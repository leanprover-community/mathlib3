/-
Copyright (c) 2018 Johannes Hölzl. All rights reserved.
Released under Apache 2.0 license as described in the file LICENSE.
Authors: Johannes Hölzl, Julian Kuelshammer
-/
import algebra.pointwise
import group_theory.coset
import dynamics.periodic_pts
import algebra.iterate_hom

/-!
# Order of an element

This file defines the order of an element of a finite group. For a finite group `G` the order of
`x ∈ G` is the minimal `n ≥ 1` such that `x ^ n = 1`.

## Main definitions

* `is_of_fin_order` is a predicate on an element `x` of a monoid `G` saying that `x` is of finite
  order.
* `is_of_fin_add_order` is the additive analogue of `is_of_find_order`.
* `order_of x` defines the order of an element `x` of a monoid `G`, by convention its value is `0`
  if `x` has infinite order.
* `add_order_of` is the additive analogue of `order_of`.

## Tags
order of an element
-/

open function nat
open_locale pointwise

universes u v

variables {G : Type u} {A : Type v}
variables {x y : G} {a b : A} {n m : ℕ}

section monoid_add_monoid

variables [monoid G] [add_monoid A]

section is_of_fin_order

lemma is_periodic_pt_add_iff_nsmul_eq_zero (a : A) :
  is_periodic_pt ((+) a) n 0 ↔ n • a = 0 :=
by rw [is_periodic_pt, is_fixed_pt, add_left_iterate, add_zero]

@[to_additive is_periodic_pt_add_iff_nsmul_eq_zero]
lemma is_periodic_pt_mul_iff_pow_eq_one (x : G) : is_periodic_pt ((*) x) n 1 ↔ x ^ n = 1 :=
by rw [is_periodic_pt, is_fixed_pt, mul_left_iterate, mul_one]

/-- `is_of_fin_add_order` is a predicate on an element `a` of an additive monoid to be of finite
order, i.e. there exists `n ≥ 1` such that `n • a = 0`.-/
def is_of_fin_add_order (a : A) : Prop :=
(0 : A) ∈ periodic_pts ((+) a)

/-- `is_of_fin_order` is a predicate on an element `x` of a monoid to be of finite order, i.e. there
exists `n ≥ 1` such that `x ^ n = 1`.-/
@[to_additive is_of_fin_add_order]
def is_of_fin_order (x : G) : Prop :=
(1 : G) ∈ periodic_pts ((*) x)

lemma is_of_fin_add_order_of_mul_iff :
  is_of_fin_add_order (additive.of_mul x) ↔ is_of_fin_order x := iff.rfl

lemma is_of_fin_order_of_add_iff :
  is_of_fin_order (multiplicative.of_add a) ↔ is_of_fin_add_order a := iff.rfl

lemma is_of_fin_add_order_iff_nsmul_eq_zero (a : A) :
  is_of_fin_add_order a ↔ ∃ n, 0 < n ∧ n • a = 0 :=
by { convert iff.rfl, simp only [exists_prop, is_periodic_pt_add_iff_nsmul_eq_zero] }

@[to_additive is_of_fin_add_order_iff_nsmul_eq_zero]
lemma is_of_fin_order_iff_pow_eq_one (x : G) :
  is_of_fin_order x ↔ ∃ n, 0 < n ∧ x ^ n = 1 :=
by { convert iff.rfl, simp [is_periodic_pt_mul_iff_pow_eq_one] }

end is_of_fin_order

/-- `add_order_of a` is the order of the element `a`, i.e. the `n ≥ 1`, s.t. `n • a = 0` if it
exists. Otherwise, i.e. if `a` is of infinite order, then `add_order_of a` is `0` by convention.-/
noncomputable def add_order_of (a : A) : ℕ :=
minimal_period ((+) a) 0

/-- `order_of x` is the order of the element `x`, i.e. the `n ≥ 1`, s.t. `x ^ n = 1` if it exists.
Otherwise, i.e. if `x` is of infinite order, then `order_of x` is `0` by convention.-/
@[to_additive add_order_of]
noncomputable def order_of (x : G) : ℕ :=
minimal_period ((*) x) 1

attribute [to_additive add_order_of] order_of

@[to_additive]
lemma commute.order_of_mul_dvd_lcm (h : commute x y) :
  order_of (x * y) ∣ nat.lcm (order_of x) (order_of y) :=
begin
<<<<<<< HEAD
  split,
  { rintros ⟨i, hi⟩,
    simp only [mem_image, exists_prop, mem_range],
    exact ⟨i % n, nat.mod_lt i hn, (rfl.congr hi).mp (h i)⟩ },
  { rintro h,
    simp only [mem_image, exists_prop, set.mem_range, mem_range] at *,
    rcases h with ⟨i, hi, ha⟩,
    use ⟨i, ha⟩ },
end

lemma mem_range_iff_mem_finset_range_of_mod_eq [decidable_eq α] {f : ℤ → α} {a : α} {n : ℕ}
  (hn : 0 < n) (h : ∀i, f (i % n) = f i) :
  a ∈ set.range f ↔ a ∈ (finset.range n).image (λi, f i) :=
suffices (∃i, f (i % n) = a) ↔ ∃i, i < n ∧ f ↑i = a, by simpa [h],
have hn' : 0 < (n : ℤ), from int.coe_nat_lt.mpr hn,
iff.intro
  (assume ⟨i, hi⟩,
    have 0 ≤ i % ↑n, from int.mod_nonneg _ (ne_of_gt hn'),
    ⟨int.to_nat (i % n),
      by rw [←int.coe_nat_lt, int.to_nat_of_nonneg this]; exact ⟨int.mod_lt_of_pos i hn', hi⟩⟩)
  (assume ⟨i, hi, ha⟩,
    ⟨i, by rw [int.mod_eq_of_lt (int.coe_zero_le _) (int.coe_nat_lt_coe_nat_of_lt hi), ha]⟩)

end finset

lemma mem_normalizer_fintype [group α] {s : set α} [fintype s] {x : α}
  (h : ∀ n, n ∈ s → x * n * x⁻¹ ∈ s) : x ∈ subgroup.set_normalizer s :=
by haveI := classical.prop_decidable;
haveI := set.fintype_image s (λ n, x * n * x⁻¹); exact
λ n, ⟨h n, λ h₁,
have heq : (λ n, x * n * x⁻¹) '' s = s := set.eq_of_subset_of_card_le
  (λ n ⟨y, hy⟩, hy.2 ▸ h y hy.1) (by rw set.card_image_of_injective s conj_injective),
have x * n * x⁻¹ ∈ (λ n, x * n * x⁻¹) '' s := heq.symm ▸ h₁,
let ⟨y, hy⟩ := this in conj_injective hy.2 ▸ hy.1⟩

section order_of
variable [group α]
open quotient_group set

instance fintype_bot : fintype (⊥ : subgroup α) := ⟨{1},
by {rintro ⟨x, ⟨hx⟩⟩, exact finset.mem_singleton_self _}⟩

@[simp] lemma card_trivial :
  fintype.card (⊥ : subgroup α) = 1 :=
fintype.card_eq_one_iff.2
  ⟨⟨(1 : α), set.mem_singleton 1⟩, λ ⟨y, hy⟩, subtype.eq $ subgroup.mem_bot.1 hy⟩

variables [fintype α] [dec : decidable_eq α]

lemma card_eq_card_quotient_mul_card_subgroup (s : subgroup α) [fintype s]
  [decidable_pred (λ a, a ∈ s)] : fintype.card α = fintype.card (quotient s) * fintype.card s :=
by rw ← fintype.card_prod;
  exact fintype.card_congr (subgroup.group_equiv_quotient_times_subgroup)

lemma card_subgroup_dvd_card (s : subgroup α) [fintype s] :
  fintype.card s ∣ fintype.card α :=
by haveI := classical.prop_decidable;
  simp only [card_eq_card_quotient_mul_card_subgroup s, dvd_mul_left]

lemma card_quotient_dvd_card (s : subgroup α) [decidable_pred (λ a, a ∈ s)] [fintype s] :
  fintype.card (quotient s) ∣ fintype.card α :=
by simp only [card_eq_card_quotient_mul_card_subgroup s, dvd_mul_right]

end order_of

section order_of

section monoid
variables {α} [monoid α]

open_locale classical

/-- `order_of a` is the order of the element `a`, i.e. the `n ≥ 1`, s.t. `a ^ n = 1` if it exists.
Otherwise, i.e. if `a` is of infinite order, then `order_of a` is `0` by convention.-/
noncomputable def order_of (a : α) : ℕ :=
if h : ∃ n, 0 < n ∧ a ^ n = 1 then nat.find h else 0

lemma order_of_pos' {a : α} (h : ∃ n, 0 < n ∧ a ^ n = 1) : 0 < order_of a :=
=======
  convert function.commute.minimal_period_of_comp_dvd_lcm h.function_commute_mul_left,
  rw [order_of, comp_mul_left],
end

@[simp] lemma add_order_of_of_mul_eq_order_of (x : G) :
  add_order_of (additive.of_mul x) = order_of x := rfl

@[simp] lemma order_of_of_add_eq_add_order_of (a : A) :
  order_of (multiplicative.of_add a) = add_order_of a := rfl

@[to_additive add_order_of_pos']
lemma order_of_pos' (h : is_of_fin_order x) : 0 < order_of x :=
minimal_period_pos_of_mem_periodic_pts h

lemma pow_order_of_eq_one (x : G) : x ^ order_of x = 1 :=
>>>>>>> 6823886c
begin
  convert is_periodic_pt_minimal_period ((*) x) _,
  rw [order_of, mul_left_iterate, mul_one],
end

lemma add_order_of_nsmul_eq_zero (a : A) : add_order_of a • a = 0 :=
begin
  convert is_periodic_pt_minimal_period ((+) a) _,
  rw [add_order_of, add_left_iterate, add_zero],
end

attribute [to_additive add_order_of_nsmul_eq_zero] pow_order_of_eq_one

@[to_additive add_order_of_eq_zero]
lemma order_of_eq_zero (h : ¬ is_of_fin_order x) : order_of x = 0 :=
by rwa [order_of, minimal_period, dif_neg]

lemma nsmul_ne_zero_of_lt_add_order_of' (n0 : n ≠ 0) (h : n < add_order_of a) :
  n • a ≠ 0 :=
λ j, not_is_periodic_pt_of_pos_of_lt_minimal_period n0 h
  ((is_periodic_pt_add_iff_nsmul_eq_zero a).mpr j)

@[to_additive nsmul_ne_zero_of_lt_add_order_of']
lemma pow_eq_one_of_lt_order_of' (n0 : n ≠ 0) (h : n < order_of x) : x ^ n ≠ 1 :=
λ j, not_is_periodic_pt_of_pos_of_lt_minimal_period n0 h
  ((is_periodic_pt_mul_iff_pow_eq_one x).mpr j)

lemma add_order_of_le_of_nsmul_eq_zero (hn : 0 < n) (h : n • a = 0) : add_order_of a ≤ n :=
is_periodic_pt.minimal_period_le hn (by rwa is_periodic_pt_add_iff_nsmul_eq_zero)

@[to_additive add_order_of_le_of_nsmul_eq_zero]
lemma order_of_le_of_pow_eq_one (hn : 0 < n) (h : x ^ n = 1) : order_of x ≤ n :=
is_periodic_pt.minimal_period_le hn (by rwa is_periodic_pt_mul_iff_pow_eq_one)

@[simp] lemma order_of_one : order_of (1 : G) = 1 :=
by rw [order_of, one_mul_eq_id, minimal_period_id]

@[simp] lemma add_order_of_zero : add_order_of (0 : A) = 1 :=
by simp only [←order_of_of_add_eq_add_order_of, order_of_one, of_add_zero]

attribute [to_additive add_order_of_zero] order_of_one

@[simp] lemma order_of_eq_one_iff : order_of x = 1 ↔ x = 1 :=
by rw [order_of, is_fixed_point_iff_minimal_period_eq_one, is_fixed_pt, mul_one]

@[simp] lemma add_order_of_eq_one_iff : add_order_of a = 1 ↔ a = 0 :=
by simp [← order_of_of_add_eq_add_order_of]

attribute [to_additive add_order_of_eq_one_iff] order_of_eq_one_iff

lemma pow_eq_mod_order_of {n : ℕ} : x ^ n = x ^ (n % order_of x) :=
calc x ^ n = x ^ (n % order_of x + order_of x * (n / order_of x)) : by rw [nat.mod_add_div]
       ... = x ^ (n % order_of x) : by simp [pow_add, pow_mul, pow_order_of_eq_one]

lemma nsmul_eq_mod_add_order_of {n : ℕ} : n • a = (n % add_order_of a) • a :=
begin
  apply multiplicative.of_add.injective,
  rw [← order_of_of_add_eq_add_order_of, of_add_nsmul, of_add_nsmul, pow_eq_mod_order_of],
end

attribute [to_additive nsmul_eq_mod_add_order_of] pow_eq_mod_order_of

lemma order_of_dvd_of_pow_eq_one (h : x ^ n = 1) : order_of x ∣ n :=
is_periodic_pt.minimal_period_dvd ((is_periodic_pt_mul_iff_pow_eq_one _).mpr h)

lemma add_order_of_dvd_of_nsmul_eq_zero (h : n • a = 0) : add_order_of a ∣ n :=
is_periodic_pt.minimal_period_dvd ((is_periodic_pt_add_iff_nsmul_eq_zero _).mpr h)

attribute [to_additive add_order_of_dvd_of_nsmul_eq_zero] order_of_dvd_of_pow_eq_one

lemma add_order_of_dvd_iff_nsmul_eq_zero {n : ℕ} : add_order_of a ∣ n ↔ n • a = 0 :=
⟨λ h, by rw [nsmul_eq_mod_add_order_of, nat.mod_eq_zero_of_dvd h, zero_nsmul],
  add_order_of_dvd_of_nsmul_eq_zero⟩

@[to_additive add_order_of_dvd_iff_nsmul_eq_zero]
lemma order_of_dvd_iff_pow_eq_one {n : ℕ} : order_of x ∣ n ↔ x ^ n = 1 :=
⟨λ h, by rw [pow_eq_mod_order_of, nat.mod_eq_zero_of_dvd h, pow_zero], order_of_dvd_of_pow_eq_one⟩

lemma exists_pow_eq_self_of_coprime (h : n.coprime (order_of x)) :
  ∃ m : ℕ, (x ^ n) ^ m = x :=
begin
  by_cases h0 : order_of x = 0,
  { rw [h0, coprime_zero_right] at h,
    exact ⟨1, by rw [h, pow_one, pow_one]⟩ },
  by_cases h1 : order_of x = 1,
  { exact ⟨0, by rw [order_of_eq_one_iff.mp h1, one_pow, one_pow]⟩ },
  obtain ⟨m, hm⟩ :=
    exists_mul_mod_eq_one_of_coprime h (one_lt_iff_ne_zero_and_ne_one.mpr ⟨h0, h1⟩),
  exact ⟨m, by rw [←pow_mul, pow_eq_mod_order_of, hm, pow_one]⟩,
end

lemma exists_nsmul_eq_self_of_coprime (a : A)
  (h : coprime n (add_order_of a)) : ∃ m : ℕ, m • (n • a) = a :=
begin
  change n.coprime (order_of (multiplicative.of_add a)) at h,
  exact exists_pow_eq_self_of_coprime h,
end

attribute [to_additive exists_nsmul_eq_self_of_coprime] exists_pow_eq_self_of_coprime

lemma add_order_of_eq_add_order_of_iff {B : Type*} [add_monoid B] {b : B} :
  add_order_of a = add_order_of b ↔ ∀ n : ℕ, n • a = 0 ↔ n • b = 0 :=
begin
  simp_rw ← add_order_of_dvd_iff_nsmul_eq_zero,
  exact ⟨λ h n, by rw h, λ h, nat.dvd_antisymm ((h _).mpr dvd_rfl) ((h _).mp dvd_rfl)⟩,
end

@[to_additive add_order_of_eq_add_order_of_iff]
lemma order_of_eq_order_of_iff {H : Type*} [monoid H] {y : H} :
  order_of x = order_of y ↔ ∀ n : ℕ, x ^ n = 1 ↔ y ^ n = 1 :=
by simp_rw [← is_periodic_pt_mul_iff_pow_eq_one, ← minimal_period_eq_minimal_period_iff, order_of]

lemma add_order_of_injective {B : Type*} [add_monoid B] (f : A →+ B)
  (hf : function.injective f) (a : A) : add_order_of (f a) = add_order_of a :=
by simp_rw [add_order_of_eq_add_order_of_iff, ←f.map_nsmul, ←f.map_zero, hf.eq_iff, iff_self,
            forall_const]

@[to_additive add_order_of_injective]
lemma order_of_injective {H : Type*} [monoid H] (f : G →* H)
  (hf : function.injective f) (x : G) : order_of (f x) = order_of x :=
by simp_rw [order_of_eq_order_of_iff, ←f.map_pow, ←f.map_one, hf.eq_iff, iff_self, forall_const]

@[simp, norm_cast, to_additive] lemma order_of_submonoid {H : submonoid G}
  (y : H) : order_of (y : G) = order_of y :=
order_of_injective H.subtype subtype.coe_injective y

variables (x)

lemma order_of_pow' (h : n ≠ 0) :
  order_of (x ^ n) = order_of x / gcd (order_of x) n :=
begin
  convert minimal_period_iterate_eq_div_gcd h,
  simp only [order_of, mul_left_iterate],
end

variables (a)

lemma add_order_of_nsmul' (h : n ≠ 0) :
  add_order_of (n • a) = add_order_of a / gcd (add_order_of a) n :=
by simpa [← order_of_of_add_eq_add_order_of, of_add_nsmul] using order_of_pow' _ h

attribute [to_additive add_order_of_nsmul'] order_of_pow'

variable (n)

lemma order_of_pow'' (h : is_of_fin_order x) :
  order_of (x ^ n) = order_of x / gcd (order_of x) n :=
begin
  convert minimal_period_iterate_eq_div_gcd' h,
  simp only [order_of, mul_left_iterate],
end

lemma add_order_of_nsmul'' (h : is_of_fin_add_order a) :
  add_order_of (n • a) = add_order_of a / gcd (add_order_of a) n :=
by simp [← order_of_of_add_eq_add_order_of, of_add_nsmul,
  order_of_pow'' _ n (is_of_fin_order_of_add_iff.mpr h)]

attribute [to_additive add_order_of_nsmul''] order_of_pow''

section p_prime

variables {a x n} {p : ℕ} [hp : fact p.prime]
include hp

lemma add_order_of_eq_prime (hg : p • a = 0) (hg1 : a ≠ 0) : add_order_of a = p :=
minimal_period_eq_prime ((is_periodic_pt_add_iff_nsmul_eq_zero _).mpr hg)
  (by rwa [is_fixed_pt, add_zero])

@[to_additive add_order_of_eq_prime]
lemma order_of_eq_prime (hg : x ^ p = 1) (hg1 : x ≠ 1) : order_of x = p :=
minimal_period_eq_prime ((is_periodic_pt_mul_iff_pow_eq_one _).mpr hg)
  (by rwa [is_fixed_pt, mul_one])

lemma add_order_of_eq_prime_pow (hnot : ¬ (p ^ n) • a = 0) (hfin : (p ^ (n + 1)) • a = 0) :
  add_order_of a = p ^ (n + 1) :=
begin
  apply minimal_period_eq_prime_pow;
  rwa is_periodic_pt_add_iff_nsmul_eq_zero,
end

@[to_additive add_order_of_eq_prime_pow]
lemma order_of_eq_prime_pow (hnot : ¬ x ^ p ^ n = 1) (hfin : x ^ p ^ (n + 1) = 1) :
  order_of x = p ^ (n + 1) :=
begin
  apply minimal_period_eq_prime_pow;
  rwa is_periodic_pt_mul_iff_pow_eq_one,
end

omit hp
-- An example on how to determine the order of an element of a finite group.
example : order_of (-1 : units ℤ) = 2 :=
begin
  haveI : fact (prime 2) := ⟨prime_two⟩,
  exact order_of_eq_prime (int.units_mul_self _) dec_trivial,
end

end p_prime

end monoid_add_monoid

section cancel_monoid
variables [left_cancel_monoid G] (x)
variables [add_left_cancel_monoid A] (a)

lemma pow_injective_aux (h : n ≤ m)
  (hm : m < order_of x) (eq : x ^ n = x ^ m) : n = m :=
by_contradiction $ assume ne : n ≠ m,
  have h₁ : m - n > 0, from nat.pos_of_ne_zero (by simp [nat.sub_eq_iff_eq_add h, ne.symm]),
  have h₂ : m = n + (m - n) := (nat.add_sub_of_le h).symm,
  have h₃ : x ^ (m - n) = 1,
    by { rw [h₂, pow_add] at eq, apply mul_left_cancel, convert eq.symm, exact mul_one (x ^ n) },
  have le : order_of x ≤ m - n, from order_of_le_of_pow_eq_one h₁ h₃,
  have lt : m - n < order_of x,
    from (nat.sub_lt_left_iff_lt_add h).mpr $ nat.lt_add_left _ _ _ hm,
  lt_irrefl _ (le.trans_lt lt)

-- TODO: This lemma was originally private, but this doesn't seem to work with `to_additive`,
-- therefore the private got removed.
lemma nsmul_injective_aux {n m : ℕ} (h : n ≤ m)
  (hm : m < add_order_of a) (eq : n • a = m • a) : n = m :=
begin
  apply_fun multiplicative.of_add at eq,
  rw [of_add_nsmul, of_add_nsmul] at eq,
  rw ← order_of_of_add_eq_add_order_of at hm,
  exact pow_injective_aux (multiplicative.of_add a) h hm eq,
end

attribute [to_additive nsmul_injective_aux] pow_injective_aux

lemma nsmul_injective_of_lt_add_order_of {n m : ℕ}
  (hn : n < add_order_of a) (hm : m < add_order_of a) (eq : n • a = m • a) : n = m :=
(le_total n m).elim
  (assume h, nsmul_injective_aux a h hm eq)
  (assume h, (nsmul_injective_aux a h hn eq.symm).symm)

@[to_additive nsmul_injective_of_lt_add_order_of]
lemma pow_injective_of_lt_order_of
  (hn : n < order_of x) (hm : m < order_of x) (eq : x ^ n = x ^ m) : n = m :=
(le_total n m).elim
  (assume h, pow_injective_aux x h hm eq)
  (assume h, (pow_injective_aux x h hn eq.symm).symm)

end cancel_monoid

section group
variables [group G] [add_group A] {x a} {i : ℤ}

@[to_additive add_order_of_dvd_iff_gsmul_eq_zero]
lemma order_of_dvd_iff_gpow_eq_one : (order_of x : ℤ) ∣ i ↔ x ^ i = 1 :=
begin
  rcases int.eq_coe_or_neg i with ⟨i, rfl|rfl⟩,
  { rw [int.coe_nat_dvd, order_of_dvd_iff_pow_eq_one, gpow_coe_nat] },
  { rw [dvd_neg, int.coe_nat_dvd, gpow_neg, inv_eq_one, gpow_coe_nat,
      order_of_dvd_iff_pow_eq_one] }
end

@[simp, norm_cast, to_additive] lemma order_of_subgroup {H : subgroup G}
  (y: H) : order_of (y : G) = order_of y :=
order_of_injective H.subtype subtype.coe_injective y

lemma gpow_eq_mod_order_of : x ^ i = x ^ (i % order_of x) :=
calc x ^ i = x ^ (i % order_of x + order_of x * (i / order_of x)) :
    by rw [int.mod_add_div]
       ... = x ^ (i % order_of x) :
    by simp [gpow_add, gpow_mul, pow_order_of_eq_one]

lemma gsmul_eq_mod_add_order_of : i • a = (i % add_order_of a) • a :=
begin
  apply multiplicative.of_add.injective,
  simp [of_add_gsmul, gpow_eq_mod_order_of],
end

attribute [to_additive gsmul_eq_mod_add_order_of] gpow_eq_mod_order_of

@[to_additive add_order_of_eq_zero_iff] lemma order_of_eq_zero_iff :
  order_of x = 0 ↔ ¬ is_of_fin_order x :=
⟨λ h H, (order_of_pos' H).ne' h, order_of_eq_zero⟩

@[to_additive nsmul_inj_iff_of_add_order_of_eq_zero]
lemma pow_inj_iff_of_order_of_eq_zero (h : order_of x = 0) {n m : ℕ} :
  x ^ n = x ^ m ↔ n = m :=
begin
  by_cases hx : x = 1,
  { rw [←order_of_eq_one_iff, h] at hx,
    contradiction },
  rw [order_of_eq_zero_iff, is_of_fin_order_iff_pow_eq_one] at h,
  push_neg at h,
  induction n with n IH generalizing m,
  { cases m,
    { simp },
    { simpa [eq_comm] using h m.succ m.zero_lt_succ } },
  { cases m,
    { simpa using h n.succ n.zero_lt_succ },
    { simp [pow_succ, IH] } }
end

lemma pow_inj_mod {n m : ℕ} :
  x ^ n = x ^ m ↔ n % order_of x = m % order_of x :=
begin
  cases (order_of x).zero_le.eq_or_lt with hx hx,
  { simp [pow_inj_iff_of_order_of_eq_zero, hx.symm] },
  rw [pow_eq_mod_order_of, @pow_eq_mod_order_of _ _ _ m],
  exact ⟨pow_injective_of_lt_order_of _ (nat.mod_lt _ hx) (nat.mod_lt _ hx), λ h, congr_arg _ h⟩
end

lemma nsmul_inj_mod {n m : ℕ} :
  n • a = m • a ↔ n % add_order_of a = m % add_order_of a :=
begin
  cases (add_order_of a).zero_le.eq_or_lt with hx hx,
  { simp [nsmul_inj_iff_of_add_order_of_eq_zero, hx.symm] },
  rw [nsmul_eq_mod_add_order_of, @nsmul_eq_mod_add_order_of _ _ _ m],
  refine ⟨nsmul_injective_of_lt_add_order_of a (nat.mod_lt n hx) (nat.mod_lt m hx), λ h, _⟩,
  rw h
end

attribute [to_additive nsmul_inj_mod] pow_inj_mod

end group

section fintype
variables [fintype G] [fintype A]

section finite_monoid
variables [monoid G] [add_monoid A]
open_locale big_operators

lemma sum_card_add_order_of_eq_card_nsmul_eq_zero [decidable_eq A] (hn : 0 < n) :
  ∑ m in (finset.range n.succ).filter (∣ n), (finset.univ.filter (λ a : A, add_order_of a = m)).card
  = (finset.univ.filter (λ a : A, n • a = 0)).card :=
calc ∑ m in (finset.range n.succ).filter (∣ n),
        (finset.univ.filter (λ a : A, add_order_of a = m)).card
    = _ : (finset.card_bUnion (by { intros, apply finset.disjoint_filter.2, cc })).symm
... = _ : congr_arg finset.card (finset.ext (begin
  assume a,
  suffices : add_order_of a ≤ n ∧ add_order_of a ∣ n ↔ n • a = 0,
  { simpa [nat.lt_succ_iff], },
  exact ⟨λ h, let ⟨m, hm⟩ := h.2 in
                by rw [hm, mul_comm, mul_nsmul, add_order_of_nsmul_eq_zero, nsmul_zero],
    λ h, ⟨add_order_of_le_of_nsmul_eq_zero hn h, add_order_of_dvd_of_nsmul_eq_zero h⟩⟩
end))

@[to_additive sum_card_add_order_of_eq_card_nsmul_eq_zero]
lemma sum_card_order_of_eq_card_pow_eq_one [decidable_eq G] (hn : 0 < n) :
  ∑ m in (finset.range n.succ).filter (∣ n), (finset.univ.filter (λ x : G, order_of x = m)).card
  = (finset.univ.filter (λ x : G, x ^ n = 1)).card :=
calc ∑ m in (finset.range n.succ).filter (∣ n), (finset.univ.filter (λ x : G, order_of x = m)).card
    = _ : (finset.card_bUnion (by { intros, apply finset.disjoint_filter.2, cc })).symm
... = _ : congr_arg finset.card (finset.ext (begin
  assume x,
  suffices : order_of x ≤ n ∧ order_of x ∣ n ↔ x ^ n = 1,
  { simpa [nat.lt_succ_iff], },
  exact ⟨λ h, let ⟨m, hm⟩ := h.2 in by rw [hm, pow_mul, pow_order_of_eq_one, one_pow],
    λ h, ⟨order_of_le_of_pow_eq_one hn h, order_of_dvd_of_pow_eq_one h⟩⟩
end))

end finite_monoid

section finite_cancel_monoid
-- TODO: Of course everything also works for right_cancel_monoids.
variables [left_cancel_monoid G] [add_left_cancel_monoid A]

-- TODO: Use this to show that a finite left cancellative monoid is a group.
lemma exists_pow_eq_one (x : G) : is_of_fin_order x :=
begin
  refine (is_of_fin_order_iff_pow_eq_one _).mpr _,
  obtain ⟨i, j, a_eq, ne⟩ : ∃(i j : ℕ), x ^ i = x ^ j ∧ i ≠ j :=
    by simpa only [not_forall, exists_prop] using (not_injective_infinite_fintype (λi:ℕ, x^i)),
  wlog h'' : j ≤ i,
  refine ⟨i - j, nat.sub_pos_of_lt (lt_of_le_of_ne h'' ne.symm), mul_right_injective (x^j) _⟩,
  rw [mul_one, ← pow_add, ← a_eq, nat.add_sub_cancel' h''],
end

lemma exists_nsmul_eq_zero (a : A) : is_of_fin_add_order a :=
begin
  rcases exists_pow_eq_one (multiplicative.of_add a) with ⟨i, hi1, hi2⟩,
  refine ⟨i, hi1, multiplicative.of_add.injective _⟩,
  rw [add_left_iterate, of_add_zero, of_add_eq_one, add_zero],
  exact (is_periodic_pt_mul_iff_pow_eq_one (multiplicative.of_add a)).mp hi2,
end

attribute [to_additive exists_nsmul_eq_zero] exists_pow_eq_one

lemma add_order_of_le_card_univ : add_order_of a ≤ fintype.card A :=
finset.le_card_of_inj_on_range (• a)
  (assume n _, finset.mem_univ _)
  (assume i hi j hj, nsmul_injective_of_lt_add_order_of a hi hj)

@[to_additive add_order_of_le_card_univ]
lemma order_of_le_card_univ : order_of x ≤ fintype.card G :=
finset.le_card_of_inj_on_range ((^) x)
  (assume n _, finset.mem_univ _)
  (assume i hi j hj, pow_injective_of_lt_order_of x hi hj)

/-- This is the same as `add_order_of_pos' but with one fewer explicit assumption since this is
  automatic in case of a finite cancellative additive monoid.-/
lemma add_order_of_pos (a : A) : 0 < add_order_of a := add_order_of_pos' (exists_nsmul_eq_zero _)

/-- This is the same as `order_of_pos' but with one fewer explicit assumption since this is
  automatic in case of a finite cancellative monoid.-/
@[to_additive add_order_of_pos]
lemma order_of_pos (x : G) : 0 < order_of x := order_of_pos' (exists_pow_eq_one x)

open nat

/-- This is the same as `add_order_of_nsmul'` and `add_order_of_nsmul` but with one assumption less
which is automatic in the case of a finite cancellative additive monoid. -/
lemma add_order_of_nsmul (a : A) :
  add_order_of (n • a) = add_order_of a / gcd (add_order_of a) n :=
add_order_of_nsmul'' _ _ (exists_nsmul_eq_zero _)

/-- This is the same as `order_of_pow'` and `order_of_pow''` but with one assumption less which is
automatic in the case of a finite cancellative monoid.-/
@[to_additive add_order_of_nsmul]
lemma order_of_pow (x : G) :
  order_of (x ^ n) = order_of x / gcd (order_of x) n := order_of_pow'' _ _ (exists_pow_eq_one _)

lemma mem_multiples_iff_mem_range_add_order_of [decidable_eq A] :
  b ∈ add_submonoid.multiples a ↔
  b ∈ (finset.range (add_order_of a)).image ((• a) : ℕ → A)  :=
finset.mem_range_iff_mem_finset_range_of_mod_eq' (add_order_of_pos a)
  (assume i, nsmul_eq_mod_add_order_of.symm)

@[to_additive mem_multiples_iff_mem_range_add_order_of]
lemma mem_powers_iff_mem_range_order_of [decidable_eq G] :
  y ∈ submonoid.powers x ↔ y ∈ (finset.range (order_of x)).image ((^) x : ℕ → G) :=
finset.mem_range_iff_mem_finset_range_of_mod_eq' (order_of_pos x)
  (assume i, pow_eq_mod_order_of.symm)

noncomputable instance decidable_multiples [decidable_eq A] :
  decidable_pred (∈ add_submonoid.multiples a) :=
begin
  assume b,
  apply decidable_of_iff' (b ∈ (finset.range (add_order_of a)).image (• a)),
  exact mem_multiples_iff_mem_range_add_order_of,
end

@[to_additive decidable_multiples]
noncomputable instance decidable_powers [decidable_eq G] :
  decidable_pred (∈ submonoid.powers x) :=
begin
  assume y,
  apply decidable_of_iff'
    (y ∈ (finset.range (order_of x)).image ((^) x)),
  exact mem_powers_iff_mem_range_order_of
end

/-- The equivalence between `fin (order_of x)` and `submonoid.powers x`, sending `i` to `x ^ i`. -/
noncomputable def fin_equiv_powers (x : G) :
  fin (order_of x) ≃ (submonoid.powers x : set G) :=
equiv.of_bijective (λ n, ⟨x ^ ↑n, ⟨n, rfl⟩⟩) ⟨λ ⟨i, hi⟩ ⟨j, hj⟩ ij,
  subtype.mk_eq_mk.2 (pow_injective_of_lt_order_of x hi hj (subtype.mk_eq_mk.1 ij)),
  λ ⟨_, i, rfl⟩, ⟨⟨i % order_of x, mod_lt i (order_of_pos x)⟩, subtype.eq pow_eq_mod_order_of.symm⟩⟩

/-- The equivalence between `fin (add_order_of a)` and `add_submonoid.multiples a`,
  sending `i` to `i • a`."-/
noncomputable def fin_equiv_multiples (a : A) :
  fin (add_order_of a) ≃ (add_submonoid.multiples a : set A) :=
fin_equiv_powers (multiplicative.of_add a)

attribute [to_additive fin_equiv_multiples] fin_equiv_powers

@[simp] lemma fin_equiv_powers_apply {x : G} {n : fin (order_of x)} :
  fin_equiv_powers x n = ⟨x ^ ↑n, n, rfl⟩ := rfl

@[simp] lemma fin_equiv_multiples_apply {a : A} {n : fin (add_order_of a)} :
  fin_equiv_multiples a n = ⟨nsmul ↑n a, n, rfl⟩ := rfl

attribute [to_additive fin_equiv_multiples_apply] fin_equiv_powers_apply

@[simp] lemma fin_equiv_powers_symm_apply (x : G) (n : ℕ)
  {hn : ∃ (m : ℕ), x ^ m = x ^ n} :
  ((fin_equiv_powers x).symm ⟨x ^ n, hn⟩) = ⟨n % order_of x, nat.mod_lt _ (order_of_pos x)⟩ :=
by rw [equiv.symm_apply_eq, fin_equiv_powers_apply, subtype.mk_eq_mk,
  pow_eq_mod_order_of, fin.coe_mk]

@[simp] lemma fin_equiv_multiples_symm_apply (a : A) (n : ℕ)
  {hn : ∃ (m : ℕ), m • a = n • a} :
  ((fin_equiv_multiples a).symm ⟨n • a, hn⟩) =
    ⟨n % add_order_of a, nat.mod_lt _ (add_order_of_pos a)⟩ :=
fin_equiv_powers_symm_apply (multiplicative.of_add a) n

attribute [to_additive fin_equiv_multiples_symm_apply] fin_equiv_powers_symm_apply

/-- The equivalence between `submonoid.powers` of two elements `x, y` of the same order, mapping
  `x ^ i` to `y ^ i`. -/
noncomputable def powers_equiv_powers (h : order_of x = order_of y) :
  (submonoid.powers x : set G) ≃ (submonoid.powers y : set G) :=
(fin_equiv_powers x).symm.trans ((fin.cast h).to_equiv.trans (fin_equiv_powers y))

/-- The equivalence between `submonoid.multiples` of two elements `a, b` of the same additive order,
  mapping `i • a` to `i • b`. -/
noncomputable def multiples_equiv_multiples (h : add_order_of a = add_order_of b) :
  (add_submonoid.multiples a : set A) ≃ (add_submonoid.multiples b : set A) :=
(fin_equiv_multiples a).symm.trans ((fin.cast h).to_equiv.trans (fin_equiv_multiples b))

attribute [to_additive multiples_equiv_multiples] powers_equiv_powers

@[simp]
lemma powers_equiv_powers_apply (h : order_of x = order_of y)
  (n : ℕ) : powers_equiv_powers h ⟨x ^ n, n, rfl⟩ = ⟨y ^ n, n, rfl⟩ :=
begin
  rw [powers_equiv_powers, equiv.trans_apply, equiv.trans_apply,
    fin_equiv_powers_symm_apply, ← equiv.eq_symm_apply, fin_equiv_powers_symm_apply],
  simp [h]
end

@[simp]
lemma multiples_equiv_multiples_apply (h : add_order_of a = add_order_of b)
  (n : ℕ) : multiples_equiv_multiples h ⟨n • a, n, rfl⟩ = ⟨n • b, n, rfl⟩ :=
powers_equiv_powers_apply h n

attribute [to_additive multiples_equiv_multiples_apply] powers_equiv_powers_apply

lemma order_eq_card_powers [decidable_eq G] :
  order_of x = fintype.card (submonoid.powers x : set G) :=
(fintype.card_fin (order_of x)).symm.trans (fintype.card_eq.2 ⟨fin_equiv_powers x⟩)

lemma add_order_of_eq_card_multiples [decidable_eq A] :
  add_order_of a = fintype.card (add_submonoid.multiples a : set A) :=
(fintype.card_fin (add_order_of a)).symm.trans (fintype.card_eq.2 ⟨fin_equiv_multiples a⟩)

attribute [to_additive add_order_of_eq_card_multiples] order_eq_card_powers

end finite_cancel_monoid

section finite_group
variables [group G] [add_group A]

lemma exists_gpow_eq_one (x : G) : ∃ (i : ℤ) (H : i ≠ 0), x ^ (i : ℤ) = 1 :=
--lemma exists_gpow_eq_one (a : α) : ∃ (i : ℤ) (H : i ≠ 0), a ^ (i : ℤ) = 1 :=
begin
  rcases exists_pow_eq_one x with ⟨w, hw1, hw2⟩,
  refine ⟨w, int.coe_nat_ne_zero.mpr (ne_of_gt hw1), _⟩,
  rw gpow_coe_nat,
  exact (is_periodic_pt_mul_iff_pow_eq_one _).mp hw2,
end

lemma exists_gsmul_eq_zero (a : A) : ∃ (i : ℤ) (H : i ≠ 0), i • a = 0 :=
@exists_gpow_eq_one (multiplicative A) _ _ a

attribute [to_additive] exists_gpow_eq_one

lemma mem_multiples_iff_mem_gmultiples :
  b ∈ add_submonoid.multiples a ↔ b ∈ add_subgroup.gmultiples a :=
⟨λ ⟨n, hn⟩, ⟨n, by simp * at *⟩, λ ⟨i, hi⟩, ⟨(i % add_order_of a).nat_abs,
  by { simp only [nsmul_eq_smul] at hi ⊢,
       rwa [← gsmul_coe_nat,
       int.nat_abs_of_nonneg (int.mod_nonneg _ (int.coe_nat_ne_zero_iff_pos.2
          (add_order_of_pos a))), ← gsmul_eq_mod_add_order_of] } ⟩⟩

open subgroup

@[to_additive mem_multiples_iff_mem_gmultiples]
lemma mem_powers_iff_mem_gpowers : y ∈ submonoid.powers x ↔ y ∈ gpowers x :=
⟨λ ⟨n, hn⟩, ⟨n, by simp * at *⟩,
λ ⟨i, hi⟩, ⟨(i % order_of x).nat_abs,
  by rwa [← gpow_coe_nat, int.nat_abs_of_nonneg (int.mod_nonneg _
    (int.coe_nat_ne_zero_iff_pos.2 (order_of_pos x))),
    ← gpow_eq_mod_order_of]⟩⟩

lemma multiples_eq_gmultiples (a : A) :
  (add_submonoid.multiples a : set A) = add_subgroup.gmultiples a :=
set.ext $ λ y, mem_multiples_iff_mem_gmultiples

@[to_additive multiples_eq_gmultiples]
lemma powers_eq_gpowers (x : G) : (submonoid.powers x : set G) = gpowers x :=
set.ext $ λ x, mem_powers_iff_mem_gpowers

lemma mem_gmultiples_iff_mem_range_add_order_of [decidable_eq A] :
  b ∈ add_subgroup.gmultiples a ↔ b ∈ (finset.range (add_order_of a)).image (• a) :=
by rw [← mem_multiples_iff_mem_gmultiples, mem_multiples_iff_mem_range_add_order_of]

@[to_additive mem_gmultiples_iff_mem_range_add_order_of]
lemma mem_gpowers_iff_mem_range_order_of [decidable_eq G] :
  y ∈ subgroup.gpowers x ↔ y ∈ (finset.range (order_of x)).image ((^) x : ℕ → G) :=
by rw [← mem_powers_iff_mem_gpowers, mem_powers_iff_mem_range_order_of]

noncomputable instance decidable_gmultiples [decidable_eq A] :
  decidable_pred (∈ add_subgroup.gmultiples a) :=
begin
  simp_rw ←set_like.mem_coe,
  rw ← multiples_eq_gmultiples,
  exact decidable_multiples,
end

@[to_additive decidable_gmultiples]
noncomputable instance decidable_gpowers [decidable_eq G] :
  decidable_pred (∈ subgroup.gpowers x) :=
begin
  simp_rw ←set_like.mem_coe,
  rw ← powers_eq_gpowers,
  exact decidable_powers,
end

/-- The equivalence between `fin (order_of x)` and `subgroup.gpowers x`, sending `i` to `x ^ i`. -/
noncomputable def fin_equiv_gpowers (x : G) :
  fin (order_of x) ≃ (subgroup.gpowers x : set G) :=
(fin_equiv_powers x).trans (equiv.set.of_eq (powers_eq_gpowers x))

/-- The equivalence between `fin (add_order_of a)` and `subgroup.gmultiples a`,
  sending `i` to `i • a`. -/
noncomputable def fin_equiv_gmultiples (a : A) :
  fin (add_order_of a) ≃ (add_subgroup.gmultiples a : set A) :=
fin_equiv_gpowers (multiplicative.of_add a)

attribute [to_additive fin_equiv_gmultiples] fin_equiv_gpowers

@[simp] lemma fin_equiv_gpowers_apply {n : fin (order_of x)} :
  fin_equiv_gpowers x n = ⟨x ^ (n : ℕ), n, gpow_coe_nat x n⟩ := rfl

@[simp] lemma fin_equiv_gmultiples_apply {n : fin (add_order_of a)} :
  fin_equiv_gmultiples a n = ⟨(n : ℕ) • a, n, gsmul_coe_nat a n⟩ :=
fin_equiv_gpowers_apply

attribute [to_additive fin_equiv_gmultiples_apply] fin_equiv_gpowers_apply

@[simp] lemma fin_equiv_gpowers_symm_apply (x : G) (n : ℕ)
  {hn : ∃ (m : ℤ), x ^ m = x ^ n} :
  ((fin_equiv_gpowers x).symm ⟨x ^ n, hn⟩) = ⟨n % order_of x, nat.mod_lt _ (order_of_pos x)⟩ :=
by { rw [fin_equiv_gpowers, equiv.symm_trans_apply, equiv.set.of_eq_symm_apply],
  exact fin_equiv_powers_symm_apply x n }

@[simp] lemma fin_equiv_gmultiples_symm_apply (a : A) (n : ℕ)
  {hn : ∃ (m : ℤ), m • a = n • a} :
  ((fin_equiv_gmultiples a).symm ⟨n • a, hn⟩) =
    ⟨n % add_order_of a, nat.mod_lt _ (add_order_of_pos a)⟩ :=
fin_equiv_gpowers_symm_apply (multiplicative.of_add a) n

attribute [to_additive fin_equiv_gmultiples_symm_apply] fin_equiv_gpowers_symm_apply

/-- The equivalence between `subgroup.gpowers` of two elements `x, y` of the same order, mapping
  `x ^ i` to `y ^ i`. -/
noncomputable def gpowers_equiv_gpowers (h : order_of x = order_of y) :
  (subgroup.gpowers x : set G) ≃ (subgroup.gpowers y : set G) :=
(fin_equiv_gpowers x).symm.trans ((fin.cast h).to_equiv.trans (fin_equiv_gpowers y))

/-- The equivalence between `subgroup.gmultiples` of two elements `a, b` of the same additive order,
  mapping `i • a` to `i • b`. -/
noncomputable def gmultiples_equiv_gmultiples (h : add_order_of a = add_order_of b) :
  (add_subgroup.gmultiples a : set A) ≃ (add_subgroup.gmultiples b : set A) :=
(fin_equiv_gmultiples a).symm.trans ((fin.cast h).to_equiv.trans (fin_equiv_gmultiples b))

attribute [to_additive gmultiples_equiv_gmultiples] gpowers_equiv_gpowers

@[simp]
lemma gpowers_equiv_gpowers_apply (h : order_of x = order_of y)
  (n : ℕ) : gpowers_equiv_gpowers h ⟨x ^ n, n, gpow_coe_nat x n⟩ = ⟨y ^ n, n, gpow_coe_nat y n⟩ :=
begin
  rw [gpowers_equiv_gpowers, equiv.trans_apply, equiv.trans_apply,
    fin_equiv_gpowers_symm_apply, ← equiv.eq_symm_apply, fin_equiv_gpowers_symm_apply],
  simp [h]
end

@[simp]
lemma gmultiples_equiv_gmultiples_apply (h : add_order_of a = add_order_of b) (n : ℕ) :
  gmultiples_equiv_gmultiples h ⟨n • a, n, gsmul_coe_nat a n⟩ = ⟨n • b, n, gsmul_coe_nat b n⟩ :=
gpowers_equiv_gpowers_apply h n

attribute [to_additive gmultiples_equiv_gmultiples_apply] gpowers_equiv_gpowers_apply

lemma order_eq_card_gpowers [decidable_eq G] :
  order_of x = fintype.card (subgroup.gpowers x : set G) :=
(fintype.card_fin (order_of x)).symm.trans (fintype.card_eq.2 ⟨fin_equiv_gpowers x⟩)

lemma add_order_eq_card_gmultiples [decidable_eq A] :
  add_order_of a = fintype.card (add_subgroup.gmultiples a : set A) :=
(fintype.card_fin (add_order_of a)).symm.trans (fintype.card_eq.2 ⟨fin_equiv_gmultiples a⟩)

attribute [to_additive add_order_eq_card_gmultiples] order_eq_card_gpowers

open quotient_group

/- TODO: use cardinal theory, introduce `card : set G → ℕ`, or setup decidability for cosets -/
lemma order_of_dvd_card_univ : order_of x ∣ fintype.card G :=
begin
  classical,
  have ft_prod : fintype (quotient (gpowers x) × (gpowers x)),
    from fintype.of_equiv G group_equiv_quotient_times_subgroup,
  have ft_s : fintype (gpowers x),
    from @fintype.prod_right _ _ _ ft_prod _,
  have ft_cosets : fintype (quotient (gpowers x)),
    from @fintype.prod_left _ _ _ ft_prod ⟨⟨1, (gpowers x).one_mem⟩⟩,
  have eq₁ : fintype.card G = @fintype.card _ ft_cosets * @fintype.card _ ft_s,
    from calc fintype.card G = @fintype.card _ ft_prod :
        @fintype.card_congr _ _ _ ft_prod group_equiv_quotient_times_subgroup
      ... = @fintype.card _ (@prod.fintype _ _ ft_cosets ft_s) :
        congr_arg (@fintype.card _) $ subsingleton.elim _ _
      ... = @fintype.card _ ft_cosets * @fintype.card _ ft_s :
        @fintype.card_prod _ _ ft_cosets ft_s,
  have eq₂ : order_of x = @fintype.card _ ft_s,
    from calc order_of x = _ : order_eq_card_gpowers
      ... = _ : congr_arg (@fintype.card _) $ subsingleton.elim _ _,
  exact dvd.intro (@fintype.card (quotient (subgroup.gpowers x)) ft_cosets)
          (by rw [eq₁, eq₂, mul_comm])
end

lemma add_order_of_dvd_card_univ : add_order_of a ∣ fintype.card A :=
begin
  rw ← order_of_of_add_eq_add_order_of,
  exact order_of_dvd_card_univ,
end

attribute [to_additive add_order_of_dvd_card_univ] order_of_dvd_card_univ

@[simp] lemma pow_card_eq_one : x ^ fintype.card G = 1 :=
let ⟨m, hm⟩ := @order_of_dvd_card_univ _ x _ _ in
by simp [hm, pow_mul, pow_order_of_eq_one]

@[simp] lemma card_nsmul_eq_zero {a : A} : fintype.card A • a = 0 :=
begin
  apply multiplicative.of_add.injective,
  rw [of_add_nsmul, of_add_zero],
  exact pow_card_eq_one,
end

@[to_additive nsmul_eq_mod_card] lemma pow_eq_mod_card (n : ℕ) :
  x ^ n = x ^ (n % fintype.card G) :=
by rw [pow_eq_mod_order_of, ←nat.mod_mod_of_dvd n order_of_dvd_card_univ,
  ← pow_eq_mod_order_of]

@[to_additive] lemma gpow_eq_mod_card (n : ℤ) :
  x ^ n = x ^ (n % fintype.card G) :=
by by rw [gpow_eq_mod_order_of, ← int.mod_mod_of_dvd n (int.coe_nat_dvd.2 order_of_dvd_card_univ),
  ← gpow_eq_mod_order_of]

attribute [to_additive card_nsmul_eq_zero] pow_card_eq_one

/-- If `gcd(|G|,n)=1` then the `n`th power map is a bijection -/
@[simps] def pow_coprime (h : nat.coprime (fintype.card G) n) : G ≃ G :=
{ to_fun := λ g, g ^ n,
  inv_fun := λ g, g ^ (nat.gcd_b (fintype.card G) n),
  left_inv := λ g, by
  { have key : g ^ _ = g ^ _ := congr_arg (λ n : ℤ, g ^ n) (nat.gcd_eq_gcd_ab (fintype.card G) n),
    rwa [gpow_add, gpow_mul, gpow_mul, gpow_coe_nat, gpow_coe_nat, gpow_coe_nat,
      h.gcd_eq_one, pow_one, pow_card_eq_one, one_gpow, one_mul, eq_comm] at key },
  right_inv := λ g, by
  { have key : g ^ _ = g ^ _ := congr_arg (λ n : ℤ, g ^ n) (nat.gcd_eq_gcd_ab (fintype.card G) n),
    rwa [gpow_add, gpow_mul, gpow_mul', gpow_coe_nat, gpow_coe_nat, gpow_coe_nat,
      h.gcd_eq_one, pow_one, pow_card_eq_one, one_gpow, one_mul, eq_comm] at key } }

@[simp] lemma pow_coprime_one (h : nat.coprime (fintype.card G) n) : pow_coprime h 1 = 1 :=
one_pow n

@[simp] lemma pow_coprime_inv (h : nat.coprime (fintype.card G) n) {g : G} :
  pow_coprime h g⁻¹ = (pow_coprime h g)⁻¹ :=
inv_pow g n

lemma inf_eq_bot_of_coprime {G : Type*} [group G] {H K : subgroup G} [fintype H] [fintype K]
  (h : nat.coprime (fintype.card H) (fintype.card K)) : H ⊓ K = ⊥ :=
begin
  refine (H ⊓ K).eq_bot_iff_forall.mpr (λ x hx, _),
  rw [←order_of_eq_one_iff, ←nat.dvd_one, ←h.gcd_eq_one, nat.dvd_gcd_iff],
  exact ⟨(congr_arg (∣ fintype.card H) (order_of_subgroup ⟨x, hx.1⟩)).mpr order_of_dvd_card_univ,
    (congr_arg (∣ fintype.card K) (order_of_subgroup ⟨x, hx.2⟩)).mpr order_of_dvd_card_univ⟩,
end

variable (a)

lemma image_range_add_order_of [decidable_eq A] :
  finset.image (λ i, i • a) (finset.range (add_order_of a)) =
  (add_subgroup.gmultiples a : set A).to_finset :=
by {ext x, rw [set.mem_to_finset, set_like.mem_coe, mem_gmultiples_iff_mem_range_add_order_of] }

/-- TODO: Generalise to `submonoid.powers`.-/
@[to_additive image_range_add_order_of]
lemma image_range_order_of [decidable_eq G] :
  finset.image (λ i, x ^ i) (finset.range (order_of x)) = (gpowers x : set G).to_finset :=
by { ext x, rw [set.mem_to_finset, set_like.mem_coe, mem_gpowers_iff_mem_range_order_of] }

lemma gcd_nsmul_card_eq_zero_iff : n • a = 0 ↔ (gcd n (fintype.card A)) • a = 0 :=
⟨λ h, gcd_nsmul_eq_zero _ h $ card_nsmul_eq_zero,
  λ h, let ⟨m, hm⟩ := gcd_dvd_left n (fintype.card A) in
    by rw [hm, mul_comm, mul_nsmul, h, nsmul_zero]⟩

/-- TODO: Generalise to `finite_cancel_monoid`. -/
@[to_additive gcd_nsmul_card_eq_zero_iff]
lemma pow_gcd_card_eq_one_iff : x ^ n = 1 ↔ x ^ (gcd n (fintype.card G)) = 1 :=
⟨λ h, pow_gcd_eq_one _ h $ pow_card_eq_one,
  λ h, let ⟨m, hm⟩ := gcd_dvd_left n (fintype.card G) in
    by rw [hm, pow_mul, h, one_pow]⟩

end finite_group

end fintype

section pow_is_subgroup

/-- A nonempty idempotent subset of a finite cancellative monoid is a submonoid -/
def submonoid_of_idempotent {M : Type*} [left_cancel_monoid M] [fintype M] (S : set M)
  (hS1 : S.nonempty) (hS2 : S * S = S) : submonoid M :=
have pow_mem : ∀ a : M, a ∈ S → ∀ n : ℕ, a ^ (n + 1) ∈ S :=
λ a ha, nat.rec (by rwa [zero_add, pow_one])
  (λ n ih, (congr_arg2 (∈) (pow_succ a (n + 1)).symm hS2).mp (set.mul_mem_mul ha ih)),
{ carrier := S,
  one_mem' := by {
    obtain ⟨a, ha⟩ := hS1,
    rw [←pow_order_of_eq_one a, ←nat.sub_add_cancel (order_of_pos a)],
    exact pow_mem a ha (order_of a - 1) },
  mul_mem' := λ a b ha hb, (congr_arg2 (∈) rfl hS2).mp (set.mul_mem_mul ha hb) }

/-- A nonempty idempotent subset of a finite group is a subgroup -/
def subgroup_of_idempotent {G : Type*} [group G] [fintype G] (S : set G)
  (hS1 : S.nonempty) (hS2 : S * S = S) : subgroup G :=
{ carrier := S,
  inv_mem' := λ a ha, by {
    rw [←one_mul a⁻¹, ←pow_one a, ←pow_order_of_eq_one a, ←pow_sub a (order_of_pos a)],
    exact (submonoid_of_idempotent S hS1 hS2).pow_mem ha (order_of a - 1) },
  .. submonoid_of_idempotent S hS1 hS2 }

/-- If `S` is a nonempty subset of a finite group `G`, then `S ^ |G|` is a subgroup -/
def pow_card_subgroup {G : Type*} [group G] [fintype G] (S : set G) (hS : S.nonempty) :
  subgroup G :=
have one_mem : (1 : G) ∈ (S ^ fintype.card G) := by
{ obtain ⟨a, ha⟩ := hS,
  rw ← pow_card_eq_one,
  exact set.pow_mem_pow ha (fintype.card G) },
subgroup_of_idempotent (S ^ (fintype.card G)) ⟨1, one_mem⟩ begin
  classical,
  refine (set.eq_of_subset_of_card_le
    (λ b hb, (congr_arg (∈ _) (one_mul b)).mp (set.mul_mem_mul one_mem hb)) (ge_of_eq _)).symm,
  change _ = fintype.card (_ * _ : set G),
  rw [←pow_add, group.card_pow_eq_card_pow_card_univ S (fintype.card G) le_rfl,
      group.card_pow_eq_card_pow_card_univ S (fintype.card G + fintype.card G) le_add_self],
end

end pow_is_subgroup<|MERGE_RESOLUTION|>--- conflicted
+++ resolved
@@ -94,86 +94,6 @@
 lemma commute.order_of_mul_dvd_lcm (h : commute x y) :
   order_of (x * y) ∣ nat.lcm (order_of x) (order_of y) :=
 begin
-<<<<<<< HEAD
-  split,
-  { rintros ⟨i, hi⟩,
-    simp only [mem_image, exists_prop, mem_range],
-    exact ⟨i % n, nat.mod_lt i hn, (rfl.congr hi).mp (h i)⟩ },
-  { rintro h,
-    simp only [mem_image, exists_prop, set.mem_range, mem_range] at *,
-    rcases h with ⟨i, hi, ha⟩,
-    use ⟨i, ha⟩ },
-end
-
-lemma mem_range_iff_mem_finset_range_of_mod_eq [decidable_eq α] {f : ℤ → α} {a : α} {n : ℕ}
-  (hn : 0 < n) (h : ∀i, f (i % n) = f i) :
-  a ∈ set.range f ↔ a ∈ (finset.range n).image (λi, f i) :=
-suffices (∃i, f (i % n) = a) ↔ ∃i, i < n ∧ f ↑i = a, by simpa [h],
-have hn' : 0 < (n : ℤ), from int.coe_nat_lt.mpr hn,
-iff.intro
-  (assume ⟨i, hi⟩,
-    have 0 ≤ i % ↑n, from int.mod_nonneg _ (ne_of_gt hn'),
-    ⟨int.to_nat (i % n),
-      by rw [←int.coe_nat_lt, int.to_nat_of_nonneg this]; exact ⟨int.mod_lt_of_pos i hn', hi⟩⟩)
-  (assume ⟨i, hi, ha⟩,
-    ⟨i, by rw [int.mod_eq_of_lt (int.coe_zero_le _) (int.coe_nat_lt_coe_nat_of_lt hi), ha]⟩)
-
-end finset
-
-lemma mem_normalizer_fintype [group α] {s : set α} [fintype s] {x : α}
-  (h : ∀ n, n ∈ s → x * n * x⁻¹ ∈ s) : x ∈ subgroup.set_normalizer s :=
-by haveI := classical.prop_decidable;
-haveI := set.fintype_image s (λ n, x * n * x⁻¹); exact
-λ n, ⟨h n, λ h₁,
-have heq : (λ n, x * n * x⁻¹) '' s = s := set.eq_of_subset_of_card_le
-  (λ n ⟨y, hy⟩, hy.2 ▸ h y hy.1) (by rw set.card_image_of_injective s conj_injective),
-have x * n * x⁻¹ ∈ (λ n, x * n * x⁻¹) '' s := heq.symm ▸ h₁,
-let ⟨y, hy⟩ := this in conj_injective hy.2 ▸ hy.1⟩
-
-section order_of
-variable [group α]
-open quotient_group set
-
-instance fintype_bot : fintype (⊥ : subgroup α) := ⟨{1},
-by {rintro ⟨x, ⟨hx⟩⟩, exact finset.mem_singleton_self _}⟩
-
-@[simp] lemma card_trivial :
-  fintype.card (⊥ : subgroup α) = 1 :=
-fintype.card_eq_one_iff.2
-  ⟨⟨(1 : α), set.mem_singleton 1⟩, λ ⟨y, hy⟩, subtype.eq $ subgroup.mem_bot.1 hy⟩
-
-variables [fintype α] [dec : decidable_eq α]
-
-lemma card_eq_card_quotient_mul_card_subgroup (s : subgroup α) [fintype s]
-  [decidable_pred (λ a, a ∈ s)] : fintype.card α = fintype.card (quotient s) * fintype.card s :=
-by rw ← fintype.card_prod;
-  exact fintype.card_congr (subgroup.group_equiv_quotient_times_subgroup)
-
-lemma card_subgroup_dvd_card (s : subgroup α) [fintype s] :
-  fintype.card s ∣ fintype.card α :=
-by haveI := classical.prop_decidable;
-  simp only [card_eq_card_quotient_mul_card_subgroup s, dvd_mul_left]
-
-lemma card_quotient_dvd_card (s : subgroup α) [decidable_pred (λ a, a ∈ s)] [fintype s] :
-  fintype.card (quotient s) ∣ fintype.card α :=
-by simp only [card_eq_card_quotient_mul_card_subgroup s, dvd_mul_right]
-
-end order_of
-
-section order_of
-
-section monoid
-variables {α} [monoid α]
-
-open_locale classical
-
-/-- `order_of a` is the order of the element `a`, i.e. the `n ≥ 1`, s.t. `a ^ n = 1` if it exists.
-Otherwise, i.e. if `a` is of infinite order, then `order_of a` is `0` by convention.-/
-noncomputable def order_of (a : α) : ℕ :=
-if h : ∃ n, 0 < n ∧ a ^ n = 1 then nat.find h else 0
-
-lemma order_of_pos' {a : α} (h : ∃ n, 0 < n ∧ a ^ n = 1) : 0 < order_of a :=
-=======
   convert function.commute.minimal_period_of_comp_dvd_lcm h.function_commute_mul_left,
   rw [order_of, comp_mul_left],
 end
@@ -189,7 +109,6 @@
 minimal_period_pos_of_mem_periodic_pts h
 
 lemma pow_order_of_eq_one (x : G) : x ^ order_of x = 1 :=
->>>>>>> 6823886c
 begin
   convert is_periodic_pt_minimal_period ((*) x) _,
   rw [order_of, mul_left_iterate, mul_one],
