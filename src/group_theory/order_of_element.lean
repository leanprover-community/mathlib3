--- conflicted
+++ resolved
@@ -154,16 +154,12 @@
 lemma order_of_dvd_iff_pow_eq_one {n : ℕ} : order_of x ∣ n ↔ x ^ n = 1 :=
 ⟨λ h, by rw [pow_eq_mod_order_of, nat.mod_eq_zero_of_dvd h, pow_zero], order_of_dvd_of_pow_eq_one⟩
 
-<<<<<<< HEAD
 @[to_additive add_order_of_map_dvd]
 lemma order_of_map_dvd {H : Type*} [monoid H] (ψ : G →* H) (x : G) :
   order_of (ψ x) ∣ order_of x :=
 by { apply order_of_dvd_of_pow_eq_one, rw [←map_pow, pow_order_of_eq_one], apply map_one }
 
-@[to_additive exists_nsmul_eq_self_of_coprime]
-=======
 @[to_additive]
->>>>>>> 10c68ec2
 lemma exists_pow_eq_self_of_coprime (h : n.coprime (order_of x)) :
   ∃ m : ℕ, (x ^ n) ^ m = x :=
 begin
