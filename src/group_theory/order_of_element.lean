/-
Copyright (c) 2018 Johannes Hölzl. All rights reserved.
Released under Apache 2.0 license as described in the file LICENSE.
Authors: Johannes Hölzl, Julian Kuelshammer
-/
import algebra.hom.iterate
import data.nat.modeq
import data.set.pointwise.basic
import dynamics.periodic_pts
import group_theory.index

/-!
# Order of an element

This file defines the order of an element of a finite group. For a finite group `G` the order of
`x ∈ G` is the minimal `n ≥ 1` such that `x ^ n = 1`.

## Main definitions

* `is_of_fin_order` is a predicate on an element `x` of a monoid `G` saying that `x` is of finite
  order.
* `is_of_fin_add_order` is the additive analogue of `is_of_fin_order`.
* `order_of x` defines the order of an element `x` of a monoid `G`, by convention its value is `0`
  if `x` has infinite order.
* `add_order_of` is the additive analogue of `order_of`.

## Tags
order of an element
-/

open function nat
open_locale pointwise

universes u v

variables {G : Type u} {A : Type v}
variables {x y : G} {a b : A} {n m : ℕ}

section monoid_add_monoid

variables [monoid G] [add_monoid A]

section is_of_fin_order

@[to_additive]
lemma is_periodic_pt_mul_iff_pow_eq_one (x : G) : is_periodic_pt ((*) x) n 1 ↔ x ^ n = 1 :=
by rw [is_periodic_pt, is_fixed_pt, mul_left_iterate, mul_one]

/-- `is_of_fin_add_order` is a predicate on an element `a` of an additive monoid to be of finite
order, i.e. there exists `n ≥ 1` such that `n • a = 0`.-/
def is_of_fin_add_order (a : A) : Prop :=
(0 : A) ∈ periodic_pts ((+) a)

/-- `is_of_fin_order` is a predicate on an element `x` of a monoid to be of finite order, i.e. there
exists `n ≥ 1` such that `x ^ n = 1`.-/
@[to_additive is_of_fin_add_order]
def is_of_fin_order (x : G) : Prop :=
(1 : G) ∈ periodic_pts ((*) x)

lemma is_of_fin_add_order_of_mul_iff :
  is_of_fin_add_order (additive.of_mul x) ↔ is_of_fin_order x := iff.rfl

lemma is_of_fin_order_of_add_iff :
  is_of_fin_order (multiplicative.of_add a) ↔ is_of_fin_add_order a := iff.rfl

@[to_additive is_of_fin_add_order_iff_nsmul_eq_zero]
lemma is_of_fin_order_iff_pow_eq_one (x : G) :
  is_of_fin_order x ↔ ∃ n, 0 < n ∧ x ^ n = 1 :=
by { convert iff.rfl, simp [is_periodic_pt_mul_iff_pow_eq_one] }

/-- Elements of finite order are of finite order in submonoids.-/
@[to_additive is_of_fin_add_order_iff_coe "Elements of finite order are of finite order in
submonoids."]
lemma is_of_fin_order_iff_coe (H : submonoid G) (x : H) :
  is_of_fin_order x ↔ is_of_fin_order (x : G) :=
by { rw [is_of_fin_order_iff_pow_eq_one, is_of_fin_order_iff_pow_eq_one], norm_cast }

/-- The image of an element of finite order has finite order. -/
@[to_additive add_monoid_hom.is_of_fin_order
  "The image of an element of finite additive order has finite additive order."]
lemma monoid_hom.is_of_fin_order
  {H : Type v} [monoid H] (f : G →* H) {x : G} (h : is_of_fin_order x) :
  is_of_fin_order $ f x :=
(is_of_fin_order_iff_pow_eq_one _).mpr $ begin
  rcases (is_of_fin_order_iff_pow_eq_one _).mp h with ⟨n, npos, hn⟩,
  exact ⟨n, npos, by rw [←f.map_pow, hn, f.map_one]⟩,
end

/-- If a direct product has finite order then so does each component. -/
@[to_additive "If a direct product has finite additive order then so does each component."]
lemma is_of_fin_order.apply
  {η : Type*} {Gs : η → Type*} [∀ i, monoid (Gs i)] {x : Π i, Gs i} (h : is_of_fin_order x) :
∀ i, is_of_fin_order (x i) := begin
  rcases (is_of_fin_order_iff_pow_eq_one _).mp h with ⟨n, npos, hn⟩,
  exact λ _, (is_of_fin_order_iff_pow_eq_one _).mpr ⟨n, npos, (congr_fun hn.symm _).symm⟩,
end

/-- 1 is of finite order in any monoid. -/
@[to_additive "0 is of finite order in any additive monoid."]
lemma is_of_fin_order_one : is_of_fin_order (1 : G) :=
(is_of_fin_order_iff_pow_eq_one 1).mpr ⟨1, _root_.one_pos, one_pow 1⟩

end is_of_fin_order

/-- `order_of x` is the order of the element `x`, i.e. the `n ≥ 1`, s.t. `x ^ n = 1` if it exists.
Otherwise, i.e. if `x` is of infinite order, then `order_of x` is `0` by convention.-/
@[to_additive add_order_of
"`add_order_of a` is the order of the element `a`, i.e. the `n ≥ 1`, s.t. `n • a = 0` if it
exists. Otherwise, i.e. if `a` is of infinite order, then `add_order_of a` is `0` by convention."]
noncomputable def order_of (x : G) : ℕ :=
minimal_period ((*) x) 1

@[simp] lemma add_order_of_of_mul_eq_order_of (x : G) :
  add_order_of (additive.of_mul x) = order_of x := rfl

@[simp] lemma order_of_of_add_eq_add_order_of (a : A) :
  order_of (multiplicative.of_add a) = add_order_of a := rfl

@[to_additive add_order_of_pos']
lemma order_of_pos' (h : is_of_fin_order x) : 0 < order_of x :=
minimal_period_pos_of_mem_periodic_pts h

@[to_additive add_order_of_nsmul_eq_zero]
lemma pow_order_of_eq_one (x : G) : x ^ order_of x = 1 :=
begin
  convert is_periodic_pt_minimal_period ((*) x) _,
  rw [order_of, mul_left_iterate, mul_one],
end

@[to_additive add_order_of_eq_zero]
lemma order_of_eq_zero (h : ¬ is_of_fin_order x) : order_of x = 0 :=
by rwa [order_of, minimal_period, dif_neg]

@[to_additive add_order_of_eq_zero_iff] lemma order_of_eq_zero_iff :
  order_of x = 0 ↔ ¬ is_of_fin_order x :=
⟨λ h H, (order_of_pos' H).ne' h, order_of_eq_zero⟩

@[to_additive add_order_of_eq_zero_iff'] lemma order_of_eq_zero_iff' :
  order_of x = 0 ↔ ∀ n : ℕ, 0 < n → x ^ n ≠ 1 :=
by simp_rw [order_of_eq_zero_iff, is_of_fin_order_iff_pow_eq_one, not_exists, not_and]

/-- A group element has finite order iff its order is positive. -/
@[to_additive add_order_of_pos_iff
  "A group element has finite additive order iff its order is positive."]
lemma order_of_pos_iff : 0 < order_of x ↔ is_of_fin_order x :=
by rwa [iff_not_comm.mp order_of_eq_zero_iff, pos_iff_ne_zero]

@[to_additive nsmul_ne_zero_of_lt_add_order_of']
lemma pow_ne_one_of_lt_order_of' (n0 : n ≠ 0) (h : n < order_of x) : x ^ n ≠ 1 :=
λ j, not_is_periodic_pt_of_pos_of_lt_minimal_period n0 h
  ((is_periodic_pt_mul_iff_pow_eq_one x).mpr j)

@[to_additive add_order_of_le_of_nsmul_eq_zero]
lemma order_of_le_of_pow_eq_one (hn : 0 < n) (h : x ^ n = 1) : order_of x ≤ n :=
is_periodic_pt.minimal_period_le hn (by rwa is_periodic_pt_mul_iff_pow_eq_one)

@[simp, to_additive] lemma order_of_one : order_of (1 : G) = 1 :=
by rw [order_of, one_mul_eq_id, minimal_period_id]

@[simp, to_additive add_monoid.order_of_eq_one_iff] lemma order_of_eq_one_iff :
  order_of x = 1 ↔ x = 1 :=
by rw [order_of, is_fixed_point_iff_minimal_period_eq_one, is_fixed_pt, mul_one]

@[to_additive nsmul_eq_mod_add_order_of]
lemma pow_eq_mod_order_of {n : ℕ} : x ^ n = x ^ (n % order_of x) :=
calc x ^ n = x ^ (n % order_of x + order_of x * (n / order_of x)) : by rw [nat.mod_add_div]
       ... = x ^ (n % order_of x) : by simp [pow_add, pow_mul, pow_order_of_eq_one]

@[to_additive add_order_of_dvd_of_nsmul_eq_zero]
lemma order_of_dvd_of_pow_eq_one (h : x ^ n = 1) : order_of x ∣ n :=
is_periodic_pt.minimal_period_dvd ((is_periodic_pt_mul_iff_pow_eq_one _).mpr h)

@[to_additive add_order_of_dvd_iff_nsmul_eq_zero]
lemma order_of_dvd_iff_pow_eq_one {n : ℕ} : order_of x ∣ n ↔ x ^ n = 1 :=
⟨λ h, by rw [pow_eq_mod_order_of, nat.mod_eq_zero_of_dvd h, pow_zero], order_of_dvd_of_pow_eq_one⟩

@[to_additive add_order_of_map_dvd]
lemma order_of_map_dvd {H : Type*} [monoid H] (ψ : G →* H) (x : G) :
  order_of (ψ x) ∣ order_of x :=
by { apply order_of_dvd_of_pow_eq_one, rw [←map_pow, pow_order_of_eq_one], apply map_one }

@[to_additive]
lemma exists_pow_eq_self_of_coprime (h : n.coprime (order_of x)) :
  ∃ m : ℕ, (x ^ n) ^ m = x :=
begin
  by_cases h0 : order_of x = 0,
  { rw [h0, coprime_zero_right] at h,
    exact ⟨1, by rw [h, pow_one, pow_one]⟩ },
  by_cases h1 : order_of x = 1,
  { exact ⟨0, by rw [order_of_eq_one_iff.mp h1, one_pow, one_pow]⟩ },
  obtain ⟨m, hm⟩ :=
    exists_mul_mod_eq_one_of_coprime h (one_lt_iff_ne_zero_and_ne_one.mpr ⟨h0, h1⟩),
  exact ⟨m, by rw [←pow_mul, pow_eq_mod_order_of, hm, pow_one]⟩,
end

/-- If `x^n = 1`, but `x^(n/p) ≠ 1` for all prime factors `p` of `n`, then `x` has order `n` in `G`.
-/
@[to_additive add_order_of_eq_of_nsmul_and_div_prime_nsmul "If `n * x = 0`, but `n/p * x ≠ 0` for
all prime factors `p` of `n`, then `x` has order `n` in `G`."]
theorem order_of_eq_of_pow_and_pow_div_prime (hn : 0 < n) (hx : x^n = 1)
  (hd : ∀ p : ℕ, p.prime → p ∣ n → x^(n/p) ≠ 1) :
  order_of x = n :=
begin
  -- Let `a` be `n/(order_of x)`, and show `a = 1`
  cases exists_eq_mul_right_of_dvd (order_of_dvd_of_pow_eq_one hx) with a ha,
  suffices : a = 1, by simp [this, ha],
  -- Assume `a` is not one...
  by_contra,
  have a_min_fac_dvd_p_sub_one : a.min_fac ∣ n,
  { obtain ⟨b, hb⟩ : ∃ (b : ℕ), a = b * a.min_fac := exists_eq_mul_left_of_dvd a.min_fac_dvd,
    rw [hb, ←mul_assoc] at ha,
    exact dvd.intro_left (order_of x * b) ha.symm, },
  -- Use the minimum prime factor of `a` as `p`.
  refine hd a.min_fac (nat.min_fac_prime h) a_min_fac_dvd_p_sub_one _,
  rw [←order_of_dvd_iff_pow_eq_one, nat.dvd_div_iff (a_min_fac_dvd_p_sub_one),
      ha, mul_comm, nat.mul_dvd_mul_iff_left (order_of_pos' _)],
  { exact nat.min_fac_dvd a, },
  { rw is_of_fin_order_iff_pow_eq_one,
    exact Exists.intro n (id ⟨hn, hx⟩) },
end

@[to_additive add_order_of_eq_add_order_of_iff]
lemma order_of_eq_order_of_iff {H : Type*} [monoid H] {y : H} :
  order_of x = order_of y ↔ ∀ n : ℕ, x ^ n = 1 ↔ y ^ n = 1 :=
by simp_rw [← is_periodic_pt_mul_iff_pow_eq_one, ← minimal_period_eq_minimal_period_iff, order_of]

@[to_additive add_order_of_injective]
lemma order_of_injective {H : Type*} [monoid H] (f : G →* H)
  (hf : function.injective f) (x : G) : order_of (f x) = order_of x :=
by simp_rw [order_of_eq_order_of_iff, ←f.map_pow, ←f.map_one, hf.eq_iff, iff_self, forall_const]

@[simp, norm_cast, to_additive] lemma order_of_submonoid {H : submonoid G}
  (y : H) : order_of (y : G) = order_of y :=
order_of_injective H.subtype subtype.coe_injective y

@[to_additive]
lemma order_of_units {y : Gˣ} : order_of (y : G) = order_of y :=
order_of_injective (units.coe_hom G) units.ext y

variables (x)

@[to_additive add_order_of_nsmul']
lemma order_of_pow' (h : n ≠ 0) :
  order_of (x ^ n) = order_of x / gcd (order_of x) n :=
begin
  convert minimal_period_iterate_eq_div_gcd h,
  simp only [order_of, mul_left_iterate],
end

variables (a) (n)

@[to_additive add_order_of_nsmul'']
lemma order_of_pow'' (h : is_of_fin_order x) :
  order_of (x ^ n) = order_of x / gcd (order_of x) n :=
begin
  convert minimal_period_iterate_eq_div_gcd' h,
  simp only [order_of, mul_left_iterate],
end

@[to_additive add_order_of_nsmul_coprime]
lemma order_of_pow_coprime (h : (order_of y).coprime m) : order_of (y ^ m) = order_of y :=
begin
  by_cases hg : order_of y = 0,
  { rw [m.coprime_zero_left.mp (hg ▸ h), pow_one] },
  { rw [order_of_pow'' y m (hg.imp_symm order_of_eq_zero), h.gcd_eq_one, nat.div_one] },
end

@[to_additive]
lemma commute.order_of_mul_dvd_lcm {x y : G} (h : commute x y) :
  order_of (x * y) ∣ nat.lcm (order_of x) (order_of y) :=
begin
  convert function.commute.minimal_period_of_comp_dvd_lcm h.function_commute_mul_left,
  rw [order_of, comp_mul_left],
end

@[to_additive add_order_of_add_dvd_mul_add_order_of]
lemma commute.order_of_mul_dvd_mul_order_of {x y : G} (h : commute x y) :
  order_of (x * y) ∣ (order_of x) * (order_of y) :=
dvd_trans h.order_of_mul_dvd_lcm (lcm_dvd_mul _ _)

@[to_additive add_order_of_add_eq_mul_add_order_of_of_coprime]
lemma commute.order_of_mul_eq_mul_order_of_of_coprime {x y : G} (h : commute x y)
  (hco : nat.coprime (order_of x) (order_of y)) :
  order_of (x * y) = (order_of x) * (order_of y) :=
begin
  convert h.function_commute_mul_left.minimal_period_of_comp_eq_mul_of_coprime hco,
  simp only [order_of, comp_mul_left],
end

/-- Commuting elements of finite order are closed under multiplication. -/
@[to_additive "Commuting elements of finite additive order are closed under addition."]
lemma commute.is_of_fin_order_mul
  {x} (h : commute x y) (hx : is_of_fin_order x) (hy : is_of_fin_order y) :
  is_of_fin_order (x * y) :=
order_of_pos_iff.mp $
  pos_of_dvd_of_pos h.order_of_mul_dvd_mul_order_of $ mul_pos (order_of_pos' hx) (order_of_pos' hy)

section p_prime

variables {a x n} {p : ℕ} [hp : fact p.prime]
include hp

@[to_additive add_order_of_eq_prime]
lemma order_of_eq_prime (hg : x ^ p = 1) (hg1 : x ≠ 1) : order_of x = p :=
minimal_period_eq_prime ((is_periodic_pt_mul_iff_pow_eq_one _).mpr hg)
  (by rwa [is_fixed_pt, mul_one])

@[to_additive add_order_of_eq_prime_pow]
lemma order_of_eq_prime_pow (hnot : ¬ x ^ p ^ n = 1) (hfin : x ^ p ^ (n + 1) = 1) :
  order_of x = p ^ (n + 1) :=
begin
  apply minimal_period_eq_prime_pow;
  rwa is_periodic_pt_mul_iff_pow_eq_one,
end

@[to_additive exists_add_order_of_eq_prime_pow_iff]
lemma exists_order_of_eq_prime_pow_iff :
  (∃ k : ℕ, order_of x = p ^ k) ↔ (∃ m : ℕ, x ^ (p : ℕ) ^ m = 1) :=
⟨λ ⟨k, hk⟩, ⟨k, by rw [←hk, pow_order_of_eq_one]⟩, λ ⟨_, hm⟩,
begin
  obtain ⟨k, _, hk⟩ := (nat.dvd_prime_pow hp.elim).mp (order_of_dvd_of_pow_eq_one hm),
  exact ⟨k, hk⟩,
end⟩

end p_prime

end monoid_add_monoid

section cancel_monoid
variables [left_cancel_monoid G] (x y)

@[to_additive nsmul_injective_of_lt_add_order_of]
lemma pow_injective_of_lt_order_of
  (hn : n < order_of x) (hm : m < order_of x) (eq : x ^ n = x ^ m) : n = m :=
eq_of_lt_minimal_period_of_iterate_eq hn hm (by simpa only [mul_left_iterate, mul_one])

@[to_additive mem_multiples_iff_mem_range_add_order_of']
lemma mem_powers_iff_mem_range_order_of' [decidable_eq G] (hx : 0 < order_of x) :
  y ∈ submonoid.powers x ↔ y ∈ (finset.range (order_of x)).image ((^) x : ℕ → G) :=
finset.mem_range_iff_mem_finset_range_of_mod_eq' hx (λ i, pow_eq_mod_order_of.symm)

lemma pow_eq_one_iff_modeq : x ^ n = 1 ↔ n ≡ 0 [MOD (order_of x)] :=
by rw [modeq_zero_iff_dvd, order_of_dvd_iff_pow_eq_one]

lemma pow_eq_pow_iff_modeq : x ^ n = x ^ m ↔ n ≡ m [MOD (order_of x)] :=
begin
  wlog hmn : m ≤ n,
  obtain ⟨k, rfl⟩ := nat.exists_eq_add_of_le hmn,
  rw [← mul_one (x ^ m), pow_add, mul_left_cancel_iff, pow_eq_one_iff_modeq],
  exact ⟨λ h, nat.modeq.add_left _ h, λ h, nat.modeq.add_left_cancel' _ h⟩,
end

end cancel_monoid

section group
variables [group G] [add_group A] {x a} {i : ℤ}

/-- Inverses of elements of finite order have finite order. -/
@[to_additive "Inverses of elements of finite additive order have finite additive order."]
lemma is_of_fin_order.inv {x : G} (hx : is_of_fin_order x) : is_of_fin_order x⁻¹ :=
(is_of_fin_order_iff_pow_eq_one _).mpr $ begin
  rcases (is_of_fin_order_iff_pow_eq_one x).mp hx with ⟨n, npos, hn⟩,
  refine ⟨n, npos, by simp_rw [inv_pow, hn, inv_one]⟩,
end

/-- Inverses of elements of finite order have finite order. -/
@[simp, to_additive "Inverses of elements of finite additive order have finite additive order."]
lemma is_of_fin_order_inv_iff {x : G} : is_of_fin_order x⁻¹ ↔ is_of_fin_order x :=
⟨λ h, inv_inv x ▸ h.inv, is_of_fin_order.inv⟩

@[to_additive add_order_of_dvd_iff_zsmul_eq_zero]
lemma order_of_dvd_iff_zpow_eq_one : (order_of x : ℤ) ∣ i ↔ x ^ i = 1 :=
begin
  rcases int.eq_coe_or_neg i with ⟨i, rfl|rfl⟩,
  { rw [int.coe_nat_dvd, order_of_dvd_iff_pow_eq_one, zpow_coe_nat] },
  { rw [dvd_neg, int.coe_nat_dvd, zpow_neg, inv_eq_one, zpow_coe_nat,
      order_of_dvd_iff_pow_eq_one] }
end

@[simp, to_additive]
lemma order_of_inv (x : G) : order_of x⁻¹ = order_of x :=
by simp [order_of_eq_order_of_iff]

@[simp, norm_cast, to_additive] lemma order_of_subgroup {H : subgroup G}
  (y: H) : order_of (y : G) = order_of y :=
order_of_injective H.subtype subtype.coe_injective y

@[to_additive zsmul_eq_mod_add_order_of]
lemma zpow_eq_mod_order_of : x ^ i = x ^ (i % order_of x) :=
calc x ^ i = x ^ (i % order_of x + order_of x * (i / order_of x)) :
    by rw [int.mod_add_div]
       ... = x ^ (i % order_of x) :
    by simp [zpow_add, zpow_mul, pow_order_of_eq_one]

@[to_additive nsmul_inj_iff_of_add_order_of_eq_zero]
lemma pow_inj_iff_of_order_of_eq_zero (h : order_of x = 0) {n m : ℕ} :
  x ^ n = x ^ m ↔ n = m :=
begin
  rw [order_of_eq_zero_iff, is_of_fin_order_iff_pow_eq_one] at h,
  push_neg at h,
  induction n with n IH generalizing m,
  { cases m,
    { simp },
    { simpa [eq_comm] using h m.succ m.zero_lt_succ } },
  { cases m,
    { simpa using h n.succ n.zero_lt_succ },
    { simp [pow_succ, IH] } }
end

@[to_additive]
lemma pow_inj_mod {n m : ℕ} :
  x ^ n = x ^ m ↔ n % order_of x = m % order_of x :=
begin
  cases (order_of x).zero_le.eq_or_lt with hx hx,
  { simp [pow_inj_iff_of_order_of_eq_zero, hx.symm] },
  rw [pow_eq_mod_order_of, @pow_eq_mod_order_of _ _ _ m],
  exact ⟨pow_injective_of_lt_order_of _ (nat.mod_lt _ hx) (nat.mod_lt _ hx), λ h, congr_arg _ h⟩
end

@[simp, to_additive zsmul_smul_order_of]
lemma zpow_pow_order_of : (x^i)^order_of x = 1 :=
begin
  by_cases h : is_of_fin_order x,
  { rw [← zpow_coe_nat, ← zpow_mul, mul_comm, zpow_mul, zpow_coe_nat, pow_order_of_eq_one,
      one_zpow], },
  { rw [order_of_eq_zero h, pow_zero], },
end

@[to_additive is_of_fin_add_order.zsmul]
lemma is_of_fin_order.zpow (h : is_of_fin_order x) {i : ℤ} : is_of_fin_order (x^i) :=
(is_of_fin_order_iff_pow_eq_one _).mpr ⟨order_of x, order_of_pos' h, zpow_pow_order_of⟩

@[to_additive is_of_fin_add_order.of_mem_zmultiples]
lemma is_of_fin_order.of_mem_zpowers (h : is_of_fin_order x) (h' : y ∈ subgroup.zpowers x) :
  is_of_fin_order y :=
by { obtain ⟨k, rfl⟩ := subgroup.mem_zpowers_iff.mp h', exact h.zpow, }

@[to_additive add_order_of_dvd_of_mem_zmultiples]
lemma order_of_dvd_of_mem_zpowers (h : y ∈ subgroup.zpowers x) : order_of y ∣ order_of x :=
begin
  obtain ⟨k, rfl⟩ := subgroup.mem_zpowers_iff.mp h,
  rw order_of_dvd_iff_pow_eq_one,
  exact zpow_pow_order_of,
end

<<<<<<< HEAD
@[to_additive vadd_eq_self_of_mem_zmultiples]
lemma smul_eq_self_of_mem_zpowers {α : Type*} [mul_action G α]
  (hx : x ∈ subgroup.zpowers y) {a : α} (hs : y • a = a) : x • a = a :=
begin
  suffices : ∀ {g : G} {a' : α} (hs₀ : g • a' = a') (k : ℤ) (hk : 0 ≤ k), g^k • a' = a',
  { obtain ⟨k, rfl⟩ := subgroup.mem_zpowers_iff.mp hx,
    cases le_or_lt 0 k with hk hk, { exact this hs k hk, },
    rw [← neg_neg k, ← inv_zpow'],
    exact this (inv_smul_eq_iff.mpr hs.symm) (-k) (neg_nonneg.mpr hk.le), },
  clear hx hs a y x,
  intros g s hs k hk,
  replace hs : (((•) g)^[k.nat_abs]) s = s := is_fixed_pt.iterate hs k.nat_abs,
  rwa [smul_iterate, ← zpow_coe_nat, ← int.eq_nat_abs_of_zero_le hk] at hs,
end

=======
lemma smul_eq_self_of_mem_zpowers {α : Type*} [mul_action G α]
  (hx : x ∈ subgroup.zpowers y) {a : α} (hs : y • a = a) : x • a = a :=
begin
  obtain ⟨k, rfl⟩ := subgroup.mem_zpowers_iff.mp hx,
  rw [← mul_action.to_perm_apply, ← mul_action.to_perm_hom_apply,
    monoid_hom.map_zpow _ y k, mul_action.to_perm_hom_apply],
  exact equiv.is_fixed_pt.zpow hs k,
end

lemma vadd_eq_self_of_mem_zmultiples {α G : Type*} [add_group G] [add_action G α] {x y : G}
  (hx : x ∈ add_subgroup.zmultiples y) {a : α} (hs : y +ᵥ a = a) : x +ᵥ a = a :=
@smul_eq_self_of_mem_zpowers (multiplicative G) _ _ _ α _ hx a hs

attribute [to_additive vadd_eq_self_of_mem_zmultiples] smul_eq_self_of_mem_zpowers

>>>>>>> 62a56268
end group

section comm_monoid

variables [comm_monoid G]

/-- Elements of finite order are closed under multiplication. -/
@[to_additive "Elements of finite additive order are closed under addition."]
lemma is_of_fin_order.mul (hx : is_of_fin_order x) (hy : is_of_fin_order y) :
  is_of_fin_order (x * y) :=
(commute.all x y).is_of_fin_order_mul hx hy

end comm_monoid

section finite_monoid
variables [monoid G]
open_locale big_operators

@[to_additive sum_card_add_order_of_eq_card_nsmul_eq_zero]
lemma sum_card_order_of_eq_card_pow_eq_one [fintype G] [decidable_eq G] (hn : 0 < n) :
  ∑ m in (finset.range n.succ).filter (∣ n), (finset.univ.filter (λ x : G, order_of x = m)).card
  = (finset.univ.filter (λ x : G, x ^ n = 1)).card :=
calc ∑ m in (finset.range n.succ).filter (∣ n), (finset.univ.filter (λ x : G, order_of x = m)).card
    = _ : (finset.card_bUnion (by { intros, apply finset.disjoint_filter.2, cc })).symm
... = _ : congr_arg finset.card (finset.ext (begin
  assume x,
  suffices : order_of x ≤ n ∧ order_of x ∣ n ↔ x ^ n = 1,
  { simpa [nat.lt_succ_iff], },
  exact ⟨λ h, let ⟨m, hm⟩ := h.2 in by rw [hm, pow_mul, pow_order_of_eq_one, one_pow],
    λ h, ⟨order_of_le_of_pow_eq_one hn h, order_of_dvd_of_pow_eq_one h⟩⟩
end))

end finite_monoid

section finite_cancel_monoid
-- TODO: Of course everything also works for right_cancel_monoids.
variables [left_cancel_monoid G] [add_left_cancel_monoid A]

-- TODO: Use this to show that a finite left cancellative monoid is a group.
@[to_additive]
lemma exists_pow_eq_one [finite G] (x : G) : is_of_fin_order x :=
begin
  refine (is_of_fin_order_iff_pow_eq_one _).mpr _,
  obtain ⟨i, j, a_eq, ne⟩ : ∃(i j : ℕ), x ^ i = x ^ j ∧ i ≠ j :=
    by simpa only [not_forall, exists_prop, injective]
      using (not_injective_infinite_finite (λi:ℕ, x^i)),
  wlog h'' : j ≤ i,
  refine ⟨i - j, tsub_pos_of_lt (lt_of_le_of_ne h'' ne.symm), mul_right_injective (x^j) _⟩,
  rw [mul_one, ← pow_add, ← a_eq, add_tsub_cancel_of_le h''],
end

@[to_additive add_order_of_le_card_univ]
lemma order_of_le_card_univ [fintype G] : order_of x ≤ fintype.card G :=
finset.le_card_of_inj_on_range ((^) x)
  (assume n _, finset.mem_univ _)
  (assume i hi j hj, pow_injective_of_lt_order_of x hi hj)

/-- This is the same as `order_of_pos' but with one fewer explicit assumption since this is
  automatic in case of a finite cancellative monoid.-/
@[to_additive add_order_of_pos
"This is the same as `add_order_of_pos' but with one fewer explicit assumption since this is
  automatic in case of a finite cancellative additive monoid."]
lemma order_of_pos [finite G] (x : G) : 0 < order_of x := order_of_pos' (exists_pow_eq_one x)

open nat

/-- This is the same as `order_of_pow'` and `order_of_pow''` but with one assumption less which is
automatic in the case of a finite cancellative monoid.-/
@[to_additive add_order_of_nsmul
"This is the same as `add_order_of_nsmul'` and `add_order_of_nsmul` but with one assumption less
which is automatic in the case of a finite cancellative additive monoid."]
lemma order_of_pow [finite G] (x : G) :
  order_of (x ^ n) = order_of x / gcd (order_of x) n := order_of_pow'' _ _ (exists_pow_eq_one _)

@[to_additive mem_multiples_iff_mem_range_add_order_of]
lemma mem_powers_iff_mem_range_order_of [finite G] [decidable_eq G] :
  y ∈ submonoid.powers x ↔ y ∈ (finset.range (order_of x)).image ((^) x : ℕ → G) :=
finset.mem_range_iff_mem_finset_range_of_mod_eq' (order_of_pos x)
  (assume i, pow_eq_mod_order_of.symm)

@[to_additive decidable_multiples]
noncomputable instance decidable_powers : decidable_pred (∈ submonoid.powers x) :=
classical.dec_pred _

/--The equivalence between `fin (order_of x)` and `submonoid.powers x`, sending `i` to `x ^ i`."-/
@[to_additive fin_equiv_multiples "The equivalence between `fin (add_order_of a)` and
`add_submonoid.multiples a`, sending `i` to `i • a`."]
noncomputable def fin_equiv_powers [finite G] (x : G) :
  fin (order_of x) ≃ (submonoid.powers x : set G) :=
equiv.of_bijective (λ n, ⟨x ^ ↑n, ⟨n, rfl⟩⟩)
  ⟨λ ⟨i, hi⟩ ⟨j, hj⟩ ij, fin.ext (pow_injective_of_lt_order_of x hi hj (subtype.mk_eq_mk.1 ij)),
   λ ⟨_, i, rfl⟩, ⟨⟨i % order_of x, mod_lt i (order_of_pos x)⟩,
    subtype.eq pow_eq_mod_order_of.symm⟩⟩

@[simp, to_additive fin_equiv_multiples_apply]
lemma fin_equiv_powers_apply [finite G] {x : G} {n : fin (order_of x)} :
  fin_equiv_powers x n = ⟨x ^ ↑n, n, rfl⟩ := rfl

@[simp, to_additive fin_equiv_multiples_symm_apply]
lemma fin_equiv_powers_symm_apply [finite G] (x : G) (n : ℕ)
  {hn : ∃ (m : ℕ), x ^ m = x ^ n} :
  ((fin_equiv_powers x).symm ⟨x ^ n, hn⟩) = ⟨n % order_of x, nat.mod_lt _ (order_of_pos x)⟩ :=
by rw [equiv.symm_apply_eq, fin_equiv_powers_apply, subtype.mk_eq_mk,
  pow_eq_mod_order_of, fin.coe_mk]

/-- The equivalence between `submonoid.powers` of two elements `x, y` of the same order, mapping
  `x ^ i` to `y ^ i`. -/
@[to_additive multiples_equiv_multiples
"The equivalence between `submonoid.multiples` of two elements `a, b` of the same additive order,
  mapping `i • a` to `i • b`."]
noncomputable def powers_equiv_powers [finite G] (h : order_of x = order_of y) :
  (submonoid.powers x : set G) ≃ (submonoid.powers y : set G) :=
(fin_equiv_powers x).symm.trans ((fin.cast h).to_equiv.trans (fin_equiv_powers y))

@[simp, to_additive multiples_equiv_multiples_apply]
lemma powers_equiv_powers_apply [finite G] (h : order_of x = order_of y)
  (n : ℕ) : powers_equiv_powers h ⟨x ^ n, n, rfl⟩ = ⟨y ^ n, n, rfl⟩ :=
begin
  rw [powers_equiv_powers, equiv.trans_apply, equiv.trans_apply,
    fin_equiv_powers_symm_apply, ← equiv.eq_symm_apply, fin_equiv_powers_symm_apply],
  simp [h]
end

@[to_additive add_order_of_eq_card_multiples]
lemma order_eq_card_powers [fintype G] : order_of x = fintype.card (submonoid.powers x : set G) :=
(fintype.card_fin (order_of x)).symm.trans (fintype.card_eq.2 ⟨fin_equiv_powers x⟩)

end finite_cancel_monoid

section finite_group
variables [group G] [add_group A]

@[to_additive]
lemma exists_zpow_eq_one [finite G] (x : G) : ∃ (i : ℤ) (H : i ≠ 0), x ^ (i : ℤ) = 1 :=
begin
  rcases exists_pow_eq_one x with ⟨w, hw1, hw2⟩,
  refine ⟨w, int.coe_nat_ne_zero.mpr (ne_of_gt hw1), _⟩,
  rw zpow_coe_nat,
  exact (is_periodic_pt_mul_iff_pow_eq_one _).mp hw2,
end

open subgroup

@[to_additive mem_multiples_iff_mem_zmultiples]
lemma mem_powers_iff_mem_zpowers [finite G] : y ∈ submonoid.powers x ↔ y ∈ zpowers x :=
⟨λ ⟨n, hn⟩, ⟨n, by simp * at *⟩,
λ ⟨i, hi⟩, ⟨(i % order_of x).nat_abs,
  by rwa [← zpow_coe_nat, int.nat_abs_of_nonneg (int.mod_nonneg _
    (int.coe_nat_ne_zero_iff_pos.2 (order_of_pos x))),
    ← zpow_eq_mod_order_of]⟩⟩

@[to_additive multiples_eq_zmultiples]
lemma powers_eq_zpowers [finite G] (x : G) : (submonoid.powers x : set G) = zpowers x :=
set.ext $ λ x, mem_powers_iff_mem_zpowers

@[to_additive mem_zmultiples_iff_mem_range_add_order_of]
lemma mem_zpowers_iff_mem_range_order_of [finite G] [decidable_eq G] :
  y ∈ subgroup.zpowers x ↔ y ∈ (finset.range (order_of x)).image ((^) x : ℕ → G) :=
by rw [← mem_powers_iff_mem_zpowers, mem_powers_iff_mem_range_order_of]

@[to_additive decidable_zmultiples]
noncomputable instance decidable_zpowers : decidable_pred (∈ subgroup.zpowers x) :=
classical.dec_pred _

/-- The equivalence between `fin (order_of x)` and `subgroup.zpowers x`, sending `i` to `x ^ i`. -/
@[to_additive fin_equiv_zmultiples
"The equivalence between `fin (add_order_of a)` and `subgroup.zmultiples a`, sending `i`
to `i • a`."]
noncomputable def fin_equiv_zpowers [finite G] (x : G) :
  fin (order_of x) ≃ (subgroup.zpowers x : set G) :=
(fin_equiv_powers x).trans (equiv.set.of_eq (powers_eq_zpowers x))

@[simp, to_additive fin_equiv_zmultiples_apply]
lemma fin_equiv_zpowers_apply [finite G] {n : fin (order_of x)} :
  fin_equiv_zpowers x n = ⟨x ^ (n : ℕ), n, zpow_coe_nat x n⟩ := rfl

@[simp, to_additive fin_equiv_zmultiples_symm_apply]
lemma fin_equiv_zpowers_symm_apply [finite G] (x : G) (n : ℕ)
  {hn : ∃ (m : ℤ), x ^ m = x ^ n} :
  ((fin_equiv_zpowers x).symm ⟨x ^ n, hn⟩) = ⟨n % order_of x, nat.mod_lt _ (order_of_pos x)⟩ :=
by { rw [fin_equiv_zpowers, equiv.symm_trans_apply, equiv.set.of_eq_symm_apply],
  exact fin_equiv_powers_symm_apply x n }

/-- The equivalence between `subgroup.zpowers` of two elements `x, y` of the same order, mapping
  `x ^ i` to `y ^ i`. -/
@[to_additive zmultiples_equiv_zmultiples
"The equivalence between `subgroup.zmultiples` of two elements `a, b` of the same additive order,
  mapping `i • a` to `i • b`."]
noncomputable def zpowers_equiv_zpowers [finite G] (h : order_of x = order_of y) :
  (subgroup.zpowers x : set G) ≃ (subgroup.zpowers y : set G) :=
(fin_equiv_zpowers x).symm.trans ((fin.cast h).to_equiv.trans (fin_equiv_zpowers y))

@[simp, to_additive zmultiples_equiv_zmultiples_apply]
lemma zpowers_equiv_zpowers_apply [finite G] (h : order_of x = order_of y)
  (n : ℕ) : zpowers_equiv_zpowers h ⟨x ^ n, n, zpow_coe_nat x n⟩ = ⟨y ^ n, n, zpow_coe_nat y n⟩ :=
begin
  rw [zpowers_equiv_zpowers, equiv.trans_apply, equiv.trans_apply,
    fin_equiv_zpowers_symm_apply, ← equiv.eq_symm_apply, fin_equiv_zpowers_symm_apply],
  simp [h]
end

variables [fintype G]

/-- See also `order_eq_card_zpowers'`. -/
@[to_additive add_order_eq_card_zmultiples "See also `add_order_eq_card_zmultiples'`."]
lemma order_eq_card_zpowers : order_of x = fintype.card (zpowers x) :=
(fintype.card_fin (order_of x)).symm.trans (fintype.card_eq.2 ⟨fin_equiv_zpowers x⟩)

open quotient_group

@[to_additive add_order_of_dvd_card_univ]
lemma order_of_dvd_card_univ : order_of x ∣ fintype.card G :=
begin
  classical,
  have ft_prod : fintype ((G ⧸ zpowers x) × zpowers x),
    from fintype.of_equiv G group_equiv_quotient_times_subgroup,
  have ft_s : fintype (zpowers x),
    from @fintype.prod_right _ _ _ ft_prod _,
  have ft_cosets : fintype (G ⧸ zpowers x),
    from @fintype.prod_left _ _ _ ft_prod ⟨⟨1, (zpowers x).one_mem⟩⟩,
  have eq₁ : fintype.card G = @fintype.card _ ft_cosets * @fintype.card _ ft_s,
    from calc fintype.card G = @fintype.card _ ft_prod :
        @fintype.card_congr _ _ _ ft_prod group_equiv_quotient_times_subgroup
      ... = @fintype.card _ (@prod.fintype _ _ ft_cosets ft_s) :
        congr_arg (@fintype.card _) $ subsingleton.elim _ _
      ... = @fintype.card _ ft_cosets * @fintype.card _ ft_s :
        @fintype.card_prod _ _ ft_cosets ft_s,
  have eq₂ : order_of x = @fintype.card _ ft_s,
    from calc order_of x = _ : order_eq_card_zpowers
      ... = _ : congr_arg (@fintype.card _) $ subsingleton.elim _ _,
  exact dvd.intro (@fintype.card (G ⧸ subgroup.zpowers x) ft_cosets)
          (by rw [eq₁, eq₂, mul_comm])
end

@[to_additive add_order_of_dvd_nat_card]
lemma order_of_dvd_nat_card {G : Type*} [group G] {x : G} : order_of x ∣ nat.card G :=
begin
  casesI fintype_or_infinite G with h h,
  { simp only [nat.card_eq_fintype_card, order_of_dvd_card_univ] },
  { simp only [card_eq_zero_of_infinite, dvd_zero] },
end

@[simp, to_additive card_nsmul_eq_zero']
lemma pow_card_eq_one' {G : Type*} [group G] {x : G} : x ^ nat.card G = 1 :=
order_of_dvd_iff_pow_eq_one.mp order_of_dvd_nat_card

@[simp, to_additive card_nsmul_eq_zero]
lemma pow_card_eq_one : x ^ fintype.card G = 1 :=
by rw [←nat.card_eq_fintype_card, pow_card_eq_one']

@[to_additive] lemma subgroup.pow_index_mem {G : Type*} [group G] (H : subgroup G)
  [normal H] (g : G) : g ^ index H ∈ H :=
by rw [←eq_one_iff, quotient_group.coe_pow H, index, pow_card_eq_one']

@[to_additive] lemma pow_eq_mod_card (n : ℕ) :
  x ^ n = x ^ (n % fintype.card G) :=
by rw [pow_eq_mod_order_of, ←nat.mod_mod_of_dvd n order_of_dvd_card_univ,
  ← pow_eq_mod_order_of]

@[to_additive] lemma zpow_eq_mod_card (n : ℤ) :
  x ^ n = x ^ (n % fintype.card G) :=
by rw [zpow_eq_mod_order_of, ← int.mod_mod_of_dvd n (int.coe_nat_dvd.2 order_of_dvd_card_univ),
  ← zpow_eq_mod_order_of]

/-- If `gcd(|G|,n)=1` then the `n`th power map is a bijection -/
@[to_additive "If `gcd(|G|,n)=1` then the smul by `n` is a bijection", simps]
noncomputable def pow_coprime {G : Type*} [group G] (h : (nat.card G).coprime n) : G ≃ G :=
{ to_fun := λ g, g ^ n,
  inv_fun := λ g, g ^ ((nat.card G).gcd_b n),
  left_inv := λ g, by
  { have key := congr_arg ((^) g) ((nat.card G).gcd_eq_gcd_ab n),
    rwa [zpow_add, zpow_mul, zpow_mul, zpow_coe_nat, zpow_coe_nat, zpow_coe_nat,
      h.gcd_eq_one, pow_one, pow_card_eq_one', one_zpow, one_mul, eq_comm] at key },
  right_inv := λ g, by
  { have key := congr_arg ((^) g) ((nat.card G).gcd_eq_gcd_ab n),
    rwa [zpow_add, zpow_mul, zpow_mul', zpow_coe_nat, zpow_coe_nat, zpow_coe_nat,
      h.gcd_eq_one, pow_one, pow_card_eq_one', one_zpow, one_mul, eq_comm] at key } }

@[simp, to_additive] lemma pow_coprime_one {G : Type*} [group G] (h : (nat.card G).coprime n) :
  pow_coprime h 1 = 1 := one_pow n

@[simp, to_additive] lemma pow_coprime_inv {G : Type*} [group G] (h : (nat.card G).coprime n)
  {g : G} : pow_coprime h g⁻¹ = (pow_coprime h g)⁻¹ := inv_pow g n

@[to_additive add_inf_eq_bot_of_coprime]
lemma inf_eq_bot_of_coprime {G : Type*} [group G] {H K : subgroup G} [fintype H] [fintype K]
  (h : nat.coprime (fintype.card H) (fintype.card K)) : H ⊓ K = ⊥ :=
begin
  refine (H ⊓ K).eq_bot_iff_forall.mpr (λ x hx, _),
  rw [←order_of_eq_one_iff, ←nat.dvd_one, ←h.gcd_eq_one, nat.dvd_gcd_iff],
  exact ⟨(congr_arg (∣ fintype.card H) (order_of_subgroup ⟨x, hx.1⟩)).mpr order_of_dvd_card_univ,
    (congr_arg (∣ fintype.card K) (order_of_subgroup ⟨x, hx.2⟩)).mpr order_of_dvd_card_univ⟩,
end

variable (a)

/-- TODO: Generalise to `submonoid.powers`.-/
@[to_additive image_range_add_order_of, nolint to_additive_doc]
lemma image_range_order_of [decidable_eq G] :
  finset.image (λ i, x ^ i) (finset.range (order_of x)) = (zpowers x : set G).to_finset :=
by { ext x, rw [set.mem_to_finset, set_like.mem_coe, mem_zpowers_iff_mem_range_order_of] }

/-- TODO: Generalise to `finite` + `cancel_monoid`. -/
@[to_additive gcd_nsmul_card_eq_zero_iff "TODO: Generalise to `finite` + `cancel_add_monoid`"]
lemma pow_gcd_card_eq_one_iff : x ^ n = 1 ↔ x ^ (gcd n (fintype.card G)) = 1 :=
⟨λ h, pow_gcd_eq_one _ h $ pow_card_eq_one,
  λ h, let ⟨m, hm⟩ := gcd_dvd_left n (fintype.card G) in
    by rw [hm, pow_mul, h, one_pow]⟩

end finite_group

section pow_is_subgroup

/-- A nonempty idempotent subset of a finite cancellative monoid is a submonoid -/
@[to_additive "A nonempty idempotent subset of a finite cancellative add monoid is a submonoid"]
def submonoid_of_idempotent {M : Type*} [left_cancel_monoid M] [fintype M] (S : set M)
  (hS1 : S.nonempty) (hS2 : S * S = S) : submonoid M :=
have pow_mem : ∀ a : M, a ∈ S → ∀ n : ℕ, a ^ (n + 1) ∈ S :=
λ a ha, nat.rec (by rwa [zero_add, pow_one])
  (λ n ih, (congr_arg2 (∈) (pow_succ a (n + 1)).symm hS2).mp (set.mul_mem_mul ha ih)),
{ carrier := S,
  one_mem' := by
  { obtain ⟨a, ha⟩ := hS1,
    rw [←pow_order_of_eq_one a, ← tsub_add_cancel_of_le (succ_le_of_lt (order_of_pos a))],
    exact pow_mem a ha (order_of a - 1) },
  mul_mem' := λ a b ha hb, (congr_arg2 (∈) rfl hS2).mp (set.mul_mem_mul ha hb) }

/-- A nonempty idempotent subset of a finite group is a subgroup -/
@[to_additive "A nonempty idempotent subset of a finite add group is a subgroup"]
def subgroup_of_idempotent {G : Type*} [group G] [fintype G] (S : set G)
  (hS1 : S.nonempty) (hS2 : S * S = S) : subgroup G :=
{ carrier := S,
  inv_mem' := λ a ha, show a⁻¹ ∈ submonoid_of_idempotent S hS1 hS2, by
  { rw [←one_mul a⁻¹, ←pow_one a, ←pow_order_of_eq_one a, ←pow_sub a (order_of_pos a)],
    exact pow_mem ha (order_of a - 1) },
  .. submonoid_of_idempotent S hS1 hS2 }

/-- If `S` is a nonempty subset of a finite group `G`, then `S ^ |G|` is a subgroup -/
@[to_additive smul_card_add_subgroup "If `S` is a nonempty subset of a finite add group `G`,
  then `|G| • S` is a subgroup", simps]
def pow_card_subgroup {G : Type*} [group G] [fintype G] (S : set G) (hS : S.nonempty) :
  subgroup G :=
have one_mem : (1 : G) ∈ (S ^ fintype.card G) := by
{ obtain ⟨a, ha⟩ := hS,
  rw ← pow_card_eq_one,
  exact set.pow_mem_pow ha (fintype.card G) },
subgroup_of_idempotent (S ^ (fintype.card G)) ⟨1, one_mem⟩ begin
  classical!,
  refine (set.eq_of_subset_of_card_le (set.subset_mul_left _ one_mem) (ge_of_eq _)).symm,
  simp_rw [← pow_add, group.card_pow_eq_card_pow_card_univ S (fintype.card G) le_rfl,
      group.card_pow_eq_card_pow_card_univ S (fintype.card G + fintype.card G) le_add_self],
end

end pow_is_subgroup

section linear_ordered_ring

variable [linear_ordered_ring G]

lemma order_of_abs_ne_one (h : |x| ≠ 1) : order_of x = 0 :=
begin
  rw order_of_eq_zero_iff',
  intros n hn hx,
  replace hx : |x| ^ n = 1 := by simpa only [abs_one, abs_pow] using congr_arg abs hx,
  cases h.lt_or_lt with h h,
  { exact ((pow_lt_one (abs_nonneg x) h hn.ne').ne hx).elim },
  { exact ((one_lt_pow h hn.ne').ne' hx).elim }
end

lemma linear_ordered_ring.order_of_le_two : order_of x ≤ 2 :=
begin
  cases ne_or_eq (|x|) 1 with h h,
  { simp [order_of_abs_ne_one h] },
  rcases eq_or_eq_neg_of_abs_eq h with rfl | rfl,
  { simp },
  apply order_of_le_of_pow_eq_one; norm_num
end

end linear_ordered_ring<|MERGE_RESOLUTION|>--- conflicted
+++ resolved
@@ -443,23 +443,6 @@
   exact zpow_pow_order_of,
 end
 
-<<<<<<< HEAD
-@[to_additive vadd_eq_self_of_mem_zmultiples]
-lemma smul_eq_self_of_mem_zpowers {α : Type*} [mul_action G α]
-  (hx : x ∈ subgroup.zpowers y) {a : α} (hs : y • a = a) : x • a = a :=
-begin
-  suffices : ∀ {g : G} {a' : α} (hs₀ : g • a' = a') (k : ℤ) (hk : 0 ≤ k), g^k • a' = a',
-  { obtain ⟨k, rfl⟩ := subgroup.mem_zpowers_iff.mp hx,
-    cases le_or_lt 0 k with hk hk, { exact this hs k hk, },
-    rw [← neg_neg k, ← inv_zpow'],
-    exact this (inv_smul_eq_iff.mpr hs.symm) (-k) (neg_nonneg.mpr hk.le), },
-  clear hx hs a y x,
-  intros g s hs k hk,
-  replace hs : (((•) g)^[k.nat_abs]) s = s := is_fixed_pt.iterate hs k.nat_abs,
-  rwa [smul_iterate, ← zpow_coe_nat, ← int.eq_nat_abs_of_zero_le hk] at hs,
-end
-
-=======
 lemma smul_eq_self_of_mem_zpowers {α : Type*} [mul_action G α]
   (hx : x ∈ subgroup.zpowers y) {a : α} (hs : y • a = a) : x • a = a :=
 begin
@@ -475,7 +458,6 @@
 
 attribute [to_additive vadd_eq_self_of_mem_zmultiples] smul_eq_self_of_mem_zpowers
 
->>>>>>> 62a56268
 end group
 
 section comm_monoid
