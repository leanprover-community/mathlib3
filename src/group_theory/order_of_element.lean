/-
Copyright (c) 2018 Johannes Hölzl. All rights reserved.
Released under Apache 2.0 license as described in the file LICENSE.
Authors: Johannes Hölzl
-/
import algebra.big_operators.order
import group_theory.coset
import data.nat.totient
import data.int.gcd
import data.set.finite

/-!
# Order of an element

This file defines the order of an element of a finite group. For a finite group `G` the order of
`g ∈ G` is the minimal `n ≥ 1` such that `g ^ n = 1`.

## Main definitions

* `order_of` defines the order of an element `a` of a group `G`.
* `is_cyclic` is a predicate on a group stating that the group is cyclic.

## Main statements

`is_cyclic_of_prime_card` proves that a finite group of prime order is cyclic.

## Implementation notes

`order_of` is currently only defined for finite multiplicatively written groups.

## Tags

order of an element, cyclic group

## TODO

* Move the first declarations until the definition of order to other files.
* Add the attribute `@[to_additive]` to the declarations in that file so that they also work with
  additive groups.
* Modify the definition to work with infinite groups. (Defining `order_of` to have value `0` for
  elements of infinite order would make more statements true with fewer assumptions.)
* Potentially expand the definition to work with monoids.
-/

open function
open_locale big_operators

variables {α : Type*} {s : set α} {a a₁ a₂ b c: α}

-- TODO mem_range_iff_mem_finset_range_of_mod_eq should be moved elsewhere.
namespace finset
open finset

lemma mem_range_iff_mem_finset_range_of_mod_eq [decidable_eq α] {f : ℤ → α} {a : α} {n : ℕ}
  (hn : 0 < n) (h : ∀i, f (i % n) = f i) :
  a ∈ set.range f ↔ a ∈ (finset.range n).image (λi, f i) :=
suffices (∃i, f (i % n) = a) ↔ ∃i, i < n ∧ f ↑i = a, by simpa [h],
have hn' : 0 < (n : ℤ), from int.coe_nat_lt.mpr hn,
iff.intro
  (assume ⟨i, hi⟩,
    have 0 ≤ i % ↑n, from int.mod_nonneg _ (ne_of_gt hn'),
    ⟨int.to_nat (i % n),
      by rw [←int.coe_nat_lt, int.to_nat_of_nonneg this]; exact ⟨int.mod_lt_of_pos i hn', hi⟩⟩)
  (assume ⟨i, hi, ha⟩,
    ⟨i, by rw [int.mod_eq_of_lt (int.coe_zero_le _) (int.coe_nat_lt_coe_nat_of_lt hi), ha]⟩)

end finset

lemma mem_normalizer_fintype [group α] {s : set α} [fintype s] {x : α}
  (h : ∀ n, n ∈ s → x * n * x⁻¹ ∈ s) : x ∈ subgroup.set_normalizer s :=
by haveI := classical.prop_decidable;
haveI := set.fintype_image s (λ n, x * n * x⁻¹); exact
λ n, ⟨h n, λ h₁,
have heq : (λ n, x * n * x⁻¹) '' s = s := set.eq_of_subset_of_card_le
  (λ n ⟨y, hy⟩, hy.2 ▸ h y hy.1) (by rw set.card_image_of_injective s conj_injective),
have x * n * x⁻¹ ∈ (λ n, x * n * x⁻¹) '' s := heq.symm ▸ h₁,
let ⟨y, hy⟩ := this in conj_injective hy.2 ▸ hy.1⟩

section order_of
variable [group α]
open quotient_group set

instance fintype_bot : fintype (⊥ : subgroup α) := ⟨{1},
by {rintro ⟨x, ⟨hx⟩⟩, exact finset.mem_singleton_self _}⟩

@[simp] lemma card_trivial :
  fintype.card (⊥ : subgroup α) = 1 :=
fintype.card_eq_one_iff.2
  ⟨⟨(1 : α), set.mem_singleton 1⟩, λ ⟨y, hy⟩, subtype.eq $ subgroup.mem_bot.1 hy⟩

variables [fintype α] [dec : decidable_eq α]

lemma card_eq_card_quotient_mul_card_subgroup (s : subgroup α) [fintype s]
  [decidable_pred (λ a, a ∈ s)] : fintype.card α = fintype.card (quotient s) * fintype.card s :=
by rw ← fintype.card_prod;
  exact fintype.card_congr (subgroup.group_equiv_quotient_times_subgroup)

lemma card_subgroup_dvd_card (s : subgroup α) [fintype s] :
  fintype.card s ∣ fintype.card α :=
by haveI := classical.prop_decidable; simp [card_eq_card_quotient_mul_card_subgroup s]

lemma card_quotient_dvd_card (s : subgroup α) [decidable_pred (λ a, a ∈ s)] [fintype s] :
  fintype.card (quotient s) ∣ fintype.card α :=
by simp [card_eq_card_quotient_mul_card_subgroup s]

lemma exists_gpow_eq_one (a : α) : ∃i≠0, a ^ (i:ℤ) = 1 :=
have ¬ injective (λi:ℤ, a ^ i),
  from not_injective_infinite_fintype _,
let ⟨i, j, a_eq, ne⟩ := show ∃(i j : ℤ), a ^ i = a ^ j ∧ i ≠ j,
  by rw [injective] at this; simpa [not_forall] in
have a ^ (i - j) = 1,
  by simp [sub_eq_add_neg, gpow_add, gpow_neg, a_eq],
⟨i - j, sub_ne_zero.mpr ne, this⟩

lemma exists_pow_eq_one (a : α) : ∃i > 0, a ^ i = 1 :=
let ⟨i, hi, eq⟩ := exists_gpow_eq_one a in
begin
  cases i,
  { exact ⟨i, nat.pos_of_ne_zero (by simp [int.of_nat_eq_coe, *] at *), eq⟩ },
  { exact ⟨i + 1, dec_trivial, inv_eq_one.1 eq⟩ }
end

include dec

/-- `order_of a` is the order of the element `a`, i.e. the `n ≥ 1`, s.t. `a ^ n = 1` -/
def order_of (a : α) : ℕ := nat.find (exists_pow_eq_one a)

lemma pow_order_of_eq_one (a : α) : a ^ order_of a = 1 :=
let ⟨h₁, h₂⟩ := nat.find_spec (exists_pow_eq_one a) in h₂

lemma order_of_pos (a : α) : 0 < order_of a :=
let ⟨h₁, h₂⟩ := nat.find_spec (exists_pow_eq_one a) in h₁

private lemma pow_injective_aux {n m : ℕ} (a : α) (h : n ≤ m)
  (hn : n < order_of a) (hm : m < order_of a) (eq : a ^ n = a ^ m) : n = m :=
decidable.by_contradiction $ assume ne : n ≠ m,
  have h₁ : m - n > 0, from nat.pos_of_ne_zero (by simp [nat.sub_eq_iff_eq_add h, ne.symm]),
  have h₂ : a ^ (m - n) = 1, by simp [pow_sub _ h, eq],
  have le : order_of a ≤ m - n, from nat.find_min' (exists_pow_eq_one a) ⟨h₁, h₂⟩,
  have lt : m - n < order_of a,
    from (nat.sub_lt_left_iff_lt_add h).mpr $ nat.lt_add_left _ _ _ hm,
  lt_irrefl _ (lt_of_le_of_lt le lt)

lemma pow_injective_of_lt_order_of {n m : ℕ} (a : α)
  (hn : n < order_of a) (hm : m < order_of a) (eq : a ^ n = a ^ m) : n = m :=
(le_total n m).elim
  (assume h, pow_injective_aux a h hn hm eq)
  (assume h, (pow_injective_aux a h hm hn eq.symm).symm)

lemma order_of_le_card_univ : order_of a ≤ fintype.card α :=
finset.le_card_of_inj_on_range ((^) a)
  (assume n _, finset.mem_univ _)
  (assume i hi j hj, pow_injective_of_lt_order_of a hi hj)

lemma pow_eq_mod_order_of {n : ℕ} : a ^ n = a ^ (n % order_of a) :=
calc a ^ n = a ^ (n % order_of a + order_of a * (n / order_of a)) :
    by rw [nat.mod_add_div]
  ... = a ^ (n % order_of a) :
    by simp [pow_add, pow_mul, pow_order_of_eq_one]

lemma gpow_eq_mod_order_of {i : ℤ} : a ^ i = a ^ (i % order_of a) :=
calc a ^ i = a ^ (i % order_of a + order_of a * (i / order_of a)) :
    by rw [int.mod_add_div]
  ... = a ^ (i % order_of a) :
    by simp [gpow_add, gpow_mul, pow_order_of_eq_one]

lemma mem_gpowers_iff_mem_range_order_of {a a' : α} :
  a' ∈ subgroup.gpowers a ↔ a' ∈ (finset.range (order_of a)).image ((^) a : ℕ → α) :=
finset.mem_range_iff_mem_finset_range_of_mod_eq
  (order_of_pos a)
  (assume i, gpow_eq_mod_order_of.symm)

instance decidable_gpowers : decidable_pred (subgroup.gpowers a : set α) :=
assume a', decidable_of_iff'
  (a' ∈ (finset.range (order_of a)).image ((^) a))
  mem_gpowers_iff_mem_range_order_of

lemma order_of_dvd_of_pow_eq_one {n : ℕ} (h : a ^ n = 1) : order_of a ∣ n :=
by_contradiction
  (λ h₁, nat.find_min _ (show n % order_of a < order_of a,
    from nat.mod_lt _ (order_of_pos _))
      ⟨nat.pos_of_ne_zero (mt nat.dvd_of_mod_eq_zero h₁), by rwa ← pow_eq_mod_order_of⟩)

lemma order_of_dvd_iff_pow_eq_one {n : ℕ} : order_of a ∣ n ↔ a ^ n = 1 :=
⟨λ h, by rw [pow_eq_mod_order_of, nat.mod_eq_zero_of_dvd h, pow_zero], order_of_dvd_of_pow_eq_one⟩

lemma order_of_le_of_pow_eq_one {n : ℕ} (hn : 0 < n) (h : a ^ n = 1) : order_of a ≤ n :=
nat.find_min' (exists_pow_eq_one a) ⟨hn, h⟩

lemma sum_card_order_of_eq_card_pow_eq_one {n : ℕ} (hn : 0 < n) :
  ∑ m in (finset.range n.succ).filter (∣ n), (finset.univ.filter (λ a : α, order_of a = m)).card
  = (finset.univ.filter (λ a : α, a ^ n = 1)).card :=
calc ∑ m in (finset.range n.succ).filter (∣ n), (finset.univ.filter (λ a : α, order_of a = m)).card
    = _ : (finset.card_bUnion (by { intros, apply finset.disjoint_filter.2, cc })).symm
... = _ : congr_arg finset.card (finset.ext (begin
  assume a,
  suffices : order_of a ≤ n ∧ order_of a ∣ n ↔ a ^ n = 1,
  { simpa [nat.lt_succ_iff], },
  exact ⟨λ h, let ⟨m, hm⟩ := h.2 in by rw [hm, pow_mul, pow_order_of_eq_one, one_pow],
    λ h, ⟨order_of_le_of_pow_eq_one hn h, order_of_dvd_of_pow_eq_one h⟩⟩
end))

section
local attribute [instance] set_fintype

lemma order_eq_card_gpowers : order_of a = fintype.card (subgroup.gpowers a : set α) :=
begin
  refine (finset.card_eq_of_bijective _ _ _ _).symm,
  { exact λn hn, ⟨gpow a n, ⟨n, rfl⟩⟩ },
  { exact assume ⟨_, i, rfl⟩ _,
    have pos: (0:int) < order_of a,
      from int.coe_nat_lt.mpr $ order_of_pos a,
    have 0 ≤ i % (order_of a),
      from int.mod_nonneg _ $ ne_of_gt pos,
    ⟨int.to_nat (i % order_of a),
      by rw [← int.coe_nat_lt, int.to_nat_of_nonneg this];
        exact ⟨int.mod_lt_of_pos _ pos, subtype.eq gpow_eq_mod_order_of.symm⟩⟩ },
  { intros, exact finset.mem_univ _ },
  { exact assume i j hi hj eq, pow_injective_of_lt_order_of a hi hj $ by simpa using eq }
end

@[simp] lemma order_of_one : order_of (1 : α) = 1 :=
by rw [order_eq_card_gpowers, fintype.card_eq_one_iff];
  exact ⟨⟨1, 0, rfl⟩, λ ⟨a, i, ha⟩, by simp [ha.symm]⟩

@[simp] lemma order_of_eq_one_iff : order_of a = 1 ↔ a = 1 :=
⟨λ h, by conv { to_lhs, rw [← pow_one a, ← h, pow_order_of_eq_one] }, λ h, by simp [h]⟩

lemma order_of_eq_prime {p : ℕ} [hp : fact p.prime]
  (hg : a^p = 1) (hg1 : a ≠ 1) : order_of a = p :=
(hp.2 _ (order_of_dvd_of_pow_eq_one hg)).resolve_left (mt order_of_eq_one_iff.1 hg1)

section classical
open_locale classical
open quotient_group subgroup

/- TODO: use cardinal theory, introduce `card : set α → ℕ`, or setup decidability for cosets -/
lemma order_of_dvd_card_univ : order_of a ∣ fintype.card α :=
have ft_prod : fintype (quotient (gpowers a) × (gpowers a)),
  from fintype.of_equiv α group_equiv_quotient_times_subgroup,
have ft_s : fintype (gpowers a),
  from @fintype.fintype_prod_right _ _ _ ft_prod _,
have ft_cosets : fintype (quotient (gpowers a)),
  from @fintype.fintype_prod_left _ _ _ ft_prod ⟨⟨1, (gpowers a).one_mem⟩⟩,
have eq₁ : fintype.card α = @fintype.card _ ft_cosets * @fintype.card _ ft_s,
  from calc fintype.card α = @fintype.card _ ft_prod :
      @fintype.card_congr _ _ _ ft_prod group_equiv_quotient_times_subgroup
    ... = @fintype.card _ (@prod.fintype _ _ ft_cosets ft_s) :
      congr_arg (@fintype.card _) $ subsingleton.elim _ _
    ... = @fintype.card _ ft_cosets * @fintype.card _ ft_s :
      @fintype.card_prod _ _ ft_cosets ft_s,
have eq₂ : order_of a = @fintype.card _ ft_s,
  from calc order_of a = _ : order_eq_card_gpowers
    ... = _ : congr_arg (@fintype.card _) $ subsingleton.elim _ _,
dvd.intro (@fintype.card (quotient (subgroup.gpowers a)) ft_cosets) $
  by rw [eq₁, eq₂, mul_comm]

omit dec

@[simp] lemma pow_card_eq_one (a : α) : a ^ fintype.card α = 1 :=
let ⟨m, hm⟩ := @order_of_dvd_card_univ _ a _ _ _ in
by simp [hm, pow_mul, pow_order_of_eq_one]

lemma mem_powers_iff_mem_gpowers {a x : α} : x ∈ submonoid.powers a ↔ x ∈ gpowers a :=
⟨λ ⟨n, hn⟩, ⟨n, by simp * at *⟩,
λ ⟨i, hi⟩, ⟨(i % order_of a).nat_abs,
  by rwa [← gpow_coe_nat, int.nat_abs_of_nonneg (int.mod_nonneg _
    (int.coe_nat_ne_zero_iff_pos.2 (order_of_pos _))), ← gpow_eq_mod_order_of]⟩⟩

lemma powers_eq_gpowers (a : α) : (submonoid.powers a : set α) = gpowers a :=
set.ext $ λ x, mem_powers_iff_mem_gpowers

end classical

open nat subgroup

lemma order_of_pow (a : α) (n : ℕ) : order_of (a ^ n) = order_of a / gcd (order_of a) n :=
dvd_antisymm
  (order_of_dvd_of_pow_eq_one
    (by rw [← pow_mul, ← nat.mul_div_assoc _ (gcd_dvd_left _ _), mul_comm,
      nat.mul_div_assoc _ (gcd_dvd_right _ _), pow_mul, pow_order_of_eq_one, one_pow]))
  (have gcd_pos : 0 < gcd (order_of a) n, from gcd_pos_of_pos_left n (order_of_pos a),
    have hdvd : order_of a ∣ n * order_of (a ^ n),
      from order_of_dvd_of_pow_eq_one (by rw [pow_mul, pow_order_of_eq_one]),
    coprime.dvd_of_dvd_mul_right (coprime_div_gcd_div_gcd gcd_pos)
      (dvd_of_mul_dvd_mul_right gcd_pos
        (by rwa [nat.div_mul_cancel (gcd_dvd_left _ _), mul_assoc,
            nat.div_mul_cancel (gcd_dvd_right _ _), mul_comm])))

lemma image_range_order_of (a : α) :
  finset.image (λ i, a ^ i) (finset.range (order_of a)) = (gpowers a : set α).to_finset :=
by { ext x, rw [set.mem_to_finset, mem_coe, mem_gpowers_iff_mem_range_order_of] }

omit dec
open_locale classical

lemma pow_gcd_card_eq_one_iff {n : ℕ} {a : α} :
  a ^ n = 1 ↔ a ^ (gcd n (fintype.card α)) = 1 :=
⟨λ h, pow_gcd_eq_one _ h $ pow_card_eq_one _,
  λ h, let ⟨m, hm⟩ := gcd_dvd_left n (fintype.card α) in
    by rw [hm, pow_mul, h, one_pow]⟩

end

end order_of

section cyclic

local attribute [instance] set_fintype

open subgroup

/-- A group is called *cyclic* if it is generated by a single element. -/
class is_cyclic (α : Type*) [group α] : Prop :=
(exists_generator [] : ∃ g : α, ∀ x, x ∈ gpowers g)

/-- A cyclic group is always commutative. This is not an `instance` because often we have a better
proof of `comm_group`. -/
def is_cyclic.comm_group [hg : group α] [is_cyclic α] : comm_group α :=
{ mul_comm := λ x y, show x * y = y * x,
    from let ⟨g, hg⟩ := is_cyclic.exists_generator α in
    let ⟨n, hn⟩ := hg x in let ⟨m, hm⟩ := hg y in
    hm ▸ hn ▸ gpow_mul_comm _ _ _,
  ..hg }

lemma monoid_hom.map_cyclic {G : Type*} [group G] [h : is_cyclic G] (σ : G →* G) :
<<<<<<< HEAD
∃ m : ℤ, ∀ g : G, σ g = g ^ m :=
begin
  tactic.unfreeze_local_instances,
  obtain ⟨h, hG⟩ := h,
=======
  ∃ m : ℤ, ∀ g : G, σ g = g ^ m :=
begin
  obtain ⟨h, hG⟩ := is_cyclic.exists_generator G,
>>>>>>> feab14bc
  obtain ⟨m, hm⟩ := hG (σ h),
  use m,
  intro g,
  obtain ⟨n, rfl⟩ := hG g,
  rw [monoid_hom.map_gpow, ←hm, ←gpow_mul, ←gpow_mul'],
end

lemma is_cyclic_of_order_of_eq_card [group α] [decidable_eq α] [fintype α]
  (x : α) (hx : order_of x = fintype.card α) : is_cyclic α :=
⟨⟨x, set.eq_univ_iff_forall.1 $ set.eq_of_subset_of_card_le
  (set.subset_univ _)
  (by {rw [fintype.card_congr (equiv.set.univ α), ← hx, order_eq_card_gpowers], refl})⟩⟩

/-- A finite group of prime order is cyclic. -/
lemma is_cyclic_of_prime_card [group α] [fintype α] {p : ℕ} [hp : fact p.prime]
  (h : fintype.card α = p) : is_cyclic α :=
⟨begin
  obtain ⟨g, hg⟩ : ∃ g : α, g ≠ 1,
  from fintype.exists_ne_of_one_lt_card (by { rw h, exact nat.prime.one_lt hp }) 1,
  classical, -- for fintype (subgroup.gpowers g)
  have : fintype.card (subgroup.gpowers g) ∣ p,
  { rw ←h,
    apply card_subgroup_dvd_card },
  rw nat.dvd_prime hp at this,
  cases this,
  { rw fintype.card_eq_one_iff at this,
    cases this with t ht,
    suffices : g = 1,
    { contradiction },
    have hgt := ht ⟨g, by { change g ∈ subgroup.gpowers g, exact subgroup.mem_gpowers g }⟩,
    rw [←ht 1] at hgt,
    change (⟨_, _⟩ : subgroup.gpowers g) = ⟨_, _⟩ at hgt,
    simpa using hgt },
  { use g,
    intro x,
    rw [←h] at this,
    rw subgroup.eq_top_of_card_eq _ this,
    exact subgroup.mem_top _ }
end⟩

lemma order_of_eq_card_of_forall_mem_gpowers [group α] [decidable_eq α] [fintype α]
  {g : α} (hx : ∀ x, x ∈ gpowers g) : order_of g = fintype.card α :=
by {rw [← fintype.card_congr (equiv.set.univ α), order_eq_card_gpowers],
  simp [hx], apply fintype.card_of_finset', simp, intro x, exact hx x}

instance bot.is_cyclic [group α] : is_cyclic (⊥ : subgroup α) :=
⟨⟨1, λ x, ⟨0, subtype.eq $ eq.symm (subgroup.mem_bot.1 x.2)⟩⟩⟩

instance subgroup.is_cyclic [group α] [is_cyclic α] (H : subgroup α) : is_cyclic H :=
by haveI := classical.prop_decidable; exact
let ⟨g, hg⟩ := is_cyclic.exists_generator α in
if hx : ∃ (x : α), x ∈ H ∧ x ≠ (1 : α) then
  let ⟨x, hx₁, hx₂⟩ := hx in
  let ⟨k, hk⟩ := hg x in
  have hex : ∃ n : ℕ, 0 < n ∧ g ^ n ∈ H,
    from ⟨k.nat_abs, nat.pos_of_ne_zero
      (λ h, hx₂ $ by rw [← hk, int.eq_zero_of_nat_abs_eq_zero h, gpow_zero]),
        match k, hk with
        | (k : ℕ), hk := by rw [int.nat_abs_of_nat, ← gpow_coe_nat, hk]; exact hx₁
        | -[1+ k], hk := by rw [int.nat_abs_of_neg_succ_of_nat,
          ← subgroup.inv_mem_iff H]; simp * at *
        end⟩,
  ⟨⟨⟨g ^ nat.find hex, (nat.find_spec hex).2⟩,
    λ ⟨x, hx⟩, let ⟨k, hk⟩ := hg x in
      have hk₁ : g ^ ((nat.find hex : ℤ) * (k / nat.find hex)) ∈ gpowers (g ^ nat.find hex),
        from ⟨k / nat.find hex, eq.symm $ gpow_mul _ _ _⟩,
      have hk₂ : g ^ ((nat.find hex : ℤ) * (k / nat.find hex)) ∈ H,
        by rw gpow_mul; exact H.gpow_mem (nat.find_spec hex).2 _,
      have hk₃ : g ^ (k % nat.find hex) ∈ H,
        from (subgroup.mul_mem_cancel_right H hk₂).1 $
          by rw [← gpow_add, int.mod_add_div, hk]; exact hx,
      have hk₄ : k % nat.find hex = (k % nat.find hex).nat_abs,
        by rw int.nat_abs_of_nonneg (int.mod_nonneg _
          (int.coe_nat_ne_zero_iff_pos.2 (nat.find_spec hex).1)),
      have hk₅ : g ^ (k % nat.find hex ).nat_abs ∈ H,
        by rwa [← gpow_coe_nat, ← hk₄],
      have hk₆ : (k % (nat.find hex : ℤ)).nat_abs = 0,
        from by_contradiction (λ h,
          nat.find_min hex (int.coe_nat_lt.1 $ by rw [← hk₄];
            exact int.mod_lt_of_pos _ (int.coe_nat_pos.2 (nat.find_spec hex).1))
          ⟨nat.pos_of_ne_zero h, hk₅⟩),
      ⟨k / (nat.find hex : ℤ), subtype.ext_iff_val.2 begin
        suffices : g ^ ((nat.find hex : ℤ) * (k / nat.find hex)) = x,
        { simpa [gpow_mul] },
        rw [int.mul_div_cancel' (int.dvd_of_mod_eq_zero (int.eq_zero_of_nat_abs_eq_zero hk₆)), hk]
      end⟩⟩⟩
else
  have H = (⊥ : subgroup α), from subgroup.ext $ λ x, ⟨λ h, by simp at *; tauto,
    λ h, by rw [subgroup.mem_bot.1 h]; exact H.one_mem⟩,
  by clear _let_match; substI this; apply_instance

open finset nat
lemma is_cyclic.card_pow_eq_one_le [group α] [decidable_eq α] [fintype α] [is_cyclic α] {n : ℕ}
  (hn0 : 0 < n) : (univ.filter (λ a : α, a ^ n = 1)).card ≤ n :=
let ⟨g, hg⟩ := is_cyclic.exists_generator α in
calc (univ.filter (λ a : α, a ^ n = 1)).card
  ≤ ((gpowers (g ^ (fintype.card α / (gcd n (fintype.card α))))) : set α).to_finset.card :
  card_le_of_subset (λ x hx, let ⟨m, hm⟩ := show x ∈ submonoid.powers g,
    from mem_powers_iff_mem_gpowers.2 $ hg x in
    set.mem_to_finset.2 ⟨(m / (fintype.card α / (gcd n (fintype.card α))) : ℕ),
      have hgmn : g ^ (m * gcd n (fintype.card α)) = 1,
        by rw [pow_mul, hm, ← pow_gcd_card_eq_one_iff]; exact (mem_filter.1 hx).2,
      begin
        rw [gpow_coe_nat, ← pow_mul, nat.mul_div_cancel_left', hm],
        refine dvd_of_mul_dvd_mul_right (gcd_pos_of_pos_left (fintype.card α) hn0) _,
        conv {to_lhs,
          rw [nat.div_mul_cancel (gcd_dvd_right _ _), ← order_of_eq_card_of_forall_mem_gpowers hg]},
        exact order_of_dvd_of_pow_eq_one hgmn
      end⟩)
... ≤ n :
  let ⟨m, hm⟩ := gcd_dvd_right n (fintype.card α) in
  have hm0 : 0 < m, from nat.pos_of_ne_zero
    (λ hm0, (by rw [hm0, mul_zero, fintype.card_eq_zero_iff] at hm; exact hm 1)),
  begin
    rw [← fintype.card_of_finset' _ (λ _, set.mem_to_finset), ← order_eq_card_gpowers,
      order_of_pow, order_of_eq_card_of_forall_mem_gpowers hg],
    rw [hm] {occs := occurrences.pos [2,3]},
    rw [nat.mul_div_cancel_left _  (gcd_pos_of_pos_left _ hn0), gcd_mul_left_left,
      hm, nat.mul_div_cancel _ hm0],
    exact le_of_dvd hn0 (gcd_dvd_left _ _)
  end

lemma is_cyclic.exists_monoid_generator (α : Type*) [group α] [fintype α] [is_cyclic α] :
  ∃ x : α, ∀ y : α, y ∈ submonoid.powers x :=
by { simp only [mem_powers_iff_mem_gpowers], exact is_cyclic.exists_generator α }

section

variables [group α] [decidable_eq α] [fintype α]

lemma is_cyclic.image_range_order_of (ha : ∀ x : α, x ∈ gpowers a) :
  finset.image (λ i, a ^ i) (range (order_of a)) = univ :=
begin
  simp_rw [←subgroup.mem_coe] at ha,
  simp only [image_range_order_of, set.eq_univ_iff_forall.mpr ha],
  convert set.to_finset_univ
end

lemma is_cyclic.image_range_card (ha : ∀ x : α, x ∈ gpowers a) :
  finset.image (λ i, a ^ i) (range (fintype.card α)) = univ :=
by rw [← order_of_eq_card_of_forall_mem_gpowers ha, is_cyclic.image_range_order_of ha]

end

section totient

variables [group α] [decidable_eq α] [fintype α]
(hn : ∀ n : ℕ, 0 < n → (univ.filter (λ a : α, a ^ n = 1)).card ≤ n)

include hn

lemma card_pow_eq_one_eq_order_of_aux (a : α) :
  (finset.univ.filter (λ b : α, b ^ order_of a = 1)).card = order_of a :=
le_antisymm
  (hn _ (order_of_pos _))
  (calc order_of a = @fintype.card (gpowers a) (id _) : order_eq_card_gpowers
    ... ≤ @fintype.card (↑(univ.filter (λ b : α, b ^ order_of a = 1)) : set α)
    (fintype.of_finset _ (λ _, iff.rfl)) :
      @fintype.card_le_of_injective (gpowers a)
        (↑(univ.filter (λ b : α, b ^ order_of a = 1)) : set α)
        (id _) (id _) (λ b, ⟨b.1, mem_filter.2 ⟨mem_univ _,
          let ⟨i, hi⟩ := b.2 in
          by rw [← hi, ← gpow_coe_nat, ← gpow_mul, mul_comm, gpow_mul, gpow_coe_nat,
            pow_order_of_eq_one, one_gpow]⟩⟩) (λ _ _ h, subtype.eq (subtype.mk.inj h))
    ... = (univ.filter (λ b : α, b ^ order_of a = 1)).card : fintype.card_of_finset _ _)

open_locale nat -- use φ for nat.totient

private lemma card_order_of_eq_totient_aux₁ :
  ∀ {d : ℕ}, d ∣ fintype.card α → 0 < (univ.filter (λ a : α, order_of a = d)).card →
  (univ.filter (λ a : α, order_of a = d)).card = φ d
| 0     := λ hd hd0,
let ⟨a, ha⟩ := card_pos.1 hd0 in absurd (mem_filter.1 ha).2 $ ne_of_gt $ order_of_pos a
| (d+1) := λ hd hd0,
let ⟨a, ha⟩ := card_pos.1 hd0 in
have ha : order_of a = d.succ, from (mem_filter.1 ha).2,
have h : ∑ m in (range d.succ).filter (∣ d.succ),
    (univ.filter (λ a : α, order_of a = m)).card =
    ∑ m in (range d.succ).filter (∣ d.succ), φ m, from
  finset.sum_congr rfl
    (λ m hm, have hmd : m < d.succ, from mem_range.1 (mem_filter.1 hm).1,
      have hm : m ∣ d.succ, from (mem_filter.1 hm).2,
      card_order_of_eq_totient_aux₁ (dvd.trans hm hd) (finset.card_pos.2
        ⟨a ^ (d.succ / m), mem_filter.2 ⟨mem_univ _,
          by rw [order_of_pow, ha, gcd_eq_right (div_dvd_of_dvd hm),
            nat.div_div_self hm (succ_pos _)]⟩⟩)),
have hinsert : insert d.succ ((range d.succ).filter (∣ d.succ))
    = (range d.succ.succ).filter (∣ d.succ),
  from (finset.ext $ λ x, ⟨λ h, (mem_insert.1 h).elim (λ h, by simp [h, range_succ])
    (by clear _let_match; simp [range_succ]; tauto),
     by clear _let_match; simp [range_succ] {contextual := tt}; tauto⟩),
have hinsert₁ : d.succ ∉ (range d.succ).filter (∣ d.succ),
  by simp [mem_range, zero_le_one, le_succ],
(add_left_inj (∑ m in (range d.succ).filter (∣ d.succ),
  (univ.filter (λ a : α, order_of a = m)).card)).1
  (calc _ = ∑ m in insert d.succ (filter (∣ d.succ) (range d.succ)),
        (univ.filter (λ a : α, order_of a = m)).card :
    eq.symm (finset.sum_insert (by simp [mem_range, zero_le_one, le_succ]))
  ... = ∑ m in (range d.succ.succ).filter (∣ d.succ),
      (univ.filter (λ a : α, order_of a = m)).card :
    sum_congr hinsert (λ _ _, rfl)
  ... = (univ.filter (λ a : α, a ^ d.succ = 1)).card :
    sum_card_order_of_eq_card_pow_eq_one (succ_pos d)
  ... = ∑ m in (range d.succ.succ).filter (∣ d.succ), φ m :
    ha ▸ (card_pow_eq_one_eq_order_of_aux hn a).symm ▸ (sum_totient _).symm
  ... = _ : by rw [h, ← sum_insert hinsert₁];
      exact finset.sum_congr hinsert.symm (λ _ _, rfl))

lemma card_order_of_eq_totient_aux₂ {d : ℕ} (hd : d ∣ fintype.card α) :
  (univ.filter (λ a : α, order_of a = d)).card = φ d :=
by_contradiction $ λ h,
have h0 : (univ.filter (λ a : α , order_of a = d)).card = 0 :=
  not_not.1 (mt pos_iff_ne_zero.2 (mt (card_order_of_eq_totient_aux₁ hn hd) h)),
let c := fintype.card α in
have hc0 : 0 < c, from fintype.card_pos_iff.2 ⟨1⟩,
lt_irrefl c $
  calc c = (univ.filter (λ a : α, a ^ c = 1)).card :
    congr_arg card $ by simp [finset.ext_iff, c]
  ... = ∑ m in (range c.succ).filter (∣ c),
      (univ.filter (λ a : α, order_of a = m)).card :
    (sum_card_order_of_eq_card_pow_eq_one hc0).symm
  ... = ∑ m in ((range c.succ).filter (∣ c)).erase d,
      (univ.filter (λ a : α, order_of a = m)).card :
    eq.symm (sum_subset (erase_subset _ _) (λ m hm₁ hm₂,
      have m = d, by simp at *; cc,
      by simp [*, finset.ext_iff] at *; exact h0))
  ... ≤ ∑ m in ((range c.succ).filter (∣ c)).erase d, φ m :
    sum_le_sum (λ m hm,
      have hmc : m ∣ c, by simp at hm; tauto,
      (imp_iff_not_or.1 (card_order_of_eq_totient_aux₁ hn hmc)).elim
        (λ h, by simp [nat.le_zero_iff.1 (le_of_not_gt h), nat.zero_le])
        (λ h, by rw h))
  ... < φ d + ∑ m in ((range c.succ).filter (∣ c)).erase d, φ m :
    lt_add_of_pos_left _ (totient_pos (nat.pos_of_ne_zero
      (λ h, pos_iff_ne_zero.1 hc0 (eq_zero_of_zero_dvd $ h ▸ hd))))
  ... = ∑ m in insert d (((range c.succ).filter (∣ c)).erase d), φ m :
    eq.symm (sum_insert (by simp))
  ... = ∑ m in (range c.succ).filter (∣ c), φ m : finset.sum_congr
      (finset.insert_erase (mem_filter.2 ⟨mem_range.2 (lt_succ_of_le (le_of_dvd hc0 hd)), hd⟩))
                           (λ _ _, rfl)
  ... = c : sum_totient _

lemma is_cyclic_of_card_pow_eq_one_le : is_cyclic α :=
have (univ.filter (λ a : α, order_of a = fintype.card α)).nonempty,
from (card_pos.1 $
  by rw [card_order_of_eq_totient_aux₂ hn (dvd_refl _)];
  exact totient_pos (fintype.card_pos_iff.2 ⟨1⟩)),
let ⟨x, hx⟩ := this in
is_cyclic_of_order_of_eq_card x (finset.mem_filter.1 hx).2

end totient

lemma is_cyclic.card_order_of_eq_totient [group α] [is_cyclic α] [decidable_eq α] [fintype α]
  {d : ℕ} (hd : d ∣ fintype.card α) : (univ.filter (λ a : α, order_of a = d)).card = totient d :=
card_order_of_eq_totient_aux₂ (λ n, is_cyclic.card_pow_eq_one_le) hd

end cyclic<|MERGE_RESOLUTION|>--- conflicted
+++ resolved
@@ -324,16 +324,9 @@
   ..hg }
 
 lemma monoid_hom.map_cyclic {G : Type*} [group G] [h : is_cyclic G] (σ : G →* G) :
-<<<<<<< HEAD
-∃ m : ℤ, ∀ g : G, σ g = g ^ m :=
-begin
-  tactic.unfreeze_local_instances,
-  obtain ⟨h, hG⟩ := h,
-=======
   ∃ m : ℤ, ∀ g : G, σ g = g ^ m :=
 begin
   obtain ⟨h, hG⟩ := is_cyclic.exists_generator G,
->>>>>>> feab14bc
   obtain ⟨m, hm⟩ := hG (σ h),
   use m,
   intro g,
