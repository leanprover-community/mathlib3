/-
Copyright (c) 2018 Johannes Hölzl. All rights reserved.
Released under Apache 2.0 license as described in the file LICENSE.
Authors: Johannes Hölzl, Julian Kuelshammer
-/
import algebra.hom.iterate
import data.nat.modeq
import data.set.pointwise.basic
import dynamics.periodic_pts
import group_theory.index

/-!
# Order of an element

This file defines the order of an element of a finite group. For a finite group `G` the order of
`x ∈ G` is the minimal `n ≥ 1` such that `x ^ n = 1`.

## Main definitions

* `is_of_fin_order` is a predicate on an element `x` of a monoid `G` saying that `x` is of finite
  order.
* `is_of_fin_add_order` is the additive analogue of `is_of_fin_order`.
* `order_of x` defines the order of an element `x` of a monoid `G`, by convention its value is `0`
  if `x` has infinite order.
* `add_order_of` is the additive analogue of `order_of`.

## Tags
order of an element
-/

open function nat
open_locale pointwise

universes u v

variables {G : Type u} {A : Type v}
variables {x y : G} {a b : A} {n m : ℕ}

section monoid_add_monoid

variables [monoid G] [add_monoid A]

section is_of_fin_order

@[to_additive]
lemma is_periodic_pt_mul_iff_pow_eq_one (x : G) : is_periodic_pt ((*) x) n 1 ↔ x ^ n = 1 :=
by rw [is_periodic_pt, is_fixed_pt, mul_left_iterate, mul_one]

/-- `is_of_fin_add_order` is a predicate on an element `a` of an additive monoid to be of finite
order, i.e. there exists `n ≥ 1` such that `n • a = 0`.-/
def is_of_fin_add_order (a : A) : Prop :=
(0 : A) ∈ periodic_pts ((+) a)

/-- `is_of_fin_order` is a predicate on an element `x` of a monoid to be of finite order, i.e. there
exists `n ≥ 1` such that `x ^ n = 1`.-/
@[to_additive is_of_fin_add_order]
def is_of_fin_order (x : G) : Prop :=
(1 : G) ∈ periodic_pts ((*) x)

lemma is_of_fin_add_order_of_mul_iff :
  is_of_fin_add_order (additive.of_mul x) ↔ is_of_fin_order x := iff.rfl

lemma is_of_fin_order_of_add_iff :
  is_of_fin_order (multiplicative.of_add a) ↔ is_of_fin_add_order a := iff.rfl

@[to_additive is_of_fin_add_order_iff_nsmul_eq_zero]
lemma is_of_fin_order_iff_pow_eq_one (x : G) :
  is_of_fin_order x ↔ ∃ n, 0 < n ∧ x ^ n = 1 :=
by { convert iff.rfl, simp [is_periodic_pt_mul_iff_pow_eq_one] }

/-- Elements of finite order are of finite order in submonoids.-/
@[to_additive is_of_fin_add_order_iff_coe "Elements of finite order are of finite order in
submonoids."]
lemma is_of_fin_order_iff_coe (H : submonoid G) (x : H) :
  is_of_fin_order x ↔ is_of_fin_order (x : G) :=
by { rw [is_of_fin_order_iff_pow_eq_one, is_of_fin_order_iff_pow_eq_one], norm_cast }

/-- The image of an element of finite order has finite order. -/
@[to_additive add_monoid_hom.is_of_fin_order
  "The image of an element of finite additive order has finite additive order."]
lemma monoid_hom.is_of_fin_order
  {H : Type v} [monoid H] (f : G →* H) {x : G} (h : is_of_fin_order x) :
  is_of_fin_order $ f x :=
(is_of_fin_order_iff_pow_eq_one _).mpr $ begin
  rcases (is_of_fin_order_iff_pow_eq_one _).mp h with ⟨n, npos, hn⟩,
  exact ⟨n, npos, by rw [←f.map_pow, hn, f.map_one]⟩,
end

/-- If a direct product has finite order then so does each component. -/
@[to_additive "If a direct product has finite additive order then so does each component."]
lemma is_of_fin_order.apply
  {η : Type*} {Gs : η → Type*} [∀ i, monoid (Gs i)] {x : Π i, Gs i} (h : is_of_fin_order x) :
∀ i, is_of_fin_order (x i) := begin
  rcases (is_of_fin_order_iff_pow_eq_one _).mp h with ⟨n, npos, hn⟩,
  exact λ _, (is_of_fin_order_iff_pow_eq_one _).mpr ⟨n, npos, (congr_fun hn.symm _).symm⟩,
end

/-- 1 is of finite order in any monoid. -/
@[to_additive "0 is of finite order in any additive monoid."]
lemma is_of_fin_order_one : is_of_fin_order (1 : G) :=
(is_of_fin_order_iff_pow_eq_one 1).mpr ⟨1, _root_.one_pos, one_pow 1⟩

end is_of_fin_order

/-- `order_of x` is the order of the element `x`, i.e. the `n ≥ 1`, s.t. `x ^ n = 1` if it exists.
Otherwise, i.e. if `x` is of infinite order, then `order_of x` is `0` by convention.-/
@[to_additive add_order_of
"`add_order_of a` is the order of the element `a`, i.e. the `n ≥ 1`, s.t. `n • a = 0` if it
exists. Otherwise, i.e. if `a` is of infinite order, then `add_order_of a` is `0` by convention."]
noncomputable def order_of (x : G) : ℕ :=
minimal_period ((*) x) 1

@[simp] lemma add_order_of_of_mul_eq_order_of (x : G) :
  add_order_of (additive.of_mul x) = order_of x := rfl

@[simp] lemma order_of_of_add_eq_add_order_of (a : A) :
  order_of (multiplicative.of_add a) = add_order_of a := rfl

@[to_additive add_order_of_pos']
lemma order_of_pos' (h : is_of_fin_order x) : 0 < order_of x :=
minimal_period_pos_of_mem_periodic_pts h

@[to_additive add_order_of_nsmul_eq_zero]
lemma pow_order_of_eq_one (x : G) : x ^ order_of x = 1 :=
begin
  convert is_periodic_pt_minimal_period ((*) x) _,
  rw [order_of, mul_left_iterate, mul_one],
end

@[to_additive add_order_of_eq_zero]
lemma order_of_eq_zero (h : ¬ is_of_fin_order x) : order_of x = 0 :=
by rwa [order_of, minimal_period, dif_neg]

@[to_additive add_order_of_eq_zero_iff] lemma order_of_eq_zero_iff :
  order_of x = 0 ↔ ¬ is_of_fin_order x :=
⟨λ h H, (order_of_pos' H).ne' h, order_of_eq_zero⟩

@[to_additive add_order_of_eq_zero_iff'] lemma order_of_eq_zero_iff' :
  order_of x = 0 ↔ ∀ n : ℕ, 0 < n → x ^ n ≠ 1 :=
by simp_rw [order_of_eq_zero_iff, is_of_fin_order_iff_pow_eq_one, not_exists, not_and]

/-- A group element has finite order iff its order is positive. -/
@[to_additive add_order_of_pos_iff
  "A group element has finite additive order iff its order is positive."]
lemma order_of_pos_iff : 0 < order_of x ↔ is_of_fin_order x :=
by rwa [iff_not_comm.mp order_of_eq_zero_iff, pos_iff_ne_zero]

@[to_additive nsmul_ne_zero_of_lt_add_order_of']
lemma pow_ne_one_of_lt_order_of' (n0 : n ≠ 0) (h : n < order_of x) : x ^ n ≠ 1 :=
λ j, not_is_periodic_pt_of_pos_of_lt_minimal_period n0 h
  ((is_periodic_pt_mul_iff_pow_eq_one x).mpr j)

@[to_additive add_order_of_le_of_nsmul_eq_zero]
lemma order_of_le_of_pow_eq_one (hn : 0 < n) (h : x ^ n = 1) : order_of x ≤ n :=
is_periodic_pt.minimal_period_le hn (by rwa is_periodic_pt_mul_iff_pow_eq_one)

@[simp, to_additive] lemma order_of_one : order_of (1 : G) = 1 :=
by rw [order_of, one_mul_eq_id, minimal_period_id]

@[simp, to_additive add_monoid.order_of_eq_one_iff] lemma order_of_eq_one_iff :
  order_of x = 1 ↔ x = 1 :=
by rw [order_of, is_fixed_point_iff_minimal_period_eq_one, is_fixed_pt, mul_one]

@[to_additive nsmul_eq_mod_add_order_of]
lemma pow_eq_mod_order_of {n : ℕ} : x ^ n = x ^ (n % order_of x) :=
calc x ^ n = x ^ (n % order_of x + order_of x * (n / order_of x)) : by rw [nat.mod_add_div]
       ... = x ^ (n % order_of x) : by simp [pow_add, pow_mul, pow_order_of_eq_one]

@[to_additive add_order_of_dvd_of_nsmul_eq_zero]
lemma order_of_dvd_of_pow_eq_one (h : x ^ n = 1) : order_of x ∣ n :=
is_periodic_pt.minimal_period_dvd ((is_periodic_pt_mul_iff_pow_eq_one _).mpr h)

@[to_additive add_order_of_dvd_iff_nsmul_eq_zero]
lemma order_of_dvd_iff_pow_eq_one {n : ℕ} : order_of x ∣ n ↔ x ^ n = 1 :=
⟨λ h, by rw [pow_eq_mod_order_of, nat.mod_eq_zero_of_dvd h, pow_zero], order_of_dvd_of_pow_eq_one⟩

@[to_additive add_order_of_map_dvd]
lemma order_of_map_dvd {H : Type*} [monoid H] (ψ : G →* H) (x : G) :
  order_of (ψ x) ∣ order_of x :=
by { apply order_of_dvd_of_pow_eq_one, rw [←map_pow, pow_order_of_eq_one], apply map_one }

@[to_additive]
lemma exists_pow_eq_self_of_coprime (h : n.coprime (order_of x)) :
  ∃ m : ℕ, (x ^ n) ^ m = x :=
begin
  by_cases h0 : order_of x = 0,
  { rw [h0, coprime_zero_right] at h,
    exact ⟨1, by rw [h, pow_one, pow_one]⟩ },
  by_cases h1 : order_of x = 1,
  { exact ⟨0, by rw [order_of_eq_one_iff.mp h1, one_pow, one_pow]⟩ },
  obtain ⟨m, hm⟩ :=
    exists_mul_mod_eq_one_of_coprime h (one_lt_iff_ne_zero_and_ne_one.mpr ⟨h0, h1⟩),
  exact ⟨m, by rw [←pow_mul, pow_eq_mod_order_of, hm, pow_one]⟩,
end

/-- If `x^n = 1`, but `x^(n/p) ≠ 1` for all prime factors `p` of `n`, then `x` has order `n` in `G`.
-/
@[to_additive add_order_of_eq_of_nsmul_and_div_prime_nsmul "If `n * x = 0`, but `n/p * x ≠ 0` for
all prime factors `p` of `n`, then `x` has order `n` in `G`."]
theorem order_of_eq_of_pow_and_pow_div_prime (hn : 0 < n) (hx : x^n = 1)
  (hd : ∀ p : ℕ, p.prime → p ∣ n → x^(n/p) ≠ 1) :
  order_of x = n :=
begin
  -- Let `a` be `n/(order_of x)`, and show `a = 1`
  cases exists_eq_mul_right_of_dvd (order_of_dvd_of_pow_eq_one hx) with a ha,
  suffices : a = 1, by simp [this, ha],
  -- Assume `a` is not one...
  by_contra,
  have a_min_fac_dvd_p_sub_one : a.min_fac ∣ n,
  { obtain ⟨b, hb⟩ : ∃ (b : ℕ), a = b * a.min_fac := exists_eq_mul_left_of_dvd a.min_fac_dvd,
    rw [hb, ←mul_assoc] at ha,
    exact dvd.intro_left (order_of x * b) ha.symm, },
  -- Use the minimum prime factor of `a` as `p`.
  refine hd a.min_fac (nat.min_fac_prime h) a_min_fac_dvd_p_sub_one _,
  rw [←order_of_dvd_iff_pow_eq_one, nat.dvd_div_iff (a_min_fac_dvd_p_sub_one),
      ha, mul_comm, nat.mul_dvd_mul_iff_left (order_of_pos' _)],
  { exact nat.min_fac_dvd a, },
  { rw is_of_fin_order_iff_pow_eq_one,
    exact Exists.intro n (id ⟨hn, hx⟩) },
end

@[to_additive add_order_of_eq_add_order_of_iff]
lemma order_of_eq_order_of_iff {H : Type*} [monoid H] {y : H} :
  order_of x = order_of y ↔ ∀ n : ℕ, x ^ n = 1 ↔ y ^ n = 1 :=
by simp_rw [← is_periodic_pt_mul_iff_pow_eq_one, ← minimal_period_eq_minimal_period_iff, order_of]

@[to_additive add_order_of_injective]
lemma order_of_injective {H : Type*} [monoid H] (f : G →* H)
  (hf : function.injective f) (x : G) : order_of (f x) = order_of x :=
by simp_rw [order_of_eq_order_of_iff, ←f.map_pow, ←f.map_one, hf.eq_iff, iff_self, forall_const]

@[simp, norm_cast, to_additive] lemma order_of_submonoid {H : submonoid G}
  (y : H) : order_of (y : G) = order_of y :=
order_of_injective H.subtype subtype.coe_injective y

@[to_additive]
lemma order_of_units {y : Gˣ} : order_of (y : G) = order_of y :=
order_of_injective (units.coe_hom G) units.ext y

variables (x)

@[to_additive add_order_of_nsmul']
lemma order_of_pow' (h : n ≠ 0) :
  order_of (x ^ n) = order_of x / gcd (order_of x) n :=
begin
  convert minimal_period_iterate_eq_div_gcd h,
  simp only [order_of, mul_left_iterate],
end

variables (a) (n)

@[to_additive add_order_of_nsmul'']
lemma order_of_pow'' (h : is_of_fin_order x) :
  order_of (x ^ n) = order_of x / gcd (order_of x) n :=
begin
  convert minimal_period_iterate_eq_div_gcd' h,
  simp only [order_of, mul_left_iterate],
end

@[to_additive add_order_of_nsmul_coprime]
lemma order_of_pow_coprime (h : (order_of y).coprime m) : order_of (y ^ m) = order_of y :=
begin
  by_cases hg : order_of y = 0,
  { rw [m.coprime_zero_left.mp (hg ▸ h), pow_one] },
  { rw [order_of_pow'' y m (hg.imp_symm order_of_eq_zero), h.gcd_eq_one, nat.div_one] },
end

@[to_additive]
lemma commute.order_of_mul_dvd_lcm {x y : G} (h : commute x y) :
  order_of (x * y) ∣ nat.lcm (order_of x) (order_of y) :=
begin
  convert function.commute.minimal_period_of_comp_dvd_lcm h.function_commute_mul_left,
  rw [order_of, comp_mul_left],
end

@[to_additive add_order_of_add_dvd_mul_add_order_of]
lemma commute.order_of_mul_dvd_mul_order_of {x y : G} (h : commute x y) :
  order_of (x * y) ∣ (order_of x) * (order_of y) :=
dvd_trans h.order_of_mul_dvd_lcm (lcm_dvd_mul _ _)

@[to_additive add_order_of_add_eq_mul_add_order_of_of_coprime]
lemma commute.order_of_mul_eq_mul_order_of_of_coprime {x y : G} (h : commute x y)
  (hco : nat.coprime (order_of x) (order_of y)) :
  order_of (x * y) = (order_of x) * (order_of y) :=
begin
  convert h.function_commute_mul_left.minimal_period_of_comp_eq_mul_of_coprime hco,
  simp only [order_of, comp_mul_left],
end

/-- Commuting elements of finite order are closed under multiplication. -/
@[to_additive "Commuting elements of finite additive order are closed under addition."]
lemma commute.is_of_fin_order_mul
  {x} (h : commute x y) (hx : is_of_fin_order x) (hy : is_of_fin_order y) :
  is_of_fin_order (x * y) :=
order_of_pos_iff.mp $
  pos_of_dvd_of_pos h.order_of_mul_dvd_mul_order_of $ mul_pos (order_of_pos' hx) (order_of_pos' hy)

section p_prime

variables {a x n} {p : ℕ} [hp : fact p.prime]
include hp

@[to_additive add_order_of_eq_prime]
lemma order_of_eq_prime (hg : x ^ p = 1) (hg1 : x ≠ 1) : order_of x = p :=
minimal_period_eq_prime ((is_periodic_pt_mul_iff_pow_eq_one _).mpr hg)
  (by rwa [is_fixed_pt, mul_one])

@[to_additive add_order_of_eq_prime_pow]
lemma order_of_eq_prime_pow (hnot : ¬ x ^ p ^ n = 1) (hfin : x ^ p ^ (n + 1) = 1) :
  order_of x = p ^ (n + 1) :=
begin
  apply minimal_period_eq_prime_pow;
  rwa is_periodic_pt_mul_iff_pow_eq_one,
end

@[to_additive exists_add_order_of_eq_prime_pow_iff]
lemma exists_order_of_eq_prime_pow_iff :
  (∃ k : ℕ, order_of x = p ^ k) ↔ (∃ m : ℕ, x ^ (p : ℕ) ^ m = 1) :=
⟨λ ⟨k, hk⟩, ⟨k, by rw [←hk, pow_order_of_eq_one]⟩, λ ⟨_, hm⟩,
begin
  obtain ⟨k, _, hk⟩ := (nat.dvd_prime_pow hp.elim).mp (order_of_dvd_of_pow_eq_one hm),
  exact ⟨k, hk⟩,
end⟩

end p_prime

end monoid_add_monoid

section cancel_monoid
variables [left_cancel_monoid G] (x y)

@[to_additive nsmul_injective_of_lt_add_order_of]
lemma pow_injective_of_lt_order_of
  (hn : n < order_of x) (hm : m < order_of x) (eq : x ^ n = x ^ m) : n = m :=
eq_of_lt_minimal_period_of_iterate_eq hn hm (by simpa only [mul_left_iterate, mul_one])

@[to_additive mem_multiples_iff_mem_range_add_order_of']
lemma mem_powers_iff_mem_range_order_of' [decidable_eq G] (hx : 0 < order_of x) :
  y ∈ submonoid.powers x ↔ y ∈ (finset.range (order_of x)).image ((^) x : ℕ → G) :=
finset.mem_range_iff_mem_finset_range_of_mod_eq' hx (λ i, pow_eq_mod_order_of.symm)

lemma pow_eq_one_iff_modeq : x ^ n = 1 ↔ n ≡ 0 [MOD (order_of x)] :=
by rw [modeq_zero_iff_dvd, order_of_dvd_iff_pow_eq_one]

lemma pow_eq_pow_iff_modeq : x ^ n = x ^ m ↔ n ≡ m [MOD (order_of x)] :=
begin
  wlog hmn : m ≤ n,
  obtain ⟨k, rfl⟩ := nat.exists_eq_add_of_le hmn,
  rw [← mul_one (x ^ m), pow_add, mul_left_cancel_iff, pow_eq_one_iff_modeq],
  exact ⟨λ h, nat.modeq.add_left _ h, λ h, nat.modeq.add_left_cancel' _ h⟩,
end

end cancel_monoid

section group
variables [group G] [add_group A] {x a} {i : ℤ}

/-- Inverses of elements of finite order have finite order. -/
@[to_additive "Inverses of elements of finite additive order have finite additive order."]
lemma is_of_fin_order.inv {x : G} (hx : is_of_fin_order x) : is_of_fin_order x⁻¹ :=
(is_of_fin_order_iff_pow_eq_one _).mpr $ begin
  rcases (is_of_fin_order_iff_pow_eq_one x).mp hx with ⟨n, npos, hn⟩,
  refine ⟨n, npos, by simp_rw [inv_pow, hn, inv_one]⟩,
end

/-- Inverses of elements of finite order have finite order. -/
@[simp, to_additive "Inverses of elements of finite additive order have finite additive order."]
lemma is_of_fin_order_inv_iff {x : G} : is_of_fin_order x⁻¹ ↔ is_of_fin_order x :=
⟨λ h, inv_inv x ▸ h.inv, is_of_fin_order.inv⟩

@[to_additive add_order_of_dvd_iff_zsmul_eq_zero]
lemma order_of_dvd_iff_zpow_eq_one : (order_of x : ℤ) ∣ i ↔ x ^ i = 1 :=
begin
  rcases int.eq_coe_or_neg i with ⟨i, rfl|rfl⟩,
  { rw [int.coe_nat_dvd, order_of_dvd_iff_pow_eq_one, zpow_coe_nat] },
  { rw [dvd_neg, int.coe_nat_dvd, zpow_neg, inv_eq_one, zpow_coe_nat,
      order_of_dvd_iff_pow_eq_one] }
end

@[simp, to_additive]
lemma order_of_inv (x : G) : order_of x⁻¹ = order_of x :=
by simp [order_of_eq_order_of_iff]

@[simp, norm_cast, to_additive] lemma order_of_subgroup {H : subgroup G}
  (y: H) : order_of (y : G) = order_of y :=
order_of_injective H.subtype subtype.coe_injective y

@[to_additive zsmul_eq_mod_add_order_of]
lemma zpow_eq_mod_order_of : x ^ i = x ^ (i % order_of x) :=
calc x ^ i = x ^ (i % order_of x + order_of x * (i / order_of x)) :
    by rw [int.mod_add_div]
       ... = x ^ (i % order_of x) :
    by simp [zpow_add, zpow_mul, pow_order_of_eq_one]

@[to_additive nsmul_inj_iff_of_add_order_of_eq_zero]
lemma pow_inj_iff_of_order_of_eq_zero (h : order_of x = 0) {n m : ℕ} :
  x ^ n = x ^ m ↔ n = m :=
begin
  rw [order_of_eq_zero_iff, is_of_fin_order_iff_pow_eq_one] at h,
  push_neg at h,
  induction n with n IH generalizing m,
  { cases m,
    { simp },
    { simpa [eq_comm] using h m.succ m.zero_lt_succ } },
  { cases m,
    { simpa using h n.succ n.zero_lt_succ },
    { simp [pow_succ, IH] } }
end

@[to_additive]
lemma pow_inj_mod {n m : ℕ} :
  x ^ n = x ^ m ↔ n % order_of x = m % order_of x :=
begin
  cases (order_of x).zero_le.eq_or_lt with hx hx,
  { simp [pow_inj_iff_of_order_of_eq_zero, hx.symm] },
  rw [pow_eq_mod_order_of, @pow_eq_mod_order_of _ _ _ m],
  exact ⟨pow_injective_of_lt_order_of _ (nat.mod_lt _ hx) (nat.mod_lt _ hx), λ h, congr_arg _ h⟩
end

@[simp, to_additive zsmul_smul_order_of]
lemma zpow_pow_order_of : (x^i)^order_of x = 1 :=
begin
  by_cases h : is_of_fin_order x,
  { rw [← zpow_coe_nat, ← zpow_mul, mul_comm, zpow_mul, zpow_coe_nat, pow_order_of_eq_one,
      one_zpow], },
  { rw [order_of_eq_zero h, pow_zero], },
end

@[to_additive is_of_fin_add_order.zsmul]
lemma is_of_fin_order.zpow (h : is_of_fin_order x) {i : ℤ} : is_of_fin_order (x^i) :=
(is_of_fin_order_iff_pow_eq_one _).mpr ⟨order_of x, order_of_pos' h, zpow_pow_order_of⟩

@[to_additive is_of_fin_add_order.of_mem_zmultiples]
lemma is_of_fin_order.of_mem_zpowers (h : is_of_fin_order x) (h' : y ∈ subgroup.zpowers x) :
  is_of_fin_order y :=
by { obtain ⟨k, rfl⟩ := subgroup.mem_zpowers_iff.mp h', exact h.zpow, }

@[to_additive add_order_of_dvd_of_mem_zmultiples]
lemma order_of_dvd_of_mem_zpowers (h : y ∈ subgroup.zpowers x) : order_of y ∣ order_of x :=
begin
  obtain ⟨k, rfl⟩ := subgroup.mem_zpowers_iff.mp h,
  rw order_of_dvd_iff_pow_eq_one,
  exact zpow_pow_order_of,
end

lemma smul_eq_self_of_mem_zpowers {α : Type*} [mul_action G α]
  (hx : x ∈ subgroup.zpowers y) {a : α} (hs : y • a = a) : x • a = a :=
begin
  obtain ⟨k, rfl⟩ := subgroup.mem_zpowers_iff.mp hx,
  rw [← mul_action.to_perm_apply, ← mul_action.to_perm_hom_apply,
    monoid_hom.map_zpow _ y k, mul_action.to_perm_hom_apply],
<<<<<<< HEAD
  exact hs.zpow k,
=======
  exact function.is_fixed_pt.perm_zpow hs k,
>>>>>>> f721cdca
end

lemma vadd_eq_self_of_mem_zmultiples {α G : Type*} [add_group G] [add_action G α] {x y : G}
  (hx : x ∈ add_subgroup.zmultiples y) {a : α} (hs : y +ᵥ a = a) : x +ᵥ a = a :=
@smul_eq_self_of_mem_zpowers (multiplicative G) _ _ _ α _ hx a hs

attribute [to_additive vadd_eq_self_of_mem_zmultiples] smul_eq_self_of_mem_zpowers

end group

section comm_monoid

variables [comm_monoid G]

/-- Elements of finite order are closed under multiplication. -/
@[to_additive "Elements of finite additive order are closed under addition."]
lemma is_of_fin_order.mul (hx : is_of_fin_order x) (hy : is_of_fin_order y) :
  is_of_fin_order (x * y) :=
(commute.all x y).is_of_fin_order_mul hx hy

end comm_monoid

section finite_monoid
variables [monoid G]
open_locale big_operators

@[to_additive sum_card_add_order_of_eq_card_nsmul_eq_zero]
lemma sum_card_order_of_eq_card_pow_eq_one [fintype G] [decidable_eq G] (hn : 0 < n) :
  ∑ m in (finset.range n.succ).filter (∣ n), (finset.univ.filter (λ x : G, order_of x = m)).card
  = (finset.univ.filter (λ x : G, x ^ n = 1)).card :=
calc ∑ m in (finset.range n.succ).filter (∣ n), (finset.univ.filter (λ x : G, order_of x = m)).card
    = _ : (finset.card_bUnion (by { intros, apply finset.disjoint_filter.2, cc })).symm
... = _ : congr_arg finset.card (finset.ext (begin
  assume x,
  suffices : order_of x ≤ n ∧ order_of x ∣ n ↔ x ^ n = 1,
  { simpa [nat.lt_succ_iff], },
  exact ⟨λ h, let ⟨m, hm⟩ := h.2 in by rw [hm, pow_mul, pow_order_of_eq_one, one_pow],
    λ h, ⟨order_of_le_of_pow_eq_one hn h, order_of_dvd_of_pow_eq_one h⟩⟩
end))

end finite_monoid

section finite_cancel_monoid
-- TODO: Of course everything also works for right_cancel_monoids.
variables [left_cancel_monoid G] [add_left_cancel_monoid A]

-- TODO: Use this to show that a finite left cancellative monoid is a group.
@[to_additive]
lemma exists_pow_eq_one [finite G] (x : G) : is_of_fin_order x :=
begin
  refine (is_of_fin_order_iff_pow_eq_one _).mpr _,
  obtain ⟨i, j, a_eq, ne⟩ : ∃(i j : ℕ), x ^ i = x ^ j ∧ i ≠ j :=
    by simpa only [not_forall, exists_prop, injective]
      using (not_injective_infinite_finite (λi:ℕ, x^i)),
  wlog h'' : j ≤ i,
  refine ⟨i - j, tsub_pos_of_lt (lt_of_le_of_ne h'' ne.symm), mul_right_injective (x^j) _⟩,
  rw [mul_one, ← pow_add, ← a_eq, add_tsub_cancel_of_le h''],
end

@[to_additive add_order_of_le_card_univ]
lemma order_of_le_card_univ [fintype G] : order_of x ≤ fintype.card G :=
finset.le_card_of_inj_on_range ((^) x)
  (assume n _, finset.mem_univ _)
  (assume i hi j hj, pow_injective_of_lt_order_of x hi hj)

/-- This is the same as `order_of_pos' but with one fewer explicit assumption since this is
  automatic in case of a finite cancellative monoid.-/
@[to_additive add_order_of_pos
"This is the same as `add_order_of_pos' but with one fewer explicit assumption since this is
  automatic in case of a finite cancellative additive monoid."]
lemma order_of_pos [finite G] (x : G) : 0 < order_of x := order_of_pos' (exists_pow_eq_one x)

open nat

/-- This is the same as `order_of_pow'` and `order_of_pow''` but with one assumption less which is
automatic in the case of a finite cancellative monoid.-/
@[to_additive add_order_of_nsmul
"This is the same as `add_order_of_nsmul'` and `add_order_of_nsmul` but with one assumption less
which is automatic in the case of a finite cancellative additive monoid."]
lemma order_of_pow [finite G] (x : G) :
  order_of (x ^ n) = order_of x / gcd (order_of x) n := order_of_pow'' _ _ (exists_pow_eq_one _)

@[to_additive mem_multiples_iff_mem_range_add_order_of]
lemma mem_powers_iff_mem_range_order_of [finite G] [decidable_eq G] :
  y ∈ submonoid.powers x ↔ y ∈ (finset.range (order_of x)).image ((^) x : ℕ → G) :=
finset.mem_range_iff_mem_finset_range_of_mod_eq' (order_of_pos x)
  (assume i, pow_eq_mod_order_of.symm)

@[to_additive decidable_multiples]
noncomputable instance decidable_powers : decidable_pred (∈ submonoid.powers x) :=
classical.dec_pred _

/--The equivalence between `fin (order_of x)` and `submonoid.powers x`, sending `i` to `x ^ i`."-/
@[to_additive fin_equiv_multiples "The equivalence between `fin (add_order_of a)` and
`add_submonoid.multiples a`, sending `i` to `i • a`."]
noncomputable def fin_equiv_powers [finite G] (x : G) :
  fin (order_of x) ≃ (submonoid.powers x : set G) :=
equiv.of_bijective (λ n, ⟨x ^ ↑n, ⟨n, rfl⟩⟩)
  ⟨λ ⟨i, hi⟩ ⟨j, hj⟩ ij, fin.ext (pow_injective_of_lt_order_of x hi hj (subtype.mk_eq_mk.1 ij)),
   λ ⟨_, i, rfl⟩, ⟨⟨i % order_of x, mod_lt i (order_of_pos x)⟩,
    subtype.eq pow_eq_mod_order_of.symm⟩⟩

@[simp, to_additive fin_equiv_multiples_apply]
lemma fin_equiv_powers_apply [finite G] {x : G} {n : fin (order_of x)} :
  fin_equiv_powers x n = ⟨x ^ ↑n, n, rfl⟩ := rfl

@[simp, to_additive fin_equiv_multiples_symm_apply]
lemma fin_equiv_powers_symm_apply [finite G] (x : G) (n : ℕ)
  {hn : ∃ (m : ℕ), x ^ m = x ^ n} :
  ((fin_equiv_powers x).symm ⟨x ^ n, hn⟩) = ⟨n % order_of x, nat.mod_lt _ (order_of_pos x)⟩ :=
by rw [equiv.symm_apply_eq, fin_equiv_powers_apply, subtype.mk_eq_mk,
  pow_eq_mod_order_of, fin.coe_mk]

/-- The equivalence between `submonoid.powers` of two elements `x, y` of the same order, mapping
  `x ^ i` to `y ^ i`. -/
@[to_additive multiples_equiv_multiples
"The equivalence between `submonoid.multiples` of two elements `a, b` of the same additive order,
  mapping `i • a` to `i • b`."]
noncomputable def powers_equiv_powers [finite G] (h : order_of x = order_of y) :
  (submonoid.powers x : set G) ≃ (submonoid.powers y : set G) :=
(fin_equiv_powers x).symm.trans ((fin.cast h).to_equiv.trans (fin_equiv_powers y))

@[simp, to_additive multiples_equiv_multiples_apply]
lemma powers_equiv_powers_apply [finite G] (h : order_of x = order_of y)
  (n : ℕ) : powers_equiv_powers h ⟨x ^ n, n, rfl⟩ = ⟨y ^ n, n, rfl⟩ :=
begin
  rw [powers_equiv_powers, equiv.trans_apply, equiv.trans_apply,
    fin_equiv_powers_symm_apply, ← equiv.eq_symm_apply, fin_equiv_powers_symm_apply],
  simp [h]
end

@[to_additive add_order_of_eq_card_multiples]
lemma order_eq_card_powers [fintype G] : order_of x = fintype.card (submonoid.powers x : set G) :=
(fintype.card_fin (order_of x)).symm.trans (fintype.card_eq.2 ⟨fin_equiv_powers x⟩)

end finite_cancel_monoid

section finite_group
variables [group G] [add_group A]

@[to_additive]
lemma exists_zpow_eq_one [finite G] (x : G) : ∃ (i : ℤ) (H : i ≠ 0), x ^ (i : ℤ) = 1 :=
begin
  rcases exists_pow_eq_one x with ⟨w, hw1, hw2⟩,
  refine ⟨w, int.coe_nat_ne_zero.mpr (ne_of_gt hw1), _⟩,
  rw zpow_coe_nat,
  exact (is_periodic_pt_mul_iff_pow_eq_one _).mp hw2,
end

open subgroup

@[to_additive mem_multiples_iff_mem_zmultiples]
lemma mem_powers_iff_mem_zpowers [finite G] : y ∈ submonoid.powers x ↔ y ∈ zpowers x :=
⟨λ ⟨n, hn⟩, ⟨n, by simp * at *⟩,
λ ⟨i, hi⟩, ⟨(i % order_of x).nat_abs,
  by rwa [← zpow_coe_nat, int.nat_abs_of_nonneg (int.mod_nonneg _
    (int.coe_nat_ne_zero_iff_pos.2 (order_of_pos x))),
    ← zpow_eq_mod_order_of]⟩⟩

@[to_additive multiples_eq_zmultiples]
lemma powers_eq_zpowers [finite G] (x : G) : (submonoid.powers x : set G) = zpowers x :=
set.ext $ λ x, mem_powers_iff_mem_zpowers

@[to_additive mem_zmultiples_iff_mem_range_add_order_of]
lemma mem_zpowers_iff_mem_range_order_of [finite G] [decidable_eq G] :
  y ∈ subgroup.zpowers x ↔ y ∈ (finset.range (order_of x)).image ((^) x : ℕ → G) :=
by rw [← mem_powers_iff_mem_zpowers, mem_powers_iff_mem_range_order_of]

@[to_additive decidable_zmultiples]
noncomputable instance decidable_zpowers : decidable_pred (∈ subgroup.zpowers x) :=
classical.dec_pred _

/-- The equivalence between `fin (order_of x)` and `subgroup.zpowers x`, sending `i` to `x ^ i`. -/
@[to_additive fin_equiv_zmultiples
"The equivalence between `fin (add_order_of a)` and `subgroup.zmultiples a`, sending `i`
to `i • a`."]
noncomputable def fin_equiv_zpowers [finite G] (x : G) :
  fin (order_of x) ≃ (subgroup.zpowers x : set G) :=
(fin_equiv_powers x).trans (equiv.set.of_eq (powers_eq_zpowers x))

@[simp, to_additive fin_equiv_zmultiples_apply]
lemma fin_equiv_zpowers_apply [finite G] {n : fin (order_of x)} :
  fin_equiv_zpowers x n = ⟨x ^ (n : ℕ), n, zpow_coe_nat x n⟩ := rfl

@[simp, to_additive fin_equiv_zmultiples_symm_apply]
lemma fin_equiv_zpowers_symm_apply [finite G] (x : G) (n : ℕ)
  {hn : ∃ (m : ℤ), x ^ m = x ^ n} :
  ((fin_equiv_zpowers x).symm ⟨x ^ n, hn⟩) = ⟨n % order_of x, nat.mod_lt _ (order_of_pos x)⟩ :=
by { rw [fin_equiv_zpowers, equiv.symm_trans_apply, equiv.set.of_eq_symm_apply],
  exact fin_equiv_powers_symm_apply x n }

/-- The equivalence between `subgroup.zpowers` of two elements `x, y` of the same order, mapping
  `x ^ i` to `y ^ i`. -/
@[to_additive zmultiples_equiv_zmultiples
"The equivalence between `subgroup.zmultiples` of two elements `a, b` of the same additive order,
  mapping `i • a` to `i • b`."]
noncomputable def zpowers_equiv_zpowers [finite G] (h : order_of x = order_of y) :
  (subgroup.zpowers x : set G) ≃ (subgroup.zpowers y : set G) :=
(fin_equiv_zpowers x).symm.trans ((fin.cast h).to_equiv.trans (fin_equiv_zpowers y))

@[simp, to_additive zmultiples_equiv_zmultiples_apply]
lemma zpowers_equiv_zpowers_apply [finite G] (h : order_of x = order_of y)
  (n : ℕ) : zpowers_equiv_zpowers h ⟨x ^ n, n, zpow_coe_nat x n⟩ = ⟨y ^ n, n, zpow_coe_nat y n⟩ :=
begin
  rw [zpowers_equiv_zpowers, equiv.trans_apply, equiv.trans_apply,
    fin_equiv_zpowers_symm_apply, ← equiv.eq_symm_apply, fin_equiv_zpowers_symm_apply],
  simp [h]
end

variables [fintype G]

/-- See also `order_eq_card_zpowers'`. -/
@[to_additive add_order_eq_card_zmultiples "See also `add_order_eq_card_zmultiples'`."]
lemma order_eq_card_zpowers : order_of x = fintype.card (zpowers x) :=
(fintype.card_fin (order_of x)).symm.trans (fintype.card_eq.2 ⟨fin_equiv_zpowers x⟩)

open quotient_group

@[to_additive add_order_of_dvd_card_univ]
lemma order_of_dvd_card_univ : order_of x ∣ fintype.card G :=
begin
  classical,
  have ft_prod : fintype ((G ⧸ zpowers x) × zpowers x),
    from fintype.of_equiv G group_equiv_quotient_times_subgroup,
  have ft_s : fintype (zpowers x),
    from @fintype.prod_right _ _ _ ft_prod _,
  have ft_cosets : fintype (G ⧸ zpowers x),
    from @fintype.prod_left _ _ _ ft_prod ⟨⟨1, (zpowers x).one_mem⟩⟩,
  have eq₁ : fintype.card G = @fintype.card _ ft_cosets * @fintype.card _ ft_s,
    from calc fintype.card G = @fintype.card _ ft_prod :
        @fintype.card_congr _ _ _ ft_prod group_equiv_quotient_times_subgroup
      ... = @fintype.card _ (@prod.fintype _ _ ft_cosets ft_s) :
        congr_arg (@fintype.card _) $ subsingleton.elim _ _
      ... = @fintype.card _ ft_cosets * @fintype.card _ ft_s :
        @fintype.card_prod _ _ ft_cosets ft_s,
  have eq₂ : order_of x = @fintype.card _ ft_s,
    from calc order_of x = _ : order_eq_card_zpowers
      ... = _ : congr_arg (@fintype.card _) $ subsingleton.elim _ _,
  exact dvd.intro (@fintype.card (G ⧸ subgroup.zpowers x) ft_cosets)
          (by rw [eq₁, eq₂, mul_comm])
end

@[to_additive add_order_of_dvd_nat_card]
lemma order_of_dvd_nat_card {G : Type*} [group G] {x : G} : order_of x ∣ nat.card G :=
begin
  casesI fintype_or_infinite G with h h,
  { simp only [nat.card_eq_fintype_card, order_of_dvd_card_univ] },
  { simp only [card_eq_zero_of_infinite, dvd_zero] },
end

@[simp, to_additive card_nsmul_eq_zero']
lemma pow_card_eq_one' {G : Type*} [group G] {x : G} : x ^ nat.card G = 1 :=
order_of_dvd_iff_pow_eq_one.mp order_of_dvd_nat_card

@[simp, to_additive card_nsmul_eq_zero]
lemma pow_card_eq_one : x ^ fintype.card G = 1 :=
by rw [←nat.card_eq_fintype_card, pow_card_eq_one']

@[to_additive] lemma subgroup.pow_index_mem {G : Type*} [group G] (H : subgroup G)
  [normal H] (g : G) : g ^ index H ∈ H :=
by rw [←eq_one_iff, quotient_group.coe_pow H, index, pow_card_eq_one']

@[to_additive] lemma pow_eq_mod_card (n : ℕ) :
  x ^ n = x ^ (n % fintype.card G) :=
by rw [pow_eq_mod_order_of, ←nat.mod_mod_of_dvd n order_of_dvd_card_univ,
  ← pow_eq_mod_order_of]

@[to_additive] lemma zpow_eq_mod_card (n : ℤ) :
  x ^ n = x ^ (n % fintype.card G) :=
by rw [zpow_eq_mod_order_of, ← int.mod_mod_of_dvd n (int.coe_nat_dvd.2 order_of_dvd_card_univ),
  ← zpow_eq_mod_order_of]

/-- If `gcd(|G|,n)=1` then the `n`th power map is a bijection -/
@[to_additive "If `gcd(|G|,n)=1` then the smul by `n` is a bijection", simps]
noncomputable def pow_coprime {G : Type*} [group G] (h : (nat.card G).coprime n) : G ≃ G :=
{ to_fun := λ g, g ^ n,
  inv_fun := λ g, g ^ ((nat.card G).gcd_b n),
  left_inv := λ g, by
  { have key := congr_arg ((^) g) ((nat.card G).gcd_eq_gcd_ab n),
    rwa [zpow_add, zpow_mul, zpow_mul, zpow_coe_nat, zpow_coe_nat, zpow_coe_nat,
      h.gcd_eq_one, pow_one, pow_card_eq_one', one_zpow, one_mul, eq_comm] at key },
  right_inv := λ g, by
  { have key := congr_arg ((^) g) ((nat.card G).gcd_eq_gcd_ab n),
    rwa [zpow_add, zpow_mul, zpow_mul', zpow_coe_nat, zpow_coe_nat, zpow_coe_nat,
      h.gcd_eq_one, pow_one, pow_card_eq_one', one_zpow, one_mul, eq_comm] at key } }

@[simp, to_additive] lemma pow_coprime_one {G : Type*} [group G] (h : (nat.card G).coprime n) :
  pow_coprime h 1 = 1 := one_pow n

@[simp, to_additive] lemma pow_coprime_inv {G : Type*} [group G] (h : (nat.card G).coprime n)
  {g : G} : pow_coprime h g⁻¹ = (pow_coprime h g)⁻¹ := inv_pow g n

@[to_additive add_inf_eq_bot_of_coprime]
lemma inf_eq_bot_of_coprime {G : Type*} [group G] {H K : subgroup G} [fintype H] [fintype K]
  (h : nat.coprime (fintype.card H) (fintype.card K)) : H ⊓ K = ⊥ :=
begin
  refine (H ⊓ K).eq_bot_iff_forall.mpr (λ x hx, _),
  rw [←order_of_eq_one_iff, ←nat.dvd_one, ←h.gcd_eq_one, nat.dvd_gcd_iff],
  exact ⟨(congr_arg (∣ fintype.card H) (order_of_subgroup ⟨x, hx.1⟩)).mpr order_of_dvd_card_univ,
    (congr_arg (∣ fintype.card K) (order_of_subgroup ⟨x, hx.2⟩)).mpr order_of_dvd_card_univ⟩,
end

variable (a)

/-- TODO: Generalise to `submonoid.powers`.-/
@[to_additive image_range_add_order_of, nolint to_additive_doc]
lemma image_range_order_of [decidable_eq G] :
  finset.image (λ i, x ^ i) (finset.range (order_of x)) = (zpowers x : set G).to_finset :=
by { ext x, rw [set.mem_to_finset, set_like.mem_coe, mem_zpowers_iff_mem_range_order_of] }

/-- TODO: Generalise to `finite` + `cancel_monoid`. -/
@[to_additive gcd_nsmul_card_eq_zero_iff "TODO: Generalise to `finite` + `cancel_add_monoid`"]
lemma pow_gcd_card_eq_one_iff : x ^ n = 1 ↔ x ^ (gcd n (fintype.card G)) = 1 :=
⟨λ h, pow_gcd_eq_one _ h $ pow_card_eq_one,
  λ h, let ⟨m, hm⟩ := gcd_dvd_left n (fintype.card G) in
    by rw [hm, pow_mul, h, one_pow]⟩

end finite_group

section pow_is_subgroup

/-- A nonempty idempotent subset of a finite cancellative monoid is a submonoid -/
@[to_additive "A nonempty idempotent subset of a finite cancellative add monoid is a submonoid"]
def submonoid_of_idempotent {M : Type*} [left_cancel_monoid M] [fintype M] (S : set M)
  (hS1 : S.nonempty) (hS2 : S * S = S) : submonoid M :=
have pow_mem : ∀ a : M, a ∈ S → ∀ n : ℕ, a ^ (n + 1) ∈ S :=
λ a ha, nat.rec (by rwa [zero_add, pow_one])
  (λ n ih, (congr_arg2 (∈) (pow_succ a (n + 1)).symm hS2).mp (set.mul_mem_mul ha ih)),
{ carrier := S,
  one_mem' := by
  { obtain ⟨a, ha⟩ := hS1,
    rw [←pow_order_of_eq_one a, ← tsub_add_cancel_of_le (succ_le_of_lt (order_of_pos a))],
    exact pow_mem a ha (order_of a - 1) },
  mul_mem' := λ a b ha hb, (congr_arg2 (∈) rfl hS2).mp (set.mul_mem_mul ha hb) }

/-- A nonempty idempotent subset of a finite group is a subgroup -/
@[to_additive "A nonempty idempotent subset of a finite add group is a subgroup"]
def subgroup_of_idempotent {G : Type*} [group G] [fintype G] (S : set G)
  (hS1 : S.nonempty) (hS2 : S * S = S) : subgroup G :=
{ carrier := S,
  inv_mem' := λ a ha, show a⁻¹ ∈ submonoid_of_idempotent S hS1 hS2, by
  { rw [←one_mul a⁻¹, ←pow_one a, ←pow_order_of_eq_one a, ←pow_sub a (order_of_pos a)],
    exact pow_mem ha (order_of a - 1) },
  .. submonoid_of_idempotent S hS1 hS2 }

/-- If `S` is a nonempty subset of a finite group `G`, then `S ^ |G|` is a subgroup -/
@[to_additive smul_card_add_subgroup "If `S` is a nonempty subset of a finite add group `G`,
  then `|G| • S` is a subgroup", simps]
def pow_card_subgroup {G : Type*} [group G] [fintype G] (S : set G) (hS : S.nonempty) :
  subgroup G :=
have one_mem : (1 : G) ∈ (S ^ fintype.card G) := by
{ obtain ⟨a, ha⟩ := hS,
  rw ← pow_card_eq_one,
  exact set.pow_mem_pow ha (fintype.card G) },
subgroup_of_idempotent (S ^ (fintype.card G)) ⟨1, one_mem⟩ begin
  classical!,
  refine (set.eq_of_subset_of_card_le (set.subset_mul_left _ one_mem) (ge_of_eq _)).symm,
  simp_rw [← pow_add, group.card_pow_eq_card_pow_card_univ S (fintype.card G) le_rfl,
      group.card_pow_eq_card_pow_card_univ S (fintype.card G + fintype.card G) le_add_self],
end

end pow_is_subgroup

section linear_ordered_ring

variable [linear_ordered_ring G]

lemma order_of_abs_ne_one (h : |x| ≠ 1) : order_of x = 0 :=
begin
  rw order_of_eq_zero_iff',
  intros n hn hx,
  replace hx : |x| ^ n = 1 := by simpa only [abs_one, abs_pow] using congr_arg abs hx,
  cases h.lt_or_lt with h h,
  { exact ((pow_lt_one (abs_nonneg x) h hn.ne').ne hx).elim },
  { exact ((one_lt_pow h hn.ne').ne' hx).elim }
end

lemma linear_ordered_ring.order_of_le_two : order_of x ≤ 2 :=
begin
  cases ne_or_eq (|x|) 1 with h h,
  { simp [order_of_abs_ne_one h] },
  rcases eq_or_eq_neg_of_abs_eq h with rfl | rfl,
  { simp },
  apply order_of_le_of_pow_eq_one; norm_num
end

end linear_ordered_ring<|MERGE_RESOLUTION|>--- conflicted
+++ resolved
@@ -449,11 +449,7 @@
   obtain ⟨k, rfl⟩ := subgroup.mem_zpowers_iff.mp hx,
   rw [← mul_action.to_perm_apply, ← mul_action.to_perm_hom_apply,
     monoid_hom.map_zpow _ y k, mul_action.to_perm_hom_apply],
-<<<<<<< HEAD
-  exact hs.zpow k,
-=======
   exact function.is_fixed_pt.perm_zpow hs k,
->>>>>>> f721cdca
 end
 
 lemma vadd_eq_self_of_mem_zmultiples {α G : Type*} [add_group G] [add_action G α] {x y : G}
