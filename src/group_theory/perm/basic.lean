--- conflicted
+++ resolved
@@ -74,19 +74,11 @@
 
 @[simp] lemma refl_mul (e : perm α) : equiv.refl α * e = e := equiv.refl_trans e
 
-<<<<<<< HEAD
-@[simp] lemma inv_trans (e : perm α) : e⁻¹.trans e = 1 := equiv.symm_trans_self e
+@[simp] lemma inv_trans_self (e : perm α) : e⁻¹.trans e = 1 := equiv.symm_trans_self e
 
 @[simp] lemma mul_symm (e : perm α) : e * e.symm = 1 := equiv.symm_trans_self e
 
-@[simp] lemma trans_inv (e : perm α) : e.trans e⁻¹ = 1 := equiv.self_trans_symm e
-=======
-@[simp] lemma inv_trans_self (e : perm α) : e⁻¹.trans e = 1 := equiv.symm_trans_self e
-
-@[simp] lemma mul_symm (e : perm α) : e * e.symm = 1 := equiv.symm_trans_self e
-
 @[simp] lemma self_trans_inv (e : perm α) : e.trans e⁻¹ = 1 := equiv.self_trans_symm e
->>>>>>> b91d3449
 
 @[simp] lemma symm_mul (e : perm α) : e.symm * e = 1 := equiv.self_trans_symm e
 
