--- conflicted
+++ resolved
@@ -280,19 +280,11 @@
       ←cycle_of_pow_apply_self p x n, ←cycle_of_pow_apply_self p x m],
   cases n; cases m,
   { simp },
-<<<<<<< HEAD
-  { rw [←hc.mem_support_pos_pow_iff_of_lt_order_of m.zero_lt_succ hm,
-        mem_support, cycle_of_pow_apply_self, pow_succ', mul_apply, coe_pow] at hx,
-    simp [hx.symm] },
-  { rw [←hc.mem_support_pos_pow_iff_of_lt_order_of n.zero_lt_succ hn,
-        mem_support, cycle_of_pow_apply_self, pow_succ', mul_apply, coe_pow] at hx,
-=======
   { rw [←hc.support_pow_of_pos_of_lt_order_of m.zero_lt_succ hm,
         mem_support, cycle_of_pow_apply_self] at hx,
     simp [hx.symm] },
   { rw [←hc.support_pow_of_pos_of_lt_order_of n.zero_lt_succ hn,
         mem_support, cycle_of_pow_apply_self] at hx,
->>>>>>> a993e7ee
     simp [hx] },
   intro h,
   have hn' : ¬ order_of (p.cycle_of x) ∣ n.succ := nat.not_dvd_of_pos_of_lt n.zero_lt_succ hn,
