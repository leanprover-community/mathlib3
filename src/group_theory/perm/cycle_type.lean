--- conflicted
+++ resolved
@@ -6,12 +6,9 @@
 
 import combinatorics.partition
 import data.multiset.gcd
-<<<<<<< HEAD
 import tactic.linarith
-=======
 import group_theory.perm.cycles
 import group_theory.sylow
->>>>>>> 6f3d9053
 
 /-!
 # Cycle Types
