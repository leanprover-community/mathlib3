/-
Copyright (c) 2021 Yakov Pechersky. All rights reserved.
Released under Apache 2.0 license as described in the file LICENSE.
Authors: Yakov Pechersky
-/

import data.list.rotate
import group_theory.perm.support

/-!
# Permutations from a list

A list `l : list α` can be interpreted as a `equiv.perm α` where each element in the list
is permuted to the next one, defined as `form_perm`. When we have that `nodup l`,
we prove that `equiv.perm.support (form_perm l) = l.to_finset`, and that
`form_perm l` is rotationally invariant, in `form_perm_rotate`.

When there are duplicate elements in `l`, how and in what arrangement with respect to the other
elements they appear in the list determines the formed permutation.
This is because `list.form_perm` is implemented as a product of `equiv.swap`s.
That means that presence of a sublist of two adjacent duplicates like `[..., x, x, ...]`
will produce the same permutation as if the adjacent duplicates were not present.

The `list.form_perm` definition is meant to primarily be used with `nodup l`, so that
the resulting permutation is cyclic (if `l` has at least two elements).
The presence of duplicates in a particular placement can lead `list.form_perm` to produce a
nontrivial permutation that is noncyclic.
-/

namespace list

variables {α β : Type*}

section form_perm

variables [decidable_eq α] (l : list α)

open equiv equiv.perm

/--
A list `l : list α` can be interpreted as a `equiv.perm α` where each element in the list
is permuted to the next one, defined as `form_perm`. When we have that `nodup l`,
we prove that `equiv.perm.support (form_perm l) = l.to_finset`, and that
`form_perm l` is rotationally invariant, in `form_perm_rotate`.
-/
def form_perm : equiv.perm α :=
(zip_with equiv.swap l l.tail).prod

@[simp] lemma form_perm_nil : form_perm ([] : list α) = 1 := rfl

@[simp] lemma form_perm_singleton (x : α) : form_perm [x] = 1 := rfl

@[simp] lemma form_perm_cons_cons (x y : α) (l : list α) :
  form_perm (x :: y :: l) = swap x y * form_perm (y :: l) :=
prod_cons

lemma form_perm_pair (x y : α) : form_perm [x, y] = swap x y := rfl

variables {l} {x : α}

lemma form_perm_apply_of_not_mem (x : α) (l : list α) (h : x ∉ l) :
  form_perm l x = x :=
begin
  cases l with y l,
  { simp },
  induction l with z l IH generalizing x y,
  { simp },
  { specialize IH x z (mt (mem_cons_of_mem y) h),
    simp only [not_or_distrib, mem_cons_iff] at h,
    simp [IH, swap_apply_of_ne_of_ne, h] }
end

<<<<<<< HEAD
theorem form_perm_mem_of_apply_ne (x : α) (l : list α)
  (h : l.form_perm x ≠ x) : x ∈ l :=
begin
  contrapose! h,
  exact list.form_perm_apply_of_not_mem _ _ h
end
=======
lemma mem_of_form_perm_apply_ne (x : α) (l : list α) : l.form_perm x ≠ x → x ∈ l :=
not_imp_comm.2 $ list.form_perm_apply_of_not_mem _ _
>>>>>>> 470ddbdb

lemma form_perm_apply_mem_of_mem (x : α) (l : list α) (h : x ∈ l) :
  form_perm l x ∈ l :=
begin
  cases l with y l,
  { simpa },
  induction l with z l IH generalizing x y,
  { simpa using h },
  { by_cases hx : x ∈ z :: l,
    { rw [form_perm_cons_cons, mul_apply, swap_apply_def],
      split_ifs;
      simp [IH _ _ hx] },
    { replace h : x = y := or.resolve_right h hx,
      simp [form_perm_apply_of_not_mem _ _ hx, ←h] } }
end

<<<<<<< HEAD
theorem form_perm_mem_of_apply_mem (x : α) (l : list α) (h : l.form_perm x ∈ l) :
  x ∈ l :=
=======
lemma mem_of_form_perm_apply_mem (x : α) (l : list α) (h : l.form_perm x ∈ l) : x ∈ l :=
>>>>>>> 470ddbdb
begin
  cases l with y l,
  { simpa },
  induction l with z l IH generalizing x y,
  { simpa using h },
  { by_cases hx : (z :: l).form_perm x ∈ z :: l,
    { rw [list.form_perm_cons_cons, mul_apply, swap_apply_def] at h,
      split_ifs at h;
      simp [IH _ _ hx] },
    { replace hx := (function.injective.eq_iff (equiv.injective _)).mp
        (list.form_perm_apply_of_not_mem _ _ hx),
      simp only [list.form_perm_cons_cons, hx, equiv.perm.coe_mul, function.comp_app,
        list.mem_cons_iff, swap_apply_def, ite_eq_left_iff] at h,
      simp only [list.mem_cons_iff],
      obtain h | h | h := h;
      { split_ifs at h;
        cc }}}
end

<<<<<<< HEAD
theorem form_perm_mem_iff_mem (x : α) (l : list α) :
  x ∈ l ↔ l.form_perm x ∈ l :=
by exact ⟨λ h, l.form_perm_apply_mem_of_mem x h, λ h, l.form_perm_mem_of_apply_mem x h⟩
=======
lemma form_perm_mem_iff_mem : l.form_perm x ∈ l ↔ x ∈ l :=
⟨l.mem_of_form_perm_apply_mem x, l.form_perm_apply_mem_of_mem x⟩
>>>>>>> 470ddbdb

@[simp] lemma form_perm_cons_concat_apply_last (x y : α) (xs : list α) :
  form_perm (x :: (xs ++ [y])) y = x :=
begin
  induction xs with z xs IH generalizing x y,
  { simp },
  { simp [IH] }
end

@[simp] lemma form_perm_apply_last (x : α) (xs : list α) :
  form_perm (x :: xs) ((x :: xs).last (cons_ne_nil x xs)) = x :=
begin
  induction xs using list.reverse_rec_on with xs y IH generalizing x;
  simp
end

@[simp] lemma form_perm_apply_nth_le_length (x : α) (xs : list α) :
  form_perm (x :: xs) ((x :: xs).nth_le xs.length (by simp)) = x :=
by rw [nth_le_cons_length, form_perm_apply_last]

lemma form_perm_apply_head (x y : α) (xs : list α) (h : nodup (x :: y :: xs)) :
  form_perm (x :: y :: xs) x = y :=
by simp [form_perm_apply_of_not_mem _ _ h.not_mem]

lemma form_perm_apply_nth_le_zero (l : list α) (h : nodup l) (hl : 1 < l.length) :
  form_perm l (l.nth_le 0 (zero_lt_one.trans hl)) = l.nth_le 1 hl :=
begin
  rcases l with (_|⟨x, _|⟨y, tl⟩⟩),
  { simp },
  { simp },
  { simpa using form_perm_apply_head _ _ _ h }
end

variables (l)

lemma form_perm_eq_head_iff_eq_last (x y : α) :
  form_perm (y :: l) x = y ↔ x = last (y :: l) (cons_ne_nil _ _) :=
iff.trans (by rw form_perm_apply_last) (form_perm (y :: l)).injective.eq_iff

lemma zip_with_swap_prod_support' (l l' : list α) :
  {x | (zip_with swap l l').prod x ≠ x} ≤ l.to_finset ⊔ l'.to_finset :=
begin
  simp only [set.sup_eq_union, set.le_eq_subset],
  induction l with y l hl generalizing l',
  { simp },
  { cases l' with z l',
    { simp },
    { intro x,
      simp only [set.union_subset_iff, mem_cons_iff, zip_with_cons_cons, foldr, prod_cons,
                 mul_apply],
      intro hx,
      by_cases h : x ∈ {x | (zip_with swap l l').prod x ≠ x},
      { specialize hl l' h,
        refine set.mem_union.elim hl (λ hm, _) (λ hm, _);
        { simp only [finset.coe_insert, set.mem_insert_iff, finset.mem_coe, to_finset_cons,
                     mem_to_finset] at hm ⊢,
          simp [hm] } },
      { simp only [not_not, set.mem_set_of_eq] at h,
        simp only [h, set.mem_set_of_eq] at hx,
        rw swap_apply_ne_self_iff at hx,
        rcases hx with ⟨hyz, rfl|rfl⟩;
        simp } } }
end

lemma zip_with_swap_prod_support [fintype α] (l l' : list α) :
  (zip_with swap l l').prod.support ≤ l.to_finset ⊔ l'.to_finset :=
begin
  intros x hx,
  have hx' : x ∈ {x | (zip_with swap l l').prod x ≠ x} := by simpa using hx,
  simpa using zip_with_swap_prod_support' _ _ hx'
end

lemma support_form_perm_le' : {x | form_perm l x ≠ x} ≤ l.to_finset :=
begin
  refine (zip_with_swap_prod_support' l l.tail).trans _,
  simpa [finset.subset_iff] using tail_subset l
end

lemma support_form_perm_le [fintype α] : support (form_perm l) ≤ l.to_finset :=
begin
  intros x hx,
  have hx' : x ∈ {x | form_perm l x ≠ x} := by simpa using hx,
  simpa using support_form_perm_le' _ hx'
end

lemma form_perm_apply_lt (xs : list α) (h : nodup xs) (n : ℕ) (hn : n + 1 < xs.length) :
  form_perm xs (xs.nth_le n ((nat.lt_succ_self n).trans hn)) = xs.nth_le (n + 1) hn :=
begin
  induction n with n IH generalizing xs,
  { simpa using form_perm_apply_nth_le_zero _ h _ },
  { rcases xs with (_|⟨x, _|⟨y, l⟩⟩),
    { simp },
    { simp },
    { specialize IH (y :: l) h.of_cons _,
      { simpa [nat.succ_lt_succ_iff] using hn },
      simp only [swap_apply_eq_iff, coe_mul, form_perm_cons_cons, nth_le],
      generalize_proofs at IH,
      rw [IH, swap_apply_of_ne_of_ne, nth_le];
      { rintro rfl,
        simpa [nth_le_mem _ _ _] using h } } }
end

lemma form_perm_apply_nth_le (xs : list α) (h : nodup xs) (n : ℕ) (hn : n < xs.length) :
  form_perm xs (xs.nth_le n hn) = xs.nth_le ((n + 1) % xs.length)
    (nat.mod_lt _ (n.zero_le.trans_lt hn)) :=
begin
  cases xs with x xs,
  { simp },
  { have : n ≤ xs.length,
    { refine nat.le_of_lt_succ _,
      simpa using hn },
    rcases this.eq_or_lt with rfl|hn',
    { simp },
    { simp [form_perm_apply_lt, h, nat.mod_eq_of_lt, nat.succ_lt_succ hn'] } }
end

lemma support_form_perm_of_nodup' (l : list α) (h : nodup l) (h' : ∀ (x : α), l ≠ [x]) :
  {x | form_perm l x ≠ x} = l.to_finset :=
begin
  apply le_antisymm,
  { exact support_form_perm_le' l },
  { intros x hx,
    simp only [finset.mem_coe, mem_to_finset] at hx,
    obtain ⟨n, hn, rfl⟩ := nth_le_of_mem hx,
    rw [set.mem_set_of_eq, form_perm_apply_nth_le _ h],
    intro H,
    rw nodup_iff_nth_le_inj at h,
    specialize h _ _ _ _ H,
    cases (nat.succ_le_of_lt hn).eq_or_lt with hn' hn',
    { simp only [←hn', nat.mod_self] at h,
      refine not_exists.mpr h' _,
      simpa [←h, eq_comm, length_eq_one] using hn' },
    { simpa [nat.mod_eq_of_lt hn'] using h } }
end

lemma support_form_perm_of_nodup [fintype α] (l : list α) (h : nodup l) (h' : ∀ (x : α), l ≠ [x]) :
  support (form_perm l) = l.to_finset :=
begin
  rw ←finset.coe_inj,
  convert support_form_perm_of_nodup' _ h h',
  simp [set.ext_iff]
end

lemma form_perm_rotate_one (l : list α) (h : nodup l) :
  form_perm (l.rotate 1) = form_perm l :=
begin
  have h' : nodup (l.rotate 1),
  { simpa using h },
  ext x,
  by_cases hx : x ∈ l.rotate 1,
  { obtain ⟨k, hk, rfl⟩ := nth_le_of_mem hx,
    rw [form_perm_apply_nth_le _ h', nth_le_rotate l, nth_le_rotate l,
      form_perm_apply_nth_le _ h],
    simp },
  { rw [form_perm_apply_of_not_mem _ _ hx, form_perm_apply_of_not_mem],
    simpa using hx }
end

lemma form_perm_rotate (l : list α) (h : nodup l) (n : ℕ) :
  form_perm (l.rotate n) = form_perm l :=
begin
  induction n with n hn,
  { simp },
  { rw [nat.succ_eq_add_one, ←rotate_rotate, form_perm_rotate_one, hn],
    rwa is_rotated.nodup_iff,
    exact is_rotated.forall l n }
end

lemma form_perm_eq_of_is_rotated {l l' : list α} (hd : nodup l) (h : l ~r l') :
  form_perm l = form_perm l' :=
begin
  obtain ⟨n, rfl⟩ := h,
  exact (form_perm_rotate l hd n).symm
end

lemma form_perm_reverse (l : list α) (h : nodup l) :
  form_perm l.reverse = (form_perm l)⁻¹ :=
begin
  -- Let's show `form_perm l` is an inverse to `form_perm l.reverse`.
  rw [eq_comm, inv_eq_iff_mul_eq_one],
  ext x,
  -- We only have to check for `x ∈ l` that `form_perm l (form_perm l.reverse x)`
  rw [mul_apply, one_apply],
  by_cases hx : x ∈ l,
  swap,
  { rw [form_perm_apply_of_not_mem x l.reverse, form_perm_apply_of_not_mem _ _ hx],
    simpa using hx },
  { obtain ⟨k, hk, rfl⟩ := nth_le_of_mem (mem_reverse.mpr hx),
    rw [form_perm_apply_nth_le l.reverse (nodup_reverse.mpr h),
        nth_le_reverse', form_perm_apply_nth_le _ h, nth_le_reverse'],
    { congr,
      rw [length_reverse, ←nat.succ_le_iff, nat.succ_eq_add_one] at hk,
      cases hk.eq_or_lt with hk' hk',
      { simp [←hk'] },
      { rw [length_reverse, nat.mod_eq_of_lt hk', tsub_add_eq_add_tsub (nat.le_pred_of_lt hk'),
            nat.mod_eq_of_lt],
        { simp },
        { rw tsub_add_cancel_of_le,
          refine tsub_lt_self _ (nat.zero_lt_succ _),
          all_goals { simpa using (nat.zero_le _).trans_lt hk' } } } },
    all_goals { rw [← tsub_add_eq_tsub_tsub, ←length_reverse],
      refine tsub_lt_self _ (zero_lt_one.trans_le (le_add_right le_rfl)),
      exact k.zero_le.trans_lt hk } },
end

lemma form_perm_pow_apply_nth_le (l : list α) (h : nodup l) (n k : ℕ) (hk : k < l.length) :
  (form_perm l ^ n) (l.nth_le k hk) = l.nth_le ((k + n) % l.length)
    (nat.mod_lt _ (k.zero_le.trans_lt hk)) :=
begin
  induction n with n hn,
  { simp [nat.mod_eq_of_lt hk] },
  { simp [pow_succ, mul_apply, hn, form_perm_apply_nth_le _ h, nat.succ_eq_add_one,
          ←nat.add_assoc] }
end

lemma form_perm_pow_apply_head (x : α) (l : list α) (h : nodup (x :: l)) (n : ℕ) :
  (form_perm (x :: l) ^ n) x =
    (x :: l).nth_le (n % (x :: l).length) (nat.mod_lt _ (nat.zero_lt_succ _)) :=
by { convert form_perm_pow_apply_nth_le _ h n 0 _; simp }

lemma form_perm_ext_iff {x y x' y' : α} {l l' : list α}
  (hd : nodup (x :: y :: l)) (hd' : nodup (x' :: y' :: l')) :
  form_perm (x :: y :: l) = form_perm (x' :: y' :: l') ↔ (x :: y :: l) ~r (x' :: y' :: l') :=
begin
  refine ⟨λ h, _, λ hr, form_perm_eq_of_is_rotated hd hr⟩,
  rw equiv.perm.ext_iff at h,
  have hx : x' ∈ (x :: y :: l),
  { have : x' ∈ {z | form_perm (x :: y :: l) z ≠ z},
    { rw [set.mem_set_of_eq, h x', form_perm_apply_head _ _ _ hd'],
      simp only [mem_cons_iff, nodup_cons] at hd',
      push_neg at hd',
      exact hd'.left.left.symm },
    simpa using support_form_perm_le' _ this },
  obtain ⟨n, hn, hx'⟩ := nth_le_of_mem hx,
  have hl : (x :: y :: l).length = (x' :: y' :: l').length,
  { rw [←dedup_eq_self.mpr hd, ←dedup_eq_self.mpr hd',
        ←card_to_finset, ←card_to_finset],
    refine congr_arg finset.card _,
    rw [←finset.coe_inj, ←support_form_perm_of_nodup' _ hd (by simp),
        ←support_form_perm_of_nodup' _ hd' (by simp)],
    simp only [h] },
  use n,
  apply list.ext_le,
  { rw [length_rotate, hl] },
  { intros k hk hk',
    rw nth_le_rotate,
    induction k with k IH,
    { simp_rw [nat.zero_add, nat.mod_eq_of_lt hn],
      simpa },
    { have : k.succ = (k + 1) % (x' :: y' :: l').length,
      { rw [←nat.succ_eq_add_one, nat.mod_eq_of_lt hk'] },
      simp_rw this,
      rw [←form_perm_apply_nth_le _ hd' k (k.lt_succ_self.trans hk'),
          ←IH (k.lt_succ_self.trans hk), ←h, form_perm_apply_nth_le _ hd],
      congr' 1,
      have h1 : 1 = 1 % (x' :: y' :: l').length := by simp,
      rw [hl, nat.mod_eq_of_lt hk', h1, ←nat.add_mod, nat.succ_add] } }
end

lemma form_perm_apply_mem_eq_self_iff (hl : nodup l) (x : α) (hx : x ∈ l) :
  form_perm l x = x ↔ length l ≤ 1 :=
begin
  obtain ⟨k, hk, rfl⟩ := nth_le_of_mem hx,
  rw [form_perm_apply_nth_le _ hl, hl.nth_le_inj_iff],
  cases hn : l.length,
  { exact absurd k.zero_le (hk.trans_le hn.le).not_le },
  { rw hn at hk,
    cases (nat.le_of_lt_succ hk).eq_or_lt with hk' hk',
    { simp [←hk', nat.succ_le_succ_iff, eq_comm] },
    { simpa [nat.mod_eq_of_lt (nat.succ_lt_succ hk'), nat.succ_lt_succ_iff]
        using k.zero_le.trans_lt hk' } }
end

lemma form_perm_apply_mem_ne_self_iff (hl : nodup l) (x : α) (hx : x ∈ l) :
  form_perm l x ≠ x ↔ 2 ≤ l.length :=
begin
  rw [ne.def, form_perm_apply_mem_eq_self_iff _ hl x hx, not_le],
  exact ⟨nat.succ_le_of_lt, nat.lt_of_succ_le⟩
end

lemma mem_of_form_perm_ne_self (l : list α) (x : α) (h : form_perm l x ≠ x) :
  x ∈ l :=
begin
  suffices : x ∈ {y | form_perm l y ≠ y},
  { rw ←mem_to_finset,
    exact support_form_perm_le' _ this },
  simpa using h
end

lemma form_perm_eq_self_of_not_mem (l : list α) (x : α) (h : x ∉ l) :
  form_perm l x = x :=
by_contra (λ H, h $ mem_of_form_perm_ne_self _ _ H)

lemma form_perm_eq_one_iff (hl : nodup l) :
  form_perm l = 1 ↔ l.length ≤ 1 :=
begin
  cases l with hd tl,
  { simp },
  { rw ←form_perm_apply_mem_eq_self_iff _ hl hd (mem_cons_self _ _),
    split,
    { simp {contextual := tt} },
    { intro h,
      simp only [(hd :: tl).form_perm_apply_mem_eq_self_iff hl hd (mem_cons_self hd tl),
                 add_le_iff_nonpos_left, length, nonpos_iff_eq_zero, length_eq_zero] at h,
      simp [h] } }
end

lemma form_perm_eq_form_perm_iff {l l' : list α} (hl : l.nodup) (hl' : l'.nodup) :
  l.form_perm = l'.form_perm ↔ l ~r l' ∨ l.length ≤ 1 ∧ l'.length ≤ 1 :=
begin
  rcases l with (_ | ⟨x, _ | ⟨y, l⟩⟩),
  { suffices : l'.length ≤ 1 ↔ l' = nil ∨ l'.length ≤ 1,
    { simpa [eq_comm, form_perm_eq_one_iff, hl, hl', length_eq_zero] },
    refine ⟨λ h, or.inr h, _⟩,
    rintro (rfl | h),
    { simp },
    { exact h } },
  { suffices : l'.length ≤ 1 ↔ [x] ~r l' ∨ l'.length ≤ 1,
    { simpa [eq_comm, form_perm_eq_one_iff, hl, hl', length_eq_zero, le_rfl] },
    refine ⟨λ h, or.inr h, _⟩,
    rintro (h | h),
    { simp [←h.perm.length_eq] },
    { exact h } },
  { rcases l' with (_ | ⟨x', _ | ⟨y', l'⟩⟩),
    { simp [form_perm_eq_one_iff, hl, -form_perm_cons_cons] },
    { suffices : ¬ (x :: y :: l) ~r [x'],
      { simp [form_perm_eq_one_iff, hl, -form_perm_cons_cons] },
      intro h,
      simpa using h.perm.length_eq },
    { simp [-form_perm_cons_cons, form_perm_ext_iff hl hl'] } }
end

lemma form_perm_zpow_apply_mem_imp_mem (l : list α) (x : α) (hx : x ∈ l) (n : ℤ) :
  ((form_perm l) ^ n) x ∈ l :=
begin
  by_cases h : (l.form_perm ^ n) x = x,
  { simpa [h] using hx },
  { have : x ∈ {x | (l.form_perm ^ n) x ≠ x} := h,
    rw ←set_support_apply_mem at this,
    replace this := set_support_zpow_subset _ _ this,
    simpa using support_form_perm_le' _ this }
end

lemma form_perm_pow_length_eq_one_of_nodup (hl : nodup l) :
  (form_perm l) ^ (length l) = 1 :=
begin
  ext x,
  by_cases hx : x ∈ l,
  { obtain ⟨k, hk, rfl⟩ := nth_le_of_mem hx,
    simp [form_perm_pow_apply_nth_le _ hl, nat.mod_eq_of_lt hk] },
  { have : x ∉ {x | (l.form_perm ^ l.length) x ≠ x},
    { intros H,
      refine hx _,
      replace H := set_support_zpow_subset l.form_perm l.length H,
      simpa using support_form_perm_le' _ H },
    simpa }
end

end form_perm

end list<|MERGE_RESOLUTION|>--- conflicted
+++ resolved
@@ -70,17 +70,8 @@
     simp [IH, swap_apply_of_ne_of_ne, h] }
 end
 
-<<<<<<< HEAD
-theorem form_perm_mem_of_apply_ne (x : α) (l : list α)
-  (h : l.form_perm x ≠ x) : x ∈ l :=
-begin
-  contrapose! h,
-  exact list.form_perm_apply_of_not_mem _ _ h
-end
-=======
 lemma mem_of_form_perm_apply_ne (x : α) (l : list α) : l.form_perm x ≠ x → x ∈ l :=
 not_imp_comm.2 $ list.form_perm_apply_of_not_mem _ _
->>>>>>> 470ddbdb
 
 lemma form_perm_apply_mem_of_mem (x : α) (l : list α) (h : x ∈ l) :
   form_perm l x ∈ l :=
@@ -97,12 +88,7 @@
       simp [form_perm_apply_of_not_mem _ _ hx, ←h] } }
 end
 
-<<<<<<< HEAD
-theorem form_perm_mem_of_apply_mem (x : α) (l : list α) (h : l.form_perm x ∈ l) :
-  x ∈ l :=
-=======
 lemma mem_of_form_perm_apply_mem (x : α) (l : list α) (h : l.form_perm x ∈ l) : x ∈ l :=
->>>>>>> 470ddbdb
 begin
   cases l with y l,
   { simpa },
@@ -122,14 +108,8 @@
         cc }}}
 end
 
-<<<<<<< HEAD
-theorem form_perm_mem_iff_mem (x : α) (l : list α) :
-  x ∈ l ↔ l.form_perm x ∈ l :=
-by exact ⟨λ h, l.form_perm_apply_mem_of_mem x h, λ h, l.form_perm_mem_of_apply_mem x h⟩
-=======
 lemma form_perm_mem_iff_mem : l.form_perm x ∈ l ↔ x ∈ l :=
 ⟨l.mem_of_form_perm_apply_mem x, l.form_perm_apply_mem_of_mem x⟩
->>>>>>> 470ddbdb
 
 @[simp] lemma form_perm_cons_concat_apply_last (x y : α) (xs : list α) :
   form_perm (x :: (xs ++ [y])) y = x :=
