/-
Copyright (c) 2018 Chris Hughes. All rights reserved.
Released under Apache 2.0 license as described in the file LICENSE.
Authors: Chris Hughes
-/
import data.fintype.basic
import data.finset.sort
import data.nat.parity
import group_theory.perm.basic
import group_theory.order_of_element
import tactic.norm_swap
import group_theory.quotient_group

/-!
# Sign of a permutation

The main definition of this file is `equiv.perm.sign`, associating a `units ℤ` sign with a
permutation.

This file also contains miscellaneous lemmas about `equiv.perm` and `equiv.swap`, building on top
of those in `data/equiv/basic` and `data/equiv/perm`.

-/

universes u v
open equiv function fintype finset
open_locale big_operators
variables {α : Type u} {β : Type v}

namespace equiv.perm

/--
`mod_swap i j` contains permutations up to swapping `i` and `j`.

We use this to partition permutations in `matrix.det_zero_of_row_eq`, such that each partition
sums up to `0`.
-/
def mod_swap [decidable_eq α] (i j : α) : setoid (perm α) :=
⟨λ σ τ, σ = τ ∨ σ = swap i j * τ,
 λ σ, or.inl (refl σ),
 λ σ τ h, or.cases_on h (λ h, or.inl h.symm) (λ h, or.inr (by rw [h, swap_mul_self_mul])),
 λ σ τ υ hστ hτυ, by cases hστ; cases hτυ; try {rw [hστ, hτυ, swap_mul_self_mul]}; finish⟩

instance {α : Type*} [fintype α] [decidable_eq α] (i j : α) : decidable_rel (mod_swap i j).r :=
λ σ τ, or.decidable

lemma perm_inv_on_of_perm_on_finset {s : finset α} {f : perm α}
  (h : ∀ x ∈ s, f x ∈ s) {y : α} (hy : y ∈ s) : f⁻¹ y ∈ s :=
begin
  have h0 : ∀ y ∈ s, ∃ x (hx : x ∈ s), y = (λ i (hi : i ∈ s), f i) x hx :=
    finset.surj_on_of_inj_on_of_card_le (λ x hx, (λ i hi, f i) x hx)
    (λ a ha, h a ha) (λ a₁ a₂ ha₁ ha₂ heq, (equiv.apply_eq_iff_eq f).mp heq) rfl.ge,
  obtain ⟨y2, hy2, heq⟩ := h0 y hy,
  convert hy2,
  rw heq,
  simp only [inv_apply_self]
end

lemma perm_inv_maps_to_of_maps_to (f : perm α) {s : set α} [fintype s]
  (h : set.maps_to f s s) : set.maps_to (f⁻¹ : _) s s :=
λ x hx, set.mem_to_finset.mp $
  perm_inv_on_of_perm_on_finset
   (λ a ha, set.mem_to_finset.mpr (h (set.mem_to_finset.mp ha)))
   (set.mem_to_finset.mpr hx)

@[simp] lemma perm_inv_maps_to_iff_maps_to {f : perm α} {s : set α} [fintype s] :
  set.maps_to (f⁻¹ : _) s s ↔ set.maps_to f s s :=
⟨perm_inv_maps_to_of_maps_to f⁻¹, perm_inv_maps_to_of_maps_to f⟩

lemma perm_inv_on_of_perm_on_fintype {f : perm α} {p : α → Prop} [fintype {x // p x}]
  (h : ∀ x, p x → p (f x)) {x : α} (hx : p x) : p (f⁻¹ x) :=
begin
  letI : fintype ↥(show set α, from p) := ‹fintype {x // p x}›,
  exact perm_inv_maps_to_of_maps_to f h hx
end

/-- If the permutation `f` maps `{x // p x}` into itself, then this returns the permutation
  on `{x // p x}` induced by `f`. Note that the `h` hypothesis is weaker than for
  `equiv.perm.subtype_perm`. -/
abbreviation subtype_perm_of_fintype (f : perm α) {p : α → Prop} [fintype {x // p x}]
  (h : ∀ x, p x → p (f x)) : perm {x // p x} :=
f.subtype_perm (λ x, ⟨h x, λ h₂, f.inv_apply_self x ▸ perm_inv_on_of_perm_on_fintype h h₂⟩)

@[simp] lemma subtype_perm_of_fintype_apply (f : perm α) {p : α → Prop} [fintype {x // p x}]
  (h : ∀ x, p x → p (f x)) (x : {x // p x}) : subtype_perm_of_fintype f h x = ⟨f x, h x x.2⟩ := rfl

@[simp] lemma subtype_perm_of_fintype_one (p : α → Prop) [fintype {x // p x}]
  (h : ∀ x, p x → p ((1 : perm α) x)) : @subtype_perm_of_fintype α 1 p _ h = 1 :=
equiv.ext $ λ ⟨_, _⟩, rfl

lemma perm_maps_to_inl_iff_maps_to_inr {m n : Type*} [fintype m] [fintype n]
  (σ : equiv.perm (m ⊕ n)) :
  set.maps_to σ (set.range sum.inl) (set.range sum.inl) ↔
  set.maps_to σ (set.range sum.inr) (set.range sum.inr) :=
begin
  split; id {
    intros h,
    classical,
    rw ←perm_inv_maps_to_iff_maps_to at h,
    intro x,
    cases hx : σ x with l r, },
  { rintros ⟨a, rfl⟩,
    obtain ⟨y, hy⟩ := h ⟨l, rfl⟩,
    rw [←hx, σ.inv_apply_self] at hy,
    exact absurd hy sum.inl_ne_inr},
  { rintros ⟨a, ha⟩, exact ⟨r, rfl⟩, },
  { rintros ⟨a, ha⟩, exact ⟨l, rfl⟩, },
  { rintros ⟨a, rfl⟩,
    obtain ⟨y, hy⟩ := h ⟨r, rfl⟩,
    rw [←hx, σ.inv_apply_self] at hy,
    exact absurd hy sum.inr_ne_inl},
end

lemma mem_sum_congr_hom_range_of_perm_maps_to_inl {m n : Type*} [fintype m] [fintype n]
  {σ : perm (m ⊕ n)} (h : set.maps_to σ (set.range sum.inl) (set.range sum.inl)) :
  σ ∈ (sum_congr_hom m n).range :=
begin
  classical,
  have h1 : ∀ (x : m ⊕ n), (∃ (a : m), sum.inl a = x) → (∃ (a : m), sum.inl a = σ x),
  { rintros x ⟨a, ha⟩, apply h, rw ← ha, exact ⟨a, rfl⟩ },
  have h3 : ∀ (x : m ⊕ n), (∃ (b : n), sum.inr b = x) → (∃ (b : n), sum.inr b = σ x),
  { rintros x ⟨b, hb⟩,
    apply (perm_maps_to_inl_iff_maps_to_inr σ).mp h,
    rw ← hb, exact ⟨b, rfl⟩ },
  let σ₁' := subtype_perm_of_fintype σ h1,
  let σ₂' := subtype_perm_of_fintype σ h3,
  let σ₁ := perm_congr (equiv.of_injective (@sum.inl m n) sum.inl_injective).symm σ₁',
  let σ₂ := perm_congr (equiv.of_injective (@sum.inr m n) sum.inr_injective).symm σ₂',
  rw [monoid_hom.mem_range, prod.exists],
  use [σ₁, σ₂],
  rw [perm.sum_congr_hom_apply],
  ext,
  cases x with a b,
  { rw [equiv.sum_congr_apply, sum.map_inl, perm_congr_apply, equiv.symm_symm,
        apply_of_injective_symm (@sum.inl m n)],
    erw subtype_perm_apply,
    rw [of_injective_apply, subtype.coe_mk, subtype.coe_mk] },
  { rw [equiv.sum_congr_apply, sum.map_inr, perm_congr_apply, equiv.symm_symm,
        apply_of_injective_symm (@sum.inr m n)],
    erw subtype_perm_apply,
    rw [of_injective_apply, subtype.coe_mk, subtype.coe_mk] }
end

/-- Two permutations `f` and `g` are `disjoint` if their supports are disjoint, i.e.,
every element is fixed either by `f`, or by `g`. -/
def disjoint (f g : perm α) := ∀ x, f x = x ∨ g x = x

@[symm] lemma disjoint.symm {f g : perm α} : disjoint f g → disjoint g f :=
by simp only [disjoint, or.comm, imp_self]

lemma disjoint_comm {f g : perm α} : disjoint f g ↔ disjoint g f :=
⟨disjoint.symm, disjoint.symm⟩

lemma disjoint.mul_comm {f g : perm α} (h : disjoint f g) : f * g = g * f :=
equiv.ext $ λ x, (h x).elim
  (λ hf, (h (g x)).elim (λ hg, by simp [mul_apply, hf, hg])
    (λ hg, by simp [mul_apply, hf, g.injective hg]))
  (λ hg, (h (f x)).elim (λ hf, by simp [mul_apply, f.injective hf, hg])
    (λ hf, by simp [mul_apply, hf, hg]))

@[simp] lemma disjoint_one_left (f : perm α) : disjoint 1 f := λ _, or.inl rfl

@[simp] lemma disjoint_one_right (f : perm α) : disjoint f 1 := λ _, or.inr rfl

lemma disjoint.mul_left {f g h : perm α} (H1 : disjoint f h) (H2 : disjoint g h) :
  disjoint (f * g) h :=
λ x, by cases H1 x; cases H2 x; simp *

lemma disjoint.mul_right {f g h : perm α} (H1 : disjoint f g) (H2 : disjoint f h) :
  disjoint f (g * h) :=
by { rw disjoint_comm, exact H1.symm.mul_left H2.symm }

lemma disjoint_prod_right {f : perm α} (l : list (perm α))
  (h : ∀ g ∈ l, disjoint f g) : disjoint f l.prod :=
begin
  induction l with g l ih,
  { exact disjoint_one_right _ },
  { rw list.prod_cons,
    exact (h _ (list.mem_cons_self _ _)).mul_right (ih (λ g hg, h g (list.mem_cons_of_mem _ hg))) }
end

lemma disjoint_prod_perm {l₁ l₂ : list (perm α)} (hl : l₁.pairwise disjoint)
  (hp : l₁ ~ l₂) : l₁.prod = l₂.prod :=
hp.prod_eq' $ hl.imp $ λ f g, disjoint.mul_comm

lemma pow_apply_eq_self_of_apply_eq_self {f : perm α} {x : α} (hfx : f x = x) :
  ∀ n : ℕ, (f ^ n) x = x
| 0     := rfl
| (n+1) := by rw [pow_succ', mul_apply, hfx, pow_apply_eq_self_of_apply_eq_self]

lemma gpow_apply_eq_self_of_apply_eq_self {f : perm α} {x : α} (hfx : f x = x) :
  ∀ n : ℤ, (f ^ n) x = x
| (n : ℕ) := pow_apply_eq_self_of_apply_eq_self hfx n
| -[1+ n] := by rw [gpow_neg_succ_of_nat, inv_eq_iff_eq, pow_apply_eq_self_of_apply_eq_self hfx]

lemma pow_apply_eq_of_apply_apply_eq_self {f : perm α} {x : α} (hffx : f (f x) = x) :
  ∀ n : ℕ, (f ^ n) x = x ∨ (f ^ n) x = f x
| 0     := or.inl rfl
| (n+1) := (pow_apply_eq_of_apply_apply_eq_self n).elim
  (λ h, or.inr (by rw [pow_succ, mul_apply, h]))
  (λ h, or.inl (by rw [pow_succ, mul_apply, h, hffx]))

lemma gpow_apply_eq_of_apply_apply_eq_self {f : perm α} {x : α} (hffx : f (f x) = x) :
  ∀ i : ℤ, (f ^ i) x = x ∨ (f ^ i) x = f x
| (n : ℕ) := pow_apply_eq_of_apply_apply_eq_self hffx n
| -[1+ n] := by { rw [gpow_neg_succ_of_nat, inv_eq_iff_eq, ← f.injective.eq_iff, ← mul_apply,
    ← pow_succ, eq_comm, inv_eq_iff_eq, ← mul_apply, ← pow_succ', @eq_comm _ x, or.comm],
  exact pow_apply_eq_of_apply_apply_eq_self hffx _ }

lemma disjoint.mul_apply_eq_iff {σ τ : perm α} (hστ : disjoint σ τ) {a : α} :
  (σ * τ) a = a ↔ σ a = a ∧ τ a = a :=
begin
  refine ⟨λ h, _, λ h, by rw [mul_apply, h.2, h.1]⟩,
  cases hστ a with hσ hτ,
  { exact ⟨hσ, σ.injective (h.trans hσ.symm)⟩ },
  { exact ⟨(congr_arg σ hτ).symm.trans h, hτ⟩ },
end

lemma disjoint.mul_eq_one_iff {σ τ : perm α} (hστ : disjoint σ τ) :
  σ * τ = 1 ↔ σ = 1 ∧ τ = 1 :=
by simp_rw [ext_iff, one_apply, hστ.mul_apply_eq_iff, forall_and_distrib]

lemma disjoint.gpow_disjoint_gpow {σ τ : perm α} (hστ : disjoint σ τ) (m n : ℤ) :
  disjoint (σ ^ m) (τ ^ n) :=
λ x, or.imp (λ h, gpow_apply_eq_self_of_apply_eq_self h m)
  (λ h, gpow_apply_eq_self_of_apply_eq_self h n) (hστ x)

lemma disjoint.pow_disjoint_pow {σ τ : perm α} (hστ : disjoint σ τ) (m n : ℕ) :
  disjoint (σ ^ m) (τ ^ n) :=
hστ.gpow_disjoint_gpow m n

lemma disjoint.order_of {σ τ : perm α} (hστ : disjoint σ τ) :
  order_of (σ * τ) = nat.lcm (order_of σ) (order_of τ) :=
begin
  have h : ∀ n : ℕ, (σ * τ) ^ n = 1 ↔ σ ^ n = 1 ∧ τ ^ n = 1 :=
  λ n, by rw [commute.mul_pow hστ.mul_comm, disjoint.mul_eq_one_iff (hστ.pow_disjoint_pow n n)],
  exact nat.dvd_antisymm (commute.order_of_mul_dvd_lcm hστ.mul_comm) (nat.lcm_dvd
    (order_of_dvd_of_pow_eq_one ((h (order_of (σ * τ))).mp (pow_order_of_eq_one (σ * τ))).1)
    (order_of_dvd_of_pow_eq_one ((h (order_of (σ * τ))).mp (pow_order_of_eq_one (σ * τ))).2)),
end

variable [decidable_eq α]

section fintype
variable [fintype α]

/-- The `finset` of nonfixed points of a permutation. -/
def support (f : perm α) : finset α := univ.filter (λ x, f x ≠ x)

@[simp] lemma mem_support {f : perm α} {x : α} : x ∈ f.support ↔ f x ≠ x :=
by rw [support, mem_filter, and_iff_right (mem_univ x)]

@[simp] lemma support_eq_empty_iff {σ : perm α} : σ.support = ∅ ↔ σ = 1 :=
by simp_rw [finset.ext_iff, mem_support, finset.not_mem_empty, iff_false, not_not,
  equiv.perm.ext_iff, one_apply]
<<<<<<< HEAD

@[simp] lemma support_one : (1 : perm α).support = ∅ :=
by rw support_eq_empty_iff

lemma support_mul_le (f g : perm α) :
  (f * g).support ≤ f.support ⊔ g.support :=
λ x, begin
  rw [sup_eq_union, mem_union, mem_support, mem_support,
    mem_support, mul_apply, ←not_and_distrib, not_imp_not],
  rintro ⟨hf, hg⟩,
  rw [hg, hf]
end

lemma exists_mem_support_of_mem_support_prod {l : list (perm α)} {x : α}
  (hx : x ∈ l.prod.support) :
  ∃ f : perm α, f ∈ l ∧ x ∈ f.support :=
begin
  contrapose! hx,
  simp_rw [mem_support, not_not] at hx ⊢,
  induction l with f l ih generalizing hx,
  { refl },
  { rw [list.prod_cons, mul_apply, ih (λ g hg, hx g (or.inr hg)), hx f (or.inl rfl)] },
end

=======

@[simp] lemma support_one : (1 : perm α).support = ∅ :=
by rw support_eq_empty_iff

lemma support_mul_le (f g : perm α) :
  (f * g).support ≤ f.support ⊔ g.support :=
λ x, begin
  rw [sup_eq_union, mem_union, mem_support, mem_support,
    mem_support, mul_apply, ←not_and_distrib, not_imp_not],
  rintro ⟨hf, hg⟩,
  rw [hg, hf]
end

lemma exists_mem_support_of_mem_support_prod {l : list (perm α)} {x : α}
  (hx : x ∈ l.prod.support) :
  ∃ f : perm α, f ∈ l ∧ x ∈ f.support :=
begin
  contrapose! hx,
  simp_rw [mem_support, not_not] at hx ⊢,
  induction l with f l ih generalizing hx,
  { refl },
  { rw [list.prod_cons, mul_apply, ih (λ g hg, hx g (or.inr hg)), hx f (or.inl rfl)] },
end

>>>>>>> d7f6bd61
lemma support_pow_le (σ : perm α) (n : ℤ) :
  (σ ^ n).support ≤ σ.support :=
λ x h1, mem_support.mpr (λ h2, mem_support.mp h1 (gpow_apply_eq_self_of_apply_eq_self h2 n))

@[simp] lemma support_inv (σ : perm α) : support (σ⁻¹) = σ.support :=
by simp_rw [finset.ext_iff, mem_support, not_iff_not,
  (inv_eq_iff_eq).trans eq_comm, iff_self, imp_true_iff]

@[simp]
lemma apply_mem_support {f : perm α} {x : α} :
  f x ∈ f.support ↔ x ∈ f.support :=
by rw [mem_support, mem_support, ne.def, ne.def, not_iff_not, apply_eq_iff_eq]

<<<<<<< HEAD
@[simp]
lemma pow_apply_mem_support {f : perm α} {n : ℕ} {x : α} :
  (f ^ n) x ∈ f.support ↔ x ∈ f.support :=
begin
  induction n with n ih,
  { refl },
  rw [pow_succ, perm.mul_apply, apply_mem_support, ih]
end

@[simp]
lemma gpow_apply_mem_support {f : perm α} {n : ℤ} {x : α} :
  (f ^ n) x ∈ f.support ↔ x ∈ f.support :=
begin
  cases n,
  { rw [int.of_nat_eq_coe, gpow_coe_nat, pow_apply_mem_support] },
  { rw [gpow_neg_succ_of_nat, ← support_inv, ← inv_pow, pow_apply_mem_support] }
end

=======
>>>>>>> d7f6bd61
end fintype

/-- `f.is_swap` indicates that the permutation `f` is a transposition of two elements. -/
def is_swap (f : perm α) : Prop := ∃ x y, x ≠ y ∧ f = swap x y

lemma is_swap.of_subtype_is_swap {p : α → Prop} [decidable_pred p]
  {f : perm (subtype p)} (h : f.is_swap) : (of_subtype f).is_swap :=
let ⟨⟨x, hx⟩, ⟨y, hy⟩, hxy⟩ := h in
⟨x, y, by { simp only [ne.def] at hxy, exact hxy.1 },
  equiv.ext $ λ z, begin
    rw [hxy.2, of_subtype],
    simp only [swap_apply_def, coe_fn_mk, swap_inv, subtype.mk_eq_mk, monoid_hom.coe_mk],
    split_ifs;
    rw subtype.coe_mk <|> cc,
  end⟩

lemma ne_and_ne_of_swap_mul_apply_ne_self {f : perm α} {x y : α}
  (hy : (swap x (f x) * f) y ≠ y) : f y ≠ y ∧ y ≠ x :=
begin
  simp only [swap_apply_def, mul_apply, f.injective.eq_iff] at *,
  by_cases h : f y = x,
  { split; intro; simp only [*, if_true, eq_self_iff_true, not_true, ne.def] at * },
  { split_ifs at hy; cc }
end

section fintype
variables [fintype α]

lemma support_swap_mul_eq {f : perm α} {x : α}
  (hffx : f (f x) ≠ x) : (swap x (f x) * f).support = f.support.erase x :=
have hfx : f x ≠ x, from λ hfx, by simpa [hfx] using hffx,
finset.ext $ λ y,
⟨λ hy, have hy' : (swap x (f x) * f) y ≠ y, from mem_support.1 hy,
    mem_erase.2 ⟨λ hyx, by simp [hyx, mul_apply, *] at *,
    mem_support.2 $ λ hfy,
      by simp only [mul_apply, swap_apply_def, hfy] at hy';
      split_ifs at hy'; simp only [*, eq_self_iff_true, not_true, ne.def, apply_eq_iff_eq] at *⟩,
  λ hy, by simp only [mem_erase, mem_support, swap_apply_def, mul_apply] at *;
    intro; split_ifs at *; simp only [*, eq_self_iff_true, not_true, ne.def] at *⟩

@[simp]
lemma card_support_eq_zero {f : perm α} :
  f.support.card = 0 ↔ f = 1 :=
by rw [finset.card_eq_zero, support_eq_empty_iff]

lemma one_lt_card_support_of_ne_one {f : perm α} (h : f ≠ 1) :
  1 < f.support.card :=
begin
  simp_rw [one_lt_card_iff, mem_support, ←not_or_distrib],
  contrapose! h,
  ext a,
  specialize h (f a) a,
  rwa [apply_eq_iff_eq, or_self, or_self] at h,
end

lemma card_support_ne_one (f : perm α) : f.support.card ≠ 1 :=
begin
  by_cases h : f = 1,
  { exact ne_of_eq_of_ne (card_support_eq_zero.mpr h) zero_ne_one },
  { exact ne_of_gt (one_lt_card_support_of_ne_one h) },
end

@[simp] lemma card_support_le_one {f : perm α} : f.support.card ≤ 1 ↔ f = 1 :=
by rw [le_iff_lt_or_eq, nat.lt_succ_iff, nat.le_zero_iff, card_support_eq_zero,
  or_iff_not_imp_right, imp_iff_right f.card_support_ne_one]

lemma two_le_card_support_of_ne_one {f : perm α} (h : f ≠ 1) :
  2 ≤ f.support.card :=
one_lt_card_support_of_ne_one h

lemma card_support_swap_mul {f : perm α} {x : α}
  (hx : f x ≠ x) : (swap x (f x) * f).support.card < f.support.card :=
finset.card_lt_card
  ⟨λ z hz, mem_support.2 (ne_and_ne_of_swap_mul_apply_ne_self (mem_support.1 hz)).1,
    λ h, absurd (h (mem_support.2 hx)) (mt mem_support.1 (by simp))⟩

end fintype

/-- Given a list `l : list α` and a permutation `f : perm α` such that the nonfixed points of `f`
  are in `l`, recursively factors `f` as a product of transpositions. -/
def swap_factors_aux : Π (l : list α) (f : perm α), (∀ {x}, f x ≠ x → x ∈ l) →
  {l : list (perm α) // l.prod = f ∧ ∀ g ∈ l, is_swap g}
| []       := λ f h, ⟨[], equiv.ext $ λ x, by { rw [list.prod_nil],
    exact (not_not.1 (mt h (list.not_mem_nil _))).symm }, by simp⟩
| (x :: l) := λ f h,
if hfx : x = f x
then swap_factors_aux l f
  (λ y hy, list.mem_of_ne_of_mem (λ h : y = x, by simpa [h, hfx.symm] using hy) (h hy))
else let m := swap_factors_aux l (swap x (f x) * f)
      (λ y hy, have f y ≠ y ∧ y ≠ x, from ne_and_ne_of_swap_mul_apply_ne_self hy,
        list.mem_of_ne_of_mem this.2 (h this.1)) in
  ⟨swap x (f x) :: m.1,
  by rw [list.prod_cons, m.2.1, ← mul_assoc,
    mul_def (swap x (f x)), swap_swap, ← one_def, one_mul],
  λ g hg, ((list.mem_cons_iff _ _ _).1 hg).elim (λ h, ⟨x, f x, hfx, h⟩) (m.2.2 _)⟩

/-- `swap_factors` represents a permutation as a product of a list of transpositions.
The representation is non unique and depends on the linear order structure.
For types without linear order `trunc_swap_factors` can be used. -/
def swap_factors [fintype α] [linear_order α] (f : perm α) :
  {l : list (perm α) // l.prod = f ∧ ∀ g ∈ l, is_swap g} :=
swap_factors_aux ((@univ α _).sort (≤)) f (λ _ _, (mem_sort _).2 (mem_univ _))

/-- This computably represents the fact that any permutation can be represented as the product of
  a list of transpositions. -/
def trunc_swap_factors [fintype α] (f : perm α) :
  trunc {l : list (perm α) // l.prod = f ∧ ∀ g ∈ l, is_swap g} :=
quotient.rec_on_subsingleton (@univ α _).1
  (λ l h, trunc.mk (swap_factors_aux l f h))
  (show ∀ x, f x ≠ x → x ∈ (@univ α _).1, from λ _ _, mem_univ _)

/-- An induction principle for permutations. If `P` holds for the identity permutation, and
is preserved under composition with a non-trivial swap, then `P` holds for all permutations. -/
@[elab_as_eliminator] lemma swap_induction_on [fintype α] {P : perm α → Prop} (f : perm α) :
  P 1 → (∀ f x y, x ≠ y → P f → P (swap x y * f)) → P f :=
begin
  cases (trunc_swap_factors f).out with l hl,
  induction l with g l ih generalizing f,
  { simp only [hl.left.symm, list.prod_nil, forall_true_iff] {contextual := tt} },
  { assume h1 hmul_swap,
    rcases hl.2 g (by simp) with ⟨x, y, hxy⟩,
    rw [← hl.1, list.prod_cons, hxy.2],
    exact hmul_swap _ _ _ hxy.1
      (ih _ ⟨rfl, λ v hv, hl.2 _ (list.mem_cons_of_mem _ hv)⟩ h1 hmul_swap) }
end

lemma closure_swaps_eq_top [fintype α] :
  subgroup.closure {σ : perm α | is_swap σ} = ⊤ :=
begin
  ext σ,
  simp only [subgroup.mem_top, iff_true],
  apply swap_induction_on σ,
  { exact subgroup.one_mem _ },
  { intros σ a b ab hσ,
    refine subgroup.mul_mem _ (subgroup.subset_closure ⟨_, _, ab, rfl⟩) hσ }
end

/-- Like `swap_induction_on`, but with the composition on the right of `f`.

An induction principle for permutations. If `P` holds for the identity permutation, and
is preserved under composition with a non-trivial swap, then `P` holds for all permutations. -/
@[elab_as_eliminator] lemma swap_induction_on' [fintype α] {P : perm α → Prop} (f : perm α) :
  P 1 → (∀ f x y, x ≠ y → P f → P (f * swap x y)) → P f :=
λ h1 IH, inv_inv f ▸ swap_induction_on f⁻¹ h1 (λ f, IH f⁻¹)

lemma is_conj_swap {w x y z : α} (hwx : w ≠ x) (hyz : y ≠ z) : is_conj (swap w x) (swap y z) :=
have h : ∀ {y z : α}, y ≠ z → w ≠ z →
    (swap w y * swap x z) * swap w x * (swap w y * swap x z)⁻¹ = swap y z :=
  λ y z hyz hwz, by rw [mul_inv_rev, swap_inv, swap_inv, mul_assoc (swap w y),
    mul_assoc (swap w y), ← mul_assoc _ (swap x z), swap_mul_swap_mul_swap hwx hwz,
    ← mul_assoc, swap_mul_swap_mul_swap hwz.symm hyz.symm],
if hwz : w = z
then have hwy : w ≠ y, by cc,
  ⟨swap w z * swap x y, by rw [swap_comm y z, h hyz.symm hwy]⟩
else ⟨swap w y * swap x z, h hyz hwz⟩

/-- set of all pairs (⟨a, b⟩ : Σ a : fin n, fin n) such that b < a -/
def fin_pairs_lt (n : ℕ) : finset (Σ a : fin n, fin n) :=
(univ : finset (fin n)).sigma (λ a, (range a).attach_fin
  (λ m hm, (mem_range.1 hm).trans a.2))

lemma mem_fin_pairs_lt {n : ℕ} {a : Σ a : fin n, fin n} :
  a ∈ fin_pairs_lt n ↔ a.2 < a.1 :=
by simp only [fin_pairs_lt, fin.lt_iff_coe_lt_coe, true_and, mem_attach_fin, mem_range, mem_univ,
  mem_sigma]

/-- `sign_aux σ` is the sign of a permutation on `fin n`, defined as the parity of the number of
  pairs `(x₁, x₂)` such that `x₂ < x₁` but `σ x₁ ≤ σ x₂` -/
def sign_aux {n : ℕ} (a : perm (fin n)) : units ℤ :=
∏ x in fin_pairs_lt n, if a x.1 ≤ a x.2 then -1 else 1

@[simp] lemma sign_aux_one (n : ℕ) : sign_aux (1 : perm (fin n)) = 1 :=
begin
  unfold sign_aux,
  conv { to_rhs, rw ← @finset.prod_const_one _ (units ℤ)
    (fin_pairs_lt n) },
  exact finset.prod_congr rfl (λ a ha, if_neg (mem_fin_pairs_lt.1 ha).not_le)
end

/-- `sign_bij_aux f ⟨a, b⟩` returns the pair consisting of `f a` and `f b` in decreasing order. -/
def sign_bij_aux {n : ℕ} (f : perm (fin n)) (a : Σ a : fin n, fin n) :
  Σ a : fin n, fin n :=
if hxa : f a.2 < f a.1 then ⟨f a.1, f a.2⟩ else ⟨f a.2, f a.1⟩

lemma sign_bij_aux_inj {n : ℕ} {f : perm (fin n)} : ∀ a b : Σ a : fin n, fin n,
   a ∈ fin_pairs_lt n → b ∈ fin_pairs_lt n →
   sign_bij_aux f a = sign_bij_aux f b → a = b :=
λ ⟨a₁, a₂⟩ ⟨b₁, b₂⟩ ha hb h, begin
  unfold sign_bij_aux at h,
  rw mem_fin_pairs_lt at *,
  have : ¬b₁ < b₂ := hb.le.not_lt,
  split_ifs at h;
  simp only [*, (equiv.injective f).eq_iff, eq_self_iff_true, and_self, heq_iff_eq] at *,
end

lemma sign_bij_aux_surj {n : ℕ} {f : perm (fin n)} : ∀ a ∈ fin_pairs_lt n,
  ∃ b ∈ fin_pairs_lt n, a = sign_bij_aux f b :=
λ ⟨a₁, a₂⟩ ha,
if hxa : f⁻¹ a₂ < f⁻¹ a₁
then ⟨⟨f⁻¹ a₁, f⁻¹ a₂⟩, mem_fin_pairs_lt.2 hxa,
  by { dsimp [sign_bij_aux],
    rw [apply_inv_self, apply_inv_self, if_pos (mem_fin_pairs_lt.1 ha)] }⟩
else ⟨⟨f⁻¹ a₂, f⁻¹ a₁⟩, mem_fin_pairs_lt.2 $ (le_of_not_gt hxa).lt_of_ne $ λ h,
    by simpa [mem_fin_pairs_lt, (f⁻¹).injective h, lt_irrefl] using ha,
  by { dsimp [sign_bij_aux],
    rw [apply_inv_self, apply_inv_self, if_neg (mem_fin_pairs_lt.1 ha).le.not_lt] }⟩

lemma sign_bij_aux_mem {n : ℕ} {f : perm (fin n)} : ∀ a : Σ a : fin n, fin n,
  a ∈ fin_pairs_lt n → sign_bij_aux f a ∈ fin_pairs_lt n :=
λ ⟨a₁, a₂⟩ ha, begin
  unfold sign_bij_aux,
  split_ifs with h,
  { exact mem_fin_pairs_lt.2 h },
  { exact mem_fin_pairs_lt.2
    ((le_of_not_gt h).lt_of_ne (λ h, (mem_fin_pairs_lt.1 ha).ne (f.injective h.symm))) }
end

@[simp] lemma sign_aux_inv {n : ℕ} (f : perm (fin n)) : sign_aux f⁻¹ = sign_aux f :=
prod_bij (λ a ha, sign_bij_aux f⁻¹ a)
  sign_bij_aux_mem
  (λ ⟨a, b⟩ hab, if h : f⁻¹ b < f⁻¹ a
    then by rw [sign_bij_aux, dif_pos h, if_neg h.not_le, apply_inv_self,
      apply_inv_self, if_neg (mem_fin_pairs_lt.1 hab).not_le]
    else by rw [sign_bij_aux, if_pos (le_of_not_gt h), dif_neg h, apply_inv_self,
      apply_inv_self, if_pos (mem_fin_pairs_lt.1 hab).le])
  sign_bij_aux_inj
  sign_bij_aux_surj

lemma sign_aux_mul {n : ℕ} (f g : perm (fin n)) :
  sign_aux (f * g) = sign_aux f * sign_aux g :=
begin
  rw ← sign_aux_inv g,
  unfold sign_aux,
  rw ← prod_mul_distrib,
  refine prod_bij (λ a ha, sign_bij_aux g a) sign_bij_aux_mem _ sign_bij_aux_inj sign_bij_aux_surj,
  rintros ⟨a, b⟩ hab,
  rw [sign_bij_aux, mul_apply, mul_apply],
  rw mem_fin_pairs_lt at hab,
  by_cases h : g b < g a,
  { rw dif_pos h,
    simp only [not_le_of_gt hab, mul_one, perm.inv_apply_self, if_false] },
  { rw [dif_neg h, inv_apply_self, inv_apply_self, if_pos hab.le],
    by_cases h₁ : f (g b) ≤ f (g a),
    { have : f (g b) ≠ f (g a),
      { rw [ne.def, f.injective.eq_iff, g.injective.eq_iff],
        exact ne_of_lt hab },
      rw [if_pos h₁, if_neg (h₁.lt_of_ne this).not_le],
      refl },
    { rw [if_neg h₁, if_pos (lt_of_not_ge h₁).le],
      refl } }
end

private lemma sign_aux_swap_zero_one' (n : ℕ) :
  sign_aux (swap (0 : fin (n + 2)) 1) = -1 :=
show _ = ∏ x : Σ a : fin (n + 2), fin (n + 2) in {(⟨1, 0⟩ : Σ a : fin (n + 2), fin (n + 2))},
  if (equiv.swap 0 1) x.1 ≤ swap 0 1 x.2 then (-1 : units ℤ) else 1,
begin
  refine eq.symm (prod_subset (λ ⟨x₁, x₂⟩,
    by simp [mem_fin_pairs_lt, fin.one_pos] {contextual := tt}) (λ a ha₁ ha₂, _)),
  rcases a with ⟨a₁, a₂⟩,
  replace ha₁ : a₂ < a₁ := mem_fin_pairs_lt.1 ha₁,
  dsimp only,
  rcases a₁.zero_le.eq_or_lt with rfl|H,
  { exact absurd a₂.zero_le ha₁.not_le },
  rcases a₂.zero_le.eq_or_lt with rfl|H',
  { simp only [and_true, eq_self_iff_true, heq_iff_eq, mem_singleton] at ha₂,
    have : 1 < a₁ := lt_of_le_of_ne (nat.succ_le_of_lt ha₁) (ne.symm ha₂),
    norm_num [swap_apply_of_ne_of_ne (ne_of_gt H) ha₂, this.not_le] },
  { have le : 1 ≤ a₂ := nat.succ_le_of_lt H',
    have lt : 1 < a₁ := le.trans_lt ha₁,
    rcases le.eq_or_lt with rfl|lt',
    { norm_num [swap_apply_of_ne_of_ne (ne_of_gt H) (ne_of_gt lt), H.not_le] },
    { norm_num [swap_apply_of_ne_of_ne (ne_of_gt H) (ne_of_gt lt),
        swap_apply_of_ne_of_ne (ne_of_gt H') (ne_of_gt lt'), ha₁.not_le] } }
end

private lemma sign_aux_swap_zero_one {n : ℕ} (hn : 2 ≤ n) :
  sign_aux (swap (⟨0, lt_of_lt_of_le dec_trivial hn⟩ : fin n)
  ⟨1, lt_of_lt_of_le dec_trivial hn⟩) = -1 :=
begin
  rcases n with _|_|n,
  { norm_num at hn },
  { norm_num at hn },
  { exact sign_aux_swap_zero_one' n }
end

lemma sign_aux_swap : ∀ {n : ℕ} {x y : fin n} (hxy : x ≠ y),
  sign_aux (swap x y) = -1
| 0 := dec_trivial
| 1 := dec_trivial
| (n+2) := λ x y hxy,
have h2n : 2 ≤ n + 2 := dec_trivial,
by { rw [← is_conj_iff_eq, ← sign_aux_swap_zero_one h2n],
  exact (monoid_hom.mk' sign_aux sign_aux_mul).map_is_conj (is_conj_swap hxy dec_trivial) }

/-- When the list `l : list α` contains all nonfixed points of the permutation `f : perm α`,
  `sign_aux2 l f` recursively calculates the sign of `f`. -/
def sign_aux2 : list α → perm α → units ℤ
| []     f := 1
| (x::l) f := if x = f x then sign_aux2 l f else -sign_aux2 l (swap x (f x) * f)

lemma sign_aux_eq_sign_aux2 {n : ℕ} : ∀ (l : list α) (f : perm α) (e : α ≃ fin n)
  (h : ∀ x, f x ≠ x → x ∈ l), sign_aux ((e.symm.trans f).trans e) = sign_aux2 l f
| []     f e h := have f = 1, from equiv.ext $
  λ y, not_not.1 (mt (h y) (list.not_mem_nil _)),
by rw [this, one_def, equiv.trans_refl, equiv.symm_trans, ← one_def,
  sign_aux_one, sign_aux2]
| (x::l) f e h := begin
  rw sign_aux2,
  by_cases hfx : x = f x,
  { rw if_pos hfx,
    exact sign_aux_eq_sign_aux2 l f _ (λ y (hy : f y ≠ y), list.mem_of_ne_of_mem
      (λ h : y = x, by simpa [h, hfx.symm] using hy) (h y hy) ) },
  { have hy : ∀ y : α, (swap x (f x) * f) y ≠ y → y ∈ l, from λ y hy,
      have f y ≠ y ∧ y ≠ x, from ne_and_ne_of_swap_mul_apply_ne_self hy,
      list.mem_of_ne_of_mem this.2 (h _ this.1),
    have : (e.symm.trans (swap x (f x) * f)).trans e =
      (swap (e x) (e (f x))) * (e.symm.trans f).trans e,
      by ext; simp [← equiv.symm_trans_swap_trans, mul_def],
    have hefx : e x ≠ e (f x), from mt e.injective.eq_iff.1 hfx,
    rw [if_neg hfx, ← sign_aux_eq_sign_aux2 _ _ e hy, this, sign_aux_mul, sign_aux_swap hefx],
    simp only [units.neg_neg, one_mul, units.neg_mul]}
end

/-- When the multiset `s : multiset α` contains all nonfixed points of the permutation `f : perm α`,
  `sign_aux2 f _` recursively calculates the sign of `f`. -/
def sign_aux3 [fintype α] (f : perm α) {s : multiset α} : (∀ x, x ∈ s) → units ℤ :=
quotient.hrec_on s (λ l h, sign_aux2 l f)
  (trunc.induction_on (equiv_fin α)
    (λ e l₁ l₂ h, function.hfunext
      (show (∀ x, x ∈ l₁) = ∀ x, x ∈ l₂, by simp only [h.mem_iff])
      (λ h₁ h₂ _, by rw [← sign_aux_eq_sign_aux2 _ _ e (λ _ _, h₁ _),
        ← sign_aux_eq_sign_aux2 _ _ e (λ _ _, h₂ _)])))

lemma sign_aux3_mul_and_swap [fintype α] (f g : perm α) (s : multiset α) (hs : ∀ x, x ∈ s) :
  sign_aux3 (f * g) hs = sign_aux3 f hs * sign_aux3 g hs ∧ ∀ x y, x ≠ y →
  sign_aux3 (swap x y) hs = -1 :=
let ⟨l, hl⟩ := quotient.exists_rep s in
let ⟨e, _⟩ := (equiv_fin α).exists_rep in
begin
  clear _let_match _let_match,
  subst hl,
  show sign_aux2 l (f * g) = sign_aux2 l f * sign_aux2 l g ∧
    ∀ x y, x ≠ y → sign_aux2 l (swap x y) = -1,
  have hfg : (e.symm.trans (f * g)).trans e = (e.symm.trans f).trans e * (e.symm.trans g).trans e,
    from equiv.ext (λ h, by simp [mul_apply]),
  split,
  { rw [← sign_aux_eq_sign_aux2 _ _ e (λ _ _, hs _), ← sign_aux_eq_sign_aux2 _ _ e (λ _ _, hs _),
      ← sign_aux_eq_sign_aux2 _ _ e (λ _ _, hs _), hfg, sign_aux_mul] },
  { assume x y hxy,
    have hexy : e x ≠ e y, from mt e.injective.eq_iff.1 hxy,
    rw [← sign_aux_eq_sign_aux2 _ _ e (λ _ _, hs _), symm_trans_swap_trans, sign_aux_swap hexy] }
end

/-- `sign` of a permutation returns the signature or parity of a permutation, `1` for even
permutations, `-1` for odd permutations. It is the unique surjective group homomorphism from
`perm α` to the group with two elements.-/
def sign [fintype α] : perm α →* units ℤ := monoid_hom.mk'
(λ f, sign_aux3 f mem_univ) (λ f g, (sign_aux3_mul_and_swap f g _ mem_univ).1)

section sign

variable [fintype α]

@[simp] lemma sign_mul (f g : perm α) : sign (f * g) = sign f * sign g :=
monoid_hom.map_mul sign f g

@[simp] lemma sign_trans (f g : perm α) : sign (f.trans g) = sign g * sign f :=
by rw [←mul_def, sign_mul]

@[simp] lemma sign_one : (sign (1 : perm α)) = 1 :=
monoid_hom.map_one sign

@[simp] lemma sign_refl : sign (equiv.refl α) = 1 :=
monoid_hom.map_one sign

@[simp] lemma sign_inv (f : perm α) : sign f⁻¹ = sign f :=
by rw [monoid_hom.map_inv sign f, int.units_inv_eq_self]

@[simp] lemma sign_symm (e : perm α) : sign e.symm = sign e :=
sign_inv e

lemma sign_swap {x y : α} (h : x ≠ y) : sign (swap x y) = -1 :=
(sign_aux3_mul_and_swap 1 1 _ mem_univ).2 x y h

@[simp] lemma sign_swap' {x y : α} :
  (swap x y).sign = if x = y then 1 else -1 :=
if H : x = y then by simp [H, swap_self] else
by simp [sign_swap H, H]

lemma is_swap.sign_eq {f : perm α} (h : f.is_swap) : sign f = -1 :=
let ⟨x, y, hxy⟩ := h in hxy.2.symm ▸ sign_swap hxy.1

lemma sign_aux3_symm_trans_trans [decidable_eq β] [fintype β] (f : perm α)
  (e : α ≃ β) {s : multiset α} {t : multiset β} (hs : ∀ x, x ∈ s) (ht : ∀ x, x ∈ t) :
  sign_aux3 ((e.symm.trans f).trans e) ht = sign_aux3 f hs :=
quotient.induction_on₂ t s
  (λ l₁ l₂ h₁ h₂, show sign_aux2 _ _ = sign_aux2 _ _,
    from let n := (equiv_fin β).out in
    by { rw [← sign_aux_eq_sign_aux2 _ _ n (λ _ _, h₁ _),
        ← sign_aux_eq_sign_aux2 _ _ (e.trans n) (λ _ _, h₂ _)],
      exact congr_arg sign_aux
        (equiv.ext (λ x, by simp only [equiv.coe_trans, apply_eq_iff_eq, symm_trans_apply])) })
  ht hs

@[simp] lemma sign_symm_trans_trans [decidable_eq β] [fintype β] (f : perm α) (e : α ≃ β) :
  sign ((e.symm.trans f).trans e) = sign f :=
sign_aux3_symm_trans_trans f e mem_univ mem_univ

@[simp] lemma sign_trans_trans_symm [decidable_eq β] [fintype β] (f : perm β) (e : α ≃ β) :
  sign ((e.trans f).trans e.symm) = sign f :=
sign_symm_trans_trans f e.symm

lemma sign_prod_list_swap {l : list (perm α)}
  (hl : ∀ g ∈ l, is_swap g) : sign l.prod = (-1) ^ l.length :=
have h₁ : l.map sign = list.repeat (-1) l.length :=
  list.eq_repeat.2 ⟨by simp, λ u hu,
  let ⟨g, hg⟩ := list.mem_map.1 hu in
  hg.2 ▸ (hl _ hg.1).sign_eq⟩,
by rw [← list.prod_repeat, ← h₁, list.prod_hom _ (@sign α _ _)]

variable (α)

lemma sign_surjective [nontrivial α] : function.surjective (sign : perm α → units ℤ) :=
λ a, (int.units_eq_one_or a).elim
  (λ h, ⟨1, by simp [h]⟩)
  (λ h, let ⟨x, y, hxy⟩ := exists_pair_ne α in
    ⟨swap x y, by rw [sign_swap hxy, h]⟩ )

variable {α}

lemma eq_sign_of_surjective_hom {s : perm α →* units ℤ} (hs : surjective s) : s = sign :=
have ∀ {f}, is_swap f → s f = -1 :=
  λ f ⟨x, y, hxy, hxy'⟩, hxy'.symm ▸ by_contradiction (λ h,
    have ∀ f, is_swap f → s f = 1 := λ f ⟨a, b, hab, hab'⟩,
      by { rw [← is_conj_iff_eq, ← or.resolve_right (int.units_eq_one_or _) h, hab'],
        exact (monoid_hom.of s).map_is_conj (is_conj_swap hab hxy) },
  let ⟨g, hg⟩ := hs (-1) in
  let ⟨l, hl⟩ := (trunc_swap_factors g).out in
  have ∀ a ∈ l.map s, a = (1 : units ℤ) := λ a ha,
    let ⟨g, hg⟩ := list.mem_map.1 ha in hg.2 ▸ this _ (hl.2 _ hg.1),
  have s l.prod = 1,
    by rw [← l.prod_hom s, list.eq_repeat'.2 this, list.prod_repeat, one_pow],
  by { rw [hl.1, hg] at this,
    exact absurd this dec_trivial }),
monoid_hom.ext $ λ f,
let ⟨l, hl₁, hl₂⟩ := (trunc_swap_factors f).out in
have hsl : ∀ a ∈ l.map s, a = (-1 : units ℤ) := λ a ha,
  let ⟨g, hg⟩ := list.mem_map.1 ha in hg.2 ▸  this (hl₂ _ hg.1),
by rw [← hl₁, ← l.prod_hom s, list.eq_repeat'.2 hsl, list.length_map,
     list.prod_repeat, sign_prod_list_swap hl₂]

lemma sign_subtype_perm (f : perm α) {p : α → Prop} [decidable_pred p]
  (h₁ : ∀ x, p x ↔ p (f x)) (h₂ : ∀ x, f x ≠ x → p x) : sign (subtype_perm f h₁) = sign f :=
let l := (trunc_swap_factors (subtype_perm f h₁)).out in
have hl' : ∀ g' ∈ l.1.map of_subtype, is_swap g' :=
  λ g' hg',
  let ⟨g, hg⟩ := list.mem_map.1 hg' in
  hg.2 ▸ (l.2.2 _ hg.1).of_subtype_is_swap,
have hl'₂ : (l.1.map of_subtype).prod = f,
  by rw [l.1.prod_hom of_subtype, l.2.1, of_subtype_subtype_perm _ h₂],
by { conv { congr, rw ← l.2.1, skip, rw ← hl'₂ },
  rw [sign_prod_list_swap l.2.2, sign_prod_list_swap hl', list.length_map] }

@[simp] lemma sign_of_subtype {p : α → Prop} [decidable_pred p]
  (f : perm (subtype p)) : sign (of_subtype f) = sign f :=
have ∀ x, of_subtype f x ≠ x → p x, from λ x, not_imp_comm.1 (of_subtype_apply_of_not_mem f),
by conv {to_rhs, rw [← subtype_perm_of_subtype f, sign_subtype_perm _ _ this]}

lemma sign_eq_sign_of_equiv [decidable_eq β] [fintype β] (f : perm α) (g : perm β)
  (e : α ≃ β) (h : ∀ x, e (f x) = g (e x)) : sign f = sign g :=
have hg : g = (e.symm.trans f).trans e, from equiv.ext $ by simp [h],
by rw [hg, sign_symm_trans_trans]

lemma sign_bij [decidable_eq β] [fintype β]
  {f : perm α} {g : perm β} (i : Π x : α, f x ≠ x → β)
  (h : ∀ x hx hx', i (f x) hx' = g (i x hx))
  (hi : ∀ x₁ x₂ hx₁ hx₂, i x₁ hx₁ = i x₂ hx₂ → x₁ = x₂)
  (hg : ∀ y, g y ≠ y → ∃ x hx, i x hx = y) :
  sign f = sign g :=
calc sign f = sign (@subtype_perm _ f (λ x, f x ≠ x) (by simp)) :
  (sign_subtype_perm _ _ (λ _, id)).symm
... = sign (@subtype_perm _ g (λ x, g x ≠ x) (by simp)) :
  sign_eq_sign_of_equiv _ _
    (equiv.of_bijective (λ x : {x // f x ≠ x},
        (⟨i x.1 x.2, have f (f x) ≠ f x, from mt (λ h, f.injective h) x.2,
          by { rw [← h _ x.2 this], exact mt (hi _ _ this x.2) x.2 }⟩ : {y // g y ≠ y}))
        ⟨λ ⟨x, hx⟩ ⟨y, hy⟩ h, subtype.eq (hi _ _ _ _ (subtype.mk.inj h)),
          λ ⟨y, hy⟩, let ⟨x, hfx, hx⟩ := hg y hy in ⟨⟨x, hfx⟩, subtype.eq hx⟩⟩)
      (λ ⟨x, _⟩, subtype.eq (h x _ _))
... = sign g : sign_subtype_perm _ _ (λ _, id)

@[simp] lemma support_swap {x y : α} (hxy : x ≠ y) : (swap x y).support = {x, y} :=
finset.ext $ λ a, by { simp only [swap_apply_def, mem_insert, ne.def, mem_support, mem_singleton],
  split_ifs; cc }

lemma card_support_swap {x y : α} (hxy : x ≠ y) : (swap x y).support.card = 2 :=
show (swap x y).support.card = finset.card ⟨x ::ₘ y ::ₘ 0, by simp [hxy]⟩,
from congr_arg card $ by simp [support_swap hxy, *, finset.ext_iff]

@[simp]
lemma card_support_eq_two {f : perm α} : f.support.card = 2 ↔ is_swap f :=
begin
  split; intro h,
  { obtain ⟨x, t, hmem, hins, ht⟩ := card_eq_succ.1 h,
    obtain ⟨y, rfl⟩ := card_eq_one.1 ht,
    rw mem_singleton at hmem,
    refine ⟨x, y, hmem, _⟩,
    ext a,
    have key : ∀ b, f b ≠ b ↔ _ := λ b, by rw [←mem_support, ←hins, mem_insert, mem_singleton],
    by_cases ha : f a = a,
    { have ha' := not_or_distrib.mp (mt (key a).mpr (not_not.mpr ha)),
      rw [ha, swap_apply_of_ne_of_ne ha'.1 ha'.2] },
    { have ha' := (key (f a)).mp (mt f.apply_eq_iff_eq.mp ha),
      obtain rfl | rfl := ((key a).mp ha),
      { rw [or.resolve_left ha' ha, swap_apply_left] },
      { rw [or.resolve_right ha' ha, swap_apply_right] } } },
  { obtain ⟨x, y, hxy, rfl⟩ := h,
    exact card_support_swap hxy }
end

/-- If we apply `prod_extend_right a (σ a)` for all `a : α` in turn,
we get `prod_congr_right σ`. -/
lemma prod_prod_extend_right {α : Type*} [decidable_eq α] (σ : α → perm β)
  {l : list α} (hl : l.nodup) (mem_l : ∀ a, a ∈ l) :
  (l.map (λ a, prod_extend_right a (σ a))).prod = prod_congr_right σ :=
begin
  ext ⟨a, b⟩ : 1,
  -- We'll use induction on the list of elements,
  -- but we have to keep track of whether we already passed `a` in the list.
  suffices : (a ∈ l ∧ (l.map (λ a, prod_extend_right a (σ a))).prod (a, b) = (a, σ a b)) ∨
             (a ∉ l ∧ (l.map (λ a, prod_extend_right a (σ a))).prod (a, b) = (a, b)),
  { obtain ⟨_, prod_eq⟩ := or.resolve_right this (not_and.mpr (λ h _, h (mem_l a))),
    rw [prod_eq, prod_congr_right_apply] },
  clear mem_l,

  induction l with a' l ih,
  { refine or.inr ⟨list.not_mem_nil _, _⟩,
    rw [list.map_nil, list.prod_nil, one_apply] },

  rw [list.map_cons, list.prod_cons, mul_apply],
  rcases ih (list.nodup_cons.mp hl).2 with ⟨mem_l, prod_eq⟩ | ⟨not_mem_l, prod_eq⟩; rw prod_eq,
  { refine or.inl ⟨list.mem_cons_of_mem _ mem_l, _⟩,
    rw prod_extend_right_apply_ne _ (λ (h : a = a'), (list.nodup_cons.mp hl).1 (h ▸ mem_l)) },
  by_cases ha' : a = a',
  { rw ← ha' at *,
    refine or.inl ⟨l.mem_cons_self a, _⟩,
    rw prod_extend_right_apply_eq },
  { refine or.inr ⟨λ h, not_or ha' not_mem_l ((list.mem_cons_iff _ _ _).mp h), _⟩,
    rw prod_extend_right_apply_ne _ ha' },
end

section congr

variables [decidable_eq β] [fintype β]

@[simp] lemma sign_prod_extend_right (a : α) (σ : perm β) :
  (prod_extend_right a σ).sign = σ.sign :=
sign_bij (λ (ab : α × β) _, ab.snd)
  (λ ⟨a', b⟩ hab hab', by simp [eq_of_prod_extend_right_ne hab])
  (λ ⟨a₁, b₁⟩ ⟨a₂, b₂⟩ hab₁ hab₂ h,
    by simpa [eq_of_prod_extend_right_ne hab₁, eq_of_prod_extend_right_ne hab₂] using h)
  (λ y hy, ⟨(a, y), by simpa, by simp⟩)

lemma sign_prod_congr_right (σ : α → perm β) :
  sign (prod_congr_right σ) = ∏ k, (σ k).sign :=
begin
  obtain ⟨l, hl, mem_l⟩ := fintype.exists_univ_list α,
  have l_to_finset : l.to_finset = finset.univ,
  { apply eq_top_iff.mpr,
    intros b _,
    exact list.mem_to_finset.mpr (mem_l b) },
  rw [← prod_prod_extend_right σ hl mem_l, sign.map_list_prod,
      list.map_map, ← l_to_finset, list.prod_to_finset _ hl],
  simp_rw ← λ a, sign_prod_extend_right a (σ a)
end

lemma sign_prod_congr_left (σ : α → perm β) :
  sign (prod_congr_left σ) = ∏ k, (σ k).sign :=
begin
  refine (sign_eq_sign_of_equiv _ _ (prod_comm β α) _).trans (sign_prod_congr_right σ),
  rintro ⟨b, α⟩,
  refl
end

@[simp] lemma sign_perm_congr (e : α ≃ β) (p : perm α) :
  (e.perm_congr p).sign = p.sign :=
sign_eq_sign_of_equiv _ _ e.symm (by simp)

@[simp] lemma sign_sum_congr (σa : perm α) (σb : perm β) :
  (sum_congr σa σb).sign = σa.sign * σb.sign :=
begin
  suffices : (sum_congr σa (1 : perm β)).sign = σa.sign ∧
             (sum_congr (1 : perm α) σb).sign = σb.sign,
  { rw [←this.1, ←this.2, ←sign_mul, sum_congr_mul, one_mul, mul_one], },
  split,
  { apply σa.swap_induction_on _ (λ σa' a₁ a₂ ha ih, _),
    { simp },
    { rw [←one_mul (1 : perm β), ←sum_congr_mul, sign_mul, sign_mul, ih, sum_congr_swap_one,
          sign_swap ha, sign_swap (sum.inl_injective.ne_iff.mpr ha)], }, },
  { apply σb.swap_induction_on _ (λ σb' b₁ b₂ hb ih, _),
    { simp },
    { rw [←one_mul (1 : perm α), ←sum_congr_mul, sign_mul, sign_mul, ih, sum_congr_one_swap,
          sign_swap hb, sign_swap (sum.inr_injective.ne_iff.mpr hb)], }, }
end

@[simp] lemma sign_subtype_congr {p : α → Prop} [decidable_pred p]
  (ep : perm {a // p a}) (en : perm {a // ¬ p a}) :
  (ep.subtype_congr en).sign = ep.sign * en.sign :=
by simp [subtype_congr]

@[simp] lemma sign_extend_domain (e : perm α)
  {p : β → Prop} [decidable_pred p] (f : α ≃ subtype p) :
  equiv.perm.sign (e.extend_domain f) = equiv.perm.sign e :=
by simp [equiv.perm.extend_domain]

end congr

end sign

section disjoint
variables [fintype α] {f g : perm α}

lemma disjoint_iff_disjoint_support :
  disjoint f g ↔ _root_.disjoint f.support g.support :=
begin
  change (∀ x, f x = x ∨ g x = x) ↔ (∀ x, x ∉ (f.support ∩ g.support)),
  simp_rw [finset.mem_inter, not_and_distrib, mem_support, not_not],
end

lemma disjoint.disjoint_support (h : disjoint f g) :
  _root_.disjoint f.support g.support :=
disjoint_iff_disjoint_support.1 h

lemma disjoint.support_mul (h : disjoint f g) :
  (f * g).support = f.support ∪ g.support :=
begin
  refine le_antisymm (support_mul_le _ _) (λ a, _),
  rw [mem_union, mem_support, mem_support, mem_support, mul_apply, ←not_and_distrib, not_imp_not],
  exact (h a).elim (λ hf h, ⟨hf, f.apply_eq_iff_eq.mp (h.trans hf.symm)⟩)
    (λ hg h, ⟨(congr_arg f hg).symm.trans h, hg⟩),
end

lemma disjoint.card_support_mul (h : disjoint f g) :
  (f * g).support.card = f.support.card + g.support.card :=
(congr_arg card h.support_mul).trans (finset.card_disjoint_union h.disjoint_support)

lemma disjoint_prod_list_of_disjoint [fintype β] {f : perm β} {l : list (perm β)}
  (h : ∀ g, g ∈ l → disjoint f g) : disjoint f l.prod :=
begin
  classical,
  intro x,
  by_cases hx : l.prod x = x,
  { exact or.inr hx },
  { obtain ⟨f, fl, fx⟩ := exists_mem_support_of_mem_support_prod (mem_support.mpr hx),
    exact (h f fl x).imp_right (λ fx', ((mem_support.mp fx) fx').elim) }
end

lemma card_support_prod_list_of_pairwise_disjoint {l : list (perm α)}
  (h : l.pairwise disjoint) :
  l.prod.support.card = (l.map (finset.card ∘ support)).sum :=
begin
  induction l with a t ih,
  { exact card_support_eq_zero.mpr rfl, },
  { obtain ⟨ha, ht⟩ := list.pairwise_cons.1 h,
    rw [list.prod_cons, list.map_cons, list.sum_cons, ←ih ht],
    exact (disjoint_prod_list_of_disjoint ha).card_support_mul }
end

end disjoint

<<<<<<< HEAD
end equiv.perm
=======
end equiv.perm

section alternating_subgroup
open equiv.perm
variables (α) [fintype α] [decidable_eq α]

/-- The alternating group on a finite type, realized as a subgroup of `equiv.perm`.
  For $A_n$, use `alternating_subgroup (fin n)`. -/
@[derive fintype] def alternating_subgroup : subgroup (perm α) :=
sign.ker

instance [subsingleton α] : unique (alternating_subgroup α) :=
⟨⟨1⟩, λ ⟨p, hp⟩, subtype.eq (subsingleton.elim p _)⟩

variables {α}

lemma alternating_subgroup_eq_sign_ker : alternating_subgroup α = sign.ker := rfl

@[simp]
lemma mem_alternating_subgroup {f : perm α} :
  f ∈ alternating_subgroup α ↔ sign f = 1 :=
sign.mem_ker

lemma prod_list_swap_mem_alternating_subgroup_iff_even_length {l : list (perm α)}
  (hl : ∀ g ∈ l, is_swap g) :
  l.prod ∈ alternating_subgroup α ↔ even l.length :=
begin
  rw [mem_alternating_subgroup, sign_prod_list_swap hl, ← units.coe_eq_one, units.coe_pow,
    units.coe_neg_one, nat.neg_one_pow_eq_one_iff_even],
  dec_trivial
end

lemma two_mul_card_alternating_subgroup [nontrivial α] :
  2 * card (alternating_subgroup α) = card (perm α) :=
begin
  let := (quotient_group.quotient_ker_equiv_of_surjective _ (sign_surjective α)).to_equiv,
  rw [←fintype.card_units_int, ←fintype.card_congr this],
  exact (subgroup.card_eq_card_quotient_mul_card_subgroup _).symm,
end

lemma alternating_subgroup_normal : (alternating_subgroup α).normal := sign.normal_ker

end alternating_subgroup
>>>>>>> d7f6bd61
<|MERGE_RESOLUTION|>--- conflicted
+++ resolved
@@ -253,7 +253,6 @@
 @[simp] lemma support_eq_empty_iff {σ : perm α} : σ.support = ∅ ↔ σ = 1 :=
 by simp_rw [finset.ext_iff, mem_support, finset.not_mem_empty, iff_false, not_not,
   equiv.perm.ext_iff, one_apply]
-<<<<<<< HEAD
 
 @[simp] lemma support_one : (1 : perm α).support = ∅ :=
 by rw support_eq_empty_iff
@@ -278,32 +277,6 @@
   { rw [list.prod_cons, mul_apply, ih (λ g hg, hx g (or.inr hg)), hx f (or.inl rfl)] },
 end
 
-=======
-
-@[simp] lemma support_one : (1 : perm α).support = ∅ :=
-by rw support_eq_empty_iff
-
-lemma support_mul_le (f g : perm α) :
-  (f * g).support ≤ f.support ⊔ g.support :=
-λ x, begin
-  rw [sup_eq_union, mem_union, mem_support, mem_support,
-    mem_support, mul_apply, ←not_and_distrib, not_imp_not],
-  rintro ⟨hf, hg⟩,
-  rw [hg, hf]
-end
-
-lemma exists_mem_support_of_mem_support_prod {l : list (perm α)} {x : α}
-  (hx : x ∈ l.prod.support) :
-  ∃ f : perm α, f ∈ l ∧ x ∈ f.support :=
-begin
-  contrapose! hx,
-  simp_rw [mem_support, not_not] at hx ⊢,
-  induction l with f l ih generalizing hx,
-  { refl },
-  { rw [list.prod_cons, mul_apply, ih (λ g hg, hx g (or.inr hg)), hx f (or.inl rfl)] },
-end
-
->>>>>>> d7f6bd61
 lemma support_pow_le (σ : perm α) (n : ℤ) :
   (σ ^ n).support ≤ σ.support :=
 λ x h1, mem_support.mpr (λ h2, mem_support.mp h1 (gpow_apply_eq_self_of_apply_eq_self h2 n))
@@ -317,7 +290,6 @@
   f x ∈ f.support ↔ x ∈ f.support :=
 by rw [mem_support, mem_support, ne.def, ne.def, not_iff_not, apply_eq_iff_eq]
 
-<<<<<<< HEAD
 @[simp]
 lemma pow_apply_mem_support {f : perm α} {n : ℕ} {x : α} :
   (f ^ n) x ∈ f.support ↔ x ∈ f.support :=
@@ -336,8 +308,6 @@
   { rw [gpow_neg_succ_of_nat, ← support_inv, ← inv_pow, pow_apply_mem_support] }
 end
 
-=======
->>>>>>> d7f6bd61
 end fintype
 
 /-- `f.is_swap` indicates that the permutation `f` is a transposition of two elements. -/
@@ -1009,9 +979,6 @@
 
 end disjoint
 
-<<<<<<< HEAD
-end equiv.perm
-=======
 end equiv.perm
 
 section alternating_subgroup
@@ -1054,5 +1021,4 @@
 
 lemma alternating_subgroup_normal : (alternating_subgroup α).normal := sign.normal_ker
 
-end alternating_subgroup
->>>>>>> d7f6bd61
+end alternating_subgroup