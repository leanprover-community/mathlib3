/-
Copyright (c) 2018 Chris Hughes. All rights reserved.
Released under Apache 2.0 license as described in the file LICENSE.
Authors: Chris Hughes
-/
import data.fintype.basic
import data.finset.sort
import group_theory.perm.basic
import group_theory.order_of_element

/-!
# Sign of a permutation

The main definition of this file is `equiv.perm.sign`, associating a `units ℤ` sign with a
permutation.

This file also contains miscellaneous lemmas about `equiv.perm` and `equiv.swap`, building on top
of those in `data/equiv/basic` and `data/equiv/perm`.

-/

universes u v
open equiv function fintype finset
open_locale big_operators
variables {α : Type u} {β : Type v}

namespace equiv.perm

/--
`mod_swap i j` contains permutations up to swapping `i` and `j`.

We use this to partition permutations in `matrix.det_zero_of_row_eq`, such that each partition
sums up to `0`.
-/
def mod_swap [decidable_eq α] (i j : α) : setoid (perm α) :=
⟨λ σ τ, σ = τ ∨ σ = swap i j * τ,
 λ σ, or.inl (refl σ),
 λ σ τ h, or.cases_on h (λ h, or.inl h.symm) (λ h, or.inr (by rw [h, swap_mul_self_mul])),
 λ σ τ υ hστ hτυ, by cases hστ; cases hτυ; try {rw [hστ, hτυ, swap_mul_self_mul]}; finish⟩

instance {α : Type*} [fintype α] [decidable_eq α] (i j : α) : decidable_rel (mod_swap i j).r :=
λ σ τ, or.decidable

/-- If the permutation `f` fixes the subtype `{x // p x}`, then this returns the permutation
  on `{x // p x}` induced by `f`. -/
def subtype_perm (f : perm α) {p : α → Prop} (h : ∀ x, p x ↔ p (f x)) : perm {x // p x} :=
⟨λ x, ⟨f x, (h _).1 x.2⟩, λ x, ⟨f⁻¹ x, (h (f⁻¹ x)).2 $ by simpa using x.2⟩,
  λ _, by simp only [perm.inv_apply_self, subtype.coe_eta, subtype.coe_mk],
  λ _, by simp only [perm.apply_inv_self, subtype.coe_eta, subtype.coe_mk]⟩

<<<<<<< HEAD
lemma perm_inv_on_of_perm_on_finset {s : finset α} {f : perm α}
  (h : ∀ x ∈ s, f x ∈ s) {y : α} (hy : y ∈ s) : f⁻¹ y ∈ s :=
begin
  have h0 : ∀ y ∈ s, ∃ x (hx : x ∈ s), y = (λ i (hi : i ∈ s), f i) x hx :=
    finset.surj_on_of_inj_on_of_card_le (λ x hx, (λ i hi, f i) x hx)
    (λ a ha, h a ha) (λ a₁ a₂ ha₁ ha₂ heq, (equiv.apply_eq_iff_eq f).mp heq) rfl.ge,
  obtain ⟨y2, hy2, heq⟩ := h0 y hy,
  convert hy2,
  rw heq,
  simp only [inv_apply_self]
end

lemma perm_inv_maps_to_of_maps_to (f : perm α) {s : set α} [fintype s]
  (h : set.maps_to f s s) : set.maps_to (f⁻¹ : _) s s :=
λ x hx, set.mem_to_finset.mp $
  perm_inv_on_of_perm_on_finset
   (λ a ha, set.mem_to_finset.mpr (h (set.mem_to_finset.mp ha)))
   (set.mem_to_finset.mpr hx)

lemma perm_inv_maps_to_iff_maps_to {f : perm α} {s : set α} [fintype s] :
  set.maps_to f s s ↔ set.maps_to (f⁻¹ : _) s s :=
  ⟨perm_inv_maps_to_of_maps_to f, perm_inv_maps_to_of_maps_to f⁻¹⟩

lemma perm_inv_on_of_perm_on_fintype {f : perm α} {p : α → Prop} [fintype {x // p x}]
  (h : ∀ x, p x → p (f x)) {x : α} (hx : p x) : p (f⁻¹ x) :=
begin
  letI : fintype ↥(show set α, from p) := ‹fintype {x // p x}›,
  exact perm_inv_maps_to_of_maps_to f h hx
end

/-- If the permutation `f` maps `{x // p x}` into itself, then this returns the permutation
  on `{x // p x}` induced by `f`. -/
def subtype_perm_of_fintype(f : equiv.perm α) {p : α → Prop} [fintype {x // p x}]
  (h : ∀ x, p x → p (f x)) : equiv.perm {x // p x} :=
f.subtype_perm (λ x, ⟨h x, λ h₂, f.inv_apply_self x ▸ perm_inv_on_of_perm_on_fintype h h₂⟩)

@[simp] lemma subtype_perm_one (p : α → Prop) (h : ∀ x, p x ↔ p ((1 : perm α) x)) : @subtype_perm α 1 p h = 1 :=
=======
@[simp] lemma subtype_perm_one (p : α → Prop) (h : ∀ x, p x ↔ p ((1 : perm α) x)) :
  @subtype_perm α 1 p h = 1 :=
>>>>>>> 289df3a7
equiv.ext $ λ ⟨_, _⟩, rfl

/-- The inclusion map of permutations on a subtype of `α` into permutations of `α`,
  fixing the other points. -/
def of_subtype {p : α → Prop} [decidable_pred p] : perm (subtype p) →* perm α :=
{ to_fun := λ f,
  ⟨λ x, if h : p x then f ⟨x, h⟩ else x, λ x, if h : p x then f⁻¹ ⟨x, h⟩ else x,
  λ x, have h : ∀ h : p x, p (f ⟨x, h⟩), from λ h, (f ⟨x, h⟩).2,
    by { simp only [], split_ifs at *;
         simp only [perm.inv_apply_self, subtype.coe_eta, subtype.coe_mk, not_true, *] at * },
  λ x, have h : ∀ h : p x, p (f⁻¹ ⟨x, h⟩), from λ h, (f⁻¹ ⟨x, h⟩).2,
    by { simp only [], split_ifs at *;
         simp only [perm.apply_inv_self, subtype.coe_eta, subtype.coe_mk, not_true, *] at * }⟩,
  map_one' := begin ext, dsimp, split_ifs; refl, end,
  map_mul' := λ f g, equiv.ext $ λ x, begin
  by_cases h : p x,
  { have h₁ : p (f (g ⟨x, h⟩)), from (f (g ⟨x, h⟩)).2,
    have h₂ : p (g ⟨x, h⟩), from (g ⟨x, h⟩).2,
    simp only [h, h₂, coe_fn_mk, perm.mul_apply, dif_pos, subtype.coe_eta] },
  { simp only [h, coe_fn_mk, perm.mul_apply, dif_neg, not_false_iff] }
end }

/-- Two permutations `f` and `g` are `disjoint` if their supports are disjoint, i.e.,
every element is fixed either by `f`, or by `g`. -/
def disjoint (f g : perm α) := ∀ x, f x = x ∨ g x = x

@[symm] lemma disjoint.symm {f g : perm α} : disjoint f g → disjoint g f :=
by simp only [disjoint, or.comm, imp_self]

lemma disjoint_comm {f g : perm α} : disjoint f g ↔ disjoint g f :=
⟨disjoint.symm, disjoint.symm⟩

lemma disjoint.mul_comm {f g : perm α} (h : disjoint f g) : f * g = g * f :=
equiv.ext $ λ x, (h x).elim
  (λ hf, (h (g x)).elim (λ hg, by simp [mul_apply, hf, hg])
    (λ hg, by simp [mul_apply, hf, g.injective hg]))
  (λ hg, (h (f x)).elim (λ hf, by simp [mul_apply, f.injective hf, hg])
    (λ hf, by simp [mul_apply, hf, hg]))

@[simp] lemma disjoint_one_left (f : perm α) : disjoint 1 f := λ _, or.inl rfl

@[simp] lemma disjoint_one_right (f : perm α) : disjoint f 1 := λ _, or.inr rfl

lemma disjoint.mul_left {f g h : perm α} (H1 : disjoint f h) (H2 : disjoint g h) :
  disjoint (f * g) h :=
λ x, by cases H1 x; cases H2 x; simp *

lemma disjoint.mul_right {f g h : perm α} (H1 : disjoint f g) (H2 : disjoint f h) :
  disjoint f (g * h) :=
by { rw disjoint_comm, exact H1.symm.mul_left H2.symm }

lemma disjoint_prod_right {f : perm α} (l : list (perm α))
  (h : ∀ g ∈ l, disjoint f g) : disjoint f l.prod :=
begin
  induction l with g l ih,
  { exact disjoint_one_right _ },
  { rw list.prod_cons,
    exact (h _ (list.mem_cons_self _ _)).mul_right (ih (λ g hg, h g (list.mem_cons_of_mem _ hg))) }
end

lemma disjoint_prod_perm {l₁ l₂ : list (perm α)} (hl : l₁.pairwise disjoint)
  (hp : l₁ ~ l₂) : l₁.prod = l₂.prod :=
hp.prod_eq' $ hl.imp $ λ f g, disjoint.mul_comm

lemma of_subtype_subtype_perm {f : perm α} {p : α → Prop} [decidable_pred p]
  (h₁ : ∀ x, p x ↔ p (f x)) (h₂ : ∀ x, f x ≠ x → p x) :
  of_subtype (subtype_perm f h₁) = f :=
equiv.ext $ λ x, begin
  rw [of_subtype, subtype_perm],
  by_cases hx : p x,
  { simp only [hx, coe_fn_mk, dif_pos, monoid_hom.coe_mk, subtype.coe_mk]},
  { haveI := classical.prop_decidable,
    simp only [hx, not_not.mp (mt (h₂ x) hx), coe_fn_mk, dif_neg, not_false_iff,
      monoid_hom.coe_mk] }
end

lemma of_subtype_apply_of_not_mem {p : α → Prop} [decidable_pred p]
  (f : perm (subtype p)) {x : α} (hx : ¬ p x) :
  of_subtype f x = x :=
dif_neg hx

lemma mem_iff_of_subtype_apply_mem {p : α → Prop} [decidable_pred p]
  (f : perm (subtype p)) (x : α) :
  p x ↔ p ((of_subtype f : α → α) x) :=
if h : p x then by simpa only [of_subtype, h, coe_fn_mk, dif_pos, true_iff, monoid_hom.coe_mk]
  using (f ⟨x, h⟩).2
else by simp [h, of_subtype_apply_of_not_mem f h]

@[simp] lemma subtype_perm_of_subtype {p : α → Prop} [decidable_pred p] (f : perm (subtype p)) :
  subtype_perm (of_subtype f) (mem_iff_of_subtype_apply_mem f) = f :=
equiv.ext $ λ ⟨x, hx⟩, by { dsimp [subtype_perm, of_subtype],
  simp only [show p x, from hx, dif_pos, subtype.coe_eta] }

lemma pow_apply_eq_self_of_apply_eq_self {f : perm α} {x : α} (hfx : f x = x) :
  ∀ n : ℕ, (f ^ n) x = x
| 0     := rfl
| (n+1) := by rw [pow_succ', mul_apply, hfx, pow_apply_eq_self_of_apply_eq_self]

lemma gpow_apply_eq_self_of_apply_eq_self {f : perm α} {x : α} (hfx : f x = x) :
  ∀ n : ℤ, (f ^ n) x = x
| (n : ℕ) := pow_apply_eq_self_of_apply_eq_self hfx n
| -[1+ n] := by rw [gpow_neg_succ_of_nat, inv_eq_iff_eq, pow_apply_eq_self_of_apply_eq_self hfx]

lemma pow_apply_eq_of_apply_apply_eq_self {f : perm α} {x : α} (hffx : f (f x) = x) :
  ∀ n : ℕ, (f ^ n) x = x ∨ (f ^ n) x = f x
| 0     := or.inl rfl
| (n+1) := (pow_apply_eq_of_apply_apply_eq_self n).elim
  (λ h, or.inr (by rw [pow_succ, mul_apply, h]))
  (λ h, or.inl (by rw [pow_succ, mul_apply, h, hffx]))

lemma gpow_apply_eq_of_apply_apply_eq_self {f : perm α} {x : α} (hffx : f (f x) = x) :
  ∀ i : ℤ, (f ^ i) x = x ∨ (f ^ i) x = f x
| (n : ℕ) := pow_apply_eq_of_apply_apply_eq_self hffx n
| -[1+ n] := by { rw [gpow_neg_succ_of_nat, inv_eq_iff_eq, ← f.injective.eq_iff, ← mul_apply,
    ← pow_succ, eq_comm, inv_eq_iff_eq, ← mul_apply, ← pow_succ', @eq_comm _ x, or.comm],
  exact pow_apply_eq_of_apply_apply_eq_self hffx _ }

variable [decidable_eq α]

/-- The `finset` of nonfixed points of a permutation. -/
def support [fintype α] (f : perm α) : finset α := univ.filter (λ x, f x ≠ x)

@[simp] lemma mem_support [fintype α] {f : perm α} {x : α} : x ∈ f.support ↔ f x ≠ x :=
by simp only [support, true_and, mem_filter, mem_univ]

/-- `f.is_swap` indicates that the permutation `f` is a transposition of two elements. -/
def is_swap (f : perm α) : Prop := ∃ x y, x ≠ y ∧ f = swap x y

lemma is_swap.of_subtype_is_swap {p : α → Prop} [decidable_pred p]
  {f : perm (subtype p)} (h : f.is_swap) : (of_subtype f).is_swap :=
let ⟨⟨x, hx⟩, ⟨y, hy⟩, hxy⟩ := h in
⟨x, y, by { simp only [ne.def] at hxy, exact hxy.1 },
  equiv.ext $ λ z, begin
    rw [hxy.2, of_subtype],
    simp only [swap_apply_def, coe_fn_mk, swap_inv, subtype.mk_eq_mk, monoid_hom.coe_mk],
    split_ifs;
    rw subtype.coe_mk <|> cc,
  end⟩

lemma ne_and_ne_of_swap_mul_apply_ne_self {f : perm α} {x y : α}
  (hy : (swap x (f x) * f) y ≠ y) : f y ≠ y ∧ y ≠ x :=
begin
  simp only [swap_apply_def, mul_apply, f.injective.eq_iff] at *,
  by_cases h : f y = x,
  { split; intro; simp only [*, if_true, eq_self_iff_true, not_true, ne.def] at * },
  { split_ifs at hy; cc }
end

lemma support_swap_mul_eq [fintype α] {f : perm α} {x : α}
  (hffx : f (f x) ≠ x) : (swap x (f x) * f).support = f.support.erase x :=
have hfx : f x ≠ x, from λ hfx, by simpa [hfx] using hffx,
finset.ext $ λ y,
⟨λ hy, have hy' : (swap x (f x) * f) y ≠ y, from mem_support.1 hy,
    mem_erase.2 ⟨λ hyx, by simp [hyx, mul_apply, *] at *,
    mem_support.2 $ λ hfy,
      by simp only [mul_apply, swap_apply_def, hfy] at hy';
      split_ifs at hy'; simp only [*, eq_self_iff_true, not_true, ne.def, apply_eq_iff_eq] at *⟩,
  λ hy, by simp only [mem_erase, mem_support, swap_apply_def, mul_apply] at *;
    intro; split_ifs at *; simp only [*, eq_self_iff_true, not_true, ne.def] at *⟩

lemma card_support_swap_mul [fintype α] {f : perm α} {x : α}
  (hx : f x ≠ x) : (swap x (f x) * f).support.card < f.support.card :=
finset.card_lt_card
  ⟨λ z hz, mem_support.2 (ne_and_ne_of_swap_mul_apply_ne_self (mem_support.1 hz)).1,
    λ h, absurd (h (mem_support.2 hx)) (mt mem_support.1 (by simp))⟩

/-- Given a list `l : list α` and a permutation `f : perm α` such that the nonfixed points of `f`
  are in `l`, recursively factors `f` as a product of transpositions. -/
def swap_factors_aux : Π (l : list α) (f : perm α), (∀ {x}, f x ≠ x → x ∈ l) →
  {l : list (perm α) // l.prod = f ∧ ∀ g ∈ l, is_swap g}
| []       := λ f h, ⟨[], equiv.ext $ λ x, by { rw [list.prod_nil],
    exact (not_not.1 (mt h (list.not_mem_nil _))).symm }, by simp⟩
| (x :: l) := λ f h,
if hfx : x = f x
then swap_factors_aux l f
  (λ y hy, list.mem_of_ne_of_mem (λ h : y = x, by simpa [h, hfx.symm] using hy) (h hy))
else let m := swap_factors_aux l (swap x (f x) * f)
      (λ y hy, have f y ≠ y ∧ y ≠ x, from ne_and_ne_of_swap_mul_apply_ne_self hy,
        list.mem_of_ne_of_mem this.2 (h this.1)) in
  ⟨swap x (f x) :: m.1,
  by rw [list.prod_cons, m.2.1, ← mul_assoc,
    mul_def (swap x (f x)), swap_swap, ← one_def, one_mul],
  λ g hg, ((list.mem_cons_iff _ _ _).1 hg).elim (λ h, ⟨x, f x, hfx, h⟩) (m.2.2 _)⟩

/-- `swap_factors` represents a permutation as a product of a list of transpositions.
The representation is non unique and depends on the linear order structure.
For types without linear order `trunc_swap_factors` can be used. -/
def swap_factors [fintype α] [linear_order α] (f : perm α) :
  {l : list (perm α) // l.prod = f ∧ ∀ g ∈ l, is_swap g} :=
swap_factors_aux ((@univ α _).sort (≤)) f (λ _ _, (mem_sort _).2 (mem_univ _))

/-- This computably represents the fact that any permutation can be represented as the product of
  a list of transpositions. -/
def trunc_swap_factors [fintype α] (f : perm α) :
  trunc {l : list (perm α) // l.prod = f ∧ ∀ g ∈ l, is_swap g} :=
quotient.rec_on_subsingleton (@univ α _).1
  (λ l h, trunc.mk (swap_factors_aux l f h))
  (show ∀ x, f x ≠ x → x ∈ (@univ α _).1, from λ _ _, mem_univ _)

/-- An induction principle for permutations. If `P` holds for the identity permutation, and
is preserved under composition with a non-trivial swap, then `P` holds for all permutations. -/
@[elab_as_eliminator] lemma swap_induction_on [fintype α] {P : perm α → Prop} (f : perm α) :
  P 1 → (∀ f x y, x ≠ y → P f → P (swap x y * f)) → P f :=
begin
  cases (trunc_swap_factors f).out with l hl,
  induction l with g l ih generalizing f,
  { simp only [hl.left.symm, list.prod_nil, forall_true_iff] {contextual := tt} },
  { assume h1 hmul_swap,
    rcases hl.2 g (by simp) with ⟨x, y, hxy⟩,
    rw [← hl.1, list.prod_cons, hxy.2],
    exact hmul_swap _ _ _ hxy.1
      (ih _ ⟨rfl, λ v hv, hl.2 _ (list.mem_cons_of_mem _ hv)⟩ h1 hmul_swap) }
end

/-- Like `swap_induction_on`, but with the composition on the right of `f`.

An induction principle for permutations. If `P` holds for the identity permutation, and
is preserved under composition with a non-trivial swap, then `P` holds for all permutations. -/
@[elab_as_eliminator] lemma swap_induction_on' [fintype α] {P : perm α → Prop} (f : perm α) :
  P 1 → (∀ f x y, x ≠ y → P f → P (f * swap x y)) → P f :=
λ h1 IH, inv_inv f ▸ swap_induction_on f⁻¹ h1 (λ f, IH f⁻¹)

lemma is_conj_swap {w x y z : α} (hwx : w ≠ x) (hyz : y ≠ z) : is_conj (swap w x) (swap y z) :=
have h : ∀ {y z : α}, y ≠ z → w ≠ z →
    (swap w y * swap x z) * swap w x * (swap w y * swap x z)⁻¹ = swap y z :=
  λ y z hyz hwz, by rw [mul_inv_rev, swap_inv, swap_inv, mul_assoc (swap w y),
    mul_assoc (swap w y), ← mul_assoc _ (swap x z), swap_mul_swap_mul_swap hwx hwz,
    ← mul_assoc, swap_mul_swap_mul_swap hwz.symm hyz.symm],
if hwz : w = z
then have hwy : w ≠ y, by cc,
  ⟨swap w z * swap x y, by rw [swap_comm y z, h hyz.symm hwy]⟩
else ⟨swap w y * swap x z, h hyz hwz⟩

/-- set of all pairs (⟨a, b⟩ : Σ a : fin n, fin n) such that b < a -/
def fin_pairs_lt (n : ℕ) : finset (Σ a : fin n, fin n) :=
(univ : finset (fin n)).sigma (λ a, (range a).attach_fin
  (λ m hm, (mem_range.1 hm).trans a.2))

lemma mem_fin_pairs_lt {n : ℕ} {a : Σ a : fin n, fin n} :
  a ∈ fin_pairs_lt n ↔ a.2 < a.1 :=
by simp only [fin_pairs_lt, fin.lt_iff_coe_lt_coe, true_and, mem_attach_fin, mem_range, mem_univ,
  mem_sigma]

/-- `sign_aux σ` is the sign of a permutation on `fin n`, defined as the parity of the number of
  pairs `(x₁, x₂)` such that `x₂ < x₁` but `σ x₁ ≤ σ x₂` -/
def sign_aux {n : ℕ} (a : perm (fin n)) : units ℤ :=
∏ x in fin_pairs_lt n, if a x.1 ≤ a x.2 then -1 else 1

@[simp] lemma sign_aux_one (n : ℕ) : sign_aux (1 : perm (fin n)) = 1 :=
begin
  unfold sign_aux,
  conv { to_rhs, rw ← @finset.prod_const_one _ (units ℤ)
    (fin_pairs_lt n) },
  exact finset.prod_congr rfl (λ a ha, if_neg (mem_fin_pairs_lt.1 ha).not_le)
end

/-- `sign_bij_aux f ⟨a, b⟩` returns the pair consisting of `f a` and `f b` in decreasing order. -/
def sign_bij_aux {n : ℕ} (f : perm (fin n)) (a : Σ a : fin n, fin n) :
  Σ a : fin n, fin n :=
if hxa : f a.2 < f a.1 then ⟨f a.1, f a.2⟩ else ⟨f a.2, f a.1⟩

lemma sign_bij_aux_inj {n : ℕ} {f : perm (fin n)} : ∀ a b : Σ a : fin n, fin n,
   a ∈ fin_pairs_lt n → b ∈ fin_pairs_lt n →
   sign_bij_aux f a = sign_bij_aux f b → a = b :=
λ ⟨a₁, a₂⟩ ⟨b₁, b₂⟩ ha hb h, begin
  unfold sign_bij_aux at h,
  rw mem_fin_pairs_lt at *,
  have : ¬b₁ < b₂ := hb.le.not_lt,
  split_ifs at h;
  simp only [*, (equiv.injective f).eq_iff, eq_self_iff_true, and_self, heq_iff_eq] at *,
end

lemma sign_bij_aux_surj {n : ℕ} {f : perm (fin n)} : ∀ a ∈ fin_pairs_lt n,
  ∃ b ∈ fin_pairs_lt n, a = sign_bij_aux f b :=
λ ⟨a₁, a₂⟩ ha,
if hxa : f⁻¹ a₂ < f⁻¹ a₁
then ⟨⟨f⁻¹ a₁, f⁻¹ a₂⟩, mem_fin_pairs_lt.2 hxa,
  by { dsimp [sign_bij_aux],
    rw [apply_inv_self, apply_inv_self, dif_pos (mem_fin_pairs_lt.1 ha)] }⟩
else ⟨⟨f⁻¹ a₂, f⁻¹ a₁⟩, mem_fin_pairs_lt.2 $ (le_of_not_gt hxa).lt_of_ne $ λ h,
    by simpa [mem_fin_pairs_lt, (f⁻¹).injective h, lt_irrefl] using ha,
  by { dsimp [sign_bij_aux],
    rw [apply_inv_self, apply_inv_self, dif_neg (mem_fin_pairs_lt.1 ha).le.not_lt] }⟩

lemma sign_bij_aux_mem {n : ℕ} {f : perm (fin n)} : ∀ a : Σ a : fin n, fin n,
  a ∈ fin_pairs_lt n → sign_bij_aux f a ∈ fin_pairs_lt n :=
λ ⟨a₁, a₂⟩ ha, begin
  unfold sign_bij_aux,
  split_ifs with h,
  { exact mem_fin_pairs_lt.2 h },
  { exact mem_fin_pairs_lt.2
    ((le_of_not_gt h).lt_of_ne (λ h, (mem_fin_pairs_lt.1 ha).ne (f.injective h.symm))) }
end

@[simp] lemma sign_aux_inv {n : ℕ} (f : perm (fin n)) : sign_aux f⁻¹ = sign_aux f :=
prod_bij (λ a ha, sign_bij_aux f⁻¹ a)
  sign_bij_aux_mem
  (λ ⟨a, b⟩ hab, if h : f⁻¹ b < f⁻¹ a
    then by rw [sign_bij_aux, dif_pos h, if_neg h.not_le, apply_inv_self,
      apply_inv_self, if_neg (mem_fin_pairs_lt.1 hab).not_le]
    else by rw [sign_bij_aux, if_pos (le_of_not_gt h), dif_neg h, apply_inv_self,
      apply_inv_self, if_pos (mem_fin_pairs_lt.1 hab).le])
  sign_bij_aux_inj
  sign_bij_aux_surj

lemma sign_aux_mul {n : ℕ} (f g : perm (fin n)) :
  sign_aux (f * g) = sign_aux f * sign_aux g :=
begin
  rw ← sign_aux_inv g,
  unfold sign_aux,
  rw ← prod_mul_distrib,
  refine prod_bij (λ a ha, sign_bij_aux g a) sign_bij_aux_mem _ sign_bij_aux_inj sign_bij_aux_surj,
  rintros ⟨a, b⟩ hab,
  rw [sign_bij_aux, mul_apply, mul_apply],
  rw mem_fin_pairs_lt at hab,
  by_cases h : g b < g a,
  { rw dif_pos h,
    simp only [not_le_of_gt hab, mul_one, perm.inv_apply_self, if_false] },
  { rw [dif_neg h, inv_apply_self, inv_apply_self, if_pos hab.le],
    by_cases h₁ : f (g b) ≤ f (g a),
    { have : f (g b) ≠ f (g a),
      { rw [ne.def, f.injective.eq_iff, g.injective.eq_iff],
        exact ne_of_lt hab },
      rw [if_pos h₁, if_neg (h₁.lt_of_ne this).not_le],
      refl },
    { rw [if_neg h₁, if_pos (lt_of_not_ge h₁).le],
      refl } }
end

-- TODO: slow
private lemma sign_aux_swap_zero_one {n : ℕ} (hn : 2 ≤ n) :
  sign_aux (swap (⟨0, lt_of_lt_of_le dec_trivial hn⟩ : fin n)
  ⟨1, lt_of_lt_of_le dec_trivial hn⟩) = -1 :=
let zero : fin n := ⟨0, lt_of_lt_of_le dec_trivial hn⟩ in
let one : fin n := ⟨1, lt_of_lt_of_le dec_trivial hn⟩ in
have hzo : zero < one := dec_trivial,
show _ = ∏ x : Σ a : fin n, fin n in {(⟨one, zero⟩ : Σ a : fin n, fin n)},
  if (equiv.swap zero one) x.1 ≤ swap zero one x.2 then (-1 : units ℤ) else 1,
begin
  refine eq.symm (prod_subset (λ ⟨x₁, x₂⟩, by simp [mem_fin_pairs_lt, hzo] {contextual := tt})
    (λ a ha₁ ha₂, _)),
  rcases a with ⟨⟨a₁, ha₁⟩, ⟨a₂, ha₂⟩⟩,
  replace ha₁ : a₂ < a₁ := mem_fin_pairs_lt.1 ha₁,
  simp only [swap_apply_def],
  have : ¬ 1 ≤ a₂ → a₂ = 0, from λ h, nat.le_zero_iff.1 (nat.le_of_lt_succ (lt_of_not_ge h)),
  have : a₁ ≤ 1 → a₁ = 0 ∨ a₁ = 1, from nat.cases_on a₁ (λ _, or.inl rfl)
    (λ a₁, nat.cases_on a₁ (λ _, or.inr rfl) (λ _ h, absurd h dec_trivial)),
  split_ifs;
  simp only [*, not_le.symm, iff.intro fin.veq_of_eq fin.eq_of_veq, nat.le_zero_iff,
    eq_self_iff_true, not_true, fin.le_def, one, nat.zero_le, and_self, heq_iff_eq, mem_singleton,
    forall_prop_of_true, or_self, le_refl] at *,
end

lemma sign_aux_swap : ∀ {n : ℕ} {x y : fin n} (hxy : x ≠ y),
  sign_aux (swap x y) = -1
| 0 := dec_trivial
| 1 := dec_trivial
| (n+2) := λ x y hxy,
have h2n : 2 ≤ n + 2 := dec_trivial,
by { rw [← is_conj_iff_eq, ← sign_aux_swap_zero_one h2n],
  exact (monoid_hom.mk' sign_aux sign_aux_mul).map_is_conj (is_conj_swap hxy dec_trivial) }

/-- When the list `l : list α` contains all nonfixed points of the permutation `f : perm α`,
  `sign_aux2 l f` recursively calculates the sign of `f`. -/
def sign_aux2 : list α → perm α → units ℤ
| []     f := 1
| (x::l) f := if x = f x then sign_aux2 l f else -sign_aux2 l (swap x (f x) * f)

lemma sign_aux_eq_sign_aux2 {n : ℕ} : ∀ (l : list α) (f : perm α) (e : α ≃ fin n)
  (h : ∀ x, f x ≠ x → x ∈ l), sign_aux ((e.symm.trans f).trans e) = sign_aux2 l f
| []     f e h := have f = 1, from equiv.ext $
  λ y, not_not.1 (mt (h y) (list.not_mem_nil _)),
by rw [this, one_def, equiv.trans_refl, equiv.symm_trans, ← one_def,
  sign_aux_one, sign_aux2]
| (x::l) f e h := begin
  rw sign_aux2,
  by_cases hfx : x = f x,
  { rw if_pos hfx,
    exact sign_aux_eq_sign_aux2 l f _ (λ y (hy : f y ≠ y), list.mem_of_ne_of_mem
      (λ h : y = x, by simpa [h, hfx.symm] using hy) (h y hy) ) },
  { have hy : ∀ y : α, (swap x (f x) * f) y ≠ y → y ∈ l, from λ y hy,
      have f y ≠ y ∧ y ≠ x, from ne_and_ne_of_swap_mul_apply_ne_self hy,
      list.mem_of_ne_of_mem this.2 (h _ this.1),
    have : (e.symm.trans (swap x (f x) * f)).trans e =
      (swap (e x) (e (f x))) * (e.symm.trans f).trans e,
      by ext; simp [← equiv.symm_trans_swap_trans, mul_def],
    have hefx : e x ≠ e (f x), from mt e.injective.eq_iff.1 hfx,
    rw [if_neg hfx, ← sign_aux_eq_sign_aux2 _ _ e hy, this, sign_aux_mul, sign_aux_swap hefx],
    simp only [units.neg_neg, one_mul, units.neg_mul]}
end

/-- When the multiset `s : multiset α` contains all nonfixed points of the permutation `f : perm α`,
  `sign_aux2 f _` recursively calculates the sign of `f`. -/
def sign_aux3 [fintype α] (f : perm α) {s : multiset α} : (∀ x, x ∈ s) → units ℤ :=
quotient.hrec_on s (λ l h, sign_aux2 l f)
  (trunc.induction_on (equiv_fin α)
    (λ e l₁ l₂ h, function.hfunext
      (show (∀ x, x ∈ l₁) = ∀ x, x ∈ l₂, by simp only [h.mem_iff])
      (λ h₁ h₂ _, by rw [← sign_aux_eq_sign_aux2 _ _ e (λ _ _, h₁ _),
        ← sign_aux_eq_sign_aux2 _ _ e (λ _ _, h₂ _)])))

lemma sign_aux3_mul_and_swap [fintype α] (f g : perm α) (s : multiset α) (hs : ∀ x, x ∈ s) :
  sign_aux3 (f * g) hs = sign_aux3 f hs * sign_aux3 g hs ∧ ∀ x y, x ≠ y →
  sign_aux3 (swap x y) hs = -1 :=
let ⟨l, hl⟩ := quotient.exists_rep s in
let ⟨e, _⟩ := (equiv_fin α).exists_rep in
begin
  clear _let_match _let_match,
  subst hl,
  show sign_aux2 l (f * g) = sign_aux2 l f * sign_aux2 l g ∧
    ∀ x y, x ≠ y → sign_aux2 l (swap x y) = -1,
  have hfg : (e.symm.trans (f * g)).trans e = (e.symm.trans f).trans e * (e.symm.trans g).trans e,
    from equiv.ext (λ h, by simp [mul_apply]),
  split,
  { rw [← sign_aux_eq_sign_aux2 _ _ e (λ _ _, hs _), ← sign_aux_eq_sign_aux2 _ _ e (λ _ _, hs _),
      ← sign_aux_eq_sign_aux2 _ _ e (λ _ _, hs _), hfg, sign_aux_mul] },
  { assume x y hxy,
    have hexy : e x ≠ e y, from mt e.injective.eq_iff.1 hxy,
    rw [← sign_aux_eq_sign_aux2 _ _ e (λ _ _, hs _), symm_trans_swap_trans, sign_aux_swap hexy] }
end

/-- `sign` of a permutation returns the signature or parity of a permutation, `1` for even
permutations, `-1` for odd permutations. It is the unique surjective group homomorphism from
`perm α` to the group with two elements.-/
def sign [fintype α] : perm α →* units ℤ := monoid_hom.mk'
(λ f, sign_aux3 f mem_univ) (λ f g, (sign_aux3_mul_and_swap f g _ mem_univ).1)

section sign

variable [fintype α]

@[simp] lemma sign_mul (f g : perm α) : sign (f * g) = sign f * sign g :=
monoid_hom.map_mul sign f g

@[simp] lemma sign_trans (f g : perm α) : sign (f.trans g) = sign g * sign f :=
by rw [←mul_def, sign_mul]

@[simp] lemma sign_one : (sign (1 : perm α)) = 1 :=
monoid_hom.map_one sign

@[simp] lemma sign_refl : sign (equiv.refl α) = 1 :=
monoid_hom.map_one sign

@[simp] lemma sign_inv (f : perm α) : sign f⁻¹ = sign f :=
by rw [monoid_hom.map_inv sign f, int.units_inv_eq_self]

@[simp] lemma sign_symm (e : perm α) : sign e.symm = sign e :=
sign_inv e

lemma sign_swap {x y : α} (h : x ≠ y) : sign (swap x y) = -1 :=
(sign_aux3_mul_and_swap 1 1 _ mem_univ).2 x y h

@[simp] lemma sign_swap' {x y : α} :
  (swap x y).sign = if x = y then 1 else -1 :=
if H : x = y then by simp [H, swap_self] else
by simp [sign_swap H, H]

lemma is_swap.sign_eq {f : perm α} (h : f.is_swap) : sign f = -1 :=
let ⟨x, y, hxy⟩ := h in hxy.2.symm ▸ sign_swap hxy.1

lemma sign_aux3_symm_trans_trans [decidable_eq β] [fintype β] (f : perm α)
  (e : α ≃ β) {s : multiset α} {t : multiset β} (hs : ∀ x, x ∈ s) (ht : ∀ x, x ∈ t) :
  sign_aux3 ((e.symm.trans f).trans e) ht = sign_aux3 f hs :=
quotient.induction_on₂ t s
  (λ l₁ l₂ h₁ h₂, show sign_aux2 _ _ = sign_aux2 _ _,
    from let n := (equiv_fin β).out in
    by { rw [← sign_aux_eq_sign_aux2 _ _ n (λ _ _, h₁ _),
        ← sign_aux_eq_sign_aux2 _ _ (e.trans n) (λ _ _, h₂ _)],
      exact congr_arg sign_aux
        (equiv.ext (λ x, by simp only [equiv.coe_trans, apply_eq_iff_eq, symm_trans_apply])) })
  ht hs

@[simp] lemma sign_symm_trans_trans [decidable_eq β] [fintype β] (f : perm α) (e : α ≃ β) :
  sign ((e.symm.trans f).trans e) = sign f :=
sign_aux3_symm_trans_trans f e mem_univ mem_univ

@[simp] lemma sign_trans_trans_symm [decidable_eq β] [fintype β] (f : perm β) (e : α ≃ β) :
  sign ((e.trans f).trans e.symm) = sign f :=
sign_symm_trans_trans f e.symm

lemma sign_prod_list_swap {l : list (perm α)}
  (hl : ∀ g ∈ l, is_swap g) : sign l.prod = (-1) ^ l.length :=
have h₁ : l.map sign = list.repeat (-1) l.length :=
  list.eq_repeat.2 ⟨by simp, λ u hu,
  let ⟨g, hg⟩ := list.mem_map.1 hu in
  hg.2 ▸ (hl _ hg.1).sign_eq⟩,
by rw [← list.prod_repeat, ← h₁, list.prod_hom _ (@sign α _ _)]

lemma sign_surjective (hα : 1 < fintype.card α) : function.surjective (sign : perm α → units ℤ) :=
λ a, (int.units_eq_one_or a).elim
  (λ h, ⟨1, by simp [h]⟩)
  (λ h, let ⟨x⟩ := fintype.card_pos_iff.1 (lt_trans zero_lt_one hα) in
    let ⟨y, hxy⟩ := fintype.exists_ne_of_one_lt_card hα x in
    ⟨swap y x, by rw [sign_swap hxy, h]⟩ )

lemma eq_sign_of_surjective_hom {s : perm α →* units ℤ} (hs : surjective s) : s = sign :=
have ∀ {f}, is_swap f → s f = -1 :=
  λ f ⟨x, y, hxy, hxy'⟩, hxy'.symm ▸ by_contradiction (λ h,
    have ∀ f, is_swap f → s f = 1 := λ f ⟨a, b, hab, hab'⟩,
      by { rw [← is_conj_iff_eq, ← or.resolve_right (int.units_eq_one_or _) h, hab'],
        exact (monoid_hom.of s).map_is_conj (is_conj_swap hab hxy) },
  let ⟨g, hg⟩ := hs (-1) in
  let ⟨l, hl⟩ := (trunc_swap_factors g).out in
  have ∀ a ∈ l.map s, a = (1 : units ℤ) := λ a ha,
    let ⟨g, hg⟩ := list.mem_map.1 ha in hg.2 ▸ this _ (hl.2 _ hg.1),
  have s l.prod = 1,
    by rw [← l.prod_hom s, list.eq_repeat'.2 this, list.prod_repeat, one_pow],
  by { rw [hl.1, hg] at this,
    exact absurd this dec_trivial }),
monoid_hom.ext $ λ f,
let ⟨l, hl₁, hl₂⟩ := (trunc_swap_factors f).out in
have hsl : ∀ a ∈ l.map s, a = (-1 : units ℤ) := λ a ha,
  let ⟨g, hg⟩ := list.mem_map.1 ha in hg.2 ▸  this (hl₂ _ hg.1),
by rw [← hl₁, ← l.prod_hom s, list.eq_repeat'.2 hsl, list.length_map,
     list.prod_repeat, sign_prod_list_swap hl₂]

lemma sign_subtype_perm (f : perm α) {p : α → Prop} [decidable_pred p]
  (h₁ : ∀ x, p x ↔ p (f x)) (h₂ : ∀ x, f x ≠ x → p x) : sign (subtype_perm f h₁) = sign f :=
let l := (trunc_swap_factors (subtype_perm f h₁)).out in
have hl' : ∀ g' ∈ l.1.map of_subtype, is_swap g' :=
  λ g' hg',
  let ⟨g, hg⟩ := list.mem_map.1 hg' in
  hg.2 ▸ (l.2.2 _ hg.1).of_subtype_is_swap,
have hl'₂ : (l.1.map of_subtype).prod = f,
  by rw [l.1.prod_hom of_subtype, l.2.1, of_subtype_subtype_perm _ h₂],
by { conv { congr, rw ← l.2.1, skip, rw ← hl'₂ },
  rw [sign_prod_list_swap l.2.2, sign_prod_list_swap hl', list.length_map] }

@[simp] lemma sign_of_subtype {p : α → Prop} [decidable_pred p]
  (f : perm (subtype p)) : sign (of_subtype f) = sign f :=
have ∀ x, of_subtype f x ≠ x → p x, from λ x, not_imp_comm.1 (of_subtype_apply_of_not_mem f),
by conv {to_rhs, rw [← subtype_perm_of_subtype f, sign_subtype_perm _ _ this]}

lemma sign_eq_sign_of_equiv [decidable_eq β] [fintype β] (f : perm α) (g : perm β)
  (e : α ≃ β) (h : ∀ x, e (f x) = g (e x)) : sign f = sign g :=
have hg : g = (e.symm.trans f).trans e, from equiv.ext $ by simp [h],
by rw [hg, sign_symm_trans_trans]

lemma sign_bij [decidable_eq β] [fintype β]
  {f : perm α} {g : perm β} (i : Π x : α, f x ≠ x → β)
  (h : ∀ x hx hx', i (f x) hx' = g (i x hx))
  (hi : ∀ x₁ x₂ hx₁ hx₂, i x₁ hx₁ = i x₂ hx₂ → x₁ = x₂)
  (hg : ∀ y, g y ≠ y → ∃ x hx, i x hx = y) :
  sign f = sign g :=
calc sign f = sign (@subtype_perm _ f (λ x, f x ≠ x) (by simp)) :
  (sign_subtype_perm _ _ (λ _, id)).symm
... = sign (@subtype_perm _ g (λ x, g x ≠ x) (by simp)) :
  sign_eq_sign_of_equiv _ _
    (equiv.of_bijective (λ x : {x // f x ≠ x},
        (⟨i x.1 x.2, have f (f x) ≠ f x, from mt (λ h, f.injective h) x.2,
          by { rw [← h _ x.2 this], exact mt (hi _ _ this x.2) x.2 }⟩ : {y // g y ≠ y}))
        ⟨λ ⟨x, hx⟩ ⟨y, hy⟩ h, subtype.eq (hi _ _ _ _ (subtype.mk.inj h)),
          λ ⟨y, hy⟩, let ⟨x, hfx, hx⟩ := hg y hy in ⟨⟨x, hfx⟩, subtype.eq hx⟩⟩)
      (λ ⟨x, _⟩, subtype.eq (h x _ _))
... = sign g : sign_subtype_perm _ _ (λ _, id)

@[simp] lemma support_swap {x y : α} (hxy : x ≠ y) : (swap x y).support = {x, y} :=
finset.ext $ λ a, by { simp only [swap_apply_def, mem_insert, ne.def, mem_support, mem_singleton],
  split_ifs; cc }

lemma card_support_swap {x y : α} (hxy : x ≠ y) : (swap x y).support.card = 2 :=
show (swap x y).support.card = finset.card ⟨x ::ₘ y ::ₘ 0, by simp [hxy]⟩,
from congr_arg card $ by simp [support_swap hxy, *, finset.ext_iff]

/-- If we apply `prod_extend_right a (σ a)` for all `a : α` in turn,
we get `prod_congr_right σ`. -/
lemma prod_prod_extend_right {α : Type*} [decidable_eq α] (σ : α → perm β)
  {l : list α} (hl : l.nodup) (mem_l : ∀ a, a ∈ l) :
  (l.map (λ a, prod_extend_right a (σ a))).prod = prod_congr_right σ :=
begin
  ext ⟨a, b⟩ : 1,
  -- We'll use induction on the list of elements,
  -- but we have to keep track of whether we already passed `a` in the list.
  suffices : (a ∈ l ∧ (l.map (λ a, prod_extend_right a (σ a))).prod (a, b) = (a, σ a b)) ∨
             (a ∉ l ∧ (l.map (λ a, prod_extend_right a (σ a))).prod (a, b) = (a, b)),
  { obtain ⟨_, prod_eq⟩ := or.resolve_right this (not_and.mpr (λ h _, h (mem_l a))),
    rw [prod_eq, prod_congr_right_apply] },
  clear mem_l,

  induction l with a' l ih,
  { refine or.inr ⟨list.not_mem_nil _, _⟩,
    rw [list.map_nil, list.prod_nil, one_apply] },

  rw [list.map_cons, list.prod_cons, mul_apply],
  rcases ih (list.nodup_cons.mp hl).2 with ⟨mem_l, prod_eq⟩ | ⟨not_mem_l, prod_eq⟩; rw prod_eq,
  { refine or.inl ⟨list.mem_cons_of_mem _ mem_l, _⟩,
    rw prod_extend_right_apply_ne _ (λ (h : a = a'), (list.nodup_cons.mp hl).1 (h ▸ mem_l)) },
  by_cases ha' : a = a',
  { rw ← ha' at *,
    refine or.inl ⟨l.mem_cons_self a, _⟩,
    rw prod_extend_right_apply_eq },
  { refine or.inr ⟨λ h, not_or ha' not_mem_l ((list.mem_cons_iff _ _ _).mp h), _⟩,
    rw prod_extend_right_apply_ne _ ha' },
end

section congr

variables [decidable_eq β] [fintype β]

@[simp] lemma sign_prod_extend_right (a : α) (σ : perm β) :
  (prod_extend_right a σ).sign = σ.sign :=
sign_bij (λ (ab : α × β) _, ab.snd)
  (λ ⟨a', b⟩ hab hab', by simp [eq_of_prod_extend_right_ne hab])
  (λ ⟨a₁, b₁⟩ ⟨a₂, b₂⟩ hab₁ hab₂ h,
    by simpa [eq_of_prod_extend_right_ne hab₁, eq_of_prod_extend_right_ne hab₂] using h)
  (λ y hy, ⟨(a, y), by simpa, by simp⟩)

lemma sign_prod_congr_right (σ : α → perm β) :
  sign (prod_congr_right σ) = ∏ k, (σ k).sign :=
begin
  obtain ⟨l, hl, mem_l⟩ := fintype.exists_univ_list α,
  have l_to_finset : l.to_finset = finset.univ,
  { apply eq_top_iff.mpr,
    intros b _,
    exact list.mem_to_finset.mpr (mem_l b) },
  rw [← prod_prod_extend_right σ hl mem_l, sign.map_list_prod,
      list.map_map, ← l_to_finset, list.prod_to_finset _ hl],
  simp_rw ← λ a, sign_prod_extend_right a (σ a)
end

lemma sign_prod_congr_left (σ : α → perm β) :
  sign (prod_congr_left σ) = ∏ k, (σ k).sign :=
begin
  refine (sign_eq_sign_of_equiv _ _ (prod_comm β α) _).trans (sign_prod_congr_right σ),
  rintro ⟨b, α⟩,
  refl
end

@[simp] lemma sign_perm_congr (e : α ≃ β) (p : perm α) :
  (e.perm_congr p).sign = p.sign :=
sign_eq_sign_of_equiv _ _ e.symm (by simp)

@[simp] lemma sign_sum_congr (σa : perm α) (σb : perm β) :
  (sum_congr σa σb).sign = σa.sign * σb.sign :=
begin
  suffices : (sum_congr σa (1 : perm β)).sign = σa.sign ∧
             (sum_congr (1 : perm α) σb).sign = σb.sign,
  { rw [←this.1, ←this.2, ←sign_mul, sum_congr_mul, one_mul, mul_one], },
  split,
  { apply σa.swap_induction_on _ (λ σa' a₁ a₂ ha ih, _),
    { simp },
    { rw [←one_mul (1 : perm β), ←sum_congr_mul, sign_mul, sign_mul, ih, sum_congr_swap_one,
          sign_swap ha, sign_swap (sum.injective_inl.ne_iff.mpr ha)], }, },
  { apply σb.swap_induction_on _ (λ σb' b₁ b₂ hb ih, _),
    { simp },
    { rw [←one_mul (1 : perm α), ←sum_congr_mul, sign_mul, sign_mul, ih, sum_congr_one_swap,
          sign_swap hb, sign_swap (sum.injective_inr.ne_iff.mpr hb)], }, }
end

end congr

end sign

end equiv.perm<|MERGE_RESOLUTION|>--- conflicted
+++ resolved
@@ -48,7 +48,6 @@
   λ _, by simp only [perm.inv_apply_self, subtype.coe_eta, subtype.coe_mk],
   λ _, by simp only [perm.apply_inv_self, subtype.coe_eta, subtype.coe_mk]⟩
 
-<<<<<<< HEAD
 lemma perm_inv_on_of_perm_on_finset {s : finset α} {f : perm α}
   (h : ∀ x ∈ s, f x ∈ s) {y : α} (hy : y ∈ s) : f⁻¹ y ∈ s :=
 begin
@@ -86,10 +85,6 @@
 f.subtype_perm (λ x, ⟨h x, λ h₂, f.inv_apply_self x ▸ perm_inv_on_of_perm_on_fintype h h₂⟩)
 
 @[simp] lemma subtype_perm_one (p : α → Prop) (h : ∀ x, p x ↔ p ((1 : perm α) x)) : @subtype_perm α 1 p h = 1 :=
-=======
-@[simp] lemma subtype_perm_one (p : α → Prop) (h : ∀ x, p x ↔ p ((1 : perm α) x)) :
-  @subtype_perm α 1 p h = 1 :=
->>>>>>> 289df3a7
 equiv.ext $ λ ⟨_, _⟩, rfl
 
 /-- The inclusion map of permutations on a subtype of `α` into permutations of `α`,
