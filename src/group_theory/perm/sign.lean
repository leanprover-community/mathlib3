/-
Copyright (c) 2018 Chris Hughes. All rights reserved.
Released under Apache 2.0 license as described in the file LICENSE.
Authors: Chris Hughes
-/
import data.fintype.basic
import data.finset.sort
import algebra.group.conj
import algebra.big_operators.basic
import group_theory.perm.basic

/-!
# Sign of a permutation

The main definition of this file is `equiv.perm.sign`, associating a `units ℤ` sign with a
permutation.

This file also contains miscellaneous lemmas about `equiv.perm` and `equiv.swap`, building on top
of those in `data/equiv/basic` and `data/equiv/perm`.

-/

universes u v
open equiv function fintype finset
open_locale big_operators
variables {α : Type u} {β : Type v}

namespace equiv.perm

/--
`mod_swap i j` contains permutations up to swapping `i` and `j`.

We use this to partition permutations in `matrix.det_zero_of_row_eq`, such that each partition
sums up to `0`.
-/
def mod_swap [decidable_eq α] (i j : α) : setoid (perm α) :=
⟨λ σ τ, σ = τ ∨ σ = swap i j * τ,
 λ σ, or.inl (refl σ),
 λ σ τ h, or.cases_on h (λ h, or.inl h.symm) (λ h, or.inr (by rw [h, swap_mul_self_mul])),
 λ σ τ υ hστ hτυ, by cases hστ; cases hτυ; try {rw [hστ, hτυ, swap_mul_self_mul]}; finish⟩

instance {α : Type*} [fintype α] [decidable_eq α] (i j : α) : decidable_rel (mod_swap i j).r :=
λ σ τ, or.decidable

/-- If the permutation `f` fixes the subtype `{x // p x}`, then this returns the permutation
  on `{x // p x}` induced by `f`. -/
def subtype_perm (f : perm α) {p : α → Prop} (h : ∀ x, p x ↔ p (f x)) : perm {x // p x} :=
⟨λ x, ⟨f x, (h _).1 x.2⟩, λ x, ⟨f⁻¹ x, (h (f⁻¹ x)).2 $ by simpa using x.2⟩,
  λ _, by simp only [perm.inv_apply_self, subtype.coe_eta, subtype.coe_mk],
  λ _, by simp only [perm.apply_inv_self, subtype.coe_eta, subtype.coe_mk]⟩

@[simp] lemma subtype_perm_one (p : α → Prop) (h : ∀ x, p x ↔ p ((1 : perm α) x)) : @subtype_perm α 1 p h = 1 :=
equiv.ext $ λ ⟨_, _⟩, rfl

/-- The inclusion map of permutations on a subtype of `α` into permutations of `α`,
  fixing the other points. -/
def of_subtype {p : α → Prop} [decidable_pred p] : perm (subtype p) →* perm α :=
{ to_fun := λ f,
  ⟨λ x, if h : p x then f ⟨x, h⟩ else x, λ x, if h : p x then f⁻¹ ⟨x, h⟩ else x,
  λ x, have h : ∀ h : p x, p (f ⟨x, h⟩), from λ h, (f ⟨x, h⟩).2,
    by { simp only [], split_ifs at *;
         simp only [perm.inv_apply_self, subtype.coe_eta, subtype.coe_mk, not_true, *] at * },
  λ x, have h : ∀ h : p x, p (f⁻¹ ⟨x, h⟩), from λ h, (f⁻¹ ⟨x, h⟩).2,
    by { simp only [], split_ifs at *;
         simp only [perm.apply_inv_self, subtype.coe_eta, subtype.coe_mk, not_true, *] at *}⟩,
  map_one' := begin ext, dsimp, split_ifs; refl, end,
  map_mul' := λ f g, equiv.ext $ λ x, begin
  by_cases h : p x,
  { have h₁ : p (f (g ⟨x, h⟩)), from (f (g ⟨x, h⟩)).2,
    have h₂ : p (g ⟨x, h⟩), from (g ⟨x, h⟩).2,
    simp only [h, h₂, coe_fn_mk, perm.mul_apply, dif_pos, subtype.coe_eta] },
  { simp only [h, coe_fn_mk, perm.mul_apply, dif_neg, not_false_iff] }
end }

/-- Two permutations `f` and `g` are `disjoint` if their supports are disjoint, i.e.,
every element is fixed either by `f`, or by `g`. -/
def disjoint (f g : perm α) := ∀ x, f x = x ∨ g x = x

@[symm] lemma disjoint.symm {f g : perm α} : disjoint f g → disjoint g f :=
by simp only [disjoint, or.comm, imp_self]

lemma disjoint_comm {f g : perm α} : disjoint f g ↔ disjoint g f :=
⟨disjoint.symm, disjoint.symm⟩

lemma disjoint_mul_comm {f g : perm α} (h : disjoint f g) : f * g = g * f :=
equiv.ext $ λ x, (h x).elim
  (λ hf, (h (g x)).elim (λ hg, by simp [mul_apply, hf, hg])
    (λ hg, by simp [mul_apply, hf, g.injective hg]))
  (λ hg, (h (f x)).elim (λ hf, by simp [mul_apply, f.injective hf, hg])
    (λ hf, by simp [mul_apply, hf, hg]))

@[simp] lemma disjoint_one_left (f : perm α) : disjoint 1 f := λ _, or.inl rfl

@[simp] lemma disjoint_one_right (f : perm α) : disjoint f 1 := λ _, or.inr rfl

lemma disjoint_mul_left {f g h : perm α} (H1 : disjoint f h) (H2 : disjoint g h) :
  disjoint (f * g) h :=
λ x, by cases H1 x; cases H2 x; simp *

lemma disjoint_mul_right {f g h : perm α} (H1 : disjoint f g) (H2 : disjoint f h) :
  disjoint f (g * h) :=
by rw disjoint_comm; exact disjoint_mul_left H1.symm H2.symm

lemma disjoint_prod_right {f : perm α} (l : list (perm α))
  (h : ∀ g ∈ l, disjoint f g) : disjoint f l.prod :=
begin
  induction l with g l ih,
  { exact disjoint_one_right _ },
  { rw list.prod_cons;
    exact disjoint_mul_right (h _ (list.mem_cons_self _ _))
      (ih (λ g hg, h g (list.mem_cons_of_mem _ hg))) }
end

lemma disjoint_prod_perm {l₁ l₂ : list (perm α)} (hl : l₁.pairwise disjoint)
  (hp : l₁ ~ l₂) : l₁.prod = l₂.prod :=
hp.prod_eq' $ hl.imp $ λ f g, disjoint_mul_comm

lemma of_subtype_subtype_perm {f : perm α} {p : α → Prop} [decidable_pred p] (h₁ : ∀ x, p x ↔ p (f x))
  (h₂ : ∀ x, f x ≠ x → p x) : of_subtype (subtype_perm f h₁) = f :=
equiv.ext $ λ x, begin
  rw [of_subtype, subtype_perm],
  by_cases hx : p x,
  { simp only [hx, coe_fn_mk, dif_pos, monoid_hom.coe_mk, subtype.coe_mk]},
  { haveI := classical.prop_decidable,
    simp only [hx, not_not.mp (mt (h₂ x) hx), coe_fn_mk, dif_neg, not_false_iff, monoid_hom.coe_mk] }
end

lemma of_subtype_apply_of_not_mem {p : α → Prop} [decidable_pred p] (f : perm (subtype p)) {x : α} (hx : ¬ p x) :
  of_subtype f x = x := dif_neg hx

lemma mem_iff_of_subtype_apply_mem {p : α → Prop} [decidable_pred p] (f : perm (subtype p)) (x : α) :
  p x ↔ p ((of_subtype f : α → α) x) :=
if h : p x then by dsimp [of_subtype]; simpa [h] using (f ⟨x, h⟩).2
else by simp [h, of_subtype_apply_of_not_mem f h]

@[simp] lemma subtype_perm_of_subtype {p : α → Prop} [decidable_pred p] (f : perm (subtype p)) :
  subtype_perm (of_subtype f) (mem_iff_of_subtype_apply_mem f) = f :=
equiv.ext $ λ ⟨x, hx⟩, by dsimp [subtype_perm, of_subtype]; simp [show p x, from hx]

lemma pow_apply_eq_self_of_apply_eq_self {f : perm α} {x : α} (hfx : f x = x) :
  ∀ n : ℕ, (f ^ n) x = x
| 0     := rfl
| (n+1) := by rw [pow_succ', mul_apply, hfx, pow_apply_eq_self_of_apply_eq_self]

lemma gpow_apply_eq_self_of_apply_eq_self {f : perm α} {x : α} (hfx : f x = x) :
  ∀ n : ℤ, (f ^ n) x = x
| (n : ℕ) := pow_apply_eq_self_of_apply_eq_self hfx n
| -[1+ n] := by rw [gpow_neg_succ_of_nat, inv_eq_iff_eq, pow_apply_eq_self_of_apply_eq_self hfx]

lemma pow_apply_eq_of_apply_apply_eq_self {f : perm α} {x : α} (hffx : f (f x) = x) :
  ∀ n : ℕ, (f ^ n) x = x ∨ (f ^ n) x = f x
| 0     := or.inl rfl
| (n+1) := (pow_apply_eq_of_apply_apply_eq_self n).elim
  (λ h, or.inr (by rw [pow_succ, mul_apply, h]))
  (λ h, or.inl (by rw [pow_succ, mul_apply, h, hffx]))

lemma gpow_apply_eq_of_apply_apply_eq_self {f : perm α} {x : α} (hffx : f (f x) = x) :
  ∀ i : ℤ, (f ^ i) x = x ∨ (f ^ i) x = f x
| (n : ℕ) := pow_apply_eq_of_apply_apply_eq_self hffx n
| -[1+ n] :=
  by rw [gpow_neg_succ_of_nat, inv_eq_iff_eq, ← injective.eq_iff f.injective, ← mul_apply, ← pow_succ,
    eq_comm, inv_eq_iff_eq, ← mul_apply, ← pow_succ', @eq_comm _ x, or.comm];
  exact pow_apply_eq_of_apply_apply_eq_self hffx _

variable [decidable_eq α]

/-- The `finset` of nonfixed points of a permutation. -/
def support [fintype α] (f : perm α) := univ.filter (λ x, f x ≠ x)

@[simp] lemma mem_support [fintype α] {f : perm α} {x : α} : x ∈ f.support ↔ f x ≠ x :=
by simp only [support, true_and, mem_filter, mem_univ]

/-- `f.is_swap` indicates that the permutation `f` is a transposition of two elements.  -/
def is_swap (f : perm α) := ∃ x y, x ≠ y ∧ f = swap x y

lemma is_swap_of_subtype {p : α → Prop} [decidable_pred p]
  {f : perm (subtype p)} (h : is_swap f) : is_swap (of_subtype f) :=
let ⟨⟨x, hx⟩, ⟨y, hy⟩, hxy⟩ := h in
⟨x, y, by simp only [ne.def] at hxy; tauto,
  equiv.ext $ λ z, begin
    rw [hxy.2, of_subtype],
    simp only [swap_apply_def, coe_fn_mk, swap_inv, subtype.mk_eq_mk, monoid_hom.coe_mk],
    split_ifs;
    rw subtype.coe_mk <|> cc,
  end⟩

lemma ne_and_ne_of_swap_mul_apply_ne_self {f : perm α} {x y : α}
  (hy : (swap x (f x) * f) y ≠ y) : f y ≠ y ∧ y ≠ x :=
begin
  simp only [swap_apply_def, mul_apply, injective.eq_iff f.injective] at *,
  by_cases h : f y = x,
  { split; intro; simp only [*, if_true, eq_self_iff_true, not_true, ne.def] at *},
  { split_ifs at hy; cc }
end

lemma support_swap_mul_eq [fintype α] {f : perm α} {x : α}
  (hffx : f (f x) ≠ x) : (swap x (f x) * f).support = f.support.erase x :=
have hfx : f x ≠ x, from λ hfx, by simpa [hfx] using hffx,
finset.ext $ λ y,
⟨λ hy, have hy' : (swap x (f x) * f) y ≠ y, from mem_support.1 hy,
    mem_erase.2 ⟨λ hyx, by simp [hyx, mul_apply, *] at *,
    mem_support.2 $ λ hfy,
      by simp only [mul_apply, swap_apply_def, hfy] at hy';
      split_ifs at hy'; simp only [*, eq_self_iff_true, not_true, ne.def, apply_eq_iff_eq] at *⟩,
  λ hy, by simp only [mem_erase, mem_support, swap_apply_def, mul_apply] at *;
    intro; split_ifs at *; simp only [*, eq_self_iff_true, not_true, ne.def] at *⟩

lemma card_support_swap_mul [fintype α] {f : perm α} {x : α}
  (hx : f x ≠ x) : (swap x (f x) * f).support.card < f.support.card :=
finset.card_lt_card
  ⟨λ z hz, mem_support.2 (ne_and_ne_of_swap_mul_apply_ne_self (mem_support.1 hz)).1,
    λ h, absurd (h (mem_support.2 hx)) (mt mem_support.1 (by simp))⟩

/-- Given a list `l : list α` and a permutation `f : perm α` such that the nonfixed points of `f`
  are in `l`, recursively factors `f` as a product of transpositions. -/
def swap_factors_aux : Π (l : list α) (f : perm α), (∀ {x}, f x ≠ x → x ∈ l) →
  {l : list (perm α) // l.prod = f ∧ ∀ g ∈ l, is_swap g}
| []       := λ f h, ⟨[], equiv.ext $ λ x, by rw [list.prod_nil];
    exact eq.symm (not_not.1 (mt h (list.not_mem_nil _))), by simp⟩
| (x :: l) := λ f h,
if hfx : x = f x
then swap_factors_aux l f
  (λ y hy, list.mem_of_ne_of_mem (λ h : y = x, by simpa [h, hfx.symm] using hy) (h hy))
else let m := swap_factors_aux l (swap x (f x) * f)
      (λ y hy, have f y ≠ y ∧ y ≠ x, from ne_and_ne_of_swap_mul_apply_ne_self hy,
        list.mem_of_ne_of_mem this.2 (h this.1)) in
  ⟨swap x (f x) :: m.1,
  by rw [list.prod_cons, m.2.1, ← mul_assoc,
    mul_def (swap x (f x)), swap_swap, ← one_def, one_mul],
  λ g hg, ((list.mem_cons_iff _ _ _).1 hg).elim (λ h, ⟨x, f x, hfx, h⟩) (m.2.2 _)⟩

/-- `swap_factors` represents a permutation as a product of a list of transpositions.
The representation is non unique and depends on the linear order structure.
For types without linear order `trunc_swap_factors` can be used -/
def swap_factors [fintype α] [linear_order α] (f : perm α) :
  {l : list (perm α) // l.prod = f ∧ ∀ g ∈ l, is_swap g} :=
swap_factors_aux ((@univ α _).sort (≤)) f (λ _ _, (mem_sort _).2 (mem_univ _))

/-- This computably represents the fact that any permutation can be represented as the product of
  a list of transpositions. -/
def trunc_swap_factors [fintype α] (f : perm α) :
  trunc {l : list (perm α) // l.prod = f ∧ ∀ g ∈ l, is_swap g} :=
quotient.rec_on_subsingleton (@univ α _).1
(λ l h, trunc.mk (swap_factors_aux l f h))
(show ∀ x, f x ≠ x → x ∈ (@univ α _).1, from λ _ _, mem_univ _)

/-- An induction principle for permutations. If `P` holds for the identity permutation, and
is preserved under composition with a non-trivial swap, then `P` holds for all permutations. -/
@[elab_as_eliminator] lemma swap_induction_on [fintype α] {P : perm α → Prop} (f : perm α) :
  P 1 → (∀ f x y, x ≠ y → P f → P (swap x y * f)) → P f :=
begin
  cases trunc.out (trunc_swap_factors f) with l hl,
  induction l with g l ih generalizing f,
  { simp only [hl.left.symm, list.prod_nil, forall_true_iff] {contextual := tt}},
  { assume h1 hmul_swap,
    rcases hl.2 g (by simp) with ⟨x, y, hxy⟩,
    rw [← hl.1, list.prod_cons, hxy.2],
    exact hmul_swap _ _ _ hxy.1 (ih _ ⟨rfl, λ v hv, hl.2 _ (list.mem_cons_of_mem _ hv)⟩ h1 hmul_swap) }
end

/-- Like `swap_induction_on`, but with the composition on the right of `f`.

An induction principle for permutations. If `P` holds for the identity permutation, and
is preserved under composition with a non-trivial swap, then `P` holds for all permutations. -/
@[elab_as_eliminator] lemma swap_induction_on' [fintype α] {P : perm α → Prop} (f : perm α) :
  P 1 → (∀ f x y, x ≠ y → P f → P (f * swap x y)) → P f :=
λ h1 IH, inv_inv f ▸ swap_induction_on f⁻¹ h1 (λ f, IH f⁻¹)

lemma is_conj_swap {w x y z : α} (hwx : w ≠ x) (hyz : y ≠ z) : is_conj (swap w x) (swap y z) :=
have h : ∀ {y z : α}, y ≠ z → w ≠ z →
    (swap w y * swap x z) * swap w x * (swap w y * swap x z)⁻¹ = swap y z :=
  λ y z hyz hwz, by rw [mul_inv_rev, swap_inv, swap_inv, mul_assoc (swap w y),
    mul_assoc (swap w y),  ← mul_assoc _ (swap x z), swap_mul_swap_mul_swap hwx hwz,
    ← mul_assoc, swap_mul_swap_mul_swap hwz.symm hyz.symm],
if hwz : w = z
then have hwy : w ≠ y, by cc,
  ⟨swap w z * swap x y, by rw [swap_comm y z, h hyz.symm hwy]⟩
else ⟨swap w y * swap x z, h hyz hwz⟩

/-- set of all pairs (⟨a, b⟩ : Σ a : fin n, fin n) such that b < a -/
def fin_pairs_lt (n : ℕ) : finset (Σ a : fin n, fin n) :=
(univ : finset (fin n)).sigma (λ a, (range a).attach_fin
  (λ m hm, lt_trans (mem_range.1 hm) a.2))

lemma mem_fin_pairs_lt {n : ℕ} {a : Σ a : fin n, fin n} :
  a ∈ fin_pairs_lt n ↔ a.2 < a.1 :=
by simp only [fin_pairs_lt, fin.lt_iff_coe_lt_coe, true_and, mem_attach_fin, mem_range, mem_univ, mem_sigma]

/-- `sign_aux σ` is the sign of a permutation on `fin n`, defined as the parity of the number of
  pairs `(x₁, x₂)` such that `x₂ < x₁` but `σ x₁ ≤ σ x₂` -/
def sign_aux {n : ℕ} (a : perm (fin n)) : units ℤ :=
∏ x in fin_pairs_lt n, if a x.1 ≤ a x.2 then -1 else 1

@[simp] lemma sign_aux_one (n : ℕ) : sign_aux (1 : perm (fin n)) = 1 :=
begin
  unfold sign_aux,
  conv { to_rhs, rw ← @finset.prod_const_one _ (units ℤ)
    (fin_pairs_lt n) },
  exact finset.prod_congr rfl (λ a ha, if_neg
    (not_le_of_gt (mem_fin_pairs_lt.1 ha)))
end

/-- `sign_bij_aux f ⟨a, b⟩` returns the pair consisting of `f a` and `f b` in decreasing order. -/
def sign_bij_aux {n : ℕ} (f : perm (fin n)) (a : Σ a : fin n, fin n) :
  Σ a : fin n, fin n :=
if hxa : f a.2 < f a.1 then ⟨f a.1, f a.2⟩ else ⟨f a.2, f a.1⟩

lemma sign_bij_aux_inj {n : ℕ} {f : perm (fin n)} : ∀ a b : Σ a : fin n, fin n,
   a ∈ fin_pairs_lt n → b ∈ fin_pairs_lt n →
   sign_bij_aux f a = sign_bij_aux f b → a = b :=
λ ⟨a₁, a₂⟩ ⟨b₁, b₂⟩ ha hb h, begin
  unfold sign_bij_aux at h,
  rw mem_fin_pairs_lt at *,
  have : ¬b₁ < b₂ := not_lt_of_ge (le_of_lt hb),
  split_ifs at h;
  simp only [*, (equiv.injective f).eq_iff, eq_self_iff_true, and_self, heq_iff_eq] at *,
end

lemma sign_bij_aux_surj {n : ℕ} {f : perm (fin n)} : ∀ a ∈ fin_pairs_lt n,
  ∃ b ∈ fin_pairs_lt n, a = sign_bij_aux f b :=
λ ⟨a₁, a₂⟩ ha,
if hxa : f⁻¹ a₂ < f⁻¹ a₁
then ⟨⟨f⁻¹ a₁, f⁻¹ a₂⟩, mem_fin_pairs_lt.2 hxa,
  by dsimp [sign_bij_aux];
    rw [apply_inv_self, apply_inv_self, dif_pos (mem_fin_pairs_lt.1 ha)]⟩
else ⟨⟨f⁻¹ a₂, f⁻¹ a₁⟩, mem_fin_pairs_lt.2 $ lt_of_le_of_ne
  (le_of_not_gt hxa) $ λ h,
    by simpa [mem_fin_pairs_lt, (f⁻¹).injective h, lt_irrefl] using ha,
  by dsimp [sign_bij_aux];
    rw [apply_inv_self, apply_inv_self,
      dif_neg (not_lt_of_ge (le_of_lt (mem_fin_pairs_lt.1 ha)))]⟩

lemma sign_bij_aux_mem {n : ℕ} {f : perm (fin n)}: ∀ a : Σ a : fin n, fin n,
  a ∈ fin_pairs_lt n → sign_bij_aux f a ∈ fin_pairs_lt n :=
λ ⟨a₁, a₂⟩ ha, begin
  unfold sign_bij_aux,
  split_ifs with h,
  { exact mem_fin_pairs_lt.2 h },
  { exact mem_fin_pairs_lt.2
    (lt_of_le_of_ne (le_of_not_gt h)
      (λ h, ne_of_lt (mem_fin_pairs_lt.1 ha) (f.injective h.symm))) }
end

@[simp] lemma sign_aux_inv {n : ℕ} (f : perm (fin n)) : sign_aux f⁻¹ = sign_aux f :=
prod_bij (λ a ha, sign_bij_aux f⁻¹ a)
sign_bij_aux_mem
(λ ⟨a, b⟩ hab, if h : f⁻¹ b < f⁻¹ a
  then by rw [sign_bij_aux, dif_pos h, if_neg (not_le_of_gt h), apply_inv_self,
    apply_inv_self, if_neg (not_le_of_gt $ mem_fin_pairs_lt.1 hab)]
  else by rw [sign_bij_aux, if_pos (le_of_not_gt h), dif_neg h, apply_inv_self,
    apply_inv_self, if_pos (le_of_lt $ mem_fin_pairs_lt.1 hab)])
sign_bij_aux_inj
sign_bij_aux_surj

lemma sign_aux_mul {n : ℕ} (f g : perm (fin n)) :
  sign_aux (f * g) = sign_aux f * sign_aux g :=
begin
  rw ← sign_aux_inv g,
  unfold sign_aux,
  rw  ← prod_mul_distrib,
  refine prod_bij (λ a ha, sign_bij_aux g a) sign_bij_aux_mem _
    sign_bij_aux_inj sign_bij_aux_surj,
  rintros ⟨a, b⟩ hab,
  rw [sign_bij_aux, mul_apply, mul_apply],
  rw mem_fin_pairs_lt at hab,
  by_cases h : g b < g a,
  { rw dif_pos h,
    simp only [not_le_of_gt hab, mul_one, perm.inv_apply_self, if_false] },
  { rw [dif_neg h, inv_apply_self, inv_apply_self, if_pos (le_of_lt hab)],
    by_cases h₁ : f (g b) ≤ f (g a),
    { have : f (g b) ≠ f (g a),
      { rw [ne.def, injective.eq_iff f.injective,
          injective.eq_iff g.injective];
        exact ne_of_lt hab },
      rw [if_pos h₁, if_neg (not_le_of_gt  (lt_of_le_of_ne h₁ this))],
      refl },
    { rw [if_neg h₁, if_pos (le_of_lt (lt_of_not_ge h₁))],
      refl } }
end

private lemma sign_aux_swap_zero_one {n : ℕ} (hn : 2 ≤ n) :
  sign_aux (swap (⟨0, lt_of_lt_of_le dec_trivial hn⟩ : fin n)
  ⟨1, lt_of_lt_of_le dec_trivial hn⟩) = -1 :=
let zero : fin n := ⟨0, lt_of_lt_of_le dec_trivial hn⟩ in
let one : fin n := ⟨1, lt_of_lt_of_le dec_trivial hn⟩ in
have hzo : zero < one := dec_trivial,
show _ = ∏ x : Σ a : fin n, fin n in {(⟨one, zero⟩ : Σ a : fin n, fin n)},
  if (equiv.swap zero one) x.1 ≤ swap zero one x.2 then (-1 : units ℤ) else 1,
begin
  refine eq.symm (prod_subset (λ ⟨x₁, x₂⟩, by simp [mem_fin_pairs_lt, hzo] {contextual := tt})
    (λ a ha₁ ha₂, _)),
  rcases a with ⟨⟨a₁, ha₁⟩, ⟨a₂, ha₂⟩⟩,
  replace ha₁ : a₂ < a₁ := mem_fin_pairs_lt.1 ha₁,
  simp only [swap_apply_def],
  have : ¬ 1 ≤ a₂ → a₂ = 0, from λ h, nat.le_zero_iff.1 (nat.le_of_lt_succ (lt_of_not_ge h)),
  have : a₁ ≤ 1 → a₁ = 0 ∨ a₁ = 1, from nat.cases_on a₁ (λ _, or.inl rfl)
    (λ a₁, nat.cases_on a₁ (λ _, or.inr rfl) (λ _ h, absurd h dec_trivial)),
  split_ifs;
  simp only [*, not_le.symm, iff.intro fin.veq_of_eq fin.eq_of_veq, nat.le_zero_iff,
  eq_self_iff_true, not_true, fin.le_def, one, nat.zero_le, and_self, heq_iff_eq, mem_singleton,
  forall_prop_of_true, or_self, le_refl] at *,
end

lemma sign_aux_swap : ∀ {n : ℕ} {x y : fin n} (hxy : x ≠ y),
  sign_aux (swap x y) = -1
| 0 := dec_trivial
| 1 := dec_trivial
| (n+2) := λ x y hxy,
have h2n : 2 ≤ n + 2 := dec_trivial,
by rw [← is_conj_iff_eq, ← sign_aux_swap_zero_one h2n];
  exact (monoid_hom.mk' sign_aux sign_aux_mul).map_is_conj (is_conj_swap hxy dec_trivial)

/-- When the list `l : list α` contains all nonfixed points of the permutation `f : perm α`,
  `sign_aux2 l f` recursively calculates the sign of `f`. -/
def sign_aux2 : list α → perm α → units ℤ
| []     f := 1
| (x::l) f := if x = f x then sign_aux2 l f else -sign_aux2 l (swap x (f x) * f)

lemma sign_aux_eq_sign_aux2 {n : ℕ} : ∀ (l : list α) (f : perm α) (e : α ≃ fin n)
  (h : ∀ x, f x ≠ x → x ∈ l), sign_aux ((e.symm.trans f).trans e) = sign_aux2 l f
| []     f e h := have f = 1, from equiv.ext $
  λ y, not_not.1 (mt (h y) (list.not_mem_nil _)),
by rw [this, one_def, equiv.trans_refl, equiv.symm_trans, ← one_def,
  sign_aux_one, sign_aux2]
| (x::l) f e h := begin
  rw sign_aux2,
  by_cases hfx : x = f x,
  { rw if_pos hfx,
    exact sign_aux_eq_sign_aux2 l f _ (λ y (hy : f y ≠ y), list.mem_of_ne_of_mem
      (λ h : y = x, by simpa [h, hfx.symm] using hy) (h y hy) ) },
  { have hy : ∀ y : α, (swap x (f x) * f) y ≠ y → y ∈ l,
      from λ y hy, have f y ≠ y ∧ y ≠ x, from ne_and_ne_of_swap_mul_apply_ne_self hy,
      list.mem_of_ne_of_mem this.2 (h _ this.1),
    have : (e.symm.trans (swap x (f x) * f)).trans e =
      (swap (e x) (e (f x))) * (e.symm.trans f).trans e,
      by ext; simp [← equiv.symm_trans_swap_trans, mul_def],
    have hefx : e x ≠ e (f x), from mt (injective.eq_iff e.injective).1 hfx,
    rw [if_neg hfx, ← sign_aux_eq_sign_aux2 _ _ e hy, this, sign_aux_mul, sign_aux_swap hefx],
    simp only [units.neg_neg, one_mul, units.neg_mul]}
end

/-- When the multiset `s : multiset α` contains all nonfixed points of the permutation `f : perm α`,
  `sign_aux2 f _` recursively calculates the sign of `f`. -/
def sign_aux3 [fintype α] (f : perm α) {s : multiset α} : (∀ x, x ∈ s) → units ℤ :=
quotient.hrec_on s (λ l h, sign_aux2 l f)
  (trunc.induction_on (equiv_fin α)
    (λ e l₁ l₂ h, function.hfunext
      (show (∀ x, x ∈ l₁) = ∀ x, x ∈ l₂, by simp only [h.mem_iff])
      (λ h₁ h₂ _, by rw [← sign_aux_eq_sign_aux2 _ _ e (λ _ _, h₁ _),
        ← sign_aux_eq_sign_aux2 _ _ e (λ _ _, h₂ _)])))

lemma sign_aux3_mul_and_swap [fintype α] (f g : perm α) (s : multiset α) (hs : ∀ x, x ∈ s) :
  sign_aux3 (f * g) hs = sign_aux3 f hs * sign_aux3 g hs ∧ ∀ x y, x ≠ y →
  sign_aux3 (swap x y) hs = -1 :=
let ⟨l, hl⟩ := quotient.exists_rep s in
let ⟨e, _⟩ := trunc.exists_rep (equiv_fin α) in
begin
  clear _let_match _let_match,
  subst hl,
  show sign_aux2 l (f * g) = sign_aux2 l f * sign_aux2 l g ∧
    ∀ x y, x ≠ y → sign_aux2 l (swap x y) = -1,
  have hfg : (e.symm.trans (f * g)).trans e = (e.symm.trans f).trans e * (e.symm.trans g).trans e,
    from equiv.ext (λ h, by simp [mul_apply]),
  split,
  { rw [← sign_aux_eq_sign_aux2 _ _ e (λ _ _, hs _), ← sign_aux_eq_sign_aux2 _ _ e (λ _ _, hs _),
      ← sign_aux_eq_sign_aux2 _ _ e (λ _ _, hs _), hfg, sign_aux_mul] },
  { assume x y hxy,
    have hexy : e x ≠ e y, from mt (injective.eq_iff e.injective).1 hxy,
    rw [← sign_aux_eq_sign_aux2 _ _ e (λ _ _, hs _), equiv.symm_trans_swap_trans, sign_aux_swap hexy] }
end

/-- `sign` of a permutation returns the signature or parity of a permutation, `1` for even
permutations, `-1` for odd permutations. It is the unique surjective group homomorphism from
`perm α` to the group with two elements.-/
def sign [fintype α] : perm α →* units ℤ := monoid_hom.mk'
(λ f, sign_aux3 f mem_univ) (λ f g, (sign_aux3_mul_and_swap f g _ mem_univ).1)

section sign

variable [fintype α]

@[simp] lemma sign_mul (f g : perm α) : sign (f * g) = sign f * sign g :=
monoid_hom.map_mul sign f g

@[simp] lemma sign_trans (f g : perm α) : sign (f.trans g) = sign g * sign f :=
by rw [←mul_def, sign_mul]

@[simp] lemma sign_one : (sign (1 : perm α)) = 1 :=
monoid_hom.map_one sign

@[simp] lemma sign_refl : sign (equiv.refl α) = 1 :=
monoid_hom.map_one sign

@[simp] lemma sign_inv (f : perm α) : sign f⁻¹ = sign f :=
by rw [monoid_hom.map_inv sign f, int.units_inv_eq_self]

@[simp] lemma sign_symm (e : perm α) : sign e.symm = sign e :=
sign_inv e

lemma sign_swap {x y : α} (h : x ≠ y) : sign (swap x y) = -1 :=
(sign_aux3_mul_and_swap 1 1 _ mem_univ).2 x y h

@[simp] lemma sign_swap' {x y : α} :
  (swap x y).sign = if x = y then 1 else -1 :=
if H : x = y then by simp [H, swap_self] else
by simp [sign_swap H, H]

lemma sign_eq_of_is_swap {f : perm α} (h : is_swap f) : sign f = -1 :=
let ⟨x, y, hxy⟩ := h in hxy.2.symm ▸ sign_swap hxy.1

lemma sign_aux3_symm_trans_trans [decidable_eq β] [fintype β] (f : perm α)
  (e : α ≃ β) {s : multiset α} {t : multiset β} (hs : ∀ x, x ∈ s) (ht : ∀ x, x ∈ t) :
  sign_aux3 ((e.symm.trans f).trans e) ht = sign_aux3 f hs :=
quotient.induction_on₂ t s
  (λ l₁ l₂ h₁ h₂, show sign_aux2 _ _ = sign_aux2 _ _,
    from let n := trunc.out (equiv_fin β) in
    by rw [← sign_aux_eq_sign_aux2 _ _ n (λ _ _, h₁ _),
        ← sign_aux_eq_sign_aux2 _ _ (e.trans n) (λ _ _, h₂ _)];
      exact congr_arg sign_aux
        (equiv.ext (λ x, by simp only [equiv.coe_trans, apply_eq_iff_eq, symm_trans_apply])))
  ht hs

@[simp] lemma sign_symm_trans_trans [decidable_eq β] [fintype β] (f : perm α) (e : α ≃ β) :
  sign ((e.symm.trans f).trans e) = sign f :=
sign_aux3_symm_trans_trans f e mem_univ mem_univ

@[simp] lemma sign_trans_trans_symm [decidable_eq β] [fintype β] (f : perm β) (e : α ≃ β) :
  sign ((e.trans f).trans e.symm) = sign f :=
sign_symm_trans_trans f e.symm

lemma sign_prod_list_swap {l : list (perm α)}
  (hl : ∀ g ∈ l, is_swap g) : sign l.prod = (-1) ^ l.length :=
have h₁ : l.map sign = list.repeat (-1) l.length :=
  list.eq_repeat.2 ⟨by simp, λ u hu,
  let ⟨g, hg⟩ := list.mem_map.1 hu in
  hg.2 ▸ sign_eq_of_is_swap (hl _ hg.1)⟩,
by rw [← list.prod_repeat, ← h₁, list.prod_hom _ (@sign α _ _)]

lemma sign_surjective (hα : 1 < fintype.card α) : function.surjective (sign : perm α → units ℤ) :=
λ a, (int.units_eq_one_or a).elim
  (λ h, ⟨1, by simp [h]⟩)
  (λ h, let ⟨x⟩ := fintype.card_pos_iff.1 (lt_trans zero_lt_one hα) in
    let ⟨y, hxy⟩ := fintype.exists_ne_of_one_lt_card hα x in
    ⟨swap y x, by rw [sign_swap hxy, h]⟩ )

lemma eq_sign_of_surjective_hom {s : perm α →* units ℤ} (hs : surjective s) : s = sign :=
have ∀ {f}, is_swap f → s f = -1 :=
  λ f ⟨x, y, hxy, hxy'⟩, hxy'.symm ▸ by_contradiction (λ h,
    have ∀ f, is_swap f → s f = 1 := λ f ⟨a, b, hab, hab'⟩,
      by rw [← is_conj_iff_eq, ← or.resolve_right (int.units_eq_one_or _) h, hab'];
        exact (monoid_hom.of s).map_is_conj (is_conj_swap hab hxy),
  let ⟨g, hg⟩ := hs (-1) in
  let ⟨l, hl⟩ := trunc.out (trunc_swap_factors g) in
  have ∀ a ∈ l.map s, a = (1 : units ℤ) := λ a ha,
    let ⟨g, hg⟩ := list.mem_map.1 ha in hg.2 ▸ this _ (hl.2 _ hg.1),
  have s l.prod = 1,
    by rw [← l.prod_hom s, list.eq_repeat'.2 this, list.prod_repeat, one_pow],
  by rw [hl.1, hg] at this;
    exact absurd this dec_trivial),
monoid_hom.ext $ λ f,
let ⟨l, hl₁, hl₂⟩ := trunc.out (trunc_swap_factors f) in
have hsl : ∀ a ∈ l.map s, a = (-1 : units ℤ) := λ a ha,
  let ⟨g, hg⟩ := list.mem_map.1 ha in hg.2 ▸  this (hl₂ _ hg.1),
by rw [← hl₁, ← l.prod_hom s, list.eq_repeat'.2 hsl, list.length_map,
     list.prod_repeat, sign_prod_list_swap hl₂]

lemma sign_subtype_perm (f : perm α) {p : α → Prop} [decidable_pred p]
  (h₁ : ∀ x, p x ↔ p (f x)) (h₂ : ∀ x, f x ≠ x → p x) : sign (subtype_perm f h₁) = sign f :=
let l := trunc.out (trunc_swap_factors (subtype_perm f h₁)) in
have hl' : ∀ g' ∈ l.1.map of_subtype, is_swap g' :=
  λ g' hg',
  let ⟨g, hg⟩ := list.mem_map.1 hg' in
  hg.2 ▸ is_swap_of_subtype (l.2.2 _ hg.1),
have hl'₂ : (l.1.map of_subtype).prod = f,
  by rw [l.1.prod_hom of_subtype, l.2.1, of_subtype_subtype_perm _ h₂],
by conv {congr, rw ← l.2.1, skip, rw ← hl'₂};
  rw [sign_prod_list_swap l.2.2, sign_prod_list_swap hl', list.length_map]

@[simp] lemma sign_of_subtype {p : α → Prop} [decidable_pred p]
  (f : perm (subtype p)) : sign (of_subtype f) = sign f :=
have ∀ x, of_subtype f x ≠ x → p x, from λ x, not_imp_comm.1 (of_subtype_apply_of_not_mem f),
by conv {to_rhs, rw [← subtype_perm_of_subtype f, sign_subtype_perm _ _ this]}

lemma sign_eq_sign_of_equiv [decidable_eq β] [fintype β] (f : perm α) (g : perm β)
  (e : α ≃ β) (h : ∀ x, e (f x) = g (e x)) : sign f = sign g :=
have hg : g = (e.symm.trans f).trans e, from equiv.ext $ by simp [h],
by rw [hg, sign_symm_trans_trans]

lemma sign_bij [decidable_eq β] [fintype β]
  {f : perm α} {g : perm β} (i : Π x : α, f x ≠ x → β)
  (h : ∀ x hx hx', i (f x) hx' = g (i x hx))
  (hi : ∀ x₁ x₂ hx₁ hx₂, i x₁ hx₁ = i x₂ hx₂ → x₁ = x₂)
  (hg : ∀ y, g y ≠ y → ∃ x hx, i x hx = y) :
  sign f = sign g :=
calc sign f = sign (@subtype_perm _ f (λ x, f x ≠ x) (by simp)) :
  eq.symm (sign_subtype_perm _ _ (λ _, id))
... = sign (@subtype_perm _ g (λ x, g x ≠ x) (by simp)) :
  sign_eq_sign_of_equiv _ _
    (equiv.of_bijective (λ x : {x // f x ≠ x},
        (⟨i x.1 x.2, have f (f x) ≠ f x, from mt (λ h, f.injective h) x.2,
          by rw [← h _ x.2 this]; exact mt (hi _ _ this x.2) x.2⟩ : {y // g y ≠ y}))
        ⟨λ ⟨x, hx⟩ ⟨y, hy⟩ h, subtype.eq (hi _ _ _ _ (subtype.mk.inj h)),
          λ ⟨y, hy⟩, let ⟨x, hfx, hx⟩ := hg y hy in ⟨⟨x, hfx⟩, subtype.eq hx⟩⟩)
      (λ ⟨x, _⟩, subtype.eq (h x _ _))
... = sign g : sign_subtype_perm _ _ (λ _, id)

/-- A permutation is a cycle when any two nonfixed points of the permutation are related by repeated
  application of the permutation. -/
def is_cycle (f : perm β) := ∃ x, f x ≠ x ∧ ∀ y, f y ≠ y → ∃ i : ℤ, (f ^ i) x = y

lemma is_cycle_swap {α : Type*} [decidable_eq α] {x y : α} (hxy : x ≠ y) : is_cycle (swap x y) :=
⟨y, by rwa swap_apply_right,
  λ a (ha : ite (a = x) y (ite (a = y) x a) ≠ a),
    if hya : y = a then ⟨0, hya⟩
    else ⟨1, by rw [gpow_one, swap_apply_def]; split_ifs at *; cc⟩⟩

lemma is_cycle_inv {f : perm β} (hf : is_cycle f) : is_cycle (f⁻¹) :=
let ⟨x, hx⟩ := hf in
⟨x, by simp only [inv_eq_iff_eq, *, forall_prop_of_true, ne.def] at *; cc,
  λ y hy, let ⟨i, hi⟩ := hx.2 y (by simp only [inv_eq_iff_eq, *, forall_prop_of_true, ne.def] at *; cc) in
    ⟨-i, by rwa [gpow_neg, inv_gpow, inv_inv]⟩⟩

lemma exists_gpow_eq_of_is_cycle {f : perm β} (hf : is_cycle f) {x y : β}
  (hx : f x ≠ x) (hy : f y ≠ y) : ∃ i : ℤ, (f ^ i) x = y :=
let ⟨g, hg⟩ := hf in
let ⟨a, ha⟩ := hg.2 x hx in
let ⟨b, hb⟩ := hg.2 y hy in
⟨b - a, by rw [← ha, ← mul_apply, ← gpow_add, sub_add_cancel, hb]⟩

lemma is_cycle_swap_mul_aux₁ {α : Type*} [decidable_eq α] : ∀ (n : ℕ) {b x : α} {f : perm α}
  (hb : (swap x (f x) * f) b ≠ b) (h : (f ^ n) (f x) = b),
  ∃ i : ℤ, ((swap x (f x) * f) ^ i) (f x) = b
| 0         := λ b x f hb h, ⟨0, h⟩
| (n+1 : ℕ) := λ b x f hb h,
  if hfbx : f x = b then ⟨0, hfbx⟩
  else
    have f b ≠ b ∧ b ≠ x, from ne_and_ne_of_swap_mul_apply_ne_self hb,
    have hb' : (swap x (f x) * f) (f⁻¹ b) ≠ f⁻¹ b,
      by rw [mul_apply, apply_inv_self, swap_apply_of_ne_of_ne this.2 (ne.symm hfbx),
          ne.def, ← injective.eq_iff f.injective, apply_inv_self];
        exact this.1,
    let ⟨i, hi⟩ := is_cycle_swap_mul_aux₁ n hb'
      (f.injective $
        by rw [apply_inv_self];
        rwa [pow_succ, mul_apply] at h) in
    ⟨i + 1, by rw [add_comm, gpow_add, mul_apply, hi, gpow_one, mul_apply, apply_inv_self,
        swap_apply_of_ne_of_ne (ne_and_ne_of_swap_mul_apply_ne_self hb).2 (ne.symm hfbx)]⟩

lemma is_cycle_swap_mul_aux₂ {α : Type*} [decidable_eq α] : ∀ (n : ℤ) {b x : α} {f : perm α}
  (hb : (swap x (f x) * f) b ≠ b) (h : (f ^ n) (f x) = b),
  ∃ i : ℤ, ((swap x (f x) * f) ^ i) (f x) = b
| (n : ℕ) := λ b x f, is_cycle_swap_mul_aux₁ n
| -[1+ n] := λ b x f hb h,
  if hfbx : f⁻¹ x = b then ⟨-1, by rwa [gpow_neg, gpow_one, mul_inv_rev, mul_apply, swap_inv, swap_apply_right]⟩
  else if hfbx' : f x = b then ⟨0, hfbx'⟩
  else
  have f b ≠ b ∧ b ≠ x := ne_and_ne_of_swap_mul_apply_ne_self hb,
  have hb : (swap x (f⁻¹ x) * f⁻¹) (f⁻¹ b) ≠ f⁻¹ b,
    by rw [mul_apply, swap_apply_def];
      split_ifs;
      simp only [inv_eq_iff_eq, perm.mul_apply, gpow_neg_succ_of_nat, ne.def, perm.apply_inv_self] at *; cc,
  let ⟨i, hi⟩ := is_cycle_swap_mul_aux₁ n hb
    (show (f⁻¹ ^ n) (f⁻¹ x) = f⁻¹ b, by
      rw [← gpow_coe_nat, ← h, ← mul_apply, ← mul_apply, ← mul_apply, gpow_neg_succ_of_nat, ← inv_pow, pow_succ', mul_assoc,
        mul_assoc, inv_mul_self, mul_one, gpow_coe_nat, ← pow_succ', ← pow_succ]) in
  have h : (swap x (f⁻¹ x) * f⁻¹) (f x) = f⁻¹ x, by rw [mul_apply, inv_apply_self, swap_apply_left],
  ⟨-i, by rw [← add_sub_cancel i 1, neg_sub, sub_eq_add_neg, gpow_add, gpow_one, gpow_neg, ← inv_gpow,
      mul_inv_rev, swap_inv, mul_swap_eq_swap_mul, inv_apply_self, swap_comm _ x, gpow_add, gpow_one,
      mul_apply, mul_apply (_ ^ i), h, hi, mul_apply, apply_inv_self, swap_apply_of_ne_of_ne this.2 (ne.symm hfbx')]⟩

lemma eq_swap_of_is_cycle_of_apply_apply_eq_self {α : Type*} [decidable_eq α]
  {f : perm α} (hf : is_cycle f) {x : α}
  (hfx : f x ≠ x) (hffx : f (f x) = x) : f = swap x (f x) :=
equiv.ext $ λ y,
let ⟨z, hz⟩ := hf in
let ⟨i, hi⟩ := hz.2 x hfx in
if hyx : y = x then by simp [hyx]
else if hfyx : y = f x then by simp [hfyx, hffx]
else begin
  rw [swap_apply_of_ne_of_ne hyx hfyx],
  refine by_contradiction (λ hy, _),
  cases hz.2 y hy with j hj,
  rw [← sub_add_cancel j i, gpow_add, mul_apply, hi] at hj,
  cases gpow_apply_eq_of_apply_apply_eq_self hffx (j - i) with hji hji,
  { rw [← hj, hji] at hyx, cc },
  { rw [← hj, hji] at hfyx, cc }
end

lemma is_cycle_swap_mul {α : Type*} [decidable_eq α] {f : perm α} (hf : is_cycle f) {x : α}
  (hx : f x ≠ x) (hffx : f (f x) ≠ x) : is_cycle (swap x (f x) * f) :=
⟨f x, by simp only [swap_apply_def, mul_apply];
        split_ifs; simp [injective.eq_iff f.injective] at *; cc,
  λ y hy,
  let ⟨i, hi⟩ := exists_gpow_eq_of_is_cycle hf hx (ne_and_ne_of_swap_mul_apply_ne_self hy).1 in
  have hi : (f ^ (i - 1)) (f x) = y, from
    calc (f ^ (i - 1)) (f x) = (f ^ (i - 1) * f ^ (1 : ℤ)) x : by rw [gpow_one, mul_apply]
    ... =  y : by rwa [← gpow_add, sub_add_cancel],
  is_cycle_swap_mul_aux₂ (i - 1) hy hi⟩

@[simp] lemma support_swap {x y : α} (hxy : x ≠ y) : (swap x y).support = {x, y} :=
finset.ext $ λ a, by simp [swap_apply_def]; split_ifs; cc

lemma card_support_swap {x y : α} (hxy : x ≠ y) : (swap x y).support.card = 2 :=
show (swap x y).support.card = finset.card ⟨x ::ₘ y ::ₘ 0, by simp [hxy]⟩,
from congr_arg card $ by rw [support_swap hxy]; simp [*, finset.ext_iff]; cc

lemma sign_cycle : ∀ {f : perm α} (hf : is_cycle f),
  sign f = -(-1) ^ f.support.card
| f := λ hf,
let ⟨x, hx⟩ := hf in
calc sign f = sign (swap x (f x) * (swap x (f x) * f)) :
  by rw [← mul_assoc, mul_def, mul_def, swap_swap, trans_refl]
... = -(-1) ^ f.support.card :
  if h1 : f (f x) = x
  then
    have h : swap x (f x) * f = 1,
      begin
        rw eq_swap_of_is_cycle_of_apply_apply_eq_self hf hx.1 h1,
        simp only [perm.mul_def, perm.one_def, swap_apply_left, swap_swap]
      end,
    by rw [sign_mul, sign_swap hx.1.symm, h, sign_one,
        eq_swap_of_is_cycle_of_apply_apply_eq_self hf hx.1 h1, card_support_swap hx.1.symm]; refl
  else
    have h : card (support (swap x (f x) * f)) + 1 = card (support f),
      by rw [← insert_erase (mem_support.2 hx.1), support_swap_mul_eq h1,
        card_insert_of_not_mem (not_mem_erase _ _)],
    have wf : card (support (swap x (f x) * f)) < card (support f),
      from card_support_swap_mul hx.1,
    by rw [sign_mul, sign_swap hx.1.symm, sign_cycle (is_cycle_swap_mul hf hx.1 h1), ← h];
      simp only [pow_add, mul_one, units.neg_neg, one_mul, units.mul_neg, eq_self_iff_true,
      pow_one, units.neg_mul_neg]
using_well_founded {rel_tac := λ _ _, `[exact ⟨_, measure_wf (λ f, f.support.card)⟩]}

/-- If we apply `prod_extend_right a (σ a)` for all `a : α` in turn,
we get `prod_congr_right σ`. -/
lemma prod_prod_extend_right {α : Type*} [decidable_eq α] (σ : α → perm β)
  {l : list α} (hl : l.nodup) (mem_l : ∀ a, a ∈ l) :
  (l.map (λ a, prod_extend_right a (σ a))).prod = prod_congr_right σ :=
begin
  ext ⟨a, b⟩ : 1,
  -- We'll use induction on the list of elements,
  -- but we have to keep track of whether we already passed `a` in the list.
  suffices : (a ∈ l ∧ (l.map (λ a, prod_extend_right a (σ a))).prod (a, b) = (a, σ a b)) ∨
             (a ∉ l ∧ (l.map (λ a, prod_extend_right a (σ a))).prod (a, b) = (a, b)),
  { obtain ⟨_, prod_eq⟩ := or.resolve_right this (not_and.mpr (λ h _, h (mem_l a))),
    rw [prod_eq, prod_congr_right_apply] },
  clear mem_l,

  induction l with a' l ih,
  { refine or.inr ⟨list.not_mem_nil _, _⟩,
    rw [list.map_nil, list.prod_nil, one_apply] },

  rw [list.map_cons, list.prod_cons, mul_apply],
  rcases ih (list.nodup_cons.mp hl).2 with ⟨mem_l, prod_eq⟩ | ⟨not_mem_l, prod_eq⟩; rw prod_eq,
  { refine or.inl ⟨list.mem_cons_of_mem _ mem_l, _⟩,
    rw prod_extend_right_apply_ne _ (λ (h : a = a'), (list.nodup_cons.mp hl).1 (h ▸ mem_l)) },
  by_cases ha' : a = a',
  { rw ← ha' at *,
    refine or.inl ⟨l.mem_cons_self a, _⟩,
    rw prod_extend_right_apply_eq },
  { refine or.inr ⟨λ h, not_or ha' not_mem_l ((list.mem_cons_iff _ _ _).mp h), _⟩,
    rw prod_extend_right_apply_ne _ ha' },
end

section congr

variables [decidable_eq β] [fintype β]

@[simp] lemma sign_prod_extend_right (a : α) (σ : perm β) :
  (prod_extend_right a σ).sign = σ.sign :=
sign_bij (λ (ab : α × β) _, ab.snd)
  (λ ⟨a', b⟩ hab hab', by simp [eq_of_prod_extend_right_ne hab])
  (λ ⟨a₁, b₁⟩ ⟨a₂, b₂⟩ hab₁ hab₂ h,
    by simpa [eq_of_prod_extend_right_ne hab₁, eq_of_prod_extend_right_ne hab₂] using h)
  (λ y hy, ⟨(a, y), by simpa, by simp⟩)

lemma sign_prod_congr_right (σ : α → perm β) :
  sign (prod_congr_right σ) = ∏ k, (σ k).sign :=
begin
  obtain ⟨l, hl, mem_l⟩ := fintype.exists_univ_list α,
  have l_to_finset : l.to_finset = finset.univ,
  { apply eq_top_iff.mpr,
    intros b _,
    exact list.mem_to_finset.mpr (mem_l b) },
  rw [← prod_prod_extend_right σ hl mem_l, sign.map_list_prod,
      list.map_map, ← l_to_finset, list.prod_to_finset _ hl],
  simp_rw ← λ a, sign_prod_extend_right a (σ a)
end

lemma sign_prod_congr_left (σ : α → perm β) :
  sign (prod_congr_left σ) = ∏ k, (σ k).sign :=
begin
  refine (sign_eq_sign_of_equiv _ _ (prod_comm β α) _).trans (sign_prod_congr_right σ),
  rintro ⟨b, α⟩,
  refl
end

<<<<<<< HEAD
lemma sign_perm_congr {m n : Type*} [fintype m] [fintype n]
  (e : m ≃ n) (p : perm m) :
=======
@[simp] lemma sign_perm_congr (e : α ≃ β) (p : perm α) :
>>>>>>> 9601c5e1
  (e.perm_congr p).sign = p.sign :=
sign_eq_sign_of_equiv _ _ e.symm (by simp)

@[simp] lemma sign_sum_congr (σa : perm α) (σb : perm β) :
  (sum_congr σa σb).sign = σa.sign * σb.sign :=
begin
  suffices : (sum_congr σa (1 : perm β)).sign = σa.sign ∧
             (sum_congr (1 : perm α) σb).sign = σb.sign,
  { rw [←this.1, ←this.2, ←sign_mul, sum_congr_mul, one_mul, mul_one], },
  split,
  { apply σa.swap_induction_on _ (λ σa' a₁ a₂ ha ih, _),
    { simp },
    { rw [←one_mul (1 : perm β), ←sum_congr_mul, sign_mul, sign_mul, ih, sum_congr_swap_one,
          sign_swap ha, sign_swap (sum.injective_inl.ne_iff.mpr ha)], }, },
  { apply σb.swap_induction_on _ (λ σb' b₁ b₂ hb ih, _),
    { simp },
    { rw [←one_mul (1 : perm α), ←sum_congr_mul, sign_mul, sign_mul, ih, sum_congr_one_swap,
          sign_swap hb, sign_swap (sum.injective_inr.ne_iff.mpr hb)], }, }
end

end congr

end sign

end equiv.perm<|MERGE_RESOLUTION|>--- conflicted
+++ resolved
@@ -795,12 +795,7 @@
   refl
 end
 
-<<<<<<< HEAD
-lemma sign_perm_congr {m n : Type*} [fintype m] [fintype n]
-  (e : m ≃ n) (p : perm m) :
-=======
 @[simp] lemma sign_perm_congr (e : α ≃ β) (p : perm α) :
->>>>>>> 9601c5e1
   (e.perm_congr p).sign = p.sign :=
 sign_eq_sign_of_equiv _ _ e.symm (by simp)
 
