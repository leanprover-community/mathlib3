/-
Copyright (c) 2018 Chris Hughes. All rights reserved.
Released under Apache 2.0 license as described in the file LICENSE.
Authors: Chris Hughes
-/
import data.fintype.basic
import data.finset.sort
import data.nat.parity
import group_theory.perm.support
import group_theory.order_of_element
import tactic.norm_swap
import group_theory.quotient_group

/-!
# Sign of a permutation

The main definition of this file is `equiv.perm.sign`, associating a `units ℤ` sign with a
permutation.

This file also contains miscellaneous lemmas about `equiv.perm` and `equiv.swap`, building on top
of those in `data/equiv/basic` and `data/equiv/perm`.

-/

universes u v
open equiv function fintype finset
open_locale big_operators
variables {α : Type u} {β : Type v}

namespace equiv.perm

/--
`mod_swap i j` contains permutations up to swapping `i` and `j`.

We use this to partition permutations in `matrix.det_zero_of_row_eq`, such that each partition
sums up to `0`.
-/
def mod_swap [decidable_eq α] (i j : α) : setoid (perm α) :=
⟨λ σ τ, σ = τ ∨ σ = swap i j * τ,
 λ σ, or.inl (refl σ),
 λ σ τ h, or.cases_on h (λ h, or.inl h.symm) (λ h, or.inr (by rw [h, swap_mul_self_mul])),
 λ σ τ υ hστ hτυ, by cases hστ; cases hτυ; try {rw [hστ, hτυ, swap_mul_self_mul]}; finish⟩

instance {α : Type*} [fintype α] [decidable_eq α] (i j : α) : decidable_rel (mod_swap i j).r :=
λ σ τ, or.decidable

lemma perm_inv_on_of_perm_on_finset {s : finset α} {f : perm α}
  (h : ∀ x ∈ s, f x ∈ s) {y : α} (hy : y ∈ s) : f⁻¹ y ∈ s :=
begin
  have h0 : ∀ y ∈ s, ∃ x (hx : x ∈ s), y = (λ i (hi : i ∈ s), f i) x hx :=
    finset.surj_on_of_inj_on_of_card_le (λ x hx, (λ i hi, f i) x hx)
    (λ a ha, h a ha) (λ a₁ a₂ ha₁ ha₂ heq, (equiv.apply_eq_iff_eq f).mp heq) rfl.ge,
  obtain ⟨y2, hy2, heq⟩ := h0 y hy,
  convert hy2,
  rw heq,
  simp only [inv_apply_self]
end

lemma perm_inv_maps_to_of_maps_to (f : perm α) {s : set α} [fintype s]
  (h : set.maps_to f s s) : set.maps_to (f⁻¹ : _) s s :=
λ x hx, set.mem_to_finset.mp $
  perm_inv_on_of_perm_on_finset
   (λ a ha, set.mem_to_finset.mpr (h (set.mem_to_finset.mp ha)))
   (set.mem_to_finset.mpr hx)

@[simp] lemma perm_inv_maps_to_iff_maps_to {f : perm α} {s : set α} [fintype s] :
  set.maps_to (f⁻¹ : _) s s ↔ set.maps_to f s s :=
⟨perm_inv_maps_to_of_maps_to f⁻¹, perm_inv_maps_to_of_maps_to f⟩

lemma perm_inv_on_of_perm_on_fintype {f : perm α} {p : α → Prop} [fintype {x // p x}]
  (h : ∀ x, p x → p (f x)) {x : α} (hx : p x) : p (f⁻¹ x) :=
begin
  letI : fintype ↥(show set α, from p) := ‹fintype {x // p x}›,
  exact perm_inv_maps_to_of_maps_to f h hx
end

/-- If the permutation `f` maps `{x // p x}` into itself, then this returns the permutation
  on `{x // p x}` induced by `f`. Note that the `h` hypothesis is weaker than for
  `equiv.perm.subtype_perm`. -/
abbreviation subtype_perm_of_fintype (f : perm α) {p : α → Prop} [fintype {x // p x}]
  (h : ∀ x, p x → p (f x)) : perm {x // p x} :=
f.subtype_perm (λ x, ⟨h x, λ h₂, f.inv_apply_self x ▸ perm_inv_on_of_perm_on_fintype h h₂⟩)

@[simp] lemma subtype_perm_of_fintype_apply (f : perm α) {p : α → Prop} [fintype {x // p x}]
  (h : ∀ x, p x → p (f x)) (x : {x // p x}) : subtype_perm_of_fintype f h x = ⟨f x, h x x.2⟩ := rfl

@[simp] lemma subtype_perm_of_fintype_one (p : α → Prop) [fintype {x // p x}]
  (h : ∀ x, p x → p ((1 : perm α) x)) : @subtype_perm_of_fintype α 1 p _ h = 1 :=
equiv.ext $ λ ⟨_, _⟩, rfl

lemma perm_maps_to_inl_iff_maps_to_inr {m n : Type*} [fintype m] [fintype n]
  (σ : equiv.perm (m ⊕ n)) :
  set.maps_to σ (set.range sum.inl) (set.range sum.inl) ↔
  set.maps_to σ (set.range sum.inr) (set.range sum.inr) :=
begin
  split; id {
    intros h,
    classical,
    rw ←perm_inv_maps_to_iff_maps_to at h,
    intro x,
    cases hx : σ x with l r, },
  { rintros ⟨a, rfl⟩,
    obtain ⟨y, hy⟩ := h ⟨l, rfl⟩,
    rw [←hx, σ.inv_apply_self] at hy,
    exact absurd hy sum.inl_ne_inr},
  { rintros ⟨a, ha⟩, exact ⟨r, rfl⟩, },
  { rintros ⟨a, ha⟩, exact ⟨l, rfl⟩, },
  { rintros ⟨a, rfl⟩,
    obtain ⟨y, hy⟩ := h ⟨r, rfl⟩,
    rw [←hx, σ.inv_apply_self] at hy,
    exact absurd hy sum.inr_ne_inl},
end

lemma mem_sum_congr_hom_range_of_perm_maps_to_inl {m n : Type*} [fintype m] [fintype n]
  {σ : perm (m ⊕ n)} (h : set.maps_to σ (set.range sum.inl) (set.range sum.inl)) :
  σ ∈ (sum_congr_hom m n).range :=
begin
  classical,
  have h1 : ∀ (x : m ⊕ n), (∃ (a : m), sum.inl a = x) → (∃ (a : m), sum.inl a = σ x),
  { rintros x ⟨a, ha⟩, apply h, rw ← ha, exact ⟨a, rfl⟩ },
  have h3 : ∀ (x : m ⊕ n), (∃ (b : n), sum.inr b = x) → (∃ (b : n), sum.inr b = σ x),
  { rintros x ⟨b, hb⟩,
    apply (perm_maps_to_inl_iff_maps_to_inr σ).mp h,
    rw ← hb, exact ⟨b, rfl⟩ },
  let σ₁' := subtype_perm_of_fintype σ h1,
  let σ₂' := subtype_perm_of_fintype σ h3,
  let σ₁ := perm_congr (equiv.of_injective (@sum.inl m n) sum.inl_injective).symm σ₁',
  let σ₂ := perm_congr (equiv.of_injective (@sum.inr m n) sum.inr_injective).symm σ₂',
  rw [monoid_hom.mem_range, prod.exists],
  use [σ₁, σ₂],
  rw [perm.sum_congr_hom_apply],
  ext,
  cases x with a b,
  { rw [equiv.sum_congr_apply, sum.map_inl, perm_congr_apply, equiv.symm_symm,
        apply_of_injective_symm (@sum.inl m n)],
    erw subtype_perm_apply,
    rw [of_injective_apply, subtype.coe_mk, subtype.coe_mk] },
  { rw [equiv.sum_congr_apply, sum.map_inr, perm_congr_apply, equiv.symm_symm,
        apply_of_injective_symm (@sum.inr m n)],
    erw subtype_perm_apply,
    rw [of_injective_apply, subtype.coe_mk, subtype.coe_mk] }
end

lemma disjoint.order_of {σ τ : perm α} (hστ : disjoint σ τ) :
  order_of (σ * τ) = nat.lcm (order_of σ) (order_of τ) :=
begin
  have h : ∀ n : ℕ, (σ * τ) ^ n = 1 ↔ σ ^ n = 1 ∧ τ ^ n = 1 :=
  λ n, by rw [commute.mul_pow hστ.mul_comm, disjoint.mul_eq_one_iff (hστ.pow_disjoint_pow n n)],
  exact nat.dvd_antisymm (commute.order_of_mul_dvd_lcm hστ.mul_comm) (nat.lcm_dvd
    (order_of_dvd_of_pow_eq_one ((h (order_of (σ * τ))).mp (pow_order_of_eq_one (σ * τ))).1)
    (order_of_dvd_of_pow_eq_one ((h (order_of (σ * τ))).mp (pow_order_of_eq_one (σ * τ))).2)),
end

lemma support_pow_coprime {σ : perm α} {n : ℕ} (h : nat.coprime n (order_of σ)) :
  (σ ^ n).support = σ.support :=
begin
  obtain ⟨m, hm⟩ := exists_pow_eq_self_of_coprime h,
  exact le_antisymm (support_pow_le σ n) (le_trans (ge_of_eq (congr_arg support hm))
    (support_pow_le (σ ^ n) m)),
end

variable [decidable_eq α]

/-- `f.is_swap` indicates that the permutation `f` is a transposition of two elements. -/
def is_swap (f : perm α) : Prop := ∃ x y, x ≠ y ∧ f = swap x y

lemma is_swap.of_subtype_is_swap {p : α → Prop} [decidable_pred p]
  {f : perm (subtype p)} (h : f.is_swap) : (of_subtype f).is_swap :=
let ⟨⟨x, hx⟩, ⟨y, hy⟩, hxy⟩ := h in
⟨x, y, by { simp only [ne.def] at hxy, exact hxy.1 },
  equiv.ext $ λ z, begin
    rw [hxy.2, of_subtype],
    simp only [swap_apply_def, coe_fn_mk, swap_inv, subtype.mk_eq_mk, monoid_hom.coe_mk],
    split_ifs;
    rw subtype.coe_mk <|> cc,
  end⟩

lemma ne_and_ne_of_swap_mul_apply_ne_self {f : perm α} {x y : α}
  (hy : (swap x (f x) * f) y ≠ y) : f y ≠ y ∧ y ≠ x :=
begin
  simp only [swap_apply_def, mul_apply, f.injective.eq_iff] at *,
  by_cases h : f y = x,
  { split; intro; simp only [*, if_true, eq_self_iff_true, not_true, ne.def] at * },
  { split_ifs at hy; cc }
end

/-- Given a list `l : list α` and a permutation `f : perm α` such that the nonfixed points of `f`
  are in `l`, recursively factors `f` as a product of transpositions. -/
def swap_factors_aux : Π (l : list α) (f : perm α), (∀ {x}, f x ≠ x → x ∈ l) →
  {l : list (perm α) // l.prod = f ∧ ∀ g ∈ l, is_swap g}
| []       := λ f h, ⟨[], equiv.ext $ λ x, by { rw [list.prod_nil],
    exact (not_not.1 (mt h (list.not_mem_nil _))).symm }, by simp⟩
| (x :: l) := λ f h,
if hfx : x = f x
then swap_factors_aux l f
  (λ y hy, list.mem_of_ne_of_mem (λ h : y = x, by simpa [h, hfx.symm] using hy) (h hy))
else let m := swap_factors_aux l (swap x (f x) * f)
      (λ y hy, have f y ≠ y ∧ y ≠ x, from ne_and_ne_of_swap_mul_apply_ne_self hy,
        list.mem_of_ne_of_mem this.2 (h this.1)) in
  ⟨swap x (f x) :: m.1,
  by rw [list.prod_cons, m.2.1, ← mul_assoc,
    mul_def (swap x (f x)), swap_swap, ← one_def, one_mul],
  λ g hg, ((list.mem_cons_iff _ _ _).1 hg).elim (λ h, ⟨x, f x, hfx, h⟩) (m.2.2 _)⟩

/-- `swap_factors` represents a permutation as a product of a list of transpositions.
The representation is non unique and depends on the linear order structure.
For types without linear order `trunc_swap_factors` can be used. -/
def swap_factors [fintype α] [linear_order α] (f : perm α) :
  {l : list (perm α) // l.prod = f ∧ ∀ g ∈ l, is_swap g} :=
swap_factors_aux ((@univ α _).sort (≤)) f (λ _ _, (mem_sort _).2 (mem_univ _))

/-- This computably represents the fact that any permutation can be represented as the product of
  a list of transpositions. -/
def trunc_swap_factors [fintype α] (f : perm α) :
  trunc {l : list (perm α) // l.prod = f ∧ ∀ g ∈ l, is_swap g} :=
quotient.rec_on_subsingleton (@univ α _).1
  (λ l h, trunc.mk (swap_factors_aux l f h))
  (show ∀ x, f x ≠ x → x ∈ (@univ α _).1, from λ _ _, mem_univ _)

/-- An induction principle for permutations. If `P` holds for the identity permutation, and
is preserved under composition with a non-trivial swap, then `P` holds for all permutations. -/
@[elab_as_eliminator] lemma swap_induction_on [fintype α] {P : perm α → Prop} (f : perm α) :
  P 1 → (∀ f x y, x ≠ y → P f → P (swap x y * f)) → P f :=
begin
  cases (trunc_swap_factors f).out with l hl,
  induction l with g l ih generalizing f,
  { simp only [hl.left.symm, list.prod_nil, forall_true_iff] {contextual := tt} },
  { assume h1 hmul_swap,
    rcases hl.2 g (by simp) with ⟨x, y, hxy⟩,
    rw [← hl.1, list.prod_cons, hxy.2],
    exact hmul_swap _ _ _ hxy.1
      (ih _ ⟨rfl, λ v hv, hl.2 _ (list.mem_cons_of_mem _ hv)⟩ h1 hmul_swap) }
end

lemma closure_is_swap [fintype α] : subgroup.closure {σ : perm α | is_swap σ} = ⊤ :=
begin
  refine eq_top_iff.mpr (λ x hx, _),
  obtain ⟨h1, h2⟩ := subtype.mem (trunc_swap_factors x).out,
  rw ← h1,
  exact subgroup.list_prod_mem _ (λ y hy, subgroup.subset_closure (h2 y hy)),
end

/-- Like `swap_induction_on`, but with the composition on the right of `f`.

An induction principle for permutations. If `P` holds for the identity permutation, and
is preserved under composition with a non-trivial swap, then `P` holds for all permutations. -/
@[elab_as_eliminator] lemma swap_induction_on' [fintype α] {P : perm α → Prop} (f : perm α) :
  P 1 → (∀ f x y, x ≠ y → P f → P (f * swap x y)) → P f :=
λ h1 IH, inv_inv f ▸ swap_induction_on f⁻¹ h1 (λ f, IH f⁻¹)

lemma is_conj_swap {w x y z : α} (hwx : w ≠ x) (hyz : y ≠ z) : is_conj (swap w x) (swap y z) :=
is_conj_iff.2 (have h : ∀ {y z : α}, y ≠ z → w ≠ z →
      (swap w y * swap x z) * swap w x * (swap w y * swap x z)⁻¹ = swap y z :=
    λ y z hyz hwz, by rw [mul_inv_rev, swap_inv, swap_inv, mul_assoc (swap w y),
      mul_assoc (swap w y), ← mul_assoc _ (swap x z), swap_mul_swap_mul_swap hwx hwz,
      ← mul_assoc, swap_mul_swap_mul_swap hwz.symm hyz.symm],
  if hwz : w = z
  then have hwy : w ≠ y, by cc,
    ⟨swap w z * swap x y, by rw [swap_comm y z, h hyz.symm hwy]⟩
  else ⟨swap w y * swap x z, h hyz hwz⟩)

/-- set of all pairs (⟨a, b⟩ : Σ a : fin n, fin n) such that b < a -/
def fin_pairs_lt (n : ℕ) : finset (Σ a : fin n, fin n) :=
(univ : finset (fin n)).sigma (λ a, (range a).attach_fin
  (λ m hm, (mem_range.1 hm).trans a.2))

lemma mem_fin_pairs_lt {n : ℕ} {a : Σ a : fin n, fin n} :
  a ∈ fin_pairs_lt n ↔ a.2 < a.1 :=
by simp only [fin_pairs_lt, fin.lt_iff_coe_lt_coe, true_and, mem_attach_fin, mem_range, mem_univ,
  mem_sigma]

/-- `sign_aux σ` is the sign of a permutation on `fin n`, defined as the parity of the number of
  pairs `(x₁, x₂)` such that `x₂ < x₁` but `σ x₁ ≤ σ x₂` -/
def sign_aux {n : ℕ} (a : perm (fin n)) : units ℤ :=
∏ x in fin_pairs_lt n, if a x.1 ≤ a x.2 then -1 else 1

@[simp] lemma sign_aux_one (n : ℕ) : sign_aux (1 : perm (fin n)) = 1 :=
begin
  unfold sign_aux,
  conv { to_rhs, rw ← @finset.prod_const_one _ (units ℤ)
    (fin_pairs_lt n) },
  exact finset.prod_congr rfl (λ a ha, if_neg (mem_fin_pairs_lt.1 ha).not_le)
end

/-- `sign_bij_aux f ⟨a, b⟩` returns the pair consisting of `f a` and `f b` in decreasing order. -/
def sign_bij_aux {n : ℕ} (f : perm (fin n)) (a : Σ a : fin n, fin n) :
  Σ a : fin n, fin n :=
if hxa : f a.2 < f a.1 then ⟨f a.1, f a.2⟩ else ⟨f a.2, f a.1⟩

lemma sign_bij_aux_inj {n : ℕ} {f : perm (fin n)} : ∀ a b : Σ a : fin n, fin n,
   a ∈ fin_pairs_lt n → b ∈ fin_pairs_lt n →
   sign_bij_aux f a = sign_bij_aux f b → a = b :=
λ ⟨a₁, a₂⟩ ⟨b₁, b₂⟩ ha hb h, begin
  unfold sign_bij_aux at h,
  rw mem_fin_pairs_lt at *,
  have : ¬b₁ < b₂ := hb.le.not_lt,
  split_ifs at h;
  simp only [*, (equiv.injective f).eq_iff, eq_self_iff_true, and_self, heq_iff_eq] at *,
end

lemma sign_bij_aux_surj {n : ℕ} {f : perm (fin n)} : ∀ a ∈ fin_pairs_lt n,
  ∃ b ∈ fin_pairs_lt n, a = sign_bij_aux f b :=
λ ⟨a₁, a₂⟩ ha,
if hxa : f⁻¹ a₂ < f⁻¹ a₁
then ⟨⟨f⁻¹ a₁, f⁻¹ a₂⟩, mem_fin_pairs_lt.2 hxa,
  by { dsimp [sign_bij_aux],
    rw [apply_inv_self, apply_inv_self, if_pos (mem_fin_pairs_lt.1 ha)] }⟩
else ⟨⟨f⁻¹ a₂, f⁻¹ a₁⟩, mem_fin_pairs_lt.2 $ (le_of_not_gt hxa).lt_of_ne $ λ h,
    by simpa [mem_fin_pairs_lt, (f⁻¹).injective h, lt_irrefl] using ha,
  by { dsimp [sign_bij_aux],
    rw [apply_inv_self, apply_inv_self, if_neg (mem_fin_pairs_lt.1 ha).le.not_lt] }⟩

lemma sign_bij_aux_mem {n : ℕ} {f : perm (fin n)} : ∀ a : Σ a : fin n, fin n,
  a ∈ fin_pairs_lt n → sign_bij_aux f a ∈ fin_pairs_lt n :=
λ ⟨a₁, a₂⟩ ha, begin
  unfold sign_bij_aux,
  split_ifs with h,
  { exact mem_fin_pairs_lt.2 h },
  { exact mem_fin_pairs_lt.2
    ((le_of_not_gt h).lt_of_ne (λ h, (mem_fin_pairs_lt.1 ha).ne (f.injective h.symm))) }
end

@[simp] lemma sign_aux_inv {n : ℕ} (f : perm (fin n)) : sign_aux f⁻¹ = sign_aux f :=
prod_bij (λ a ha, sign_bij_aux f⁻¹ a)
  sign_bij_aux_mem
  (λ ⟨a, b⟩ hab, if h : f⁻¹ b < f⁻¹ a
    then by rw [sign_bij_aux, dif_pos h, if_neg h.not_le, apply_inv_self,
      apply_inv_self, if_neg (mem_fin_pairs_lt.1 hab).not_le]
    else by rw [sign_bij_aux, if_pos (le_of_not_gt h), dif_neg h, apply_inv_self,
      apply_inv_self, if_pos (mem_fin_pairs_lt.1 hab).le])
  sign_bij_aux_inj
  sign_bij_aux_surj

lemma sign_aux_mul {n : ℕ} (f g : perm (fin n)) :
  sign_aux (f * g) = sign_aux f * sign_aux g :=
begin
  rw ← sign_aux_inv g,
  unfold sign_aux,
  rw ← prod_mul_distrib,
  refine prod_bij (λ a ha, sign_bij_aux g a) sign_bij_aux_mem _ sign_bij_aux_inj sign_bij_aux_surj,
  rintros ⟨a, b⟩ hab,
  rw [sign_bij_aux, mul_apply, mul_apply],
  rw mem_fin_pairs_lt at hab,
  by_cases h : g b < g a,
  { rw dif_pos h,
    simp only [not_le_of_gt hab, mul_one, perm.inv_apply_self, if_false] },
  { rw [dif_neg h, inv_apply_self, inv_apply_self, if_pos hab.le],
    by_cases h₁ : f (g b) ≤ f (g a),
    { have : f (g b) ≠ f (g a),
      { rw [ne.def, f.injective.eq_iff, g.injective.eq_iff],
        exact ne_of_lt hab },
      rw [if_pos h₁, if_neg (h₁.lt_of_ne this).not_le],
      refl },
    { rw [if_neg h₁, if_pos (lt_of_not_ge h₁).le],
      refl } }
end

private lemma sign_aux_swap_zero_one' (n : ℕ) :
  sign_aux (swap (0 : fin (n + 2)) 1) = -1 :=
show _ = ∏ x : Σ a : fin (n + 2), fin (n + 2) in {(⟨1, 0⟩ : Σ a : fin (n + 2), fin (n + 2))},
  if (equiv.swap 0 1) x.1 ≤ swap 0 1 x.2 then (-1 : units ℤ) else 1,
begin
  refine eq.symm (prod_subset (λ ⟨x₁, x₂⟩,
    by simp [mem_fin_pairs_lt, fin.one_pos] {contextual := tt}) (λ a ha₁ ha₂, _)),
  rcases a with ⟨a₁, a₂⟩,
  replace ha₁ : a₂ < a₁ := mem_fin_pairs_lt.1 ha₁,
  dsimp only,
  rcases a₁.zero_le.eq_or_lt with rfl|H,
  { exact absurd a₂.zero_le ha₁.not_le },
  rcases a₂.zero_le.eq_or_lt with rfl|H',
  { simp only [and_true, eq_self_iff_true, heq_iff_eq, mem_singleton] at ha₂,
    have : 1 < a₁ := lt_of_le_of_ne (nat.succ_le_of_lt ha₁) (ne.symm ha₂),
    norm_num [swap_apply_of_ne_of_ne (ne_of_gt H) ha₂, this.not_le] },
  { have le : 1 ≤ a₂ := nat.succ_le_of_lt H',
    have lt : 1 < a₁ := le.trans_lt ha₁,
    rcases le.eq_or_lt with rfl|lt',
    { norm_num [swap_apply_of_ne_of_ne (ne_of_gt H) (ne_of_gt lt), H.not_le] },
    { norm_num [swap_apply_of_ne_of_ne (ne_of_gt H) (ne_of_gt lt),
        swap_apply_of_ne_of_ne (ne_of_gt H') (ne_of_gt lt'), ha₁.not_le] } }
end

private lemma sign_aux_swap_zero_one {n : ℕ} (hn : 2 ≤ n) :
  sign_aux (swap (⟨0, lt_of_lt_of_le dec_trivial hn⟩ : fin n)
  ⟨1, lt_of_lt_of_le dec_trivial hn⟩) = -1 :=
begin
  rcases n with _|_|n,
  { norm_num at hn },
  { norm_num at hn },
  { exact sign_aux_swap_zero_one' n }
end

lemma sign_aux_swap : ∀ {n : ℕ} {x y : fin n} (hxy : x ≠ y),
  sign_aux (swap x y) = -1
| 0 := dec_trivial
| 1 := dec_trivial
| (n+2) := λ x y hxy,
have h2n : 2 ≤ n + 2 := dec_trivial,
by { rw [← is_conj_iff_eq, ← sign_aux_swap_zero_one h2n],
  exact (monoid_hom.mk' sign_aux sign_aux_mul).map_is_conj (is_conj_swap hxy dec_trivial) }

/-- When the list `l : list α` contains all nonfixed points of the permutation `f : perm α`,
  `sign_aux2 l f` recursively calculates the sign of `f`. -/
def sign_aux2 : list α → perm α → units ℤ
| []     f := 1
| (x::l) f := if x = f x then sign_aux2 l f else -sign_aux2 l (swap x (f x) * f)

lemma sign_aux_eq_sign_aux2 {n : ℕ} : ∀ (l : list α) (f : perm α) (e : α ≃ fin n)
  (h : ∀ x, f x ≠ x → x ∈ l), sign_aux ((e.symm.trans f).trans e) = sign_aux2 l f
| []     f e h := have f = 1, from equiv.ext $
  λ y, not_not.1 (mt (h y) (list.not_mem_nil _)),
by rw [this, one_def, equiv.trans_refl, equiv.symm_trans, ← one_def,
  sign_aux_one, sign_aux2]
| (x::l) f e h := begin
  rw sign_aux2,
  by_cases hfx : x = f x,
  { rw if_pos hfx,
    exact sign_aux_eq_sign_aux2 l f _ (λ y (hy : f y ≠ y), list.mem_of_ne_of_mem
      (λ h : y = x, by simpa [h, hfx.symm] using hy) (h y hy) ) },
  { have hy : ∀ y : α, (swap x (f x) * f) y ≠ y → y ∈ l, from λ y hy,
      have f y ≠ y ∧ y ≠ x, from ne_and_ne_of_swap_mul_apply_ne_self hy,
      list.mem_of_ne_of_mem this.2 (h _ this.1),
    have : (e.symm.trans (swap x (f x) * f)).trans e =
      (swap (e x) (e (f x))) * (e.symm.trans f).trans e,
      by ext; simp [← equiv.symm_trans_swap_trans, mul_def],
    have hefx : e x ≠ e (f x), from mt e.injective.eq_iff.1 hfx,
    rw [if_neg hfx, ← sign_aux_eq_sign_aux2 _ _ e hy, this, sign_aux_mul, sign_aux_swap hefx],
    simp only [units.neg_neg, one_mul, units.neg_mul]}
end

/-- When the multiset `s : multiset α` contains all nonfixed points of the permutation `f : perm α`,
  `sign_aux2 f _` recursively calculates the sign of `f`. -/
def sign_aux3 [fintype α] (f : perm α) {s : multiset α} : (∀ x, x ∈ s) → units ℤ :=
quotient.hrec_on s (λ l h, sign_aux2 l f)
  (trunc.induction_on (equiv_fin α)
    (λ e l₁ l₂ h, function.hfunext
      (show (∀ x, x ∈ l₁) = ∀ x, x ∈ l₂, by simp only [h.mem_iff])
      (λ h₁ h₂ _, by rw [← sign_aux_eq_sign_aux2 _ _ e (λ _ _, h₁ _),
        ← sign_aux_eq_sign_aux2 _ _ e (λ _ _, h₂ _)])))

lemma sign_aux3_mul_and_swap [fintype α] (f g : perm α) (s : multiset α) (hs : ∀ x, x ∈ s) :
  sign_aux3 (f * g) hs = sign_aux3 f hs * sign_aux3 g hs ∧ ∀ x y, x ≠ y →
  sign_aux3 (swap x y) hs = -1 :=
let ⟨l, hl⟩ := quotient.exists_rep s in
let ⟨e, _⟩ := (equiv_fin α).exists_rep in
begin
  clear _let_match _let_match,
  subst hl,
  show sign_aux2 l (f * g) = sign_aux2 l f * sign_aux2 l g ∧
    ∀ x y, x ≠ y → sign_aux2 l (swap x y) = -1,
  have hfg : (e.symm.trans (f * g)).trans e = (e.symm.trans f).trans e * (e.symm.trans g).trans e,
    from equiv.ext (λ h, by simp [mul_apply]),
  split,
  { rw [← sign_aux_eq_sign_aux2 _ _ e (λ _ _, hs _), ← sign_aux_eq_sign_aux2 _ _ e (λ _ _, hs _),
      ← sign_aux_eq_sign_aux2 _ _ e (λ _ _, hs _), hfg, sign_aux_mul] },
  { assume x y hxy,
    have hexy : e x ≠ e y, from mt e.injective.eq_iff.1 hxy,
    rw [← sign_aux_eq_sign_aux2 _ _ e (λ _ _, hs _), symm_trans_swap_trans, sign_aux_swap hexy] }
end

/-- `sign` of a permutation returns the signature or parity of a permutation, `1` for even
permutations, `-1` for odd permutations. It is the unique surjective group homomorphism from
`perm α` to the group with two elements.-/
def sign [fintype α] : perm α →* units ℤ := monoid_hom.mk'
(λ f, sign_aux3 f mem_univ) (λ f g, (sign_aux3_mul_and_swap f g _ mem_univ).1)

section sign

variable [fintype α]

@[simp] lemma sign_mul (f g : perm α) : sign (f * g) = sign f * sign g :=
monoid_hom.map_mul sign f g

@[simp] lemma sign_trans (f g : perm α) : sign (f.trans g) = sign g * sign f :=
by rw [←mul_def, sign_mul]

@[simp] lemma sign_one : (sign (1 : perm α)) = 1 :=
monoid_hom.map_one sign

@[simp] lemma sign_refl : sign (equiv.refl α) = 1 :=
monoid_hom.map_one sign

@[simp] lemma sign_inv (f : perm α) : sign f⁻¹ = sign f :=
by rw [monoid_hom.map_inv sign f, int.units_inv_eq_self]

@[simp] lemma sign_symm (e : perm α) : sign e.symm = sign e :=
sign_inv e

lemma sign_swap {x y : α} (h : x ≠ y) : sign (swap x y) = -1 :=
(sign_aux3_mul_and_swap 1 1 _ mem_univ).2 x y h

@[simp] lemma sign_swap' {x y : α} :
  (swap x y).sign = if x = y then 1 else -1 :=
if H : x = y then by simp [H, swap_self] else
by simp [sign_swap H, H]

lemma is_swap.sign_eq {f : perm α} (h : f.is_swap) : sign f = -1 :=
let ⟨x, y, hxy⟩ := h in hxy.2.symm ▸ sign_swap hxy.1

lemma sign_aux3_symm_trans_trans [decidable_eq β] [fintype β] (f : perm α)
  (e : α ≃ β) {s : multiset α} {t : multiset β} (hs : ∀ x, x ∈ s) (ht : ∀ x, x ∈ t) :
  sign_aux3 ((e.symm.trans f).trans e) ht = sign_aux3 f hs :=
quotient.induction_on₂ t s
  (λ l₁ l₂ h₁ h₂, show sign_aux2 _ _ = sign_aux2 _ _,
    from let n := (equiv_fin β).out in
    by { rw [← sign_aux_eq_sign_aux2 _ _ n (λ _ _, h₁ _),
        ← sign_aux_eq_sign_aux2 _ _ (e.trans n) (λ _ _, h₂ _)],
      exact congr_arg sign_aux
        (equiv.ext (λ x, by simp only [equiv.coe_trans, apply_eq_iff_eq, symm_trans_apply])) })
  ht hs

@[simp] lemma sign_symm_trans_trans [decidable_eq β] [fintype β] (f : perm α) (e : α ≃ β) :
  sign ((e.symm.trans f).trans e) = sign f :=
sign_aux3_symm_trans_trans f e mem_univ mem_univ

@[simp] lemma sign_trans_trans_symm [decidable_eq β] [fintype β] (f : perm β) (e : α ≃ β) :
  sign ((e.trans f).trans e.symm) = sign f :=
sign_symm_trans_trans f e.symm

lemma sign_prod_list_swap {l : list (perm α)}
  (hl : ∀ g ∈ l, is_swap g) : sign l.prod = (-1) ^ l.length :=
have h₁ : l.map sign = list.repeat (-1) l.length :=
  list.eq_repeat.2 ⟨by simp, λ u hu,
  let ⟨g, hg⟩ := list.mem_map.1 hu in
  hg.2 ▸ (hl _ hg.1).sign_eq⟩,
by rw [← list.prod_repeat, ← h₁, list.prod_hom _ (@sign α _ _)]

variable (α)

lemma sign_surjective [nontrivial α] : function.surjective (sign : perm α → units ℤ) :=
λ a, (int.units_eq_one_or a).elim
  (λ h, ⟨1, by simp [h]⟩)
  (λ h, let ⟨x, y, hxy⟩ := exists_pair_ne α in
    ⟨swap x y, by rw [sign_swap hxy, h]⟩ )

variable {α}

lemma eq_sign_of_surjective_hom {s : perm α →* units ℤ} (hs : surjective s) : s = sign :=
have ∀ {f}, is_swap f → s f = -1 :=
  λ f ⟨x, y, hxy, hxy'⟩, hxy'.symm ▸ by_contradiction (λ h,
    have ∀ f, is_swap f → s f = 1 := λ f ⟨a, b, hab, hab'⟩,
      by { rw [← is_conj_iff_eq, ← or.resolve_right (int.units_eq_one_or _) h, hab'],
        exact (monoid_hom.of s).map_is_conj (is_conj_swap hab hxy) },
  let ⟨g, hg⟩ := hs (-1) in
  let ⟨l, hl⟩ := (trunc_swap_factors g).out in
  have ∀ a ∈ l.map s, a = (1 : units ℤ) := λ a ha,
    let ⟨g, hg⟩ := list.mem_map.1 ha in hg.2 ▸ this _ (hl.2 _ hg.1),
  have s l.prod = 1,
    by rw [← l.prod_hom s, list.eq_repeat'.2 this, list.prod_repeat, one_pow],
  by { rw [hl.1, hg] at this,
    exact absurd this dec_trivial }),
monoid_hom.ext $ λ f,
let ⟨l, hl₁, hl₂⟩ := (trunc_swap_factors f).out in
have hsl : ∀ a ∈ l.map s, a = (-1 : units ℤ) := λ a ha,
  let ⟨g, hg⟩ := list.mem_map.1 ha in hg.2 ▸  this (hl₂ _ hg.1),
by rw [← hl₁, ← l.prod_hom s, list.eq_repeat'.2 hsl, list.length_map,
     list.prod_repeat, sign_prod_list_swap hl₂]

lemma sign_subtype_perm (f : perm α) {p : α → Prop} [decidable_pred p]
  (h₁ : ∀ x, p x ↔ p (f x)) (h₂ : ∀ x, f x ≠ x → p x) : sign (subtype_perm f h₁) = sign f :=
let l := (trunc_swap_factors (subtype_perm f h₁)).out in
have hl' : ∀ g' ∈ l.1.map of_subtype, is_swap g' :=
  λ g' hg',
  let ⟨g, hg⟩ := list.mem_map.1 hg' in
  hg.2 ▸ (l.2.2 _ hg.1).of_subtype_is_swap,
have hl'₂ : (l.1.map of_subtype).prod = f,
  by rw [l.1.prod_hom of_subtype, l.2.1, of_subtype_subtype_perm _ h₂],
by { conv { congr, rw ← l.2.1, skip, rw ← hl'₂ },
  rw [sign_prod_list_swap l.2.2, sign_prod_list_swap hl', list.length_map] }

@[simp] lemma sign_of_subtype {p : α → Prop} [decidable_pred p]
  (f : perm (subtype p)) : sign (of_subtype f) = sign f :=
have ∀ x, of_subtype f x ≠ x → p x, from λ x, not_imp_comm.1 (of_subtype_apply_of_not_mem f),
by conv {to_rhs, rw [← subtype_perm_of_subtype f, sign_subtype_perm _ _ this]}

lemma sign_eq_sign_of_equiv [decidable_eq β] [fintype β] (f : perm α) (g : perm β)
  (e : α ≃ β) (h : ∀ x, e (f x) = g (e x)) : sign f = sign g :=
have hg : g = (e.symm.trans f).trans e, from equiv.ext $ by simp [h],
by rw [hg, sign_symm_trans_trans]

lemma sign_bij [decidable_eq β] [fintype β]
  {f : perm α} {g : perm β} (i : Π x : α, f x ≠ x → β)
  (h : ∀ x hx hx', i (f x) hx' = g (i x hx))
  (hi : ∀ x₁ x₂ hx₁ hx₂, i x₁ hx₁ = i x₂ hx₂ → x₁ = x₂)
  (hg : ∀ y, g y ≠ y → ∃ x hx, i x hx = y) :
  sign f = sign g :=
calc sign f = sign (@subtype_perm _ f (λ x, f x ≠ x) (by simp)) :
  (sign_subtype_perm _ _ (λ _, id)).symm
... = sign (@subtype_perm _ g (λ x, g x ≠ x) (by simp)) :
  sign_eq_sign_of_equiv _ _
    (equiv.of_bijective (λ x : {x // f x ≠ x},
        (⟨i x.1 x.2, have f (f x) ≠ f x, from mt (λ h, f.injective h) x.2,
          by { rw [← h _ x.2 this], exact mt (hi _ _ this x.2) x.2 }⟩ : {y // g y ≠ y}))
        ⟨λ ⟨x, hx⟩ ⟨y, hy⟩ h, subtype.eq (hi _ _ _ _ (subtype.mk.inj h)),
          λ ⟨y, hy⟩, let ⟨x, hfx, hx⟩ := hg y hy in ⟨⟨x, hfx⟩, subtype.eq hx⟩⟩)
      (λ ⟨x, _⟩, subtype.eq (h x _ _))
... = sign g : sign_subtype_perm _ _ (λ _, id)

@[simp, nolint unused_arguments]
lemma card_support_eq_two {f : perm α} (hf : f.support.finite) :
  hf.to_finset.card = 2 ↔ is_swap f :=
begin
  split; intro h,
  { obtain ⟨x, t, hmem, hins, ht⟩ := card_eq_succ.1 h,
    obtain ⟨y, rfl⟩ := card_eq_one.1 ht,
    rw mem_singleton at hmem,
    refine ⟨x, y, hmem, _⟩,
    ext a,
    have key : ∀ b, f b ≠ b ↔ _ := λ b, by rw [←mem_support, ←hf.mem_to_finset,
      ←hins, mem_insert, mem_singleton],
    by_cases ha : f a = a,
    { have ha' := not_or_distrib.mp (mt (key a).mpr (not_not.mpr ha)),
      rw [ha, swap_apply_of_ne_of_ne ha'.1 ha'.2] },
    { have ha' := (key (f a)).mp (mt f.apply_eq_iff_eq.mp ha),
      obtain rfl | rfl := ((key a).mp ha),
      { rw [or.resolve_left ha' ha, swap_apply_left] },
      { rw [or.resolve_right ha' ha, swap_apply_right] } } },
  { unfreezingI {obtain ⟨x, y, hxy, rfl⟩ := h},
    exact card_support_swap hxy }
end

/-- If we apply `prod_extend_right a (σ a)` for all `a : α` in turn,
we get `prod_congr_right σ`. -/
lemma prod_prod_extend_right {α : Type*} [decidable_eq α] (σ : α → perm β)
  {l : list α} (hl : l.nodup) (mem_l : ∀ a, a ∈ l) :
  (l.map (λ a, prod_extend_right a (σ a))).prod = prod_congr_right σ :=
begin
  ext ⟨a, b⟩ : 1,
  -- We'll use induction on the list of elements,
  -- but we have to keep track of whether we already passed `a` in the list.
  suffices : (a ∈ l ∧ (l.map (λ a, prod_extend_right a (σ a))).prod (a, b) = (a, σ a b)) ∨
             (a ∉ l ∧ (l.map (λ a, prod_extend_right a (σ a))).prod (a, b) = (a, b)),
  { obtain ⟨_, prod_eq⟩ := or.resolve_right this (not_and.mpr (λ h _, h (mem_l a))),
    rw [prod_eq, prod_congr_right_apply] },
  clear mem_l,

  induction l with a' l ih,
  { refine or.inr ⟨list.not_mem_nil _, _⟩,
    rw [list.map_nil, list.prod_nil, one_apply] },

  rw [list.map_cons, list.prod_cons, mul_apply],
  rcases ih (list.nodup_cons.mp hl).2 with ⟨mem_l, prod_eq⟩ | ⟨not_mem_l, prod_eq⟩; rw prod_eq,
  { refine or.inl ⟨list.mem_cons_of_mem _ mem_l, _⟩,
    rw prod_extend_right_apply_ne _ (λ (h : a = a'), (list.nodup_cons.mp hl).1 (h ▸ mem_l)) },
  by_cases ha' : a = a',
  { rw ← ha' at *,
    refine or.inl ⟨l.mem_cons_self a, _⟩,
    rw prod_extend_right_apply_eq },
  { refine or.inr ⟨λ h, not_or ha' not_mem_l ((list.mem_cons_iff _ _ _).mp h), _⟩,
    rw prod_extend_right_apply_ne _ ha' },
end

section congr

variables [decidable_eq β] [fintype β]

@[simp] lemma sign_prod_extend_right (a : α) (σ : perm β) :
  (prod_extend_right a σ).sign = σ.sign :=
sign_bij (λ (ab : α × β) _, ab.snd)
  (λ ⟨a', b⟩ hab hab', by simp [eq_of_prod_extend_right_ne hab])
  (λ ⟨a₁, b₁⟩ ⟨a₂, b₂⟩ hab₁ hab₂ h,
    by simpa [eq_of_prod_extend_right_ne hab₁, eq_of_prod_extend_right_ne hab₂] using h)
  (λ y hy, ⟨(a, y), by simpa, by simp⟩)

lemma sign_prod_congr_right (σ : α → perm β) :
  sign (prod_congr_right σ) = ∏ k, (σ k).sign :=
begin
  obtain ⟨l, hl, mem_l⟩ := fintype.exists_univ_list α,
  have l_to_finset : l.to_finset = finset.univ,
  { apply eq_top_iff.mpr,
    intros b _,
    exact list.mem_to_finset.mpr (mem_l b) },
  rw [← prod_prod_extend_right σ hl mem_l, sign.map_list_prod,
      list.map_map, ← l_to_finset, list.prod_to_finset _ hl],
  simp_rw ← λ a, sign_prod_extend_right a (σ a)
end

lemma sign_prod_congr_left (σ : α → perm β) :
  sign (prod_congr_left σ) = ∏ k, (σ k).sign :=
begin
  refine (sign_eq_sign_of_equiv _ _ (prod_comm β α) _).trans (sign_prod_congr_right σ),
  rintro ⟨b, α⟩,
  refl
end

@[simp] lemma sign_perm_congr (e : α ≃ β) (p : perm α) :
  (e.perm_congr p).sign = p.sign :=
sign_eq_sign_of_equiv _ _ e.symm (by simp)

@[simp] lemma sign_sum_congr (σa : perm α) (σb : perm β) :
  (sum_congr σa σb).sign = σa.sign * σb.sign :=
begin
  suffices : (sum_congr σa (1 : perm β)).sign = σa.sign ∧
             (sum_congr (1 : perm α) σb).sign = σb.sign,
  { rw [←this.1, ←this.2, ←sign_mul, sum_congr_mul, one_mul, mul_one], },
  split,
  { apply σa.swap_induction_on _ (λ σa' a₁ a₂ ha ih, _),
    { simp },
    { rw [←one_mul (1 : perm β), ←sum_congr_mul, sign_mul, sign_mul, ih, sum_congr_swap_one,
          sign_swap ha, sign_swap (sum.inl_injective.ne_iff.mpr ha)], }, },
  { apply σb.swap_induction_on _ (λ σb' b₁ b₂ hb ih, _),
    { simp },
    { rw [←one_mul (1 : perm α), ←sum_congr_mul, sign_mul, sign_mul, ih, sum_congr_one_swap,
          sign_swap hb, sign_swap (sum.inr_injective.ne_iff.mpr hb)], }, }
end

@[simp] lemma sign_subtype_congr {p : α → Prop} [decidable_pred p]
  (ep : perm {a // p a}) (en : perm {a // ¬ p a}) :
  (ep.subtype_congr en).sign = ep.sign * en.sign :=
by simp [subtype_congr]

@[simp] lemma sign_extend_domain (e : perm α)
  {p : β → Prop} [decidable_pred p] (f : α ≃ subtype p) :
  equiv.perm.sign (e.extend_domain f) = equiv.perm.sign e :=
by simp [equiv.perm.extend_domain]

end congr

end sign

<<<<<<< HEAD
end equiv.perm

section alternating_subgroup
open equiv.perm
variables (α) [fintype α] [decidable_eq α]

/-- The alternating group on a finite type, realized as a subgroup of `equiv.perm`.
  For $A_n$, use `alternating_subgroup (fin n)`. -/
@[derive fintype] def alternating_subgroup : subgroup (perm α) :=
sign.ker

instance [subsingleton α] : unique (alternating_subgroup α) :=
⟨⟨1⟩, λ ⟨p, hp⟩, subtype.eq (subsingleton.elim p _)⟩

variables {α}

lemma alternating_subgroup_eq_sign_ker : alternating_subgroup α = sign.ker := rfl

@[simp]
lemma mem_alternating_subgroup {f : perm α} :
  f ∈ alternating_subgroup α ↔ sign f = 1 :=
sign.mem_ker

lemma prod_list_swap_mem_alternating_subgroup_iff_even_length {l : list (perm α)}
  (hl : ∀ g ∈ l, is_swap g) :
  l.prod ∈ alternating_subgroup α ↔ even l.length :=
begin
  rw [mem_alternating_subgroup, sign_prod_list_swap hl, ← units.coe_eq_one, units.coe_pow,
    units.coe_neg_one, nat.neg_one_pow_eq_one_iff_even],
  dec_trivial
end

lemma two_mul_card_alternating_subgroup [nontrivial α] :
  2 * card (alternating_subgroup α) = card (perm α) :=
begin
  let := (quotient_group.quotient_ker_equiv_of_surjective _ (sign_surjective α)).to_equiv,
  rw [←fintype.card_units_int, ←fintype.card_congr this],
  exact (subgroup.card_eq_card_quotient_mul_card_subgroup _).symm,
end

lemma alternating_subgroup_normal : (alternating_subgroup α).normal := sign.normal_ker

end alternating_subgroup
=======
section disjoint
variables [fintype α] {f g : perm α}

lemma disjoint_iff_disjoint_support :
  disjoint f g ↔ _root_.disjoint f.support g.support :=
begin
  change (∀ x, f x = x ∨ g x = x) ↔ (∀ x, x ∉ (f.support ∩ g.support)),
  simp_rw [finset.mem_inter, not_and_distrib, mem_support, not_not],
end

lemma disjoint.disjoint_support (h : disjoint f g) :
  _root_.disjoint f.support g.support :=
disjoint_iff_disjoint_support.1 h

lemma disjoint.support_mul (h : disjoint f g) :
  (f * g).support = f.support ∪ g.support :=
begin
  refine le_antisymm (support_mul_le _ _) (λ a, _),
  rw [mem_union, mem_support, mem_support, mem_support, mul_apply, ←not_and_distrib, not_imp_not],
  exact (h a).elim (λ hf h, ⟨hf, f.apply_eq_iff_eq.mp (h.trans hf.symm)⟩)
    (λ hg h, ⟨(congr_arg f hg).symm.trans h, hg⟩),
end

lemma disjoint.card_support_mul (h : disjoint f g) :
  (f * g).support.card = f.support.card + g.support.card :=
(congr_arg card h.support_mul).trans (finset.card_disjoint_union h.disjoint_support)

lemma disjoint_prod_list_of_disjoint [fintype β] {f : perm β} {l : list (perm β)}
  (h : ∀ g, g ∈ l → disjoint f g) : disjoint f l.prod :=
begin
  classical,
  intro x,
  by_cases hx : l.prod x = x,
  { exact or.inr hx },
  { obtain ⟨f, fl, fx⟩ := exists_mem_support_of_mem_support_prod (mem_support.mpr hx),
    exact (h f fl x).imp_right (λ fx', ((mem_support.mp fx) fx').elim) }
end

lemma card_support_prod_list_of_pairwise_disjoint {l : list (perm α)}
  (h : l.pairwise disjoint) :
  l.prod.support.card = (l.map (finset.card ∘ support)).sum :=
begin
  induction l with a t ih,
  { exact card_support_eq_zero.mpr rfl, },
  { obtain ⟨ha, ht⟩ := list.pairwise_cons.1 h,
    rw [list.prod_cons, list.map_cons, list.sum_cons, ←ih ht],
    exact (disjoint_prod_list_of_disjoint ha).card_support_mul }
end

end disjoint

end equiv.perm
>>>>>>> 95260613
<|MERGE_RESOLUTION|>--- conflicted
+++ resolved
@@ -717,101 +717,4 @@
 
 end sign
 
-<<<<<<< HEAD
-end equiv.perm
-
-section alternating_subgroup
-open equiv.perm
-variables (α) [fintype α] [decidable_eq α]
-
-/-- The alternating group on a finite type, realized as a subgroup of `equiv.perm`.
-  For $A_n$, use `alternating_subgroup (fin n)`. -/
-@[derive fintype] def alternating_subgroup : subgroup (perm α) :=
-sign.ker
-
-instance [subsingleton α] : unique (alternating_subgroup α) :=
-⟨⟨1⟩, λ ⟨p, hp⟩, subtype.eq (subsingleton.elim p _)⟩
-
-variables {α}
-
-lemma alternating_subgroup_eq_sign_ker : alternating_subgroup α = sign.ker := rfl
-
-@[simp]
-lemma mem_alternating_subgroup {f : perm α} :
-  f ∈ alternating_subgroup α ↔ sign f = 1 :=
-sign.mem_ker
-
-lemma prod_list_swap_mem_alternating_subgroup_iff_even_length {l : list (perm α)}
-  (hl : ∀ g ∈ l, is_swap g) :
-  l.prod ∈ alternating_subgroup α ↔ even l.length :=
-begin
-  rw [mem_alternating_subgroup, sign_prod_list_swap hl, ← units.coe_eq_one, units.coe_pow,
-    units.coe_neg_one, nat.neg_one_pow_eq_one_iff_even],
-  dec_trivial
-end
-
-lemma two_mul_card_alternating_subgroup [nontrivial α] :
-  2 * card (alternating_subgroup α) = card (perm α) :=
-begin
-  let := (quotient_group.quotient_ker_equiv_of_surjective _ (sign_surjective α)).to_equiv,
-  rw [←fintype.card_units_int, ←fintype.card_congr this],
-  exact (subgroup.card_eq_card_quotient_mul_card_subgroup _).symm,
-end
-
-lemma alternating_subgroup_normal : (alternating_subgroup α).normal := sign.normal_ker
-
-end alternating_subgroup
-=======
-section disjoint
-variables [fintype α] {f g : perm α}
-
-lemma disjoint_iff_disjoint_support :
-  disjoint f g ↔ _root_.disjoint f.support g.support :=
-begin
-  change (∀ x, f x = x ∨ g x = x) ↔ (∀ x, x ∉ (f.support ∩ g.support)),
-  simp_rw [finset.mem_inter, not_and_distrib, mem_support, not_not],
-end
-
-lemma disjoint.disjoint_support (h : disjoint f g) :
-  _root_.disjoint f.support g.support :=
-disjoint_iff_disjoint_support.1 h
-
-lemma disjoint.support_mul (h : disjoint f g) :
-  (f * g).support = f.support ∪ g.support :=
-begin
-  refine le_antisymm (support_mul_le _ _) (λ a, _),
-  rw [mem_union, mem_support, mem_support, mem_support, mul_apply, ←not_and_distrib, not_imp_not],
-  exact (h a).elim (λ hf h, ⟨hf, f.apply_eq_iff_eq.mp (h.trans hf.symm)⟩)
-    (λ hg h, ⟨(congr_arg f hg).symm.trans h, hg⟩),
-end
-
-lemma disjoint.card_support_mul (h : disjoint f g) :
-  (f * g).support.card = f.support.card + g.support.card :=
-(congr_arg card h.support_mul).trans (finset.card_disjoint_union h.disjoint_support)
-
-lemma disjoint_prod_list_of_disjoint [fintype β] {f : perm β} {l : list (perm β)}
-  (h : ∀ g, g ∈ l → disjoint f g) : disjoint f l.prod :=
-begin
-  classical,
-  intro x,
-  by_cases hx : l.prod x = x,
-  { exact or.inr hx },
-  { obtain ⟨f, fl, fx⟩ := exists_mem_support_of_mem_support_prod (mem_support.mpr hx),
-    exact (h f fl x).imp_right (λ fx', ((mem_support.mp fx) fx').elim) }
-end
-
-lemma card_support_prod_list_of_pairwise_disjoint {l : list (perm α)}
-  (h : l.pairwise disjoint) :
-  l.prod.support.card = (l.map (finset.card ∘ support)).sum :=
-begin
-  induction l with a t ih,
-  { exact card_support_eq_zero.mpr rfl, },
-  { obtain ⟨ha, ht⟩ := list.pairwise_cons.1 h,
-    rw [list.prod_cons, list.map_cons, list.sum_cons, ←ih ht],
-    exact (disjoint_prod_list_of_disjoint ha).card_support_mul }
-end
-
-end disjoint
-
-end equiv.perm
->>>>>>> 95260613
+end equiv.perm