/-
Copyright (c) 2022 Thomas Browning. All rights reserved.
Released under Apache 2.0 license as described in the file LICENSE.
Authors: Thomas Browning
-/

<<<<<<< HEAD
import data.finite.card
import group_theory.abelianization
=======
import group_theory.abelianization
import group_theory.exponent
>>>>>>> 2a543b0d
import group_theory.transfer

/-!
# Schreier's Lemma

In this file we prove Schreier's lemma.

## Main results

- `closure_mul_image_eq` : **Schreier's Lemma**: If `R : set G` is a right_transversal
  of `H : subgroup G` with `1 ∈ R`, and if `G` is generated by `S : set G`,
  then `H` is generated by the `set` `(R * S).image (λ g, g * (to_fun hR g)⁻¹)`.
- `fg_of_index_ne_zero` : **Schreier's Lemma**: A finite index subgroup of a finitely generated
  group is finitely generated.
-/

open_locale pointwise

namespace subgroup

open mem_right_transversals

variables {G : Type*} [group G] {H : subgroup G} {R S : set G}

lemma closure_mul_image_mul_eq_top
  (hR : R ∈ right_transversals (H : set G)) (hR1 : (1 : G) ∈ R) (hS : closure S = ⊤) :
  (closure ((R * S).image (λ g, g * (to_fun hR g)⁻¹)) : set G) * R = ⊤ :=
begin
  let f : G → R := λ g, to_fun hR g,
  let U : set G := (R * S).image (λ g, g * (f g)⁻¹),
  change (closure U : set G) * R = ⊤,
  refine top_le_iff.mp (λ g hg, _),
  apply closure_induction_right (eq_top_iff.mp hS (mem_top g)),
  { exact ⟨1, 1, (closure U).one_mem, hR1, one_mul 1⟩ },
  { rintros - s hs ⟨u, r, hu, hr, rfl⟩,
    rw show u * r * s = u * ((r * s) * (f (r * s))⁻¹) * f (r * s), by group,
    refine set.mul_mem_mul ((closure U).mul_mem hu _) (f (r * s)).coe_prop,
    exact subset_closure ⟨r * s, set.mul_mem_mul hr hs, rfl⟩ },
  { rintros - s hs ⟨u, r, hu, hr, rfl⟩,
    rw show u * r * s⁻¹ = u * (f (r * s⁻¹) * s * r⁻¹)⁻¹ * f (r * s⁻¹), by group,
    refine set.mul_mem_mul ((closure U).mul_mem hu ((closure U).inv_mem _)) (f (r * s⁻¹)).2,
    refine subset_closure ⟨f (r * s⁻¹) * s, set.mul_mem_mul (f (r * s⁻¹)).2 hs, _⟩,
    rw [mul_right_inj, inv_inj, ←subtype.coe_mk r hr, ←subtype.ext_iff, subtype.coe_mk],
    apply (mem_right_transversals_iff_exists_unique_mul_inv_mem.mp hR (f (r * s⁻¹) * s)).unique
      (mul_inv_to_fun_mem hR (f (r * s⁻¹) * s)),
    rw [mul_assoc, ←inv_inv s, ←mul_inv_rev, inv_inv],
    exact to_fun_mul_inv_mem hR (r * s⁻¹) },
end

/-- **Schreier's Lemma**: If `R : set G` is a right_transversal of `H : subgroup G`
  with `1 ∈ R`, and if `G` is generated by `S : set G`, then `H` is generated by the `set`
  `(R * S).image (λ g, g * (to_fun hR g)⁻¹)`. -/
lemma closure_mul_image_eq
  (hR : R ∈ right_transversals (H : set G)) (hR1 : (1 : G) ∈ R) (hS : closure S = ⊤) :
  closure ((R * S).image (λ g, g * (to_fun hR g)⁻¹)) = H :=
begin
  have hU : closure ((R * S).image (λ g, g * (to_fun hR g)⁻¹)) ≤ H,
  { rw closure_le,
    rintros - ⟨g, -, rfl⟩,
    exact mul_inv_to_fun_mem hR g },
  refine le_antisymm hU (λ h hh, _),
  obtain ⟨g, r, hg, hr, rfl⟩ :=
  show h ∈ _, from eq_top_iff.mp (closure_mul_image_mul_eq_top hR hR1 hS) (mem_top h),
  suffices : (⟨r, hr⟩ : R) = (⟨1, hR1⟩ : R),
  { rwa [show r = 1, from subtype.ext_iff.mp this, mul_one] },
  apply (mem_right_transversals_iff_exists_unique_mul_inv_mem.mp hR r).unique,
  { rw [subtype.coe_mk, mul_inv_self],
    exact H.one_mem },
  { rw [subtype.coe_mk, inv_one, mul_one],
    exact (H.mul_mem_cancel_left (hU hg)).mp hh },
end

/-- **Schreier's Lemma**: If `R : set G` is a right_transversal of `H : subgroup G`
  with `1 ∈ R`, and if `G` is generated by `S : set G`, then `H` is generated by the `set`
  `(R * S).image (λ g, g * (to_fun hR g)⁻¹)`. -/
lemma closure_mul_image_eq_top
  (hR : R ∈ right_transversals (H : set G)) (hR1 : (1 : G) ∈ R) (hS : closure S = ⊤) :
  closure ((R * S).image (λ g, ⟨g * (to_fun hR g)⁻¹, mul_inv_to_fun_mem hR g⟩) : set H) = ⊤ :=
begin
  rw [eq_top_iff, ←map_subtype_le_map_subtype, monoid_hom.map_closure, set.image_image],
  exact (map_subtype_le ⊤).trans (ge_of_eq (closure_mul_image_eq hR hR1 hS)),
end

/-- **Schreier's Lemma**: If `R : finset G` is a right_transversal of `H : subgroup G`
  with `1 ∈ R`, and if `G` is generated by `S : finset G`, then `H` is generated by the `finset`
  `(R * S).image (λ g, g * (to_fun hR g)⁻¹)`. -/
lemma closure_mul_image_eq_top' [decidable_eq G] {R S : finset G}
  (hR : (R : set G) ∈ right_transversals (H : set G)) (hR1 : (1 : G) ∈ R)
  (hS : closure (S : set G) = ⊤) :
  closure ((((R * S).image (λ g, ⟨_, mul_inv_to_fun_mem hR g⟩)) : finset H) : set H) = ⊤ :=
begin
  rw [finset.coe_image, finset.coe_mul],
  exact closure_mul_image_eq_top hR hR1 hS,
end

lemma exists_finset_card_le_mul (hH : H.index ≠ 0) {S : finset G} (hS : closure (S : set G) = ⊤) :
  ∃ T : finset H, T.card ≤ H.index * S.card ∧ closure (T : set H) = ⊤ :=
begin
  haveI : decidable_eq G := classical.dec_eq G,
  obtain ⟨R₀, hR : R₀ ∈ right_transversals (H : set G), hR1⟩ := exists_right_transversal (1 : G),
  haveI : fintype (G ⧸ H) := fintype_of_index_ne_zero hH,
  haveI : fintype R₀ := fintype.of_equiv _ (mem_right_transversals.to_equiv hR),
  let R : finset G := set.to_finset R₀,
  replace hR : (R : set G) ∈ right_transversals (H : set G) := by rwa set.coe_to_finset,
  replace hR1 : (1 : G) ∈ R := by rwa set.mem_to_finset,
  refine ⟨_, _, closure_mul_image_eq_top' hR hR1 hS⟩,
  calc _ ≤ (R * S).card : finset.card_image_le
  ... ≤ (R ×ˢ S).card : finset.card_image_le
  ... = R.card * S.card : R.card_product S
  ... = H.index * S.card : congr_arg (* S.card) _,
  calc R.card = fintype.card R : (fintype.card_coe R).symm
  ... = _ : (fintype.card_congr (mem_right_transversals.to_equiv hR)).symm
  ... = fintype.card (G ⧸ H) : quotient_group.card_quotient_right_rel H
  ... = H.index : H.index_eq_card.symm,
end

/-- **Schreier's Lemma**: A finite index subgroup of a finitely generated
  group is finitely generated. -/
lemma fg_of_index_ne_zero [hG : group.fg G] (hH : H.index ≠ 0) : group.fg H :=
begin
  obtain ⟨S, hS⟩ := hG.1,
  obtain ⟨T, -, hT⟩ := exists_finset_card_le_mul hH hS,
  exact ⟨⟨T, hT⟩⟩,
end

lemma rank_le_index_mul_rank [hG : group.fg G] {H : subgroup G} (hH : H.index ≠ 0) :
  @group.rank H _ (fg_of_index_ne_zero hH) ≤ H.index * group.rank G :=
begin
  haveI := fg_of_index_ne_zero hH,
  obtain ⟨S, hS₀, hS⟩ := group.rank_spec G,
  obtain ⟨T, hT₀, hT⟩ := exists_finset_card_le_mul hH hS,
  calc group.rank H ≤ T.card : group.rank_le H hT
  ... ≤ H.index * S.card : hT₀
  ... = H.index * group.rank G : congr_arg ((*) H.index) hS₀,
end

<<<<<<< HEAD
open_locale big_operators

-- PRed
instance (G : Type*) [group G] [finite {g | ∃ g₁ g₂ : G, ⁅g₁, g₂⁆ = g}] :
  group.fg (commutator G) :=
begin
  rw commutator_eq_closure,
  apply group.closure_finite_fg,
end

variables (G)

-- PRed
lemma rank_commutator_le_card [finite {g | ∃ g₁ g₂ : G, ⁅g₁, g₂⁆ = g}] :
  group.rank (commutator G) ≤ nat.card {g | ∃ g₁ g₂ : G, ⁅g₁, g₂⁆ = g} :=
begin
  rw subgroup.rank_congr (commutator_eq_closure G),
  apply subgroup.rank_closure_finite_le_nat_card,
end

-- PRed
lemma card_commutator_dvd_index_center_pow [finite {g | ∃ g₁ g₂ : G, ⁅g₁, g₂⁆ = g}] :
  nat.card (commutator G) ∣ (center G).index ^ ((center G).index * nat.card {g | ∃ g₁ g₂ : G, ⁅g₁, g₂⁆ = g} + 1) :=
begin
  classical,
  by_cases hG : (center G).index = 0,
  { simp_rw [hG, zero_mul, zero_add, pow_one, dvd_zero] },
  rw [←((center G).subgroup_of (commutator G)).card_mul_index, pow_succ'],
  have h := relindex_dvd_index_of_normal (center G) (commutator G),
  refine mul_dvd_mul (dvd_trans _
    (pow_dvd_pow (center G).index ((rank_le_index_mul_rank (ne_zero_of_dvd_ne_zero hG h)).trans
    (nat.mul_le_mul (nat.le_of_dvd (nat.pos_of_ne_zero hG) h) (rank_commutator_le_card G))))) h,
  apply card_dvd_exponent_pow_rank' _ (λ g, _),
  have := abelianization.commutator_subset_ker (monoid_hom.transfer_center_pow' hG) g.1.2,
  simpa only [monoid_hom.mem_ker, subtype.ext_iff] using this,
end

variables {G}

-- PRed
lemma index_infi_ne_zero {ι : Type*} [fintype ι] (f : ι → subgroup G) (hf : ∀ i, (f i).index ≠ 0) :
  (⨅ i, f i).index ≠ 0 :=
begin
  unfreezingI { revert ι },
  refine fintype.induction_empty_option _ _ _,
  { intros α β _ e h t hf,
    rw ← e.infi_congr (λ _, rfl),
    exact h (t ∘ e) (λ i, hf (e i)) },
  { intros t hf,
    rw [infi_of_empty, index_top],
    exact one_ne_zero },
  { intros α _ h t hf,
    rw infi_option,
    exact index_inf_ne_zero (hf none) (h (t ∘ some) (λ i, hf (some i))) },
end

-- PRed
lemma index_infi_le {ι : Type*} [fintype ι] (f : ι → subgroup G) :
  (⨅ i, f i).index ≤ ∏ i, (f i).index :=
begin
  unfreezingI { revert ι },
  refine fintype.induction_empty_option _ _ _,
  { introsI α β _ e h t,
    haveI : fintype α := fintype.of_equiv β e.symm,
    rw [←e.infi_congr (λ _, rfl), ←fintype.prod_equiv e _ _ (λ _, rfl)],
    convert h (t ∘ e) },
  { intro t,
    rw [infi_of_empty, index_top, fintype.univ_pempty, finset.prod_empty] },
  { intros α _ h t,
    rw [infi_option, fintype.prod_option],
    exact index_inf_le.trans (mul_le_mul_left' (h (t ∘ some)) (t none).index) },
end

section for_mathlib

lemma stabilizer_conj_act_eq_centralizer (g : G) :
  mul_action.stabilizer (conj_act G) g = (zpowers g).centralizer :=
le_antisymm (le_centralizer_iff.mp (zpowers_le.mpr (λ x, mul_inv_eq_iff_eq_mul.mp)))
  (λ x h, mul_inv_eq_of_eq_mul (h g (mem_zpowers g)).symm)

open quotient_group

noncomputable def quotient_centralizer_embedding_commutators (g : G) :
  G ⧸ centralizer (zpowers (g : G)) ↪ {g₀ | ∃ g₁ g₂ : G, ⁅g₁, g₂⁆ = g₀} :=
((mul_action.orbit_equiv_quotient_stabilizer (conj_act G) g).trans
  (quotient_equiv_of_eq (stabilizer_conj_act_eq_centralizer g))).symm.to_embedding.trans
  ⟨λ x, ⟨x * g⁻¹, let ⟨_, x, rfl⟩ := x in ⟨x, g, rfl⟩⟩,
  λ x y, subtype.ext ∘ mul_right_cancel ∘ subtype.ext_iff.mp⟩

lemma quotient_centralizer_embedding_commutators_apply (g : G) (x : G) :
  quotient_centralizer_embedding_commutators g x = ⟨⁅x, g⁆, x, g, rfl⟩ :=
rfl

variables {α : Type*} [group α] {s t : subgroup α}

/-- If `s ≤ t`, then there is a map `α ⧸ s → α ⧸ t`. -/
@[to_additive "If `s ≤ t`, then there is an map `α ⧸ s → α ⧸ t`."]
def quotient_map_of_le (h : s ≤ t) : α ⧸ s → α ⧸ t :=
quotient.map' id (λ a b, by { simp_rw [quotient_group.left_rel_eq], apply h })

@[simp, to_additive]
lemma quotient_map_of_le_apply_mk (h : s ≤ t) (g : α) :
  quotient_map_of_le h (quotient_group.mk g) = quotient_group.mk g :=
rfl

/-- The natural embedding `H ⧸ (⨅ i, f i).subgroup_of H ↪ Π i, H ⧸ (f i).subgroup_of H`. -/
@[to_additive "There is an embedding
  `H ⧸ (⨅ i, f i).add_subgroup_of H) ↪ Π i, H ⧸ (f i).add_subgroup_of H`."]
def quotient_infi_embedding' {ι : Type*} (f : ι → subgroup α) : α ⧸ (⨅ i, f i) ↪ Π i, α ⧸ (f i) :=
{ to_fun := λ q i, quotient_map_of_le (infi_le f i) q,
  inj' := quotient.ind₂' $ by simp_rw [function.funext_iff, quotient_map_of_le_apply_mk,
    quotient_group.eq', mem_infi, imp_self, forall_const] }

@[simp, to_additive] lemma quotient_infi_embedding'_apply_mk
  {ι : Type*} (f : ι → subgroup α) (g : α) (i : ι) :
  quotient_infi_embedding' f (quotient_group.mk g) i = quotient_group.mk g :=
rfl

noncomputable def key_inclusio (S : finset G) (hS : closure (S : set G) = ⊤) :
  G ⧸ center G ↪ S → {g₀ | ∃ g₁ g₂ : G, ⁅g₁, g₂⁆ = g₀} :=
begin
  refine ((quotient_equiv_of_eq _).to_embedding.trans
    (quotient_infi_embedding' (λ g : S, centralizer (zpowers (g : G))))).trans
    (function.embedding.Pi_congr_right (λ g : S, quotient_centralizer_embedding_commutators (g : G))),
  rw [←centralizer_top, ←hS, centralizer_closure, ←infi_subtype''],
  refl,
end

lemma key_inclusio_apply (S : finset G) (hS : closure (S : set G) = ⊤) (g : G) (s : S) :
  key_inclusio S hS g s = ⟨⁅g, s⁆, g, s, rfl⟩ :=
rfl

end for_mathlib

variables (G)

lemma index_center_ne_zero [finite {g | ∃ g₁ g₂ : G, ⁅g₁, g₂⁆ = g}] [group.fg G] :
  (center G).index ≠ 0 :=
begin
  obtain ⟨S, hS1, hS2⟩ := group.rank_spec G,
  let e := key_inclusio S hS2, -- use this + nat.card_ne_zero_of_embedding

  rw [←centralizer_top, ←hS2, centralizer_closure, ←infi_subtype''],
  refine index_infi_ne_zero _ (λ g, _),
  sorry,
end

lemma index_center_le_pow [finite {g | ∃ g₁ g₂ : G, ⁅g₁, g₂⁆ = g}] [group.fg G] :
  (center G).index ≤ (nat.card {g | ∃ g₁ g₂ : G, ⁅g₁, g₂⁆ = g}) ^ group.rank G :=
begin
  obtain ⟨S, hS1, hS2⟩ := group.rank_spec G,
  rw [←centralizer_top, ←hS2, centralizer_closure, ←infi_subtype'', ←hS1, ←fintype.card_coe],
  exact (index_infi_le _).trans (finset.prod_le_pow_card _ _ _
    (λ g _, finite.card_le_of_injective _ (quotient_centralizer_embedding_commutators (g : G)).injective)),
end

lemma nat.card_pos {α : Type*} [finite α] [nonempty α] : 0 < nat.card α :=
begin
  haveI := fintype.of_finite α,
  rw nat.card_eq_fintype_card,
  exact fintype.card_pos,
end

/-- docstring -/
def myfun (n : ℕ) := (n ^ (n + n)) ^ (n ^ (n + n) * n + 1)

lemma key_lemma [finite {g | ∃ g₁ g₂ : G, ⁅g₁, g₂⁆ = g}] :
  nat.card (commutator G) ≤ myfun (nat.card {g | ∃ g₁ g₂ : G, ⁅g₁, g₂⁆ = g}) :=
begin
  classical,
  let n := nat.card {g | ∃ g₁ g₂ : G, ⁅g₁, g₂⁆ = g},
  change nat.card (commutator G) ≤ myfun n,
  haveI := fintype.of_finite {g | ∃ g₁ g₂ : G, ⁅g₁, g₂⁆ = g},
  have hn₀ : 0 < n := @nat.card_pos _ _ ⟨by exact ⟨1, 1, 1, commutator_element_self 1⟩⟩,
  let f : {g | ∃ g₁ g₂ : G, ⁅g₁, g₂⁆ = g} → G × G :=
  λ g, (classical.some g.2, classical.some (classical.some_spec g.2)),
  have hf : ∀ g, ⁅(f g).1, (f g).2⁆ = g := λ g, classical.some_spec (classical.some_spec g.2),
  let S₀ : finset (G × G) := finset.univ.image f, -- potentially eliminate this step?
  have hS₀ : S₀.card ≤ n :=
  finset.card_image_le.trans_eq (finset.card_univ.trans nat.card_eq_fintype_card.symm),
  let S : finset G := S₀.image prod.fst ∪ S₀.image prod.snd,
  have hS : S.card ≤ n + n := (finset.card_union_le _ _).trans
    (add_le_add (finset.card_image_le.trans hS₀) (finset.card_image_le.trans hS₀)),
  let H := closure (S : set G),
  have hH : group.rank H ≤ n + n := (rank_closure_finset_le_card S).trans hS,

  have key : set.image H.subtype {g | ∃ g₁ g₂ : H, ⁅g₁, g₂⁆ = g} = {g | ∃ g₁ g₂ : G, ⁅g₁, g₂⁆ = g},
  { refine set.subset.antisymm _ _,
    { rintros - ⟨-, ⟨g₁, g₂, rfl⟩, rfl⟩,
      exact ⟨g₁, g₂, (map_commutator_element H.subtype g₁ g₂).symm⟩ },
    { intros g hg,
      have h1 : (f ⟨g, hg⟩).1 ∈ S :=
      finset.mem_union_left _ (finset.mem_image_of_mem _ (finset.mem_image_of_mem _ (finset.mem_univ _))),
      have h2 : (f ⟨g, hg⟩).2 ∈ S :=
      finset.mem_union_right _ (finset.mem_image_of_mem _ (finset.mem_image_of_mem _ (finset.mem_univ _))),
      replace h1 : (f ⟨g, hg⟩).1 ∈ H := subset_closure h1,
      replace h2 : (f ⟨g, hg⟩).2 ∈ H := subset_closure h2,
      refine ⟨(⁅(⟨(f ⟨g, hg⟩).1, h1⟩ : H), (⟨(f ⟨g, hg⟩).2, h2⟩ : H)⁆ : H),
        ⟨⟨(f ⟨g, hg⟩).1, h1⟩, ⟨(f ⟨g, hg⟩).2, h2⟩, rfl⟩, _⟩,
      rw map_commutator_element,
      exact hf ⟨g, hg⟩ } },

  let e := (equiv.set.image H.subtype {g | ∃ g₁ g₂ : H, ⁅g₁, g₂⁆ = g} subtype.coe_injective).symm,
  rw key at e,
  haveI : finite {g | ∃ g₁ g₂ : H, ⁅g₁, g₂⁆ = g} := finite.of_equiv _ e,
  have hn : n = nat.card {g | ∃ g₁ g₂ : H, ⁅g₁, g₂⁆ = g} := nat.card_congr e,
  have hH₀ : nat.card (commutator H) = nat.card (commutator G),
  { rw [commutator_eq_closure G, ←key, ←monoid_hom.map_closure, ←commutator_eq_closure H],
    exact nat.card_congr (equiv.set.image H.subtype (commutator H) subtype.coe_injective) },

  have h1 := index_center_le_pow H,
  have h2 := card_commutator_dvd_index_center_pow H,
  rw ← hn at h1 h2,
  replace h1 := h1.trans (nat.pow_le_pow_of_le_right hn₀ hH),
  replace h2 := hH₀.ge.trans (nat.le_of_dvd (pow_pos
    (nat.pos_of_ne_zero (index_center_ne_zero H)) _) h2),
  refine h2.trans _,
  refine (nat.pow_le_pow_of_le_left h1 _).trans (nat.pow_le_pow_of_le_right
    (pow_pos hn₀ _) (add_le_add_right (mul_le_mul_right' h1 _) 1)),
end

-- bounded commutators implies bounded index of center
-- * reduce to the case where G is finitely generated by passing to the subgroup generated by the elements occuring in list of commutators
-- * center equals intersection of finitely many centralizers
-- * each centralizer has finite index (i.e., each conjugacy class is finite)
-- * h * g * h⁻¹ = h * g * h⁻¹ * g⁻¹ * g = [h, g] * g

-- And then we can start Neumann...

-- bounded index of center implies bounded commutators (less important)

=======
variables (G)

/-- If `G` has `n` commutators `[g₁, g₂]`, then `|G'| ∣ [G : Z(G)] ^ ([G : Z(G)] * n + 1)`,
where `G'` denotes the commutator of `G`. -/
lemma card_commutator_dvd_index_center_pow [finite {g | ∃ g₁ g₂ : G, ⁅g₁, g₂⁆ = g}] :
  nat.card (commutator G) ∣
    (center G).index ^ ((center G).index * nat.card {g | ∃ g₁ g₂ : G, ⁅g₁, g₂⁆ = g} + 1) :=
begin
  -- First handle the case when `Z(G)` has infinite index and `[G : Z(G)]` is defined to be `0`
  by_cases hG : (center G).index = 0,
  { simp_rw [hG, zero_mul, zero_add, pow_one, dvd_zero] },
  -- Rewrite as `|Z(G) ∩ G'| * [G' : Z(G) ∩ G'] ∣ [G : Z(G)] ^ ([G : Z(G)] * n) * [G : Z(G)]`
  rw [←((center G).subgroup_of (commutator G)).card_mul_index, pow_succ'],
  -- We have `h1 : [G' : Z(G) ∩ G'] ∣ [G : Z(G)]`
  have h1 := relindex_dvd_index_of_normal (center G) (commutator G),
  -- So we can reduce to proving `|Z(G) ∩ G'| ∣ [G : Z(G)] ^ ([G : Z(G)] * n)`
  refine mul_dvd_mul _ h1,
  -- We have `h2 : rank (Z(G) ∩ G') ≤ [G' : Z(G) ∩ G'] * rank G'` by Schreier's lemma
  have h2 := rank_le_index_mul_rank (ne_zero_of_dvd_ne_zero hG h1),
  -- We have `h3 : [G' : Z(G) ∩ G'] * rank G' ≤ [G : Z(G)] * n` by `h1` and `rank G' ≤ n`
  have h3 := nat.mul_le_mul (nat.le_of_dvd (nat.pos_of_ne_zero hG) h1) (rank_commutator_le_card G),
  -- So we can reduce to proving `|Z(G) ∩ G'| ∣ [G : Z(G)] ^ rank (Z(G) ∩ G')`
  refine dvd_trans _ (pow_dvd_pow (center G).index (h2.trans h3)),
  -- `Z(G) ∩ G'` is abelian, so it enough to prove that `g ^ [G : Z(G)] = 1` for `g ∈ Z(G) ∩ G'`
  apply card_dvd_exponent_pow_rank' _ (λ g, _),
  -- `Z(G)` is abelian, so `g ∈ Z(G) ∩ G' ≤ G' ≤ ker (transfer : G → Z(G))`
  have := abelianization.commutator_subset_ker (monoid_hom.transfer_center_pow' hG) g.1.2,
  -- `transfer g` is defeq to `g ^ [G : Z(G)]`, so we are done
  simpa only [monoid_hom.mem_ker, subtype.ext_iff] using this,
end

>>>>>>> 2a543b0d
end subgroup<|MERGE_RESOLUTION|>--- conflicted
+++ resolved
@@ -4,13 +4,9 @@
 Authors: Thomas Browning
 -/
 
-<<<<<<< HEAD
 import data.finite.card
 import group_theory.abelianization
-=======
-import group_theory.abelianization
 import group_theory.exponent
->>>>>>> 2a543b0d
 import group_theory.transfer
 
 /-!
@@ -147,239 +143,6 @@
   ... = H.index * group.rank G : congr_arg ((*) H.index) hS₀,
 end
 
-<<<<<<< HEAD
-open_locale big_operators
-
--- PRed
-instance (G : Type*) [group G] [finite {g | ∃ g₁ g₂ : G, ⁅g₁, g₂⁆ = g}] :
-  group.fg (commutator G) :=
-begin
-  rw commutator_eq_closure,
-  apply group.closure_finite_fg,
-end
-
-variables (G)
-
--- PRed
-lemma rank_commutator_le_card [finite {g | ∃ g₁ g₂ : G, ⁅g₁, g₂⁆ = g}] :
-  group.rank (commutator G) ≤ nat.card {g | ∃ g₁ g₂ : G, ⁅g₁, g₂⁆ = g} :=
-begin
-  rw subgroup.rank_congr (commutator_eq_closure G),
-  apply subgroup.rank_closure_finite_le_nat_card,
-end
-
--- PRed
-lemma card_commutator_dvd_index_center_pow [finite {g | ∃ g₁ g₂ : G, ⁅g₁, g₂⁆ = g}] :
-  nat.card (commutator G) ∣ (center G).index ^ ((center G).index * nat.card {g | ∃ g₁ g₂ : G, ⁅g₁, g₂⁆ = g} + 1) :=
-begin
-  classical,
-  by_cases hG : (center G).index = 0,
-  { simp_rw [hG, zero_mul, zero_add, pow_one, dvd_zero] },
-  rw [←((center G).subgroup_of (commutator G)).card_mul_index, pow_succ'],
-  have h := relindex_dvd_index_of_normal (center G) (commutator G),
-  refine mul_dvd_mul (dvd_trans _
-    (pow_dvd_pow (center G).index ((rank_le_index_mul_rank (ne_zero_of_dvd_ne_zero hG h)).trans
-    (nat.mul_le_mul (nat.le_of_dvd (nat.pos_of_ne_zero hG) h) (rank_commutator_le_card G))))) h,
-  apply card_dvd_exponent_pow_rank' _ (λ g, _),
-  have := abelianization.commutator_subset_ker (monoid_hom.transfer_center_pow' hG) g.1.2,
-  simpa only [monoid_hom.mem_ker, subtype.ext_iff] using this,
-end
-
-variables {G}
-
--- PRed
-lemma index_infi_ne_zero {ι : Type*} [fintype ι] (f : ι → subgroup G) (hf : ∀ i, (f i).index ≠ 0) :
-  (⨅ i, f i).index ≠ 0 :=
-begin
-  unfreezingI { revert ι },
-  refine fintype.induction_empty_option _ _ _,
-  { intros α β _ e h t hf,
-    rw ← e.infi_congr (λ _, rfl),
-    exact h (t ∘ e) (λ i, hf (e i)) },
-  { intros t hf,
-    rw [infi_of_empty, index_top],
-    exact one_ne_zero },
-  { intros α _ h t hf,
-    rw infi_option,
-    exact index_inf_ne_zero (hf none) (h (t ∘ some) (λ i, hf (some i))) },
-end
-
--- PRed
-lemma index_infi_le {ι : Type*} [fintype ι] (f : ι → subgroup G) :
-  (⨅ i, f i).index ≤ ∏ i, (f i).index :=
-begin
-  unfreezingI { revert ι },
-  refine fintype.induction_empty_option _ _ _,
-  { introsI α β _ e h t,
-    haveI : fintype α := fintype.of_equiv β e.symm,
-    rw [←e.infi_congr (λ _, rfl), ←fintype.prod_equiv e _ _ (λ _, rfl)],
-    convert h (t ∘ e) },
-  { intro t,
-    rw [infi_of_empty, index_top, fintype.univ_pempty, finset.prod_empty] },
-  { intros α _ h t,
-    rw [infi_option, fintype.prod_option],
-    exact index_inf_le.trans (mul_le_mul_left' (h (t ∘ some)) (t none).index) },
-end
-
-section for_mathlib
-
-lemma stabilizer_conj_act_eq_centralizer (g : G) :
-  mul_action.stabilizer (conj_act G) g = (zpowers g).centralizer :=
-le_antisymm (le_centralizer_iff.mp (zpowers_le.mpr (λ x, mul_inv_eq_iff_eq_mul.mp)))
-  (λ x h, mul_inv_eq_of_eq_mul (h g (mem_zpowers g)).symm)
-
-open quotient_group
-
-noncomputable def quotient_centralizer_embedding_commutators (g : G) :
-  G ⧸ centralizer (zpowers (g : G)) ↪ {g₀ | ∃ g₁ g₂ : G, ⁅g₁, g₂⁆ = g₀} :=
-((mul_action.orbit_equiv_quotient_stabilizer (conj_act G) g).trans
-  (quotient_equiv_of_eq (stabilizer_conj_act_eq_centralizer g))).symm.to_embedding.trans
-  ⟨λ x, ⟨x * g⁻¹, let ⟨_, x, rfl⟩ := x in ⟨x, g, rfl⟩⟩,
-  λ x y, subtype.ext ∘ mul_right_cancel ∘ subtype.ext_iff.mp⟩
-
-lemma quotient_centralizer_embedding_commutators_apply (g : G) (x : G) :
-  quotient_centralizer_embedding_commutators g x = ⟨⁅x, g⁆, x, g, rfl⟩ :=
-rfl
-
-variables {α : Type*} [group α] {s t : subgroup α}
-
-/-- If `s ≤ t`, then there is a map `α ⧸ s → α ⧸ t`. -/
-@[to_additive "If `s ≤ t`, then there is an map `α ⧸ s → α ⧸ t`."]
-def quotient_map_of_le (h : s ≤ t) : α ⧸ s → α ⧸ t :=
-quotient.map' id (λ a b, by { simp_rw [quotient_group.left_rel_eq], apply h })
-
-@[simp, to_additive]
-lemma quotient_map_of_le_apply_mk (h : s ≤ t) (g : α) :
-  quotient_map_of_le h (quotient_group.mk g) = quotient_group.mk g :=
-rfl
-
-/-- The natural embedding `H ⧸ (⨅ i, f i).subgroup_of H ↪ Π i, H ⧸ (f i).subgroup_of H`. -/
-@[to_additive "There is an embedding
-  `H ⧸ (⨅ i, f i).add_subgroup_of H) ↪ Π i, H ⧸ (f i).add_subgroup_of H`."]
-def quotient_infi_embedding' {ι : Type*} (f : ι → subgroup α) : α ⧸ (⨅ i, f i) ↪ Π i, α ⧸ (f i) :=
-{ to_fun := λ q i, quotient_map_of_le (infi_le f i) q,
-  inj' := quotient.ind₂' $ by simp_rw [function.funext_iff, quotient_map_of_le_apply_mk,
-    quotient_group.eq', mem_infi, imp_self, forall_const] }
-
-@[simp, to_additive] lemma quotient_infi_embedding'_apply_mk
-  {ι : Type*} (f : ι → subgroup α) (g : α) (i : ι) :
-  quotient_infi_embedding' f (quotient_group.mk g) i = quotient_group.mk g :=
-rfl
-
-noncomputable def key_inclusio (S : finset G) (hS : closure (S : set G) = ⊤) :
-  G ⧸ center G ↪ S → {g₀ | ∃ g₁ g₂ : G, ⁅g₁, g₂⁆ = g₀} :=
-begin
-  refine ((quotient_equiv_of_eq _).to_embedding.trans
-    (quotient_infi_embedding' (λ g : S, centralizer (zpowers (g : G))))).trans
-    (function.embedding.Pi_congr_right (λ g : S, quotient_centralizer_embedding_commutators (g : G))),
-  rw [←centralizer_top, ←hS, centralizer_closure, ←infi_subtype''],
-  refl,
-end
-
-lemma key_inclusio_apply (S : finset G) (hS : closure (S : set G) = ⊤) (g : G) (s : S) :
-  key_inclusio S hS g s = ⟨⁅g, s⁆, g, s, rfl⟩ :=
-rfl
-
-end for_mathlib
-
-variables (G)
-
-lemma index_center_ne_zero [finite {g | ∃ g₁ g₂ : G, ⁅g₁, g₂⁆ = g}] [group.fg G] :
-  (center G).index ≠ 0 :=
-begin
-  obtain ⟨S, hS1, hS2⟩ := group.rank_spec G,
-  let e := key_inclusio S hS2, -- use this + nat.card_ne_zero_of_embedding
-
-  rw [←centralizer_top, ←hS2, centralizer_closure, ←infi_subtype''],
-  refine index_infi_ne_zero _ (λ g, _),
-  sorry,
-end
-
-lemma index_center_le_pow [finite {g | ∃ g₁ g₂ : G, ⁅g₁, g₂⁆ = g}] [group.fg G] :
-  (center G).index ≤ (nat.card {g | ∃ g₁ g₂ : G, ⁅g₁, g₂⁆ = g}) ^ group.rank G :=
-begin
-  obtain ⟨S, hS1, hS2⟩ := group.rank_spec G,
-  rw [←centralizer_top, ←hS2, centralizer_closure, ←infi_subtype'', ←hS1, ←fintype.card_coe],
-  exact (index_infi_le _).trans (finset.prod_le_pow_card _ _ _
-    (λ g _, finite.card_le_of_injective _ (quotient_centralizer_embedding_commutators (g : G)).injective)),
-end
-
-lemma nat.card_pos {α : Type*} [finite α] [nonempty α] : 0 < nat.card α :=
-begin
-  haveI := fintype.of_finite α,
-  rw nat.card_eq_fintype_card,
-  exact fintype.card_pos,
-end
-
-/-- docstring -/
-def myfun (n : ℕ) := (n ^ (n + n)) ^ (n ^ (n + n) * n + 1)
-
-lemma key_lemma [finite {g | ∃ g₁ g₂ : G, ⁅g₁, g₂⁆ = g}] :
-  nat.card (commutator G) ≤ myfun (nat.card {g | ∃ g₁ g₂ : G, ⁅g₁, g₂⁆ = g}) :=
-begin
-  classical,
-  let n := nat.card {g | ∃ g₁ g₂ : G, ⁅g₁, g₂⁆ = g},
-  change nat.card (commutator G) ≤ myfun n,
-  haveI := fintype.of_finite {g | ∃ g₁ g₂ : G, ⁅g₁, g₂⁆ = g},
-  have hn₀ : 0 < n := @nat.card_pos _ _ ⟨by exact ⟨1, 1, 1, commutator_element_self 1⟩⟩,
-  let f : {g | ∃ g₁ g₂ : G, ⁅g₁, g₂⁆ = g} → G × G :=
-  λ g, (classical.some g.2, classical.some (classical.some_spec g.2)),
-  have hf : ∀ g, ⁅(f g).1, (f g).2⁆ = g := λ g, classical.some_spec (classical.some_spec g.2),
-  let S₀ : finset (G × G) := finset.univ.image f, -- potentially eliminate this step?
-  have hS₀ : S₀.card ≤ n :=
-  finset.card_image_le.trans_eq (finset.card_univ.trans nat.card_eq_fintype_card.symm),
-  let S : finset G := S₀.image prod.fst ∪ S₀.image prod.snd,
-  have hS : S.card ≤ n + n := (finset.card_union_le _ _).trans
-    (add_le_add (finset.card_image_le.trans hS₀) (finset.card_image_le.trans hS₀)),
-  let H := closure (S : set G),
-  have hH : group.rank H ≤ n + n := (rank_closure_finset_le_card S).trans hS,
-
-  have key : set.image H.subtype {g | ∃ g₁ g₂ : H, ⁅g₁, g₂⁆ = g} = {g | ∃ g₁ g₂ : G, ⁅g₁, g₂⁆ = g},
-  { refine set.subset.antisymm _ _,
-    { rintros - ⟨-, ⟨g₁, g₂, rfl⟩, rfl⟩,
-      exact ⟨g₁, g₂, (map_commutator_element H.subtype g₁ g₂).symm⟩ },
-    { intros g hg,
-      have h1 : (f ⟨g, hg⟩).1 ∈ S :=
-      finset.mem_union_left _ (finset.mem_image_of_mem _ (finset.mem_image_of_mem _ (finset.mem_univ _))),
-      have h2 : (f ⟨g, hg⟩).2 ∈ S :=
-      finset.mem_union_right _ (finset.mem_image_of_mem _ (finset.mem_image_of_mem _ (finset.mem_univ _))),
-      replace h1 : (f ⟨g, hg⟩).1 ∈ H := subset_closure h1,
-      replace h2 : (f ⟨g, hg⟩).2 ∈ H := subset_closure h2,
-      refine ⟨(⁅(⟨(f ⟨g, hg⟩).1, h1⟩ : H), (⟨(f ⟨g, hg⟩).2, h2⟩ : H)⁆ : H),
-        ⟨⟨(f ⟨g, hg⟩).1, h1⟩, ⟨(f ⟨g, hg⟩).2, h2⟩, rfl⟩, _⟩,
-      rw map_commutator_element,
-      exact hf ⟨g, hg⟩ } },
-
-  let e := (equiv.set.image H.subtype {g | ∃ g₁ g₂ : H, ⁅g₁, g₂⁆ = g} subtype.coe_injective).symm,
-  rw key at e,
-  haveI : finite {g | ∃ g₁ g₂ : H, ⁅g₁, g₂⁆ = g} := finite.of_equiv _ e,
-  have hn : n = nat.card {g | ∃ g₁ g₂ : H, ⁅g₁, g₂⁆ = g} := nat.card_congr e,
-  have hH₀ : nat.card (commutator H) = nat.card (commutator G),
-  { rw [commutator_eq_closure G, ←key, ←monoid_hom.map_closure, ←commutator_eq_closure H],
-    exact nat.card_congr (equiv.set.image H.subtype (commutator H) subtype.coe_injective) },
-
-  have h1 := index_center_le_pow H,
-  have h2 := card_commutator_dvd_index_center_pow H,
-  rw ← hn at h1 h2,
-  replace h1 := h1.trans (nat.pow_le_pow_of_le_right hn₀ hH),
-  replace h2 := hH₀.ge.trans (nat.le_of_dvd (pow_pos
-    (nat.pos_of_ne_zero (index_center_ne_zero H)) _) h2),
-  refine h2.trans _,
-  refine (nat.pow_le_pow_of_le_left h1 _).trans (nat.pow_le_pow_of_le_right
-    (pow_pos hn₀ _) (add_le_add_right (mul_le_mul_right' h1 _) 1)),
-end
-
--- bounded commutators implies bounded index of center
--- * reduce to the case where G is finitely generated by passing to the subgroup generated by the elements occuring in list of commutators
--- * center equals intersection of finitely many centralizers
--- * each centralizer has finite index (i.e., each conjugacy class is finite)
--- * h * g * h⁻¹ = h * g * h⁻¹ * g⁻¹ * g = [h, g] * g
-
--- And then we can start Neumann...
-
--- bounded index of center implies bounded commutators (less important)
-
-=======
 variables (G)
 
 /-- If `G` has `n` commutators `[g₁, g₂]`, then `|G'| ∣ [G : Z(G)] ^ ([G : Z(G)] * n + 1)`,
@@ -411,5 +174,200 @@
   simpa only [monoid_hom.mem_ker, subtype.ext_iff] using this,
 end
 
->>>>>>> 2a543b0d
+open_locale big_operators
+
+variables {G}
+
+-- PRed
+lemma index_infi_ne_zero {ι : Type*} [fintype ι] (f : ι → subgroup G) (hf : ∀ i, (f i).index ≠ 0) :
+  (⨅ i, f i).index ≠ 0 :=
+begin
+  unfreezingI { revert ι },
+  refine fintype.induction_empty_option _ _ _,
+  { intros α β _ e h t hf,
+    rw ← e.infi_congr (λ _, rfl),
+    exact h (t ∘ e) (λ i, hf (e i)) },
+  { intros t hf,
+    rw [infi_of_empty, index_top],
+    exact one_ne_zero },
+  { intros α _ h t hf,
+    rw infi_option,
+    exact index_inf_ne_zero (hf none) (h (t ∘ some) (λ i, hf (some i))) },
+end
+
+-- PRed
+lemma index_infi_le {ι : Type*} [fintype ι] (f : ι → subgroup G) :
+  (⨅ i, f i).index ≤ ∏ i, (f i).index :=
+begin
+  unfreezingI { revert ι },
+  refine fintype.induction_empty_option _ _ _,
+  { introsI α β _ e h t,
+    haveI : fintype α := fintype.of_equiv β e.symm,
+    rw [←e.infi_congr (λ _, rfl), ←fintype.prod_equiv e _ _ (λ _, rfl)],
+    convert h (t ∘ e) },
+  { intro t,
+    rw [infi_of_empty, index_top, fintype.univ_pempty, finset.prod_empty] },
+  { intros α _ h t,
+    rw [infi_option, fintype.prod_option],
+    exact index_inf_le.trans (mul_le_mul_left' (h (t ∘ some)) (t none).index) },
+end
+
+section for_mathlib
+
+lemma stabilizer_conj_act_eq_centralizer (g : G) :
+  mul_action.stabilizer (conj_act G) g = (zpowers g).centralizer :=
+le_antisymm (le_centralizer_iff.mp (zpowers_le.mpr (λ x, mul_inv_eq_iff_eq_mul.mp)))
+  (λ x h, mul_inv_eq_of_eq_mul (h g (mem_zpowers g)).symm)
+
+open quotient_group
+
+noncomputable def quotient_centralizer_embedding_commutators (g : G) :
+  G ⧸ centralizer (zpowers (g : G)) ↪ {g₀ | ∃ g₁ g₂ : G, ⁅g₁, g₂⁆ = g₀} :=
+((mul_action.orbit_equiv_quotient_stabilizer (conj_act G) g).trans
+  (quotient_equiv_of_eq (stabilizer_conj_act_eq_centralizer g))).symm.to_embedding.trans
+  ⟨λ x, ⟨x * g⁻¹, let ⟨_, x, rfl⟩ := x in ⟨x, g, rfl⟩⟩,
+  λ x y, subtype.ext ∘ mul_right_cancel ∘ subtype.ext_iff.mp⟩
+
+lemma quotient_centralizer_embedding_commutators_apply (g : G) (x : G) :
+  quotient_centralizer_embedding_commutators g x = ⟨⁅x, g⁆, x, g, rfl⟩ :=
+rfl
+
+variables {α : Type*} [group α] {s t : subgroup α}
+
+/-- If `s ≤ t`, then there is a map `α ⧸ s → α ⧸ t`. -/
+@[to_additive "If `s ≤ t`, then there is an map `α ⧸ s → α ⧸ t`."]
+def quotient_map_of_le (h : s ≤ t) : α ⧸ s → α ⧸ t :=
+quotient.map' id (λ a b, by { simp_rw [quotient_group.left_rel_eq], apply h })
+
+@[simp, to_additive]
+lemma quotient_map_of_le_apply_mk (h : s ≤ t) (g : α) :
+  quotient_map_of_le h (quotient_group.mk g) = quotient_group.mk g :=
+rfl
+
+/-- The natural embedding `H ⧸ (⨅ i, f i).subgroup_of H ↪ Π i, H ⧸ (f i).subgroup_of H`. -/
+@[to_additive "There is an embedding
+  `H ⧸ (⨅ i, f i).add_subgroup_of H) ↪ Π i, H ⧸ (f i).add_subgroup_of H`."]
+def quotient_infi_embedding' {ι : Type*} (f : ι → subgroup α) : α ⧸ (⨅ i, f i) ↪ Π i, α ⧸ (f i) :=
+{ to_fun := λ q i, quotient_map_of_le (infi_le f i) q,
+  inj' := quotient.ind₂' $ by simp_rw [function.funext_iff, quotient_map_of_le_apply_mk,
+    quotient_group.eq', mem_infi, imp_self, forall_const] }
+
+@[simp, to_additive] lemma quotient_infi_embedding'_apply_mk
+  {ι : Type*} (f : ι → subgroup α) (g : α) (i : ι) :
+  quotient_infi_embedding' f (quotient_group.mk g) i = quotient_group.mk g :=
+rfl
+
+noncomputable def key_inclusio (S : finset G) (hS : closure (S : set G) = ⊤) :
+  G ⧸ center G ↪ S → {g₀ | ∃ g₁ g₂ : G, ⁅g₁, g₂⁆ = g₀} :=
+begin
+  refine ((quotient_equiv_of_eq _).to_embedding.trans
+    (quotient_infi_embedding' (λ g : S, centralizer (zpowers (g : G))))).trans
+    (function.embedding.Pi_congr_right (λ g : S, quotient_centralizer_embedding_commutators (g : G))),
+  rw [←centralizer_top, ←hS, centralizer_closure, ←infi_subtype''],
+  refl,
+end
+
+lemma key_inclusio_apply (S : finset G) (hS : closure (S : set G) = ⊤) (g : G) (s : S) :
+  key_inclusio S hS g s = ⟨⁅g, s⁆, g, s, rfl⟩ :=
+rfl
+
+end for_mathlib
+
+variables (G)
+
+lemma index_center_ne_zero [finite {g | ∃ g₁ g₂ : G, ⁅g₁, g₂⁆ = g}] [group.fg G] :
+  (center G).index ≠ 0 :=
+begin
+  obtain ⟨S, hS1, hS2⟩ := group.rank_spec G,
+  let e := key_inclusio S hS2, -- use this + nat.card_ne_zero_of_embedding
+
+  rw [←centralizer_top, ←hS2, centralizer_closure, ←infi_subtype''],
+  refine index_infi_ne_zero _ (λ g, _),
+  sorry,
+end
+
+lemma index_center_le_pow [finite {g | ∃ g₁ g₂ : G, ⁅g₁, g₂⁆ = g}] [group.fg G] :
+  (center G).index ≤ (nat.card {g | ∃ g₁ g₂ : G, ⁅g₁, g₂⁆ = g}) ^ group.rank G :=
+begin
+  obtain ⟨S, hS1, hS2⟩ := group.rank_spec G,
+  rw [←centralizer_top, ←hS2, centralizer_closure, ←infi_subtype'', ←hS1, ←fintype.card_coe],
+  exact (index_infi_le _).trans (finset.prod_le_pow_card _ _ _
+    (λ g _, finite.card_le_of_injective _ (quotient_centralizer_embedding_commutators (g : G)).injective)),
+end
+
+lemma nat.card_pos {α : Type*} [finite α] [nonempty α] : 0 < nat.card α :=
+begin
+  haveI := fintype.of_finite α,
+  rw nat.card_eq_fintype_card,
+  exact fintype.card_pos,
+end
+
+/-- docstring -/
+def myfun (n : ℕ) := (n ^ (n + n)) ^ (n ^ (n + n) * n + 1)
+
+lemma key_lemma [finite {g | ∃ g₁ g₂ : G, ⁅g₁, g₂⁆ = g}] :
+  nat.card (commutator G) ≤ myfun (nat.card {g | ∃ g₁ g₂ : G, ⁅g₁, g₂⁆ = g}) :=
+begin
+  classical,
+  let n := nat.card {g | ∃ g₁ g₂ : G, ⁅g₁, g₂⁆ = g},
+  change nat.card (commutator G) ≤ myfun n,
+  haveI := fintype.of_finite {g | ∃ g₁ g₂ : G, ⁅g₁, g₂⁆ = g},
+  have hn₀ : 0 < n := @nat.card_pos _ _ ⟨by exact ⟨1, 1, 1, commutator_element_self 1⟩⟩,
+  let f : {g | ∃ g₁ g₂ : G, ⁅g₁, g₂⁆ = g} → G × G :=
+  λ g, (classical.some g.2, classical.some (classical.some_spec g.2)),
+  have hf : ∀ g, ⁅(f g).1, (f g).2⁆ = g := λ g, classical.some_spec (classical.some_spec g.2),
+  let S₀ : finset (G × G) := finset.univ.image f, -- potentially eliminate this step?
+  have hS₀ : S₀.card ≤ n :=
+  finset.card_image_le.trans_eq (finset.card_univ.trans nat.card_eq_fintype_card.symm),
+  let S : finset G := S₀.image prod.fst ∪ S₀.image prod.snd,
+  have hS : S.card ≤ n + n := (finset.card_union_le _ _).trans
+    (add_le_add (finset.card_image_le.trans hS₀) (finset.card_image_le.trans hS₀)),
+  let H := closure (S : set G),
+  have hH : group.rank H ≤ n + n := (rank_closure_finset_le_card S).trans hS,
+
+  have key : set.image H.subtype {g | ∃ g₁ g₂ : H, ⁅g₁, g₂⁆ = g} = {g | ∃ g₁ g₂ : G, ⁅g₁, g₂⁆ = g},
+  { refine set.subset.antisymm _ _,
+    { rintros - ⟨-, ⟨g₁, g₂, rfl⟩, rfl⟩,
+      exact ⟨g₁, g₂, (map_commutator_element H.subtype g₁ g₂).symm⟩ },
+    { intros g hg,
+      have h1 : (f ⟨g, hg⟩).1 ∈ S :=
+      finset.mem_union_left _ (finset.mem_image_of_mem _ (finset.mem_image_of_mem _ (finset.mem_univ _))),
+      have h2 : (f ⟨g, hg⟩).2 ∈ S :=
+      finset.mem_union_right _ (finset.mem_image_of_mem _ (finset.mem_image_of_mem _ (finset.mem_univ _))),
+      replace h1 : (f ⟨g, hg⟩).1 ∈ H := subset_closure h1,
+      replace h2 : (f ⟨g, hg⟩).2 ∈ H := subset_closure h2,
+      refine ⟨(⁅(⟨(f ⟨g, hg⟩).1, h1⟩ : H), (⟨(f ⟨g, hg⟩).2, h2⟩ : H)⁆ : H),
+        ⟨⟨(f ⟨g, hg⟩).1, h1⟩, ⟨(f ⟨g, hg⟩).2, h2⟩, rfl⟩, _⟩,
+      rw map_commutator_element,
+      exact hf ⟨g, hg⟩ } },
+
+  let e := (equiv.set.image H.subtype {g | ∃ g₁ g₂ : H, ⁅g₁, g₂⁆ = g} subtype.coe_injective).symm,
+  rw key at e,
+  haveI : finite {g | ∃ g₁ g₂ : H, ⁅g₁, g₂⁆ = g} := finite.of_equiv _ e,
+  have hn : n = nat.card {g | ∃ g₁ g₂ : H, ⁅g₁, g₂⁆ = g} := nat.card_congr e,
+  have hH₀ : nat.card (commutator H) = nat.card (commutator G),
+  { rw [commutator_eq_closure G, ←key, ←monoid_hom.map_closure, ←commutator_eq_closure H],
+    exact nat.card_congr (equiv.set.image H.subtype (commutator H) subtype.coe_injective) },
+
+  have h1 := index_center_le_pow H,
+  have h2 := card_commutator_dvd_index_center_pow H,
+  rw ← hn at h1 h2,
+  replace h1 := h1.trans (nat.pow_le_pow_of_le_right hn₀ hH),
+  replace h2 := hH₀.ge.trans (nat.le_of_dvd (pow_pos
+    (nat.pos_of_ne_zero (index_center_ne_zero H)) _) h2),
+  refine h2.trans _,
+  refine (nat.pow_le_pow_of_le_left h1 _).trans (nat.pow_le_pow_of_le_right
+    (pow_pos hn₀ _) (add_le_add_right (mul_le_mul_right' h1 _) 1)),
+end
+
+-- bounded commutators implies bounded index of center
+-- * reduce to the case where G is finitely generated by passing to the subgroup generated by the elements occuring in list of commutators
+-- * center equals intersection of finitely many centralizers
+-- * each centralizer has finite index (i.e., each conjugacy class is finite)
+-- * h * g * h⁻¹ = h * g * h⁻¹ * g⁻¹ * g = [h, g] * g
+
+-- And then we can start Neumann...
+
+-- bounded index of center implies bounded commutators (less important)
+
 end subgroup