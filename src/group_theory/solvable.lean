/-
Copyright (c) 2021 Jordan Brown, Thomas Browning, Patrick Lutz. All rights reserved.
Released under Apache 2.0 license as described in the file LICENSE.
Authors: Jordan Brown, Thomas Browning, Patrick Lutz
-/

import data.fin.vec_notation
import group_theory.abelianization
import set_theory.cardinal

/-!
# Solvable Groups

In this file we introduce the notion of a solvable group. We define a solvable group as one whose
derived series is eventually trivial. This requires defining the commutator of two subgroups and
the derived series of a group.

## Main definitions

* `derived_series G n` : the `n`th term in the derived series of `G`, defined by iterating
    `general_commutator` starting with the top subgroup
* `is_solvable G` : the group `G` is solvable
-/

open subgroup

variables {G G' : Type*} [group G] [group G'] {f : G →* G'}

section derived_series

variables (G)

/-- The derived series of the group `G`, obtained by starting from the subgroup `⊤` and repeatedly
  taking the commutator of the previous subgroup with itself for `n` times. -/
def derived_series : ℕ → subgroup G
| 0       := ⊤
| (n + 1) := ⁅(derived_series n), (derived_series n)⁆

@[simp] lemma derived_series_zero : derived_series G 0 = ⊤ := rfl

@[simp] lemma derived_series_succ (n : ℕ) :
  derived_series G (n + 1) = ⁅(derived_series G n), (derived_series G n)⁆ := rfl

lemma derived_series_normal (n : ℕ) : (derived_series G n).normal :=
begin
  induction n with n ih,
  { exact (⊤ : subgroup G).normal_of_characteristic },
  { exactI subgroup.commutator_normal (derived_series G n) (derived_series G n) }
end

@[simp] lemma derived_series_one : derived_series G 1 = commutator G :=
rfl

end derived_series

section commutator_map

lemma commutator_le_map_commutator {H₁ H₂ : subgroup G} {K₁ K₂ : subgroup G'} (h₁ : K₁ ≤ H₁.map f)
  (h₂ : K₂ ≤ H₂.map f) : ⁅K₁, K₂⁆ ≤ ⁅H₁, H₂⁆.map f :=
by { rw map_commutator, exact commutator_mono h₁ h₂ }

section derived_series_map

variables (f)

lemma map_derived_series_le_derived_series (n : ℕ) :
  (derived_series G n).map f ≤ derived_series G' n :=
begin
  induction n with n ih,
  { simp only [derived_series_zero, le_top], },
  { simp only [derived_series_succ, map_commutator, commutator_mono, ih] }
end

variables {f}

lemma derived_series_le_map_derived_series (hf : function.surjective f) (n : ℕ) :
  derived_series G' n ≤ (derived_series G n).map f :=
begin
  induction n with n ih,
  { rwa [derived_series_zero, derived_series_zero, top_le_iff, ← monoid_hom.range_eq_map,
    ← monoid_hom.range_top_iff_surjective.mpr], },
  { simp only [*, derived_series_succ, commutator_le_map_commutator], }
end

lemma map_derived_series_eq (hf : function.surjective f) (n : ℕ) :
  (derived_series G n).map f = derived_series G' n :=
le_antisymm (map_derived_series_le_derived_series f n) (derived_series_le_map_derived_series hf n)

end derived_series_map
end commutator_map

section solvable

variables (G)

/-- A group `G` is solvable if its derived series is eventually trivial. We use this definition
  because it's the most convenient one to work with. -/
class is_solvable : Prop :=
(solvable : ∃ n : ℕ, derived_series G n = ⊥)

lemma is_solvable_def : is_solvable G ↔ ∃ n : ℕ, derived_series G n = ⊥ :=
⟨λ h, h.solvable, λ h, ⟨h⟩⟩

@[priority 100]
instance comm_group.is_solvable {G : Type*} [comm_group G] : is_solvable G :=
begin
  use 1,
  rw [eq_bot_iff, derived_series_one],
  calc commutator G ≤ (monoid_hom.id G).ker : abelianization.commutator_subset_ker (monoid_hom.id G)
  ... = ⊥ : rfl,
end

lemma is_solvable_of_comm {G : Type*} [hG : group G]
  (h : ∀ a b : G, a * b = b * a) : is_solvable G :=
begin
  letI hG' : comm_group G := { mul_comm := h .. hG },
  casesI hG,
  exact comm_group.is_solvable,
end

lemma is_solvable_of_top_eq_bot (h : (⊤ : subgroup G) = ⊥) : is_solvable G :=
⟨⟨0, h⟩⟩

@[priority 100]
instance is_solvable_of_subsingleton [subsingleton G] : is_solvable G :=
is_solvable_of_top_eq_bot G (by ext; simp at *)

variables {G}

lemma solvable_of_solvable_injective (hf : function.injective f) [h : is_solvable G'] :
  is_solvable G :=
begin
  rw is_solvable_def at *,
  cases h with n hn,
  use n,
  rw ← map_eq_bot_iff_of_injective _ hf,
  rw eq_bot_iff at *,
  calc map f (derived_series G n) ≤ derived_series G' n : map_derived_series_le_derived_series f n
  ... ≤ ⊥ : hn,
end

instance subgroup_solvable_of_solvable (H : subgroup G) [h : is_solvable G] : is_solvable H :=
solvable_of_solvable_injective (show function.injective (subtype H), from subtype.val_injective)

lemma solvable_of_surjective (hf : function.surjective f) [h : is_solvable G] :
  is_solvable G' :=
begin
  rw is_solvable_def at *,
  cases h with n hn,
  use n,
  calc derived_series G' n = (derived_series G n).map f : eq.symm (map_derived_series_eq hf n)
    ... = (⊥ : subgroup G).map f : by rw hn
    ... = ⊥ : map_bot f,
end

instance solvable_quotient_of_solvable (H : subgroup G) [H.normal] [h : is_solvable G] :
  is_solvable (G ⧸ H) :=
solvable_of_surjective (show function.surjective (quotient_group.mk' H), by tidy)

lemma solvable_of_ker_le_range {G' G'' : Type*} [group G'] [group G''] (f : G' →* G)
  (g : G →* G'') (hfg : g.ker ≤ f.range) [hG' : is_solvable G'] [hG'' : is_solvable G''] :
  is_solvable G :=
begin
  obtain ⟨n, hn⟩ := id hG'',
  suffices : ∀ k : ℕ, derived_series G (n + k) ≤ (derived_series G' k).map f,
  { obtain ⟨m, hm⟩ := id hG',
    use n + m,
    specialize this m,
    rwa [hm, map_bot, le_bot_iff] at this },
  intro k,
  induction k with k hk,
  { rw [add_zero, derived_series_zero, ←monoid_hom.range_eq_map],
    refine le_trans _ hfg,
    rw [←map_eq_bot_iff, eq_bot_iff, ←hn],
    exact map_derived_series_le_derived_series g n },
  { rw [nat.add_succ, derived_series_succ, derived_series_succ],
    exact commutator_le_map_commutator hk hk },
end

instance solvable_prod {G' : Type*} [group G'] [h : is_solvable G] [h' : is_solvable G'] :
  is_solvable (G × G') :=
solvable_of_ker_le_range (monoid_hom.inl G G') (monoid_hom.snd G G')
  (λ x hx, ⟨x.1, prod.ext rfl hx.symm⟩)

end solvable

section is_simple_group

variable [is_simple_group G]

lemma is_simple_group.derived_series_succ {n : ℕ} : derived_series G n.succ = commutator G :=
begin
  induction n with n ih,
  { exact derived_series_one G },
  rw [derived_series_succ, ih],
  cases (commutator.normal G).eq_bot_or_eq_top with h h,
  { rw [h, commutator_bot] },
  { rwa h },
end

lemma is_simple_group.comm_iff_is_solvable :
  (∀ a b : G, a * b = b * a) ↔ is_solvable G :=
⟨is_solvable_of_comm, λ ⟨⟨n, hn⟩⟩, begin
  cases n,
  { rw derived_series_zero at hn,
    intros a b,
    refine (mem_bot.1 _).trans (mem_bot.1 _).symm;
    { rw ← hn,
      exact mem_top _ } },
  { rw is_simple_group.derived_series_succ at hn,
    intros a b,
    rw [← mul_inv_eq_one, mul_inv_rev, ← mul_assoc, ← mem_bot, ← hn, commutator_eq_closure],
    exact subset_closure ⟨a, b, rfl⟩ }
end⟩

end is_simple_group

section perm_not_solvable

lemma not_solvable_of_mem_derived_series {g : G} (h1 : g ≠ 1)
  (h2 : ∀ n : ℕ, g ∈ derived_series G n) : ¬ is_solvable G :=
mt (is_solvable_def _).mp (not_exists_of_forall_not
  (λ n h, h1 (subgroup.mem_bot.mp ((congr_arg (has_mem.mem g) h).mp (h2 n)))))

lemma equiv.perm.fin_5_not_solvable : ¬ is_solvable (equiv.perm (fin 5)) :=
begin
  let x : equiv.perm (fin 5) := ⟨![1, 2, 0, 3, 4], ![2, 0, 1, 3, 4], dec_trivial, dec_trivial⟩,
  let y : equiv.perm (fin 5) := ⟨![3, 4, 2, 0, 1], ![3, 4, 2, 0, 1], dec_trivial, dec_trivial⟩,
  let z : equiv.perm (fin 5) := ⟨![0, 3, 2, 1, 4], ![0, 3, 2, 1, 4], dec_trivial, dec_trivial⟩,
  have key : x = z * ⁅x, y * x * y⁻¹⁆ * z⁻¹ := by dec_trivial,
  refine not_solvable_of_mem_derived_series (show x ≠ 1, by dec_trivial) (λ n, _),
  induction n with n ih,
  { exact mem_top x },
<<<<<<< HEAD
  { rw [key, (derived_series_normal _ _).mem_comm_iff, inv_mul_cancel_left],
    exact commutator_containment _ _ ih ((derived_series_normal _ _).conj_mem _ ih _) },
=======
  { rw key,
    exact (derived_series_normal _ _).conj_mem _
      (commutator_mem_commutator ih ((derived_series_normal _ _).conj_mem _ ih _)) _ },
>>>>>>> 4a59a4d4
end

lemma equiv.perm.not_solvable (X : Type*) (hX : 5 ≤ cardinal.mk X) :
  ¬ is_solvable (equiv.perm X) :=
begin
  introI h,
  have key : nonempty (fin 5 ↪ X),
  { rwa [←cardinal.lift_mk_le, cardinal.mk_fin, cardinal.lift_nat_cast,
    nat.cast_bit1, nat.cast_bit0, nat.cast_one, cardinal.lift_id] },
  exact equiv.perm.fin_5_not_solvable (solvable_of_solvable_injective
    (equiv.perm.via_embedding_hom_injective (nonempty.some key))),
end

end perm_not_solvable<|MERGE_RESOLUTION|>--- conflicted
+++ resolved
@@ -231,14 +231,8 @@
   refine not_solvable_of_mem_derived_series (show x ≠ 1, by dec_trivial) (λ n, _),
   induction n with n ih,
   { exact mem_top x },
-<<<<<<< HEAD
   { rw [key, (derived_series_normal _ _).mem_comm_iff, inv_mul_cancel_left],
-    exact commutator_containment _ _ ih ((derived_series_normal _ _).conj_mem _ ih _) },
-=======
-  { rw key,
-    exact (derived_series_normal _ _).conj_mem _
-      (commutator_mem_commutator ih ((derived_series_normal _ _).conj_mem _ ih _)) _ },
->>>>>>> 4a59a4d4
+    exact commutator_mem_commutator ih ((derived_series_normal _ _).conj_mem _ ih _) },
 end
 
 lemma equiv.perm.not_solvable (X : Type*) (hX : 5 ≤ cardinal.mk X) :
