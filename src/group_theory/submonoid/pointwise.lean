--- conflicted
+++ resolved
@@ -323,17 +323,10 @@
 variables [add_monoid_with_one R]
 
 instance : has_one (add_submonoid R) :=
-<<<<<<< HEAD
-⟨(nat.cast_add_monoid_hom _).mrange⟩
-
-theorem one_eq_mrange :
-  (1 : add_submonoid R) = (nat.cast_add_monoid_hom _).mrange := rfl
-=======
 ⟨(nat.cast_add_monoid_hom R).mrange⟩
 
 theorem one_eq_mrange :
   (1 : add_submonoid R) = (nat.cast_add_monoid_hom R).mrange := rfl
->>>>>>> ff548cdd
 
 lemma nat_cast_mem_one (n : ℕ) : (n : R) ∈ (1 : add_submonoid R) := ⟨_, rfl⟩
 
@@ -413,8 +406,6 @@
 
 end non_unital_non_assoc_semiring
 
-<<<<<<< HEAD
-=======
 section non_unital_non_assoc_ring
 variables [non_unital_non_assoc_ring R]
 
@@ -445,7 +436,6 @@
 
 end non_unital_non_assoc_ring
 
->>>>>>> ff548cdd
 section non_assoc_semiring
 variables [non_assoc_semiring R]
 
@@ -463,10 +453,6 @@
 instance : semigroup (add_submonoid R) :=
 { mul := (*),
   mul_assoc := λ M N P,
-<<<<<<< HEAD
-    -- copied from `submodule.mul_assoc`
-=======
->>>>>>> ff548cdd
     le_antisymm (mul_le.2 $ λ mn hmn p hp,
       suffices M * N ≤ (M * (N * P)).comap (add_monoid_hom.mul_right p), from this hmn,
       mul_le.2 $ λ m hm n hn, show m * n * p ∈ M * (N * P), from
@@ -487,8 +473,6 @@
   ..add_submonoid.semigroup,
   ..add_submonoid.mul_one_class }
 
-<<<<<<< HEAD
-=======
 lemma closure_pow (s : set R) : ∀ n : ℕ, closure s ^ n = closure (s ^ n)
 | 0 := by rw [pow_zero, pow_zero, one_eq_closure_one_set]
 | (n + 1) := by rw [pow_succ, pow_succ, closure_pow, closure_mul_closure]
@@ -499,7 +483,6 @@
 lemma pow_subset_pow {s : add_submonoid R} {n : ℕ} : (↑s : set R)^n ⊆ ↑(s^n) :=
 (pow_eq_closure_pow_set s n).symm ▸ subset_closure
 
->>>>>>> ff548cdd
 end semiring
 
 end add_submonoid