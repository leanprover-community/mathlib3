--- conflicted
+++ resolved
@@ -248,7 +248,6 @@
   (λ a, (@mem_fixed_points_mul_left_cosets_iff_mem_normalizer _ _ _ _inst_2 _).symm)
   (by intros; refl)
 
-<<<<<<< HEAD
 /-- If `H` is a `p`-subgroup of `G`, then the index of `H` inside its normalizer is congruent
   mod `p` to the index of `H`.  -/
 lemma card_quotient_normalizer_modeq_card_quotient [fintype G] {p : ℕ} {n : ℕ} [hp : fact p.prime]
@@ -302,8 +301,6 @@
 nat.modeq.modeq_zero_iff.1 ((card_normalizer_modeq_card hH).trans
   (nat.modeq.modeq_zero_iff.2 hdvd))
 
-=======
->>>>>>> 3f5a348f
 /-- If `H` is a subgroup of `G` of cardinality `p ^ n`,
   then `H` is contained in a subgroup of cardinality `p ^ (n + 1)`
   if `p ^ (n + 1)` divides the cardinality of `G` -/
