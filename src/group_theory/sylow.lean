/-
Copyright (c) 2018 Chris Hughes. All rights reserved.
Released under Apache 2.0 license as described in the file LICENSE.
Authors: Chris Hughes, Thomas Browning
-/

import data.set_like.fintype
import group_theory.group_action.conj_act
import group_theory.p_group

/-!
# Sylow theorems

The Sylow theorems are the following results for every finite group `G` and every prime number `p`.

* There exists a Sylow `p`-subgroup of `G`.
* All Sylow `p`-subgroups of `G` are conjugate to each other.
* Let `nₚ` be the number of Sylow `p`-subgroups of `G`, then `nₚ` divides the index of the Sylow
  `p`-subgroup, `nₚ ≡ 1 [MOD p]`, and `nₚ` is equal to the index of the normalizer of the Sylow
  `p`-subgroup in `G`.

## Main definitions

* `sylow p G` : The type of Sylow `p`-subgroups of `G`.

## Main statements

* `exists_subgroup_card_pow_prime`: A generalization of Sylow's first theorem:
  For every prime power `pⁿ` dividing the cardinality of `G`,
  there exists a subgroup of `G` of order `pⁿ`.
* `is_p_group.exists_le_sylow`: A generalization of Sylow's first theorem:
  Every `p`-subgroup is contained in a Sylow `p`-subgroup.
* `sylow_conjugate`: A generalization of Sylow's second theorem:
  If the number of Sylow `p`-subgroups is finite, then all Sylow `p`-subgroups are conjugate.
* `card_sylow_modeq_one`: A generalization of Sylow's third theorem:
  If the number of Sylow `p`-subgroups is finite, then it is congruent to `1` modulo `p`.
-/

open fintype mul_action subgroup

section infinite_sylow

variables (p : ℕ) (G : Type*) [group G]

/-- A Sylow `p`-subgroup is a maximal `p`-subgroup. -/
structure sylow extends subgroup G :=
(is_p_group' : is_p_group p to_subgroup)
(is_maximal' : ∀ {Q : subgroup G}, is_p_group p Q → to_subgroup ≤ Q → Q = to_subgroup)

variables {p} {G}

namespace sylow

instance : has_coe (sylow p G) (subgroup G) := ⟨sylow.to_subgroup⟩

@[simp] lemma to_subgroup_eq_coe {P : sylow p G} : P.to_subgroup = ↑P := rfl

@[ext] lemma ext {P Q : sylow p G} (h : (P : subgroup G) = Q) : P = Q :=
by cases P; cases Q; congr'

lemma ext_iff {P Q : sylow p G} : P = Q ↔ (P : subgroup G) = Q :=
⟨congr_arg coe, ext⟩

instance : set_like (sylow p G) G :=
{ coe := coe,
  coe_injective' := λ P Q h, ext (set_like.coe_injective h) }

end sylow

/-- A generalization of **Sylow's first theorem**.
  Every `p`-subgroup is contained in a Sylow `p`-subgroup. -/
lemma is_p_group.exists_le_sylow {P : subgroup G} (hP : is_p_group p P) :
  ∃ Q : sylow p G, P ≤ Q :=
exists.elim (zorn.zorn_nonempty_partial_order₀ {Q : subgroup G | is_p_group p Q} (λ c hc1 hc2 Q hQ,
⟨ { carrier := ⋃ (R : c), R,
    one_mem' := ⟨Q, ⟨⟨Q, hQ⟩, rfl⟩, Q.one_mem⟩,
    inv_mem' := λ g ⟨_, ⟨R, rfl⟩, hg⟩, ⟨R, ⟨R, rfl⟩, R.1.inv_mem hg⟩,
    mul_mem' := λ g h ⟨_, ⟨R, rfl⟩, hg⟩ ⟨_, ⟨S, rfl⟩, hh⟩, (hc2.total_of_refl R.2 S.2).elim
      (λ T, ⟨S, ⟨S, rfl⟩, S.1.mul_mem (T hg) hh⟩) (λ T, ⟨R, ⟨R, rfl⟩, R.1.mul_mem hg (T hh)⟩) },
  λ ⟨g, _, ⟨S, rfl⟩, hg⟩, by
  { refine exists_imp_exists (λ k hk, _) (hc1 S.2 ⟨g, hg⟩),
    rwa [subtype.ext_iff, coe_pow] at hk ⊢ },
  λ M hM g hg, ⟨M, ⟨⟨M, hM⟩, rfl⟩, hg⟩⟩) P hP) (λ Q ⟨hQ1, hQ2, hQ3⟩, ⟨⟨Q, hQ1, hQ3⟩, hQ2⟩)

instance sylow.nonempty : nonempty (sylow p G) :=
nonempty_of_exists is_p_group.of_bot.exists_le_sylow

noncomputable instance sylow.inhabited : inhabited (sylow p G) :=
classical.inhabited_of_nonempty sylow.nonempty

open_locale pointwise

/-- `subgroup.pointwise_mul_action` preserves Sylow subgroups. -/
instance sylow.pointwise_mul_action {α : Type*} [group α] [mul_distrib_mul_action α G] :
  mul_action α (sylow p G) :=
{ smul := λ g P, ⟨g • P, P.2.map _, λ Q hQ hS, inv_smul_eq_iff.mp (P.3 (hQ.map _)
    (λ s hs, (congr_arg (∈ g⁻¹ • Q) (inv_smul_smul g s)).mp
      (smul_mem_pointwise_smul (g • s) g⁻¹ Q (hS (smul_mem_pointwise_smul s g P hs)))))⟩,
  one_smul := λ P, sylow.ext (one_smul α P),
  mul_smul := λ g h P, sylow.ext (mul_smul g h P) }

lemma sylow.pointwise_smul_def {α : Type*} [group α] [mul_distrib_mul_action α G]
  {g : α} {P : sylow p G} : ↑(g • P) = g • (P : subgroup G) := rfl

instance sylow.mul_action : mul_action G (sylow p G) :=
comp_hom _ mul_aut.conj

lemma sylow.smul_def {g : G} {P : sylow p G} : g • P = mul_aut.conj g • P := rfl

lemma sylow.coe_subgroup_smul {g : G} {P : sylow p G} :
  ↑(g • P) = mul_aut.conj g • (P : subgroup G) := rfl

lemma sylow.coe_smul {g : G} {P : sylow p G} :
  ↑(g • P) = mul_aut.conj g • (P : set G) := rfl

lemma sylow.smul_eq_iff_mem_normalizer {g : G} {P : sylow p G} :
  g • P = P ↔ g ∈ (P : subgroup G).normalizer :=
begin
  rw [eq_comm, set_like.ext_iff, ←inv_mem_iff, mem_normalizer_iff, inv_inv],
  exact forall_congr (λ h, iff_congr iff.rfl ⟨λ ⟨a, b, c⟩, (congr_arg _ c).mp
    ((congr_arg (∈ P.1) (mul_aut.inv_apply_self G (mul_aut.conj g) a)).mpr b),
    λ hh, ⟨(mul_aut.conj g)⁻¹ h, hh, mul_aut.apply_inv_self G (mul_aut.conj g) h⟩⟩),
end

lemma sylow.smul_eq_of_normal {g : G} {P : sylow p G} [h : (P : subgroup G).normal] :
  g • P = P :=
by simp only [sylow.smul_eq_iff_mem_normalizer, normalizer_eq_top.mpr h, mem_top]

lemma subgroup.sylow_mem_fixed_points_iff (H : subgroup G) {P : sylow p G} :
  P ∈ fixed_points H (sylow p G) ↔ H ≤ (P : subgroup G).normalizer :=
by simp_rw [set_like.le_def, ←sylow.smul_eq_iff_mem_normalizer]; exact subtype.forall

lemma is_p_group.inf_normalizer_sylow {P : subgroup G} (hP : is_p_group p P) (Q : sylow p G) :
  P ⊓ (Q : subgroup G).normalizer = P ⊓ Q :=
le_antisymm (le_inf inf_le_left (sup_eq_right.mp (Q.3 (hP.to_inf_left.to_sup_of_normal_right'
  Q.2 inf_le_right) le_sup_right))) (inf_le_inf_left P le_normalizer)

lemma is_p_group.sylow_mem_fixed_points_iff
  {P : subgroup G} (hP : is_p_group p P) {Q : sylow p G} :
  Q ∈ fixed_points P (sylow p G) ↔ P ≤ Q :=
by rw [P.sylow_mem_fixed_points_iff, ←inf_eq_left, hP.inf_normalizer_sylow, inf_eq_left]

/-- A generalization of **Sylow's second theorem**.
  If the number of Sylow `p`-subgroups is finite, then all Sylow `p`-subgroups are conjugate. -/
instance [hp : fact p.prime] [fintype (sylow p G)] : is_pretransitive G (sylow p G) :=
⟨λ P Q, by
{ classical,
  have H := λ {R : sylow p G} {S : orbit G P},
  calc S ∈ fixed_points R (orbit G P)
      ↔ S.1 ∈ fixed_points R (sylow p G) : forall_congr (λ a, subtype.ext_iff)
  ... ↔ R.1 ≤ S : R.2.sylow_mem_fixed_points_iff
  ... ↔ S.1.1 = R : ⟨λ h, R.3 S.1.2 h, ge_of_eq⟩,
  suffices : set.nonempty (fixed_points Q (orbit G P)),
  { exact exists.elim this (λ R hR, (congr_arg _ (sylow.ext (H.mp hR))).mp R.2) },
  apply Q.2.nonempty_fixed_point_of_prime_not_dvd_card,
  refine λ h, hp.out.not_dvd_one (nat.modeq_zero_iff_dvd.mp _),
  calc 1 = card (fixed_points P (orbit G P)) : _
     ... ≡ card (orbit G P) [MOD p] : (P.2.card_modeq_card_fixed_points (orbit G P)).symm
     ... ≡ 0 [MOD p] : nat.modeq_zero_iff_dvd.mpr h,
  rw ← set.card_singleton (⟨P, mem_orbit_self P⟩ : orbit G P),
  refine card_congr' (congr_arg _ (eq.symm _)),
  rw set.eq_singleton_iff_unique_mem,
  exact ⟨H.mpr rfl, λ R h, subtype.ext (sylow.ext (H.mp h))⟩ }⟩

variables (p) (G)

/-- A generalization of **Sylow's third theorem**.
  If the number of Sylow `p`-subgroups is finite, then it is congruent to `1` modulo `p`. -/
lemma card_sylow_modeq_one [fact p.prime] [fintype (sylow p G)] : card (sylow p G) ≡ 1 [MOD p] :=
begin
  refine sylow.nonempty.elim (λ P : sylow p G, _),
  have : fixed_points P.1 (sylow p G) = {P} :=
  set.ext (λ Q : sylow p G, calc Q ∈ fixed_points P (sylow p G)
      ↔ P.1 ≤ Q : P.2.sylow_mem_fixed_points_iff
  ... ↔ Q.1 = P.1 : ⟨P.3 Q.2, ge_of_eq⟩
  ... ↔ Q ∈ {P} : sylow.ext_iff.symm.trans set.mem_singleton_iff.symm),
  haveI : fintype (fixed_points P.1 (sylow p G)), { rw this, apply_instance },
  have : card (fixed_points P.1 (sylow p G)) = 1, { simp [this] },
  exact (P.2.card_modeq_card_fixed_points (sylow p G)).trans (by rw this),
end

variables {p} {G}

/-- Sylow subgroups are isomorphic -/
def sylow.equiv_smul (P : sylow p G) (g : G) : P ≃* (g • P : sylow p G) :=
equiv_smul (mul_aut.conj g) P.1

/-- Sylow subgroups are isomorphic -/
noncomputable def sylow.equiv [fact p.prime] [fintype (sylow p G)] (P Q : sylow p G) :
  P ≃* Q :=
begin
  rw ← classical.some_spec (exists_smul_eq G P Q),
  exact P.equiv_smul (classical.some (exists_smul_eq G P Q)),
end

@[simp] lemma sylow.orbit_eq_top [fact p.prime] [fintype (sylow p G)] (P : sylow p G) :
  orbit G P = ⊤ :=
top_le_iff.mp (λ Q hQ, exists_smul_eq G P Q)

lemma sylow.stabilizer_eq_normalizer (P : sylow p G) : stabilizer G P = P.1.normalizer :=
ext (λ g, sylow.smul_eq_iff_mem_normalizer)

/-- Sylow `p`-subgroups are in bijection with cosets of the normalizer of a Sylow `p`-subgroup -/
noncomputable def sylow.equiv_quotient_normalizer [fact p.prime] [fintype (sylow p G)]
  (P : sylow p G) : sylow p G ≃ G ⧸ P.1.normalizer :=
calc sylow p G ≃ (⊤ : set (sylow p G)) : (equiv.set.univ (sylow p G)).symm
... ≃ orbit G P : by rw P.orbit_eq_top
... ≃ G ⧸ (stabilizer G P) : orbit_equiv_quotient_stabilizer G P
... ≃ G ⧸ P.1.normalizer : by rw P.stabilizer_eq_normalizer

noncomputable instance [fact p.prime] [fintype (sylow p G)] (P : sylow p G) :
  fintype (G ⧸ P.1.normalizer) :=
of_equiv (sylow p G) P.equiv_quotient_normalizer

lemma card_sylow_eq_card_quotient_normalizer [fact p.prime] [fintype (sylow p G)] (P : sylow p G) :
  card (sylow p G) = card (G ⧸ P.1.normalizer) :=
card_congr P.equiv_quotient_normalizer

lemma card_sylow_eq_index_normalizer [fact p.prime] [fintype (sylow p G)] (P : sylow p G) :
  card (sylow p G) = P.1.normalizer.index :=
(card_sylow_eq_card_quotient_normalizer P).trans P.1.normalizer.index_eq_card.symm

lemma card_sylow_dvd_index [fact p.prime] [fintype (sylow p G)] (P : sylow p G) :
  card (sylow p G) ∣ P.1.index :=
((congr_arg _ (card_sylow_eq_index_normalizer P)).mp dvd_rfl).trans (index_dvd_of_le le_normalizer)

/-- Frattini's Argument: If `N` is a normal subgroup of `G`, and if `P` is a Sylow `p`-subgroup
  of `N`, then `N_G(P) ⊔ N = G`. -/
lemma sylow.normalizer_sup_eq_top {p : ℕ} [fact p.prime] {N : subgroup G} [N.normal]
  [fintype (sylow p N)] (P : sylow p N) : ((↑P : subgroup N).map N.subtype).normalizer ⊔ N = ⊤ :=
begin
  refine top_le_iff.mp (λ g hg, _),
  obtain ⟨n, hn⟩ := exists_smul_eq N ((mul_aut.conj_normal g : mul_aut N) • P) P,
  rw [←inv_mul_cancel_left ↑n g, sup_comm],
  apply mul_mem_sup (N.inv_mem n.2),
  rw [sylow.smul_def, ←mul_smul, ←mul_aut.conj_normal_coe, ←mul_aut.conj_normal.map_mul,
      sylow.ext_iff, sylow.pointwise_smul_def, pointwise_smul_def] at hn,
  refine λ x, (mem_map_iff_mem (show function.injective (mul_aut.conj (↑n * g)).to_monoid_hom,
    from (mul_aut.conj (↑n * g)).injective)).symm.trans _,
  rw [map_map, ←(congr_arg (map N.subtype) hn), map_map],
  refl,
end

end infinite_sylow

open equiv equiv.perm finset function list quotient_group
open_locale big_operators
universes u v w
variables {G : Type u} {α : Type v} {β : Type w} [group G]

local attribute [instance, priority 10] subtype.fintype set_fintype classical.prop_decidable

lemma quotient_group.card_preimage_mk [fintype G] (s : subgroup G)
  (t : set (G ⧸ s)) : fintype.card (quotient_group.mk ⁻¹' t) =
  fintype.card s * fintype.card t :=
by rw [← fintype.card_prod, fintype.card_congr
  (preimage_mk_equiv_subgroup_times_set _ _)]

namespace sylow

open subgroup submonoid mul_action

lemma mem_fixed_points_mul_left_cosets_iff_mem_normalizer {H : subgroup G}
  [fintype ((H : set G) : Type u)] {x : G} :
  (x : G ⧸ H) ∈ fixed_points H (G ⧸ H) ↔ x ∈ normalizer H :=
⟨λ hx, have ha : ∀ {y : G ⧸ H}, y ∈ orbit H (x : G ⧸ H) → y = x,
  from λ _, ((mem_fixed_points' _).1 hx _),
  (inv_mem_iff _).1 (@mem_normalizer_fintype _ _ _ _inst_2 _ (λ n (hn : n ∈ H),
    have (n⁻¹ * x)⁻¹ * x ∈ H := quotient_group.eq.1 (ha (mem_orbit _ ⟨n⁻¹, H.inv_mem hn⟩)),
    show _ ∈ H, by {rw [mul_inv_rev, inv_inv] at this, convert this, rw inv_inv}
    )),
λ (hx : ∀ (n : G), n ∈ H ↔ x * n * x⁻¹ ∈ H),
(mem_fixed_points' _).2 $ λ y, quotient.induction_on' y $ λ y hy, quotient_group.eq.2
  (let ⟨⟨b, hb₁⟩, hb₂⟩ := hy in
  have hb₂ : (b * x)⁻¹ * y ∈ H := quotient_group.eq.1 hb₂,
  (inv_mem_iff H).1 $ (hx _).2 $ (mul_mem_cancel_left H (H.inv_mem hb₁)).1
  $ by rw hx at hb₂;
    simpa [mul_inv_rev, mul_assoc] using hb₂)⟩

def fixed_points_mul_left_cosets_equiv_quotient (H : subgroup G) [fintype (H : set G)] :
  mul_action.fixed_points H (G ⧸ H) ≃
  normalizer H ⧸ (subgroup.comap ((normalizer H).subtype : normalizer H →* G) H) :=
@subtype_quotient_equiv_quotient_subtype G (normalizer H : set G) (id _) (id _) (fixed_points _ _)
  (λ a, (@mem_fixed_points_mul_left_cosets_iff_mem_normalizer _ _ _ _inst_2 _).symm)
  (by intros; refl)

/-- If `H` is a `p`-subgroup of `G`, then the index of `H` inside its normalizer is congruent
  mod `p` to the index of `H`.  -/
lemma card_quotient_normalizer_modeq_card_quotient [fintype G] {p : ℕ} {n : ℕ} [hp : fact p.prime]
  {H : subgroup G} (hH : fintype.card H = p ^ n) :
  card (normalizer H ⧸ (subgroup.comap ((normalizer H).subtype : normalizer H →* G) H))
  ≡ card (G ⧸ H) [MOD p] :=
begin
  rw [← fintype.card_congr (fixed_points_mul_left_cosets_equiv_quotient H)],
  exact ((is_p_group.of_card hH).card_modeq_card_fixed_points _).symm
end

/-- If `H` is a subgroup of `G` of cardinality `p ^ n`, then the cardinality of the
  normalizer of `H` is congruent mod `p ^ (n + 1)` to the cardinality of `G`.  -/
lemma card_normalizer_modeq_card [fintype G] {p : ℕ} {n : ℕ} [hp : fact p.prime]
  {H : subgroup G} (hH : fintype.card H = p ^ n) :
  card (normalizer H) ≡ card G [MOD p ^ (n + 1)] :=
have subgroup.comap ((normalizer H).subtype : normalizer H →* G) H ≃ H,
  from set.bij_on.equiv (normalizer H).subtype
    ⟨λ _, id, λ _ _ _ _ h, subtype.val_injective h,
      λ x hx, ⟨⟨x, le_normalizer hx⟩, hx, rfl⟩⟩,
begin
  rw [card_eq_card_quotient_mul_card_subgroup H,
      card_eq_card_quotient_mul_card_subgroup
        (subgroup.comap ((normalizer H).subtype : normalizer H →* G) H),
      fintype.card_congr this, hH, pow_succ],
  exact (card_quotient_normalizer_modeq_card_quotient hH).mul_right' _
end

/-- If `H` is a `p`-subgroup but not a Sylow `p`-subgroup, then `p` divides the
  index of `H` inside its normalizer. -/
lemma prime_dvd_card_quotient_normalizer [fintype G] {p : ℕ} {n : ℕ} [hp : fact p.prime]
  (hdvd : p ^ (n + 1) ∣ card G) {H : subgroup G} (hH : fintype.card H = p ^ n) :
  p ∣ card (normalizer H ⧸ (subgroup.comap ((normalizer H).subtype : normalizer H →* G) H)) :=
let ⟨s, hs⟩ := exists_eq_mul_left_of_dvd hdvd in
have hcard : card (G ⧸ H) = s * p :=
  (nat.mul_left_inj (show card H > 0, from fintype.card_pos_iff.2
      ⟨⟨1, H.one_mem⟩⟩)).1
    (by rwa [← card_eq_card_quotient_mul_card_subgroup H, hH, hs,
      pow_succ', mul_assoc, mul_comm p]),
have hm : s * p % p =
  card (normalizer H ⧸ (subgroup.comap ((normalizer H).subtype : normalizer H →* G) H)) % p :=
  hcard ▸ (card_quotient_normalizer_modeq_card_quotient hH).symm,
nat.dvd_of_mod_eq_zero
  (by rwa [nat.mod_eq_zero_of_dvd (dvd_mul_left _ _), eq_comm] at hm)

/-- If `H` is a `p`-subgroup but not a Sylow `p`-subgroup of cardinality `p ^ n`,
  then `p ^ (n + 1)` divides the cardinality of the normalizer of `H`. -/
lemma prime_pow_dvd_card_normalizer [fintype G] {p : ℕ} {n : ℕ} [hp : fact p.prime]
  (hdvd : p ^ (n + 1) ∣ card G) {H : subgroup G} (hH : fintype.card H = p ^ n) :
  p ^ (n + 1) ∣ card (normalizer H) :=
nat.modeq_zero_iff_dvd.1 ((card_normalizer_modeq_card hH).trans
  hdvd.modeq_zero_nat)

/-- If `H` is a subgroup of `G` of cardinality `p ^ n`,
  then `H` is contained in a subgroup of cardinality `p ^ (n + 1)`
  if `p ^ (n + 1)` divides the cardinality of `G` -/
theorem exists_subgroup_card_pow_succ [fintype G] {p : ℕ} {n : ℕ} [hp : fact p.prime]
  (hdvd : p ^ (n + 1) ∣ card G) {H : subgroup G} (hH : fintype.card H = p ^ n) :
  ∃ K : subgroup G, fintype.card K = p ^ (n + 1) ∧ H ≤ K :=
let ⟨s, hs⟩ := exists_eq_mul_left_of_dvd hdvd in
have hcard : card (G ⧸ H) = s * p :=
  (nat.mul_left_inj (show card H > 0, from fintype.card_pos_iff.2
      ⟨⟨1, H.one_mem⟩⟩)).1
    (by rwa [← card_eq_card_quotient_mul_card_subgroup H, hH, hs,
      pow_succ', mul_assoc, mul_comm p]),
have hm : s * p % p =
  card (normalizer H ⧸ (subgroup.comap (normalizer H).subtype H)) % p :=
  card_congr (fixed_points_mul_left_cosets_equiv_quotient H) ▸ hcard ▸
    (is_p_group.of_card hH).card_modeq_card_fixed_points _,
have hm' : p ∣ card (normalizer H ⧸ (subgroup.comap (normalizer H).subtype H)) :=
  nat.dvd_of_mod_eq_zero
    (by rwa [nat.mod_eq_zero_of_dvd (dvd_mul_left _ _), eq_comm] at hm),
let ⟨x, hx⟩ := @exists_prime_order_of_dvd_card _ (quotient_group.quotient.group _) _ _ hp hm' in
have hequiv : H ≃ (subgroup.comap ((normalizer H).subtype : normalizer H →* G) H) :=
  ⟨λ a, ⟨⟨a.1, le_normalizer a.2⟩, a.2⟩, λ a, ⟨a.1.1, a.2⟩,
    λ ⟨_, _⟩, rfl, λ ⟨⟨_, _⟩, _⟩, rfl⟩,
⟨subgroup.map ((normalizer H).subtype) (subgroup.comap
  (quotient_group.mk' (comap H.normalizer.subtype H)) (zpowers x)),
begin
  show card ↥(map H.normalizer.subtype
    (comap (mk' (comap H.normalizer.subtype H)) (subgroup.zpowers x))) = p ^ (n + 1),
  suffices : card ↥(subtype.val '' ((subgroup.comap (mk' (comap H.normalizer.subtype H))
    (zpowers x)) : set (↥(H.normalizer)))) = p^(n+1),
  { convert this using 2 },
  rw [set.card_image_of_injective
        (subgroup.comap (mk' (comap H.normalizer.subtype H)) (zpowers x) : set (H.normalizer))
        subtype.val_injective,
      pow_succ', ← hH, fintype.card_congr hequiv, ← hx, order_eq_card_zpowers,
      ← fintype.card_prod],
  exact @fintype.card_congr _ _ (id _) (id _) (preimage_mk_equiv_subgroup_times_set _ _)
end,
begin
  assume y hy,
  simp only [exists_prop, subgroup.coe_subtype, mk'_apply, subgroup.mem_map, subgroup.mem_comap],
  refine ⟨⟨y, le_normalizer hy⟩, ⟨0, _⟩, rfl⟩,
  rw [zpow_zero, eq_comm, quotient_group.eq_one_iff],
  simpa using hy
end⟩

/-- If `H` is a subgroup of `G` of cardinality `p ^ n`,
  then `H` is contained in a subgroup of cardinality `p ^ m`
  if `n ≤ m` and `p ^ m` divides the cardinality of `G` -/
theorem exists_subgroup_card_pow_prime_le [fintype G] (p : ℕ) : ∀ {n m : ℕ} [hp : fact p.prime]
  (hdvd : p ^ m ∣ card G) (H : subgroup G) (hH : card H = p ^ n) (hnm : n ≤ m),
  ∃ K : subgroup G, card K = p ^ m ∧ H ≤ K
| n m := λ hp hdvd H hH hnm,
  (lt_or_eq_of_le hnm).elim
    (λ hnm : n < m,
      have h0m : 0 < m, from (lt_of_le_of_lt n.zero_le hnm),
      have wf : m - 1 < m,  from nat.sub_lt h0m zero_lt_one,
      have hnm1 : n ≤ m - 1, from le_tsub_of_add_le_right hnm,
      let ⟨K, hK⟩ := @exists_subgroup_card_pow_prime_le n (m - 1) hp
        (nat.pow_dvd_of_le_of_pow_dvd tsub_le_self hdvd) H hH hnm1 in
      have hdvd' : p ^ ((m - 1) + 1) ∣ card G, by rwa [tsub_add_cancel_of_le h0m.nat_succ_le],
      let ⟨K', hK'⟩ := @exists_subgroup_card_pow_succ _ _ _ _ _ hp hdvd' K hK.1 in
      ⟨K', by rw [hK'.1, tsub_add_cancel_of_le h0m.nat_succ_le], le_trans hK.2 hK'.2⟩)
    (λ hnm : n = m, ⟨H, by simp [hH, hnm]⟩)

/-- A generalisation of **Sylow's first theorem**. If `p ^ n` divides
  the cardinality of `G`, then there is a subgroup of cardinality `p ^ n` -/
theorem exists_subgroup_card_pow_prime [fintype G] (p : ℕ) {n : ℕ} [fact p.prime]
  (hdvd : p ^ n ∣ card G) : ∃ K : subgroup G, fintype.card K = p ^ n :=
let ⟨K, hK⟩ := exists_subgroup_card_pow_prime_le p hdvd ⊥ (by simp) n.zero_le in
⟨K, hK.1⟩

lemma pow_dvd_card_of_pow_dvd_card [fintype G] {p n : ℕ} [fact p.prime] (P : sylow p G)
  (hdvd : p ^ n ∣ card G) : p ^ n ∣ card P :=
begin
  obtain ⟨Q, hQ⟩ := exists_subgroup_card_pow_prime p hdvd,
  obtain ⟨R, hR⟩ := (is_p_group.of_card hQ).exists_le_sylow,
  obtain ⟨g, rfl⟩ := exists_smul_eq G R P,
  calc p ^ n = card Q : hQ.symm
  ... ∣ card R : card_dvd_of_le hR
  ... = card (g • R) : card_congr (R.equiv_smul g).to_equiv
end

lemma dvd_card_of_dvd_card [fintype G] {p : ℕ} [fact p.prime] (P : sylow p G)
  (hdvd : p ∣ card G) : p ∣ card P :=
begin
  rw ← pow_one p at hdvd,
  have key := P.pow_dvd_card_of_pow_dvd_card hdvd,
  rwa pow_one at key,
end

lemma ne_bot_of_dvd_card [fintype G] {p : ℕ} [hp : fact p.prime] (P : sylow p G)
  (hdvd : p ∣ card G) : (P : subgroup G) ≠ ⊥ :=
begin
  refine λ h, hp.out.not_dvd_one _,
  have key : p ∣ card (P : subgroup G) := P.dvd_card_of_dvd_card hdvd,
  rwa [h, card_bot] at key,
end

<<<<<<< HEAD
/-- A sylow subgroup in G is also a sylow subgroup in a subgroup of G. -/
def subtype {p : ℕ} (P : sylow p G) (N : subgroup G) (h : ↑P ≤ N) : sylow p N :=
{ comap N.subtype P.1 with
  is_p_group' := is_p_group.comap_subtype P.is_p_group',
  is_maximal' := begin
    intros Q hQ hle,
    let Q' : subgroup G := map N.subtype Q,
    have h' : P.to_subgroup ≤ N.subtype.range, by simpa,
    have hQ' : is_p_group p Q' := is_p_group.map hQ _,
    have hle' : P.to_subgroup ≤ Q':= calc P.to_subgroup
          = map N.subtype (comap N.subtype P.to_subgroup) : symm (map_comap_eq_self h')
      ... ≤ Q' : map_mono hle,
    rewrite ← P.is_maximal' hQ' hle',
    symmetry,
    apply comap_map_eq_self_of_injective,
    exact subtype.val_injective,
  end }

@[simp]
lemma coe_subtype {p : ℕ} {P : sylow p G} {N : subgroup G} {h : P.1 ≤ N} :
  ↑(P.subtype N h) = comap N.subtype ↑P := rfl

lemma normal_of_normalizer_normal [fintype G] {p : ℕ} (hp : fact p.prime) (P : sylow p G)
  (hn : (↑P : subgroup G).normalizer.normal) :
  (↑P : subgroup G).normal :=
begin
  let N := (↑P : subgroup G).normalizer,
  let P' : sylow p N := P.subtype N le_normalizer,

  -- NB: This lemma assumes (fintype G), and not merely fintype (sylow p G).
  -- The latter would suffices if we could deduce (sylow p N) from it.

  have := normalizer_sup_eq_top P',
  simp [N, P'] at this,
  rewrite map_comap_eq_self at this,
  show (_ ≤ _), { simp only [subtype_range], apply le_normalizer, },
  apply normalizer_eq_top.mp,
  rw sup_idem at this,
  apply this,
end

lemma normalizer_self_normalizing [fintype G] {p : ℕ} {hp : fact p.prime} (P : sylow p G) :
 (↑P : subgroup G).normalizer.normalizer = (↑P : subgroup G).normalizer :=
begin
  let H := (↑P : subgroup G).normalizer.normalizer,
  show (H = (↑P : subgroup G).normalizer),
  let P' : sylow p H := P.subtype H (le_trans le_normalizer le_normalizer),

  -- NB: This lemma assumes (fintype G), and not merely fintype (sylow p G).
  -- The latter would suffices if we could deduce (sylow p H) from it.

  have h1 : (P' : subgroup H).normalizer = ⊤,
  { apply normalizer_eq_top.mpr,
    apply normal_of_normalizer_normal hp P',
    apply normalizer_eq_top.mp,
    simp [P'],
    rewrite ← comap_subtype_normalizer_eq le_normalizer,
    rewrite ← comap_subtype_normalizer_eq (le_refl _),
    rewrite subgroup.comap_subtype_self_eq_top, },
  have h2 := congr_arg (subgroup.map H.subtype) h1 ,
  simp [P'] at h2,
  rw ← comap_subtype_normalizer_eq le_normalizer at h2,
  rewrite map_comap_eq_self at h2,
  rw ← monoid_hom.range_eq_map at h2,
  rw [subtype_range] at h2,
  symmetry,
  apply h2,
  simp, apply le_normalizer,
end

=======
lemma subsingleton_of_normal {p : ℕ} [fact p.prime] [fintype (sylow p G)] (P : sylow p G)
  (h : (P : subgroup G).normal) : subsingleton (sylow p G) :=
begin
  apply subsingleton.intro,
  intros Q R,
  obtain ⟨x, h1⟩ := exists_smul_eq G P Q,
  obtain ⟨x, h2⟩ := exists_smul_eq G P R,
  rw sylow.smul_eq_of_normal at h1 h2,
  rw [← h1, ← h2],
end

section pointwise

open_locale pointwise

lemma characteristic_of_normal {p : ℕ} [fact p.prime] [fintype (sylow p G)] (P : sylow p G)
  (h : (P : subgroup G).normal) :
  (P : subgroup G).characteristic :=
begin
  haveI := sylow.subsingleton_of_normal P h,
  rw characteristic_iff_map_eq,
  intros Φ,
  show (Φ • P).to_subgroup = P.to_subgroup,
  congr,
end

end pointwise

>>>>>>> bea58857
end sylow<|MERGE_RESOLUTION|>--- conflicted
+++ resolved
@@ -436,7 +436,34 @@
   rwa [h, card_bot] at key,
 end
 
-<<<<<<< HEAD
+lemma subsingleton_of_normal {p : ℕ} [fact p.prime] [fintype (sylow p G)] (P : sylow p G)
+  (h : (P : subgroup G).normal) : subsingleton (sylow p G) :=
+begin
+  apply subsingleton.intro,
+  intros Q R,
+  obtain ⟨x, h1⟩ := exists_smul_eq G P Q,
+  obtain ⟨x, h2⟩ := exists_smul_eq G P R,
+  rw sylow.smul_eq_of_normal at h1 h2,
+  rw [← h1, ← h2],
+end
+
+section pointwise
+
+open_locale pointwise
+
+lemma characteristic_of_normal {p : ℕ} [fact p.prime] [fintype (sylow p G)] (P : sylow p G)
+  (h : (P : subgroup G).normal) :
+  (P : subgroup G).characteristic :=
+begin
+  haveI := sylow.subsingleton_of_normal P h,
+  rw characteristic_iff_map_eq,
+  intros Φ,
+  show (Φ • P).to_subgroup = P.to_subgroup,
+  congr,
+end
+
+end pointwise
+
 /-- A sylow subgroup in G is also a sylow subgroup in a subgroup of G. -/
 def subtype {p : ℕ} (P : sylow p G) (N : subgroup G) (h : ↑P ≤ N) : sylow p N :=
 { comap N.subtype P.1 with
@@ -507,34 +534,4 @@
   simp, apply le_normalizer,
 end
 
-=======
-lemma subsingleton_of_normal {p : ℕ} [fact p.prime] [fintype (sylow p G)] (P : sylow p G)
-  (h : (P : subgroup G).normal) : subsingleton (sylow p G) :=
-begin
-  apply subsingleton.intro,
-  intros Q R,
-  obtain ⟨x, h1⟩ := exists_smul_eq G P Q,
-  obtain ⟨x, h2⟩ := exists_smul_eq G P R,
-  rw sylow.smul_eq_of_normal at h1 h2,
-  rw [← h1, ← h2],
-end
-
-section pointwise
-
-open_locale pointwise
-
-lemma characteristic_of_normal {p : ℕ} [fact p.prime] [fintype (sylow p G)] (P : sylow p G)
-  (h : (P : subgroup G).normal) :
-  (P : subgroup G).characteristic :=
-begin
-  haveI := sylow.subsingleton_of_normal P h,
-  rw characteristic_iff_map_eq,
-  intros Φ,
-  show (Φ • P).to_subgroup = P.to_subgroup,
-  congr,
-end
-
-end pointwise
-
->>>>>>> bea58857
 end sylow