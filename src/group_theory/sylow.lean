--- conflicted
+++ resolved
@@ -559,20 +559,11 @@
   exact map_comap_eq_self (le_normalizer.trans (ge_of_eq (subtype_range _))),
 end
 
-<<<<<<< HEAD
-lemma normal_of_all_max_groups_normal
-  [fintype G]
-=======
 lemma normal_of_all_max_subgroups_normal [fintype G]
->>>>>>> 76683e30
   (hnc : ∀ (H : subgroup G), is_coatom H → H.normal)
   {p : ℕ} [fact p.prime] [fintype (sylow p G)] (P : sylow p G) :
   (↑P : subgroup G).normal :=
 normalizer_eq_top.mp begin
-<<<<<<< HEAD
-  haveI : is_coatomic (subgroup G), sorry,
-=======
->>>>>>> 76683e30
   rcases eq_top_or_exists_le_coatom ((↑P : subgroup G).normalizer) with heq | ⟨K, hK, hNK⟩,
   { exact heq },
   { haveI := hnc _ hK,
@@ -585,10 +576,6 @@
     ... = ⊤ : normalizer_sup_eq_top P' },
 end
 
-<<<<<<< HEAD
-
-=======
->>>>>>> 76683e30
 lemma normal_of_normalizer_condition (hnc : normalizer_condition G)
  {p : ℕ} [fact p.prime] [fintype (sylow p G)] (P : sylow p G) :
  (↑P : subgroup G).normal :=
