--- conflicted
+++ resolved
@@ -561,11 +561,7 @@
 begin
   obtain ⟨n, heq : card P = _⟩ := is_p_group.iff_card.mp (P.is_p_group'),
   refine nat.dvd_antisymm _ (P.pow_dvd_card_of_pow_dvd_card (nat.ord_proj_dvd _ p)),
-<<<<<<< HEAD
-  rw [heq, ←hp.out.pow_dvd_iff_dvd_pow_factorization (show card G ≠ 0, from card_ne_zero), ←heq],
-=======
   rw [heq, ←hp.out.pow_dvd_iff_dvd_ord_proj (show card G ≠ 0, from card_ne_zero), ←heq],
->>>>>>> 40ac1b25
   exact P.1.card_subgroup_dvd_card,
 end
 
