--- conflicted
+++ resolved
@@ -203,17 +203,6 @@
 /-- Burnside's normal p-complement theorem: If `N(P) ≤ C(P)`, then `P` has a normal complement. -/
 lemma ker_transfer_sylow_is_complement' : is_complement' (transfer_sylow P hP).ker P :=
 begin
-<<<<<<< HEAD
-  rw subgroup.disjoint_def,
-  intros g hg1 hg2,
-  obtain ⟨j, hj⟩ := P.2 ⟨g, hg2⟩,
-  have := pow_gcd_eq_one (⟨g, hg2⟩ : (P : subgroup G))
-    ((transfer_sylow_eq_pow P hP g hg2).symm.trans hg1) hj,
-  rwa [((fact.out p.prime).coprime_pow_of_not_dvd (not_dvd_index_sylow P _)).gcd_eq_one,
-    pow_one, subtype.ext_iff] at this,
-  exact index_ne_zero_of_finite ∘ (relindex_top_right (P : subgroup G)).symm.trans ∘
-    relindex_eq_zero_of_le_right le_top,
-=======
   have hf : function.bijective ((transfer_sylow P hP).restrict (P : subgroup G)) :=
   (transfer_sylow_restrict_eq_pow P hP).symm ▸ (P.2.pow_equiv' (not_dvd_index_sylow P
     (mt index_eq_zero_of_relindex_eq_zero index_ne_zero_of_finite))).bijective,
@@ -223,7 +212,6 @@
       normal_mul, ←ker_eq_bot_iff, ←(map_injective (P : subgroup G).subtype_injective).eq_iff,
       restrict_ker, subgroup_of_map_subtype, subgroup.map_bot, coe_top] at hf,
   exact is_complement'_of_disjoint_and_mul_eq_univ hf.1.le hf.2,
->>>>>>> d3731988
 end
 
 lemma ker_transfer_sylow_disjoint : disjoint (transfer_sylow P hP).ker ↑P :=
