--- conflicted
+++ resolved
@@ -63,11 +63,6 @@
 
 namespace monoid_hom
 
-<<<<<<< HEAD
-variables [fintype (G ⧸ H)]
-
-=======
->>>>>>> b78cf506
 open mul_action subgroup subgroup.left_transversals
 
 /-- Given `ϕ : H →* A` from `H : subgroup G` to a commutative group `A`,
@@ -86,21 +81,11 @@
 by rw [transfer, ←diff_mul_diff, ←smul_diff_smul, mul_comm, diff_mul_diff]; refl
 
 /-- Explicit computation of the transfer homomorphism. -/
-<<<<<<< HEAD
-lemma transfer_eq_prod_quotient_orbit_rel_zpowers_quot
-  (g : G) [fintype (quotient (orbit_rel (zpowers g) (G ⧸ H)))] :
-  transfer ϕ g =
-    ∏ (q : quotient (orbit_rel (zpowers g) (G ⧸ H))),
-      ϕ ⟨q.out'.out'⁻¹ * g ^ function.minimal_period ((•) g) q.out' * q.out'.out',
-        by rw [mul_assoc, ←quotient_group.eq', ←smul_eq_mul, quotient.mk_smul_out',
-          quotient_group.out_eq', eq_comm, pow_smul_eq_iff_minimal_period_dvd]⟩ :=
-=======
 lemma transfer_eq_prod_quotient_orbit_rel_zpowers_quot [fintype (G ⧸ H)]
   (g : G) [fintype (quotient (orbit_rel (zpowers g) (G ⧸ H)))] :
   transfer ϕ g = ∏ (q : quotient (orbit_rel (zpowers g) (G ⧸ H))),
     ϕ ⟨q.out'.out'⁻¹ * g ^ function.minimal_period ((•) g) q.out' * q.out'.out',
       quotient_group.out'_conj_pow_minimal_period_mem H g q.out'⟩ :=
->>>>>>> b78cf506
 begin
   classical,
   calc transfer ϕ g = ∏ (q : G ⧸ H), _ : transfer_def ϕ (transfer_transversal H g) g
@@ -120,22 +105,6 @@
   (key : ∀ (k : ℕ) (g₀ : G), g₀⁻¹ * g ^ k * g₀ ∈ H → g₀⁻¹ * g ^ k * g₀ = g ^ k) :
   g ^ H.index ∈ H :=
 begin
-<<<<<<< HEAD
-  classical,
-  replace key : ∀ (k : ℕ) (g₀ : G), g₀⁻¹ * g ^ k * g₀ ∈ H → g ^ k ∈ H :=
-  λ k g₀ hk, (_root_.congr_arg (∈ H) (key k g₀ hk)).mp hk,
-  let f : quotient (orbit_rel (zpowers g) (G ⧸ H)) → zpowers g :=
-  λ q, (⟨g, mem_zpowers g⟩ : zpowers g) ^ function.minimal_period ((•) g) q.out',
-  have hf : ∀ q, f q ∈ H.subgroup_of (zpowers g) := λ q, key (function.minimal_period ((•) g)
-    q.out') q.out'.out' (by rw [mul_assoc, ←quotient_group.eq', ←smul_eq_mul,
-    quotient.mk_smul_out', quotient_group.out_eq', eq_comm, pow_smul_eq_iff_minimal_period_dvd]),
-  simpa only [minimal_period_eq_card, finset.prod_pow_eq_pow_sum, fintype.card_sigma,
-    fintype.card_congr (self_equiv_sigma_orbits (zpowers g) (G ⧸ H)), index_eq_card] using
-      (H.subgroup_of (zpowers g)).prod_mem (λ q hq, hf q),
-end
-
-lemma transfer_eq_pow (g : G)
-=======
   by_cases hH : H.index = 0,
   { rw [hH, pow_zero],
     exact H.one_mem },
@@ -155,7 +124,6 @@
 end
 
 lemma transfer_eq_pow [fintype (G ⧸ H)] (g : G)
->>>>>>> b78cf506
   (key : ∀ (k : ℕ) (g₀ : G), g₀⁻¹ * g ^ k * g₀ ∈ H → g₀⁻¹ * g ^ k * g₀ = g ^ k) :
   transfer ϕ g = ϕ ⟨g ^ H.index, transfer_eq_pow_aux g key⟩ :=
 begin
@@ -168,11 +136,7 @@
       fintype.card_sigma, ←finset.prod_pow_eq_pow_sum, ←finset.prod_to_list],
   simp only [coe_list_prod, list.map_map, ←minimal_period_eq_card],
   congr' 2,
-<<<<<<< HEAD
-  ext,
-=======
   funext,
->>>>>>> b78cf506
   apply key,
 end
 
@@ -180,19 +144,23 @@
   transfer (monoid_hom.id (center G)) g = ⟨g ^ (center G).index, (center G).pow_index_mem g⟩ :=
 transfer_eq_pow (id (center G)) g (λ k _ hk, by rw [←mul_right_inj, hk, mul_inv_cancel_right])
 
-<<<<<<< HEAD
-=======
 /-- The transfer homomorphism `G →* center G`. -/
->>>>>>> b78cf506
 noncomputable def transfer_center_pow [fintype (G ⧸ center G)] : G →* center G :=
 { to_fun := λ g, ⟨g ^ (center G).index, (center G).pow_index_mem g⟩,
   map_one' := subtype.ext (one_pow (center G).index),
   map_mul' := λ a b, by simp_rw [←show ∀ g, (_ : center G) = _,
     from transfer_center_eq_pow, map_mul] }
 
-<<<<<<< HEAD
+@[simp] lemma transfer_center_pow_apply [fintype (G ⧸ center G)] (g : G) :
+  ↑(transfer_center_pow g) = g ^ (center G).index :=
+rfl
+
 noncomputable def transfer_center_pow' (h : (center G).index ≠ 0) : G →* center G :=
 @transfer_center_pow G _ (fintype_of_index_ne_zero h)
+
+@[simp] lemma transfer_center_pow'_apply (h : (center G).index ≠ 0) (g : G) :
+  ↑(transfer_center_pow' h g) = g ^ (center G).index :=
+rfl
 
 section burnside_transfer
 
@@ -296,19 +264,4 @@
 
 end monoid_hom
 
-#lint
-=======
-@[simp] lemma transfer_center_pow_apply [fintype (G ⧸ center G)] (g : G) :
-  ↑(transfer_center_pow g) = g ^ (center G).index :=
-rfl
-
-/-- The transfer homomorphism `G →* center G`. -/
-noncomputable def transfer_center_pow' (h : (center G).index ≠ 0) : G →* center G :=
-@transfer_center_pow G _ (fintype_of_index_ne_zero h)
-
-@[simp] lemma transfer_center_pow'_apply (h : (center G).index ≠ 0) (g : G) :
-  ↑(transfer_center_pow' h g) = g ^ (center G).index :=
-rfl
-
-end monoid_hom
->>>>>>> b78cf506
+#lint