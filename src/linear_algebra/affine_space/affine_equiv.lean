--- conflicted
+++ resolved
@@ -45,16 +45,6 @@
 
 notation P₁ ` ≃ᵃ[`:25 k:25 `] `:0 P₂:0 := affine_equiv k P₁ P₂
 
-<<<<<<< HEAD
-instance (k : Type*) {V1 : Type*} (P1 : Type*) {V2 : Type*} (P2 : Type*)
-  [ring k]
-  [add_comm_group V1] [module k V1] [affine_space V1 P1]
-  [add_comm_group V2] [module k V2] [affine_space V2 P2] :
-  has_coe_to_fun (P1 ≃ᵃ[k] P2) (λ _, P1 → P2) :=
-⟨λ e, e.to_fun⟩
-
-=======
->>>>>>> 6823886c
 variables {k V₁ V₂ V₃ V₄ P₁ P₂ P₃ P₄ : Type*} [ring k]
   [add_comm_group V₁] [module k V₁] [add_torsor V₁ P₁]
   [add_comm_group V₂] [module k V₂] [add_torsor V₂ P₂]
@@ -63,13 +53,9 @@
 
 namespace affine_equiv
 
-<<<<<<< HEAD
-@[simp] lemma coe_to_affine_equiv (e : V₁ ≃ₗ[k] V₂) : (e.to_affine_equiv : V₁ → V₂) = e := rfl
-=======
 include V₁ V₂
->>>>>>> 6823886c
-
-instance : has_coe_to_fun (P₁ ≃ᵃ[k] P₂) := ⟨_, λ e, e.to_fun⟩
+
+instance : has_coe_to_fun (P₁ ≃ᵃ[k] P₂) (λ _, P₁ → P₂) := ⟨λ e, e.to_fun⟩
 
 instance : has_coe (P₁ ≃ᵃ[k] P₂) (P₁ ≃ P₂) := ⟨affine_equiv.to_equiv⟩
 
