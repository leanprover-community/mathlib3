--- conflicted
+++ resolved
@@ -509,11 +509,7 @@
 
 namespace affine_map
 
-<<<<<<< HEAD
-variables {R : Type*} {k : Type*} {V1 : Type*} {P1 : Type*} {V2 : Type*}
-=======
 variables {R k V1 P1 V2 : Type*}
->>>>>>> 22fdf47e
 
 section ring
 variables [ring k] [add_comm_group V1] [affine_space V1 P1] [add_comm_group V2]
@@ -523,11 +519,7 @@
 section distrib_mul_action
 variables [monoid R] [distrib_mul_action R V2] [smul_comm_class k R V2]
 
-<<<<<<< HEAD
-/-- Affine maps to a module inherit `R`-actions from that module. -/
-=======
 /-- The space of affine maps to a module inherits an `R`-action from the action on its codomain. -/
->>>>>>> 22fdf47e
 instance : distrib_mul_action R (P1 →ᵃ[k] V2) :=
 { smul := λ c f, ⟨c • f, c • f.linear, λ p v, by simp [smul_add]⟩,
   one_smul := λ f, ext $ λ p, one_smul _ _,
@@ -548,11 +540,7 @@
 section module
 variables [semiring R] [module R V2] [smul_comm_class k R V2]
 
-<<<<<<< HEAD
-/-- The set of affine maps with codomain in a `R`-module is a `R`-module. -/
-=======
 /-- The space of affine maps taking values in an `R`-module is an `R`-module. -/
->>>>>>> 22fdf47e
 instance : module R (P1 →ᵃ[k] V2) :=
 { smul := (•),
   add_smul := λ c₁ c₂ f, ext $ λ p, add_smul _ _ _,
