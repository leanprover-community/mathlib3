/-
Copyright (c) 2020 Joseph Myers. All rights reserved.
Released under Apache 2.0 license as described in the file LICENSE.
Authors: Joseph Myers
-/
import algebra.add_torsor
import data.set.intervals.unordered_interval
import linear_algebra.affine_space.basic
import linear_algebra.bilinear_map
import linear_algebra.pi
import linear_algebra.prod
import tactic.abel

/-!
# Affine maps

This file defines affine maps.

## Main definitions

* `affine_map` is the type of affine maps between two affine spaces with the same ring `k`.  Various
  basic examples of affine maps are defined, including `const`, `id`, `line_map` and `homothety`.

## Notations

* `P1 →ᵃ[k] P2` is a notation for `affine_map k P1 P2`;
* `affine_space V P`: a localized notation for `add_torsor V P` defined in
  `linear_algebra.affine_space.basic`.

## Implementation notes

`out_param` is used in the definition of `[add_torsor V P]` to make `V` an implicit argument
(deduced from `P`) in most cases; `include V` is needed in many cases for `V`, and type classes
using it, to be added as implicit arguments to individual lemmas.  As for modules, `k` is an
explicit argument rather than implied by `P` or `V`.

This file only provides purely algebraic definitions and results. Those depending on analysis or
topology are defined elsewhere; see `analysis.normed_space.add_torsor` and
`topology.algebra.affine`.

## References

* https://en.wikipedia.org/wiki/Affine_space
* https://en.wikipedia.org/wiki/Principal_homogeneous_space
-/

open_locale affine

/-- An `affine_map k P1 P2` (notation: `P1 →ᵃ[k] P2`) is a map from `P1` to `P2` that
induces a corresponding linear map from `V1` to `V2`. -/
structure affine_map (k : Type*) {V1 : Type*} (P1 : Type*) {V2 : Type*} (P2 : Type*)
    [ring k]
    [add_comm_group V1] [module k V1] [affine_space V1 P1]
    [add_comm_group V2] [module k V2] [affine_space V2 P2] :=
(to_fun : P1 → P2)
(linear : V1 →ₗ[k] V2)
(map_vadd' : ∀ (p : P1) (v : V1), to_fun (v +ᵥ p) =  linear v +ᵥ to_fun p)

notation P1 ` →ᵃ[`:25 k:25 `] `:0 P2:0 := affine_map k P1 P2

instance (k : Type*) {V1 : Type*} (P1 : Type*) {V2 : Type*} (P2 : Type*)
    [ring k]
    [add_comm_group V1] [module k V1] [affine_space V1 P1]
    [add_comm_group V2] [module k V2] [affine_space V2 P2]:
    has_coe_to_fun (P1 →ᵃ[k] P2) (λ _, P1 → P2) := ⟨affine_map.to_fun⟩

namespace linear_map

variables {k : Type*} {V₁ : Type*} {V₂ : Type*} [ring k] [add_comm_group V₁] [module k V₁]
  [add_comm_group V₂] [module k V₂] (f : V₁ →ₗ[k] V₂)

/-- Reinterpret a linear map as an affine map. -/
def to_affine_map : V₁ →ᵃ[k] V₂ :=
{ to_fun := f,
  linear := f,
  map_vadd' := λ p v, f.map_add v p }

@[simp] lemma coe_to_affine_map : ⇑f.to_affine_map = f := rfl

@[simp] lemma to_affine_map_linear : f.to_affine_map.linear = f := rfl

end linear_map

namespace affine_map

variables {k : Type*} {V1 : Type*} {P1 : Type*} {V2 : Type*} {P2 : Type*}
    {V3 : Type*} {P3 : Type*} {V4 : Type*} {P4 : Type*} [ring k]
    [add_comm_group V1] [module k V1] [affine_space V1 P1]
    [add_comm_group V2] [module k V2] [affine_space V2 P2]
    [add_comm_group V3] [module k V3] [affine_space V3 P3]
    [add_comm_group V4] [module k V4] [affine_space V4 P4]
include V1 V2

/-- Constructing an affine map and coercing back to a function
produces the same map. -/
@[simp] lemma coe_mk (f : P1 → P2) (linear add) :
  ((mk f linear add : P1 →ᵃ[k] P2) : P1 → P2) = f := rfl

/-- `to_fun` is the same as the result of coercing to a function. -/
@[simp] lemma to_fun_eq_coe (f : P1 →ᵃ[k] P2) : f.to_fun = ⇑f := rfl

/-- An affine map on the result of adding a vector to a point produces
the same result as the linear map applied to that vector, added to the
affine map applied to that point. -/
@[simp] lemma map_vadd (f : P1 →ᵃ[k] P2) (p : P1) (v : V1) :
  f (v +ᵥ p) = f.linear v +ᵥ f p := f.map_vadd' p v

/-- The linear map on the result of subtracting two points is the
result of subtracting the result of the affine map on those two
points. -/
@[simp] lemma linear_map_vsub (f : P1 →ᵃ[k] P2) (p1 p2 : P1) :
  f.linear (p1 -ᵥ p2) = f p1 -ᵥ f p2 :=
by conv_rhs { rw [←vsub_vadd p1 p2, map_vadd, vadd_vsub] }

/-- Two affine maps are equal if they coerce to the same function. -/
@[ext] lemma ext {f g : P1 →ᵃ[k] P2} (h : ∀ p, f p = g p) : f = g :=
begin
  rcases f with ⟨f, f_linear, f_add⟩,
  rcases g with ⟨g, g_linear, g_add⟩,
  have : f = g := funext h,
  subst g,
  congr' with v,
  cases (add_torsor.nonempty : nonempty P1) with p,
  apply vadd_right_cancel (f p),
  erw [← f_add, ← g_add]
end

lemma ext_iff {f g : P1 →ᵃ[k] P2} : f = g ↔ ∀ p, f p = g p := ⟨λ h p, h ▸ rfl, ext⟩

lemma coe_fn_injective : @function.injective (P1 →ᵃ[k] P2) (P1 → P2) coe_fn :=
λ f g H, ext $ congr_fun H

protected lemma congr_arg (f : P1 →ᵃ[k] P2) {x y : P1} (h : x = y) : f x = f y :=
congr_arg _ h

protected lemma congr_fun {f g : P1 →ᵃ[k] P2} (h : f = g) (x : P1) : f x = g x :=
h ▸ rfl

variables (k P1)

/-- Constant function as an `affine_map`. -/
def const (p : P2) : P1 →ᵃ[k] P2 :=
{ to_fun := function.const P1 p,
  linear := 0,
  map_vadd' := λ p v, by simp }

@[simp] lemma coe_const (p : P2) : ⇑(const k P1 p) = function.const P1 p := rfl

@[simp] lemma const_linear (p : P2) : (const k P1 p).linear = 0 := rfl

variables {k P1}

lemma linear_eq_zero_iff_exists_const (f : P1 →ᵃ[k] P2) :
  f.linear = 0 ↔ ∃ q, f = const k P1 q :=
begin
  refine ⟨λ h, _, λ h, _⟩,
  { use f (classical.arbitrary P1),
    ext,
    rw [coe_const, function.const_apply, ← @vsub_eq_zero_iff_eq V2, ← f.linear_map_vsub, h,
      linear_map.zero_apply], },
  { rcases h with ⟨q, rfl⟩,
    exact const_linear k P1 q, },
end

instance nonempty : nonempty (P1 →ᵃ[k] P2) :=
(add_torsor.nonempty : nonempty P2).elim $ λ p, ⟨const k P1 p⟩

/-- Construct an affine map by verifying the relation between the map and its linear part at one
base point. Namely, this function takes a map `f : P₁ → P₂`, a linear map `f' : V₁ →ₗ[k] V₂`, and
a point `p` such that for any other point `p'` we have `f p' = f' (p' -ᵥ p) +ᵥ f p`. -/
def mk' (f : P1 → P2) (f' : V1 →ₗ[k] V2) (p : P1) (h : ∀ p' : P1, f p' = f' (p' -ᵥ p) +ᵥ f p) :
  P1 →ᵃ[k] P2 :=
{ to_fun := f,
  linear := f',
  map_vadd' := λ p' v, by rw [h, h p', vadd_vsub_assoc, f'.map_add, vadd_vadd] }

@[simp] lemma coe_mk' (f : P1 → P2) (f' : V1 →ₗ[k] V2) (p h) : ⇑(mk' f f' p h) = f := rfl

@[simp] lemma mk'_linear (f : P1 → P2) (f' : V1 →ₗ[k] V2) (p h) : (mk' f f' p h).linear = f' := rfl

<<<<<<< HEAD
/-- The set of affine maps to a vector space is an additive commutative group. -/
instance : add_comm_group (P1 →ᵃ[k] V2) :=
{ zero := ⟨0, 0, λ p v, (zero_vadd _ _).symm⟩,
  add := λ f g, ⟨f + g, f.linear + g.linear, λ p v, by simp [add_add_add_comm]⟩,
  sub := λ f g, ⟨f - g, f.linear - g.linear, λ p v, by simp [sub_add_comm]⟩,
  sub_eq_add_neg := λ f g, ext $ λ p, sub_eq_add_neg _ _,
  neg := λ f, ⟨-f, -f.linear, λ p v, by simp [add_comm]⟩,
  add_assoc := λ f₁ f₂ f₃, ext $ λ p, add_assoc _ _ _,
  zero_add := λ f, ext $ λ p, zero_add (f p),
  add_zero := λ f, ext $ λ p, add_zero (f p),
  add_comm := λ f g, ext $ λ p, add_comm (f p) (g p),
  add_left_neg := λ f, ext $ λ p, add_left_neg (f p),
  nsmul := λ n f, ⟨n • f, n • f.linear, λ p v, by simp⟩,
  nsmul_zero' := λ f, ext $ λ p, add_monoid.nsmul_zero' _,
  nsmul_succ' := λ n f, ext $ λ p, add_monoid.nsmul_succ' _ _,
  zsmul := λ z f, ⟨z • f, z • f.linear, λ p v, by simp⟩,
  zsmul_zero' := λ f, ext $ λ p, sub_neg_monoid.zsmul_zero' _,
  zsmul_succ' := λ z f, ext $ λ p, sub_neg_monoid.zsmul_succ' _ _,
  zsmul_neg' := λ z f, ext $ λ p, sub_neg_monoid.zsmul_neg' _ _, }
=======
section has_scalar
variables {R : Type*} [monoid R] [distrib_mul_action R V2] [smul_comm_class k R V2]

/-- The space of affine maps to a module inherits an `R`-action from the action on its codomain. -/
instance : mul_action R (P1 →ᵃ[k] V2) :=
{ smul := λ c f, ⟨c • f, c • f.linear, λ p v, by simp [smul_add]⟩,
  one_smul := λ f, ext $ λ p, one_smul _ _,
  mul_smul := λ c₁ c₂ f, ext $ λ p, mul_smul _ _ _ }

@[simp, norm_cast] lemma coe_smul (c : R) (f : P1 →ᵃ[k] V2) : ⇑(c • f) = c • f := rfl

@[simp] lemma smul_linear (t : R) (f : P1 →ᵃ[k] V2) : (t • f).linear = t • f.linear := rfl

instance [distrib_mul_action Rᵐᵒᵖ V2] [is_central_scalar R V2] :
  is_central_scalar R (P1 →ᵃ[k] V2) :=
{ op_smul_eq_smul := λ r x, ext $ λ _, op_smul_eq_smul _ _ }

end has_scalar

instance : has_zero (P1 →ᵃ[k] V2) := { zero := ⟨0, 0, λ p v, (zero_vadd _ _).symm⟩ }
instance : has_add (P1 →ᵃ[k] V2) :=
{ add := λ f g, ⟨f + g, f.linear + g.linear, λ p v, by simp [add_add_add_comm]⟩ }
instance : has_sub (P1 →ᵃ[k] V2) :=
{ sub := λ f g, ⟨f - g, f.linear - g.linear, λ p v, by simp [sub_add_sub_comm]⟩ }
instance : has_neg (P1 →ᵃ[k] V2) := { neg := λ f, ⟨-f, -f.linear, λ p v, by simp [add_comm]⟩ }
>>>>>>> 53578832

@[simp, norm_cast] lemma coe_zero : ⇑(0 : P1 →ᵃ[k] V2) = 0 := rfl
@[simp, norm_cast] lemma coe_add (f g : P1 →ᵃ[k] V2) : ⇑(f + g) = f + g := rfl
@[simp, norm_cast] lemma coe_neg (f : P1 →ᵃ[k] V2) : ⇑(-f) = -f := rfl
@[simp, norm_cast] lemma coe_sub (f g : P1 →ᵃ[k] V2) : ⇑(f - g) = f - g := rfl
@[simp] lemma zero_linear : (0 : P1 →ᵃ[k] V2).linear = 0 := rfl
@[simp] lemma add_linear (f g : P1 →ᵃ[k] V2) : (f + g).linear = f.linear + g.linear := rfl
@[simp] lemma sub_linear (f g : P1 →ᵃ[k] V2) : (f - g).linear = f.linear - g.linear := rfl
@[simp] lemma neg_linear (f : P1 →ᵃ[k] V2) : (-f).linear = -f.linear := rfl

/-- The set of affine maps to a vector space is an additive commutative group. -/
instance : add_comm_group (P1 →ᵃ[k] V2) :=
coe_fn_injective.add_comm_group _
  coe_zero coe_add coe_neg coe_sub (λ _ _, coe_smul _ _) (λ _ _, coe_smul _ _)

/-- The space of affine maps from `P1` to `P2` is an affine space over the space of affine maps
from `P1` to the vector space `V2` corresponding to `P2`. -/
instance : affine_space (P1 →ᵃ[k] V2) (P1 →ᵃ[k] P2) :=
{ vadd := λ f g, ⟨λ p, f p +ᵥ g p, f.linear + g.linear, λ p v,
    by simp [vadd_vadd, add_right_comm]⟩,
  zero_vadd := λ f, ext $ λ p, zero_vadd _ (f p),
  add_vadd := λ f₁ f₂ f₃, ext $ λ p, add_vadd (f₁ p) (f₂ p) (f₃ p),
  vsub := λ f g, ⟨λ p, f p -ᵥ g p, f.linear - g.linear, λ p v,
    by simp [vsub_vadd_eq_vsub_sub, vadd_vsub_assoc, add_sub, sub_add_eq_add_sub]⟩,
  vsub_vadd' := λ f g, ext $ λ p, vsub_vadd (f p) (g p),
  vadd_vsub' := λ f g, ext $ λ p, vadd_vsub (f p) (g p) }

@[simp] lemma vadd_apply (f : P1 →ᵃ[k] V2) (g : P1 →ᵃ[k] P2) (p : P1) :
  (f +ᵥ g) p = f p +ᵥ g p :=
rfl

@[simp] lemma vsub_apply (f g : P1 →ᵃ[k] P2) (p : P1) :
  (f -ᵥ g : P1 →ᵃ[k] V2) p = f p -ᵥ g p :=
rfl

/-- `prod.fst` as an `affine_map`. -/
def fst : (P1 × P2) →ᵃ[k] P1 :=
{ to_fun := prod.fst,
  linear := linear_map.fst k V1 V2,
  map_vadd' := λ _ _, rfl }

@[simp] lemma coe_fst : ⇑(fst : (P1 × P2) →ᵃ[k] P1) = prod.fst := rfl
@[simp] lemma fst_linear : (fst : (P1 × P2) →ᵃ[k] P1).linear = linear_map.fst k V1 V2 := rfl

/-- `prod.snd` as an `affine_map`. -/
def snd : (P1 × P2) →ᵃ[k] P2 :=
{ to_fun := prod.snd,
  linear := linear_map.snd k V1 V2,
  map_vadd' := λ _ _, rfl }

@[simp] lemma coe_snd : ⇑(snd : (P1 × P2) →ᵃ[k] P2) = prod.snd := rfl
@[simp] lemma snd_linear : (snd : (P1 × P2) →ᵃ[k] P2).linear = linear_map.snd k V1 V2 := rfl

variables (k P1)
omit V2

/-- Identity map as an affine map. -/
def id : P1 →ᵃ[k] P1 :=
{ to_fun := id,
  linear := linear_map.id,
  map_vadd' := λ p v, rfl }

/-- The identity affine map acts as the identity. -/
@[simp] lemma coe_id : ⇑(id k P1) = _root_.id := rfl

@[simp] lemma id_linear : (id k P1).linear = linear_map.id := rfl

variable {P1}

/-- The identity affine map acts as the identity. -/
lemma id_apply (p : P1) : id k P1 p = p := rfl

variables {k P1}

instance : inhabited (P1 →ᵃ[k] P1) := ⟨id k P1⟩

include V2 V3

/-- Composition of affine maps. -/
def comp (f : P2 →ᵃ[k] P3) (g : P1 →ᵃ[k] P2) : P1 →ᵃ[k] P3 :=
{ to_fun := f ∘ g,
  linear := f.linear.comp g.linear,
  map_vadd' := begin
    intros p v,
    rw [function.comp_app, g.map_vadd, f.map_vadd],
    refl
  end }

/-- Composition of affine maps acts as applying the two functions. -/
@[simp] lemma coe_comp (f : P2 →ᵃ[k] P3) (g : P1 →ᵃ[k] P2) :
  ⇑(f.comp g) = f ∘ g := rfl

/-- Composition of affine maps acts as applying the two functions. -/
lemma comp_apply (f : P2 →ᵃ[k] P3) (g : P1 →ᵃ[k] P2) (p : P1) :
  f.comp g p = f (g p) := rfl

omit V3

@[simp] lemma comp_id (f : P1 →ᵃ[k] P2) : f.comp (id k P1) = f := ext $ λ p, rfl

@[simp] lemma id_comp (f : P1 →ᵃ[k] P2) : (id k P2).comp f = f := ext $ λ p, rfl

include V3 V4

lemma comp_assoc (f₃₄ : P3 →ᵃ[k] P4) (f₂₃ : P2 →ᵃ[k] P3) (f₁₂ : P1 →ᵃ[k] P2) :
  (f₃₄.comp f₂₃).comp f₁₂ = f₃₄.comp (f₂₃.comp f₁₂) :=
rfl

omit V2 V3 V4

instance : monoid (P1 →ᵃ[k] P1) :=
{ one := id k P1,
  mul := comp,
  one_mul := id_comp,
  mul_one := comp_id,
  mul_assoc := comp_assoc }

@[simp] lemma coe_mul (f g : P1 →ᵃ[k] P1) : ⇑(f * g) = f ∘ g := rfl
@[simp] lemma coe_one : ⇑(1 : P1 →ᵃ[k] P1) = _root_.id := rfl

/-- `affine_map.linear` on endomorphisms is a `monoid_hom`. -/
@[simps] def linear_hom : (P1 →ᵃ[k] P1) →* (V1 →ₗ[k] V1) :=
{ to_fun := linear,
  map_one' := rfl,
  map_mul' := λ _ _, rfl }

include V2

@[simp] lemma injective_iff_linear_injective (f : P1 →ᵃ[k] P2) :
  function.injective f.linear ↔ function.injective f :=
begin
  obtain ⟨p⟩ := (infer_instance : nonempty P1),
  have h : ⇑f.linear = (equiv.vadd_const (f p)).symm ∘ f ∘ (equiv.vadd_const p),
  { ext v, simp [f.map_vadd, vadd_vsub_assoc], },
  rw [h, equiv.comp_injective, equiv.injective_comp],
end

@[simp] lemma surjective_iff_linear_surjective (f : P1 →ᵃ[k] P2) :
  function.surjective f.linear ↔ function.surjective f :=
begin
  obtain ⟨p⟩ := (infer_instance : nonempty P1),
  have h : ⇑f.linear = (equiv.vadd_const (f p)).symm ∘ f ∘ (equiv.vadd_const p),
  { ext v, simp [f.map_vadd, vadd_vsub_assoc], },
  rw [h, equiv.comp_surjective, equiv.surjective_comp],
end

lemma image_vsub_image {s t : set P1} (f : P1 →ᵃ[k] P2) :
  (f '' s) -ᵥ (f '' t) = f.linear '' (s -ᵥ t) :=
begin
  ext v,
  simp only [set.mem_vsub, set.mem_image, exists_exists_and_eq_and, exists_and_distrib_left,
    ← f.linear_map_vsub],
  split,
  { rintros ⟨x, hx, y, hy, hv⟩,
    exact ⟨x -ᵥ y, ⟨x, hx, y, hy, rfl⟩, hv⟩, },
  { rintros ⟨-, ⟨x, hx, y, hy, rfl⟩, rfl⟩,
    exact ⟨x, hx, y, hy, rfl⟩, },
end

omit V2

/-! ### Definition of `affine_map.line_map` and lemmas about it -/

/-- The affine map from `k` to `P1` sending `0` to `p₀` and `1` to `p₁`. -/
def line_map (p₀ p₁ : P1) : k →ᵃ[k] P1 :=
((linear_map.id : k →ₗ[k] k).smul_right (p₁ -ᵥ p₀)).to_affine_map +ᵥ const k k p₀

lemma coe_line_map (p₀ p₁ : P1) : (line_map p₀ p₁ : k → P1) = λ c, c • (p₁ -ᵥ p₀) +ᵥ p₀ := rfl

lemma line_map_apply (p₀ p₁ : P1) (c : k) : line_map p₀ p₁ c = c • (p₁ -ᵥ p₀) +ᵥ p₀ := rfl

lemma line_map_apply_module' (p₀ p₁ : V1) (c : k) : line_map p₀ p₁ c = c • (p₁ - p₀) + p₀ := rfl

lemma line_map_apply_module (p₀ p₁ : V1) (c : k) : line_map p₀ p₁ c = (1 - c) • p₀ + c • p₁ :=
by simp [line_map_apply_module', smul_sub, sub_smul]; abel

omit V1

lemma line_map_apply_ring' (a b c : k) : line_map a b c = c * (b - a) + a :=
rfl

lemma line_map_apply_ring (a b c : k) : line_map a b c = (1 - c) * a + c * b :=
line_map_apply_module a b c

include V1

lemma line_map_vadd_apply (p : P1) (v : V1) (c : k) :
  line_map p (v +ᵥ p) c = c • v +ᵥ p :=
by rw [line_map_apply, vadd_vsub]

@[simp] lemma line_map_linear (p₀ p₁ : P1) :
  (line_map p₀ p₁ : k →ᵃ[k] P1).linear = linear_map.id.smul_right (p₁ -ᵥ p₀) :=
add_zero _

lemma line_map_same_apply (p : P1) (c : k) : line_map p p c = p := by simp [line_map_apply]

@[simp] lemma line_map_same (p : P1) : line_map p p = const k k p :=
ext $ line_map_same_apply p

@[simp] lemma line_map_apply_zero (p₀ p₁ : P1) : line_map p₀ p₁ (0:k) = p₀ :=
by simp [line_map_apply]

@[simp] lemma line_map_apply_one (p₀ p₁ : P1) : line_map p₀ p₁ (1:k) = p₁ :=
by simp [line_map_apply]

include V2

@[simp] lemma apply_line_map (f : P1 →ᵃ[k] P2) (p₀ p₁ : P1) (c : k) :
  f (line_map p₀ p₁ c) = line_map (f p₀) (f p₁) c :=
by simp [line_map_apply]

@[simp] lemma comp_line_map (f : P1 →ᵃ[k] P2) (p₀ p₁ : P1) :
  f.comp (line_map p₀ p₁) = line_map (f p₀) (f p₁) :=
ext $ f.apply_line_map p₀ p₁

@[simp] lemma fst_line_map (p₀ p₁ : P1 × P2) (c : k) :
  (line_map p₀ p₁ c).1 = line_map p₀.1 p₁.1 c :=
fst.apply_line_map p₀ p₁ c

@[simp] lemma snd_line_map (p₀ p₁ : P1 × P2) (c : k) :
  (line_map p₀ p₁ c).2 = line_map p₀.2 p₁.2 c :=
snd.apply_line_map p₀ p₁ c

omit V2

lemma line_map_symm (p₀ p₁ : P1) :
  line_map p₀ p₁ = (line_map p₁ p₀).comp (line_map (1:k) (0:k)) :=
by { rw [comp_line_map], simp }

lemma line_map_apply_one_sub (p₀ p₁ : P1) (c : k) :
  line_map p₀ p₁ (1 - c) = line_map p₁ p₀ c :=
by { rw [line_map_symm p₀, comp_apply], congr, simp [line_map_apply] }

@[simp] lemma line_map_vsub_left (p₀ p₁ : P1) (c : k) :
  line_map p₀ p₁ c -ᵥ p₀ = c • (p₁ -ᵥ p₀) :=
vadd_vsub _ _

@[simp] lemma left_vsub_line_map (p₀ p₁ : P1) (c : k) :
  p₀ -ᵥ line_map p₀ p₁ c = c • (p₀ -ᵥ p₁) :=
by rw [← neg_vsub_eq_vsub_rev, line_map_vsub_left, ← smul_neg, neg_vsub_eq_vsub_rev]

@[simp] lemma line_map_vsub_right (p₀ p₁ : P1) (c : k) :
  line_map p₀ p₁ c -ᵥ p₁ = (1 - c) • (p₀ -ᵥ p₁) :=
by rw [← line_map_apply_one_sub, line_map_vsub_left]

@[simp] lemma right_vsub_line_map (p₀ p₁ : P1) (c : k) :
  p₁ -ᵥ line_map p₀ p₁ c = (1 - c) • (p₁ -ᵥ p₀) :=
by rw [← line_map_apply_one_sub, left_vsub_line_map]

lemma line_map_vadd_line_map (v₁ v₂ : V1) (p₁ p₂ : P1) (c : k) :
  line_map v₁ v₂ c +ᵥ line_map p₁ p₂ c = line_map (v₁ +ᵥ p₁) (v₂ +ᵥ p₂) c :=
((fst : V1 × P1 →ᵃ[k] V1) +ᵥ snd).apply_line_map  (v₁, p₁) (v₂, p₂) c

lemma line_map_vsub_line_map (p₁ p₂ p₃ p₄ : P1) (c : k) :
  line_map p₁ p₂ c -ᵥ line_map p₃ p₄ c = line_map (p₁ -ᵥ p₃) (p₂ -ᵥ p₄) c :=
-- Why Lean fails to find this instance without a hint?
by letI : affine_space (V1 × V1) (P1 × P1) := prod.add_torsor; exact
((fst : P1 × P1 →ᵃ[k] P1) -ᵥ (snd : P1 × P1 →ᵃ[k] P1)).apply_line_map (_, _) (_, _) c

/-- Decomposition of an affine map in the special case when the point space and vector space
are the same. -/
lemma decomp (f : V1 →ᵃ[k] V2) : (f : V1 → V2) = f.linear + (λ z, f 0) :=
begin
  ext x,
  calc
    f x = f.linear x +ᵥ f 0                      : by simp [← f.map_vadd]
    ... = (f.linear.to_fun + λ (z : V1), f 0) x  : by simp
end

/-- Decomposition of an affine map in the special case when the point space and vector space
are the same. -/
lemma decomp' (f : V1 →ᵃ[k] V2) : (f.linear : V1 → V2) = f - (λ z, f 0) :=
by rw decomp ; simp only [linear_map.map_zero, pi.add_apply, add_sub_cancel, zero_add]

omit V1

lemma image_interval {k : Type*} [linear_ordered_field k] (f : k →ᵃ[k] k)
  (a b : k) :
  f '' set.interval a b = set.interval (f a) (f b) :=
begin
  have : ⇑f = (λ x, x + f 0) ∘ λ x, x * (f 1 - f 0),
  { ext x,
    change f x = x • (f 1 -ᵥ f 0) +ᵥ f 0,
    rw [← f.linear_map_vsub, ← f.linear.map_smul, ← f.map_vadd],
    simp only [vsub_eq_sub, add_zero, mul_one, vadd_eq_add, sub_zero, smul_eq_mul] },
  rw [this, set.image_comp],
  simp only [set.image_add_const_interval, set.image_mul_const_interval]
end

section

variables {ι : Type*} {V : Π i : ι, Type*} {P : Π i : ι, Type*} [Π i, add_comm_group (V i)]
  [Π i, module k (V i)] [Π i, add_torsor (V i) (P i)]

include V

/-- Evaluation at a point as an affine map. -/
def proj (i : ι) : (Π i : ι, P i) →ᵃ[k] P i :=
{ to_fun := λ f, f i,
  linear := @linear_map.proj k ι _ V _ _ i,
  map_vadd' := λ p v, rfl }

@[simp] lemma proj_apply (i : ι) (f : Π i, P i) : @proj k _ ι V P _ _ _ i f = f i := rfl

@[simp] lemma proj_linear (i : ι) :
   (@proj k _ ι V P _ _ _ i).linear = @linear_map.proj k ι _ V _ _ i := rfl

lemma pi_line_map_apply (f g : Π i, P i) (c : k) (i : ι) :
  line_map f g c i = line_map (f i) (g i) c :=
(proj i : (Π i, P i) →ᵃ[k] P i).apply_line_map f g c

end

end affine_map

namespace affine_map

variables {R k V1 P1 V2 : Type*}

section ring
variables [ring k] [add_comm_group V1] [affine_space V1 P1] [add_comm_group V2]
variables [module k V1] [module k V2]
include V1

section distrib_mul_action
variables [monoid R] [distrib_mul_action R V2] [smul_comm_class k R V2]
<<<<<<< HEAD

/-- The space of affine maps to a module inherits an `R`-action from the action on its codomain. -/
instance : distrib_mul_action R (P1 →ᵃ[k] V2) :=
{ smul := λ c f, ⟨c • f, c • f.linear, λ p v, by simp [smul_add]⟩,
  one_smul := λ f, ext $ λ p, one_smul _ _,
  mul_smul := λ c₁ c₂ f, ext $ λ p, mul_smul _ _ _,
  smul_add := λ c f g, ext $ λ p, smul_add _ _ _,
  smul_zero := λ c, ext $ λ p, smul_zero _ }

@[simp] lemma coe_smul (c : R) (f : P1 →ᵃ[k] V2) : ⇑(c • f) = c • f := rfl

@[simp] lemma smul_linear (t : R) (f : P1 →ᵃ[k] V2) : (t • f).linear = t • f.linear := rfl

instance [distrib_mul_action Rᵐᵒᵖ V2] [is_central_scalar R V2] :
  is_central_scalar R (P1 →ᵃ[k] V2) :=
{ op_smul_eq_smul := λ r x, ext $ λ _, op_smul_eq_smul _ _ }

end distrib_mul_action

section module
variables [semiring R] [module R V2] [smul_comm_class k R V2]

=======

/-- The space of affine maps to a module inherits an `R`-action from the action on its codomain. -/
instance : distrib_mul_action R (P1 →ᵃ[k] V2) :=
{ smul_add := λ c f g, ext $ λ p, smul_add _ _ _,
  smul_zero := λ c, ext $ λ p, smul_zero _ }

end distrib_mul_action

section module
variables [semiring R] [module R V2] [smul_comm_class k R V2]

>>>>>>> 53578832
/-- The space of affine maps taking values in an `R`-module is an `R`-module. -/
instance : module R (P1 →ᵃ[k] V2) :=
{ smul := (•),
  add_smul := λ c₁ c₂ f, ext $ λ p, add_smul _ _ _,
  zero_smul := λ f, ext $ λ p, zero_smul _ _,
  .. affine_map.distrib_mul_action }

variables (R)

/-- The space of affine maps between two modules is linearly equivalent to the product of the
domain with the space of linear maps, by taking the value of the affine map at `(0 : V1)` and the
linear part.

See note [bundled maps over different rings]-/
@[simps] def to_const_prod_linear_map : (V1 →ᵃ[k] V2) ≃ₗ[R] V2 × (V1 →ₗ[k] V2) :=
{ to_fun    := λ f, ⟨f 0, f.linear⟩,
  inv_fun   := λ p, p.2.to_affine_map + const k V1 p.1,
  left_inv  := λ f, by { ext, rw f.decomp, simp, },
  right_inv := by { rintros ⟨v, f⟩, ext; simp, },
  map_add'  := by simp,
  map_smul' := by simp, }

end module

end ring

section comm_ring

variables [comm_ring k] [add_comm_group V1] [affine_space V1 P1] [add_comm_group V2]
variables [module k V1] [module k V2]
include V1

/-- `homothety c r` is the homothety (also known as dilation) about `c` with scale factor `r`. -/
def homothety (c : P1) (r : k) : P1 →ᵃ[k] P1 :=
r • (id k P1 -ᵥ const k P1 c) +ᵥ const k P1 c

lemma homothety_def (c : P1) (r : k) :
  homothety c r = r • (id k P1 -ᵥ const k P1 c) +ᵥ const k P1 c :=
rfl

lemma homothety_apply (c : P1) (r : k) (p : P1) : homothety c r p = r • (p -ᵥ c : V1) +ᵥ c := rfl

lemma homothety_eq_line_map (c : P1) (r : k) (p : P1) : homothety c r p = line_map c p r := rfl

@[simp] lemma homothety_one (c : P1) : homothety c (1:k) = id k P1 :=
by { ext p, simp [homothety_apply] }

@[simp] lemma homothety_apply_same (c : P1) (r : k) : homothety c r c = c := line_map_same_apply c r

lemma homothety_mul (c : P1) (r₁ r₂ : k) :
  homothety c (r₁ * r₂) = (homothety c r₁).comp (homothety c r₂) :=
by { ext p, simp [homothety_apply, mul_smul] }

@[simp] lemma homothety_zero (c : P1) : homothety c (0:k) = const k P1 c :=
by { ext p, simp [homothety_apply] }

@[simp] lemma homothety_add (c : P1) (r₁ r₂ : k) :
  homothety c (r₁ + r₂) = r₁ • (id k P1 -ᵥ const k P1 c) +ᵥ homothety c r₂ :=
by simp only [homothety_def, add_smul, vadd_vadd]

/-- `homothety` as a multiplicative monoid homomorphism. -/
def homothety_hom (c : P1) : k →* P1 →ᵃ[k] P1 :=
⟨homothety c, homothety_one c, homothety_mul c⟩

@[simp] lemma coe_homothety_hom (c : P1) : ⇑(homothety_hom c : k →* _) = homothety c := rfl

/-- `homothety` as an affine map. -/
def homothety_affine (c : P1) : k →ᵃ[k] (P1 →ᵃ[k] P1) :=
⟨homothety c, (linear_map.lsmul k _).flip (id k P1 -ᵥ const k P1 c),
  function.swap (homothety_add c)⟩

@[simp] lemma coe_homothety_affine (c : P1) :
  ⇑(homothety_affine c : k →ᵃ[k] _) = homothety c :=
rfl

end comm_ring

end affine_map<|MERGE_RESOLUTION|>--- conflicted
+++ resolved
@@ -178,27 +178,6 @@
 
 @[simp] lemma mk'_linear (f : P1 → P2) (f' : V1 →ₗ[k] V2) (p h) : (mk' f f' p h).linear = f' := rfl
 
-<<<<<<< HEAD
-/-- The set of affine maps to a vector space is an additive commutative group. -/
-instance : add_comm_group (P1 →ᵃ[k] V2) :=
-{ zero := ⟨0, 0, λ p v, (zero_vadd _ _).symm⟩,
-  add := λ f g, ⟨f + g, f.linear + g.linear, λ p v, by simp [add_add_add_comm]⟩,
-  sub := λ f g, ⟨f - g, f.linear - g.linear, λ p v, by simp [sub_add_comm]⟩,
-  sub_eq_add_neg := λ f g, ext $ λ p, sub_eq_add_neg _ _,
-  neg := λ f, ⟨-f, -f.linear, λ p v, by simp [add_comm]⟩,
-  add_assoc := λ f₁ f₂ f₃, ext $ λ p, add_assoc _ _ _,
-  zero_add := λ f, ext $ λ p, zero_add (f p),
-  add_zero := λ f, ext $ λ p, add_zero (f p),
-  add_comm := λ f g, ext $ λ p, add_comm (f p) (g p),
-  add_left_neg := λ f, ext $ λ p, add_left_neg (f p),
-  nsmul := λ n f, ⟨n • f, n • f.linear, λ p v, by simp⟩,
-  nsmul_zero' := λ f, ext $ λ p, add_monoid.nsmul_zero' _,
-  nsmul_succ' := λ n f, ext $ λ p, add_monoid.nsmul_succ' _ _,
-  zsmul := λ z f, ⟨z • f, z • f.linear, λ p v, by simp⟩,
-  zsmul_zero' := λ f, ext $ λ p, sub_neg_monoid.zsmul_zero' _,
-  zsmul_succ' := λ z f, ext $ λ p, sub_neg_monoid.zsmul_succ' _ _,
-  zsmul_neg' := λ z f, ext $ λ p, sub_neg_monoid.zsmul_neg' _ _, }
-=======
 section has_scalar
 variables {R : Type*} [monoid R] [distrib_mul_action R V2] [smul_comm_class k R V2]
 
@@ -224,7 +203,6 @@
 instance : has_sub (P1 →ᵃ[k] V2) :=
 { sub := λ f g, ⟨f - g, f.linear - g.linear, λ p v, by simp [sub_add_sub_comm]⟩ }
 instance : has_neg (P1 →ᵃ[k] V2) := { neg := λ f, ⟨-f, -f.linear, λ p v, by simp [add_comm]⟩ }
->>>>>>> 53578832
 
 @[simp, norm_cast] lemma coe_zero : ⇑(0 : P1 →ᵃ[k] V2) = 0 := rfl
 @[simp, norm_cast] lemma coe_add (f g : P1 →ᵃ[k] V2) : ⇑(f + g) = f + g := rfl
@@ -551,30 +529,6 @@
 
 section distrib_mul_action
 variables [monoid R] [distrib_mul_action R V2] [smul_comm_class k R V2]
-<<<<<<< HEAD
-
-/-- The space of affine maps to a module inherits an `R`-action from the action on its codomain. -/
-instance : distrib_mul_action R (P1 →ᵃ[k] V2) :=
-{ smul := λ c f, ⟨c • f, c • f.linear, λ p v, by simp [smul_add]⟩,
-  one_smul := λ f, ext $ λ p, one_smul _ _,
-  mul_smul := λ c₁ c₂ f, ext $ λ p, mul_smul _ _ _,
-  smul_add := λ c f g, ext $ λ p, smul_add _ _ _,
-  smul_zero := λ c, ext $ λ p, smul_zero _ }
-
-@[simp] lemma coe_smul (c : R) (f : P1 →ᵃ[k] V2) : ⇑(c • f) = c • f := rfl
-
-@[simp] lemma smul_linear (t : R) (f : P1 →ᵃ[k] V2) : (t • f).linear = t • f.linear := rfl
-
-instance [distrib_mul_action Rᵐᵒᵖ V2] [is_central_scalar R V2] :
-  is_central_scalar R (P1 →ᵃ[k] V2) :=
-{ op_smul_eq_smul := λ r x, ext $ λ _, op_smul_eq_smul _ _ }
-
-end distrib_mul_action
-
-section module
-variables [semiring R] [module R V2] [smul_comm_class k R V2]
-
-=======
 
 /-- The space of affine maps to a module inherits an `R`-action from the action on its codomain. -/
 instance : distrib_mul_action R (P1 →ᵃ[k] V2) :=
@@ -586,7 +540,6 @@
 section module
 variables [semiring R] [module R V2] [smul_comm_class k R V2]
 
->>>>>>> 53578832
 /-- The space of affine maps taking values in an `R`-module is an `R`-module. -/
 instance : module R (P1 →ᵃ[k] V2) :=
 { smul := (•),
