/-
Copyright (c) 2020 Zhangir Azerbayev. All rights reserved.
Released under Apache 2.0 license as described in the file LICENSE.
Authors: Eric Wieser, Zhangir Azerbayev
-/

import group_theory.perm.sign
import group_theory.perm.subgroup
import group_theory.quotient_group
import linear_algebra.linear_independent
import linear_algebra.multilinear.basis
import linear_algebra.multilinear.tensor_product
import logic.equiv.fin

/-!
# Alternating Maps

We construct the bundled function `alternating_map`, which extends `multilinear_map` with all the
arguments of the same type.

## Main definitions
* `alternating_map R M N ι` is the space of `R`-linear alternating maps from `ι → M` to `N`.
* `f.map_eq_zero_of_eq` expresses that `f` is zero when two inputs are equal.
* `f.map_swap` expresses that `f` is negated when two inputs are swapped.
* `f.map_perm` expresses how `f` varies by a sign change under a permutation of its inputs.
* An `add_comm_monoid`, `add_comm_group`, and `module` structure over `alternating_map`s that
  matches the definitions over `multilinear_map`s.
* `multilinear_map.dom_dom_congr`, for permutating the elements within a family.
* `multilinear_map.alternatization`, which makes an alternating map out of a non-alternating one.
* `alternating_map.dom_coprod`, which behaves as a product between two alternating maps.
* `alternating_map.curry_left`, for binding the leftmost argument of an alternating map indexed
  by `fin n.succ`.

## Implementation notes
`alternating_map` is defined in terms of `map_eq_zero_of_eq`, as this is easier to work with than
using `map_swap` as a definition, and does not require `has_neg N`.

`alternating_map`s are provided with a coercion to `multilinear_map`, along with a set of
`norm_cast` lemmas that act on the algebraic structure:

* `alternating_map.coe_add`
* `alternating_map.coe_zero`
* `alternating_map.coe_sub`
* `alternating_map.coe_neg`
* `alternating_map.coe_smul`
-/

-- semiring / add_comm_monoid
variables {R : Type*} [semiring R]
variables {M : Type*} [add_comm_monoid M] [module R M]
variables {N : Type*} [add_comm_monoid N] [module R N]

-- semiring / add_comm_group
variables {M' : Type*} [add_comm_group M'] [module R M']
variables {N' : Type*} [add_comm_group N'] [module R N']

variables {ι ι' ι'' : Type*} [decidable_eq ι] [decidable_eq ι'] [decidable_eq ι'']

set_option old_structure_cmd true

section
variables (R M N ι)
/--
An alternating map is a multilinear map that vanishes when two of its arguments are equal.
-/
structure alternating_map extends multilinear_map R (λ i : ι, M) N :=
(map_eq_zero_of_eq' : ∀ (v : ι → M) (i j : ι) (h : v i = v j) (hij : i ≠ j), to_fun v = 0)
end

/-- The multilinear map associated to an alternating map -/
add_decl_doc alternating_map.to_multilinear_map

namespace alternating_map

variables (f f' : alternating_map R M N ι)
variables (g g₂ : alternating_map R M N' ι)
variables (g' : alternating_map R M' N' ι)
variables (v : ι → M) (v' : ι → M')
open function

/-! Basic coercion simp lemmas, largely copied from `ring_hom` and `multilinear_map` -/
section coercions

instance : has_coe_to_fun (alternating_map R M N ι) (λ _, (ι → M) → N) := ⟨λ x, x.to_fun⟩

initialize_simps_projections alternating_map (to_fun → apply)

@[simp] lemma to_fun_eq_coe : f.to_fun = f := rfl

@[simp] lemma coe_mk (f : (ι → M) → N) (h₁ h₂ h₃) : ⇑(⟨f, h₁, h₂, h₃⟩ :
  alternating_map R M N ι) = f := rfl

theorem congr_fun {f g : alternating_map R M N ι} (h : f = g) (x : ι → M) : f x = g x :=
congr_arg (λ h : alternating_map R M N ι, h x) h

theorem congr_arg (f : alternating_map R M N ι) {x y : ι → M} (h : x = y) : f x = f y :=
congr_arg (λ x : ι → M, f x) h

theorem coe_injective : injective (coe_fn : alternating_map R M N ι → ((ι → M) → N)) :=
λ f g h, by { cases f, cases g, cases h, refl }

@[simp, norm_cast] theorem coe_inj {f g : alternating_map R M N ι} :
  (f : (ι → M) → N) = g ↔ f = g :=
coe_injective.eq_iff

@[ext] theorem ext {f f' : alternating_map R M N ι} (H : ∀ x, f x = f' x) : f = f' :=
coe_injective (funext H)

theorem ext_iff {f g : alternating_map R M N ι} : f = g ↔ ∀ x, f x = g x :=
⟨λ h x, h ▸ rfl, λ h, ext h⟩

instance : has_coe (alternating_map R M N ι) (multilinear_map R (λ i : ι, M) N) :=
⟨λ x, x.to_multilinear_map⟩

@[simp, norm_cast] lemma coe_multilinear_map : ⇑(f : multilinear_map R (λ i : ι, M) N) = f := rfl

lemma coe_multilinear_map_injective :
  function.injective (coe : alternating_map R M N ι → multilinear_map R (λ i : ι, M) N) :=
λ x y h, ext $ multilinear_map.congr_fun h

@[simp] lemma to_multilinear_map_eq_coe : f.to_multilinear_map = f := rfl

@[simp] lemma coe_multilinear_map_mk (f : (ι → M) → N) (h₁ h₂ h₃) :
  ((⟨f, h₁, h₂, h₃⟩ : alternating_map R M N ι) :  multilinear_map R (λ i : ι, M) N) = ⟨f, h₁, h₂⟩ :=
rfl

end coercions

/-!
### Simp-normal forms of the structure fields

These are expressed in terms of `⇑f` instead of `f.to_fun`.
-/
@[simp] lemma map_add (i : ι) (x y : M) :
  f (update v i (x + y)) = f (update v i x) + f (update v i y) :=
f.to_multilinear_map.map_add' v i x y

@[simp] lemma map_sub (i : ι) (x y : M') :
  g' (update v' i (x - y)) = g' (update v' i x) - g' (update v' i y) :=
g'.to_multilinear_map.map_sub v' i x y

@[simp] lemma map_neg (i : ι) (x : M') :
  g' (update v' i (-x)) = -g' (update v' i x) :=
g'.to_multilinear_map.map_neg v' i x

@[simp] lemma map_smul (i : ι) (r : R) (x : M) :
  f (update v i (r • x)) = r • f (update v i x) :=
f.to_multilinear_map.map_smul' v i r x

@[simp] lemma map_eq_zero_of_eq (v : ι → M) {i j : ι} (h : v i = v j) (hij : i ≠ j) :
  f v = 0 :=
f.map_eq_zero_of_eq' v i j h hij

lemma map_coord_zero {m : ι → M} (i : ι) (h : m i = 0) : f m = 0 :=
f.to_multilinear_map.map_coord_zero i h

@[simp] lemma map_update_zero (m : ι → M) (i : ι) : f (update m i 0) = 0 :=
f.to_multilinear_map.map_update_zero m i

@[simp] lemma map_zero [nonempty ι] : f 0 = 0 :=
f.to_multilinear_map.map_zero

lemma map_eq_zero_of_not_injective (v : ι → M) (hv : ¬function.injective v) : f v = 0 :=
begin
  rw function.injective at hv,
  push_neg at hv,
  rcases hv with ⟨i₁, i₂, heq, hne⟩,
  exact f.map_eq_zero_of_eq v heq hne
end

/-!
### Algebraic structure inherited from `multilinear_map`

`alternating_map` carries the same `add_comm_monoid`, `add_comm_group`, and `module` structure
as `multilinear_map`
-/

section has_scalar

variables {S : Type*} [monoid S] [distrib_mul_action S N] [smul_comm_class R S N]

instance : has_scalar S (alternating_map R M N ι) :=
⟨λ c f,
  { map_eq_zero_of_eq' := λ v i j h hij, by simp [f.map_eq_zero_of_eq v h hij],
    ..((c • f : multilinear_map R (λ i : ι, M) N)) }⟩

@[simp] lemma smul_apply (c : S) (m : ι → M) :
  (c • f) m = c • f m := rfl

@[norm_cast] lemma coe_smul (c : S):
  ((c • f : alternating_map R M N ι) : multilinear_map R (λ i : ι, M) N) = c • f := rfl

lemma coe_fn_smul (c : S) (f : alternating_map R M N ι) : ⇑(c • f) = c • f :=
rfl

end has_scalar

instance : has_add (alternating_map R M N ι) :=
⟨λ a b,
  { map_eq_zero_of_eq' :=
      λ v i j h hij, by simp [a.map_eq_zero_of_eq v h hij, b.map_eq_zero_of_eq v h hij],
    ..(a + b : multilinear_map R (λ i : ι, M) N)}⟩

@[simp] lemma add_apply : (f + f') v = f v + f' v := rfl

@[norm_cast] lemma coe_add : (↑(f  + f') : multilinear_map R (λ i : ι, M) N) = f + f' := rfl

instance : has_zero (alternating_map R M N ι) :=
⟨{map_eq_zero_of_eq' := λ v i j h hij, by simp,
  ..(0 : multilinear_map R (λ i : ι, M) N)}⟩

@[simp] lemma zero_apply : (0 : alternating_map R M N ι) v = 0 := rfl

@[norm_cast] lemma coe_zero :
  ((0 : alternating_map R M N ι) : multilinear_map R (λ i : ι, M) N) = 0 := rfl

instance : inhabited (alternating_map R M N ι) := ⟨0⟩

instance : add_comm_monoid (alternating_map R M N ι) :=
coe_injective.add_comm_monoid _ rfl (λ _ _, rfl) (λ _ _, coe_fn_smul _ _)

instance : has_neg (alternating_map R M N' ι) :=
⟨λ f,
  { map_eq_zero_of_eq' := λ v i j h hij, by simp [f.map_eq_zero_of_eq v h hij],
    ..(-(f : multilinear_map R (λ i : ι, M) N')) }⟩

@[simp] lemma neg_apply (m : ι → M) : (-g) m = -(g m) := rfl

@[norm_cast] lemma coe_neg :
  ((-g : alternating_map R M N' ι) : multilinear_map R (λ i : ι, M) N') = -g := rfl

instance : has_sub (alternating_map R M N' ι) :=
⟨λ f g,
  { map_eq_zero_of_eq' :=
      λ v i j h hij, by simp [f.map_eq_zero_of_eq v h hij, g.map_eq_zero_of_eq v h hij],
    ..(f - g : multilinear_map R (λ i : ι, M) N') }⟩

@[simp] lemma sub_apply (m : ι → M) : (g - g₂) m = g m - g₂ m := rfl

@[norm_cast] lemma coe_sub : (↑(g - g₂) : multilinear_map R (λ i : ι, M) N') = g - g₂ := rfl

instance : add_comm_group (alternating_map R M N' ι) :=
coe_injective.add_comm_group _ rfl (λ _ _, rfl) (λ _, rfl) (λ _ _, rfl)
  (λ _ _, coe_fn_smul _ _) (λ _ _, coe_fn_smul _ _)

section distrib_mul_action

variables {S : Type*} [monoid S] [distrib_mul_action S N] [smul_comm_class R S N]

instance : distrib_mul_action S (alternating_map R M N ι) :=
{ one_smul := λ f, ext $ λ x, one_smul _ _,
  mul_smul := λ c₁ c₂ f, ext $ λ x, mul_smul _ _ _,
  smul_zero := λ r, ext $ λ x, smul_zero _,
  smul_add := λ r f₁ f₂, ext $ λ x, smul_add _ _ _ }

end distrib_mul_action

section module

variables {S : Type*} [semiring S] [module S N] [smul_comm_class R S N]

/-- The space of multilinear maps over an algebra over `R` is a module over `R`, for the pointwise
addition and scalar multiplication. -/
instance : module S (alternating_map R M N ι) :=
{ add_smul := λ r₁ r₂ f, ext $ λ x, add_smul _ _ _,
  zero_smul := λ f, ext $ λ x, zero_smul _ _ }

instance [no_zero_smul_divisors S N] : no_zero_smul_divisors S (alternating_map R M N ι) :=
coe_injective.no_zero_smul_divisors _ rfl coe_fn_smul

end module

section
variables (R M)

/-- The evaluation map from `ι → M` to `M` at a given `i` is alternating when `ι` is subsingleton.
-/
@[simps]
def of_subsingleton [subsingleton ι] (i : ι) : alternating_map R M M ι :=
{ to_fun := function.eval i,
  map_eq_zero_of_eq' := λ v i j hv hij, (hij $ subsingleton.elim _ _).elim,
  ..multilinear_map.of_subsingleton R M i }

/-- The constant map is alternating when `ι` is empty. -/
@[simps {fully_applied := ff}]
def const_of_is_empty [is_empty ι] (m : N) : alternating_map R M N ι :=
{ to_fun := function.const _ m,
  map_eq_zero_of_eq' := λ v, is_empty_elim,
  ..multilinear_map.const_of_is_empty R m }

end


end alternating_map

/-!
### Composition with linear maps
-/

namespace linear_map

variables {N₂ : Type*} [add_comm_monoid N₂] [module R N₂]

/-- Composing a alternating map with a linear map on the left gives again an alternating map. -/
def comp_alternating_map (g : N →ₗ[R] N₂) : alternating_map R M N ι →+ alternating_map R M N₂ ι :=
{ to_fun := λ f,
  { map_eq_zero_of_eq' := λ v i j h hij, by simp [f.map_eq_zero_of_eq v h hij],
              ..(g.comp_multilinear_map (f : multilinear_map R (λ _ : ι, M) N)) },
  map_zero' := by { ext, simp },
  map_add' := λ a b, by { ext, simp } }

@[simp] lemma coe_comp_alternating_map (g : N →ₗ[R] N₂) (f : alternating_map R M N ι) :
  ⇑(g.comp_alternating_map f) = g ∘ f := rfl

<<<<<<< HEAD
@[simp] lemma comp_alternating_map_apply (g : N →ₗ[R] N₂) (f : alternating_map R M N ι) (m : ι → M) :
=======
@[simp]
lemma comp_alternating_map_apply (g : N →ₗ[R] N₂) (f : alternating_map R M N ι) (m : ι → M) :
>>>>>>> ad497685
  g.comp_alternating_map f m = g (f m) := rfl

end linear_map

namespace alternating_map

variables {M₂ : Type*} [add_comm_monoid M₂] [module R M₂]
variables {M₃ : Type*} [add_comm_monoid M₃] [module R M₃]

/-- Composing a alternating map with the same linear map on each argument gives again an
alternating map. -/
def comp_linear_map (f : alternating_map R M N ι) (g : M₂ →ₗ[R] M) : alternating_map R M₂ N ι :=
{ map_eq_zero_of_eq' := λ v i j h hij, f.map_eq_zero_of_eq _ (linear_map.congr_arg h) hij,
  .. (f : multilinear_map R (λ _ : ι, M) N).comp_linear_map (λ _, g) }

lemma coe_comp_linear_map (f : alternating_map R M N ι) (g : M₂ →ₗ[R] M) :
  ⇑(f.comp_linear_map g) = f ∘ ((∘) g) := rfl

@[simp] lemma comp_linear_map_apply (f : alternating_map R M N ι) (g : M₂ →ₗ[R] M) (v : ι → M₂) :
  f.comp_linear_map g v = f (λ i, g (v i)) := rfl

/-- Composing an alternating map twice with the same linear map in each argument is
the same as composing with their composition. -/
lemma comp_linear_map_assoc (f : alternating_map R M N ι) (g₁ : M₂ →ₗ[R] M) (g₂ : M₃ →ₗ[R] M₂) :
  (f.comp_linear_map g₁).comp_linear_map g₂ = f.comp_linear_map (g₁ ∘ₗ g₂) :=
rfl

@[simp] lemma zero_comp_linear_map (g : M₂ →ₗ[R] M) :
  (0 : alternating_map R M N ι).comp_linear_map g = 0 :=
by { ext, simp only [comp_linear_map_apply, zero_apply] }

@[simp] lemma add_comp_linear_map (f₁ f₂ : alternating_map R M N ι) (g : M₂ →ₗ[R] M) :
  (f₁ + f₂).comp_linear_map g = f₁.comp_linear_map g + f₂.comp_linear_map g :=
by { ext, simp only [comp_linear_map_apply, add_apply] }

@[simp] lemma comp_linear_map_zero [nonempty ι] (f : alternating_map R M N ι) :
  f.comp_linear_map (0 : M₂ →ₗ[R] M) = 0 :=
begin
  ext,
  simp_rw [comp_linear_map_apply, linear_map.zero_apply, ←pi.zero_def, map_zero, zero_apply],
end

/-- Composing an alternating map with the identity linear map in each argument. -/
@[simp] lemma comp_linear_map_id (f : alternating_map R M N ι) :
  f.comp_linear_map linear_map.id = f :=
ext $ λ _, rfl

/-- Composing with a surjective linear map is injective. -/
lemma comp_linear_map_injective (f : M₂ →ₗ[R] M) (hf : function.surjective f) :
  function.injective (λ g : alternating_map R M N ι, g.comp_linear_map f) :=
λ g₁ g₂ h, ext $ λ x,
by simpa [function.surj_inv_eq hf] using ext_iff.mp h (function.surj_inv hf ∘ x)

lemma comp_linear_map_inj (f : M₂ →ₗ[R] M) (hf : function.surjective f)
  (g₁ g₂ : alternating_map R M N ι) : g₁.comp_linear_map f = g₂.comp_linear_map f ↔ g₁ = g₂ :=
(comp_linear_map_injective _ hf).eq_iff

section dom_lcongr

variables (ι R N) (S : Type*) [semiring S] [module S N] [smul_comm_class R S N]

/-- Construct a linear equivalence between maps from a linear equivalence between domains. -/
@[simps apply]
def dom_lcongr (e : M ≃ₗ[R] M₂) : alternating_map R M N ι ≃ₗ[S] alternating_map R M₂ N ι :=
{ to_fun := λ f, f.comp_linear_map e.symm,
  inv_fun := λ g, g.comp_linear_map e,
  map_add' := λ _ _, rfl,
  map_smul' := λ _ _, rfl,
  left_inv := λ f, alternating_map.ext $ λ v, f.congr_arg $ funext $ λ i, e.symm_apply_apply _,
  right_inv := λ f, alternating_map.ext $ λ v, f.congr_arg $ funext $ λ i, e.apply_symm_apply _ }

@[simp] lemma dom_lcongr_refl :
  dom_lcongr R N ι S (linear_equiv.refl R M) = linear_equiv.refl S _ :=
linear_equiv.ext $ λ _, alternating_map.ext $ λ v, rfl

@[simp] lemma dom_lcongr_symm (e : M ≃ₗ[R] M₂) :
  (dom_lcongr R N ι S e).symm = dom_lcongr R N ι S e.symm :=
rfl

lemma dom_lcongr_trans (e : M ≃ₗ[R] M₂) (f : M₂ ≃ₗ[R] M₃):
  (dom_lcongr R N ι S e).trans (dom_lcongr R N ι S f) = dom_lcongr R N ι S (e.trans f) :=
rfl

end dom_lcongr

/-- Composing an alternating map with the same linear equiv on each argument gives the zero map
if and only if the alternating map is the zero map. -/
@[simp] lemma comp_linear_equiv_eq_zero_iff (f : alternating_map R M N ι) (g : M₂ ≃ₗ[R] M) :
  f.comp_linear_map (g : M₂ →ₗ[R] M) = 0 ↔ f = 0 :=
(dom_lcongr R N ι ℕ g.symm).map_eq_zero_iff

variables (f f' : alternating_map R M N ι)
variables (g g₂ : alternating_map R M N' ι)
variables (g' : alternating_map R M' N' ι)
variables (v : ι → M) (v' : ι → M')
open function

/-!
### Other lemmas from `multilinear_map`
-/
section

open_locale big_operators

lemma map_update_sum {α : Type*} (t : finset α) (i : ι) (g : α → M) (m : ι → M):
  f (update m i (∑ a in t, g a)) = ∑ a in t, f (update m i (g a)) :=
f.to_multilinear_map.map_update_sum t i g m

end

/-!
### Theorems specific to alternating maps

Various properties of reordered and repeated inputs which follow from
`alternating_map.map_eq_zero_of_eq`.
-/

lemma map_update_self {i j : ι} (hij : i ≠ j) :
  f (function.update v i (v j)) = 0 :=
f.map_eq_zero_of_eq _ (by rw [function.update_same, function.update_noteq hij.symm]) hij

lemma map_update_update {i j : ι} (hij : i ≠ j) (m : M) :
  f (function.update (function.update v i m) j m) = 0 :=
f.map_eq_zero_of_eq _
  (by rw [function.update_same, function.update_noteq hij, function.update_same]) hij

lemma map_swap_add {i j : ι} (hij : i ≠ j) :
  f (v ∘ equiv.swap i j) + f v = 0 :=
begin
  rw equiv.comp_swap_eq_update,
  convert f.map_update_update v hij (v i + v j),
  simp [f.map_update_self _ hij,
        f.map_update_self _ hij.symm,
        function.update_comm hij (v i + v j) (v _) v,
        function.update_comm hij.symm (v i) (v i) v],
end

lemma map_add_swap {i j : ι} (hij : i ≠ j) :
  f v + f (v ∘ equiv.swap i j) = 0 :=
by { rw add_comm, exact f.map_swap_add v hij }

lemma map_swap {i j : ι} (hij : i ≠ j) : g (v ∘ equiv.swap i j) = - g v :=
eq_neg_of_add_eq_zero_left $ g.map_swap_add v hij

lemma map_perm [fintype ι] (v : ι → M) (σ : equiv.perm ι) :
  g (v ∘ σ) = σ.sign • g v :=
begin
  apply equiv.perm.swap_induction_on' σ,
  { simp },
  { intros s x y hxy hI,
    simpa [g.map_swap (v ∘ s) hxy, equiv.perm.sign_swap hxy] using hI, }
end

lemma map_congr_perm [fintype ι] (σ : equiv.perm ι) :
  g v = σ.sign • g (v ∘ σ) :=
by { rw [g.map_perm, smul_smul], simp }

section dom_dom_congr

/-- Transfer the arguments to a map along an equivalence between argument indices.

This is the alternating version of `multilinear_map.dom_dom_congr`. -/
@[simps]
def dom_dom_congr (σ : ι ≃ ι') (f : alternating_map R M N ι) : alternating_map R M N ι' :=
{ to_fun := λ v, f (v ∘ σ),
  map_eq_zero_of_eq' := λ v i j hv hij,
    f.map_eq_zero_of_eq (v ∘ σ) (by simpa using hv) (σ.symm.injective.ne hij),
  .. f.to_multilinear_map.dom_dom_congr σ }

@[simp] lemma dom_dom_congr_refl (f : alternating_map R M N ι) :
  f.dom_dom_congr (equiv.refl ι) = f := ext $ λ v, rfl

lemma dom_dom_congr_trans (σ₁ : ι ≃ ι') (σ₂ : ι' ≃ ι'') (f : alternating_map R M N ι) :
  f.dom_dom_congr (σ₁.trans σ₂) = (f.dom_dom_congr σ₁).dom_dom_congr σ₂ := rfl

@[simp] lemma dom_dom_congr_zero (σ : ι ≃ ι') :
  (0 : alternating_map R M N ι).dom_dom_congr σ = 0 :=
rfl

@[simp] lemma dom_dom_congr_add (σ : ι ≃ ι') (f g : alternating_map R M N ι) :
  (f + g).dom_dom_congr σ = f.dom_dom_congr σ + g.dom_dom_congr σ :=
rfl

/-- `alternating_map.dom_dom_congr` as an equivalence.

This is declared separately because it does not work with dot notation. -/
@[simps apply symm_apply]
def dom_dom_congr_equiv (σ : ι ≃ ι') :
  alternating_map R M N ι ≃+ alternating_map R M N ι' :=
{ to_fun := dom_dom_congr σ,
  inv_fun := dom_dom_congr σ.symm,
  left_inv := λ f, by { ext, simp [function.comp] },
  right_inv := λ m, by { ext, simp [function.comp] },
  map_add' := dom_dom_congr_add σ }

/-- The results of applying `dom_dom_congr` to two maps are equal if and only if those maps are. -/
@[simp] lemma dom_dom_congr_eq_iff (σ : ι ≃ ι') (f g : alternating_map R M N ι) :
  f.dom_dom_congr σ = g.dom_dom_congr σ ↔ f = g :=
(dom_dom_congr_equiv σ : _ ≃+ alternating_map R M N ι').apply_eq_iff_eq

@[simp] lemma dom_dom_congr_eq_zero_iff (σ : ι ≃ ι') (f : alternating_map R M N ι) :
  f.dom_dom_congr σ = 0 ↔ f = 0 :=
(dom_dom_congr_equiv σ : alternating_map R M N ι ≃+ alternating_map R M N ι').map_eq_zero_iff

lemma dom_dom_congr_perm [fintype ι] (σ : equiv.perm ι) :
  g.dom_dom_congr σ = σ.sign • g :=
alternating_map.ext $ λ v, g.map_perm v σ

@[norm_cast] lemma coe_dom_dom_congr (σ : ι ≃ ι') :
  ↑(f.dom_dom_congr σ) = (f : multilinear_map R (λ _ : ι, M) N).dom_dom_congr σ :=
multilinear_map.ext $ λ v, rfl

end dom_dom_congr

/-- If the arguments are linearly dependent then the result is `0`. -/
lemma map_linear_dependent
  {K : Type*} [ring K]
  {M : Type*} [add_comm_group M] [module K M]
  {N : Type*} [add_comm_group N] [module K N] [no_zero_smul_divisors K N]
  (f : alternating_map K M N ι) (v : ι → M)
  (h : ¬linear_independent K v) :
  f v = 0 :=
begin
  obtain ⟨s, g, h, i, hi, hz⟩ := not_linear_independent_iff.mp h,
  suffices : f (update v i (g i • v i)) = 0,
  { rw [f.map_smul, function.update_eq_self, smul_eq_zero] at this,
    exact or.resolve_left this hz, },
  conv at h in (g _ • v _) { rw ←if_t_t (i = x) (g _ • v _), },
  rw [finset.sum_ite, finset.filter_eq, finset.filter_ne, if_pos hi, finset.sum_singleton,
    add_eq_zero_iff_eq_neg] at h,
  rw [h, f.map_neg, f.map_update_sum, neg_eq_zero, finset.sum_eq_zero],
  intros j hj,
  obtain ⟨hij, _⟩ := finset.mem_erase.mp hj,
  rw [f.map_smul, f.map_update_self _ hij.symm, smul_zero],
end

section fin
open fin

/-- A version of `multilinear_map.cons_add` for `alternating_map`. -/
lemma map_vec_cons_add {n : ℕ} (f : alternating_map R M N (fin n.succ)) (m : fin n → M) (x y : M) :
  f (matrix.vec_cons (x+y) m) = f (matrix.vec_cons x m) + f (matrix.vec_cons y m) :=
f.to_multilinear_map.cons_add _ _ _

/-- A version of `multilinear_map.cons_smul` for `alternating_map`. -/
lemma map_vec_cons_smul {n : ℕ} (f : alternating_map R M N (fin n.succ)) (m : fin n → M)
  (c : R) (x : M) :
  f (matrix.vec_cons (c • x) m) = c • f (matrix.vec_cons x m) :=
f.to_multilinear_map.cons_smul _ _ _

end fin

end alternating_map

open_locale big_operators

namespace multilinear_map

open equiv

variables [fintype ι]

private lemma alternization_map_eq_zero_of_eq_aux
  (m : multilinear_map R (λ i : ι, M) N')
  (v : ι → M) (i j : ι) (i_ne_j : i ≠ j) (hv : v i = v j) :
  (∑ (σ : perm ι), σ.sign • m.dom_dom_congr σ) v = 0 :=
begin
  rw sum_apply,
  exact finset.sum_involution
    (λ σ _, swap i j * σ)
    (λ σ _, by simp [perm.sign_swap i_ne_j, apply_swap_eq_self hv])
    (λ σ _ _, (not_congr swap_mul_eq_iff).mpr i_ne_j)
    (λ σ _, finset.mem_univ _)
    (λ σ _, swap_mul_involutive i j σ)
end

/-- Produce an `alternating_map` out of a `multilinear_map`, by summing over all argument
permutations. -/
def alternatization : multilinear_map R (λ i : ι, M) N' →+ alternating_map R M N' ι :=
{ to_fun := λ m,
  { to_fun := ⇑(∑ (σ : perm ι), σ.sign • m.dom_dom_congr σ),
    map_eq_zero_of_eq' := λ v i j hvij hij, alternization_map_eq_zero_of_eq_aux m v i j hij hvij,
    .. (∑ (σ : perm ι), σ.sign • m.dom_dom_congr σ)},
  map_add' := λ a b, begin
    ext,
    simp only [
      finset.sum_add_distrib, smul_add, add_apply, dom_dom_congr_apply, alternating_map.add_apply,
      alternating_map.coe_mk, smul_apply, sum_apply],
  end,
  map_zero' := begin
    ext,
    simp only [
      finset.sum_const_zero, smul_zero, zero_apply, dom_dom_congr_apply, alternating_map.zero_apply,
      alternating_map.coe_mk, smul_apply, sum_apply],
  end }

lemma alternatization_def (m : multilinear_map R (λ i : ι, M) N') :
  ⇑(alternatization m) = (∑ (σ : perm ι), σ.sign • m.dom_dom_congr σ : _) :=
rfl

lemma alternatization_coe (m : multilinear_map R (λ i : ι, M) N') :
  ↑m.alternatization = (∑ (σ : perm ι), σ.sign • m.dom_dom_congr σ : _) :=
coe_injective rfl

lemma alternatization_apply (m : multilinear_map R (λ i : ι, M) N') (v : ι → M) :
  alternatization m v = ∑ (σ : perm ι), σ.sign • m.dom_dom_congr σ v :=
by simp only [alternatization_def, smul_apply, sum_apply]

end multilinear_map

namespace alternating_map

/-- Alternatizing a multilinear map that is already alternating results in a scale factor of `n!`,
where `n` is the number of inputs. -/
lemma coe_alternatization [fintype ι] (a : alternating_map R M N' ι) :
  (↑a : multilinear_map R (λ ι, M) N').alternatization = nat.factorial (fintype.card ι) • a :=
begin
  apply alternating_map.coe_injective,
  simp_rw [multilinear_map.alternatization_def, ←coe_dom_dom_congr, dom_dom_congr_perm, coe_smul,
    smul_smul, int.units_mul_self, one_smul, finset.sum_const, finset.card_univ, fintype.card_perm,
    ←coe_multilinear_map, coe_smul],
end

end alternating_map

namespace linear_map

variables {N'₂ : Type*} [add_comm_group N'₂] [module R N'₂] [fintype ι]

/-- Composition with a linear map before and after alternatization are equivalent. -/
lemma comp_multilinear_map_alternatization (g : N' →ₗ[R] N'₂)
  (f : multilinear_map R (λ _ : ι, M) N') :
  (g.comp_multilinear_map f).alternatization = g.comp_alternating_map (f.alternatization) :=
by { ext, simp [multilinear_map.alternatization_def] }

end linear_map

section coprod

open_locale big_operators
open_locale tensor_product

variables {ιa ιb : Type*} [decidable_eq ιa] [decidable_eq ιb] [fintype ιa] [fintype ιb]

variables
  {R' : Type*} {Mᵢ N₁ N₂ : Type*}
  [comm_semiring R']
  [add_comm_group N₁] [module R' N₁]
  [add_comm_group N₂] [module R' N₂]
  [add_comm_monoid Mᵢ] [module R' Mᵢ]

namespace equiv.perm

/-- Elements which are considered equivalent if they differ only by swaps within α or β  -/
abbreviation mod_sum_congr (α β : Type*) :=
_ ⧸ (equiv.perm.sum_congr_hom α β).range

lemma mod_sum_congr.swap_smul_involutive {α β : Type*} [decidable_eq (α ⊕ β)] (i j : α ⊕ β) :
  function.involutive (has_scalar.smul (equiv.swap i j) : mod_sum_congr α β → mod_sum_congr α β) :=
λ σ, begin
  apply σ.induction_on' (λ σ, _),
  exact _root_.congr_arg quotient.mk' (equiv.swap_mul_involutive i j σ)
end

end equiv.perm

namespace alternating_map
open equiv

/-- summand used in `alternating_map.dom_coprod` -/
def dom_coprod.summand
  (a : alternating_map R' Mᵢ N₁ ιa) (b : alternating_map R' Mᵢ N₂ ιb)
  (σ : perm.mod_sum_congr ιa ιb) :
  multilinear_map R' (λ _ : ιa ⊕ ιb, Mᵢ) (N₁ ⊗[R'] N₂) :=
quotient.lift_on' σ
  (λ σ,
    σ.sign •
      (multilinear_map.dom_coprod ↑a ↑b : multilinear_map R' (λ _, Mᵢ) (N₁ ⊗ N₂)).dom_dom_congr σ)
  (λ σ₁ σ₂ ⟨⟨sl, sr⟩, h⟩, begin
    ext v,
    simp only [multilinear_map.dom_dom_congr_apply, multilinear_map.dom_coprod_apply,
      coe_multilinear_map, multilinear_map.smul_apply],
    replace h := inv_mul_eq_iff_eq_mul.mp h.symm,
    have : (σ₁ * perm.sum_congr_hom _ _ (sl, sr)).sign = σ₁.sign * (sl.sign * sr.sign) :=
      by simp,
    rw [h, this, mul_smul, mul_smul, smul_left_cancel_iff,
      ←tensor_product.tmul_smul, tensor_product.smul_tmul'],
    simp only [sum.map_inr, perm.sum_congr_hom_apply, perm.sum_congr_apply, sum.map_inl,
              function.comp_app, perm.coe_mul],
    rw [←a.map_congr_perm (λ i, v (σ₁ _)), ←b.map_congr_perm (λ i, v (σ₁ _))],
  end)

lemma dom_coprod.summand_mk'
  (a : alternating_map R' Mᵢ N₁ ιa) (b : alternating_map R' Mᵢ N₂ ιb)
  (σ : equiv.perm (ιa ⊕ ιb)) :
  dom_coprod.summand a b (quotient.mk' σ) = σ.sign •
    (multilinear_map.dom_coprod ↑a ↑b : multilinear_map R' (λ _, Mᵢ) (N₁ ⊗ N₂)).dom_dom_congr σ :=
rfl

/-- Swapping elements in `σ` with equal values in `v` results in an addition that cancels -/
lemma dom_coprod.summand_add_swap_smul_eq_zero
  (a : alternating_map R' Mᵢ N₁ ιa) (b : alternating_map R' Mᵢ N₂ ιb)
  (σ : perm.mod_sum_congr ιa ιb)
  {v : ιa ⊕ ιb → Mᵢ} {i j : ιa ⊕ ιb} (hv : v i = v j) (hij : i ≠ j) :
  dom_coprod.summand a b σ v + dom_coprod.summand a b (swap i j • σ) v = 0 :=
begin
  apply σ.induction_on' (λ σ, _),
  dsimp only [quotient.lift_on'_mk', quotient.map'_mk', mul_action.quotient.smul_mk,
    dom_coprod.summand],
  rw [smul_eq_mul, perm.sign_mul, perm.sign_swap hij],
  simp only [one_mul, neg_mul, function.comp_app, units.neg_smul, perm.coe_mul,
    units.coe_neg, multilinear_map.smul_apply, multilinear_map.neg_apply,
    multilinear_map.dom_dom_congr_apply, multilinear_map.dom_coprod_apply],
  convert add_right_neg _;
  { ext k, rw equiv.apply_swap_eq_self hv },
end

/-- Swapping elements in `σ` with equal values in `v` result in zero if the swap has no effect
on the quotient. -/
lemma dom_coprod.summand_eq_zero_of_smul_invariant
  (a : alternating_map R' Mᵢ N₁ ιa) (b : alternating_map R' Mᵢ N₂ ιb)
  (σ : perm.mod_sum_congr ιa ιb)
  {v : ιa ⊕ ιb → Mᵢ} {i j : ιa ⊕ ιb} (hv : v i = v j) (hij : i ≠ j) :
  swap i j • σ = σ → dom_coprod.summand a b σ v = 0 :=
begin
  apply σ.induction_on' (λ σ, _),
  dsimp only [quotient.lift_on'_mk', quotient.map'_mk', multilinear_map.smul_apply,
    multilinear_map.dom_dom_congr_apply, multilinear_map.dom_coprod_apply, dom_coprod.summand],
  intro hσ,
  with_cases
  { cases hi : σ⁻¹ i;
      cases hj : σ⁻¹ j;
      rw perm.inv_eq_iff_eq at hi hj;
      substs hi hj, },
  case [sum.inl sum.inr : i' j', sum.inr sum.inl : i' j']
  { -- the term pairs with and cancels another term
    all_goals { obtain ⟨⟨sl, sr⟩, hσ⟩ := quotient.exact' hσ, },
    work_on_goal 1 { replace hσ := equiv.congr_fun hσ (sum.inl i'), },
    work_on_goal 2 { replace hσ := equiv.congr_fun hσ (sum.inr i'), },
    all_goals
    { rw [smul_eq_mul, ←mul_swap_eq_swap_mul, mul_inv_rev, swap_inv, inv_mul_cancel_right] at hσ,
      simpa using hσ, }, },
  case [sum.inr sum.inr : i' j', sum.inl sum.inl : i' j']
  { -- the term does not pair but is zero
    all_goals { convert smul_zero _, },
    work_on_goal 1 { convert tensor_product.tmul_zero _ _, },
    work_on_goal 2 { convert tensor_product.zero_tmul _ _, },
    all_goals { exact alternating_map.map_eq_zero_of_eq _ _ hv (λ hij', hij (hij' ▸ rfl)), } },
end

/-- Like `multilinear_map.dom_coprod`, but ensures the result is also alternating.

Note that this is usually defined (for instance, as used in Proposition 22.24 in [Gallier2011Notes])
over integer indices `ιa = fin n` and `ιb = fin m`, as
$$
(f \wedge g)(u_1, \ldots, u_{m+n}) =
  \sum_{\operatorname{shuffle}(m, n)} \operatorname{sign}(\sigma)
    f(u_{\sigma(1)}, \ldots, u_{\sigma(m)}) g(u_{\sigma(m+1)}, \ldots, u_{\sigma(m+n)}),
$$
where $\operatorname{shuffle}(m, n)$ consists of all permutations of $[1, m+n]$ such that
$\sigma(1) < \cdots < \sigma(m)$ and $\sigma(m+1) < \cdots < \sigma(m+n)$.

Here, we generalize this by replacing:
* the product in the sum with a tensor product
* the filtering of $[1, m+n]$ to shuffles with an isomorphic quotient
* the additions in the subscripts of $\sigma$ with an index of type `sum`

The specialized version can be obtained by combining this definition with `fin_sum_fin_equiv` and
`algebra.lmul'`.
-/
@[simps]
def dom_coprod
  (a : alternating_map R' Mᵢ N₁ ιa) (b : alternating_map R' Mᵢ N₂ ιb) :
  alternating_map R' Mᵢ (N₁ ⊗[R'] N₂) (ιa ⊕ ιb) :=
{ to_fun := λ v, ⇑(∑ σ : perm.mod_sum_congr ιa ιb, dom_coprod.summand a b σ) v,
  map_eq_zero_of_eq' := λ v i j hv hij, begin
    dsimp only,
    rw multilinear_map.sum_apply,
    exact finset.sum_involution
      (λ σ _, equiv.swap i j • σ)
      (λ σ _, dom_coprod.summand_add_swap_smul_eq_zero a b σ hv hij)
      (λ σ _, mt $ dom_coprod.summand_eq_zero_of_smul_invariant a b σ hv hij)
      (λ σ _, finset.mem_univ _)
      (λ σ _, equiv.perm.mod_sum_congr.swap_smul_involutive i j σ),
  end,
  ..(∑ σ : perm.mod_sum_congr ιa ιb, dom_coprod.summand a b σ) }

lemma dom_coprod_coe (a : alternating_map R' Mᵢ N₁ ιa) (b : alternating_map R' Mᵢ N₂ ιb) :
  (↑(a.dom_coprod b) : multilinear_map R' (λ _, Mᵢ) _) =
    ∑ σ : perm.mod_sum_congr ιa ιb, dom_coprod.summand a b σ :=
multilinear_map.ext $ λ _, rfl

/-- A more bundled version of `alternating_map.dom_coprod` that maps
`((ι₁ → N) → N₁) ⊗ ((ι₂ → N) → N₂)` to `(ι₁ ⊕ ι₂ → N) → N₁ ⊗ N₂`. -/
def dom_coprod' :
  (alternating_map R' Mᵢ N₁ ιa ⊗[R'] alternating_map R' Mᵢ N₂ ιb) →ₗ[R']
    alternating_map R' Mᵢ (N₁ ⊗[R'] N₂) (ιa ⊕ ιb) :=
tensor_product.lift $ by
  refine linear_map.mk₂ R' (dom_coprod)
    (λ m₁ m₂ n, _)
    (λ c m n, _)
    (λ m n₁ n₂, _)
    (λ c m n, _);
  { ext,
    simp only [dom_coprod_apply, add_apply, smul_apply, ←finset.sum_add_distrib,
      finset.smul_sum, multilinear_map.sum_apply, dom_coprod.summand],
    congr,
    ext σ,
    apply σ.induction_on' (λ σ, _),
    simp only [quotient.lift_on'_mk', coe_add, coe_smul, multilinear_map.smul_apply,
      ←multilinear_map.dom_coprod'_apply],
    simp only [tensor_product.add_tmul, ←tensor_product.smul_tmul',
      tensor_product.tmul_add, tensor_product.tmul_smul, linear_map.map_add, linear_map.map_smul],
    rw ←smul_add <|> rw smul_comm,
    congr }

@[simp]
lemma dom_coprod'_apply
  (a : alternating_map R' Mᵢ N₁ ιa) (b : alternating_map R' Mᵢ N₂ ιb) :
  dom_coprod' (a ⊗ₜ[R'] b) = dom_coprod a b :=
by simp only [dom_coprod', tensor_product.lift.tmul, linear_map.mk₂_apply]

end alternating_map

open equiv

/-- A helper lemma for `multilinear_map.dom_coprod_alternization`. -/
lemma multilinear_map.dom_coprod_alternization_coe
  (a : multilinear_map R' (λ _ : ιa, Mᵢ) N₁) (b : multilinear_map R' (λ _ : ιb, Mᵢ) N₂) :
  multilinear_map.dom_coprod ↑a.alternatization ↑b.alternatization =
    ∑ (σa : perm ιa) (σb : perm ιb), σa.sign • σb.sign •
      multilinear_map.dom_coprod (a.dom_dom_congr σa) (b.dom_dom_congr σb) :=
begin
  simp_rw [←multilinear_map.dom_coprod'_apply, multilinear_map.alternatization_coe],
  simp_rw [tensor_product.sum_tmul, tensor_product.tmul_sum, linear_map.map_sum,
    ←tensor_product.smul_tmul', tensor_product.tmul_smul, linear_map.map_smul_of_tower],
end

open alternating_map

/-- Computing the `multilinear_map.alternatization` of the `multilinear_map.dom_coprod` is the same
as computing the `alternating_map.dom_coprod` of the `multilinear_map.alternatization`s.
-/
lemma multilinear_map.dom_coprod_alternization
  (a : multilinear_map R' (λ _ : ιa, Mᵢ) N₁) (b : multilinear_map R' (λ _ : ιb, Mᵢ) N₂) :
  (multilinear_map.dom_coprod a b).alternatization =
    a.alternatization.dom_coprod b.alternatization :=
begin
  apply coe_multilinear_map_injective,
  rw [dom_coprod_coe, multilinear_map.alternatization_coe,
    finset.sum_partition (quotient_group.left_rel (perm.sum_congr_hom ιa ιb).range)],
  congr' 1,
  ext1 σ,
  apply σ.induction_on' (λ σ, _),

  -- unfold the quotient mess left by `finset.sum_partition`
  conv in (_ = quotient.mk' _)
  { change quotient.mk' _ = quotient.mk' _,
    rw quotient.eq',
    rw [quotient_group.left_rel],
    dsimp only [setoid.r] },

  -- eliminate a multiplication
  have : @finset.univ (perm (ιa ⊕ ιb)) _ = finset.univ.image ((*) σ) :=
    (finset.eq_univ_iff_forall.mpr $ λ a, let ⟨a', ha'⟩ := mul_left_surjective σ a in
      finset.mem_image.mpr ⟨a', finset.mem_univ _, ha'⟩).symm,
  rw [this, finset.image_filter],
  simp only [function.comp, mul_inv_rev, inv_mul_cancel_right, subgroup.inv_mem_iff],
  simp only [monoid_hom.mem_range], -- needs to be separate from the above `simp only`
  rw [finset.filter_congr_decidable,
    finset.univ_filter_exists (perm.sum_congr_hom ιa ιb),
    finset.sum_image (λ x _ y _ (h : _ = _), mul_right_injective _ h),
    finset.sum_image (λ x _ y _ (h : _ = _), perm.sum_congr_hom_injective h)],
  dsimp only,

  -- now we're ready to clean up the RHS, pulling out the summation
  rw [dom_coprod.summand_mk', multilinear_map.dom_coprod_alternization_coe,
    ←finset.sum_product', finset.univ_product_univ,
    ←multilinear_map.dom_dom_congr_equiv_apply, add_equiv.map_sum, finset.smul_sum],
  congr' 1,
  ext1 ⟨al, ar⟩,
  dsimp only,

  -- pull out the pair of smuls on the RHS, by rewriting to `_ →ₗ[ℤ] _` and back
  rw [←add_equiv.coe_to_add_monoid_hom, ←add_monoid_hom.coe_to_int_linear_map,
    linear_map.map_smul_of_tower,
    linear_map.map_smul_of_tower,
    add_monoid_hom.coe_to_int_linear_map, add_equiv.coe_to_add_monoid_hom,
    multilinear_map.dom_dom_congr_equiv_apply],

  -- pick up the pieces
  rw [multilinear_map.dom_dom_congr_mul, perm.sign_mul,
    perm.sum_congr_hom_apply, multilinear_map.dom_coprod_dom_dom_congr_sum_congr,
    perm.sign_sum_congr, mul_smul, mul_smul],
end

/-- Taking the `multilinear_map.alternatization` of the `multilinear_map.dom_coprod` of two
`alternating_map`s gives a scaled version of the `alternating_map.coprod` of those maps.
-/
lemma multilinear_map.dom_coprod_alternization_eq
  (a : alternating_map R' Mᵢ N₁ ιa) (b : alternating_map R' Mᵢ N₂ ιb) :
  (multilinear_map.dom_coprod a b : multilinear_map R' (λ _ : ιa ⊕ ιb, Mᵢ) (N₁ ⊗ N₂))
    .alternatization =
    ((fintype.card ιa).factorial * (fintype.card ιb).factorial) • a.dom_coprod b :=
begin
  rw [multilinear_map.dom_coprod_alternization, coe_alternatization, coe_alternatization, mul_smul,
    ←dom_coprod'_apply, ←dom_coprod'_apply, ←tensor_product.smul_tmul', tensor_product.tmul_smul,
    linear_map.map_smul_of_tower dom_coprod', linear_map.map_smul_of_tower dom_coprod'],
  -- typeclass resolution is a little confused here
  apply_instance, apply_instance,
end

end coprod

section basis

open alternating_map

variables {ι₁ : Type*} [fintype ι]
variables {R' : Type*} {N₁ N₂ : Type*} [comm_semiring R'] [add_comm_monoid N₁] [add_comm_monoid N₂]
variables [module R' N₁] [module R' N₂]

/-- Two alternating maps indexed by a `fintype` are equal if they are equal when all arguments
are distinct basis vectors. -/
lemma basis.ext_alternating {f g : alternating_map R' N₁ N₂ ι} (e : basis ι₁ R' N₁)
  (h : ∀ v : ι → ι₁, function.injective v → f (λ i, e (v i)) = g (λ i, e (v i))) : f = g :=
begin
  refine alternating_map.coe_multilinear_map_injective (basis.ext_multilinear e $ λ v, _),
  by_cases hi : function.injective v,
  { exact h v hi },
  { have : ¬function.injective (λ i, e (v i)) := hi.imp function.injective.of_comp,
    rw [coe_multilinear_map, coe_multilinear_map,
        f.map_eq_zero_of_not_injective _ this, g.map_eq_zero_of_not_injective _ this], }
end

end basis

/-! ### Currying -/

section currying

variables
  {R' : Type*} {M'' M₂'' N'' N₂'': Type*}
  [comm_semiring R']
  [add_comm_monoid M''] [add_comm_monoid M₂''] [add_comm_monoid N''] [add_comm_monoid N₂'']
  [module R' M''] [module R' M₂''] [module R' N''] [module R' N₂'']

namespace alternating_map

/-- Given an alternating map `f` in `n+1` variables, split the first variable to obtain
a linear map into alternating maps in `n` variables, given by `x ↦ (m ↦ f (matrix.vec_cons x m))`.
It can be thought of as a map $Hom(\bigwedge^{n+1} M, N) \to Hom(M, Hom(\bigwedge^n M, N))$.

This is `multilinear_map.curry_left` for `alternating_map`. See also
`alternating_map.curry_left_linear_map`. -/
@[simps]
def curry_left {n : ℕ} (f : alternating_map R' M'' N'' (fin n.succ)) :
  M'' →ₗ[R'] alternating_map R' M'' N'' (fin n) :=
{ to_fun := λ m,
  { to_fun    := λ v, f (matrix.vec_cons m v),
    map_eq_zero_of_eq' := λ v i j hv hij, f.map_eq_zero_of_eq _
      (by rwa [matrix.cons_val_succ, matrix.cons_val_succ]) ((fin.succ_injective _).ne hij),
    .. f.to_multilinear_map.curry_left m },
  map_add' := λ m₁ m₂, ext $ λ v, f.map_vec_cons_add _ _ _,
  map_smul' := λ r m, ext $ λ v, f.map_vec_cons_smul _ _ _ }

@[simp] lemma curry_left_zero {n : ℕ} :
  curry_left (0 : alternating_map R' M'' N'' (fin n.succ)) = 0 := rfl

@[simp] lemma curry_left_add {n : ℕ} (f g : alternating_map R' M'' N'' (fin n.succ)) :
  curry_left (f + g) = curry_left f + curry_left g := rfl

@[simp] lemma curry_left_smul {n : ℕ} (r : R') (f : alternating_map R' M'' N'' (fin n.succ)) :
  curry_left (r • f) = r • curry_left f := rfl

/-- `alternating_map.curry_left` as a `linear_map`. This is a separate definition as dot notation
does not work for this version. -/
@[simps]
def curry_left_linear_map {n : ℕ} :
  alternating_map R' M'' N'' (fin n.succ) →ₗ[R'] M'' →ₗ[R'] alternating_map R' M'' N'' (fin n) :=
{ to_fun := λ f, f.curry_left,
  map_add' := curry_left_add,
  map_smul' := curry_left_smul }

/-- Currying with the same element twice gives the zero map. -/
@[simp] lemma curry_left_same {n : ℕ} (f : alternating_map R' M'' N'' (fin n.succ.succ)) (m : M'') :
  (f.curry_left m).curry_left m = 0 :=
ext $ λ x, f.map_eq_zero_of_eq _ (by simp) fin.zero_ne_one

@[simp] lemma curry_left_comp_alternating_map {n : ℕ} (g : N'' →ₗ[R'] N₂'')
  (f : alternating_map R' M'' N'' (fin n.succ)) (m : M'') :
  (g.comp_alternating_map f).curry_left m = g.comp_alternating_map (f.curry_left m) :=
rfl

@[simp] lemma curry_left_comp_linear_map {n : ℕ} (g : M₂'' →ₗ[R'] M'')
  (f : alternating_map R' M'' N'' (fin n.succ)) (m : M₂'') :
  (f.comp_linear_map g).curry_left m = (f.curry_left (g m)).comp_linear_map g :=
ext $ λ v, congr_arg f $ funext $ begin
  refine fin.cases _ _,
  { refl },
  { simp }
end

/-- The space of constant maps is equivalent to the space of maps that are alternating with respect
to an empty family. -/
@[simps] def const_linear_equiv_of_is_empty [is_empty ι] :
  N'' ≃ₗ[R'] alternating_map R' M'' N'' ι :=
{ to_fun    := alternating_map.const_of_is_empty R' M'',
  map_add'  := λ x y, rfl,
  map_smul' := λ t x, rfl,
  inv_fun   := λ f, f 0,
  left_inv  := λ _, rfl,
  right_inv := λ f, ext $ λ x, alternating_map.congr_arg f $ subsingleton.elim _ _ }

end alternating_map

end currying<|MERGE_RESOLUTION|>--- conflicted
+++ resolved
@@ -312,12 +312,8 @@
 @[simp] lemma coe_comp_alternating_map (g : N →ₗ[R] N₂) (f : alternating_map R M N ι) :
   ⇑(g.comp_alternating_map f) = g ∘ f := rfl
 
-<<<<<<< HEAD
-@[simp] lemma comp_alternating_map_apply (g : N →ₗ[R] N₂) (f : alternating_map R M N ι) (m : ι → M) :
-=======
 @[simp]
 lemma comp_alternating_map_apply (g : N →ₗ[R] N₂) (f : alternating_map R M N ι) (m : ι → M) :
->>>>>>> ad497685
   g.comp_alternating_map f m = g (f m) := rfl
 
 end linear_map
