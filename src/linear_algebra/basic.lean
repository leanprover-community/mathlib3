/-
Copyright (c) 2017 Johannes Hölzl. All rights reserved.
Released under Apache 2.0 license as described in the file LICENSE.
Authors: Johannes Hölzl, Mario Carneiro, Kevin Buzzard, Yury Kudryashov, Frédéric Dupuis,
  Heather Macbeth
-/
import algebra.big_operators.pi
import algebra.module.hom
import algebra.module.prod
import algebra.module.submodule_lattice
import data.dfinsupp
import data.finsupp.basic
import order.compactly_generated
import order.omega_complete_partial_order

/-!
# Linear algebra

This file defines the basics of linear algebra. It sets up the "categorical/lattice structure" of
modules over a ring, submodules, and linear maps.

Many of the relevant definitions, including `module`, `submodule`, and `linear_map`, are found in
`src/algebra/module`.

## Main definitions

* Many constructors for (semi)linear maps
* `submodule.span s` is defined to be the smallest submodule containing the set `s`.
* If `p` is a submodule of `M`, `submodule.quotient p` is the quotient of `M` with respect to `p`:
  that is, elements of `M` are identified if their difference is in `p`. This is itself a module.
* The kernel `ker` and range `range` of a linear map are submodules of the domain and codomain
  respectively.
* The general linear group is defined to be the group of invertible linear maps from `M` to itself.

## Main statements

* The first, second and third isomorphism laws for modules are proved as
  `linear_map.quot_ker_equiv_range`, `linear_map.quotient_inf_equiv_sup_quotient` and
  `submodule.quotient_quotient_equiv_quotient`.

## Notations

* We continue to use the notations `M →ₛₗ[σ] M₂` and `M →ₗ[R] M₂` for the type of semilinear
  (resp. linear) maps from `M` to `M₂` over the ring homomorphism `σ` (resp. over the ring `R`).
* We introduce the notation `R ∙ v` for the span of a singleton, `submodule.span R {v}`.  This is
  `\.`, not the same as the scalar multiplication `•`/`\bub`.

## Implementation notes

We note that, when constructing linear maps, it is convenient to use operations defined on bundled
maps (`linear_map.prod`, `linear_map.coprod`, arithmetic operations like `+`) instead of defining a
function and proving it is linear.

## Tags
linear algebra, vector space, module

-/

open function
open_locale big_operators pointwise

variables {R : Type*} {R₁ : Type*} {R₂ : Type*} {R₃ : Type*} {R₄ : Type*}
variables {K : Type*} {K₂ : Type*}
variables {M : Type*} {M' : Type*} {M₁ : Type*} {M₂ : Type*} {M₃ : Type*} {M₄ : Type*}
variables {N : Type*} {N₂ : Type*}
variables {ι : Type*}
variables {V : Type*} {V₂ : Type*}

namespace finsupp

lemma smul_sum {α : Type*} {β : Type*} {R : Type*} {M : Type*}
  [has_zero β] [monoid R] [add_comm_monoid M] [distrib_mul_action R M]
  {v : α →₀ β} {c : R} {h : α → β → M} :
  c • (v.sum h) = v.sum (λa b, c • h a b) :=
finset.smul_sum

@[simp]
lemma sum_smul_index_linear_map' {α : Type*} {R : Type*} {M : Type*} {M₂ : Type*}
  [semiring R] [add_comm_monoid M] [module R M] [add_comm_monoid M₂] [module R M₂]
  {v : α →₀ M} {c : R} {h : α → M →ₗ[R] M₂} :
  (c • v).sum (λ a, h a) = c • (v.sum (λ a, h a)) :=
begin
  rw [finsupp.sum_smul_index', finsupp.smul_sum],
  { simp only [linear_map.map_smul], },
  { intro i, exact (h i).map_zero },
end

variables (α : Type*) [fintype α]
variables (R M) [add_comm_monoid M] [semiring R] [module R M]

/-- Given `fintype α`, `linear_equiv_fun_on_fintype R` is the natural `R`-linear equivalence between
`α →₀ β` and `α → β`. -/
@[simps apply] noncomputable def linear_equiv_fun_on_fintype :
  (α →₀ M) ≃ₗ[R] (α → M) :=
{ to_fun := coe_fn,
  map_add' := λ f g, by { ext, refl },
  map_smul' := λ c f, by { ext, refl },
  .. equiv_fun_on_fintype }

@[simp] lemma linear_equiv_fun_on_fintype_single [decidable_eq α] (x : α) (m : M) :
  (linear_equiv_fun_on_fintype R M α) (single x m) = pi.single x m :=
begin
  ext a,
  change (equiv_fun_on_fintype (single x m)) a = _,
  convert _root_.congr_fun (equiv_fun_on_fintype_single x m) a,
end

@[simp] lemma linear_equiv_fun_on_fintype_symm_single [decidable_eq α]
  (x : α) (m : M) : (linear_equiv_fun_on_fintype R M α).symm (pi.single x m) = single x m :=
begin
  ext a,
  change (equiv_fun_on_fintype.symm (pi.single x m)) a = _,
  convert congr_fun (equiv_fun_on_fintype_symm_single x m) a,
end

@[simp] lemma linear_equiv_fun_on_fintype_symm_coe (f : α →₀ M) :
  (linear_equiv_fun_on_fintype R M α).symm f = f :=
by { ext, simp [linear_equiv_fun_on_fintype], }

end finsupp

section
open_locale classical

/-- decomposing `x : ι → R` as a sum along the canonical basis -/
lemma pi_eq_sum_univ {ι : Type*} [fintype ι] {R : Type*} [semiring R] (x : ι → R) :
  x = ∑ i, x i • (λj, if i = j then 1 else 0) :=
by { ext, simp }

end

/-! ### Properties of linear maps -/
namespace linear_map

section add_comm_monoid
variables [semiring R] [semiring R₂] [semiring R₃] [semiring R₄]
variables [add_comm_monoid M] [add_comm_monoid M₁] [add_comm_monoid M₂]
variables [add_comm_monoid M₃] [add_comm_monoid M₄]
variables [module R M] [module R M₁] [module R₂ M₂] [module R₃ M₃] [module R₄ M₄]
variables {σ₁₂ : R →+* R₂} {σ₂₃ : R₂ →+* R₃} {σ₃₄ : R₃ →+* R₄}
variables {σ₁₃ : R →+* R₃} {σ₂₄ : R₂ →+* R₄} {σ₁₄ : R →+* R₄}
variables [ring_hom_comp_triple σ₁₂ σ₂₃ σ₁₃] [ring_hom_comp_triple σ₂₃ σ₃₄ σ₂₄]
variables [ring_hom_comp_triple σ₁₃ σ₃₄ σ₁₄] [ring_hom_comp_triple σ₁₂ σ₂₄ σ₁₄]
variables (f : M →ₛₗ[σ₁₂] M₂) (g : M₂ →ₛₗ[σ₂₃] M₃)
include R R₂

theorem comp_assoc (h : M₃ →ₛₗ[σ₃₄] M₄) :
  ((h.comp g : M₂ →ₛₗ[σ₂₄] M₄).comp f : M →ₛₗ[σ₁₄] M₄)
  = h.comp (g.comp f : M →ₛₗ[σ₁₃] M₃) := rfl

omit R R₂

/-- The restriction of a linear map `f : M → M₂` to a submodule `p ⊆ M` gives a linear map
`p → M₂`. -/
def dom_restrict (f : M →ₛₗ[σ₁₂] M₂) (p : submodule R M) : p →ₛₗ[σ₁₂] M₂ := f.comp p.subtype

@[simp] lemma dom_restrict_apply (f : M →ₛₗ[σ₁₂] M₂) (p : submodule R M) (x : p) :
  f.dom_restrict p x = f x := rfl

/-- A linear map `f : M₂ → M` whose values lie in a submodule `p ⊆ M` can be restricted to a
linear map M₂ → p. -/
def cod_restrict (p : submodule R₂ M₂) (f : M →ₛₗ[σ₁₂] M₂) (h : ∀c, f c ∈ p) : M →ₛₗ[σ₁₂] p :=
by refine {to_fun := λc, ⟨f c, h c⟩, ..}; intros; apply set_coe.ext; simp

@[simp] theorem cod_restrict_apply (p : submodule R₂ M₂) (f : M →ₛₗ[σ₁₂] M₂) {h} (x : M) :
  (cod_restrict p f h x : M₂) = f x := rfl

@[simp] lemma comp_cod_restrict (p : submodule R₃ M₃) (h : ∀b, g b ∈ p) :
  ((cod_restrict p g h).comp f : M →ₛₗ[σ₁₃] p) = cod_restrict p (g.comp f) (assume b, h _) :=
ext $ assume b, rfl

@[simp] lemma subtype_comp_cod_restrict (p : submodule R₂ M₂) (h : ∀b, f b ∈ p) :
  p.subtype.comp (cod_restrict p f h) = f :=
ext $ assume b, rfl

/-- Restrict domain and codomain of an endomorphism. -/
def restrict (f : M →ₗ[R] M) {p : submodule R M} (hf : ∀ x ∈ p, f x ∈ p) : p →ₗ[R] p :=
(f.dom_restrict p).cod_restrict p $ set_like.forall.2 hf

lemma restrict_apply
  {f : M →ₗ[R] M} {p : submodule R M} (hf : ∀ x ∈ p, f x ∈ p) (x : p) :
  f.restrict hf x = ⟨f x, hf x.1 x.2⟩ := rfl

lemma subtype_comp_restrict {f : M →ₗ[R] M} {p : submodule R M} (hf : ∀ x ∈ p, f x ∈ p) :
  p.subtype.comp (f.restrict hf) = f.dom_restrict p := rfl

lemma restrict_eq_cod_restrict_dom_restrict
  {f : M →ₗ[R] M} {p : submodule R M} (hf : ∀ x ∈ p, f x ∈ p) :
  f.restrict hf = (f.dom_restrict p).cod_restrict p (λ x, hf x.1 x.2) := rfl

lemma restrict_eq_dom_restrict_cod_restrict
  {f : M →ₗ[R] M} {p : submodule R M} (hf : ∀ x, f x ∈ p) :
  f.restrict (λ x _, hf x) = (f.cod_restrict p hf).dom_restrict p := rfl

/-- The constant 0 map is linear. -/
instance : has_zero (M →ₛₗ[σ₁₂] M₂) :=
⟨{ to_fun := 0, map_add' := by simp, map_smul' := by simp }⟩

instance : inhabited (M →ₛₗ[σ₁₂] M₂) := ⟨0⟩

@[simp] lemma zero_apply (x : M) : (0 : M →ₛₗ[σ₁₂] M₂) x = 0 := rfl

@[simp] lemma default_def : default (M →ₛₗ[σ₁₂] M₂) = 0 := rfl

instance unique_of_left [subsingleton M] : unique (M →ₛₗ[σ₁₂] M₂) :=
{ uniq := λ f, ext $ λ x, by rw [subsingleton.elim x 0, map_zero, map_zero],
  .. linear_map.inhabited }

instance unique_of_right [subsingleton M₂] : unique (M →ₛₗ[σ₁₂] M₂) :=
coe_injective.unique

/-- The sum of two linear maps is linear. -/
instance : has_add (M →ₛₗ[σ₁₂] M₂) :=
⟨λ f g, { to_fun := f + g,
          map_add' := by simp [add_comm, add_left_comm], map_smul' := by simp [smul_add] }⟩

@[simp] lemma add_apply (g : M →ₛₗ[σ₁₂] M₂) (x : M) : (f + g) x = f x + g x := rfl

/-- The type of linear maps is an additive monoid. -/
instance : add_comm_monoid (M →ₛₗ[σ₁₂] M₂) :=
{ zero := 0,
  add := (+),
  add_assoc := by intros; ext; simp [add_comm, add_left_comm],
  zero_add := by intros; ext; simp [add_comm, add_left_comm],
  add_zero := by intros; ext; simp [add_comm, add_left_comm],
  add_comm := by intros; ext; simp [add_comm, add_left_comm],
  nsmul := λ n f,
  { to_fun := λ x, n • (f x),
    map_add' := λ x y, by rw [f.map_add, smul_add],
    map_smul' := λ c x,
    begin
      rw [f.map_smulₛₗ],
      simp [smul_comm n (σ₁₂ c) (f x)],
    end },
  nsmul_zero' := λ f, by { ext x, change 0 • f x = 0, simp only [zero_smul] },
  nsmul_succ' := λ n f, linear_map.ext $ λ x,
  begin
    change n.succ • (f x) = f x + n • (f x),
    simp [nat.succ_eq_one_add, add_nsmul],
  end }

/-- Evaluation of a `σ₁₂`-linear map at a fixed `a`, as an `add_monoid_hom`. -/
def eval_add_monoid_hom (a : M) : (M →ₛₗ[σ₁₂] M₂) →+ M₂ :=
{ to_fun := λ f, f a,
  map_add' := λ f g, linear_map.add_apply f g a,
  map_zero' := rfl }

lemma add_comp (g : M₂ →ₛₗ[σ₂₃] M₃) (h : M₂ →ₛₗ[σ₂₃] M₃) :
  ((h + g).comp f : M →ₛₗ[σ₁₃] M₃) = h.comp f + g.comp f := rfl

lemma comp_add (g : M →ₛₗ[σ₁₂] M₂) (h : M₂ →ₛₗ[σ₂₃] M₃) :
  (h.comp (f + g) : M →ₛₗ[σ₁₃] M₃)  = h.comp f + h.comp g := by { ext, simp }

/-- `linear_map.to_add_monoid_hom` promoted to an `add_monoid_hom` -/
def to_add_monoid_hom' : (M →ₛₗ[σ₁₂] M₂) →+ (M →+ M₂) :=
{ to_fun := to_add_monoid_hom,
  map_zero' := by ext; refl,
  map_add' := by intros; ext; refl }

lemma sum_apply (t : finset ι) (f : ι → M →ₛₗ[σ₁₂] M₂) (b : M) :
  (∑ d in t, f d) b = ∑ d in t, f d b :=
add_monoid_hom.map_sum ((add_monoid_hom.eval b).comp to_add_monoid_hom') f _

section smul_right

variables {S : Type*} [semiring S] [module R S] [module S M] [is_scalar_tower R S M]

/-- When `f` is an `R`-linear map taking values in `S`, then `λb, f b • x` is an `R`-linear map. -/
def smul_right (f : M₁ →ₗ[R] S) (x : M) : M₁ →ₗ[R] M :=
{ to_fun := λb, f b • x,
  map_add' := λ x y, by rw [f.map_add, add_smul],
  map_smul' := λ b y, by dsimp; rw [f.map_smul, smul_assoc] }

@[simp] theorem coe_smul_right (f : M₁ →ₗ[R] S) (x : M) :
  (smul_right f x : M₁ → M) = λ c, f c • x := rfl

theorem smul_right_apply (f : M₁ →ₗ[R] S) (x : M) (c : M₁) :
  smul_right f x c = f c • x := rfl

end smul_right

instance : has_one (M →ₗ[R] M) := ⟨linear_map.id⟩
instance : has_mul (M →ₗ[R] M) := ⟨linear_map.comp⟩

lemma one_eq_id : (1 : M →ₗ[R] M) = id := rfl
lemma mul_eq_comp (f g : M →ₗ[R] M) : f * g = f.comp g := rfl

@[simp] lemma one_apply (x : M) : (1 : M →ₗ[R] M) x = x := rfl
@[simp] lemma mul_apply (f g : M →ₗ[R] M) (x : M) : (f * g) x = f (g x) := rfl

lemma coe_one : ⇑(1 : M →ₗ[R] M) = _root_.id := rfl
lemma coe_mul (f g : M →ₗ[R] M) : ⇑(f * g) = f ∘ g := rfl

instance [nontrivial M] : nontrivial (module.End R M) :=
begin
  obtain ⟨m, ne⟩ := (nontrivial_iff_exists_ne (0 : M)).mp infer_instance,
  exact nontrivial_of_ne 1 0 (λ p, ne (linear_map.congr_fun p m)),
end

@[simp] theorem comp_zero : (g.comp (0 : M →ₛₗ[σ₁₂] M₂) : M →ₛₗ[σ₁₃] M₃) = 0 :=
ext $ assume c, by rw [comp_apply, zero_apply, zero_apply, g.map_zero]

@[simp] theorem zero_comp : ((0 : M₂ →ₛₗ[σ₂₃] M₃).comp f : M →ₛₗ[σ₁₃] M₃) = 0 := rfl

@[simp, norm_cast] lemma coe_fn_sum {ι : Type*} (t : finset ι) (f : ι → M →ₛₗ[σ₁₂] M₂) :
  ⇑(∑ i in t, f i) = ∑ i in t, (f i : M → M₂) :=
add_monoid_hom.map_sum ⟨@to_fun R R₂ _ _ σ₁₂ M M₂ _ _ _ _, rfl, λ x y, rfl⟩ _ _

instance : monoid (M →ₗ[R] M) :=
by refine_struct { mul := (*), one := (1 : M →ₗ[R] M), npow := @npow_rec _ ⟨1⟩ ⟨(*)⟩ };
intros; try { refl }; apply linear_map.ext; simp {proj := ff}

@[simp] lemma pow_apply (f : M →ₗ[R] M) (n : ℕ) (m : M) :
  (f^n) m = (f^[n] m) :=
begin
  induction n with n ih,
  { refl, },
  { simp only [function.comp_app, function.iterate_succ, linear_map.mul_apply, pow_succ, ih],
    exact (function.commute.iterate_self _ _ m).symm, },
end

lemma pow_map_zero_of_le
  {f : module.End R M} {m : M} {k l : ℕ} (hk : k ≤ l) (hm : (f^k) m = 0) : (f^l) m = 0 :=
by rw [← nat.sub_add_cancel hk, pow_add, mul_apply, hm, map_zero]

lemma commute_pow_left_of_commute
  {f : M →ₛₗ[σ₁₂] M₂} {g : module.End R M} {g₂ : module.End R₂ M₂}
  (h : g₂.comp f = f.comp g) (k : ℕ) : (g₂^k).comp f = f.comp (g^k) :=
begin
  induction k with k ih,
  { simpa only [pow_zero], },
  { rw [pow_succ, pow_succ, linear_map.mul_eq_comp, linear_map.comp_assoc, ih,
      ← linear_map.comp_assoc, h, linear_map.comp_assoc, linear_map.mul_eq_comp], },
end

lemma submodule_pow_eq_zero_of_pow_eq_zero {N : submodule R M}
  {g : module.End R N} {G : module.End R M} (h : G.comp N.subtype = N.subtype.comp g)
  {k : ℕ} (hG : G^k = 0) : g^k = 0 :=
begin
  ext m,
  have hg : N.subtype.comp (g^k) m = 0,
  { rw [← commute_pow_left_of_commute h, hG, zero_comp, zero_apply], },
  simp only [submodule.subtype_apply, comp_app, submodule.coe_eq_zero, coe_comp] at hg,
  rw [hg, linear_map.zero_apply],
end

lemma coe_pow (f : M →ₗ[R] M) (n : ℕ) : ⇑(f^n) = (f^[n]) :=
by { ext m, apply pow_apply, }

@[simp] lemma id_pow (n : ℕ) : (id : M →ₗ[R] M)^n = id := one_pow n

section
variables {f' : M →ₗ[R] M}

lemma iterate_succ (n : ℕ) : (f' ^ (n + 1)) = comp (f' ^ n) f' :=
by rw [pow_succ', mul_eq_comp]

lemma iterate_surjective (h : surjective f') : ∀ n : ℕ, surjective ⇑(f' ^ n)
| 0       := surjective_id
| (n + 1) := by { rw [iterate_succ], exact surjective.comp (iterate_surjective n) h, }

lemma iterate_injective (h : injective f') : ∀ n : ℕ, injective ⇑(f' ^ n)
| 0       := injective_id
| (n + 1) := by { rw [iterate_succ], exact injective.comp (iterate_injective n) h, }

lemma iterate_bijective (h : bijective f') : ∀ n : ℕ, bijective ⇑(f' ^ n)
| 0       := bijective_id
| (n + 1) := by { rw [iterate_succ], exact bijective.comp (iterate_bijective n) h, }

lemma injective_of_iterate_injective {n : ℕ} (hn : n ≠ 0) (h : injective ⇑(f' ^ n)) :
  injective f' :=
begin
  rw [← nat.succ_pred_eq_of_pos (pos_iff_ne_zero.mpr hn), iterate_succ, coe_comp] at h,
  exact injective.of_comp h,
end

lemma surjective_of_iterate_surjective {n : ℕ} (hn : n ≠ 0) (h : surjective ⇑(f' ^ n)) :
  surjective f' :=
begin
  rw [← nat.succ_pred_eq_of_pos (pos_iff_ne_zero.mpr hn),
    nat.succ_eq_add_one, add_comm, pow_add] at h,
  exact surjective.of_comp h,
end

end

section
open_locale classical

/-- A linear map `f` applied to `x : ι → R` can be computed using the image under `f` of elements
of the canonical basis. -/
lemma pi_apply_eq_sum_univ [fintype ι] (f : (ι → R) →ₗ[R] M) (x : ι → R) :
  f x = ∑ i, x i • (f (λj, if i = j then 1 else 0)) :=
begin
  conv_lhs { rw [pi_eq_sum_univ x, f.map_sum] },
  apply finset.sum_congr rfl (λl hl, _),
  rw f.map_smul
end

end

end add_comm_monoid

section add_comm_group

variables [semiring R] [semiring R₂] [semiring R₃] [semiring R₄]
  [add_comm_monoid M] [add_comm_group M₂] [add_comm_group M₃] [add_comm_group M₄]
  [module R M] [module R₂ M₂] [module R₃ M₃] [module R₄ M₄]
  {σ₁₂ : R →+*R₂} {σ₂₃ : R₂ →+*R₃} {σ₁₃ : R →+*R₃}
  [ring_hom_comp_triple σ₁₂ σ₂₃ σ₁₃]
  (f g : M →ₛₗ[σ₁₂] M₂)

/-- The negation of a linear map is linear. -/
instance : has_neg (M →ₛₗ[σ₁₂] M₂) :=
⟨λ f, { to_fun := -f, map_add' := by simp [add_comm], map_smul' := by simp }⟩

@[simp] lemma neg_apply (x : M) : (- f) x = - f x := rfl

include σ₁₃
@[simp] lemma comp_neg (g : M₂ →ₛₗ[σ₂₃] M₃) : g.comp (- f) = - g.comp f := by { ext, simp }
omit σ₁₃

/-- The negation of a linear map is linear. -/
instance : has_sub (M →ₛₗ[σ₁₂] M₂) :=
⟨λ f g, { to_fun := f - g,
          map_add' := λ x y, by simp only [pi.sub_apply, map_add, add_sub_comm],
          map_smul' := λ r x, by simp [pi.sub_apply, map_smul, smul_sub] }⟩

@[simp] lemma sub_apply (x : M) : (f - g) x = f x - g x := rfl

include σ₁₃
lemma sub_comp (g : M₂ →ₛₗ[σ₂₃] M₃) (h : M₂ →ₛₗ[σ₂₃] M₃) :
  (g - h).comp f = g.comp f - h.comp f := rfl
omit σ₁₃

include σ₁₃
lemma comp_sub (g : M →ₛₗ[σ₁₂] M₂) (h : M₂ →ₛₗ[σ₂₃] M₃) :
  h.comp (g - f) = h.comp g - h.comp f := by { ext, simp }
omit σ₁₃

/-- The type of linear maps is an additive group. -/
instance [module R M₂] : add_comm_group (M →ₗ[R] M₂) :=
by refine
{ zero := 0,
  add := (+),
  neg := has_neg.neg,
  sub := has_sub.sub,
  sub_eq_add_neg := _,
  add_left_neg := _,
  nsmul := λ n f, {
    to_fun := λ x, n • (f x),
    map_add' := λ x y, by rw [f.map_add, smul_add],
    map_smul' := λ c x, by dsimp; rw [f.map_smul, smul_comm n c (f x)] },
  gsmul := λ n f, {
    to_fun := λ x, n • (f x),
    map_add' := λ x y, by rw [f.map_add, smul_add],
    map_smul' := λ c x, by dsimp; rw [f.map_smul, smul_comm n c (f x)] },
  gsmul_zero' := _,
  gsmul_succ' := _,
  gsmul_neg' := _,
  .. linear_map.add_comm_monoid };
intros; apply linear_map.ext;
simp [add_comm, add_left_comm, sub_eq_add_neg, add_smul, nat.succ_eq_add_one]

end add_comm_group

section has_scalar
variables {S : Type*} [semiring R] [monoid S]
  [add_comm_monoid M] [add_comm_monoid M₂] [add_comm_monoid M₃]
  [module R M] [module R M₂] [module R M₃]
  [distrib_mul_action S M₂] [smul_comm_class R S M₂]
  (f : M →ₗ[R] M₂)

instance : has_scalar S (M →ₗ[R] M₂) :=
⟨λ a f, { to_fun := a • f,
          map_add' := λ x y, by simp only [pi.smul_apply, f.map_add, smul_add],
          map_smul' := λ c x, by simp [pi.smul_apply, f.map_smul, smul_comm c] }⟩

@[simp] lemma smul_apply (a : S) (x : M) : (a • f) x = a • f x := rfl

instance {T : Type*} [monoid T] [distrib_mul_action T M₂] [smul_comm_class R T M₂]
  [smul_comm_class S T M₂] :
  smul_comm_class S T (M →ₗ[R] M₂) :=
⟨λ a b f, ext $ λ x, smul_comm _ _ _⟩

-- example application of this instance: if S -> T -> R are homomorphisms of commutative rings and
-- M and M₂ are R-modules then the S-module and T-module structures on Hom_R(M,M₂) are compatible.
instance {T : Type*} [monoid T] [has_scalar S T] [distrib_mul_action T M₂] [smul_comm_class R T M₂]
  [is_scalar_tower S T M₂] :
  is_scalar_tower S T (M →ₗ[R] M₂) :=
{ smul_assoc := λ _ _ _, ext $ λ _, smul_assoc _ _ _ }

instance : distrib_mul_action S (M →ₗ[R] M₂) :=
{ one_smul := λ f, ext $ λ _, one_smul _ _,
  mul_smul := λ c c' f, ext $ λ _, mul_smul _ _ _,
  smul_add := λ c f g, ext $ λ x, smul_add _ _ _,
  smul_zero := λ c, ext $ λ x, smul_zero _ }

theorem smul_comp (a : S) (g : M₃ →ₗ[R] M₂) (f : M →ₗ[R] M₃) : (a • g).comp f = a • (g.comp f) :=
rfl

end has_scalar

section module

variables {S : Type*} [semiring R] [semiring S]
  [add_comm_monoid M] [add_comm_monoid M₂] [add_comm_monoid M₃]
  [module R M] [module R M₂] [module R M₃]
  [module S M₂] [module S M₃] [smul_comm_class R S M₂] [smul_comm_class R S M₃]
  (f : M →ₗ[R] M₂)

instance : module S (M →ₗ[R] M₂) :=
{ add_smul := λ a b f, ext $ λ x, add_smul _ _ _,
  zero_smul := λ f, ext $ λ x, zero_smul _ _ }

variable (S)

/-- Applying a linear map at `v : M`, seen as `S`-linear map from `M →ₗ[R] M₂` to `M₂`.

 See `linear_map.applyₗ` for a version where `S = R`. -/
@[simps]
def applyₗ' : M →+ (M →ₗ[R] M₂) →ₗ[S] M₂ :=
{ to_fun := λ v,
  { to_fun := λ f, f v,
    map_add' := λ f g, f.add_apply g v,
    map_smul' := λ x f, f.smul_apply x v },
  map_zero' := linear_map.ext $ λ f, f.map_zero,
  map_add' := λ x y, linear_map.ext $ λ f, f.map_add _ _ }

section
variables (R M)

/--
The equivalence between R-linear maps from `R` to `M`, and points of `M` itself.
This says that the forgetful functor from `R`-modules to types is representable, by `R`.

This as an `S`-linear equivalence, under the assumption that `S` acts on `M` commuting with `R`.
When `R` is commutative, we can take this to be the usual action with `S = R`.
Otherwise, `S = ℕ` shows that the equivalence is additive.
See note [bundled maps over different rings].
-/
@[simps]
def ring_lmap_equiv_self [module S M] [smul_comm_class R S M] : (R →ₗ[R] M) ≃ₗ[S] M :=
{ to_fun := λ f, f 1,
  inv_fun := smul_right (1 : R →ₗ[R] R),
  left_inv := λ f, by { ext, simp },
  right_inv := λ x, by simp,
  .. applyₗ' S (1 : R) }

end

end module

section comm_semiring

variables [comm_semiring R] [add_comm_monoid M] [add_comm_monoid M₂] [add_comm_monoid M₃]
variables [module R M] [module R M₂] [module R M₃]
variables (f g : M →ₗ[R] M₂)
include R

theorem comp_smul (g : M₂ →ₗ[R] M₃) (a : R) : g.comp (a • f) = a • (g.comp f) :=
ext $ assume b, by rw [comp_apply, smul_apply, g.map_smul]; refl

/-- Composition by `f : M₂ → M₃` is a linear map from the space of linear maps `M → M₂`
to the space of linear maps `M₂ → M₃`. -/
def comp_right (f : M₂ →ₗ[R] M₃) : (M →ₗ[R] M₂) →ₗ[R] (M →ₗ[R] M₃) :=
{ to_fun := f.comp,
  map_add' := λ _ _, linear_map.ext $ λ _, f.map_add _ _,
  map_smul' := λ _ _, linear_map.ext $ λ _, f.map_smul _ _ }

/-- Applying a linear map at `v : M`, seen as a linear map from `M →ₗ[R] M₂` to `M₂`.
See also `linear_map.applyₗ'` for a version that works with two different semirings.

This is the `linear_map` version of `add_monoid_hom.eval`. -/
@[simps]
def applyₗ : M →ₗ[R] (M →ₗ[R] M₂) →ₗ[R] M₂ :=
{ to_fun := λ v, { to_fun := λ f, f v, ..applyₗ' R v },
  map_smul' := λ x y, linear_map.ext $ λ f, f.map_smul _ _,
  ..applyₗ' R }

/-- Alternative version of `dom_restrict` as a linear map. -/
def dom_restrict'
  (p : submodule R M) : (M →ₗ[R] M₂) →ₗ[R] (p →ₗ[R] M₂) :=
{ to_fun := λ φ, φ.dom_restrict p,
  map_add' := by simp [linear_map.ext_iff],
  map_smul' := by simp [linear_map.ext_iff] }

@[simp] lemma dom_restrict'_apply (f : M →ₗ[R] M₂) (p : submodule R M) (x : p) :
  dom_restrict' p f x = f x := rfl

end comm_semiring

section semiring

variables [semiring R] [add_comm_monoid M] [module R M]

instance endomorphism_semiring : semiring (M →ₗ[R] M) :=
{ mul := (*),
  one := (1 : M →ₗ[R] M),
  zero := 0,
  add := (+),
  npow := @npow_rec _ ⟨1⟩ ⟨(*)⟩,
  left_distrib := λ f g h, by { ext, simp },
  right_distrib := λ f g h, by { ext, simp },
  zero_mul := λ f, by { ext, simp },
  mul_zero := λ f, by { ext, simp },
  mul_assoc := λ f g h, by { ext, simp [mul_assoc] },
  one_mul := λ f, by { ext, simp },
  mul_one := λ f, by { ext, simp },
  .. linear_map.add_comm_monoid }

/-- The tautological action by `M →ₗ[R] M` on `M`.

This generalizes `function.End.apply_mul_action`. -/
instance apply_module : module (M →ₗ[R] M) M :=
{ smul := ($),
  smul_zero := linear_map.map_zero,
  smul_add := linear_map.map_add,
  add_smul := linear_map.add_apply,
  zero_smul := (linear_map.zero_apply : ∀ m, (0 : M →ₗ[R] M) m = 0),
  one_smul := λ _, rfl,
  mul_smul := λ _ _ _, rfl }

@[simp] protected lemma smul_def (f : M →ₗ[R] M) (a : M) : f • a = f a := rfl

/-- `linear_map.apply_module` is faithful. -/
instance apply_has_faithful_scalar : has_faithful_scalar (M →ₗ[R] M) M :=
⟨λ _ _, linear_map.ext⟩

instance apply_smul_comm_class : smul_comm_class R (M →ₗ[R] M) M :=
{ smul_comm := λ r e m, (e.map_smul r m).symm }

instance apply_smul_comm_class' : smul_comm_class (M →ₗ[R] M) R M :=
{ smul_comm := linear_map.map_smul }

end semiring

section ring

variables [ring R] [add_comm_group M] [module R M]

instance endomorphism_ring : ring (M →ₗ[R] M) :=
{ ..linear_map.endomorphism_semiring, ..linear_map.add_comm_group }

end ring

section comm_ring
variables [comm_ring R] [add_comm_group M] [add_comm_group M₂] [add_comm_group M₃]
variables [module R M] [module R M₂] [module R M₃]

/--
The family of linear maps `M₂ → M` parameterised by `f ∈ M₂ → R`, `x ∈ M`, is linear in `f`, `x`.
-/
def smul_rightₗ : (M₂ →ₗ[R] R) →ₗ[R] M →ₗ[R] M₂ →ₗ[R] M :=
{ to_fun := λ f, {
    to_fun    := linear_map.smul_right f,
    map_add'  := λ m m', by { ext, apply smul_add, },
    map_smul' := λ c m, by { ext, apply smul_comm, } },
  map_add'  := λ f f', by { ext, apply add_smul, },
  map_smul' := λ c f, by { ext, apply mul_smul, } }

@[simp] lemma smul_rightₗ_apply (f : M₂ →ₗ[R] R) (x : M) (c : M₂) :
  (smul_rightₗ : (M₂ →ₗ[R] R) →ₗ[R] M →ₗ[R] M₂ →ₗ[R] M) f x c = (f c) • x := rfl

end comm_ring

end linear_map

/--
The `R`-linear equivalence between additive morphisms `A →+ B` and `ℕ`-linear morphisms `A →ₗ[ℕ] B`.
-/
@[simps]
def add_monoid_hom_lequiv_nat {A B : Type*} (R : Type*)
  [semiring R] [add_comm_monoid A] [add_comm_monoid B] [module R B] :
  (A →+ B) ≃ₗ[R] (A →ₗ[ℕ] B) :=
{ to_fun := add_monoid_hom.to_nat_linear_map,
  inv_fun := linear_map.to_add_monoid_hom,
  map_add' := by { intros, ext, refl },
  map_smul' := by { intros, ext, refl },
  left_inv := by { intros f, ext, refl },
  right_inv := by { intros f, ext, refl } }

/--
The `R`-linear equivalence between additive morphisms `A →+ B` and `ℤ`-linear morphisms `A →ₗ[ℤ] B`.
-/
@[simps]
def add_monoid_hom_lequiv_int {A B : Type*} (R : Type*)
  [semiring R] [add_comm_group A] [add_comm_group B] [module R B] :
  (A →+ B) ≃ₗ[R] (A →ₗ[ℤ] B) :=
{ to_fun := add_monoid_hom.to_int_linear_map,
  inv_fun := linear_map.to_add_monoid_hom,
  map_add' := by { intros, ext, refl },
  map_smul' := by { intros, ext, refl },
  left_inv := by { intros f, ext, refl },
  right_inv := by { intros f, ext, refl } }

/-! ### Properties of submodules -/

namespace submodule

section add_comm_monoid

variables [semiring R] [semiring R₂] [semiring R₃]
variables [add_comm_monoid M] [add_comm_monoid M₂] [add_comm_monoid M₃] [add_comm_monoid M']
variables [module R M] [module R M'] [module R₂ M₂] [module R₃ M₃]
variables {σ₁₂ : R →+*R₂} {σ₂₃ : R₂ →+*R₃} {σ₁₃ : R →+*R₃}
variables {σ₂₁ : R₂ →+*R}
variables [ring_hom_inv_pair σ₁₂ σ₂₁] [ring_hom_inv_pair σ₂₁ σ₁₂]
variables [ring_hom_comp_triple σ₁₂ σ₂₃ σ₁₃]
variables (p p' : submodule R M) (q q' : submodule R₂ M₂)
variables (q₁ q₁' : submodule R M')
variables {r : R} {x y : M}
open set

variables {p p'}

/-- If two submodules `p` and `p'` satisfy `p ⊆ p'`, then `of_le p p'` is the linear map version of
this inclusion. -/
def of_le (h : p ≤ p') : p →ₗ[R] p' :=
p.subtype.cod_restrict p' $ λ ⟨x, hx⟩, h hx

@[simp] theorem coe_of_le (h : p ≤ p') (x : p) :
  (of_le h x : M) = x := rfl

theorem of_le_apply (h : p ≤ p') (x : p) : of_le h x = ⟨x, h x.2⟩ := rfl

theorem of_le_injective (h : p ≤ p') : function.injective (of_le h) :=
λ x y h, subtype.val_injective (subtype.mk.inj h)

variables (p p')

lemma subtype_comp_of_le (p q : submodule R M) (h : p ≤ q) :
  q.subtype.comp (of_le h) = p.subtype :=
by { ext ⟨b, hb⟩, refl }

variables (R)

@[simp] lemma subsingleton_iff : subsingleton (submodule R M) ↔ subsingleton M :=
have h : subsingleton (submodule R M) ↔ subsingleton (add_submonoid M),
{ rw [←subsingleton_iff_bot_eq_top, ←subsingleton_iff_bot_eq_top],
  convert to_add_submonoid_eq.symm; refl, },
h.trans add_submonoid.subsingleton_iff

@[simp] lemma nontrivial_iff : nontrivial (submodule R M) ↔ nontrivial M :=
not_iff_not.mp (
  (not_nontrivial_iff_subsingleton.trans $ subsingleton_iff R).trans
  not_nontrivial_iff_subsingleton.symm)

variables {R}

instance [subsingleton M] : unique (submodule R M) :=
⟨⟨⊥⟩, λ a, @subsingleton.elim _ ((subsingleton_iff R).mpr ‹_›) a _⟩

instance unique' [subsingleton R] : unique (submodule R M) :=
by haveI := module.subsingleton R M; apply_instance

instance [nontrivial M] : nontrivial (submodule R M) := (nontrivial_iff R).mpr ‹_›

theorem disjoint_def {p p' : submodule R M} :
  disjoint p p' ↔ ∀ x ∈ p, x ∈ p' → x = (0:M) :=
show (∀ x, x ∈ p ∧ x ∈ p' → x ∈ ({0} : set M)) ↔ _, by simp

theorem disjoint_def' {p p' : submodule R M} :
  disjoint p p' ↔ ∀ (x ∈ p) (y ∈ p'), x = y → x = (0:M) :=
disjoint_def.trans ⟨λ h x hx y hy hxy, h x hx $ hxy.symm ▸ hy,
  λ h x hx hx', h _ hx x hx' rfl⟩

theorem mem_right_iff_eq_zero_of_disjoint {p p' : submodule R M} (h : disjoint p p') {x : p} :
  (x:M) ∈ p' ↔ x = 0 :=
⟨λ hx, coe_eq_zero.1 $ disjoint_def.1 h x x.2 hx, λ h, h.symm ▸ p'.zero_mem⟩

theorem mem_left_iff_eq_zero_of_disjoint {p p' : submodule R M} (h : disjoint p p') {x : p'} :
  (x:M) ∈ p ↔ x = 0 :=
⟨λ hx, coe_eq_zero.1 $ disjoint_def.1 h x hx x.2, λ h, h.symm ▸ p.zero_mem⟩

section
variables [ring_hom_surjective σ₁₂]

/-- The pushforward of a submodule `p ⊆ M` by `f : M → M₂` -/
def map (f : M →ₛₗ[σ₁₂] M₂) (p : submodule R M) : submodule R₂ M₂ :=
{ carrier   := f '' p,
  smul_mem' :=
  begin
    rintro c x ⟨y, hy, rfl⟩,
    obtain ⟨a, ha⟩ := σ₁₂.is_surjective c,
    refine ⟨_, p.smul_mem a hy, _⟩,
    simp [ha]
  end,
  .. p.to_add_submonoid.map f.to_add_monoid_hom }

@[simp] lemma map_coe (f : M →ₛₗ[σ₁₂] M₂) (p : submodule R M) :
  (map f p : set M₂) = f '' p := rfl

@[simp] lemma mem_map {f : M →ₛₗ[σ₁₂] M₂} {p : submodule R M} {x : M₂} :
  x ∈ map f p ↔ ∃ y, y ∈ p ∧ f y = x := iff.rfl

theorem mem_map_of_mem {f : M →ₛₗ[σ₁₂] M₂} {p : submodule R M} {r} (h : r ∈ p) :
  f r ∈ map f p := set.mem_image_of_mem _ h

lemma apply_coe_mem_map (f : M →ₛₗ[σ₁₂] M₂) {p : submodule R M} (r : p) :
  f r ∈ map f p := mem_map_of_mem r.prop

@[simp] lemma map_id : map (linear_map.id : M →ₗ[R] M) p = p :=
submodule.ext $ λ a, by simp

lemma map_comp [ring_hom_surjective σ₂₃] [ring_hom_surjective σ₁₃]
  (f : M →ₛₗ[σ₁₂] M₂) (g : M₂ →ₛₗ[σ₂₃] M₃)
  (p : submodule R M) : map (g.comp f : M →ₛₗ[σ₁₃] M₃) p = map g (map f p) :=
set_like.coe_injective $ by simp [map_coe]; rw ← image_comp

lemma map_mono {f : M →ₛₗ[σ₁₂] M₂} {p p' : submodule R M} :
  p ≤ p' → map f p ≤ map f p' := image_subset _

@[simp] lemma map_zero : map (0 : M →ₛₗ[σ₁₂] M₂) p = ⊥ :=
have ∃ (x : M), x ∈ p := ⟨0, p.zero_mem⟩,
ext $ by simp [this, eq_comm]

<<<<<<< HEAD
lemma map_add_le (f g : M →ₛₗ[σ₁₂] M₂) : map (f + g) p ≤ map f p + map g p :=
=======
lemma map_add_le (f g : M →ₗ[R] M₂) : map (f + g) p ≤ map f p ⊔ map g p :=
>>>>>>> 671b1797
begin
  rintros x ⟨m, hm, rfl⟩,
  exact add_mem_sup (mem_map_of_mem hm) (mem_map_of_mem hm),
end

lemma range_map_nonempty (N : submodule R M) :
  (set.range (λ ϕ, submodule.map ϕ N : (M →ₛₗ[σ₁₂] M₂) → submodule R₂ M₂)).nonempty :=
⟨_, set.mem_range.mpr ⟨0, rfl⟩⟩

end

include σ₂₁
/-- The pushforward of a submodule by an injective linear map is
linearly equivalent to the original submodule. -/
noncomputable def equiv_map_of_injective (f : M →ₛₗ[σ₁₂] M₂) (i : injective f)
  (p : submodule R M) : p ≃ₛₗ[σ₁₂] p.map f :=
{ map_add' := by { intros, simp, refl, },
  map_smul' := by { intros, simp, refl, },
  ..(equiv.set.image f p i) }

@[simp] lemma coe_equiv_map_of_injective_apply (f : M →ₛₗ[σ₁₂] M₂) (i : injective f)
  (p : submodule R M) (x : p) :
  (equiv_map_of_injective f i p x : M₂) = f x := rfl
omit σ₂₁

/-- The pullback of a submodule `p ⊆ M₂` along `f : M → M₂` -/
def comap (f : M →ₛₗ[σ₁₂] M₂) (p : submodule R₂ M₂) : submodule R M :=
{ carrier   := f ⁻¹' p,
  smul_mem' := λ a x h, by simp [p.smul_mem _ h],
  .. p.to_add_submonoid.comap f.to_add_monoid_hom }

@[simp] lemma comap_coe (f : M →ₛₗ[σ₁₂] M₂) (p : submodule R₂ M₂) :
  (comap f p : set M) = f ⁻¹' p := rfl

@[simp] lemma mem_comap {f : M →ₛₗ[σ₁₂] M₂} {p : submodule R₂ M₂} :
  x ∈ comap f p ↔ f x ∈ p := iff.rfl

lemma comap_id : comap linear_map.id p = p :=
set_like.coe_injective rfl

lemma comap_comp (f : M →ₛₗ[σ₁₂] M₂) (g : M₂ →ₛₗ[σ₂₃] M₃)
  (p : submodule R₃ M₃) : comap (g.comp f : M →ₛₗ[σ₁₃] M₃) p = comap f (comap g p) :=
rfl

lemma comap_mono {f : M →ₛₗ[σ₁₂] M₂} {q q' : submodule R₂ M₂} :
  q ≤ q' → comap f q ≤ comap f q' := preimage_mono

section
variables [ring_hom_surjective σ₁₂]

lemma map_le_iff_le_comap {f : M →ₛₗ[σ₁₂] M₂} {p : submodule R M} {q : submodule R₂ M₂} :
  map f p ≤ q ↔ p ≤ comap f q := image_subset_iff

lemma gc_map_comap (f : M →ₛₗ[σ₁₂] M₂) : galois_connection (map f) (comap f)
| p q := map_le_iff_le_comap

@[simp] lemma map_bot (f : M →ₛₗ[σ₁₂] M₂) : map f ⊥ = ⊥ :=
(gc_map_comap f).l_bot

@[simp] lemma map_sup (f : M →ₛₗ[σ₁₂] M₂) : map f (p ⊔ p') = map f p ⊔ map f p' :=
(gc_map_comap f).l_sup

@[simp] lemma map_supr {ι : Sort*} (f : M →ₛₗ[σ₁₂] M₂) (p : ι → submodule R M) :
  map f (⨆i, p i) = (⨆i, map f (p i)) :=
(gc_map_comap f).l_supr

end

@[simp] lemma comap_top (f : M →ₛₗ[σ₁₂] M₂) : comap f ⊤ = ⊤ := rfl

@[simp] lemma comap_inf (f : M →ₛₗ[σ₁₂] M₂) : comap f (q ⊓ q') = comap f q ⊓ comap f q' := rfl

@[simp] lemma comap_infi [ring_hom_surjective σ₁₂] {ι : Sort*} (f : M →ₛₗ[σ₁₂] M₂)
  (p : ι → submodule R₂ M₂) :
  comap f (⨅i, p i) = (⨅i, comap f (p i)) :=
(gc_map_comap f).u_infi

@[simp] lemma comap_zero : comap (0 : M →ₛₗ[σ₁₂] M₂) q = ⊤ :=
ext $ by simp

lemma map_comap_le [ring_hom_surjective σ₁₂] (f : M →ₛₗ[σ₁₂] M₂) (q : submodule R₂ M₂) :
  map f (comap f q) ≤ q :=
(gc_map_comap f).l_u_le _

lemma le_comap_map [ring_hom_surjective σ₁₂] (f : M →ₛₗ[σ₁₂] M₂) (p : submodule R M) :
  p ≤ comap f (map f p) :=
(gc_map_comap f).le_u_l _

section galois_insertion
variables {f : M →ₛₗ[σ₁₂] M₂} (hf : surjective f)
variables [ring_hom_surjective σ₁₂]
include hf

/-- `map f` and `comap f` form a `galois_insertion` when `f` is surjective. -/
def gi_map_comap : galois_insertion (map f) (comap f) :=
(gc_map_comap f).to_galois_insertion
  (λ S x hx, begin
    rcases hf x with ⟨y, rfl⟩,
    simp only [mem_map, mem_comap],
    exact ⟨y, hx, rfl⟩
  end)

lemma map_comap_eq_of_surjective (p : submodule R₂ M₂) : (p.comap f).map f = p :=
(gi_map_comap hf).l_u_eq _

lemma map_surjective_of_surjective : function.surjective (map f) :=
(gi_map_comap hf).l_surjective

lemma comap_injective_of_surjective : function.injective (comap f) :=
(gi_map_comap hf).u_injective

lemma map_sup_comap_of_surjective (p q : submodule R₂ M₂) :
  (p.comap f ⊔ q.comap f).map f = p ⊔ q :=
(gi_map_comap hf).l_sup_u _ _

lemma map_supr_comap_of_sujective (S : ι → submodule R₂ M₂) :
  (⨆ i, (S i).comap f).map f = supr S :=
(gi_map_comap hf).l_supr_u _

lemma map_inf_comap_of_surjective (p q : submodule R₂ M₂) :
  (p.comap f ⊓ q.comap f).map f = p ⊓ q :=
(gi_map_comap hf).l_inf_u _ _

lemma map_infi_comap_of_surjective (S : ι → submodule R₂ M₂) :
  (⨅ i, (S i).comap f).map f = infi S :=
(gi_map_comap hf).l_infi_u _

lemma comap_le_comap_iff_of_surjective (p q : submodule R₂ M₂) :
  p.comap f ≤ q.comap f ↔ p ≤ q :=
(gi_map_comap hf).u_le_u_iff

lemma comap_strict_mono_of_surjective : strict_mono (comap f) :=
(gi_map_comap hf).strict_mono_u

end galois_insertion

section galois_coinsertion
variables [ring_hom_surjective σ₁₂] {f : M →ₛₗ[σ₁₂] M₂} (hf : injective f)
include hf

/-- `map f` and `comap f` form a `galois_coinsertion` when `f` is injective. -/
def gci_map_comap : galois_coinsertion (map f) (comap f) :=
(gc_map_comap f).to_galois_coinsertion
  (λ S x, by simp [mem_comap, mem_map, hf.eq_iff])

lemma comap_map_eq_of_injective (p : submodule R M) : (p.map f).comap f = p :=
(gci_map_comap hf).u_l_eq _

lemma comap_surjective_of_injective : function.surjective (comap f) :=
(gci_map_comap hf).u_surjective

lemma map_injective_of_injective : function.injective (map f) :=
(gci_map_comap hf).l_injective

lemma comap_inf_map_of_injective (p q : submodule R M) : (p.map f ⊓ q.map f).comap f = p ⊓ q :=
(gci_map_comap hf).u_inf_l _ _

lemma comap_infi_map_of_injective (S : ι → submodule R M) : (⨅ i, (S i).map f).comap f = infi S :=
(gci_map_comap hf).u_infi_l _

lemma comap_sup_map_of_injective (p q : submodule R M) : (p.map f ⊔ q.map f).comap f = p ⊔ q :=
(gci_map_comap hf).u_sup_l _ _

lemma comap_supr_map_of_injective (S : ι → submodule R M) : (⨆ i, (S i).map f).comap f = supr S :=
(gci_map_comap hf).u_supr_l _

lemma map_le_map_iff_of_injective (p q : submodule R M) : p.map f ≤ q.map f ↔ p ≤ q :=
(gci_map_comap hf).l_le_l_iff

lemma map_strict_mono_of_injective : strict_mono (map f) :=
(gci_map_comap hf).strict_mono_l

end galois_coinsertion

--TODO(Mario): is there a way to prove this from order properties?
lemma map_inf_eq_map_inf_comap [ring_hom_surjective σ₁₂] {f : M →ₛₗ[σ₁₂] M₂}
  {p : submodule R M} {p' : submodule R₂ M₂} :
  map f p ⊓ p' = map f (p ⊓ comap f p') :=
le_antisymm
  (by rintro _ ⟨⟨x, h₁, rfl⟩, h₂⟩; exact ⟨_, ⟨h₁, h₂⟩, rfl⟩)
  (le_inf (map_mono inf_le_left) (map_le_iff_le_comap.2 inf_le_right))

lemma map_comap_subtype : map p.subtype (comap p.subtype p') = p ⊓ p' :=
ext $ λ x, ⟨by rintro ⟨⟨_, h₁⟩, h₂, rfl⟩; exact ⟨h₁, h₂⟩, λ ⟨h₁, h₂⟩, ⟨⟨_, h₁⟩, h₂, rfl⟩⟩

lemma eq_zero_of_bot_submodule : ∀(b : (⊥ : submodule R M)), b = 0
| ⟨b', hb⟩ := subtype.eq $ show b' = 0, from (mem_bot R).1 hb

<<<<<<< HEAD

section
variables {α : Type*} [monoid α] [distrib_mul_action α M] [smul_comm_class α R M]

/-- The action on a submodule corresponding to applying the action to every element.

This is available as an instance in the `pointwise` locale. -/
protected def pointwise_distrib_mul_action : distrib_mul_action α (submodule R M) :=
{ smul := λ a S, S.map (distrib_mul_action.to_linear_map _ _ a),
  one_smul := λ S,
    (congr_arg (λ f, S.map f) (linear_map.ext $ by exact one_smul α)).trans S.map_id,
  mul_smul := λ a₁ a₂ S,
    (congr_arg (λ f : M →ₗ[R] M, S.map f) (linear_map.ext $ by exact mul_smul _ _)).trans
      (S.map_comp _ _),
  smul_zero := λ a, map_bot _,
  smul_add := λ a S₁ S₂, map_sup _ _ _ }

localized "attribute [instance] submodule.pointwise_distrib_mul_action" in pointwise
open_locale pointwise

@[simp] lemma coe_pointwise_smul (a : α) (S : submodule R M) : ↑(a • S) = a • (S : set M) := rfl

@[simp] lemma pointwise_smul_to_add_submonoid (a : α) (S : submodule R M) :
  (a • S).to_add_submonoid = a • S.to_add_submonoid := rfl

@[simp] lemma pointwise_smul_to_add_subgroup {R M : Type*}
  [ring R] [add_comm_group M] [distrib_mul_action α M] [module R M] [smul_comm_class α R M]
  (a : α) (S : submodule R M) :
  (a • S).to_add_subgroup = a • S.to_add_subgroup := rfl

lemma smul_mem_pointwise_smul (m : M) (a : α) (S : submodule R M) : m ∈ S → a • m ∈ a • S :=
(set.smul_mem_smul_set : _ → _ ∈ a • (S : set M))

@[simp] lemma smul_le_self_of_tower {α : Type*}
  [semiring α] [module α R] [module α M] [smul_comm_class α R M] [is_scalar_tower α R M]
  (a : α) (S : submodule R M) : a • S ≤ S :=
begin
  rintro y ⟨x, hx, rfl⟩,
  exact smul_of_tower_mem _ a hx,
end

end

section
variables {α : Type*} [semiring α] [module α M] [smul_comm_class α R M]
/-- The action on a submodule corresponding to applying the action to every element.

This is available as an instance in the `pointwise` locale.

This is a stronger version of `submodule.pointwise_distrib_mul_action`. Note that `add_smul` does
not hold so this cannot be stated as a `module`. -/
protected def pointwise_mul_action_with_zero : mul_action_with_zero α (submodule R M) :=
{ zero_smul := λ S,
    (congr_arg (λ f : M →ₗ[R] M, S.map f) (linear_map.ext $ by exact zero_smul α)).trans
    S.map_zero,
  .. submodule.pointwise_distrib_mul_action }

localized "attribute [instance] submodule.pointwise_mul_action_with_zero" in pointwise

end

=======
>>>>>>> 671b1797
section
variables (R)

/-- The span of a set `s ⊆ M` is the smallest submodule of M that contains `s`. -/
def span (s : set M) : submodule R M := Inf {p | s ⊆ p}
end

variables {s t : set M}
lemma mem_span : x ∈ span R s ↔ ∀ p : submodule R M, s ⊆ p → x ∈ p :=
mem_bInter_iff

lemma subset_span : s ⊆ span R s :=
λ x h, mem_span.2 $ λ p hp, hp h

lemma span_le {p} : span R s ≤ p ↔ s ⊆ p :=
⟨subset.trans subset_span, λ ss x h, mem_span.1 h _ ss⟩

lemma span_mono (h : s ⊆ t) : span R s ≤ span R t :=
span_le.2 $ subset.trans h subset_span

lemma span_eq_of_le (h₁ : s ⊆ p) (h₂ : p ≤ span R s) : span R s = p :=
le_antisymm (span_le.2 h₁) h₂

@[simp] lemma span_eq : span R (p : set M) = p :=
span_eq_of_le _ (subset.refl _) subset_span

lemma map_span [ring_hom_surjective σ₁₂] (f : M →ₛₗ[σ₁₂] M₂) (s : set M) :
  (span R s).map f = span R₂ (f '' s) :=
eq.symm $ span_eq_of_le _ (set.image_subset f subset_span) $
map_le_iff_le_comap.2 $ span_le.2 $ λ x hx, subset_span ⟨x, hx, rfl⟩

alias submodule.map_span ← linear_map.map_span

lemma map_span_le {R M M₂ : Type*} [semiring R] [add_comm_monoid M]
  [add_comm_monoid M₂] [module R M] [module R M₂] (f : M →ₗ[R] M₂)
  (s : set M) (N : submodule R M₂) : map f (span R s) ≤ N ↔ ∀ m ∈ s, f m ∈ N :=
begin
  rw [f.map_span, span_le, set.image_subset_iff],
  exact iff.rfl
end

alias submodule.map_span_le ← linear_map.map_span_le

/- See also `span_preimage_eq` below. -/
lemma span_preimage_le (f : M →ₛₗ[σ₁₂] M₂) (s : set M₂) :
  span R (f ⁻¹' s) ≤ (span R₂ s).comap f :=
by { rw [span_le, comap_coe], exact preimage_mono (subset_span), }

alias submodule.span_preimage_le  ← linear_map.span_preimage_le

/-- An induction principle for span membership. If `p` holds for 0 and all elements of `s`, and is
preserved under addition and scalar multiplication, then `p` holds for all elements of the span of
`s`. -/
@[elab_as_eliminator] lemma span_induction {p : M → Prop} (h : x ∈ span R s)
  (Hs : ∀ x ∈ s, p x) (H0 : p 0)
  (H1 : ∀ x y, p x → p y → p (x + y))
  (H2 : ∀ (a:R) x, p x → p (a • x)) : p x :=
(@span_le _ _ _ _ _ _ ⟨p, H0, H1, H2⟩).2 Hs h

lemma span_nat_eq_add_submonoid_closure (s : set M) :
  (span ℕ s).to_add_submonoid = add_submonoid.closure s :=
begin
  refine eq.symm (add_submonoid.closure_eq_of_le subset_span _),
  apply add_submonoid.to_nat_submodule.symm.to_galois_connection.l_le _,
  rw span_le,
  exact add_submonoid.subset_closure,
end

@[simp] lemma span_nat_eq (s : add_submonoid M) : (span ℕ (s : set M)).to_add_submonoid = s :=
by rw [span_nat_eq_add_submonoid_closure, s.closure_eq]

lemma span_int_eq_add_subgroup_closure {M : Type*} [add_comm_group M] (s : set M) :
  (span ℤ s).to_add_subgroup = add_subgroup.closure s :=
eq.symm $ add_subgroup.closure_eq_of_le _ subset_span $ λ x hx, span_induction hx
  (λ x hx, add_subgroup.subset_closure hx) (add_subgroup.zero_mem _)
  (λ _ _, add_subgroup.add_mem _) (λ _ _ _, add_subgroup.gsmul_mem _ ‹_› _)

@[simp] lemma span_int_eq {M : Type*} [add_comm_group M] (s : add_subgroup M) :
  (span ℤ (s : set M)).to_add_subgroup = s :=
by rw [span_int_eq_add_subgroup_closure, s.closure_eq]

section
variables (R M)

/-- `span` forms a Galois insertion with the coercion from submodule to set. -/
protected def gi : galois_insertion (@span R M _ _ _) coe :=
{ choice := λ s _, span R s,
  gc := λ s t, span_le,
  le_l_u := λ s, subset_span,
  choice_eq := λ s h, rfl }

end

@[simp] lemma span_empty : span R (∅ : set M) = ⊥ :=
(submodule.gi R M).gc.l_bot

@[simp] lemma span_univ : span R (univ : set M) = ⊤ :=
eq_top_iff.2 $ set_like.le_def.2 $ subset_span

lemma span_union (s t : set M) : span R (s ∪ t) = span R s ⊔ span R t :=
(submodule.gi R M).gc.l_sup

lemma span_Union {ι} (s : ι → set M) : span R (⋃ i, s i) = ⨆ i, span R (s i) :=
(submodule.gi R M).gc.l_supr

lemma span_eq_supr_of_singleton_spans (s : set M) : span R s = ⨆ x ∈ s, span R {x} :=
by simp only [←span_Union, set.bUnion_of_singleton s]

@[simp] theorem coe_supr_of_directed {ι} [hι : nonempty ι]
  (S : ι → submodule R M) (H : directed (≤) S) :
  ((supr S : submodule R M) : set M) = ⋃ i, S i :=
begin
  refine subset.antisymm _ (Union_subset $ le_supr S),
  suffices : (span R (⋃ i, (S i : set M)) : set M) ⊆ ⋃ (i : ι), ↑(S i),
    by simpa only [span_Union, span_eq] using this,
  refine (λ x hx, span_induction hx (λ _, id) _ _ _);
    simp only [mem_Union, exists_imp_distrib],
  { exact hι.elim (λ i, ⟨i, (S i).zero_mem⟩) },
  { intros x y i hi j hj,
    rcases H i j with ⟨k, ik, jk⟩,
    exact ⟨k, add_mem _ (ik hi) (jk hj)⟩ },
  { exact λ a x i hi, ⟨i, smul_mem _ a hi⟩ },
end

@[simp] theorem mem_supr_of_directed {ι} [nonempty ι]
  (S : ι → submodule R M) (H : directed (≤) S) {x} :
  x ∈ supr S ↔ ∃ i, x ∈ S i :=
by { rw [← set_like.mem_coe, coe_supr_of_directed S H, mem_Union], refl }

theorem mem_Sup_of_directed {s : set (submodule R M)}
  {z} (hs : s.nonempty) (hdir : directed_on (≤) s) :
  z ∈ Sup s ↔ ∃ y ∈ s, z ∈ y :=
begin
  haveI : nonempty s := hs.to_subtype,
  simp only [Sup_eq_supr', mem_supr_of_directed _ hdir.directed_coe, set_coe.exists, subtype.coe_mk]
end

@[norm_cast, simp] lemma coe_supr_of_chain (a : ℕ →ₘ submodule R M) :
  (↑(⨆ k, a k) : set M) = ⋃ k, (a k : set M) :=
coe_supr_of_directed a a.monotone.directed_le

/-- We can regard `coe_supr_of_chain` as the statement that `coe : (submodule R M) → set M` is
Scott continuous for the ω-complete partial order induced by the complete lattice structures. -/
lemma coe_scott_continuous : omega_complete_partial_order.continuous'
  (coe : submodule R M → set M) :=
⟨set_like.coe_mono, coe_supr_of_chain⟩

@[simp] lemma mem_supr_of_chain (a : ℕ →ₘ submodule R M) (m : M) :
  m ∈ (⨆ k, a k) ↔ ∃ k, m ∈ a k :=
mem_supr_of_directed a a.monotone.directed_le

section

variables {p p'}

lemma mem_sup : x ∈ p ⊔ p' ↔ ∃ (y ∈ p) (z ∈ p'), y + z = x :=
⟨λ h, begin
  rw [← span_eq p, ← span_eq p', ← span_union] at h,
  apply span_induction h,
  { rintro y (h | h),
    { exact ⟨y, h, 0, by simp, by simp⟩ },
    { exact ⟨0, by simp, y, h, by simp⟩ } },
  { exact ⟨0, by simp, 0, by simp⟩ },
  { rintro _ _ ⟨y₁, hy₁, z₁, hz₁, rfl⟩ ⟨y₂, hy₂, z₂, hz₂, rfl⟩,
    exact ⟨_, add_mem _ hy₁ hy₂, _, add_mem _ hz₁ hz₂, by simp [add_assoc]; cc⟩ },
  { rintro a _ ⟨y, hy, z, hz, rfl⟩,
    exact ⟨_, smul_mem _ a hy, _, smul_mem _ a hz, by simp [smul_add]⟩ }
end,
by rintro ⟨y, hy, z, hz, rfl⟩; exact add_mem _
  ((le_sup_left : p ≤ p ⊔ p') hy)
  ((le_sup_right : p' ≤ p ⊔ p') hz)⟩

lemma mem_sup' : x ∈ p ⊔ p' ↔ ∃ (y : p) (z : p'), (y:M) + z = x :=
mem_sup.trans $ by simp only [set_like.exists, coe_mk]

lemma coe_sup : ↑(p ⊔ p') = (p + p' : set M) :=
by { ext, rw [set_like.mem_coe, mem_sup, set.mem_add], simp, }

end

/- This is the character `∙`, with escape sequence `\.`, and is thus different from the scalar
multiplication character `•`, with escape sequence `\bub`. -/
notation R`∙`:1000 x := span R (@singleton _ _ set.has_singleton x)

lemma mem_span_singleton_self (x : M) : x ∈ R ∙ x := subset_span rfl

lemma nontrivial_span_singleton {x : M} (h : x ≠ 0) : nontrivial (R ∙ x) :=
⟨begin
    use [0, x, submodule.mem_span_singleton_self x],
    intros H,
    rw [eq_comm, submodule.mk_eq_zero] at H,
    exact h H
end⟩

lemma mem_span_singleton {y : M} : x ∈ (R ∙ y) ↔ ∃ a:R, a • y = x :=
⟨λ h, begin
  apply span_induction h,
  { rintro y (rfl|⟨⟨⟩⟩), exact ⟨1, by simp⟩ },
  { exact ⟨0, by simp⟩ },
  { rintro _ _ ⟨a, rfl⟩ ⟨b, rfl⟩,
    exact ⟨a + b, by simp [add_smul]⟩ },
  { rintro a _ ⟨b, rfl⟩,
    exact ⟨a * b, by simp [smul_smul]⟩ }
end,
by rintro ⟨a, y, rfl⟩; exact
  smul_mem _ _ (subset_span $ by simp)⟩

lemma le_span_singleton_iff {s : submodule R M} {v₀ : M} :
  s ≤ (R ∙ v₀) ↔ ∀ v ∈ s, ∃ r : R, r • v₀ = v :=
by simp_rw [set_like.le_def, mem_span_singleton]

lemma span_singleton_eq_top_iff (x : M) : (R ∙ x) = ⊤ ↔ ∀ v, ∃ r : R, r • x = v :=
begin
  rw [eq_top_iff, le_span_singleton_iff],
  finish,
end

@[simp] lemma span_zero_singleton : (R ∙ (0:M)) = ⊥ :=
by { ext, simp [mem_span_singleton, eq_comm] }

lemma span_singleton_eq_range (y : M) : ↑(R ∙ y) = range ((• y) : R → M) :=
set.ext $ λ x, mem_span_singleton

lemma span_singleton_smul_le (r : R) (x : M) : (R ∙ (r • x)) ≤ R ∙ x :=
begin
  rw [span_le, set.singleton_subset_iff, set_like.mem_coe],
  exact smul_mem _ _ (mem_span_singleton_self _)
end

lemma span_singleton_smul_eq {K E : Type*} [division_ring K] [add_comm_group E] [module K E]
  {r : K} (x : E) (hr : r ≠ 0) : (K ∙ (r • x)) = K ∙ x :=
begin
  refine le_antisymm (span_singleton_smul_le r x) _,
  convert span_singleton_smul_le r⁻¹ (r • x),
  exact (inv_smul_smul' hr _).symm
end

lemma disjoint_span_singleton {K E : Type*} [division_ring K] [add_comm_group E] [module K E]
  {s : submodule K E} {x : E} :
  disjoint s (K ∙ x) ↔ (x ∈ s → x = 0) :=
begin
  refine disjoint_def.trans ⟨λ H hx, H x hx $ subset_span $ mem_singleton x, _⟩,
  assume H y hy hyx,
  obtain ⟨c, hc⟩ := mem_span_singleton.1 hyx,
  subst y,
  classical, by_cases hc : c = 0, by simp only [hc, zero_smul],
  rw [s.smul_mem_iff hc] at hy,
  rw [H hy, smul_zero]
end

lemma disjoint_span_singleton' {K E : Type*} [division_ring K] [add_comm_group E] [module K E]
  {p : submodule K E} {x : E} (x0 : x ≠ 0) :
  disjoint p (K ∙ x) ↔ x ∉ p :=
disjoint_span_singleton.trans ⟨λ h₁ h₂, x0 (h₁ h₂), λ h₁ h₂, (h₁ h₂).elim⟩

lemma mem_span_insert {y} : x ∈ span R (insert y s) ↔ ∃ (a:R) (z ∈ span R s), x = a • y + z :=
begin
  simp only [← union_singleton, span_union, mem_sup, mem_span_singleton, exists_prop,
    exists_exists_eq_and],
  rw [exists_comm],
  simp only [eq_comm, add_comm, exists_and_distrib_left]
end

lemma span_insert_eq_span (h : x ∈ span R s) : span R (insert x s) = span R s :=
span_eq_of_le _ (set.insert_subset.mpr ⟨h, subset_span⟩) (span_mono $ subset_insert _ _)

lemma span_span : span R (span R s : set M) = span R s := span_eq _

lemma span_eq_bot : span R (s : set M) = ⊥ ↔ ∀ x ∈ s, (x:M) = 0 :=
eq_bot_iff.trans ⟨
  λ H x h, (mem_bot R).1 $ H $ subset_span h,
  λ H, span_le.2 (λ x h, (mem_bot R).2 $ H x h)⟩

@[simp] lemma span_singleton_eq_bot : (R ∙ x) = ⊥ ↔ x = 0 :=
span_eq_bot.trans $ by simp

@[simp] lemma span_zero : span R (0 : set M) = ⊥ := by rw [←singleton_zero, span_singleton_eq_bot]

@[simp] lemma span_image [ring_hom_surjective σ₁₂] (f : M →ₛₗ[σ₁₂] M₂) :
  span R₂ (f '' s) = map f (span R s) :=
span_eq_of_le _ (image_subset _ subset_span) $ map_le_iff_le_comap.2 $
span_le.2 $ image_subset_iff.1 subset_span

lemma apply_mem_span_image_of_mem_span
   [ring_hom_surjective σ₁₂] (f : M →ₛₗ[σ₁₂] M₂) {x : M} {s : set M} (h : x ∈ submodule.span R s) :
   f x ∈ submodule.span R₂ (f '' s) :=
begin
  rw submodule.span_image,
  exact submodule.mem_map_of_mem h
end

/-- `f` is an explicit argument so we can `apply` this theorem and obtain `h` as a new goal. -/
lemma not_mem_span_of_apply_not_mem_span_image
   [ring_hom_surjective σ₁₂] (f : M →ₛₗ[σ₁₂] M₂) {x : M} {s : set M}
   (h : f x ∉ submodule.span R₂ (f '' s)) :
   x ∉ submodule.span R s :=
not.imp h (apply_mem_span_image_of_mem_span f)

lemma supr_eq_span {ι : Sort*} (p : ι → submodule R M) :
  (⨆ (i : ι), p i) = submodule.span R (⋃ (i : ι), ↑(p i)) :=
le_antisymm
  (supr_le $ assume i, subset.trans (assume m hm, set.mem_Union.mpr ⟨i, hm⟩) subset_span)
  (span_le.mpr $ Union_subset_iff.mpr $ assume i m hm, mem_supr_of_mem i hm)

lemma span_singleton_le_iff_mem (m : M) (p : submodule R M) : (R ∙ m) ≤ p ↔ m ∈ p :=
by rw [span_le, singleton_subset_iff, set_like.mem_coe]

lemma singleton_span_is_compact_element (x : M) :
  complete_lattice.is_compact_element (span R {x} : submodule R M) :=
begin
  rw complete_lattice.is_compact_element_iff_le_of_directed_Sup_le,
  intros d hemp hdir hsup,
  have : x ∈ Sup d, from (set_like.le_def.mp hsup) (mem_span_singleton_self x),
  obtain ⟨y, ⟨hyd, hxy⟩⟩ := (mem_Sup_of_directed hemp hdir).mp this,
  exact ⟨y, ⟨hyd, by simpa only [span_le, singleton_subset_iff]⟩⟩,
end

instance : is_compactly_generated (submodule R M) :=
⟨λ s, ⟨(λ x, span R {x}) '' s, ⟨λ t ht, begin
  rcases (set.mem_image _ _ _).1 ht with ⟨x, hx, rfl⟩,
  apply singleton_span_is_compact_element,
end, by rw [Sup_eq_supr, supr_image, ←span_eq_supr_of_singleton_spans, span_eq]⟩⟩⟩

lemma lt_sup_iff_not_mem {I : submodule R M} {a : M} : I < I ⊔ (R ∙ a) ↔ a ∉ I :=
begin
  split,
  { intro h,
    by_contra akey,
    have h1 : I ⊔ (R ∙ a) ≤ I,
    { simp only [sup_le_iff],
      split,
      { exact le_refl I, },
      { exact (span_singleton_le_iff_mem a I).mpr akey, } },
    have h2 := gt_of_ge_of_gt h1 h,
    exact lt_irrefl I h2, },
  { intro h,
    apply set_like.lt_iff_le_and_exists.mpr, split,
    simp only [le_sup_left],
    use a,
    split, swap, { assumption, },
    { have : (R ∙ a) ≤ I ⊔ (R ∙ a) := le_sup_right,
      exact this (mem_span_singleton_self a), } },
end

lemma mem_supr {ι : Sort*} (p : ι → submodule R M) {m : M} :
  (m ∈ ⨆ i, p i) ↔ (∀ N, (∀ i, p i ≤ N) → m ∈ N) :=
begin
  rw [← span_singleton_le_iff_mem, le_supr_iff],
  simp only [span_singleton_le_iff_mem],
end

section

open_locale classical

/-- For every element in the span of a set, there exists a finite subset of the set
such that the element is contained in the span of the subset. -/
lemma mem_span_finite_of_mem_span {S : set M} {x : M} (hx : x ∈ span R S) :
  ∃ T : finset M, ↑T ⊆ S ∧ x ∈ span R (T : set M) :=
begin
  refine span_induction hx (λ x hx, _) _ _ _,
  { refine ⟨{x}, _, _⟩,
    { rwa [finset.coe_singleton, set.singleton_subset_iff] },
    { rw finset.coe_singleton,
      exact submodule.mem_span_singleton_self x } },
  { use ∅, simp },
  { rintros x y ⟨X, hX, hxX⟩ ⟨Y, hY, hyY⟩,
    refine ⟨X ∪ Y, _, _⟩,
    { rw finset.coe_union,
      exact set.union_subset hX hY },
    rw [finset.coe_union, span_union, mem_sup],
    exact ⟨x, hxX, y, hyY, rfl⟩, },
  { rintros a x ⟨T, hT, h2⟩,
    exact ⟨T, hT, smul_mem _ _ h2⟩ }
end

end

/-- The product of two submodules is a submodule. -/
def prod : submodule R (M × M') :=
{ carrier   := set.prod p q₁,
  smul_mem' := by rintro a ⟨x, y⟩ ⟨hx, hy⟩; exact ⟨smul_mem _ a hx, smul_mem _ a hy⟩,
  .. p.to_add_submonoid.prod q₁.to_add_submonoid }

@[simp] lemma prod_coe :
  (prod p q₁ : set (M × M')) = set.prod p q₁ := rfl

@[simp] lemma mem_prod {p : submodule R M} {q : submodule R M'} {x : M × M'} :
  x ∈ prod p q ↔ x.1 ∈ p ∧ x.2 ∈ q := set.mem_prod

lemma span_prod_le (s : set M) (t : set M') :
  span R (set.prod s t) ≤ prod (span R s) (span R t) :=
span_le.2 $ set.prod_mono subset_span subset_span

@[simp] lemma prod_top : (prod ⊤ ⊤ : submodule R (M × M')) = ⊤ :=
by ext; simp

@[simp] lemma prod_bot : (prod ⊥ ⊥ : submodule R (M × M')) = ⊥ :=
by ext ⟨x, y⟩; simp [prod.zero_eq_mk]

lemma prod_mono {p p' : submodule R M} {q q' : submodule R M'} :
  p ≤ p' → q ≤ q' → prod p q ≤ prod p' q' := prod_mono

@[simp] lemma prod_inf_prod : prod p q₁ ⊓ prod p' q₁' = prod (p ⊓ p') (q₁ ⊓ q₁') :=
set_like.coe_injective set.prod_inter_prod

@[simp] lemma prod_sup_prod : prod p q₁ ⊔ prod p' q₁' = prod (p ⊔ p') (q₁ ⊔ q₁') :=
begin
  refine le_antisymm (sup_le
    (prod_mono le_sup_left le_sup_left)
    (prod_mono le_sup_right le_sup_right)) _,
  simp [set_like.le_def], intros xx yy hxx hyy,
  rcases mem_sup.1 hxx with ⟨x, hx, x', hx', rfl⟩,
  rcases mem_sup.1 hyy with ⟨y, hy, y', hy', rfl⟩,
  refine mem_sup.2 ⟨(x, y), ⟨hx, hy⟩, (x', y'), ⟨hx', hy'⟩, rfl⟩
end

end add_comm_monoid

variables [ring R] [add_comm_group M] [add_comm_group M₂] [add_comm_group M₃]
variables [module R M] [module R M₂] [module R M₃]
variables (p p' : submodule R M) (q q' : submodule R M₂)
variables {r : R} {x y : M}
open set

@[simp] lemma neg_coe : -(p : set M) = p := set.ext $ λ x, p.neg_mem_iff

@[simp] protected lemma map_neg (f : M →ₗ[R] M₂) : map (-f) p = map f p :=
ext $ λ y, ⟨λ ⟨x, hx, hy⟩, hy ▸ ⟨-x, neg_mem _ hx, f.map_neg x⟩,
  λ ⟨x, hx, hy⟩, hy ▸ ⟨-x, neg_mem _ hx, ((-f).map_neg _).trans (neg_neg (f x))⟩⟩

@[simp] lemma span_neg (s : set M) : span R (-s) = span R s :=
calc span R (-s) = span R ((-linear_map.id : M →ₗ[R] M) '' s) : by simp
 ... = map (-linear_map.id) (span R s) : ((-linear_map.id).map_span _).symm
... = span R s : by simp

lemma mem_span_insert' {y} {s : set M} : x ∈ span R (insert y s) ↔ ∃(a:R), x + a • y ∈ span R s :=
begin
  rw mem_span_insert, split,
  { rintro ⟨a, z, hz, rfl⟩, exact ⟨-a, by simp [hz, add_assoc]⟩ },
  { rintro ⟨a, h⟩, exact ⟨-a, _, h, by simp [add_comm, add_left_comm]⟩ }
end

-- TODO(Mario): Factor through add_subgroup
/-- The equivalence relation associated to a submodule `p`, defined by `x ≈ y` iff `y - x ∈ p`. -/
def quotient_rel : setoid M :=
⟨λ x y, x - y ∈ p, λ x, by simp,
 λ x y h, by simpa using neg_mem _ h,
 λ x y z h₁ h₂, by simpa [sub_eq_add_neg, add_left_comm, add_assoc] using add_mem _ h₁ h₂⟩

/-- The quotient of a module `M` by a submodule `p ⊆ M`. -/
def quotient : Type* := quotient (quotient_rel p)

namespace quotient

/-- Map associating to an element of `M` the corresponding element of `M/p`,
when `p` is a submodule of `M`. -/
def mk {p : submodule R M} : M → quotient p := quotient.mk'

@[simp] theorem mk_eq_mk {p : submodule R M} (x : M) :
  (@_root_.quotient.mk _ (quotient_rel p) x) = mk x := rfl
@[simp] theorem mk'_eq_mk {p : submodule R M} (x : M) : (quotient.mk' x : quotient p) = mk x := rfl
@[simp] theorem quot_mk_eq_mk {p : submodule R M} (x : M) : (quot.mk _ x : quotient p) = mk x := rfl

protected theorem eq {x y : M} : (mk x : quotient p) = mk y ↔ x - y ∈ p := quotient.eq'

instance : has_zero (quotient p) := ⟨mk 0⟩
instance : inhabited (quotient p) := ⟨0⟩

@[simp] theorem mk_zero : mk 0 = (0 : quotient p) := rfl

@[simp] theorem mk_eq_zero : (mk x : quotient p) = 0 ↔ x ∈ p :=
by simpa using (quotient.eq p : mk x = 0 ↔ _)

instance : has_add (quotient p) :=
⟨λ a b, quotient.lift_on₂' a b (λ a b, mk (a + b)) $
  λ a₁ a₂ b₁ b₂ h₁ h₂, (quotient.eq p).2 $
    by simpa [sub_eq_add_neg, add_left_comm, add_comm] using add_mem p h₁ h₂⟩

@[simp] theorem mk_add : (mk (x + y) : quotient p) = mk x + mk y := rfl

instance : has_neg (quotient p) :=
⟨λ a, quotient.lift_on' a (λ a, mk (-a)) $
 λ a b h, (quotient.eq p).2 $ by simpa using neg_mem p h⟩

@[simp] theorem mk_neg : (mk (-x) : quotient p) = -mk x := rfl

instance : has_sub (quotient p) :=
⟨λ a b, quotient.lift_on₂' a b (λ a b, mk (a - b)) $
  λ a₁ a₂ b₁ b₂ h₁ h₂, (quotient.eq p).2 $
  by simpa [sub_eq_add_neg, add_left_comm, add_comm] using add_mem p h₁ (neg_mem p h₂)⟩

@[simp] theorem mk_sub : (mk (x - y) : quotient p) = mk x - mk y := rfl

instance : add_comm_group (quotient p) :=
{ zero := (0 : quotient p),
  add := (+),
  neg := has_neg.neg,
  sub := has_sub.sub,
  add_assoc := by { rintros ⟨x⟩ ⟨y⟩ ⟨z⟩, simp only [←mk_add p, quot_mk_eq_mk, add_assoc] },
  zero_add := by { rintro ⟨x⟩, simp only [←mk_zero p, ←mk_add p, quot_mk_eq_mk, zero_add] },
  add_zero := by { rintro ⟨x⟩, simp only [←mk_zero p, ←mk_add p, add_zero, quot_mk_eq_mk] },
  add_comm := by { rintros ⟨x⟩ ⟨y⟩, simp only [←mk_add p, quot_mk_eq_mk, add_comm] },
  add_left_neg := by { rintro ⟨x⟩,
    simp only [←mk_zero p, ←mk_add p, ←mk_neg p, quot_mk_eq_mk, add_left_neg] },
  sub_eq_add_neg := by { rintros ⟨x⟩ ⟨y⟩,
    simp only [←mk_add p, ←mk_neg p, ←mk_sub p, sub_eq_add_neg, quot_mk_eq_mk] },
  nsmul := λ n x, quotient.lift_on' x (λ x, mk (n • x)) $
     λ x y h, (quotient.eq p).2 $ by simpa [smul_sub] using smul_of_tower_mem p n h,
  nsmul_zero' := by { rintros ⟨⟩, simp only [mk_zero, quot_mk_eq_mk, zero_smul], refl },
  nsmul_succ' := by { rintros n ⟨⟩,
    simp only [nat.succ_eq_one_add, add_nsmul, mk_add, quot_mk_eq_mk, one_nsmul], refl },
  gsmul := λ n x, quotient.lift_on' x (λ x, mk (n • x)) $
     λ x y h, (quotient.eq p).2 $ by simpa [smul_sub] using smul_of_tower_mem p n h,
  gsmul_zero' := by { rintros ⟨⟩, simp only [mk_zero, quot_mk_eq_mk, zero_smul], refl },
  gsmul_succ' := by { rintros n ⟨⟩,
    simp [nat.succ_eq_add_one, add_nsmul, mk_add, quot_mk_eq_mk, one_nsmul, add_smul, add_comm],
    refl },
  gsmul_neg' := by { rintros n ⟨x⟩, simp_rw [gsmul_neg_succ_of_nat, gsmul_coe_nat], refl }, }

instance : has_scalar R (quotient p) :=
⟨λ a x, quotient.lift_on' x (λ x, mk (a • x)) $
 λ x y h, (quotient.eq p).2 $ by simpa [smul_sub] using smul_mem p a h⟩

@[simp] theorem mk_smul : (mk (r • x) : quotient p) = r • mk x := rfl

@[simp] theorem mk_nsmul (n : ℕ) : (mk (n • x) : quotient p) = n • mk x := rfl

instance : module R (quotient p) :=
module.of_core $ by refine {smul := (•), ..};
  repeat {rintro ⟨⟩ <|> intro}; simp [smul_add, add_smul, smul_smul,
    -mk_add, (mk_add p).symm, -mk_smul, (mk_smul p).symm]

lemma mk_surjective : function.surjective (@mk _ _ _ _ _ p) :=
by { rintros ⟨x⟩, exact ⟨x, rfl⟩ }

lemma nontrivial_of_lt_top (h : p < ⊤) : nontrivial (p.quotient) :=
begin
  obtain ⟨x, _, not_mem_s⟩ := set_like.exists_of_lt h,
  refine ⟨⟨mk x, 0, _⟩⟩,
  simpa using not_mem_s
end

end quotient

lemma quot_hom_ext ⦃f g : quotient p →ₗ[R] M₂⦄ (h : ∀ x, f (quotient.mk x) = g (quotient.mk x)) :
  f = g :=
linear_map.ext $ λ x, quotient.induction_on' x h

end submodule

namespace submodule
variables [field K]
variables [add_comm_group V] [module K V]
variables [add_comm_group V₂] [module K V₂]

lemma comap_smul (f : V →ₗ[K] V₂) (p : submodule K V₂) (a : K) (h : a ≠ 0) :
  p.comap (a • f) = p.comap f :=
by ext b; simp only [submodule.mem_comap, p.smul_mem_iff h, linear_map.smul_apply]

lemma map_smul (f : V →ₗ[K] V₂) (p : submodule K V) (a : K) (h : a ≠ 0) :
  p.map (a • f) = p.map f :=
le_antisymm
  begin rw [map_le_iff_le_comap, comap_smul f _ a h, ← map_le_iff_le_comap], exact le_refl _ end
  begin rw [map_le_iff_le_comap, ← comap_smul f _ a h, ← map_le_iff_le_comap], exact le_refl _ end


lemma comap_smul' (f : V →ₗ[K] V₂) (p : submodule K V₂) (a : K) :
  p.comap (a • f) = (⨅ h : a ≠ 0, p.comap f) :=
by classical; by_cases a = 0; simp [h, comap_smul]

lemma map_smul' (f : V →ₗ[K] V₂) (p : submodule K V) (a : K) :
  p.map (a • f) = (⨆ h : a ≠ 0, p.map f) :=
by classical; by_cases a = 0; simp [h, map_smul]

end submodule

/-! ### Properties of linear maps -/
namespace linear_map

section add_comm_monoid

variables [semiring R] [semiring R₂] [semiring R₃]
variables [add_comm_monoid M] [add_comm_monoid M₂] [add_comm_monoid M₃]
variables {σ₁₂ : R →+*R₂} {σ₂₃ : R₂ →+*R₃} {σ₁₃ : R →+*R₃}
variables [ring_hom_comp_triple σ₁₂ σ₂₃ σ₁₃]
variables [module R M] [module R₂ M₂] [module R₃ M₃]
include R
open submodule

/-- If two linear maps are equal on a set `s`, then they are equal on `submodule.span s`.

See also `linear_map.eq_on_span'` for a version using `set.eq_on`. -/
lemma eq_on_span {s : set M} {f g : M →ₛₗ[σ₁₂] M₂} (H : set.eq_on f g s) ⦃x⦄ (h : x ∈ span R s) :
  f x = g x :=
by apply span_induction h H; simp {contextual := tt}

/-- If two linear maps are equal on a set `s`, then they are equal on `submodule.span s`.

This version uses `set.eq_on`, and the hidden argument will expand to `h : x ∈ (span R s : set M)`.
See `linear_map.eq_on_span` for a version that takes `h : x ∈ span R s` as an argument. -/
lemma eq_on_span' {s : set M} {f g : M →ₛₗ[σ₁₂] M₂} (H : set.eq_on f g s) :
  set.eq_on f g (span R s : set M) :=
eq_on_span H

/-- If `s` generates the whole module and linear maps `f`, `g` are equal on `s`, then they are
equal. -/
lemma ext_on {s : set M} {f g : M →ₛₗ[σ₁₂] M₂} (hv : span R s = ⊤) (h : set.eq_on f g s) :
  f = g :=
linear_map.ext (λ x, eq_on_span h (eq_top_iff'.1 hv _))

/-- If the range of `v : ι → M` generates the whole module and linear maps `f`, `g` are equal at
each `v i`, then they are equal. -/
lemma ext_on_range {v : ι → M} {f g : M →ₛₗ[σ₁₂] M₂} (hv : span R (set.range v) = ⊤)
  (h : ∀i, f (v i) = g (v i)) : f = g :=
ext_on hv (set.forall_range_iff.2 h)

section finsupp
variables {γ : Type*} [has_zero γ]

@[simp] lemma map_finsupp_sum (f : M →ₛₗ[σ₁₂] M₂) {t : ι →₀ γ} {g : ι → γ → M} :
  f (t.sum g) = t.sum (λ i d, f (g i d)) := f.map_sum

lemma coe_finsupp_sum (t : ι →₀ γ) (g : ι → γ → M →ₛₗ[σ₁₂] M₂) :
  ⇑(t.sum g) = t.sum (λ i d, g i d) := coe_fn_sum _ _

@[simp] lemma finsupp_sum_apply (t : ι →₀ γ) (g : ι → γ → M →ₛₗ[σ₁₂] M₂) (b : M) :
  (t.sum g) b = t.sum (λ i d, g i d b) := sum_apply _ _ _

end finsupp

section dfinsupp
open dfinsupp
variables {γ : ι → Type*} [decidable_eq ι]

section sum

variables [Π i, has_zero (γ i)] [Π i (x : γ i), decidable (x ≠ 0)]

@[simp] lemma map_dfinsupp_sum (f : M →ₛₗ[σ₁₂] M₂) {t : Π₀ i, γ i} {g : Π i, γ i → M} :
  f (t.sum g) = t.sum (λ i d, f (g i d)) := f.map_sum

lemma coe_dfinsupp_sum (t : Π₀ i, γ i) (g : Π i, γ i → M →ₛₗ[σ₁₂] M₂) :
  ⇑(t.sum g) = t.sum (λ i d, g i d) := coe_fn_sum _ _

@[simp] lemma dfinsupp_sum_apply (t : Π₀ i, γ i) (g : Π i, γ i → M →ₛₗ[σ₁₂] M₂) (b : M) :
  (t.sum g) b = t.sum (λ i d, g i d b) := sum_apply _ _ _

end sum

section sum_add_hom

variables [Π i, add_zero_class (γ i)]

@[simp] lemma map_dfinsupp_sum_add_hom (f : M →ₛₗ[σ₁₂] M₂) {t : Π₀ i, γ i} {g : Π i, γ i →+ M} :
  f (sum_add_hom g t) = sum_add_hom (λ i, f.to_add_monoid_hom.comp (g i)) t :=
f.to_add_monoid_hom.map_dfinsupp_sum_add_hom _ _

end sum_add_hom

end dfinsupp

variables {σ₂₁ : R₂ →+*R} {τ₁₂ : R →+*R₂} {τ₂₃ : R₂ →+*R₃} {τ₁₃ : R →+*R₃}
variables [ring_hom_comp_triple τ₁₂ τ₂₃ τ₁₃]

theorem map_cod_restrict [ring_hom_surjective σ₂₁] (p : submodule R M) (f : M₂ →ₛₗ[σ₂₁] M) (h p') :
  submodule.map (cod_restrict p f h) p' = comap p.subtype (p'.map f) :=
submodule.ext $ λ ⟨x, hx⟩, by simp [subtype.ext_iff_val]

theorem comap_cod_restrict (p : submodule R M) (f : M₂ →ₛₗ[σ₂₁] M) (hf p') :
  submodule.comap (cod_restrict p f hf) p' = submodule.comap f (map p.subtype p') :=
submodule.ext $ λ x, ⟨λ h, ⟨⟨_, hf x⟩, h, rfl⟩, by rintro ⟨⟨_, _⟩, h, ⟨⟩⟩; exact h⟩

section

/-- The range of a linear map `f : M → M₂` is a submodule of `M₂`.
See Note [range copy pattern]. -/
def range [ring_hom_surjective τ₁₂] (f : M →ₛₗ[τ₁₂] M₂) : submodule R₂ M₂ :=
(map f ⊤).copy (set.range f) set.image_univ.symm

theorem range_coe [ring_hom_surjective τ₁₂] (f : M →ₛₗ[τ₁₂] M₂) :
  (range f : set M₂) = set.range f := rfl

@[simp] theorem mem_range [ring_hom_surjective τ₁₂]
  {f : M →ₛₗ[τ₁₂] M₂} {x} : x ∈ range f ↔ ∃ y, f y = x :=
iff.rfl

lemma range_eq_map [ring_hom_surjective τ₁₂]
  (f : M →ₛₗ[τ₁₂] M₂) : f.range = map f ⊤ :=
by { ext, simp }

theorem mem_range_self [ring_hom_surjective τ₁₂]
  (f : M →ₛₗ[τ₁₂] M₂) (x : M) : f x ∈ f.range := ⟨x, rfl⟩

@[simp] theorem range_id : range (linear_map.id : M →ₗ[R] M) = ⊤ :=
set_like.coe_injective set.range_id

theorem range_comp [ring_hom_surjective τ₁₂] [ring_hom_surjective τ₂₃] [ring_hom_surjective τ₁₃]
  (f : M →ₛₗ[τ₁₂] M₂) (g : M₂ →ₛₗ[τ₂₃] M₃) :
  range (g.comp f : M →ₛₗ[τ₁₃] M₃) = map g (range f) :=
set_like.coe_injective (set.range_comp g f)

theorem range_comp_le_range [ring_hom_surjective τ₂₃] [ring_hom_surjective τ₁₃]
  (f : M →ₛₗ[τ₁₂] M₂) (g : M₂ →ₛₗ[τ₂₃] M₃) :
  range (g.comp f : M →ₛₗ[τ₁₃] M₃) ≤ range g :=
set_like.coe_mono (set.range_comp_subset_range f g)

theorem range_eq_top [ring_hom_surjective τ₁₂] {f : M →ₛₗ[τ₁₂] M₂} :
  range f = ⊤ ↔ surjective f :=
by rw [set_like.ext'_iff, range_coe, top_coe, set.range_iff_surjective]

lemma range_le_iff_comap [ring_hom_surjective τ₁₂] {f : M →ₛₗ[τ₁₂] M₂} {p : submodule R₂ M₂} :
  range f ≤ p ↔ comap f p = ⊤ :=
by rw [range_eq_map, map_le_iff_le_comap, eq_top_iff]

lemma map_le_range [ring_hom_surjective τ₁₂] {f : M →ₛₗ[τ₁₂] M₂} {p : submodule R M} :
  map f p ≤ range f :=
set_like.coe_mono (set.image_subset_range f p)

end

/--
The decreasing sequence of submodules consisting of the ranges of the iterates of a linear map.
-/
@[simps]
def iterate_range {R M} [ring R] [add_comm_group M] [module R M] (f : M →ₗ[R] M) :
  ℕ →ₘ order_dual (submodule R M) :=
⟨λ n, (f ^ n).range, λ n m w x h, begin
  obtain ⟨c, rfl⟩ := le_iff_exists_add.mp w,
  rw linear_map.mem_range at h,
  obtain ⟨m, rfl⟩ := h,
  rw linear_map.mem_range,
  use (f ^ c) m,
  rw [pow_add, linear_map.mul_apply],
end⟩

/-- Restrict the codomain of a linear map `f` to `f.range`.

This is the bundled version of `set.range_factorization`. -/
@[reducible] def range_restrict [ring_hom_surjective τ₁₂] (f : M →ₛₗ[τ₁₂] M₂) :
  M →ₛₗ[τ₁₂] f.range := f.cod_restrict f.range f.mem_range_self

--set_option trace.class_instances true
/-- The range of a linear map is finite if the domain is finite.
Note: this instance can form a diamond with `subtype.fintype` in the
  presence of `fintype M₂`. -/
instance fintype_range [fintype M] [decidable_eq M₂] [ring_hom_surjective τ₁₂]
  (f : M →ₛₗ[τ₁₂] M₂) : fintype (range f) :=
set.fintype_range f

section
variables (R) (M)

/-- Given an element `x` of a module `M` over `R`, the natural map from
    `R` to scalar multiples of `x`.-/
def to_span_singleton (x : M) : R →ₗ[R] M := linear_map.id.smul_right x

/-- The range of `to_span_singleton x` is the span of `x`.-/
lemma span_singleton_eq_range (x : M) : (R ∙ x) = (to_span_singleton R M x).range :=
submodule.ext $ λ y, by {refine iff.trans _ mem_range.symm, exact mem_span_singleton }

lemma to_span_singleton_one (x : M) : to_span_singleton R M x 1 = x := one_smul _ _

end

/-- The kernel of a linear map `f : M → M₂` is defined to be `comap f ⊥`. This is equivalent to the
set of `x : M` such that `f x = 0`. The kernel is a submodule of `M`. -/
def ker (f : M →ₛₗ[τ₁₂] M₂) : submodule R M := comap f ⊥

@[simp] theorem mem_ker {f : M →ₛₗ[τ₁₂] M₂} {y} : y ∈ ker f ↔ f y = 0 := mem_bot R₂

@[simp] theorem ker_id : ker (linear_map.id : M →ₗ[R] M) = ⊥ := rfl

@[simp] theorem map_coe_ker (f : M →ₛₗ[τ₁₂] M₂) (x : ker f) : f x = 0 := mem_ker.1 x.2

lemma comp_ker_subtype (f : M →ₛₗ[τ₁₂] M₂) : f.comp f.ker.subtype = 0 :=
linear_map.ext $ λ x, suffices f x = 0, by simp [this], mem_ker.1 x.2

theorem ker_comp (f : M →ₛₗ[τ₁₂] M₂) (g : M₂ →ₛₗ[τ₂₃] M₃) :
  ker (g.comp f : M →ₛₗ[τ₁₃] M₃) = comap f (ker g) := rfl

theorem ker_le_ker_comp (f : M →ₛₗ[τ₁₂] M₂) (g : M₂ →ₛₗ[τ₂₃] M₃) :
  ker f ≤ ker (g.comp f : M →ₛₗ[τ₁₃] M₃) :=
by rw ker_comp; exact comap_mono bot_le

theorem disjoint_ker {f : M →ₛₗ[τ₁₂] M₂} {p : submodule R M} :
  disjoint p (ker f) ↔ ∀ x ∈ p, f x = 0 → x = 0 :=
by simp [disjoint_def]

theorem ker_eq_bot' {f : M →ₛₗ[τ₁₂] M₂} :
  ker f = ⊥ ↔ (∀ m, f m = 0 → m = 0) :=
by simpa [disjoint] using @disjoint_ker _ _ _ _ _ _ _ _ _ _ _ f ⊤

theorem ker_eq_bot_of_inverse {τ₂₁ : R₂ →+*R} [ring_hom_inv_pair τ₁₂ τ₂₁]
  {f : M →ₛₗ[τ₁₂] M₂} {g : M₂ →ₛₗ[τ₂₁] M} (h : (g.comp f : M →ₗ[R] M) = id) :
  ker f = ⊥ :=
ker_eq_bot'.2 $ λ m hm, by rw [← id_apply m, ← h, comp_apply, hm, g.map_zero]

lemma le_ker_iff_map [ring_hom_surjective τ₁₂] {f : M →ₛₗ[τ₁₂] M₂} {p : submodule R M} :
  p ≤ ker f ↔ map f p = ⊥ :=
by rw [ker, eq_bot_iff, map_le_iff_le_comap]

lemma ker_cod_restrict {τ₂₁ : R₂ →+*R} (p : submodule R M) (f : M₂ →ₛₗ[τ₂₁] M) (hf) :
  ker (cod_restrict p f hf) = ker f :=
by rw [ker, comap_cod_restrict, map_bot]; refl

lemma range_cod_restrict {τ₂₁ : R₂ →+*R} [ring_hom_surjective τ₂₁] (p : submodule R M)
  (f : M₂ →ₛₗ[τ₂₁] M) (hf) :
  range (cod_restrict p f hf) = comap p.subtype f.range :=
by simpa only [range_eq_map] using map_cod_restrict _ _ _ _

lemma ker_restrict {p : submodule R M} {f : M →ₗ[R] M} (hf : ∀ x : M, x ∈ p → f x ∈ p) :
  ker (f.restrict hf) = (f.dom_restrict p).ker :=
by rw [restrict_eq_cod_restrict_dom_restrict, ker_cod_restrict]

lemma _root_.submodule.map_comap_eq [ring_hom_surjective τ₁₂]
  (f : M →ₛₗ[τ₁₂] M₂) (q : submodule R₂ M₂) : map f (comap f q) = range f ⊓ q :=
le_antisymm (le_inf map_le_range (map_comap_le _ _)) $
by rintro _ ⟨⟨x, _, rfl⟩, hx⟩; exact ⟨x, hx, rfl⟩

lemma _root_.submodule.map_comap_eq_self [ring_hom_surjective τ₁₂]
  {f : M →ₛₗ[τ₁₂] M₂} {q : submodule R₂ M₂} (h : q ≤ range f) : map f (comap f q) = q :=
by rwa [submodule.map_comap_eq, inf_eq_right]

@[simp] theorem ker_zero : ker (0 : M →ₛₗ[τ₁₂] M₂) = ⊤ :=
eq_top_iff'.2 $ λ x, by simp

@[simp] theorem range_zero [ring_hom_surjective τ₁₂] : range (0 : M →ₛₗ[τ₁₂] M₂) = ⊥ :=
by simpa only [range_eq_map] using submodule.map_zero _

theorem ker_eq_top {f : M →ₛₗ[τ₁₂] M₂} : ker f = ⊤ ↔ f = 0 :=
⟨λ h, ext $ λ x, mem_ker.1 $ h.symm ▸ trivial, λ h, h.symm ▸ ker_zero⟩

section
variables [ring_hom_surjective τ₁₂]

lemma range_le_bot_iff (f : M →ₛₗ[τ₁₂] M₂) : range f ≤ ⊥ ↔ f = 0 :=
by rw [range_le_iff_comap]; exact ker_eq_top

theorem range_eq_bot {f : M →ₛₗ[τ₁₂] M₂} : range f = ⊥ ↔ f = 0 :=
by rw [← range_le_bot_iff, le_bot_iff]

lemma range_le_ker_iff {f : M →ₛₗ[τ₁₂] M₂} {g : M₂ →ₛₗ[τ₂₃] M₃} :
  range f ≤ ker g ↔ (g.comp f : M →ₛₗ[τ₁₃] M₃) = 0 :=
⟨λ h, ker_eq_top.1 $ eq_top_iff'.2 $ λ x, h $ ⟨_, rfl⟩,
 λ h x hx, mem_ker.2 $ exists.elim hx $ λ y hy, by rw [←hy, ←comp_apply, h, zero_apply]⟩

theorem comap_le_comap_iff {f : M →ₛₗ[τ₁₂] M₂} (hf : range f = ⊤) {p p'} :
  comap f p ≤ comap f p' ↔ p ≤ p' :=
⟨λ H x hx, by rcases range_eq_top.1 hf x with ⟨y, hy, rfl⟩; exact H hx, comap_mono⟩

theorem comap_injective {f : M →ₛₗ[τ₁₂] M₂} (hf : range f = ⊤) : injective (comap f) :=
λ p p' h, le_antisymm ((comap_le_comap_iff hf).1 (le_of_eq h))
  ((comap_le_comap_iff hf).1 (ge_of_eq h))

end

theorem ker_eq_bot_of_injective {f : M →ₛₗ[τ₁₂] M₂} (hf : injective f) : ker f = ⊥ :=
begin
  have : disjoint ⊤ f.ker, by { rw [disjoint_ker, ← map_zero f], exact λ x hx H, hf H },
  simpa [disjoint]
end

/--
The increasing sequence of submodules consisting of the kernels of the iterates of a linear map.
-/
@[simps]
def iterate_ker {R M} [ring R] [add_comm_group M] [module R M] (f : M →ₗ[R] M) :
  ℕ →ₘ submodule R M :=
⟨λ n, (f ^ n).ker, λ n m w x h, begin
  obtain ⟨c, rfl⟩ := le_iff_exists_add.mp w,
  rw linear_map.mem_ker at h,
  rw [linear_map.mem_ker, add_comm, pow_add, linear_map.mul_apply, h, linear_map.map_zero],
end⟩

end add_comm_monoid

section add_comm_group

variables [semiring R] [semiring R₂] [semiring R₃]
variables [add_comm_group M] [add_comm_group M₂] [add_comm_group M₃]
variables [module R M] [module R₂ M₂] [module R₃ M₃]
variables {τ₁₂ : R →+*R₂} {τ₂₃ : R₂ →+*R₃} {τ₁₃ : R →+*R₃}
variables [ring_hom_comp_triple τ₁₂ τ₂₃ τ₁₃] [ring_hom_surjective τ₁₂]
include R
open submodule

lemma _root_.submodule.comap_map_eq (f : M →ₛₗ[τ₁₂] M₂) (p : submodule R M) :
  comap f (map f p) = p ⊔ ker f :=
begin
  refine le_antisymm _ (sup_le (le_comap_map _ _) (comap_mono bot_le)),
  rintro x ⟨y, hy, e⟩,
  exact mem_sup.2 ⟨y, hy, x - y, by simpa using sub_eq_zero.2 e.symm, by simp⟩
end

lemma _root_.submodule.comap_map_eq_self {f : M →ₛₗ[τ₁₂] M₂} {p : submodule R M} (h : ker f ≤ p) :
  comap f (map f p) = p :=
by rw [submodule.comap_map_eq, sup_of_le_left h]

theorem map_le_map_iff (f : M →ₛₗ[τ₁₂] M₂) {p p'} :
  map f p ≤ map f p' ↔ p ≤ p' ⊔ ker f :=
by rw [map_le_iff_le_comap, submodule.comap_map_eq]

theorem map_le_map_iff' {f : M →ₛₗ[τ₁₂] M₂} (hf : ker f = ⊥) {p p'} :
  map f p ≤ map f p' ↔ p ≤ p' :=
by rw [map_le_map_iff, hf, sup_bot_eq]

theorem map_injective {f : M →ₛₗ[τ₁₂] M₂} (hf : ker f = ⊥) : injective (map f) :=
λ p p' h, le_antisymm ((map_le_map_iff' hf).1 (le_of_eq h)) ((map_le_map_iff' hf).1 (ge_of_eq h))

theorem map_eq_top_iff {f : M →ₛₗ[τ₁₂] M₂} (hf : range f = ⊤) {p : submodule R M} :
  p.map f = ⊤ ↔ p ⊔ f.ker = ⊤ :=
by simp_rw [← top_le_iff, ← hf, range_eq_map, map_le_map_iff]

end add_comm_group

section ring

variables [ring R] [ring R₂] [ring R₃]
variables [add_comm_group M] [add_comm_group M₂] [add_comm_group M₃]
variables [module R M] [module R₂ M₂] [module R₃ M₃]
variables {τ₁₂ : R →+*R₂} {τ₂₃ : R₂ →+*R₃} {τ₁₃ : R →+*R₃}
variables [ring_hom_comp_triple τ₁₂ τ₂₃ τ₁₃]
variables {f : M →ₛₗ[τ₁₂] M₂}
include R
open submodule

theorem sub_mem_ker_iff {x y} : x - y ∈ f.ker ↔ f x = f y :=
by rw [mem_ker, map_sub, sub_eq_zero]

theorem disjoint_ker' {p : submodule R M} :
  disjoint p (ker f) ↔ ∀ x y ∈ p, f x = f y → x = y :=
disjoint_ker.trans
⟨λ H x y hx hy h, eq_of_sub_eq_zero $ H _ (sub_mem _ hx hy) (by simp [h]),
 λ H x h₁ h₂, H x 0 h₁ (zero_mem _) (by simpa using h₂)⟩

theorem inj_of_disjoint_ker {p : submodule R M}
  {s : set M} (h : s ⊆ p) (hd : disjoint p (ker f)) :
  ∀ x y ∈ s, f x = f y → x = y :=
λ x y hx hy, disjoint_ker'.1 hd _ _ (h hx) (h hy)

theorem ker_eq_bot : ker f = ⊥ ↔ injective f :=
by simpa [disjoint] using @disjoint_ker' _ _ _ _ _ _ _ _ _ _ _ f ⊤

lemma ker_le_iff [ring_hom_surjective τ₁₂] {p : submodule R M} :
  ker f ≤ p ↔ ∃ (y ∈ range f), f ⁻¹' {y} ⊆ p :=
begin
  split,
  { intros h, use 0, rw [← set_like.mem_coe, f.range_coe], exact ⟨⟨0, map_zero f⟩, h⟩, },
  { rintros ⟨y, h₁, h₂⟩,
    rw set_like.le_def, intros z hz, simp only [mem_ker, set_like.mem_coe] at hz,
    rw [← set_like.mem_coe, f.range_coe, set.mem_range] at h₁, obtain ⟨x, hx⟩ := h₁,
    have hx' : x ∈ p, { exact h₂ hx, },
    have hxz : z + x ∈ p, { apply h₂, simp [hx, hz], },
    suffices : z + x - x ∈ p, { simpa only [this, add_sub_cancel], },
    exact p.sub_mem hxz hx', },
end

end ring

section field

variables [field K] [field K₂]
variables [add_comm_group V] [module K V]
variables [add_comm_group V₂] [module K V₂]

lemma ker_smul (f : V →ₗ[K] V₂) (a : K) (h : a ≠ 0) : ker (a • f) = ker f :=
submodule.comap_smul f _ a h

lemma ker_smul' (f : V →ₗ[K] V₂) (a : K) : ker (a • f) = ⨅(h : a ≠ 0), ker f :=
submodule.comap_smul' f _ a

lemma range_smul (f : V →ₗ[K] V₂) (a : K) (h : a ≠ 0) : range (a • f) = range f :=
by simpa only [range_eq_map] using submodule.map_smul f _ a h

lemma range_smul' (f : V →ₗ[K] V₂) (a : K) : range (a • f) = ⨆(h : a ≠ 0), range f :=
by simpa only [range_eq_map] using submodule.map_smul' f _ a

lemma span_singleton_sup_ker_eq_top (f : V →ₗ[K] K) {x : V} (hx : f x ≠ 0) :
  (K ∙ x) ⊔ f.ker = ⊤ :=
eq_top_iff.2 (λ y hy, submodule.mem_sup.2 ⟨(f y * (f x)⁻¹) • x,
  submodule.mem_span_singleton.2 ⟨f y * (f x)⁻¹, rfl⟩,
    ⟨y - (f y * (f x)⁻¹) • x,
      by rw [linear_map.mem_ker, f.map_sub, f.map_smul, smul_eq_mul, mul_assoc,
             inv_mul_cancel hx, mul_one, sub_self],
      by simp only [add_sub_cancel'_right]⟩⟩)

end field

end linear_map


namespace is_linear_map

lemma is_linear_map_add [semiring R] [add_comm_monoid M] [module R M] :
  is_linear_map R (λ (x : M × M), x.1 + x.2) :=
begin
  apply is_linear_map.mk,
  { intros x y,
    simp, cc },
  { intros x y,
    simp [smul_add] }
end

lemma is_linear_map_sub {R M : Type*} [semiring R] [add_comm_group M] [module R M]:
  is_linear_map R (λ (x : M × M), x.1 - x.2) :=
begin
  apply is_linear_map.mk,
  { intros x y,
    simp [add_comm, add_left_comm, sub_eq_add_neg] },
  { intros x y,
    simp [smul_sub] }
end

end is_linear_map

namespace submodule

section add_comm_monoid

variables [semiring R] [semiring R₂] [add_comm_monoid M] [add_comm_monoid M₂]
variables [module R M] [module R₂ M₂]
variables (p p' : submodule R M) (q : submodule R₂ M₂)
variables {τ₁₂ : R →+*R₂}
open linear_map

@[simp] theorem map_top [ring_hom_surjective τ₁₂] (f : M →ₛₗ[τ₁₂] M₂) : map f ⊤ = range f :=
f.range_eq_map.symm

@[simp] theorem comap_bot (f : M →ₛₗ[τ₁₂] M₂) : comap f ⊥ = ker f := rfl

@[simp] theorem ker_subtype : p.subtype.ker = ⊥ :=
ker_eq_bot_of_injective $ λ x y, subtype.ext_val

@[simp] theorem range_subtype : p.subtype.range = p :=
by simpa using map_comap_subtype p ⊤

lemma map_subtype_le (p' : submodule R p) : map p.subtype p' ≤ p :=
by simpa using (map_le_range : map p.subtype p' ≤ p.subtype.range)

/-- Under the canonical linear map from a submodule `p` to the ambient space `M`, the image of the
maximal submodule of `p` is just `p `. -/
@[simp] lemma map_subtype_top : map p.subtype (⊤ : submodule R p) = p :=
by simp

@[simp] lemma comap_subtype_eq_top {p p' : submodule R M} :
  comap p.subtype p' = ⊤ ↔ p ≤ p' :=
eq_top_iff.trans $ map_le_iff_le_comap.symm.trans $ by rw [map_subtype_top]

@[simp] lemma comap_subtype_self : comap p.subtype p = ⊤ :=
comap_subtype_eq_top.2 (le_refl _)

@[simp] theorem ker_of_le (p p' : submodule R M) (h : p ≤ p') : (of_le h).ker = ⊥ :=
by rw [of_le, ker_cod_restrict, ker_subtype]

lemma range_of_le (p q : submodule R M) (h : p ≤ q) : (of_le h).range = comap q.subtype p :=
by rw [← map_top, of_le, linear_map.map_cod_restrict, map_top, range_subtype]

end add_comm_monoid

section ring

variables [ring R] [ring R₂] [add_comm_group M] [add_comm_group M₂] [module R M] [module R₂ M₂]
variables (p p' : submodule R M) (q : submodule R₂ M₂)
variables {τ₁₂ : R →+*R₂}

open linear_map

lemma disjoint_iff_comap_eq_bot {p q : submodule R M} :
  disjoint p q ↔ comap p.subtype q = ⊥ :=
by rw [eq_bot_iff, ← map_le_map_iff' p.ker_subtype, map_bot, map_comap_subtype, disjoint]

/-- If `N ⊆ M` then submodules of `N` are the same as submodules of `M` contained in `N` -/
def map_subtype.rel_iso :
  submodule R p ≃o {p' : submodule R M // p' ≤ p} :=
{ to_fun    := λ p', ⟨map p.subtype p', map_subtype_le p _⟩,
  inv_fun   := λ q, comap p.subtype q,
  left_inv  := λ p', comap_map_eq_self $ by simp,
  right_inv := λ ⟨q, hq⟩, subtype.ext_val $ by simp [map_comap_subtype p, inf_of_le_right hq],
  map_rel_iff'      := λ p₁ p₂, map_le_map_iff' (ker_subtype p) }

/-- If `p ⊆ M` is a submodule, the ordering of submodules of `p` is embedded in the ordering of
submodules of `M`. -/
def map_subtype.order_embedding :
  submodule R p ↪o submodule R M :=
(rel_iso.to_rel_embedding $ map_subtype.rel_iso p).trans (subtype.rel_embedding _ _)

@[simp] lemma map_subtype_embedding_eq (p' : submodule R p) :
  map_subtype.order_embedding p p' = map p.subtype p' := rfl

/-- The map from a module `M` to the quotient of `M` by a submodule `p` as a linear map. -/
def mkq : M →ₗ[R] p.quotient :=
{ to_fun := quotient.mk, map_add' := by simp, map_smul' := by simp }

@[simp] theorem mkq_apply (x : M) : p.mkq x = quotient.mk x := rfl

/-- Two `linear_map`s from a quotient module are equal if their compositions with
`submodule.mkq` are equal.

See note [partially-applied ext lemmas]. -/
@[ext]
lemma linear_map_qext ⦃f g : p.quotient →ₛₗ[τ₁₂] M₂⦄ (h : f.comp p.mkq = g.comp p.mkq) : f = g :=
linear_map.ext $ λ x, quotient.induction_on' x $ (linear_map.congr_fun h : _)

/-- The map from the quotient of `M` by a submodule `p` to `M₂` induced by a linear map `f : M → M₂`
vanishing on `p`, as a linear map. -/
def liftq (f : M →ₛₗ[τ₁₂] M₂) (h : p ≤ f.ker) : p.quotient →ₛₗ[τ₁₂] M₂ :=
{ to_fun := λ x, _root_.quotient.lift_on' x f $
    λ a b (ab : a - b ∈ p), eq_of_sub_eq_zero $ by simpa using h ab,
  map_add' := by rintro ⟨x⟩ ⟨y⟩; exact f.map_add x y,
  map_smul' := by rintro a ⟨x⟩; exact f.map_smulₛₗ a x }

@[simp] theorem liftq_apply (f : M →ₛₗ[τ₁₂] M₂) {h} (x : M) :
  p.liftq f h (quotient.mk x) = f x := rfl

@[simp] theorem liftq_mkq (f : M →ₛₗ[τ₁₂] M₂) (h) : (p.liftq f h).comp p.mkq = f :=
by ext; refl

@[simp] theorem range_mkq : p.mkq.range = ⊤ :=
eq_top_iff'.2 $ by rintro ⟨x⟩; exact ⟨x, rfl⟩

@[simp] theorem ker_mkq : p.mkq.ker = p :=
by ext; simp

lemma le_comap_mkq (p' : submodule R p.quotient) : p ≤ comap p.mkq p' :=
by simpa using (comap_mono bot_le : p.mkq.ker ≤ comap p.mkq p')

@[simp] theorem mkq_map_self : map p.mkq p = ⊥ :=
by rw [eq_bot_iff, map_le_iff_le_comap, comap_bot, ker_mkq]; exact le_refl _

@[simp] theorem comap_map_mkq : comap p.mkq (map p.mkq p') = p ⊔ p' :=
by simp [comap_map_eq, sup_comm]

@[simp] theorem map_mkq_eq_top : map p.mkq p' = ⊤ ↔ p ⊔ p' = ⊤ :=
by simp only [map_eq_top_iff p.range_mkq, sup_comm, ker_mkq]

/-- The map from the quotient of `M` by submodule `p` to the quotient of `M₂` by submodule `q` along
`f : M → M₂` is linear. -/
def mapq (f : M →ₛₗ[τ₁₂] M₂) (h : p ≤ comap f q) :
  p.quotient →ₛₗ[τ₁₂] q.quotient :=
p.liftq (q.mkq.comp f) $ by simpa [ker_comp] using h

@[simp] theorem mapq_apply (f : M →ₛₗ[τ₁₂] M₂) {h} (x : M) :
  mapq p q f h (quotient.mk x) = quotient.mk (f x) := rfl

theorem mapq_mkq (f : M →ₛₗ[τ₁₂] M₂) {h} : (mapq p q f h).comp p.mkq = q.mkq.comp f :=
by ext x; refl

theorem comap_liftq (f : M →ₛₗ[τ₁₂] M₂) (h) :
  q.comap (p.liftq f h) = (q.comap f).map (mkq p) :=
le_antisymm
  (by rintro ⟨x⟩ hx; exact ⟨_, hx, rfl⟩)
  (by rw [map_le_iff_le_comap, ← comap_comp, liftq_mkq]; exact le_refl _)

theorem map_liftq [ring_hom_surjective τ₁₂] (f : M →ₛₗ[τ₁₂] M₂) (h) (q : submodule R (quotient p)) :
  q.map (p.liftq f h) = (q.comap p.mkq).map f :=
le_antisymm
  (by rintro _ ⟨⟨x⟩, hxq, rfl⟩; exact ⟨x, hxq, rfl⟩)
  (by rintro _ ⟨x, hxq, rfl⟩; exact ⟨quotient.mk x, hxq, rfl⟩)

theorem ker_liftq (f : M →ₛₗ[τ₁₂] M₂) (h) :
  ker (p.liftq f h) = (ker f).map (mkq p) := comap_liftq _ _ _ _

theorem range_liftq [ring_hom_surjective τ₁₂] (f : M →ₛₗ[τ₁₂] M₂) (h) :
  range (p.liftq f h) = range f :=
by simpa only [range_eq_map] using map_liftq _ _ _ _

theorem ker_liftq_eq_bot (f : M →ₛₗ[τ₁₂] M₂) (h) (h' : ker f ≤ p) : ker (p.liftq f h) = ⊥ :=
by rw [ker_liftq, le_antisymm h h', mkq_map_self]

/-- The correspondence theorem for modules: there is an order isomorphism between submodules of the
quotient of `M` by `p`, and submodules of `M` larger than `p`. -/
def comap_mkq.rel_iso :
  submodule R p.quotient ≃o {p' : submodule R M // p ≤ p'} :=
{ to_fun    := λ p', ⟨comap p.mkq p', le_comap_mkq p _⟩,
  inv_fun   := λ q, map p.mkq q,
  left_inv  := λ p', map_comap_eq_self $ by simp,
  right_inv := λ ⟨q, hq⟩, subtype.ext_val $ by simpa [comap_map_mkq p],
  map_rel_iff'      := λ p₁ p₂, comap_le_comap_iff $ range_mkq _ }

/-- The ordering on submodules of the quotient of `M` by `p` embeds into the ordering on submodules
of `M`. -/
def comap_mkq.order_embedding :
  submodule R p.quotient ↪o submodule R M :=
(rel_iso.to_rel_embedding $ comap_mkq.rel_iso p).trans (subtype.rel_embedding _ _)

@[simp] lemma comap_mkq_embedding_eq (p' : submodule R p.quotient) :
  comap_mkq.order_embedding p p' = comap p.mkq p' := rfl

lemma span_preimage_eq [ring_hom_surjective τ₁₂] {f : M →ₛₗ[τ₁₂] M₂} {s : set M₂} (h₀ : s.nonempty)
  (h₁ : s ⊆ range f) :
  span R (f ⁻¹' s) = (span R₂ s).comap f :=
begin
  suffices : (span R₂ s).comap f ≤ span R (f ⁻¹' s),
  { exact le_antisymm (span_preimage_le f s) this, },
  have hk : ker f ≤ span R (f ⁻¹' s),
  { let y := classical.some h₀, have hy : y ∈ s, { exact classical.some_spec h₀, },
    rw ker_le_iff, use [y, h₁ hy], rw ← set.singleton_subset_iff at hy,
    exact set.subset.trans subset_span (span_mono (set.preimage_mono hy)), },
  rw ← left_eq_sup at hk, rw f.range_coe at h₁,
  rw [hk, ← map_le_map_iff, map_span, map_comap_eq, set.image_preimage_eq_of_subset h₁],
  exact inf_le_right,
end

end ring

end submodule

namespace linear_map

section semiring

variables [semiring R] [semiring R₂] [semiring R₃]
variables [add_comm_monoid M] [add_comm_monoid M₂] [add_comm_monoid M₃]
variables [module R M] [module R₂ M₂] [module R₃ M₃]
variables {τ₁₂ : R →+*R₂} {τ₂₃ : R₂ →+*R₃} {τ₁₃ : R →+*R₃}
variables [ring_hom_comp_triple τ₁₂ τ₂₃ τ₁₃]

/-- A monomorphism is injective. -/
lemma ker_eq_bot_of_cancel {f : M →ₛₗ[τ₁₂] M₂}
  (h : ∀ (u v : f.ker →ₗ[R] M), f.comp u = f.comp v → u = v) : f.ker = ⊥ :=
begin
  have h₁ : f.comp (0 : f.ker →ₗ[R] M) = 0 := comp_zero _,
  rw [←submodule.range_subtype f.ker, ←h 0 f.ker.subtype (eq.trans h₁ (comp_ker_subtype f).symm)],
  exact range_zero
end

lemma range_comp_of_range_eq_top [ring_hom_surjective τ₁₂] [ring_hom_surjective τ₂₃]
  [ring_hom_surjective τ₁₃]
  {f : M →ₛₗ[τ₁₂] M₂} (g : M₂ →ₛₗ[τ₂₃] M₃) (hf : range f = ⊤) :
  range (g.comp f : M →ₛₗ[τ₁₃] M₃) = range g :=
by rw [range_comp, hf, submodule.map_top]

lemma ker_comp_of_ker_eq_bot (f : M →ₛₗ[τ₁₂] M₂) {g : M₂ →ₛₗ[τ₂₃] M₃}
  (hg : ker g = ⊥) : ker (g.comp f : M →ₛₗ[τ₁₃] M₃) = ker f :=
by rw [ker_comp, hg, submodule.comap_bot]

end semiring

section ring

variables [ring R] [ring R₂] [ring R₃]
variables [add_comm_monoid M] [add_comm_group M₂] [add_comm_monoid M₃]
variables [module R M] [module R₂ M₂] [module R₃ M₃]
variables {τ₁₂ : R →+*R₂} {τ₂₃ : R₂ →+*R₃} {τ₁₃ : R →+*R₃}
variables [ring_hom_comp_triple τ₁₂ τ₂₃ τ₁₃] [ring_hom_surjective τ₁₂]

lemma range_mkq_comp (f : M →ₛₗ[τ₁₂] M₂) : f.range.mkq.comp f = 0 :=
linear_map.ext $ λ x, by simp

lemma ker_le_range_iff {f : M →ₛₗ[τ₁₂] M₂} {g : M₂ →ₛₗ[τ₂₃] M₃} :
  g.ker ≤ f.range ↔ f.range.mkq.comp g.ker.subtype = 0 :=
by rw [←range_le_ker_iff, submodule.ker_mkq, submodule.range_subtype]

/-- An epimorphism is surjective. -/
lemma range_eq_top_of_cancel {f : M →ₛₗ[τ₁₂] M₂}
  (h : ∀ (u v : M₂ →ₗ[R₂] f.range.quotient), u.comp f = v.comp f → u = v) : f.range = ⊤ :=
begin
  have h₁ : (0 : M₂ →ₗ[R₂] f.range.quotient).comp f = 0 := zero_comp _,
  rw [←submodule.ker_mkq f.range, ←h 0 f.range.mkq (eq.trans h₁ (range_mkq_comp _).symm)],
  exact ker_zero
end

end ring

end linear_map

@[simp] lemma linear_map.range_range_restrict [semiring R] [add_comm_monoid M] [add_comm_monoid M₂]
  [module R M] [module R M₂] (f : M →ₗ[R] M₂) :
  f.range_restrict.range = ⊤ :=
by simp [f.range_cod_restrict _]

/-! ### Linear equivalences -/
namespace linear_equiv

section add_comm_monoid

section subsingleton
variables [semiring R] [semiring R₂] [semiring R₃] [semiring R₄]
variables [add_comm_monoid M] [add_comm_monoid M₂] [add_comm_monoid M₃] [add_comm_monoid M₄]
variables [module R M] [module R₂ M₂]
variables [subsingleton M] [subsingleton M₂]
variables {σ₁₂ : R →+*R₂} {σ₂₁ : R₂ →+*R}
variables [ring_hom_inv_pair σ₁₂ σ₂₁] [ring_hom_inv_pair σ₂₁ σ₁₂]

include σ₂₁
/-- Between two zero modules, the zero map is an equivalence. -/
instance : has_zero (M ≃ₛₗ[σ₁₂] M₂) :=
⟨{ to_fun := 0,
   inv_fun := 0,
   right_inv := λ x, subsingleton.elim _ _,
   left_inv := λ x, subsingleton.elim _ _,
   ..(0 : M →ₛₗ[σ₁₂] M₂)}⟩
omit σ₂₁

-- Even though these are implied by `subsingleton.elim` via the `unique` instance below, they're
-- nice to have as `rfl`-lemmas for `dsimp`.
include σ₂₁
@[simp] lemma zero_symm : (0 : M ≃ₛₗ[σ₁₂] M₂).symm = 0 := rfl
@[simp] lemma coe_zero : ⇑(0 : M ≃ₛₗ[σ₁₂] M₂) = 0 := rfl
lemma zero_apply (x : M) : (0 : M ≃ₛₗ[σ₁₂] M₂) x = 0 := rfl

/-- Between two zero modules, the zero map is the only equivalence. -/
instance : unique (M ≃ₛₗ[σ₁₂] M₂) :=
{ uniq := λ f, to_linear_map_injective (subsingleton.elim _ _),
  default := 0 }
omit σ₂₁

end subsingleton

section
variables [semiring R] [semiring R₂] [semiring R₃] [semiring R₄]
variables [add_comm_monoid M] [add_comm_monoid M₂] [add_comm_monoid M₃] [add_comm_monoid M₄]
variables {module_M : module R M} {module_M₂ : module R₂ M₂}
variables {σ₁₂ : R →+*R₂} {σ₂₁ : R₂ →+*R}
variables {re₁₂ : ring_hom_inv_pair σ₁₂ σ₂₁} {re₂₁ : ring_hom_inv_pair σ₂₁ σ₁₂}
variables (e e' : M ≃ₛₗ[σ₁₂] M₂)

lemma map_eq_comap {p : submodule R M} :
  (p.map (e : M →ₛₗ[σ₁₂] M₂) : submodule R₂ M₂) = p.comap (e.symm : M₂ →ₛₗ[σ₂₁] M) :=
set_like.coe_injective $ by simp [e.image_eq_preimage]

/-- A linear equivalence of two modules restricts to a linear equivalence from any submodule
`p` of the domain onto the image of that submodule.

This is `linear_equiv.of_submodule'` but with `map` on the right instead of `comap` on the left. -/
def of_submodule (p : submodule R M) : p ≃ₛₗ[σ₁₂] ↥(p.map (e : M →ₛₗ[σ₁₂] M₂) : submodule R₂ M₂) :=
{ inv_fun   := λ y, ⟨(e.symm : M₂ →ₛₗ[σ₂₁] M) y, by {
    rcases y with ⟨y', hy⟩, rw submodule.mem_map at hy, rcases hy with ⟨x, hx, hxy⟩, subst hxy,
    simp only [symm_apply_apply, submodule.coe_mk, coe_coe, hx], }⟩,
  left_inv  := λ x, by simp,
  right_inv := λ y, by { apply set_coe.ext, simp, },
  ..((e : M →ₛₗ[σ₁₂] M₂).dom_restrict p).cod_restrict (p.map (e : M →ₛₗ[σ₁₂] M₂))
  (λ x, ⟨x, by simp⟩) }

include σ₂₁
@[simp] lemma of_submodule_apply (p : submodule R M) (x : p) :
  ↑(e.of_submodule p x) = e x := rfl

@[simp] lemma of_submodule_symm_apply (p : submodule R M)
  (x : (p.map (e : M →ₛₗ[σ₁₂] M₂) : submodule R₂ M₂)) : ↑((e.of_submodule p).symm x) = e.symm x :=
rfl

omit σ₂₁

end

section finsupp
variables {γ : Type*}
variables [semiring R] [semiring R₂]
variables [add_comm_monoid M] [add_comm_monoid M₂]
variables [module R M] [module R₂ M₂] [has_zero γ]
variables {τ₁₂ : R →+*R₂} {τ₂₁ : R₂ →+* R}
variables [ring_hom_inv_pair τ₁₂ τ₂₁] [ring_hom_inv_pair τ₂₁ τ₁₂]

include τ₂₁
@[simp] lemma map_finsupp_sum (f : M ≃ₛₗ[τ₁₂] M₂) {t : ι →₀ γ} {g : ι → γ → M} :
  f (t.sum g) = t.sum (λ i d, f (g i d)) := f.map_sum _
omit τ₂₁

end finsupp

section dfinsupp
open dfinsupp

variables [semiring R] [semiring R₂]
variables [add_comm_monoid M] [add_comm_monoid M₂]
variables [module R M] [module R₂ M₂]
variables {τ₁₂ : R →+*R₂} {τ₂₁ : R₂ →+* R}
variables [ring_hom_inv_pair τ₁₂ τ₂₁] [ring_hom_inv_pair τ₂₁ τ₁₂]
variables {γ : ι → Type*} [decidable_eq ι]

include τ₂₁
@[simp] lemma map_dfinsupp_sum [Π i, has_zero (γ i)] [Π i (x : γ i), decidable (x ≠ 0)]
  (f : M ≃ₛₗ[τ₁₂] M₂) (t : Π₀ i, γ i) (g : Π i, γ i → M) :
  f (t.sum g) = t.sum (λ i d, f (g i d)) := f.map_sum _

@[simp] lemma map_dfinsupp_sum_add_hom [Π i, add_zero_class (γ i)] (f : M ≃ₛₗ[τ₁₂] M₂)
  (t : Π₀ i, γ i) (g : Π i, γ i →+ M) :
  f (sum_add_hom g t) = sum_add_hom (λ i, f.to_add_equiv.to_add_monoid_hom.comp (g i)) t :=
f.to_add_equiv.map_dfinsupp_sum_add_hom _ _

end dfinsupp

section uncurry
variables [semiring R] [semiring R₂] [semiring R₃] [semiring R₄]
variables [add_comm_monoid M] [add_comm_monoid M₂] [add_comm_monoid M₃] [add_comm_monoid M₄]

variables (V V₂ R)

/-- Linear equivalence between a curried and uncurried function.
  Differs from `tensor_product.curry`. -/
protected def curry :
  (V × V₂ → R) ≃ₗ[R] (V → V₂ → R) :=
{ map_add'  := λ _ _, by { ext, refl },
  map_smul' := λ _ _, by { ext, refl },
  .. equiv.curry _ _ _ }

@[simp] lemma coe_curry : ⇑(linear_equiv.curry R V V₂) = curry := rfl

@[simp] lemma coe_curry_symm : ⇑(linear_equiv.curry R V V₂).symm = uncurry := rfl

end uncurry

section
variables [semiring R] [semiring R₂] [semiring R₃] [semiring R₄]
variables [add_comm_monoid M] [add_comm_monoid M₂] [add_comm_monoid M₃] [add_comm_monoid M₄]
variables {module_M : module R M} {module_M₂ : module R₂ M₂} {module_M₃ : module R₃ M₃}
variables {σ₁₂ : R →+*R₂} {σ₂₁ : R₂ →+*R}
variables {σ₂₃ : R₂ →+*R₃} {σ₁₃ : R →+*R₃} [ring_hom_comp_triple σ₁₂ σ₂₃ σ₁₃]
variables {σ₃₂ : R₃ →+*R₂}
variables {re₁₂ : ring_hom_inv_pair σ₁₂ σ₂₁} {re₂₁ : ring_hom_inv_pair σ₂₁ σ₁₂}
variables {re₂₃ : ring_hom_inv_pair σ₂₃ σ₃₂} {re₃₂ : ring_hom_inv_pair σ₃₂ σ₂₃}
variables (f : M →ₛₗ[σ₁₂] M₂) (g : M₂ →ₛₗ[σ₂₁] M) (e : M ≃ₛₗ[σ₁₂] M₂) (h : M₂ →ₛₗ[σ₂₃] M₃)
variables (e'' : M₂ ≃ₛₗ[σ₂₃] M₃)

variables (p q : submodule R M)

/-- Linear equivalence between two equal submodules. -/
def of_eq (h : p = q) : p ≃ₗ[R] q :=
{ map_smul' := λ _ _, rfl, map_add' := λ _ _, rfl, .. equiv.set.of_eq (congr_arg _ h) }

variables {p q}

@[simp] lemma coe_of_eq_apply (h : p = q) (x : p) : (of_eq p q h x : M) = x := rfl

@[simp] lemma of_eq_symm (h : p = q) : (of_eq p q h).symm = of_eq q p h.symm := rfl

include σ₂₁
/-- A linear equivalence which maps a submodule of one module onto another, restricts to a linear
equivalence of the two submodules. -/
def of_submodules (p : submodule R M) (q : submodule R₂ M₂) (h : p.map (e : M →ₛₗ[σ₁₂] M₂) = q) :
p ≃ₛₗ[σ₁₂] q := (e.of_submodule p).trans (linear_equiv.of_eq _ _ h)


@[simp] lemma of_submodules_apply {p : submodule R M} {q : submodule R₂ M₂}
  (h : p.map ↑e = q) (x : p) : ↑(e.of_submodules p q h x) = e x := rfl

@[simp] lemma of_submodules_symm_apply {p : submodule R M} {q : submodule R₂ M₂}
  (h : p.map ↑e = q) (x : q) : ↑((e.of_submodules p q h).symm x) = e.symm x := rfl

include re₁₂ re₂₁
/-- A linear equivalence of two modules restricts to a linear equivalence from the preimage of any
submodule to that submodule.

This is `linear_equiv.of_submodule` but with `comap` on the left instead of `map` on the right. -/
def of_submodule' [module R M] [module R₂ M₂] (f : M ≃ₛₗ[σ₁₂] M₂) (U : submodule R₂ M₂) :
  U.comap (f : M →ₛₗ[σ₁₂] M₂) ≃ₛₗ[σ₁₂] U :=
(f.symm.of_submodules _ _ f.symm.map_eq_comap).symm

lemma of_submodule'_to_linear_map [module R M] [module R₂ M₂]
  (f : M ≃ₛₗ[σ₁₂] M₂) (U : submodule R₂ M₂) :
  (f.of_submodule' U).to_linear_map =
  (f.to_linear_map.dom_restrict _).cod_restrict _ subtype.prop :=
by { ext, refl }

@[simp]
lemma of_submodule'_apply [module R M] [module R₂ M₂]
  (f : M ≃ₛₗ[σ₁₂] M₂) (U : submodule R₂ M₂) (x : U.comap (f : M →ₛₗ[σ₁₂] M₂)) :
(f.of_submodule' U x : M₂) = f (x : M) := rfl

@[simp]
lemma of_submodule'_symm_apply [module R M] [module R₂ M₂]
  (f : M ≃ₛₗ[σ₁₂] M₂) (U : submodule R₂ M₂) (x : U) :
((f.of_submodule' U).symm x : M) = f.symm (x : M₂) := rfl

variable (p)

omit σ₂₁ re₁₂ re₂₁

/-- The top submodule of `M` is linearly equivalent to `M`. -/
def of_top (h : p = ⊤) : p ≃ₗ[R] M :=
{ inv_fun   := λ x, ⟨x, h.symm ▸ trivial⟩,
  left_inv  := λ ⟨x, h⟩, rfl,
  right_inv := λ x, rfl,
  .. p.subtype }

@[simp] theorem of_top_apply {h} (x : p) : of_top p h x = x := rfl

@[simp] theorem coe_of_top_symm_apply {h} (x : M) : ((of_top p h).symm x : M) = x := rfl

theorem of_top_symm_apply {h} (x : M) : (of_top p h).symm x = ⟨x, h.symm ▸ trivial⟩ := rfl

include σ₂₁ re₁₂ re₂₁
/-- If a linear map has an inverse, it is a linear equivalence. -/
def of_linear (h₁ : f.comp g = linear_map.id) (h₂ : g.comp f = linear_map.id) :
  M ≃ₛₗ[σ₁₂] M₂ :=
{ inv_fun   := g,
  left_inv  := linear_map.ext_iff.1 h₂,
  right_inv := linear_map.ext_iff.1 h₁,
  ..f }
omit σ₂₁ re₁₂ re₂₁

include σ₂₁ re₁₂ re₂₁
@[simp] theorem of_linear_apply {h₁ h₂} (x : M) : of_linear f g h₁ h₂ x = f x := rfl
omit σ₂₁ re₁₂ re₂₁

include σ₂₁ re₁₂ re₂₁
@[simp] theorem of_linear_symm_apply {h₁ h₂} (x : M₂) : (of_linear f g h₁ h₂).symm x = g x :=
rfl
omit σ₂₁ re₁₂ re₂₁

@[simp] protected theorem range : (e : M →ₛₗ[σ₁₂] M₂).range = ⊤ :=
linear_map.range_eq_top.2 e.to_equiv.surjective

include σ₂₁ re₁₂ re₂₁
lemma eq_bot_of_equiv [module R₂ M₂] (e : p ≃ₛₗ[σ₁₂] (⊥ : submodule R₂ M₂)) : p = ⊥ :=
begin
  refine bot_unique (set_like.le_def.2 $ assume b hb, (submodule.mem_bot R).2 _),
  rw [← p.mk_eq_zero hb, ← e.map_eq_zero_iff],
  apply submodule.eq_zero_of_bot_submodule
end
omit σ₂₁ re₁₂ re₂₁

@[simp] protected theorem ker : (e : M →ₛₗ[σ₁₂] M₂).ker = ⊥ :=
linear_map.ker_eq_bot_of_injective e.to_equiv.injective

@[simp] theorem range_comp [ring_hom_surjective σ₁₂] [ring_hom_surjective σ₂₃]
  [ring_hom_surjective σ₁₃] :
  (h.comp (e : M →ₛₗ[σ₁₂] M₂) : M →ₛₗ[σ₁₃] M₃).range = h.range :=
linear_map.range_comp_of_range_eq_top _ e.range

include module_M
@[simp] theorem ker_comp (l : M →ₛₗ[σ₁₂] M₂) :
  (((e'' : M₂ →ₛₗ[σ₂₃] M₃).comp l : M →ₛₗ[σ₁₃] M₃) : M →ₛₗ[σ₁₃] M₃).ker = l.ker :=
linear_map.ker_comp_of_ker_eq_bot _ e''.ker
omit module_M

variables {f g}

include σ₂₁
/-- An linear map `f : M →ₗ[R] M₂` with a left-inverse `g : M₂ →ₗ[R] M` defines a linear
equivalence between `M` and `f.range`.

This is a computable alternative to `linear_equiv.of_injective`, and a bidirectional version of
`linear_map.range_restrict`. -/
def of_left_inverse [ring_hom_inv_pair σ₁₂ σ₂₁] [ring_hom_inv_pair σ₂₁ σ₁₂]
  {g : M₂ → M} (h : function.left_inverse g f) : M ≃ₛₗ[σ₁₂] f.range :=
{ to_fun := f.range_restrict,
  inv_fun := g ∘ f.range.subtype,
  left_inv := h,
  right_inv := λ x, subtype.ext $
    let ⟨x', hx'⟩ := linear_map.mem_range.mp x.prop in
    show f (g x) = x, by rw [←hx', h x'],
  .. f.range_restrict }
omit σ₂₁

@[simp] lemma of_left_inverse_apply [ring_hom_inv_pair σ₁₂ σ₂₁] [ring_hom_inv_pair σ₂₁ σ₁₂]
  (h : function.left_inverse g f) (x : M) :
  ↑(of_left_inverse h x) = f x := rfl

include σ₂₁
@[simp] lemma of_left_inverse_symm_apply [ring_hom_inv_pair σ₁₂ σ₂₁]
  [ring_hom_inv_pair σ₂₁ σ₁₂] (h : function.left_inverse g f) (x : f.range) :
  (of_left_inverse h).symm x = g x := rfl
omit σ₂₁

variables (f)

/-- An `injective` linear map `f : M →ₗ[R] M₂` defines a linear equivalence
between `M` and `f.range`. See also `linear_map.of_left_inverse`. -/
noncomputable def of_injective [ring_hom_inv_pair σ₁₂ σ₂₁] [ring_hom_inv_pair σ₂₁ σ₁₂]
  (h : injective f) : M ≃ₛₗ[σ₁₂] f.range :=
of_left_inverse $ classical.some_spec h.has_left_inverse

@[simp] theorem of_injective_apply [ring_hom_inv_pair σ₁₂ σ₂₁] [ring_hom_inv_pair σ₂₁ σ₁₂]
  {h : injective f} (x : M) : ↑(of_injective f h x) = f x := rfl

/-- A bijective linear map is a linear equivalence. -/
noncomputable def of_bijective [ring_hom_inv_pair σ₁₂ σ₂₁] [ring_hom_inv_pair σ₂₁ σ₁₂]
  (hf₁ : injective f) (hf₂ : surjective f) : M ≃ₛₗ[σ₁₂] M₂ :=
(of_injective f hf₁).trans (of_top _ $ linear_map.range_eq_top.2 hf₂)

@[simp] theorem of_bijective_apply [ring_hom_inv_pair σ₁₂ σ₂₁] [ring_hom_inv_pair σ₂₁ σ₁₂]
  {hf₁ hf₂} (x : M) : of_bijective f hf₁ hf₂ x = f x := rfl

end

end add_comm_monoid

section add_comm_group

variables [semiring R] [semiring R₂] [semiring R₃] [semiring R₄]
variables [add_comm_group M] [add_comm_group M₂] [add_comm_group M₃] [add_comm_group M₄]
variables {module_M : module R M} {module_M₂ : module R₂ M₂}
variables {module_M₃ : module R₃ M₃} {module_M₄ : module R₄ M₄}
variables {σ₁₂ : R →+*R₂} {σ₃₄ : R₃ →+*R₄}
variables {σ₂₁ : R₂ →+*R} {σ₄₃ : R₄ →+*R₃}
variables {re₁₂ : ring_hom_inv_pair σ₁₂ σ₂₁} {re₂₁ : ring_hom_inv_pair σ₂₁ σ₁₂}
variables {re₃₄ : ring_hom_inv_pair σ₃₄ σ₄₃} {re₄₃ : ring_hom_inv_pair σ₄₃ σ₃₄}
variables (e e₁ : M ≃ₛₗ[σ₁₂] M₂) (e₂ : M₃ ≃ₛₗ[σ₃₄] M₄)

@[simp] theorem map_neg (a : M) : e (-a) = -e a := e.to_linear_map.map_neg a
@[simp] theorem map_sub (a b : M) : e (a - b) = e a - e b :=
e.to_linear_map.map_sub a b

end add_comm_group

section neg

variables (R) [semiring R] [add_comm_group M] [module R M]

/-- `x ↦ -x` as a `linear_equiv` -/
def neg : M ≃ₗ[R] M := { .. equiv.neg M, .. (-linear_map.id : M →ₗ[R] M) }

variable {R}

@[simp] lemma coe_neg : ⇑(neg R : M ≃ₗ[R] M) = -id := rfl

lemma neg_apply (x : M) : neg R x = -x := by simp

@[simp] lemma symm_neg : (neg R : M ≃ₗ[R] M).symm = neg R := rfl

end neg

section comm_semiring
variables [comm_semiring R] [add_comm_monoid M] [add_comm_monoid M₂] [add_comm_monoid M₃]
variables [module R M] [module R M₂] [module R M₃]
open linear_map

/-- Multiplying by a unit `a` of the ring `R` is a linear equivalence. -/
def smul_of_unit (a : units R) : M ≃ₗ[R] M :=
of_linear ((a:R) • 1 : M →ₗ[R] M) (((a⁻¹ : units R) : R) • 1 : M →ₗ[R] M)
  (by rw [smul_comp, comp_smul, smul_smul, units.mul_inv, one_smul]; refl)
  (by rw [smul_comp, comp_smul, smul_smul, units.inv_mul, one_smul]; refl)

/-- A linear isomorphism between the domains and codomains of two spaces of linear maps gives a
linear isomorphism between the two function spaces. -/
def arrow_congr {R M₁ M₂ M₂₁ M₂₂ : Sort*} [comm_semiring R]
  [add_comm_monoid M₁] [add_comm_monoid M₂] [add_comm_monoid M₂₁] [add_comm_monoid M₂₂]
  [module R M₁] [module R M₂] [module R M₂₁] [module R M₂₂]
  (e₁ : M₁ ≃ₗ[R] M₂) (e₂ : M₂₁ ≃ₗ[R] M₂₂) :
  (M₁ →ₗ[R] M₂₁) ≃ₗ[R] (M₂ →ₗ[R] M₂₂) :=
{ to_fun := λ f : M₁ →ₗ[R] M₂₁, (e₂ : M₂₁ →ₗ[R] M₂₂).comp $ f.comp (e₁.symm : M₂ →ₗ[R] M₁),
  inv_fun := λ f, (e₂.symm : M₂₂ →ₗ[R] M₂₁).comp $ f.comp (e₁ : M₁ →ₗ[R] M₂),
  left_inv := λ f, by { apply linear_map.ext, intro x, simp },
  right_inv := λ f, by { apply linear_map.ext, intro x, simp },
  map_add' := λ f g, by { apply linear_map.ext, intro x, simp },
  map_smul' := λ c f, by { apply linear_map.ext, intro x, simp } }

@[simp] lemma arrow_congr_apply {R M₁ M₂ M₂₁ M₂₂ : Sort*} [comm_semiring R]
  [add_comm_monoid M₁] [add_comm_monoid M₂] [add_comm_monoid M₂₁] [add_comm_monoid M₂₂]
  [module R M₁] [module R M₂] [module R M₂₁] [module R M₂₂]
  (e₁ : M₁ ≃ₗ[R] M₂) (e₂ : M₂₁ ≃ₗ[R] M₂₂) (f : M₁ →ₗ[R] M₂₁) (x : M₂) :
  arrow_congr e₁ e₂ f x = e₂ (f (e₁.symm x)) :=
rfl

@[simp] lemma arrow_congr_symm_apply {R M₁ M₂ M₂₁ M₂₂ : Sort*} [comm_semiring R]
  [add_comm_monoid M₁] [add_comm_monoid M₂] [add_comm_monoid M₂₁] [add_comm_monoid M₂₂]
  [module R M₁] [module R M₂] [module R M₂₁] [module R M₂₂]
  (e₁ : M₁ ≃ₗ[R] M₂) (e₂ : M₂₁ ≃ₗ[R] M₂₂) (f : M₂ →ₗ[R] M₂₂) (x : M₁) :
  (arrow_congr e₁ e₂).symm f x = e₂.symm (f (e₁ x)) :=
rfl

lemma arrow_congr_comp {N N₂ N₃ : Sort*}
  [add_comm_monoid N] [add_comm_monoid N₂] [add_comm_monoid N₃]
  [module R N] [module R N₂] [module R N₃]
  (e₁ : M ≃ₗ[R] N) (e₂ : M₂ ≃ₗ[R] N₂) (e₃ : M₃ ≃ₗ[R] N₃) (f : M →ₗ[R] M₂) (g : M₂ →ₗ[R] M₃) :
  arrow_congr e₁ e₃ (g.comp f) = (arrow_congr e₂ e₃ g).comp (arrow_congr e₁ e₂ f) :=
by { ext, simp only [symm_apply_apply, arrow_congr_apply, linear_map.comp_apply], }

lemma arrow_congr_trans {M₁ M₂ M₃ N₁ N₂ N₃ : Sort*}
  [add_comm_monoid M₁] [module R M₁] [add_comm_monoid M₂] [module R M₂]
  [add_comm_monoid M₃] [module R M₃] [add_comm_monoid N₁] [module R N₁]
  [add_comm_monoid N₂] [module R N₂] [add_comm_monoid N₃] [module R N₃]
  (e₁ : M₁ ≃ₗ[R] M₂) (e₂ : N₁ ≃ₗ[R] N₂) (e₃ : M₂ ≃ₗ[R] M₃) (e₄ : N₂ ≃ₗ[R] N₃) :
  (arrow_congr e₁ e₂).trans (arrow_congr e₃ e₄) = arrow_congr (e₁.trans e₃) (e₂.trans e₄) :=
rfl

/-- If `M₂` and `M₃` are linearly isomorphic then the two spaces of linear maps from `M` into `M₂`
and `M` into `M₃` are linearly isomorphic. -/
def congr_right (f : M₂ ≃ₗ[R] M₃) : (M →ₗ[R] M₂) ≃ₗ[R] (M →ₗ[R] M₃) :=
arrow_congr (linear_equiv.refl R M) f

/-- If `M` and `M₂` are linearly isomorphic then the two spaces of linear maps from `M` and `M₂` to
themselves are linearly isomorphic. -/
def conj (e : M ≃ₗ[R] M₂) : (module.End R M) ≃ₗ[R] (module.End R M₂) := arrow_congr e e

lemma conj_apply (e : M ≃ₗ[R] M₂) (f : module.End R M) :
  e.conj f = ((↑e : M →ₗ[R] M₂).comp f).comp (e.symm : M₂ →ₗ[R] M) := rfl

lemma symm_conj_apply (e : M ≃ₗ[R] M₂) (f : module.End R M₂) :
  e.symm.conj f = ((↑e.symm : M₂ →ₗ[R] M).comp f).comp (e : M →ₗ[R] M₂) := rfl

lemma conj_comp (e : M ≃ₗ[R] M₂) (f g : module.End R M) :
  e.conj (g.comp f) = (e.conj g).comp (e.conj f) :=
arrow_congr_comp e e e f g

lemma conj_trans (e₁ : M ≃ₗ[R] M₂) (e₂ : M₂ ≃ₗ[R] M₃) :
  e₁.conj.trans e₂.conj = (e₁.trans e₂).conj :=
by { ext f x, refl, }

@[simp] lemma conj_id (e : M ≃ₗ[R] M₂) : e.conj linear_map.id = linear_map.id :=
by { ext, simp [conj_apply], }

end comm_semiring

section field

variables [field K] [add_comm_group M] [add_comm_group M₂] [add_comm_group M₃]
variables [module K M] [module K M₂] [module K M₃]
variables (K) (M)
open linear_map

/-- Multiplying by a nonzero element `a` of the field `K` is a linear equivalence. -/
def smul_of_ne_zero (a : K) (ha : a ≠ 0) : M ≃ₗ[K] M :=
smul_of_unit $ units.mk0 a ha

section

noncomputable theory
open_locale classical

lemma ker_to_span_singleton {x : M} (h : x ≠ 0) : (to_span_singleton K M x).ker = ⊥ :=
begin
  ext c, split,
  { intros hc, rw submodule.mem_bot, rw mem_ker at hc, by_contra hc',
    have : x = 0,
      calc x = c⁻¹ • (c • x) : by rw [← mul_smul, inv_mul_cancel hc', one_smul]
      ... = c⁻¹ • ((to_span_singleton K M x) c) : rfl
      ... = 0 : by rw [hc, smul_zero],
    tauto },
  { rw [mem_ker, submodule.mem_bot], intros h, rw h, simp }
end

/-- Given a nonzero element `x` of a vector space `M` over a field `K`, the natural
    map from `K` to the span of `x`, with invertibility check to consider it as an
    isomorphism.-/
def to_span_nonzero_singleton (x : M) (h : x ≠ 0) : K ≃ₗ[K] (K ∙ x) :=
linear_equiv.trans
  (linear_equiv.of_injective (to_span_singleton K M x) (ker_eq_bot.1 $ ker_to_span_singleton K M h))
  (of_eq (to_span_singleton K M x).range (K ∙ x)
    (span_singleton_eq_range K M x).symm)

lemma to_span_nonzero_singleton_one (x : M) (h : x ≠ 0) : to_span_nonzero_singleton K M x h 1
  = (⟨x, submodule.mem_span_singleton_self x⟩ : K ∙ x) :=
begin
  apply set_like.coe_eq_coe.mp,
  have : ↑(to_span_nonzero_singleton K M x h 1) = to_span_singleton K M x 1 := rfl,
  rw [this, to_span_singleton_one, submodule.coe_mk],
end

/-- Given a nonzero element `x` of a vector space `M` over a field `K`, the natural map
    from the span of `x` to `K`.-/
abbreviation coord (x : M) (h : x ≠ 0) : (K ∙ x) ≃ₗ[K] K :=
(to_span_nonzero_singleton K M x h).symm

lemma coord_self (x : M) (h : x ≠ 0) :
  (coord K M x h) (⟨x, submodule.mem_span_singleton_self x⟩ : K ∙ x) = 1 :=
by rw [← to_span_nonzero_singleton_one K M x h, symm_apply_apply]

end

end field

end linear_equiv

namespace submodule

section module

variables [semiring R] [add_comm_monoid M] [module R M]

/-- Given `p` a submodule of the module `M` and `q` a submodule of `p`, `p.equiv_subtype_map q`
is the natural `linear_equiv` between `q` and `q.map p.subtype`. -/
def equiv_subtype_map (p : submodule R M) (q : submodule R p) :
  q ≃ₗ[R] q.map p.subtype :=
{ inv_fun :=
    begin
      rintro ⟨x, hx⟩,
      refine ⟨⟨x, _⟩, _⟩;
      rcases hx with ⟨⟨_, h⟩, _, rfl⟩;
      assumption
    end,
  left_inv := λ ⟨⟨_, _⟩, _⟩, rfl,
  right_inv := λ ⟨x, ⟨_, h⟩, _, rfl⟩, rfl,
  .. (p.subtype.dom_restrict q).cod_restrict _
    begin
      rintro ⟨x, hx⟩,
      refine ⟨x, hx, rfl⟩,
    end }

@[simp]
lemma equiv_subtype_map_apply {p : submodule R M} {q : submodule R p} (x : q) :
  (p.equiv_subtype_map q x : M) = p.subtype.dom_restrict q x :=
rfl

@[simp]
lemma equiv_subtype_map_symm_apply {p : submodule R M} {q : submodule R p} (x : q.map p.subtype) :
  ((p.equiv_subtype_map q).symm x : M) = x :=
by { cases x, refl }

/-- If `s ≤ t`, then we can view `s` as a submodule of `t` by taking the comap
of `t.subtype`. -/
@[simps]
def comap_subtype_equiv_of_le {p q : submodule R M} (hpq : p ≤ q) :
  comap q.subtype p ≃ₗ[R] p :=
{ to_fun := λ x, ⟨x, x.2⟩,
  inv_fun := λ x, ⟨⟨x, hpq x.2⟩, x.2⟩,
  left_inv := λ x, by simp only [coe_mk, set_like.eta, coe_coe],
  right_inv := λ x, by simp only [subtype.coe_mk, set_like.eta, coe_coe],
  map_add' := λ x y, rfl,
  map_smul' := λ c x, rfl }

end module

variables [ring R] [add_comm_group M] [module R M]
variables (p : submodule R M)

open linear_map

/-- If `p = ⊥`, then `M / p ≃ₗ[R] M`. -/
def quot_equiv_of_eq_bot (hp : p = ⊥) : p.quotient ≃ₗ[R] M :=
linear_equiv.of_linear (p.liftq id $ hp.symm ▸ bot_le) p.mkq (liftq_mkq _ _ _) $
  p.quot_hom_ext $ λ x, rfl

@[simp] lemma quot_equiv_of_eq_bot_apply_mk (hp : p = ⊥) (x : M) :
  p.quot_equiv_of_eq_bot hp (quotient.mk x) = x := rfl

@[simp] lemma quot_equiv_of_eq_bot_symm_apply (hp : p = ⊥) (x : M) :
  (p.quot_equiv_of_eq_bot hp).symm x = quotient.mk x := rfl

@[simp] lemma coe_quot_equiv_of_eq_bot_symm (hp : p = ⊥) :
  ((p.quot_equiv_of_eq_bot hp).symm : M →ₗ[R] p.quotient) = p.mkq := rfl

variables (q : submodule R M)

/-- Quotienting by equal submodules gives linearly equivalent quotients. -/
def quot_equiv_of_eq (h : p = q) : p.quotient ≃ₗ[R] q.quotient :=
{ map_add' := by { rintros ⟨x⟩ ⟨y⟩, refl }, map_smul' := by { rintros x ⟨y⟩, refl },
  ..@quotient.congr _ _ (quotient_rel p) (quotient_rel q) (equiv.refl _) $
    λ a b, by { subst h, refl } }

@[simp]
lemma quot_equiv_of_eq_mk (h : p = q) (x : M) :
  submodule.quot_equiv_of_eq p q h (submodule.quotient.mk x) = submodule.quotient.mk x :=
rfl

end submodule

namespace submodule

variables [comm_ring R] [comm_ring R₂]
variables [add_comm_group M] [add_comm_group M₂] [module R M] [module R₂ M₂]
variables [add_comm_group N] [add_comm_group N₂] [module R N] [module R N₂]
variables {τ₁₂ : R →+*R₂} {τ₂₁ : R₂ →+*R}
variables [ring_hom_inv_pair τ₁₂ τ₂₁] [ring_hom_inv_pair τ₂₁ τ₁₂]
variables (p : submodule R M) (q : submodule R₂ M₂)
variables (pₗ : submodule R N) (qₗ : submodule R N₂)

include τ₂₁
@[simp] lemma mem_map_equiv {e : M ≃ₛₗ[τ₁₂] M₂} {x : M₂} : x ∈ p.map (e : M →ₛₗ[τ₁₂] M₂) ↔
  e.symm x ∈ p :=
begin
  rw submodule.mem_map, split,
  { rintros ⟨y, hy, hx⟩, simp [←hx, hy], },
  { intros hx, refine ⟨e.symm x, hx, by simp⟩, },
end
omit τ₂₁

lemma map_equiv_eq_comap_symm (e : M ≃ₛₗ[τ₁₂] M₂) (K : submodule R M) :
  K.map (e : M →ₛₗ[τ₁₂] M₂) = K.comap (e.symm : M₂ →ₛₗ[τ₂₁] M) :=
submodule.ext (λ _, by rw [mem_map_equiv, mem_comap, linear_equiv.coe_coe])

lemma comap_equiv_eq_map_symm (e : M ≃ₛₗ[τ₁₂] M₂) (K : submodule R₂ M₂) :
  K.comap (e : M →ₛₗ[τ₁₂] M₂) = K.map (e.symm : M₂ →ₛₗ[τ₂₁] M) :=
(map_equiv_eq_comap_symm e.symm K).symm

lemma comap_le_comap_smul (fₗ : N →ₗ[R] N₂) (c : R) :
  comap fₗ qₗ ≤ comap (c • fₗ) qₗ :=
begin
  rw set_like.le_def,
  intros m h,
  change c • (fₗ m) ∈ qₗ,
  change fₗ m ∈ qₗ at h,
  apply qₗ.smul_mem _ h,
end

lemma inf_comap_le_comap_add (f₁ f₂ : M →ₛₗ[τ₁₂] M₂) :
  comap f₁ q ⊓ comap f₂ q ≤ comap (f₁ + f₂) q :=
begin
  rw set_like.le_def,
  intros m h,
  change f₁ m + f₂ m ∈ q,
  change f₁ m ∈ q ∧ f₂ m ∈ q at h,
  apply q.add_mem h.1 h.2,
end

/-- Given modules `M`, `M₂` over a commutative ring, together with submodules `p ⊆ M`, `q ⊆ M₂`,
the set of maps $\{f ∈ Hom(M, M₂) | f(p) ⊆ q \}$ is a submodule of `Hom(M, M₂)`. -/
def compatible_maps : submodule R (N →ₗ[R] N₂) :=
{ carrier   := {fₗ | pₗ ≤ comap fₗ qₗ},
  zero_mem' := by { change pₗ ≤ comap 0 qₗ, rw comap_zero, refine le_top, },
  add_mem'  := λ f₁ f₂ h₁ h₂, by { apply le_trans _ (inf_comap_le_comap_add qₗ f₁ f₂),
                                 rw le_inf_iff, exact ⟨h₁, h₂⟩, },
  smul_mem' := λ c fₗ h, le_trans h (comap_le_comap_smul qₗ fₗ c), }

/-- Given modules `M`, `M₂` over a commutative ring, together with submodules `p ⊆ M`, `q ⊆ M₂`,
the natural map $\{f ∈ Hom(M, M₂) | f(p) ⊆ q \} \to Hom(M/p, M₂/q)$ is linear. -/
def mapq_linear : compatible_maps pₗ qₗ →ₗ[R] pₗ.quotient →ₗ[R] qₗ.quotient :=
{ to_fun    := λ f, mapq _ _ f.val f.property,
  map_add'  := λ x y, by { ext, refl, },
  map_smul' := λ c f, by { ext, refl, } }

end submodule

namespace equiv
variables [semiring R] [add_comm_monoid M] [module R M] [add_comm_monoid M₂] [module R M₂]

/-- An equivalence whose underlying function is linear is a linear equivalence. -/
def to_linear_equiv (e : M ≃ M₂) (h : is_linear_map R (e : M → M₂)) : M ≃ₗ[R] M₂ :=
{ .. e, .. h.mk' e}

end equiv

namespace add_equiv
variables [semiring R] [add_comm_monoid M] [module R M] [add_comm_monoid M₂] [module R M₂]

/-- An additive equivalence whose underlying function preserves `smul` is a linear equivalence. -/
def to_linear_equiv (e : M ≃+ M₂) (h : ∀ (c : R) x, e (c • x) = c • e x) : M ≃ₗ[R] M₂ :=
{ map_smul' := h, .. e, }

@[simp] lemma coe_to_linear_equiv (e : M ≃+ M₂) (h : ∀ (c : R) x, e (c • x) = c • e x) :
  ⇑(e.to_linear_equiv h) = e :=
rfl

@[simp] lemma coe_to_linear_equiv_symm (e : M ≃+ M₂) (h : ∀ (c : R) x, e (c • x) = c • e x) :
  ⇑(e.to_linear_equiv h).symm = e.symm :=
rfl

end add_equiv

namespace linear_map

open submodule

section isomorphism_laws

variables [ring R] [add_comm_group M] [add_comm_group M₂] [add_comm_group M₃]
variables [module R M] [module R M₂] [module R M₃]
variables (f : M →ₗ[R] M₂)

/-- The first isomorphism law for modules. The quotient of `M` by the kernel of `f` is linearly
equivalent to the range of `f`. -/
noncomputable def quot_ker_equiv_range : f.ker.quotient ≃ₗ[R] f.range :=
(linear_equiv.of_injective (f.ker.liftq f $ le_refl _) $
  ker_eq_bot.mp $ submodule.ker_liftq_eq_bot _ _ _ (le_refl f.ker)).trans
  (linear_equiv.of_eq _ _ $ submodule.range_liftq _ _ _)

/-- The first isomorphism theorem for surjective linear maps. -/
noncomputable def quot_ker_equiv_of_surjective
  (f : M →ₗ[R] M₂) (hf : function.surjective f) : f.ker.quotient ≃ₗ[R] M₂ :=
f.quot_ker_equiv_range.trans
  (linear_equiv.of_top f.range (linear_map.range_eq_top.2 hf))

@[simp] lemma quot_ker_equiv_range_apply_mk (x : M) :
  (f.quot_ker_equiv_range (submodule.quotient.mk x) : M₂) = f x :=
rfl

@[simp] lemma quot_ker_equiv_range_symm_apply_image (x : M) (h : f x ∈ f.range) :
  f.quot_ker_equiv_range.symm ⟨f x, h⟩ = f.ker.mkq x :=
f.quot_ker_equiv_range.symm_apply_apply (f.ker.mkq x)

/--
Canonical linear map from the quotient `p/(p ∩ p')` to `(p+p')/p'`, mapping `x + (p ∩ p')`
to `x + p'`, where `p` and `p'` are submodules of an ambient module.
-/
def quotient_inf_to_sup_quotient (p p' : submodule R M) :
  (comap p.subtype (p ⊓ p')).quotient →ₗ[R] (comap (p ⊔ p').subtype p').quotient :=
(comap p.subtype (p ⊓ p')).liftq
  ((comap (p ⊔ p').subtype p').mkq.comp (of_le le_sup_left)) begin
rw [ker_comp, of_le, comap_cod_restrict, ker_mkq, map_comap_subtype],
exact comap_mono (inf_le_inf_right _ le_sup_left) end

/--
Second Isomorphism Law : the canonical map from `p/(p ∩ p')` to `(p+p')/p'` as a linear isomorphism.
-/
noncomputable def quotient_inf_equiv_sup_quotient (p p' : submodule R M) :
  (comap p.subtype (p ⊓ p')).quotient ≃ₗ[R] (comap (p ⊔ p').subtype p').quotient :=
linear_equiv.of_bijective (quotient_inf_to_sup_quotient p p')
  begin
    rw [← ker_eq_bot, quotient_inf_to_sup_quotient, ker_liftq_eq_bot],
    rw [ker_comp, ker_mkq],
    exact λ ⟨x, hx1⟩ hx2, ⟨hx1, hx2⟩
  end
  begin
    rw [← range_eq_top, quotient_inf_to_sup_quotient, range_liftq, eq_top_iff'],
    rintros ⟨x, hx⟩, rcases mem_sup.1 hx with ⟨y, hy, z, hz, rfl⟩,
    use [⟨y, hy⟩], apply (submodule.quotient.eq _).2,
    change y - (y + z) ∈ p',
    rwa [sub_add_eq_sub_sub, sub_self, zero_sub, neg_mem_iff]
  end

@[simp] lemma coe_quotient_inf_to_sup_quotient (p p' : submodule R M) :
  ⇑(quotient_inf_to_sup_quotient p p') = quotient_inf_equiv_sup_quotient p p' := rfl

@[simp] lemma quotient_inf_equiv_sup_quotient_apply_mk (p p' : submodule R M) (x : p) :
  quotient_inf_equiv_sup_quotient p p' (submodule.quotient.mk x) =
    submodule.quotient.mk (of_le (le_sup_left : p ≤ p ⊔ p') x) :=
rfl

lemma quotient_inf_equiv_sup_quotient_symm_apply_left (p p' : submodule R M)
  (x : p ⊔ p') (hx : (x:M) ∈ p) :
  (quotient_inf_equiv_sup_quotient p p').symm (submodule.quotient.mk x) =
    submodule.quotient.mk ⟨x, hx⟩ :=
(linear_equiv.symm_apply_eq _).2 $ by simp [of_le_apply]

@[simp] lemma quotient_inf_equiv_sup_quotient_symm_apply_eq_zero_iff {p p' : submodule R M}
  {x : p ⊔ p'} :
  (quotient_inf_equiv_sup_quotient p p').symm (submodule.quotient.mk x) = 0 ↔ (x:M) ∈ p' :=
(linear_equiv.symm_apply_eq _).trans $ by simp [of_le_apply]

lemma quotient_inf_equiv_sup_quotient_symm_apply_right (p p' : submodule R M) {x : p ⊔ p'}
  (hx : (x:M) ∈ p') :
  (quotient_inf_equiv_sup_quotient p p').symm (submodule.quotient.mk x) = 0 :=
quotient_inf_equiv_sup_quotient_symm_apply_eq_zero_iff.2 hx

end isomorphism_laws

end linear_map

section fun_left
variables (R M) [semiring R] [add_comm_monoid M] [module R M]
variables {m n p : Type*}

namespace linear_map

/-- Given an `R`-module `M` and a function `m → n` between arbitrary types,
construct a linear map `(n → M) →ₗ[R] (m → M)` -/
def fun_left (f : m → n) : (n → M) →ₗ[R] (m → M) :=
{ to_fun := (∘ f), map_add' := λ _ _, rfl, map_smul' := λ _ _, rfl }

@[simp] theorem fun_left_apply (f : m → n) (g : n → M) (i : m) : fun_left R M f g i = g (f i) :=
rfl

@[simp] theorem fun_left_id (g : n → M) : fun_left R M _root_.id g = g :=
rfl

theorem fun_left_comp (f₁ : n → p) (f₂ : m → n) :
  fun_left R M (f₁ ∘ f₂) = (fun_left R M f₂).comp (fun_left R M f₁) :=
rfl

theorem fun_left_surjective_of_injective (f : m → n) (hf : injective f) :
  surjective (fun_left R M f) :=
begin
  classical,
  intro g,
  refine ⟨λ x, if h : ∃ y, f y = x then g h.some else 0, _⟩,
  { ext,
    dsimp only [fun_left_apply],
    split_ifs with w,
    { congr,
      exact hf w.some_spec, },
    { simpa only [not_true, exists_apply_eq_apply] using w } },
end

theorem fun_left_injective_of_surjective (f : m → n) (hf : surjective f) :
  injective (fun_left R M f) :=
begin
  obtain ⟨g, hg⟩ := hf.has_right_inverse,
  suffices : left_inverse (fun_left R M g) (fun_left R M f),
  { exact this.injective },
  intro x,
  rw [←linear_map.comp_apply, ← fun_left_comp, hg.id, fun_left_id],
end

end linear_map

namespace linear_equiv
open linear_map

/-- Given an `R`-module `M` and an equivalence `m ≃ n` between arbitrary types,
construct a linear equivalence `(n → M) ≃ₗ[R] (m → M)` -/
def fun_congr_left (e : m ≃ n) : (n → M) ≃ₗ[R] (m → M) :=
linear_equiv.of_linear (fun_left R M e) (fun_left R M e.symm)
  (linear_map.ext $ λ x, funext $ λ i,
    by rw [id_apply, ← fun_left_comp, equiv.symm_comp_self, fun_left_id])
  (linear_map.ext $ λ x, funext $ λ i,
    by rw [id_apply, ← fun_left_comp, equiv.self_comp_symm, fun_left_id])

@[simp] theorem fun_congr_left_apply (e : m ≃ n) (x : n → M) :
  fun_congr_left R M e x = fun_left R M e x :=
rfl

@[simp] theorem fun_congr_left_id :
  fun_congr_left R M (equiv.refl n) = linear_equiv.refl R (n → M) :=
rfl

@[simp] theorem fun_congr_left_comp (e₁ : m ≃ n) (e₂ : n ≃ p) :
  fun_congr_left R M (equiv.trans e₁ e₂) =
    linear_equiv.trans (fun_congr_left R M e₂) (fun_congr_left R M e₁) :=
rfl

@[simp] lemma fun_congr_left_symm (e : m ≃ n) :
  (fun_congr_left R M e).symm = fun_congr_left R M e.symm :=
rfl

end linear_equiv

end fun_left

namespace linear_equiv

variables [semiring R] [add_comm_monoid M] [module R M]
variables (R M)

instance automorphism_group : group (M ≃ₗ[R] M) :=
{ mul := λ f g, g.trans f,
  one := linear_equiv.refl R M,
  inv := λ f, f.symm,
  mul_assoc := λ f g h, by {ext, refl},
  mul_one := λ f, by {ext, refl},
  one_mul := λ f, by {ext, refl},
  mul_left_inv := λ f, by {ext, exact f.left_inv x} }

/-- Restriction from `R`-linear automorphisms of `M` to `R`-linear endomorphisms of `M`,
promoted to a monoid hom. -/
def automorphism_group.to_linear_map_monoid_hom :
  (M ≃ₗ[R] M) →* (M →ₗ[R] M) :=
{ to_fun := coe,
  map_one' := rfl,
  map_mul' := λ _ _, rfl }

/-- The tautological action by `M ≃ₗ[R] M` on `M`.

This generalizes `function.End.apply_mul_action`. -/
instance apply_distrib_mul_action : distrib_mul_action (M ≃ₗ[R] M) M :=
{ smul := ($),
  smul_zero := linear_equiv.map_zero,
  smul_add := linear_equiv.map_add,
  one_smul := λ _, rfl,
  mul_smul := λ _ _ _, rfl }

@[simp] protected lemma smul_def (f : M ≃ₗ[R] M) (a : M) :
  f • a = f a := rfl

/-- `linear_equiv.apply_distrib_mul_action` is faithful. -/
instance apply_has_faithful_scalar : has_faithful_scalar (M ≃ₗ[R] M) M :=
⟨λ _ _, linear_equiv.ext⟩

instance apply_smul_comm_class : smul_comm_class R (M ≃ₗ[R] M) M :=
{ smul_comm := λ r e m, (e.map_smul r m).symm }

instance apply_smul_comm_class' : smul_comm_class (M ≃ₗ[R] M) R M :=
{ smul_comm := linear_equiv.map_smul }

end linear_equiv

namespace linear_map

variables [semiring R] [add_comm_monoid M] [module R M]
variables (R M)

/-- The group of invertible linear maps from `M` to itself -/
@[reducible] def general_linear_group := units (M →ₗ[R] M)

namespace general_linear_group
variables {R M}

instance : has_coe_to_fun (general_linear_group R M) := by apply_instance

/-- An invertible linear map `f` determines an equivalence from `M` to itself. -/
def to_linear_equiv (f : general_linear_group R M) : (M ≃ₗ[R] M) :=
{ inv_fun := f.inv.to_fun,
  left_inv := λ m, show (f.inv * f.val) m = m,
    by erw f.inv_val; simp,
  right_inv := λ m, show (f.val * f.inv) m = m,
    by erw f.val_inv; simp,
  ..f.val }

/-- An equivalence from `M` to itself determines an invertible linear map. -/
def of_linear_equiv (f : (M ≃ₗ[R] M)) : general_linear_group R M :=
{ val := f,
  inv := (f.symm : M →ₗ[R] M),
  val_inv := linear_map.ext $ λ _, f.apply_symm_apply _,
  inv_val := linear_map.ext $ λ _, f.symm_apply_apply _ }

variables (R M)

/-- The general linear group on `R` and `M` is multiplicatively equivalent to the type of linear
equivalences between `M` and itself. -/
def general_linear_equiv : general_linear_group R M ≃* (M ≃ₗ[R] M) :=
{ to_fun := to_linear_equiv,
  inv_fun := of_linear_equiv,
  left_inv := λ f, by { ext, refl },
  right_inv := λ f, by { ext, refl },
  map_mul' := λ x y, by {ext, refl} }

@[simp] lemma general_linear_equiv_to_linear_map (f : general_linear_group R M) :
  (general_linear_equiv R M f : M →ₗ[R] M) = f :=
by {ext, refl}

end general_linear_group

end linear_map

namespace submodule
variables [ring R] [add_comm_group M] [module R M]

instance : is_modular_lattice (submodule R M) :=
⟨λ x y z xz a ha, begin
  rw [mem_inf, mem_sup] at ha,
  rcases ha with ⟨⟨b, hb, c, hc, rfl⟩, haz⟩,
  rw mem_sup,
  refine ⟨b, hb, c, mem_inf.2 ⟨hc, _⟩, rfl⟩,
  rw [← add_sub_cancel c b, add_comm],
  apply z.sub_mem haz (xz hb),
end⟩

section third_iso_thm

variables (S T : submodule R M) (h : S ≤ T)

/-- The map from the third isomorphism theorem for modules: `(M / S) / (T / S) → M / T`. -/
def quotient_quotient_equiv_quotient_aux :
  quotient (T.map S.mkq) →ₗ[R] quotient T :=
liftq _ (mapq S T linear_map.id h)
  (by { rintro _ ⟨x, hx, rfl⟩, rw [linear_map.mem_ker, mkq_apply, mapq_apply],
        exact (quotient.mk_eq_zero _).mpr hx })

@[simp] lemma quotient_quotient_equiv_quotient_aux_mk (x : S.quotient) :
  quotient_quotient_equiv_quotient_aux S T h (quotient.mk x) = mapq S T linear_map.id h x :=
liftq_apply _ _ _

@[simp] lemma quotient_quotient_equiv_quotient_aux_mk_mk (x : M) :
  quotient_quotient_equiv_quotient_aux S T h (quotient.mk (quotient.mk x)) = quotient.mk x :=
by rw [quotient_quotient_equiv_quotient_aux_mk, mapq_apply, linear_map.id_apply]

/-- **Noether's third isomorphism theorem** for modules: `(M / S) / (T / S) ≃ M / T`. -/
def quotient_quotient_equiv_quotient :
  quotient (T.map S.mkq) ≃ₗ[R] quotient T :=
{ to_fun := quotient_quotient_equiv_quotient_aux S T h,
  inv_fun := mapq _ _ (mkq S) (le_comap_map _ _),
  left_inv := λ x, quotient.induction_on' x $ λ x, quotient.induction_on' x $ λ x, by simp,
  right_inv := λ x, quotient.induction_on' x $ λ x, by simp,
  .. quotient_quotient_equiv_quotient_aux S T h }

end third_iso_thm

end submodule<|MERGE_RESOLUTION|>--- conflicted
+++ resolved
@@ -815,11 +815,7 @@
 have ∃ (x : M), x ∈ p := ⟨0, p.zero_mem⟩,
 ext $ by simp [this, eq_comm]
 
-<<<<<<< HEAD
-lemma map_add_le (f g : M →ₛₗ[σ₁₂] M₂) : map (f + g) p ≤ map f p + map g p :=
-=======
-lemma map_add_le (f g : M →ₗ[R] M₂) : map (f + g) p ≤ map f p ⊔ map g p :=
->>>>>>> 671b1797
+lemma map_add_le (f g : M →ₛₗ[σ₁₂] M₂) : map (f + g) p ≤ map f p ⊔ map g p :=
 begin
   rintros x ⟨m, hm, rfl⟩,
   exact add_mem_sup (mem_map_of_mem hm) (mem_map_of_mem hm),
@@ -1008,70 +1004,6 @@
 lemma eq_zero_of_bot_submodule : ∀(b : (⊥ : submodule R M)), b = 0
 | ⟨b', hb⟩ := subtype.eq $ show b' = 0, from (mem_bot R).1 hb
 
-<<<<<<< HEAD
-
-section
-variables {α : Type*} [monoid α] [distrib_mul_action α M] [smul_comm_class α R M]
-
-/-- The action on a submodule corresponding to applying the action to every element.
-
-This is available as an instance in the `pointwise` locale. -/
-protected def pointwise_distrib_mul_action : distrib_mul_action α (submodule R M) :=
-{ smul := λ a S, S.map (distrib_mul_action.to_linear_map _ _ a),
-  one_smul := λ S,
-    (congr_arg (λ f, S.map f) (linear_map.ext $ by exact one_smul α)).trans S.map_id,
-  mul_smul := λ a₁ a₂ S,
-    (congr_arg (λ f : M →ₗ[R] M, S.map f) (linear_map.ext $ by exact mul_smul _ _)).trans
-      (S.map_comp _ _),
-  smul_zero := λ a, map_bot _,
-  smul_add := λ a S₁ S₂, map_sup _ _ _ }
-
-localized "attribute [instance] submodule.pointwise_distrib_mul_action" in pointwise
-open_locale pointwise
-
-@[simp] lemma coe_pointwise_smul (a : α) (S : submodule R M) : ↑(a • S) = a • (S : set M) := rfl
-
-@[simp] lemma pointwise_smul_to_add_submonoid (a : α) (S : submodule R M) :
-  (a • S).to_add_submonoid = a • S.to_add_submonoid := rfl
-
-@[simp] lemma pointwise_smul_to_add_subgroup {R M : Type*}
-  [ring R] [add_comm_group M] [distrib_mul_action α M] [module R M] [smul_comm_class α R M]
-  (a : α) (S : submodule R M) :
-  (a • S).to_add_subgroup = a • S.to_add_subgroup := rfl
-
-lemma smul_mem_pointwise_smul (m : M) (a : α) (S : submodule R M) : m ∈ S → a • m ∈ a • S :=
-(set.smul_mem_smul_set : _ → _ ∈ a • (S : set M))
-
-@[simp] lemma smul_le_self_of_tower {α : Type*}
-  [semiring α] [module α R] [module α M] [smul_comm_class α R M] [is_scalar_tower α R M]
-  (a : α) (S : submodule R M) : a • S ≤ S :=
-begin
-  rintro y ⟨x, hx, rfl⟩,
-  exact smul_of_tower_mem _ a hx,
-end
-
-end
-
-section
-variables {α : Type*} [semiring α] [module α M] [smul_comm_class α R M]
-/-- The action on a submodule corresponding to applying the action to every element.
-
-This is available as an instance in the `pointwise` locale.
-
-This is a stronger version of `submodule.pointwise_distrib_mul_action`. Note that `add_smul` does
-not hold so this cannot be stated as a `module`. -/
-protected def pointwise_mul_action_with_zero : mul_action_with_zero α (submodule R M) :=
-{ zero_smul := λ S,
-    (congr_arg (λ f : M →ₗ[R] M, S.map f) (linear_map.ext $ by exact zero_smul α)).trans
-    S.map_zero,
-  .. submodule.pointwise_distrib_mul_action }
-
-localized "attribute [instance] submodule.pointwise_mul_action_with_zero" in pointwise
-
-end
-
-=======
->>>>>>> 671b1797
 section
 variables (R)
 
