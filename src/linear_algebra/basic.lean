--- conflicted
+++ resolved
@@ -245,14 +245,6 @@
   ⇑(∑ i in t, f i) = ∑ i in t, (f i : M → M₂) :=
 add_monoid_hom.map_sum ⟨@to_fun R R₂ _ _ σ₁₂ M M₂ _ _ _ _, rfl, λ x y, rfl⟩ _ _
 
-<<<<<<< HEAD
-instance _root_.module.End.monoid : monoid (module.End R M) :=
-by refine_struct { mul := (*), one := (1 : M →ₗ[R] M),
-                   npow := @npow_rec _ ⟨(1 : M →ₗ[R] M)⟩ ⟨(*)⟩ };
-intros; try { refl }; apply linear_map.ext; simp {proj := ff}
-
-=======
->>>>>>> a132d0ab
 @[simp] lemma pow_apply (f : M →ₗ[R] M) (n : ℕ) (m : M) :
   (f^n) m = (f^[n] m) :=
 begin
@@ -426,61 +418,6 @@
 
 end comm_semiring
 
-<<<<<<< HEAD
-section semiring
-
-variables [semiring R] [add_comm_monoid M] [module R M]
-
-instance _root_.module.End.semiring : semiring (module.End R M) :=
-{ mul := (*),
-  one := (1 : M →ₗ[R] M),
-  zero := 0,
-  add := (+),
-  npow := @npow_rec _ ⟨(1 : M →ₗ[R] M)⟩ ⟨(*)⟩,
-  mul_zero := comp_zero,
-  zero_mul := zero_comp,
-  left_distrib := λ f g h, comp_add _ _ _,
-  right_distrib := λ f g h, add_comp _ _ _,
-  .. _root_.module.End.monoid,
-  .. linear_map.add_comm_monoid }
-
-/-- The tautological action by `M →ₗ[R] M` on `M`.
-
-This generalizes `function.End.apply_mul_action`. -/
-instance apply_module : module (M →ₗ[R] M) M :=
-{ smul := ($),
-  smul_zero := linear_map.map_zero,
-  smul_add := linear_map.map_add,
-  add_smul := linear_map.add_apply,
-  zero_smul := (linear_map.zero_apply : ∀ m, (0 : M →ₗ[R] M) m = 0),
-  one_smul := λ _, rfl,
-  mul_smul := λ _ _ _, rfl }
-
-@[simp] protected lemma smul_def (f : M →ₗ[R] M) (a : M) : f • a = f a := rfl
-
-/-- `linear_map.apply_module` is faithful. -/
-instance apply_has_faithful_scalar : has_faithful_scalar (M →ₗ[R] M) M :=
-⟨λ _ _, linear_map.ext⟩
-
-instance apply_smul_comm_class : smul_comm_class R (M →ₗ[R] M) M :=
-{ smul_comm := λ r e m, (e.map_smul r m).symm }
-
-instance apply_smul_comm_class' : smul_comm_class (M →ₗ[R] M) R M :=
-{ smul_comm := linear_map.map_smul }
-
-end semiring
-
-section ring
-
-variables [ring R] [add_comm_group M] [module R M]
-
-instance _root_.module.End.ring : ring (module.End R M) :=
-{ ..module.End.semiring, ..linear_map.add_comm_group }
-
-end ring
-
-=======
->>>>>>> a132d0ab
 section comm_ring
 variables [comm_ring R] [add_comm_group M] [add_comm_group M₂] [add_comm_group M₃]
 variables [module R M] [module R M₂] [module R M₃]
