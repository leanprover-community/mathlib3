/-
Copyright (c) 2017 Johannes Hölzl. All rights reserved.
Released under Apache 2.0 license as described in the file LICENSE.
Authors: Johannes Hölzl, Mario Carneiro, Kevin Buzzard, Yury Kudryashov, Frédéric Dupuis,
  Heather Macbeth
-/
import algebra.big_operators.pi
import algebra.module.hom
import algebra.module.prod
import algebra.module.submodule.lattice
import data.dfinsupp.basic
import data.finsupp.basic
import order.compactly_generated

/-!
# Linear algebra

This file defines the basics of linear algebra. It sets up the "categorical/lattice structure" of
modules over a ring, submodules, and linear maps.

Many of the relevant definitions, including `module`, `submodule`, and `linear_map`, are found in
`src/algebra/module`.

## Main definitions

* Many constructors for (semi)linear maps
* The kernel `ker` and range `range` of a linear map are submodules of the domain and codomain
  respectively.
* The general linear group is defined to be the group of invertible linear maps from `M` to itself.

See `linear_algebra.span` for the span of a set (as a submodule),
and `linear_algebra.quotient` for quotients by submodules.

## Main theorems

See `linear_algebra.isomorphisms` for Noether's three isomorphism theorems for modules.

## Notations

* We continue to use the notations `M →ₛₗ[σ] M₂` and `M →ₗ[R] M₂` for the type of semilinear
  (resp. linear) maps from `M` to `M₂` over the ring homomorphism `σ` (resp. over the ring `R`).

## Implementation notes

We note that, when constructing linear maps, it is convenient to use operations defined on bundled
maps (`linear_map.prod`, `linear_map.coprod`, arithmetic operations like `+`) instead of defining a
function and proving it is linear.

## TODO

* Parts of this file have not yet been generalized to semilinear maps

## Tags
linear algebra, vector space, module

-/

open function
open_locale big_operators pointwise

variables {R : Type*} {R₁ : Type*} {R₂ : Type*} {R₃ : Type*} {R₄ : Type*}
variables {S : Type*}
variables {K : Type*} {K₂ : Type*}
variables {M : Type*} {M' : Type*} {M₁ : Type*} {M₂ : Type*} {M₃ : Type*} {M₄ : Type*}
variables {N : Type*} {N₂ : Type*}
variables {ι : Type*}
variables {V : Type*} {V₂ : Type*}

namespace finsupp

lemma smul_sum {α : Type*} {β : Type*} {R : Type*} {M : Type*}
  [has_zero β] [monoid R] [add_comm_monoid M] [distrib_mul_action R M]
  {v : α →₀ β} {c : R} {h : α → β → M} :
  c • (v.sum h) = v.sum (λa b, c • h a b) :=
finset.smul_sum

@[simp]
lemma sum_smul_index_linear_map' {α : Type*} {R : Type*} {M : Type*} {M₂ : Type*}
  [semiring R] [add_comm_monoid M] [module R M] [add_comm_monoid M₂] [module R M₂]
  {v : α →₀ M} {c : R} {h : α → M →ₗ[R] M₂} :
  (c • v).sum (λ a, h a) = c • (v.sum (λ a, h a)) :=
begin
  rw [finsupp.sum_smul_index', finsupp.smul_sum],
  { simp only [map_smul], },
  { intro i, exact (h i).map_zero },
end

variables (α : Type*) [fintype α]
variables (R M) [add_comm_monoid M] [semiring R] [module R M]

/-- Given `fintype α`, `linear_equiv_fun_on_fintype R` is the natural `R`-linear equivalence between
`α →₀ β` and `α → β`. -/
@[simps apply] noncomputable def linear_equiv_fun_on_fintype :
  (α →₀ M) ≃ₗ[R] (α → M) :=
{ to_fun := coe_fn,
  map_add' := λ f g, by { ext, refl },
  map_smul' := λ c f, by { ext, refl },
  .. equiv_fun_on_fintype }

@[simp] lemma linear_equiv_fun_on_fintype_single [decidable_eq α] (x : α) (m : M) :
  (linear_equiv_fun_on_fintype R M α) (single x m) = pi.single x m :=
begin
  ext a,
  change (equiv_fun_on_fintype (single x m)) a = _,
  convert _root_.congr_fun (equiv_fun_on_fintype_single x m) a,
end

@[simp] lemma linear_equiv_fun_on_fintype_symm_single [decidable_eq α]
  (x : α) (m : M) : (linear_equiv_fun_on_fintype R M α).symm (pi.single x m) = single x m :=
begin
  ext a,
  change (equiv_fun_on_fintype.symm (pi.single x m)) a = _,
  convert congr_fun (equiv_fun_on_fintype_symm_single x m) a,
end

@[simp] lemma linear_equiv_fun_on_fintype_symm_coe (f : α →₀ M) :
  (linear_equiv_fun_on_fintype R M α).symm f = f :=
by { ext, simp [linear_equiv_fun_on_fintype], }

end finsupp

/-- decomposing `x : ι → R` as a sum along the canonical basis -/
lemma pi_eq_sum_univ {ι : Type*} [fintype ι] [decidable_eq ι] {R : Type*} [semiring R] (x : ι → R) :
  x = ∑ i, x i • (λj, if i = j then 1 else 0) :=
by { ext, simp }

/-! ### Properties of linear maps -/
namespace linear_map

section add_comm_monoid
variables [semiring R] [semiring R₂] [semiring R₃] [semiring R₄]
variables [add_comm_monoid M] [add_comm_monoid M₁] [add_comm_monoid M₂]
variables [add_comm_monoid M₃] [add_comm_monoid M₄]
variables [module R M] [module R M₁] [module R₂ M₂] [module R₃ M₃] [module R₄ M₄]
variables {σ₁₂ : R →+* R₂} {σ₂₃ : R₂ →+* R₃} {σ₃₄ : R₃ →+* R₄}
variables {σ₁₃ : R →+* R₃} {σ₂₄ : R₂ →+* R₄} {σ₁₄ : R →+* R₄}
variables [ring_hom_comp_triple σ₁₂ σ₂₃ σ₁₃] [ring_hom_comp_triple σ₂₃ σ₃₄ σ₂₄]
variables [ring_hom_comp_triple σ₁₃ σ₃₄ σ₁₄] [ring_hom_comp_triple σ₁₂ σ₂₄ σ₁₄]
variables (f : M →ₛₗ[σ₁₂] M₂) (g : M₂ →ₛₗ[σ₂₃] M₃)
include R R₂

theorem comp_assoc (h : M₃ →ₛₗ[σ₃₄] M₄) :
  ((h.comp g : M₂ →ₛₗ[σ₂₄] M₄).comp f : M →ₛₗ[σ₁₄] M₄)
  = h.comp (g.comp f : M →ₛₗ[σ₁₃] M₃) := rfl

omit R R₂

/-- The restriction of a linear map `f : M → M₂` to a submodule `p ⊆ M` gives a linear map
`p → M₂`. -/
def dom_restrict (f : M →ₛₗ[σ₁₂] M₂) (p : submodule R M) : p →ₛₗ[σ₁₂] M₂ := f.comp p.subtype

@[simp] lemma dom_restrict_apply (f : M →ₛₗ[σ₁₂] M₂) (p : submodule R M) (x : p) :
  f.dom_restrict p x = f x := rfl

/-- A linear map `f : M₂ → M` whose values lie in a submodule `p ⊆ M` can be restricted to a
linear map M₂ → p. -/
def cod_restrict (p : submodule R₂ M₂) (f : M →ₛₗ[σ₁₂] M₂) (h : ∀c, f c ∈ p) : M →ₛₗ[σ₁₂] p :=
by refine {to_fun := λc, ⟨f c, h c⟩, ..}; intros; apply set_coe.ext; simp

@[simp] theorem cod_restrict_apply (p : submodule R₂ M₂) (f : M →ₛₗ[σ₁₂] M₂) {h} (x : M) :
  (cod_restrict p f h x : M₂) = f x := rfl

@[simp] lemma comp_cod_restrict (p : submodule R₃ M₃) (h : ∀b, g b ∈ p) :
  ((cod_restrict p g h).comp f : M →ₛₗ[σ₁₃] p) = cod_restrict p (g.comp f) (assume b, h _) :=
ext $ assume b, rfl

@[simp] lemma subtype_comp_cod_restrict (p : submodule R₂ M₂) (h : ∀b, f b ∈ p) :
  p.subtype.comp (cod_restrict p f h) = f :=
ext $ assume b, rfl

/-- Restrict domain and codomain of an endomorphism. -/
def restrict (f : M →ₗ[R] M) {p : submodule R M} (hf : ∀ x ∈ p, f x ∈ p) : p →ₗ[R] p :=
(f.dom_restrict p).cod_restrict p $ set_like.forall.2 hf

lemma restrict_apply
  {f : M →ₗ[R] M} {p : submodule R M} (hf : ∀ x ∈ p, f x ∈ p) (x : p) :
  f.restrict hf x = ⟨f x, hf x.1 x.2⟩ := rfl

lemma subtype_comp_restrict {f : M →ₗ[R] M} {p : submodule R M} (hf : ∀ x ∈ p, f x ∈ p) :
  p.subtype.comp (f.restrict hf) = f.dom_restrict p := rfl

lemma restrict_eq_cod_restrict_dom_restrict
  {f : M →ₗ[R] M} {p : submodule R M} (hf : ∀ x ∈ p, f x ∈ p) :
  f.restrict hf = (f.dom_restrict p).cod_restrict p (λ x, hf x.1 x.2) := rfl

lemma restrict_eq_dom_restrict_cod_restrict
  {f : M →ₗ[R] M} {p : submodule R M} (hf : ∀ x, f x ∈ p) :
  f.restrict (λ x _, hf x) = (f.cod_restrict p hf).dom_restrict p := rfl

instance unique_of_left [subsingleton M] : unique (M →ₛₗ[σ₁₂] M₂) :=
{ uniq := λ f, ext $ λ x, by rw [subsingleton.elim x 0, map_zero, map_zero],
  .. linear_map.inhabited }

instance unique_of_right [subsingleton M₂] : unique (M →ₛₗ[σ₁₂] M₂) :=
coe_injective.unique

/-- Evaluation of a `σ₁₂`-linear map at a fixed `a`, as an `add_monoid_hom`. -/
def eval_add_monoid_hom (a : M) : (M →ₛₗ[σ₁₂] M₂) →+ M₂ :=
{ to_fun := λ f, f a,
  map_add' := λ f g, linear_map.add_apply f g a,
  map_zero' := rfl }

/-- `linear_map.to_add_monoid_hom` promoted to an `add_monoid_hom` -/
def to_add_monoid_hom' : (M →ₛₗ[σ₁₂] M₂) →+ (M →+ M₂) :=
{ to_fun := to_add_monoid_hom,
  map_zero' := by ext; refl,
  map_add' := by intros; ext; refl }

lemma sum_apply (t : finset ι) (f : ι → M →ₛₗ[σ₁₂] M₂) (b : M) :
  (∑ d in t, f d) b = ∑ d in t, f d b :=
add_monoid_hom.map_sum ((add_monoid_hom.eval b).comp to_add_monoid_hom') f _

section smul_right

variables [semiring S] [module R S] [module S M] [is_scalar_tower R S M]

/-- When `f` is an `R`-linear map taking values in `S`, then `λb, f b • x` is an `R`-linear map. -/
def smul_right (f : M₁ →ₗ[R] S) (x : M) : M₁ →ₗ[R] M :=
{ to_fun := λb, f b • x,
  map_add' := λ x y, by rw [f.map_add, add_smul],
  map_smul' := λ b y, by dsimp; rw [map_smul, smul_assoc] }

@[simp] theorem coe_smul_right (f : M₁ →ₗ[R] S) (x : M) :
  (smul_right f x : M₁ → M) = λ c, f c • x := rfl

theorem smul_right_apply (f : M₁ →ₗ[R] S) (x : M) (c : M₁) :
  smul_right f x c = f c • x := rfl

end smul_right

instance [nontrivial M] : nontrivial (module.End R M) :=
begin
  obtain ⟨m, ne⟩ := (nontrivial_iff_exists_ne (0 : M)).mp infer_instance,
  exact nontrivial_of_ne 1 0 (λ p, ne (linear_map.congr_fun p m)),
end

@[simp, norm_cast] lemma coe_fn_sum {ι : Type*} (t : finset ι) (f : ι → M →ₛₗ[σ₁₂] M₂) :
  ⇑(∑ i in t, f i) = ∑ i in t, (f i : M → M₂) :=
add_monoid_hom.map_sum ⟨@to_fun R R₂ _ _ σ₁₂ M M₂ _ _ _ _, rfl, λ x y, rfl⟩ _ _

@[simp] lemma pow_apply (f : M →ₗ[R] M) (n : ℕ) (m : M) :
  (f^n) m = (f^[n] m) :=
begin
  induction n with n ih,
  { refl, },
  { simp only [function.comp_app, function.iterate_succ, linear_map.mul_apply, pow_succ, ih],
    exact (function.commute.iterate_self _ _ m).symm, },
end

lemma pow_map_zero_of_le
  {f : module.End R M} {m : M} {k l : ℕ} (hk : k ≤ l) (hm : (f^k) m = 0) : (f^l) m = 0 :=
by rw [← tsub_add_cancel_of_le hk, pow_add, mul_apply, hm, map_zero]

lemma commute_pow_left_of_commute
  {f : M →ₛₗ[σ₁₂] M₂} {g : module.End R M} {g₂ : module.End R₂ M₂}
  (h : g₂.comp f = f.comp g) (k : ℕ) : (g₂^k).comp f = f.comp (g^k) :=
begin
  induction k with k ih,
  { simpa only [pow_zero], },
  { rw [pow_succ, pow_succ, linear_map.mul_eq_comp, linear_map.comp_assoc, ih,
      ← linear_map.comp_assoc, h, linear_map.comp_assoc, linear_map.mul_eq_comp], },
end

lemma submodule_pow_eq_zero_of_pow_eq_zero {N : submodule R M}
  {g : module.End R N} {G : module.End R M} (h : G.comp N.subtype = N.subtype.comp g)
  {k : ℕ} (hG : G^k = 0) : g^k = 0 :=
begin
  ext m,
  have hg : N.subtype.comp (g^k) m = 0,
  { rw [← commute_pow_left_of_commute h, hG, zero_comp, zero_apply], },
  simp only [submodule.subtype_apply, comp_app, submodule.coe_eq_zero, coe_comp] at hg,
  rw [hg, linear_map.zero_apply],
end

lemma coe_pow (f : M →ₗ[R] M) (n : ℕ) : ⇑(f^n) = (f^[n]) :=
by { ext m, apply pow_apply, }

@[simp] lemma id_pow (n : ℕ) : (id : M →ₗ[R] M)^n = id := one_pow n

section
variables {f' : M →ₗ[R] M}

lemma iterate_succ (n : ℕ) : (f' ^ (n + 1)) = comp (f' ^ n) f' :=
by rw [pow_succ', mul_eq_comp]

lemma iterate_surjective (h : surjective f') : ∀ n : ℕ, surjective ⇑(f' ^ n)
| 0       := surjective_id
| (n + 1) := by { rw [iterate_succ], exact surjective.comp (iterate_surjective n) h, }

lemma iterate_injective (h : injective f') : ∀ n : ℕ, injective ⇑(f' ^ n)
| 0       := injective_id
| (n + 1) := by { rw [iterate_succ], exact injective.comp (iterate_injective n) h, }

lemma iterate_bijective (h : bijective f') : ∀ n : ℕ, bijective ⇑(f' ^ n)
| 0       := bijective_id
| (n + 1) := by { rw [iterate_succ], exact bijective.comp (iterate_bijective n) h, }

lemma injective_of_iterate_injective {n : ℕ} (hn : n ≠ 0) (h : injective ⇑(f' ^ n)) :
  injective f' :=
begin
  rw [← nat.succ_pred_eq_of_pos (pos_iff_ne_zero.mpr hn), iterate_succ, coe_comp] at h,
  exact injective.of_comp h,
end

lemma surjective_of_iterate_surjective {n : ℕ} (hn : n ≠ 0) (h : surjective ⇑(f' ^ n)) :
  surjective f' :=
begin
  rw [← nat.succ_pred_eq_of_pos (pos_iff_ne_zero.mpr hn),
    nat.succ_eq_add_one, add_comm, pow_add] at h,
  exact surjective.of_comp h,
end

lemma pow_apply_mem_of_forall_mem {p : submodule R M}
  (n : ℕ) (h : ∀ x ∈ p, f' x ∈ p) (x : M) (hx : x ∈ p) :
  (f'^n) x ∈ p :=
begin
<<<<<<< HEAD
  revert x,
  induction n with n ih,
  { simp, },
  { intros x hx,
    simpa only [linear_map.iterate_succ, coe_comp, function.comp_app, restrict_apply] using
      ih _ (h _ hx), },
end

lemma pow_restrict {p : submodule R M} (n : ℕ)
  (h : ∀ x ∈ p, f' x ∈ p) (h' := pow_apply_mem_of_forall_mem n h) :
  (f'.restrict h)^n = ((f'^n).restrict) h' :=
begin
  induction n with n ih;
  ext,
  { simp [restrict_apply], },
  { simp [restrict_apply, linear_map.iterate_succ, -linear_map.pow_apply, ih], },
end

=======
  induction n with n ih generalizing x, { simpa, },
  simpa only [iterate_succ, coe_comp, function.comp_app, restrict_apply] using ih _ (h _ hx),
>>>>>>> 32d8fc4e
end

lemma pow_restrict {p : submodule R M} (n : ℕ)
  (h : ∀ x ∈ p, f' x ∈ p) (h' := pow_apply_mem_of_forall_mem n h) :
  (f'.restrict h)^n = (f'^n).restrict h' :=
begin
  induction n with n ih;
  ext,
  { simp [restrict_apply], },
  { simp [restrict_apply, linear_map.iterate_succ, -linear_map.pow_apply, ih], },
end

end

/-- A linear map `f` applied to `x : ι → R` can be computed using the image under `f` of elements
of the canonical basis. -/
lemma pi_apply_eq_sum_univ [fintype ι] [decidable_eq ι] (f : (ι → R) →ₗ[R] M) (x : ι → R) :
  f x = ∑ i, x i • (f (λj, if i = j then 1 else 0)) :=
begin
  conv_lhs { rw [pi_eq_sum_univ x, f.map_sum] },
  apply finset.sum_congr rfl (λl hl, _),
  rw map_smul
end

end add_comm_monoid

section module

variables [semiring R] [semiring S]
  [add_comm_monoid M] [add_comm_monoid M₂] [add_comm_monoid M₃]
  [module R M] [module R M₂] [module R M₃]
  [module S M₂] [module S M₃] [smul_comm_class R S M₂] [smul_comm_class R S M₃]
  (f : M →ₗ[R] M₂)

variable (S)

/-- Applying a linear map at `v : M`, seen as `S`-linear map from `M →ₗ[R] M₂` to `M₂`.

 See `linear_map.applyₗ` for a version where `S = R`. -/
@[simps]
def applyₗ' : M →+ (M →ₗ[R] M₂) →ₗ[S] M₂ :=
{ to_fun := λ v,
  { to_fun := λ f, f v,
    map_add' := λ f g, f.add_apply g v,
    map_smul' := λ x f, f.smul_apply x v },
  map_zero' := linear_map.ext $ λ f, f.map_zero,
  map_add' := λ x y, linear_map.ext $ λ f, f.map_add _ _ }

section
variables (R M)

/--
The equivalence between R-linear maps from `R` to `M`, and points of `M` itself.
This says that the forgetful functor from `R`-modules to types is representable, by `R`.

This as an `S`-linear equivalence, under the assumption that `S` acts on `M` commuting with `R`.
When `R` is commutative, we can take this to be the usual action with `S = R`.
Otherwise, `S = ℕ` shows that the equivalence is additive.
See note [bundled maps over different rings].
-/
@[simps]
def ring_lmap_equiv_self [module S M] [smul_comm_class R S M] : (R →ₗ[R] M) ≃ₗ[S] M :=
{ to_fun := λ f, f 1,
  inv_fun := smul_right (1 : R →ₗ[R] R),
  left_inv := λ f, by { ext, simp },
  right_inv := λ x, by simp,
  .. applyₗ' S (1 : R) }

end

end module

section comm_semiring

variables [comm_semiring R] [add_comm_monoid M] [add_comm_monoid M₂] [add_comm_monoid M₃]
variables [module R M] [module R M₂] [module R M₃]
variables (f g : M →ₗ[R] M₂)
include R

/-- Composition by `f : M₂ → M₃` is a linear map from the space of linear maps `M → M₂`
to the space of linear maps `M₂ → M₃`. -/
def comp_right (f : M₂ →ₗ[R] M₃) : (M →ₗ[R] M₂) →ₗ[R] (M →ₗ[R] M₃) :=
{ to_fun := f.comp,
  map_add' := λ _ _, linear_map.ext $ λ _, map_add f _ _,
  map_smul' := λ _ _, linear_map.ext $ λ _, map_smul f _ _ }

@[simp]
lemma comp_right_apply (f : M₂ →ₗ[R] M₃) (g : M →ₗ[R] M₂) :
  comp_right f g = f.comp g := rfl

/-- Applying a linear map at `v : M`, seen as a linear map from `M →ₗ[R] M₂` to `M₂`.
See also `linear_map.applyₗ'` for a version that works with two different semirings.

This is the `linear_map` version of `add_monoid_hom.eval`. -/
@[simps]
def applyₗ : M →ₗ[R] (M →ₗ[R] M₂) →ₗ[R] M₂ :=
{ to_fun := λ v, { to_fun := λ f, f v, ..applyₗ' R v },
  map_smul' := λ x y, linear_map.ext $ λ f, map_smul f _ _,
  ..applyₗ' R }

/-- Alternative version of `dom_restrict` as a linear map. -/
def dom_restrict'
  (p : submodule R M) : (M →ₗ[R] M₂) →ₗ[R] (p →ₗ[R] M₂) :=
{ to_fun := λ φ, φ.dom_restrict p,
  map_add' := by simp [linear_map.ext_iff],
  map_smul' := by simp [linear_map.ext_iff] }

@[simp] lemma dom_restrict'_apply (f : M →ₗ[R] M₂) (p : submodule R M) (x : p) :
  dom_restrict' p f x = f x := rfl

/--
The family of linear maps `M₂ → M` parameterised by `f ∈ M₂ → R`, `x ∈ M`, is linear in `f`, `x`.
-/
def smul_rightₗ : (M₂ →ₗ[R] R) →ₗ[R] M →ₗ[R] M₂ →ₗ[R] M :=
{ to_fun := λ f,
  { to_fun    := linear_map.smul_right f,
    map_add'  := λ m m', by { ext, apply smul_add, },
    map_smul' := λ c m, by { ext, apply smul_comm, } },
  map_add'  := λ f f', by { ext, apply add_smul, },
  map_smul' := λ c f, by { ext, apply mul_smul, } }

@[simp] lemma smul_rightₗ_apply (f : M₂ →ₗ[R] R) (x : M) (c : M₂) :
  (smul_rightₗ : (M₂ →ₗ[R] R) →ₗ[R] M →ₗ[R] M₂ →ₗ[R] M) f x c = (f c) • x := rfl

end comm_semiring

end linear_map

/--
The `R`-linear equivalence between additive morphisms `A →+ B` and `ℕ`-linear morphisms `A →ₗ[ℕ] B`.
-/
@[simps]
def add_monoid_hom_lequiv_nat {A B : Type*} (R : Type*)
  [semiring R] [add_comm_monoid A] [add_comm_monoid B] [module R B] :
  (A →+ B) ≃ₗ[R] (A →ₗ[ℕ] B) :=
{ to_fun := add_monoid_hom.to_nat_linear_map,
  inv_fun := linear_map.to_add_monoid_hom,
  map_add' := by { intros, ext, refl },
  map_smul' := by { intros, ext, refl },
  left_inv := by { intros f, ext, refl },
  right_inv := by { intros f, ext, refl } }

/--
The `R`-linear equivalence between additive morphisms `A →+ B` and `ℤ`-linear morphisms `A →ₗ[ℤ] B`.
-/
@[simps]
def add_monoid_hom_lequiv_int {A B : Type*} (R : Type*)
  [semiring R] [add_comm_group A] [add_comm_group B] [module R B] :
  (A →+ B) ≃ₗ[R] (A →ₗ[ℤ] B) :=
{ to_fun := add_monoid_hom.to_int_linear_map,
  inv_fun := linear_map.to_add_monoid_hom,
  map_add' := by { intros, ext, refl },
  map_smul' := by { intros, ext, refl },
  left_inv := by { intros f, ext, refl },
  right_inv := by { intros f, ext, refl } }

/-! ### Properties of submodules -/

namespace submodule

section add_comm_monoid

variables [semiring R] [semiring R₂] [semiring R₃]
variables [add_comm_monoid M] [add_comm_monoid M₂] [add_comm_monoid M₃] [add_comm_monoid M']
variables [module R M] [module R M'] [module R₂ M₂] [module R₃ M₃]
variables {σ₁₂ : R →+* R₂} {σ₂₃ : R₂ →+* R₃} {σ₁₃ : R →+* R₃}
variables {σ₂₁ : R₂ →+* R}
variables [ring_hom_inv_pair σ₁₂ σ₂₁] [ring_hom_inv_pair σ₂₁ σ₁₂]
variables [ring_hom_comp_triple σ₁₂ σ₂₃ σ₁₃]
variables (p p' : submodule R M) (q q' : submodule R₂ M₂)
variables (q₁ q₁' : submodule R M')
variables {r : R} {x y : M}
open set

variables {p p'}

/-- If two submodules `p` and `p'` satisfy `p ⊆ p'`, then `of_le p p'` is the linear map version of
this inclusion. -/
def of_le (h : p ≤ p') : p →ₗ[R] p' :=
p.subtype.cod_restrict p' $ λ ⟨x, hx⟩, h hx

@[simp] theorem coe_of_le (h : p ≤ p') (x : p) :
  (of_le h x : M) = x := rfl

theorem of_le_apply (h : p ≤ p') (x : p) : of_le h x = ⟨x, h x.2⟩ := rfl

theorem of_le_injective (h : p ≤ p') : function.injective (of_le h) :=
λ x y h, subtype.val_injective (subtype.mk.inj h)

variables (p p')

lemma subtype_comp_of_le (p q : submodule R M) (h : p ≤ q) :
  q.subtype.comp (of_le h) = p.subtype :=
by { ext ⟨b, hb⟩, refl }

variables (R)

@[simp] lemma subsingleton_iff : subsingleton (submodule R M) ↔ subsingleton M :=
have h : subsingleton (submodule R M) ↔ subsingleton (add_submonoid M),
{ rw [←subsingleton_iff_bot_eq_top, ←subsingleton_iff_bot_eq_top],
  convert to_add_submonoid_eq.symm; refl, },
h.trans add_submonoid.subsingleton_iff

@[simp] lemma nontrivial_iff : nontrivial (submodule R M) ↔ nontrivial M :=
not_iff_not.mp (
  (not_nontrivial_iff_subsingleton.trans $ subsingleton_iff R).trans
  not_nontrivial_iff_subsingleton.symm)

variables {R}

instance [subsingleton M] : unique (submodule R M) :=
⟨⟨⊥⟩, λ a, @subsingleton.elim _ ((subsingleton_iff R).mpr ‹_›) a _⟩

instance unique' [subsingleton R] : unique (submodule R M) :=
by haveI := module.subsingleton R M; apply_instance

instance [nontrivial M] : nontrivial (submodule R M) := (nontrivial_iff R).mpr ‹_›

theorem mem_right_iff_eq_zero_of_disjoint {p p' : submodule R M} (h : disjoint p p') {x : p} :
  (x:M) ∈ p' ↔ x = 0 :=
⟨λ hx, coe_eq_zero.1 $ disjoint_def.1 h x x.2 hx, λ h, h.symm ▸ p'.zero_mem⟩

theorem mem_left_iff_eq_zero_of_disjoint {p p' : submodule R M} (h : disjoint p p') {x : p'} :
  (x:M) ∈ p ↔ x = 0 :=
⟨λ hx, coe_eq_zero.1 $ disjoint_def.1 h x hx x.2, λ h, h.symm ▸ p.zero_mem⟩

section
variables [ring_hom_surjective σ₁₂]

/-- The pushforward of a submodule `p ⊆ M` by `f : M → M₂` -/
def map (f : M →ₛₗ[σ₁₂] M₂) (p : submodule R M) : submodule R₂ M₂ :=
{ carrier   := f '' p,
  smul_mem' :=
  begin
    rintro c x ⟨y, hy, rfl⟩,
    obtain ⟨a, rfl⟩ := σ₁₂.is_surjective c,
    exact ⟨_, p.smul_mem a hy, map_smulₛₗ f _ _⟩,
  end,
  .. p.to_add_submonoid.map f.to_add_monoid_hom }

@[simp] lemma map_coe (f : M →ₛₗ[σ₁₂] M₂) (p : submodule R M) :
  (map f p : set M₂) = f '' p := rfl

lemma map_to_add_submonoid (f : M →ₛₗ[σ₁₂] M₂) (p : submodule R M) :
  (p.map f).to_add_submonoid = p.to_add_submonoid.map f :=
set_like.coe_injective rfl

@[simp] lemma mem_map {f : M →ₛₗ[σ₁₂] M₂} {p : submodule R M} {x : M₂} :
  x ∈ map f p ↔ ∃ y, y ∈ p ∧ f y = x := iff.rfl

theorem mem_map_of_mem {f : M →ₛₗ[σ₁₂] M₂} {p : submodule R M} {r} (h : r ∈ p) :
  f r ∈ map f p := set.mem_image_of_mem _ h

lemma apply_coe_mem_map (f : M →ₛₗ[σ₁₂] M₂) {p : submodule R M} (r : p) :
  f r ∈ map f p := mem_map_of_mem r.prop

@[simp] lemma map_id : map (linear_map.id : M →ₗ[R] M) p = p :=
submodule.ext $ λ a, by simp

lemma map_comp [ring_hom_surjective σ₂₃] [ring_hom_surjective σ₁₃]
  (f : M →ₛₗ[σ₁₂] M₂) (g : M₂ →ₛₗ[σ₂₃] M₃)
  (p : submodule R M) : map (g.comp f : M →ₛₗ[σ₁₃] M₃) p = map g (map f p) :=
set_like.coe_injective $ by simp [map_coe]; rw ← image_comp

lemma map_mono {f : M →ₛₗ[σ₁₂] M₂} {p p' : submodule R M} :
  p ≤ p' → map f p ≤ map f p' := image_subset _

@[simp] lemma map_zero : map (0 : M →ₛₗ[σ₁₂] M₂) p = ⊥ :=
have ∃ (x : M), x ∈ p := ⟨0, p.zero_mem⟩,
ext $ by simp [this, eq_comm]

lemma map_add_le (f g : M →ₛₗ[σ₁₂] M₂) : map (f + g) p ≤ map f p ⊔ map g p :=
begin
  rintros x ⟨m, hm, rfl⟩,
  exact add_mem_sup (mem_map_of_mem hm) (mem_map_of_mem hm),
end

lemma range_map_nonempty (N : submodule R M) :
  (set.range (λ ϕ, submodule.map ϕ N : (M →ₛₗ[σ₁₂] M₂) → submodule R₂ M₂)).nonempty :=
⟨_, set.mem_range.mpr ⟨0, rfl⟩⟩

end

include σ₂₁
/-- The pushforward of a submodule by an injective linear map is
linearly equivalent to the original submodule. See also `linear_equiv.submodule_map` for a
computable version when `f` has an explicit inverse. -/
noncomputable def equiv_map_of_injective (f : M →ₛₗ[σ₁₂] M₂) (i : injective f)
  (p : submodule R M) : p ≃ₛₗ[σ₁₂] p.map f :=
{ map_add' := by { intros, simp, refl },
  map_smul' := by { intros, simp, refl },
  ..(equiv.set.image f p i) }

@[simp] lemma coe_equiv_map_of_injective_apply (f : M →ₛₗ[σ₁₂] M₂) (i : injective f)
  (p : submodule R M) (x : p) :
  (equiv_map_of_injective f i p x : M₂) = f x := rfl
omit σ₂₁

/-- The pullback of a submodule `p ⊆ M₂` along `f : M → M₂` -/
def comap (f : M →ₛₗ[σ₁₂] M₂) (p : submodule R₂ M₂) : submodule R M :=
{ carrier   := f ⁻¹' p,
  smul_mem' := λ a x h, by simp [p.smul_mem _ h],
  .. p.to_add_submonoid.comap f.to_add_monoid_hom }

@[simp] lemma comap_coe (f : M →ₛₗ[σ₁₂] M₂) (p : submodule R₂ M₂) :
  (comap f p : set M) = f ⁻¹' p := rfl

@[simp] lemma mem_comap {f : M →ₛₗ[σ₁₂] M₂} {p : submodule R₂ M₂} :
  x ∈ comap f p ↔ f x ∈ p := iff.rfl

@[simp] lemma comap_id : comap linear_map.id p = p :=
set_like.coe_injective rfl

lemma comap_comp (f : M →ₛₗ[σ₁₂] M₂) (g : M₂ →ₛₗ[σ₂₃] M₃)
  (p : submodule R₃ M₃) : comap (g.comp f : M →ₛₗ[σ₁₃] M₃) p = comap f (comap g p) :=
rfl

lemma comap_mono {f : M →ₛₗ[σ₁₂] M₂} {q q' : submodule R₂ M₂} :
  q ≤ q' → comap f q ≤ comap f q' := preimage_mono

lemma le_comap_pow_of_le_comap (p : submodule R M) {f : M →ₗ[R] M} (h : p ≤ p.comap f) (k : ℕ) :
  p ≤ p.comap (f^k) :=
begin
  induction k with k ih,
  { simp [linear_map.one_eq_id], },
  { simp [linear_map.iterate_succ, comap_comp, h.trans (comap_mono ih)], },
end

section
variables [ring_hom_surjective σ₁₂]

lemma map_le_iff_le_comap {f : M →ₛₗ[σ₁₂] M₂} {p : submodule R M} {q : submodule R₂ M₂} :
  map f p ≤ q ↔ p ≤ comap f q := image_subset_iff

lemma gc_map_comap (f : M →ₛₗ[σ₁₂] M₂) : galois_connection (map f) (comap f)
| p q := map_le_iff_le_comap

@[simp] lemma map_bot (f : M →ₛₗ[σ₁₂] M₂) : map f ⊥ = ⊥ :=
(gc_map_comap f).l_bot

@[simp] lemma map_sup (f : M →ₛₗ[σ₁₂] M₂) : map f (p ⊔ p') = map f p ⊔ map f p' :=
(gc_map_comap f).l_sup

@[simp] lemma map_supr {ι : Sort*} (f : M →ₛₗ[σ₁₂] M₂) (p : ι → submodule R M) :
  map f (⨆i, p i) = (⨆i, map f (p i)) :=
(gc_map_comap f).l_supr

end

@[simp] lemma comap_top (f : M →ₛₗ[σ₁₂] M₂) : comap f ⊤ = ⊤ := rfl

@[simp] lemma comap_inf (f : M →ₛₗ[σ₁₂] M₂) : comap f (q ⊓ q') = comap f q ⊓ comap f q' := rfl

@[simp] lemma comap_infi [ring_hom_surjective σ₁₂] {ι : Sort*} (f : M →ₛₗ[σ₁₂] M₂)
  (p : ι → submodule R₂ M₂) :
  comap f (⨅i, p i) = (⨅i, comap f (p i)) :=
(gc_map_comap f).u_infi

@[simp] lemma comap_zero : comap (0 : M →ₛₗ[σ₁₂] M₂) q = ⊤ :=
ext $ by simp

lemma map_comap_le [ring_hom_surjective σ₁₂] (f : M →ₛₗ[σ₁₂] M₂) (q : submodule R₂ M₂) :
  map f (comap f q) ≤ q :=
(gc_map_comap f).l_u_le _

lemma le_comap_map [ring_hom_surjective σ₁₂] (f : M →ₛₗ[σ₁₂] M₂) (p : submodule R M) :
  p ≤ comap f (map f p) :=
(gc_map_comap f).le_u_l _

section galois_insertion
variables {f : M →ₛₗ[σ₁₂] M₂} (hf : surjective f)
variables [ring_hom_surjective σ₁₂]
include hf

/-- `map f` and `comap f` form a `galois_insertion` when `f` is surjective. -/
def gi_map_comap : galois_insertion (map f) (comap f) :=
(gc_map_comap f).to_galois_insertion
  (λ S x hx, begin
    rcases hf x with ⟨y, rfl⟩,
    simp only [mem_map, mem_comap],
    exact ⟨y, hx, rfl⟩
  end)

lemma map_comap_eq_of_surjective (p : submodule R₂ M₂) : (p.comap f).map f = p :=
(gi_map_comap hf).l_u_eq _

lemma map_surjective_of_surjective : function.surjective (map f) :=
(gi_map_comap hf).l_surjective

lemma comap_injective_of_surjective : function.injective (comap f) :=
(gi_map_comap hf).u_injective

lemma map_sup_comap_of_surjective (p q : submodule R₂ M₂) :
  (p.comap f ⊔ q.comap f).map f = p ⊔ q :=
(gi_map_comap hf).l_sup_u _ _

lemma map_supr_comap_of_sujective {ι : Sort*} (S : ι → submodule R₂ M₂) :
  (⨆ i, (S i).comap f).map f = supr S :=
(gi_map_comap hf).l_supr_u _

lemma map_inf_comap_of_surjective (p q : submodule R₂ M₂) :
  (p.comap f ⊓ q.comap f).map f = p ⊓ q :=
(gi_map_comap hf).l_inf_u _ _

lemma map_infi_comap_of_surjective {ι : Sort*} (S : ι → submodule R₂ M₂) :
  (⨅ i, (S i).comap f).map f = infi S :=
(gi_map_comap hf).l_infi_u _

lemma comap_le_comap_iff_of_surjective (p q : submodule R₂ M₂) :
  p.comap f ≤ q.comap f ↔ p ≤ q :=
(gi_map_comap hf).u_le_u_iff

lemma comap_strict_mono_of_surjective : strict_mono (comap f) :=
(gi_map_comap hf).strict_mono_u

end galois_insertion

section galois_coinsertion
variables [ring_hom_surjective σ₁₂] {f : M →ₛₗ[σ₁₂] M₂} (hf : injective f)
include hf

/-- `map f` and `comap f` form a `galois_coinsertion` when `f` is injective. -/
def gci_map_comap : galois_coinsertion (map f) (comap f) :=
(gc_map_comap f).to_galois_coinsertion
  (λ S x, by simp [mem_comap, mem_map, hf.eq_iff])

lemma comap_map_eq_of_injective (p : submodule R M) : (p.map f).comap f = p :=
(gci_map_comap hf).u_l_eq _

lemma comap_surjective_of_injective : function.surjective (comap f) :=
(gci_map_comap hf).u_surjective

lemma map_injective_of_injective : function.injective (map f) :=
(gci_map_comap hf).l_injective

lemma comap_inf_map_of_injective (p q : submodule R M) : (p.map f ⊓ q.map f).comap f = p ⊓ q :=
(gci_map_comap hf).u_inf_l _ _

lemma comap_infi_map_of_injective {ι : Sort*} (S : ι → submodule R M) :
  (⨅ i, (S i).map f).comap f = infi S :=
(gci_map_comap hf).u_infi_l _

lemma comap_sup_map_of_injective (p q : submodule R M) : (p.map f ⊔ q.map f).comap f = p ⊔ q :=
(gci_map_comap hf).u_sup_l _ _

lemma comap_supr_map_of_injective {ι : Sort*} (S : ι → submodule R M) :
  (⨆ i, (S i).map f).comap f = supr S :=
(gci_map_comap hf).u_supr_l _

lemma map_le_map_iff_of_injective (p q : submodule R M) : p.map f ≤ q.map f ↔ p ≤ q :=
(gci_map_comap hf).l_le_l_iff

lemma map_strict_mono_of_injective : strict_mono (map f) :=
(gci_map_comap hf).strict_mono_l

end galois_coinsertion

--TODO(Mario): is there a way to prove this from order properties?
lemma map_inf_eq_map_inf_comap [ring_hom_surjective σ₁₂] {f : M →ₛₗ[σ₁₂] M₂}
  {p : submodule R M} {p' : submodule R₂ M₂} :
  map f p ⊓ p' = map f (p ⊓ comap f p') :=
le_antisymm
  (by rintro _ ⟨⟨x, h₁, rfl⟩, h₂⟩; exact ⟨_, ⟨h₁, h₂⟩, rfl⟩)
  (le_inf (map_mono inf_le_left) (map_le_iff_le_comap.2 inf_le_right))

lemma map_comap_subtype : map p.subtype (comap p.subtype p') = p ⊓ p' :=
ext $ λ x, ⟨by rintro ⟨⟨_, h₁⟩, h₂, rfl⟩; exact ⟨h₁, h₂⟩, λ ⟨h₁, h₂⟩, ⟨⟨_, h₁⟩, h₂, rfl⟩⟩

lemma eq_zero_of_bot_submodule : ∀(b : (⊥ : submodule R M)), b = 0
| ⟨b', hb⟩ := subtype.eq $ show b' = 0, from (mem_bot R).1 hb

/-- The infimum of a family of invariant submodule of an endomorphism is also an invariant
submodule. -/
lemma _root_.linear_map.infi_invariant {σ : R →+* R} [ring_hom_surjective σ] {ι : Sort*}
  (f : M →ₛₗ[σ] M) {p : ι → submodule R M} (hf : ∀ i, ∀ v ∈ (p i), f v ∈ p i) :
  ∀ v ∈ infi p, f v ∈ infi p :=
begin
  have : ∀ i, (p i).map f ≤ p i,
  { rintros i - ⟨v, hv, rfl⟩,
    exact hf i v hv },
  suffices : (infi p).map f ≤ infi p,
  { exact λ v hv, this ⟨v, hv, rfl⟩, },
  exact le_infi (λ i, (submodule.map_mono (infi_le p i)).trans (this i)),
end

end add_comm_monoid

section add_comm_group

variables [ring R] [add_comm_group M] [module R M] (p : submodule R M)
variables [add_comm_group M₂] [module R M₂]

@[simp] lemma neg_coe : -(p : set M) = p := set.ext $ λ x, p.neg_mem_iff

@[simp] protected lemma map_neg (f : M →ₗ[R] M₂) : map (-f) p = map f p :=
ext $ λ y, ⟨λ ⟨x, hx, hy⟩, hy ▸ ⟨-x, show -x ∈ p, from neg_mem hx, map_neg f x⟩,
  λ ⟨x, hx, hy⟩, hy ▸ ⟨-x, show -x ∈ p, from neg_mem hx, (map_neg (-f) _).trans (neg_neg (f x))⟩⟩

end add_comm_group

end submodule

namespace submodule
variables [field K]
variables [add_comm_group V] [module K V]
variables [add_comm_group V₂] [module K V₂]

lemma comap_smul (f : V →ₗ[K] V₂) (p : submodule K V₂) (a : K) (h : a ≠ 0) :
  p.comap (a • f) = p.comap f :=
by ext b; simp only [submodule.mem_comap, p.smul_mem_iff h, linear_map.smul_apply]

lemma map_smul (f : V →ₗ[K] V₂) (p : submodule K V) (a : K) (h : a ≠ 0) :
  p.map (a • f) = p.map f :=
le_antisymm
  begin rw [map_le_iff_le_comap, comap_smul f _ a h, ← map_le_iff_le_comap], exact le_rfl end
  begin rw [map_le_iff_le_comap, ← comap_smul f _ a h, ← map_le_iff_le_comap], exact le_rfl end

lemma comap_smul' (f : V →ₗ[K] V₂) (p : submodule K V₂) (a : K) :
  p.comap (a • f) = (⨅ h : a ≠ 0, p.comap f) :=
by classical; by_cases a = 0; simp [h, comap_smul]

lemma map_smul' (f : V →ₗ[K] V₂) (p : submodule K V) (a : K) :
  p.map (a • f) = (⨆ h : a ≠ 0, p.map f) :=
by classical; by_cases a = 0; simp [h, map_smul]

end submodule

/-! ### Properties of linear maps -/
namespace linear_map

section add_comm_monoid

variables [semiring R] [semiring R₂] [semiring R₃]
variables [add_comm_monoid M] [add_comm_monoid M₂] [add_comm_monoid M₃]
variables {σ₁₂ : R →+* R₂} {σ₂₃ : R₂ →+* R₃} {σ₁₃ : R →+* R₃}
variables [ring_hom_comp_triple σ₁₂ σ₂₃ σ₁₃]
variables [module R M] [module R₂ M₂] [module R₃ M₃]
include R
open submodule

section finsupp
variables {γ : Type*} [has_zero γ]

@[simp] lemma map_finsupp_sum (f : M →ₛₗ[σ₁₂] M₂) {t : ι →₀ γ} {g : ι → γ → M} :
  f (t.sum g) = t.sum (λ i d, f (g i d)) := f.map_sum

lemma coe_finsupp_sum (t : ι →₀ γ) (g : ι → γ → M →ₛₗ[σ₁₂] M₂) :
  ⇑(t.sum g) = t.sum (λ i d, g i d) := coe_fn_sum _ _

@[simp] lemma finsupp_sum_apply (t : ι →₀ γ) (g : ι → γ → M →ₛₗ[σ₁₂] M₂) (b : M) :
  (t.sum g) b = t.sum (λ i d, g i d b) := sum_apply _ _ _

end finsupp

section dfinsupp
open dfinsupp
variables {γ : ι → Type*} [decidable_eq ι]

section sum

variables [Π i, has_zero (γ i)] [Π i (x : γ i), decidable (x ≠ 0)]

@[simp] lemma map_dfinsupp_sum (f : M →ₛₗ[σ₁₂] M₂) {t : Π₀ i, γ i} {g : Π i, γ i → M} :
  f (t.sum g) = t.sum (λ i d, f (g i d)) := f.map_sum

lemma coe_dfinsupp_sum (t : Π₀ i, γ i) (g : Π i, γ i → M →ₛₗ[σ₁₂] M₂) :
  ⇑(t.sum g) = t.sum (λ i d, g i d) := coe_fn_sum _ _

@[simp] lemma dfinsupp_sum_apply (t : Π₀ i, γ i) (g : Π i, γ i → M →ₛₗ[σ₁₂] M₂) (b : M) :
  (t.sum g) b = t.sum (λ i d, g i d b) := sum_apply _ _ _

end sum

section sum_add_hom

variables [Π i, add_zero_class (γ i)]

@[simp] lemma map_dfinsupp_sum_add_hom (f : M →ₛₗ[σ₁₂] M₂) {t : Π₀ i, γ i} {g : Π i, γ i →+ M} :
  f (sum_add_hom g t) = sum_add_hom (λ i, f.to_add_monoid_hom.comp (g i)) t :=
f.to_add_monoid_hom.map_dfinsupp_sum_add_hom _ _

end sum_add_hom

end dfinsupp

variables {σ₂₁ : R₂ →+* R} {τ₁₂ : R →+* R₂} {τ₂₃ : R₂ →+* R₃} {τ₁₃ : R →+* R₃}
variables [ring_hom_comp_triple τ₁₂ τ₂₃ τ₁₃]

theorem map_cod_restrict [ring_hom_surjective σ₂₁] (p : submodule R M) (f : M₂ →ₛₗ[σ₂₁] M) (h p') :
  submodule.map (cod_restrict p f h) p' = comap p.subtype (p'.map f) :=
submodule.ext $ λ ⟨x, hx⟩, by simp [subtype.ext_iff_val]

theorem comap_cod_restrict (p : submodule R M) (f : M₂ →ₛₗ[σ₂₁] M) (hf p') :
  submodule.comap (cod_restrict p f hf) p' = submodule.comap f (map p.subtype p') :=
submodule.ext $ λ x, ⟨λ h, ⟨⟨_, hf x⟩, h, rfl⟩, by rintro ⟨⟨_, _⟩, h, ⟨⟩⟩; exact h⟩

section

/-- The range of a linear map `f : M → M₂` is a submodule of `M₂`.
See Note [range copy pattern]. -/
def range [ring_hom_surjective τ₁₂] (f : M →ₛₗ[τ₁₂] M₂) : submodule R₂ M₂ :=
(map f ⊤).copy (set.range f) set.image_univ.symm

theorem range_coe [ring_hom_surjective τ₁₂] (f : M →ₛₗ[τ₁₂] M₂) :
  (range f : set M₂) = set.range f := rfl

lemma range_to_add_submonoid [ring_hom_surjective τ₁₂] (f : M →ₛₗ[τ₁₂] M₂) :
  f.range.to_add_submonoid = f.to_add_monoid_hom.mrange := rfl

@[simp] theorem mem_range [ring_hom_surjective τ₁₂]
  {f : M →ₛₗ[τ₁₂] M₂} {x} : x ∈ range f ↔ ∃ y, f y = x :=
iff.rfl

lemma range_eq_map [ring_hom_surjective τ₁₂]
  (f : M →ₛₗ[τ₁₂] M₂) : f.range = map f ⊤ :=
by { ext, simp }

theorem mem_range_self [ring_hom_surjective τ₁₂]
  (f : M →ₛₗ[τ₁₂] M₂) (x : M) : f x ∈ f.range := ⟨x, rfl⟩

@[simp] theorem range_id : range (linear_map.id : M →ₗ[R] M) = ⊤ :=
set_like.coe_injective set.range_id

theorem range_comp [ring_hom_surjective τ₁₂] [ring_hom_surjective τ₂₃] [ring_hom_surjective τ₁₃]
  (f : M →ₛₗ[τ₁₂] M₂) (g : M₂ →ₛₗ[τ₂₃] M₃) :
  range (g.comp f : M →ₛₗ[τ₁₃] M₃) = map g (range f) :=
set_like.coe_injective (set.range_comp g f)

theorem range_comp_le_range [ring_hom_surjective τ₂₃] [ring_hom_surjective τ₁₃]
  (f : M →ₛₗ[τ₁₂] M₂) (g : M₂ →ₛₗ[τ₂₃] M₃) :
  range (g.comp f : M →ₛₗ[τ₁₃] M₃) ≤ range g :=
set_like.coe_mono (set.range_comp_subset_range f g)

theorem range_eq_top [ring_hom_surjective τ₁₂] {f : M →ₛₗ[τ₁₂] M₂} :
  range f = ⊤ ↔ surjective f :=
by rw [set_like.ext'_iff, range_coe, top_coe, set.range_iff_surjective]

lemma range_le_iff_comap [ring_hom_surjective τ₁₂] {f : M →ₛₗ[τ₁₂] M₂} {p : submodule R₂ M₂} :
  range f ≤ p ↔ comap f p = ⊤ :=
by rw [range_eq_map, map_le_iff_le_comap, eq_top_iff]

lemma map_le_range [ring_hom_surjective τ₁₂] {f : M →ₛₗ[τ₁₂] M₂} {p : submodule R M} :
  map f p ≤ range f :=
set_like.coe_mono (set.image_subset_range f p)

@[simp] lemma range_neg {R : Type*} {R₂ : Type*} {M : Type*} {M₂ : Type*}
  [semiring R] [ring R₂] [add_comm_monoid M] [add_comm_group M₂] [module R M] [module R₂ M₂]
  {τ₁₂ : R →+* R₂} [ring_hom_surjective τ₁₂] (f : M →ₛₗ[τ₁₂] M₂) :
  (-f).range = f.range :=
begin
  change ((-linear_map.id : M₂ →ₗ[R₂] M₂).comp f).range = _,
  rw [range_comp, submodule.map_neg, submodule.map_id],
end

end

/--
The decreasing sequence of submodules consisting of the ranges of the iterates of a linear map.
-/
@[simps]
def iterate_range (f : M →ₗ[R] M) : ℕ →o (submodule R M)ᵒᵈ :=
⟨λ n, (f ^ n).range, λ n m w x h, begin
  obtain ⟨c, rfl⟩ := le_iff_exists_add.mp w,
  rw linear_map.mem_range at h,
  obtain ⟨m, rfl⟩ := h,
  rw linear_map.mem_range,
  use (f ^ c) m,
  rw [pow_add, linear_map.mul_apply],
end⟩

/-- Restrict the codomain of a linear map `f` to `f.range`.

This is the bundled version of `set.range_factorization`. -/
@[reducible] def range_restrict [ring_hom_surjective τ₁₂] (f : M →ₛₗ[τ₁₂] M₂) :
  M →ₛₗ[τ₁₂] f.range := f.cod_restrict f.range f.mem_range_self

/-- The range of a linear map is finite if the domain is finite.
Note: this instance can form a diamond with `subtype.fintype` in the
  presence of `fintype M₂`. -/
instance fintype_range [fintype M] [decidable_eq M₂] [ring_hom_surjective τ₁₂]
  (f : M →ₛₗ[τ₁₂] M₂) : fintype (range f) :=
set.fintype_range f

/-- The kernel of a linear map `f : M → M₂` is defined to be `comap f ⊥`. This is equivalent to the
set of `x : M` such that `f x = 0`. The kernel is a submodule of `M`. -/
def ker (f : M →ₛₗ[τ₁₂] M₂) : submodule R M := comap f ⊥

@[simp] theorem mem_ker {f : M →ₛₗ[τ₁₂] M₂} {y} : y ∈ ker f ↔ f y = 0 := mem_bot R₂

@[simp] theorem ker_id : ker (linear_map.id : M →ₗ[R] M) = ⊥ := rfl

@[simp] theorem map_coe_ker (f : M →ₛₗ[τ₁₂] M₂) (x : ker f) : f x = 0 := mem_ker.1 x.2

lemma ker_to_add_submonoid (f : M →ₛₗ[τ₁₂] M₂) :
  f.ker.to_add_submonoid = f.to_add_monoid_hom.mker := rfl

lemma comp_ker_subtype (f : M →ₛₗ[τ₁₂] M₂) : f.comp f.ker.subtype = 0 :=
linear_map.ext $ λ x, suffices f x = 0, by simp [this], mem_ker.1 x.2

theorem ker_comp (f : M →ₛₗ[τ₁₂] M₂) (g : M₂ →ₛₗ[τ₂₃] M₃) :
  ker (g.comp f : M →ₛₗ[τ₁₃] M₃) = comap f (ker g) := rfl

theorem ker_le_ker_comp (f : M →ₛₗ[τ₁₂] M₂) (g : M₂ →ₛₗ[τ₂₃] M₃) :
  ker f ≤ ker (g.comp f : M →ₛₗ[τ₁₃] M₃) :=
by rw ker_comp; exact comap_mono bot_le

theorem disjoint_ker {f : M →ₛₗ[τ₁₂] M₂} {p : submodule R M} :
  disjoint p (ker f) ↔ ∀ x ∈ p, f x = 0 → x = 0 :=
by simp [disjoint_def]

theorem ker_eq_bot' {f : M →ₛₗ[τ₁₂] M₂} :
  ker f = ⊥ ↔ (∀ m, f m = 0 → m = 0) :=
by simpa [disjoint] using @disjoint_ker _ _ _ _ _ _ _ _ _ _ _ f ⊤

theorem ker_eq_bot_of_inverse {τ₂₁ : R₂ →+* R} [ring_hom_inv_pair τ₁₂ τ₂₁]
  {f : M →ₛₗ[τ₁₂] M₂} {g : M₂ →ₛₗ[τ₂₁] M} (h : (g.comp f : M →ₗ[R] M) = id) :
  ker f = ⊥ :=
ker_eq_bot'.2 $ λ m hm, by rw [← id_apply m, ← h, comp_apply, hm, g.map_zero]

lemma le_ker_iff_map [ring_hom_surjective τ₁₂] {f : M →ₛₗ[τ₁₂] M₂} {p : submodule R M} :
  p ≤ ker f ↔ map f p = ⊥ :=
by rw [ker, eq_bot_iff, map_le_iff_le_comap]

lemma ker_cod_restrict {τ₂₁ : R₂ →+* R} (p : submodule R M) (f : M₂ →ₛₗ[τ₂₁] M) (hf) :
  ker (cod_restrict p f hf) = ker f :=
by rw [ker, comap_cod_restrict, map_bot]; refl

lemma range_cod_restrict {τ₂₁ : R₂ →+* R} [ring_hom_surjective τ₂₁] (p : submodule R M)
  (f : M₂ →ₛₗ[τ₂₁] M) (hf) :
  range (cod_restrict p f hf) = comap p.subtype f.range :=
by simpa only [range_eq_map] using map_cod_restrict _ _ _ _

lemma ker_restrict {p : submodule R M} {f : M →ₗ[R] M} (hf : ∀ x : M, x ∈ p → f x ∈ p) :
  ker (f.restrict hf) = (f.dom_restrict p).ker :=
by rw [restrict_eq_cod_restrict_dom_restrict, ker_cod_restrict]

lemma _root_.submodule.map_comap_eq [ring_hom_surjective τ₁₂]
  (f : M →ₛₗ[τ₁₂] M₂) (q : submodule R₂ M₂) : map f (comap f q) = range f ⊓ q :=
le_antisymm (le_inf map_le_range (map_comap_le _ _)) $
by rintro _ ⟨⟨x, _, rfl⟩, hx⟩; exact ⟨x, hx, rfl⟩

lemma _root_.submodule.map_comap_eq_self [ring_hom_surjective τ₁₂]
  {f : M →ₛₗ[τ₁₂] M₂} {q : submodule R₂ M₂} (h : q ≤ range f) : map f (comap f q) = q :=
by rwa [submodule.map_comap_eq, inf_eq_right]

@[simp] theorem ker_zero : ker (0 : M →ₛₗ[τ₁₂] M₂) = ⊤ :=
eq_top_iff'.2 $ λ x, by simp

@[simp] theorem range_zero [ring_hom_surjective τ₁₂] : range (0 : M →ₛₗ[τ₁₂] M₂) = ⊥ :=
by simpa only [range_eq_map] using submodule.map_zero _

theorem ker_eq_top {f : M →ₛₗ[τ₁₂] M₂} : ker f = ⊤ ↔ f = 0 :=
⟨λ h, ext $ λ x, mem_ker.1 $ h.symm ▸ trivial, λ h, h.symm ▸ ker_zero⟩

section
variables [ring_hom_surjective τ₁₂]

lemma range_le_bot_iff (f : M →ₛₗ[τ₁₂] M₂) : range f ≤ ⊥ ↔ f = 0 :=
by rw [range_le_iff_comap]; exact ker_eq_top

theorem range_eq_bot {f : M →ₛₗ[τ₁₂] M₂} : range f = ⊥ ↔ f = 0 :=
by rw [← range_le_bot_iff, le_bot_iff]

lemma range_le_ker_iff {f : M →ₛₗ[τ₁₂] M₂} {g : M₂ →ₛₗ[τ₂₃] M₃} :
  range f ≤ ker g ↔ (g.comp f : M →ₛₗ[τ₁₃] M₃) = 0 :=
⟨λ h, ker_eq_top.1 $ eq_top_iff'.2 $ λ x, h $ ⟨_, rfl⟩,
 λ h x hx, mem_ker.2 $ exists.elim hx $ λ y hy, by rw [←hy, ←comp_apply, h, zero_apply]⟩

theorem comap_le_comap_iff {f : M →ₛₗ[τ₁₂] M₂} (hf : range f = ⊤) {p p'} :
  comap f p ≤ comap f p' ↔ p ≤ p' :=
⟨λ H x hx, by rcases range_eq_top.1 hf x with ⟨y, hy, rfl⟩; exact H hx, comap_mono⟩

theorem comap_injective {f : M →ₛₗ[τ₁₂] M₂} (hf : range f = ⊤) : injective (comap f) :=
λ p p' h, le_antisymm ((comap_le_comap_iff hf).1 (le_of_eq h))
  ((comap_le_comap_iff hf).1 (ge_of_eq h))

end

theorem ker_eq_bot_of_injective {f : M →ₛₗ[τ₁₂] M₂} (hf : injective f) : ker f = ⊥ :=
begin
  have : disjoint ⊤ f.ker, by { rw [disjoint_ker, ← map_zero f], exact λ x hx H, hf H },
  simpa [disjoint]
end

/--
The increasing sequence of submodules consisting of the kernels of the iterates of a linear map.
-/
@[simps]
def iterate_ker (f : M →ₗ[R] M) : ℕ →o submodule R M :=
⟨λ n, (f ^ n).ker, λ n m w x h, begin
  obtain ⟨c, rfl⟩ := le_iff_exists_add.mp w,
  rw linear_map.mem_ker at h,
  rw [linear_map.mem_ker, add_comm, pow_add, linear_map.mul_apply, h, linear_map.map_zero],
end⟩

end add_comm_monoid

section ring

variables [ring R] [ring R₂] [ring R₃]
variables [add_comm_group M] [add_comm_group M₂] [add_comm_group M₃]
variables [module R M] [module R₂ M₂] [module R₃ M₃]
variables {τ₁₂ : R →+* R₂} {τ₂₃ : R₂ →+* R₃} {τ₁₃ : R →+* R₃}
variables [ring_hom_comp_triple τ₁₂ τ₂₃ τ₁₃]
variables {f : M →ₛₗ[τ₁₂] M₂}
include R
open submodule

lemma range_to_add_subgroup [ring_hom_surjective τ₁₂] (f : M →ₛₗ[τ₁₂] M₂) :
  f.range.to_add_subgroup = f.to_add_monoid_hom.range := rfl

lemma ker_to_add_subgroup (f : M →ₛₗ[τ₁₂] M₂) :
  f.ker.to_add_subgroup = f.to_add_monoid_hom.ker := rfl

theorem sub_mem_ker_iff {x y} : x - y ∈ f.ker ↔ f x = f y :=
by rw [mem_ker, map_sub, sub_eq_zero]

theorem disjoint_ker' {p : submodule R M} :
  disjoint p (ker f) ↔ ∀ x y ∈ p, f x = f y → x = y :=
disjoint_ker.trans
⟨λ H x hx y hy h, eq_of_sub_eq_zero $ H _ (sub_mem hx hy) (by simp [h]),
 λ H x h₁ h₂, H x h₁ 0 (zero_mem _) (by simpa using h₂)⟩

theorem inj_of_disjoint_ker {p : submodule R M}
  {s : set M} (h : s ⊆ p) (hd : disjoint p (ker f)) :
  ∀ x y ∈ s, f x = f y → x = y :=
λ x hx y hy, disjoint_ker'.1 hd _ (h hx) _ (h hy)

theorem ker_eq_bot : ker f = ⊥ ↔ injective f :=
by simpa [disjoint] using @disjoint_ker' _ _ _ _ _ _ _ _ _ _ _ f ⊤

lemma ker_le_iff [ring_hom_surjective τ₁₂] {p : submodule R M} :
  ker f ≤ p ↔ ∃ (y ∈ range f), f ⁻¹' {y} ⊆ p :=
begin
  split,
  { intros h, use 0, rw [← set_like.mem_coe, f.range_coe], exact ⟨⟨0, map_zero f⟩, h⟩, },
  { rintros ⟨y, h₁, h₂⟩,
    rw set_like.le_def, intros z hz, simp only [mem_ker, set_like.mem_coe] at hz,
    rw [← set_like.mem_coe, f.range_coe, set.mem_range] at h₁, obtain ⟨x, hx⟩ := h₁,
    have hx' : x ∈ p, { exact h₂ hx, },
    have hxz : z + x ∈ p, { apply h₂, simp [hx, hz], },
    suffices : z + x - x ∈ p, { simpa only [this, add_sub_cancel], },
    exact p.sub_mem hxz hx', },
end

end ring

section field

variables [field K] [field K₂]
variables [add_comm_group V] [module K V]
variables [add_comm_group V₂] [module K V₂]

lemma ker_smul (f : V →ₗ[K] V₂) (a : K) (h : a ≠ 0) : ker (a • f) = ker f :=
submodule.comap_smul f _ a h

lemma ker_smul' (f : V →ₗ[K] V₂) (a : K) : ker (a • f) = ⨅(h : a ≠ 0), ker f :=
submodule.comap_smul' f _ a

lemma range_smul (f : V →ₗ[K] V₂) (a : K) (h : a ≠ 0) : range (a • f) = range f :=
by simpa only [range_eq_map] using submodule.map_smul f _ a h

lemma range_smul' (f : V →ₗ[K] V₂) (a : K) : range (a • f) = ⨆(h : a ≠ 0), range f :=
by simpa only [range_eq_map] using submodule.map_smul' f _ a

end field

end linear_map


namespace is_linear_map

lemma is_linear_map_add [semiring R] [add_comm_monoid M] [module R M] :
  is_linear_map R (λ (x : M × M), x.1 + x.2) :=
begin
  apply is_linear_map.mk,
  { intros x y,
    simp, cc },
  { intros x y,
    simp [smul_add] }
end

lemma is_linear_map_sub {R M : Type*} [semiring R] [add_comm_group M] [module R M]:
  is_linear_map R (λ (x : M × M), x.1 - x.2) :=
begin
  apply is_linear_map.mk,
  { intros x y,
    simp [add_comm, add_left_comm, sub_eq_add_neg] },
  { intros x y,
    simp [smul_sub] }
end

end is_linear_map

namespace submodule

section add_comm_monoid

variables [semiring R] [semiring R₂] [add_comm_monoid M] [add_comm_monoid M₂]
variables [module R M] [module R₂ M₂]
variables (p p' : submodule R M) (q : submodule R₂ M₂)
variables {τ₁₂ : R →+* R₂}
open linear_map

@[simp] theorem map_top [ring_hom_surjective τ₁₂] (f : M →ₛₗ[τ₁₂] M₂) : map f ⊤ = range f :=
f.range_eq_map.symm

@[simp] theorem comap_bot (f : M →ₛₗ[τ₁₂] M₂) : comap f ⊥ = ker f := rfl

@[simp] theorem ker_subtype : p.subtype.ker = ⊥ :=
ker_eq_bot_of_injective $ λ x y, subtype.ext_val

@[simp] theorem range_subtype : p.subtype.range = p :=
by simpa using map_comap_subtype p ⊤

lemma map_subtype_le (p' : submodule R p) : map p.subtype p' ≤ p :=
by simpa using (map_le_range : map p.subtype p' ≤ p.subtype.range)

/-- Under the canonical linear map from a submodule `p` to the ambient space `M`, the image of the
maximal submodule of `p` is just `p `. -/
@[simp] lemma map_subtype_top : map p.subtype (⊤ : submodule R p) = p :=
by simp

@[simp] lemma comap_subtype_eq_top {p p' : submodule R M} :
  comap p.subtype p' = ⊤ ↔ p ≤ p' :=
eq_top_iff.trans $ map_le_iff_le_comap.symm.trans $ by rw [map_subtype_top]

@[simp] lemma comap_subtype_self : comap p.subtype p = ⊤ :=
comap_subtype_eq_top.2 le_rfl

@[simp] theorem ker_of_le (p p' : submodule R M) (h : p ≤ p') : (of_le h).ker = ⊥ :=
by rw [of_le, ker_cod_restrict, ker_subtype]

lemma range_of_le (p q : submodule R M) (h : p ≤ q) : (of_le h).range = comap q.subtype p :=
by rw [← map_top, of_le, linear_map.map_cod_restrict, map_top, range_subtype]

@[simp] lemma map_subtype_range_of_le {p p' : submodule R M} (h : p ≤ p') :
  map p'.subtype (of_le h).range = p :=
by simp [range_of_le, map_comap_eq, h]

lemma disjoint_iff_comap_eq_bot {p q : submodule R M} :
  disjoint p q ↔ comap p.subtype q = ⊥ :=
by rw [←(map_injective_of_injective (show injective p.subtype, from subtype.coe_injective)).eq_iff,
       map_comap_subtype, map_bot, disjoint_iff]

/-- If `N ⊆ M` then submodules of `N` are the same as submodules of `M` contained in `N` -/
def map_subtype.rel_iso : submodule R p ≃o {p' : submodule R M // p' ≤ p} :=
{ to_fun    := λ p', ⟨map p.subtype p', map_subtype_le p _⟩,
  inv_fun   := λ q, comap p.subtype q,
  left_inv  := λ p', comap_map_eq_of_injective subtype.coe_injective p',
  right_inv := λ ⟨q, hq⟩, subtype.ext_val $ by simp [map_comap_subtype p, inf_of_le_right hq],
  map_rel_iff'      := λ p₁ p₂, subtype.coe_le_coe.symm.trans begin
    dsimp,
    rw [map_le_iff_le_comap,
        comap_map_eq_of_injective (show injective p.subtype, from subtype.coe_injective) p₂],
  end }

/-- If `p ⊆ M` is a submodule, the ordering of submodules of `p` is embedded in the ordering of
submodules of `M`. -/
def map_subtype.order_embedding : submodule R p ↪o submodule R M :=
(rel_iso.to_rel_embedding $ map_subtype.rel_iso p).trans (subtype.rel_embedding _ _)

@[simp] lemma map_subtype_embedding_eq (p' : submodule R p) :
  map_subtype.order_embedding p p' = map p.subtype p' := rfl

end add_comm_monoid

end submodule

namespace linear_map

section semiring

variables [semiring R] [semiring R₂] [semiring R₃]
variables [add_comm_monoid M] [add_comm_monoid M₂] [add_comm_monoid M₃]
variables [module R M] [module R₂ M₂] [module R₃ M₃]
variables {τ₁₂ : R →+* R₂} {τ₂₃ : R₂ →+* R₃} {τ₁₃ : R →+* R₃}
variables [ring_hom_comp_triple τ₁₂ τ₂₃ τ₁₃]

/-- A monomorphism is injective. -/
lemma ker_eq_bot_of_cancel {f : M →ₛₗ[τ₁₂] M₂}
  (h : ∀ (u v : f.ker →ₗ[R] M), f.comp u = f.comp v → u = v) : f.ker = ⊥ :=
begin
  have h₁ : f.comp (0 : f.ker →ₗ[R] M) = 0 := comp_zero _,
  rw [←submodule.range_subtype f.ker, ←h 0 f.ker.subtype (eq.trans h₁ (comp_ker_subtype f).symm)],
  exact range_zero
end

lemma range_comp_of_range_eq_top [ring_hom_surjective τ₁₂] [ring_hom_surjective τ₂₃]
  [ring_hom_surjective τ₁₃]
  {f : M →ₛₗ[τ₁₂] M₂} (g : M₂ →ₛₗ[τ₂₃] M₃) (hf : range f = ⊤) :
  range (g.comp f : M →ₛₗ[τ₁₃] M₃) = range g :=
by rw [range_comp, hf, submodule.map_top]

lemma ker_comp_of_ker_eq_bot (f : M →ₛₗ[τ₁₂] M₂) {g : M₂ →ₛₗ[τ₂₃] M₃}
  (hg : ker g = ⊥) : ker (g.comp f : M →ₛₗ[τ₁₃] M₃) = ker f :=
by rw [ker_comp, hg, submodule.comap_bot]

section image

/-- If `O` is a submodule of `M`, and `Φ : O →ₗ M'` is a linear map,
then `(ϕ : O →ₗ M').submodule_image N` is `ϕ(N)` as a submodule of `M'` -/
def submodule_image {M' : Type*} [add_comm_monoid M'] [module R M']
  {O : submodule R M} (ϕ : O →ₗ[R] M') (N : submodule R M) : submodule R M' :=
(N.comap O.subtype).map ϕ

@[simp] lemma mem_submodule_image {M' : Type*} [add_comm_monoid M'] [module R M']
  {O : submodule R M} {ϕ : O →ₗ[R] M'} {N : submodule R M} {x : M'} :
  x ∈ ϕ.submodule_image N ↔ ∃ y (yO : y ∈ O) (yN : y ∈ N), ϕ ⟨y, yO⟩ = x :=
begin
  refine submodule.mem_map.trans ⟨_, _⟩; simp_rw submodule.mem_comap,
  { rintro ⟨⟨y, yO⟩, (yN : y ∈ N), h⟩,
    exact ⟨y, yO, yN, h⟩ },
  { rintro ⟨y, yO, yN, h⟩,
    exact ⟨⟨y, yO⟩, yN, h⟩ }
end

lemma mem_submodule_image_of_le {M' : Type*} [add_comm_monoid M'] [module R M']
  {O : submodule R M} {ϕ : O →ₗ[R] M'} {N : submodule R M} (hNO : N ≤ O) {x : M'} :
  x ∈ ϕ.submodule_image N ↔ ∃ y (yN : y ∈ N), ϕ ⟨y, hNO yN⟩ = x :=
begin
  refine mem_submodule_image.trans ⟨_, _⟩,
  { rintro ⟨y, yO, yN, h⟩,
    exact ⟨y, yN, h⟩ },
  { rintro ⟨y, yN, h⟩,
    exact ⟨y, hNO yN, yN, h⟩ }
end

lemma submodule_image_apply_of_le {M' : Type*} [add_comm_group M'] [module R M']
  {O : submodule R M} (ϕ : O →ₗ[R] M') (N : submodule R M) (hNO : N ≤ O) :
  ϕ.submodule_image N = (ϕ.comp (submodule.of_le hNO)).range :=
by rw [submodule_image, range_comp, submodule.range_of_le]

end image

end semiring

end linear_map

@[simp] lemma linear_map.range_range_restrict [semiring R] [add_comm_monoid M] [add_comm_monoid M₂]
  [module R M] [module R M₂] (f : M →ₗ[R] M₂) :
  f.range_restrict.range = ⊤ :=
by simp [f.range_cod_restrict _]

/-! ### Linear equivalences -/
namespace linear_equiv

section add_comm_monoid

section subsingleton
variables [semiring R] [semiring R₂] [semiring R₃] [semiring R₄]
variables [add_comm_monoid M] [add_comm_monoid M₂] [add_comm_monoid M₃] [add_comm_monoid M₄]
variables [module R M] [module R₂ M₂]
variables [subsingleton M] [subsingleton M₂]
variables {σ₁₂ : R →+* R₂} {σ₂₁ : R₂ →+* R}
variables [ring_hom_inv_pair σ₁₂ σ₂₁] [ring_hom_inv_pair σ₂₁ σ₁₂]

include σ₂₁
/-- Between two zero modules, the zero map is an equivalence. -/
instance : has_zero (M ≃ₛₗ[σ₁₂] M₂) :=
⟨{ to_fun := 0,
   inv_fun := 0,
   right_inv := λ x, subsingleton.elim _ _,
   left_inv := λ x, subsingleton.elim _ _,
   ..(0 : M →ₛₗ[σ₁₂] M₂)}⟩
omit σ₂₁

-- Even though these are implied by `subsingleton.elim` via the `unique` instance below, they're
-- nice to have as `rfl`-lemmas for `dsimp`.
include σ₂₁
@[simp] lemma zero_symm : (0 : M ≃ₛₗ[σ₁₂] M₂).symm = 0 := rfl
@[simp] lemma coe_zero : ⇑(0 : M ≃ₛₗ[σ₁₂] M₂) = 0 := rfl
lemma zero_apply (x : M) : (0 : M ≃ₛₗ[σ₁₂] M₂) x = 0 := rfl

/-- Between two zero modules, the zero map is the only equivalence. -/
instance : unique (M ≃ₛₗ[σ₁₂] M₂) :=
{ uniq := λ f, to_linear_map_injective (subsingleton.elim _ _),
  default := 0 }
omit σ₂₁

end subsingleton

section
variables [semiring R] [semiring R₂] [semiring R₃] [semiring R₄]
variables [add_comm_monoid M] [add_comm_monoid M₂] [add_comm_monoid M₃] [add_comm_monoid M₄]
variables {module_M : module R M} {module_M₂ : module R₂ M₂}
variables {σ₁₂ : R →+* R₂} {σ₂₁ : R₂ →+* R}
variables {re₁₂ : ring_hom_inv_pair σ₁₂ σ₂₁} {re₂₁ : ring_hom_inv_pair σ₂₁ σ₁₂}
variables (e e' : M ≃ₛₗ[σ₁₂] M₂)

lemma map_eq_comap {p : submodule R M} :
  (p.map (e : M →ₛₗ[σ₁₂] M₂) : submodule R₂ M₂) = p.comap (e.symm : M₂ →ₛₗ[σ₂₁] M) :=
set_like.coe_injective $ by simp [e.image_eq_preimage]

/-- A linear equivalence of two modules restricts to a linear equivalence from any submodule
`p` of the domain onto the image of that submodule.

This is the linear version of `add_equiv.submonoid_map` and `add_equiv.subgroup_map`.

This is `linear_equiv.of_submodule'` but with `map` on the right instead of `comap` on the left. -/
def submodule_map (p : submodule R M) :
  p ≃ₛₗ[σ₁₂] ↥(p.map (e : M →ₛₗ[σ₁₂] M₂) : submodule R₂ M₂) :=
{ inv_fun   := λ y, ⟨(e.symm : M₂ →ₛₗ[σ₂₁] M) y, by
  { rcases y with ⟨y', hy⟩, rw submodule.mem_map at hy, rcases hy with ⟨x, hx, hxy⟩, subst hxy,
    simp only [symm_apply_apply, submodule.coe_mk, coe_coe, hx], }⟩,
  left_inv  := λ x, by simp only [linear_map.dom_restrict_apply, linear_map.cod_restrict_apply,
    linear_map.to_fun_eq_coe, linear_equiv.coe_coe, linear_equiv.symm_apply_apply, set_like.eta],
  right_inv := λ y, by { apply set_coe.ext, simp only [linear_map.dom_restrict_apply,
    linear_map.cod_restrict_apply, linear_map.to_fun_eq_coe, linear_equiv.coe_coe, set_like.coe_mk,
    linear_equiv.apply_symm_apply] },
  ..((e : M →ₛₗ[σ₁₂] M₂).dom_restrict p).cod_restrict (p.map (e : M →ₛₗ[σ₁₂] M₂))
  (λ x, ⟨x, by simp only [linear_map.dom_restrict_apply, eq_self_iff_true, and_true,
                          set_like.coe_mem, set_like.mem_coe]⟩) }

include σ₂₁
@[simp] lemma submodule_map_apply (p : submodule R M) (x : p) :
  ↑(e.submodule_map p x) = e x := rfl

@[simp] lemma submodule_map_symm_apply (p : submodule R M)
  (x : (p.map (e : M →ₛₗ[σ₁₂] M₂) : submodule R₂ M₂)) :
  ↑((e.submodule_map p).symm x) = e.symm x :=
rfl

omit σ₂₁

end

section finsupp
variables {γ : Type*}
variables [semiring R] [semiring R₂]
variables [add_comm_monoid M] [add_comm_monoid M₂]
variables [module R M] [module R₂ M₂] [has_zero γ]
variables {τ₁₂ : R →+* R₂} {τ₂₁ : R₂ →+* R}
variables [ring_hom_inv_pair τ₁₂ τ₂₁] [ring_hom_inv_pair τ₂₁ τ₁₂]

include τ₂₁
@[simp] lemma map_finsupp_sum (f : M ≃ₛₗ[τ₁₂] M₂) {t : ι →₀ γ} {g : ι → γ → M} :
  f (t.sum g) = t.sum (λ i d, f (g i d)) := f.map_sum _
omit τ₂₁

end finsupp

section dfinsupp
open dfinsupp

variables [semiring R] [semiring R₂]
variables [add_comm_monoid M] [add_comm_monoid M₂]
variables [module R M] [module R₂ M₂]
variables {τ₁₂ : R →+* R₂} {τ₂₁ : R₂ →+* R}
variables [ring_hom_inv_pair τ₁₂ τ₂₁] [ring_hom_inv_pair τ₂₁ τ₁₂]
variables {γ : ι → Type*} [decidable_eq ι]

include τ₂₁
@[simp] lemma map_dfinsupp_sum [Π i, has_zero (γ i)] [Π i (x : γ i), decidable (x ≠ 0)]
  (f : M ≃ₛₗ[τ₁₂] M₂) (t : Π₀ i, γ i) (g : Π i, γ i → M) :
  f (t.sum g) = t.sum (λ i d, f (g i d)) := f.map_sum _

@[simp] lemma map_dfinsupp_sum_add_hom [Π i, add_zero_class (γ i)] (f : M ≃ₛₗ[τ₁₂] M₂)
  (t : Π₀ i, γ i) (g : Π i, γ i →+ M) :
  f (sum_add_hom g t) = sum_add_hom (λ i, f.to_add_equiv.to_add_monoid_hom.comp (g i)) t :=
f.to_add_equiv.map_dfinsupp_sum_add_hom _ _

end dfinsupp

section uncurry
variables [semiring R] [semiring R₂] [semiring R₃] [semiring R₄]
variables [add_comm_monoid M] [add_comm_monoid M₂] [add_comm_monoid M₃] [add_comm_monoid M₄]

variables (V V₂ R)

/-- Linear equivalence between a curried and uncurried function.
  Differs from `tensor_product.curry`. -/
protected def curry :
  (V × V₂ → R) ≃ₗ[R] (V → V₂ → R) :=
{ map_add'  := λ _ _, by { ext, refl },
  map_smul' := λ _ _, by { ext, refl },
  .. equiv.curry _ _ _ }

@[simp] lemma coe_curry : ⇑(linear_equiv.curry R V V₂) = curry := rfl

@[simp] lemma coe_curry_symm : ⇑(linear_equiv.curry R V V₂).symm = uncurry := rfl

end uncurry

section
variables [semiring R] [semiring R₂] [semiring R₃] [semiring R₄]
variables [add_comm_monoid M] [add_comm_monoid M₂] [add_comm_monoid M₃] [add_comm_monoid M₄]
variables {module_M : module R M} {module_M₂ : module R₂ M₂} {module_M₃ : module R₃ M₃}
variables {σ₁₂ : R →+* R₂} {σ₂₁ : R₂ →+* R}
variables {σ₂₃ : R₂ →+* R₃} {σ₁₃ : R →+* R₃} [ring_hom_comp_triple σ₁₂ σ₂₃ σ₁₃]
variables {σ₃₂ : R₃ →+* R₂}
variables {re₁₂ : ring_hom_inv_pair σ₁₂ σ₂₁} {re₂₁ : ring_hom_inv_pair σ₂₁ σ₁₂}
variables {re₂₃ : ring_hom_inv_pair σ₂₃ σ₃₂} {re₃₂ : ring_hom_inv_pair σ₃₂ σ₂₃}
variables (f : M →ₛₗ[σ₁₂] M₂) (g : M₂ →ₛₗ[σ₂₁] M) (e : M ≃ₛₗ[σ₁₂] M₂) (h : M₂ →ₛₗ[σ₂₃] M₃)
variables (e'' : M₂ ≃ₛₗ[σ₂₃] M₃)

variables (p q : submodule R M)

/-- Linear equivalence between two equal submodules. -/
def of_eq (h : p = q) : p ≃ₗ[R] q :=
{ map_smul' := λ _ _, rfl, map_add' := λ _ _, rfl, .. equiv.set.of_eq (congr_arg _ h) }

variables {p q}

@[simp] lemma coe_of_eq_apply (h : p = q) (x : p) : (of_eq p q h x : M) = x := rfl

@[simp] lemma of_eq_symm (h : p = q) : (of_eq p q h).symm = of_eq q p h.symm := rfl

include σ₂₁
/-- A linear equivalence which maps a submodule of one module onto another, restricts to a linear
equivalence of the two submodules. -/
def of_submodules (p : submodule R M) (q : submodule R₂ M₂) (h : p.map (e : M →ₛₗ[σ₁₂] M₂) = q) :
p ≃ₛₗ[σ₁₂] q := (e.submodule_map p).trans (linear_equiv.of_eq _ _ h)


@[simp] lemma of_submodules_apply {p : submodule R M} {q : submodule R₂ M₂}
  (h : p.map ↑e = q) (x : p) : ↑(e.of_submodules p q h x) = e x := rfl

@[simp] lemma of_submodules_symm_apply {p : submodule R M} {q : submodule R₂ M₂}
  (h : p.map ↑e = q) (x : q) : ↑((e.of_submodules p q h).symm x) = e.symm x := rfl

include re₁₂ re₂₁
/-- A linear equivalence of two modules restricts to a linear equivalence from the preimage of any
submodule to that submodule.

This is `linear_equiv.of_submodule` but with `comap` on the left instead of `map` on the right. -/
def of_submodule' [module R M] [module R₂ M₂] (f : M ≃ₛₗ[σ₁₂] M₂) (U : submodule R₂ M₂) :
  U.comap (f : M →ₛₗ[σ₁₂] M₂) ≃ₛₗ[σ₁₂] U :=
(f.symm.of_submodules _ _ f.symm.map_eq_comap).symm

lemma of_submodule'_to_linear_map [module R M] [module R₂ M₂]
  (f : M ≃ₛₗ[σ₁₂] M₂) (U : submodule R₂ M₂) :
  (f.of_submodule' U).to_linear_map =
  (f.to_linear_map.dom_restrict _).cod_restrict _ subtype.prop :=
by { ext, refl }

@[simp]
lemma of_submodule'_apply [module R M] [module R₂ M₂]
  (f : M ≃ₛₗ[σ₁₂] M₂) (U : submodule R₂ M₂) (x : U.comap (f : M →ₛₗ[σ₁₂] M₂)) :
(f.of_submodule' U x : M₂) = f (x : M) := rfl

@[simp]
lemma of_submodule'_symm_apply [module R M] [module R₂ M₂]
  (f : M ≃ₛₗ[σ₁₂] M₂) (U : submodule R₂ M₂) (x : U) :
((f.of_submodule' U).symm x : M) = f.symm (x : M₂) := rfl

variable (p)

omit σ₂₁ re₁₂ re₂₁

/-- The top submodule of `M` is linearly equivalent to `M`. -/
def of_top (h : p = ⊤) : p ≃ₗ[R] M :=
{ inv_fun   := λ x, ⟨x, h.symm ▸ trivial⟩,
  left_inv  := λ ⟨x, h⟩, rfl,
  right_inv := λ x, rfl,
  .. p.subtype }

@[simp] theorem of_top_apply {h} (x : p) : of_top p h x = x := rfl

@[simp] theorem coe_of_top_symm_apply {h} (x : M) : ((of_top p h).symm x : M) = x := rfl

theorem of_top_symm_apply {h} (x : M) : (of_top p h).symm x = ⟨x, h.symm ▸ trivial⟩ := rfl

include σ₂₁ re₁₂ re₂₁
/-- If a linear map has an inverse, it is a linear equivalence. -/
def of_linear (h₁ : f.comp g = linear_map.id) (h₂ : g.comp f = linear_map.id) :
  M ≃ₛₗ[σ₁₂] M₂ :=
{ inv_fun   := g,
  left_inv  := linear_map.ext_iff.1 h₂,
  right_inv := linear_map.ext_iff.1 h₁,
  ..f }
omit σ₂₁ re₁₂ re₂₁

include σ₂₁ re₁₂ re₂₁
@[simp] theorem of_linear_apply {h₁ h₂} (x : M) : of_linear f g h₁ h₂ x = f x := rfl
omit σ₂₁ re₁₂ re₂₁

include σ₂₁ re₁₂ re₂₁
@[simp] theorem of_linear_symm_apply {h₁ h₂} (x : M₂) : (of_linear f g h₁ h₂).symm x = g x :=
rfl
omit σ₂₁ re₁₂ re₂₁

@[simp] protected theorem range : (e : M →ₛₗ[σ₁₂] M₂).range = ⊤ :=
linear_map.range_eq_top.2 e.to_equiv.surjective

include σ₂₁ re₁₂ re₂₁
lemma eq_bot_of_equiv [module R₂ M₂] (e : p ≃ₛₗ[σ₁₂] (⊥ : submodule R₂ M₂)) : p = ⊥ :=
begin
  refine bot_unique (set_like.le_def.2 $ assume b hb, (submodule.mem_bot R).2 _),
  rw [← p.mk_eq_zero hb, ← e.map_eq_zero_iff],
  apply submodule.eq_zero_of_bot_submodule
end
omit σ₂₁ re₁₂ re₂₁

@[simp] protected theorem ker : (e : M →ₛₗ[σ₁₂] M₂).ker = ⊥ :=
linear_map.ker_eq_bot_of_injective e.to_equiv.injective

@[simp] theorem range_comp [ring_hom_surjective σ₁₂] [ring_hom_surjective σ₂₃]
  [ring_hom_surjective σ₁₃] :
  (h.comp (e : M →ₛₗ[σ₁₂] M₂) : M →ₛₗ[σ₁₃] M₃).range = h.range :=
linear_map.range_comp_of_range_eq_top _ e.range

include module_M
@[simp] theorem ker_comp (l : M →ₛₗ[σ₁₂] M₂) :
  (((e'' : M₂ →ₛₗ[σ₂₃] M₃).comp l : M →ₛₗ[σ₁₃] M₃) : M →ₛₗ[σ₁₃] M₃).ker = l.ker :=
linear_map.ker_comp_of_ker_eq_bot _ e''.ker
omit module_M

variables {f g}

include σ₂₁
/-- An linear map `f : M →ₗ[R] M₂` with a left-inverse `g : M₂ →ₗ[R] M` defines a linear
equivalence between `M` and `f.range`.

This is a computable alternative to `linear_equiv.of_injective`, and a bidirectional version of
`linear_map.range_restrict`. -/
def of_left_inverse [ring_hom_inv_pair σ₁₂ σ₂₁] [ring_hom_inv_pair σ₂₁ σ₁₂]
  {g : M₂ → M} (h : function.left_inverse g f) : M ≃ₛₗ[σ₁₂] f.range :=
{ to_fun := f.range_restrict,
  inv_fun := g ∘ f.range.subtype,
  left_inv := h,
  right_inv := λ x, subtype.ext $
    let ⟨x', hx'⟩ := linear_map.mem_range.mp x.prop in
    show f (g x) = x, by rw [←hx', h x'],
  .. f.range_restrict }
omit σ₂₁

@[simp] lemma of_left_inverse_apply [ring_hom_inv_pair σ₁₂ σ₂₁] [ring_hom_inv_pair σ₂₁ σ₁₂]
  (h : function.left_inverse g f) (x : M) :
  ↑(of_left_inverse h x) = f x := rfl

include σ₂₁
@[simp] lemma of_left_inverse_symm_apply [ring_hom_inv_pair σ₁₂ σ₂₁]
  [ring_hom_inv_pair σ₂₁ σ₁₂] (h : function.left_inverse g f) (x : f.range) :
  (of_left_inverse h).symm x = g x := rfl
omit σ₂₁

variables (f)

/-- An `injective` linear map `f : M →ₗ[R] M₂` defines a linear equivalence
between `M` and `f.range`. See also `linear_map.of_left_inverse`. -/
noncomputable def of_injective [ring_hom_inv_pair σ₁₂ σ₂₁] [ring_hom_inv_pair σ₂₁ σ₁₂]
  (h : injective f) : M ≃ₛₗ[σ₁₂] f.range :=
of_left_inverse $ classical.some_spec h.has_left_inverse

@[simp] theorem of_injective_apply [ring_hom_inv_pair σ₁₂ σ₂₁] [ring_hom_inv_pair σ₂₁ σ₁₂]
  {h : injective f} (x : M) : ↑(of_injective f h x) = f x := rfl

/-- A bijective linear map is a linear equivalence. -/
noncomputable def of_bijective [ring_hom_inv_pair σ₁₂ σ₂₁] [ring_hom_inv_pair σ₂₁ σ₁₂]
  (hf₁ : injective f) (hf₂ : surjective f) : M ≃ₛₗ[σ₁₂] M₂ :=
(of_injective f hf₁).trans (of_top _ $ linear_map.range_eq_top.2 hf₂)

@[simp] theorem of_bijective_apply [ring_hom_inv_pair σ₁₂ σ₂₁] [ring_hom_inv_pair σ₂₁ σ₁₂]
  {hf₁ hf₂} (x : M) : of_bijective f hf₁ hf₂ x = f x := rfl

end

end add_comm_monoid

section add_comm_group

variables [semiring R] [semiring R₂] [semiring R₃] [semiring R₄]
variables [add_comm_group M] [add_comm_group M₂] [add_comm_group M₃] [add_comm_group M₄]
variables {module_M : module R M} {module_M₂ : module R₂ M₂}
variables {module_M₃ : module R₃ M₃} {module_M₄ : module R₄ M₄}
variables {σ₁₂ : R →+* R₂} {σ₃₄ : R₃ →+* R₄}
variables {σ₂₁ : R₂ →+* R} {σ₄₃ : R₄ →+* R₃}
variables {re₁₂ : ring_hom_inv_pair σ₁₂ σ₂₁} {re₂₁ : ring_hom_inv_pair σ₂₁ σ₁₂}
variables {re₃₄ : ring_hom_inv_pair σ₃₄ σ₄₃} {re₄₃ : ring_hom_inv_pair σ₄₃ σ₃₄}
variables (e e₁ : M ≃ₛₗ[σ₁₂] M₂) (e₂ : M₃ ≃ₛₗ[σ₃₄] M₄)

@[simp] theorem map_neg (a : M) : e (-a) = -e a := e.to_linear_map.map_neg a
@[simp] theorem map_sub (a b : M) : e (a - b) = e a - e b :=
e.to_linear_map.map_sub a b

end add_comm_group

section neg

variables (R) [semiring R] [add_comm_group M] [module R M]

/-- `x ↦ -x` as a `linear_equiv` -/
def neg : M ≃ₗ[R] M := { .. equiv.neg M, .. (-linear_map.id : M →ₗ[R] M) }

variable {R}

@[simp] lemma coe_neg : ⇑(neg R : M ≃ₗ[R] M) = -id := rfl

lemma neg_apply (x : M) : neg R x = -x := by simp

@[simp] lemma symm_neg : (neg R : M ≃ₗ[R] M).symm = neg R := rfl

end neg

section comm_semiring
variables [comm_semiring R] [add_comm_monoid M] [add_comm_monoid M₂] [add_comm_monoid M₃]
variables [module R M] [module R M₂] [module R M₃]
open _root_.linear_map

/-- Multiplying by a unit `a` of the ring `R` is a linear equivalence. -/
def smul_of_unit (a : Rˣ) : M ≃ₗ[R] M :=
distrib_mul_action.to_linear_equiv R M a

/-- A linear isomorphism between the domains and codomains of two spaces of linear maps gives a
linear isomorphism between the two function spaces. -/
def arrow_congr {R M₁ M₂ M₂₁ M₂₂ : Sort*} [comm_semiring R]
  [add_comm_monoid M₁] [add_comm_monoid M₂] [add_comm_monoid M₂₁] [add_comm_monoid M₂₂]
  [module R M₁] [module R M₂] [module R M₂₁] [module R M₂₂]
  (e₁ : M₁ ≃ₗ[R] M₂) (e₂ : M₂₁ ≃ₗ[R] M₂₂) :
  (M₁ →ₗ[R] M₂₁) ≃ₗ[R] (M₂ →ₗ[R] M₂₂) :=
{ to_fun := λ f : M₁ →ₗ[R] M₂₁, (e₂ : M₂₁ →ₗ[R] M₂₂).comp $ f.comp (e₁.symm : M₂ →ₗ[R] M₁),
  inv_fun := λ f, (e₂.symm : M₂₂ →ₗ[R] M₂₁).comp $ f.comp (e₁ : M₁ →ₗ[R] M₂),
  left_inv := λ f, by { ext x, simp only [symm_apply_apply, comp_app, coe_comp, coe_coe]},
  right_inv := λ f, by { ext x, simp only [comp_app, apply_symm_apply, coe_comp, coe_coe]},
  map_add' := λ f g, by { ext x, simp only [map_add, add_apply, comp_app, coe_comp, coe_coe]},
  map_smul' := λ c f, by { ext x, simp only [smul_apply, comp_app, coe_comp, map_smulₛₗ e₂,
                                             coe_coe]} }

@[simp] lemma arrow_congr_apply {R M₁ M₂ M₂₁ M₂₂ : Sort*} [comm_semiring R]
  [add_comm_monoid M₁] [add_comm_monoid M₂] [add_comm_monoid M₂₁] [add_comm_monoid M₂₂]
  [module R M₁] [module R M₂] [module R M₂₁] [module R M₂₂]
  (e₁ : M₁ ≃ₗ[R] M₂) (e₂ : M₂₁ ≃ₗ[R] M₂₂) (f : M₁ →ₗ[R] M₂₁) (x : M₂) :
  arrow_congr e₁ e₂ f x = e₂ (f (e₁.symm x)) :=
rfl

@[simp] lemma arrow_congr_symm_apply {R M₁ M₂ M₂₁ M₂₂ : Sort*} [comm_semiring R]
  [add_comm_monoid M₁] [add_comm_monoid M₂] [add_comm_monoid M₂₁] [add_comm_monoid M₂₂]
  [module R M₁] [module R M₂] [module R M₂₁] [module R M₂₂]
  (e₁ : M₁ ≃ₗ[R] M₂) (e₂ : M₂₁ ≃ₗ[R] M₂₂) (f : M₂ →ₗ[R] M₂₂) (x : M₁) :
  (arrow_congr e₁ e₂).symm f x = e₂.symm (f (e₁ x)) :=
rfl

lemma arrow_congr_comp {N N₂ N₃ : Sort*}
  [add_comm_monoid N] [add_comm_monoid N₂] [add_comm_monoid N₃]
  [module R N] [module R N₂] [module R N₃]
  (e₁ : M ≃ₗ[R] N) (e₂ : M₂ ≃ₗ[R] N₂) (e₃ : M₃ ≃ₗ[R] N₃) (f : M →ₗ[R] M₂) (g : M₂ →ₗ[R] M₃) :
  arrow_congr e₁ e₃ (g.comp f) = (arrow_congr e₂ e₃ g).comp (arrow_congr e₁ e₂ f) :=
by { ext, simp only [symm_apply_apply, arrow_congr_apply, linear_map.comp_apply], }

lemma arrow_congr_trans {M₁ M₂ M₃ N₁ N₂ N₃ : Sort*}
  [add_comm_monoid M₁] [module R M₁] [add_comm_monoid M₂] [module R M₂]
  [add_comm_monoid M₃] [module R M₃] [add_comm_monoid N₁] [module R N₁]
  [add_comm_monoid N₂] [module R N₂] [add_comm_monoid N₃] [module R N₃]
  (e₁ : M₁ ≃ₗ[R] M₂) (e₂ : N₁ ≃ₗ[R] N₂) (e₃ : M₂ ≃ₗ[R] M₃) (e₄ : N₂ ≃ₗ[R] N₃) :
  (arrow_congr e₁ e₂).trans (arrow_congr e₃ e₄) = arrow_congr (e₁.trans e₃) (e₂.trans e₄) :=
rfl

/-- If `M₂` and `M₃` are linearly isomorphic then the two spaces of linear maps from `M` into `M₂`
and `M` into `M₃` are linearly isomorphic. -/
def congr_right (f : M₂ ≃ₗ[R] M₃) : (M →ₗ[R] M₂) ≃ₗ[R] (M →ₗ[R] M₃) :=
arrow_congr (linear_equiv.refl R M) f

/-- If `M` and `M₂` are linearly isomorphic then the two spaces of linear maps from `M` and `M₂` to
themselves are linearly isomorphic. -/
def conj (e : M ≃ₗ[R] M₂) : (module.End R M) ≃ₗ[R] (module.End R M₂) := arrow_congr e e

lemma conj_apply (e : M ≃ₗ[R] M₂) (f : module.End R M) :
  e.conj f = ((↑e : M →ₗ[R] M₂).comp f).comp (e.symm : M₂ →ₗ[R] M) := rfl

lemma symm_conj_apply (e : M ≃ₗ[R] M₂) (f : module.End R M₂) :
  e.symm.conj f = ((↑e.symm : M₂ →ₗ[R] M).comp f).comp (e : M →ₗ[R] M₂) := rfl

lemma conj_comp (e : M ≃ₗ[R] M₂) (f g : module.End R M) :
  e.conj (g.comp f) = (e.conj g).comp (e.conj f) :=
arrow_congr_comp e e e f g

lemma conj_trans (e₁ : M ≃ₗ[R] M₂) (e₂ : M₂ ≃ₗ[R] M₃) :
  e₁.conj.trans e₂.conj = (e₁.trans e₂).conj :=
by { ext f x, refl, }

@[simp] lemma conj_id (e : M ≃ₗ[R] M₂) : e.conj linear_map.id = linear_map.id :=
by { ext, simp [conj_apply], }

end comm_semiring

section field

variables [field K] [add_comm_group M] [add_comm_group M₂] [add_comm_group M₃]
variables [module K M] [module K M₂] [module K M₃]
variables (K) (M)
open _root_.linear_map

/-- Multiplying by a nonzero element `a` of the field `K` is a linear equivalence. -/
@[simps] def smul_of_ne_zero (a : K) (ha : a ≠ 0) : M ≃ₗ[K] M :=
smul_of_unit $ units.mk0 a ha

end field

end linear_equiv

namespace submodule

section module

variables [semiring R] [add_comm_monoid M] [module R M]

/-- Given `p` a submodule of the module `M` and `q` a submodule of `p`, `p.equiv_subtype_map q`
is the natural `linear_equiv` between `q` and `q.map p.subtype`. -/
def equiv_subtype_map (p : submodule R M) (q : submodule R p) :
  q ≃ₗ[R] q.map p.subtype :=
{ inv_fun :=
    begin
      rintro ⟨x, hx⟩,
      refine ⟨⟨x, _⟩, _⟩;
      rcases hx with ⟨⟨_, h⟩, _, rfl⟩;
      assumption
    end,
  left_inv := λ ⟨⟨_, _⟩, _⟩, rfl,
  right_inv := λ ⟨x, ⟨_, h⟩, _, rfl⟩, rfl,
  .. (p.subtype.dom_restrict q).cod_restrict _
    begin
      rintro ⟨x, hx⟩,
      refine ⟨x, hx, rfl⟩,
    end }

@[simp]
lemma equiv_subtype_map_apply {p : submodule R M} {q : submodule R p} (x : q) :
  (p.equiv_subtype_map q x : M) = p.subtype.dom_restrict q x :=
rfl

@[simp]
lemma equiv_subtype_map_symm_apply {p : submodule R M} {q : submodule R p} (x : q.map p.subtype) :
  ((p.equiv_subtype_map q).symm x : M) = x :=
by { cases x, refl }

/-- If `s ≤ t`, then we can view `s` as a submodule of `t` by taking the comap
of `t.subtype`. -/
@[simps]
def comap_subtype_equiv_of_le {p q : submodule R M} (hpq : p ≤ q) :
  comap q.subtype p ≃ₗ[R] p :=
{ to_fun := λ x, ⟨x, x.2⟩,
  inv_fun := λ x, ⟨⟨x, hpq x.2⟩, x.2⟩,
  left_inv := λ x, by simp only [coe_mk, set_like.eta, coe_coe],
  right_inv := λ x, by simp only [subtype.coe_mk, set_like.eta, coe_coe],
  map_add' := λ x y, rfl,
  map_smul' := λ c x, rfl }

end module

end submodule

namespace submodule

variables [comm_semiring R] [comm_semiring R₂]
variables [add_comm_monoid M] [add_comm_monoid M₂] [module R M] [module R₂ M₂]
variables [add_comm_monoid N] [add_comm_monoid N₂] [module R N] [module R N₂]
variables {τ₁₂ : R →+* R₂} {τ₂₁ : R₂ →+* R}
variables [ring_hom_inv_pair τ₁₂ τ₂₁] [ring_hom_inv_pair τ₂₁ τ₁₂]
variables (p : submodule R M) (q : submodule R₂ M₂)
variables (pₗ : submodule R N) (qₗ : submodule R N₂)

include τ₂₁
@[simp] lemma mem_map_equiv {e : M ≃ₛₗ[τ₁₂] M₂} {x : M₂} : x ∈ p.map (e : M →ₛₗ[τ₁₂] M₂) ↔
  e.symm x ∈ p :=
begin
  rw submodule.mem_map, split,
  { rintros ⟨y, hy, hx⟩, simp [←hx, hy], },
  { intros hx, refine ⟨e.symm x, hx, by simp⟩, },
end
omit τ₂₁

lemma map_equiv_eq_comap_symm (e : M ≃ₛₗ[τ₁₂] M₂) (K : submodule R M) :
  K.map (e : M →ₛₗ[τ₁₂] M₂) = K.comap (e.symm : M₂ →ₛₗ[τ₂₁] M) :=
submodule.ext (λ _, by rw [mem_map_equiv, mem_comap, linear_equiv.coe_coe])

lemma comap_equiv_eq_map_symm (e : M ≃ₛₗ[τ₁₂] M₂) (K : submodule R₂ M₂) :
  K.comap (e : M →ₛₗ[τ₁₂] M₂) = K.map (e.symm : M₂ →ₛₗ[τ₂₁] M) :=
(map_equiv_eq_comap_symm e.symm K).symm

lemma comap_le_comap_smul (fₗ : N →ₗ[R] N₂) (c : R) :
  comap fₗ qₗ ≤ comap (c • fₗ) qₗ :=
begin
  rw set_like.le_def,
  intros m h,
  change c • (fₗ m) ∈ qₗ,
  change fₗ m ∈ qₗ at h,
  apply qₗ.smul_mem _ h,
end

lemma inf_comap_le_comap_add (f₁ f₂ : M →ₛₗ[τ₁₂] M₂) :
  comap f₁ q ⊓ comap f₂ q ≤ comap (f₁ + f₂) q :=
begin
  rw set_like.le_def,
  intros m h,
  change f₁ m + f₂ m ∈ q,
  change f₁ m ∈ q ∧ f₂ m ∈ q at h,
  apply q.add_mem h.1 h.2,
end

/-- Given modules `M`, `M₂` over a commutative ring, together with submodules `p ⊆ M`, `q ⊆ M₂`,
the set of maps $\{f ∈ Hom(M, M₂) | f(p) ⊆ q \}$ is a submodule of `Hom(M, M₂)`. -/
def compatible_maps : submodule R (N →ₗ[R] N₂) :=
{ carrier   := {fₗ | pₗ ≤ comap fₗ qₗ},
  zero_mem' := by { change pₗ ≤ comap 0 qₗ, rw comap_zero, refine le_top, },
  add_mem'  := λ f₁ f₂ h₁ h₂, by { apply le_trans _ (inf_comap_le_comap_add qₗ f₁ f₂),
                                 rw le_inf_iff, exact ⟨h₁, h₂⟩, },
  smul_mem' := λ c fₗ h, le_trans h (comap_le_comap_smul qₗ fₗ c), }

end submodule

namespace equiv
variables [semiring R] [add_comm_monoid M] [module R M] [add_comm_monoid M₂] [module R M₂]

/-- An equivalence whose underlying function is linear is a linear equivalence. -/
def to_linear_equiv (e : M ≃ M₂) (h : is_linear_map R (e : M → M₂)) : M ≃ₗ[R] M₂ :=
{ .. e, .. h.mk' e}

end equiv


section fun_left
variables (R M) [semiring R] [add_comm_monoid M] [module R M]
variables {m n p : Type*}

namespace linear_map

/-- Given an `R`-module `M` and a function `m → n` between arbitrary types,
construct a linear map `(n → M) →ₗ[R] (m → M)` -/
def fun_left (f : m → n) : (n → M) →ₗ[R] (m → M) :=
{ to_fun := (∘ f), map_add' := λ _ _, rfl, map_smul' := λ _ _, rfl }

@[simp] theorem fun_left_apply (f : m → n) (g : n → M) (i : m) : fun_left R M f g i = g (f i) :=
rfl

@[simp] theorem fun_left_id (g : n → M) : fun_left R M _root_.id g = g :=
rfl

theorem fun_left_comp (f₁ : n → p) (f₂ : m → n) :
  fun_left R M (f₁ ∘ f₂) = (fun_left R M f₂).comp (fun_left R M f₁) :=
rfl

theorem fun_left_surjective_of_injective (f : m → n) (hf : injective f) :
  surjective (fun_left R M f) :=
begin
  classical,
  intro g,
  refine ⟨λ x, if h : ∃ y, f y = x then g h.some else 0, _⟩,
  { ext,
    dsimp only [fun_left_apply],
    split_ifs with w,
    { congr,
      exact hf w.some_spec, },
    { simpa only [not_true, exists_apply_eq_apply] using w } },
end

theorem fun_left_injective_of_surjective (f : m → n) (hf : surjective f) :
  injective (fun_left R M f) :=
begin
  obtain ⟨g, hg⟩ := hf.has_right_inverse,
  suffices : left_inverse (fun_left R M g) (fun_left R M f),
  { exact this.injective },
  intro x,
  rw [←linear_map.comp_apply, ← fun_left_comp, hg.id, fun_left_id],
end

end linear_map

namespace linear_equiv
open _root_.linear_map

/-- Given an `R`-module `M` and an equivalence `m ≃ n` between arbitrary types,
construct a linear equivalence `(n → M) ≃ₗ[R] (m → M)` -/
def fun_congr_left (e : m ≃ n) : (n → M) ≃ₗ[R] (m → M) :=
linear_equiv.of_linear (fun_left R M e) (fun_left R M e.symm)
  (linear_map.ext $ λ x, funext $ λ i,
    by rw [id_apply, ← fun_left_comp, equiv.symm_comp_self, fun_left_id])
  (linear_map.ext $ λ x, funext $ λ i,
    by rw [id_apply, ← fun_left_comp, equiv.self_comp_symm, fun_left_id])

@[simp] theorem fun_congr_left_apply (e : m ≃ n) (x : n → M) :
  fun_congr_left R M e x = fun_left R M e x :=
rfl

@[simp] theorem fun_congr_left_id :
  fun_congr_left R M (equiv.refl n) = linear_equiv.refl R (n → M) :=
rfl

@[simp] theorem fun_congr_left_comp (e₁ : m ≃ n) (e₂ : n ≃ p) :
  fun_congr_left R M (equiv.trans e₁ e₂) =
    linear_equiv.trans (fun_congr_left R M e₂) (fun_congr_left R M e₁) :=
rfl

@[simp] lemma fun_congr_left_symm (e : m ≃ n) :
  (fun_congr_left R M e).symm = fun_congr_left R M e.symm :=
rfl

end linear_equiv

end fun_left

namespace linear_map

variables [semiring R] [add_comm_monoid M] [module R M]
variables (R M)

/-- The group of invertible linear maps from `M` to itself -/
@[reducible] def general_linear_group := (M →ₗ[R] M)ˣ

namespace general_linear_group
variables {R M}

instance : has_coe_to_fun (general_linear_group R M) (λ _, M → M) := by apply_instance

/-- An invertible linear map `f` determines an equivalence from `M` to itself. -/
def to_linear_equiv (f : general_linear_group R M) : (M ≃ₗ[R] M) :=
{ inv_fun := f.inv.to_fun,
  left_inv := λ m, show (f.inv * f.val) m = m,
    by erw f.inv_val; simp,
  right_inv := λ m, show (f.val * f.inv) m = m,
    by erw f.val_inv; simp,
  ..f.val }

/-- An equivalence from `M` to itself determines an invertible linear map. -/
def of_linear_equiv (f : (M ≃ₗ[R] M)) : general_linear_group R M :=
{ val := f,
  inv := (f.symm : M →ₗ[R] M),
  val_inv := linear_map.ext $ λ _, f.apply_symm_apply _,
  inv_val := linear_map.ext $ λ _, f.symm_apply_apply _ }

variables (R M)

/-- The general linear group on `R` and `M` is multiplicatively equivalent to the type of linear
equivalences between `M` and itself. -/
def general_linear_equiv : general_linear_group R M ≃* (M ≃ₗ[R] M) :=
{ to_fun := to_linear_equiv,
  inv_fun := of_linear_equiv,
  left_inv := λ f, by { ext, refl },
  right_inv := λ f, by { ext, refl },
  map_mul' := λ x y, by {ext, refl} }

@[simp] lemma general_linear_equiv_to_linear_map (f : general_linear_group R M) :
  (general_linear_equiv R M f : M →ₗ[R] M) = f :=
by {ext, refl}

@[simp] lemma coe_fn_general_linear_equiv (f : general_linear_group R M) :
  ⇑(general_linear_equiv R M f) = (f : M → M) :=
rfl

end general_linear_group

end linear_map<|MERGE_RESOLUTION|>--- conflicted
+++ resolved
@@ -314,29 +314,8 @@
   (n : ℕ) (h : ∀ x ∈ p, f' x ∈ p) (x : M) (hx : x ∈ p) :
   (f'^n) x ∈ p :=
 begin
-<<<<<<< HEAD
-  revert x,
-  induction n with n ih,
-  { simp, },
-  { intros x hx,
-    simpa only [linear_map.iterate_succ, coe_comp, function.comp_app, restrict_apply] using
-      ih _ (h _ hx), },
-end
-
-lemma pow_restrict {p : submodule R M} (n : ℕ)
-  (h : ∀ x ∈ p, f' x ∈ p) (h' := pow_apply_mem_of_forall_mem n h) :
-  (f'.restrict h)^n = ((f'^n).restrict) h' :=
-begin
-  induction n with n ih;
-  ext,
-  { simp [restrict_apply], },
-  { simp [restrict_apply, linear_map.iterate_succ, -linear_map.pow_apply, ih], },
-end
-
-=======
   induction n with n ih generalizing x, { simpa, },
   simpa only [iterate_succ, coe_comp, function.comp_app, restrict_apply] using ih _ (h _ hx),
->>>>>>> 32d8fc4e
 end
 
 lemma pow_restrict {p : submodule R M} (n : ℕ)
