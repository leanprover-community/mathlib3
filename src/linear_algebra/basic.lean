/-
Copyright (c) 2017 Johannes Hölzl. All rights reserved.
Released under Apache 2.0 license as described in the file LICENSE.
Authors: Johannes Hölzl, Mario Carneiro, Kevin Buzzard
-/
import algebra.pi_instances
import data.finsupp

/-!
# Linear algebra

This file defines the basics of linear algebra. It sets up the "categorical/lattice structure" of
modules over a ring, submodules, and linear maps. If `p` and `q` are submodules of a module, `p ≤ q`
means that `p ⊆ q`.

Many of the relevant definitions, including `module`, `submodule`, and `linear_map`, are found in
`src/algebra/module.lean`.

## Main definitions

* Many constructors for linear maps, including `prod` and `coprod`
* `submodule.span s` is defined to be the smallest submodule containing the set `s`.
* If `p` is a submodule of `M`, `submodule.quotient p` is the quotient of `M` with respect to `p`:
  that is, elements of `M` are identified if their difference is in `p`. This is itself a module.
* The kernel `ker` and range `range` of a linear map are submodules of the domain and codomain
  respectively.
* `linear_equiv M M₂`, the type of linear equivalences between `M` and `M₂`, is a structure that
  extends `linear_map` and `equiv`.
* The general linear group is defined to be the group of invertible linear maps from `M` to itself.

## Main statements

* The first and second isomorphism laws for modules are proved as `quot_ker_equiv_range` and
  `quotient_inf_equiv_sup_quotient`.

## Notations

* We continue to use the notation `M →ₗ[R] M₂` for the type of linear maps from `M` to `M₂` over the
  ring `R`.
* We introduce the notations `M ≃ₗ M₂` and `M ≃ₗ[R] M₂` for `linear_equiv M M₂`. In the first, the
  ring `R` is implicit.

## Implementation notes

We note that, when constructing linear maps, it is convenient to use operations defined on bundled
maps (`prod`, `coprod`, arithmetic operations like `+`) instead of defining a function and proving
it is linear.

## Tags
linear algebra, vector space, module

-/

open function

reserve infix ` ≃ₗ `:25

universes u v w x y z u' v' w' y'
variables {R : Type u} {K : Type u'} {M : Type v} {V : Type v'} {M₂ : Type w} {V₂ : Type w'}
variables {M₃ : Type y} {V₃ : Type y'} {M₄ : Type z} {ι : Type x}

namespace finsupp

lemma smul_sum {α : Type u} {β : Type v} {R : Type w} {M : Type y}
  [has_zero β] [ring R] [add_comm_group M] [module R M]
  {v : α →₀ β} {c : R} {h : α → β → M} :
  c • (v.sum h) = v.sum (λa b, c • h a b) :=
finset.smul_sum

end finsupp

section
open_locale classical

/-- decomposing `x : ι → R` as a sum along the canonical basis -/
lemma pi_eq_sum_univ {ι : Type u} [fintype ι] {R : Type v} [semiring R] (x : ι → R) :
  x = finset.sum finset.univ (λi:ι, x i • (λj, if i = j then 1 else 0)) :=
begin
  ext k,
  rw pi.finset_sum_apply,
  have : finset.sum finset.univ (λ (x_1 : ι), x x_1 * ite (k = x_1) 1 0) = x k,
    by { have := finset.sum_mul_boole finset.univ x k, rwa if_pos (finset.mem_univ _) at this },
  rw ← this,
  apply finset.sum_congr rfl (λl hl, _),
  simp only [smul_eq_mul, mul_ite, pi.smul_apply],
  conv_lhs { rw eq_comm }
end

end

namespace linear_map
section
variables [ring R] [add_comm_group M] [add_comm_group M₂] [add_comm_group M₃] [add_comm_group M₄]
variables [module R M] [module R M₂] [module R M₃] [module R M₄]
variables (f g : M →ₗ[R] M₂)
include R

@[simp] theorem comp_id : f.comp id = f :=
linear_map.ext $ λ x, rfl

@[simp] theorem id_comp : id.comp f = f :=
linear_map.ext $ λ x, rfl

theorem comp_assoc (g : M₂ →ₗ[R] M₃) (h : M₃ →ₗ[R] M₄) : (h.comp g).comp f = h.comp (g.comp f) :=
rfl

/-- A linear map `f : M₂ → M` whose values lie in a submodule `p ⊆ M` can be restricted to a
linear map M₂ → p. -/
def cod_restrict (p : submodule R M) (f : M₂ →ₗ[R] M) (h : ∀c, f c ∈ p) : M₂ →ₗ[R] p :=
by refine {to_fun := λc, ⟨f c, h c⟩, ..}; intros; apply set_coe.ext; simp

@[simp] theorem cod_restrict_apply (p : submodule R M) (f : M₂ →ₗ[R] M) {h} (x : M₂) :
  (cod_restrict p f h x : M) = f x := rfl

@[simp] lemma comp_cod_restrict (p : submodule R M₂) (h : ∀b, f b ∈ p) (g : M₃ →ₗ[R] M) :
  (cod_restrict p f h).comp g = cod_restrict p (f.comp g) (assume b, h _) :=
ext $ assume b, rfl

@[simp] lemma subtype_comp_cod_restrict (p : submodule R M₂) (h : ∀b, f b ∈ p) :
  p.subtype.comp (cod_restrict p f h) = f :=
ext $ assume b, rfl

/-- If a function `g` is a left and right inverse of a linear map `f`, then `g` is linear itself. -/
def inverse (g : M₂ → M) (h₁ : left_inverse g f) (h₂ : right_inverse g f) : M₂ →ₗ[R] M :=
by dsimp [left_inverse, function.right_inverse] at h₁ h₂; exact
⟨g, λ x y, by rw [← h₁ (g (x + y)), ← h₁ (g x + g y)]; simp [h₂],
    λ a b, by rw [← h₁ (g (a • b)), ← h₁ (a • g b)]; simp [h₂]⟩

/-- The constant 0 map is linear. -/
instance : has_zero (M →ₗ[R] M₂) := ⟨⟨λ _, 0, by simp, by simp⟩⟩

instance : inhabited (M →ₗ[R] M₂) := ⟨0⟩

@[simp] lemma zero_apply (x : M) : (0 : M →ₗ[R] M₂) x = 0 := rfl

/-- The negation of a linear map is linear. -/
instance : has_neg (M →ₗ[R] M₂) :=
⟨λ f, ⟨λ b, - f b, by simp [add_comm], by simp⟩⟩

@[simp] lemma neg_apply (x : M) : (- f) x = - f x := rfl

/-- The sum of two linear maps is linear. -/
instance : has_add (M →ₗ[R] M₂) :=
⟨λ f g, ⟨λ b, f b + g b, by simp [add_comm, add_left_comm], by simp [smul_add]⟩⟩

@[simp] lemma add_apply (x : M) : (f + g) x = f x + g x := rfl

/-- The type of linear maps is an additive group. -/
instance : add_comm_group (M →ₗ[R] M₂) :=
by refine {zero := 0, add := (+), neg := has_neg.neg, ..};
   intros; ext; simp [add_comm, add_left_comm]

instance linear_map.is_add_group_hom : is_add_group_hom f :=
{ map_add := f.add }

instance linear_map_apply_is_add_group_hom (a : M) :
  is_add_group_hom (λ f : M →ₗ[R] M₂, f a) :=
{ map_add := λ f g, linear_map.add_apply f g a }

lemma sum_apply (t : finset ι) (f : ι → M →ₗ[R] M₂) (b : M) :
  t.sum f b = t.sum (λd, f d b) :=
(t.sum_hom (λ g : M →ₗ[R] M₂, g b)).symm

@[simp] lemma sub_apply (x : M) : (f - g) x = f x - g x := rfl

/-- `λb, f b • x` is a linear map. -/
def smul_right (f : M₂ →ₗ[R] R) (x : M) : M₂ →ₗ[R] M :=
⟨λb, f b • x, by simp [add_smul], by simp [smul_smul]⟩.

@[simp] theorem smul_right_apply (f : M₂ →ₗ[R] R) (x : M) (c : M₂) :
  (smul_right f x : M₂ → M) c = f c • x := rfl

instance : has_one (M →ₗ[R] M) := ⟨linear_map.id⟩
instance : has_mul (M →ₗ[R] M) := ⟨linear_map.comp⟩

@[simp] lemma one_app (x : M) : (1 : M →ₗ[R] M) x = x := rfl
@[simp] lemma mul_app (A B : M →ₗ[R] M) (x : M) : (A * B) x = A (B x) := rfl

@[simp] theorem comp_zero : f.comp (0 : M₃ →ₗ[R] M) = 0 :=
ext $ assume c, by rw [comp_apply, zero_apply, zero_apply, f.map_zero]

@[simp] theorem zero_comp : (0 : M₂ →ₗ[R] M₃).comp f = 0 :=
rfl

@[norm_cast] lemma coe_fn_sum {ι : Type*} (t : finset ι) (f : ι → M →ₗ[R] M₂) :
  ⇑(t.sum f) = t.sum (λ i, (f i : M → M₂)) :=
add_monoid_hom.map_sum ⟨@to_fun R M M₂ _ _ _ _ _, rfl, λ x y, rfl⟩ _ _

section
variables (R M)
include M

instance endomorphism_ring : ring (M →ₗ[R] M) :=
by refine {mul := (*), one := 1, ..linear_map.add_comm_group, ..};
  { intros, apply linear_map.ext, simp {proj := ff} }

end

section
open_locale classical

/-- A linear map `f` applied to `x : ι → R` can be computed using the image under `f` of elements
of the canonical basis. -/
lemma pi_apply_eq_sum_univ [fintype ι] (f : (ι → R) →ₗ[R] M) (x : ι → R) :
  f x = finset.sum finset.univ (λi:ι, x i • (f (λj, if i = j then 1 else 0))) :=
begin
  conv_lhs { rw [pi_eq_sum_univ x, f.map_sum] },
  apply finset.sum_congr rfl (λl hl, _),
  rw f.map_smul
end

end

section
variables (R M M₂)

/-- The first projection of a product is a linear map. -/
def fst : M × M₂ →ₗ[R] M := ⟨prod.fst, λ x y, rfl, λ x y, rfl⟩

/-- The second projection of a product is a linear map. -/
def snd : M × M₂ →ₗ[R] M₂ := ⟨prod.snd, λ x y, rfl, λ x y, rfl⟩
end

@[simp] theorem fst_apply (x : M × M₂) : fst R M M₂ x = x.1 := rfl
@[simp] theorem snd_apply (x : M × M₂) : snd R M M₂ x = x.2 := rfl

/-- The prod of two linear maps is a linear map. -/
def prod (f : M →ₗ[R] M₂) (g : M →ₗ[R] M₃) : M →ₗ[R] M₂ × M₃ :=
{ to_fun := λ x, (f x, g x),
  add := λ x y, by simp only [prod.mk_add_mk, map_add],
  smul := λ c x, by simp only [prod.smul_mk, map_smul] }

@[simp] theorem prod_apply (f : M →ₗ[R] M₂) (g : M →ₗ[R] M₃) (x : M) :
  prod f g x = (f x, g x) := rfl

@[simp] theorem fst_prod (f : M →ₗ[R] M₂) (g : M →ₗ[R] M₃) :
  (fst R M₂ M₃).comp (prod f g) = f := by ext; refl

@[simp] theorem snd_prod (f : M →ₗ[R] M₂) (g : M →ₗ[R] M₃) :
  (snd R M₂ M₃).comp (prod f g) = g := by ext; refl

@[simp] theorem pair_fst_snd : prod (fst R M M₂) (snd R M M₂) = linear_map.id :=
by ext; refl

section
variables (R M M₂)

/-- The left injection into a product is a linear map. -/
def inl : M →ₗ[R] M × M₂ := by refine ⟨prod.inl, _, _⟩; intros; simp [prod.inl]

/-- The right injection into a product is a linear map. -/
def inr : M₂ →ₗ[R] M × M₂ := by refine ⟨prod.inr, _, _⟩; intros; simp [prod.inr]

end

@[simp] theorem inl_apply (x : M) : inl R M M₂ x = (x, 0) := rfl
@[simp] theorem inr_apply (x : M₂) : inr R M M₂ x = (0, x) := rfl

/-- The coprod function `λ x : M × M₂, f x.1 + g x.2` is a linear map. -/
def coprod (f : M →ₗ[R] M₃) (g : M₂ →ₗ[R] M₃) : M × M₂ →ₗ[R] M₃ :=
{ to_fun := λ x, f x.1 + g x.2,
  add := λ x y, by simp only [map_add, prod.snd_add, prod.fst_add]; cc,
  smul := λ x y, by simp only [smul_add, prod.smul_snd, prod.smul_fst, map_smul] }

@[simp] theorem coprod_apply (f : M →ₗ[R] M₃) (g : M₂ →ₗ[R] M₃) (x : M) (y : M₂) :
  coprod f g (x, y) = f x + g y := rfl

@[simp] theorem coprod_inl (f : M →ₗ[R] M₃) (g : M₂ →ₗ[R] M₃) :
  (coprod f g).comp (inl R M M₂) = f :=
by ext; simp only [map_zero, add_zero, coprod_apply, inl_apply, comp_apply]

@[simp] theorem coprod_inr (f : M →ₗ[R] M₃) (g : M₂ →ₗ[R] M₃) :
  (coprod f g).comp (inr R M M₂) = g :=
by ext; simp only [map_zero, coprod_apply, inr_apply, zero_add, comp_apply]

@[simp] theorem coprod_inl_inr : coprod (inl R M M₂) (inr R M M₂) = linear_map.id :=
by ext ⟨x, y⟩; simp only [prod.mk_add_mk, add_zero, id_apply, coprod_apply,
  inl_apply, inr_apply, zero_add]

theorem fst_eq_coprod : fst R M M₂ = coprod linear_map.id 0 := by ext ⟨x, y⟩; simp

theorem snd_eq_coprod : snd R M M₂ = coprod 0 linear_map.id := by ext ⟨x, y⟩; simp

theorem inl_eq_prod : inl R M M₂ = prod linear_map.id 0 := rfl

theorem inr_eq_prod : inr R M M₂ = prod 0 linear_map.id := rfl

/-- `prod.map` of two linear maps. -/
def prod_map (f : M →ₗ[R] M₃) (g : M₂ →ₗ[R] M₄) : (M × M₂) →ₗ[R] (M₃ × M₄) :=
(f.comp (fst R M M₂)).prod (g.comp (snd R M M₂))

@[simp] theorem prod_map_apply (f : M →ₗ[R] M₃) (g : M₂ →ₗ[R] M₄) (x) :
  f.prod_map g x = (f x.1, g x.2) := rfl

end

section comm_ring
variables [comm_ring R] [add_comm_group M] [add_comm_group M₂] [add_comm_group M₃]
variables [module R M] [module R M₂] [module R M₃]
variables (f g : M →ₗ[R] M₂)
include R

instance : has_scalar R (M →ₗ[R] M₂) := ⟨λ a f,
  ⟨λ b, a • f b, by simp [smul_add], by simp [smul_smul, mul_comm]⟩⟩

@[simp] lemma smul_apply (a : R) (x : M) : (a • f) x = a • f x := rfl

instance : module R (M →ₗ[R] M₂) :=
module.of_core $ by refine { smul := (•), ..};
  intros; ext; simp [smul_add, add_smul, smul_smul]

/-- Composition by `f : M₂ → M₃` is a linear map from the space of linear maps `M → M₂`
to the space of linear maps `M₂ → M₃`. -/
def comp_right (f : M₂ →ₗ[R] M₃) : (M →ₗ[R] M₂) →ₗ[R] (M →ₗ[R] M₃) :=
⟨linear_map.comp f,
λ _ _, linear_map.ext $ λ _, f.2 _ _,
λ _ _, linear_map.ext $ λ _, f.3 _ _⟩

theorem smul_comp (g : M₂ →ₗ[R] M₃) (a : R) : (a • g).comp f = a • (g.comp f) :=
rfl

theorem comp_smul (g : M₂ →ₗ[R] M₃) (a : R) : g.comp (a • f) = a • (g.comp f) :=
ext $ assume b, by rw [comp_apply, smul_apply, g.map_smul]; refl

/--
The family of linear maps `M₂ → M` parameterised by `f ∈ M₂ → R`, `x ∈ M`, is linear in `f`, `x`.
-/
def smul_rightₗ : (M₂ →ₗ[R] R) →ₗ[R] M →ₗ[R] M₂ →ₗ[R] M :=
{ to_fun := λ f, {
    to_fun := linear_map.smul_right f,
    add    := λ m m', by { ext, apply smul_add, },
    smul   := λ c m, by { ext, apply smul_comm, } },
  add    := λ f f', by { ext, apply add_smul, },
  smul   := λ c f, by { ext, apply mul_smul, } }

@[simp] lemma smul_rightₗ_apply (f : M₂ →ₗ[R] R) (x : M) (c : M₂) :
  (smul_rightₗ : (M₂ →ₗ R) →ₗ M →ₗ M₂ →ₗ M) f x c = (f c) • x := rfl

end comm_ring
end linear_map

namespace submodule
variables [ring R] [add_comm_group M] [add_comm_group M₂] [add_comm_group M₃]
variables [module R M] [module R M₂] [module R M₃]
variables (p p' : submodule R M) (q q' : submodule R M₂)
variables {r : R} {x y : M}
open set

instance : partial_order (submodule R M) :=
partial_order.lift (coe : submodule R M → set M) (λ a b, ext') (by apply_instance)

variables {p p'}

lemma le_def : p ≤ p' ↔ (p : set M) ⊆ p' := iff.rfl

lemma le_def' : p ≤ p' ↔ ∀ x ∈ p, x ∈ p' := iff.rfl

lemma lt_def : p < p' ↔ (p : set M) ⊂ p' := iff.rfl

lemma not_le_iff_exists : ¬ (p ≤ p') ↔ ∃ x ∈ p, x ∉ p' := not_subset

lemma exists_of_lt {p p' : submodule R M} : p < p' → ∃ x ∈ p', x ∉ p := exists_of_ssubset

lemma lt_iff_le_and_exists : p < p' ↔ p ≤ p' ∧ ∃ x ∈ p', x ∉ p :=
by rw [lt_iff_le_not_le, not_le_iff_exists]

/-- If two submodules p and p' satisfy p ⊆ p', then `of_le p p'` is the linear map version of this
inclusion. -/
def of_le (h : p ≤ p') : p →ₗ[R] p' :=
p.subtype.cod_restrict p' $ λ ⟨x, hx⟩, h hx

@[simp] theorem coe_of_le (h : p ≤ p') (x : p) :
  (of_le h x : M) = x := rfl

theorem of_le_apply (h : p ≤ p') (x : p) : of_le h x = ⟨x, h x.2⟩ := rfl

variables (p p')

lemma subtype_comp_of_le (p q : submodule R M) (h : p ≤ q) :
  q.subtype.comp (of_le h) = p.subtype :=
by { ext ⟨b, hb⟩, refl }

/-- The set `{0}` is the bottom element of the lattice of submodules. -/
instance : has_bot (submodule R M) :=
⟨by split; try {exact {0}}; simp {contextual := tt}⟩

instance inhabited' : inhabited (submodule R M) := ⟨⊥⟩

@[simp] lemma bot_coe : ((⊥ : submodule R M) : set M) = {0} := rfl

section
variables (R)
@[simp] lemma mem_bot : x ∈ (⊥ : submodule R M) ↔ x = 0 := mem_singleton_iff
end

instance : order_bot (submodule R M) :=
{ bot := ⊥,
  bot_le := λ p x, by simp {contextual := tt},
  ..submodule.partial_order }

/-- The universal set is the top element of the lattice of submodules. -/
instance : has_top (submodule R M) :=
⟨by split; try {exact set.univ}; simp⟩

@[simp] lemma top_coe : ((⊤ : submodule R M) : set M) = univ := rfl

@[simp] lemma mem_top : x ∈ (⊤ : submodule R M) := trivial

lemma eq_bot_of_zero_eq_one (zero_eq_one : (0 : R) = 1) : p = ⊥ :=
by ext x; simp [semimodule.eq_zero_of_zero_eq_one x zero_eq_one]

instance : order_top (submodule R M) :=
{ top := ⊤,
  le_top := λ p x _, trivial,
  ..submodule.partial_order }

instance : has_Inf (submodule R M) :=
⟨λ S, {
  carrier := ⋂ s ∈ S, ↑s,
  zero := by simp,
  add  := by simp [add_mem] {contextual := tt},
  smul := by simp [smul_mem] {contextual := tt} }⟩

private lemma Inf_le' {S : set (submodule R M)} {p} : p ∈ S → Inf S ≤ p :=
bInter_subset_of_mem

private lemma le_Inf' {S : set (submodule R M)} {p} : (∀p' ∈ S, p ≤ p') → p ≤ Inf S :=
subset_bInter

instance : has_inf (submodule R M) :=
⟨λ p p', {
  carrier := p ∩ p',
  zero := by simp,
  add  := by simp [add_mem] {contextual := tt},
  smul := by simp [smul_mem] {contextual := tt} }⟩

instance : complete_lattice (submodule R M) :=
{ sup          := λ a b, Inf {x | a ≤ x ∧ b ≤ x},
  le_sup_left  := λ a b, le_Inf' $ λ x ⟨ha, hb⟩, ha,
  le_sup_right := λ a b, le_Inf' $ λ x ⟨ha, hb⟩, hb,
  sup_le       := λ a b c h₁ h₂, Inf_le' ⟨h₁, h₂⟩,
  inf          := (⊓),
  le_inf       := λ a b c, subset_inter,
  inf_le_left  := λ a b, inter_subset_left _ _,
  inf_le_right := λ a b, inter_subset_right _ _,
  Sup          := λtt, Inf {t | ∀t'∈tt, t' ≤ t},
  le_Sup       := λ s p hs, le_Inf' $ λ p' hp', hp' _ hs,
  Sup_le       := λ s p hs, Inf_le' hs,
  Inf          := Inf,
  le_Inf       := λ s a, le_Inf',
  Inf_le       := λ s a, Inf_le',
  ..submodule.order_top,
  ..submodule.order_bot }

instance : add_comm_monoid (submodule R M) :=
{ add := (⊔),
  add_assoc := λ _ _ _, sup_assoc,
  zero := ⊥,
  zero_add := λ _, bot_sup_eq,
  add_zero := λ _, sup_bot_eq,
  add_comm := λ _ _, sup_comm }

@[simp] lemma add_eq_sup (p q : submodule R M) : p + q = p ⊔ q := rfl
@[simp] lemma zero_eq_bot : (0 : submodule R M) = ⊥ := rfl

lemma eq_top_iff' {p : submodule R M} : p = ⊤ ↔ ∀ x, x ∈ p :=
eq_top_iff.trans ⟨λ h x, @h x trivial, λ h x _, h x⟩

@[simp] theorem inf_coe : (p ⊓ p' : set M) = p ∩ p' := rfl

@[simp] theorem mem_inf {p p' : submodule R M} :
  x ∈ p ⊓ p' ↔ x ∈ p ∧ x ∈ p' := iff.rfl

@[simp] theorem Inf_coe (P : set (submodule R M)) : (↑(Inf P) : set M) = ⋂ p ∈ P, ↑p := rfl

@[simp] theorem infi_coe {ι} (p : ι → submodule R M) :
  (↑⨅ i, p i : set M) = ⋂ i, ↑(p i) :=
by rw [infi, Inf_coe]; ext a; simp; exact
⟨λ h i, h _ i rfl, λ h i x e, e ▸ h _⟩

@[simp] theorem mem_infi {ι} (p : ι → submodule R M) :
  x ∈ (⨅ i, p i) ↔ ∀ i, x ∈ p i :=
by rw [← mem_coe, infi_coe, mem_Inter]; refl

theorem disjoint_def {p p' : submodule R M} :
  disjoint p p' ↔ ∀ x ∈ p, x ∈ p' → x = (0:M) :=
show (∀ x, x ∈ p ∧ x ∈ p' → x ∈ ({0} : set M)) ↔ _, by simp

/-- The pushforward of a submodule `p ⊆ M` by `f : M → M₂` -/
def map (f : M →ₗ[R] M₂) (p : submodule R M) : submodule R M₂ :=
{ carrier := f '' p,
  zero  := ⟨0, p.zero_mem, f.map_zero⟩,
  add   := by rintro _ _ ⟨b₁, hb₁, rfl⟩ ⟨b₂, hb₂, rfl⟩;
              exact ⟨_, p.add_mem hb₁ hb₂, f.map_add _ _⟩,
  smul  := by rintro a _ ⟨b, hb, rfl⟩;
              exact ⟨_, p.smul_mem _ hb, f.map_smul _ _⟩ }

@[simp] lemma map_coe (f : M →ₗ[R] M₂) (p : submodule R M) :
  (map f p : set M₂) = f '' p := rfl

@[simp] lemma mem_map {f : M →ₗ[R] M₂} {p : submodule R M} {x : M₂} :
  x ∈ map f p ↔ ∃ y, y ∈ p ∧ f y = x := iff.rfl

theorem mem_map_of_mem {f : M →ₗ[R] M₂} {p : submodule R M} {r} (h : r ∈ p) : f r ∈ map f p :=
set.mem_image_of_mem _ h

lemma map_id : map linear_map.id p = p :=
submodule.ext $ λ a, by simp

lemma map_comp (f : M →ₗ[R] M₂) (g : M₂ →ₗ[R] M₃) (p : submodule R M) :
  map (g.comp f) p = map g (map f p) :=
submodule.ext' $ by simp [map_coe]; rw ← image_comp

lemma map_mono {f : M →ₗ[R] M₂} {p p' : submodule R M} : p ≤ p' → map f p ≤ map f p' :=
image_subset _

@[simp] lemma map_zero : map (0 : M →ₗ[R] M₂) p = ⊥ :=
have ∃ (x : M), x ∈ p := ⟨0, p.zero_mem⟩,
ext $ by simp [this, eq_comm]

/-- The pullback of a submodule `p ⊆ M₂` along `f : M → M₂` -/
def comap (f : M →ₗ[R] M₂) (p : submodule R M₂) : submodule R M :=
{ carrier := f ⁻¹' p,
  zero  := by simp,
  add   := λ x y h₁ h₂, by simp [p.add_mem h₁ h₂],
  smul  := λ a x h, by simp [p.smul_mem _ h] }

@[simp] lemma comap_coe (f : M →ₗ[R] M₂) (p : submodule R M₂) :
  (comap f p : set M) = f ⁻¹' p := rfl

@[simp] lemma mem_comap {f : M →ₗ[R] M₂} {p : submodule R M₂} :
  x ∈ comap f p ↔ f x ∈ p := iff.rfl

lemma comap_id : comap linear_map.id p = p :=
submodule.ext' rfl

lemma comap_comp (f : M →ₗ[R] M₂) (g : M₂ →ₗ[R] M₃) (p : submodule R M₃) :
  comap (g.comp f) p = comap f (comap g p) := rfl

lemma comap_mono {f : M →ₗ[R] M₂} {q q' : submodule R M₂} : q ≤ q' → comap f q ≤ comap f q' :=
preimage_mono

lemma map_le_iff_le_comap {f : M →ₗ[R] M₂} {p : submodule R M} {q : submodule R M₂} :
  map f p ≤ q ↔ p ≤ comap f q := image_subset_iff

lemma gc_map_comap (f : M →ₗ[R] M₂) : galois_connection (map f) (comap f)
| p q := map_le_iff_le_comap

@[simp] lemma map_bot (f : M →ₗ[R] M₂) : map f ⊥ = ⊥ :=
(gc_map_comap f).l_bot

@[simp] lemma map_sup (f : M →ₗ[R] M₂) : map f (p ⊔ p') = map f p ⊔ map f p' :=
(gc_map_comap f).l_sup

@[simp] lemma map_supr {ι : Sort*} (f : M →ₗ[R] M₂) (p : ι → submodule R M) :
  map f (⨆i, p i) = (⨆i, map f (p i)) :=
(gc_map_comap f).l_supr

@[simp] lemma comap_top (f : M →ₗ[R] M₂) : comap f ⊤ = ⊤ := rfl

@[simp] lemma comap_inf (f : M →ₗ[R] M₂) : comap f (q ⊓ q') = comap f q ⊓ comap f q' := rfl

@[simp] lemma comap_infi {ι : Sort*} (f : M →ₗ[R] M₂) (p : ι → submodule R M₂) :
  comap f (⨅i, p i) = (⨅i, comap f (p i)) :=
(gc_map_comap f).u_infi

@[simp] lemma comap_zero : comap (0 : M →ₗ[R] M₂) q = ⊤ :=
ext $ by simp

lemma map_comap_le (f : M →ₗ[R] M₂) (q : submodule R M₂) : map f (comap f q) ≤ q :=
(gc_map_comap f).l_u_le _

lemma le_comap_map (f : M →ₗ[R] M₂) (p : submodule R M) : p ≤ comap f (map f p) :=
(gc_map_comap f).le_u_l _

--TODO(Mario): is there a way to prove this from order properties?
lemma map_inf_eq_map_inf_comap {f : M →ₗ[R] M₂}
  {p : submodule R M} {p' : submodule R M₂} :
  map f p ⊓ p' = map f (p ⊓ comap f p') :=
le_antisymm
  (by rintro _ ⟨⟨x, h₁, rfl⟩, h₂⟩; exact ⟨_, ⟨h₁, h₂⟩, rfl⟩)
  (le_inf (map_mono inf_le_left) (map_le_iff_le_comap.2 inf_le_right))

lemma map_comap_subtype : map p.subtype (comap p.subtype p') = p ⊓ p' :=
ext $ λ x, ⟨by rintro ⟨⟨_, h₁⟩, h₂, rfl⟩; exact ⟨h₁, h₂⟩, λ ⟨h₁, h₂⟩, ⟨⟨_, h₁⟩, h₂, rfl⟩⟩

lemma eq_zero_of_bot_submodule : ∀(b : (⊥ : submodule R M)), b = 0
| ⟨b', hb⟩ := subtype.eq $ show b' = 0, from (mem_bot R).1 hb

section
variables (R)

/-- The span of a set `s ⊆ M` is the smallest submodule of M that contains `s`. -/
def span (s : set M) : submodule R M := Inf {p | s ⊆ p}
end

variables {s t : set M}
lemma mem_span : x ∈ span R s ↔ ∀ p : submodule R M, s ⊆ p → x ∈ p :=
mem_bInter_iff

lemma subset_span : s ⊆ span R s :=
λ x h, mem_span.2 $ λ p hp, hp h

lemma span_le {p} : span R s ≤ p ↔ s ⊆ p :=
⟨subset.trans subset_span, λ ss x h, mem_span.1 h _ ss⟩

lemma span_mono (h : s ⊆ t) : span R s ≤ span R t :=
span_le.2 $ subset.trans h subset_span

lemma span_eq_of_le (h₁ : s ⊆ p) (h₂ : p ≤ span R s) : span R s = p :=
le_antisymm (span_le.2 h₁) h₂

@[simp] lemma span_eq : span R (p : set M) = p :=
span_eq_of_le _ (subset.refl _) subset_span

/-- An induction principle for span membership. If `p` holds for 0 and all elements of `s`, and is
preserved under addition and scalar multiplication, then `p` holds for all elements of the span of
`s`. -/
@[elab_as_eliminator] lemma span_induction {p : M → Prop} (h : x ∈ span R s)
  (Hs : ∀ x ∈ s, p x) (H0 : p 0)
  (H1 : ∀ x y, p x → p y → p (x + y))
  (H2 : ∀ (a:R) x, p x → p (a • x)) : p x :=
(@span_le _ _ _ _ _ _ ⟨p, H0, H1, H2⟩).2 Hs h

section
variables (R M)

/-- `span` forms a Galois insertion with the coercion from submodule to set. -/
protected def gi : galois_insertion (@span R M _ _ _) coe :=
{ choice := λ s _, span R s,
  gc := λ s t, span_le,
  le_l_u := λ s, subset_span,
  choice_eq := λ s h, rfl }

end

@[simp] lemma span_empty : span R (∅ : set M) = ⊥ :=
(submodule.gi R M).gc.l_bot

@[simp] lemma span_univ : span R (univ : set M) = ⊤ :=
eq_top_iff.2 $ le_def.2 $ subset_span

lemma span_union (s t : set M) : span R (s ∪ t) = span R s ⊔ span R t :=
(submodule.gi R M).gc.l_sup

lemma span_Union {ι} (s : ι → set M) : span R (⋃ i, s i) = ⨆ i, span R (s i) :=
(submodule.gi R M).gc.l_supr

@[simp] theorem coe_supr_of_directed {ι} [hι : nonempty ι]
  (S : ι → submodule R M) (H : directed (≤) S) :
  ((supr S : submodule R M) : set M) = ⋃ i, S i :=
begin
  refine subset.antisymm _ (Union_subset $ le_supr S),
  suffices : (span R (⋃ i, (S i : set M)) : set M) ⊆ ⋃ (i : ι), ↑(S i),
    by simpa only [span_Union, span_eq] using this,
  refine (λ x hx, span_induction hx (λ _, id) _ _ _);
    simp only [mem_Union, exists_imp_distrib],
  { exact hι.elim (λ i, ⟨i, (S i).zero_mem⟩) },
  { intros x y i hi j hj,
    rcases H i j with ⟨k, ik, jk⟩,
    exact ⟨k, add_mem _ (ik hi) (jk hj)⟩ },
  { exact λ a x i hi, ⟨i, smul_mem _ a hi⟩ },
end

lemma mem_supr_of_mem {ι : Sort*} {b : M} (p : ι → submodule R M) (i : ι) (h : b ∈ p i) :
  b ∈ (⨆i, p i) :=
have p i ≤ (⨆i, p i) := le_supr p i,
@this b h

@[simp] theorem mem_supr_of_directed {ι} [nonempty ι]
  (S : ι → submodule R M) (H : directed (≤) S) {x} :
  x ∈ supr S ↔ ∃ i, x ∈ S i :=
by { rw [← mem_coe, coe_supr_of_directed S H, mem_Union], refl }

theorem mem_Sup_of_directed {s : set (submodule R M)}
  {z} (hs : s.nonempty) (hdir : directed_on (≤) s) :
  z ∈ Sup s ↔ ∃ y ∈ s, z ∈ y :=
begin
  haveI : nonempty s := hs.to_subtype,
  rw [Sup_eq_supr, supr_subtype', mem_supr_of_directed, subtype.exists],
  exact (directed_on_iff_directed _).1 hdir
end

section

variables {p p'}

lemma mem_sup : x ∈ p ⊔ p' ↔ ∃ (y ∈ p) (z ∈ p'), y + z = x :=
⟨λ h, begin
  rw [← span_eq p, ← span_eq p', ← span_union] at h,
  apply span_induction h,
  { rintro y (h | h),
    { exact ⟨y, h, 0, by simp, by simp⟩ },
    { exact ⟨0, by simp, y, h, by simp⟩ } },
  { exact ⟨0, by simp, 0, by simp⟩ },
  { rintro _ _ ⟨y₁, hy₁, z₁, hz₁, rfl⟩ ⟨y₂, hy₂, z₂, hz₂, rfl⟩,
    exact ⟨_, add_mem _ hy₁ hy₂, _, add_mem _ hz₁ hz₂, by simp [add_assoc]; cc⟩ },
  { rintro a _ ⟨y, hy, z, hz, rfl⟩,
    exact ⟨_, smul_mem _ a hy, _, smul_mem _ a hz, by simp [smul_add]⟩ }
end,
by rintro ⟨y, hy, z, hz, rfl⟩; exact add_mem _
  ((le_sup_left : p ≤ p ⊔ p') hy)
  ((le_sup_right : p' ≤ p ⊔ p') hz)⟩

lemma mem_sup' : x ∈ p ⊔ p' ↔ ∃ (y : p) (z : p'), (y:M) + z = x :=
mem_sup.trans $ by simp only [submodule.exists, coe_mk]

end

lemma mem_span_singleton {y : M} : x ∈ span R ({y} : set M) ↔ ∃ a:R, a • y = x :=
⟨λ h, begin
  apply span_induction h,
  { rintro y (rfl|⟨⟨⟩⟩), exact ⟨1, by simp⟩ },
  { exact ⟨0, by simp⟩ },
  { rintro _ _ ⟨a, rfl⟩ ⟨b, rfl⟩,
    exact ⟨a + b, by simp [add_smul]⟩ },
  { rintro a _ ⟨b, rfl⟩,
    exact ⟨a * b, by simp [smul_smul]⟩ }
end,
by rintro ⟨a, y, rfl⟩; exact
  smul_mem _ _ (subset_span $ by simp)⟩

lemma span_singleton_eq_range (y : M) : (span R ({y} : set M) : set M) = range ((• y) : R → M) :=
set.ext $ λ x, mem_span_singleton

lemma disjoint_span_singleton {K E : Type*} [division_ring K] [add_comm_group E] [module K E]
  {s : submodule K E} {x : E} :
  disjoint s (span K {x}) ↔ (x ∈ s → x = 0) :=
begin
  refine disjoint_def.trans ⟨λ H hx, H x hx $ subset_span $ mem_singleton x, _⟩,
  assume H y hy hyx,
  obtain ⟨c, hc⟩ := mem_span_singleton.1 hyx,
  subst y,
  classical, by_cases hc : c = 0, by simp only [hc, zero_smul],
  rw [s.smul_mem_iff hc] at hy,
  rw [H hy, smul_zero]
end

lemma mem_span_insert {y} : x ∈ span R (insert y s) ↔ ∃ (a:R) (z ∈ span R s), x = a • y + z :=
begin
  simp only [← union_singleton, span_union, mem_sup, mem_span_singleton, exists_prop,
    exists_exists_eq_and],
  rw [exists_comm],
  simp only [eq_comm, add_comm, exists_and_distrib_left]
end

lemma mem_span_insert' {y} : x ∈ span R (insert y s) ↔ ∃(a:R), x + a • y ∈ span R s :=
begin
  rw mem_span_insert, split,
  { rintro ⟨a, z, hz, rfl⟩, exact ⟨-a, by simp [hz, add_assoc]⟩ },
  { rintro ⟨a, h⟩, exact ⟨-a, _, h, by simp [add_comm, add_left_comm]⟩ }
end

lemma span_insert_eq_span (h : x ∈ span R s) : span R (insert x s) = span R s :=
span_eq_of_le _ (set.insert_subset.mpr ⟨h, subset_span⟩) (span_mono $ subset_insert _ _)

lemma span_span : span R (span R s : set M) = span R s := span_eq _

lemma span_eq_bot : span R (s : set M) = ⊥ ↔ ∀ x ∈ s, (x:M) = 0 :=
eq_bot_iff.trans ⟨
  λ H x h, (mem_bot R).1 $ H $ subset_span h,
  λ H, span_le.2 (λ x h, (mem_bot R).2 $ H x h)⟩

lemma span_singleton_eq_bot : span R ({x} : set M) = ⊥ ↔ x = 0 :=
span_eq_bot.trans $ by simp

@[simp] lemma span_image (f : M →ₗ[R] M₂) : span R (f '' s) = map f (span R s) :=
span_eq_of_le _ (image_subset _ subset_span) $ map_le_iff_le_comap.2 $
span_le.2 $ image_subset_iff.1 subset_span

lemma linear_eq_on (s : set M) {f g : M →ₗ[R] M₂} (H : ∀x∈s, f x = g x) {x} (h : x ∈ span R s) :
  f x = g x :=
by apply span_induction h H; simp {contextual := tt}

lemma supr_eq_span {ι : Sort w} (p : ι → submodule R M) :
  (⨆ (i : ι), p i) = submodule.span R (⋃ (i : ι), ↑(p i)) :=
le_antisymm
  (supr_le $ assume i, subset.trans (assume m hm, set.mem_Union.mpr ⟨i, hm⟩) subset_span)
  (span_le.mpr $ Union_subset_iff.mpr $ assume i m hm, mem_supr_of_mem _ i hm)

lemma span_singleton_le_iff_mem (m : M) (p : submodule R M) :
  span R {m} ≤ p ↔ m ∈ p :=
by rw [span_le, singleton_subset_iff, mem_coe]

lemma mem_supr {ι : Sort w} (p : ι → submodule R M) {m : M} :
  (m ∈ ⨆ i, p i) ↔ (∀ N, (∀ i, p i ≤ N) → m ∈ N) :=
begin
  rw [← span_singleton_le_iff_mem, le_supr_iff],
  simp only [span_singleton_le_iff_mem],
end

/-- The product of two submodules is a submodule. -/
def prod : submodule R (M × M₂) :=
{ carrier := set.prod p q,
  zero := ⟨zero_mem _, zero_mem _⟩,
  add  := by rintro ⟨x₁, y₁⟩ ⟨x₂, y₂⟩ ⟨hx₁, hy₁⟩ ⟨hx₂, hy₂⟩;
             exact ⟨add_mem _ hx₁ hx₂, add_mem _ hy₁ hy₂⟩,
  smul := by rintro a ⟨x, y⟩ ⟨hx, hy⟩;
             exact ⟨smul_mem _ a hx, smul_mem _ a hy⟩ }

@[simp] lemma prod_coe :
  (prod p q : set (M × M₂)) = set.prod p q := rfl

@[simp] lemma mem_prod {p : submodule R M} {q : submodule R M₂} {x : M × M₂} :
  x ∈ prod p q ↔ x.1 ∈ p ∧ x.2 ∈ q := set.mem_prod

lemma span_prod_le (s : set M) (t : set M₂) :
  span R (set.prod s t) ≤ prod (span R s) (span R t) :=
span_le.2 $ set.prod_mono subset_span subset_span

@[simp] lemma prod_top : (prod ⊤ ⊤ : submodule R (M × M₂)) = ⊤ :=
by ext; simp

@[simp] lemma prod_bot : (prod ⊥ ⊥ : submodule R (M × M₂)) = ⊥ :=
by ext ⟨x, y⟩; simp [prod.zero_eq_mk]

lemma prod_mono {p p' : submodule R M} {q q' : submodule R M₂} :
  p ≤ p' → q ≤ q' → prod p q ≤ prod p' q' := prod_mono

@[simp] lemma prod_inf_prod : prod p q ⊓ prod p' q' = prod (p ⊓ p') (q ⊓ q') :=
ext' set.prod_inter_prod

@[simp] lemma prod_sup_prod : prod p q ⊔ prod p' q' = prod (p ⊔ p') (q ⊔ q') :=
begin
  refine le_antisymm (sup_le
    (prod_mono le_sup_left le_sup_left)
    (prod_mono le_sup_right le_sup_right)) _,
  simp [le_def'], intros xx yy hxx hyy,
  rcases mem_sup.1 hxx with ⟨x, hx, x', hx', rfl⟩,
  rcases mem_sup.1 hyy with ⟨y, hy, y', hy', rfl⟩,
  refine mem_sup.2 ⟨(x, y), ⟨hx, hy⟩, (x', y'), ⟨hx', hy'⟩, rfl⟩
end

-- TODO(Mario): Factor through add_subgroup
/-- The equivalence relation associated to a submodule `p`, defined by `x ≈ y` iff `y - x ∈ p`. -/
def quotient_rel : setoid M :=
⟨λ x y, x - y ∈ p, λ x, by simp,
 λ x y h, by simpa using neg_mem _ h,
 λ x y z h₁ h₂, by simpa [sub_eq_add_neg, add_left_comm, add_assoc] using add_mem _ h₁ h₂⟩

/-- The quotient of a module `M` by a submodule `p ⊆ M`. -/
def quotient : Type* := quotient (quotient_rel p)

namespace quotient

/-- Map associating to an element of `M` the corresponding element of `M/p`,
when `p` is a submodule of `M`. -/
def mk {p : submodule R M} : M → quotient p := quotient.mk'

@[simp] theorem mk_eq_mk {p : submodule R M} (x : M) : (quotient.mk x : quotient p) = mk x := rfl
@[simp] theorem mk'_eq_mk {p : submodule R M} (x : M) : (quotient.mk' x : quotient p) = mk x := rfl
@[simp] theorem quot_mk_eq_mk {p : submodule R M} (x : M) : (quot.mk _ x : quotient p) = mk x := rfl

protected theorem eq {x y : M} : (mk x : quotient p) = mk y ↔ x - y ∈ p := quotient.eq'

instance : has_zero (quotient p) := ⟨mk 0⟩
instance : inhabited (quotient p) := ⟨0⟩

@[simp] theorem mk_zero : mk 0 = (0 : quotient p) := rfl

@[simp] theorem mk_eq_zero : (mk x : quotient p) = 0 ↔ x ∈ p :=
by simpa using (quotient.eq p : mk x = 0 ↔ _)

instance : has_add (quotient p) :=
⟨λ a b, quotient.lift_on₂' a b (λ a b, mk (a + b)) $
  λ a₁ a₂ b₁ b₂ h₁ h₂, (quotient.eq p).2 $
    by simpa [sub_eq_add_neg, add_left_comm, add_comm] using add_mem p h₁ h₂⟩

@[simp] theorem mk_add : (mk (x + y) : quotient p) = mk x + mk y := rfl

instance : has_neg (quotient p) :=
⟨λ a, quotient.lift_on' a (λ a, mk (-a)) $
 λ a b h, (quotient.eq p).2 $ by simpa using neg_mem p h⟩

@[simp] theorem mk_neg : (mk (-x) : quotient p) = -mk x := rfl

instance : add_comm_group (quotient p) :=
by refine {zero := 0, add := (+), neg := has_neg.neg, ..};
   repeat {rintro ⟨⟩};
   simp [-mk_zero, (mk_zero p).symm, -mk_add, (mk_add p).symm, -mk_neg, (mk_neg p).symm]; cc

instance : has_scalar R (quotient p) :=
⟨λ a x, quotient.lift_on' x (λ x, mk (a • x)) $
 λ x y h, (quotient.eq p).2 $ by simpa [smul_sub] using smul_mem p a h⟩

@[simp] theorem mk_smul : (mk (r • x) : quotient p) = r • mk x := rfl

instance : module R (quotient p) :=
module.of_core $ by refine {smul := (•), ..};
  repeat {rintro ⟨⟩ <|> intro}; simp [smul_add, add_smul, smul_smul,
    -mk_add, (mk_add p).symm, -mk_smul, (mk_smul p).symm]

end quotient

lemma quot_hom_ext ⦃f g : quotient p →ₗ[R] M₂⦄ (h : ∀ x, f (quotient.mk x) = g (quotient.mk x)) :
  f = g :=
linear_map.ext $ λ x, quotient.induction_on' x h

end submodule

namespace submodule
variables [field K]
variables [add_comm_group V] [vector_space K V]
variables [add_comm_group V₂] [vector_space K V₂]

lemma comap_smul (f : V →ₗ[K] V₂) (p : submodule K V₂) (a : K) (h : a ≠ 0) :
  p.comap (a • f) = p.comap f :=
by ext b; simp only [submodule.mem_comap, p.smul_mem_iff h, linear_map.smul_apply]

lemma map_smul (f : V →ₗ[K] V₂) (p : submodule K V) (a : K) (h : a ≠ 0) :
  p.map (a • f) = p.map f :=
le_antisymm
  begin rw [map_le_iff_le_comap, comap_smul f _ a h, ← map_le_iff_le_comap], exact le_refl _ end
  begin rw [map_le_iff_le_comap, ← comap_smul f _ a h, ← map_le_iff_le_comap], exact le_refl _ end


lemma comap_smul' (f : V →ₗ[K] V₂) (p : submodule K V₂) (a : K) :
  p.comap (a • f) = (⨅ h : a ≠ 0, p.comap f) :=
by classical; by_cases a = 0; simp [h, comap_smul]

lemma map_smul' (f : V →ₗ[K] V₂) (p : submodule K V) (a : K) :
  p.map (a • f) = (⨆ h : a ≠ 0, p.map f) :=
by classical; by_cases a = 0; simp [h, map_smul]

end submodule

namespace linear_map
variables [ring R] [add_comm_group M] [add_comm_group M₂] [add_comm_group M₃]
variables [module R M] [module R M₂] [module R M₃]
include R
open submodule

@[simp] lemma finsupp_sum {R M M₂ γ} [ring R] [add_comm_group M] [module R M]
   [add_comm_group M₂] [module R M₂] [has_zero γ]
  (f : M →ₗ[R] M₂) {t : ι →₀ γ} {g : ι → γ → M} :
  f (t.sum g) = t.sum (λi d, f (g i d)) := f.map_sum

theorem map_cod_restrict (p : submodule R M) (f : M₂ →ₗ[R] M) (h p') :
  submodule.map (cod_restrict p f h) p' = comap p.subtype (p'.map f) :=
submodule.ext $ λ ⟨x, hx⟩, by simp [subtype.coe_ext]

theorem comap_cod_restrict (p : submodule R M) (f : M₂ →ₗ[R] M) (hf p') :
  submodule.comap (cod_restrict p f hf) p' = submodule.comap f (map p.subtype p') :=
submodule.ext $ λ x, ⟨λ h, ⟨⟨_, hf x⟩, h, rfl⟩, by rintro ⟨⟨_, _⟩, h, ⟨⟩⟩; exact h⟩

/-- The range of a linear map `f : M → M₂` is a submodule of `M₂`. -/
def range (f : M →ₗ[R] M₂) : submodule R M₂ := map f ⊤

theorem range_coe (f : M →ₗ[R] M₂) : (range f : set M₂) = set.range f := set.image_univ

@[simp] theorem mem_range {f : M →ₗ[R] M₂} : ∀ {x}, x ∈ range f ↔ ∃ y, f y = x :=
set.ext_iff.1 (range_coe f)

theorem mem_range_self (f : M →ₗ[R] M₂) (x : M) : f x ∈ f.range := mem_range.2 ⟨x, rfl⟩

@[simp] theorem range_id : range (linear_map.id : M →ₗ[R] M) = ⊤ := map_id _

theorem range_comp (f : M →ₗ[R] M₂) (g : M₂ →ₗ[R] M₃) : range (g.comp f) = map g (range f) :=
map_comp _ _ _

theorem range_comp_le_range (f : M →ₗ[R] M₂) (g : M₂ →ₗ[R] M₃) : range (g.comp f) ≤ range g :=
by rw range_comp; exact map_mono le_top

theorem range_eq_top {f : M →ₗ[R] M₂} : range f = ⊤ ↔ surjective f :=
by rw [← submodule.ext'_iff, range_coe, top_coe, set.range_iff_surjective]

lemma range_le_iff_comap {f : M →ₗ[R] M₂} {p : submodule R M₂} : range f ≤ p ↔ comap f p = ⊤ :=
by rw [range, map_le_iff_le_comap, eq_top_iff]

lemma map_le_range {f : M →ₗ[R] M₂} {p : submodule R M} : map f p ≤ range f :=
map_mono le_top

lemma range_coprod (f : M →ₗ[R] M₃) (g : M₂ →ₗ[R] M₃) :
  (f.coprod g).range = f.range ⊔ g.range :=
submodule.ext $ λ x, by simp [mem_sup]

lemma sup_range_inl_inr :
  (inl R M M₂).range ⊔ (inr R M M₂).range = ⊤ :=
begin
  refine eq_top_iff'.2 (λ x, mem_sup.2 _),
  rcases x with ⟨x₁, x₂⟩ ,
  have h₁ : prod.mk x₁ (0 : M₂) ∈ (inl R M M₂).range,
    by simp,
  have h₂ : prod.mk (0 : M) x₂ ∈ (inr R M M₂).range,
    by simp,
  use [⟨x₁, 0⟩, h₁, ⟨0, x₂⟩, h₂],
  simp
end

/-- Restrict the codomain of a linear map `f` to `f.range`. -/
@[reducible] def range_restrict (f : M →ₗ[R] M₂) : M →ₗ[R] f.range :=
f.cod_restrict f.range f.mem_range_self

/-- The kernel of a linear map `f : M → M₂` is defined to be `comap f ⊥`. This is equivalent to the
set of `x : M` such that `f x = 0`. The kernel is a submodule of `M`. -/
def ker (f : M →ₗ[R] M₂) : submodule R M := comap f ⊥

@[simp] theorem mem_ker {f : M →ₗ[R] M₂} {y} : y ∈ ker f ↔ f y = 0 := mem_bot R

@[simp] theorem ker_id : ker (linear_map.id : M →ₗ[R] M) = ⊥ := rfl

@[simp] theorem map_coe_ker (f : M →ₗ[R] M₂) (x : ker f) : f x = 0 := mem_ker.1 x.2

theorem ker_comp (f : M →ₗ[R] M₂) (g : M₂ →ₗ[R] M₃) : ker (g.comp f) = comap f (ker g) := rfl

theorem ker_le_ker_comp (f : M →ₗ[R] M₂) (g : M₂ →ₗ[R] M₃) : ker f ≤ ker (g.comp f) :=
by rw ker_comp; exact comap_mono bot_le

theorem sub_mem_ker_iff {f : M →ₗ[R] M₂} {x y} : x - y ∈ f.ker ↔ f x = f y :=
by rw [mem_ker, map_sub, sub_eq_zero]

theorem disjoint_ker {f : M →ₗ[R] M₂} {p : submodule R M} :
  disjoint p (ker f) ↔ ∀ x ∈ p, f x = 0 → x = 0 :=
by simp [disjoint_def]

theorem disjoint_ker' {f : M →ₗ[R] M₂} {p : submodule R M} :
  disjoint p (ker f) ↔ ∀ x y ∈ p, f x = f y → x = y :=
disjoint_ker.trans
⟨λ H x y hx hy h, eq_of_sub_eq_zero $ H _ (sub_mem _ hx hy) (by simp [h]),
 λ H x h₁ h₂, H x 0 h₁ (zero_mem _) (by simpa using h₂)⟩

theorem inj_of_disjoint_ker {f : M →ₗ[R] M₂} {p : submodule R M}
  {s : set M} (h : s ⊆ p) (hd : disjoint p (ker f)) :
  ∀ x y ∈ s, f x = f y → x = y :=
λ x y hx hy, disjoint_ker'.1 hd _ _ (h hx) (h hy)

lemma disjoint_inl_inr : disjoint (inl R M M₂).range (inr R M M₂).range :=
by simp [disjoint_def, @eq_comm M 0, @eq_comm M₂ 0] {contextual := tt}; intros; refl

theorem ker_eq_bot {f : M →ₗ[R] M₂} : ker f = ⊥ ↔ injective f :=
by simpa [disjoint] using @disjoint_ker' _ _ _ _ _ _ _ _ f ⊤

theorem ker_eq_bot' {f : M →ₗ[R] M₂} :
  ker f = ⊥ ↔ (∀ m, f m = 0 → m = 0) :=
have h : (∀ m ∈ (⊤ : submodule R M), f m = 0 → m = 0) ↔ (∀ m, f m = 0 → m = 0),
  from ⟨λ h m, h m mem_top, λ h m _, h m⟩,
by simpa [h, disjoint] using @disjoint_ker _ _ _ _ _ _ _ _ f ⊤

lemma le_ker_iff_map {f : M →ₗ[R] M₂} {p : submodule R M} : p ≤ ker f ↔ map f p = ⊥ :=
by rw [ker, eq_bot_iff, map_le_iff_le_comap]

lemma ker_cod_restrict (p : submodule R M) (f : M₂ →ₗ[R] M) (hf) :
  ker (cod_restrict p f hf) = ker f :=
by rw [ker, comap_cod_restrict, map_bot]; refl

lemma range_cod_restrict (p : submodule R M) (f : M₂ →ₗ[R] M) (hf) :
  range (cod_restrict p f hf) = comap p.subtype f.range :=
map_cod_restrict _ _ _ _

lemma map_comap_eq (f : M →ₗ[R] M₂) (q : submodule R M₂) :
  map f (comap f q) = range f ⊓ q :=
le_antisymm (le_inf (map_mono le_top) (map_comap_le _ _)) $
by rintro _ ⟨⟨x, _, rfl⟩, hx⟩; exact ⟨x, hx, rfl⟩

lemma map_comap_eq_self {f : M →ₗ[R] M₂} {q : submodule R M₂} (h : q ≤ range f) :
  map f (comap f q) = q :=
by rwa [map_comap_eq, inf_eq_right]

lemma comap_map_eq (f : M →ₗ[R] M₂) (p : submodule R M) :
  comap f (map f p) = p ⊔ ker f :=
begin
  refine le_antisymm _ (sup_le (le_comap_map _ _) (comap_mono bot_le)),
  rintro x ⟨y, hy, e⟩,
  exact mem_sup.2 ⟨y, hy, x - y, by simpa using sub_eq_zero.2 e.symm, by simp⟩
end

lemma comap_map_eq_self {f : M →ₗ[R] M₂} {p : submodule R M} (h : ker f ≤ p) :
  comap f (map f p) = p :=
by rwa [comap_map_eq, sup_eq_left]

@[simp] theorem ker_zero : ker (0 : M →ₗ[R] M₂) = ⊤ :=
eq_top_iff'.2 $ λ x, by simp

@[simp] theorem range_zero : range (0 : M →ₗ[R] M₂) = ⊥ :=
submodule.map_zero _

theorem ker_eq_top {f : M →ₗ[R] M₂} : ker f = ⊤ ↔ f = 0 :=
⟨λ h, ext $ λ x, mem_ker.1 $ h.symm ▸ trivial, λ h, h.symm ▸ ker_zero⟩

lemma range_le_bot_iff (f : M →ₗ[R] M₂) : range f ≤ ⊥ ↔ f = 0 :=
by rw [range_le_iff_comap]; exact ker_eq_top

lemma range_le_ker_iff {f : M →ₗ[R] M₂} {g : M₂ →ₗ[R] M₃} : range f ≤ ker g ↔ g.comp f = 0 :=
⟨λ h, ker_eq_top.1 $ eq_top_iff'.2 $ λ x, h $ mem_map_of_mem trivial,
 λ h x hx, mem_ker.2 $ exists.elim hx $ λ y ⟨_, hy⟩, by rw [←hy, ←comp_apply, h, zero_apply]⟩

theorem map_le_map_iff {f : M →ₗ[R] M₂} (hf : ker f = ⊥) {p p'} : map f p ≤ map f p' ↔ p ≤ p' :=
⟨λ H x hx, let ⟨y, hy, e⟩ := H ⟨x, hx, rfl⟩ in ker_eq_bot.1 hf e ▸ hy, map_mono⟩

theorem map_injective {f : M →ₗ[R] M₂} (hf : ker f = ⊥) : injective (map f) :=
λ p p' h, le_antisymm ((map_le_map_iff hf).1 (le_of_eq h)) ((map_le_map_iff hf).1 (ge_of_eq h))

theorem comap_le_comap_iff {f : M →ₗ[R] M₂} (hf : range f = ⊤) {p p'} :
  comap f p ≤ comap f p' ↔ p ≤ p' :=
⟨λ H x hx, by rcases range_eq_top.1 hf x with ⟨y, hy, rfl⟩; exact H hx, comap_mono⟩

theorem comap_injective {f : M →ₗ[R] M₂} (hf : range f = ⊤) : injective (comap f) :=
λ p p' h, le_antisymm ((comap_le_comap_iff hf).1 (le_of_eq h))
  ((comap_le_comap_iff hf).1 (ge_of_eq h))

theorem map_coprod_prod (f : M →ₗ[R] M₃) (g : M₂ →ₗ[R] M₃)
  (p : submodule R M) (q : submodule R M₂) :
  map (coprod f g) (p.prod q) = map f p ⊔ map g q :=
begin
  refine le_antisymm _ (sup_le (map_le_iff_le_comap.2 _) (map_le_iff_le_comap.2 _)),
  { rw le_def', rintro _ ⟨x, ⟨h₁, h₂⟩, rfl⟩,
    exact mem_sup.2 ⟨_, ⟨_, h₁, rfl⟩, _, ⟨_, h₂, rfl⟩, rfl⟩ },
  { exact λ x hx, ⟨(x, 0), by simp [hx]⟩ },
  { exact λ x hx, ⟨(0, x), by simp [hx]⟩ }
end

theorem comap_prod_prod (f : M →ₗ[R] M₂) (g : M →ₗ[R] M₃)
  (p : submodule R M₂) (q : submodule R M₃) :
  comap (prod f g) (p.prod q) = comap f p ⊓ comap g q :=
submodule.ext $ λ x, iff.rfl

theorem prod_eq_inf_comap (p : submodule R M) (q : submodule R M₂) :
  p.prod q = p.comap (linear_map.fst R M M₂) ⊓ q.comap (linear_map.snd R M M₂) :=
submodule.ext $ λ x, iff.rfl

theorem prod_eq_sup_map (p : submodule R M) (q : submodule R M₂) :
  p.prod q = p.map (linear_map.inl R M M₂) ⊔ q.map (linear_map.inr R M M₂) :=
by rw [← map_coprod_prod, coprod_inl_inr, map_id]

lemma span_inl_union_inr {s : set M} {t : set M₂} :
  span R (prod.inl '' s ∪ prod.inr '' t) = (span R s).prod (span R t) :=
by rw [span_union, prod_eq_sup_map, ← span_image, ← span_image]; refl

lemma ker_prod (f : M →ₗ[R] M₂) (g : M →ₗ[R] M₃) :
  ker (prod f g) = ker f ⊓ ker g :=
by rw [ker, ← prod_bot, comap_prod_prod]; refl

end linear_map

lemma submodule.sup_eq_range [ring R] [add_comm_group M] [module R M] (p q : submodule R M) :
  p ⊔ q = (p.subtype.coprod q.subtype).range :=
submodule.ext $ λ x, by simp [submodule.mem_sup, submodule.exists]

namespace linear_map
variables [field K]
variables [add_comm_group V] [vector_space K V]
variables [add_comm_group V₂] [vector_space K V₂]

lemma ker_smul (f : V →ₗ[K] V₂) (a : K) (h : a ≠ 0) : ker (a • f) = ker f :=
submodule.comap_smul f _ a h

lemma ker_smul' (f : V →ₗ[K] V₂) (a : K) : ker (a • f) = ⨅(h : a ≠ 0), ker f :=
submodule.comap_smul' f _ a

lemma range_smul (f : V →ₗ[K] V₂) (a : K) (h : a ≠ 0) : range (a • f) = range f :=
submodule.map_smul f _ a h

lemma range_smul' (f : V →ₗ[K] V₂) (a : K) : range (a • f) = ⨆(h : a ≠ 0), range f :=
submodule.map_smul' f _ a

end linear_map

namespace is_linear_map

lemma is_linear_map_add {R M : Type*} [ring R] [add_comm_group M] [module R M]:
  is_linear_map R (λ (x : M × M), x.1 + x.2) :=
begin
  apply is_linear_map.mk,
  { intros x y,
    simp, cc },
  { intros x y,
    simp [smul_add] }
end

lemma is_linear_map_sub {R M : Type*} [ring R] [add_comm_group M] [module R M]:
  is_linear_map R (λ (x : M × M), x.1 - x.2) :=
begin
  apply is_linear_map.mk,
  { intros x y,
    simp [add_comm, add_left_comm, sub_eq_add_neg] },
  { intros x y,
    simp [smul_sub] }
end

end is_linear_map

namespace submodule
variables {T : ring R} [add_comm_group M] [add_comm_group M₂] [module R M] [module R M₂]
variables (p p' : submodule R M) (q : submodule R M₂)
include T
open linear_map

@[simp] theorem map_top (f : M →ₗ[R] M₂) : map f ⊤ = range f := rfl

@[simp] theorem comap_bot (f : M →ₗ[R] M₂) : comap f ⊥ = ker f := rfl

@[simp] theorem ker_subtype : p.subtype.ker = ⊥ :=
ker_eq_bot.2 $ λ x y, subtype.eq'

@[simp] theorem range_subtype : p.subtype.range = p :=
by simpa using map_comap_subtype p ⊤

lemma map_subtype_le (p' : submodule R p) : map p.subtype p' ≤ p :=
by simpa using (map_mono le_top : map p.subtype p' ≤ p.subtype.range)

/-- Under the canonical linear map from a submodule `p` to the ambient space `M`, the image of the
maximal submodule of `p` is just `p `. -/
@[simp] lemma map_subtype_top : map p.subtype (⊤ : submodule R p) = p :=
by simp

@[simp] lemma comap_subtype_eq_top {p p' : submodule R M} :
  p'.comap p.subtype = ⊤ ↔ p ≤ p' :=
eq_top_iff.trans $ map_le_iff_le_comap.symm.trans $ by rw [map_subtype_top]

@[simp] lemma comap_subtype_self : p.comap p.subtype = ⊤ :=
comap_subtype_eq_top.2 (le_refl _)

@[simp] lemma range_range_restrict (f : M →ₗ[R] M₂) :
  f.range_restrict.range = ⊤ :=
by simp [range_cod_restrict]

@[simp] theorem ker_of_le (p p' : submodule R M) (h : p ≤ p') : (of_le h).ker = ⊥ :=
by rw [of_le, ker_cod_restrict, ker_subtype]

lemma range_of_le (p q : submodule R M) (h : p ≤ q) : (of_le h).range = comap q.subtype p :=
by rw [← map_top, of_le, linear_map.map_cod_restrict, map_top, range_subtype]

lemma disjoint_iff_comap_eq_bot {p q : submodule R M} :
  disjoint p q ↔ comap p.subtype q = ⊥ :=
by rw [eq_bot_iff, ← map_le_map_iff p.ker_subtype, map_bot, map_comap_subtype]; refl

/-- If N ⊆ M then submodules of N are the same as submodules of M contained in N -/
def map_subtype.order_iso :
  ((≤) : submodule R p → submodule R p → Prop) ≃o
  ((≤) : {p' : submodule R M // p' ≤ p} → {p' : submodule R M // p' ≤ p} → Prop) :=
{ to_fun    := λ p', ⟨map p.subtype p', map_subtype_le p _⟩,
  inv_fun   := λ q, comap p.subtype q,
  left_inv  := λ p', comap_map_eq_self $ by simp,
  right_inv := λ ⟨q, hq⟩, subtype.eq' $ by simp [map_comap_subtype p, inf_of_le_right hq],
  ord'      := λ p₁ p₂, (map_le_map_iff $ ker_subtype _).symm }

/-- If `p ⊆ M` is a submodule, the ordering of submodules of `p` is embedded in the ordering of
submodules of M. -/
def map_subtype.le_order_embedding :
  ((≤) : submodule R p → submodule R p → Prop) ≼o ((≤) : submodule R M → submodule R M → Prop) :=
(order_iso.to_order_embedding $ map_subtype.order_iso p).trans (subtype.order_embedding _ _)

@[simp] lemma map_subtype_embedding_eq (p' : submodule R p) :
  map_subtype.le_order_embedding p p' = map p.subtype p' := rfl

/-- If `p ⊆ M` is a submodule, the ordering of submodules of `p` is embedded in the ordering of
submodules of M. -/
def map_subtype.lt_order_embedding :
  ((<) : submodule R p → submodule R p → Prop) ≼o ((<) : submodule R M → submodule R M → Prop) :=
(map_subtype.le_order_embedding p).lt_embedding_of_le_embedding

@[simp] theorem map_inl : p.map (inl R M M₂) = prod p ⊥ :=
by ext ⟨x, y⟩; simp only [and.left_comm, eq_comm, mem_map, prod.mk.inj_iff, inl_apply, mem_bot,
  exists_eq_left', mem_prod]

@[simp] theorem map_inr : q.map (inr R M M₂) = prod ⊥ q :=
by ext ⟨x, y⟩; simp [and.left_comm, eq_comm]

@[simp] theorem comap_fst : p.comap (fst R M M₂) = prod p ⊤ :=
by ext ⟨x, y⟩; simp

@[simp] theorem comap_snd : q.comap (snd R M M₂) = prod ⊤ q :=
by ext ⟨x, y⟩; simp

@[simp] theorem prod_comap_inl : (prod p q).comap (inl R M M₂) = p := by ext; simp

@[simp] theorem prod_comap_inr : (prod p q).comap (inr R M M₂) = q := by ext; simp

@[simp] theorem prod_map_fst : (prod p q).map (fst R M M₂) = p :=
by ext x; simp [(⟨0, zero_mem _⟩ : ∃ x, x ∈ q)]

@[simp] theorem prod_map_snd : (prod p q).map (snd R M M₂) = q :=
by ext x; simp [(⟨0, zero_mem _⟩ : ∃ x, x ∈ p)]

@[simp] theorem ker_inl : (inl R M M₂).ker = ⊥ :=
by rw [ker, ← prod_bot, prod_comap_inl]

@[simp] theorem ker_inr : (inr R M M₂).ker = ⊥ :=
by rw [ker, ← prod_bot, prod_comap_inr]

@[simp] theorem range_fst : (fst R M M₂).range = ⊤ :=
by rw [range, ← prod_top, prod_map_fst]

@[simp] theorem range_snd : (snd R M M₂).range = ⊤ :=
by rw [range, ← prod_top, prod_map_snd]

/-- The map from a module `M` to the quotient of `M` by a submodule `p` as a linear map. -/
def mkq : M →ₗ[R] p.quotient := ⟨quotient.mk, by simp, by simp⟩

@[simp] theorem mkq_apply (x : M) : p.mkq x = quotient.mk x := rfl

/-- The map from the quotient of `M` by a submodule `p` to `M₂` induced by a linear map `f : M → M₂`
vanishing on `p`, as a linear map. -/
def liftq (f : M →ₗ[R] M₂) (h : p ≤ f.ker) : p.quotient →ₗ[R] M₂ :=
⟨λ x, _root_.quotient.lift_on' x f $
   λ a b (ab : a - b ∈ p), eq_of_sub_eq_zero $ by simpa using h ab,
 by rintro ⟨x⟩ ⟨y⟩; exact f.map_add x y,
 by rintro a ⟨x⟩; exact f.map_smul a x⟩

@[simp] theorem liftq_apply (f : M →ₗ[R] M₂) {h} (x : M) :
  p.liftq f h (quotient.mk x) = f x := rfl

@[simp] theorem liftq_mkq (f : M →ₗ[R] M₂) (h) : (p.liftq f h).comp p.mkq = f :=
by ext; refl

@[simp] theorem range_mkq : p.mkq.range = ⊤ :=
eq_top_iff'.2 $ by rintro ⟨x⟩; exact ⟨x, trivial, rfl⟩

@[simp] theorem ker_mkq : p.mkq.ker = p :=
by ext; simp

lemma le_comap_mkq (p' : submodule R p.quotient) : p ≤ comap p.mkq p' :=
by simpa using (comap_mono bot_le : p.mkq.ker ≤ comap p.mkq p')

@[simp] theorem mkq_map_self : map p.mkq p = ⊥ :=
by rw [eq_bot_iff, map_le_iff_le_comap, comap_bot, ker_mkq]; exact le_refl _

@[simp] theorem comap_map_mkq : comap p.mkq (map p.mkq p') = p ⊔ p' :=
by simp [comap_map_eq, sup_comm]

/-- The map from the quotient of `M` by submodule `p` to the quotient of `M₂` by submodule `q` along
`f : M → M₂` is linear. -/
def mapq (f : M →ₗ[R] M₂) (h : p ≤ comap f q) : p.quotient →ₗ[R] q.quotient :=
p.liftq (q.mkq.comp f) $ by simpa [ker_comp] using h

@[simp] theorem mapq_apply (f : M →ₗ[R] M₂) {h} (x : M) :
  mapq p q f h (quotient.mk x) = quotient.mk (f x) := rfl

theorem mapq_mkq (f : M →ₗ[R] M₂) {h} : (mapq p q f h).comp p.mkq = q.mkq.comp f :=
by ext x; refl

theorem comap_liftq (f : M →ₗ[R] M₂) (h) :
  q.comap (p.liftq f h) = (q.comap f).map (mkq p) :=
le_antisymm
  (by rintro ⟨x⟩ hx; exact ⟨_, hx, rfl⟩)
  (by rw [map_le_iff_le_comap, ← comap_comp, liftq_mkq]; exact le_refl _)

theorem map_liftq (f : M →ₗ[R] M₂) (h) (q : submodule R (quotient p)) :
  q.map (p.liftq f h) = (q.comap p.mkq).map f :=
le_antisymm
  (by rintro _ ⟨⟨x⟩, hxq, rfl⟩; exact ⟨x, hxq, rfl⟩)
  (by rintro _ ⟨x, hxq, rfl⟩; exact ⟨quotient.mk x, hxq, rfl⟩)

theorem ker_liftq (f : M →ₗ[R] M₂) (h) :
  ker (p.liftq f h) = (ker f).map (mkq p) := comap_liftq _ _ _ _

theorem range_liftq (f : M →ₗ[R] M₂) (h) :
  range (p.liftq f h) = range f := map_liftq _ _ _ _

theorem ker_liftq_eq_bot (f : M →ₗ[R] M₂) (h) (h' : ker f ≤ p) : ker (p.liftq f h) = ⊥ :=
by rw [ker_liftq, le_antisymm h h', mkq_map_self]

/-- The correspondence theorem for modules: there is an order isomorphism between submodules of the
quotient of `M` by `p`, and submodules of `M` larger than `p`. -/
def comap_mkq.order_iso :
  ((≤) : submodule R p.quotient → submodule R p.quotient → Prop) ≃o
  ((≤) : {p' : submodule R M // p ≤ p'} → {p' : submodule R M // p ≤ p'} → Prop) :=
{ to_fun    := λ p', ⟨comap p.mkq p', le_comap_mkq p _⟩,
  inv_fun   := λ q, map p.mkq q,
  left_inv  := λ p', map_comap_eq_self $ by simp,
  right_inv := λ ⟨q, hq⟩, subtype.eq' $ by simpa [comap_map_mkq p],
  ord'      := λ p₁ p₂, (comap_le_comap_iff $ range_mkq _).symm }

/-- The ordering on submodules of the quotient of `M` by `p` embeds into the ordering on submodules
of `M`. -/
def comap_mkq.le_order_embedding :
  ((≤) : submodule R p.quotient → submodule R p.quotient → Prop) ≼o ((≤) : submodule R M → submodule R M → Prop) :=
(order_iso.to_order_embedding $ comap_mkq.order_iso p).trans (subtype.order_embedding _ _)

@[simp] lemma comap_mkq_embedding_eq (p' : submodule R p.quotient) :
  comap_mkq.le_order_embedding p p' = comap p.mkq p' := rfl

/-- The ordering on submodules of the quotient of `M` by `p` embeds into the ordering on submodules
of `M`. -/
def comap_mkq.lt_order_embedding :
  ((<) : submodule R p.quotient → submodule R p.quotient → Prop) ≼o ((<) : submodule R M → submodule R M → Prop) :=
(comap_mkq.le_order_embedding p).lt_embedding_of_le_embedding

end submodule

section
set_option old_structure_cmd true

/-- A linear equivalence is an invertible linear map. -/
@[nolint has_inhabited_instance]
structure linear_equiv (R : Type u) (M : Type v) (M₂ : Type w)
  [ring R] [add_comm_group M] [add_comm_group M₂] [module R M] [module R M₂]
  extends M →ₗ[R] M₂, M ≃ M₂
end

infix ` ≃ₗ ` := linear_equiv _
notation M ` ≃ₗ[`:50 R `] ` M₂ := linear_equiv R M M₂

namespace linear_equiv
section ring
variables [ring R] [add_comm_group M] [add_comm_group M₂] [add_comm_group M₃]

section
variables [module R M] [module R M₂]
include R

instance : has_coe (M ≃ₗ[R] M₂) (M →ₗ[R] M₂) := ⟨to_linear_map⟩
-- see Note [function coercion]
instance : has_coe_to_fun (M ≃ₗ[R] M₂) := ⟨_, λ f, f.to_fun⟩

lemma to_equiv_injective : function.injective (to_equiv : (M ≃ₗ[R] M₂) → M ≃ M₂) :=
λ ⟨_, _, _, _, _, _⟩ ⟨_, _, _, _, _, _⟩ h, linear_equiv.mk.inj_eq.mpr (equiv.mk.inj h)
end

section
variables {module_M : module R M} {module_M₂ : module R M₂}
variables (e e' : M ≃ₗ[R] M₂)

<<<<<<< HEAD
@[simp] theorem coe_apply (b : M) : (e : M →ₗ[R] M₂) b = e b := rfl
=======
@[simp, norm_cast] theorem coe_coe : ⇑(e : M →ₗ[R] M₂) = e := rfl
@[simp] lemma coe_to_equiv : ⇑(e.to_equiv) = e := rfl
>>>>>>> 52aa1281

section
variables {e e'}
@[ext] lemma ext (h : (e : M → M₂) = e') : e = e' :=
to_equiv_injective (equiv.eq_of_to_fun_eq h)
end

section
variables (M R)

/-- The identity map is a linear equivalence. -/
@[refl]
def refl [module R M] : M ≃ₗ[R] M := { .. linear_map.id, .. equiv.refl M }
end

@[simp] lemma refl_apply [module R M] (x : M) : refl R M x = x := rfl

/-- Linear equivalences are symmetric. -/
@[symm]
def symm : M₂ ≃ₗ[R] M :=
{ .. e.to_linear_map.inverse e.inv_fun e.left_inv e.right_inv,
  .. e.to_equiv.symm }

variables {module_M₃ : module R M₃} (e₁ : M ≃ₗ[R] M₂) (e₂ : M₂ ≃ₗ[R] M₃)

/-- Linear equivalences are transitive. -/
@[trans]
def trans : M ≃ₗ[R] M₃ :=
{ .. e₂.to_linear_map.comp e₁.to_linear_map,
  .. e₁.to_equiv.trans e₂.to_equiv }

/-- A linear equivalence is an additive equivalence. -/
def to_add_equiv : M ≃+ M₂ := { map_add' := e.add, .. e }

<<<<<<< HEAD
=======
@[simp] lemma coe_to_add_equiv : ⇑(e.to_add_equiv) = e := rfl

>>>>>>> 52aa1281
@[simp] theorem trans_apply (c : M) :
  (e₁.trans e₂) c = e₂ (e₁ c) := rfl
@[simp] theorem apply_symm_apply (c : M₂) : e (e.symm c) = c := e.6 c
@[simp] theorem symm_apply_apply (b : M) : e.symm (e b) = b := e.5 b
<<<<<<< HEAD

=======

@[simp] lemma trans_refl : e.trans (refl R M₂) = e := to_equiv_injective e.to_equiv.trans_refl
@[simp] lemma refl_trans : (refl R M).trans e = e := to_equiv_injective e.to_equiv.refl_trans

lemma symm_apply_eq {x y} : e.symm x = y ↔ x = e y := e.to_equiv.symm_apply_eq

lemma eq_symm_apply {x y} : y = e.symm x ↔ e y = x := e.to_equiv.eq_symm_apply

>>>>>>> 52aa1281
@[simp] theorem map_add (a b : M) : e (a + b) = e a + e b := e.add a b
@[simp] theorem map_zero : e 0 = 0 := e.to_linear_map.map_zero
@[simp] theorem map_neg (a : M) : e (-a) = -e a := e.to_linear_map.map_neg a
@[simp] theorem map_sub (a b : M) : e (a - b) = e a - e b :=
e.to_linear_map.map_sub a b
@[simp] theorem map_smul (c : R) (x : M) : e (c • x) = c • e x := e.smul c x

@[simp] theorem map_eq_zero_iff {x : M} : e x = 0 ↔ x = 0 :=
e.to_add_equiv.map_eq_zero_iff
theorem map_ne_zero_iff {x : M} : e x ≠ 0 ↔ x ≠ 0 :=
e.to_add_equiv.map_ne_zero_iff

@[simp] theorem symm_symm : e.symm.symm = e := by { cases e, refl }
<<<<<<< HEAD

@[simp] theorem symm_symm_apply (x : M) : e.symm.symm x = e x :=
by { cases e, refl }

protected lemma bijective : function.bijective e := e.to_equiv.bijective
protected lemma injective : function.injective e := e.to_equiv.injective
protected lemma surjective : function.surjective e := e.to_equiv.surjective
=======

protected lemma bijective : function.bijective e := e.to_equiv.bijective
protected lemma injective : function.injective e := e.to_equiv.injective
protected lemma surjective : function.surjective e := e.to_equiv.surjective
protected lemma image_eq_preimage (s : set M) : e '' s = e.symm ⁻¹' s :=
e.to_equiv.image_eq_preimage s

lemma map_eq_comap {p : submodule R M} : (p.map e : submodule R M₂) = p.comap e.symm :=
submodule.ext' $ by simp [e.image_eq_preimage]

>>>>>>> 52aa1281
end

section prod

variables [add_comm_group M₄]
variables {module_M : module R M} {module_M₂ : module R M₂}
variables {module_M₃ : module R M₃} {module_M₄ : module R M₄}
variables (e₁ : M ≃ₗ[R] M₂) (e₂ : M₃ ≃ₗ[R] M₄)

/-- Product of linear equivalences; the maps come from `equiv.prod_congr`. -/
protected def prod :
  (M × M₃) ≃ₗ[R] (M₂ × M₄) :=
{ add := λ x y, prod.ext (e₁.map_add _ _) (e₂.map_add _ _),
  smul := λ c x, prod.ext (e₁.map_smul c _) (e₂.map_smul c _),
  .. equiv.prod_congr e₁.to_equiv e₂.to_equiv }

lemma prod_symm : (e₁.prod e₂).symm = e₁.symm.prod e₂.symm := rfl

@[simp] lemma prod_apply (p) :
  e₁.prod e₂ p = (e₁ p.1, e₂ p.2) := rfl

@[simp, norm_cast] lemma coe_prod :
  (e₁.prod e₂ : (M × M₃) →ₗ[R] (M₂ × M₄)) = (e₁ : M →ₗ[R] M₂).prod_map (e₂ : M₃ →ₗ[R] M₄) :=
rfl

/-- Equivalence given by a block lower diagonal matrix. `e₁` and `e₂` are diagonal square blocks,
  and `f` is a rectangular block below the diagonal. -/
protected def skew_prod (f : M →ₗ[R] M₄) :
  (M × M₃) ≃ₗ[R] M₂ × M₄ :=
{ inv_fun := λ p : M₂ × M₄, (e₁.symm p.1, e₂.symm (p.2 - f (e₁.symm p.1))),
  left_inv := λ p, by simp,
  right_inv := λ p, by simp,
  .. ((e₁ : M →ₗ[R] M₂).comp (linear_map.fst R M M₃)).prod
    ((e₂ : M₃ →ₗ[R] M₄).comp (linear_map.snd R M M₃) +
      f.comp (linear_map.fst R M M₃)) }

@[simp] lemma skew_prod_apply (f : M →ₗ[R] M₄) (x) :
  e₁.skew_prod e₂ f x = (e₁ x.1, e₂ x.2 + f x.1) := rfl

@[simp] lemma skew_prod_symm_apply (f : M →ₗ[R] M₄) (x) :
  (e₁.skew_prod e₂ f).symm x = (e₁.symm x.1, e₂.symm (x.2 - f (e₁.symm x.1))) := rfl

end prod

section
variables {module_M : module R M} {module_M₂ : module R M₂}
variables (f : M →ₗ[R] M₂)

/-- A bijective linear map is a linear equivalence. Here, bijectivity is described by saying that
the kernel of `f` is `{0}` and the range is the universal set. -/
noncomputable def of_bijective (hf₁ : f.ker = ⊥) (hf₂ : f.range = ⊤) : M ≃ₗ[R] M₂ :=
{ ..f, ..@equiv.of_bijective _ _ f
  ⟨linear_map.ker_eq_bot.1 hf₁, linear_map.range_eq_top.1 hf₂⟩ }

@[simp] theorem of_bijective_apply {hf₁ hf₂} (x : M) :
  of_bijective f hf₁ hf₂ x = f x := rfl

variables (g : M₂ →ₗ[R] M)

/-- If a linear map has an inverse, it is a linear equivalence. -/
def of_linear (h₁ : f.comp g = linear_map.id) (h₂ : g.comp f = linear_map.id) : M ≃ₗ[R] M₂ :=
{ inv_fun   := g,
  left_inv  := linear_map.ext_iff.1 h₂,
  right_inv := linear_map.ext_iff.1 h₁,
  ..f }

@[simp] theorem of_linear_apply {h₁ h₂} (x : M) : of_linear f g h₁ h₂ x = f x := rfl

@[simp] theorem of_linear_symm_apply {h₁ h₂} (x : M₂) : (of_linear f g h₁ h₂).symm x = g x := rfl
<<<<<<< HEAD

variables (e : M ≃ₗ[R] M₂)

@[simp] protected theorem ker : (e : M →ₗ[R] M₂).ker = ⊥ :=
linear_map.ker_eq_bot.2 e.to_equiv.injective

@[simp] protected theorem range : (e : M →ₗ[R] M₂).range = ⊤ :=
linear_map.range_eq_top.2 e.to_equiv.surjective

=======

variables (e : M ≃ₗ[R] M₂)

@[simp] protected theorem ker : (e : M →ₗ[R] M₂).ker = ⊥ :=
linear_map.ker_eq_bot.2 e.to_equiv.injective

@[simp] protected theorem range : (e : M →ₗ[R] M₂).range = ⊤ :=
linear_map.range_eq_top.2 e.to_equiv.surjective

>>>>>>> 52aa1281
variables (p : submodule R M)

/-- The top submodule of `M` is linearly equivalent to `M`. -/
def of_top (h : p = ⊤) : p ≃ₗ[R] M :=
{ inv_fun   := λ x, ⟨x, h.symm ▸ trivial⟩,
  left_inv  := λ ⟨x, h⟩, rfl,
  right_inv := λ x, rfl,
  .. p.subtype }

@[simp] theorem of_top_apply {h} (x : p) : of_top p h x = x := rfl

@[simp] theorem of_top_symm_apply {h} (x : M) :
  (of_top p h).symm x = ⟨x, h.symm ▸ trivial⟩ := rfl

lemma eq_bot_of_equiv [module R M₂] (e : p ≃ₗ[R] (⊥ : submodule R M₂)) :
  p = ⊥ :=
begin
  refine bot_unique (submodule.le_def'.2 $ assume b hb, (submodule.mem_bot R).2 _),
  rw [← p.mk_eq_zero hb, ← e.map_eq_zero_iff],
  apply submodule.eq_zero_of_bot_submodule
end
end
end

end ring

section comm_ring
variables [comm_ring R] [add_comm_group M] [add_comm_group M₂] [add_comm_group M₃]
variables [module R M] [module R M₂] [module R M₃]
include R
open linear_map


/-- Multiplying by a unit `a` of the ring `R` is a linear equivalence. -/
def smul_of_unit (a : units R) : M ≃ₗ[R] M :=
of_linear ((a:R) • 1 : M →ₗ M) (((a⁻¹ : units R) : R) • 1 : M →ₗ M)
  (by rw [smul_comp, comp_smul, smul_smul, units.mul_inv, one_smul]; refl)
  (by rw [smul_comp, comp_smul, smul_smul, units.inv_mul, one_smul]; refl)

/-- A linear isomorphism between the domains and codomains of two spaces of linear maps gives a
linear isomorphism between the two function spaces. -/
def arrow_congr {R M₁ M₂ M₂₁ M₂₂ : Sort*} [comm_ring R]
  [add_comm_group M₁] [add_comm_group M₂] [add_comm_group M₂₁] [add_comm_group M₂₂]
  [module R M₁] [module R M₂] [module R M₂₁] [module R M₂₂]
  (e₁ : M₁ ≃ₗ[R] M₂) (e₂ : M₂₁ ≃ₗ[R] M₂₂) :
  (M₁ →ₗ[R] M₂₁) ≃ₗ[R] (M₂ →ₗ[R] M₂₂) :=
{ to_fun := λ f, e₂.to_linear_map.comp $ f.comp e₁.symm.to_linear_map,
  inv_fun := λ f, e₂.symm.to_linear_map.comp $ f.comp e₁.to_linear_map,
  left_inv := λ f, by { ext x, unfold_coes,
    change e₂.inv_fun (e₂.to_fun $ f.to_fun $ e₁.inv_fun $ e₁.to_fun x) = _,
    rw [e₁.left_inv, e₂.left_inv] },
  right_inv := λ f, by { ext x, unfold_coes,
    change e₂.to_fun (e₂.inv_fun $ f.to_fun $ e₁.to_fun $ e₁.inv_fun x) = _,
    rw [e₁.right_inv, e₂.right_inv] },
  add := λ f g, by { ext x, change e₂.to_fun ((f + g) (e₁.inv_fun x)) = _,
    rw [linear_map.add_apply, e₂.add], refl },
  smul := λ c f, by { ext x, change e₂.to_fun ((c • f) (e₁.inv_fun x)) = _,
    rw [linear_map.smul_apply, e₂.smul], refl } }

/-- If M₂ and M₃ are linearly isomorphic then the two spaces of linear maps from M into M₂ and
M into M₃ are linearly isomorphic. -/
def congr_right (f : M₂ ≃ₗ[R] M₃) : (M →ₗ[R] M₂) ≃ₗ (M →ₗ M₃) := arrow_congr (linear_equiv.refl R M) f

/-- If M and M₂ are linearly isomorphic then the two spaces of linear maps from M and M₂ to
themselves are linearly isomorphic. -/
def conj (e : M ≃ₗ[R] M₂) : (module.End R M) ≃ₗ[R] (module.End R M₂) := arrow_congr e e

end comm_ring

section field
variables [field K] [add_comm_group M] [add_comm_group M₂] [add_comm_group M₃]
variables [module K M] [module K M₂] [module K M₃]
variable (M)
open linear_map

/-- Multiplying by a nonzero element `a` of the field `K` is a linear equivalence. -/
def smul_of_ne_zero (a : K) (ha : a ≠ 0) : M ≃ₗ[K] M :=
smul_of_unit $ units.mk0 a ha

end field

end linear_equiv

namespace submodule

variables [comm_ring R] [add_comm_group M] [add_comm_group M₂] [module R M] [module R M₂]
variables (p : submodule R M) (q : submodule R M₂)

lemma comap_le_comap_smul (f : M →ₗ[R] M₂) (c : R) :
  comap f q ≤ comap (c • f) q :=
begin
  rw le_def',
  intros m h,
  change c • (f m) ∈ q,
  change f m ∈ q at h,
  apply submodule.smul _ _ h,
end

lemma inf_comap_le_comap_add (f₁ f₂ : M →ₗ[R] M₂) :
  comap f₁ q ⊓ comap f₂ q ≤ comap (f₁ + f₂) q :=
begin
  rw le_def',
  intros m h,
  change f₁ m + f₂ m ∈ q,
  change f₁ m ∈ q ∧ f₂ m ∈ q at h,
  apply submodule.add _ h.1 h.2,
end

/-- Given modules `M`, `M₂` over a commutative ring, together with submodules `p ⊆ M`, `q ⊆ M₂`, the
set of maps $\{f ∈ Hom(M, M₂) | f(p) ⊆ q \}$ is a submodule of `Hom(M, M₂)`. -/
def compatible_maps : submodule R (M →ₗ[R] M₂) :=
{ carrier := {f | p ≤ comap f q},
  zero    := by { change p ≤ comap 0 q, rw comap_zero, refine le_top, },
  add     := λ f₁ f₂ h₁ h₂, by { apply le_trans _ (inf_comap_le_comap_add q f₁ f₂), rw le_inf_iff,
                                 exact ⟨h₁, h₂⟩, },
  smul    := λ c f h, le_trans h (comap_le_comap_smul q f c), }

/-- Given modules `M`, `M₂` over a commutative ring, together with submodules `p ⊆ M`, `q ⊆ M₂`, the
natural map $\{f ∈ Hom(M, M₂) | f(p) ⊆ q \} \to Hom(M/p, M₂/q)$ is linear. -/
def mapq_linear : compatible_maps p q →ₗ[R] p.quotient →ₗ[R] q.quotient :=
{ to_fun := λ f, mapq _ _ f.val f.property,
  add    := λ x y, by { ext m', apply quotient.induction_on' m', intros m, refl, },
  smul   := λ c f, by { ext m', apply quotient.induction_on' m', intros m, refl, } }

end submodule

namespace equiv
variables [ring R] [add_comm_group M] [module R M] [add_comm_group M₂] [module R M₂]

/-- An equivalence whose underlying function is linear is a linear equivalence. -/
def to_linear_equiv (e : M ≃ M₂) (h : is_linear_map R (e : M → M₂)) : M ≃ₗ[R] M₂ :=
{ add := h.add, smul := h.smul, .. e}

end equiv

namespace linear_map
variables [ring R] [add_comm_group M] [add_comm_group M₂] [add_comm_group M₃]
variables [module R M] [module R M₂] [module R M₃]
variables (f : M →ₗ[R] M₂)

/-- The first isomorphism law for modules. The quotient of `M` by the kernel of `f` is linearly
equivalent to the range of `f`. -/
noncomputable def quot_ker_equiv_range : f.ker.quotient ≃ₗ[R] f.range :=
have hr : ∀ x : f.range, ∃ y, f y = ↑x := λ x, x.2.imp $ λ _, and.right,
let F : f.ker.quotient →ₗ[R] f.range :=
  f.ker.liftq (cod_restrict f.range f $ λ x, ⟨x, trivial, rfl⟩)
    (λ x hx, by simp; apply subtype.coe_ext.2; simpa using hx) in
{ inv_fun    := λx, submodule.quotient.mk (classical.some (hr x)),
  left_inv   := by rintro ⟨x⟩; exact
    (submodule.quotient.eq _).2 (sub_mem_ker_iff.2 $
      classical.some_spec $ hr $ F $ submodule.quotient.mk x),
  right_inv  := λ x : range f, subtype.eq $ classical.some_spec (hr x),
  .. F }

open submodule

/--
Canonical linear map from the quotient `p/(p ∩ p')` to `(p+p')/p'`, mapping `x + (p ∩ p')`
to `x + p'`, where `p` and `p'` are submodules of an ambient module.
-/
def quotient_inf_to_sup_quotient (p p' : submodule R M) :
  (comap p.subtype (p ⊓ p')).quotient →ₗ[R] (comap (p ⊔ p').subtype p').quotient :=
(comap p.subtype (p ⊓ p')).liftq
  ((comap (p ⊔ p').subtype p').mkq.comp (of_le le_sup_left)) begin
rw [ker_comp, of_le, comap_cod_restrict, ker_mkq, map_comap_subtype],
exact comap_mono (inf_le_inf_right _ le_sup_left) end

/--
Second Isomorphism Law : the canonical map from `p/(p ∩ p')` to `(p+p')/p'` as a linear isomorphism.
-/
noncomputable def quotient_inf_equiv_sup_quotient (p p' : submodule R M) :
  (comap p.subtype (p ⊓ p')).quotient ≃ₗ[R] (comap (p ⊔ p').subtype p').quotient :=
{ .. quotient_inf_to_sup_quotient p p',
  .. show (comap p.subtype (p ⊓ p')).quotient ≃ (comap (p ⊔ p').subtype p').quotient, from
    @equiv.of_bijective _ _ (quotient_inf_to_sup_quotient p p') begin
      constructor,
      { rw [← ker_eq_bot, quotient_inf_to_sup_quotient, ker_liftq_eq_bot],
        rw [ker_comp, ker_mkq],
        rintros ⟨x, hx1⟩ hx2, exact ⟨hx1, hx2⟩ },
      rw [← range_eq_top, quotient_inf_to_sup_quotient, range_liftq, eq_top_iff'],
      rintros ⟨x, hx⟩, rcases mem_sup.1 hx with ⟨y, hy, z, hz, rfl⟩,
      use [⟨y, hy⟩, trivial], apply (submodule.quotient.eq _).2,
      change y - (y + z) ∈ p', rwa [sub_add_eq_sub_sub, sub_self, zero_sub, neg_mem_iff]
    end }

section prod

lemma is_linear_map_prod_iso {R M M₂ M₃ : Type*}
  [comm_ring R] [add_comm_group M] [add_comm_group M₂]
  [add_comm_group M₃] [module R M] [module R M₂] [module R M₃] :
  is_linear_map R (λ(p : (M →ₗ[R] M₂) × (M →ₗ[R] M₃)),
    (linear_map.prod p.1 p.2 : (M →ₗ[R] (M₂ × M₃)))) :=
⟨λu v, rfl, λc u, rfl⟩

end prod

section pi
universe i
variables {φ : ι → Type i}
variables [∀i, add_comm_group (φ i)] [∀i, module R (φ i)]

/-- `pi` construction for linear functions. From a family of linear functions it produces a linear
function into a family of modules. -/
def pi (f : Πi, M₂ →ₗ[R] φ i) : M₂ →ₗ[R] (Πi, φ i) :=
⟨λc i, f i c,
  assume c d, funext $ assume i, (f i).add _ _, assume c d, funext $ assume i, (f i).smul _ _⟩

@[simp] lemma pi_apply (f : Πi, M₂ →ₗ[R] φ i) (c : M₂) (i : ι) :
  pi f c i = f i c := rfl

lemma ker_pi (f : Πi, M₂ →ₗ[R] φ i) : ker (pi f) = (⨅i:ι, ker (f i)) :=
by ext c; simp [funext_iff]; refl

lemma pi_eq_zero (f : Πi, M₂ →ₗ[R] φ i) : pi f = 0 ↔ (∀i, f i = 0) :=
by simp only [linear_map.ext_iff, pi_apply, funext_iff]; exact ⟨λh a b, h b a, λh a b, h b a⟩

lemma pi_zero : pi (λi, 0 : Πi, M₂ →ₗ[R] φ i) = 0 :=
by ext; refl

lemma pi_comp (f : Πi, M₂ →ₗ[R] φ i) (g : M₃ →ₗ[R] M₂) : (pi f).comp g = pi (λi, (f i).comp g) :=
rfl

/-- The projections from a family of modules are linear maps. -/
def proj (i : ι) : (Πi, φ i) →ₗ[R] φ i :=
⟨ λa, a i, assume f g, rfl, assume c f, rfl ⟩

@[simp] lemma proj_apply (i : ι) (b : Πi, φ i) : (proj i : (Πi, φ i) →ₗ[R] φ i) b = b i := rfl

lemma proj_pi (f : Πi, M₂ →ₗ[R] φ i) (i : ι) : (proj i).comp (pi f) = f i :=
ext $ assume c, rfl

lemma infi_ker_proj : (⨅i, ker (proj i) : submodule R (Πi, φ i)) = ⊥ :=
bot_unique $ submodule.le_def'.2 $ assume a h,
begin
  simp only [mem_infi, mem_ker, proj_apply] at h,
  exact (mem_bot _).2 (funext $ assume i, h i)
end

section
variables (R φ)

/-- If `I` and `J` are disjoint index sets, the product of the kernels of the `J`th projections of
`φ` is linearly equivalent to the product over `I`. -/
def infi_ker_proj_equiv {I J : set ι} [decidable_pred (λi, i ∈ I)]
  (hd : disjoint I J) (hu : set.univ ⊆ I ∪ J) :
  (⨅i ∈ J, ker (proj i) : submodule R (Πi, φ i)) ≃ₗ[R] (Πi:I, φ i) :=
begin
  refine linear_equiv.of_linear
    (pi $ λi, (proj (i:ι)).comp (submodule.subtype _))
    (cod_restrict _ (pi $ λi, if h : i ∈ I then proj (⟨i, h⟩ : I) else 0) _) _ _,
  { assume b,
    simp only [mem_infi, mem_ker, funext_iff, proj_apply, pi_apply],
    assume j hjJ,
    have : j ∉ I := assume hjI, hd ⟨hjI, hjJ⟩,
    rw [dif_neg this, zero_apply] },
  { simp only [pi_comp, comp_assoc, subtype_comp_cod_restrict, proj_pi, dif_pos, subtype.val_prop'],
    ext b ⟨j, hj⟩, refl },
  { ext ⟨b, hb⟩,
    apply subtype.coe_ext.2,
    ext j,
    have hb : ∀i ∈ J, b i = 0,
    { simpa only [mem_infi, mem_ker, proj_apply] using (mem_infi _).1 hb },
    simp only [comp_apply, pi_apply, id_apply, proj_apply, subtype_apply, cod_restrict_apply],
    split_ifs,
    { refl },
    { exact (hb _ $ (hu trivial).resolve_left h).symm } }
end
end

section
variable [decidable_eq ι]

/-- `diag i j` is the identity map if `i = j`. Otherwise it is the constant 0 map. -/
def diag (i j : ι) : φ i →ₗ[R] φ j :=
@function.update ι (λj, φ i →ₗ[R] φ j) _ 0 i id j

lemma update_apply (f : Πi, M₂ →ₗ[R] φ i) (c : M₂) (i j : ι) (b : M₂ →ₗ[R] φ i) :
  (update f i b j) c = update (λi, f i c) i (b c) j :=
begin
  by_cases j = i,
  { rw [h, update_same, update_same] },
  { rw [update_noteq h, update_noteq h] }
end

end

section
variable [decidable_eq ι]
variables (R φ)

/-- The standard basis of the product of `φ`. -/
def std_basis (i : ι) : φ i →ₗ[R] (Πi, φ i) := pi (diag i)

lemma std_basis_apply (i : ι) (b : φ i) : std_basis R φ i b = update 0 i b :=
by ext j; rw [std_basis, pi_apply, diag, update_apply]; refl

@[simp] lemma std_basis_same (i : ι) (b : φ i) : std_basis R φ i b i = b :=
by rw [std_basis_apply, update_same]

lemma std_basis_ne (i j : ι) (h : j ≠ i) (b : φ i) : std_basis R φ i b j = 0 :=
by rw [std_basis_apply, update_noteq h]; refl

lemma ker_std_basis (i : ι) : ker (std_basis R φ i) = ⊥ :=
ker_eq_bot.2 $ assume f g hfg,
  have std_basis R φ i f i = std_basis R φ i g i := hfg ▸ rfl,
  by simpa only [std_basis_same]

lemma proj_comp_std_basis (i j : ι) : (proj i).comp (std_basis R φ j) = diag j i :=
by rw [std_basis, proj_pi]

lemma proj_std_basis_same (i : ι) : (proj i).comp (std_basis R φ i) = id :=
by ext b; simp

lemma proj_std_basis_ne (i j : ι) (h : i ≠ j) : (proj i).comp (std_basis R φ j) = 0 :=
by ext b; simp [std_basis_ne R φ _ _ h]

lemma supr_range_std_basis_le_infi_ker_proj (I J : set ι) (h : disjoint I J) :
  (⨆i∈I, range (std_basis R φ i)) ≤ (⨅i∈J, ker (proj i)) :=
begin
  refine (supr_le $ assume i, supr_le $ assume hi, range_le_iff_comap.2 _),
  simp only [(ker_comp _ _).symm, eq_top_iff, le_def', mem_ker, comap_infi, mem_infi],
  assume b hb j hj,
  have : i ≠ j := assume eq, h ⟨hi, eq.symm ▸ hj⟩,
  rw [proj_std_basis_ne R φ j i this.symm, zero_apply]
end

lemma infi_ker_proj_le_supr_range_std_basis {I : finset ι} {J : set ι} (hu : set.univ ⊆ ↑I ∪ J) :
  (⨅ i∈J, ker (proj i)) ≤ (⨆i∈I, range (std_basis R φ i)) :=
submodule.le_def'.2
begin
  assume b hb,
  simp only [mem_infi, mem_ker, proj_apply] at hb,
  rw ← show I.sum (λi, std_basis R φ i (b i)) = b,
  { ext i,
    rw [pi.finset_sum_apply, ← std_basis_same R φ i (b i)],
    refine finset.sum_eq_single i (assume j hjI ne, std_basis_ne _ _ _ _ ne.symm _) _,
    assume hiI,
    rw [std_basis_same],
    exact hb _ ((hu trivial).resolve_left hiI) },
  exact sum_mem _ (assume i hiI, mem_supr_of_mem _ i $ mem_supr_of_mem _ hiI $
    (std_basis R φ i).mem_range_self (b i))
end

lemma supr_range_std_basis_eq_infi_ker_proj {I J : set ι}
  (hd : disjoint I J) (hu : set.univ ⊆ I ∪ J) (hI : set.finite I) :
  (⨆i∈I, range (std_basis R φ i)) = (⨅i∈J, ker (proj i)) :=
begin
  refine le_antisymm (supr_range_std_basis_le_infi_ker_proj _ _ _ _ hd) _,
  have : set.univ ⊆ ↑hI.to_finset ∪ J, { rwa [hI.coe_to_finset] },
  refine le_trans (infi_ker_proj_le_supr_range_std_basis R φ this) (supr_le_supr $ assume i, _),
  rw [set.finite.mem_to_finset],
  exact le_refl _
end

lemma supr_range_std_basis [fintype ι] : (⨆i:ι, range (std_basis R φ i)) = ⊤ :=
have (set.univ : set ι) ⊆ ↑(finset.univ : finset ι) ∪ ∅ := by rw [finset.coe_univ, set.union_empty],
begin
  apply top_unique,
  convert (infi_ker_proj_le_supr_range_std_basis R φ this),
  exact infi_emptyset.symm,
  exact (funext $ λi, (@supr_pos _ _ _ (λh, range (std_basis R φ i)) $ finset.mem_univ i).symm)
end

lemma disjoint_std_basis_std_basis (I J : set ι) (h : disjoint I J) :
  disjoint (⨆i∈I, range (std_basis R φ i)) (⨆i∈J, range (std_basis R φ i)) :=
begin
  refine disjoint.mono
    (supr_range_std_basis_le_infi_ker_proj _ _ _ _ $ set.disjoint_compl I)
    (supr_range_std_basis_le_infi_ker_proj _ _ _ _ $ set.disjoint_compl J) _,
  simp only [disjoint, submodule.le_def', mem_infi, mem_inf, mem_ker, mem_bot, proj_apply,
    funext_iff],
  rintros b ⟨hI, hJ⟩ i,
  classical,
  by_cases hiI : i ∈ I,
  { by_cases hiJ : i ∈ J,
    { exact (h ⟨hiI, hiJ⟩).elim },
    { exact hJ i hiJ } },
  { exact hI i hiI }
end

lemma std_basis_eq_single {a : R} :
  (λ (i : ι), (std_basis R (λ _ : ι, R) i) a) = λ (i : ι), (finsupp.single i a) :=
begin
  ext i j,
  rw [std_basis_apply, finsupp.single_apply],
  split_ifs,
  { rw [h, function.update_same] },
  { rw [function.update_noteq (ne.symm h)], refl },
end

end

end pi

variables (R M)

instance automorphism_group : group (M ≃ₗ[R] M) :=
{ mul := λ f g, g.trans f,
  one := linear_equiv.refl R M,
  inv := λ f, f.symm,
  mul_assoc := λ f g h, by {ext, refl},
  mul_one := λ f, by {ext, refl},
  one_mul := λ f, by {ext, refl},
  mul_left_inv := λ f, by {ext, exact f.left_inv x} }

instance automorphism_group.to_linear_map_is_monoid_hom :
  is_monoid_hom (linear_equiv.to_linear_map : (M ≃ₗ[R] M) → (M →ₗ[R] M)) :=
{ map_one := rfl,
  map_mul := λ f g, rfl }

/-- The group of invertible linear maps from `M` to itself -/
@[reducible] def general_linear_group := units (M →ₗ[R] M)

namespace general_linear_group
variables {R M}

instance : has_coe_to_fun (general_linear_group R M) := by apply_instance

/-- An invertible linear map `f` determines an equivalence from `M` to itself. -/
def to_linear_equiv (f : general_linear_group R M) : (M ≃ₗ[R] M) :=
{ inv_fun := f.inv.to_fun,
  left_inv := λ m, show (f.inv * f.val) m = m,
    by erw f.inv_val; simp,
  right_inv := λ m, show (f.val * f.inv) m = m,
    by erw f.val_inv; simp,
  ..f.val }

/-- An equivalence from `M` to itself determines an invertible linear map. -/
def of_linear_equiv (f : (M ≃ₗ[R] M)) : general_linear_group R M :=
{ val := f,
  inv := f.symm,
  val_inv := linear_map.ext $ λ _, f.apply_symm_apply _,
  inv_val := linear_map.ext $ λ _, f.symm_apply_apply _ }

variables (R M)

/-- The general linear group on `R` and `M` is multiplicatively equivalent to the type of linear
equivalences between `M` and itself. -/
def general_linear_equiv : general_linear_group R M ≃* (M ≃ₗ[R] M) :=
{ to_fun := to_linear_equiv,
  inv_fun := of_linear_equiv,
  left_inv := λ f, by { ext, refl },
  right_inv := λ f, by { ext, refl },
  map_mul' := λ x y, by {ext, refl} }

@[simp] lemma general_linear_equiv_to_linear_map (f : general_linear_group R M) :
  (general_linear_equiv R M f : M →ₗ[R] M) = f :=
by {ext, refl}

end general_linear_group

end linear_map<|MERGE_RESOLUTION|>--- conflicted
+++ resolved
@@ -1411,12 +1411,8 @@
 variables {module_M : module R M} {module_M₂ : module R M₂}
 variables (e e' : M ≃ₗ[R] M₂)
 
-<<<<<<< HEAD
-@[simp] theorem coe_apply (b : M) : (e : M →ₗ[R] M₂) b = e b := rfl
-=======
 @[simp, norm_cast] theorem coe_coe : ⇑(e : M →ₗ[R] M₂) = e := rfl
 @[simp] lemma coe_to_equiv : ⇑(e.to_equiv) = e := rfl
->>>>>>> 52aa1281
 
 section
 variables {e e'}
@@ -1451,18 +1447,12 @@
 /-- A linear equivalence is an additive equivalence. -/
 def to_add_equiv : M ≃+ M₂ := { map_add' := e.add, .. e }
 
-<<<<<<< HEAD
-=======
 @[simp] lemma coe_to_add_equiv : ⇑(e.to_add_equiv) = e := rfl
 
->>>>>>> 52aa1281
 @[simp] theorem trans_apply (c : M) :
   (e₁.trans e₂) c = e₂ (e₁ c) := rfl
 @[simp] theorem apply_symm_apply (c : M₂) : e (e.symm c) = c := e.6 c
 @[simp] theorem symm_apply_apply (b : M) : e.symm (e b) = b := e.5 b
-<<<<<<< HEAD
-
-=======
 
 @[simp] lemma trans_refl : e.trans (refl R M₂) = e := to_equiv_injective e.to_equiv.trans_refl
 @[simp] lemma refl_trans : (refl R M).trans e = e := to_equiv_injective e.to_equiv.refl_trans
@@ -1471,7 +1461,6 @@
 
 lemma eq_symm_apply {x y} : y = e.symm x ↔ e y = x := e.to_equiv.eq_symm_apply
 
->>>>>>> 52aa1281
 @[simp] theorem map_add (a b : M) : e (a + b) = e a + e b := e.add a b
 @[simp] theorem map_zero : e 0 = 0 := e.to_linear_map.map_zero
 @[simp] theorem map_neg (a : M) : e (-a) = -e a := e.to_linear_map.map_neg a
@@ -1485,15 +1474,6 @@
 e.to_add_equiv.map_ne_zero_iff
 
 @[simp] theorem symm_symm : e.symm.symm = e := by { cases e, refl }
-<<<<<<< HEAD
-
-@[simp] theorem symm_symm_apply (x : M) : e.symm.symm x = e x :=
-by { cases e, refl }
-
-protected lemma bijective : function.bijective e := e.to_equiv.bijective
-protected lemma injective : function.injective e := e.to_equiv.injective
-protected lemma surjective : function.surjective e := e.to_equiv.surjective
-=======
 
 protected lemma bijective : function.bijective e := e.to_equiv.bijective
 protected lemma injective : function.injective e := e.to_equiv.injective
@@ -1504,7 +1484,6 @@
 lemma map_eq_comap {p : submodule R M} : (p.map e : submodule R M₂) = p.comap e.symm :=
 submodule.ext' $ by simp [e.image_eq_preimage]
 
->>>>>>> 52aa1281
 end
 
 section prod
@@ -1574,7 +1553,6 @@
 @[simp] theorem of_linear_apply {h₁ h₂} (x : M) : of_linear f g h₁ h₂ x = f x := rfl
 
 @[simp] theorem of_linear_symm_apply {h₁ h₂} (x : M₂) : (of_linear f g h₁ h₂).symm x = g x := rfl
-<<<<<<< HEAD
 
 variables (e : M ≃ₗ[R] M₂)
 
@@ -1584,17 +1562,6 @@
 @[simp] protected theorem range : (e : M →ₗ[R] M₂).range = ⊤ :=
 linear_map.range_eq_top.2 e.to_equiv.surjective
 
-=======
-
-variables (e : M ≃ₗ[R] M₂)
-
-@[simp] protected theorem ker : (e : M →ₗ[R] M₂).ker = ⊥ :=
-linear_map.ker_eq_bot.2 e.to_equiv.injective
-
-@[simp] protected theorem range : (e : M →ₗ[R] M₂).range = ⊤ :=
-linear_map.range_eq_top.2 e.to_equiv.surjective
-
->>>>>>> 52aa1281
 variables (p : submodule R M)
 
 /-- The top submodule of `M` is linearly equivalent to `M`. -/
