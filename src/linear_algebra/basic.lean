--- conflicted
+++ resolved
@@ -1891,21 +1891,13 @@
   ker (f.restrict hf) = (f.dom_restrict p).ker :=
 by rw [restrict_eq_cod_restrict_dom_restrict, ker_cod_restrict]
 
-<<<<<<< HEAD
-lemma map_comap_eq [ring_hom_surjective τ₁₂] (f : M →ₛₗ[τ₁₂] M₂) (q : submodule R₂ M₂) :
-=======
-lemma _root_.submodule.map_comap_eq (f : M →ₗ[R] M₂) (q : submodule R M₂) :
->>>>>>> a80e1d71
+lemma _root_.submodule.map_comap_eq [ring_hom_surjective τ₁₂] (f : M →ₛₗ[τ₁₂] M₂) (q : submodule R₂ M₂) :
   map f (comap f q) = range f ⊓ q :=
 le_antisymm (le_inf map_le_range (map_comap_le _ _)) $
 by rintro _ ⟨⟨x, _, rfl⟩, hx⟩; exact ⟨x, hx, rfl⟩
 
-<<<<<<< HEAD
-lemma map_comap_eq_self [ring_hom_surjective τ₁₂] {f : M →ₛₗ[τ₁₂] M₂} {q : submodule R₂ M₂}
+lemma _root_.submodule.map_comap_eq_self [ring_hom_surjective τ₁₂] {f : M →ₛₗ[τ₁₂] M₂} {q : submodule R₂ M₂}
   (h : q ≤ range f) :
-=======
-lemma _root_.submodule.map_comap_eq_self {f : M →ₗ[R] M₂} {q : submodule R M₂} (h : q ≤ range f) :
->>>>>>> a80e1d71
   map f (comap f q) = q :=
 by rwa [submodule.map_comap_eq, inf_eq_right]
 
@@ -1972,11 +1964,7 @@
 include R
 open submodule
 
-<<<<<<< HEAD
-lemma comap_map_eq (f : M →ₛₗ[τ₁₂] M₂) (p : submodule R M) :
-=======
-lemma _root_.submodule.comap_map_eq (f : M →ₗ[R] M₂) (p : submodule R M) :
->>>>>>> a80e1d71
+lemma _root_.submodule.comap_map_eq (f : M →ₛₗ[τ₁₂] M₂) (p : submodule R M) :
   comap f (map f p) = p ⊔ ker f :=
 begin
   refine le_antisymm _ (sup_le (le_comap_map _ _) (comap_mono bot_le)),
@@ -1984,22 +1972,13 @@
   exact mem_sup.2 ⟨y, hy, x - y, by simpa using sub_eq_zero.2 e.symm, by simp⟩
 end
 
-<<<<<<< HEAD
-lemma comap_map_eq_self {f : M →ₛₗ[τ₁₂] M₂} {p : submodule R M} (h : ker f ≤ p) :
-=======
-lemma _root_.submodule.comap_map_eq_self {f : M →ₗ[R] M₂} {p : submodule R M} (h : ker f ≤ p) :
->>>>>>> a80e1d71
+lemma _root_.submodule.comap_map_eq_self {f : M →ₛₗ[τ₁₂] M₂} {p : submodule R M} (h : ker f ≤ p) :
   comap f (map f p) = p :=
 by rw [submodule.comap_map_eq, sup_of_le_left h]
 
-<<<<<<< HEAD
 theorem map_le_map_iff (f : M →ₛₗ[τ₁₂] M₂) {p p'} :
   map f p ≤ map f p' ↔ p ≤ p' ⊔ ker f :=
-by rw [map_le_iff_le_comap, comap_map_eq]
-=======
-theorem map_le_map_iff (f : M →ₗ[R] M₂) {p p'} : map f p ≤ map f p' ↔ p ≤ p' ⊔ ker f :=
 by rw [map_le_iff_le_comap, submodule.comap_map_eq]
->>>>>>> a80e1d71
 
 theorem map_le_map_iff' {f : M →ₛₗ[τ₁₂] M₂} (hf : ker f = ⊥) {p p'} :
   map f p ≤ map f p' ↔ p ≤ p' :=
