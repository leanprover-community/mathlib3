/-
Copyright (c) 2017 Johannes Hölzl. All rights reserved.
Released under Apache 2.0 license as described in the file LICENSE.
Authors: Johannes Hölzl, Mario Carneiro, Kevin Buzzard, Yury Kudryashov
-/
import algebra.big_operators.pi
import algebra.module.pi
import algebra.module.prod
import algebra.module.submodule
import algebra.module.submodule_lattice
import algebra.group.prod
import data.finsupp.basic
import data.dfinsupp
import algebra.pointwise
import order.compactly_generated

/-!
# Linear algebra

This file defines the basics of linear algebra. It sets up the "categorical/lattice structure" of
modules over a ring, submodules, and linear maps.

Many of the relevant definitions, including `module`, `submodule`, and `linear_map`, are found in
`src/algebra/module`.

## Main definitions

* Many constructors for linear maps
* `submodule.span s` is defined to be the smallest submodule containing the set `s`.
* If `p` is a submodule of `M`, `submodule.quotient p` is the quotient of `M` with respect to `p`:
  that is, elements of `M` are identified if their difference is in `p`. This is itself a module.
* The kernel `ker` and range `range` of a linear map are submodules of the domain and codomain
  respectively.
* The general linear group is defined to be the group of invertible linear maps from `M` to itself.

## Main statements

* The first and second isomorphism laws for modules are proved as `quot_ker_equiv_range` and
  `quotient_inf_equiv_sup_quotient`.

## Notations

* We continue to use the notation `M →ₗ[R] M₂` for the type of linear maps from `M` to `M₂` over the
  ring `R`.
* We introduce the notations `M ≃ₗ M₂` and `M ≃ₗ[R] M₂` for `linear_equiv M M₂`. In the first, the
  ring `R` is implicit.
* We introduce the notation `R ∙ v` for the span of a singleton, `submodule.span R {v}`.  This is
  `\.`, not the same as the scalar multiplication `•`/`\bub`.

## Implementation notes

We note that, when constructing linear maps, it is convenient to use operations defined on bundled
maps (`linear_map.prod`, `linear_map.coprod`, arithmetic operations like `+`) instead of defining a
function and proving it is linear.

## Tags
linear algebra, vector space, module

-/

open function
open_locale big_operators

universes u v w x y z u' v' w' y'
variables {R : Type u} {K : Type u'} {M : Type v} {V : Type v'} {M₂ : Type w} {V₂ : Type w'}
variables {M₃ : Type y} {V₃ : Type y'} {M₄ : Type z} {ι : Type x}

namespace finsupp

lemma smul_sum {α : Type u} {β : Type v} {R : Type w} {M : Type y}
  [has_zero β] [semiring R] [add_comm_monoid M] [semimodule R M]
  {v : α →₀ β} {c : R} {h : α → β → M} :
  c • (v.sum h) = v.sum (λa b, c • h a b) :=
finset.smul_sum

@[simp]
lemma sum_smul_index_linear_map' {α : Type u} {R : Type v} {M : Type w} {M₂ : Type x}
  [semiring R] [add_comm_monoid M] [semimodule R M] [add_comm_monoid M₂] [semimodule R M₂]
  {v : α →₀ M} {c : R} {h : α → M →ₗ[R] M₂} :
  (c • v).sum (λ a, h a) = c • (v.sum (λ a, h a)) :=
begin
  rw [finsupp.sum_smul_index', finsupp.smul_sum],
  { simp only [linear_map.map_smul], },
  { intro i, exact (h i).map_zero },
end

end finsupp

section
open_locale classical

/-- decomposing `x : ι → R` as a sum along the canonical basis -/
lemma pi_eq_sum_univ {ι : Type u} [fintype ι] {R : Type v} [semiring R] (x : ι → R) :
  x = ∑ i, x i • (λj, if i = j then 1 else 0) :=
by { ext, simp }

end

/-! ### Properties of linear maps -/
namespace linear_map

section add_comm_monoid
variables [semiring R]
variables [add_comm_monoid M] [add_comm_monoid M₂] [add_comm_monoid M₃] [add_comm_monoid M₄]
variables [semimodule R M] [semimodule R M₂] [semimodule R M₃] [semimodule R M₄]
variables (f g : M →ₗ[R] M₂)
include R

theorem comp_assoc (g : M₂ →ₗ[R] M₃) (h : M₃ →ₗ[R] M₄) : (h.comp g).comp f = h.comp (g.comp f) :=
rfl

/-- The restriction of a linear map `f : M → M₂` to a submodule `p ⊆ M` gives a linear map
`p → M₂`. -/
def dom_restrict (f : M →ₗ[R] M₂) (p : submodule R M) : p →ₗ[R] M₂ := f.comp p.subtype

@[simp] lemma dom_restrict_apply (f : M →ₗ[R] M₂) (p : submodule R M) (x : p) :
  f.dom_restrict p x = f x := rfl

/-- A linear map `f : M₂ → M` whose values lie in a submodule `p ⊆ M` can be restricted to a
linear map M₂ → p. -/
def cod_restrict (p : submodule R M) (f : M₂ →ₗ[R] M) (h : ∀c, f c ∈ p) : M₂ →ₗ[R] p :=
by refine {to_fun := λc, ⟨f c, h c⟩, ..}; intros; apply set_coe.ext; simp

@[simp] theorem cod_restrict_apply (p : submodule R M) (f : M₂ →ₗ[R] M) {h} (x : M₂) :
  (cod_restrict p f h x : M) = f x := rfl

@[simp] lemma comp_cod_restrict (p : submodule R M₂) (h : ∀b, f b ∈ p) (g : M₃ →ₗ[R] M) :
  (cod_restrict p f h).comp g = cod_restrict p (f.comp g) (assume b, h _) :=
ext $ assume b, rfl

@[simp] lemma subtype_comp_cod_restrict (p : submodule R M₂) (h : ∀b, f b ∈ p) :
  p.subtype.comp (cod_restrict p f h) = f :=
ext $ assume b, rfl

/-- Restrict domain and codomain of an endomorphism. -/
def restrict (f : M →ₗ[R] M) {p : submodule R M} (hf : ∀ x ∈ p, f x ∈ p) : p →ₗ[R] p :=
(f.dom_restrict p).cod_restrict p $ submodule.forall.2 hf

lemma restrict_apply
  {f : M →ₗ[R] M} {p : submodule R M} (hf : ∀ x ∈ p, f x ∈ p) (x : p) :
  f.restrict hf x = ⟨f x, hf x.1 x.2⟩ := rfl

lemma subtype_comp_restrict {f : M →ₗ[R] M} {p : submodule R M} (hf : ∀ x ∈ p, f x ∈ p) :
  p.subtype.comp (f.restrict hf) = f.dom_restrict p := rfl

lemma restrict_eq_cod_restrict_dom_restrict
  {f : M →ₗ[R] M} {p : submodule R M} (hf : ∀ x ∈ p, f x ∈ p) :
  f.restrict hf = (f.dom_restrict p).cod_restrict p (λ x, hf x.1 x.2) := rfl

lemma restrict_eq_dom_restrict_cod_restrict
  {f : M →ₗ[R] M} {p : submodule R M} (hf : ∀ x, f x ∈ p) :
  f.restrict (λ x _, hf x) = (f.cod_restrict p hf).dom_restrict p := rfl

/-- The constant 0 map is linear. -/
instance : has_zero (M →ₗ[R] M₂) := ⟨⟨λ _, 0, by simp, by simp⟩⟩

instance : inhabited (M →ₗ[R] M₂) := ⟨0⟩

@[simp] lemma zero_apply (x : M) : (0 : M →ₗ[R] M₂) x = 0 := rfl

@[simp] lemma default_def : default (M →ₗ[R] M₂) = 0 := rfl

instance unique_of_left [subsingleton M] : unique (M →ₗ[R] M₂) :=
{ uniq := λ f, ext $ λ x, by rw [subsingleton.elim x 0, map_zero, map_zero],
  .. linear_map.inhabited }

instance unique_of_right [subsingleton M₂] : unique (M →ₗ[R] M₂) :=
coe_injective.unique

/-- The sum of two linear maps is linear. -/
instance : has_add (M →ₗ[R] M₂) :=
⟨λ f g, ⟨λ b, f b + g b, by simp [add_comm, add_left_comm], by simp [smul_add]⟩⟩

@[simp] lemma add_apply (x : M) : (f + g) x = f x + g x := rfl

/-- The type of linear maps is an additive monoid. -/
instance : add_comm_monoid (M →ₗ[R] M₂) :=
by refine {zero := 0, add := (+), ..};
   intros; ext; simp [add_comm, add_left_comm]

instance linear_map_apply_is_add_monoid_hom (a : M) :
  is_add_monoid_hom (λ f : M →ₗ[R] M₂, f a) :=
{ map_add := λ f g, linear_map.add_apply f g a,
  map_zero := rfl }

lemma add_comp (g : M₂ →ₗ[R] M₃) (h : M₂ →ₗ[R] M₃) :
  (h + g).comp f = h.comp f + g.comp f := rfl

lemma comp_add (g : M →ₗ[R] M₂) (h : M₂ →ₗ[R] M₃) :
  h.comp (f + g) = h.comp f + h.comp g := by { ext, simp }

lemma sum_apply (t : finset ι) (f : ι → M →ₗ[R] M₂) (b : M) :
  (∑ d in t, f d) b = ∑ d in t, f d b :=
(t.sum_hom (λ g : M →ₗ[R] M₂, g b)).symm

section smul_right

variables {S : Type*} [semiring S] [semimodule R S] [semimodule S M] [is_scalar_tower R S M]

/-- When `f` is an `R`-linear map taking values in `S`, then `λb, f b • x` is an `R`-linear map. -/
def smul_right (f : M₂ →ₗ[R] S) (x : M) : M₂ →ₗ[R] M :=
{ to_fun := λb, f b • x,
  map_add' := λ x y, by rw [f.map_add, add_smul],
  map_smul' := λ b y, by rw [f.map_smul, smul_assoc] }

@[simp] theorem smul_right_apply (f : M₂ →ₗ[R] S) (x : M) (c : M₂) :
  smul_right f x c = f c • x := rfl

end smul_right

instance : has_one (M →ₗ[R] M) := ⟨linear_map.id⟩
instance : has_mul (M →ₗ[R] M) := ⟨linear_map.comp⟩

lemma mul_eq_comp (f g : M →ₗ[R] M) : f * g = f.comp g := rfl

@[simp] lemma one_apply (x : M) : (1 : M →ₗ[R] M) x = x := rfl
@[simp] lemma mul_apply (f g : M →ₗ[R] M) (x : M) : (f * g) x = f (g x) := rfl

lemma coe_one : ⇑(1 : M →ₗ[R] M) = _root_.id := rfl
lemma coe_mul (f g : M →ₗ[R] M) : ⇑(f * g) = f ∘ g := rfl

@[simp] theorem comp_zero : f.comp (0 : M₃ →ₗ[R] M) = 0 :=
ext $ assume c, by rw [comp_apply, zero_apply, zero_apply, f.map_zero]

@[simp] theorem zero_comp : (0 : M₂ →ₗ[R] M₃).comp f = 0 :=
rfl

@[simp, norm_cast] lemma coe_fn_sum {ι : Type*} (t : finset ι) (f : ι → M →ₗ[R] M₂) :
  ⇑(∑ i in t, f i) = ∑ i in t, (f i : M → M₂) :=
add_monoid_hom.map_sum ⟨@to_fun R M M₂ _ _ _ _ _, rfl, λ x y, rfl⟩ _ _

instance : monoid (M →ₗ[R] M) :=
by refine {mul := (*), one := 1, ..}; { intros, apply linear_map.ext, simp {proj := ff} }

@[simp] lemma pow_apply (f : M →ₗ[R] M) (n : ℕ) (m : M) :
  (f^n) m = (f^[n] m) :=
begin
  induction n with n ih,
  { refl, },
  { simp only [function.comp_app, function.iterate_succ, linear_map.mul_apply, pow_succ, ih],
    exact (function.commute.iterate_self _ _ m).symm, },
end

lemma coe_pow (f : M →ₗ[R] M) (n : ℕ) : ⇑(f^n) = (f^[n]) :=
by { ext m, apply pow_apply, }

section
variables {f' : M →ₗ[R] M}

lemma iterate_succ (n : ℕ) : (f' ^ (n + 1)) = comp (f' ^ n) f' :=
by rw [pow_succ', mul_eq_comp]

lemma iterate_surjective (h : surjective f') : ∀ n : ℕ, surjective ⇑(f' ^ n)
| 0       := surjective_id
| (n + 1) := by { rw [iterate_succ], exact surjective.comp (iterate_surjective n) h, }

lemma iterate_injective (h : injective f') : ∀ n : ℕ, injective ⇑(f' ^ n)
| 0       := injective_id
| (n + 1) := by { rw [iterate_succ], exact injective.comp (iterate_injective n) h, }

lemma iterate_bijective (h : bijective f') : ∀ n : ℕ, bijective ⇑(f' ^ n)
| 0       := bijective_id
| (n + 1) := by { rw [iterate_succ], exact bijective.comp (iterate_bijective n) h, }

lemma injective_of_iterate_injective {n : ℕ} (hn : n ≠ 0) (h : injective ⇑(f' ^ n)) :
  injective f' :=
begin
  rw [← nat.succ_pred_eq_of_pos (pos_iff_ne_zero.mpr hn), iterate_succ, ←comp_coe] at h,
  exact injective.of_comp h,
end
end

section
open_locale classical

/-- A linear map `f` applied to `x : ι → R` can be computed using the image under `f` of elements
of the canonical basis. -/
lemma pi_apply_eq_sum_univ [fintype ι] (f : (ι → R) →ₗ[R] M) (x : ι → R) :
  f x = ∑ i, x i • (f (λj, if i = j then 1 else 0)) :=
begin
  conv_lhs { rw [pi_eq_sum_univ x, f.map_sum] },
  apply finset.sum_congr rfl (λl hl, _),
  rw f.map_smul
end

end

end add_comm_monoid

section add_comm_group

variables [semiring R]
  [add_comm_monoid M] [add_comm_group M₂] [add_comm_group M₃] [add_comm_group M₄]
  [semimodule R M] [semimodule R M₂] [semimodule R M₃] [semimodule R M₄]
  (f g : M →ₗ[R] M₂)

/-- The negation of a linear map is linear. -/
instance : has_neg (M →ₗ[R] M₂) :=
⟨λ f, ⟨λ b, - f b, by simp [add_comm], by simp⟩⟩

@[simp] lemma neg_apply (x : M) : (- f) x = - f x := rfl

@[simp] lemma comp_neg (g : M₂ →ₗ[R] M₃) : g.comp (- f) = - g.comp f := by { ext, simp }

/-- The negation of a linear map is linear. -/
instance : has_sub (M →ₗ[R] M₂) :=
⟨λ f g,
  ⟨λ b, f b - g b,
   by { simp only [map_add, sub_eq_add_neg, neg_add], cc },
   by { intros, simp only [map_smul, smul_sub] }⟩⟩

@[simp] lemma sub_apply (x : M) : (f - g) x = f x - g x := rfl

lemma sub_comp (g : M₂ →ₗ[R] M₃) (h : M₂ →ₗ[R] M₃) :
  (g - h).comp f = g.comp f - h.comp f := rfl

lemma comp_sub (g : M →ₗ[R] M₂) (h : M₂ →ₗ[R] M₃) :
  h.comp (g - f) = h.comp g - h.comp f := by { ext, simp }

/-- The type of linear maps is an additive group. -/
instance : add_comm_group (M →ₗ[R] M₂) :=
by refine {zero := 0, add := (+), neg := has_neg.neg, sub := has_sub.sub, sub_eq_add_neg := _, ..};
   intros; ext; simp [add_comm, add_left_comm, sub_eq_add_neg]

instance linear_map_apply_is_add_group_hom (a : M) :
  is_add_group_hom (λ f : M →ₗ[R] M₂, f a) :=
{ map_add := λ f g, linear_map.add_apply f g a }

end add_comm_group

section has_scalar
variables {S : Type*} [semiring R] [monoid S]
  [add_comm_monoid M] [add_comm_monoid M₂] [add_comm_monoid M₃]
  [semimodule R M] [semimodule R M₂] [semimodule R M₃]
  [distrib_mul_action S M₂] [smul_comm_class R S M₂]
  (f : M →ₗ[R] M₂)

instance : has_scalar S (M →ₗ[R] M₂) :=
⟨λ a f, ⟨λ b, a • f b, λ x y, by rw [f.map_add, smul_add],
  λ c x, by simp only [f.map_smul, smul_comm c]⟩⟩

@[simp] lemma smul_apply (a : S) (x : M) : (a • f) x = a • f x := rfl

instance {T : Type*} [monoid T] [distrib_mul_action T M₂] [smul_comm_class R T M₂]
  [smul_comm_class S T M₂] :
  smul_comm_class S T (M →ₗ[R] M₂) :=
⟨λ a b f, ext $ λ x, smul_comm _ _ _⟩

-- example application of this instance: if S -> T -> R are homomorphisms of commutative rings and
-- M and M₂ are R-modules then the S-module and T-module structures on Hom_R(M,M₂) are compatible.
instance {T : Type*} [monoid T] [has_scalar S T] [distrib_mul_action T M₂] [smul_comm_class R T M₂]
  [is_scalar_tower S T M₂] :
  is_scalar_tower S T (M →ₗ[R] M₂) :=
{ smul_assoc := λ _ _ _, ext $ λ _, smul_assoc _ _ _ }

instance : distrib_mul_action S (M →ₗ[R] M₂) :=
{ one_smul := λ f, ext $ λ _, one_smul _ _,
  mul_smul := λ c c' f, ext $ λ _, mul_smul _ _ _,
  smul_add := λ c f g, ext $ λ x, smul_add _ _ _,
  smul_zero := λ c, ext $ λ x, smul_zero _ }

theorem smul_comp (a : S) (g : M₃ →ₗ[R] M₂) (f : M →ₗ[R] M₃) : (a • g).comp f = a • (g.comp f) :=
rfl

end has_scalar

section semimodule

variables {S : Type*} [semiring R] [semiring S]
  [add_comm_monoid M] [add_comm_monoid M₂] [add_comm_monoid M₃]
  [semimodule R M] [semimodule R M₂] [semimodule R M₃]
  [semimodule S M₂] [semimodule S M₃] [smul_comm_class R S M₂] [smul_comm_class R S M₃]
  (f : M →ₗ[R] M₂)

instance : semimodule S (M →ₗ[R] M₂) :=
{ add_smul := λ a b f, ext $ λ x, add_smul _ _ _,
  zero_smul := λ f, ext $ λ x, zero_smul _ _ }

variable (S)

/-- Applying a linear map at `v : M`, seen as `S`-linear map from `M →ₗ[R] M₂` to `M₂`.

 See `linear_map.applyₗ` for a version where `S = R`. -/
@[simps]
def applyₗ' : M →+ (M →ₗ[R] M₂) →ₗ[S] M₂ :=
{ to_fun := λ v,
  { to_fun := λ f, f v,
    map_add' := λ f g, f.add_apply g v,
    map_smul' := λ x f, f.smul_apply x v },
  map_zero' := linear_map.ext $ λ f, f.map_zero,
  map_add' := λ x y, linear_map.ext $ λ f, f.map_add _ _ }


section
variables (R M)

/--
The equivalence between R-linear maps from `R` to `M`, and points of `M` itself.
This says that the forgetful functor from `R`-modules to types is representable, by `R`.

This as an `S`-linear equivalence, under the assumption that `S` acts on `M` commuting with `R`.
When `R` is commutative, we can take this to be the usual action with `S = R`.
Otherwise, `S = ℕ` shows that the equivalence is additive.
See note [bundled maps over different rings].
-/
@[simps]
def ring_lmap_equiv_self [semimodule S M] [smul_comm_class R S M] : (R →ₗ[R] M) ≃ₗ[S] M :=
{ to_fun := λ f, f 1,
  inv_fun := smul_right (1 : R →ₗ[R] R),
  left_inv := λ f, by { ext, simp },
  right_inv := λ x, by simp,
  .. applyₗ' S (1 : R) }

end

end semimodule

section comm_semiring

variables [comm_semiring R] [add_comm_monoid M] [add_comm_monoid M₂] [add_comm_monoid M₃]
variables [semimodule R M] [semimodule R M₂] [semimodule R M₃]
variables (f g : M →ₗ[R] M₂)
include R

theorem comp_smul (g : M₂ →ₗ[R] M₃) (a : R) : g.comp (a • f) = a • (g.comp f) :=
ext $ assume b, by rw [comp_apply, smul_apply, g.map_smul]; refl

/-- Composition by `f : M₂ → M₃` is a linear map from the space of linear maps `M → M₂`
to the space of linear maps `M₂ → M₃`. -/
def comp_right (f : M₂ →ₗ[R] M₃) : (M →ₗ[R] M₂) →ₗ[R] (M →ₗ[R] M₃) :=
⟨f.comp,
λ _ _, linear_map.ext $ λ _, f.2 _ _,
λ _ _, linear_map.ext $ λ _, f.3 _ _⟩

/-- Applying a linear map at `v : M`, seen as a linear map from `M →ₗ[R] M₂` to `M₂`.
See also `linear_map.applyₗ'` for a version that works with two different semirings.

This is the `linear_map` version of `add_monoid_hom.eval`. -/
@[simps]
def applyₗ : M →ₗ[R] (M →ₗ[R] M₂) →ₗ[R] M₂ :=
{ to_fun := λ v, { to_fun := λ f, f v, ..applyₗ' R v },
  map_smul' := λ x y, linear_map.ext $ λ f, f.map_smul _ _,
  ..applyₗ' R }

/-- Alternative version of `dom_restrict` as a linear map. -/
def dom_restrict'
  (p : submodule R M) : (M →ₗ[R] M₂) →ₗ[R] (p →ₗ[R] M₂) :=
{ to_fun := λ φ, φ.dom_restrict p,
  map_add' := by simp [linear_map.ext_iff],
  map_smul' := by simp [linear_map.ext_iff] }

@[simp] lemma dom_restrict'_apply (f : M →ₗ[R] M₂) (p : submodule R M) (x : p) :
  dom_restrict' p f x = f x := rfl

end comm_semiring

section semiring

variables [semiring R] [add_comm_monoid M] [semimodule R M]

instance endomorphism_semiring : semiring (M →ₗ[R] M) :=
by refine {mul := (*), one := 1, ..linear_map.add_comm_monoid, ..};
  { intros, apply linear_map.ext, simp {proj := ff} }

end semiring

section ring

variables [ring R] [add_comm_group M] [semimodule R M]

instance endomorphism_ring : ring (M →ₗ[R] M) :=
{ ..linear_map.endomorphism_semiring, ..linear_map.add_comm_group }

end ring

section comm_ring
variables [comm_ring R] [add_comm_group M] [add_comm_group M₂] [add_comm_group M₃]
variables [semimodule R M] [semimodule R M₂] [semimodule R M₃]

/--
The family of linear maps `M₂ → M` parameterised by `f ∈ M₂ → R`, `x ∈ M`, is linear in `f`, `x`.
-/
def smul_rightₗ : (M₂ →ₗ[R] R) →ₗ[R] M →ₗ[R] M₂ →ₗ[R] M :=
{ to_fun := λ f, {
    to_fun    := linear_map.smul_right f,
    map_add'  := λ m m', by { ext, apply smul_add, },
    map_smul' := λ c m, by { ext, apply smul_comm, } },
  map_add'  := λ f f', by { ext, apply add_smul, },
  map_smul' := λ c f, by { ext, apply mul_smul, } }

@[simp] lemma smul_rightₗ_apply (f : M₂ →ₗ[R] R) (x : M) (c : M₂) :
  (smul_rightₗ : (M₂ →ₗ R) →ₗ M →ₗ M₂ →ₗ M) f x c = (f c) • x := rfl

end comm_ring

end linear_map

/-! ### Properties of submodules -/

namespace submodule

section add_comm_monoid

variables [semiring R] [add_comm_monoid M] [add_comm_monoid M₂] [add_comm_monoid M₃]
variables [semimodule R M] [semimodule R M₂] [semimodule R M₃]
variables (p p' : submodule R M) (q q' : submodule R M₂)
variables {r : R} {x y : M}
open set

variables {p p'}

/-- If two submodules `p` and `p'` satisfy `p ⊆ p'`, then `of_le p p'` is the linear map version of
this inclusion. -/
def of_le (h : p ≤ p') : p →ₗ[R] p' :=
p.subtype.cod_restrict p' $ λ ⟨x, hx⟩, h hx

@[simp] theorem coe_of_le (h : p ≤ p') (x : p) :
  (of_le h x : M) = x := rfl

theorem of_le_apply (h : p ≤ p') (x : p) : of_le h x = ⟨x, h x.2⟩ := rfl

variables (p p')

lemma subtype_comp_of_le (p q : submodule R M) (h : p ≤ q) :
  q.subtype.comp (of_le h) = p.subtype :=
by { ext ⟨b, hb⟩, refl }


instance add_comm_monoid_submodule : add_comm_monoid (submodule R M) :=
{ add := (⊔),
  add_assoc := λ _ _ _, sup_assoc,
  zero := ⊥,
  zero_add := λ _, bot_sup_eq,
  add_zero := λ _, sup_bot_eq,
  add_comm := λ _ _, sup_comm }

@[simp] lemma add_eq_sup (p q : submodule R M) : p + q = p ⊔ q := rfl
@[simp] lemma zero_eq_bot : (0 : submodule R M) = ⊥ := rfl

variables (R)

lemma subsingleton_iff : subsingleton M ↔ subsingleton (submodule R M) :=
add_submonoid.subsingleton_iff.trans $ begin
  rw [←subsingleton_iff_bot_eq_top, ←subsingleton_iff_bot_eq_top],
  convert to_add_submonoid_eq; refl
end

lemma nontrivial_iff : nontrivial M ↔ nontrivial (submodule R M) :=
not_iff_not.mp (
  (not_nontrivial_iff_subsingleton.trans $ subsingleton_iff R).trans
  not_nontrivial_iff_subsingleton.symm)

variables {R}

instance [subsingleton M] : unique (submodule R M) :=
⟨⟨⊥⟩, λ a, @subsingleton.elim _ ((subsingleton_iff R).mp ‹_›) a _⟩

instance unique' [subsingleton R] : unique (submodule R M) :=
by haveI := semimodule.subsingleton R M; apply_instance

instance [nontrivial M] : nontrivial (submodule R M) := (nontrivial_iff R).mp ‹_›

theorem disjoint_def {p p' : submodule R M} :
  disjoint p p' ↔ ∀ x ∈ p, x ∈ p' → x = (0:M) :=
show (∀ x, x ∈ p ∧ x ∈ p' → x ∈ ({0} : set M)) ↔ _, by simp

theorem disjoint_def' {p p' : submodule R M} :
  disjoint p p' ↔ ∀ (x ∈ p) (y ∈ p'), x = y → x = (0:M) :=
disjoint_def.trans ⟨λ h x hx y hy hxy, h x hx $ hxy.symm ▸ hy,
  λ h x hx hx', h _ hx x hx' rfl⟩

theorem mem_right_iff_eq_zero_of_disjoint {p p' : submodule R M} (h : disjoint p p') {x : p} :
  (x:M) ∈ p' ↔ x = 0 :=
⟨λ hx, coe_eq_zero.1 $ disjoint_def.1 h x x.2 hx, λ h, h.symm ▸ p'.zero_mem⟩

theorem mem_left_iff_eq_zero_of_disjoint {p p' : submodule R M} (h : disjoint p p') {x : p'} :
  (x:M) ∈ p ↔ x = 0 :=
⟨λ hx, coe_eq_zero.1 $ disjoint_def.1 h x hx x.2, λ h, h.symm ▸ p.zero_mem⟩

/-- The pushforward of a submodule `p ⊆ M` by `f : M → M₂` -/
def map (f : M →ₗ[R] M₂) (p : submodule R M) : submodule R M₂ :=
{ carrier   := f '' p,
  smul_mem' := by rintro a _ ⟨b, hb, rfl⟩; exact ⟨_, p.smul_mem _ hb, f.map_smul _ _⟩,
  .. p.to_add_submonoid.map f.to_add_monoid_hom }

@[simp] lemma map_coe (f : M →ₗ[R] M₂) (p : submodule R M) :
  (map f p : set M₂) = f '' p := rfl

@[simp] lemma mem_map {f : M →ₗ[R] M₂} {p : submodule R M} {x : M₂} :
  x ∈ map f p ↔ ∃ y, y ∈ p ∧ f y = x := iff.rfl

theorem mem_map_of_mem {f : M →ₗ[R] M₂} {p : submodule R M} {r} (h : r ∈ p) : f r ∈ map f p :=
set.mem_image_of_mem _ h

@[simp] lemma map_id : map linear_map.id p = p :=
submodule.ext $ λ a, by simp

lemma map_comp (f : M →ₗ[R] M₂) (g : M₂ →ₗ[R] M₃) (p : submodule R M) :
  map (g.comp f) p = map g (map f p) :=
submodule.coe_injective $ by simp [map_coe]; rw ← image_comp

lemma map_mono {f : M →ₗ[R] M₂} {p p' : submodule R M} : p ≤ p' → map f p ≤ map f p' :=
image_subset _

@[simp] lemma map_zero : map (0 : M →ₗ[R] M₂) p = ⊥ :=
have ∃ (x : M), x ∈ p := ⟨0, p.zero_mem⟩,
ext $ by simp [this, eq_comm]

lemma range_map_nonempty (N : submodule R M) :
  (set.range (λ ϕ, submodule.map ϕ N : (M →ₗ[R] M₂) → submodule R M₂)).nonempty :=
⟨_, set.mem_range.mpr ⟨0, rfl⟩⟩

/-- The pullback of a submodule `p ⊆ M₂` along `f : M → M₂` -/
def comap (f : M →ₗ[R] M₂) (p : submodule R M₂) : submodule R M :=
{ carrier   := f ⁻¹' p,
  smul_mem' := λ a x h, by simp [p.smul_mem _ h],
  .. p.to_add_submonoid.comap f.to_add_monoid_hom }

@[simp] lemma comap_coe (f : M →ₗ[R] M₂) (p : submodule R M₂) :
  (comap f p : set M) = f ⁻¹' p := rfl

@[simp] lemma mem_comap {f : M →ₗ[R] M₂} {p : submodule R M₂} :
  x ∈ comap f p ↔ f x ∈ p := iff.rfl

lemma comap_id : comap linear_map.id p = p :=
submodule.coe_injective rfl

lemma comap_comp (f : M →ₗ[R] M₂) (g : M₂ →ₗ[R] M₃) (p : submodule R M₃) :
  comap (g.comp f) p = comap f (comap g p) := rfl

lemma comap_mono {f : M →ₗ[R] M₂} {q q' : submodule R M₂} : q ≤ q' → comap f q ≤ comap f q' :=
preimage_mono

lemma map_le_iff_le_comap {f : M →ₗ[R] M₂} {p : submodule R M} {q : submodule R M₂} :
  map f p ≤ q ↔ p ≤ comap f q := image_subset_iff

lemma gc_map_comap (f : M →ₗ[R] M₂) : galois_connection (map f) (comap f)
| p q := map_le_iff_le_comap

@[simp] lemma map_bot (f : M →ₗ[R] M₂) : map f ⊥ = ⊥ :=
(gc_map_comap f).l_bot

@[simp] lemma map_sup (f : M →ₗ[R] M₂) : map f (p ⊔ p') = map f p ⊔ map f p' :=
(gc_map_comap f).l_sup

@[simp] lemma map_supr {ι : Sort*} (f : M →ₗ[R] M₂) (p : ι → submodule R M) :
  map f (⨆i, p i) = (⨆i, map f (p i)) :=
(gc_map_comap f).l_supr

@[simp] lemma comap_top (f : M →ₗ[R] M₂) : comap f ⊤ = ⊤ := rfl

@[simp] lemma comap_inf (f : M →ₗ[R] M₂) : comap f (q ⊓ q') = comap f q ⊓ comap f q' := rfl

@[simp] lemma comap_infi {ι : Sort*} (f : M →ₗ[R] M₂) (p : ι → submodule R M₂) :
  comap f (⨅i, p i) = (⨅i, comap f (p i)) :=
(gc_map_comap f).u_infi

@[simp] lemma comap_zero : comap (0 : M →ₗ[R] M₂) q = ⊤ :=
ext $ by simp

lemma map_comap_le (f : M →ₗ[R] M₂) (q : submodule R M₂) : map f (comap f q) ≤ q :=
(gc_map_comap f).l_u_le _

lemma le_comap_map (f : M →ₗ[R] M₂) (p : submodule R M) : p ≤ comap f (map f p) :=
(gc_map_comap f).le_u_l _

--TODO(Mario): is there a way to prove this from order properties?
lemma map_inf_eq_map_inf_comap {f : M →ₗ[R] M₂}
  {p : submodule R M} {p' : submodule R M₂} :
  map f p ⊓ p' = map f (p ⊓ comap f p') :=
le_antisymm
  (by rintro _ ⟨⟨x, h₁, rfl⟩, h₂⟩; exact ⟨_, ⟨h₁, h₂⟩, rfl⟩)
  (le_inf (map_mono inf_le_left) (map_le_iff_le_comap.2 inf_le_right))

lemma map_comap_subtype : map p.subtype (comap p.subtype p') = p ⊓ p' :=
ext $ λ x, ⟨by rintro ⟨⟨_, h₁⟩, h₂, rfl⟩; exact ⟨h₁, h₂⟩, λ ⟨h₁, h₂⟩, ⟨⟨_, h₁⟩, h₂, rfl⟩⟩

lemma eq_zero_of_bot_submodule : ∀(b : (⊥ : submodule R M)), b = 0
| ⟨b', hb⟩ := subtype.eq $ show b' = 0, from (mem_bot R).1 hb

section
variables (R)

/-- The span of a set `s ⊆ M` is the smallest submodule of M that contains `s`. -/
def span (s : set M) : submodule R M := Inf {p | s ⊆ p}
end

variables {s t : set M}
lemma mem_span : x ∈ span R s ↔ ∀ p : submodule R M, s ⊆ p → x ∈ p :=
mem_bInter_iff

lemma subset_span : s ⊆ span R s :=
λ x h, mem_span.2 $ λ p hp, hp h

lemma span_le {p} : span R s ≤ p ↔ s ⊆ p :=
⟨subset.trans subset_span, λ ss x h, mem_span.1 h _ ss⟩

lemma span_mono (h : s ⊆ t) : span R s ≤ span R t :=
span_le.2 $ subset.trans h subset_span

lemma span_eq_of_le (h₁ : s ⊆ p) (h₂ : p ≤ span R s) : span R s = p :=
le_antisymm (span_le.2 h₁) h₂

@[simp] lemma span_eq : span R (p : set M) = p :=
span_eq_of_le _ (subset.refl _) subset_span

lemma map_span (f : M →ₗ[R] M₂) (s : set M) :
  (span R s).map f = span R (f '' s) :=
eq.symm $ span_eq_of_le _ (set.image_subset f subset_span) $
map_le_iff_le_comap.2 $ span_le.2 $ λ x hx, subset_span ⟨x, hx, rfl⟩

/- See also `span_preimage_eq` below. -/
lemma span_preimage_le (f : M →ₗ[R] M₂) (s : set M₂) :
  span R (f ⁻¹' s) ≤ (span R s).comap f :=
by { rw [span_le, comap_coe], exact preimage_mono (subset_span), }

/-- An induction principle for span membership. If `p` holds for 0 and all elements of `s`, and is
preserved under addition and scalar multiplication, then `p` holds for all elements of the span of
`s`. -/
@[elab_as_eliminator] lemma span_induction {p : M → Prop} (h : x ∈ span R s)
  (Hs : ∀ x ∈ s, p x) (H0 : p 0)
  (H1 : ∀ x y, p x → p y → p (x + y))
  (H2 : ∀ (a:R) x, p x → p (a • x)) : p x :=
(@span_le _ _ _ _ _ _ ⟨p, H0, H1, H2⟩).2 Hs h

section
variables (R M)

/-- `span` forms a Galois insertion with the coercion from submodule to set. -/
protected def gi : galois_insertion (@span R M _ _ _) coe :=
{ choice := λ s _, span R s,
  gc := λ s t, span_le,
  le_l_u := λ s, subset_span,
  choice_eq := λ s h, rfl }

end

@[simp] lemma span_empty : span R (∅ : set M) = ⊥ :=
(submodule.gi R M).gc.l_bot

@[simp] lemma span_univ : span R (univ : set M) = ⊤ :=
eq_top_iff.2 $ le_def.2 $ subset_span

lemma span_union (s t : set M) : span R (s ∪ t) = span R s ⊔ span R t :=
(submodule.gi R M).gc.l_sup

lemma span_Union {ι} (s : ι → set M) : span R (⋃ i, s i) = ⨆ i, span R (s i) :=
(submodule.gi R M).gc.l_supr

lemma span_eq_supr_of_singleton_spans (s : set M) : span R s = ⨆ x ∈ s, span R {x} :=
by simp only [←span_Union, set.bUnion_of_singleton s]

@[simp] theorem coe_supr_of_directed {ι} [hι : nonempty ι]
  (S : ι → submodule R M) (H : directed (≤) S) :
  ((supr S : submodule R M) : set M) = ⋃ i, S i :=
begin
  refine subset.antisymm _ (Union_subset $ le_supr S),
  suffices : (span R (⋃ i, (S i : set M)) : set M) ⊆ ⋃ (i : ι), ↑(S i),
    by simpa only [span_Union, span_eq] using this,
  refine (λ x hx, span_induction hx (λ _, id) _ _ _);
    simp only [mem_Union, exists_imp_distrib],
  { exact hι.elim (λ i, ⟨i, (S i).zero_mem⟩) },
  { intros x y i hi j hj,
    rcases H i j with ⟨k, ik, jk⟩,
    exact ⟨k, add_mem _ (ik hi) (jk hj)⟩ },
  { exact λ a x i hi, ⟨i, smul_mem _ a hi⟩ },
end

lemma sum_mem_bsupr {ι : Type*} {s : finset ι} {f : ι → M} {p : ι → submodule R M}
  (h : ∀ i ∈ s, f i ∈ p i) :
  ∑ i in s, f i ∈ ⨆ i ∈ s, p i :=
sum_mem _ $ λ i hi, mem_supr_of_mem i $ mem_supr_of_mem hi (h i hi)

lemma sum_mem_supr {ι : Type*} [fintype ι] {f : ι → M} {p : ι → submodule R M}
  (h : ∀ i, f i ∈ p i) :
  ∑ i, f i ∈ ⨆ i, p i :=
sum_mem _ $ λ i hi, mem_supr_of_mem i (h i)

@[simp] theorem mem_supr_of_directed {ι} [nonempty ι]
  (S : ι → submodule R M) (H : directed (≤) S) {x} :
  x ∈ supr S ↔ ∃ i, x ∈ S i :=
by { rw [← mem_coe, coe_supr_of_directed S H, mem_Union], refl }

theorem mem_Sup_of_directed {s : set (submodule R M)}
  {z} (hs : s.nonempty) (hdir : directed_on (≤) s) :
  z ∈ Sup s ↔ ∃ y ∈ s, z ∈ y :=
begin
  haveI : nonempty s := hs.to_subtype,
  simp only [Sup_eq_supr', mem_supr_of_directed _ hdir.directed_coe, set_coe.exists, subtype.coe_mk]
end

section

variables {p p'}

lemma mem_sup : x ∈ p ⊔ p' ↔ ∃ (y ∈ p) (z ∈ p'), y + z = x :=
⟨λ h, begin
  rw [← span_eq p, ← span_eq p', ← span_union] at h,
  apply span_induction h,
  { rintro y (h | h),
    { exact ⟨y, h, 0, by simp, by simp⟩ },
    { exact ⟨0, by simp, y, h, by simp⟩ } },
  { exact ⟨0, by simp, 0, by simp⟩ },
  { rintro _ _ ⟨y₁, hy₁, z₁, hz₁, rfl⟩ ⟨y₂, hy₂, z₂, hz₂, rfl⟩,
    exact ⟨_, add_mem _ hy₁ hy₂, _, add_mem _ hz₁ hz₂, by simp [add_assoc]; cc⟩ },
  { rintro a _ ⟨y, hy, z, hz, rfl⟩,
    exact ⟨_, smul_mem _ a hy, _, smul_mem _ a hz, by simp [smul_add]⟩ }
end,
by rintro ⟨y, hy, z, hz, rfl⟩; exact add_mem _
  ((le_sup_left : p ≤ p ⊔ p') hy)
  ((le_sup_right : p' ≤ p ⊔ p') hz)⟩

lemma mem_sup' : x ∈ p ⊔ p' ↔ ∃ (y : p) (z : p'), (y:M) + z = x :=
mem_sup.trans $ by simp only [submodule.exists, coe_mk]

end

notation R`∙`:1000 x := span R (@singleton _ _ set.has_singleton x)

lemma mem_span_singleton_self (x : M) : x ∈ R ∙ x := subset_span rfl

lemma nontrivial_span_singleton {x : M} (h : x ≠ 0) : nontrivial (R ∙ x) :=
⟨begin
    use [0, x, submodule.mem_span_singleton_self x],
    intros H,
    rw [eq_comm, submodule.mk_eq_zero] at H,
    exact h H
end⟩

lemma mem_span_singleton {y : M} : x ∈ (R ∙ y) ↔ ∃ a:R, a • y = x :=
⟨λ h, begin
  apply span_induction h,
  { rintro y (rfl|⟨⟨⟩⟩), exact ⟨1, by simp⟩ },
  { exact ⟨0, by simp⟩ },
  { rintro _ _ ⟨a, rfl⟩ ⟨b, rfl⟩,
    exact ⟨a + b, by simp [add_smul]⟩ },
  { rintro a _ ⟨b, rfl⟩,
    exact ⟨a * b, by simp [smul_smul]⟩ }
end,
by rintro ⟨a, y, rfl⟩; exact
  smul_mem _ _ (subset_span $ by simp)⟩

lemma le_span_singleton_iff {s : submodule R M} {v₀ : M} :
  s ≤ (R ∙ v₀) ↔ ∀ v ∈ s, ∃ r : R, r • v₀ = v :=
by simp_rw [le_def', mem_span_singleton]

@[simp] lemma span_zero_singleton : (R ∙ (0:M)) = ⊥ :=
by { ext, simp [mem_span_singleton, eq_comm] }

lemma span_singleton_eq_range (y : M) : ↑(R ∙ y) = range ((• y) : R → M) :=
set.ext $ λ x, mem_span_singleton

lemma span_singleton_smul_le (r : R) (x : M) : (R ∙ (r • x)) ≤ R ∙ x :=
begin
  rw [span_le, set.singleton_subset_iff, mem_coe],
  exact smul_mem _ _ (mem_span_singleton_self _)
end

lemma span_singleton_smul_eq {K E : Type*} [division_ring K] [add_comm_group E] [module K E]
  {r : K} (x : E) (hr : r ≠ 0) : (K ∙ (r • x)) = K ∙ x :=
begin
  refine le_antisymm (span_singleton_smul_le r x) _,
  convert span_singleton_smul_le r⁻¹ (r • x),
  exact (inv_smul_smul' hr _).symm
end

lemma disjoint_span_singleton {K E : Type*} [division_ring K] [add_comm_group E] [module K E]
  {s : submodule K E} {x : E} :
  disjoint s (K ∙ x) ↔ (x ∈ s → x = 0) :=
begin
  refine disjoint_def.trans ⟨λ H hx, H x hx $ subset_span $ mem_singleton x, _⟩,
  assume H y hy hyx,
  obtain ⟨c, hc⟩ := mem_span_singleton.1 hyx,
  subst y,
  classical, by_cases hc : c = 0, by simp only [hc, zero_smul],
  rw [s.smul_mem_iff hc] at hy,
  rw [H hy, smul_zero]
end

lemma disjoint_span_singleton' {K E : Type*} [division_ring K] [add_comm_group E] [module K E]
  {p : submodule K E} {x : E} (x0 : x ≠ 0) :
  disjoint p (K ∙ x) ↔ x ∉ p :=
disjoint_span_singleton.trans ⟨λ h₁ h₂, x0 (h₁ h₂), λ h₁ h₂, (h₁ h₂).elim⟩

lemma mem_span_insert {y} : x ∈ span R (insert y s) ↔ ∃ (a:R) (z ∈ span R s), x = a • y + z :=
begin
  simp only [← union_singleton, span_union, mem_sup, mem_span_singleton, exists_prop,
    exists_exists_eq_and],
  rw [exists_comm],
  simp only [eq_comm, add_comm, exists_and_distrib_left]
end

lemma span_insert_eq_span (h : x ∈ span R s) : span R (insert x s) = span R s :=
span_eq_of_le _ (set.insert_subset.mpr ⟨h, subset_span⟩) (span_mono $ subset_insert _ _)

lemma span_span : span R (span R s : set M) = span R s := span_eq _

lemma span_eq_bot : span R (s : set M) = ⊥ ↔ ∀ x ∈ s, (x:M) = 0 :=
eq_bot_iff.trans ⟨
  λ H x h, (mem_bot R).1 $ H $ subset_span h,
  λ H, span_le.2 (λ x h, (mem_bot R).2 $ H x h)⟩

@[simp] lemma span_singleton_eq_bot : (R ∙ x) = ⊥ ↔ x = 0 :=
span_eq_bot.trans $ by simp

@[simp] lemma span_zero : span R (0 : set M) = ⊥ := by rw [←singleton_zero, span_singleton_eq_bot]

@[simp] lemma span_image (f : M →ₗ[R] M₂) : span R (f '' s) = map f (span R s) :=
span_eq_of_le _ (image_subset _ subset_span) $ map_le_iff_le_comap.2 $
span_le.2 $ image_subset_iff.1 subset_span

lemma apply_mem_span_image_of_mem_span
   (f : M →ₗ[R] M₂) {x : M} {s : set M} (h : x ∈ submodule.span R s) :
   f x ∈ submodule.span R (f '' s) :=
begin
  rw submodule.span_image,
  exact submodule.mem_map_of_mem h
end

/-- `f` is an explicit argument so we can `apply` this theorem and obtain `h` as a new goal. -/
lemma not_mem_span_of_apply_not_mem_span_image
   (f : M →ₗ[R] M₂) {x : M} {s : set M} (h : f x ∉ submodule.span R (f '' s)) :
   x ∉ submodule.span R s :=
not.imp h (apply_mem_span_image_of_mem_span f)

lemma supr_eq_span {ι : Sort w} (p : ι → submodule R M) :
  (⨆ (i : ι), p i) = submodule.span R (⋃ (i : ι), ↑(p i)) :=
le_antisymm
  (supr_le $ assume i, subset.trans (assume m hm, set.mem_Union.mpr ⟨i, hm⟩) subset_span)
  (span_le.mpr $ Union_subset_iff.mpr $ assume i m hm, mem_supr_of_mem i hm)

lemma span_singleton_le_iff_mem (m : M) (p : submodule R M) : (R ∙ m) ≤ p ↔ m ∈ p :=
by rw [span_le, singleton_subset_iff, mem_coe]

lemma singleton_span_is_compact_element (x : M) :
  complete_lattice.is_compact_element (span R {x} : submodule R M) :=
begin
  rw complete_lattice.is_compact_element_iff_le_of_directed_Sup_le,
  intros d hemp hdir hsup,
  have : x ∈ Sup d, from (le_def.mp hsup) (mem_span_singleton_self x),
  obtain ⟨y, ⟨hyd, hxy⟩⟩ := (mem_Sup_of_directed hemp hdir).mp this,
  exact ⟨y, ⟨hyd, by simpa only [span_le, singleton_subset_iff]⟩⟩,
end

instance : is_compactly_generated (submodule R M) :=
⟨λ s, ⟨(λ x, span R {x}) '' s, ⟨λ t ht, begin
  rcases (set.mem_image _ _ _).1 ht with ⟨x, hx, rfl⟩,
  apply singleton_span_is_compact_element,
end, by rw [Sup_eq_supr, supr_image, ←span_eq_supr_of_singleton_spans, span_eq]⟩⟩⟩

lemma lt_add_iff_not_mem {I : submodule R M} {a : M} : I < I + (R ∙ a) ↔ a ∉ I :=
begin
  split,
  { intro h,
    by_contra akey,
    have h1 : I + (R ∙ a) ≤ I,
    { simp only [add_eq_sup, sup_le_iff],
      split,
      { exact le_refl I, },
      { exact (span_singleton_le_iff_mem a I).mpr akey, } },
    have h2 := gt_of_ge_of_gt h1 h,
    exact lt_irrefl I h2, },
  { intro h,
    apply lt_iff_le_and_exists.mpr, split,
    simp only [add_eq_sup, le_sup_left],
    use a,
    split, swap, { assumption, },
    { have : (R ∙ a) ≤ I + (R ∙ a) := le_sup_right,
      exact this (mem_span_singleton_self a), } },
end

lemma mem_supr {ι : Sort w} (p : ι → submodule R M) {m : M} :
  (m ∈ ⨆ i, p i) ↔ (∀ N, (∀ i, p i ≤ N) → m ∈ N) :=
begin
  rw [← span_singleton_le_iff_mem, le_supr_iff],
  simp only [span_singleton_le_iff_mem],
end

section

open_locale classical

/-- For every element in the span of a set, there exists a finite subset of the set
such that the element is contained in the span of the subset. -/
lemma mem_span_finite_of_mem_span {S : set M} {x : M} (hx : x ∈ span R S) :
  ∃ T : finset M, ↑T ⊆ S ∧ x ∈ span R (T : set M) :=
begin
  refine span_induction hx (λ x hx, _) _ _ _,
  { refine ⟨{x}, _, _⟩,
    { rwa [finset.coe_singleton, set.singleton_subset_iff] },
    { rw finset.coe_singleton,
      exact submodule.mem_span_singleton_self x } },
  { use ∅, simp },
  { rintros x y ⟨X, hX, hxX⟩ ⟨Y, hY, hyY⟩,
    refine ⟨X ∪ Y, _, _⟩,
    { rw finset.coe_union,
      exact set.union_subset hX hY },
    rw [finset.coe_union, span_union, mem_sup],
    exact ⟨x, hxX, y, hyY, rfl⟩, },
  { rintros a x ⟨T, hT, h2⟩,
    exact ⟨T, hT, smul_mem _ _ h2⟩ }
end

end

/-- The product of two submodules is a submodule. -/
def prod : submodule R (M × M₂) :=
{ carrier   := set.prod p q,
  smul_mem' := by rintro a ⟨x, y⟩ ⟨hx, hy⟩; exact ⟨smul_mem _ a hx, smul_mem _ a hy⟩,
  .. p.to_add_submonoid.prod q.to_add_submonoid }

@[simp] lemma prod_coe :
  (prod p q : set (M × M₂)) = set.prod p q := rfl

@[simp] lemma mem_prod {p : submodule R M} {q : submodule R M₂} {x : M × M₂} :
  x ∈ prod p q ↔ x.1 ∈ p ∧ x.2 ∈ q := set.mem_prod

lemma span_prod_le (s : set M) (t : set M₂) :
  span R (set.prod s t) ≤ prod (span R s) (span R t) :=
span_le.2 $ set.prod_mono subset_span subset_span

@[simp] lemma prod_top : (prod ⊤ ⊤ : submodule R (M × M₂)) = ⊤ :=
by ext; simp

@[simp] lemma prod_bot : (prod ⊥ ⊥ : submodule R (M × M₂)) = ⊥ :=
by ext ⟨x, y⟩; simp [prod.zero_eq_mk]

lemma prod_mono {p p' : submodule R M} {q q' : submodule R M₂} :
  p ≤ p' → q ≤ q' → prod p q ≤ prod p' q' := prod_mono

@[simp] lemma prod_inf_prod : prod p q ⊓ prod p' q' = prod (p ⊓ p') (q ⊓ q') :=
coe_injective set.prod_inter_prod

@[simp] lemma prod_sup_prod : prod p q ⊔ prod p' q' = prod (p ⊔ p') (q ⊔ q') :=
begin
  refine le_antisymm (sup_le
    (prod_mono le_sup_left le_sup_left)
    (prod_mono le_sup_right le_sup_right)) _,
  simp [le_def'], intros xx yy hxx hyy,
  rcases mem_sup.1 hxx with ⟨x, hx, x', hx', rfl⟩,
  rcases mem_sup.1 hyy with ⟨y, hy, y', hy', rfl⟩,
  refine mem_sup.2 ⟨(x, y), ⟨hx, hy⟩, (x', y'), ⟨hx', hy'⟩, rfl⟩
end

end add_comm_monoid

variables [ring R] [add_comm_group M] [add_comm_group M₂] [add_comm_group M₃]
variables [semimodule R M] [semimodule R M₂] [semimodule R M₃]
variables (p p' : submodule R M) (q q' : submodule R M₂)
variables {r : R} {x y : M}
open set

@[simp] lemma neg_coe : -(p : set M) = p := set.ext $ λ x, p.neg_mem_iff

@[simp] protected lemma map_neg (f : M →ₗ[R] M₂) : map (-f) p = map f p :=
ext $ λ y, ⟨λ ⟨x, hx, hy⟩, hy ▸ ⟨-x, neg_mem _ hx, f.map_neg x⟩,
  λ ⟨x, hx, hy⟩, hy ▸ ⟨-x, neg_mem _ hx, ((-f).map_neg _).trans (neg_neg (f x))⟩⟩

@[simp] lemma span_neg (s : set M) : span R (-s) = span R s :=
calc span R (-s) = span R ((-linear_map.id : M →ₗ[R] M) '' s) : by simp
 ... = map (-linear_map.id) (span R s) : (map_span _ _).symm
... = span R s : by simp

lemma mem_span_insert' {y} {s : set M} : x ∈ span R (insert y s) ↔ ∃(a:R), x + a • y ∈ span R s :=
begin
  rw mem_span_insert, split,
  { rintro ⟨a, z, hz, rfl⟩, exact ⟨-a, by simp [hz, add_assoc]⟩ },
  { rintro ⟨a, h⟩, exact ⟨-a, _, h, by simp [add_comm, add_left_comm]⟩ }
end

-- TODO(Mario): Factor through add_subgroup
/-- The equivalence relation associated to a submodule `p`, defined by `x ≈ y` iff `y - x ∈ p`. -/
def quotient_rel : setoid M :=
⟨λ x y, x - y ∈ p, λ x, by simp,
 λ x y h, by simpa using neg_mem _ h,
 λ x y z h₁ h₂, by simpa [sub_eq_add_neg, add_left_comm, add_assoc] using add_mem _ h₁ h₂⟩

/-- The quotient of a module `M` by a submodule `p ⊆ M`. -/
def quotient : Type* := quotient (quotient_rel p)

namespace quotient

/-- Map associating to an element of `M` the corresponding element of `M/p`,
when `p` is a submodule of `M`. -/
def mk {p : submodule R M} : M → quotient p := quotient.mk'

@[simp] theorem mk_eq_mk {p : submodule R M} (x : M) : (quotient.mk x : quotient p) = mk x := rfl
@[simp] theorem mk'_eq_mk {p : submodule R M} (x : M) : (quotient.mk' x : quotient p) = mk x := rfl
@[simp] theorem quot_mk_eq_mk {p : submodule R M} (x : M) : (quot.mk _ x : quotient p) = mk x := rfl

protected theorem eq {x y : M} : (mk x : quotient p) = mk y ↔ x - y ∈ p := quotient.eq'

instance : has_zero (quotient p) := ⟨mk 0⟩
instance : inhabited (quotient p) := ⟨0⟩

@[simp] theorem mk_zero : mk 0 = (0 : quotient p) := rfl

@[simp] theorem mk_eq_zero : (mk x : quotient p) = 0 ↔ x ∈ p :=
by simpa using (quotient.eq p : mk x = 0 ↔ _)

instance : has_add (quotient p) :=
⟨λ a b, quotient.lift_on₂' a b (λ a b, mk (a + b)) $
  λ a₁ a₂ b₁ b₂ h₁ h₂, (quotient.eq p).2 $
    by simpa [sub_eq_add_neg, add_left_comm, add_comm] using add_mem p h₁ h₂⟩

@[simp] theorem mk_add : (mk (x + y) : quotient p) = mk x + mk y := rfl

instance : has_neg (quotient p) :=
⟨λ a, quotient.lift_on' a (λ a, mk (-a)) $
 λ a b h, (quotient.eq p).2 $ by simpa using neg_mem p h⟩

@[simp] theorem mk_neg : (mk (-x) : quotient p) = -mk x := rfl

instance : has_sub (quotient p) :=
⟨λ a b, quotient.lift_on₂' a b (λ a b, mk (a - b)) $
  λ a₁ a₂ b₁ b₂ h₁ h₂, (quotient.eq p).2 $
  by simpa [sub_eq_add_neg, add_left_comm, add_comm] using add_mem p h₁ (neg_mem p h₂)⟩

@[simp] theorem mk_sub : (mk (x - y) : quotient p) = mk x - mk y := rfl

instance : add_comm_group (quotient p) :=
by refine {zero := 0, add := (+), neg := has_neg.neg, sub := has_sub.sub, sub_eq_add_neg := _, ..};
   repeat {rintro ⟨⟩};
   simp [-mk_zero, ← mk_zero p, -mk_add, ← mk_add p, -mk_neg, ← mk_neg p, -mk_sub,
         ← mk_sub p, sub_eq_add_neg];
   cc

instance : has_scalar R (quotient p) :=
⟨λ a x, quotient.lift_on' x (λ x, mk (a • x)) $
 λ x y h, (quotient.eq p).2 $ by simpa [smul_sub] using smul_mem p a h⟩

@[simp] theorem mk_smul : (mk (r • x) : quotient p) = r • mk x := rfl

instance : semimodule R (quotient p) :=
semimodule.of_core $ by refine {smul := (•), ..};
  repeat {rintro ⟨⟩ <|> intro}; simp [smul_add, add_smul, smul_smul,
    -mk_add, (mk_add p).symm, -mk_smul, (mk_smul p).symm]

lemma mk_surjective : function.surjective (@mk _ _ _ _ _ p) :=
by { rintros ⟨x⟩, exact ⟨x, rfl⟩ }

lemma nontrivial_of_lt_top (h : p < ⊤) : nontrivial (p.quotient) :=
begin
  obtain ⟨x, _, not_mem_s⟩ := exists_of_lt h,
  refine ⟨⟨mk x, 0, _⟩⟩,
  simpa using not_mem_s
end

end quotient

lemma quot_hom_ext ⦃f g : quotient p →ₗ[R] M₂⦄ (h : ∀ x, f (quotient.mk x) = g (quotient.mk x)) :
  f = g :=
linear_map.ext $ λ x, quotient.induction_on' x h

end submodule

namespace submodule
variables [field K]
variables [add_comm_group V] [vector_space K V]
variables [add_comm_group V₂] [vector_space K V₂]

lemma comap_smul (f : V →ₗ[K] V₂) (p : submodule K V₂) (a : K) (h : a ≠ 0) :
  p.comap (a • f) = p.comap f :=
by ext b; simp only [submodule.mem_comap, p.smul_mem_iff h, linear_map.smul_apply]

lemma map_smul (f : V →ₗ[K] V₂) (p : submodule K V) (a : K) (h : a ≠ 0) :
  p.map (a • f) = p.map f :=
le_antisymm
  begin rw [map_le_iff_le_comap, comap_smul f _ a h, ← map_le_iff_le_comap], exact le_refl _ end
  begin rw [map_le_iff_le_comap, ← comap_smul f _ a h, ← map_le_iff_le_comap], exact le_refl _ end


lemma comap_smul' (f : V →ₗ[K] V₂) (p : submodule K V₂) (a : K) :
  p.comap (a • f) = (⨅ h : a ≠ 0, p.comap f) :=
by classical; by_cases a = 0; simp [h, comap_smul]

lemma map_smul' (f : V →ₗ[K] V₂) (p : submodule K V) (a : K) :
  p.map (a • f) = (⨆ h : a ≠ 0, p.map f) :=
by classical; by_cases a = 0; simp [h, map_smul]

end submodule

/-! ### Properties of linear maps -/
namespace linear_map

section add_comm_monoid

variables [semiring R] [add_comm_monoid M] [add_comm_monoid M₂] [add_comm_monoid M₃]
variables [semimodule R M] [semimodule R M₂] [semimodule R M₃]
include R
open submodule

/-- If two linear maps are equal on a set `s`, then they are equal on `submodule.span s`.

See also `linear_map.eq_on_span'` for a version using `set.eq_on`. -/
lemma eq_on_span {s : set M} {f g : M →ₗ[R] M₂} (H : set.eq_on f g s) ⦃x⦄ (h : x ∈ span R s) :
  f x = g x :=
by apply span_induction h H; simp {contextual := tt}

/-- If two linear maps are equal on a set `s`, then they are equal on `submodule.span s`.

This version uses `set.eq_on`, and the hidden argument will expand to `h : x ∈ (span R s : set M)`.
See `linear_map.eq_on_span` for a version that takes `h : x ∈ span R s` as an argument. -/
lemma eq_on_span' {s : set M} {f g : M →ₗ[R] M₂} (H : set.eq_on f g s) :
  set.eq_on f g (span R s : set M) :=
eq_on_span H

/-- If `s` generates the whole semimodule and linear maps `f`, `g` are equal on `s`, then they are
equal. -/
lemma ext_on {s : set M} {f g : M →ₗ[R] M₂} (hv : span R s = ⊤) (h : set.eq_on f g s) :
  f = g :=
linear_map.ext (λ x, eq_on_span h (eq_top_iff'.1 hv _))

/-- If the range of `v : ι → M` generates the whole semimodule and linear maps `f`, `g` are equal at
each `v i`, then they are equal. -/
lemma ext_on_range {v : ι → M} {f g : M →ₗ[R] M₂} (hv : span R (set.range v) = ⊤)
  (h : ∀i, f (v i) = g (v i)) : f = g :=
ext_on hv (set.forall_range_iff.2 h)

section finsupp
variables {γ : Type*} [has_zero γ]

@[simp] lemma map_finsupp_sum (f : M →ₗ[R] M₂) {t : ι →₀ γ} {g : ι → γ → M} :
  f (t.sum g) = t.sum (λ i d, f (g i d)) := f.map_sum

lemma coe_finsupp_sum (t : ι →₀ γ) (g : ι → γ → M →ₗ[R] M₂) :
  ⇑(t.sum g) = t.sum (λ i d, g i d) := coe_fn_sum _ _

@[simp] lemma finsupp_sum_apply (t : ι →₀ γ) (g : ι → γ → M →ₗ[R] M₂) (b : M) :
  (t.sum g) b = t.sum (λ i d, g i d b) := sum_apply _ _ _

end finsupp

section dfinsupp
variables {γ : ι → Type*} [decidable_eq ι] [Π i, has_zero (γ i)] [Π i (x : γ i), decidable (x ≠ 0)]

@[simp] lemma map_dfinsupp_sum (f : M →ₗ[R] M₂) {t : Π₀ i, γ i} {g : Π i, γ i → M} :
  f (t.sum g) = t.sum (λ i d, f (g i d)) := f.map_sum

lemma coe_dfinsupp_sum (t : Π₀ i, γ i) (g : Π i, γ i → M →ₗ[R] M₂) :
  ⇑(t.sum g) = t.sum (λ i d, g i d) := coe_fn_sum _ _

@[simp] lemma dfinsupp_sum_apply (t : Π₀ i, γ i) (g : Π i, γ i → M →ₗ[R] M₂) (b : M) :
  (t.sum g) b = t.sum (λ i d, g i d b) := sum_apply _ _ _

end dfinsupp

theorem map_cod_restrict (p : submodule R M) (f : M₂ →ₗ[R] M) (h p') :
  submodule.map (cod_restrict p f h) p' = comap p.subtype (p'.map f) :=
submodule.ext $ λ ⟨x, hx⟩, by simp [subtype.ext_iff_val]

theorem comap_cod_restrict (p : submodule R M) (f : M₂ →ₗ[R] M) (hf p') :
  submodule.comap (cod_restrict p f hf) p' = submodule.comap f (map p.subtype p') :=
submodule.ext $ λ x, ⟨λ h, ⟨⟨_, hf x⟩, h, rfl⟩, by rintro ⟨⟨_, _⟩, h, ⟨⟩⟩; exact h⟩

/-- The range of a linear map `f : M → M₂` is a submodule of `M₂`. -/
def range (f : M →ₗ[R] M₂) : submodule R M₂ := map f ⊤

theorem range_coe (f : M →ₗ[R] M₂) : (range f : set M₂) = set.range f := set.image_univ

@[simp] theorem mem_range {f : M →ₗ[R] M₂} : ∀ {x}, x ∈ range f ↔ ∃ y, f y = x :=
set.ext_iff.1 (range_coe f)

theorem mem_range_self (f : M →ₗ[R] M₂) (x : M) : f x ∈ f.range := mem_range.2 ⟨x, rfl⟩

@[simp] theorem range_id : range (linear_map.id : M →ₗ[R] M) = ⊤ := map_id _

theorem range_comp (f : M →ₗ[R] M₂) (g : M₂ →ₗ[R] M₃) : range (g.comp f) = map g (range f) :=
map_comp _ _ _

theorem range_comp_le_range (f : M →ₗ[R] M₂) (g : M₂ →ₗ[R] M₃) : range (g.comp f) ≤ range g :=
by rw range_comp; exact map_mono le_top

theorem range_eq_top {f : M →ₗ[R] M₂} : range f = ⊤ ↔ surjective f :=
by rw [submodule.ext'_iff, range_coe, top_coe, set.range_iff_surjective]

lemma range_le_iff_comap {f : M →ₗ[R] M₂} {p : submodule R M₂} : range f ≤ p ↔ comap f p = ⊤ :=
by rw [range, map_le_iff_le_comap, eq_top_iff]

lemma map_le_range {f : M →ₗ[R] M₂} {p : submodule R M} : map f p ≤ range f :=
map_mono le_top

/-- Restrict the codomain of a linear map `f` to `f.range`.

This is the bundled version of `set.range_factorization`. -/
@[reducible] def range_restrict (f : M →ₗ[R] M₂) : M →ₗ[R] f.range :=
f.cod_restrict f.range f.mem_range_self

section
variables (R) (M)

/-- Given an element `x` of a module `M` over `R`, the natural map from
    `R` to scalar multiples of `x`.-/
def to_span_singleton (x : M) : R →ₗ[R] M := linear_map.id.smul_right x

/-- The range of `to_span_singleton x` is the span of `x`.-/
lemma span_singleton_eq_range (x : M) : (R ∙ x) = (to_span_singleton R M x).range :=
submodule.ext $ λ y, by {refine iff.trans _ mem_range.symm, exact mem_span_singleton }

lemma to_span_singleton_one (x : M) : to_span_singleton R M x 1 = x := one_smul _ _

end

/-- The kernel of a linear map `f : M → M₂` is defined to be `comap f ⊥`. This is equivalent to the
set of `x : M` such that `f x = 0`. The kernel is a submodule of `M`. -/
def ker (f : M →ₗ[R] M₂) : submodule R M := comap f ⊥

@[simp] theorem mem_ker {f : M →ₗ[R] M₂} {y} : y ∈ ker f ↔ f y = 0 := mem_bot R

@[simp] theorem ker_id : ker (linear_map.id : M →ₗ[R] M) = ⊥ := rfl

@[simp] theorem map_coe_ker (f : M →ₗ[R] M₂) (x : ker f) : f x = 0 := mem_ker.1 x.2

lemma comp_ker_subtype (f : M →ₗ[R] M₂) : f.comp f.ker.subtype = 0 :=
linear_map.ext $ λ x, suffices f x = 0, by simp [this], mem_ker.1 x.2

theorem ker_comp (f : M →ₗ[R] M₂) (g : M₂ →ₗ[R] M₃) : ker (g.comp f) = comap f (ker g) := rfl

theorem ker_le_ker_comp (f : M →ₗ[R] M₂) (g : M₂ →ₗ[R] M₃) : ker f ≤ ker (g.comp f) :=
by rw ker_comp; exact comap_mono bot_le

theorem disjoint_ker {f : M →ₗ[R] M₂} {p : submodule R M} :
  disjoint p (ker f) ↔ ∀ x ∈ p, f x = 0 → x = 0 :=
by simp [disjoint_def]


theorem ker_eq_bot' {f : M →ₗ[R] M₂} :
  ker f = ⊥ ↔ (∀ m, f m = 0 → m = 0) :=
by simpa [disjoint] using @disjoint_ker _ _ _ _ _ _ _ _ f ⊤

theorem ker_eq_bot_of_inverse {f : M →ₗ[R] M₂} {g : M₂ →ₗ[R] M} (h : g.comp f = id) :
  ker f = ⊥ :=
ker_eq_bot'.2 $ λ m hm, by rw [← id_apply m, ← h, comp_apply, hm, g.map_zero]

lemma le_ker_iff_map {f : M →ₗ[R] M₂} {p : submodule R M} : p ≤ ker f ↔ map f p = ⊥ :=
by rw [ker, eq_bot_iff, map_le_iff_le_comap]

lemma ker_cod_restrict (p : submodule R M) (f : M₂ →ₗ[R] M) (hf) :
  ker (cod_restrict p f hf) = ker f :=
by rw [ker, comap_cod_restrict, map_bot]; refl

lemma range_cod_restrict (p : submodule R M) (f : M₂ →ₗ[R] M) (hf) :
  range (cod_restrict p f hf) = comap p.subtype f.range :=
map_cod_restrict _ _ _ _

lemma ker_restrict {p : submodule R M} {f : M →ₗ[R] M} (hf : ∀ x : M, x ∈ p → f x ∈ p) :
  ker (f.restrict hf) = (f.dom_restrict p).ker :=
by rw [restrict_eq_cod_restrict_dom_restrict, ker_cod_restrict]

lemma map_comap_eq (f : M →ₗ[R] M₂) (q : submodule R M₂) :
  map f (comap f q) = range f ⊓ q :=
le_antisymm (le_inf (map_mono le_top) (map_comap_le _ _)) $
by rintro _ ⟨⟨x, _, rfl⟩, hx⟩; exact ⟨x, hx, rfl⟩

lemma map_comap_eq_self {f : M →ₗ[R] M₂} {q : submodule R M₂} (h : q ≤ range f) :
  map f (comap f q) = q :=
by rwa [map_comap_eq, inf_eq_right]

@[simp] theorem ker_zero : ker (0 : M →ₗ[R] M₂) = ⊤ :=
eq_top_iff'.2 $ λ x, by simp

@[simp] theorem range_zero : range (0 : M →ₗ[R] M₂) = ⊥ :=
submodule.map_zero _

theorem ker_eq_top {f : M →ₗ[R] M₂} : ker f = ⊤ ↔ f = 0 :=
⟨λ h, ext $ λ x, mem_ker.1 $ h.symm ▸ trivial, λ h, h.symm ▸ ker_zero⟩

lemma range_le_bot_iff (f : M →ₗ[R] M₂) : range f ≤ ⊥ ↔ f = 0 :=
by rw [range_le_iff_comap]; exact ker_eq_top

theorem range_eq_bot {f : M →ₗ[R] M₂} : range f = ⊥ ↔ f = 0 :=
by rw [← range_le_bot_iff, le_bot_iff]

lemma range_le_ker_iff {f : M →ₗ[R] M₂} {g : M₂ →ₗ[R] M₃} : range f ≤ ker g ↔ g.comp f = 0 :=
⟨λ h, ker_eq_top.1 $ eq_top_iff'.2 $ λ x, h $ mem_map_of_mem trivial,
 λ h x hx, mem_ker.2 $ exists.elim hx $ λ y ⟨_, hy⟩, by rw [←hy, ←comp_apply, h, zero_apply]⟩

theorem comap_le_comap_iff {f : M →ₗ[R] M₂} (hf : range f = ⊤) {p p'} :
  comap f p ≤ comap f p' ↔ p ≤ p' :=
⟨λ H x hx, by rcases range_eq_top.1 hf x with ⟨y, hy, rfl⟩; exact H hx, comap_mono⟩

theorem comap_injective {f : M →ₗ[R] M₂} (hf : range f = ⊤) : injective (comap f) :=
λ p p' h, le_antisymm ((comap_le_comap_iff hf).1 (le_of_eq h))
  ((comap_le_comap_iff hf).1 (ge_of_eq h))

theorem ker_eq_bot_of_injective {f : M →ₗ[R] M₂} (hf : injective f) : ker f = ⊥ :=
begin
  have : disjoint ⊤ f.ker, by { rw [disjoint_ker, ← map_zero f], exact λ x hx H, hf H },
  simpa [disjoint]
end

end add_comm_monoid

section add_comm_group

variables [semiring R] [add_comm_group M] [add_comm_group M₂] [add_comm_group M₃]
variables [semimodule R M] [semimodule R M₂] [semimodule R M₃]
include R
open submodule

lemma comap_map_eq (f : M →ₗ[R] M₂) (p : submodule R M) :
  comap f (map f p) = p ⊔ ker f :=
begin
  refine le_antisymm _ (sup_le (le_comap_map _ _) (comap_mono bot_le)),
  rintro x ⟨y, hy, e⟩,
  exact mem_sup.2 ⟨y, hy, x - y, by simpa using sub_eq_zero.2 e.symm, by simp⟩
end

lemma comap_map_eq_self {f : M →ₗ[R] M₂} {p : submodule R M} (h : ker f ≤ p) :
  comap f (map f p) = p :=
by rw [comap_map_eq, sup_of_le_left h]

theorem map_le_map_iff (f : M →ₗ[R] M₂) {p p'} : map f p ≤ map f p' ↔ p ≤ p' ⊔ ker f :=
by rw [map_le_iff_le_comap, comap_map_eq]

theorem map_le_map_iff' {f : M →ₗ[R] M₂} (hf : ker f = ⊥) {p p'} : map f p ≤ map f p' ↔ p ≤ p' :=
by rw [map_le_map_iff, hf, sup_bot_eq]

theorem map_injective {f : M →ₗ[R] M₂} (hf : ker f = ⊥) : injective (map f) :=
λ p p' h, le_antisymm ((map_le_map_iff' hf).1 (le_of_eq h)) ((map_le_map_iff' hf).1 (ge_of_eq h))

theorem map_eq_top_iff {f : M →ₗ[R] M₂} (hf : range f = ⊤) {p : submodule R M} :
  p.map f = ⊤ ↔ p ⊔ f.ker = ⊤ :=
by simp_rw [← top_le_iff, ← hf, range, map_le_map_iff]

end add_comm_group

section ring

variables [ring R] [add_comm_group M] [add_comm_group M₂] [add_comm_group M₃]
variables [semimodule R M] [semimodule R M₂] [semimodule R M₃]
variables {f : M →ₗ[R] M₂}
include R
open submodule

theorem sub_mem_ker_iff {x y} : x - y ∈ f.ker ↔ f x = f y :=
by rw [mem_ker, map_sub, sub_eq_zero]

theorem disjoint_ker' {p : submodule R M} :
  disjoint p (ker f) ↔ ∀ x y ∈ p, f x = f y → x = y :=
disjoint_ker.trans
⟨λ H x y hx hy h, eq_of_sub_eq_zero $ H _ (sub_mem _ hx hy) (by simp [h]),
 λ H x h₁ h₂, H x 0 h₁ (zero_mem _) (by simpa using h₂)⟩

theorem inj_of_disjoint_ker {p : submodule R M}
  {s : set M} (h : s ⊆ p) (hd : disjoint p (ker f)) :
  ∀ x y ∈ s, f x = f y → x = y :=
λ x y hx hy, disjoint_ker'.1 hd _ _ (h hx) (h hy)

theorem ker_eq_bot : ker f = ⊥ ↔ injective f :=
by simpa [disjoint] using @disjoint_ker' _ _ _ _ _ _ _ _ f ⊤

lemma ker_le_iff {p : submodule R M} : ker f ≤ p ↔ ∃ (y ∈ range f), f ⁻¹' {y} ⊆ p :=
begin
  split,
  { intros h, use 0, rw [← mem_coe, f.range_coe], exact ⟨⟨0, map_zero f⟩, h⟩, },
  { rintros ⟨y, h₁, h₂⟩,
    rw le_def, intros z hz, simp only [mem_ker, mem_coe] at hz,
    rw [← mem_coe, f.range_coe, set.mem_range] at h₁, obtain ⟨x, hx⟩ := h₁,
    have hx' : x ∈ p, { exact h₂ hx, },
    have hxz : z + x ∈ p, { apply h₂, simp [hx, hz], },
    suffices : z + x - x ∈ p, { simpa only [this, add_sub_cancel],  },
    exact p.sub_mem hxz hx', },
end

end ring

section field

variables [field K]
variables [add_comm_group V] [vector_space K V]
variables [add_comm_group V₂] [vector_space K V₂]

lemma ker_smul (f : V →ₗ[K] V₂) (a : K) (h : a ≠ 0) : ker (a • f) = ker f :=
submodule.comap_smul f _ a h

lemma ker_smul' (f : V →ₗ[K] V₂) (a : K) : ker (a • f) = ⨅(h : a ≠ 0), ker f :=
submodule.comap_smul' f _ a

lemma range_smul (f : V →ₗ[K] V₂) (a : K) (h : a ≠ 0) : range (a • f) = range f :=
submodule.map_smul f _ a h

lemma range_smul' (f : V →ₗ[K] V₂) (a : K) : range (a • f) = ⨆(h : a ≠ 0), range f :=
submodule.map_smul' f _ a

lemma span_singleton_sup_ker_eq_top (f : V →ₗ[K] K) {x : V} (hx : f x ≠ 0) :
  (K ∙ x) ⊔ f.ker = ⊤ :=
eq_top_iff.2 (λ y hy, submodule.mem_sup.2 ⟨(f y * (f x)⁻¹) • x,
  submodule.mem_span_singleton.2 ⟨f y * (f x)⁻¹, rfl⟩,
    ⟨y - (f y * (f x)⁻¹) • x,
      by rw [linear_map.mem_ker, f.map_sub, f.map_smul, smul_eq_mul, mul_assoc,
             inv_mul_cancel hx, mul_one, sub_self],
      by simp only [add_sub_cancel'_right]⟩⟩)

end field

end linear_map


namespace is_linear_map

lemma is_linear_map_add [semiring R] [add_comm_monoid M] [semimodule R M] :
  is_linear_map R (λ (x : M × M), x.1 + x.2) :=
begin
  apply is_linear_map.mk,
  { intros x y,
    simp, cc },
  { intros x y,
    simp [smul_add] }
end

lemma is_linear_map_sub {R M : Type*} [semiring R] [add_comm_group M] [semimodule R M]:
  is_linear_map R (λ (x : M × M), x.1 - x.2) :=
begin
  apply is_linear_map.mk,
  { intros x y,
    simp [add_comm, add_left_comm, sub_eq_add_neg] },
  { intros x y,
    simp [smul_sub] }
end

end is_linear_map

namespace submodule

section add_comm_monoid

variables {T : semiring R} [add_comm_monoid M] [add_comm_monoid M₂]
variables [semimodule R M] [semimodule R M₂]
variables (p p' : submodule R M) (q : submodule R M₂)
include T
open linear_map

@[simp] theorem map_top (f : M →ₗ[R] M₂) : map f ⊤ = range f := rfl

@[simp] theorem comap_bot (f : M →ₗ[R] M₂) : comap f ⊥ = ker f := rfl

@[simp] theorem ker_subtype : p.subtype.ker = ⊥ :=
ker_eq_bot_of_injective $ λ x y, subtype.ext_val

@[simp] theorem range_subtype : p.subtype.range = p :=
by simpa using map_comap_subtype p ⊤

lemma map_subtype_le (p' : submodule R p) : map p.subtype p' ≤ p :=
by simpa using (map_mono le_top : map p.subtype p' ≤ p.subtype.range)

/-- Under the canonical linear map from a submodule `p` to the ambient space `M`, the image of the
maximal submodule of `p` is just `p `. -/
@[simp] lemma map_subtype_top : map p.subtype (⊤ : submodule R p) = p :=
by simp

@[simp] lemma comap_subtype_eq_top {p p' : submodule R M} :
  comap p.subtype p' = ⊤ ↔ p ≤ p' :=
eq_top_iff.trans $ map_le_iff_le_comap.symm.trans $ by rw [map_subtype_top]

@[simp] lemma comap_subtype_self : comap p.subtype p = ⊤ :=
comap_subtype_eq_top.2 (le_refl _)

@[simp] theorem ker_of_le (p p' : submodule R M) (h : p ≤ p') : (of_le h).ker = ⊥ :=
by rw [of_le, ker_cod_restrict, ker_subtype]

lemma range_of_le (p q : submodule R M) (h : p ≤ q) : (of_le h).range = comap q.subtype p :=
by rw [← map_top, of_le, linear_map.map_cod_restrict, map_top, range_subtype]

end add_comm_monoid

section ring

variables {T : ring R} [add_comm_group M] [add_comm_group M₂] [semimodule R M] [semimodule R M₂]
variables (p p' : submodule R M) (q : submodule R M₂)
include T
open linear_map

lemma disjoint_iff_comap_eq_bot {p q : submodule R M} :
  disjoint p q ↔ comap p.subtype q = ⊥ :=
by rw [eq_bot_iff, ← map_le_map_iff' p.ker_subtype, map_bot, map_comap_subtype, disjoint]

/-- If `N ⊆ M` then submodules of `N` are the same as submodules of `M` contained in `N` -/
def map_subtype.rel_iso :
  submodule R p ≃o {p' : submodule R M // p' ≤ p} :=
{ to_fun    := λ p', ⟨map p.subtype p', map_subtype_le p _⟩,
  inv_fun   := λ q, comap p.subtype q,
  left_inv  := λ p', comap_map_eq_self $ by simp,
  right_inv := λ ⟨q, hq⟩, subtype.ext_val $ by simp [map_comap_subtype p, inf_of_le_right hq],
  map_rel_iff'      := λ p₁ p₂, map_le_map_iff' (ker_subtype p) }

/-- If `p ⊆ M` is a submodule, the ordering of submodules of `p` is embedded in the ordering of
submodules of `M`. -/
def map_subtype.order_embedding :
  submodule R p ↪o submodule R M :=
(rel_iso.to_rel_embedding $ map_subtype.rel_iso p).trans (subtype.rel_embedding _ _)

@[simp] lemma map_subtype_embedding_eq (p' : submodule R p) :
  map_subtype.order_embedding p p' = map p.subtype p' := rfl


/-- The map from a module `M` to the quotient of `M` by a submodule `p` as a linear map. -/
def mkq : M →ₗ[R] p.quotient := ⟨quotient.mk, by simp, by simp⟩

@[simp] theorem mkq_apply (x : M) : p.mkq x = quotient.mk x := rfl

/-- The map from the quotient of `M` by a submodule `p` to `M₂` induced by a linear map `f : M → M₂`
vanishing on `p`, as a linear map. -/
def liftq (f : M →ₗ[R] M₂) (h : p ≤ f.ker) : p.quotient →ₗ[R] M₂ :=
⟨λ x, _root_.quotient.lift_on' x f $
   λ a b (ab : a - b ∈ p), eq_of_sub_eq_zero $ by simpa using h ab,
 by rintro ⟨x⟩ ⟨y⟩; exact f.map_add x y,
 by rintro a ⟨x⟩; exact f.map_smul a x⟩

@[simp] theorem liftq_apply (f : M →ₗ[R] M₂) {h} (x : M) :
  p.liftq f h (quotient.mk x) = f x := rfl

@[simp] theorem liftq_mkq (f : M →ₗ[R] M₂) (h) : (p.liftq f h).comp p.mkq = f :=
by ext; refl

@[simp] theorem range_mkq : p.mkq.range = ⊤ :=
eq_top_iff'.2 $ by rintro ⟨x⟩; exact ⟨x, trivial, rfl⟩

@[simp] theorem ker_mkq : p.mkq.ker = p :=
by ext; simp

lemma le_comap_mkq (p' : submodule R p.quotient) : p ≤ comap p.mkq p' :=
by simpa using (comap_mono bot_le : p.mkq.ker ≤ comap p.mkq p')

@[simp] theorem mkq_map_self : map p.mkq p = ⊥ :=
by rw [eq_bot_iff, map_le_iff_le_comap, comap_bot, ker_mkq]; exact le_refl _

@[simp] theorem comap_map_mkq : comap p.mkq (map p.mkq p') = p ⊔ p' :=
by simp [comap_map_eq, sup_comm]

@[simp] theorem map_mkq_eq_top : map p.mkq p' = ⊤ ↔ p ⊔ p' = ⊤ :=
by simp only [map_eq_top_iff p.range_mkq, sup_comm, ker_mkq]

/-- The map from the quotient of `M` by submodule `p` to the quotient of `M₂` by submodule `q` along
`f : M → M₂` is linear. -/
def mapq (f : M →ₗ[R] M₂) (h : p ≤ comap f q) : p.quotient →ₗ[R] q.quotient :=
p.liftq (q.mkq.comp f) $ by simpa [ker_comp] using h

@[simp] theorem mapq_apply (f : M →ₗ[R] M₂) {h} (x : M) :
  mapq p q f h (quotient.mk x) = quotient.mk (f x) := rfl

theorem mapq_mkq (f : M →ₗ[R] M₂) {h} : (mapq p q f h).comp p.mkq = q.mkq.comp f :=
by ext x; refl

theorem comap_liftq (f : M →ₗ[R] M₂) (h) :
  q.comap (p.liftq f h) = (q.comap f).map (mkq p) :=
le_antisymm
  (by rintro ⟨x⟩ hx; exact ⟨_, hx, rfl⟩)
  (by rw [map_le_iff_le_comap, ← comap_comp, liftq_mkq]; exact le_refl _)

theorem map_liftq (f : M →ₗ[R] M₂) (h) (q : submodule R (quotient p)) :
  q.map (p.liftq f h) = (q.comap p.mkq).map f :=
le_antisymm
  (by rintro _ ⟨⟨x⟩, hxq, rfl⟩; exact ⟨x, hxq, rfl⟩)
  (by rintro _ ⟨x, hxq, rfl⟩; exact ⟨quotient.mk x, hxq, rfl⟩)

theorem ker_liftq (f : M →ₗ[R] M₂) (h) :
  ker (p.liftq f h) = (ker f).map (mkq p) := comap_liftq _ _ _ _

theorem range_liftq (f : M →ₗ[R] M₂) (h) :
  range (p.liftq f h) = range f := map_liftq _ _ _ _

theorem ker_liftq_eq_bot (f : M →ₗ[R] M₂) (h) (h' : ker f ≤ p) : ker (p.liftq f h) = ⊥ :=
by rw [ker_liftq, le_antisymm h h', mkq_map_self]

/-- The correspondence theorem for modules: there is an order isomorphism between submodules of the
quotient of `M` by `p`, and submodules of `M` larger than `p`. -/
def comap_mkq.rel_iso :
  submodule R p.quotient ≃o {p' : submodule R M // p ≤ p'} :=
{ to_fun    := λ p', ⟨comap p.mkq p', le_comap_mkq p _⟩,
  inv_fun   := λ q, map p.mkq q,
  left_inv  := λ p', map_comap_eq_self $ by simp,
  right_inv := λ ⟨q, hq⟩, subtype.ext_val $ by simpa [comap_map_mkq p],
  map_rel_iff'      := λ p₁ p₂, comap_le_comap_iff $ range_mkq _ }

/-- The ordering on submodules of the quotient of `M` by `p` embeds into the ordering on submodules
of `M`. -/
def comap_mkq.order_embedding :
  submodule R p.quotient ↪o submodule R M :=
(rel_iso.to_rel_embedding $ comap_mkq.rel_iso p).trans (subtype.rel_embedding _ _)

@[simp] lemma comap_mkq_embedding_eq (p' : submodule R p.quotient) :
  comap_mkq.order_embedding p p' = comap p.mkq p' := rfl

lemma span_preimage_eq {f : M →ₗ[R] M₂} {s : set M₂} (h₀ : s.nonempty) (h₁ : s ⊆ range f) :
  span R (f ⁻¹' s) = (span R s).comap f :=
begin
  suffices : (span R s).comap f ≤ span R (f ⁻¹' s),
  { exact le_antisymm (span_preimage_le f s) this, },
  have hk : ker f ≤ span R (f ⁻¹' s),
  { let y := classical.some h₀, have hy : y ∈ s, { exact classical.some_spec h₀, },
    rw ker_le_iff, use [y, h₁ hy], rw ← set.singleton_subset_iff at hy,
    exact set.subset.trans subset_span (span_mono (set.preimage_mono hy)), },
  rw ← left_eq_sup at hk, rw f.range_coe at h₁,
  rw [hk, ← map_le_map_iff, map_span, map_comap_eq, set.image_preimage_eq_of_subset h₁],
  exact inf_le_right,
end

end ring

end submodule

namespace linear_map

section semiring

variables [semiring R] [add_comm_monoid M] [add_comm_monoid M₂] [add_comm_monoid M₃]
variables [semimodule R M] [semimodule R M₂] [semimodule R M₃]

/-- A monomorphism is injective. -/
lemma ker_eq_bot_of_cancel {f : M →ₗ[R] M₂}
  (h : ∀ (u v : f.ker →ₗ[R] M), f.comp u = f.comp v → u = v) : f.ker = ⊥ :=
begin
  have h₁ : f.comp (0 : f.ker →ₗ[R] M) = 0 := comp_zero _,
  rw [←submodule.range_subtype f.ker, ←h 0 f.ker.subtype (eq.trans h₁ (comp_ker_subtype f).symm)],
  exact range_zero
end

lemma range_comp_of_range_eq_top {f : M →ₗ[R] M₂} (g : M₂ →ₗ[R] M₃) (hf : range f = ⊤) :
  range (g.comp f) = range g :=
by rw [range_comp, hf, submodule.map_top]

lemma ker_comp_of_ker_eq_bot (f : M →ₗ[R] M₂) {g : M₂ →ₗ[R] M₃} (hg : ker g = ⊥) :
  ker (g.comp f) = ker f :=
by rw [ker_comp, hg, submodule.comap_bot]

end semiring

section ring

variables [ring R] [add_comm_monoid M] [add_comm_group M₂] [add_comm_monoid M₃]
variables [semimodule R M] [semimodule R M₂] [semimodule R M₃]

lemma range_mkq_comp (f : M →ₗ[R] M₂) : f.range.mkq.comp f = 0 :=
linear_map.ext $ λ x, by simp

lemma ker_le_range_iff {f : M →ₗ[R] M₂} {g : M₂ →ₗ[R] M₃} :
  g.ker ≤ f.range ↔ f.range.mkq.comp g.ker.subtype = 0 :=
by rw [←range_le_ker_iff, submodule.ker_mkq, submodule.range_subtype]

/-- An epimorphism is surjective. -/
lemma range_eq_top_of_cancel {f : M →ₗ[R] M₂}
  (h : ∀ (u v : M₂ →ₗ[R] f.range.quotient), u.comp f = v.comp f → u = v) : f.range = ⊤ :=
begin
  have h₁ : (0 : M₂ →ₗ[R] f.range.quotient).comp f = 0 := zero_comp _,
  rw [←submodule.ker_mkq f.range, ←h 0 f.range.mkq (eq.trans h₁ (range_mkq_comp _).symm)],
  exact ker_zero
end

end ring

end linear_map

@[simp] lemma linear_map.range_range_restrict [semiring R] [add_comm_monoid M] [add_comm_monoid M₂]
  [semimodule R M] [semimodule R M₂] (f : M →ₗ[R] M₂) :
  f.range_restrict.range = ⊤ :=
by simp [f.range_cod_restrict _]

/-! ### Linear equivalences -/
namespace linear_equiv

section add_comm_monoid
variables [semiring R] [add_comm_monoid M] [add_comm_monoid M₂]
[add_comm_monoid M₃] [add_comm_monoid M₄]

section
variables {semimodule_M : semimodule R M} {semimodule_M₂ : semimodule R M₂}
variables (e e' : M ≃ₗ[R] M₂)

lemma map_eq_comap {p : submodule R M} : (p.map e : submodule R M₂) = p.comap e.symm :=
submodule.coe_injective $ by simp [e.image_eq_preimage]

/-- A linear equivalence of two modules restricts to a linear equivalence from any submodule
of the domain onto the image of the submodule. -/
def of_submodule (p : submodule R M) : p ≃ₗ[R] ↥(p.map ↑e : submodule R M₂) :=
{ inv_fun   := λ y, ⟨e.symm y, by {
    rcases y with ⟨y', hy⟩, rw submodule.mem_map at hy, rcases hy with ⟨x, hx, hxy⟩, subst hxy,
    simp only [symm_apply_apply, submodule.coe_mk, coe_coe, hx], }⟩,
  left_inv  := λ x, by simp,
  right_inv := λ y, by { apply set_coe.ext, simp, },
  ..((e : M →ₗ[R] M₂).dom_restrict p).cod_restrict (p.map ↑e) (λ x, ⟨x, by simp⟩) }

@[simp] lemma of_submodule_apply (p : submodule R M) (x : p) :
  ↑(e.of_submodule p x) = e x := rfl

@[simp] lemma of_submodule_symm_apply (p : submodule R M) (x : (p.map ↑e : submodule R M₂)) :
  ↑((e.of_submodule p).symm x) = e.symm x := rfl

end


section uncurry

variables (V V₂ R)

/-- Linear equivalence between a curried and uncurried function.
  Differs from `tensor_product.curry`. -/
protected def uncurry :
  (V → V₂ → R) ≃ₗ[R] (V × V₂ → R) :=
{ map_add'  := λ _ _, by { ext ⟨⟩, refl },
  map_smul' := λ _ _, by { ext ⟨⟩, refl },
  .. equiv.arrow_arrow_equiv_prod_arrow _ _ _}

@[simp] lemma coe_uncurry : ⇑(linear_equiv.uncurry R V V₂) = uncurry := rfl

@[simp] lemma coe_uncurry_symm : ⇑(linear_equiv.uncurry R V V₂).symm = curry := rfl

end uncurry

section
variables {semimodule_M : semimodule R M} {semimodule_M₂ : semimodule R M₂}
  {semimodule_M₃ : semimodule R M₃}
variables (f : M →ₗ[R] M₂) (g : M₂ →ₗ[R] M) (e : M ≃ₗ[R] M₂) (h : M₂ →ₗ[R] M₃) (l : M₃ →ₗ[R] M)

variables (p q : submodule R M)

/-- Linear equivalence between two equal submodules. -/
def of_eq (h : p = q) : p ≃ₗ[R] q :=
{ map_smul' := λ _ _, rfl, map_add' := λ _ _, rfl, .. equiv.set.of_eq (congr_arg _ h) }

variables {p q}

@[simp] lemma coe_of_eq_apply (h : p = q) (x : p) : (of_eq p q h x : M) = x := rfl

@[simp] lemma of_eq_symm (h : p = q) : (of_eq p q h).symm = of_eq q p h.symm := rfl

/-- A linear equivalence which maps a submodule of one module onto another, restricts to a linear
equivalence of the two submodules. -/
def of_submodules (p : submodule R M) (q : submodule R M₂) (h : p.map ↑e = q) : p ≃ₗ[R] q :=
(e.of_submodule p).trans (linear_equiv.of_eq _ _ h)

@[simp] lemma of_submodules_apply {p : submodule R M} {q : submodule R M₂}
  (h : p.map ↑e = q) (x : p) : ↑(e.of_submodules p q h x) = e x := rfl

@[simp] lemma of_submodules_symm_apply {p : submodule R M} {q : submodule R M₂}
  (h : p.map ↑e = q) (x : q) : ↑((e.of_submodules p q h).symm x) = e.symm x := rfl

variable (p)

/-- The top submodule of `M` is linearly equivalent to `M`. -/
def of_top (h : p = ⊤) : p ≃ₗ[R] M :=
{ inv_fun   := λ x, ⟨x, h.symm ▸ trivial⟩,
  left_inv  := λ ⟨x, h⟩, rfl,
  right_inv := λ x, rfl,
  .. p.subtype }

@[simp] theorem of_top_apply {h} (x : p) : of_top p h x = x := rfl

@[simp] theorem coe_of_top_symm_apply {h} (x : M) : ((of_top p h).symm x : M) = x := rfl

theorem of_top_symm_apply {h} (x : M) : (of_top p h).symm x = ⟨x, h.symm ▸ trivial⟩ := rfl

/-- If a linear map has an inverse, it is a linear equivalence. -/
def of_linear (h₁ : f.comp g = linear_map.id) (h₂ : g.comp f = linear_map.id) : M ≃ₗ[R] M₂ :=
{ inv_fun   := g,
  left_inv  := linear_map.ext_iff.1 h₂,
  right_inv := linear_map.ext_iff.1 h₁,
  ..f }

@[simp] theorem of_linear_apply {h₁ h₂} (x : M) : of_linear f g h₁ h₂ x = f x := rfl

@[simp] theorem of_linear_symm_apply {h₁ h₂} (x : M₂) : (of_linear f g h₁ h₂).symm x = g x := rfl

@[simp] protected theorem range : (e : M →ₗ[R] M₂).range = ⊤ :=
linear_map.range_eq_top.2 e.to_equiv.surjective

lemma eq_bot_of_equiv [semimodule R M₂] (e : p ≃ₗ[R] (⊥ : submodule R M₂)) : p = ⊥ :=
begin
  refine bot_unique (submodule.le_def'.2 $ assume b hb, (submodule.mem_bot R).2 _),
  rw [← p.mk_eq_zero hb, ← e.map_eq_zero_iff],
  apply submodule.eq_zero_of_bot_submodule
end

@[simp] protected theorem ker : (e : M →ₗ[R] M₂).ker = ⊥ :=
linear_map.ker_eq_bot_of_injective e.to_equiv.injective

@[simp] theorem range_comp : (h.comp (e : M →ₗ[R] M₂)).range = h.range :=
linear_map.range_comp_of_range_eq_top _ e.range

@[simp] theorem ker_comp : ((e : M →ₗ[R] M₂).comp l).ker = l.ker :=
linear_map.ker_comp_of_ker_eq_bot _ e.ker

variables {f g}

/-- An linear map `f : M →ₗ[R] M₂` with a left-inverse `g : M₂ →ₗ[R] M` defines a linear equivalence
between `M` and `f.range`.

This is a computable alternative to `linear_equiv.of_injective`, and a bidirectional version of
`linear_map.range_restrict`. -/
def of_left_inverse {g : M₂ → M} (h : function.left_inverse g f) : M ≃ₗ[R] f.range :=
{ to_fun := f.range_restrict,
  inv_fun := g ∘ f.range.subtype,
  left_inv := h,
  right_inv := λ x, subtype.ext $
    let ⟨x', hx'⟩ := linear_map.mem_range.mp x.prop in
    show f (g x) = x, by rw [←hx', h x'],
  .. f.range_restrict }

@[simp] lemma of_left_inverse_apply
  (h : function.left_inverse g f) (x : M) :
  ↑(of_left_inverse h x) = f x := rfl

@[simp] lemma of_left_inverse_symm_apply
  (h : function.left_inverse g f) (x : f.range) :
  (of_left_inverse h).symm x = g x := rfl

end

end add_comm_monoid

section add_comm_group

variables [semiring R]
variables [add_comm_group M] [add_comm_group M₂] [add_comm_group M₃] [add_comm_group M₄]
variables {semimodule_M : semimodule R M} {semimodule_M₂ : semimodule R M₂}
variables {semimodule_M₃ : semimodule R M₃} {semimodule_M₄ : semimodule R M₄}
variables (e e₁ : M ≃ₗ[R] M₂) (e₂ : M₃ ≃ₗ[R] M₄)

@[simp] theorem map_neg (a : M) : e (-a) = -e a := e.to_linear_map.map_neg a
@[simp] theorem map_sub (a b : M) : e (a - b) = e a - e b :=
e.to_linear_map.map_sub a b

end add_comm_group

section neg

variables (R) [semiring R] [add_comm_group M] [semimodule R M]

/-- `x ↦ -x` as a `linear_equiv` -/
def neg : M ≃ₗ[R] M := { .. equiv.neg M, .. (-linear_map.id : M →ₗ[R] M) }

variable {R}

@[simp] lemma coe_neg : ⇑(neg R : M ≃ₗ[R] M) = -id := rfl

lemma neg_apply (x : M) : neg R x = -x := by simp

@[simp] lemma symm_neg : (neg R : M ≃ₗ[R] M).symm = neg R := rfl

end neg

section ring

variables [ring R] [add_comm_group M] [add_comm_group M₂]
variables {semimodule_M : semimodule R M} {semimodule_M₂ : semimodule R M₂}
variables (f : M →ₗ[R] M₂) (e : M ≃ₗ[R] M₂)

/-- An `injective` linear map `f : M →ₗ[R] M₂` defines a linear equivalence
between `M` and `f.range`. See also `linear_map.of_left_inverse`. -/
noncomputable def of_injective (h : f.ker = ⊥) : M ≃ₗ[R] f.range :=
of_left_inverse $ classical.some_spec (linear_map.ker_eq_bot.1 h).has_left_inverse

@[simp] theorem of_injective_apply {h : f.ker = ⊥} (x : M) :
  ↑(of_injective f h x) = f x := rfl

/-- A bijective linear map is a linear equivalence. Here, bijectivity is described by saying that
the kernel of `f` is `{0}` and the range is the universal set. -/
noncomputable def of_bijective (hf₁ : f.ker = ⊥) (hf₂ : f.range = ⊤) : M ≃ₗ[R] M₂ :=
(of_injective f hf₁).trans (of_top _ hf₂)

@[simp] theorem of_bijective_apply {hf₁ hf₂} (x : M) :
  of_bijective f hf₁ hf₂ x = f x := rfl

end ring

section comm_ring
variables [comm_ring R] [add_comm_group M] [add_comm_group M₂] [add_comm_group M₃]
variables [semimodule R M] [semimodule R M₂] [semimodule R M₃]
open linear_map

/-- Multiplying by a unit `a` of the ring `R` is a linear equivalence. -/
def smul_of_unit (a : units R) : M ≃ₗ[R] M :=
of_linear ((a:R) • 1 : M →ₗ M) (((a⁻¹ : units R) : R) • 1 : M →ₗ M)
  (by rw [smul_comp, comp_smul, smul_smul, units.mul_inv, one_smul]; refl)
  (by rw [smul_comp, comp_smul, smul_smul, units.inv_mul, one_smul]; refl)

/-- A linear isomorphism between the domains and codomains of two spaces of linear maps gives a
linear isomorphism between the two function spaces. -/
def arrow_congr {R M₁ M₂ M₂₁ M₂₂ : Sort*} [comm_ring R]
  [add_comm_group M₁] [add_comm_group M₂] [add_comm_group M₂₁] [add_comm_group M₂₂]
  [module R M₁] [module R M₂] [module R M₂₁] [module R M₂₂]
  (e₁ : M₁ ≃ₗ[R] M₂) (e₂ : M₂₁ ≃ₗ[R] M₂₂) :
  (M₁ →ₗ[R] M₂₁) ≃ₗ[R] (M₂ →ₗ[R] M₂₂) :=
{ to_fun := λ f, (e₂ : M₂₁ →ₗ[R] M₂₂).comp $ f.comp e₁.symm,
  inv_fun := λ f, (e₂.symm : M₂₂ →ₗ[R] M₂₁).comp $ f.comp e₁,
  left_inv := λ f, by { ext x, simp },
  right_inv := λ f, by { ext x, simp },
  map_add' := λ f g, by { ext x, simp },
  map_smul' := λ c f, by { ext x, simp } }

@[simp] lemma arrow_congr_apply {R M₁ M₂ M₂₁ M₂₂ : Sort*} [comm_ring R]
  [add_comm_group M₁] [add_comm_group M₂] [add_comm_group M₂₁] [add_comm_group M₂₂]
  [module R M₁] [module R M₂] [module R M₂₁] [module R M₂₂]
  (e₁ : M₁ ≃ₗ[R] M₂) (e₂ : M₂₁ ≃ₗ[R] M₂₂) (f : M₁ →ₗ[R] M₂₁) (x : M₂) :
  arrow_congr e₁ e₂ f x = e₂ (f (e₁.symm x)) :=
rfl

@[simp] lemma arrow_congr_symm_apply {R M₁ M₂ M₂₁ M₂₂ : Sort*} [comm_ring R]
  [add_comm_group M₁] [add_comm_group M₂] [add_comm_group M₂₁] [add_comm_group M₂₂]
  [module R M₁] [module R M₂] [module R M₂₁] [module R M₂₂]
  (e₁ : M₁ ≃ₗ[R] M₂) (e₂ : M₂₁ ≃ₗ[R] M₂₂) (f : M₂ →ₗ[R] M₂₂) (x : M₁) :
  (arrow_congr e₁ e₂).symm f x = e₂.symm (f (e₁ x)) :=
rfl

lemma arrow_congr_comp {N N₂ N₃ : Sort*}
  [add_comm_group N] [add_comm_group N₂] [add_comm_group N₃]
  [module R N] [module R N₂] [module R N₃]
  (e₁ : M ≃ₗ[R] N) (e₂ : M₂ ≃ₗ[R] N₂) (e₃ : M₃ ≃ₗ[R] N₃) (f : M →ₗ[R] M₂) (g : M₂ →ₗ[R] M₃) :
  arrow_congr e₁ e₃ (g.comp f) = (arrow_congr e₂ e₃ g).comp (arrow_congr e₁ e₂ f) :=
by { ext, simp only [symm_apply_apply, arrow_congr_apply, linear_map.comp_apply], }

lemma arrow_congr_trans {M₁ M₂ M₃ N₁ N₂ N₃ : Sort*}
  [add_comm_group M₁] [module R M₁] [add_comm_group M₂] [module R M₂]
  [add_comm_group M₃] [module R M₃] [add_comm_group N₁] [module R N₁]
  [add_comm_group N₂] [module R N₂] [add_comm_group N₃] [module R N₃]
  (e₁ : M₁ ≃ₗ[R] M₂) (e₂ : N₁ ≃ₗ[R] N₂) (e₃ : M₂ ≃ₗ[R] M₃) (e₄ : N₂ ≃ₗ[R] N₃) :
  (arrow_congr e₁ e₂).trans (arrow_congr e₃ e₄) = arrow_congr (e₁.trans e₃) (e₂.trans e₄) :=
rfl

/-- If `M₂` and `M₃` are linearly isomorphic then the two spaces of linear maps from `M` into `M₂`
and `M` into `M₃` are linearly isomorphic. -/
def congr_right (f : M₂ ≃ₗ[R] M₃) : (M →ₗ[R] M₂) ≃ₗ (M →ₗ M₃) :=
arrow_congr (linear_equiv.refl R M) f

/-- If `M` and `M₂` are linearly isomorphic then the two spaces of linear maps from `M` and `M₂` to
themselves are linearly isomorphic. -/
def conj (e : M ≃ₗ[R] M₂) : (module.End R M) ≃ₗ[R] (module.End R M₂) := arrow_congr e e

lemma conj_apply (e : M ≃ₗ[R] M₂) (f : module.End R M) :
  e.conj f = ((↑e : M →ₗ[R] M₂).comp f).comp e.symm := rfl

lemma symm_conj_apply (e : M ≃ₗ[R] M₂) (f : module.End R M₂) :
  e.symm.conj f = ((↑e.symm : M₂ →ₗ[R] M).comp f).comp e := rfl

lemma conj_comp (e : M ≃ₗ[R] M₂) (f g : module.End R M) :
  e.conj (g.comp f) = (e.conj g).comp (e.conj f) :=
arrow_congr_comp e e e f g

lemma conj_trans (e₁ : M ≃ₗ[R] M₂) (e₂ : M₂ ≃ₗ[R] M₃) :
  e₁.conj.trans e₂.conj = (e₁.trans e₂).conj :=
by { ext f x, refl, }

@[simp] lemma conj_id (e : M ≃ₗ[R] M₂) : e.conj linear_map.id = linear_map.id :=
by { ext, simp [conj_apply], }

end comm_ring

section field
variables [field K] [add_comm_group M] [add_comm_group M₂] [add_comm_group M₃]
variables [module K M] [module K M₂] [module K M₃]
variables (K) (M)
open linear_map

/-- Multiplying by a nonzero element `a` of the field `K` is a linear equivalence. -/
def smul_of_ne_zero (a : K) (ha : a ≠ 0) : M ≃ₗ[K] M :=
smul_of_unit $ units.mk0 a ha

section

noncomputable theory
open_locale classical

lemma ker_to_span_singleton {x : M} (h : x ≠ 0) : (to_span_singleton K M x).ker = ⊥ :=
begin
  ext c, split,
  { intros hc, rw submodule.mem_bot, rw mem_ker at hc, by_contra hc',
    have : x = 0,
      calc x = c⁻¹ • (c • x) : by rw [← mul_smul, inv_mul_cancel hc', one_smul]
      ... = c⁻¹ • ((to_span_singleton K M x) c) : rfl
      ... = 0 : by rw [hc, smul_zero],
    tauto },
  { rw [mem_ker, submodule.mem_bot], intros h, rw h, simp }
end

/-- Given a nonzero element `x` of a vector space `M` over a field `K`, the natural
    map from `K` to the span of `x`, with invertibility check to consider it as an
    isomorphism.-/
def to_span_nonzero_singleton (x : M) (h : x ≠ 0) : K ≃ₗ[K] (K ∙ x) :=
linear_equiv.trans
  (linear_equiv.of_injective (to_span_singleton K M x) (ker_to_span_singleton K M h))
  (of_eq (to_span_singleton K M x).range (K ∙ x)
    (span_singleton_eq_range K M x).symm)

lemma to_span_nonzero_singleton_one (x : M) (h : x ≠ 0) : to_span_nonzero_singleton K M x h 1
  = (⟨x, submodule.mem_span_singleton_self x⟩ : K ∙ x) :=
begin
  apply submodule.coe_eq_coe.mp,
  have : ↑(to_span_nonzero_singleton K M x h 1) = to_span_singleton K M x 1 := rfl,
  rw [this, to_span_singleton_one, submodule.coe_mk],
end

/-- Given a nonzero element `x` of a vector space `M` over a field `K`, the natural map
    from the span of `x` to `K`.-/
abbreviation coord (x : M) (h : x ≠ 0) : (K ∙ x) ≃ₗ[K] K :=
(to_span_nonzero_singleton K M x h).symm

lemma coord_self (x : M) (h : x ≠ 0) :
  (coord K M x h) (⟨x, submodule.mem_span_singleton_self x⟩ : K ∙ x) = 1 :=
by rw [← to_span_nonzero_singleton_one K M x h, symm_apply_apply]

end

end field

/-- Given `f : M₁ ≃ₗ[R] M₂` and `U` a submodule of `M₂`, `f.comap U` is the
induced `linear_equiv` from `U.comap f.to_linear_map` to `U`. -/
@[simps]
<<<<<<< HEAD
def comap [semiring R] [add_comm_monoid M] [semimodule R M]
  [add_comm_monoid M₂] [semimodule R M₂] (f : M ≃ₗ[R] M₂) (U : submodule R M₂) :
  U.comap f.to_linear_map ≃ₗ[R] U := f.of_submodules _ _
begin
=======
def comap [ring R] [add_comm_group M] [module R M]
  [add_comm_group M₂] [module R M₂] (f : M ≃ₗ[R] M₂) (U : submodule R M₂) :
  U.comap f.to_linear_map ≃ₗ[R] U :=
f.of_submodules _ _ begin
>>>>>>> 927d3243
  ext x,
  simp_rw [submodule.mem_map, submodule.mem_comap],
  split; intro hx,
  { rcases hx with ⟨y, hy, rfl⟩,
    exact hy },
  { refine ⟨f.inv_fun x, _⟩,
    simpa }
end

end linear_equiv

namespace submodule

section semimodule

variables [semiring R] [add_comm_monoid M] [semimodule R M]

/-- Given `p` a submodule of the module `M` and `q` a submodule of `p`, `p.equiv_subtype_map q`
is the natural `linear_equiv` between `q` and `q.map p.subtype`. -/
def equiv_subtype_map (p : submodule R M) (q : submodule R p) :
  q ≃ₗ[R] q.map p.subtype :=
{ inv_fun :=
    begin
      rintro ⟨x, hx⟩,
      refine ⟨⟨x, _⟩, _⟩;
      rcases hx with ⟨⟨_, h⟩, _, rfl⟩;
      assumption
    end,
  left_inv := λ ⟨⟨_, _⟩, _⟩, rfl,
  right_inv := λ ⟨x, ⟨_, h⟩, _, rfl⟩, rfl,
  .. (p.subtype.dom_restrict q).cod_restrict _
    begin
      rintro ⟨x, hx⟩,
      refine ⟨x, hx, rfl⟩,
    end }

@[simp]
lemma equiv_subtype_map_apply {p : submodule R M} {q : submodule R p} (x : q) :
  (p.equiv_subtype_map q x : M) = p.subtype.dom_restrict q x :=
rfl

@[simp]
lemma equiv_subtype_map_symm_apply {p : submodule R M} {q : submodule R p} (x : q.map p.subtype) :
  ((p.equiv_subtype_map q).symm x : M) = x :=
by { cases x, refl }

/-- If `s ≤ t`, then we can view `s` as a submodule of `t` by taking the comap
of `t.subtype`. -/
def comap_subtype_equiv_of_le {p q : submodule R M} (hpq : p ≤ q) :
comap q.subtype p ≃ₗ[R] p :=
{ to_fun := λ x, ⟨x, x.2⟩,
  inv_fun := λ x, ⟨⟨x, hpq x.2⟩, x.2⟩,
  left_inv := λ x, by simp only [coe_mk, submodule.eta, coe_coe],
  right_inv := λ x, by simp only [subtype.coe_mk, submodule.eta, coe_coe],
  map_add' := λ x y, rfl,
  map_smul' := λ c x, rfl }

end semimodule

variables [ring R] [add_comm_group M] [module R M]
variables (p : submodule R M)

open linear_map

/-- If `p = ⊥`, then `M / p ≃ₗ[R] M`. -/
def quot_equiv_of_eq_bot (hp : p = ⊥) : p.quotient ≃ₗ[R] M :=
linear_equiv.of_linear (p.liftq id $ hp.symm ▸ bot_le) p.mkq (liftq_mkq _ _ _) $
  p.quot_hom_ext $ λ x, rfl

@[simp] lemma quot_equiv_of_eq_bot_apply_mk (hp : p = ⊥) (x : M) :
  p.quot_equiv_of_eq_bot hp (quotient.mk x) = x := rfl

@[simp] lemma quot_equiv_of_eq_bot_symm_apply (hp : p = ⊥) (x : M) :
  (p.quot_equiv_of_eq_bot hp).symm x = quotient.mk x := rfl

@[simp] lemma coe_quot_equiv_of_eq_bot_symm (hp : p = ⊥) :
  ((p.quot_equiv_of_eq_bot hp).symm : M →ₗ[R] p.quotient) = p.mkq := rfl

variables (q : submodule R M)

/-- Quotienting by equal submodules gives linearly equivalent quotients. -/
def quot_equiv_of_eq (h : p = q) : p.quotient ≃ₗ[R] q.quotient :=
{ map_add' := by { rintros ⟨x⟩ ⟨y⟩, refl }, map_smul' := by { rintros x ⟨y⟩, refl },
  ..@quotient.congr _ _ (quotient_rel p) (quotient_rel q) (equiv.refl _) $
    λ a b, by { subst h, refl } }

end submodule

namespace submodule

variables [comm_ring R] [add_comm_group M] [add_comm_group M₂] [module R M] [module R M₂]
variables (p : submodule R M) (q : submodule R M₂)

@[simp] lemma mem_map_equiv {e : M ≃ₗ[R] M₂} {x : M₂} : x ∈ p.map (e : M →ₗ[R] M₂) ↔ e.symm x ∈ p :=
begin
  rw submodule.mem_map, split,
  { rintros ⟨y, hy, hx⟩, simp [←hx, hy], },
  { intros hx, refine ⟨e.symm x, hx, by simp⟩, },
end

lemma comap_le_comap_smul (f : M →ₗ[R] M₂) (c : R) :
  comap f q ≤ comap (c • f) q :=
begin
  rw le_def',
  intros m h,
  change c • (f m) ∈ q,
  change f m ∈ q at h,
  apply q.smul_mem _ h,
end

lemma inf_comap_le_comap_add (f₁ f₂ : M →ₗ[R] M₂) :
  comap f₁ q ⊓ comap f₂ q ≤ comap (f₁ + f₂) q :=
begin
  rw le_def',
  intros m h,
  change f₁ m + f₂ m ∈ q,
  change f₁ m ∈ q ∧ f₂ m ∈ q at h,
  apply q.add_mem h.1 h.2,
end

/-- Given modules `M`, `M₂` over a commutative ring, together with submodules `p ⊆ M`, `q ⊆ M₂`, the
set of maps $\{f ∈ Hom(M, M₂) | f(p) ⊆ q \}$ is a submodule of `Hom(M, M₂)`. -/
def compatible_maps : submodule R (M →ₗ[R] M₂) :=
{ carrier   := {f | p ≤ comap f q},
  zero_mem' := by { change p ≤ comap 0 q, rw comap_zero, refine le_top, },
  add_mem'  := λ f₁ f₂ h₁ h₂, by { apply le_trans _ (inf_comap_le_comap_add q f₁ f₂), rw le_inf_iff,
                                 exact ⟨h₁, h₂⟩, },
  smul_mem' := λ c f h, le_trans h (comap_le_comap_smul q f c), }

/-- Given modules `M`, `M₂` over a commutative ring, together with submodules `p ⊆ M`, `q ⊆ M₂`, the
natural map $\{f ∈ Hom(M, M₂) | f(p) ⊆ q \} \to Hom(M/p, M₂/q)$ is linear. -/
def mapq_linear : compatible_maps p q →ₗ[R] p.quotient →ₗ[R] q.quotient :=
{ to_fun    := λ f, mapq _ _ f.val f.property,
  map_add'  := λ x y, by { ext m', apply quotient.induction_on' m', intros m, refl, },
  map_smul' := λ c f, by { ext m', apply quotient.induction_on' m', intros m, refl, } }

end submodule

namespace equiv
variables [semiring R] [add_comm_monoid M] [semimodule R M] [add_comm_monoid M₂] [semimodule R M₂]

/-- An equivalence whose underlying function is linear is a linear equivalence. -/
def to_linear_equiv (e : M ≃ M₂) (h : is_linear_map R (e : M → M₂)) : M ≃ₗ[R] M₂ :=
{ .. e, .. h.mk' e}

end equiv

namespace add_equiv
variables [semiring R] [add_comm_monoid M] [semimodule R M] [add_comm_monoid M₂] [semimodule R M₂]

/-- An additive equivalence whose underlying function preserves `smul` is a linear equivalence. -/
def to_linear_equiv (e : M ≃+ M₂) (h : ∀ (c : R) x, e (c • x) = c • e x) : M ≃ₗ[R] M₂ :=
{ map_smul' := h, .. e, }

@[simp] lemma coe_to_linear_equiv (e : M ≃+ M₂) (h : ∀ (c : R) x, e (c • x) = c • e x) :
  ⇑(e.to_linear_equiv h) = e :=
rfl

@[simp] lemma coe_to_linear_equiv_symm (e : M ≃+ M₂) (h : ∀ (c : R) x, e (c • x) = c • e x) :
  ⇑(e.to_linear_equiv h).symm = e.symm :=
rfl

end add_equiv

namespace linear_map

open submodule

section isomorphism_laws

variables [ring R] [add_comm_group M] [add_comm_group M₂] [add_comm_group M₃]
variables [module R M] [module R M₂] [module R M₃]
variables (f : M →ₗ[R] M₂)

/-- The first isomorphism law for modules. The quotient of `M` by the kernel of `f` is linearly
equivalent to the range of `f`. -/
noncomputable def quot_ker_equiv_range : f.ker.quotient ≃ₗ[R] f.range :=
(linear_equiv.of_injective (f.ker.liftq f $ le_refl _) $
  submodule.ker_liftq_eq_bot _ _ _ (le_refl f.ker)).trans
  (linear_equiv.of_eq _ _ $ submodule.range_liftq _ _ _)

/-- The first isomorphism theorem for surjective linear maps. -/
noncomputable def quot_ker_equiv_of_surjective
  (f : M →ₗ[R] M₂) (hf : function.surjective f) : f.ker.quotient ≃ₗ[R] M₂ :=
f.quot_ker_equiv_range.trans
  (linear_equiv.of_top f.range (linear_map.range_eq_top.2 hf))

@[simp] lemma quot_ker_equiv_range_apply_mk (x : M) :
  (f.quot_ker_equiv_range (submodule.quotient.mk x) : M₂) = f x :=
rfl

@[simp] lemma quot_ker_equiv_range_symm_apply_image (x : M) (h : f x ∈ f.range) :
  f.quot_ker_equiv_range.symm ⟨f x, h⟩ = f.ker.mkq x :=
f.quot_ker_equiv_range.symm_apply_apply (f.ker.mkq x)

/--
Canonical linear map from the quotient `p/(p ∩ p')` to `(p+p')/p'`, mapping `x + (p ∩ p')`
to `x + p'`, where `p` and `p'` are submodules of an ambient module.
-/
def quotient_inf_to_sup_quotient (p p' : submodule R M) :
  (comap p.subtype (p ⊓ p')).quotient →ₗ[R] (comap (p ⊔ p').subtype p').quotient :=
(comap p.subtype (p ⊓ p')).liftq
  ((comap (p ⊔ p').subtype p').mkq.comp (of_le le_sup_left)) begin
rw [ker_comp, of_le, comap_cod_restrict, ker_mkq, map_comap_subtype],
exact comap_mono (inf_le_inf_right _ le_sup_left) end

/--
Second Isomorphism Law : the canonical map from `p/(p ∩ p')` to `(p+p')/p'` as a linear isomorphism.
-/
noncomputable def quotient_inf_equiv_sup_quotient (p p' : submodule R M) :
  (comap p.subtype (p ⊓ p')).quotient ≃ₗ[R] (comap (p ⊔ p').subtype p').quotient :=
linear_equiv.of_bijective (quotient_inf_to_sup_quotient p p')
  begin
    rw [quotient_inf_to_sup_quotient, ker_liftq_eq_bot],
    rw [ker_comp, ker_mkq],
    exact λ ⟨x, hx1⟩ hx2, ⟨hx1, hx2⟩
  end
  begin
    rw [quotient_inf_to_sup_quotient, range_liftq, eq_top_iff'],
    rintros ⟨x, hx⟩, rcases mem_sup.1 hx with ⟨y, hy, z, hz, rfl⟩,
    use [⟨y, hy⟩, trivial], apply (submodule.quotient.eq _).2,
    change y - (y + z) ∈ p',
    rwa [sub_add_eq_sub_sub, sub_self, zero_sub, neg_mem_iff]
  end

@[simp] lemma coe_quotient_inf_to_sup_quotient (p p' : submodule R M) :
  ⇑(quotient_inf_to_sup_quotient p p') = quotient_inf_equiv_sup_quotient p p' := rfl

@[simp] lemma quotient_inf_equiv_sup_quotient_apply_mk (p p' : submodule R M) (x : p) :
  quotient_inf_equiv_sup_quotient p p' (submodule.quotient.mk x) =
    submodule.quotient.mk (of_le (le_sup_left : p ≤ p ⊔ p') x) :=
rfl

lemma quotient_inf_equiv_sup_quotient_symm_apply_left (p p' : submodule R M)
  (x : p ⊔ p') (hx : (x:M) ∈ p) :
  (quotient_inf_equiv_sup_quotient p p').symm (submodule.quotient.mk x) =
    submodule.quotient.mk ⟨x, hx⟩ :=
(linear_equiv.symm_apply_eq _).2 $ by simp [of_le_apply]

@[simp] lemma quotient_inf_equiv_sup_quotient_symm_apply_eq_zero_iff {p p' : submodule R M}
  {x : p ⊔ p'} :
  (quotient_inf_equiv_sup_quotient p p').symm (submodule.quotient.mk x) = 0 ↔ (x:M) ∈ p' :=
(linear_equiv.symm_apply_eq _).trans $ by simp [of_le_apply]

lemma quotient_inf_equiv_sup_quotient_symm_apply_right (p p' : submodule R M) {x : p ⊔ p'}
  (hx : (x:M) ∈ p') :
  (quotient_inf_equiv_sup_quotient p p').symm (submodule.quotient.mk x) = 0 :=
quotient_inf_equiv_sup_quotient_symm_apply_eq_zero_iff.2 hx

end isomorphism_laws

section fun_left
variables (R M) [semiring R] [add_comm_monoid M] [semimodule R M]
variables {m n p : Type*}

/-- Given an `R`-module `M` and a function `m → n` between arbitrary types,
construct a linear map `(n → M) →ₗ[R] (m → M)` -/
def fun_left (f : m → n) : (n → M) →ₗ[R] (m → M) :=
mk (∘f) (λ _ _, rfl) (λ _ _, rfl)

@[simp] theorem fun_left_apply (f : m → n) (g : n → M) (i : m) : fun_left R M f g i = g (f i) :=
rfl

@[simp] theorem fun_left_id (g : n → M) : fun_left R M _root_.id g = g :=
rfl

theorem fun_left_comp (f₁ : n → p) (f₂ : m → n) :
  fun_left R M (f₁ ∘ f₂) = (fun_left R M f₂).comp (fun_left R M f₁) :=
rfl

/-- Given an `R`-module `M` and an equivalence `m ≃ n` between arbitrary types,
construct a linear equivalence `(n → M) ≃ₗ[R] (m → M)` -/
def fun_congr_left (e : m ≃ n) : (n → M) ≃ₗ[R] (m → M) :=
linear_equiv.of_linear (fun_left R M e) (fun_left R M e.symm)
  (ext $ λ x, funext $ λ i,
    by rw [id_apply, ← fun_left_comp, equiv.symm_comp_self, fun_left_id])
  (ext $ λ x, funext $ λ i,
    by rw [id_apply, ← fun_left_comp, equiv.self_comp_symm, fun_left_id])

@[simp] theorem fun_congr_left_apply (e : m ≃ n) (x : n → M) :
  fun_congr_left R M e x = fun_left R M e x :=
rfl

@[simp] theorem fun_congr_left_id :
  fun_congr_left R M (equiv.refl n) = linear_equiv.refl R (n → M) :=
rfl

@[simp] theorem fun_congr_left_comp (e₁ : m ≃ n) (e₂ : n ≃ p) :
  fun_congr_left R M (equiv.trans e₁ e₂) =
    linear_equiv.trans (fun_congr_left R M e₂) (fun_congr_left R M e₁) :=
rfl

@[simp] lemma fun_congr_left_symm (e : m ≃ n) :
  (fun_congr_left R M e).symm = fun_congr_left R M e.symm :=
rfl

end fun_left

universe i
variables [semiring R] [add_comm_monoid M] [semimodule R M]

variables (R M)

instance automorphism_group : group (M ≃ₗ[R] M) :=
{ mul := λ f g, g.trans f,
  one := linear_equiv.refl R M,
  inv := λ f, f.symm,
  mul_assoc := λ f g h, by {ext, refl},
  mul_one := λ f, by {ext, refl},
  one_mul := λ f, by {ext, refl},
  mul_left_inv := λ f, by {ext, exact f.left_inv x} }

instance automorphism_group.to_linear_map_is_monoid_hom :
  is_monoid_hom (linear_equiv.to_linear_map : (M ≃ₗ[R] M) → (M →ₗ[R] M)) :=
{ map_one := rfl,
  map_mul := λ f g, rfl }

/-- The group of invertible linear maps from `M` to itself -/
@[reducible] def general_linear_group := units (M →ₗ[R] M)

namespace general_linear_group
variables {R M}

instance : has_coe_to_fun (general_linear_group R M) := by apply_instance

/-- An invertible linear map `f` determines an equivalence from `M` to itself. -/
def to_linear_equiv (f : general_linear_group R M) : (M ≃ₗ[R] M) :=
{ inv_fun := f.inv.to_fun,
  left_inv := λ m, show (f.inv * f.val) m = m,
    by erw f.inv_val; simp,
  right_inv := λ m, show (f.val * f.inv) m = m,
    by erw f.val_inv; simp,
  ..f.val }

/-- An equivalence from `M` to itself determines an invertible linear map. -/
def of_linear_equiv (f : (M ≃ₗ[R] M)) : general_linear_group R M :=
{ val := f,
  inv := f.symm,
  val_inv := linear_map.ext $ λ _, f.apply_symm_apply _,
  inv_val := linear_map.ext $ λ _, f.symm_apply_apply _ }

variables (R M)

/-- The general linear group on `R` and `M` is multiplicatively equivalent to the type of linear
equivalences between `M` and itself. -/
def general_linear_equiv : general_linear_group R M ≃* (M ≃ₗ[R] M) :=
{ to_fun := to_linear_equiv,
  inv_fun := of_linear_equiv,
  left_inv := λ f, by { ext, refl },
  right_inv := λ f, by { ext, refl },
  map_mul' := λ x y, by {ext, refl} }

@[simp] lemma general_linear_equiv_to_linear_map (f : general_linear_group R M) :
  (general_linear_equiv R M f : M →ₗ[R] M) = f :=
by {ext, refl}

end general_linear_group

end linear_map

namespace submodule
variables [ring R] [add_comm_group M] [module R M]

instance : is_modular_lattice (submodule R M) :=
⟨λ x y z xz a ha, begin
  rw [mem_inf, mem_sup] at ha,
  rcases ha with ⟨⟨b, hb, c, hc, rfl⟩, haz⟩,
  rw mem_sup,
  refine ⟨b, hb, c, mem_inf.2 ⟨hc, _⟩, rfl⟩,
  rw [← add_sub_cancel c b, add_comm],
  apply z.sub_mem haz (xz hb),
end⟩

end submodule<|MERGE_RESOLUTION|>--- conflicted
+++ resolved
@@ -2105,17 +2105,10 @@
 /-- Given `f : M₁ ≃ₗ[R] M₂` and `U` a submodule of `M₂`, `f.comap U` is the
 induced `linear_equiv` from `U.comap f.to_linear_map` to `U`. -/
 @[simps]
-<<<<<<< HEAD
-def comap [semiring R] [add_comm_monoid M] [semimodule R M]
-  [add_comm_monoid M₂] [semimodule R M₂] (f : M ≃ₗ[R] M₂) (U : submodule R M₂) :
-  U.comap f.to_linear_map ≃ₗ[R] U := f.of_submodules _ _
-begin
-=======
 def comap [ring R] [add_comm_group M] [module R M]
   [add_comm_group M₂] [module R M₂] (f : M ≃ₗ[R] M₂) (U : submodule R M₂) :
   U.comap f.to_linear_map ≃ₗ[R] U :=
 f.of_submodules _ _ begin
->>>>>>> 927d3243
   ext x,
   simp_rw [submodule.mem_map, submodule.mem_comap],
   split; intro hx,
