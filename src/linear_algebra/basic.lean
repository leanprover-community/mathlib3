/-
Copyright (c) 2017 Johannes Hölzl. All rights reserved.
Released under Apache 2.0 license as described in the file LICENSE.
Authors: Johannes Hölzl, Mario Carneiro, Kevin Buzzard, Yury Kudryashov, Frédéric Dupuis,
  Heather Macbeth
-/
import algebra.big_operators.pi
import algebra.module.hom
import algebra.module.prod
import algebra.module.submodule_lattice
import data.dfinsupp
import data.finsupp.basic
import order.compactly_generated
import order.omega_complete_partial_order

/-!
# Linear algebra

This file defines the basics of linear algebra. It sets up the "categorical/lattice structure" of
modules over a ring, submodules, and linear maps.

Many of the relevant definitions, including `module`, `submodule`, and `linear_map`, are found in
`src/algebra/module`.

## Main definitions

* Many constructors for (semi)linear maps
* `submodule.span s` is defined to be the smallest submodule containing the set `s`.
* The kernel `ker` and range `range` of a linear map are submodules of the domain and codomain
  respectively.
* The general linear group is defined to be the group of invertible linear maps from `M` to itself.

See `linear_algebra.quotient` for quotients by submodules.

## Main theorems

See `linear_algebra.isomorphisms` for Noether's three isomorphism theorems for modules.

## Notations

* We continue to use the notations `M →ₛₗ[σ] M₂` and `M →ₗ[R] M₂` for the type of semilinear
  (resp. linear) maps from `M` to `M₂` over the ring homomorphism `σ` (resp. over the ring `R`).
* We introduce the notation `R ∙ v` for the span of a singleton, `submodule.span R {v}`.  This is
  `\.`, not the same as the scalar multiplication `•`/`\bub`.

## Implementation notes

We note that, when constructing linear maps, it is convenient to use operations defined on bundled
maps (`linear_map.prod`, `linear_map.coprod`, arithmetic operations like `+`) instead of defining a
function and proving it is linear.

## TODO

* Parts of this file have not yet been generalized to semilinear maps

## Tags
linear algebra, vector space, module

-/

open function
open_locale big_operators pointwise

variables {R : Type*} {R₁ : Type*} {R₂ : Type*} {R₃ : Type*} {R₄ : Type*}
variables {K : Type*} {K₂ : Type*}
variables {M : Type*} {M' : Type*} {M₁ : Type*} {M₂ : Type*} {M₃ : Type*} {M₄ : Type*}
variables {N : Type*} {N₂ : Type*}
variables {ι : Type*}
variables {V : Type*} {V₂ : Type*}

namespace finsupp

lemma smul_sum {α : Type*} {β : Type*} {R : Type*} {M : Type*}
  [has_zero β] [monoid R] [add_comm_monoid M] [distrib_mul_action R M]
  {v : α →₀ β} {c : R} {h : α → β → M} :
  c • (v.sum h) = v.sum (λa b, c • h a b) :=
finset.smul_sum

@[simp]
lemma sum_smul_index_linear_map' {α : Type*} {R : Type*} {M : Type*} {M₂ : Type*}
  [semiring R] [add_comm_monoid M] [module R M] [add_comm_monoid M₂] [module R M₂]
  {v : α →₀ M} {c : R} {h : α → M →ₗ[R] M₂} :
  (c • v).sum (λ a, h a) = c • (v.sum (λ a, h a)) :=
begin
  rw [finsupp.sum_smul_index', finsupp.smul_sum],
  { simp only [linear_map.map_smul], },
  { intro i, exact (h i).map_zero },
end

variables (α : Type*) [fintype α]
variables (R M) [add_comm_monoid M] [semiring R] [module R M]

/-- Given `fintype α`, `linear_equiv_fun_on_fintype R` is the natural `R`-linear equivalence between
`α →₀ β` and `α → β`. -/
@[simps apply] noncomputable def linear_equiv_fun_on_fintype :
  (α →₀ M) ≃ₗ[R] (α → M) :=
{ to_fun := coe_fn,
  map_add' := λ f g, by { ext, refl },
  map_smul' := λ c f, by { ext, refl },
  .. equiv_fun_on_fintype }

@[simp] lemma linear_equiv_fun_on_fintype_single [decidable_eq α] (x : α) (m : M) :
  (linear_equiv_fun_on_fintype R M α) (single x m) = pi.single x m :=
begin
  ext a,
  change (equiv_fun_on_fintype (single x m)) a = _,
  convert _root_.congr_fun (equiv_fun_on_fintype_single x m) a,
end

@[simp] lemma linear_equiv_fun_on_fintype_symm_single [decidable_eq α]
  (x : α) (m : M) : (linear_equiv_fun_on_fintype R M α).symm (pi.single x m) = single x m :=
begin
  ext a,
  change (equiv_fun_on_fintype.symm (pi.single x m)) a = _,
  convert congr_fun (equiv_fun_on_fintype_symm_single x m) a,
end

@[simp] lemma linear_equiv_fun_on_fintype_symm_coe (f : α →₀ M) :
  (linear_equiv_fun_on_fintype R M α).symm f = f :=
by { ext, simp [linear_equiv_fun_on_fintype], }

end finsupp

section
open_locale classical

/-- decomposing `x : ι → R` as a sum along the canonical basis -/
lemma pi_eq_sum_univ {ι : Type*} [fintype ι] {R : Type*} [semiring R] (x : ι → R) :
  x = ∑ i, x i • (λj, if i = j then 1 else 0) :=
by { ext, simp }

end

/-! ### Properties of linear maps -/
namespace linear_map

section add_comm_monoid
variables [semiring R] [semiring R₂] [semiring R₃] [semiring R₄]
variables [add_comm_monoid M] [add_comm_monoid M₁] [add_comm_monoid M₂]
variables [add_comm_monoid M₃] [add_comm_monoid M₄]
variables [module R M] [module R M₁] [module R₂ M₂] [module R₃ M₃] [module R₄ M₄]
variables {σ₁₂ : R →+* R₂} {σ₂₃ : R₂ →+* R₃} {σ₃₄ : R₃ →+* R₄}
variables {σ₁₃ : R →+* R₃} {σ₂₄ : R₂ →+* R₄} {σ₁₄ : R →+* R₄}
variables [ring_hom_comp_triple σ₁₂ σ₂₃ σ₁₃] [ring_hom_comp_triple σ₂₃ σ₃₄ σ₂₄]
variables [ring_hom_comp_triple σ₁₃ σ₃₄ σ₁₄] [ring_hom_comp_triple σ₁₂ σ₂₄ σ₁₄]
variables (f : M →ₛₗ[σ₁₂] M₂) (g : M₂ →ₛₗ[σ₂₃] M₃)
include R R₂

theorem comp_assoc (h : M₃ →ₛₗ[σ₃₄] M₄) :
  ((h.comp g : M₂ →ₛₗ[σ₂₄] M₄).comp f : M →ₛₗ[σ₁₄] M₄)
  = h.comp (g.comp f : M →ₛₗ[σ₁₃] M₃) := rfl

omit R R₂

/-- The restriction of a linear map `f : M → M₂` to a submodule `p ⊆ M` gives a linear map
`p → M₂`. -/
def dom_restrict (f : M →ₛₗ[σ₁₂] M₂) (p : submodule R M) : p →ₛₗ[σ₁₂] M₂ := f.comp p.subtype

@[simp] lemma dom_restrict_apply (f : M →ₛₗ[σ₁₂] M₂) (p : submodule R M) (x : p) :
  f.dom_restrict p x = f x := rfl

/-- A linear map `f : M₂ → M` whose values lie in a submodule `p ⊆ M` can be restricted to a
linear map M₂ → p. -/
def cod_restrict (p : submodule R₂ M₂) (f : M →ₛₗ[σ₁₂] M₂) (h : ∀c, f c ∈ p) : M →ₛₗ[σ₁₂] p :=
by refine {to_fun := λc, ⟨f c, h c⟩, ..}; intros; apply set_coe.ext; simp

@[simp] theorem cod_restrict_apply (p : submodule R₂ M₂) (f : M →ₛₗ[σ₁₂] M₂) {h} (x : M) :
  (cod_restrict p f h x : M₂) = f x := rfl

@[simp] lemma comp_cod_restrict (p : submodule R₃ M₃) (h : ∀b, g b ∈ p) :
  ((cod_restrict p g h).comp f : M →ₛₗ[σ₁₃] p) = cod_restrict p (g.comp f) (assume b, h _) :=
ext $ assume b, rfl

@[simp] lemma subtype_comp_cod_restrict (p : submodule R₂ M₂) (h : ∀b, f b ∈ p) :
  p.subtype.comp (cod_restrict p f h) = f :=
ext $ assume b, rfl

/-- Restrict domain and codomain of an endomorphism. -/
def restrict (f : M →ₗ[R] M) {p : submodule R M} (hf : ∀ x ∈ p, f x ∈ p) : p →ₗ[R] p :=
(f.dom_restrict p).cod_restrict p $ set_like.forall.2 hf

lemma restrict_apply
  {f : M →ₗ[R] M} {p : submodule R M} (hf : ∀ x ∈ p, f x ∈ p) (x : p) :
  f.restrict hf x = ⟨f x, hf x.1 x.2⟩ := rfl

lemma subtype_comp_restrict {f : M →ₗ[R] M} {p : submodule R M} (hf : ∀ x ∈ p, f x ∈ p) :
  p.subtype.comp (f.restrict hf) = f.dom_restrict p := rfl

lemma restrict_eq_cod_restrict_dom_restrict
  {f : M →ₗ[R] M} {p : submodule R M} (hf : ∀ x ∈ p, f x ∈ p) :
  f.restrict hf = (f.dom_restrict p).cod_restrict p (λ x, hf x.1 x.2) := rfl

lemma restrict_eq_dom_restrict_cod_restrict
  {f : M →ₗ[R] M} {p : submodule R M} (hf : ∀ x, f x ∈ p) :
  f.restrict (λ x _, hf x) = (f.cod_restrict p hf).dom_restrict p := rfl

/-- The constant 0 map is linear. -/
instance : has_zero (M →ₛₗ[σ₁₂] M₂) :=
⟨{ to_fun := 0, map_add' := by simp, map_smul' := by simp }⟩

instance : inhabited (M →ₛₗ[σ₁₂] M₂) := ⟨0⟩

@[simp] lemma zero_apply (x : M) : (0 : M →ₛₗ[σ₁₂] M₂) x = 0 := rfl

@[simp] lemma default_def : default (M →ₛₗ[σ₁₂] M₂) = 0 := rfl

instance unique_of_left [subsingleton M] : unique (M →ₛₗ[σ₁₂] M₂) :=
{ uniq := λ f, ext $ λ x, by rw [subsingleton.elim x 0, map_zero, map_zero],
  .. linear_map.inhabited }

instance unique_of_right [subsingleton M₂] : unique (M →ₛₗ[σ₁₂] M₂) :=
coe_injective.unique

/-- The sum of two linear maps is linear. -/
instance : has_add (M →ₛₗ[σ₁₂] M₂) :=
⟨λ f g, { to_fun := f + g,
          map_add' := by simp [add_comm, add_left_comm], map_smul' := by simp [smul_add] }⟩

@[simp] lemma add_apply (g : M →ₛₗ[σ₁₂] M₂) (x : M) : (f + g) x = f x + g x := rfl

/-- The type of linear maps is an additive monoid. -/
instance : add_comm_monoid (M →ₛₗ[σ₁₂] M₂) :=
{ zero := 0,
  add := (+),
  add_assoc := by intros; ext; simp [add_comm, add_left_comm],
  zero_add := by intros; ext; simp [add_comm, add_left_comm],
  add_zero := by intros; ext; simp [add_comm, add_left_comm],
  add_comm := by intros; ext; simp [add_comm, add_left_comm],
  nsmul := λ n f,
  { to_fun := λ x, n • (f x),
    map_add' := λ x y, by rw [f.map_add, smul_add],
    map_smul' := λ c x,
    begin
      rw [f.map_smulₛₗ],
      simp [smul_comm n (σ₁₂ c) (f x)],
    end },
  nsmul_zero' := λ f, by { ext x, change 0 • f x = 0, simp only [zero_smul] },
  nsmul_succ' := λ n f, linear_map.ext $ λ x,
  begin
    change n.succ • (f x) = f x + n • (f x),
    simp [nat.succ_eq_one_add, add_nsmul],
  end }

/-- Evaluation of a `σ₁₂`-linear map at a fixed `a`, as an `add_monoid_hom`. -/
def eval_add_monoid_hom (a : M) : (M →ₛₗ[σ₁₂] M₂) →+ M₂ :=
{ to_fun := λ f, f a,
  map_add' := λ f g, linear_map.add_apply f g a,
  map_zero' := rfl }

lemma add_comp (g : M₂ →ₛₗ[σ₂₃] M₃) (h : M₂ →ₛₗ[σ₂₃] M₃) :
  ((h + g).comp f : M →ₛₗ[σ₁₃] M₃) = h.comp f + g.comp f := rfl

lemma comp_add (g : M →ₛₗ[σ₁₂] M₂) (h : M₂ →ₛₗ[σ₂₃] M₃) :
  (h.comp (f + g) : M →ₛₗ[σ₁₃] M₃)  = h.comp f + h.comp g := by { ext, simp }

/-- `linear_map.to_add_monoid_hom` promoted to an `add_monoid_hom` -/
def to_add_monoid_hom' : (M →ₛₗ[σ₁₂] M₂) →+ (M →+ M₂) :=
{ to_fun := to_add_monoid_hom,
  map_zero' := by ext; refl,
  map_add' := by intros; ext; refl }

lemma sum_apply (t : finset ι) (f : ι → M →ₛₗ[σ₁₂] M₂) (b : M) :
  (∑ d in t, f d) b = ∑ d in t, f d b :=
add_monoid_hom.map_sum ((add_monoid_hom.eval b).comp to_add_monoid_hom') f _

section smul_right

variables {S : Type*} [semiring S] [module R S] [module S M] [is_scalar_tower R S M]

/-- When `f` is an `R`-linear map taking values in `S`, then `λb, f b • x` is an `R`-linear map. -/
def smul_right (f : M₁ →ₗ[R] S) (x : M) : M₁ →ₗ[R] M :=
{ to_fun := λb, f b • x,
  map_add' := λ x y, by rw [f.map_add, add_smul],
  map_smul' := λ b y, by dsimp; rw [f.map_smul, smul_assoc] }

@[simp] theorem coe_smul_right (f : M₁ →ₗ[R] S) (x : M) :
  (smul_right f x : M₁ → M) = λ c, f c • x := rfl

theorem smul_right_apply (f : M₁ →ₗ[R] S) (x : M) (c : M₁) :
  smul_right f x c = f c • x := rfl

end smul_right

instance : has_one (M →ₗ[R] M) := ⟨linear_map.id⟩
instance : has_mul (M →ₗ[R] M) := ⟨linear_map.comp⟩

lemma one_eq_id : (1 : M →ₗ[R] M) = id := rfl
lemma mul_eq_comp (f g : M →ₗ[R] M) : f * g = f.comp g := rfl

@[simp] lemma one_apply (x : M) : (1 : M →ₗ[R] M) x = x := rfl
@[simp] lemma mul_apply (f g : M →ₗ[R] M) (x : M) : (f * g) x = f (g x) := rfl

lemma coe_one : ⇑(1 : M →ₗ[R] M) = _root_.id := rfl
lemma coe_mul (f g : M →ₗ[R] M) : ⇑(f * g) = f ∘ g := rfl

instance [nontrivial M] : nontrivial (module.End R M) :=
begin
  obtain ⟨m, ne⟩ := (nontrivial_iff_exists_ne (0 : M)).mp infer_instance,
  exact nontrivial_of_ne 1 0 (λ p, ne (linear_map.congr_fun p m)),
end

@[simp] theorem comp_zero : (g.comp (0 : M →ₛₗ[σ₁₂] M₂) : M →ₛₗ[σ₁₃] M₃) = 0 :=
ext $ assume c, by rw [comp_apply, zero_apply, zero_apply, g.map_zero]

@[simp] theorem zero_comp : ((0 : M₂ →ₛₗ[σ₂₃] M₃).comp f : M →ₛₗ[σ₁₃] M₃) = 0 := rfl

@[simp, norm_cast] lemma coe_fn_sum {ι : Type*} (t : finset ι) (f : ι → M →ₛₗ[σ₁₂] M₂) :
  ⇑(∑ i in t, f i) = ∑ i in t, (f i : M → M₂) :=
add_monoid_hom.map_sum ⟨@to_fun R R₂ _ _ σ₁₂ M M₂ _ _ _ _, rfl, λ x y, rfl⟩ _ _

instance _root_.module.End.monoid : monoid (module.End R M) :=
by refine_struct { mul := (*), one := (1 : M →ₗ[R] M), npow := @npow_rec _ ⟨1⟩ ⟨(*)⟩ };
intros; try { refl }; apply linear_map.ext; simp {proj := ff}

@[simp] lemma pow_apply (f : M →ₗ[R] M) (n : ℕ) (m : M) :
  (f^n) m = (f^[n] m) :=
begin
  induction n with n ih,
  { refl, },
  { simp only [function.comp_app, function.iterate_succ, linear_map.mul_apply, pow_succ, ih],
    exact (function.commute.iterate_self _ _ m).symm, },
end

lemma pow_map_zero_of_le
  {f : module.End R M} {m : M} {k l : ℕ} (hk : k ≤ l) (hm : (f^k) m = 0) : (f^l) m = 0 :=
by rw [← nat.sub_add_cancel hk, pow_add, mul_apply, hm, map_zero]

lemma commute_pow_left_of_commute
  {f : M →ₛₗ[σ₁₂] M₂} {g : module.End R M} {g₂ : module.End R₂ M₂}
  (h : g₂.comp f = f.comp g) (k : ℕ) : (g₂^k).comp f = f.comp (g^k) :=
begin
  induction k with k ih,
  { simpa only [pow_zero], },
  { rw [pow_succ, pow_succ, linear_map.mul_eq_comp, linear_map.comp_assoc, ih,
      ← linear_map.comp_assoc, h, linear_map.comp_assoc, linear_map.mul_eq_comp], },
end

lemma submodule_pow_eq_zero_of_pow_eq_zero {N : submodule R M}
  {g : module.End R N} {G : module.End R M} (h : G.comp N.subtype = N.subtype.comp g)
  {k : ℕ} (hG : G^k = 0) : g^k = 0 :=
begin
  ext m,
  have hg : N.subtype.comp (g^k) m = 0,
  { rw [← commute_pow_left_of_commute h, hG, zero_comp, zero_apply], },
  simp only [submodule.subtype_apply, comp_app, submodule.coe_eq_zero, coe_comp] at hg,
  rw [hg, linear_map.zero_apply],
end

lemma coe_pow (f : M →ₗ[R] M) (n : ℕ) : ⇑(f^n) = (f^[n]) :=
by { ext m, apply pow_apply, }

@[simp] lemma id_pow (n : ℕ) : (id : M →ₗ[R] M)^n = id := one_pow n

section
variables {f' : M →ₗ[R] M}

lemma iterate_succ (n : ℕ) : (f' ^ (n + 1)) = comp (f' ^ n) f' :=
by rw [pow_succ', mul_eq_comp]

lemma iterate_surjective (h : surjective f') : ∀ n : ℕ, surjective ⇑(f' ^ n)
| 0       := surjective_id
| (n + 1) := by { rw [iterate_succ], exact surjective.comp (iterate_surjective n) h, }

lemma iterate_injective (h : injective f') : ∀ n : ℕ, injective ⇑(f' ^ n)
| 0       := injective_id
| (n + 1) := by { rw [iterate_succ], exact injective.comp (iterate_injective n) h, }

lemma iterate_bijective (h : bijective f') : ∀ n : ℕ, bijective ⇑(f' ^ n)
| 0       := bijective_id
| (n + 1) := by { rw [iterate_succ], exact bijective.comp (iterate_bijective n) h, }

lemma injective_of_iterate_injective {n : ℕ} (hn : n ≠ 0) (h : injective ⇑(f' ^ n)) :
  injective f' :=
begin
  rw [← nat.succ_pred_eq_of_pos (pos_iff_ne_zero.mpr hn), iterate_succ, coe_comp] at h,
  exact injective.of_comp h,
end

lemma surjective_of_iterate_surjective {n : ℕ} (hn : n ≠ 0) (h : surjective ⇑(f' ^ n)) :
  surjective f' :=
begin
  rw [← nat.succ_pred_eq_of_pos (pos_iff_ne_zero.mpr hn),
    nat.succ_eq_add_one, add_comm, pow_add] at h,
  exact surjective.of_comp h,
end

end

section
open_locale classical

/-- A linear map `f` applied to `x : ι → R` can be computed using the image under `f` of elements
of the canonical basis. -/
lemma pi_apply_eq_sum_univ [fintype ι] (f : (ι → R) →ₗ[R] M) (x : ι → R) :
  f x = ∑ i, x i • (f (λj, if i = j then 1 else 0)) :=
begin
  conv_lhs { rw [pi_eq_sum_univ x, f.map_sum] },
  apply finset.sum_congr rfl (λl hl, _),
  rw f.map_smul
end

end

end add_comm_monoid

section add_comm_group

variables [semiring R] [semiring R₂] [semiring R₃] [semiring R₄]
  [add_comm_monoid M] [add_comm_group M₂] [add_comm_group M₃] [add_comm_group M₄]
  [module R M] [module R₂ M₂] [module R₃ M₃] [module R₄ M₄]
  {σ₁₂ : R →+* R₂} {σ₂₃ : R₂ →+* R₃} {σ₁₃ : R →+* R₃}
  [ring_hom_comp_triple σ₁₂ σ₂₃ σ₁₃]
  (f g : M →ₛₗ[σ₁₂] M₂)

/-- The negation of a linear map is linear. -/
instance : has_neg (M →ₛₗ[σ₁₂] M₂) :=
⟨λ f, { to_fun := -f, map_add' := by simp [add_comm], map_smul' := by simp }⟩

@[simp] lemma neg_apply (x : M) : (- f) x = - f x := rfl

include σ₁₃
@[simp] lemma comp_neg (g : M₂ →ₛₗ[σ₂₃] M₃) : g.comp (- f) = - g.comp f := by { ext, simp }
omit σ₁₃

/-- The negation of a linear map is linear. -/
instance : has_sub (M →ₛₗ[σ₁₂] M₂) :=
⟨λ f g, { to_fun := f - g,
          map_add' := λ x y, by simp only [pi.sub_apply, map_add, add_sub_comm],
          map_smul' := λ r x, by simp [pi.sub_apply, map_smul, smul_sub] }⟩

@[simp] lemma sub_apply (x : M) : (f - g) x = f x - g x := rfl

include σ₁₃
lemma sub_comp (g : M₂ →ₛₗ[σ₂₃] M₃) (h : M₂ →ₛₗ[σ₂₃] M₃) :
  (g - h).comp f = g.comp f - h.comp f := rfl
omit σ₁₃

include σ₁₃
lemma comp_sub (g : M →ₛₗ[σ₁₂] M₂) (h : M₂ →ₛₗ[σ₂₃] M₃) :
  h.comp (g - f) = h.comp g - h.comp f := by { ext, simp }
omit σ₁₃

/-- The type of linear maps is an additive group. -/
instance [module R M₂] : add_comm_group (M →ₗ[R] M₂) :=
by refine
{ zero := 0,
  add := (+),
  neg := has_neg.neg,
  sub := has_sub.sub,
  sub_eq_add_neg := _,
  add_left_neg := _,
  nsmul := λ n f, {
    to_fun := λ x, n • (f x),
    map_add' := λ x y, by rw [f.map_add, smul_add],
    map_smul' := λ c x, by dsimp; rw [f.map_smul, smul_comm n c (f x)] },
  gsmul := λ n f, {
    to_fun := λ x, n • (f x),
    map_add' := λ x y, by rw [f.map_add, smul_add],
    map_smul' := λ c x, by dsimp; rw [f.map_smul, smul_comm n c (f x)] },
  gsmul_zero' := _,
  gsmul_succ' := _,
  gsmul_neg' := _,
  .. linear_map.add_comm_monoid };
intros; apply linear_map.ext;
simp [add_comm, add_left_comm, sub_eq_add_neg, add_smul, nat.succ_eq_add_one]

end add_comm_group

section has_scalar
variables {S : Type*} [semiring R] [monoid S]
  [add_comm_monoid M] [add_comm_monoid M₂] [add_comm_monoid M₃]
  [module R M] [module R M₂] [module R M₃]
  [distrib_mul_action S M₂] [smul_comm_class R S M₂]
  (f : M →ₗ[R] M₂)

instance : has_scalar S (M →ₗ[R] M₂) :=
⟨λ a f, { to_fun := a • f,
          map_add' := λ x y, by simp only [pi.smul_apply, f.map_add, smul_add],
          map_smul' := λ c x, by simp [pi.smul_apply, f.map_smul, smul_comm c] }⟩

@[simp] lemma smul_apply (a : S) (x : M) : (a • f) x = a • f x := rfl

instance {T : Type*} [monoid T] [distrib_mul_action T M₂] [smul_comm_class R T M₂]
  [smul_comm_class S T M₂] :
  smul_comm_class S T (M →ₗ[R] M₂) :=
⟨λ a b f, ext $ λ x, smul_comm _ _ _⟩

-- example application of this instance: if S -> T -> R are homomorphisms of commutative rings and
-- M and M₂ are R-modules then the S-module and T-module structures on Hom_R(M,M₂) are compatible.
instance {T : Type*} [monoid T] [has_scalar S T] [distrib_mul_action T M₂] [smul_comm_class R T M₂]
  [is_scalar_tower S T M₂] :
  is_scalar_tower S T (M →ₗ[R] M₂) :=
{ smul_assoc := λ _ _ _, ext $ λ _, smul_assoc _ _ _ }

instance : distrib_mul_action S (M →ₗ[R] M₂) :=
{ one_smul := λ f, ext $ λ _, one_smul _ _,
  mul_smul := λ c c' f, ext $ λ _, mul_smul _ _ _,
  smul_add := λ c f g, ext $ λ x, smul_add _ _ _,
  smul_zero := λ c, ext $ λ x, smul_zero _ }

theorem smul_comp (a : S) (g : M₃ →ₗ[R] M₂) (f : M →ₗ[R] M₃) : (a • g).comp f = a • (g.comp f) :=
rfl

end has_scalar

section module

variables {S : Type*} [semiring R] [semiring S]
  [add_comm_monoid M] [add_comm_monoid M₂] [add_comm_monoid M₃]
  [module R M] [module R M₂] [module R M₃]
  [module S M₂] [module S M₃] [smul_comm_class R S M₂] [smul_comm_class R S M₃]
  (f : M →ₗ[R] M₂)

instance : module S (M →ₗ[R] M₂) :=
{ add_smul := λ a b f, ext $ λ x, add_smul _ _ _,
  zero_smul := λ f, ext $ λ x, zero_smul _ _ }

variable (S)

/-- Applying a linear map at `v : M`, seen as `S`-linear map from `M →ₗ[R] M₂` to `M₂`.

 See `linear_map.applyₗ` for a version where `S = R`. -/
@[simps]
def applyₗ' : M →+ (M →ₗ[R] M₂) →ₗ[S] M₂ :=
{ to_fun := λ v,
  { to_fun := λ f, f v,
    map_add' := λ f g, f.add_apply g v,
    map_smul' := λ x f, f.smul_apply x v },
  map_zero' := linear_map.ext $ λ f, f.map_zero,
  map_add' := λ x y, linear_map.ext $ λ f, f.map_add _ _ }

section
variables (R M)

/--
The equivalence between R-linear maps from `R` to `M`, and points of `M` itself.
This says that the forgetful functor from `R`-modules to types is representable, by `R`.

This as an `S`-linear equivalence, under the assumption that `S` acts on `M` commuting with `R`.
When `R` is commutative, we can take this to be the usual action with `S = R`.
Otherwise, `S = ℕ` shows that the equivalence is additive.
See note [bundled maps over different rings].
-/
@[simps]
def ring_lmap_equiv_self [module S M] [smul_comm_class R S M] : (R →ₗ[R] M) ≃ₗ[S] M :=
{ to_fun := λ f, f 1,
  inv_fun := smul_right (1 : R →ₗ[R] R),
  left_inv := λ f, by { ext, simp },
  right_inv := λ x, by simp,
  .. applyₗ' S (1 : R) }

end

end module

section comm_semiring

variables [comm_semiring R] [add_comm_monoid M] [add_comm_monoid M₂] [add_comm_monoid M₃]
variables [module R M] [module R M₂] [module R M₃]
variables (f g : M →ₗ[R] M₂)
include R

theorem comp_smul (g : M₂ →ₗ[R] M₃) (a : R) : g.comp (a • f) = a • (g.comp f) :=
ext $ assume b, by rw [comp_apply, smul_apply, g.map_smul]; refl

/-- Composition by `f : M₂ → M₃` is a linear map from the space of linear maps `M → M₂`
to the space of linear maps `M₂ → M₃`. -/
def comp_right (f : M₂ →ₗ[R] M₃) : (M →ₗ[R] M₂) →ₗ[R] (M →ₗ[R] M₃) :=
{ to_fun := f.comp,
  map_add' := λ _ _, linear_map.ext $ λ _, f.map_add _ _,
  map_smul' := λ _ _, linear_map.ext $ λ _, f.map_smul _ _ }

/-- Applying a linear map at `v : M`, seen as a linear map from `M →ₗ[R] M₂` to `M₂`.
See also `linear_map.applyₗ'` for a version that works with two different semirings.

This is the `linear_map` version of `add_monoid_hom.eval`. -/
@[simps]
def applyₗ : M →ₗ[R] (M →ₗ[R] M₂) →ₗ[R] M₂ :=
{ to_fun := λ v, { to_fun := λ f, f v, ..applyₗ' R v },
  map_smul' := λ x y, linear_map.ext $ λ f, f.map_smul _ _,
  ..applyₗ' R }

/-- Alternative version of `dom_restrict` as a linear map. -/
def dom_restrict'
  (p : submodule R M) : (M →ₗ[R] M₂) →ₗ[R] (p →ₗ[R] M₂) :=
{ to_fun := λ φ, φ.dom_restrict p,
  map_add' := by simp [linear_map.ext_iff],
  map_smul' := by simp [linear_map.ext_iff] }

@[simp] lemma dom_restrict'_apply (f : M →ₗ[R] M₂) (p : submodule R M) (x : p) :
  dom_restrict' p f x = f x := rfl

end comm_semiring

section semiring

variables [semiring R] [add_comm_monoid M] [module R M]

instance _root_.module.End.semiring : semiring (module.End R M) :=
{ mul := (*),
  one := (1 : M →ₗ[R] M),
  zero := 0,
  add := (+),
  npow := @npow_rec _ ⟨1⟩ ⟨(*)⟩,
  mul_zero := comp_zero,
  zero_mul := zero_comp,
  left_distrib := λ f g h, comp_add _ _ _,
  right_distrib := λ f g h, add_comp _ _ _,
  .. _root_.module.End.monoid,
  .. linear_map.add_comm_monoid }

/-- The tautological action by `M →ₗ[R] M` on `M`.

This generalizes `function.End.apply_mul_action`. -/
instance apply_module : module (M →ₗ[R] M) M :=
{ smul := ($),
  smul_zero := linear_map.map_zero,
  smul_add := linear_map.map_add,
  add_smul := linear_map.add_apply,
  zero_smul := (linear_map.zero_apply : ∀ m, (0 : M →ₗ[R] M) m = 0),
  one_smul := λ _, rfl,
  mul_smul := λ _ _ _, rfl }

@[simp] protected lemma smul_def (f : M →ₗ[R] M) (a : M) : f • a = f a := rfl

/-- `linear_map.apply_module` is faithful. -/
instance apply_has_faithful_scalar : has_faithful_scalar (M →ₗ[R] M) M :=
⟨λ _ _, linear_map.ext⟩

instance apply_smul_comm_class : smul_comm_class R (M →ₗ[R] M) M :=
{ smul_comm := λ r e m, (e.map_smul r m).symm }

instance apply_smul_comm_class' : smul_comm_class (M →ₗ[R] M) R M :=
{ smul_comm := linear_map.map_smul }

end semiring

section ring

variables [ring R] [add_comm_group M] [module R M]

instance _root_.module.End.ring : ring (module.End R M) :=
{ ..module.End.semiring, ..linear_map.add_comm_group }

end ring

section comm_ring
variables [comm_ring R] [add_comm_group M] [add_comm_group M₂] [add_comm_group M₃]
variables [module R M] [module R M₂] [module R M₃]

/--
The family of linear maps `M₂ → M` parameterised by `f ∈ M₂ → R`, `x ∈ M`, is linear in `f`, `x`.
-/
def smul_rightₗ : (M₂ →ₗ[R] R) →ₗ[R] M →ₗ[R] M₂ →ₗ[R] M :=
{ to_fun := λ f, {
    to_fun    := linear_map.smul_right f,
    map_add'  := λ m m', by { ext, apply smul_add, },
    map_smul' := λ c m, by { ext, apply smul_comm, } },
  map_add'  := λ f f', by { ext, apply add_smul, },
  map_smul' := λ c f, by { ext, apply mul_smul, } }

@[simp] lemma smul_rightₗ_apply (f : M₂ →ₗ[R] R) (x : M) (c : M₂) :
  (smul_rightₗ : (M₂ →ₗ[R] R) →ₗ[R] M →ₗ[R] M₂ →ₗ[R] M) f x c = (f c) • x := rfl

end comm_ring

end linear_map

/--
The `R`-linear equivalence between additive morphisms `A →+ B` and `ℕ`-linear morphisms `A →ₗ[ℕ] B`.
-/
@[simps]
def add_monoid_hom_lequiv_nat {A B : Type*} (R : Type*)
  [semiring R] [add_comm_monoid A] [add_comm_monoid B] [module R B] :
  (A →+ B) ≃ₗ[R] (A →ₗ[ℕ] B) :=
{ to_fun := add_monoid_hom.to_nat_linear_map,
  inv_fun := linear_map.to_add_monoid_hom,
  map_add' := by { intros, ext, refl },
  map_smul' := by { intros, ext, refl },
  left_inv := by { intros f, ext, refl },
  right_inv := by { intros f, ext, refl } }

/--
The `R`-linear equivalence between additive morphisms `A →+ B` and `ℤ`-linear morphisms `A →ₗ[ℤ] B`.
-/
@[simps]
def add_monoid_hom_lequiv_int {A B : Type*} (R : Type*)
  [semiring R] [add_comm_group A] [add_comm_group B] [module R B] :
  (A →+ B) ≃ₗ[R] (A →ₗ[ℤ] B) :=
{ to_fun := add_monoid_hom.to_int_linear_map,
  inv_fun := linear_map.to_add_monoid_hom,
  map_add' := by { intros, ext, refl },
  map_smul' := by { intros, ext, refl },
  left_inv := by { intros f, ext, refl },
  right_inv := by { intros f, ext, refl } }

/-! ### Properties of submodules -/

namespace submodule

section add_comm_monoid

variables [semiring R] [semiring R₂] [semiring R₃]
variables [add_comm_monoid M] [add_comm_monoid M₂] [add_comm_monoid M₃] [add_comm_monoid M']
variables [module R M] [module R M'] [module R₂ M₂] [module R₃ M₃]
variables {σ₁₂ : R →+* R₂} {σ₂₃ : R₂ →+* R₃} {σ₁₃ : R →+* R₃}
variables {σ₂₁ : R₂ →+* R}
variables [ring_hom_inv_pair σ₁₂ σ₂₁] [ring_hom_inv_pair σ₂₁ σ₁₂]
variables [ring_hom_comp_triple σ₁₂ σ₂₃ σ₁₃]
variables (p p' : submodule R M) (q q' : submodule R₂ M₂)
variables (q₁ q₁' : submodule R M')
variables {r : R} {x y : M}
open set

variables {p p'}

/-- If two submodules `p` and `p'` satisfy `p ⊆ p'`, then `of_le p p'` is the linear map version of
this inclusion. -/
def of_le (h : p ≤ p') : p →ₗ[R] p' :=
p.subtype.cod_restrict p' $ λ ⟨x, hx⟩, h hx

@[simp] theorem coe_of_le (h : p ≤ p') (x : p) :
  (of_le h x : M) = x := rfl

theorem of_le_apply (h : p ≤ p') (x : p) : of_le h x = ⟨x, h x.2⟩ := rfl

theorem of_le_injective (h : p ≤ p') : function.injective (of_le h) :=
λ x y h, subtype.val_injective (subtype.mk.inj h)

variables (p p')

lemma subtype_comp_of_le (p q : submodule R M) (h : p ≤ q) :
  q.subtype.comp (of_le h) = p.subtype :=
by { ext ⟨b, hb⟩, refl }

variables (R)

@[simp] lemma subsingleton_iff : subsingleton (submodule R M) ↔ subsingleton M :=
have h : subsingleton (submodule R M) ↔ subsingleton (add_submonoid M),
{ rw [←subsingleton_iff_bot_eq_top, ←subsingleton_iff_bot_eq_top],
  convert to_add_submonoid_eq.symm; refl, },
h.trans add_submonoid.subsingleton_iff

@[simp] lemma nontrivial_iff : nontrivial (submodule R M) ↔ nontrivial M :=
not_iff_not.mp (
  (not_nontrivial_iff_subsingleton.trans $ subsingleton_iff R).trans
  not_nontrivial_iff_subsingleton.symm)

variables {R}

instance [subsingleton M] : unique (submodule R M) :=
⟨⟨⊥⟩, λ a, @subsingleton.elim _ ((subsingleton_iff R).mpr ‹_›) a _⟩

instance unique' [subsingleton R] : unique (submodule R M) :=
by haveI := module.subsingleton R M; apply_instance

instance [nontrivial M] : nontrivial (submodule R M) := (nontrivial_iff R).mpr ‹_›

theorem disjoint_def {p p' : submodule R M} :
  disjoint p p' ↔ ∀ x ∈ p, x ∈ p' → x = (0:M) :=
show (∀ x, x ∈ p ∧ x ∈ p' → x ∈ ({0} : set M)) ↔ _, by simp

theorem disjoint_def' {p p' : submodule R M} :
  disjoint p p' ↔ ∀ (x ∈ p) (y ∈ p'), x = y → x = (0:M) :=
disjoint_def.trans ⟨λ h x hx y hy hxy, h x hx $ hxy.symm ▸ hy,
  λ h x hx hx', h _ hx x hx' rfl⟩

theorem mem_right_iff_eq_zero_of_disjoint {p p' : submodule R M} (h : disjoint p p') {x : p} :
  (x:M) ∈ p' ↔ x = 0 :=
⟨λ hx, coe_eq_zero.1 $ disjoint_def.1 h x x.2 hx, λ h, h.symm ▸ p'.zero_mem⟩

theorem mem_left_iff_eq_zero_of_disjoint {p p' : submodule R M} (h : disjoint p p') {x : p'} :
  (x:M) ∈ p ↔ x = 0 :=
⟨λ hx, coe_eq_zero.1 $ disjoint_def.1 h x hx x.2, λ h, h.symm ▸ p.zero_mem⟩

section
variables [ring_hom_surjective σ₁₂]

/-- The pushforward of a submodule `p ⊆ M` by `f : M → M₂` -/
def map (f : M →ₛₗ[σ₁₂] M₂) (p : submodule R M) : submodule R₂ M₂ :=
{ carrier   := f '' p,
  smul_mem' :=
  begin
    rintro c x ⟨y, hy, rfl⟩,
    obtain ⟨a, rfl⟩ := σ₁₂.is_surjective c,
    exact ⟨_, p.smul_mem a hy, f.map_smulₛₗ _ _⟩,
  end,
  .. p.to_add_submonoid.map f.to_add_monoid_hom }

@[simp] lemma map_coe (f : M →ₛₗ[σ₁₂] M₂) (p : submodule R M) :
  (map f p : set M₂) = f '' p := rfl

@[simp] lemma mem_map {f : M →ₛₗ[σ₁₂] M₂} {p : submodule R M} {x : M₂} :
  x ∈ map f p ↔ ∃ y, y ∈ p ∧ f y = x := iff.rfl

theorem mem_map_of_mem {f : M →ₛₗ[σ₁₂] M₂} {p : submodule R M} {r} (h : r ∈ p) :
  f r ∈ map f p := set.mem_image_of_mem _ h

lemma apply_coe_mem_map (f : M →ₛₗ[σ₁₂] M₂) {p : submodule R M} (r : p) :
  f r ∈ map f p := mem_map_of_mem r.prop

@[simp] lemma map_id : map (linear_map.id : M →ₗ[R] M) p = p :=
submodule.ext $ λ a, by simp

lemma map_comp [ring_hom_surjective σ₂₃] [ring_hom_surjective σ₁₃]
  (f : M →ₛₗ[σ₁₂] M₂) (g : M₂ →ₛₗ[σ₂₃] M₃)
  (p : submodule R M) : map (g.comp f : M →ₛₗ[σ₁₃] M₃) p = map g (map f p) :=
set_like.coe_injective $ by simp [map_coe]; rw ← image_comp

lemma map_mono {f : M →ₛₗ[σ₁₂] M₂} {p p' : submodule R M} :
  p ≤ p' → map f p ≤ map f p' := image_subset _

@[simp] lemma map_zero : map (0 : M →ₛₗ[σ₁₂] M₂) p = ⊥ :=
have ∃ (x : M), x ∈ p := ⟨0, p.zero_mem⟩,
ext $ by simp [this, eq_comm]

lemma map_add_le (f g : M →ₛₗ[σ₁₂] M₂) : map (f + g) p ≤ map f p ⊔ map g p :=
begin
  rintros x ⟨m, hm, rfl⟩,
  exact add_mem_sup (mem_map_of_mem hm) (mem_map_of_mem hm),
end

lemma range_map_nonempty (N : submodule R M) :
  (set.range (λ ϕ, submodule.map ϕ N : (M →ₛₗ[σ₁₂] M₂) → submodule R₂ M₂)).nonempty :=
⟨_, set.mem_range.mpr ⟨0, rfl⟩⟩

end

include σ₂₁
/-- The pushforward of a submodule by an injective linear map is
linearly equivalent to the original submodule. -/
noncomputable def equiv_map_of_injective (f : M →ₛₗ[σ₁₂] M₂) (i : injective f)
  (p : submodule R M) : p ≃ₛₗ[σ₁₂] p.map f :=
{ map_add' := by { intros, simp, refl, },
  map_smul' := by { intros, simp, refl, },
  ..(equiv.set.image f p i) }

@[simp] lemma coe_equiv_map_of_injective_apply (f : M →ₛₗ[σ₁₂] M₂) (i : injective f)
  (p : submodule R M) (x : p) :
  (equiv_map_of_injective f i p x : M₂) = f x := rfl
omit σ₂₁

/-- The pullback of a submodule `p ⊆ M₂` along `f : M → M₂` -/
def comap (f : M →ₛₗ[σ₁₂] M₂) (p : submodule R₂ M₂) : submodule R M :=
{ carrier   := f ⁻¹' p,
  smul_mem' := λ a x h, by simp [p.smul_mem _ h],
  .. p.to_add_submonoid.comap f.to_add_monoid_hom }

@[simp] lemma comap_coe (f : M →ₛₗ[σ₁₂] M₂) (p : submodule R₂ M₂) :
  (comap f p : set M) = f ⁻¹' p := rfl

@[simp] lemma mem_comap {f : M →ₛₗ[σ₁₂] M₂} {p : submodule R₂ M₂} :
  x ∈ comap f p ↔ f x ∈ p := iff.rfl

lemma comap_id : comap linear_map.id p = p :=
set_like.coe_injective rfl

lemma comap_comp (f : M →ₛₗ[σ₁₂] M₂) (g : M₂ →ₛₗ[σ₂₃] M₃)
  (p : submodule R₃ M₃) : comap (g.comp f : M →ₛₗ[σ₁₃] M₃) p = comap f (comap g p) :=
rfl

lemma comap_mono {f : M →ₛₗ[σ₁₂] M₂} {q q' : submodule R₂ M₂} :
  q ≤ q' → comap f q ≤ comap f q' := preimage_mono

section
variables [ring_hom_surjective σ₁₂]

lemma map_le_iff_le_comap {f : M →ₛₗ[σ₁₂] M₂} {p : submodule R M} {q : submodule R₂ M₂} :
  map f p ≤ q ↔ p ≤ comap f q := image_subset_iff

lemma gc_map_comap (f : M →ₛₗ[σ₁₂] M₂) : galois_connection (map f) (comap f)
| p q := map_le_iff_le_comap

@[simp] lemma map_bot (f : M →ₛₗ[σ₁₂] M₂) : map f ⊥ = ⊥ :=
(gc_map_comap f).l_bot

@[simp] lemma map_sup (f : M →ₛₗ[σ₁₂] M₂) : map f (p ⊔ p') = map f p ⊔ map f p' :=
(gc_map_comap f).l_sup

@[simp] lemma map_supr {ι : Sort*} (f : M →ₛₗ[σ₁₂] M₂) (p : ι → submodule R M) :
  map f (⨆i, p i) = (⨆i, map f (p i)) :=
(gc_map_comap f).l_supr

end

@[simp] lemma comap_top (f : M →ₛₗ[σ₁₂] M₂) : comap f ⊤ = ⊤ := rfl

@[simp] lemma comap_inf (f : M →ₛₗ[σ₁₂] M₂) : comap f (q ⊓ q') = comap f q ⊓ comap f q' := rfl

@[simp] lemma comap_infi [ring_hom_surjective σ₁₂] {ι : Sort*} (f : M →ₛₗ[σ₁₂] M₂)
  (p : ι → submodule R₂ M₂) :
  comap f (⨅i, p i) = (⨅i, comap f (p i)) :=
(gc_map_comap f).u_infi

@[simp] lemma comap_zero : comap (0 : M →ₛₗ[σ₁₂] M₂) q = ⊤ :=
ext $ by simp

lemma map_comap_le [ring_hom_surjective σ₁₂] (f : M →ₛₗ[σ₁₂] M₂) (q : submodule R₂ M₂) :
  map f (comap f q) ≤ q :=
(gc_map_comap f).l_u_le _

lemma le_comap_map [ring_hom_surjective σ₁₂] (f : M →ₛₗ[σ₁₂] M₂) (p : submodule R M) :
  p ≤ comap f (map f p) :=
(gc_map_comap f).le_u_l _

section galois_insertion
variables {f : M →ₛₗ[σ₁₂] M₂} (hf : surjective f)
variables [ring_hom_surjective σ₁₂]
include hf

/-- `map f` and `comap f` form a `galois_insertion` when `f` is surjective. -/
def gi_map_comap : galois_insertion (map f) (comap f) :=
(gc_map_comap f).to_galois_insertion
  (λ S x hx, begin
    rcases hf x with ⟨y, rfl⟩,
    simp only [mem_map, mem_comap],
    exact ⟨y, hx, rfl⟩
  end)

lemma map_comap_eq_of_surjective (p : submodule R₂ M₂) : (p.comap f).map f = p :=
(gi_map_comap hf).l_u_eq _

lemma map_surjective_of_surjective : function.surjective (map f) :=
(gi_map_comap hf).l_surjective

lemma comap_injective_of_surjective : function.injective (comap f) :=
(gi_map_comap hf).u_injective

lemma map_sup_comap_of_surjective (p q : submodule R₂ M₂) :
  (p.comap f ⊔ q.comap f).map f = p ⊔ q :=
(gi_map_comap hf).l_sup_u _ _

lemma map_supr_comap_of_sujective (S : ι → submodule R₂ M₂) :
  (⨆ i, (S i).comap f).map f = supr S :=
(gi_map_comap hf).l_supr_u _

lemma map_inf_comap_of_surjective (p q : submodule R₂ M₂) :
  (p.comap f ⊓ q.comap f).map f = p ⊓ q :=
(gi_map_comap hf).l_inf_u _ _

lemma map_infi_comap_of_surjective (S : ι → submodule R₂ M₂) :
  (⨅ i, (S i).comap f).map f = infi S :=
(gi_map_comap hf).l_infi_u _

lemma comap_le_comap_iff_of_surjective (p q : submodule R₂ M₂) :
  p.comap f ≤ q.comap f ↔ p ≤ q :=
(gi_map_comap hf).u_le_u_iff

lemma comap_strict_mono_of_surjective : strict_mono (comap f) :=
(gi_map_comap hf).strict_mono_u

end galois_insertion

section galois_coinsertion
variables [ring_hom_surjective σ₁₂] {f : M →ₛₗ[σ₁₂] M₂} (hf : injective f)
include hf

/-- `map f` and `comap f` form a `galois_coinsertion` when `f` is injective. -/
def gci_map_comap : galois_coinsertion (map f) (comap f) :=
(gc_map_comap f).to_galois_coinsertion
  (λ S x, by simp [mem_comap, mem_map, hf.eq_iff])

lemma comap_map_eq_of_injective (p : submodule R M) : (p.map f).comap f = p :=
(gci_map_comap hf).u_l_eq _

lemma comap_surjective_of_injective : function.surjective (comap f) :=
(gci_map_comap hf).u_surjective

lemma map_injective_of_injective : function.injective (map f) :=
(gci_map_comap hf).l_injective

lemma comap_inf_map_of_injective (p q : submodule R M) : (p.map f ⊓ q.map f).comap f = p ⊓ q :=
(gci_map_comap hf).u_inf_l _ _

lemma comap_infi_map_of_injective (S : ι → submodule R M) : (⨅ i, (S i).map f).comap f = infi S :=
(gci_map_comap hf).u_infi_l _

lemma comap_sup_map_of_injective (p q : submodule R M) : (p.map f ⊔ q.map f).comap f = p ⊔ q :=
(gci_map_comap hf).u_sup_l _ _

lemma comap_supr_map_of_injective (S : ι → submodule R M) : (⨆ i, (S i).map f).comap f = supr S :=
(gci_map_comap hf).u_supr_l _

lemma map_le_map_iff_of_injective (p q : submodule R M) : p.map f ≤ q.map f ↔ p ≤ q :=
(gci_map_comap hf).l_le_l_iff

lemma map_strict_mono_of_injective : strict_mono (map f) :=
(gci_map_comap hf).strict_mono_l

end galois_coinsertion

--TODO(Mario): is there a way to prove this from order properties?
lemma map_inf_eq_map_inf_comap [ring_hom_surjective σ₁₂] {f : M →ₛₗ[σ₁₂] M₂}
  {p : submodule R M} {p' : submodule R₂ M₂} :
  map f p ⊓ p' = map f (p ⊓ comap f p') :=
le_antisymm
  (by rintro _ ⟨⟨x, h₁, rfl⟩, h₂⟩; exact ⟨_, ⟨h₁, h₂⟩, rfl⟩)
  (le_inf (map_mono inf_le_left) (map_le_iff_le_comap.2 inf_le_right))

lemma map_comap_subtype : map p.subtype (comap p.subtype p') = p ⊓ p' :=
ext $ λ x, ⟨by rintro ⟨⟨_, h₁⟩, h₂, rfl⟩; exact ⟨h₁, h₂⟩, λ ⟨h₁, h₂⟩, ⟨⟨_, h₁⟩, h₂, rfl⟩⟩

lemma eq_zero_of_bot_submodule : ∀(b : (⊥ : submodule R M)), b = 0
| ⟨b', hb⟩ := subtype.eq $ show b' = 0, from (mem_bot R).1 hb

section
variables (R)

/-- The span of a set `s ⊆ M` is the smallest submodule of M that contains `s`. -/
def span (s : set M) : submodule R M := Inf {p | s ⊆ p}
end

variables {s t : set M}
lemma mem_span : x ∈ span R s ↔ ∀ p : submodule R M, s ⊆ p → x ∈ p :=
mem_bInter_iff

lemma subset_span : s ⊆ span R s :=
λ x h, mem_span.2 $ λ p hp, hp h

lemma span_le {p} : span R s ≤ p ↔ s ⊆ p :=
⟨subset.trans subset_span, λ ss x h, mem_span.1 h _ ss⟩

lemma span_mono (h : s ⊆ t) : span R s ≤ span R t :=
span_le.2 $ subset.trans h subset_span

lemma span_eq_of_le (h₁ : s ⊆ p) (h₂ : p ≤ span R s) : span R s = p :=
le_antisymm (span_le.2 h₁) h₂

@[simp] lemma span_eq : span R (p : set M) = p :=
span_eq_of_le _ (subset.refl _) subset_span

lemma map_span [ring_hom_surjective σ₁₂] (f : M →ₛₗ[σ₁₂] M₂) (s : set M) :
  (span R s).map f = span R₂ (f '' s) :=
eq.symm $ span_eq_of_le _ (set.image_subset f subset_span) $
map_le_iff_le_comap.2 $ span_le.2 $ λ x hx, subset_span ⟨x, hx, rfl⟩

alias submodule.map_span ← linear_map.map_span

lemma map_span_le {R M M₂ : Type*} [semiring R] [add_comm_monoid M]
  [add_comm_monoid M₂] [module R M] [module R M₂] (f : M →ₗ[R] M₂)
  (s : set M) (N : submodule R M₂) : map f (span R s) ≤ N ↔ ∀ m ∈ s, f m ∈ N :=
begin
  rw [f.map_span, span_le, set.image_subset_iff],
  exact iff.rfl
end

alias submodule.map_span_le ← linear_map.map_span_le

/- See also `span_preimage_eq` below. -/
lemma span_preimage_le (f : M →ₛₗ[σ₁₂] M₂) (s : set M₂) :
  span R (f ⁻¹' s) ≤ (span R₂ s).comap f :=
by { rw [span_le, comap_coe], exact preimage_mono (subset_span), }

alias submodule.span_preimage_le  ← linear_map.span_preimage_le

/-- An induction principle for span membership. If `p` holds for 0 and all elements of `s`, and is
preserved under addition and scalar multiplication, then `p` holds for all elements of the span of
`s`. -/
@[elab_as_eliminator] lemma span_induction {p : M → Prop} (h : x ∈ span R s)
  (Hs : ∀ x ∈ s, p x) (H0 : p 0)
  (H1 : ∀ x y, p x → p y → p (x + y))
  (H2 : ∀ (a:R) x, p x → p (a • x)) : p x :=
(@span_le _ _ _ _ _ _ ⟨p, H0, H1, H2⟩).2 Hs h

lemma span_nat_eq_add_submonoid_closure (s : set M) :
  (span ℕ s).to_add_submonoid = add_submonoid.closure s :=
begin
  refine eq.symm (add_submonoid.closure_eq_of_le subset_span _),
  apply add_submonoid.to_nat_submodule.symm.to_galois_connection.l_le _,
  rw span_le,
  exact add_submonoid.subset_closure,
end

@[simp] lemma span_nat_eq (s : add_submonoid M) : (span ℕ (s : set M)).to_add_submonoid = s :=
by rw [span_nat_eq_add_submonoid_closure, s.closure_eq]

lemma span_int_eq_add_subgroup_closure {M : Type*} [add_comm_group M] (s : set M) :
  (span ℤ s).to_add_subgroup = add_subgroup.closure s :=
eq.symm $ add_subgroup.closure_eq_of_le _ subset_span $ λ x hx, span_induction hx
  (λ x hx, add_subgroup.subset_closure hx) (add_subgroup.zero_mem _)
  (λ _ _, add_subgroup.add_mem _) (λ _ _ _, add_subgroup.gsmul_mem _ ‹_› _)

@[simp] lemma span_int_eq {M : Type*} [add_comm_group M] (s : add_subgroup M) :
  (span ℤ (s : set M)).to_add_subgroup = s :=
by rw [span_int_eq_add_subgroup_closure, s.closure_eq]

section
variables (R M)

/-- `span` forms a Galois insertion with the coercion from submodule to set. -/
protected def gi : galois_insertion (@span R M _ _ _) coe :=
{ choice := λ s _, span R s,
  gc := λ s t, span_le,
  le_l_u := λ s, subset_span,
  choice_eq := λ s h, rfl }

end

@[simp] lemma span_empty : span R (∅ : set M) = ⊥ :=
(submodule.gi R M).gc.l_bot

@[simp] lemma span_univ : span R (univ : set M) = ⊤ :=
eq_top_iff.2 $ set_like.le_def.2 $ subset_span

lemma span_union (s t : set M) : span R (s ∪ t) = span R s ⊔ span R t :=
(submodule.gi R M).gc.l_sup

lemma span_Union {ι} (s : ι → set M) : span R (⋃ i, s i) = ⨆ i, span R (s i) :=
(submodule.gi R M).gc.l_supr

lemma span_eq_supr_of_singleton_spans (s : set M) : span R s = ⨆ x ∈ s, span R {x} :=
by simp only [←span_Union, set.bUnion_of_singleton s]

@[simp] theorem coe_supr_of_directed {ι} [hι : nonempty ι]
  (S : ι → submodule R M) (H : directed (≤) S) :
  ((supr S : submodule R M) : set M) = ⋃ i, S i :=
begin
  refine subset.antisymm _ (Union_subset $ le_supr S),
  suffices : (span R (⋃ i, (S i : set M)) : set M) ⊆ ⋃ (i : ι), ↑(S i),
    by simpa only [span_Union, span_eq] using this,
  refine (λ x hx, span_induction hx (λ _, id) _ _ _);
    simp only [mem_Union, exists_imp_distrib],
  { exact hι.elim (λ i, ⟨i, (S i).zero_mem⟩) },
  { intros x y i hi j hj,
    rcases H i j with ⟨k, ik, jk⟩,
    exact ⟨k, add_mem _ (ik hi) (jk hj)⟩ },
  { exact λ a x i hi, ⟨i, smul_mem _ a hi⟩ },
end

@[simp] theorem mem_supr_of_directed {ι} [nonempty ι]
  (S : ι → submodule R M) (H : directed (≤) S) {x} :
  x ∈ supr S ↔ ∃ i, x ∈ S i :=
by { rw [← set_like.mem_coe, coe_supr_of_directed S H, mem_Union], refl }

theorem mem_Sup_of_directed {s : set (submodule R M)}
  {z} (hs : s.nonempty) (hdir : directed_on (≤) s) :
  z ∈ Sup s ↔ ∃ y ∈ s, z ∈ y :=
begin
  haveI : nonempty s := hs.to_subtype,
  simp only [Sup_eq_supr', mem_supr_of_directed _ hdir.directed_coe, set_coe.exists, subtype.coe_mk]
end

@[norm_cast, simp] lemma coe_supr_of_chain (a : ℕ →ₘ submodule R M) :
  (↑(⨆ k, a k) : set M) = ⋃ k, (a k : set M) :=
coe_supr_of_directed a a.monotone.directed_le

/-- We can regard `coe_supr_of_chain` as the statement that `coe : (submodule R M) → set M` is
Scott continuous for the ω-complete partial order induced by the complete lattice structures. -/
lemma coe_scott_continuous : omega_complete_partial_order.continuous'
  (coe : submodule R M → set M) :=
⟨set_like.coe_mono, coe_supr_of_chain⟩

@[simp] lemma mem_supr_of_chain (a : ℕ →ₘ submodule R M) (m : M) :
  m ∈ (⨆ k, a k) ↔ ∃ k, m ∈ a k :=
mem_supr_of_directed a a.monotone.directed_le

section

variables {p p'}

lemma mem_sup : x ∈ p ⊔ p' ↔ ∃ (y ∈ p) (z ∈ p'), y + z = x :=
⟨λ h, begin
  rw [← span_eq p, ← span_eq p', ← span_union] at h,
  apply span_induction h,
  { rintro y (h | h),
    { exact ⟨y, h, 0, by simp, by simp⟩ },
    { exact ⟨0, by simp, y, h, by simp⟩ } },
  { exact ⟨0, by simp, 0, by simp⟩ },
  { rintro _ _ ⟨y₁, hy₁, z₁, hz₁, rfl⟩ ⟨y₂, hy₂, z₂, hz₂, rfl⟩,
    exact ⟨_, add_mem _ hy₁ hy₂, _, add_mem _ hz₁ hz₂, by simp [add_assoc]; cc⟩ },
  { rintro a _ ⟨y, hy, z, hz, rfl⟩,
    exact ⟨_, smul_mem _ a hy, _, smul_mem _ a hz, by simp [smul_add]⟩ }
end,
by rintro ⟨y, hy, z, hz, rfl⟩; exact add_mem _
  ((le_sup_left : p ≤ p ⊔ p') hy)
  ((le_sup_right : p' ≤ p ⊔ p') hz)⟩

lemma mem_sup' : x ∈ p ⊔ p' ↔ ∃ (y : p) (z : p'), (y:M) + z = x :=
mem_sup.trans $ by simp only [set_like.exists, coe_mk]

lemma coe_sup : ↑(p ⊔ p') = (p + p' : set M) :=
by { ext, rw [set_like.mem_coe, mem_sup, set.mem_add], simp, }

end

/- This is the character `∙`, with escape sequence `\.`, and is thus different from the scalar
multiplication character `•`, with escape sequence `\bub`. -/
notation R`∙`:1000 x := span R (@singleton _ _ set.has_singleton x)

lemma mem_span_singleton_self (x : M) : x ∈ R ∙ x := subset_span rfl

lemma nontrivial_span_singleton {x : M} (h : x ≠ 0) : nontrivial (R ∙ x) :=
⟨begin
    use [0, x, submodule.mem_span_singleton_self x],
    intros H,
    rw [eq_comm, submodule.mk_eq_zero] at H,
    exact h H
end⟩

lemma mem_span_singleton {y : M} : x ∈ (R ∙ y) ↔ ∃ a:R, a • y = x :=
⟨λ h, begin
  apply span_induction h,
  { rintro y (rfl|⟨⟨⟩⟩), exact ⟨1, by simp⟩ },
  { exact ⟨0, by simp⟩ },
  { rintro _ _ ⟨a, rfl⟩ ⟨b, rfl⟩,
    exact ⟨a + b, by simp [add_smul]⟩ },
  { rintro a _ ⟨b, rfl⟩,
    exact ⟨a * b, by simp [smul_smul]⟩ }
end,
by rintro ⟨a, y, rfl⟩; exact
  smul_mem _ _ (subset_span $ by simp)⟩

lemma le_span_singleton_iff {s : submodule R M} {v₀ : M} :
  s ≤ (R ∙ v₀) ↔ ∀ v ∈ s, ∃ r : R, r • v₀ = v :=
by simp_rw [set_like.le_def, mem_span_singleton]

lemma span_singleton_eq_top_iff (x : M) : (R ∙ x) = ⊤ ↔ ∀ v, ∃ r : R, r • x = v :=
begin
  rw [eq_top_iff, le_span_singleton_iff],
  finish,
end

@[simp] lemma span_zero_singleton : (R ∙ (0:M)) = ⊥ :=
by { ext, simp [mem_span_singleton, eq_comm] }

lemma span_singleton_eq_range (y : M) : ↑(R ∙ y) = range ((• y) : R → M) :=
set.ext $ λ x, mem_span_singleton

lemma span_singleton_smul_le (r : R) (x : M) : (R ∙ (r • x)) ≤ R ∙ x :=
begin
  rw [span_le, set.singleton_subset_iff, set_like.mem_coe],
  exact smul_mem _ _ (mem_span_singleton_self _)
end

lemma span_singleton_smul_eq {K E : Type*} [division_ring K] [add_comm_group E] [module K E]
  {r : K} (x : E) (hr : r ≠ 0) : (K ∙ (r • x)) = K ∙ x :=
begin
  refine le_antisymm (span_singleton_smul_le r x) _,
  convert span_singleton_smul_le r⁻¹ (r • x),
  exact (inv_smul_smul' hr _).symm
end

lemma disjoint_span_singleton {K E : Type*} [division_ring K] [add_comm_group E] [module K E]
  {s : submodule K E} {x : E} :
  disjoint s (K ∙ x) ↔ (x ∈ s → x = 0) :=
begin
  refine disjoint_def.trans ⟨λ H hx, H x hx $ subset_span $ mem_singleton x, _⟩,
  assume H y hy hyx,
  obtain ⟨c, hc⟩ := mem_span_singleton.1 hyx,
  subst y,
  classical, by_cases hc : c = 0, by simp only [hc, zero_smul],
  rw [s.smul_mem_iff hc] at hy,
  rw [H hy, smul_zero]
end

lemma disjoint_span_singleton' {K E : Type*} [division_ring K] [add_comm_group E] [module K E]
  {p : submodule K E} {x : E} (x0 : x ≠ 0) :
  disjoint p (K ∙ x) ↔ x ∉ p :=
disjoint_span_singleton.trans ⟨λ h₁ h₂, x0 (h₁ h₂), λ h₁ h₂, (h₁ h₂).elim⟩

lemma mem_span_insert {y} : x ∈ span R (insert y s) ↔ ∃ (a:R) (z ∈ span R s), x = a • y + z :=
begin
  simp only [← union_singleton, span_union, mem_sup, mem_span_singleton, exists_prop,
    exists_exists_eq_and],
  rw [exists_comm],
  simp only [eq_comm, add_comm, exists_and_distrib_left]
end

lemma span_insert_eq_span (h : x ∈ span R s) : span R (insert x s) = span R s :=
span_eq_of_le _ (set.insert_subset.mpr ⟨h, subset_span⟩) (span_mono $ subset_insert _ _)

lemma span_span : span R (span R s : set M) = span R s := span_eq _

lemma span_eq_bot : span R (s : set M) = ⊥ ↔ ∀ x ∈ s, (x:M) = 0 :=
eq_bot_iff.trans ⟨
  λ H x h, (mem_bot R).1 $ H $ subset_span h,
  λ H, span_le.2 (λ x h, (mem_bot R).2 $ H x h)⟩

@[simp] lemma span_singleton_eq_bot : (R ∙ x) = ⊥ ↔ x = 0 :=
span_eq_bot.trans $ by simp

@[simp] lemma span_zero : span R (0 : set M) = ⊥ := by rw [←singleton_zero, span_singleton_eq_bot]

@[simp] lemma span_image [ring_hom_surjective σ₁₂] (f : M →ₛₗ[σ₁₂] M₂) :
  span R₂ (f '' s) = map f (span R s) :=
span_eq_of_le _ (image_subset _ subset_span) $ map_le_iff_le_comap.2 $
span_le.2 $ image_subset_iff.1 subset_span

lemma apply_mem_span_image_of_mem_span
   [ring_hom_surjective σ₁₂] (f : M →ₛₗ[σ₁₂] M₂) {x : M} {s : set M} (h : x ∈ submodule.span R s) :
   f x ∈ submodule.span R₂ (f '' s) :=
begin
  rw submodule.span_image,
  exact submodule.mem_map_of_mem h
end

/-- `f` is an explicit argument so we can `apply` this theorem and obtain `h` as a new goal. -/
lemma not_mem_span_of_apply_not_mem_span_image
   [ring_hom_surjective σ₁₂] (f : M →ₛₗ[σ₁₂] M₂) {x : M} {s : set M}
   (h : f x ∉ submodule.span R₂ (f '' s)) :
   x ∉ submodule.span R s :=
not.imp h (apply_mem_span_image_of_mem_span f)

lemma supr_eq_span {ι : Sort*} (p : ι → submodule R M) :
  (⨆ (i : ι), p i) = submodule.span R (⋃ (i : ι), ↑(p i)) :=
le_antisymm
  (supr_le $ assume i, subset.trans (assume m hm, set.mem_Union.mpr ⟨i, hm⟩) subset_span)
  (span_le.mpr $ Union_subset_iff.mpr $ assume i m hm, mem_supr_of_mem i hm)

lemma span_singleton_le_iff_mem (m : M) (p : submodule R M) : (R ∙ m) ≤ p ↔ m ∈ p :=
by rw [span_le, singleton_subset_iff, set_like.mem_coe]

lemma singleton_span_is_compact_element (x : M) :
  complete_lattice.is_compact_element (span R {x} : submodule R M) :=
begin
  rw complete_lattice.is_compact_element_iff_le_of_directed_Sup_le,
  intros d hemp hdir hsup,
  have : x ∈ Sup d, from (set_like.le_def.mp hsup) (mem_span_singleton_self x),
  obtain ⟨y, ⟨hyd, hxy⟩⟩ := (mem_Sup_of_directed hemp hdir).mp this,
  exact ⟨y, ⟨hyd, by simpa only [span_le, singleton_subset_iff]⟩⟩,
end

instance : is_compactly_generated (submodule R M) :=
⟨λ s, ⟨(λ x, span R {x}) '' s, ⟨λ t ht, begin
  rcases (set.mem_image _ _ _).1 ht with ⟨x, hx, rfl⟩,
  apply singleton_span_is_compact_element,
end, by rw [Sup_eq_supr, supr_image, ←span_eq_supr_of_singleton_spans, span_eq]⟩⟩⟩

lemma lt_sup_iff_not_mem {I : submodule R M} {a : M} : I < I ⊔ (R ∙ a) ↔ a ∉ I :=
begin
  split,
  { intro h,
    by_contra akey,
    have h1 : I ⊔ (R ∙ a) ≤ I,
    { simp only [sup_le_iff],
      split,
      { exact le_refl I, },
      { exact (span_singleton_le_iff_mem a I).mpr akey, } },
    have h2 := gt_of_ge_of_gt h1 h,
    exact lt_irrefl I h2, },
  { intro h,
    apply set_like.lt_iff_le_and_exists.mpr, split,
    simp only [le_sup_left],
    use a,
    split, swap, { assumption, },
    { have : (R ∙ a) ≤ I ⊔ (R ∙ a) := le_sup_right,
      exact this (mem_span_singleton_self a), } },
end

lemma mem_supr {ι : Sort*} (p : ι → submodule R M) {m : M} :
  (m ∈ ⨆ i, p i) ↔ (∀ N, (∀ i, p i ≤ N) → m ∈ N) :=
begin
  rw [← span_singleton_le_iff_mem, le_supr_iff],
  simp only [span_singleton_le_iff_mem],
end

section

open_locale classical

/-- For every element in the span of a set, there exists a finite subset of the set
such that the element is contained in the span of the subset. -/
lemma mem_span_finite_of_mem_span {S : set M} {x : M} (hx : x ∈ span R S) :
  ∃ T : finset M, ↑T ⊆ S ∧ x ∈ span R (T : set M) :=
begin
  refine span_induction hx (λ x hx, _) _ _ _,
  { refine ⟨{x}, _, _⟩,
    { rwa [finset.coe_singleton, set.singleton_subset_iff] },
    { rw finset.coe_singleton,
      exact submodule.mem_span_singleton_self x } },
  { use ∅, simp },
  { rintros x y ⟨X, hX, hxX⟩ ⟨Y, hY, hyY⟩,
    refine ⟨X ∪ Y, _, _⟩,
    { rw finset.coe_union,
      exact set.union_subset hX hY },
    rw [finset.coe_union, span_union, mem_sup],
    exact ⟨x, hxX, y, hyY, rfl⟩, },
  { rintros a x ⟨T, hT, h2⟩,
    exact ⟨T, hT, smul_mem _ _ h2⟩ }
end

end

/-- The product of two submodules is a submodule. -/
def prod : submodule R (M × M') :=
{ carrier   := set.prod p q₁,
  smul_mem' := by rintro a ⟨x, y⟩ ⟨hx, hy⟩; exact ⟨smul_mem _ a hx, smul_mem _ a hy⟩,
  .. p.to_add_submonoid.prod q₁.to_add_submonoid }

@[simp] lemma prod_coe :
  (prod p q₁ : set (M × M')) = set.prod p q₁ := rfl

@[simp] lemma mem_prod {p : submodule R M} {q : submodule R M'} {x : M × M'} :
  x ∈ prod p q ↔ x.1 ∈ p ∧ x.2 ∈ q := set.mem_prod

lemma span_prod_le (s : set M) (t : set M') :
  span R (set.prod s t) ≤ prod (span R s) (span R t) :=
span_le.2 $ set.prod_mono subset_span subset_span

@[simp] lemma prod_top : (prod ⊤ ⊤ : submodule R (M × M')) = ⊤ :=
by ext; simp

@[simp] lemma prod_bot : (prod ⊥ ⊥ : submodule R (M × M')) = ⊥ :=
by ext ⟨x, y⟩; simp [prod.zero_eq_mk]

lemma prod_mono {p p' : submodule R M} {q q' : submodule R M'} :
  p ≤ p' → q ≤ q' → prod p q ≤ prod p' q' := prod_mono

@[simp] lemma prod_inf_prod : prod p q₁ ⊓ prod p' q₁' = prod (p ⊓ p') (q₁ ⊓ q₁') :=
set_like.coe_injective set.prod_inter_prod

@[simp] lemma prod_sup_prod : prod p q₁ ⊔ prod p' q₁' = prod (p ⊔ p') (q₁ ⊔ q₁') :=
begin
  refine le_antisymm (sup_le
    (prod_mono le_sup_left le_sup_left)
    (prod_mono le_sup_right le_sup_right)) _,
  simp [set_like.le_def], intros xx yy hxx hyy,
  rcases mem_sup.1 hxx with ⟨x, hx, x', hx', rfl⟩,
  rcases mem_sup.1 hyy with ⟨y, hy, y', hy', rfl⟩,
  refine mem_sup.2 ⟨(x, y), ⟨hx, hy⟩, (x', y'), ⟨hx', hy'⟩, rfl⟩
end

end add_comm_monoid

variables [ring R] [add_comm_group M] [add_comm_group M₂] [add_comm_group M₃]
variables [module R M] [module R M₂] [module R M₃]
variables (p p' : submodule R M) (q q' : submodule R M₂)
variables {r : R} {x y : M}
open set

@[simp] lemma neg_coe : -(p : set M) = p := set.ext $ λ x, p.neg_mem_iff

@[simp] protected lemma map_neg (f : M →ₗ[R] M₂) : map (-f) p = map f p :=
ext $ λ y, ⟨λ ⟨x, hx, hy⟩, hy ▸ ⟨-x, neg_mem _ hx, f.map_neg x⟩,
  λ ⟨x, hx, hy⟩, hy ▸ ⟨-x, neg_mem _ hx, ((-f).map_neg _).trans (neg_neg (f x))⟩⟩

@[simp] lemma span_neg (s : set M) : span R (-s) = span R s :=
calc span R (-s) = span R ((-linear_map.id : M →ₗ[R] M) '' s) : by simp
 ... = map (-linear_map.id) (span R s) : ((-linear_map.id).map_span _).symm
... = span R s : by simp

lemma mem_span_insert' {y} {s : set M} : x ∈ span R (insert y s) ↔ ∃(a:R), x + a • y ∈ span R s :=
begin
  rw mem_span_insert, split,
  { rintro ⟨a, z, hz, rfl⟩, exact ⟨-a, by simp [hz, add_assoc]⟩ },
  { rintro ⟨a, h⟩, exact ⟨-a, _, h, by simp [add_comm, add_left_comm]⟩ }
end

end submodule

namespace submodule
variables [field K]
variables [add_comm_group V] [module K V]
variables [add_comm_group V₂] [module K V₂]

lemma comap_smul (f : V →ₗ[K] V₂) (p : submodule K V₂) (a : K) (h : a ≠ 0) :
  p.comap (a • f) = p.comap f :=
by ext b; simp only [submodule.mem_comap, p.smul_mem_iff h, linear_map.smul_apply]

lemma map_smul (f : V →ₗ[K] V₂) (p : submodule K V) (a : K) (h : a ≠ 0) :
  p.map (a • f) = p.map f :=
le_antisymm
  begin rw [map_le_iff_le_comap, comap_smul f _ a h, ← map_le_iff_le_comap], exact le_refl _ end
  begin rw [map_le_iff_le_comap, ← comap_smul f _ a h, ← map_le_iff_le_comap], exact le_refl _ end

lemma comap_smul' (f : V →ₗ[K] V₂) (p : submodule K V₂) (a : K) :
  p.comap (a • f) = (⨅ h : a ≠ 0, p.comap f) :=
by classical; by_cases a = 0; simp [h, comap_smul]

lemma map_smul' (f : V →ₗ[K] V₂) (p : submodule K V) (a : K) :
  p.map (a • f) = (⨆ h : a ≠ 0, p.map f) :=
by classical; by_cases a = 0; simp [h, map_smul]

end submodule

/-! ### Properties of linear maps -/
namespace linear_map

section add_comm_monoid

variables [semiring R] [semiring R₂] [semiring R₃]
variables [add_comm_monoid M] [add_comm_monoid M₂] [add_comm_monoid M₃]
variables {σ₁₂ : R →+* R₂} {σ₂₃ : R₂ →+* R₃} {σ₁₃ : R →+* R₃}
variables [ring_hom_comp_triple σ₁₂ σ₂₃ σ₁₃]
variables [module R M] [module R₂ M₂] [module R₃ M₃]
include R
open submodule

/-- If two linear maps are equal on a set `s`, then they are equal on `submodule.span s`.

See also `linear_map.eq_on_span'` for a version using `set.eq_on`. -/
lemma eq_on_span {s : set M} {f g : M →ₛₗ[σ₁₂] M₂} (H : set.eq_on f g s) ⦃x⦄ (h : x ∈ span R s) :
  f x = g x :=
by apply span_induction h H; simp {contextual := tt}

/-- If two linear maps are equal on a set `s`, then they are equal on `submodule.span s`.

This version uses `set.eq_on`, and the hidden argument will expand to `h : x ∈ (span R s : set M)`.
See `linear_map.eq_on_span` for a version that takes `h : x ∈ span R s` as an argument. -/
lemma eq_on_span' {s : set M} {f g : M →ₛₗ[σ₁₂] M₂} (H : set.eq_on f g s) :
  set.eq_on f g (span R s : set M) :=
eq_on_span H

/-- If `s` generates the whole module and linear maps `f`, `g` are equal on `s`, then they are
equal. -/
lemma ext_on {s : set M} {f g : M →ₛₗ[σ₁₂] M₂} (hv : span R s = ⊤) (h : set.eq_on f g s) :
  f = g :=
linear_map.ext (λ x, eq_on_span h (eq_top_iff'.1 hv _))

/-- If the range of `v : ι → M` generates the whole module and linear maps `f`, `g` are equal at
each `v i`, then they are equal. -/
lemma ext_on_range {v : ι → M} {f g : M →ₛₗ[σ₁₂] M₂} (hv : span R (set.range v) = ⊤)
  (h : ∀i, f (v i) = g (v i)) : f = g :=
ext_on hv (set.forall_range_iff.2 h)

section finsupp
variables {γ : Type*} [has_zero γ]

@[simp] lemma map_finsupp_sum (f : M →ₛₗ[σ₁₂] M₂) {t : ι →₀ γ} {g : ι → γ → M} :
  f (t.sum g) = t.sum (λ i d, f (g i d)) := f.map_sum

lemma coe_finsupp_sum (t : ι →₀ γ) (g : ι → γ → M →ₛₗ[σ₁₂] M₂) :
  ⇑(t.sum g) = t.sum (λ i d, g i d) := coe_fn_sum _ _

@[simp] lemma finsupp_sum_apply (t : ι →₀ γ) (g : ι → γ → M →ₛₗ[σ₁₂] M₂) (b : M) :
  (t.sum g) b = t.sum (λ i d, g i d b) := sum_apply _ _ _

end finsupp

section dfinsupp
open dfinsupp
variables {γ : ι → Type*} [decidable_eq ι]

section sum

variables [Π i, has_zero (γ i)] [Π i (x : γ i), decidable (x ≠ 0)]

@[simp] lemma map_dfinsupp_sum (f : M →ₛₗ[σ₁₂] M₂) {t : Π₀ i, γ i} {g : Π i, γ i → M} :
  f (t.sum g) = t.sum (λ i d, f (g i d)) := f.map_sum

lemma coe_dfinsupp_sum (t : Π₀ i, γ i) (g : Π i, γ i → M →ₛₗ[σ₁₂] M₂) :
  ⇑(t.sum g) = t.sum (λ i d, g i d) := coe_fn_sum _ _

@[simp] lemma dfinsupp_sum_apply (t : Π₀ i, γ i) (g : Π i, γ i → M →ₛₗ[σ₁₂] M₂) (b : M) :
  (t.sum g) b = t.sum (λ i d, g i d b) := sum_apply _ _ _

end sum

section sum_add_hom

variables [Π i, add_zero_class (γ i)]

@[simp] lemma map_dfinsupp_sum_add_hom (f : M →ₛₗ[σ₁₂] M₂) {t : Π₀ i, γ i} {g : Π i, γ i →+ M} :
  f (sum_add_hom g t) = sum_add_hom (λ i, f.to_add_monoid_hom.comp (g i)) t :=
f.to_add_monoid_hom.map_dfinsupp_sum_add_hom _ _

end sum_add_hom

end dfinsupp

variables {σ₂₁ : R₂ →+* R} {τ₁₂ : R →+* R₂} {τ₂₃ : R₂ →+* R₃} {τ₁₃ : R →+* R₃}
variables [ring_hom_comp_triple τ₁₂ τ₂₃ τ₁₃]

theorem map_cod_restrict [ring_hom_surjective σ₂₁] (p : submodule R M) (f : M₂ →ₛₗ[σ₂₁] M) (h p') :
  submodule.map (cod_restrict p f h) p' = comap p.subtype (p'.map f) :=
submodule.ext $ λ ⟨x, hx⟩, by simp [subtype.ext_iff_val]

theorem comap_cod_restrict (p : submodule R M) (f : M₂ →ₛₗ[σ₂₁] M) (hf p') :
  submodule.comap (cod_restrict p f hf) p' = submodule.comap f (map p.subtype p') :=
submodule.ext $ λ x, ⟨λ h, ⟨⟨_, hf x⟩, h, rfl⟩, by rintro ⟨⟨_, _⟩, h, ⟨⟩⟩; exact h⟩

section

/-- The range of a linear map `f : M → M₂` is a submodule of `M₂`.
See Note [range copy pattern]. -/
def range [ring_hom_surjective τ₁₂] (f : M →ₛₗ[τ₁₂] M₂) : submodule R₂ M₂ :=
(map f ⊤).copy (set.range f) set.image_univ.symm

theorem range_coe [ring_hom_surjective τ₁₂] (f : M →ₛₗ[τ₁₂] M₂) :
  (range f : set M₂) = set.range f := rfl

@[simp] theorem mem_range [ring_hom_surjective τ₁₂]
  {f : M →ₛₗ[τ₁₂] M₂} {x} : x ∈ range f ↔ ∃ y, f y = x :=
iff.rfl

lemma range_eq_map [ring_hom_surjective τ₁₂]
  (f : M →ₛₗ[τ₁₂] M₂) : f.range = map f ⊤ :=
by { ext, simp }

theorem mem_range_self [ring_hom_surjective τ₁₂]
  (f : M →ₛₗ[τ₁₂] M₂) (x : M) : f x ∈ f.range := ⟨x, rfl⟩

@[simp] theorem range_id : range (linear_map.id : M →ₗ[R] M) = ⊤ :=
set_like.coe_injective set.range_id

theorem range_comp [ring_hom_surjective τ₁₂] [ring_hom_surjective τ₂₃] [ring_hom_surjective τ₁₃]
  (f : M →ₛₗ[τ₁₂] M₂) (g : M₂ →ₛₗ[τ₂₃] M₃) :
  range (g.comp f : M →ₛₗ[τ₁₃] M₃) = map g (range f) :=
set_like.coe_injective (set.range_comp g f)

theorem range_comp_le_range [ring_hom_surjective τ₂₃] [ring_hom_surjective τ₁₃]
  (f : M →ₛₗ[τ₁₂] M₂) (g : M₂ →ₛₗ[τ₂₃] M₃) :
  range (g.comp f : M →ₛₗ[τ₁₃] M₃) ≤ range g :=
set_like.coe_mono (set.range_comp_subset_range f g)

theorem range_eq_top [ring_hom_surjective τ₁₂] {f : M →ₛₗ[τ₁₂] M₂} :
  range f = ⊤ ↔ surjective f :=
by rw [set_like.ext'_iff, range_coe, top_coe, set.range_iff_surjective]

lemma range_le_iff_comap [ring_hom_surjective τ₁₂] {f : M →ₛₗ[τ₁₂] M₂} {p : submodule R₂ M₂} :
  range f ≤ p ↔ comap f p = ⊤ :=
by rw [range_eq_map, map_le_iff_le_comap, eq_top_iff]

lemma map_le_range [ring_hom_surjective τ₁₂] {f : M →ₛₗ[τ₁₂] M₂} {p : submodule R M} :
  map f p ≤ range f :=
set_like.coe_mono (set.image_subset_range f p)

end

/--
The decreasing sequence of submodules consisting of the ranges of the iterates of a linear map.
-/
@[simps]
def iterate_range {R M} [ring R] [add_comm_group M] [module R M] (f : M →ₗ[R] M) :
  ℕ →ₘ order_dual (submodule R M) :=
⟨λ n, (f ^ n).range, λ n m w x h, begin
  obtain ⟨c, rfl⟩ := le_iff_exists_add.mp w,
  rw linear_map.mem_range at h,
  obtain ⟨m, rfl⟩ := h,
  rw linear_map.mem_range,
  use (f ^ c) m,
  rw [pow_add, linear_map.mul_apply],
end⟩

/-- Restrict the codomain of a linear map `f` to `f.range`.

This is the bundled version of `set.range_factorization`. -/
@[reducible] def range_restrict [ring_hom_surjective τ₁₂] (f : M →ₛₗ[τ₁₂] M₂) :
  M →ₛₗ[τ₁₂] f.range := f.cod_restrict f.range f.mem_range_self

--set_option trace.class_instances true
/-- The range of a linear map is finite if the domain is finite.
Note: this instance can form a diamond with `subtype.fintype` in the
  presence of `fintype M₂`. -/
instance fintype_range [fintype M] [decidable_eq M₂] [ring_hom_surjective τ₁₂]
  (f : M →ₛₗ[τ₁₂] M₂) : fintype (range f) :=
set.fintype_range f

section
variables (R) (M)

/-- Given an element `x` of a module `M` over `R`, the natural map from
    `R` to scalar multiples of `x`.-/
def to_span_singleton (x : M) : R →ₗ[R] M := linear_map.id.smul_right x

/-- The range of `to_span_singleton x` is the span of `x`.-/
lemma span_singleton_eq_range (x : M) : (R ∙ x) = (to_span_singleton R M x).range :=
submodule.ext $ λ y, by {refine iff.trans _ mem_range.symm, exact mem_span_singleton }

lemma to_span_singleton_one (x : M) : to_span_singleton R M x 1 = x := one_smul _ _

end

/-- The kernel of a linear map `f : M → M₂` is defined to be `comap f ⊥`. This is equivalent to the
set of `x : M` such that `f x = 0`. The kernel is a submodule of `M`. -/
def ker (f : M →ₛₗ[τ₁₂] M₂) : submodule R M := comap f ⊥

@[simp] theorem mem_ker {f : M →ₛₗ[τ₁₂] M₂} {y} : y ∈ ker f ↔ f y = 0 := mem_bot R₂

@[simp] theorem ker_id : ker (linear_map.id : M →ₗ[R] M) = ⊥ := rfl

@[simp] theorem map_coe_ker (f : M →ₛₗ[τ₁₂] M₂) (x : ker f) : f x = 0 := mem_ker.1 x.2

lemma comp_ker_subtype (f : M →ₛₗ[τ₁₂] M₂) : f.comp f.ker.subtype = 0 :=
linear_map.ext $ λ x, suffices f x = 0, by simp [this], mem_ker.1 x.2

theorem ker_comp (f : M →ₛₗ[τ₁₂] M₂) (g : M₂ →ₛₗ[τ₂₃] M₃) :
  ker (g.comp f : M →ₛₗ[τ₁₃] M₃) = comap f (ker g) := rfl

theorem ker_le_ker_comp (f : M →ₛₗ[τ₁₂] M₂) (g : M₂ →ₛₗ[τ₂₃] M₃) :
  ker f ≤ ker (g.comp f : M →ₛₗ[τ₁₃] M₃) :=
by rw ker_comp; exact comap_mono bot_le

theorem disjoint_ker {f : M →ₛₗ[τ₁₂] M₂} {p : submodule R M} :
  disjoint p (ker f) ↔ ∀ x ∈ p, f x = 0 → x = 0 :=
by simp [disjoint_def]

theorem ker_eq_bot' {f : M →ₛₗ[τ₁₂] M₂} :
  ker f = ⊥ ↔ (∀ m, f m = 0 → m = 0) :=
by simpa [disjoint] using @disjoint_ker _ _ _ _ _ _ _ _ _ _ _ f ⊤

theorem ker_eq_bot_of_inverse {τ₂₁ : R₂ →+* R} [ring_hom_inv_pair τ₁₂ τ₂₁]
  {f : M →ₛₗ[τ₁₂] M₂} {g : M₂ →ₛₗ[τ₂₁] M} (h : (g.comp f : M →ₗ[R] M) = id) :
  ker f = ⊥ :=
ker_eq_bot'.2 $ λ m hm, by rw [← id_apply m, ← h, comp_apply, hm, g.map_zero]

lemma le_ker_iff_map [ring_hom_surjective τ₁₂] {f : M →ₛₗ[τ₁₂] M₂} {p : submodule R M} :
  p ≤ ker f ↔ map f p = ⊥ :=
by rw [ker, eq_bot_iff, map_le_iff_le_comap]

lemma ker_cod_restrict {τ₂₁ : R₂ →+* R} (p : submodule R M) (f : M₂ →ₛₗ[τ₂₁] M) (hf) :
  ker (cod_restrict p f hf) = ker f :=
by rw [ker, comap_cod_restrict, map_bot]; refl

lemma range_cod_restrict {τ₂₁ : R₂ →+* R} [ring_hom_surjective τ₂₁] (p : submodule R M)
  (f : M₂ →ₛₗ[τ₂₁] M) (hf) :
  range (cod_restrict p f hf) = comap p.subtype f.range :=
by simpa only [range_eq_map] using map_cod_restrict _ _ _ _

lemma ker_restrict {p : submodule R M} {f : M →ₗ[R] M} (hf : ∀ x : M, x ∈ p → f x ∈ p) :
  ker (f.restrict hf) = (f.dom_restrict p).ker :=
by rw [restrict_eq_cod_restrict_dom_restrict, ker_cod_restrict]

lemma _root_.submodule.map_comap_eq [ring_hom_surjective τ₁₂]
  (f : M →ₛₗ[τ₁₂] M₂) (q : submodule R₂ M₂) : map f (comap f q) = range f ⊓ q :=
le_antisymm (le_inf map_le_range (map_comap_le _ _)) $
by rintro _ ⟨⟨x, _, rfl⟩, hx⟩; exact ⟨x, hx, rfl⟩

lemma _root_.submodule.map_comap_eq_self [ring_hom_surjective τ₁₂]
  {f : M →ₛₗ[τ₁₂] M₂} {q : submodule R₂ M₂} (h : q ≤ range f) : map f (comap f q) = q :=
by rwa [submodule.map_comap_eq, inf_eq_right]

@[simp] theorem ker_zero : ker (0 : M →ₛₗ[τ₁₂] M₂) = ⊤ :=
eq_top_iff'.2 $ λ x, by simp

@[simp] theorem range_zero [ring_hom_surjective τ₁₂] : range (0 : M →ₛₗ[τ₁₂] M₂) = ⊥ :=
by simpa only [range_eq_map] using submodule.map_zero _

theorem ker_eq_top {f : M →ₛₗ[τ₁₂] M₂} : ker f = ⊤ ↔ f = 0 :=
⟨λ h, ext $ λ x, mem_ker.1 $ h.symm ▸ trivial, λ h, h.symm ▸ ker_zero⟩

section
variables [ring_hom_surjective τ₁₂]

lemma range_le_bot_iff (f : M →ₛₗ[τ₁₂] M₂) : range f ≤ ⊥ ↔ f = 0 :=
by rw [range_le_iff_comap]; exact ker_eq_top

theorem range_eq_bot {f : M →ₛₗ[τ₁₂] M₂} : range f = ⊥ ↔ f = 0 :=
by rw [← range_le_bot_iff, le_bot_iff]

lemma range_le_ker_iff {f : M →ₛₗ[τ₁₂] M₂} {g : M₂ →ₛₗ[τ₂₃] M₃} :
  range f ≤ ker g ↔ (g.comp f : M →ₛₗ[τ₁₃] M₃) = 0 :=
⟨λ h, ker_eq_top.1 $ eq_top_iff'.2 $ λ x, h $ ⟨_, rfl⟩,
 λ h x hx, mem_ker.2 $ exists.elim hx $ λ y hy, by rw [←hy, ←comp_apply, h, zero_apply]⟩

theorem comap_le_comap_iff {f : M →ₛₗ[τ₁₂] M₂} (hf : range f = ⊤) {p p'} :
  comap f p ≤ comap f p' ↔ p ≤ p' :=
⟨λ H x hx, by rcases range_eq_top.1 hf x with ⟨y, hy, rfl⟩; exact H hx, comap_mono⟩

theorem comap_injective {f : M →ₛₗ[τ₁₂] M₂} (hf : range f = ⊤) : injective (comap f) :=
λ p p' h, le_antisymm ((comap_le_comap_iff hf).1 (le_of_eq h))
  ((comap_le_comap_iff hf).1 (ge_of_eq h))

end

theorem ker_eq_bot_of_injective {f : M →ₛₗ[τ₁₂] M₂} (hf : injective f) : ker f = ⊥ :=
begin
  have : disjoint ⊤ f.ker, by { rw [disjoint_ker, ← map_zero f], exact λ x hx H, hf H },
  simpa [disjoint]
end

/--
The increasing sequence of submodules consisting of the kernels of the iterates of a linear map.
-/
@[simps]
def iterate_ker {R M} [ring R] [add_comm_group M] [module R M] (f : M →ₗ[R] M) :
  ℕ →ₘ submodule R M :=
⟨λ n, (f ^ n).ker, λ n m w x h, begin
  obtain ⟨c, rfl⟩ := le_iff_exists_add.mp w,
  rw linear_map.mem_ker at h,
  rw [linear_map.mem_ker, add_comm, pow_add, linear_map.mul_apply, h, linear_map.map_zero],
end⟩

end add_comm_monoid

section add_comm_group

variables [semiring R] [semiring R₂] [semiring R₃]
variables [add_comm_group M] [add_comm_group M₂] [add_comm_group M₃]
variables [module R M] [module R₂ M₂] [module R₃ M₃]
variables {τ₁₂ : R →+* R₂} {τ₂₃ : R₂ →+* R₃} {τ₁₃ : R →+* R₃}
variables [ring_hom_comp_triple τ₁₂ τ₂₃ τ₁₃] [ring_hom_surjective τ₁₂]
include R
open submodule

lemma _root_.submodule.comap_map_eq (f : M →ₛₗ[τ₁₂] M₂) (p : submodule R M) :
  comap f (map f p) = p ⊔ ker f :=
begin
  refine le_antisymm _ (sup_le (le_comap_map _ _) (comap_mono bot_le)),
  rintro x ⟨y, hy, e⟩,
  exact mem_sup.2 ⟨y, hy, x - y, by simpa using sub_eq_zero.2 e.symm, by simp⟩
end

lemma _root_.submodule.comap_map_eq_self {f : M →ₛₗ[τ₁₂] M₂} {p : submodule R M} (h : ker f ≤ p) :
  comap f (map f p) = p :=
by rw [submodule.comap_map_eq, sup_of_le_left h]

theorem map_le_map_iff (f : M →ₛₗ[τ₁₂] M₂) {p p'} :
  map f p ≤ map f p' ↔ p ≤ p' ⊔ ker f :=
by rw [map_le_iff_le_comap, submodule.comap_map_eq]

theorem map_le_map_iff' {f : M →ₛₗ[τ₁₂] M₂} (hf : ker f = ⊥) {p p'} :
  map f p ≤ map f p' ↔ p ≤ p' :=
by rw [map_le_map_iff, hf, sup_bot_eq]

theorem map_injective {f : M →ₛₗ[τ₁₂] M₂} (hf : ker f = ⊥) : injective (map f) :=
λ p p' h, le_antisymm ((map_le_map_iff' hf).1 (le_of_eq h)) ((map_le_map_iff' hf).1 (ge_of_eq h))

theorem map_eq_top_iff {f : M →ₛₗ[τ₁₂] M₂} (hf : range f = ⊤) {p : submodule R M} :
  p.map f = ⊤ ↔ p ⊔ f.ker = ⊤ :=
by simp_rw [← top_le_iff, ← hf, range_eq_map, map_le_map_iff]

end add_comm_group

section ring

variables [ring R] [ring R₂] [ring R₃]
variables [add_comm_group M] [add_comm_group M₂] [add_comm_group M₃]
variables [module R M] [module R₂ M₂] [module R₃ M₃]
variables {τ₁₂ : R →+* R₂} {τ₂₃ : R₂ →+* R₃} {τ₁₃ : R →+* R₃}
variables [ring_hom_comp_triple τ₁₂ τ₂₃ τ₁₃]
variables {f : M →ₛₗ[τ₁₂] M₂}
include R
open submodule

theorem sub_mem_ker_iff {x y} : x - y ∈ f.ker ↔ f x = f y :=
by rw [mem_ker, map_sub, sub_eq_zero]

theorem disjoint_ker' {p : submodule R M} :
  disjoint p (ker f) ↔ ∀ x y ∈ p, f x = f y → x = y :=
disjoint_ker.trans
⟨λ H x y hx hy h, eq_of_sub_eq_zero $ H _ (sub_mem _ hx hy) (by simp [h]),
 λ H x h₁ h₂, H x 0 h₁ (zero_mem _) (by simpa using h₂)⟩

theorem inj_of_disjoint_ker {p : submodule R M}
  {s : set M} (h : s ⊆ p) (hd : disjoint p (ker f)) :
  ∀ x y ∈ s, f x = f y → x = y :=
λ x y hx hy, disjoint_ker'.1 hd _ _ (h hx) (h hy)

theorem ker_eq_bot : ker f = ⊥ ↔ injective f :=
by simpa [disjoint] using @disjoint_ker' _ _ _ _ _ _ _ _ _ _ _ f ⊤

lemma ker_le_iff [ring_hom_surjective τ₁₂] {p : submodule R M} :
  ker f ≤ p ↔ ∃ (y ∈ range f), f ⁻¹' {y} ⊆ p :=
begin
  split,
  { intros h, use 0, rw [← set_like.mem_coe, f.range_coe], exact ⟨⟨0, map_zero f⟩, h⟩, },
  { rintros ⟨y, h₁, h₂⟩,
    rw set_like.le_def, intros z hz, simp only [mem_ker, set_like.mem_coe] at hz,
    rw [← set_like.mem_coe, f.range_coe, set.mem_range] at h₁, obtain ⟨x, hx⟩ := h₁,
    have hx' : x ∈ p, { exact h₂ hx, },
    have hxz : z + x ∈ p, { apply h₂, simp [hx, hz], },
    suffices : z + x - x ∈ p, { simpa only [this, add_sub_cancel], },
    exact p.sub_mem hxz hx', },
end

end ring

section field

variables [field K] [field K₂]
variables [add_comm_group V] [module K V]
variables [add_comm_group V₂] [module K V₂]

lemma ker_smul (f : V →ₗ[K] V₂) (a : K) (h : a ≠ 0) : ker (a • f) = ker f :=
submodule.comap_smul f _ a h

lemma ker_smul' (f : V →ₗ[K] V₂) (a : K) : ker (a • f) = ⨅(h : a ≠ 0), ker f :=
submodule.comap_smul' f _ a

lemma range_smul (f : V →ₗ[K] V₂) (a : K) (h : a ≠ 0) : range (a • f) = range f :=
by simpa only [range_eq_map] using submodule.map_smul f _ a h

lemma range_smul' (f : V →ₗ[K] V₂) (a : K) : range (a • f) = ⨆(h : a ≠ 0), range f :=
by simpa only [range_eq_map] using submodule.map_smul' f _ a

lemma span_singleton_sup_ker_eq_top (f : V →ₗ[K] K) {x : V} (hx : f x ≠ 0) :
  (K ∙ x) ⊔ f.ker = ⊤ :=
eq_top_iff.2 (λ y hy, submodule.mem_sup.2 ⟨(f y * (f x)⁻¹) • x,
  submodule.mem_span_singleton.2 ⟨f y * (f x)⁻¹, rfl⟩,
    ⟨y - (f y * (f x)⁻¹) • x,
      by rw [linear_map.mem_ker, f.map_sub, f.map_smul, smul_eq_mul, mul_assoc,
             inv_mul_cancel hx, mul_one, sub_self],
      by simp only [add_sub_cancel'_right]⟩⟩)

end field

end linear_map


namespace is_linear_map

lemma is_linear_map_add [semiring R] [add_comm_monoid M] [module R M] :
  is_linear_map R (λ (x : M × M), x.1 + x.2) :=
begin
  apply is_linear_map.mk,
  { intros x y,
    simp, cc },
  { intros x y,
    simp [smul_add] }
end

lemma is_linear_map_sub {R M : Type*} [semiring R] [add_comm_group M] [module R M]:
  is_linear_map R (λ (x : M × M), x.1 - x.2) :=
begin
  apply is_linear_map.mk,
  { intros x y,
    simp [add_comm, add_left_comm, sub_eq_add_neg] },
  { intros x y,
    simp [smul_sub] }
end

end is_linear_map

namespace submodule

section add_comm_monoid

variables [semiring R] [semiring R₂] [add_comm_monoid M] [add_comm_monoid M₂]
variables [module R M] [module R₂ M₂]
variables (p p' : submodule R M) (q : submodule R₂ M₂)
variables {τ₁₂ : R →+* R₂}
open linear_map

@[simp] theorem map_top [ring_hom_surjective τ₁₂] (f : M →ₛₗ[τ₁₂] M₂) : map f ⊤ = range f :=
f.range_eq_map.symm

@[simp] theorem comap_bot (f : M →ₛₗ[τ₁₂] M₂) : comap f ⊥ = ker f := rfl

@[simp] theorem ker_subtype : p.subtype.ker = ⊥ :=
ker_eq_bot_of_injective $ λ x y, subtype.ext_val

@[simp] theorem range_subtype : p.subtype.range = p :=
by simpa using map_comap_subtype p ⊤

lemma map_subtype_le (p' : submodule R p) : map p.subtype p' ≤ p :=
by simpa using (map_le_range : map p.subtype p' ≤ p.subtype.range)

/-- Under the canonical linear map from a submodule `p` to the ambient space `M`, the image of the
maximal submodule of `p` is just `p `. -/
@[simp] lemma map_subtype_top : map p.subtype (⊤ : submodule R p) = p :=
by simp

@[simp] lemma comap_subtype_eq_top {p p' : submodule R M} :
  comap p.subtype p' = ⊤ ↔ p ≤ p' :=
eq_top_iff.trans $ map_le_iff_le_comap.symm.trans $ by rw [map_subtype_top]

@[simp] lemma comap_subtype_self : comap p.subtype p = ⊤ :=
comap_subtype_eq_top.2 (le_refl _)

@[simp] theorem ker_of_le (p p' : submodule R M) (h : p ≤ p') : (of_le h).ker = ⊥ :=
by rw [of_le, ker_cod_restrict, ker_subtype]

lemma range_of_le (p q : submodule R M) (h : p ≤ q) : (of_le h).range = comap q.subtype p :=
by rw [← map_top, of_le, linear_map.map_cod_restrict, map_top, range_subtype]

end add_comm_monoid

section ring

variables [ring R] [ring R₂] [add_comm_group M] [add_comm_group M₂] [module R M] [module R₂ M₂]
variables (p p' : submodule R M) (q : submodule R₂ M₂)
variables {τ₁₂ : R →+* R₂}

open linear_map

lemma disjoint_iff_comap_eq_bot {p q : submodule R M} :
  disjoint p q ↔ comap p.subtype q = ⊥ :=
by rw [eq_bot_iff, ← map_le_map_iff' p.ker_subtype, map_bot, map_comap_subtype, disjoint]

/-- If `N ⊆ M` then submodules of `N` are the same as submodules of `M` contained in `N` -/
def map_subtype.rel_iso :
  submodule R p ≃o {p' : submodule R M // p' ≤ p} :=
{ to_fun    := λ p', ⟨map p.subtype p', map_subtype_le p _⟩,
  inv_fun   := λ q, comap p.subtype q,
  left_inv  := λ p', comap_map_eq_self $ by simp,
  right_inv := λ ⟨q, hq⟩, subtype.ext_val $ by simp [map_comap_subtype p, inf_of_le_right hq],
  map_rel_iff'      := λ p₁ p₂, map_le_map_iff' (ker_subtype p) }

/-- If `p ⊆ M` is a submodule, the ordering of submodules of `p` is embedded in the ordering of
submodules of `M`. -/
def map_subtype.order_embedding :
  submodule R p ↪o submodule R M :=
(rel_iso.to_rel_embedding $ map_subtype.rel_iso p).trans (subtype.rel_embedding _ _)

@[simp] lemma map_subtype_embedding_eq (p' : submodule R p) :
  map_subtype.order_embedding p p' = map p.subtype p' := rfl

end ring

end submodule

namespace linear_map

section semiring

variables [semiring R] [semiring R₂] [semiring R₃]
variables [add_comm_monoid M] [add_comm_monoid M₂] [add_comm_monoid M₃]
variables [module R M] [module R₂ M₂] [module R₃ M₃]
variables {τ₁₂ : R →+* R₂} {τ₂₃ : R₂ →+* R₃} {τ₁₃ : R →+* R₃}
variables [ring_hom_comp_triple τ₁₂ τ₂₃ τ₁₃]

/-- A monomorphism is injective. -/
lemma ker_eq_bot_of_cancel {f : M →ₛₗ[τ₁₂] M₂}
  (h : ∀ (u v : f.ker →ₗ[R] M), f.comp u = f.comp v → u = v) : f.ker = ⊥ :=
begin
  have h₁ : f.comp (0 : f.ker →ₗ[R] M) = 0 := comp_zero _,
  rw [←submodule.range_subtype f.ker, ←h 0 f.ker.subtype (eq.trans h₁ (comp_ker_subtype f).symm)],
  exact range_zero
end

lemma range_comp_of_range_eq_top [ring_hom_surjective τ₁₂] [ring_hom_surjective τ₂₃]
  [ring_hom_surjective τ₁₃]
  {f : M →ₛₗ[τ₁₂] M₂} (g : M₂ →ₛₗ[τ₂₃] M₃) (hf : range f = ⊤) :
  range (g.comp f : M →ₛₗ[τ₁₃] M₃) = range g :=
by rw [range_comp, hf, submodule.map_top]

lemma ker_comp_of_ker_eq_bot (f : M →ₛₗ[τ₁₂] M₂) {g : M₂ →ₛₗ[τ₂₃] M₃}
  (hg : ker g = ⊥) : ker (g.comp f : M →ₛₗ[τ₁₃] M₃) = ker f :=
by rw [ker_comp, hg, submodule.comap_bot]

end semiring

<<<<<<< HEAD
=======
section ring

variables [ring R] [ring R₂] [ring R₃]
variables [add_comm_monoid M] [add_comm_group M₂] [add_comm_monoid M₃]
variables [module R M] [module R₂ M₂] [module R₃ M₃]
variables {τ₁₂ : R →+* R₂} {τ₂₃ : R₂ →+* R₃} {τ₁₃ : R →+* R₃}
variables [ring_hom_comp_triple τ₁₂ τ₂₃ τ₁₃] [ring_hom_surjective τ₁₂]

lemma range_mkq_comp (f : M →ₛₗ[τ₁₂] M₂) : f.range.mkq.comp f = 0 :=
linear_map.ext $ λ x, by simp

lemma ker_le_range_iff {f : M →ₛₗ[τ₁₂] M₂} {g : M₂ →ₛₗ[τ₂₃] M₃} :
  g.ker ≤ f.range ↔ f.range.mkq.comp g.ker.subtype = 0 :=
by rw [←range_le_ker_iff, submodule.ker_mkq, submodule.range_subtype]

/-- An epimorphism is surjective. -/
lemma range_eq_top_of_cancel {f : M →ₛₗ[τ₁₂] M₂}
  (h : ∀ (u v : M₂ →ₗ[R₂] f.range.quotient), u.comp f = v.comp f → u = v) : f.range = ⊤ :=
begin
  have h₁ : (0 : M₂ →ₗ[R₂] f.range.quotient).comp f = 0 := zero_comp _,
  rw [←submodule.ker_mkq f.range, ←h 0 f.range.mkq (eq.trans h₁ (range_mkq_comp _).symm)],
  exact ker_zero
end

end ring

>>>>>>> 243f7d75
end linear_map

@[simp] lemma linear_map.range_range_restrict [semiring R] [add_comm_monoid M] [add_comm_monoid M₂]
  [module R M] [module R M₂] (f : M →ₗ[R] M₂) :
  f.range_restrict.range = ⊤ :=
by simp [f.range_cod_restrict _]

/-! ### Linear equivalences -/
namespace linear_equiv

section add_comm_monoid

section subsingleton
variables [semiring R] [semiring R₂] [semiring R₃] [semiring R₄]
variables [add_comm_monoid M] [add_comm_monoid M₂] [add_comm_monoid M₃] [add_comm_monoid M₄]
variables [module R M] [module R₂ M₂]
variables [subsingleton M] [subsingleton M₂]
variables {σ₁₂ : R →+* R₂} {σ₂₁ : R₂ →+* R}
variables [ring_hom_inv_pair σ₁₂ σ₂₁] [ring_hom_inv_pair σ₂₁ σ₁₂]

include σ₂₁
/-- Between two zero modules, the zero map is an equivalence. -/
instance : has_zero (M ≃ₛₗ[σ₁₂] M₂) :=
⟨{ to_fun := 0,
   inv_fun := 0,
   right_inv := λ x, subsingleton.elim _ _,
   left_inv := λ x, subsingleton.elim _ _,
   ..(0 : M →ₛₗ[σ₁₂] M₂)}⟩
omit σ₂₁

-- Even though these are implied by `subsingleton.elim` via the `unique` instance below, they're
-- nice to have as `rfl`-lemmas for `dsimp`.
include σ₂₁
@[simp] lemma zero_symm : (0 : M ≃ₛₗ[σ₁₂] M₂).symm = 0 := rfl
@[simp] lemma coe_zero : ⇑(0 : M ≃ₛₗ[σ₁₂] M₂) = 0 := rfl
lemma zero_apply (x : M) : (0 : M ≃ₛₗ[σ₁₂] M₂) x = 0 := rfl

/-- Between two zero modules, the zero map is the only equivalence. -/
instance : unique (M ≃ₛₗ[σ₁₂] M₂) :=
{ uniq := λ f, to_linear_map_injective (subsingleton.elim _ _),
  default := 0 }
omit σ₂₁

end subsingleton

section
variables [semiring R] [semiring R₂] [semiring R₃] [semiring R₄]
variables [add_comm_monoid M] [add_comm_monoid M₂] [add_comm_monoid M₃] [add_comm_monoid M₄]
variables {module_M : module R M} {module_M₂ : module R₂ M₂}
variables {σ₁₂ : R →+* R₂} {σ₂₁ : R₂ →+* R}
variables {re₁₂ : ring_hom_inv_pair σ₁₂ σ₂₁} {re₂₁ : ring_hom_inv_pair σ₂₁ σ₁₂}
variables (e e' : M ≃ₛₗ[σ₁₂] M₂)

lemma map_eq_comap {p : submodule R M} :
  (p.map (e : M →ₛₗ[σ₁₂] M₂) : submodule R₂ M₂) = p.comap (e.symm : M₂ →ₛₗ[σ₂₁] M) :=
set_like.coe_injective $ by simp [e.image_eq_preimage]

/-- A linear equivalence of two modules restricts to a linear equivalence from any submodule
`p` of the domain onto the image of that submodule.

This is `linear_equiv.of_submodule'` but with `map` on the right instead of `comap` on the left. -/
def of_submodule (p : submodule R M) : p ≃ₛₗ[σ₁₂] ↥(p.map (e : M →ₛₗ[σ₁₂] M₂) : submodule R₂ M₂) :=
{ inv_fun   := λ y, ⟨(e.symm : M₂ →ₛₗ[σ₂₁] M) y, by {
    rcases y with ⟨y', hy⟩, rw submodule.mem_map at hy, rcases hy with ⟨x, hx, hxy⟩, subst hxy,
    simp only [symm_apply_apply, submodule.coe_mk, coe_coe, hx], }⟩,
  left_inv  := λ x, by simp,
  right_inv := λ y, by { apply set_coe.ext, simp, },
  ..((e : M →ₛₗ[σ₁₂] M₂).dom_restrict p).cod_restrict (p.map (e : M →ₛₗ[σ₁₂] M₂))
  (λ x, ⟨x, by simp⟩) }

include σ₂₁
@[simp] lemma of_submodule_apply (p : submodule R M) (x : p) :
  ↑(e.of_submodule p x) = e x := rfl

@[simp] lemma of_submodule_symm_apply (p : submodule R M)
  (x : (p.map (e : M →ₛₗ[σ₁₂] M₂) : submodule R₂ M₂)) : ↑((e.of_submodule p).symm x) = e.symm x :=
rfl

omit σ₂₁

end

section finsupp
variables {γ : Type*}
variables [semiring R] [semiring R₂]
variables [add_comm_monoid M] [add_comm_monoid M₂]
variables [module R M] [module R₂ M₂] [has_zero γ]
variables {τ₁₂ : R →+* R₂} {τ₂₁ : R₂ →+* R}
variables [ring_hom_inv_pair τ₁₂ τ₂₁] [ring_hom_inv_pair τ₂₁ τ₁₂]

include τ₂₁
@[simp] lemma map_finsupp_sum (f : M ≃ₛₗ[τ₁₂] M₂) {t : ι →₀ γ} {g : ι → γ → M} :
  f (t.sum g) = t.sum (λ i d, f (g i d)) := f.map_sum _
omit τ₂₁

end finsupp

section dfinsupp
open dfinsupp

variables [semiring R] [semiring R₂]
variables [add_comm_monoid M] [add_comm_monoid M₂]
variables [module R M] [module R₂ M₂]
variables {τ₁₂ : R →+* R₂} {τ₂₁ : R₂ →+* R}
variables [ring_hom_inv_pair τ₁₂ τ₂₁] [ring_hom_inv_pair τ₂₁ τ₁₂]
variables {γ : ι → Type*} [decidable_eq ι]

include τ₂₁
@[simp] lemma map_dfinsupp_sum [Π i, has_zero (γ i)] [Π i (x : γ i), decidable (x ≠ 0)]
  (f : M ≃ₛₗ[τ₁₂] M₂) (t : Π₀ i, γ i) (g : Π i, γ i → M) :
  f (t.sum g) = t.sum (λ i d, f (g i d)) := f.map_sum _

@[simp] lemma map_dfinsupp_sum_add_hom [Π i, add_zero_class (γ i)] (f : M ≃ₛₗ[τ₁₂] M₂)
  (t : Π₀ i, γ i) (g : Π i, γ i →+ M) :
  f (sum_add_hom g t) = sum_add_hom (λ i, f.to_add_equiv.to_add_monoid_hom.comp (g i)) t :=
f.to_add_equiv.map_dfinsupp_sum_add_hom _ _

end dfinsupp

section uncurry
variables [semiring R] [semiring R₂] [semiring R₃] [semiring R₄]
variables [add_comm_monoid M] [add_comm_monoid M₂] [add_comm_monoid M₃] [add_comm_monoid M₄]

variables (V V₂ R)

/-- Linear equivalence between a curried and uncurried function.
  Differs from `tensor_product.curry`. -/
protected def curry :
  (V × V₂ → R) ≃ₗ[R] (V → V₂ → R) :=
{ map_add'  := λ _ _, by { ext, refl },
  map_smul' := λ _ _, by { ext, refl },
  .. equiv.curry _ _ _ }

@[simp] lemma coe_curry : ⇑(linear_equiv.curry R V V₂) = curry := rfl

@[simp] lemma coe_curry_symm : ⇑(linear_equiv.curry R V V₂).symm = uncurry := rfl

end uncurry

section
variables [semiring R] [semiring R₂] [semiring R₃] [semiring R₄]
variables [add_comm_monoid M] [add_comm_monoid M₂] [add_comm_monoid M₃] [add_comm_monoid M₄]
variables {module_M : module R M} {module_M₂ : module R₂ M₂} {module_M₃ : module R₃ M₃}
variables {σ₁₂ : R →+* R₂} {σ₂₁ : R₂ →+* R}
variables {σ₂₃ : R₂ →+* R₃} {σ₁₃ : R →+* R₃} [ring_hom_comp_triple σ₁₂ σ₂₃ σ₁₃]
variables {σ₃₂ : R₃ →+* R₂}
variables {re₁₂ : ring_hom_inv_pair σ₁₂ σ₂₁} {re₂₁ : ring_hom_inv_pair σ₂₁ σ₁₂}
variables {re₂₃ : ring_hom_inv_pair σ₂₃ σ₃₂} {re₃₂ : ring_hom_inv_pair σ₃₂ σ₂₃}
variables (f : M →ₛₗ[σ₁₂] M₂) (g : M₂ →ₛₗ[σ₂₁] M) (e : M ≃ₛₗ[σ₁₂] M₂) (h : M₂ →ₛₗ[σ₂₃] M₃)
variables (e'' : M₂ ≃ₛₗ[σ₂₃] M₃)

variables (p q : submodule R M)

/-- Linear equivalence between two equal submodules. -/
def of_eq (h : p = q) : p ≃ₗ[R] q :=
{ map_smul' := λ _ _, rfl, map_add' := λ _ _, rfl, .. equiv.set.of_eq (congr_arg _ h) }

variables {p q}

@[simp] lemma coe_of_eq_apply (h : p = q) (x : p) : (of_eq p q h x : M) = x := rfl

@[simp] lemma of_eq_symm (h : p = q) : (of_eq p q h).symm = of_eq q p h.symm := rfl

include σ₂₁
/-- A linear equivalence which maps a submodule of one module onto another, restricts to a linear
equivalence of the two submodules. -/
def of_submodules (p : submodule R M) (q : submodule R₂ M₂) (h : p.map (e : M →ₛₗ[σ₁₂] M₂) = q) :
p ≃ₛₗ[σ₁₂] q := (e.of_submodule p).trans (linear_equiv.of_eq _ _ h)


@[simp] lemma of_submodules_apply {p : submodule R M} {q : submodule R₂ M₂}
  (h : p.map ↑e = q) (x : p) : ↑(e.of_submodules p q h x) = e x := rfl

@[simp] lemma of_submodules_symm_apply {p : submodule R M} {q : submodule R₂ M₂}
  (h : p.map ↑e = q) (x : q) : ↑((e.of_submodules p q h).symm x) = e.symm x := rfl

include re₁₂ re₂₁
/-- A linear equivalence of two modules restricts to a linear equivalence from the preimage of any
submodule to that submodule.

This is `linear_equiv.of_submodule` but with `comap` on the left instead of `map` on the right. -/
def of_submodule' [module R M] [module R₂ M₂] (f : M ≃ₛₗ[σ₁₂] M₂) (U : submodule R₂ M₂) :
  U.comap (f : M →ₛₗ[σ₁₂] M₂) ≃ₛₗ[σ₁₂] U :=
(f.symm.of_submodules _ _ f.symm.map_eq_comap).symm

lemma of_submodule'_to_linear_map [module R M] [module R₂ M₂]
  (f : M ≃ₛₗ[σ₁₂] M₂) (U : submodule R₂ M₂) :
  (f.of_submodule' U).to_linear_map =
  (f.to_linear_map.dom_restrict _).cod_restrict _ subtype.prop :=
by { ext, refl }

@[simp]
lemma of_submodule'_apply [module R M] [module R₂ M₂]
  (f : M ≃ₛₗ[σ₁₂] M₂) (U : submodule R₂ M₂) (x : U.comap (f : M →ₛₗ[σ₁₂] M₂)) :
(f.of_submodule' U x : M₂) = f (x : M) := rfl

@[simp]
lemma of_submodule'_symm_apply [module R M] [module R₂ M₂]
  (f : M ≃ₛₗ[σ₁₂] M₂) (U : submodule R₂ M₂) (x : U) :
((f.of_submodule' U).symm x : M) = f.symm (x : M₂) := rfl

variable (p)

omit σ₂₁ re₁₂ re₂₁

/-- The top submodule of `M` is linearly equivalent to `M`. -/
def of_top (h : p = ⊤) : p ≃ₗ[R] M :=
{ inv_fun   := λ x, ⟨x, h.symm ▸ trivial⟩,
  left_inv  := λ ⟨x, h⟩, rfl,
  right_inv := λ x, rfl,
  .. p.subtype }

@[simp] theorem of_top_apply {h} (x : p) : of_top p h x = x := rfl

@[simp] theorem coe_of_top_symm_apply {h} (x : M) : ((of_top p h).symm x : M) = x := rfl

theorem of_top_symm_apply {h} (x : M) : (of_top p h).symm x = ⟨x, h.symm ▸ trivial⟩ := rfl

include σ₂₁ re₁₂ re₂₁
/-- If a linear map has an inverse, it is a linear equivalence. -/
def of_linear (h₁ : f.comp g = linear_map.id) (h₂ : g.comp f = linear_map.id) :
  M ≃ₛₗ[σ₁₂] M₂ :=
{ inv_fun   := g,
  left_inv  := linear_map.ext_iff.1 h₂,
  right_inv := linear_map.ext_iff.1 h₁,
  ..f }
omit σ₂₁ re₁₂ re₂₁

include σ₂₁ re₁₂ re₂₁
@[simp] theorem of_linear_apply {h₁ h₂} (x : M) : of_linear f g h₁ h₂ x = f x := rfl
omit σ₂₁ re₁₂ re₂₁

include σ₂₁ re₁₂ re₂₁
@[simp] theorem of_linear_symm_apply {h₁ h₂} (x : M₂) : (of_linear f g h₁ h₂).symm x = g x :=
rfl
omit σ₂₁ re₁₂ re₂₁

@[simp] protected theorem range : (e : M →ₛₗ[σ₁₂] M₂).range = ⊤ :=
linear_map.range_eq_top.2 e.to_equiv.surjective

include σ₂₁ re₁₂ re₂₁
lemma eq_bot_of_equiv [module R₂ M₂] (e : p ≃ₛₗ[σ₁₂] (⊥ : submodule R₂ M₂)) : p = ⊥ :=
begin
  refine bot_unique (set_like.le_def.2 $ assume b hb, (submodule.mem_bot R).2 _),
  rw [← p.mk_eq_zero hb, ← e.map_eq_zero_iff],
  apply submodule.eq_zero_of_bot_submodule
end
omit σ₂₁ re₁₂ re₂₁

@[simp] protected theorem ker : (e : M →ₛₗ[σ₁₂] M₂).ker = ⊥ :=
linear_map.ker_eq_bot_of_injective e.to_equiv.injective

@[simp] theorem range_comp [ring_hom_surjective σ₁₂] [ring_hom_surjective σ₂₃]
  [ring_hom_surjective σ₁₃] :
  (h.comp (e : M →ₛₗ[σ₁₂] M₂) : M →ₛₗ[σ₁₃] M₃).range = h.range :=
linear_map.range_comp_of_range_eq_top _ e.range

include module_M
@[simp] theorem ker_comp (l : M →ₛₗ[σ₁₂] M₂) :
  (((e'' : M₂ →ₛₗ[σ₂₃] M₃).comp l : M →ₛₗ[σ₁₃] M₃) : M →ₛₗ[σ₁₃] M₃).ker = l.ker :=
linear_map.ker_comp_of_ker_eq_bot _ e''.ker
omit module_M

variables {f g}

include σ₂₁
/-- An linear map `f : M →ₗ[R] M₂` with a left-inverse `g : M₂ →ₗ[R] M` defines a linear
equivalence between `M` and `f.range`.

This is a computable alternative to `linear_equiv.of_injective`, and a bidirectional version of
`linear_map.range_restrict`. -/
def of_left_inverse [ring_hom_inv_pair σ₁₂ σ₂₁] [ring_hom_inv_pair σ₂₁ σ₁₂]
  {g : M₂ → M} (h : function.left_inverse g f) : M ≃ₛₗ[σ₁₂] f.range :=
{ to_fun := f.range_restrict,
  inv_fun := g ∘ f.range.subtype,
  left_inv := h,
  right_inv := λ x, subtype.ext $
    let ⟨x', hx'⟩ := linear_map.mem_range.mp x.prop in
    show f (g x) = x, by rw [←hx', h x'],
  .. f.range_restrict }
omit σ₂₁

@[simp] lemma of_left_inverse_apply [ring_hom_inv_pair σ₁₂ σ₂₁] [ring_hom_inv_pair σ₂₁ σ₁₂]
  (h : function.left_inverse g f) (x : M) :
  ↑(of_left_inverse h x) = f x := rfl

include σ₂₁
@[simp] lemma of_left_inverse_symm_apply [ring_hom_inv_pair σ₁₂ σ₂₁]
  [ring_hom_inv_pair σ₂₁ σ₁₂] (h : function.left_inverse g f) (x : f.range) :
  (of_left_inverse h).symm x = g x := rfl
omit σ₂₁

variables (f)

/-- An `injective` linear map `f : M →ₗ[R] M₂` defines a linear equivalence
between `M` and `f.range`. See also `linear_map.of_left_inverse`. -/
noncomputable def of_injective [ring_hom_inv_pair σ₁₂ σ₂₁] [ring_hom_inv_pair σ₂₁ σ₁₂]
  (h : injective f) : M ≃ₛₗ[σ₁₂] f.range :=
of_left_inverse $ classical.some_spec h.has_left_inverse

@[simp] theorem of_injective_apply [ring_hom_inv_pair σ₁₂ σ₂₁] [ring_hom_inv_pair σ₂₁ σ₁₂]
  {h : injective f} (x : M) : ↑(of_injective f h x) = f x := rfl

/-- A bijective linear map is a linear equivalence. -/
noncomputable def of_bijective [ring_hom_inv_pair σ₁₂ σ₂₁] [ring_hom_inv_pair σ₂₁ σ₁₂]
  (hf₁ : injective f) (hf₂ : surjective f) : M ≃ₛₗ[σ₁₂] M₂ :=
(of_injective f hf₁).trans (of_top _ $ linear_map.range_eq_top.2 hf₂)

@[simp] theorem of_bijective_apply [ring_hom_inv_pair σ₁₂ σ₂₁] [ring_hom_inv_pair σ₂₁ σ₁₂]
  {hf₁ hf₂} (x : M) : of_bijective f hf₁ hf₂ x = f x := rfl

end

end add_comm_monoid

section add_comm_group

variables [semiring R] [semiring R₂] [semiring R₃] [semiring R₄]
variables [add_comm_group M] [add_comm_group M₂] [add_comm_group M₃] [add_comm_group M₄]
variables {module_M : module R M} {module_M₂ : module R₂ M₂}
variables {module_M₃ : module R₃ M₃} {module_M₄ : module R₄ M₄}
variables {σ₁₂ : R →+* R₂} {σ₃₄ : R₃ →+* R₄}
variables {σ₂₁ : R₂ →+* R} {σ₄₃ : R₄ →+* R₃}
variables {re₁₂ : ring_hom_inv_pair σ₁₂ σ₂₁} {re₂₁ : ring_hom_inv_pair σ₂₁ σ₁₂}
variables {re₃₄ : ring_hom_inv_pair σ₃₄ σ₄₃} {re₄₃ : ring_hom_inv_pair σ₄₃ σ₃₄}
variables (e e₁ : M ≃ₛₗ[σ₁₂] M₂) (e₂ : M₃ ≃ₛₗ[σ₃₄] M₄)

@[simp] theorem map_neg (a : M) : e (-a) = -e a := e.to_linear_map.map_neg a
@[simp] theorem map_sub (a b : M) : e (a - b) = e a - e b :=
e.to_linear_map.map_sub a b

end add_comm_group

section neg

variables (R) [semiring R] [add_comm_group M] [module R M]

/-- `x ↦ -x` as a `linear_equiv` -/
def neg : M ≃ₗ[R] M := { .. equiv.neg M, .. (-linear_map.id : M →ₗ[R] M) }

variable {R}

@[simp] lemma coe_neg : ⇑(neg R : M ≃ₗ[R] M) = -id := rfl

lemma neg_apply (x : M) : neg R x = -x := by simp

@[simp] lemma symm_neg : (neg R : M ≃ₗ[R] M).symm = neg R := rfl

end neg

section comm_semiring
variables [comm_semiring R] [add_comm_monoid M] [add_comm_monoid M₂] [add_comm_monoid M₃]
variables [module R M] [module R M₂] [module R M₃]
open linear_map

/-- Multiplying by a unit `a` of the ring `R` is a linear equivalence. -/
def smul_of_unit (a : units R) : M ≃ₗ[R] M :=
of_linear ((a:R) • 1 : M →ₗ[R] M) (((a⁻¹ : units R) : R) • 1 : M →ₗ[R] M)
  (by rw [smul_comp, comp_smul, smul_smul, units.mul_inv, one_smul]; refl)
  (by rw [smul_comp, comp_smul, smul_smul, units.inv_mul, one_smul]; refl)

/-- A linear isomorphism between the domains and codomains of two spaces of linear maps gives a
linear isomorphism between the two function spaces. -/
def arrow_congr {R M₁ M₂ M₂₁ M₂₂ : Sort*} [comm_semiring R]
  [add_comm_monoid M₁] [add_comm_monoid M₂] [add_comm_monoid M₂₁] [add_comm_monoid M₂₂]
  [module R M₁] [module R M₂] [module R M₂₁] [module R M₂₂]
  (e₁ : M₁ ≃ₗ[R] M₂) (e₂ : M₂₁ ≃ₗ[R] M₂₂) :
  (M₁ →ₗ[R] M₂₁) ≃ₗ[R] (M₂ →ₗ[R] M₂₂) :=
{ to_fun := λ f : M₁ →ₗ[R] M₂₁, (e₂ : M₂₁ →ₗ[R] M₂₂).comp $ f.comp (e₁.symm : M₂ →ₗ[R] M₁),
  inv_fun := λ f, (e₂.symm : M₂₂ →ₗ[R] M₂₁).comp $ f.comp (e₁ : M₁ →ₗ[R] M₂),
  left_inv := λ f, by { ext x, simp only [symm_apply_apply, comp_app, coe_comp, coe_coe]},
  right_inv := λ f, by { ext x, simp only [comp_app, apply_symm_apply, coe_comp, coe_coe]},
  map_add' := λ f g, by { ext x, simp only [map_add, add_apply, comp_app, coe_comp, coe_coe]},
  map_smul' := λ c f, by { ext x, simp only [smul_apply, comp_app, coe_comp, map_smulₛₗ, coe_coe]} }

@[simp] lemma arrow_congr_apply {R M₁ M₂ M₂₁ M₂₂ : Sort*} [comm_semiring R]
  [add_comm_monoid M₁] [add_comm_monoid M₂] [add_comm_monoid M₂₁] [add_comm_monoid M₂₂]
  [module R M₁] [module R M₂] [module R M₂₁] [module R M₂₂]
  (e₁ : M₁ ≃ₗ[R] M₂) (e₂ : M₂₁ ≃ₗ[R] M₂₂) (f : M₁ →ₗ[R] M₂₁) (x : M₂) :
  arrow_congr e₁ e₂ f x = e₂ (f (e₁.symm x)) :=
rfl

@[simp] lemma arrow_congr_symm_apply {R M₁ M₂ M₂₁ M₂₂ : Sort*} [comm_semiring R]
  [add_comm_monoid M₁] [add_comm_monoid M₂] [add_comm_monoid M₂₁] [add_comm_monoid M₂₂]
  [module R M₁] [module R M₂] [module R M₂₁] [module R M₂₂]
  (e₁ : M₁ ≃ₗ[R] M₂) (e₂ : M₂₁ ≃ₗ[R] M₂₂) (f : M₂ →ₗ[R] M₂₂) (x : M₁) :
  (arrow_congr e₁ e₂).symm f x = e₂.symm (f (e₁ x)) :=
rfl

lemma arrow_congr_comp {N N₂ N₃ : Sort*}
  [add_comm_monoid N] [add_comm_monoid N₂] [add_comm_monoid N₃]
  [module R N] [module R N₂] [module R N₃]
  (e₁ : M ≃ₗ[R] N) (e₂ : M₂ ≃ₗ[R] N₂) (e₃ : M₃ ≃ₗ[R] N₃) (f : M →ₗ[R] M₂) (g : M₂ →ₗ[R] M₃) :
  arrow_congr e₁ e₃ (g.comp f) = (arrow_congr e₂ e₃ g).comp (arrow_congr e₁ e₂ f) :=
by { ext, simp only [symm_apply_apply, arrow_congr_apply, linear_map.comp_apply], }

lemma arrow_congr_trans {M₁ M₂ M₃ N₁ N₂ N₃ : Sort*}
  [add_comm_monoid M₁] [module R M₁] [add_comm_monoid M₂] [module R M₂]
  [add_comm_monoid M₃] [module R M₃] [add_comm_monoid N₁] [module R N₁]
  [add_comm_monoid N₂] [module R N₂] [add_comm_monoid N₃] [module R N₃]
  (e₁ : M₁ ≃ₗ[R] M₂) (e₂ : N₁ ≃ₗ[R] N₂) (e₃ : M₂ ≃ₗ[R] M₃) (e₄ : N₂ ≃ₗ[R] N₃) :
  (arrow_congr e₁ e₂).trans (arrow_congr e₃ e₄) = arrow_congr (e₁.trans e₃) (e₂.trans e₄) :=
rfl

/-- If `M₂` and `M₃` are linearly isomorphic then the two spaces of linear maps from `M` into `M₂`
and `M` into `M₃` are linearly isomorphic. -/
def congr_right (f : M₂ ≃ₗ[R] M₃) : (M →ₗ[R] M₂) ≃ₗ[R] (M →ₗ[R] M₃) :=
arrow_congr (linear_equiv.refl R M) f

/-- If `M` and `M₂` are linearly isomorphic then the two spaces of linear maps from `M` and `M₂` to
themselves are linearly isomorphic. -/
def conj (e : M ≃ₗ[R] M₂) : (module.End R M) ≃ₗ[R] (module.End R M₂) := arrow_congr e e

lemma conj_apply (e : M ≃ₗ[R] M₂) (f : module.End R M) :
  e.conj f = ((↑e : M →ₗ[R] M₂).comp f).comp (e.symm : M₂ →ₗ[R] M) := rfl

lemma symm_conj_apply (e : M ≃ₗ[R] M₂) (f : module.End R M₂) :
  e.symm.conj f = ((↑e.symm : M₂ →ₗ[R] M).comp f).comp (e : M →ₗ[R] M₂) := rfl

lemma conj_comp (e : M ≃ₗ[R] M₂) (f g : module.End R M) :
  e.conj (g.comp f) = (e.conj g).comp (e.conj f) :=
arrow_congr_comp e e e f g

lemma conj_trans (e₁ : M ≃ₗ[R] M₂) (e₂ : M₂ ≃ₗ[R] M₃) :
  e₁.conj.trans e₂.conj = (e₁.trans e₂).conj :=
by { ext f x, refl, }

@[simp] lemma conj_id (e : M ≃ₗ[R] M₂) : e.conj linear_map.id = linear_map.id :=
by { ext, simp [conj_apply], }

end comm_semiring

section field

variables [field K] [add_comm_group M] [add_comm_group M₂] [add_comm_group M₃]
variables [module K M] [module K M₂] [module K M₃]
variables (K) (M)
open linear_map

/-- Multiplying by a nonzero element `a` of the field `K` is a linear equivalence. -/
def smul_of_ne_zero (a : K) (ha : a ≠ 0) : M ≃ₗ[K] M :=
smul_of_unit $ units.mk0 a ha

section

noncomputable theory
open_locale classical

lemma ker_to_span_singleton {x : M} (h : x ≠ 0) : (to_span_singleton K M x).ker = ⊥ :=
begin
  ext c, split,
  { intros hc, rw submodule.mem_bot, rw mem_ker at hc, by_contra hc',
    have : x = 0,
      calc x = c⁻¹ • (c • x) : by rw [← mul_smul, inv_mul_cancel hc', one_smul]
      ... = c⁻¹ • ((to_span_singleton K M x) c) : rfl
      ... = 0 : by rw [hc, smul_zero],
    tauto },
  { rw [mem_ker, submodule.mem_bot], intros h, rw h, simp }
end

/-- Given a nonzero element `x` of a vector space `M` over a field `K`, the natural
    map from `K` to the span of `x`, with invertibility check to consider it as an
    isomorphism.-/
def to_span_nonzero_singleton (x : M) (h : x ≠ 0) : K ≃ₗ[K] (K ∙ x) :=
linear_equiv.trans
  (linear_equiv.of_injective (to_span_singleton K M x) (ker_eq_bot.1 $ ker_to_span_singleton K M h))
  (of_eq (to_span_singleton K M x).range (K ∙ x)
    (span_singleton_eq_range K M x).symm)

lemma to_span_nonzero_singleton_one (x : M) (h : x ≠ 0) : to_span_nonzero_singleton K M x h 1
  = (⟨x, submodule.mem_span_singleton_self x⟩ : K ∙ x) :=
begin
  apply set_like.coe_eq_coe.mp,
  have : ↑(to_span_nonzero_singleton K M x h 1) = to_span_singleton K M x 1 := rfl,
  rw [this, to_span_singleton_one, submodule.coe_mk],
end

/-- Given a nonzero element `x` of a vector space `M` over a field `K`, the natural map
    from the span of `x` to `K`.-/
abbreviation coord (x : M) (h : x ≠ 0) : (K ∙ x) ≃ₗ[K] K :=
(to_span_nonzero_singleton K M x h).symm

lemma coord_self (x : M) (h : x ≠ 0) :
  (coord K M x h) (⟨x, submodule.mem_span_singleton_self x⟩ : K ∙ x) = 1 :=
by rw [← to_span_nonzero_singleton_one K M x h, symm_apply_apply]

end

end field

end linear_equiv

namespace submodule

section module

variables [semiring R] [add_comm_monoid M] [module R M]

/-- Given `p` a submodule of the module `M` and `q` a submodule of `p`, `p.equiv_subtype_map q`
is the natural `linear_equiv` between `q` and `q.map p.subtype`. -/
def equiv_subtype_map (p : submodule R M) (q : submodule R p) :
  q ≃ₗ[R] q.map p.subtype :=
{ inv_fun :=
    begin
      rintro ⟨x, hx⟩,
      refine ⟨⟨x, _⟩, _⟩;
      rcases hx with ⟨⟨_, h⟩, _, rfl⟩;
      assumption
    end,
  left_inv := λ ⟨⟨_, _⟩, _⟩, rfl,
  right_inv := λ ⟨x, ⟨_, h⟩, _, rfl⟩, rfl,
  .. (p.subtype.dom_restrict q).cod_restrict _
    begin
      rintro ⟨x, hx⟩,
      refine ⟨x, hx, rfl⟩,
    end }

@[simp]
lemma equiv_subtype_map_apply {p : submodule R M} {q : submodule R p} (x : q) :
  (p.equiv_subtype_map q x : M) = p.subtype.dom_restrict q x :=
rfl

@[simp]
lemma equiv_subtype_map_symm_apply {p : submodule R M} {q : submodule R p} (x : q.map p.subtype) :
  ((p.equiv_subtype_map q).symm x : M) = x :=
by { cases x, refl }

/-- If `s ≤ t`, then we can view `s` as a submodule of `t` by taking the comap
of `t.subtype`. -/
@[simps]
def comap_subtype_equiv_of_le {p q : submodule R M} (hpq : p ≤ q) :
  comap q.subtype p ≃ₗ[R] p :=
{ to_fun := λ x, ⟨x, x.2⟩,
  inv_fun := λ x, ⟨⟨x, hpq x.2⟩, x.2⟩,
  left_inv := λ x, by simp only [coe_mk, set_like.eta, coe_coe],
  right_inv := λ x, by simp only [subtype.coe_mk, set_like.eta, coe_coe],
  map_add' := λ x y, rfl,
  map_smul' := λ c x, rfl }

end module

end submodule

namespace submodule

variables [comm_ring R] [comm_ring R₂]
variables [add_comm_group M] [add_comm_group M₂] [module R M] [module R₂ M₂]
variables [add_comm_group N] [add_comm_group N₂] [module R N] [module R N₂]
variables {τ₁₂ : R →+* R₂} {τ₂₁ : R₂ →+* R}
variables [ring_hom_inv_pair τ₁₂ τ₂₁] [ring_hom_inv_pair τ₂₁ τ₁₂]
variables (p : submodule R M) (q : submodule R₂ M₂)
variables (pₗ : submodule R N) (qₗ : submodule R N₂)

include τ₂₁
@[simp] lemma mem_map_equiv {e : M ≃ₛₗ[τ₁₂] M₂} {x : M₂} : x ∈ p.map (e : M →ₛₗ[τ₁₂] M₂) ↔
  e.symm x ∈ p :=
begin
  rw submodule.mem_map, split,
  { rintros ⟨y, hy, hx⟩, simp [←hx, hy], },
  { intros hx, refine ⟨e.symm x, hx, by simp⟩, },
end
omit τ₂₁

lemma map_equiv_eq_comap_symm (e : M ≃ₛₗ[τ₁₂] M₂) (K : submodule R M) :
  K.map (e : M →ₛₗ[τ₁₂] M₂) = K.comap (e.symm : M₂ →ₛₗ[τ₂₁] M) :=
submodule.ext (λ _, by rw [mem_map_equiv, mem_comap, linear_equiv.coe_coe])

lemma comap_equiv_eq_map_symm (e : M ≃ₛₗ[τ₁₂] M₂) (K : submodule R₂ M₂) :
  K.comap (e : M →ₛₗ[τ₁₂] M₂) = K.map (e.symm : M₂ →ₛₗ[τ₂₁] M) :=
(map_equiv_eq_comap_symm e.symm K).symm

lemma comap_le_comap_smul (fₗ : N →ₗ[R] N₂) (c : R) :
  comap fₗ qₗ ≤ comap (c • fₗ) qₗ :=
begin
  rw set_like.le_def,
  intros m h,
  change c • (fₗ m) ∈ qₗ,
  change fₗ m ∈ qₗ at h,
  apply qₗ.smul_mem _ h,
end

lemma inf_comap_le_comap_add (f₁ f₂ : M →ₛₗ[τ₁₂] M₂) :
  comap f₁ q ⊓ comap f₂ q ≤ comap (f₁ + f₂) q :=
begin
  rw set_like.le_def,
  intros m h,
  change f₁ m + f₂ m ∈ q,
  change f₁ m ∈ q ∧ f₂ m ∈ q at h,
  apply q.add_mem h.1 h.2,
end

/-- Given modules `M`, `M₂` over a commutative ring, together with submodules `p ⊆ M`, `q ⊆ M₂`,
the set of maps $\{f ∈ Hom(M, M₂) | f(p) ⊆ q \}$ is a submodule of `Hom(M, M₂)`. -/
def compatible_maps : submodule R (N →ₗ[R] N₂) :=
{ carrier   := {fₗ | pₗ ≤ comap fₗ qₗ},
  zero_mem' := by { change pₗ ≤ comap 0 qₗ, rw comap_zero, refine le_top, },
  add_mem'  := λ f₁ f₂ h₁ h₂, by { apply le_trans _ (inf_comap_le_comap_add qₗ f₁ f₂),
                                 rw le_inf_iff, exact ⟨h₁, h₂⟩, },
  smul_mem' := λ c fₗ h, le_trans h (comap_le_comap_smul qₗ fₗ c), }

end submodule

namespace equiv
variables [semiring R] [add_comm_monoid M] [module R M] [add_comm_monoid M₂] [module R M₂]

/-- An equivalence whose underlying function is linear is a linear equivalence. -/
def to_linear_equiv (e : M ≃ M₂) (h : is_linear_map R (e : M → M₂)) : M ≃ₗ[R] M₂ :=
{ .. e, .. h.mk' e}

end equiv

namespace add_equiv
variables [semiring R] [add_comm_monoid M] [module R M] [add_comm_monoid M₂] [module R M₂]

/-- An additive equivalence whose underlying function preserves `smul` is a linear equivalence. -/
def to_linear_equiv (e : M ≃+ M₂) (h : ∀ (c : R) x, e (c • x) = c • e x) : M ≃ₗ[R] M₂ :=
{ map_smul' := h, .. e, }

@[simp] lemma coe_to_linear_equiv (e : M ≃+ M₂) (h : ∀ (c : R) x, e (c • x) = c • e x) :
  ⇑(e.to_linear_equiv h) = e :=
rfl

@[simp] lemma coe_to_linear_equiv_symm (e : M ≃+ M₂) (h : ∀ (c : R) x, e (c • x) = c • e x) :
  ⇑(e.to_linear_equiv h).symm = e.symm :=
rfl

end add_equiv

section fun_left
variables (R M) [semiring R] [add_comm_monoid M] [module R M]
variables {m n p : Type*}

namespace linear_map

/-- Given an `R`-module `M` and a function `m → n` between arbitrary types,
construct a linear map `(n → M) →ₗ[R] (m → M)` -/
def fun_left (f : m → n) : (n → M) →ₗ[R] (m → M) :=
{ to_fun := (∘ f), map_add' := λ _ _, rfl, map_smul' := λ _ _, rfl }

@[simp] theorem fun_left_apply (f : m → n) (g : n → M) (i : m) : fun_left R M f g i = g (f i) :=
rfl

@[simp] theorem fun_left_id (g : n → M) : fun_left R M _root_.id g = g :=
rfl

theorem fun_left_comp (f₁ : n → p) (f₂ : m → n) :
  fun_left R M (f₁ ∘ f₂) = (fun_left R M f₂).comp (fun_left R M f₁) :=
rfl

theorem fun_left_surjective_of_injective (f : m → n) (hf : injective f) :
  surjective (fun_left R M f) :=
begin
  classical,
  intro g,
  refine ⟨λ x, if h : ∃ y, f y = x then g h.some else 0, _⟩,
  { ext,
    dsimp only [fun_left_apply],
    split_ifs with w,
    { congr,
      exact hf w.some_spec, },
    { simpa only [not_true, exists_apply_eq_apply] using w } },
end

theorem fun_left_injective_of_surjective (f : m → n) (hf : surjective f) :
  injective (fun_left R M f) :=
begin
  obtain ⟨g, hg⟩ := hf.has_right_inverse,
  suffices : left_inverse (fun_left R M g) (fun_left R M f),
  { exact this.injective },
  intro x,
  rw [←linear_map.comp_apply, ← fun_left_comp, hg.id, fun_left_id],
end

end linear_map

namespace linear_equiv
open linear_map

/-- Given an `R`-module `M` and an equivalence `m ≃ n` between arbitrary types,
construct a linear equivalence `(n → M) ≃ₗ[R] (m → M)` -/
def fun_congr_left (e : m ≃ n) : (n → M) ≃ₗ[R] (m → M) :=
linear_equiv.of_linear (fun_left R M e) (fun_left R M e.symm)
  (linear_map.ext $ λ x, funext $ λ i,
    by rw [id_apply, ← fun_left_comp, equiv.symm_comp_self, fun_left_id])
  (linear_map.ext $ λ x, funext $ λ i,
    by rw [id_apply, ← fun_left_comp, equiv.self_comp_symm, fun_left_id])

@[simp] theorem fun_congr_left_apply (e : m ≃ n) (x : n → M) :
  fun_congr_left R M e x = fun_left R M e x :=
rfl

@[simp] theorem fun_congr_left_id :
  fun_congr_left R M (equiv.refl n) = linear_equiv.refl R (n → M) :=
rfl

@[simp] theorem fun_congr_left_comp (e₁ : m ≃ n) (e₂ : n ≃ p) :
  fun_congr_left R M (equiv.trans e₁ e₂) =
    linear_equiv.trans (fun_congr_left R M e₂) (fun_congr_left R M e₁) :=
rfl

@[simp] lemma fun_congr_left_symm (e : m ≃ n) :
  (fun_congr_left R M e).symm = fun_congr_left R M e.symm :=
rfl

end linear_equiv

end fun_left

namespace linear_equiv

variables [semiring R] [add_comm_monoid M] [module R M]
variables (R M)

instance automorphism_group : group (M ≃ₗ[R] M) :=
{ mul := λ f g, g.trans f,
  one := linear_equiv.refl R M,
  inv := λ f, f.symm,
  mul_assoc := λ f g h, by {ext, refl},
  mul_one := λ f, by {ext, refl},
  one_mul := λ f, by {ext, refl},
  mul_left_inv := λ f, by {ext, exact f.left_inv x} }

/-- Restriction from `R`-linear automorphisms of `M` to `R`-linear endomorphisms of `M`,
promoted to a monoid hom. -/
def automorphism_group.to_linear_map_monoid_hom :
  (M ≃ₗ[R] M) →* (M →ₗ[R] M) :=
{ to_fun := coe,
  map_one' := rfl,
  map_mul' := λ _ _, rfl }

/-- The tautological action by `M ≃ₗ[R] M` on `M`.

This generalizes `function.End.apply_mul_action`. -/
instance apply_distrib_mul_action : distrib_mul_action (M ≃ₗ[R] M) M :=
{ smul := ($),
  smul_zero := linear_equiv.map_zero,
  smul_add := linear_equiv.map_add,
  one_smul := λ _, rfl,
  mul_smul := λ _ _ _, rfl }

@[simp] protected lemma smul_def (f : M ≃ₗ[R] M) (a : M) :
  f • a = f a := rfl

/-- `linear_equiv.apply_distrib_mul_action` is faithful. -/
instance apply_has_faithful_scalar : has_faithful_scalar (M ≃ₗ[R] M) M :=
⟨λ _ _, linear_equiv.ext⟩

instance apply_smul_comm_class : smul_comm_class R (M ≃ₗ[R] M) M :=
{ smul_comm := λ r e m, (e.map_smul r m).symm }

instance apply_smul_comm_class' : smul_comm_class (M ≃ₗ[R] M) R M :=
{ smul_comm := linear_equiv.map_smul }

end linear_equiv

namespace linear_map

variables [semiring R] [add_comm_monoid M] [module R M]
variables (R M)

/-- The group of invertible linear maps from `M` to itself -/
@[reducible] def general_linear_group := units (M →ₗ[R] M)

namespace general_linear_group
variables {R M}

instance : has_coe_to_fun (general_linear_group R M) := by apply_instance

/-- An invertible linear map `f` determines an equivalence from `M` to itself. -/
def to_linear_equiv (f : general_linear_group R M) : (M ≃ₗ[R] M) :=
{ inv_fun := f.inv.to_fun,
  left_inv := λ m, show (f.inv * f.val) m = m,
    by erw f.inv_val; simp,
  right_inv := λ m, show (f.val * f.inv) m = m,
    by erw f.val_inv; simp,
  ..f.val }

/-- An equivalence from `M` to itself determines an invertible linear map. -/
def of_linear_equiv (f : (M ≃ₗ[R] M)) : general_linear_group R M :=
{ val := f,
  inv := (f.symm : M →ₗ[R] M),
  val_inv := linear_map.ext $ λ _, f.apply_symm_apply _,
  inv_val := linear_map.ext $ λ _, f.symm_apply_apply _ }

variables (R M)

/-- The general linear group on `R` and `M` is multiplicatively equivalent to the type of linear
equivalences between `M` and itself. -/
def general_linear_equiv : general_linear_group R M ≃* (M ≃ₗ[R] M) :=
{ to_fun := to_linear_equiv,
  inv_fun := of_linear_equiv,
  left_inv := λ f, by { ext, refl },
  right_inv := λ f, by { ext, refl },
  map_mul' := λ x y, by {ext, refl} }

@[simp] lemma general_linear_equiv_to_linear_map (f : general_linear_group R M) :
  (general_linear_equiv R M f : M →ₗ[R] M) = f :=
by {ext, refl}

end general_linear_group

end linear_map

namespace submodule
variables [ring R] [add_comm_group M] [module R M]

instance : is_modular_lattice (submodule R M) :=
⟨λ x y z xz a ha, begin
  rw [mem_inf, mem_sup] at ha,
  rcases ha with ⟨⟨b, hb, c, hc, rfl⟩, haz⟩,
  rw mem_sup,
  refine ⟨b, hb, c, mem_inf.2 ⟨hc, _⟩, rfl⟩,
  rw [← add_sub_cancel c b, add_comm],
  apply z.sub_mem haz (xz hb),
end⟩

end submodule<|MERGE_RESOLUTION|>--- conflicted
+++ resolved
@@ -2021,35 +2021,6 @@
 
 end semiring
 
-<<<<<<< HEAD
-=======
-section ring
-
-variables [ring R] [ring R₂] [ring R₃]
-variables [add_comm_monoid M] [add_comm_group M₂] [add_comm_monoid M₃]
-variables [module R M] [module R₂ M₂] [module R₃ M₃]
-variables {τ₁₂ : R →+* R₂} {τ₂₃ : R₂ →+* R₃} {τ₁₃ : R →+* R₃}
-variables [ring_hom_comp_triple τ₁₂ τ₂₃ τ₁₃] [ring_hom_surjective τ₁₂]
-
-lemma range_mkq_comp (f : M →ₛₗ[τ₁₂] M₂) : f.range.mkq.comp f = 0 :=
-linear_map.ext $ λ x, by simp
-
-lemma ker_le_range_iff {f : M →ₛₗ[τ₁₂] M₂} {g : M₂ →ₛₗ[τ₂₃] M₃} :
-  g.ker ≤ f.range ↔ f.range.mkq.comp g.ker.subtype = 0 :=
-by rw [←range_le_ker_iff, submodule.ker_mkq, submodule.range_subtype]
-
-/-- An epimorphism is surjective. -/
-lemma range_eq_top_of_cancel {f : M →ₛₗ[τ₁₂] M₂}
-  (h : ∀ (u v : M₂ →ₗ[R₂] f.range.quotient), u.comp f = v.comp f → u = v) : f.range = ⊤ :=
-begin
-  have h₁ : (0 : M₂ →ₗ[R₂] f.range.quotient).comp f = 0 := zero_comp _,
-  rw [←submodule.ker_mkq f.range, ←h 0 f.range.mkq (eq.trans h₁ (range_mkq_comp _).symm)],
-  exact ker_zero
-end
-
-end ring
-
->>>>>>> 243f7d75
 end linear_map
 
 @[simp] lemma linear_map.range_range_restrict [semiring R] [add_comm_monoid M] [add_comm_monoid M₂]
