/-
Copyright (c) 2017 Johannes Hölzl. All rights reserved.
Released under Apache 2.0 license as described in the file LICENSE.
Authors: Johannes Hölzl, Mario Carneiro, Kevin Buzzard, Yury Kudryashov, Frédéric Dupuis,
  Heather Macbeth
-/
import algebra.big_operators.pi
import algebra.module.hom
import algebra.module.prod
import algebra.module.submodule_lattice
import data.dfinsupp
import data.finsupp.basic
import order.compactly_generated
import order.omega_complete_partial_order

/-!
# Linear algebra

This file defines the basics of linear algebra. It sets up the "categorical/lattice structure" of
modules over a ring, submodules, and linear maps.

Many of the relevant definitions, including `module`, `submodule`, and `linear_map`, are found in
`src/algebra/module`.

## Main definitions

* Many constructors for (semi)linear maps
* `submodule.span s` is defined to be the smallest submodule containing the set `s`.
* The kernel `ker` and range `range` of a linear map are submodules of the domain and codomain
  respectively.
* The general linear group is defined to be the group of invertible linear maps from `M` to itself.

See `linear_algebra.quotient` for quotients by submodules.

## Main theorems

See `linear_algebra.isomorphisms` for Noether's three isomorphism theorems for modules.

## Notations

* We continue to use the notations `M →ₛₗ[σ] M₂` and `M →ₗ[R] M₂` for the type of semilinear
  (resp. linear) maps from `M` to `M₂` over the ring homomorphism `σ` (resp. over the ring `R`).
* We introduce the notation `R ∙ v` for the span of a singleton, `submodule.span R {v}`.  This is
  `\.`, not the same as the scalar multiplication `•`/`\bub`.

## Implementation notes

We note that, when constructing linear maps, it is convenient to use operations defined on bundled
maps (`linear_map.prod`, `linear_map.coprod`, arithmetic operations like `+`) instead of defining a
function and proving it is linear.

## Tags
linear algebra, vector space, module

-/

open function
open_locale big_operators pointwise

variables {R : Type*} {R₁ : Type*} {R₂ : Type*} {R₃ : Type*} {R₄ : Type*}
variables {K : Type*} {K₂ : Type*}
variables {M : Type*} {M' : Type*} {M₁ : Type*} {M₂ : Type*} {M₃ : Type*} {M₄ : Type*}
variables {N : Type*} {N₂ : Type*}
variables {ι : Type*}
variables {V : Type*} {V₂ : Type*}

namespace finsupp

lemma smul_sum {α : Type*} {β : Type*} {R : Type*} {M : Type*}
  [has_zero β] [monoid R] [add_comm_monoid M] [distrib_mul_action R M]
  {v : α →₀ β} {c : R} {h : α → β → M} :
  c • (v.sum h) = v.sum (λa b, c • h a b) :=
finset.smul_sum

@[simp]
lemma sum_smul_index_linear_map' {α : Type*} {R : Type*} {M : Type*} {M₂ : Type*}
  [semiring R] [add_comm_monoid M] [module R M] [add_comm_monoid M₂] [module R M₂]
  {v : α →₀ M} {c : R} {h : α → M →ₗ[R] M₂} :
  (c • v).sum (λ a, h a) = c • (v.sum (λ a, h a)) :=
begin
  rw [finsupp.sum_smul_index', finsupp.smul_sum],
  { simp only [linear_map.map_smul], },
  { intro i, exact (h i).map_zero },
end

variables (α : Type*) [fintype α]
variables (R M) [add_comm_monoid M] [semiring R] [module R M]

/-- Given `fintype α`, `linear_equiv_fun_on_fintype R` is the natural `R`-linear equivalence between
`α →₀ β` and `α → β`. -/
@[simps apply] noncomputable def linear_equiv_fun_on_fintype :
  (α →₀ M) ≃ₗ[R] (α → M) :=
{ to_fun := coe_fn,
  map_add' := λ f g, by { ext, refl },
  map_smul' := λ c f, by { ext, refl },
  .. equiv_fun_on_fintype }

@[simp] lemma linear_equiv_fun_on_fintype_single [decidable_eq α] (x : α) (m : M) :
  (linear_equiv_fun_on_fintype R M α) (single x m) = pi.single x m :=
begin
  ext a,
  change (equiv_fun_on_fintype (single x m)) a = _,
  convert _root_.congr_fun (equiv_fun_on_fintype_single x m) a,
end

@[simp] lemma linear_equiv_fun_on_fintype_symm_single [decidable_eq α]
  (x : α) (m : M) : (linear_equiv_fun_on_fintype R M α).symm (pi.single x m) = single x m :=
begin
  ext a,
  change (equiv_fun_on_fintype.symm (pi.single x m)) a = _,
  convert congr_fun (equiv_fun_on_fintype_symm_single x m) a,
end

@[simp] lemma linear_equiv_fun_on_fintype_symm_coe (f : α →₀ M) :
  (linear_equiv_fun_on_fintype R M α).symm f = f :=
by { ext, simp [linear_equiv_fun_on_fintype], }

end finsupp

section
open_locale classical

/-- decomposing `x : ι → R` as a sum along the canonical basis -/
lemma pi_eq_sum_univ {ι : Type*} [fintype ι] {R : Type*} [semiring R] (x : ι → R) :
  x = ∑ i, x i • (λj, if i = j then 1 else 0) :=
by { ext, simp }

end

/-! ### Properties of linear maps -/
namespace linear_map

section add_comm_monoid
variables [semiring R] [semiring R₂] [semiring R₃] [semiring R₄]
variables [add_comm_monoid M] [add_comm_monoid M₁] [add_comm_monoid M₂]
variables [add_comm_monoid M₃] [add_comm_monoid M₄]
variables [module R M] [module R M₁] [module R₂ M₂] [module R₃ M₃] [module R₄ M₄]
variables {σ₁₂ : R →+* R₂} {σ₂₃ : R₂ →+* R₃} {σ₃₄ : R₃ →+* R₄}
variables {σ₁₃ : R →+* R₃} {σ₂₄ : R₂ →+* R₄} {σ₁₄ : R →+* R₄}
variables [ring_hom_comp_triple σ₁₂ σ₂₃ σ₁₃] [ring_hom_comp_triple σ₂₃ σ₃₄ σ₂₄]
variables [ring_hom_comp_triple σ₁₃ σ₃₄ σ₁₄] [ring_hom_comp_triple σ₁₂ σ₂₄ σ₁₄]
variables (f : M →ₛₗ[σ₁₂] M₂) (g : M₂ →ₛₗ[σ₂₃] M₃)
include R R₂

theorem comp_assoc (h : M₃ →ₛₗ[σ₃₄] M₄) :
  ((h.comp g : M₂ →ₛₗ[σ₂₄] M₄).comp f : M →ₛₗ[σ₁₄] M₄)
  = h.comp (g.comp f : M →ₛₗ[σ₁₃] M₃) := rfl

omit R R₂

/-- The restriction of a linear map `f : M → M₂` to a submodule `p ⊆ M` gives a linear map
`p → M₂`. -/
def dom_restrict (f : M →ₛₗ[σ₁₂] M₂) (p : submodule R M) : p →ₛₗ[σ₁₂] M₂ := f.comp p.subtype

@[simp] lemma dom_restrict_apply (f : M →ₛₗ[σ₁₂] M₂) (p : submodule R M) (x : p) :
  f.dom_restrict p x = f x := rfl

/-- A linear map `f : M₂ → M` whose values lie in a submodule `p ⊆ M` can be restricted to a
linear map M₂ → p. -/
def cod_restrict (p : submodule R₂ M₂) (f : M →ₛₗ[σ₁₂] M₂) (h : ∀c, f c ∈ p) : M →ₛₗ[σ₁₂] p :=
by refine {to_fun := λc, ⟨f c, h c⟩, ..}; intros; apply set_coe.ext; simp

@[simp] theorem cod_restrict_apply (p : submodule R₂ M₂) (f : M →ₛₗ[σ₁₂] M₂) {h} (x : M) :
  (cod_restrict p f h x : M₂) = f x := rfl

@[simp] lemma comp_cod_restrict (p : submodule R₃ M₃) (h : ∀b, g b ∈ p) :
  ((cod_restrict p g h).comp f : M →ₛₗ[σ₁₃] p) = cod_restrict p (g.comp f) (assume b, h _) :=
ext $ assume b, rfl

@[simp] lemma subtype_comp_cod_restrict (p : submodule R₂ M₂) (h : ∀b, f b ∈ p) :
  p.subtype.comp (cod_restrict p f h) = f :=
ext $ assume b, rfl

/-- Restrict domain and codomain of an endomorphism. -/
def restrict (f : M →ₗ[R] M) {p : submodule R M} (hf : ∀ x ∈ p, f x ∈ p) : p →ₗ[R] p :=
(f.dom_restrict p).cod_restrict p $ set_like.forall.2 hf

lemma restrict_apply
  {f : M →ₗ[R] M} {p : submodule R M} (hf : ∀ x ∈ p, f x ∈ p) (x : p) :
  f.restrict hf x = ⟨f x, hf x.1 x.2⟩ := rfl

lemma subtype_comp_restrict {f : M →ₗ[R] M} {p : submodule R M} (hf : ∀ x ∈ p, f x ∈ p) :
  p.subtype.comp (f.restrict hf) = f.dom_restrict p := rfl

lemma restrict_eq_cod_restrict_dom_restrict
  {f : M →ₗ[R] M} {p : submodule R M} (hf : ∀ x ∈ p, f x ∈ p) :
  f.restrict hf = (f.dom_restrict p).cod_restrict p (λ x, hf x.1 x.2) := rfl

lemma restrict_eq_dom_restrict_cod_restrict
  {f : M →ₗ[R] M} {p : submodule R M} (hf : ∀ x, f x ∈ p) :
  f.restrict (λ x _, hf x) = (f.cod_restrict p hf).dom_restrict p := rfl

/-- The constant 0 map is linear. -/
instance : has_zero (M →ₛₗ[σ₁₂] M₂) :=
⟨{ to_fun := 0, map_add' := by simp, map_smul' := by simp }⟩

instance : inhabited (M →ₛₗ[σ₁₂] M₂) := ⟨0⟩

@[simp] lemma zero_apply (x : M) : (0 : M →ₛₗ[σ₁₂] M₂) x = 0 := rfl

@[simp] lemma default_def : default (M →ₛₗ[σ₁₂] M₂) = 0 := rfl

instance unique_of_left [subsingleton M] : unique (M →ₛₗ[σ₁₂] M₂) :=
{ uniq := λ f, ext $ λ x, by rw [subsingleton.elim x 0, map_zero, map_zero],
  .. linear_map.inhabited }

instance unique_of_right [subsingleton M₂] : unique (M →ₛₗ[σ₁₂] M₂) :=
coe_injective.unique

/-- The sum of two linear maps is linear. -/
instance : has_add (M →ₛₗ[σ₁₂] M₂) :=
⟨λ f g, { to_fun := f + g,
          map_add' := by simp [add_comm, add_left_comm], map_smul' := by simp [smul_add] }⟩

@[simp] lemma add_apply (g : M →ₛₗ[σ₁₂] M₂) (x : M) : (f + g) x = f x + g x := rfl

/-- The type of linear maps is an additive monoid. -/
instance : add_comm_monoid (M →ₛₗ[σ₁₂] M₂) :=
{ zero := 0,
  add := (+),
  add_assoc := by intros; ext; simp [add_comm, add_left_comm],
  zero_add := by intros; ext; simp [add_comm, add_left_comm],
  add_zero := by intros; ext; simp [add_comm, add_left_comm],
  add_comm := by intros; ext; simp [add_comm, add_left_comm],
  nsmul := λ n f,
  { to_fun := λ x, n • (f x),
    map_add' := λ x y, by rw [f.map_add, smul_add],
    map_smul' := λ c x,
    begin
      rw [f.map_smulₛₗ],
      simp [smul_comm n (σ₁₂ c) (f x)],
    end },
  nsmul_zero' := λ f, by { ext x, change 0 • f x = 0, simp only [zero_smul] },
  nsmul_succ' := λ n f, linear_map.ext $ λ x,
  begin
    change n.succ • (f x) = f x + n • (f x),
    simp [nat.succ_eq_one_add, add_nsmul],
  end }

/-- Evaluation of a `σ₁₂`-linear map at a fixed `a`, as an `add_monoid_hom`. -/
def eval_add_monoid_hom (a : M) : (M →ₛₗ[σ₁₂] M₂) →+ M₂ :=
{ to_fun := λ f, f a,
  map_add' := λ f g, linear_map.add_apply f g a,
  map_zero' := rfl }

lemma add_comp (g : M₂ →ₛₗ[σ₂₃] M₃) (h : M₂ →ₛₗ[σ₂₃] M₃) :
  ((h + g).comp f : M →ₛₗ[σ₁₃] M₃) = h.comp f + g.comp f := rfl

lemma comp_add (g : M →ₛₗ[σ₁₂] M₂) (h : M₂ →ₛₗ[σ₂₃] M₃) :
  (h.comp (f + g) : M →ₛₗ[σ₁₃] M₃)  = h.comp f + h.comp g := by { ext, simp }

/-- `linear_map.to_add_monoid_hom` promoted to an `add_monoid_hom` -/
def to_add_monoid_hom' : (M →ₛₗ[σ₁₂] M₂) →+ (M →+ M₂) :=
{ to_fun := to_add_monoid_hom,
  map_zero' := by ext; refl,
  map_add' := by intros; ext; refl }

lemma sum_apply (t : finset ι) (f : ι → M →ₛₗ[σ₁₂] M₂) (b : M) :
  (∑ d in t, f d) b = ∑ d in t, f d b :=
add_monoid_hom.map_sum ((add_monoid_hom.eval b).comp to_add_monoid_hom') f _

section smul_right

variables {S : Type*} [semiring S] [module R S] [module S M] [is_scalar_tower R S M]

/-- When `f` is an `R`-linear map taking values in `S`, then `λb, f b • x` is an `R`-linear map. -/
def smul_right (f : M₁ →ₗ[R] S) (x : M) : M₁ →ₗ[R] M :=
{ to_fun := λb, f b • x,
  map_add' := λ x y, by rw [f.map_add, add_smul],
  map_smul' := λ b y, by dsimp; rw [f.map_smul, smul_assoc] }

@[simp] theorem coe_smul_right (f : M₁ →ₗ[R] S) (x : M) :
  (smul_right f x : M₁ → M) = λ c, f c • x := rfl

theorem smul_right_apply (f : M₁ →ₗ[R] S) (x : M) (c : M₁) :
  smul_right f x c = f c • x := rfl

end smul_right

instance : has_one (M →ₗ[R] M) := ⟨linear_map.id⟩
instance : has_mul (M →ₗ[R] M) := ⟨linear_map.comp⟩

lemma one_eq_id : (1 : M →ₗ[R] M) = id := rfl
lemma mul_eq_comp (f g : M →ₗ[R] M) : f * g = f.comp g := rfl

@[simp] lemma one_apply (x : M) : (1 : M →ₗ[R] M) x = x := rfl
@[simp] lemma mul_apply (f g : M →ₗ[R] M) (x : M) : (f * g) x = f (g x) := rfl

lemma coe_one : ⇑(1 : M →ₗ[R] M) = _root_.id := rfl
lemma coe_mul (f g : M →ₗ[R] M) : ⇑(f * g) = f ∘ g := rfl

instance [nontrivial M] : nontrivial (module.End R M) :=
begin
  obtain ⟨m, ne⟩ := (nontrivial_iff_exists_ne (0 : M)).mp infer_instance,
  exact nontrivial_of_ne 1 0 (λ p, ne (linear_map.congr_fun p m)),
end

@[simp] theorem comp_zero : (g.comp (0 : M →ₛₗ[σ₁₂] M₂) : M →ₛₗ[σ₁₃] M₃) = 0 :=
ext $ assume c, by rw [comp_apply, zero_apply, zero_apply, g.map_zero]

@[simp] theorem zero_comp : ((0 : M₂ →ₛₗ[σ₂₃] M₃).comp f : M →ₛₗ[σ₁₃] M₃) = 0 := rfl

@[simp, norm_cast] lemma coe_fn_sum {ι : Type*} (t : finset ι) (f : ι → M →ₛₗ[σ₁₂] M₂) :
  ⇑(∑ i in t, f i) = ∑ i in t, (f i : M → M₂) :=
add_monoid_hom.map_sum ⟨@to_fun R R₂ _ _ σ₁₂ M M₂ _ _ _ _, rfl, λ x y, rfl⟩ _ _

instance : monoid (M →ₗ[R] M) :=
by refine_struct { mul := (*), one := (1 : M →ₗ[R] M), npow := @npow_rec _ ⟨1⟩ ⟨(*)⟩ };
intros; try { refl }; apply linear_map.ext; simp {proj := ff}

@[simp] lemma pow_apply (f : M →ₗ[R] M) (n : ℕ) (m : M) :
  (f^n) m = (f^[n] m) :=
begin
  induction n with n ih,
  { refl, },
  { simp only [function.comp_app, function.iterate_succ, linear_map.mul_apply, pow_succ, ih],
    exact (function.commute.iterate_self _ _ m).symm, },
end

lemma pow_map_zero_of_le
  {f : module.End R M} {m : M} {k l : ℕ} (hk : k ≤ l) (hm : (f^k) m = 0) : (f^l) m = 0 :=
by rw [← nat.sub_add_cancel hk, pow_add, mul_apply, hm, map_zero]

lemma commute_pow_left_of_commute
  {f : M →ₛₗ[σ₁₂] M₂} {g : module.End R M} {g₂ : module.End R₂ M₂}
  (h : g₂.comp f = f.comp g) (k : ℕ) : (g₂^k).comp f = f.comp (g^k) :=
begin
  induction k with k ih,
  { simpa only [pow_zero], },
  { rw [pow_succ, pow_succ, linear_map.mul_eq_comp, linear_map.comp_assoc, ih,
      ← linear_map.comp_assoc, h, linear_map.comp_assoc, linear_map.mul_eq_comp], },
end

lemma submodule_pow_eq_zero_of_pow_eq_zero {N : submodule R M}
  {g : module.End R N} {G : module.End R M} (h : G.comp N.subtype = N.subtype.comp g)
  {k : ℕ} (hG : G^k = 0) : g^k = 0 :=
begin
  ext m,
  have hg : N.subtype.comp (g^k) m = 0,
  { rw [← commute_pow_left_of_commute h, hG, zero_comp, zero_apply], },
  simp only [submodule.subtype_apply, comp_app, submodule.coe_eq_zero, coe_comp] at hg,
  rw [hg, linear_map.zero_apply],
end

lemma coe_pow (f : M →ₗ[R] M) (n : ℕ) : ⇑(f^n) = (f^[n]) :=
by { ext m, apply pow_apply, }

@[simp] lemma id_pow (n : ℕ) : (id : M →ₗ[R] M)^n = id := one_pow n

section
variables {f' : M →ₗ[R] M}

lemma iterate_succ (n : ℕ) : (f' ^ (n + 1)) = comp (f' ^ n) f' :=
by rw [pow_succ', mul_eq_comp]

lemma iterate_surjective (h : surjective f') : ∀ n : ℕ, surjective ⇑(f' ^ n)
| 0       := surjective_id
| (n + 1) := by { rw [iterate_succ], exact surjective.comp (iterate_surjective n) h, }

lemma iterate_injective (h : injective f') : ∀ n : ℕ, injective ⇑(f' ^ n)
| 0       := injective_id
| (n + 1) := by { rw [iterate_succ], exact injective.comp (iterate_injective n) h, }

lemma iterate_bijective (h : bijective f') : ∀ n : ℕ, bijective ⇑(f' ^ n)
| 0       := bijective_id
| (n + 1) := by { rw [iterate_succ], exact bijective.comp (iterate_bijective n) h, }

lemma injective_of_iterate_injective {n : ℕ} (hn : n ≠ 0) (h : injective ⇑(f' ^ n)) :
  injective f' :=
begin
  rw [← nat.succ_pred_eq_of_pos (pos_iff_ne_zero.mpr hn), iterate_succ, coe_comp] at h,
  exact injective.of_comp h,
end

lemma surjective_of_iterate_surjective {n : ℕ} (hn : n ≠ 0) (h : surjective ⇑(f' ^ n)) :
  surjective f' :=
begin
  rw [← nat.succ_pred_eq_of_pos (pos_iff_ne_zero.mpr hn),
    nat.succ_eq_add_one, add_comm, pow_add] at h,
  exact surjective.of_comp h,
end

end

section
open_locale classical

/-- A linear map `f` applied to `x : ι → R` can be computed using the image under `f` of elements
of the canonical basis. -/
lemma pi_apply_eq_sum_univ [fintype ι] (f : (ι → R) →ₗ[R] M) (x : ι → R) :
  f x = ∑ i, x i • (f (λj, if i = j then 1 else 0)) :=
begin
  conv_lhs { rw [pi_eq_sum_univ x, f.map_sum] },
  apply finset.sum_congr rfl (λl hl, _),
  rw f.map_smul
end

end

end add_comm_monoid

section add_comm_group

variables [semiring R] [semiring R₂] [semiring R₃] [semiring R₄]
  [add_comm_monoid M] [add_comm_group M₂] [add_comm_group M₃] [add_comm_group M₄]
  [module R M] [module R₂ M₂] [module R₃ M₃] [module R₄ M₄]
  {σ₁₂ : R →+*R₂} {σ₂₃ : R₂ →+*R₃} {σ₁₃ : R →+*R₃}
  [ring_hom_comp_triple σ₁₂ σ₂₃ σ₁₃]
  (f g : M →ₛₗ[σ₁₂] M₂)

/-- The negation of a linear map is linear. -/
instance : has_neg (M →ₛₗ[σ₁₂] M₂) :=
⟨λ f, { to_fun := -f, map_add' := by simp [add_comm], map_smul' := by simp }⟩

@[simp] lemma neg_apply (x : M) : (- f) x = - f x := rfl

include σ₁₃
@[simp] lemma comp_neg (g : M₂ →ₛₗ[σ₂₃] M₃) : g.comp (- f) = - g.comp f := by { ext, simp }
omit σ₁₃

/-- The negation of a linear map is linear. -/
instance : has_sub (M →ₛₗ[σ₁₂] M₂) :=
⟨λ f g, { to_fun := f - g,
          map_add' := λ x y, by simp only [pi.sub_apply, map_add, add_sub_comm],
          map_smul' := λ r x, by simp [pi.sub_apply, map_smul, smul_sub] }⟩

@[simp] lemma sub_apply (x : M) : (f - g) x = f x - g x := rfl

include σ₁₃
lemma sub_comp (g : M₂ →ₛₗ[σ₂₃] M₃) (h : M₂ →ₛₗ[σ₂₃] M₃) :
  (g - h).comp f = g.comp f - h.comp f := rfl
omit σ₁₃

include σ₁₃
lemma comp_sub (g : M →ₛₗ[σ₁₂] M₂) (h : M₂ →ₛₗ[σ₂₃] M₃) :
  h.comp (g - f) = h.comp g - h.comp f := by { ext, simp }
omit σ₁₃

/-- The type of linear maps is an additive group. -/
instance [module R M₂] : add_comm_group (M →ₗ[R] M₂) :=
by refine
{ zero := 0,
  add := (+),
  neg := has_neg.neg,
  sub := has_sub.sub,
  sub_eq_add_neg := _,
  add_left_neg := _,
  nsmul := λ n f, {
    to_fun := λ x, n • (f x),
    map_add' := λ x y, by rw [f.map_add, smul_add],
    map_smul' := λ c x, by dsimp; rw [f.map_smul, smul_comm n c (f x)] },
  gsmul := λ n f, {
    to_fun := λ x, n • (f x),
    map_add' := λ x y, by rw [f.map_add, smul_add],
    map_smul' := λ c x, by dsimp; rw [f.map_smul, smul_comm n c (f x)] },
  gsmul_zero' := _,
  gsmul_succ' := _,
  gsmul_neg' := _,
  .. linear_map.add_comm_monoid };
intros; apply linear_map.ext;
simp [add_comm, add_left_comm, sub_eq_add_neg, add_smul, nat.succ_eq_add_one]

end add_comm_group

section has_scalar
variables {S : Type*} [semiring R] [monoid S]
  [add_comm_monoid M] [add_comm_monoid M₂] [add_comm_monoid M₃]
  [module R M] [module R M₂] [module R M₃]
  [distrib_mul_action S M₂] [smul_comm_class R S M₂]
  (f : M →ₗ[R] M₂)

instance : has_scalar S (M →ₗ[R] M₂) :=
⟨λ a f, { to_fun := a • f,
          map_add' := λ x y, by simp only [pi.smul_apply, f.map_add, smul_add],
          map_smul' := λ c x, by simp [pi.smul_apply, f.map_smul, smul_comm c] }⟩

@[simp] lemma smul_apply (a : S) (x : M) : (a • f) x = a • f x := rfl

instance {T : Type*} [monoid T] [distrib_mul_action T M₂] [smul_comm_class R T M₂]
  [smul_comm_class S T M₂] :
  smul_comm_class S T (M →ₗ[R] M₂) :=
⟨λ a b f, ext $ λ x, smul_comm _ _ _⟩

-- example application of this instance: if S -> T -> R are homomorphisms of commutative rings and
-- M and M₂ are R-modules then the S-module and T-module structures on Hom_R(M,M₂) are compatible.
instance {T : Type*} [monoid T] [has_scalar S T] [distrib_mul_action T M₂] [smul_comm_class R T M₂]
  [is_scalar_tower S T M₂] :
  is_scalar_tower S T (M →ₗ[R] M₂) :=
{ smul_assoc := λ _ _ _, ext $ λ _, smul_assoc _ _ _ }

instance : distrib_mul_action S (M →ₗ[R] M₂) :=
{ one_smul := λ f, ext $ λ _, one_smul _ _,
  mul_smul := λ c c' f, ext $ λ _, mul_smul _ _ _,
  smul_add := λ c f g, ext $ λ x, smul_add _ _ _,
  smul_zero := λ c, ext $ λ x, smul_zero _ }

theorem smul_comp (a : S) (g : M₃ →ₗ[R] M₂) (f : M →ₗ[R] M₃) : (a • g).comp f = a • (g.comp f) :=
rfl

end has_scalar

section module

variables {S : Type*} [semiring R] [semiring S]
  [add_comm_monoid M] [add_comm_monoid M₂] [add_comm_monoid M₃]
  [module R M] [module R M₂] [module R M₃]
  [module S M₂] [module S M₃] [smul_comm_class R S M₂] [smul_comm_class R S M₃]
  (f : M →ₗ[R] M₂)

instance : module S (M →ₗ[R] M₂) :=
{ add_smul := λ a b f, ext $ λ x, add_smul _ _ _,
  zero_smul := λ f, ext $ λ x, zero_smul _ _ }

variable (S)

/-- Applying a linear map at `v : M`, seen as `S`-linear map from `M →ₗ[R] M₂` to `M₂`.

 See `linear_map.applyₗ` for a version where `S = R`. -/
@[simps]
def applyₗ' : M →+ (M →ₗ[R] M₂) →ₗ[S] M₂ :=
{ to_fun := λ v,
  { to_fun := λ f, f v,
    map_add' := λ f g, f.add_apply g v,
    map_smul' := λ x f, f.smul_apply x v },
  map_zero' := linear_map.ext $ λ f, f.map_zero,
  map_add' := λ x y, linear_map.ext $ λ f, f.map_add _ _ }

section
variables (R M)

/--
The equivalence between R-linear maps from `R` to `M`, and points of `M` itself.
This says that the forgetful functor from `R`-modules to types is representable, by `R`.

This as an `S`-linear equivalence, under the assumption that `S` acts on `M` commuting with `R`.
When `R` is commutative, we can take this to be the usual action with `S = R`.
Otherwise, `S = ℕ` shows that the equivalence is additive.
See note [bundled maps over different rings].
-/
@[simps]
def ring_lmap_equiv_self [module S M] [smul_comm_class R S M] : (R →ₗ[R] M) ≃ₗ[S] M :=
{ to_fun := λ f, f 1,
  inv_fun := smul_right (1 : R →ₗ[R] R),
  left_inv := λ f, by { ext, simp },
  right_inv := λ x, by simp,
  .. applyₗ' S (1 : R) }

end

end module

section comm_semiring

variables [comm_semiring R] [add_comm_monoid M] [add_comm_monoid M₂] [add_comm_monoid M₃]
variables [module R M] [module R M₂] [module R M₃]
variables (f g : M →ₗ[R] M₂)
include R

theorem comp_smul (g : M₂ →ₗ[R] M₃) (a : R) : g.comp (a • f) = a • (g.comp f) :=
ext $ assume b, by rw [comp_apply, smul_apply, g.map_smul]; refl

/-- Composition by `f : M₂ → M₃` is a linear map from the space of linear maps `M → M₂`
to the space of linear maps `M₂ → M₃`. -/
def comp_right (f : M₂ →ₗ[R] M₃) : (M →ₗ[R] M₂) →ₗ[R] (M →ₗ[R] M₃) :=
{ to_fun := f.comp,
  map_add' := λ _ _, linear_map.ext $ λ _, f.map_add _ _,
  map_smul' := λ _ _, linear_map.ext $ λ _, f.map_smul _ _ }

/-- Applying a linear map at `v : M`, seen as a linear map from `M →ₗ[R] M₂` to `M₂`.
See also `linear_map.applyₗ'` for a version that works with two different semirings.

This is the `linear_map` version of `add_monoid_hom.eval`. -/
@[simps]
def applyₗ : M →ₗ[R] (M →ₗ[R] M₂) →ₗ[R] M₂ :=
{ to_fun := λ v, { to_fun := λ f, f v, ..applyₗ' R v },
  map_smul' := λ x y, linear_map.ext $ λ f, f.map_smul _ _,
  ..applyₗ' R }

/-- Alternative version of `dom_restrict` as a linear map. -/
def dom_restrict'
  (p : submodule R M) : (M →ₗ[R] M₂) →ₗ[R] (p →ₗ[R] M₂) :=
{ to_fun := λ φ, φ.dom_restrict p,
  map_add' := by simp [linear_map.ext_iff],
  map_smul' := by simp [linear_map.ext_iff] }

@[simp] lemma dom_restrict'_apply (f : M →ₗ[R] M₂) (p : submodule R M) (x : p) :
  dom_restrict' p f x = f x := rfl

end comm_semiring

section semiring

variables [semiring R] [add_comm_monoid M] [module R M]

instance endomorphism_semiring : semiring (M →ₗ[R] M) :=
{ mul := (*),
  one := (1 : M →ₗ[R] M),
  zero := 0,
  add := (+),
  npow := @npow_rec _ ⟨1⟩ ⟨(*)⟩,
  left_distrib := λ f g h, by { ext, simp },
  right_distrib := λ f g h, by { ext, simp },
  zero_mul := λ f, by { ext, simp },
  mul_zero := λ f, by { ext, simp },
  mul_assoc := λ f g h, by { ext, simp [mul_assoc] },
  one_mul := λ f, by { ext, simp },
  mul_one := λ f, by { ext, simp },
  .. linear_map.add_comm_monoid }

/-- The tautological action by `M →ₗ[R] M` on `M`.

This generalizes `function.End.apply_mul_action`. -/
instance apply_module : module (M →ₗ[R] M) M :=
{ smul := ($),
  smul_zero := linear_map.map_zero,
  smul_add := linear_map.map_add,
  add_smul := linear_map.add_apply,
  zero_smul := (linear_map.zero_apply : ∀ m, (0 : M →ₗ[R] M) m = 0),
  one_smul := λ _, rfl,
  mul_smul := λ _ _ _, rfl }

@[simp] protected lemma smul_def (f : M →ₗ[R] M) (a : M) : f • a = f a := rfl

/-- `linear_map.apply_module` is faithful. -/
instance apply_has_faithful_scalar : has_faithful_scalar (M →ₗ[R] M) M :=
⟨λ _ _, linear_map.ext⟩

instance apply_smul_comm_class : smul_comm_class R (M →ₗ[R] M) M :=
{ smul_comm := λ r e m, (e.map_smul r m).symm }

instance apply_smul_comm_class' : smul_comm_class (M →ₗ[R] M) R M :=
{ smul_comm := linear_map.map_smul }

end semiring

section ring

variables [ring R] [add_comm_group M] [module R M]

instance endomorphism_ring : ring (M →ₗ[R] M) :=
{ ..linear_map.endomorphism_semiring, ..linear_map.add_comm_group }

end ring

section comm_ring
variables [comm_ring R] [add_comm_group M] [add_comm_group M₂] [add_comm_group M₃]
variables [module R M] [module R M₂] [module R M₃]

/--
The family of linear maps `M₂ → M` parameterised by `f ∈ M₂ → R`, `x ∈ M`, is linear in `f`, `x`.
-/
def smul_rightₗ : (M₂ →ₗ[R] R) →ₗ[R] M →ₗ[R] M₂ →ₗ[R] M :=
{ to_fun := λ f, {
    to_fun    := linear_map.smul_right f,
    map_add'  := λ m m', by { ext, apply smul_add, },
    map_smul' := λ c m, by { ext, apply smul_comm, } },
  map_add'  := λ f f', by { ext, apply add_smul, },
  map_smul' := λ c f, by { ext, apply mul_smul, } }

@[simp] lemma smul_rightₗ_apply (f : M₂ →ₗ[R] R) (x : M) (c : M₂) :
  (smul_rightₗ : (M₂ →ₗ[R] R) →ₗ[R] M →ₗ[R] M₂ →ₗ[R] M) f x c = (f c) • x := rfl

end comm_ring

end linear_map

/--
The `R`-linear equivalence between additive morphisms `A →+ B` and `ℕ`-linear morphisms `A →ₗ[ℕ] B`.
-/
@[simps]
def add_monoid_hom_lequiv_nat {A B : Type*} (R : Type*)
  [semiring R] [add_comm_monoid A] [add_comm_monoid B] [module R B] :
  (A →+ B) ≃ₗ[R] (A →ₗ[ℕ] B) :=
{ to_fun := add_monoid_hom.to_nat_linear_map,
  inv_fun := linear_map.to_add_monoid_hom,
  map_add' := by { intros, ext, refl },
  map_smul' := by { intros, ext, refl },
  left_inv := by { intros f, ext, refl },
  right_inv := by { intros f, ext, refl } }

/--
The `R`-linear equivalence between additive morphisms `A →+ B` and `ℤ`-linear morphisms `A →ₗ[ℤ] B`.
-/
@[simps]
def add_monoid_hom_lequiv_int {A B : Type*} (R : Type*)
  [semiring R] [add_comm_group A] [add_comm_group B] [module R B] :
  (A →+ B) ≃ₗ[R] (A →ₗ[ℤ] B) :=
{ to_fun := add_monoid_hom.to_int_linear_map,
  inv_fun := linear_map.to_add_monoid_hom,
  map_add' := by { intros, ext, refl },
  map_smul' := by { intros, ext, refl },
  left_inv := by { intros f, ext, refl },
  right_inv := by { intros f, ext, refl } }

/-! ### Properties of submodules -/

namespace submodule

section add_comm_monoid

variables [semiring R] [semiring R₂] [semiring R₃]
variables [add_comm_monoid M] [add_comm_monoid M₂] [add_comm_monoid M₃] [add_comm_monoid M']
variables [module R M] [module R M'] [module R₂ M₂] [module R₃ M₃]
variables {σ₁₂ : R →+*R₂} {σ₂₃ : R₂ →+*R₃} {σ₁₃ : R →+*R₃}
variables {σ₂₁ : R₂ →+*R}
variables [ring_hom_inv_pair σ₁₂ σ₂₁] [ring_hom_inv_pair σ₂₁ σ₁₂]
variables [ring_hom_comp_triple σ₁₂ σ₂₃ σ₁₃]
variables (p p' : submodule R M) (q q' : submodule R₂ M₂)
variables (q₁ q₁' : submodule R M')
variables {r : R} {x y : M}
open set

variables {p p'}

/-- If two submodules `p` and `p'` satisfy `p ⊆ p'`, then `of_le p p'` is the linear map version of
this inclusion. -/
def of_le (h : p ≤ p') : p →ₗ[R] p' :=
p.subtype.cod_restrict p' $ λ ⟨x, hx⟩, h hx

@[simp] theorem coe_of_le (h : p ≤ p') (x : p) :
  (of_le h x : M) = x := rfl

theorem of_le_apply (h : p ≤ p') (x : p) : of_le h x = ⟨x, h x.2⟩ := rfl

theorem of_le_injective (h : p ≤ p') : function.injective (of_le h) :=
λ x y h, subtype.val_injective (subtype.mk.inj h)

variables (p p')

lemma subtype_comp_of_le (p q : submodule R M) (h : p ≤ q) :
  q.subtype.comp (of_le h) = p.subtype :=
by { ext ⟨b, hb⟩, refl }


instance pointwise_add_comm_monoid : add_comm_monoid (submodule R M) :=
{ add := (⊔),
  add_assoc := λ _ _ _, sup_assoc,
  zero := ⊥,
  zero_add := λ _, bot_sup_eq,
  add_zero := λ _, sup_bot_eq,
  add_comm := λ _ _, sup_comm }

@[simp] lemma add_eq_sup (p q : submodule R M) : p + q = p ⊔ q := rfl
@[simp] lemma zero_eq_bot : (0 : submodule R M) = ⊥ := rfl

variables (R)

@[simp] lemma subsingleton_iff : subsingleton (submodule R M) ↔ subsingleton M :=
have h : subsingleton (submodule R M) ↔ subsingleton (add_submonoid M),
{ rw [←subsingleton_iff_bot_eq_top, ←subsingleton_iff_bot_eq_top],
  convert to_add_submonoid_eq.symm; refl, },
h.trans add_submonoid.subsingleton_iff

@[simp] lemma nontrivial_iff : nontrivial (submodule R M) ↔ nontrivial M :=
not_iff_not.mp (
  (not_nontrivial_iff_subsingleton.trans $ subsingleton_iff R).trans
  not_nontrivial_iff_subsingleton.symm)

variables {R}

instance [subsingleton M] : unique (submodule R M) :=
⟨⟨⊥⟩, λ a, @subsingleton.elim _ ((subsingleton_iff R).mpr ‹_›) a _⟩

instance unique' [subsingleton R] : unique (submodule R M) :=
by haveI := module.subsingleton R M; apply_instance

instance [nontrivial M] : nontrivial (submodule R M) := (nontrivial_iff R).mpr ‹_›

theorem disjoint_def {p p' : submodule R M} :
  disjoint p p' ↔ ∀ x ∈ p, x ∈ p' → x = (0:M) :=
show (∀ x, x ∈ p ∧ x ∈ p' → x ∈ ({0} : set M)) ↔ _, by simp

theorem disjoint_def' {p p' : submodule R M} :
  disjoint p p' ↔ ∀ (x ∈ p) (y ∈ p'), x = y → x = (0:M) :=
disjoint_def.trans ⟨λ h x hx y hy hxy, h x hx $ hxy.symm ▸ hy,
  λ h x hx hx', h _ hx x hx' rfl⟩

theorem mem_right_iff_eq_zero_of_disjoint {p p' : submodule R M} (h : disjoint p p') {x : p} :
  (x:M) ∈ p' ↔ x = 0 :=
⟨λ hx, coe_eq_zero.1 $ disjoint_def.1 h x x.2 hx, λ h, h.symm ▸ p'.zero_mem⟩

theorem mem_left_iff_eq_zero_of_disjoint {p p' : submodule R M} (h : disjoint p p') {x : p'} :
  (x:M) ∈ p ↔ x = 0 :=
⟨λ hx, coe_eq_zero.1 $ disjoint_def.1 h x hx x.2, λ h, h.symm ▸ p.zero_mem⟩

section
variables [ring_hom_surjective σ₁₂]

/-- The pushforward of a submodule `p ⊆ M` by `f : M → M₂` -/
def map (f : M →ₛₗ[σ₁₂] M₂) (p : submodule R M) : submodule R₂ M₂ :=
{ carrier   := f '' p,
  smul_mem' :=
  begin
    rintro c x ⟨y, hy, rfl⟩,
    obtain ⟨a, ha⟩ := σ₁₂.is_surjective c,
    refine ⟨_, p.smul_mem a hy, _⟩,
    simp [ha]
  end,
  .. p.to_add_submonoid.map f.to_add_monoid_hom }

@[simp] lemma map_coe (f : M →ₛₗ[σ₁₂] M₂) (p : submodule R M) :
  (map f p : set M₂) = f '' p := rfl

@[simp] lemma mem_map {f : M →ₛₗ[σ₁₂] M₂} {p : submodule R M} {x : M₂} :
  x ∈ map f p ↔ ∃ y, y ∈ p ∧ f y = x := iff.rfl

theorem mem_map_of_mem {f : M →ₛₗ[σ₁₂] M₂} {p : submodule R M} {r} (h : r ∈ p) :
  f r ∈ map f p := set.mem_image_of_mem _ h

lemma apply_coe_mem_map (f : M →ₛₗ[σ₁₂] M₂) {p : submodule R M} (r : p) :
  f r ∈ map f p := mem_map_of_mem r.prop

@[simp] lemma map_id : map (linear_map.id : M →ₗ[R] M) p = p :=
submodule.ext $ λ a, by simp

lemma map_comp [ring_hom_surjective σ₂₃] [ring_hom_surjective σ₁₃]
  (f : M →ₛₗ[σ₁₂] M₂) (g : M₂ →ₛₗ[σ₂₃] M₃)
  (p : submodule R M) : map (g.comp f : M →ₛₗ[σ₁₃] M₃) p = map g (map f p) :=
set_like.coe_injective $ by simp [map_coe]; rw ← image_comp

lemma map_mono {f : M →ₛₗ[σ₁₂] M₂} {p p' : submodule R M} :
  p ≤ p' → map f p ≤ map f p' := image_subset _

@[simp] lemma map_zero : map (0 : M →ₛₗ[σ₁₂] M₂) p = ⊥ :=
have ∃ (x : M), x ∈ p := ⟨0, p.zero_mem⟩,
ext $ by simp [this, eq_comm]

lemma map_add_le (f g : M →ₛₗ[σ₁₂] M₂) : map (f + g) p ≤ map f p + map g p :=
begin
  rintros x ⟨m, hm, rfl⟩,
  exact add_mem_sup (mem_map_of_mem hm) (mem_map_of_mem hm),
end

lemma range_map_nonempty (N : submodule R M) :
  (set.range (λ ϕ, submodule.map ϕ N : (M →ₛₗ[σ₁₂] M₂) → submodule R₂ M₂)).nonempty :=
⟨_, set.mem_range.mpr ⟨0, rfl⟩⟩

end

include σ₂₁
/-- The pushforward of a submodule by an injective linear map is
linearly equivalent to the original submodule. -/
noncomputable def equiv_map_of_injective (f : M →ₛₗ[σ₁₂] M₂) (i : injective f)
  (p : submodule R M) : p ≃ₛₗ[σ₁₂] p.map f :=
{ map_add' := by { intros, simp, refl, },
  map_smul' := by { intros, simp, refl, },
  ..(equiv.set.image f p i) }

@[simp] lemma coe_equiv_map_of_injective_apply (f : M →ₛₗ[σ₁₂] M₂) (i : injective f)
  (p : submodule R M) (x : p) :
  (equiv_map_of_injective f i p x : M₂) = f x := rfl
omit σ₂₁

/-- The pullback of a submodule `p ⊆ M₂` along `f : M → M₂` -/
def comap (f : M →ₛₗ[σ₁₂] M₂) (p : submodule R₂ M₂) : submodule R M :=
{ carrier   := f ⁻¹' p,
  smul_mem' := λ a x h, by simp [p.smul_mem _ h],
  .. p.to_add_submonoid.comap f.to_add_monoid_hom }

@[simp] lemma comap_coe (f : M →ₛₗ[σ₁₂] M₂) (p : submodule R₂ M₂) :
  (comap f p : set M) = f ⁻¹' p := rfl

@[simp] lemma mem_comap {f : M →ₛₗ[σ₁₂] M₂} {p : submodule R₂ M₂} :
  x ∈ comap f p ↔ f x ∈ p := iff.rfl

lemma comap_id : comap linear_map.id p = p :=
set_like.coe_injective rfl

lemma comap_comp (f : M →ₛₗ[σ₁₂] M₂) (g : M₂ →ₛₗ[σ₂₃] M₃)
  (p : submodule R₃ M₃) : comap (g.comp f : M →ₛₗ[σ₁₃] M₃) p = comap f (comap g p) :=
rfl

lemma comap_mono {f : M →ₛₗ[σ₁₂] M₂} {q q' : submodule R₂ M₂} :
  q ≤ q' → comap f q ≤ comap f q' := preimage_mono

section
variables [ring_hom_surjective σ₁₂]

lemma map_le_iff_le_comap {f : M →ₛₗ[σ₁₂] M₂} {p : submodule R M} {q : submodule R₂ M₂} :
  map f p ≤ q ↔ p ≤ comap f q := image_subset_iff

lemma gc_map_comap (f : M →ₛₗ[σ₁₂] M₂) : galois_connection (map f) (comap f)
| p q := map_le_iff_le_comap

@[simp] lemma map_bot (f : M →ₛₗ[σ₁₂] M₂) : map f ⊥ = ⊥ :=
(gc_map_comap f).l_bot

@[simp] lemma map_sup (f : M →ₛₗ[σ₁₂] M₂) : map f (p ⊔ p') = map f p ⊔ map f p' :=
(gc_map_comap f).l_sup

@[simp] lemma map_supr {ι : Sort*} (f : M →ₛₗ[σ₁₂] M₂) (p : ι → submodule R M) :
  map f (⨆i, p i) = (⨆i, map f (p i)) :=
(gc_map_comap f).l_supr

end

@[simp] lemma comap_top (f : M →ₛₗ[σ₁₂] M₂) : comap f ⊤ = ⊤ := rfl

@[simp] lemma comap_inf (f : M →ₛₗ[σ₁₂] M₂) : comap f (q ⊓ q') = comap f q ⊓ comap f q' := rfl

@[simp] lemma comap_infi [ring_hom_surjective σ₁₂] {ι : Sort*} (f : M →ₛₗ[σ₁₂] M₂)
  (p : ι → submodule R₂ M₂) :
  comap f (⨅i, p i) = (⨅i, comap f (p i)) :=
(gc_map_comap f).u_infi

@[simp] lemma comap_zero : comap (0 : M →ₛₗ[σ₁₂] M₂) q = ⊤ :=
ext $ by simp

lemma map_comap_le [ring_hom_surjective σ₁₂] (f : M →ₛₗ[σ₁₂] M₂) (q : submodule R₂ M₂) :
  map f (comap f q) ≤ q :=
(gc_map_comap f).l_u_le _

lemma le_comap_map [ring_hom_surjective σ₁₂] (f : M →ₛₗ[σ₁₂] M₂) (p : submodule R M) :
  p ≤ comap f (map f p) :=
(gc_map_comap f).le_u_l _

section galois_insertion
variables {f : M →ₛₗ[σ₁₂] M₂} (hf : surjective f)
variables [ring_hom_surjective σ₁₂]
include hf

/-- `map f` and `comap f` form a `galois_insertion` when `f` is surjective. -/
def gi_map_comap : galois_insertion (map f) (comap f) :=
(gc_map_comap f).to_galois_insertion
  (λ S x hx, begin
    rcases hf x with ⟨y, rfl⟩,
    simp only [mem_map, mem_comap],
    exact ⟨y, hx, rfl⟩
  end)

lemma map_comap_eq_of_surjective (p : submodule R₂ M₂) : (p.comap f).map f = p :=
(gi_map_comap hf).l_u_eq _

lemma map_surjective_of_surjective : function.surjective (map f) :=
(gi_map_comap hf).l_surjective

lemma comap_injective_of_surjective : function.injective (comap f) :=
(gi_map_comap hf).u_injective

lemma map_sup_comap_of_surjective (p q : submodule R₂ M₂) :
  (p.comap f ⊔ q.comap f).map f = p ⊔ q :=
(gi_map_comap hf).l_sup_u _ _

lemma map_supr_comap_of_sujective (S : ι → submodule R₂ M₂) :
  (⨆ i, (S i).comap f).map f = supr S :=
(gi_map_comap hf).l_supr_u _

lemma map_inf_comap_of_surjective (p q : submodule R₂ M₂) :
  (p.comap f ⊓ q.comap f).map f = p ⊓ q :=
(gi_map_comap hf).l_inf_u _ _

lemma map_infi_comap_of_surjective (S : ι → submodule R₂ M₂) :
  (⨅ i, (S i).comap f).map f = infi S :=
(gi_map_comap hf).l_infi_u _

lemma comap_le_comap_iff_of_surjective (p q : submodule R₂ M₂) :
  p.comap f ≤ q.comap f ↔ p ≤ q :=
(gi_map_comap hf).u_le_u_iff

lemma comap_strict_mono_of_surjective : strict_mono (comap f) :=
(gi_map_comap hf).strict_mono_u

end galois_insertion

section galois_coinsertion
variables [ring_hom_surjective σ₁₂] {f : M →ₛₗ[σ₁₂] M₂} (hf : injective f)
include hf

/-- `map f` and `comap f` form a `galois_coinsertion` when `f` is injective. -/
def gci_map_comap : galois_coinsertion (map f) (comap f) :=
(gc_map_comap f).to_galois_coinsertion
  (λ S x, by simp [mem_comap, mem_map, hf.eq_iff])

lemma comap_map_eq_of_injective (p : submodule R M) : (p.map f).comap f = p :=
(gci_map_comap hf).u_l_eq _

lemma comap_surjective_of_injective : function.surjective (comap f) :=
(gci_map_comap hf).u_surjective

lemma map_injective_of_injective : function.injective (map f) :=
(gci_map_comap hf).l_injective

lemma comap_inf_map_of_injective (p q : submodule R M) : (p.map f ⊓ q.map f).comap f = p ⊓ q :=
(gci_map_comap hf).u_inf_l _ _

lemma comap_infi_map_of_injective (S : ι → submodule R M) : (⨅ i, (S i).map f).comap f = infi S :=
(gci_map_comap hf).u_infi_l _

lemma comap_sup_map_of_injective (p q : submodule R M) : (p.map f ⊔ q.map f).comap f = p ⊔ q :=
(gci_map_comap hf).u_sup_l _ _

lemma comap_supr_map_of_injective (S : ι → submodule R M) : (⨆ i, (S i).map f).comap f = supr S :=
(gci_map_comap hf).u_supr_l _

lemma map_le_map_iff_of_injective (p q : submodule R M) : p.map f ≤ q.map f ↔ p ≤ q :=
(gci_map_comap hf).l_le_l_iff

lemma map_strict_mono_of_injective : strict_mono (map f) :=
(gci_map_comap hf).strict_mono_l

end galois_coinsertion

--TODO(Mario): is there a way to prove this from order properties?
lemma map_inf_eq_map_inf_comap [ring_hom_surjective σ₁₂] {f : M →ₛₗ[σ₁₂] M₂}
  {p : submodule R M} {p' : submodule R₂ M₂} :
  map f p ⊓ p' = map f (p ⊓ comap f p') :=
le_antisymm
  (by rintro _ ⟨⟨x, h₁, rfl⟩, h₂⟩; exact ⟨_, ⟨h₁, h₂⟩, rfl⟩)
  (le_inf (map_mono inf_le_left) (map_le_iff_le_comap.2 inf_le_right))

lemma map_comap_subtype : map p.subtype (comap p.subtype p') = p ⊓ p' :=
ext $ λ x, ⟨by rintro ⟨⟨_, h₁⟩, h₂, rfl⟩; exact ⟨h₁, h₂⟩, λ ⟨h₁, h₂⟩, ⟨⟨_, h₁⟩, h₂, rfl⟩⟩

lemma eq_zero_of_bot_submodule : ∀(b : (⊥ : submodule R M)), b = 0
| ⟨b', hb⟩ := subtype.eq $ show b' = 0, from (mem_bot R).1 hb


section
variables {α : Type*} [monoid α] [distrib_mul_action α M] [smul_comm_class α R M]

/-- The action on a submodule corresponding to applying the action to every element.

This is available as an instance in the `pointwise` locale. -/
protected def pointwise_distrib_mul_action : distrib_mul_action α (submodule R M) :=
{ smul := λ a S, S.map (distrib_mul_action.to_linear_map _ _ a),
  one_smul := λ S,
    (congr_arg (λ f, S.map f) (linear_map.ext $ by exact one_smul α)).trans S.map_id,
  mul_smul := λ a₁ a₂ S,
    (congr_arg (λ f : M →ₗ[R] M, S.map f) (linear_map.ext $ by exact mul_smul _ _)).trans
      (S.map_comp _ _),
  smul_zero := λ a, map_bot _,
  smul_add := λ a S₁ S₂, map_sup _ _ _ }

localized "attribute [instance] submodule.pointwise_distrib_mul_action" in pointwise
open_locale pointwise

@[simp] lemma coe_pointwise_smul (a : α) (S : submodule R M) : ↑(a • S) = a • (S : set M) := rfl

@[simp] lemma pointwise_smul_to_add_submonoid (a : α) (S : submodule R M) :
  (a • S).to_add_submonoid = a • S.to_add_submonoid := rfl

@[simp] lemma pointwise_smul_to_add_subgroup {R M : Type*}
  [ring R] [add_comm_group M] [distrib_mul_action α M] [module R M] [smul_comm_class α R M]
  (a : α) (S : submodule R M) :
  (a • S).to_add_subgroup = a • S.to_add_subgroup := rfl

lemma smul_mem_pointwise_smul (m : M) (a : α) (S : submodule R M) : m ∈ S → a • m ∈ a • S :=
(set.smul_mem_smul_set : _ → _ ∈ a • (S : set M))

@[simp] lemma smul_le_self_of_tower {α : Type*}
  [semiring α] [module α R] [module α M] [smul_comm_class α R M] [is_scalar_tower α R M]
  (a : α) (S : submodule R M) : a • S ≤ S :=
begin
  rintro y ⟨x, hx, rfl⟩,
  exact smul_of_tower_mem _ a hx,
end

end

section
variables {α : Type*} [semiring α] [module α M] [smul_comm_class α R M]
/-- The action on a submodule corresponding to applying the action to every element.

This is available as an instance in the `pointwise` locale.

This is a stronger version of `submodule.pointwise_distrib_mul_action`. Note that `add_smul` does
not hold so this cannot be stated as a `module`. -/
protected def pointwise_mul_action_with_zero : mul_action_with_zero α (submodule R M) :=
{ zero_smul := λ S,
    (congr_arg (λ f : M →ₗ[R] M, S.map f) (linear_map.ext $ by exact zero_smul α)).trans
    S.map_zero,
  .. submodule.pointwise_distrib_mul_action }

localized "attribute [instance] submodule.pointwise_mul_action_with_zero" in pointwise

end

section
variables (R)

/-- The span of a set `s ⊆ M` is the smallest submodule of M that contains `s`. -/
def span (s : set M) : submodule R M := Inf {p | s ⊆ p}
end

variables {s t : set M}
lemma mem_span : x ∈ span R s ↔ ∀ p : submodule R M, s ⊆ p → x ∈ p :=
mem_bInter_iff

lemma subset_span : s ⊆ span R s :=
λ x h, mem_span.2 $ λ p hp, hp h

lemma span_le {p} : span R s ≤ p ↔ s ⊆ p :=
⟨subset.trans subset_span, λ ss x h, mem_span.1 h _ ss⟩

lemma span_mono (h : s ⊆ t) : span R s ≤ span R t :=
span_le.2 $ subset.trans h subset_span

lemma span_eq_of_le (h₁ : s ⊆ p) (h₂ : p ≤ span R s) : span R s = p :=
le_antisymm (span_le.2 h₁) h₂

@[simp] lemma span_eq : span R (p : set M) = p :=
span_eq_of_le _ (subset.refl _) subset_span

lemma map_span [ring_hom_surjective σ₁₂] (f : M →ₛₗ[σ₁₂] M₂) (s : set M) :
  (span R s).map f = span R₂ (f '' s) :=
eq.symm $ span_eq_of_le _ (set.image_subset f subset_span) $
map_le_iff_le_comap.2 $ span_le.2 $ λ x hx, subset_span ⟨x, hx, rfl⟩

alias submodule.map_span ← linear_map.map_span

lemma map_span_le {R M M₂ : Type*} [semiring R] [add_comm_monoid M]
  [add_comm_monoid M₂] [module R M] [module R M₂] (f : M →ₗ[R] M₂)
  (s : set M) (N : submodule R M₂) : map f (span R s) ≤ N ↔ ∀ m ∈ s, f m ∈ N :=
begin
  rw [f.map_span, span_le, set.image_subset_iff],
  exact iff.rfl
end

alias submodule.map_span_le ← linear_map.map_span_le

/- See also `span_preimage_eq` below. -/
lemma span_preimage_le (f : M →ₛₗ[σ₁₂] M₂) (s : set M₂) :
  span R (f ⁻¹' s) ≤ (span R₂ s).comap f :=
by { rw [span_le, comap_coe], exact preimage_mono (subset_span), }

alias submodule.span_preimage_le  ← linear_map.span_preimage_le

/-- An induction principle for span membership. If `p` holds for 0 and all elements of `s`, and is
preserved under addition and scalar multiplication, then `p` holds for all elements of the span of
`s`. -/
@[elab_as_eliminator] lemma span_induction {p : M → Prop} (h : x ∈ span R s)
  (Hs : ∀ x ∈ s, p x) (H0 : p 0)
  (H1 : ∀ x y, p x → p y → p (x + y))
  (H2 : ∀ (a:R) x, p x → p (a • x)) : p x :=
(@span_le _ _ _ _ _ _ ⟨p, H0, H1, H2⟩).2 Hs h

lemma span_nat_eq_add_submonoid_closure (s : set M) :
  (span ℕ s).to_add_submonoid = add_submonoid.closure s :=
begin
  refine eq.symm (add_submonoid.closure_eq_of_le subset_span _),
  apply add_submonoid.to_nat_submodule.symm.to_galois_connection.l_le _,
  rw span_le,
  exact add_submonoid.subset_closure,
end

@[simp] lemma span_nat_eq (s : add_submonoid M) : (span ℕ (s : set M)).to_add_submonoid = s :=
by rw [span_nat_eq_add_submonoid_closure, s.closure_eq]

lemma span_int_eq_add_subgroup_closure {M : Type*} [add_comm_group M] (s : set M) :
  (span ℤ s).to_add_subgroup = add_subgroup.closure s :=
eq.symm $ add_subgroup.closure_eq_of_le _ subset_span $ λ x hx, span_induction hx
  (λ x hx, add_subgroup.subset_closure hx) (add_subgroup.zero_mem _)
  (λ _ _, add_subgroup.add_mem _) (λ _ _ _, add_subgroup.gsmul_mem _ ‹_› _)

@[simp] lemma span_int_eq {M : Type*} [add_comm_group M] (s : add_subgroup M) :
  (span ℤ (s : set M)).to_add_subgroup = s :=
by rw [span_int_eq_add_subgroup_closure, s.closure_eq]

section
variables (R M)

/-- `span` forms a Galois insertion with the coercion from submodule to set. -/
protected def gi : galois_insertion (@span R M _ _ _) coe :=
{ choice := λ s _, span R s,
  gc := λ s t, span_le,
  le_l_u := λ s, subset_span,
  choice_eq := λ s h, rfl }

end

@[simp] lemma span_empty : span R (∅ : set M) = ⊥ :=
(submodule.gi R M).gc.l_bot

@[simp] lemma span_univ : span R (univ : set M) = ⊤ :=
eq_top_iff.2 $ set_like.le_def.2 $ subset_span

lemma span_union (s t : set M) : span R (s ∪ t) = span R s ⊔ span R t :=
(submodule.gi R M).gc.l_sup

lemma span_Union {ι} (s : ι → set M) : span R (⋃ i, s i) = ⨆ i, span R (s i) :=
(submodule.gi R M).gc.l_supr

lemma span_eq_supr_of_singleton_spans (s : set M) : span R s = ⨆ x ∈ s, span R {x} :=
by simp only [←span_Union, set.bUnion_of_singleton s]

@[simp] theorem coe_supr_of_directed {ι} [hι : nonempty ι]
  (S : ι → submodule R M) (H : directed (≤) S) :
  ((supr S : submodule R M) : set M) = ⋃ i, S i :=
begin
  refine subset.antisymm _ (Union_subset $ le_supr S),
  suffices : (span R (⋃ i, (S i : set M)) : set M) ⊆ ⋃ (i : ι), ↑(S i),
    by simpa only [span_Union, span_eq] using this,
  refine (λ x hx, span_induction hx (λ _, id) _ _ _);
    simp only [mem_Union, exists_imp_distrib],
  { exact hι.elim (λ i, ⟨i, (S i).zero_mem⟩) },
  { intros x y i hi j hj,
    rcases H i j with ⟨k, ik, jk⟩,
    exact ⟨k, add_mem _ (ik hi) (jk hj)⟩ },
  { exact λ a x i hi, ⟨i, smul_mem _ a hi⟩ },
end

@[simp] theorem mem_supr_of_directed {ι} [nonempty ι]
  (S : ι → submodule R M) (H : directed (≤) S) {x} :
  x ∈ supr S ↔ ∃ i, x ∈ S i :=
by { rw [← set_like.mem_coe, coe_supr_of_directed S H, mem_Union], refl }

theorem mem_Sup_of_directed {s : set (submodule R M)}
  {z} (hs : s.nonempty) (hdir : directed_on (≤) s) :
  z ∈ Sup s ↔ ∃ y ∈ s, z ∈ y :=
begin
  haveI : nonempty s := hs.to_subtype,
  simp only [Sup_eq_supr', mem_supr_of_directed _ hdir.directed_coe, set_coe.exists, subtype.coe_mk]
end

@[norm_cast, simp] lemma coe_supr_of_chain (a : ℕ →ₘ submodule R M) :
  (↑(⨆ k, a k) : set M) = ⋃ k, (a k : set M) :=
coe_supr_of_directed a a.monotone.directed_le

/-- We can regard `coe_supr_of_chain` as the statement that `coe : (submodule R M) → set M` is
Scott continuous for the ω-complete partial order induced by the complete lattice structures. -/
lemma coe_scott_continuous : omega_complete_partial_order.continuous'
  (coe : submodule R M → set M) :=
⟨set_like.coe_mono, coe_supr_of_chain⟩

@[simp] lemma mem_supr_of_chain (a : ℕ →ₘ submodule R M) (m : M) :
  m ∈ (⨆ k, a k) ↔ ∃ k, m ∈ a k :=
mem_supr_of_directed a a.monotone.directed_le

section

variables {p p'}

lemma mem_sup : x ∈ p ⊔ p' ↔ ∃ (y ∈ p) (z ∈ p'), y + z = x :=
⟨λ h, begin
  rw [← span_eq p, ← span_eq p', ← span_union] at h,
  apply span_induction h,
  { rintro y (h | h),
    { exact ⟨y, h, 0, by simp, by simp⟩ },
    { exact ⟨0, by simp, y, h, by simp⟩ } },
  { exact ⟨0, by simp, 0, by simp⟩ },
  { rintro _ _ ⟨y₁, hy₁, z₁, hz₁, rfl⟩ ⟨y₂, hy₂, z₂, hz₂, rfl⟩,
    exact ⟨_, add_mem _ hy₁ hy₂, _, add_mem _ hz₁ hz₂, by simp [add_assoc]; cc⟩ },
  { rintro a _ ⟨y, hy, z, hz, rfl⟩,
    exact ⟨_, smul_mem _ a hy, _, smul_mem _ a hz, by simp [smul_add]⟩ }
end,
by rintro ⟨y, hy, z, hz, rfl⟩; exact add_mem _
  ((le_sup_left : p ≤ p ⊔ p') hy)
  ((le_sup_right : p' ≤ p ⊔ p') hz)⟩

lemma mem_sup' : x ∈ p ⊔ p' ↔ ∃ (y : p) (z : p'), (y:M) + z = x :=
mem_sup.trans $ by simp only [set_like.exists, coe_mk]

lemma coe_sup : ↑(p ⊔ p') = (p + p' : set M) :=
by { ext, rw [set_like.mem_coe, mem_sup, set.mem_add], simp, }

end

/- This is the character `∙`, with escape sequence `\.`, and is thus different from the scalar
multiplication character `•`, with escape sequence `\bub`. -/
notation R`∙`:1000 x := span R (@singleton _ _ set.has_singleton x)

lemma mem_span_singleton_self (x : M) : x ∈ R ∙ x := subset_span rfl

lemma nontrivial_span_singleton {x : M} (h : x ≠ 0) : nontrivial (R ∙ x) :=
⟨begin
    use [0, x, submodule.mem_span_singleton_self x],
    intros H,
    rw [eq_comm, submodule.mk_eq_zero] at H,
    exact h H
end⟩

lemma mem_span_singleton {y : M} : x ∈ (R ∙ y) ↔ ∃ a:R, a • y = x :=
⟨λ h, begin
  apply span_induction h,
  { rintro y (rfl|⟨⟨⟩⟩), exact ⟨1, by simp⟩ },
  { exact ⟨0, by simp⟩ },
  { rintro _ _ ⟨a, rfl⟩ ⟨b, rfl⟩,
    exact ⟨a + b, by simp [add_smul]⟩ },
  { rintro a _ ⟨b, rfl⟩,
    exact ⟨a * b, by simp [smul_smul]⟩ }
end,
by rintro ⟨a, y, rfl⟩; exact
  smul_mem _ _ (subset_span $ by simp)⟩

lemma le_span_singleton_iff {s : submodule R M} {v₀ : M} :
  s ≤ (R ∙ v₀) ↔ ∀ v ∈ s, ∃ r : R, r • v₀ = v :=
by simp_rw [set_like.le_def, mem_span_singleton]

lemma span_singleton_eq_top_iff (x : M) : (R ∙ x) = ⊤ ↔ ∀ v, ∃ r : R, r • x = v :=
begin
  rw [eq_top_iff, le_span_singleton_iff],
  finish,
end

@[simp] lemma span_zero_singleton : (R ∙ (0:M)) = ⊥ :=
by { ext, simp [mem_span_singleton, eq_comm] }

lemma span_singleton_eq_range (y : M) : ↑(R ∙ y) = range ((• y) : R → M) :=
set.ext $ λ x, mem_span_singleton

lemma span_singleton_smul_le (r : R) (x : M) : (R ∙ (r • x)) ≤ R ∙ x :=
begin
  rw [span_le, set.singleton_subset_iff, set_like.mem_coe],
  exact smul_mem _ _ (mem_span_singleton_self _)
end

lemma span_singleton_smul_eq {K E : Type*} [division_ring K] [add_comm_group E] [module K E]
  {r : K} (x : E) (hr : r ≠ 0) : (K ∙ (r • x)) = K ∙ x :=
begin
  refine le_antisymm (span_singleton_smul_le r x) _,
  convert span_singleton_smul_le r⁻¹ (r • x),
  exact (inv_smul_smul' hr _).symm
end

lemma disjoint_span_singleton {K E : Type*} [division_ring K] [add_comm_group E] [module K E]
  {s : submodule K E} {x : E} :
  disjoint s (K ∙ x) ↔ (x ∈ s → x = 0) :=
begin
  refine disjoint_def.trans ⟨λ H hx, H x hx $ subset_span $ mem_singleton x, _⟩,
  assume H y hy hyx,
  obtain ⟨c, hc⟩ := mem_span_singleton.1 hyx,
  subst y,
  classical, by_cases hc : c = 0, by simp only [hc, zero_smul],
  rw [s.smul_mem_iff hc] at hy,
  rw [H hy, smul_zero]
end

lemma disjoint_span_singleton' {K E : Type*} [division_ring K] [add_comm_group E] [module K E]
  {p : submodule K E} {x : E} (x0 : x ≠ 0) :
  disjoint p (K ∙ x) ↔ x ∉ p :=
disjoint_span_singleton.trans ⟨λ h₁ h₂, x0 (h₁ h₂), λ h₁ h₂, (h₁ h₂).elim⟩

lemma mem_span_insert {y} : x ∈ span R (insert y s) ↔ ∃ (a:R) (z ∈ span R s), x = a • y + z :=
begin
  simp only [← union_singleton, span_union, mem_sup, mem_span_singleton, exists_prop,
    exists_exists_eq_and],
  rw [exists_comm],
  simp only [eq_comm, add_comm, exists_and_distrib_left]
end

lemma span_insert_eq_span (h : x ∈ span R s) : span R (insert x s) = span R s :=
span_eq_of_le _ (set.insert_subset.mpr ⟨h, subset_span⟩) (span_mono $ subset_insert _ _)

lemma span_span : span R (span R s : set M) = span R s := span_eq _

lemma span_eq_bot : span R (s : set M) = ⊥ ↔ ∀ x ∈ s, (x:M) = 0 :=
eq_bot_iff.trans ⟨
  λ H x h, (mem_bot R).1 $ H $ subset_span h,
  λ H, span_le.2 (λ x h, (mem_bot R).2 $ H x h)⟩

@[simp] lemma span_singleton_eq_bot : (R ∙ x) = ⊥ ↔ x = 0 :=
span_eq_bot.trans $ by simp

@[simp] lemma span_zero : span R (0 : set M) = ⊥ := by rw [←singleton_zero, span_singleton_eq_bot]

@[simp] lemma span_image [ring_hom_surjective σ₁₂] (f : M →ₛₗ[σ₁₂] M₂) :
  span R₂ (f '' s) = map f (span R s) :=
span_eq_of_le _ (image_subset _ subset_span) $ map_le_iff_le_comap.2 $
span_le.2 $ image_subset_iff.1 subset_span

lemma apply_mem_span_image_of_mem_span
   [ring_hom_surjective σ₁₂] (f : M →ₛₗ[σ₁₂] M₂) {x : M} {s : set M} (h : x ∈ submodule.span R s) :
   f x ∈ submodule.span R₂ (f '' s) :=
begin
  rw submodule.span_image,
  exact submodule.mem_map_of_mem h
end

/-- `f` is an explicit argument so we can `apply` this theorem and obtain `h` as a new goal. -/
lemma not_mem_span_of_apply_not_mem_span_image
   [ring_hom_surjective σ₁₂] (f : M →ₛₗ[σ₁₂] M₂) {x : M} {s : set M}
   (h : f x ∉ submodule.span R₂ (f '' s)) :
   x ∉ submodule.span R s :=
not.imp h (apply_mem_span_image_of_mem_span f)

lemma supr_eq_span {ι : Sort*} (p : ι → submodule R M) :
  (⨆ (i : ι), p i) = submodule.span R (⋃ (i : ι), ↑(p i)) :=
le_antisymm
  (supr_le $ assume i, subset.trans (assume m hm, set.mem_Union.mpr ⟨i, hm⟩) subset_span)
  (span_le.mpr $ Union_subset_iff.mpr $ assume i m hm, mem_supr_of_mem i hm)

lemma span_singleton_le_iff_mem (m : M) (p : submodule R M) : (R ∙ m) ≤ p ↔ m ∈ p :=
by rw [span_le, singleton_subset_iff, set_like.mem_coe]

lemma singleton_span_is_compact_element (x : M) :
  complete_lattice.is_compact_element (span R {x} : submodule R M) :=
begin
  rw complete_lattice.is_compact_element_iff_le_of_directed_Sup_le,
  intros d hemp hdir hsup,
  have : x ∈ Sup d, from (set_like.le_def.mp hsup) (mem_span_singleton_self x),
  obtain ⟨y, ⟨hyd, hxy⟩⟩ := (mem_Sup_of_directed hemp hdir).mp this,
  exact ⟨y, ⟨hyd, by simpa only [span_le, singleton_subset_iff]⟩⟩,
end

instance : is_compactly_generated (submodule R M) :=
⟨λ s, ⟨(λ x, span R {x}) '' s, ⟨λ t ht, begin
  rcases (set.mem_image _ _ _).1 ht with ⟨x, hx, rfl⟩,
  apply singleton_span_is_compact_element,
end, by rw [Sup_eq_supr, supr_image, ←span_eq_supr_of_singleton_spans, span_eq]⟩⟩⟩

lemma lt_add_iff_not_mem {I : submodule R M} {a : M} : I < I + (R ∙ a) ↔ a ∉ I :=
begin
  split,
  { intro h,
    by_contra akey,
    have h1 : I + (R ∙ a) ≤ I,
    { simp only [add_eq_sup, sup_le_iff],
      split,
      { exact le_refl I, },
      { exact (span_singleton_le_iff_mem a I).mpr akey, } },
    have h2 := gt_of_ge_of_gt h1 h,
    exact lt_irrefl I h2, },
  { intro h,
    apply set_like.lt_iff_le_and_exists.mpr, split,
    simp only [add_eq_sup, le_sup_left],
    use a,
    split, swap, { assumption, },
    { have : (R ∙ a) ≤ I + (R ∙ a) := le_sup_right,
      exact this (mem_span_singleton_self a), } },
end

lemma mem_supr {ι : Sort*} (p : ι → submodule R M) {m : M} :
  (m ∈ ⨆ i, p i) ↔ (∀ N, (∀ i, p i ≤ N) → m ∈ N) :=
begin
  rw [← span_singleton_le_iff_mem, le_supr_iff],
  simp only [span_singleton_le_iff_mem],
end

section

open_locale classical

/-- For every element in the span of a set, there exists a finite subset of the set
such that the element is contained in the span of the subset. -/
lemma mem_span_finite_of_mem_span {S : set M} {x : M} (hx : x ∈ span R S) :
  ∃ T : finset M, ↑T ⊆ S ∧ x ∈ span R (T : set M) :=
begin
  refine span_induction hx (λ x hx, _) _ _ _,
  { refine ⟨{x}, _, _⟩,
    { rwa [finset.coe_singleton, set.singleton_subset_iff] },
    { rw finset.coe_singleton,
      exact submodule.mem_span_singleton_self x } },
  { use ∅, simp },
  { rintros x y ⟨X, hX, hxX⟩ ⟨Y, hY, hyY⟩,
    refine ⟨X ∪ Y, _, _⟩,
    { rw finset.coe_union,
      exact set.union_subset hX hY },
    rw [finset.coe_union, span_union, mem_sup],
    exact ⟨x, hxX, y, hyY, rfl⟩, },
  { rintros a x ⟨T, hT, h2⟩,
    exact ⟨T, hT, smul_mem _ _ h2⟩ }
end

end

/-- The product of two submodules is a submodule. -/
def prod : submodule R (M × M') :=
{ carrier   := set.prod p q₁,
  smul_mem' := by rintro a ⟨x, y⟩ ⟨hx, hy⟩; exact ⟨smul_mem _ a hx, smul_mem _ a hy⟩,
  .. p.to_add_submonoid.prod q₁.to_add_submonoid }

@[simp] lemma prod_coe :
  (prod p q₁ : set (M × M')) = set.prod p q₁ := rfl

@[simp] lemma mem_prod {p : submodule R M} {q : submodule R M'} {x : M × M'} :
  x ∈ prod p q ↔ x.1 ∈ p ∧ x.2 ∈ q := set.mem_prod

lemma span_prod_le (s : set M) (t : set M') :
  span R (set.prod s t) ≤ prod (span R s) (span R t) :=
span_le.2 $ set.prod_mono subset_span subset_span

@[simp] lemma prod_top : (prod ⊤ ⊤ : submodule R (M × M')) = ⊤ :=
by ext; simp

@[simp] lemma prod_bot : (prod ⊥ ⊥ : submodule R (M × M')) = ⊥ :=
by ext ⟨x, y⟩; simp [prod.zero_eq_mk]

lemma prod_mono {p p' : submodule R M} {q q' : submodule R M'} :
  p ≤ p' → q ≤ q' → prod p q ≤ prod p' q' := prod_mono

@[simp] lemma prod_inf_prod : prod p q₁ ⊓ prod p' q₁' = prod (p ⊓ p') (q₁ ⊓ q₁') :=
set_like.coe_injective set.prod_inter_prod

@[simp] lemma prod_sup_prod : prod p q₁ ⊔ prod p' q₁' = prod (p ⊔ p') (q₁ ⊔ q₁') :=
begin
  refine le_antisymm (sup_le
    (prod_mono le_sup_left le_sup_left)
    (prod_mono le_sup_right le_sup_right)) _,
  simp [set_like.le_def], intros xx yy hxx hyy,
  rcases mem_sup.1 hxx with ⟨x, hx, x', hx', rfl⟩,
  rcases mem_sup.1 hyy with ⟨y, hy, y', hy', rfl⟩,
  refine mem_sup.2 ⟨(x, y), ⟨hx, hy⟩, (x', y'), ⟨hx', hy'⟩, rfl⟩
end

end add_comm_monoid

variables [ring R] [add_comm_group M] [add_comm_group M₂] [add_comm_group M₃]
variables [module R M] [module R M₂] [module R M₃]
variables (p p' : submodule R M) (q q' : submodule R M₂)
variables {r : R} {x y : M}
open set

@[simp] lemma neg_coe : -(p : set M) = p := set.ext $ λ x, p.neg_mem_iff

@[simp] protected lemma map_neg (f : M →ₗ[R] M₂) : map (-f) p = map f p :=
ext $ λ y, ⟨λ ⟨x, hx, hy⟩, hy ▸ ⟨-x, neg_mem _ hx, f.map_neg x⟩,
  λ ⟨x, hx, hy⟩, hy ▸ ⟨-x, neg_mem _ hx, ((-f).map_neg _).trans (neg_neg (f x))⟩⟩

@[simp] lemma span_neg (s : set M) : span R (-s) = span R s :=
calc span R (-s) = span R ((-linear_map.id : M →ₗ[R] M) '' s) : by simp
 ... = map (-linear_map.id) (span R s) : ((-linear_map.id).map_span _).symm
... = span R s : by simp

lemma mem_span_insert' {y} {s : set M} : x ∈ span R (insert y s) ↔ ∃(a:R), x + a • y ∈ span R s :=
begin
  rw mem_span_insert, split,
  { rintro ⟨a, z, hz, rfl⟩, exact ⟨-a, by simp [hz, add_assoc]⟩ },
  { rintro ⟨a, h⟩, exact ⟨-a, _, h, by simp [add_comm, add_left_comm]⟩ }
end

end submodule

namespace submodule
variables [field K]
variables [add_comm_group V] [module K V]
variables [add_comm_group V₂] [module K V₂]

lemma comap_smul (f : V →ₗ[K] V₂) (p : submodule K V₂) (a : K) (h : a ≠ 0) :
  p.comap (a • f) = p.comap f :=
by ext b; simp only [submodule.mem_comap, p.smul_mem_iff h, linear_map.smul_apply]

lemma map_smul (f : V →ₗ[K] V₂) (p : submodule K V) (a : K) (h : a ≠ 0) :
  p.map (a • f) = p.map f :=
le_antisymm
  begin rw [map_le_iff_le_comap, comap_smul f _ a h, ← map_le_iff_le_comap], exact le_refl _ end
  begin rw [map_le_iff_le_comap, ← comap_smul f _ a h, ← map_le_iff_le_comap], exact le_refl _ end

lemma comap_smul' (f : V →ₗ[K] V₂) (p : submodule K V₂) (a : K) :
  p.comap (a • f) = (⨅ h : a ≠ 0, p.comap f) :=
by classical; by_cases a = 0; simp [h, comap_smul]

lemma map_smul' (f : V →ₗ[K] V₂) (p : submodule K V) (a : K) :
  p.map (a • f) = (⨆ h : a ≠ 0, p.map f) :=
by classical; by_cases a = 0; simp [h, map_smul]

end submodule

/-! ### Properties of linear maps -/
namespace linear_map

section add_comm_monoid

variables [semiring R] [semiring R₂] [semiring R₃]
variables [add_comm_monoid M] [add_comm_monoid M₂] [add_comm_monoid M₃]
variables {σ₁₂ : R →+*R₂} {σ₂₃ : R₂ →+*R₃} {σ₁₃ : R →+*R₃}
variables [ring_hom_comp_triple σ₁₂ σ₂₃ σ₁₃]
variables [module R M] [module R₂ M₂] [module R₃ M₃]
include R
open submodule

/-- If two linear maps are equal on a set `s`, then they are equal on `submodule.span s`.

See also `linear_map.eq_on_span'` for a version using `set.eq_on`. -/
lemma eq_on_span {s : set M} {f g : M →ₛₗ[σ₁₂] M₂} (H : set.eq_on f g s) ⦃x⦄ (h : x ∈ span R s) :
  f x = g x :=
by apply span_induction h H; simp {contextual := tt}

/-- If two linear maps are equal on a set `s`, then they are equal on `submodule.span s`.

This version uses `set.eq_on`, and the hidden argument will expand to `h : x ∈ (span R s : set M)`.
See `linear_map.eq_on_span` for a version that takes `h : x ∈ span R s` as an argument. -/
lemma eq_on_span' {s : set M} {f g : M →ₛₗ[σ₁₂] M₂} (H : set.eq_on f g s) :
  set.eq_on f g (span R s : set M) :=
eq_on_span H

/-- If `s` generates the whole module and linear maps `f`, `g` are equal on `s`, then they are
equal. -/
lemma ext_on {s : set M} {f g : M →ₛₗ[σ₁₂] M₂} (hv : span R s = ⊤) (h : set.eq_on f g s) :
  f = g :=
linear_map.ext (λ x, eq_on_span h (eq_top_iff'.1 hv _))

/-- If the range of `v : ι → M` generates the whole module and linear maps `f`, `g` are equal at
each `v i`, then they are equal. -/
lemma ext_on_range {v : ι → M} {f g : M →ₛₗ[σ₁₂] M₂} (hv : span R (set.range v) = ⊤)
  (h : ∀i, f (v i) = g (v i)) : f = g :=
ext_on hv (set.forall_range_iff.2 h)

section finsupp
variables {γ : Type*} [has_zero γ]

@[simp] lemma map_finsupp_sum (f : M →ₛₗ[σ₁₂] M₂) {t : ι →₀ γ} {g : ι → γ → M} :
  f (t.sum g) = t.sum (λ i d, f (g i d)) := f.map_sum

lemma coe_finsupp_sum (t : ι →₀ γ) (g : ι → γ → M →ₛₗ[σ₁₂] M₂) :
  ⇑(t.sum g) = t.sum (λ i d, g i d) := coe_fn_sum _ _

@[simp] lemma finsupp_sum_apply (t : ι →₀ γ) (g : ι → γ → M →ₛₗ[σ₁₂] M₂) (b : M) :
  (t.sum g) b = t.sum (λ i d, g i d b) := sum_apply _ _ _

end finsupp

section dfinsupp
open dfinsupp
variables {γ : ι → Type*} [decidable_eq ι]

section sum

variables [Π i, has_zero (γ i)] [Π i (x : γ i), decidable (x ≠ 0)]

@[simp] lemma map_dfinsupp_sum (f : M →ₛₗ[σ₁₂] M₂) {t : Π₀ i, γ i} {g : Π i, γ i → M} :
  f (t.sum g) = t.sum (λ i d, f (g i d)) := f.map_sum

lemma coe_dfinsupp_sum (t : Π₀ i, γ i) (g : Π i, γ i → M →ₛₗ[σ₁₂] M₂) :
  ⇑(t.sum g) = t.sum (λ i d, g i d) := coe_fn_sum _ _

@[simp] lemma dfinsupp_sum_apply (t : Π₀ i, γ i) (g : Π i, γ i → M →ₛₗ[σ₁₂] M₂) (b : M) :
  (t.sum g) b = t.sum (λ i d, g i d b) := sum_apply _ _ _

end sum

section sum_add_hom

variables [Π i, add_zero_class (γ i)]

@[simp] lemma map_dfinsupp_sum_add_hom (f : M →ₛₗ[σ₁₂] M₂) {t : Π₀ i, γ i} {g : Π i, γ i →+ M} :
  f (sum_add_hom g t) = sum_add_hom (λ i, f.to_add_monoid_hom.comp (g i)) t :=
f.to_add_monoid_hom.map_dfinsupp_sum_add_hom _ _

end sum_add_hom

end dfinsupp

variables {σ₂₁ : R₂ →+*R} {τ₁₂ : R →+*R₂} {τ₂₃ : R₂ →+*R₃} {τ₁₃ : R →+*R₃}
variables [ring_hom_comp_triple τ₁₂ τ₂₃ τ₁₃]

theorem map_cod_restrict [ring_hom_surjective σ₂₁] (p : submodule R M) (f : M₂ →ₛₗ[σ₂₁] M) (h p') :
  submodule.map (cod_restrict p f h) p' = comap p.subtype (p'.map f) :=
submodule.ext $ λ ⟨x, hx⟩, by simp [subtype.ext_iff_val]

theorem comap_cod_restrict (p : submodule R M) (f : M₂ →ₛₗ[σ₂₁] M) (hf p') :
  submodule.comap (cod_restrict p f hf) p' = submodule.comap f (map p.subtype p') :=
submodule.ext $ λ x, ⟨λ h, ⟨⟨_, hf x⟩, h, rfl⟩, by rintro ⟨⟨_, _⟩, h, ⟨⟩⟩; exact h⟩

section

/-- The range of a linear map `f : M → M₂` is a submodule of `M₂`.
See Note [range copy pattern]. -/
def range [ring_hom_surjective τ₁₂] (f : M →ₛₗ[τ₁₂] M₂) : submodule R₂ M₂ :=
(map f ⊤).copy (set.range f) set.image_univ.symm

theorem range_coe [ring_hom_surjective τ₁₂] (f : M →ₛₗ[τ₁₂] M₂) :
  (range f : set M₂) = set.range f := rfl

@[simp] theorem mem_range [ring_hom_surjective τ₁₂]
  {f : M →ₛₗ[τ₁₂] M₂} {x} : x ∈ range f ↔ ∃ y, f y = x :=
iff.rfl

lemma range_eq_map [ring_hom_surjective τ₁₂]
  (f : M →ₛₗ[τ₁₂] M₂) : f.range = map f ⊤ :=
by { ext, simp }

theorem mem_range_self [ring_hom_surjective τ₁₂]
  (f : M →ₛₗ[τ₁₂] M₂) (x : M) : f x ∈ f.range := ⟨x, rfl⟩

@[simp] theorem range_id : range (linear_map.id : M →ₗ[R] M) = ⊤ :=
set_like.coe_injective set.range_id

theorem range_comp [ring_hom_surjective τ₁₂] [ring_hom_surjective τ₂₃] [ring_hom_surjective τ₁₃]
  (f : M →ₛₗ[τ₁₂] M₂) (g : M₂ →ₛₗ[τ₂₃] M₃) :
  range (g.comp f : M →ₛₗ[τ₁₃] M₃) = map g (range f) :=
set_like.coe_injective (set.range_comp g f)

theorem range_comp_le_range [ring_hom_surjective τ₂₃] [ring_hom_surjective τ₁₃]
  (f : M →ₛₗ[τ₁₂] M₂) (g : M₂ →ₛₗ[τ₂₃] M₃) :
  range (g.comp f : M →ₛₗ[τ₁₃] M₃) ≤ range g :=
set_like.coe_mono (set.range_comp_subset_range f g)

theorem range_eq_top [ring_hom_surjective τ₁₂] {f : M →ₛₗ[τ₁₂] M₂} :
  range f = ⊤ ↔ surjective f :=
by rw [set_like.ext'_iff, range_coe, top_coe, set.range_iff_surjective]

lemma range_le_iff_comap [ring_hom_surjective τ₁₂] {f : M →ₛₗ[τ₁₂] M₂} {p : submodule R₂ M₂} :
  range f ≤ p ↔ comap f p = ⊤ :=
by rw [range_eq_map, map_le_iff_le_comap, eq_top_iff]

lemma map_le_range [ring_hom_surjective τ₁₂] {f : M →ₛₗ[τ₁₂] M₂} {p : submodule R M} :
  map f p ≤ range f :=
set_like.coe_mono (set.image_subset_range f p)

end

/--
The decreasing sequence of submodules consisting of the ranges of the iterates of a linear map.
-/
@[simps]
def iterate_range {R M} [ring R] [add_comm_group M] [module R M] (f : M →ₗ[R] M) :
  ℕ →ₘ order_dual (submodule R M) :=
⟨λ n, (f ^ n).range, λ n m w x h, begin
  obtain ⟨c, rfl⟩ := le_iff_exists_add.mp w,
  rw linear_map.mem_range at h,
  obtain ⟨m, rfl⟩ := h,
  rw linear_map.mem_range,
  use (f ^ c) m,
  rw [pow_add, linear_map.mul_apply],
end⟩

/-- Restrict the codomain of a linear map `f` to `f.range`.

This is the bundled version of `set.range_factorization`. -/
@[reducible] def range_restrict [ring_hom_surjective τ₁₂] (f : M →ₛₗ[τ₁₂] M₂) :
  M →ₛₗ[τ₁₂] f.range := f.cod_restrict f.range f.mem_range_self

--set_option trace.class_instances true
/-- The range of a linear map is finite if the domain is finite.
Note: this instance can form a diamond with `subtype.fintype` in the
  presence of `fintype M₂`. -/
instance fintype_range [fintype M] [decidable_eq M₂] [ring_hom_surjective τ₁₂]
  (f : M →ₛₗ[τ₁₂] M₂) : fintype (range f) :=
set.fintype_range f

section
variables (R) (M)

/-- Given an element `x` of a module `M` over `R`, the natural map from
    `R` to scalar multiples of `x`.-/
def to_span_singleton (x : M) : R →ₗ[R] M := linear_map.id.smul_right x

/-- The range of `to_span_singleton x` is the span of `x`.-/
lemma span_singleton_eq_range (x : M) : (R ∙ x) = (to_span_singleton R M x).range :=
submodule.ext $ λ y, by {refine iff.trans _ mem_range.symm, exact mem_span_singleton }

lemma to_span_singleton_one (x : M) : to_span_singleton R M x 1 = x := one_smul _ _

end

/-- The kernel of a linear map `f : M → M₂` is defined to be `comap f ⊥`. This is equivalent to the
set of `x : M` such that `f x = 0`. The kernel is a submodule of `M`. -/
def ker (f : M →ₛₗ[τ₁₂] M₂) : submodule R M := comap f ⊥

@[simp] theorem mem_ker {f : M →ₛₗ[τ₁₂] M₂} {y} : y ∈ ker f ↔ f y = 0 := mem_bot R₂

@[simp] theorem ker_id : ker (linear_map.id : M →ₗ[R] M) = ⊥ := rfl

@[simp] theorem map_coe_ker (f : M →ₛₗ[τ₁₂] M₂) (x : ker f) : f x = 0 := mem_ker.1 x.2

lemma comp_ker_subtype (f : M →ₛₗ[τ₁₂] M₂) : f.comp f.ker.subtype = 0 :=
linear_map.ext $ λ x, suffices f x = 0, by simp [this], mem_ker.1 x.2

theorem ker_comp (f : M →ₛₗ[τ₁₂] M₂) (g : M₂ →ₛₗ[τ₂₃] M₃) :
  ker (g.comp f : M →ₛₗ[τ₁₃] M₃) = comap f (ker g) := rfl

theorem ker_le_ker_comp (f : M →ₛₗ[τ₁₂] M₂) (g : M₂ →ₛₗ[τ₂₃] M₃) :
  ker f ≤ ker (g.comp f : M →ₛₗ[τ₁₃] M₃) :=
by rw ker_comp; exact comap_mono bot_le

theorem disjoint_ker {f : M →ₛₗ[τ₁₂] M₂} {p : submodule R M} :
  disjoint p (ker f) ↔ ∀ x ∈ p, f x = 0 → x = 0 :=
by simp [disjoint_def]

theorem ker_eq_bot' {f : M →ₛₗ[τ₁₂] M₂} :
  ker f = ⊥ ↔ (∀ m, f m = 0 → m = 0) :=
by simpa [disjoint] using @disjoint_ker _ _ _ _ _ _ _ _ _ _ _ f ⊤

theorem ker_eq_bot_of_inverse {τ₂₁ : R₂ →+*R} [ring_hom_inv_pair τ₁₂ τ₂₁]
  {f : M →ₛₗ[τ₁₂] M₂} {g : M₂ →ₛₗ[τ₂₁] M} (h : (g.comp f : M →ₗ[R] M) = id) :
  ker f = ⊥ :=
ker_eq_bot'.2 $ λ m hm, by rw [← id_apply m, ← h, comp_apply, hm, g.map_zero]

lemma le_ker_iff_map [ring_hom_surjective τ₁₂] {f : M →ₛₗ[τ₁₂] M₂} {p : submodule R M} :
  p ≤ ker f ↔ map f p = ⊥ :=
by rw [ker, eq_bot_iff, map_le_iff_le_comap]

lemma ker_cod_restrict {τ₂₁ : R₂ →+*R} (p : submodule R M) (f : M₂ →ₛₗ[τ₂₁] M) (hf) :
  ker (cod_restrict p f hf) = ker f :=
by rw [ker, comap_cod_restrict, map_bot]; refl

lemma range_cod_restrict {τ₂₁ : R₂ →+*R} [ring_hom_surjective τ₂₁] (p : submodule R M)
  (f : M₂ →ₛₗ[τ₂₁] M) (hf) :
  range (cod_restrict p f hf) = comap p.subtype f.range :=
by simpa only [range_eq_map] using map_cod_restrict _ _ _ _

lemma ker_restrict {p : submodule R M} {f : M →ₗ[R] M} (hf : ∀ x : M, x ∈ p → f x ∈ p) :
  ker (f.restrict hf) = (f.dom_restrict p).ker :=
by rw [restrict_eq_cod_restrict_dom_restrict, ker_cod_restrict]

lemma _root_.submodule.map_comap_eq [ring_hom_surjective τ₁₂]
  (f : M →ₛₗ[τ₁₂] M₂) (q : submodule R₂ M₂) : map f (comap f q) = range f ⊓ q :=
le_antisymm (le_inf map_le_range (map_comap_le _ _)) $
by rintro _ ⟨⟨x, _, rfl⟩, hx⟩; exact ⟨x, hx, rfl⟩

lemma _root_.submodule.map_comap_eq_self [ring_hom_surjective τ₁₂]
  {f : M →ₛₗ[τ₁₂] M₂} {q : submodule R₂ M₂} (h : q ≤ range f) : map f (comap f q) = q :=
by rwa [submodule.map_comap_eq, inf_eq_right]

@[simp] theorem ker_zero : ker (0 : M →ₛₗ[τ₁₂] M₂) = ⊤ :=
eq_top_iff'.2 $ λ x, by simp

@[simp] theorem range_zero [ring_hom_surjective τ₁₂] : range (0 : M →ₛₗ[τ₁₂] M₂) = ⊥ :=
by simpa only [range_eq_map] using submodule.map_zero _

theorem ker_eq_top {f : M →ₛₗ[τ₁₂] M₂} : ker f = ⊤ ↔ f = 0 :=
⟨λ h, ext $ λ x, mem_ker.1 $ h.symm ▸ trivial, λ h, h.symm ▸ ker_zero⟩

section
variables [ring_hom_surjective τ₁₂]

lemma range_le_bot_iff (f : M →ₛₗ[τ₁₂] M₂) : range f ≤ ⊥ ↔ f = 0 :=
by rw [range_le_iff_comap]; exact ker_eq_top

theorem range_eq_bot {f : M →ₛₗ[τ₁₂] M₂} : range f = ⊥ ↔ f = 0 :=
by rw [← range_le_bot_iff, le_bot_iff]

lemma range_le_ker_iff {f : M →ₛₗ[τ₁₂] M₂} {g : M₂ →ₛₗ[τ₂₃] M₃} :
  range f ≤ ker g ↔ (g.comp f : M →ₛₗ[τ₁₃] M₃) = 0 :=
⟨λ h, ker_eq_top.1 $ eq_top_iff'.2 $ λ x, h $ ⟨_, rfl⟩,
 λ h x hx, mem_ker.2 $ exists.elim hx $ λ y hy, by rw [←hy, ←comp_apply, h, zero_apply]⟩

theorem comap_le_comap_iff {f : M →ₛₗ[τ₁₂] M₂} (hf : range f = ⊤) {p p'} :
  comap f p ≤ comap f p' ↔ p ≤ p' :=
⟨λ H x hx, by rcases range_eq_top.1 hf x with ⟨y, hy, rfl⟩; exact H hx, comap_mono⟩

theorem comap_injective {f : M →ₛₗ[τ₁₂] M₂} (hf : range f = ⊤) : injective (comap f) :=
λ p p' h, le_antisymm ((comap_le_comap_iff hf).1 (le_of_eq h))
  ((comap_le_comap_iff hf).1 (ge_of_eq h))

end

theorem ker_eq_bot_of_injective {f : M →ₛₗ[τ₁₂] M₂} (hf : injective f) : ker f = ⊥ :=
begin
  have : disjoint ⊤ f.ker, by { rw [disjoint_ker, ← map_zero f], exact λ x hx H, hf H },
  simpa [disjoint]
end

/--
The increasing sequence of submodules consisting of the kernels of the iterates of a linear map.
-/
@[simps]
def iterate_ker {R M} [ring R] [add_comm_group M] [module R M] (f : M →ₗ[R] M) :
  ℕ →ₘ submodule R M :=
⟨λ n, (f ^ n).ker, λ n m w x h, begin
  obtain ⟨c, rfl⟩ := le_iff_exists_add.mp w,
  rw linear_map.mem_ker at h,
  rw [linear_map.mem_ker, add_comm, pow_add, linear_map.mul_apply, h, linear_map.map_zero],
end⟩

end add_comm_monoid

section add_comm_group

variables [semiring R] [semiring R₂] [semiring R₃]
variables [add_comm_group M] [add_comm_group M₂] [add_comm_group M₃]
variables [module R M] [module R₂ M₂] [module R₃ M₃]
variables {τ₁₂ : R →+*R₂} {τ₂₃ : R₂ →+*R₃} {τ₁₃ : R →+*R₃}
variables [ring_hom_comp_triple τ₁₂ τ₂₃ τ₁₃] [ring_hom_surjective τ₁₂]
include R
open submodule

lemma _root_.submodule.comap_map_eq (f : M →ₛₗ[τ₁₂] M₂) (p : submodule R M) :
  comap f (map f p) = p ⊔ ker f :=
begin
  refine le_antisymm _ (sup_le (le_comap_map _ _) (comap_mono bot_le)),
  rintro x ⟨y, hy, e⟩,
  exact mem_sup.2 ⟨y, hy, x - y, by simpa using sub_eq_zero.2 e.symm, by simp⟩
end

lemma _root_.submodule.comap_map_eq_self {f : M →ₛₗ[τ₁₂] M₂} {p : submodule R M} (h : ker f ≤ p) :
  comap f (map f p) = p :=
by rw [submodule.comap_map_eq, sup_of_le_left h]

theorem map_le_map_iff (f : M →ₛₗ[τ₁₂] M₂) {p p'} :
  map f p ≤ map f p' ↔ p ≤ p' ⊔ ker f :=
by rw [map_le_iff_le_comap, submodule.comap_map_eq]

theorem map_le_map_iff' {f : M →ₛₗ[τ₁₂] M₂} (hf : ker f = ⊥) {p p'} :
  map f p ≤ map f p' ↔ p ≤ p' :=
by rw [map_le_map_iff, hf, sup_bot_eq]

theorem map_injective {f : M →ₛₗ[τ₁₂] M₂} (hf : ker f = ⊥) : injective (map f) :=
λ p p' h, le_antisymm ((map_le_map_iff' hf).1 (le_of_eq h)) ((map_le_map_iff' hf).1 (ge_of_eq h))

theorem map_eq_top_iff {f : M →ₛₗ[τ₁₂] M₂} (hf : range f = ⊤) {p : submodule R M} :
  p.map f = ⊤ ↔ p ⊔ f.ker = ⊤ :=
by simp_rw [← top_le_iff, ← hf, range_eq_map, map_le_map_iff]

end add_comm_group

section ring

variables [ring R] [ring R₂] [ring R₃]
variables [add_comm_group M] [add_comm_group M₂] [add_comm_group M₃]
variables [module R M] [module R₂ M₂] [module R₃ M₃]
variables {τ₁₂ : R →+*R₂} {τ₂₃ : R₂ →+*R₃} {τ₁₃ : R →+*R₃}
variables [ring_hom_comp_triple τ₁₂ τ₂₃ τ₁₃]
variables {f : M →ₛₗ[τ₁₂] M₂}
include R
open submodule

theorem sub_mem_ker_iff {x y} : x - y ∈ f.ker ↔ f x = f y :=
by rw [mem_ker, map_sub, sub_eq_zero]

theorem disjoint_ker' {p : submodule R M} :
  disjoint p (ker f) ↔ ∀ x y ∈ p, f x = f y → x = y :=
disjoint_ker.trans
⟨λ H x y hx hy h, eq_of_sub_eq_zero $ H _ (sub_mem _ hx hy) (by simp [h]),
 λ H x h₁ h₂, H x 0 h₁ (zero_mem _) (by simpa using h₂)⟩

theorem inj_of_disjoint_ker {p : submodule R M}
  {s : set M} (h : s ⊆ p) (hd : disjoint p (ker f)) :
  ∀ x y ∈ s, f x = f y → x = y :=
λ x y hx hy, disjoint_ker'.1 hd _ _ (h hx) (h hy)

theorem ker_eq_bot : ker f = ⊥ ↔ injective f :=
by simpa [disjoint] using @disjoint_ker' _ _ _ _ _ _ _ _ _ _ _ f ⊤

lemma ker_le_iff [ring_hom_surjective τ₁₂] {p : submodule R M} :
  ker f ≤ p ↔ ∃ (y ∈ range f), f ⁻¹' {y} ⊆ p :=
begin
  split,
  { intros h, use 0, rw [← set_like.mem_coe, f.range_coe], exact ⟨⟨0, map_zero f⟩, h⟩, },
  { rintros ⟨y, h₁, h₂⟩,
    rw set_like.le_def, intros z hz, simp only [mem_ker, set_like.mem_coe] at hz,
    rw [← set_like.mem_coe, f.range_coe, set.mem_range] at h₁, obtain ⟨x, hx⟩ := h₁,
    have hx' : x ∈ p, { exact h₂ hx, },
    have hxz : z + x ∈ p, { apply h₂, simp [hx, hz], },
    suffices : z + x - x ∈ p, { simpa only [this, add_sub_cancel], },
    exact p.sub_mem hxz hx', },
end

end ring

section field

variables [field K] [field K₂]
variables [add_comm_group V] [module K V]
variables [add_comm_group V₂] [module K V₂]

lemma ker_smul (f : V →ₗ[K] V₂) (a : K) (h : a ≠ 0) : ker (a • f) = ker f :=
submodule.comap_smul f _ a h

lemma ker_smul' (f : V →ₗ[K] V₂) (a : K) : ker (a • f) = ⨅(h : a ≠ 0), ker f :=
submodule.comap_smul' f _ a

lemma range_smul (f : V →ₗ[K] V₂) (a : K) (h : a ≠ 0) : range (a • f) = range f :=
by simpa only [range_eq_map] using submodule.map_smul f _ a h

lemma range_smul' (f : V →ₗ[K] V₂) (a : K) : range (a • f) = ⨆(h : a ≠ 0), range f :=
by simpa only [range_eq_map] using submodule.map_smul' f _ a

lemma span_singleton_sup_ker_eq_top (f : V →ₗ[K] K) {x : V} (hx : f x ≠ 0) :
  (K ∙ x) ⊔ f.ker = ⊤ :=
eq_top_iff.2 (λ y hy, submodule.mem_sup.2 ⟨(f y * (f x)⁻¹) • x,
  submodule.mem_span_singleton.2 ⟨f y * (f x)⁻¹, rfl⟩,
    ⟨y - (f y * (f x)⁻¹) • x,
      by rw [linear_map.mem_ker, f.map_sub, f.map_smul, smul_eq_mul, mul_assoc,
             inv_mul_cancel hx, mul_one, sub_self],
      by simp only [add_sub_cancel'_right]⟩⟩)

end field

end linear_map


namespace is_linear_map

lemma is_linear_map_add [semiring R] [add_comm_monoid M] [module R M] :
  is_linear_map R (λ (x : M × M), x.1 + x.2) :=
begin
  apply is_linear_map.mk,
  { intros x y,
    simp, cc },
  { intros x y,
    simp [smul_add] }
end

lemma is_linear_map_sub {R M : Type*} [semiring R] [add_comm_group M] [module R M]:
  is_linear_map R (λ (x : M × M), x.1 - x.2) :=
begin
  apply is_linear_map.mk,
  { intros x y,
    simp [add_comm, add_left_comm, sub_eq_add_neg] },
  { intros x y,
    simp [smul_sub] }
end

end is_linear_map

namespace submodule

section add_comm_monoid

variables [semiring R] [semiring R₂] [add_comm_monoid M] [add_comm_monoid M₂]
variables [module R M] [module R₂ M₂]
variables (p p' : submodule R M) (q : submodule R₂ M₂)
variables {τ₁₂ : R →+*R₂}
open linear_map

@[simp] theorem map_top [ring_hom_surjective τ₁₂] (f : M →ₛₗ[τ₁₂] M₂) : map f ⊤ = range f :=
f.range_eq_map.symm

@[simp] theorem comap_bot (f : M →ₛₗ[τ₁₂] M₂) : comap f ⊥ = ker f := rfl

@[simp] theorem ker_subtype : p.subtype.ker = ⊥ :=
ker_eq_bot_of_injective $ λ x y, subtype.ext_val

@[simp] theorem range_subtype : p.subtype.range = p :=
by simpa using map_comap_subtype p ⊤

lemma map_subtype_le (p' : submodule R p) : map p.subtype p' ≤ p :=
by simpa using (map_le_range : map p.subtype p' ≤ p.subtype.range)

/-- Under the canonical linear map from a submodule `p` to the ambient space `M`, the image of the
maximal submodule of `p` is just `p `. -/
@[simp] lemma map_subtype_top : map p.subtype (⊤ : submodule R p) = p :=
by simp

@[simp] lemma comap_subtype_eq_top {p p' : submodule R M} :
  comap p.subtype p' = ⊤ ↔ p ≤ p' :=
eq_top_iff.trans $ map_le_iff_le_comap.symm.trans $ by rw [map_subtype_top]

@[simp] lemma comap_subtype_self : comap p.subtype p = ⊤ :=
comap_subtype_eq_top.2 (le_refl _)

@[simp] theorem ker_of_le (p p' : submodule R M) (h : p ≤ p') : (of_le h).ker = ⊥ :=
by rw [of_le, ker_cod_restrict, ker_subtype]

lemma range_of_le (p q : submodule R M) (h : p ≤ q) : (of_le h).range = comap q.subtype p :=
by rw [← map_top, of_le, linear_map.map_cod_restrict, map_top, range_subtype]

end add_comm_monoid

section ring

variables [ring R] [ring R₂] [add_comm_group M] [add_comm_group M₂] [module R M] [module R₂ M₂]
variables (p p' : submodule R M) (q : submodule R₂ M₂)
variables {τ₁₂ : R →+*R₂}

open linear_map

lemma disjoint_iff_comap_eq_bot {p q : submodule R M} :
  disjoint p q ↔ comap p.subtype q = ⊥ :=
by rw [eq_bot_iff, ← map_le_map_iff' p.ker_subtype, map_bot, map_comap_subtype, disjoint]

/-- If `N ⊆ M` then submodules of `N` are the same as submodules of `M` contained in `N` -/
def map_subtype.rel_iso :
  submodule R p ≃o {p' : submodule R M // p' ≤ p} :=
{ to_fun    := λ p', ⟨map p.subtype p', map_subtype_le p _⟩,
  inv_fun   := λ q, comap p.subtype q,
  left_inv  := λ p', comap_map_eq_self $ by simp,
  right_inv := λ ⟨q, hq⟩, subtype.ext_val $ by simp [map_comap_subtype p, inf_of_le_right hq],
  map_rel_iff'      := λ p₁ p₂, map_le_map_iff' (ker_subtype p) }

/-- If `p ⊆ M` is a submodule, the ordering of submodules of `p` is embedded in the ordering of
submodules of `M`. -/
def map_subtype.order_embedding :
  submodule R p ↪o submodule R M :=
(rel_iso.to_rel_embedding $ map_subtype.rel_iso p).trans (subtype.rel_embedding _ _)

@[simp] lemma map_subtype_embedding_eq (p' : submodule R p) :
  map_subtype.order_embedding p p' = map p.subtype p' := rfl

<<<<<<< HEAD
=======
/-- The map from a module `M` to the quotient of `M` by a submodule `p` as a linear map. -/
def mkq : M →ₗ[R] p.quotient :=
{ to_fun := quotient.mk, map_add' := by simp, map_smul' := by simp }

@[simp] theorem mkq_apply (x : M) : p.mkq x = quotient.mk x := rfl

/-- Two `linear_map`s from a quotient module are equal if their compositions with
`submodule.mkq` are equal.

See note [partially-applied ext lemmas]. -/
@[ext]
lemma linear_map_qext ⦃f g : p.quotient →ₛₗ[τ₁₂] M₂⦄ (h : f.comp p.mkq = g.comp p.mkq) : f = g :=
linear_map.ext $ λ x, quotient.induction_on' x $ (linear_map.congr_fun h : _)

/-- The map from the quotient of `M` by a submodule `p` to `M₂` induced by a linear map `f : M → M₂`
vanishing on `p`, as a linear map. -/
def liftq (f : M →ₛₗ[τ₁₂] M₂) (h : p ≤ f.ker) : p.quotient →ₛₗ[τ₁₂] M₂ :=
{ to_fun := λ x, _root_.quotient.lift_on' x f $
    λ a b (ab : a - b ∈ p), eq_of_sub_eq_zero $ by simpa using h ab,
  map_add' := by rintro ⟨x⟩ ⟨y⟩; exact f.map_add x y,
  map_smul' := by rintro a ⟨x⟩; exact f.map_smulₛₗ a x }

@[simp] theorem liftq_apply (f : M →ₛₗ[τ₁₂] M₂) {h} (x : M) :
  p.liftq f h (quotient.mk x) = f x := rfl

@[simp] theorem liftq_mkq (f : M →ₛₗ[τ₁₂] M₂) (h) : (p.liftq f h).comp p.mkq = f :=
by ext; refl

@[simp] theorem range_mkq : p.mkq.range = ⊤ :=
eq_top_iff'.2 $ by rintro ⟨x⟩; exact ⟨x, rfl⟩

@[simp] theorem ker_mkq : p.mkq.ker = p :=
by ext; simp

lemma le_comap_mkq (p' : submodule R p.quotient) : p ≤ comap p.mkq p' :=
by simpa using (comap_mono bot_le : p.mkq.ker ≤ comap p.mkq p')

@[simp] theorem mkq_map_self : map p.mkq p = ⊥ :=
by rw [eq_bot_iff, map_le_iff_le_comap, comap_bot, ker_mkq]; exact le_refl _

@[simp] theorem comap_map_mkq : comap p.mkq (map p.mkq p') = p ⊔ p' :=
by simp [comap_map_eq, sup_comm]

@[simp] theorem map_mkq_eq_top : map p.mkq p' = ⊤ ↔ p ⊔ p' = ⊤ :=
by simp only [map_eq_top_iff p.range_mkq, sup_comm, ker_mkq]

/-- The map from the quotient of `M` by submodule `p` to the quotient of `M₂` by submodule `q` along
`f : M → M₂` is linear. -/
def mapq (f : M →ₛₗ[τ₁₂] M₂) (h : p ≤ comap f q) :
  p.quotient →ₛₗ[τ₁₂] q.quotient :=
p.liftq (q.mkq.comp f) $ by simpa [ker_comp] using h

@[simp] theorem mapq_apply (f : M →ₛₗ[τ₁₂] M₂) {h} (x : M) :
  mapq p q f h (quotient.mk x) = quotient.mk (f x) := rfl

theorem mapq_mkq (f : M →ₛₗ[τ₁₂] M₂) {h} : (mapq p q f h).comp p.mkq = q.mkq.comp f :=
by ext x; refl

theorem comap_liftq (f : M →ₛₗ[τ₁₂] M₂) (h) :
  q.comap (p.liftq f h) = (q.comap f).map (mkq p) :=
le_antisymm
  (by rintro ⟨x⟩ hx; exact ⟨_, hx, rfl⟩)
  (by rw [map_le_iff_le_comap, ← comap_comp, liftq_mkq]; exact le_refl _)

theorem map_liftq [ring_hom_surjective τ₁₂] (f : M →ₛₗ[τ₁₂] M₂) (h) (q : submodule R (quotient p)) :
  q.map (p.liftq f h) = (q.comap p.mkq).map f :=
le_antisymm
  (by rintro _ ⟨⟨x⟩, hxq, rfl⟩; exact ⟨x, hxq, rfl⟩)
  (by rintro _ ⟨x, hxq, rfl⟩; exact ⟨quotient.mk x, hxq, rfl⟩)

theorem ker_liftq (f : M →ₛₗ[τ₁₂] M₂) (h) :
  ker (p.liftq f h) = (ker f).map (mkq p) := comap_liftq _ _ _ _

theorem range_liftq [ring_hom_surjective τ₁₂] (f : M →ₛₗ[τ₁₂] M₂) (h) :
  range (p.liftq f h) = range f :=
by simpa only [range_eq_map] using map_liftq _ _ _ _

theorem ker_liftq_eq_bot (f : M →ₛₗ[τ₁₂] M₂) (h) (h' : ker f ≤ p) : ker (p.liftq f h) = ⊥ :=
by rw [ker_liftq, le_antisymm h h', mkq_map_self]

/-- The correspondence theorem for modules: there is an order isomorphism between submodules of the
quotient of `M` by `p`, and submodules of `M` larger than `p`. -/
def comap_mkq.rel_iso :
  submodule R p.quotient ≃o {p' : submodule R M // p ≤ p'} :=
{ to_fun    := λ p', ⟨comap p.mkq p', le_comap_mkq p _⟩,
  inv_fun   := λ q, map p.mkq q,
  left_inv  := λ p', map_comap_eq_self $ by simp,
  right_inv := λ ⟨q, hq⟩, subtype.ext_val $ by simpa [comap_map_mkq p],
  map_rel_iff'      := λ p₁ p₂, comap_le_comap_iff $ range_mkq _ }

/-- The ordering on submodules of the quotient of `M` by `p` embeds into the ordering on submodules
of `M`. -/
def comap_mkq.order_embedding :
  submodule R p.quotient ↪o submodule R M :=
(rel_iso.to_rel_embedding $ comap_mkq.rel_iso p).trans (subtype.rel_embedding _ _)

@[simp] lemma comap_mkq_embedding_eq (p' : submodule R p.quotient) :
  comap_mkq.order_embedding p p' = comap p.mkq p' := rfl

lemma span_preimage_eq [ring_hom_surjective τ₁₂] {f : M →ₛₗ[τ₁₂] M₂} {s : set M₂} (h₀ : s.nonempty)
  (h₁ : s ⊆ range f) :
  span R (f ⁻¹' s) = (span R₂ s).comap f :=
begin
  suffices : (span R₂ s).comap f ≤ span R (f ⁻¹' s),
  { exact le_antisymm (span_preimage_le f s) this, },
  have hk : ker f ≤ span R (f ⁻¹' s),
  { let y := classical.some h₀, have hy : y ∈ s, { exact classical.some_spec h₀, },
    rw ker_le_iff, use [y, h₁ hy], rw ← set.singleton_subset_iff at hy,
    exact set.subset.trans subset_span (span_mono (set.preimage_mono hy)), },
  rw ← left_eq_sup at hk, rw f.range_coe at h₁,
  rw [hk, ← map_le_map_iff, map_span, map_comap_eq, set.image_preimage_eq_of_subset h₁],
  exact inf_le_right,
end

>>>>>>> 5279bb7e
end ring

end submodule

namespace linear_map

section semiring

variables [semiring R] [semiring R₂] [semiring R₃]
variables [add_comm_monoid M] [add_comm_monoid M₂] [add_comm_monoid M₃]
variables [module R M] [module R₂ M₂] [module R₃ M₃]
variables {τ₁₂ : R →+*R₂} {τ₂₃ : R₂ →+*R₃} {τ₁₃ : R →+*R₃}
variables [ring_hom_comp_triple τ₁₂ τ₂₃ τ₁₃]

/-- A monomorphism is injective. -/
lemma ker_eq_bot_of_cancel {f : M →ₛₗ[τ₁₂] M₂}
  (h : ∀ (u v : f.ker →ₗ[R] M), f.comp u = f.comp v → u = v) : f.ker = ⊥ :=
begin
  have h₁ : f.comp (0 : f.ker →ₗ[R] M) = 0 := comp_zero _,
  rw [←submodule.range_subtype f.ker, ←h 0 f.ker.subtype (eq.trans h₁ (comp_ker_subtype f).symm)],
  exact range_zero
end

lemma range_comp_of_range_eq_top [ring_hom_surjective τ₁₂] [ring_hom_surjective τ₂₃]
  [ring_hom_surjective τ₁₃]
  {f : M →ₛₗ[τ₁₂] M₂} (g : M₂ →ₛₗ[τ₂₃] M₃) (hf : range f = ⊤) :
  range (g.comp f : M →ₛₗ[τ₁₃] M₃) = range g :=
by rw [range_comp, hf, submodule.map_top]

lemma ker_comp_of_ker_eq_bot (f : M →ₛₗ[τ₁₂] M₂) {g : M₂ →ₛₗ[τ₂₃] M₃}
  (hg : ker g = ⊥) : ker (g.comp f : M →ₛₗ[τ₁₃] M₃) = ker f :=
by rw [ker_comp, hg, submodule.comap_bot]

end semiring

<<<<<<< HEAD
=======
section ring

variables [ring R] [ring R₂] [ring R₃]
variables [add_comm_monoid M] [add_comm_group M₂] [add_comm_monoid M₃]
variables [module R M] [module R₂ M₂] [module R₃ M₃]
variables {τ₁₂ : R →+*R₂} {τ₂₃ : R₂ →+*R₃} {τ₁₃ : R →+*R₃}
variables [ring_hom_comp_triple τ₁₂ τ₂₃ τ₁₃] [ring_hom_surjective τ₁₂]

lemma range_mkq_comp (f : M →ₛₗ[τ₁₂] M₂) : f.range.mkq.comp f = 0 :=
linear_map.ext $ λ x, by simp

lemma ker_le_range_iff {f : M →ₛₗ[τ₁₂] M₂} {g : M₂ →ₛₗ[τ₂₃] M₃} :
  g.ker ≤ f.range ↔ f.range.mkq.comp g.ker.subtype = 0 :=
by rw [←range_le_ker_iff, submodule.ker_mkq, submodule.range_subtype]

/-- An epimorphism is surjective. -/
lemma range_eq_top_of_cancel {f : M →ₛₗ[τ₁₂] M₂}
  (h : ∀ (u v : M₂ →ₗ[R₂] f.range.quotient), u.comp f = v.comp f → u = v) : f.range = ⊤ :=
begin
  have h₁ : (0 : M₂ →ₗ[R₂] f.range.quotient).comp f = 0 := zero_comp _,
  rw [←submodule.ker_mkq f.range, ←h 0 f.range.mkq (eq.trans h₁ (range_mkq_comp _).symm)],
  exact ker_zero
end

end ring

>>>>>>> 5279bb7e
end linear_map

@[simp] lemma linear_map.range_range_restrict [semiring R] [add_comm_monoid M] [add_comm_monoid M₂]
  [module R M] [module R M₂] (f : M →ₗ[R] M₂) :
  f.range_restrict.range = ⊤ :=
by simp [f.range_cod_restrict _]

/-! ### Linear equivalences -/
namespace linear_equiv

section add_comm_monoid

section subsingleton
variables [semiring R] [semiring R₂] [semiring R₃] [semiring R₄]
variables [add_comm_monoid M] [add_comm_monoid M₂] [add_comm_monoid M₃] [add_comm_monoid M₄]
variables [module R M] [module R₂ M₂]
variables [subsingleton M] [subsingleton M₂]
variables {σ₁₂ : R →+*R₂} {σ₂₁ : R₂ →+*R}
variables [ring_hom_inv_pair σ₁₂ σ₂₁] [ring_hom_inv_pair σ₂₁ σ₁₂]

include σ₂₁
/-- Between two zero modules, the zero map is an equivalence. -/
instance : has_zero (M ≃ₛₗ[σ₁₂] M₂) :=
⟨{ to_fun := 0,
   inv_fun := 0,
   right_inv := λ x, subsingleton.elim _ _,
   left_inv := λ x, subsingleton.elim _ _,
   ..(0 : M →ₛₗ[σ₁₂] M₂)}⟩
omit σ₂₁

-- Even though these are implied by `subsingleton.elim` via the `unique` instance below, they're
-- nice to have as `rfl`-lemmas for `dsimp`.
include σ₂₁
@[simp] lemma zero_symm : (0 : M ≃ₛₗ[σ₁₂] M₂).symm = 0 := rfl
@[simp] lemma coe_zero : ⇑(0 : M ≃ₛₗ[σ₁₂] M₂) = 0 := rfl
lemma zero_apply (x : M) : (0 : M ≃ₛₗ[σ₁₂] M₂) x = 0 := rfl

/-- Between two zero modules, the zero map is the only equivalence. -/
instance : unique (M ≃ₛₗ[σ₁₂] M₂) :=
{ uniq := λ f, to_linear_map_injective (subsingleton.elim _ _),
  default := 0 }
omit σ₂₁

end subsingleton

section
variables [semiring R] [semiring R₂] [semiring R₃] [semiring R₄]
variables [add_comm_monoid M] [add_comm_monoid M₂] [add_comm_monoid M₃] [add_comm_monoid M₄]
variables {module_M : module R M} {module_M₂ : module R₂ M₂}
variables {σ₁₂ : R →+*R₂} {σ₂₁ : R₂ →+*R}
variables {re₁₂ : ring_hom_inv_pair σ₁₂ σ₂₁} {re₂₁ : ring_hom_inv_pair σ₂₁ σ₁₂}
variables (e e' : M ≃ₛₗ[σ₁₂] M₂)

lemma map_eq_comap {p : submodule R M} :
  (p.map (e : M →ₛₗ[σ₁₂] M₂) : submodule R₂ M₂) = p.comap (e.symm : M₂ →ₛₗ[σ₂₁] M) :=
set_like.coe_injective $ by simp [e.image_eq_preimage]

/-- A linear equivalence of two modules restricts to a linear equivalence from any submodule
`p` of the domain onto the image of that submodule.

This is `linear_equiv.of_submodule'` but with `map` on the right instead of `comap` on the left. -/
def of_submodule (p : submodule R M) : p ≃ₛₗ[σ₁₂] ↥(p.map (e : M →ₛₗ[σ₁₂] M₂) : submodule R₂ M₂) :=
{ inv_fun   := λ y, ⟨(e.symm : M₂ →ₛₗ[σ₂₁] M) y, by {
    rcases y with ⟨y', hy⟩, rw submodule.mem_map at hy, rcases hy with ⟨x, hx, hxy⟩, subst hxy,
    simp only [symm_apply_apply, submodule.coe_mk, coe_coe, hx], }⟩,
  left_inv  := λ x, by simp,
  right_inv := λ y, by { apply set_coe.ext, simp, },
  ..((e : M →ₛₗ[σ₁₂] M₂).dom_restrict p).cod_restrict (p.map (e : M →ₛₗ[σ₁₂] M₂))
  (λ x, ⟨x, by simp⟩) }

include σ₂₁
@[simp] lemma of_submodule_apply (p : submodule R M) (x : p) :
  ↑(e.of_submodule p x) = e x := rfl

@[simp] lemma of_submodule_symm_apply (p : submodule R M)
  (x : (p.map (e : M →ₛₗ[σ₁₂] M₂) : submodule R₂ M₂)) : ↑((e.of_submodule p).symm x) = e.symm x :=
rfl

omit σ₂₁

end

section finsupp
variables {γ : Type*}
variables [semiring R] [semiring R₂]
variables [add_comm_monoid M] [add_comm_monoid M₂]
variables [module R M] [module R₂ M₂] [has_zero γ]
variables {τ₁₂ : R →+*R₂} {τ₂₁ : R₂ →+* R}
variables [ring_hom_inv_pair τ₁₂ τ₂₁] [ring_hom_inv_pair τ₂₁ τ₁₂]

include τ₂₁
@[simp] lemma map_finsupp_sum (f : M ≃ₛₗ[τ₁₂] M₂) {t : ι →₀ γ} {g : ι → γ → M} :
  f (t.sum g) = t.sum (λ i d, f (g i d)) := f.map_sum _
omit τ₂₁

end finsupp

section dfinsupp
open dfinsupp

variables [semiring R] [semiring R₂]
variables [add_comm_monoid M] [add_comm_monoid M₂]
variables [module R M] [module R₂ M₂]
variables {τ₁₂ : R →+*R₂} {τ₂₁ : R₂ →+* R}
variables [ring_hom_inv_pair τ₁₂ τ₂₁] [ring_hom_inv_pair τ₂₁ τ₁₂]
variables {γ : ι → Type*} [decidable_eq ι]

include τ₂₁
@[simp] lemma map_dfinsupp_sum [Π i, has_zero (γ i)] [Π i (x : γ i), decidable (x ≠ 0)]
  (f : M ≃ₛₗ[τ₁₂] M₂) (t : Π₀ i, γ i) (g : Π i, γ i → M) :
  f (t.sum g) = t.sum (λ i d, f (g i d)) := f.map_sum _

@[simp] lemma map_dfinsupp_sum_add_hom [Π i, add_zero_class (γ i)] (f : M ≃ₛₗ[τ₁₂] M₂)
  (t : Π₀ i, γ i) (g : Π i, γ i →+ M) :
  f (sum_add_hom g t) = sum_add_hom (λ i, f.to_add_equiv.to_add_monoid_hom.comp (g i)) t :=
f.to_add_equiv.map_dfinsupp_sum_add_hom _ _

end dfinsupp

section uncurry
variables [semiring R] [semiring R₂] [semiring R₃] [semiring R₄]
variables [add_comm_monoid M] [add_comm_monoid M₂] [add_comm_monoid M₃] [add_comm_monoid M₄]

variables (V V₂ R)

/-- Linear equivalence between a curried and uncurried function.
  Differs from `tensor_product.curry`. -/
protected def curry :
  (V × V₂ → R) ≃ₗ[R] (V → V₂ → R) :=
{ map_add'  := λ _ _, by { ext, refl },
  map_smul' := λ _ _, by { ext, refl },
  .. equiv.curry _ _ _ }

@[simp] lemma coe_curry : ⇑(linear_equiv.curry R V V₂) = curry := rfl

@[simp] lemma coe_curry_symm : ⇑(linear_equiv.curry R V V₂).symm = uncurry := rfl

end uncurry

section
variables [semiring R] [semiring R₂] [semiring R₃] [semiring R₄]
variables [add_comm_monoid M] [add_comm_monoid M₂] [add_comm_monoid M₃] [add_comm_monoid M₄]
variables {module_M : module R M} {module_M₂ : module R₂ M₂} {module_M₃ : module R₃ M₃}
variables {σ₁₂ : R →+*R₂} {σ₂₁ : R₂ →+*R}
variables {σ₂₃ : R₂ →+*R₃} {σ₁₃ : R →+*R₃} [ring_hom_comp_triple σ₁₂ σ₂₃ σ₁₃]
variables {σ₃₂ : R₃ →+*R₂}
variables {re₁₂ : ring_hom_inv_pair σ₁₂ σ₂₁} {re₂₁ : ring_hom_inv_pair σ₂₁ σ₁₂}
variables {re₂₃ : ring_hom_inv_pair σ₂₃ σ₃₂} {re₃₂ : ring_hom_inv_pair σ₃₂ σ₂₃}
variables (f : M →ₛₗ[σ₁₂] M₂) (g : M₂ →ₛₗ[σ₂₁] M) (e : M ≃ₛₗ[σ₁₂] M₂) (h : M₂ →ₛₗ[σ₂₃] M₃)
variables (e'' : M₂ ≃ₛₗ[σ₂₃] M₃)

variables (p q : submodule R M)

/-- Linear equivalence between two equal submodules. -/
def of_eq (h : p = q) : p ≃ₗ[R] q :=
{ map_smul' := λ _ _, rfl, map_add' := λ _ _, rfl, .. equiv.set.of_eq (congr_arg _ h) }

variables {p q}

@[simp] lemma coe_of_eq_apply (h : p = q) (x : p) : (of_eq p q h x : M) = x := rfl

@[simp] lemma of_eq_symm (h : p = q) : (of_eq p q h).symm = of_eq q p h.symm := rfl

include σ₂₁
/-- A linear equivalence which maps a submodule of one module onto another, restricts to a linear
equivalence of the two submodules. -/
def of_submodules (p : submodule R M) (q : submodule R₂ M₂) (h : p.map (e : M →ₛₗ[σ₁₂] M₂) = q) :
p ≃ₛₗ[σ₁₂] q := (e.of_submodule p).trans (linear_equiv.of_eq _ _ h)


@[simp] lemma of_submodules_apply {p : submodule R M} {q : submodule R₂ M₂}
  (h : p.map ↑e = q) (x : p) : ↑(e.of_submodules p q h x) = e x := rfl

@[simp] lemma of_submodules_symm_apply {p : submodule R M} {q : submodule R₂ M₂}
  (h : p.map ↑e = q) (x : q) : ↑((e.of_submodules p q h).symm x) = e.symm x := rfl

include re₁₂ re₂₁
/-- A linear equivalence of two modules restricts to a linear equivalence from the preimage of any
submodule to that submodule.

This is `linear_equiv.of_submodule` but with `comap` on the left instead of `map` on the right. -/
def of_submodule' [module R M] [module R₂ M₂] (f : M ≃ₛₗ[σ₁₂] M₂) (U : submodule R₂ M₂) :
  U.comap (f : M →ₛₗ[σ₁₂] M₂) ≃ₛₗ[σ₁₂] U :=
(f.symm.of_submodules _ _ f.symm.map_eq_comap).symm

lemma of_submodule'_to_linear_map [module R M] [module R₂ M₂]
  (f : M ≃ₛₗ[σ₁₂] M₂) (U : submodule R₂ M₂) :
  (f.of_submodule' U).to_linear_map =
  (f.to_linear_map.dom_restrict _).cod_restrict _ subtype.prop :=
by { ext, refl }

@[simp]
lemma of_submodule'_apply [module R M] [module R₂ M₂]
  (f : M ≃ₛₗ[σ₁₂] M₂) (U : submodule R₂ M₂) (x : U.comap (f : M →ₛₗ[σ₁₂] M₂)) :
(f.of_submodule' U x : M₂) = f (x : M) := rfl

@[simp]
lemma of_submodule'_symm_apply [module R M] [module R₂ M₂]
  (f : M ≃ₛₗ[σ₁₂] M₂) (U : submodule R₂ M₂) (x : U) :
((f.of_submodule' U).symm x : M) = f.symm (x : M₂) := rfl

variable (p)

omit σ₂₁ re₁₂ re₂₁

/-- The top submodule of `M` is linearly equivalent to `M`. -/
def of_top (h : p = ⊤) : p ≃ₗ[R] M :=
{ inv_fun   := λ x, ⟨x, h.symm ▸ trivial⟩,
  left_inv  := λ ⟨x, h⟩, rfl,
  right_inv := λ x, rfl,
  .. p.subtype }

@[simp] theorem of_top_apply {h} (x : p) : of_top p h x = x := rfl

@[simp] theorem coe_of_top_symm_apply {h} (x : M) : ((of_top p h).symm x : M) = x := rfl

theorem of_top_symm_apply {h} (x : M) : (of_top p h).symm x = ⟨x, h.symm ▸ trivial⟩ := rfl

include σ₂₁ re₁₂ re₂₁
/-- If a linear map has an inverse, it is a linear equivalence. -/
def of_linear (h₁ : f.comp g = linear_map.id) (h₂ : g.comp f = linear_map.id) :
  M ≃ₛₗ[σ₁₂] M₂ :=
{ inv_fun   := g,
  left_inv  := linear_map.ext_iff.1 h₂,
  right_inv := linear_map.ext_iff.1 h₁,
  ..f }
omit σ₂₁ re₁₂ re₂₁

include σ₂₁ re₁₂ re₂₁
@[simp] theorem of_linear_apply {h₁ h₂} (x : M) : of_linear f g h₁ h₂ x = f x := rfl
omit σ₂₁ re₁₂ re₂₁

include σ₂₁ re₁₂ re₂₁
@[simp] theorem of_linear_symm_apply {h₁ h₂} (x : M₂) : (of_linear f g h₁ h₂).symm x = g x :=
rfl
omit σ₂₁ re₁₂ re₂₁

@[simp] protected theorem range : (e : M →ₛₗ[σ₁₂] M₂).range = ⊤ :=
linear_map.range_eq_top.2 e.to_equiv.surjective

include σ₂₁ re₁₂ re₂₁
lemma eq_bot_of_equiv [module R₂ M₂] (e : p ≃ₛₗ[σ₁₂] (⊥ : submodule R₂ M₂)) : p = ⊥ :=
begin
  refine bot_unique (set_like.le_def.2 $ assume b hb, (submodule.mem_bot R).2 _),
  rw [← p.mk_eq_zero hb, ← e.map_eq_zero_iff],
  apply submodule.eq_zero_of_bot_submodule
end
omit σ₂₁ re₁₂ re₂₁

@[simp] protected theorem ker : (e : M →ₛₗ[σ₁₂] M₂).ker = ⊥ :=
linear_map.ker_eq_bot_of_injective e.to_equiv.injective

@[simp] theorem range_comp [ring_hom_surjective σ₁₂] [ring_hom_surjective σ₂₃]
  [ring_hom_surjective σ₁₃] :
  (h.comp (e : M →ₛₗ[σ₁₂] M₂) : M →ₛₗ[σ₁₃] M₃).range = h.range :=
linear_map.range_comp_of_range_eq_top _ e.range

include module_M
@[simp] theorem ker_comp (l : M →ₛₗ[σ₁₂] M₂) :
  (((e'' : M₂ →ₛₗ[σ₂₃] M₃).comp l : M →ₛₗ[σ₁₃] M₃) : M →ₛₗ[σ₁₃] M₃).ker = l.ker :=
linear_map.ker_comp_of_ker_eq_bot _ e''.ker
omit module_M

variables {f g}

include σ₂₁
/-- An linear map `f : M →ₗ[R] M₂` with a left-inverse `g : M₂ →ₗ[R] M` defines a linear
equivalence between `M` and `f.range`.

This is a computable alternative to `linear_equiv.of_injective`, and a bidirectional version of
`linear_map.range_restrict`. -/
def of_left_inverse [ring_hom_inv_pair σ₁₂ σ₂₁] [ring_hom_inv_pair σ₂₁ σ₁₂]
  {g : M₂ → M} (h : function.left_inverse g f) : M ≃ₛₗ[σ₁₂] f.range :=
{ to_fun := f.range_restrict,
  inv_fun := g ∘ f.range.subtype,
  left_inv := h,
  right_inv := λ x, subtype.ext $
    let ⟨x', hx'⟩ := linear_map.mem_range.mp x.prop in
    show f (g x) = x, by rw [←hx', h x'],
  .. f.range_restrict }
omit σ₂₁

@[simp] lemma of_left_inverse_apply [ring_hom_inv_pair σ₁₂ σ₂₁] [ring_hom_inv_pair σ₂₁ σ₁₂]
  (h : function.left_inverse g f) (x : M) :
  ↑(of_left_inverse h x) = f x := rfl

include σ₂₁
@[simp] lemma of_left_inverse_symm_apply [ring_hom_inv_pair σ₁₂ σ₂₁]
  [ring_hom_inv_pair σ₂₁ σ₁₂] (h : function.left_inverse g f) (x : f.range) :
  (of_left_inverse h).symm x = g x := rfl
omit σ₂₁

variables (f)

/-- An `injective` linear map `f : M →ₗ[R] M₂` defines a linear equivalence
between `M` and `f.range`. See also `linear_map.of_left_inverse`. -/
noncomputable def of_injective [ring_hom_inv_pair σ₁₂ σ₂₁] [ring_hom_inv_pair σ₂₁ σ₁₂]
  (h : injective f) : M ≃ₛₗ[σ₁₂] f.range :=
of_left_inverse $ classical.some_spec h.has_left_inverse

@[simp] theorem of_injective_apply [ring_hom_inv_pair σ₁₂ σ₂₁] [ring_hom_inv_pair σ₂₁ σ₁₂]
  {h : injective f} (x : M) : ↑(of_injective f h x) = f x := rfl

/-- A bijective linear map is a linear equivalence. -/
noncomputable def of_bijective [ring_hom_inv_pair σ₁₂ σ₂₁] [ring_hom_inv_pair σ₂₁ σ₁₂]
  (hf₁ : injective f) (hf₂ : surjective f) : M ≃ₛₗ[σ₁₂] M₂ :=
(of_injective f hf₁).trans (of_top _ $ linear_map.range_eq_top.2 hf₂)

@[simp] theorem of_bijective_apply [ring_hom_inv_pair σ₁₂ σ₂₁] [ring_hom_inv_pair σ₂₁ σ₁₂]
  {hf₁ hf₂} (x : M) : of_bijective f hf₁ hf₂ x = f x := rfl

end

end add_comm_monoid

section add_comm_group

variables [semiring R] [semiring R₂] [semiring R₃] [semiring R₄]
variables [add_comm_group M] [add_comm_group M₂] [add_comm_group M₃] [add_comm_group M₄]
variables {module_M : module R M} {module_M₂ : module R₂ M₂}
variables {module_M₃ : module R₃ M₃} {module_M₄ : module R₄ M₄}
variables {σ₁₂ : R →+*R₂} {σ₃₄ : R₃ →+*R₄}
variables {σ₂₁ : R₂ →+*R} {σ₄₃ : R₄ →+*R₃}
variables {re₁₂ : ring_hom_inv_pair σ₁₂ σ₂₁} {re₂₁ : ring_hom_inv_pair σ₂₁ σ₁₂}
variables {re₃₄ : ring_hom_inv_pair σ₃₄ σ₄₃} {re₄₃ : ring_hom_inv_pair σ₄₃ σ₃₄}
variables (e e₁ : M ≃ₛₗ[σ₁₂] M₂) (e₂ : M₃ ≃ₛₗ[σ₃₄] M₄)

@[simp] theorem map_neg (a : M) : e (-a) = -e a := e.to_linear_map.map_neg a
@[simp] theorem map_sub (a b : M) : e (a - b) = e a - e b :=
e.to_linear_map.map_sub a b

end add_comm_group

section neg

variables (R) [semiring R] [add_comm_group M] [module R M]

/-- `x ↦ -x` as a `linear_equiv` -/
def neg : M ≃ₗ[R] M := { .. equiv.neg M, .. (-linear_map.id : M →ₗ[R] M) }

variable {R}

@[simp] lemma coe_neg : ⇑(neg R : M ≃ₗ[R] M) = -id := rfl

lemma neg_apply (x : M) : neg R x = -x := by simp

@[simp] lemma symm_neg : (neg R : M ≃ₗ[R] M).symm = neg R := rfl

end neg

section comm_semiring
variables [comm_semiring R] [add_comm_monoid M] [add_comm_monoid M₂] [add_comm_monoid M₃]
variables [module R M] [module R M₂] [module R M₃]
open linear_map

/-- Multiplying by a unit `a` of the ring `R` is a linear equivalence. -/
def smul_of_unit (a : units R) : M ≃ₗ[R] M :=
of_linear ((a:R) • 1 : M →ₗ[R] M) (((a⁻¹ : units R) : R) • 1 : M →ₗ[R] M)
  (by rw [smul_comp, comp_smul, smul_smul, units.mul_inv, one_smul]; refl)
  (by rw [smul_comp, comp_smul, smul_smul, units.inv_mul, one_smul]; refl)

/-- A linear isomorphism between the domains and codomains of two spaces of linear maps gives a
linear isomorphism between the two function spaces. -/
def arrow_congr {R M₁ M₂ M₂₁ M₂₂ : Sort*} [comm_semiring R]
  [add_comm_monoid M₁] [add_comm_monoid M₂] [add_comm_monoid M₂₁] [add_comm_monoid M₂₂]
  [module R M₁] [module R M₂] [module R M₂₁] [module R M₂₂]
  (e₁ : M₁ ≃ₗ[R] M₂) (e₂ : M₂₁ ≃ₗ[R] M₂₂) :
  (M₁ →ₗ[R] M₂₁) ≃ₗ[R] (M₂ →ₗ[R] M₂₂) :=
{ to_fun := λ f : M₁ →ₗ[R] M₂₁, (e₂ : M₂₁ →ₗ[R] M₂₂).comp $ f.comp (e₁.symm : M₂ →ₗ[R] M₁),
  inv_fun := λ f, (e₂.symm : M₂₂ →ₗ[R] M₂₁).comp $ f.comp (e₁ : M₁ →ₗ[R] M₂),
  left_inv := λ f, by { apply linear_map.ext, intro x, simp },
  right_inv := λ f, by { apply linear_map.ext, intro x, simp },
  map_add' := λ f g, by { apply linear_map.ext, intro x, simp },
  map_smul' := λ c f, by { apply linear_map.ext, intro x, simp } }

@[simp] lemma arrow_congr_apply {R M₁ M₂ M₂₁ M₂₂ : Sort*} [comm_semiring R]
  [add_comm_monoid M₁] [add_comm_monoid M₂] [add_comm_monoid M₂₁] [add_comm_monoid M₂₂]
  [module R M₁] [module R M₂] [module R M₂₁] [module R M₂₂]
  (e₁ : M₁ ≃ₗ[R] M₂) (e₂ : M₂₁ ≃ₗ[R] M₂₂) (f : M₁ →ₗ[R] M₂₁) (x : M₂) :
  arrow_congr e₁ e₂ f x = e₂ (f (e₁.symm x)) :=
rfl

@[simp] lemma arrow_congr_symm_apply {R M₁ M₂ M₂₁ M₂₂ : Sort*} [comm_semiring R]
  [add_comm_monoid M₁] [add_comm_monoid M₂] [add_comm_monoid M₂₁] [add_comm_monoid M₂₂]
  [module R M₁] [module R M₂] [module R M₂₁] [module R M₂₂]
  (e₁ : M₁ ≃ₗ[R] M₂) (e₂ : M₂₁ ≃ₗ[R] M₂₂) (f : M₂ →ₗ[R] M₂₂) (x : M₁) :
  (arrow_congr e₁ e₂).symm f x = e₂.symm (f (e₁ x)) :=
rfl

lemma arrow_congr_comp {N N₂ N₃ : Sort*}
  [add_comm_monoid N] [add_comm_monoid N₂] [add_comm_monoid N₃]
  [module R N] [module R N₂] [module R N₃]
  (e₁ : M ≃ₗ[R] N) (e₂ : M₂ ≃ₗ[R] N₂) (e₃ : M₃ ≃ₗ[R] N₃) (f : M →ₗ[R] M₂) (g : M₂ →ₗ[R] M₃) :
  arrow_congr e₁ e₃ (g.comp f) = (arrow_congr e₂ e₃ g).comp (arrow_congr e₁ e₂ f) :=
by { ext, simp only [symm_apply_apply, arrow_congr_apply, linear_map.comp_apply], }

lemma arrow_congr_trans {M₁ M₂ M₃ N₁ N₂ N₃ : Sort*}
  [add_comm_monoid M₁] [module R M₁] [add_comm_monoid M₂] [module R M₂]
  [add_comm_monoid M₃] [module R M₃] [add_comm_monoid N₁] [module R N₁]
  [add_comm_monoid N₂] [module R N₂] [add_comm_monoid N₃] [module R N₃]
  (e₁ : M₁ ≃ₗ[R] M₂) (e₂ : N₁ ≃ₗ[R] N₂) (e₃ : M₂ ≃ₗ[R] M₃) (e₄ : N₂ ≃ₗ[R] N₃) :
  (arrow_congr e₁ e₂).trans (arrow_congr e₃ e₄) = arrow_congr (e₁.trans e₃) (e₂.trans e₄) :=
rfl

/-- If `M₂` and `M₃` are linearly isomorphic then the two spaces of linear maps from `M` into `M₂`
and `M` into `M₃` are linearly isomorphic. -/
def congr_right (f : M₂ ≃ₗ[R] M₃) : (M →ₗ[R] M₂) ≃ₗ[R] (M →ₗ[R] M₃) :=
arrow_congr (linear_equiv.refl R M) f

/-- If `M` and `M₂` are linearly isomorphic then the two spaces of linear maps from `M` and `M₂` to
themselves are linearly isomorphic. -/
def conj (e : M ≃ₗ[R] M₂) : (module.End R M) ≃ₗ[R] (module.End R M₂) := arrow_congr e e

lemma conj_apply (e : M ≃ₗ[R] M₂) (f : module.End R M) :
  e.conj f = ((↑e : M →ₗ[R] M₂).comp f).comp (e.symm : M₂ →ₗ[R] M) := rfl

lemma symm_conj_apply (e : M ≃ₗ[R] M₂) (f : module.End R M₂) :
  e.symm.conj f = ((↑e.symm : M₂ →ₗ[R] M).comp f).comp (e : M →ₗ[R] M₂) := rfl

lemma conj_comp (e : M ≃ₗ[R] M₂) (f g : module.End R M) :
  e.conj (g.comp f) = (e.conj g).comp (e.conj f) :=
arrow_congr_comp e e e f g

lemma conj_trans (e₁ : M ≃ₗ[R] M₂) (e₂ : M₂ ≃ₗ[R] M₃) :
  e₁.conj.trans e₂.conj = (e₁.trans e₂).conj :=
by { ext f x, refl, }

@[simp] lemma conj_id (e : M ≃ₗ[R] M₂) : e.conj linear_map.id = linear_map.id :=
by { ext, simp [conj_apply], }

end comm_semiring

section field

variables [field K] [add_comm_group M] [add_comm_group M₂] [add_comm_group M₃]
variables [module K M] [module K M₂] [module K M₃]
variables (K) (M)
open linear_map

/-- Multiplying by a nonzero element `a` of the field `K` is a linear equivalence. -/
def smul_of_ne_zero (a : K) (ha : a ≠ 0) : M ≃ₗ[K] M :=
smul_of_unit $ units.mk0 a ha

section

noncomputable theory
open_locale classical

lemma ker_to_span_singleton {x : M} (h : x ≠ 0) : (to_span_singleton K M x).ker = ⊥ :=
begin
  ext c, split,
  { intros hc, rw submodule.mem_bot, rw mem_ker at hc, by_contra hc',
    have : x = 0,
      calc x = c⁻¹ • (c • x) : by rw [← mul_smul, inv_mul_cancel hc', one_smul]
      ... = c⁻¹ • ((to_span_singleton K M x) c) : rfl
      ... = 0 : by rw [hc, smul_zero],
    tauto },
  { rw [mem_ker, submodule.mem_bot], intros h, rw h, simp }
end

/-- Given a nonzero element `x` of a vector space `M` over a field `K`, the natural
    map from `K` to the span of `x`, with invertibility check to consider it as an
    isomorphism.-/
def to_span_nonzero_singleton (x : M) (h : x ≠ 0) : K ≃ₗ[K] (K ∙ x) :=
linear_equiv.trans
  (linear_equiv.of_injective (to_span_singleton K M x) (ker_eq_bot.1 $ ker_to_span_singleton K M h))
  (of_eq (to_span_singleton K M x).range (K ∙ x)
    (span_singleton_eq_range K M x).symm)

lemma to_span_nonzero_singleton_one (x : M) (h : x ≠ 0) : to_span_nonzero_singleton K M x h 1
  = (⟨x, submodule.mem_span_singleton_self x⟩ : K ∙ x) :=
begin
  apply set_like.coe_eq_coe.mp,
  have : ↑(to_span_nonzero_singleton K M x h 1) = to_span_singleton K M x 1 := rfl,
  rw [this, to_span_singleton_one, submodule.coe_mk],
end

/-- Given a nonzero element `x` of a vector space `M` over a field `K`, the natural map
    from the span of `x` to `K`.-/
abbreviation coord (x : M) (h : x ≠ 0) : (K ∙ x) ≃ₗ[K] K :=
(to_span_nonzero_singleton K M x h).symm

lemma coord_self (x : M) (h : x ≠ 0) :
  (coord K M x h) (⟨x, submodule.mem_span_singleton_self x⟩ : K ∙ x) = 1 :=
by rw [← to_span_nonzero_singleton_one K M x h, symm_apply_apply]

end

end field

end linear_equiv

namespace submodule

section module

variables [semiring R] [add_comm_monoid M] [module R M]

/-- Given `p` a submodule of the module `M` and `q` a submodule of `p`, `p.equiv_subtype_map q`
is the natural `linear_equiv` between `q` and `q.map p.subtype`. -/
def equiv_subtype_map (p : submodule R M) (q : submodule R p) :
  q ≃ₗ[R] q.map p.subtype :=
{ inv_fun :=
    begin
      rintro ⟨x, hx⟩,
      refine ⟨⟨x, _⟩, _⟩;
      rcases hx with ⟨⟨_, h⟩, _, rfl⟩;
      assumption
    end,
  left_inv := λ ⟨⟨_, _⟩, _⟩, rfl,
  right_inv := λ ⟨x, ⟨_, h⟩, _, rfl⟩, rfl,
  .. (p.subtype.dom_restrict q).cod_restrict _
    begin
      rintro ⟨x, hx⟩,
      refine ⟨x, hx, rfl⟩,
    end }

@[simp]
lemma equiv_subtype_map_apply {p : submodule R M} {q : submodule R p} (x : q) :
  (p.equiv_subtype_map q x : M) = p.subtype.dom_restrict q x :=
rfl

@[simp]
lemma equiv_subtype_map_symm_apply {p : submodule R M} {q : submodule R p} (x : q.map p.subtype) :
  ((p.equiv_subtype_map q).symm x : M) = x :=
by { cases x, refl }

/-- If `s ≤ t`, then we can view `s` as a submodule of `t` by taking the comap
of `t.subtype`. -/
@[simps]
def comap_subtype_equiv_of_le {p q : submodule R M} (hpq : p ≤ q) :
  comap q.subtype p ≃ₗ[R] p :=
{ to_fun := λ x, ⟨x, x.2⟩,
  inv_fun := λ x, ⟨⟨x, hpq x.2⟩, x.2⟩,
  left_inv := λ x, by simp only [coe_mk, set_like.eta, coe_coe],
  right_inv := λ x, by simp only [subtype.coe_mk, set_like.eta, coe_coe],
  map_add' := λ x y, rfl,
  map_smul' := λ c x, rfl }

end module

end submodule

namespace submodule

variables [comm_ring R] [comm_ring R₂]
variables [add_comm_group M] [add_comm_group M₂] [module R M] [module R₂ M₂]
variables [add_comm_group N] [add_comm_group N₂] [module R N] [module R N₂]
variables {τ₁₂ : R →+*R₂} {τ₂₁ : R₂ →+*R}
variables [ring_hom_inv_pair τ₁₂ τ₂₁] [ring_hom_inv_pair τ₂₁ τ₁₂]
variables (p : submodule R M) (q : submodule R₂ M₂)
variables (pₗ : submodule R N) (qₗ : submodule R N₂)

include τ₂₁
@[simp] lemma mem_map_equiv {e : M ≃ₛₗ[τ₁₂] M₂} {x : M₂} : x ∈ p.map (e : M →ₛₗ[τ₁₂] M₂) ↔
  e.symm x ∈ p :=
begin
  rw submodule.mem_map, split,
  { rintros ⟨y, hy, hx⟩, simp [←hx, hy], },
  { intros hx, refine ⟨e.symm x, hx, by simp⟩, },
end
omit τ₂₁

lemma map_equiv_eq_comap_symm (e : M ≃ₛₗ[τ₁₂] M₂) (K : submodule R M) :
  K.map (e : M →ₛₗ[τ₁₂] M₂) = K.comap (e.symm : M₂ →ₛₗ[τ₂₁] M) :=
submodule.ext (λ _, by rw [mem_map_equiv, mem_comap, linear_equiv.coe_coe])

lemma comap_equiv_eq_map_symm (e : M ≃ₛₗ[τ₁₂] M₂) (K : submodule R₂ M₂) :
  K.comap (e : M →ₛₗ[τ₁₂] M₂) = K.map (e.symm : M₂ →ₛₗ[τ₂₁] M) :=
(map_equiv_eq_comap_symm e.symm K).symm

lemma comap_le_comap_smul (fₗ : N →ₗ[R] N₂) (c : R) :
  comap fₗ qₗ ≤ comap (c • fₗ) qₗ :=
begin
  rw set_like.le_def,
  intros m h,
  change c • (fₗ m) ∈ qₗ,
  change fₗ m ∈ qₗ at h,
  apply qₗ.smul_mem _ h,
end

lemma inf_comap_le_comap_add (f₁ f₂ : M →ₛₗ[τ₁₂] M₂) :
  comap f₁ q ⊓ comap f₂ q ≤ comap (f₁ + f₂) q :=
begin
  rw set_like.le_def,
  intros m h,
  change f₁ m + f₂ m ∈ q,
  change f₁ m ∈ q ∧ f₂ m ∈ q at h,
  apply q.add_mem h.1 h.2,
end

<<<<<<< HEAD
/-- Given modules `M`, `M₂` over a commutative ring, together with submodules `p ⊆ M`, `q ⊆ M₂`, the
set of maps $\{f ∈ Hom(M, M₂) | f(p) ⊆ q \}$ is a submodule of `Hom(M, M₂)`. -/
def compatible_maps : submodule R (M →ₗ[R] M₂) :=
{ carrier   := {f | p ≤ comap f q},
  zero_mem' := by { change p ≤ comap 0 q, rw comap_zero, refine le_top, },
  add_mem'  := λ f₁ f₂ h₁ h₂, by { apply le_trans _ (inf_comap_le_comap_add q f₁ f₂), rw le_inf_iff,
                                 exact ⟨h₁, h₂⟩, },
  smul_mem' := λ c f h, le_trans h (comap_le_comap_smul q f c), }
=======
/-- Given modules `M`, `M₂` over a commutative ring, together with submodules `p ⊆ M`, `q ⊆ M₂`,
the set of maps $\{f ∈ Hom(M, M₂) | f(p) ⊆ q \}$ is a submodule of `Hom(M, M₂)`. -/
def compatible_maps : submodule R (N →ₗ[R] N₂) :=
{ carrier   := {fₗ | pₗ ≤ comap fₗ qₗ},
  zero_mem' := by { change pₗ ≤ comap 0 qₗ, rw comap_zero, refine le_top, },
  add_mem'  := λ f₁ f₂ h₁ h₂, by { apply le_trans _ (inf_comap_le_comap_add qₗ f₁ f₂),
                                 rw le_inf_iff, exact ⟨h₁, h₂⟩, },
  smul_mem' := λ c fₗ h, le_trans h (comap_le_comap_smul qₗ fₗ c), }

/-- Given modules `M`, `M₂` over a commutative ring, together with submodules `p ⊆ M`, `q ⊆ M₂`,
the natural map $\{f ∈ Hom(M, M₂) | f(p) ⊆ q \} \to Hom(M/p, M₂/q)$ is linear. -/
def mapq_linear : compatible_maps pₗ qₗ →ₗ[R] pₗ.quotient →ₗ[R] qₗ.quotient :=
{ to_fun    := λ f, mapq _ _ f.val f.property,
  map_add'  := λ x y, by { ext, refl, },
  map_smul' := λ c f, by { ext, refl, } }
>>>>>>> 5279bb7e

end submodule

namespace equiv
variables [semiring R] [add_comm_monoid M] [module R M] [add_comm_monoid M₂] [module R M₂]

/-- An equivalence whose underlying function is linear is a linear equivalence. -/
def to_linear_equiv (e : M ≃ M₂) (h : is_linear_map R (e : M → M₂)) : M ≃ₗ[R] M₂ :=
{ .. e, .. h.mk' e}

end equiv

namespace add_equiv
variables [semiring R] [add_comm_monoid M] [module R M] [add_comm_monoid M₂] [module R M₂]

/-- An additive equivalence whose underlying function preserves `smul` is a linear equivalence. -/
def to_linear_equiv (e : M ≃+ M₂) (h : ∀ (c : R) x, e (c • x) = c • e x) : M ≃ₗ[R] M₂ :=
{ map_smul' := h, .. e, }

@[simp] lemma coe_to_linear_equiv (e : M ≃+ M₂) (h : ∀ (c : R) x, e (c • x) = c • e x) :
  ⇑(e.to_linear_equiv h) = e :=
rfl

@[simp] lemma coe_to_linear_equiv_symm (e : M ≃+ M₂) (h : ∀ (c : R) x, e (c • x) = c • e x) :
  ⇑(e.to_linear_equiv h).symm = e.symm :=
rfl

end add_equiv

section fun_left
variables (R M) [semiring R] [add_comm_monoid M] [module R M]
variables {m n p : Type*}

namespace linear_map

/-- Given an `R`-module `M` and a function `m → n` between arbitrary types,
construct a linear map `(n → M) →ₗ[R] (m → M)` -/
def fun_left (f : m → n) : (n → M) →ₗ[R] (m → M) :=
{ to_fun := (∘ f), map_add' := λ _ _, rfl, map_smul' := λ _ _, rfl }

@[simp] theorem fun_left_apply (f : m → n) (g : n → M) (i : m) : fun_left R M f g i = g (f i) :=
rfl

@[simp] theorem fun_left_id (g : n → M) : fun_left R M _root_.id g = g :=
rfl

theorem fun_left_comp (f₁ : n → p) (f₂ : m → n) :
  fun_left R M (f₁ ∘ f₂) = (fun_left R M f₂).comp (fun_left R M f₁) :=
rfl

theorem fun_left_surjective_of_injective (f : m → n) (hf : injective f) :
  surjective (fun_left R M f) :=
begin
  classical,
  intro g,
  refine ⟨λ x, if h : ∃ y, f y = x then g h.some else 0, _⟩,
  { ext,
    dsimp only [fun_left_apply],
    split_ifs with w,
    { congr,
      exact hf w.some_spec, },
    { simpa only [not_true, exists_apply_eq_apply] using w } },
end

theorem fun_left_injective_of_surjective (f : m → n) (hf : surjective f) :
  injective (fun_left R M f) :=
begin
  obtain ⟨g, hg⟩ := hf.has_right_inverse,
  suffices : left_inverse (fun_left R M g) (fun_left R M f),
  { exact this.injective },
  intro x,
  rw [←linear_map.comp_apply, ← fun_left_comp, hg.id, fun_left_id],
end

end linear_map

namespace linear_equiv
open linear_map

/-- Given an `R`-module `M` and an equivalence `m ≃ n` between arbitrary types,
construct a linear equivalence `(n → M) ≃ₗ[R] (m → M)` -/
def fun_congr_left (e : m ≃ n) : (n → M) ≃ₗ[R] (m → M) :=
linear_equiv.of_linear (fun_left R M e) (fun_left R M e.symm)
  (linear_map.ext $ λ x, funext $ λ i,
    by rw [id_apply, ← fun_left_comp, equiv.symm_comp_self, fun_left_id])
  (linear_map.ext $ λ x, funext $ λ i,
    by rw [id_apply, ← fun_left_comp, equiv.self_comp_symm, fun_left_id])

@[simp] theorem fun_congr_left_apply (e : m ≃ n) (x : n → M) :
  fun_congr_left R M e x = fun_left R M e x :=
rfl

@[simp] theorem fun_congr_left_id :
  fun_congr_left R M (equiv.refl n) = linear_equiv.refl R (n → M) :=
rfl

@[simp] theorem fun_congr_left_comp (e₁ : m ≃ n) (e₂ : n ≃ p) :
  fun_congr_left R M (equiv.trans e₁ e₂) =
    linear_equiv.trans (fun_congr_left R M e₂) (fun_congr_left R M e₁) :=
rfl

@[simp] lemma fun_congr_left_symm (e : m ≃ n) :
  (fun_congr_left R M e).symm = fun_congr_left R M e.symm :=
rfl

end linear_equiv

end fun_left

namespace linear_equiv

variables [semiring R] [add_comm_monoid M] [module R M]
variables (R M)

instance automorphism_group : group (M ≃ₗ[R] M) :=
{ mul := λ f g, g.trans f,
  one := linear_equiv.refl R M,
  inv := λ f, f.symm,
  mul_assoc := λ f g h, by {ext, refl},
  mul_one := λ f, by {ext, refl},
  one_mul := λ f, by {ext, refl},
  mul_left_inv := λ f, by {ext, exact f.left_inv x} }

/-- Restriction from `R`-linear automorphisms of `M` to `R`-linear endomorphisms of `M`,
promoted to a monoid hom. -/
def automorphism_group.to_linear_map_monoid_hom :
  (M ≃ₗ[R] M) →* (M →ₗ[R] M) :=
{ to_fun := coe,
  map_one' := rfl,
  map_mul' := λ _ _, rfl }

/-- The tautological action by `M ≃ₗ[R] M` on `M`.

This generalizes `function.End.apply_mul_action`. -/
instance apply_distrib_mul_action : distrib_mul_action (M ≃ₗ[R] M) M :=
{ smul := ($),
  smul_zero := linear_equiv.map_zero,
  smul_add := linear_equiv.map_add,
  one_smul := λ _, rfl,
  mul_smul := λ _ _ _, rfl }

@[simp] protected lemma smul_def (f : M ≃ₗ[R] M) (a : M) :
  f • a = f a := rfl

/-- `linear_equiv.apply_distrib_mul_action` is faithful. -/
instance apply_has_faithful_scalar : has_faithful_scalar (M ≃ₗ[R] M) M :=
⟨λ _ _, linear_equiv.ext⟩

instance apply_smul_comm_class : smul_comm_class R (M ≃ₗ[R] M) M :=
{ smul_comm := λ r e m, (e.map_smul r m).symm }

instance apply_smul_comm_class' : smul_comm_class (M ≃ₗ[R] M) R M :=
{ smul_comm := linear_equiv.map_smul }

end linear_equiv

namespace linear_map

variables [semiring R] [add_comm_monoid M] [module R M]
variables (R M)

/-- The group of invertible linear maps from `M` to itself -/
@[reducible] def general_linear_group := units (M →ₗ[R] M)

namespace general_linear_group
variables {R M}

instance : has_coe_to_fun (general_linear_group R M) := by apply_instance

/-- An invertible linear map `f` determines an equivalence from `M` to itself. -/
def to_linear_equiv (f : general_linear_group R M) : (M ≃ₗ[R] M) :=
{ inv_fun := f.inv.to_fun,
  left_inv := λ m, show (f.inv * f.val) m = m,
    by erw f.inv_val; simp,
  right_inv := λ m, show (f.val * f.inv) m = m,
    by erw f.val_inv; simp,
  ..f.val }

/-- An equivalence from `M` to itself determines an invertible linear map. -/
def of_linear_equiv (f : (M ≃ₗ[R] M)) : general_linear_group R M :=
{ val := f,
  inv := (f.symm : M →ₗ[R] M),
  val_inv := linear_map.ext $ λ _, f.apply_symm_apply _,
  inv_val := linear_map.ext $ λ _, f.symm_apply_apply _ }

variables (R M)

/-- The general linear group on `R` and `M` is multiplicatively equivalent to the type of linear
equivalences between `M` and itself. -/
def general_linear_equiv : general_linear_group R M ≃* (M ≃ₗ[R] M) :=
{ to_fun := to_linear_equiv,
  inv_fun := of_linear_equiv,
  left_inv := λ f, by { ext, refl },
  right_inv := λ f, by { ext, refl },
  map_mul' := λ x y, by {ext, refl} }

@[simp] lemma general_linear_equiv_to_linear_map (f : general_linear_group R M) :
  (general_linear_equiv R M f : M →ₗ[R] M) = f :=
by {ext, refl}

end general_linear_group

end linear_map

namespace submodule
variables [ring R] [add_comm_group M] [module R M]

instance : is_modular_lattice (submodule R M) :=
⟨λ x y z xz a ha, begin
  rw [mem_inf, mem_sup] at ha,
  rcases ha with ⟨⟨b, hb, c, hc, rfl⟩, haz⟩,
  rw mem_sup,
  refine ⟨b, hb, c, mem_inf.2 ⟨hc, _⟩, rfl⟩,
  rw [← add_sub_cancel c b, add_comm],
  apply z.sub_mem haz (xz hb),
end⟩

end submodule<|MERGE_RESOLUTION|>--- conflicted
+++ resolved
@@ -2058,123 +2058,6 @@
 @[simp] lemma map_subtype_embedding_eq (p' : submodule R p) :
   map_subtype.order_embedding p p' = map p.subtype p' := rfl
 
-<<<<<<< HEAD
-=======
-/-- The map from a module `M` to the quotient of `M` by a submodule `p` as a linear map. -/
-def mkq : M →ₗ[R] p.quotient :=
-{ to_fun := quotient.mk, map_add' := by simp, map_smul' := by simp }
-
-@[simp] theorem mkq_apply (x : M) : p.mkq x = quotient.mk x := rfl
-
-/-- Two `linear_map`s from a quotient module are equal if their compositions with
-`submodule.mkq` are equal.
-
-See note [partially-applied ext lemmas]. -/
-@[ext]
-lemma linear_map_qext ⦃f g : p.quotient →ₛₗ[τ₁₂] M₂⦄ (h : f.comp p.mkq = g.comp p.mkq) : f = g :=
-linear_map.ext $ λ x, quotient.induction_on' x $ (linear_map.congr_fun h : _)
-
-/-- The map from the quotient of `M` by a submodule `p` to `M₂` induced by a linear map `f : M → M₂`
-vanishing on `p`, as a linear map. -/
-def liftq (f : M →ₛₗ[τ₁₂] M₂) (h : p ≤ f.ker) : p.quotient →ₛₗ[τ₁₂] M₂ :=
-{ to_fun := λ x, _root_.quotient.lift_on' x f $
-    λ a b (ab : a - b ∈ p), eq_of_sub_eq_zero $ by simpa using h ab,
-  map_add' := by rintro ⟨x⟩ ⟨y⟩; exact f.map_add x y,
-  map_smul' := by rintro a ⟨x⟩; exact f.map_smulₛₗ a x }
-
-@[simp] theorem liftq_apply (f : M →ₛₗ[τ₁₂] M₂) {h} (x : M) :
-  p.liftq f h (quotient.mk x) = f x := rfl
-
-@[simp] theorem liftq_mkq (f : M →ₛₗ[τ₁₂] M₂) (h) : (p.liftq f h).comp p.mkq = f :=
-by ext; refl
-
-@[simp] theorem range_mkq : p.mkq.range = ⊤ :=
-eq_top_iff'.2 $ by rintro ⟨x⟩; exact ⟨x, rfl⟩
-
-@[simp] theorem ker_mkq : p.mkq.ker = p :=
-by ext; simp
-
-lemma le_comap_mkq (p' : submodule R p.quotient) : p ≤ comap p.mkq p' :=
-by simpa using (comap_mono bot_le : p.mkq.ker ≤ comap p.mkq p')
-
-@[simp] theorem mkq_map_self : map p.mkq p = ⊥ :=
-by rw [eq_bot_iff, map_le_iff_le_comap, comap_bot, ker_mkq]; exact le_refl _
-
-@[simp] theorem comap_map_mkq : comap p.mkq (map p.mkq p') = p ⊔ p' :=
-by simp [comap_map_eq, sup_comm]
-
-@[simp] theorem map_mkq_eq_top : map p.mkq p' = ⊤ ↔ p ⊔ p' = ⊤ :=
-by simp only [map_eq_top_iff p.range_mkq, sup_comm, ker_mkq]
-
-/-- The map from the quotient of `M` by submodule `p` to the quotient of `M₂` by submodule `q` along
-`f : M → M₂` is linear. -/
-def mapq (f : M →ₛₗ[τ₁₂] M₂) (h : p ≤ comap f q) :
-  p.quotient →ₛₗ[τ₁₂] q.quotient :=
-p.liftq (q.mkq.comp f) $ by simpa [ker_comp] using h
-
-@[simp] theorem mapq_apply (f : M →ₛₗ[τ₁₂] M₂) {h} (x : M) :
-  mapq p q f h (quotient.mk x) = quotient.mk (f x) := rfl
-
-theorem mapq_mkq (f : M →ₛₗ[τ₁₂] M₂) {h} : (mapq p q f h).comp p.mkq = q.mkq.comp f :=
-by ext x; refl
-
-theorem comap_liftq (f : M →ₛₗ[τ₁₂] M₂) (h) :
-  q.comap (p.liftq f h) = (q.comap f).map (mkq p) :=
-le_antisymm
-  (by rintro ⟨x⟩ hx; exact ⟨_, hx, rfl⟩)
-  (by rw [map_le_iff_le_comap, ← comap_comp, liftq_mkq]; exact le_refl _)
-
-theorem map_liftq [ring_hom_surjective τ₁₂] (f : M →ₛₗ[τ₁₂] M₂) (h) (q : submodule R (quotient p)) :
-  q.map (p.liftq f h) = (q.comap p.mkq).map f :=
-le_antisymm
-  (by rintro _ ⟨⟨x⟩, hxq, rfl⟩; exact ⟨x, hxq, rfl⟩)
-  (by rintro _ ⟨x, hxq, rfl⟩; exact ⟨quotient.mk x, hxq, rfl⟩)
-
-theorem ker_liftq (f : M →ₛₗ[τ₁₂] M₂) (h) :
-  ker (p.liftq f h) = (ker f).map (mkq p) := comap_liftq _ _ _ _
-
-theorem range_liftq [ring_hom_surjective τ₁₂] (f : M →ₛₗ[τ₁₂] M₂) (h) :
-  range (p.liftq f h) = range f :=
-by simpa only [range_eq_map] using map_liftq _ _ _ _
-
-theorem ker_liftq_eq_bot (f : M →ₛₗ[τ₁₂] M₂) (h) (h' : ker f ≤ p) : ker (p.liftq f h) = ⊥ :=
-by rw [ker_liftq, le_antisymm h h', mkq_map_self]
-
-/-- The correspondence theorem for modules: there is an order isomorphism between submodules of the
-quotient of `M` by `p`, and submodules of `M` larger than `p`. -/
-def comap_mkq.rel_iso :
-  submodule R p.quotient ≃o {p' : submodule R M // p ≤ p'} :=
-{ to_fun    := λ p', ⟨comap p.mkq p', le_comap_mkq p _⟩,
-  inv_fun   := λ q, map p.mkq q,
-  left_inv  := λ p', map_comap_eq_self $ by simp,
-  right_inv := λ ⟨q, hq⟩, subtype.ext_val $ by simpa [comap_map_mkq p],
-  map_rel_iff'      := λ p₁ p₂, comap_le_comap_iff $ range_mkq _ }
-
-/-- The ordering on submodules of the quotient of `M` by `p` embeds into the ordering on submodules
-of `M`. -/
-def comap_mkq.order_embedding :
-  submodule R p.quotient ↪o submodule R M :=
-(rel_iso.to_rel_embedding $ comap_mkq.rel_iso p).trans (subtype.rel_embedding _ _)
-
-@[simp] lemma comap_mkq_embedding_eq (p' : submodule R p.quotient) :
-  comap_mkq.order_embedding p p' = comap p.mkq p' := rfl
-
-lemma span_preimage_eq [ring_hom_surjective τ₁₂] {f : M →ₛₗ[τ₁₂] M₂} {s : set M₂} (h₀ : s.nonempty)
-  (h₁ : s ⊆ range f) :
-  span R (f ⁻¹' s) = (span R₂ s).comap f :=
-begin
-  suffices : (span R₂ s).comap f ≤ span R (f ⁻¹' s),
-  { exact le_antisymm (span_preimage_le f s) this, },
-  have hk : ker f ≤ span R (f ⁻¹' s),
-  { let y := classical.some h₀, have hy : y ∈ s, { exact classical.some_spec h₀, },
-    rw ker_le_iff, use [y, h₁ hy], rw ← set.singleton_subset_iff at hy,
-    exact set.subset.trans subset_span (span_mono (set.preimage_mono hy)), },
-  rw ← left_eq_sup at hk, rw f.range_coe at h₁,
-  rw [hk, ← map_le_map_iff, map_span, map_comap_eq, set.image_preimage_eq_of_subset h₁],
-  exact inf_le_right,
-end
-
->>>>>>> 5279bb7e
 end ring
 
 end submodule
@@ -2210,35 +2093,6 @@
 
 end semiring
 
-<<<<<<< HEAD
-=======
-section ring
-
-variables [ring R] [ring R₂] [ring R₃]
-variables [add_comm_monoid M] [add_comm_group M₂] [add_comm_monoid M₃]
-variables [module R M] [module R₂ M₂] [module R₃ M₃]
-variables {τ₁₂ : R →+*R₂} {τ₂₃ : R₂ →+*R₃} {τ₁₃ : R →+*R₃}
-variables [ring_hom_comp_triple τ₁₂ τ₂₃ τ₁₃] [ring_hom_surjective τ₁₂]
-
-lemma range_mkq_comp (f : M →ₛₗ[τ₁₂] M₂) : f.range.mkq.comp f = 0 :=
-linear_map.ext $ λ x, by simp
-
-lemma ker_le_range_iff {f : M →ₛₗ[τ₁₂] M₂} {g : M₂ →ₛₗ[τ₂₃] M₃} :
-  g.ker ≤ f.range ↔ f.range.mkq.comp g.ker.subtype = 0 :=
-by rw [←range_le_ker_iff, submodule.ker_mkq, submodule.range_subtype]
-
-/-- An epimorphism is surjective. -/
-lemma range_eq_top_of_cancel {f : M →ₛₗ[τ₁₂] M₂}
-  (h : ∀ (u v : M₂ →ₗ[R₂] f.range.quotient), u.comp f = v.comp f → u = v) : f.range = ⊤ :=
-begin
-  have h₁ : (0 : M₂ →ₗ[R₂] f.range.quotient).comp f = 0 := zero_comp _,
-  rw [←submodule.ker_mkq f.range, ←h 0 f.range.mkq (eq.trans h₁ (range_mkq_comp _).symm)],
-  exact ker_zero
-end
-
-end ring
-
->>>>>>> 5279bb7e
 end linear_map
 
 @[simp] lemma linear_map.range_range_restrict [semiring R] [add_comm_monoid M] [add_comm_monoid M₂]
@@ -2830,16 +2684,6 @@
   apply q.add_mem h.1 h.2,
 end
 
-<<<<<<< HEAD
-/-- Given modules `M`, `M₂` over a commutative ring, together with submodules `p ⊆ M`, `q ⊆ M₂`, the
-set of maps $\{f ∈ Hom(M, M₂) | f(p) ⊆ q \}$ is a submodule of `Hom(M, M₂)`. -/
-def compatible_maps : submodule R (M →ₗ[R] M₂) :=
-{ carrier   := {f | p ≤ comap f q},
-  zero_mem' := by { change p ≤ comap 0 q, rw comap_zero, refine le_top, },
-  add_mem'  := λ f₁ f₂ h₁ h₂, by { apply le_trans _ (inf_comap_le_comap_add q f₁ f₂), rw le_inf_iff,
-                                 exact ⟨h₁, h₂⟩, },
-  smul_mem' := λ c f h, le_trans h (comap_le_comap_smul q f c), }
-=======
 /-- Given modules `M`, `M₂` over a commutative ring, together with submodules `p ⊆ M`, `q ⊆ M₂`,
 the set of maps $\{f ∈ Hom(M, M₂) | f(p) ⊆ q \}$ is a submodule of `Hom(M, M₂)`. -/
 def compatible_maps : submodule R (N →ₗ[R] N₂) :=
@@ -2848,14 +2692,6 @@
   add_mem'  := λ f₁ f₂ h₁ h₂, by { apply le_trans _ (inf_comap_le_comap_add qₗ f₁ f₂),
                                  rw le_inf_iff, exact ⟨h₁, h₂⟩, },
   smul_mem' := λ c fₗ h, le_trans h (comap_le_comap_smul qₗ fₗ c), }
-
-/-- Given modules `M`, `M₂` over a commutative ring, together with submodules `p ⊆ M`, `q ⊆ M₂`,
-the natural map $\{f ∈ Hom(M, M₂) | f(p) ⊆ q \} \to Hom(M/p, M₂/q)$ is linear. -/
-def mapq_linear : compatible_maps pₗ qₗ →ₗ[R] pₗ.quotient →ₗ[R] qₗ.quotient :=
-{ to_fun    := λ f, mapq _ _ f.val f.property,
-  map_add'  := λ x y, by { ext, refl, },
-  map_smul' := λ c f, by { ext, refl, } }
->>>>>>> 5279bb7e
 
 end submodule
 
