--- conflicted
+++ resolved
@@ -487,15 +487,8 @@
 variables {r : R} {x y : M}
 open set
 
-<<<<<<< HEAD
-
 variables {p p'}
 
-
-=======
-variables {p p'}
-
->>>>>>> 591c34b6
 /-- If two submodules `p` and `p'` satisfy `p ⊆ p'`, then `of_le p p'` is the linear map version of
 this inclusion. -/
 def of_le (h : p ≤ p') : p →ₗ[R] p' :=
@@ -512,93 +505,6 @@
   q.subtype.comp (of_le h) = p.subtype :=
 by { ext ⟨b, hb⟩, refl }
 
-<<<<<<< HEAD
-/-- The set `{0}` is the bottom element of the lattice of submodules. -/
-instance : has_bot (submodule R M) :=
-⟨{ carrier := {0}, smul_mem' := by simp { contextual := tt }, .. (⊥ : add_submonoid M)}⟩
-
-instance inhabited' : inhabited (submodule R M) := ⟨⊥⟩
-
-@[simp] lemma bot_coe : ((⊥ : submodule R M) : set M) = {0} := rfl
-
-section
-variables (R)
-@[simp] lemma mem_bot : x ∈ (⊥ : submodule R M) ↔ x = 0 := mem_singleton_iff
-end
-
-instance unique_bot : unique (⊥ : submodule R M) :=
-⟨infer_instance, λ x, subtype.ext $ (mem_bot R).1 x.mem⟩
-
-lemma nonzero_mem_of_bot_lt {I : submodule R M} (bot_lt : ⊥ < I) : ∃ a : I, a ≠ 0 :=
-begin
-  have h := (set_like.lt_iff_le_and_exists.1 bot_lt).2,
-  tidy,
-end
-
-instance : order_bot (submodule R M) :=
-{ bot := ⊥,
-  bot_le := λ p x, by simp {contextual := tt},
-  ..set_like.partial_order }
-
-protected lemma eq_bot_iff (p : submodule R M) : p = ⊥ ↔ ∀ x ∈ p, x = (0 : M) :=
-⟨ λ h, h.symm ▸ λ x hx, (mem_bot R).mp hx,
-  λ h, eq_bot_iff.mpr (λ x hx, (mem_bot R).mpr (h x hx)) ⟩
-
-protected lemma ne_bot_iff (p : submodule R M) : p ≠ ⊥ ↔ ∃ x ∈ p, x ≠ (0 : M) :=
-by { haveI := classical.prop_decidable, simp_rw [ne.def, p.eq_bot_iff, not_forall] }
-
-/-- The universal set is the top element of the lattice of submodules. -/
-instance : has_top (submodule R M) :=
-⟨{ carrier := univ, smul_mem' := λ _ _ _, trivial, .. (⊤ : add_submonoid M)}⟩
-
-@[simp] lemma top_coe : ((⊤ : submodule R M) : set M) = univ := rfl
-
-@[simp] lemma mem_top : x ∈ (⊤ : submodule R M) := trivial
-
-instance : order_top (submodule R M) :=
-{ top := ⊤,
-  le_top := λ p x _, trivial,
-  ..set_like.partial_order }
-
-instance : has_Inf (submodule R M) :=
-⟨λ S, {
-  carrier   := ⋂ s ∈ S, (s : set M),
-  zero_mem' := by simp,
-  add_mem'  := by simp [add_mem] {contextual := tt},
-  smul_mem' := by simp [smul_mem] {contextual := tt} }⟩
-
-private lemma Inf_le' {S : set (submodule R M)} {p} : p ∈ S → Inf S ≤ p :=
-bInter_subset_of_mem
-
-private lemma le_Inf' {S : set (submodule R M)} {p} : (∀p' ∈ S, p ≤ p') → p ≤ Inf S :=
-subset_bInter
-
-instance : has_inf (submodule R M) :=
-⟨λ p p', {
-  carrier   := p ∩ p',
-  zero_mem' := by simp,
-  add_mem'  := by simp [add_mem] {contextual := tt},
-  smul_mem' := by simp [smul_mem] {contextual := tt} }⟩
-
-instance : complete_lattice (submodule R M) :=
-{ sup          := λ a b, Inf {x | a ≤ x ∧ b ≤ x},
-  le_sup_left  := λ a b, le_Inf' $ λ x ⟨ha, hb⟩, ha,
-  le_sup_right := λ a b, le_Inf' $ λ x ⟨ha, hb⟩, hb,
-  sup_le       := λ a b c h₁ h₂, Inf_le' ⟨h₁, h₂⟩,
-  inf          := (⊓),
-  le_inf       := λ a b c, subset_inter,
-  inf_le_left  := λ a b, inter_subset_left _ _,
-  inf_le_right := λ a b, inter_subset_right _ _,
-  Sup          := λtt, Inf {t | ∀t'∈tt, t' ≤ t},
-  le_Sup       := λ s p hs, le_Inf' $ λ p' hp', hp' _ hs,
-  Sup_le       := λ s p hs, Inf_le' hs,
-  Inf          := Inf,
-  le_Inf       := λ s a, le_Inf',
-  Inf_le       := λ s a, Inf_le',
-  ..submodule.order_top,
-  ..submodule.order_bot }
-=======
->>>>>>> 591c34b6
 
 instance add_comm_monoid_submodule : add_comm_monoid (submodule R M) :=
 { add := (⊔),
@@ -634,28 +540,6 @@
 
 instance [nontrivial M] : nontrivial (submodule R M) := (nontrivial_iff R).mp ‹_›
 
-<<<<<<< HEAD
-@[simp] theorem inf_coe : (p ⊓ p' : set M) = p ∩ p' := rfl
-
-@[simp] theorem mem_inf {p p' : submodule R M} :
-  x ∈ p ⊓ p' ↔ x ∈ p ∧ x ∈ p' := iff.rfl
-
-@[simp] theorem Inf_coe (P : set (submodule R M)) : (↑(Inf P) : set M) = ⋂ p ∈ P, ↑p := rfl
-
-@[simp] theorem infi_coe {ι} (p : ι → submodule R M) :
-  (↑⨅ i, p i : set M) = ⋂ i, ↑(p i) :=
-by rw [infi, Inf_coe]; ext a; simp; exact
-⟨λ h i, h _ i rfl, λ h i x e, e ▸ h _⟩
-
-@[simp] lemma mem_Inf {S : set (submodule R M)} {x : M} : x ∈ Inf S ↔ ∀ p ∈ S, x ∈ p :=
-set.mem_bInter_iff
-
-@[simp] theorem mem_infi {ι} (p : ι → submodule R M) :
-  x ∈ (⨅ i, p i) ↔ ∀ i, x ∈ p i :=
-by rw [← set_like.mem_coe, infi_coe, mem_Inter]; refl
-
-=======
->>>>>>> 591c34b6
 theorem disjoint_def {p p' : submodule R M} :
   disjoint p p' ↔ ∀ x ∈ p, x ∈ p' → x = (0:M) :=
 show (∀ x, x ∈ p ∧ x ∈ p' → x ∈ ({0} : set M)) ↔ _, by simp
