--- conflicted
+++ resolved
@@ -1204,28 +1204,6 @@
 lemma supr_to_add_submonoid {ι : Sort*} (p : ι → submodule R M) :
   (⨆ i, p i).to_add_submonoid = ⨆ i, (p i).to_add_submonoid :=
 begin
-<<<<<<< HEAD
-  apply le_antisymm,
-  { intros x hx,
-    rw [mem_to_add_submonoid, supr_eq_span] at hx,
-    simp_rw [add_submonoid.supr_eq_closure, coe_to_add_submonoid],
-    refine submodule.span_induction hx (λ x hx, _) _ (λ x y hx hy, _) (λ r x hx, _),
-    { exact add_submonoid.subset_closure hx },
-    { exact add_submonoid.zero_mem _ },
-    { exact add_submonoid.add_mem _ hx hy },
-    { apply add_submonoid.closure_induction hx,
-      { rintros x ⟨_, ⟨i, rfl⟩, hix : x ∈ p i⟩,
-        apply add_submonoid.subset_closure (set.mem_Union.mpr ⟨i, _⟩),
-        exact smul_mem _ r hix },
-      { rw smul_zero,
-        exact add_submonoid.zero_mem _ },
-      { intros x y hx hy,
-        rw smul_add,
-        exact add_submonoid.add_mem _ hx hy, } } },
-  { refine supr_le (λ i, _),
-    refine to_add_submonoid_mono _,
-    exact le_supr _ i, }
-=======
   refine le_antisymm (λ x, _) (supr_le $ λ i, to_add_submonoid_mono $ le_supr _ i),
   simp_rw [supr_eq_span, add_submonoid.supr_eq_closure, mem_to_add_submonoid, coe_to_add_submonoid],
   intros hx,
@@ -1242,7 +1220,6 @@
     { intros x y hx hy,
       rw smul_add,
       exact add_submonoid.add_mem _ hx hy, } }
->>>>>>> 5a1cbe36
 end
 
 lemma span_singleton_le_iff_mem (m : M) (p : submodule R M) : (R ∙ m) ≤ p ↔ m ∈ p :=
