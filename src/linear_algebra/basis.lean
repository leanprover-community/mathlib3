--- conflicted
+++ resolved
@@ -16,7 +16,6 @@
 
 ## Main definitions
 
-<<<<<<< HEAD
 All definitions are given for families of vectors, i.e. `v : ι → M` where M is the module or
 vectorspace and `ι : Type*` is an arbitrary indexing type.
 
@@ -36,27 +35,6 @@
 
 * `is_basis.constr hv f` constructs a linear map `M₁ →ₗ[R] M₂` given the values `f : ι → M₂` at the
   basis `v : ι → M₁`, given `hv : is_basis R v`.
-=======
-All definitions are given for families of vectors, i.e. `v : ι → β` where β is the module or
-vectorspace and `ι : Type*` is an arbitrary indexing type.
-
-* `linear_independent α v` states that the elements of the family `v` are linear independent
-
-* `linear_independent.repr hv x` returns the linear combination representing `x : span α (range v)`
-  on the linear independent vectors `v`, given `hv : linear_independent α v`
-  (using classical choice). `linear_independent.repr hv` is provided as a linear map.
-
-* `is_basis α v` states that the vector family `v` is a basis, i.e. it is linear independent and
-  spans the entire space
-
-* `is_basis.repr hv x` is the basis version of `linear_independent.repr hv x`. It returns the
-  linear combination representing `x : β` on a basis `v` of `β` (using classical choice).
-  The argument `hv` must be a proof that `is_basis α v`. `is_basis.repr hv` is given as a linear
-  map as well.
-
-* `is_basis.constr hv f` constructs a linear map `β →ₗ[α] γ` given the values `f : ι → γ` at the
-  basis `v : ι → β`, given `hv : is_basis α v`.
->>>>>>> 7c560512
 
 ## Main statements
 
@@ -69,11 +47,8 @@
 We use families instead of sets because it allows us to say that two identical vectors are linearly
 dependent. For bases, this is useful as well because we can easily derive ordered bases by using an
 ordered index type ι.
-<<<<<<< HEAD
+
 If you want to use sets, use the family `(λ x, x : s → M)` given a set `s : set M`. The lemmas
-=======
-If you want to use sets, use the family `(λ x, x : s → β)` given a set `s : set β`. The lemmas
->>>>>>> 7c560512
 `linear_independent.to_subtype_range` and `linear_independent.of_subtype_range` connect those two
 worlds.
 
@@ -92,7 +67,6 @@
           {M : Type*} {M' : Type*} {V : Type*} {V' : Type*}
 
 section module
-<<<<<<< HEAD
 variables {v : ι → M}
 variables [ring R] [add_comm_group M] [add_comm_group M']
 variables [module R M] [module R M']
@@ -106,20 +80,6 @@
 
 theorem linear_independent_iff : linear_independent R v ↔
   ∀l, finsupp.total ι M R v l = 0 → l = 0 :=
-=======
-variables [ring α] [add_comm_group β] [add_comm_group γ] [add_comm_group δ]
-variables [module α β] [module α γ] [module α δ]
-variables {a b : α} {x y : β}
-include α
-
-variables (α) (v)
-/-- Linearly independent family of vectors -/
-def linear_independent : Prop := (finsupp.total ι β α v).ker = ⊥
-variables {α} {v}
-
-theorem linear_independent_iff : linear_independent α v ↔
-  ∀l, finsupp.total ι β α v l = 0 → l = 0 :=
->>>>>>> 7c560512
 by simp [linear_independent, linear_map.ker_eq_bot']
 
 lemma linear_independent_empty_type (h : ¬ nonempty ι) : linear_independent R v :=
@@ -461,11 +421,7 @@
 variables (hv : linear_independent R v)
 
 /-- Canonical isomorphism between linear combinations and the span of linearly independent vectors. -/
-<<<<<<< HEAD
 def linear_independent.total_equiv (hv : linear_independent R v) : (ι →₀ R) ≃ₗ[R] span R (range v) :=
-=======
-def linear_independent.total_equiv (hv : linear_independent α v) : (ι →₀ α) ≃ₗ[α] span α (range v) :=
->>>>>>> 7c560512
 begin
 apply linear_equiv.of_bijective (linear_map.cod_restrict (span R (range v)) (finsupp.total ι M R v) _),
 { rw linear_map.ker_cod_restrict,
@@ -485,13 +441,8 @@
    Given a family of linearly independent vectors, we can represent any vector in their span as
    a linear combination of these vectors. These are provided by this linear map.
    It is simply one direction of `linear_independent.total_equiv` -/
-<<<<<<< HEAD
 def linear_independent.repr (hv : linear_independent R v) :
   span R (range v) →ₗ[R] ι →₀ R := hv.total_equiv.symm
-=======
-def linear_independent.repr (hv : linear_independent α v) :
-  span α (range v) →ₗ[α] ι →₀ α := hv.total_equiv.symm
->>>>>>> 7c560512
 
 lemma linear_independent.total_repr (x) : finsupp.total ι M R v (hv.repr x) = x :=
 subtype.coe_ext.1 (linear_equiv.apply_symm_apply hv.total_equiv x)
@@ -675,17 +626,10 @@
   span R s ≤ span R t ↔ s ⊆ t :=
 ⟨le_of_span_le_span zero_ne_one hl hsu htu, span_mono⟩
 
-<<<<<<< HEAD
 variables (R) (v)
 /-- A family of vectors is a basis if it is linearly independent and all vectors are in the span. -/
 def is_basis := linear_independent R v ∧ span R (range v) = ⊤
 variables {R} {v}
-=======
-variables (α) (v)
-/-- A family of vectors is a basis if it is linearly independent and all vectors are in the span. -/
-def is_basis := linear_independent α v ∧ span α (range v) = ⊤
-variables {α} {v}
->>>>>>> 7c560512
 
 section is_basis
 variables {s t : set M} (hv : is_basis R v)
@@ -705,11 +649,7 @@
 
 /- Given a basis, any vector can be written as a linear combination of the basis vectors. They are
    given by this linear map. This is one direction of `module_equiv_finsupp` -/
-<<<<<<< HEAD
 def is_basis.repr : M →ₗ (ι →₀ R) :=
-=======
-def is_basis.repr : β →ₗ (ι →₀ α) :=
->>>>>>> 7c560512
 (hv.1.repr).comp (linear_map.id.cod_restrict _ hv.mem_span)
 
 lemma is_basis.total_repr (x) : finsupp.total ι M R v (hv.repr x) = x :=
@@ -790,7 +730,6 @@
     finsupp.lmap_domain_supported, ←set.image_univ, ←finsupp.span_eq_map_total, image_id]
 
 /-- Canonical equivalence between a module and the linear combinations of basis vectors. -/
-<<<<<<< HEAD
 def module_equiv_finsupp (hv : is_basis R v) : M ≃ₗ[R] ι →₀ R :=
 (hv.1.total_equiv.trans (linear_equiv.of_top _ hv.2)).symm
 
@@ -798,15 +737,6 @@
    and a bijection between the two bases. -/
 def equiv_of_is_basis {v : ι → M} {v' : ι' → M'} {f : M → M'} {g : M' → M}
   (hv : is_basis R v) (hv' : is_basis R v') (hf : ∀i, f (v i) ∈ range v') (hg : ∀i, g (v' i) ∈ range v)
-=======
-def module_equiv_finsupp (hv : is_basis α v) : β ≃ₗ[α] ι →₀ α :=
-(hv.1.total_equiv.trans (linear_equiv.of_top _ hv.2)).symm
-
-/-- Isomorphism between the two modules, given two modules β and γ with respective bases v and v'
-   and a bijection between the two bases. -/
-def equiv_of_is_basis {v : ι → β} {v' : ι' → γ} {f : β → γ} {g : γ → β}
-  (hv : is_basis α v) (hv' : is_basis α v') (hf : ∀i, f (v i) ∈ range v') (hg : ∀i, g (v' i) ∈ range v)
->>>>>>> 7c560512
   (hgf : ∀i, g (f (v i)) = v i) (hfg : ∀i, f (g (v' i)) = v' i) :
   M ≃ₗ M' :=
 { inv_fun := hv'.constr (g ∘ v'),
