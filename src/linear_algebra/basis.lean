/-
Copyright (c) 2017 Johannes Hölzl. All rights reserved.
Released under Apache 2.0 license as described in the file LICENSE.
Authors: Johannes Hölzl, Mario Carneiro, Alexander Bentkamp
-/
import algebra.big_operators.finsupp
import algebra.big_operators.finprod
import data.fintype.card
import linear_algebra.finsupp
import linear_algebra.linear_independent
import linear_algebra.linear_pmap
import linear_algebra.projection

/-!

# Bases

This file defines bases in a module or vector space.

It is inspired by Isabelle/HOL's linear algebra, and hence indirectly by HOL Light.

## Main definitions

All definitions are given for families of vectors, i.e. `v : ι → M` where `M` is the module or
vector space and `ι : Type*` is an arbitrary indexing type.

* `basis ι R M` is the type of `ι`-indexed `R`-bases for a module `M`,
  represented by a linear equiv `M ≃ₗ[R] ι →₀ R`.
* the basis vectors of a basis `b : basis ι R M` are available as `b i`, where `i : ι`

* `basis.repr` is the isomorphism sending `x : M` to its coordinates `basis.repr x : ι →₀ R`.
  The converse, turning this isomorphism into a basis, is called `basis.of_repr`.
* If `ι` is finite, there is a variant of `repr` called `basis.equiv_fun b : M ≃ₗ[R] ι → R`
  (saving you from having to work with `finsupp`). The converse, turning this isomorphism into
  a basis, is called `basis.of_equiv_fun`.

* `basis.constr hv f` constructs a linear map `M₁ →ₗ[R] M₂` given the values `f : ι → M₂` at the
  basis elements `⇑b : ι → M₁`.
* `basis.reindex` uses an equiv to map a basis to a different indexing set.
* `basis.map` uses a linear equiv to map a basis to a different module.

## Main statements

* `basis.mk`: a linear independent set of vectors spanning the whole module determines a basis

* `basis.ext` states that two linear maps are equal if they coincide on a basis.
  Similar results are available for linear equivs (if they coincide on the basis vectors),
  elements (if their coordinates coincide) and the functions `b.repr` and `⇑b`.

* `basis.of_vector_space` states that every vector space has a basis.

## Implementation notes

We use families instead of sets because it allows us to say that two identical vectors are linearly
dependent. For bases, this is useful as well because we can easily derive ordered bases by using an
ordered index type `ι`.

## Tags

basis, bases

-/

noncomputable theory

universe u

open function set submodule
open_locale classical big_operators

variables {ι : Type*} {ι' : Type*} {R : Type*} {K : Type*}
variables {M : Type*} {M' M'' : Type*} {V : Type u} {V' : Type*}

section module

variables [semiring R]
variables [add_comm_monoid M] [module R M] [add_comm_monoid M'] [module R M']

section
variables (ι) (R) (M)

/-- A `basis ι R M` for a module `M` is the type of `ι`-indexed `R`-bases of `M`.

The basis vectors are available as `coe_fn (b : basis ι R M) : ι → M`.
To turn a linear independent family of vectors spanning `M` into a basis, use `basis.mk`.
They are internally represented as linear equivs `M ≃ₗ[R] (ι →₀ R)`,
available as `basis.repr`.
-/
structure basis := of_repr :: (repr : M ≃ₗ[R] (ι →₀ R))

end

namespace basis

instance : inhabited (basis ι R (ι →₀ R)) := ⟨basis.of_repr (linear_equiv.refl _ _)⟩

variables (b b₁ : basis ι R M) (i : ι) (c : R) (x : M)

section repr

/-- `b i` is the `i`th basis vector. -/
instance : has_coe_to_fun (basis ι R M) (λ _, ι → M) :=
{ coe := λ b i, b.repr.symm (finsupp.single i 1) }

@[simp] lemma coe_of_repr (e : M ≃ₗ[R] (ι →₀ R)) :
  ⇑(of_repr e) = λ i, e.symm (finsupp.single i 1) :=
rfl

protected lemma injective [nontrivial R] : injective b :=
b.repr.symm.injective.comp (λ _ _, (finsupp.single_left_inj (one_ne_zero : (1 : R) ≠ 0)).mp)

lemma repr_symm_single_one : b.repr.symm (finsupp.single i 1) = b i := rfl

lemma repr_symm_single : b.repr.symm (finsupp.single i c) = c • b i :=
calc b.repr.symm (finsupp.single i c)
    = b.repr.symm (c • finsupp.single i 1) : by rw [finsupp.smul_single', mul_one]
... = c • b i : by rw [linear_equiv.map_smul, repr_symm_single_one]

@[simp] lemma repr_self : b.repr (b i) = finsupp.single i 1 :=
linear_equiv.apply_symm_apply _ _

lemma repr_self_apply (j) [decidable (i = j)] :
  b.repr (b i) j = if i = j then 1 else 0 :=
by rw [repr_self, finsupp.single_apply]

@[simp] lemma repr_symm_apply (v) : b.repr.symm v = finsupp.total ι M R b v :=
calc b.repr.symm v = b.repr.symm (v.sum finsupp.single) : by simp
... = ∑ i in v.support, b.repr.symm (finsupp.single i (v i)) :
  by rw [finsupp.sum, linear_equiv.map_sum]
... = finsupp.total ι M R b v :
  by simp [repr_symm_single, finsupp.total_apply, finsupp.sum]

@[simp] lemma coe_repr_symm : ↑b.repr.symm = finsupp.total ι M R b :=
linear_map.ext (λ v, b.repr_symm_apply v)

@[simp] lemma repr_total (v) : b.repr (finsupp.total _ _ _ b v) = v :=
by { rw ← b.coe_repr_symm, exact b.repr.apply_symm_apply v }

@[simp] lemma total_repr : finsupp.total _ _ _ b (b.repr x) = x :=
by { rw ← b.coe_repr_symm, exact b.repr.symm_apply_apply x }

lemma repr_range : (b.repr : M →ₗ[R] (ι →₀ R)).range = finsupp.supported R R univ :=
by rw [linear_equiv.range, finsupp.supported_univ]

lemma mem_span_repr_support {ι : Type*} (b : basis ι R M) (m : M) :
  m ∈ span R (b '' (b.repr m).support) :=
(finsupp.mem_span_image_iff_total _).2 ⟨b.repr m, (by simp [finsupp.mem_supported_support])⟩

lemma repr_support_subset_of_mem_span {ι : Type*}
  (b : basis ι R M) (s : set ι) {m : M} (hm : m ∈ span R (b '' s)) : ↑(b.repr m).support ⊆ s :=
begin
  rcases (finsupp.mem_span_image_iff_total _).1 hm with ⟨l, hl, hlm⟩,
  rwa [←hlm, repr_total, ←finsupp.mem_supported R l]
end

end repr

section coord

/-- `b.coord i` is the linear function giving the `i`'th coordinate of a vector
with respect to the basis `b`.

`b.coord i` is an element of the dual space. In particular, for
finite-dimensional spaces it is the `ι`th basis vector of the dual space.
-/
@[simps]
def coord : M →ₗ[R] R := (finsupp.lapply i) ∘ₗ ↑b.repr

lemma forall_coord_eq_zero_iff {x : M} :
  (∀ i, b.coord i x = 0) ↔ x = 0 :=
iff.trans
  (by simp only [b.coord_apply, finsupp.ext_iff, finsupp.zero_apply])
  b.repr.map_eq_zero_iff

/-- The sum of the coordinates of an element `m : M` with respect to a basis. -/
noncomputable def sum_coords : M →ₗ[R] R :=
finsupp.lsum ℕ (λ i, linear_map.id) ∘ₗ (b.repr : M →ₗ[R] ι →₀ R)

@[simp] lemma coe_sum_coords : (b.sum_coords : M → R) = λ m, (b.repr m).sum (λ i, id) :=
rfl

lemma coe_sum_coords_eq_finsum : (b.sum_coords : M → R) = λ m, ∑ᶠ i, b.coord i m :=
begin
  ext m,
  simp only [basis.sum_coords, basis.coord, finsupp.lapply_apply, linear_map.id_coe,
    linear_equiv.coe_coe, function.comp_app, finsupp.coe_lsum, linear_map.coe_comp,
    finsum_eq_sum _ (b.repr m).finite_support, finsupp.sum, finset.finite_to_set_to_finset,
    id.def, finsupp.fun_support_eq],
end

@[simp] lemma coe_sum_coords_of_fintype [fintype ι] : (b.sum_coords : M → R) = ∑ i, b.coord i :=
begin
  ext m,
  simp only [sum_coords, finsupp.sum_fintype, linear_map.id_coe, linear_equiv.coe_coe, coord_apply,
    id.def, fintype.sum_apply, implies_true_iff, eq_self_iff_true, finsupp.coe_lsum,
    linear_map.coe_comp],
end

@[simp] lemma sum_coords_self_apply : b.sum_coords (b i) = 1 :=
by simp only [basis.sum_coords, linear_map.id_coe, linear_equiv.coe_coe, id.def, basis.repr_self,
  function.comp_app, finsupp.coe_lsum, linear_map.coe_comp, finsupp.sum_single_index]

end coord

section ext

variables {R₁ : Type*} [semiring R₁] {σ : R →+* R₁} {σ' : R₁ →+* R}
variables [ring_hom_inv_pair σ σ'] [ring_hom_inv_pair σ' σ]
variables {M₁ : Type*} [add_comm_monoid M₁] [module R₁ M₁]

/-- Two linear maps are equal if they are equal on basis vectors. -/
theorem ext {f₁ f₂ : M →ₛₗ[σ] M₁} (h : ∀ i, f₁ (b i) = f₂ (b i)) : f₁ = f₂ :=
by { ext x,
     rw [← b.total_repr x, finsupp.total_apply, finsupp.sum],
     simp only [linear_map.map_sum, linear_map.map_smulₛₗ, h] }

include σ'

/-- Two linear equivs are equal if they are equal on basis vectors. -/
theorem ext' {f₁ f₂ : M ≃ₛₗ[σ] M₁} (h : ∀ i, f₁ (b i) = f₂ (b i)) : f₁ = f₂ :=
by { ext x,
      rw [← b.total_repr x, finsupp.total_apply, finsupp.sum],
      simp only [linear_equiv.map_sum, linear_equiv.map_smulₛₗ, h] }

omit σ'

/-- Two elements are equal if their coordinates are equal. -/
theorem ext_elem {x y : M}
  (h : ∀ i, b.repr x i = b.repr y i) : x = y :=
by { rw [← b.total_repr x, ← b.total_repr y], congr' 1, ext i, exact h i }

lemma repr_eq_iff {b : basis ι R M} {f : M →ₗ[R] ι →₀ R} :
  ↑b.repr = f ↔ ∀ i, f (b i) = finsupp.single i 1 :=
⟨λ h i, h ▸ b.repr_self i,
 λ h, b.ext (λ i, (b.repr_self i).trans (h i).symm)⟩

lemma repr_eq_iff' {b : basis ι R M} {f : M ≃ₗ[R] ι →₀ R} :
  b.repr = f ↔ ∀ i, f (b i) = finsupp.single i 1 :=
⟨λ h i, h ▸ b.repr_self i,
  λ h, b.ext' (λ i, (b.repr_self i).trans (h i).symm)⟩

lemma apply_eq_iff {b : basis ι R M} {x : M} {i : ι} :
  b i = x ↔ b.repr x = finsupp.single i 1 :=
⟨λ h, h ▸ b.repr_self i,
 λ h, b.repr.injective ((b.repr_self i).trans h.symm)⟩

/-- An unbundled version of `repr_eq_iff` -/
lemma repr_apply_eq (f : M → ι → R)
  (hadd : ∀ x y, f (x + y) = f x + f y) (hsmul : ∀ (c : R) (x : M), f (c • x) = c • f x)
  (f_eq : ∀ i, f (b i) = finsupp.single i 1) (x : M) (i : ι) :
  b.repr x i = f x i :=
begin
  let f_i : M →ₗ[R] R :=
  { to_fun := λ x, f x i,
    map_add' := λ _ _, by rw [hadd, pi.add_apply],
    map_smul' := λ _ _, by { simp [hsmul, pi.smul_apply] } },
  have : (finsupp.lapply i) ∘ₗ ↑b.repr = f_i,
  { refine b.ext (λ j, _),
    show b.repr (b j) i = f (b j) i,
    rw [b.repr_self, f_eq] },
  calc b.repr x i = f_i x : by { rw ← this, refl }
              ... = f x i : rfl
end

/-- Two bases are equal if they assign the same coordinates. -/
lemma eq_of_repr_eq_repr {b₁ b₂ : basis ι R M} (h : ∀ x i, b₁.repr x i = b₂.repr x i) :
  b₁ = b₂ :=
have b₁.repr = b₂.repr, by { ext, apply h },
by { cases b₁, cases b₂, simpa }

/-- Two bases are equal if their basis vectors are the same. -/
@[ext] lemma eq_of_apply_eq {b₁ b₂ : basis ι R M} (h : ∀ i, b₁ i = b₂ i) : b₁ = b₂ :=
suffices b₁.repr = b₂.repr, by { cases b₁, cases b₂, simpa },
repr_eq_iff'.mpr (λ i, by rw [h, b₂.repr_self])

end ext

section map

variables (f : M ≃ₗ[R] M')

/-- Apply the linear equivalence `f` to the basis vectors. -/
@[simps] protected def map : basis ι R M' :=
of_repr (f.symm.trans b.repr)

@[simp] lemma map_apply (i) : b.map f i = f (b i) := rfl

end map

section map_coeffs

variables {R' : Type*} [semiring R'] [module R' M] (f : R ≃+* R') (h : ∀ c (x : M), f c • x = c • x)

include f h b

local attribute [instance] has_smul.comp.is_scalar_tower

/-- If `R` and `R'` are isomorphic rings that act identically on a module `M`,
then a basis for `M` as `R`-module is also a basis for `M` as `R'`-module.

See also `basis.algebra_map_coeffs` for the case where `f` is equal to `algebra_map`.
-/
@[simps {simp_rhs := tt}]
def map_coeffs : basis ι R' M :=
begin
  letI : module R' R := module.comp_hom R (↑f.symm : R' →+* R),
  haveI : is_scalar_tower R' R M :=
  { smul_assoc := λ x y z, begin dsimp [(•)],  rw [mul_smul, ←h, f.apply_symm_apply], end },
  exact (of_repr $ (b.repr.restrict_scalars R').trans $
    finsupp.map_range.linear_equiv (module.comp_hom.to_linear_equiv f.symm).symm )
end

lemma map_coeffs_apply (i : ι) : b.map_coeffs f h i = b i :=
apply_eq_iff.mpr $ by simp [f.to_add_equiv_eq_coe]

@[simp] lemma coe_map_coeffs : (b.map_coeffs f h : ι → M) = b :=
funext $ b.map_coeffs_apply f h

end map_coeffs

section reindex

variables (b' : basis ι' R M')
variables (e : ι ≃ ι')

/-- `b.reindex (e : ι ≃ ι')` is a basis indexed by `ι'` -/
def reindex : basis ι' R M :=
basis.of_repr (b.repr.trans (finsupp.dom_lcongr e))

lemma reindex_apply (i' : ι') : b.reindex e i' = b (e.symm i') :=
show (b.repr.trans (finsupp.dom_lcongr e)).symm (finsupp.single i' 1) =
  b.repr.symm (finsupp.single (e.symm i') 1),
by rw [linear_equiv.symm_trans_apply, finsupp.dom_lcongr_symm, finsupp.dom_lcongr_single]

@[simp] lemma coe_reindex : (b.reindex e : ι' → M) = b ∘ e.symm :=
funext (b.reindex_apply e)

@[simp] lemma coe_reindex_repr : ((b.reindex e).repr x : ι' → R) = b.repr x ∘ e.symm :=
funext $ λ i',
show (finsupp.dom_lcongr e : _ ≃ₗ[R] _) (b.repr x) i' = _,
by simp

@[simp] lemma reindex_repr (i' : ι') : (b.reindex e).repr x i' = b.repr x (e.symm i') :=
by rw coe_reindex_repr

@[simp] lemma reindex_refl : b.reindex (equiv.refl ι) = b :=
eq_of_apply_eq $ λ i, by simp

/-- `simp` normal form version of `range_reindex` -/
@[simp] lemma range_reindex' : set.range (b ∘ e.symm) = set.range b :=
by rw [range_comp, equiv.range_eq_univ, set.image_univ]

lemma range_reindex : set.range (b.reindex e) = set.range b :=
by rw [coe_reindex, range_reindex']

/-- `b.reindex_range` is a basis indexed by `range b`, the basis vectors themselves. -/
def reindex_range : basis (range b) R M :=
if h : nontrivial R then
  by letI := h; exact b.reindex (equiv.of_injective b (basis.injective b))
else
  by letI : subsingleton R := not_nontrivial_iff_subsingleton.mp h; exact
    basis.of_repr (module.subsingleton_equiv R M (range b))

lemma finsupp.single_apply_left {α β γ : Type*} [has_zero γ]
  {f : α → β} (hf : function.injective f)
  (x z : α) (y : γ) :
  finsupp.single (f x) y (f z) = finsupp.single x y z :=
by simp [finsupp.single_apply, hf.eq_iff]

lemma reindex_range_self (i : ι) (h := set.mem_range_self i) :
  b.reindex_range ⟨b i, h⟩ = b i :=
begin
  by_cases htr : nontrivial R,
  { letI := htr,
    simp [htr, reindex_range, reindex_apply, equiv.apply_of_injective_symm b.injective,
      subtype.coe_mk] },
  { letI : subsingleton R := not_nontrivial_iff_subsingleton.mp htr,
    letI := module.subsingleton R M,
    simp [reindex_range] }
end

lemma reindex_range_repr_self (i : ι) :
  b.reindex_range.repr (b i) = finsupp.single ⟨b i, mem_range_self i⟩ 1 :=
calc b.reindex_range.repr (b i) = b.reindex_range.repr (b.reindex_range ⟨b i, mem_range_self i⟩) :
  congr_arg _ (b.reindex_range_self _ _).symm
... = finsupp.single ⟨b i, mem_range_self i⟩ 1 : b.reindex_range.repr_self _

@[simp] lemma reindex_range_apply (x : range b) : b.reindex_range x = x :=
by { rcases x with ⟨bi, ⟨i, rfl⟩⟩, exact b.reindex_range_self i, }

lemma reindex_range_repr' (x : M) {bi : M} {i : ι} (h : b i = bi) :
  b.reindex_range.repr x ⟨bi, ⟨i, h⟩⟩ = b.repr x i :=
begin
  nontriviality,
  subst h,
  refine (b.repr_apply_eq (λ x i, b.reindex_range.repr x ⟨b i, _⟩) _ _ _ x i).symm,
  { intros x y,
    ext i,
    simp only [pi.add_apply, linear_equiv.map_add, finsupp.coe_add] },
  { intros c x,
    ext i,
    simp only [pi.smul_apply, linear_equiv.map_smul, finsupp.coe_smul] },
  { intros i,
    ext j,
    simp only [reindex_range_repr_self],
    refine @finsupp.single_apply_left _ _ _ _ (λ i, (⟨b i, _⟩ : set.range b)) _ _ _ _,
    exact λ i j h, b.injective (subtype.mk.inj h) }
end

@[simp] lemma reindex_range_repr (x : M) (i : ι) (h := set.mem_range_self i) :
  b.reindex_range.repr x ⟨b i, h⟩ = b.repr x i :=
b.reindex_range_repr' _ rfl

section fintype

variables [fintype ι]

/-- `b.reindex_finset_range` is a basis indexed by `finset.univ.image b`,
the finite set of basis vectors themselves. -/
def reindex_finset_range : basis (finset.univ.image b) R M :=
b.reindex_range.reindex ((equiv.refl M).subtype_equiv (by simp))

lemma reindex_finset_range_self (i : ι) (h := finset.mem_image_of_mem b (finset.mem_univ i)) :
  b.reindex_finset_range ⟨b i, h⟩ = b i :=
by { rw [reindex_finset_range, reindex_apply, reindex_range_apply], refl }

@[simp] lemma reindex_finset_range_apply (x : finset.univ.image b) :
  b.reindex_finset_range x = x :=
by { rcases x with ⟨bi, hbi⟩, rcases finset.mem_image.mp hbi with ⟨i, -, rfl⟩,
     exact b.reindex_finset_range_self i }

lemma reindex_finset_range_repr_self (i : ι) :
  b.reindex_finset_range.repr (b i) =
    finsupp.single ⟨b i, finset.mem_image_of_mem b (finset.mem_univ i)⟩ 1 :=
begin
  ext ⟨bi, hbi⟩,
  rw [reindex_finset_range, reindex_repr, reindex_range_repr_self],
  convert finsupp.single_apply_left ((equiv.refl M).subtype_equiv _).symm.injective _ _ _,
  refl
end

@[simp] lemma reindex_finset_range_repr (x : M) (i : ι)
  (h := finset.mem_image_of_mem b (finset.mem_univ i)) :
  b.reindex_finset_range.repr x ⟨b i, h⟩ = b.repr x i :=
by simp [reindex_finset_range]

end fintype

end reindex

protected lemma linear_independent : linear_independent R b :=
linear_independent_iff.mpr $ λ l hl,
calc l = b.repr (finsupp.total _ _ _ b l) : (b.repr_total l).symm
   ... = 0 : by rw [hl, linear_equiv.map_zero]

protected lemma ne_zero [nontrivial R] (i) : b i ≠ 0 :=
b.linear_independent.ne_zero i

protected lemma mem_span (x : M) : x ∈ span R (range b) :=
by { rw [← b.total_repr x, finsupp.total_apply, finsupp.sum],
     exact submodule.sum_mem _ (λ i hi, submodule.smul_mem _ _ (submodule.subset_span ⟨i, rfl⟩)) }

protected lemma span_eq : span R (range b) = ⊤ :=
eq_top_iff.mpr $ λ x _, b.mem_span x

lemma index_nonempty (b : basis ι R M) [nontrivial M] : nonempty ι :=
begin
  obtain ⟨x, y, ne⟩ : ∃ (x y : M), x ≠ y := nontrivial.exists_pair_ne,
  obtain ⟨i, _⟩ := not_forall.mp (mt b.ext_elem ne),
  exact ⟨i⟩
end

section constr

variables (S : Type*) [semiring S] [module S M']
variables [smul_comm_class R S M']

/-- Construct a linear map given the value at the basis.

This definition is parameterized over an extra `semiring S`,
such that `smul_comm_class R S M'` holds.
If `R` is commutative, you can set `S := R`; if `R` is not commutative,
you can recover an `add_equiv` by setting `S := ℕ`.
See library note [bundled maps over different rings].
-/
def constr : (ι → M') ≃ₗ[S] (M →ₗ[R] M') :=
{ to_fun := λ f, (finsupp.total M' M' R id).comp $ (finsupp.lmap_domain R R f) ∘ₗ ↑b.repr,
  inv_fun := λ f i, f (b i),
  left_inv := λ f, by { ext, simp },
  right_inv := λ f, by { refine b.ext (λ i, _), simp },
  map_add' := λ f g, by { refine b.ext (λ i, _), simp },
  map_smul' := λ c f, by { refine b.ext (λ i, _), simp } }

theorem constr_def (f : ι → M') :
  b.constr S f = (finsupp.total M' M' R id) ∘ₗ ((finsupp.lmap_domain R R f) ∘ₗ ↑b.repr) :=
rfl

theorem constr_apply (f : ι → M') (x : M) :
  b.constr S f x = (b.repr x).sum (λ b a, a • f b) :=
by { simp only [constr_def, linear_map.comp_apply, finsupp.lmap_domain_apply, finsupp.total_apply],
     rw finsupp.sum_map_domain_index; simp [add_smul] }

@[simp] lemma constr_basis (f : ι → M') (i : ι) :
  (b.constr S f : M → M') (b i) = f i :=
by simp [basis.constr_apply, b.repr_self]

lemma constr_eq {g : ι → M'} {f : M →ₗ[R] M'}
  (h : ∀i, g i = f (b i)) : b.constr S g = f :=
b.ext $ λ i, (b.constr_basis S g i).trans (h i)

lemma constr_self (f : M →ₗ[R] M') : b.constr S (λ i, f (b i)) = f :=
b.constr_eq S $ λ x, rfl

lemma constr_range [nonempty ι] {f : ι  → M'} :
  (b.constr S f).range = span R (range f) :=
by rw [b.constr_def S f, linear_map.range_comp, linear_map.range_comp, linear_equiv.range,
       ← finsupp.supported_univ, finsupp.lmap_domain_supported, ←set.image_univ,
       ← finsupp.span_image_eq_map_total, set.image_id]

@[simp]
lemma constr_comp (f : M' →ₗ[R] M') (v : ι → M') :
  b.constr S (f ∘ v) = f.comp (b.constr S v) :=
b.ext (λ i, by simp only [basis.constr_basis, linear_map.comp_apply])

end constr

section equiv

variables (b' : basis ι' R M') (e : ι ≃ ι')
variables [add_comm_monoid M''] [module R M'']

/-- If `b` is a basis for `M` and `b'` a basis for `M'`, and the index types are equivalent,
`b.equiv b' e` is a linear equivalence `M ≃ₗ[R] M'`, mapping `b i` to `b' (e i)`. -/
protected def equiv : M ≃ₗ[R] M' :=
b.repr.trans (b'.reindex e.symm).repr.symm

@[simp] lemma equiv_apply : b.equiv b' e (b i) = b' (e i) :=
by simp [basis.equiv]

@[simp] lemma equiv_refl :
  b.equiv b (equiv.refl ι) = linear_equiv.refl R M :=
b.ext' (λ i, by simp)

@[simp] lemma equiv_symm : (b.equiv b' e).symm = b'.equiv b e.symm :=
b'.ext' $ λ i, (b.equiv b' e).injective (by simp)

@[simp] lemma equiv_trans {ι'' : Type*} (b'' : basis ι'' R M'')
  (e : ι ≃ ι') (e' : ι' ≃ ι'') :
  (b.equiv b' e).trans (b'.equiv b'' e') = b.equiv b'' (e.trans e') :=
b.ext' (λ i, by simp)

@[simp]
lemma map_equiv (b : basis ι R M) (b' : basis ι' R M') (e : ι ≃ ι') :
  b.map (b.equiv b' e) = b'.reindex e.symm :=
by { ext i, simp }

end equiv

section prod

variables (b' : basis ι' R M')

/-- `basis.prod` maps a `ι`-indexed basis for `M` and a `ι'`-indexed basis for `M'`
to a `ι ⊕ ι'`-index basis for `M × M'`.
For the specific case of `R × R`, see also `basis.fin_two_prod`. -/
protected def prod : basis (ι ⊕ ι') R (M × M') :=
of_repr ((b.repr.prod b'.repr).trans (finsupp.sum_finsupp_lequiv_prod_finsupp R).symm)

@[simp]
lemma prod_repr_inl (x) (i) : (b.prod b').repr x (sum.inl i) = b.repr x.1 i := rfl

@[simp]
lemma prod_repr_inr (x) (i) : (b.prod b').repr x (sum.inr i) = b'.repr x.2 i := rfl

lemma prod_apply_inl_fst (i) :
  (b.prod b' (sum.inl i)).1 = b i :=
b.repr.injective $ by
{ ext j,
  simp only [basis.prod, basis.coe_of_repr, linear_equiv.symm_trans_apply, linear_equiv.prod_symm,
      linear_equiv.prod_apply, b.repr.apply_symm_apply, linear_equiv.symm_symm, repr_self,
      equiv.to_fun_as_coe, finsupp.fst_sum_finsupp_lequiv_prod_finsupp],
  apply finsupp.single_apply_left sum.inl_injective }

lemma prod_apply_inr_fst (i) :
(b.prod b' (sum.inr i)).1 = 0 :=
b.repr.injective $ by
{ ext i,
  simp only [basis.prod, basis.coe_of_repr, linear_equiv.symm_trans_apply, linear_equiv.prod_symm,
      linear_equiv.prod_apply, b.repr.apply_symm_apply, linear_equiv.symm_symm, repr_self,
      equiv.to_fun_as_coe, finsupp.fst_sum_finsupp_lequiv_prod_finsupp, linear_equiv.map_zero,
      finsupp.zero_apply],
  apply finsupp.single_eq_of_ne sum.inr_ne_inl }

lemma prod_apply_inl_snd (i) :
  (b.prod b' (sum.inl i)).2 = 0 :=
b'.repr.injective $ by
{ ext j,
  simp only [basis.prod, basis.coe_of_repr, linear_equiv.symm_trans_apply, linear_equiv.prod_symm,
      linear_equiv.prod_apply, b'.repr.apply_symm_apply, linear_equiv.symm_symm, repr_self,
      equiv.to_fun_as_coe, finsupp.snd_sum_finsupp_lequiv_prod_finsupp, linear_equiv.map_zero,
      finsupp.zero_apply],
  apply finsupp.single_eq_of_ne sum.inl_ne_inr }

lemma prod_apply_inr_snd (i) :
(b.prod b' (sum.inr i)).2 = b' i :=
b'.repr.injective $ by
{ ext i,
  simp only [basis.prod, basis.coe_of_repr, linear_equiv.symm_trans_apply, linear_equiv.prod_symm,
      linear_equiv.prod_apply, b'.repr.apply_symm_apply, linear_equiv.symm_symm, repr_self,
      equiv.to_fun_as_coe, finsupp.snd_sum_finsupp_lequiv_prod_finsupp],
  apply finsupp.single_apply_left sum.inr_injective }

@[simp]
lemma prod_apply (i) :
  b.prod b' i = sum.elim (linear_map.inl R M M' ∘ b) (linear_map.inr R M M' ∘ b') i :=
by { ext; cases i; simp only [prod_apply_inl_fst, sum.elim_inl, linear_map.inl_apply,
                              prod_apply_inr_fst, sum.elim_inr, linear_map.inr_apply,
                              prod_apply_inl_snd, prod_apply_inr_snd, comp_app] }

/- For the specific case of `R × R`, see also `basis.fin_two_prod` below. -/

end prod

section no_zero_smul_divisors

-- Can't be an instance because the basis can't be inferred.
protected lemma no_zero_smul_divisors [no_zero_divisors R] (b : basis ι R M) :
  no_zero_smul_divisors R M :=
⟨λ c x hcx, or_iff_not_imp_right.mpr (λ hx, begin
  rw [← b.total_repr x, ← linear_map.map_smul] at hcx,
  have := linear_independent_iff.mp b.linear_independent (c • b.repr x) hcx,
  rw smul_eq_zero at this,
  exact this.resolve_right (λ hr, hx (b.repr.map_eq_zero_iff.mp hr))
end)⟩

protected lemma smul_eq_zero [no_zero_divisors R] (b : basis ι R M) {c : R} {x : M} :
  c • x = 0 ↔ c = 0 ∨ x = 0 :=
@smul_eq_zero _ _ _ _ _ b.no_zero_smul_divisors _ _

lemma _root_.eq_bot_of_rank_eq_zero [no_zero_divisors R] (b : basis ι R M) (N : submodule R M)
  (rank_eq : ∀ {m : ℕ} (v : fin m → N),
    linear_independent R (coe ∘ v : fin m → M) → m = 0) :
  N = ⊥ :=
begin
  rw submodule.eq_bot_iff,
  intros x hx,
  contrapose! rank_eq with x_ne,
  refine ⟨1, λ _, ⟨x, hx⟩, _, one_ne_zero⟩,
  rw fintype.linear_independent_iff,
  rintros g sum_eq i,
  cases i,
  simp only [function.const_apply, fin.default_eq_zero, submodule.coe_mk, finset.univ_unique,
             function.comp_const, finset.sum_singleton] at sum_eq,
  convert (b.smul_eq_zero.mp sum_eq).resolve_right x_ne
end

end no_zero_smul_divisors

section singleton

/-- `basis.singleton ι R` is the basis sending the unique element of `ι` to `1 : R`. -/
protected def singleton (ι R : Type*) [unique ι] [semiring R] :
  basis ι R R :=
of_repr
{ to_fun := λ x, finsupp.single default x,
  inv_fun := λ f, f default,
  left_inv := λ x, by simp,
  right_inv := λ f, finsupp.unique_ext (by simp),
  map_add' := λ x y, by simp,
  map_smul' := λ c x, by simp }

@[simp] lemma singleton_apply (ι R : Type*) [unique ι] [semiring R] (i) :
  basis.singleton ι R i = 1 :=
apply_eq_iff.mpr (by simp [basis.singleton])

@[simp] lemma singleton_repr (ι R : Type*) [unique ι] [semiring R] (x i) :
  (basis.singleton ι R).repr x i = x :=
by simp [basis.singleton, unique.eq_default i]

lemma basis_singleton_iff
  {R M : Type*} [ring R] [nontrivial R] [add_comm_group M] [module R M] [no_zero_smul_divisors R M]
  (ι : Type*) [unique ι] :
  nonempty (basis ι R M) ↔ ∃ x ≠ 0, ∀ y : M, ∃ r : R, r • x = y :=
begin
  fsplit,
  { rintro ⟨b⟩,
    refine ⟨b default, b.linear_independent.ne_zero _, _⟩,
    simpa [span_singleton_eq_top_iff, set.range_unique] using b.span_eq },
  { rintro ⟨x, nz, w⟩,
    refine ⟨of_repr $ linear_equiv.symm
      { to_fun := λ f, f default • x,
        inv_fun := λ y, finsupp.single default (w y).some,
        left_inv := λ f, finsupp.unique_ext _,
        right_inv := λ y, _,
        map_add' := λ y z, _,
        map_smul' := λ c y, _ }⟩,
    { rw [finsupp.add_apply, add_smul] },
    { rw [finsupp.smul_apply, smul_assoc], simp },
    { refine smul_left_injective _ nz _,
      simp only [finsupp.single_eq_same],
      exact (w (f default • x)).some_spec },
    { simp only [finsupp.single_eq_same],
      exact (w y).some_spec } }
end

end singleton

section empty

variables (M)

/-- If `M` is a subsingleton and `ι` is empty, this is the unique `ι`-indexed basis for `M`. -/
protected def empty [subsingleton M] [is_empty ι] : basis ι R M :=
of_repr 0

instance empty_unique [subsingleton M] [is_empty ι] : unique (basis ι R M) :=
{ default := basis.empty M, uniq := λ ⟨x⟩, congr_arg of_repr $ subsingleton.elim _ _ }

end empty

end basis

section fintype

open basis
open fintype

variables [fintype ι] (b : basis ι R M)

/-- A module over `R` with a finite basis is linearly equivalent to functions from its basis to `R`.
-/
def basis.equiv_fun : M ≃ₗ[R] (ι → R) :=
linear_equiv.trans b.repr
  ({ to_fun := coe_fn,
     map_add' := finsupp.coe_add,
     map_smul' := finsupp.coe_smul,
     ..finsupp.equiv_fun_on_fintype } : (ι →₀ R) ≃ₗ[R] (ι → R))

/-- A module over a finite ring that admits a finite basis is finite. -/
def module.fintype_of_fintype [fintype R] : fintype M :=
fintype.of_equiv _ b.equiv_fun.to_equiv.symm

theorem module.card_fintype [fintype R] [fintype M] :
  card M = (card R) ^ (card ι) :=
calc card M = card (ι → R)    : card_congr b.equiv_fun.to_equiv
        ... = card R ^ card ι : card_fun

/-- Given a basis `v` indexed by `ι`, the canonical linear equivalence between `ι → R` and `M` maps
a function `x : ι → R` to the linear combination `∑_i x i • v i`. -/
@[simp] lemma basis.equiv_fun_symm_apply (x : ι → R) :
  b.equiv_fun.symm x = ∑ i, x i • b i :=
by simp [basis.equiv_fun, finsupp.total_apply, finsupp.sum_fintype]

@[simp]
lemma basis.equiv_fun_apply (u : M) : b.equiv_fun u = b.repr u := rfl

@[simp] lemma basis.map_equiv_fun (f : M ≃ₗ[R] M') :
  (b.map f).equiv_fun = f.symm.trans b.equiv_fun :=
rfl

lemma basis.sum_equiv_fun (u : M) : ∑ i, b.equiv_fun u i • b i = u :=
begin
  conv_rhs { rw ← b.total_repr u },
  simp [finsupp.total_apply, finsupp.sum_fintype, b.equiv_fun_apply]
end

lemma basis.sum_repr (u : M) : ∑ i, b.repr u i • b i = u :=
b.sum_equiv_fun u

@[simp]
lemma basis.equiv_fun_self (i j : ι) : b.equiv_fun (b i) j = if i = j then 1 else 0 :=
by { rw [b.equiv_fun_apply, b.repr_self_apply] }

/-- Define a basis by mapping each vector `x : M` to its coordinates `e x : ι → R`,
as long as `ι` is finite. -/
def basis.of_equiv_fun (e : M ≃ₗ[R] (ι → R)) : basis ι R M :=
basis.of_repr $ e.trans $ linear_equiv.symm $ finsupp.linear_equiv_fun_on_fintype R R ι

@[simp] lemma basis.of_equiv_fun_repr_apply (e : M ≃ₗ[R] (ι → R)) (x : M) (i : ι) :
  (basis.of_equiv_fun e).repr x i = e x i := rfl

@[simp] lemma basis.coe_of_equiv_fun (e : M ≃ₗ[R] (ι → R)) :
  (basis.of_equiv_fun e : ι → M) = λ i, e.symm (function.update 0 i 1) :=
funext $ λ i, e.injective $ funext $ λ j,
  by simp [basis.of_equiv_fun, ←finsupp.single_eq_pi_single, finsupp.single_eq_update]

@[simp] lemma basis.of_equiv_fun_equiv_fun
  (v : basis ι R M) : basis.of_equiv_fun v.equiv_fun = v :=
begin
  ext j,
  simp only [basis.equiv_fun_symm_apply, basis.coe_of_equiv_fun],
  simp_rw [function.update_apply, ite_smul],
  simp only [finset.mem_univ, if_true, pi.zero_apply, one_smul, finset.sum_ite_eq', zero_smul],
end

variables (S : Type*) [semiring S] [module S M']
variables [smul_comm_class R S M']

@[simp] theorem basis.constr_apply_fintype (f : ι → M') (x : M) :
  (b.constr S f : M → M') x = ∑ i, (b.equiv_fun x i) • f i :=
by simp [b.constr_apply, b.equiv_fun_apply, finsupp.sum_fintype]

end fintype

end module

section comm_semiring

namespace basis

variables [comm_semiring R]
variables [add_comm_monoid M] [module R M] [add_comm_monoid M'] [module R M']
variables (b : basis ι R M) (b' : basis ι' R M')

/-- If `b` is a basis for `M` and `b'` a basis for `M'`,
and `f`, `g` form a bijection between the basis vectors,
`b.equiv' b' f g hf hg hgf hfg` is a linear equivalence `M ≃ₗ[R] M'`, mapping `b i` to `f (b i)`.
-/
def equiv' (f : M → M') (g : M' → M)
  (hf : ∀ i, f (b i) ∈ range b') (hg : ∀ i, g (b' i) ∈ range b)
  (hgf : ∀i, g (f (b i)) = b i) (hfg : ∀i, f (g (b' i)) = b' i) :
  M ≃ₗ[R] M' :=
{ inv_fun := b'.constr R (g ∘ b'),
  left_inv :=
    have (b'.constr R (g ∘ b')).comp (b.constr R (f ∘ b)) = linear_map.id,
    from (b.ext $ λ i, exists.elim (hf i)
      (λ i' hi', by rw [linear_map.comp_apply, b.constr_basis, function.comp_apply, ← hi',
                        b'.constr_basis, function.comp_apply, hi', hgf, linear_map.id_apply])),
    λ x, congr_arg (λ (h : M →ₗ[R] M), h x) this,
  right_inv :=
    have (b.constr R (f ∘ b)).comp (b'.constr R (g ∘ b')) = linear_map.id,
    from (b'.ext $ λ i, exists.elim (hg i)
      (λ i' hi', by rw [linear_map.comp_apply, b'.constr_basis, function.comp_apply, ← hi',
                        b.constr_basis, function.comp_apply, hi', hfg, linear_map.id_apply])),
    λ x, congr_arg (λ (h : M' →ₗ[R] M'), h x) this,
  .. b.constr R (f ∘ b) }

@[simp] lemma equiv'_apply (f : M → M') (g : M' → M) (hf hg hgf hfg) (i : ι) :
  b.equiv' b' f g hf hg hgf hfg (b i) = f (b i) :=
b.constr_basis R _ _

@[simp] lemma equiv'_symm_apply (f : M → M') (g : M' → M) (hf hg hgf hfg) (i : ι') :
  (b.equiv' b' f g hf hg hgf hfg).symm (b' i) = g (b' i) :=
b'.constr_basis R _ _

lemma sum_repr_mul_repr {ι'} [fintype ι'] (b' : basis ι' R M) (x : M) (i : ι) :
  ∑ (j : ι'), b.repr (b' j) i * b'.repr x j = b.repr x i :=
begin
  conv_rhs { rw [← b'.sum_repr x] },
  simp_rw [linear_equiv.map_sum, linear_equiv.map_smul, finset.sum_apply'],
  refine finset.sum_congr rfl (λ j _, _),
  rw [finsupp.smul_apply, smul_eq_mul, mul_comm]
end

end basis

end comm_semiring

section module

open linear_map

variables {v : ι → M}
variables [ring R] [add_comm_group M] [add_comm_group M'] [add_comm_group M'']
variables [module R M] [module R M'] [module R M'']
variables {c d : R} {x y : M}
variables (b : basis ι R M)

namespace basis

/--
Any basis is a maximal linear independent set.
-/
lemma maximal [nontrivial R] (b : basis ι R M) : b.linear_independent.maximal :=
λ w hi h,
begin
  -- If `range w` is strictly bigger than `range b`,
  apply le_antisymm h,
  -- then choose some `x ∈ range w \ range b`,
  intros x p,
  by_contradiction q,
  -- and write it in terms of the basis.
  have e := b.total_repr x,
  -- This then expresses `x` as a linear combination
  -- of elements of `w` which are in the range of `b`,
  let u : ι ↪ w := ⟨λ i, ⟨b i, h ⟨i, rfl⟩⟩, λ i i' r,
    b.injective (by simpa only [subtype.mk_eq_mk] using r)⟩,
  have r : ∀ i, b i = u i := λ i, rfl,
  simp_rw [finsupp.total_apply, r] at e,
  change (b.repr x).sum (λ (i : ι) (a : R), (λ (x : w) (r : R), r • (x : M)) (u i) a) =
    ((⟨x, p⟩ : w) : M) at e,
  rw [←finsupp.sum_emb_domain, ←finsupp.total_apply] at e,
  -- Now we can contradict the linear independence of `hi`
  refine hi.total_ne_of_not_mem_support _ _ e,
  simp only [finset.mem_map, finsupp.support_emb_domain],
  rintro ⟨j, -, W⟩,
  simp only [embedding.coe_fn_mk, subtype.mk_eq_mk, ←r] at W,
  apply q ⟨j, W⟩,
end

section mk

variables (hli : linear_independent R v) (hsp : span R (range v) = ⊤)

/-- A linear independent family of vectors spanning the whole module is a basis. -/
protected noncomputable def mk : basis ι R M :=
basis.of_repr
{ inv_fun := finsupp.total _ _ _ v,
  left_inv := λ x, hli.total_repr ⟨x, _⟩,
  right_inv := λ x, hli.repr_eq rfl,
  .. hli.repr.comp (linear_map.id.cod_restrict _ (λ h, hsp.symm ▸ submodule.mem_top)) }

@[simp] lemma mk_repr :
  (basis.mk hli hsp).repr x = hli.repr ⟨x, hsp.symm ▸ submodule.mem_top⟩ :=
rfl

lemma mk_apply (i : ι) : basis.mk hli hsp i = v i :=
show finsupp.total _ _ _ v _ = v i, by simp

@[simp] lemma coe_mk : ⇑(basis.mk hli hsp) = v :=
funext (mk_apply _ _)

variables {hli hsp}

/-- Given a basis, the `i`th element of the dual basis evaluates to 1 on the `i`th element of the
basis. -/
lemma mk_coord_apply_eq (i : ι) :
  (basis.mk hli hsp).coord i (v i) = 1 :=
show hli.repr ⟨v i, submodule.subset_span (mem_range_self i)⟩ i = 1,
by simp [hli.repr_eq_single i]

/-- Given a basis, the `i`th element of the dual basis evaluates to 0 on the `j`th element of the
basis if `j ≠ i`. -/
lemma mk_coord_apply_ne {i j : ι} (h : j ≠ i) :
  (basis.mk hli hsp).coord i (v j) = 0 :=
show hli.repr ⟨v j, submodule.subset_span (mem_range_self j)⟩ i = 0,
by simp [hli.repr_eq_single j, h]

/-- Given a basis, the `i`th element of the dual basis evaluates to the Kronecker delta on the
`j`th element of the basis. -/
lemma mk_coord_apply {i j : ι} :
  (basis.mk hli hsp).coord i (v j) = if j = i then 1 else 0 :=
begin
  cases eq_or_ne j i,
  { simp only [h, if_true, eq_self_iff_true, mk_coord_apply_eq i], },
  { simp only [h, if_false, mk_coord_apply_ne h], },
end

end mk

section span

variables (hli : linear_independent R v)

/-- A linear independent family of vectors is a basis for their span. -/
protected noncomputable def span : basis ι R (span R (range v)) :=
basis.mk (linear_independent_span hli) $
begin
  rw eq_top_iff,
  intros x _,
  have h₁ : (coe : span R (range v) → M) '' set.range (λ i, subtype.mk (v i) _) = range v,
  { rw ← set.range_comp,
    refl },
  have h₂ : map (submodule.subtype _) (span R (set.range (λ i, subtype.mk (v i) _)))
    = span R (range v),
  { rw [← span_image, submodule.coe_subtype, h₁] },
  have h₃ : (x : M) ∈ map (submodule.subtype _) (span R (set.range (λ i, subtype.mk (v i) _))),
  { rw h₂, apply subtype.mem x },
  rcases mem_map.1 h₃ with ⟨y, hy₁, hy₂⟩,
  have h_x_eq_y : x = y,
  { rw [subtype.ext_iff, ← hy₂], simp },
  rwa h_x_eq_y
end

end span

lemma group_smul_span_eq_top
  {G : Type*} [group G] [distrib_mul_action G R] [distrib_mul_action G M]
  [is_scalar_tower G R M] {v : ι → M} (hv : submodule.span R (set.range v) = ⊤) {w : ι → G} :
  submodule.span R (set.range (w • v)) = ⊤ :=
begin
  rw eq_top_iff,
  intros j hj,
  rw ← hv at hj,
  rw submodule.mem_span at hj ⊢,
  refine λ p hp, hj p (λ u hu, _),
  obtain ⟨i, rfl⟩ := hu,
  have : ((w i)⁻¹ • 1 : R) • w i • v i ∈ p := p.smul_mem ((w i)⁻¹ • 1 : R) (hp ⟨i, rfl⟩),
  rwa [smul_one_smul, inv_smul_smul] at this,
end

/-- Given a basis `v` and a map `w` such that for all `i`, `w i` are elements of a group,
`group_smul` provides the basis corresponding to `w • v`. -/
def group_smul {G : Type*} [group G] [distrib_mul_action G R] [distrib_mul_action G M]
  [is_scalar_tower G R M] [smul_comm_class G R M] (v : basis ι R M) (w : ι → G) :
  basis ι R M :=
@basis.mk ι R M (w • v) _ _ _
  (v.linear_independent.group_smul w) (group_smul_span_eq_top v.span_eq)

lemma group_smul_apply {G : Type*} [group G] [distrib_mul_action G R] [distrib_mul_action G M]
  [is_scalar_tower G R M] [smul_comm_class G R M] {v : basis ι R M} {w : ι → G} (i : ι) :
  v.group_smul w i = (w • v : ι → M) i :=
mk_apply
  (v.linear_independent.group_smul w) (group_smul_span_eq_top v.span_eq) i

lemma units_smul_span_eq_top {v : ι → M} (hv : submodule.span R (set.range v) = ⊤)
  {w : ι → Rˣ} : submodule.span R (set.range (w • v)) = ⊤ :=
group_smul_span_eq_top hv

/-- Given a basis `v` and a map `w` such that for all `i`, `w i` is a unit, `smul_of_is_unit`
provides the basis corresponding to `w • v`. -/
def units_smul (v : basis ι R M) (w : ι → Rˣ) :
  basis ι R M :=
@basis.mk ι R M (w • v) _ _ _
  (v.linear_independent.units_smul w) (units_smul_span_eq_top v.span_eq)

lemma units_smul_apply {v : basis ι R M} {w : ι → Rˣ} (i : ι) :
  v.units_smul w i = w i • v i :=
mk_apply
  (v.linear_independent.units_smul w) (units_smul_span_eq_top v.span_eq) i

/-- A version of `smul_of_units` that uses `is_unit`. -/
def is_unit_smul (v : basis ι R M) {w : ι → R} (hw : ∀ i, is_unit (w i)):
  basis ι R M :=
units_smul v (λ i, (hw i).unit)

lemma is_unit_smul_apply {v : basis ι R M} {w : ι → R} (hw : ∀ i, is_unit (w i)) (i : ι) :
  v.is_unit_smul hw i = w i • v i :=
units_smul_apply i

section fin

/-- Let `b` be a basis for a submodule `N` of `M`. If `y : M` is linear independent of `N`
and `y` and `N` together span the whole of `M`, then there is a basis for `M`
whose basis vectors are given by `fin.cons y b`. -/
noncomputable def mk_fin_cons {n : ℕ} {N : submodule R M} (y : M) (b : basis (fin n) R N)
  (hli : ∀ (c : R) (x ∈ N), c • y + x = 0 → c = 0)
  (hsp : ∀ (z : M), ∃ (c : R), z + c • y ∈ N) :
  basis (fin (n + 1)) R M :=
have span_b : submodule.span R (set.range (N.subtype ∘ b)) = N,
{ rw [set.range_comp, submodule.span_image, b.span_eq, submodule.map_subtype_top] },
@basis.mk _ _ _ (fin.cons y (N.subtype ∘ b) : fin (n + 1) → M) _ _ _
  ((b.linear_independent.map' N.subtype (submodule.ker_subtype _)) .fin_cons' _ _ $
    by { rintros c ⟨x, hx⟩ hc, rw span_b at hx, exact hli c x hx hc })
  (eq_top_iff.mpr (λ x _,
    by { rw [fin.range_cons, submodule.mem_span_insert', span_b], exact hsp x }))

@[simp] lemma coe_mk_fin_cons {n : ℕ} {N : submodule R M} (y : M) (b : basis (fin n) R N)
  (hli : ∀ (c : R) (x ∈ N), c • y + x = 0 → c = 0)
  (hsp : ∀ (z : M), ∃ (c : R), z + c • y ∈ N) :
  (mk_fin_cons y b hli hsp : fin (n + 1) → M) = fin.cons y (coe ∘ b) :=
coe_mk _ _

/-- Let `b` be a basis for a submodule `N ≤ O`. If `y ∈ O` is linear independent of `N`
and `y` and `N` together span the whole of `O`, then there is a basis for `O`
whose basis vectors are given by `fin.cons y b`. -/
noncomputable def mk_fin_cons_of_le {n : ℕ} {N O : submodule R M}
  (y : M) (yO : y ∈ O) (b : basis (fin n) R N) (hNO : N ≤ O)
  (hli : ∀ (c : R) (x ∈ N), c • y + x = 0 → c = 0)
  (hsp : ∀ (z ∈ O), ∃ (c : R), z + c • y ∈ N) :
  basis (fin (n + 1)) R O :=
mk_fin_cons ⟨y, yO⟩ (b.map (submodule.comap_subtype_equiv_of_le hNO).symm)
  (λ c x hc hx, hli c x (submodule.mem_comap.mp hc) (congr_arg coe hx))
  (λ z, hsp z z.2)

@[simp] lemma coe_mk_fin_cons_of_le {n : ℕ} {N O : submodule R M}
  (y : M) (yO : y ∈ O) (b : basis (fin n) R N) (hNO : N ≤ O)
  (hli : ∀ (c : R) (x ∈ N), c • y + x = 0 → c = 0)
  (hsp : ∀ (z ∈ O), ∃ (c : R), z + c • y ∈ N) :
  (mk_fin_cons_of_le y yO b hNO hli hsp : fin (n + 1) → O) =
    fin.cons ⟨y, yO⟩ (submodule.of_le hNO ∘ b) :=
coe_mk_fin_cons _ _ _ _

/-- The basis of `R × R` given by the two vectors `(1, 0)` and `(0, 1)`. -/
protected def fin_two_prod (R : Type*) [semiring R] : basis (fin 2) R (R × R) :=
basis.of_equiv_fun (linear_equiv.fin_two_arrow R R).symm

@[simp] lemma fin_two_prod_zero (R : Type*) [semiring R] : basis.fin_two_prod R 0 = (1, 0) :=
by simp [basis.fin_two_prod]

@[simp] lemma fin_two_prod_one (R : Type*) [semiring R] : basis.fin_two_prod R 1 = (0, 1) :=
by simp [basis.fin_two_prod]

<<<<<<< HEAD
=======
@[simp] lemma coe_fin_two_prod_repr {R : Type*} [semiring R] (x : R × R) :
  ⇑((basis.fin_two_prod R).repr x) = ![x.fst, x.snd] :=
rfl

>>>>>>> dfcbe856
end fin

end basis

end module

section induction

variables [ring R] [is_domain R]
variables [add_comm_group M] [module R M] {b : ι → M}

/-- If `N` is a submodule with finite rank, do induction on adjoining a linear independent
element to a submodule. -/
def submodule.induction_on_rank_aux (b : basis ι R M) (P : submodule R M → Sort*)
  (ih : ∀ (N : submodule R M),
    (∀ (N' ≤ N) (x ∈ N), (∀ (c : R) (y ∈ N'), c • x + y = (0 : M) → c = 0) → P N') → P N)
  (n : ℕ) (N : submodule R M)
  (rank_le : ∀ {m : ℕ} (v : fin m → N),
    linear_independent R (coe ∘ v : fin m → M) → m ≤ n) :
  P N :=
begin
  haveI : decidable_eq M := classical.dec_eq M,
  have Pbot : P ⊥,
  { apply ih,
    intros N N_le x x_mem x_ortho,
    exfalso,
    simpa using x_ortho 1 0 N.zero_mem },

  induction n with n rank_ih generalizing N,
  { suffices : N = ⊥,
    { rwa this },
    apply eq_bot_of_rank_eq_zero b _ (λ m v hv, nat.le_zero_iff.mp (rank_le v hv)) },
  apply ih,
  intros N' N'_le x x_mem x_ortho,
  apply rank_ih,
  intros m v hli,
  refine nat.succ_le_succ_iff.mp (rank_le (fin.cons ⟨x, x_mem⟩ (λ i, ⟨v i, N'_le (v i).2⟩)) _),
  convert hli.fin_cons' x _ _,
  { ext i, refine fin.cases _ _ i; simp },
  { intros c y hcy,
    refine x_ortho c y (submodule.span_le.mpr _ y.2) hcy,
    rintros _ ⟨z, rfl⟩,
    exact (v z).2 }
end

end induction

section division_ring

variables [division_ring K] [add_comm_group V] [add_comm_group V'] [module K V] [module K V']
variables {v : ι → V} {s t : set V} {x y z : V}

include K

open submodule

namespace basis

section exists_basis

/-- If `s` is a linear independent set of vectors, we can extend it to a basis. -/
noncomputable def extend (hs : linear_independent K (coe : s → V)) :
  basis _ K V :=
basis.mk
  (@linear_independent.restrict_of_comp_subtype _ _ _ id _ _ _ _ (hs.linear_independent_extend _))
  (eq_top_iff.mpr $ set_like.coe_subset_coe.mp $
    by simpa using hs.subset_span_extend (subset_univ s))

lemma extend_apply_self (hs : linear_independent K (coe : s → V))
  (x : hs.extend _) :
  basis.extend hs x = x :=
basis.mk_apply _ _ _

@[simp] lemma coe_extend (hs : linear_independent K (coe : s → V)) :
  ⇑(basis.extend hs) = coe :=
funext (extend_apply_self hs)

lemma range_extend (hs : linear_independent K (coe : s → V)) :
  range (basis.extend hs) = hs.extend (subset_univ _) :=
by rw [coe_extend, subtype.range_coe_subtype, set_of_mem_eq]

/-- If `v` is a linear independent family of vectors, extend it to a basis indexed by a sum type. -/
noncomputable def sum_extend (hs : linear_independent K v) :
  basis (ι ⊕ _) K V :=
let s := set.range v,
    e : ι ≃ s := equiv.of_injective v hs.injective,
    b := hs.to_subtype_range.extend (subset_univ (set.range v)) in
(basis.extend hs.to_subtype_range).reindex $ equiv.symm $
  calc ι ⊕ (b \ s : set V) ≃ s ⊕ (b \ s : set V) : equiv.sum_congr e (equiv.refl _)
  ... ≃ b                   : equiv.set.sum_diff_subset (hs.to_subtype_range.subset_extend _)

lemma subset_extend {s : set V} (hs : linear_independent K (coe : s → V)) :
  s ⊆ hs.extend (set.subset_univ _) :=
hs.subset_extend _

section

variables (K V)

/-- A set used to index `basis.of_vector_space`. -/
noncomputable def of_vector_space_index : set V :=
(linear_independent_empty K V).extend (subset_univ _)

/-- Each vector space has a basis. -/
noncomputable def of_vector_space : basis (of_vector_space_index K V) K V :=
basis.extend (linear_independent_empty K V)

lemma of_vector_space_apply_self (x : of_vector_space_index K V) :
  of_vector_space K V x = x :=
basis.mk_apply _ _ _

@[simp] lemma coe_of_vector_space :
  ⇑(of_vector_space K V) = coe :=
funext (λ x, of_vector_space_apply_self K V x)

lemma of_vector_space_index.linear_independent :
  linear_independent K (coe : of_vector_space_index K V → V) :=
by { convert (of_vector_space K V).linear_independent, ext x, rw of_vector_space_apply_self }

lemma range_of_vector_space :
  range (of_vector_space K V) = of_vector_space_index K V :=
range_extend _

lemma exists_basis : ∃ s : set V, nonempty (basis s K V) :=
⟨of_vector_space_index K V, ⟨of_vector_space K V⟩⟩

end

end exists_basis

end basis

open fintype
variables (K V)

theorem vector_space.card_fintype [fintype K] [fintype V] :
  ∃ n : ℕ, card V = (card K) ^ n :=
⟨card (basis.of_vector_space_index K V), module.card_fintype (basis.of_vector_space K V)⟩

end division_ring

section field

variables [field K] [add_comm_group V] [add_comm_group V'] [module K V] [module K V']
variables {v : ι → V} {s t : set V} {x y z : V}

lemma linear_map.exists_left_inverse_of_injective (f : V →ₗ[K] V')
  (hf_inj : f.ker = ⊥) : ∃g:V' →ₗ[K] V, g.comp f = linear_map.id :=
begin
  let B := basis.of_vector_space_index K V,
  let hB := basis.of_vector_space K V,
  have hB₀ : _ := hB.linear_independent.to_subtype_range,
  have : linear_independent K (λ x, x : f '' B → V'),
  { have h₁ : linear_independent K (λ (x : ↥(⇑f '' range (basis.of_vector_space _ _))), ↑x) :=
         @linear_independent.image_subtype _ _ _ _ _ _ _ _ _ f hB₀
      (show disjoint _ _, by simp [hf_inj]),
    rwa [basis.range_of_vector_space K V] at h₁ },
  let C := this.extend (subset_univ _),
  have BC := this.subset_extend (subset_univ _),
  let hC := basis.extend this,
  haveI : inhabited V := ⟨0⟩,
  refine ⟨hC.constr K (C.restrict (inv_fun f)), hB.ext (λ b, _)⟩,
  rw image_subset_iff at BC,
  have fb_eq : f b = hC ⟨f b, BC b.2⟩,
  { change f b = basis.extend this _,
    rw [basis.extend_apply_self, subtype.coe_mk] },
  dsimp [hB],
  rw [basis.of_vector_space_apply_self, fb_eq, hC.constr_basis],
  exact left_inverse_inv_fun (linear_map.ker_eq_bot.1 hf_inj) _
end

lemma submodule.exists_is_compl (p : submodule K V) : ∃ q : submodule K V, is_compl p q :=
let ⟨f, hf⟩ := p.subtype.exists_left_inverse_of_injective p.ker_subtype in
⟨f.ker, linear_map.is_compl_of_proj $ linear_map.ext_iff.1 hf⟩

instance module.submodule.is_complemented : is_complemented (submodule K V) :=
⟨submodule.exists_is_compl⟩

lemma linear_map.exists_right_inverse_of_surjective (f : V →ₗ[K] V')
  (hf_surj : f.range = ⊤) : ∃g:V' →ₗ[K] V, f.comp g = linear_map.id :=
begin
  let C := basis.of_vector_space_index K V',
  let hC := basis.of_vector_space K V',
  haveI : inhabited V := ⟨0⟩,
  use hC.constr K (C.restrict (inv_fun f)),
  refine hC.ext (λ c, _),
  rw [linear_map.comp_apply, hC.constr_basis],
  simp [right_inverse_inv_fun (linear_map.range_eq_top.1 hf_surj) c]
end

/-- Any linear map `f : p →ₗ[K] V'` defined on a subspace `p` can be extended to the whole
space. -/
lemma linear_map.exists_extend {p : submodule K V} (f : p →ₗ[K] V') :
  ∃ g : V →ₗ[K] V', g.comp p.subtype = f :=
let ⟨g, hg⟩ := p.subtype.exists_left_inverse_of_injective p.ker_subtype in
⟨f.comp g, by rw [linear_map.comp_assoc, hg, f.comp_id]⟩

open submodule linear_map

/-- If `p < ⊤` is a subspace of a vector space `V`, then there exists a nonzero linear map
`f : V →ₗ[K] K` such that `p ≤ ker f`. -/
lemma submodule.exists_le_ker_of_lt_top (p : submodule K V) (hp : p < ⊤) :
  ∃ f ≠ (0 : V →ₗ[K] K), p ≤ ker f :=
begin
  rcases set_like.exists_of_lt hp with ⟨v, -, hpv⟩, clear hp,
  rcases (linear_pmap.sup_span_singleton ⟨p, 0⟩ v (1 : K) hpv).to_fun.exists_extend with ⟨f, hf⟩,
  refine ⟨f, _, _⟩,
  { rintro rfl, rw [linear_map.zero_comp] at hf,
    have := linear_pmap.sup_span_singleton_apply_mk ⟨p, 0⟩ v (1 : K) hpv 0 p.zero_mem 1,
    simpa using (linear_map.congr_fun hf _).trans this },
  { refine λ x hx, mem_ker.2 _,
    have := linear_pmap.sup_span_singleton_apply_mk ⟨p, 0⟩ v (1 : K) hpv x hx 0,
    simpa using (linear_map.congr_fun hf _).trans this }
end

theorem quotient_prod_linear_equiv (p : submodule K V) :
  nonempty (((V ⧸ p) × p) ≃ₗ[K] V) :=
let ⟨q, hq⟩ := p.exists_is_compl in nonempty.intro $
((quotient_equiv_of_is_compl p q hq).prod (linear_equiv.refl _ _)).trans
  (prod_equiv_of_is_compl q p hq.symm)

end field<|MERGE_RESOLUTION|>--- conflicted
+++ resolved
@@ -1081,13 +1081,10 @@
 @[simp] lemma fin_two_prod_one (R : Type*) [semiring R] : basis.fin_two_prod R 1 = (0, 1) :=
 by simp [basis.fin_two_prod]
 
-<<<<<<< HEAD
-=======
 @[simp] lemma coe_fin_two_prod_repr {R : Type*} [semiring R] (x : R × R) :
   ⇑((basis.fin_two_prod R).repr x) = ![x.fst, x.snd] :=
 rfl
 
->>>>>>> dfcbe856
 end fin
 
 end basis
