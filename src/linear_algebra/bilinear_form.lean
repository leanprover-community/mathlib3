/-
Copyright (c) 2018 Andreas Swerdlow. All rights reserved.
Released under Apache 2.0 license as described in the file LICENSE.
Authors: Andreas Swerdlow, Kexing Ying
-/

import linear_algebra.matrix
import linear_algebra.tensor_product
import linear_algebra.nonsingular_inverse

/-!
# Bilinear form

This file defines a bilinear form over a module. Basic ideas
such as orthogonality are also introduced, as well as reflexivive,
symmetric, non-degenerate and alternating bilinear forms. Adjoints of
linear maps with respect to a bilinear form are also introduced.

A bilinear form on an R-(semi)module M, is a function from M x M to R,
that is linear in both arguments. Comments will typically abbreviate
"(semi)module" as just "module", but the definitions should be as general as
possible.

The result that there exists an orthogonal basis with respect to a symmetric,
nondegenerate bilinear form can be found in `quadratic_form.lean` with
`exists_orthogonal_basis`.

## Notations

Given any term B of type bilin_form, due to a coercion, can use
the notation B x y to refer to the function field, ie. B x y = B.bilin x y.

In this file we use the following type variables:
 - `M`, `M'`, ... are semimodules over the semiring `R`,
 - `M₁`, `M₁'`, ... are modules over the ring `R₁`,
 - `M₂`, `M₂'`, ... are semimodules over the commutative semiring `R₂`,
 - `M₃`, `M₃'`, ... are modules over the commutative ring `R₃`,
 - `V`, ... is a vector space over the field `K`.

## References

* <https://en.wikipedia.org/wiki/Bilinear_form>

## Tags

Bilinear form,
-/

open_locale big_operators

universes u v w

/-- `bilin_form R M` is the type of `R`-bilinear functions `M → M → R`. -/
structure bilin_form (R : Type*) (M : Type*) [semiring R] [add_comm_monoid M] [semimodule R M] :=
(bilin : M → M → R)
(bilin_add_left : ∀ (x y z : M), bilin (x + y) z = bilin x z + bilin y z)
(bilin_smul_left : ∀ (a : R) (x y : M), bilin (a • x) y = a * (bilin x y))
(bilin_add_right : ∀ (x y z : M), bilin x (y + z) = bilin x y + bilin x z)
(bilin_smul_right : ∀ (a : R) (x y : M), bilin x (a • y) = a * (bilin x y))

variables {R : Type*} {M : Type*} [semiring R] [add_comm_monoid M] [semimodule R M]
variables {R₁ : Type*} {M₁ : Type*} [ring R₁] [add_comm_group M₁] [module R₁ M₁]
variables {R₂ : Type*} {M₂ : Type*} [comm_semiring R₂] [add_comm_monoid M₂] [semimodule R₂ M₂]
variables {R₃ : Type*} {M₃ : Type*} [comm_ring R₃] [add_comm_group M₃] [module R₃ M₃]
variables {V : Type*} {K : Type*} [field K] [add_comm_group V] [vector_space K V]
variables {B : bilin_form R M} {B₁ : bilin_form R₁ M₁} {B₂ : bilin_form R₂ M₂}

namespace bilin_form

instance : has_coe_to_fun (bilin_form R M) :=
⟨_, λ B, B.bilin⟩

initialize_simps_projections bilin_form (bilin -> apply)

@[simp] lemma coe_fn_mk (f : M → M → R) (h₁ h₂ h₃ h₄) :
  (bilin_form.mk f h₁ h₂ h₃ h₄ : M → M → R) = f :=
rfl

lemma coe_fn_congr : Π {x x' y y' : M}, x = x' → y = y' → B x y = B x' y'
| _ _ _ _ rfl rfl := rfl

@[simp]
lemma add_left (x y z : M) : B (x + y) z = B x z + B y z := bilin_add_left B x y z

@[simp]
lemma smul_left (a : R) (x y : M) : B (a • x) y = a * (B x y) := bilin_smul_left B a x y

@[simp]
lemma add_right (x y z : M) : B x (y + z) = B x y + B x z := bilin_add_right B x y z

@[simp]
lemma smul_right (a : R) (x y : M) : B x (a • y) = a * (B x y) := bilin_smul_right B a x y

@[simp]
lemma zero_left (x : M) : B 0 x = 0 :=
by { rw [←@zero_smul R _ _ _ _ (0 : M), smul_left, zero_mul] }

@[simp]
lemma zero_right (x : M) : B x 0 = 0 :=
by rw [←@zero_smul _ _ _ _ _ (0 : M), smul_right, zero_mul]

@[simp]
lemma neg_left (x y : M₁) : B₁ (-x) y = -(B₁ x y) :=
by rw [←@neg_one_smul R₁ _ _, smul_left, neg_one_mul]

@[simp]
lemma neg_right (x y : M₁) : B₁ x (-y) = -(B₁ x y) :=
by rw [←@neg_one_smul R₁ _ _, smul_right, neg_one_mul]

@[simp]
lemma sub_left (x y z : M₁) : B₁ (x - y) z = B₁ x z - B₁ y z :=
by rw [sub_eq_add_neg, sub_eq_add_neg, add_left, neg_left]

@[simp]
lemma sub_right (x y z : M₁) : B₁ x (y - z) = B₁ x y - B₁ x z :=
by rw [sub_eq_add_neg, sub_eq_add_neg, add_right, neg_right]

variable {D : bilin_form R M}
@[ext] lemma ext (H : ∀ (x y : M), B x y = D x y) : B = D :=
by { cases B, cases D, congr, funext, exact H _ _ }

instance : add_comm_monoid (bilin_form R M) :=
{ add := λ B D, { bilin := λ x y, B x y + D x y,
                  bilin_add_left := λ x y z, by { rw add_left, rw add_left, ac_refl },
                  bilin_smul_left := λ a x y, by { rw [smul_left, smul_left, mul_add] },
                  bilin_add_right := λ x y z, by { rw add_right, rw add_right, ac_refl },
                  bilin_smul_right := λ a x y, by { rw [smul_right, smul_right, mul_add] } },
  add_assoc := by { intros, ext, unfold bilin coe_fn has_coe_to_fun.coe bilin, rw add_assoc },
  zero := { bilin := λ x y, 0,
            bilin_add_left := λ x y z, (add_zero 0).symm,
            bilin_smul_left := λ a x y, (mul_zero a).symm,
            bilin_add_right := λ x y z, (zero_add 0).symm,
            bilin_smul_right := λ a x y, (mul_zero a).symm },
  zero_add := by { intros, ext, unfold coe_fn has_coe_to_fun.coe bilin, rw zero_add },
  add_zero := by { intros, ext, unfold coe_fn has_coe_to_fun.coe bilin, rw add_zero },
  add_comm := by { intros, ext, unfold coe_fn has_coe_to_fun.coe bilin, rw add_comm } }

instance : add_comm_group (bilin_form R₁ M₁) :=
{ neg := λ B, { bilin := λ x y, - (B.1 x y),
                bilin_add_left := λ x y z, by rw [bilin_add_left, neg_add],
                bilin_smul_left := λ a x y, by rw [bilin_smul_left, mul_neg_eq_neg_mul_symm],
                bilin_add_right := λ x y z, by rw [bilin_add_right, neg_add],
                bilin_smul_right := λ a x y, by rw [bilin_smul_right, mul_neg_eq_neg_mul_symm] },
  add_left_neg := by { intros, ext, unfold coe_fn has_coe_to_fun.coe bilin, rw neg_add_self },
  .. bilin_form.add_comm_monoid }

@[simp]
lemma add_apply (x y : M) : (B + D) x y = B x y + D x y := rfl

@[simp]
lemma zero_apply (x y : M) : (0 : bilin_form R M) x y = 0 := rfl

@[simp]
lemma neg_apply (x y : M₁) : (-B₁) x y = -(B₁ x y) := rfl

instance : inhabited (bilin_form R M) := ⟨0⟩

section

/-- `bilin_form R M` inherits the scalar action from any commutative subalgebra `R₂` of `R`.

When `R` itself is commutative, this provides an `R`-action via `algebra.id`. -/
instance [algebra R₂ R] : semimodule R₂ (bilin_form R M) :=
{ smul := λ c B,
  { bilin := λ x y, c • B x y,
    bilin_add_left := λ x y z,
      by { unfold coe_fn has_coe_to_fun.coe bilin, rw [bilin_add_left, smul_add] },
    bilin_smul_left := λ a x y, by { unfold coe_fn has_coe_to_fun.coe bilin,
      rw [bilin_smul_left, ←algebra.mul_smul_comm] },
    bilin_add_right := λ x y z, by { unfold coe_fn has_coe_to_fun.coe bilin,
      rw [bilin_add_right, smul_add] },
    bilin_smul_right := λ a x y, by { unfold coe_fn has_coe_to_fun.coe bilin,
      rw [bilin_smul_right, ←algebra.mul_smul_comm] } },
  smul_add := λ c B D, by { ext, unfold coe_fn has_coe_to_fun.coe bilin, rw smul_add },
  add_smul := λ c B D, by { ext, unfold coe_fn has_coe_to_fun.coe bilin, rw add_smul },
  mul_smul := λ a c D, by { ext, unfold coe_fn has_coe_to_fun.coe bilin, rw ←smul_assoc, refl },
  one_smul := λ B, by { ext, unfold coe_fn has_coe_to_fun.coe bilin, rw one_smul },
  zero_smul := λ B, by { ext, unfold coe_fn has_coe_to_fun.coe bilin, rw zero_smul },
  smul_zero := λ B, by { ext, unfold coe_fn has_coe_to_fun.coe bilin, rw smul_zero } }

@[simp] lemma smul_apply [algebra R₂ R] (B : bilin_form R M) (a : R₂) (x y : M) :
  (a • B) x y = a • (B x y) :=
rfl

end

section flip

variables (R₂)

/-- Auxiliary construction for the flip of a bilinear form, obtained by exchanging the left and
right arguments. This version is a `linear_map`; it is later upgraded to a `linear_equiv`
in `flip_hom`. -/
def flip_hom_aux [algebra R₂ R] : bilin_form R M →ₗ[R₂] bilin_form R M :=
{ to_fun := λ A,
  { bilin := λ i j, A j i,
    bilin_add_left := λ x y z, A.bilin_add_right z x y,
    bilin_smul_left := λ a x y, A.bilin_smul_right a y x,
    bilin_add_right := λ x y z, A.bilin_add_left y z x,
    bilin_smul_right := λ a x y, A.bilin_smul_left a y x },
  map_add' := λ A₁ A₂, by { ext, simp } ,
  map_smul' := λ c A, by { ext, simp } }

variables {R₂}

lemma flip_flip_aux [algebra R₂ R] (A : bilin_form R M) :
  (flip_hom_aux R₂) (flip_hom_aux R₂ A) = A :=
by { ext A x y, simp [flip_hom_aux] }

variables (R₂)

/-- The flip of a bilinear form, obtained by exchanging the left and right arguments. This is a
less structured version of the equiv which applies to general (noncommutative) rings `R` with a
distinguished commutative subring `R₂`; over a commutative ring use `flip`. -/
def flip_hom [algebra R₂ R] : bilin_form R M ≃ₗ[R₂] bilin_form R M :=
{ inv_fun := flip_hom_aux R₂,
  left_inv := flip_flip_aux,
  right_inv := flip_flip_aux,
  .. flip_hom_aux R₂ }

variables {R₂}

@[simp] lemma flip_apply [algebra R₂ R] (A : bilin_form R M) (x y : M) :
  flip_hom R₂ A x y = A y x :=
rfl

lemma flip_flip [algebra R₂ R] :
  (flip_hom R₂).trans (flip_hom R₂) = linear_equiv.refl R₂ (bilin_form R M) :=
by { ext A x y, simp }

/-- The flip of a bilinear form over a ring, obtained by exchanging the left and right arguments,
here considered as an `ℕ`-linear equivalence, i.e. an additive equivalence. -/
abbreviation flip' : bilin_form R M ≃ₗ[ℕ] bilin_form R M := flip_hom ℕ

/-- The `flip` of a bilinear form over a commutative ring, obtained by exchanging the left and
right arguments. -/
abbreviation flip : bilin_form R₂ M₂ ≃ₗ[R₂] bilin_form R₂ M₂ := flip_hom R₂

end flip

section to_lin'

variables (R₂) [algebra R₂ R] [semimodule R₂ M] [is_scalar_tower R₂ R M]

/-- The linear map obtained from a `bilin_form` by fixing the left co-ordinate and evaluating in
the right.
This is the most general version of the construction; it is `R₂`-linear for some distinguished
<<<<<<< HEAD
commutative subsemiring `R₂` of the scalar ring.  Over semiring with no particular distinguished
=======
commutative subsemiring `R₂` of the scalar ring.  Over a semiring with no particular distinguished
>>>>>>> 5c95d480
such subsemiring, use `to_lin'`, which is `ℕ`-linear.  Over a commutative semiring, use `to_lin`,
which is linear. -/
def to_lin_hom : bilin_form R M →ₗ[R₂] M →ₗ[R₂] M →ₗ[R] R :=
{ to_fun := λ A,
  { to_fun := λ x,
    { to_fun := λ y, A x y,
      map_add' := A.bilin_add_right x,
      map_smul' := λ c, A.bilin_smul_right c x },
    map_add' := λ x₁ x₂, by { ext, simp },
    map_smul' := λ c x, by { ext y, simpa using smul_left (c • (1 : R)) x y } },
  map_add' := λ A₁ A₂, by { ext, simp },
  map_smul' := λ c A, by { ext, simp } }

variables {R₂}

@[simp] lemma to_lin'_apply (A : bilin_form R M) (x : M) :
  ⇑(to_lin_hom R₂ A x) = A x :=
rfl

/-- The linear map obtained from a `bilin_form` by fixing the left co-ordinate and evaluating in
the right.
Over a commutative semiring, use `to_lin`, which is linear rather than `ℕ`-linear. -/
abbreviation to_lin' : bilin_form R M →ₗ[ℕ] M →ₗ[ℕ] M →ₗ[R] R := to_lin_hom ℕ

@[simp]
<<<<<<< HEAD
lemma map_sum_left {α} (t : finset α) (g : α → M) (w : M) :
=======
lemma sum_left {α} (t : finset α) (g : α → M) (w : M) :
>>>>>>> 5c95d480
  B (∑ i in t, g i) w = ∑ i in t, B (g i) w :=
(bilin_form.to_lin' B).map_sum₂ t g w

@[simp]
<<<<<<< HEAD
lemma map_sum_right {α} (t : finset α) (w : M) (g : α → M) :
=======
lemma sum_right {α} (t : finset α) (w : M) (g : α → M) :
>>>>>>> 5c95d480
  B w (∑ i in t, g i) = ∑ i in t, B w (g i) :=
(bilin_form.to_lin' B w).map_sum

variables (R₂)

/-- The linear map obtained from a `bilin_form` by fixing the right co-ordinate and evaluating in
the left.
This is the most general version of the construction; it is `R₂`-linear for some distinguished
commutative subsemiring `R₂` of the scalar ring.  Over semiring with no particular distinguished
such subsemiring, use `to_lin'_flip`, which is `ℕ`-linear.  Over a commutative semiring, use
`to_lin_flip`, which is linear. -/
def to_lin_hom_flip : bilin_form R M →ₗ[R₂] M →ₗ[R₂] M →ₗ[R] R :=
(to_lin_hom R₂).comp (flip_hom R₂).to_linear_map

variables {R₂}

@[simp] lemma to_lin'_flip_apply (A : bilin_form R M) (x : M) :
  ⇑(to_lin_hom_flip R₂ A x) = λ y, A y x :=
rfl

/-- The linear map obtained from a `bilin_form` by fixing the right co-ordinate and evaluating in
the left.
Over a commutative semiring, use `to_lin_flip`, which is linear rather than `ℕ`-linear. -/
abbreviation to_lin'_flip : bilin_form R M →ₗ[ℕ] M →ₗ[ℕ] M →ₗ[R] R := to_lin_hom_flip ℕ

end to_lin'

end bilin_form

section equiv_lin

/-- A map with two arguments that is linear in both is a bilinear form.

This is an auxiliary definition for the full linear equivalence `linear_map.to_bilin`.
-/
def linear_map.to_bilin_aux (f : M₂ →ₗ[R₂] M₂ →ₗ[R₂] R₂) : bilin_form R₂ M₂ :=
{ bilin := λ x y, f x y,
  bilin_add_left := λ x y z, (linear_map.map_add f x y).symm ▸ linear_map.add_apply (f x) (f y) z,
  bilin_smul_left := λ a x y, by rw [linear_map.map_smul, linear_map.smul_apply, smul_eq_mul],
  bilin_add_right := λ x y z, linear_map.map_add (f x) y z,
  bilin_smul_right := λ a x y, linear_map.map_smul (f x) a y }

/-- Bilinear forms are linearly equivalent to maps with two arguments that are linear in both. -/
def bilin_form.to_lin : bilin_form R₂ M₂ ≃ₗ[R₂] (M₂ →ₗ[R₂] M₂ →ₗ[R₂] R₂) :=
{ inv_fun := linear_map.to_bilin_aux,
  left_inv := λ B, by { ext, simp [linear_map.to_bilin_aux] },
  right_inv := λ B, by { ext, simp [linear_map.to_bilin_aux] },
  .. bilin_form.to_lin_hom R₂ }

/-- A map with two arguments that is linear in both is linearly equivalent to bilinear form. -/
def linear_map.to_bilin : (M₂ →ₗ[R₂] M₂ →ₗ[R₂] R₂) ≃ₗ[R₂] bilin_form R₂ M₂ :=
bilin_form.to_lin.symm

@[simp] lemma linear_map.to_bilin_aux_eq (f : M₂ →ₗ[R₂] M₂ →ₗ[R₂] R₂) :
  linear_map.to_bilin_aux f = linear_map.to_bilin f :=
rfl

@[simp] lemma linear_map.to_bilin_symm :
  (linear_map.to_bilin.symm : bilin_form R₂ M₂ ≃ₗ _) = bilin_form.to_lin := rfl

@[simp] lemma bilin_form.to_lin_symm :
  (bilin_form.to_lin.symm : _ ≃ₗ bilin_form R₂ M₂) = linear_map.to_bilin :=
linear_map.to_bilin.symm_symm

@[simp, norm_cast]
lemma bilin_form.to_lin_apply (x : M₂) : ⇑(bilin_form.to_lin B₂ x) = B₂ x := rfl
<<<<<<< HEAD

/-- Bilinear forms are linearly equivalent to maps with two arguments that are linear in both,
"arguments-reversed" version. -/
def bilin_form.to_lin_flip : bilin_form R₂ M₂ ≃ₗ[R₂] M₂ →ₗ[R₂] M₂ →ₗ[R₂] R₂ :=
bilin_form.flip.trans bilin_form.to_lin

@[simp] lemma bilin_form.to_lin_flip_eq_flip : B₂.to_lin_flip = B₂.to_lin.flip := rfl
=======
>>>>>>> 5c95d480

end equiv_lin

namespace bilin_form

section comp

variables {M' : Type w} [add_comm_monoid M'] [semimodule R M']

/-- Apply a linear map on the left and right argument of a bilinear form. -/
def comp (B : bilin_form R M') (l r : M →ₗ[R] M') : bilin_form R M :=
{ bilin := λ x y, B (l x) (r y),
  bilin_add_left := λ x y z, by rw [linear_map.map_add, add_left],
  bilin_smul_left := λ x y z, by rw [linear_map.map_smul, smul_left],
  bilin_add_right := λ x y z, by rw [linear_map.map_add, add_right],
  bilin_smul_right := λ x y z, by rw [linear_map.map_smul, smul_right] }

/-- Apply a linear map to the left argument of a bilinear form. -/
def comp_left (B : bilin_form R M) (f : M →ₗ[R] M) : bilin_form R M :=
B.comp f linear_map.id

/-- Apply a linear map to the right argument of a bilinear form. -/
def comp_right (B : bilin_form R M) (f : M →ₗ[R] M) : bilin_form R M :=
B.comp linear_map.id f

lemma comp_comp {M'' : Type*} [add_comm_monoid M''] [semimodule R M'']
  (B : bilin_form R M'') (l r : M →ₗ[R] M') (l' r' : M' →ₗ[R] M'') :
  (B.comp l' r').comp l r = B.comp (l'.comp l) (r'.comp r) := rfl

@[simp] lemma comp_left_comp_right (B : bilin_form R M) (l r : M →ₗ[R] M) :
  (B.comp_left l).comp_right r = B.comp l r := rfl

@[simp] lemma comp_right_comp_left (B : bilin_form R M) (l r : M →ₗ[R] M) :
  (B.comp_right r).comp_left l = B.comp l r := rfl

@[simp] lemma comp_apply (B : bilin_form R M') (l r : M →ₗ[R] M') (v w) :
  B.comp l r v w = B (l v) (r w) := rfl

@[simp] lemma comp_left_apply (B : bilin_form R M) (f : M →ₗ[R] M) (v w) :
  B.comp_left f v w = B (f v) w := rfl

@[simp] lemma comp_right_apply (B : bilin_form R M) (f : M →ₗ[R] M) (v w) :
  B.comp_right f v w = B v (f w) := rfl

lemma comp_injective (B₁ B₂ : bilin_form R M') {l r : M →ₗ[R] M'}
  (hₗ : function.surjective l) (hᵣ : function.surjective r) :
  B₁.comp l r = B₂.comp l r ↔ B₁ = B₂ :=
begin
  split; intros h,
  { -- B₁.comp l r = B₂.comp l r → B₁ = B₂
    ext,
    cases hₗ x with x' hx, subst hx,
    cases hᵣ y with y' hy, subst hy,
    rw [←comp_apply, ←comp_apply, h], },
  { -- B₁ = B₂ → B₁.comp l r = B₂.comp l r
    subst h, },
end

end comp

variables {M₂' : Type*} [add_comm_monoid M₂'] [semimodule R₂ M₂']

section congr

/-- Apply a linear equivalence on the arguments of a bilinear form. -/
def congr (e : M₂ ≃ₗ[R₂] M₂') : bilin_form R₂ M₂ ≃ₗ[R₂] bilin_form R₂ M₂' :=
{ to_fun := λ B, B.comp e.symm e.symm,
  inv_fun := λ B, B.comp e e,
  left_inv :=
    λ B, ext (λ x y, by simp only [comp_apply, linear_equiv.coe_coe, e.symm_apply_apply]),
  right_inv :=
    λ B, ext (λ x y, by simp only [comp_apply, linear_equiv.coe_coe, e.apply_symm_apply]),
  map_add' := λ B B', ext (λ x y, by simp only [comp_apply, add_apply]),
  map_smul' := λ B B', ext (λ x y, by simp only [comp_apply, smul_apply]) }

@[simp] lemma congr_apply (e : M₂ ≃ₗ[R₂] M₂') (B : bilin_form R₂ M₂) (x y : M₂') :
  congr e B x y = B (e.symm x) (e.symm y) := rfl

@[simp] lemma congr_symm (e : M₂ ≃ₗ[R₂] M₂') :
  (congr e).symm = congr e.symm :=
by { ext B x y, simp only [congr_apply, linear_equiv.symm_symm], refl }

lemma congr_comp {M₂'' : Type*} [add_comm_monoid M₂''] [semimodule R₂ M₂'']
  (e : M₂ ≃ₗ[R₂] M₂') (B : bilin_form R₂ M₂) (l r : M₂'' →ₗ[R₂] M₂') :
  (congr e B).comp l r = B.comp
    (linear_map.comp (e.symm : M₂' →ₗ[R₂] M₂) l)
    (linear_map.comp (e.symm : M₂' →ₗ[R₂] M₂) r) :=
rfl

lemma comp_congr {M₂'' : Type*} [add_comm_monoid M₂''] [semimodule R₂ M₂'']
  (e : M₂' ≃ₗ[R₂] M₂'') (B : bilin_form R₂ M₂) (l r : M₂' →ₗ[R₂] M₂) :
  congr e (B.comp l r) = B.comp
    (l.comp (e.symm : M₂'' →ₗ[R₂] M₂'))
    (r.comp (e.symm : M₂'' →ₗ[R₂] M₂')) :=
rfl

end congr

section lin_mul_lin

/-- `lin_mul_lin f g` is the bilinear form mapping `x` and `y` to `f x * g y` -/
def lin_mul_lin (f g : M₂ →ₗ[R₂] R₂) : bilin_form R₂ M₂ :=
{ bilin := λ x y, f x * g y,
  bilin_add_left := λ x y z, by rw [linear_map.map_add, add_mul],
  bilin_smul_left := λ x y z, by rw [linear_map.map_smul, smul_eq_mul, mul_assoc],
  bilin_add_right := λ x y z, by rw [linear_map.map_add, mul_add],
  bilin_smul_right := λ x y z, by rw [linear_map.map_smul, smul_eq_mul, mul_left_comm] }

variables {f g : M₂ →ₗ[R₂] R₂}

@[simp] lemma lin_mul_lin_apply (x y) : lin_mul_lin f g x y = f x * g y := rfl

@[simp] lemma lin_mul_lin_comp (l r : M₂' →ₗ[R₂] M₂) :
  (lin_mul_lin f g).comp l r = lin_mul_lin (f.comp l) (g.comp r) :=
rfl

@[simp] lemma lin_mul_lin_comp_left (l : M₂ →ₗ[R₂] M₂) :
  (lin_mul_lin f g).comp_left l = lin_mul_lin (f.comp l) g :=
rfl

@[simp] lemma lin_mul_lin_comp_right (r : M₂ →ₗ[R₂] M₂) :
  (lin_mul_lin f g).comp_right r = lin_mul_lin f (g.comp r) :=
rfl

end lin_mul_lin

/-- The proposition that two elements of a bilinear form space are orthogonal. For orthogonality
of an indexed set of elements, use `bilin_form.is_Ortho`. -/
def is_ortho (B : bilin_form R M) (x y : M) : Prop :=
B x y = 0

lemma is_ortho_def {B : bilin_form R M} {x y : M} :
  B.is_ortho x y ↔ B x y = 0 := iff.rfl

lemma is_ortho_zero_left (x : M) : is_ortho B (0 : M) x :=
zero_left x

lemma is_ortho_zero_right (x : M) : is_ortho B x (0 : M) :=
zero_right x

lemma ne_zero_of_not_is_ortho_self {B : bilin_form K V}
  (x : V) (hx₁ : ¬ B.is_ortho x x) : x ≠ 0 :=
λ hx₂, hx₁ (hx₂.symm ▸ is_ortho_zero_left _)

/-- A set of vectors `v` is orthogonal with respect to some bilinear form `B` if and only
if for all `i ≠ j`, `B (v i) (v j) = 0`. For orthogonality between two elements, use
`bilin_form.is_ortho` -/
def is_Ortho {n : Type w} (B : bilin_form R M) (v : n → M) : Prop :=
∀ i j : n, i ≠ j → B.is_ortho (v j) (v i)

lemma is_Ortho_def {n : Type w} {B : bilin_form R M} {v : n → M} :
  B.is_Ortho v ↔ ∀ i j : n, i ≠ j → B (v j) (v i) = 0 := iff.rfl

section

variables {R₄ M₄ : Type*} [domain R₄] [add_comm_group M₄] [module R₄ M₄] {G : bilin_form R₄ M₄}

@[simp]
theorem is_ortho_smul_left {x y : M₄} {a : R₄} (ha : a ≠ 0) :
  is_ortho G (a • x) y ↔ is_ortho G x y :=
begin
  dunfold is_ortho,
  split; intro H,
  { rw [smul_left, mul_eq_zero] at H,
    cases H,
    { trivial },
    { exact H }},
  { rw [smul_left, H, mul_zero] },
end

@[simp]
theorem is_ortho_smul_right {x y : M₄} {a : R₄} (ha : a ≠ 0) :
  is_ortho G x (a • y) ↔ is_ortho G x y :=
begin
  dunfold is_ortho,
  split; intro H,
  { rw [smul_right, mul_eq_zero] at H,
    cases H,
    { trivial },
    { exact H }},
  { rw [smul_right, H, mul_zero] },
end

/-- A set of orthogonal vectors `v` with respect to some bilinear form `B` is linearly independent
  if for all `i`, `B (v i) (v i) ≠ 0`. -/
lemma linear_independent_of_is_Ortho
  {n : Type w} {B : bilin_form K V} {v : n → V}
  (hv₁ : B.is_Ortho v) (hv₂ : ∀ i, ¬ B.is_ortho (v i) (v i)) :
  linear_independent K v :=
begin
  classical,
  rw linear_independent_iff',
  intros s w hs i hi,
  have : B (s.sum $ λ (i : n), w i • v i) (v i) = 0,
  { rw [hs, zero_left] },
  have hsum : s.sum (λ (j : n), w j * B (v j) (v i)) =
    s.sum (λ (j : n), if i = j then w j * B (v j) (v i) else 0),
  { refine finset.sum_congr rfl (λ j hj, _),
    by_cases (i = j),
    { rw [if_pos h] },
    { rw [if_neg h, is_Ortho_def.1 hv₁ _ _ h, mul_zero] } },
  simp_rw [sum_left, smul_left, hsum, finset.sum_ite_eq] at this,
  rw [if_pos, mul_eq_zero] at this,
  cases this,
  { assumption },
  { exact false.elim (hv₂ i $ this) },
  { assumption }
end

end

section is_basis

variables {B₃ F₃ : bilin_form R₃ M₃}
variables {ι : Type*} {b : ι → M₃} (hb : is_basis R₃ b)

/-- Two bilinear forms are equal when they are equal on all basis vectors. -/
lemma ext_basis (h : ∀ i j, B₃ (b i) (b j) = F₃ (b i) (b j)) : B₃ = F₃ :=
to_lin.injective $ hb.ext $ λ i, hb.ext $ λ j, h i j

/-- Write out `B x y` as a sum over `B (b i) (b j)` if `b` is a basis. -/
lemma sum_repr_mul_repr_mul (x y : M₃) :
  (hb.repr x).sum (λ i xi, (hb.repr y).sum (λ j yj, xi • yj • B₃ (b i) (b j))) = B₃ x y :=
begin
  conv_rhs { rw [← hb.total_repr x, ← hb.total_repr y] },
  simp_rw [finsupp.total_apply, finsupp.sum, sum_left, sum_right,
    smul_left, smul_right, smul_eq_mul]
end

end is_basis

end bilin_form

section matrix
variables {n o : Type*} [fintype n] [fintype o]

open bilin_form finset linear_map matrix
open_locale matrix

/-- The map from `matrix n n R` to bilinear forms on `n → R`.

This is an auxiliary definition for the equivalence `matrix.to_bilin_form'`. -/
def matrix.to_bilin'_aux (M : matrix n n R₂) : bilin_form R₂ (n → R₂) :=
{ bilin := λ v w, ∑ i j, v i * M i j * w j,
  bilin_add_left := λ x y z, by simp only [pi.add_apply, add_mul, sum_add_distrib],
  bilin_smul_left := λ a x y, by simp only [pi.smul_apply, smul_eq_mul, mul_assoc, mul_sum],
  bilin_add_right := λ x y z, by simp only [pi.add_apply, mul_add, sum_add_distrib],
  bilin_smul_right := λ a x y,
    by simp only [pi.smul_apply, smul_eq_mul, mul_assoc, mul_left_comm, mul_sum] }

lemma matrix.to_bilin'_aux_std_basis [decidable_eq n] (M : matrix n n R₂) (i j : n) :
  M.to_bilin'_aux (std_basis R₂ (λ _, R₂) i 1) (std_basis R₂ (λ _, R₂) j 1) =
    M i j :=
begin
  rw [matrix.to_bilin'_aux, coe_fn_mk, sum_eq_single i, sum_eq_single j],
  { simp only [std_basis_same, std_basis_same, one_mul, mul_one] },
  { rintros j' - hj',
    apply mul_eq_zero_of_right,
    exact std_basis_ne R₂ (λ _, R₂) _ _ hj' 1 },
  { intros,
    have := finset.mem_univ j,
    contradiction },
  { rintros i' - hi',
    refine finset.sum_eq_zero (λ j _, _),
    apply mul_eq_zero_of_left,
    apply mul_eq_zero_of_left,
    exact std_basis_ne R₂ (λ _, R₂) _ _ hi' 1 },
  { intros,
    have := finset.mem_univ i,
    contradiction }
end

/-- The linear map from bilinear forms to `matrix n n R` given an `n`-indexed basis.

This is an auxiliary definition for the equivalence `matrix.to_bilin_form'`. -/
def bilin_form.to_matrix_aux (b : n → M₂) : bilin_form R₂ M₂ →ₗ[R₂] matrix n n R₂ :=
{ to_fun := λ B i j, B (b i) (b j),
  map_add' := λ f g, rfl,
  map_smul' := λ f g, rfl }

lemma to_bilin'_aux_to_matrix_aux [decidable_eq n] (B₃ : bilin_form R₃ (n → R₃)) :
  matrix.to_bilin'_aux (bilin_form.to_matrix_aux (λ j, std_basis R₃ (λ _, R₃) j 1) B₃) =
    B₃ :=
begin
  refine ext_basis (pi.is_basis_fun R₃ n) (λ i j, _),
  rw [bilin_form.to_matrix_aux, linear_map.coe_mk, matrix.to_bilin'_aux_std_basis]
end

section to_matrix'

/-! ### `to_matrix'` section

This section deals with the conversion between matrices and bilinear forms on `n → R₃`.
-/

variables [decidable_eq n] [decidable_eq o]

/-- The linear equivalence between bilinear forms on `n → R` and `n × n` matrices -/
def bilin_form.to_matrix' : bilin_form R₃ (n → R₃) ≃ₗ[R₃] matrix n n R₃ :=
{ inv_fun := matrix.to_bilin'_aux,
  left_inv := by convert to_bilin'_aux_to_matrix_aux,
  right_inv := λ M,
    by { ext i j, simp only [bilin_form.to_matrix_aux, matrix.to_bilin'_aux_std_basis] },
  ..bilin_form.to_matrix_aux (λ j, std_basis R₃ (λ _, R₃) j 1) }

@[simp] lemma bilin_form.to_matrix_aux_std_basis (B : bilin_form R₃ (n → R₃)) :
  bilin_form.to_matrix_aux (λ j, std_basis R₃ (λ _, R₃) j 1) B =
    bilin_form.to_matrix' B :=
rfl

/-- The linear equivalence between `n × n` matrices and bilinear forms on `n → R` -/
def matrix.to_bilin' : matrix n n R₃ ≃ₗ[R₃] bilin_form R₃ (n → R₃) :=
bilin_form.to_matrix'.symm

@[simp] lemma matrix.to_bilin'_aux_eq (M : matrix n n R₃) :
  matrix.to_bilin'_aux M = matrix.to_bilin' M :=
rfl

lemma matrix.to_bilin'_apply (M : matrix n n R₃) (x y : n → R₃) :
  matrix.to_bilin' M x y = ∑ i j, x i * M i j * y j := rfl

lemma matrix.to_bilin'_apply' (M : matrix n n R₃) (v w : n → R₃) :
  matrix.to_bilin' M v w = matrix.dot_product v (M.mul_vec w) :=
begin
  simp_rw [matrix.to_bilin'_apply, matrix.dot_product,
           matrix.mul_vec, matrix.dot_product],
  refine finset.sum_congr rfl (λ _ _, _),
  rw finset.mul_sum,
  refine finset.sum_congr rfl (λ _ _, _),
  rw ← mul_assoc,
end

@[simp] lemma matrix.to_bilin'_std_basis (M : matrix n n R₃) (i j : n) :
  matrix.to_bilin' M (std_basis R₃ (λ _, R₃) i 1) (std_basis R₃ (λ _, R₃) j 1) =
    M i j :=
matrix.to_bilin'_aux_std_basis M i j

@[simp] lemma bilin_form.to_matrix'_symm :
  (bilin_form.to_matrix'.symm : matrix n n R₃ ≃ₗ _) = matrix.to_bilin' :=
rfl

@[simp] lemma matrix.to_bilin'_symm :
  (matrix.to_bilin'.symm : _ ≃ₗ matrix n n R₃) = bilin_form.to_matrix' :=
bilin_form.to_matrix'.symm_symm

@[simp] lemma matrix.to_bilin'_to_matrix' (B : bilin_form R₃ (n → R₃)) :
  matrix.to_bilin' (bilin_form.to_matrix' B) = B :=
matrix.to_bilin'.apply_symm_apply B

@[simp] lemma bilin_form.to_matrix'_to_bilin' (M : matrix n n R₃) :
  bilin_form.to_matrix' (matrix.to_bilin' M) = M :=
bilin_form.to_matrix'.apply_symm_apply M

@[simp] lemma bilin_form.to_matrix'_apply (B : bilin_form R₃ (n → R₃)) (i j : n) :
  bilin_form.to_matrix' B i j =
    B (std_basis R₃ (λ _, R₃) i 1) (std_basis R₃ (λ _, R₃) j 1) :=
rfl

@[simp] lemma bilin_form.to_matrix'_comp (B : bilin_form R₃ (n → R₃))
  (l r : (o → R₃) →ₗ[R₃] (n → R₃)) :
  (B.comp l r).to_matrix' = l.to_matrix'ᵀ ⬝ B.to_matrix' ⬝ r.to_matrix' :=
begin
  ext i j,
  simp only [bilin_form.to_matrix'_apply, bilin_form.comp_apply, transpose_apply, matrix.mul_apply,
    linear_map.to_matrix', linear_equiv.coe_mk, sum_mul],
  rw sum_comm,
  conv_lhs { rw ← sum_repr_mul_repr_mul (pi.is_basis_fun R₃ n) (l _) (r _) },
  rw finsupp.sum_fintype,
  { apply sum_congr rfl,
    rintros i' -,
    rw finsupp.sum_fintype,
    { apply sum_congr rfl,
      rintros j' -,
      simp only [smul_eq_mul, pi.is_basis_fun_repr, mul_assoc, mul_comm, mul_left_comm] },
    { intros, simp only [zero_smul, smul_zero] } },
  { intros, simp only [zero_smul, finsupp.sum_zero] }
end

lemma bilin_form.to_matrix'_comp_left (B : bilin_form R₃ (n → R₃)) (f : (n → R₃) →ₗ[R₃] (n → R₃)) :
  (B.comp_left f).to_matrix' = f.to_matrix'ᵀ ⬝ B.to_matrix' :=
by simp only [comp_left, bilin_form.to_matrix'_comp, to_matrix'_id, matrix.mul_one]

lemma bilin_form.to_matrix'_comp_right (B : bilin_form R₃ (n → R₃)) (f : (n → R₃) →ₗ[R₃] (n → R₃)) :
  (B.comp_right f).to_matrix' = B.to_matrix' ⬝ f.to_matrix' :=
by simp only [bilin_form.comp_right, bilin_form.to_matrix'_comp, to_matrix'_id,
              transpose_one, matrix.one_mul]

lemma bilin_form.mul_to_matrix'_mul (B : bilin_form R₃ (n → R₃))
  (M : matrix o n R₃) (N : matrix n o R₃) :
  M ⬝ B.to_matrix' ⬝ N = (B.comp Mᵀ.to_lin' N.to_lin').to_matrix' :=
by simp only [B.to_matrix'_comp, transpose_transpose, to_matrix'_to_lin']

lemma bilin_form.mul_to_matrix' (B : bilin_form R₃ (n → R₃)) (M : matrix n n R₃) :
  M ⬝ B.to_matrix' = (B.comp_left Mᵀ.to_lin').to_matrix' :=
by simp only [B.to_matrix'_comp_left, transpose_transpose, to_matrix'_to_lin']

lemma bilin_form.to_matrix'_mul (B : bilin_form R₃ (n → R₃)) (M : matrix n n R₃) :
  B.to_matrix' ⬝ M = (B.comp_right M.to_lin').to_matrix' :=
by simp only [B.to_matrix'_comp_right, to_matrix'_to_lin']

lemma matrix.to_bilin'_comp (M : matrix n n R₃) (P Q : matrix n o R₃) :
  M.to_bilin'.comp P.to_lin' Q.to_lin' = (Pᵀ ⬝ M ⬝ Q).to_bilin' :=
bilin_form.to_matrix'.injective
  (by simp only [bilin_form.to_matrix'_comp, bilin_form.to_matrix'_to_bilin', to_matrix'_to_lin'])

end to_matrix'

section to_matrix

/-! ### `to_matrix` section

This section deals with the conversion between matrices and bilinear forms on
a module with a fixed basis.
-/

variables [decidable_eq n] {b : n → M₃} (hb : is_basis R₃ b)

/-- `bilin_form.to_matrix hb` is the equivalence between `R`-bilinear forms on `M` and
`n`-by-`n` matrices with entries in `R`, if `hb` is an `R`-basis for `M`. -/
noncomputable def bilin_form.to_matrix : bilin_form R₃ M₃ ≃ₗ[R₃] matrix n n R₃ :=
(bilin_form.congr hb.equiv_fun).trans bilin_form.to_matrix'

/-- `bilin_form.to_matrix hb` is the equivalence between `R`-bilinear forms on `M` and
`n`-by-`n` matrices with entries in `R`, if `hb` is an `R`-basis for `M`. -/
noncomputable def matrix.to_bilin : matrix n n R₃ ≃ₗ[R₃] bilin_form R₃ M₃ :=
(bilin_form.to_matrix hb).symm

@[simp] lemma is_basis.equiv_fun_symm_std_basis (i : n) :
  hb.equiv_fun.symm (std_basis R₃ (λ _, R₃) i 1) = b i :=
begin
  rw [hb.equiv_fun_symm_apply, finset.sum_eq_single i],
  { rw [std_basis_same, one_smul] },
  { rintros j - hj,
    rw [std_basis_ne _ _ _ _ hj, zero_smul] },
  { intro,
    have := mem_univ i,
    contradiction }
end

@[simp] lemma bilin_form.to_matrix_apply (B : bilin_form R₃ M₃) (i j : n) :
  bilin_form.to_matrix hb B i j = B (b i) (b j) :=
by rw [bilin_form.to_matrix, linear_equiv.trans_apply, bilin_form.to_matrix'_apply, congr_apply,
       hb.equiv_fun_symm_std_basis, hb.equiv_fun_symm_std_basis]

@[simp] lemma matrix.to_bilin_apply (M : matrix n n R₃) (x y : M₃) :
  matrix.to_bilin hb M x y = ∑ i j, hb.repr x i * M i j * hb.repr y j :=
show ((congr hb.equiv_fun).symm (matrix.to_bilin' M)) x y =
    ∑ (i j : n), hb.repr x i * M i j * hb.repr y j,
by simp only [congr_symm, congr_apply, linear_equiv.symm_symm, matrix.to_bilin'_apply,
  is_basis.equiv_fun_apply]

-- Not a `simp` lemma since `bilin_form.to_matrix` needs an extra argument
lemma bilinear_form.to_matrix_aux_eq (B : bilin_form R₃ M₃) :
  bilin_form.to_matrix_aux b B = bilin_form.to_matrix hb B :=
ext (λ i j, by rw [bilin_form.to_matrix_apply, bilin_form.to_matrix_aux, linear_map.coe_mk])

@[simp] lemma bilin_form.to_matrix_symm :
  (bilin_form.to_matrix hb).symm = matrix.to_bilin hb :=
rfl

@[simp] lemma matrix.to_bilin_symm :
  (matrix.to_bilin hb).symm = bilin_form.to_matrix hb :=
(bilin_form.to_matrix hb).symm_symm

lemma matrix.to_bilin_is_basis_fun :
  matrix.to_bilin (pi.is_basis_fun R₃ n) = matrix.to_bilin' :=
by { ext M, simp only [matrix.to_bilin_apply, matrix.to_bilin'_apply, pi.is_basis_fun_repr] }

lemma bilin_form.to_matrix_is_basis_fun :
  bilin_form.to_matrix (pi.is_basis_fun R₃ n) = bilin_form.to_matrix' :=
by { ext B, rw [bilin_form.to_matrix_apply, bilin_form.to_matrix'_apply] }

@[simp] lemma matrix.to_bilin_to_matrix (B : bilin_form R₃ M₃) :
  matrix.to_bilin hb (bilin_form.to_matrix hb B) = B :=
(matrix.to_bilin hb).apply_symm_apply B

@[simp] lemma bilin_form.to_matrix_to_bilin (M : matrix n n R₃) :
  bilin_form.to_matrix hb (matrix.to_bilin hb M) = M :=
(bilin_form.to_matrix hb).apply_symm_apply M

variables {M₃' : Type*} [add_comm_group M₃'] [module R₃ M₃']
variables {c : o → M₃'} (hc : is_basis R₃ c)
variables [decidable_eq o]

-- Cannot be a `simp` lemma because `hb` must be inferred.
lemma bilin_form.to_matrix_comp
  (B : bilin_form R₃ M₃) (l r : M₃' →ₗ[R₃] M₃) :
  bilin_form.to_matrix hc (B.comp l r) =
    (to_matrix hc hb l)ᵀ ⬝ bilin_form.to_matrix hb B ⬝ to_matrix hc hb r :=
begin
  ext i j,
  simp only [bilin_form.to_matrix_apply, bilin_form.comp_apply, transpose_apply, matrix.mul_apply,
    linear_map.to_matrix', linear_equiv.coe_mk, sum_mul],
  rw sum_comm,
  conv_lhs { rw ← sum_repr_mul_repr_mul hb },
  rw finsupp.sum_fintype,
  { apply sum_congr rfl,
    rintros i' -,
    rw finsupp.sum_fintype,
    { apply sum_congr rfl,
      rintros j' -,
      simp only [smul_eq_mul, linear_map.to_matrix_apply,
        is_basis.equiv_fun_apply, mul_assoc, mul_comm, mul_left_comm] },
    { intros, simp only [zero_smul, smul_zero] } },
  { intros, simp only [zero_smul, finsupp.sum_zero] }
end

lemma bilin_form.to_matrix_comp_left (B : bilin_form R₃ M₃) (f : M₃ →ₗ[R₃] M₃) :
  bilin_form.to_matrix hb (B.comp_left f) = (to_matrix hb hb f)ᵀ ⬝ bilin_form.to_matrix hb B :=
by simp only [comp_left, bilin_form.to_matrix_comp hb hb, to_matrix_id, matrix.mul_one]

lemma bilin_form.to_matrix_comp_right (B : bilin_form R₃ M₃) (f : M₃ →ₗ[R₃] M₃) :
  bilin_form.to_matrix hb (B.comp_right f) = bilin_form.to_matrix hb B ⬝ (to_matrix hb hb f) :=
by simp only [bilin_form.comp_right, bilin_form.to_matrix_comp hb hb, to_matrix_id,
              transpose_one, matrix.one_mul]

lemma bilin_form.mul_to_matrix_mul (B : bilin_form R₃ M₃)
  (M : matrix o n R₃) (N : matrix n o R₃) :
  M ⬝ bilin_form.to_matrix hb B ⬝ N =
    bilin_form.to_matrix hc (B.comp (to_lin hc hb Mᵀ) (to_lin hc hb N)) :=
by simp only [B.to_matrix_comp hb hc, to_matrix_to_lin, transpose_transpose]

lemma bilin_form.mul_to_matrix (B : bilin_form R₃ M₃) (M : matrix n n R₃) :
  M ⬝ bilin_form.to_matrix hb B =
    bilin_form.to_matrix hb (B.comp_left (to_lin hb hb Mᵀ)) :=
by rw [B.to_matrix_comp_left hb, to_matrix_to_lin, transpose_transpose]

lemma bilin_form.to_matrix_mul (B : bilin_form R₃ M₃) (M : matrix n n R₃) :
  bilin_form.to_matrix hb B ⬝ M =
    bilin_form.to_matrix hb (B.comp_right (to_lin hb hb M)) :=
by rw [B.to_matrix_comp_right hb, to_matrix_to_lin]

lemma matrix.to_bilin_comp (M : matrix n n R₃) (P Q : matrix n o R₃) :
  (matrix.to_bilin hb M).comp (to_lin hc hb P) (to_lin hc hb Q) = matrix.to_bilin hc (Pᵀ ⬝ M ⬝ Q) :=
(bilin_form.to_matrix hc).injective
  (by simp only [bilin_form.to_matrix_comp hb hc, bilin_form.to_matrix_to_bilin, to_matrix_to_lin])

end to_matrix

end matrix

namespace finsupp

variables {α β : Type*}
variables {M' : Type*} [add_comm_monoid M']
variables {N : Type*} [has_zero N]

lemma bilin_add_left' (A : α → β → N → (M' →+ R)) (p q : α →₀ M') (r : β →₀ N) :
  (p + q).sum (λ i x, r.sum (λ j y, A i j y x))
  = p.sum (λ i x, r.sum (λ j y, A i j y x)) + q.sum (λ i x, r.sum (λ j y, A i j y x)) :=
begin
  rw finsupp.sum_add_index,
  { simp },
  { simp }
end

lemma bilin_add_right' (A : α → β → N → (M' →+ R)) (p : α →₀ N) (q r : β →₀ M') :
  p.sum (λ i x, (q + r).sum (λ j y, A i j x y))
  = p.sum (λ i x, q.sum (λ j y, A i j x y)) + p.sum (λ i x, r.sum (λ j y, A i j x y)) :=
begin
  rw ← finsupp.sum_add,
  congr,
  ext i x,
  rw finsupp.sum_add_index,
  { simp },
  { simp [mul_add] }
end

lemma bilin_smul_left' (A : α → β → N → (M →ₗ[R] R)) (a : R)
  (p : α →₀ M) (q : β →₀ N) :
  (a • p).sum (λ i x, q.sum (λ j y, A i j y x))
  = a • p.sum (λ i x, q.sum (λ j y, A i j y x)) :=
begin
  let h : α → M →ₗ[R] R := λ i, q.sum (λ j y, A i j y),
  have := @finsupp.sum_smul_index_linear_map' _ _ _ _ _ _ _ _ _ _ _ h,
  convert this;
  { ext i x,
    simp [h] },
end

lemma bilin_smul_right' (A : α → β → N → (M →ₗ[R] R)) (a : R)
  (p : α →₀ N) (q : β →₀ M) :
  p.sum (λ i x, (a • q).sum (λ j y, A i j x y))
  = a • p.sum (λ i x, q.sum (λ j y, A i j x y)) :=
begin
  rw finsupp.smul_sum,
  congr,
  ext i x,
  exact finsupp.sum_smul_index_linear_map'
end

open bilin_form

/-- A collection of `bilin_form R M`, parametrized by two indices in `α`, induces a bilinear form
on `α →₀ M`.  This can be thought of as an infinite-dimensional version of `matrix.to_bilin_form`.
-/
noncomputable def bilin_form_of (A : α → α → (bilin_form R M)) :
  bilin_form R (α →₀ M) :=
{ bilin := λ p q, p.sum (λ i x, q.sum (λ j y, A i j x y)),
  bilin_add_left := bilin_add_left' (λ i j x, (to_lin'_flip (A i j) x).to_add_monoid_hom),
  bilin_smul_left := bilin_smul_left' (λ i j, to_lin'_flip (A i j)),
  bilin_add_right := bilin_add_right' (λ i j x, (to_lin' (A i j) x).to_add_monoid_hom),
  bilin_smul_right := bilin_smul_right' (λ i j, to_lin' (A i j)) }

@[simp] lemma bilin_form_of_apply (A : α → α → (bilin_form R M)) (p q : α →₀ M) :
  finsupp.bilin_form_of A p q = p.sum (λ i x, q.sum (λ j y, A i j x y)) :=
rfl

end finsupp

namespace refl_bilin_form

open refl_bilin_form bilin_form

/-- The proposition that a bilinear form is reflexive -/
def is_refl (B : bilin_form R M) : Prop := ∀ (x y : M), B x y = 0 → B y x = 0

variable (H : is_refl B)

lemma eq_zero : ∀ {x y : M}, B x y = 0 → B y x = 0 := λ x y, H x y

lemma ortho_sym {x y : M} :
  is_ortho B x y ↔ is_ortho B y x := ⟨eq_zero H, eq_zero H⟩

end refl_bilin_form

namespace sym_bilin_form

open sym_bilin_form bilin_form

/-- The proposition that a bilinear form is symmetric -/
def is_sym (B : bilin_form R M) : Prop := ∀ (x y : M), B x y = B y x

variable (H : is_sym B)

lemma sym (x y : M) : B x y = B y x := H x y

lemma is_refl : refl_bilin_form.is_refl B := λ x y H1, H x y ▸ H1

lemma ortho_sym {x y : M} :
  is_ortho B x y ↔ is_ortho B y x := refl_bilin_form.ortho_sym (is_refl H)

lemma is_sym_iff_flip' [algebra R₂ R] : is_sym B ↔ flip_hom R₂ B = B :=
begin
  split,
  { intros h,
    ext x y,
    exact h y x },
  { intros h x y,
    conv_lhs { rw ← h },
    simp }
end

end sym_bilin_form

/-- A bilinear form on `finsupp` from an "infinite matrix" is symmetric, if the coefficients
satisfy a symmetry condition. -/
-- TODO the same for matrices
lemma finsupp.is_sym_to_bilinear_form {α : Type*} (A : α → α → (bilin_form R M))
  (hA : ∀ i j x y, A i j x y = A j i y x) :
  sym_bilin_form.is_sym (finsupp.bilin_form_of A) :=
begin
  intros p q,
  simp only [finsupp.bilin_form_of_apply, p.sum_comm q],
  congr,
  ext i x,
  congr,
  ext j y,
  exact (hA i j x y).symm
end

namespace alt_bilin_form

open alt_bilin_form bilin_form

/-- The proposition that a bilinear form is alternating -/
def is_alt (B : bilin_form R M) : Prop := ∀ (x : M), B x x = 0

variable (H : is_alt B)
include H

lemma self_eq_zero (x : M) : B x x = 0 := H x

lemma neg (H : is_alt B₁) (x y : M₁) :
  - B₁ x y = B₁ y x :=
begin
  have H1 : B₁ (x + y) (x + y) = 0,
  { exact self_eq_zero H (x + y) },
  rw [add_left, add_right, add_right,
    self_eq_zero H, self_eq_zero H, ring.zero_add,
    ring.add_zero, add_eq_zero_iff_neg_eq] at H1,
  exact H1,
end

end alt_bilin_form

namespace bilin_form

section linear_adjoints

variables (B) (F : bilin_form R M)
variables {M' : Type*} [add_comm_monoid M'] [semimodule R M']
variables (B' : bilin_form R M') (f f' : M →ₗ[R] M') (g g' : M' →ₗ[R] M)

/-- Given a pair of modules equipped with bilinear forms, this is the condition for a pair of
maps between them to be mutually adjoint. -/
def is_adjoint_pair := ∀ ⦃x y⦄, B' (f x) y = B x (g y)

variables {B B' B₂ f f' g g'}

lemma is_adjoint_pair.eq (h : is_adjoint_pair B B' f g) :
  ∀ {x y}, B' (f x) y = B x (g y) := h

lemma is_adjoint_pair_iff_comp_left_eq_comp_right (f g : module.End R M) :
  is_adjoint_pair B F f g ↔ F.comp_left f = B.comp_right g :=
begin
  split; intros h,
  { ext x y, rw [comp_left_apply, comp_right_apply], apply h, },
  { intros x y, rw [←comp_left_apply, ←comp_right_apply], rw h, },
end

lemma is_adjoint_pair_zero : is_adjoint_pair B B' 0 0 :=
λ x y, by simp only [bilin_form.zero_left, bilin_form.zero_right, linear_map.zero_apply]

lemma is_adjoint_pair_id : is_adjoint_pair B B 1 1 := λ x y, rfl

lemma is_adjoint_pair.add (h : is_adjoint_pair B B' f g) (h' : is_adjoint_pair B B' f' g') :
  is_adjoint_pair B B' (f + f') (g + g') :=
λ x y, by rw [linear_map.add_apply, linear_map.add_apply, add_left, add_right, h, h']

variables {M₁' : Type*} [add_comm_group M₁'] [module R₁ M₁']
variables {B₁' : bilin_form R₁ M₁'} {f₁ f₁' : M₁ →ₗ[R₁] M₁'} {g₁ g₁' : M₁' →ₗ[R₁] M₁}

lemma is_adjoint_pair.sub (h : is_adjoint_pair B₁ B₁' f₁ g₁) (h' : is_adjoint_pair B₁ B₁' f₁' g₁') :
  is_adjoint_pair B₁ B₁' (f₁ - f₁') (g₁ - g₁') :=
λ x y, by rw [linear_map.sub_apply, linear_map.sub_apply, sub_left, sub_right, h, h']

variables {M₂' : Type*} [add_comm_monoid M₂'] [semimodule R₂ M₂']
variables {B₂' : bilin_form R₂ M₂'} {f₂ f₂' : M₂ →ₗ[R₂] M₂'} {g₂ g₂' : M₂' →ₗ[R₂] M₂}

lemma is_adjoint_pair.smul (c : R₂) (h : is_adjoint_pair B₂ B₂' f₂ g₂) :
  is_adjoint_pair B₂ B₂' (c • f₂) (c • g₂) :=
λ x y, by rw [linear_map.smul_apply, linear_map.smul_apply, smul_left, smul_right, h]

variables {M'' : Type*} [add_comm_monoid M''] [semimodule R M'']
variables (B'' : bilin_form R M'')

lemma is_adjoint_pair.comp {f' : M' →ₗ[R] M''} {g' : M'' →ₗ[R] M'}
  (h : is_adjoint_pair B B' f g) (h' : is_adjoint_pair B' B'' f' g') :
  is_adjoint_pair B B'' (f'.comp f) (g.comp g') :=
λ x y, by rw [linear_map.comp_apply, linear_map.comp_apply, h', h]

lemma is_adjoint_pair.mul
  {f g f' g' : module.End R M} (h : is_adjoint_pair B B f g) (h' : is_adjoint_pair B B f' g') :
  is_adjoint_pair B B (f * f') (g' * g) :=
λ x y, by rw [linear_map.mul_apply, linear_map.mul_apply, h, h']

variables (B B' B₁ B₂) (F₂ : bilin_form R₂ M₂)

/-- The condition for an endomorphism to be "self-adjoint" with respect to a pair of bilinear forms
on the underlying module. In the case that these two forms are identical, this is the usual concept
of self adjointness. In the case that one of the forms is the negation of the other, this is the
usual concept of skew adjointness. -/
def is_pair_self_adjoint (f : module.End R M) := is_adjoint_pair B F f f

/-- The set of pair-self-adjoint endomorphisms are a submodule of the type of all endomorphisms. -/
def is_pair_self_adjoint_submodule : submodule R₂ (module.End R₂ M₂) :=
{ carrier   := { f | is_pair_self_adjoint B₂ F₂ f },
  zero_mem' := is_adjoint_pair_zero,
  add_mem'  := λ f g hf hg, hf.add hg,
  smul_mem' := λ c f h, h.smul c, }

@[simp] lemma mem_is_pair_self_adjoint_submodule (f : module.End R₂ M₂) :
  f ∈ is_pair_self_adjoint_submodule B₂ F₂ ↔ is_pair_self_adjoint B₂ F₂ f :=
by refl

variables {M₃' : Type*} [add_comm_group M₃'] [module R₃ M₃']
variables (B₃ F₃ : bilin_form R₃ M₃)

lemma is_pair_self_adjoint_equiv (e : M₃' ≃ₗ[R₃] M₃) (f : module.End R₃ M₃) :
  is_pair_self_adjoint B₃ F₃ f ↔
    is_pair_self_adjoint (B₃.comp ↑e ↑e) (F₃.comp ↑e ↑e) (e.symm.conj f) :=
begin
  have hₗ : (F₃.comp ↑e ↑e).comp_left (e.symm.conj f) = (F₃.comp_left f).comp ↑e ↑e :=
    by { ext, simp [linear_equiv.symm_conj_apply], },
  have hᵣ : (B₃.comp ↑e ↑e).comp_right (e.symm.conj f) = (B₃.comp_right f).comp ↑e ↑e :=
    by { ext, simp [linear_equiv.conj_apply], },
  have he : function.surjective (⇑(↑e : M₃' →ₗ[R₃] M₃) : M₃' → M₃) := e.surjective,
  show bilin_form.is_adjoint_pair _ _ _ _  ↔ bilin_form.is_adjoint_pair _ _ _ _,
  rw [is_adjoint_pair_iff_comp_left_eq_comp_right, is_adjoint_pair_iff_comp_left_eq_comp_right,
      hᵣ, hₗ, comp_injective _ _ he he],
end

/-- An endomorphism of a module is self-adjoint with respect to a bilinear form if it serves as an
adjoint for itself. -/
def is_self_adjoint (f : module.End R M) := is_adjoint_pair B B f f

/-- An endomorphism of a module is skew-adjoint with respect to a bilinear form if its negation
serves as an adjoint. -/
def is_skew_adjoint (f : module.End R₁ M₁) := is_adjoint_pair B₁ B₁ f (-f)

lemma is_skew_adjoint_iff_neg_self_adjoint (f : module.End R₁ M₁) :
  B₁.is_skew_adjoint f ↔ is_adjoint_pair (-B₁) B₁ f f :=
show (∀ x y, B₁ (f x) y = B₁ x ((-f) y)) ↔ ∀ x y, B₁ (f x) y = (-B₁) x (f y),
by simp only [linear_map.neg_apply, bilin_form.neg_apply, bilin_form.neg_right]

/-- The set of self-adjoint endomorphisms of a module with bilinear form is a submodule. (In fact
it is a Jordan subalgebra.) -/
def self_adjoint_submodule := is_pair_self_adjoint_submodule B₂ B₂

@[simp] lemma mem_self_adjoint_submodule (f : module.End R₂ M₂) :
  f ∈ B₂.self_adjoint_submodule ↔ B₂.is_self_adjoint f := iff.rfl

/-- The set of skew-adjoint endomorphisms of a module with bilinear form is a submodule. (In fact
it is a Lie subalgebra.) -/
def skew_adjoint_submodule := is_pair_self_adjoint_submodule (-B₃) B₃

@[simp] lemma mem_skew_adjoint_submodule (f : module.End R₃ M₃) :
  f ∈ B₃.skew_adjoint_submodule ↔ B₃.is_skew_adjoint f :=
by { rw is_skew_adjoint_iff_neg_self_adjoint, exact iff.rfl, }

end linear_adjoints

end bilin_form

section matrix_adjoints
open_locale matrix

variables {n : Type w} [fintype n]
variables {b : n → M₃} (hb : is_basis R₃ b)
variables (J J₃ A A' : matrix n n R₃)

/-- The condition for the square matrices `A`, `A'` to be an adjoint pair with respect to the square
matrices `J`, `J₃`. -/
def matrix.is_adjoint_pair := Aᵀ ⬝ J₃ = J ⬝ A'

/-- The condition for a square matrix `A` to be self-adjoint with respect to the square matrix
`J`. -/
def matrix.is_self_adjoint := matrix.is_adjoint_pair J J A A

/-- The condition for a square matrix `A` to be skew-adjoint with respect to the square matrix
`J`. -/
def matrix.is_skew_adjoint := matrix.is_adjoint_pair J J A (-A)

@[simp] lemma is_adjoint_pair_to_bilin' [decidable_eq n] :
  bilin_form.is_adjoint_pair (matrix.to_bilin' J) (matrix.to_bilin' J₃)
      (matrix.to_lin' A) (matrix.to_lin' A') ↔
    matrix.is_adjoint_pair J J₃ A A' :=
begin
  rw bilin_form.is_adjoint_pair_iff_comp_left_eq_comp_right,
  have h : ∀ (B B' : bilin_form R₃ (n → R₃)), B = B' ↔
    (bilin_form.to_matrix' B) = (bilin_form.to_matrix' B'),
  { intros B B',
    split; intros h,
    { rw h },
    { exact bilin_form.to_matrix'.injective h } },
  rw [h, bilin_form.to_matrix'_comp_left, bilin_form.to_matrix'_comp_right,
      linear_map.to_matrix'_to_lin', linear_map.to_matrix'_to_lin',
      bilin_form.to_matrix'_to_bilin', bilin_form.to_matrix'_to_bilin'],
  refl,
end

@[simp] lemma is_adjoint_pair_to_bilin [decidable_eq n] :
  bilin_form.is_adjoint_pair (matrix.to_bilin hb J) (matrix.to_bilin hb J₃)
      (matrix.to_lin hb hb A) (matrix.to_lin hb hb A') ↔
    matrix.is_adjoint_pair J J₃ A A' :=
begin
  rw bilin_form.is_adjoint_pair_iff_comp_left_eq_comp_right,
  have h : ∀ (B B' : bilin_form R₃ M₃), B = B' ↔
    (bilin_form.to_matrix hb B) = (bilin_form.to_matrix hb B'),
  { intros B B',
    split; intros h,
    { rw h },
    { exact (bilin_form.to_matrix hb).injective h } },
  rw [h, bilin_form.to_matrix_comp_left, bilin_form.to_matrix_comp_right,
      linear_map.to_matrix_to_lin, linear_map.to_matrix_to_lin,
      bilin_form.to_matrix_to_bilin, bilin_form.to_matrix_to_bilin],
  refl,
end

lemma matrix.is_adjoint_pair_equiv [decidable_eq n] (P : matrix n n R₃) (h : is_unit P) :
  (Pᵀ ⬝ J ⬝ P).is_adjoint_pair (Pᵀ ⬝ J ⬝ P) A A' ↔
    J.is_adjoint_pair J (P ⬝ A ⬝ P⁻¹) (P ⬝ A' ⬝ P⁻¹) :=
have h' : is_unit P.det := P.is_unit_iff_is_unit_det.mp h,
begin
  let u := P.nonsing_inv_unit h',
  let v := Pᵀ.nonsing_inv_unit (P.is_unit_det_transpose h'),
  let x := Aᵀ * Pᵀ * J,
  let y := J * P * A',
  suffices : x * ↑u = ↑v * y ↔ ↑v⁻¹ * x = y * ↑u⁻¹,
  { dunfold matrix.is_adjoint_pair,
    repeat { rw matrix.transpose_mul, },
    simp only [←matrix.mul_eq_mul, ←mul_assoc, P.transpose_nonsing_inv h'],
    conv_lhs { to_rhs, rw [mul_assoc, mul_assoc], congr, skip, rw ←mul_assoc, },
    conv_rhs { rw [mul_assoc, mul_assoc], conv { to_lhs, congr, skip, rw ←mul_assoc }, },
    exact this, },
  rw units.eq_mul_inv_iff_mul_eq, conv_rhs { rw mul_assoc, }, rw v.inv_mul_eq_iff_eq_mul,
end

variables [decidable_eq n]

/-- The submodule of pair-self-adjoint matrices with respect to bilinear forms corresponding to
given matrices `J`, `J₂`. -/
def pair_self_adjoint_matrices_submodule : submodule R₃ (matrix n n R₃) :=
(bilin_form.is_pair_self_adjoint_submodule (matrix.to_bilin' J) (matrix.to_bilin' J₃)).map
  (linear_map.to_matrix' : ((n → R₃) →ₗ[R₃] (n → R₃)) ≃ₗ[R₃] matrix n n R₃)

@[simp] lemma mem_pair_self_adjoint_matrices_submodule :
  A ∈ (pair_self_adjoint_matrices_submodule J J₃) ↔ matrix.is_adjoint_pair J J₃ A A :=
begin
  simp only [pair_self_adjoint_matrices_submodule, linear_equiv.coe_coe,
    linear_map.to_matrix'_apply, submodule.mem_map, bilin_form.mem_is_pair_self_adjoint_submodule],
  split,
  { rintros ⟨f, hf, hA⟩,
    have hf' : f = A.to_lin' := by rw [←hA, matrix.to_lin'_to_matrix'], rw hf' at hf,
    rw ← is_adjoint_pair_to_bilin',
    exact hf, },
  { intros h, refine ⟨A.to_lin', _, linear_map.to_matrix'_to_lin' _⟩,
    exact (is_adjoint_pair_to_bilin' _ _ _ _).mpr h, },
end

/-- The submodule of self-adjoint matrices with respect to the bilinear form corresponding to
the matrix `J`. -/
def self_adjoint_matrices_submodule : submodule R₃ (matrix n n R₃) :=
  pair_self_adjoint_matrices_submodule J J

@[simp] lemma mem_self_adjoint_matrices_submodule :
  A ∈ self_adjoint_matrices_submodule J ↔ J.is_self_adjoint A :=
by { erw mem_pair_self_adjoint_matrices_submodule, refl, }

/-- The submodule of skew-adjoint matrices with respect to the bilinear form corresponding to
the matrix `J`. -/
def skew_adjoint_matrices_submodule : submodule R₃ (matrix n n R₃) :=
  pair_self_adjoint_matrices_submodule (-J) J

@[simp] lemma mem_skew_adjoint_matrices_submodule :
  A ∈ skew_adjoint_matrices_submodule J ↔ J.is_skew_adjoint A :=
begin
  erw mem_pair_self_adjoint_matrices_submodule,
  simp [matrix.is_skew_adjoint, matrix.is_adjoint_pair],
end

end matrix_adjoints

namespace bilin_form

section orthogonal

/-- The orthogonal complement of a submodule `N` with respect to some bilinear form is the set of
elements `x` which are orthogonal to all elements of `N`; i.e., for all `y` in `N`, `B x y = 0`.

Note that for general (neither symmetric nor antisymmetric) bilinear forms this definition has a
chirality; in addition to this "left" orthogonal complement one could define a "right" orthogonal
complement for which, for all `y` in `N`, `B y x = 0`.  This variant definition is not currently
provided in mathlib. -/
def orthogonal (B : bilin_form R M) (N : submodule R M) : submodule R M :=
{ carrier := { m | ∀ n ∈ N, is_ortho B n m },
  zero_mem' := λ x _, is_ortho_zero_right x,
  add_mem' := λ x y hx hy n hn,
    by rw [is_ortho, add_right, show B n x = 0, by exact hx n hn,
        show B n y = 0, by exact hy n hn, zero_add],
  smul_mem' := λ c x hx n hn,
    by rw [is_ortho, smul_right, show B n x = 0, by exact hx n hn, mul_zero] }

variables {N L : submodule R M}

@[simp] lemma mem_orthogonal_iff {N : submodule R M} {m : M} :
  m ∈ B.orthogonal N ↔ ∀ n ∈ N, is_ortho B n m := iff.rfl

lemma orthogonal_le (h : N ≤ L) : B.orthogonal L ≤ B.orthogonal N :=
λ _ hn l hl, hn l (h hl)

lemma le_orthogonal_orthogonal (hB : refl_bilin_form.is_refl B) :
  N ≤ B.orthogonal (B.orthogonal N) :=
λ n hn m hm, hB _ _ (hm n hn)

-- ↓ This lemma only applies in fields as we require `a * b = 0 → a = 0 ∨ b = 0`
lemma span_singleton_inf_orthogonal_eq_bot
  {B : bilin_form K V} {x : V} (hx : ¬ B.is_ortho x x) :
  (K ∙ x) ⊓ B.orthogonal (K ∙ x) = ⊥ :=
begin
  rw ← finset.coe_singleton,
  refine eq_bot_iff.2 (λ y h, _),
  rcases mem_span_finset.1 h.1 with ⟨μ, rfl⟩,
  have := h.2 x _,
  { rw finset.sum_singleton at this ⊢,
    suffices hμzero : μ x = 0,
    { rw [hμzero, zero_smul, submodule.mem_bot] },
    change B x (μ x • x) = 0 at this, rw [smul_right] at this,
    exact or.elim (zero_eq_mul.mp this.symm) id (λ hfalse, false.elim $ hx hfalse) },
  { rw submodule.mem_span; exact λ _ hp, hp $ finset.mem_singleton_self _ }
end

-- ↓ This lemma only applies in fields since we use the `mul_eq_zero`
lemma orthogonal_span_singleton_eq_to_lin_ker {B : bilin_form K V} (x : V) :
  B.orthogonal (K ∙ x) = (bilin_form.to_lin B x).ker :=
begin
  ext y,
  simp_rw [mem_orthogonal_iff, linear_map.mem_ker,
           submodule.mem_span_singleton ],
  split,
  { exact λ h, h x ⟨1, one_smul _ _⟩ },
  { rintro h _ ⟨z, rfl⟩,
    rw [is_ortho, smul_left, mul_eq_zero],
    exact or.intro_right _ h }
end

lemma span_singleton_sup_orthogonal_eq_top {B : bilin_form K V}
  {x : V} (hx : ¬ B.is_ortho x x) :
  (K ∙ x) ⊔ B.orthogonal (K ∙ x) = ⊤ :=
begin
  rw orthogonal_span_singleton_eq_to_lin_ker,
  exact linear_map.span_singleton_sup_ker_eq_top _ hx,
end

/-- Given a bilinear form `B` and some `x` such that `B x x ≠ 0`, the span of the singleton of `x`
  is complement to its orthogonal complement. -/
lemma is_compl_span_singleton_orthogonal {B : bilin_form K V}
  {x : V} (hx : ¬ B.is_ortho x x) : is_compl (K ∙ x) (B.orthogonal $ K ∙ x) :=
{ inf_le_bot := eq_bot_iff.1 $ span_singleton_inf_orthogonal_eq_bot hx,
  top_le_sup := eq_top_iff.1 $ span_singleton_sup_orthogonal_eq_top hx }

end orthogonal

/-- The restriction of a bilinear form on a submodule. -/
@[simps apply]
def restrict (B : bilin_form R M) (W : submodule R M) : bilin_form R W :=
{ bilin := λ a b, B a b,
  bilin_add_left := λ _ _ _, add_left _ _ _,
  bilin_smul_left := λ _ _ _, smul_left _ _ _,
  bilin_add_right := λ _ _ _, add_right _ _ _,
  bilin_smul_right := λ _ _ _, smul_right _ _ _}

/-- The restriction of a symmetric bilinear form on a submodule is also symmetric. -/
lemma restrict_sym (B : bilin_form R M) (hB : sym_bilin_form.is_sym B)
  (W : submodule R M) : sym_bilin_form.is_sym $ B.restrict W :=
λ x y, hB x y

/-- A nondegenerate bilinear form is a bilinear form such that the only element that is orthogonal
to every other element is `0`; i.e., for all nonzero `m` in `M`, there exists `n` in `M` with
`B m n ≠ 0`.

Note that for general (neither symmetric nor antisymmetric) bilinear forms this definition has a
chirality; in addition to this "left" nondegeneracy condition one could define a "right"
nondegeneracy condition that in the situation described, `B n m ≠ 0`.  This variant definition is
not currently provided in mathlib. In finite dimension either definition implies the other. -/
def nondegenerate (B : bilin_form R M) : Prop :=
∀ m : M, (∀ n : M, B m n = 0) → m = 0

/-- A bilinear form is nondegenerate if and only if it has a trivial kernel. -/
theorem nondegenerate_iff_ker_eq_bot {B : bilin_form R₂ M₂} :
  B.nondegenerate ↔ B.to_lin.ker = ⊥ :=
begin
  rw linear_map.ker_eq_bot',
  split; intro h,
  { refine λ m hm, h _ (λ x, _),
    rw [← to_lin_apply, hm], refl },
  { intros m hm, apply h,
    ext, exact hm x }
end

section

variable [finite_dimensional K V]

/-- Given a nondegenerate bilinear form `B` on a finite-dimensional vector space, `B.to_dual` is
the linear equivalence between a vector space and its dual with the underlying linear map
`B.to_lin`. -/
noncomputable def to_dual (B : bilin_form K V) (hB : B.nondegenerate) :
  V ≃ₗ[K] module.dual K V :=
B.to_lin.linear_equiv_of_ker_eq_bot
  (nondegenerate_iff_ker_eq_bot.mp hB) subspace.dual_findim_eq.symm

lemma to_dual_def {B : bilin_form K V} (hB : B.nondegenerate) {m n : V} :
  B.to_dual hB m n = B m n := rfl

end

/-- The restriction of a symmetric, non-degenerate bilinear form on the orthogonal complement of
the span of a singleton is also non-degenerate. -/
lemma restrict_orthogonal_span_singleton_nondegenerate (B : bilin_form K V)
  (hB₁ : nondegenerate B) (hB₂ : sym_bilin_form.is_sym B) {x : V} (hx : ¬ B.is_ortho x x) :
  nondegenerate $ B.restrict $ B.orthogonal (K ∙ x) :=
begin
  refine λ m hm, submodule.coe_eq_zero.1 (hB₁ m.1 (λ n, _)),
  have : n ∈ (K ∙ x) ⊔ B.orthogonal (K ∙ x) :=
    (span_singleton_sup_orthogonal_eq_top hx).symm ▸ submodule.mem_top,
  rcases submodule.mem_sup.1 this with ⟨y, hy, z, hz, rfl⟩,
  specialize hm ⟨z, hz⟩,
  rw restrict at hm,
  erw [add_right, show B m.1 y = 0, by rw hB₂; exact m.2 y hy, hm, add_zero]
end

end bilin_form<|MERGE_RESOLUTION|>--- conflicted
+++ resolved
@@ -245,11 +245,7 @@
 /-- The linear map obtained from a `bilin_form` by fixing the left co-ordinate and evaluating in
 the right.
 This is the most general version of the construction; it is `R₂`-linear for some distinguished
-<<<<<<< HEAD
-commutative subsemiring `R₂` of the scalar ring.  Over semiring with no particular distinguished
-=======
 commutative subsemiring `R₂` of the scalar ring.  Over a semiring with no particular distinguished
->>>>>>> 5c95d480
 such subsemiring, use `to_lin'`, which is `ℕ`-linear.  Over a commutative semiring, use `to_lin`,
 which is linear. -/
 def to_lin_hom : bilin_form R M →ₗ[R₂] M →ₗ[R₂] M →ₗ[R] R :=
@@ -275,20 +271,12 @@
 abbreviation to_lin' : bilin_form R M →ₗ[ℕ] M →ₗ[ℕ] M →ₗ[R] R := to_lin_hom ℕ
 
 @[simp]
-<<<<<<< HEAD
-lemma map_sum_left {α} (t : finset α) (g : α → M) (w : M) :
-=======
 lemma sum_left {α} (t : finset α) (g : α → M) (w : M) :
->>>>>>> 5c95d480
   B (∑ i in t, g i) w = ∑ i in t, B (g i) w :=
 (bilin_form.to_lin' B).map_sum₂ t g w
 
 @[simp]
-<<<<<<< HEAD
-lemma map_sum_right {α} (t : finset α) (w : M) (g : α → M) :
-=======
 lemma sum_right {α} (t : finset α) (w : M) (g : α → M) :
->>>>>>> 5c95d480
   B w (∑ i in t, g i) = ∑ i in t, B w (g i) :=
 (bilin_form.to_lin' B w).map_sum
 
@@ -355,16 +343,6 @@
 
 @[simp, norm_cast]
 lemma bilin_form.to_lin_apply (x : M₂) : ⇑(bilin_form.to_lin B₂ x) = B₂ x := rfl
-<<<<<<< HEAD
-
-/-- Bilinear forms are linearly equivalent to maps with two arguments that are linear in both,
-"arguments-reversed" version. -/
-def bilin_form.to_lin_flip : bilin_form R₂ M₂ ≃ₗ[R₂] M₂ →ₗ[R₂] M₂ →ₗ[R₂] R₂ :=
-bilin_form.flip.trans bilin_form.to_lin
-
-@[simp] lemma bilin_form.to_lin_flip_eq_flip : B₂.to_lin_flip = B₂.to_lin.flip := rfl
-=======
->>>>>>> 5c95d480
 
 end equiv_lin
 
