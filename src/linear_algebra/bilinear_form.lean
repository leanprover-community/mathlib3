--- conflicted
+++ resolved
@@ -1708,18 +1708,12 @@
   (b : basis ι R₃ M₃) : (to_bilin b M).nondegenerate :=
 (matrix.nondegenerate_to_bilin'_iff_nondegenerate_to_bilin b).mp h.to_bilin'
 
-<<<<<<< HEAD
-theorem nondegenerate_of_det_ne_zero' (M : matrix ι ι A) (h : M.det ≠ 0) :
-  (to_bilin' M).nondegenerate :=
-(matrix.nondegenerate_of_det_ne_zero h).to_bilin'
-=======
 @[simp] lemma _root_.matrix.nondegenerate_to_bilin_iff {M : matrix ι ι R₃} (b : basis ι R₃ M₃) :
   (to_bilin b M).nondegenerate ↔ M.nondegenerate :=
 by rw [←matrix.nondegenerate_to_bilin'_iff_nondegenerate_to_bilin,
        matrix.nondegenerate_to_bilin'_iff]
 
 -- Lemmas transferring nondegeneracy between a bilinear form and its associated matrix
->>>>>>> 2abbdd76
 
 @[simp] theorem nondegenerate_to_matrix'_iff {B : bilin_form R₃ (ι → R₃)} :
   B.to_matrix'.nondegenerate ↔ B.nondegenerate :=
@@ -1729,8 +1723,6 @@
   B.to_matrix'.nondegenerate :=
 nondegenerate_to_matrix'_iff.mpr h
 
-<<<<<<< HEAD
-=======
 @[simp] theorem nondegenerate_to_matrix_iff {B : bilin_form R₃ M₃} (b : basis ι R₃ M₃) :
   (to_matrix b B).nondegenerate ↔ B.nondegenerate :=
 (matrix.nondegenerate_to_bilin_iff b).symm.trans $ (matrix.to_bilin_to_matrix b B).symm ▸ iff.rfl
@@ -1757,7 +1749,6 @@
   B₃.nondegenerate :=
 (nondegenerate_iff_det_ne_zero b).mpr h
 
->>>>>>> 2abbdd76
 end det
 
 end bilin_form