/-
Copyright (c) 2018 Andreas Swerdlow. All rights reserved.
Released under Apache 2.0 license as described in the file LICENSE.
Authors: Andreas Swerdlow, Kexing Ying
-/

import linear_algebra.dual
import linear_algebra.matrix.basis
import linear_algebra.matrix.nondegenerate
import linear_algebra.matrix.nonsingular_inverse
import linear_algebra.tensor_product
import linear_algebra.matrix.to_linear_equiv

/-!
# Bilinear form

This file defines a bilinear form over a module. Basic ideas
such as orthogonality are also introduced, as well as reflexivive,
symmetric, non-degenerate and alternating bilinear forms. Adjoints of
linear maps with respect to a bilinear form are also introduced.

A bilinear form on an R-(semi)module M, is a function from M x M to R,
that is linear in both arguments. Comments will typically abbreviate
"(semi)module" as just "module", but the definitions should be as general as
possible.

The result that there exists an orthogonal basis with respect to a symmetric,
nondegenerate bilinear form can be found in `quadratic_form.lean` with
`exists_orthogonal_basis`.

## Notations

Given any term B of type bilin_form, due to a coercion, can use
the notation B x y to refer to the function field, ie. B x y = B.bilin x y.

In this file we use the following type variables:
 - `M`, `M'`, ... are modules over the semiring `R`,
 - `M₁`, `M₁'`, ... are modules over the ring `R₁`,
 - `M₂`, `M₂'`, ... are modules over the commutative semiring `R₂`,
 - `M₃`, `M₃'`, ... are modules over the commutative ring `R₃`,
 - `V`, ... is a vector space over the field `K`.

## References

* <https://en.wikipedia.org/wiki/Bilinear_form>

## Tags

Bilinear form,
-/

open_locale big_operators

universes u v w

/-- `bilin_form R M` is the type of `R`-bilinear functions `M → M → R`. -/
structure bilin_form (R : Type*) (M : Type*) [semiring R] [add_comm_monoid M] [module R M] :=
(bilin : M → M → R)
(bilin_add_left : ∀ (x y z : M), bilin (x + y) z = bilin x z + bilin y z)
(bilin_smul_left : ∀ (a : R) (x y : M), bilin (a • x) y = a * (bilin x y))
(bilin_add_right : ∀ (x y z : M), bilin x (y + z) = bilin x y + bilin x z)
(bilin_smul_right : ∀ (a : R) (x y : M), bilin x (a • y) = a * (bilin x y))

variables {R : Type*} {M : Type*} [semiring R] [add_comm_monoid M] [module R M]
variables {R₁ : Type*} {M₁ : Type*} [ring R₁] [add_comm_group M₁] [module R₁ M₁]
variables {R₂ : Type*} {M₂ : Type*} [comm_semiring R₂] [add_comm_monoid M₂] [module R₂ M₂]
variables {R₃ : Type*} {M₃ : Type*} [comm_ring R₃] [add_comm_group M₃] [module R₃ M₃]
variables {V : Type*} {K : Type*} [field K] [add_comm_group V] [module K V]
variables {B : bilin_form R M} {B₁ : bilin_form R₁ M₁} {B₂ : bilin_form R₂ M₂}

namespace bilin_form

instance : has_coe_to_fun (bilin_form R M) (λ _, M → M → R) := ⟨bilin⟩

initialize_simps_projections bilin_form (bilin -> apply)

@[simp] lemma coe_fn_mk (f : M → M → R) (h₁ h₂ h₃ h₄) :
  (bilin_form.mk f h₁ h₂ h₃ h₄ : M → M → R) = f :=
rfl

lemma coe_fn_congr : Π {x x' y y' : M}, x = x' → y = y' → B x y = B x' y'
| _ _ _ _ rfl rfl := rfl

@[simp]
lemma add_left (x y z : M) : B (x + y) z = B x z + B y z := bilin_add_left B x y z

@[simp]
lemma smul_left (a : R) (x y : M) : B (a • x) y = a * (B x y) := bilin_smul_left B a x y

@[simp]
lemma add_right (x y z : M) : B x (y + z) = B x y + B x z := bilin_add_right B x y z

@[simp]
lemma smul_right (a : R) (x y : M) : B x (a • y) = a * (B x y) := bilin_smul_right B a x y

@[simp]
lemma zero_left (x : M) : B 0 x = 0 :=
by { rw [←@zero_smul R _ _ _ _ (0 : M), smul_left, zero_mul] }

@[simp]
lemma zero_right (x : M) : B x 0 = 0 :=
by rw [←@zero_smul _ _ _ _ _ (0 : M), smul_right, zero_mul]

@[simp]
lemma neg_left (x y : M₁) : B₁ (-x) y = -(B₁ x y) :=
by rw [←@neg_one_smul R₁ _ _, smul_left, neg_one_mul]

@[simp]
lemma neg_right (x y : M₁) : B₁ x (-y) = -(B₁ x y) :=
by rw [←@neg_one_smul R₁ _ _, smul_right, neg_one_mul]

@[simp]
lemma sub_left (x y z : M₁) : B₁ (x - y) z = B₁ x z - B₁ y z :=
by rw [sub_eq_add_neg, sub_eq_add_neg, add_left, neg_left]

@[simp]
lemma sub_right (x y z : M₁) : B₁ x (y - z) = B₁ x y - B₁ x z :=
by rw [sub_eq_add_neg, sub_eq_add_neg, add_right, neg_right]

variable {D : bilin_form R M}

@[ext] lemma ext (H : ∀ (x y : M), B x y = D x y) : B = D :=
by { cases B, cases D, congr, funext, exact H _ _ }

lemma congr_fun (h : B = D) (x y : M) : B x y = D x y := h ▸ rfl

lemma ext_iff : B = D ↔ (∀ x y, B x y = D x y) := ⟨congr_fun, ext⟩

instance : add_comm_monoid (bilin_form R M) :=
{ add := λ B D, { bilin := λ x y, B x y + D x y,
                  bilin_add_left := λ x y z, by { rw add_left, rw add_left, ac_refl },
                  bilin_smul_left := λ a x y, by { rw [smul_left, smul_left, mul_add] },
                  bilin_add_right := λ x y z, by { rw add_right, rw add_right, ac_refl },
                  bilin_smul_right := λ a x y, by { rw [smul_right, smul_right, mul_add] } },
  add_assoc := by { intros, ext, unfold bilin coe_fn has_coe_to_fun.coe bilin, rw add_assoc },
  zero := { bilin := λ x y, 0,
            bilin_add_left := λ x y z, (add_zero 0).symm,
            bilin_smul_left := λ a x y, (mul_zero a).symm,
            bilin_add_right := λ x y z, (zero_add 0).symm,
            bilin_smul_right := λ a x y, (mul_zero a).symm },
  zero_add := by { intros, ext, unfold coe_fn has_coe_to_fun.coe bilin, rw zero_add },
  add_zero := by { intros, ext, unfold coe_fn has_coe_to_fun.coe bilin, rw add_zero },
  add_comm := by { intros, ext, unfold coe_fn has_coe_to_fun.coe bilin, rw add_comm } }

instance : add_comm_group (bilin_form R₁ M₁) :=
{ neg := λ B, { bilin := λ x y, - (B.1 x y),
                bilin_add_left := λ x y z, by rw [bilin_add_left, neg_add],
                bilin_smul_left := λ a x y, by rw [bilin_smul_left, mul_neg_eq_neg_mul_symm],
                bilin_add_right := λ x y z, by rw [bilin_add_right, neg_add],
                bilin_smul_right := λ a x y, by rw [bilin_smul_right, mul_neg_eq_neg_mul_symm] },
  add_left_neg := by { intros, ext, unfold coe_fn has_coe_to_fun.coe bilin, rw neg_add_self },
  .. bilin_form.add_comm_monoid }

@[simp]
lemma add_apply (x y : M) : (B + D) x y = B x y + D x y := rfl

@[simp]
lemma zero_apply (x y : M) : (0 : bilin_form R M) x y = 0 := rfl

@[simp]
lemma neg_apply (x y : M₁) : (-B₁) x y = -(B₁ x y) := rfl

instance : inhabited (bilin_form R M) := ⟨0⟩

section

/-- `bilin_form R M` inherits the scalar action from any commutative subalgebra `R₂` of `R`.

When `R` itself is commutative, this provides an `R`-action via `algebra.id`. -/
instance [algebra R₂ R] : module R₂ (bilin_form R M) :=
{ smul := λ c B,
  { bilin := λ x y, c • B x y,
    bilin_add_left := λ x y z,
      by { unfold coe_fn has_coe_to_fun.coe bilin, rw [bilin_add_left, smul_add] },
    bilin_smul_left := λ a x y, by { unfold coe_fn has_coe_to_fun.coe bilin,
      rw [bilin_smul_left, ←algebra.mul_smul_comm] },
    bilin_add_right := λ x y z, by { unfold coe_fn has_coe_to_fun.coe bilin,
      rw [bilin_add_right, smul_add] },
    bilin_smul_right := λ a x y, by { unfold coe_fn has_coe_to_fun.coe bilin,
      rw [bilin_smul_right, ←algebra.mul_smul_comm] } },
  smul_add := λ c B D, by { ext, unfold coe_fn has_coe_to_fun.coe bilin, rw smul_add },
  add_smul := λ c B D, by { ext, unfold coe_fn has_coe_to_fun.coe bilin, rw add_smul },
  mul_smul := λ a c D, by { ext, unfold coe_fn has_coe_to_fun.coe bilin, rw ←smul_assoc, refl },
  one_smul := λ B, by { ext, unfold coe_fn has_coe_to_fun.coe bilin, rw one_smul },
  zero_smul := λ B, by { ext, unfold coe_fn has_coe_to_fun.coe bilin, rw zero_smul },
  smul_zero := λ B, by { ext, unfold coe_fn has_coe_to_fun.coe bilin, rw smul_zero } }

@[simp] lemma smul_apply [algebra R₂ R] (B : bilin_form R M) (a : R₂) (x y : M) :
  (a • B) x y = a • (B x y) :=
rfl

end

section flip

variables (R₂)

/-- Auxiliary construction for the flip of a bilinear form, obtained by exchanging the left and
right arguments. This version is a `linear_map`; it is later upgraded to a `linear_equiv`
in `flip_hom`. -/
def flip_hom_aux [algebra R₂ R] : bilin_form R M →ₗ[R₂] bilin_form R M :=
{ to_fun := λ A,
  { bilin := λ i j, A j i,
    bilin_add_left := λ x y z, A.bilin_add_right z x y,
    bilin_smul_left := λ a x y, A.bilin_smul_right a y x,
    bilin_add_right := λ x y z, A.bilin_add_left y z x,
    bilin_smul_right := λ a x y, A.bilin_smul_left a y x },
  map_add' := λ A₁ A₂, by { ext, simp } ,
  map_smul' := λ c A, by { ext, simp } }

variables {R₂}

lemma flip_flip_aux [algebra R₂ R] (A : bilin_form R M) :
  (flip_hom_aux R₂) (flip_hom_aux R₂ A) = A :=
by { ext A x y, simp [flip_hom_aux] }

variables (R₂)

/-- The flip of a bilinear form, obtained by exchanging the left and right arguments. This is a
less structured version of the equiv which applies to general (noncommutative) rings `R` with a
distinguished commutative subring `R₂`; over a commutative ring use `flip`. -/
def flip_hom [algebra R₂ R] : bilin_form R M ≃ₗ[R₂] bilin_form R M :=
{ inv_fun := flip_hom_aux R₂,
  left_inv := flip_flip_aux,
  right_inv := flip_flip_aux,
  .. flip_hom_aux R₂ }

variables {R₂}

@[simp] lemma flip_apply [algebra R₂ R] (A : bilin_form R M) (x y : M) :
  flip_hom R₂ A x y = A y x :=
rfl

lemma flip_flip [algebra R₂ R] :
  (flip_hom R₂).trans (flip_hom R₂) = linear_equiv.refl R₂ (bilin_form R M) :=
by { ext A x y, simp }

/-- The flip of a bilinear form over a ring, obtained by exchanging the left and right arguments,
here considered as an `ℕ`-linear equivalence, i.e. an additive equivalence. -/
abbreviation flip' : bilin_form R M ≃ₗ[ℕ] bilin_form R M := flip_hom ℕ

/-- The `flip` of a bilinear form over a commutative ring, obtained by exchanging the left and
right arguments. -/
abbreviation flip : bilin_form R₂ M₂ ≃ₗ[R₂] bilin_form R₂ M₂ := flip_hom R₂

end flip

section to_lin'

variables [algebra R₂ R] [module R₂ M] [is_scalar_tower R₂ R M]

/-- Auxiliary definition to define `to_lin_hom`; see below. -/
def to_lin_hom_aux₁ (A : bilin_form R M) (x : M) : M →ₗ[R] R :=
{ to_fun := λ y, A x y,
  map_add' := A.bilin_add_right x,
  map_smul' := λ c, A.bilin_smul_right c x }

/-- Auxiliary definition to define `to_lin_hom`; see below. -/
def to_lin_hom_aux₂ (A : bilin_form R M) : M →ₗ[R₂] M →ₗ[R] R :=
{ to_fun := to_lin_hom_aux₁ A,
    map_add' := λ x₁ x₂, linear_map.ext $ λ x, by simp only [to_lin_hom_aux₁, linear_map.coe_mk,
                                                             linear_map.add_apply, add_left],
    map_smul' := λ c x, linear_map.ext $
    begin
      dsimp [to_lin_hom_aux₁],
      intros,
      simp only [← algebra_map_smul R c x, algebra.smul_def, linear_map.coe_mk,
                 linear_map.smul_apply, smul_left]
    end }

variables (R₂)

/-- The linear map obtained from a `bilin_form` by fixing the left co-ordinate and evaluating in
the right.
This is the most general version of the construction; it is `R₂`-linear for some distinguished
commutative subsemiring `R₂` of the scalar ring.  Over a semiring with no particular distinguished
such subsemiring, use `to_lin'`, which is `ℕ`-linear.  Over a commutative semiring, use `to_lin`,
which is linear. -/
def to_lin_hom : bilin_form R M →ₗ[R₂] M →ₗ[R₂] M →ₗ[R] R :=
{ to_fun := to_lin_hom_aux₂,
  map_add' := λ A₁ A₂, linear_map.ext $ λ x,
  begin
    dsimp only [to_lin_hom_aux₁, to_lin_hom_aux₂],
    apply linear_map.ext,
    intros y,
    simp only [to_lin_hom_aux₂, to_lin_hom_aux₁, linear_map.coe_mk,
      linear_map.add_apply, add_apply],
  end ,
  map_smul' := λ c A,
  begin
    dsimp [to_lin_hom_aux₁, to_lin_hom_aux₂],
    apply linear_map.ext,
    intros x,
    apply linear_map.ext,
    intros y,
    simp only [to_lin_hom_aux₂, to_lin_hom_aux₁,
      linear_map.coe_mk, linear_map.smul_apply, smul_apply],
  end }

variables {R₂}

@[simp] lemma to_lin'_apply (A : bilin_form R M) (x : M) :
  ⇑(to_lin_hom R₂ A x) = A x :=
rfl

/-- The linear map obtained from a `bilin_form` by fixing the left co-ordinate and evaluating in
the right.
Over a commutative semiring, use `to_lin`, which is linear rather than `ℕ`-linear. -/
abbreviation to_lin' : bilin_form R M →ₗ[ℕ] M →ₗ[ℕ] M →ₗ[R] R := to_lin_hom ℕ

@[simp]
lemma sum_left {α} (t : finset α) (g : α → M) (w : M) :
  B (∑ i in t, g i) w = ∑ i in t, B (g i) w :=
(bilin_form.to_lin' B).map_sum₂ t g w

@[simp]
lemma sum_right {α} (t : finset α) (w : M) (g : α → M) :
  B w (∑ i in t, g i) = ∑ i in t, B w (g i) :=
(bilin_form.to_lin' B w).map_sum

variables (R₂)

/-- The linear map obtained from a `bilin_form` by fixing the right co-ordinate and evaluating in
the left.
This is the most general version of the construction; it is `R₂`-linear for some distinguished
commutative subsemiring `R₂` of the scalar ring.  Over semiring with no particular distinguished
such subsemiring, use `to_lin'_flip`, which is `ℕ`-linear.  Over a commutative semiring, use
`to_lin_flip`, which is linear. -/
def to_lin_hom_flip : bilin_form R M →ₗ[R₂] M →ₗ[R₂] M →ₗ[R] R :=
(to_lin_hom R₂).comp (flip_hom R₂).to_linear_map

variables {R₂}

@[simp] lemma to_lin'_flip_apply (A : bilin_form R M) (x : M) :
  ⇑(to_lin_hom_flip R₂ A x) = λ y, A y x :=
rfl

/-- The linear map obtained from a `bilin_form` by fixing the right co-ordinate and evaluating in
the left.
Over a commutative semiring, use `to_lin_flip`, which is linear rather than `ℕ`-linear. -/
abbreviation to_lin'_flip : bilin_form R M →ₗ[ℕ] M →ₗ[ℕ] M →ₗ[R] R := to_lin_hom_flip ℕ

end to_lin'

end bilin_form

section equiv_lin

/-- A map with two arguments that is linear in both is a bilinear form.

This is an auxiliary definition for the full linear equivalence `linear_map.to_bilin`.
-/
def linear_map.to_bilin_aux (f : M₂ →ₗ[R₂] M₂ →ₗ[R₂] R₂) : bilin_form R₂ M₂ :=
{ bilin := λ x y, f x y,
  bilin_add_left := λ x y z, (linear_map.map_add f x y).symm ▸ linear_map.add_apply (f x) (f y) z,
  bilin_smul_left := λ a x y, by rw [linear_map.map_smul, linear_map.smul_apply, smul_eq_mul],
  bilin_add_right := λ x y z, linear_map.map_add (f x) y z,
  bilin_smul_right := λ a x y, linear_map.map_smul (f x) a y }

/-- Bilinear forms are linearly equivalent to maps with two arguments that are linear in both. -/
def bilin_form.to_lin : bilin_form R₂ M₂ ≃ₗ[R₂] (M₂ →ₗ[R₂] M₂ →ₗ[R₂] R₂) :=
{ inv_fun := linear_map.to_bilin_aux,
  left_inv := λ B, by { ext, simp [linear_map.to_bilin_aux] },
  right_inv := λ B, by { ext, simp [linear_map.to_bilin_aux] },
  .. bilin_form.to_lin_hom R₂ }

/-- A map with two arguments that is linear in both is linearly equivalent to bilinear form. -/
def linear_map.to_bilin : (M₂ →ₗ[R₂] M₂ →ₗ[R₂] R₂) ≃ₗ[R₂] bilin_form R₂ M₂ :=
bilin_form.to_lin.symm

@[simp] lemma linear_map.to_bilin_aux_eq (f : M₂ →ₗ[R₂] M₂ →ₗ[R₂] R₂) :
  linear_map.to_bilin_aux f = linear_map.to_bilin f :=
rfl

@[simp] lemma linear_map.to_bilin_symm :
  (linear_map.to_bilin.symm : bilin_form R₂ M₂ ≃ₗ[R₂] _) = bilin_form.to_lin := rfl

@[simp] lemma bilin_form.to_lin_symm :
  (bilin_form.to_lin.symm : _ ≃ₗ[R₂] bilin_form R₂ M₂) = linear_map.to_bilin :=
linear_map.to_bilin.symm_symm

@[simp, norm_cast]
lemma bilin_form.to_lin_apply (x : M₂) : ⇑(bilin_form.to_lin B₂ x) = B₂ x := rfl

end equiv_lin

namespace bilin_form

section comp

variables {M' : Type w} [add_comm_monoid M'] [module R M']

/-- Apply a linear map on the left and right argument of a bilinear form. -/
def comp (B : bilin_form R M') (l r : M →ₗ[R] M') : bilin_form R M :=
{ bilin := λ x y, B (l x) (r y),
  bilin_add_left := λ x y z, by rw [linear_map.map_add, add_left],
  bilin_smul_left := λ x y z, by rw [linear_map.map_smul, smul_left],
  bilin_add_right := λ x y z, by rw [linear_map.map_add, add_right],
  bilin_smul_right := λ x y z, by rw [linear_map.map_smul, smul_right] }

/-- Apply a linear map to the left argument of a bilinear form. -/
def comp_left (B : bilin_form R M) (f : M →ₗ[R] M) : bilin_form R M :=
B.comp f linear_map.id

/-- Apply a linear map to the right argument of a bilinear form. -/
def comp_right (B : bilin_form R M) (f : M →ₗ[R] M) : bilin_form R M :=
B.comp linear_map.id f

lemma comp_comp {M'' : Type*} [add_comm_monoid M''] [module R M'']
  (B : bilin_form R M'') (l r : M →ₗ[R] M') (l' r' : M' →ₗ[R] M'') :
  (B.comp l' r').comp l r = B.comp (l'.comp l) (r'.comp r) := rfl

@[simp] lemma comp_left_comp_right (B : bilin_form R M) (l r : M →ₗ[R] M) :
  (B.comp_left l).comp_right r = B.comp l r := rfl

@[simp] lemma comp_right_comp_left (B : bilin_form R M) (l r : M →ₗ[R] M) :
  (B.comp_right r).comp_left l = B.comp l r := rfl

@[simp] lemma comp_apply (B : bilin_form R M') (l r : M →ₗ[R] M') (v w) :
  B.comp l r v w = B (l v) (r w) := rfl

@[simp] lemma comp_left_apply (B : bilin_form R M) (f : M →ₗ[R] M) (v w) :
  B.comp_left f v w = B (f v) w := rfl

@[simp] lemma comp_right_apply (B : bilin_form R M) (f : M →ₗ[R] M) (v w) :
  B.comp_right f v w = B v (f w) := rfl

@[simp] lemma comp_id_left (B : bilin_form R M) (r : M →ₗ[R] M) :
  B.comp linear_map.id r = B.comp_right r :=
by { ext, refl }

@[simp] lemma comp_id_right (B : bilin_form R M) (l : M →ₗ[R] M) :
  B.comp l linear_map.id = B.comp_left l :=
by { ext, refl }

@[simp] lemma comp_left_id (B : bilin_form R M) :
  B.comp_left linear_map.id = B :=
by { ext, refl }

@[simp] lemma comp_right_id (B : bilin_form R M) :
  B.comp_right linear_map.id = B :=
by { ext, refl }

-- Shortcut for `comp_id_{left,right}` followed by `comp_{right,left}_id`,
-- has to be declared after the former two to get the right priority
@[simp] lemma comp_id_id (B : bilin_form R M) :
  B.comp linear_map.id linear_map.id = B :=
by { ext, refl }

lemma comp_injective (B₁ B₂ : bilin_form R M') {l r : M →ₗ[R] M'}
  (hₗ : function.surjective l) (hᵣ : function.surjective r) :
  B₁.comp l r = B₂.comp l r ↔ B₁ = B₂ :=
begin
  split; intros h,
  { -- B₁.comp l r = B₂.comp l r → B₁ = B₂
    ext,
    cases hₗ x with x' hx, subst hx,
    cases hᵣ y with y' hy, subst hy,
    rw [←comp_apply, ←comp_apply, h], },
  { -- B₁ = B₂ → B₁.comp l r = B₂.comp l r
    subst h, },
end

end comp

variables {M₂' M₂'' : Type*}
variables [add_comm_monoid M₂'] [add_comm_monoid M₂''] [module R₂ M₂'] [module R₂ M₂'']

section congr

/-- Apply a linear equivalence on the arguments of a bilinear form. -/
def congr (e : M₂ ≃ₗ[R₂] M₂') : bilin_form R₂ M₂ ≃ₗ[R₂] bilin_form R₂ M₂' :=
{ to_fun := λ B, B.comp e.symm e.symm,
  inv_fun := λ B, B.comp e e,
  left_inv :=
    λ B, ext (λ x y, by simp only [comp_apply, linear_equiv.coe_coe, e.symm_apply_apply]),
  right_inv :=
    λ B, ext (λ x y, by simp only [comp_apply, linear_equiv.coe_coe, e.apply_symm_apply]),
  map_add' := λ B B', ext (λ x y, by simp only [comp_apply, add_apply]),
  map_smul' := λ B B', ext (λ x y, by simp [comp_apply, smul_apply]) }

@[simp] lemma congr_apply (e : M₂ ≃ₗ[R₂] M₂') (B : bilin_form R₂ M₂) (x y : M₂') :
  congr e B x y = B (e.symm x) (e.symm y) := rfl

@[simp] lemma congr_symm (e : M₂ ≃ₗ[R₂] M₂') :
  (congr e).symm = congr e.symm :=
by { ext B x y, simp only [congr_apply, linear_equiv.symm_symm], refl }

@[simp] lemma congr_refl : congr (linear_equiv.refl R₂ M₂) = linear_equiv.refl R₂ _ :=
linear_equiv.ext $ λ B, ext $ λ x y, rfl

lemma congr_trans (e : M₂ ≃ₗ[R₂] M₂') (f : M₂' ≃ₗ[R₂] M₂'') :
  (congr e).trans (congr f) = congr (e.trans f) := rfl

lemma congr_congr (e : M₂' ≃ₗ[R₂] M₂'') (f : M₂ ≃ₗ[R₂] M₂') (B : bilin_form R₂ M₂) :
  congr e (congr f B) = congr (f.trans e) B := rfl

lemma congr_comp (e : M₂ ≃ₗ[R₂] M₂') (B : bilin_form R₂ M₂) (l r : M₂'' →ₗ[R₂] M₂') :
  (congr e B).comp l r = B.comp
    (linear_map.comp (e.symm : M₂' →ₗ[R₂] M₂) l)
    (linear_map.comp (e.symm : M₂' →ₗ[R₂] M₂) r) :=
rfl

lemma comp_congr (e : M₂' ≃ₗ[R₂] M₂'') (B : bilin_form R₂ M₂) (l r : M₂' →ₗ[R₂] M₂) :
  congr e (B.comp l r) = B.comp
    (l.comp (e.symm : M₂'' →ₗ[R₂] M₂'))
    (r.comp (e.symm : M₂'' →ₗ[R₂] M₂')) :=
rfl

end congr

section lin_mul_lin

/-- `lin_mul_lin f g` is the bilinear form mapping `x` and `y` to `f x * g y` -/
def lin_mul_lin (f g : M₂ →ₗ[R₂] R₂) : bilin_form R₂ M₂ :=
{ bilin := λ x y, f x * g y,
  bilin_add_left := λ x y z, by rw [linear_map.map_add, add_mul],
  bilin_smul_left := λ x y z, by rw [linear_map.map_smul, smul_eq_mul, mul_assoc],
  bilin_add_right := λ x y z, by rw [linear_map.map_add, mul_add],
  bilin_smul_right := λ x y z, by rw [linear_map.map_smul, smul_eq_mul, mul_left_comm] }

variables {f g : M₂ →ₗ[R₂] R₂}

@[simp] lemma lin_mul_lin_apply (x y) : lin_mul_lin f g x y = f x * g y := rfl

@[simp] lemma lin_mul_lin_comp (l r : M₂' →ₗ[R₂] M₂) :
  (lin_mul_lin f g).comp l r = lin_mul_lin (f.comp l) (g.comp r) :=
rfl

@[simp] lemma lin_mul_lin_comp_left (l : M₂ →ₗ[R₂] M₂) :
  (lin_mul_lin f g).comp_left l = lin_mul_lin (f.comp l) g :=
rfl

@[simp] lemma lin_mul_lin_comp_right (r : M₂ →ₗ[R₂] M₂) :
  (lin_mul_lin f g).comp_right r = lin_mul_lin f (g.comp r) :=
rfl

end lin_mul_lin

/-- The proposition that two elements of a bilinear form space are orthogonal. For orthogonality
of an indexed set of elements, use `bilin_form.is_Ortho`. -/
def is_ortho (B : bilin_form R M) (x y : M) : Prop :=
B x y = 0

lemma is_ortho_def {B : bilin_form R M} {x y : M} :
  B.is_ortho x y ↔ B x y = 0 := iff.rfl

lemma is_ortho_zero_left (x : M) : is_ortho B (0 : M) x :=
zero_left x

lemma is_ortho_zero_right (x : M) : is_ortho B x (0 : M) :=
zero_right x

lemma ne_zero_of_not_is_ortho_self {B : bilin_form K V}
  (x : V) (hx₁ : ¬ B.is_ortho x x) : x ≠ 0 :=
λ hx₂, hx₁ (hx₂.symm ▸ is_ortho_zero_left _)

/-- A set of vectors `v` is orthogonal with respect to some bilinear form `B` if and only
if for all `i ≠ j`, `B (v i) (v j) = 0`. For orthogonality between two elements, use
`bilin_form.is_ortho` -/
def is_Ortho {n : Type w} (B : bilin_form R M) (v : n → M) : Prop :=
pairwise (B.is_ortho on v)

lemma is_Ortho_def {n : Type w} {B : bilin_form R M} {v : n → M} :
  B.is_Ortho v ↔ ∀ i j : n, i ≠ j → B (v i) (v j) = 0 := iff.rfl

section

variables {R₄ M₄ : Type*} [ring R₄] [is_domain R₄]
variables [add_comm_group M₄] [module R₄ M₄] {G : bilin_form R₄ M₄}

@[simp]
theorem is_ortho_smul_left {x y : M₄} {a : R₄} (ha : a ≠ 0) :
  is_ortho G (a • x) y ↔ is_ortho G x y :=
begin
  dunfold is_ortho,
  split; intro H,
  { rw [smul_left, mul_eq_zero] at H,
    cases H,
    { trivial },
    { exact H }},
  { rw [smul_left, H, mul_zero] },
end

@[simp]
theorem is_ortho_smul_right {x y : M₄} {a : R₄} (ha : a ≠ 0) :
  is_ortho G x (a • y) ↔ is_ortho G x y :=
begin
  dunfold is_ortho,
  split; intro H,
  { rw [smul_right, mul_eq_zero] at H,
    cases H,
    { trivial },
    { exact H }},
  { rw [smul_right, H, mul_zero] },
end

/-- A set of orthogonal vectors `v` with respect to some bilinear form `B` is linearly independent
  if for all `i`, `B (v i) (v i) ≠ 0`. -/
lemma linear_independent_of_is_Ortho
  {n : Type w} {B : bilin_form K V} {v : n → V}
  (hv₁ : B.is_Ortho v) (hv₂ : ∀ i, ¬ B.is_ortho (v i) (v i)) :
  linear_independent K v :=
begin
  classical,
  rw linear_independent_iff',
  intros s w hs i hi,
  have : B (s.sum $ λ (i : n), w i • v i) (v i) = 0,
  { rw [hs, zero_left] },
  have hsum : s.sum (λ (j : n), w j * B (v j) (v i)) = w i * B (v i) (v i),
  { apply finset.sum_eq_single_of_mem i hi,
    intros j hj hij,
    rw [is_Ortho_def.1 hv₁ _ _ hij, mul_zero], },
  simp_rw [sum_left, smul_left, hsum] at this,
  exact eq_zero_of_ne_zero_of_mul_right_eq_zero (hv₂ i) this,
end

end

section basis

variables {B₃ F₃ : bilin_form R₃ M₃}
variables {ι : Type*} (b : basis ι R₃ M₃)

/-- Two bilinear forms are equal when they are equal on all basis vectors. -/
lemma ext_basis (h : ∀ i j, B₃ (b i) (b j) = F₃ (b i) (b j)) : B₃ = F₃ :=
to_lin.injective $ b.ext $ λ i, b.ext $ λ j, h i j

/-- Write out `B x y` as a sum over `B (b i) (b j)` if `b` is a basis. -/
lemma sum_repr_mul_repr_mul (x y : M₃) :
  (b.repr x).sum (λ i xi, (b.repr y).sum (λ j yj, xi • yj • B₃ (b i) (b j))) = B₃ x y :=
begin
  conv_rhs { rw [← b.total_repr x, ← b.total_repr y] },
  simp_rw [finsupp.total_apply, finsupp.sum, sum_left, sum_right,
    smul_left, smul_right, smul_eq_mul]
end

end basis

end bilin_form

section matrix
variables {n o : Type*}

open bilin_form finset linear_map matrix
open_locale matrix

/-- The map from `matrix n n R` to bilinear forms on `n → R`.

This is an auxiliary definition for the equivalence `matrix.to_bilin_form'`. -/
def matrix.to_bilin'_aux [fintype n] (M : matrix n n R₂) : bilin_form R₂ (n → R₂) :=
{ bilin := λ v w, ∑ i j, v i * M i j * w j,
  bilin_add_left := λ x y z, by simp only [pi.add_apply, add_mul, sum_add_distrib],
  bilin_smul_left := λ a x y, by simp only [pi.smul_apply, smul_eq_mul, mul_assoc, mul_sum],
  bilin_add_right := λ x y z, by simp only [pi.add_apply, mul_add, sum_add_distrib],
  bilin_smul_right := λ a x y,
    by simp only [pi.smul_apply, smul_eq_mul, mul_assoc, mul_left_comm, mul_sum] }

lemma matrix.to_bilin'_aux_std_basis [fintype n] [decidable_eq n] (M : matrix n n R₂)
  (i j : n) : M.to_bilin'_aux (std_basis R₂ (λ _, R₂) i 1) (std_basis R₂ (λ _, R₂) j 1) = M i j :=
begin
  rw [matrix.to_bilin'_aux, coe_fn_mk, sum_eq_single i, sum_eq_single j],
  { simp only [std_basis_same, std_basis_same, one_mul, mul_one] },
  { rintros j' - hj',
    apply mul_eq_zero_of_right,
    exact std_basis_ne R₂ (λ _, R₂) _ _ hj' 1 },
  { intros,
    have := finset.mem_univ j,
    contradiction },
  { rintros i' - hi',
    refine finset.sum_eq_zero (λ j _, _),
    apply mul_eq_zero_of_left,
    apply mul_eq_zero_of_left,
    exact std_basis_ne R₂ (λ _, R₂) _ _ hi' 1 },
  { intros,
    have := finset.mem_univ i,
    contradiction }
end

/-- The linear map from bilinear forms to `matrix n n R` given an `n`-indexed basis.

This is an auxiliary definition for the equivalence `matrix.to_bilin_form'`. -/
def bilin_form.to_matrix_aux (b : n → M₂) : bilin_form R₂ M₂ →ₗ[R₂] matrix n n R₂ :=
{ to_fun := λ B i j, B (b i) (b j),
  map_add' := λ f g, rfl,
  map_smul' := λ f g, rfl }

variables [fintype n] [fintype o]

lemma to_bilin'_aux_to_matrix_aux [decidable_eq n] (B₃ : bilin_form R₃ (n → R₃)) :
  matrix.to_bilin'_aux (bilin_form.to_matrix_aux (λ j, std_basis R₃ (λ _, R₃) j 1) B₃) = B₃ :=
begin
  refine ext_basis (pi.basis_fun R₃ n) (λ i j, _),
  rw [bilin_form.to_matrix_aux, linear_map.coe_mk, pi.basis_fun_apply, pi.basis_fun_apply,
      matrix.to_bilin'_aux_std_basis]
end

section to_matrix'

/-! ### `to_matrix'` section

This section deals with the conversion between matrices and bilinear forms on `n → R₃`.
-/

variables [decidable_eq n] [decidable_eq o]

/-- The linear equivalence between bilinear forms on `n → R` and `n × n` matrices -/
def bilin_form.to_matrix' : bilin_form R₃ (n → R₃) ≃ₗ[R₃] matrix n n R₃ :=
{ inv_fun := matrix.to_bilin'_aux,
  left_inv := by convert to_bilin'_aux_to_matrix_aux,
  right_inv := λ M,
    by { ext i j, simp only [bilin_form.to_matrix_aux, matrix.to_bilin'_aux_std_basis] },
  ..bilin_form.to_matrix_aux (λ j, std_basis R₃ (λ _, R₃) j 1) }

@[simp] lemma bilin_form.to_matrix_aux_std_basis (B : bilin_form R₃ (n → R₃)) :
  bilin_form.to_matrix_aux (λ j, std_basis R₃ (λ _, R₃) j 1) B =
    bilin_form.to_matrix' B :=
rfl

/-- The linear equivalence between `n × n` matrices and bilinear forms on `n → R` -/
def matrix.to_bilin' : matrix n n R₃ ≃ₗ[R₃] bilin_form R₃ (n → R₃) :=
bilin_form.to_matrix'.symm

@[simp] lemma matrix.to_bilin'_aux_eq (M : matrix n n R₃) :
  matrix.to_bilin'_aux M = matrix.to_bilin' M :=
rfl

lemma matrix.to_bilin'_apply (M : matrix n n R₃) (x y : n → R₃) :
  matrix.to_bilin' M x y = ∑ i j, x i * M i j * y j := rfl

lemma matrix.to_bilin'_apply' (M : matrix n n R₃) (v w : n → R₃) :
  matrix.to_bilin' M v w = matrix.dot_product v (M.mul_vec w) :=
begin
  simp_rw [matrix.to_bilin'_apply, matrix.dot_product,
           matrix.mul_vec, matrix.dot_product],
  refine finset.sum_congr rfl (λ _ _, _),
  rw finset.mul_sum,
  refine finset.sum_congr rfl (λ _ _, _),
  rw ← mul_assoc,
end

@[simp] lemma matrix.to_bilin'_std_basis (M : matrix n n R₃) (i j : n) :
  matrix.to_bilin' M (std_basis R₃ (λ _, R₃) i 1) (std_basis R₃ (λ _, R₃) j 1) =
    M i j :=
matrix.to_bilin'_aux_std_basis M i j

@[simp] lemma bilin_form.to_matrix'_symm :
  (bilin_form.to_matrix'.symm : matrix n n R₃ ≃ₗ[R₃] _) = matrix.to_bilin' :=
rfl

@[simp] lemma matrix.to_bilin'_symm :
  (matrix.to_bilin'.symm : _ ≃ₗ[R₃] matrix n n R₃) = bilin_form.to_matrix' :=
bilin_form.to_matrix'.symm_symm

@[simp] lemma matrix.to_bilin'_to_matrix' (B : bilin_form R₃ (n → R₃)) :
  matrix.to_bilin' (bilin_form.to_matrix' B) = B :=
matrix.to_bilin'.apply_symm_apply B

@[simp] lemma bilin_form.to_matrix'_to_bilin' (M : matrix n n R₃) :
  bilin_form.to_matrix' (matrix.to_bilin' M) = M :=
bilin_form.to_matrix'.apply_symm_apply M

@[simp] lemma bilin_form.to_matrix'_apply (B : bilin_form R₃ (n → R₃)) (i j : n) :
  bilin_form.to_matrix' B i j =
    B (std_basis R₃ (λ _, R₃) i 1) (std_basis R₃ (λ _, R₃) j 1) :=
rfl

@[simp] lemma bilin_form.to_matrix'_comp (B : bilin_form R₃ (n → R₃))
  (l r : (o → R₃) →ₗ[R₃] (n → R₃)) :
  (B.comp l r).to_matrix' = l.to_matrix'ᵀ ⬝ B.to_matrix' ⬝ r.to_matrix' :=
begin
  ext i j,
  simp only [bilin_form.to_matrix'_apply, bilin_form.comp_apply, transpose_apply, matrix.mul_apply,
    linear_map.to_matrix', linear_equiv.coe_mk, sum_mul],
  rw sum_comm,
  conv_lhs { rw ← sum_repr_mul_repr_mul (pi.basis_fun R₃ n) (l _) (r _) },
  rw finsupp.sum_fintype,
  { apply sum_congr rfl,
    rintros i' -,
    rw finsupp.sum_fintype,
    { apply sum_congr rfl,
      rintros j' -,
      simp only [smul_eq_mul, pi.basis_fun_repr, mul_assoc, mul_comm, mul_left_comm,
                 pi.basis_fun_apply] },
    { intros, simp only [zero_smul, smul_zero] } },
  { intros, simp only [zero_smul, finsupp.sum_zero] }
end

lemma bilin_form.to_matrix'_comp_left (B : bilin_form R₃ (n → R₃))
  (f : (n → R₃) →ₗ[R₃] (n → R₃)) : (B.comp_left f).to_matrix' = f.to_matrix'ᵀ ⬝ B.to_matrix' :=
by simp only [bilin_form.comp_left, bilin_form.to_matrix'_comp, to_matrix'_id, matrix.mul_one]

lemma bilin_form.to_matrix'_comp_right (B : bilin_form R₃ (n → R₃))
  (f : (n → R₃) →ₗ[R₃] (n → R₃)) : (B.comp_right f).to_matrix' = B.to_matrix' ⬝ f.to_matrix' :=
by simp only [bilin_form.comp_right, bilin_form.to_matrix'_comp, to_matrix'_id,
              transpose_one, matrix.one_mul]

lemma bilin_form.mul_to_matrix'_mul (B : bilin_form R₃ (n → R₃))
  (M : matrix o n R₃) (N : matrix n o R₃) :
  M ⬝ B.to_matrix' ⬝ N = (B.comp Mᵀ.to_lin' N.to_lin').to_matrix' :=
by simp only [B.to_matrix'_comp, transpose_transpose, to_matrix'_to_lin']

lemma bilin_form.mul_to_matrix' (B : bilin_form R₃ (n → R₃)) (M : matrix n n R₃) :
  M ⬝ B.to_matrix' = (B.comp_left Mᵀ.to_lin').to_matrix' :=
by simp only [B.to_matrix'_comp_left, transpose_transpose, to_matrix'_to_lin']

lemma bilin_form.to_matrix'_mul (B : bilin_form R₃ (n → R₃)) (M : matrix n n R₃) :
  B.to_matrix' ⬝ M = (B.comp_right M.to_lin').to_matrix' :=
by simp only [B.to_matrix'_comp_right, to_matrix'_to_lin']

lemma matrix.to_bilin'_comp (M : matrix n n R₃) (P Q : matrix n o R₃) :
  M.to_bilin'.comp P.to_lin' Q.to_lin' = (Pᵀ ⬝ M ⬝ Q).to_bilin' :=
bilin_form.to_matrix'.injective
  (by simp only [bilin_form.to_matrix'_comp, bilin_form.to_matrix'_to_bilin', to_matrix'_to_lin'])

end to_matrix'

section to_matrix

/-! ### `to_matrix` section

This section deals with the conversion between matrices and bilinear forms on
a module with a fixed basis.
-/

variables [decidable_eq n] (b : basis n R₃ M₃)

/-- `bilin_form.to_matrix b` is the equivalence between `R`-bilinear forms on `M` and
`n`-by-`n` matrices with entries in `R`, if `b` is an `R`-basis for `M`. -/
noncomputable def bilin_form.to_matrix : bilin_form R₃ M₃ ≃ₗ[R₃] matrix n n R₃ :=
(bilin_form.congr b.equiv_fun).trans bilin_form.to_matrix'

/-- `bilin_form.to_matrix b` is the equivalence between `R`-bilinear forms on `M` and
`n`-by-`n` matrices with entries in `R`, if `b` is an `R`-basis for `M`. -/
noncomputable def matrix.to_bilin : matrix n n R₃ ≃ₗ[R₃] bilin_form R₃ M₃ :=
(bilin_form.to_matrix b).symm

@[simp] lemma basis.equiv_fun_symm_std_basis (i : n) :
  b.equiv_fun.symm (std_basis R₃ (λ _, R₃) i 1) = b i :=
begin
  rw [b.equiv_fun_symm_apply, finset.sum_eq_single i],
  { rw [std_basis_same, one_smul] },
  { rintros j - hj,
    rw [std_basis_ne _ _ _ _ hj, zero_smul] },
  { intro,
    have := mem_univ i,
    contradiction }
end

@[simp] lemma bilin_form.to_matrix_apply (B : bilin_form R₃ M₃) (i j : n) :
  bilin_form.to_matrix b B i j = B (b i) (b j) :=
by rw [bilin_form.to_matrix, linear_equiv.trans_apply, bilin_form.to_matrix'_apply, congr_apply,
       b.equiv_fun_symm_std_basis, b.equiv_fun_symm_std_basis]

@[simp] lemma matrix.to_bilin_apply (M : matrix n n R₃) (x y : M₃) :
  matrix.to_bilin b M x y = ∑ i j, b.repr x i * M i j * b.repr y j :=
begin
  rw [matrix.to_bilin, bilin_form.to_matrix, linear_equiv.symm_trans_apply, ← matrix.to_bilin'],
  simp only [congr_symm, congr_apply, linear_equiv.symm_symm, matrix.to_bilin'_apply,
    basis.equiv_fun_apply]
end

-- Not a `simp` lemma since `bilin_form.to_matrix` needs an extra argument
lemma bilinear_form.to_matrix_aux_eq (B : bilin_form R₃ M₃) :
  bilin_form.to_matrix_aux b B = bilin_form.to_matrix b B :=
ext (λ i j, by rw [bilin_form.to_matrix_apply, bilin_form.to_matrix_aux, linear_map.coe_mk])

@[simp] lemma bilin_form.to_matrix_symm :
  (bilin_form.to_matrix b).symm = matrix.to_bilin b :=
rfl

@[simp] lemma matrix.to_bilin_symm :
  (matrix.to_bilin b).symm = bilin_form.to_matrix b :=
(bilin_form.to_matrix b).symm_symm

lemma matrix.to_bilin_basis_fun :
  matrix.to_bilin (pi.basis_fun R₃ n) = matrix.to_bilin' :=
by { ext M, simp only [matrix.to_bilin_apply, matrix.to_bilin'_apply, pi.basis_fun_repr] }

lemma bilin_form.to_matrix_basis_fun :
  bilin_form.to_matrix (pi.basis_fun R₃ n) = bilin_form.to_matrix' :=
by { ext B, rw [bilin_form.to_matrix_apply, bilin_form.to_matrix'_apply,
                pi.basis_fun_apply, pi.basis_fun_apply] }

@[simp] lemma matrix.to_bilin_to_matrix (B : bilin_form R₃ M₃) :
  matrix.to_bilin b (bilin_form.to_matrix b B) = B :=
(matrix.to_bilin b).apply_symm_apply B

@[simp] lemma bilin_form.to_matrix_to_bilin (M : matrix n n R₃) :
  bilin_form.to_matrix b (matrix.to_bilin b M) = M :=
(bilin_form.to_matrix b).apply_symm_apply M

variables {M₃' : Type*} [add_comm_group M₃'] [module R₃ M₃']
variables (c : basis o R₃ M₃')
variables [decidable_eq o]

-- Cannot be a `simp` lemma because `b` must be inferred.
lemma bilin_form.to_matrix_comp
  (B : bilin_form R₃ M₃) (l r : M₃' →ₗ[R₃] M₃) :
  bilin_form.to_matrix c (B.comp l r) =
    (to_matrix c b l)ᵀ ⬝ bilin_form.to_matrix b B ⬝ to_matrix c b r :=
begin
  ext i j,
  simp only [bilin_form.to_matrix_apply, bilin_form.comp_apply, transpose_apply, matrix.mul_apply,
    linear_map.to_matrix', linear_equiv.coe_mk, sum_mul],
  rw sum_comm,
  conv_lhs { rw ← sum_repr_mul_repr_mul b },
  rw finsupp.sum_fintype,
  { apply sum_congr rfl,
    rintros i' -,
    rw finsupp.sum_fintype,
    { apply sum_congr rfl,
      rintros j' -,
      simp only [smul_eq_mul, linear_map.to_matrix_apply,
        basis.equiv_fun_apply, mul_assoc, mul_comm, mul_left_comm] },
    { intros, simp only [zero_smul, smul_zero] } },
  { intros, simp only [zero_smul, finsupp.sum_zero] }
end

lemma bilin_form.to_matrix_comp_left (B : bilin_form R₃ M₃) (f : M₃ →ₗ[R₃] M₃) :
  bilin_form.to_matrix b (B.comp_left f) = (to_matrix b b f)ᵀ ⬝ bilin_form.to_matrix b B :=
by simp only [comp_left, bilin_form.to_matrix_comp b b, to_matrix_id, matrix.mul_one]

lemma bilin_form.to_matrix_comp_right (B : bilin_form R₃ M₃) (f : M₃ →ₗ[R₃] M₃) :
  bilin_form.to_matrix b (B.comp_right f) = bilin_form.to_matrix b B ⬝ (to_matrix b b f) :=
by simp only [bilin_form.comp_right, bilin_form.to_matrix_comp b b, to_matrix_id,
              transpose_one, matrix.one_mul]

@[simp]
lemma bilin_form.to_matrix_mul_basis_to_matrix (c : basis o R₃ M₃) (B : bilin_form R₃ M₃) :
  (b.to_matrix c)ᵀ ⬝ bilin_form.to_matrix b B ⬝ b.to_matrix c = bilin_form.to_matrix c B :=
by rw [← linear_map.to_matrix_id_eq_basis_to_matrix, ← bilin_form.to_matrix_comp,
       bilin_form.comp_id_id]

lemma bilin_form.mul_to_matrix_mul (B : bilin_form R₃ M₃)
  (M : matrix o n R₃) (N : matrix n o R₃) :
  M ⬝ bilin_form.to_matrix b B ⬝ N =
    bilin_form.to_matrix c (B.comp (to_lin c b Mᵀ) (to_lin c b N)) :=
by simp only [B.to_matrix_comp b c, to_matrix_to_lin, transpose_transpose]

lemma bilin_form.mul_to_matrix (B : bilin_form R₃ M₃) (M : matrix n n R₃) :
  M ⬝ bilin_form.to_matrix b B =
    bilin_form.to_matrix b (B.comp_left (to_lin b b Mᵀ)) :=
by rw [B.to_matrix_comp_left b, to_matrix_to_lin, transpose_transpose]

lemma bilin_form.to_matrix_mul (B : bilin_form R₃ M₃) (M : matrix n n R₃) :
  bilin_form.to_matrix b B ⬝ M =
    bilin_form.to_matrix b (B.comp_right (to_lin b b M)) :=
by rw [B.to_matrix_comp_right b, to_matrix_to_lin]

lemma matrix.to_bilin_comp (M : matrix n n R₃) (P Q : matrix n o R₃) :
  (matrix.to_bilin b M).comp (to_lin c b P) (to_lin c b Q) = matrix.to_bilin c (Pᵀ ⬝ M ⬝ Q) :=
(bilin_form.to_matrix c).injective
  (by simp only [bilin_form.to_matrix_comp b c, bilin_form.to_matrix_to_bilin, to_matrix_to_lin])

end to_matrix

end matrix

namespace refl_bilin_form

open refl_bilin_form bilin_form

/-- The proposition that a bilinear form is reflexive -/
def is_refl (B : bilin_form R M) : Prop := ∀ (x y : M), B x y = 0 → B y x = 0

variable (H : is_refl B)

lemma eq_zero : ∀ {x y : M}, B x y = 0 → B y x = 0 := λ x y, H x y

lemma ortho_sym {x y : M} :
  is_ortho B x y ↔ is_ortho B y x := ⟨eq_zero H, eq_zero H⟩

end refl_bilin_form

namespace sym_bilin_form

open sym_bilin_form bilin_form

/-- The proposition that a bilinear form is symmetric -/
def is_sym (B : bilin_form R M) : Prop := ∀ (x y : M), B x y = B y x

variable (H : is_sym B)

lemma sym (x y : M) : B x y = B y x := H x y

lemma is_refl : refl_bilin_form.is_refl B := λ x y H1, H x y ▸ H1

lemma ortho_sym {x y : M} :
  is_ortho B x y ↔ is_ortho B y x := refl_bilin_form.ortho_sym (is_refl H)

lemma is_sym_iff_flip' [algebra R₂ R] : is_sym B ↔ flip_hom R₂ B = B :=
begin
  split,
  { intros h,
    ext x y,
    exact h y x },
  { intros h x y,
    conv_lhs { rw ← h },
    simp }
end

end sym_bilin_form

namespace alt_bilin_form

open alt_bilin_form bilin_form

/-- The proposition that a bilinear form is alternating -/
def is_alt (B : bilin_form R M) : Prop := ∀ (x : M), B x x = 0

variable (H : is_alt B)
include H

lemma self_eq_zero (x : M) : B x x = 0 := H x

lemma neg (H : is_alt B₁) (x y : M₁) :
  - B₁ x y = B₁ y x :=
begin
  have H1 : B₁ (x + y) (x + y) = 0,
  { exact self_eq_zero H (x + y) },
  rw [add_left, add_right, add_right,
    self_eq_zero H, self_eq_zero H, ring.zero_add,
    ring.add_zero, add_eq_zero_iff_neg_eq] at H1,
  exact H1,
end

lemma is_refl (H : is_alt B₁) : refl_bilin_form.is_refl B₁ :=
begin
  intros x y h,
  rw [←neg H, h, neg_zero],
end

lemma ortho_sym (H : is_alt B₁) {x y : M₁} :
  is_ortho B₁ x y ↔ is_ortho B₁ y x := refl_bilin_form.ortho_sym (is_refl H)

end alt_bilin_form

namespace bilin_form

section linear_adjoints

variables (B) (F : bilin_form R M)
variables {M' : Type*} [add_comm_monoid M'] [module R M']
variables (B' : bilin_form R M') (f f' : M →ₗ[R] M') (g g' : M' →ₗ[R] M)

/-- Given a pair of modules equipped with bilinear forms, this is the condition for a pair of
maps between them to be mutually adjoint. -/
def is_adjoint_pair := ∀ ⦃x y⦄, B' (f x) y = B x (g y)

variables {B B' B₂ f f' g g'}

lemma is_adjoint_pair.eq (h : is_adjoint_pair B B' f g) :
  ∀ {x y}, B' (f x) y = B x (g y) := h

lemma is_adjoint_pair_iff_comp_left_eq_comp_right (f g : module.End R M) :
  is_adjoint_pair B F f g ↔ F.comp_left f = B.comp_right g :=
begin
  split; intros h,
  { ext x y, rw [comp_left_apply, comp_right_apply], apply h, },
  { intros x y, rw [←comp_left_apply, ←comp_right_apply], rw h, },
end

lemma is_adjoint_pair_zero : is_adjoint_pair B B' 0 0 :=
λ x y, by simp only [bilin_form.zero_left, bilin_form.zero_right, linear_map.zero_apply]

lemma is_adjoint_pair_id : is_adjoint_pair B B 1 1 := λ x y, rfl

lemma is_adjoint_pair.add (h : is_adjoint_pair B B' f g) (h' : is_adjoint_pair B B' f' g') :
  is_adjoint_pair B B' (f + f') (g + g') :=
λ x y, by rw [linear_map.add_apply, linear_map.add_apply, add_left, add_right, h, h']

variables {M₁' : Type*} [add_comm_group M₁'] [module R₁ M₁']
variables {B₁' : bilin_form R₁ M₁'} {f₁ f₁' : M₁ →ₗ[R₁] M₁'} {g₁ g₁' : M₁' →ₗ[R₁] M₁}

lemma is_adjoint_pair.sub (h : is_adjoint_pair B₁ B₁' f₁ g₁) (h' : is_adjoint_pair B₁ B₁' f₁' g₁') :
  is_adjoint_pair B₁ B₁' (f₁ - f₁') (g₁ - g₁') :=
λ x y, by rw [linear_map.sub_apply, linear_map.sub_apply, sub_left, sub_right, h, h']

variables {M₂' : Type*} [add_comm_monoid M₂'] [module R₂ M₂']
variables {B₂' : bilin_form R₂ M₂'} {f₂ f₂' : M₂ →ₗ[R₂] M₂'} {g₂ g₂' : M₂' →ₗ[R₂] M₂}

lemma is_adjoint_pair.smul (c : R₂) (h : is_adjoint_pair B₂ B₂' f₂ g₂) :
  is_adjoint_pair B₂ B₂' (c • f₂) (c • g₂) :=
λ x y, by rw [linear_map.smul_apply, linear_map.smul_apply, smul_left, smul_right, h]

variables {M'' : Type*} [add_comm_monoid M''] [module R M'']
variables (B'' : bilin_form R M'')

lemma is_adjoint_pair.comp {f' : M' →ₗ[R] M''} {g' : M'' →ₗ[R] M'}
  (h : is_adjoint_pair B B' f g) (h' : is_adjoint_pair B' B'' f' g') :
  is_adjoint_pair B B'' (f'.comp f) (g.comp g') :=
λ x y, by rw [linear_map.comp_apply, linear_map.comp_apply, h', h]

lemma is_adjoint_pair.mul
  {f g f' g' : module.End R M} (h : is_adjoint_pair B B f g) (h' : is_adjoint_pair B B f' g') :
  is_adjoint_pair B B (f * f') (g' * g) :=
λ x y, by rw [linear_map.mul_apply, linear_map.mul_apply, h, h']

variables (B B' B₁ B₂) (F₂ : bilin_form R₂ M₂)

/-- The condition for an endomorphism to be "self-adjoint" with respect to a pair of bilinear forms
on the underlying module. In the case that these two forms are identical, this is the usual concept
of self adjointness. In the case that one of the forms is the negation of the other, this is the
usual concept of skew adjointness. -/
def is_pair_self_adjoint (f : module.End R M) := is_adjoint_pair B F f f

/-- The set of pair-self-adjoint endomorphisms are a submodule of the type of all endomorphisms. -/
def is_pair_self_adjoint_submodule : submodule R₂ (module.End R₂ M₂) :=
{ carrier   := { f | is_pair_self_adjoint B₂ F₂ f },
  zero_mem' := is_adjoint_pair_zero,
  add_mem'  := λ f g hf hg, hf.add hg,
  smul_mem' := λ c f h, h.smul c, }

@[simp] lemma mem_is_pair_self_adjoint_submodule (f : module.End R₂ M₂) :
  f ∈ is_pair_self_adjoint_submodule B₂ F₂ ↔ is_pair_self_adjoint B₂ F₂ f :=
by refl

variables {M₃' : Type*} [add_comm_group M₃'] [module R₃ M₃']
variables (B₃ F₃ : bilin_form R₃ M₃)

lemma is_pair_self_adjoint_equiv (e : M₃' ≃ₗ[R₃] M₃) (f : module.End R₃ M₃) :
  is_pair_self_adjoint B₃ F₃ f ↔
    is_pair_self_adjoint (B₃.comp ↑e ↑e) (F₃.comp ↑e ↑e) (e.symm.conj f) :=
begin
  have hₗ : (F₃.comp ↑e ↑e).comp_left (e.symm.conj f) = (F₃.comp_left f).comp ↑e ↑e :=
    by { ext, simp [linear_equiv.symm_conj_apply], },
  have hᵣ : (B₃.comp ↑e ↑e).comp_right (e.symm.conj f) = (B₃.comp_right f).comp ↑e ↑e :=
    by { ext, simp [linear_equiv.conj_apply], },
  have he : function.surjective (⇑(↑e : M₃' →ₗ[R₃] M₃) : M₃' → M₃) := e.surjective,
  show bilin_form.is_adjoint_pair _ _ _ _  ↔ bilin_form.is_adjoint_pair _ _ _ _,
  rw [is_adjoint_pair_iff_comp_left_eq_comp_right, is_adjoint_pair_iff_comp_left_eq_comp_right,
      hᵣ, hₗ, comp_injective _ _ he he],
end

/-- An endomorphism of a module is self-adjoint with respect to a bilinear form if it serves as an
adjoint for itself. -/
def is_self_adjoint (f : module.End R M) := is_adjoint_pair B B f f

/-- An endomorphism of a module is skew-adjoint with respect to a bilinear form if its negation
serves as an adjoint. -/
def is_skew_adjoint (f : module.End R₁ M₁) := is_adjoint_pair B₁ B₁ f (-f)

lemma is_skew_adjoint_iff_neg_self_adjoint (f : module.End R₁ M₁) :
  B₁.is_skew_adjoint f ↔ is_adjoint_pair (-B₁) B₁ f f :=
show (∀ x y, B₁ (f x) y = B₁ x ((-f) y)) ↔ ∀ x y, B₁ (f x) y = (-B₁) x (f y),
by simp only [linear_map.neg_apply, bilin_form.neg_apply, bilin_form.neg_right]

/-- The set of self-adjoint endomorphisms of a module with bilinear form is a submodule. (In fact
it is a Jordan subalgebra.) -/
def self_adjoint_submodule := is_pair_self_adjoint_submodule B₂ B₂

@[simp] lemma mem_self_adjoint_submodule (f : module.End R₂ M₂) :
  f ∈ B₂.self_adjoint_submodule ↔ B₂.is_self_adjoint f := iff.rfl

/-- The set of skew-adjoint endomorphisms of a module with bilinear form is a submodule. (In fact
it is a Lie subalgebra.) -/
def skew_adjoint_submodule := is_pair_self_adjoint_submodule (-B₃) B₃

@[simp] lemma mem_skew_adjoint_submodule (f : module.End R₃ M₃) :
  f ∈ B₃.skew_adjoint_submodule ↔ B₃.is_skew_adjoint f :=
by { rw is_skew_adjoint_iff_neg_self_adjoint, exact iff.rfl, }

end linear_adjoints

end bilin_form

section matrix_adjoints
open_locale matrix

variables {n : Type w} [fintype n]
variables (b : basis n R₃ M₃)
variables (J J₃ A A' : matrix n n R₃)

/-- The condition for the square matrices `A`, `A'` to be an adjoint pair with respect to the square
matrices `J`, `J₃`. -/
def matrix.is_adjoint_pair := Aᵀ ⬝ J₃ = J ⬝ A'

/-- The condition for a square matrix `A` to be self-adjoint with respect to the square matrix
`J`. -/
def matrix.is_self_adjoint := matrix.is_adjoint_pair J J A A

/-- The condition for a square matrix `A` to be skew-adjoint with respect to the square matrix
`J`. -/
def matrix.is_skew_adjoint := matrix.is_adjoint_pair J J A (-A)

@[simp] lemma is_adjoint_pair_to_bilin' [decidable_eq n] :
  bilin_form.is_adjoint_pair (matrix.to_bilin' J) (matrix.to_bilin' J₃)
      (matrix.to_lin' A) (matrix.to_lin' A') ↔
    matrix.is_adjoint_pair J J₃ A A' :=
begin
  rw bilin_form.is_adjoint_pair_iff_comp_left_eq_comp_right,
  have h : ∀ (B B' : bilin_form R₃ (n → R₃)), B = B' ↔
    (bilin_form.to_matrix' B) = (bilin_form.to_matrix' B'),
  { intros B B',
    split; intros h,
    { rw h },
    { exact bilin_form.to_matrix'.injective h } },
  rw [h, bilin_form.to_matrix'_comp_left, bilin_form.to_matrix'_comp_right,
      linear_map.to_matrix'_to_lin', linear_map.to_matrix'_to_lin',
      bilin_form.to_matrix'_to_bilin', bilin_form.to_matrix'_to_bilin'],
  refl,
end

@[simp] lemma is_adjoint_pair_to_bilin [decidable_eq n] :
  bilin_form.is_adjoint_pair (matrix.to_bilin b J) (matrix.to_bilin b J₃)
      (matrix.to_lin b b A) (matrix.to_lin b b A') ↔
    matrix.is_adjoint_pair J J₃ A A' :=
begin
  rw bilin_form.is_adjoint_pair_iff_comp_left_eq_comp_right,
  have h : ∀ (B B' : bilin_form R₃ M₃), B = B' ↔
    (bilin_form.to_matrix b B) = (bilin_form.to_matrix b B'),
  { intros B B',
    split; intros h,
    { rw h },
    { exact (bilin_form.to_matrix b).injective h } },
  rw [h, bilin_form.to_matrix_comp_left, bilin_form.to_matrix_comp_right,
      linear_map.to_matrix_to_lin, linear_map.to_matrix_to_lin,
      bilin_form.to_matrix_to_bilin, bilin_form.to_matrix_to_bilin],
  refl,
end

lemma matrix.is_adjoint_pair_equiv [decidable_eq n] (P : matrix n n R₃) (h : is_unit P) :
  (Pᵀ ⬝ J ⬝ P).is_adjoint_pair (Pᵀ ⬝ J ⬝ P) A A' ↔
    J.is_adjoint_pair J (P ⬝ A ⬝ P⁻¹) (P ⬝ A' ⬝ P⁻¹) :=
have h' : is_unit P.det := P.is_unit_iff_is_unit_det.mp h,
begin
  let u := P.nonsing_inv_unit h',
  let v := Pᵀ.nonsing_inv_unit (P.is_unit_det_transpose h'),
  let x := Aᵀ * Pᵀ * J,
  let y := J * P * A',
  suffices : x * ↑u = ↑v * y ↔ ↑v⁻¹ * x = y * ↑u⁻¹,
  { dunfold matrix.is_adjoint_pair,
    repeat { rw matrix.transpose_mul, },
    simp only [←matrix.mul_eq_mul, ←mul_assoc, P.transpose_nonsing_inv],
    conv_lhs { to_rhs, rw [mul_assoc, mul_assoc], congr, skip, rw ←mul_assoc, },
    conv_rhs { rw [mul_assoc, mul_assoc], conv { to_lhs, congr, skip, rw ←mul_assoc }, },
    exact this, },
  rw units.eq_mul_inv_iff_mul_eq, conv_rhs { rw mul_assoc, }, rw v.inv_mul_eq_iff_eq_mul,
end

variables [decidable_eq n]

/-- The submodule of pair-self-adjoint matrices with respect to bilinear forms corresponding to
given matrices `J`, `J₂`. -/
def pair_self_adjoint_matrices_submodule : submodule R₃ (matrix n n R₃) :=
(bilin_form.is_pair_self_adjoint_submodule (matrix.to_bilin' J) (matrix.to_bilin' J₃)).map
  ((linear_map.to_matrix' : ((n → R₃) →ₗ[R₃] (n → R₃)) ≃ₗ[R₃] matrix n n R₃) :
  ((n → R₃) →ₗ[R₃] (n → R₃)) →ₗ[R₃] matrix n n R₃)

@[simp] lemma mem_pair_self_adjoint_matrices_submodule :
  A ∈ (pair_self_adjoint_matrices_submodule J J₃) ↔ matrix.is_adjoint_pair J J₃ A A :=
begin
  simp only [pair_self_adjoint_matrices_submodule, linear_equiv.coe_coe,
    linear_map.to_matrix'_apply, submodule.mem_map, bilin_form.mem_is_pair_self_adjoint_submodule],
  split,
  { rintros ⟨f, hf, hA⟩,
    have hf' : f = A.to_lin' := by rw [←hA, matrix.to_lin'_to_matrix'], rw hf' at hf,
    rw ← is_adjoint_pair_to_bilin',
    exact hf, },
  { intros h, refine ⟨A.to_lin', _, linear_map.to_matrix'_to_lin' _⟩,
    exact (is_adjoint_pair_to_bilin' _ _ _ _).mpr h, },
end

/-- The submodule of self-adjoint matrices with respect to the bilinear form corresponding to
the matrix `J`. -/
def self_adjoint_matrices_submodule : submodule R₃ (matrix n n R₃) :=
  pair_self_adjoint_matrices_submodule J J

@[simp] lemma mem_self_adjoint_matrices_submodule :
  A ∈ self_adjoint_matrices_submodule J ↔ J.is_self_adjoint A :=
by { erw mem_pair_self_adjoint_matrices_submodule, refl, }

/-- The submodule of skew-adjoint matrices with respect to the bilinear form corresponding to
the matrix `J`. -/
def skew_adjoint_matrices_submodule : submodule R₃ (matrix n n R₃) :=
  pair_self_adjoint_matrices_submodule (-J) J

@[simp] lemma mem_skew_adjoint_matrices_submodule :
  A ∈ skew_adjoint_matrices_submodule J ↔ J.is_skew_adjoint A :=
begin
  erw mem_pair_self_adjoint_matrices_submodule,
  simp [matrix.is_skew_adjoint, matrix.is_adjoint_pair],
end

end matrix_adjoints

namespace bilin_form

section orthogonal

/-- The orthogonal complement of a submodule `N` with respect to some bilinear form is the set of
elements `x` which are orthogonal to all elements of `N`; i.e., for all `y` in `N`, `B x y = 0`.

Note that for general (neither symmetric nor antisymmetric) bilinear forms this definition has a
chirality; in addition to this "left" orthogonal complement one could define a "right" orthogonal
complement for which, for all `y` in `N`, `B y x = 0`.  This variant definition is not currently
provided in mathlib. -/
def orthogonal (B : bilin_form R M) (N : submodule R M) : submodule R M :=
{ carrier := { m | ∀ n ∈ N, is_ortho B n m },
  zero_mem' := λ x _, is_ortho_zero_right x,
  add_mem' := λ x y hx hy n hn,
    by rw [is_ortho, add_right, show B n x = 0, by exact hx n hn,
        show B n y = 0, by exact hy n hn, zero_add],
  smul_mem' := λ c x hx n hn,
    by rw [is_ortho, smul_right, show B n x = 0, by exact hx n hn, mul_zero] }

variables {N L : submodule R M}

@[simp] lemma mem_orthogonal_iff {N : submodule R M} {m : M} :
  m ∈ B.orthogonal N ↔ ∀ n ∈ N, is_ortho B n m := iff.rfl

lemma orthogonal_le (h : N ≤ L) : B.orthogonal L ≤ B.orthogonal N :=
λ _ hn l hl, hn l (h hl)

lemma le_orthogonal_orthogonal (b : refl_bilin_form.is_refl B) :
  N ≤ B.orthogonal (B.orthogonal N) :=
λ n hn m hm, b _ _ (hm n hn)

-- ↓ This lemma only applies in fields as we require `a * b = 0 → a = 0 ∨ b = 0`
lemma span_singleton_inf_orthogonal_eq_bot
  {B : bilin_form K V} {x : V} (hx : ¬ B.is_ortho x x) :
  (K ∙ x) ⊓ B.orthogonal (K ∙ x) = ⊥ :=
begin
  rw ← finset.coe_singleton,
  refine eq_bot_iff.2 (λ y h, _),
  rcases mem_span_finset.1 h.1 with ⟨μ, rfl⟩,
  have := h.2 x _,
  { rw finset.sum_singleton at this ⊢,
    suffices hμzero : μ x = 0,
    { rw [hμzero, zero_smul, submodule.mem_bot] },
    change B x (μ x • x) = 0 at this, rw [smul_right] at this,
    exact or.elim (zero_eq_mul.mp this.symm) id (λ hfalse, false.elim $ hx hfalse) },
  { rw submodule.mem_span; exact λ _ hp, hp $ finset.mem_singleton_self _ }
end

-- ↓ This lemma only applies in fields since we use the `mul_eq_zero`
lemma orthogonal_span_singleton_eq_to_lin_ker {B : bilin_form K V} (x : V) :
  B.orthogonal (K ∙ x) = (bilin_form.to_lin B x).ker :=
begin
  ext y,
  simp_rw [mem_orthogonal_iff, linear_map.mem_ker,
           submodule.mem_span_singleton ],
  split,
  { exact λ h, h x ⟨1, one_smul _ _⟩ },
  { rintro h _ ⟨z, rfl⟩,
    rw [is_ortho, smul_left, mul_eq_zero],
    exact or.intro_right _ h }
end

lemma span_singleton_sup_orthogonal_eq_top {B : bilin_form K V}
  {x : V} (hx : ¬ B.is_ortho x x) :
  (K ∙ x) ⊔ B.orthogonal (K ∙ x) = ⊤ :=
begin
  rw orthogonal_span_singleton_eq_to_lin_ker,
  exact linear_map.span_singleton_sup_ker_eq_top _ hx,
end

/-- Given a bilinear form `B` and some `x` such that `B x x ≠ 0`, the span of the singleton of `x`
  is complement to its orthogonal complement. -/
lemma is_compl_span_singleton_orthogonal {B : bilin_form K V}
  {x : V} (hx : ¬ B.is_ortho x x) : is_compl (K ∙ x) (B.orthogonal $ K ∙ x) :=
{ inf_le_bot := eq_bot_iff.1 $ span_singleton_inf_orthogonal_eq_bot hx,
  top_le_sup := eq_top_iff.1 $ span_singleton_sup_orthogonal_eq_top hx }

end orthogonal

/-- The restriction of a bilinear form on a submodule. -/
@[simps apply]
def restrict (B : bilin_form R M) (W : submodule R M) : bilin_form R W :=
{ bilin := λ a b, B a b,
  bilin_add_left := λ _ _ _, add_left _ _ _,
  bilin_smul_left := λ _ _ _, smul_left _ _ _,
  bilin_add_right := λ _ _ _, add_right _ _ _,
  bilin_smul_right := λ _ _ _, smul_right _ _ _}

/-- The restriction of a symmetric bilinear form on a submodule is also symmetric. -/
lemma restrict_sym (B : bilin_form R M) (b : sym_bilin_form.is_sym B)
  (W : submodule R M) : sym_bilin_form.is_sym $ B.restrict W :=
λ x y, b x y

/-- A nondegenerate bilinear form is a bilinear form such that the only element that is orthogonal
to every other element is `0`; i.e., for all nonzero `m` in `M`, there exists `n` in `M` with
`B m n ≠ 0`.

Note that for general (neither symmetric nor antisymmetric) bilinear forms this definition has a
chirality; in addition to this "left" nondegeneracy condition one could define a "right"
nondegeneracy condition that in the situation described, `B n m ≠ 0`.  This variant definition is
not currently provided in mathlib. In finite dimension either definition implies the other. -/
def nondegenerate (B : bilin_form R M) : Prop :=
∀ m : M, (∀ n : M, B m n = 0) → m = 0

section
variables (R M)
/-- In a non-trivial module, zero is not non-degenerate. -/
lemma not_nondegenerate_zero [nontrivial M] : ¬(0 : bilin_form R M).nondegenerate :=
let ⟨m, hm⟩ := exists_ne (0 : M) in λ h, hm (h m $ λ n, rfl)
end

variables {M₂' : Type*}
variables [add_comm_monoid M₂'] [module R₂ M₂']

lemma nondegenerate.ne_zero [nontrivial M] {B : bilin_form R M} (h : B.nondegenerate) : B ≠ 0 :=
λ h0, not_nondegenerate_zero R M $ h0 ▸ h

lemma nondegenerate.congr {B : bilin_form R₂ M₂} (e : M₂ ≃ₗ[R₂] M₂') (h : B.nondegenerate) :
  (congr e B).nondegenerate :=
λ m hm, (e.symm).map_eq_zero_iff.1 $ h (e.symm m) $
  λ n, (congr_arg _ (e.symm_apply_apply n).symm).trans (hm (e n))

@[simp] lemma nondegenerate_congr_iff {B : bilin_form R₂ M₂} (e : M₂ ≃ₗ[R₂] M₂') :
  (congr e B).nondegenerate ↔ B.nondegenerate :=
⟨λ h, begin
  convert h.congr e.symm,
  rw [congr_congr, e.self_trans_symm, congr_refl, linear_equiv.refl_apply],
end, nondegenerate.congr e⟩

/-- A bilinear form is nondegenerate if and only if it has a trivial kernel. -/
theorem nondegenerate_iff_ker_eq_bot {B : bilin_form R₂ M₂} :
  B.nondegenerate ↔ B.to_lin.ker = ⊥ :=
begin
  rw linear_map.ker_eq_bot',
  split; intro h,
  { refine λ m hm, h _ (λ x, _),
    rw [← to_lin_apply, hm], refl },
  { intros m hm, apply h,
    ext x, exact hm x }
end

lemma nondegenerate.ker_eq_bot {B : bilin_form R₂ M₂} (h : B.nondegenerate) :
  B.to_lin.ker = ⊥ := nondegenerate_iff_ker_eq_bot.mp h

/-- The restriction of a nondegenerate bilinear form `B` onto a submodule `W` is
nondegenerate if `disjoint W (B.orthogonal W)`. -/
lemma nondegenerate_restrict_of_disjoint_orthogonal
  (B : bilin_form R₁ M₁) (b : sym_bilin_form.is_sym B)
  {W : submodule R₁ M₁} (hW : disjoint W (B.orthogonal W)) :
  (B.restrict W).nondegenerate :=
begin
  rintro ⟨x, hx⟩ b₁,
  rw [submodule.mk_eq_zero, ← submodule.mem_bot R₁],
  refine hW ⟨hx, λ y hy, _⟩,
  specialize b₁ ⟨y, hy⟩,
  rwa [restrict_apply, submodule.coe_mk, submodule.coe_mk, b] at b₁
end

/-- An orthogonal basis with respect to a nondegenerate bilinear form has no self-orthogonal
elements. -/
lemma is_Ortho.not_is_ortho_basis_self_of_nondegenerate
  {n : Type w} [nontrivial R] {B : bilin_form R M} {v : basis n R M}
  (h : B.is_Ortho v) (hB : B.nondegenerate) (i : n) :
  ¬B.is_ortho (v i) (v i) :=
begin
  intro ho,
  refine v.ne_zero i (hB (v i) $ λ m, _),
  obtain ⟨vi, rfl⟩ := v.repr.symm.surjective m,
  rw [basis.repr_symm_apply, finsupp.total_apply, finsupp.sum, sum_right],
  apply finset.sum_eq_zero,
  rintros j -,
  rw smul_right,
  convert mul_zero _ using 2,
  obtain rfl | hij := eq_or_ne i j,
  { exact ho },
  { exact h i j hij },
end

/-- Given an orthogonal basis with respect to a bilinear form, the bilinear form is nondegenerate
iff the basis has no elements which are self-orthogonal. -/
lemma is_Ortho.nondegenerate_iff_not_is_ortho_basis_self {n : Type w} [nontrivial R]
  [no_zero_divisors R] (B : bilin_form R M) (v : basis n R M) (hO : B.is_Ortho v) :
  B.nondegenerate ↔ ∀ i, ¬B.is_ortho (v i) (v i) :=
begin
  refine ⟨hO.not_is_ortho_basis_self_of_nondegenerate, λ ho m hB, _⟩,
  obtain ⟨vi, rfl⟩ := v.repr.symm.surjective m,
  rw linear_equiv.map_eq_zero_iff,
  ext i,
  rw [finsupp.zero_apply],
  specialize hB (v i),
  simp_rw [basis.repr_symm_apply, finsupp.total_apply, finsupp.sum, sum_left, smul_left] at hB,
  rw finset.sum_eq_single i at hB,
  { exact eq_zero_of_ne_zero_of_mul_right_eq_zero (ho i) hB, },
  { intros j hj hij, convert mul_zero _ using 2, exact hO j i hij, },
  { intros hi, convert zero_mul _ using 2, exact finsupp.not_mem_support_iff.mp hi }
end

lemma congr_nondegenerate_iff {B : bilin_form R₂ M₂} (e : M₂ ≃ₗ[R₂] M₂'):
  (congr e B).nondegenerate ↔ B.nondegenerate :=
e.surjective.forall.trans $ forall_congr $ λ m, imp_congr
  (e.surjective.forall.trans $ forall_congr $ λ m, by
    rw [congr_apply, e.symm_apply_apply, e.symm_apply_apply])
  (linear_equiv.map_eq_zero_iff _)

section

lemma to_lin_restrict_ker_eq_inf_orthogonal
  (B : bilin_form K V) (W : subspace K V) (b : sym_bilin_form.is_sym B) :
  (B.to_lin.dom_restrict W).ker.map W.subtype = (W ⊓ B.orthogonal ⊤ : subspace K V) :=
begin
  ext x, split; intro hx,
  { rcases hx with ⟨⟨x, hx⟩, hker, rfl⟩,
    erw linear_map.mem_ker at hker,
    split,
    { simp [hx] },
    { intros y _,
      rw [is_ortho, b],
      change (B.to_lin.dom_restrict W) ⟨x, hx⟩ y = 0,
      rw hker, refl } },
  { simp_rw [submodule.mem_map, linear_map.mem_ker],
    refine ⟨⟨x, hx.1⟩, _, rfl⟩,
    ext y, change B x y = 0,
    rw b,
    exact hx.2 _ submodule.mem_top }
end

lemma to_lin_restrict_range_dual_annihilator_comap_eq_orthogonal
  (B : bilin_form K V) (W : subspace K V) :
  (B.to_lin.dom_restrict W).range.dual_annihilator_comap = B.orthogonal W :=
begin
  ext x, split; rw [mem_orthogonal_iff]; intro hx,
  { intros y hy,
    rw submodule.mem_dual_annihilator_comap_iff at hx,
    refine hx (B.to_lin.dom_restrict W ⟨y, hy⟩) ⟨⟨y, hy⟩, rfl⟩ },
  { rw submodule.mem_dual_annihilator_comap_iff,
    rintro _ ⟨⟨w, hw⟩, rfl⟩,
    exact hx w hw }
end

variable [finite_dimensional K V]

open finite_dimensional

lemma finrank_add_finrank_orthogonal
  {B : bilin_form K V} {W : subspace K V} (b₁ : sym_bilin_form.is_sym B) :
  finrank K W + finrank K (B.orthogonal W) =
  finrank K V + finrank K (W ⊓ B.orthogonal ⊤ : subspace K V) :=
begin
  rw [← to_lin_restrict_ker_eq_inf_orthogonal _ _ b₁,
      ← to_lin_restrict_range_dual_annihilator_comap_eq_orthogonal _ _,
      finrank_map_subtype_eq],
  conv_rhs { rw [← @subspace.finrank_add_finrank_dual_annihilator_comap_eq K V _ _ _ _
                  (B.to_lin.dom_restrict W).range,
                 add_comm, ← add_assoc, add_comm (finrank K ↥((B.to_lin.dom_restrict W).ker)),
                 linear_map.finrank_range_add_finrank_ker] },
end

/-- A subspace is complement to its orthogonal complement with respect to some
bilinear form if that bilinear form restricted on to the subspace is nondegenerate. -/
lemma restrict_nondegenerate_of_is_compl_orthogonal
  {B : bilin_form K V} {W : subspace K V}
  (b₁ : sym_bilin_form.is_sym B) (b₂ : (B.restrict W).nondegenerate) :
  is_compl W (B.orthogonal W) :=
begin
  have : W ⊓ B.orthogonal W = ⊥,
  { rw eq_bot_iff,
    intros x hx,
    obtain ⟨hx₁, hx₂⟩ := submodule.mem_inf.1 hx,
    refine subtype.mk_eq_mk.1 (b₂ ⟨x, hx₁⟩ _),
    rintro ⟨n, hn⟩,
    rw [restrict_apply, submodule.coe_mk, submodule.coe_mk, b₁],
    exact hx₂ n hn },
  refine ⟨this ▸ le_refl _, _⟩,
  { rw top_le_iff,
    refine eq_top_of_finrank_eq _,
    refine le_antisymm (submodule.finrank_le _) _,
    conv_rhs { rw ← add_zero (finrank K _) },
    rw [← finrank_bot K V, ← this, submodule.dim_sup_add_dim_inf_eq,
        finrank_add_finrank_orthogonal b₁],
    exact nat.le.intro rfl }
end

/-- A subspace is complement to its orthogonal complement with respect to some bilinear form
if and only if that bilinear form restricted on to the subspace is nondegenerate. -/
theorem restrict_nondegenerate_iff_is_compl_orthogonal
  {B : bilin_form K V} {W : subspace K V} (b₁ : sym_bilin_form.is_sym B) :
  (B.restrict W).nondegenerate ↔ is_compl W (B.orthogonal W) :=
⟨λ b₂, restrict_nondegenerate_of_is_compl_orthogonal b₁ b₂,
 λ h, B.nondegenerate_restrict_of_disjoint_orthogonal b₁ h.1⟩

/-- Given a nondegenerate bilinear form `B` on a finite-dimensional vector space, `B.to_dual` is
the linear equivalence between a vector space and its dual with the underlying linear map
`B.to_lin`. -/
noncomputable def to_dual (B : bilin_form K V) (b : B.nondegenerate) :
  V ≃ₗ[K] module.dual K V :=
B.to_lin.linear_equiv_of_injective
  (linear_map.ker_eq_bot.mp $ b.ker_eq_bot) subspace.dual_finrank_eq.symm

lemma to_dual_def {B : bilin_form K V} (b : B.nondegenerate) {m n : V} :
  B.to_dual b m n = B m n := rfl

section dual_basis

variables {ι : Type*} [decidable_eq ι] [fintype ι]

/-- The `B`-dual basis `B.dual_basis hB b` to a finite basis `b` satisfies
`B (B.dual_basis hB b i) (b j) = B (b i) (B.dual_basis hB b j) = if i = j then 1 else 0`,
where `B` is a nondegenerate (symmetric) bilinear form and `b` is a finite basis. -/
noncomputable def dual_basis (B : bilin_form K V) (hB : B.nondegenerate) (b : basis ι K V) :
  basis ι K V :=
b.dual_basis.map (B.to_dual hB).symm

@[simp] lemma dual_basis_repr_apply (B : bilin_form K V) (hB : B.nondegenerate) (b : basis ι K V)
  (x i) : (B.dual_basis hB b).repr x i = B x (b i) :=
by rw [dual_basis, basis.map_repr, linear_equiv.symm_symm, linear_equiv.trans_apply,
       basis.dual_basis_repr, to_dual_def]

lemma apply_dual_basis_left (B : bilin_form K V) (hB : B.nondegenerate) (b : basis ι K V)
  (i j) : B (B.dual_basis hB b i) (b j) = if j = i then 1 else 0 :=
by rw [dual_basis, basis.map_apply, basis.coe_dual_basis, ← to_dual_def hB,
       linear_equiv.apply_symm_apply, basis.coord_apply, basis.repr_self,
       finsupp.single_apply]

lemma apply_dual_basis_right (B : bilin_form K V) (hB : B.nondegenerate)
  (sym : sym_bilin_form.is_sym B) (b : basis ι K V)
  (i j) : B (b i) (B.dual_basis hB b j) = if i = j then 1 else 0 :=
by rw [sym, apply_dual_basis_left]

end dual_basis

end

/-! We note that we cannot use `bilin_form.restrict_nondegenerate_iff_is_compl_orthogonal` for the
lemma below since the below lemma does not require `V` to be finite dimensional. However,
`bilin_form.restrict_nondegenerate_iff_is_compl_orthogonal` does not require `B` to be nondegenerate
on the whole space. -/

/-- The restriction of a symmetric, non-degenerate bilinear form on the orthogonal complement of
the span of a singleton is also non-degenerate. -/
lemma restrict_orthogonal_span_singleton_nondegenerate (B : bilin_form K V)
  (b₁ : nondegenerate B) (b₂ : sym_bilin_form.is_sym B) {x : V} (hx : ¬ B.is_ortho x x) :
  nondegenerate $ B.restrict $ B.orthogonal (K ∙ x) :=
begin
  refine λ m hm, submodule.coe_eq_zero.1 (b₁ m.1 (λ n, _)),
  have : n ∈ (K ∙ x) ⊔ B.orthogonal (K ∙ x) :=
    (span_singleton_sup_orthogonal_eq_top hx).symm ▸ submodule.mem_top,
  rcases submodule.mem_sup.1 this with ⟨y, hy, z, hz, rfl⟩,
  specialize hm ⟨z, hz⟩,
  rw restrict at hm,
  erw [add_right, show B m.1 y = 0, by rw b₂; exact m.2 y hy, hm, add_zero]
end

section linear_adjoints

lemma comp_left_injective (B : bilin_form R₁ M₁) (b : B.nondegenerate) :
  function.injective B.comp_left :=
λ φ ψ h, begin
  ext w,
  refine eq_of_sub_eq_zero (b _ _),
  intro v,
  rw [sub_left, ← comp_left_apply, ← comp_left_apply, ← h, sub_self]
end

lemma is_adjoint_pair_unique_of_nondegenerate (B : bilin_form R₁ M₁) (b : B.nondegenerate)
  (φ ψ₁ ψ₂ : M₁ →ₗ[R₁] M₁) (hψ₁ : is_adjoint_pair B B ψ₁ φ) (hψ₂ : is_adjoint_pair B B ψ₂ φ) :
  ψ₁ = ψ₂ :=
B.comp_left_injective b $ ext $ λ v w, by rw [comp_left_apply, comp_left_apply, hψ₁, hψ₂]

variable [finite_dimensional K V]

/-- Given bilinear forms `B₁, B₂` where `B₂` is nondegenerate, `symm_comp_of_nondegenerate`
is the linear map `B₂.to_lin⁻¹ ∘ B₁.to_lin`. -/
noncomputable def symm_comp_of_nondegenerate
  (B₁ B₂ : bilin_form K V) (b₂ : B₂.nondegenerate) : V →ₗ[K] V :=
(B₂.to_dual b₂).symm.to_linear_map.comp B₁.to_lin

lemma comp_symm_comp_of_nondegenerate_apply (B₁ : bilin_form K V)
  {B₂ : bilin_form K V} (b₂ : B₂.nondegenerate) (v : V) :
  to_lin B₂ (B₁.symm_comp_of_nondegenerate B₂ b₂ v) = to_lin B₁ v :=
by erw [symm_comp_of_nondegenerate, linear_equiv.apply_symm_apply (B₂.to_dual b₂) _]

@[simp]
lemma symm_comp_of_nondegenerate_left_apply (B₁ : bilin_form K V)
  {B₂ : bilin_form K V} (b₂ : B₂.nondegenerate) (v w : V) :
  B₂ (symm_comp_of_nondegenerate B₁ B₂ b₂ w) v = B₁ w v :=
begin
  conv_lhs { rw [← bilin_form.to_lin_apply, comp_symm_comp_of_nondegenerate_apply] },
  refl,
end

/-- Given the nondegenerate bilinear form `B` and the linear map `φ`,
`left_adjoint_of_nondegenerate` provides the left adjoint of `φ` with respect to `B`.
The lemma proving this property is `bilin_form.is_adjoint_pair_left_adjoint_of_nondegenerate`. -/
noncomputable def left_adjoint_of_nondegenerate
  (B : bilin_form K V) (b : B.nondegenerate) (φ : V →ₗ[K] V) : V →ₗ[K] V :=
symm_comp_of_nondegenerate (B.comp_right φ) B b

lemma is_adjoint_pair_left_adjoint_of_nondegenerate
  (B : bilin_form K V) (b : B.nondegenerate) (φ : V →ₗ[K] V) :
  is_adjoint_pair B B (B.left_adjoint_of_nondegenerate b φ) φ :=
λ x y, (B.comp_right φ).symm_comp_of_nondegenerate_left_apply b y x

/-- Given the nondegenerate bilinear form `B`, the linear map `φ` has a unique left adjoint given by
`bilin_form.left_adjoint_of_nondegenerate`. -/
theorem is_adjoint_pair_iff_eq_of_nondegenerate
  (B : bilin_form K V) (b : B.nondegenerate) (ψ φ : V →ₗ[K] V) :
  is_adjoint_pair B B ψ φ ↔ ψ = B.left_adjoint_of_nondegenerate b φ :=
⟨λ h, B.is_adjoint_pair_unique_of_nondegenerate b φ ψ _ h
   (is_adjoint_pair_left_adjoint_of_nondegenerate _ _ _),
 λ h, h.symm ▸ is_adjoint_pair_left_adjoint_of_nondegenerate _ _ _⟩

end linear_adjoints

section det

open matrix

variables {A : Type*} [comm_ring A] [is_domain A] [module A M₃] (B₃ : bilin_form A M₃)
variables {ι : Type*} [decidable_eq ι] [fintype ι]

theorem _root_.matrix.nondegenerate.to_bilin' {M : matrix ι ι R₃} (h : M.nondegenerate) :
  (to_bilin' M).nondegenerate :=
λ x hx, h.eq_zero_of_ortho $ λ y, by simpa only [to_bilin'_apply'] using hx y

theorem _root_.matrix.nondegenerate.to_bilin {M : matrix ι ι R₃} (h : M.nondegenerate)
  (b : basis ι R₃ M₃) : (to_bilin b M).nondegenerate :=
by convert h.to_bilin'.congr b.equiv_fun.symm using 1

lemma _root_.matrix.nondegenerate_iff_to_bilin' {M : matrix ι ι R₃} :
  M.nondegenerate ↔ (matrix.to_bilin' M).nondegenerate :=
⟨matrix.nondegenerate.to_bilin', λ h v hv, h v $ λ w, (M.to_bilin'_apply' _ _).trans $ hv w⟩

lemma _root_.matrix.nondegenerate_iff_to_bilin' {M : matrix ι ι R₃} :
  M.nondegenerate ↔ (matrix.to_bilin' M).nondegenerate :=
begin
  refine ⟨λ h, matrix.nondegenerate.to_bilin' h, λ h, λ v hv, _⟩,
  replace h := h v,
  simp_rw [matrix.to_bilin'_apply'] at h,
  exact h hv
end

theorem nondegenerate_of_det_ne_zero' (M : matrix ι ι A) (h : M.det ≠ 0) :
  (to_bilin' M).nondegenerate :=
(matrix.nondegenerate_of_det_ne_zero h).to_bilin'

<<<<<<< HEAD
lemma to_bilin.nondegenerate_iff_det_ne_zero' {M : matrix ι ι A} :
  (matrix.to_bilin' M).nondegenerate ↔ M.det ≠ 0 :=
begin
  refine ⟨λ h, _, λ h, bilin_form.nondegenerate_of_det_ne_zero' _ h⟩,
  rw [← matrix.nondegenerate_iff_det_ne_zero],
  exact matrix.nondegenerate_iff_to_bilin'.2 h,
end
=======
lemma to_bilin'_nondegenerate_iff_det_ne_zero {M : matrix ι ι A} :
  (matrix.to_bilin' M).nondegenerate ↔ M.det ≠ 0 :=
by rw [←matrix.nondegenerate_iff_to_bilin', matrix.nondegenerate_iff_det_ne_zero]
>>>>>>> 0f999a1a

theorem nondegenerate_of_det_ne_zero (b : basis ι A M₃) (h : (to_matrix b B₃).det ≠ 0) :
  B₃.nondegenerate :=
to_bilin_to_matrix b B₃ ▸ (matrix.nondegenerate_of_det_ne_zero h).to_bilin b

lemma to_bilin'_nondegenerate_iff_to_bilin_nondegenerate {M : matrix ι ι A}
  (b : basis ι A M₃) : (matrix.to_bilin' M).nondegenerate ↔ (matrix.to_bilin b M).nondegenerate :=
(congr_nondegenerate_iff b.equiv_fun.symm).symm

lemma nondegenerate_iff_det_ne_zero (B : bilin_form A M₃)
  (b : basis ι A M₃) : B.nondegenerate ↔ ((bilin_form.to_matrix b) B).det ≠ 0 :=
begin
  revert B,
  rw (bilin_form.to_matrix b).symm.surjective.forall,
  intro M,
  rw [to_matrix_symm, to_matrix_to_bilin, ← to_bilin'_nondegenerate_iff_to_bilin_nondegenerate,
    to_bilin'_nondegenerate_iff_det_ne_zero]
end

lemma nondegenerate_iff_det_ne_zero (B : bilin_form A M₃)
  (b : basis ι A M₃) : B.nondegenerate ↔ ((bilin_form.to_matrix b) B).det ≠ 0 :=
begin
  refine ⟨λ h, to_bilin.nondegenerate_iff_det_ne_zero'.1 (λ v hv, _),
    λ h, bilin_form.nondegenerate_of_det_ne_zero _ _ h⟩,
  rw [← linear_equiv.map_eq_zero_iff b.equiv_fun.symm],
  refine h (b.equiv_fun.symm v) (λ m, _),
  replace hv := hv (b.equiv_fun m),
  simp_rw [matrix.to_bilin'_apply, basis.equiv_fun_apply, bilin_form.to_matrix_apply] at hv,
  rw [← basis.sum_equiv_fun b m],
  rw [finset.sum_comm] at hv,
  simp [mul_comm, hv]
end

end det

end bilin_form<|MERGE_RESOLUTION|>--- conflicted
+++ resolved
@@ -1731,19 +1731,9 @@
   (to_bilin' M).nondegenerate :=
 (matrix.nondegenerate_of_det_ne_zero h).to_bilin'
 
-<<<<<<< HEAD
-lemma to_bilin.nondegenerate_iff_det_ne_zero' {M : matrix ι ι A} :
-  (matrix.to_bilin' M).nondegenerate ↔ M.det ≠ 0 :=
-begin
-  refine ⟨λ h, _, λ h, bilin_form.nondegenerate_of_det_ne_zero' _ h⟩,
-  rw [← matrix.nondegenerate_iff_det_ne_zero],
-  exact matrix.nondegenerate_iff_to_bilin'.2 h,
-end
-=======
 lemma to_bilin'_nondegenerate_iff_det_ne_zero {M : matrix ι ι A} :
   (matrix.to_bilin' M).nondegenerate ↔ M.det ≠ 0 :=
 by rw [←matrix.nondegenerate_iff_to_bilin', matrix.nondegenerate_iff_det_ne_zero]
->>>>>>> 0f999a1a
 
 theorem nondegenerate_of_det_ne_zero (b : basis ι A M₃) (h : (to_matrix b B₃).det ≠ 0) :
   B₃.nondegenerate :=
