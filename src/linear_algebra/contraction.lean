--- conflicted
+++ resolved
@@ -25,20 +25,12 @@
 open tensor_product linear_map matrix
 open_locale tensor_product big_operators
 
-<<<<<<< HEAD
 variables (R M N P Q : Type*) [add_comm_group M]
 variables [add_comm_group N] [add_comm_group P] [add_comm_group Q]
 
 section comm_ring
 
 variables [comm_ring R] [module R M] [module R N] [module R P] [module R Q]
-=======
-variables (R M N P : Type*) [add_comm_group M] [add_comm_group N] [add_comm_group P]
-
-section comm_ring
-
-variables [comm_ring R] [module R M] [module R N] [module R P]
->>>>>>> ceca8d74
 variables {ι : Type*} [decidable_eq ι] [fintype ι] (b : basis ι R M)
 
 /-- The natural left-handed pairing between a module and its dual. -/
@@ -53,11 +45,7 @@
   let M' := module.dual R M in
   (uncurry R M' N (M →ₗ[R] N) : _ → M' ⊗ N →ₗ[R] M →ₗ[R] N) linear_map.smul_rightₗ
 
-<<<<<<< HEAD
 variables {R M N P Q}
-=======
-variables {R M N P}
->>>>>>> ceca8d74
 
 @[simp] lemma contract_left_apply (f : module.dual R M) (m : M) :
   contract_left R M (f ⊗ₜ m) = f m := by apply uncurry_apply
@@ -69,7 +57,6 @@
   dual_tensor_hom R M N (f ⊗ₜ n) m = (f m) • n :=
 by { dunfold dual_tensor_hom, rw uncurry_apply, refl, }
 
-<<<<<<< HEAD
 lemma dual_tensor_hom_prod_map_zero (f : module.dual R M) (p : P) :
   ((dual_tensor_hom R M P) (f ⊗ₜ[R] p)).prod_map (0 : N →ₗ[R] Q) =
   dual_tensor_hom R (M × N) (P × Q) ((f ∘ₗ fst R M N) ⊗ₜ inl R P Q p) :=
@@ -79,7 +66,7 @@
   (0 : M →ₗ[R] P).prod_map ((dual_tensor_hom R N Q) (g ⊗ₜ[R] q)) =
   dual_tensor_hom R (M × N) (P × Q) ((g ∘ₗ snd R M N) ⊗ₜ inr R P Q q) :=
 by {ext; simp}
-=======
+
 @[simp] lemma comp_dual_tensor_hom (f : module.dual R M) (n : N) (g : module.dual R N) (p : P) :
   (dual_tensor_hom R N P (g ⊗ₜ[R] p)) ∘ₗ (dual_tensor_hom R M N (f ⊗ₜ[R] n)) =
   g n • dual_tensor_hom R M P (f ⊗ₜ p) :=
@@ -87,7 +74,6 @@
   ext m, simp only [coe_comp, function.comp_app, dual_tensor_hom_apply, map_smulₛₗ,
   ring_hom.id_apply, smul_apply], rw smul_comm,
 end
->>>>>>> ceca8d74
 
 /-- As a matrix, `dual_tensor_hom` evaluated on a basis element of `M* ⊗ N` is a matrix with a
 single one and zeros elsewhere -/
