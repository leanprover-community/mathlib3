--- conflicted
+++ resolved
@@ -56,13 +56,12 @@
   dual_tensor_hom R M N (f ⊗ₜ n) m = (f m) • n :=
 by { dunfold dual_tensor_hom, rw uncurry_apply, refl, }
 
-<<<<<<< HEAD
 @[simp] lemma transpose_dual_tensor_hom (f : module.dual R M) (m : M) :
   dual.transpose (dual_tensor_hom R M M (f ⊗ₜ m)) = dual_tensor_hom R _ _ (dual.eval R M m ⊗ₜ f) :=
 by { ext f' m', simp only [dual.transpose_apply, coe_comp, function.comp_app, dual_tensor_hom_apply,
   map_smulₛₗ, ring_hom.id_apply, algebra.id.smul_eq_mul, dual.eval_apply, smul_apply],
   exact mul_comm _ _ }
-=======
+  
 @[simp] lemma comp_dual_tensor_hom (f : module.dual R M) (n : N) (g : module.dual R N) (p : P) :
   (dual_tensor_hom R N P (g ⊗ₜ[R] p)) ∘ₗ (dual_tensor_hom R M N (f ⊗ₜ[R] n)) =
   g n • dual_tensor_hom R M P (f ⊗ₜ p) :=
@@ -70,7 +69,6 @@
   ext m, simp only [coe_comp, function.comp_app, dual_tensor_hom_apply, map_smulₛₗ,
   ring_hom.id_apply, smul_apply], rw smul_comm,
 end
->>>>>>> 3478a2af
 
 /-- As a matrix, `dual_tensor_hom` evaluated on a basis element of `M* ⊗ N` is a matrix with a
 single one and zeros elsewhere -/
