/-
Copyright (c) 2018 Kenny Lau. All rights reserved.
Released under Apache 2.0 license as described in the file LICENSE.
Authors: Johannes Hölzl, Kenny Lau
-/
import data.finsupp.to_dfinsupp
import linear_algebra.basis

/-!
# Properties of the module `Π₀ i, M i`

Given an indexed collection of `R`-modules `M i`, the `R`-module structure on `Π₀ i, M i`
is defined in `data.dfinsupp`.

In this file we define `linear_map` versions of various maps:

* `dfinsupp.lsingle a : M →ₗ[R] Π₀ i, M i`: `dfinsupp.single a` as a linear map;

* `dfinsupp.lmk s : (Π i : (↑s : set ι), M i) →ₗ[R] Π₀ i, M i`: `dfinsupp.single a` as a linear map;

* `dfinsupp.lapply i : (Π₀ i, M i) →ₗ[R] M`: the map `λ f, f i` as a linear map;

* `dfinsupp.lsum`: `dfinsupp.sum` or `dfinsupp.lift_add_hom` as a `linear_map`;

## Implementation notes

This file should try to mirror `linear_algebra.finsupp` where possible. The API of `finsupp` is
much more developed, but many lemmas in that file should be eligible to copy over.

## Tags

function with finite support, module, linear algebra
-/

variables {ι : Type*} {R : Type*} {S : Type*} {M : ι → Type*} {N : Type*}

variables [dec_ι : decidable_eq ι]

namespace dfinsupp
variables [semiring R] [Π i, add_comm_monoid (M i)] [Π i, module R (M i)]
variables [add_comm_monoid N] [module R N]

include dec_ι

/-- `dfinsupp.mk` as a `linear_map`. -/
def lmk (s : finset ι) : (Π i : (↑s : set ι), M i) →ₗ[R] Π₀ i, M i :=
{ to_fun := mk s, map_add' := λ _ _, mk_add, map_smul' := λ c x, mk_smul c x}

/-- `dfinsupp.single` as a `linear_map` -/
def lsingle (i) : M i →ₗ[R] Π₀ i, M i :=
{ to_fun := single i, map_smul' := single_smul, .. dfinsupp.single_add_hom _ _ }

/-- Two `R`-linear maps from `Π₀ i, M i` which agree on each `single i x` agree everywhere. -/
lemma lhom_ext ⦃φ ψ : (Π₀ i, M i) →ₗ[R] N⦄
  (h : ∀ i x, φ (single i x) = ψ (single i x)) :
  φ = ψ :=
linear_map.to_add_monoid_hom_injective $ add_hom_ext h

/-- Two `R`-linear maps from `Π₀ i, M i` which agree on each `single i x` agree everywhere.

See note [partially-applied ext lemmas].
After apply this lemma, if `M = R` then it suffices to verify `φ (single a 1) = ψ (single a 1)`. -/
@[ext] lemma lhom_ext' ⦃φ ψ : (Π₀ i, M i) →ₗ[R] N⦄
  (h : ∀ i, φ.comp (lsingle i) = ψ.comp (lsingle i)) :
  φ = ψ :=
lhom_ext $ λ i, linear_map.congr_fun (h i)

omit dec_ι

/-- Interpret `λ (f : Π₀ i, M i), f i` as a linear map. -/
def lapply (i : ι) : (Π₀ i, M i) →ₗ[R] M i :=
{ to_fun := λ f, f i,
  map_add' := λ f g, add_apply f g i,
  map_smul' := λ c f, smul_apply c f i}

include dec_ι

@[simp] lemma lmk_apply (s : finset ι) (x) : (lmk s : _ →ₗ[R] Π₀ i, M i) x = mk s x := rfl

@[simp] lemma lsingle_apply (i : ι) (x : M i) : (lsingle i : _ →ₗ[R] _) x = single i x := rfl

omit dec_ι

@[simp] lemma lapply_apply (i : ι) (f : Π₀ i, M i) : (lapply i : _ →ₗ[R] _) f = f i := rfl

section lsum

/-- Typeclass inference can't find `dfinsupp.add_comm_monoid` without help for this case.
This instance allows it to be found where it is needed on the LHS of the colon in
`dfinsupp.module_of_linear_map`. -/
instance add_comm_monoid_of_linear_map : add_comm_monoid (Π₀ (i : ι), M i →ₗ[R] N) :=
@dfinsupp.add_comm_monoid _ (λ i, M i →ₗ[R] N) _

/-- Typeclass inference can't find `dfinsupp.module` without help for this case.
This is needed to define `dfinsupp.lsum` below.

The cause seems to be an inability to unify the `Π i, add_comm_monoid (M i →ₗ[R] N)` instance that
we have with the `Π i, has_zero (M i →ₗ[R] N)` instance which appears as a parameter to the
`dfinsupp` type. -/
instance module_of_linear_map [semiring S] [module S N] [smul_comm_class R S N] :
  module S (Π₀ (i : ι), M i →ₗ[R] N) :=
@dfinsupp.module _ _ (λ i, M i →ₗ[R] N) _ _ _

variables (S)

include dec_ι

/-- The `dfinsupp` version of `finsupp.lsum`.

See note [bundled maps over different rings] for why separate `R` and `S` semirings are used. -/
@[simps]
def lsum [semiring S] [module S N] [smul_comm_class R S N] :
  (Π i, M i →ₗ[R] N) ≃ₗ[S] ((Π₀ i, M i) →ₗ[R] N) :=
{ to_fun := λ F,
  { to_fun := sum_add_hom (λ i, (F i).to_add_monoid_hom),
    map_add' := (lift_add_hom (λ i, (F i).to_add_monoid_hom)).map_add,
    map_smul' := λ c f, by
    { dsimp,
      apply dfinsupp.induction f,
      { rw [smul_zero, add_monoid_hom.map_zero, smul_zero] },
      { intros a b f ha hb hf,
        rw [smul_add, add_monoid_hom.map_add, add_monoid_hom.map_add, smul_add, hf, ←single_smul,
          sum_add_hom_single, sum_add_hom_single, linear_map.to_add_monoid_hom_coe,
          linear_map.map_smul], } } },
  inv_fun := λ F i, F.comp (lsingle i),
  left_inv := λ F, by { ext x y, simp },
  right_inv := λ F, by { ext x y, simp },
  map_add' := λ F G, by { ext x y, simp },
  map_smul' := λ c F, by { ext, simp } }

/-- While `simp` can prove this, it is often convenient to avoid unfolding `lsum` into `sum_add_hom`
with `dfinsupp.lsum_apply_apply`. -/
lemma lsum_single [semiring S] [module S N] [smul_comm_class R S N]
  (F : Π i, M i →ₗ[R] N) (i) (x : M i) :
  lsum S F (single i x) = F i x :=
sum_add_hom_single _ _ _

end lsum

/-! ### Bundled versions of `dfinsupp.map_range`

The names should match the equivalent bundled `finsupp.map_range` definitions.
-/

section map_range

variables {β β₁ β₂: ι → Type*}
variables [Π i, add_comm_monoid (β i)] [Π i, add_comm_monoid (β₁ i)] [Π i, add_comm_monoid (β₂ i)]
variables [Π i, module R (β i)] [Π i, module R (β₁ i)] [Π i, module R (β₂ i)]

lemma map_range_smul (f : Π i, β₁ i → β₂ i) (hf : ∀ i, f i 0 = 0)
  (r : R) (hf' : ∀ i x, f i (r • x) = r • f i x) (g : Π₀ i, β₁ i):
  map_range f hf (r • g) = r • map_range f hf g :=
begin
  ext,
  simp only [map_range_apply f, coe_smul, pi.smul_apply, hf']
end

/-- `dfinsupp.map_range` as an `linear_map`. -/
@[simps apply]
def map_range.linear_map (f : Π i, β₁ i →ₗ[R] β₂ i) : (Π₀ i, β₁ i) →ₗ[R] (Π₀ i, β₂ i) :=
{ to_fun := map_range (λ i x, f i x) (λ i, (f i).map_zero),
  map_smul' := λ r, map_range_smul _ _ _ (λ i, (f i).map_smul r),
  .. map_range.add_monoid_hom (λ i, (f i).to_add_monoid_hom) }

@[simp]
lemma map_range.linear_map_id :
  map_range.linear_map (λ i, (linear_map.id : (β₂ i) →ₗ[R] _)) = linear_map.id :=
linear_map.ext map_range_id

lemma map_range.linear_map_comp (f : Π i, β₁ i →ₗ[R] β₂ i) (f₂ : Π i, β i →ₗ[R] β₁ i):
  map_range.linear_map (λ i, (f i).comp (f₂ i)) =
    (map_range.linear_map f).comp (map_range.linear_map f₂) :=
linear_map.ext $ map_range_comp (λ i x, f i x) (λ i x, f₂ i x) _ _ _

include dec_ι
lemma sum_map_range_index.linear_map
  [Π (i : ι) (x : β₁ i), decidable (x ≠ 0)] [Π (i : ι) (x : β₂ i), decidable (x ≠ 0)]
  {f : Π i, β₁ i →ₗ[R] β₂ i} {h : Π i, β₂ i →ₗ[R] N} {l : Π₀ i, β₁ i} :
  dfinsupp.lsum ℕ h (map_range.linear_map f l) = dfinsupp.lsum ℕ (λ i, (h i).comp (f i)) l :=
by simpa [dfinsupp.sum_add_hom_apply] using
  @sum_map_range_index ι N _ _ _ _ _ _ _ _ (λ i, f i) (λ i, by simp) l (λ i, h i) (λ i, by simp)
omit dec_ι

/-- `dfinsupp.map_range.linear_map` as an `linear_equiv`. -/
@[simps apply]
def map_range.linear_equiv (e : Π i, β₁ i ≃ₗ[R] β₂ i) : (Π₀ i, β₁ i) ≃ₗ[R] (Π₀ i, β₂ i) :=
{ to_fun := map_range (λ i x, e i x) (λ i, (e i).map_zero),
  inv_fun := map_range (λ i x, (e i).symm x) (λ i, (e i).symm.map_zero),
  .. map_range.add_equiv (λ i, (e i).to_add_equiv),
  .. map_range.linear_map (λ i, (e i).to_linear_map) }

@[simp]
lemma map_range.linear_equiv_refl :
  (map_range.linear_equiv $ λ i, linear_equiv.refl R (β₁ i)) = linear_equiv.refl _ _ :=
linear_equiv.ext map_range_id

lemma map_range.linear_equiv_trans (f : Π i, β i ≃ₗ[R] β₁ i) (f₂ : Π i, β₁ i ≃ₗ[R] β₂ i):
  map_range.linear_equiv (λ i, (f i).trans (f₂ i)) =
    (map_range.linear_equiv f).trans (map_range.linear_equiv f₂) :=
linear_equiv.ext $ map_range_comp (λ i x, f₂ i x) (λ i x, f i x) _ _ _

@[simp]
lemma map_range.linear_equiv_symm (e : Π i, β₁ i ≃ₗ[R] β₂ i) :
  (map_range.linear_equiv e).symm = map_range.linear_equiv (λ i, (e i).symm) := rfl

end map_range

section basis

/-- The direct sum of free modules is free.

Note that while this is stated for `dfinsupp` not `direct_sum`, the types are defeq. -/
noncomputable def basis {η : ι → Type*} (b : Π i, basis (η i) R (M i)) :
  basis (Σ i, η i) R (Π₀ i, M i) :=
basis.of_repr ((map_range.linear_equiv (λ i, (b i).repr)).trans
  (sigma_finsupp_lequiv_dfinsupp R).symm)

end basis

end dfinsupp

include dec_ι

namespace submodule
variables [semiring R] [add_comm_monoid N] [module R N]
open dfinsupp

lemma dfinsupp_sum_mem {β : ι → Type*} [Π i, has_zero (β i)]
  [Π i (x : β i), decidable (x ≠ 0)] (S : submodule R N)
  (f : Π₀ i, β i) (g : Π i, β i → N) (h : ∀ c, f c ≠ 0 → g c (f c) ∈ S) : f.sum g ∈ S :=
dfinsupp_sum_mem S f g h

lemma dfinsupp_sum_add_hom_mem {β : ι → Type*} [Π i, add_zero_class (β i)]
  (S : submodule R N) (f : Π₀ i, β i) (g : Π i, β i →+ N) (h : ∀ c, f c ≠ 0 → g c (f c) ∈ S) :
  dfinsupp.sum_add_hom g f ∈ S :=
dfinsupp_sum_add_hom_mem S f g h

/-- The supremum of a family of submodules is equal to the range of `dfinsupp.lsum`; that is
every element in the `supr` can be produced from taking a finite number of non-zero elements
of `p i`, coercing them to `N`, and summing them. -/
lemma supr_eq_range_dfinsupp_lsum (p : ι → submodule R N) :
  supr p = (dfinsupp.lsum ℕ (λ i, (p i).subtype)).range :=
begin
  apply le_antisymm,
  { apply supr_le _,
    intros i y hy,
    exact ⟨dfinsupp.single i ⟨y, hy⟩, dfinsupp.sum_add_hom_single _ _ _⟩, },
  { rintros x ⟨v, rfl⟩,
    exact dfinsupp_sum_add_hom_mem _ v _ (λ i _, (le_supr p i : p i ≤ _) (v i).prop) }
end

/-- The bounded supremum of a family of commutative additive submonoids is equal to the range of
`dfinsupp.sum_add_hom` composed with `dfinsupp.filter_add_monoid_hom`; that is, every element in the
bounded `supr` can be produced from taking a finite number of non-zero elements from the `S i` that
satisfy `p i`, coercing them to `γ`, and summing them. -/
lemma bsupr_eq_range_dfinsupp_lsum (p : ι → Prop)
  [decidable_pred p] (S : ι → submodule R N) :
  (⨆ i (h : p i), S i) =
    ((dfinsupp.lsum ℕ (λ i, (S i).subtype)).comp (dfinsupp.filter_linear_map R _ p)).range :=
begin
  apply le_antisymm,
  { refine supr₂_le (λ i hi y hy, ⟨dfinsupp.single i ⟨y, hy⟩, _⟩),
    rw [linear_map.comp_apply, filter_linear_map_apply, filter_single_pos _ _ hi],
    exact dfinsupp.sum_add_hom_single _ _ _, },
  { rintros x ⟨v, rfl⟩,
    refine dfinsupp_sum_add_hom_mem _ _ _ (λ i hi, _),
    refine mem_supr_of_mem i _,
    by_cases hp : p i,
    { simp [hp], },
    { simp [hp] }, }
end

lemma mem_supr_iff_exists_dfinsupp (p : ι → submodule R N) (x : N) :
  x ∈ supr p ↔ ∃ f : Π₀ i, p i, dfinsupp.lsum ℕ (λ i, (p i).subtype) f = x :=
set_like.ext_iff.mp (supr_eq_range_dfinsupp_lsum p) x

/-- A variant of `submodule.mem_supr_iff_exists_dfinsupp` with the RHS fully unfolded. -/
lemma mem_supr_iff_exists_dfinsupp' (p : ι → submodule R N) [Π i (x : p i), decidable (x ≠ 0)]
  (x : N) :
  x ∈ supr p ↔ ∃ f : Π₀ i, p i, f.sum (λ i xi, ↑xi) = x :=
begin
  rw mem_supr_iff_exists_dfinsupp,
  simp_rw [dfinsupp.lsum_apply_apply, dfinsupp.sum_add_hom_apply],
  congr',
end

lemma mem_bsupr_iff_exists_dfinsupp (p : ι → Prop) [decidable_pred p] (S : ι → submodule R N)
  (x : N) :
  x ∈ (⨆ i (h : p i), S i) ↔
    ∃ f : Π₀ i, S i, dfinsupp.lsum ℕ (λ i, (S i).subtype) (f.filter p) = x :=
set_like.ext_iff.mp (bsupr_eq_range_dfinsupp_lsum p S) x

open_locale big_operators
omit dec_ι
lemma mem_supr_finset_iff_exists_sum {s : finset ι} (p : ι → submodule R N) (a : N) :
  a ∈ (⨆ i ∈ s, p i) ↔ ∃ μ : Π i, p i, ∑ i in s, (μ i : N) = a :=
begin
  classical,
  rw submodule.mem_supr_iff_exists_dfinsupp',
  split; rintro ⟨μ, hμ⟩,
  { use λ i, ⟨μ i, (supr_const_le : _ ≤ p i) (coe_mem $ μ i)⟩,
    rw ← hμ, symmetry, apply finset.sum_subset,
    { intro x, contrapose, intro hx,
      rw [mem_support_iff, not_ne_iff],
      ext, rw [coe_zero, ← mem_bot R], convert coe_mem (μ x),
      symmetry, exact supr_neg hx },
    { intros x _ hx, rw [mem_support_iff, not_ne_iff] at hx, rw hx, refl } },
  { refine ⟨dfinsupp.mk s _, _⟩,
    { rintro ⟨i, hi⟩, refine ⟨μ i, _⟩,
      rw supr_pos, { exact coe_mem _ }, { exact hi } },
    simp only [dfinsupp.sum],
    rw [finset.sum_subset support_mk_subset, ← hμ],
    exact finset.sum_congr rfl (λ x hx, congr_arg coe $ mk_of_mem hx),
    { intros x _ hx, rw [mem_support_iff, not_ne_iff] at hx, rw hx, refl } }
end

end submodule

namespace complete_lattice

open dfinsupp

section semiring
variables [semiring R] [add_comm_monoid N] [module R N]

/-- Independence of a family of submodules can be expressed as a quantifier over `dfinsupp`s.

This is an intermediate result used to prove
`complete_lattice.independent_of_dfinsupp_lsum_injective` and
`complete_lattice.independent.dfinsupp_lsum_injective`. -/
lemma independent_iff_forall_dfinsupp (p : ι → submodule R N) :
  independent p ↔
    ∀ i (x : p i) (v : Π₀ (i : ι), ↥(p i)), lsum ℕ (λ i, (p i).subtype) (erase i v) = x → x = 0 :=
begin
  simp_rw [complete_lattice.independent_def, submodule.disjoint_def,
    submodule.mem_bsupr_iff_exists_dfinsupp, exists_imp_distrib, filter_ne_eq_erase],
  apply forall_congr (λ i, _),
  refine subtype.forall'.trans _,
  simp_rw submodule.coe_eq_zero,
  refl,
end

/- If `dfinsupp.lsum` applied with `submodule.subtype` is injective then the submodules are
independent. -/
lemma independent_of_dfinsupp_lsum_injective (p : ι → submodule R N)
  (h : function.injective (lsum ℕ (λ i, (p i).subtype))) :
  independent p :=
begin
  rw independent_iff_forall_dfinsupp,
  intros i x v hv,
  replace hv : lsum ℕ (λ i, (p i).subtype) (erase i v) = lsum ℕ (λ i, (p i).subtype) (single i x),
  { simpa only [lsum_single] using hv, },
  have := dfinsupp.ext_iff.mp (h hv) i,
  simpa [eq_comm] using this,
end

/- If `dfinsupp.sum_add_hom` applied with `add_submonoid.subtype` is injective then the additive
submonoids are independent. -/
lemma independent_of_dfinsupp_sum_add_hom_injective (p : ι → add_submonoid N)
  (h : function.injective (sum_add_hom (λ i, (p i).subtype))) :
  independent p :=
begin
  rw ←independent_map_order_iso_iff (add_submonoid.to_nat_submodule : add_submonoid N ≃o _),
  exact independent_of_dfinsupp_lsum_injective _ h,
end

/-- Combining `dfinsupp.lsum` with `linear_map.to_span_singleton` is the same as `finsupp.total` -/
lemma lsum_comp_map_range_to_span_singleton
  [Π (m : R), decidable (m ≠ 0)]
  (p : ι → submodule R N) {v : ι → N} (hv : ∀ (i : ι), v i ∈ p i) :
  ((lsum ℕ) (λ i, (p i).subtype) : _ →ₗ[R] _).comp
    ((map_range.linear_map
      (λ i, linear_map.to_span_singleton R ↥(p i) ⟨v i, hv i⟩) : _ →ₗ[R] _).comp
      (finsupp_lequiv_dfinsupp R : (ι →₀ R) ≃ₗ[R] _).to_linear_map) =
  finsupp.total ι N R v :=
by { ext, simp }

end semiring

section ring
variables [ring R] [add_comm_group N] [module R N]


/- If `dfinsupp.sum_add_hom` applied with `add_submonoid.subtype` is injective then the additive
subgroups are independent. -/
lemma independent_of_dfinsupp_sum_add_hom_injective' (p : ι → add_subgroup N)
  (h : function.injective (sum_add_hom (λ i, (p i).subtype))) :
  independent p :=
begin
  rw ←independent_map_order_iso_iff (add_subgroup.to_int_submodule : add_subgroup N ≃o _),
  exact independent_of_dfinsupp_lsum_injective _ h,
end

/-- The canonical map out of a direct sum of a family of submodules is injective when the submodules
are `complete_lattice.independent`.

Note that this is not generally true for `[semiring R]`, for instance when `A` is the
`ℕ`-submodules of the positive and negative integers.

See `counterexamples/direct_sum_is_internal.lean` for a proof of this fact. -/
lemma independent.dfinsupp_lsum_injective {p : ι → submodule R N}
  (h : independent p) : function.injective (lsum ℕ (λ i, (p i).subtype)) :=
begin
  -- simplify everything down to binders over equalities in `N`
  rw independent_iff_forall_dfinsupp at h,
  suffices : (lsum ℕ (λ i, (p i).subtype)).ker = ⊥,
  { -- Lean can't find this without our help
    letI : add_comm_group (Π₀ i, p i) := @dfinsupp.add_comm_group _ (λ i, p i) _,
    rw linear_map.ker_eq_bot at this, exact this },
  rw linear_map.ker_eq_bot',
  intros m hm,
  ext i : 1,
  -- split `m` into the piece at `i` and the pieces elsewhere, to match `h`
  rw [dfinsupp.zero_apply, ←neg_eq_zero],
  refine h i (-m i) m _,
  rwa [←erase_add_single i m, linear_map.map_add, lsum_single, submodule.subtype_apply,
    add_eq_zero_iff_eq_neg, ←submodule.coe_neg] at hm,
end

/-- The canonical map out of a direct sum of a family of additive subgroups is injective when the
additive subgroups are `complete_lattice.independent`. -/
lemma independent.dfinsupp_sum_add_hom_injective {p : ι → add_subgroup N}
  (h : independent p) : function.injective (sum_add_hom (λ i, (p i).subtype)) :=
begin
  rw ←independent_map_order_iso_iff (add_subgroup.to_int_submodule : add_subgroup N ≃o _) at h,
  exact h.dfinsupp_lsum_injective,
end

/-- A family of submodules over an additive group are independent if and only iff `dfinsupp.lsum`
applied with `submodule.subtype` is injective.

Note that this is not generally true for `[semiring R]`; see
`complete_lattice.independent.dfinsupp_lsum_injective` for details. -/
lemma independent_iff_dfinsupp_lsum_injective (p : ι → submodule R N) :
  independent p ↔ function.injective (lsum ℕ (λ i, (p i).subtype)) :=
⟨independent.dfinsupp_lsum_injective, independent_of_dfinsupp_lsum_injective p⟩

/-- A family of additive subgroups over an additive group are independent if and only if
`dfinsupp.sum_add_hom` applied with `add_subgroup.subtype` is injective. -/
lemma independent_iff_dfinsupp_sum_add_hom_injective (p : ι → add_subgroup N) :
  independent p ↔ function.injective (sum_add_hom (λ i, (p i).subtype)) :=
⟨independent.dfinsupp_sum_add_hom_injective, independent_of_dfinsupp_sum_add_hom_injective' p⟩

omit dec_ι

/-- If a family of submodules is `independent`, then a choice of nonzero vector from each submodule
forms a linearly independent family.

See also `complete_lattice.independent.linear_independent'`. -/
lemma independent.linear_independent [no_zero_smul_divisors R N] (p : ι → submodule R N)
  (hp : independent p) {v : ι → N} (hv : ∀ i, v i ∈ p i) (hv' : ∀ i, v i ≠ 0) :
  linear_independent R v :=
begin
  classical,
  rw linear_independent_iff,
  intros l hl,
  let a := dfinsupp.map_range.linear_map
    (λ i, linear_map.to_span_singleton R (p i) (⟨v i, hv i⟩)) l.to_dfinsupp,
  have ha : a = 0,
  { apply hp.dfinsupp_lsum_injective,
    rwa ←lsum_comp_map_range_to_span_singleton _ hv at hl },
  ext i,
  apply smul_left_injective R (hv' i),
  have : l i • v i = a i := rfl,
  simp [this, ha],
end

lemma independent_iff_linear_independent_of_ne_zero [no_zero_smul_divisors R N] {v : ι → N}
  (h_ne_zero : ∀ i, v i ≠ 0) :
  independent (λ i, R ∙ v i) ↔ linear_independent R v :=
⟨λ hv, hv.linear_independent _ (λ i, submodule.mem_span_singleton_self $ v i) h_ne_zero,
<<<<<<< HEAD
 λ hv, hv.independent⟩
=======
 λ hv, hv.independent_span_singleton⟩
>>>>>>> 119e166b

end ring

end complete_lattice<|MERGE_RESOLUTION|>--- conflicted
+++ resolved
@@ -470,11 +470,7 @@
   (h_ne_zero : ∀ i, v i ≠ 0) :
   independent (λ i, R ∙ v i) ↔ linear_independent R v :=
 ⟨λ hv, hv.linear_independent _ (λ i, submodule.mem_span_singleton_self $ v i) h_ne_zero,
-<<<<<<< HEAD
- λ hv, hv.independent⟩
-=======
  λ hv, hv.independent_span_singleton⟩
->>>>>>> 119e166b
 
 end ring
 
