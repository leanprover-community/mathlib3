--- conflicted
+++ resolved
@@ -238,11 +238,7 @@
 
 variables [nontrivial R]
 
-<<<<<<< HEAD
-lemma cardinal_lift_le_dim_of_linear_independent
-=======
-lemma {m} cardinal_lift_le_rank_of_linear_independent
->>>>>>> 55102fc1
+lemma cardinal_lift_le_rank_of_linear_independent
   {ι : Type w} {v : ι → M} (hv : linear_independent R v) :
   cardinal.lift.{v} (#ι) ≤ cardinal.lift.{w} (module.rank R M) :=
 begin
@@ -259,11 +255,7 @@
 lemma cardinal_lift_le_rank_of_linear_independent'
   {ι : Type w} {v : ι → M} (hv : linear_independent R v) :
   cardinal.lift.{v} (#ι) ≤ cardinal.lift.{w} (module.rank R M) :=
-<<<<<<< HEAD
-cardinal_lift_le_dim_of_linear_independent hv
-=======
-cardinal_lift_le_rank_of_linear_independent.{u v w 0} hv
->>>>>>> 55102fc1
+cardinal_lift_le_rank_of_linear_independent hv
 
 lemma cardinal_le_rank_of_linear_independent
   {ι : Type v} {v : ι → M} (hv : linear_independent R v) :
@@ -817,12 +809,7 @@
     exact infinite_basis_le_maximal_linear_independent b v i m, }
 end
 
-<<<<<<< HEAD
-theorem basis.mk_eq_dim' {ι : Type v} (v : basis ι R M) : #ι = module.rank R M :=
-=======
-theorem basis.mk_eq_rank'' {ι : Type v} (v : basis ι R M) :
-  #ι = module.rank R M :=
->>>>>>> 55102fc1
+theorem basis.mk_eq_rank' {ι : Type v} (v : basis ι R M) : #ι = module.rank R M :=
 begin
   haveI := nontrivial_of_invariant_basis_number R,
   rw module.rank,
@@ -839,11 +826,7 @@
 
 theorem basis.mk_range_eq_rank (v : basis ι R M) :
   #(range v) = module.rank R M :=
-<<<<<<< HEAD
-v.reindex_range.mk_eq_dim'
-=======
-v.reindex_range.mk_eq_rank''
->>>>>>> 55102fc1
+v.reindex_range.mk_eq_rank'
 
 /-- If a vector space has a finite basis, then its dimension (seen as a cardinal) is equal to the
 cardinality of the basis. -/
@@ -878,13 +861,6 @@
   rw [←v.mk_range_eq_rank, cardinal.mk_range_eq_of_injective v.injective]
 end
 
-<<<<<<< HEAD
-=======
-theorem {m} basis.mk_eq_rank' (v : basis ι R M) :
-  cardinal.lift.{max v m} (#ι) = cardinal.lift.{max w m} (module.rank R M) :=
-by simpa using v.mk_eq_rank
-
->>>>>>> 55102fc1
 /-- If a module has a finite dimension, all bases are indexed by a finite type. -/
 lemma basis.nonempty_fintype_index_of_rank_lt_aleph_0 {ι : Type*}
   (b : basis ι R M) (h : module.rank R M < ℵ₀) :
@@ -972,13 +948,8 @@
   obtain ⟨⟨_, B⟩⟩ := module.free.exists_basis K V,
   obtain ⟨⟨_, B'⟩⟩ := module.free.exists_basis K V',
   have : cardinal.lift.{v' v} (#_) = cardinal.lift.{v v'} (#_),
-<<<<<<< HEAD
-    by rw [B.mk_eq_dim', cond, B'.mk_eq_dim'],
+    by rw [B.mk_eq_rank', cond, B'.mk_eq_rank'],
   exact (cardinal.lift_mk_eq.1 this).map (B.equiv B')
-=======
-    by rw [B.mk_eq_rank'', cond, B'.mk_eq_rank''],
-  exact (cardinal.lift_mk_eq.{v v' 0}.1 this).map (B.equiv B')
->>>>>>> 55102fc1
 end
 
 /-- Two vector spaces are isomorphic if they have the same dimension. -/
@@ -1068,11 +1039,7 @@
 lemma finsupp.rank_eq {ι : Type v} : module.rank K (ι →₀ V) = #ι * module.rank K V :=
 begin
   obtain ⟨⟨_, bs⟩⟩ := module.free.exists_basis K V,
-<<<<<<< HEAD
-  rw [← bs.mk_eq_dim', ← (finsupp.basis (λa:ι, bs)).mk_eq_dim',
-=======
-  rw [← bs.mk_eq_rank'', ← (finsupp.basis (λa:ι, bs)).mk_eq_rank'',
->>>>>>> 55102fc1
+  rw [← bs.mk_eq_rank', ← (finsupp.basis (λa:ι, bs)).mk_eq_rank',
     cardinal.mk_sigma, cardinal.sum_const']
 end
 
@@ -1228,11 +1195,7 @@
   split,
   { intro h,
     let t := basis.of_vector_space K V,
-<<<<<<< HEAD
-    rw [← t.mk_eq_dim', cardinal.le_mk_iff_exists_subset] at h,
-=======
-    rw [← t.mk_eq_rank'', cardinal.le_mk_iff_exists_subset] at h,
->>>>>>> 55102fc1
+    rw [← t.mk_eq_rank', cardinal.le_mk_iff_exists_subset] at h,
     rcases h with ⟨s, hst, hsc⟩,
     exact ⟨s, hsc, (of_vector_space_index.linear_independent K V).mono hst⟩ },
   { rintro ⟨s, rfl, si⟩,
@@ -1258,11 +1221,7 @@
   let b := basis.of_vector_space K V,
   split,
   { intro hd,
-<<<<<<< HEAD
-    rw [← b.mk_eq_dim', cardinal.le_one_iff_subsingleton, subsingleton_coe] at hd,
-=======
-    rw [← b.mk_eq_rank'', cardinal.le_one_iff_subsingleton, subsingleton_coe] at hd,
->>>>>>> 55102fc1
+    rw [← b.mk_eq_rank', cardinal.le_one_iff_subsingleton, subsingleton_coe] at hd,
     rcases eq_empty_or_nonempty (of_vector_space_index K V) with hb | ⟨⟨v₀, hv₀⟩⟩,
     { use 0,
       have h' : ∀ v : V, v = 0, { simpa [hb, submodule.eq_bot_iff] using b.span_eq.symm },
