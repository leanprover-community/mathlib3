--- conflicted
+++ resolved
@@ -36,11 +36,7 @@
 
 variables {R ι M}
 
-<<<<<<< HEAD
 instance : semimodule R (⨁ i, M i) := dfinsupp.semimodule
-=======
-instance : semimodule R (⨁ i, M i) := dfinsupp.to_semimodule
->>>>>>> d709ed6f
 
 lemma smul_apply (b : R) (v : ⨁ i, M i) (i : ι) :
   (b • v) i = b • (v i) := dfinsupp.smul_apply _ _ _
