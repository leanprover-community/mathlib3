/-
Copyright (c) 2018 Kenny Lau. All rights reserved.
Released under Apache 2.0 license as described in the file LICENSE.
Authors: Kenny Lau

Direct sum of modules over commutative rings, indexed by a discrete type.
-/
import algebra.direct_sum
import linear_algebra.basic

/-!
# Direct sum of modules over commutative rings, indexed by a discrete type.

This file provides constructors for finite direct sums of modules.
It provides a construction of the direct sum using the universal property and proves
its uniqueness.

## Implementation notes

All of this file assumes that
* `R` is a commutative ring,
* `ι` is a discrete type,
* `S` is a finite set in `ι`,
* `M` is a family of `R` semimodules indexed over `ι`.
-/

universes u v w u₁

variables (R : Type u) [semiring R]
variables (ι : Type v) [dec_ι : decidable_eq ι] (M : ι → Type w)
variables [Π i, add_comm_group (M i)] [Π i, semimodule R (M i)]
include R

namespace direct_sum
open_locale direct_sum

variables {R ι M}

<<<<<<< HEAD
instance : semimodule R (⨁ i, M i) := dfinsupp.semimodule
=======
instance : semimodule R (⨁ i, M i) := @dfinsupp.to_semimodule ι M _ _ _ _

@[simp] lemma smul_apply (b : R) (v : ⨁ i, M i) (i : ι) :
  (b • v) i = b • (v i) := dfinsupp.smul_apply _ _ _
>>>>>>> f83468d3

include dec_ι

variables R ι M
/-- Create the direct sum given a family `M` of `R` semimodules indexed over `ι`. -/
def lmk : Π s : finset ι, (Π i : (↑s : set ι), M i.val) →ₗ[R] (⨁ i, M i) :=
dfinsupp.lmk M R

/-- Inclusion of each component into the direct sum. -/
def lof : Π i : ι, M i →ₗ[R] (⨁ i, M i) :=
dfinsupp.lsingle M R
variables {ι M}

lemma single_eq_lof (i : ι) (b : M i) :
  dfinsupp.single i b = lof R ι M i b := rfl

/-- Scalar multiplication commutes with direct sums. -/
theorem mk_smul (s : finset ι) (c : R) (x) : mk M s (c • x) = c • mk M s x :=
(lmk R ι M s).map_smul c x

/-- Scalar multiplication commutes with the inclusion of each component into the direct sum. -/
theorem of_smul (i : ι) (c : R) (x) : of M i (c • x) = c • of M i x :=
(lof R ι M i).map_smul c x

variables {R}
lemma support_smul [Π (i : ι) (x : M i), decidable (x ≠ 0)]
  (c : R) (v : ⨁ i, M i) : (c • v).support ⊆ v.support := dfinsupp.support_smul _ _

variables {N : Type u₁} [add_comm_group N] [semimodule R N]
variables (φ : Π i, M i →ₗ[R] N)

variables (R ι N φ)
/-- The linear map constructed using the universal property of the coproduct. -/
def to_module : (⨁ i, M i) →ₗ[R] N :=
{ to_fun := to_group (λ i, (φ i).to_add_monoid_hom),
  map_add' := (to_group (λ i, (φ i).to_add_monoid_hom)).map_add,
  map_smul' := λ c x, direct_sum.induction_on x
    (by rw [smul_zero, add_monoid_hom.map_zero, smul_zero])
    (λ i x,
      by rw [← of_smul, to_group_of, to_group_of, linear_map.to_add_monoid_hom_coe,
        linear_map.map_smul])
    (λ x y ihx ihy,
      by rw [smul_add, add_monoid_hom.map_add, ihx, ihy, add_monoid_hom.map_add, smul_add]),
  ..(to_group (λ i, (φ i).to_add_monoid_hom))}

variables {ι N φ}

/-- The map constructed using the universal property gives back the original maps when
restricted to each component. -/
@[simp] lemma to_module_lof (i) (x : M i) : to_module R ι N φ (lof R ι M i x) = φ i x :=
to_group_of (λ i, (φ i).to_add_monoid_hom) i x

variables (ψ : (⨁ i, M i) →ₗ[R] N)

/-- Every linear map from a direct sum agrees with the one obtained by applying
the universal property to each of its components. -/
theorem to_module.unique (f : ⨁ i, M i) : ψ f = to_module R ι N (λ i, ψ.comp $ lof R ι M i) f :=
to_group.unique ψ.to_add_monoid_hom f

variables {ψ} {ψ' : (⨁ i, M i) →ₗ[R] N}

theorem to_module.ext (H : ∀ i, ψ.comp (lof R ι M i) = ψ'.comp (lof R ι M i)) (f : ⨁ i, M i) :
  ψ f = ψ' f :=
by rw [to_module.unique R ψ, to_module.unique R ψ', funext H]

/--
The inclusion of a subset of the direct summands
into a larger subset of the direct summands, as a linear map.
-/
def lset_to_set (S T : set ι) (H : S ⊆ T) :
  (⨁ (i : S), M i) →ₗ (⨁ (i : T), M i) :=
to_module R _ _ $ λ i, lof R T (λ (i : subtype T), M i) ⟨i, H i.prop⟩

omit dec_ι

/-- The natural linear equivalence between `⨁ _ : ι, M` and `M` when `unique ι`. -/
-- TODO: generalize this to arbitrary index type `ι` with `unique ι`
protected def lid (M : Type v) (ι : Type* := punit) [add_comm_group M] [semimodule R M] [unique ι] :
  (⨁ (_ : ι), M) ≃ₗ M :=
{ .. direct_sum.id M ι,
  .. to_module R ι M (λ i, linear_map.id) }

variables (ι M)
/-- The projection map onto one component, as a linear map. -/
def component (i : ι) : (⨁ i, M i) →ₗ[R] M i :=
{ to_fun := λ f, f i,
  map_add' := λ f g, dfinsupp.add_apply f g i,
  map_smul' := λ c f, dfinsupp.smul_apply c f i}

variables {ι M}

lemma apply_eq_component (f : ⨁ i, M i) (i : ι) :
  f i = component R ι M i f := rfl

@[ext] lemma ext {f g : ⨁ i, M i}
  (h : ∀ i, component R ι M i f = component R ι M i g) : f = g :=
dfinsupp.ext h

lemma ext_iff {f g : ⨁ i, M i} : f = g ↔
  ∀ i, component R ι M i f = component R ι M i g :=
⟨λ h _, by rw h, ext R⟩

include dec_ι

@[simp] lemma lof_apply (i : ι) (b : M i) : ((lof R ι M i) b) i = b :=
by rw [lof, dfinsupp.lsingle_apply, dfinsupp.single_apply, dif_pos rfl]

@[simp] lemma component.lof_self (i : ι) (b : M i) :
  component R ι M i ((lof R ι M i) b) = b :=
lof_apply R i b

lemma component.of (i j : ι) (b : M j) :
  component R ι M i ((lof R ι M j) b) =
  if h : j = i then eq.rec_on h b else 0 :=
dfinsupp.single_apply

end direct_sum<|MERGE_RESOLUTION|>--- conflicted
+++ resolved
@@ -36,14 +36,10 @@
 
 variables {R ι M}
 
-<<<<<<< HEAD
 instance : semimodule R (⨁ i, M i) := dfinsupp.semimodule
-=======
-instance : semimodule R (⨁ i, M i) := @dfinsupp.to_semimodule ι M _ _ _ _
 
 @[simp] lemma smul_apply (b : R) (v : ⨁ i, M i) (i : ι) :
   (b • v) i = b • (v i) := dfinsupp.smul_apply _ _ _
->>>>>>> f83468d3
 
 include dec_ι
 
