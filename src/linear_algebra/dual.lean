/-
Copyright (c) 2019 Johan Commelin. All rights reserved.
Released under Apache 2.0 license as described in the file LICENSE.
Authors: Johan Commelin, Fabian Glöckle, Kyle Miller
-/
import linear_algebra.finite_dimensional
import linear_algebra.projection
import linear_algebra.sesquilinear_form
import ring_theory.finiteness
import linear_algebra.free_module.finite.basic

/-!
# Dual vector spaces

The dual space of an $R$-module $M$ is the $R$-module of $R$-linear maps $M \to R$.

## Main definitions

* Duals and transposes:
  * `module.dual R M` defines the dual space of the `R`-module `M`, as `M →ₗ[R] R`.
  * `module.dual_pairing R M` is the canonical pairing between `dual R M` and `M`.
  * `module.dual.eval R M : M →ₗ[R] dual R (dual R)` is the canonical map to the double dual.
  * `module.dual.transpose` is the linear map from `M →ₗ[R] M'` to `dual R M' →ₗ[R] dual R M`.
  * `linear_map.dual_map` is `module.dual.transpose` of a given linear map, for dot notation.
  * `linear_equiv.dual_map` is for the dual of an equivalence.
* Bases:
  * `basis.to_dual` produces the map `M →ₗ[R] dual R M` associated to a basis for an `R`-module `M`.
  * `basis.to_dual_equiv` is the equivalence `M ≃ₗ[R] dual R M` associated to a finite basis.
  * `basis.dual_basis` is a basis for `dual R M` given a finite basis for `M`.
  * `module.dual_bases e ε` is the proposition that the families `e` of vectors and `ε` of dual
    vectors have the characteristic properties of a basis and a dual.
* Submodules:
  * `submodule.dual_restrict W` is the transpose `dual R M →ₗ[R] dual R W` of the inclusion map.
  * `submodule.dual_annihilator W` is the kernel of `W.dual_restrict`. That is, it is the submodule
    of `dual R M` whose elements all annihilate `W`.
  * `submodule.dual_restrict_comap W'` is the dual annihilator of `W' : submodule R (dual R M)`,
    pulled back along `module.dual.eval R M`.
  * `submodule.dual_copairing W` is the canonical pairing between `W.dual_annihilator` and `M ⧸ W`.
    It is nondegenerate for vector spaces (`subspace.dual_copairing_nondegenerate`).
  * `submodule.dual_pairing W` is the canonical pairing between `dual R M ⧸ W.dual_annihilator`
    and `W`. It is nondegenerate for vector spaces (`subspace.dual_pairing_nondegenerate`).
* Vector spaces:
  * `subspace.dual_lift W` is an arbitrary section (using choice) of `submodule.dual_restrict W`.

## Main results

* Bases:
  * `module.dual_basis.basis` and `module.dual_basis.coe_basis`: if `e` and `ε` form a dual pair,
    then `e` is a basis.
  * `module.dual_basis.coe_dual_basis`: if `e` and `ε` form a dual pair,
    then `ε` is a basis.
* Annihilators:
  * `module.dual_annihilator_gc R M` is the antitone Galois correspondence between
    `submodule.dual_annihilator` and `submodule.dual_coannihilator`.
  * `linear_map.ker_dual_map_eq_dual_annihilator_range` is that
    `f.dual_map.ker = f.range.dual_annihilator`
  * `linear_map.range_dual_map_eq_dual_annihilator_ker_of_subtype_range_surjective` is that
    `f.dual_map.range = f.ker.dual_annihilator`, specialized to vector spaces in
    `linear_map.range_dual_map_eq_dual_annihilator_ker`.
  * `submodule.dual_quot_equiv_dual_annihilator` is the equivalence
    `dual R (M ⧸ W) ≃ₗ[R] W.dual_annihilator`
* Vector spaces:
  * `subspace.dual_annihilator_dual_coannihilator_eq` is that the double dual annihilator,
    pulled back ground `module.dual.eval`, is the original submodule.
  * `subspace.dual_annihilator_gci` is that `module.dual_annihilator_gc R M` is an
    antitone Galois coinsertion.
  * `subspace.quot_annihilator_equiv` is the equivalence
    `dual K V ⧸ W.dual_annihilator ≃ₗ[K] dual K W`.
  * `linear_map.dual_pairing_nondegenerate` is that `module.dual_pairing` is nondegenerate.
  * `subspace.is_compl_dual_annihilator` is that the dual annihilator carries complementary
    subspaces to complementary subspaces.
* Finite-dimensional vector spaces:
  * `module.eval_equiv` is the equivalence `V ≃ₗ[K] dual K (dual K V)`
  * `module.map_eval_equiv` is the order isomorphism between subspaces of `V` and
    subspaces of `dual K (dual K V)`.
  * `subspace.quot_dual_equiv_annihilator W` is the equivalence
    `(dual K V ⧸ W.dual_lift.range) ≃ₗ[K] W.dual_annihilator`, where `W.dual_lift.range` is a copy
    of `dual K W` inside `dual K V`.
  * `subspace.quot_equiv_annihilator W` is the equivalence `(V ⧸ W) ≃ₗ[K] W.dual_annihilator`
  * `subspace.dual_quot_distrib W` is the equivalence
    `dual K (V₁ ⧸ W) ≃ₗ[K] dual K V₁ ⧸ W.dual_lift.range`.

## TODO

Erdös-Kaplansky theorem about the dimension of a dual vector space in case of infinite dimension.
-/

noncomputable theory

namespace module

variables (R : Type*) (M : Type*)
variables [comm_semiring R] [add_comm_monoid M] [module R M]

/-- The dual space of an R-module M is the R-module of linear maps `M → R`. -/
@[derive [add_comm_monoid, module R]] def dual := M →ₗ[R] R

instance {S : Type*} [comm_ring S] {N : Type*} [add_comm_group N] [module S N] :
  add_comm_group (dual S N) := linear_map.add_comm_group

instance : linear_map_class (dual R M) R M R :=
linear_map.semilinear_map_class

/-- The canonical pairing of a vector space and its algebraic dual. -/
def dual_pairing (R M) [comm_semiring R] [add_comm_monoid M] [module R M] :
  module.dual R M →ₗ[R] M →ₗ[R] R := linear_map.id

@[simp] lemma dual_pairing_apply (v x) : dual_pairing R M v x = v x := rfl

namespace dual

instance : inhabited (dual R M) := linear_map.inhabited

instance : has_coe_to_fun (dual R M) (λ _, M → R) := ⟨linear_map.to_fun⟩

/-- Maps a module M to the dual of the dual of M. See `module.erange_coe` and
`module.eval_equiv`. -/
def eval : M →ₗ[R] (dual R (dual R M)) := linear_map.flip linear_map.id

@[simp] lemma eval_apply (v : M) (a : dual R M) : eval R M v a = a v :=
begin
  dunfold eval,
  rw [linear_map.flip_apply, linear_map.id_apply]
end

variables {R M} {M' : Type*} [add_comm_monoid M'] [module R M']

/-- The transposition of linear maps, as a linear map from `M →ₗ[R] M'` to
`dual R M' →ₗ[R] dual R M`. -/
def transpose : (M →ₗ[R] M') →ₗ[R] (dual R M' →ₗ[R] dual R M) :=
(linear_map.llcomp R M M' R).flip

lemma transpose_apply (u : M →ₗ[R] M') (l : dual R M') : transpose u l = l.comp u := rfl

variables {M'' : Type*} [add_comm_monoid M''] [module R M'']

lemma transpose_comp (u : M' →ₗ[R] M'') (v : M →ₗ[R] M') :
  transpose (u.comp v) = (transpose v).comp (transpose u) := rfl

end dual

section prod
variables (M' : Type*) [add_comm_monoid M'] [module R M']

/-- Taking duals distributes over products. -/
@[simps] def dual_prod_dual_equiv_dual :
  (module.dual R M × module.dual R M') ≃ₗ[R] module.dual R (M × M') :=
linear_map.coprod_equiv R

@[simp] lemma dual_prod_dual_equiv_dual_apply (φ : module.dual R M) (ψ : module.dual R M') :
  dual_prod_dual_equiv_dual R M M' (φ, ψ) = φ.coprod ψ := rfl

end prod

end module

section dual_map
open module

variables {R : Type*} [comm_semiring R] {M₁ : Type*} {M₂ : Type*}
variables [add_comm_monoid M₁] [module R M₁] [add_comm_monoid M₂] [module R M₂]

/-- Given a linear map `f : M₁ →ₗ[R] M₂`, `f.dual_map` is the linear map between the dual of
`M₂` and `M₁` such that it maps the functional `φ` to `φ ∘ f`. -/
def linear_map.dual_map (f : M₁ →ₗ[R] M₂) : dual R M₂ →ₗ[R] dual R M₁ :=
module.dual.transpose f

lemma linear_map.dual_map_def (f : M₁ →ₗ[R] M₂) : f.dual_map = module.dual.transpose f := rfl

lemma linear_map.dual_map_apply' (f : M₁ →ₗ[R] M₂) (g : dual R M₂) :
  f.dual_map g = g.comp f := rfl

@[simp] lemma linear_map.dual_map_apply (f : M₁ →ₗ[R] M₂) (g : dual R M₂) (x : M₁) :
  f.dual_map g x = g (f x) := rfl

@[simp] lemma linear_map.dual_map_id :
  (linear_map.id : M₁ →ₗ[R] M₁).dual_map = linear_map.id :=
by { ext, refl }

lemma linear_map.dual_map_comp_dual_map {M₃ : Type*} [add_comm_group M₃] [module R M₃]
  (f : M₁ →ₗ[R] M₂) (g : M₂ →ₗ[R] M₃) :
  f.dual_map.comp g.dual_map = (g.comp f).dual_map :=
rfl

lemma linear_map.dual_map_injective_of_surjective {f : M₁ →ₗ[R] M₂} (hf : function.surjective f) :
  function.injective f.dual_map :=
begin
  intros φ ψ h,
  ext x,
  obtain ⟨y, rfl⟩ := hf x,
  exact congr_arg (λ (g : module.dual R M₁), g y) h,
end

/-- The `linear_equiv` version of `linear_map.dual_map`. -/
def linear_equiv.dual_map (f : M₁ ≃ₗ[R] M₂) : dual R M₂ ≃ₗ[R] dual R M₁ :=
{ inv_fun := f.symm.to_linear_map.dual_map,
  left_inv :=
    begin
      intro φ, ext x,
      simp only [linear_map.dual_map_apply, linear_equiv.coe_to_linear_map,
                 linear_map.to_fun_eq_coe, linear_equiv.apply_symm_apply]
    end,
  right_inv :=
    begin
      intro φ, ext x,
      simp only [linear_map.dual_map_apply, linear_equiv.coe_to_linear_map,
                 linear_map.to_fun_eq_coe, linear_equiv.symm_apply_apply]
    end,
  .. f.to_linear_map.dual_map }

@[simp] lemma linear_equiv.dual_map_apply (f : M₁ ≃ₗ[R] M₂) (g : dual R M₂) (x : M₁) :
  f.dual_map g x = g (f x) := rfl

@[simp] lemma linear_equiv.dual_map_refl :
  (linear_equiv.refl R M₁).dual_map = linear_equiv.refl R (dual R M₁) :=
by { ext, refl }

@[simp] lemma linear_equiv.dual_map_symm {f : M₁ ≃ₗ[R] M₂} :
  (linear_equiv.dual_map f).symm = linear_equiv.dual_map f.symm := rfl

lemma linear_equiv.dual_map_trans {M₃ : Type*} [add_comm_group M₃] [module R M₃]
  (f : M₁ ≃ₗ[R] M₂) (g : M₂ ≃ₗ[R] M₃) :
  g.dual_map.trans f.dual_map = (f.trans g).dual_map :=
rfl

end dual_map

namespace basis

universes u v w

open module module.dual submodule linear_map cardinal function
open_locale big_operators

variables {R M K V ι : Type*}

section comm_semiring

variables [comm_semiring R] [add_comm_monoid M] [module R M] [decidable_eq ι]
variables (b : basis ι R M)

/-- The linear map from a vector space equipped with basis to its dual vector space,
taking basis elements to corresponding dual basis elements. -/
def to_dual : M →ₗ[R] module.dual R M :=
b.constr ℕ $ λ v, b.constr ℕ $ λ w, if w = v then (1 : R) else 0

lemma to_dual_apply (i j : ι) :
  b.to_dual (b i) (b j) = if i = j then 1 else 0 :=
by { erw [constr_basis b, constr_basis b], ac_refl }

@[simp] lemma to_dual_total_left (f : ι →₀ R) (i : ι) :
  b.to_dual (finsupp.total ι M R b f) (b i) = f i :=
begin
  rw [finsupp.total_apply, finsupp.sum, linear_map.map_sum, linear_map.sum_apply],
  simp_rw [linear_map.map_smul, linear_map.smul_apply, to_dual_apply, smul_eq_mul,
           mul_boole, finset.sum_ite_eq'],
  split_ifs with h,
  { refl },
  { rw finsupp.not_mem_support_iff.mp h }
end

@[simp] lemma to_dual_total_right (f : ι →₀ R) (i : ι) :
  b.to_dual (b i) (finsupp.total ι M R b f) = f i :=
begin
  rw [finsupp.total_apply, finsupp.sum, linear_map.map_sum],
  simp_rw [linear_map.map_smul, to_dual_apply, smul_eq_mul, mul_boole, finset.sum_ite_eq],
  split_ifs with h,
  { refl },
  { rw finsupp.not_mem_support_iff.mp h }
end

lemma to_dual_apply_left (m : M) (i : ι) : b.to_dual m (b i) = b.repr m i :=
by rw [← b.to_dual_total_left, b.total_repr]

lemma to_dual_apply_right (i : ι) (m : M) : b.to_dual (b i) m = b.repr m i :=
by rw [← b.to_dual_total_right, b.total_repr]

lemma coe_to_dual_self (i : ι) : b.to_dual (b i) = b.coord i :=
by { ext, apply to_dual_apply_right }

/-- `h.to_dual_flip v` is the linear map sending `w` to `h.to_dual w v`. -/
def to_dual_flip (m : M) : (M →ₗ[R] R) := b.to_dual.flip m

lemma to_dual_flip_apply (m₁ m₂ : M) : b.to_dual_flip m₁ m₂ = b.to_dual m₂ m₁ := rfl

lemma to_dual_eq_repr (m : M) (i : ι) : b.to_dual m (b i) = b.repr m i :=
b.to_dual_apply_left m i

lemma to_dual_eq_equiv_fun [fintype ι] (m : M) (i : ι) : b.to_dual m (b i) = b.equiv_fun m i :=
by rw [b.equiv_fun_apply, to_dual_eq_repr]

lemma to_dual_inj (m : M) (a : b.to_dual m = 0) : m = 0 :=
begin
  rw [← mem_bot R, ← b.repr.ker, mem_ker, linear_equiv.coe_coe],
  apply finsupp.ext,
  intro b,
  rw [← to_dual_eq_repr, a],
  refl
end

theorem to_dual_ker : b.to_dual.ker = ⊥ :=
ker_eq_bot'.mpr b.to_dual_inj

theorem to_dual_range [_root_.finite ι] : b.to_dual.range = ⊤ :=
begin
  casesI nonempty_fintype ι,
  refine eq_top_iff'.2 (λ f, _),
  rw linear_map.mem_range,
  let lin_comb : ι →₀ R := finsupp.equiv_fun_on_finite.symm (λ i, f.to_fun (b i)),
  refine ⟨finsupp.total ι M R b lin_comb, b.ext $ λ i, _⟩,
  rw [b.to_dual_eq_repr _ i, repr_total b],
  refl,
end

end comm_semiring

section

variables [comm_semiring R] [add_comm_monoid M] [module R M] [fintype ι]
variables (b : basis ι R M)

@[simp] lemma sum_dual_apply_smul_coord (f : module.dual R M) : ∑ x, f (b x) • b.coord x = f :=
begin
  ext m,
  simp_rw [linear_map.sum_apply, linear_map.smul_apply, smul_eq_mul, mul_comm (f _), ←smul_eq_mul,
    ←f.map_smul, ←f.map_sum, basis.coord_apply, basis.sum_repr],
end

end

section comm_ring

variables [comm_ring R] [add_comm_group M] [module R M] [decidable_eq ι]
variables (b : basis ι R M)

section finite
variables [_root_.finite ι]

/-- A vector space is linearly equivalent to its dual space. -/
@[simps]
def to_dual_equiv : M ≃ₗ[R] dual R M :=
linear_equiv.of_bijective b.to_dual
  ⟨ker_eq_bot.mp b.to_dual_ker, range_eq_top.mp b.to_dual_range⟩

/-- Maps a basis for `V` to a basis for the dual space. -/
def dual_basis : basis ι R (dual R M) := b.map b.to_dual_equiv

-- We use `j = i` to match `basis.repr_self`
lemma dual_basis_apply_self (i j : ι) : b.dual_basis i (b j) = if j = i then 1 else 0 :=
by { convert b.to_dual_apply i j using 2, rw @eq_comm _ j i }

lemma total_dual_basis (f : ι →₀ R) (i : ι) :
  finsupp.total ι (dual R M) R b.dual_basis f (b i) = f i :=
begin
  casesI nonempty_fintype ι,
  rw [finsupp.total_apply, finsupp.sum_fintype, linear_map.sum_apply],
  { simp_rw [linear_map.smul_apply, smul_eq_mul, dual_basis_apply_self, mul_boole,
      finset.sum_ite_eq, if_pos (finset.mem_univ i)] },
  { intro, rw zero_smul },
end

lemma dual_basis_repr (l : dual R M) (i : ι) : b.dual_basis.repr l i = l (b i) :=
by rw [← total_dual_basis b, basis.total_repr b.dual_basis l]

lemma dual_basis_apply (i : ι) (m : M) : b.dual_basis i m = b.repr m i := b.to_dual_apply_right i m

@[simp] lemma coe_dual_basis : ⇑b.dual_basis = b.coord := by { ext i x, apply dual_basis_apply }

@[simp] lemma to_dual_to_dual : b.dual_basis.to_dual.comp b.to_dual = dual.eval R M :=
begin
  refine b.ext (λ i, b.dual_basis.ext (λ j, _)),
  rw [linear_map.comp_apply, to_dual_apply_left, coe_to_dual_self, ← coe_dual_basis,
      dual.eval_apply, basis.repr_self, finsupp.single_apply, dual_basis_apply_self]
end

end finite

lemma dual_basis_equiv_fun [fintype ι] (l : dual R M) (i : ι) :
  b.dual_basis.equiv_fun l i = l (b i) :=
by rw [basis.equiv_fun_apply, dual_basis_repr]

theorem eval_ker {ι : Type*} (b : basis ι R M) :
  (dual.eval R M).ker = ⊥ :=
begin
  rw ker_eq_bot',
  intros m hm,
  simp_rw [linear_map.ext_iff, dual.eval_apply, zero_apply] at hm,
  exact (basis.forall_coord_eq_zero_iff _).mp (λ i, hm (b.coord i))
end

lemma eval_range {ι : Type*} [_root_.finite ι] (b : basis ι R M) : (eval R M).range = ⊤ :=
begin
  classical,
  casesI nonempty_fintype ι,
  rw [← b.to_dual_to_dual, range_comp, b.to_dual_range, map_top, to_dual_range _],
  apply_instance
end

/-- A module with a basis is linearly equivalent to the dual of its dual space. -/
def eval_equiv  {ι : Type*} [_root_.finite ι] (b : basis ι R M) : M ≃ₗ[R] dual R (dual R M) :=
linear_equiv.of_bijective (eval R M)
  ⟨ker_eq_bot.mp b.eval_ker, range_eq_top.mp b.eval_range⟩

@[simp] lemma eval_equiv_to_linear_map {ι : Type*} [_root_.finite ι] (b : basis ι R M) :
  (b.eval_equiv).to_linear_map = dual.eval R M := rfl

section

open_locale classical

variables [finite R M] [free R M] [nontrivial R]

instance dual_free : free R (dual R M) := free.of_basis (free.choose_basis R M).dual_basis

instance dual_finite : finite R (dual R M) := finite.of_basis (free.choose_basis R M).dual_basis

end

end comm_ring

/-- `simp` normal form version of `total_dual_basis` -/
@[simp] lemma total_coord [comm_ring R] [add_comm_group M] [module R M] [_root_.finite ι]
  (b : basis ι R M) (f : ι →₀ R) (i : ι) :
  finsupp.total ι (dual R M) R b.coord f (b i) = f i :=
by { haveI := classical.dec_eq ι, rw [← coe_dual_basis, total_dual_basis] }

lemma dual_dim_eq [comm_ring K] [add_comm_group V] [module K V] [_root_.finite ι]
  (b : basis ι K V) :
  cardinal.lift (module.rank K V) = module.rank K (dual K V) :=
begin
  classical,
  casesI nonempty_fintype ι,
  have := linear_equiv.lift_dim_eq b.to_dual_equiv,
  simp only [cardinal.lift_umax] at this,
  rw [this, ← cardinal.lift_umax],
  apply cardinal.lift_id,
end

end basis

namespace module

variables {K V : Type*}
variables [field K] [add_comm_group V] [module K V]
open module module.dual submodule linear_map cardinal basis finite_dimensional

section
variables (K) (V)

theorem eval_ker : (eval K V).ker = ⊥ :=
by { classical, exact (basis.of_vector_space K V).eval_ker }

theorem map_eval_injective : (submodule.map (eval K V)).injective :=
begin
  apply submodule.map_injective_of_injective,
  rw ← linear_map.ker_eq_bot,
  apply eval_ker K V, -- elaborates faster than `exact`
end

theorem comap_eval_surjective : (submodule.comap (eval K V)).surjective :=
begin
  apply submodule.comap_surjective_of_injective,
  rw ← linear_map.ker_eq_bot,
  apply eval_ker K V, -- elaborates faster than `exact`
end

end

section
variable (K)

theorem eval_apply_eq_zero_iff (v : V) : (eval K V) v = 0 ↔ v = 0 :=
by simpa only using set_like.ext_iff.mp (eval_ker K V) v

theorem eval_apply_injective : function.injective (eval K V) :=
(injective_iff_map_eq_zero' (eval K V)).mpr (eval_apply_eq_zero_iff K)

theorem forall_dual_apply_eq_zero_iff (v : V) : (∀ (φ : module.dual K V), φ v = 0) ↔ v = 0 :=
by { rw [← eval_apply_eq_zero_iff K v, linear_map.ext_iff], refl }

end

-- TODO(jmc): generalize to rings, once `module.rank` is generalized
theorem dual_dim_eq [finite_dimensional K V] :
  cardinal.lift (module.rank K V) = module.rank K (dual K V) :=
(basis.of_vector_space K V).dual_dim_eq

lemma erange_coe [finite_dimensional K V] : (eval K V).range = ⊤ :=
begin
  letI : is_noetherian K V := is_noetherian.iff_fg.2 infer_instance,
  exact (basis.of_vector_space K V).eval_range
end

variables (K V)

/-- A vector space is linearly equivalent to the dual of its dual space. -/
def eval_equiv [finite_dimensional K V] : V ≃ₗ[K] dual K (dual K V) :=
linear_equiv.of_bijective (eval K V)
  -- 60x faster elaboration than using `ker_eq_bot.mp eval_ker` directly:
  ⟨by { rw ← ker_eq_bot, apply eval_ker K V }, range_eq_top.mp erange_coe⟩

/-- The isomorphism `module.eval_equiv` induces an order isomorphism on subspaces. -/
def map_eval_equiv [finite_dimensional K V] : subspace K V ≃o subspace K (dual K (dual K V)) :=
submodule.order_iso_map_comap (eval_equiv K V)

variables {K V}

@[simp] lemma eval_equiv_to_linear_map [finite_dimensional K V] :
  (eval_equiv K V).to_linear_map = dual.eval K V := rfl

@[simp] lemma map_eval_equiv_apply [finite_dimensional K V] (W : subspace K V) :
  map_eval_equiv K V W = W.map (eval K V) := rfl

@[simp] lemma map_eval_equiv_symm_apply [finite_dimensional K V]
  (W'' : subspace K (dual K (dual K V))) :
  (map_eval_equiv K V).symm W'' = W''.comap (eval K V) := rfl

end module

section dual_bases

open module

variables {R M ι : Type*}
variables [comm_semiring R] [add_comm_monoid M] [module R M] [decidable_eq ι]

/-- Try using `set.to_finite` to dispatch a `set.finite` goal. -/
-- TODO: In Lean 4 we can remove this and use `by { intros; exact Set.toFinite _ }` as a default
-- argument.
meta def use_finite_instance : tactic unit := `[intros, exact set.to_finite _]

/-- `e` and `ε` have characteristic properties of a basis and its dual -/
@[nolint has_nonempty_instance]
structure module.dual_bases (e : ι → M) (ε : ι → (dual R M)) : Prop :=
(eval : ∀ i j : ι, ε i (e j) = if i = j then 1 else 0)
(total : ∀ {m : M}, (∀ i, ε i m = 0) → m = 0)
(finite : ∀ m : M, {i | ε i m ≠ 0}.finite . use_finite_instance)

end dual_bases

namespace module.dual_bases

open module module.dual linear_map function

variables {R M ι : Type*}
variables [comm_ring R] [add_comm_group M] [module R M]
variables {e : ι → M} {ε : ι → dual R M}

/-- The coefficients of `v` on the basis `e` -/
def coeffs [decidable_eq ι] (h : dual_bases e ε) (m : M) : ι →₀ R :=
{ to_fun := λ i, ε i m,
  support := (h.finite m).to_finset,
  mem_support_to_fun := by { intro i, rw [set.finite.mem_to_finset, set.mem_set_of_eq] } }

@[simp] lemma coeffs_apply [decidable_eq ι] (h : dual_bases e ε) (m : M) (i : ι) :
  h.coeffs m i = ε i m := rfl

/-- linear combinations of elements of `e`.
This is a convenient abbreviation for `finsupp.total _ M R e l` -/
def lc {ι} (e : ι → M) (l : ι →₀ R) : M := l.sum (λ (i : ι) (a : R), a • (e i))

lemma lc_def (e : ι → M) (l : ι →₀ R) : lc e l = finsupp.total _ _ _ e l := rfl

open module

variables [decidable_eq ι] (h : dual_bases e ε)
include h

lemma dual_lc (l : ι →₀ R) (i : ι) : ε i (dual_bases.lc e l) = l i :=
begin
  erw linear_map.map_sum,
  simp only [h.eval, map_smul, smul_eq_mul],
  rw finset.sum_eq_single i,
  { simp },
  { intros q q_in q_ne,
    simp [q_ne.symm] },
  { intro p_not_in,
    simp [finsupp.not_mem_support_iff.1 p_not_in] },
end

@[simp]
lemma coeffs_lc (l : ι →₀ R) : h.coeffs (dual_bases.lc e l) = l :=
by { ext i, rw [h.coeffs_apply, h.dual_lc] }

/-- For any m : M n, \sum_{p ∈ Q n} (ε p m) • e p = m -/
@[simp]
lemma lc_coeffs (m : M) : dual_bases.lc e (h.coeffs m) = m :=
begin
  refine eq_of_sub_eq_zero (h.total _),
  intros i,
  simp [-sub_eq_add_neg, linear_map.map_sub, h.dual_lc, sub_eq_zero]
end

/-- `(h : dual_bases e ε).basis` shows the family of vectors `e` forms a basis. -/
@[simps]
def basis : basis ι R M :=
basis.of_repr
{ to_fun := coeffs h,
  inv_fun := lc e,
  left_inv := lc_coeffs h,
  right_inv := coeffs_lc h,
  map_add' := λ v w, by { ext i, exact (ε i).map_add v w },
  map_smul' := λ c v, by { ext i, exact (ε i).map_smul c v } }

@[simp] lemma coe_basis : ⇑h.basis = e :=
by { ext i, rw basis.apply_eq_iff, ext j,
     rw [h.basis_repr_apply, coeffs_apply, h.eval, finsupp.single_apply],
     convert if_congr eq_comm rfl rfl } -- `convert` to get rid of a `decidable_eq` mismatch

lemma mem_of_mem_span {H : set ι} {x : M} (hmem : x ∈ submodule.span R (e '' H)) :
  ∀ i : ι, ε i x ≠ 0 → i ∈ H :=
begin
  intros i hi,
  rcases (finsupp.mem_span_image_iff_total _).mp hmem with ⟨l, supp_l, rfl⟩,
  apply not_imp_comm.mp ((finsupp.mem_supported' _ _).mp supp_l i),
  rwa [← lc_def, h.dual_lc] at hi
end

lemma coe_dual_basis [fintype ι] : ⇑h.basis.dual_basis = ε :=
funext (λ i, h.basis.ext (λ j, by rw [h.basis.dual_basis_apply_self, h.coe_basis, h.eval,
                                      if_congr eq_comm rfl rfl]))

end module.dual_bases

namespace submodule

universes u v w

variables {R : Type u} {M : Type v} [comm_semiring R] [add_comm_monoid M] [module R M]
variable {W : submodule R M}

/-- The `dual_restrict` of a submodule `W` of `M` is the linear map from the
  dual of `M` to the dual of `W` such that the domain of each linear map is
  restricted to `W`. -/
def dual_restrict (W : submodule R M) :
  module.dual R M →ₗ[R] module.dual R W :=
linear_map.dom_restrict' W

lemma dual_restrict_def (W : submodule R M) : W.dual_restrict = W.subtype.dual_map := rfl

@[simp] lemma dual_restrict_apply
  (W : submodule R M) (φ : module.dual R M) (x : W) :
  W.dual_restrict φ x = φ (x : M) := rfl

/-- The `dual_annihilator` of a submodule `W` is the set of linear maps `φ` such
  that `φ w = 0` for all `w ∈ W`. -/
def dual_annihilator {R : Type u} {M : Type v} [comm_semiring R] [add_comm_monoid M]
  [module R M] (W : submodule R M) : submodule R $ module.dual R M :=
W.dual_restrict.ker

@[simp] lemma mem_dual_annihilator (φ : module.dual R M) :
  φ ∈ W.dual_annihilator ↔ ∀ w ∈ W, φ w = 0 :=
begin
  refine linear_map.mem_ker.trans _,
  simp_rw [linear_map.ext_iff, dual_restrict_apply],
  exact ⟨λ h w hw, h ⟨w, hw⟩, λ h w, h w.1 w.2⟩
end

/-- That $\operatorname{ker}(\iota^* : V^* \to W^*) = \operatorname{ann}(W)$.
This is the definition of the dual annihilator of the submodule $W$. -/
lemma dual_restrict_ker_eq_dual_annihilator (W : submodule R M) :
  W.dual_restrict.ker = W.dual_annihilator :=
rfl

/-- The `dual_annihilator` of a submodule of the dual space pulled back along the evaluation map
`module.dual.eval`. -/
def dual_coannihilator (Φ : submodule R (module.dual R M)) : submodule R M :=
Φ.dual_annihilator.comap (module.dual.eval R M)

lemma mem_dual_coannihilator {Φ : submodule R (module.dual R M)} (x : M) :
  x ∈ Φ.dual_coannihilator ↔ ∀ φ ∈ Φ, (φ x : R) = 0 :=
by simp_rw [dual_coannihilator, mem_comap, mem_dual_annihilator, module.dual.eval_apply]

lemma dual_annihilator_gc (R M : Type*) [comm_semiring R] [add_comm_monoid M] [module R M] :
  galois_connection
    (order_dual.to_dual ∘ (dual_annihilator : submodule R M → submodule R (module.dual R M)))
    (dual_coannihilator ∘ order_dual.of_dual) :=
begin
  intros a b,
  induction b using order_dual.rec,
  simp only [function.comp_app, order_dual.to_dual_le_to_dual, order_dual.of_dual_to_dual],
  split;
  { intros h x hx,
    simp only [mem_dual_annihilator, mem_dual_coannihilator],
    intros y hy,
    have := h hy,
    simp only [mem_dual_annihilator, mem_dual_coannihilator] at this,
    exact this x hx },
end

lemma le_dual_annihilator_iff_le_dual_coannihilator
  {U : submodule R (module.dual R M)} {V : submodule R M} :
  U ≤ V.dual_annihilator ↔ V ≤ U.dual_coannihilator :=
(dual_annihilator_gc R M).le_iff_le

@[simp] lemma dual_annihilator_bot : (⊥ : submodule R M).dual_annihilator = ⊤ :=
(dual_annihilator_gc R M).l_bot

@[simp] lemma dual_annihilator_top : (⊤ : submodule R M).dual_annihilator = ⊥ :=
begin
  rw eq_bot_iff,
  intro v,
  simp_rw [mem_dual_annihilator, mem_bot, mem_top, forall_true_left],
  exact λ h, linear_map.ext h,
end

@[simp] lemma dual_coannihilator_bot :
  (⊥ : submodule R (module.dual R M)).dual_coannihilator = ⊤ :=
(dual_annihilator_gc R M).u_top

@[mono] lemma dual_annihilator_anti {U V : submodule R M} (hUV : U ≤ V) :
  V.dual_annihilator ≤ U.dual_annihilator :=
(dual_annihilator_gc R M).monotone_l hUV

@[mono] lemma dual_coannihilator_anti {U V : submodule R (module.dual R M)} (hUV : U ≤ V) :
  V.dual_coannihilator ≤ U.dual_coannihilator :=
(dual_annihilator_gc R M).monotone_u hUV

lemma le_dual_annihilator_dual_coannihilator (U : submodule R M) :
  U ≤ U.dual_annihilator.dual_coannihilator :=
(dual_annihilator_gc R M).le_u_l U

lemma le_dual_coannihilator_dual_annihilator (U : submodule R (module.dual R M)) :
  U ≤ U.dual_coannihilator.dual_annihilator :=
(dual_annihilator_gc R M).l_u_le U

lemma dual_annihilator_dual_coannihilator_dual_annihilator
  (U : submodule R M) :
  U.dual_annihilator.dual_coannihilator.dual_annihilator = U.dual_annihilator :=
(dual_annihilator_gc R M).l_u_l_eq_l U

lemma dual_coannihilator_dual_annihilator_dual_coannihilator
  (U : submodule R (module.dual R M)) :
  U.dual_coannihilator.dual_annihilator.dual_coannihilator = U.dual_coannihilator :=
(dual_annihilator_gc R M).u_l_u_eq_u U

lemma dual_annihilator_sup_eq (U V : submodule R M) :
  (U ⊔ V).dual_annihilator = U.dual_annihilator ⊓ V.dual_annihilator :=
(dual_annihilator_gc R M).l_sup

lemma dual_coannihilator_sup_eq (U V : submodule R (module.dual R M)) :
  (U ⊔ V).dual_coannihilator = U.dual_coannihilator ⊓ V.dual_coannihilator :=
(dual_annihilator_gc R M).u_inf

lemma dual_annihilator_supr_eq {ι : Type*} (U : ι → submodule R M) :
  (⨆ (i : ι), U i).dual_annihilator = ⨅ (i : ι), (U i).dual_annihilator :=
(dual_annihilator_gc R M).l_supr

lemma dual_coannihilator_supr_eq {ι : Type*} (U : ι → submodule R (module.dual R M)) :
  (⨆ (i : ι), U i).dual_coannihilator = ⨅ (i : ι), (U i).dual_coannihilator :=
(dual_annihilator_gc R M).u_infi

/-- See also `subspace.dual_annihilator_inf_eq` for vector subspaces. -/
lemma sup_dual_annihilator_le_inf (U V : submodule R M) :
  U.dual_annihilator ⊔ V.dual_annihilator ≤ (U ⊓ V).dual_annihilator :=
begin
  rw [le_dual_annihilator_iff_le_dual_coannihilator, dual_coannihilator_sup_eq],
  apply' inf_le_inf; exact le_dual_annihilator_dual_coannihilator _,
end

/-- See also `subspace.dual_annihilator_infi_eq` for vector subspaces when `ι` is finite. -/
lemma supr_dual_annihilator_le_infi {ι : Type*} (U : ι → submodule R M) :
  (⨆ (i : ι), (U i).dual_annihilator) ≤ (⨅ (i : ι), U i).dual_annihilator :=
begin
  rw [le_dual_annihilator_iff_le_dual_coannihilator, dual_coannihilator_supr_eq],
  apply' infi_mono,
  exact λ (i : ι), le_dual_annihilator_dual_coannihilator (U i),
end

end submodule

namespace subspace

open submodule linear_map

universes u v w

-- We work in vector spaces because `exists_is_compl` only hold for vector spaces
variables {K : Type u} {V : Type v} [field K] [add_comm_group V] [module K V]

@[simp] lemma dual_coannihilator_top (W : subspace K V) :
  (⊤ : submodule K (module.dual K W)).dual_coannihilator = ⊥ :=
by rw [dual_coannihilator, dual_annihilator_top, comap_bot, module.eval_ker]

lemma dual_annihilator_dual_coannihilator_eq {W : subspace K V} :
  W.dual_annihilator.dual_coannihilator = W :=
begin
  refine le_antisymm _ (le_dual_annihilator_dual_coannihilator _),
  intro v,
  simp only [mem_dual_annihilator, mem_dual_coannihilator],
  contrapose!,
  intro hv,
  obtain ⟨W', hW⟩ := submodule.exists_is_compl W,
  obtain ⟨⟨w, w'⟩, rfl, -⟩ := exists_unique_add_of_is_compl_prod hW v,
  have hw'n : (w' : V) ∉ W := by { contrapose! hv, exact submodule.add_mem W w.2 hv },
  have hw'nz : w' ≠ 0 := by { rintro rfl, exact hw'n (submodule.zero_mem W) },
  rw [ne.def, ← module.forall_dual_apply_eq_zero_iff K w'] at hw'nz,
  push_neg at hw'nz,
  obtain ⟨φ, hφ⟩ := hw'nz,
  existsi ((linear_map.of_is_compl_prod hW).comp (linear_map.inr _ _ _)) φ,
  simp only [coe_comp, coe_inr, function.comp_app, of_is_compl_prod_apply, map_add,
    of_is_compl_left_apply, zero_apply, of_is_compl_right_apply, zero_add, ne.def],
  refine ⟨_, hφ⟩,
  intros v hv,
  apply linear_map.of_is_compl_left_apply hW ⟨v, hv⟩, -- exact elaborates slowly
end

theorem forall_mem_dual_annihilator_apply_eq_zero_iff (W : subspace K V) (v : V) :
  (∀ (φ : module.dual K V), φ ∈ W.dual_annihilator → φ v = 0) ↔ v ∈ W :=
by rw [← set_like.ext_iff.mp dual_annihilator_dual_coannihilator_eq v,
       mem_dual_coannihilator]

/-- The `submodule.dual_annihilator` and `submodule.dual_coannihilator` form a Galois
coinsertion. -/
def dual_annihilator_gci (K V : Type*) [field K] [add_comm_group V] [module K V] :
  galois_coinsertion
    (order_dual.to_dual ∘ (dual_annihilator : submodule K V → subspace K (module.dual K V)))
    (dual_coannihilator ∘ order_dual.of_dual) :=
{ choice := λ W h, dual_coannihilator W,
  gc := dual_annihilator_gc K V,
  u_l_le := λ W, dual_annihilator_dual_coannihilator_eq.le,
  choice_eq := λ W h, rfl }

lemma dual_annihilator_le_dual_annihilator_iff {W W' : subspace K V} :
  W.dual_annihilator ≤ W'.dual_annihilator ↔ W' ≤ W :=
(dual_annihilator_gci K V).l_le_l_iff

/-- Given a subspace `W` of `V` and an element of its dual `φ`, `dual_lift W φ` is
an arbitrary extension of `φ` to an element of the dual of `V`.
That is, `dual_lift W φ` sends `w ∈ W` to `φ x` and `x` in a chosen complement of `W` to `0`. -/
noncomputable def dual_lift (W : subspace K V) :
  module.dual K W →ₗ[K] module.dual K V :=
let h := classical.indefinite_description _ W.exists_is_compl in
  (linear_map.of_is_compl_prod h.2).comp (linear_map.inl _ _ _)

variable {W : subspace K V}

@[simp] lemma dual_lift_of_subtype {φ : module.dual K W} (w : W) :
  W.dual_lift φ (w : V) = φ w :=
by { erw of_is_compl_left_apply _ w, refl }

lemma dual_lift_of_mem {φ : module.dual K W} {w : V} (hw : w ∈ W) :
  W.dual_lift φ w = φ ⟨w, hw⟩ :=
by convert dual_lift_of_subtype ⟨w, hw⟩

@[simp] lemma dual_restrict_comp_dual_lift (W : subspace K V) :
  W.dual_restrict.comp W.dual_lift = 1 :=
by { ext φ x, simp }

lemma dual_restrict_left_inverse (W : subspace K V) :
  function.left_inverse W.dual_restrict W.dual_lift :=
λ x, show W.dual_restrict.comp W.dual_lift x = x,
  by { rw [dual_restrict_comp_dual_lift], refl }

lemma dual_lift_right_inverse (W : subspace K V) :
  function.right_inverse W.dual_lift W.dual_restrict :=
W.dual_restrict_left_inverse

lemma dual_restrict_surjective :
  function.surjective W.dual_restrict :=
W.dual_lift_right_inverse.surjective

lemma dual_lift_injective : function.injective W.dual_lift :=
W.dual_restrict_left_inverse.injective

/-- The quotient by the `dual_annihilator` of a subspace is isomorphic to the
  dual of that subspace. -/
noncomputable def quot_annihilator_equiv (W : subspace K V) :
  (module.dual K V ⧸ W.dual_annihilator) ≃ₗ[K] module.dual K W :=
(quot_equiv_of_eq _ _ W.dual_restrict_ker_eq_dual_annihilator).symm.trans $
  W.dual_restrict.quot_ker_equiv_of_surjective dual_restrict_surjective

@[simp] lemma quot_annihilator_equiv_apply (W : subspace K V) (φ : module.dual K V) :
  W.quot_annihilator_equiv (submodule.quotient.mk φ) = W.dual_restrict φ :=
by { ext, refl }

/-- The natural isomorphism forom the dual of a subspace `W` to `W.dual_lift.range`. -/
noncomputable def dual_equiv_dual (W : subspace K V) :
  module.dual K W ≃ₗ[K] W.dual_lift.range :=
linear_equiv.of_injective _ dual_lift_injective

lemma dual_equiv_dual_def (W : subspace K V) :
  W.dual_equiv_dual.to_linear_map = W.dual_lift.range_restrict := rfl

@[simp] lemma dual_equiv_dual_apply (φ : module.dual K W) :
  W.dual_equiv_dual φ = ⟨W.dual_lift φ, mem_range.2 ⟨φ, rfl⟩⟩ := rfl

section

open_locale classical

open finite_dimensional

variables {V₁ : Type*} [add_comm_group V₁] [module K V₁]

instance [H : finite_dimensional K V] : finite_dimensional K (module.dual K V) :=
by apply_instance

variables [finite_dimensional K V] [finite_dimensional K V₁]

lemma dual_annihilator_dual_annihilator_eq (W : subspace K V) :
  W.dual_annihilator.dual_annihilator = module.map_eval_equiv K V W :=
begin
  have : _ = W := subspace.dual_annihilator_dual_coannihilator_eq,
  rw [dual_coannihilator, ← module.map_eval_equiv_symm_apply] at this,
  rwa ← order_iso.symm_apply_eq,
end

@[simp] lemma dual_finrank_eq :
  finrank K (module.dual K V) = finrank K V :=
linear_equiv.finrank_eq (basis.of_vector_space K V).to_dual_equiv.symm

/-- The quotient by the dual is isomorphic to its dual annihilator.  -/
noncomputable def quot_dual_equiv_annihilator (W : subspace K V) :
  (module.dual K V ⧸ W.dual_lift.range) ≃ₗ[K] W.dual_annihilator :=
linear_equiv.quot_equiv_of_quot_equiv $
  linear_equiv.trans W.quot_annihilator_equiv W.dual_equiv_dual

/-- The quotient by a subspace is isomorphic to its dual annihilator. -/
noncomputable def quot_equiv_annihilator (W : subspace K V) :
  (V ⧸ W) ≃ₗ[K] W.dual_annihilator :=
begin
  refine _ ≪≫ₗ W.quot_dual_equiv_annihilator,
  refine linear_equiv.quot_equiv_of_equiv _ (basis.of_vector_space K V).to_dual_equiv,
  exact (basis.of_vector_space K W).to_dual_equiv.trans W.dual_equiv_dual
end

open finite_dimensional

@[simp]
lemma finrank_dual_coannihilator_eq {Φ : subspace K (module.dual K V)} :
  finrank K Φ.dual_coannihilator = finrank K Φ.dual_annihilator :=
begin
  rw [submodule.dual_coannihilator, ← module.eval_equiv_to_linear_map],
  exact linear_equiv.finrank_eq (linear_equiv.of_submodule' _ _),
end

lemma finrank_add_finrank_dual_coannihilator_eq
  (W : subspace K (module.dual K V)) :
  finrank K W + finrank K W.dual_coannihilator = finrank K V :=
begin
  rw [finrank_dual_coannihilator_eq, W.quot_equiv_annihilator.finrank_eq.symm, add_comm,
      submodule.finrank_quotient_add_finrank, subspace.dual_finrank_eq],
end

end

end subspace

open module

namespace linear_map
variables {R : Type*} [comm_semiring R] {M₁ : Type*} {M₂ : Type*}
variables [add_comm_monoid M₁] [module R M₁] [add_comm_monoid M₂] [module R M₂]

variable (f : M₁ →ₗ[R] M₂)

lemma ker_dual_map_eq_dual_annihilator_range :
  f.dual_map.ker = f.range.dual_annihilator :=
begin
  ext φ, split; intro hφ,
  { rw mem_ker at hφ,
    rw submodule.mem_dual_annihilator,
    rintro y ⟨x, rfl⟩,
    rw [← dual_map_apply, hφ, zero_apply] },
  { ext x,
    rw dual_map_apply,
    rw submodule.mem_dual_annihilator at hφ,
    exact hφ (f x) ⟨x, rfl⟩ }
end

lemma range_dual_map_le_dual_annihilator_ker :
  f.dual_map.range ≤ f.ker.dual_annihilator :=
begin
  rintro _ ⟨ψ, rfl⟩,
  simp_rw [submodule.mem_dual_annihilator, mem_ker],
  rintro x hx,
  rw [dual_map_apply, hx, map_zero]
end

<<<<<<< HEAD
end linear_map

section comm_ring

variables {R M M' : Type*}
variables [comm_ring R] [add_comm_group M] [module R M] [add_comm_group M'] [module R M']

namespace submodule

/-- Given a submodule, corestrict to the pairing on `M ⧸ W` by
simultaneously restricting to `W.dual_annihilator`.

See `subspace.dual_copairing_nondegenerate`. -/
def dual_copairing (W : submodule R M) :
  W.dual_annihilator →ₗ[R] M ⧸ W →ₗ[R] R :=
linear_map.flip $ W.liftq ((module.dual_pairing R M).dom_restrict W.dual_annihilator).flip
  (by { intros w hw, ext ⟨φ, hφ⟩, exact (mem_dual_annihilator φ).mp hφ w hw })

@[simp] lemma dual_copairing_apply {W : submodule R M} (φ : W.dual_annihilator) (x : M) :
  W.dual_copairing φ (quotient.mk x) = φ x := rfl

/-- Given a submodule, restrict to the pairing on `W` by
simultaneously corestricting to `module.dual R M ⧸ W.dual_annihilator`.
This is `submodule.dual_restrict` factored through the quotient by its kernel (which
is `W.dual_annihilator` by definition).

See `subspace.dual_pairing_nondegenerate`. -/
def dual_pairing (W : submodule R M) :
  module.dual R M ⧸ W.dual_annihilator →ₗ[R] W →ₗ[R] R :=
W.dual_annihilator.liftq W.dual_restrict (le_refl _)

@[simp] lemma dual_pairing_apply {W : submodule R M} (φ : module.dual R M) (x : W) :
  W.dual_pairing (quotient.mk φ) x = φ x := rfl

/-- That $\operatorname{im}(q^* : (V/W)^* \to V^*) = \operatorname{ann}(W)$. -/
lemma range_dual_map_mkq_eq (W : submodule R M) :
  W.mkq.dual_map.range = W.dual_annihilator :=
begin
  ext φ,
  rw linear_map.mem_range,
  split,
  { rintro ⟨ψ, rfl⟩,
    have := linear_map.mem_range_self W.mkq.dual_map ψ,
    simpa only [ker_mkq] using linear_map.range_dual_map_le_dual_annihilator_ker W.mkq this, },
  { intro hφ,
    existsi W.dual_copairing ⟨φ, hφ⟩,
    ext,
    refl, }
end

/-- Equivalence $(M/W)^* \approx \operatorname{ann}(W)$. That is, there is a one-to-one
correspondence between the dual of `M ⧸ W` and those elements of the dual of `M` that
vanish on `W`.

The inverse of this is `submodule.dual_copairing`. -/
def dual_quot_equiv_dual_annihilator (W : submodule R M) :
  module.dual R (M ⧸ W) ≃ₗ[R] W.dual_annihilator :=
linear_equiv.of_linear
  (W.mkq.dual_map.cod_restrict W.dual_annihilator $
    λ φ, W.range_dual_map_mkq_eq ▸ W.mkq.dual_map.mem_range_self φ)
  W.dual_copairing
  (by { ext, refl}) (by { ext, refl })

@[simp] lemma dual_quot_equiv_dual_annihilator_apply (W : submodule R M)
  (φ : module.dual R (M ⧸ W)) (x : M) :
  dual_quot_equiv_dual_annihilator W φ x = φ (quotient.mk x) := rfl

lemma dual_copairing_eq (W : submodule R M) :
  W.dual_copairing = (dual_quot_equiv_dual_annihilator W).symm.to_linear_map := rfl

@[simp] lemma dual_quot_equiv_dual_annihilator_symm_apply_mk (W : submodule R M)
  (φ : W.dual_annihilator) (x : M) :
  (dual_quot_equiv_dual_annihilator W).symm φ (quotient.mk x) = φ x := rfl

end submodule

namespace linear_map
open submodule

lemma range_dual_map_eq_dual_annihilator_ker_of_surjective
  (f : M →ₗ[R] M') (hf : function.surjective f) :
  f.dual_map.range = f.ker.dual_annihilator :=
begin
  rw ← f.ker.range_dual_map_mkq_eq,
  let f' := linear_map.quot_ker_equiv_of_surjective f hf,
  transitivity linear_map.range (f.dual_map.comp f'.symm.dual_map.to_linear_map),
  { rw linear_map.range_comp_of_range_eq_top,
    apply linear_equiv.range },
  { apply congr_arg,
    ext φ x,
    simp only [linear_map.coe_comp, linear_equiv.coe_to_linear_map, linear_map.dual_map_apply,
      linear_equiv.dual_map_apply, mkq_apply, f', linear_map.quot_ker_equiv_of_surjective,
      linear_equiv.trans_symm, linear_equiv.trans_apply, linear_equiv.of_top_symm_apply,
      linear_map.quot_ker_equiv_range_symm_apply_image, mkq_apply], }
end

-- Note, this can be specialized to the case where `R` is an injective `R`-module, or when
-- `f.coker` is a projective `R`-module.
lemma range_dual_map_eq_dual_annihilator_ker_of_subtype_range_surjective
  (f : M →ₗ[R] M') (hf : function.surjective f.range.subtype.dual_map) :
  f.dual_map.range = f.ker.dual_annihilator :=
begin
  have rr_surj : function.surjective f.range_restrict,
  { rw [← linear_map.range_eq_top, linear_map.range_range_restrict] },
  have := range_dual_map_eq_dual_annihilator_ker_of_surjective f.range_restrict rr_surj,
  convert this using 1,
  { change ((submodule.subtype f.range).comp f.range_restrict).dual_map.range = _,
    rw [← linear_map.dual_map_comp_dual_map, linear_map.range_comp_of_range_eq_top],
    rwa linear_map.range_eq_top, },
  { apply congr_arg,
    exact (linear_map.ker_range_restrict f).symm, },
end

end linear_map

end comm_ring

section vector_space
=======
/-- if a linear map is surjective, then its dual is injective -/
lemma dual_map_injective_of_surjective {f : M₁ →ₗ[R] M₂} (hf : function.surjective f) :
  function.injective f.dual_map :=
begin
  obtain ⟨g, hg⟩ := hf.has_right_inverse,
  intros x y hxy,
  ext w,
  simpa only [dual_map_apply, hg w] using fun_like.congr_fun hxy (g w),
end

section finite_dimensional
>>>>>>> 6f9f3636

variables {K : Type*} [field K] {V₁ : Type*} {V₂ : Type*}
variables [add_comm_group V₁] [module K V₁] [add_comm_group V₂] [module K V₂]

namespace linear_map

lemma dual_pairing_nondegenerate : (dual_pairing K V₁).nondegenerate :=
⟨separating_left_iff_ker_eq_bot.mpr ker_id, λ x, (forall_dual_apply_eq_zero_iff K x).mp⟩

lemma dual_map_surjective_of_injective {f : V₁ →ₗ[K] V₂} (hf : function.injective f) :
  function.surjective f.dual_map :=
begin
  intro φ,
  let f' := linear_equiv.of_injective f hf,
  use subspace.dual_lift (range f) (f'.symm.dual_map φ),
  ext x,
  rw [linear_map.dual_map_apply, subspace.dual_lift_of_mem (mem_range_self f x),
    linear_equiv.dual_map_apply],
  congr' 1,
  exact linear_equiv.symm_apply_apply f' x,
end

lemma range_dual_map_eq_dual_annihilator_ker (f : V₁ →ₗ[K] V₂) :
  f.dual_map.range = f.ker.dual_annihilator :=
range_dual_map_eq_dual_annihilator_ker_of_subtype_range_surjective f $
  dual_map_surjective_of_injective (range f).injective_subtype

end linear_map

namespace subspace
open submodule

lemma dual_pairing_eq (W : subspace K V₁) :
  W.dual_pairing = W.quot_annihilator_equiv.to_linear_map :=
by { ext, refl }

lemma dual_pairing_nondegenerate (W : subspace K V₁) : W.dual_pairing.nondegenerate :=
begin
  split,
  { rw [linear_map.separating_left_iff_ker_eq_bot, dual_pairing_eq],
    apply linear_equiv.ker, },
  { intros x h,
    rw ← forall_dual_apply_eq_zero_iff K x,
    intro φ,
    simpa only [submodule.dual_pairing_apply, dual_lift_of_subtype]
      using h (submodule.quotient.mk (W.dual_lift φ)), }
end

<<<<<<< HEAD
lemma dual_copairing_nondegenerate (W : submodule K V₁) : W.dual_copairing.nondegenerate :=
begin
  split,
  { rw [linear_map.separating_left_iff_ker_eq_bot, dual_copairing_eq],
    apply linear_equiv.ker, },
  { rintro ⟨x⟩,
    simp only [quotient.quot_mk_eq_mk, dual_copairing_apply, quotient.mk_eq_zero],
    rw [← forall_mem_dual_annihilator_apply_eq_zero_iff, set_like.forall],
    exact id, }
end
=======
/-- `f.dual_map` is injective if and only if `f` is surjective -/
@[simp] lemma dual_map_injective_iff {f : V₁ →ₗ[K] V₂} :
  function.injective f.dual_map ↔ function.surjective f :=
begin
  refine ⟨_, λ h, dual_map_injective_of_surjective h⟩,
  rw [← range_eq_top, ← ker_eq_bot],
  intro h,
  apply finite_dimensional.eq_top_of_finrank_eq,
  rw ← finrank_eq_zero at h,
  rw [← add_zero (finite_dimensional.finrank K f.range), ← h,
      ← linear_map.finrank_range_dual_map_eq_finrank_range,
      linear_map.finrank_range_add_finrank_ker, subspace.dual_finrank_eq],
end

/-- `f.dual_map` is surjective if and only if `f` is injective -/
@[simp] lemma dual_map_surjective_iff [finite_dimensional K V₁] {f : V₁ →ₗ[K] V₂} :
  function.surjective f.dual_map ↔ function.injective f :=
begin
  rw [← range_eq_top, ← ker_eq_bot],
  split,
  { intro h,
    rw [← finrank_eq_zero, ← add_right_inj (finite_dimensional.finrank K f.range),
        add_zero, linear_map.finrank_range_add_finrank_ker,
        ← linear_map.finrank_range_dual_map_eq_finrank_range, h,
        finrank_top, subspace.dual_finrank_eq], },
  { intro h,
    rw [range_dual_map_eq_dual_annihilator_ker, h],
    exact submodule.dual_annihilator_bot, },
end

/-- `f.dual_map` is bijective if and only if `f` is -/
@[simp] lemma dual_map_bijective_iff [finite_dimensional K V₁] {f : V₁ →ₗ[K] V₂} :
  function.bijective f.dual_map ↔ function.bijective f :=
by simp_rw [function.bijective, dual_map_surjective_iff, dual_map_injective_iff, and.comm]

end finite_dimensional
>>>>>>> 6f9f3636

-- Argument from https://math.stackexchange.com/a/2423263/172988
lemma dual_annihilator_inf_eq (W W' : subspace K V₁) :
  (W ⊓ W').dual_annihilator = W.dual_annihilator ⊔ W'.dual_annihilator :=
begin
  refine le_antisymm _ (sup_dual_annihilator_le_inf W W'),
  let F : V₁ →ₗ[K] (V₁ ⧸ W) × (V₁ ⧸ W') := (submodule.mkq W).prod (submodule.mkq W'),
  have : F.ker = W ⊓ W' := by simp only [linear_map.ker_prod, ker_mkq],
  rw [← this, ← linear_map.range_dual_map_eq_dual_annihilator_ker],
  intro φ,
  rw [linear_map.mem_range],
  rintro ⟨x, rfl⟩,
  rw [submodule.mem_sup],
  obtain ⟨⟨a, b⟩, rfl⟩ := (dual_prod_dual_equiv_dual K (V₁ ⧸ W) (V₁ ⧸ W')).surjective x,
  obtain ⟨a', rfl⟩ := (dual_quot_equiv_dual_annihilator W).symm.surjective a,
  obtain ⟨b', rfl⟩ := (dual_quot_equiv_dual_annihilator W').symm.surjective b,
  use [a', a'.property, b', b'.property],
  refl,
end

-- This is also true if `V₁` is finite dimensional since one can restrict `ι` to some subtype
-- for which the infi and supr are the same.
--
-- The obstruction to the `dual_annihilator_inf_eq` argument carrying through is that we need
-- for `module.dual R (Π (i : ι), V ⧸ W i) ≃ₗ[K] Π (i : ι), module.dual R (V ⧸ W i)`, which is not
-- true for infinite `ι`. One would need to add additional hypothesis on `W` (for example, it might
-- be true when the family is inf-closed).
lemma dual_annihilator_infi_eq {ι : Type*} [_root_.finite ι] (W : ι → submodule K V₁) :
  (⨅ (i : ι), W i).dual_annihilator = (⨆ (i : ι), (W i).dual_annihilator) :=
begin
  unfreezingI { revert ι },
  refine finite.induction_empty_option _ _ _,
  { intros α β h hyp W,
    rw [← h.infi_comp, hyp (W ∘ h), ← h.supr_comp], },
  { intro W,
    rw [supr_of_empty', infi_of_empty', Inf_empty, Sup_empty, dual_annihilator_top], },
  { introsI α _ h W,
    rw [infi_option, supr_option, dual_annihilator_inf_eq, h], }
end

/-- For vector spaces, dual annihilators carry direct sum decompositions
to direct sum decompositions. -/
lemma is_compl_dual_annihilator {W W' : subspace K V₁} (h : is_compl W W') :
  is_compl W.dual_annihilator W'.dual_annihilator :=
begin
  rw [is_compl_iff, disjoint_iff, codisjoint_iff] at h ⊢,
  rw [← dual_annihilator_inf_eq, ← dual_annihilator_sup_eq, h.1, h.2,
    dual_annihilator_top, dual_annihilator_bot],
  exact ⟨rfl, rfl⟩
end

/-- For finite-dimensional vector spaces, one can distribute duals over quotients by identifying
`W.dual_lift.range` with `W`. Note that this depends on a choice of splitting of `V₁`. -/
def dual_quot_distrib [finite_dimensional K V₁] (W : subspace K V₁) :
  module.dual K (V₁ ⧸ W) ≃ₗ[K] (module.dual K V₁ ⧸ W.dual_lift.range) :=
W.dual_quot_equiv_dual_annihilator.trans W.quot_dual_equiv_annihilator.symm

end subspace

section finite_dimensional

open finite_dimensional linear_map

variable [finite_dimensional K V₂]

@[simp] lemma linear_map.finrank_range_dual_map_eq_finrank_range (f : V₁ →ₗ[K] V₂) :
  finrank K f.dual_map.range = finrank K f.range :=
begin
  have := submodule.finrank_quotient_add_finrank f.range,
  rw [(subspace.quot_equiv_annihilator f.range).finrank_eq,
      ← ker_dual_map_eq_dual_annihilator_range] at this,
  conv_rhs at this { rw ← subspace.dual_finrank_eq },
  refine add_left_injective (finrank K f.dual_map.ker) _,
  change _ + _ = _ + _,
  rw [finrank_range_add_finrank_ker f.dual_map, add_comm, this],
end

end finite_dimensional

end vector_space

namespace tensor_product

variables (R : Type*) (M : Type*) (N : Type*)

variables {ι κ : Type*}
variables [decidable_eq ι] [decidable_eq κ]
variables [fintype ι] [fintype κ]

open_locale big_operators
open_locale tensor_product

local attribute [ext] tensor_product.ext

open tensor_product
open linear_map

section
variables [comm_semiring R] [add_comm_monoid M] [add_comm_monoid N]
variables [module R M] [module R N]

/--
The canonical linear map from `dual M ⊗ dual N` to `dual (M ⊗ N)`,
sending `f ⊗ g` to the composition of `tensor_product.map f g` with
the natural isomorphism `R ⊗ R ≃ R`.
-/
def dual_distrib : (dual R M) ⊗[R] (dual R N) →ₗ[R] dual R (M ⊗[R] N) :=
(comp_right ↑(tensor_product.lid R R)) ∘ₗ hom_tensor_hom_map R M N R R

variables {R M N}

@[simp]
lemma dual_distrib_apply (f : dual R M) (g : dual R N) (m : M) (n : N) :
  dual_distrib R M N (f ⊗ₜ g) (m ⊗ₜ n) = f m * g n :=
rfl

end

variables {R M N}
variables [comm_ring R] [add_comm_group M] [add_comm_group N]
variables [module R M] [module R N]

/--
An inverse to `dual_tensor_dual_map` given bases.
-/
noncomputable
def dual_distrib_inv_of_basis (b : basis ι R M) (c : basis κ R N) :
  dual R (M ⊗[R] N) →ₗ[R] (dual R M) ⊗[R] (dual R N) :=
∑ i j, (ring_lmap_equiv_self R ℕ _).symm (b.dual_basis i ⊗ₜ c.dual_basis j)
    ∘ₗ applyₗ (c j) ∘ₗ applyₗ (b i) ∘ₗ (lcurry R M N R)

@[simp]
lemma dual_distrib_inv_of_basis_apply (b : basis ι R M) (c : basis κ R N)
  (f : dual R (M ⊗[R] N)) : dual_distrib_inv_of_basis b c f =
  ∑ i j, (f (b i ⊗ₜ c j)) • (b.dual_basis i ⊗ₜ c.dual_basis j) :=
by simp [dual_distrib_inv_of_basis]

/--
A linear equivalence between `dual M ⊗ dual N` and `dual (M ⊗ N)` given bases for `M` and `N`.
It sends `f ⊗ g` to the composition of `tensor_product.map f g` with the natural
isomorphism `R ⊗ R ≃ R`.
-/
@[simps]
noncomputable def dual_distrib_equiv_of_basis (b : basis ι R M) (c : basis κ R N) :
  (dual R M) ⊗[R] (dual R N) ≃ₗ[R] dual R (M ⊗[R] N) :=
begin
  refine linear_equiv.of_linear
    (dual_distrib R M N) (dual_distrib_inv_of_basis b c) _ _,
  { ext f m n,
    have h : ∀ (r s : R), r • s = s • r := is_commutative.comm,
    simp only [compr₂_apply, mk_apply, comp_apply, id_apply, dual_distrib_inv_of_basis_apply,
      linear_map.map_sum, map_smul, sum_apply, smul_apply, dual_distrib_apply, h (f _) _,
      ← f.map_smul, ←f.map_sum, ←smul_tmul_smul, ←tmul_sum, ←sum_tmul, basis.coe_dual_basis,
      basis.coord_apply, basis.sum_repr] },
  { ext f g,
    simp only [compr₂_apply, mk_apply, comp_apply, id_apply, dual_distrib_inv_of_basis_apply,
      dual_distrib_apply, ←smul_tmul_smul, ←tmul_sum, ←sum_tmul, basis.coe_dual_basis,
      basis.sum_dual_apply_smul_coord] }
end

variables (R M N)
variables [module.finite R M] [module.finite R N] [module.free R M] [module.free R N]
variables [nontrivial R]

open_locale classical

/--
A linear equivalence between `dual M ⊗ dual N` and `dual (M ⊗ N)` when `M` and `N` are finite free
modules. It sends `f ⊗ g` to the composition of `tensor_product.map f g` with the natural
isomorphism `R ⊗ R ≃ R`.
-/
@[simp]
noncomputable
def dual_distrib_equiv : (dual R M) ⊗[R] (dual R N) ≃ₗ[R] dual R (M ⊗[R] N) :=
dual_distrib_equiv_of_basis (module.free.choose_basis R M) (module.free.choose_basis R N)

end tensor_product<|MERGE_RESOLUTION|>--- conflicted
+++ resolved
@@ -182,6 +182,7 @@
   f.dual_map.comp g.dual_map = (g.comp f).dual_map :=
 rfl
 
+/-- If a linear map is surjective, then its dual is injective. -/
 lemma linear_map.dual_map_injective_of_surjective {f : M₁ →ₗ[R] M₂} (hf : function.surjective f) :
   function.injective f.dual_map :=
 begin
@@ -978,7 +979,6 @@
   rw [dual_map_apply, hx, map_zero]
 end
 
-<<<<<<< HEAD
 end linear_map
 
 section comm_ring
@@ -1097,19 +1097,6 @@
 end comm_ring
 
 section vector_space
-=======
-/-- if a linear map is surjective, then its dual is injective -/
-lemma dual_map_injective_of_surjective {f : M₁ →ₗ[R] M₂} (hf : function.surjective f) :
-  function.injective f.dual_map :=
-begin
-  obtain ⟨g, hg⟩ := hf.has_right_inverse,
-  intros x y hxy,
-  ext w,
-  simpa only [dual_map_apply, hg w] using fun_like.congr_fun hxy (g w),
-end
-
-section finite_dimensional
->>>>>>> 6f9f3636
 
 variables {K : Type*} [field K] {V₁ : Type*} {V₂ : Type*}
 variables [add_comm_group V₁] [module K V₁] [add_comm_group V₂] [module K V₂]
@@ -1158,7 +1145,6 @@
       using h (submodule.quotient.mk (W.dual_lift φ)), }
 end
 
-<<<<<<< HEAD
 lemma dual_copairing_nondegenerate (W : submodule K V₁) : W.dual_copairing.nondegenerate :=
 begin
   split,
@@ -1169,44 +1155,6 @@
     rw [← forall_mem_dual_annihilator_apply_eq_zero_iff, set_like.forall],
     exact id, }
 end
-=======
-/-- `f.dual_map` is injective if and only if `f` is surjective -/
-@[simp] lemma dual_map_injective_iff {f : V₁ →ₗ[K] V₂} :
-  function.injective f.dual_map ↔ function.surjective f :=
-begin
-  refine ⟨_, λ h, dual_map_injective_of_surjective h⟩,
-  rw [← range_eq_top, ← ker_eq_bot],
-  intro h,
-  apply finite_dimensional.eq_top_of_finrank_eq,
-  rw ← finrank_eq_zero at h,
-  rw [← add_zero (finite_dimensional.finrank K f.range), ← h,
-      ← linear_map.finrank_range_dual_map_eq_finrank_range,
-      linear_map.finrank_range_add_finrank_ker, subspace.dual_finrank_eq],
-end
-
-/-- `f.dual_map` is surjective if and only if `f` is injective -/
-@[simp] lemma dual_map_surjective_iff [finite_dimensional K V₁] {f : V₁ →ₗ[K] V₂} :
-  function.surjective f.dual_map ↔ function.injective f :=
-begin
-  rw [← range_eq_top, ← ker_eq_bot],
-  split,
-  { intro h,
-    rw [← finrank_eq_zero, ← add_right_inj (finite_dimensional.finrank K f.range),
-        add_zero, linear_map.finrank_range_add_finrank_ker,
-        ← linear_map.finrank_range_dual_map_eq_finrank_range, h,
-        finrank_top, subspace.dual_finrank_eq], },
-  { intro h,
-    rw [range_dual_map_eq_dual_annihilator_ker, h],
-    exact submodule.dual_annihilator_bot, },
-end
-
-/-- `f.dual_map` is bijective if and only if `f` is -/
-@[simp] lemma dual_map_bijective_iff [finite_dimensional K V₁] {f : V₁ →ₗ[K] V₂} :
-  function.bijective f.dual_map ↔ function.bijective f :=
-by simp_rw [function.bijective, dual_map_surjective_iff, dual_map_injective_iff, and.comm]
-
-end finite_dimensional
->>>>>>> 6f9f3636
 
 -- Argument from https://math.stackexchange.com/a/2423263/172988
 lemma dual_annihilator_inf_eq (W W' : subspace K V₁) :
@@ -1272,7 +1220,9 @@
 
 variable [finite_dimensional K V₂]
 
-@[simp] lemma linear_map.finrank_range_dual_map_eq_finrank_range (f : V₁ →ₗ[K] V₂) :
+namespace linear_map
+
+@[simp] lemma finrank_range_dual_map_eq_finrank_range (f : V₁ →ₗ[K] V₂) :
   finrank K f.dual_map.range = finrank K f.range :=
 begin
   have := submodule.finrank_quotient_add_finrank f.range,
@@ -1283,6 +1233,43 @@
   change _ + _ = _ + _,
   rw [finrank_range_add_finrank_ker f.dual_map, add_comm, this],
 end
+
+/-- `f.dual_map` is injective if and only if `f` is surjective -/
+@[simp] lemma dual_map_injective_iff {f : V₁ →ₗ[K] V₂} :
+  function.injective f.dual_map ↔ function.surjective f :=
+begin
+  refine ⟨_, λ h, dual_map_injective_of_surjective h⟩,
+  rw [← range_eq_top, ← ker_eq_bot],
+  intro h,
+  apply finite_dimensional.eq_top_of_finrank_eq,
+  rw ← finrank_eq_zero at h,
+  rw [← add_zero (finite_dimensional.finrank K f.range), ← h,
+      ← linear_map.finrank_range_dual_map_eq_finrank_range,
+      linear_map.finrank_range_add_finrank_ker, subspace.dual_finrank_eq],
+end
+
+/-- `f.dual_map` is surjective if and only if `f` is injective -/
+@[simp] lemma dual_map_surjective_iff [finite_dimensional K V₁] {f : V₁ →ₗ[K] V₂} :
+  function.surjective f.dual_map ↔ function.injective f :=
+begin
+  rw [← range_eq_top, ← ker_eq_bot],
+  split,
+  { intro h,
+    rw [← finrank_eq_zero, ← add_right_inj (finite_dimensional.finrank K f.range),
+        add_zero, linear_map.finrank_range_add_finrank_ker,
+        ← linear_map.finrank_range_dual_map_eq_finrank_range, h,
+        finrank_top, subspace.dual_finrank_eq], },
+  { intro h,
+    rw [range_dual_map_eq_dual_annihilator_ker, h],
+    exact submodule.dual_annihilator_bot, },
+end
+
+/-- `f.dual_map` is bijective if and only if `f` is -/
+@[simp] lemma dual_map_bijective_iff [finite_dimensional K V₁] {f : V₁ →ₗ[K] V₂} :
+  function.bijective f.dual_map ↔ function.bijective f :=
+by simp_rw [function.bijective, dual_map_surjective_iff, dual_map_injective_iff, and.comm]
+
+end linear_map
 
 end finite_dimensional
 
