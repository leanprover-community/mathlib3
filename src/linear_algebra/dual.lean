/-
Copyright (c) 2019 Johan Commelin. All rights reserved.
Released under Apache 2.0 license as described in the file LICENSE.
Authors: Johan Commelin, Fabian Glöckle
-/
<<<<<<< HEAD
=======

>>>>>>> c9ba7a5c
import linear_algebra.tensor_product
import linear_algebra.finite_dimensional
import tactic.apply_fun
noncomputable theory

/-!
# Dual vector spaces

The dual space of an R-module M is the R-module of linear maps `M → R`.

## Main definitions

* `dual R M` defines the dual space of M over R.
* Given a basis for a K-vector space `V`, `is_basis.to_dual` produces a map from `V` to `dual K V`.
* Given families of vectors `e` and `ε`, `dual_pair e ε` states that these families have the
  characteristic properties of a basis and a dual.

## Main results

* `to_dual_equiv` : the dual space is linearly equivalent to the primal space.
* `dual_pair.is_basis` and `dual_pair.eq_dual`: if `e` and `ε` form a dual pair, `e` is a basis and
  `ε` is its dual basis.

## Notation

We sometimes use `V'` as local notation for `dual K V`.

## Implementation details

Because of unresolved type class issues, the following local instance can be of use:

```
private def help_tcs : has_scalar K V := mul_action.to_has_scalar _ _
local attribute [instance] help_tcs
```
-/

namespace module
variables (R : Type*) (M : Type*)
variables [comm_ring R] [add_comm_group M] [module R M]

/-- The dual space of an R-module M is the R-module of linear maps `M → R`. -/
@[derive [add_comm_group, module R]] def dual := M →ₗ[R] R

namespace dual

instance : has_coe_to_fun (dual R M) := ⟨_, linear_map.to_fun⟩

/-- Maps a module M to the dual of the dual of M. See `vector_space.eval_range` and
`vector_space.eval_equiv`. -/
def eval : M →ₗ[R] (dual R (dual R M)) := linear_map.id.flip

lemma eval_apply (v : M) (a : dual R M) : (eval R M v) a = a v :=
begin
  dunfold eval,
  rw [linear_map.flip_apply, linear_map.id_apply]
end

end dual
end module

namespace is_basis
universes u v w
variables {K : Type u} {V : Type v} {ι : Type w}
variables [discrete_field K] [add_comm_group V] [vector_space K V]
open vector_space module module.dual submodule linear_map cardinal function

instance dual.vector_space : vector_space K (dual K V) := { ..module.dual.inst K V }

variables [de : decidable_eq ι]
variables {B : ι → V} (h : is_basis K B)

include de h

/-- The linear map from a vector space equipped with basis to its dual vector space,
taking basis elements to corresponding dual basis elements. -/
def to_dual : V →ₗ[K] module.dual K V :=
h.constr $ λ v, h.constr $ λ w, if w = v then 1 else 0

lemma to_dual_apply (i j : ι) :
  (h.to_dual (B i)) (B j) = if i = j then 1 else 0 :=
  by erw [constr_basis h, constr_basis h]; ac_refl

def to_dual_flip (v : V) : (V →ₗ[K] K) := (linear_map.flip h.to_dual).to_fun v

omit de h
<<<<<<< HEAD
=======
/-- Evaluation of finitely supported functions at a fixed point `i`, as a `K`-linear map. -/
>>>>>>> c9ba7a5c
def eval_finsupp_at (i : ι) : (ι →₀ K) →ₗ[K] K :=
{ to_fun := λ f, f i,
  add := by intros; rw finsupp.add_apply,
  smul := by intros; rw finsupp.smul_apply }
include h

set_option class.instance_max_depth 50

def coord_fun (i : ι) : (V →ₗ[K] K) := (eval_finsupp_at i).comp h.repr

lemma coord_fun_eq_repr (v : V) (i : ι) : h.coord_fun i v = h.repr v i := rfl

include de

lemma to_dual_swap_eq_to_dual (v w : V) : h.to_dual_flip v w = h.to_dual w v := rfl

lemma to_dual_eq_repr (v : V) (i : ι) : (h.to_dual v) (B i) = h.repr v i :=
begin
  rw [←coord_fun_eq_repr, ←to_dual_swap_eq_to_dual],
  apply congr_fun,
  dsimp,
  congr',
  apply h.ext,
  { intros,
    rw [to_dual_swap_eq_to_dual, to_dual_apply],
    { split_ifs with hx,
      { rwa [hx, coord_fun_eq_repr, repr_eq_single, finsupp.single_apply, if_pos rfl] },
      { rw [coord_fun_eq_repr, repr_eq_single, finsupp.single_apply], symmetry, convert if_neg hx } } }
end

lemma to_dual_inj (v : V) (a : h.to_dual v = 0) : v = 0 :=
begin
  rw [← mem_bot K, ← h.repr_ker, mem_ker],
  apply finsupp.ext,
  intro b,
  rw [←to_dual_eq_repr _ _ _, a],
  refl
end

theorem to_dual_ker : h.to_dual.ker = ⊥ :=
ker_eq_bot'.mpr h.to_dual_inj

theorem to_dual_range [fin : fintype ι] : h.to_dual.range = ⊤ :=
begin
  rw eq_top_iff',
  intro f,
  rw linear_map.mem_range,
  let lin_comb : ι →₀ K := finsupp.on_finset fin.elems (λ i, f.to_fun (B i)) _,
  { use finsupp.total ι V K B lin_comb,
    apply h.ext,
    { intros i,
      rw [h.to_dual_eq_repr _ i, repr_total h],
      { simpa },
      { rw [finsupp.mem_supported],
        exact λ _ _, set.mem_univ _ } } },
  { intros a _,
    apply fin.complete }
end

/-- Maps a basis for `V` to a basis for the dual space. -/
def dual_basis : ι → dual K V := λ i, h.to_dual (B i)

theorem dual_lin_independent : linear_independent K h.dual_basis :=
begin
  apply linear_independent.image h.1,
  rw to_dual_ker,
  exact disjoint_bot_right
end

/-- A vector space is linearly equivalent to its dual space. -/
def to_dual_equiv [fintype ι] : V ≃ₗ[K] (dual K V) :=
linear_equiv.of_bijective h.to_dual h.to_dual_ker h.to_dual_range

theorem dual_basis_is_basis [fintype ι] : is_basis K h.dual_basis :=
h.to_dual_equiv.is_basis h

@[simp] lemma to_dual_to_dual [fintype ι] :
  (h.dual_basis_is_basis.to_dual).comp h.to_dual = eval K V :=
begin
  apply @is_basis.ext _ _ _ _ _ _ _ _ _ _ _ _ h,
  intros i,
  apply @is_basis.ext _ _ _ _ _ _ _ _ _ _ _ _ h.dual_basis_is_basis,
  intros j,
  dunfold eval,
  rw [linear_map.flip_apply, linear_map.id_apply, linear_map.comp_apply],
  apply eq.trans (to_dual_apply h.dual_basis_is_basis i j),
  { dunfold dual_basis,
    rw to_dual_apply,
    split_ifs with h₁ h₂; try {refl},
    { exfalso, apply h₂ h₁.symm },
    { exfalso, apply ne.symm h₁ (by assumption) } }
end

theorem dual_dim_eq [fintype ι] :
  cardinal.lift.{v u} (dim K V) = dim K (dual K V) :=
begin
  have :=  linear_equiv.dim_eq_lift  h.to_dual_equiv,
  simp only [cardinal.lift_umax] at this,
  rw [this, ← cardinal.lift_umax],
  apply cardinal.lift_id,
end

end is_basis

namespace vector_space

universes u v
variables {K : Type u} {V : Type v}
variables [discrete_field K] [add_comm_group V] [vector_space K V]
open module module.dual submodule linear_map cardinal is_basis

theorem eval_ker : (eval K V).ker = ⊥ :=
begin
  haveI := classical.dec_eq K,
  haveI := classical.dec_eq V,
  haveI := classical.dec_eq (dual K V),
  rw ker_eq_bot',
  intros v h,
  rw linear_map.ext_iff at h,
  by_contradiction H,
  rcases exists_subset_is_basis (linear_independent_singleton H) with ⟨b, hv, hb⟩,
  swap 4, assumption,
  have hv' : v = (λ (i : b), i.val) ⟨v, hv (set.mem_singleton v)⟩ := rfl,
  let hx := h (hb.to_dual v),
  erw [eval_apply, hv', to_dual_apply, if_pos rfl, zero_apply _] at hx,
  exact one_ne_zero hx
end

theorem dual_dim_eq (h : dim K V < omega) :
  cardinal.lift.{v u} (dim K V) = dim K (dual K V) :=
begin
  letI := classical.dec_eq (dual K V),
  letI := classical.dec_eq V,
  rcases exists_is_basis_fintype h with ⟨b, hb, ⟨hf⟩⟩,
  resetI,
  exact hb.dual_dim_eq
end

set_option class.instance_max_depth 70

lemma eval_range (h : dim K V < omega) : (eval K V).range = ⊤ :=
begin
  haveI := classical.dec_eq (dual K V),
  haveI := classical.dec_eq (dual K (dual K V)),
  letI := classical.dec_eq V,
  rcases exists_is_basis_fintype h with ⟨b, hb, ⟨hf⟩⟩,
  resetI,
  rw [← hb.to_dual_to_dual, range_comp, hb.to_dual_range, map_top, to_dual_range _],
  apply_instance
end

/-- A vector space is linearly equivalent to the dual of its dual space. -/
def eval_equiv (h : dim K V < omega) : V ≃ₗ[K] dual K (dual K V) :=
linear_equiv.of_bijective (eval K V) eval_ker (eval_range h)

end vector_space

section dual_pair

open vector_space module module.dual linear_map function

universes u v w
variables {K : Type u} {V : Type v} {ι : Type w} [decidable_eq ι]
variables [discrete_field K] [add_comm_group V] [vector_space K V]
<<<<<<< HEAD
          [decidable_eq V] [decidable_eq (ι → V)] [decidable_eq $ dual K V]
=======
>>>>>>> c9ba7a5c

local notation `V'` := dual K V

/-- `e` and `ε` have characteristic properties of a basis and its dual -/
structure dual_pair (e : ι → V) (ε : ι → V') :=
(eval : ∀ i j : ι, ε i (e j) = if i = j then 1 else 0)
(total : ∀ {v : V}, (∀ i, ε i v = 0) → v = 0)
[finite : ∀ v : V, fintype {i | ε i v ≠ 0}]

end dual_pair

namespace dual_pair

<<<<<<< HEAD
local attribute [instance, priority 1] classical.prop_decidable

=======
>>>>>>> c9ba7a5c
open vector_space module module.dual linear_map function

universes u v w
variables {K : Type u} {V : Type v} {ι : Type w} [dι : decidable_eq ι]
variables [discrete_field K] [add_comm_group V] [vector_space K V]
<<<<<<< HEAD
          [decidable_eq V] [dιv : decidable_eq (ι → V)] [decidable_eq $ dual K V]
variables {e : ι → V} {ε : ι → dual K V} (h : dual_pair e ε)

include dι dιv h
=======
variables {e : ι → V} {ε : ι → dual K V} (h : dual_pair e ε)

include h
>>>>>>> c9ba7a5c

/-- The coefficients of `v` on the basis `e` -/
def coeffs (v : V) : ι →₀ K :=
{ to_fun := λ i, ε i v,
  support := by { haveI := h.finite v, exact {i : ι | ε i v ≠ 0}.to_finset },
  mem_support_to_fun := by {intro i, rw set.mem_to_finset, exact iff.rfl } }

<<<<<<< HEAD
omit h

@[simp]
lemma coeffs_apply (v : V) (i : ι) : h.coeffs v i = ε i v := rfl

=======

@[simp] lemma coeffs_apply (v : V) (i : ι) : h.coeffs v i = ε i v := rfl

omit h
>>>>>>> c9ba7a5c
private def help_tcs : has_scalar K V := mul_action.to_has_scalar _ _

local attribute [instance] help_tcs

<<<<<<< HEAD
omit dι dιv

/-- linear combinations of elements of `e` -/
def lc (e : ι → V) (l : ι →₀ K) : V := l.sum (λ (i : ι) (a : K), a • (e i))

include dι dιv

=======
/-- linear combinations of elements of `e`.
This is a convenient abbreviation for `finsupp.total _ V K e l` -/
def lc (e : ι → V) (l : ι →₀ K) : V := l.sum (λ (i : ι) (a : K), a • (e i))

>>>>>>> c9ba7a5c
include h

lemma dual_lc (l : ι →₀ K) (i : ι) : ε i (dual_pair.lc e l) = l i :=
begin
  erw linear_map.map_sum,
  simp only [h.eval, map_smul, smul_eq_mul],
  rw finset.sum_eq_single i,
  { simp },
  { intros q q_in q_ne,
    simp [q_ne.symm] },
  { intro p_not_in,
    simp [finsupp.not_mem_support_iff.1 p_not_in] },
end

@[simp]
lemma coeffs_lc (l : ι →₀ K) : h.coeffs (dual_pair.lc e l) = l :=
by { ext i, rw [h.coeffs_apply, h.dual_lc] }

/-- For any v : V n, \sum_{p ∈ Q n} (ε p v) • e p = v -/
lemma decomposition (v : V) : dual_pair.lc e (h.coeffs v) = v :=
begin
  refine eq_of_sub_eq_zero (h.total _),
  intros i,
  simp [-sub_eq_add_neg, linear_map.map_sub, h.dual_lc, sub_eq_zero_iff_eq]
end

lemma mem_of_mem_span {H : set ι} {x : V} (hmem : x ∈ submodule.span K (e '' H)) :
  ∀ i : ι, ε i x ≠ 0 → i ∈ H :=
begin
  intros i hi,
  rcases (finsupp.mem_span_iff_total _).mp hmem with ⟨l, supp_l, sum_l⟩,
  change dual_pair.lc e l = x at sum_l,
  rw finsupp.mem_supported' at supp_l,
<<<<<<< HEAD
  by_contradiction i_not,
  apply hi,
  rw ← sum_l,
  simpa [h.dual_lc] using supp_l i i_not,
=======
  apply classical.by_contradiction,
  intro i_not,
  apply hi,
  rw ← sum_l,
  simpa [h.dual_lc] using supp_l i i_not
>>>>>>> c9ba7a5c
end

lemma is_basis : is_basis K e :=
begin
  split,
  { rw linear_independent_iff,
    intros l H,
    change dual_pair.lc e l = 0 at H,
    ext i,
    apply_fun ε i at H,
    simpa [h.dual_lc] using H },
  { rw submodule.eq_top_iff',
    intro v,
    rw [← set.image_univ, finsupp.mem_span_iff_total],
    exact ⟨h.coeffs v, by simp, h.decomposition v⟩ },
end
<<<<<<< HEAD
omit h
=======
>>>>>>> c9ba7a5c

lemma eq_dual : ε = is_basis.dual_basis h.is_basis :=
begin
  funext i,
  refine h.is_basis.ext (λ _, _),
  erw [is_basis.to_dual_apply, h.eval]
end

end dual_pair<|MERGE_RESOLUTION|>--- conflicted
+++ resolved
@@ -3,10 +3,6 @@
 Released under Apache 2.0 license as described in the file LICENSE.
 Authors: Johan Commelin, Fabian Glöckle
 -/
-<<<<<<< HEAD
-=======
-
->>>>>>> c9ba7a5c
 import linear_algebra.tensor_product
 import linear_algebra.finite_dimensional
 import tactic.apply_fun
@@ -93,10 +89,7 @@
 def to_dual_flip (v : V) : (V →ₗ[K] K) := (linear_map.flip h.to_dual).to_fun v
 
 omit de h
-<<<<<<< HEAD
-=======
 /-- Evaluation of finitely supported functions at a fixed point `i`, as a `K`-linear map. -/
->>>>>>> c9ba7a5c
 def eval_finsupp_at (i : ι) : (ι →₀ K) →ₗ[K] K :=
 { to_fun := λ f, f i,
   add := by intros; rw finsupp.add_apply,
@@ -261,10 +254,6 @@
 universes u v w
 variables {K : Type u} {V : Type v} {ι : Type w} [decidable_eq ι]
 variables [discrete_field K] [add_comm_group V] [vector_space K V]
-<<<<<<< HEAD
-          [decidable_eq V] [decidable_eq (ι → V)] [decidable_eq $ dual K V]
-=======
->>>>>>> c9ba7a5c
 
 local notation `V'` := dual K V
 
@@ -278,26 +267,14 @@
 
 namespace dual_pair
 
-<<<<<<< HEAD
-local attribute [instance, priority 1] classical.prop_decidable
-
-=======
->>>>>>> c9ba7a5c
 open vector_space module module.dual linear_map function
 
 universes u v w
 variables {K : Type u} {V : Type v} {ι : Type w} [dι : decidable_eq ι]
 variables [discrete_field K] [add_comm_group V] [vector_space K V]
-<<<<<<< HEAD
-          [decidable_eq V] [dιv : decidable_eq (ι → V)] [decidable_eq $ dual K V]
 variables {e : ι → V} {ε : ι → dual K V} (h : dual_pair e ε)
 
-include dι dιv h
-=======
-variables {e : ι → V} {ε : ι → dual K V} (h : dual_pair e ε)
-
 include h
->>>>>>> c9ba7a5c
 
 /-- The coefficients of `v` on the basis `e` -/
 def coeffs (v : V) : ι →₀ K :=
@@ -305,36 +282,18 @@
   support := by { haveI := h.finite v, exact {i : ι | ε i v ≠ 0}.to_finset },
   mem_support_to_fun := by {intro i, rw set.mem_to_finset, exact iff.rfl } }
 
-<<<<<<< HEAD
+
+@[simp] lemma coeffs_apply (v : V) (i : ι) : h.coeffs v i = ε i v := rfl
+
 omit h
-
-@[simp]
-lemma coeffs_apply (v : V) (i : ι) : h.coeffs v i = ε i v := rfl
-
-=======
-
-@[simp] lemma coeffs_apply (v : V) (i : ι) : h.coeffs v i = ε i v := rfl
-
-omit h
->>>>>>> c9ba7a5c
 private def help_tcs : has_scalar K V := mul_action.to_has_scalar _ _
 
 local attribute [instance] help_tcs
 
-<<<<<<< HEAD
-omit dι dιv
-
-/-- linear combinations of elements of `e` -/
-def lc (e : ι → V) (l : ι →₀ K) : V := l.sum (λ (i : ι) (a : K), a • (e i))
-
-include dι dιv
-
-=======
 /-- linear combinations of elements of `e`.
 This is a convenient abbreviation for `finsupp.total _ V K e l` -/
 def lc (e : ι → V) (l : ι →₀ K) : V := l.sum (λ (i : ι) (a : K), a • (e i))
 
->>>>>>> c9ba7a5c
 include h
 
 lemma dual_lc (l : ι →₀ K) (i : ι) : ε i (dual_pair.lc e l) = l i :=
@@ -368,18 +327,11 @@
   rcases (finsupp.mem_span_iff_total _).mp hmem with ⟨l, supp_l, sum_l⟩,
   change dual_pair.lc e l = x at sum_l,
   rw finsupp.mem_supported' at supp_l,
-<<<<<<< HEAD
-  by_contradiction i_not,
-  apply hi,
-  rw ← sum_l,
-  simpa [h.dual_lc] using supp_l i i_not,
-=======
   apply classical.by_contradiction,
   intro i_not,
   apply hi,
   rw ← sum_l,
   simpa [h.dual_lc] using supp_l i i_not
->>>>>>> c9ba7a5c
 end
 
 lemma is_basis : is_basis K e :=
@@ -396,10 +348,6 @@
     rw [← set.image_univ, finsupp.mem_span_iff_total],
     exact ⟨h.coeffs v, by simp, h.decomposition v⟩ },
 end
-<<<<<<< HEAD
-omit h
-=======
->>>>>>> c9ba7a5c
 
 lemma eq_dual : ε = is_basis.dual_basis h.is_basis :=
 begin
