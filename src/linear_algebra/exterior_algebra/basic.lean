--- conflicted
+++ resolved
@@ -60,12 +60,7 @@
 /--
 The canonical linear map `M →ₗ[R] exterior_algebra R M`.
 -/
-<<<<<<< HEAD
-@[reducible]
-def ι : M →ₗ[R] exterior_algebra R M := by exact clifford_algebra.ι _
-=======
 @[reducible] def ι : M →ₗ[R] exterior_algebra R M := by exact clifford_algebra.ι _
->>>>>>> c781c0ea
 
 variables {R}
 
