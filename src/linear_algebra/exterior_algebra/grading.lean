/-
Copyright (c) 2021 Eric Wieser. All rights reserved.
Released under Apache 2.0 license as described in the file LICENSE.
Authors: Eric Wieser
-/
import linear_algebra.exterior_algebra.basic
import ring_theory.graded_algebra.basic

/-!
# Results about the grading structure of the exterior algebra

Many of these results are copied with minimal modification from the tensor algebra.

The main result is `exterior_algebra.graded_algebra`, which says that the exterior algebra is a
ℕ-graded algebra.
-/

namespace exterior_algebra
variables {R M : Type*} [comm_ring R] [add_comm_group M] [module R M]
variables (R M)

open_locale direct_sum

/-- A version of `exterior_algebra.ι` that maps directly into the graded structure. This is
primarily an auxiliary construction used to provide `exterior_algebra.graded_algebra`. -/
def graded_algebra.ι : M →ₗ[R] ⨁ i : ℕ, ↥((ι R : M →ₗ[_] _).range ^ i) :=
direct_sum.lof R ℕ (λ i, ↥((ι R : M →ₗ[_] _).range ^ i)) 1
  ∘ₗ (ι R).cod_restrict _ (λ m, by simpa only [pow_one] using linear_map.mem_range_self _ m)

lemma graded_algebra.ι_apply (m : M) :
  graded_algebra.ι R M m =
    direct_sum.of (λ i, ↥((ι R : M →ₗ[_] _).range ^ i)) 1
      (⟨ι R m, by simpa only [pow_one] using linear_map.mem_range_self _ m⟩) := rfl

lemma graded_algebra.ι_sq_zero (m : M) : graded_algebra.ι R M m * graded_algebra.ι R M m = 0 :=
begin
  rw [graded_algebra.ι_apply, direct_sum.of_mul_of],
  refine dfinsupp.single_eq_zero.mpr (subtype.ext $ ι_sq_zero _),
end

/-- `exterior_algebra.graded_algebra.ι` lifted to exterior algebra. This is
primarily an auxiliary construction used to provide `exterior_algebra.graded_algebra`. -/
def graded_algebra.lift_ι : exterior_algebra R M →ₐ[R]
  ⨁ (i : ℕ), ↥((ι R).range ^ i : submodule R (exterior_algebra R M)) :=
lift R ⟨by apply graded_algebra.ι R M, by apply graded_algebra.ι_sq_zero R M⟩

variables (R M)

<<<<<<< HEAD
lemma lift_ι_eq (i : ℕ) (x : ((ι R).range ^ i : submodule R (exterior_algebra R M))) :
  lift_ι R M x =
    direct_sum.of (λ i, ↥((ι R).range ^ i : submodule R (exterior_algebra R M))) i x :=
=======
lemma graded_algebra.lift_ι_eq (i : ℕ)
  (x : ((ι R).range ^ i : submodule R (exterior_algebra R M))) :
  graded_algebra.lift_ι R M x =
    direct_sum.of (λ i, (((ι R).range ^ i : submodule R (exterior_algebra R M)) : Type*)) i x :=
>>>>>>> 331df5a2
begin
  cases x with x hx,
  dsimp only [subtype.coe_mk, direct_sum.lof_eq_of],
  refine submodule.pow_induction_on_left' _
    (λ r, _) (λ x y i hx hy ihx ihy, _) (λ m hm i x hx ih, _) hx,
  { rw [alg_hom.commutes, direct_sum.algebra_map_apply], refl },
  { rw [alg_hom.map_add, ihx, ihy, ←map_add], refl },
  { obtain ⟨_, rfl⟩ := hm,
<<<<<<< HEAD
    rw [alg_hom.map_mul, ih, lift_ι, lift_ι_apply,
      graded_algebra.ι_apply R M, direct_sum.of_mul_of],
=======
    rw [alg_hom.map_mul, ih, graded_algebra.lift_ι, lift_ι_apply, graded_algebra.ι_apply,
      direct_sum.of_mul_of],
>>>>>>> 331df5a2
    exact direct_sum.of_eq_of_graded_monoid_eq (sigma.subtype_ext (add_comm _ _) rfl) }
end

set_option profiler true
/-- The exterior algebra is graded by the powers of the submodule `(exterior_algebra.ι R).range`. -/
instance graded_algebra :
<<<<<<< HEAD
  graded_algebra ((^) (ι R : M →ₗ[R] exterior_algebra R M).range : ℕ → submodule R _) :=
graded_algebra.of_alg_hom _
  -- while not necessary, the `by apply` makes this elaborate faster
  (by apply lift_ι R M)
=======
  graded_algebra
    ((^) (ι R : M →ₗ[R] exterior_algebra R M).range : ℕ → submodule R (exterior_algebra R M)) :=
graded_algebra.of_alg_hom _ (graded_algebra.lift_ι R M)
>>>>>>> 331df5a2
  -- the proof from here onward is identical to the `tensor_algebra` case
  (begin
    ext m,
    dsimp only [linear_map.comp_apply, alg_hom.to_linear_map_apply, alg_hom.comp_apply,
<<<<<<< HEAD
      alg_hom.id_apply, lift_ι],
    rw [lift_ι_apply, graded_algebra.ι_apply R M, direct_sum.coe_alg_hom_of, subtype.coe_mk],
  end)
  (by apply lift_ι_eq R M)
=======
      alg_hom.id_apply, graded_algebra.lift_ι],
    rw [lift_ι_apply, graded_algebra.ι_apply, direct_sum.coe_alg_hom_of, subtype.coe_mk],
  end)
  (by exact graded_algebra.lift_ι_eq)
>>>>>>> 331df5a2

end exterior_algebra<|MERGE_RESOLUTION|>--- conflicted
+++ resolved
@@ -46,16 +46,10 @@
 
 variables (R M)
 
-<<<<<<< HEAD
-lemma lift_ι_eq (i : ℕ) (x : ((ι R).range ^ i : submodule R (exterior_algebra R M))) :
-  lift_ι R M x =
-    direct_sum.of (λ i, ↥((ι R).range ^ i : submodule R (exterior_algebra R M))) i x :=
-=======
 lemma graded_algebra.lift_ι_eq (i : ℕ)
   (x : ((ι R).range ^ i : submodule R (exterior_algebra R M))) :
   graded_algebra.lift_ι R M x =
-    direct_sum.of (λ i, (((ι R).range ^ i : submodule R (exterior_algebra R M)) : Type*)) i x :=
->>>>>>> 331df5a2
+    direct_sum.of (λ i, ↥((ι R).range ^ i : submodule R (exterior_algebra R M))) i x :=
 begin
   cases x with x hx,
   dsimp only [subtype.coe_mk, direct_sum.lof_eq_of],
@@ -64,43 +58,23 @@
   { rw [alg_hom.commutes, direct_sum.algebra_map_apply], refl },
   { rw [alg_hom.map_add, ihx, ihy, ←map_add], refl },
   { obtain ⟨_, rfl⟩ := hm,
-<<<<<<< HEAD
-    rw [alg_hom.map_mul, ih, lift_ι, lift_ι_apply,
+    rw [alg_hom.map_mul, ih, graded_algebra.lift_ι, lift_ι_apply,
       graded_algebra.ι_apply R M, direct_sum.of_mul_of],
-=======
-    rw [alg_hom.map_mul, ih, graded_algebra.lift_ι, lift_ι_apply, graded_algebra.ι_apply,
-      direct_sum.of_mul_of],
->>>>>>> 331df5a2
-    exact direct_sum.of_eq_of_graded_monoid_eq (sigma.subtype_ext (add_comm _ _) rfl) }
 end
 
 set_option profiler true
 /-- The exterior algebra is graded by the powers of the submodule `(exterior_algebra.ι R).range`. -/
 instance graded_algebra :
-<<<<<<< HEAD
   graded_algebra ((^) (ι R : M →ₗ[R] exterior_algebra R M).range : ℕ → submodule R _) :=
 graded_algebra.of_alg_hom _
   -- while not necessary, the `by apply` makes this elaborate faster
-  (by apply lift_ι R M)
-=======
-  graded_algebra
-    ((^) (ι R : M →ₗ[R] exterior_algebra R M).range : ℕ → submodule R (exterior_algebra R M)) :=
-graded_algebra.of_alg_hom _ (graded_algebra.lift_ι R M)
->>>>>>> 331df5a2
-  -- the proof from here onward is identical to the `tensor_algebra` case
+  (by apply graded_algebra.lift_ι R M)  -- the proof from here onward is identical to the `tensor_algebra` case
   (begin
     ext m,
-    dsimp only [linear_map.comp_apply, alg_hom.to_linear_map_apply, alg_hom.comp_apply,
-<<<<<<< HEAD
-      alg_hom.id_apply, lift_ι],
+    dsimp only [linear_map.comp_apply, alg_hom.to_linear_map_apply,
+      alg_hom.comp_apply, alg_hom.id_apply, graded_algebra.lift_ι],
     rw [lift_ι_apply, graded_algebra.ι_apply R M, direct_sum.coe_alg_hom_of, subtype.coe_mk],
   end)
-  (by apply lift_ι_eq R M)
-=======
-      alg_hom.id_apply, graded_algebra.lift_ι],
-    rw [lift_ι_apply, graded_algebra.ι_apply, direct_sum.coe_alg_hom_of, subtype.coe_mk],
-  end)
-  (by exact graded_algebra.lift_ι_eq)
->>>>>>> 331df5a2
+  (by apply graded_algebra.lift_ι_eq R M)
 
 end exterior_algebra