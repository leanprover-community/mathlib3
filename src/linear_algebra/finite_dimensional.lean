/-
Copyright (c) 2019 Chris Hughes. All rights reserved.
Released under Apache 2.0 license as described in the file LICENSE.
Authors: Chris Hughes
-/
import algebra.algebra.subalgebra.basic
import field_theory.finiteness

/-!
# Finite dimensional vector spaces

Definition and basic properties of finite dimensional vector spaces, of their dimensions, and
of linear maps on such spaces.

## Main definitions

Assume `V` is a vector space over a field `K`. There are (at least) three equivalent definitions of
finite-dimensionality of `V`:

- it admits a finite basis.
- it is finitely generated.
- it is noetherian, i.e., every subspace is finitely generated.

We introduce a typeclass `finite_dimensional K V` capturing this property. For ease of transfer of
proof, it is defined using the second point of view, i.e., as `finite`. However, we prove
that all these points of view are equivalent, with the following lemmas
(in the namespace `finite_dimensional`):

- `fintype_basis_index` states that a finite-dimensional
  vector space has a finite basis
- `finite_dimensional.fin_basis` and `finite_dimensional.fin_basis_of_finrank_eq`
  are bases for finite dimensional vector spaces, where the index type
  is `fin`
- `of_fintype_basis` states that the existence of a basis indexed by a
  finite type implies finite-dimensionality
- `of_finset_basis` states that the existence of a basis indexed by a
  `finset` implies finite-dimensionality
- `of_finite_basis` states that the existence of a basis indexed by a
  finite set implies finite-dimensionality
- `is_noetherian.iff_fg` states that the space is finite-dimensional if and only if
  it is noetherian

Also defined is `finrank`, the dimension of a finite dimensional space, returning a `nat`,
as opposed to `module.rank`, which returns a `cardinal`. When the space has infinite dimension, its
`finrank` is by convention set to `0`.

Preservation of finite-dimensionality and formulas for the dimension are given for
- submodules
- quotients (for the dimension of a quotient, see `finrank_quotient_add_finrank`)
- linear equivs, in `linear_equiv.finite_dimensional` and `linear_equiv.finrank_eq`
- image under a linear map (the rank-nullity formula is in `finrank_range_add_finrank_ker`)

Basic properties of linear maps of a finite-dimensional vector space are given. Notably, the
equivalence of injectivity and surjectivity is proved in `linear_map.injective_iff_surjective`,
and the equivalence between left-inverse and right-inverse in `linear_map.mul_eq_one_comm`
and `linear_map.comp_eq_id_comm`.

## Implementation notes

Most results are deduced from the corresponding results for the general dimension (as a cardinal),
in `dimension.lean`. Not all results have been ported yet.

Much of this file could be generalised away from fields or division rings.
You should not assume that there has been any effort to state lemmas as generally as possible.

One of the characterizations of finite-dimensionality is in terms of finite generation. This
property is currently defined only for submodules, so we express it through the fact that the
maximal submodule (which, as a set, coincides with the whole space) is finitely generated. This is
not very convenient to use, although there are some helper functions. However, this becomes very
convenient when speaking of submodules which are finite-dimensional, as this notion coincides with
the fact that the submodule is finitely generated (as a submodule of the whole space). This
equivalence is proved in `submodule.fg_iff_finite_dimensional`.
-/

universes u v v' w
open_locale classical cardinal

open cardinal submodule module function

/-- `finite_dimensional` vector spaces are defined to be finite modules.
Use `finite_dimensional.of_fintype_basis` to prove finite dimension from another definition. -/
@[reducible] def finite_dimensional (K V : Type*) [division_ring K]
  [add_comm_group V] [module K V] := module.finite K V

variables {K : Type u} {V : Type v}

namespace finite_dimensional

open is_noetherian

section division_ring

variables [division_ring K] [add_comm_group V] [module K V]
{V₂ : Type v'} [add_comm_group V₂] [module K V₂]

/-- If the codomain of an injective linear map is finite dimensional, the domain must be as well. -/
lemma of_injective (f : V →ₗ[K] V₂) (w : function.injective f)
  [finite_dimensional K V₂] : finite_dimensional K V :=
have is_noetherian K V₂ := is_noetherian.iff_fg.mpr ‹_›, by exactI module.finite.of_injective f w

/-- If the domain of a surjective linear map is finite dimensional, the codomain must be as well. -/
lemma of_surjective (f : V →ₗ[K] V₂) (w : function.surjective f)
  [finite_dimensional K V] : finite_dimensional K V₂ :=
module.finite.of_surjective f w

variables (K V)

instance finite_dimensional_pi {ι} [fintype ι] : finite_dimensional K (ι → K) :=
iff_fg.1 is_noetherian_pi

instance finite_dimensional_pi' {ι} [fintype ι] (M : ι → Type*)
  [∀ i, add_comm_group (M i)] [∀ i, module K (M i)] [I : ∀ i, finite_dimensional K (M i)] :
  finite_dimensional K (Π i, M i) :=
begin
  haveI : ∀ i : ι, is_noetherian K (M i) := λ i, iff_fg.2 (I i),
  exact iff_fg.1 is_noetherian_pi
end

/-- A finite dimensional vector space over a finite field is finite -/
noncomputable def fintype_of_fintype [fintype K] [finite_dimensional K V] : fintype V :=
module.fintype_of_fintype (@finset_basis K V _ _ _ (iff_fg.2 infer_instance))

variables {K V}

/-- If a vector space has a finite basis, then it is finite-dimensional. -/
lemma of_fintype_basis {ι : Type w} [fintype ι] (h : basis ι K V) :
  finite_dimensional K V :=
⟨⟨finset.univ.image h, by { convert h.span_eq, simp } ⟩⟩

/-- If a vector space is `finite_dimensional`, all bases are indexed by a finite type -/
noncomputable
def fintype_basis_index {ι : Type*} [finite_dimensional K V] (b : basis ι K V) : fintype ι :=
begin
  letI : is_noetherian K V := is_noetherian.iff_fg.2 infer_instance,
  exact is_noetherian.fintype_basis_index b,
end

/-- If a vector space is `finite_dimensional`, `basis.of_vector_space` is indexed by
  a finite type.-/
noncomputable instance [finite_dimensional K V] : fintype (basis.of_vector_space_index K V) :=
begin
  letI : is_noetherian K V := is_noetherian.iff_fg.2 infer_instance,
  apply_instance
end

/-- If a vector space has a basis indexed by elements of a finite set, then it is
finite-dimensional. -/
lemma of_finite_basis {ι : Type w} {s : set ι} (h : basis s K V) (hs : set.finite s) :
  finite_dimensional K V :=
by haveI := hs.fintype; exact of_fintype_basis h

/-- If a vector space has a finite basis, then it is finite-dimensional, finset style. -/
lemma of_finset_basis {ι : Type w} {s : finset ι} (h : basis s K V) :
  finite_dimensional K V :=
of_finite_basis h s.finite_to_set

/-- A subspace of a finite-dimensional space is also finite-dimensional. -/
instance finite_dimensional_submodule [finite_dimensional K V] (S : submodule K V) :
  finite_dimensional K S :=
begin
  letI : is_noetherian K V := iff_fg.2 _,
  exact iff_fg.1
    (is_noetherian.iff_dim_lt_aleph_0.2 (lt_of_le_of_lt (dim_submodule_le _) (dim_lt_aleph_0 K V))),
  apply_instance,
end

/-- A quotient of a finite-dimensional space is also finite-dimensional. -/
instance finite_dimensional_quotient [finite_dimensional K V] (S : submodule K V) :
  finite_dimensional K (V ⧸ S) :=
module.finite.of_surjective (submodule.mkq S) $ surjective_quot_mk _

/-- The rank of a module as a natural number.

Defined by convention to be `0` if the space has infinite rank.

For a vector space `V` over a field `K`, this is the same as the finite dimension
of `V` over `K`.
-/
noncomputable def finrank (R V : Type*) [semiring R]
  [add_comm_group V] [module R V] : ℕ :=
(module.rank R V).to_nat

/-- In a finite-dimensional space, its dimension (seen as a cardinal) coincides with its
`finrank`. -/
lemma finrank_eq_dim (K : Type u) (V : Type v) [division_ring K]
  [add_comm_group V] [module K V] [finite_dimensional K V] :
  (finrank K V : cardinal.{v}) = module.rank K V :=
begin
  letI : is_noetherian K V := iff_fg.2 infer_instance,
  rw [finrank, cast_to_nat_of_lt_aleph_0 (dim_lt_aleph_0 K V)]
end

lemma finrank_eq_of_dim_eq {n : ℕ} (h : module.rank K V = ↑ n) : finrank K V = n :=
begin
  apply_fun to_nat at h,
  rw to_nat_cast at h,
  exact_mod_cast h,
end

lemma finrank_of_infinite_dimensional
  {K V : Type*} [division_ring K] [add_comm_group V] [module K V]
  (h : ¬finite_dimensional K V) : finrank K V = 0 :=
dif_neg $ mt is_noetherian.iff_dim_lt_aleph_0.2 $ (not_iff_not.2 iff_fg).2 h

lemma finite_dimensional_of_finrank {K V : Type*} [division_ring K] [add_comm_group V] [module K V]
  (h : 0 < finrank K V) : finite_dimensional K V :=
by { contrapose h, simp [finrank_of_infinite_dimensional h] }

lemma finite_dimensional_of_finrank_eq_succ {K V : Type*} [field K] [add_comm_group V] [module K V]
  {n : ℕ} (hn : finrank K V = n.succ) : finite_dimensional K V :=
finite_dimensional_of_finrank $ by rw hn; exact n.succ_pos

/-- We can infer `finite_dimensional K V` in the presence of `[fact (finrank K V = n + 1)]`. Declare
this as a local instance where needed. -/
lemma fact_finite_dimensional_of_finrank_eq_succ {K V : Type*} [field K] [add_comm_group V]
  [module K V] (n : ℕ) [fact (finrank K V = n + 1)] :
  finite_dimensional K V :=
finite_dimensional_of_finrank $ by convert nat.succ_pos n; apply fact.out

lemma finite_dimensional_iff_of_rank_eq_nsmul
  {K V W : Type*} [field K] [add_comm_group V] [add_comm_group W] [module K V] [module K W]
  {n : ℕ} (hn : n ≠ 0) (hVW : module.rank K V = n • module.rank K W) :
  finite_dimensional K V ↔ finite_dimensional K W :=
by simp only [finite_dimensional, ← is_noetherian.iff_fg, is_noetherian.iff_dim_lt_aleph_0, hVW,
  cardinal.nsmul_lt_aleph_0_iff_of_ne_zero hn]

/-- If a vector space has a finite basis, then its dimension is equal to the cardinality of the
basis. -/
lemma finrank_eq_card_basis {ι : Type w} [fintype ι] (h : basis ι K V) :
  finrank K V = fintype.card ι :=
begin
  haveI : finite_dimensional K V := of_fintype_basis h,
  have := dim_eq_card_basis h,
  rw ← finrank_eq_dim at this,
  exact_mod_cast this
end

/-- If a vector space is finite-dimensional, then the cardinality of any basis is equal to its
`finrank`. -/
lemma finrank_eq_card_basis' [finite_dimensional K V] {ι : Type w} (h : basis ι K V) :
  (finrank K V : cardinal.{w}) = #ι :=
begin
  haveI : is_noetherian K V := iff_fg.2 infer_instance,
  haveI : fintype ι := fintype_basis_index h,
  rw [cardinal.mk_fintype, finrank_eq_card_basis h]
end

/-- If a vector space has a finite basis, then its dimension is equal to the cardinality of the
basis. This lemma uses a `finset` instead of indexed types. -/
lemma finrank_eq_card_finset_basis {ι : Type w} {b : finset ι}
  (h : basis.{w} b K V) :
  finrank K V = finset.card b :=
by rw [finrank_eq_card_basis h, fintype.card_coe]

variables (K V)

/-- A finite dimensional vector space has a basis indexed by `fin (finrank K V)`. -/
noncomputable def fin_basis [finite_dimensional K V] : basis (fin (finrank K V)) K V :=
have h : fintype.card (@finset_basis_index K V _ _ _ (iff_fg.2 infer_instance)) = finrank K V,
from (finrank_eq_card_basis (@finset_basis K V _ _ _ (iff_fg.2 infer_instance))).symm,
(@finset_basis K V _ _ _ (iff_fg.2 infer_instance)).reindex (fintype.equiv_fin_of_card_eq h)

/-- An `n`-dimensional vector space has a basis indexed by `fin n`. -/
noncomputable def fin_basis_of_finrank_eq [finite_dimensional K V] {n : ℕ} (hn : finrank K V = n) :
  basis (fin n) K V :=
(fin_basis K V).reindex (fin.cast hn).to_equiv

variables {K V}

/-- A module with dimension 1 has a basis with one element. -/
noncomputable def basis_unique (ι : Type*) [unique ι] (h : finrank K V = 1) :
  basis ι K V :=
begin
  haveI := finite_dimensional_of_finrank (_root_.zero_lt_one.trans_le h.symm.le),
  exact (fin_basis_of_finrank_eq K V h).reindex (equiv.equiv_of_unique _ _)
end

@[simp]
lemma basis_unique.repr_eq_zero_iff {ι : Type*} [unique ι] {h : finrank K V = 1}
  {v : V} {i : ι} : (basis_unique ι h).repr v i = 0 ↔ v = 0 :=
⟨λ hv, (basis_unique ι h).repr.map_eq_zero_iff.mp (finsupp.ext $ λ j, subsingleton.elim i j ▸ hv),
 λ hv, by rw [hv, linear_equiv.map_zero, finsupp.zero_apply]⟩

lemma cardinal_mk_le_finrank_of_linear_independent
  [finite_dimensional K V] {ι : Type w} {b : ι → V} (h : linear_independent K b) :
  #ι ≤ finrank K V :=
begin
  rw ← lift_le.{_ (max v w)},
  simpa [← finrank_eq_dim K V] using
    cardinal_lift_le_dim_of_linear_independent.{_ _ _ (max v w)} h
end

lemma fintype_card_le_finrank_of_linear_independent
  [finite_dimensional K V] {ι : Type*} [fintype ι] {b : ι → V} (h : linear_independent K b) :
  fintype.card ι ≤ finrank K V :=
by simpa using cardinal_mk_le_finrank_of_linear_independent h

lemma finset_card_le_finrank_of_linear_independent [finite_dimensional K V] {b : finset V}
  (h : linear_independent K (λ x, x : b → V)) :
  b.card ≤ finrank K V :=
begin
  rw ←fintype.card_coe,
  exact fintype_card_le_finrank_of_linear_independent h,
end

lemma lt_aleph_0_of_linear_independent {ι : Type w} [finite_dimensional K V]
  {v : ι → V} (h : linear_independent K v) :
  #ι < ℵ₀ :=
begin
  apply cardinal.lift_lt.1,
  apply lt_of_le_of_lt,
  apply cardinal_lift_le_dim_of_linear_independent h,
  rw [←finrank_eq_dim, cardinal.lift_aleph_0, cardinal.lift_nat_cast],
  apply cardinal.nat_lt_aleph_0,
end

lemma not_linear_independent_of_infinite {ι : Type w} [inf : infinite ι] [finite_dimensional K V]
  (v : ι → V) : ¬ linear_independent K v :=
begin
  intro h_lin_indep,
  have : ¬ ℵ₀ ≤ #ι := not_le.mpr (lt_aleph_0_of_linear_independent h_lin_indep),
  have : ℵ₀ ≤ #ι := infinite_iff.mp inf,
  contradiction
end

/-- A finite dimensional space has positive `finrank` iff it has a nonzero element. -/
lemma finrank_pos_iff_exists_ne_zero [finite_dimensional K V] : 0 < finrank K V ↔ ∃ x : V, x ≠ 0 :=
iff.trans (by { rw ← finrank_eq_dim, norm_cast }) (@dim_pos_iff_exists_ne_zero K V _ _ _ _ _)

/-- A finite dimensional space has positive `finrank` iff it is nontrivial. -/
lemma finrank_pos_iff [finite_dimensional K V] : 0 < finrank K V ↔ nontrivial V :=
iff.trans (by { rw ← finrank_eq_dim, norm_cast }) (@dim_pos_iff_nontrivial K V _ _ _ _ _)

/-- A finite dimensional space is nontrivial if it has positive `finrank`. -/
lemma nontrivial_of_finrank_pos (h : 0 < finrank K V) : nontrivial V :=
begin
  haveI : finite_dimensional K V := finite_dimensional_of_finrank h,
  rwa finrank_pos_iff at h
end

/-- A finite dimensional space is nontrivial if it has `finrank` equal to the successor of a
natural number. -/
lemma nontrivial_of_finrank_eq_succ {n : ℕ} (hn : finrank K V = n.succ) : nontrivial V :=
nontrivial_of_finrank_pos (by rw hn; exact n.succ_pos)

/-- A nontrivial finite dimensional space has positive `finrank`. -/
lemma finrank_pos [finite_dimensional K V] [h : nontrivial V] : 0 < finrank K V :=
finrank_pos_iff.mpr h

/-- A finite dimensional space has zero `finrank` iff it is a subsingleton.
This is the `finrank` version of `dim_zero_iff`. -/
lemma finrank_zero_iff [finite_dimensional K V] :
  finrank K V = 0 ↔ subsingleton V :=
iff.trans (by { rw ← finrank_eq_dim, norm_cast }) (@dim_zero_iff K V _ _ _ _ _)

/-- A finite dimensional space that is a subsingleton has zero `finrank`. -/
lemma finrank_zero_of_subsingleton [h : subsingleton V] :
  finrank K V = 0 :=
finrank_zero_iff.2 h

lemma basis.subset_extend {s : set V} (hs : linear_independent K (coe : s → V)) :
  s ⊆ hs.extend (set.subset_univ _) :=
hs.subset_extend _

/-- If a submodule has maximal dimension in a finite dimensional space, then it is equal to the
whole space. -/
lemma eq_top_of_finrank_eq [finite_dimensional K V] {S : submodule K V}
  (h : finrank K S = finrank K V) : S = ⊤ :=
begin
  haveI : is_noetherian K V := iff_fg.2 infer_instance,
  set bS := basis.of_vector_space K S with bS_eq,
  have : linear_independent K (coe : (coe '' basis.of_vector_space_index K S : set V) → V),
    from @linear_independent.image_subtype _ _ _ _ _ _ _ _ _
      (submodule.subtype S) (by simpa using bS.linear_independent) (by simp),
  set b := basis.extend this with b_eq,
  letI : fintype (this.extend _) :=
    (finite_of_linear_independent (by simpa using b.linear_independent)).fintype,
  letI : fintype (coe '' basis.of_vector_space_index K S) :=
    (finite_of_linear_independent this).fintype,
  letI : fintype (basis.of_vector_space_index K S) :=
    (finite_of_linear_independent (by simpa using bS.linear_independent)).fintype,
  have : coe '' (basis.of_vector_space_index K S) = this.extend (set.subset_univ _),
  from set.eq_of_subset_of_card_le (this.subset_extend _)
    (by rw [set.card_image_of_injective _ subtype.coe_injective, ← finrank_eq_card_basis bS,
         ← finrank_eq_card_basis b, h]; apply_instance),
  rw [← b.span_eq, b_eq, basis.coe_extend, subtype.range_coe, ← this, ← submodule.coe_subtype,
    span_image],
  have := bS.span_eq,
  rw [bS_eq, basis.coe_of_vector_space, subtype.range_coe] at this,
  rw [this, map_top (submodule.subtype S), range_subtype],
end

variable (K)
/-- A division_ring is one-dimensional as a vector space over itself. -/
@[simp] lemma finrank_self : finrank K K = 1 :=
begin
  have := dim_self K,
  rw [←finrank_eq_dim] at this,
  exact_mod_cast this
end

instance finite_dimensional_self : finite_dimensional K K :=
by apply_instance

/-- The vector space of functions on a fintype ι has finrank equal to the cardinality of ι. -/
@[simp] lemma finrank_fintype_fun_eq_card {ι : Type v} [fintype ι] :
  finrank K (ι → K) = fintype.card ι :=
begin
  have : module.rank K (ι → K) = fintype.card ι := dim_fun',
  rwa [← finrank_eq_dim, nat_cast_inj] at this,
end

/-- The vector space of functions on `fin n` has finrank equal to `n`. -/
@[simp] lemma finrank_fin_fun {n : ℕ} : finrank K (fin n → K) = n :=
by simp

/-- The submodule generated by a finite set is finite-dimensional. -/
theorem span_of_finite {A : set V} (hA : set.finite A) :
  finite_dimensional K (submodule.span K A) :=
iff_fg.1 $ is_noetherian_span_of_finite K hA

/-- The submodule generated by a single element is finite-dimensional. -/
instance span_singleton (x : V) : finite_dimensional K (K ∙ x) :=
span_of_finite K $ set.finite_singleton _

/-- The submodule generated by a finset is finite-dimensional. -/
instance span_finset (s : finset V) : finite_dimensional K (span K (s : set V)) :=
span_of_finite K $ s.finite_to_set

/-- Pushforwards of finite-dimensional submodules are finite-dimensional. -/
instance (f : V →ₗ[K] V₂) (p : submodule K V) [h : finite_dimensional K p] :
  finite_dimensional K (p.map f) :=
begin
  unfreezingI { rw [finite_dimensional, ← iff_fg, is_noetherian.iff_dim_lt_aleph_0] at h ⊢ },
  rw [← cardinal.lift_lt.{v' v}],
  rw [← cardinal.lift_lt.{v v'}] at h,
  rw [cardinal.lift_aleph_0] at h ⊢,
  exact (lift_dim_map_le f p).trans_lt h
end

/-- Pushforwards of finite-dimensional submodules have a smaller finrank. -/
lemma finrank_map_le (f : V →ₗ[K] V₂) (p : submodule K V) [finite_dimensional K p] :
  finrank K (p.map f) ≤ finrank K p :=
by simpa [← finrank_eq_dim] using lift_dim_map_le f p

variable {K}

lemma _root_.complete_lattice.independent.subtype_ne_bot_le_finrank_aux [finite_dimensional K V]
  {ι : Type w} {p : ι → submodule K V} (hp : complete_lattice.independent p) :
  #{i // p i ≠ ⊥} ≤ (finrank K V : cardinal.{w}) :=
begin
  suffices : cardinal.lift.{v} (#{i // p i ≠ ⊥}) ≤ cardinal.lift.{v} (finrank K V : cardinal.{w}),
  { rwa cardinal.lift_le at this },
  calc cardinal.lift.{v} (# {i // p i ≠ ⊥})
      ≤ cardinal.lift.{w} (module.rank K V) : hp.subtype_ne_bot_le_rank
  ... = cardinal.lift.{w} (finrank K V : cardinal.{v}) : by rw finrank_eq_dim
  ... = cardinal.lift.{v} (finrank K V : cardinal.{w}) : by simp
end

/-- If `p` is an independent family of subspaces of a finite-dimensional space `V`, then the
number of nontrivial subspaces in the family `p` is finite. -/
noncomputable def _root_.complete_lattice.independent.fintype_ne_bot_of_finite_dimensional
  [finite_dimensional K V] {ι : Type w} {p : ι → submodule K V}
  (hp : complete_lattice.independent p) :
  fintype {i : ι // p i ≠ ⊥} :=
begin
  suffices : #{i // p i ≠ ⊥} < (ℵ₀ : cardinal.{w}),
  { rw cardinal.lt_aleph_0_iff_fintype at this,
    exact this.some },
  refine lt_of_le_of_lt hp.subtype_ne_bot_le_finrank_aux _,
  simp [cardinal.nat_lt_aleph_0],
end

/-- If `p` is an independent family of subspaces of a finite-dimensional space `V`, then the
number of nontrivial subspaces in the family `p` is bounded above by the dimension of `V`.

Note that the `fintype` hypothesis required here can be provided by
`complete_lattice.independent.fintype_ne_bot_of_finite_dimensional`. -/
lemma _root_.complete_lattice.independent.subtype_ne_bot_le_finrank
  [finite_dimensional K V] {ι : Type w} {p : ι → submodule K V}
  (hp : complete_lattice.independent p) [fintype {i // p i ≠ ⊥}] :
  fintype.card {i // p i ≠ ⊥} ≤ finrank K V :=
by simpa using hp.subtype_ne_bot_le_finrank_aux

section
open_locale big_operators
open finset

/--
If a finset has cardinality larger than the dimension of the space,
then there is a nontrivial linear relation amongst its elements.
-/
lemma exists_nontrivial_relation_of_dim_lt_card
  [finite_dimensional K V] {t : finset V} (h : finrank K V < t.card) :
  ∃ f : V → K, ∑ e in t, f e • e = 0 ∧ ∃ x ∈ t, f x ≠ 0 :=
begin
  have := mt finset_card_le_finrank_of_linear_independent (by { simpa using h }),
  rw not_linear_independent_iff at this,
  obtain ⟨s, g, sum, z, zm, nonzero⟩ := this,
  -- Now we have to extend `g` to all of `t`, then to all of `V`.
  let f : V → K :=
    λ x, if h : x ∈ t then if (⟨x, h⟩ : t) ∈ s then g ⟨x, h⟩ else 0 else 0,
  -- and finally clean up the mess caused by the extension.
  refine ⟨f, _, _⟩,
  { dsimp [f],
    rw ← sum,
    fapply sum_bij_ne_zero (λ v hvt _, (⟨v, hvt⟩ : {v // v ∈ t})),
    { intros v hvt H, dsimp,
      rw [dif_pos hvt] at H,
      contrapose! H,
      rw [if_neg H, zero_smul], },
    { intros _ _ _ _ _ _, exact subtype.mk.inj, },
    { intros b hbs hb,
      use b,
      simpa only [hbs, exists_prop, dif_pos, finset.mk_coe, and_true, if_true, finset.coe_mem,
        eq_self_iff_true, exists_prop_of_true, ne.def] using hb, },
    { intros a h₁, dsimp, rw [dif_pos h₁],
      intro h₂, rw [if_pos], contrapose! h₂,
      rw [if_neg h₂, zero_smul], }, },
  { refine ⟨z, z.2, _⟩, dsimp only [f], erw [dif_pos z.2, if_pos]; rwa [subtype.coe_eta] },
end

/--
If a finset has cardinality larger than `finrank + 1`,
then there is a nontrivial linear relation amongst its elements,
such that the coefficients of the relation sum to zero.
-/
lemma exists_nontrivial_relation_sum_zero_of_dim_succ_lt_card
  [finite_dimensional K V] {t : finset V} (h : finrank K V + 1 < t.card) :
  ∃ f : V → K, ∑ e in t, f e • e = 0 ∧ ∑ e in t, f e = 0 ∧ ∃ x ∈ t, f x ≠ 0 :=
begin
  -- Pick an element x₀ ∈ t,
  have card_pos : 0 < t.card := lt_trans (nat.succ_pos _) h,
  obtain ⟨x₀, m⟩ := (finset.card_pos.1 card_pos).bex,
  -- and apply the previous lemma to the {xᵢ - x₀}
  let shift : V ↪ V := ⟨λ x, x - x₀, sub_left_injective⟩,
  let t' := (t.erase x₀).map shift,
  have h' : finrank K V < t'.card,
  { simp only [t', card_map, finset.card_erase_of_mem m],
    exact nat.lt_pred_iff.mpr h, },
  -- to obtain a function `g`.
  obtain ⟨g, gsum, x₁, x₁_mem, nz⟩ := exists_nontrivial_relation_of_dim_lt_card h',
  -- Then obtain `f` by translating back by `x₀`,
  -- and setting the value of `f` at `x₀` to ensure `∑ e in t, f e = 0`.
  let f : V → K := λ z, if z = x₀ then - ∑ z in (t.erase x₀), g (z - x₀) else g (z - x₀),
  refine ⟨f, _ ,_ ,_⟩,
  -- After this, it's a matter of verifiying the properties,
  -- based on the corresponding properties for `g`.
  { show ∑ (e : V) in t, f e • e = 0,
    -- We prove this by splitting off the `x₀` term of the sum,
    -- which is itself a sum over `t.erase x₀`,
    -- combining the two sums, and
    -- observing that after reindexing we have exactly
    -- ∑ (x : V) in t', g x • x = 0.
    simp only [f],
    conv_lhs { apply_congr, skip, rw [ite_smul], },
    rw [finset.sum_ite],
    conv { congr, congr, apply_congr, simp [filter_eq', m], },
    conv { congr, congr, skip, apply_congr, simp [filter_ne'], },
    rw [sum_singleton, neg_smul, add_comm, ←sub_eq_add_neg, sum_smul, ←sum_sub_distrib],
    simp only [←smul_sub],
    -- At the end we have to reindex the sum, so we use `change` to
    -- express the summand using `shift`.
    change (∑ (x : V) in t.erase x₀, (λ e, g e • e) (shift x)) = 0,
    rw ←sum_map _ shift,
    exact gsum, },
  { show ∑ (e : V) in t, f e = 0,
    -- Again we split off the `x₀` term,
    -- observing that it exactly cancels the other terms.
    rw [← insert_erase m, sum_insert (not_mem_erase x₀ t)],
    dsimp [f],
    rw [if_pos rfl],
    conv_lhs { congr, skip, apply_congr, skip, rw if_neg (show x ≠ x₀, from (mem_erase.mp H).1), },
    exact neg_add_self _, },
  { show ∃ (x : V) (H : x ∈ t), f x ≠ 0,
    -- We can use x₁ + x₀.
    refine ⟨x₁ + x₀, _, _⟩,
    { rw finset.mem_map at x₁_mem,
      rcases x₁_mem with ⟨x₁, x₁_mem, rfl⟩,
      rw mem_erase at x₁_mem,
      simp only [x₁_mem, sub_add_cancel, function.embedding.coe_fn_mk], },
    { dsimp only [f],
      rwa [if_neg, add_sub_cancel],
      rw [add_left_eq_self], rintro rfl,
      simpa only [sub_eq_zero, exists_prop, finset.mem_map, embedding.coe_fn_mk, eq_self_iff_true,
        mem_erase, not_true, exists_eq_right, ne.def, false_and] using x₁_mem, } },
end

section
variables {L : Type*} [linear_ordered_field L]
variables {W : Type v} [add_comm_group W] [module L W]

/--
A slight strengthening of `exists_nontrivial_relation_sum_zero_of_dim_succ_lt_card`
available when working over an ordered field:
we can ensure a positive coefficient, not just a nonzero coefficient.
-/
lemma exists_relation_sum_zero_pos_coefficient_of_dim_succ_lt_card
  [finite_dimensional L W] {t : finset W} (h : finrank L W + 1 < t.card) :
  ∃ f : W → L, ∑ e in t, f e • e = 0 ∧ ∑ e in t, f e = 0 ∧ ∃ x ∈ t, 0 < f x :=
begin
  obtain ⟨f, sum, total, nonzero⟩ := exists_nontrivial_relation_sum_zero_of_dim_succ_lt_card h,
  exact ⟨f, sum, total, exists_pos_of_sum_zero_of_exists_nonzero f total nonzero⟩,
end

end

end

/-- In a vector space with dimension 1, each set {v} is a basis for `v ≠ 0`. -/
@[simps]
noncomputable def basis_singleton (ι : Type*) [unique ι]
  (h : finrank K V = 1) (v : V) (hv : v ≠ 0) :
  basis ι K V :=
let b := basis_unique ι h in
let h : b.repr v default ≠ 0 := mt basis_unique.repr_eq_zero_iff.mp hv in
basis.of_repr
{ to_fun := λ w, finsupp.single default (b.repr w default / b.repr v default),
  inv_fun := λ f, f default • v,
  map_add' := by simp [add_div],
  map_smul' := by simp [mul_div],
  left_inv := λ w, begin
    apply_fun b.repr using b.repr.to_equiv.injective,
    apply_fun equiv.finsupp_unique,
    simp only [linear_equiv.map_smulₛₗ, finsupp.coe_smul, finsupp.single_eq_same, ring_hom.id_apply,
      smul_eq_mul, pi.smul_apply, equiv.finsupp_unique_apply],
    exact div_mul_cancel _ h,
  end ,
  right_inv := λ f, begin
    ext,
    simp only [linear_equiv.map_smulₛₗ, finsupp.coe_smul, finsupp.single_eq_same, ring_hom.id_apply,
      smul_eq_mul, pi.smul_apply],
    exact mul_div_cancel _ h,
  end, }

@[simp] lemma basis_singleton_apply (ι : Type*) [unique ι]
  (h : finrank K V = 1) (v : V) (hv : v ≠ 0) (i : ι) :
  basis_singleton ι h v hv i = v :=
by { cases unique.uniq ‹unique ι› i, simp [basis_singleton], }

@[simp] lemma range_basis_singleton (ι : Type*) [unique ι]
  (h : finrank K V = 1) (v : V) (hv : v ≠ 0) :
  set.range (basis_singleton ι h v hv) = {v} :=
by rw [set.range_unique, basis_singleton_apply]

end division_ring

end finite_dimensional

variables {K V}

section zero_dim

variables [division_ring K] [add_comm_group V] [module K V]

open finite_dimensional

lemma finite_dimensional_of_dim_eq_zero (h : module.rank K V = 0) : finite_dimensional K V :=
begin
  dsimp [finite_dimensional],
  rw [← is_noetherian.iff_fg, is_noetherian.iff_dim_lt_aleph_0, h],
  exact cardinal.aleph_0_pos
end

lemma finite_dimensional_of_dim_eq_one (h : module.rank K V = 1) : finite_dimensional K V :=
begin
  dsimp [finite_dimensional],
  rw [← is_noetherian.iff_fg, is_noetherian.iff_dim_lt_aleph_0, h],
  exact one_lt_aleph_0
end

lemma finrank_eq_zero_of_dim_eq_zero [finite_dimensional K V] (h : module.rank K V = 0) :
  finrank K V = 0 :=
begin
  convert finrank_eq_dim K V,
  rw h, norm_cast
end

lemma finrank_eq_zero_of_basis_imp_not_finite
  (h : ∀ s : set V, basis.{v} (s : set V) K V → ¬ s.finite) : finrank K V = 0 :=
dif_neg (λ dim_lt, h _ (basis.of_vector_space K V)
  ((basis.of_vector_space K V).finite_index_of_dim_lt_aleph_0 dim_lt))

lemma finrank_eq_zero_of_basis_imp_false
  (h : ∀ s : finset V, basis.{v} (s : set V) K V → false) : finrank K V = 0 :=
finrank_eq_zero_of_basis_imp_not_finite (λ s b hs, h hs.to_finset (by { convert b, simp }))

lemma finrank_eq_zero_of_not_exists_basis
  (h : ¬ (∃ s : finset V, nonempty (basis (s : set V) K V))) : finrank K V = 0 :=
finrank_eq_zero_of_basis_imp_false (λ s b, h ⟨s, ⟨b⟩⟩)

lemma finrank_eq_zero_of_not_exists_basis_finite
  (h : ¬ ∃ (s : set V) (b : basis.{v} (s : set V) K V), s.finite) : finrank K V = 0 :=
finrank_eq_zero_of_basis_imp_not_finite (λ s b hs, h ⟨s, b, hs⟩)

lemma finrank_eq_zero_of_not_exists_basis_finset
  (h : ¬ ∃ (s : finset V), nonempty (basis s K V)) : finrank K V = 0 :=
finrank_eq_zero_of_basis_imp_false (λ s b, h ⟨s, ⟨b⟩⟩)

variables (K V)

instance finite_dimensional_bot : finite_dimensional K (⊥ : submodule K V) :=
finite_dimensional_of_dim_eq_zero $ by simp

@[simp] lemma finrank_bot : finrank K (⊥ : submodule K V) = 0 :=
begin
  convert finrank_eq_dim K (⊥ : submodule K V),
  rw dim_bot, norm_cast
end

variables {K V}

lemma bot_eq_top_of_dim_eq_zero (h : module.rank K V = 0) : (⊥ : submodule K V) = ⊤ :=
begin
  haveI := finite_dimensional_of_dim_eq_zero h,
  apply eq_top_of_finrank_eq,
  rw [finrank_bot, finrank_eq_zero_of_dim_eq_zero h]
end

@[simp] theorem dim_eq_zero {S : submodule K V} : module.rank K S = 0 ↔ S = ⊥ :=
⟨λ h, (submodule.eq_bot_iff _).2 $ λ x hx, congr_arg subtype.val $
  ((submodule.eq_bot_iff _).1 $ eq.symm $ bot_eq_top_of_dim_eq_zero h) ⟨x, hx⟩ submodule.mem_top,
λ h, by rw [h, dim_bot]⟩

@[simp] theorem finrank_eq_zero {S : submodule K V} [finite_dimensional K S] :
  finrank K S = 0 ↔ S = ⊥ :=
by rw [← dim_eq_zero, ← finrank_eq_dim, ← @nat.cast_zero cardinal, cardinal.nat_cast_inj]

end zero_dim

namespace submodule
open is_noetherian finite_dimensional

section division_ring
variables [division_ring K] [add_comm_group V] [module K V]

/-- A submodule is finitely generated if and only if it is finite-dimensional -/
theorem fg_iff_finite_dimensional (s : submodule K V) :
  s.fg ↔ finite_dimensional K s :=
⟨λ h, module.finite_def.2 $ (fg_top s).2 h, λ h, (fg_top s).1 $ module.finite_def.1 h⟩

/-- A submodule contained in a finite-dimensional submodule is
finite-dimensional. -/
lemma finite_dimensional_of_le {S₁ S₂ : submodule K V} [finite_dimensional K S₂] (h : S₁ ≤ S₂) :
  finite_dimensional K S₁ :=
begin
  haveI : is_noetherian K S₂ := iff_fg.2 infer_instance,
  exact iff_fg.1 (is_noetherian.iff_dim_lt_aleph_0.2
    (lt_of_le_of_lt (dim_le_of_submodule _ _ h) (dim_lt_aleph_0 K S₂))),
end

/-- The inf of two submodules, the first finite-dimensional, is
finite-dimensional. -/
instance finite_dimensional_inf_left (S₁ S₂ : submodule K V) [finite_dimensional K S₁] :
  finite_dimensional K (S₁ ⊓ S₂ : submodule K V) :=
finite_dimensional_of_le inf_le_left

/-- The inf of two submodules, the second finite-dimensional, is
finite-dimensional. -/
instance finite_dimensional_inf_right (S₁ S₂ : submodule K V) [finite_dimensional K S₂] :
  finite_dimensional K (S₁ ⊓ S₂ : submodule K V) :=
finite_dimensional_of_le inf_le_right

/-- The sup of two finite-dimensional submodules is
finite-dimensional. -/
instance finite_dimensional_sup (S₁ S₂ : submodule K V) [h₁ : finite_dimensional K S₁]
  [h₂ : finite_dimensional K S₂] : finite_dimensional K (S₁ ⊔ S₂ : submodule K V) :=
begin
  unfold finite_dimensional at *,
  rw [finite_def] at *,
  exact (fg_top _).2 (((fg_top S₁).1 h₁).sup ((fg_top S₂).1 h₂)),
end

/-- The submodule generated by a finite supremum of finite dimensional submodules is
finite-dimensional.

Note that strictly this only needs `∀ i ∈ s, finite_dimensional K (S i)`, but that doesn't
work well with typeclass search. -/
instance finite_dimensional_finset_sup {ι : Type*} (s : finset ι) (S : ι → submodule K V)
  [Π i, finite_dimensional K (S i)] : finite_dimensional K (s.sup S : submodule K V) :=
begin
  refine @finset.sup_induction _ _ _ _ s S (λ i, finite_dimensional K ↥i)
    (finite_dimensional_bot K V) _ (λ i hi, by apply_instance),
  { introsI S₁ hS₁ S₂ hS₂,
    exact submodule.finite_dimensional_sup S₁ S₂ },
end

/-- The submodule generated by a supremum of finite dimensional submodules, indexed by a finite
type is finite-dimensional. -/
instance finite_dimensional_supr {ι : Type*} [fintype ι] (S : ι → submodule K V)
  [Π i, finite_dimensional K (S i)] : finite_dimensional K ↥(⨆ i, S i) :=
begin
  rw ←finset.sup_univ_eq_supr,
  exact submodule.finite_dimensional_finset_sup _ _,
end

/-- The submodule generated by a supremum indexed by a proposition is finite-dimensional if
the submodule is. -/
instance finite_dimensional_supr_prop {P : Prop} (S : P → submodule K V)
  [Π h, finite_dimensional K (S h)] : finite_dimensional K ↥(⨆ h, S h) :=
begin
  by_cases hp : P,
  { rw supr_pos hp,
    apply_instance },
  { rw supr_neg hp,
    apply_instance },
end

/-- The dimension of a submodule is bounded by the dimension of the ambient space. -/
lemma finrank_le [finite_dimensional K V] (s : submodule K V) : finrank K s ≤ finrank K V :=
by simpa only [cardinal.nat_cast_le, ←finrank_eq_dim] using
  s.subtype.dim_le_of_injective (injective_subtype s)

/-- The dimension of a quotient is bounded by the dimension of the ambient space. -/
lemma finrank_quotient_le [finite_dimensional K V] (s : submodule K V) :
  finrank K (V ⧸ s) ≤ finrank K V :=
by simpa only [cardinal.nat_cast_le, ←finrank_eq_dim] using
  (mkq s).dim_le_of_surjective (surjective_quot_mk _)

end division_ring

section field
variables [field K] [add_comm_group V] [module K V]

/-- In a finite-dimensional vector space, the dimensions of a submodule and of the corresponding
quotient add up to the dimension of the space. -/
theorem finrank_quotient_add_finrank [finite_dimensional K V] (s : submodule K V) :
  finrank K (V ⧸ s) + finrank K s = finrank K V :=
begin
  have := dim_quotient_add_dim s,
  rw [← finrank_eq_dim, ← finrank_eq_dim, ← finrank_eq_dim] at this,
  exact_mod_cast this
end

/-- The dimension of a strict submodule is strictly bounded by the dimension of the ambient
space. -/
lemma finrank_lt [finite_dimensional K V] {s : submodule K V} (h : s < ⊤) :
  finrank K s < finrank K V :=
begin
  rw [← s.finrank_quotient_add_finrank, add_comm],
  exact nat.lt_add_of_zero_lt_left _ _ (finrank_pos_iff.mpr (quotient.nontrivial_of_lt_top _ h))
end

/-- The sum of the dimensions of s + t and s ∩ t is the sum of the dimensions of s and t -/
theorem dim_sup_add_dim_inf_eq (s t : submodule K V)
  [finite_dimensional K s] [finite_dimensional K t] :
  finrank K ↥(s ⊔ t) + finrank K ↥(s ⊓ t) = finrank K ↥s + finrank K ↥t :=
begin
  have key : module.rank K ↥(s ⊔ t) + module.rank K ↥(s ⊓ t) =
    module.rank K s + module.rank K t := dim_sup_add_dim_inf_eq s t,
  repeat { rw ←finrank_eq_dim at key },
  norm_cast at key,
  exact key
end

lemma eq_top_of_disjoint [finite_dimensional K V] (s t : submodule K V)
  (hdim : finrank K s + finrank K t = finrank K V)
  (hdisjoint : disjoint s t) : s ⊔ t = ⊤ :=
begin
  have h_finrank_inf : finrank K ↥(s ⊓ t) = 0,
  { rw [disjoint, le_bot_iff] at hdisjoint,
    rw [hdisjoint, finrank_bot] },
  apply eq_top_of_finrank_eq,
  rw ←hdim,
  convert s.dim_sup_add_dim_inf_eq t,
  rw h_finrank_inf,
  refl,
end

end field

end submodule

namespace linear_equiv
open finite_dimensional

variables [division_ring K] [add_comm_group V] [module K V]
{V₂ : Type v'} [add_comm_group V₂] [module K V₂]

/-- Finite dimensionality is preserved under linear equivalence. -/
protected theorem finite_dimensional (f : V ≃ₗ[K] V₂) [finite_dimensional K V] :
  finite_dimensional K V₂ :=
module.finite.equiv f

variables {R M M₂ : Type*} [ring R] [add_comm_group M] [add_comm_group M₂]
variables [module R M] [module R M₂]

/-- The dimension of a finite dimensional space is preserved under linear equivalence. -/
theorem finrank_eq (f : M ≃ₗ[R] M₂) : finrank R M = finrank R M₂ :=
by { unfold finrank, rw [← cardinal.to_nat_lift, f.lift_dim_eq, cardinal.to_nat_lift] }

/-- Pushforwards of finite-dimensional submodules along a `linear_equiv` have the same finrank. -/
lemma finrank_map_eq (f : M ≃ₗ[R] M₂) (p : submodule R M) :
  finrank R (p.map (f : M →ₗ[R] M₂)) = finrank R p :=
(f.submodule_map p).finrank_eq.symm

end linear_equiv

section
variables [division_ring K] [add_comm_group V] [module K V]

instance finite_dimensional_finsupp {ι : Type*} [fintype ι] [h : finite_dimensional K V] :
  finite_dimensional K (ι →₀ V) :=
begin
  letI : is_noetherian K V := is_noetherian.iff_fg.2 infer_instance,
  exact (finsupp.linear_equiv_fun_on_fintype K V ι).symm.finite_dimensional
end

end

namespace finite_dimensional

section division_ring
variables [division_ring K] [add_comm_group V] [module K V]
{V₂ : Type v'} [add_comm_group V₂] [module K V₂]

/--
Two finite-dimensional vector spaces are isomorphic if they have the same (finite) dimension.
-/
theorem nonempty_linear_equiv_of_finrank_eq [finite_dimensional K V] [finite_dimensional K V₂]
  (cond : finrank K V = finrank K V₂) : nonempty (V ≃ₗ[K] V₂) :=
nonempty_linear_equiv_of_lift_dim_eq $ by simp only [← finrank_eq_dim, cond, lift_nat_cast]

/--
Two finite-dimensional vector spaces are isomorphic if and only if they have the same (finite)
dimension.
-/
theorem nonempty_linear_equiv_iff_finrank_eq [finite_dimensional K V] [finite_dimensional K V₂] :
   nonempty (V ≃ₗ[K] V₂) ↔ finrank K V = finrank K V₂ :=
⟨λ ⟨h⟩, h.finrank_eq, λ h, nonempty_linear_equiv_of_finrank_eq h⟩

variables (V V₂)

/--
Two finite-dimensional vector spaces are isomorphic if they have the same (finite) dimension.
-/
noncomputable def linear_equiv.of_finrank_eq [finite_dimensional K V] [finite_dimensional K V₂]
  (cond : finrank K V = finrank K V₂) : V ≃ₗ[K] V₂ :=
classical.choice $ nonempty_linear_equiv_of_finrank_eq cond

variables {V}

lemma eq_of_le_of_finrank_le {S₁ S₂ : submodule K V} [finite_dimensional K S₂] (hle : S₁ ≤ S₂)
  (hd : finrank K S₂ ≤ finrank K S₁) : S₁ = S₂ :=
begin
  rw ←linear_equiv.finrank_eq (submodule.comap_subtype_equiv_of_le hle) at hd,
  exact le_antisymm hle (submodule.comap_subtype_eq_top.1 (eq_top_of_finrank_eq
    (le_antisymm (comap (submodule.subtype S₂) S₁).finrank_le hd))),
end

/-- If a submodule is less than or equal to a finite-dimensional
submodule with the same dimension, they are equal. -/
lemma eq_of_le_of_finrank_eq {S₁ S₂ : submodule K V} [finite_dimensional K S₂] (hle : S₁ ≤ S₂)
  (hd : finrank K S₁ = finrank K S₂) : S₁ = S₂ :=
eq_of_le_of_finrank_le hle hd.ge

@[simp]
lemma finrank_map_subtype_eq (p : submodule K V) (q : submodule K p) :
  finite_dimensional.finrank K (q.map p.subtype) = finite_dimensional.finrank K q :=
(submodule.equiv_subtype_map p q).symm.finrank_eq

end division_ring

section field
variables [field K] [add_comm_group V] [module K V]
{V₂ : Type v'} [add_comm_group V₂] [module K V₂]

variables [finite_dimensional K V] [finite_dimensional K V₂]

/-- Given isomorphic subspaces `p q` of vector spaces `V` and `V₁` respectively,
  `p.quotient` is isomorphic to `q.quotient`. -/
noncomputable def linear_equiv.quot_equiv_of_equiv
  {p : subspace K V} {q : subspace K V₂}
  (f₁ : p ≃ₗ[K] q) (f₂ : V ≃ₗ[K] V₂) : (V ⧸ p) ≃ₗ[K] (V₂ ⧸ q) :=
linear_equiv.of_finrank_eq _ _
begin
  rw [← @add_right_cancel_iff _ _ (finrank K p), submodule.finrank_quotient_add_finrank,
      linear_equiv.finrank_eq f₁, submodule.finrank_quotient_add_finrank,
      linear_equiv.finrank_eq f₂],
end

/-- Given the subspaces `p q`, if `p.quotient ≃ₗ[K] q`, then `q.quotient ≃ₗ[K] p` -/
noncomputable def linear_equiv.quot_equiv_of_quot_equiv
  {p q : subspace K V} (f : (V ⧸ p) ≃ₗ[K] q) : (V ⧸ q) ≃ₗ[K] p :=
linear_equiv.of_finrank_eq _ _
begin
  rw [← @add_right_cancel_iff _ _ (finrank K q), submodule.finrank_quotient_add_finrank,
      ← linear_equiv.finrank_eq f, add_comm, submodule.finrank_quotient_add_finrank]
end

end field

end finite_dimensional

namespace linear_map
open finite_dimensional

section division_ring
variables [division_ring K] [add_comm_group V] [module K V]
{V₂ : Type v'} [add_comm_group V₂] [module K V₂]

/-- On a finite-dimensional space, an injective linear map is surjective. -/
lemma surjective_of_injective [finite_dimensional K V] {f : V →ₗ[K] V}
  (hinj : injective f) : surjective f :=
begin
  have h := dim_eq_of_injective _ hinj,
  rw [← finrank_eq_dim, ← finrank_eq_dim, nat_cast_inj] at h,
  exact range_eq_top.1 (eq_top_of_finrank_eq h.symm)
end

/-- The image under an onto linear map of a finite-dimensional space is also finite-dimensional. -/
lemma finite_dimensional_of_surjective [h : finite_dimensional K V]
  (f : V →ₗ[K] V₂) (hf : f.range = ⊤) : finite_dimensional K V₂ :=
module.finite.of_surjective f $ range_eq_top.1 hf

/-- The range of a linear map defined on a finite-dimensional space is also finite-dimensional. -/
instance finite_dimensional_range [h : finite_dimensional K V] (f : V →ₗ[K] V₂) :
  finite_dimensional K f.range :=
f.quot_ker_equiv_range.finite_dimensional

/-- The dimensions of the domain and range of an injective linear map are equal. -/
lemma finrank_range_of_inj {f : V →ₗ[K] V₂} (hf : function.injective f) :
  finrank K f.range = finrank K V :=
by rw (linear_equiv.of_injective f hf).finrank_eq

end division_ring

section field
variables [field K] [add_comm_group V] [module K V]
{V₂ : Type v'} [add_comm_group V₂] [module K V₂]

/-- On a finite-dimensional space, a linear map is injective if and only if it is surjective. -/
lemma injective_iff_surjective [finite_dimensional K V] {f : V →ₗ[K] V} :
  injective f ↔ surjective f :=
⟨surjective_of_injective,
  λ hsurj, let ⟨g, hg⟩ := f.exists_right_inverse_of_surjective (range_eq_top.2 hsurj) in
  have function.right_inverse g f, from linear_map.ext_iff.1 hg,
  (left_inverse_of_surjective_of_right_inverse
    (surjective_of_injective this.injective) this).injective⟩

lemma ker_eq_bot_iff_range_eq_top [finite_dimensional K V] {f : V →ₗ[K] V} :
  f.ker = ⊥ ↔ f.range = ⊤ :=
by rw [range_eq_top, ker_eq_bot, injective_iff_surjective]

/-- In a finite-dimensional space, if linear maps are inverse to each other on one side then they
are also inverse to each other on the other side. -/
lemma mul_eq_one_of_mul_eq_one [finite_dimensional K V] {f g : V →ₗ[K] V} (hfg : f * g = 1) :
  g * f = 1 :=
have ginj : injective g, from has_left_inverse.injective
  ⟨f, (λ x, show (f * g) x = (1 : V →ₗ[K] V) x, by rw hfg; refl)⟩,
let ⟨i, hi⟩ := g.exists_right_inverse_of_surjective
  (range_eq_top.2 (injective_iff_surjective.1 ginj)) in
have f * (g * i) = f * 1, from congr_arg _ hi,
by rw [← mul_assoc, hfg, one_mul, mul_one] at this; rwa ← this

/-- In a finite-dimensional space, linear maps are inverse to each other on one side if and only if
they are inverse to each other on the other side. -/
lemma mul_eq_one_comm [finite_dimensional K V] {f g : V →ₗ[K] V} : f * g = 1 ↔ g * f = 1 :=
⟨mul_eq_one_of_mul_eq_one, mul_eq_one_of_mul_eq_one⟩

/-- In a finite-dimensional space, linear maps are inverse to each other on one side if and only if
they are inverse to each other on the other side. -/
lemma comp_eq_id_comm [finite_dimensional K V] {f g : V →ₗ[K] V} : f.comp g = id ↔ g.comp f = id :=
mul_eq_one_comm

/-- rank-nullity theorem : the dimensions of the kernel and the range of a linear map add up to
the dimension of the source space. -/
theorem finrank_range_add_finrank_ker [finite_dimensional K V] (f : V →ₗ[K] V₂) :
  finrank K f.range + finrank K f.ker = finrank K V :=
by { rw [← f.quot_ker_equiv_range.finrank_eq], exact submodule.finrank_quotient_add_finrank _ }

end field
end linear_map

namespace linear_equiv
open finite_dimensional

variables [field K] [add_comm_group V] [module K V]
variables [finite_dimensional K V]

/-- The linear equivalence corresponging to an injective endomorphism. -/
noncomputable def of_injective_endo (f : V →ₗ[K] V) (h_inj : injective f) : V ≃ₗ[K] V :=
linear_equiv.of_bijective f h_inj $ linear_map.injective_iff_surjective.mp h_inj

@[simp] lemma coe_of_injective_endo (f : V →ₗ[K] V) (h_inj : injective f) :
  ⇑(of_injective_endo f h_inj) = f := rfl

@[simp] lemma of_injective_endo_right_inv (f : V →ₗ[K] V) (h_inj : injective f) :
  f * (of_injective_endo f h_inj).symm = 1 :=
linear_map.ext $ (of_injective_endo f h_inj).apply_symm_apply

@[simp] lemma of_injective_endo_left_inv (f : V →ₗ[K] V) (h_inj : injective f) :
  ((of_injective_endo f h_inj).symm : V →ₗ[K] V) * f = 1 :=
linear_map.ext $ (of_injective_endo f h_inj).symm_apply_apply

end linear_equiv

namespace linear_map

variables [field K] [add_comm_group V] [module K V]

lemma is_unit_iff_ker_eq_bot [finite_dimensional K V] (f : V →ₗ[K] V): is_unit f ↔ f.ker = ⊥ :=
begin
  split,
  { rintro ⟨u, rfl⟩,
    exact linear_map.ker_eq_bot_of_inverse u.inv_mul },
  { intro h_inj, rw ker_eq_bot at h_inj,
    exact ⟨⟨f, (linear_equiv.of_injective_endo f h_inj).symm.to_linear_map,
      linear_equiv.of_injective_endo_right_inv f h_inj,
      linear_equiv.of_injective_endo_left_inv f h_inj⟩, rfl⟩ }
end

lemma is_unit_iff_range_eq_top [finite_dimensional K V] (f : V →ₗ[K] V): is_unit f ↔ f.range = ⊤ :=
by rw [is_unit_iff_ker_eq_bot, ker_eq_bot_iff_range_eq_top]

end linear_map

open module finite_dimensional

section
variables [division_ring K] [add_comm_group V] [module K V]

section top

@[simp]
theorem finrank_top : finrank K (⊤ : submodule K V) = finrank K V :=
by { unfold finrank, simp [dim_top] }

end top

lemma finrank_zero_iff_forall_zero [finite_dimensional K V] :
  finrank K V = 0 ↔ ∀ x : V, x = 0 :=
finrank_zero_iff.trans (subsingleton_iff_forall_eq 0)

/-- If `ι` is an empty type and `V` is zero-dimensional, there is a unique `ι`-indexed basis. -/
noncomputable def basis_of_finrank_zero [finite_dimensional K V]
  {ι : Type*} [is_empty ι] (hV : finrank K V = 0) :
  basis ι K V :=
begin
  haveI : subsingleton V := finrank_zero_iff.1 hV,
  exact basis.empty _
end

end

namespace linear_map

variables [field K] [add_comm_group V] [module K V]
{V₂ : Type v'} [add_comm_group V₂] [module K V₂]

theorem injective_iff_surjective_of_finrank_eq_finrank [finite_dimensional K V]
  [finite_dimensional K V₂] (H : finrank K V = finrank K V₂) {f : V →ₗ[K] V₂} :
  function.injective f ↔ function.surjective f :=
begin
  have := finrank_range_add_finrank_ker f,
  rw [← ker_eq_bot, ← range_eq_top], refine ⟨λ h, _, λ h, _⟩,
  { rw [h, finrank_bot, add_zero, H] at this, exact eq_top_of_finrank_eq this },
  { rw [h, finrank_top, H] at this, exact finrank_eq_zero.1 (add_right_injective _ this) }
end

lemma ker_eq_bot_iff_range_eq_top_of_finrank_eq_finrank [finite_dimensional K V]
  [finite_dimensional K V₂] (H : finrank K V = finrank K V₂) {f : V →ₗ[K] V₂} :
  f.ker = ⊥ ↔ f.range = ⊤ :=
by rw [range_eq_top, ker_eq_bot, injective_iff_surjective_of_finrank_eq_finrank H]

theorem finrank_le_finrank_of_injective [finite_dimensional K V] [finite_dimensional K V₂]
  {f : V →ₗ[K] V₂} (hf : function.injective f) : finrank K V ≤ finrank K V₂ :=
calc  finrank K V
    = finrank K f.range + finrank K f.ker : (finrank_range_add_finrank_ker f).symm
... = finrank K f.range : by rw [ker_eq_bot.2 hf, finrank_bot, add_zero]
... ≤ finrank K V₂ : submodule.finrank_le _

/-- Given a linear map `f` between two vector spaces with the same dimension, if
`ker f = ⊥` then `linear_equiv_of_injective` is the induced isomorphism
between the two vector spaces. -/
noncomputable def linear_equiv_of_injective
  [finite_dimensional K V] [finite_dimensional K V₂]
  (f : V →ₗ[K] V₂) (hf : injective f) (hdim : finrank K V = finrank K V₂) : V ≃ₗ[K] V₂ :=
linear_equiv.of_bijective f hf $
  (linear_map.injective_iff_surjective_of_finrank_eq_finrank hdim).mp hf

@[simp] lemma linear_equiv_of_injective_apply
  [finite_dimensional K V] [finite_dimensional K V₂]
  {f : V →ₗ[K] V₂} (hf : injective f) (hdim : finrank K V = finrank K V₂) (x : V) :
  f.linear_equiv_of_injective hf hdim x = f x := rfl

end linear_map

namespace alg_hom

lemma bijective {F : Type*} [field F] {E : Type*} [field E] [algebra F E]
  [finite_dimensional F E] (ϕ : E →ₐ[F] E) : function.bijective ϕ :=
have inj : function.injective ϕ.to_linear_map := ϕ.to_ring_hom.injective,
⟨inj, (linear_map.injective_iff_surjective_of_finrank_eq_finrank rfl).mp inj⟩

end alg_hom

/-- Bijection between algebra equivalences and algebra homomorphisms -/
noncomputable def alg_equiv_equiv_alg_hom (F : Type u) [field F] (E : Type v) [field E]
  [algebra F E] [finite_dimensional F E] : (E ≃ₐ[F] E) ≃ (E →ₐ[F] E) :=
{ to_fun := λ ϕ, ϕ.to_alg_hom,
  inv_fun := λ ϕ, alg_equiv.of_bijective ϕ ϕ.bijective,
  left_inv := λ _, by {ext, refl},
  right_inv := λ _, by {ext, refl} }

section

/-- A domain that is module-finite as an algebra over a field is a division ring. -/
noncomputable def division_ring_of_finite_dimensional
  (F K : Type*) [field F] [ring K] [is_domain K]
  [algebra F K] [finite_dimensional F K] : division_ring K :=
{ inv := λ x, if H : x = 0 then 0 else classical.some $
    (show function.surjective (algebra.lmul_left F x), from
      linear_map.injective_iff_surjective.1 $ λ _ _, (mul_right_inj' H).1) 1,
  mul_inv_cancel := λ x hx, show x * dite _ _ _ = _, by { rw dif_neg hx,
    exact classical.some_spec ((show function.surjective (algebra.lmul_left F x), from
      linear_map.injective_iff_surjective.1 $ λ _ _, (mul_right_inj' hx).1) 1) },
  inv_zero := dif_pos rfl,
  .. ‹is_domain K›,
  .. ‹ring K› }

/-- An integral domain that is module-finite as an algebra over a field is a field. -/
noncomputable def field_of_finite_dimensional
  (F K : Type*) [field F] [comm_ring K] [is_domain K]
  [algebra F K] [finite_dimensional F K] : field K :=
{ .. division_ring_of_finite_dimensional F K,
  .. ‹comm_ring K› }

end

namespace submodule

section division_ring
variables [division_ring K] [add_comm_group V] [module K V]
{V₂ : Type v'} [add_comm_group V₂] [module K V₂]

lemma lt_of_le_of_finrank_lt_finrank {s t : submodule K V}
  (le : s ≤ t) (lt : finrank K s < finrank K t) : s < t :=
lt_of_le_of_ne le (λ h, ne_of_lt lt (by rw h))

lemma lt_top_of_finrank_lt_finrank {s : submodule K V}
  (lt : finrank K s < finrank K V) : s < ⊤ :=
begin
  rw ← @finrank_top K V at lt,
  exact lt_of_le_of_finrank_lt_finrank le_top lt
end

lemma finrank_mono [finite_dimensional K V] :
  monotone (λ (s : submodule K V), finrank K s) :=
λ s t hst,
calc finrank K s = finrank K (comap t.subtype s)
  : linear_equiv.finrank_eq (comap_subtype_equiv_of_le hst).symm
... ≤ finrank K t : submodule.finrank_le _

end division_ring

section field
variables [field K] [add_comm_group V] [module K V]
{V₂ : Type v'} [add_comm_group V₂] [module K V₂]

lemma finrank_lt_finrank_of_lt [finite_dimensional K V] {s t : submodule K V} (hst : s < t) :
  finrank K s < finrank K t :=
begin
  rw linear_equiv.finrank_eq (comap_subtype_equiv_of_le (le_of_lt hst)).symm,
  refine finrank_lt (lt_of_le_of_ne le_top _),
  intro h_eq_top,
  rw comap_subtype_eq_top at h_eq_top,
  apply not_le_of_lt hst h_eq_top,
end

lemma finrank_add_eq_of_is_compl
  [finite_dimensional K V] {U W : submodule K V} (h : is_compl U W) :
  finrank K U + finrank K W = finrank K V :=
begin
  rw [← submodule.dim_sup_add_dim_inf_eq, top_le_iff.1 h.2, le_bot_iff.1 h.1,
      finrank_bot, add_zero],
  exact finrank_top
end

end field

end submodule

section span

open submodule

section division_ring
variables [division_ring K] [add_comm_group V] [module K V]

variable (K)

/-- The rank of a set of vectors as a natural number. -/
protected noncomputable def set.finrank (s : set V) : ℕ := finrank K (span K s)

variable {K}

lemma finrank_span_le_card (s : set V) [fintype s] :
  finrank K (span K s) ≤ s.to_finset.card :=
begin
<<<<<<< HEAD
  haveI := span_of_finite K (set.finite_of_subtype s),
=======
  haveI := span_of_finite K s.to_finite,
>>>>>>> 7428bd9b
  have : module.rank K (span K s) ≤ #s := dim_span_le s,
  rw [←finrank_eq_dim, cardinal.mk_fintype, ←set.to_finset_card] at this,
  exact_mod_cast this,
end

lemma finrank_span_finset_le_card (s : finset V)  :
  (s : set V).finrank K ≤ s.card :=
calc (s : set V).finrank K ≤ (s : set V).to_finset.card : finrank_span_le_card s
                                ... = s.card : by simp

lemma finrank_span_eq_card {ι : Type*} [fintype ι] {b : ι → V}
  (hb : linear_independent K b) :
  finrank K (span K (set.range b)) = fintype.card ι :=
begin
  haveI : finite_dimensional K (span K (set.range b)) := span_of_finite K (set.finite_range b),
  have : module.rank K (span K (set.range b)) = #(set.range b) := dim_span hb,
  rwa [←finrank_eq_dim, ←lift_inj, mk_range_eq_of_injective hb.injective,
    cardinal.mk_fintype, lift_nat_cast, lift_nat_cast, nat_cast_inj] at this,
end

lemma finrank_span_set_eq_card (s : set V) [fintype s]
  (hs : linear_independent K (coe : s → V)) :
  finrank K (span K s) = s.to_finset.card :=
begin
<<<<<<< HEAD
  haveI := span_of_finite K (set.finite_of_subtype s),
=======
  haveI := span_of_finite K s.to_finite,
>>>>>>> 7428bd9b
  have : module.rank K (span K s) = #s := dim_span_set hs,
  rw [←finrank_eq_dim, cardinal.mk_fintype, ←set.to_finset_card] at this,
  exact_mod_cast this,
end

lemma finrank_span_finset_eq_card (s : finset V)
  (hs : linear_independent K (coe : s → V)) :
  finrank K (span K (s : set V)) = s.card :=
begin
  convert finrank_span_set_eq_card ↑s hs,
  ext,
  simp,
end

lemma span_lt_of_subset_of_card_lt_finrank {s : set V} [fintype s] {t : submodule K V}
  (subset : s ⊆ t) (card_lt : s.to_finset.card < finrank K t) : span K s < t :=
lt_of_le_of_finrank_lt_finrank
  (span_le.mpr subset)
  (lt_of_le_of_lt (finrank_span_le_card _) card_lt)

lemma span_lt_top_of_card_lt_finrank {s : set V} [fintype s]
  (card_lt : s.to_finset.card < finrank K V) : span K s < ⊤ :=
lt_top_of_finrank_lt_finrank (lt_of_le_of_lt (finrank_span_le_card _) card_lt)

lemma finrank_span_singleton {v : V} (hv : v ≠ 0) : finrank K (K ∙ v) = 1 :=
begin
  apply le_antisymm,
  { exact finrank_span_le_card ({v} : set V) },
  { rw [nat.succ_le_iff, finrank_pos_iff],
    use [⟨v, mem_span_singleton_self v⟩, 0],
    simp [hv] }
end

end division_ring

section field
variables [field K] [add_comm_group V] [module K V]

lemma set.finrank_mono [finite_dimensional K V] {s t : set V} (h : s ⊆ t) :
  s.finrank K ≤ t.finrank K := finrank_mono (span_mono h)

end field

end span

section basis

section division_ring
variables [division_ring K] [add_comm_group V] [module K V]

lemma linear_independent_of_span_eq_top_of_card_eq_finrank {ι : Type*} [fintype ι] {b : ι → V}
  (span_eq : span K (set.range b) = ⊤) (card_eq : fintype.card ι = finrank K V) :
  linear_independent K b :=
linear_independent_iff'.mpr $ λ s g dependent i i_mem_s,
begin
  by_contra gx_ne_zero,
  -- We'll derive a contradiction by showing `b '' (univ \ {i})` of cardinality `n - 1`
  -- spans a vector space of dimension `n`.
  refine ne_of_lt (span_lt_top_of_card_lt_finrank
    (show (b '' (set.univ \ {i})).to_finset.card < finrank K V, from _)) _,
  { calc (b '' (set.univ \ {i})).to_finset.card = ((set.univ \ {i}).to_finset.image b).card
      : by rw [set.to_finset_card, fintype.card_of_finset]
    ... ≤ (set.univ \ {i}).to_finset.card : finset.card_image_le
    ... = (finset.univ.erase i).card : congr_arg finset.card (finset.ext (by simp [and_comm]))
    ... < finset.univ.card : finset.card_erase_lt_of_mem (finset.mem_univ i)
    ... = finrank K V : card_eq },

  -- We already have that `b '' univ` spans the whole space,
  -- so we only need to show that the span of `b '' (univ \ {i})` contains each `b j`.
  refine trans (le_antisymm (span_mono (set.image_subset_range _ _)) (span_le.mpr _)) span_eq,
  rintros _ ⟨j, rfl, rfl⟩,
  -- The case that `j ≠ i` is easy because `b j ∈ b '' (univ \ {i})`.
  by_cases j_eq : j = i,
  swap,
  { refine subset_span ⟨j, (set.mem_diff _).mpr ⟨set.mem_univ _, _⟩, rfl⟩,
    exact mt set.mem_singleton_iff.mp j_eq },

  -- To show `b i ∈ span (b '' (univ \ {i}))`, we use that it's a weighted sum
  -- of the other `b j`s.
  rw [j_eq, set_like.mem_coe, show b i = -((g i)⁻¹ • (s.erase i).sum (λ j, g j • b j)), from _],
  { refine neg_mem (smul_mem _ _ (sum_mem (λ k hk, _))),
    obtain ⟨k_ne_i, k_mem⟩ := finset.mem_erase.mp hk,
    refine smul_mem _ _ (subset_span ⟨k, _, rfl⟩),
    simpa using k_mem },

  -- To show `b i` is a weighted sum of the other `b j`s, we'll rewrite this sum
  -- to have the form of the assumption `dependent`.
  apply eq_neg_of_add_eq_zero_left,
  calc b i + (g i)⁻¹ • (s.erase i).sum (λ j, g j • b j)
      = (g i)⁻¹ • (g i • b i + (s.erase i).sum (λ j, g j • b j))
    : by rw [smul_add, ←mul_smul, inv_mul_cancel gx_ne_zero, one_smul]
  ... = (g i)⁻¹ • 0 : congr_arg _ _
  ... = 0           : smul_zero _,
  -- And then it's just a bit of manipulation with finite sums.
  rwa [← finset.insert_erase i_mem_s, finset.sum_insert (finset.not_mem_erase _ _)] at dependent
end

/-- A finite family of vectors is linearly independent if and only if
its cardinality equals the dimension of its span. -/
lemma linear_independent_iff_card_eq_finrank_span {ι : Type*} [fintype ι] {b : ι → V} :
  linear_independent K b ↔ fintype.card ι = (set.range b).finrank K :=
begin
  split,
  { intro h,
    exact (finrank_span_eq_card h).symm },
  { intro hc,
    let f := (submodule.subtype (span K (set.range b))),
    let b' : ι → span K (set.range b) :=
      λ i, ⟨b i, mem_span.2 (λ p hp, hp (set.mem_range_self _))⟩,
    have hs : span K (set.range b') = ⊤,
    { rw eq_top_iff',
      intro x,
      have h : span K (f '' (set.range b')) = map f (span K (set.range b')) := span_image f,
      have hf : f '' (set.range b') = set.range b, { ext x, simp [set.mem_image, set.mem_range] },
      rw hf at h,
      have hx : (x : V) ∈ span K (set.range b) := x.property,
      conv at hx { congr, skip, rw h },
      simpa [mem_map] using hx },
    have hi : f.ker = ⊥ := ker_subtype _,
    convert (linear_independent_of_span_eq_top_of_card_eq_finrank hs hc).map' _ hi }
end

/-- A family of `finrank K V` vectors forms a basis if they span the whole space. -/
noncomputable def basis_of_span_eq_top_of_card_eq_finrank {ι : Type*} [fintype ι] (b : ι → V)
  (span_eq : span K (set.range b) = ⊤) (card_eq : fintype.card ι = finrank K V) :
  basis ι K V :=
basis.mk (linear_independent_of_span_eq_top_of_card_eq_finrank span_eq card_eq) span_eq

@[simp] lemma coe_basis_of_span_eq_top_of_card_eq_finrank {ι : Type*} [fintype ι] (b : ι → V)
  (span_eq : span K (set.range b) = ⊤) (card_eq : fintype.card ι = finrank K V) :
   ⇑(basis_of_span_eq_top_of_card_eq_finrank b span_eq card_eq) = b :=
basis.coe_mk _ _

/-- A finset of `finrank K V` vectors forms a basis if they span the whole space. -/
@[simps]
noncomputable def finset_basis_of_span_eq_top_of_card_eq_finrank {s : finset V}
  (span_eq : span K (s : set V) = ⊤) (card_eq : s.card = finrank K V) :
  basis (s : set V) K V :=
basis_of_span_eq_top_of_card_eq_finrank (coe : (s : set V) → V)
  ((@subtype.range_coe_subtype _ (λ x, x ∈ s)).symm ▸ span_eq)
  (trans (fintype.card_coe _) card_eq)

/-- A set of `finrank K V` vectors forms a basis if they span the whole space. -/
@[simps]
noncomputable def set_basis_of_span_eq_top_of_card_eq_finrank {s : set V} [fintype s]
  (span_eq : span K s = ⊤) (card_eq : s.to_finset.card = finrank K V) :
  basis s K V :=
basis_of_span_eq_top_of_card_eq_finrank (coe : s → V)
  ((@subtype.range_coe_subtype _ s).symm ▸ span_eq)
  (trans s.to_finset_card.symm card_eq)

end division_ring

section field
variables [field K] [add_comm_group V] [module K V]

lemma span_eq_top_of_linear_independent_of_card_eq_finrank
  {ι : Type*} [hι : nonempty ι] [fintype ι] {b : ι → V}
  (lin_ind : linear_independent K b) (card_eq : fintype.card ι = finrank K V) :
  span K (set.range b) = ⊤ :=
begin
  by_cases fin : (finite_dimensional K V),
  { haveI := fin,
    by_contra ne_top,
    have lt_top : span K (set.range b) < ⊤ := lt_of_le_of_ne le_top ne_top,
    exact ne_of_lt (submodule.finrank_lt lt_top) (trans (finrank_span_eq_card lin_ind) card_eq) },
  { exfalso,
    apply ne_of_lt (fintype.card_pos_iff.mpr hι),
    symmetry,
    replace fin := (not_iff_not.2 is_noetherian.iff_fg).2 fin,
    calc fintype.card ι = finrank K V : card_eq
                    ... = 0 : dif_neg (mt is_noetherian.iff_dim_lt_aleph_0.mpr fin) }
end

/-- A linear independent family of `finrank K V` vectors forms a basis. -/
@[simps]
noncomputable def basis_of_linear_independent_of_card_eq_finrank
  {ι : Type*} [nonempty ι] [fintype ι] {b : ι → V}
  (lin_ind : linear_independent K b) (card_eq : fintype.card ι = finrank K V) :
  basis ι K V :=
basis.mk lin_ind $
span_eq_top_of_linear_independent_of_card_eq_finrank lin_ind card_eq

@[simp] lemma coe_basis_of_linear_independent_of_card_eq_finrank
  {ι : Type*} [nonempty ι] [fintype ι] {b : ι → V}
  (lin_ind : linear_independent K b) (card_eq : fintype.card ι = finrank K V) :
  ⇑(basis_of_linear_independent_of_card_eq_finrank lin_ind card_eq) = b :=
basis.coe_mk _ _

/-- A linear independent finset of `finrank K V` vectors forms a basis. -/
@[simps]
noncomputable def finset_basis_of_linear_independent_of_card_eq_finrank
  {s : finset V} (hs : s.nonempty)
  (lin_ind : linear_independent K (coe : s → V)) (card_eq : s.card = finrank K V) :
  basis s K V :=
@basis_of_linear_independent_of_card_eq_finrank _ _ _ _ _ _
  ⟨(⟨hs.some, hs.some_spec⟩ : s)⟩ _ _
  lin_ind
  (trans (fintype.card_coe _) card_eq)

@[simp] lemma coe_finset_basis_of_linear_independent_of_card_eq_finrank
  {s : finset V} (hs : s.nonempty)
  (lin_ind : linear_independent K (coe : s → V)) (card_eq : s.card = finrank K V) :
  ⇑(finset_basis_of_linear_independent_of_card_eq_finrank hs lin_ind card_eq) = coe :=
basis.coe_mk _ _

/-- A linear independent set of `finrank K V` vectors forms a basis. -/
@[simps]
noncomputable def set_basis_of_linear_independent_of_card_eq_finrank
  {s : set V} [nonempty s] [fintype s]
  (lin_ind : linear_independent K (coe : s → V)) (card_eq : s.to_finset.card = finrank K V) :
  basis s K V :=
basis_of_linear_independent_of_card_eq_finrank lin_ind (trans s.to_finset_card.symm card_eq)

@[simp] lemma coe_set_basis_of_linear_independent_of_card_eq_finrank
  {s : set V} [nonempty s] [fintype s]
  (lin_ind : linear_independent K (coe : s → V)) (card_eq : s.to_finset.card = finrank K V) :
  ⇑(set_basis_of_linear_independent_of_card_eq_finrank lin_ind card_eq) = coe :=
basis.coe_mk _ _

end field

end basis

/-!
We now give characterisations of `finrank K V = 1` and `finrank K V ≤ 1`.
-/
section finrank_eq_one

variables [division_ring K] [add_comm_group V] [module K V]

/-- If there is a nonzero vector and every other vector is a multiple of it,
then the module has dimension one. -/
lemma finrank_eq_one (v : V) (n : v ≠ 0) (h : ∀ w : V, ∃ c : K, c • v = w) :
  finrank K V = 1 :=
begin
  obtain ⟨b⟩ := (basis.basis_singleton_iff punit).mpr ⟨v, n, h⟩,
  rw [finrank_eq_card_basis b, fintype.card_punit]
end

/--
If every vector is a multiple of some `v : V`, then `V` has dimension at most one.
-/
lemma finrank_le_one (v : V) (h : ∀ w : V, ∃ c : K, c • v = w) :
  finrank K V ≤ 1 :=
begin
  rcases eq_or_ne v 0 with rfl | hn,
  { haveI := subsingleton_of_forall_eq (0 : V) (λ w, by { obtain ⟨c, rfl⟩ := h w, simp }),
    rw finrank_zero_of_subsingleton,
    exact zero_le_one },
  { exact (finrank_eq_one v hn h).le }
end

/--
A vector space with a nonzero vector `v` has dimension 1 iff `v` spans.
-/
lemma finrank_eq_one_iff_of_nonzero (v : V) (nz : v ≠ 0) :
  finrank K V = 1 ↔ span K ({v} : set V) = ⊤ :=
⟨λ h, by simpa using (basis_singleton punit h v nz).span_eq,
  λ s, finrank_eq_card_basis (basis.mk (linear_independent_singleton nz) (by { convert s, simp }))⟩

/--
A module with a nonzero vector `v` has dimension 1 iff every vector is a multiple of `v`.
-/
lemma finrank_eq_one_iff_of_nonzero' (v : V) (nz : v ≠ 0) :
  finrank K V = 1 ↔ ∀ w : V, ∃ c : K, c • v = w :=
begin
  rw finrank_eq_one_iff_of_nonzero v nz,
  apply span_singleton_eq_top_iff,
end

/--
A module has dimension 1 iff there is some `v : V` so `{v}` is a basis.
-/
lemma finrank_eq_one_iff (ι : Type*) [unique ι] :
  finrank K V = 1 ↔ nonempty (basis ι K V) :=
begin
  fsplit,
  { intro h,
    haveI := finite_dimensional_of_finrank (_root_.zero_lt_one.trans_le h.symm.le),
    exact ⟨basis_unique ι h⟩ },
  { rintro ⟨b⟩,
    simpa using finrank_eq_card_basis b }
end

/--
A module has dimension 1 iff there is some nonzero `v : V` so every vector is a multiple of `v`.
-/
lemma finrank_eq_one_iff' :
  finrank K V = 1 ↔ ∃ (v : V) (n : v ≠ 0), ∀ w : V, ∃ c : K, c • v = w :=
begin
  convert finrank_eq_one_iff punit,
  simp only [exists_prop, eq_iff_iff, ne.def],
  convert (basis.basis_singleton_iff punit).symm,
  funext v,
  simp,
  apply_instance, apply_instance, -- Not sure why this aren't found automatically.
end

/--
A finite dimensional module has dimension at most 1 iff
there is some `v : V` so every vector is a multiple of `v`.
-/
lemma finrank_le_one_iff [finite_dimensional K V] :
  finrank K V ≤ 1 ↔ ∃ (v : V), ∀ w : V, ∃ c : K, c • v = w :=
begin
  fsplit,
  { intro h,
    by_cases h' : finrank K V = 0,
    { use 0, intro w, use 0, haveI := finrank_zero_iff.mp h', apply subsingleton.elim, },
    { replace h' := zero_lt_iff.mpr h', have : finrank K V = 1, { linarith },
      obtain ⟨v, -, p⟩ := finrank_eq_one_iff'.mp this,
      use ⟨v, p⟩, }, },
  { rintro ⟨v, p⟩,
    exact finrank_le_one v p, }
end

-- We use the `linear_map.compatible_smul` typeclass here, to encompass two situations:
-- * `A = K`
-- * `[field K] [algebra K A] [is_scalar_tower K A V] [is_scalar_tower K A W]`
lemma surjective_of_nonzero_of_finrank_eq_one
  {K : Type*} [division_ring K] {A : Type*} [semiring A]
  [module K V] [module A V]
  {W : Type*} [add_comm_group W] [module K W] [module A W] [linear_map.compatible_smul V W K A]
  (h : finrank K W = 1) {f : V →ₗ[A] W} (w : f ≠ 0) : surjective f :=
begin
  change surjective (f.restrict_scalars K),
  obtain ⟨v, n⟩ := fun_like.ne_iff.mp w,
  intro z,
  obtain ⟨c, rfl⟩ := (finrank_eq_one_iff_of_nonzero' (f v) n).mp h z,
  exact ⟨c • v, by simp⟩,
end

end finrank_eq_one

section subalgebra_dim
open module
variables {F E : Type*} [field F] [field E] [algebra F E]

lemma subalgebra.dim_eq_one_of_eq_bot {S : subalgebra F E} (h : S = ⊥) : module.rank F S = 1 :=
begin
  rw [← S.to_submodule_equiv.dim_eq, h,
    (linear_equiv.of_eq (⊥ : subalgebra F E).to_submodule _ algebra.to_submodule_bot).dim_eq,
    dim_span_set],
  exacts [mk_singleton _, linear_independent_singleton one_ne_zero]
end

@[simp]
lemma subalgebra.dim_bot : module.rank F (⊥ : subalgebra F E) = 1 :=
subalgebra.dim_eq_one_of_eq_bot rfl

lemma subalgebra_top_dim_eq_submodule_top_dim :
  module.rank F (⊤ : subalgebra F E) = module.rank F (⊤ : submodule F E) :=
by { rw ← algebra.top_to_submodule, refl }

lemma subalgebra_top_finrank_eq_submodule_top_finrank :
  finrank F (⊤ : subalgebra F E) = finrank F (⊤ : submodule F E) :=
by { rw ← algebra.top_to_submodule, refl }

lemma subalgebra.dim_top : module.rank F (⊤ : subalgebra F E) = module.rank F E :=
by { rw subalgebra_top_dim_eq_submodule_top_dim, exact dim_top F E }

instance subalgebra.finite_dimensional_bot : finite_dimensional F (⊥ : subalgebra F E) :=
finite_dimensional_of_dim_eq_one subalgebra.dim_bot

@[simp]
lemma subalgebra.finrank_bot : finrank F (⊥ : subalgebra F E) = 1 :=
begin
  have : module.rank F (⊥ : subalgebra F E) = 1 := subalgebra.dim_bot,
  rw ← finrank_eq_dim at this,
  norm_cast at *,
  simp *,
end

lemma subalgebra.finrank_eq_one_of_eq_bot {S : subalgebra F E} (h : S = ⊥) : finrank F S = 1 :=
by { rw h, exact subalgebra.finrank_bot }

lemma subalgebra.eq_bot_of_finrank_one {S : subalgebra F E} (h : finrank F S = 1) : S = ⊥ :=
begin
  rw eq_bot_iff,
  let b : set S := {1},
  have : fintype b := unique.fintype,
  have b_lin_ind : linear_independent F (coe : b → S) := linear_independent_singleton one_ne_zero,
  have b_card : fintype.card b = 1 := fintype.card_of_subsingleton _,
  let hb := set_basis_of_linear_independent_of_card_eq_finrank
    b_lin_ind (by simp only [*, set.to_finset_card]),
  have b_spans := hb.span_eq,
  intros x hx,
  rw [algebra.mem_bot],
  have x_in_span_b : (⟨x, hx⟩ : S) ∈ submodule.span F b,
  { rw [coe_set_basis_of_linear_independent_of_card_eq_finrank, subtype.range_coe] at b_spans,
    rw b_spans,
    exact submodule.mem_top, },
  obtain ⟨a, ha⟩ := submodule.mem_span_singleton.mp x_in_span_b,
  replace ha : a • 1 = x := by injections with ha,
  exact ⟨a, by rw [← ha, algebra.smul_def, mul_one]⟩,
end

lemma subalgebra.eq_bot_of_dim_one {S : subalgebra F E} (h : module.rank F S = 1) : S = ⊥ :=
begin
  haveI : finite_dimensional F S := finite_dimensional_of_dim_eq_one h,
  rw ← finrank_eq_dim at h,
  norm_cast at h,
  exact subalgebra.eq_bot_of_finrank_one h,
end

@[simp]
lemma subalgebra.bot_eq_top_of_dim_eq_one (h : module.rank F E = 1) : (⊥ : subalgebra F E) = ⊤ :=
begin
  rw [← dim_top, ← subalgebra_top_dim_eq_submodule_top_dim] at h,
  exact eq.symm (subalgebra.eq_bot_of_dim_one h),
end

@[simp]
lemma subalgebra.bot_eq_top_of_finrank_eq_one (h : finrank F E = 1) : (⊥ : subalgebra F E) = ⊤ :=
begin
  rw [← finrank_top, ← subalgebra_top_finrank_eq_submodule_top_finrank] at h,
  exact eq.symm (subalgebra.eq_bot_of_finrank_one h),
end

@[simp]
theorem subalgebra.dim_eq_one_iff {S : subalgebra F E} : module.rank F S = 1 ↔ S = ⊥ :=
⟨subalgebra.eq_bot_of_dim_one, subalgebra.dim_eq_one_of_eq_bot⟩

@[simp]
theorem subalgebra.finrank_eq_one_iff {S : subalgebra F E} : finrank F S = 1 ↔ S = ⊥ :=
⟨subalgebra.eq_bot_of_finrank_one, subalgebra.finrank_eq_one_of_eq_bot⟩

end subalgebra_dim

namespace module
namespace End

variables [field K] [add_comm_group V] [module K V]

lemma exists_ker_pow_eq_ker_pow_succ [finite_dimensional K V] (f : End K V) :
  ∃ (k : ℕ), k ≤ finrank K V ∧ (f ^ k).ker = (f ^ k.succ).ker :=
begin
  classical,
  by_contradiction h_contra,
  simp_rw [not_exists, not_and] at h_contra,
  have h_le_ker_pow : ∀ (n : ℕ), n ≤ (finrank K V).succ → n ≤ finrank K (f ^ n).ker,
  { intros n hn,
    induction n with n ih,
    { exact zero_le (finrank _ _) },
    { have h_ker_lt_ker : (f ^ n).ker < (f ^ n.succ).ker,
      { refine lt_of_le_of_ne _ (h_contra n (nat.le_of_succ_le_succ hn)),
        rw pow_succ,
        apply linear_map.ker_le_ker_comp },
      have h_finrank_lt_finrank : finrank K (f ^ n).ker < finrank K (f ^ n.succ).ker,
      { apply submodule.finrank_lt_finrank_of_lt h_ker_lt_ker },
      calc
        n.succ ≤ (finrank K ↥(linear_map.ker (f ^ n))).succ :
            nat.succ_le_succ (ih (nat.le_of_succ_le hn))
        ... ≤ finrank K ↥(linear_map.ker (f ^ n.succ)) :
            nat.succ_le_of_lt h_finrank_lt_finrank } },
  have h_le_finrank_V : ∀ n, finrank K (f ^ n).ker ≤ finrank K V :=
    λ n, submodule.finrank_le _,
  have h_any_n_lt: ∀ n, n ≤ (finrank K V).succ → n ≤ finrank K V :=
    λ n hn, (h_le_ker_pow n hn).trans (h_le_finrank_V n),
  show false,
    from nat.not_succ_le_self _ (h_any_n_lt (finrank K V).succ (finrank K V).succ.le_refl),
end

lemma ker_pow_constant {f : End K V} {k : ℕ} (h : (f ^ k).ker = (f ^ k.succ).ker) :
  ∀ m, (f ^ k).ker = (f ^ (k + m)).ker
| 0 := by simp
| (m + 1) :=
  begin
    apply le_antisymm,
    { rw [add_comm, pow_add],
      apply linear_map.ker_le_ker_comp },
    { rw [ker_pow_constant m, add_comm m 1, ←add_assoc, pow_add, pow_add f k m],
      change linear_map.ker ((f ^ (k + 1)).comp (f ^ m)) ≤ linear_map.ker ((f ^ k).comp (f ^ m)),
      rw [linear_map.ker_comp, linear_map.ker_comp, h, nat.add_one],
      exact le_rfl, }
  end

lemma ker_pow_eq_ker_pow_finrank_of_le [finite_dimensional K V]
  {f : End K V} {m : ℕ} (hm : finrank K V ≤ m) :
  (f ^ m).ker = (f ^ finrank K V).ker :=
begin
  obtain ⟨k, h_k_le, hk⟩ :
    ∃ k, k ≤ finrank K V ∧ linear_map.ker (f ^ k) = linear_map.ker (f ^ k.succ) :=
    exists_ker_pow_eq_ker_pow_succ f,
  calc (f ^ m).ker = (f ^ (k + (m - k))).ker :
      by rw add_tsub_cancel_of_le (h_k_le.trans hm)
    ...  = (f ^ k).ker : by rw ker_pow_constant hk _
    ...  = (f ^ (k + (finrank K V - k))).ker : ker_pow_constant hk (finrank K V - k)
    ...  = (f ^ finrank K V).ker : by rw add_tsub_cancel_of_le h_k_le
end

lemma ker_pow_le_ker_pow_finrank [finite_dimensional K V] (f : End K V) (m : ℕ) :
  (f ^ m).ker ≤ (f ^ finrank K V).ker :=
begin
  by_cases h_cases: m < finrank K V,
  { rw [←add_tsub_cancel_of_le (nat.le_of_lt h_cases), add_comm, pow_add],
    apply linear_map.ker_le_ker_comp },
  { rw [ker_pow_eq_ker_pow_finrank_of_le (le_of_not_lt h_cases)],
    exact le_rfl }
end

end End
end module<|MERGE_RESOLUTION|>--- conflicted
+++ resolved
@@ -1298,11 +1298,7 @@
 lemma finrank_span_le_card (s : set V) [fintype s] :
   finrank K (span K s) ≤ s.to_finset.card :=
 begin
-<<<<<<< HEAD
-  haveI := span_of_finite K (set.finite_of_subtype s),
-=======
   haveI := span_of_finite K s.to_finite,
->>>>>>> 7428bd9b
   have : module.rank K (span K s) ≤ #s := dim_span_le s,
   rw [←finrank_eq_dim, cardinal.mk_fintype, ←set.to_finset_card] at this,
   exact_mod_cast this,
@@ -1327,11 +1323,7 @@
   (hs : linear_independent K (coe : s → V)) :
   finrank K (span K s) = s.to_finset.card :=
 begin
-<<<<<<< HEAD
-  haveI := span_of_finite K (set.finite_of_subtype s),
-=======
   haveI := span_of_finite K s.to_finite,
->>>>>>> 7428bd9b
   have : module.rank K (span K s) = #s := dim_span_set hs,
   rw [←finrank_eq_dim, cardinal.mk_fintype, ←set.to_finset_card] at this,
   exact_mod_cast this,
