/-
Copyright (c) 2019 Chris Hughes. All rights reserved.
Released under Apache 2.0 license as described in the file LICENSE.
Authors: Chris Hughes
-/
import linear_algebra.dimension
import ring_theory.principal_ideal_domain
import algebra.algebra.subalgebra

/-!
# Finite dimensional vector spaces

Definition and basic properties of finite dimensional vector spaces, of their dimensions, and
of linear maps on such spaces.

## Main definitions

Assume `V` is a vector space over a field `K`. There are (at least) three equivalent definitions of
finite-dimensionality of `V`:

- it admits a finite basis.
- it is finitely generated.
- it is noetherian, i.e., every subspace is finitely generated.

We introduce a typeclass `finite_dimensional K V` capturing this property. For ease of transfer of
proof, it is defined using the third point of view, i.e., as `is_noetherian`. However, we prove
that all these points of view are equivalent, with the following lemmas
(in the namespace `finite_dimensional`):

- `exists_is_basis_finite` states that a finite-dimensional vector space has a finite basis
- `of_fintype_basis` states that the existence of a basis indexed by a finite type implies
  finite-dimensionality
- `of_finset_basis` states that the existence of a basis indexed by a `finset` implies
  finite-dimensionality
- `of_finite_basis` states that the existence of a basis indexed by a finite set implies
  finite-dimensionality
- `iff_fg` states that the space is finite-dimensional if and only if it is finitely generated

Also defined is `finrank`, the dimension of a finite dimensional space, returning a `nat`,
as opposed to `module.rank`, which returns a `cardinal`. When the space has infinite dimension, its
`finrank` is by convention set to `0`.

Preservation of finite-dimensionality and formulas for the dimension are given for
- submodules
- quotients (for the dimension of a quotient, see `finrank_quotient_add_finrank`)
- linear equivs, in `linear_equiv.finite_dimensional` and `linear_equiv.finrank_eq`
- image under a linear map (the rank-nullity formula is in `finrank_range_add_finrank_ker`)

Basic properties of linear maps of a finite-dimensional vector space are given. Notably, the
equivalence of injectivity and surjectivity is proved in `linear_map.injective_iff_surjective`,
and the equivalence between left-inverse and right-inverse in `mul_eq_one_comm` and
`comp_eq_id_comm`.

## Implementation notes

Most results are deduced from the corresponding results for the general dimension (as a cardinal),
in `dimension.lean`. Not all results have been ported yet.

One of the characterizations of finite-dimensionality is in terms of finite generation. This
property is currently defined only for submodules, so we express it through the fact that the
maximal submodule (which, as a set, coincides with the whole space) is finitely generated. This is
not very convenient to use, although there are some helper functions. However, this becomes very
convenient when speaking of submodules which are finite-dimensional, as this notion coincides with
the fact that the submodule is finitely generated (as a submodule of the whole space). This
equivalence is proved in `submodule.fg_iff_finite_dimensional`.
-/

universes u v v' w
open_locale classical

open cardinal submodule module function

variables {K : Type u} {V : Type v} [field K] [add_comm_group V] [module K V]
{V₂ : Type v'} [add_comm_group V₂] [module K V₂]

/-- `finite_dimensional` vector spaces are defined to be noetherian modules.
Use `finite_dimensional.iff_fg` or `finite_dimensional.of_fintype_basis` to prove finite dimension
from a conventional definition. -/
@[reducible] def finite_dimensional (K V : Type*) [field K]
  [add_comm_group V] [module K V] := is_noetherian K V

namespace finite_dimensional

open is_noetherian

/-- A vector space is finite-dimensional if and only if its dimension (as a cardinal) is strictly
less than the first infinite cardinal `omega`. -/
lemma finite_dimensional_iff_dim_lt_omega : finite_dimensional K V ↔ module.rank K V < omega.{v} :=
begin
  cases exists_is_basis K V with b hb,
  have := is_basis.mk_eq_dim hb,
  simp only [lift_id] at this,
  rw [← this, lt_omega_iff_fintype, ← @set.set_of_mem_eq _ b, ← subtype.range_coe_subtype],
  split,
  { intro, resetI, convert finite_of_linear_independent hb.1, simp },
  { assume hbfinite,
    refine @is_noetherian_of_linear_equiv K (⊤ : submodule K V) V _
      _ _ _ _ (linear_equiv.of_top _ rfl) (id _),
    refine is_noetherian_of_fg_of_noetherian _ ⟨set.finite.to_finset hbfinite, _⟩,
    rw [set.finite.coe_to_finset, ← hb.2], refl }
end

/-- The dimension of a finite-dimensional vector space, as a cardinal, is strictly less than the
first infinite cardinal `omega`. -/
lemma dim_lt_omega (K V : Type*) [field K] [add_comm_group V] [module K V] :
  ∀ [finite_dimensional K V], module.rank K V < omega.{v} :=
finite_dimensional_iff_dim_lt_omega.1

/-- In a finite dimensional space, there exists a finite basis. A basis is in general given as a
function from an arbitrary type to the vector space. Here, we think of a basis as a set (instead of
a function), and use as parametrizing type this set (and as a function the coercion
  `coe : s → V`).
-/
variables (K V)
lemma exists_is_basis_finite [finite_dimensional K V] :
  ∃ s : set V, (is_basis K (coe : s → V)) ∧ s.finite :=
begin
  cases exists_is_basis K V with s hs,
  exact ⟨s, hs, finite_of_linear_independent hs.1⟩
end

/-- In a finite dimensional space, there exists a finite basis. Provides the basis as a finset.
This is in contrast to `exists_is_basis_finite`, which provides a set and a `set.finite`.
-/
lemma exists_is_basis_finset [finite_dimensional K V] :
  ∃ b : finset V, is_basis K (coe : (↑b : set V) → V) :=
begin
  obtain ⟨s, s_basis, s_finite⟩ := exists_is_basis_finite K V,
  refine ⟨s_finite.to_finset, _⟩,
  rw set.finite.coe_to_finset,
  exact s_basis,
end

/-- A finite dimensional vector space over a finite field is finite -/
noncomputable def fintype_of_fintype [fintype K] [finite_dimensional K V] : fintype V :=
module.fintype_of_fintype (classical.some_spec (finite_dimensional.exists_is_basis_finset K V) : _)

variables {K V}

/-- A vector space is finite-dimensional if and only if it is finitely generated. As the
finitely-generated property is a property of submodules, we formulate this in terms of the
maximal submodule, equal to the whole space as a set by definition.-/
lemma iff_fg :
  finite_dimensional K V ↔ (⊤ : submodule K V).fg :=
begin
  split,
  { introI h,
    rcases exists_is_basis_finite K V with ⟨s, s_basis, s_finite⟩,
    exact ⟨s_finite.to_finset, by { convert s_basis.2, simp }⟩ },
  { rintros ⟨s, hs⟩,
    rw [finite_dimensional_iff_dim_lt_omega, ← dim_top, ← hs],
    exact lt_of_le_of_lt (dim_span_le _) (lt_omega_iff_finite.2 (set.finite_mem_finset s)) }
end

/-- If a vector space has a finite basis, then it is finite-dimensional. -/
lemma of_fintype_basis {ι : Type w} [fintype ι] {b : ι → V} (h : is_basis K b) :
  finite_dimensional K V :=
iff_fg.2 $ ⟨finset.univ.image b, by {convert h.2, simp} ⟩

/-- If a vector space has a basis indexed by elements of a finite set, then it is
finite-dimensional. -/
lemma of_finite_basis {ι} {s : set ι} {b : s → V} (h : is_basis K b) (hs : set.finite s) :
  finite_dimensional K V :=
by haveI := hs.fintype; exact of_fintype_basis h

/-- If a vector space has a finite basis, then it is finite-dimensional, finset style. -/
lemma of_finset_basis {ι} {s : finset ι} {b : (↑s : set ι) → V} (h : is_basis K b) :
  finite_dimensional K V :=
of_finite_basis h s.finite_to_set

/-- A subspace of a finite-dimensional space is also finite-dimensional. -/
instance finite_dimensional_submodule [finite_dimensional K V] (S : submodule K V) :
  finite_dimensional K S :=
finite_dimensional_iff_dim_lt_omega.2 (lt_of_le_of_lt (dim_submodule_le _) (dim_lt_omega K V))

/-- A quotient of a finite-dimensional space is also finite-dimensional. -/
instance finite_dimensional_quotient [finite_dimensional K V] (S : submodule K V) :
  finite_dimensional K (quotient S) :=
finite_dimensional_iff_dim_lt_omega.2 (lt_of_le_of_lt (dim_quotient_le _) (dim_lt_omega K V))

/-- The rank of a module as a natural number.

Defined by convention to be `0` if the space has infinite rank.

For a vector space `V` over a field `K`, this is the same as the finite dimension
of `V` over `K`.
-/
noncomputable def finrank (K V : Type*) [field K]
  [add_comm_group V] [module K V] : ℕ :=
(module.rank K V).to_nat

/-- In a finite-dimensional space, its dimension (seen as a cardinal) coincides with its
`finrank`. -/
lemma finrank_eq_dim (K : Type u) (V : Type v) [field K]
  [add_comm_group V] [module K V] [finite_dimensional K V] :
  (finrank K V : cardinal.{v}) = module.rank K V :=
by rw [finrank, cast_to_nat_of_lt_omega (dim_lt_omega K V)]

lemma finrank_eq_of_dim_eq {n : ℕ} (h : module.rank K V = ↑ n) : finrank K V = n :=
begin
  apply_fun to_nat at h,
  rw to_nat_cast at h,
  exact_mod_cast h,
end

lemma finrank_of_infinite_dimensional {K V : Type*} [field K] [add_comm_group V] [module K V]
  (h : ¬finite_dimensional K V) : finrank K V = 0 :=
dif_neg $ mt finite_dimensional_iff_dim_lt_omega.2 h

lemma finite_dimensional_of_finrank {K V : Type*} [field K] [add_comm_group V] [module K V]
  (h : 0 < finrank K V) : finite_dimensional K V :=
by { contrapose h, simp [finrank_of_infinite_dimensional h] }

/-- We can infer `finite_dimensional K V` in the presence of `[fact (finrank K V = n + 1)]`. Declare
this as a local instance where needed. -/
lemma finite_dimensional_of_finrank_eq_succ {K V : Type*} [field K] [add_comm_group V]
  [module K V] (n : ℕ) [fact (finrank K V = n + 1)] :
  finite_dimensional K V :=
finite_dimensional_of_finrank $ by convert nat.succ_pos n; apply fact.out

/-- If a vector space has a finite basis, then its dimension (seen as a cardinal) is equal to the
cardinality of the basis. -/
lemma dim_eq_card_basis {ι : Type w} [fintype ι] {b : ι → V} (h : is_basis K b) :
  module.rank K V = fintype.card ι :=
by rw [←h.mk_range_eq_dim, cardinal.fintype_card,
       set.card_range_of_injective h.injective]

/-- If a vector space has a finite basis, then its dimension is equal to the cardinality of the
basis. -/
lemma finrank_eq_card_basis {ι : Type w} [fintype ι] {b : ι → V} (h : is_basis K b) :
  finrank K V = fintype.card ι :=
begin
  haveI : finite_dimensional K V := of_fintype_basis h,
  have := dim_eq_card_basis h,
  rw ← finrank_eq_dim at this,
  exact_mod_cast this
end

/-- If a vector space is finite-dimensional, then the cardinality of any basis is equal to its
`finrank`. -/
lemma finrank_eq_card_basis' [finite_dimensional K V] {ι : Type w} {b : ι → V} (h : is_basis K b) :
  (finrank K V : cardinal.{w}) = cardinal.mk ι :=
begin
  rcases exists_is_basis_finite K V with ⟨s, s_basis, s_finite⟩,
  letI: fintype s := s_finite.fintype,
  have A : cardinal.mk s = fintype.card s := fintype_card _,
  have B : finrank K V = fintype.card s := finrank_eq_card_basis s_basis,
  have C : cardinal.lift.{w v} (cardinal.mk ι) = cardinal.lift.{v w} (cardinal.mk s) :=
    mk_eq_mk_of_basis h s_basis,
  rw [A, ← B, lift_nat_cast] at C,
  have : cardinal.lift.{w v} (cardinal.mk ι) = cardinal.lift.{w v} (finrank K V),
    by { simp, exact C },
  exact (lift_inj.mp this).symm
end

/-- If a vector space has a finite basis, then its dimension is equal to the cardinality of the
basis. This lemma uses a `finset` instead of indexed types. -/
lemma finrank_eq_card_finset_basis {b : finset V}
  (h : is_basis K (subtype.val : (↑b : set V) -> V)) :
  finrank K V = finset.card b :=
by { rw [finrank_eq_card_basis h, fintype.subtype_card], intros x, refl }

lemma equiv_fin {ι : Type*} [finite_dimensional K V] {v : ι → V} (hv : is_basis K v) :
  ∃ g : fin (finrank K V) ≃ ι, is_basis K (v ∘ g) :=
begin
  have : (cardinal.mk (fin $ finrank K V)).lift = (cardinal.mk ι).lift,
  { simp [cardinal.mk_fin (finrank K V), ← finrank_eq_card_basis' hv] },
  rcases cardinal.lift_mk_eq.mp this with ⟨g⟩,
  exact ⟨g, hv.comp _ g.bijective⟩
end

lemma equiv_fin_of_dim_eq {ι : Type*} [finite_dimensional K V] {n : ℕ} (hn : finrank K V = n)
  {v : ι → V} (hv : is_basis K v) :
  ∃ g : fin n ≃ ι, is_basis K (v ∘ g) :=
let ⟨g₁, hg₁⟩ := equiv_fin hv, ⟨g₂⟩ := fin.equiv_iff_eq.mpr hn in
⟨g₂.symm.trans g₁, hv.comp _ (g₂.symm.trans g₁).bijective⟩

variables (K V)

lemma fin_basis [finite_dimensional K V] : ∃ v : fin (finrank K V) → V, is_basis K v :=
let ⟨B, hB, B_fin⟩ := exists_is_basis_finite K V, ⟨g, hg⟩ := finite_dimensional.equiv_fin hB in
⟨coe ∘ g, hg⟩

variables {K V}

lemma cardinal_mk_le_finrank_of_linear_independent
  [finite_dimensional K V] {ι : Type w} {b : ι → V} (h : linear_independent K b) :
  cardinal.mk ι ≤ finrank K V :=
begin
  rw ← lift_le.{_ (max v w)},
  simpa [← finrank_eq_dim K V] using
    cardinal_lift_le_dim_of_linear_independent.{_ _ _ (max v w)} h
end

lemma fintype_card_le_finrank_of_linear_independent
  [finite_dimensional K V] {ι : Type*} [fintype ι] {b : ι → V} (h : linear_independent K b) :
  fintype.card ι ≤ finrank K V :=
by simpa [fintype_card] using cardinal_mk_le_finrank_of_linear_independent h

lemma finset_card_le_finrank_of_linear_independent [finite_dimensional K V] {b : finset V}
  (h : linear_independent K (λ x, x : (↑b : set V) → V)) :
  b.card ≤ finrank K V :=
begin
  rw ←fintype.card_coe,
  exact fintype_card_le_finrank_of_linear_independent h,
end

lemma lt_omega_of_linear_independent {ι : Type w} [finite_dimensional K V]
  {v : ι → V} (h : linear_independent K v) :
  cardinal.mk ι < cardinal.omega :=
begin
  apply cardinal.lift_lt.1,
  apply lt_of_le_of_lt,
  apply linear_independent_le_dim h,
  rw [←finrank_eq_dim, cardinal.lift_omega, cardinal.lift_nat_cast],
  apply cardinal.nat_lt_omega,
end

lemma not_linear_independent_of_infinite {ι : Type w} [inf : infinite ι] [finite_dimensional K V]
  (v : ι → V) : ¬ linear_independent K v :=
begin
  intro h_lin_indep,
  have : ¬ omega ≤ mk ι := not_le.mpr (lt_omega_of_linear_independent h_lin_indep),
  have : omega ≤ mk ι := infinite_iff.mp inf,
  contradiction
end

/-- A finite dimensional space has positive `finrank` iff it has a nonzero element. -/
lemma finrank_pos_iff_exists_ne_zero [finite_dimensional K V] : 0 < finrank K V ↔ ∃ x : V, x ≠ 0 :=
iff.trans (by { rw ← finrank_eq_dim, norm_cast }) (@dim_pos_iff_exists_ne_zero K V _ _ _)

/-- A finite dimensional space has positive `finrank` iff it is nontrivial. -/
lemma finrank_pos_iff [finite_dimensional K V] : 0 < finrank K V ↔ nontrivial V :=
iff.trans (by { rw ← finrank_eq_dim, norm_cast }) (@dim_pos_iff_nontrivial K V _ _ _)

/-- A nontrivial finite dimensional space has positive `finrank`. -/
lemma finrank_pos [finite_dimensional K V] [h : nontrivial V] : 0 < finrank K V :=
finrank_pos_iff.mpr h

/-- A finite dimensional space has zero `finrank` iff it is a subsingleton.
This is the `finrank` version of `dim_zero_iff`. -/
lemma finrank_zero_iff [finite_dimensional K V] :
  finrank K V = 0 ↔ subsingleton V :=
iff.trans (by { rw ← finrank_eq_dim, norm_cast }) (@dim_zero_iff K V _ _ _)

<<<<<<< HEAD
/-- A finite dimensional space that is a subsingleton has zero `findim`. -/
lemma findim_zero_of_subsingleton [h : subsingleton V] :
  findim K V = 0 :=
findim_zero_iff.2 h
=======
/-- A finite dimensional space that is a subsingleton has zero `finrank`. -/
lemma finrank_zero_of_subsingleton [finite_dimensional K V] [h : subsingleton V] :
  finrank K V = 0 :=
finrank_zero_iff.2 h
>>>>>>> 6b2bb8a1

lemma findim_eq_one (v : V) (n : v ≠ 0) (h : ∀ w : V, ∃ c : K, c • v = w) :
  findim K V = 1 :=
begin
  convert findim_eq_card_basis ((is_basis_singleton_iff punit v).mpr _),
  exact ⟨n, h⟩,
end

lemma findim_le_one (v : V) (h : ∀ w : V, ∃ c : K, c • v = w) :
  findim K V ≤ 1 :=
begin
  by_cases n : v = 0,
  { subst n,
    convert zero_le_one,
    haveI := subsingleton_of_forall_eq (0 : V) (λ w, by { obtain ⟨c, rfl⟩ := h w, simp, }),
    exact findim_zero_of_subsingleton, },
  { exact (findim_eq_one v n h).le, }
end

section
open_locale big_operators
open finset

/--
If a finset has cardinality larger than the dimension of the space,
then there is a nontrivial linear relation amongst its elements.
-/
lemma exists_nontrivial_relation_of_dim_lt_card
  [finite_dimensional K V] {t : finset V} (h : finrank K V < t.card) :
  ∃ f : V → K, ∑ e in t, f e • e = 0 ∧ ∃ x ∈ t, f x ≠ 0 :=
begin
  have := mt finset_card_le_finrank_of_linear_independent (by { simpa using h }),
  rw linear_dependent_iff at this,
  obtain ⟨s, g, sum, z, zm, nonzero⟩ := this,
  -- Now we have to extend `g` to all of `t`, then to all of `V`.
  let f : V → K :=
    λ x, if h : x ∈ t then if (⟨x, h⟩ : (↑t : set V)) ∈ s then g ⟨x, h⟩ else 0 else 0,
  -- and finally clean up the mess caused by the extension.
  refine ⟨f, _, _⟩,
  { dsimp [f],
    rw ← sum,
    fapply sum_bij_ne_zero (λ v hvt _, (⟨v, hvt⟩ : {v // v ∈ t})),
    { intros v hvt H, dsimp,
      rw [dif_pos hvt] at H,
      contrapose! H,
      rw [if_neg H, zero_smul], },
    { intros _ _ _ _ _ _, exact subtype.mk.inj, },
    { intros b hbs hb,
      use b,
      simpa only [hbs, exists_prop, dif_pos, finset.mk_coe, and_true, if_true, finset.coe_mem,
        eq_self_iff_true, exists_prop_of_true, ne.def] using hb, },
    { intros a h₁, dsimp, rw [dif_pos h₁],
      intro h₂, rw [if_pos], contrapose! h₂,
      rw [if_neg h₂, zero_smul], }, },
  { refine ⟨z, z.2, _⟩, dsimp only [f], erw [dif_pos z.2, if_pos]; rwa [subtype.coe_eta] },
end

/--
If a finset has cardinality larger than `finrank + 1`,
then there is a nontrivial linear relation amongst its elements,
such that the coefficients of the relation sum to zero.
-/
lemma exists_nontrivial_relation_sum_zero_of_dim_succ_lt_card
  [finite_dimensional K V] {t : finset V} (h : finrank K V + 1 < t.card) :
  ∃ f : V → K, ∑ e in t, f e • e = 0 ∧ ∑ e in t, f e = 0 ∧ ∃ x ∈ t, f x ≠ 0 :=
begin
  -- Pick an element x₀ ∈ t,
  have card_pos : 0 < t.card := lt_trans (nat.succ_pos _) h,
  obtain ⟨x₀, m⟩ := (finset.card_pos.1 card_pos).bex,
  -- and apply the previous lemma to the {xᵢ - x₀}
  let shift : V ↪ V := ⟨λ x, x - x₀, sub_left_injective⟩,
  let t' := (t.erase x₀).map shift,
  have h' : finrank K V < t'.card,
  { simp only [t', card_map, finset.card_erase_of_mem m],
    exact nat.lt_pred_iff.mpr h, },
  -- to obtain a function `g`.
  obtain ⟨g, gsum, x₁, x₁_mem, nz⟩ := exists_nontrivial_relation_of_dim_lt_card h',
  -- Then obtain `f` by translating back by `x₀`,
  -- and setting the value of `f` at `x₀` to ensure `∑ e in t, f e = 0`.
  let f : V → K := λ z, if z = x₀ then - ∑ z in (t.erase x₀), g (z - x₀) else g (z - x₀),
  refine ⟨f, _ ,_ ,_⟩,
  -- After this, it's a matter of verifiying the properties,
  -- based on the corresponding properties for `g`.
  { show ∑ (e : V) in t, f e • e = 0,
    -- We prove this by splitting off the `x₀` term of the sum,
    -- which is itself a sum over `t.erase x₀`,
    -- combining the two sums, and
    -- observing that after reindexing we have exactly
    -- ∑ (x : V) in t', g x • x = 0.
    simp only [f],
    conv_lhs { apply_congr, skip, rw [ite_smul], },
    rw [finset.sum_ite],
    conv { congr, congr, apply_congr, simp [filter_eq', m], },
    conv { congr, congr, skip, apply_congr, simp [filter_ne'], },
    rw [sum_singleton, neg_smul, add_comm, ←sub_eq_add_neg, sum_smul, ←sum_sub_distrib],
    simp only [←smul_sub],
    -- At the end we have to reindex the sum, so we use `change` to
    -- express the summand using `shift`.
    change (∑ (x : V) in t.erase x₀, (λ e, g e • e) (shift x)) = 0,
    rw ←sum_map _ shift,
    exact gsum, },
  { show ∑ (e : V) in t, f e = 0,
    -- Again we split off the `x₀` term,
    -- observing that it exactly cancels the other terms.
    rw [← insert_erase m, sum_insert (not_mem_erase x₀ t)],
    dsimp [f],
    rw [if_pos rfl],
    conv_lhs { congr, skip, apply_congr, skip, rw if_neg (show x ≠ x₀, from (mem_erase.mp H).1), },
    exact neg_add_self _, },
  { show ∃ (x : V) (H : x ∈ t), f x ≠ 0,
    -- We can use x₁ + x₀.
    refine ⟨x₁ + x₀, _, _⟩,
    { rw finset.mem_map at x₁_mem,
      rcases x₁_mem with ⟨x₁, x₁_mem, rfl⟩,
      rw mem_erase at x₁_mem,
      simp only [x₁_mem, sub_add_cancel, function.embedding.coe_fn_mk], },
    { dsimp only [f],
      rwa [if_neg, add_sub_cancel],
      rw [add_left_eq_self], rintro rfl,
      simpa only [sub_eq_zero, exists_prop, finset.mem_map, embedding.coe_fn_mk, eq_self_iff_true,
        mem_erase, not_true, exists_eq_right, ne.def, false_and] using x₁_mem, } },
end

section
variables {L : Type*} [linear_ordered_field L]
variables {W : Type v} [add_comm_group W] [module L W]

/--
A slight strengthening of `exists_nontrivial_relation_sum_zero_of_dim_succ_lt_card`
available when working over an ordered field:
we can ensure a positive coefficient, not just a nonzero coefficient.
-/
lemma exists_relation_sum_zero_pos_coefficient_of_dim_succ_lt_card
  [finite_dimensional L W] {t : finset W} (h : finrank L W + 1 < t.card) :
  ∃ f : W → L, ∑ e in t, f e • e = 0 ∧ ∑ e in t, f e = 0 ∧ ∃ x ∈ t, 0 < f x :=
begin
  obtain ⟨f, sum, total, nonzero⟩ := exists_nontrivial_relation_sum_zero_of_dim_succ_lt_card h,
  exact ⟨f, sum, total, exists_pos_of_sum_zero_of_exists_nonzero f total nonzero⟩,
end

end

end

/-- If a submodule has maximal dimension in a finite dimensional space, then it is equal to the
whole space. -/
lemma eq_top_of_finrank_eq [finite_dimensional K V] {S : submodule K V}
  (h : finrank K S = finrank K V) : S = ⊤ :=
begin
  cases exists_is_basis K S with bS hbS,
  have : linear_independent K (subtype.val : (subtype.val '' bS : set V) → V),
    from @linear_independent.image_subtype _ _ _ _ _ _ _ _ _
      (submodule.subtype S) hbS.1 (by simp),
  cases exists_subset_is_basis this with b hb,
  letI : fintype b := classical.choice (finite_of_linear_independent hb.2.1),
  letI : fintype (subtype.val '' bS) := classical.choice (finite_of_linear_independent this),
  letI : fintype bS := classical.choice (finite_of_linear_independent hbS.1),
  have : subtype.val '' bS = b, from set.eq_of_subset_of_card_le hb.1
    (by rw [set.card_image_of_injective _ subtype.val_injective, ← finrank_eq_card_basis hbS,
         ← finrank_eq_card_basis hb.2, h]; apply_instance),
  erw [← hb.2.2, subtype.range_coe, ← this, ← subtype_eq_val, span_image],
  have := hbS.2,
  erw [subtype.range_coe] at this,
  rw [this, map_top (submodule.subtype S), range_subtype],
end

variable (K)
/-- A field is one-dimensional as a vector space over itself. -/
@[simp] lemma finrank_of_field : finrank K K = 1 :=
begin
  have := dim_of_field K,
  rw [← finrank_eq_dim] at this,
  exact_mod_cast this
end

instance finite_dimensional_self : finite_dimensional K K :=
by apply_instance

/-- The vector space of functions on a fintype ι has finrank equal to the cardinality of ι. -/
@[simp] lemma finrank_fintype_fun_eq_card {ι : Type v} [fintype ι] :
  finrank K (ι → K) = fintype.card ι :=
begin
  have : module.rank K (ι → K) = fintype.card ι := dim_fun',
  rwa [← finrank_eq_dim, nat_cast_inj] at this,
end

/-- The vector space of functions on `fin n` has finrank equal to `n`. -/
@[simp] lemma finrank_fin_fun {n : ℕ} : finrank K (fin n → K) = n :=
by simp

/-- The submodule generated by a finite set is finite-dimensional. -/
theorem span_of_finite {A : set V} (hA : set.finite A) :
  finite_dimensional K (submodule.span K A) :=
is_noetherian_span_of_finite K hA

/-- The submodule generated by a single element is finite-dimensional. -/
instance (x : V) : finite_dimensional K (K ∙ x) := by {apply span_of_finite, simp}

end finite_dimensional

section zero_dim

open finite_dimensional

lemma finite_dimensional_of_dim_eq_zero (h : module.rank K V = 0) : finite_dimensional K V :=
by rw [finite_dimensional_iff_dim_lt_omega, h]; exact cardinal.omega_pos

lemma finite_dimensional_of_dim_eq_one (h : module.rank K V = 1) : finite_dimensional K V :=
by rw [finite_dimensional_iff_dim_lt_omega, h]; exact one_lt_omega

lemma finrank_eq_zero_of_dim_eq_zero [finite_dimensional K V] (h : module.rank K V = 0) :
  finrank K V = 0 :=
begin
  convert finrank_eq_dim K V,
  rw h, norm_cast
end

lemma finrank_eq_zero_of_not_exists_basis
  (h : ¬ ∃ s : finset V, is_basis K (λ x, x : (↑s : set V) → V)) : finrank K V = 0 :=
dif_neg (mt (λ h, @exists_is_basis_finset K V _ _ _ (finite_dimensional_iff_dim_lt_omega.mpr h)) h)

variables (K V)

lemma finite_dimensional_bot : finite_dimensional K (⊥ : submodule K V) :=
finite_dimensional_of_dim_eq_zero $ by simp

@[simp] lemma finrank_bot : finrank K (⊥ : submodule K V) = 0 :=
begin
  haveI := finite_dimensional_bot K V,
  convert finrank_eq_dim K (⊥ : submodule K V),
  rw dim_bot, norm_cast
end

variables {K V}

lemma bot_eq_top_of_dim_eq_zero (h : module.rank K V = 0) : (⊥ : submodule K V) = ⊤ :=
begin
  haveI := finite_dimensional_of_dim_eq_zero h,
  apply eq_top_of_finrank_eq,
  rw [finrank_bot, finrank_eq_zero_of_dim_eq_zero h]
end

@[simp] theorem dim_eq_zero {S : submodule K V} : module.rank K S = 0 ↔ S = ⊥ :=
⟨λ h, (submodule.eq_bot_iff _).2 $ λ x hx, congr_arg subtype.val $
  ((submodule.eq_bot_iff _).1 $ eq.symm $ bot_eq_top_of_dim_eq_zero h) ⟨x, hx⟩ submodule.mem_top,
λ h, by rw [h, dim_bot]⟩

@[simp] theorem finrank_eq_zero {S : submodule K V} [finite_dimensional K S] :
  finrank K S = 0 ↔ S = ⊥ :=
by rw [← dim_eq_zero, ← finrank_eq_dim, ← @nat.cast_zero cardinal, cardinal.nat_cast_inj]

end zero_dim

namespace submodule
open finite_dimensional

/-- A submodule is finitely generated if and only if it is finite-dimensional -/
theorem fg_iff_finite_dimensional (s : submodule K V) :
  s.fg ↔ finite_dimensional K s :=
⟨λh, is_noetherian_of_fg_of_noetherian s h,
 λh, by { rw ← map_subtype_top s, exact fg_map (iff_fg.1 h) }⟩

/-- A submodule contained in a finite-dimensional submodule is
finite-dimensional. -/
lemma finite_dimensional_of_le {S₁ S₂ : submodule K V} [finite_dimensional K S₂] (h : S₁ ≤ S₂) :
  finite_dimensional K S₁ :=
finite_dimensional_iff_dim_lt_omega.2 (lt_of_le_of_lt (dim_le_of_submodule _ _ h)
                                                      (dim_lt_omega K S₂))

/-- The inf of two submodules, the first finite-dimensional, is
finite-dimensional. -/
instance finite_dimensional_inf_left (S₁ S₂ : submodule K V) [finite_dimensional K S₁] :
  finite_dimensional K (S₁ ⊓ S₂ : submodule K V) :=
finite_dimensional_of_le inf_le_left

/-- The inf of two submodules, the second finite-dimensional, is
finite-dimensional. -/
instance finite_dimensional_inf_right (S₁ S₂ : submodule K V) [finite_dimensional K S₂] :
  finite_dimensional K (S₁ ⊓ S₂ : submodule K V) :=
finite_dimensional_of_le inf_le_right

/-- The sup of two finite-dimensional submodules is
finite-dimensional. -/
instance finite_dimensional_sup (S₁ S₂ : submodule K V) [h₁ : finite_dimensional K S₁]
  [h₂ : finite_dimensional K S₂] : finite_dimensional K (S₁ ⊔ S₂ : submodule K V) :=
begin
  rw ←submodule.fg_iff_finite_dimensional at *,
  exact submodule.fg_sup h₁ h₂
end

/-- In a finite-dimensional vector space, the dimensions of a submodule and of the corresponding
quotient add up to the dimension of the space. -/
theorem finrank_quotient_add_finrank [finite_dimensional K V] (s : submodule K V) :
  finrank K s.quotient + finrank K s = finrank K V :=
begin
  have := dim_quotient_add_dim s,
  rw [← finrank_eq_dim, ← finrank_eq_dim, ← finrank_eq_dim] at this,
  exact_mod_cast this
end

/-- The dimension of a submodule is bounded by the dimension of the ambient space. -/
lemma finrank_le [finite_dimensional K V] (s : submodule K V) : finrank K s ≤ finrank K V :=
by { rw ← s.finrank_quotient_add_finrank, exact nat.le_add_left _ _ }

/-- The dimension of a strict submodule is strictly bounded by the dimension of the ambient
space. -/
lemma finrank_lt [finite_dimensional K V] {s : submodule K V} (h : s < ⊤) :
  finrank K s < finrank K V :=
begin
  rw [← s.finrank_quotient_add_finrank, add_comm],
  exact nat.lt_add_of_zero_lt_left _ _ (finrank_pos_iff.mpr (quotient.nontrivial_of_lt_top _ h))
end

/-- The dimension of a quotient is bounded by the dimension of the ambient space. -/
lemma finrank_quotient_le [finite_dimensional K V] (s : submodule K V) :
  finrank K s.quotient ≤ finrank K V :=
by { rw ← s.finrank_quotient_add_finrank, exact nat.le_add_right _ _ }

/-- The sum of the dimensions of s + t and s ∩ t is the sum of the dimensions of s and t -/
theorem dim_sup_add_dim_inf_eq (s t : submodule K V)
  [finite_dimensional K s] [finite_dimensional K t] :
  finrank K ↥(s ⊔ t) + finrank K ↥(s ⊓ t) = finrank K ↥s + finrank K ↥t :=
begin
  have key : module.rank K ↥(s ⊔ t) + module.rank K ↥(s ⊓ t) =
    module.rank K s + module.rank K t := dim_sup_add_dim_inf_eq s t,
  repeat { rw ←finrank_eq_dim at key },
  norm_cast at key,
  exact key
end

lemma eq_top_of_disjoint [finite_dimensional K V] (s t : submodule K V)
  (hdim : finrank K s + finrank K t = finrank K V)
  (hdisjoint : disjoint s t) : s ⊔ t = ⊤ :=
begin
  have h_finrank_inf : finrank K ↥(s ⊓ t) = 0,
  { rw [disjoint, le_bot_iff] at hdisjoint,
    rw [hdisjoint, finrank_bot] },
  apply eq_top_of_finrank_eq,
  rw ←hdim,
  convert s.dim_sup_add_dim_inf_eq t,
  rw h_finrank_inf,
  refl,
end

end submodule

namespace linear_equiv
open finite_dimensional

/-- Finite dimensionality is preserved under linear equivalence. -/
protected theorem finite_dimensional (f : V ≃ₗ[K] V₂) [finite_dimensional K V] :
  finite_dimensional K V₂ :=
is_noetherian_of_linear_equiv f

/-- The dimension of a finite dimensional space is preserved under linear equivalence. -/
theorem finrank_eq (f : V ≃ₗ[K] V₂) [finite_dimensional K V] :
  finrank K V = finrank K V₂ :=
begin
  haveI : finite_dimensional K V₂ := f.finite_dimensional,
  simpa [← finrank_eq_dim] using f.lift_dim_eq
end

end linear_equiv

instance finite_dimensional_finsupp {ι : Type*} [fintype ι] [finite_dimensional K V] :
  finite_dimensional K (ι →₀ V) :=
(finsupp.linear_equiv_fun_on_fintype K : (ι →₀ V) ≃ₗ[K] (ι → V)).symm.finite_dimensional

namespace finite_dimensional

/--
Two finite-dimensional vector spaces are isomorphic if they have the same (finite) dimension.
-/
theorem nonempty_linear_equiv_of_finrank_eq [finite_dimensional K V] [finite_dimensional K V₂]
  (cond : finrank K V = finrank K V₂) : nonempty (V ≃ₗ[K] V₂) :=
nonempty_linear_equiv_of_lift_dim_eq $ by simp only [← finrank_eq_dim, cond, lift_nat_cast]

/--
Two finite-dimensional vector spaces are isomorphic if and only if they have the same (finite)
dimension.
-/
theorem nonempty_linear_equiv_iff_finrank_eq [finite_dimensional K V] [finite_dimensional K V₂] :
   nonempty (V ≃ₗ[K] V₂) ↔ finrank K V = finrank K V₂ :=
⟨λ ⟨h⟩, h.finrank_eq, λ h, nonempty_linear_equiv_of_finrank_eq h⟩

section

variables (V V₂)

/--
Two finite-dimensional vector spaces are isomorphic if they have the same (finite) dimension.
-/
noncomputable def linear_equiv.of_finrank_eq [finite_dimensional K V] [finite_dimensional K V₂]
  (cond : finrank K V = finrank K V₂) : V ≃ₗ[K] V₂ :=
classical.choice $ nonempty_linear_equiv_of_finrank_eq cond

end

lemma eq_of_le_of_finrank_le {S₁ S₂ : submodule K V} [finite_dimensional K S₂] (hle : S₁ ≤ S₂)
  (hd : finrank K S₂ ≤ finrank K S₁) : S₁ = S₂ :=
begin
  rw ←linear_equiv.finrank_eq (submodule.comap_subtype_equiv_of_le hle) at hd,
  exact le_antisymm hle (submodule.comap_subtype_eq_top.1 (eq_top_of_finrank_eq
    (le_antisymm (comap (submodule.subtype S₂) S₁).finrank_le hd))),
end

/-- If a submodule is less than or equal to a finite-dimensional
submodule with the same dimension, they are equal. -/
lemma eq_of_le_of_finrank_eq {S₁ S₂ : submodule K V} [finite_dimensional K S₂] (hle : S₁ ≤ S₂)
  (hd : finrank K S₁ = finrank K S₂) : S₁ = S₂ :=
eq_of_le_of_finrank_le hle hd.ge

variables [finite_dimensional K V] [finite_dimensional K V₂]

/-- Given isomorphic subspaces `p q` of vector spaces `V` and `V₁` respectively,
  `p.quotient` is isomorphic to `q.quotient`. -/
noncomputable def linear_equiv.quot_equiv_of_equiv
  {p : subspace K V} {q : subspace K V₂}
  (f₁ : p ≃ₗ[K] q) (f₂ : V ≃ₗ[K] V₂) : p.quotient ≃ₗ[K] q.quotient :=
linear_equiv.of_finrank_eq _ _
begin
  rw [← @add_right_cancel_iff _ _ (finrank K p), submodule.finrank_quotient_add_finrank,
      linear_equiv.finrank_eq f₁, submodule.finrank_quotient_add_finrank,
      linear_equiv.finrank_eq f₂],
end

/-- Given the subspaces `p q`, if `p.quotient ≃ₗ[K] q`, then `q.quotient ≃ₗ[K] p` -/
noncomputable def linear_equiv.quot_equiv_of_quot_equiv
  {p q : subspace K V} (f : p.quotient ≃ₗ[K] q) : q.quotient ≃ₗ[K] p :=
linear_equiv.of_finrank_eq _ _
begin
  rw [← @add_right_cancel_iff _ _ (finrank K q), submodule.finrank_quotient_add_finrank,
      ← linear_equiv.finrank_eq f, add_comm, submodule.finrank_quotient_add_finrank]
end

@[simp]
lemma finrank_map_subtype_eq (p : subspace K V) (q : subspace K p) :
  finite_dimensional.finrank K (q.map p.subtype) = finite_dimensional.finrank K q :=
(submodule.equiv_subtype_map p q).symm.finrank_eq

end finite_dimensional

namespace linear_map
open finite_dimensional

/-- On a finite-dimensional space, an injective linear map is surjective. -/
lemma surjective_of_injective [finite_dimensional K V] {f : V →ₗ[K] V}
  (hinj : injective f) : surjective f :=
begin
  have h := dim_eq_of_injective _ hinj,
  rw [← finrank_eq_dim, ← finrank_eq_dim, nat_cast_inj] at h,
  exact range_eq_top.1 (eq_top_of_finrank_eq h.symm)
end

/-- On a finite-dimensional space, a linear map is injective if and only if it is surjective. -/
lemma injective_iff_surjective [finite_dimensional K V] {f : V →ₗ[K] V} :
  injective f ↔ surjective f :=
⟨surjective_of_injective,
  λ hsurj, let ⟨g, hg⟩ := f.exists_right_inverse_of_surjective (range_eq_top.2 hsurj) in
  have function.right_inverse g f, from linear_map.ext_iff.1 hg,
  (left_inverse_of_surjective_of_right_inverse
    (surjective_of_injective this.injective) this).injective⟩

lemma ker_eq_bot_iff_range_eq_top [finite_dimensional K V] {f : V →ₗ[K] V} :
  f.ker = ⊥ ↔ f.range = ⊤ :=
by rw [range_eq_top, ker_eq_bot, injective_iff_surjective]

/-- In a finite-dimensional space, if linear maps are inverse to each other on one side then they
are also inverse to each other on the other side. -/
lemma mul_eq_one_of_mul_eq_one [finite_dimensional K V] {f g : V →ₗ[K] V} (hfg : f * g = 1) :
  g * f = 1 :=
have ginj : injective g, from has_left_inverse.injective
  ⟨f, (λ x, show (f * g) x = (1 : V →ₗ[K] V) x, by rw hfg; refl)⟩,
let ⟨i, hi⟩ := g.exists_right_inverse_of_surjective
  (range_eq_top.2 (injective_iff_surjective.1 ginj)) in
have f * (g * i) = f * 1, from congr_arg _ hi,
by rw [← mul_assoc, hfg, one_mul, mul_one] at this; rwa ← this

/-- In a finite-dimensional space, linear maps are inverse to each other on one side if and only if
they are inverse to each other on the other side. -/
lemma mul_eq_one_comm [finite_dimensional K V] {f g : V →ₗ[K] V} : f * g = 1 ↔ g * f = 1 :=
⟨mul_eq_one_of_mul_eq_one, mul_eq_one_of_mul_eq_one⟩

/-- In a finite-dimensional space, linear maps are inverse to each other on one side if and only if
they are inverse to each other on the other side. -/
lemma comp_eq_id_comm [finite_dimensional K V] {f g : V →ₗ[K] V} : f.comp g = id ↔ g.comp f = id :=
mul_eq_one_comm

/-- The image under an onto linear map of a finite-dimensional space is also finite-dimensional. -/
lemma finite_dimensional_of_surjective [h : finite_dimensional K V]
  (f : V →ₗ[K] V₂) (hf : f.range = ⊤) : finite_dimensional K V₂ :=
is_noetherian_of_surjective V f hf

/-- The range of a linear map defined on a finite-dimensional space is also finite-dimensional. -/
instance finite_dimensional_range [h : finite_dimensional K V] (f : V →ₗ[K] V₂) :
  finite_dimensional K f.range :=
f.quot_ker_equiv_range.finite_dimensional

/-- rank-nullity theorem : the dimensions of the kernel and the range of a linear map add up to
the dimension of the source space. -/
theorem finrank_range_add_finrank_ker [finite_dimensional K V] (f : V →ₗ[K] V₂) :
  finrank K f.range + finrank K f.ker = finrank K V :=
by { rw [← f.quot_ker_equiv_range.finrank_eq], exact submodule.finrank_quotient_add_finrank _ }

end linear_map

namespace linear_equiv
open finite_dimensional
variables [finite_dimensional K V]

/-- The linear equivalence corresponging to an injective endomorphism. -/
noncomputable def of_injective_endo (f : V →ₗ[K] V) (h_inj : f.ker = ⊥) : V ≃ₗ[K] V :=
(linear_equiv.of_injective f h_inj).trans
  (linear_equiv.of_top _ (linear_map.ker_eq_bot_iff_range_eq_top.1 h_inj))

@[simp] lemma coe_of_injective_endo (f : V →ₗ[K] V) (h_inj : f.ker = ⊥) :
  ⇑(of_injective_endo f h_inj) = f := rfl

@[simp] lemma of_injective_endo_right_inv (f : V →ₗ[K] V) (h_inj : f.ker = ⊥) :
  f * (of_injective_endo f h_inj).symm = 1 :=
linear_map.ext $ (of_injective_endo f h_inj).apply_symm_apply

@[simp] lemma of_injective_endo_left_inv (f : V →ₗ[K] V) (h_inj : f.ker = ⊥) :
  ((of_injective_endo f h_inj).symm : V →ₗ[K] V) * f = 1 :=
linear_map.ext $ (of_injective_endo f h_inj).symm_apply_apply

end linear_equiv

namespace linear_map

lemma is_unit_iff [finite_dimensional K V] (f : V →ₗ[K] V): is_unit f ↔ f.ker = ⊥ :=
begin
  split,
  { rintro ⟨u, rfl⟩,
    exact linear_map.ker_eq_bot_of_inverse u.inv_mul },
  { intro h_inj,
    exact ⟨⟨f, (linear_equiv.of_injective_endo f h_inj).symm.to_linear_map,
      linear_equiv.of_injective_endo_right_inv f h_inj,
      linear_equiv.of_injective_endo_left_inv f h_inj⟩, rfl⟩ }
end

end linear_map

open module finite_dimensional

section top

@[simp]
theorem finrank_top : finrank K (⊤ : submodule K V) = finrank K V :=
by { unfold finrank, simp [dim_top] }

end top

lemma finrank_zero_iff_forall_zero [finite_dimensional K V] :
  finrank K V = 0 ↔ ∀ x : V, x = 0 :=
finrank_zero_iff.trans (subsingleton_iff_forall_eq 0)

lemma is_basis_of_finrank_zero [finite_dimensional K V]
  {ι : Type*} (h : ¬ nonempty ι) (hV : finrank K V = 0) :
  is_basis K (λ x : ι, (0 : V)) :=
begin
  haveI : subsingleton V := finrank_zero_iff.1 hV,
  exact is_basis_empty _ h
end

lemma is_basis_of_finrank_zero' [finite_dimensional K V]
  (hV : finrank K V = 0) : is_basis K (λ x : fin 0, (0 : V)) :=
is_basis_of_finrank_zero (finset.univ_eq_empty.mp rfl) hV

namespace linear_map

theorem injective_iff_surjective_of_finrank_eq_finrank [finite_dimensional K V]
  [finite_dimensional K V₂] (H : finrank K V = finrank K V₂) {f : V →ₗ[K] V₂} :
  function.injective f ↔ function.surjective f :=
begin
  have := finrank_range_add_finrank_ker f,
  rw [← ker_eq_bot, ← range_eq_top], refine ⟨λ h, _, λ h, _⟩,
  { rw [h, finrank_bot, add_zero, H] at this, exact eq_top_of_finrank_eq this },
  { rw [h, finrank_top, H] at this, exact finrank_eq_zero.1 (add_right_injective _ this) }
end

lemma ker_eq_bot_iff_range_eq_top_of_finrank_eq_finrank [finite_dimensional K V]
  [finite_dimensional K V₂] (H : finrank K V = finrank K V₂) {f : V →ₗ[K] V₂} :
  f.ker = ⊥ ↔ f.range = ⊤ :=
by rw [range_eq_top, ker_eq_bot, injective_iff_surjective_of_finrank_eq_finrank H]

theorem finrank_le_finrank_of_injective [finite_dimensional K V] [finite_dimensional K V₂]
  {f : V →ₗ[K] V₂} (hf : function.injective f) : finrank K V ≤ finrank K V₂ :=
calc  finrank K V
    = finrank K f.range + finrank K f.ker : (finrank_range_add_finrank_ker f).symm
... = finrank K f.range : by rw [ker_eq_bot.2 hf, finrank_bot, add_zero]
... ≤ finrank K V₂ : submodule.finrank_le _

/-- Given a linear map `f` between two vector spaces with the same dimension, if
`ker f = ⊥` then `linear_equiv_of_ker_eq_bot` is the induced isomorphism
between the two vector spaces. -/
noncomputable def linear_equiv_of_ker_eq_bot
  [finite_dimensional K V] [finite_dimensional K V₂]
  (f : V →ₗ[K] V₂) (hf : f.ker = ⊥) (hdim : finrank K V = finrank K V₂) : V ≃ₗ[K] V₂ :=
linear_equiv.of_bijective f hf (linear_map.range_eq_top.2 $
  (linear_map.injective_iff_surjective_of_finrank_eq_finrank hdim).1 (linear_map.ker_eq_bot.1 hf))

@[simp] lemma linear_equiv_of_ker_eq_bot_apply
  [finite_dimensional K V] [finite_dimensional K V₂]
  {f : V →ₗ[K] V₂} (hf : f.ker = ⊥) (hdim : finrank K V = finrank K V₂) (x : V) :
  f.linear_equiv_of_ker_eq_bot hf hdim x = f x := rfl

end linear_map

namespace alg_hom

lemma bijective {F : Type*} [field F] {E : Type*} [field E] [algebra F E]
  [finite_dimensional F E] (ϕ : E →ₐ[F] E) : function.bijective ϕ :=
have inj : function.injective ϕ.to_linear_map := ϕ.to_ring_hom.injective,
⟨inj, (linear_map.injective_iff_surjective_of_finrank_eq_finrank rfl).mp inj⟩

end alg_hom

/-- Bijection between algebra equivalences and algebra homomorphisms -/
noncomputable def alg_equiv_equiv_alg_hom (F : Type u) [field F] (E : Type v) [field E]
  [algebra F E] [finite_dimensional F E] : (E ≃ₐ[F] E) ≃ (E →ₐ[F] E) :=
{ to_fun := λ ϕ, ϕ.to_alg_hom,
  inv_fun := λ ϕ, alg_equiv.of_bijective ϕ ϕ.bijective,
  left_inv := λ _, by {ext, refl},
  right_inv := λ _, by {ext, refl} }

section

/-- An integral domain that is module-finite as an algebra over a field is a field. -/
noncomputable def field_of_finite_dimensional (F K : Type*) [field F] [integral_domain K]
  [algebra F K] [finite_dimensional F K] : field K :=
{ inv := λ x, if H : x = 0 then 0 else classical.some $
    (show function.surjective (algebra.lmul_left F x), from
      linear_map.injective_iff_surjective.1 $ λ _ _, (mul_right_inj' H).1) 1,
  mul_inv_cancel := λ x hx, show x * dite _ _ _ = _, by { rw dif_neg hx,
    exact classical.some_spec ((show function.surjective (algebra.lmul_left F x), from
      linear_map.injective_iff_surjective.1 $ λ _ _, (mul_right_inj' hx).1) 1) },
  inv_zero := dif_pos rfl,
  .. ‹integral_domain K› }

end

namespace submodule

lemma finrank_mono [finite_dimensional K V] :
  monotone (λ (s : submodule K V), finrank K s) :=
λ s t hst,
calc finrank K s = finrank K (comap t.subtype s)
  : linear_equiv.finrank_eq (comap_subtype_equiv_of_le hst).symm
... ≤ finrank K t : submodule.finrank_le _

lemma lt_of_le_of_finrank_lt_finrank {s t : submodule K V}
  (le : s ≤ t) (lt : finrank K s < finrank K t) : s < t :=
lt_of_le_of_ne le (λ h, ne_of_lt lt (by rw h))

lemma lt_top_of_finrank_lt_finrank {s : submodule K V}
  (lt : finrank K s < finrank K V) : s < ⊤ :=
begin
  rw ← @finrank_top K V at lt,
  exact lt_of_le_of_finrank_lt_finrank le_top lt
end

lemma finrank_lt_finrank_of_lt [finite_dimensional K V] {s t : submodule K V} (hst : s < t) :
  finrank K s < finrank K t :=
begin
  rw linear_equiv.finrank_eq (comap_subtype_equiv_of_le (le_of_lt hst)).symm,
  refine finrank_lt (lt_of_le_of_ne le_top _),
  intro h_eq_top,
  rw comap_subtype_eq_top at h_eq_top,
  apply not_le_of_lt hst h_eq_top,
end

lemma finrank_add_eq_of_is_compl
  [finite_dimensional K V] {U W : submodule K V} (h : is_compl U W) :
  finrank K U + finrank K W = finrank K V :=
begin
  rw [← submodule.dim_sup_add_dim_inf_eq, top_le_iff.1 h.2, le_bot_iff.1 h.1,
      finrank_bot, add_zero],
  exact finrank_top
end

end submodule

section span

open submodule

lemma finrank_span_le_card (s : set V) [fin : fintype s] :
  finrank K (span K s) ≤ s.to_finset.card :=
begin
  haveI := span_of_finite K ⟨fin⟩,
  have : module.rank K (span K s) ≤ (mk s : cardinal) := dim_span_le s,
  rw [←finrank_eq_dim, cardinal.fintype_card, ←set.to_finset_card] at this,
  exact_mod_cast this
end

lemma finrank_span_eq_card {ι : Type*} [fintype ι] {b : ι → V}
  (hb : linear_independent K b) :
  finrank K (span K (set.range b)) = fintype.card ι :=
begin
  haveI : finite_dimensional K (span K (set.range b)) := span_of_finite K (set.finite_range b),
  have : module.rank K (span K (set.range b)) = (mk (set.range b) : cardinal) := dim_span hb,
  rwa [←finrank_eq_dim, ←lift_inj, mk_range_eq_of_injective hb.injective,
    cardinal.fintype_card, lift_nat_cast, lift_nat_cast, nat_cast_inj] at this,
end

lemma finrank_span_set_eq_card (s : set V) [fin : fintype s]
  (hs : linear_independent K (coe : s → V)) :
  finrank K (span K s) = s.to_finset.card :=
begin
  haveI := span_of_finite K ⟨fin⟩,
  have : module.rank K (span K s) = (mk s : cardinal) := dim_span_set hs,
  rw [←finrank_eq_dim, cardinal.fintype_card, ←set.to_finset_card] at this,
  exact_mod_cast this
end

lemma span_lt_of_subset_of_card_lt_finrank {s : set V} [fintype s] {t : submodule K V}
  (subset : s ⊆ t) (card_lt : s.to_finset.card < finrank K t) : span K s < t :=
lt_of_le_of_finrank_lt_finrank
  (span_le.mpr subset)
  (lt_of_le_of_lt (finrank_span_le_card _) card_lt)

lemma span_lt_top_of_card_lt_finrank {s : set V} [fintype s]
  (card_lt : s.to_finset.card < finrank K V) : span K s < ⊤ :=
lt_top_of_finrank_lt_finrank (lt_of_le_of_lt (finrank_span_le_card _) card_lt)

lemma finrank_span_singleton {v : V} (hv : v ≠ 0) : finrank K (K ∙ v) = 1 :=
begin
  apply le_antisymm,
  { exact finrank_span_le_card ({v} : set V) },
  { rw [nat.succ_le_iff, finrank_pos_iff],
    use [⟨v, mem_span_singleton_self v⟩, 0],
    simp [hv] }
end

end span

section is_basis

lemma linear_independent_of_span_eq_top_of_card_eq_finrank {ι : Type*} [fintype ι] {b : ι → V}
  (span_eq : span K (set.range b) = ⊤) (card_eq : fintype.card ι = finrank K V) :
  linear_independent K b :=
linear_independent_iff'.mpr $ λ s g dependent i i_mem_s,
begin
  by_contra gx_ne_zero,
  -- We'll derive a contradiction by showing `b '' (univ \ {i})` of cardinality `n - 1`
  -- spans a vector space of dimension `n`.
  refine ne_of_lt (span_lt_top_of_card_lt_finrank
    (show (b '' (set.univ \ {i})).to_finset.card < finrank K V, from _)) _,
  { calc (b '' (set.univ \ {i})).to_finset.card = ((set.univ \ {i}).to_finset.image b).card
      : by rw [set.to_finset_card, fintype.card_of_finset]
    ... ≤ (set.univ \ {i}).to_finset.card : finset.card_image_le
    ... = (finset.univ.erase i).card : congr_arg finset.card (finset.ext (by simp [and_comm]))
    ... < finset.univ.card : finset.card_erase_lt_of_mem (finset.mem_univ i)
    ... = finrank K V : card_eq },

  -- We already have that `b '' univ` spans the whole space,
  -- so we only need to show that the span of `b '' (univ \ {i})` contains each `b j`.
  refine trans (le_antisymm (span_mono (set.image_subset_range _ _)) (span_le.mpr _)) span_eq,
  rintros _ ⟨j, rfl, rfl⟩,
  -- The case that `j ≠ i` is easy because `b j ∈ b '' (univ \ {i})`.
  by_cases j_eq : j = i,
  swap,
  { refine subset_span ⟨j, (set.mem_diff _).mpr ⟨set.mem_univ _, _⟩, rfl⟩,
    exact mt set.mem_singleton_iff.mp j_eq },

  -- To show `b i ∈ span (b '' (univ \ {i}))`, we use that it's a weighted sum
  -- of the other `b j`s.
  rw [j_eq, set_like.mem_coe, show b i = -((g i)⁻¹ • (s.erase i).sum (λ j, g j • b j)), from _],
  { refine submodule.neg_mem _ (smul_mem _ _ (sum_mem _ (λ k hk, _))),
    obtain ⟨k_ne_i, k_mem⟩ := finset.mem_erase.mp hk,
    refine smul_mem _ _ (subset_span ⟨k, _, rfl⟩),
    simpa using k_mem },

  -- To show `b i` is a weighted sum of the other `b j`s, we'll rewrite this sum
  -- to have the form of the assumption `dependent`.
  apply eq_neg_of_add_eq_zero,
  calc b i + (g i)⁻¹ • (s.erase i).sum (λ j, g j • b j)
      = (g i)⁻¹ • (g i • b i + (s.erase i).sum (λ j, g j • b j))
    : by rw [smul_add, ←mul_smul, inv_mul_cancel gx_ne_zero, one_smul]
  ... = (g i)⁻¹ • 0 : congr_arg _ _
  ... = 0           : smul_zero _,
  -- And then it's just a bit of manipulation with finite sums.
  rwa [← finset.insert_erase i_mem_s, finset.sum_insert (finset.not_mem_erase _ _)] at dependent
end

/-- A finite family of vectors is linearly independent if and only if
its cardinality equals the dimension of its span. -/
lemma linear_independent_iff_card_eq_finrank_span {ι : Type*} [fintype ι] {b : ι → V} :
  linear_independent K b ↔ fintype.card ι = finrank K (span K (set.range b)) :=
begin
  split,
  { intro h,
    exact (finrank_span_eq_card h).symm },
  { intro hc,
    let f := (submodule.subtype (span K (set.range b))),
    let b' : ι → span K (set.range b) :=
      λ i, ⟨b i, mem_span.2 (λ p hp, hp (set.mem_range_self _))⟩,
    have hs : span K (set.range b') = ⊤,
    { rw eq_top_iff',
      intro x,
      have h : span K (f '' (set.range b')) = map f (span K (set.range b')) := span_image f,
      have hf : f '' (set.range b') = set.range b, { ext x, simp [set.mem_image, set.mem_range] },
      rw hf at h,
      have hx : (x : V) ∈ span K (set.range b) := x.property,
      conv at hx { congr, skip, rw h },
      simpa [mem_map] using hx },
    have hi : f.ker = ⊥ := ker_subtype _,
    convert (linear_independent_of_span_eq_top_of_card_eq_finrank hs hc).map' _ hi }
end

lemma is_basis_of_span_eq_top_of_card_eq_finrank {ι : Type*} [fintype ι] {b : ι → V}
  (span_eq : span K (set.range b) = ⊤) (card_eq : fintype.card ι = finrank K V) :
  is_basis K b :=
⟨linear_independent_of_span_eq_top_of_card_eq_finrank span_eq card_eq, span_eq⟩

lemma finset_is_basis_of_span_eq_top_of_card_eq_finrank {s : finset V}
  (span_eq : span K (↑s : set V) = ⊤) (card_eq : s.card = finrank K V) :
  is_basis K (coe : (↑s : set V) → V) :=
is_basis_of_span_eq_top_of_card_eq_finrank
  ((@subtype.range_coe_subtype _ (λ x, x ∈ s)).symm ▸ span_eq)
  (trans (fintype.card_coe _) card_eq)

lemma set_is_basis_of_span_eq_top_of_card_eq_finrank {s : set V} [fintype s]
  (span_eq : span K s = ⊤) (card_eq : s.to_finset.card = finrank K V) :
  is_basis K (λ (x : s), (x : V)) :=
is_basis_of_span_eq_top_of_card_eq_finrank
  ((@subtype.range_coe_subtype _ s).symm ▸ span_eq)
  (trans s.to_finset_card.symm card_eq)

lemma span_eq_top_of_linear_independent_of_card_eq_finrank
  {ι : Type*} [hι : nonempty ι] [fintype ι] {b : ι → V}
  (lin_ind : linear_independent K b) (card_eq : fintype.card ι = finrank K V) :
  span K (set.range b) = ⊤ :=
begin
  by_cases fin : (finite_dimensional K V),
  { haveI := fin,
    by_contra ne_top,
    have lt_top : span K (set.range b) < ⊤ := lt_of_le_of_ne le_top ne_top,
    exact ne_of_lt (submodule.finrank_lt lt_top) (trans (finrank_span_eq_card lin_ind) card_eq) },
  { exfalso,
    apply ne_of_lt (fintype.card_pos_iff.mpr hι),
    symmetry,
    calc fintype.card ι = finrank K V : card_eq
                    ... = 0 : dif_neg (mt finite_dimensional_iff_dim_lt_omega.mpr fin) }
end

lemma is_basis_of_linear_independent_of_card_eq_finrank
  {ι : Type*} [nonempty ι] [fintype ι] {b : ι → V}
  (lin_ind : linear_independent K b) (card_eq : fintype.card ι = finrank K V) :
  is_basis K b :=
⟨lin_ind, span_eq_top_of_linear_independent_of_card_eq_finrank lin_ind card_eq⟩

lemma finset_is_basis_of_linear_independent_of_card_eq_finrank
  {s : finset V} (hs : s.nonempty)
  (lin_ind : linear_independent K (coe : (↑s : set V) → V)) (card_eq : s.card = finrank K V) :
  is_basis K (coe : (↑s : set V) → V) :=
@is_basis_of_linear_independent_of_card_eq_finrank _ _ _ _ _ _
  ⟨(⟨hs.some, hs.some_spec⟩ : (↑s : set V))⟩ _ _
  lin_ind
  (trans (fintype.card_coe _) card_eq)

lemma set_is_basis_of_linear_independent_of_card_eq_finrank
  {s : set V} [nonempty s] [fintype s]
  (lin_ind : linear_independent K (coe : s → V)) (card_eq : s.to_finset.card = finrank K V) :
  is_basis K (coe : s → V) :=
is_basis_of_linear_independent_of_card_eq_finrank lin_ind (trans s.to_finset_card.symm card_eq)

end is_basis

section subalgebra_dim
open module
variables {F E : Type*} [field F] [field E] [algebra F E]

lemma subalgebra.dim_eq_one_of_eq_bot {S : subalgebra F E} (h : S = ⊥) : module.rank F S = 1 :=
begin
  rw [← S.to_submodule_equiv.dim_eq, h,
    (linear_equiv.of_eq (⊥ : subalgebra F E).to_submodule _ algebra.to_submodule_bot).dim_eq,
    dim_span_set],
  exacts [mk_singleton _, linear_independent_singleton one_ne_zero]
end

@[simp]
lemma subalgebra.dim_bot : module.rank F (⊥ : subalgebra F E) = 1 :=
subalgebra.dim_eq_one_of_eq_bot rfl

lemma subalgebra_top_dim_eq_submodule_top_dim :
  module.rank F (⊤ : subalgebra F E) = module.rank F (⊤ : submodule F E) :=
by { rw ← algebra.coe_top, refl }

lemma subalgebra_top_finrank_eq_submodule_top_finrank :
  finrank F (⊤ : subalgebra F E) = finrank F (⊤ : submodule F E) :=
by { rw ← algebra.coe_top, refl }

lemma subalgebra.dim_top : module.rank F (⊤ : subalgebra F E) = module.rank F E :=
by { rw subalgebra_top_dim_eq_submodule_top_dim, exact dim_top }

lemma subalgebra.finite_dimensional_bot : finite_dimensional F (⊥ : subalgebra F E) :=
finite_dimensional_of_dim_eq_one subalgebra.dim_bot

@[simp]
lemma subalgebra.finrank_bot : finrank F (⊥ : subalgebra F E) = 1 :=
begin
  haveI : finite_dimensional F (⊥ : subalgebra F E) := subalgebra.finite_dimensional_bot,
  have : module.rank F (⊥ : subalgebra F E) = 1 := subalgebra.dim_bot,
  rw ← finrank_eq_dim at this,
  norm_cast at *,
  simp *,
end

lemma subalgebra.finrank_eq_one_of_eq_bot {S : subalgebra F E} (h : S = ⊥) : finrank F S = 1 :=
by { rw h, exact subalgebra.finrank_bot }

lemma subalgebra.eq_bot_of_finrank_one {S : subalgebra F E} (h : finrank F S = 1) : S = ⊥ :=
begin
  rw eq_bot_iff,
  let b : set S := {1},
  have : fintype b := unique.fintype,
  have b_lin_ind : linear_independent F (coe : b → S) := linear_independent_singleton one_ne_zero,
  have b_card : fintype.card b = 1 := fintype.card_of_subsingleton _,
  obtain ⟨_, b_spans⟩ := set_is_basis_of_linear_independent_of_card_eq_finrank
    b_lin_ind (by simp only [*, set.to_finset_card]),
  intros x hx,
  rw [algebra.mem_bot],
  have x_in_span_b : (⟨x, hx⟩ : S) ∈ submodule.span F b,
  { rw subtype.range_coe at b_spans,
    rw b_spans,
    exact submodule.mem_top, },
  obtain ⟨a, ha⟩ := submodule.mem_span_singleton.mp x_in_span_b,
  replace ha : a • 1 = x := by injections with ha,
  exact ⟨a, by rw [← ha, algebra.smul_def, mul_one]⟩,
end

lemma subalgebra.eq_bot_of_dim_one {S : subalgebra F E} (h : module.rank F S = 1) : S = ⊥ :=
begin
  haveI : finite_dimensional F S := finite_dimensional_of_dim_eq_one h,
  rw ← finrank_eq_dim at h,
  norm_cast at h,
  exact subalgebra.eq_bot_of_finrank_one h,
end

@[simp]
lemma subalgebra.bot_eq_top_of_dim_eq_one (h : module.rank F E = 1) : (⊥ : subalgebra F E) = ⊤ :=
begin
  rw [← dim_top, ← subalgebra_top_dim_eq_submodule_top_dim] at h,
  exact eq.symm (subalgebra.eq_bot_of_dim_one h),
end

@[simp]
lemma subalgebra.bot_eq_top_of_finrank_eq_one (h : finrank F E = 1) : (⊥ : subalgebra F E) = ⊤ :=
begin
  rw [← finrank_top, ← subalgebra_top_finrank_eq_submodule_top_finrank] at h,
  exact eq.symm (subalgebra.eq_bot_of_finrank_one h),
end

@[simp]
theorem subalgebra.dim_eq_one_iff {S : subalgebra F E} : module.rank F S = 1 ↔ S = ⊥ :=
⟨subalgebra.eq_bot_of_dim_one, subalgebra.dim_eq_one_of_eq_bot⟩

@[simp]
theorem subalgebra.finrank_eq_one_iff {S : subalgebra F E} : finrank F S = 1 ↔ S = ⊥ :=
⟨subalgebra.eq_bot_of_finrank_one, subalgebra.finrank_eq_one_of_eq_bot⟩

end subalgebra_dim

namespace module
namespace End

lemma exists_ker_pow_eq_ker_pow_succ [finite_dimensional K V] (f : End K V) :
  ∃ (k : ℕ), k ≤ finrank K V ∧ (f ^ k).ker = (f ^ k.succ).ker :=
begin
  classical,
  by_contradiction h_contra,
  simp_rw [not_exists, not_and] at h_contra,
  have h_le_ker_pow : ∀ (n : ℕ), n ≤ (finrank K V).succ → n ≤ finrank K (f ^ n).ker,
  { intros n hn,
    induction n with n ih,
    { exact zero_le (finrank _ _) },
    { have h_ker_lt_ker : (f ^ n).ker < (f ^ n.succ).ker,
      { refine lt_of_le_of_ne _ (h_contra n (nat.le_of_succ_le_succ hn)),
        rw pow_succ,
        apply linear_map.ker_le_ker_comp },
      have h_finrank_lt_finrank : finrank K (f ^ n).ker < finrank K (f ^ n.succ).ker,
      { apply submodule.finrank_lt_finrank_of_lt h_ker_lt_ker },
      calc
        n.succ ≤ (finrank K ↥(linear_map.ker (f ^ n))).succ :
            nat.succ_le_succ (ih (nat.le_of_succ_le hn))
        ... ≤ finrank K ↥(linear_map.ker (f ^ n.succ)) :
            nat.succ_le_of_lt h_finrank_lt_finrank } },
  have h_le_finrank_V : ∀ n, finrank K (f ^ n).ker ≤ finrank K V :=
    λ n, submodule.finrank_le _,
  have h_any_n_lt: ∀ n, n ≤ (finrank K V).succ → n ≤ finrank K V :=
    λ n hn, (h_le_ker_pow n hn).trans (h_le_finrank_V n),
  show false,
    from nat.not_succ_le_self _ (h_any_n_lt (finrank K V).succ (finrank K V).succ.le_refl),
end

lemma ker_pow_constant {f : End K V} {k : ℕ} (h : (f ^ k).ker = (f ^ k.succ).ker) :
  ∀ m, (f ^ k).ker = (f ^ (k + m)).ker
| 0 := by simp
| (m + 1) :=
  begin
    apply le_antisymm,
    { rw [add_comm, pow_add],
      apply linear_map.ker_le_ker_comp },
    { rw [ker_pow_constant m, add_comm m 1, ←add_assoc, pow_add, pow_add f k m],
      change linear_map.ker ((f ^ (k + 1)).comp (f ^ m)) ≤ linear_map.ker ((f ^ k).comp (f ^ m)),
      rw [linear_map.ker_comp, linear_map.ker_comp, h, nat.add_one],
      exact le_refl _, }
  end

lemma ker_pow_eq_ker_pow_finrank_of_le [finite_dimensional K V]
  {f : End K V} {m : ℕ} (hm : finrank K V ≤ m) :
  (f ^ m).ker = (f ^ finrank K V).ker :=
begin
  obtain ⟨k, h_k_le, hk⟩ :
    ∃ k, k ≤ finrank K V ∧ linear_map.ker (f ^ k) = linear_map.ker (f ^ k.succ) :=
    exists_ker_pow_eq_ker_pow_succ f,
  calc (f ^ m).ker = (f ^ (k + (m - k))).ker :
      by rw nat.add_sub_of_le (h_k_le.trans hm)
    ...  = (f ^ k).ker : by rw ker_pow_constant hk _
    ...  = (f ^ (k + (finrank K V - k))).ker : ker_pow_constant hk (finrank K V - k)
    ...  = (f ^ finrank K V).ker : by rw nat.add_sub_of_le h_k_le
end

lemma ker_pow_le_ker_pow_finrank [finite_dimensional K V] (f : End K V) (m : ℕ) :
  (f ^ m).ker ≤ (f ^ finrank K V).ker :=
begin
  by_cases h_cases: m < finrank K V,
  { rw [←nat.add_sub_of_le (nat.le_of_lt h_cases), add_comm, pow_add],
    apply linear_map.ker_le_ker_comp },
  { rw [ker_pow_eq_ker_pow_finrank_of_le (le_of_not_lt h_cases)],
    exact le_refl _ }
end

end End
end module<|MERGE_RESOLUTION|>--- conflicted
+++ resolved
@@ -343,34 +343,27 @@
   finrank K V = 0 ↔ subsingleton V :=
 iff.trans (by { rw ← finrank_eq_dim, norm_cast }) (@dim_zero_iff K V _ _ _)
 
-<<<<<<< HEAD
-/-- A finite dimensional space that is a subsingleton has zero `findim`. -/
-lemma findim_zero_of_subsingleton [h : subsingleton V] :
-  findim K V = 0 :=
-findim_zero_iff.2 h
-=======
 /-- A finite dimensional space that is a subsingleton has zero `finrank`. -/
-lemma finrank_zero_of_subsingleton [finite_dimensional K V] [h : subsingleton V] :
+lemma finrank_zero_of_subsingleton [h : subsingleton V] :
   finrank K V = 0 :=
 finrank_zero_iff.2 h
->>>>>>> 6b2bb8a1
-
-lemma findim_eq_one (v : V) (n : v ≠ 0) (h : ∀ w : V, ∃ c : K, c • v = w) :
-  findim K V = 1 :=
-begin
-  convert findim_eq_card_basis ((is_basis_singleton_iff punit v).mpr _),
+
+lemma finrank_eq_one (v : V) (n : v ≠ 0) (h : ∀ w : V, ∃ c : K, c • v = w) :
+  finrank K V = 1 :=
+begin
+  convert finrank_eq_card_basis ((is_basis_singleton_iff punit v).mpr _),
   exact ⟨n, h⟩,
 end
 
-lemma findim_le_one (v : V) (h : ∀ w : V, ∃ c : K, c • v = w) :
-  findim K V ≤ 1 :=
+lemma finrank_le_one (v : V) (h : ∀ w : V, ∃ c : K, c • v = w) :
+  finrank K V ≤ 1 :=
 begin
   by_cases n : v = 0,
   { subst n,
     convert zero_le_one,
     haveI := subsingleton_of_forall_eq (0 : V) (λ w, by { obtain ⟨c, rfl⟩ := h w, simp, }),
-    exact findim_zero_of_subsingleton, },
-  { exact (findim_eq_one v n h).le, }
+    exact finrank_zero_of_subsingleton, },
+  { exact (finrank_eq_one v n h).le, }
 end
 
 section
