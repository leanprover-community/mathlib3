--- conflicted
+++ resolved
@@ -696,20 +696,6 @@
   exact submodule.finite_dimensional_finset_sup _ _,
 end
 
-<<<<<<< HEAD
-=======
-/-- The dimension of a submodule is bounded by the dimension of the ambient space. -/
-lemma finrank_le [finite_dimensional K V] (s : submodule K V) : finrank K s ≤ finrank K V :=
-by simpa only [cardinal.nat_cast_le, ←finrank_eq_rank] using
-  s.subtype.rank_le_of_injective (injective_subtype s)
-
-/-- The dimension of a quotient is bounded by the dimension of the ambient space. -/
-lemma finrank_quotient_le [finite_dimensional K V] (s : submodule K V) :
-  finrank K (V ⧸ s) ≤ finrank K V :=
-by simpa only [cardinal.nat_cast_le, ←finrank_eq_rank] using
-  (mkq s).rank_le_of_surjective (surjective_quot_mk _)
-
->>>>>>> 55102fc1
 /-- In a finite-dimensional vector space, the dimensions of a submodule and of the corresponding
 quotient add up to the dimension of the space. -/
 theorem finrank_quotient_add_finrank [finite_dimensional K V] (s : submodule K V) :
@@ -1090,13 +1076,8 @@
   [finite_dimensional K V] {U W : submodule K V} (h : is_compl U W) :
   finrank K U + finrank K W = finrank K V :=
 begin
-<<<<<<< HEAD
-  rw [← dim_sup_add_dim_inf_eq, h.codisjoint.eq_top, h.disjoint.eq_bot, finrank_bot, add_zero],
+  rw [← rank_sup_add_rank_inf_eq, h.codisjoint.eq_top, h.disjoint.eq_bot, finrank_bot, add_zero],
   exact finrank_top _ _
-=======
-  rw [← rank_sup_add_rank_inf_eq, h.codisjoint.eq_top, h.disjoint.eq_bot, finrank_bot, add_zero],
-  exact finrank_top
->>>>>>> 55102fc1
 end
 
 end division_ring
