/-
Copyright (c) 2019 Chris Hughes. All rights reserved.
Released under Apache 2.0 license as described in the file LICENSE.
Authors: Chris Hughes
-/
import algebra.algebra.subalgebra.basic
import field_theory.finiteness
import linear_algebra.free_module.finite.rank
import tactic.interval_cases

/-!
# Finite dimensional vector spaces

Definition and basic properties of finite dimensional vector spaces, of their dimensions, and
of linear maps on such spaces.

## Main definitions

Assume `V` is a vector space over a division ring `K`. There are (at least) three equivalent
definitions of finite-dimensionality of `V`:

- it admits a finite basis.
- it is finitely generated.
- it is noetherian, i.e., every subspace is finitely generated.

We introduce a typeclass `finite_dimensional K V` capturing this property. For ease of transfer of
proof, it is defined using the second point of view, i.e., as `finite`. However, we prove
that all these points of view are equivalent, with the following lemmas
(in the namespace `finite_dimensional`):

- `fintype_basis_index` states that a finite-dimensional
  vector space has a finite basis
- `finite_dimensional.fin_basis` and `finite_dimensional.fin_basis_of_finrank_eq`
  are bases for finite dimensional vector spaces, where the index type
  is `fin`
- `of_fintype_basis` states that the existence of a basis indexed by a
  finite type implies finite-dimensionality
- `of_finite_basis` states that the existence of a basis indexed by a
  finite set implies finite-dimensionality
- `is_noetherian.iff_fg` states that the space is finite-dimensional if and only if
  it is noetherian

We make use of `finrank`, the dimension of a finite dimensional space, returning a `nat`, as
opposed to `module.rank`, which returns a `cardinal`. When the space has infinite dimension, its
`finrank` is by convention set to `0`. `finrank` is not defined using `finite_dimensional`.
For basic results that do not need the `finite_dimensional` class, import `linear_algebra.finrank`.

Preservation of finite-dimensionality and formulas for the dimension are given for
- submodules
- quotients (for the dimension of a quotient, see `finrank_quotient_add_finrank`)
- linear equivs, in `linear_equiv.finite_dimensional`
- image under a linear map (the rank-nullity formula is in `finrank_range_add_finrank_ker`)

Basic properties of linear maps of a finite-dimensional vector space are given. Notably, the
equivalence of injectivity and surjectivity is proved in `linear_map.injective_iff_surjective`,
and the equivalence between left-inverse and right-inverse in `linear_map.mul_eq_one_comm`
and `linear_map.comp_eq_id_comm`.

## Implementation notes

Most results are deduced from the corresponding results for the general dimension (as a cardinal),
in `dimension.lean`. Not all results have been ported yet.

You should not assume that there has been any effort to state lemmas as generally as possible.

One of the characterizations of finite-dimensionality is in terms of finite generation. This
property is currently defined only for submodules, so we express it through the fact that the
maximal submodule (which, as a set, coincides with the whole space) is finitely generated. This is
not very convenient to use, although there are some helper functions. However, this becomes very
convenient when speaking of submodules which are finite-dimensional, as this notion coincides with
the fact that the submodule is finitely generated (as a submodule of the whole space). This
equivalence is proved in `submodule.fg_iff_finite_dimensional`.
-/

universes u v v' w
open_locale classical cardinal

open cardinal submodule module function

/-- `finite_dimensional` vector spaces are defined to be finite modules.
Use `finite_dimensional.of_fintype_basis` to prove finite dimension from another definition. -/
@[reducible] def finite_dimensional (K V : Type*) [division_ring K]
  [add_comm_group V] [module K V] := module.finite K V

variables {K : Type u} {V : Type v}

namespace finite_dimensional

open is_noetherian

section division_ring

variables [division_ring K] [add_comm_group V] [module K V]
{V₂ : Type v'} [add_comm_group V₂] [module K V₂]

/-- If the codomain of an injective linear map is finite dimensional, the domain must be as well. -/
lemma of_injective (f : V →ₗ[K] V₂) (w : function.injective f)
  [finite_dimensional K V₂] : finite_dimensional K V :=
have is_noetherian K V₂ := is_noetherian.iff_fg.mpr ‹_›, by exactI module.finite.of_injective f w

/-- If the domain of a surjective linear map is finite dimensional, the codomain must be as well. -/
lemma of_surjective (f : V →ₗ[K] V₂) (w : function.surjective f)
  [finite_dimensional K V] : finite_dimensional K V₂ :=
module.finite.of_surjective f w

variables (K V)

instance finite_dimensional_pi {ι : Type*} [_root_.finite ι] : finite_dimensional K (ι → K) :=
iff_fg.1 is_noetherian_pi

instance finite_dimensional_pi' {ι : Type*} [_root_.finite ι] (M : ι → Type*)
  [∀ i, add_comm_group (M i)] [∀ i, module K (M i)] [I : ∀ i, finite_dimensional K (M i)] :
  finite_dimensional K (Π i, M i) :=
begin
  haveI : ∀ i : ι, is_noetherian K (M i) := λ i, iff_fg.2 (I i),
  exact iff_fg.1 is_noetherian_pi
end

/-- A finite dimensional vector space over a finite field is finite -/
noncomputable def fintype_of_fintype [fintype K] [finite_dimensional K V] : fintype V :=
module.fintype_of_fintype (@finset_basis K V _ _ _ (iff_fg.2 infer_instance))

lemma finite_of_finite [_root_.finite K] [finite_dimensional K V] : _root_.finite V :=
by { casesI nonempty_fintype K, haveI := fintype_of_fintype K V, apply_instance }

variables {K V}

/-- If a vector space has a finite basis, then it is finite-dimensional. -/
lemma of_fintype_basis {ι : Type w} [_root_.finite ι] (h : basis ι K V) : finite_dimensional K V :=
by { casesI nonempty_fintype ι, exact ⟨⟨finset.univ.image h, by { convert h.span_eq, simp } ⟩⟩ }

/-- If a vector space is `finite_dimensional`, all bases are indexed by a finite type -/
noncomputable
def fintype_basis_index {ι : Type*} [finite_dimensional K V] (b : basis ι K V) : fintype ι :=
begin
  letI : is_noetherian K V := is_noetherian.iff_fg.2 infer_instance,
  exact is_noetherian.fintype_basis_index b,
end

/-- If a vector space is `finite_dimensional`, `basis.of_vector_space` is indexed by
  a finite type.-/
noncomputable instance [finite_dimensional K V] : fintype (basis.of_vector_space_index K V) :=
begin
  letI : is_noetherian K V := is_noetherian.iff_fg.2 infer_instance,
  apply_instance
end

/-- If a vector space has a basis indexed by elements of a finite set, then it is
finite-dimensional. -/
lemma of_finite_basis {ι : Type w} {s : set ι} (h : basis s K V) (hs : set.finite s) :
  finite_dimensional K V :=
by haveI := hs.fintype; exact of_fintype_basis h

/-- A subspace of a finite-dimensional space is also finite-dimensional. -/
instance finite_dimensional_submodule [finite_dimensional K V] (S : submodule K V) :
  finite_dimensional K S :=
begin
  letI : is_noetherian K V := iff_fg.2 _,
  exact iff_fg.1
    (is_noetherian.iff_rank_lt_aleph_0.2
      (lt_of_le_of_lt (rank_submodule_le _) (rank_lt_aleph_0 K V))),
  apply_instance,
end

/-- A quotient of a finite-dimensional space is also finite-dimensional. -/
instance finite_dimensional_quotient [finite_dimensional K V] (S : submodule K V) :
  finite_dimensional K (V ⧸ S) :=
module.finite.of_surjective (submodule.mkq S) $ surjective_quot_mk _

variables (K V)
/-- In a finite-dimensional space, its dimension (seen as a cardinal) coincides with its
`finrank`. This is a copy of `finrank_eq_rank _ _` which creates easier typeclass searches. -/
lemma finrank_eq_rank' [finite_dimensional K V] :
  (finrank K V : cardinal.{v}) = module.rank K V :=
finrank_eq_rank _ _
variables {K V}

lemma finrank_of_infinite_dimensional (h : ¬finite_dimensional K V) : finrank K V = 0 :=
dif_neg $ mt is_noetherian.iff_rank_lt_aleph_0.2 $ (not_iff_not.2 iff_fg).2 h

lemma finite_dimensional_of_finrank (h : 0 < finrank K V) : finite_dimensional K V :=
by { contrapose h, simp [finrank_of_infinite_dimensional h] }

lemma finite_dimensional_of_finrank_eq_succ
  {n : ℕ} (hn : finrank K V = n.succ) : finite_dimensional K V :=
finite_dimensional_of_finrank $ by rw hn; exact n.succ_pos

/-- We can infer `finite_dimensional K V` in the presence of `[fact (finrank K V = n + 1)]`. Declare
this as a local instance where needed. -/
lemma fact_finite_dimensional_of_finrank_eq_succ
  (n : ℕ) [fact (finrank K V = n + 1)] : finite_dimensional K V :=
finite_dimensional_of_finrank $ by convert nat.succ_pos n; apply fact.out

lemma finite_dimensional_iff_of_rank_eq_nsmul {W} [add_comm_group W] [module K W]
  {n : ℕ} (hn : n ≠ 0) (hVW : module.rank K V = n • module.rank K W) :
  finite_dimensional K V ↔ finite_dimensional K W :=
by simp only [finite_dimensional, ← is_noetherian.iff_fg, is_noetherian.iff_rank_lt_aleph_0, hVW,
  cardinal.nsmul_lt_aleph_0_iff_of_ne_zero hn]

/-- If a vector space is finite-dimensional, then the cardinality of any basis is equal to its
`finrank`. -/
lemma finrank_eq_card_basis' [finite_dimensional K V] {ι : Type w} (h : basis ι K V) :
  (finrank K V : cardinal.{w}) = #ι :=
begin
  haveI : is_noetherian K V := iff_fg.2 infer_instance,
  haveI : fintype ι := fintype_basis_index h,
  rw [cardinal.mk_fintype, finrank_eq_card_basis h]
end

/-- Given a basis of a division ring over itself indexed by a type `ι`, then `ι` is `unique`. -/
noncomputable def _root_.basis.unique {ι : Type*} (b : basis ι K K) : unique ι :=
begin
  have A : cardinal.mk ι = ↑(finite_dimensional.finrank K K) :=
    (finite_dimensional.finrank_eq_card_basis' b).symm,
  simp only [cardinal.eq_one_iff_unique, finite_dimensional.finrank_self, algebra_map.coe_one] at A,
  exact nonempty.some ((unique_iff_subsingleton_and_nonempty _).2 A),
end

variables (K V)

/-- A finite dimensional vector space has a basis indexed by `fin (finrank K V)`. -/
noncomputable def fin_basis [finite_dimensional K V] : basis (fin (finrank K V)) K V :=
have h : fintype.card (@finset_basis_index K V _ _ _ (iff_fg.2 infer_instance)) = finrank K V,
from (finrank_eq_card_basis (@finset_basis K V _ _ _ (iff_fg.2 infer_instance))).symm,
(@finset_basis K V _ _ _ (iff_fg.2 infer_instance)).reindex (fintype.equiv_fin_of_card_eq h)

/-- An `n`-dimensional vector space has a basis indexed by `fin n`. -/
noncomputable def fin_basis_of_finrank_eq [finite_dimensional K V] {n : ℕ} (hn : finrank K V = n) :
  basis (fin n) K V :=
(fin_basis K V).reindex (fin.cast hn).to_equiv

variables {K V}

/-- A module with dimension 1 has a basis with one element. -/
noncomputable def basis_unique (ι : Type*) [unique ι] (h : finrank K V = 1) :
  basis ι K V :=
begin
  haveI := finite_dimensional_of_finrank (_root_.zero_lt_one.trans_le h.symm.le),
  exact (fin_basis_of_finrank_eq K V h).reindex (equiv.equiv_of_unique _ _)
end

@[simp]
lemma basis_unique.repr_eq_zero_iff {ι : Type*} [unique ι] {h : finrank K V = 1}
  {v : V} {i : ι} : (basis_unique ι h).repr v i = 0 ↔ v = 0 :=
⟨λ hv, (basis_unique ι h).repr.map_eq_zero_iff.mp (finsupp.ext $ λ j, subsingleton.elim i j ▸ hv),
 λ hv, by rw [hv, linear_equiv.map_zero, finsupp.zero_apply]⟩

lemma cardinal_mk_le_finrank_of_linear_independent
  [finite_dimensional K V] {ι : Type w} {b : ι → V} (h : linear_independent K b) :
  #ι ≤ finrank K V :=
begin
  rw ← lift_le.{_ (max v w)},
  simpa [← finrank_eq_rank', -finrank_eq_rank] using
    cardinal_lift_le_rank_of_linear_independent.{_ _ _ (max v w)} h
end

lemma fintype_card_le_finrank_of_linear_independent
  [finite_dimensional K V] {ι : Type*} [fintype ι] {b : ι → V} (h : linear_independent K b) :
  fintype.card ι ≤ finrank K V :=
by simpa using cardinal_mk_le_finrank_of_linear_independent h

lemma finset_card_le_finrank_of_linear_independent [finite_dimensional K V] {b : finset V}
  (h : linear_independent K (λ x, x : b → V)) :
  b.card ≤ finrank K V :=
begin
  rw ←fintype.card_coe,
  exact fintype_card_le_finrank_of_linear_independent h,
end

lemma lt_aleph_0_of_linear_independent {ι : Type w} [finite_dimensional K V]
  {v : ι → V} (h : linear_independent K v) :
  #ι < ℵ₀ :=
begin
  apply cardinal.lift_lt.1,
  apply lt_of_le_of_lt,
  apply cardinal_lift_le_rank_of_linear_independent h,
  rw [←finrank_eq_rank, cardinal.lift_aleph_0, cardinal.lift_nat_cast],
  apply cardinal.nat_lt_aleph_0,
end

lemma _root_.linear_independent.finite [finite_dimensional K V] {b : set V}
  (h : linear_independent K (λ (x:b), (x:V))) : b.finite :=
cardinal.lt_aleph_0_iff_set_finite.mp (finite_dimensional.lt_aleph_0_of_linear_independent h)

lemma not_linear_independent_of_infinite {ι : Type w} [inf : infinite ι] [finite_dimensional K V]
  (v : ι → V) : ¬ linear_independent K v :=
begin
  intro h_lin_indep,
  have : ¬ ℵ₀ ≤ #ι := not_le.mpr (lt_aleph_0_of_linear_independent h_lin_indep),
  have : ℵ₀ ≤ #ι := infinite_iff.mp inf,
  contradiction
end

/-- A finite dimensional space has positive `finrank` iff it has a nonzero element. -/
lemma finrank_pos_iff_exists_ne_zero [finite_dimensional K V] : 0 < finrank K V ↔ ∃ x : V, x ≠ 0 :=
iff.trans (by { rw ← finrank_eq_rank, norm_cast }) (@rank_pos_iff_exists_ne_zero K V _ _ _ _ _)

/-- A finite dimensional space has positive `finrank` iff it is nontrivial. -/
lemma finrank_pos_iff [finite_dimensional K V] : 0 < finrank K V ↔ nontrivial V :=
iff.trans (by { rw ← finrank_eq_rank, norm_cast }) (@rank_pos_iff_nontrivial K V _ _ _ _ _)

/-- A nontrivial finite dimensional space has positive `finrank`. -/
lemma finrank_pos [finite_dimensional K V] [h : nontrivial V] : 0 < finrank K V :=
finrank_pos_iff.mpr h

/-- A finite dimensional space has zero `finrank` iff it is a subsingleton.
This is the `finrank` version of `rank_zero_iff`. -/
lemma finrank_zero_iff [finite_dimensional K V] :
  finrank K V = 0 ↔ subsingleton V :=
iff.trans (by { rw ← finrank_eq_rank, norm_cast }) (@rank_zero_iff K V _ _ _ _ _)

/-- If a submodule has maximal dimension in a finite dimensional space, then it is equal to the
whole space. -/
lemma eq_top_of_finrank_eq [finite_dimensional K V] {S : submodule K V}
  (h : finrank K S = finrank K V) : S = ⊤ :=
begin
  haveI : is_noetherian K V := iff_fg.2 infer_instance,
  set bS := basis.of_vector_space K S with bS_eq,
  have : linear_independent K (coe : (coe '' basis.of_vector_space_index K S : set V) → V),
    from @linear_independent.image_subtype _ _ _ _ _ _ _ _ _
      (submodule.subtype S) (by simpa using bS.linear_independent) (by simp),
  set b := basis.extend this with b_eq,
  letI : fintype (this.extend _) :=
    (finite_of_linear_independent (by simpa using b.linear_independent)).fintype,
  letI : fintype (coe '' basis.of_vector_space_index K S) :=
    (finite_of_linear_independent this).fintype,
  letI : fintype (basis.of_vector_space_index K S) :=
    (finite_of_linear_independent (by simpa using bS.linear_independent)).fintype,
  have : coe '' (basis.of_vector_space_index K S) = this.extend (set.subset_univ _),
  from set.eq_of_subset_of_card_le (this.subset_extend _)
    (by rw [set.card_image_of_injective _ subtype.coe_injective, ← finrank_eq_card_basis bS,
         ← finrank_eq_card_basis b, h]; apply_instance),
  rw [← b.span_eq, b_eq, basis.coe_extend, subtype.range_coe, ← this, ← submodule.coe_subtype,
    span_image],
  have := bS.span_eq,
  rw [bS_eq, basis.coe_of_vector_space, subtype.range_coe] at this,
  rw [this, map_top (submodule.subtype S), range_subtype],
end

variable (K)

instance finite_dimensional_self : finite_dimensional K K :=
by apply_instance

/-- The submodule generated by a finite set is finite-dimensional. -/
theorem span_of_finite {A : set V} (hA : set.finite A) :
  finite_dimensional K (submodule.span K A) :=
iff_fg.1 $ is_noetherian_span_of_finite K hA

/-- The submodule generated by a single element is finite-dimensional. -/
instance span_singleton (x : V) : finite_dimensional K (K ∙ x) :=
span_of_finite K $ set.finite_singleton _

/-- The submodule generated by a finset is finite-dimensional. -/
instance span_finset (s : finset V) : finite_dimensional K (span K (s : set V)) :=
span_of_finite K $ s.finite_to_set

/-- Pushforwards of finite-dimensional submodules are finite-dimensional. -/
instance (f : V →ₗ[K] V₂) (p : submodule K V) [h : finite_dimensional K p] :
  finite_dimensional K (p.map f) :=
begin
  unfreezingI { rw [finite_dimensional, ← iff_fg, is_noetherian.iff_rank_lt_aleph_0] at h ⊢ },
  rw [← cardinal.lift_lt.{v' v}],
  rw [← cardinal.lift_lt.{v v'}] at h,
  rw [cardinal.lift_aleph_0] at h ⊢,
  exact (lift_rank_map_le f p).trans_lt h
end

/-- Pushforwards of finite-dimensional submodules have a smaller finrank. -/
lemma finrank_map_le (f : V →ₗ[K] V₂) (p : submodule K V) [finite_dimensional K p] :
  finrank K (p.map f) ≤ finrank K p :=
by simpa [← finrank_eq_rank', -finrank_eq_rank] using lift_rank_map_le f p

variable {K}

lemma _root_.complete_lattice.independent.subtype_ne_bot_le_finrank_aux [finite_dimensional K V]
  {ι : Type w} {p : ι → submodule K V} (hp : complete_lattice.independent p) :
  #{i // p i ≠ ⊥} ≤ (finrank K V : cardinal.{w}) :=
begin
  suffices : cardinal.lift.{v} (#{i // p i ≠ ⊥}) ≤ cardinal.lift.{v} (finrank K V : cardinal.{w}),
  { rwa cardinal.lift_le at this },
  calc cardinal.lift.{v} (# {i // p i ≠ ⊥})
      ≤ cardinal.lift.{w} (module.rank K V) : hp.subtype_ne_bot_le_rank
  ... = cardinal.lift.{w} (finrank K V : cardinal.{v}) : by rw finrank_eq_rank
  ... = cardinal.lift.{v} (finrank K V : cardinal.{w}) : by simp
end

/-- If `p` is an independent family of subspaces of a finite-dimensional space `V`, then the
number of nontrivial subspaces in the family `p` is finite. -/
noncomputable def _root_.complete_lattice.independent.fintype_ne_bot_of_finite_dimensional
  [finite_dimensional K V] {ι : Type w} {p : ι → submodule K V}
  (hp : complete_lattice.independent p) :
  fintype {i : ι // p i ≠ ⊥} :=
begin
  suffices : #{i // p i ≠ ⊥} < (ℵ₀ : cardinal.{w}),
  { rw cardinal.lt_aleph_0_iff_fintype at this,
    exact this.some },
  refine lt_of_le_of_lt hp.subtype_ne_bot_le_finrank_aux _,
  simp [cardinal.nat_lt_aleph_0],
end

/-- If `p` is an independent family of subspaces of a finite-dimensional space `V`, then the
number of nontrivial subspaces in the family `p` is bounded above by the dimension of `V`.

Note that the `fintype` hypothesis required here can be provided by
`complete_lattice.independent.fintype_ne_bot_of_finite_dimensional`. -/
lemma _root_.complete_lattice.independent.subtype_ne_bot_le_finrank
  [finite_dimensional K V] {ι : Type w} {p : ι → submodule K V}
  (hp : complete_lattice.independent p) [fintype {i // p i ≠ ⊥}] :
  fintype.card {i // p i ≠ ⊥} ≤ finrank K V :=
by simpa using hp.subtype_ne_bot_le_finrank_aux

section
open_locale big_operators
open finset

/--
If a finset has cardinality larger than the dimension of the space,
then there is a nontrivial linear relation amongst its elements.
-/
lemma exists_nontrivial_relation_of_rank_lt_card
  [finite_dimensional K V] {t : finset V} (h : finrank K V < t.card) :
  ∃ f : V → K, ∑ e in t, f e • e = 0 ∧ ∃ x ∈ t, f x ≠ 0 :=
begin
  have := mt finset_card_le_finrank_of_linear_independent (by { simpa using h }),
  rw not_linear_independent_iff at this,
  obtain ⟨s, g, sum, z, zm, nonzero⟩ := this,
  -- Now we have to extend `g` to all of `t`, then to all of `V`.
  let f : V → K :=
    λ x, if h : x ∈ t then if (⟨x, h⟩ : t) ∈ s then g ⟨x, h⟩ else 0 else 0,
  -- and finally clean up the mess caused by the extension.
  refine ⟨f, _, _⟩,
  { dsimp [f],
    rw ← sum,
    fapply sum_bij_ne_zero (λ v hvt _, (⟨v, hvt⟩ : {v // v ∈ t})),
    { intros v hvt H, dsimp,
      rw [dif_pos hvt] at H,
      contrapose! H,
      rw [if_neg H, zero_smul], },
    { intros _ _ _ _ _ _, exact subtype.mk.inj, },
    { intros b hbs hb,
      use b,
      simpa only [hbs, exists_prop, dif_pos, finset.mk_coe, and_true, if_true, finset.coe_mem,
        eq_self_iff_true, exists_prop_of_true, ne.def] using hb, },
    { intros a h₁, dsimp, rw [dif_pos h₁],
      intro h₂, rw [if_pos], contrapose! h₂,
      rw [if_neg h₂, zero_smul], }, },
  { refine ⟨z, z.2, _⟩, dsimp only [f], erw [dif_pos z.2, if_pos]; rwa [subtype.coe_eta] },
end

/--
If a finset has cardinality larger than `finrank + 1`,
then there is a nontrivial linear relation amongst its elements,
such that the coefficients of the relation sum to zero.
-/
lemma exists_nontrivial_relation_sum_zero_of_rank_succ_lt_card
  [finite_dimensional K V] {t : finset V} (h : finrank K V + 1 < t.card) :
  ∃ f : V → K, ∑ e in t, f e • e = 0 ∧ ∑ e in t, f e = 0 ∧ ∃ x ∈ t, f x ≠ 0 :=
begin
  -- Pick an element x₀ ∈ t,
  have card_pos : 0 < t.card := lt_trans (nat.succ_pos _) h,
  obtain ⟨x₀, m⟩ := (finset.card_pos.1 card_pos).bex,
  -- and apply the previous lemma to the {xᵢ - x₀}
  let shift : V ↪ V := ⟨λ x, x - x₀, sub_left_injective⟩,
  let t' := (t.erase x₀).map shift,
  have h' : finrank K V < t'.card,
  { simp only [t', card_map, finset.card_erase_of_mem m],
    exact nat.lt_pred_iff.mpr h, },
  -- to obtain a function `g`.
  obtain ⟨g, gsum, x₁, x₁_mem, nz⟩ := exists_nontrivial_relation_of_rank_lt_card h',
  -- Then obtain `f` by translating back by `x₀`,
  -- and setting the value of `f` at `x₀` to ensure `∑ e in t, f e = 0`.
  let f : V → K := λ z, if z = x₀ then - ∑ z in (t.erase x₀), g (z - x₀) else g (z - x₀),
  refine ⟨f, _ ,_ ,_⟩,
  -- After this, it's a matter of verifiying the properties,
  -- based on the corresponding properties for `g`.
  { show ∑ (e : V) in t, f e • e = 0,
    -- We prove this by splitting off the `x₀` term of the sum,
    -- which is itself a sum over `t.erase x₀`,
    -- combining the two sums, and
    -- observing that after reindexing we have exactly
    -- ∑ (x : V) in t', g x • x = 0.
    simp only [f],
    conv_lhs { apply_congr, skip, rw [ite_smul], },
    rw [finset.sum_ite],
    conv { congr, congr, apply_congr, simp [filter_eq', m], },
    conv { congr, congr, skip, apply_congr, simp [filter_ne'], },
    rw [sum_singleton, neg_smul, add_comm, ←sub_eq_add_neg, sum_smul, ←sum_sub_distrib],
    simp only [←smul_sub],
    -- At the end we have to reindex the sum, so we use `change` to
    -- express the summand using `shift`.
    change (∑ (x : V) in t.erase x₀, (λ e, g e • e) (shift x)) = 0,
    rw ←sum_map _ shift,
    exact gsum, },
  { show ∑ (e : V) in t, f e = 0,
    -- Again we split off the `x₀` term,
    -- observing that it exactly cancels the other terms.
    rw [← insert_erase m, sum_insert (not_mem_erase x₀ t)],
    dsimp [f],
    rw [if_pos rfl],
    conv_lhs { congr, skip, apply_congr, skip, rw if_neg (show x ≠ x₀, from (mem_erase.mp H).1), },
    exact neg_add_self _, },
  { show ∃ (x : V) (H : x ∈ t), f x ≠ 0,
    -- We can use x₁ + x₀.
    refine ⟨x₁ + x₀, _, _⟩,
    { rw finset.mem_map at x₁_mem,
      rcases x₁_mem with ⟨x₁, x₁_mem, rfl⟩,
      rw mem_erase at x₁_mem,
      simp only [x₁_mem, sub_add_cancel, function.embedding.coe_fn_mk], },
    { dsimp only [f],
      rwa [if_neg, add_sub_cancel],
      rw [add_left_eq_self], rintro rfl,
      simpa only [sub_eq_zero, exists_prop, finset.mem_map, embedding.coe_fn_mk, eq_self_iff_true,
        mem_erase, not_true, exists_eq_right, ne.def, false_and] using x₁_mem, } },
end

section
variables {L : Type*} [linear_ordered_field L]
variables {W : Type v} [add_comm_group W] [module L W]

/--
A slight strengthening of `exists_nontrivial_relation_sum_zero_of_rank_succ_lt_card`
available when working over an ordered field:
we can ensure a positive coefficient, not just a nonzero coefficient.
-/
lemma exists_relation_sum_zero_pos_coefficient_of_rank_succ_lt_card
  [finite_dimensional L W] {t : finset W} (h : finrank L W + 1 < t.card) :
  ∃ f : W → L, ∑ e in t, f e • e = 0 ∧ ∑ e in t, f e = 0 ∧ ∃ x ∈ t, 0 < f x :=
begin
  obtain ⟨f, sum, total, nonzero⟩ := exists_nontrivial_relation_sum_zero_of_rank_succ_lt_card h,
  exact ⟨f, sum, total, exists_pos_of_sum_zero_of_exists_nonzero f total nonzero⟩,
end

end

end

/-- In a vector space with dimension 1, each set {v} is a basis for `v ≠ 0`. -/
@[simps]
noncomputable def basis_singleton (ι : Type*) [unique ι]
  (h : finrank K V = 1) (v : V) (hv : v ≠ 0) :
  basis ι K V :=
let b := basis_unique ι h in
let h : b.repr v default ≠ 0 := mt basis_unique.repr_eq_zero_iff.mp hv in
basis.of_repr
{ to_fun := λ w, finsupp.single default (b.repr w default / b.repr v default),
  inv_fun := λ f, f default • v,
  map_add' := by simp [add_div],
  map_smul' := by simp [mul_div],
  left_inv := λ w, begin
    apply_fun b.repr using b.repr.to_equiv.injective,
    apply_fun equiv.finsupp_unique,
    simp only [linear_equiv.map_smulₛₗ, finsupp.coe_smul, finsupp.single_eq_same, ring_hom.id_apply,
      smul_eq_mul, pi.smul_apply, equiv.finsupp_unique_apply],
    exact div_mul_cancel _ h,
  end ,
  right_inv := λ f, begin
    ext,
    simp only [linear_equiv.map_smulₛₗ, finsupp.coe_smul, finsupp.single_eq_same, ring_hom.id_apply,
      smul_eq_mul, pi.smul_apply],
    exact mul_div_cancel _ h,
  end, }

@[simp] lemma basis_singleton_apply (ι : Type*) [unique ι]
  (h : finrank K V = 1) (v : V) (hv : v ≠ 0) (i : ι) :
  basis_singleton ι h v hv i = v :=
by { cases unique.uniq ‹unique ι› i, simp [basis_singleton], }

@[simp] lemma range_basis_singleton (ι : Type*) [unique ι]
  (h : finrank K V = 1) (v : V) (hv : v ≠ 0) :
  set.range (basis_singleton ι h v hv) = {v} :=
by rw [set.range_unique, basis_singleton_apply]

end division_ring

end finite_dimensional

variables {K V}

section zero_rank

variables [division_ring K] [add_comm_group V] [module K V]

open finite_dimensional

lemma finite_dimensional_of_rank_eq_nat {n : ℕ} (h : module.rank K V = n) :
  finite_dimensional K V :=
begin
  rw [finite_dimensional, ← is_noetherian.iff_fg, is_noetherian.iff_rank_lt_aleph_0, h],
  exact nat_lt_aleph_0 n,
end
/- TODO: generalize to free modules over general rings. -/

lemma finite_dimensional_of_rank_eq_zero (h : module.rank K V = 0) : finite_dimensional K V :=
finite_dimensional_of_rank_eq_nat $ h.trans nat.cast_zero.symm

lemma finite_dimensional_of_rank_eq_one (h : module.rank K V = 1) : finite_dimensional K V :=
finite_dimensional_of_rank_eq_nat $ h.trans nat.cast_one.symm

lemma finrank_eq_zero_of_rank_eq_zero [finite_dimensional K V] (h : module.rank K V = 0) :
  finrank K V = 0 :=
begin
  convert finrank_eq_rank K V,
  rw h, norm_cast
end

variables (K V)

instance finite_dimensional_bot : finite_dimensional K (⊥ : submodule K V) :=
finite_dimensional_of_rank_eq_zero $ by simp

variables {K V}

lemma bot_eq_top_of_rank_eq_zero (h : module.rank K V = 0) : (⊥ : submodule K V) = ⊤ :=
begin
  haveI := finite_dimensional_of_rank_eq_zero h,
  apply eq_top_of_finrank_eq,
  rw [finrank_bot, finrank_eq_zero_of_rank_eq_zero h]
end

@[simp] theorem rank_eq_zero {S : submodule K V} : module.rank K S = 0 ↔ S = ⊥ :=
⟨λ h, (submodule.eq_bot_iff _).2 $ λ x hx, congr_arg subtype.val $
  ((submodule.eq_bot_iff _).1 $ eq.symm $ bot_eq_top_of_rank_eq_zero h) ⟨x, hx⟩ submodule.mem_top,
λ h, by rw [h, rank_bot]⟩

@[simp] theorem finrank_eq_zero {S : submodule K V} [finite_dimensional K S] :
  finrank K S = 0 ↔ S = ⊥ :=
by rw [← rank_eq_zero, ← finrank_eq_rank, ← @nat.cast_zero cardinal, cardinal.nat_cast_inj]

end zero_rank

namespace submodule
open is_noetherian finite_dimensional

section division_ring
variables [division_ring K] [add_comm_group V] [module K V]

/-- A submodule is finitely generated if and only if it is finite-dimensional -/
theorem fg_iff_finite_dimensional (s : submodule K V) :
  s.fg ↔ finite_dimensional K s :=
⟨λ h, module.finite_def.2 $ (fg_top s).2 h, λ h, (fg_top s).1 $ module.finite_def.1 h⟩

/-- A submodule contained in a finite-dimensional submodule is
finite-dimensional. -/
lemma finite_dimensional_of_le {S₁ S₂ : submodule K V} [finite_dimensional K S₂] (h : S₁ ≤ S₂) :
  finite_dimensional K S₁ :=
begin
  haveI : is_noetherian K S₂ := iff_fg.2 infer_instance,
  exact iff_fg.1 (is_noetherian.iff_rank_lt_aleph_0.2
    (lt_of_le_of_lt (rank_le_of_submodule _ _ h) (finite_dimensional.rank_lt_aleph_0 K S₂))),
end

/-- The inf of two submodules, the first finite-dimensional, is
finite-dimensional. -/
instance finite_dimensional_inf_left (S₁ S₂ : submodule K V) [finite_dimensional K S₁] :
  finite_dimensional K (S₁ ⊓ S₂ : submodule K V) :=
finite_dimensional_of_le inf_le_left

/-- The inf of two submodules, the second finite-dimensional, is
finite-dimensional. -/
instance finite_dimensional_inf_right (S₁ S₂ : submodule K V) [finite_dimensional K S₂] :
  finite_dimensional K (S₁ ⊓ S₂ : submodule K V) :=
finite_dimensional_of_le inf_le_right

/-- The sup of two finite-dimensional submodules is
finite-dimensional. -/
instance finite_dimensional_sup (S₁ S₂ : submodule K V) [h₁ : finite_dimensional K S₁]
  [h₂ : finite_dimensional K S₂] : finite_dimensional K (S₁ ⊔ S₂ : submodule K V) :=
begin
  unfold finite_dimensional at *,
  rw [finite_def] at *,
  exact (fg_top _).2 (((fg_top S₁).1 h₁).sup ((fg_top S₂).1 h₂)),
end

/-- The submodule generated by a finite supremum of finite dimensional submodules is
finite-dimensional.

Note that strictly this only needs `∀ i ∈ s, finite_dimensional K (S i)`, but that doesn't
work well with typeclass search. -/
instance finite_dimensional_finset_sup {ι : Type*} (s : finset ι) (S : ι → submodule K V)
  [Π i, finite_dimensional K (S i)] : finite_dimensional K (s.sup S : submodule K V) :=
begin
  refine @finset.sup_induction _ _ _ _ s S (λ i, finite_dimensional K ↥i)
    (finite_dimensional_bot K V) _ (λ i hi, by apply_instance),
  { introsI S₁ hS₁ S₂ hS₂,
    exact submodule.finite_dimensional_sup S₁ S₂ },
end

/-- The submodule generated by a supremum of finite dimensional submodules, indexed by a finite
sort is finite-dimensional. -/
instance finite_dimensional_supr {ι : Sort*} [_root_.finite ι] (S : ι → submodule K V)
  [Π i, finite_dimensional K (S i)] : finite_dimensional K ↥(⨆ i, S i) :=
begin
  casesI nonempty_fintype (plift ι),
  rw [←supr_plift_down, ← finset.sup_univ_eq_supr],
  exact submodule.finite_dimensional_finset_sup _ _,
end

/-- The dimension of a submodule is bounded by the dimension of the ambient space. -/
lemma finrank_le [finite_dimensional K V] (s : submodule K V) : finrank K s ≤ finrank K V :=
by simpa only [cardinal.nat_cast_le, ←finrank_eq_rank] using
  s.subtype.rank_le_of_injective (injective_subtype s)

/-- The dimension of a quotient is bounded by the dimension of the ambient space. -/
lemma finrank_quotient_le [finite_dimensional K V] (s : submodule K V) :
  finrank K (V ⧸ s) ≤ finrank K V :=
by simpa only [cardinal.nat_cast_le, ←finrank_eq_rank] using
  (mkq s).rank_le_of_surjective (surjective_quot_mk _)

/-- In a finite-dimensional vector space, the dimensions of a submodule and of the corresponding
quotient add up to the dimension of the space. -/
theorem finrank_quotient_add_finrank [finite_dimensional K V] (s : submodule K V) :
  finrank K (V ⧸ s) + finrank K s = finrank K V :=
begin
  have := rank_quotient_add_rank s,
  rw [← finrank_eq_rank, ← finrank_eq_rank, ← finrank_eq_rank] at this,
  exact_mod_cast this
end

/-- The dimension of a strict submodule is strictly bounded by the dimension of the ambient
space. -/
lemma finrank_lt [finite_dimensional K V] {s : submodule K V} (h : s < ⊤) :
  finrank K s < finrank K V :=
begin
  rw [← s.finrank_quotient_add_finrank, add_comm],
  exact nat.lt_add_of_zero_lt_left _ _ (finrank_pos_iff.mpr (quotient.nontrivial_of_lt_top _ h))
end

/-- The sum of the dimensions of s + t and s ∩ t is the sum of the dimensions of s and t -/
theorem finrank_sup_add_finrank_inf_eq (s t : submodule K V)
  [finite_dimensional K s] [finite_dimensional K t] :
  finrank K ↥(s ⊔ t) + finrank K ↥(s ⊓ t) = finrank K ↥s + finrank K ↥t :=
begin
  have key : module.rank K ↥(s ⊔ t) + module.rank K ↥(s ⊓ t) =
    module.rank K s + module.rank K t := rank_sup_add_rank_inf_eq s t,
  repeat { rw ←finrank_eq_rank at key },
  norm_cast at key,
  exact key
end

lemma finrank_add_le_finrank_add_finrank (s t : submodule K V)
  [finite_dimensional K s] [finite_dimensional K t] :
  finrank K (s ⊔ t : submodule K V) ≤ finrank K s + finrank K t :=
by { rw [← finrank_sup_add_finrank_inf_eq], exact self_le_add_right _ _ }

lemma eq_top_of_disjoint [finite_dimensional K V] (s t : submodule K V)
  (hdim : finrank K s + finrank K t = finrank K V)
  (hdisjoint : disjoint s t) : s ⊔ t = ⊤ :=
begin
  have h_finrank_inf : finrank K ↥(s ⊓ t) = 0,
  { rw [disjoint_iff_inf_le, le_bot_iff] at hdisjoint,
    rw [hdisjoint, finrank_bot] },
  apply eq_top_of_finrank_eq,
  rw ←hdim,
  convert s.finrank_sup_add_finrank_inf_eq t,
  rw h_finrank_inf,
  refl,
end

end division_ring

end submodule

namespace linear_equiv
open finite_dimensional

variables [division_ring K] [add_comm_group V] [module K V]
{V₂ : Type v'} [add_comm_group V₂] [module K V₂]

/-- Finite dimensionality is preserved under linear equivalence. -/
protected theorem finite_dimensional (f : V ≃ₗ[K] V₂) [finite_dimensional K V] :
  finite_dimensional K V₂ :=
module.finite.equiv f

variables {R M M₂ : Type*} [ring R] [add_comm_group M] [add_comm_group M₂]
variables [module R M] [module R M₂]

end linear_equiv

section
variables [division_ring K] [add_comm_group V] [module K V]

instance finite_dimensional_finsupp {ι : Type*} [_root_.finite ι] [h : finite_dimensional K V] :
  finite_dimensional K (ι →₀ V) :=
(finsupp.linear_equiv_fun_on_finite K V ι).symm.finite_dimensional

end

namespace finite_dimensional

section division_ring
variables [division_ring K] [add_comm_group V] [module K V]
{V₂ : Type v'} [add_comm_group V₂] [module K V₂]

/--
Two finite-dimensional vector spaces are isomorphic if they have the same (finite) dimension.
-/
theorem nonempty_linear_equiv_of_finrank_eq [finite_dimensional K V] [finite_dimensional K V₂]
  (cond : finrank K V = finrank K V₂) : nonempty (V ≃ₗ[K] V₂) :=
nonempty_linear_equiv_of_lift_rank_eq $ by simp only [← finrank_eq_rank, cond, lift_nat_cast]

/--
Two finite-dimensional vector spaces are isomorphic if and only if they have the same (finite)
dimension.
-/
theorem nonempty_linear_equiv_iff_finrank_eq [finite_dimensional K V] [finite_dimensional K V₂] :
  nonempty (V ≃ₗ[K] V₂) ↔ finrank K V = finrank K V₂ :=
⟨λ ⟨h⟩, h.finrank_eq, λ h, nonempty_linear_equiv_of_finrank_eq h⟩

variables (V V₂)

/--
Two finite-dimensional vector spaces are isomorphic if they have the same (finite) dimension.
-/
noncomputable def linear_equiv.of_finrank_eq [finite_dimensional K V] [finite_dimensional K V₂]
  (cond : finrank K V = finrank K V₂) : V ≃ₗ[K] V₂ :=
classical.choice $ nonempty_linear_equiv_of_finrank_eq cond

variables {V}

lemma eq_of_le_of_finrank_le {S₁ S₂ : submodule K V} [finite_dimensional K S₂] (hle : S₁ ≤ S₂)
  (hd : finrank K S₂ ≤ finrank K S₁) : S₁ = S₂ :=
begin
  rw ←linear_equiv.finrank_eq (submodule.comap_subtype_equiv_of_le hle) at hd,
  exact le_antisymm hle (submodule.comap_subtype_eq_top.1 (eq_top_of_finrank_eq
    (le_antisymm (comap (submodule.subtype S₂) S₁).finrank_le hd))),
end

/-- If a submodule is less than or equal to a finite-dimensional
submodule with the same dimension, they are equal. -/
lemma eq_of_le_of_finrank_eq {S₁ S₂ : submodule K V} [finite_dimensional K S₂] (hle : S₁ ≤ S₂)
  (hd : finrank K S₁ = finrank K S₂) : S₁ = S₂ :=
eq_of_le_of_finrank_le hle hd.ge

@[simp]
lemma finrank_map_subtype_eq (p : submodule K V) (q : submodule K p) :
  finite_dimensional.finrank K (q.map p.subtype) = finite_dimensional.finrank K q :=
(submodule.equiv_subtype_map p q).symm.finrank_eq

variables {V₂} [finite_dimensional K V] [finite_dimensional K V₂]

/-- Given isomorphic subspaces `p q` of vector spaces `V` and `V₁` respectively,
  `p.quotient` is isomorphic to `q.quotient`. -/
noncomputable def linear_equiv.quot_equiv_of_equiv
  {p : subspace K V} {q : subspace K V₂}
  (f₁ : p ≃ₗ[K] q) (f₂ : V ≃ₗ[K] V₂) : (V ⧸ p) ≃ₗ[K] (V₂ ⧸ q) :=
linear_equiv.of_finrank_eq _ _
begin
  rw [← @add_right_cancel_iff _ _ _ (finrank K p), submodule.finrank_quotient_add_finrank,
      linear_equiv.finrank_eq f₁, submodule.finrank_quotient_add_finrank,
      linear_equiv.finrank_eq f₂],
end
/- TODO: generalize to the case where one of `p` and `q` is finite-dimensional. -/

/-- Given the subspaces `p q`, if `p.quotient ≃ₗ[K] q`, then `q.quotient ≃ₗ[K] p` -/
noncomputable def linear_equiv.quot_equiv_of_quot_equiv
  {p q : subspace K V} (f : (V ⧸ p) ≃ₗ[K] q) : (V ⧸ q) ≃ₗ[K] p :=
linear_equiv.of_finrank_eq _ _ $ add_right_cancel $ by rw [submodule.finrank_quotient_add_finrank,
  ← linear_equiv.finrank_eq f, add_comm, submodule.finrank_quotient_add_finrank]

end division_ring

end finite_dimensional

namespace linear_map
open finite_dimensional

section division_ring
variables [division_ring K] [add_comm_group V] [module K V]
{V₂ : Type v'} [add_comm_group V₂] [module K V₂]

/-- On a finite-dimensional space, an injective linear map is surjective. -/
lemma surjective_of_injective [finite_dimensional K V] {f : V →ₗ[K] V}
  (hinj : injective f) : surjective f :=
begin
  have h := rank_eq_of_injective _ hinj,
  rw [← finrank_eq_rank, ← finrank_eq_rank, nat_cast_inj] at h,
  exact range_eq_top.1 (eq_top_of_finrank_eq h.symm)
end

/-- The image under an onto linear map of a finite-dimensional space is also finite-dimensional. -/
lemma finite_dimensional_of_surjective [finite_dimensional K V]
  (f : V →ₗ[K] V₂) (hf : f.range = ⊤) : finite_dimensional K V₂ :=
module.finite.of_surjective f $ range_eq_top.1 hf

/-- The range of a linear map defined on a finite-dimensional space is also finite-dimensional. -/
instance finite_dimensional_range [finite_dimensional K V] (f : V →ₗ[K] V₂) :
  finite_dimensional K f.range :=
f.quot_ker_equiv_range.finite_dimensional

/-- On a finite-dimensional space, a linear map is injective if and only if it is surjective. -/
lemma injective_iff_surjective [finite_dimensional K V] {f : V →ₗ[K] V} :
  injective f ↔ surjective f :=
⟨surjective_of_injective,
  λ hsurj, let ⟨g, hg⟩ := f.exists_right_inverse_of_surjective (range_eq_top.2 hsurj) in
  have function.right_inverse g f, from linear_map.ext_iff.1 hg,
  (left_inverse_of_surjective_of_right_inverse
    (surjective_of_injective this.injective) this).injective⟩

lemma ker_eq_bot_iff_range_eq_top [finite_dimensional K V] {f : V →ₗ[K] V} :
  f.ker = ⊥ ↔ f.range = ⊤ :=
by rw [range_eq_top, ker_eq_bot, injective_iff_surjective]

/-- In a finite-dimensional space, if linear maps are inverse to each other on one side then they
are also inverse to each other on the other side. -/
lemma mul_eq_one_of_mul_eq_one [finite_dimensional K V] {f g : V →ₗ[K] V} (hfg : f * g = 1) :
  g * f = 1 :=
have ginj : injective g, from has_left_inverse.injective
  ⟨f, (λ x, show (f * g) x = (1 : V →ₗ[K] V) x, by rw hfg; refl)⟩,
let ⟨i, hi⟩ := g.exists_right_inverse_of_surjective
  (range_eq_top.2 (injective_iff_surjective.1 ginj)) in
have f * (g * i) = f * 1, from congr_arg _ hi,
by rw [← mul_assoc, hfg, one_mul, mul_one] at this; rwa ← this

/-- In a finite-dimensional space, linear maps are inverse to each other on one side if and only if
they are inverse to each other on the other side. -/
lemma mul_eq_one_comm [finite_dimensional K V] {f g : V →ₗ[K] V} : f * g = 1 ↔ g * f = 1 :=
⟨mul_eq_one_of_mul_eq_one, mul_eq_one_of_mul_eq_one⟩

/-- In a finite-dimensional space, linear maps are inverse to each other on one side if and only if
they are inverse to each other on the other side. -/
lemma comp_eq_id_comm [finite_dimensional K V] {f g : V →ₗ[K] V} : f.comp g = id ↔ g.comp f = id :=
mul_eq_one_comm

/-- rank-nullity theorem : the dimensions of the kernel and the range of a linear map add up to
the dimension of the source space. -/
theorem finrank_range_add_finrank_ker [finite_dimensional K V] (f : V →ₗ[K] V₂) :
  finrank K f.range + finrank K f.ker = finrank K V :=
by { rw [← f.quot_ker_equiv_range.finrank_eq], exact submodule.finrank_quotient_add_finrank _ }

end division_ring
end linear_map

namespace linear_equiv
open finite_dimensional

variables [division_ring K] [add_comm_group V] [module K V]
variables [finite_dimensional K V]

/-- The linear equivalence corresponging to an injective endomorphism. -/
noncomputable def of_injective_endo (f : V →ₗ[K] V) (h_inj : injective f) : V ≃ₗ[K] V :=
linear_equiv.of_bijective f ⟨h_inj, linear_map.injective_iff_surjective.mp h_inj⟩

@[simp] lemma coe_of_injective_endo (f : V →ₗ[K] V) (h_inj : injective f) :
  ⇑(of_injective_endo f h_inj) = f := rfl

@[simp] lemma of_injective_endo_right_inv (f : V →ₗ[K] V) (h_inj : injective f) :
  f * (of_injective_endo f h_inj).symm = 1 :=
linear_map.ext $ (of_injective_endo f h_inj).apply_symm_apply

@[simp] lemma of_injective_endo_left_inv (f : V →ₗ[K] V) (h_inj : injective f) :
  ((of_injective_endo f h_inj).symm : V →ₗ[K] V) * f = 1 :=
linear_map.ext $ (of_injective_endo f h_inj).symm_apply_apply

end linear_equiv

namespace linear_map

variables [division_ring K] [add_comm_group V] [module K V]

lemma is_unit_iff_ker_eq_bot [finite_dimensional K V] (f : V →ₗ[K] V): is_unit f ↔ f.ker = ⊥ :=
begin
  split,
  { rintro ⟨u, rfl⟩,
    exact linear_map.ker_eq_bot_of_inverse u.inv_mul },
  { intro h_inj, rw ker_eq_bot at h_inj,
    exact ⟨⟨f, (linear_equiv.of_injective_endo f h_inj).symm.to_linear_map,
      linear_equiv.of_injective_endo_right_inv f h_inj,
      linear_equiv.of_injective_endo_left_inv f h_inj⟩, rfl⟩ }
end

lemma is_unit_iff_range_eq_top [finite_dimensional K V] (f : V →ₗ[K] V): is_unit f ↔ f.range = ⊤ :=
by rw [is_unit_iff_ker_eq_bot, ker_eq_bot_iff_range_eq_top]

end linear_map

open module finite_dimensional

section
variables [division_ring K] [add_comm_group V] [module K V]

lemma finrank_zero_iff_forall_zero [finite_dimensional K V] :
  finrank K V = 0 ↔ ∀ x : V, x = 0 :=
finrank_zero_iff.trans (subsingleton_iff_forall_eq 0)

/-- If `ι` is an empty type and `V` is zero-dimensional, there is a unique `ι`-indexed basis. -/
noncomputable def basis_of_finrank_zero [finite_dimensional K V]
  {ι : Type*} [is_empty ι] (hV : finrank K V = 0) :
  basis ι K V :=
begin
  haveI : subsingleton V := finrank_zero_iff.1 hV,
  exact basis.empty _
end

end

namespace linear_map

variables [division_ring K] [add_comm_group V] [module K V]
{V₂ : Type v'} [add_comm_group V₂] [module K V₂]

theorem injective_iff_surjective_of_finrank_eq_finrank [finite_dimensional K V]
  [finite_dimensional K V₂] (H : finrank K V = finrank K V₂) {f : V →ₗ[K] V₂} :
  function.injective f ↔ function.surjective f :=
begin
  have := finrank_range_add_finrank_ker f,
  rw [← ker_eq_bot, ← range_eq_top], refine ⟨λ h, _, λ h, _⟩,
  { rw [h, finrank_bot, add_zero, H] at this, exact eq_top_of_finrank_eq this },
  { rw [h, finrank_top, H] at this, exact finrank_eq_zero.1 (add_right_injective _ this) }
end

lemma ker_eq_bot_iff_range_eq_top_of_finrank_eq_finrank [finite_dimensional K V]
  [finite_dimensional K V₂] (H : finrank K V = finrank K V₂) {f : V →ₗ[K] V₂} :
  f.ker = ⊥ ↔ f.range = ⊤ :=
by rw [range_eq_top, ker_eq_bot, injective_iff_surjective_of_finrank_eq_finrank H]

theorem finrank_le_finrank_of_injective [finite_dimensional K V] [finite_dimensional K V₂]
  {f : V →ₗ[K] V₂} (hf : function.injective f) : finrank K V ≤ finrank K V₂ :=
calc  finrank K V
    = finrank K f.range + finrank K f.ker : (finrank_range_add_finrank_ker f).symm
... = finrank K f.range : by rw [ker_eq_bot.2 hf, finrank_bot, add_zero]
... ≤ finrank K V₂ : submodule.finrank_le _

/-- Given a linear map `f` between two vector spaces with the same dimension, if
`ker f = ⊥` then `linear_equiv_of_injective` is the induced isomorphism
between the two vector spaces. -/
noncomputable def linear_equiv_of_injective
  [finite_dimensional K V] [finite_dimensional K V₂]
  (f : V →ₗ[K] V₂) (hf : injective f) (hdim : finrank K V = finrank K V₂) : V ≃ₗ[K] V₂ :=
linear_equiv.of_bijective f ⟨hf,
  (linear_map.injective_iff_surjective_of_finrank_eq_finrank hdim).mp hf⟩

@[simp] lemma linear_equiv_of_injective_apply
  [finite_dimensional K V] [finite_dimensional K V₂]
  {f : V →ₗ[K] V₂} (hf : injective f) (hdim : finrank K V = finrank K V₂) (x : V) :
  f.linear_equiv_of_injective hf hdim x = f x := rfl

end linear_map

section

/-- A domain that is module-finite as an algebra over a field is a division ring. -/
noncomputable def division_ring_of_finite_dimensional
  (F K : Type*) [field F] [ring K] [is_domain K]
  [algebra F K] [finite_dimensional F K] : division_ring K :=
{ inv := λ x, if H : x = 0 then 0 else classical.some $
    (show function.surjective (linear_map.mul_left F x), from
      linear_map.injective_iff_surjective.1 $ λ _ _, (mul_right_inj' H).1) 1,
  mul_inv_cancel := λ x hx, show x * dite _ _ _ = _, by { rw dif_neg hx,
    exact classical.some_spec ((show function.surjective (linear_map.mul_left F x), from
      linear_map.injective_iff_surjective.1 $ λ _ _, (mul_right_inj' hx).1) 1) },
  inv_zero := dif_pos rfl,
  .. ‹is_domain K›,
  .. ‹ring K› }

/-- An integral domain that is module-finite as an algebra over a field is a field. -/
noncomputable def field_of_finite_dimensional
  (F K : Type*) [field F] [comm_ring K] [is_domain K]
  [algebra F K] [finite_dimensional F K] : field K :=
{ .. division_ring_of_finite_dimensional F K,
  .. ‹comm_ring K› }

end

namespace submodule

section division_ring
variables [division_ring K] [add_comm_group V] [module K V]
{V₂ : Type v'} [add_comm_group V₂] [module K V₂]

lemma eq_top_of_finrank_eq [finite_dimensional K V] {S : submodule K V}
  (h : finrank K S = finrank K V) :
  S = ⊤ := finite_dimensional.eq_of_le_of_finrank_eq le_top (by simp [h, finrank_top])

lemma finrank_le_finrank_of_le {s t : submodule K V} [finite_dimensional K t]
  (hst : s ≤ t) : finrank K s ≤ finrank K t :=
calc  finrank K s = finrank K (comap t.subtype s) : (comap_subtype_equiv_of_le hst).finrank_eq.symm
... ≤ finrank K t : finrank_le _

lemma finrank_mono [finite_dimensional K V] :
  monotone (λ (s : submodule K V), finrank K s) :=
λ s t, finrank_le_finrank_of_le

lemma finrank_lt_finrank_of_lt {s t : submodule K V} [finite_dimensional K t]
  (hst : s < t) : finrank K s < finrank K t :=
(comap_subtype_equiv_of_le hst.le).finrank_eq.symm.trans_lt $
  finrank_lt (le_top.lt_of_ne $ hst.not_le ∘ comap_subtype_eq_top.1)

lemma finrank_strict_mono [finite_dimensional K V] :
  strict_mono (λ s : submodule K V, finrank K s) :=
λ s t, finrank_lt_finrank_of_lt

lemma finrank_add_eq_of_is_compl
  [finite_dimensional K V] {U W : submodule K V} (h : is_compl U W) :
  finrank K U + finrank K W = finrank K V :=
begin
<<<<<<< HEAD
  rw [← rank_sup_add_rank_inf_eq, h.codisjoint.eq_top, h.disjoint.eq_bot, finrank_bot, add_zero],
  exact finrank_top _ _
=======
  rw [← finrank_sup_add_finrank_inf_eq, h.codisjoint.eq_top, h.disjoint.eq_bot, finrank_bot,
    add_zero],
  exact finrank_top
>>>>>>> 67e606ea
end

end division_ring

end submodule

section division_ring

variables [division_ring K] [add_comm_group V] [module K V]

section span
open submodule

lemma finrank_span_singleton {v : V} (hv : v ≠ 0) : finrank K (K ∙ v) = 1 :=
begin
  apply le_antisymm,
  { exact finrank_span_le_card ({v} : set V) },
  { rw [nat.succ_le_iff, finrank_pos_iff],
    use [⟨v, mem_span_singleton_self v⟩, 0],
    simp [hv] }
end

lemma set.finrank_mono [finite_dimensional K V] {s t : set V} (h : s ⊆ t) :
  s.finrank K ≤ t.finrank K := finrank_mono (span_mono h)

end span

section basis

lemma span_eq_top_of_linear_independent_of_card_eq_finrank
  {ι : Type*} [hι : nonempty ι] [fintype ι] {b : ι → V}
  (lin_ind : linear_independent K b) (card_eq : fintype.card ι = finrank K V) :
  span K (set.range b) = ⊤ :=
begin
  by_cases fin : (finite_dimensional K V),
  { haveI := fin,
    by_contra ne_top,
    have lt_top : span K (set.range b) < ⊤ := lt_of_le_of_ne le_top ne_top,
    exact ne_of_lt (submodule.finrank_lt lt_top) (trans (finrank_span_eq_card lin_ind) card_eq) },
  { exfalso,
    apply ne_of_lt (fintype.card_pos_iff.mpr hι),
    symmetry,
    replace fin := (not_iff_not.2 is_noetherian.iff_fg).2 fin,
    calc fintype.card ι = finrank K V : card_eq
                    ... = 0 : dif_neg (mt is_noetherian.iff_rank_lt_aleph_0.mpr fin) }
end

/-- A linear independent family of `finrank K V` vectors forms a basis. -/
@[simps]
noncomputable def basis_of_linear_independent_of_card_eq_finrank
  {ι : Type*} [nonempty ι] [fintype ι] {b : ι → V}
  (lin_ind : linear_independent K b) (card_eq : fintype.card ι = finrank K V) :
  basis ι K V :=
basis.mk lin_ind $
(span_eq_top_of_linear_independent_of_card_eq_finrank lin_ind card_eq).ge

@[simp] lemma coe_basis_of_linear_independent_of_card_eq_finrank
  {ι : Type*} [nonempty ι] [fintype ι] {b : ι → V}
  (lin_ind : linear_independent K b) (card_eq : fintype.card ι = finrank K V) :
  ⇑(basis_of_linear_independent_of_card_eq_finrank lin_ind card_eq) = b :=
basis.coe_mk _ _

/-- A linear independent finset of `finrank K V` vectors forms a basis. -/
@[simps]
noncomputable def finset_basis_of_linear_independent_of_card_eq_finrank
  {s : finset V} (hs : s.nonempty)
  (lin_ind : linear_independent K (coe : s → V)) (card_eq : s.card = finrank K V) :
  basis s K V :=
@basis_of_linear_independent_of_card_eq_finrank _ _ _ _ _ _
  ⟨(⟨hs.some, hs.some_spec⟩ : s)⟩ _ _
  lin_ind
  (trans (fintype.card_coe _) card_eq)

@[simp] lemma coe_finset_basis_of_linear_independent_of_card_eq_finrank
  {s : finset V} (hs : s.nonempty)
  (lin_ind : linear_independent K (coe : s → V)) (card_eq : s.card = finrank K V) :
  ⇑(finset_basis_of_linear_independent_of_card_eq_finrank hs lin_ind card_eq) = coe :=
basis.coe_mk _ _

/-- A linear independent set of `finrank K V` vectors forms a basis. -/
@[simps]
noncomputable def set_basis_of_linear_independent_of_card_eq_finrank
  {s : set V} [nonempty s] [fintype s]
  (lin_ind : linear_independent K (coe : s → V)) (card_eq : s.to_finset.card = finrank K V) :
  basis s K V :=
basis_of_linear_independent_of_card_eq_finrank lin_ind (trans s.to_finset_card.symm card_eq)

@[simp] lemma coe_set_basis_of_linear_independent_of_card_eq_finrank
  {s : set V} [nonempty s] [fintype s]
  (lin_ind : linear_independent K (coe : s → V)) (card_eq : s.to_finset.card = finrank K V) :
  ⇑(set_basis_of_linear_independent_of_card_eq_finrank lin_ind card_eq) = coe :=
basis.coe_mk _ _

end basis

/-!
We now give characterisations of `finrank K V = 1` and `finrank K V ≤ 1`.
-/
section finrank_eq_one

/--
A vector space with a nonzero vector `v` has dimension 1 iff `v` spans.
-/
lemma finrank_eq_one_iff_of_nonzero (v : V) (nz : v ≠ 0) :
  finrank K V = 1 ↔ span K ({v} : set V) = ⊤ :=
⟨λ h, by simpa using (basis_singleton punit h v nz).span_eq,
  λ s, finrank_eq_card_basis (basis.mk (linear_independent_singleton nz) (by { convert s, simp }))⟩

/--
A module with a nonzero vector `v` has dimension 1 iff every vector is a multiple of `v`.
-/
lemma finrank_eq_one_iff_of_nonzero' (v : V) (nz : v ≠ 0) :
  finrank K V = 1 ↔ ∀ w : V, ∃ c : K, c • v = w :=
begin
  rw finrank_eq_one_iff_of_nonzero v nz,
  apply span_singleton_eq_top_iff,
end

/--
A module has dimension 1 iff there is some `v : V` so `{v}` is a basis.
-/
lemma finrank_eq_one_iff (ι : Type*) [unique ι] :
  finrank K V = 1 ↔ nonempty (basis ι K V) :=
begin
  fsplit,
  { intro h,
    haveI := finite_dimensional_of_finrank (_root_.zero_lt_one.trans_le h.symm.le),
    exact ⟨basis_unique ι h⟩ },
  { rintro ⟨b⟩,
    simpa using finrank_eq_card_basis b }
end

/--
A module has dimension 1 iff there is some nonzero `v : V` so every vector is a multiple of `v`.
-/
lemma finrank_eq_one_iff' :
  finrank K V = 1 ↔ ∃ (v : V) (n : v ≠ 0), ∀ w : V, ∃ c : K, c • v = w :=
begin
  convert finrank_eq_one_iff punit,
  simp only [exists_prop, eq_iff_iff, ne.def],
  convert (basis.basis_singleton_iff punit).symm,
  funext v,
  simp,
  apply_instance, apply_instance, -- Not sure why this aren't found automatically.
end

/--
A finite dimensional module has dimension at most 1 iff
there is some `v : V` so every vector is a multiple of `v`.
-/
lemma finrank_le_one_iff [finite_dimensional K V] :
  finrank K V ≤ 1 ↔ ∃ (v : V), ∀ w : V, ∃ c : K, c • v = w :=
begin
  fsplit,
  { intro h,
    by_cases h' : finrank K V = 0,
    { use 0, intro w, use 0, haveI := finrank_zero_iff.mp h', apply subsingleton.elim, },
    { replace h' := zero_lt_iff.mpr h', have : finrank K V = 1, { linarith },
      obtain ⟨v, -, p⟩ := finrank_eq_one_iff'.mp this,
      use ⟨v, p⟩, }, },
  { rintro ⟨v, p⟩,
    exact finrank_le_one v p, }
end

lemma submodule.finrank_le_one_iff_is_principal (W : submodule K V) [finite_dimensional K W] :
  finrank K W ≤ 1 ↔ W.is_principal :=
by rw [← W.rank_le_one_iff_is_principal, ← finrank_eq_rank, ← cardinal.nat_cast_le, nat.cast_one]

lemma module.finrank_le_one_iff_top_is_principal [finite_dimensional K V] :
  finrank K V ≤ 1 ↔ (⊤ : submodule K V).is_principal :=
by rw [← module.rank_le_one_iff_top_is_principal, ← finrank_eq_rank,
  ← cardinal.nat_cast_le, nat.cast_one]

-- We use the `linear_map.compatible_smul` typeclass here, to encompass two situations:
-- * `A = K`
-- * `[field K] [algebra K A] [is_scalar_tower K A V] [is_scalar_tower K A W]`
lemma surjective_of_nonzero_of_finrank_eq_one {W A : Type*} [semiring A]
  [module A V] [add_comm_group W] [module K W] [module A W] [linear_map.compatible_smul V W K A]
  (h : finrank K W = 1) {f : V →ₗ[A] W} (w : f ≠ 0) : surjective f :=
begin
  change surjective (f.restrict_scalars K),
  obtain ⟨v, n⟩ := fun_like.ne_iff.mp w,
  intro z,
  obtain ⟨c, rfl⟩ := (finrank_eq_one_iff_of_nonzero' (f v) n).mp h z,
  exact ⟨c • v, by simp⟩,
end

/-- Any `K`-algebra module that is 1-dimensional over `K` is simple. -/
lemma is_simple_module_of_finrank_eq_one {A} [semiring A] [module A V] [has_smul K A]
  [is_scalar_tower K A V] (h : finrank K V = 1) : is_simple_order (submodule A V) :=
begin
  haveI := nontrivial_of_finrank_eq_succ h,
  refine ⟨λ S, or_iff_not_imp_left.2 (λ hn, _)⟩,
  rw ← restrict_scalars_inj K at hn ⊢,
  haveI := finite_dimensional_of_finrank_eq_succ h,
  refine eq_top_of_finrank_eq ((submodule.finrank_le _).antisymm _),
  simpa only [h, finrank_bot] using submodule.finrank_strict_mono (ne.bot_lt hn),
end

end finrank_eq_one

end division_ring

section subalgebra_rank
open module
variables {F E : Type*} [field F] [ring E] [algebra F E]

/-- A `subalgebra` is `finite_dimensional` iff it is finite_dimensional as a submodule. -/
lemma subalgebra.finite_dimensional_to_submodule {S : subalgebra F E} :
  finite_dimensional F S.to_submodule ↔ finite_dimensional F S := iff.rfl

alias subalgebra.finite_dimensional_to_submodule ↔
  finite_dimensional.of_subalgebra_to_submodule finite_dimensional.subalgebra_to_submodule

instance finite_dimensional.finite_dimensional_subalgebra [finite_dimensional F E]
  (S : subalgebra F E) : finite_dimensional F S :=
finite_dimensional.of_subalgebra_to_submodule infer_instance

instance subalgebra.finite_dimensional_bot : finite_dimensional F (⊥ : subalgebra F E) :=
by { nontriviality E, exact finite_dimensional_of_rank_eq_one subalgebra.rank_bot }

lemma subalgebra.eq_bot_of_rank_le_one {S : subalgebra F E} (h : module.rank F S ≤ 1) : S = ⊥ :=
begin
  nontriviality E,
  obtain ⟨m, hm, he⟩ := cardinal.exists_nat_eq_of_le_nat (h.trans_eq nat.cast_one.symm),
  haveI := finite_dimensional_of_rank_eq_nat he,
  rw [← not_bot_lt_iff, ← subalgebra.to_submodule.lt_iff_lt],
  haveI := (S.to_submodule_equiv).symm.finite_dimensional,
  refine λ hl, (submodule.finrank_lt_finrank_of_lt hl).not_le (nat_cast_le.1 _),
  iterate 2 { rw [subalgebra.finrank_to_submodule, finrank_eq_rank] },
  exact h.trans_eq subalgebra.rank_bot.symm,
end

lemma subalgebra.eq_bot_of_finrank_one {S : subalgebra F E} (h : finrank F S = 1) : S = ⊥ :=
subalgebra.eq_bot_of_rank_le_one $
  by { haveI := finite_dimensional_of_finrank_eq_succ h, rw [← finrank_eq_rank, h, nat.cast_one] }

@[simp]
theorem subalgebra.rank_eq_one_iff [nontrivial E] {S : subalgebra F E} :
  module.rank F S = 1 ↔ S = ⊥ :=
⟨λ h, subalgebra.eq_bot_of_rank_le_one h.le, λ h, h.symm ▸ subalgebra.rank_bot⟩

@[simp]
theorem subalgebra.finrank_eq_one_iff [nontrivial E] {S : subalgebra F E} :
  finrank F S = 1 ↔ S = ⊥ :=
⟨subalgebra.eq_bot_of_finrank_one, λ h, h.symm ▸ subalgebra.finrank_bot⟩

lemma subalgebra.bot_eq_top_iff_rank_eq_one [nontrivial E] :
  (⊥ : subalgebra F E) = ⊤ ↔ module.rank F E = 1 :=
by rw [← rank_top, ← subalgebra_top_rank_eq_submodule_top_rank, subalgebra.rank_eq_one_iff, eq_comm]

lemma subalgebra.bot_eq_top_iff_finrank_eq_one [nontrivial E] :
  (⊥ : subalgebra F E) = ⊤ ↔ finrank F E = 1 :=
by rw [← finrank_top, ← subalgebra_top_finrank_eq_submodule_top_finrank,
       subalgebra.finrank_eq_one_iff, eq_comm]

alias subalgebra.bot_eq_top_iff_rank_eq_one ↔ _ subalgebra.bot_eq_top_of_rank_eq_one
alias subalgebra.bot_eq_top_iff_finrank_eq_one ↔ _ subalgebra.bot_eq_top_of_finrank_eq_one
attribute [simp] subalgebra.bot_eq_top_of_finrank_eq_one subalgebra.bot_eq_top_of_rank_eq_one

lemma subalgebra.is_simple_order_of_finrank (hr : finrank F E = 2) :
  is_simple_order (subalgebra F E) :=
let i := nontrivial_of_finrank_pos (zero_lt_two.trans_eq hr.symm) in by exactI
{ to_nontrivial :=
    ⟨⟨⊥, ⊤, λ h, by cases hr.symm.trans (subalgebra.bot_eq_top_iff_finrank_eq_one.1 h)⟩⟩,
  eq_bot_or_eq_top :=
  begin
    intro S,
    haveI : finite_dimensional F E := finite_dimensional_of_finrank_eq_succ hr,
    haveI : finite_dimensional F S :=
      finite_dimensional.finite_dimensional_submodule S.to_submodule,
    have : finrank F S ≤ 2 := hr ▸ S.to_submodule.finrank_le,
    have : 0 < finrank F S := finrank_pos_iff.mpr infer_instance,
    interval_cases (finrank F S),
    { left, exact subalgebra.eq_bot_of_finrank_one h, },
    { right, rw ← hr at h,
      rw ← algebra.to_submodule_eq_top,
      exact submodule.eq_top_of_finrank_eq h, },
  end }

end subalgebra_rank

namespace module
namespace End

variables [division_ring K] [add_comm_group V] [module K V]

lemma exists_ker_pow_eq_ker_pow_succ [finite_dimensional K V] (f : End K V) :
  ∃ (k : ℕ), k ≤ finrank K V ∧ (f ^ k).ker = (f ^ k.succ).ker :=
begin
  classical,
  by_contradiction h_contra,
  simp_rw [not_exists, not_and] at h_contra,
  have h_le_ker_pow : ∀ (n : ℕ), n ≤ (finrank K V).succ → n ≤ finrank K (f ^ n).ker,
  { intros n hn,
    induction n with n ih,
    { exact zero_le (finrank _ _) },
    { have h_ker_lt_ker : (f ^ n).ker < (f ^ n.succ).ker,
      { refine lt_of_le_of_ne _ (h_contra n (nat.le_of_succ_le_succ hn)),
        rw pow_succ,
        apply linear_map.ker_le_ker_comp },
      have h_finrank_lt_finrank : finrank K (f ^ n).ker < finrank K (f ^ n.succ).ker,
      { apply submodule.finrank_lt_finrank_of_lt h_ker_lt_ker },
      calc
        n.succ ≤ (finrank K ↥(linear_map.ker (f ^ n))).succ :
            nat.succ_le_succ (ih (nat.le_of_succ_le hn))
        ... ≤ finrank K ↥(linear_map.ker (f ^ n.succ)) :
            nat.succ_le_of_lt h_finrank_lt_finrank } },
  have h_le_finrank_V : ∀ n, finrank K (f ^ n).ker ≤ finrank K V :=
    λ n, submodule.finrank_le _,
  have h_any_n_lt: ∀ n, n ≤ (finrank K V).succ → n ≤ finrank K V :=
    λ n hn, (h_le_ker_pow n hn).trans (h_le_finrank_V n),
  show false,
    from nat.not_succ_le_self _ (h_any_n_lt (finrank K V).succ (finrank K V).succ.le_refl),
end

lemma ker_pow_constant {f : End K V} {k : ℕ} (h : (f ^ k).ker = (f ^ k.succ).ker) :
  ∀ m, (f ^ k).ker = (f ^ (k + m)).ker
| 0 := by simp
| (m + 1) :=
  begin
    apply le_antisymm,
    { rw [add_comm, pow_add],
      apply linear_map.ker_le_ker_comp },
    { rw [ker_pow_constant m, add_comm m 1, ←add_assoc, pow_add, pow_add f k m],
      change linear_map.ker ((f ^ (k + 1)).comp (f ^ m)) ≤ linear_map.ker ((f ^ k).comp (f ^ m)),
      rw [linear_map.ker_comp, linear_map.ker_comp, h, nat.add_one],
      exact le_rfl, }
  end

lemma ker_pow_eq_ker_pow_finrank_of_le [finite_dimensional K V]
  {f : End K V} {m : ℕ} (hm : finrank K V ≤ m) :
  (f ^ m).ker = (f ^ finrank K V).ker :=
begin
  obtain ⟨k, h_k_le, hk⟩ :
    ∃ k, k ≤ finrank K V ∧ linear_map.ker (f ^ k) = linear_map.ker (f ^ k.succ) :=
    exists_ker_pow_eq_ker_pow_succ f,
  calc (f ^ m).ker = (f ^ (k + (m - k))).ker :
      by rw add_tsub_cancel_of_le (h_k_le.trans hm)
    ...  = (f ^ k).ker : by rw ker_pow_constant hk _
    ...  = (f ^ (k + (finrank K V - k))).ker : ker_pow_constant hk (finrank K V - k)
    ...  = (f ^ finrank K V).ker : by rw add_tsub_cancel_of_le h_k_le
end

lemma ker_pow_le_ker_pow_finrank [finite_dimensional K V] (f : End K V) (m : ℕ) :
  (f ^ m).ker ≤ (f ^ finrank K V).ker :=
begin
  by_cases h_cases: m < finrank K V,
  { rw [←add_tsub_cancel_of_le (nat.le_of_lt h_cases), add_comm, pow_add],
    apply linear_map.ker_le_ker_comp },
  { rw [ker_pow_eq_ker_pow_finrank_of_le (le_of_not_lt h_cases)],
    exact le_rfl }
end

end End
end module

section module

open module

open_locale cardinal

lemma cardinal_mk_eq_cardinal_mk_field_pow_rank
  (K V : Type u) [division_ring K] [add_comm_group V] [module K V] [finite_dimensional K V] :
  #V = #K ^ module.rank K V :=
begin
  let s := basis.of_vector_space_index K V,
  let hs := basis.of_vector_space K V,
  calc #V = #(s →₀ K) : quotient.sound ⟨hs.repr.to_equiv⟩
    ... = #(s → K) : quotient.sound ⟨finsupp.equiv_fun_on_finite⟩
    ... = _ : by rw [← cardinal.lift_inj.1 hs.mk_eq_rank, cardinal.power_def]
end

lemma cardinal_lt_aleph_0_of_finite_dimensional
  (K V : Type u) [division_ring K] [add_comm_group V] [module K V]
  [_root_.finite K] [finite_dimensional K V] :
  #V < ℵ₀ :=
begin
  letI : is_noetherian K V := is_noetherian.iff_fg.2 infer_instance,
  rw cardinal_mk_eq_cardinal_mk_field_pow_rank K V,
  exact cardinal.power_lt_aleph_0 (cardinal.lt_aleph_0_of_finite K)
    (is_noetherian.rank_lt_aleph_0 K V),
end

end module<|MERGE_RESOLUTION|>--- conflicted
+++ resolved
@@ -1094,14 +1094,9 @@
   [finite_dimensional K V] {U W : submodule K V} (h : is_compl U W) :
   finrank K U + finrank K W = finrank K V :=
 begin
-<<<<<<< HEAD
-  rw [← rank_sup_add_rank_inf_eq, h.codisjoint.eq_top, h.disjoint.eq_bot, finrank_bot, add_zero],
-  exact finrank_top _ _
-=======
   rw [← finrank_sup_add_finrank_inf_eq, h.codisjoint.eq_top, h.disjoint.eq_bot, finrank_bot,
     add_zero],
-  exact finrank_top
->>>>>>> 67e606ea
+  exact finrank_top _ _
 end
 
 end division_ring
