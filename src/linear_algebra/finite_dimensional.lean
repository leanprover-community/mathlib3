--- conflicted
+++ resolved
@@ -249,14 +249,8 @@
   [finite_dimensional K V] {ι : Type w} {b : ι → V} (h : linear_independent K b) :
   #ι ≤ finrank K V :=
 begin
-<<<<<<< HEAD
   rw ← lift_le,
-  simpa [← finrank_eq_dim, -finrank_eq_rank] using cardinal_lift_le_dim_of_linear_independent h
-=======
-  rw ← lift_le.{_ (max v w)},
-  simpa [← finrank_eq_rank', -finrank_eq_rank] using
-    cardinal_lift_le_rank_of_linear_independent.{_ _ _ (max v w)} h
->>>>>>> 55102fc1
+  simpa [← finrank_eq_rank, -finrank_eq_rank] using cardinal_lift_le_dim_of_linear_independent h
 end
 
 lemma fintype_card_le_finrank_of_linear_independent
