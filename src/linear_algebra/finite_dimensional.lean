/-
Copyright (c) 2019 Chris Hughes. All rights reserved.
Released under Apache 2.0 license as described in the file LICENSE.
Authors: Chris Hughes
-/
import linear_algebra.dimension
import ring_theory.principal_ideal_domain

/-!
# Finite dimensional vector spaces

Definition and basic properties of finite dimensional vector spaces, of their dimensions, and
of linear maps on such spaces.

## Main definitions

Assume `V` is a vector space over a field `K`. There are (at least) three equivalent definitions of
finite-dimensionality of `V`:

- it admits a finite basis.
- it is finitely generated.
- it is noetherian, i.e., every subspace is finitely generated.

We introduce a typeclass `finite_dimensional K V` capturing this property. For ease of transfer of
proof, it is defined using the third point of view, i.e., as `is_noetherian`. However, we prove
that all these points of view are equivalent, with the following lemmas
(in the namespace `finite_dimensional`):

- `exists_is_basis_finite` states that a finite-dimensional vector space has a finite basis
- `of_finite_basis` states that the existence of a finite basis implies finite-dimensionality
- `iff_fg` states that the space is finite-dimensional if and only if it is finitely generated

Also defined is `findim`, the dimension of a finite dimensional space, returning a `nat`,
as opposed to `dim`, which returns a `cardinal`. When the space has infinite dimension, its
`findim` is by convention set to `0`.

Preservation of finite-dimensionality and formulas for the dimension are given for
- submodules
- quotients (for the dimension of a quotient, see `findim_quotient_add_findim`)
- linear equivs, in `linear_equiv.finite_dimensional` and `linear_equiv.findim_eq`
- image under a linear map (the rank-nullity formula is in `findim_range_add_findim_ker`)

Basic properties of linear maps of a finite-dimensional vector space are given. Notably, the
equivalence of injectivity and surjectivity is proved in `linear_map.injective_iff_surjective`,
and the equivalence between left-inverse and right-inverse in `mul_eq_one_comm` and
`comp_eq_id_comm`.

## Implementation notes

Most results are deduced from the corresponding results for the general dimension (as a cardinal),
in `dimension.lean`. Not all results have been ported yet.

One of the characterizations of finite-dimensionality is in terms of finite generation. This
property is currently defined only for submodules, so we express it through the fact that the
maximal submodule (which, as a set, coincides with the whole space) is finitely generated. This is
not very convenient to use, although there are some helper functions. However, this becomes very
convenient when speaking of submodules which are finite-dimensional, as this notion coincides with
the fact that the submodule is finitely generated (as a submodule of the whole space). This
equivalence is proved in `submodule.fg_iff_finite_dimensional`.
-/

universes u v v' w
open_locale classical

open vector_space cardinal submodule module function

variables {K : Type u} {V : Type v} [field K] [add_comm_group V] [vector_space K V]
{V₂ : Type v'} [add_comm_group V₂] [vector_space K V₂]

/-- `finite_dimensional` vector spaces are defined to be noetherian modules.
Use `finite_dimensional.iff_fg` or `finite_dimensional.of_finite_basis` to prove finite dimension
from a conventional definition. -/
@[reducible] def finite_dimensional (K V : Type*) [field K]
  [add_comm_group V] [vector_space K V] := is_noetherian K V

namespace finite_dimensional

open is_noetherian

/-- A vector space is finite-dimensional if and only if its dimension (as a cardinal) is strictly
less than the first infinite cardinal `omega`. -/
lemma finite_dimensional_iff_dim_lt_omega : finite_dimensional K V ↔ dim K V < omega.{v} :=
begin
  cases exists_is_basis K V with b hb,
  have := is_basis.mk_eq_dim hb,
  simp only [lift_id] at this,
  rw [← this, lt_omega_iff_fintype, ← @set.set_of_mem_eq _ b, ← subtype.val_range],
  split,
  { intro, resetI, convert finite_of_linear_independent hb.1, simp },
  { assume hbfinite,
    refine @is_noetherian_of_linear_equiv K (⊤ : submodule K V) V _
      _ _ _ _ (linear_equiv.of_top _ rfl) (id _),
    refine is_noetherian_of_fg_of_noetherian _ ⟨set.finite.to_finset hbfinite, _⟩,
    rw [set.finite.coe_to_finset, ← hb.2], refl }
end

/-- The dimension of a finite-dimensional vector space, as a cardinal, is strictly less than the
first infinite cardinal `omega`. -/
lemma dim_lt_omega (K V : Type*) [field K] [add_comm_group V] [vector_space K V] :
  ∀ [finite_dimensional K V], dim K V < omega.{v} :=
finite_dimensional_iff_dim_lt_omega.1

/-- In a finite dimensional space, there exists a finite basis. A basis is in general given as a
function from an arbitrary type to the vector space. Here, we think of a basis as a set (instead of
a function), and use as parametrizing type this set (and as a function the function `subtype.val`).
-/
variables (K V)
lemma exists_is_basis_finite [finite_dimensional K V] :
  ∃ s : set V, (is_basis K (subtype.val : s → V)) ∧ s.finite :=
begin
  cases exists_is_basis K V with s hs,
  exact ⟨s, hs, finite_of_linear_independent hs.1⟩
end

/-- In a finite dimensional space, there exists a finite basis. Provides the basis as a finset.
This is in contrast to `exists_is_basis_finite`, which provides a set and a `set.finite`.
-/
lemma exists_is_basis_finset [finite_dimensional K V] :
  ∃ b : finset V, is_basis K (subtype.val : (↑b : set V) → V) :=
begin
  obtain ⟨s, s_basis, s_finite⟩ := exists_is_basis_finite K V,
  refine ⟨s_finite.to_finset, _⟩,
  rw set.finite.coe_to_finset,
  exact s_basis,
end

variables {K V}

/-- A vector space is finite-dimensional if and only if it is finitely generated. As the
finitely-generated property is a property of submodules, we formulate this in terms of the
maximal submodule, equal to the whole space as a set by definition.-/
lemma iff_fg :
  finite_dimensional K V ↔ (⊤ : submodule K V).fg :=
begin
  split,
  { introI h,
    rcases exists_is_basis_finite K V with ⟨s, s_basis, s_finite⟩,
    exact ⟨s_finite.to_finset, by { convert s_basis.2, simp }⟩ },
  { rintros ⟨s, hs⟩,
    rw [finite_dimensional_iff_dim_lt_omega, ← dim_top, ← hs],
    exact lt_of_le_of_lt (dim_span_le _) (lt_omega_iff_finite.2 (set.finite_mem_finset s)) }
end

/-- If a vector space has a finite basis, then it is finite-dimensional. -/
lemma of_finite_basis {ι : Type w} [fintype ι] {b : ι → V} (h : is_basis K b) :
  finite_dimensional K V :=
iff_fg.2 $ ⟨finset.univ.image b, by {convert h.2, simp} ⟩

/-- If a vector space has a finite basis, then it is finite-dimensional, finset style. -/
lemma of_finset_basis {b : finset V} (h : is_basis K (subtype.val : (↑b : set V) -> V)) :
  finite_dimensional K V :=
iff_fg.2 $ ⟨b, by {convert h.2, simp} ⟩

/-- A subspace of a finite-dimensional space is also finite-dimensional. -/
instance finite_dimensional_submodule [finite_dimensional K V] (S : submodule K V) :
  finite_dimensional K S :=
finite_dimensional_iff_dim_lt_omega.2 (lt_of_le_of_lt (dim_submodule_le _) (dim_lt_omega K V))

/-- A quotient of a finite-dimensional space is also finite-dimensional. -/
instance finite_dimensional_quotient [finite_dimensional K V] (S : submodule K V) :
  finite_dimensional K (quotient S) :=
finite_dimensional_iff_dim_lt_omega.2 (lt_of_le_of_lt (dim_quotient_le _) (dim_lt_omega K V))

/-- The dimension of a finite-dimensional vector space as a natural number. Defined by convention to
be `0` if the space is infinite-dimensional. -/
noncomputable def findim (K V : Type*) [field K]
  [add_comm_group V] [vector_space K V] : ℕ :=
if h : dim K V < omega.{v} then classical.some (lt_omega.1 h) else 0

/-- In a finite-dimensional space, its dimension (seen as a cardinal) coincides with its `findim`. -/
lemma findim_eq_dim (K : Type u) (V : Type v) [field K]
  [add_comm_group V] [vector_space K V] [finite_dimensional K V] :
  (findim K V : cardinal.{v}) = dim K V :=
begin
  have : findim K V = classical.some (lt_omega.1 (dim_lt_omega K V)) :=
    dif_pos (dim_lt_omega K V),
  rw this,
  exact (classical.some_spec (lt_omega.1 (dim_lt_omega K V))).symm
end

/-- If a vector space has a finite basis, then its dimension (seen as a cardinal) is equal to the
cardinality of the basis. -/
lemma dim_eq_card_basis {ι : Type w} [fintype ι] {b : ι → V} (h : is_basis K b) :
  dim K V = fintype.card ι :=
by rw [←h.mk_range_eq_dim, cardinal.fintype_card,
       set.card_range_of_injective (h.injective zero_ne_one)]


/-- If a vector space has a finite basis, then its dimension is equal to the cardinality of the
basis. -/
lemma findim_eq_card_basis {ι : Type w} [fintype ι] {b : ι → V} (h : is_basis K b) :
  findim K V = fintype.card ι :=
begin
  haveI : finite_dimensional K V := of_finite_basis h,
  have := dim_eq_card_basis h,
  rw ← findim_eq_dim at this,
  exact_mod_cast this
end

/-- If a vector space is finite-dimensional, then the cardinality of any basis is equal to its
`findim`. -/
lemma findim_eq_card_basis' [finite_dimensional K V] {ι : Type w} {b : ι → V} (h : is_basis K b) :
  (findim K V : cardinal.{w}) = cardinal.mk ι :=
begin
  rcases exists_is_basis_finite K V with ⟨s, s_basis, s_finite⟩,
  letI: fintype s := s_finite.fintype,
  have A : cardinal.mk s = fintype.card s := fintype_card _,
  have B : findim K V = fintype.card s := findim_eq_card_basis s_basis,
  have C : cardinal.lift.{w v} (cardinal.mk ι) = cardinal.lift.{v w} (cardinal.mk s) :=
    mk_eq_mk_of_basis h s_basis,
  rw [A, ← B, lift_nat_cast] at C,
  have : cardinal.lift.{w v} (cardinal.mk ι) = cardinal.lift.{w v} (findim K V),
    by { simp, exact C },
  exact (lift_inj.mp this).symm
end

<<<<<<< HEAD
/-- If a vector space has a finite basis, then its dimension is equal to the cardinality of the
basis. This lemma uses a `finset` instead of indexed types. -/
lemma findim_eq_card_finset_basis {b : finset V}
  (h : is_basis K (subtype.val : (↑b : set V) -> V)) :
  findim K V = finset.card b :=
by { rw [findim_eq_card_basis h, fintype.subtype_card], intros x, refl }
=======
-- Note here we've restrictied the universe levels of `ι` and `V` to be the same, for convenience.
lemma cardinal_mk_le_findim_of_linear_independent
  [finite_dimensional K V] {ι : Type v} {b : ι → V} (h : linear_independent K b) :
  cardinal.mk ι ≤ findim K V :=
begin
  convert cardinal_le_dim_of_linear_independent h,
  rw ←findim_eq_dim K V
end

-- Note here we've restrictied the universe levels of `ι` and `V` to be the same, for convenience.
lemma fintype_card_le_findim_of_linear_independent
  [finite_dimensional K V] {ι : Type v} [fintype ι] {b : ι → V} (h : linear_independent K b) :
  fintype.card ι ≤ findim K V :=
by simpa [fintype_card] using cardinal_mk_le_findim_of_linear_independent h

lemma finset_card_le_findim_of_linear_independent [finite_dimensional K V] {b : finset V}
  (h : linear_independent K (λ x, x : (↑b : set V) → V)) :
  b.card ≤ findim K V :=
begin
  rw ←fintype.card_coe,
  exact fintype_card_le_findim_of_linear_independent h,
end

section
open_locale big_operators
open finset

/--
If a finset has cardinality larger than the dimension of the space,
then there is a nontrivial linear relation amongst its elements.
-/
lemma exists_nontrivial_relation_of_dim_lt_card
  [finite_dimensional K V] {t : finset V} (h : findim K V < t.card) :
  ∃ f : V → K, ∑ e in t, f e • e = 0 ∧ ∃ x ∈ t, f x ≠ 0 :=
begin
  have := mt finset_card_le_findim_of_linear_independent (by { simpa using h }),
  rw linear_dependent_iff at this,
  obtain ⟨s, g, sum, z, zm, nonzero⟩ := this,
  -- Now we have to extend `g` to all of `t`, then to all of `V`.
  let f : V → K := λ x, if h : x ∈ t then if (⟨x, h⟩ : (↑t : set V)) ∈ s then g ⟨x, h⟩ else 0 else 0,
  -- and finally clean up the mess caused by the extension.
  refine ⟨f, _, _⟩,
  { dsimp [f],
    rw ← sum,
    fapply sum_bij_ne_zero (λ v hvt _, (⟨v, hvt⟩ : {v // v ∈ t})),
    { intros v hvt H, dsimp,
      rw [dif_pos hvt] at H,
      contrapose! H,
      rw [if_neg H, zero_smul], },
    { intros _ _ _ _ _ _, exact subtype.mk.inj, },
    { intros b hbs hb,
      use b,
      simpa only [hbs, exists_prop, dif_pos, mk_coe, and_true, if_true, finset.coe_mem,
        eq_self_iff_true, exists_prop_of_true, ne.def] using hb, },
    { intros a h₁, dsimp, rw [dif_pos h₁],
      intro h₂, rw [if_pos], contrapose! h₂,
      rw [if_neg h₂, zero_smul], }, },
  { refine ⟨z, z.2, _⟩, dsimp only [f], erw [dif_pos z.2, if_pos]; rwa [subtype.coe_eta] },
end

/--
If a finset has cardinality larger than `findim + 1`,
then there is a nontrivial linear relation amongst its elements,
such that the coefficients of the relation sum to zero.
-/
lemma exists_nontrivial_relation_sum_zero_of_dim_succ_lt_card
  [finite_dimensional K V] {t : finset V} (h : findim K V + 1 < t.card) :
  ∃ f : V → K, ∑ e in t, f e • e = 0 ∧ ∑ e in t, f e = 0 ∧ ∃ x ∈ t, f x ≠ 0 :=
begin
  -- Pick an element x₀ ∈ t,
  have card_pos : 0 < t.card := lt_trans (nat.succ_pos _) h,
  obtain ⟨x₀, m⟩ := (finset.card_pos.1 card_pos).bex,
  -- and apply the previous lemma to the {xᵢ - x₀}
  let shift : V ↪ V := ⟨λ x, x - x₀, add_left_injective (-x₀)⟩,
  let t' := (t.erase x₀).map shift,
  have h' : findim K V < t'.card,
  { simp only [t', card_map, finset.card_erase_of_mem m],
    exact nat.lt_pred_iff.mpr h, },
  -- to obtain a function `g`.
  obtain ⟨g, gsum, x₁, x₁_mem, nz⟩ := exists_nontrivial_relation_of_dim_lt_card h',
  -- Then obtain `f` by translating back by `x₀`,
  -- and setting the value of `f` at `x₀` to ensure `∑ e in t, f e = 0`.
  let f : V → K := λ z, if z = x₀ then - ∑ z in (t.erase x₀), g (z - x₀) else g (z - x₀),
  refine ⟨f, _ ,_ ,_⟩,
  -- After this, it's a matter of verifiying the properties,
  -- based on the corresponding properties for `g`.
  { show ∑ (e : V) in t, f e • e = 0,
    -- We prove this by splitting off the `x₀` term of the sum,
    -- which is itself a sum over `t.erase x₀`,
    -- combining the two sums, and
    -- observing that after reindexing we have exactly
    -- ∑ (x : V) in t', g x • x = 0.
    simp only [f],
    conv_lhs { apply_congr, skip, rw [ite_smul], },
    rw [finset.sum_ite],
    conv { congr, congr, apply_congr, simp [filter_eq', m], },
    conv { congr, congr, skip, apply_congr, simp [filter_ne'], },
    rw [sum_singleton, neg_smul, add_comm, ←sub_eq_add_neg, sum_smul, ←sum_sub_distrib],
    simp only [←smul_sub],
    -- At the end we have to reindex the sum, so we use `change` to
    -- express the summand using `shift`.
    change (∑ (x : V) in t.erase x₀, (λ e, g e • e) (shift x)) = 0,
    rw ←sum_map _ shift,
    exact gsum, },
  { show ∑ (e : V) in t, f e = 0,
    -- Again we split off the `x₀` term,
    -- observing that it exactly cancels the other terms.
    rw [← insert_erase m, sum_insert (not_mem_erase x₀ t)],
    dsimp [f],
    rw [if_pos rfl],
    conv_lhs { congr, skip, apply_congr, skip, rw if_neg (show x ≠ x₀, from (mem_erase.mp H).1), },
    exact neg_add_self _, },
  { show ∃ (x : V) (H : x ∈ t), f x ≠ 0,
    -- We can use x₁ + x₀.
    refine ⟨x₁ + x₀, _, _⟩,
    { rw finset.mem_map at x₁_mem,
      rcases x₁_mem with ⟨x₁, x₁_mem, rfl⟩,
      rw mem_erase at x₁_mem,
      simp only [x₁_mem, sub_add_cancel, function.embedding.coe_fn_mk], },
    { dsimp only [f],
      rwa [if_neg, add_sub_cancel],
      rw [add_left_eq_self], rintro rfl,
      simpa only [sub_eq_zero, exists_prop, finset.mem_map, embedding.coe_fn_mk, eq_self_iff_true,
        mem_erase, not_true, exists_eq_right, ne.def, false_and] using x₁_mem, } },
end

section
variables {L : Type*} [discrete_linear_ordered_field L]
variables {W : Type v} [add_comm_group W] [vector_space L W]

/--
A slight strengthening of `exists_nontrivial_relation_sum_zero_of_dim_succ_lt_card`
available when working over an ordered field:
we can ensure a positive coefficient, not just a nonzero coefficient.
-/
lemma exists_relation_sum_zero_pos_coefficient_of_dim_succ_lt_card
  [finite_dimensional L W] {t : finset W} (h : findim L W + 1 < t.card) :
  ∃ f : W → L, ∑ e in t, f e • e = 0 ∧ ∑ e in t, f e = 0 ∧ ∃ x ∈ t, 0 < f x :=
begin
  obtain ⟨f, sum, total, nonzero⟩ := exists_nontrivial_relation_sum_zero_of_dim_succ_lt_card h,
  exact ⟨f, sum, total, exists_pos_of_sum_zero_of_exists_nonzero f total nonzero⟩,
end

end

end
>>>>>>> 2e752e13

/-- If a submodule has maximal dimension in a finite dimensional space, then it is equal to the
whole space. -/
lemma eq_top_of_findim_eq [finite_dimensional K V] {S : submodule K V}
  (h : findim K S = findim K V) : S = ⊤ :=
begin
  cases exists_is_basis K S with bS hbS,
  have : linear_independent K (subtype.val : (subtype.val '' bS : set V) → V),
    from @linear_independent.image_subtype _ _ _ _ _ _ _ _ _
      (submodule.subtype S) hbS.1 (by simp),
  cases exists_subset_is_basis this with b hb,
  letI : fintype b := classical.choice (finite_of_linear_independent hb.2.1),
  letI : fintype (subtype.val '' bS) := classical.choice (finite_of_linear_independent this),
  letI : fintype bS := classical.choice (finite_of_linear_independent hbS.1),
  have : subtype.val '' bS = b, from set.eq_of_subset_of_card_le hb.1
    (by rw [set.card_image_of_injective _ subtype.val_injective, ← findim_eq_card_basis hbS,
         ← findim_eq_card_basis hb.2, h]; apply_instance),
  erw [← hb.2.2, subtype.val_range, ← this, set.set_of_mem_eq, ← subtype_eq_val, span_image],
  have := hbS.2,
  erw [subtype.val_range, set.set_of_mem_eq] at this,
  rw [this, map_top (submodule.subtype S), range_subtype],
end

variable (K)
/-- A field is one-dimensional as a vector space over itself. -/
@[simp] lemma findim_of_field : findim K K = 1 :=
begin
  have := dim_of_field K,
  rw [← findim_eq_dim] at this,
  exact_mod_cast this
end

/-- The vector space of functions on a fintype has finite dimension. -/
instance finite_dimensional_fintype_fun {ι : Type*} [fintype ι] :
  finite_dimensional K (ι → K) :=
by { rw [finite_dimensional_iff_dim_lt_omega, dim_fun'], exact nat_lt_omega _ }

/-- The vector space of functions on a fintype ι has findim equal to the cardinality of ι. -/
@[simp] lemma findim_fintype_fun_eq_card {ι : Type v} [fintype ι] :
  findim K (ι → K) = fintype.card ι :=
begin
  have : vector_space.dim K (ι → K) = fintype.card ι := dim_fun',
  rwa [← findim_eq_dim, nat_cast_inj] at this,
end

/-- The vector space of functions on `fin n` has findim equal to `n`. -/
@[simp] lemma findim_fin_fun {n : ℕ} : findim K (fin n → K) = n :=
by simp

/-- The submodule generated by a finite set is finite-dimensional. -/
theorem span_of_finite {A : set V} (hA : set.finite A) : finite_dimensional K (submodule.span K A) :=
is_noetherian_span_of_finite K hA

/-- The submodule generated by a single element is finite-dimensional. -/
instance (x : V) : finite_dimensional K (submodule.span K ({x} : set V)) := by {apply span_of_finite, simp}

end finite_dimensional

namespace submodule
open finite_dimensional

/-- A submodule is finitely generated if and only if it is finite-dimensional -/
theorem fg_iff_finite_dimensional (s : submodule K V) :
  s.fg ↔ finite_dimensional K s :=
⟨λh, is_noetherian_of_fg_of_noetherian s h,
 λh, by { rw ← map_subtype_top s, exact fg_map (iff_fg.1 h) }⟩

/-- In a finite-dimensional vector space, the dimensions of a submodule and of the corresponding
quotient add up to the dimension of the space. -/
theorem findim_quotient_add_findim [finite_dimensional K V] (s : submodule K V) :
  findim K s.quotient + findim K s = findim K V :=
begin
  have := dim_quotient_add_dim s,
  rw [← findim_eq_dim, ← findim_eq_dim, ← findim_eq_dim] at this,
  exact_mod_cast this
end

/-- The dimension of a submodule is bounded by the dimension of the ambient space. -/
lemma findim_le [finite_dimensional K V] (s : submodule K V) : findim K s ≤ findim K V :=
by { rw ← s.findim_quotient_add_findim, exact nat.le_add_left _ _ }

/-- The dimension of a quotient is bounded by the dimension of the ambient space. -/
lemma findim_quotient_le [finite_dimensional K V] (s : submodule K V) :
  findim K s.quotient ≤ findim K V :=
by { rw ← s.findim_quotient_add_findim, exact nat.le_add_right _ _ }

end submodule

namespace linear_equiv
open finite_dimensional

/-- Finite dimensionality is preserved under linear equivalence. -/
protected theorem finite_dimensional (f : V ≃ₗ[K] V₂) [finite_dimensional K V] :
  finite_dimensional K V₂ :=
is_noetherian_of_linear_equiv f

/-- The dimension of a finite dimensional space is preserved under linear equivalence. -/
theorem findim_eq (f : V ≃ₗ[K] V₂) [finite_dimensional K V] :
  findim K V = findim K V₂ :=
begin
  haveI : finite_dimensional K V₂ := f.finite_dimensional,
  rcases exists_is_basis_finite K V with ⟨s, s_basis, s_finite⟩,
  letI : fintype s := s_finite.fintype,
  have A : findim K V = fintype.card s := findim_eq_card_basis s_basis,
  have : is_basis K (λx:s, f (subtype.val x)) := f.is_basis s_basis,
  have B : findim K V₂ = fintype.card s := findim_eq_card_basis this,
  rw [A, B]
end

end linear_equiv

namespace linear_map
open finite_dimensional

/-- On a finite-dimensional space, an injective linear map is surjective. -/
lemma surjective_of_injective [finite_dimensional K V] {f : V →ₗ[K] V}
  (hinj : injective f) : surjective f :=
begin
  have h := dim_eq_injective _ hinj,
  rw [← findim_eq_dim, ← findim_eq_dim, nat_cast_inj] at h,
  exact range_eq_top.1 (eq_top_of_findim_eq h.symm)
end

/-- On a finite-dimensional space, a linear map is injective if and only if it is surjective. -/
lemma injective_iff_surjective [finite_dimensional K V] {f : V →ₗ[K] V} :
  injective f ↔ surjective f :=
⟨surjective_of_injective,
  λ hsurj, let ⟨g, hg⟩ := f.exists_right_inverse_of_surjective (range_eq_top.2 hsurj) in
  have function.right_inverse g f, from linear_map.ext_iff.1 hg,
  (left_inverse_of_surjective_of_right_inverse
    (surjective_of_injective this.injective) this).injective⟩

lemma ker_eq_bot_iff_range_eq_top [finite_dimensional K V] {f : V →ₗ[K] V} :
  f.ker = ⊥ ↔ f.range = ⊤ :=
by rw [range_eq_top, ker_eq_bot, injective_iff_surjective]

/-- In a finite-dimensional space, if linear maps are inverse to each other on one side then they
are also inverse to each other on the other side. -/
lemma mul_eq_one_of_mul_eq_one [finite_dimensional K V] {f g : V →ₗ[K] V} (hfg : f * g = 1) :
  g * f = 1 :=
have ginj : injective g, from has_left_inverse.injective
  ⟨f, (λ x, show (f * g) x = (1 : V →ₗ[K] V) x, by rw hfg; refl)⟩,
let ⟨i, hi⟩ := g.exists_right_inverse_of_surjective
  (range_eq_top.2 (injective_iff_surjective.1 ginj)) in
have f * (g * i) = f * 1, from congr_arg _ hi,
by rw [← mul_assoc, hfg, one_mul, mul_one] at this; rwa ← this

/-- In a finite-dimensional space, linear maps are inverse to each other on one side if and only if
they are inverse to each other on the other side. -/
lemma mul_eq_one_comm [finite_dimensional K V] {f g : V →ₗ[K] V} : f * g = 1 ↔ g * f = 1 :=
⟨mul_eq_one_of_mul_eq_one, mul_eq_one_of_mul_eq_one⟩

/-- In a finite-dimensional space, linear maps are inverse to each other on one side if and only if
they are inverse to each other on the other side. -/
lemma comp_eq_id_comm [finite_dimensional K V] {f g : V →ₗ[K] V} : f.comp g = id ↔ g.comp f = id :=
mul_eq_one_comm

/-- The image under an onto linear map of a finite-dimensional space is also finite-dimensional. -/
lemma finite_dimensional_of_surjective [h : finite_dimensional K V]
  (f : V →ₗ[K] V₂) (hf : f.range = ⊤) : finite_dimensional K V₂ :=
is_noetherian_of_surjective V f hf

/-- The range of a linear map defined on a finite-dimensional space is also finite-dimensional. -/
instance finite_dimensional_range [h : finite_dimensional K V] (f : V →ₗ[K] V₂) :
  finite_dimensional K f.range :=
f.quot_ker_equiv_range.finite_dimensional

/-- rank-nullity theorem : the dimensions of the kernel and the range of a linear map add up to
the dimension of the source space. -/
theorem findim_range_add_findim_ker [finite_dimensional K V] (f : V →ₗ[K] V₂) :
  findim K f.range + findim K f.ker = findim K V :=
by { rw [← f.quot_ker_equiv_range.findim_eq], exact submodule.findim_quotient_add_findim _ }

end linear_map

section zero_dim

open vector_space finite_dimensional

lemma finite_dimensional_of_dim_eq_zero (h : vector_space.dim K V = 0) : finite_dimensional K V :=
by rw [finite_dimensional_iff_dim_lt_omega, h]; exact cardinal.omega_pos

lemma findim_eq_zero_of_dim_eq_zero [finite_dimensional K V] (h : vector_space.dim K V = 0) :
  findim K V = 0 :=
begin
  convert findim_eq_dim K V,
  rw h, norm_cast
end

variables (K V)

lemma finite_dimensional_bot : finite_dimensional K (⊥ : submodule K V) :=
finite_dimensional_of_dim_eq_zero $ by simp

lemma findim_bot : findim K (⊥ : submodule K V) = 0 :=
begin
  haveI := finite_dimensional_bot K V,
  convert findim_eq_dim K (⊥ : submodule K V),
  rw dim_bot, norm_cast
end

variables {K V}

lemma bot_eq_top_of_dim_eq_zero (h : vector_space.dim K V = 0) : (⊥ : submodule K V) = ⊤ :=
begin
  haveI := finite_dimensional_of_dim_eq_zero h,
  apply eq_top_of_findim_eq,
  rw [findim_bot, findim_eq_zero_of_dim_eq_zero h]
end

end zero_dim<|MERGE_RESOLUTION|>--- conflicted
+++ resolved
@@ -214,14 +214,13 @@
   exact (lift_inj.mp this).symm
 end
 
-<<<<<<< HEAD
 /-- If a vector space has a finite basis, then its dimension is equal to the cardinality of the
 basis. This lemma uses a `finset` instead of indexed types. -/
 lemma findim_eq_card_finset_basis {b : finset V}
   (h : is_basis K (subtype.val : (↑b : set V) -> V)) :
   findim K V = finset.card b :=
 by { rw [findim_eq_card_basis h, fintype.subtype_card], intros x, refl }
-=======
+
 -- Note here we've restrictied the universe levels of `ι` and `V` to be the same, for convenience.
 lemma cardinal_mk_le_findim_of_linear_independent
   [finite_dimensional K V] {ι : Type v} {b : ι → V} (h : linear_independent K b) :
@@ -368,7 +367,6 @@
 end
 
 end
->>>>>>> 2e752e13
 
 /-- If a submodule has maximal dimension in a finite dimensional space, then it is equal to the
 whole space. -/
