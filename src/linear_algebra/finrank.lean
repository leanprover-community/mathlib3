--- conflicted
+++ resolved
@@ -493,21 +493,10 @@
 
 section subalgebra_rank
 open module
-<<<<<<< HEAD
-variables {F E : Type*} [field F] [ring E] [algebra F E]
-
-@[simp] lemma subalgebra.dim_bot [nontrivial E] : module.rank F (⊥ : subalgebra F E) = 1 :=
-((subalgebra.to_submodule_equiv (⊥ : subalgebra F E)).symm.trans $
-  linear_equiv.of_eq _ _ algebra.to_submodule_bot).dim_eq.trans $
-  by { rw dim_span_set, exacts [mk_singleton _, linear_independent_singleton one_ne_zero] }
-
-@[simp] lemma subalgebra.dim_to_submodule (S : subalgebra F E) :
-=======
 
 variables {F E : Type*} [comm_ring F] [ring E] [algebra F E]
 
 @[simp] lemma subalgebra.rank_to_submodule (S : subalgebra F E) :
->>>>>>> dbde88c8
   module.rank F S.to_submodule = module.rank F S := rfl
 
 @[simp] lemma subalgebra.finrank_to_submodule (S : subalgebra F E) :
@@ -537,16 +526,9 @@
   end
 
 @[simp]
-<<<<<<< HEAD
-lemma subalgebra.finrank_bot [nontrivial E] : finrank F (⊥ : subalgebra F E) = 1 :=
-finrank_eq_of_dim_eq (by simp)
-
-end subalgebra_dim
-=======
 lemma subalgebra.finrank_bot : finrank F (⊥ : subalgebra F E) = 1 :=
 finrank_eq_of_rank_eq (by simp)
 
 end
 
-end subalgebra_rank
->>>>>>> dbde88c8
+end subalgebra_rank