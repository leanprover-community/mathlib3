/-
Copyright (c) 2019 Chris Hughes. All rights reserved.
Released under Apache 2.0 license as described in the file LICENSE.
Authors: Chris Hughes, Anne Baanen
-/
import linear_algebra.dimension

/-!
# Finite dimension of vector spaces

Definition of the rank of a module, or dimension of a vector space, as a natural number.

## Main definitions

Defined is `finite_dimensional.finrank`, the dimension of a finite dimensional space, returning a
`nat`, as opposed to `module.rank`, which returns a `cardinal`. When the space has infinite
dimension, its `finrank` is by convention set to `0`.

The definition of `finrank` does not assume a `finite_dimensional` instance, but lemmas might.
Import `linear_algebra.finite_dimensional` to get access to these additional lemmas.

Formulas for the dimension are given for linear equivs, in `linear_equiv.finrank_eq`

## Implementation notes

Most results are deduced from the corresponding results for the general dimension (as a cardinal),
in `dimension.lean`. Not all results have been ported yet.

You should not assume that there has been any effort to state lemmas as generally as possible.
-/

universes u v v' w
open_locale classical cardinal

open cardinal submodule module function

variables {K : Type u} {V : Type v}

namespace finite_dimensional

open is_noetherian

section ring
variables [ring K] [add_comm_group V] [module K V]
{V₂ : Type v'} [add_comm_group V₂] [module K V₂]

/-- The rank of a module as a natural number.

Defined by convention to be `0` if the space has infinite rank.

For a vector space `V` over a field `K`, this is the same as the finite dimension
of `V` over `K`.
-/
noncomputable def finrank (R V : Type*) [semiring R]
  [add_comm_group V] [module R V] : ℕ :=
(module.rank R V).to_nat

lemma finrank_eq_of_rank_eq {n : ℕ} (h : module.rank K V = ↑ n) : finrank K V = n :=
begin
  apply_fun to_nat at h,
  rw to_nat_cast at h,
  exact_mod_cast h,
end

lemma finrank_le_of_rank_le {n : ℕ} (h : module.rank K V ≤ ↑ n) : finrank K V ≤ n :=
begin
  rwa [← cardinal.to_nat_le_iff_le_of_lt_aleph_0, to_nat_cast] at h,
  { exact h.trans_lt (nat_lt_aleph_0 n) },
  { exact nat_lt_aleph_0 n },
end

lemma finrank_lt_of_rank_lt {n : ℕ} (h : module.rank K V < ↑ n) : finrank K V < n :=
begin
  rwa [← cardinal.to_nat_lt_iff_lt_of_lt_aleph_0, to_nat_cast] at h,
  { exact h.trans (nat_lt_aleph_0 n) },
  { exact nat_lt_aleph_0 n },
end

lemma rank_lt_of_finrank_lt {n : ℕ} (h : n < finrank K V) : ↑n < module.rank K V :=
begin
  rwa [← cardinal.to_nat_lt_iff_lt_of_lt_aleph_0, to_nat_cast],
  { exact nat_lt_aleph_0 n },
  { contrapose! h,
    rw [finrank, cardinal.to_nat_apply_of_aleph_0_le h],
    exact n.zero_le },
end

<<<<<<< HEAD
section
variables [nontrivial K] [no_zero_smul_divisors K V]

/-- A finite dimensional space is nontrivial if it has positive `finrank`. -/
lemma nontrivial_of_finrank_pos (h : 0 < finrank K V) :
  nontrivial V :=
dim_pos_iff_nontrivial.mp (dim_lt_of_finrank_lt h)
=======
/-- If a vector space has a finite basis, then its dimension is equal to the cardinality of the
basis. -/
lemma finrank_eq_card_basis {ι : Type w} [fintype ι] (h : basis ι K V) :
  finrank K V = fintype.card ι :=
finrank_eq_of_rank_eq (rank_eq_card_basis h)

/-- If a vector space has a finite basis, then its dimension is equal to the cardinality of the
basis. This lemma uses a `finset` instead of indexed types. -/
lemma finrank_eq_card_finset_basis {ι : Type w} {b : finset ι}
  (h : basis.{w} b K V) :
  finrank K V = finset.card b :=
by rw [finrank_eq_card_basis h, fintype.card_coe]

/-- A finite dimensional space is nontrivial if it has positive `finrank`. -/
lemma nontrivial_of_finrank_pos (h : 0 < finrank K V) : nontrivial V :=
rank_pos_iff_nontrivial.mp (rank_lt_of_finrank_lt h)
>>>>>>> 55102fc1

/-- A finite dimensional space is nontrivial if it has `finrank` equal to the successor of a
natural number. -/
lemma nontrivial_of_finrank_eq_succ {n : ℕ}
  (hn : finrank K V = n.succ) : nontrivial V :=
nontrivial_of_finrank_pos (by rw hn; exact n.succ_pos)

/-- A (finite dimensional) space that is a subsingleton has zero `finrank`. -/
lemma finrank_zero_of_subsingleton [h : subsingleton V] :
  finrank K V = 0 :=
begin
  by_contra h0,
  obtain ⟨x, y, hxy⟩ := (nontrivial_of_finrank_pos (nat.pos_of_ne_zero h0)),
  exact hxy (subsingleton.elim _ _)
end

end

section
variables [strong_rank_condition K]

/-- If a vector space (or module) has a finite basis, then its dimension (or rank) is equal to the
cardinality of the basis. -/
lemma finrank_eq_card_basis {ι : Type w} [fintype ι] (h : basis ι K V) :
  finrank K V = fintype.card ι :=
finrank_eq_of_dim_eq (dim_eq_card_basis h)

/-- If a vector space (or module) has a finite basis, then its dimension (or rank) is equal to the
cardinality of the basis. This lemma uses a `finset` instead of indexed types. -/
lemma finrank_eq_card_finset_basis {ι : Type w} {b : finset ι}
  (h : basis.{w} b K V) :
  finrank K V = finset.card b :=
by rw [finrank_eq_card_basis h, fintype.card_coe]

variable (K)

/-- A ring satisfying `strong_rank_condition` (such as a `division_ring`) is one-dimensional as a
module over itself. -/
@[simp] lemma finrank_self : finrank K K = 1 :=
finrank_eq_of_rank_eq (by simp)

/-- The vector space of functions on a fintype ι has finrank equal to the cardinality of ι. -/
@[simp] lemma finrank_fintype_fun_eq_card {ι : Type v} [fintype ι] :
  finrank K (ι → K) = fintype.card ι :=
finrank_eq_of_rank_eq rank_fun'

/-- The vector space of functions on `fin n` has finrank equal to `n`. -/
@[simp] lemma finrank_fin_fun {n : ℕ} : finrank K (fin n → K) = n :=
by simp

end

end ring

section division_ring

variables [division_ring K] [add_comm_group V] [module K V]
{V₂ : Type v'} [add_comm_group V₂] [module K V₂]

lemma basis.subset_extend {s : set V} (hs : linear_independent K (coe : s → V)) :
  s ⊆ hs.extend (set.subset_univ _) :=
hs.subset_extend _

end division_ring

end finite_dimensional

variables {K V}

section zero_rank

variables [ring K] [strong_rank_condition K] [add_comm_group V] [module K V] [module.free K V]

open finite_dimensional

lemma finrank_eq_zero_of_basis_imp_not_finite
  (h : ∀ s : set V, basis.{v} (s : set V) K V → ¬ s.finite) : finrank K V = 0 :=
<<<<<<< HEAD
begin
  obtain ⟨_, ⟨b⟩⟩ := (module.free_iff_set K V).mp ‹_›,
  exact dif_neg (λ dim_lt, h _ b (b.finite_index_of_dim_lt_aleph_0 dim_lt))
end
=======
dif_neg (λ rank_lt, h _ (basis.of_vector_space K V)
  ((basis.of_vector_space K V).finite_index_of_rank_lt_aleph_0 rank_lt))
>>>>>>> 55102fc1

lemma finrank_eq_zero_of_basis_imp_false
  (h : ∀ s : finset V, basis.{v} (s : set V) K V → false) : finrank K V = 0 :=
finrank_eq_zero_of_basis_imp_not_finite (λ s b hs, h hs.to_finset (by { convert b, simp }))

lemma finrank_eq_zero_of_not_exists_basis
  (h : ¬ (∃ s : finset V, nonempty (basis (s : set V) K V))) : finrank K V = 0 :=
finrank_eq_zero_of_basis_imp_false (λ s b, h ⟨s, ⟨b⟩⟩)

lemma finrank_eq_zero_of_not_exists_basis_finite
  (h : ¬ ∃ (s : set V) (b : basis.{v} (s : set V) K V), s.finite) : finrank K V = 0 :=
finrank_eq_zero_of_basis_imp_not_finite (λ s b hs, h ⟨s, b, hs⟩)

lemma finrank_eq_zero_of_not_exists_basis_finset
  (h : ¬ ∃ (s : finset V), nonempty (basis s K V)) : finrank K V = 0 :=
finrank_eq_zero_of_basis_imp_false (λ s b, h ⟨s, ⟨b⟩⟩)

<<<<<<< HEAD
end zero_dim
=======
variables (K V)

@[simp] lemma finrank_bot : finrank K (⊥ : submodule K V) = 0 :=
finrank_eq_of_rank_eq (rank_bot _ _)

end zero_rank
>>>>>>> 55102fc1

namespace linear_equiv
open finite_dimensional

variables [ring K] [add_comm_group V] [module K V]
{V₂ : Type v'} [add_comm_group V₂] [module K V₂]

variables {R M M₂ : Type*} [ring R] [add_comm_group M] [add_comm_group M₂]
variables [module R M] [module R M₂]

/-- The dimension of a finite dimensional space is preserved under linear equivalence. -/
theorem finrank_eq (f : M ≃ₗ[R] M₂) : finrank R M = finrank R M₂ :=
by { unfold finrank, rw [← cardinal.to_nat_lift, f.lift_rank_eq, cardinal.to_nat_lift] }

/-- Pushforwards of finite-dimensional submodules along a `linear_equiv` have the same finrank. -/
lemma finrank_map_eq (f : M ≃ₗ[R] M₂) (p : submodule R M) :
  finrank R (p.map (f : M →ₗ[R] M₂)) = finrank R p :=
(f.submodule_map p).finrank_eq.symm

end linear_equiv

namespace linear_map
open finite_dimensional

section ring
variables [ring K] [add_comm_group V] [module K V]
{V₂ : Type v'} [add_comm_group V₂] [module K V₂]

/-- The dimensions of the domain and range of an injective linear map are equal. -/
lemma finrank_range_of_inj {f : V →ₗ[K] V₂} (hf : function.injective f) :
  finrank K f.range = finrank K V :=
by rw (linear_equiv.of_injective f hf).finrank_eq

end ring

end linear_map

open module finite_dimensional

section
variables [ring K] [add_comm_group V] [module K V]

variables (K V)

@[simp] lemma finrank_bot [nontrivial K] : finrank K (⊥ : submodule K V) = 0 :=
finrank_eq_of_dim_eq (dim_bot _ _)

@[simp]
theorem finrank_top : finrank K (⊤ : submodule K V) = finrank K V :=
by { unfold finrank, simp [rank_top] }

end

namespace submodule

section ring
variables [ring K] [add_comm_group V] [module K V]
{V₂ : Type v'} [add_comm_group V₂] [module K V₂]

lemma lt_of_le_of_finrank_lt_finrank {s t : submodule K V}
  (le : s ≤ t) (lt : finrank K s < finrank K t) : s < t :=
lt_of_le_of_ne le (λ h, ne_of_lt lt (by rw h))

lemma lt_top_of_finrank_lt_finrank {s : submodule K V}
  (lt : finrank K s < finrank K V) : s < ⊤ :=
begin
  rw ← finrank_top K V at lt,
  exact lt_of_le_of_finrank_lt_finrank le_top lt
end

end ring

end submodule

section span

open submodule

section division_ring
variables [division_ring K] [add_comm_group V] [module K V]

variable (K)

/-- The rank of a set of vectors as a natural number. -/
protected noncomputable def set.finrank (s : set V) : ℕ := finrank K (span K s)

variable {K}

lemma finrank_span_le_card (s : set V) [fintype s] :
  finrank K (span K s) ≤ s.to_finset.card :=
finrank_le_of_rank_le (by simpa using rank_span_le s)

lemma finrank_span_finset_le_card (s : finset V)  :
  (s : set V).finrank K ≤ s.card :=
calc (s : set V).finrank K ≤ (s : set V).to_finset.card : finrank_span_le_card s
                                ... = s.card : by simp

lemma finrank_range_le_card {ι : Type*} [fintype ι] {b : ι → V} :
  (set.range b).finrank K ≤ fintype.card ι :=
(finrank_span_le_card _).trans $ by { rw set.to_finset_range, exact finset.card_image_le }

lemma finrank_span_eq_card {ι : Type*} [fintype ι] {b : ι → V}
  (hb : linear_independent K b) :
  finrank K (span K (set.range b)) = fintype.card ι :=
finrank_eq_of_rank_eq
begin
  have : module.rank K (span K (set.range b)) = #(set.range b) := rank_span hb,
  rwa [←lift_inj, mk_range_eq_of_injective hb.injective, cardinal.mk_fintype, lift_nat_cast,
       lift_eq_nat_iff] at this,
end

lemma finrank_span_set_eq_card (s : set V) [fintype s]
  (hs : linear_independent K (coe : s → V)) :
  finrank K (span K s) = s.to_finset.card :=
finrank_eq_of_rank_eq
begin
  have : module.rank K (span K s) = #s := rank_span_set hs,
  rwa [cardinal.mk_fintype, ←set.to_finset_card] at this,
end

lemma finrank_span_finset_eq_card (s : finset V)
  (hs : linear_independent K (coe : s → V)) :
  finrank K (span K (s : set V)) = s.card :=
begin
  convert finrank_span_set_eq_card ↑s hs,
  ext,
  simp,
end

lemma span_lt_of_subset_of_card_lt_finrank {s : set V} [fintype s] {t : submodule K V}
  (subset : s ⊆ t) (card_lt : s.to_finset.card < finrank K t) : span K s < t :=
lt_of_le_of_finrank_lt_finrank
  (span_le.mpr subset)
  (lt_of_le_of_lt (finrank_span_le_card _) card_lt)

lemma span_lt_top_of_card_lt_finrank {s : set V} [fintype s]
  (card_lt : s.to_finset.card < finrank K V) : span K s < ⊤ :=
lt_top_of_finrank_lt_finrank (lt_of_le_of_lt (finrank_span_le_card _) card_lt)

end division_ring

end span

section basis

section division_ring
variables [division_ring K] [add_comm_group V] [module K V]

lemma linear_independent_of_top_le_span_of_card_eq_finrank {ι : Type*} [fintype ι] {b : ι → V}
  (spans : ⊤ ≤ span K (set.range b)) (card_eq : fintype.card ι = finrank K V) :
  linear_independent K b :=
linear_independent_iff'.mpr $ λ s g dependent i i_mem_s,
begin
  by_contra gx_ne_zero,
  -- We'll derive a contradiction by showing `b '' (univ \ {i})` of cardinality `n - 1`
  -- spans a vector space of dimension `n`.
  refine not_le_of_gt (span_lt_top_of_card_lt_finrank
    (show (b '' (set.univ \ {i})).to_finset.card < finrank K V, from _)) _,
  { calc (b '' (set.univ \ {i})).to_finset.card = ((set.univ \ {i}).to_finset.image b).card
      : by rw [set.to_finset_card, fintype.card_of_finset]
    ... ≤ (set.univ \ {i}).to_finset.card : finset.card_image_le
    ... = (finset.univ.erase i).card : congr_arg finset.card (finset.ext (by simp [and_comm]))
    ... < finset.univ.card : finset.card_erase_lt_of_mem (finset.mem_univ i)
    ... = finrank K V : card_eq },

  -- We already have that `b '' univ` spans the whole space,
  -- so we only need to show that the span of `b '' (univ \ {i})` contains each `b j`.
  refine spans.trans (span_le.mpr _),
  rintros _ ⟨j, rfl, rfl⟩,
  -- The case that `j ≠ i` is easy because `b j ∈ b '' (univ \ {i})`.
  by_cases j_eq : j = i,
  swap,
  { refine subset_span ⟨j, (set.mem_diff _).mpr ⟨set.mem_univ _, _⟩, rfl⟩,
    exact mt set.mem_singleton_iff.mp j_eq },

  -- To show `b i ∈ span (b '' (univ \ {i}))`, we use that it's a weighted sum
  -- of the other `b j`s.
  rw [j_eq, set_like.mem_coe, show b i = -((g i)⁻¹ • (s.erase i).sum (λ j, g j • b j)), from _],
  { refine neg_mem (smul_mem _ _ (sum_mem (λ k hk, _))),
    obtain ⟨k_ne_i, k_mem⟩ := finset.mem_erase.mp hk,
    refine smul_mem _ _ (subset_span ⟨k, _, rfl⟩),
    simpa using k_mem },

  -- To show `b i` is a weighted sum of the other `b j`s, we'll rewrite this sum
  -- to have the form of the assumption `dependent`.
  apply eq_neg_of_add_eq_zero_left,
  calc b i + (g i)⁻¹ • (s.erase i).sum (λ j, g j • b j)
      = (g i)⁻¹ • (g i • b i + (s.erase i).sum (λ j, g j • b j))
    : by rw [smul_add, ←mul_smul, inv_mul_cancel gx_ne_zero, one_smul]
  ... = (g i)⁻¹ • 0 : congr_arg _ _
  ... = 0           : smul_zero _,
  -- And then it's just a bit of manipulation with finite sums.
  rwa [← finset.insert_erase i_mem_s, finset.sum_insert (finset.not_mem_erase _ _)] at dependent
end

/-- A finite family of vectors is linearly independent if and only if
its cardinality equals the dimension of its span. -/
lemma linear_independent_iff_card_eq_finrank_span {ι : Type*} [fintype ι] {b : ι → V} :
  linear_independent K b ↔ fintype.card ι = (set.range b).finrank K :=
begin
  split,
  { intro h,
    exact (finrank_span_eq_card h).symm },
  { intro hc,
    let f := (submodule.subtype (span K (set.range b))),
    let b' : ι → span K (set.range b) :=
      λ i, ⟨b i, mem_span.2 (λ p hp, hp (set.mem_range_self _))⟩,
    have hs : ⊤ ≤ span K (set.range b'),
    { intro x,
      have h : span K (f '' (set.range b')) = map f (span K (set.range b')) := span_image f,
      have hf : f '' (set.range b') = set.range b, { ext x, simp [set.mem_image, set.mem_range] },
      rw hf at h,
      have hx : (x : V) ∈ span K (set.range b) := x.property,
      conv at hx { congr, skip, rw h },
      simpa [mem_map] using hx },
    have hi : f.ker = ⊥ := ker_subtype _,
    convert (linear_independent_of_top_le_span_of_card_eq_finrank hs hc).map' _ hi }
end

lemma linear_independent_iff_card_le_finrank_span {ι : Type*} [fintype ι] {b : ι → V} :
  linear_independent K b ↔ fintype.card ι ≤ (set.range b).finrank K :=
by rw [linear_independent_iff_card_eq_finrank_span, finrank_range_le_card.le_iff_eq]

/-- A family of `finrank K V` vectors forms a basis if they span the whole space. -/
noncomputable def basis_of_top_le_span_of_card_eq_finrank {ι : Type*} [fintype ι] (b : ι → V)
  (le_span : ⊤ ≤ span K (set.range b)) (card_eq : fintype.card ι = finrank K V) :
  basis ι K V :=
basis.mk (linear_independent_of_top_le_span_of_card_eq_finrank le_span card_eq) le_span

@[simp] lemma coe_basis_of_top_le_span_of_card_eq_finrank {ι : Type*} [fintype ι] (b : ι → V)
  (le_span : ⊤ ≤ span K (set.range b)) (card_eq : fintype.card ι = finrank K V) :
   ⇑(basis_of_top_le_span_of_card_eq_finrank b le_span card_eq) = b :=
basis.coe_mk _ _

/-- A finset of `finrank K V` vectors forms a basis if they span the whole space. -/
@[simps]
noncomputable def finset_basis_of_top_le_span_of_card_eq_finrank {s : finset V}
  (le_span : ⊤ ≤ span K (s : set V)) (card_eq : s.card = finrank K V) :
  basis (s : set V) K V :=
basis_of_top_le_span_of_card_eq_finrank (coe : (s : set V) → V)
  ((@subtype.range_coe_subtype _ (λ x, x ∈ s)).symm ▸ le_span)
  (trans (fintype.card_coe _) card_eq)

/-- A set of `finrank K V` vectors forms a basis if they span the whole space. -/
@[simps]
noncomputable def set_basis_of_top_le_span_of_card_eq_finrank {s : set V} [fintype s]
  (le_span : ⊤ ≤ span K s) (card_eq : s.to_finset.card = finrank K V) :
  basis s K V :=
basis_of_top_le_span_of_card_eq_finrank (coe : s → V)
  ((@subtype.range_coe_subtype _ s).symm ▸ le_span)
  (trans s.to_finset_card.symm card_eq)

end division_ring

end basis

/-!
We now give characterisations of `finrank K V = 1` and `finrank K V ≤ 1`.
-/
section finrank_eq_one

variables [ring K] [add_comm_group V] [module K V]
variables [no_zero_smul_divisors K V] [strong_rank_condition K]

/-- If there is a nonzero vector and every other vector is a multiple of it,
then the module has dimension one. -/
lemma finrank_eq_one
  (v : V) (n : v ≠ 0) (h : ∀ w : V, ∃ c : K, c • v = w) :
  finrank K V = 1 :=
begin
  haveI := nontrivial_of_invariant_basis_number K,
  obtain ⟨b⟩ := (basis.basis_singleton_iff punit).mpr ⟨v, n, h⟩,
  rw [finrank_eq_card_basis b, fintype.card_punit]
end

/--
If every vector is a multiple of some `v : V`, then `V` has dimension at most one.
-/
lemma finrank_le_one (v : V) (h : ∀ w : V, ∃ c : K, c • v = w) :
  finrank K V ≤ 1 :=
begin
  haveI := nontrivial_of_invariant_basis_number K,
  rcases eq_or_ne v 0 with rfl | hn,
  { haveI := subsingleton_of_forall_eq (0 : V) (λ w, by { obtain ⟨c, rfl⟩ := h w, simp }),
    rw finrank_zero_of_subsingleton,
    exact zero_le_one },
  { exact (finrank_eq_one v hn h).le }
end

end finrank_eq_one

section subalgebra_rank
open module

<<<<<<< HEAD
variables {F E : Type*} [comm_ring F] [ring E] [algebra F E]
=======
@[simp] lemma subalgebra.rank_bot [nontrivial E] : module.rank F (⊥ : subalgebra F E) = 1 :=
((subalgebra.to_submodule_equiv (⊥ : subalgebra F E)).symm.trans $
  linear_equiv.of_eq _ _ algebra.to_submodule_bot).rank_eq.trans $
  by { rw rank_span_set, exacts [mk_singleton _, linear_independent_singleton one_ne_zero] }
>>>>>>> 55102fc1

@[simp] lemma subalgebra.rank_to_submodule (S : subalgebra F E) :
  module.rank F S.to_submodule = module.rank F S := rfl

@[simp] lemma subalgebra.finrank_to_submodule (S : subalgebra F E) :
  finrank F S.to_submodule = finrank F S := rfl

lemma subalgebra_top_rank_eq_submodule_top_rank :
  module.rank F (⊤ : subalgebra F E) = module.rank F (⊤ : submodule F E) :=
by { rw ← algebra.top_to_submodule, refl }

lemma subalgebra_top_finrank_eq_submodule_top_finrank :
  finrank F (⊤ : subalgebra F E) = finrank F (⊤ : submodule F E) :=
by { rw ← algebra.top_to_submodule, refl }

lemma subalgebra.rank_top : module.rank F (⊤ : subalgebra F E) = module.rank F E :=
by { rw subalgebra_top_rank_eq_submodule_top_rank, exact rank_top F E }

section
variables [strong_rank_condition F] [no_zero_smul_divisors F E] [nontrivial E]

@[simp] lemma subalgebra.dim_bot :
  module.rank F (⊥ : subalgebra F E) = 1 :=
((subalgebra.to_submodule_equiv (⊥ : subalgebra F E)).symm.trans $
  linear_equiv.of_eq _ _ algebra.to_submodule_bot).dim_eq.trans $ begin
    letI := module.nontrivial F E,
    rw dim_span_set,
    exacts [mk_singleton _, linear_independent_singleton one_ne_zero]
  end

@[simp]
<<<<<<< HEAD
lemma subalgebra.finrank_bot : finrank F (⊥ : subalgebra F E) = 1 :=
finrank_eq_of_dim_eq (by simp)

end

end subalgebra_dim
=======
lemma subalgebra.finrank_bot [nontrivial E] : finrank F (⊥ : subalgebra F E) = 1 :=
finrank_eq_of_rank_eq (by simp)

end subalgebra_rank
>>>>>>> 55102fc1
<|MERGE_RESOLUTION|>--- conflicted
+++ resolved
@@ -85,32 +85,13 @@
     exact n.zero_le },
 end
 
-<<<<<<< HEAD
 section
 variables [nontrivial K] [no_zero_smul_divisors K V]
 
 /-- A finite dimensional space is nontrivial if it has positive `finrank`. -/
 lemma nontrivial_of_finrank_pos (h : 0 < finrank K V) :
   nontrivial V :=
-dim_pos_iff_nontrivial.mp (dim_lt_of_finrank_lt h)
-=======
-/-- If a vector space has a finite basis, then its dimension is equal to the cardinality of the
-basis. -/
-lemma finrank_eq_card_basis {ι : Type w} [fintype ι] (h : basis ι K V) :
-  finrank K V = fintype.card ι :=
-finrank_eq_of_rank_eq (rank_eq_card_basis h)
-
-/-- If a vector space has a finite basis, then its dimension is equal to the cardinality of the
-basis. This lemma uses a `finset` instead of indexed types. -/
-lemma finrank_eq_card_finset_basis {ι : Type w} {b : finset ι}
-  (h : basis.{w} b K V) :
-  finrank K V = finset.card b :=
-by rw [finrank_eq_card_basis h, fintype.card_coe]
-
-/-- A finite dimensional space is nontrivial if it has positive `finrank`. -/
-lemma nontrivial_of_finrank_pos (h : 0 < finrank K V) : nontrivial V :=
 rank_pos_iff_nontrivial.mp (rank_lt_of_finrank_lt h)
->>>>>>> 55102fc1
 
 /-- A finite dimensional space is nontrivial if it has `finrank` equal to the successor of a
 natural number. -/
@@ -136,7 +117,7 @@
 cardinality of the basis. -/
 lemma finrank_eq_card_basis {ι : Type w} [fintype ι] (h : basis ι K V) :
   finrank K V = fintype.card ι :=
-finrank_eq_of_dim_eq (dim_eq_card_basis h)
+finrank_eq_of_rank_eq (rank_eq_card_basis h)
 
 /-- If a vector space (or module) has a finite basis, then its dimension (or rank) is equal to the
 cardinality of the basis. This lemma uses a `finset` instead of indexed types. -/
@@ -188,15 +169,10 @@
 
 lemma finrank_eq_zero_of_basis_imp_not_finite
   (h : ∀ s : set V, basis.{v} (s : set V) K V → ¬ s.finite) : finrank K V = 0 :=
-<<<<<<< HEAD
 begin
   obtain ⟨_, ⟨b⟩⟩ := (module.free_iff_set K V).mp ‹_›,
-  exact dif_neg (λ dim_lt, h _ b (b.finite_index_of_dim_lt_aleph_0 dim_lt))
-end
-=======
-dif_neg (λ rank_lt, h _ (basis.of_vector_space K V)
-  ((basis.of_vector_space K V).finite_index_of_rank_lt_aleph_0 rank_lt))
->>>>>>> 55102fc1
+  exact dif_neg (λ rank_lt, h _ b (b.finite_index_of_rank_lt_aleph_0 rank_lt))
+end
 
 lemma finrank_eq_zero_of_basis_imp_false
   (h : ∀ s : finset V, basis.{v} (s : set V) K V → false) : finrank K V = 0 :=
@@ -214,16 +190,7 @@
   (h : ¬ ∃ (s : finset V), nonempty (basis s K V)) : finrank K V = 0 :=
 finrank_eq_zero_of_basis_imp_false (λ s b, h ⟨s, ⟨b⟩⟩)
 
-<<<<<<< HEAD
-end zero_dim
-=======
-variables (K V)
-
-@[simp] lemma finrank_bot : finrank K (⊥ : submodule K V) = 0 :=
-finrank_eq_of_rank_eq (rank_bot _ _)
-
 end zero_rank
->>>>>>> 55102fc1
 
 namespace linear_equiv
 open finite_dimensional
@@ -269,7 +236,7 @@
 variables (K V)
 
 @[simp] lemma finrank_bot [nontrivial K] : finrank K (⊥ : submodule K V) = 0 :=
-finrank_eq_of_dim_eq (dim_bot _ _)
+finrank_eq_of_rank_eq (rank_bot _ _)
 
 @[simp]
 theorem finrank_top : finrank K (⊤ : submodule K V) = finrank K V :=
@@ -518,14 +485,7 @@
 section subalgebra_rank
 open module
 
-<<<<<<< HEAD
 variables {F E : Type*} [comm_ring F] [ring E] [algebra F E]
-=======
-@[simp] lemma subalgebra.rank_bot [nontrivial E] : module.rank F (⊥ : subalgebra F E) = 1 :=
-((subalgebra.to_submodule_equiv (⊥ : subalgebra F E)).symm.trans $
-  linear_equiv.of_eq _ _ algebra.to_submodule_bot).rank_eq.trans $
-  by { rw rank_span_set, exacts [mk_singleton _, linear_independent_singleton one_ne_zero] }
->>>>>>> 55102fc1
 
 @[simp] lemma subalgebra.rank_to_submodule (S : subalgebra F E) :
   module.rank F S.to_submodule = module.rank F S := rfl
@@ -547,26 +507,19 @@
 section
 variables [strong_rank_condition F] [no_zero_smul_divisors F E] [nontrivial E]
 
-@[simp] lemma subalgebra.dim_bot :
+@[simp] lemma subalgebra.rank_bot :
   module.rank F (⊥ : subalgebra F E) = 1 :=
 ((subalgebra.to_submodule_equiv (⊥ : subalgebra F E)).symm.trans $
-  linear_equiv.of_eq _ _ algebra.to_submodule_bot).dim_eq.trans $ begin
+  linear_equiv.of_eq _ _ algebra.to_submodule_bot).rank_eq.trans $ begin
     letI := module.nontrivial F E,
-    rw dim_span_set,
+    rw rank_span_set,
     exacts [mk_singleton _, linear_independent_singleton one_ne_zero]
   end
 
 @[simp]
-<<<<<<< HEAD
 lemma subalgebra.finrank_bot : finrank F (⊥ : subalgebra F E) = 1 :=
-finrank_eq_of_dim_eq (by simp)
-
-end
-
-end subalgebra_dim
-=======
-lemma subalgebra.finrank_bot [nontrivial E] : finrank F (⊥ : subalgebra F E) = 1 :=
 finrank_eq_of_rank_eq (by simp)
 
-end subalgebra_rank
->>>>>>> 55102fc1
+end
+
+end subalgebra_rank