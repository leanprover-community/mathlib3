/-
Copyright (c) 2019 Johannes Hölzl. All rights reserved.
Released under Apache 2.0 license as described in the file LICENSE.
Author: Johannes Hölzl
-/
import data.finsupp.basic
import linear_algebra.basic

/-!
# Properties of the semimodule `α →₀ M`

Given an `R`-semimodule `M`, the `R`-semimodule structure on `α →₀ M` is defined in
`data.finsupp.basic`.

In this file we define `finsupp.supported s` to be the set `{f : α →₀ M | f.support ⊆ s}`
interpreted as a submodule of `α →₀ M`. We also define `linear_map` versions of various maps:

* `finsupp.lsingle a : M →ₗ[R] ι →₀ M`: `finsupp.single a` as a linear map;

* `finsupp.lapply a : (ι →₀ M) →ₗ[R] M`: the map `λ f, f a` as a linear map;

* `finsupp.lsubtype_domain (s : set α) : (α →₀ M) →ₗ[R] (s →₀ M)`: restriction to a subtype as a
  linear map;

* `finsupp.restrict_dom`: `finsupp.filter` as a linear map to `finsupp.supported s`;

* `finsupp.lsum`: `finsupp.sum` or `finsupp.lift_add_hom` as a `linear_map`;

* `finsupp.total α M R (v : ι → M)`: sends `l : ι → R` to the linear combination of `v i` with
  coefficients `l i`;

* `finsupp.total_on`: a restricted version of `finsupp.total` with domain `finsupp.supported R R s`
  and codomain `submodule.span R (v '' s)`;

* `finsupp.supported_equiv_finsupp`: a linear equivalence between the functions `α →₀ M` supported
  on `s` and the functions `s →₀ M`;

* `finsupp.lmap_domain`: a linear map version of `finsupp.map_domain`;

* `finsupp.dom_lcongr`: a `linear_equiv` version of `finsupp.dom_congr`;

* `finsupp.congr`: if the sets `s` and `t` are equivalent, then `supported M R s` is equivalent to
  `supported M R t`; 

* `finsupp.lcongr`: a `linear_equiv`alence between `α →₀ M` and `β →₀ N` constructed using `e : α ≃
  β` and `e' : M ≃ₗ[R] N`.

## Tags

function with finite support, semimodule, linear algebra
-/

noncomputable theory

open set linear_map submodule

open_locale classical big_operators

namespace finsupp

variables {α : Type*} {M : Type*} {N : Type*} {R : Type*}
variables [semiring R] [add_comm_monoid M] [semimodule R M] [add_comm_monoid N] [semimodule R N]

/-- Interpret `finsupp.single a` as a linear map. -/
def lsingle (a : α) : M →ₗ[R] (α →₀ M) :=
{ map_smul' := assume a b, (smul_single _ _ _).symm, ..finsupp.single_add_hom a }

/-- Interpret `λ (f : α →₀ M), f a` as a linear map. -/
def lapply (a : α) : (α →₀ M) →ₗ[R] M :=
{ map_smul' := assume a b, rfl, ..finsupp.eval_add_hom a }

section lsubtype_domain
variables (s : set α)

/-- Interpret `finsupp.subtype_domain s` as a linear map. -/
def lsubtype_domain : (α →₀ M) →ₗ[R] (s →₀ M) :=
⟨subtype_domain (λx, x ∈ s), assume a b, subtype_domain_add, assume c a, ext $ assume a, rfl⟩

lemma lsubtype_domain_apply (f : α →₀ M) :
  (lsubtype_domain s : (α →₀ M) →ₗ[R] (s →₀ M)) f = subtype_domain (λx, x ∈ s) f := rfl

end lsubtype_domain

@[simp] lemma lsingle_apply (a : α) (b : M) : (lsingle a : M →ₗ[R] (α →₀ M)) b = single a b  :=
rfl

@[simp] lemma lapply_apply (a : α) (f : α →₀ M) : (lapply a : (α →₀ M) →ₗ[R] M) f = f a  :=
rfl

@[simp] lemma ker_lsingle (a : α) : (lsingle a : M →ₗ[R] (α →₀ M)).ker = ⊥ :=
ker_eq_bot_of_injective (single_injective a)

lemma lsingle_range_le_ker_lapply (s t : set α) (h : disjoint s t) :
  (⨆a∈s, (lsingle a : M →ₗ[R] (α →₀ M)).range) ≤ (⨅a∈t, ker (lapply a)) :=
begin
  refine supr_le (assume a₁, supr_le $ assume h₁, range_le_iff_comap.2 _),
  simp only [(ker_comp _ _).symm, eq_top_iff, le_def', mem_ker, comap_infi, mem_infi],
  assume b hb a₂ h₂,
  have : a₁ ≠ a₂ := assume eq, h ⟨h₁, eq.symm ▸ h₂⟩,
  exact single_eq_of_ne this
end

lemma infi_ker_lapply_le_bot : (⨅a, ker (lapply a : (α →₀ M) →ₗ[R] M)) ≤ ⊥ :=
begin
  simp only [le_def', mem_infi, mem_ker, mem_bot, lapply_apply],
  exact assume a h, finsupp.ext h
end

lemma supr_lsingle_range : (⨆a, (lsingle a : M →ₗ[R] (α →₀ M)).range) = ⊤ :=
begin
  refine (eq_top_iff.2 $ le_def'.2 $ assume f _, _),
  rw [← sum_single f],
  refine sum_mem _ (assume a ha, submodule.mem_supr_of_mem a $ set.mem_image_of_mem _ trivial)
end

lemma disjoint_lsingle_lsingle (s t : set α) (hs : disjoint s t) :
  disjoint (⨆a∈s, (lsingle a : M →ₗ[R] (α →₀ M)).range) (⨆a∈t, (lsingle a).range) :=
begin
  refine disjoint.mono
    (lsingle_range_le_ker_lapply _ _ $ disjoint_compl_right s)
    (lsingle_range_le_ker_lapply _ _ $ disjoint_compl_right t)
    (le_trans (le_infi $ assume i, _) infi_ker_lapply_le_bot),
  classical,
  by_cases his : i ∈ s,
  { by_cases hit : i ∈ t,
    { exact (hs ⟨his, hit⟩).elim },
    exact inf_le_right_of_le (infi_le_of_le i $ infi_le _ hit) },
  exact inf_le_left_of_le (infi_le_of_le i $ infi_le _ his)
end

lemma span_single_image (s : set M) (a : α) :
  submodule.span R (single a '' s) = (submodule.span R s).map (lsingle a) :=
by rw ← span_image; refl

variables (M R)

/-- `finsupp.supported M R s` is the `R`-submodule of all `p : α →₀ M` such that `p.support ⊆ s`. -/
def supported (s : set α) : submodule R (α →₀ M) :=
begin
  refine ⟨ {p | ↑p.support ⊆ s }, _, _, _ ⟩,
  { simp only [subset_def, finset.mem_coe, set.mem_set_of_eq, mem_support_iff, zero_apply],
    assume h ha, exact (ha rfl).elim },
  { assume p q hp hq,
    refine subset.trans
      (subset.trans (finset.coe_subset.2 support_add) _) (union_subset hp hq),
    rw [finset.coe_union] },
  { assume a p hp,
    refine subset.trans (finset.coe_subset.2 support_smul) hp }
end

variables {M}

lemma mem_supported {s : set α} (p : α →₀ M) : p ∈ (supported M R s) ↔ ↑p.support ⊆ s :=
iff.rfl

lemma mem_supported' {s : set α}  (p : α →₀ M) :
  p ∈ supported M R s ↔ ∀ x ∉ s, p x = 0 :=
by haveI := classical.dec_pred (λ (x : α), x ∈ s);
   simp [mem_supported, set.subset_def, not_imp_comm]

lemma single_mem_supported {s : set α} {a : α} (b : M) (h : a ∈ s) :
  single a b ∈ supported M R s :=
set.subset.trans support_single_subset (finset.singleton_subset_set_iff.2 h)

lemma supported_eq_span_single (s : set α) :
  supported R R s = span R ((λ i, single i 1) '' s) :=
begin
  refine (span_eq_of_le _ _ (le_def'.2 $ λ l hl, _)).symm,
  { rintro _ ⟨_, hp, rfl ⟩ , exact single_mem_supported R 1 hp },
  { rw ← l.sum_single,
    refine sum_mem _ (λ i il, _),
    convert @smul_mem R (α →₀ R) _ _ _ _ (single i 1) (l i) _,
    { simp },
    apply subset_span,
    apply set.mem_image_of_mem _ (hl il) }
end

variables (M R)

/-- Interpret `finsupp.filter s` as a linear map from `α →₀ M` to `supported M R s`. -/
def restrict_dom (s : set α) : (α →₀ M) →ₗ supported M R s :=
linear_map.cod_restrict _
  { to_fun := filter (∈ s),
    map_add' := λ l₁ l₂, filter_add,
    map_smul' := λ a l, filter_smul }
  (λ l, (mem_supported' _ _).2 $ λ x, filter_apply_neg (∈ s) l)

variables {M R}

section
@[simp] theorem restrict_dom_apply (s : set α) (l : α →₀ M) :
  ((restrict_dom M R s : (α →₀ M) →ₗ supported M R s) l : α →₀ M) = finsupp.filter (∈ s) l := rfl
end

theorem restrict_dom_comp_subtype (s : set α) :
  (restrict_dom M R s).comp (submodule.subtype _) = linear_map.id :=
begin
  ext l a,
  by_cases a ∈ s; simp [h],
  exact ((mem_supported' R l.1).1 l.2 a h).symm
end

theorem range_restrict_dom (s : set α) :
  (restrict_dom M R s).range = ⊤ :=
begin
  have := linear_map.range_comp (submodule.subtype _) (restrict_dom M R s),
  rw [restrict_dom_comp_subtype, linear_map.range_id] at this,
  exact eq_top_mono (submodule.map_mono le_top) this.symm
end

theorem supported_mono {s t : set α} (st : s ⊆ t) :
  supported M R s ≤ supported M R t :=
λ l h, set.subset.trans h st

@[simp] theorem supported_empty : supported M R (∅ : set α) = ⊥ :=
eq_bot_iff.2 $ λ l h, (submodule.mem_bot R).2 $
by ext; simp [*, mem_supported'] at *

@[simp] theorem supported_univ : supported M R (set.univ : set α) = ⊤ :=
eq_top_iff.2 $ λ l _, set.subset_univ _

theorem supported_Union {δ : Type*} (s : δ → set α) :
  supported M R (⋃ i, s i) = ⨆ i, supported M R (s i) :=
begin
  refine le_antisymm _ (supr_le $ λ i, supported_mono $ set.subset_Union _ _),
  haveI := classical.dec_pred (λ x, x ∈ (⋃ i, s i)),
  suffices : ((submodule.subtype _).comp (restrict_dom M R (⋃ i, s i))).range ≤
    ⨆ i, supported M R (s i),
  { rwa [linear_map.range_comp, range_restrict_dom, map_top, range_subtype] at this },
  rw [range_le_iff_comap, eq_top_iff],
  rintro l ⟨⟩,
  apply finsupp.induction l, {exact zero_mem _},
  refine λ x a l hl a0, add_mem _ _,
  by_cases (∃ i, x ∈ s i); simp [h],
  { cases h with i hi,
    exact le_supr (λ i, supported M R (s i)) i (single_mem_supported R _ hi) }
end

theorem supported_union (s t : set α) :
  supported M R (s ∪ t) = supported M R s ⊔ supported M R t :=
by erw [set.union_eq_Union, supported_Union, supr_bool_eq]; refl

theorem supported_Inter {ι : Type*} (s : ι → set α) :
  supported M R (⋂ i, s i) = ⨅ i, supported M R (s i) :=
submodule.ext $ λ x, by simp [mem_supported, subset_Inter_iff]

theorem supported_inter (s t : set α) :
  supported M R (s ∩ t) = supported M R s ⊓ supported M R t :=
by rw [set.inter_eq_Inter, supported_Inter, infi_bool_eq]; refl

theorem disjoint_supported_supported {s t : set α} (h : disjoint s t) :
  disjoint (supported M R s) (supported M R t) :=
disjoint_iff.2 $ by rw [← supported_inter, disjoint_iff_inter_eq_empty.1 h, supported_empty]

theorem disjoint_supported_supported_iff [nontrivial M] {s t : set α} :
  disjoint (supported M R s) (supported M R t) ↔ disjoint s t :=
begin
  refine ⟨λ h x hx, _, disjoint_supported_supported⟩,
  rcases exists_ne (0 : M) with ⟨y, hy⟩,
  have := h ⟨single_mem_supported R y hx.1, single_mem_supported R y hx.2⟩,
  rw [mem_bot, single_eq_zero] at this,
  exact hy this
end

/-- Interpret `finsupp.restrict_support_equiv` as a linear equivalence between
`supported M R s` and `s →₀ M`. -/
def supported_equiv_finsupp (s : set α) : (supported M R s) ≃ₗ[R] (s →₀ M) :=
begin
  let F : (supported M R s) ≃ (s →₀ M) := restrict_support_equiv s M,
  refine F.to_linear_equiv _,
  have : (F : (supported M R s) → (↥s →₀ M)) = ((lsubtype_domain s : (α →₀ M) →ₗ[R] (s →₀ M)).comp
    (submodule.subtype (supported M R s))) := rfl,
  rw this,
  exact linear_map.is_linear _
end

/-- Lift a family of linear maps `M →ₗ[R] N` indexed by `x : α` to a linear map map from `α →₀ M` to
`N` using `finsupp.sum`. This is an upgraded version of `finsupp.lift_add_hom`.
We define this as an additive equivalence. For a commutative `R`, this equivalence can be
upgraded further to a linear equivalence. -/
def lsum : (α → M →ₗ[R] N) ≃+ ((α →₀ M) →ₗ[R] N) :=
{ to_fun := λ F, {
    to_fun := λ d, d.sum (λ i, F i),
    map_add' := (lift_add_hom (λ x, (F x).to_add_monoid_hom)).map_add,
    map_smul' := λ c f, by simp [sum_smul_index', smul_sum] },
  inv_fun := λ F x, F.comp (lsingle x),
  left_inv := λ F, by { ext x y, simp },
  right_inv := λ F, by { ext x y, simp },
  map_add' := λ F G, by { ext x y, simp } }

@[simp] lemma coe_lsum (f : α → M →ₗ[R] N) : (lsum f : (α →₀ M) → N) = λ d, d.sum (λ i, f i) := rfl

theorem lsum_apply (f : α → M →ₗ[R] N) (l : α →₀ M) :
  finsupp.lsum f l = l.sum (λ b, f b) := rfl

theorem lsum_single (f : α → M →ₗ[R] N) (i : α) (m : M) :
  finsupp.lsum f (finsupp.single i m) = f i m :=
finsupp.sum_single_index (f i).map_zero

theorem lsum_symm_apply (f : (α →₀ M) →ₗ[R] N) (x : α) : lsum.symm f x = f.comp (lsingle x) := rfl

section lmap_domain
variables {α' : Type*} {α'' : Type*} (M R)

/-- Interpret `finsupp.lmap_domain` as a linear map. -/
def lmap_domain (f : α → α') : (α →₀ M) →ₗ[R] (α' →₀ M) :=
⟨map_domain f, assume a b, map_domain_add, map_domain_smul⟩

@[simp] theorem lmap_domain_apply (f : α → α') (l : α →₀ M) :
  (lmap_domain M R f : (α →₀ M) →ₗ[R] (α' →₀ M)) l = map_domain f l := rfl

@[simp] theorem lmap_domain_id : (lmap_domain M R id : (α →₀ M) →ₗ[R] α →₀ M) = linear_map.id :=
linear_map.ext $ λ l, map_domain_id

theorem lmap_domain_comp (f : α → α') (g : α' → α'') :
  lmap_domain M R (g ∘ f) = (lmap_domain M R g).comp (lmap_domain M R f) :=
linear_map.ext $ λ l, map_domain_comp

theorem supported_comap_lmap_domain (f : α → α') (s : set α') :
  supported M R (f ⁻¹' s) ≤ (supported M R s).comap (lmap_domain M R f) :=
λ l (hl : ↑l.support ⊆ f ⁻¹' s),
show ↑(map_domain f l).support ⊆ s, begin
  rw [← set.image_subset_iff, ← finset.coe_image] at hl,
  exact set.subset.trans map_domain_support hl
end

theorem lmap_domain_supported [nonempty α] (f : α → α') (s : set α) :
  (supported M R s).map (lmap_domain M R f) = supported M R (f '' s) :=
begin
  inhabit α,
  refine le_antisymm (map_le_iff_le_comap.2 $
    le_trans (supported_mono $ set.subset_preimage_image _ _)
       (supported_comap_lmap_domain _ _ _ _)) _,
  intros l hl,
  refine ⟨(lmap_domain M R (function.inv_fun_on f s) : (α' →₀ M) →ₗ α →₀ M) l, λ x hx, _, _⟩,
  { rcases finset.mem_image.1 (map_domain_support hx) with ⟨c, hc, rfl⟩,
    exact function.inv_fun_on_mem (by simpa using hl hc) },
  { rw [← linear_map.comp_apply, ← lmap_domain_comp],
    refine (map_domain_congr $ λ c hc, _).trans map_domain_id,
    exact function.inv_fun_on_eq (by simpa using hl hc) }
end

theorem lmap_domain_disjoint_ker (f : α → α') {s : set α}
  (H : ∀ a b ∈ s, f a = f b → a = b) :
  disjoint (supported M R s) (lmap_domain M R f).ker :=
begin
  rintro l ⟨h₁, h₂⟩,
  rw [mem_coe, mem_ker, lmap_domain_apply, map_domain] at h₂,
  simp, ext x,
  haveI := classical.dec_pred (λ x, x ∈ s),
  by_cases xs : x ∈ s,
  { have : finsupp.sum l (λ a, finsupp.single (f a)) (f x) = 0, {rw h₂, refl},
    rw [finsupp.sum_apply, finsupp.sum, finset.sum_eq_single x] at this,
    { simpa [finsupp.single_apply] },
    { intros y hy xy, simp [mt (H _ _ (h₁ hy) xs) xy] },
    { simp {contextual := tt} } },
  { by_contra h, exact xs (h₁ $ finsupp.mem_support_iff.2 h) }
end

end lmap_domain

section total
variables (α) {α' : Type*} (M) {M' : Type*} (R)
          [add_comm_monoid M'] [semimodule R M']
          (v : α → M) {v' : α' → M'}

/-- Interprets (l : α →₀ R) as linear combination of the elements in the family (v : α → M) and
    evaluates this linear combination. -/
protected def total : (α →₀ R) →ₗ M := finsupp.lsum (λ i, linear_map.id.smul_right (v i))

variables {α M v}

theorem total_apply (l : α →₀ R) :
  finsupp.total α M R v l = l.sum (λ i a, a • v i) := rfl

theorem total_apply_of_mem_supported {l : α →₀ R} {s : finset α}
  (hs : l ∈ supported R R (↑s : set α)) :
  finsupp.total α M R v l = s.sum (λ i, l i • v i) :=
finset.sum_subset hs $ λ x _ hxg, show l x • v x = 0, by rw [not_mem_support_iff.1 hxg, zero_smul]

@[simp] theorem total_single (c : R) (a : α) :
  finsupp.total α M R v (single a c) = c • (v a) :=
by simp [total_apply, sum_single_index]

theorem total_unique [unique α] (l : α →₀ R) (v) :
  finsupp.total α M R v l = l (default α) • v (default α) :=
by rw [← total_single, ← unique_single l]

theorem total_range (h : function.surjective v) : (finsupp.total α M R v).range = ⊤ :=
begin
  apply range_eq_top.2,
  intros x,
  apply exists.elim (h x),
  exact λ i hi, ⟨single i 1, by simp [hi]⟩
end

lemma range_total : (finsupp.total α M R v).range = span R (range v) :=
begin
  ext x,
  split,
  { intros hx,
    rw [linear_map.mem_range] at hx,
    rcases hx with ⟨l, hl⟩,
    rw ← hl,
    rw finsupp.total_apply,
    unfold finsupp.sum,
    apply sum_mem (span R (range v)),
    exact λ i hi, submodule.smul_mem _ _ (subset_span (mem_range_self i)) },
  { apply span_le.2,
    intros x hx,
    rcases hx with ⟨i, hi⟩,
    rw [mem_coe, linear_map.mem_range],
    use finsupp.single i 1,
    simp [hi] }
end

theorem lmap_domain_total (f : α → α') (g : M →ₗ[R] M') (h : ∀ i, g (v i) = v' (f i)) :
  (finsupp.total α' M' R v').comp (lmap_domain R R f) = g.comp (finsupp.total α M R v) :=
by ext l; simp [total_apply, finsupp.sum_map_domain_index, add_smul, h]

theorem total_emb_domain (f : α ↪ α') (l : α →₀ R) :
  (finsupp.total α' M' R v') (emb_domain f l) = (finsupp.total α M' R (v' ∘ f)) l :=
by simp [total_apply, finsupp.sum, support_emb_domain, emb_domain_apply]

theorem total_map_domain (f : α → α') (hf : function.injective f) (l : α →₀ R) :
  (finsupp.total α' M' R v') (map_domain f l) = (finsupp.total α M' R (v' ∘ f)) l :=
begin
  have : map_domain f l = emb_domain ⟨f, hf⟩ l,
  { rw emb_domain_eq_map_domain ⟨f, hf⟩,
    refl },
  rw this,
  apply total_emb_domain R ⟨f, hf⟩ l
end

theorem span_eq_map_total (s : set α):
  span R (v '' s) = submodule.map (finsupp.total α M R v) (supported R R s) :=
begin
  apply span_eq_of_le,
  { intros x hx,
    rw set.mem_image at hx,
    apply exists.elim hx,
    intros i hi,
    exact ⟨_, finsupp.single_mem_supported R 1 hi.1, by simp [hi.2]⟩ },
  { refine map_le_iff_le_comap.2 (λ z hz, _),
    have : ∀i, z i • v i ∈ span R (v '' s),
    { intro c,
      haveI := classical.dec_pred (λ x, x ∈ s),
      by_cases c ∈ s,
      { exact smul_mem _ _ (subset_span (set.mem_image_of_mem _ h)) },
      { simp [(finsupp.mem_supported' R _).1 hz _ h] } },
    refine sum_mem _ _, simp [this] }
end

theorem mem_span_iff_total {s : set α} {x : M} :
  x ∈ span R (v '' s) ↔ ∃ l ∈ supported R R s, finsupp.total α M R v l = x :=
by rw span_eq_map_total; simp

variables (α) (M) (v)

/-- `finsupp.total_on M v s` interprets `p : α →₀ R` as a linear combination of a
subset of the vectors in `v`, mapping it to the span of those vectors.

The subset is indicated by a set `s : set α` of indices.
-/
protected def total_on (s : set α) : supported R R s →ₗ[R] span R (v '' s) :=
linear_map.cod_restrict _ ((finsupp.total _ _ _ v).comp (submodule.subtype (supported R R s))) $
  λ ⟨l, hl⟩, (mem_span_iff_total _).2 ⟨l, hl, rfl⟩

variables {α} {M} {v}

theorem total_on_range (s : set α) : (finsupp.total_on α M R v s).range = ⊤ :=
by rw [finsupp.total_on, linear_map.range, linear_map.map_cod_restrict,
  ← linear_map.range_le_iff_comap, range_subtype, map_top, linear_map.range_comp, range_subtype];
    exact le_of_eq (span_eq_map_total _ _)

theorem total_comp (f : α' → α) :
  (finsupp.total α' M R (v ∘ f)) = (finsupp.total α M R v).comp (lmap_domain R R f) :=
begin
 ext l,
 simp [total_apply],
 rw sum_map_domain_index; simp [add_smul],
end

lemma total_comap_domain
 (f : α → α') (l : α' →₀ R) (hf : set.inj_on f (f ⁻¹' ↑l.support)) :
 finsupp.total α M R v (finsupp.comap_domain f l hf) =
   (l.support.preimage f hf).sum (λ i, (l (f i)) • (v i)) :=
by rw finsupp.total_apply; refl

lemma total_on_finset
  {s : finset α} {f : α → R} (g : α → M) (hf : ∀ a, f a ≠ 0 → a ∈ s):
  finsupp.total α M R g (finsupp.on_finset s f hf) =
    finset.sum s (λ (x : α), f x • g x) :=
begin
  simp only [finsupp.total_apply, finsupp.sum, finsupp.on_finset_apply, finsupp.support_on_finset],
  rw finset.sum_filter_of_ne,
  intros x hx h,
  contrapose! h,
  simp [h],
end

end total

/-- An equivalence of domains induces a linear equivalence of finitely supported functions. -/
<<<<<<< HEAD
protected def dom_lcongr {α₁ α₂ : Type*} (e : α₁ ≃ α₂) :
=======
protected def dom_lcongr {α₁ : Type*} {α₂ : Type*} (e : α₁ ≃ α₂) :
>>>>>>> ac58b0c8
  (α₁ →₀ M) ≃ₗ[R] (α₂ →₀ M) :=
(finsupp.dom_congr e : (α₁ →₀ M) ≃+ (α₂ →₀ M)).to_linear_equiv (lmap_domain M R e).map_smul

@[simp] theorem dom_lcongr_single {α₁ : Type*} {α₂ : Type*} (e : α₁ ≃ α₂) (i : α₁) (m : M) :
  (finsupp.dom_lcongr e : _ ≃ₗ[R] _) (finsupp.single i m) = finsupp.single (e i) m :=
by simp [finsupp.dom_lcongr, finsupp.dom_congr, map_domain_single]

/-- An equivalence of sets induces a linear equivalence of `finsupp`s supported on those sets. -/
noncomputable def congr {α' : Type*} (s : set α) (t : set α') (e : s ≃ t) :
  supported M R s ≃ₗ[R] supported M R t :=
begin
  haveI := classical.dec_pred (λ x, x ∈ s),
  haveI := classical.dec_pred (λ x, x ∈ t),
  refine linear_equiv.trans (finsupp.supported_equiv_finsupp s)
      (linear_equiv.trans _ (finsupp.supported_equiv_finsupp t).symm),
  exact finsupp.dom_lcongr e
end

/-- An equivalence of domain and a linear equivalence of codomain induce a linear equivalence of the
corresponding finitely supported functions. -/
def lcongr {ι κ : Sort*} (e₁ : ι ≃ κ) (e₂ : M ≃ₗ[R] N) : (ι →₀ M) ≃ₗ[R] (κ →₀ N) :=
(finsupp.dom_lcongr e₁).trans
{ to_fun := map_range e₂ e₂.map_zero,
  inv_fun := map_range e₂.symm e₂.symm.map_zero,
  left_inv := λ f, finsupp.induction f (by simp_rw map_range_zero) $ λ a b f ha hb ih,
    by rw [map_range_add e₂.map_add, map_range_add e₂.symm.map_add,
      map_range_single, map_range_single, e₂.symm_apply_apply, ih],
  right_inv := λ f, finsupp.induction f (by simp_rw map_range_zero) $ λ a b f ha hb ih,
    by rw [map_range_add e₂.symm.map_add, map_range_add e₂.map_add,
      map_range_single, map_range_single, e₂.apply_symm_apply, ih],
  map_add' := map_range_add e₂.map_add,
  map_smul' := λ c f, finsupp.induction f
    (by rw [smul_zero, map_range_zero, smul_zero]) $ λ a b f ha hb ih,
    by rw [smul_add, smul_single, map_range_add e₂.map_add, map_range_single, e₂.map_smul, ih,
      map_range_add e₂.map_add, smul_add, map_range_single, smul_single] }

@[simp] theorem lcongr_single {ι κ : Sort*} (e₁ : ι ≃ κ) (e₂ : M ≃ₗ[R] N)
  (i : ι) (m : M) : lcongr e₁ e₂ (finsupp.single i m) = finsupp.single (e₁ i) (e₂ m) :=
by simp [lcongr]

end finsupp

variables {R : Type*} {M : Type*} {N : Type*}
variables [semiring R] [add_comm_monoid M] [semimodule R M] [add_comm_monoid N] [semimodule R N]

lemma linear_map.map_finsupp_total
  (f : M →ₗ[R] N) {ι : Type*} {g : ι → M} (l : ι →₀ R) :
  f (finsupp.total ι M R g l) = finsupp.total ι N R (f ∘ g) l :=
by simp only [finsupp.total_apply, finsupp.total_apply, finsupp.sum, f.map_sum, f.map_smul]

lemma submodule.exists_finset_of_mem_supr
  {ι : Sort*} (p : ι → submodule R M) {m : M} (hm : m ∈ ⨆ i, p i) :
  ∃ s : finset ι, m ∈ ⨆ i ∈ s, p i :=
begin
  obtain ⟨f, hf, rfl⟩ : ∃ f ∈ finsupp.supported R R (⋃ i, ↑(p i)), finsupp.total M M R id f = m,
  { have aux : (id : M → M) '' (⋃ (i : ι), ↑(p i)) = (⋃ (i : ι), ↑(p i)) := set.image_id _,
    rwa [supr_eq_span, ← aux, finsupp.mem_span_iff_total R] at hm },
  let t : finset M := f.support,
  have ht : ∀ x : {x // x ∈ t}, ∃ i, ↑x ∈ p i,
  { intros x,
    rw finsupp.mem_supported at hf,
    specialize hf x.2,
    rwa set.mem_Union at hf },
  choose g hg using ht,
  let s : finset ι := finset.univ.image g,
  use s,
  simp only [mem_supr, supr_le_iff],
  assume N hN,
  rw [finsupp.total_apply, finsupp.sum, ← submodule.mem_coe],
  apply N.sum_mem,
  assume x hx,
  apply submodule.smul_mem,
  let i : ι := g ⟨x, hx⟩,
  have hi : i ∈ s, { rw finset.mem_image, exact ⟨⟨x, hx⟩, finset.mem_univ _, rfl⟩ },
  exact hN i hi (hg _),
end

lemma mem_span_finset {s : finset M} {x : M} :
  x ∈ span R (↑s : set M) ↔ ∃ f : M → R, ∑ i in s, f i • i = x :=
⟨λ hx, let ⟨v, hvs, hvx⟩ := (finsupp.mem_span_iff_total _).1
    (show x ∈ span R (id '' (↑s : set M)), by rwa set.image_id) in
  ⟨v, hvx ▸ (finsupp.total_apply_of_mem_supported _ hvs).symm⟩,
λ ⟨f, hf⟩, hf ▸ sum_mem _ (λ i hi, smul_mem _ _ $ subset_span hi)⟩<|MERGE_RESOLUTION|>--- conflicted
+++ resolved
@@ -502,11 +502,7 @@
 end total
 
 /-- An equivalence of domains induces a linear equivalence of finitely supported functions. -/
-<<<<<<< HEAD
 protected def dom_lcongr {α₁ α₂ : Type*} (e : α₁ ≃ α₂) :
-=======
-protected def dom_lcongr {α₁ : Type*} {α₂ : Type*} (e : α₁ ≃ α₂) :
->>>>>>> ac58b0c8
   (α₁ →₀ M) ≃ₗ[R] (α₂ →₀ M) :=
 (finsupp.dom_congr e : (α₁ →₀ M) ≃+ (α₂ →₀ M)).to_linear_equiv (lmap_domain M R e).map_smul
 
