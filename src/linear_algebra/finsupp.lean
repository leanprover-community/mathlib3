/-
Copyright (c) 2019 Johannes Hölzl. All rights reserved.
Released under Apache 2.0 license as described in the file LICENSE.
Authors: Johannes Hölzl
-/
import data.finsupp.defs
import linear_algebra.pi
import linear_algebra.span

/-!
# Properties of the module `α →₀ M`

Given an `R`-module `M`, the `R`-module structure on `α →₀ M` is defined in
`data.finsupp.basic`.

In this file we define `finsupp.supported s` to be the set `{f : α →₀ M | f.support ⊆ s}`
interpreted as a submodule of `α →₀ M`. We also define `linear_map` versions of various maps:

* `finsupp.lsingle a : M →ₗ[R] ι →₀ M`: `finsupp.single a` as a linear map;

* `finsupp.lapply a : (ι →₀ M) →ₗ[R] M`: the map `λ f, f a` as a linear map;

* `finsupp.lsubtype_domain (s : set α) : (α →₀ M) →ₗ[R] (s →₀ M)`: restriction to a subtype as a
  linear map;

* `finsupp.restrict_dom`: `finsupp.filter` as a linear map to `finsupp.supported s`;

* `finsupp.lsum`: `finsupp.sum` or `finsupp.lift_add_hom` as a `linear_map`;

* `finsupp.total α M R (v : ι → M)`: sends `l : ι → R` to the linear combination of `v i` with
  coefficients `l i`;

* `finsupp.total_on`: a restricted version of `finsupp.total` with domain `finsupp.supported R R s`
  and codomain `submodule.span R (v '' s)`;

* `finsupp.supported_equiv_finsupp`: a linear equivalence between the functions `α →₀ M` supported
  on `s` and the functions `s →₀ M`;

* `finsupp.lmap_domain`: a linear map version of `finsupp.map_domain`;

* `finsupp.dom_lcongr`: a `linear_equiv` version of `finsupp.dom_congr`;

* `finsupp.congr`: if the sets `s` and `t` are equivalent, then `supported M R s` is equivalent to
  `supported M R t`;

* `finsupp.lcongr`: a `linear_equiv`alence between `α →₀ M` and `β →₀ N` constructed using `e : α ≃
  β` and `e' : M ≃ₗ[R] N`.

## Tags

function with finite support, module, linear algebra
-/

noncomputable theory

open set linear_map submodule

open_locale classical big_operators

namespace finsupp

variables {α : Type*} {M : Type*} {N : Type*} {P : Type*} {R : Type*} {S : Type*}
variables [semiring R] [semiring S] [add_comm_monoid M] [module R M]
variables [add_comm_monoid N] [module R N]
variables [add_comm_monoid P] [module R P]

/-- Interpret `finsupp.single a` as a linear map. -/
def lsingle (a : α) : M →ₗ[R] (α →₀ M) :=
{ map_smul' := assume a b, (smul_single _ _ _).symm, ..finsupp.single_add_hom a }

/-- Two `R`-linear maps from `finsupp X M` which agree on each `single x y` agree everywhere. -/
lemma lhom_ext ⦃φ ψ : (α →₀ M) →ₗ[R] N⦄ (h : ∀ a b, φ (single a b) = ψ (single a b)) :
  φ = ψ :=
linear_map.to_add_monoid_hom_injective $ add_hom_ext h

/-- Two `R`-linear maps from `finsupp X M` which agree on each `single x y` agree everywhere.

We formulate this fact using equality of linear maps `φ.comp (lsingle a)` and `ψ.comp (lsingle a)`
so that the `ext` tactic can apply a type-specific extensionality lemma to prove equality of these
maps. E.g., if `M = R`, then it suffices to verify `φ (single a 1) = ψ (single a 1)`. -/
@[ext] lemma lhom_ext' ⦃φ ψ : (α →₀ M) →ₗ[R] N⦄ (h : ∀ a, φ.comp (lsingle a) = ψ.comp (lsingle a)) :
  φ = ψ :=
lhom_ext $ λ a, linear_map.congr_fun (h a)

/-- Interpret `λ (f : α →₀ M), f a` as a linear map. -/
def lapply (a : α) : (α →₀ M) →ₗ[R] M :=
{ map_smul' := assume a b, rfl, ..finsupp.apply_add_hom a }

section lsubtype_domain
variables (s : set α)

/-- Interpret `finsupp.subtype_domain s` as a linear map. -/
def lsubtype_domain : (α →₀ M) →ₗ[R] (s →₀ M) :=
{ to_fun := subtype_domain (λx, x ∈ s),
  map_add' := λ a b, subtype_domain_add,
  map_smul' := λ c a, ext $ λ a, rfl }

lemma lsubtype_domain_apply (f : α →₀ M) :
  (lsubtype_domain s : (α →₀ M) →ₗ[R] (s →₀ M)) f = subtype_domain (λx, x ∈ s) f := rfl

end lsubtype_domain

@[simp] lemma lsingle_apply (a : α) (b : M) : (lsingle a : M →ₗ[R] (α →₀ M)) b = single a b  :=
rfl

@[simp] lemma lapply_apply (a : α) (f : α →₀ M) : (lapply a : (α →₀ M) →ₗ[R] M) f = f a  :=
rfl

@[simp] lemma ker_lsingle (a : α) : (lsingle a : M →ₗ[R] (α →₀ M)).ker = ⊥ :=
ker_eq_bot_of_injective (single_injective a)

lemma lsingle_range_le_ker_lapply (s t : set α) (h : disjoint s t) :
  (⨆a∈s, (lsingle a : M →ₗ[R] (α →₀ M)).range) ≤ (⨅a∈t, ker (lapply a : (α →₀ M) →ₗ[R] M)) :=
begin
  refine supr_le (assume a₁, supr_le $ assume h₁, range_le_iff_comap.2 _),
  simp only [(ker_comp _ _).symm, eq_top_iff, set_like.le_def, mem_ker, comap_infi, mem_infi],
  assume b hb a₂ h₂,
  have : a₁ ≠ a₂ := assume eq, h ⟨h₁, eq.symm ▸ h₂⟩,
  exact single_eq_of_ne this
end

lemma infi_ker_lapply_le_bot : (⨅a, ker (lapply a : (α →₀ M) →ₗ[R] M)) ≤ ⊥ :=
begin
  simp only [set_like.le_def, mem_infi, mem_ker, mem_bot, lapply_apply],
  exact assume a h, finsupp.ext h
end

lemma supr_lsingle_range : (⨆a, (lsingle a : M →ₗ[R] (α →₀ M)).range) = ⊤ :=
begin
  refine (eq_top_iff.2 $ set_like.le_def.2 $ assume f _, _),
  rw [← sum_single f],
  exact sum_mem (assume a ha, submodule.mem_supr_of_mem a ⟨_, rfl⟩),
end

lemma disjoint_lsingle_lsingle (s t : set α) (hs : disjoint s t) :
  disjoint (⨆a∈s, (lsingle a : M →ₗ[R] (α →₀ M)).range)
    (⨆a∈t, (lsingle a : M →ₗ[R] (α →₀ M)).range) :=
begin
  refine disjoint.mono
    (lsingle_range_le_ker_lapply _ _ $ disjoint_compl_right)
    (lsingle_range_le_ker_lapply _ _ $ disjoint_compl_right)
    (le_trans (le_infi $ assume i, _) infi_ker_lapply_le_bot),
  classical,
  by_cases his : i ∈ s,
  { by_cases hit : i ∈ t,
    { exact (hs ⟨his, hit⟩).elim },
    exact inf_le_of_right_le (infi_le_of_le i $ infi_le _ hit) },
  exact inf_le_of_left_le (infi_le_of_le i $ infi_le _ his)
end

lemma span_single_image (s : set M) (a : α) :
  submodule.span R (single a '' s) = (submodule.span R s).map (lsingle a : M →ₗ[R] (α →₀ M)) :=
by rw ← span_image; refl

variables (M R)

/-- `finsupp.supported M R s` is the `R`-submodule of all `p : α →₀ M` such that `p.support ⊆ s`. -/
def supported (s : set α) : submodule R (α →₀ M) :=
begin
  refine ⟨ {p | ↑p.support ⊆ s }, _, _, _ ⟩,
  { assume p q hp hq,
    refine subset.trans
      (subset.trans (finset.coe_subset.2 support_add) _) (union_subset hp hq),
    rw [finset.coe_union] },
  { simp only [subset_def, finset.mem_coe, set.mem_set_of_eq, mem_support_iff, zero_apply],
    assume h ha, exact (ha rfl).elim },
  { assume a p hp,
    refine subset.trans (finset.coe_subset.2 support_smul) hp }
end

variables {M}

lemma mem_supported {s : set α} (p : α →₀ M) : p ∈ (supported M R s) ↔ ↑p.support ⊆ s :=
iff.rfl

lemma mem_supported' {s : set α}  (p : α →₀ M) :
  p ∈ supported M R s ↔ ∀ x ∉ s, p x = 0 :=
by haveI := classical.dec_pred (λ (x : α), x ∈ s);
   simp [mem_supported, set.subset_def, not_imp_comm]

lemma mem_supported_support (p : α →₀ M) :
  p ∈ finsupp.supported M R (p.support : set α) :=
by rw finsupp.mem_supported

lemma single_mem_supported {s : set α} {a : α} (b : M) (h : a ∈ s) :
  single a b ∈ supported M R s :=
set.subset.trans support_single_subset (finset.singleton_subset_set_iff.2 h)

lemma supported_eq_span_single (s : set α) :
  supported R R s = span R ((λ i, single i 1) '' s) :=
begin
  refine (span_eq_of_le _ _ (set_like.le_def.2 $ λ l hl, _)).symm,
  { rintro _ ⟨_, hp, rfl ⟩ , exact single_mem_supported R 1 hp },
  { rw ← l.sum_single,
    refine sum_mem (λ i il, _),
    convert @smul_mem R (α →₀ R) _ _ _ _ (single i 1) (l i) _,
    { simp },
    apply subset_span,
    apply set.mem_image_of_mem _ (hl il) }
end

variables (M R)

/-- Interpret `finsupp.filter s` as a linear map from `α →₀ M` to `supported M R s`. -/
def restrict_dom (s : set α) : (α →₀ M) →ₗ[R] supported M R s :=
linear_map.cod_restrict _
  { to_fun := filter (∈ s),
    map_add' := λ l₁ l₂, filter_add,
    map_smul' := λ a l, filter_smul }
  (λ l, (mem_supported' _ _).2 $ λ x, filter_apply_neg (∈ s) l)

variables {M R}

section
@[simp] theorem restrict_dom_apply (s : set α) (l : α →₀ M) :
  ((restrict_dom M R s : (α →₀ M) →ₗ[R] supported M R s) l : α →₀ M) = finsupp.filter (∈ s) l := rfl
end

theorem restrict_dom_comp_subtype (s : set α) :
  (restrict_dom M R s).comp (submodule.subtype _) = linear_map.id :=
begin
  ext l a,
  by_cases a ∈ s; simp [h],
  exact ((mem_supported' R l.1).1 l.2 a h).symm
end

theorem range_restrict_dom (s : set α) :
  (restrict_dom M R s).range = ⊤ :=
range_eq_top.2 $ function.right_inverse.surjective $
  linear_map.congr_fun (restrict_dom_comp_subtype s)

theorem supported_mono {s t : set α} (st : s ⊆ t) :
  supported M R s ≤ supported M R t :=
λ l h, set.subset.trans h st

@[simp] theorem supported_empty : supported M R (∅ : set α) = ⊥ :=
eq_bot_iff.2 $ λ l h, (submodule.mem_bot R).2 $
by ext; simp [*, mem_supported'] at *

@[simp] theorem supported_univ : supported M R (set.univ : set α) = ⊤ :=
eq_top_iff.2 $ λ l _, set.subset_univ _

theorem supported_Union {δ : Type*} (s : δ → set α) :
  supported M R (⋃ i, s i) = ⨆ i, supported M R (s i) :=
begin
  refine le_antisymm _ (supr_le $ λ i, supported_mono $ set.subset_Union _ _),
  haveI := classical.dec_pred (λ x, x ∈ (⋃ i, s i)),
  suffices : ((submodule.subtype _).comp (restrict_dom M R (⋃ i, s i))).range ≤
    ⨆ i, supported M R (s i),
  { rwa [linear_map.range_comp, range_restrict_dom, map_top, range_subtype] at this },
  rw [range_le_iff_comap, eq_top_iff],
  rintro l ⟨⟩,
  apply finsupp.induction l, { exact zero_mem _ },
  refine λ x a l hl a0, add_mem _,
  by_cases (∃ i, x ∈ s i); simp [h],
  { cases h with i hi,
    exact le_supr (λ i, supported M R (s i)) i (single_mem_supported R _ hi) }
end

theorem supported_union (s t : set α) :
  supported M R (s ∪ t) = supported M R s ⊔ supported M R t :=
by erw [set.union_eq_Union, supported_Union, supr_bool_eq]; refl

theorem supported_Inter {ι : Type*} (s : ι → set α) :
  supported M R (⋂ i, s i) = ⨅ i, supported M R (s i) :=
submodule.ext $ λ x, by simp [mem_supported, subset_Inter_iff]

theorem supported_inter (s t : set α) :
  supported M R (s ∩ t) = supported M R s ⊓ supported M R t :=
by rw [set.inter_eq_Inter, supported_Inter, infi_bool_eq]; refl

theorem disjoint_supported_supported {s t : set α} (h : disjoint s t) :
  disjoint (supported M R s) (supported M R t) :=
disjoint_iff.2 $ by rw [← supported_inter, disjoint_iff_inter_eq_empty.1 h, supported_empty]

theorem disjoint_supported_supported_iff [nontrivial M] {s t : set α} :
  disjoint (supported M R s) (supported M R t) ↔ disjoint s t :=
begin
  refine ⟨λ h x hx, _, disjoint_supported_supported⟩,
  rcases exists_ne (0 : M) with ⟨y, hy⟩,
  have := h ⟨single_mem_supported R y hx.1, single_mem_supported R y hx.2⟩,
  rw [mem_bot, single_eq_zero] at this,
  exact hy this
end

/-- Interpret `finsupp.restrict_support_equiv` as a linear equivalence between
`supported M R s` and `s →₀ M`. -/
def supported_equiv_finsupp (s : set α) : (supported M R s) ≃ₗ[R] (s →₀ M) :=
begin
  let F : (supported M R s) ≃ (s →₀ M) := restrict_support_equiv s M,
  refine F.to_linear_equiv _,
  have : (F : (supported M R s) → (↥s →₀ M)) = ((lsubtype_domain s : (α →₀ M) →ₗ[R] (s →₀ M)).comp
    (submodule.subtype (supported M R s))) := rfl,
  rw this,
  exact linear_map.is_linear _
end

section lsum

variables (S) [module S N] [smul_comm_class R S N]

/-- Lift a family of linear maps `M →ₗ[R] N` indexed by `x : α` to a linear map from `α →₀ M` to
`N` using `finsupp.sum`. This is an upgraded version of `finsupp.lift_add_hom`.

See note [bundled maps over different rings] for why separate `R` and `S` semirings are used.
-/
def lsum : (α → M →ₗ[R] N) ≃ₗ[S] ((α →₀ M) →ₗ[R] N) :=
{ to_fun := λ F,
  { to_fun := λ d, d.sum (λ i, F i),
    map_add' := (lift_add_hom (λ x, (F x).to_add_monoid_hom)).map_add,
    map_smul' := λ c f, by simp [sum_smul_index', smul_sum] },
  inv_fun := λ F x, F.comp (lsingle x),
  left_inv := λ F, by { ext x y, simp },
  right_inv := λ F, by { ext x y, simp },
  map_add' := λ F G, by { ext x y, simp },
  map_smul' := λ F G, by { ext x y, simp } }

@[simp] lemma coe_lsum (f : α → M →ₗ[R] N) : (lsum S f : (α →₀ M) → N) = λ d, d.sum (λ i, f i) :=
rfl

theorem lsum_apply (f : α → M →ₗ[R] N) (l : α →₀ M) :
  finsupp.lsum S f l = l.sum (λ b, f b) := rfl

theorem lsum_single (f : α → M →ₗ[R] N) (i : α) (m : M) :
  finsupp.lsum S f (finsupp.single i m) = f i m :=
finsupp.sum_single_index (f i).map_zero

theorem lsum_symm_apply (f : (α →₀ M) →ₗ[R] N) (x : α) :
  (lsum S).symm f x = f.comp (lsingle x) := rfl

end lsum

section
variables (M) (R) (X : Type*)

/--
A slight rearrangement from `lsum` gives us
the bijection underlying the free-forgetful adjunction for R-modules.
-/
noncomputable def lift : (X → M) ≃+ ((X →₀ R) →ₗ[R] M) :=
(add_equiv.arrow_congr (equiv.refl X) (ring_lmap_equiv_self R ℕ M).to_add_equiv.symm).trans
  (lsum _ : _ ≃ₗ[ℕ] _).to_add_equiv

@[simp]
lemma lift_symm_apply (f) (x) : ((lift M R X).symm f) x = f (single x 1) :=
rfl
@[simp]
lemma lift_apply (f) (g) :
  ((lift M R X) f) g = g.sum (λ x r, r • f x) :=
rfl

end

section lmap_domain
variables {α' : Type*} {α'' : Type*} (M R)

/-- Interpret `finsupp.map_domain` as a linear map. -/
def lmap_domain (f : α → α') : (α →₀ M) →ₗ[R] (α' →₀ M) :=
{ to_fun := map_domain f, map_add' := λ a b, map_domain_add, map_smul' := map_domain_smul }

@[simp] theorem lmap_domain_apply (f : α → α') (l : α →₀ M) :
  (lmap_domain M R f : (α →₀ M) →ₗ[R] (α' →₀ M)) l = map_domain f l := rfl

@[simp] theorem lmap_domain_id : (lmap_domain M R id : (α →₀ M) →ₗ[R] α →₀ M) = linear_map.id :=
linear_map.ext $ λ l, map_domain_id

theorem lmap_domain_comp (f : α → α') (g : α' → α'') :
  lmap_domain M R (g ∘ f) = (lmap_domain M R g).comp (lmap_domain M R f) :=
linear_map.ext $ λ l, map_domain_comp

theorem supported_comap_lmap_domain (f : α → α') (s : set α') :
  supported M R (f ⁻¹' s) ≤ (supported M R s).comap (lmap_domain M R f) :=
λ l (hl : ↑l.support ⊆ f ⁻¹' s),
show ↑(map_domain f l).support ⊆ s, begin
  rw [← set.image_subset_iff, ← finset.coe_image] at hl,
  exact set.subset.trans map_domain_support hl
end

theorem lmap_domain_supported [nonempty α] (f : α → α') (s : set α) :
  (supported M R s).map (lmap_domain M R f) = supported M R (f '' s) :=
begin
  inhabit α,
  refine le_antisymm (map_le_iff_le_comap.2 $
    le_trans (supported_mono $ set.subset_preimage_image _ _)
       (supported_comap_lmap_domain _ _ _ _)) _,
  intros l hl,
  refine ⟨(lmap_domain M R (function.inv_fun_on f s) : (α' →₀ M) →ₗ[R] α →₀ M) l, λ x hx, _, _⟩,
  { rcases finset.mem_image.1 (map_domain_support hx) with ⟨c, hc, rfl⟩,
    exact function.inv_fun_on_mem (by simpa using hl hc) },
  { rw [← linear_map.comp_apply, ← lmap_domain_comp],
    refine (map_domain_congr $ λ c hc, _).trans map_domain_id,
    exact function.inv_fun_on_eq (by simpa using hl hc) }
end

theorem lmap_domain_disjoint_ker (f : α → α') {s : set α}
  (H : ∀ a b ∈ s, f a = f b → a = b) :
  disjoint (supported M R s) (lmap_domain M R f).ker :=
begin
  rintro l ⟨h₁, h₂⟩,
  rw [set_like.mem_coe, mem_ker, lmap_domain_apply, map_domain] at h₂,
  simp, ext x,
  haveI := classical.dec_pred (λ x, x ∈ s),
  by_cases xs : x ∈ s,
  { have : finsupp.sum l (λ a, finsupp.single (f a)) (f x) = 0, {rw h₂, refl},
    rw [finsupp.sum_apply, finsupp.sum, finset.sum_eq_single x] at this,
    { simpa [finsupp.single_apply] },
    { intros y hy xy, simp [mt (H _ (h₁ hy) _ xs) xy] },
    { simp {contextual := tt} } },
  { by_contra h, exact xs (h₁ $ finsupp.mem_support_iff.2 h) }
end

end lmap_domain

section total
variables (α) {α' : Type*} (M) {M' : Type*} (R)
          [add_comm_monoid M'] [module R M']
          (v : α → M) {v' : α' → M'}

/-- Interprets (l : α →₀ R) as linear combination of the elements in the family (v : α → M) and
    evaluates this linear combination. -/
protected def total : (α →₀ R) →ₗ[R] M := finsupp.lsum ℕ (λ i, linear_map.id.smul_right (v i))

variables {α M v}

theorem total_apply (l : α →₀ R) :
  finsupp.total α M R v l = l.sum (λ i a, a • v i) := rfl

theorem total_apply_of_mem_supported {l : α →₀ R} {s : finset α}
  (hs : l ∈ supported R R (↑s : set α)) :
  finsupp.total α M R v l = s.sum (λ i, l i • v i) :=
finset.sum_subset hs $ λ x _ hxg, show l x • v x = 0, by rw [not_mem_support_iff.1 hxg, zero_smul]

@[simp] theorem total_single (c : R) (a : α) :
  finsupp.total α M R v (single a c) = c • (v a) :=
by simp [total_apply, sum_single_index]

lemma total_zero_apply (x : α →₀ R) :
  (finsupp.total α M R 0) x = 0 := by simp [finsupp.total_apply]

variables (α M)

@[simp] lemma total_zero :
  finsupp.total α M R 0 = 0 :=
linear_map.ext (total_zero_apply R)

variables {α M}

theorem apply_total (f : M →ₗ[R] M') (v) (l : α →₀ R) :
  f (finsupp.total α M R v l) = finsupp.total α M' R (f ∘ v) l :=
by apply finsupp.induction_linear l; simp { contextual := tt, }

theorem total_unique [unique α] (l : α →₀ R) (v) :
  finsupp.total α M R v l = l default • v default :=
by rw [← total_single, ← unique_single l]

lemma total_surjective (h : function.surjective v) : function.surjective (finsupp.total α M R v) :=
begin
  intro x,
  obtain ⟨y, hy⟩ := h x,
  exact ⟨finsupp.single y 1, by simp [hy]⟩
end

theorem total_range (h : function.surjective v) : (finsupp.total α M R v).range = ⊤ :=
range_eq_top.2 $ total_surjective R h

/-- Any module is a quotient of a free module. This is stated as surjectivity of
`finsupp.total M M R id : (M →₀ R) →ₗ[R] M`. -/
lemma total_id_surjective (M) [add_comm_monoid M] [module R M] :
  function.surjective (finsupp.total M M R id) :=
total_surjective R function.surjective_id

lemma range_total : (finsupp.total α M R v).range = span R (range v) :=
begin
  ext x,
  split,
  { intros hx,
    rw [linear_map.mem_range] at hx,
    rcases hx with ⟨l, hl⟩,
    rw ← hl,
    rw finsupp.total_apply,
    exact sum_mem (λ i hi, submodule.smul_mem _ _ (subset_span (mem_range_self i))) },
  { apply span_le.2,
    intros x hx,
    rcases hx with ⟨i, hi⟩,
    rw [set_like.mem_coe, linear_map.mem_range],
    use finsupp.single i 1,
    simp [hi] }
end

theorem lmap_domain_total (f : α → α') (g : M →ₗ[R] M') (h : ∀ i, g (v i) = v' (f i)) :
  (finsupp.total α' M' R v').comp (lmap_domain R R f) = g.comp (finsupp.total α M R v) :=
by ext l; simp [total_apply, finsupp.sum_map_domain_index, add_smul, h]

@[simp] theorem total_emb_domain (f : α ↪ α') (l : α →₀ R) :
  (finsupp.total α' M' R v') (emb_domain f l) = (finsupp.total α M' R (v' ∘ f)) l :=
by simp [total_apply, finsupp.sum, support_emb_domain, emb_domain_apply]

theorem total_map_domain (f : α → α') (hf : function.injective f) (l : α →₀ R) :
  (finsupp.total α' M' R v') (map_domain f l) = (finsupp.total α M' R (v' ∘ f)) l :=
begin
  have : map_domain f l = emb_domain ⟨f, hf⟩ l,
  { rw emb_domain_eq_map_domain ⟨f, hf⟩,
    refl },
  rw this,
  apply total_emb_domain R ⟨f, hf⟩ l
end

@[simp] theorem total_equiv_map_domain (f : α ≃ α') (l : α →₀ R) :
  (finsupp.total α' M' R v') (equiv_map_domain f l) = (finsupp.total α M' R (v' ∘ f)) l :=
by rw [equiv_map_domain_eq_map_domain, total_map_domain _ _ f.injective]

/-- A version of `finsupp.range_total` which is useful for going in the other direction -/
theorem span_eq_range_total (s : set M) :
  span R s = (finsupp.total s M R coe).range :=
by rw [range_total, subtype.range_coe_subtype, set.set_of_mem_eq]

theorem mem_span_iff_total (s : set M) (x : M) :
  x ∈ span R s ↔ ∃ l : s →₀ R, finsupp.total s M R coe l = x :=
(set_like.ext_iff.1 $ span_eq_range_total _ _) x

theorem span_image_eq_map_total (s : set α):
  span R (v '' s) = submodule.map (finsupp.total α M R v) (supported R R s) :=
begin
  apply span_eq_of_le,
  { intros x hx,
    rw set.mem_image at hx,
    apply exists.elim hx,
    intros i hi,
    exact ⟨_, finsupp.single_mem_supported R 1 hi.1, by simp [hi.2]⟩ },
  { refine map_le_iff_le_comap.2 (λ z hz, _),
    have : ∀i, z i • v i ∈ span R (v '' s),
    { intro c,
      haveI := classical.dec_pred (λ x, x ∈ s),
      by_cases c ∈ s,
      { exact smul_mem _ _ (subset_span (set.mem_image_of_mem _ h)) },
      { simp [(finsupp.mem_supported' R _).1 hz _ h] } },
    refine sum_mem _, simp [this] }
end

theorem mem_span_image_iff_total {s : set α} {x : M} :
  x ∈ span R (v '' s) ↔ ∃ l ∈ supported R R s, finsupp.total α M R v l = x :=
by { rw span_image_eq_map_total, simp, }

lemma total_option (v : option α → M) (f : option α →₀ R) :
  finsupp.total (option α) M R v f =
    f none • v none + finsupp.total α M R (v ∘ option.some) f.some :=
by rw [total_apply, sum_option_index_smul, total_apply]

lemma total_total {α β : Type*} (A : α → M) (B : β → (α →₀ R)) (f : β →₀ R) :
  finsupp.total α M R A (finsupp.total β (α →₀ R) R B f) =
    finsupp.total β M R (λ b, finsupp.total α M R A (B b)) f :=
begin
  simp only [total_apply],
  apply induction_linear f,
  { simp only [sum_zero_index], },
  { intros f₁ f₂ h₁ h₂,
    simp [sum_add_index, h₁, h₂, add_smul], },
  { simp [sum_single_index, sum_smul_index, smul_sum, mul_smul], }
end

@[simp] lemma total_fin_zero (f : fin 0 → M) :
  finsupp.total (fin 0) M R f = 0 :=
by { ext i, apply fin_zero_elim i }

variables (α) (M) (v)

/-- `finsupp.total_on M v s` interprets `p : α →₀ R` as a linear combination of a
subset of the vectors in `v`, mapping it to the span of those vectors.

The subset is indicated by a set `s : set α` of indices.
-/
protected def total_on (s : set α) : supported R R s →ₗ[R] span R (v '' s) :=
linear_map.cod_restrict _ ((finsupp.total _ _ _ v).comp (submodule.subtype (supported R R s))) $
  λ ⟨l, hl⟩, (mem_span_image_iff_total _).2 ⟨l, hl, rfl⟩

variables {α} {M} {v}

theorem total_on_range (s : set α) : (finsupp.total_on α M R v s).range = ⊤ :=
begin
  rw [finsupp.total_on, linear_map.range_eq_map, linear_map.map_cod_restrict,
    ← linear_map.range_le_iff_comap, range_subtype, map_top, linear_map.range_comp, range_subtype],
  exact (span_image_eq_map_total _ _).le
end

theorem total_comp (f : α' → α) :
  (finsupp.total α' M R (v ∘ f)) = (finsupp.total α M R v).comp (lmap_domain R R f) :=
by { ext, simp [total_apply] }

lemma total_comap_domain
 (f : α → α') (l : α' →₀ R) (hf : set.inj_on f (f ⁻¹' ↑l.support)) :
 finsupp.total α M R v (finsupp.comap_domain f l hf) =
   (l.support.preimage f hf).sum (λ i, (l (f i)) • (v i)) :=
by rw finsupp.total_apply; refl

lemma total_on_finset
  {s : finset α} {f : α → R} (g : α → M) (hf : ∀ a, f a ≠ 0 → a ∈ s):
  finsupp.total α M R g (finsupp.on_finset s f hf) =
    finset.sum s (λ (x : α), f x • g x) :=
begin
  simp only [finsupp.total_apply, finsupp.sum, finsupp.on_finset_apply, finsupp.support_on_finset],
  rw finset.sum_filter_of_ne,
  intros x hx h,
  contrapose! h,
  simp [h],
end

end total

/-- An equivalence of domains induces a linear equivalence of finitely supported functions.

This is `finsupp.dom_congr` as a `linear_equiv`.
See also `linear_map.fun_congr_left` for the case of arbitrary functions. -/
protected def dom_lcongr {α₁ α₂ : Type*} (e : α₁ ≃ α₂) :
  (α₁ →₀ M) ≃ₗ[R] (α₂ →₀ M) :=
(finsupp.dom_congr e : (α₁ →₀ M) ≃+ (α₂ →₀ M)).to_linear_equiv $
by simpa only [equiv_map_domain_eq_map_domain, dom_congr_apply]
  using (lmap_domain M R e).map_smul

@[simp]
lemma dom_lcongr_apply {α₁ : Type*} {α₂ : Type*} (e : α₁ ≃ α₂) (v : α₁ →₀ M) :
  (finsupp.dom_lcongr e : _ ≃ₗ[R] _) v = finsupp.dom_congr e v :=
rfl

@[simp]
lemma dom_lcongr_refl : finsupp.dom_lcongr (equiv.refl α) = linear_equiv.refl R (α →₀ M) :=
linear_equiv.ext $ λ _, equiv_map_domain_refl _

lemma dom_lcongr_trans {α₁ α₂ α₃ : Type*} (f : α₁ ≃ α₂) (f₂ : α₂ ≃ α₃) :
  (finsupp.dom_lcongr f).trans (finsupp.dom_lcongr f₂) =
    (finsupp.dom_lcongr (f.trans f₂) : (_ →₀ M) ≃ₗ[R] _) :=
linear_equiv.ext $ λ _, (equiv_map_domain_trans _ _ _).symm

@[simp]
lemma dom_lcongr_symm {α₁ α₂ : Type*} (f : α₁ ≃ α₂) :
  ((finsupp.dom_lcongr f).symm : (_ →₀ M) ≃ₗ[R] _) = finsupp.dom_lcongr f.symm :=
linear_equiv.ext $ λ x, rfl

@[simp] theorem dom_lcongr_single {α₁ : Type*} {α₂ : Type*} (e : α₁ ≃ α₂) (i : α₁) (m : M) :
  (finsupp.dom_lcongr e : _ ≃ₗ[R] _) (finsupp.single i m) = finsupp.single (e i) m :=
by simp [finsupp.dom_lcongr, finsupp.dom_congr, equiv_map_domain_single]

/-- An equivalence of sets induces a linear equivalence of `finsupp`s supported on those sets. -/
noncomputable def congr {α' : Type*} (s : set α) (t : set α') (e : s ≃ t) :
  supported M R s ≃ₗ[R] supported M R t :=
begin
  haveI := classical.dec_pred (λ x, x ∈ s),
  haveI := classical.dec_pred (λ x, x ∈ t),
  refine (finsupp.supported_equiv_finsupp s) ≪≫ₗ
      (_ ≪≫ₗ (finsupp.supported_equiv_finsupp t).symm),
  exact finsupp.dom_lcongr e
end

/-- `finsupp.map_range` as a `linear_map`. -/
@[simps]
def map_range.linear_map (f : M →ₗ[R] N) : (α →₀ M) →ₗ[R] (α →₀ N) :=
{ to_fun := (map_range f f.map_zero : (α →₀ M) → (α →₀ N)),
  map_smul' := λ c v, map_range_smul c v (f.map_smul c),
  ..map_range.add_monoid_hom f.to_add_monoid_hom }

@[simp]
lemma map_range.linear_map_id :
  map_range.linear_map linear_map.id = (linear_map.id : (α →₀ M) →ₗ[R] _):=
linear_map.ext map_range_id

lemma map_range.linear_map_comp (f : N →ₗ[R] P) (f₂ : M →ₗ[R] N) :
  (map_range.linear_map (f.comp f₂) : (α →₀ _) →ₗ[R] _) =
    (map_range.linear_map f).comp (map_range.linear_map f₂) :=
linear_map.ext $ map_range_comp _ _ _ _ _

@[simp]
lemma map_range.linear_map_to_add_monoid_hom (f : M →ₗ[R] N) :
  (map_range.linear_map f).to_add_monoid_hom =
    (map_range.add_monoid_hom f.to_add_monoid_hom : (α →₀ M) →+ _):=
add_monoid_hom.ext $ λ _, rfl

/-- `finsupp.map_range` as a `linear_equiv`. -/
@[simps apply]
def map_range.linear_equiv (e : M ≃ₗ[R] N) : (α →₀ M) ≃ₗ[R] (α →₀ N) :=
{ to_fun := map_range e e.map_zero,
  inv_fun := map_range e.symm e.symm.map_zero,
  ..map_range.linear_map e.to_linear_map,
  ..map_range.add_equiv e.to_add_equiv}

@[simp]
lemma map_range.linear_equiv_refl :
  map_range.linear_equiv (linear_equiv.refl R M) = linear_equiv.refl R (α →₀ M) :=
linear_equiv.ext map_range_id

lemma map_range.linear_equiv_trans (f : M ≃ₗ[R] N) (f₂ : N ≃ₗ[R] P) :
  (map_range.linear_equiv (f.trans f₂) : (α →₀ _) ≃ₗ[R] _) =
    (map_range.linear_equiv f).trans (map_range.linear_equiv f₂) :=
linear_equiv.ext $ map_range_comp _ _ _ _ _

@[simp]
lemma map_range.linear_equiv_symm (f : M ≃ₗ[R] N) :
  ((map_range.linear_equiv f).symm : (α →₀ _) ≃ₗ[R] _) = map_range.linear_equiv f.symm :=
linear_equiv.ext $ λ x, rfl

@[simp]
lemma map_range.linear_equiv_to_add_equiv (f : M ≃ₗ[R] N) :
  (map_range.linear_equiv f).to_add_equiv =
    (map_range.add_equiv f.to_add_equiv : (α →₀ M) ≃+ _):=
add_equiv.ext $ λ _, rfl

@[simp]
lemma map_range.linear_equiv_to_linear_map (f : M ≃ₗ[R] N) :
  (map_range.linear_equiv f).to_linear_map =
    (map_range.linear_map f.to_linear_map : (α →₀ M) →ₗ[R] _):=
linear_map.ext $ λ _, rfl

/-- An equivalence of domain and a linear equivalence of codomain induce a linear equivalence of the
corresponding finitely supported functions. -/
def lcongr {ι κ : Sort*} (e₁ : ι ≃ κ) (e₂ : M ≃ₗ[R] N) : (ι →₀ M) ≃ₗ[R] (κ →₀ N) :=
(finsupp.dom_lcongr e₁).trans (map_range.linear_equiv e₂)

@[simp] theorem lcongr_single {ι κ : Sort*} (e₁ : ι ≃ κ) (e₂ : M ≃ₗ[R] N) (i : ι) (m : M) :
  lcongr e₁ e₂ (finsupp.single i m) = finsupp.single (e₁ i) (e₂ m) :=
by simp [lcongr]

@[simp] lemma lcongr_apply_apply {ι κ : Sort*} (e₁ : ι ≃ κ) (e₂ : M ≃ₗ[R] N) (f : ι →₀ M) (k : κ) :
  lcongr e₁ e₂ f k = e₂ (f (e₁.symm k)) :=
rfl

theorem lcongr_symm_single {ι κ : Sort*} (e₁ : ι ≃ κ) (e₂ : M ≃ₗ[R] N) (k : κ) (n : N) :
  (lcongr e₁ e₂).symm (finsupp.single k n) = finsupp.single (e₁.symm k) (e₂.symm n) :=
begin
  apply_fun lcongr e₁ e₂ using (lcongr e₁ e₂).injective,
  simp,
end

@[simp] lemma lcongr_symm {ι κ : Sort*} (e₁ : ι ≃ κ) (e₂ : M ≃ₗ[R] N) :
  (lcongr e₁ e₂).symm = lcongr e₁.symm e₂.symm :=
<<<<<<< HEAD
begin
  ext f i,
  simp only [equiv.symm_symm, finsupp.lcongr_apply_apply],
  apply finsupp.induction_linear f,
  { simp, },
  { intros f g hf hg, simp [map_add, hf, hg], },
  { intros k m,
    simp only [finsupp.lcongr_symm_single],
    simp only [finsupp.single_apply, equiv.symm_apply_eq],
    split_ifs; simp, },
end
=======
by { ext, refl }
>>>>>>> 22fe10de

section sum

variables (R)

/-- The linear equivalence between `(α ⊕ β) →₀ M` and `(α →₀ M) × (β →₀ M)`.

This is the `linear_equiv` version of `finsupp.sum_finsupp_equiv_prod_finsupp`. -/
@[simps apply symm_apply] def sum_finsupp_lequiv_prod_finsupp {α β : Type*} :
  ((α ⊕ β) →₀ M) ≃ₗ[R] (α →₀ M) × (β →₀ M) :=
{ map_smul' :=
    by { intros, ext;
          simp only [add_equiv.to_fun_eq_coe, prod.smul_fst, prod.smul_snd, smul_apply,
              snd_sum_finsupp_add_equiv_prod_finsupp, fst_sum_finsupp_add_equiv_prod_finsupp,
              ring_hom.id_apply] },
  .. sum_finsupp_add_equiv_prod_finsupp }

lemma fst_sum_finsupp_lequiv_prod_finsupp {α β : Type*}
  (f : (α ⊕ β) →₀ M) (x : α) :
  (sum_finsupp_lequiv_prod_finsupp R f).1 x = f (sum.inl x) :=
rfl

lemma snd_sum_finsupp_lequiv_prod_finsupp {α β : Type*}
  (f : (α ⊕ β) →₀ M) (y : β) :
  (sum_finsupp_lequiv_prod_finsupp R f).2 y = f (sum.inr y) :=
rfl

lemma sum_finsupp_lequiv_prod_finsupp_symm_inl {α β : Type*}
  (fg : (α →₀ M) × (β →₀ M)) (x : α) :
  ((sum_finsupp_lequiv_prod_finsupp R).symm fg) (sum.inl x) = fg.1 x :=
rfl

lemma sum_finsupp_lequiv_prod_finsupp_symm_inr {α β : Type*}
  (fg : (α →₀ M) × (β →₀ M)) (y : β) :
  ((sum_finsupp_lequiv_prod_finsupp R).symm fg) (sum.inr y) = fg.2 y :=
rfl

end sum

section sigma

variables {η : Type*} [fintype η] {ιs : η → Type*} [has_zero α]
variables (R)

/-- On a `fintype η`, `finsupp.split` is a linear equivalence between
`(Σ (j : η), ιs j) →₀ M` and `Π j, (ιs j →₀ M)`.

This is the `linear_equiv` version of `finsupp.sigma_finsupp_add_equiv_pi_finsupp`. -/
noncomputable def sigma_finsupp_lequiv_pi_finsupp
  {M : Type*} {ιs : η → Type*} [add_comm_monoid M] [module R M] :
  ((Σ j, ιs j) →₀ M) ≃ₗ[R] Π j, (ιs j →₀ M) :=
{ map_smul' := λ c f, by { ext, simp },
  .. sigma_finsupp_add_equiv_pi_finsupp }

@[simp] lemma sigma_finsupp_lequiv_pi_finsupp_apply
  {M : Type*} {ιs : η → Type*} [add_comm_monoid M] [module R M]
  (f : (Σ j, ιs j) →₀ M) (j i) :
  sigma_finsupp_lequiv_pi_finsupp R f j i = f ⟨j, i⟩ := rfl

@[simp] lemma sigma_finsupp_lequiv_pi_finsupp_symm_apply
  {M : Type*} {ιs : η → Type*} [add_comm_monoid M] [module R M]
  (f : Π j, (ιs j →₀ M)) (ji) :
  (finsupp.sigma_finsupp_lequiv_pi_finsupp R).symm f ji = f ji.1 ji.2 := rfl

end sigma

section prod

/-- The linear equivalence between `α × β →₀ M` and `α →₀ β →₀ M`.

This is the `linear_equiv` version of `finsupp.finsupp_prod_equiv`. -/
noncomputable def finsupp_prod_lequiv {α β : Type*} (R : Type*) {M : Type*}
  [semiring R] [add_comm_monoid M] [module R M] :
  (α × β →₀ M) ≃ₗ[R] (α →₀ β →₀ M) :=
{ map_add' := λ f g, by { ext, simp [finsupp_prod_equiv, curry_apply] },
  map_smul' := λ c f, by { ext, simp [finsupp_prod_equiv, curry_apply] },
  .. finsupp_prod_equiv }

@[simp] lemma finsupp_prod_lequiv_apply {α β R M : Type*}
  [semiring R] [add_comm_monoid M] [module R M] (f : α × β →₀ M) (x y) :
  finsupp_prod_lequiv R f x y = f (x, y) :=
by rw [finsupp_prod_lequiv, linear_equiv.coe_mk, finsupp_prod_equiv, finsupp.curry_apply]

@[simp] lemma finsupp_prod_lequiv_symm_apply {α β R M : Type*}
  [semiring R] [add_comm_monoid M] [module R M] (f : α →₀ β →₀ M) (xy) :
  (finsupp_prod_lequiv R).symm f xy = f xy.1 xy.2 :=
by conv_rhs
  { rw [← (finsupp_prod_lequiv R).apply_symm_apply f, finsupp_prod_lequiv_apply, prod.mk.eta] }

end prod

end finsupp

section fintype

variables {α M : Type*} (R : Type*) [fintype α] [semiring R] [add_comm_monoid M] [module R M]
variables (S : Type*) [semiring S] [module S M] [smul_comm_class R S M]
variable (v : α → M)

/-- `fintype.total R S v f` is the linear combination of vectors in `v` with weights in `f`.
This variant of `finsupp.total` is defined on fintype indexed vectors.

This map is linear in `v` if `R` is commutative, and always linear in `f`.
See note [bundled maps over different rings] for why separate `R` and `S` semirings are used.
-/
protected def fintype.total : (α → M) →ₗ[S] (α → R) →ₗ[R] M :=
{ to_fun := λ v, { to_fun := λ f, ∑ i, f i • v i,
    map_add' := λ f g, by { simp_rw [← finset.sum_add_distrib, ← add_smul], refl },
    map_smul' := λ r f, by { simp_rw [finset.smul_sum, smul_smul], refl } },
  map_add' := λ u v, by { ext, simp [finset.sum_add_distrib, pi.add_apply, smul_add] },
  map_smul' := λ r v, by { ext, simp [finset.smul_sum, smul_comm _ r] } }

variables {S}

lemma fintype.total_apply (f) : fintype.total R S v f = ∑ i, f i • v i := rfl

@[simp]
lemma fintype.total_apply_single (i : α) (r : R) :
  fintype.total R S v (pi.single i r) = r • v i :=
begin
  simp_rw [fintype.total_apply, pi.single_apply, ite_smul, zero_smul],
  rw [finset.sum_ite_eq', if_pos (finset.mem_univ _)]
end

variables (S)

lemma finsupp.total_eq_fintype_total_apply (x : α → R) :
  finsupp.total α M R v ((finsupp.linear_equiv_fun_on_fintype R R α).symm x) =
    fintype.total R S v x :=
begin
  apply finset.sum_subset,
  { exact finset.subset_univ _ },
  { intros x _ hx,
    rw finsupp.not_mem_support_iff.mp hx,
    exact zero_smul _ _ }
end

lemma finsupp.total_eq_fintype_total :
  (finsupp.total α M R v).comp (finsupp.linear_equiv_fun_on_fintype R R α).symm.to_linear_map =
    fintype.total R S v :=
linear_map.ext $ finsupp.total_eq_fintype_total_apply R S v

variables {S}

@[simp]
lemma fintype.range_total : (fintype.total R S v).range = submodule.span R (set.range v) :=
by rw [← finsupp.total_eq_fintype_total, linear_map.range_comp,
  linear_equiv.to_linear_map_eq_coe, linear_equiv.range, submodule.map_top, finsupp.range_total]

end fintype

variables {R : Type*} {M : Type*} {N : Type*}
variables [semiring R] [add_comm_monoid M] [module R M] [add_comm_monoid N] [module R N]

section
variables (R)
/--
Pick some representation of `x : span R w` as a linear combination in `w`,
using the axiom of choice.
-/
def span.repr (w : set M) (x : span R w) : w →₀ R :=
((finsupp.mem_span_iff_total _ _ _).mp x.2).some

@[simp] lemma span.finsupp_total_repr {w : set M} (x : span R w) :
  finsupp.total w M R coe (span.repr R w x) = x :=
((finsupp.mem_span_iff_total _ _ _).mp x.2).some_spec

attribute [irreducible] span.repr

end

protected lemma submodule.finsupp_sum_mem {ι β : Type*} [has_zero β] (S : submodule R M)
  (f : ι →₀ β) (g : ι → β → M) (h : ∀ c, f c ≠ 0 → g c (f c) ∈ S) : f.sum g ∈ S :=
add_submonoid_class.finsupp_sum_mem S f g h

lemma linear_map.map_finsupp_total
  (f : M →ₗ[R] N) {ι : Type*} {g : ι → M} (l : ι →₀ R) :
  f (finsupp.total ι M R g l) = finsupp.total ι N R (f ∘ g) l :=
by simp only [finsupp.total_apply, finsupp.total_apply, finsupp.sum, f.map_sum, f.map_smul]

lemma submodule.exists_finset_of_mem_supr
  {ι : Sort*} (p : ι → submodule R M) {m : M} (hm : m ∈ ⨆ i, p i) :
  ∃ s : finset ι, m ∈ ⨆ i ∈ s, p i :=
begin
  have := complete_lattice.is_compact_element.exists_finset_of_le_supr (submodule R M)
    (submodule.singleton_span_is_compact_element m) p,
  simp only [submodule.span_singleton_le_iff_mem] at this,
  exact this hm,
end

/-- `submodule.exists_finset_of_mem_supr` as an `iff` -/
lemma submodule.mem_supr_iff_exists_finset
  {ι : Sort*} {p : ι → submodule R M} {m : M} :
  (m ∈ ⨆ i, p i) ↔ ∃ s : finset ι, m ∈ ⨆ i ∈ s, p i :=
⟨submodule.exists_finset_of_mem_supr p,
 λ ⟨_, hs⟩, supr_mono (λ i, (supr_const_le : _ ≤ p i)) hs⟩

lemma mem_span_finset {s : finset M} {x : M} :
  x ∈ span R (↑s : set M) ↔ ∃ f : M → R, ∑ i in s, f i • i = x :=
⟨λ hx, let ⟨v, hvs, hvx⟩ := (finsupp.mem_span_image_iff_total _).1
    (show x ∈ span R (id '' (↑s : set M)), by rwa set.image_id) in
  ⟨v, hvx ▸ (finsupp.total_apply_of_mem_supported _ hvs).symm⟩,
λ ⟨f, hf⟩, hf ▸ sum_mem (λ i hi, smul_mem _ _ $ subset_span hi)⟩

/-- An element `m ∈ M` is contained in the `R`-submodule spanned by a set `s ⊆ M`, if and only if
`m` can be written as a finite `R`-linear combination of elements of `s`.
The implementation uses `finsupp.sum`. -/
lemma mem_span_set {m : M} {s : set M} :
  m ∈ submodule.span R s ↔ ∃ c : M →₀ R, (c.support : set M) ⊆ s ∧ c.sum (λ mi r, r • mi) = m :=
begin
  conv_lhs { rw ←set.image_id s },
  simp_rw ←exists_prop,
  exact finsupp.mem_span_image_iff_total R,
end

/-- If `subsingleton R`, then `M ≃ₗ[R] ι →₀ R` for any type `ι`. -/
@[simps]
def module.subsingleton_equiv (R M ι: Type*) [semiring R] [subsingleton R] [add_comm_monoid M]
  [module R M] : M ≃ₗ[R] ι →₀ R :=
{ to_fun := λ m, 0,
  inv_fun := λ f, 0,
  left_inv := λ m, by { letI := module.subsingleton R M, simp only [eq_iff_true_of_subsingleton] },
  right_inv := λ f, by simp only [eq_iff_true_of_subsingleton],
  map_add' := λ m n, (add_zero 0).symm,
  map_smul' := λ r m, (smul_zero r).symm }

namespace linear_map

variables {R M} {α : Type*}
open finsupp function

/-- A surjective linear map to finitely supported functions has a splitting. -/
-- See also `linear_map.splitting_of_fun_on_fintype_surjective`
def splitting_of_finsupp_surjective (f : M →ₗ[R] (α →₀ R)) (s : surjective f) : (α →₀ R) →ₗ[R] M :=
finsupp.lift _ _ _ (λ x : α, (s (finsupp.single x 1)).some)

lemma splitting_of_finsupp_surjective_splits (f : M →ₗ[R] (α →₀ R)) (s : surjective f) :
  f.comp (splitting_of_finsupp_surjective f s) = linear_map.id :=
begin
  ext x y,
  dsimp [splitting_of_finsupp_surjective],
  congr,
  rw [sum_single_index, one_smul],
  { exact (s (finsupp.single x 1)).some_spec, },
  { rw zero_smul, },
end

lemma left_inverse_splitting_of_finsupp_surjective (f : M →ₗ[R] (α →₀ R)) (s : surjective f) :
  left_inverse f (splitting_of_finsupp_surjective f s) :=
λ g, linear_map.congr_fun (splitting_of_finsupp_surjective_splits f s) g

lemma splitting_of_finsupp_surjective_injective (f : M →ₗ[R] (α →₀ R)) (s : surjective f) :
  injective (splitting_of_finsupp_surjective f s) :=
(left_inverse_splitting_of_finsupp_surjective f s).injective

/-- A surjective linear map to functions on a finite type has a splitting. -/
-- See also `linear_map.splitting_of_finsupp_surjective`
def splitting_of_fun_on_fintype_surjective [fintype α] (f : M →ₗ[R] (α → R)) (s : surjective f) :
  (α → R) →ₗ[R] M :=
(finsupp.lift _ _ _ (λ x : α, (s (finsupp.single x 1)).some)).comp
  (linear_equiv_fun_on_fintype R R α).symm.to_linear_map

lemma splitting_of_fun_on_fintype_surjective_splits
  [fintype α] (f : M →ₗ[R] (α → R)) (s : surjective f) :
  f.comp (splitting_of_fun_on_fintype_surjective f s) = linear_map.id :=
begin
  ext x y,
  dsimp [splitting_of_fun_on_fintype_surjective],
  rw [linear_equiv_fun_on_fintype_symm_single, finsupp.sum_single_index, one_smul,
    (s (finsupp.single x 1)).some_spec, finsupp.single_eq_pi_single],
  rw [zero_smul],
end

lemma left_inverse_splitting_of_fun_on_fintype_surjective
  [fintype α] (f : M →ₗ[R] (α → R)) (s : surjective f) :
  left_inverse f (splitting_of_fun_on_fintype_surjective f s) :=
λ g, linear_map.congr_fun (splitting_of_fun_on_fintype_surjective_splits f s) g

lemma splitting_of_fun_on_fintype_surjective_injective
  [fintype α] (f : M →ₗ[R] (α → R)) (s : surjective f) :
  injective (splitting_of_fun_on_fintype_surjective f s) :=
(left_inverse_splitting_of_fun_on_fintype_surjective f s).injective

end linear_map<|MERGE_RESOLUTION|>--- conflicted
+++ resolved
@@ -730,21 +730,7 @@
 
 @[simp] lemma lcongr_symm {ι κ : Sort*} (e₁ : ι ≃ κ) (e₂ : M ≃ₗ[R] N) :
   (lcongr e₁ e₂).symm = lcongr e₁.symm e₂.symm :=
-<<<<<<< HEAD
-begin
-  ext f i,
-  simp only [equiv.symm_symm, finsupp.lcongr_apply_apply],
-  apply finsupp.induction_linear f,
-  { simp, },
-  { intros f g hf hg, simp [map_add, hf, hg], },
-  { intros k m,
-    simp only [finsupp.lcongr_symm_single],
-    simp only [finsupp.single_apply, equiv.symm_apply_eq],
-    split_ifs; simp, },
-end
-=======
 by { ext, refl }
->>>>>>> 22fe10de
 
 section sum
 
