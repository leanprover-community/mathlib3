/-
Copyright (c) 2021 Riccardo Brasca. All rights reserved.
Released under Apache 2.0 license as described in the file LICENSE.
Authors: Riccardo Brasca
-/

import linear_algebra.free_module.basic
import linear_algebra.matrix.to_lin
import ring_theory.finiteness

/-!
# Finite and free modules

We provide some instances for finite and free modules.
<<<<<<< HEAD

## Main results

* `module.free.pi` : the product of finitely many free modules is free.
* `module.free.matrix` : the module of (finite) matrices is free.
* `module.free.choose_basis_index.fintype` : If a free module is finite, then any basis is
  finite.
* `module.free.linear_map.free ` : if `M` and `N` are finite and free, then `M →ₗ[R] N` is free.
* `module.finite.of_basis` : A free module with a basis indexed by a `fintype` is finite.
* `module.free.linear_map.module.finite` : if `M` and `N` are finite and free, then `M →ₗ[R] N`
  is finite.
=======
>>>>>>> 926a3358
-/

universes u v w

variables (R : Type u) (M : Type v) (N : Type w)

namespace module.free

section semiring

variables [semiring R]

instance pi {ι : Type*} [fintype ι] {M : ι → Type*} [Π (i : ι), add_comm_group (M i)]
[Π (i : ι), module R (M i)] [Π (i : ι), module.free R (M i)] : module.free R (Π i, M i) :=
of_basis $ pi.basis $ λ i, choose_basis R (M i)

instance matrix {n : Type*} [fintype n] {m : Type*} [fintype m] :
  module.free R (matrix n m R) :=
of_basis $ matrix.std_basis R n m

end semiring

section ring

variables [ring R] [add_comm_group M] [module R M] [module.free R M]

/-- If a free module is finite, then any basis is finite. -/
noncomputable
instance [nontrivial R] [module.finite R M] :
  fintype (module.free.choose_basis_index R M) :=
begin
  obtain ⟨h⟩ := id ‹module.finite R M›,
  choose s hs using h,
  exact basis_fintype_of_finite_spans ↑s hs (choose_basis _ _),
end

end ring

section comm_ring

variables [comm_ring R] [add_comm_group M] [module R M] [module.free R M]
variables [add_comm_group N] [module R N] [module.free R N]

instance [nontrivial R] [module.finite R M] [module.finite R N] : module.free R (M →ₗ[R] N) :=
begin
  classical,
  exact of_equiv
    (linear_map.to_matrix (module.free.choose_basis R M) (module.free.choose_basis R N)).symm,
end

variables {R M}

/-- A free module with a basis indexed by a `fintype` is finite. -/
lemma _root_.module.finite.of_basis {R : Type*} {M : Type*} {ι : Type*} [comm_ring R]
  [add_comm_group M] [module R M] [fintype ι] (b : basis ι R M) : module.finite R M :=
begin
  classical,
  refine ⟨⟨finset.univ.image b, _⟩⟩,
  simp only [set.image_univ, finset.coe_univ, finset.coe_image, basis.span_eq],
end

instance _root_.module.finite.matrix {ι₁ : Type*} [fintype ι₁] {ι₂ : Type*} [fintype ι₂] :
  module.finite R (matrix ι₁ ι₂ R) :=
module.finite.of_basis $ pi.basis $ λ i, pi.basis_fun R _

instance [nontrivial R] [module.finite R M] [module.finite R N] :
  module.finite R (M →ₗ[R] N) :=
begin
  classical,
  have f := (linear_map.to_matrix (choose_basis R M) (choose_basis R N)).symm,
  exact module.finite.of_surjective f.to_linear_map (linear_equiv.surjective f),
end

end comm_ring

section integer

variables [add_comm_group M] [module.finite ℤ M] [module.free ℤ M]
variables [add_comm_group N] [module.finite ℤ N] [module.free ℤ N]

instance : module.finite ℤ (M →+ N) :=
module.finite.equiv (add_monoid_hom_lequiv_int ℤ).symm

instance : module.free ℤ (M →+ N) :=
module.free.of_equiv (add_monoid_hom_lequiv_int ℤ).symm

end integer

end module.free<|MERGE_RESOLUTION|>--- conflicted
+++ resolved
@@ -12,7 +12,6 @@
 # Finite and free modules
 
 We provide some instances for finite and free modules.
-<<<<<<< HEAD
 
 ## Main results
 
@@ -24,8 +23,6 @@
 * `module.finite.of_basis` : A free module with a basis indexed by a `fintype` is finite.
 * `module.free.linear_map.module.finite` : if `M` and `N` are finite and free, then `M →ₗ[R] N`
   is finite.
-=======
->>>>>>> 926a3358
 -/
 
 universes u v w
