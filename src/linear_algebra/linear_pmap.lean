/-
Copyright (c) 2020 Yury Kudryashov All rights reserved.
Released under Apache 2.0 license as described in the file LICENSE.
Authors: Yury Kudryashov, Moritz Doll
-/
import linear_algebra.basic
import linear_algebra.prod

/-!
# Partially defined linear maps

A `linear_pmap R E F` or `E →ₗ.[R] F` is a linear map from a submodule of `E` to `F`.
We define a `semilattice_inf` with `order_bot` instance on this this, and define three operations:

* `mk_span_singleton` defines a partial linear map defined on the span of a singleton.
* `sup` takes two partial linear maps `f`, `g` that agree on the intersection of their
  domains, and returns the unique partial linear map on `f.domain ⊔ g.domain` that
  extends both `f` and `g`.
* `Sup` takes a `directed_on (≤)` set of partial linear maps, and returns the unique
  partial linear map on the `Sup` of their domains that extends all these maps.

Moreover, we define
* `linear_pmap.graph` is the graph of the partial linear map viewed as a submodule of `E × F`.

Partially defined maps are currently used in `mathlib` to prove Hahn-Banach theorem
and its variations. Namely, `linear_pmap.Sup` implies that every chain of `linear_pmap`s
is bounded above.
They are also the basis for the theory of unbounded operators.

-/

open set

universes u v w

/-- A `linear_pmap R E F` or `E →ₗ.[R] F` is a linear map from a submodule of `E` to `F`. -/
structure linear_pmap (R : Type u) [ring R] (E : Type v) [add_comm_group E] [module R E]
  (F : Type w) [add_comm_group F] [module R F] :=
(domain : submodule R E)
(to_fun : domain →ₗ[R] F)

notation E ` →ₗ.[`:25 R:25 `] `:0 F:0 := linear_pmap R E F

variables {R : Type*} [ring R] {E : Type*} [add_comm_group E] [module R E]
  {F : Type*} [add_comm_group F] [module R F]
  {G : Type*} [add_comm_group G] [module R G]

namespace linear_pmap

open submodule

instance : has_coe_to_fun (E →ₗ.[R] F) (λ f : E →ₗ.[R] F, f.domain → F) :=
⟨λ f, f.to_fun⟩

@[simp] lemma to_fun_eq_coe (f : E →ₗ.[R] F) (x : f.domain) :
  f.to_fun x = f x := rfl

@[ext] lemma ext {f g : E →ₗ.[R] F} (h : f.domain = g.domain)
  (h' : ∀ ⦃x : f.domain⦄ ⦃y : g.domain⦄ (h : (x:E) = y), f x = g y) : f = g :=
begin
  rcases f with ⟨f_dom, f⟩,
  rcases g with ⟨g_dom, g⟩,
  obtain rfl : f_dom = g_dom := h,
  obtain rfl : f = g := linear_map.ext (λ x, h' rfl),
  refl,
end

@[simp] lemma map_zero (f : E →ₗ.[R] F) : f 0 = 0 := f.to_fun.map_zero

lemma ext_iff {f g : E →ₗ.[R] F} :
  f = g ↔
  ∃ (domain_eq : f.domain = g.domain),
    ∀ ⦃x : f.domain⦄ ⦃y : g.domain⦄ (h : (x:E) = y), f x = g y :=
⟨λ EQ, EQ ▸ ⟨rfl, λ x y h, by { congr, exact_mod_cast h }⟩, λ ⟨deq, feq⟩, ext deq feq⟩

lemma map_add (f : E →ₗ.[R] F) (x y : f.domain) : f (x + y) = f x + f y :=
f.to_fun.map_add x y

lemma map_neg (f : E →ₗ.[R] F) (x : f.domain) : f (-x) = -f x :=
f.to_fun.map_neg x

lemma map_sub (f : E →ₗ.[R] F) (x y : f.domain) : f (x - y) = f x - f y :=
f.to_fun.map_sub x y

lemma map_smul (f : E →ₗ.[R] F) (c : R) (x : f.domain) : f (c • x) = c • f x :=
f.to_fun.map_smul c x

@[simp] lemma mk_apply (p : submodule R E) (f : p →ₗ[R] F) (x : p) :
  mk p f x = f x := rfl

/-- The unique `linear_pmap` on `R ∙ x` that sends `x` to `y`. This version works for modules
over rings, and requires a proof of `∀ c, c • x = 0 → c • y = 0`. -/
noncomputable def mk_span_singleton' (x : E) (y : F) (H : ∀ c : R, c • x = 0 → c • y = 0) :
  E →ₗ.[R] F :=
{ domain := R ∙ x,
  to_fun :=
  have H : ∀ c₁ c₂ : R, c₁ • x = c₂ • x → c₁ • y = c₂ • y,
  { intros c₁ c₂ h,
    rw [← sub_eq_zero, ← sub_smul] at h ⊢,
    exact H _ h },
  { to_fun := λ z, (classical.some (mem_span_singleton.1 z.prop) • y),
    map_add' := λ y z, begin
      rw [← add_smul],
      apply H,
      simp only [add_smul, sub_smul, classical.some_spec (mem_span_singleton.1 _)],
      apply coe_add
    end,
    map_smul' := λ c z, begin
      rw [smul_smul],
      apply H,
      simp only [mul_smul, classical.some_spec (mem_span_singleton.1 _)],
      apply coe_smul
    end } }

@[simp] lemma domain_mk_span_singleton (x : E) (y : F) (H : ∀ c : R, c • x = 0 → c • y = 0) :
  (mk_span_singleton' x y H).domain = R ∙ x := rfl

@[simp] lemma mk_span_singleton'_apply (x : E) (y : F) (H : ∀ c : R, c • x = 0 → c • y = 0)
  (c : R) (h) :
  mk_span_singleton' x y H ⟨c • x, h⟩ = c • y :=
begin
  dsimp [mk_span_singleton'],
  rw [← sub_eq_zero, ← sub_smul],
  apply H,
  simp only [sub_smul, one_smul, sub_eq_zero],
  apply classical.some_spec (mem_span_singleton.1 h),
end

@[simp] lemma mk_span_singleton'_apply_self (x : E) (y : F) (H : ∀ c : R, c • x = 0 → c • y = 0)
  (h) :
  mk_span_singleton' x y H ⟨x, h⟩ = y :=
by convert mk_span_singleton'_apply x y H 1 _; rwa one_smul

/-- The unique `linear_pmap` on `span R {x}` that sends a non-zero vector `x` to `y`.
This version works for modules over division rings. -/
@[reducible] noncomputable def mk_span_singleton {K E F : Type*} [division_ring K]
  [add_comm_group E] [module K E] [add_comm_group F] [module K F] (x : E) (y : F) (hx : x ≠ 0) :
  E →ₗ.[K] F :=
mk_span_singleton' x y $ λ c hc, (smul_eq_zero.1 hc).elim
  (λ hc, by rw [hc, zero_smul]) (λ hx', absurd hx' hx)

lemma mk_span_singleton_apply (K : Type*) {E F : Type*} [division_ring K]
  [add_comm_group E] [module K E] [add_comm_group F] [module K F] {x : E} (hx : x ≠ 0) (y : F) :
  mk_span_singleton x y hx
    ⟨x, (submodule.mem_span_singleton_self x : x ∈ submodule.span K {x})⟩ = y :=
linear_pmap.mk_span_singleton'_apply_self _ _ _ _

/-- Projection to the first coordinate as a `linear_pmap` -/
protected def fst (p : submodule R E) (p' : submodule R F) : (E × F) →ₗ.[R] E :=
{ domain := p.prod p',
  to_fun := (linear_map.fst R E F).comp (p.prod p').subtype }

@[simp] lemma fst_apply (p : submodule R E) (p' : submodule R F) (x : p.prod p') :
  linear_pmap.fst p p' x = (x : E × F).1 := rfl

/-- Projection to the second coordinate as a `linear_pmap` -/
protected def snd (p : submodule R E) (p' : submodule R F) : (E × F) →ₗ.[R] F :=
{ domain := p.prod p',
  to_fun := (linear_map.snd R E F).comp (p.prod p').subtype }

@[simp] lemma snd_apply (p : submodule R E) (p' : submodule R F) (x : p.prod p') :
  linear_pmap.snd p p' x = (x : E × F).2 := rfl

instance : has_neg (E →ₗ.[R] F) :=
⟨λ f, ⟨f.domain, -f.to_fun⟩⟩

@[simp] lemma neg_apply (f : E →ₗ.[R] F) (x) : (-f) x = -(f x) := rfl

instance : has_le (E →ₗ.[R] F) :=
⟨λ f g, f.domain ≤ g.domain ∧ ∀ ⦃x : f.domain⦄ ⦃y : g.domain⦄ (h : (x:E) = y), f x = g y⟩

lemma eq_of_le_of_domain_eq {f g : E →ₗ.[R] F} (hle : f ≤ g) (heq : f.domain = g.domain) :
  f = g :=
ext heq hle.2

/-- Given two partial linear maps `f`, `g`, the set of points `x` such that
both `f` and `g` are defined at `x` and `f x = g x` form a submodule. -/
def eq_locus (f g : E →ₗ.[R] F) : submodule R E :=
{ carrier   := {x | ∃ (hf : x ∈ f.domain) (hg : x ∈ g.domain), f ⟨x, hf⟩ = g ⟨x, hg⟩},
  zero_mem' := ⟨zero_mem _, zero_mem _, f.map_zero.trans g.map_zero.symm⟩,
  add_mem'  := λ x y ⟨hfx, hgx, hx⟩ ⟨hfy, hgy, hy⟩, ⟨add_mem hfx hfy, add_mem hgx hgy,
    by erw [f.map_add ⟨x, hfx⟩ ⟨y, hfy⟩, g.map_add ⟨x, hgx⟩ ⟨y, hgy⟩, hx, hy]⟩,
  smul_mem' := λ c x ⟨hfx, hgx, hx⟩, ⟨smul_mem _ c hfx, smul_mem _ c hgx,
    by erw [f.map_smul c ⟨x, hfx⟩, g.map_smul c ⟨x, hgx⟩, hx]⟩ }

instance : has_inf (E →ₗ.[R] F) :=
⟨λ f g, ⟨f.eq_locus g, f.to_fun.comp $ of_le $ λ x hx, hx.fst⟩⟩

instance : has_bot (E →ₗ.[R] F) := ⟨⟨⊥, 0⟩⟩

instance : inhabited (E →ₗ.[R] F) := ⟨⊥⟩

instance : semilattice_inf (E →ₗ.[R] F) :=
{ le := (≤),
  le_refl := λ f, ⟨le_refl f.domain, λ x y h, subtype.eq h ▸ rfl⟩,
  le_trans := λ f g h ⟨fg_le, fg_eq⟩ ⟨gh_le, gh_eq⟩,
    ⟨le_trans fg_le gh_le, λ x z hxz,
      have hxy : (x:E) = of_le fg_le x, from rfl,
      (fg_eq hxy).trans (gh_eq $ hxy.symm.trans hxz)⟩,
  le_antisymm := λ f g fg gf, eq_of_le_of_domain_eq fg (le_antisymm fg.1 gf.1),
  inf := (⊓),
  le_inf := λ f g h ⟨fg_le, fg_eq⟩ ⟨fh_le, fh_eq⟩,
    ⟨λ x hx, ⟨fg_le hx, fh_le hx,
      by refine (fg_eq _).symm.trans (fh_eq _); [exact ⟨x, hx⟩, refl, refl]⟩,
    λ x ⟨y, yg, hy⟩ h, by { apply fg_eq, exact h }⟩,
  inf_le_left := λ f g, ⟨λ x hx, hx.fst,
    λ x y h, congr_arg f $ subtype.eq $ by exact h⟩,
  inf_le_right := λ f g, ⟨λ x hx, hx.snd.fst,
    λ ⟨x, xf, xg, hx⟩ y h, hx.trans $ congr_arg g $ subtype.eq $ by exact h⟩ }

instance : order_bot (E →ₗ.[R] F) :=
{ bot := ⊥,
  bot_le := λ f, ⟨bot_le, λ x y h,
    have hx : x = 0, from subtype.eq ((mem_bot R).1 x.2),
    have hy : y = 0, from subtype.eq (h.symm.trans (congr_arg _ hx)),
    by rw [hx, hy, map_zero, map_zero]⟩ }

lemma le_of_eq_locus_ge {f g : E →ₗ.[R] F} (H : f.domain ≤ f.eq_locus g) :
  f ≤ g :=
suffices f ≤ f ⊓ g, from le_trans this inf_le_right,
⟨H, λ x y hxy, ((inf_le_left : f ⊓ g ≤ f).2 hxy.symm).symm⟩

lemma domain_mono : strict_mono (@domain R _ E _ _ F _ _) :=
λ f g hlt, lt_of_le_of_ne hlt.1.1 $ λ heq, ne_of_lt hlt $
eq_of_le_of_domain_eq (le_of_lt hlt) heq

private lemma sup_aux (f g : E →ₗ.[R] F)
  (h : ∀ (x : f.domain) (y : g.domain), (x:E) = y → f x = g y) :
  ∃ fg : ↥(f.domain ⊔ g.domain) →ₗ[R] F,
    ∀ (x : f.domain) (y : g.domain) (z),
      (x:E) + y = ↑z → fg z = f x + g y :=
begin
  choose x hx y hy hxy using λ z : f.domain ⊔ g.domain, mem_sup.1 z.prop,
  set fg := λ z, f ⟨x z, hx z⟩ + g ⟨y z, hy z⟩,
  have fg_eq : ∀ (x' : f.domain) (y' : g.domain) (z' : f.domain ⊔ g.domain) (H : (x':E) + y' = z'),
    fg z' = f x' + g y',
  { intros x' y' z' H,
    dsimp [fg],
    rw [add_comm, ← sub_eq_sub_iff_add_eq_add, eq_comm, ← map_sub, ← map_sub],
    apply h,
    simp only [← eq_sub_iff_add_eq] at hxy,
    simp only [add_subgroup_class.coe_sub, coe_mk, coe_mk, hxy, ← sub_add, ← sub_sub, sub_self,
      zero_sub, ← H],
    apply neg_add_eq_sub },
  refine ⟨{ to_fun := fg, .. }, fg_eq⟩,
  { rintros ⟨z₁, hz₁⟩ ⟨z₂, hz₂⟩,
    rw [← add_assoc, add_right_comm (f _), ← map_add, add_assoc, ← map_add],
    apply fg_eq,
    simp only [coe_add, coe_mk, ← add_assoc],
    rw [add_right_comm (x _), hxy, add_assoc, hxy, coe_mk, coe_mk] },
  { intros c z,
    rw [smul_add, ← map_smul, ← map_smul],
    apply fg_eq,
    simp only [coe_smul, coe_mk, ← smul_add, hxy, ring_hom.id_apply] },
end

/-- Given two partial linear maps that agree on the intersection of their domains,
`f.sup g h` is the unique partial linear map on `f.domain ⊔ g.domain` that agrees
with `f` and `g`. -/
protected noncomputable def sup (f g : E →ₗ.[R] F)
  (h : ∀ (x : f.domain) (y : g.domain), (x:E) = y → f x = g y) :
  E →ₗ.[R] F :=
⟨_, classical.some (sup_aux f g h)⟩

@[simp] lemma domain_sup (f g : E →ₗ.[R] F)
  (h : ∀ (x : f.domain) (y : g.domain), (x:E) = y → f x = g y) :
  (f.sup g h).domain = f.domain ⊔ g.domain :=
rfl

lemma sup_apply {f g : E →ₗ.[R] F}
  (H : ∀ (x : f.domain) (y : g.domain), (x:E) = y → f x = g y)
  (x y z) (hz : (↑x:E) + ↑y = ↑z) :
  f.sup g H z = f x + g y :=
classical.some_spec (sup_aux f g H) x y z hz

protected lemma left_le_sup (f g : E →ₗ.[R] F)
  (h : ∀ (x : f.domain) (y : g.domain), (x:E) = y → f x = g y) :
  f ≤ f.sup g h :=
begin
  refine ⟨le_sup_left, λ z₁ z₂ hz, _⟩,
  rw [← add_zero (f _), ← g.map_zero],
  refine (sup_apply h _ _ _ _).symm,
  simpa
end

protected lemma right_le_sup (f g : E →ₗ.[R] F)
  (h : ∀ (x : f.domain) (y : g.domain), (x:E) = y → f x = g y) :
  g ≤ f.sup g h :=
begin
  refine ⟨le_sup_right, λ z₁ z₂ hz, _⟩,
  rw [← zero_add (g _), ← f.map_zero],
  refine (sup_apply h _ _ _ _).symm,
  simpa
end

protected lemma sup_le {f g h : E →ₗ.[R] F}
  (H : ∀ (x : f.domain) (y : g.domain), (x:E) = y → f x = g y)
  (fh : f ≤ h) (gh : g ≤ h) :
  f.sup g H ≤ h :=
have Hf : f ≤ (f.sup g H) ⊓ h, from le_inf (f.left_le_sup g H) fh,
have Hg : g ≤ (f.sup g H) ⊓ h, from le_inf (f.right_le_sup g H) gh,
le_of_eq_locus_ge $ sup_le Hf.1 Hg.1

/-- Hypothesis for `linear_pmap.sup` holds, if `f.domain` is disjoint with `g.domain`. -/
lemma sup_h_of_disjoint (f g : E →ₗ.[R] F) (h : disjoint f.domain g.domain)
  (x : f.domain) (y : g.domain) (hxy : (x:E) = y) :
  f x = g y :=
begin
  rw [disjoint_def] at h,
  have hy : y = 0, from subtype.eq (h y (hxy ▸ x.2) y.2),
  have hx : x = 0, from subtype.eq (hxy.trans $ congr_arg _ hy),
  simp [*]
end

section smul

variables {M N : Type*} [monoid M] [distrib_mul_action M F] [smul_comm_class R M F]
variables [monoid N] [distrib_mul_action N F] [smul_comm_class R N F]

instance : has_smul M (E →ₗ.[R] F) :=
⟨λ a f,
  { domain := f.domain,
    to_fun := a • f.to_fun }⟩

lemma smul_apply (a : M) (f : E →ₗ.[R] F) (x : ((a • f).domain)) :
  (a • f) x = a • f x := rfl

@[simp] lemma coe_smul (a : M) (f : E →ₗ.[R] F) : ⇑(a • f) = a • f := rfl

instance [smul_comm_class M N F] : smul_comm_class M N (E →ₗ.[R] F) :=
⟨λ a b f, ext rfl $ λ x y hxy, by simp_rw [smul_apply, subtype.eq hxy, smul_comm]⟩

instance [has_smul M N] [is_scalar_tower M N F] : is_scalar_tower M N (E →ₗ.[R] F) :=
⟨λ a b f, ext rfl $ λ x y hxy, by simp_rw [smul_apply, subtype.eq hxy, smul_assoc]⟩

end smul

section

variables {K : Type*} [division_ring K] [module K E] [module K F]

/-- Extend a `linear_pmap` to `f.domain ⊔ K ∙ x`. -/
noncomputable def sup_span_singleton (f : E →ₗ.[K] F) (x : E) (y : F) (hx : x ∉ f.domain) :
  E →ₗ.[K] F :=
f.sup (mk_span_singleton x y (λ h₀, hx $ h₀.symm ▸ f.domain.zero_mem)) $
  sup_h_of_disjoint _ _ $ by simpa [disjoint_span_singleton]

@[simp] lemma domain_sup_span_singleton (f : E →ₗ.[K] F) (x : E) (y : F)
  (hx : x ∉ f.domain) :
  (f.sup_span_singleton x y hx).domain = f.domain ⊔ K ∙ x := rfl

@[simp] lemma sup_span_singleton_apply_mk (f : E →ₗ.[K] F) (x : E) (y : F)
  (hx : x ∉ f.domain) (x' : E) (hx' : x' ∈ f.domain) (c : K) :
  f.sup_span_singleton x y hx ⟨x' + c • x,
    mem_sup.2 ⟨x', hx', _, mem_span_singleton.2 ⟨c, rfl⟩, rfl⟩⟩ = f ⟨x', hx'⟩ + c • y :=
begin
  erw [sup_apply _ ⟨x', hx'⟩ ⟨c • x, _⟩, mk_span_singleton'_apply],
  refl,
  exact mem_span_singleton.2 ⟨c, rfl⟩
end

end

private lemma Sup_aux (c : set (E →ₗ.[R] F)) (hc : directed_on (≤) c) :
  ∃ f : ↥(Sup (domain '' c)) →ₗ[R] F, (⟨_, f⟩ : E →ₗ.[R] F) ∈ upper_bounds c :=
begin
  cases c.eq_empty_or_nonempty with ceq cne, { subst c, simp },
  have hdir : directed_on (≤) (domain '' c),
    from directed_on_image.2 (hc.mono domain_mono.monotone),
  have P : Π x : Sup (domain '' c), {p : c // (x : E) ∈ p.val.domain },
  { rintros x,
    apply classical.indefinite_description,
    have := (mem_Sup_of_directed (cne.image _) hdir).1 x.2,
    rwa [bex_image_iff, set_coe.exists'] at this },
  set f : Sup (domain '' c) → F := λ x, (P x).val.val ⟨x, (P x).property⟩,
  have f_eq : ∀ (p : c) (x : Sup (domain '' c)) (y : p.1.1) (hxy : (x : E) = y), f x = p.1 y,
  { intros p x y hxy,
    rcases hc (P x).1.1 (P x).1.2 p.1 p.2 with ⟨q, hqc, hxq, hpq⟩,
    refine (hxq.2 _).trans (hpq.2 _).symm,
    exacts [of_le hpq.1 y, hxy, rfl] },
  refine ⟨{ to_fun := f, .. }, _⟩,
  { intros x y,
    rcases hc (P x).1.1 (P x).1.2 (P y).1.1 (P y).1.2 with ⟨p, hpc, hpx, hpy⟩,
    set x' := of_le hpx.1 ⟨x, (P x).2⟩,
    set y' := of_le hpy.1 ⟨y, (P y).2⟩,
    rw [f_eq ⟨p, hpc⟩ x x' rfl, f_eq ⟨p, hpc⟩ y y' rfl, f_eq ⟨p, hpc⟩ (x + y) (x' + y') rfl,
      map_add] },
  { intros c x,
    simp [f_eq (P x).1 (c • x) (c • ⟨x, (P x).2⟩) rfl, ← map_smul] },
  { intros p hpc,
    refine ⟨le_Sup $ mem_image_of_mem domain hpc, λ x y hxy, eq.symm _⟩,
    exact f_eq ⟨p, hpc⟩ _ _ hxy.symm }
end

/-- Glue a collection of partially defined linear maps to a linear map defined on `Sup`
of these submodules. -/
protected noncomputable def Sup (c : set (E →ₗ.[R] F)) (hc : directed_on (≤) c) :
  E →ₗ.[R] F :=
⟨_, classical.some $ Sup_aux c hc⟩

protected lemma le_Sup {c : set (E →ₗ.[R] F)} (hc : directed_on (≤) c)
  {f : E →ₗ.[R] F} (hf : f ∈ c) : f ≤ linear_pmap.Sup c hc :=
classical.some_spec (Sup_aux c hc) hf

protected lemma Sup_le {c : set (E →ₗ.[R] F)} (hc : directed_on (≤) c)
  {g : E →ₗ.[R] F} (hg : ∀ f ∈ c, f ≤ g) : linear_pmap.Sup c hc ≤ g :=
le_of_eq_locus_ge $ Sup_le $ λ _ ⟨f, hf, eq⟩, eq ▸
have f ≤ (linear_pmap.Sup c hc) ⊓ g, from le_inf (linear_pmap.le_Sup _ hf) (hg f hf),
this.1

protected lemma Sup_apply {c : set (E →ₗ.[R] F)} (hc : directed_on (≤) c)
  {l : E →ₗ.[R] F} (hl : l ∈ c) (x : l.domain) :
  (linear_pmap.Sup c hc) ⟨x, (linear_pmap.le_Sup hc hl).1 x.2⟩ = l x :=
begin
  symmetry,
  apply (classical.some_spec (Sup_aux c hc) hl).2,
  refl,
end

end linear_pmap

namespace linear_map

/-- Restrict a linear map to a submodule, reinterpreting the result as a `linear_pmap`. -/
def to_pmap (f : E →ₗ[R] F) (p : submodule R E) : E →ₗ.[R] F :=
⟨p, f.comp p.subtype⟩

@[simp] lemma to_pmap_apply (f : E →ₗ[R] F) (p : submodule R E) (x : p) :
  f.to_pmap p x = f x := rfl

/-- Compose a linear map with a `linear_pmap` -/
def comp_pmap (g : F →ₗ[R] G) (f : E →ₗ.[R] F) : E →ₗ.[R] G :=
{ domain := f.domain,
  to_fun := g.comp f.to_fun }

@[simp] lemma comp_pmap_apply (g : F →ₗ[R] G) (f : E →ₗ.[R] F) (x) :
  g.comp_pmap f x = g (f x) := rfl

end linear_map

namespace linear_pmap

/-- Restrict codomain of a `linear_pmap` -/
def cod_restrict (f : E →ₗ.[R] F) (p : submodule R F) (H : ∀ x, f x ∈ p) : E →ₗ.[R] p :=
{ domain := f.domain,
  to_fun := f.to_fun.cod_restrict p H }

/-- Compose two `linear_pmap`s -/
def comp (g : F →ₗ.[R] G) (f : E →ₗ.[R] F)
  (H : ∀ x : f.domain, f x ∈ g.domain) : E →ₗ.[R] G :=
g.to_fun.comp_pmap $ f.cod_restrict _ H

/-- `f.coprod g` is the partially defined linear map defined on `f.domain × g.domain`,
and sending `p` to `f p.1 + g p.2`. -/
def coprod (f : E →ₗ.[R] G) (g : F →ₗ.[R] G) : (E × F) →ₗ.[R] G :=
{ domain := f.domain.prod g.domain,
  to_fun := (f.comp (linear_pmap.fst f.domain g.domain) (λ x, x.2.1)).to_fun +
    (g.comp (linear_pmap.snd f.domain g.domain) (λ x, x.2.2)).to_fun }

@[simp] lemma coprod_apply (f : E →ₗ.[R] G) (g : F →ₗ.[R] G) (x) :
  f.coprod g x = f ⟨(x : E × F).1, x.2.1⟩ + g ⟨(x : E × F).2, x.2.2⟩ :=
rfl

/-! ### Graph -/
section graph

/-- The graph of a `linear_pmap` viewed as a submodule on `E × F`. -/
<<<<<<< HEAD
def graph (f : linear_pmap R E F) : submodule R (E × F) :=
f.to_fun.graph.map (f.domain.subtype.prod_map (linear_map.id : F →ₗ[R] F))
=======
def graph (f : E →ₗ.[R] F) : submodule R (E × F) :=
f.to_fun.graph.map (f.domain.subtype.prod_map linear_map.id)
>>>>>>> 35f49417

lemma mem_graph_iff' (f : E →ₗ.[R] F) {x : E × F} :
  x ∈ f.graph ↔ ∃ y : f.domain, (↑y, f y) = x :=
by simp [graph]

@[simp] lemma mem_graph_iff (f : E →ₗ.[R] F) {x : E × F} :
  x ∈ f.graph ↔ ∃ y : f.domain, (↑y : E) = x.1 ∧ f y = x.2 :=
by { cases x, simp_rw [mem_graph_iff', prod.mk.inj_iff] }

/-- The tuple `(x, f x)` is contained in the graph of `f`. -/
lemma mem_graph (f : E →ₗ.[R] F) (x : domain f) : ((x : E), f x) ∈ f.graph :=
by simp

variables {M : Type*} [monoid M] [distrib_mul_action M F] [smul_comm_class R M F] (y : M)

/-- The graph of `z • f` as a pushforward. -/
<<<<<<< HEAD
lemma smul_graph (f : linear_pmap R E F) (z : M) :
  (z • f).graph =
    f.graph.map ((linear_map.id : E →ₗ[R] E).prod_map (z • (linear_map.id : F →ₗ[R] F))) :=
=======
lemma smul_graph (f : E →ₗ.[R] F) (z : M) :
  (z • f).graph = f.graph.map (linear_map.id.prod_map (z • linear_map.id)) :=
>>>>>>> 35f49417
begin
  ext x, cases x,
  split; intros h,
  { rw mem_graph_iff at h,
    rcases h with ⟨y, hy, h⟩,
    rw linear_pmap.smul_apply at h,
    rw submodule.mem_map,
    simp only [mem_graph_iff, linear_map.prod_map_apply, linear_map.id_coe, id.def,
      linear_map.smul_apply, prod.mk.inj_iff, prod.exists, exists_exists_and_eq_and],
    use [x_fst, y],
    simp [hy, h] },
  rw submodule.mem_map at h,
  rcases h with ⟨x', hx', h⟩,
  cases x',
  simp only [linear_map.prod_map_apply, linear_map.id_coe, id.def, linear_map.smul_apply,
    prod.mk.inj_iff] at h,
  rw mem_graph_iff at hx' ⊢,
  rcases hx' with ⟨y, hy, hx'⟩,
  use y,
  rw [←h.1, ←h.2],
  simp[hy, hx'],
end

/-- The graph of `-f` as a pushforward. -/
<<<<<<< HEAD
lemma neg_graph (f : linear_pmap R E F) :
  (-f).graph = f.graph.map ((linear_map.id : E →ₗ[R] E).prod_map (-(linear_map.id : F →ₗ[R] F))) :=
=======
lemma neg_graph (f : E →ₗ.[R] F) :
  (-f).graph = f.graph.map (linear_map.id.prod_map (-linear_map.id)) :=
>>>>>>> 35f49417
begin
  ext, cases x,
  split; intros h,
  { rw mem_graph_iff at h,
    rcases h with ⟨y, hy, h⟩,
    rw linear_pmap.neg_apply at h,
    rw submodule.mem_map,
    simp only [mem_graph_iff, linear_map.prod_map_apply, linear_map.id_coe, id.def,
      linear_map.neg_apply, prod.mk.inj_iff, prod.exists, exists_exists_and_eq_and],
    use [x_fst, y],
    simp [hy, h] },
  rw submodule.mem_map at h,
  rcases h with ⟨x', hx', h⟩,
  cases x',
  simp only [linear_map.prod_map_apply, linear_map.id_coe, id.def, linear_map.neg_apply,
    prod.mk.inj_iff] at h,
  rw mem_graph_iff at hx' ⊢,
  rcases hx' with ⟨y, hy, hx'⟩,
  use y,
  rw [←h.1, ←h.2],
  simp [hy, hx'],
end

lemma mem_graph_snd_inj (f : E →ₗ.[R] F) {x y : E} {x' y' : F} (hx : (x,x') ∈ f.graph)
  (hy : (y,y') ∈ f.graph) (hxy : x = y) : x' = y' :=
begin
  rw [mem_graph_iff] at hx hy,
  rcases hx with ⟨x'', hx1, hx2⟩,
  rcases hy with ⟨y'', hy1, hy2⟩,
  simp only at hx1 hx2 hy1 hy2,
  rw [←hx1, ←hy1, set_like.coe_eq_coe] at hxy,
  rw [←hx2, ←hy2, hxy],
end

lemma mem_graph_snd_inj' (f : E →ₗ.[R] F) {x y : E × F} (hx : x ∈ f.graph) (hy : y ∈ f.graph)
  (hxy : x.1 = y.1) : x.2 = y.2 :=
by { cases x, cases y, exact f.mem_graph_snd_inj hx hy hxy }

/-- The property that `f 0 = 0` in terms of the graph. -/
lemma graph_fst_eq_zero_snd (f : E →ₗ.[R] F) {x : E} {x' : F} (h : (x,x') ∈ f.graph)
  (hx : x = 0) : x' = 0 :=
f.mem_graph_snd_inj h f.graph.zero_mem hx

lemma mem_domain_iff {f : E →ₗ.[R] F} {x : E} : x ∈ f.domain ↔ ∃ y : F, (x,y) ∈ f.graph :=
begin
  split; intro h,
  { use f ⟨x, h⟩,
    exact f.mem_graph ⟨x, h⟩ },
  cases h with y h,
  rw mem_graph_iff at h,
  cases h with x' h,
  simp only at h,
  rw ←h.1,
  simp,
end

lemma image_iff {f : E →ₗ.[R] F} {x : E} {y : F} (hx : x ∈ f.domain) :
  y = f ⟨x, hx⟩ ↔ (x, y) ∈ f.graph :=
begin
  rw mem_graph_iff,
  split; intro h,
  { use ⟨x, hx⟩,
    simp [h] },
  rcases h with ⟨⟨x', hx'⟩, ⟨h1, h2⟩⟩,
  simp only [submodule.coe_mk] at h1 h2,
  simp only [←h2, h1],
end

lemma mem_range_iff {f : E →ₗ.[R] F} {y : F} : y ∈ set.range f ↔ ∃ x : E, (x,y) ∈ f.graph :=
begin
  split; intro h,
  { rw set.mem_range at h,
    rcases h with ⟨⟨x, hx⟩, h⟩,
    use x,
    rw ←h,
    exact f.mem_graph ⟨x, hx⟩ },
  cases h with x h,
  rw mem_graph_iff at h,
  cases h with x h,
  rw set.mem_range,
  use x,
  simp only at h,
  rw h.2,
end

lemma mem_domain_iff_of_eq_graph {f g : E →ₗ.[R] F} (h : f.graph = g.graph) {x : E} :
  x ∈ f.domain ↔ x ∈ g.domain :=
by simp_rw [mem_domain_iff, h]

lemma le_of_le_graph {f g : E →ₗ.[R] F} (h : f.graph ≤ g.graph) : f ≤ g :=
begin
  split,
  { intros x hx,
    rw mem_domain_iff at hx ⊢,
    cases hx with y hx,
    use y,
    exact h hx },
  rintros ⟨x, hx⟩ ⟨y, hy⟩ hxy,
  rw image_iff,
  refine h _,
  simp only [submodule.coe_mk] at hxy,
  rw hxy at hx,
  rw ←image_iff hx,
  simp [hxy],
end

lemma eq_of_eq_graph {f g : E →ₗ.[R] F} (h : f.graph = g.graph) : f = g :=
by {ext, exact mem_domain_iff_of_eq_graph h, exact (le_of_le_graph h.le).2 }

end graph

end linear_pmap

namespace submodule

section submodule_to_linear_pmap

lemma exists_unique_from_graph {g : submodule R (E × F)}
  (hg : ∀ {x : E × F} (hx : x ∈ g) (hx' : x.fst = 0), x.snd = 0) {a : E}
  (ha : a ∈ g.map (linear_map.fst R E F)) :
  ∃! (b : F), (a,b) ∈ g :=
begin
  refine exists_unique_of_exists_of_unique _ _,
  { convert ha, simp },
  intros y₁ y₂ hy₁ hy₂,
  have hy : ((0 : E), y₁ - y₂) ∈ g :=
  begin
    convert g.sub_mem hy₁ hy₂,
    exact (sub_self _).symm,
  end,
  exact sub_eq_zero.mp (hg hy (by simp)),
end

/-- Auxiliary definition to unfold the existential quantifier. -/
noncomputable
def val_from_graph {g : submodule R (E × F)}
  (hg : ∀ (x : E × F) (hx : x ∈ g) (hx' : x.fst = 0), x.snd = 0) {a : E}
  (ha : a ∈ g.map (linear_map.fst R E F)) : F :=
(exists_of_exists_unique (exists_unique_from_graph hg ha)).some

lemma val_from_graph_mem {g : submodule R (E × F)}
  (hg : ∀ (x : E × F) (hx : x ∈ g) (hx' : x.fst = 0), x.snd = 0) {a : E}
  (ha : a ∈ g.map (linear_map.fst R E F)) : (a, val_from_graph hg ha) ∈ g :=
(exists_of_exists_unique (exists_unique_from_graph hg ha)).some_spec

/-- Define a `linear_pmap` from its graph. -/
noncomputable
def to_linear_pmap (g : submodule R (E × F))
  (hg : ∀ (x : E × F) (hx : x ∈ g) (hx' : x.fst = 0), x.snd = 0) : E →ₗ.[R] F :=
{ domain := g.map (linear_map.fst R E F),
  to_fun :=
  { to_fun := λ x, val_from_graph hg x.2,
    map_add' := λ v w, begin
      have hadd := (g.map (linear_map.fst R E F)).add_mem v.2 w.2,
      have hvw := val_from_graph_mem hg hadd,
      have hvw' := g.add_mem (val_from_graph_mem hg v.2) (val_from_graph_mem hg w.2),
      rw [prod.mk_add_mk] at hvw',
      exact (exists_unique_from_graph hg hadd).unique hvw hvw',
    end,
    map_smul' := λ a v, begin
      have hsmul := (g.map (linear_map.fst R E F)).smul_mem a v.2,
      have hav := val_from_graph_mem hg hsmul,
      have hav' := g.smul_mem a (val_from_graph_mem hg v.2),
      rw [prod.smul_mk] at hav',
      exact (exists_unique_from_graph hg hsmul).unique hav hav',
    end } }

lemma mem_graph_to_linear_pmap (g : submodule R (E × F))
  (hg : ∀ (x : E × F) (hx : x ∈ g) (hx' : x.fst = 0), x.snd = 0)
  (x : g.map (linear_map.fst R E F)) : (x.val, g.to_linear_pmap hg x) ∈ g :=
val_from_graph_mem hg x.2

@[simp] lemma to_linear_pmap_graph_eq (g : submodule R (E × F))
  (hg : ∀ (x : E × F) (hx : x ∈ g) (hx' : x.fst = 0), x.snd = 0) :
  (g.to_linear_pmap hg).graph = g :=
begin
  ext,
  split; intro hx,
  { rw [linear_pmap.mem_graph_iff] at hx,
    rcases hx with ⟨y,hx1,hx2⟩,
    convert g.mem_graph_to_linear_pmap hg y,
    rw [subtype.val_eq_coe],
    exact prod.ext hx1.symm hx2.symm },
  rw linear_pmap.mem_graph_iff,
  cases x,
  have hx_fst : x_fst ∈ g.map (linear_map.fst R E F) :=
  begin
    simp only [mem_map, linear_map.fst_apply, prod.exists, exists_and_distrib_right,
      exists_eq_right],
    exact ⟨x_snd, hx⟩,
  end,
  refine ⟨⟨x_fst, hx_fst⟩, subtype.coe_mk x_fst hx_fst, _⟩,
  exact (exists_unique_from_graph hg hx_fst).unique (val_from_graph_mem hg hx_fst) hx,
end

end submodule_to_linear_pmap

end submodule<|MERGE_RESOLUTION|>--- conflicted
+++ resolved
@@ -465,13 +465,10 @@
 section graph
 
 /-- The graph of a `linear_pmap` viewed as a submodule on `E × F`. -/
-<<<<<<< HEAD
-def graph (f : linear_pmap R E F) : submodule R (E × F) :=
+
+def graph (f : E →ₗ.[R] F) : submodule R (E × F) :=
 f.to_fun.graph.map (f.domain.subtype.prod_map (linear_map.id : F →ₗ[R] F))
-=======
-def graph (f : E →ₗ.[R] F) : submodule R (E × F) :=
-f.to_fun.graph.map (f.domain.subtype.prod_map linear_map.id)
->>>>>>> 35f49417
+
 
 lemma mem_graph_iff' (f : E →ₗ.[R] F) {x : E × F} :
   x ∈ f.graph ↔ ∃ y : f.domain, (↑y, f y) = x :=
@@ -488,14 +485,10 @@
 variables {M : Type*} [monoid M] [distrib_mul_action M F] [smul_comm_class R M F] (y : M)
 
 /-- The graph of `z • f` as a pushforward. -/
-<<<<<<< HEAD
-lemma smul_graph (f : linear_pmap R E F) (z : M) :
-  (z • f).graph =
+
+lemma smul_graph (f : E →ₗ.[R] F) (z : M) :
+  (z • f).graph = 
     f.graph.map ((linear_map.id : E →ₗ[R] E).prod_map (z • (linear_map.id : F →ₗ[R] F))) :=
-=======
-lemma smul_graph (f : E →ₗ.[R] F) (z : M) :
-  (z • f).graph = f.graph.map (linear_map.id.prod_map (z • linear_map.id)) :=
->>>>>>> 35f49417
 begin
   ext x, cases x,
   split; intros h,
@@ -520,13 +513,8 @@
 end
 
 /-- The graph of `-f` as a pushforward. -/
-<<<<<<< HEAD
-lemma neg_graph (f : linear_pmap R E F) :
+lemma neg_graph (f : E →ₗ.[R] F) :
   (-f).graph = f.graph.map ((linear_map.id : E →ₗ[R] E).prod_map (-(linear_map.id : F →ₗ[R] F))) :=
-=======
-lemma neg_graph (f : E →ₗ.[R] F) :
-  (-f).graph = f.graph.map (linear_map.id.prod_map (-linear_map.id)) :=
->>>>>>> 35f49417
 begin
   ext, cases x,
   split; intros h,
