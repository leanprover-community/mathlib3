--- conflicted
+++ resolved
@@ -481,8 +481,6 @@
 lemma mem_graph (f : linear_pmap R E F) (x : domain f) : ((x : E), f x) ∈ f.graph :=
 by simp
 
-<<<<<<< HEAD
-=======
 variables {M : Type*} [monoid M] [distrib_mul_action M F] [smul_comm_class R M F] (y : M)
 
 /-- The graph of `z • f` as a pushforward. -/
@@ -537,7 +535,6 @@
   simp [hy, hx'],
 end
 
->>>>>>> 0a3e8d38
 lemma mem_graph_snd_inj (f : linear_pmap R E F) {x y : E} {x' y' : F} (hx : (x,x') ∈ f.graph)
   (hy : (y,y') ∈ f.graph) (hxy : x = y) : x' = y' :=
 begin
@@ -558,8 +555,6 @@
   (hx : x = 0) : x' = 0 :=
 f.mem_graph_snd_inj h f.graph.zero_mem hx
 
-<<<<<<< HEAD
-=======
 lemma mem_domain_iff {f : linear_pmap R E F} {x : E} : x ∈ f.domain ↔ ∃ y : F, (x,y) ∈ f.graph :=
 begin
   split; intro h,
@@ -626,7 +621,6 @@
 lemma eq_of_eq_graph {f g : linear_pmap R E F} (h : f.graph = g.graph) : f = g :=
 by {ext, exact mem_domain_iff_of_eq_graph h, exact (le_of_le_graph h.le).2 }
 
->>>>>>> 0a3e8d38
 end graph
 
 end linear_pmap
