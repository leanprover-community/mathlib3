/-
Copyright (c) 2019 Johannes Hölzl. All rights reserved.
Released under Apache 2.0 license as described in the file LICENSE.
Author: Johannes Hölzl, Casper Putz

The equivalence between matrices and linear maps.
-/
<<<<<<< HEAD

import data.matrix
=======
import data.matrix.basic
>>>>>>> 900c53ae
import linear_algebra.dimension linear_algebra.tensor_product

/-!

# Linear maps and matrices

This file defines the maps to send matrices to a linear map,
and to send linear maps between modules with a finite bases
to matrices. This defines a linear equivalence between linear maps
between finite-dimensional vector spaces and matrices indexed by
the respective bases.

Some results are proved about the linear map corresponding to a
diagonal matrix (range, ker and rank).

## Main definitions

to_lin, to_matrix, lin_equiv_matrix

## Tags

linear_map, matrix, linear_equiv, diagonal

-/

noncomputable theory

open set submodule

universes u v
variables {l m n : Type u} [fintype l] [fintype m] [fintype n]

namespace matrix

variables {α : Type v} [comm_ring α]
instance [decidable_eq m] [decidable_eq n] (α) [fintype α] : fintype (matrix m n α) :=
by unfold matrix; apply_instance

/-- Evaluation of matrices gives a linear map from matrix m n α to
linear maps (n → α) →ₗ[α] (m → α). -/
def eval : (matrix m n α) →ₗ[α] ((n → α) →ₗ[α] (m → α)) :=
begin
  refine linear_map.mk₂ α mul_vec _ _ _ _,
  { assume M N v, funext x,
    change finset.univ.sum (λy:n, (M x y + N x y) * v y) = _,
    simp only [_root_.add_mul, finset.sum_add_distrib],
    refl },
  { assume c M v, funext x,
    change finset.univ.sum (λy:n, (c * M x y) * v y) = _,
    simp only [_root_.mul_assoc, finset.mul_sum.symm],
    refl },
  { assume M v w, funext x,
    change finset.univ.sum (λy:n, M x y * (v y + w y)) = _,
    simp [_root_.mul_add, finset.sum_add_distrib],
    refl },
  { assume c M v, funext x,
    change finset.univ.sum (λy:n, M x y * (c * v y)) = _,
    rw [show (λy:n, M x y * (c * v y)) = (λy:n, c * (M x y * v y)), { funext n, ac_refl },
      ← finset.mul_sum],
    refl }
end

/-- Evaluation of matrices gives a map from matrix m n α to
linear maps (n → α) →ₗ[α] (m → α). -/
def to_lin : matrix m n α → (n → α) →ₗ[α] (m → α) := eval.to_fun

lemma to_lin_add (M N : matrix m n α) : (M + N).to_lin = M.to_lin + N.to_lin :=
matrix.eval.map_add M N

@[simp] lemma to_lin_zero : (0 : matrix m n α).to_lin = 0 :=
matrix.eval.map_zero

instance to_lin.is_linear_map :
  @is_linear_map α (matrix m n α) ((n → α) →ₗ[α] (m → α)) _ _ _ _ _ to_lin :=
matrix.eval.is_linear

instance to_lin.is_add_monoid_hom :
  @is_add_monoid_hom (matrix m n α) ((n → α) →ₗ[α] (m → α)) _ _ to_lin :=
{ map_zero := to_lin_zero, map_add := to_lin_add }

@[simp] lemma to_lin_apply (M : matrix m n α) (v : n → α) :
  (M.to_lin : (n → α) → (m → α)) v = mul_vec M v := rfl

lemma mul_to_lin [decidable_eq l] (M : matrix m n α) (N : matrix n l α) :
  (M.mul N).to_lin = M.to_lin.comp N.to_lin :=
begin
  ext v x,
  simp [to_lin_apply, mul_vec, matrix.mul, finset.sum_mul, finset.mul_sum],
  rw [finset.sum_comm],
  congr, funext x, congr, funext y,
  rw [mul_assoc]
end

end matrix

namespace linear_map

variables {α : Type v} [comm_ring α]

/-- The linear map from linear maps (n → α) →ₗ[α] (m → α) to matrix m n α. -/
def to_matrixₗ [decidable_eq n] : ((n → α) →ₗ[α] (m → α)) →ₗ[α] matrix m n α :=
begin
  refine linear_map.mk (λ f i j, f (λ n, ite (j = n) 1 0) i) _ _,
  { assume f g, simp only [add_apply], refl },
  { assume f g, simp only [smul_apply], refl }
end

/-- The map from linear maps (n → α) →ₗ[α] (m → α) to matrix m n α. -/
def to_matrix [decidable_eq n] : ((n → α) →ₗ[α] (m → α)) → matrix m n α := to_matrixₗ.to_fun

end linear_map

section lin_equiv_matrix

variables {α : Type v} [comm_ring α] [decidable_eq n]

open finsupp matrix linear_map

/-- to_lin is the left inverse of to_matrix. -/
lemma to_matrix_to_lin [decidable_eq α] {f : (n → α) →ₗ[α] (m → α)} :
  to_lin (to_matrix f) = f :=
begin
  ext : 1,
  -- Show that the two sides are equal by showing that they are equal on a basis
  convert linear_eq_on (set.range _) _ (is_basis.mem_span (@pi.is_basis_fun α _ n _ _ _) _),
  assume e he,
  rw [@std_basis_eq_single α _ _ _ _ 1] at he,
  cases (set.mem_range.mp he) with i h,
  ext j,
  change finset.univ.sum (λ k, (f.to_fun (single k 1).to_fun) j * (e k)) = _,
  rw [←h],
  conv_lhs { congr, skip, funext,
    rw [mul_comm, ←smul_eq_mul, ←pi.smul_apply, ←linear_map.smul, single_apply],
    rw [show f.to_fun (ite (i = k) (1:α) 0 • (single k 1).to_fun) = ite (i = k) (f.to_fun ((single k 1).to_fun)) 0,
      { split_ifs, { rw [one_smul] }, { rw [zero_smul], exact linear_map.map_zero f } }] },
  convert finset.sum_eq_single i _ _,
  { rw [if_pos rfl], refl },
  { assume _ _ hbi, rw [if_neg $ ne.symm hbi], refl },
  { assume hi, exact false.elim (hi $ finset.mem_univ i) }
end

/-- to_lin is the right inverse of to_matrix. -/
lemma to_lin_to_matrix {M : matrix m n α} : to_matrix (to_lin M) = M :=
begin
  ext,
  change finset.univ.sum (λ y, M i y * ite (j = y) 1 0) = M i j,
  have h1 : (λ y, M i y * ite (j = y) 1 0) = (λ y, ite (j = y) (M i y) 0),
    { ext, split_ifs, exact mul_one _, exact ring.mul_zero _ },
  have h2 : finset.univ.sum (λ y, ite (j = y) (M i y) 0) = (finset.singleton j).sum (λ y, ite (j = y) (M i y) 0),
    { refine (finset.sum_subset _ _).symm,
      { intros _ H, rwa finset.mem_singleton.1 H, exact finset.mem_univ _ },
      { exact λ _ _ H, if_neg (mt (finset.mem_singleton.2 ∘ eq.symm) H) } },
  rw [h1, h2, finset.sum_singleton],
  exact if_pos rfl
end

/-- Linear maps (n → α) →ₗ[α] (m → α) are linearly equivalent to matrix  m n α. -/
def lin_equiv_matrix' [decidable_eq α] : ((n → α) →ₗ[α] (m → α)) ≃ₗ[α] matrix m n α :=
{ to_fun := to_matrix,
  inv_fun := to_lin,
  right_inv := λ _, to_lin_to_matrix,
  left_inv := λ _, to_matrix_to_lin,
  add := to_matrixₗ.add,
  smul := to_matrixₗ.smul }

/-- Given a basis of two modules β and γ over a commutative ring α, we get a linear equivalence
between linear maps β →ₗ γ and matrices over α indexed by the bases. -/
def lin_equiv_matrix {ι κ β γ : Type*} [decidable_eq α]
  [add_comm_group β] [decidable_eq β] [module α β]
  [add_comm_group γ] [decidable_eq γ] [module α γ]
  [fintype ι] [decidable_eq ι] [fintype κ] [decidable_eq κ]
  {v₁ : ι → β} {v₂ : κ → γ} (hv₁ : is_basis α v₁) (hv₂ : is_basis α v₂) :
  (β →ₗ[α] γ) ≃ₗ[α] matrix κ ι α :=
linear_equiv.trans (linear_equiv.arrow_congr (equiv_fun_basis hv₁) (equiv_fun_basis hv₂)) lin_equiv_matrix'

end lin_equiv_matrix

namespace matrix

section ring

variables {α : Type v} [comm_ring α]
open linear_map matrix

lemma proj_diagonal [decidable_eq m] (i : m) (w : m → α) :
  (proj i).comp (to_lin (diagonal w)) = (w i) • proj i :=
by ext j; simp [mul_vec_diagonal]

lemma diagonal_comp_std_basis [decidable_eq n] (w : n → α) (i : n) :
  (diagonal w).to_lin.comp (std_basis α (λ_:n, α) i) = (w i) • std_basis α (λ_:n, α) i :=
begin
  ext a j,
  simp only [linear_map.comp_apply, smul_apply, to_lin_apply, mul_vec_diagonal, smul_apply,
    pi.smul_apply, smul_eq_mul],
  by_cases i = j,
  { subst h },
  { rw [std_basis_ne α (λ_:n, α) _ _ (ne.symm h), _root_.mul_zero, _root_.mul_zero] }
end

end ring

section vector_space

variables {α : Type u} [discrete_field α] -- maybe try to relax the universe constraint

open linear_map matrix

lemma rank_vec_mul_vec [decidable_eq n] (w : m → α) (v : n → α) :
  rank (vec_mul_vec w v).to_lin ≤ 1 :=
begin
  rw [vec_mul_vec_eq, mul_to_lin],
  refine le_trans (rank_comp_le1 _ _) _,
  refine le_trans (rank_le_domain _) _,
  rw [dim_fun', ← cardinal.fintype_card],
  exact le_refl _
end

set_option class.instance_max_depth 100

lemma diagonal_to_lin [decidable_eq m] (w : m → α) :
  (diagonal w).to_lin = linear_map.pi (λi, w i • linear_map.proj i) :=
by ext v j; simp [mul_vec_diagonal]

lemma ker_diagonal_to_lin [decidable_eq m] (w : m → α) :
  ker (diagonal w).to_lin = (⨆i∈{i | w i = 0 }, range (std_basis α (λi, α) i)) :=
begin
  rw [← comap_bot, ← infi_ker_proj],
  simp only [comap_infi, (ker_comp _ _).symm, proj_diagonal, ker_smul'],
  have : univ ⊆ {i : m | w i = 0} ∪ -{i : m | w i = 0}, { rw set.union_compl_self },
  exact (supr_range_std_basis_eq_infi_ker_proj α (λi:m, α)
    (disjoint_compl {i | w i = 0}) this (finite.of_fintype _)).symm
end

lemma range_diagonal [decidable_eq m] (w : m → α) :
  (diagonal w).to_lin.range = (⨆ i ∈ {i | w i ≠ 0}, (std_basis α (λi, α) i).range) :=
begin
  dsimp only [mem_set_of_eq],
  rw [← map_top, ← supr_range_std_basis, map_supr],
  congr, funext i,
  rw [← linear_map.range_comp, diagonal_comp_std_basis, range_smul'],
end

lemma rank_diagonal [decidable_eq m] [decidable_eq α] (w : m → α) :
  rank (diagonal w).to_lin = fintype.card { i // w i ≠ 0 } :=
begin
  have hu : univ ⊆ - {i : m | w i = 0} ∪ {i : m | w i = 0}, { rw set.compl_union_self },
  have hd : disjoint {i : m | w i ≠ 0} {i : m | w i = 0} := (disjoint_compl {i | w i = 0}).symm,
  have h₁ := supr_range_std_basis_eq_infi_ker_proj α (λi:m, α) hd hu (finite.of_fintype _),
  have h₂ := @infi_ker_proj_equiv α _ _ (λi:m, α) _ _ _ _ (by simp; apply_instance) hd hu,
  rw [rank, range_diagonal, h₁, ←@dim_fun' α],
  apply linear_equiv.dim_eq,
  apply h₂,
end

end vector_space

end matrix<|MERGE_RESOLUTION|>--- conflicted
+++ resolved
@@ -5,12 +5,8 @@
 
 The equivalence between matrices and linear maps.
 -/
-<<<<<<< HEAD
-
-import data.matrix
-=======
+
 import data.matrix.basic
->>>>>>> 900c53ae
 import linear_algebra.dimension linear_algebra.tensor_product
 
 /-!
