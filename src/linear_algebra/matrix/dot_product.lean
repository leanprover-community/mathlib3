--- conflicted
+++ resolved
@@ -79,17 +79,9 @@
 
 /-- Note that this applies to `ℂ` via `complex.strict_ordered_comm_ring`. -/
 @[simp] lemma dot_product_star_self_eq_zero
-<<<<<<< HEAD
-  [partial_order R] [ring R] [star_ordered_ring R] [no_zero_divisors R] {v : n → R} :
-  dot_product (star v) v = 0 ↔ v = 0 :=
-(finset.sum_eq_zero_iff_of_nonneg $ λ i _, begin
-  have := @star_mul_self_nonneg _ _ _ _ (v i)
-end).trans $
-=======
   [partial_order R] [non_unital_ring R] [star_ordered_ring R] [no_zero_divisors R] {v : n → R} :
   dot_product (star v) v = 0 ↔ v = 0 :=
 (finset.sum_eq_zero_iff_of_nonneg $ λ i _, (@star_mul_self_nonneg _ _ _ _ (v i) : _)).trans $
->>>>>>> 21407283
   by simp [function.funext_iff, mul_eq_zero]
 
 /-- Note that this applies to `ℂ` via `complex.strict_ordered_comm_ring`. -/
