--- conflicted
+++ resolved
@@ -227,11 +227,7 @@
 /-- The diagonal elements of a complex hermitian matrix are real. -/
 lemma is_hermitian.coe_re_apply_self {A : matrix n n α} (h : A.is_hermitian) (i : n) :
   (re (A i i) : α) = A i i :=
-<<<<<<< HEAD
-by rw [← conj_eq_iff_re, ← star_def, ← conj_transpose_apply, h.eq]
-=======
 by rw [←conj_eq_iff_re, ←star_def, ←conj_transpose_apply, h.eq]
->>>>>>> 8c7bc32b
 
 /-- The diagonal elements of a complex hermitian matrix are real. -/
 lemma is_hermitian.coe_re_diag {A : matrix n n α} (h : A.is_hermitian) :
