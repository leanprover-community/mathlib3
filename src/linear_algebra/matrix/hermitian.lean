--- conflicted
+++ resolved
@@ -146,15 +146,9 @@
 variables [is_R_or_C α] [is_R_or_C β]
 
 /-- A matrix is hermitian iff the corresponding linear map is self adjoint. -/
-<<<<<<< HEAD
 lemma is_hermitian_iff_is_symmetric [fintype n] [decidable_eq n] {A : matrix n n α} :
   is_hermitian A ↔ linear_map.is_symmetric
-    ((pi_Lp.linear_equiv α (λ _ : n, α)).symm.conj A.to_lin' : module.End α (pi_Lp 2 _)) :=
-=======
-lemma is_hermitian_iff_is_self_adjoint [fintype n] [decidable_eq n] {A : matrix n n α} :
-  is_hermitian A ↔ inner_product_space.is_self_adjoint
     ((pi_Lp.linear_equiv 2 α (λ _ : n, α)).symm.conj A.to_lin' : module.End α (pi_Lp 2 _)) :=
->>>>>>> c26a844f
 begin
   rw [linear_map.is_symmetric, (pi_Lp.equiv 2 (λ _ : n, α)).symm.surjective.forall₂],
   simp only [linear_equiv.conj_apply, linear_map.comp_apply, linear_equiv.coe_coe,
