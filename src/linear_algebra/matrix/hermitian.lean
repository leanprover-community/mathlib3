/-
Copyright (c) 2022 Alexander Bentkamp. All rights reserved.
Released under Apache 2.0 license as described in the file LICENSE.
Authors: Alexander Bentkamp
-/
import analysis.inner_product_space.spectrum

/-! # Hermitian matrices

This file defines hermitian matrices and some basic results about them.

## Main definition

 * `matrix.is_hermitian` : a matrix `A : matrix n n α` is hermitian if `Aᴴ = A`.

## Tags

self-adjoint matrix, hermitian matrix

-/

namespace matrix

variables {α β : Type*} {m n : Type*} {A : matrix n n α}

open_locale matrix

local notation `⟪`x`, `y`⟫` := @inner α (pi_Lp 2 (λ (_ : n), α)) _ x y

section non_unital_semiring

variables [non_unital_semiring α] [star_ring α] [non_unital_semiring β] [star_ring β]

/-- A matrix is hermitian if it is equal to its conjugate transpose. On the reals, this definition
captures symmetric matrices. -/
def is_hermitian (A : matrix n n α) : Prop := Aᴴ = A

lemma is_hermitian.eq {A : matrix n n α} (h : A.is_hermitian) : Aᴴ = A := h

@[ext]
lemma is_hermitian.ext {A : matrix n n α} : (∀ i j, star (A j i) = A i j) → A.is_hermitian :=
by { intros h, ext i j, exact h i j }

lemma is_hermitian.apply {A : matrix n n α} (h : A.is_hermitian) (i j : n) : star (A j i) = A i j :=
by { unfold is_hermitian at h, rw [← h, conj_transpose_apply, star_star, h] }

lemma is_hermitian.ext_iff {A : matrix n n α} : A.is_hermitian ↔ ∀ i j, star (A j i) = A i j :=
⟨is_hermitian.apply, is_hermitian.ext⟩

lemma is_hermitian_mul_conj_transpose_self [fintype n] (A : matrix n n α) :
  (A ⬝ Aᴴ).is_hermitian :=
by rw [is_hermitian, conj_transpose_mul, conj_transpose_conj_transpose]

lemma is_hermitian_transpose_mul_self [fintype n] (A : matrix n n α) :
  (Aᴴ ⬝ A).is_hermitian :=
by rw [is_hermitian, conj_transpose_mul, conj_transpose_conj_transpose]

lemma is_hermitian_conj_transpose_mul_mul [fintype m] {A : matrix m m α} (B : matrix m n α)
  (hA : A.is_hermitian) : (Bᴴ ⬝ A ⬝ B).is_hermitian :=
by simp only [is_hermitian, conj_transpose_mul, conj_transpose_conj_transpose, hA.eq,
  matrix.mul_assoc]

lemma is_hermitian_mul_mul_conj_transpose [fintype m] {A : matrix m m α} (B : matrix n m α)
  (hA : A.is_hermitian) : (B ⬝ A ⬝ Bᴴ).is_hermitian :=
by simp only [is_hermitian, conj_transpose_mul, conj_transpose_conj_transpose, hA.eq,
  matrix.mul_assoc]

lemma is_hermitian_add_transpose_self (A : matrix n n α) :
  (A + Aᴴ).is_hermitian :=
by simp [is_hermitian, add_comm]

lemma is_hermitian_transpose_add_self (A : matrix n n α) :
  (Aᴴ + A).is_hermitian :=
by simp [is_hermitian, add_comm]

@[simp] lemma is_hermitian_zero :
  (0 : matrix n n α).is_hermitian :=
conj_transpose_zero

<<<<<<< HEAD
lemma conj_transpose_map {A : matrix n n α} (f : α → β) (hf : f ∘ star = star ∘ f) :
  Aᴴ.map f = (A.map f)ᴴ :=
by rw [conj_transpose, conj_transpose, ←transpose_map, map_map, map_map, hf]

=======
>>>>>>> b5e9ffd2
@[simp] lemma is_hermitian.map {A : matrix n n α} (h : A.is_hermitian) (f : α → β)
  (hf : function.semiconj f star star) :
  (A.map f).is_hermitian :=
(conj_transpose_map f hf).symm.trans $ h.eq.symm ▸ rfl

@[simp] lemma is_hermitian.transpose {A : matrix n n α} (h : A.is_hermitian) :
  Aᵀ.is_hermitian :=
by { rw [is_hermitian, conj_transpose, transpose_map], congr, exact h }

lemma is_hermitian_transpose_iff (A : matrix n n α) :
  Aᵀ.is_hermitian ↔ A.is_hermitian :=
⟨by { intro h, rw [← transpose_transpose A], exact is_hermitian.transpose h },
  is_hermitian.transpose⟩

@[simp] lemma is_hermitian.conj_transpose {A : matrix n n α} (h : A.is_hermitian) :
  Aᴴ.is_hermitian :=
h.transpose.map _ $ λ _, rfl

lemma is_hermitian_conj_transpose_iff (A : matrix n n α) :
  Aᴴ.is_hermitian ↔ A.is_hermitian :=
⟨by { intro h, rw [← conj_transpose_conj_transpose A], exact is_hermitian.conj_transpose h },
  is_hermitian.conj_transpose⟩

@[simp] lemma is_hermitian.add {A B : matrix n n α} (hA : A.is_hermitian) (hB : B.is_hermitian) :
  (A + B).is_hermitian :=
(conj_transpose_add _ _).trans (hA.symm ▸ hB.symm ▸ rfl)

@[simp] lemma is_hermitian.minor {A : matrix n n α} (h : A.is_hermitian) (f : m → n) :
  (A.minor f f).is_hermitian :=
(conj_transpose_minor _ _ _).trans (h.symm ▸ rfl)

/-- The real diagonal matrix `diagonal v` is hermitian. -/
@[simp] lemma is_hermitian_diagonal [decidable_eq n] (v : n → ℝ) :
  (diagonal v).is_hermitian :=
diagonal_conj_transpose _

/-- A block matrix `A.from_blocks B C D` is hermitian,
    if `A` and `D` are hermitian and `Bᴴ = C`. -/
lemma is_hermitian.from_blocks
  {A : matrix m m α} {B : matrix m n α} {C : matrix n m α} {D : matrix n n α}
  (hA : A.is_hermitian) (hBC : Bᴴ = C) (hD : D.is_hermitian) :
  (A.from_blocks B C D).is_hermitian :=
begin
  have hCB : Cᴴ = B, {rw ← hBC, simp},
  unfold matrix.is_hermitian,
  rw from_blocks_conj_transpose,
  congr;
  assumption
end

/-- This is the `iff` version of `matrix.is_hermitian.from_blocks`. -/
lemma is_hermitian_from_blocks_iff
  {A : matrix m m α} {B : matrix m n α} {C : matrix n m α} {D : matrix n n α} :
  (A.from_blocks B C D).is_hermitian ↔ A.is_hermitian ∧ Bᴴ = C ∧ Cᴴ = B ∧ D.is_hermitian :=
⟨λ h, ⟨congr_arg to_blocks₁₁ h, congr_arg to_blocks₂₁ h,
       congr_arg to_blocks₁₂ h, congr_arg to_blocks₂₂ h⟩,
 λ ⟨hA, hBC, hCB, hD⟩, is_hermitian.from_blocks hA hBC hD⟩

end non_unital_semiring

section semiring

variables [semiring α] [star_ring α] [semiring β] [star_ring β]

@[simp] lemma is_hermitian_one [decidable_eq n] :
  (1 : matrix n n α).is_hermitian :=
conj_transpose_one

end semiring

section ring

variables [ring α] [star_ring α] [ring β] [star_ring β]

@[simp] lemma is_hermitian.neg {A : matrix n n α} (h : A.is_hermitian) :
  (-A).is_hermitian :=
(conj_transpose_neg _).trans (congr_arg _ h)

@[simp] lemma is_hermitian.sub {A B : matrix n n α} (hA : A.is_hermitian) (hB : B.is_hermitian) :
  (A - B).is_hermitian :=
(conj_transpose_sub _ _).trans (hA.symm ▸ hB.symm ▸ rfl)

end ring

section comm_ring

variables [comm_ring α] [star_ring α]

lemma is_hermitian.inv [fintype m] [decidable_eq m] {A : matrix m m α}
  (hA : A.is_hermitian) : A⁻¹.is_hermitian :=
by simp [is_hermitian, conj_transpose_nonsing_inv, hA.eq]

lemma is_hermitian_inv [fintype m] [decidable_eq m] (A : matrix m m α) [invertible A]:
  (A⁻¹).is_hermitian ↔ A.is_hermitian :=
⟨λ h, by {rw [← inv_inv_of_invertible A], exact is_hermitian.inv h }, is_hermitian.inv⟩

lemma is_hermitian.adjugate [fintype m] [decidable_eq m] {A : matrix m m α}
  (hA : A.is_hermitian) : A.adjugate.is_hermitian :=
by simp [is_hermitian, adjugate_conj_transpose, hA.eq]

end comm_ring

section is_R_or_C

variables [is_R_or_C α] [is_R_or_C β]

/-- A matrix is hermitian iff the corresponding linear map is self adjoint. -/
lemma is_hermitian_iff_is_self_adjoint [fintype n] [decidable_eq n] {A : matrix n n α} :
  is_hermitian A ↔ inner_product_space.is_self_adjoint
    ((pi_Lp.linear_equiv 2 α (λ _ : n, α)).symm.conj A.to_lin' : module.End α (pi_Lp 2 _)) :=
begin
  rw [inner_product_space.is_self_adjoint, (pi_Lp.equiv 2 (λ _ : n, α)).symm.surjective.forall₂],
  simp only [linear_equiv.conj_apply, linear_map.comp_apply, linear_equiv.coe_coe,
    pi_Lp.linear_equiv_apply, pi_Lp.linear_equiv_symm_apply, linear_equiv.symm_symm],
  simp_rw [euclidean_space.inner_eq_star_dot_product, equiv.apply_symm_apply, to_lin'_apply,
    star_mul_vec, dot_product_mul_vec],
  split,
  { rintro (h : Aᴴ = A) x y,
    rw h },
  { intro h,
    ext i j,
    simpa only [(pi.single_star i 1).symm, ← star_mul_vec, mul_one, dot_product_single,
      single_vec_mul, star_one, one_mul] using
        h (@pi.single _ _ _ (λ i, add_zero_class.to_has_zero α) i 1)
          (@pi.single _ _ _ (λ i, add_zero_class.to_has_zero α) j 1) }
end

end is_R_or_C

end matrix<|MERGE_RESOLUTION|>--- conflicted
+++ resolved
@@ -77,13 +77,6 @@
   (0 : matrix n n α).is_hermitian :=
 conj_transpose_zero
 
-<<<<<<< HEAD
-lemma conj_transpose_map {A : matrix n n α} (f : α → β) (hf : f ∘ star = star ∘ f) :
-  Aᴴ.map f = (A.map f)ᴴ :=
-by rw [conj_transpose, conj_transpose, ←transpose_map, map_map, map_map, hf]
-
-=======
->>>>>>> b5e9ffd2
 @[simp] lemma is_hermitian.map {A : matrix n n α} (h : A.is_hermitian) (f : α → β)
   (hf : function.semiconj f star star) :
   (A.map f).is_hermitian :=
