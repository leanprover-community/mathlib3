/-
Copyright (c) 2022 Alexander Bentkamp. All rights reserved.
Released under Apache 2.0 license as described in the file LICENSE.
Authors: Alexander Bentkamp
-/
import linear_algebra.matrix.spectrum
import linear_algebra.quadratic_form.basic

/-! # Positive Definite Matrices
This file defines positive (semi)definite matrices and connects the notion to positive definiteness
of quadratic forms.
## Main definition
 * `matrix.pos_def` : a matrix `M : matrix n n 𝕜` is positive definite if it is hermitian and `xᴴMx`
   is greater than zero for all nonzero `x`.
 * `matrix.pos_semidef` : a matrix `M : matrix n n 𝕜` is positive semidefinite if it is hermitian
   and `xᴴMx` is nonnegative for all `x`.
-/

namespace matrix

variables {𝕜 : Type*} [is_R_or_C 𝕜] {m n : Type*} [fintype m] [fintype n]

open_locale matrix

/-- A matrix `M : matrix n n 𝕜` is positive definite if it is hermitian
   and `xᴴMx` is greater than zero for all nonzero `x`. -/
def pos_def (M : matrix n n 𝕜) :=
M.is_hermitian ∧ ∀ x : n → 𝕜, x ≠ 0 → 0 < is_R_or_C.re (dot_product (star x) (M.mul_vec x))

lemma pos_def.is_hermitian {M : matrix n n 𝕜} (hM : M.pos_def) : M.is_hermitian := hM.1

<<<<<<< HEAD
/-- A matrix `M : matrix n n 𝕜` is positive semidefinite if it is hermitian
   and `xᴴMx` is nonnegative for all `x`. -/
def pos_semidef (M : matrix n n 𝕜) :=
M.is_hermitian ∧ ∀ x : n → 𝕜, 0 ≤ is_R_or_C.re (dot_product (star x) (M.mul_vec x))

lemma pos_def.pos_semidef {M : matrix n n 𝕜} (hM : M.pos_def) : M.pos_semidef :=
begin
  refine ⟨hM.1, _⟩,
  intros x,
  by_cases hx : x = 0,
  { simp only [hx, zero_dot_product, star_zero, is_R_or_C.zero_re'] },
  { exact le_of_lt (hM.2 x hx) }
end

lemma pos_semidef.minor {M : matrix n n 𝕜} (hM : M.pos_semidef) (e : m ≃ n):
  (M.minor e e).pos_semidef :=
begin
  refine ⟨hM.1.minor e, λ x, _⟩,
  have : (M.minor ⇑e ⇑e).mul_vec x = M.mul_vec (λ (i : n), x (e.symm i)) ∘ e,
  { ext i,
    dsimp only [(∘), mul_vec, dot_product],
    rw finset.sum_bij' (λ i _, e i) _ _ (λ i _, e.symm i);
    simp only [eq_self_iff_true, implies_true_iff, equiv.symm_apply_apply, finset.mem_univ,
      minor_apply, equiv.apply_symm_apply] },
  rw this,
  convert hM.2 (λ i, x (e.symm i)) using 3,
  unfold dot_product,
  rw [finset.sum_bij' (λ i _, e i) _ _ (λ i _, e.symm i)];
  simp only [eq_self_iff_true, implies_true_iff, equiv.symm_apply_apply, finset.mem_univ,
    minor_apply, equiv.apply_symm_apply, pi.star_apply],
end

@[simp] lemma pos_semidef_minor_equiv {M : matrix n n 𝕜} (e : m ≃ n) :
  (M.minor e e).pos_semidef ↔ M.pos_semidef :=
⟨λ h, by simpa using h.minor e.symm, λ h, h.minor _⟩

=======
lemma pos_def.transpose {M : matrix n n 𝕜} (hM : M.pos_def) : Mᵀ.pos_def :=
begin
  refine ⟨is_hermitian.transpose hM.1, λ x hx, _⟩,
  convert hM.2 (star x) (star_ne_zero.2 hx) using 2,
  rw [mul_vec_transpose, matrix.dot_product_mul_vec, star_star, dot_product_comm]
end

>>>>>>> 637412df
lemma pos_def_of_to_quadratic_form' [decidable_eq n] {M : matrix n n ℝ}
  (hM : M.is_symm) (hMq : M.to_quadratic_form'.pos_def) :
  M.pos_def :=
begin
  refine ⟨hM, λ x hx, _⟩,
  simp only [to_quadratic_form', quadratic_form.pos_def, bilin_form.to_quadratic_form_apply,
    matrix.to_bilin'_apply'] at hMq,
  apply hMq x hx,
end

lemma pos_def_to_quadratic_form' [decidable_eq n] {M : matrix n n ℝ} (hM : M.pos_def) :
  M.to_quadratic_form'.pos_def :=
begin
  intros x hx,
  simp only [to_quadratic_form', bilin_form.to_quadratic_form_apply, matrix.to_bilin'_apply'],
  apply hM.2 x hx,
end

end matrix

namespace quadratic_form

variables {n : Type*} [fintype n]

lemma pos_def_of_to_matrix'
  [decidable_eq n] {Q : quadratic_form ℝ (n → ℝ)} (hQ : Q.to_matrix'.pos_def) :
  Q.pos_def :=
begin
  rw [←to_quadratic_form_associated ℝ Q,
      ←bilin_form.to_matrix'.left_inv ((associated_hom _) Q)],
  apply matrix.pos_def_to_quadratic_form' hQ
end

lemma pos_def_to_matrix' [decidable_eq n] {Q : quadratic_form ℝ (n → ℝ)} (hQ : Q.pos_def) :
  Q.to_matrix'.pos_def :=
begin
  rw [←to_quadratic_form_associated ℝ Q,
    ←bilin_form.to_matrix'.left_inv ((associated_hom _) Q)] at hQ,
  apply matrix.pos_def_of_to_quadratic_form' (is_symm_to_matrix' Q) hQ,
end

end quadratic_form

namespace matrix

variables {𝕜 : Type*} [is_R_or_C 𝕜] {n : Type*} [fintype n]

/-- A positive definite matrix `M` induces an inner product `⟪x, y⟫ = xᴴMy`. -/
noncomputable def inner_product_space.of_matrix
  {M : matrix n n 𝕜} (hM : M.pos_def) : inner_product_space 𝕜 (n → 𝕜) :=
inner_product_space.of_core
{ inner := λ x y, dot_product (star x) (M.mul_vec y),
  conj_sym := λ x y, by
    rw [star_dot_product, star_ring_end_apply, star_star, star_mul_vec,
      dot_product_mul_vec, hM.is_hermitian.eq],
  nonneg_re := λ x,
    begin
      by_cases h : x = 0,
      { simp [h] },
      { exact le_of_lt (hM.2 x h) }
    end,
  definite := λ x hx,
    begin
      by_contra' h,
      simpa [hx, lt_self_iff_false] using hM.2 x h,
    end,
  add_left := by simp only [star_add, add_dot_product, eq_self_iff_true, forall_const],
  smul_left := λ x y r, by rw [← smul_eq_mul, ←smul_dot_product, star_ring_end_apply, ← star_smul] }

end matrix<|MERGE_RESOLUTION|>--- conflicted
+++ resolved
@@ -29,7 +29,6 @@
 
 lemma pos_def.is_hermitian {M : matrix n n 𝕜} (hM : M.pos_def) : M.is_hermitian := hM.1
 
-<<<<<<< HEAD
 /-- A matrix `M : matrix n n 𝕜` is positive semidefinite if it is hermitian
    and `xᴴMx` is nonnegative for all `x`. -/
 def pos_semidef (M : matrix n n 𝕜) :=
@@ -66,7 +65,6 @@
   (M.minor e e).pos_semidef ↔ M.pos_semidef :=
 ⟨λ h, by simpa using h.minor e.symm, λ h, h.minor _⟩
 
-=======
 lemma pos_def.transpose {M : matrix n n 𝕜} (hM : M.pos_def) : Mᵀ.pos_def :=
 begin
   refine ⟨is_hermitian.transpose hM.1, λ x hx, _⟩,
@@ -74,7 +72,6 @@
   rw [mul_vec_transpose, matrix.dot_product_mul_vec, star_star, dot_product_comm]
 end
 
->>>>>>> 637412df
 lemma pos_def_of_to_quadratic_form' [decidable_eq n] {M : matrix n n ℝ}
   (hM : M.is_symm) (hMq : M.to_quadratic_form'.pos_def) :
   M.pos_def :=
