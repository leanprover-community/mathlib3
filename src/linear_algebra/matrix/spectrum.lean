/-
Copyright (c) 2022 Alexander Bentkamp. All rights reserved.
Released under Apache 2.0 license as described in the file LICENSE.
Authors: Alexander Bentkamp
-/
import analysis.inner_product_space.spectrum
import linear_algebra.matrix.hermitian

/-! # Spectral theory of hermitian matrices

This file proves the spectral theorem for matrices. The proof of the spectral theorem is based on
the spectral theorem for linear maps (`diagonalization_basis_apply_self_apply`).

## Tags

spectral theorem, diagonalization theorem

-/

namespace matrix

variables {𝕜 : Type*} [is_R_or_C 𝕜] [decidable_eq 𝕜] {n : Type*} [fintype n] [decidable_eq n]
variables {A : matrix n n 𝕜}

open_locale matrix

namespace is_hermitian

variables (hA : A.is_hermitian)

/-- The eigenvalues of a hermitian matrix, indexed by `fin (fintype.card n)` where `n` is the index
type of the matrix. -/
noncomputable def eigenvalues₀ : fin (fintype.card n) → ℝ :=
(is_hermitian_iff_is_symmetric.1 hA).eigenvalues finrank_euclidean_space

/-- The eigenvalues of a hermitian matrix, reusing the index `n` of the matrix entries. -/
noncomputable def eigenvalues : n → ℝ :=
λ i, hA.eigenvalues₀ $ (fintype.equiv_of_card_eq (fintype.card_fin _)).symm i

/-- A choice of an orthonormal basis of eigenvectors of a hermitian matrix. -/
noncomputable def eigenvector_basis : orthonormal_basis n 𝕜 (euclidean_space 𝕜 n) :=
<<<<<<< HEAD
(@inner_product_space.is_self_adjoint.eigenvector_basis 𝕜 _ _
    (pi_Lp 2 (λ (_ : n), 𝕜)) _ A.to_lin' (is_hermitian_iff_is_self_adjoint.1 hA) _
    (fintype.card n) finrank_euclidean_space).reindex
=======
((is_hermitian_iff_is_symmetric.1 hA).eigenvector_basis finrank_euclidean_space).reindex
>>>>>>> 0a3e8d38
  (fintype.equiv_of_card_eq (fintype.card_fin _))

/-- A matrix whose columns are an orthonormal basis of eigenvectors of a hermitian matrix. -/
noncomputable def eigenvector_matrix : matrix n n 𝕜 :=
(pi.basis_fun 𝕜 n).to_matrix (eigenvector_basis hA).to_basis

/-- The inverse of `eigenvector_matrix` -/
noncomputable def eigenvector_matrix_inv : matrix n n 𝕜 :=
(eigenvector_basis hA).to_basis.to_matrix (pi.basis_fun 𝕜 n)

lemma eigenvector_matrix_mul_inv :
  hA.eigenvector_matrix ⬝ hA.eigenvector_matrix_inv = 1 :=
by apply basis.to_matrix_mul_to_matrix_flip

/-- *Diagonalization theorem*, *spectral theorem* for matrices; A hermitian matrix can be
diagonalized by a change of basis.

For the spectral theorem on linear maps, see `diagonalization_basis_apply_self_apply`. -/
theorem spectral_theorem :
  hA.eigenvector_matrix_inv ⬝ A =
    diagonal (coe ∘ hA.eigenvalues) ⬝ hA.eigenvector_matrix_inv :=
begin
  rw [eigenvector_matrix_inv, basis_to_matrix_basis_fun_mul],
  ext i j,
  convert @linear_map.is_symmetric.diagonalization_basis_apply_self_apply 𝕜 _ _
    (pi_Lp 2 (λ (_ : n), 𝕜)) _ A.to_lin' (is_hermitian_iff_is_symmetric.1 hA) _ (fintype.card n)
    finrank_euclidean_space (euclidean_space.single j 1)
    ((fintype.equiv_of_card_eq (fintype.card_fin _)).symm i),
  { rw [eigenvector_basis, to_lin'_apply],
    simp only [basis.to_matrix, basis.coe_to_orthonormal_basis_repr, basis.equiv_fun_apply],
    simp_rw [orthonormal_basis.coe_to_basis_repr_apply, orthonormal_basis.reindex_repr,
      euclidean_space.single, pi_Lp.equiv_symm_apply', mul_vec_single, mul_one],
    refl },
  { simp only [diagonal_mul, (∘), eigenvalues, eigenvector_basis],
    rw [basis.to_matrix_apply,
<<<<<<< HEAD
     orthonormal_basis.coe_to_basis_repr_apply, orthonormal_basis.reindex_repr,
     pi.basis_fun_apply, eigenvalues₀, linear_map.coe_std_basis,
     euclidean_space.single, pi_Lp.equiv_symm_apply'] }
=======
      orthonormal_basis.coe_to_basis_repr_apply, orthonormal_basis.reindex_repr,
      pi.basis_fun_apply, eigenvalues₀, linear_map.coe_std_basis,
      euclidean_space.single, pi_Lp.equiv_symm_apply'] }
>>>>>>> 0a3e8d38
end

end is_hermitian

end matrix<|MERGE_RESOLUTION|>--- conflicted
+++ resolved
@@ -39,13 +39,7 @@
 
 /-- A choice of an orthonormal basis of eigenvectors of a hermitian matrix. -/
 noncomputable def eigenvector_basis : orthonormal_basis n 𝕜 (euclidean_space 𝕜 n) :=
-<<<<<<< HEAD
-(@inner_product_space.is_self_adjoint.eigenvector_basis 𝕜 _ _
-    (pi_Lp 2 (λ (_ : n), 𝕜)) _ A.to_lin' (is_hermitian_iff_is_self_adjoint.1 hA) _
-    (fintype.card n) finrank_euclidean_space).reindex
-=======
 ((is_hermitian_iff_is_symmetric.1 hA).eigenvector_basis finrank_euclidean_space).reindex
->>>>>>> 0a3e8d38
   (fintype.equiv_of_card_eq (fintype.card_fin _))
 
 /-- A matrix whose columns are an orthonormal basis of eigenvectors of a hermitian matrix. -/
@@ -81,15 +75,9 @@
     refl },
   { simp only [diagonal_mul, (∘), eigenvalues, eigenvector_basis],
     rw [basis.to_matrix_apply,
-<<<<<<< HEAD
-     orthonormal_basis.coe_to_basis_repr_apply, orthonormal_basis.reindex_repr,
-     pi.basis_fun_apply, eigenvalues₀, linear_map.coe_std_basis,
-     euclidean_space.single, pi_Lp.equiv_symm_apply'] }
-=======
       orthonormal_basis.coe_to_basis_repr_apply, orthonormal_basis.reindex_repr,
       pi.basis_fun_apply, eigenvalues₀, linear_map.coe_std_basis,
       euclidean_space.single, pi_Lp.equiv_symm_apply'] }
->>>>>>> 0a3e8d38
 end
 
 end is_hermitian
