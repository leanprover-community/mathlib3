/-
Copyright (c) 2019 Johannes Hölzl. All rights reserved.
Released under Apache 2.0 license as described in the file LICENSE.
Authors: Johannes Hölzl, Patrick Massot, Casper Putz, Anne Baanen
-/
import data.matrix.block
import linear_algebra.matrix.finite_dimensional
import linear_algebra.std_basis
import ring_theory.algebra_tower

/-!
# Linear maps and matrices

This file defines the maps to send matrices to a linear map,
and to send linear maps between modules with a finite bases
to matrices. This defines a linear equivalence between linear maps
between finite-dimensional vector spaces and matrices indexed by
the respective bases.

## Main definitions

In the list below, and in all this file, `R` is a commutative ring (semiring
is sometimes enough), `M` and its variations are `R`-modules, `ι`, `κ`, `n` and `m` are finite
types used for indexing.

 * `linear_map.to_matrix`: given bases `v₁ : ι → M₁` and `v₂ : κ → M₂`,
   the `R`-linear equivalence from `M₁ →ₗ[R] M₂` to `matrix κ ι R`
 * `matrix.to_lin`: the inverse of `linear_map.to_matrix`
 * `linear_map.to_matrix'`: the `R`-linear equivalence from `(m → R) →ₗ[R] (n → R)`
   to `matrix m n R` (with the standard basis on `m → R` and `n → R`)
 * `matrix.to_lin'`: the inverse of `linear_map.to_matrix'`
 * `alg_equiv_matrix`: given a basis indexed by `n`, the `R`-algebra equivalence between
   `R`-endomorphisms of `M` and `matrix n n R`

## Issues

This file was originally written without attention to non-commutative rings,
and so mostly only works in the commutative setting. This should be fixed.

In particular, `matrix.mul_vec` gives us a linear equivalence
`matrix m n R ≃ₗ[R] (n → R) →ₗ[Rᵐᵒᵖ] (m → R)`
while `matrix.vec_mul` gives us a linear equivalence
`matrix m n R ≃ₗ[Rᵐᵒᵖ] (m → R) →ₗ[R] (n → R)`.
At present, the first equivalence is developed in detail but only for commutative rings
(and we omit the distinction between `Rᵐᵒᵖ` and `R`),
while the second equivalence is developed only in brief, but for not-necessarily-commutative rings.

Naming is slightly inconsistent between the two developments.
In the original (commutative) development `linear` is abbreviated to `lin`,
although this is not consistent with the rest of mathlib.
In the new (non-commutative) development `linear` is not abbreviated, and declarations use `_right`
to indicate they use the right action of matrices on vectors (via `matrix.vec_mul`).
When the two developments are made uniform, the names should be made uniform, too,
by choosing between `linear` and `lin` consistently,
and (presumably) adding `_left` where necessary.

## Tags

linear_map, matrix, linear_equiv, diagonal, det, trace
-/

noncomputable theory

open linear_map matrix set submodule
open_locale big_operators
open_locale matrix

universes u v w

instance {n m} [fintype m] [decidable_eq m] [fintype n] [decidable_eq n] (R) [fintype R] :
  fintype (matrix m n R) := by unfold matrix; apply_instance

<<<<<<< HEAD
=======
section to_matrix_right

variables {R : Type*} [semiring R]
variables {l m n : Type*}

/-- `matrix.vec_mul M` is a linear map. -/
@[simps] def matrix.vec_mul_linear [fintype m] (M : matrix m n R) : (m → R) →ₗ[R] (n → R) :=
{ to_fun := λ x, M.vec_mul x,
  map_add' := λ v w, funext (λ i, add_dot_product _ _ _),
  map_smul' := λ c v, funext (λ i, smul_dot_product _ _ _) }

variables [fintype m] [decidable_eq m]

@[simp] lemma matrix.vec_mul_std_basis (M : matrix m n R) (i j) :
  M.vec_mul (std_basis R (λ _, R) i 1) j = M i j :=
begin
  have : (∑ i', (if i = i' then 1 else 0) * M i' j) = M i j,
  { simp_rw [boole_mul, finset.sum_ite_eq, finset.mem_univ, if_true] },
  convert this,
  ext,
  split_ifs with h; simp only [std_basis_apply],
  { rw [h, function.update_same] },
  { rw [function.update_noteq (ne.symm h), pi.zero_apply] }
end

/--
Linear maps `(m → R) →ₗ[R] (n → R)` are linearly equivalent over `Rᵐᵒᵖ` to `matrix m n R`,
by having matrices act by right multiplication.
 -/
def linear_map.to_matrix_right' : ((m → R) →ₗ[R] (n → R)) ≃ₗ[Rᵐᵒᵖ] matrix m n R :=
{ to_fun := λ f i j, f (std_basis R (λ _, R) i 1) j,
  inv_fun := matrix.vec_mul_linear,
  right_inv := λ M, by
  { ext i j, simp only [matrix.vec_mul_std_basis, matrix.vec_mul_linear_apply] },
  left_inv := λ f, begin
    apply (pi.basis_fun R m).ext,
    intro j, ext i,
    simp only [pi.basis_fun_apply, matrix.vec_mul_std_basis, matrix.vec_mul_linear_apply]
  end,
  map_add' := λ f g, by { ext i j, simp only [pi.add_apply, linear_map.add_apply] },
  map_smul' := λ c f, by { ext i j, simp only [pi.smul_apply, linear_map.smul_apply,
                                               ring_hom.id_apply] } }

/-- A `matrix m n R` is linearly equivalent over `Rᵐᵒᵖ` to a linear map `(m → R) →ₗ[R] (n → R)`,
by having matrices act by right multiplication. -/
abbreviation matrix.to_linear_map_right' : matrix m n R ≃ₗ[Rᵐᵒᵖ] ((m → R) →ₗ[R] (n → R)) :=
linear_map.to_matrix_right'.symm

@[simp] lemma matrix.to_linear_map_right'_apply (M : matrix m n R) (v : m → R) :
  matrix.to_linear_map_right' M v = M.vec_mul v := rfl

@[simp] lemma matrix.to_linear_map_right'_mul [fintype l] [decidable_eq l] (M : matrix l m R)
  (N : matrix m n R) : matrix.to_linear_map_right' (M ⬝ N) =
  (matrix.to_linear_map_right' N).comp (matrix.to_linear_map_right' M) :=
by { ext, simp, }

lemma matrix.to_linear_map_right'_mul_apply [fintype l] [decidable_eq l] (M : matrix l m R)
  (N : matrix m n R) (x) : matrix.to_linear_map_right' (M ⬝ N) x =
    (matrix.to_linear_map_right' N (matrix.to_linear_map_right' M x)) :=
by rw [matrix.to_linear_map_right'_mul, linear_map.comp_apply]

@[simp] lemma matrix.to_linear_map_right'_one :
  matrix.to_linear_map_right' (1 : matrix m m R) = id :=
by { ext, simp [linear_map.one_apply, std_basis_apply] }

/-- If `M` and `M'` are each other's inverse matrices, they provide an equivalence between `n → A`
and `m → A` corresponding to `M.vec_mul` and `M'.vec_mul`. -/
@[simps]
def matrix.to_linear_map_right'_of_inv [fintype n] [decidable_eq n]
  {M : matrix m n R} {M' : matrix n m R}
  (hMM' : M ⬝ M' = 1) (hM'M : M' ⬝ M = 1) :
  (n → R) ≃ₗ[R] (m → R) :=
{ to_fun := M'.to_linear_map_right',
  inv_fun := M.to_linear_map_right',
  left_inv := λ x, by
    rw [← matrix.to_linear_map_right'_mul_apply, hM'M, matrix.to_linear_map_right'_one, id_apply],
  right_inv := λ x, by
    rw [← matrix.to_linear_map_right'_mul_apply, hMM', matrix.to_linear_map_right'_one, id_apply],
  ..linear_map.to_matrix_right'.symm M' }

end to_matrix_right

/-!
From this point on, we only work with commutative rings,
and fail to distinguish between `Rᵐᵒᵖ` and `R`.
This should eventually be remedied.
-/

section to_matrix'

>>>>>>> c4fc308f
variables {R : Type*} [comm_semiring R]
variables {l m n : Type*}

/-- `matrix.mul_vec M` is a linear map. -/
@[simps] def matrix.mul_vec_lin [fintype n] (M : matrix m n R) : (n → R) →ₗ[R] (m → R) :=
{ to_fun := M.mul_vec,
  map_add' := λ v w, funext (λ i, dot_product_add _ _ _),
  map_smul' := λ c v, funext (λ i, dot_product_smul _ _ _) }

variables [fintype n] [decidable_eq n]

@[simp] lemma matrix.mul_vec_std_basis (M : matrix m n R) (i j) :
  M.mul_vec (std_basis R (λ _, R) j 1) i = M i j :=
begin
  have : (∑ j', M i j' * if j = j' then 1 else 0) = M i j,
  { simp_rw [mul_boole, finset.sum_ite_eq, finset.mem_univ, if_true] },
  convert this,
  ext,
  split_ifs with h; simp only [std_basis_apply],
  { rw [h, function.update_same] },
  { rw [function.update_noteq (ne.symm h), pi.zero_apply] }
end

/-- Linear maps `(n → R) →ₗ[R] (m → R)` are linearly equivalent to `matrix m n R`. -/
def linear_map.to_matrix' : ((n → R) →ₗ[R] (m → R)) ≃ₗ[R] matrix m n R :=
{ to_fun := λ f i j, f (std_basis R (λ _, R) j 1) i,
  inv_fun := matrix.mul_vec_lin,
  right_inv := λ M, by { ext i j, simp only [matrix.mul_vec_std_basis, matrix.mul_vec_lin_apply] },
  left_inv := λ f, begin
    apply (pi.basis_fun R n).ext,
    intro j, ext i,
    simp only [pi.basis_fun_apply, matrix.mul_vec_std_basis, matrix.mul_vec_lin_apply]
  end,
  map_add' := λ f g, by { ext i j, simp only [pi.add_apply, linear_map.add_apply] },
  map_smul' := λ c f, by { ext i j, simp only [pi.smul_apply, linear_map.smul_apply,
                                               ring_hom.id_apply] } }

/-- A `matrix m n R` is linearly equivalent to a linear map `(n → R) →ₗ[R] (m → R)`. -/
def matrix.to_lin' : matrix m n R ≃ₗ[R] ((n → R) →ₗ[R] (m → R)) :=
linear_map.to_matrix'.symm

@[simp] lemma linear_map.to_matrix'_symm :
  (linear_map.to_matrix'.symm : matrix m n R ≃ₗ[R] _) = matrix.to_lin' :=
rfl

@[simp] lemma matrix.to_lin'_symm :
  (matrix.to_lin'.symm : ((n → R) →ₗ[R] (m → R)) ≃ₗ[R] _) = linear_map.to_matrix' :=
rfl

@[simp] lemma linear_map.to_matrix'_to_lin' (M : matrix m n R) :
  linear_map.to_matrix' (matrix.to_lin' M) = M :=
linear_map.to_matrix'.apply_symm_apply M

@[simp] lemma matrix.to_lin'_to_matrix' (f : (n → R) →ₗ[R] (m → R)) :
  matrix.to_lin' (linear_map.to_matrix' f) = f :=
matrix.to_lin'.apply_symm_apply f

@[simp] lemma linear_map.to_matrix'_apply (f : (n → R) →ₗ[R] (m → R)) (i j) :
  linear_map.to_matrix' f i j = f (λ j', if j' = j then 1 else 0) i :=
begin
  simp only [linear_map.to_matrix', linear_equiv.coe_mk],
  congr,
  ext j',
  split_ifs with h,
  { rw [h, std_basis_same] },
  apply std_basis_ne _ _ _ _ h
end

@[simp] lemma matrix.to_lin'_apply (M : matrix m n R) (v : n → R) :
  matrix.to_lin' M v = M.mul_vec v := rfl

@[simp] lemma matrix.to_lin'_one :
  matrix.to_lin' (1 : matrix n n R) = id :=
by { ext, simp [linear_map.one_apply, std_basis_apply] }

@[simp] lemma linear_map.to_matrix'_id :
  (linear_map.to_matrix' (linear_map.id : (n → R) →ₗ[R] (n → R))) = 1 :=
by { ext, rw [matrix.one_apply, linear_map.to_matrix'_apply, id_apply] }

@[simp] lemma matrix.to_lin'_mul [fintype m] [decidable_eq m] (M : matrix l m R)
  (N : matrix m n R) : matrix.to_lin' (M ⬝ N) = (matrix.to_lin' M).comp (matrix.to_lin' N) :=
by { ext, simp, }

/-- Shortcut lemma for `matrix.to_lin'_mul` and `linear_map.comp_apply` -/
lemma matrix.to_lin'_mul_apply [fintype m] [decidable_eq m] (M : matrix l m R)
  (N : matrix m n R) (x) : matrix.to_lin' (M ⬝ N) x = (matrix.to_lin' M (matrix.to_lin' N x)) :=
by rw [matrix.to_lin'_mul, linear_map.comp_apply]

lemma linear_map.to_matrix'_comp [fintype l] [decidable_eq l]
  (f : (n → R) →ₗ[R] (m → R)) (g : (l → R) →ₗ[R] (n → R)) :
  (f.comp g).to_matrix' = f.to_matrix' ⬝ g.to_matrix' :=
suffices (f.comp g) = (f.to_matrix' ⬝ g.to_matrix').to_lin',
  by rw [this, linear_map.to_matrix'_to_lin'],
by rw [matrix.to_lin'_mul, matrix.to_lin'_to_matrix', matrix.to_lin'_to_matrix']

lemma linear_map.to_matrix'_mul [fintype m] [decidable_eq m]
  (f g : (m → R) →ₗ[R] (m → R)) :
  (f * g).to_matrix' = f.to_matrix' ⬝ g.to_matrix' :=
linear_map.to_matrix'_comp f g

@[simp] lemma linear_map.to_matrix'_algebra_map (x : R) :
  linear_map.to_matrix' (algebra_map R (module.End R (n → R)) x) = scalar n x :=
by simp [module.algebra_map_End_eq_smul_id]

lemma matrix.ker_to_lin'_eq_bot_iff {M : matrix n n R} :
  M.to_lin'.ker = ⊥ ↔ ∀ v, M.mul_vec v = 0 → v = 0 :=
by simp only [submodule.eq_bot_iff, linear_map.mem_ker, matrix.to_lin'_apply]

/-- If `M` and `M'` are each other's inverse matrices, they provide an equivalence between `m → A`
and `n → A` corresponding to `M.mul_vec` and `M'.mul_vec`. -/
@[simps]
def matrix.to_lin'_of_inv [fintype m] [decidable_eq m]
  {M : matrix m n R} {M' : matrix n m R}
  (hMM' : M ⬝ M' = 1) (hM'M : M' ⬝ M = 1) :
  (m → R) ≃ₗ[R] (n → R) :=
{ to_fun := matrix.to_lin' M',
  inv_fun := M.to_lin',
  left_inv := λ x, by rw [← matrix.to_lin'_mul_apply, hMM', matrix.to_lin'_one, id_apply],
  right_inv := λ x, by rw [← matrix.to_lin'_mul_apply, hM'M, matrix.to_lin'_one, id_apply],
  .. matrix.to_lin' M' }

/-- Linear maps `(n → R) →ₗ[R] (n → R)` are algebra equivalent to `matrix n n R`. -/
def linear_map.to_matrix_alg_equiv' : ((n → R) →ₗ[R] (n → R)) ≃ₐ[R] matrix n n R :=
alg_equiv.of_linear_equiv linear_map.to_matrix' linear_map.to_matrix'_mul
  linear_map.to_matrix'_algebra_map

/-- A `matrix n n R` is algebra equivalent to a linear map `(n → R) →ₗ[R] (n → R)`. -/
def matrix.to_lin_alg_equiv' : matrix n n R ≃ₐ[R] ((n → R) →ₗ[R] (n → R)) :=
linear_map.to_matrix_alg_equiv'.symm

@[simp] lemma linear_map.to_matrix_alg_equiv'_symm :
  (linear_map.to_matrix_alg_equiv'.symm : matrix n n R ≃ₐ[R] _) = matrix.to_lin_alg_equiv' :=
rfl

@[simp] lemma matrix.to_lin_alg_equiv'_symm :
  (matrix.to_lin_alg_equiv'.symm : ((n → R) →ₗ[R] (n → R)) ≃ₐ[R] _) =
    linear_map.to_matrix_alg_equiv' :=
rfl

@[simp] lemma linear_map.to_matrix_alg_equiv'_to_lin_alg_equiv' (M : matrix n n R) :
  linear_map.to_matrix_alg_equiv' (matrix.to_lin_alg_equiv' M) = M :=
linear_map.to_matrix_alg_equiv'.apply_symm_apply M

@[simp] lemma matrix.to_lin_alg_equiv'_to_matrix_alg_equiv' (f : (n → R) →ₗ[R] (n → R)) :
  matrix.to_lin_alg_equiv' (linear_map.to_matrix_alg_equiv' f) = f :=
matrix.to_lin_alg_equiv'.apply_symm_apply f

@[simp] lemma linear_map.to_matrix_alg_equiv'_apply (f : (n → R) →ₗ[R] (n → R)) (i j) :
  linear_map.to_matrix_alg_equiv' f i j = f (λ j', if j' = j then 1 else 0) i :=
by simp [linear_map.to_matrix_alg_equiv']

@[simp] lemma matrix.to_lin_alg_equiv'_apply (M : matrix n n R) (v : n → R) :
  matrix.to_lin_alg_equiv' M v = M.mul_vec v := rfl

@[simp] lemma matrix.to_lin_alg_equiv'_one :
  matrix.to_lin_alg_equiv' (1 : matrix n n R) = id :=
by { ext, simp [matrix.one_apply, std_basis_apply] }

@[simp] lemma linear_map.to_matrix_alg_equiv'_id :
  (linear_map.to_matrix_alg_equiv' (linear_map.id : (n → R) →ₗ[R] (n → R))) = 1 :=
by { ext, rw [matrix.one_apply, linear_map.to_matrix_alg_equiv'_apply, id_apply] }

@[simp] lemma matrix.to_lin_alg_equiv'_mul (M N : matrix n n R) :
  matrix.to_lin_alg_equiv' (M ⬝ N) =
    (matrix.to_lin_alg_equiv' M).comp (matrix.to_lin_alg_equiv' N) :=
by { ext, simp }

lemma linear_map.to_matrix_alg_equiv'_comp (f g : (n → R) →ₗ[R] (n → R)) :
  (f.comp g).to_matrix_alg_equiv' = f.to_matrix_alg_equiv' ⬝ g.to_matrix_alg_equiv' :=
suffices (f.comp g) = (f.to_matrix_alg_equiv' ⬝ g.to_matrix_alg_equiv').to_lin_alg_equiv',
  by rw [this, linear_map.to_matrix_alg_equiv'_to_lin_alg_equiv'],
by rw [matrix.to_lin_alg_equiv'_mul, matrix.to_lin_alg_equiv'_to_matrix_alg_equiv',
       matrix.to_lin_alg_equiv'_to_matrix_alg_equiv']

lemma linear_map.to_matrix_alg_equiv'_mul
  (f g : (n → R) →ₗ[R] (n → R)) :
  (f * g).to_matrix_alg_equiv' = f.to_matrix_alg_equiv' ⬝ g.to_matrix_alg_equiv' :=
linear_map.to_matrix_alg_equiv'_comp f g

lemma matrix.rank_vec_mul_vec {K m n : Type u} [field K] [fintype n] [decidable_eq n]
  (w : m → K) (v : n → K) :
  rank (vec_mul_vec w v).to_lin' ≤ 1 :=
begin
  rw [vec_mul_vec_eq, matrix.to_lin'_mul],
  refine le_trans (rank_comp_le1 _ _) _,
  refine (rank_le_domain _).trans_eq _,
  rw [dim_fun', fintype.card_unit, nat.cast_one]
end

end to_matrix'

section to_matrix

variables {R : Type*} [comm_ring R]
variables {l m n : Type*} [fintype n] [fintype m] [decidable_eq n]
variables {M₁ M₂ : Type*} [add_comm_group M₁] [add_comm_group M₂] [module R M₁] [module R M₂]
variables (v₁ : basis n R M₁) (v₂ : basis m R M₂)

/-- Given bases of two modules `M₁` and `M₂` over a commutative ring `R`, we get a linear
equivalence between linear maps `M₁ →ₗ M₂` and matrices over `R` indexed by the bases. -/
def linear_map.to_matrix : (M₁ →ₗ[R] M₂) ≃ₗ[R] matrix m n R :=
linear_equiv.trans (linear_equiv.arrow_congr v₁.equiv_fun v₂.equiv_fun) linear_map.to_matrix'

/-- `linear_map.to_matrix'` is a particular case of `linear_map.to_matrix`, for the standard basis
`pi.basis_fun R n`. -/
lemma linear_map.to_matrix_eq_to_matrix' :
  linear_map.to_matrix (pi.basis_fun R n) (pi.basis_fun R n) = linear_map.to_matrix' :=
rfl

/-- Given bases of two modules `M₁` and `M₂` over a commutative ring `R`, we get a linear
equivalence between matrices over `R` indexed by the bases and linear maps `M₁ →ₗ M₂`. -/
def matrix.to_lin : matrix m n R ≃ₗ[R] (M₁ →ₗ[R] M₂) :=
(linear_map.to_matrix v₁ v₂).symm

/-- `matrix.to_lin'` is a particular case of `matrix.to_lin`, for the standard basis
`pi.basis_fun R n`. -/
lemma matrix.to_lin_eq_to_lin' :
  matrix.to_lin (pi.basis_fun R n) (pi.basis_fun R m) = matrix.to_lin' :=
rfl

@[simp] lemma linear_map.to_matrix_symm :
  (linear_map.to_matrix v₁ v₂).symm = matrix.to_lin v₁ v₂ :=
rfl

@[simp] lemma matrix.to_lin_symm :
  (matrix.to_lin v₁ v₂).symm = linear_map.to_matrix v₁ v₂ :=
rfl

@[simp] lemma matrix.to_lin_to_matrix (f : M₁ →ₗ[R] M₂) :
  matrix.to_lin v₁ v₂ (linear_map.to_matrix v₁ v₂ f) = f :=
by rw [← matrix.to_lin_symm, linear_equiv.apply_symm_apply]

@[simp] lemma linear_map.to_matrix_to_lin (M : matrix m n R) :
  linear_map.to_matrix v₁ v₂ (matrix.to_lin v₁ v₂ M) = M :=
by rw [← matrix.to_lin_symm, linear_equiv.symm_apply_apply]

lemma linear_map.to_matrix_apply (f : M₁ →ₗ[R] M₂) (i : m) (j : n) :
  linear_map.to_matrix v₁ v₂ f i j = v₂.repr (f (v₁ j)) i :=
begin
  rw [linear_map.to_matrix, linear_equiv.trans_apply, linear_map.to_matrix'_apply,
      linear_equiv.arrow_congr_apply, basis.equiv_fun_symm_apply, finset.sum_eq_single j,
      if_pos rfl, one_smul, basis.equiv_fun_apply],
  { intros j' _ hj',
    rw [if_neg hj', zero_smul] },
  { intro hj,
    have := finset.mem_univ j,
    contradiction }
end

lemma linear_map.to_matrix_transpose_apply (f : M₁ →ₗ[R] M₂) (j : n) :
  (linear_map.to_matrix v₁ v₂ f)ᵀ j = v₂.repr (f (v₁ j)) :=
funext $ λ i, f.to_matrix_apply _ _ i j

lemma linear_map.to_matrix_apply' (f : M₁ →ₗ[R] M₂) (i : m) (j : n) :
  linear_map.to_matrix v₁ v₂ f i j = v₂.repr (f (v₁ j)) i :=
linear_map.to_matrix_apply v₁ v₂ f i j

lemma linear_map.to_matrix_transpose_apply' (f : M₁ →ₗ[R] M₂) (j : n) :
  (linear_map.to_matrix v₁ v₂ f)ᵀ j = v₂.repr (f (v₁ j)) :=
linear_map.to_matrix_transpose_apply v₁ v₂ f j

lemma matrix.to_lin_apply (M : matrix m n R) (v : M₁) :
  matrix.to_lin v₁ v₂ M v = ∑ j, M.mul_vec (v₁.repr v) j • v₂ j :=
show v₂.equiv_fun.symm (matrix.to_lin' M (v₁.repr v)) = _,
by rw [matrix.to_lin'_apply, v₂.equiv_fun_symm_apply]

@[simp] lemma matrix.to_lin_self (M : matrix m n R) (i : n) :
  matrix.to_lin v₁ v₂ M (v₁ i) = ∑ j, M j i • v₂ j :=
begin
  rw [matrix.to_lin_apply, finset.sum_congr rfl (λ j hj, _)],
  rw [basis.repr_self, matrix.mul_vec, dot_product, finset.sum_eq_single i,
      finsupp.single_eq_same, mul_one],
  { intros i' _ i'_ne, rw [finsupp.single_eq_of_ne i'_ne.symm, mul_zero] },
  { intros,
    have := finset.mem_univ i,
    contradiction },
end

/-- This will be a special case of `linear_map.to_matrix_id_eq_basis_to_matrix`. -/
lemma linear_map.to_matrix_id : linear_map.to_matrix v₁ v₁ id = 1 :=
begin
  ext i j,
  simp [linear_map.to_matrix_apply, matrix.one_apply, finsupp.single, eq_comm]
end

lemma linear_map.to_matrix_one : linear_map.to_matrix v₁ v₁ 1 = 1 :=
linear_map.to_matrix_id v₁

@[simp]
lemma matrix.to_lin_one : matrix.to_lin v₁ v₁ 1 = id :=
by rw [← linear_map.to_matrix_id v₁, matrix.to_lin_to_matrix]

theorem linear_map.to_matrix_reindex_range [decidable_eq M₁] [decidable_eq M₂]
  (f : M₁ →ₗ[R] M₂) (k : m) (i : n) :
  linear_map.to_matrix v₁.reindex_range v₂.reindex_range f
      ⟨v₂ k, mem_range_self k⟩ ⟨v₁ i, mem_range_self i⟩ =
    linear_map.to_matrix v₁ v₂ f k i :=
by simp_rw [linear_map.to_matrix_apply, basis.reindex_range_self, basis.reindex_range_repr]

variables {M₃ : Type*} [add_comm_group M₃] [module R M₃] (v₃ : basis l R M₃)

lemma linear_map.to_matrix_comp [fintype l] [decidable_eq m] (f : M₂ →ₗ[R] M₃) (g : M₁ →ₗ[R] M₂) :
  linear_map.to_matrix v₁ v₃ (f.comp g) =
  linear_map.to_matrix v₂ v₃ f ⬝ linear_map.to_matrix v₁ v₂ g :=
by simp_rw [linear_map.to_matrix, linear_equiv.trans_apply,
            linear_equiv.arrow_congr_comp _ v₂.equiv_fun, linear_map.to_matrix'_comp]

lemma linear_map.to_matrix_mul (f g : M₁ →ₗ[R] M₁) :
  linear_map.to_matrix v₁ v₁ (f * g) =
    linear_map.to_matrix v₁ v₁ f ⬝ linear_map.to_matrix v₁ v₁ g :=
by { rw [show (@has_mul.mul (M₁ →ₗ[R] M₁) _) = linear_map.comp, from rfl,
         linear_map.to_matrix_comp v₁ v₁ v₁ f g] }

@[simp] lemma linear_map.to_matrix_algebra_map (x : R) :
  linear_map.to_matrix v₁ v₁ (algebra_map R (module.End R M₁) x) = scalar n x :=
by simp [module.algebra_map_End_eq_smul_id, linear_map.to_matrix_id]

lemma linear_map.to_matrix_mul_vec_repr (f : M₁ →ₗ[R] M₂) (x : M₁) :
  (linear_map.to_matrix v₁ v₂ f).mul_vec (v₁.repr x) = v₂.repr (f x) :=
by { ext i,
     rw [← matrix.to_lin'_apply, linear_map.to_matrix, linear_equiv.trans_apply,
         matrix.to_lin'_to_matrix', linear_equiv.arrow_congr_apply, v₂.equiv_fun_apply],
     congr,
     exact v₁.equiv_fun.symm_apply_apply x }

lemma matrix.to_lin_mul [fintype l] [decidable_eq m] (A : matrix l m R) (B : matrix m n R) :
  matrix.to_lin v₁ v₃ (A ⬝ B) =
  (matrix.to_lin v₂ v₃ A).comp (matrix.to_lin v₁ v₂ B) :=
begin
  apply (linear_map.to_matrix v₁ v₃).injective,
  haveI : decidable_eq l := λ _ _, classical.prop_decidable _,
  rw linear_map.to_matrix_comp v₁ v₂ v₃,
  repeat { rw linear_map.to_matrix_to_lin },
end

/-- Shortcut lemma for `matrix.to_lin_mul` and `linear_map.comp_apply`. -/
lemma matrix.to_lin_mul_apply [fintype l] [decidable_eq m]
  (A : matrix l m R) (B : matrix m n R) (x) :
  matrix.to_lin v₁ v₃ (A ⬝ B) x =
    (matrix.to_lin v₂ v₃ A) (matrix.to_lin v₁ v₂ B x) :=
by rw [matrix.to_lin_mul v₁ v₂, linear_map.comp_apply]

/-- If `M` and `M` are each other's inverse matrices, `matrix.to_lin M` and `matrix.to_lin M'`
form a linear equivalence. -/
@[simps]
def matrix.to_lin_of_inv [decidable_eq m]
  {M : matrix m n R} {M' : matrix n m R}
  (hMM' : M ⬝ M' = 1) (hM'M : M' ⬝ M = 1) :
  M₁ ≃ₗ[R] M₂ :=
{ to_fun := matrix.to_lin v₁ v₂ M,
  inv_fun := matrix.to_lin v₂ v₁ M',
  left_inv := λ x, by rw [← matrix.to_lin_mul_apply, hM'M, matrix.to_lin_one, id_apply],
  right_inv := λ x, by rw [← matrix.to_lin_mul_apply, hMM', matrix.to_lin_one, id_apply],
  .. matrix.to_lin v₁ v₂ M }

/-- Given a basis of a module `M₁` over a commutative ring `R`, we get an algebra
equivalence between linear maps `M₁ →ₗ M₁` and square matrices over `R` indexed by the basis. -/
def linear_map.to_matrix_alg_equiv :
  (M₁ →ₗ[R] M₁) ≃ₐ[R] matrix n n R :=
alg_equiv.of_linear_equiv (linear_map.to_matrix v₁ v₁) (linear_map.to_matrix_mul v₁)
  (linear_map.to_matrix_algebra_map v₁)

/-- Given a basis of a module `M₁` over a commutative ring `R`, we get an algebra
equivalence between square matrices over `R` indexed by the basis and linear maps `M₁ →ₗ M₁`. -/
def matrix.to_lin_alg_equiv : matrix n n R ≃ₐ[R] (M₁ →ₗ[R] M₁) :=
(linear_map.to_matrix_alg_equiv v₁).symm

@[simp] lemma linear_map.to_matrix_alg_equiv_symm :
  (linear_map.to_matrix_alg_equiv v₁).symm = matrix.to_lin_alg_equiv v₁ :=
rfl

@[simp] lemma matrix.to_lin_alg_equiv_symm :
  (matrix.to_lin_alg_equiv v₁).symm = linear_map.to_matrix_alg_equiv v₁ :=
rfl

@[simp] lemma matrix.to_lin_alg_equiv_to_matrix_alg_equiv (f : M₁ →ₗ[R] M₁) :
  matrix.to_lin_alg_equiv v₁ (linear_map.to_matrix_alg_equiv v₁ f) = f :=
by rw [← matrix.to_lin_alg_equiv_symm, alg_equiv.apply_symm_apply]

@[simp] lemma linear_map.to_matrix_alg_equiv_to_lin_alg_equiv (M : matrix n n R) :
  linear_map.to_matrix_alg_equiv v₁ (matrix.to_lin_alg_equiv v₁ M) = M :=
by rw [← matrix.to_lin_alg_equiv_symm, alg_equiv.symm_apply_apply]

lemma linear_map.to_matrix_alg_equiv_apply (f : M₁ →ₗ[R] M₁) (i j : n) :
  linear_map.to_matrix_alg_equiv v₁ f i j = v₁.repr (f (v₁ j)) i :=
by simp [linear_map.to_matrix_alg_equiv, linear_map.to_matrix_apply]

lemma linear_map.to_matrix_alg_equiv_transpose_apply (f : M₁ →ₗ[R] M₁) (j : n) :
  (linear_map.to_matrix_alg_equiv v₁ f)ᵀ j = v₁.repr (f (v₁ j)) :=
funext $ λ i, f.to_matrix_apply _ _ i j

lemma linear_map.to_matrix_alg_equiv_apply' (f : M₁ →ₗ[R] M₁) (i j : n) :
  linear_map.to_matrix_alg_equiv v₁ f i j = v₁.repr (f (v₁ j)) i :=
linear_map.to_matrix_alg_equiv_apply v₁ f i j

lemma linear_map.to_matrix_alg_equiv_transpose_apply' (f : M₁ →ₗ[R] M₁) (j : n) :
  (linear_map.to_matrix_alg_equiv v₁ f)ᵀ j = v₁.repr (f (v₁ j)) :=
linear_map.to_matrix_alg_equiv_transpose_apply v₁ f j

lemma matrix.to_lin_alg_equiv_apply (M : matrix n n R) (v : M₁) :
  matrix.to_lin_alg_equiv v₁ M v = ∑ j, M.mul_vec (v₁.repr v) j • v₁ j :=
show v₁.equiv_fun.symm (matrix.to_lin_alg_equiv' M (v₁.repr v)) = _,
by rw [matrix.to_lin_alg_equiv'_apply, v₁.equiv_fun_symm_apply]

@[simp] lemma matrix.to_lin_alg_equiv_self (M : matrix n n R) (i : n) :
  matrix.to_lin_alg_equiv v₁ M (v₁ i) = ∑ j, M j i • v₁ j :=
matrix.to_lin_self _ _ _ _

lemma linear_map.to_matrix_alg_equiv_id : linear_map.to_matrix_alg_equiv v₁ id = 1 :=
by simp_rw [linear_map.to_matrix_alg_equiv, alg_equiv.of_linear_equiv_apply,
            linear_map.to_matrix_id]

@[simp]
lemma matrix.to_lin_alg_equiv_one : matrix.to_lin_alg_equiv v₁ 1 = id :=
by rw [← linear_map.to_matrix_alg_equiv_id v₁, matrix.to_lin_alg_equiv_to_matrix_alg_equiv]

theorem linear_map.to_matrix_alg_equiv_reindex_range [decidable_eq M₁]
  (f : M₁ →ₗ[R] M₁) (k i : n) :
  linear_map.to_matrix_alg_equiv v₁.reindex_range f
      ⟨v₁ k, mem_range_self k⟩ ⟨v₁ i, mem_range_self i⟩ =
    linear_map.to_matrix_alg_equiv v₁ f k i :=
by simp_rw [linear_map.to_matrix_alg_equiv_apply,
            basis.reindex_range_self, basis.reindex_range_repr]

lemma linear_map.to_matrix_alg_equiv_comp (f g : M₁ →ₗ[R] M₁) :
  linear_map.to_matrix_alg_equiv v₁ (f.comp g) =
  linear_map.to_matrix_alg_equiv v₁ f ⬝ linear_map.to_matrix_alg_equiv v₁ g :=
by simp [linear_map.to_matrix_alg_equiv, linear_map.to_matrix_comp v₁ v₁ v₁ f g]

lemma linear_map.to_matrix_alg_equiv_mul (f g : M₁ →ₗ[R] M₁) :
  linear_map.to_matrix_alg_equiv v₁ (f * g) =
    linear_map.to_matrix_alg_equiv v₁ f ⬝ linear_map.to_matrix_alg_equiv v₁ g :=
by { rw [show (@has_mul.mul (M₁ →ₗ[R] M₁) _) = linear_map.comp, from rfl,
         linear_map.to_matrix_alg_equiv_comp v₁ f g] }

lemma matrix.to_lin_alg_equiv_mul (A B : matrix n n R) :
  matrix.to_lin_alg_equiv v₁ (A ⬝ B) =
  (matrix.to_lin_alg_equiv v₁ A).comp (matrix.to_lin_alg_equiv v₁ B) :=
by convert matrix.to_lin_mul v₁ v₁ v₁ A B

end to_matrix

namespace algebra

section lmul

variables {R S T : Type*} [comm_ring R] [comm_ring S] [comm_ring T]
variables [algebra R S] [algebra S T] [algebra R T] [is_scalar_tower R S T]
variables {m n : Type*} [fintype m] [decidable_eq m] [decidable_eq n]
variables (b : basis m R S) (c : basis n S T)

open algebra

lemma to_matrix_lmul' (x : S) (i j) :
  linear_map.to_matrix b b (lmul R S x) i j = b.repr (x * b j) i :=
by rw [linear_map.to_matrix_apply', lmul_apply]

@[simp] lemma to_matrix_lsmul (x : R) (i j) :
  linear_map.to_matrix b b (algebra.lsmul R S x) i j = if i = j then x else 0 :=
by { rw [linear_map.to_matrix_apply', algebra.lsmul_coe, linear_equiv.map_smul, finsupp.smul_apply,
         b.repr_self_apply, smul_eq_mul, mul_boole],
     congr' 1; simp only [eq_comm] }

/-- `left_mul_matrix b x` is the matrix corresponding to the linear map `λ y, x * y`.

`left_mul_matrix_eq_repr_mul` gives a formula for the entries of `left_mul_matrix`.

This definition is useful for doing (more) explicit computations with `algebra.lmul`,
such as the trace form or norm map for algebras.
-/
noncomputable def left_mul_matrix : S →ₐ[R] matrix m m R :=
{ to_fun := λ x, linear_map.to_matrix b b (algebra.lmul R S x),
  map_zero' := by rw [alg_hom.map_zero, linear_equiv.map_zero],
  map_one' := by rw [alg_hom.map_one, linear_map.to_matrix_one],
  map_add' := λ x y, by rw [alg_hom.map_add, linear_equiv.map_add],
  map_mul' := λ x y, by rw [alg_hom.map_mul, linear_map.to_matrix_mul, matrix.mul_eq_mul],
  commutes' := λ r, by { ext, rw [lmul_algebra_map, to_matrix_lsmul,
                                  algebra_map_matrix_apply, id.map_eq_self] } }

lemma left_mul_matrix_apply (x : S) :
  left_mul_matrix b x = linear_map.to_matrix b b (lmul R S x) := rfl

lemma left_mul_matrix_eq_repr_mul (x : S) (i j) :
  left_mul_matrix b x i j = b.repr (x * b j) i :=
-- This is defeq to just `to_matrix_lmul' b x i j`,
-- but the unfolding goes a lot faster with this explicit `rw`.
by rw [left_mul_matrix_apply, to_matrix_lmul' b x i j]

lemma left_mul_matrix_mul_vec_repr (x y : S) :
  (left_mul_matrix b x).mul_vec (b.repr y) = b.repr (x * y) :=
linear_map.to_matrix_mul_vec_repr b b (algebra.lmul R S x) y

@[simp] lemma to_matrix_lmul_eq (x : S) :
  linear_map.to_matrix b b (lmul R S x) = left_mul_matrix b x :=
rfl

lemma left_mul_matrix_injective : function.injective (left_mul_matrix b) :=
λ x x' h, calc x = algebra.lmul R S x 1 : (mul_one x).symm
             ... = algebra.lmul R S x' 1 : by rw (linear_map.to_matrix b b).injective h
             ... = x' : mul_one x'

variable [fintype n]

lemma smul_left_mul_matrix (x) (ik jk) :
  left_mul_matrix (b.smul c) x ik jk =
    left_mul_matrix b (left_mul_matrix c x ik.2 jk.2) ik.1 jk.1 :=
by simp only [left_mul_matrix_apply, linear_map.to_matrix_apply, mul_comm, basis.smul_apply,
              basis.smul_repr, finsupp.smul_apply, algebra.lmul_apply, id.smul_eq_mul,
              linear_equiv.map_smul, mul_smul_comm]

lemma smul_left_mul_matrix_algebra_map (x : S) :
  left_mul_matrix (b.smul c) (algebra_map _ _ x) = block_diagonal (λ k, left_mul_matrix b x) :=
begin
  ext ⟨i, k⟩ ⟨j, k'⟩,
  rw [smul_left_mul_matrix, alg_hom.commutes, block_diagonal_apply, algebra_map_matrix_apply],
  split_ifs with h; simp [h],
end

lemma smul_left_mul_matrix_algebra_map_eq (x : S) (i j k) :
  left_mul_matrix (b.smul c) (algebra_map _ _ x) (i, k) (j, k) = left_mul_matrix b x i j :=
by rw [smul_left_mul_matrix_algebra_map, block_diagonal_apply_eq]

lemma smul_left_mul_matrix_algebra_map_ne (x : S) (i j) {k k'}
  (h : k ≠ k') : left_mul_matrix (b.smul c) (algebra_map _ _ x) (i, k) (j, k') = 0 :=
by rw [smul_left_mul_matrix_algebra_map, block_diagonal_apply_ne _ _ _ h]

end lmul

end algebra

namespace linear_map

section finite_dimensional

open_locale classical

variables {K : Type*} [field K]
variables {V : Type*} [add_comm_group V] [module K V] [finite_dimensional K V]
variables {W : Type*} [add_comm_group W] [module K W] [finite_dimensional K W]

instance : finite_dimensional K (V →ₗ[K] W) :=
linear_equiv.finite_dimensional
  (linear_map.to_matrix (basis.of_vector_space K V) (basis.of_vector_space K W)).symm

/--
The dimension of the space of linear transformations is the product of the dimensions of the
domain and codomain.
-/
@[simp] lemma finrank_linear_map :
  finite_dimensional.finrank K (V →ₗ[K] W) =
  (finite_dimensional.finrank K V) * (finite_dimensional.finrank K W) :=
begin
  let hbV := basis.of_vector_space K V,
  let hbW := basis.of_vector_space K W,
  rw [linear_equiv.finrank_eq (linear_map.to_matrix hbV hbW), matrix.finrank_matrix,
    finite_dimensional.finrank_eq_card_basis hbV, finite_dimensional.finrank_eq_card_basis hbW,
    mul_comm],
end

end finite_dimensional
end linear_map

section

variables {R : Type v} [comm_ring R] {n : Type*} [decidable_eq n]
variables {M M₁ M₂ : Type*} [add_comm_group M] [module R M]
variables [add_comm_group M₁] [module R M₁] [add_comm_group M₂] [module R M₂]

/-- The natural equivalence between linear endomorphisms of finite free modules and square matrices
is compatible with the algebra structures. -/
def alg_equiv_matrix' [fintype n] : module.End R (n → R) ≃ₐ[R] matrix n n R :=
{ map_mul'  := linear_map.to_matrix'_comp,
  map_add'  := linear_map.to_matrix'.map_add,
  commutes' := λ r, by { change (r • (linear_map.id : module.End R _)).to_matrix' = r • 1,
                         rw ←linear_map.to_matrix'_id, refl, apply_instance },
  ..linear_map.to_matrix' }

/-- A linear equivalence of two modules induces an equivalence of algebras of their
endomorphisms. -/
def linear_equiv.alg_conj (e : M₁ ≃ₗ[R] M₂) :
  module.End R M₁ ≃ₐ[R] module.End R M₂ :=
{ map_mul'  := λ f g, by apply e.arrow_congr_comp,
  map_add'  := e.conj.map_add,
  commutes' := λ r, by { change e.conj (r • linear_map.id) = r • linear_map.id,
                         rw [linear_equiv.map_smul, linear_equiv.conj_id], },
  ..e.conj }

/-- A basis of a module induces an equivalence of algebras from the endomorphisms of the module to
square matrices. -/
def alg_equiv_matrix [fintype n] (h : basis n R M) : module.End R M ≃ₐ[R] matrix n n R :=
h.equiv_fun.alg_conj.trans alg_equiv_matrix'

end<|MERGE_RESOLUTION|>--- conflicted
+++ resolved
@@ -70,8 +70,6 @@
 instance {n m} [fintype m] [decidable_eq m] [fintype n] [decidable_eq n] (R) [fintype R] :
   fintype (matrix m n R) := by unfold matrix; apply_instance
 
-<<<<<<< HEAD
-=======
 section to_matrix_right
 
 variables {R : Type*} [semiring R]
@@ -162,7 +160,6 @@
 
 section to_matrix'
 
->>>>>>> c4fc308f
 variables {R : Type*} [comm_semiring R]
 variables {l m n : Type*}
 
