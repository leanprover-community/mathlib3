--- conflicted
+++ resolved
@@ -125,11 +125,7 @@
 @[simp] lemma matrix.to_linear_map_right'_mul [fintype l] [decidable_eq l] (M : matrix l m R)
   (N : matrix m n R) : matrix.to_linear_map_right' (M ⬝ N) =
   (matrix.to_linear_map_right' N).comp (matrix.to_linear_map_right' M) :=
-<<<<<<< HEAD
-by { ext, simp }
-=======
 linear_map.ext $ λ x, (vec_mul_vec_mul _ M N).symm
->>>>>>> dba797a4
 
 lemma matrix.to_linear_map_right'_mul_apply [fintype l] [decidable_eq l] (M : matrix l m R)
   (N : matrix m n R) (x) : matrix.to_linear_map_right' (M ⬝ N) x =
