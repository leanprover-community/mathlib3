--- conflicted
+++ resolved
@@ -31,32 +31,6 @@
 variables {m : Type*} (n : Type*) {p : Type*}
 variables (R : Type*) (M : Type*) [semiring R] [add_comm_monoid M] [module R M]
 
-<<<<<<< HEAD
-/--
-The diagonal of a square matrix.
--/
-def diag : (matrix n n M) →ₗ[R] n → M :=
-{ to_fun    := λ A i, A i i,
-  map_add'  := by { intros, ext, refl, },
-  map_smul' := by { intros, ext, refl, } }
-
-variables {n} {R} {M}
-
-@[simp] lemma diag_apply (A : matrix n n M) (i : n) : diag n R M A i = A i i := rfl
-
-@[simp] lemma diag_one [decidable_eq n] :
-  diag n R R 1 = λ i, 1 := by { dunfold diag, ext, simp [one_apply_eq] }
-
-@[simp] lemma diag_transpose (A : matrix n n M) : diag n R M Aᵀ = diag n R M A := rfl
-
-@[simp] lemma diag_col_mul_row (a b : n → R) : diag n R R (col a ⬝ row b) = a * b :=
-by { ext, simp [matrix.mul_apply] }
-
-@[simp] lemma diag_diagonal [decidable_eq n] (a : n → M) : diag n R M (diagonal a) = a :=
-funext $ @diagonal_apply_eq _ _ _ _ a
-
-=======
->>>>>>> b0efdbbd
 variables (n) (R) (M)
 
 /--
