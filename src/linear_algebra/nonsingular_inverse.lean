/-
Copyright (c) 2019 Tim Baanen. All rights reserved.
Released under Apache 2.0 license as described in the file LICENSE.
Author: Tim Baanen.
-/
import algebra.associated
import linear_algebra.determinant
import tactic.linarith
import tactic.ring_exp

/-!
# Nonsingular inverses

In this file, we define an inverse for square matrices of invertible
determinant. For matrices that are not square or not of full rank, there is a
more general notion of pseudoinverses. Unfortunately, the definition of
pseudoinverses is typically in terms of inverses of nonsingular matrices, so we
need to define those first. The file also doesn't define a `has_inv` instance
for `matrix` so that can be used for the pseudoinverse instead.

The definition of inverse used in this file is the adjugate divided by the determinant.
The adjugate is calculated with Cramer's rule, which we introduce first.
The vectors returned by Cramer's rule are given by the linear map `cramer`,
which sends a matrix `A` and vector `b` to the vector consisting of the
determinant of replacing the `i`th column of `A` with `b` at index `i`
(written as `(A.update_column i b).det`).
Using Cramer's rule, we can compute for each matrix `A` the matrix `adjugate A`.
The entries of the adjugate are the determinants of each minor of `A`.
Instead of defining a minor to be `A` with column `i` and row `j` deleted, we
replace the `i`th column of `A` with the `j`th basis vector; this has the same
determinant as the minor but more importantly equals Cramer's rule applied
to `A` and the `j`th basis vector, simplifying the subsequent proofs.
We prove the adjugate behaves like `det A • A⁻¹`. Finally, we show that dividing
the adjugate by `det A` (if possible), giving a matrix `nonsing_inv A`, will
result in a multiplicative inverse to `A`.

## References

  * https://en.wikipedia.org/wiki/Cramer's_rule#Finding_inverse_matrix

## Tags

matrix inverse, cramer, cramer's rule, adjugate
-/

namespace matrix
universes u v
variables {n : Type u} [fintype n] [decidable_eq n] {α : Type v}
open_locale matrix big_operators
open equiv equiv.perm finset

<<<<<<< HEAD

section update

/-- Update, i.e. replace the `i`th column of matrix `A` with the values in `b`. -/
def update_column (A : matrix n n α) (i : n) (b : n → α) : matrix n n α :=
function.update A i b

/-- Update, i.e. replace the `i`th row of matrix `A` with the values in `b`. -/
def update_row (A : matrix n n α) (j : n) (b : n → α) : matrix n n α :=
λ i, function.update (A i) j (b i)

variables {A : matrix n n α} {i j : n} {b : n → α}

@[simp] lemma update_column_self : update_column A i b i = b := function.update_same i b A

@[simp] lemma update_row_self : update_row A j b i j = b i := function.update_same j (b i) (A i)

@[simp] lemma update_column_ne {i' : n} (i_ne : i' ≠ i) : update_column A i b i' = A i' :=
function.update_noteq i_ne b A

@[simp] lemma update_row_ne {j' : n} (j_ne : j' ≠ j) : update_row A j b i j' = A i j' :=
function.update_noteq j_ne (b i) (A i)

lemma update_column_apply {i' : n} : update_column A i b i' j = if i' = i then b j else A i' j :=
begin
  by_cases i' = i,
  { rw [h, update_column_self, if_pos rfl] },
  { rw [update_column_ne h, if_neg h] }
end

lemma update_row_apply {j' : n} : update_row A j b i j' = if j' = j then b i else A i j' :=
begin
  by_cases j' = j,
  { rw [h, update_row_self, if_pos rfl] },
  { rw [update_row_ne h, if_neg h] }
end

lemma update_column_transpose : update_column Aᵀ i b = (update_row A i b)ᵀ :=
begin
  ext i' j,
  rw [transpose_apply, update_column_apply, update_row_apply],
  refl
end
end update

=======
>>>>>>> 84b450d4
section cramer
/-!
  ### `cramer` section

  Introduce the linear map `cramer` with values defined by `cramer_map`.
  After defining `cramer_map` and showing it is linear,
  we will restrict our proofs to using `cramer`.
-/
variables [comm_ring α] (A : matrix n n α) (b : n → α)

/--
  `cramer_map A b i` is the determinant of the matrix `A` with column `i` replaced with `b`,
  and thus `cramer_map A b` is the vector output by Cramer's rule on `A` and `b`.

  If `A ⬝ x = b` has a unique solution in `x`, `cramer_map` sends a square matrix `A`
  and vector `b` to the vector `x` such that `A ⬝ x = b`.
  Otherwise, the outcome of `cramer_map` is well-defined but not necessarily useful.
-/
def cramer_map (i : n) : α := (A.update_row i b).det

lemma cramer_map_is_linear (i : n) : is_linear_map α (λ b, cramer_map A b i) :=
begin
  have : Π {f : n → n} {i : n} (x : n → α),
    (∏ i' : n, (update_row A i x)ᵀ (f i') i')
    = (∏ i' : n, if i' = i then x (f i') else A i' (f i')),
<<<<<<< HEAD
  { intros, congr, ext i', rw [transpose_apply, update_column_apply] },
=======
  { intros, congr, ext i', rw [transpose_val, update_row_val] },
>>>>>>> 84b450d4
  split,
  { intros x y,
    repeat { rw [cramer_map, ←det_transpose, det] },
    rw [←sum_add_distrib],
    congr, ext σ,
    rw [←mul_add ↑↑(sign σ)],
    congr,
    repeat { erw [this, finset.prod_ite] },
    erw [finset.filter_eq', if_pos (mem_univ i), prod_singleton, prod_singleton,
      prod_singleton, ←add_mul],
    refl },
  { intros c x,
    repeat { rw [cramer_map, ←det_transpose, det] },
    rw [smul_eq_mul, mul_sum],
    congr, ext σ,
    rw [←mul_assoc, mul_comm c, mul_assoc], congr,
    repeat { erw [this, finset.prod_ite] },
    erw [finset.filter_eq', if_pos (mem_univ i),
      prod_singleton, prod_singleton, mul_assoc], }
end

lemma cramer_is_linear : is_linear_map α (cramer_map A) :=
begin
  split; intros; ext i,
  { apply (cramer_map_is_linear A i).1 },
  { apply (cramer_map_is_linear A i).2 }
end

/-- The linear map of vectors associated to Cramer's rule.

  To help the elaborator, we need to make the type `α` an explicit argument to
  `cramer`. Otherwise, the coercion `⇑(cramer A) : (n → α) → (n → α)` gives an
  error because it fails to infer the type (even though `α` can be inferred from
  `A : matrix n n α`).
-/
def cramer (α : Type v) [comm_ring α] (A : matrix n n α) : (n → α) →ₗ[α] (n → α) :=
is_linear_map.mk' (cramer_map A) (cramer_is_linear A)

lemma cramer_apply (i : n) : cramer α A b i = (A.update_row i b).det := rfl

/-- Applying Cramer's rule to a column of the matrix gives a scaled basis vector. -/
lemma cramer_column_self (i : n) :
cramer α A (A i) = (λ j, if i = j then A.det else 0) :=
begin
  ext j,
  rw cramer_apply,
  by_cases i = j,
  { -- i = j: this entry should be `A.det`
    rw [if_pos h, ←h],
    congr, ext i',
    by_cases h : i' = i, { rw [h, update_row_self] }, { rw [update_row_ne h] } },
  { -- i ≠ j: this entry should be 0
    rw [if_neg h],
    apply det_zero_of_column_eq h,
    rw [update_row_self, update_row_ne],
    apply h }
end

/-- Use linearity of `cramer` to take it out of a summation. -/
lemma sum_cramer {β} (s : finset β) (f : β → n → α) :
  ∑ x in s, cramer α A (f x) = cramer α A (∑ x in s, f x) :=
(linear_map.map_sum (cramer α A)).symm

/-- Use linearity of `cramer` and vector evaluation to take `cramer A _ i` out of a summation. -/
lemma sum_cramer_apply {β} (s : finset β) (f : n → β → α) (i : n) :
∑ x in s, cramer α A (λ j, f j x) i = cramer α A (λ (j : n), ∑ x in s, f j x) i :=
calc ∑ x in s, cramer α A (λ j, f j x) i
    = (∑ x in s, cramer α A (λ j, f j x)) i : (finset.sum_apply i s _).symm
... = cramer α A (λ (j : n), ∑ x in s, f j x) i :
  by { rw [sum_cramer, cramer_apply], congr, ext j, apply finset.sum_apply }

end cramer

section adjugate
/-!
### `adjugate` section

Define the `adjugate` matrix and a few equations.
These will hold for any matrix over a commutative ring,
while the `inv` section is specifically for invertible matrices.
-/

variable [comm_ring α]
/-- The adjugate matrix is the transpose of the cofactor matrix.

  Typically, the cofactor matrix is defined by taking the determinant of minors,
  i.e. the matrix with a row and column removed.
  However, the proof of `mul_adjugate` becomes a lot easier if we define the
  minor as replacing a column with a basis vector, since it allows us to use
  facts about the `cramer` map.
-/
def adjugate (A : matrix n n α) : matrix n n α := λ i, cramer α A (λ j, if i = j then 1 else 0)

lemma adjugate_def (A : matrix n n α) :
  adjugate A = λ i, cramer α A (λ j, if i = j then 1 else 0) := rfl

<<<<<<< HEAD
lemma adjugate_apply (A : matrix n n α) (i j : n) :
  adjugate A i j = (A.update_column j (λ j, if i = j then 1 else 0)).det := rfl
=======
lemma adjugate_val (A : matrix n n α) (i j : n) :
  adjugate A i j = (A.update_row j (λ j, if i = j then 1 else 0)).det := rfl
>>>>>>> 84b450d4

lemma adjugate_transpose (A : matrix n n α) : (adjugate A)ᵀ = adjugate (Aᵀ) :=
begin
  ext i j,
<<<<<<< HEAD
  rw [transpose_apply, adjugate_apply, adjugate_apply, update_column_transpose, det_transpose],
=======
  rw [transpose_val, adjugate_val, adjugate_val, update_row_transpose, det_transpose],
>>>>>>> 84b450d4
  apply finset.sum_congr rfl,
  intros σ _,
  congr' 1,

  by_cases i = σ j,
  { -- Everything except `(i , j)` (= `(σ j , j)`) is given by A, and the rest is a single `1`.
    congr; ext j',
    have := (@equiv.injective _ _ σ j j' : σ j = σ j' → j = j'),
<<<<<<< HEAD
    rw [update_column_apply, update_row_apply],
=======
    rw [update_row_val, update_column_val],
>>>>>>> 84b450d4
    finish },
  { -- Otherwise, we need to show that there is a `0` somewhere in the product.
    have : (∏ j' : n, update_column A j (λ (i' : n), ite (i = i') 1 0) (σ j') j') = 0,
    { apply prod_eq_zero (mem_univ j),
      rw [update_column_self],
      exact if_neg h },
    rw this,
    apply prod_eq_zero (mem_univ (σ⁻¹ i)),
    erw [apply_symm_apply σ i, update_row_self],
    apply if_neg,
    intro h',
    exact h ((symm_apply_eq σ).mp h'.symm) }
end

lemma mul_adjugate_apply (A : matrix n n α) (i j k) :
  A i k * adjugate A k j = cramer α A (λ j, if k = j then A i k else 0) j :=
begin
  erw [←smul_eq_mul, ←pi.smul_apply, ←linear_map.map_smul],
  congr, ext,
  rw [pi.smul_apply, smul_eq_mul, mul_boole],
end

lemma mul_adjugate (A : matrix n n α) : A ⬝ adjugate A = A.det • 1 :=
begin
  ext i j,
  rw [mul_apply, smul_apply, one_apply, mul_boole],
  calc
    ∑ k : n, A i k * adjugate A k j
        = ∑ k : n, cramer α A (λ j, if k = j then A i k else 0) j
      : by {congr, ext k, apply mul_adjugate_apply A i j k}
    ... = cramer α A (λ j, ∑ k : n, if k = j then A i k else 0) j
      : sum_cramer_apply A univ (λ (j k : n), if k = j then A i k else 0) j
    ... = cramer α A (A i) j : by { rw [cramer_apply], congr, ext,
      rw [sum_ite_eq' univ x (A i), if_pos (mem_univ _)] }
    ... = if i = j then det A else 0 : by rw [cramer_column_self]
end

lemma adjugate_mul (A : matrix n n α) : adjugate A ⬝ A = A.det • 1 :=
calc adjugate A ⬝ A = (Aᵀ ⬝ (adjugate Aᵀ))ᵀ :
  by rw [←adjugate_transpose, ←transpose_mul, transpose_transpose]
... = A.det • 1 : by rw [mul_adjugate (Aᵀ), det_transpose, transpose_smul, transpose_one]

/-- `det_adjugate_of_cancel` is an auxiliary lemma for computing `(adjugate A).det`,
  used in `det_adjugate_eq_one` and `det_adjugate_of_is_unit`.

  The formula for the determinant of the adjugate of an `n` by `n` matrix `A`
  is in general `(adjugate A).det = A.det ^ (n - 1)`, but the proof differs in several cases.
  This lemma `det_adjugate_of_cancel` covers the case that `det A` cancels
  on the left of the equation `A.det * b = A.det ^ n`.
-/
lemma det_adjugate_of_cancel {A : matrix n n α}
  (h : ∀ b, A.det * b = A.det ^ fintype.card n → b = A.det ^ (fintype.card n - 1)) :
  (adjugate A).det = A.det ^ (fintype.card n - 1) :=
h (adjugate A).det (calc A.det * (adjugate A).det = (A ⬝ adjugate A).det   : (det_mul _ _).symm
                                              ... = A.det ^ fintype.card n : by simp [mul_adjugate])

lemma adjugate_eq_one_of_card_eq_one {A : matrix n n α} (h : fintype.card n = 1) : adjugate A = 1 :=
begin
  ext i j,
  have univ_eq_i := univ_eq_singleton_of_card_one i h,
  have univ_eq_j := univ_eq_singleton_of_card_one j h,
  have i_eq_j : i = j := singleton_inj.mp (by rw [←univ_eq_i, univ_eq_j]),
  have perm_eq : (univ : finset (perm n)) = {1} :=
    univ_eq_singleton_of_card_one (1 : perm n) (by simp [card_univ, fintype.card_perm, h]),
  simp [adjugate_apply, det, univ_eq_i, perm_eq, i_eq_j]
end

@[simp] lemma adjugate_zero (h : 1 < fintype.card n) : adjugate (0 : matrix n n α) = 0 :=
begin
  ext i j,
  obtain ⟨j', hj'⟩ : ∃ j', j' ≠ j := fintype.exists_ne_of_one_lt_card h j,
  apply det_eq_zero_of_column_eq_zero j',
  intro j'',
  simp [update_row_ne hj']
end

lemma det_adjugate_eq_one {A : matrix n n α} (h : A.det = 1) : (adjugate A).det = 1 :=
calc (adjugate A).det
    = A.det ^ (fintype.card n - 1) : det_adjugate_of_cancel (λ b hb, by simpa [h] using hb)
... = 1                            : by rw [h, one_pow]

/-- `det_adjugate_of_is_unit` gives the formula for `(adjugate A).det` if `A.det` has an inverse.

  The formula for the determinant of the adjugate of an `n` by `n` matrix `A`
  is in general `(adjugate A).det = A.det ^ (n - 1)`, but the proof differs in several cases.
  This lemma `det_adjugate_of_is_unit` covers the case that `det A` has an inverse.
-/
lemma det_adjugate_of_is_unit {A : matrix n n α} (h : is_unit A.det) :
  (adjugate A).det = A.det ^ (fintype.card n - 1) :=
begin
  rcases is_unit_iff_exists_inv'.mp h with ⟨a, ha⟩,
  by_cases card_lt_zero : fintype.card n ≤ 0,
  { have h : fintype.card n = 0 := by linarith,
    simp [det_eq_one_of_card_eq_zero h] },
  have zero_lt_card : 0 < fintype.card n := by linarith,
  have n_nonempty : nonempty n := fintype.card_pos_iff.mp zero_lt_card,

  by_cases card_lt_one : fintype.card n ≤ 1,
  { have h : fintype.card n = 1 := by linarith,
    simp [h, adjugate_eq_one_of_card_eq_one h] },
  have one_lt_card : 1 < fintype.card n := by linarith,
  have zero_lt_card_sub_one : 0 < fintype.card n - 1 :=
    (nat.sub_lt_sub_right_iff (refl 1)).mpr one_lt_card,

  apply det_adjugate_of_cancel,
  intros b hb,
  calc b = a * (det A ^ (fintype.card n - 1 + 1)) :
       by rw [←one_mul b, ←ha, mul_assoc, hb, nat.sub_add_cancel zero_lt_card]
     ... = a * det A * det A ^ (fintype.card n - 1) : by ring_exp
     ... = det A ^ (fintype.card n - 1) : by rw [ha, one_mul]
end

end adjugate

section inv
/-!
### `inv` section

Defines the matrix `nonsing_inv A` and proves it is the inverse matrix
of a square matrix `A` as long as `det A` has a multiplicative inverse.
-/

variables [comm_ring α]
variables (A : matrix n n α)

open_locale classical

lemma is_unit_det_transpose (h : is_unit A.det) : is_unit Aᵀ.det :=
by { rw det_transpose, exact h, }

/-- The inverse of a square matrix, when it is invertible (and zero otherwise).-/
noncomputable def nonsing_inv : matrix n n α :=
if h : is_unit A.det then (↑h.unit⁻¹ : α) • A.adjugate else 0

noncomputable instance : has_inv (matrix n n α) := ⟨matrix.nonsing_inv⟩

lemma nonsing_inv_apply (h : is_unit A.det) :
  A⁻¹ = (↑h.unit⁻¹ : α) • A.adjugate :=
by { change A.nonsing_inv = _, dunfold nonsing_inv, simp only [dif_pos, h], }

lemma transpose_nonsing_inv (h : is_unit A.det) :
  (A⁻¹)ᵀ = (Aᵀ)⁻¹ :=
begin
  have h' := A.is_unit_det_transpose h,
  have dets_eq : (↑h.unit : α) = ↑h'.unit := by rw [h.unit_spec, h'.unit_spec, det_transpose],
  rw [A.nonsing_inv_apply h, Aᵀ.nonsing_inv_apply h',
      units.inv_unique dets_eq, A.adjugate_transpose.symm],
  refl,
end

/-- The `nonsing_inv` of `A` is a right inverse. -/
@[simp] lemma mul_nonsing_inv (h : is_unit A.det) : A ⬝ A⁻¹ = 1 :=
by rw [A.nonsing_inv_apply h, mul_smul, mul_adjugate, smul_smul, units.inv_mul_of_eq h.unit_spec,
       one_smul]

/-- The `nonsing_inv` of `A` is a left inverse. -/
@[simp] lemma nonsing_inv_mul (h : is_unit A.det) : A⁻¹ ⬝ A = 1 :=
calc A⁻¹ ⬝ A = (Aᵀ ⬝ (Aᵀ)⁻¹)ᵀ : by { rw [transpose_mul,
                                    Aᵀ.transpose_nonsing_inv (A.is_unit_det_transpose h),
                                    transpose_transpose], }
         ... = 1ᵀ             : by { rw Aᵀ.mul_nonsing_inv, exact A.is_unit_det_transpose h, }
         ... = 1              : transpose_one

@[simp] lemma nonsing_inv_det (h : is_unit A.det) : A⁻¹.det * A.det = 1 :=
by rw [←det_mul, A.nonsing_inv_mul h, det_one]

lemma is_unit_nonsing_inv_det (h : is_unit A.det) : is_unit A⁻¹.det :=
is_unit_of_mul_eq_one _ _ (A.nonsing_inv_det h)

@[simp] lemma nonsing_inv_nonsing_inv (h : is_unit A.det) : (A⁻¹)⁻¹ = A :=
calc (A⁻¹)⁻¹ = 1 ⬝ (A⁻¹)⁻¹        : by rw matrix.one_mul
         ... = A ⬝ A⁻¹ ⬝ (A⁻¹)⁻¹  : by rw A.mul_nonsing_inv h
         ... = A                  : by { rw [matrix.mul_assoc,
                                         (A⁻¹).mul_nonsing_inv (A.is_unit_nonsing_inv_det h),
                                         matrix.mul_one], }

/-- A matrix whose determinant is a unit is itself a unit. -/
noncomputable def nonsing_inv_unit (h : is_unit A.det) : units (matrix n n α) :=
{ val     := A,
  inv     := A⁻¹,
  val_inv := by { rw matrix.mul_eq_mul, apply A.mul_nonsing_inv h, },
  inv_val := by { rw matrix.mul_eq_mul, apply A.nonsing_inv_mul h, } }

lemma is_unit_iff_is_unit_det : is_unit A ↔ is_unit A.det :=
begin
  split; intros h,
  { -- is_unit A → is_unit A.det
    suffices : ∃ (B : matrix n n α), A ⬝ B = 1,
    { rcases this with ⟨B, hB⟩, apply is_unit_of_mul_eq_one _ B.det, rw [←det_mul, hB, det_one], },
    refine ⟨↑h.unit⁻¹, _⟩, conv_lhs { congr, rw ←h.unit_spec, }, exact h.unit.mul_inv, },
  { -- is_unit A.det → is_unit A
    exact is_unit_unit (A.nonsing_inv_unit h), },
end

end inv
end matrix<|MERGE_RESOLUTION|>--- conflicted
+++ resolved
@@ -49,54 +49,6 @@
 open_locale matrix big_operators
 open equiv equiv.perm finset
 
-<<<<<<< HEAD
-
-section update
-
-/-- Update, i.e. replace the `i`th column of matrix `A` with the values in `b`. -/
-def update_column (A : matrix n n α) (i : n) (b : n → α) : matrix n n α :=
-function.update A i b
-
-/-- Update, i.e. replace the `i`th row of matrix `A` with the values in `b`. -/
-def update_row (A : matrix n n α) (j : n) (b : n → α) : matrix n n α :=
-λ i, function.update (A i) j (b i)
-
-variables {A : matrix n n α} {i j : n} {b : n → α}
-
-@[simp] lemma update_column_self : update_column A i b i = b := function.update_same i b A
-
-@[simp] lemma update_row_self : update_row A j b i j = b i := function.update_same j (b i) (A i)
-
-@[simp] lemma update_column_ne {i' : n} (i_ne : i' ≠ i) : update_column A i b i' = A i' :=
-function.update_noteq i_ne b A
-
-@[simp] lemma update_row_ne {j' : n} (j_ne : j' ≠ j) : update_row A j b i j' = A i j' :=
-function.update_noteq j_ne (b i) (A i)
-
-lemma update_column_apply {i' : n} : update_column A i b i' j = if i' = i then b j else A i' j :=
-begin
-  by_cases i' = i,
-  { rw [h, update_column_self, if_pos rfl] },
-  { rw [update_column_ne h, if_neg h] }
-end
-
-lemma update_row_apply {j' : n} : update_row A j b i j' = if j' = j then b i else A i j' :=
-begin
-  by_cases j' = j,
-  { rw [h, update_row_self, if_pos rfl] },
-  { rw [update_row_ne h, if_neg h] }
-end
-
-lemma update_column_transpose : update_column Aᵀ i b = (update_row A i b)ᵀ :=
-begin
-  ext i' j,
-  rw [transpose_apply, update_column_apply, update_row_apply],
-  refl
-end
-end update
-
-=======
->>>>>>> 84b450d4
 section cramer
 /-!
   ### `cramer` section
@@ -122,11 +74,7 @@
   have : Π {f : n → n} {i : n} (x : n → α),
     (∏ i' : n, (update_row A i x)ᵀ (f i') i')
     = (∏ i' : n, if i' = i then x (f i') else A i' (f i')),
-<<<<<<< HEAD
-  { intros, congr, ext i', rw [transpose_apply, update_column_apply] },
-=======
-  { intros, congr, ext i', rw [transpose_val, update_row_val] },
->>>>>>> 84b450d4
+  { intros, congr, ext i', rw [transpose_apply, update_row_apply] },
   split,
   { intros x y,
     repeat { rw [cramer_map, ←det_transpose, det] },
@@ -223,22 +171,13 @@
 lemma adjugate_def (A : matrix n n α) :
   adjugate A = λ i, cramer α A (λ j, if i = j then 1 else 0) := rfl
 
-<<<<<<< HEAD
 lemma adjugate_apply (A : matrix n n α) (i j : n) :
-  adjugate A i j = (A.update_column j (λ j, if i = j then 1 else 0)).det := rfl
-=======
-lemma adjugate_val (A : matrix n n α) (i j : n) :
   adjugate A i j = (A.update_row j (λ j, if i = j then 1 else 0)).det := rfl
->>>>>>> 84b450d4
 
 lemma adjugate_transpose (A : matrix n n α) : (adjugate A)ᵀ = adjugate (Aᵀ) :=
 begin
   ext i j,
-<<<<<<< HEAD
-  rw [transpose_apply, adjugate_apply, adjugate_apply, update_column_transpose, det_transpose],
-=======
-  rw [transpose_val, adjugate_val, adjugate_val, update_row_transpose, det_transpose],
->>>>>>> 84b450d4
+  rw [transpose_apply, adjugate_apply, adjugate_apply, update_row_transpose, det_transpose],
   apply finset.sum_congr rfl,
   intros σ _,
   congr' 1,
@@ -247,11 +186,7 @@
   { -- Everything except `(i , j)` (= `(σ j , j)`) is given by A, and the rest is a single `1`.
     congr; ext j',
     have := (@equiv.injective _ _ σ j j' : σ j = σ j' → j = j'),
-<<<<<<< HEAD
-    rw [update_column_apply, update_row_apply],
-=======
-    rw [update_row_val, update_column_val],
->>>>>>> 84b450d4
+    rw [update_row_apply, update_column_apply],
     finish },
   { -- Otherwise, we need to show that there is a `0` somewhere in the product.
     have : (∏ j' : n, update_column A j (λ (i' : n), ite (i = i') 1 0) (σ j') j') = 0,
