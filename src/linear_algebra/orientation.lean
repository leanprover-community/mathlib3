--- conflicted
+++ resolved
@@ -79,94 +79,6 @@
 variables {R : Type*} [ordered_comm_ring R]
 variables {M N : Type*} [add_comm_group M] [add_comm_group N] [module R M] [module R N]
 
-<<<<<<< HEAD
-/-- If two vectors are in the same ray, so are their negations. -/
-lemma same_ray.neg {v₁ v₂ : M} : same_ray R v₁ v₂ → same_ray R (-v₁) (-v₂) :=
-λ ⟨r₁, r₂, hr₁, hr₂, h⟩, ⟨r₁, r₂, hr₁, hr₂, by rwa [smul_neg, smul_neg, neg_inj]⟩
-
-/-- `same_ray.neg` as an `iff`. -/
-@[simp] lemma same_ray_neg_iff {v₁ v₂ : M} : same_ray R (-v₁) (-v₂) ↔ same_ray R v₁ v₂ :=
-⟨λ h, by simpa only [neg_neg] using h.neg, same_ray.neg⟩
-
-lemma same_ray_neg_swap {v₁ v₂ : M} : same_ray R (-v₁) v₂ ↔ same_ray R v₁ (-v₂) :=
-⟨λ h, by simpa only [neg_neg] using h.neg, λ h, by simpa only [neg_neg] using h.neg⟩
-
-/-- If a vector is in the same ray as its negation, that vector is zero. -/
-lemma eq_zero_of_same_ray_self_neg [no_zero_smul_divisors R M] {v₁ : M} (h : same_ray R v₁ (-v₁)) :
-  v₁ = 0 :=
-begin
-  rcases h with ⟨r₁, r₂, hr₁, hr₂, h⟩,
-  rw [smul_neg, ←neg_smul, ←sub_eq_zero, ←sub_smul, sub_neg_eq_add, smul_eq_zero] at h,
-  exact h.resolve_left (add_pos hr₁ hr₂).ne',
-end
-
-namespace ray_vector
-
-variables {R}
-
-/-- Negating a nonzero vector. -/
-instance : has_neg (ray_vector M) := ⟨λ v, ⟨-v, neg_ne_zero.2 v.prop⟩⟩
-
-/-- Negating a nonzero vector commutes with coercion to the underlying module. -/
-@[simp, norm_cast] lemma coe_neg (v : ray_vector M) : ↑(-v) = -(v : M) := rfl
-
-/-- Negating a nonzero vector twice produces the original vector. -/
-instance : has_involutive_neg (ray_vector M) :=
-{ neg := has_neg.neg,
-  neg_neg := λ v, by rw [subtype.ext_iff, coe_neg, coe_neg, neg_neg] }
-
-variables (R)
-
-/-- If two nonzero vectors are equivalent, so are their negations. -/
-@[simp] lemma equiv_neg_iff [nontrivial R] (v₁ v₂ : ray_vector M) : -v₁ ≈ -v₂ ↔ v₁ ≈ v₂ :=
-by rw [equiv_iff_same_ray, equiv_iff_same_ray, coe_neg, coe_neg, same_ray_neg_iff]
-
-end ray_vector
-
-variables (R)
-
-/-- Negating a ray. -/
-instance [nontrivial R] : has_neg (module.ray R M) :=
-⟨quotient.map (λ v, -v) (λ v₁ v₂, (ray_vector.equiv_neg_iff R v₁ v₂).2)⟩
-
-/-- The ray given by the negation of a nonzero vector. -/
-lemma ray_neg [nontrivial R] (v : M) (h : v ≠ 0) :
-  ray_of_ne_zero R _ (show -v ≠ 0, by rw neg_ne_zero; exact h) = -(ray_of_ne_zero R _ h) :=
-rfl
-
-namespace module.ray
-
-variables {R}
-
-/-- Negating a ray twice produces the original ray. -/
-instance [nontrivial R] : has_involutive_neg (module.ray R M) :=
-{ neg := has_neg.neg,
-  neg_neg := λ x, quotient.ind (λ a, congr_arg quotient.mk $ neg_neg _) x }
-
-variables {R M}
-
-/-- A ray does not equal its own negation. -/
-lemma ne_neg_self [nontrivial R] [no_zero_smul_divisors R M] (x : module.ray R M) : x ≠ -x :=
-begin
-  intro h,
-  induction x using module.ray.ind,
-  rw [←ray_neg, ray_eq_iff] at h,
-  exact x_hv (eq_zero_of_same_ray_self_neg h)
-end
-
-/-- Scaling by a negative unit is negation. -/
-lemma units_smul_of_neg [nontrivial R] (u : Rˣ) (hu : (u : R) < 0) (v : module.ray R M) :
-  u • v = -v :=
-begin
-  induction v using module.ray.ind,
-  rw [smul_ray_of_ne_zero, ←ray_neg, ray_eq_iff, ←same_ray_neg_swap, units.smul_def, ←neg_smul],
-  exact same_ray_pos_smul_left _ (neg_pos_of_neg hu),
-end
-
-end module.ray
-
-=======
->>>>>>> 53578832
 namespace basis
 
 variables {ι : Type*} [fintype ι] [decidable_eq ι]
@@ -212,100 +124,6 @@
 variables {M : Type*} [add_comm_group M] [module R M]
 variables {ι : Type*} [decidable_eq ι]
 
-<<<<<<< HEAD
-/-- `same_ray` follows from membership of `mul_action.orbit` for the `units.pos_subgroup`. -/
-lemma same_ray_of_mem_orbit {v₁ v₂ : M} (h : v₁ ∈ mul_action.orbit (units.pos_subgroup R) v₂) :
-  same_ray R v₁ v₂ :=
-begin
-  rcases h with ⟨⟨r, hr⟩, (rfl : r • v₂ = v₁)⟩,
-  exact same_ray_pos_smul_left _ hr,
-end
-
-/-- Scaling by an inverse unit is the same as scaling by itself. -/
-@[simp] lemma units_inv_smul (u : Rˣ) (v : module.ray R M) :
-  u⁻¹ • v = u • v :=
-begin
-  induction v using module.ray.ind with v hv,
-  rw [smul_ray_of_ne_zero, smul_ray_of_ne_zero, ray_eq_iff],
-  have : ∀ {u : Rˣ}, 0 < (u : R) → same_ray R (u⁻¹ • v) (u • v) :=
-    λ u h, ((same_ray.refl v).pos_smul_left $ units.inv_pos.mpr h).pos_smul_right h,
-  cases lt_or_lt_iff_ne.2 u.ne_zero,
-  { rw [←neg_neg u, inv_neg', (- u).neg_smul, units.neg_smul],
-    refine (this _).neg,
-    exact neg_pos_of_neg h },
-  { exact this h, },
-end
-
-section
-variables [no_zero_smul_divisors R M]
-
-/-- A nonzero vector is in the same ray as a multiple of itself if and only if that multiple
-is positive. -/
-@[simp] lemma same_ray_smul_right_iff {v : M} (hv : v ≠ 0) (r : R) :
-  same_ray R v (r • v) ↔ 0 < r :=
-begin
-  split,
-  { rintros ⟨r₁, r₂, hr₁, hr₂, h⟩,
-    rw [smul_smul, ←sub_eq_zero, ←sub_smul, sub_eq_add_neg, neg_mul_eq_mul_neg] at h,
-    by_contradiction hr,
-    rw [not_lt, ←neg_le_neg_iff, neg_zero] at hr,
-    have hzzz := ne_of_gt (add_pos_of_pos_of_nonneg hr₁ (mul_nonneg hr₂.le hr)),
-    simpa [ne_of_gt (add_pos_of_pos_of_nonneg hr₁ (mul_nonneg hr₂.le hr)),
-           -mul_neg] using h },
-  { exact λ h, same_ray_pos_smul_right v h }
-end
-
-/-- A multiple of a nonzero vector is in the same ray as that vector if and only if that multiple
-is positive. -/
-@[simp] lemma same_ray_smul_left_iff {v : M} (hv : v ≠ 0) (r : R) :
-  same_ray R (r • v) v ↔ 0 < r :=
-begin
-  rw same_ray_comm,
-  exact same_ray_smul_right_iff hv r
-end
-
-/-- The negation of a nonzero vector is in the same ray as a multiple of that vector if and
-only if that multiple is negative. -/
-@[simp] lemma same_ray_neg_smul_right_iff {v : M} (hv : v ≠ 0) (r : R) :
-  same_ray R (-v) (r • v) ↔ r < 0 :=
-begin
-  rw [←same_ray_neg_iff, neg_neg, ←neg_smul, same_ray_smul_right_iff hv (-r)],
-  exact right.neg_pos_iff
-end
-
-/-- A multiple of a nonzero vector is in the same ray as the negation of that vector if and
-only if that multiple is negative. -/
-@[simp] lemma same_ray_neg_smul_left_iff {v : M} (hv : v ≠ 0) (r : R) :
-  same_ray R (r • v) (-v) ↔ r < 0 :=
-begin
-  rw [←same_ray_neg_iff, neg_neg, ←neg_smul, same_ray_smul_left_iff hv (-r)],
-  exact left.neg_pos_iff
-end
-
-/-- A nonzero vector is in the same ray as a multiple of itself if and only if that multiple
-is positive. -/
-@[simp] lemma units_smul_eq_self_iff {u : Rˣ} {v : module.ray R M} :
-  u • v = v ↔ (0 : R) < u :=
-begin
-  induction v using module.ray.ind with v hv,
-  rw [smul_ray_of_ne_zero, ray_eq_iff, units.smul_def],
-  exact same_ray_smul_left_iff hv _,
-end
-
-/-- A nonzero vector is in the same ray as a multiple of itself if and only if that multiple
-is positive. -/
-@[simp] lemma units_smul_eq_neg_iff {u : Rˣ} {v : module.ray R M} :
-  u • v = -v ↔ ↑u < (0 : R) :=
-begin
-  induction v using module.ray.ind with v hv,
-  rw [smul_ray_of_ne_zero, ←ray_neg, ray_eq_iff, units.smul_def],
-  exact same_ray_neg_smul_left_iff hv _,
-end
-
-end
-
-=======
->>>>>>> 53578832
 namespace basis
 
 variables [fintype ι]
