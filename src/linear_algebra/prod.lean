/-
Copyright (c) 2017 Johannes Hölzl. All rights reserved.
Released under Apache 2.0 license as described in the file LICENSE.
Authors: Johannes Hölzl, Mario Carneiro, Kevin Buzzard, Yury Kudryashov, Eric Wieser
-/
import linear_algebra.basic

/-! ### Products of modules

This file defines constructors for linear maps whose domains or codomains are products.

It contains theorems relating these to each other, as well as to `submodule.prod`, `submodule.map`,
`submodule.comap`, `linear_map.range`, and `linear_map.ker`.

## Main definitions

- products in the domain:
  - `linear_map.fst`
  - `linear_map.snd`
  - `linear_map.coprod`
  - `linear_map.prod_ext`
- products in the codomain:
  - `linear_map.inl`
  - `linear_map.inr`
  - `linear_map.prod`
- products in both domain and codomain:
  - `linear_map.prod_map`
  - `linear_equiv.prod_map`
  - `linear_equiv.skew_prod`
-/

universes u v w x y z u' v' w' y'
variables {R : Type u} {K : Type u'} {M : Type v} {V : Type v'} {M₂ : Type w} {V₂ : Type w'}
variables {M₃ : Type y} {V₃ : Type y'} {M₄ : Type z} {ι : Type x}


section prod

namespace linear_map

variables (S : Type*) [semiring R] [semiring S]
variables [add_comm_monoid M] [add_comm_monoid M₂] [add_comm_monoid M₃] [add_comm_monoid M₄]
variables [module R M] [module R M₂] [module R M₃] [module R M₄]
variables (f : M →ₗ[R] M₂)

section
variables (R M M₂)

/-- The first projection of a product is a linear map. -/
def fst : M × M₂ →ₗ[R] M := ⟨prod.fst, λ x y, rfl, λ x y, rfl⟩

/-- The second projection of a product is a linear map. -/
def snd : M × M₂ →ₗ[R] M₂ := ⟨prod.snd, λ x y, rfl, λ x y, rfl⟩
end

@[simp] theorem fst_apply (x : M × M₂) : fst R M M₂ x = x.1 := rfl
@[simp] theorem snd_apply (x : M × M₂) : snd R M M₂ x = x.2 := rfl

/-- The prod of two linear maps is a linear map. -/
@[simps] def prod (f : M →ₗ[R] M₂) (g : M →ₗ[R] M₃) : (M →ₗ[R] M₂ × M₃) :=
{ to_fun    := λ x, (f x, g x),
  map_add'  := λ x y, by simp only [prod.mk_add_mk, map_add],
  map_smul' := λ c x, by simp only [prod.smul_mk, map_smul] }


@[simp] theorem fst_prod (f : M →ₗ[R] M₂) (g : M →ₗ[R] M₃) :
  (fst R M₂ M₃).comp (prod f g) = f := by ext; refl

@[simp] theorem snd_prod (f : M →ₗ[R] M₂) (g : M →ₗ[R] M₃) :
  (snd R M₂ M₃).comp (prod f g) = g := by ext; refl

@[simp] theorem pair_fst_snd : prod (fst R M M₂) (snd R M M₂) = linear_map.id :=
by ext; refl

/-- Taking the product of two maps with the same domain is equivalent to taking the product of
their codomains.

See note [bundled maps over different rings] for why separate `R` and `S` semirings are used. -/
@[simps] def prod_equiv
  [module S M₂] [module S M₃] [smul_comm_class R S M₂] [smul_comm_class R S M₃] :
  ((M →ₗ[R] M₂) × (M →ₗ[R] M₃)) ≃ₗ[S] (M →ₗ[R] M₂ × M₃) :=
{ to_fun := λ f, f.1.prod f.2,
  inv_fun := λ f, ((fst _ _ _).comp f, (snd _ _ _).comp f),
  left_inv := λ f, by ext; refl,
  right_inv := λ f, by ext; refl,
  map_add' := λ a b, rfl,
  map_smul' := λ r a, rfl }

section
variables (R M M₂)

/-- The left injection into a product is a linear map. -/
def inl : M →ₗ[R] M × M₂ := prod linear_map.id 0

/-- The right injection into a product is a linear map. -/
def inr : M₂ →ₗ[R] M × M₂ := prod 0 linear_map.id

end

@[simp] theorem inl_apply (x : M) : inl R M M₂ x = (x, 0) := rfl
@[simp] theorem inr_apply (x : M₂) : inr R M M₂ x = (0, x) := rfl

theorem inl_eq_prod : inl R M M₂ = prod linear_map.id 0 := rfl

theorem inr_eq_prod : inr R M M₂ = prod 0 linear_map.id := rfl

theorem inl_injective : function.injective (inl R M M₂) :=
λ _, by simp

theorem inr_injective : function.injective (inr R M M₂) :=
λ _, by simp

/-- The coprod function `λ x : M × M₂, f.1 x.1 + f.2 x.2` is a linear map. -/
def coprod (f : M →ₗ[R] M₃) (g : M₂ →ₗ[R] M₃) : M × M₂ →ₗ[R] M₃ :=
f.comp (fst _ _ _) + g.comp (snd _ _ _)

@[simp] theorem coprod_apply (f : M →ₗ[R] M₃) (g : M₂ →ₗ[R] M₃) (x : M × M₂) :
  coprod f g x = f x.1 + g x.2 := rfl

@[simp] theorem coprod_inl (f : M →ₗ[R] M₃) (g : M₂ →ₗ[R] M₃) :
  (coprod f g).comp (inl R M M₂) = f :=
by ext; simp only [map_zero, add_zero, coprod_apply, inl_apply, comp_apply]

@[simp] theorem coprod_inr (f : M →ₗ[R] M₃) (g : M₂ →ₗ[R] M₃) :
  (coprod f g).comp (inr R M M₂) = g :=
by ext; simp only [map_zero, coprod_apply, inr_apply, zero_add, comp_apply]

@[simp] theorem coprod_inl_inr : coprod (inl R M M₂) (inr R M M₂) = linear_map.id :=
by ext; simp only [prod.mk_add_mk, add_zero, id_apply, coprod_apply,
  inl_apply, inr_apply, zero_add]

theorem comp_coprod (f : M₃ →ₗ[R] M₄) (g₁ : M →ₗ[R] M₃) (g₂ : M₂ →ₗ[R] M₃) :
  f.comp (g₁.coprod g₂) = (f.comp g₁).coprod (f.comp g₂) :=
ext $ λ x, f.map_add (g₁ x.1) (g₂ x.2)

theorem fst_eq_coprod : fst R M M₂ = coprod linear_map.id 0 := by ext; simp

theorem snd_eq_coprod : snd R M M₂ = coprod 0 linear_map.id := by ext; simp

@[simp] theorem coprod_comp_prod (f : M₂ →ₗ[R] M₄) (g : M₃ →ₗ[R] M₄)
  (f' : M →ₗ[R] M₂) (g' : M →ₗ[R] M₃) :
  (f.coprod g).comp (f'.prod g') = f.comp f' + g.comp g' :=
rfl

/-- Taking the product of two maps with the same codomain is equivalent to taking the product of
their domains.

See note [bundled maps over different rings] for why separate `R` and `S` semirings are used. -/
@[simps] def coprod_equiv [module S M₃] [smul_comm_class R S M₃] :
  ((M →ₗ[R] M₃) × (M₂ →ₗ[R] M₃)) ≃ₗ[S] (M × M₂ →ₗ[R] M₃) :=
{ to_fun := λ f, f.1.coprod f.2,
  inv_fun := λ f, (f.comp (inl _ _ _), f.comp (inr _ _ _)),
  left_inv := λ f, by simp only [prod.mk.eta, coprod_inl, coprod_inr],
  right_inv := λ f, by simp only [←comp_coprod, comp_id, coprod_inl_inr],
  map_add' := λ a b,
    by { ext, simp only [prod.snd_add, add_apply, coprod_apply, prod.fst_add], ac_refl },
  map_smul' := λ r a,
    by { ext, simp only [smul_add, smul_apply, prod.smul_snd, prod.smul_fst, coprod_apply] } }

theorem prod_ext_iff {f g : M × M₂ →ₗ[R] M₃} :
  f = g ↔ f.comp (inl _ _ _) = g.comp (inl _ _ _) ∧ f.comp (inr _ _ _) = g.comp (inr _ _ _) :=
(coprod_equiv ℕ).symm.injective.eq_iff.symm.trans prod.ext_iff

/--
Split equality of linear maps from a product into linear maps over each component, to allow `ext`
to apply lemmas specific to `M →ₗ M₃` and `M₂ →ₗ M₃`.

See note [partially-applied ext lemmas]. -/
@[ext] theorem prod_ext {f g : M × M₂ →ₗ[R] M₃}
  (hl : f.comp (inl _ _ _) = g.comp (inl _ _ _))
  (hr : f.comp (inr _ _ _) = g.comp (inr _ _ _)) :
  f = g :=
prod_ext_iff.2 ⟨hl, hr⟩

/-- `prod.map` of two linear maps. -/
def prod_map (f : M →ₗ[R] M₃) (g : M₂ →ₗ[R] M₄) : (M × M₂) →ₗ[R] (M₃ × M₄) :=
(f.comp (fst R M M₂)).prod (g.comp (snd R M M₂))

@[simp] theorem prod_map_apply (f : M →ₗ[R] M₃) (g : M₂ →ₗ[R] M₄) (x) :
  f.prod_map g x = (f x.1, g x.2) := rfl

<<<<<<< HEAD
lemma ker_prod_map (f : M →ₗ[R] M₂) (g : M₃ →ₗ[R] M₄) :
  (linear_map.prod_map f g).ker = submodule.prod f.ker g.ker :=
begin
  ext x,
  refine ⟨λ h, _, λ h, _⟩,
  { rw mem_ker at h,
    simpa [submodule.mem_prod, mem_ker] using h },
  { rw [submodule.mem_prod, mem_ker, mem_ker] at h,
    simpa [mem_ker] using h }
=======
lemma prod_map_comap_prod (f : M →ₗ[R] M₂) (g : M₃ →ₗ[R] M₄) (S : submodule R M₂)
  (S' : submodule R M₄) :
  (submodule.prod S S').comap (linear_map.prod_map f g) = (S.comap f).prod (S'.comap g) :=
set_like.coe_injective $ set.preimage_prod_map_prod f g _ _

lemma ker_prod_map (f : M →ₗ[R] M₂) (g : M₃ →ₗ[R] M₄) :
  (linear_map.prod_map f g).ker = submodule.prod f.ker g.ker :=
begin
  dsimp only [ker],
  rw [←prod_map_comap_prod, submodule.prod_bot],
>>>>>>> 31ba155f
end

end linear_map

end prod

namespace linear_map
open submodule

variables [semiring R]
  [add_comm_monoid M] [add_comm_monoid M₂] [add_comm_monoid M₃] [add_comm_monoid M₄]
  [module R M] [module R M₂] [module R M₃] [module R M₄]

lemma range_coprod (f : M →ₗ[R] M₃) (g : M₂ →ₗ[R] M₃) :
  (f.coprod g).range = f.range ⊔ g.range :=
submodule.ext $ λ x, by simp [mem_sup]

lemma is_compl_range_inl_inr : is_compl (inl R M M₂).range (inr R M M₂).range :=
begin
  split,
  { rintros ⟨_, _⟩ ⟨⟨x, hx⟩, ⟨y, hy⟩⟩,
    simp only [prod.ext_iff, inl_apply, inr_apply, mem_bot] at hx hy ⊢,
    exact ⟨hy.1.symm, hx.2.symm⟩ },
  { rintros ⟨x, y⟩ -,
    simp only [mem_sup, mem_range, exists_prop],
    refine ⟨(x, 0), ⟨x, rfl⟩, (0, y), ⟨y, rfl⟩, _⟩,
    simp }
end

lemma sup_range_inl_inr : (inl R M M₂).range ⊔ (inr R M M₂).range = ⊤ :=
is_compl_range_inl_inr.sup_eq_top

lemma disjoint_inl_inr : disjoint (inl R M M₂).range (inr R M M₂).range :=
by simp [disjoint_def, @eq_comm M 0, @eq_comm M₂ 0] {contextual := tt}; intros; refl
theorem map_coprod_prod (f : M →ₗ[R] M₃) (g : M₂ →ₗ[R] M₃)
  (p : submodule R M) (q : submodule R M₂) :
  map (coprod f g) (p.prod q) = map f p ⊔ map g q :=
begin
  refine le_antisymm _ (sup_le (map_le_iff_le_comap.2 _) (map_le_iff_le_comap.2 _)),
  { rw set_like.le_def, rintro _ ⟨x, ⟨h₁, h₂⟩, rfl⟩,
    exact mem_sup.2 ⟨_, ⟨_, h₁, rfl⟩, _, ⟨_, h₂, rfl⟩, rfl⟩ },
  { exact λ x hx, ⟨(x, 0), by simp [hx]⟩ },
  { exact λ x hx, ⟨(0, x), by simp [hx]⟩ }
end

theorem comap_prod_prod (f : M →ₗ[R] M₂) (g : M →ₗ[R] M₃)
  (p : submodule R M₂) (q : submodule R M₃) :
  comap (prod f g) (p.prod q) = comap f p ⊓ comap g q :=
submodule.ext $ λ x, iff.rfl

theorem prod_eq_inf_comap (p : submodule R M) (q : submodule R M₂) :
  p.prod q = p.comap (linear_map.fst R M M₂) ⊓ q.comap (linear_map.snd R M M₂) :=
submodule.ext $ λ x, iff.rfl

theorem prod_eq_sup_map (p : submodule R M) (q : submodule R M₂) :
  p.prod q = p.map (linear_map.inl R M M₂) ⊔ q.map (linear_map.inr R M M₂) :=
by rw [← map_coprod_prod, coprod_inl_inr, map_id]

lemma span_inl_union_inr {s : set M} {t : set M₂} :
  span R (inl R M  M₂ '' s ∪ inr R M M₂ '' t) = (span R s).prod (span R t) :=
by rw [span_union, prod_eq_sup_map, ← span_image, ← span_image]

@[simp] lemma ker_prod (f : M →ₗ[R] M₂) (g : M →ₗ[R] M₃) :
  ker (prod f g) = ker f ⊓ ker g :=
by rw [ker, ← prod_bot, comap_prod_prod]; refl

lemma range_prod_le (f : M →ₗ[R] M₂) (g : M →ₗ[R] M₃) :
  range (prod f g) ≤ (range f).prod (range g) :=
begin
  simp only [set_like.le_def, prod_apply, mem_range, set_like.mem_coe, mem_prod,
    exists_imp_distrib],
  rintro _ x rfl,
  exact ⟨⟨x, rfl⟩, ⟨x, rfl⟩⟩
end

lemma ker_prod_ker_le_ker_coprod {M₂ : Type*} [add_comm_group M₂] [module R M₂]
  {M₃ : Type*} [add_comm_group M₃] [module R M₃]
  (f : M →ₗ[R] M₃) (g : M₂ →ₗ[R] M₃) :
  (ker f).prod (ker g) ≤ ker (f.coprod g) :=
by { rintros ⟨y, z⟩, simp {contextual := tt} }

lemma ker_coprod_of_disjoint_range {M₂ : Type*} [add_comm_group M₂] [module R M₂]
  {M₃ : Type*} [add_comm_group M₃] [module R M₃]
  (f : M →ₗ[R] M₃) (g : M₂ →ₗ[R] M₃) (hd : disjoint f.range g.range) :
  ker (f.coprod g) = (ker f).prod (ker g) :=
begin
  apply le_antisymm _ (ker_prod_ker_le_ker_coprod f g),
  rintros ⟨y, z⟩ h,
  simp only [mem_ker, mem_prod, coprod_apply] at h ⊢,
  have : f y ∈ f.range ⊓ g.range,
  { simp only [true_and, mem_range, mem_inf, exists_apply_eq_apply],
    use -z,
    rwa [eq_comm, map_neg, ← sub_eq_zero, sub_neg_eq_add] },
  rw [hd.eq_bot, mem_bot] at this,
  rw [this] at h,
  simpa [this] using h,
end

end linear_map

namespace submodule
open linear_map

variables [semiring R]
variables [add_comm_monoid M] [add_comm_monoid M₂]
variables [module R M] [module R M₂]

lemma sup_eq_range (p q : submodule R M) : p ⊔ q = (p.subtype.coprod q.subtype).range :=
submodule.ext $ λ x, by simp [submodule.mem_sup, set_like.exists]

variables (p : submodule R M) (q : submodule R M₂)

@[simp] theorem map_inl : p.map (inl R M M₂) = prod p ⊥ :=
by { ext ⟨x, y⟩, simp only [and.left_comm, eq_comm, mem_map, prod.mk.inj_iff, inl_apply, mem_bot,
  exists_eq_left', mem_prod] }

@[simp] theorem map_inr : q.map (inr R M M₂) = prod ⊥ q :=
by ext ⟨x, y⟩; simp [and.left_comm, eq_comm]

@[simp] theorem comap_fst : p.comap (fst R M M₂) = prod p ⊤ :=
by ext ⟨x, y⟩; simp

@[simp] theorem comap_snd : q.comap (snd R M M₂) = prod ⊤ q :=
by ext ⟨x, y⟩; simp

@[simp] theorem prod_comap_inl : (prod p q).comap (inl R M M₂) = p := by ext; simp

@[simp] theorem prod_comap_inr : (prod p q).comap (inr R M M₂) = q := by ext; simp

@[simp] theorem prod_map_fst : (prod p q).map (fst R M M₂) = p :=
by ext x; simp [(⟨0, zero_mem _⟩ : ∃ x, x ∈ q)]

@[simp] theorem prod_map_snd : (prod p q).map (snd R M M₂) = q :=
by ext x; simp [(⟨0, zero_mem _⟩ : ∃ x, x ∈ p)]

@[simp] theorem ker_inl : (inl R M M₂).ker = ⊥ :=
by rw [ker, ← prod_bot, prod_comap_inl]

@[simp] theorem ker_inr : (inr R M M₂).ker = ⊥ :=
by rw [ker, ← prod_bot, prod_comap_inr]

@[simp] theorem range_fst : (fst R M M₂).range = ⊤ :=
by rw [range_eq_map, ← prod_top, prod_map_fst]

@[simp] theorem range_snd : (snd R M M₂).range = ⊤ :=
by rw [range_eq_map, ← prod_top, prod_map_snd]

end submodule

namespace linear_equiv
section

variables [semiring R]
variables [add_comm_monoid M] [add_comm_monoid M₂] [add_comm_monoid M₃] [add_comm_monoid M₄]
variables {module_M : module R M} {module_M₂ : module R M₂}
variables {module_M₃ : module R M₃} {module_M₄ : module R M₄}
variables (e₁ : M ≃ₗ[R] M₂) (e₂ : M₃ ≃ₗ[R] M₄)

/-- Product of linear equivalences; the maps come from `equiv.prod_congr`. -/
protected def prod :
  (M × M₃) ≃ₗ[R] (M₂ × M₄) :=
{ map_add'  := λ x y, prod.ext (e₁.map_add _ _) (e₂.map_add _ _),
  map_smul' := λ c x, prod.ext (e₁.map_smul c _) (e₂.map_smul c _),
  .. equiv.prod_congr e₁.to_equiv e₂.to_equiv }

lemma prod_symm : (e₁.prod e₂).symm = e₁.symm.prod e₂.symm := rfl

@[simp] lemma prod_apply (p) :
  e₁.prod e₂ p = (e₁ p.1, e₂ p.2) := rfl

@[simp, norm_cast] lemma coe_prod :
  (e₁.prod e₂ : (M × M₃) →ₗ[R] (M₂ × M₄)) = (e₁ : M →ₗ[R] M₂).prod_map (e₂ : M₃ →ₗ[R] M₄) := rfl

end

section
variables [semiring R]
variables [add_comm_monoid M] [add_comm_monoid M₂] [add_comm_monoid M₃] [add_comm_group M₄]
variables {module_M : module R M} {module_M₂ : module R M₂}
variables {module_M₃ : module R M₃} {module_M₄ : module R M₄}
variables (e₁ : M ≃ₗ[R] M₂) (e₂ : M₃ ≃ₗ[R] M₄)

/-- Equivalence given by a block lower diagonal matrix. `e₁` and `e₂` are diagonal square blocks,
  and `f` is a rectangular block below the diagonal. -/
protected def skew_prod (f : M →ₗ[R] M₄) :
  (M × M₃) ≃ₗ[R] M₂ × M₄ :=
{ inv_fun := λ p : M₂ × M₄, (e₁.symm p.1, e₂.symm (p.2 - f (e₁.symm p.1))),
  left_inv := λ p, by simp,
  right_inv := λ p, by simp,
  .. ((e₁ : M →ₗ[R] M₂).comp (linear_map.fst R M M₃)).prod
    ((e₂ : M₃ →ₗ[R] M₄).comp (linear_map.snd R M M₃) +
      f.comp (linear_map.fst R M M₃)) }

@[simp] lemma skew_prod_apply (f : M →ₗ[R] M₄) (x) :
  e₁.skew_prod e₂ f x = (e₁ x.1, e₂ x.2 + f x.1) := rfl

@[simp] lemma skew_prod_symm_apply (f : M →ₗ[R] M₄) (x) :
  (e₁.skew_prod e₂ f).symm x = (e₁.symm x.1, e₂.symm (x.2 - f (e₁.symm x.1))) := rfl

end
end linear_equiv

namespace linear_map
open submodule

variables [ring R]
variables [add_comm_group M] [add_comm_group M₂] [add_comm_group M₃]
variables [module R M] [module R M₂] [module R M₃]

/-- If the union of the kernels `ker f` and `ker g` spans the domain, then the range of
`prod f g` is equal to the product of `range f` and `range g`. -/
lemma range_prod_eq {f : M →ₗ[R] M₂} {g : M →ₗ[R] M₃} (h : ker f ⊔ ker g = ⊤) :
  range (prod f g) = (range f).prod (range g) :=
begin
  refine le_antisymm (f.range_prod_le g) _,
  simp only [set_like.le_def, prod_apply, mem_range, set_like.mem_coe, mem_prod, exists_imp_distrib,
    and_imp, prod.forall],
  rintros _ _ x rfl y rfl,
  simp only [prod.mk.inj_iff, ← sub_mem_ker_iff],
  have : y - x ∈ ker f ⊔ ker g, { simp only [h, mem_top] },
  rcases mem_sup.1 this with ⟨x', hx', y', hy', H⟩,
  refine ⟨x' + x, _, _⟩,
  { rwa add_sub_cancel },
  { rwa [← eq_sub_iff_add_eq.1 H, add_sub_add_right_eq_sub, ← neg_mem_iff, neg_sub,
      add_sub_cancel'] }
end

end linear_map<|MERGE_RESOLUTION|>--- conflicted
+++ resolved
@@ -179,17 +179,6 @@
 @[simp] theorem prod_map_apply (f : M →ₗ[R] M₃) (g : M₂ →ₗ[R] M₄) (x) :
   f.prod_map g x = (f x.1, g x.2) := rfl
 
-<<<<<<< HEAD
-lemma ker_prod_map (f : M →ₗ[R] M₂) (g : M₃ →ₗ[R] M₄) :
-  (linear_map.prod_map f g).ker = submodule.prod f.ker g.ker :=
-begin
-  ext x,
-  refine ⟨λ h, _, λ h, _⟩,
-  { rw mem_ker at h,
-    simpa [submodule.mem_prod, mem_ker] using h },
-  { rw [submodule.mem_prod, mem_ker, mem_ker] at h,
-    simpa [mem_ker] using h }
-=======
 lemma prod_map_comap_prod (f : M →ₗ[R] M₂) (g : M₃ →ₗ[R] M₄) (S : submodule R M₂)
   (S' : submodule R M₄) :
   (submodule.prod S S').comap (linear_map.prod_map f g) = (S.comap f).prod (S'.comap g) :=
@@ -200,7 +189,6 @@
 begin
   dsimp only [ker],
   rw [←prod_map_comap_prod, submodule.prod_bot],
->>>>>>> 31ba155f
 end
 
 end linear_map
