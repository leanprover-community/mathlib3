--- conflicted
+++ resolved
@@ -54,7 +54,7 @@
     erw [mem_coe, mem_ker, hf ⟨x, hpx⟩, mk_eq_zero] at hfx,
     simp only [hfx, mem_coe, zero_mem] },
   { intros x hx,
-    rw [mem_coe, mem_sup'],
+    rw [mem_sup'],
     refine ⟨f x, ⟨x - f x, _⟩, add_sub_cancel'_right _ _⟩,
     rw [mem_ker, linear_map.map_sub, hf, sub_self] }
 end
@@ -175,30 +175,6 @@
 
 open submodule
 
-<<<<<<< HEAD
-=======
-lemma ker_id_sub_eq_of_proj (f : E →ₗ[R] p) (hf : ∀ x : p, f x = x) :
-  ker (id - p.subtype.comp f) = p :=
-begin
-  ext x,
-  simp only [comp_apply, mem_ker, subtype_apply, sub_apply, id_apply, sub_eq_zero],
-  exact ⟨λ h, h.symm ▸ submodule.coe_mem _, λ hx, by erw [hf ⟨x, hx⟩, subtype.coe_mk]⟩
-end
-
-lemma is_compl_of_proj (f : E →ₗ[R] p) (hf : ∀ x : p, f x = x) :
-  is_compl p f.ker :=
-begin
-  split,
-  { rintros x ⟨hpx, hfx⟩,
-    erw [mem_coe, mem_ker, hf ⟨x, hpx⟩, mk_eq_zero] at hfx,
-    simp only [hfx, mem_coe, zero_mem] },
-  { intros x hx,
-    rw [mem_sup'],
-    refine ⟨f x, ⟨x - f x, _⟩, add_sub_cancel'_right _ _⟩,
-    rw [mem_ker, linear_map.map_sub, hf, sub_self] }
-end
-
->>>>>>> 79e296bd
 @[simp] lemma linear_proj_of_is_compl_of_proj (f : E →ₗ[R] p) (hf : ∀ x : p, f x = x) :
   p.linear_proj_of_is_compl f.ker (is_compl_of_proj hf) = f :=
 begin
@@ -239,11 +215,7 @@
 def is_compl_equiv_proj :
   {q // is_compl p q} ≃ {f : E →ₗ[R] p // ∀ x : p, f x = x} :=
 { to_fun := λ q, ⟨linear_proj_of_is_compl p q q.2, linear_proj_of_is_compl_apply_left q.2⟩,
-<<<<<<< HEAD
   inv_fun := λ f, ⟨(f : E →ₗ[R] p).ker, is_compl_of_proj f.2⟩,
-=======
-  inv_fun := λ f, ⟨(f : E →ₗ[R] p).ker, f.1.is_compl_of_proj f.2⟩,
->>>>>>> 79e296bd
   left_inv := λ ⟨q, hq⟩, by simp only [linear_proj_of_is_compl_ker, subtype.coe_mk],
   right_inv := λ ⟨f, hf⟩, subtype.eq $ f.linear_proj_of_is_compl_of_proj hf }
 
