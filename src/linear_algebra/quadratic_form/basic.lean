/-
Copyright (c) 2020 Anne Baanen. All rights reserved.
Released under Apache 2.0 license as described in the file LICENSE.
Authors: Anne Baanen, Kexing Ying, Eric Wieser
-/

import algebra.invertible
import linear_algebra.matrix.determinant
import linear_algebra.matrix.bilinear_form

/-!
# Quadratic forms

This file defines quadratic forms over a `R`-module `M`.
A quadratic form is a map `Q : M → R` such that
  (`to_fun_smul`) `Q (a • x) = a * a * Q x`
  (`polar_...`) The map `polar Q := λ x y, Q (x + y) - Q x - Q y` is bilinear.
They come with a scalar multiplication, `(a • Q) x = Q (a • x) = a * a * Q x`,
and composition with linear maps `f`, `Q.comp f x = Q (f x)`.

## Main definitions

 * `quadratic_form.associated`: associated bilinear form
 * `quadratic_form.pos_def`: positive definite quadratic forms
 * `quadratic_form.anisotropic`: anisotropic quadratic forms
 * `quadratic_form.discr`: discriminant of a quadratic form

## Main statements

 * `quadratic_form.associated_left_inverse`,
 * `quadratic_form.associated_right_inverse`: in a commutative ring where 2 has
  an inverse, there is a correspondence between quadratic forms and symmetric
  bilinear forms
 * `bilin_form.exists_orthogonal_basis`: There exists an orthogonal basis with
  respect to any nondegenerate, symmetric bilinear form `B`.

## Notation

In this file, the variable `R` is used when a `ring` structure is sufficient and
`R₁` is used when specifically a `comm_ring` is required. This allows us to keep
`[module R M]` and `[module R₁ M]` assumptions in the variables without
confusion between `*` from `ring` and `*` from `comm_ring`.

The variable `S` is used when `R` itself has a `•` action.

## References

 * https://en.wikipedia.org/wiki/Quadratic_form
 * https://en.wikipedia.org/wiki/Discriminant#Quadratic_forms

## Tags

quadratic form, homogeneous polynomial, quadratic polynomial
-/

universes u v w
variables {S : Type*}
variables {R R₁: Type*} {M : Type*}

/-- A quadratic form over a module. -/
structure quadratic_form (R : Type u) (M : Type v) [ring R] [add_comm_group M] [module R M] :=
(to_fun : M → R)
(to_fun_smul : ∀ (a : R) (x : M), to_fun (a • x) = a * a * to_fun x)
(to_fun_add_add_add_to_fun : ∀ (x y z : M),
  to_fun (x + y + z) + (to_fun x + to_fun y + to_fun z) =
  to_fun (x + y) + to_fun (y + z) + to_fun (z + x))
(to_fun_smul_add_add_mul : ∀ (a : R) (x y : M),
  to_fun (a • x + y) + a * (to_fun x + to_fun y) = a * to_fun (x + y) + (to_fun (a • x) + to_fun y))

variables  [ring R] [comm_ring R₁] [add_comm_group M]

namespace quadratic_form
/-- Up to a factor 2, `Q.polar` is the associated bilinear form for a quadratic form `Q`.d

Source of this name: https://en.wikipedia.org/wiki/Quadratic_form#Generalization
-/
def polar (f : M → R) (x y : M) :=
f (x + y) - f x - f y

lemma polar_add (f g : M → R) (x y : M) :
  polar (f + g) x y = polar f x y + polar g x y :=
by { simp only [polar, pi.add_apply], abel }

lemma polar_neg (f : M → R) (x y : M) :
  polar (-f) x y = - polar f x y :=
by { simp only [polar, pi.neg_apply, sub_eq_add_neg, neg_add] }

lemma polar_smul [monoid S] [distrib_mul_action S R] (f : M → R) (s : S) (x y : M) :
  polar (s • f) x y = s • polar f x y :=
by { simp only [polar, pi.smul_apply, smul_sub] }

lemma polar_comm (f : M → R) (x y : M) : polar f x y = polar f y x :=
by rw [polar, polar, add_comm, sub_sub, sub_sub, add_comm (f x) (f y)]

lemma polar_comp {F : Type*} [ring S] [add_monoid_hom_class F R S] (f : M → R) (g : F) (x y : M) :
  polar (g ∘ f) x y = g (polar f x y) :=
by simp only [polar, pi.smul_apply, function.comp_apply, map_sub]

end quadratic_form

variables [module R M] [module R₁ M]

open quadratic_form
<<<<<<< HEAD
-- /- A quadratic form over a module. -/
-- structure quadratic_form (R : Type u) (M : Type v) [ring R] [add_comm_group M] [module R M] :=
-- (to_fun : M → R)
-- (to_fun_smul : ∀ (a : R) (x : M), to_fun (a • x) = a * a * to_fun x)
-- (polar_add_left' : ∀ (x x' y : M), polar to_fun (x + x') y = polar to_fun x y + polar to_fun x' y)
-- (polar_smul_left' : ∀ (a : R) (x y : M), polar to_fun (a • x) y = a • polar to_fun x y)
-- (polar_add_right' : ∀ (x y y' : M), polar to_fun x (y + y') = polar to_fun x y + polar to_fun x y')
-- (polar_smul_right' : ∀ (a : R) (x y : M), polar to_fun x (a • y) = a • polar to_fun x y)
=======
/-- A quadratic form over a module.

Note we only need the left lemmas about `quadratic_form.polar` as the right lemmas follow from
`quadratic_form.polar_comm`. -/
structure quadratic_form (R : Type u) (M : Type v) [ring R] [add_comm_group M] [module R M] :=
(to_fun : M → R)
(to_fun_smul : ∀ (a : R) (x : M), to_fun (a • x) = a * a * to_fun x)
(polar_add_left' : ∀ (x x' y : M), polar to_fun (x + x') y = polar to_fun x y + polar to_fun x' y)
(polar_smul_left' : ∀ (a : R) (x y : M), polar to_fun (a • x) y = a • polar to_fun x y)
>>>>>>> 1e011e3f

namespace quadratic_form

variables {Q : quadratic_form R M}

instance fun_like : fun_like (quadratic_form R M) M (λ _, R) :=
{ coe := to_fun,
  coe_injective' := λ x y h, by cases x; cases y; congr' }

/-- Helper instance for when there's too many metavariables to apply
`fun_like.has_coe_to_fun` directly. -/
instance : has_coe_to_fun (quadratic_form R M) (λ _, M → R) := ⟨to_fun⟩

variables (Q)

/-- The `simp` normal form for a quadratic form is `coe_fn`, not `to_fun`. -/
@[simp] lemma to_fun_eq_coe : Q.to_fun = ⇑ Q := rfl

lemma map_smul (a : R) (x : M) : Q (a • x) = a * a * Q x := Q.to_fun_smul a x

lemma map_add_add_add_map (x y z : M) :
  Q (x + y + z) + (Q x + Q y + Q z) = Q (x + y) + Q (y + z) + Q (z + x) :=
Q.to_fun_add_add_add_to_fun x y z

lemma map_smul_add_add_mul (a : R) (x y : M) :
  Q (a • x + y) + a * (Q x + Q y) = a * Q (x + y) + (Q (a • x) + Q y) :=
Q.to_fun_smul_add_add_mul a x y

lemma map_add_self (x : M) : Q (x + x) = 4 * Q x :=
by { rw [←one_smul R x, ←add_smul, map_smul], norm_num }

@[simp] lemma map_zero : Q 0 = 0 :=
by rw [←@zero_smul R _ _ _ _ (0 : M), map_smul, zero_mul, zero_mul]

instance zero_hom_class : zero_hom_class (quadratic_form R M) M R :=
{ map_zero := map_zero,
  ..quadratic_form.fun_like }

@[simp] lemma map_neg (x : M) : Q (-x) = Q x :=
by rw [←@neg_one_smul R _ _ _ _ x, map_smul, neg_one_mul, neg_neg, one_mul]

lemma map_sub (x y : M) : Q (x - y) = Q (y - x) :=
by rw [←neg_sub, map_neg]

@[simp]
lemma polar_zero_left (y : M) : polar Q 0 y = 0 :=
by simp only [polar, zero_add, quadratic_form.map_zero, sub_zero, sub_self]

@[simp]
lemma polar_add_left (x x' y : M) :
  polar Q (x + x') y = polar Q x y + polar Q x' y :=
begin
  have := Q.map_add_add_add_map x x' y,
  simp only [←add_assoc] at this,
  simp only [polar, sub_eq_iff_eq_add, eq_sub_iff_add_eq, sub_add_eq_add_sub, add_sub],
  simp only [add_right_comm _ (Q y) _, add_right_comm _ (Q x') (Q x)],
  rw [this, add_comm y x, add_right_comm _ _ (Q (x + y)), add_comm _ (Q (x + y)),
    add_right_comm (Q (x + y))],
end

@[simp]
lemma polar_smul_left (a : R) (x y : M) :
  polar Q (a • x) y = a * polar Q x y :=
begin
  simp only [polar, sub_eq_iff_eq_add, eq_sub_iff_add_eq, sub_add, add_sub, mul_sub, add_assoc,
    ←mul_add, add_comm (Q y), map_smul_add_add_mul],
end

@[simp]
lemma polar_neg_left (x y : M) :
  polar Q (-x) y = -polar Q x y :=
by rw [←neg_one_smul R x, polar_smul_left, neg_one_mul]

@[simp]
lemma polar_sub_left (x x' y : M) :
  polar Q (x - x') y = polar Q x y - polar Q x' y :=
by rw [sub_eq_add_neg, sub_eq_add_neg, polar_add_left, polar_neg_left]

@[simp]
lemma polar_zero_right (y : M) : polar Q y 0 = 0 :=
by simp only [add_zero, polar, quadratic_form.map_zero, sub_self]

@[simp]
lemma polar_add_right (x y y' : M) :
  polar Q x (y + y') = polar Q x y + polar Q x y' :=
by rw [polar_comm Q x, polar_comm Q x, polar_comm Q x, polar_add_left]

@[simp]
lemma polar_smul_right (a : R) (x y : M) :
  polar Q x (a • y) = a * polar Q x y :=
<<<<<<< HEAD
by rw [polar_comm, polar_smul_left, polar_comm]
=======
by rw [polar_comm Q x, polar_comm Q x, polar_smul_left]
>>>>>>> 1e011e3f

@[simp]
lemma polar_neg_right (x y : M) :
  polar Q x (-y) = -polar Q x y :=
by rw [←neg_one_smul R y, polar_smul_right, neg_one_mul]

@[simp]
lemma polar_sub_right (x y y' : M) :
  polar Q x (y - y') = polar Q x y - polar Q x y' :=
by rw [sub_eq_add_neg, sub_eq_add_neg, polar_add_right, polar_neg_right]

@[simp]
lemma polar_self (x : M) : polar Q x x = 2 * Q x :=
begin
  rw [polar, map_add_self, sub_sub, sub_eq_iff_eq_add, ←two_mul, ←two_mul, ←mul_assoc],
  norm_num
end

section of_tower

variables [comm_semiring S] [algebra S R] [module S M] [is_scalar_tower S R M]

variables (Q)

lemma map_smul_of_tower (a : S) (x : M) : Q (a • x) = (a * a) • Q x :=
by rw [←is_scalar_tower.algebra_map_smul R a x, map_smul, ←ring_hom.map_mul, algebra.smul_def]

@[simp]
lemma polar_smul_left_of_tower (a : S) (x y : M) :
  polar Q (a • x) y = a • polar Q x y :=
by rw [←is_scalar_tower.algebra_map_smul R a x, polar_smul_left, algebra.smul_def]

@[simp]
lemma polar_smul_right_of_tower (a : S) (x y : M) :
  polar Q x (a • y) = a • polar Q x y :=
by rw [←is_scalar_tower.algebra_map_smul R a y, polar_smul_right, algebra.smul_def]

end of_tower

variable {Q' : quadratic_form R M}

@[ext] lemma ext (H : ∀ (x : M), Q x = Q' x) : Q = Q' := fun_like.ext _ _ H

lemma congr_fun (h : Q = Q') (x : M) : Q x = Q' x := fun_like.congr_fun h _

lemma ext_iff : Q = Q' ↔ (∀ x, Q x = Q' x) := fun_like.ext_iff

/-- Copy of a `quadratic_form` with a new `to_fun` equal to the old one. Useful to fix definitional
equalities. -/
protected def copy (Q : quadratic_form R M) (Q' : M → R) (h : Q' = ⇑Q) : quadratic_form R M :=
{ to_fun := Q',
  to_fun_smul := h.symm ▸ Q.to_fun_smul,
<<<<<<< HEAD
  to_fun_add_add_add_to_fun := h.symm ▸ Q.to_fun_add_add_add_to_fun,
  to_fun_smul_add_add_mul := h.symm ▸ Q.to_fun_smul_add_add_mul }
=======
  polar_add_left' := h.symm ▸ Q.polar_add_left',
  polar_smul_left' := h.symm ▸ Q.polar_smul_left' }
>>>>>>> 1e011e3f

section has_scalar

variables [monoid S] [distrib_mul_action S R] [smul_comm_class S R R]

/-- `quadratic_form R M` inherits the scalar action from any algebra over `R`.

When `R` is commutative, this provides an `R`-action via `algebra.id`. -/
instance : has_scalar S (quadratic_form R M) :=
⟨ λ a Q,
  { to_fun := a • Q,
    to_fun_smul := λ b x, by rw [pi.smul_apply, map_smul, pi.smul_apply, mul_smul_comm],
<<<<<<< HEAD
    to_fun_add_add_add_to_fun := λ x y z, by {
      simp only [pi.smul_apply, ←smul_add, map_add_add_add_map], },
    to_fun_smul_add_add_mul := λ b x y, begin
      simp only [pi.smul_apply, ←smul_add, map_smul_add_add_mul, mul_smul_comm],
=======
    polar_add_left' := λ x x' y, by simp only [polar_smul, polar_add_left, smul_add],
    polar_smul_left' := λ b x y, begin
      simp only [polar_smul, polar_smul_left, ←mul_smul_comm, smul_eq_mul],
>>>>>>> 1e011e3f
    end } ⟩

@[simp] lemma coe_fn_smul (a : S) (Q : quadratic_form R M) : ⇑(a • Q) = a • Q := rfl

@[simp] lemma smul_apply (a : S) (Q : quadratic_form R M) (x : M) :
  (a • Q) x = a • Q x := rfl

end has_scalar

instance : has_zero (quadratic_form R M) :=
⟨ { to_fun := λ x, 0,
    to_fun_smul := λ a x, by simp only [mul_zero],
<<<<<<< HEAD
    to_fun_add_add_add_to_fun := λ x y z, by simp only [add_zero],
    to_fun_smul_add_add_mul := λ a x y, by simp only [add_zero, mul_zero]} ⟩
=======
    polar_add_left' := λ x x' y, by simp only [add_zero, polar, sub_self],
    polar_smul_left' := λ a x y, by simp only [polar, smul_zero, sub_self] } ⟩
>>>>>>> 1e011e3f

@[simp] lemma coe_fn_zero : ⇑(0 : quadratic_form R M) = 0 := rfl

@[simp] lemma zero_apply (x : M) : (0 : quadratic_form R M) x = 0 := rfl

instance : inhabited (quadratic_form R M) := ⟨0⟩

instance : has_add (quadratic_form R M) :=
⟨ λ Q Q',
  { to_fun := Q + Q',
    to_fun_smul := λ a x,
      by simp only [pi.add_apply, map_smul, mul_add],
<<<<<<< HEAD
    to_fun_add_add_add_to_fun := λ x x' y,
      by simp only [pi.add_apply, add_add_add_comm, ←map_add_add_add_map],
    to_fun_smul_add_add_mul := λ a x y,
      by {
        simp only [pi.add_apply],
        rw [mul_add, mul_add, mul_add, add_add_add_comm (a * _), ← mul_add, ← mul_add,
          add_add_add_comm, map_smul_add_add_mul, map_smul_add_add_mul, mul_add, add_add_add_comm,
          add_add_add_comm _ _ (Q y)],
      } } ⟩
=======
    polar_add_left' := λ x x' y,
      by simp only [polar_add, polar_add_left, add_assoc, add_left_comm],
    polar_smul_left' := λ a x y,
      by simp only [polar_add, smul_eq_mul, mul_add, polar_smul_left], } ⟩
>>>>>>> 1e011e3f

@[simp] lemma coe_fn_add (Q Q' : quadratic_form R M) : ⇑(Q + Q') = Q + Q' := rfl

@[simp] lemma add_apply (Q Q' : quadratic_form R M) (x : M) : (Q + Q') x = Q x + Q' x := rfl

instance : has_neg (quadratic_form R M) :=
⟨ λ Q,
  { to_fun := -Q,
    to_fun_smul := λ a x,
      by simp only [pi.neg_apply, map_smul, mul_neg],
    polar_add_left' := λ x x' y,
      by simp only [polar_neg, polar_add_left, neg_add],
    polar_smul_left' := λ a x y,
      by simp only [polar_neg, polar_smul_left, mul_neg, smul_eq_mul], } ⟩

@[simp] lemma coe_fn_neg (Q : quadratic_form R M) : ⇑(-Q) = -Q := rfl

@[simp] lemma neg_apply (Q : quadratic_form R M) (x : M) : (-Q) x = -Q x := rfl

instance : has_sub (quadratic_form R M) :=
⟨ λ Q Q', (Q + -Q').copy (Q - Q') (sub_eq_add_neg _ _) ⟩

@[simp] lemma coe_fn_sub (Q Q' : quadratic_form R M) : ⇑(Q - Q') = Q - Q' := rfl

@[simp] lemma sub_apply (Q Q' : quadratic_form R M) (x : M) : (Q - Q') x = Q x - Q' x := rfl

instance : add_comm_group (quadratic_form R M) :=
fun_like.coe_injective.add_comm_group _
  coe_fn_zero coe_fn_add coe_fn_neg coe_fn_sub (λ _ _, coe_fn_smul _ _) (λ _ _, coe_fn_smul _ _)

/-- `@coe_fn (quadratic_form R M)` as an `add_monoid_hom`.

This API mirrors `add_monoid_hom.coe_fn`. -/
@[simps apply]
def coe_fn_add_monoid_hom : quadratic_form R M →+ (M → R) :=
{ to_fun := coe_fn, map_zero' := coe_fn_zero, map_add' := coe_fn_add }

/-- Evaluation on a particular element of the module `M` is an additive map over quadratic forms. -/
@[simps apply]
def eval_add_monoid_hom (m : M) : quadratic_form R M →+ R :=
(pi.eval_add_monoid_hom _ m).comp coe_fn_add_monoid_hom

section sum

open_locale big_operators

@[simp] lemma coe_fn_sum {ι : Type*} (Q : ι → quadratic_form R M) (s : finset ι) :
  ⇑(∑ i in s, Q i) = ∑ i in s, Q i :=
(coe_fn_add_monoid_hom : _ →+ (M → R)).map_sum Q s

@[simp] lemma sum_apply {ι : Type*} (Q : ι → quadratic_form R M) (s : finset ι) (x : M) :
  (∑ i in s, Q i) x = ∑ i in s, Q i x :=
(eval_add_monoid_hom x : _ →+ R).map_sum Q s

end sum

section distrib_mul_action

variables [monoid S] [distrib_mul_action S R] [smul_comm_class S R R]

instance : distrib_mul_action S (quadratic_form R M) :=
{ mul_smul := λ a b Q, ext (λ x, by simp only [smul_apply, mul_smul]),
  one_smul := λ Q, ext (λ x, by simp only [quadratic_form.smul_apply, one_smul]),
  smul_add := λ a Q Q', by { ext, simp only [add_apply, smul_apply, smul_add] },
  smul_zero := λ a, by { ext, simp only [zero_apply, smul_apply, smul_zero] }, }

end distrib_mul_action

section module

instance [semiring S] [module S R] [smul_comm_class S R R] : module S (quadratic_form R M) :=
{ zero_smul := λ Q, by { ext, simp only [zero_apply, smul_apply, zero_smul] },
  add_smul := λ a b Q, by { ext, simp only [add_apply, smul_apply, add_smul] } }

end module

section comp

variables {N : Type v} [add_comm_group N] [module R N]

/-- Compose the quadratic form with a linear function. -/
def comp (Q : quadratic_form R N) (f : M →ₗ[R] N) :
  quadratic_form R M :=
{ to_fun := λ x, Q (f x),
  to_fun_smul := λ a x, by simp only [map_smul, f.map_smul],
  polar_add_left' := λ x x' y,
    by convert polar_add_left (f x) (f x') (f y) using 1;
      simp only [polar, f.map_add],
  polar_smul_left' := λ a x y,
    by convert polar_smul_left a (f x) (f y) using 1;
      simp only [polar, f.map_smul, f.map_add, smul_eq_mul], }

@[simp] lemma comp_apply (Q : quadratic_form R N) (f : M →ₗ[R] N) (x : M) :
  (Q.comp f) x = Q (f x) := rfl

/-- Compose a quadratic form with a linear function on the left. -/
@[simps {simp_rhs := tt}]
def _root_.linear_map.comp_quadratic_form {S : Type*}
  [comm_ring S] [algebra S R] [module S M] [is_scalar_tower S R M]
  (f : R →ₗ[S] S) (Q : quadratic_form R M) :
  quadratic_form S M :=
{ to_fun := f ∘ Q,
  to_fun_smul := λ b x, by rw [function.comp_apply, Q.map_smul_of_tower b x, f.map_smul,
                               smul_eq_mul],
  polar_add_left' := λ x x' y, by simp only [polar_comp, f.map_add, polar_add_left],
  polar_smul_left' := λ b x y, by simp only [polar_comp, f.map_smul, polar_smul_left_of_tower], }

end comp

section comm_ring

/-- The product of linear forms is a quadratic form. -/
def lin_mul_lin (f g : M →ₗ[R₁] R₁) : quadratic_form R₁ M :=
{ to_fun := f * g,
  to_fun_smul := λ a x,
    by { simp only [smul_eq_mul, ring_hom.id_apply, pi.mul_apply, linear_map.map_smulₛₗ], ring },
  polar_add_left' := λ x x' y, by { simp only [polar, pi.mul_apply, linear_map.map_add], ring },
  polar_smul_left' := λ a x y, begin
    simp only [polar, pi.mul_apply, linear_map.map_add, linear_map.map_smul, smul_eq_mul], ring
  end }

@[simp]
lemma lin_mul_lin_apply (f g : M →ₗ[R₁] R₁) (x) : lin_mul_lin f g x = f x * g x := rfl

@[simp]
lemma add_lin_mul_lin (f g h : M →ₗ[R₁] R₁) :
  lin_mul_lin (f + g) h = lin_mul_lin f h + lin_mul_lin g h :=
ext (λ x, add_mul _ _ _)

@[simp]
lemma lin_mul_lin_add (f g h : M →ₗ[R₁] R₁) :
  lin_mul_lin f (g + h) = lin_mul_lin f g + lin_mul_lin f h :=
ext (λ x, mul_add _ _ _)

variables {N : Type v} [add_comm_group N] [module R₁ N]

@[simp]
lemma lin_mul_lin_comp (f g : M →ₗ[R₁] R₁) (h : N →ₗ[R₁] M) :
  (lin_mul_lin f g).comp h = lin_mul_lin (f.comp h) (g.comp h) :=
rfl

variables {n : Type*}

/-- `sq` is the quadratic form mapping the vector `x : R₁` to `x * x` -/
@[simps]
def sq : quadratic_form R₁ R₁ :=
lin_mul_lin linear_map.id linear_map.id

/-- `proj i j` is the quadratic form mapping the vector `x : n → R₁` to `x i * x j` -/
def proj (i j : n) : quadratic_form R₁ (n → R₁) :=
lin_mul_lin (@linear_map.proj _ _ _ (λ _, R₁) _ _ i) (@linear_map.proj _ _ _ (λ _, R₁) _ _ j)

@[simp]
lemma proj_apply (i j : n) (x : n → R₁) : proj i j x = x i * x j := rfl

end comm_ring

end quadratic_form

/-!
### Associated bilinear forms

Over a commutative ring with an inverse of 2, the theory of quadratic forms is
basically identical to that of symmetric bilinear forms. The map from quadratic
forms to bilinear forms giving this identification is called the `associated`
quadratic form.
-/

variables {B : bilin_form R M}

namespace bilin_form
open quadratic_form

lemma polar_to_quadratic_form (x y : M) : polar (λ x, B x x) x y = B x y + B y x :=
by { simp only [add_assoc, add_sub_cancel', add_right, polar, add_left_inj, add_neg_cancel_left,
  add_left, sub_eq_add_neg _ (B y y), add_comm (B y x) _] }

/-- A bilinear form gives a quadratic form by applying the argument twice. -/
def to_quadratic_form (B : bilin_form R M) : quadratic_form R M :=
{ to_fun := λ x, B x x,
  to_fun_smul := λ a x, by simp only [mul_assoc, smul_right, smul_left],
  polar_add_left' := λ x x' y, by simp only [add_assoc, add_right, add_left_inj,
    polar_to_quadratic_form, add_left, add_left_comm],
  polar_smul_left' := λ a x y, by simp only [smul_add, add_left_inj, polar_to_quadratic_form,
    smul_right, smul_eq_mul, smul_left, smul_right, mul_add] }

@[simp] lemma to_quadratic_form_apply (B : bilin_form R M) (x : M) :
  B.to_quadratic_form x = B x x :=
rfl

section
variables (R M)
@[simp] lemma to_quadratic_form_zero : (0 : bilin_form R M).to_quadratic_form = 0 := rfl
end

end bilin_form

namespace quadratic_form
open bilin_form

section associated_hom
variables (S) [comm_semiring S] [algebra S R]
variables [invertible (2 : R)] {B₁ : bilin_form R M}

/-- `associated_hom` is the map that sends a quadratic form on a module `M` over `R` to its
associated symmetric bilinear form.  As provided here, this has the structure of an `S`-linear map
where `S` is a commutative subring of `R`.

Over a commutative ring, use `associated`, which gives an `R`-linear map.  Over a general ring with
no nontrivial distinguished commutative subring, use `associated'`, which gives an additive
homomorphism (or more precisely a `ℤ`-linear map.) -/
def associated_hom : quadratic_form R M →ₗ[S] bilin_form R M :=
{ to_fun := λ Q,
  { bilin := λ x y, ⅟2 * polar Q x y,
    bilin_add_left := λ x y z, by rw [← mul_add, polar_add_left],
    bilin_smul_left := λ x y z, begin
      have htwo : x * ⅟2 = ⅟2 * x := (commute.one_right x).bit0_right.inv_of_right,
      simp only [polar_smul_left, ← mul_assoc, htwo]
    end,
    bilin_add_right := λ x y z, by rw [← mul_add, polar_add_right],
    bilin_smul_right := λ x y z, begin
      have htwo : x * ⅟2 = ⅟2 * x := (commute.one_right x).bit0_right.inv_of_right,
      simp only [polar_smul_right, ← mul_assoc, htwo]
    end },
  map_add' := λ Q Q', by { ext, simp only [bilin_form.add_apply, coe_fn_mk, polar_add, coe_fn_add,
    mul_add] },
  map_smul' := λ s Q, by { ext, simp only [ring_hom.id_apply, polar_smul, algebra.mul_smul_comm,
    coe_fn_mk, coe_fn_smul, bilin_form.smul_apply] } }

variables (Q : quadratic_form R M) (S)

@[simp] lemma associated_apply (x y : M) :
  associated_hom S Q x y = ⅟2 * (Q (x + y) - Q x - Q y) := rfl

lemma associated_is_symm : (associated_hom S Q).is_symm :=
λ x y, by simp only [associated_apply, add_comm, add_left_comm, sub_eq_add_neg]

@[simp] lemma associated_comp {N : Type v} [add_comm_group N] [module R N] (f : N →ₗ[R] M) :
  associated_hom S (Q.comp f) = (associated_hom S Q).comp f f :=
by { ext, simp only [quadratic_form.comp_apply, bilin_form.comp_apply, associated_apply,
  linear_map.map_add] }

lemma associated_to_quadratic_form (B : bilin_form R M) (x y : M) :
  associated_hom S B.to_quadratic_form x y = ⅟2 * (B x y + B y x) :=
by simp only [associated_apply, ← polar_to_quadratic_form, polar, to_quadratic_form_apply]

lemma associated_left_inverse (h : B₁.is_symm) :
  associated_hom S (B₁.to_quadratic_form) = B₁ :=
bilin_form.ext $ λ x y,
by rw [associated_to_quadratic_form, is_symm.eq h x y, ←two_mul, ←mul_assoc, inv_of_mul_self,
  one_mul]

lemma to_quadratic_form_associated : (associated_hom S Q).to_quadratic_form = Q :=
quadratic_form.ext $ λ x,
  calc (associated_hom S Q).to_quadratic_form x
      = ⅟2 * (Q x + Q x) : by simp only [add_assoc, add_sub_cancel', one_mul,
    to_quadratic_form_apply, add_mul, associated_apply, map_add_self, bit0]
  ... = Q x : by rw [← two_mul (Q x), ←mul_assoc, inv_of_mul_self, one_mul]

-- note: usually `right_inverse` lemmas are named the other way around, but this is consistent
-- with historical naming in this file.
lemma associated_right_inverse :
  function.right_inverse (associated_hom S)
    (bilin_form.to_quadratic_form : _ → quadratic_form R M) :=
λ Q, to_quadratic_form_associated S Q

lemma associated_eq_self_apply (x : M) : associated_hom S Q x x = Q x :=
begin
  rw [associated_apply, map_add_self],
  suffices : (⅟2) * (2 * Q x) = Q x,
  { convert this,
    simp only [bit0, add_mul, one_mul],
    abel },
  simp only [← mul_assoc, one_mul, inv_of_mul_self],
end

/-- `associated'` is the `ℤ`-linear map that sends a quadratic form on a module `M` over `R` to its
associated symmetric bilinear form. -/
abbreviation associated' : quadratic_form R M →ₗ[ℤ] bilin_form R M :=
associated_hom ℤ

/-- Symmetric bilinear forms can be lifted to quadratic forms -/
instance : can_lift (bilin_form R M) (quadratic_form R M) :=
{ coe := associated_hom ℕ,
  cond := bilin_form.is_symm,
  prf := λ B hB, ⟨B.to_quadratic_form, associated_left_inverse _ hB⟩ }

/-- There exists a non-null vector with respect to any quadratic form `Q` whose associated
bilinear form is non-zero, i.e. there exists `x` such that `Q x ≠ 0`. -/
lemma exists_quadratic_form_ne_zero {Q : quadratic_form R M} (hB₁ : Q.associated' ≠ 0) :
  ∃ x, Q x ≠ 0 :=
begin
  rw ←not_forall,
  intro h,
  apply hB₁,
  rw [(quadratic_form.ext h : Q = 0), linear_map.map_zero],
end

end associated_hom

section associated
variables [invertible (2 : R₁)]

-- Note:  When possible, rather than writing lemmas about `associated`, write a lemma applying to
-- the more general `associated_hom` and place it in the previous section.

/-- `associated` is the linear map that sends a quadratic form over a commutative ring to its
associated symmetric bilinear form. -/
abbreviation associated : quadratic_form R₁ M →ₗ[R₁] bilin_form R₁ M :=
associated_hom R₁

@[simp] lemma associated_lin_mul_lin (f g : M →ₗ[R₁] R₁) :
  (lin_mul_lin f g).associated =
    ⅟(2 : R₁) • (bilin_form.lin_mul_lin f g + bilin_form.lin_mul_lin g f) :=
by { ext, simp only [smul_add, algebra.id.smul_eq_mul, bilin_form.lin_mul_lin_apply,
  quadratic_form.lin_mul_lin_apply, bilin_form.smul_apply, associated_apply, bilin_form.add_apply,
  linear_map.map_add], ring }

end associated

section anisotropic

/-- An anisotropic quadratic form is zero only on zero vectors. -/
def anisotropic (Q : quadratic_form R M) : Prop := ∀ x, Q x = 0 → x = 0

lemma not_anisotropic_iff_exists (Q : quadratic_form R M) :
  ¬anisotropic Q ↔ ∃ x ≠ 0, Q x = 0 :=
by simp only [anisotropic, not_forall, exists_prop, and_comm]

lemma anisotropic.eq_zero_iff {Q : quadratic_form R M} (h : anisotropic Q) {x : M} :
  Q x = 0 ↔ x = 0 :=
⟨h x, λ h, h.symm ▸ map_zero⟩

/-- The associated bilinear form of an anisotropic quadratic form is nondegenerate. -/
lemma nondegenerate_of_anisotropic [invertible (2 : R)] (Q : quadratic_form R M)
  (hB : Q.anisotropic) : Q.associated'.nondegenerate :=
begin
  intros x hx,
  refine hB _ _,
  rw ← hx x,
  exact (associated_eq_self_apply _ _ x).symm,
end

end anisotropic

section pos_def

variables {R₂ : Type u} [ordered_ring R₂] [module R₂ M] {Q₂ : quadratic_form R₂ M}

/-- A positive definite quadratic form is positive on nonzero vectors. -/
def pos_def (Q₂ : quadratic_form R₂ M) : Prop := ∀ x ≠ 0, 0 < Q₂ x

lemma pos_def.smul {R} [linear_ordered_comm_ring R] [module R M]
  {Q : quadratic_form R M} (h : pos_def Q) {a : R} (a_pos : 0 < a) : pos_def (a • Q) :=
λ x hx, mul_pos a_pos (h x hx)

variables {n : Type*}

lemma pos_def.nonneg {Q : quadratic_form R₂ M} (hQ : pos_def Q) (x : M) :
  0 ≤ Q x :=
(eq_or_ne x 0).elim (λ h, h.symm ▸ (map_zero).symm.le) (λ h, (hQ _ h).le)

lemma pos_def.anisotropic {Q : quadratic_form R₂ M} (hQ : Q.pos_def) : Q.anisotropic :=
λ x hQx, classical.by_contradiction $ λ hx, lt_irrefl (0 : R₂) $ begin
  have := hQ _ hx,
  rw hQx at this,
  exact this,
end

lemma pos_def_of_nonneg {Q : quadratic_form R₂ M} (h : ∀ x, 0 ≤ Q x) (h0 : Q.anisotropic) :
  pos_def Q :=
λ x hx, lt_of_le_of_ne (h x) (ne.symm $ λ hQx, hx $ h0 _ hQx)

lemma pos_def_iff_nonneg {Q : quadratic_form R₂ M} :
  pos_def Q ↔ (∀ x, 0 ≤ Q x) ∧ Q.anisotropic  :=
⟨λ h, ⟨h.nonneg, h.anisotropic⟩, λ ⟨n, a⟩, pos_def_of_nonneg n a⟩

lemma pos_def.add (Q Q' : quadratic_form R₂ M) (hQ : pos_def Q) (hQ' : pos_def Q') :
  pos_def (Q + Q') :=
λ x hx, add_pos (hQ x hx) (hQ' x hx)

lemma lin_mul_lin_self_pos_def {R} [linear_ordered_comm_ring R] [module R M]
  (f : M →ₗ[R] R) (hf : linear_map.ker f = ⊥) :
  pos_def (lin_mul_lin f f) :=
λ x hx, mul_self_pos.2 (λ h, hx (linear_map.ker_eq_bot.mp hf (by rw [h, linear_map.map_zero])))

end pos_def
end quadratic_form

section
/-!
### Quadratic forms and matrices

Connect quadratic forms and matrices, in order to explicitly compute with them.
The convention is twos out, so there might be a factor 2⁻¹ in the entries of the
matrix.
The determinant of the matrix is the discriminant of the quadratic form.
-/

variables {n : Type w} [fintype n] [decidable_eq n]

/-- `M.to_quadratic_form` is the map `λ x, col x ⬝ M ⬝ row x` as a quadratic form. -/
def matrix.to_quadratic_form' (M : matrix n n R₁) :
  quadratic_form R₁ (n → R₁) :=
M.to_bilin'.to_quadratic_form

variables [invertible (2 : R₁)]

/-- A matrix representation of the quadratic form. -/
def quadratic_form.to_matrix' (Q : quadratic_form R₁ (n → R₁)) : matrix n n R₁ :=
Q.associated.to_matrix'

open quadratic_form
lemma quadratic_form.to_matrix'_smul (a : R₁) (Q : quadratic_form R₁ (n → R₁)) :
  (a • Q).to_matrix' = a • Q.to_matrix' :=
by simp only [to_matrix', linear_equiv.map_smul, linear_map.map_smul]

end

namespace quadratic_form

variables {n : Type w} [fintype n]
variables [decidable_eq n] [invertible (2 : R₁)]
variables {m : Type w} [decidable_eq m] [fintype m]
open_locale matrix

@[simp]
lemma to_matrix'_comp (Q : quadratic_form R₁ (m → R₁)) (f : (n → R₁) →ₗ[R₁] (m → R₁)) :
  (Q.comp f).to_matrix' = f.to_matrix'ᵀ ⬝ Q.to_matrix' ⬝ f.to_matrix' :=
by { ext, simp only [quadratic_form.associated_comp, bilin_form.to_matrix'_comp, to_matrix'] }

section discriminant
variables {Q : quadratic_form R₁ (n → R₁)}

/-- The discriminant of a quadratic form generalizes the discriminant of a quadratic polynomial. -/
def discr (Q : quadratic_form R₁ (n → R₁)) : R₁ := Q.to_matrix'.det

lemma discr_smul (a : R₁) : (a • Q).discr = a ^ fintype.card n * Q.discr :=
by simp only [discr, to_matrix'_smul, matrix.det_smul]

lemma discr_comp (f : (n → R₁) →ₗ[R₁] (n → R₁)) :
  (Q.comp f).discr = f.to_matrix'.det * f.to_matrix'.det * Q.discr :=
by simp only [matrix.det_transpose, mul_left_comm, quadratic_form.to_matrix'_comp, mul_comm,
  matrix.det_mul, discr]

end discriminant

end quadratic_form

namespace quadratic_form

variables {M₁ : Type*} {M₂ : Type*} {M₃ : Type*}
variables [add_comm_group M₁] [add_comm_group M₂] [add_comm_group M₃]
variables [module R M₁] [module R M₂] [module R M₃]

/-- An isometry between two quadratic spaces `M₁, Q₁` and `M₂, Q₂` over a ring `R`,
is a linear equivalence between `M₁` and `M₂` that commutes with the quadratic forms. -/
@[nolint has_inhabited_instance] structure isometry
  (Q₁ : quadratic_form R M₁) (Q₂ : quadratic_form R M₂) extends M₁ ≃ₗ[R] M₂ :=
(map_app' : ∀ m, Q₂ (to_fun m) = Q₁ m)

/-- Two quadratic forms over a ring `R` are equivalent
if there exists an isometry between them:
a linear equivalence that transforms one quadratic form into the other. -/
def equivalent (Q₁ : quadratic_form R M₁) (Q₂ : quadratic_form R M₂) := nonempty (Q₁.isometry Q₂)

namespace isometry

variables {Q₁ : quadratic_form R M₁} {Q₂ : quadratic_form R M₂} {Q₃ : quadratic_form R M₃}

instance : has_coe (Q₁.isometry Q₂) (M₁ ≃ₗ[R] M₂) := ⟨isometry.to_linear_equiv⟩

@[simp] lemma to_linear_equiv_eq_coe (f : Q₁.isometry Q₂) : f.to_linear_equiv = f := rfl

instance : has_coe_to_fun (Q₁.isometry Q₂) (λ _, M₁ → M₂) := ⟨λ f, ⇑(f : M₁ ≃ₗ[R] M₂)⟩

@[simp] lemma coe_to_linear_equiv (f : Q₁.isometry Q₂) : ⇑(f : M₁ ≃ₗ[R] M₂) = f := rfl

@[simp] lemma map_app (f : Q₁.isometry Q₂) (m : M₁) : Q₂ (f m) = Q₁ m := f.map_app' m

/-- The identity isometry from a quadratic form to itself. -/
@[refl]
def refl (Q : quadratic_form R M) : Q.isometry Q :=
{ map_app' := λ m, rfl,
  .. linear_equiv.refl R M }

/-- The inverse isometry of an isometry between two quadratic forms. -/
@[symm]
def symm (f : Q₁.isometry Q₂) : Q₂.isometry Q₁ :=
{ map_app' := by { intro m, rw ← f.map_app, congr, exact f.to_linear_equiv.apply_symm_apply m },
  .. (f : M₁ ≃ₗ[R] M₂).symm }

/-- The composition of two isometries between quadratic forms. -/
@[trans]
def trans (f : Q₁.isometry Q₂) (g : Q₂.isometry Q₃) : Q₁.isometry Q₃ :=
{ map_app' := by { intro m, rw [← f.map_app, ← g.map_app], refl },
  .. (f : M₁ ≃ₗ[R] M₂).trans (g : M₂ ≃ₗ[R] M₃) }

end isometry

namespace equivalent

variables {Q₁ : quadratic_form R M₁} {Q₂ : quadratic_form R M₂} {Q₃ : quadratic_form R M₃}

@[refl]
lemma refl (Q : quadratic_form R M) : Q.equivalent Q := ⟨isometry.refl Q⟩

@[symm]
lemma symm (h : Q₁.equivalent Q₂) : Q₂.equivalent Q₁ := h.elim $ λ f, ⟨f.symm⟩

@[trans]
lemma trans (h : Q₁.equivalent Q₂) (h' : Q₂.equivalent Q₃) : Q₁.equivalent Q₃ :=
h'.elim $ h.elim $ λ f g, ⟨f.trans g⟩

end equivalent

end quadratic_form

namespace bilin_form

/-- A bilinear form is nondegenerate if the quadratic form it is associated with is anisotropic. -/
lemma nondegenerate_of_anisotropic
  {B : bilin_form R M} (hB : B.to_quadratic_form.anisotropic) : B.nondegenerate :=
λ x hx, hB _ (hx x)

/-- There exists a non-null vector with respect to any symmetric, nonzero bilinear form `B`
on a module `M` over a ring `R` with invertible `2`, i.e. there exists some
`x : M` such that `B x x ≠ 0`. -/
lemma exists_bilin_form_self_ne_zero [htwo : invertible (2 : R)]
  {B : bilin_form R M} (hB₁ : B ≠ 0) (hB₂ : B.is_symm) :
  ∃ x, ¬ B.is_ortho x x :=
begin
  lift B to quadratic_form R M using hB₂ with Q,
  obtain ⟨x, hx⟩ := quadratic_form.exists_quadratic_form_ne_zero hB₁,
  exact ⟨x, λ h, hx (Q.associated_eq_self_apply ℕ x ▸ h)⟩,
end

open finite_dimensional

variables {V : Type u} {K : Type v} [field K] [add_comm_group V] [module K V]
variable [finite_dimensional K V]

/-- Given a symmetric bilinear form `B` on some vector space `V` over a field `K`
in which `2` is invertible, there exists an orthogonal basis with respect to `B`. -/
lemma exists_orthogonal_basis [hK : invertible (2 : K)]
  {B : bilin_form K V} (hB₂ : B.is_symm) :
  ∃ (v : basis (fin (finrank K V)) K V), B.is_Ortho v :=
begin
  unfreezingI { induction hd : finrank K V with d ih generalizing V },
  { exact ⟨basis_of_finrank_zero hd, λ _ _ _, zero_left _⟩ },
  haveI := finrank_pos_iff.1 (hd.symm ▸ nat.succ_pos d : 0 < finrank K V),
  -- either the bilinear form is trivial or we can pick a non-null `x`
  obtain rfl | hB₁ := eq_or_ne B 0,
  { let b := finite_dimensional.fin_basis K V,
    rw hd at b,
    refine ⟨b, λ i j hij, rfl⟩, },
  obtain ⟨x, hx⟩ := exists_bilin_form_self_ne_zero hB₁ hB₂,
  rw [← submodule.finrank_add_eq_of_is_compl (is_compl_span_singleton_orthogonal hx).symm,
      finrank_span_singleton (ne_zero_of_not_is_ortho_self x hx)] at hd,
  let B' := B.restrict (B.orthogonal $ K ∙ x),
  obtain ⟨v', hv₁⟩ := ih (B.restrict_symm hB₂ _ : B'.is_symm) (nat.succ.inj hd),
  -- concatenate `x` with the basis obtained by induction
  let b := basis.mk_fin_cons x v'
    (begin
      rintros c y hy hc,
      rw add_eq_zero_iff_neg_eq at hc,
      rw [← hc, submodule.neg_mem_iff] at hy,
      have := (is_compl_span_singleton_orthogonal hx).disjoint,
      rw submodule.disjoint_def at this,
      have := this (c • x) (submodule.smul_mem _ _ $ submodule.mem_span_singleton_self _) hy,
      exact (smul_eq_zero.1 this).resolve_right (λ h, hx $ h.symm ▸ zero_left _),
    end)
    (begin
      intro y,
      refine ⟨-B x y/B x x, λ z hz, _⟩,
      obtain ⟨c, rfl⟩ := submodule.mem_span_singleton.1 hz,
      rw [is_ortho, smul_left, add_right, smul_right, div_mul_cancel _ hx, add_neg_self, mul_zero],
    end),
  refine ⟨b, _⟩,
  { rw basis.coe_mk_fin_cons,
    intros j i,
    refine fin.cases _ (λ i, _) i; refine fin.cases _ (λ j, _) j; intro hij;
      simp only [function.on_fun, fin.cons_zero, fin.cons_succ, function.comp_apply],
    { exact (hij rfl).elim },
    { rw [is_ortho, hB₂],
      exact (v' j).prop _ (submodule.mem_span_singleton_self x) },
    { exact (v' i).prop _ (submodule.mem_span_singleton_self x) },
    { exact hv₁ _ _ (ne_of_apply_ne _ hij), }, }
end

end bilin_form

namespace quadratic_form

open_locale big_operators

open finset bilin_form

variables {M₁ : Type*} [add_comm_group M₁] [module R M₁]
variables {ι : Type*} [fintype ι] {v : basis ι R M}

/-- A quadratic form composed with a `linear_equiv` is isometric to itself. -/
def isometry_of_comp_linear_equiv (Q : quadratic_form R M) (f : M₁ ≃ₗ[R] M) :
  Q.isometry (Q.comp (f : M₁ →ₗ[R] M)) :=
{ map_app' :=
  begin
    intro,
    simp only [comp_apply, linear_equiv.coe_coe, linear_equiv.to_fun_eq_coe,
               linear_equiv.apply_symm_apply, f.apply_symm_apply],
  end,
  .. f.symm }

/-- Given a quadratic form `Q` and a basis, `basis_repr` is the basis representation of `Q`. -/
noncomputable def basis_repr (Q : quadratic_form R M) (v : basis ι R M) :
  quadratic_form R (ι → R) :=
Q.comp v.equiv_fun.symm

@[simp]
lemma basis_repr_apply (Q : quadratic_form R M) (w : ι → R) :
  Q.basis_repr v w = Q (∑ i : ι, w i • v i) :=
by { rw ← v.equiv_fun_symm_apply, refl }

/-- A quadratic form is isometric to its bases representations. -/
noncomputable def isometry_basis_repr (Q : quadratic_form R M) (v : basis ι R M):
  isometry Q (Q.basis_repr v) :=
isometry_of_comp_linear_equiv Q v.equiv_fun.symm

section

variable (R₁)

/-- The weighted sum of squares with respect to some weight as a quadratic form.

The weights are applied using `•`; typically this definition is used either with `S = R₁` or
`[algebra S R₁]`, although this is stated more generally. -/
def weighted_sum_squares [monoid S] [distrib_mul_action S R₁] [smul_comm_class S R₁ R₁]
  (w : ι → S) : quadratic_form R₁ (ι → R₁) :=
∑ i : ι, w i • proj i i

end

@[simp]
lemma weighted_sum_squares_apply [monoid S] [distrib_mul_action S R₁] [smul_comm_class S R₁ R₁]
  (w : ι → S) (v : ι → R₁) :
  weighted_sum_squares R₁ w v = ∑ i : ι, w i • (v i * v i) :=
quadratic_form.sum_apply _ _ _

/-- On an orthogonal basis, the basis representation of `Q` is just a sum of squares. -/
lemma basis_repr_eq_of_is_Ortho [invertible (2 : R₁)]
  (Q : quadratic_form R₁ M) (v : basis ι R₁ M) (hv₂ : (associated Q).is_Ortho v) :
  Q.basis_repr v = weighted_sum_squares _ (λ i, Q (v i)) :=
begin
  ext w,
  rw [basis_repr_apply, ←@associated_eq_self_apply R₁, sum_left, weighted_sum_squares_apply],
  refine sum_congr rfl (λ j hj, _),
  rw [←@associated_eq_self_apply R₁, sum_right, sum_eq_single_of_mem j hj],
  { rw [smul_left, smul_right, smul_eq_mul], ring },
  { intros i _ hij,
    rw [smul_left, smul_right,
        show associated_hom R₁ Q (v j) (v i) = 0, from hv₂ j i hij.symm,
        mul_zero, mul_zero] },
end

variables {V : Type*} {K : Type*} [field K] [invertible (2 : K)]
variables [add_comm_group V] [module K V]

/-- Given an orthogonal basis, a quadratic form is isometric with a weighted sum of squares. -/
noncomputable def isometry_weighted_sum_squares (Q : quadratic_form K V)
  (v : basis (fin (finite_dimensional.finrank K V)) K V)
  (hv₁ : (associated Q).is_Ortho v):
  Q.isometry (weighted_sum_squares K (λ i, Q (v i))) :=
begin
  let iso := Q.isometry_basis_repr v,
  refine ⟨iso, λ m, _⟩,
  convert iso.map_app m,
  rw basis_repr_eq_of_is_Ortho _ _ hv₁,
end

variables [finite_dimensional K V]

lemma equivalent_weighted_sum_squares (Q : quadratic_form K V) :
  ∃ w : fin (finite_dimensional.finrank K V) → K, equivalent Q (weighted_sum_squares K w) :=
let ⟨v, hv₁⟩ := exists_orthogonal_basis (associated_is_symm _ Q) in
  ⟨_, ⟨Q.isometry_weighted_sum_squares v hv₁⟩⟩

lemma equivalent_weighted_sum_squares_units_of_nondegenerate'
  (Q : quadratic_form K V) (hQ : (associated Q).nondegenerate) :
  ∃ w : fin (finite_dimensional.finrank K V) → Kˣ,
    equivalent Q (weighted_sum_squares K w) :=
begin
  obtain ⟨v, hv₁⟩ := exists_orthogonal_basis (associated_is_symm _ Q),
  have hv₂ := hv₁.not_is_ortho_basis_self_of_nondegenerate hQ,
  simp_rw [is_ortho, associated_eq_self_apply] at hv₂,
  exact ⟨λ i, units.mk0 _ (hv₂ i), ⟨Q.isometry_weighted_sum_squares v hv₁⟩⟩,
end

end quadratic_form<|MERGE_RESOLUTION|>--- conflicted
+++ resolved
@@ -101,26 +101,6 @@
 variables [module R M] [module R₁ M]
 
 open quadratic_form
-<<<<<<< HEAD
--- /- A quadratic form over a module. -/
--- structure quadratic_form (R : Type u) (M : Type v) [ring R] [add_comm_group M] [module R M] :=
--- (to_fun : M → R)
--- (to_fun_smul : ∀ (a : R) (x : M), to_fun (a • x) = a * a * to_fun x)
--- (polar_add_left' : ∀ (x x' y : M), polar to_fun (x + x') y = polar to_fun x y + polar to_fun x' y)
--- (polar_smul_left' : ∀ (a : R) (x y : M), polar to_fun (a • x) y = a • polar to_fun x y)
--- (polar_add_right' : ∀ (x y y' : M), polar to_fun x (y + y') = polar to_fun x y + polar to_fun x y')
--- (polar_smul_right' : ∀ (a : R) (x y : M), polar to_fun x (a • y) = a • polar to_fun x y)
-=======
-/-- A quadratic form over a module.
-
-Note we only need the left lemmas about `quadratic_form.polar` as the right lemmas follow from
-`quadratic_form.polar_comm`. -/
-structure quadratic_form (R : Type u) (M : Type v) [ring R] [add_comm_group M] [module R M] :=
-(to_fun : M → R)
-(to_fun_smul : ∀ (a : R) (x : M), to_fun (a • x) = a * a * to_fun x)
-(polar_add_left' : ∀ (x x' y : M), polar to_fun (x + x') y = polar to_fun x y + polar to_fun x' y)
-(polar_smul_left' : ∀ (a : R) (x y : M), polar to_fun (a • x) y = a • polar to_fun x y)
->>>>>>> 1e011e3f
 
 namespace quadratic_form
 
@@ -211,11 +191,7 @@
 @[simp]
 lemma polar_smul_right (a : R) (x y : M) :
   polar Q x (a • y) = a * polar Q x y :=
-<<<<<<< HEAD
-by rw [polar_comm, polar_smul_left, polar_comm]
-=======
 by rw [polar_comm Q x, polar_comm Q x, polar_smul_left]
->>>>>>> 1e011e3f
 
 @[simp]
 lemma polar_neg_right (x y : M) :
@@ -268,13 +244,8 @@
 protected def copy (Q : quadratic_form R M) (Q' : M → R) (h : Q' = ⇑Q) : quadratic_form R M :=
 { to_fun := Q',
   to_fun_smul := h.symm ▸ Q.to_fun_smul,
-<<<<<<< HEAD
   to_fun_add_add_add_to_fun := h.symm ▸ Q.to_fun_add_add_add_to_fun,
   to_fun_smul_add_add_mul := h.symm ▸ Q.to_fun_smul_add_add_mul }
-=======
-  polar_add_left' := h.symm ▸ Q.polar_add_left',
-  polar_smul_left' := h.symm ▸ Q.polar_smul_left' }
->>>>>>> 1e011e3f
 
 section has_scalar
 
@@ -287,16 +258,10 @@
 ⟨ λ a Q,
   { to_fun := a • Q,
     to_fun_smul := λ b x, by rw [pi.smul_apply, map_smul, pi.smul_apply, mul_smul_comm],
-<<<<<<< HEAD
     to_fun_add_add_add_to_fun := λ x y z, by {
       simp only [pi.smul_apply, ←smul_add, map_add_add_add_map], },
     to_fun_smul_add_add_mul := λ b x y, begin
       simp only [pi.smul_apply, ←smul_add, map_smul_add_add_mul, mul_smul_comm],
-=======
-    polar_add_left' := λ x x' y, by simp only [polar_smul, polar_add_left, smul_add],
-    polar_smul_left' := λ b x y, begin
-      simp only [polar_smul, polar_smul_left, ←mul_smul_comm, smul_eq_mul],
->>>>>>> 1e011e3f
     end } ⟩
 
 @[simp] lemma coe_fn_smul (a : S) (Q : quadratic_form R M) : ⇑(a • Q) = a • Q := rfl
@@ -309,13 +274,8 @@
 instance : has_zero (quadratic_form R M) :=
 ⟨ { to_fun := λ x, 0,
     to_fun_smul := λ a x, by simp only [mul_zero],
-<<<<<<< HEAD
     to_fun_add_add_add_to_fun := λ x y z, by simp only [add_zero],
     to_fun_smul_add_add_mul := λ a x y, by simp only [add_zero, mul_zero]} ⟩
-=======
-    polar_add_left' := λ x x' y, by simp only [add_zero, polar, sub_self],
-    polar_smul_left' := λ a x y, by simp only [polar, smul_zero, sub_self] } ⟩
->>>>>>> 1e011e3f
 
 @[simp] lemma coe_fn_zero : ⇑(0 : quadratic_form R M) = 0 := rfl
 
@@ -328,7 +288,6 @@
   { to_fun := Q + Q',
     to_fun_smul := λ a x,
       by simp only [pi.add_apply, map_smul, mul_add],
-<<<<<<< HEAD
     to_fun_add_add_add_to_fun := λ x x' y,
       by simp only [pi.add_apply, add_add_add_comm, ←map_add_add_add_map],
     to_fun_smul_add_add_mul := λ a x y,
@@ -338,12 +297,6 @@
           add_add_add_comm, map_smul_add_add_mul, map_smul_add_add_mul, mul_add, add_add_add_comm,
           add_add_add_comm _ _ (Q y)],
       } } ⟩
-=======
-    polar_add_left' := λ x x' y,
-      by simp only [polar_add, polar_add_left, add_assoc, add_left_comm],
-    polar_smul_left' := λ a x y,
-      by simp only [polar_add, smul_eq_mul, mul_add, polar_smul_left], } ⟩
->>>>>>> 1e011e3f
 
 @[simp] lemma coe_fn_add (Q Q' : quadratic_form R M) : ⇑(Q + Q') = Q + Q' := rfl
 
