/-
Copyright (c) 2017 Johannes Hölzl. All rights reserved.
Released under Apache 2.0 license as described in the file LICENSE.
Authors: Johannes Hölzl, Mario Carneiro, Kevin Buzzard, Yury Kudryashov
-/
import group_theory.quotient_group
import linear_algebra.span

/-!
# Quotients by submodules

* If `p` is a submodule of `M`, `M ⧸ p` is the quotient of `M` with respect to `p`:
  that is, elements of `M` are identified if their difference is in `p`. This is itself a module.

-/

-- For most of this file we work over a noncommutative ring
section ring

namespace submodule

variables {R M : Type*} {r : R} {x y : M} [ring R] [add_comm_group M] [module R M]
variables (p p' : submodule R M)

open linear_map quotient_add_group

/-- The equivalence relation associated to a submodule `p`, defined by `x ≈ y` iff `-x + y ∈ p`.

Note this is equivalent to `y - x ∈ p`, but defined this way to be be defeq to the `add_subgroup`
version, where commutativity can't be assumed. -/
def quotient_rel : setoid M :=
quotient_add_group.left_rel p.to_add_subgroup

lemma quotient_rel_r_def {x y : M} : @setoid.r _ (p.quotient_rel) x y ↔ x - y ∈ p :=
iff.trans (by { rw [left_rel_apply, sub_eq_add_neg, neg_add, neg_neg], refl }) neg_mem_iff

/-- The quotient of a module `M` by a submodule `p ⊆ M`. -/
instance has_quotient : has_quotient M (submodule R M) := ⟨λ p, quotient (quotient_rel p)⟩

namespace quotient

/-- Map associating to an element of `M` the corresponding element of `M/p`,
when `p` is a submodule of `M`. -/
def mk {p : submodule R M} : M → M ⧸ p := quotient.mk'

@[simp] theorem mk_eq_mk {p : submodule R M} (x : M) :
  (@_root_.quotient.mk _ (quotient_rel p) x) = mk x := rfl
@[simp] theorem mk'_eq_mk {p : submodule R M} (x : M) : (quotient.mk' x : M ⧸ p) = mk x := rfl
@[simp] theorem quot_mk_eq_mk {p : submodule R M} (x : M) : (quot.mk _ x : M ⧸ p) = mk x := rfl

protected theorem eq' {x y : M} : (mk x : M ⧸ p) = mk y ↔ -x + y ∈ p := quotient_add_group.eq

protected theorem eq {x y : M} : (mk x : M ⧸ p) = mk y ↔ x - y ∈ p :=
(p^.quotient.eq').trans (left_rel_apply.symm.trans p.quotient_rel_r_def)

instance : has_zero (M ⧸ p) := ⟨mk 0⟩
instance : inhabited (M ⧸ p) := ⟨0⟩

@[simp] theorem mk_zero : mk 0 = (0 : M ⧸ p) := rfl

@[simp] theorem mk_eq_zero : (mk x : M ⧸ p) = 0 ↔ x ∈ p :=
by simpa using (quotient.eq p : mk x = 0 ↔ _)

instance add_comm_group : add_comm_group (M ⧸ p) :=
quotient_add_group.add_comm_group p.to_add_subgroup

@[simp] theorem mk_add : (mk (x + y) : M ⧸ p) = mk x + mk y := rfl

@[simp] theorem mk_neg : (mk (-x) : M ⧸ p) = -mk x := rfl

@[simp] theorem mk_sub : (mk (x - y) : M ⧸ p) = mk x - mk y := rfl

section has_smul

variables {S : Type*} [has_smul S R] [has_smul S M] [is_scalar_tower S R M] (P : submodule R M)

<<<<<<< HEAD
instance has_smul' : has_smul S (M ⧸ P) :=
⟨λ a, quotient.map' ((•) a) $ λ x y h, by simpa [smul_sub] using P.smul_mem (a • 1 : R) h⟩
=======
instance has_scalar' : has_scalar S (M ⧸ P) :=
⟨λ a, quotient.map' ((•) a) $ λ x y h, left_rel_apply.mpr $
  by simpa [smul_sub] using P.smul_mem (a • 1 : R) (left_rel_apply.mp h)⟩
>>>>>>> 1116684d

/-- Shortcut to help the elaborator in the common case. -/
instance has_smul : has_smul R (M ⧸ P) :=
quotient.has_smul' P

@[simp] theorem mk_smul (r : S) (x : M) : (mk (r • x) : M ⧸ p) = r • mk x := rfl

instance smul_comm_class (T : Type*) [has_smul T R] [has_smul T M] [is_scalar_tower T R M]
  [smul_comm_class S T M] : smul_comm_class S T (M ⧸ P) :=
{ smul_comm := λ x y, quotient.ind' $ by exact λ z, congr_arg mk (smul_comm _ _ _) }

instance is_scalar_tower (T : Type*) [has_smul T R] [has_smul T M] [is_scalar_tower T R M]
  [has_smul S T] [is_scalar_tower S T M] : is_scalar_tower S T (M ⧸ P) :=
{ smul_assoc := λ x y, quotient.ind' $ by exact λ z, congr_arg mk (smul_assoc _ _ _) }

instance is_central_scalar [has_smul Sᵐᵒᵖ R] [has_smul Sᵐᵒᵖ M] [is_scalar_tower Sᵐᵒᵖ R M]
  [is_central_scalar S M] : is_central_scalar S (M ⧸ P) :=
{ op_smul_eq_smul := λ x, quotient.ind' $ by exact λ z, congr_arg mk $ op_smul_eq_smul _ _ }

end has_smul

section module

variables {S : Type*}

instance mul_action' [monoid S] [has_smul S R] [mul_action S M] [is_scalar_tower S R M]
  (P : submodule R M) : mul_action S (M ⧸ P) :=
function.surjective.mul_action mk (surjective_quot_mk _) P^.quotient.mk_smul

instance mul_action (P : submodule R M) : mul_action R (M ⧸ P) :=
quotient.mul_action' P

instance distrib_mul_action' [monoid S] [has_smul S R] [distrib_mul_action S M]
  [is_scalar_tower S R M]
  (P : submodule R M) : distrib_mul_action S (M ⧸ P) :=
function.surjective.distrib_mul_action
  ⟨mk, rfl, λ _ _, rfl⟩ (surjective_quot_mk _) P^.quotient.mk_smul

instance distrib_mul_action (P : submodule R M) : distrib_mul_action R (M ⧸ P) :=
quotient.distrib_mul_action' P

instance module' [semiring S] [has_smul S R] [module S M] [is_scalar_tower S R M]
  (P : submodule R M) : module S (M ⧸ P) :=
function.surjective.module _
  ⟨mk, rfl, λ _ _, rfl⟩ (surjective_quot_mk _) P^.quotient.mk_smul

instance module (P : submodule R M) : module R (M ⧸ P) :=
quotient.module' P

variables (S)

/-- The quotient of `P` as an `S`-submodule is the same as the quotient of `P` as an `R`-submodule,
where `P : submodule R M`.
-/
def restrict_scalars_equiv [ring S] [has_smul S R] [module S M] [is_scalar_tower S R M]
  (P : submodule R M) :
  (M ⧸ P.restrict_scalars S) ≃ₗ[S] M ⧸ P :=
{ map_add' := λ x y, quotient.induction_on₂' x y (λ x' y', rfl),
  map_smul' := λ c x, quotient.induction_on' x (λ x', rfl),
  ..quotient.congr_right $ λ _ _, iff.rfl }

@[simp] lemma restrict_scalars_equiv_mk
  [ring S] [has_smul S R] [module S M] [is_scalar_tower S R M] (P : submodule R M)
  (x : M) : restrict_scalars_equiv S P (mk x) = mk x :=
rfl

@[simp] lemma restrict_scalars_equiv_symm_mk
  [ring S] [has_smul S R] [module S M] [is_scalar_tower S R M] (P : submodule R M)
  (x : M) : (restrict_scalars_equiv S P).symm (mk x) = mk x :=
rfl


end module

lemma mk_surjective : function.surjective (@mk _ _ _ _ _ p) :=
by { rintros ⟨x⟩, exact ⟨x, rfl⟩ }

lemma nontrivial_of_lt_top (h : p < ⊤) : nontrivial (M ⧸ p) :=
begin
  obtain ⟨x, _, not_mem_s⟩ := set_like.exists_of_lt h,
  refine ⟨⟨mk x, 0, _⟩⟩,
  simpa using not_mem_s
end

end quotient

section

variables {M₂ : Type*} [add_comm_group M₂] [module R M₂]

lemma quot_hom_ext ⦃f g : M ⧸ p →ₗ[R] M₂⦄ (h : ∀ x, f (quotient.mk x) = g (quotient.mk x)) :
  f = g :=
linear_map.ext $ λ x, quotient.induction_on' x h

/-- The map from a module `M` to the quotient of `M` by a submodule `p` as a linear map. -/
def mkq : M →ₗ[R] M ⧸ p :=
{ to_fun := quotient.mk, map_add' := by simp, map_smul' := by simp }

@[simp] theorem mkq_apply (x : M) : p.mkq x = quotient.mk x := rfl

lemma mkq_surjective (A : submodule R M) : function.surjective A.mkq :=
by rintro ⟨x⟩; exact ⟨x, rfl⟩

end

variables {R₂ M₂ : Type*} [ring R₂] [add_comm_group M₂] [module R₂ M₂] {τ₁₂ : R →+* R₂}

/-- Two `linear_map`s from a quotient module are equal if their compositions with
`submodule.mkq` are equal.

See note [partially-applied ext lemmas]. -/
@[ext]
lemma linear_map_qext ⦃f g : M ⧸ p →ₛₗ[τ₁₂] M₂⦄ (h : f.comp p.mkq = g.comp p.mkq) : f = g :=
linear_map.ext $ λ x, quotient.induction_on' x $ (linear_map.congr_fun h : _)

/-- The map from the quotient of `M` by a submodule `p` to `M₂` induced by a linear map `f : M → M₂`
vanishing on `p`, as a linear map. -/
def liftq (f : M →ₛₗ[τ₁₂] M₂) (h : p ≤ f.ker) : M ⧸ p →ₛₗ[τ₁₂] M₂ :=
{ map_smul' := by rintro a ⟨x⟩; exact f.map_smulₛₗ a x,
  ..quotient_add_group.lift p.to_add_subgroup f.to_add_monoid_hom h }

@[simp] theorem liftq_apply (f : M →ₛₗ[τ₁₂] M₂) {h} (x : M) :
  p.liftq f h (quotient.mk x) = f x := rfl

@[simp] theorem liftq_mkq (f : M →ₛₗ[τ₁₂] M₂) (h) : (p.liftq f h).comp p.mkq = f :=
by ext; refl

/--Special case of `liftq` when `p` is the span of `x`. In this case, the condition on `f` simply
becomes vanishing at `x`.-/
def liftq_span_singleton (x : M) (f : M →ₛₗ[τ₁₂] M₂) (h : f x = 0) : (M ⧸ R ∙ x) →ₛₗ[τ₁₂] M₂ :=
(R ∙ x).liftq f $ by rw [span_singleton_le_iff_mem, linear_map.mem_ker, h]

@[simp] lemma liftq_span_singleton_apply (x : M) (f : M →ₛₗ[τ₁₂] M₂) (h : f x = 0) (y : M) :
liftq_span_singleton x f h (quotient.mk y) = f y := rfl

@[simp] theorem range_mkq : p.mkq.range = ⊤ :=
eq_top_iff'.2 $ by rintro ⟨x⟩; exact ⟨x, rfl⟩

@[simp] theorem ker_mkq : p.mkq.ker = p :=
by ext; simp

lemma le_comap_mkq (p' : submodule R (M ⧸ p)) : p ≤ comap p.mkq p' :=
by simpa using (comap_mono bot_le : p.mkq.ker ≤ comap p.mkq p')

@[simp] theorem mkq_map_self : map p.mkq p = ⊥ :=
by rw [eq_bot_iff, map_le_iff_le_comap, comap_bot, ker_mkq]; exact le_rfl

@[simp] theorem comap_map_mkq : comap p.mkq (map p.mkq p') = p ⊔ p' :=
by simp [comap_map_eq, sup_comm]

@[simp] theorem map_mkq_eq_top : map p.mkq p' = ⊤ ↔ p ⊔ p' = ⊤ :=
by simp only [map_eq_top_iff p.range_mkq, sup_comm, ker_mkq]

variables (q : submodule R₂ M₂)

/-- The map from the quotient of `M` by submodule `p` to the quotient of `M₂` by submodule `q` along
`f : M → M₂` is linear. -/
def mapq (f : M →ₛₗ[τ₁₂] M₂) (h : p ≤ comap f q) :
  (M ⧸ p) →ₛₗ[τ₁₂] (M₂ ⧸ q) :=
p.liftq (q.mkq.comp f) $ by simpa [ker_comp] using h

@[simp] theorem mapq_apply (f : M →ₛₗ[τ₁₂] M₂) {h} (x : M) :
  mapq p q f h (quotient.mk x) = quotient.mk (f x) := rfl

theorem mapq_mkq (f : M →ₛₗ[τ₁₂] M₂) {h} : (mapq p q f h).comp p.mkq = q.mkq.comp f :=
by ext x; refl

@[simp] lemma mapq_zero (h : p ≤ q.comap (0 : M →ₛₗ[τ₁₂] M₂) := by simp) :
  p.mapq q (0 : M →ₛₗ[τ₁₂] M₂) h = 0 :=
by { ext, simp, }

/-- Given submodules `p ⊆ M`, `p₂ ⊆ M₂`, `p₃ ⊆ M₃` and maps `f : M → M₂`, `g : M₂ → M₃` inducing
`mapq f : M ⧸ p → M₂ ⧸ p₂` and `mapq g : M₂ ⧸ p₂ → M₃ ⧸ p₃` then
`mapq (g ∘ f) = (mapq g) ∘ (mapq f)`. -/
lemma mapq_comp {R₃ M₃ : Type*} [ring R₃] [add_comm_group M₃] [module R₃ M₃]
  (p₂ : submodule R₂ M₂) (p₃ : submodule R₃ M₃)
  {τ₂₃ : R₂ →+* R₃} {τ₁₃ : R →+* R₃} [ring_hom_comp_triple τ₁₂ τ₂₃ τ₁₃]
  (f : M →ₛₗ[τ₁₂] M₂) (g : M₂ →ₛₗ[τ₂₃] M₃) (hf : p ≤ p₂.comap f) (hg : p₂ ≤ p₃.comap g)
  (h := (hf.trans (comap_mono hg))) :
  p.mapq p₃ (g.comp f) h = (p₂.mapq p₃ g hg).comp (p.mapq p₂ f hf) :=
by { ext, simp, }

@[simp] lemma mapq_id (h : p ≤ p.comap linear_map.id := by simp) :
  p.mapq p linear_map.id h = linear_map.id :=
by { ext, simp, }

lemma mapq_pow {f : M →ₗ[R] M} (h : p ≤ p.comap f) (k : ℕ)
  (h' : p ≤ p.comap (f^k) := p.le_comap_pow_of_le_comap h k) :
  p.mapq p (f^k) h' = (p.mapq p f h)^k :=
begin
  induction k with k ih,
  { simp [linear_map.one_eq_id], },
  { simp only [linear_map.iterate_succ, ← ih],
    apply p.mapq_comp, },
end

theorem comap_liftq (f : M →ₛₗ[τ₁₂] M₂) (h) :
  q.comap (p.liftq f h) = (q.comap f).map (mkq p) :=
le_antisymm
  (by rintro ⟨x⟩ hx; exact ⟨_, hx, rfl⟩)
  (by rw [map_le_iff_le_comap, ← comap_comp, liftq_mkq]; exact le_rfl)

theorem map_liftq [ring_hom_surjective τ₁₂] (f : M →ₛₗ[τ₁₂] M₂) (h) (q : submodule R (M ⧸ p)) :
  q.map (p.liftq f h) = (q.comap p.mkq).map f :=
le_antisymm
  (by rintro _ ⟨⟨x⟩, hxq, rfl⟩; exact ⟨x, hxq, rfl⟩)
  (by rintro _ ⟨x, hxq, rfl⟩; exact ⟨quotient.mk x, hxq, rfl⟩)

theorem ker_liftq (f : M →ₛₗ[τ₁₂] M₂) (h) :
  ker (p.liftq f h) = (ker f).map (mkq p) := comap_liftq _ _ _ _

theorem range_liftq [ring_hom_surjective τ₁₂] (f : M →ₛₗ[τ₁₂] M₂) (h) :
  range (p.liftq f h) = range f :=
by simpa only [range_eq_map] using map_liftq _ _ _ _

theorem ker_liftq_eq_bot (f : M →ₛₗ[τ₁₂] M₂) (h) (h' : ker f ≤ p) : ker (p.liftq f h) = ⊥ :=
by rw [ker_liftq, le_antisymm h h', mkq_map_self]

/-- The correspondence theorem for modules: there is an order isomorphism between submodules of the
quotient of `M` by `p`, and submodules of `M` larger than `p`. -/
def comap_mkq.rel_iso :
  submodule R (M ⧸ p) ≃o {p' : submodule R M // p ≤ p'} :=
{ to_fun    := λ p', ⟨comap p.mkq p', le_comap_mkq p _⟩,
  inv_fun   := λ q, map p.mkq q,
  left_inv  := λ p', map_comap_eq_self $ by simp,
  right_inv := λ ⟨q, hq⟩, subtype.ext_val $ by simpa [comap_map_mkq p],
  map_rel_iff'      := λ p₁ p₂, comap_le_comap_iff $ range_mkq _ }

/-- The ordering on submodules of the quotient of `M` by `p` embeds into the ordering on submodules
of `M`. -/
def comap_mkq.order_embedding :
  submodule R (M ⧸ p) ↪o submodule R M :=
(rel_iso.to_rel_embedding $ comap_mkq.rel_iso p).trans (subtype.rel_embedding _ _)

@[simp] lemma comap_mkq_embedding_eq (p' : submodule R (M ⧸ p)) :
  comap_mkq.order_embedding p p' = comap p.mkq p' := rfl

lemma span_preimage_eq [ring_hom_surjective τ₁₂] {f : M →ₛₗ[τ₁₂] M₂} {s : set M₂} (h₀ : s.nonempty)
  (h₁ : s ⊆ range f) :
  span R (f ⁻¹' s) = (span R₂ s).comap f :=
begin
  suffices : (span R₂ s).comap f ≤ span R (f ⁻¹' s),
  { exact le_antisymm (span_preimage_le f s) this, },
  have hk : ker f ≤ span R (f ⁻¹' s),
  { let y := classical.some h₀, have hy : y ∈ s, { exact classical.some_spec h₀, },
    rw ker_le_iff, use [y, h₁ hy], rw ← set.singleton_subset_iff at hy,
    exact set.subset.trans subset_span (span_mono (set.preimage_mono hy)), },
  rw ← left_eq_sup at hk, rw f.range_coe at h₁,
  rw [hk, ←linear_map.map_le_map_iff, map_span, map_comap_eq, set.image_preimage_eq_of_subset h₁],
  exact inf_le_right,
end

end submodule

open submodule

namespace linear_map

section ring

variables {R M R₂ M₂ R₃ M₃ : Type*}
variables [ring R] [ring R₂] [ring R₃]
variables [add_comm_monoid M] [add_comm_group M₂] [add_comm_monoid M₃]
variables [module R M] [module R₂ M₂] [module R₃ M₃]
variables {τ₁₂ : R →+* R₂} {τ₂₃ : R₂ →+* R₃} {τ₁₃ : R →+* R₃}
variables [ring_hom_comp_triple τ₁₂ τ₂₃ τ₁₃] [ring_hom_surjective τ₁₂]

lemma range_mkq_comp (f : M →ₛₗ[τ₁₂] M₂) : f.range.mkq.comp f = 0 :=
linear_map.ext $ λ x, by simp

lemma ker_le_range_iff {f : M →ₛₗ[τ₁₂] M₂} {g : M₂ →ₛₗ[τ₂₃] M₃} :
  g.ker ≤ f.range ↔ f.range.mkq.comp g.ker.subtype = 0 :=
by rw [←range_le_ker_iff, submodule.ker_mkq, submodule.range_subtype]

/-- An epimorphism is surjective. -/
lemma range_eq_top_of_cancel {f : M →ₛₗ[τ₁₂] M₂}
  (h : ∀ (u v : M₂ →ₗ[R₂] M₂ ⧸ f.range), u.comp f = v.comp f → u = v) : f.range = ⊤ :=
begin
  have h₁ : (0 : M₂ →ₗ[R₂] M₂ ⧸ f.range).comp f = 0 := zero_comp _,
  rw [←submodule.ker_mkq f.range, ←h 0 f.range.mkq (eq.trans h₁ (range_mkq_comp _).symm)],
  exact ker_zero
end

end ring

end linear_map

open linear_map

namespace submodule

variables {R M : Type*} {r : R} {x y : M} [ring R] [add_comm_group M] [module R M]
variables (p p' : submodule R M)

/-- If `p = ⊥`, then `M / p ≃ₗ[R] M`. -/
def quot_equiv_of_eq_bot (hp : p = ⊥) : (M ⧸ p) ≃ₗ[R] M :=
linear_equiv.of_linear (p.liftq id $ hp.symm ▸ bot_le) p.mkq (liftq_mkq _ _ _) $
  p.quot_hom_ext $ λ x, rfl

@[simp] lemma quot_equiv_of_eq_bot_apply_mk (hp : p = ⊥) (x : M) :
  p.quot_equiv_of_eq_bot hp (quotient.mk x) = x := rfl

@[simp] lemma quot_equiv_of_eq_bot_symm_apply (hp : p = ⊥) (x : M) :
  (p.quot_equiv_of_eq_bot hp).symm x = quotient.mk x := rfl

@[simp] lemma coe_quot_equiv_of_eq_bot_symm (hp : p = ⊥) :
  ((p.quot_equiv_of_eq_bot hp).symm : M →ₗ[R] M ⧸ p) = p.mkq := rfl

/-- Quotienting by equal submodules gives linearly equivalent quotients. -/
def quot_equiv_of_eq (h : p = p') : (M ⧸ p) ≃ₗ[R] M ⧸ p' :=
{ map_add' := by { rintros ⟨x⟩ ⟨y⟩, refl }, map_smul' := by { rintros x ⟨y⟩, refl },
  ..@quotient.congr _ _ (quotient_rel p) (quotient_rel p') (equiv.refl _) $
    λ a b, by { subst h, refl } }

@[simp]
lemma quot_equiv_of_eq_mk (h : p = p') (x : M) :
  submodule.quot_equiv_of_eq p p' h (submodule.quotient.mk x) = submodule.quotient.mk x :=
rfl

end submodule

end ring

section comm_ring

variables {R M M₂ : Type*} {r : R} {x y : M} [comm_ring R]
  [add_comm_group M] [module R M] [add_comm_group M₂] [module R M₂]
  (p : submodule R M) (q : submodule R M₂)

namespace submodule

/-- Given modules `M`, `M₂` over a commutative ring, together with submodules `p ⊆ M`, `q ⊆ M₂`,
the natural map $\{f ∈ Hom(M, M₂) | f(p) ⊆ q \} \to Hom(M/p, M₂/q)$ is linear. -/
def mapq_linear : compatible_maps p q →ₗ[R] (M ⧸ p) →ₗ[R] (M₂ ⧸ q) :=
{ to_fun    := λ f, mapq _ _ f.val f.property,
  map_add'  := λ x y, by { ext, refl, },
  map_smul' := λ c f, by { ext, refl, } }

end submodule

end comm_ring<|MERGE_RESOLUTION|>--- conflicted
+++ resolved
@@ -74,14 +74,9 @@
 
 variables {S : Type*} [has_smul S R] [has_smul S M] [is_scalar_tower S R M] (P : submodule R M)
 
-<<<<<<< HEAD
 instance has_smul' : has_smul S (M ⧸ P) :=
-⟨λ a, quotient.map' ((•) a) $ λ x y h, by simpa [smul_sub] using P.smul_mem (a • 1 : R) h⟩
-=======
-instance has_scalar' : has_scalar S (M ⧸ P) :=
 ⟨λ a, quotient.map' ((•) a) $ λ x y h, left_rel_apply.mpr $
   by simpa [smul_sub] using P.smul_mem (a • 1 : R) (left_rel_apply.mp h)⟩
->>>>>>> 1116684d
 
 /-- Shortcut to help the elaborator in the common case. -/
 instance has_smul : has_smul R (M ⧸ P) :=
