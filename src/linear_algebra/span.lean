/-
Copyright (c) 2017 Johannes Hölzl. All rights reserved.
Released under Apache 2.0 license as described in the file LICENSE.
Authors: Johannes Hölzl, Mario Carneiro, Kevin Buzzard, Yury Kudryashov, Frédéric Dupuis,
  Heather Macbeth
-/
import linear_algebra.basic
import order.omega_complete_partial_order

/-!
# The span of a set of vectors, as a submodule

* `submodule.span s` is defined to be the smallest submodule containing the set `s`.

## Notations

* We introduce the notation `R ∙ v` for the span of a singleton, `submodule.span R {v}`.  This is
  `\.`, not the same as the scalar multiplication `•`/`\bub`.

-/
variables {R R₂ K M M₂ V S : Type*}

namespace submodule

open function set
open_locale pointwise

section add_comm_monoid

variables [semiring R] [add_comm_monoid M] [module R M]
variables {x : M} (p p' : submodule R M)
variables [semiring R₂] {σ₁₂ : R →+* R₂}
variables [add_comm_monoid M₂] [module R₂ M₂]

section
variables (R)

/-- The span of a set `s ⊆ M` is the smallest submodule of M that contains `s`. -/
def span (s : set M) : submodule R M := Inf {p | s ⊆ p}
end

variables {s t : set M}
lemma mem_span : x ∈ span R s ↔ ∀ p : submodule R M, s ⊆ p → x ∈ p := mem_Inter₂

lemma subset_span : s ⊆ span R s :=
λ x h, mem_span.2 $ λ p hp, hp h

lemma span_le {p} : span R s ≤ p ↔ s ⊆ p :=
⟨subset.trans subset_span, λ ss x h, mem_span.1 h _ ss⟩

lemma span_mono (h : s ⊆ t) : span R s ≤ span R t :=
span_le.2 $ subset.trans h subset_span

lemma span_eq_of_le (h₁ : s ⊆ p) (h₂ : p ≤ span R s) : span R s = p :=
le_antisymm (span_le.2 h₁) h₂

lemma span_eq : span R (p : set M) = p :=
span_eq_of_le _ (subset.refl _) subset_span

lemma span_eq_span (hs : s ⊆ span R t) (ht : t ⊆ span R s) : span R s = span R t :=
le_antisymm (span_le.2 hs) (span_le.2 ht)

/-- A version of `submodule.span_eq` for when the span is by a smaller ring. -/
@[simp] lemma span_coe_eq_restrict_scalars
  [semiring S] [has_scalar S R] [module S M] [is_scalar_tower S R M] :
  span S (p : set M) = p.restrict_scalars S :=
span_eq (p.restrict_scalars S)

lemma map_span [ring_hom_surjective σ₁₂] (f : M →ₛₗ[σ₁₂] M₂) (s : set M) :
  (span R s).map f = span R₂ (f '' s) :=
eq.symm $ span_eq_of_le _ (set.image_subset f subset_span) $
map_le_iff_le_comap.2 $ span_le.2 $ λ x hx, subset_span ⟨x, hx, rfl⟩

alias submodule.map_span ← _root_.linear_map.map_span

lemma map_span_le [ring_hom_surjective σ₁₂] (f : M →ₛₗ[σ₁₂] M₂) (s : set M)
  (N : submodule R₂ M₂) : map f (span R s) ≤ N ↔ ∀ m ∈ s, f m ∈ N :=
begin
  rw [f.map_span, span_le, set.image_subset_iff],
  exact iff.rfl
end

alias submodule.map_span_le ← _root_.linear_map.map_span_le

@[simp] lemma span_insert_zero : span R (insert (0 : M) s) = span R s :=
begin
  refine le_antisymm _ (submodule.span_mono (set.subset_insert 0 s)),
  rw [span_le, set.insert_subset],
  exact ⟨by simp only [set_like.mem_coe, submodule.zero_mem], submodule.subset_span⟩,
end

/- See also `span_preimage_eq` below. -/
lemma span_preimage_le (f : M →ₛₗ[σ₁₂] M₂) (s : set M₂) :
  span R (f ⁻¹' s) ≤ (span R₂ s).comap f :=
by { rw [span_le, comap_coe], exact preimage_mono (subset_span), }

alias submodule.span_preimage_le ← _root_.linear_map.span_preimage_le

lemma closure_subset_span {s : set M} :
  (add_submonoid.closure s : set M) ⊆ span R s :=
(@add_submonoid.closure_le _ _ _ (span R s).to_add_submonoid).mpr subset_span

<<<<<<< HEAD
lemma closure_le_to_add_submonoid_span {s : set M} :
  add_submonoid.closure s ≤ (span R s).to_add_submonoid :=
closure_subset_span

lemma span_closure {s : set M} : span R (add_submonoid.closure s : set M) = span R s :=
=======
@[simp] lemma span_closure {s : set M} : span R (add_submonoid.closure s : set M) = span R s :=
>>>>>>> 78d71e21
le_antisymm (span_le.mpr closure_subset_span) (span_mono add_submonoid.subset_closure)

/-- An induction principle for span membership. If `p` holds for 0 and all elements of `s`, and is
preserved under addition and scalar multiplication, then `p` holds for all elements of the span of
`s`. -/
@[elab_as_eliminator] lemma span_induction {p : M → Prop} (h : x ∈ span R s)
  (Hs : ∀ x ∈ s, p x) (H0 : p 0)
  (H1 : ∀ x y, p x → p y → p (x + y))
  (H2 : ∀ (a:R) x, p x → p (a • x)) : p x :=
(@span_le _ _ _ _ _ _ ⟨p, H1, H0, H2⟩).2 Hs h

/-- A dependent version of `submodule.span_induction`. -/
lemma span_induction' {p : Π x, x ∈ span R s → Prop}
  (Hs : ∀ x (h : x ∈ s), p x (subset_span h))
  (H0 : p 0 (submodule.zero_mem _))
  (H1 : ∀ x hx y hy, p x hx → p y hy → p (x + y) (submodule.add_mem _ ‹_› ‹_›))
  (H2 : ∀ (a : R) x hx, p x hx → p (a • x) (submodule.smul_mem _ _ ‹_›)) {x} (hx : x ∈ span R s) :
  p x hx :=
begin
  refine exists.elim _ (λ (hx : x ∈ span R s) (hc : p x hx), hc),
  refine span_induction hx (λ m hm, ⟨subset_span hm, Hs m hm⟩) ⟨zero_mem _, H0⟩
    (λ x y hx hy, exists.elim hx $ λ hx' hx, exists.elim hy $ λ hy' hy,
    ⟨add_mem hx' hy', H1 _ _ _ _ hx hy⟩) (λ r x hx, exists.elim hx $ λ hx' hx,
    ⟨smul_mem _ _ hx', H2 r _ _ hx⟩)
end

@[simp] lemma span_span_coe_preimage : span R ((coe : span R s → M) ⁻¹' s) = ⊤ :=
eq_top_iff.2 $ λ x, subtype.rec_on x $ λ x hx _, begin
  refine span_induction' (λ x hx, _) _ (λ x y _ _, _) (λ r x _, _) hx,
  { exact subset_span hx },
  { exact zero_mem _ },
  { exact add_mem },
  { exact smul_mem _ _ }
end

lemma span_nat_eq_add_submonoid_closure (s : set M) :
  (span ℕ s).to_add_submonoid = add_submonoid.closure s :=
begin
  refine eq.symm (add_submonoid.closure_eq_of_le subset_span _),
  apply add_submonoid.to_nat_submodule.symm.to_galois_connection.l_le _,
  rw span_le,
  exact add_submonoid.subset_closure,
end

@[simp] lemma span_nat_eq (s : add_submonoid M) : (span ℕ (s : set M)).to_add_submonoid = s :=
by rw [span_nat_eq_add_submonoid_closure, s.closure_eq]

lemma span_int_eq_add_subgroup_closure {M : Type*} [add_comm_group M] (s : set M) :
  (span ℤ s).to_add_subgroup = add_subgroup.closure s :=
eq.symm $ add_subgroup.closure_eq_of_le _ subset_span $ λ x hx, span_induction hx
  (λ x hx, add_subgroup.subset_closure hx) (add_subgroup.zero_mem _)
  (λ _ _, add_subgroup.add_mem _) (λ _ _ _, add_subgroup.zsmul_mem _ ‹_› _)

@[simp] lemma span_int_eq {M : Type*} [add_comm_group M] (s : add_subgroup M) :
  (span ℤ (s : set M)).to_add_subgroup = s :=
by rw [span_int_eq_add_subgroup_closure, s.closure_eq]

section
variables (R M)

/-- `span` forms a Galois insertion with the coercion from submodule to set. -/
protected def gi : galois_insertion (@span R M _ _ _) coe :=
{ choice := λ s _, span R s,
  gc := λ s t, span_le,
  le_l_u := λ s, subset_span,
  choice_eq := λ s h, rfl }

end

@[simp] lemma span_empty : span R (∅ : set M) = ⊥ :=
(submodule.gi R M).gc.l_bot

@[simp] lemma span_univ : span R (univ : set M) = ⊤ :=
eq_top_iff.2 $ set_like.le_def.2 $ subset_span

lemma span_union (s t : set M) : span R (s ∪ t) = span R s ⊔ span R t :=
(submodule.gi R M).gc.l_sup

lemma span_Union {ι} (s : ι → set M) : span R (⋃ i, s i) = ⨆ i, span R (s i) :=
(submodule.gi R M).gc.l_supr

lemma span_Union₂ {ι} {κ : ι → Sort*} (s : Π i, κ i → set M) :
  span R (⋃ i j, s i j) = ⨆ i j, span R (s i j) :=
(submodule.gi R M).gc.l_supr₂

lemma span_attach_bUnion [decidable_eq M] {α : Type*} (s : finset α) (f : s → finset M) :
  span R (s.attach.bUnion f : set M) = ⨆ x, span R (f x) :=
by simpa [span_Union]

lemma sup_span : p ⊔ span R s = span R (p ∪ s) :=
by rw [submodule.span_union, p.span_eq]

lemma span_sup : span R s ⊔ p = span R (s ∪ p) :=
by rw [submodule.span_union, p.span_eq]

lemma span_eq_supr_of_singleton_spans (s : set M) : span R s = ⨆ x ∈ s, span R {x} :=
by simp only [←span_Union, set.bUnion_of_singleton s]

lemma span_smul_le (s : set M) (r : R) :
  span R (r • s) ≤ span R s :=
begin
  rw span_le,
  rintros _ ⟨x, hx, rfl⟩,
  exact smul_mem (span R s) r (subset_span hx),
end

lemma subset_span_trans {U V W : set M} (hUV : U ⊆ submodule.span R V)
  (hVW : V ⊆ submodule.span R W) :
  U ⊆ submodule.span R W :=
(submodule.gi R M).gc.le_u_l_trans hUV hVW

/-- See `submodule.span_smul_eq` (in `ring_theory.ideal.operations`) for
`span R (r • s) = r • span R s` that holds for arbitrary `r` in a `comm_semiring`. -/
lemma span_smul_eq_of_is_unit (s : set M) (r : R) (hr : is_unit r) :
  span R (r • s) = span R s :=
begin
  apply le_antisymm,
  { apply span_smul_le },
  { convert span_smul_le (r • s) ((hr.unit ⁻¹ : _) : R),
    rw smul_smul,
    erw hr.unit.inv_val,
    rw one_smul }
end

@[simp] theorem coe_supr_of_directed {ι} [hι : nonempty ι]
  (S : ι → submodule R M) (H : directed (≤) S) :
  ((supr S : submodule R M) : set M) = ⋃ i, S i :=
begin
  refine subset.antisymm _ (Union_subset $ le_supr S),
  suffices : (span R (⋃ i, (S i : set M)) : set M) ⊆ ⋃ (i : ι), ↑(S i),
    by simpa only [span_Union, span_eq] using this,
  refine (λ x hx, span_induction hx (λ _, id) _ _ _);
    simp only [mem_Union, exists_imp_distrib],
  { exact hι.elim (λ i, ⟨i, (S i).zero_mem⟩) },
  { intros x y i hi j hj,
    rcases H i j with ⟨k, ik, jk⟩,
    exact ⟨k, add_mem (ik hi) (jk hj)⟩ },
  { exact λ a x i hi, ⟨i, smul_mem _ a hi⟩ },
end

@[simp] theorem mem_supr_of_directed {ι} [nonempty ι]
  (S : ι → submodule R M) (H : directed (≤) S) {x} :
  x ∈ supr S ↔ ∃ i, x ∈ S i :=
by { rw [← set_like.mem_coe, coe_supr_of_directed S H, mem_Union], refl }

theorem mem_Sup_of_directed {s : set (submodule R M)}
  {z} (hs : s.nonempty) (hdir : directed_on (≤) s) :
  z ∈ Sup s ↔ ∃ y ∈ s, z ∈ y :=
begin
  haveI : nonempty s := hs.to_subtype,
  simp only [Sup_eq_supr', mem_supr_of_directed _ hdir.directed_coe, set_coe.exists, subtype.coe_mk]
end

@[norm_cast, simp] lemma coe_supr_of_chain (a : ℕ →o submodule R M) :
  (↑(⨆ k, a k) : set M) = ⋃ k, (a k : set M) :=
coe_supr_of_directed a a.monotone.directed_le

/-- We can regard `coe_supr_of_chain` as the statement that `coe : (submodule R M) → set M` is
Scott continuous for the ω-complete partial order induced by the complete lattice structures. -/
lemma coe_scott_continuous : omega_complete_partial_order.continuous'
  (coe : submodule R M → set M) :=
⟨set_like.coe_mono, coe_supr_of_chain⟩

@[simp] lemma mem_supr_of_chain (a : ℕ →o submodule R M) (m : M) :
  m ∈ (⨆ k, a k) ↔ ∃ k, m ∈ a k :=
mem_supr_of_directed a a.monotone.directed_le

section

variables {p p'}

lemma mem_sup : x ∈ p ⊔ p' ↔ ∃ (y ∈ p) (z ∈ p'), y + z = x :=
⟨λ h, begin
  rw [← span_eq p, ← span_eq p', ← span_union] at h,
  apply span_induction h,
  { rintro y (h | h),
    { exact ⟨y, h, 0, by simp, by simp⟩ },
    { exact ⟨0, by simp, y, h, by simp⟩ } },
  { exact ⟨0, by simp, 0, by simp⟩ },
  { rintro _ _ ⟨y₁, hy₁, z₁, hz₁, rfl⟩ ⟨y₂, hy₂, z₂, hz₂, rfl⟩,
    exact ⟨_, add_mem hy₁ hy₂, _, add_mem hz₁ hz₂, by simp [add_assoc]; cc⟩ },
  { rintro a _ ⟨y, hy, z, hz, rfl⟩,
    exact ⟨_, smul_mem _ a hy, _, smul_mem _ a hz, by simp [smul_add]⟩ }
end,
by rintro ⟨y, hy, z, hz, rfl⟩; exact add_mem
  ((le_sup_left : p ≤ p ⊔ p') hy)
  ((le_sup_right : p' ≤ p ⊔ p') hz)⟩

lemma mem_sup' : x ∈ p ⊔ p' ↔ ∃ (y : p) (z : p'), (y:M) + z = x :=
mem_sup.trans $ by simp only [set_like.exists, coe_mk]

variables (p p')

lemma coe_sup : ↑(p ⊔ p') = (p + p' : set M) :=
by { ext, rw [set_like.mem_coe, mem_sup, set.mem_add], simp, }

lemma sup_to_add_submonoid :
  (p ⊔ p').to_add_submonoid = p.to_add_submonoid ⊔ p'.to_add_submonoid :=
begin
  ext x,
  rw [mem_to_add_submonoid, mem_sup, add_submonoid.mem_sup],
  refl,
end

lemma sup_to_add_subgroup {R M : Type*} [ring R] [add_comm_group M] [module R M]
  (p p' : submodule R M) :
  (p ⊔ p').to_add_subgroup = p.to_add_subgroup ⊔ p'.to_add_subgroup :=
begin
  ext x,
  rw [mem_to_add_subgroup, mem_sup, add_subgroup.mem_sup],
  refl,
end

end

/- This is the character `∙`, with escape sequence `\.`, and is thus different from the scalar
multiplication character `•`, with escape sequence `\bub`. -/
notation R`∙`:1000 x := span R (@singleton _ _ set.has_singleton x)

lemma mem_span_singleton_self (x : M) : x ∈ R ∙ x := subset_span rfl

lemma nontrivial_span_singleton {x : M} (h : x ≠ 0) : nontrivial (R ∙ x) :=
⟨begin
    use [0, x, submodule.mem_span_singleton_self x],
    intros H,
    rw [eq_comm, submodule.mk_eq_zero] at H,
    exact h H
end⟩

lemma mem_span_singleton {y : M} : x ∈ (R ∙ y) ↔ ∃ a:R, a • y = x :=
⟨λ h, begin
  apply span_induction h,
  { rintro y (rfl|⟨⟨⟩⟩), exact ⟨1, by simp⟩ },
  { exact ⟨0, by simp⟩ },
  { rintro _ _ ⟨a, rfl⟩ ⟨b, rfl⟩,
    exact ⟨a + b, by simp [add_smul]⟩ },
  { rintro a _ ⟨b, rfl⟩,
    exact ⟨a * b, by simp [smul_smul]⟩ }
end,
by rintro ⟨a, y, rfl⟩; exact
  smul_mem _ _ (subset_span $ by simp)⟩

lemma le_span_singleton_iff {s : submodule R M} {v₀ : M} :
  s ≤ (R ∙ v₀) ↔ ∀ v ∈ s, ∃ r : R, r • v₀ = v :=
by simp_rw [set_like.le_def, mem_span_singleton]

variables (R)

lemma span_singleton_eq_top_iff (x : M) : (R ∙ x) = ⊤ ↔ ∀ v, ∃ r : R, r • x = v :=
by { rw [eq_top_iff, le_span_singleton_iff], tauto }

@[simp] lemma span_zero_singleton : (R ∙ (0:M)) = ⊥ :=
by { ext, simp [mem_span_singleton, eq_comm] }

lemma span_singleton_eq_range (y : M) : ↑(R ∙ y) = range ((• y) : R → M) :=
set.ext $ λ x, mem_span_singleton

lemma span_singleton_smul_le {S} [monoid S] [has_scalar S R] [mul_action S M]
  [is_scalar_tower S R M] (r : S) (x : M) : (R ∙ (r • x)) ≤ R ∙ x :=
begin
  rw [span_le, set.singleton_subset_iff, set_like.mem_coe],
  exact smul_of_tower_mem _ _ (mem_span_singleton_self _)
end

lemma span_singleton_group_smul_eq {G} [group G] [has_scalar G R] [mul_action G M]
  [is_scalar_tower G R M] (g : G) (x : M) : (R ∙ (g • x)) = R ∙ x :=
begin
  refine le_antisymm (span_singleton_smul_le R g x) _,
  convert span_singleton_smul_le R (g⁻¹) (g • x),
  exact (inv_smul_smul g x).symm
end

variables {R}

lemma span_singleton_smul_eq {r : R} (hr : is_unit r) (x : M) : (R ∙ (r • x)) = R ∙ x :=
begin
  lift r to Rˣ using hr,
  rw ←units.smul_def,
  exact span_singleton_group_smul_eq R r x,
end

lemma disjoint_span_singleton {K E : Type*} [division_ring K] [add_comm_group E] [module K E]
  {s : submodule K E} {x : E} :
  disjoint s (K ∙ x) ↔ (x ∈ s → x = 0) :=
begin
  refine disjoint_def.trans ⟨λ H hx, H x hx $ subset_span $ mem_singleton x, _⟩,
  assume H y hy hyx,
  obtain ⟨c, rfl⟩ := mem_span_singleton.1 hyx,
  by_cases hc : c = 0,
  { rw [hc, zero_smul] },
  { rw [s.smul_mem_iff hc] at hy,
    rw [H hy, smul_zero] }
end

lemma disjoint_span_singleton' {K E : Type*} [division_ring K] [add_comm_group E] [module K E]
  {p : submodule K E} {x : E} (x0 : x ≠ 0) :
  disjoint p (K ∙ x) ↔ x ∉ p :=
disjoint_span_singleton.trans ⟨λ h₁ h₂, x0 (h₁ h₂), λ h₁ h₂, (h₁ h₂).elim⟩

lemma mem_span_singleton_trans {x y z : M} (hxy : x ∈ R ∙ y) (hyz : y ∈ R ∙ z) :
  x ∈ R ∙ z :=
begin
  rw [← set_like.mem_coe, ← singleton_subset_iff] at *,
  exact submodule.subset_span_trans hxy hyz
end

lemma mem_span_insert {y} : x ∈ span R (insert y s) ↔ ∃ (a:R) (z ∈ span R s), x = a • y + z :=
begin
  simp only [← union_singleton, span_union, mem_sup, mem_span_singleton, exists_prop,
    exists_exists_eq_and],
  rw [exists_comm],
  simp only [eq_comm, add_comm, exists_and_distrib_left]
end

lemma span_insert (x) (s : set M) : span R (insert x s) = span R ({x} : set M) ⊔ span R s :=
by rw [insert_eq, span_union]

lemma span_insert_eq_span (h : x ∈ span R s) : span R (insert x s) = span R s :=
span_eq_of_le _ (set.insert_subset.mpr ⟨h, subset_span⟩) (span_mono $ subset_insert _ _)

lemma span_span : span R (span R s : set M) = span R s := span_eq _

variables (R S s)

/-- If `R` is "smaller" ring than `S` then the span by `R` is smaller than the span by `S`. -/
lemma span_le_restrict_scalars [semiring S] [has_scalar R S] [module S M] [is_scalar_tower R S M] :
  span R s ≤ (span S s).restrict_scalars R :=
submodule.span_le.2 submodule.subset_span

/-- A version of `submodule.span_le_restrict_scalars` with coercions. -/
@[simp] lemma span_subset_span [semiring S] [has_scalar R S] [module S M] [is_scalar_tower R S M] :
  ↑(span R s) ⊆ (span S s : set M) :=
span_le_restrict_scalars R S s

/-- Taking the span by a large ring of the span by the small ring is the same as taking the span
by just the large ring. -/
lemma span_span_of_tower [semiring S] [has_scalar R S] [module S M] [is_scalar_tower R S M] :
  span S (span R s : set M) = span S s :=
le_antisymm (span_le.2 $ span_subset_span R S s) (span_mono subset_span)

variables {R S s}

lemma span_eq_bot : span R (s : set M) = ⊥ ↔ ∀ x ∈ s, (x:M) = 0 :=
eq_bot_iff.trans ⟨
  λ H x h, (mem_bot R).1 $ H $ subset_span h,
  λ H, span_le.2 (λ x h, (mem_bot R).2 $ H x h)⟩

@[simp] lemma span_singleton_eq_bot : (R ∙ x) = ⊥ ↔ x = 0 :=
span_eq_bot.trans $ by simp

@[simp] lemma span_zero : span R (0 : set M) = ⊥ := by rw [←singleton_zero, span_singleton_eq_bot]

lemma span_singleton_eq_span_singleton {R M : Type*} [ring R] [add_comm_group M] [module R M]
  [no_zero_smul_divisors R M] {x y : M} : (R ∙ x) = (R ∙ y) ↔ ∃ z : Rˣ, z • x = y :=
begin
  by_cases hx : x = 0,
  { rw [hx, span_zero_singleton, eq_comm, span_singleton_eq_bot],
    exact ⟨λ hy, ⟨1, by rw [hy, smul_zero]⟩, λ ⟨_, hz⟩, by rw [← hz, smul_zero]⟩ },
  by_cases hy : y = 0,
  { rw [hy, span_zero_singleton, span_singleton_eq_bot],
    exact ⟨λ hx, ⟨1, by rw [hx, smul_zero]⟩, λ ⟨z, hz⟩, (smul_eq_zero_iff_eq z).mp hz⟩ },
  split,
  { intro hxy,
    cases mem_span_singleton.mp (by { rw [hxy], apply mem_span_singleton_self }) with v hv,
    cases mem_span_singleton.mp (by { rw [← hxy], apply mem_span_singleton_self }) with i hi,
    have vi : v * i = 1 :=
    by { rw [← one_smul R y, ← hi, smul_smul] at hv, exact smul_left_injective R hy hv },
    have iv : i * v = 1 :=
    by { rw [← one_smul R x, ← hv, smul_smul] at hi, exact smul_left_injective R hx hi },
    exact ⟨⟨v, i, vi, iv⟩, hv⟩ },
  { rintro ⟨v, rfl⟩,
    rw span_singleton_group_smul_eq }
end

@[simp] lemma span_image [ring_hom_surjective σ₁₂] (f : M →ₛₗ[σ₁₂] M₂) :
  span R₂ (f '' s) = map f (span R s) :=
(map_span f s).symm

lemma apply_mem_span_image_of_mem_span
   [ring_hom_surjective σ₁₂] (f : M →ₛₗ[σ₁₂] M₂) {x : M} {s : set M} (h : x ∈ submodule.span R s) :
   f x ∈ submodule.span R₂ (f '' s) :=
begin
  rw submodule.span_image,
  exact submodule.mem_map_of_mem h
end

@[simp] lemma map_subtype_span_singleton {p : submodule R M} (x : p) :
  map p.subtype (R ∙ x) = R ∙ (x : M) :=
by simp [← span_image]

/-- `f` is an explicit argument so we can `apply` this theorem and obtain `h` as a new goal. -/
lemma not_mem_span_of_apply_not_mem_span_image
   [ring_hom_surjective σ₁₂] (f : M →ₛₗ[σ₁₂] M₂) {x : M} {s : set M}
   (h : f x ∉ submodule.span R₂ (f '' s)) :
   x ∉ submodule.span R s :=
h.imp (apply_mem_span_image_of_mem_span f)

lemma supr_eq_span {ι : Sort*} (p : ι → submodule R M) :
  (⨆ (i : ι), p i) = submodule.span R (⋃ (i : ι), ↑(p i)) :=
le_antisymm
  (supr_le $ assume i, subset.trans (assume m hm, set.mem_Union.mpr ⟨i, hm⟩) subset_span)
  (span_le.mpr $ Union_subset_iff.mpr $ assume i m hm, mem_supr_of_mem i hm)

lemma supr_to_add_submonoid {ι : Sort*} (p : ι → submodule R M) :
  (⨆ i, p i).to_add_submonoid = ⨆ i, (p i).to_add_submonoid :=
begin
  refine le_antisymm (λ x, _) (supr_le $ λ i, to_add_submonoid_mono $ le_supr _ i),
  simp_rw [supr_eq_span, add_submonoid.supr_eq_closure, mem_to_add_submonoid, coe_to_add_submonoid],
  intros hx,
  refine submodule.span_induction hx (λ x hx, _) _ (λ x y hx hy, _) (λ r x hx, _),
  { exact add_submonoid.subset_closure hx },
  { exact add_submonoid.zero_mem _ },
  { exact add_submonoid.add_mem _ hx hy },
  { apply add_submonoid.closure_induction hx,
    { rintros x ⟨_, ⟨i, rfl⟩, hix : x ∈ p i⟩,
      apply add_submonoid.subset_closure (set.mem_Union.mpr ⟨i, _⟩),
      exact smul_mem _ r hix },
    { rw smul_zero,
      exact add_submonoid.zero_mem _ },
    { intros x y hx hy,
      rw smul_add,
      exact add_submonoid.add_mem _ hx hy, } }
end

/-- An induction principle for elements of `⨆ i, p i`.
If `C` holds for `0` and all elements of `p i` for all `i`, and is preserved under addition,
then it holds for all elements of the supremum of `p`. -/
@[elab_as_eliminator]
lemma supr_induction {ι : Sort*} (p : ι → submodule R M) {C : M → Prop} {x : M} (hx : x ∈ ⨆ i, p i)
  (hp : ∀ i (x ∈ p i), C x)
  (h0 : C 0)
  (hadd : ∀ x y, C x → C y → C (x + y)) : C x :=
begin
  rw [←mem_to_add_submonoid, supr_to_add_submonoid] at hx,
  exact add_submonoid.supr_induction _ hx hp h0 hadd,
end

/-- A dependent version of `submodule.supr_induction`. -/
@[elab_as_eliminator]
lemma supr_induction' {ι : Sort*} (p : ι → submodule R M) {C : Π x, (x ∈ ⨆ i, p i) → Prop}
  (hp : ∀ i (x ∈ p i), C x (mem_supr_of_mem i ‹_›))
  (h0 : C 0 (zero_mem _))
  (hadd : ∀ x y hx hy, C x hx → C y hy → C (x + y) (add_mem ‹_› ‹_›))
  {x : M} (hx : x ∈ ⨆ i, p i) : C x hx :=
begin
  refine exists.elim _ (λ (hx : x ∈ ⨆ i, p i) (hc : C x hx), hc),
  refine supr_induction p hx (λ i x hx, _) _ (λ x y, _),
  { exact ⟨_, hp _ _ hx⟩ },
  { exact ⟨_, h0⟩ },
  { rintro ⟨_, Cx⟩ ⟨_, Cy⟩,
    refine ⟨_, hadd _ _ _ _ Cx Cy⟩ },
end

@[simp] lemma span_singleton_le_iff_mem (m : M) (p : submodule R M) : (R ∙ m) ≤ p ↔ m ∈ p :=
by rw [span_le, singleton_subset_iff, set_like.mem_coe]

lemma singleton_span_is_compact_element (x : M) :
  complete_lattice.is_compact_element (span R {x} : submodule R M) :=
begin
  rw complete_lattice.is_compact_element_iff_le_of_directed_Sup_le,
  intros d hemp hdir hsup,
  have : x ∈ Sup d, from (set_like.le_def.mp hsup) (mem_span_singleton_self x),
  obtain ⟨y, ⟨hyd, hxy⟩⟩ := (mem_Sup_of_directed hemp hdir).mp this,
  exact ⟨y, ⟨hyd, by simpa only [span_le, singleton_subset_iff]⟩⟩,
end

/-- The span of a finite subset is compact in the lattice of submodules. -/
lemma finset_span_is_compact_element (S : finset M) :
  complete_lattice.is_compact_element (span R S : submodule R M) :=
begin
  rw span_eq_supr_of_singleton_spans,
  simp only [finset.mem_coe],
  rw ←finset.sup_eq_supr,
  exact complete_lattice.finset_sup_compact_of_compact S
    (λ x _, singleton_span_is_compact_element x),
end

/-- The span of a finite subset is compact in the lattice of submodules. -/
lemma finite_span_is_compact_element (S : set M) (h : S.finite) :
  complete_lattice.is_compact_element (span R S : submodule R M) :=
finite.coe_to_finset h ▸ (finset_span_is_compact_element h.to_finset)

instance : is_compactly_generated (submodule R M) :=
⟨λ s, ⟨(λ x, span R {x}) '' s, ⟨λ t ht, begin
  rcases (set.mem_image _ _ _).1 ht with ⟨x, hx, rfl⟩,
  apply singleton_span_is_compact_element,
end, by rw [Sup_eq_supr, supr_image, ←span_eq_supr_of_singleton_spans, span_eq]⟩⟩⟩

lemma lt_sup_iff_not_mem {I : submodule R M} {a : M} : I < I ⊔ (R ∙ a) ↔ a ∉ I :=
begin
  split,
  { intro h,
    by_contra akey,
    have h1 : I ⊔ (R ∙ a) ≤ I,
    { simp only [sup_le_iff],
      split,
      { exact le_refl I, },
      { exact (span_singleton_le_iff_mem a I).mpr akey, } },
    have h2 := gt_of_ge_of_gt h1 h,
    exact lt_irrefl I h2, },
  { intro h,
    apply set_like.lt_iff_le_and_exists.mpr, split,
    simp only [le_sup_left],
    use a,
    split, swap, { assumption, },
    { have : (R ∙ a) ≤ I ⊔ (R ∙ a) := le_sup_right,
      exact this (mem_span_singleton_self a), } },
end

lemma mem_supr {ι : Sort*} (p : ι → submodule R M) {m : M} :
  (m ∈ ⨆ i, p i) ↔ (∀ N, (∀ i, p i ≤ N) → m ∈ N) :=
begin
  rw [← span_singleton_le_iff_mem, le_supr_iff],
  simp only [span_singleton_le_iff_mem],
end

section

open_locale classical

/-- For every element in the span of a set, there exists a finite subset of the set
such that the element is contained in the span of the subset. -/
lemma mem_span_finite_of_mem_span {S : set M} {x : M} (hx : x ∈ span R S) :
  ∃ T : finset M, ↑T ⊆ S ∧ x ∈ span R (T : set M) :=
begin
  refine span_induction hx (λ x hx, _) _ _ _,
  { refine ⟨{x}, _, _⟩,
    { rwa [finset.coe_singleton, set.singleton_subset_iff] },
    { rw finset.coe_singleton,
      exact submodule.mem_span_singleton_self x } },
  { use ∅, simp },
  { rintros x y ⟨X, hX, hxX⟩ ⟨Y, hY, hyY⟩,
    refine ⟨X ∪ Y, _, _⟩,
    { rw finset.coe_union,
      exact set.union_subset hX hY },
    rw [finset.coe_union, span_union, mem_sup],
    exact ⟨x, hxX, y, hyY, rfl⟩, },
  { rintros a x ⟨T, hT, h2⟩,
    exact ⟨T, hT, smul_mem _ _ h2⟩ }
end

end

variables {M' : Type*} [add_comm_monoid M'] [module R M'] (q₁ q₁' : submodule R M')

/-- The product of two submodules is a submodule. -/
def prod : submodule R (M × M') :=
{ carrier   := (p : set M) ×ˢ (q₁ : set M'),
  smul_mem' := by rintro a ⟨x, y⟩ ⟨hx, hy⟩; exact ⟨smul_mem _ a hx, smul_mem _ a hy⟩,
  .. p.to_add_submonoid.prod q₁.to_add_submonoid }

@[simp] lemma prod_coe :
  (prod p q₁ : set (M × M')) = (p : set M) ×ˢ (q₁ : set M') := rfl

@[simp] lemma mem_prod {p : submodule R M} {q : submodule R M'} {x : M × M'} :
  x ∈ prod p q ↔ x.1 ∈ p ∧ x.2 ∈ q := set.mem_prod

lemma span_prod_le (s : set M) (t : set M') :
  span R (s ×ˢ t) ≤ prod (span R s) (span R t) :=
span_le.2 $ set.prod_mono subset_span subset_span

@[simp] lemma prod_top : (prod ⊤ ⊤ : submodule R (M × M')) = ⊤ :=
by ext; simp

@[simp] lemma prod_bot : (prod ⊥ ⊥ : submodule R (M × M')) = ⊥ :=
by ext ⟨x, y⟩; simp [prod.zero_eq_mk]

lemma prod_mono {p p' : submodule R M} {q q' : submodule R M'} :
  p ≤ p' → q ≤ q' → prod p q ≤ prod p' q' := prod_mono

@[simp] lemma prod_inf_prod : prod p q₁ ⊓ prod p' q₁' = prod (p ⊓ p') (q₁ ⊓ q₁') :=
set_like.coe_injective set.prod_inter_prod

@[simp] lemma prod_sup_prod : prod p q₁ ⊔ prod p' q₁' = prod (p ⊔ p') (q₁ ⊔ q₁') :=
begin
  refine le_antisymm (sup_le
    (prod_mono le_sup_left le_sup_left)
    (prod_mono le_sup_right le_sup_right)) _,
  simp [set_like.le_def], intros xx yy hxx hyy,
  rcases mem_sup.1 hxx with ⟨x, hx, x', hx', rfl⟩,
  rcases mem_sup.1 hyy with ⟨y, hy, y', hy', rfl⟩,
  refine mem_sup.2 ⟨(x, y), ⟨hx, hy⟩, (x', y'), ⟨hx', hy'⟩, rfl⟩
end

end add_comm_monoid

section add_comm_group

variables [ring R] [add_comm_group M] [module R M]

@[simp] lemma span_neg (s : set M) : span R (-s) = span R s :=
calc span R (-s) = span R ((-linear_map.id : M →ₗ[R] M) '' s) : by simp
 ... = map (-linear_map.id) (span R s) : ((-linear_map.id).map_span _).symm
... = span R s : by simp

lemma mem_span_insert' {x y} {s : set M} : x ∈ span R (insert y s) ↔ ∃(a:R), x + a • y ∈ span R s :=
begin
  rw mem_span_insert, split,
  { rintro ⟨a, z, hz, rfl⟩, exact ⟨-a, by simp [hz, add_assoc]⟩ },
  { rintro ⟨a, h⟩, exact ⟨-a, _, h, by simp [add_comm, add_left_comm]⟩ }
end

instance : is_modular_lattice (submodule R M) :=
⟨λ x y z xz a ha, begin
  rw [mem_inf, mem_sup] at ha,
  rcases ha with ⟨⟨b, hb, c, hc, rfl⟩, haz⟩,
  rw mem_sup,
  refine ⟨b, hb, c, mem_inf.2 ⟨hc, _⟩, rfl⟩,
  rw [← add_sub_cancel c b, add_comm],
  apply z.sub_mem haz (xz hb),
end⟩

end add_comm_group

section add_comm_group

variables [semiring R] [semiring R₂]
variables [add_comm_group M] [module R M] [add_comm_group M₂] [module R₂ M₂]
variables {τ₁₂ : R →+* R₂} [ring_hom_surjective τ₁₂]

lemma comap_map_eq (f : M →ₛₗ[τ₁₂] M₂) (p : submodule R M) :
  comap f (map f p) = p ⊔ f.ker :=
begin
  refine le_antisymm _ (sup_le (le_comap_map _ _) (comap_mono bot_le)),
  rintro x ⟨y, hy, e⟩,
  exact mem_sup.2 ⟨y, hy, x - y, by simpa using sub_eq_zero.2 e.symm, by simp⟩
end

lemma comap_map_eq_self {f : M →ₛₗ[τ₁₂] M₂} {p : submodule R M} (h : f.ker ≤ p) :
  comap f (map f p) = p :=
by rw [submodule.comap_map_eq, sup_of_le_left h]

end add_comm_group

end submodule

namespace linear_map

open submodule function

section add_comm_group

variables [semiring R] [semiring R₂]
variables [add_comm_group M] [add_comm_group M₂]
variables [module R M] [module R₂ M₂]
variables {τ₁₂ : R →+* R₂} [ring_hom_surjective τ₁₂]
include R

protected lemma map_le_map_iff (f : M →ₛₗ[τ₁₂] M₂) {p p'} : map f p ≤ map f p' ↔ p ≤ p' ⊔ ker f :=
by rw [map_le_iff_le_comap, submodule.comap_map_eq]

theorem map_le_map_iff' {f : M →ₛₗ[τ₁₂] M₂} (hf : ker f = ⊥) {p p'} :
  map f p ≤ map f p' ↔ p ≤ p' :=
by rw [linear_map.map_le_map_iff, hf, sup_bot_eq]

theorem map_injective {f : M →ₛₗ[τ₁₂] M₂} (hf : ker f = ⊥) : injective (map f) :=
λ p p' h, le_antisymm ((map_le_map_iff' hf).1 (le_of_eq h)) ((map_le_map_iff' hf).1 (ge_of_eq h))

theorem map_eq_top_iff {f : M →ₛₗ[τ₁₂] M₂} (hf : range f = ⊤) {p : submodule R M} :
  p.map f = ⊤ ↔ p ⊔ f.ker = ⊤ :=
by simp_rw [← top_le_iff, ← hf, range_eq_map, linear_map.map_le_map_iff]

end add_comm_group

section
variables (R) (M) [semiring R] [add_comm_monoid M] [module R M]

/-- Given an element `x` of a module `M` over `R`, the natural map from
    `R` to scalar multiples of `x`.-/
@[simps] def to_span_singleton (x : M) : R →ₗ[R] M := linear_map.id.smul_right x

/-- The range of `to_span_singleton x` is the span of `x`.-/
lemma span_singleton_eq_range (x : M) : (R ∙ x) = (to_span_singleton R M x).range :=
submodule.ext $ λ y, by {refine iff.trans _ linear_map.mem_range.symm, exact mem_span_singleton }

lemma to_span_singleton_one (x : M) : to_span_singleton R M x 1 = x := one_smul _ _

end

section add_comm_monoid

variables [semiring R] [add_comm_monoid M] [module R M]
variables [semiring R₂] [add_comm_monoid M₂] [module R₂ M₂]
variables {σ₁₂ : R →+* R₂}

/-- If two linear maps are equal on a set `s`, then they are equal on `submodule.span s`.

See also `linear_map.eq_on_span'` for a version using `set.eq_on`. -/
lemma eq_on_span {s : set M} {f g : M →ₛₗ[σ₁₂] M₂} (H : set.eq_on f g s) ⦃x⦄ (h : x ∈ span R s) :
  f x = g x :=
by apply span_induction h H; simp {contextual := tt}

/-- If two linear maps are equal on a set `s`, then they are equal on `submodule.span s`.

This version uses `set.eq_on`, and the hidden argument will expand to `h : x ∈ (span R s : set M)`.
See `linear_map.eq_on_span` for a version that takes `h : x ∈ span R s` as an argument. -/
lemma eq_on_span' {s : set M} {f g : M →ₛₗ[σ₁₂] M₂} (H : set.eq_on f g s) :
  set.eq_on f g (span R s : set M) :=
eq_on_span H

/-- If `s` generates the whole module and linear maps `f`, `g` are equal on `s`, then they are
equal. -/
lemma ext_on {s : set M} {f g : M →ₛₗ[σ₁₂] M₂} (hv : span R s = ⊤) (h : set.eq_on f g s) :
  f = g :=
linear_map.ext (λ x, eq_on_span h (eq_top_iff'.1 hv _))

/-- If the range of `v : ι → M` generates the whole module and linear maps `f`, `g` are equal at
each `v i`, then they are equal. -/
lemma ext_on_range {ι : Type*} {v : ι → M} {f g : M →ₛₗ[σ₁₂] M₂} (hv : span R (set.range v) = ⊤)
  (h : ∀i, f (v i) = g (v i)) : f = g :=
ext_on hv (set.forall_range_iff.2 h)

end add_comm_monoid

section field

variables {K V} [field K] [add_comm_group V] [module K V]

noncomputable theory
open_locale classical

lemma span_singleton_sup_ker_eq_top (f : V →ₗ[K] K) {x : V} (hx : f x ≠ 0) :
  (K ∙ x) ⊔ f.ker = ⊤ :=
eq_top_iff.2 (λ y hy, submodule.mem_sup.2 ⟨(f y * (f x)⁻¹) • x,
  submodule.mem_span_singleton.2 ⟨f y * (f x)⁻¹, rfl⟩,
    ⟨y - (f y * (f x)⁻¹) • x,
      by rw [linear_map.mem_ker, f.map_sub, f.map_smul, smul_eq_mul, mul_assoc,
             inv_mul_cancel hx, mul_one, sub_self],
      by simp only [add_sub_cancel'_right]⟩⟩)

variables (K V)

lemma ker_to_span_singleton {x : V} (h : x ≠ 0) : (to_span_singleton K V x).ker = ⊥ :=
begin
  ext c, split,
  { intros hc, rw submodule.mem_bot, rw mem_ker at hc, by_contra hc',
    have : x = 0,
      calc x = c⁻¹ • (c • x) : by rw [← mul_smul, inv_mul_cancel hc', one_smul]
      ... = c⁻¹ • ((to_span_singleton K V x) c) : rfl
      ... = 0 : by rw [hc, smul_zero],
    tauto },
  { rw [mem_ker, submodule.mem_bot], intros h, rw h, simp }
end

end field

end linear_map

open linear_map

namespace linear_equiv

section field

variables (K V) [field K] [add_comm_group V] [module K V]

/-- Given a nonzero element `x` of a vector space `V` over a field `K`, the natural
    map from `K` to the span of `x`, with invertibility check to consider it as an
    isomorphism.-/
def to_span_nonzero_singleton (x : V) (h : x ≠ 0) : K ≃ₗ[K] (K ∙ x) :=
linear_equiv.trans
  (linear_equiv.of_injective
    (linear_map.to_span_singleton K V x) (ker_eq_bot.1 $ linear_map.ker_to_span_singleton K V h))
  (linear_equiv.of_eq (to_span_singleton K V x).range (K ∙ x)
    (span_singleton_eq_range K V x).symm)

lemma to_span_nonzero_singleton_one (x : V) (h : x ≠ 0) :
  linear_equiv.to_span_nonzero_singleton K V x h 1 =
    (⟨x, submodule.mem_span_singleton_self x⟩ : K ∙ x) :=
begin
  apply set_like.coe_eq_coe.mp,
  have : ↑(to_span_nonzero_singleton K V x h 1) = to_span_singleton K V x 1 := rfl,
  rw [this, to_span_singleton_one, submodule.coe_mk],
end

/-- Given a nonzero element `x` of a vector space `V` over a field `K`, the natural map
    from the span of `x` to `K`.-/
abbreviation coord (x : V) (h : x ≠ 0) : (K ∙ x) ≃ₗ[K] K :=
(to_span_nonzero_singleton K V x h).symm

lemma coord_self (x : V) (h : x ≠ 0) :
  (coord K V x h) (⟨x, submodule.mem_span_singleton_self x⟩ : K ∙ x) = 1 :=
by rw [← to_span_nonzero_singleton_one K V x h, linear_equiv.symm_apply_apply]

end field

end linear_equiv<|MERGE_RESOLUTION|>--- conflicted
+++ resolved
@@ -100,15 +100,11 @@
   (add_submonoid.closure s : set M) ⊆ span R s :=
 (@add_submonoid.closure_le _ _ _ (span R s).to_add_submonoid).mpr subset_span
 
-<<<<<<< HEAD
 lemma closure_le_to_add_submonoid_span {s : set M} :
   add_submonoid.closure s ≤ (span R s).to_add_submonoid :=
 closure_subset_span
 
-lemma span_closure {s : set M} : span R (add_submonoid.closure s : set M) = span R s :=
-=======
 @[simp] lemma span_closure {s : set M} : span R (add_submonoid.closure s : set M) = span R s :=
->>>>>>> 78d71e21
 le_antisymm (span_le.mpr closure_subset_span) (span_mono add_submonoid.subset_closure)
 
 /-- An induction principle for span membership. If `p` holds for 0 and all elements of `s`, and is
