--- conflicted
+++ resolved
@@ -201,11 +201,7 @@
 by rw [submodule.span_union, p.span_eq]
 
 /- Note that the character `∙` U+2219 used below is different from the scalar multiplication
-<<<<<<< HEAD
-character `•` U+2022. -/
-=======
 character `•` U+2022 and the matrix multiplication character `⬝` U+2B1D. -/
->>>>>>> 119e166b
 notation R`∙`:1000 x := span R (@singleton _ _ set.has_singleton x)
 
 lemma span_eq_supr_of_singleton_spans (s : set M) : span R s = ⨆ x ∈ s, R ∙ x :=
