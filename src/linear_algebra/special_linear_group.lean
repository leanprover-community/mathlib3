--- conflicted
+++ resolved
@@ -77,31 +77,10 @@
 notation. -/
 local prefix `↑ₘ`:1024 := @coe _ (matrix n n R) _
 
-<<<<<<< HEAD
-@[simp] lemma coe_matrix_apply (g : special_linear_group n R) (i : n) :
-  @coe _ (matrix n n R) _ g i = (g : n → n → R) i :=
-rfl
-
-/--
-  `to_lin' A` is matrix multiplication of vectors by `A`, as a linear map.
-
-  After the group structure on `special_linear_group n R` is defined,
-  we show in `to_linear_equiv` that this gives a linear equivalence.
--/
-def to_lin' (A : special_linear_group n R) := matrix.to_lin' (@coe _ (matrix n n R) _ A)
-
-lemma ext_iff (A B : special_linear_group n R) :
-  A = B ↔ (∀ i j, (@coe _ (matrix n n R) _ A) i j = (@coe _ (matrix n n R) _ B) i j) :=
-iff.trans subtype.ext_iff_val ⟨(λ h i j, congr_fun (congr_fun h i) j), matrix.ext⟩
-
-@[ext] lemma ext (A B : special_linear_group n R) :
-  (∀ i j, (@coe _ (matrix n n R) _ A) i j = (@coe _ (matrix n n R) _ B) i j) → A = B :=
-=======
 lemma ext_iff (A B : special_linear_group n R) : A = B ↔ (∀ i j, ↑ₘA i j = ↑ₘB i j) :=
 subtype.ext_iff.trans matrix.ext_iff.symm
 
 @[ext] lemma ext (A B : special_linear_group n R) : (∀ i j, ↑ₘA i j = ↑ₘB i j) → A = B :=
->>>>>>> 9c2b99f2
 (special_linear_group.ext_iff A B).mpr
 
 instance has_inv : has_inv (special_linear_group n R) :=
@@ -119,39 +98,13 @@
 
 variables (A B : special_linear_group n R)
 
-<<<<<<< HEAD
-@[simp] lemma inv_val : ↑(A⁻¹) = adjugate (@coe _ (matrix n n R) _ A) := rfl
-
-@[simp] lemma inv_apply : ⇑(A⁻¹) = adjugate A := rfl
-
-@[simp] lemma mul_val : ↑(A * B) = (@coe _ (matrix n _ _) _ A) ⬝ (@coe _ (matrix n n R) _ B) := rfl
-=======
 @[simp] lemma coe_inv : ↑ₘ(A⁻¹) = adjugate A := rfl
 
 @[simp] lemma coe_mul : ↑ₘ(A * B) = ↑ₘA ⬝ ↑ₘB := rfl
->>>>>>> 9c2b99f2
 
 @[simp] lemma coe_one : ↑ₘ(1 : special_linear_group n R) = (1 : matrix n n R) := rfl
 
-<<<<<<< HEAD
-@[simp] lemma one_val : ↑(1 : special_linear_group n R) = (1 : matrix n n R) := rfl
-
-@[simp] lemma one_apply : ⇑(1 : special_linear_group n R) = (1 : matrix n n R) := rfl
-
-@[simp] lemma det_coe_matrix : det (@coe _ (matrix n n R) _ A) = 1 := A.2
-
-lemma det_coe_fun : det ⇑A = 1 := A.2
-
-@[simp] lemma to_lin'_mul :
-  to_lin' (A * B) = (to_lin' A).comp (to_lin' B) :=
-matrix.to_lin'_mul A B
-
-@[simp] lemma to_lin'_one :
-  to_lin' (1 : special_linear_group n R) = linear_map.id :=
-matrix.to_lin'_one
-=======
 @[simp] lemma det_coe : det ↑ₘA = 1 := A.2
->>>>>>> 9c2b99f2
 
 lemma det_ne_zero [nontrivial R] (g : special_linear_group n R) :
   det ↑ₘg ≠ 0 :=
@@ -196,7 +149,12 @@
 λ A B h, subtype.coe_injective $ matrix.to_lin'.injective $
   linear_equiv.to_linear_map_injective.eq_iff.mpr h
 
-<<<<<<< HEAD
+/-- `to_GL` is the map from the special linear group to the general linear group -/
+def to_GL : special_linear_group n R →* general_linear_group R (n → R) :=
+(general_linear_group.general_linear_equiv _ _).symm.to_monoid_hom.comp to_lin'
+
+lemma coe_to_GL (A : special_linear_group n R) : ↑A.to_GL = A.to_lin'.to_linear_map := rfl
+
 variables {S : Type*} [comm_ring S]
 
 /-- A ring homomorphism from `R` to `S` induces a group homomorphism from
@@ -210,30 +168,6 @@
   @coe _ (matrix n n S) _ (map f g) = f.map_matrix g :=
 rfl
 
-@[simp] lemma coe_fun_map (f : R →+* S) (g : special_linear_group n R) :
-  ⇑(map f g) = f.map_matrix g :=
-rfl
- --, ring_hom.map_det_one f (det_coe_matrix g)⟩ :=
-
-section matrix_notation
-
-variables {m : ℕ}
-
-lemma cons_apply_zero
-  (M : matrix (fin m) (fin m.succ) R) (v : (fin m.succ) → R) (hM : det (vec_cons v M) = 1) :
-  (@coe_fn _ special_linear_group.coe_fun (⟨vec_cons v M, hM⟩ :
-    special_linear_group (fin m.succ) R)) 0 = v :=
-rfl
-
-lemma cons_apply_one
-  (M : matrix (fin m.succ) (fin m.succ.succ) R) (v : (fin m.succ.succ) → R)
-  (hM : det (vec_cons v M) = 1) :
-  (@coe_fn _ special_linear_group.coe_fun (⟨vec_cons v M, hM⟩ :
-    special_linear_group (fin m.succ.succ) R)) 1 = M 0 :=
-cons_val_one v M
-
-end matrix_notation
-
 section cast
 
 /-- Coercion of SL `n` `ℤ` to SL `n` `R` for a commutative ring `R`. -/
@@ -245,19 +179,7 @@
   = (@coe _ (matrix n n ℤ) _ g).map (int.cast_ring_hom R) :=
 coe_matrix_map (int.cast_ring_hom R) g
 
-@[simp] lemma coe_fun_coe (g : special_linear_group n ℤ) :
-  ⇑(@coe _ (special_linear_group n R) _ g)
-  = (@coe _ (matrix n n ℤ) _ g).map (int.cast_ring_hom R) :=
-coe_fun_map (int.cast_ring_hom R) g
-
 end cast
-=======
-/-- `to_GL` is the map from the special linear group to the general linear group -/
-def to_GL : special_linear_group n R →* general_linear_group R (n → R) :=
-(general_linear_group.general_linear_equiv _ _).symm.to_monoid_hom.comp to_lin'
-
-lemma coe_to_GL (A : special_linear_group n R) : ↑A.to_GL = A.to_lin'.to_linear_map := rfl
->>>>>>> 9c2b99f2
 
 section has_neg
 
