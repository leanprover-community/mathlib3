/-
Copyright (c) 2020 Anne Baanen. All rights reserved.
Released under Apache 2.0 license as described in the file LICENSE.
Authors: Anne Baanen

The Special Linear group $SL(n, R)$
-/
import linear_algebra.matrix.nonsingular_inverse
import linear_algebra.matrix.to_lin

/-!
# The Special Linear group $SL(n, R)$

This file defines the elements of the Special Linear group `special_linear_group n R`, consisting
of all square `R`-matrices with determinant `1` on the fintype `n` by `n`.  In addition, we define
the group structure on `special_linear_group n R` and the embedding into the general linear group
`general_linear_group R (n → R)`.

## Main definitions

 * `matrix.special_linear_group` is the type of matrices with determinant 1
 * `matrix.special_linear_group.group` gives the group structure (under multiplication)
 * `matrix.special_linear_group.to_GL` is the embedding `SLₙ(R) → GLₙ(R)`

## Notation

For `m : ℕ`, we introduce the notation `SL(m,R)` for the special linear group on the fintype
`n = fin m`, in the locale `matrix_groups`.

## Implementation notes
The inverse operation in the `special_linear_group` is defined to be the adjugate
matrix, so that `special_linear_group n R` has a group structure for all `comm_ring R`.

We define the elements of `special_linear_group` to be matrices, since we need to
compute their determinant. This is in contrast with `general_linear_group R M`,
which consists of invertible `R`-linear maps on `M`.

We provide `matrix.special_linear_group.has_coe_to_fun` for convenience, but do not state any
lemmas about it, and use `matrix.special_linear_group.coe_fn_eq_coe` to eliminate it `⇑` in favor
of a regular `↑` coercion.

## References

 * https://en.wikipedia.org/wiki/Special_linear_group

## Tags

matrix group, group, matrix inverse
-/

namespace matrix
universes u v
open_locale matrix
open linear_map


section

variables (n : Type u) [decidable_eq n] [fintype n] (R : Type v) [comm_ring R]

/-- `special_linear_group n R` is the group of `n` by `n` `R`-matrices with determinant equal to 1.
-/
def special_linear_group := { A : matrix n n R // A.det = 1 }

end

localized "notation `SL(` n `,` R `)`:= special_linear_group (fin n) R" in matrix_groups

namespace special_linear_group

variables {n : Type u} [decidable_eq n] [fintype n] {R : Type v} [comm_ring R]

instance has_coe_to_matrix : has_coe (special_linear_group n R) (matrix n n R) :=
⟨λ A, A.val⟩

<<<<<<< HEAD
instance coe_fun : has_coe_to_fun (special_linear_group n R) (λ _, n → n → R) :=
{ coe := λ A, A.val }
=======
/- In this file, Lean often has a hard time working out the values of `n` and `R` for an expression
like `det ↑A`. Rather than writing `(A : matrix n n R)` everywhere in this file which is annoyingly
verbose, or `A.val` which is not the simp-normal form for subtypes, we create a local notation
`↑ₘA`. This notation references the local `n` and `R` variables, so is not valid as a global
notation. -/
local prefix `↑ₘ`:1024 := @coe _ (matrix n n R) _
>>>>>>> 6823886c

lemma ext_iff (A B : special_linear_group n R) : A = B ↔ (∀ i j, ↑ₘA i j = ↑ₘB i j) :=
subtype.ext_iff.trans matrix.ext_iff.symm

@[ext] lemma ext (A B : special_linear_group n R) : (∀ i j, ↑ₘA i j = ↑ₘB i j) → A = B :=
(special_linear_group.ext_iff A B).mpr

instance has_inv : has_inv (special_linear_group n R) :=
⟨λ A, ⟨adjugate A, det_adjugate_eq_one A.2⟩⟩

instance has_mul : has_mul (special_linear_group n R) :=
⟨λ A B, ⟨A.1 ⬝ B.1, by erw [det_mul, A.2, B.2, one_mul]⟩⟩

instance has_one : has_one (special_linear_group n R) :=
⟨⟨1, det_one⟩⟩

instance : inhabited (special_linear_group n R) := ⟨1⟩

section coe_lemmas

variables (A B : special_linear_group n R)

@[simp] lemma coe_inv : ↑ₘ(A⁻¹) = adjugate A := rfl

@[simp] lemma coe_mul : ↑ₘ(A * B) = ↑ₘA ⬝ ↑ₘB := rfl

@[simp] lemma coe_one : ↑ₘ(1 : special_linear_group n R) = (1 : matrix n n R) := rfl

@[simp] lemma det_coe : det ↑ₘA = 1 := A.2

lemma det_ne_zero [nontrivial R] (g : special_linear_group n R) :
  det ↑ₘg ≠ 0 :=
by { rw g.det_coe, norm_num }

lemma row_ne_zero [nontrivial R] (g : special_linear_group n R) (i : n):
  ↑ₘg i ≠ 0 :=
λ h, g.det_ne_zero $ det_eq_zero_of_row_eq_zero i $ by simp [h]

end coe_lemmas

<<<<<<< HEAD
lemma det_coe_fun : det A = 1 := A.2
=======
instance : monoid (special_linear_group n R) :=
function.injective.monoid coe subtype.coe_injective coe_one coe_mul
>>>>>>> 6823886c

instance : group (special_linear_group n R) :=
{ mul_left_inv := λ A, by { ext1, simp [adjugate_mul] },
  ..special_linear_group.monoid,
  ..special_linear_group.has_inv }

/-- A version of `matrix.to_lin' A` that produces linear equivalences. -/
def to_lin' : special_linear_group n R →* (n → R) ≃ₗ[R] (n → R) :=
{ to_fun := λ A, linear_equiv.of_linear (matrix.to_lin' ↑ₘA) (matrix.to_lin' ↑ₘ(A⁻¹))
    (by rw [←to_lin'_mul, ←coe_mul, mul_right_inv, coe_one, to_lin'_one])
    (by rw [←to_lin'_mul, ←coe_mul, mul_left_inv, coe_one, to_lin'_one]),
  map_one' := linear_equiv.to_linear_map_injective matrix.to_lin'_one,
  map_mul' := λ A B, linear_equiv.to_linear_map_injective $ matrix.to_lin'_mul A B }

lemma to_lin'_apply (A : special_linear_group n R) (v : n → R) :
  special_linear_group.to_lin' A v = matrix.to_lin' ↑ₘA v := rfl

lemma to_lin'_to_linear_map (A : special_linear_group n R) :
  ↑(special_linear_group.to_lin' A) = matrix.to_lin' ↑ₘA := rfl

lemma to_lin'_symm_apply (A : special_linear_group n R) (v : n → R) :
  A.to_lin'.symm v = matrix.to_lin' ↑ₘ(A⁻¹) v := rfl

lemma to_lin'_symm_to_linear_map (A : special_linear_group n R) :
  ↑(A.to_lin'.symm) = matrix.to_lin' ↑ₘ(A⁻¹) := rfl

lemma to_lin'_injective :
  function.injective ⇑(to_lin' : special_linear_group n R →* (n → R) ≃ₗ[R] (n → R)) :=
λ A B h, subtype.coe_injective $ matrix.to_lin'.injective $
  linear_equiv.to_linear_map_injective.eq_iff.mpr h

/-- `to_GL` is the map from the special linear group to the general linear group -/
def to_GL : special_linear_group n R →* general_linear_group R (n → R) :=
(general_linear_group.general_linear_equiv _ _).symm.to_monoid_hom.comp to_lin'

lemma coe_to_GL (A : special_linear_group n R) : ↑A.to_GL = A.to_lin'.to_linear_map := rfl

section has_neg

variables [fact (even (fintype.card n))]

/-- Formal operation of negation on special linear group on even cardinality `n` given by negating
each element. -/
instance : has_neg (special_linear_group n R) :=
⟨λ g,
  ⟨- g, by simpa [nat.neg_one_pow_of_even (fact.out (even (fintype.card n))), g.det_coe] using
  det_smul ↑ₘg (-1)⟩⟩

@[simp] lemma coe_neg (g : special_linear_group n R) :
  ↑(- g) = - (↑g : matrix n n R) :=
rfl

end has_neg

-- this section should be last to ensure we do not use it in lemmas
section coe_fn_instance

/-- This instance is here for convenience, but is not the simp-normal form. -/
instance : has_coe_to_fun (special_linear_group n R) :=
{ F   := λ _, n → n → R,
  coe := λ A, A.val }

@[simp]
lemma coe_fn_eq_coe (s : special_linear_group n R) : ⇑s = ↑ₘs := rfl

end coe_fn_instance

end special_linear_group

end matrix<|MERGE_RESOLUTION|>--- conflicted
+++ resolved
@@ -73,17 +73,12 @@
 instance has_coe_to_matrix : has_coe (special_linear_group n R) (matrix n n R) :=
 ⟨λ A, A.val⟩
 
-<<<<<<< HEAD
-instance coe_fun : has_coe_to_fun (special_linear_group n R) (λ _, n → n → R) :=
-{ coe := λ A, A.val }
-=======
 /- In this file, Lean often has a hard time working out the values of `n` and `R` for an expression
 like `det ↑A`. Rather than writing `(A : matrix n n R)` everywhere in this file which is annoyingly
 verbose, or `A.val` which is not the simp-normal form for subtypes, we create a local notation
 `↑ₘA`. This notation references the local `n` and `R` variables, so is not valid as a global
 notation. -/
 local prefix `↑ₘ`:1024 := @coe _ (matrix n n R) _
->>>>>>> 6823886c
 
 lemma ext_iff (A B : special_linear_group n R) : A = B ↔ (∀ i j, ↑ₘA i j = ↑ₘB i j) :=
 subtype.ext_iff.trans matrix.ext_iff.symm
@@ -124,12 +119,8 @@
 
 end coe_lemmas
 
-<<<<<<< HEAD
-lemma det_coe_fun : det A = 1 := A.2
-=======
 instance : monoid (special_linear_group n R) :=
 function.injective.monoid coe subtype.coe_injective coe_one coe_mul
->>>>>>> 6823886c
 
 instance : group (special_linear_group n R) :=
 { mul_left_inv := λ A, by { ext1, simp [adjugate_mul] },
