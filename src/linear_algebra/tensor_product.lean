--- conflicted
+++ resolved
@@ -680,12 +680,6 @@
 def map_bilinear : (M →ₗ[R] P) →ₗ[R] (N →ₗ[R] Q) →ₗ[R] (M ⊗[R] N →ₗ[R] P ⊗[R] Q) :=
 linear_map.mk₂ R map map_add_left map_smul_left map_add_right map_smul_right
 
-<<<<<<< HEAD
-variables (R M N P Q)
-
-@[simp]
-lemma map_bilinear_apply (f : M →ₗ[R] P) (g : N →ₗ[R] Q) : map_bilinear f g = map f g := rfl
-
 /-- The canonical linear map from `P ⊗[R] (M →ₗ[R] Q)` to `(M →ₗ[R] P ⊗[R] Q)` -/
 def ltensor_hom_to_hom_ltensor : P ⊗[R] (M →ₗ[R] Q) →ₗ[R] (M →ₗ[R] P ⊗[R] Q) :=
 tensor_product.lift (llcomp R M Q _ ∘ₗ mk R P Q)
@@ -694,8 +688,6 @@
 def rtensor_hom_to_hom_rtensor : (M →ₗ[R] P) ⊗[R] Q →ₗ[R] (M →ₗ[R] P ⊗[R] Q) :=
 tensor_product.lift (llcomp R M P _ ∘ₗ (mk R P Q).flip).flip
 
-=======
->>>>>>> 6eaf4b2b
 /-- The linear map from `(M →ₗ P) ⊗ (N →ₗ Q)` to `(M ⊗ N →ₗ P ⊗ Q)` sending `f ⊗ₜ g` to
 the `tensor_product.map f g`, the tensor product of the two maps. -/
 def hom_tensor_hom_map : (M →ₗ[R] P) ⊗[R] (N →ₗ[R] Q) →ₗ[R] (M ⊗[R] N →ₗ[R] P ⊗[R] Q) :=
@@ -706,8 +698,6 @@
 @[simp]
 lemma map_bilinear_apply (f : M →ₗ[R] P) (g : N →ₗ[R] Q) :
   map_bilinear R M N P Q f g = map f g := rfl
-
-variables {R M N P Q}
 
 @[simp]
 lemma ltensor_hom_to_hom_ltensor_apply (p : P) (f : M →ₗ[R] Q) (m : M) :
