--- conflicted
+++ resolved
@@ -166,14 +166,12 @@
   simp,
 end
 
-<<<<<<< HEAD
 variables (R M)
 
 @[simp] theorem trace_transpose : trace R (module.dual R M) ∘ₗ module.dual.transpose = trace R M :=
 begin
   refine (cancel_right (dual_tensor_hom_equiv R M M).surjective).1 _,
   ext f m, simp,
-=======
 theorem trace_prod_map :
   trace R (M × N) ∘ₗ prod_map_linear R M N M N R =
   (coprod id id : R × R →ₗ[R] R) ∘ₗ prod_map (trace R M) (trace R N) :=
@@ -222,7 +220,6 @@
   coe_restrict_scalars_eq_coe, compl₁₂_apply, compr₂_apply, map_bilinear_apply,
   trace_eq_contract_apply, contract_left_apply, lsmul_apply, algebra.id.smul_eq_mul,
   map_dual_tensor_hom, dual_distrib_apply],
->>>>>>> 1483eca1
 end
 
 theorem trace_comp_comm :
@@ -240,11 +237,10 @@
 
 variables {R M N}
 
-<<<<<<< HEAD
 @[simp]
 theorem trace_transpose' (f : M →ₗ[R] M) : trace R _ (module.dual.transpose f) = trace R M f :=
 by { rw [←comp_apply, trace_transpose] }
-=======
+
 theorem trace_tensor_product' (f : M →ₗ[R] M) (g : N →ₗ[R] N) :
   trace R (M ⊗ N) (map f g) = trace R M f * trace R N g :=
 begin
@@ -252,7 +248,6 @@
   simp only [compr₂_apply, map_bilinear_apply, compl₁₂_apply, lsmul_apply,
     algebra.id.smul_eq_mul] at h, exact h,
 end
->>>>>>> 1483eca1
 
 theorem trace_comp_comm' (f : M →ₗ[R] N) (g : N →ₗ[R] M) :
   trace R M (g ∘ₗ f) = trace R N (f ∘ₗ g) :=
