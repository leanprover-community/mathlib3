/-
Copyright (c) 2019 Johannes Hölzl. All rights reserved.
Released under Apache 2.0 license as described in the file LICENSE.
Authors: Johannes Hölzl, Patrick Massot, Casper Putz, Anne Baanen, Antoine Labelle
-/
import linear_algebra.matrix.to_lin
import linear_algebra.matrix.trace
import linear_algebra.contraction
import linear_algebra.tensor_product_basis
import linear_algebra.free_module.strong_rank_condition
import linear_algebra.projection

/-!
# Trace of a linear map

This file defines the trace of a linear map.

See also `linear_algebra/matrix/trace.lean` for the trace of a matrix.

## Tags

linear_map, trace, diagonal

-/

noncomputable theory

universes u v w

namespace linear_map

open_locale big_operators
open_locale matrix
open finite_dimensional

open_locale tensor_product

section
variables (R : Type u) [comm_ring R] {M : Type v} [add_comm_group M] [module R M]
variables {ι : Type w} [decidable_eq ι] [fintype ι]
variables {κ : Type*} [decidable_eq κ] [fintype κ]
variables (b : basis ι R M) (c : basis κ R M)

/-- The trace of an endomorphism given a basis. -/
def trace_aux :
  (M →ₗ[R] M) →ₗ[R] R :=
(matrix.trace_linear_map ι R R) ∘ₗ ↑(linear_map.to_matrix b b)

-- Can't be `simp` because it would cause a loop.
lemma trace_aux_def (b : basis ι R M) (f : M →ₗ[R] M) :
  trace_aux R b f = matrix.trace (linear_map.to_matrix b b f) :=
rfl

theorem trace_aux_eq : trace_aux R b = trace_aux R c :=
linear_map.ext $ λ f,
calc  matrix.trace (linear_map.to_matrix b b f)
    = matrix.trace (linear_map.to_matrix b b ((linear_map.id.comp f).comp linear_map.id)) :
  by rw [linear_map.id_comp, linear_map.comp_id]
... = matrix.trace (linear_map.to_matrix c b linear_map.id ⬝
        linear_map.to_matrix c c f ⬝
        linear_map.to_matrix b c linear_map.id) :
  by rw [linear_map.to_matrix_comp _ c, linear_map.to_matrix_comp _ c]
... = matrix.trace (linear_map.to_matrix c c f ⬝
        linear_map.to_matrix b c linear_map.id ⬝
        linear_map.to_matrix c b linear_map.id) :
  by rw [matrix.mul_assoc, matrix.trace_mul_comm]
... = matrix.trace (linear_map.to_matrix c c ((f.comp linear_map.id).comp linear_map.id)) :
  by rw [linear_map.to_matrix_comp _ b, linear_map.to_matrix_comp _ c]
... = matrix.trace (linear_map.to_matrix c c f) :
  by rw [linear_map.comp_id, linear_map.comp_id]

open_locale classical

variables (R) (M)

/-- Trace of an endomorphism independent of basis. -/
def trace : (M →ₗ[R] M) →ₗ[R] R :=
if H : ∃ (s : finset M), nonempty (basis s R M)
then trace_aux R H.some_spec.some
else 0

variables (R) {M}

/-- Auxiliary lemma for `trace_eq_matrix_trace`. -/
theorem trace_eq_matrix_trace_of_finset {s : finset M} (b : basis s R M)
  (f : M →ₗ[R] M) :
  trace R M f = matrix.trace (linear_map.to_matrix b b f) :=
have ∃ (s : finset M), nonempty (basis s R M),
from ⟨s, ⟨b⟩⟩,
by { rw [trace, dif_pos this, ← trace_aux_def], congr' 1, apply trace_aux_eq }

theorem trace_eq_matrix_trace (f : M →ₗ[R] M) :
  trace R M f = matrix.trace (linear_map.to_matrix b b f) :=
by rw [trace_eq_matrix_trace_of_finset R b.reindex_finset_range,
    ← trace_aux_def, ← trace_aux_def, trace_aux_eq R b]

theorem trace_mul_comm (f g : M →ₗ[R] M) :
  trace R M (f * g) = trace R M (g * f) :=
if H : ∃ (s : finset M), nonempty (basis s R M) then let ⟨s, ⟨b⟩⟩ := H in
by { simp_rw [trace_eq_matrix_trace R b, linear_map.to_matrix_mul], apply matrix.trace_mul_comm }
else by rw [trace, dif_neg H, linear_map.zero_apply, linear_map.zero_apply]

/-- The trace of an endomorphism is invariant under conjugation -/
@[simp]
theorem trace_conj (g : M →ₗ[R] M) (f : (M →ₗ[R] M)ˣ) :
  trace R M (↑f * g * ↑f⁻¹) = trace R M g :=
by { rw trace_mul_comm, simp }

end

section

variables {R : Type*} [comm_ring R] {M : Type*} [add_comm_group M] [module R M]
variables (N : Type*) [add_comm_group N] [module R N]
variables {ι : Type*} [fintype ι]

/-- The trace of a linear map correspond to the contraction pairing under the isomorphism
 `End(M) ≃ M* ⊗ M`-/
lemma trace_eq_contract_of_basis (b : basis ι R M) :
  (linear_map.trace R M) ∘ₗ (dual_tensor_hom R M M) = contract_left R M :=
begin
  classical,
  apply basis.ext (basis.tensor_product (basis.dual_basis b) b),
  rintros ⟨i, j⟩,
  simp only [function.comp_app, basis.tensor_product_apply, basis.coe_dual_basis, coe_comp],
  rw [trace_eq_matrix_trace R b, to_matrix_dual_tensor_hom],
  by_cases hij : i = j,
  { rw [hij], simp },
  rw matrix.std_basis_matrix.trace_zero j i (1:R) hij,
  simp [finsupp.single_eq_pi_single, hij],
end

/-- The trace of a linear map correspond to the contraction pairing under the isomorphism
 `End(M) ≃ M* ⊗ M`-/
lemma trace_eq_contract_of_basis' [decidable_eq ι] (b : basis ι R M) :
  (linear_map.trace R M) =
  (contract_left R M) ∘ₗ (dual_tensor_hom_equiv_of_basis b).symm.to_linear_map :=
by simp [linear_equiv.eq_comp_to_linear_map_symm, trace_eq_contract_of_basis b]

variables (R M N)
variables [module.free R M] [module.finite R M] [module.free R N] [module.finite R N] [nontrivial R]

/-- When `M` is finite free, the trace of a linear map correspond to the contraction pairing under
the isomorphism `End(M) ≃ M* ⊗ M`-/
@[simp] theorem trace_eq_contract :
  (linear_map.trace R M) ∘ₗ (dual_tensor_hom R M M) = contract_left R M :=
trace_eq_contract_of_basis (module.free.choose_basis R M)

@[simp] theorem trace_eq_contract_apply (x : module.dual R M ⊗[R] M) :
  (linear_map.trace R M) ((dual_tensor_hom R M M) x) = contract_left R M x :=
by rw [←comp_apply, trace_eq_contract]

open_locale classical

/-- When `M` is finite free, the trace of a linear map correspond to the contraction pairing under
the isomorphism `End(M) ≃ M* ⊗ M`-/
theorem trace_eq_contract' :
  (linear_map.trace R M) =
  (contract_left R M) ∘ₗ (dual_tensor_hom_equiv R M M).symm.to_linear_map :=
trace_eq_contract_of_basis' (module.free.choose_basis R M)

/-- The trace of the identity endomorphism is the dimension of the free module -/
@[simp] theorem trace_one : trace R M 1 = (finrank R M : R) :=
begin
  have b := module.free.choose_basis R M,
  rw [trace_eq_matrix_trace R b, to_matrix_one, module.free.finrank_eq_card_choose_basis_index],
  simp,
end

<<<<<<< HEAD
variables (R M)

@[simp] theorem trace_transpose : trace R (module.dual R M) ∘ₗ module.dual.transpose = trace R M :=
begin
  let e := dual_tensor_hom_equiv R M M,
  have h : function.surjective e.to_linear_map := e.surjective,
  refine (cancel_right h).1 _,
  ext f m, simp [e],
end
=======
/-- The trace of the identity endomorphism is the dimension of the free module -/
@[simp] theorem trace_id : trace R M id = (finrank R M : R) :=
by rw [←one_eq_id, trace_one]
>>>>>>> fe2b5ab0

theorem trace_prod_map :
  trace R (M × N) ∘ₗ prod_map_linear R M N M N R =
  (coprod id id : R × R →ₗ[R] R) ∘ₗ prod_map (trace R M) (trace R N) :=
begin
  let e := ((dual_tensor_hom_equiv R M M).prod (dual_tensor_hom_equiv R N N)),
  have h : function.surjective e.to_linear_map := e.surjective,
  refine (cancel_right h).1 _,
  ext,
  { simp only [dual_tensor_hom_equiv, tensor_product.algebra_tensor_module.curry_apply,
  to_fun_eq_coe, tensor_product.curry_apply, coe_restrict_scalars_eq_coe, coe_comp,
  linear_equiv.coe_to_linear_map, coe_inl, function.comp_app, linear_equiv.prod_apply,
  dual_tensor_hom_equiv_of_basis_apply, map_zero, prod_map_apply, coprod_apply, id_coe, id.def,
  add_zero, prod_map_linear_apply, dual_tensor_hom_prod_map_zero, trace_eq_contract_apply,
  contract_left_apply, fst_apply] },
  { simp only [dual_tensor_hom_equiv, tensor_product.algebra_tensor_module.curry_apply,
  to_fun_eq_coe, tensor_product.curry_apply, coe_restrict_scalars_eq_coe, coe_comp,
  linear_equiv.coe_to_linear_map, coe_inr, function.comp_app, linear_equiv.prod_apply,
  dual_tensor_hom_equiv_of_basis_apply, map_zero, prod_map_apply, coprod_apply, id_coe, id.def,
  zero_add, prod_map_linear_apply, zero_prod_map_dual_tensor_hom, trace_eq_contract_apply,
  contract_left_apply, snd_apply], },
end

variables {R M N}

theorem trace_prod_map' (f : M →ₗ[R] M) (g : N →ₗ[R] N) :
  trace R (M × N) (prod_map f g) = trace R M f + trace R N g :=
begin
  have h := ext_iff.1 (trace_prod_map R M N) (f, g),
  simp only [coe_comp, function.comp_app, prod_map_apply, coprod_apply, id_coe, id.def,
  prod_map_linear_apply] at h, exact h,
end

variables (R M N)

open tensor_product function

theorem trace_tensor_product :
  compr₂ (map_bilinear R M N M N) (trace R (M ⊗ N)) =
  compl₁₂ (lsmul R R : R →ₗ[R] R →ₗ[R] R) (trace R M) (trace R N) :=
begin
  apply (compl₁₂_inj
    (show surjective (dual_tensor_hom R M M), from (dual_tensor_hom_equiv R M M).surjective)
    (show surjective (dual_tensor_hom R N N), from (dual_tensor_hom_equiv R N N).surjective)).1,
  ext f m g n,
  simp only [algebra_tensor_module.curry_apply, to_fun_eq_coe, tensor_product.curry_apply,
  coe_restrict_scalars_eq_coe, compl₁₂_apply, compr₂_apply, map_bilinear_apply,
  trace_eq_contract_apply, contract_left_apply, lsmul_apply, algebra.id.smul_eq_mul,
  map_dual_tensor_hom, dual_distrib_apply],
end

theorem trace_comp_comm :
  compr₂ (llcomp R M N M) (trace R M) = compr₂ (llcomp R N M N).flip (trace R N) :=
begin
  apply (compl₁₂_inj
    (show surjective (dual_tensor_hom R N M), from (dual_tensor_hom_equiv R N M).surjective)
    (show surjective (dual_tensor_hom R M N), from (dual_tensor_hom_equiv R M N).surjective)).1,
  ext g m f n,
  simp only [tensor_product.algebra_tensor_module.curry_apply, to_fun_eq_coe,
      linear_equiv.coe_to_linear_map, tensor_product.curry_apply, coe_restrict_scalars_eq_coe,
      compl₁₂_apply, compr₂_apply, flip_apply, llcomp_apply', comp_dual_tensor_hom, map_smul,
      trace_eq_contract_apply, contract_left_apply, smul_eq_mul, mul_comm],
end

variables {R M N}

@[simp]
theorem trace_transpose' (f : M →ₗ[R] M) : trace R _ (module.dual.transpose f) = trace R M f :=
by { rw [←comp_apply, trace_transpose] }

theorem trace_tensor_product' (f : M →ₗ[R] M) (g : N →ₗ[R] N) :
  trace R (M ⊗ N) (map f g) = trace R M f * trace R N g :=
begin
  have h := ext_iff.1 (ext_iff.1 (trace_tensor_product R M N) f) g,
  simp only [compr₂_apply, map_bilinear_apply, compl₁₂_apply, lsmul_apply,
    algebra.id.smul_eq_mul] at h, exact h,
end

theorem trace_comp_comm' (f : M →ₗ[R] N) (g : N →ₗ[R] M) :
  trace R M (g ∘ₗ f) = trace R N (f ∘ₗ g) :=
begin
  have h := ext_iff.1 (ext_iff.1 (trace_comp_comm R M N) g) f,
  simp only [llcomp_apply', compr₂_apply, flip_apply] at h,
  exact h,
end

@[simp] theorem trace_conj' (f : M →ₗ[R] M) (e : M ≃ₗ[R] N) : trace R N (e.conj f) = trace R M f :=
by rw [e.conj_apply, trace_comp_comm', ←comp_assoc, linear_equiv.comp_coe,
  linear_equiv.self_trans_symm, linear_equiv.refl_to_linear_map, id_comp]

theorem is_proj.trace {p : submodule R M} {f : M →ₗ[R] M} (h : is_proj p f)
  [module.free R p] [module.finite R p] [module.free R f.ker] [module.finite R f.ker] :
  trace R M f = (finrank R p : R) :=
by rw [h.eq_conj_prod_map, trace_conj', trace_prod_map', trace_id, map_zero, add_zero]

end

end linear_map<|MERGE_RESOLUTION|>--- conflicted
+++ resolved
@@ -167,8 +167,9 @@
   simp,
 end
 
-<<<<<<< HEAD
-variables (R M)
+/-- The trace of the identity endomorphism is the dimension of the free module -/
+@[simp] theorem trace_id : trace R M id = (finrank R M : R) :=
+by rw [←one_eq_id, trace_one]
 
 @[simp] theorem trace_transpose : trace R (module.dual R M) ∘ₗ module.dual.transpose = trace R M :=
 begin
@@ -177,11 +178,6 @@
   refine (cancel_right h).1 _,
   ext f m, simp [e],
 end
-=======
-/-- The trace of the identity endomorphism is the dimension of the free module -/
-@[simp] theorem trace_id : trace R M id = (finrank R M : R) :=
-by rw [←one_eq_id, trace_one]
->>>>>>> fe2b5ab0
 
 theorem trace_prod_map :
   trace R (M × N) ∘ₗ prod_map_linear R M N M N R =
