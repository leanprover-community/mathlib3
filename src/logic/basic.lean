/-
Copyright (c) 2016 Jeremy Avigad. All rights reserved.
Released under Apache 2.0 license as described in the file LICENSE.
Authors: Jeremy Avigad, Leonardo de Moura
-/
import tactic.doc_commands
import tactic.reserved_notation

/-!
# Basic logic properties

This file is one of the earliest imports in mathlib.

## Implementation notes

Theorems that require decidability hypotheses are in the namespace "decidable".
Classical versions are in the namespace "classical".

In the presence of automation, this whole file may be unnecessary. On the other hand,
maybe it is useful for writing automation.
-/

open function
local attribute [instance, priority 10] classical.prop_decidable

section miscellany

/- We add the `inline` attribute to optimize VM computation using these declarations. For example,
  `if p ∧ q then ... else ...` will not evaluate the decidability of `q` if `p` is false. -/
attribute [inline] and.decidable or.decidable decidable.false xor.decidable iff.decidable
  decidable.true implies.decidable not.decidable ne.decidable
  bool.decidable_eq decidable.to_bool

attribute [simp] cast_eq cast_heq

variables {α : Type*} {β : Type*}

/-- An identity function with its main argument implicit. This will be printed as `hidden` even
if it is applied to a large term, so it can be used for elision,
as done in the `elide` and `unelide` tactics. -/
@[reducible] def hidden {α : Sort*} {a : α} := a

/-- Ex falso, the nondependent eliminator for the `empty` type. -/
def empty.elim {C : Sort*} : empty → C.

instance : subsingleton empty := ⟨λa, a.elim⟩

instance subsingleton.prod {α β : Type*} [subsingleton α] [subsingleton β] : subsingleton (α × β) :=
⟨by { intros a b, cases a, cases b, congr, }⟩

instance : decidable_eq empty := λa, a.elim

instance sort.inhabited : inhabited (Sort*) := ⟨punit⟩
instance sort.inhabited' : inhabited (default (Sort*)) := ⟨punit.star⟩

instance psum.inhabited_left {α β} [inhabited α] : inhabited (psum α β) := ⟨psum.inl (default _)⟩
instance psum.inhabited_right {α β} [inhabited β] : inhabited (psum α β) := ⟨psum.inr (default _)⟩

@[priority 10] instance decidable_eq_of_subsingleton
  {α} [subsingleton α] : decidable_eq α
| a b := is_true (subsingleton.elim a b)

@[simp] lemma eq_iff_true_of_subsingleton {α : Sort*} [subsingleton α] (x y : α) :
  x = y ↔ true :=
by cc

/-- If all points are equal to a given point `x`, then `α` is a subsingleton. -/
lemma subsingleton_of_forall_eq {α : Sort*} (x : α) (h : ∀ y, y = x) : subsingleton α :=
⟨λ a b, (h a).symm ▸ (h b).symm ▸ rfl⟩

lemma subsingleton_iff_forall_eq {α : Sort*} (x : α) : subsingleton α ↔ ∀ y, y = x :=
⟨λ h y, @subsingleton.elim _ h y x, subsingleton_of_forall_eq x⟩

-- TODO[gh-6025]: make this an instance once safe to do so
lemma subtype.subsingleton (α : Sort*) [subsingleton α] (p : α → Prop) : subsingleton (subtype p) :=
⟨λ ⟨x,_⟩ ⟨y,_⟩, have x = y, from subsingleton.elim _ _, by { cases this, refl }⟩

/-- Add an instance to "undo" coercion transitivity into a chain of coercions, because
   most simp lemmas are stated with respect to simple coercions and will not match when
   part of a chain. -/
@[simp] theorem coe_coe {α β γ} [has_coe α β] [has_coe_t β γ]
  (a : α) : (a : γ) = (a : β) := rfl

theorem coe_fn_coe_trans
  {α β γ} [has_coe α β] [has_coe_t_aux β γ] [has_coe_to_fun γ]
  (x : α) : @coe_fn α _ x = @coe_fn β _ x := rfl

@[simp] theorem coe_fn_coe_base
  {α β} [has_coe α β] [has_coe_to_fun β]
  (x : α) : @coe_fn α _ x = @coe_fn β _ x := rfl

theorem coe_sort_coe_trans
  {α β γ} [has_coe α β] [has_coe_t_aux β γ] [has_coe_to_sort γ]
  (x : α) : @coe_sort α _ x = @coe_sort β _ x := rfl

/--
Many structures such as bundled morphisms coerce to functions so that you can
transparently apply them to arguments. For example, if `e : α ≃ β` and `a : α`
then you can write `e a` and this is elaborated as `⇑e a`. This type of
coercion is implemented using the `has_coe_to_fun` type class. There is one
important consideration:

If a type coerces to another type which in turn coerces to a function,
then it **must** implement `has_coe_to_fun` directly:
```lean
structure sparkling_equiv (α β) extends α ≃ β

-- if we add a `has_coe` instance,
instance {α β} : has_coe (sparkling_equiv α β) (α ≃ β) :=
⟨sparkling_equiv.to_equiv⟩

-- then a `has_coe_to_fun` instance **must** be added as well:
instance {α β} : has_coe_to_fun (sparkling_equiv α β) :=
⟨λ _, α → β, λ f, f.to_equiv.to_fun⟩
```

(Rationale: if we do not declare the direct coercion, then `⇑e a` is not in
simp-normal form. The lemma `coe_fn_coe_base` will unfold it to `⇑↑e a`. This
often causes loops in the simplifier.)
-/
library_note "function coercion"

@[simp] theorem coe_sort_coe_base
  {α β} [has_coe α β] [has_coe_to_sort β]
  (x : α) : @coe_sort α _ x = @coe_sort β _ x := rfl

/-- `pempty` is the universe-polymorphic analogue of `empty`. -/
@[derive decidable_eq]
inductive {u} pempty : Sort u

/-- Ex falso, the nondependent eliminator for the `pempty` type. -/
def pempty.elim {C : Sort*} : pempty → C.

instance subsingleton_pempty : subsingleton pempty := ⟨λa, a.elim⟩

@[simp] lemma not_nonempty_pempty : ¬ nonempty pempty :=
assume ⟨h⟩, h.elim

@[simp] theorem forall_pempty {P : pempty → Prop} : (∀ x : pempty, P x) ↔ true :=
⟨λ h, trivial, λ h x, by cases x⟩

@[simp] theorem exists_pempty {P : pempty → Prop} : (∃ x : pempty, P x) ↔ false :=
⟨λ h, by { cases h with w, cases w }, false.elim⟩

lemma congr_arg_heq {α} {β : α → Sort*} (f : ∀ a, β a) : ∀ {a₁ a₂ : α}, a₁ = a₂ → f a₁ == f a₂
| a _ rfl := heq.rfl

lemma plift.down_inj {α : Sort*} : ∀ (a b : plift α), a.down = b.down → a = b
| ⟨a⟩ ⟨b⟩ rfl := rfl

-- missing [symm] attribute for ne in core.
attribute [symm] ne.symm

lemma ne_comm {α} {a b : α} : a ≠ b ↔ b ≠ a := ⟨ne.symm, ne.symm⟩

@[simp] lemma eq_iff_eq_cancel_left {b c : α} :
  (∀ {a}, a = b ↔ a = c) ↔ (b = c) :=
⟨λ h, by rw [← h], λ h a, by rw h⟩

@[simp] lemma eq_iff_eq_cancel_right {a b : α} :
  (∀ {c}, a = c ↔ b = c) ↔ (a = b) :=
⟨λ h, by rw h, λ h a, by rw h⟩

/-- Wrapper for adding elementary propositions to the type class systems.
Warning: this can easily be abused. See the rest of this docstring for details.

Certain propositions should not be treated as a class globally,
but sometimes it is very convenient to be able to use the type class system
in specific circumstances.

For example, `zmod p` is a field if and only if `p` is a prime number.
In order to be able to find this field instance automatically by type class search,
we have to turn `p.prime` into an instance implicit assumption.

On the other hand, making `nat.prime` a class would require a major refactoring of the library,
and it is questionable whether making `nat.prime` a class is desirable at all.
The compromise is to add the assumption `[fact p.prime]` to `zmod.field`.

In particular, this class is not intended for turning the type class system
into an automated theorem prover for first order logic. -/
class fact (p : Prop) : Prop := (out [] : p)

lemma fact.elim {p : Prop} (h : fact p) : p := h.1
lemma fact_iff {p : Prop} : fact p ↔ p := ⟨λ h, h.1, λ h, ⟨h⟩⟩

end miscellany

/-!
### Declarations about propositional connectives
-/

theorem false_ne_true : false ≠ true
| h := h.symm ▸ trivial

section propositional
variables {a b c d : Prop}

/-! ### Declarations about `implies` -/

instance : is_refl Prop iff := ⟨iff.refl⟩
instance : is_trans Prop iff := ⟨λ _ _ _, iff.trans⟩

theorem iff_of_eq (e : a = b) : a ↔ b := e ▸ iff.rfl

theorem iff_iff_eq : (a ↔ b) ↔ a = b := ⟨propext, iff_of_eq⟩

@[simp] lemma eq_iff_iff {p q : Prop} : (p = q) ↔ (p ↔ q) := iff_iff_eq.symm

@[simp] theorem imp_self : (a → a) ↔ true := iff_true_intro id

theorem imp_intro {α β : Prop} (h : α) : β → α := λ _, h

theorem imp_false : (a → false) ↔ ¬ a := iff.rfl

theorem imp_and_distrib {α} : (α → b ∧ c) ↔ (α → b) ∧ (α → c) :=
⟨λ h, ⟨λ ha, (h ha).left, λ ha, (h ha).right⟩,
 λ h ha, ⟨h.left ha, h.right ha⟩⟩

@[simp] theorem and_imp : (a ∧ b → c) ↔ (a → b → c) :=
iff.intro (λ h ha hb, h ⟨ha, hb⟩) (λ h ⟨ha, hb⟩, h ha hb)

theorem iff_def : (a ↔ b) ↔ (a → b) ∧ (b → a) :=
iff_iff_implies_and_implies _ _

theorem iff_def' : (a ↔ b) ↔ (b → a) ∧ (a → b) :=
iff_def.trans and.comm

theorem imp_true_iff {α : Sort*} : (α → true) ↔ true :=
iff_true_intro $ λ_, trivial

theorem imp_iff_right (ha : a) : (a → b) ↔ b :=
⟨λf, f ha, imp_intro⟩

theorem decidable.imp_iff_right_iff [decidable a] : ((a → b) ↔ b) ↔ (a ∨ b) :=
⟨λ H, (decidable.em a).imp_right $ λ ha', H.1 $ λ ha, (ha' ha).elim,
  λ H, H.elim imp_iff_right $ λ hb, ⟨λ hab, hb, λ _ _, hb⟩⟩

@[simp] theorem imp_iff_right_iff : ((a → b) ↔ b) ↔ (a ∨ b) :=
decidable.imp_iff_right_iff

/-! ### Declarations about `not` -/

/-- Ex falso for negation. From `¬ a` and `a` anything follows. This is the same as `absurd` with
the arguments flipped, but it is in the `not` namespace so that projection notation can be used. -/
def not.elim {α : Sort*} (H1 : ¬a) (H2 : a) : α := absurd H2 H1

@[reducible] theorem not.imp {a b : Prop} (H2 : ¬b) (H1 : a → b) : ¬a := mt H1 H2

theorem not_not_of_not_imp : ¬(a → b) → ¬¬a :=
mt not.elim

theorem not_of_not_imp {a : Prop} : ¬(a → b) → ¬b :=
mt imp_intro

theorem dec_em (p : Prop) [decidable p] : p ∨ ¬p := decidable.em p

theorem dec_em' (p : Prop) [decidable p] : ¬p ∨ p := (dec_em p).swap

theorem em (p : Prop) : p ∨ ¬p := classical.em _

theorem em' (p : Prop) : ¬p ∨ p := (em p).swap

theorem or_not {p : Prop} : p ∨ ¬p := em _

section eq_or_ne

variables {α : Sort*} (x y : α)

theorem decidable.eq_or_ne [decidable (x = y)] : x = y ∨ x ≠ y := dec_em $ x = y

theorem decidable.ne_or_eq [decidable (x = y)] : x ≠ y ∨ x = y := dec_em' $ x = y

theorem eq_or_ne : x = y ∨ x ≠ y := em $ x = y

theorem ne_or_eq : x ≠ y ∨ x = y := em' $ x = y

end eq_or_ne

theorem by_contradiction {p} : (¬p → false) → p := decidable.by_contradiction

-- alias by_contradiction ← by_contra
theorem by_contra {p} : (¬p → false) → p := decidable.by_contradiction

/--
In most of mathlib, we use the law of excluded middle (LEM) and the axiom of choice (AC) freely.
The `decidable` namespace contains versions of lemmas from the root namespace that explicitly
attempt to avoid the axiom of choice, usually by adding decidability assumptions on the inputs.

You can check if a lemma uses the axiom of choice by using `#print axioms foo` and seeing if
`classical.choice` appears in the list.
-/
library_note "decidable namespace"

/--
As mathlib is primarily classical,
if the type signature of a `def` or `lemma` does not require any `decidable` instances to state,
it is preferable not to introduce any `decidable` instances that are needed in the proof
as arguments, but rather to use the `classical` tactic as needed.

In the other direction, when `decidable` instances do appear in the type signature,
it is better to use explicitly introduced ones rather than allowing Lean to automatically infer
classical ones, as these may cause instance mismatch errors later.
-/
library_note "decidable arguments"

-- See Note [decidable namespace]
protected theorem decidable.not_not [decidable a] : ¬¬a ↔ a :=
iff.intro decidable.by_contradiction not_not_intro

/-- The Double Negation Theorem: `¬ ¬ P` is equivalent to `P`.
The left-to-right direction, double negation elimination (DNE),
is classically true but not constructively. -/
@[simp] theorem not_not : ¬¬a ↔ a := decidable.not_not

theorem of_not_not : ¬¬a → a := by_contra

-- See Note [decidable namespace]
protected theorem decidable.of_not_imp [decidable a] (h : ¬ (a → b)) : a :=
decidable.by_contradiction (not_not_of_not_imp h)

theorem of_not_imp : ¬ (a → b) → a := decidable.of_not_imp

-- See Note [decidable namespace]
protected theorem decidable.not_imp_symm [decidable a] (h : ¬a → b) (hb : ¬b) : a :=
decidable.by_contradiction $ hb ∘ h

theorem not.decidable_imp_symm [decidable a] : (¬a → b) → ¬b → a := decidable.not_imp_symm

theorem not.imp_symm : (¬a → b) → ¬b → a := not.decidable_imp_symm

-- See Note [decidable namespace]
protected theorem decidable.not_imp_comm [decidable a] [decidable b] : (¬a → b) ↔ (¬b → a) :=
⟨not.decidable_imp_symm, not.decidable_imp_symm⟩

theorem not_imp_comm : (¬a → b) ↔ (¬b → a) := decidable.not_imp_comm

@[simp] theorem imp_not_self : (a → ¬a) ↔ ¬a := ⟨λ h ha, h ha ha, λ h _, h⟩

theorem decidable.not_imp_self [decidable a] : (¬a → a) ↔ a :=
by { have := @imp_not_self (¬a), rwa decidable.not_not at this }

@[simp] theorem not_imp_self : (¬a → a) ↔ a := decidable.not_imp_self

theorem imp.swap : (a → b → c) ↔ (b → a → c) :=
⟨swap, swap⟩

theorem imp_not_comm : (a → ¬b) ↔ (b → ¬a) :=
imp.swap

/-! ### Declarations about `xor` -/

@[simp] theorem xor_true : xor true = not := funext $ λ a, by simp [xor]

@[simp] theorem xor_false : xor false = id := funext $ λ a, by simp [xor]

theorem xor_comm (a b) : xor a b = xor b a := by simp [xor, and_comm, or_comm]

instance : is_commutative Prop xor := ⟨xor_comm⟩

@[simp] theorem xor_self (a : Prop) : xor a a = false := by simp [xor]

/-! ### Declarations about `and` -/

theorem and_congr_left (h : c → (a ↔ b)) : a ∧ c ↔ b ∧ c :=
and.comm.trans $ (and_congr_right h).trans and.comm

theorem and_congr_left' (h : a ↔ b) : a ∧ c ↔ b ∧ c := and_congr h iff.rfl

theorem and_congr_right' (h : b ↔ c) : a ∧ b ↔ a ∧ c := and_congr iff.rfl h

theorem not_and_of_not_left (b : Prop) : ¬a → ¬(a ∧ b) :=
mt and.left

theorem not_and_of_not_right (a : Prop) {b : Prop} : ¬b → ¬(a ∧ b) :=
mt and.right

theorem and.imp_left (h : a → b) : a ∧ c → b ∧ c :=
and.imp h id

theorem and.imp_right (h : a → b) : c ∧ a → c ∧ b :=
and.imp id h

lemma and.right_comm : (a ∧ b) ∧ c ↔ (a ∧ c) ∧ b :=
by simp only [and.left_comm, and.comm]

lemma and_and_and_comm (a b c d : Prop) : (a ∧ b) ∧ c ∧ d ↔ (a ∧ c) ∧ b ∧ d :=
<<<<<<< HEAD
by rw [and_assoc, and_assoc, @and.left_comm b]
=======
by rw [←and_assoc, @and.right_comm a, and_assoc]
>>>>>>> db6d8627

lemma and.rotate : a ∧ b ∧ c ↔ b ∧ c ∧ a :=
by simp only [and.left_comm, and.comm]

theorem and_not_self_iff (a : Prop) : a ∧ ¬ a ↔ false :=
iff.intro (assume h, (h.right) (h.left)) (assume h, h.elim)

theorem not_and_self_iff (a : Prop) : ¬ a ∧ a ↔ false :=
iff.intro (assume ⟨hna, ha⟩, hna ha) false.elim

theorem and_iff_left_of_imp {a b : Prop} (h : a → b) : (a ∧ b) ↔ a :=
iff.intro and.left (λ ha, ⟨ha, h ha⟩)

theorem and_iff_right_of_imp {a b : Prop} (h : b → a) : (a ∧ b) ↔ b :=
iff.intro and.right (λ hb, ⟨h hb, hb⟩)

@[simp] theorem and_iff_left_iff_imp {a b : Prop} : ((a ∧ b) ↔ a) ↔ (a → b) :=
⟨λ h ha, (h.2 ha).2, and_iff_left_of_imp⟩

@[simp] theorem and_iff_right_iff_imp {a b : Prop} : ((a ∧ b) ↔ b) ↔ (b → a) :=
⟨λ h ha, (h.2 ha).1, and_iff_right_of_imp⟩

@[simp] lemma iff_self_and {p q : Prop} : (p ↔ p ∧ q) ↔ (p → q) :=
by rw [@iff.comm p, and_iff_left_iff_imp]

@[simp] lemma iff_and_self {p q : Prop} : (p ↔ q ∧ p) ↔ (p → q) :=
by rw [and_comm, iff_self_and]

@[simp] lemma and.congr_right_iff : (a ∧ b ↔ a ∧ c) ↔ (a → (b ↔ c)) :=
⟨λ h ha, by simp [ha] at h; exact h, and_congr_right⟩

@[simp] lemma and.congr_left_iff : (a ∧ c ↔ b ∧ c) ↔ c → (a ↔ b) :=
by simp only [and.comm, ← and.congr_right_iff]

@[simp] lemma and_self_left : a ∧ a ∧ b ↔ a ∧ b :=
⟨λ h, ⟨h.1, h.2.2⟩, λ h, ⟨h.1, h.1, h.2⟩⟩

@[simp] lemma and_self_right : (a ∧ b) ∧ b ↔ a ∧ b :=
⟨λ h, ⟨h.1.1, h.2⟩, λ h, ⟨⟨h.1, h.2⟩, h.2⟩⟩

/-! ### Declarations about `or` -/

theorem or_congr_left (h : a ↔ b) : a ∨ c ↔ b ∨ c := or_congr h iff.rfl

theorem or_congr_right (h : b ↔ c) : a ∨ b ↔ a ∨ c := or_congr iff.rfl h

theorem or.right_comm : (a ∨ b) ∨ c ↔ (a ∨ c) ∨ b := by rw [or_assoc, or_assoc, or_comm b]

theorem or_of_or_of_imp_of_imp (h₁ : a ∨ b) (h₂ : a → c) (h₃ : b → d) : c ∨ d :=
or.imp h₂ h₃ h₁

theorem or_of_or_of_imp_left (h₁ : a ∨ c) (h : a → b) : b ∨ c :=
or.imp_left h h₁

theorem or_of_or_of_imp_right (h₁ : c ∨ a) (h : a → b) : c ∨ b :=
or.imp_right h h₁

theorem or.elim3 (h : a ∨ b ∨ c) (ha : a → d) (hb : b → d) (hc : c → d) : d :=
or.elim h ha (assume h₂, or.elim h₂ hb hc)

theorem or_imp_distrib : (a ∨ b → c) ↔ (a → c) ∧ (b → c) :=
⟨assume h, ⟨assume ha, h (or.inl ha), assume hb, h (or.inr hb)⟩,
  assume ⟨ha, hb⟩, or.rec ha hb⟩

-- See Note [decidable namespace]
protected theorem decidable.or_iff_not_imp_left [decidable a] : a ∨ b ↔ (¬ a → b) :=
⟨or.resolve_left, λ h, dite _ or.inl (or.inr ∘ h)⟩

theorem or_iff_not_imp_left : a ∨ b ↔ (¬ a → b) := decidable.or_iff_not_imp_left

-- See Note [decidable namespace]
protected theorem decidable.or_iff_not_imp_right [decidable b] : a ∨ b ↔ (¬ b → a) :=
or.comm.trans decidable.or_iff_not_imp_left

theorem or_iff_not_imp_right : a ∨ b ↔ (¬ b → a) := decidable.or_iff_not_imp_right

-- See Note [decidable namespace]
protected theorem decidable.not_imp_not [decidable a] : (¬ a → ¬ b) ↔ (b → a) :=
⟨assume h hb, decidable.by_contradiction $ assume na, h na hb, mt⟩

theorem not_imp_not : (¬ a → ¬ b) ↔ (b → a) := decidable.not_imp_not

@[simp] theorem or_iff_left_iff_imp : (a ∨ b ↔ a) ↔ (b → a) :=
⟨λ h hb, h.1 (or.inr hb), or_iff_left_of_imp⟩

@[simp] theorem or_iff_right_iff_imp : (a ∨ b ↔ b) ↔ (a → b) :=
by rw [or_comm, or_iff_left_iff_imp]

/-! ### Declarations about distributivity -/

/-- `∧` distributes over `∨` (on the left). -/
theorem and_or_distrib_left : a ∧ (b ∨ c) ↔ (a ∧ b) ∨ (a ∧ c) :=
⟨λ ⟨ha, hbc⟩, hbc.imp (and.intro ha) (and.intro ha),
 or.rec (and.imp_right or.inl) (and.imp_right or.inr)⟩

/-- `∧` distributes over `∨` (on the right). -/
theorem or_and_distrib_right : (a ∨ b) ∧ c ↔ (a ∧ c) ∨ (b ∧ c) :=
(and.comm.trans and_or_distrib_left).trans (or_congr and.comm and.comm)

/-- `∨` distributes over `∧` (on the left). -/
theorem or_and_distrib_left : a ∨ (b ∧ c) ↔ (a ∨ b) ∧ (a ∨ c) :=
⟨or.rec (λha, and.intro (or.inl ha) (or.inl ha)) (and.imp or.inr or.inr),
 and.rec $ or.rec (imp_intro ∘ or.inl) (or.imp_right ∘ and.intro)⟩

/-- `∨` distributes over `∧` (on the right). -/
theorem and_or_distrib_right : (a ∧ b) ∨ c ↔ (a ∨ c) ∧ (b ∨ c) :=
(or.comm.trans or_and_distrib_left).trans (and_congr or.comm or.comm)

@[simp] lemma or_self_left : a ∨ a ∨ b ↔ a ∨ b :=
⟨λ h, h.elim or.inl id, λ h, h.elim or.inl (or.inr ∘ or.inr)⟩

@[simp] lemma or_self_right : (a ∨ b) ∨ b ↔ a ∨ b :=
⟨λ h, h.elim id or.inr, λ h, h.elim (or.inl ∘ or.inl) or.inr⟩

/-! Declarations about `iff` -/

theorem iff_of_true (ha : a) (hb : b) : a ↔ b :=
⟨λ_, hb, λ _, ha⟩

theorem iff_of_false (ha : ¬a) (hb : ¬b) : a ↔ b :=
⟨ha.elim, hb.elim⟩

theorem iff_true_left (ha : a) : (a ↔ b) ↔ b :=
⟨λ h, h.1 ha, iff_of_true ha⟩

theorem iff_true_right (ha : a) : (b ↔ a) ↔ b :=
iff.comm.trans (iff_true_left ha)

theorem iff_false_left (ha : ¬a) : (a ↔ b) ↔ ¬b :=
⟨λ h, mt h.2 ha, iff_of_false ha⟩

theorem iff_false_right (ha : ¬a) : (b ↔ a) ↔ ¬b :=
iff.comm.trans (iff_false_left ha)

@[simp]
lemma iff_mpr_iff_true_intro {P : Prop} (h : P) : iff.mpr (iff_true_intro h) true.intro = h := rfl

-- See Note [decidable namespace]
protected theorem decidable.not_or_of_imp [decidable a] (h : a → b) : ¬ a ∨ b :=
if ha : a then or.inr (h ha) else or.inl ha

theorem not_or_of_imp : (a → b) → ¬ a ∨ b := decidable.not_or_of_imp

-- See Note [decidable namespace]
protected theorem decidable.imp_iff_not_or [decidable a] : (a → b) ↔ (¬ a ∨ b) :=
⟨decidable.not_or_of_imp, or.neg_resolve_left⟩

theorem imp_iff_not_or : (a → b) ↔ (¬ a ∨ b) := decidable.imp_iff_not_or

-- See Note [decidable namespace]
protected theorem decidable.imp_or_distrib [decidable a] : (a → b ∨ c) ↔ (a → b) ∨ (a → c) :=
by simp [decidable.imp_iff_not_or, or.comm, or.left_comm]

theorem imp_or_distrib : (a → b ∨ c) ↔ (a → b) ∨ (a → c) := decidable.imp_or_distrib

-- See Note [decidable namespace]
protected theorem decidable.imp_or_distrib' [decidable b] : (a → b ∨ c) ↔ (a → b) ∨ (a → c) :=
by by_cases b; simp [h, or_iff_right_of_imp ((∘) false.elim)]

theorem imp_or_distrib' : (a → b ∨ c) ↔ (a → b) ∨ (a → c) := decidable.imp_or_distrib'

theorem not_imp_of_and_not : a ∧ ¬ b → ¬ (a → b)
| ⟨ha, hb⟩ h := hb $ h ha

-- See Note [decidable namespace]
protected theorem decidable.not_imp [decidable a] : ¬(a → b) ↔ a ∧ ¬b :=
⟨λ h, ⟨decidable.of_not_imp h, not_of_not_imp h⟩, not_imp_of_and_not⟩

theorem not_imp : ¬(a → b) ↔ a ∧ ¬b := decidable.not_imp

-- for monotonicity
lemma imp_imp_imp (h₀ : c → a) (h₁ : b → d) : (a → b) → (c → d) :=
assume (h₂ : a → b), h₁ ∘ h₂ ∘ h₀

-- See Note [decidable namespace]
protected theorem decidable.peirce (a b : Prop) [decidable a] : ((a → b) → a) → a :=
if ha : a then λ h, ha else λ h, h ha.elim

theorem peirce (a b : Prop) : ((a → b) → a) → a := decidable.peirce _ _

theorem peirce' {a : Prop} (H : ∀ b : Prop, (a → b) → a) : a := H _ id

-- See Note [decidable namespace]
protected theorem decidable.not_iff_not [decidable a] [decidable b] : (¬ a ↔ ¬ b) ↔ (a ↔ b) :=
by rw [@iff_def (¬ a), @iff_def' a]; exact and_congr decidable.not_imp_not decidable.not_imp_not

theorem not_iff_not : (¬ a ↔ ¬ b) ↔ (a ↔ b) := decidable.not_iff_not

-- See Note [decidable namespace]
protected theorem decidable.not_iff_comm [decidable a] [decidable b] : (¬ a ↔ b) ↔ (¬ b ↔ a) :=
by rw [@iff_def (¬ a), @iff_def (¬ b)]; exact and_congr decidable.not_imp_comm imp_not_comm

theorem not_iff_comm : (¬ a ↔ b) ↔ (¬ b ↔ a) := decidable.not_iff_comm

-- See Note [decidable namespace]
protected theorem decidable.not_iff : ∀ [decidable b], ¬ (a ↔ b) ↔ (¬ a ↔ b) :=
by intro h; cases h; simp only [h, iff_true, iff_false]

theorem not_iff : ¬ (a ↔ b) ↔ (¬ a ↔ b) := decidable.not_iff

-- See Note [decidable namespace]
protected theorem decidable.iff_not_comm [decidable a] [decidable b] : (a ↔ ¬ b) ↔ (b ↔ ¬ a) :=
by rw [@iff_def a, @iff_def b]; exact and_congr imp_not_comm decidable.not_imp_comm

theorem iff_not_comm : (a ↔ ¬ b) ↔ (b ↔ ¬ a) := decidable.iff_not_comm

-- See Note [decidable namespace]
protected theorem decidable.iff_iff_and_or_not_and_not [decidable b] :
  (a ↔ b) ↔ (a ∧ b) ∨ (¬ a ∧ ¬ b) :=
by { split; intro h,
     { rw h; by_cases b; [left,right]; split; assumption },
     { cases h with h h; cases h; split; intro; { contradiction <|> assumption } } }

theorem iff_iff_and_or_not_and_not : (a ↔ b) ↔ (a ∧ b) ∨ (¬ a ∧ ¬ b) :=
decidable.iff_iff_and_or_not_and_not

lemma decidable.iff_iff_not_or_and_or_not [decidable a] [decidable b] :
  (a ↔ b) ↔ ((¬a ∨ b) ∧ (a ∨ ¬b)) :=
begin
  rw [iff_iff_implies_and_implies a b],
  simp only [decidable.imp_iff_not_or, or.comm]
end

lemma iff_iff_not_or_and_or_not : (a ↔ b) ↔ ((¬a ∨ b) ∧ (a ∨ ¬b)) :=
decidable.iff_iff_not_or_and_or_not

-- See Note [decidable namespace]
protected theorem decidable.not_and_not_right [decidable b] : ¬(a ∧ ¬b) ↔ (a → b) :=
⟨λ h ha, h.decidable_imp_symm $ and.intro ha, λ h ⟨ha, hb⟩, hb $ h ha⟩

theorem not_and_not_right : ¬(a ∧ ¬b) ↔ (a → b) := decidable.not_and_not_right

/-- Transfer decidability of `a` to decidability of `b`, if the propositions are equivalent.
**Important**: this function should be used instead of `rw` on `decidable b`, because the
kernel will get stuck reducing the usage of `propext` otherwise,
and `dec_trivial` will not work. -/
@[inline] def decidable_of_iff (a : Prop) (h : a ↔ b) [D : decidable a] : decidable b :=
decidable_of_decidable_of_iff D h

/-- Transfer decidability of `b` to decidability of `a`, if the propositions are equivalent.
This is the same as `decidable_of_iff` but the iff is flipped. -/
@[inline] def decidable_of_iff' (b : Prop) (h : a ↔ b) [D : decidable b] : decidable a :=
decidable_of_decidable_of_iff D h.symm

/-- Prove that `a` is decidable by constructing a boolean `b` and a proof that `b ↔ a`.
(This is sometimes taken as an alternate definition of decidability.) -/
def decidable_of_bool : ∀ (b : bool) (h : b ↔ a), decidable a
| tt h := is_true (h.1 rfl)
| ff h := is_false (mt h.2 bool.ff_ne_tt)

/-! ### De Morgan's laws -/

theorem not_and_of_not_or_not (h : ¬ a ∨ ¬ b) : ¬ (a ∧ b)
| ⟨ha, hb⟩ := or.elim h (absurd ha) (absurd hb)

-- See Note [decidable namespace]
protected theorem decidable.not_and_distrib [decidable a] : ¬ (a ∧ b) ↔ ¬a ∨ ¬b :=
⟨λ h, if ha : a then or.inr (λ hb, h ⟨ha, hb⟩) else or.inl ha, not_and_of_not_or_not⟩

-- See Note [decidable namespace]
protected theorem decidable.not_and_distrib' [decidable b] : ¬ (a ∧ b) ↔ ¬a ∨ ¬b :=
⟨λ h, if hb : b then or.inl (λ ha, h ⟨ha, hb⟩) else or.inr hb, not_and_of_not_or_not⟩

/-- One of de Morgan's laws: the negation of a conjunction is logically equivalent to the
disjunction of the negations. -/
theorem not_and_distrib : ¬ (a ∧ b) ↔ ¬a ∨ ¬b := decidable.not_and_distrib

@[simp] theorem not_and : ¬ (a ∧ b) ↔ (a → ¬ b) := and_imp

theorem not_and' : ¬ (a ∧ b) ↔ b → ¬a :=
not_and.trans imp_not_comm

/-- One of de Morgan's laws: the negation of a disjunction is logically equivalent to the
conjunction of the negations. -/
theorem not_or_distrib : ¬ (a ∨ b) ↔ ¬ a ∧ ¬ b :=
⟨λ h, ⟨λ ha, h (or.inl ha), λ hb, h (or.inr hb)⟩,
 λ ⟨h₁, h₂⟩ h, or.elim h h₁ h₂⟩

-- See Note [decidable namespace]
protected theorem decidable.or_iff_not_and_not [decidable a] [decidable b] : a ∨ b ↔ ¬ (¬a ∧ ¬b) :=
by rw [← not_or_distrib, decidable.not_not]

theorem or_iff_not_and_not : a ∨ b ↔ ¬ (¬a ∧ ¬b) := decidable.or_iff_not_and_not

-- See Note [decidable namespace]
protected theorem decidable.and_iff_not_or_not [decidable a] [decidable b] :
  a ∧ b ↔ ¬ (¬ a ∨ ¬ b) :=
by rw [← decidable.not_and_distrib, decidable.not_not]

theorem and_iff_not_or_not : a ∧ b ↔ ¬ (¬ a ∨ ¬ b) := decidable.and_iff_not_or_not

end propositional

/-! ### Declarations about equality -/

section equality
variables {α : Sort*} {a b : α}

@[simp] theorem heq_iff_eq : a == b ↔ a = b :=
⟨eq_of_heq, heq_of_eq⟩

theorem proof_irrel_heq {p q : Prop} (hp : p) (hq : q) : hp == hq :=
have p = q, from propext ⟨λ _, hq, λ _, hp⟩,
by subst q; refl

theorem ne_of_mem_of_not_mem {α β} [has_mem α β] {s : β} {a b : α}
  (h : a ∈ s) : b ∉ s → a ≠ b :=
mt $ λ e, e ▸ h

lemma ne_of_apply_ne {α β : Sort*} (f : α → β) {x y : α} (h : f x ≠ f y) : x ≠ y :=
λ (w : x = y), h (congr_arg f w)

theorem eq_equivalence : equivalence (@eq α) :=
⟨eq.refl, @eq.symm _, @eq.trans _⟩

/-- Transport through trivial families is the identity. -/
@[simp]
lemma eq_rec_constant {α : Sort*} {a a' : α} {β : Sort*} (y : β) (h : a = a') :
  (@eq.rec α a (λ a, β) y a' h) = y :=
by { cases h, refl, }

@[simp]
lemma eq_mp_eq_cast {α β : Sort*} (h : α = β) : eq.mp h = cast h := rfl

@[simp]
lemma eq_mpr_eq_cast {α β : Sort*} (h : α = β) : eq.mpr h = cast h.symm := rfl

@[simp]
lemma cast_cast : ∀ {α β γ : Sort*} (ha : α = β) (hb : β = γ) (a : α),
  cast hb (cast ha a) = cast (ha.trans hb) a
| _ _ _ rfl rfl a := rfl

@[simp] lemma congr_refl_left {α β : Sort*} (f : α → β) {a b : α} (h : a = b) :
  congr (eq.refl f) h = congr_arg f h :=
rfl

@[simp] lemma congr_refl_right {α β : Sort*} {f g : α → β} (h : f = g) (a : α) :
  congr h (eq.refl a) = congr_fun h a :=
rfl

@[simp] lemma congr_arg_refl {α β : Sort*} (f : α → β) (a : α) :
  congr_arg f (eq.refl a) = eq.refl (f a) :=
rfl

@[simp] lemma congr_fun_rfl {α β : Sort*} (f : α → β) (a : α) :
  congr_fun (eq.refl f) a = eq.refl (f a) :=
rfl

@[simp] lemma congr_fun_congr_arg {α β γ : Sort*} (f : α → β → γ) {a a' : α} (p : a = a') (b : β) :
  congr_fun (congr_arg f p) b = congr_arg (λ a, f a b) p :=
rfl

lemma heq_of_cast_eq :
  ∀ {α β : Sort*} {a : α} {a' : β} (e : α = β) (h₂ : cast e a = a'), a == a'
| α ._ a a' rfl h := eq.rec_on h (heq.refl _)

lemma cast_eq_iff_heq {α β : Sort*} {a : α} {a' : β} {e : α = β} : cast e a = a' ↔ a == a' :=
⟨heq_of_cast_eq _, λ h, by cases h; refl⟩

lemma rec_heq_of_heq {β} {C : α → Sort*} {x : C a} {y : β} (eq : a = b) (h : x == y) :
  @eq.rec α a C x b eq == y :=
by subst eq; exact h

protected lemma eq.congr {x₁ x₂ y₁ y₂ : α} (h₁ : x₁ = y₁) (h₂ : x₂ = y₂) :
  (x₁ = x₂) ↔ (y₁ = y₂) :=
by { subst h₁, subst h₂ }

lemma eq.congr_left {x y z : α} (h : x = y) : x = z ↔ y = z := by rw [h]
lemma eq.congr_right {x y z : α} (h : x = y) : z = x ↔ z = y := by rw [h]

lemma congr_arg2 {α β γ : Type*} (f : α → β → γ) {x x' : α} {y y' : β}
  (hx : x = x') (hy : y = y') : f x y = f x' y' :=
by { subst hx, subst hy }

end equality

/-! ### Declarations about quantifiers -/

section quantifiers
variables {α : Sort*} {β : Sort*} {p q : α → Prop} {b : Prop}

lemma forall_imp (h : ∀ a, p a → q a) : (∀ a, p a) → ∀ a, q a :=
λ h' a, h a (h' a)

lemma forall₂_congr {p q : α → β → Prop} (h : ∀ a b, p a b ↔ q a b) :
  (∀ a b, p a b) ↔ (∀ a b, q a b) :=
forall_congr (λ a, forall_congr (h a))

lemma forall₃_congr {γ : Sort*} {p q : α → β → γ → Prop}
  (h : ∀ a b c, p a b c ↔ q a b c) :
  (∀ a b c, p a b c) ↔ (∀ a b c, q a b c) :=
forall_congr (λ a, forall₂_congr (h a))

lemma forall₄_congr {γ δ : Sort*} {p q : α → β → γ → δ → Prop}
  (h : ∀ a b c d, p a b c d ↔ q a b c d) :
  (∀ a b c d, p a b c d) ↔ (∀ a b c d, q a b c d) :=
forall_congr (λ a, forall₃_congr (h a))

lemma Exists.imp (h : ∀ a, (p a → q a)) (p : ∃ a, p a) : ∃ a, q a := exists_imp_exists h p

lemma exists_imp_exists' {p : α → Prop} {q : β → Prop} (f : α → β) (hpq : ∀ a, p a → q (f a))
  (hp : ∃ a, p a) : ∃ b, q b :=
exists.elim hp (λ a hp', ⟨_, hpq _ hp'⟩)

lemma exists₂_congr {p q : α → β → Prop} (h : ∀ a b, p a b ↔ q a b) :
  (∃ a b, p a b) ↔ (∃ a b, q a b) :=
exists_congr (λ a, exists_congr (h a))

lemma exists₃_congr {γ : Sort*} {p q : α → β → γ → Prop}
  (h : ∀ a b c, p a b c ↔ q a b c) :
  (∃ a b c, p a b c) ↔ (∃ a b c, q a b c) :=
exists_congr (λ a, exists₂_congr (h a))

lemma exists₄_congr {γ δ : Sort*} {p q : α → β → γ → δ → Prop}
  (h : ∀ a b c d, p a b c d ↔ q a b c d) :
  (∃ a b c d, p a b c d) ↔ (∃ a b c d, q a b c d) :=
exists_congr (λ a, exists₃_congr (h a))

theorem forall_swap {p : α → β → Prop} : (∀ x y, p x y) ↔ ∀ y x, p x y :=
⟨swap, swap⟩

theorem exists_swap {p : α → β → Prop} : (∃ x y, p x y) ↔ ∃ y x, p x y :=
⟨λ ⟨x, y, h⟩, ⟨y, x, h⟩, λ ⟨y, x, h⟩, ⟨x, y, h⟩⟩

@[simp] theorem forall_exists_index {q : (∃ x, p x) → Prop} :
  (∀ h, q h) ↔ ∀ x (h : p x), q ⟨x, h⟩ :=
⟨λ h x hpx, h ⟨x, hpx⟩, λ h ⟨x, hpx⟩, h x hpx⟩

theorem exists_imp_distrib : ((∃ x, p x) → b) ↔ ∀ x, p x → b :=
forall_exists_index

/--
Extract an element from a existential statement, using `classical.some`.
-/
-- This enables projection notation.
@[reducible] noncomputable def Exists.some {p : α → Prop} (P : ∃ a, p a) : α := classical.some P

/--
Show that an element extracted from `P : ∃ a, p a` using `P.some` satisfies `p`.
-/
lemma Exists.some_spec {p : α → Prop} (P : ∃ a, p a) : p (P.some) := classical.some_spec P

--theorem forall_not_of_not_exists (h : ¬ ∃ x, p x) : ∀ x, ¬ p x :=
--forall_imp_of_exists_imp h

theorem not_exists_of_forall_not (h : ∀ x, ¬ p x) : ¬ ∃ x, p x :=
exists_imp_distrib.2 h

@[simp] theorem not_exists : (¬ ∃ x, p x) ↔ ∀ x, ¬ p x :=
exists_imp_distrib

theorem not_forall_of_exists_not : (∃ x, ¬ p x) → ¬ ∀ x, p x
| ⟨x, hn⟩ h := hn (h x)

-- See Note [decidable namespace]
protected theorem decidable.not_forall {p : α → Prop}
  [decidable (∃ x, ¬ p x)] [∀ x, decidable (p x)] : (¬ ∀ x, p x) ↔ ∃ x, ¬ p x :=
⟨not.decidable_imp_symm $ λ nx x, nx.decidable_imp_symm $ λ h, ⟨x, h⟩,
 not_forall_of_exists_not⟩

@[simp] theorem not_forall {p : α → Prop} : (¬ ∀ x, p x) ↔ ∃ x, ¬ p x := decidable.not_forall

-- See Note [decidable namespace]
protected theorem decidable.not_forall_not [decidable (∃ x, p x)] :
  (¬ ∀ x, ¬ p x) ↔ ∃ x, p x :=
(@decidable.not_iff_comm _ _ _ (decidable_of_iff (¬ ∃ x, p x) not_exists)).1 not_exists

theorem not_forall_not : (¬ ∀ x, ¬ p x) ↔ ∃ x, p x := decidable.not_forall_not

-- See Note [decidable namespace]
protected theorem decidable.not_exists_not [∀ x, decidable (p x)] : (¬ ∃ x, ¬ p x) ↔ ∀ x, p x :=
by simp [decidable.not_not]

@[simp] theorem not_exists_not : (¬ ∃ x, ¬ p x) ↔ ∀ x, p x := decidable.not_exists_not

theorem forall_imp_iff_exists_imp [ha : nonempty α] : ((∀ x, p x) → b) ↔ ∃ x, p x → b :=
let ⟨a⟩ := ha in
⟨λ h, not_forall_not.1 $ λ h', classical.by_cases (λ hb : b, h' a $ λ _, hb)
  (λ hb, hb $ h $ λ x, (not_imp.1 (h' x)).1), λ ⟨x, hx⟩ h, hx (h x)⟩

-- TODO: duplicate of a lemma in core
theorem forall_true_iff : (α → true) ↔ true :=
implies_true_iff α

-- Unfortunately this causes simp to loop sometimes, so we
-- add the 2 and 3 cases as simp lemmas instead
theorem forall_true_iff' (h : ∀ a, p a ↔ true) : (∀ a, p a) ↔ true :=
iff_true_intro (λ _, of_iff_true (h _))

@[simp] theorem forall_2_true_iff {β : α → Sort*} : (∀ a, β a → true) ↔ true :=
forall_true_iff' $ λ _, forall_true_iff

@[simp] theorem forall_3_true_iff {β : α → Sort*} {γ : Π a, β a → Sort*} :
  (∀ a (b : β a), γ a b → true) ↔ true :=
forall_true_iff' $ λ _, forall_2_true_iff

lemma exists_unique.exists {α : Sort*} {p : α → Prop} (h : ∃! x, p x) : ∃ x, p x :=
exists.elim h (λ x hx, ⟨x, and.left hx⟩)

@[simp] lemma exists_unique_iff_exists {α : Sort*} [subsingleton α] {p : α → Prop} :
  (∃! x, p x) ↔ ∃ x, p x :=
⟨λ h, h.exists, Exists.imp $ λ x hx, ⟨hx, λ y _, subsingleton.elim y x⟩⟩

@[simp] theorem forall_const (α : Sort*) [i : nonempty α] : (α → b) ↔ b :=
⟨i.elim, λ hb x, hb⟩

@[simp] theorem exists_const (α : Sort*) [i : nonempty α] : (∃ x : α, b) ↔ b :=
⟨λ ⟨x, h⟩, h, i.elim exists.intro⟩

theorem exists_unique_const (α : Sort*) [i : nonempty α] [subsingleton α] :
  (∃! x : α, b) ↔ b :=
by simp

theorem forall_and_distrib : (∀ x, p x ∧ q x) ↔ (∀ x, p x) ∧ (∀ x, q x) :=
⟨λ h, ⟨λ x, (h x).left, λ x, (h x).right⟩, λ ⟨h₁, h₂⟩ x, ⟨h₁ x, h₂ x⟩⟩

theorem exists_or_distrib : (∃ x, p x ∨ q x) ↔ (∃ x, p x) ∨ (∃ x, q x) :=
⟨λ ⟨x, hpq⟩, hpq.elim (λ hpx, or.inl ⟨x, hpx⟩) (λ hqx, or.inr ⟨x, hqx⟩),
 λ hepq, hepq.elim (λ ⟨x, hpx⟩, ⟨x, or.inl hpx⟩) (λ ⟨x, hqx⟩, ⟨x, or.inr hqx⟩)⟩

@[simp] theorem exists_and_distrib_left {q : Prop} {p : α → Prop} :
  (∃x, q ∧ p x) ↔ q ∧ (∃x, p x) :=
⟨λ ⟨x, hq, hp⟩, ⟨hq, x, hp⟩, λ ⟨hq, x, hp⟩, ⟨x, hq, hp⟩⟩

@[simp] theorem exists_and_distrib_right {q : Prop} {p : α → Prop} :
  (∃x, p x ∧ q) ↔ (∃x, p x) ∧ q :=
by simp [and_comm]

@[simp] theorem forall_eq {a' : α} : (∀a, a = a' → p a) ↔ p a' :=
⟨λ h, h a' rfl, λ h a e, e.symm ▸ h⟩

@[simp] theorem forall_eq' {a' : α} : (∀a, a' = a → p a) ↔ p a' :=
by simp [@eq_comm _ a']

theorem and_forall_ne (a : α) : (p a ∧ ∀ b ≠ a, p b) ↔ ∀ b, p b :=
by simp only [← @forall_eq _ p a, ← forall_and_distrib, ← or_imp_distrib, classical.em,
  forall_const]

-- this lemma is needed to simplify the output of `list.mem_cons_iff`
@[simp] theorem forall_eq_or_imp {a' : α} : (∀ a, a = a' ∨ q a → p a) ↔ p a' ∧ ∀ a, q a → p a :=
by simp only [or_imp_distrib, forall_and_distrib, forall_eq]

@[simp] theorem exists_eq {a' : α} : ∃ a, a = a' := ⟨_, rfl⟩

@[simp] theorem exists_eq' {a' : α} : ∃ a, a' = a := ⟨_, rfl⟩

@[simp] theorem exists_eq_left {a' : α} : (∃ a, a = a' ∧ p a) ↔ p a' :=
⟨λ ⟨a, e, h⟩, e ▸ h, λ h, ⟨_, rfl, h⟩⟩

@[simp] theorem exists_eq_right {a' : α} : (∃ a, p a ∧ a = a') ↔ p a' :=
(exists_congr $ by exact λ a, and.comm).trans exists_eq_left

@[simp] theorem exists_eq_right_right {a' : α} :
  (∃ (a : α), p a ∧ b ∧ a = a') ↔ p a' ∧ b :=
⟨λ ⟨_, hp, hq, rfl⟩, ⟨hp, hq⟩, λ ⟨hp, hq⟩, ⟨a', hp, hq, rfl⟩⟩

@[simp] theorem exists_eq_right_right' {a' : α} :
  (∃ (a : α), p a ∧ b ∧ a' = a) ↔ p a' ∧ b :=
⟨λ ⟨_, hp, hq, rfl⟩, ⟨hp, hq⟩, λ ⟨hp, hq⟩, ⟨a', hp, hq, rfl⟩⟩

@[simp] theorem exists_apply_eq_apply {α β : Type*} (f : α → β) (a' : α) : ∃ a, f a = f a' :=
⟨a', rfl⟩

@[simp] theorem exists_apply_eq_apply' {α β : Type*} (f : α → β) (a' : α) : ∃ a, f a' = f a :=
⟨a', rfl⟩

@[simp] theorem exists_exists_and_eq_and {f : α → β} {p : α → Prop} {q : β → Prop} :
  (∃ b, (∃ a, p a ∧ f a = b) ∧ q b) ↔ ∃ a, p a ∧ q (f a) :=
⟨λ ⟨b, ⟨a, ha, hab⟩, hb⟩, ⟨a, ha, hab.symm ▸ hb⟩, λ ⟨a, hp, hq⟩, ⟨f a, ⟨a, hp, rfl⟩, hq⟩⟩

@[simp] theorem exists_exists_eq_and {f : α → β} {p : β → Prop} :
  (∃ b, (∃ a, f a = b) ∧ p b) ↔ ∃ a, p (f a) :=
⟨λ ⟨b, ⟨a, ha⟩, hb⟩, ⟨a, ha.symm ▸ hb⟩, λ ⟨a, ha⟩, ⟨f a, ⟨a, rfl⟩, ha⟩⟩

@[simp] lemma exists_or_eq_left (y : α) (p : α → Prop) : ∃ (x : α), x = y ∨ p x :=
⟨y, or.inl rfl⟩

@[simp] lemma exists_or_eq_right (y : α) (p : α → Prop) : ∃ (x : α), p x ∨ x = y :=
⟨y, or.inr rfl⟩

@[simp] lemma exists_or_eq_left' (y : α) (p : α → Prop) : ∃ (x : α), y = x ∨ p x :=
⟨y, or.inl rfl⟩

@[simp] lemma exists_or_eq_right' (y : α) (p : α → Prop) : ∃ (x : α), p x ∨ y = x :=
⟨y, or.inr rfl⟩

@[simp] theorem forall_apply_eq_imp_iff {f : α → β} {p : β → Prop} :
  (∀ a, ∀ b, f a = b → p b) ↔ (∀ a, p (f a)) :=
⟨λ h a, h a (f a) rfl, λ h a b hab, hab ▸ h a⟩

@[simp] theorem forall_apply_eq_imp_iff' {f : α → β} {p : β → Prop} :
  (∀ b, ∀ a, f a = b → p b) ↔ (∀ a, p (f a)) :=
by { rw forall_swap, simp }

@[simp] theorem forall_eq_apply_imp_iff {f : α → β} {p : β → Prop} :
  (∀ a, ∀ b, b = f a → p b) ↔ (∀ a, p (f a)) :=
by simp [@eq_comm _ _ (f _)]

@[simp] theorem forall_eq_apply_imp_iff' {f : α → β} {p : β → Prop} :
  (∀ b, ∀ a, b = f a → p b) ↔ (∀ a, p (f a)) :=
by { rw forall_swap, simp }

@[simp] theorem forall_apply_eq_imp_iff₂ {f : α → β} {p : α → Prop} {q : β → Prop} :
  (∀ b, ∀ a, p a → f a = b → q b) ↔ ∀ a, p a → q (f a) :=
⟨λ h a ha, h (f a) a ha rfl, λ h b a ha hb, hb ▸ h a ha⟩

@[simp] theorem exists_eq_left' {a' : α} : (∃ a, a' = a ∧ p a) ↔ p a' :=
by simp [@eq_comm _ a']

@[simp] theorem exists_eq_right' {a' : α} : (∃ a, p a ∧ a' = a) ↔ p a' :=
by simp [@eq_comm _ a']

theorem exists_comm {p : α → β → Prop} : (∃ a b, p a b) ↔ ∃ b a, p a b :=
⟨λ ⟨a, b, h⟩, ⟨b, a, h⟩, λ ⟨b, a, h⟩, ⟨a, b, h⟩⟩

theorem and.exists {p q : Prop} {f : p ∧ q → Prop} : (∃ h, f h) ↔ ∃ hp hq, f ⟨hp, hq⟩ :=
⟨λ ⟨h, H⟩, ⟨h.1, h.2, H⟩, λ ⟨hp, hq, H⟩, ⟨⟨hp, hq⟩, H⟩⟩

theorem forall_or_of_or_forall (h : b ∨ ∀x, p x) (x) : b ∨ p x :=
h.imp_right $ λ h₂, h₂ x

-- See Note [decidable namespace]
protected theorem decidable.forall_or_distrib_left {q : Prop} {p : α → Prop} [decidable q] :
  (∀x, q ∨ p x) ↔ q ∨ (∀x, p x) :=
⟨λ h, if hq : q then or.inl hq else or.inr $ λ x, (h x).resolve_left hq,
  forall_or_of_or_forall⟩

theorem forall_or_distrib_left {q : Prop} {p : α → Prop} :
  (∀x, q ∨ p x) ↔ q ∨ (∀x, p x) := decidable.forall_or_distrib_left

-- See Note [decidable namespace]
protected theorem decidable.forall_or_distrib_right {q : Prop} {p : α → Prop} [decidable q] :
  (∀x, p x ∨ q) ↔ (∀x, p x) ∨ q :=
by simp [or_comm, decidable.forall_or_distrib_left]

theorem forall_or_distrib_right {q : Prop} {p : α → Prop} :
  (∀x, p x ∨ q) ↔ (∀x, p x) ∨ q := decidable.forall_or_distrib_right

/-- A predicate holds everywhere on the image of a surjective functions iff
    it holds everywhere. -/
theorem forall_iff_forall_surj
  {α β : Type*} {f : α → β} (h : function.surjective f) {P : β → Prop} :
  (∀ a, P (f a)) ↔ ∀ b, P b :=
⟨λ ha b, by cases h b with a hab; rw ←hab; exact ha a, λ hb a, hb $ f a⟩

@[simp] theorem exists_prop {p q : Prop} : (∃ h : p, q) ↔ p ∧ q :=
⟨λ ⟨h₁, h₂⟩, ⟨h₁, h₂⟩, λ ⟨h₁, h₂⟩, ⟨h₁, h₂⟩⟩

theorem exists_unique_prop {p q : Prop} : (∃! h : p, q) ↔ p ∧ q :=
by simp

@[simp] theorem exists_false : ¬ (∃a:α, false) := assume ⟨a, h⟩, h

@[simp] lemma exists_unique_false : ¬ (∃! (a : α), false) := assume ⟨a, h, h'⟩, h

theorem Exists.fst {p : b → Prop} : Exists p → b
| ⟨h, _⟩ := h

theorem Exists.snd {p : b → Prop} : ∀ h : Exists p, p h.fst
| ⟨_, h⟩ := h

theorem forall_prop_of_true {p : Prop} {q : p → Prop} (h : p) : (∀ h' : p, q h') ↔ q h :=
@forall_const (q h) p ⟨h⟩

theorem exists_prop_of_true {p : Prop} {q : p → Prop} (h : p) : (∃ h' : p, q h') ↔ q h :=
@exists_const (q h) p ⟨h⟩

theorem exists_unique_prop_of_true {p : Prop} {q : p → Prop} (h : p) : (∃! h' : p, q h') ↔ q h :=
@exists_unique_const (q h) p ⟨h⟩ _

theorem forall_prop_of_false {p : Prop} {q : p → Prop} (hn : ¬ p) :
  (∀ h' : p, q h') ↔ true :=
iff_true_intro $ λ h, hn.elim h

theorem exists_prop_of_false {p : Prop} {q : p → Prop} : ¬ p → ¬ (∃ h' : p, q h') :=
mt Exists.fst

@[congr] lemma exists_prop_congr {p p' : Prop} {q q' : p → Prop}
  (hq : ∀ h, q h ↔ q' h) (hp : p ↔ p') : Exists q ↔ ∃ h : p', q' (hp.2 h) :=
⟨λ ⟨_, _⟩, ⟨hp.1 ‹_›, (hq _).1 ‹_›⟩, λ ⟨_, _⟩, ⟨_, (hq _).2 ‹_›⟩⟩

@[congr] lemma exists_prop_congr' {p p' : Prop} {q q' : p → Prop}
  (hq : ∀ h, q h ↔ q' h) (hp : p ↔ p') : Exists q = ∃ h : p', q' (hp.2 h) :=
propext (exists_prop_congr hq _)

@[simp] lemma exists_true_left (p : true → Prop) : (∃ x, p x) ↔ p true.intro :=
exists_prop_of_true _

@[simp] lemma exists_false_left (p : false → Prop) : ¬ ∃ x, p x :=
exists_prop_of_false not_false

lemma exists_unique.unique {α : Sort*} {p : α → Prop} (h : ∃! x, p x)
  {y₁ y₂ : α} (py₁ : p y₁) (py₂ : p y₂) : y₁ = y₂ :=
unique_of_exists_unique h py₁ py₂

@[congr] lemma forall_prop_congr {p p' : Prop} {q q' : p → Prop}
  (hq : ∀ h, q h ↔ q' h) (hp : p ↔ p') : (∀ h, q h) ↔ ∀ h : p', q' (hp.2 h) :=
⟨λ h1 h2, (hq _).1 (h1 (hp.2 _)), λ h1 h2, (hq _).2 (h1 (hp.1 h2))⟩

@[congr] lemma forall_prop_congr' {p p' : Prop} {q q' : p → Prop}
  (hq : ∀ h, q h ↔ q' h) (hp : p ↔ p') : (∀ h, q h) = ∀ h : p', q' (hp.2 h) :=
propext (forall_prop_congr hq _)

@[simp] lemma forall_true_left (p : true → Prop) : (∀ x, p x) ↔ p true.intro :=
forall_prop_of_true _

@[simp] lemma forall_false_left (p : false → Prop) : (∀ x, p x) ↔ true :=
forall_prop_of_false not_false

lemma exists_unique.elim2 {α : Sort*} {p : α → Sort*} [∀ x, subsingleton (p x)]
  {q : Π x (h : p x), Prop} {b : Prop} (h₂ : ∃! x (h : p x), q x h)
  (h₁ : ∀ x (h : p x), q x h → (∀ y (hy : p y), q y hy → y = x) → b) : b :=
begin
  simp only [exists_unique_iff_exists] at h₂,
  apply h₂.elim,
  exact λ x ⟨hxp, hxq⟩ H, h₁ x hxp hxq (λ y hyp hyq, H y ⟨hyp, hyq⟩)
end

lemma exists_unique.intro2 {α : Sort*} {p : α → Sort*} [∀ x, subsingleton (p x)]
  {q : Π (x : α) (h : p x), Prop} (w : α) (hp : p w) (hq : q w hp)
  (H : ∀ y (hy : p y), q y hy → y = w) :
  ∃! x (hx : p x), q x hx :=
begin
  simp only [exists_unique_iff_exists],
  exact exists_unique.intro w ⟨hp, hq⟩ (λ y ⟨hyp, hyq⟩, H y hyp hyq)
end

lemma exists_unique.exists2 {α : Sort*} {p : α → Sort*} {q : Π (x : α) (h : p x), Prop}
  (h : ∃! x (hx : p x), q x hx) :
  ∃ x (hx : p x), q x hx :=
h.exists.imp (λ x hx, hx.exists)

lemma exists_unique.unique2 {α : Sort*} {p : α → Sort*} [∀ x, subsingleton (p x)]
  {q : Π (x : α) (hx : p x), Prop} (h : ∃! x (hx : p x), q x hx)
  {y₁ y₂ : α} (hpy₁ : p y₁) (hqy₁ : q y₁ hpy₁)
  (hpy₂ : p y₂) (hqy₂ : q y₂ hpy₂) : y₁ = y₂ :=
begin
  simp only [exists_unique_iff_exists] at h,
  exact h.unique ⟨hpy₁, hqy₁⟩ ⟨hpy₂, hqy₂⟩
end

end quantifiers

/-! ### Classical lemmas -/

namespace classical
variables {α : Sort*} {p : α → Prop}

theorem cases {p : Prop → Prop} (h1 : p true) (h2 : p false) : ∀a, p a :=
assume a, cases_on a h1 h2

/- use shortened names to avoid conflict when classical namespace is open. -/
noncomputable lemma dec (p : Prop) : decidable p := -- see Note [classical lemma]
by apply_instance
noncomputable lemma dec_pred (p : α → Prop) : decidable_pred p := -- see Note [classical lemma]
by apply_instance
noncomputable lemma dec_rel (p : α → α → Prop) : decidable_rel p := -- see Note [classical lemma]
by apply_instance
noncomputable lemma dec_eq (α : Sort*) : decidable_eq α := -- see Note [classical lemma]
by apply_instance

/--
We make decidability results that depends on `classical.choice` noncomputable lemmas.
* We have to mark them as noncomputable, because otherwise Lean will try to generate bytecode
  for them, and fail because it depends on `classical.choice`.
* We make them lemmas, and not definitions, because otherwise later definitions will raise
  \"failed to generate bytecode\" errors when writing something like
  `letI := classical.dec_eq _`.
Cf. <https://leanprover-community.github.io/archive/stream/113488-general/topic/noncomputable.20theorem.html>
-/
library_note "classical lemma"

/-- Construct a function from a default value `H0`, and a function to use if there exists a value
satisfying the predicate. -/
@[elab_as_eliminator]
noncomputable def {u} exists_cases {C : Sort u} (H0 : C) (H : ∀ a, p a → C) : C :=
if h : ∃ a, p a then H (classical.some h) (classical.some_spec h) else H0

lemma some_spec2 {α : Sort*} {p : α → Prop} {h : ∃a, p a}
  (q : α → Prop) (hpq : ∀a, p a → q a) : q (some h) :=
hpq _ $ some_spec _

/-- A version of classical.indefinite_description which is definitionally equal to a pair -/
noncomputable def subtype_of_exists {α : Type*} {P : α → Prop} (h : ∃ x, P x) : {x // P x} :=
⟨classical.some h, classical.some_spec h⟩

/-- A version of `by_contradiction` that uses types instead of propositions. -/
protected noncomputable def by_contradiction' {α : Sort*} (H : ¬ (α → false)) : α :=
classical.choice $ peirce _ false $ λ h, (H $ λ a, h ⟨a⟩).elim

/-- `classical.by_contradiction'` is equivalent to lean's axiom `classical.choice`. -/
def choice_of_by_contradiction' {α : Sort*} (contra : ¬ (α → false) → α) : nonempty α → α :=
λ H, contra H.elim

end classical

/-- This function has the same type as `exists.rec_on`, and can be used to case on an equality,
but `exists.rec_on` can only eliminate into Prop, while this version eliminates into any universe
using the axiom of choice. -/
@[elab_as_eliminator]
noncomputable def {u} exists.classical_rec_on
 {α} {p : α → Prop} (h : ∃ a, p a) {C : Sort u} (H : ∀ a, p a → C) : C :=
H (classical.some h) (classical.some_spec h)

/-! ### Declarations about bounded quantifiers -/

section bounded_quantifiers
variables {α : Sort*} {r p q : α → Prop} {P Q : ∀ x, p x → Prop} {b : Prop}

theorem bex_def : (∃ x (h : p x), q x) ↔ ∃ x, p x ∧ q x :=
⟨λ ⟨x, px, qx⟩, ⟨x, px, qx⟩, λ ⟨x, px, qx⟩, ⟨x, px, qx⟩⟩

theorem bex.elim {b : Prop} : (∃ x h, P x h) → (∀ a h, P a h → b) → b
| ⟨a, h₁, h₂⟩ h' := h' a h₁ h₂

theorem bex.intro (a : α) (h₁ : p a) (h₂ : P a h₁) : ∃ x (h : p x), P x h :=
⟨a, h₁, h₂⟩

theorem ball_congr (H : ∀ x h, P x h ↔ Q x h) :
  (∀ x h, P x h) ↔ (∀ x h, Q x h) :=
forall_congr $ λ x, forall_congr (H x)

theorem bex_congr (H : ∀ x h, P x h ↔ Q x h) :
  (∃ x h, P x h) ↔ (∃ x h, Q x h) :=
exists_congr $ λ x, exists_congr (H x)

theorem bex_eq_left {a : α} : (∃ x (_ : x = a), p x) ↔ p a :=
by simp only [exists_prop, exists_eq_left]

theorem ball.imp_right (H : ∀ x h, (P x h → Q x h))
  (h₁ : ∀ x h, P x h) (x h) : Q x h :=
H _ _ $ h₁ _ _

theorem bex.imp_right (H : ∀ x h, (P x h → Q x h)) :
  (∃ x h, P x h) → ∃ x h, Q x h
| ⟨x, h, h'⟩ := ⟨_, _, H _ _ h'⟩

theorem ball.imp_left (H : ∀ x, p x → q x)
  (h₁ : ∀ x, q x → r x) (x) (h : p x) : r x :=
h₁ _ $ H _ h

theorem bex.imp_left (H : ∀ x, p x → q x) :
  (∃ x (_ : p x), r x) → ∃ x (_ : q x), r x
| ⟨x, hp, hr⟩ := ⟨x, H _ hp, hr⟩

theorem ball_of_forall (h : ∀ x, p x) (x) : p x :=
h x

theorem forall_of_ball (H : ∀ x, p x) (h : ∀ x, p x → q x) (x) : q x :=
h x $ H x

theorem bex_of_exists (H : ∀ x, p x) : (∃ x, q x) → ∃ x (_ : p x), q x
| ⟨x, hq⟩ := ⟨x, H x, hq⟩

theorem exists_of_bex : (∃ x (_ : p x), q x) → ∃ x, q x
| ⟨x, _, hq⟩ := ⟨x, hq⟩

@[simp] theorem bex_imp_distrib : ((∃ x h, P x h) → b) ↔ (∀ x h, P x h → b) :=
by simp

theorem not_bex : (¬ ∃ x h, P x h) ↔ ∀ x h, ¬ P x h :=
bex_imp_distrib

theorem not_ball_of_bex_not : (∃ x h, ¬ P x h) → ¬ ∀ x h, P x h
| ⟨x, h, hp⟩ al := hp $ al x h

-- See Note [decidable namespace]
protected theorem decidable.not_ball [decidable (∃ x h, ¬ P x h)] [∀ x h, decidable (P x h)] :
  (¬ ∀ x h, P x h) ↔ (∃ x h, ¬ P x h) :=
⟨not.decidable_imp_symm $ λ nx x h, nx.decidable_imp_symm $ λ h', ⟨x, h, h'⟩,
 not_ball_of_bex_not⟩

theorem not_ball : (¬ ∀ x h, P x h) ↔ (∃ x h, ¬ P x h) := decidable.not_ball

theorem ball_true_iff (p : α → Prop) : (∀ x, p x → true) ↔ true :=
iff_true_intro (λ h hrx, trivial)

theorem ball_and_distrib : (∀ x h, P x h ∧ Q x h) ↔ (∀ x h, P x h) ∧ (∀ x h, Q x h) :=
iff.trans (forall_congr $ λ x, forall_and_distrib) forall_and_distrib

theorem bex_or_distrib : (∃ x h, P x h ∨ Q x h) ↔ (∃ x h, P x h) ∨ (∃ x h, Q x h) :=
iff.trans (exists_congr $ λ x, exists_or_distrib) exists_or_distrib

theorem ball_or_left_distrib : (∀ x, p x ∨ q x → r x) ↔ (∀ x, p x → r x) ∧ (∀ x, q x → r x) :=
iff.trans (forall_congr $ λ x, or_imp_distrib) forall_and_distrib

theorem bex_or_left_distrib :
  (∃ x (_ : p x ∨ q x), r x) ↔ (∃ x (_ : p x), r x) ∨ (∃ x (_ : q x), r x) :=
by simp only [exists_prop]; exact
iff.trans (exists_congr $ λ x, or_and_distrib_right) exists_or_distrib

end bounded_quantifiers

namespace classical
local attribute [instance] prop_decidable

theorem not_ball {α : Sort*} {p : α → Prop} {P : Π (x : α), p x → Prop} :
  (¬ ∀ x h, P x h) ↔ (∃ x h, ¬ P x h) := _root_.not_ball

end classical

lemma ite_eq_iff {α} {p : Prop} [decidable p] {a b c : α} :
  (if p then a else b) = c ↔ p ∧ a = c ∨ ¬p ∧ b = c :=
by by_cases p; simp *

@[simp] lemma ite_eq_left_iff {α} {p : Prop} [decidable p] {a b : α} :
  (if p then a else b) = a ↔ (¬p → b = a) :=
by by_cases p; simp *

@[simp] lemma ite_eq_right_iff {α} {p : Prop} [decidable p] {a b : α} :
  (if p then a else b) = b ↔ (p → a = b) :=
by by_cases p; simp *

lemma ite_eq_or_eq {α} {p : Prop} [decidable p] (a b : α) :
  ite p a b = a ∨ ite p a b = b :=
decidable.by_cases (λ h, or.inl (if_pos h)) (λ h, or.inr (if_neg h))

/-! ### Declarations about `nonempty` -/

section nonempty
universe variables u v w
variables {α : Type u} {β : Type v} {γ : α → Type w}

attribute [simp] nonempty_of_inhabited

@[priority 20]
instance has_zero.nonempty [has_zero α] : nonempty α := ⟨0⟩
@[priority 20]
instance has_one.nonempty [has_one α] : nonempty α := ⟨1⟩

lemma exists_true_iff_nonempty {α : Sort*} : (∃a:α, true) ↔ nonempty α :=
iff.intro (λ⟨a, _⟩, ⟨a⟩) (λ⟨a⟩, ⟨a, trivial⟩)

@[simp] lemma nonempty_Prop {p : Prop} : nonempty p ↔ p :=
iff.intro (assume ⟨h⟩, h) (assume h, ⟨h⟩)

lemma not_nonempty_iff_imp_false {α : Sort*} : ¬ nonempty α ↔ α → false :=
⟨λ h a, h ⟨a⟩, λ h ⟨a⟩, h a⟩

@[simp] lemma nonempty_sigma : nonempty (Σa:α, γ a) ↔ (∃a:α, nonempty (γ a)) :=
iff.intro (assume ⟨⟨a, c⟩⟩, ⟨a, ⟨c⟩⟩) (assume ⟨a, ⟨c⟩⟩, ⟨⟨a, c⟩⟩)

@[simp] lemma nonempty_subtype {α : Sort u} {p : α → Prop} : nonempty (subtype p) ↔ (∃a:α, p a) :=
iff.intro (assume ⟨⟨a, h⟩⟩, ⟨a, h⟩) (assume ⟨a, h⟩, ⟨⟨a, h⟩⟩)

@[simp] lemma nonempty_prod : nonempty (α × β) ↔ (nonempty α ∧ nonempty β) :=
iff.intro (assume ⟨⟨a, b⟩⟩, ⟨⟨a⟩, ⟨b⟩⟩) (assume ⟨⟨a⟩, ⟨b⟩⟩, ⟨⟨a, b⟩⟩)

@[simp] lemma nonempty_pprod {α : Sort u} {β : Sort v} :
  nonempty (pprod α β) ↔ (nonempty α ∧ nonempty β) :=
iff.intro (assume ⟨⟨a, b⟩⟩, ⟨⟨a⟩, ⟨b⟩⟩) (assume ⟨⟨a⟩, ⟨b⟩⟩, ⟨⟨a, b⟩⟩)

@[simp] lemma nonempty_sum : nonempty (α ⊕ β) ↔ (nonempty α ∨ nonempty β) :=
iff.intro
  (assume ⟨h⟩, match h with sum.inl a := or.inl ⟨a⟩ | sum.inr b := or.inr ⟨b⟩ end)
  (assume h, match h with or.inl ⟨a⟩ := ⟨sum.inl a⟩ | or.inr ⟨b⟩ := ⟨sum.inr b⟩ end)

@[simp] lemma nonempty_psum {α : Sort u} {β : Sort v} :
  nonempty (psum α β) ↔ (nonempty α ∨ nonempty β) :=
iff.intro
  (assume ⟨h⟩, match h with psum.inl a := or.inl ⟨a⟩ | psum.inr b := or.inr ⟨b⟩ end)
  (assume h, match h with or.inl ⟨a⟩ := ⟨psum.inl a⟩ | or.inr ⟨b⟩ := ⟨psum.inr b⟩ end)

@[simp] lemma nonempty_psigma {α : Sort u} {β : α → Sort v} :
  nonempty (psigma β) ↔ (∃a:α, nonempty (β a)) :=
iff.intro (assume ⟨⟨a, c⟩⟩, ⟨a, ⟨c⟩⟩) (assume ⟨a, ⟨c⟩⟩, ⟨⟨a, c⟩⟩)

@[simp] lemma nonempty_empty : ¬ nonempty empty :=
assume ⟨h⟩, h.elim

@[simp] lemma nonempty_ulift : nonempty (ulift α) ↔ nonempty α :=
iff.intro (assume ⟨⟨a⟩⟩, ⟨a⟩) (assume ⟨a⟩, ⟨⟨a⟩⟩)

@[simp] lemma nonempty_plift {α : Sort u} : nonempty (plift α) ↔ nonempty α :=
iff.intro (assume ⟨⟨a⟩⟩, ⟨a⟩) (assume ⟨a⟩, ⟨⟨a⟩⟩)

@[simp] lemma nonempty.forall {α : Sort u} {p : nonempty α → Prop} :
  (∀h:nonempty α, p h) ↔ (∀a, p ⟨a⟩) :=
iff.intro (assume h a, h _) (assume h ⟨a⟩, h _)

@[simp] lemma nonempty.exists {α : Sort u} {p : nonempty α → Prop} :
  (∃h:nonempty α, p h) ↔ (∃a, p ⟨a⟩) :=
iff.intro (assume ⟨⟨a⟩, h⟩, ⟨a, h⟩) (assume ⟨a, h⟩, ⟨⟨a⟩, h⟩)

lemma classical.nonempty_pi {α : Sort u} {β : α → Sort v} :
  nonempty (Πa:α, β a) ↔ (∀a:α, nonempty (β a)) :=
iff.intro (assume ⟨f⟩ a, ⟨f a⟩) (assume f, ⟨assume a, classical.choice $ f a⟩)

/-- Using `classical.choice`, lifts a (`Prop`-valued) `nonempty` instance to a (`Type`-valued)
  `inhabited` instance. `classical.inhabited_of_nonempty` already exists, in
  `core/init/classical.lean`, but the assumption is not a type class argument,
  which makes it unsuitable for some applications. -/
noncomputable def classical.inhabited_of_nonempty' {α : Sort u} [h : nonempty α] : inhabited α :=
⟨classical.choice h⟩

/-- Using `classical.choice`, extracts a term from a `nonempty` type. -/
@[reducible] protected noncomputable def nonempty.some {α : Sort u} (h : nonempty α) : α :=
classical.choice h

/-- Using `classical.choice`, extracts a term from a `nonempty` type. -/
@[reducible] protected noncomputable def classical.arbitrary (α : Sort u) [h : nonempty α] : α :=
classical.choice h

/-- Given `f : α → β`, if `α` is nonempty then `β` is also nonempty.
  `nonempty` cannot be a `functor`, because `functor` is restricted to `Type`. -/
lemma nonempty.map {α : Sort u} {β : Sort v} (f : α → β) : nonempty α → nonempty β
| ⟨h⟩ := ⟨f h⟩

protected lemma nonempty.map2 {α β γ : Sort*} (f : α → β → γ) : nonempty α → nonempty β → nonempty γ
| ⟨x⟩ ⟨y⟩ := ⟨f x y⟩

protected lemma nonempty.congr {α : Sort u} {β : Sort v} (f : α → β) (g : β → α) :
  nonempty α ↔ nonempty β :=
⟨nonempty.map f, nonempty.map g⟩

lemma nonempty.elim_to_inhabited {α : Sort*} [h : nonempty α] {p : Prop}
  (f : inhabited α → p) : p :=
h.elim $ f ∘ inhabited.mk

instance {α β} [h : nonempty α] [h2 : nonempty β] : nonempty (α × β) :=
h.elim $ λ g, h2.elim $ λ g2, ⟨⟨g, g2⟩⟩

end nonempty

lemma subsingleton_of_not_nonempty {α : Sort*} (h : ¬ nonempty α) : subsingleton α :=
⟨λ x, false.elim $ not_nonempty_iff_imp_false.mp h x⟩

section ite

/-- A `dite` whose results do not actually depend on the condition may be reduced to an `ite`. -/
@[simp]
lemma dite_eq_ite (P : Prop) [decidable P] {α : Sort*} (x y : α) :
  dite P (λ h, x) (λ h, y) = ite P x y := rfl

/-- A function applied to a `dite` is a `dite` of that function applied to each of the branches. -/
lemma apply_dite {α β : Sort*} (f : α → β) (P : Prop) [decidable P] (x : P → α) (y : ¬P → α) :
  f (dite P x y) = dite P (λ h, f (x h)) (λ h, f (y h)) :=
by { by_cases h : P; simp [h] }

/-- A function applied to a `ite` is a `ite` of that function applied to each of the branches. -/
lemma apply_ite {α β : Sort*} (f : α → β) (P : Prop) [decidable P] (x y : α) :
  f (ite P x y) = ite P (f x) (f y) :=
apply_dite f P (λ _, x) (λ _, y)

/-- A two-argument function applied to two `dite`s is a `dite` of that two-argument function
applied to each of the branches. -/
lemma apply_dite2 {α β γ : Sort*} (f : α → β → γ) (P : Prop) [decidable P] (a : P → α)
  (b : ¬P → α) (c : P → β) (d : ¬P → β) :
  f (dite P a b) (dite P c d) = dite P (λ h, f (a h) (c h)) (λ h, f (b h) (d h)) :=
by { by_cases h : P; simp [h] }

/-- A two-argument function applied to two `ite`s is a `ite` of that two-argument function
applied to each of the branches. -/
lemma apply_ite2 {α β γ : Sort*} (f : α → β → γ) (P : Prop) [decidable P] (a b : α) (c d : β) :
  f (ite P a b) (ite P c d) = ite P (f a c) (f b d) :=
apply_dite2 f P (λ _, a) (λ _, b) (λ _, c) (λ _, d)

/-- A 'dite' producing a `Pi` type `Π a, β a`, applied to a value `x : α`
is a `dite` that applies either branch to `x`. -/
lemma dite_apply {α : Sort*} {β : α → Sort*} (P : Prop) [decidable P]
  (f : P → Π a, β a) (g : ¬ P → Π a, β a) (x : α) :
  (dite P f g) x = dite P (λ h, f h x) (λ h, g h x) :=
by { by_cases h : P; simp [h] }

/-- A 'ite' producing a `Pi` type `Π a, β a`, applied to a value `x : α`
is a `ite` that applies either branch to `x` -/
lemma ite_apply {α : Sort*} {β : α → Sort*} (P : Prop) [decidable P]
  (f g : Π a, β a) (x : α) :
  (ite P f g) x = ite P (f x) (g x) :=
dite_apply P (λ _, f) (λ _, g) x

/-- Negation of the condition `P : Prop` in a `dite` is the same as swapping the branches. -/
@[simp] lemma dite_not {α : Sort*} (P : Prop) [decidable P] (x : ¬ P → α) (y : ¬¬ P → α) :
  dite (¬ P) x y = dite P (λ h, y (not_not_intro h)) x :=
by { by_cases h : P; simp [h] }

/-- Negation of the condition `P : Prop` in a `ite` is the same as swapping the branches. -/
@[simp] lemma ite_not {α : Sort*} (P : Prop) [decidable P] (x y : α) :
  ite (¬ P) x y = ite P y x :=
dite_not P (λ _, x) (λ _, y)

lemma ite_and {α} {p q : Prop} [decidable p] [decidable q] {x y : α} :
  ite (p ∧ q) x y = ite p (ite q x y) y :=
by { by_cases hp : p; by_cases hq : q; simp [hp, hq] }


end ite<|MERGE_RESOLUTION|>--- conflicted
+++ resolved
@@ -384,11 +384,7 @@
 by simp only [and.left_comm, and.comm]
 
 lemma and_and_and_comm (a b c d : Prop) : (a ∧ b) ∧ c ∧ d ↔ (a ∧ c) ∧ b ∧ d :=
-<<<<<<< HEAD
-by rw [and_assoc, and_assoc, @and.left_comm b]
-=======
 by rw [←and_assoc, @and.right_comm a, and_assoc]
->>>>>>> db6d8627
 
 lemma and.rotate : a ∧ b ∧ c ↔ b ∧ c ∧ a :=
 by simp only [and.left_comm, and.comm]
