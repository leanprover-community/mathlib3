/-
Copyright (c) 2016 Jeremy Avigad. All rights reserved.
Released under Apache 2.0 license as described in the file LICENSE.
Authors: Jeremy Avigad, Leonardo de Moura
-/

/-!
Theorems that require decidability hypotheses are in the namespace "decidable".
Classical versions are in the namespace "classical".

Note: in the presence of automation, this whole file may be unnecessary. On the other hand,
maybe it is useful for writing automation.
-/



section miscellany

/- We add the `inline` attribute to optimize VM computation using these declarations. For example,
  `if p ∧ q then ... else ...` will not evaluate the decidability of `q` if `p` is false. -/
attribute [inline] and.decidable or.decidable decidable.false xor.decidable iff.decidable
  decidable.true implies.decidable not.decidable ne.decidable

variables {α : Type*} {β : Type*}

@[reducible] def hidden {a : α} := a

def empty.elim {C : Sort*} : empty → C.

instance : subsingleton empty := ⟨λa, a.elim⟩

instance : decidable_eq empty := λa, a.elim

@[priority 0] instance decidable_eq_of_subsingleton
  {α} [subsingleton α] : decidable_eq α
| a b := is_true (subsingleton.elim a b)

/- Add an instance to "undo" coercion transitivity into a chain of coercions, because
   most simp lemmas are stated with respect to simple coercions and will not match when
   part of a chain. -/
@[simp] theorem coe_coe {α β γ} [has_coe α β] [has_coe_t β γ]
  (a : α) : (a : γ) = (a : β) := rfl

@[simp] theorem coe_fn_coe_trans
  {α β γ} [has_coe α β] [has_coe_t_aux β γ] [has_coe_to_fun γ]
  (x : α) : @coe_fn α _ x = @coe_fn β _ x := rfl

@[simp] theorem coe_fn_coe_base
  {α β} [has_coe α β] [has_coe_to_fun β]
  (x : α) : @coe_fn α _ x = @coe_fn β _ x := rfl

@[simp] theorem coe_sort_coe_trans
  {α β γ} [has_coe α β] [has_coe_t_aux β γ] [has_coe_to_sort γ]
  (x : α) : @coe_sort α _ x = @coe_sort β _ x := rfl

@[simp] theorem coe_sort_coe_base
  {α β} [has_coe α β] [has_coe_to_sort β]
  (x : α) : @coe_sort α _ x = @coe_sort β _ x := rfl

/-- `pempty` is the universe-polymorphic analogue of `empty`. -/
@[derive decidable_eq]
inductive {u} pempty : Sort u

def pempty.elim {C : Sort*} : pempty → C.

instance subsingleton_pempty : subsingleton pempty := ⟨λa, a.elim⟩

@[simp] lemma not_nonempty_pempty : ¬ nonempty pempty :=
assume ⟨h⟩, h.elim

<<<<<<< HEAD
theorem forall_pempty {P : pempty → Prop} : (∀ x : pempty, P x) ↔ true :=
⟨λ h, trivial, λ h x, by cases x⟩

theorem exists_pempty {P : pempty → Prop} : (∃ x : pempty, P x) ↔ false :=
=======
@[simp] theorem forall_pempty {P : pempty → Prop} : (∀ x : pempty, P x) ↔ true :=
⟨λ h, trivial, λ h x, by cases x⟩

@[simp] theorem exists_pempty {P : pempty → Prop} : (∃ x : pempty, P x) ↔ false :=
>>>>>>> b41277c7
⟨λ h, by { cases h with w, cases w }, false.elim⟩

lemma congr_arg_heq {α} {β : α → Sort*} (f : ∀ a, β a) : ∀ {a₁ a₂ : α}, a₁ = a₂ → f a₁ == f a₂
| a _ rfl := heq.rfl

lemma plift.down_inj {α : Sort*} : ∀ (a b : plift α), a.down = b.down → a = b
| ⟨a⟩ ⟨b⟩ rfl := rfl

-- missing [symm] attribute for ne in core.
attribute [symm] ne.symm

lemma ne_comm {α} {a b : α} : a ≠ b ↔ b ≠ a := ⟨ne.symm, ne.symm⟩

@[simp] lemma eq_iff_eq_cancel_left {b c : α} :
  (∀ {a}, a = b ↔ a = c) ↔ (b = c) :=
⟨λ h, by rw [← h], λ h a, by rw h⟩

@[simp] lemma eq_iff_eq_cancel_right {a b : α} :
  (∀ {c}, a = c ↔ b = c) ↔ (a = b) :=
⟨λ h, by rw h, λ h a, by rw h⟩

end miscellany

/-
    propositional connectives
-/

@[simp] theorem false_ne_true : false ≠ true
| h := h.symm ▸ trivial

section propositional
variables {a b c d : Prop}

/- implies -/

theorem iff_of_eq (e : a = b) : a ↔ b := e ▸ iff.rfl

theorem iff_iff_eq : (a ↔ b) ↔ a = b := ⟨propext, iff_of_eq⟩

@[simp] lemma eq_iff_iff {p q : Prop} : (p = q) ↔ (p ↔ q) := iff_iff_eq.symm

@[simp] theorem imp_self : (a → a) ↔ true := iff_true_intro id

theorem imp_intro {α β} (h : α) (h₂ : β) : α := h

theorem imp_false : (a → false) ↔ ¬ a := iff.rfl

theorem imp_and_distrib {α} : (α → b ∧ c) ↔ (α → b) ∧ (α → c) :=
⟨λ h, ⟨λ ha, (h ha).left, λ ha, (h ha).right⟩,
 λ h ha, ⟨h.left ha, h.right ha⟩⟩

@[simp] theorem and_imp : (a ∧ b → c) ↔ (a → b → c) :=
iff.intro (λ h ha hb, h ⟨ha, hb⟩) (λ h ⟨ha, hb⟩, h ha hb)

theorem iff_def : (a ↔ b) ↔ (a → b) ∧ (b → a) :=
iff_iff_implies_and_implies _ _

theorem iff_def' : (a ↔ b) ↔ (b → a) ∧ (a → b) :=
iff_def.trans and.comm

@[simp] theorem imp_true_iff {α : Sort*} : (α → true) ↔ true :=
iff_true_intro $ λ_, trivial

@[simp] theorem imp_iff_right (ha : a) : (a → b) ↔ b :=
⟨λf, f ha, imp_intro⟩

/- not -/

theorem not.elim {α : Sort*} (H1 : ¬a) (H2 : a) : α := absurd H2 H1

@[reducible] theorem not.imp {a b : Prop} (H2 : ¬b) (H1 : a → b) : ¬a := mt H1 H2

theorem not_not_of_not_imp : ¬(a → b) → ¬¬a :=
mt not.elim

theorem not_of_not_imp {α} : ¬(α → b) → ¬b :=
mt imp_intro

theorem dec_em (p : Prop) [decidable p] : p ∨ ¬p := decidable.em p

theorem by_contradiction {p} [decidable p] : (¬p → false) → p :=
decidable.by_contradiction

@[simp] theorem not_not [decidable a] : ¬¬a ↔ a :=
iff.intro by_contradiction not_not_intro

theorem of_not_not [decidable a] : ¬¬a → a :=
by_contradiction

theorem of_not_imp [decidable a] (h : ¬ (a → b)) : a :=
by_contradiction (not_not_of_not_imp h)

theorem not.imp_symm [decidable a] (h : ¬a → b) (hb : ¬b) : a :=
by_contradiction $ hb ∘ h

theorem not_imp_comm [decidable a] [decidable b] : (¬a → b) ↔ (¬b → a) :=
⟨not.imp_symm, not.imp_symm⟩

theorem imp.swap : (a → b → c) ↔ (b → a → c) :=
⟨function.swap, function.swap⟩

theorem imp_not_comm : (a → ¬b) ↔ (b → ¬a) :=
imp.swap

/- and -/

theorem not_and_of_not_left (b : Prop) : ¬a → ¬(a ∧ b) :=
mt and.left

theorem not_and_of_not_right (a : Prop) {b : Prop} : ¬b → ¬(a ∧ b) :=
mt and.right

theorem and.imp_left (h : a → b) : a ∧ c → b ∧ c :=
and.imp h id

theorem and.imp_right (h : a → b) : c ∧ a → c ∧ b :=
and.imp id h

lemma and.right_comm : (a ∧ b) ∧ c ↔ (a ∧ c) ∧ b :=
by simp [and.left_comm, and.comm]

lemma and.rotate : a ∧ b ∧ c ↔ b ∧ c ∧ a :=
by simp [and.left_comm, and.comm]

theorem and_not_self_iff (a : Prop) : a ∧ ¬ a ↔ false :=
iff.intro (assume h, (h.right) (h.left)) (assume h, h.elim)

theorem not_and_self_iff (a : Prop) : ¬ a ∧ a ↔ false :=
iff.intro (assume ⟨hna, ha⟩, hna ha) false.elim

theorem and_iff_left_of_imp {a b : Prop} (h : a → b) : (a ∧ b) ↔ a :=
iff.intro and.left (λ ha, ⟨ha, h ha⟩)

theorem and_iff_right_of_imp {a b : Prop} (h : b → a) : (a ∧ b) ↔ b :=
iff.intro and.right (λ hb, ⟨h hb, hb⟩)

lemma and.congr_right_iff : (a ∧ b ↔ a ∧ c) ↔ (a → (b ↔ c)) :=
⟨λ h ha, by simp [ha] at h; exact h, and_congr_right⟩

/- or -/

theorem or_of_or_of_imp_of_imp (h₁ : a ∨ b) (h₂ : a → c) (h₃ : b → d) : c ∨ d :=
or.imp h₂ h₃ h₁

theorem or_of_or_of_imp_left (h₁ : a ∨ c) (h : a → b) : b ∨ c :=
or.imp_left h h₁

theorem or_of_or_of_imp_right (h₁ : c ∨ a) (h : a → b) : c ∨ b :=
or.imp_right h h₁

theorem or.elim3 (h : a ∨ b ∨ c) (ha : a → d) (hb : b → d) (hc : c → d) : d :=
or.elim h ha (assume h₂, or.elim h₂ hb hc)

theorem or_imp_distrib : (a ∨ b → c) ↔ (a → c) ∧ (b → c) :=
⟨assume h, ⟨assume ha, h (or.inl ha), assume hb, h (or.inr hb)⟩,
  assume ⟨ha, hb⟩, or.rec ha hb⟩

theorem or_iff_not_imp_left [decidable a] : a ∨ b ↔ (¬ a → b) :=
⟨or.resolve_left, λ h, dite _ or.inl (or.inr ∘ h)⟩

theorem or_iff_not_imp_right [decidable b] : a ∨ b ↔ (¬ b → a) :=
or.comm.trans or_iff_not_imp_left

theorem not_imp_not [decidable a] : (¬ a → ¬ b) ↔ (b → a) :=
⟨assume h hb, by_contradiction $ assume na, h na hb, mt⟩

/- distributivity -/

theorem and_or_distrib_left : a ∧ (b ∨ c) ↔ (a ∧ b) ∨ (a ∧ c) :=
⟨λ ⟨ha, hbc⟩, hbc.imp (and.intro ha) (and.intro ha),
 or.rec (and.imp_right or.inl) (and.imp_right or.inr)⟩

theorem or_and_distrib_right : (a ∨ b) ∧ c ↔ (a ∧ c) ∨ (b ∧ c) :=
(and.comm.trans and_or_distrib_left).trans (or_congr and.comm and.comm)

theorem or_and_distrib_left : a ∨ (b ∧ c) ↔ (a ∨ b) ∧ (a ∨ c) :=
⟨or.rec (λha, and.intro (or.inl ha) (or.inl ha)) (and.imp or.inr or.inr),
 and.rec $ or.rec (imp_intro ∘ or.inl) (or.imp_right ∘ and.intro)⟩

theorem and_or_distrib_right : (a ∧ b) ∨ c ↔ (a ∨ c) ∧ (b ∨ c) :=
(or.comm.trans or_and_distrib_left).trans (and_congr or.comm or.comm)

/- iff -/

theorem iff_of_true (ha : a) (hb : b) : a ↔ b :=
⟨λ_, hb, λ _, ha⟩

theorem iff_of_false (ha : ¬a) (hb : ¬b) : a ↔ b :=
⟨ha.elim, hb.elim⟩

theorem iff_true_left (ha : a) : (a ↔ b) ↔ b :=
⟨λ h, h.1 ha, iff_of_true ha⟩

theorem iff_true_right (ha : a) : (b ↔ a) ↔ b :=
iff.comm.trans (iff_true_left ha)

theorem iff_false_left (ha : ¬a) : (a ↔ b) ↔ ¬b :=
⟨λ h, mt h.2 ha, iff_of_false ha⟩

theorem iff_false_right (ha : ¬a) : (b ↔ a) ↔ ¬b :=
iff.comm.trans (iff_false_left ha)

theorem not_or_of_imp [decidable a] (h : a → b) : ¬ a ∨ b :=
if ha : a then or.inr (h ha) else or.inl ha

theorem imp_iff_not_or [decidable a] : (a → b) ↔ (¬ a ∨ b) :=
⟨not_or_of_imp, or.neg_resolve_left⟩

theorem imp_or_distrib [decidable a] : (a → b ∨ c) ↔ (a → b) ∨ (a → c) :=
by simp [imp_iff_not_or, or.comm, or.left_comm]

theorem imp_or_distrib' [decidable b] : (a → b ∨ c) ↔ (a → b) ∨ (a → c) :=
by by_cases b; simp [h, or_iff_right_of_imp ((∘) false.elim)]

theorem not_imp_of_and_not : a ∧ ¬ b → ¬ (a → b)
| ⟨ha, hb⟩ h := hb $ h ha

@[simp] theorem not_imp [decidable a] : ¬(a → b) ↔ a ∧ ¬b :=
⟨λ h, ⟨of_not_imp h, not_of_not_imp h⟩, not_imp_of_and_not⟩

-- for monotonicity
lemma imp_imp_imp
  (h₀ : c → a) (h₁ : b → d) :
  (a → b) → (c → d) :=
assume (h₂ : a → b),
h₁ ∘ h₂ ∘ h₀

theorem peirce (a b : Prop) [decidable a] : ((a → b) → a) → a :=
if ha : a then λ h, ha else λ h, h ha.elim

theorem peirce' {a : Prop} (H : ∀ b : Prop, (a → b) → a) : a := H _ id

theorem not_iff_not [decidable a] [decidable b] : (¬ a ↔ ¬ b) ↔ (a ↔ b) :=
by rw [@iff_def (¬ a), @iff_def' a]; exact and_congr not_imp_not not_imp_not

theorem not_iff_comm [decidable a] [decidable b] : (¬ a ↔ b) ↔ (¬ b ↔ a) :=
by rw [@iff_def (¬ a), @iff_def (¬ b)]; exact and_congr not_imp_comm imp_not_comm

theorem not_iff [decidable b] : ¬ (a ↔ b) ↔ (¬ a ↔ b) :=
by split; intro h; [split, skip]; intro h'; [by_contradiction,intro,skip];
   try { refine h _; simp [*] }; rw [h',not_iff_self] at h; exact h

theorem iff_not_comm [decidable a] [decidable b] : (a ↔ ¬ b) ↔ (b ↔ ¬ a) :=
by rw [@iff_def a, @iff_def b]; exact and_congr imp_not_comm not_imp_comm

theorem iff_iff_and_or_not_and_not [decidable b] : (a ↔ b) ↔ (a ∧ b) ∨ (¬ a ∧ ¬ b) :=
by { split; intro h,
     { rw h; by_cases b; [left,right]; split; assumption },
     { cases h with h h; cases h; split; intro; { contradiction <|> assumption } } }

@[simp] theorem not_and_not_right [decidable b] : ¬(a ∧ ¬b) ↔ (a → b) :=
⟨λ h ha, h.imp_symm $ and.intro ha, λ h ⟨ha, hb⟩, hb $ h ha⟩

@[inline] def decidable_of_iff (a : Prop) (h : a ↔ b) [D : decidable a] : decidable b :=
decidable_of_decidable_of_iff D h

@[inline] def decidable_of_iff' (b : Prop) (h : a ↔ b) [D : decidable b] : decidable a :=
decidable_of_decidable_of_iff D h.symm

def decidable_of_bool : ∀ (b : bool) (h : b ↔ a), decidable a
| tt h := is_true (h.1 rfl)
| ff h := is_false (mt h.2 bool.ff_ne_tt)

/- de morgan's laws -/

theorem not_and_of_not_or_not (h : ¬ a ∨ ¬ b) : ¬ (a ∧ b)
| ⟨ha, hb⟩ := or.elim h (absurd ha) (absurd hb)

theorem not_and_distrib [decidable a] : ¬ (a ∧ b) ↔ ¬a ∨ ¬b :=
⟨λ h, if ha : a then or.inr (λ hb, h ⟨ha, hb⟩) else or.inl ha, not_and_of_not_or_not⟩

theorem not_and_distrib' [decidable b] : ¬ (a ∧ b) ↔ ¬a ∨ ¬b :=
⟨λ h, if hb : b then or.inl (λ ha, h ⟨ha, hb⟩) else or.inr hb, not_and_of_not_or_not⟩

@[simp] theorem not_and : ¬ (a ∧ b) ↔ (a → ¬ b) := and_imp

theorem not_and' : ¬ (a ∧ b) ↔ b → ¬a :=
not_and.trans imp_not_comm

theorem not_or_distrib : ¬ (a ∨ b) ↔ ¬ a ∧ ¬ b :=
⟨λ h, ⟨λ ha, h (or.inl ha), λ hb, h (or.inr hb)⟩,
 λ ⟨h₁, h₂⟩ h, or.elim h h₁ h₂⟩

theorem or_iff_not_and_not [decidable a] [decidable b] : a ∨ b ↔ ¬ (¬a ∧ ¬b) :=
by rw [← not_or_distrib, not_not]

theorem and_iff_not_or_not [decidable a] [decidable b] : a ∧ b ↔ ¬ (¬ a ∨ ¬ b) :=
by rw [← not_and_distrib, not_not]

end propositional

/- equality -/

section equality
variables {α : Sort*} {a b : α}

@[simp] theorem heq_iff_eq : a == b ↔ a = b :=
⟨eq_of_heq, heq_of_eq⟩

theorem proof_irrel_heq {p q : Prop} (hp : p) (hq : q) : hp == hq :=
have p = q, from propext ⟨λ _, hq, λ _, hp⟩,
by subst q; refl

theorem ne_of_mem_of_not_mem {α β} [has_mem α β] {s : β} {a b : α}
  (h : a ∈ s) : b ∉ s → a ≠ b :=
mt $ λ e, e ▸ h

theorem eq_equivalence : equivalence (@eq α) :=
⟨eq.refl, @eq.symm _, @eq.trans _⟩

lemma heq_of_eq_mp :
  ∀ {α β : Sort*} {a : α} {a' : β} (e : α = β) (h₂ : (eq.mp e a) = a'), a == a'
| α ._ a a' rfl h := eq.rec_on h (heq.refl _)

lemma rec_heq_of_heq {β} {C : α → Sort*} {x : C a} {y : β} (eq : a = b) (h : x == y) :
  @eq.rec α a C x b eq == y :=
by subst eq; exact h

@[simp] lemma {u} eq_mpr_heq {α β : Sort u} (h : β = α) (x : α) : eq.mpr h x == x :=
by subst h; refl

protected lemma eq.congr {x₁ x₂ y₁ y₂ : α} (h₁ : x₁ = y₁) (h₂ : x₂ = y₂) :
  (x₁ = x₂) ↔ (y₁ = y₂) :=
by { subst h₁, subst h₂ }

lemma eq.congr_left {x y z : α} (h : x = y) : x = z ↔ y = z := by rw [h]
lemma eq.congr_right {x y z : α} (h : x = y) : z = x ↔ z = y := by rw [h]

lemma congr_arg2 {α β γ : Type*} (f : α → β → γ) {x x' : α} {y y' : β}
  (hx : x = x') (hy : y = y') : f x y = f x' y' :=
by { subst hx, subst hy }

end equality

/-
  quantifiers
-/

section quantifiers
variables {α : Sort*} {β : Sort*} {p q : α → Prop} {b : Prop}

def Exists.imp := @exists_imp_exists

lemma exists_imp_exists' {p : α → Prop} {q : β → Prop} (f : α → β) (hpq : ∀ a, p a → q (f a)) (hp : ∃ a, p a) : ∃ b, q b :=
exists.elim hp (λ a hp', ⟨_, hpq _ hp'⟩)

theorem forall_swap {p : α → β → Prop} : (∀ x y, p x y) ↔ ∀ y x, p x y :=
⟨function.swap, function.swap⟩

theorem exists_swap {p : α → β → Prop} : (∃ x y, p x y) ↔ ∃ y x, p x y :=
⟨λ ⟨x, y, h⟩, ⟨y, x, h⟩, λ ⟨y, x, h⟩, ⟨x, y, h⟩⟩

@[simp] theorem exists_imp_distrib : ((∃ x, p x) → b) ↔ ∀ x, p x → b :=
⟨λ h x hpx, h ⟨x, hpx⟩, λ h ⟨x, hpx⟩, h x hpx⟩

--theorem forall_not_of_not_exists (h : ¬ ∃ x, p x) : ∀ x, ¬ p x :=
--forall_imp_of_exists_imp h

theorem not_exists_of_forall_not (h : ∀ x, ¬ p x) : ¬ ∃ x, p x :=
exists_imp_distrib.2 h

@[simp] theorem not_exists : (¬ ∃ x, p x) ↔ ∀ x, ¬ p x :=
exists_imp_distrib

theorem not_forall_of_exists_not : (∃ x, ¬ p x) → ¬ ∀ x, p x
| ⟨x, hn⟩ h := hn (h x)

theorem not_forall {p : α → Prop}
    [decidable (∃ x, ¬ p x)] [∀ x, decidable (p x)] :
  (¬ ∀ x, p x) ↔ ∃ x, ¬ p x :=
⟨not.imp_symm $ λ nx x, nx.imp_symm $ λ h, ⟨x, h⟩,
 not_forall_of_exists_not⟩

@[simp] theorem not_forall_not [decidable (∃ x, p x)] :
  (¬ ∀ x, ¬ p x) ↔ ∃ x, p x :=
(@not_iff_comm _ _ _ (decidable_of_iff (¬ ∃ x, p x) not_exists)).1 not_exists

@[simp] theorem not_exists_not [∀ x, decidable (p x)] :
  (¬ ∃ x, ¬ p x) ↔ ∀ x, p x :=
by simp

@[simp] theorem forall_true_iff : (α → true) ↔ true :=
iff_true_intro (λ _, trivial)

-- Unfortunately this causes simp to loop sometimes, so we
-- add the 2 and 3 cases as simp lemmas instead
theorem forall_true_iff' (h : ∀ a, p a ↔ true) : (∀ a, p a) ↔ true :=
iff_true_intro (λ _, of_iff_true (h _))

@[simp] theorem forall_2_true_iff {β : α → Sort*} : (∀ a, β a → true) ↔ true :=
forall_true_iff' $ λ _, forall_true_iff

@[simp] theorem forall_3_true_iff {β : α → Sort*} {γ : Π a, β a → Sort*} :
  (∀ a (b : β a), γ a b → true) ↔ true :=
forall_true_iff' $ λ _, forall_2_true_iff

@[simp] theorem forall_const (α : Sort*) [inhabited α] : (α → b) ↔ b :=
⟨λ h, h (arbitrary α), λ hb x, hb⟩

@[simp] theorem exists_const (α : Sort*) [inhabited α] : (∃ x : α, b) ↔ b :=
⟨λ ⟨x, h⟩, h, λ h, ⟨arbitrary α, h⟩⟩

theorem forall_and_distrib : (∀ x, p x ∧ q x) ↔ (∀ x, p x) ∧ (∀ x, q x) :=
⟨λ h, ⟨λ x, (h x).left, λ x, (h x).right⟩, λ ⟨h₁, h₂⟩ x, ⟨h₁ x, h₂ x⟩⟩

theorem exists_or_distrib : (∃ x, p x ∨ q x) ↔ (∃ x, p x) ∨ (∃ x, q x) :=
⟨λ ⟨x, hpq⟩, hpq.elim (λ hpx, or.inl ⟨x, hpx⟩) (λ hqx, or.inr ⟨x, hqx⟩),
 λ hepq, hepq.elim (λ ⟨x, hpx⟩, ⟨x, or.inl hpx⟩) (λ ⟨x, hqx⟩, ⟨x, or.inr hqx⟩)⟩

@[simp] theorem exists_and_distrib_left {q : Prop} {p : α → Prop} :
  (∃x, q ∧ p x) ↔ q ∧ (∃x, p x) :=
⟨λ ⟨x, hq, hp⟩, ⟨hq, x, hp⟩, λ ⟨hq, x, hp⟩, ⟨x, hq, hp⟩⟩

@[simp] theorem exists_and_distrib_right {q : Prop} {p : α → Prop} :
  (∃x, p x ∧ q) ↔ (∃x, p x) ∧ q :=
by simp [and_comm]

@[simp] theorem forall_eq {a' : α} : (∀a, a = a' → p a) ↔ p a' :=
⟨λ h, h a' rfl, λ h a e, e.symm ▸ h⟩

@[simp] theorem exists_eq {a' : α} : ∃ a, a = a' := ⟨_, rfl⟩

@[simp] theorem exists_eq' {a' : α} : Exists (eq a') := ⟨_, rfl⟩

@[simp] theorem exists_eq_left {a' : α} : (∃ a, a = a' ∧ p a) ↔ p a' :=
⟨λ ⟨a, e, h⟩, e ▸ h, λ h, ⟨_, rfl, h⟩⟩

@[simp] theorem exists_eq_right {a' : α} : (∃ a, p a ∧ a = a') ↔ p a' :=
(exists_congr $ by exact λ a, and.comm).trans exists_eq_left

@[simp] theorem forall_eq' {a' : α} : (∀a, a' = a → p a) ↔ p a' :=
by simp [@eq_comm _ a']

@[simp] theorem exists_eq_left' {a' : α} : (∃ a, a' = a ∧ p a) ↔ p a' :=
by simp [@eq_comm _ a']

@[simp] theorem exists_eq_right' {a' : α} : (∃ a, p a ∧ a' = a) ↔ p a' :=
by simp [@eq_comm _ a']

theorem forall_or_of_or_forall (h : b ∨ ∀x, p x) (x) : b ∨ p x :=
h.imp_right $ λ h₂, h₂ x

theorem forall_or_distrib_left {q : Prop} {p : α → Prop} [decidable q] :
  (∀x, q ∨ p x) ↔ q ∨ (∀x, p x) :=
⟨λ h, if hq : q then or.inl hq else or.inr $ λ x, (h x).resolve_left hq,
  forall_or_of_or_forall⟩

/-- A predicate holds everywhere on the image of a surjective functions iff
    it holds everywhere. -/
theorem forall_iff_forall_surj
  {α β : Type*} {f : α → β} (h : function.surjective f) {P : β → Prop} :
  (∀ a, P (f a)) ↔ ∀ b, P b :=
⟨λ ha b, by cases h b with a hab; rw ←hab; exact ha a, λ hb a, hb $ f a⟩

@[simp] theorem exists_prop {p q : Prop} : (∃ h : p, q) ↔ p ∧ q :=
⟨λ ⟨h₁, h₂⟩, ⟨h₁, h₂⟩, λ ⟨h₁, h₂⟩, ⟨h₁, h₂⟩⟩

@[simp] theorem exists_false : ¬ (∃a:α, false) := assume ⟨a, h⟩, h

theorem Exists.fst {p : b → Prop} : Exists p → b
| ⟨h, _⟩ := h

theorem Exists.snd {p : b → Prop} : ∀ h : Exists p, p h.fst
| ⟨_, h⟩ := h

@[simp] theorem forall_prop_of_true {p : Prop} {q : p → Prop} (h : p) : (∀ h' : p, q h') ↔ q h :=
@forall_const (q h) p ⟨h⟩

@[simp] theorem exists_prop_of_true {p : Prop} {q : p → Prop} (h : p) : (∃ h' : p, q h') ↔ q h :=
@exists_const (q h) p ⟨h⟩

@[simp] theorem forall_prop_of_false {p : Prop} {q : p → Prop} (hn : ¬ p) : (∀ h' : p, q h') ↔ true :=
iff_true_intro $ λ h, hn.elim h

@[simp] theorem exists_prop_of_false {p : Prop} {q : p → Prop} : ¬ p → ¬ (∃ h' : p, q h') :=
mt Exists.fst

end quantifiers

/- classical versions -/

namespace classical
variables {α : Sort*} {p : α → Prop}

local attribute [instance] prop_decidable

protected theorem not_forall : (¬ ∀ x, p x) ↔ (∃ x, ¬ p x) := not_forall

protected theorem not_exists_not : (¬ ∃ x, ¬ p x) ↔ ∀ x, p x := not_exists_not

protected theorem forall_or_distrib_left {q : Prop} {p : α → Prop} :
  (∀x, q ∨ p x) ↔ q ∨ (∀x, p x) :=
forall_or_distrib_left

theorem cases {p : Prop → Prop} (h1 : p true) (h2 : p false) : ∀a, p a :=
assume a, cases_on a h1 h2

theorem or_not {p : Prop} : p ∨ ¬ p :=
by_cases or.inl or.inr

protected theorem or_iff_not_imp_left {p q : Prop} : p ∨ q ↔ (¬ p → q) :=
or_iff_not_imp_left

protected theorem or_iff_not_imp_right {p q : Prop} : q ∨ p ↔ (¬ p → q) :=
or_iff_not_imp_right

protected lemma not_not {p : Prop} : ¬¬p ↔ p := not_not

protected lemma not_and_distrib {p q : Prop}: ¬(p ∧ q) ↔ ¬p ∨ ¬q := not_and_distrib

protected lemma imp_iff_not_or {a b : Prop} : a → b ↔ ¬a ∨ b := imp_iff_not_or

lemma iff_iff_not_or_and_or_not {a b : Prop} : (a ↔ b) ↔ ((¬a ∨ b) ∧ (a ∨ ¬b)) :=
begin
  rw [iff_iff_implies_and_implies a b],
  simp only [imp_iff_not_or, or.comm]
end

/- use shortened names to avoid conflict when classical namespace is open -/
noncomputable theorem dec (p : Prop) : decidable p := by apply_instance
noncomputable theorem dec_pred (p : α → Prop) : decidable_pred p := by apply_instance
noncomputable theorem dec_rel (p : α → α → Prop) : decidable_rel p := by apply_instance
noncomputable theorem dec_eq (α : Sort*) : decidable_eq α := by apply_instance

@[elab_as_eliminator]
noncomputable def {u} exists_cases {C : Sort u} (H0 : C) (H : ∀ a, p a → C) : C :=
if h : ∃ a, p a then H (classical.some h) (classical.some_spec h) else H0

lemma some_spec2 {α : Sort*} {p : α → Prop} {h : ∃a, p a}
  (q : α → Prop) (hpq : ∀a, p a → q a) : q (some h) :=
hpq _ $ some_spec _

/-- A version of classical.indefinite_description which is definitionally equal to a pair -/
noncomputable def subtype_of_exists {α : Type*} {P : α → Prop} (h : ∃ x, P x) : {x // P x} :=
⟨classical.some h, classical.some_spec h⟩

end classical

@[elab_as_eliminator]
noncomputable def {u} exists.classical_rec_on
 {α} {p : α → Prop} (h : ∃ a, p a) {C : Sort u} (H : ∀ a, p a → C) : C :=
H (classical.some h) (classical.some_spec h)

/-
   bounded quantifiers
-/

section bounded_quantifiers
variables {α : Sort*} {r p q : α → Prop} {P Q : ∀ x, p x → Prop} {b : Prop}

theorem bex_def : (∃ x (h : p x), q x) ↔ ∃ x, p x ∧ q x :=
⟨λ ⟨x, px, qx⟩, ⟨x, px, qx⟩, λ ⟨x, px, qx⟩, ⟨x, px, qx⟩⟩

theorem bex.elim {b : Prop} : (∃ x h, P x h) → (∀ a h, P a h → b) → b
| ⟨a, h₁, h₂⟩ h' := h' a h₁ h₂

theorem bex.intro (a : α) (h₁ : p a) (h₂ : P a h₁) : ∃ x (h : p x), P x h :=
⟨a, h₁, h₂⟩

theorem ball_congr (H : ∀ x h, P x h ↔ Q x h) :
  (∀ x h, P x h) ↔ (∀ x h, Q x h) :=
forall_congr $ λ x, forall_congr (H x)

theorem bex_congr (H : ∀ x h, P x h ↔ Q x h) :
  (∃ x h, P x h) ↔ (∃ x h, Q x h) :=
exists_congr $ λ x, exists_congr (H x)

theorem ball.imp_right (H : ∀ x h, (P x h → Q x h))
  (h₁ : ∀ x h, P x h) (x h) : Q x h :=
H _ _ $ h₁ _ _

theorem bex.imp_right (H : ∀ x h, (P x h → Q x h)) :
  (∃ x h, P x h) → ∃ x h, Q x h
| ⟨x, h, h'⟩ := ⟨_, _, H _ _ h'⟩

theorem ball.imp_left (H : ∀ x, p x → q x)
  (h₁ : ∀ x, q x → r x) (x) (h : p x) : r x :=
h₁ _ $ H _ h

theorem bex.imp_left (H : ∀ x, p x → q x) :
  (∃ x (_ : p x), r x) → ∃ x (_ : q x), r x
| ⟨x, hp, hr⟩ := ⟨x, H _ hp, hr⟩

theorem ball_of_forall (h : ∀ x, p x) (x) : p x :=
h x

theorem forall_of_ball (H : ∀ x, p x) (h : ∀ x, p x → q x) (x) : q x :=
h x $ H x

theorem bex_of_exists (H : ∀ x, p x) : (∃ x, q x) → ∃ x (_ : p x), q x
| ⟨x, hq⟩ := ⟨x, H x, hq⟩

theorem exists_of_bex : (∃ x (_ : p x), q x) → ∃ x, q x
| ⟨x, _, hq⟩ := ⟨x, hq⟩

@[simp] theorem bex_imp_distrib : ((∃ x h, P x h) → b) ↔ (∀ x h, P x h → b) :=
by simp

theorem not_bex : (¬ ∃ x h, P x h) ↔ ∀ x h, ¬ P x h :=
bex_imp_distrib

theorem not_ball_of_bex_not : (∃ x h, ¬ P x h) → ¬ ∀ x h, P x h
| ⟨x, h, hp⟩ al := hp $ al x h

theorem not_ball [decidable (∃ x h, ¬ P x h)] [∀ x h, decidable (P x h)] :
  (¬ ∀ x h, P x h) ↔ (∃ x h, ¬ P x h) :=
⟨not.imp_symm $ λ nx x h, nx.imp_symm $ λ h', ⟨x, h, h'⟩,
 not_ball_of_bex_not⟩

theorem ball_true_iff (p : α → Prop) : (∀ x, p x → true) ↔ true :=
iff_true_intro (λ h hrx, trivial)

theorem ball_and_distrib : (∀ x h, P x h ∧ Q x h) ↔ (∀ x h, P x h) ∧ (∀ x h, Q x h) :=
iff.trans (forall_congr $ λ x, forall_and_distrib) forall_and_distrib

theorem bex_or_distrib : (∃ x h, P x h ∨ Q x h) ↔ (∃ x h, P x h) ∨ (∃ x h, Q x h) :=
iff.trans (exists_congr $ λ x, exists_or_distrib) exists_or_distrib

end bounded_quantifiers

namespace classical
local attribute [instance] prop_decidable

theorem not_ball {α : Sort*} {p : α → Prop} {P : Π (x : α), p x → Prop} :
  (¬ ∀ x h, P x h) ↔ (∃ x h, ¬ P x h) := _root_.not_ball

end classical

section nonempty
universe variables u v w
variables {α : Type u} {β : Type v} {γ : α → Type w}

attribute [simp] nonempty_of_inhabited

lemma exists_true_iff_nonempty {α : Sort*} : (∃a:α, true) ↔ nonempty α :=
iff.intro (λ⟨a, _⟩, ⟨a⟩) (λ⟨a⟩, ⟨a, trivial⟩)

@[simp] lemma nonempty_Prop {p : Prop} : nonempty p ↔ p :=
iff.intro (assume ⟨h⟩, h) (assume h, ⟨h⟩)

lemma not_nonempty_iff_imp_false : ¬ nonempty α ↔ α → false :=
⟨λ h a, h ⟨a⟩, λ h ⟨a⟩, h a⟩

@[simp] lemma nonempty_sigma : nonempty (Σa:α, γ a) ↔ (∃a:α, nonempty (γ a)) :=
iff.intro (assume ⟨⟨a, c⟩⟩, ⟨a, ⟨c⟩⟩) (assume ⟨a, ⟨c⟩⟩, ⟨⟨a, c⟩⟩)

@[simp] lemma nonempty_subtype {α : Sort u} {p : α → Prop} : nonempty (subtype p) ↔ (∃a:α, p a) :=
iff.intro (assume ⟨⟨a, h⟩⟩, ⟨a, h⟩) (assume ⟨a, h⟩, ⟨⟨a, h⟩⟩)

@[simp] lemma nonempty_prod : nonempty (α × β) ↔ (nonempty α ∧ nonempty β) :=
iff.intro (assume ⟨⟨a, b⟩⟩, ⟨⟨a⟩, ⟨b⟩⟩) (assume ⟨⟨a⟩, ⟨b⟩⟩, ⟨⟨a, b⟩⟩)

@[simp] lemma nonempty_pprod {α : Sort u} {β : Sort v} :
  nonempty (pprod α β) ↔ (nonempty α ∧ nonempty β) :=
iff.intro (assume ⟨⟨a, b⟩⟩, ⟨⟨a⟩, ⟨b⟩⟩) (assume ⟨⟨a⟩, ⟨b⟩⟩, ⟨⟨a, b⟩⟩)

@[simp] lemma nonempty_sum : nonempty (α ⊕ β) ↔ (nonempty α ∨ nonempty β) :=
iff.intro
  (assume ⟨h⟩, match h with sum.inl a := or.inl ⟨a⟩ | sum.inr b := or.inr ⟨b⟩ end)
  (assume h, match h with or.inl ⟨a⟩ := ⟨sum.inl a⟩ | or.inr ⟨b⟩ := ⟨sum.inr b⟩ end)

@[simp] lemma nonempty_psum {α : Sort u} {β : Sort v} :
  nonempty (psum α β) ↔ (nonempty α ∨ nonempty β) :=
iff.intro
  (assume ⟨h⟩, match h with psum.inl a := or.inl ⟨a⟩ | psum.inr b := or.inr ⟨b⟩ end)
  (assume h, match h with or.inl ⟨a⟩ := ⟨psum.inl a⟩ | or.inr ⟨b⟩ := ⟨psum.inr b⟩ end)

@[simp] lemma nonempty_psigma {α : Sort u} {β : α → Sort v} :
  nonempty (psigma β) ↔ (∃a:α, nonempty (β a)) :=
iff.intro (assume ⟨⟨a, c⟩⟩, ⟨a, ⟨c⟩⟩) (assume ⟨a, ⟨c⟩⟩, ⟨⟨a, c⟩⟩)

@[simp] lemma nonempty_empty : ¬ nonempty empty :=
assume ⟨h⟩, h.elim

@[simp] lemma nonempty_ulift : nonempty (ulift α) ↔ nonempty α :=
iff.intro (assume ⟨⟨a⟩⟩, ⟨a⟩) (assume ⟨a⟩, ⟨⟨a⟩⟩)

@[simp] lemma nonempty_plift {α : Sort u} : nonempty (plift α) ↔ nonempty α :=
iff.intro (assume ⟨⟨a⟩⟩, ⟨a⟩) (assume ⟨a⟩, ⟨⟨a⟩⟩)

@[simp] lemma nonempty.forall {α : Sort u} {p : nonempty α → Prop} :
  (∀h:nonempty α, p h) ↔ (∀a, p ⟨a⟩) :=
iff.intro (assume h a, h _) (assume h ⟨a⟩, h _)

@[simp] lemma nonempty.exists {α : Sort u} {p : nonempty α → Prop} :
  (∃h:nonempty α, p h) ↔ (∃a, p ⟨a⟩) :=
iff.intro (assume ⟨⟨a⟩, h⟩, ⟨a, h⟩) (assume ⟨a, h⟩, ⟨⟨a⟩, h⟩)

lemma classical.nonempty_pi {α : Sort u} {β : α → Sort v} :
  nonempty (Πa:α, β a) ↔ (∀a:α, nonempty (β a)) :=
iff.intro (assume ⟨f⟩ a, ⟨f a⟩) (assume f, ⟨assume a, classical.choice $ f a⟩)

-- inhabited_of_nonempty already exists, in core/init/classical.lean, but the
-- assumption is not [...], which makes it unsuitable for some applications
noncomputable def classical.inhabited_of_nonempty' {α : Sort u} [h : nonempty α] : inhabited α :=
⟨classical.choice h⟩

-- `nonempty` cannot be a `functor`, because `functor` is restricted to Types.
lemma nonempty.map {α : Sort u} {β : Sort v} (f : α → β) : nonempty α → nonempty β
| ⟨h⟩ := ⟨f h⟩

protected lemma nonempty.map2 {α β γ : Sort*} (f : α → β → γ) : nonempty α → nonempty β → nonempty γ
| ⟨x⟩ ⟨y⟩ := ⟨f x y⟩

protected lemma nonempty.congr {α : Sort u} {β : Sort v} (f : α → β) (g : β → α) :
  nonempty α ↔ nonempty β :=
⟨nonempty.map f, nonempty.map g⟩

end nonempty<|MERGE_RESOLUTION|>--- conflicted
+++ resolved
@@ -68,17 +68,10 @@
 @[simp] lemma not_nonempty_pempty : ¬ nonempty pempty :=
 assume ⟨h⟩, h.elim
 
-<<<<<<< HEAD
-theorem forall_pempty {P : pempty → Prop} : (∀ x : pempty, P x) ↔ true :=
-⟨λ h, trivial, λ h x, by cases x⟩
-
-theorem exists_pempty {P : pempty → Prop} : (∃ x : pempty, P x) ↔ false :=
-=======
 @[simp] theorem forall_pempty {P : pempty → Prop} : (∀ x : pempty, P x) ↔ true :=
 ⟨λ h, trivial, λ h x, by cases x⟩
 
 @[simp] theorem exists_pempty {P : pempty → Prop} : (∃ x : pempty, P x) ↔ false :=
->>>>>>> b41277c7
 ⟨λ h, by { cases h with w, cases w }, false.elim⟩
 
 lemma congr_arg_heq {α} {β : α → Sort*} (f : ∀ a, β a) : ∀ {a₁ a₂ : α}, a₁ = a₂ → f a₁ == f a₂
