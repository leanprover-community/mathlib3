--- conflicted
+++ resolved
@@ -629,8 +629,6 @@
 def prod_unique (α β : Type*) [unique β] : α × β ≃ α :=
 ((equiv.refl α).prod_congr $ equiv_punit β).trans $ prod_punit α
 
-<<<<<<< HEAD
-=======
 @[simp] lemma coe_prod_unique {α β : Type*} [unique β] :
   ⇑(prod_unique α β) = prod.fst := rfl
 
@@ -640,13 +638,10 @@
 @[simp] lemma prod_unique_symm_apply {α β : Type*} [unique β] (x : α) :
   (prod_unique α β).symm x = (x, default) := rfl
 
->>>>>>> 0a3e8d38
 /-- Any `unique` type is a left identity for type product up to equivalence. -/
 def unique_prod (α β : Type*) [unique β] : β × α ≃ α :=
 ((equiv_punit β).prod_congr $ equiv.refl α).trans $ punit_prod α
 
-<<<<<<< HEAD
-=======
 @[simp] lemma coe_unique_prod {α β : Type*} [unique β] :
   ⇑(unique_prod α β) = prod.snd := rfl
 
@@ -656,7 +651,6 @@
 @[simp] lemma unique_prod_symm_apply {α β : Type*} [unique β] (x : α) :
   (unique_prod α β).symm x = (default, x) := rfl
 
->>>>>>> 0a3e8d38
 /-- `empty` type is a right absorbing element for type product up to an equivalence. -/
 def prod_empty (α : Type*) : α × empty ≃ empty :=
 equiv_empty _
