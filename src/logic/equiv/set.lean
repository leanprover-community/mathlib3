--- conflicted
+++ resolved
@@ -363,11 +363,7 @@
 @subtype_prod_equiv_prod α β s t
 
 /-- The set `set.pi set.univ s` is equivalent to `Π a, s a`. -/
-<<<<<<< HEAD
-@[simps] protected def pi {α : Type*} {β : α → Type*} (s : Π a, set (β a)) :
-=======
 @[simps] protected def univ_pi {α : Type*} {β : α → Type*} (s : Π a, set (β a)) :
->>>>>>> d3d35395
   pi univ s ≃ Π a, s a :=
 { to_fun := λ f a, ⟨(f : Π a, β a) a, f.2 a (mem_univ a)⟩,
   inv_fun := λ f, ⟨λ a, f a, λ a ha, (f a).2⟩,
