--- conflicted
+++ resolved
@@ -571,14 +571,9 @@
   f (ite P x (f x)) = ite (¬ P) x (f x) :=
 by rw [apply_ite f, h, ite_not]
 
-<<<<<<< HEAD
-protected lemma eq_iff {x y : α} : f x = y ↔ x = f y :=
-⟨λ H, h x ▸ congr_arg f H, λ H, h y ▸ congr_arg f H⟩
-=======
 /-- An involution commutes across an equality. Compare to `function.injective.eq_iff`. -/
 protected lemma eq_iff {x y : α} : f x = y ↔ x = f y :=
 h.injective.eq_iff' (h y)
->>>>>>> 6d7ff7eb
 
 end involutive
 
