--- conflicted
+++ resolved
@@ -92,10 +92,6 @@
     hx ▸ hy ▸ λ hf, h hf ▸ rfl,
   λ h, h.comp hg.injective⟩
 
-<<<<<<< HEAD
-
-=======
->>>>>>> fb82d0a5
 /-- Composition by an injective function on the left is itself injective. -/
 lemma injective.comp_left {g : β → γ} (hg : function.injective g) :
   function.injective ((∘) g : (α → β) → (α → γ)) :=
