/-
Copyright (c) 2018 Johannes Hölzl. All rights reserved.
Released under Apache 2.0 license as described in the file LICENSE.
Authors: Johannes Hölzl
-/
import tactic.basic
import logic.relator

/-!
# Relation closures

> THIS FILE IS SYNCHRONIZED WITH MATHLIB4.
<<<<<<< HEAD
> https://github.com/leanprover-community/mathlib4/pull/565
=======
>>>>>>> dbde88c8
> Any changes to this file require a corresponding PR to mathlib4.

This file defines the reflexive, transitive, and reflexive transitive closures of relations.
It also proves some basic results on definitions in core, such as `eqv_gen`.

Note that this is about unbundled relations, that is terms of types of the form `α → β → Prop`. For
the bundled version, see `rel`.

## Definitions

* `relation.refl_gen`: Reflexive closure. `refl_gen r` relates everything `r` related, plus for all
  `a` it relates `a` with itself. So `refl_gen r a b ↔ r a b ∨ a = b`.
* `relation.trans_gen`: Transitive closure. `trans_gen r` relates everything `r` related
  transitively. So `trans_gen r a b ↔ ∃ x₀ ... xₙ, r a x₀ ∧ r x₀ x₁ ∧ ... ∧ r xₙ b`.
* `relation.refl_trans_gen`: Reflexive transitive closure. `refl_trans_gen r` relates everything
  `r` related transitively, plus for all `a` it relates `a` with itself. So
  `refl_trans_gen r a b ↔ (∃ x₀ ... xₙ, r a x₀ ∧ r x₀ x₁ ∧ ... ∧ r xₙ b) ∨ a = b`. It is the same as
  the reflexive closure of the transitive closure, or the transitive closure of the reflexive
  closure. In terms of rewriting systems, this means that `a` can be rewritten to `b` in a number of
  rewrites.
* `relation.comp`:  Relation composition. We provide notation `∘r`. For `r : α → β → Prop` and
  `s : β → γ → Prop`, `r ∘r s`relates `a : α` and `c : γ` iff there exists `b : β` that's related to
  both.
* `relation.map`: Image of a relation under a pair of maps. For `r : α → β → Prop`, `f : α → γ`,
  `g : β → δ`, `map r f g` is the relation `γ → δ → Prop` relating `f a` and `g b` for all `a`, `b`
  related by `r`.
* `relation.join`: Join of a relation. For `r : α → α → Prop`, `join r a b ↔ ∃ c, r a c ∧ r b c`. In
  terms of rewriting systems, this means that `a` and `b` can be rewritten to the same term.
-/

open function

variables {α β γ δ : Type*}

section ne_imp

variable {r : α → α → Prop}

lemma is_refl.reflexive [is_refl α r] : reflexive r :=
λ x, is_refl.refl x

/-- To show a reflexive relation `r : α → α → Prop` holds over `x y : α`,
it suffices to show it holds when `x ≠ y`. -/
lemma reflexive.rel_of_ne_imp (h : reflexive r) {x y : α} (hr : x ≠ y → r x y) : r x y :=
begin
  by_cases hxy : x = y,
  { exact hxy ▸ h x },
  { exact hr hxy }
end

/-- If a reflexive relation `r : α → α → Prop` holds over `x y : α`,
then it holds whether or not `x ≠ y`. -/
lemma reflexive.ne_imp_iff (h : reflexive r) {x y : α} :
  (x ≠ y → r x y) ↔ r x y :=
⟨h.rel_of_ne_imp, λ hr _, hr⟩

/-- If a reflexive relation `r : α → α → Prop` holds over `x y : α`,
then it holds whether or not `x ≠ y`. Unlike `reflexive.ne_imp_iff`, this uses `[is_refl α r]`. -/
lemma reflexive_ne_imp_iff [is_refl α r] {x y : α} :
  (x ≠ y → r x y) ↔ r x y :=
is_refl.reflexive.ne_imp_iff

protected lemma symmetric.iff (H : symmetric r) (x y : α) : r x y ↔ r y x := ⟨λ h, H h, λ h, H h⟩

lemma symmetric.flip_eq (h : symmetric r) : flip r = r := funext₂ $ λ _ _, propext $ h.iff _ _
lemma symmetric.swap_eq : symmetric r → swap r = r := symmetric.flip_eq

lemma flip_eq_iff : flip r = r ↔ symmetric r := ⟨λ h x y, (congr_fun₂ h _ _).mp, symmetric.flip_eq⟩
lemma swap_eq_iff : swap r = r ↔ symmetric r := flip_eq_iff

end ne_imp

section comap

variables {r : β → β → Prop}

lemma reflexive.comap (h : reflexive r) (f : α → β) : reflexive (r on f) :=
λ a, h (f a)

lemma symmetric.comap (h : symmetric r) (f : α → β) : symmetric (r on f) :=
λ a b hab, h hab

lemma transitive.comap (h : transitive r) (f : α → β) : transitive (r on f) :=
λ a b c hab hbc, h hab hbc

lemma equivalence.comap (h : equivalence r) (f : α → β) : equivalence (r on f) :=
⟨h.1.comap f, h.2.1.comap f, h.2.2.comap f⟩

end comap

namespace relation

section comp
variables {r : α → β → Prop} {p : β → γ → Prop} {q : γ → δ → Prop}

/--
The composition of two relations, yielding a new relation.  The result
relates a term of `α` and a term of `γ` if there is an intermediate
term of `β` related to both.
-/
def comp (r : α → β → Prop) (p : β → γ → Prop) (a : α) (c : γ) : Prop := ∃ b, r a b ∧ p b c

local infixr ` ∘r ` : 80 := relation.comp

lemma comp_eq : r ∘r (=) = r :=
funext $ λ a, funext $ λ b, propext $ iff.intro
  (λ ⟨c, h, eq⟩, eq ▸ h)
  (λ h, ⟨b, h, rfl⟩)

lemma eq_comp : (=) ∘r r = r :=
funext $ λ a, funext $ λ b, propext $ iff.intro
  (λ ⟨c, eq, h⟩, eq.symm ▸ h)
  (λ h, ⟨a, rfl, h⟩)

lemma iff_comp {r : Prop → α → Prop} : (↔) ∘r r = r :=
have (↔) = (=), by funext a b; exact iff_eq_eq,
by rw [this, eq_comp]

lemma comp_iff {r : α → Prop → Prop} : r ∘r (↔) = r :=
have (↔) = (=), by funext a b; exact iff_eq_eq,
by rw [this, comp_eq]

lemma comp_assoc : (r ∘r p) ∘r q = r ∘r p ∘r q :=
begin
  funext a d, apply propext,
  split,
  exact λ ⟨c, ⟨b, hab, hbc⟩, hcd⟩, ⟨b, hab, c, hbc, hcd⟩,
  exact λ ⟨b, hab, c, hbc, hcd⟩, ⟨c, ⟨b, hab, hbc⟩, hcd⟩
end

lemma flip_comp : flip (r ∘r p) = (flip p) ∘r (flip r) :=
begin
  funext c a, apply propext,
  split,
  exact λ ⟨b, hab, hbc⟩, ⟨b, hbc, hab⟩,
  exact λ ⟨b, hbc, hab⟩, ⟨b, hab, hbc⟩
end

end comp

section fibration

variables (rα : α → α → Prop) (rβ : β → β → Prop) (f : α → β)

/-- A function `f : α → β` is a fibration between the relation `rα` and `rβ` if for all
  `a : α` and `b : β`, whenever `b : β` and `f a` are related by `rβ`, `b` is the image
  of some `a' : α` under `f`, and `a'` and `a` are related by `rα`. -/
def fibration := ∀ ⦃a b⦄, rβ b (f a) → ∃ a', rα a' a ∧ f a' = b

variables {rα rβ}

/-- If `f : α → β` is a fibration between relations `rα` and `rβ`, and `a : α` is
  accessible under `rα`, then `f a` is accessible under `rβ`. -/
lemma _root_.acc.of_fibration (fib : fibration rα rβ f) {a} (ha : acc rα a) : acc rβ (f a) :=
begin
  induction ha with a ha ih,
  refine acc.intro (f a) (λ b hr, _),
  obtain ⟨a', hr', rfl⟩ := fib hr,
  exact ih a' hr',
end

lemma _root_.acc.of_downward_closed (dc : ∀ {a b}, rβ b (f a) → ∃ c, f c = b)
  (a : α) (ha : acc (inv_image rβ f) a) : acc rβ (f a) :=
ha.of_fibration f (λ a b h, let ⟨a', he⟩ := dc h in ⟨a', he.substr h, he⟩)

end fibration

/--
The map of a relation `r` through a pair of functions pushes the
relation to the codomains of the functions.  The resulting relation is
defined by having pairs of terms related if they have preimages
related by `r`.
-/
protected def map (r : α → β → Prop) (f : α → γ) (g : β → δ) : γ → δ → Prop :=
λ c d, ∃ a b, r a b ∧ f a = c ∧ g b = d

variables {r : α → α → Prop} {a b c d : α}

/-- `refl_trans_gen r`: reflexive transitive closure of `r` -/
@[mk_iff relation.refl_trans_gen.cases_tail_iff]
inductive refl_trans_gen (r : α → α → Prop) (a : α) : α → Prop
| refl : refl_trans_gen a
| tail {b c} : refl_trans_gen b → r b c → refl_trans_gen c

attribute [refl] refl_trans_gen.refl

/-- `refl_gen r`: reflexive closure of `r` -/
@[mk_iff] inductive refl_gen (r : α → α → Prop) (a : α) : α → Prop
| refl : refl_gen a
| single {b} : r a b → refl_gen b

/-- `trans_gen r`: transitive closure of `r` -/
@[mk_iff] inductive trans_gen (r : α → α → Prop) (a : α) : α → Prop
| single {b} : r a b → trans_gen b
| tail {b c} : trans_gen b → r b c → trans_gen c

attribute [refl] refl_gen.refl

namespace refl_gen

lemma to_refl_trans_gen : ∀ {a b}, refl_gen r a b → refl_trans_gen r a b
| a _ refl := by refl
| a b (single h) := refl_trans_gen.tail refl_trans_gen.refl h

lemma mono {p : α → α → Prop} (hp : ∀ a b, r a b → p a b) : ∀ {a b}, refl_gen r a b → refl_gen p a b
| a _ refl_gen.refl := by refl
| a b (single h) := single (hp a b h)

instance : is_refl α (refl_gen r) :=
⟨@refl α r⟩

end refl_gen

namespace refl_trans_gen

@[trans]
lemma trans (hab : refl_trans_gen r a b) (hbc : refl_trans_gen r b c) : refl_trans_gen r a c :=
begin
  induction hbc,
  case refl_trans_gen.refl { assumption },
  case refl_trans_gen.tail : c d hbc hcd hac { exact hac.tail hcd }
end

lemma single (hab : r a b) : refl_trans_gen r a b :=
refl.tail hab

lemma head (hab : r a b) (hbc : refl_trans_gen r b c) : refl_trans_gen r a c :=
begin
  induction hbc,
  case refl_trans_gen.refl { exact refl.tail hab },
  case refl_trans_gen.tail : c d hbc hcd hac { exact hac.tail hcd }
end

lemma symmetric (h : symmetric r) : symmetric (refl_trans_gen r) :=
begin
  intros x y h,
  induction h with z w a b c,
  { refl },
  { apply relation.refl_trans_gen.head (h b) c }
end

lemma cases_tail : refl_trans_gen r a b → b = a ∨ (∃ c, refl_trans_gen r a c ∧ r c b) :=
(cases_tail_iff r a b).1

@[elab_as_eliminator]
lemma head_induction_on
  {P : ∀ (a:α), refl_trans_gen r a b → Prop}
  {a : α} (h : refl_trans_gen r a b)
  (refl : P b refl)
  (head : ∀ {a c} (h' : r a c) (h : refl_trans_gen r c b), P c h → P a (h.head h')) :
  P a h :=
begin
  induction h generalizing P,
  case refl_trans_gen.refl { exact refl },
  case refl_trans_gen.tail : b c hab hbc ih
  { apply ih,
    show P b _, from head hbc _ refl,
    show ∀ a a', r a a' → refl_trans_gen r a' b → P a' _ → P a _,
      from λ a a' hab hbc, head hab _ }
end

@[elab_as_eliminator]
lemma trans_induction_on
  {P : ∀ {a b : α}, refl_trans_gen r a b → Prop}
  {a b : α} (h : refl_trans_gen r a b)
  (ih₁ : ∀ a, @P a a refl)
  (ih₂ : ∀ {a b} (h : r a b), P (single h))
  (ih₃ : ∀ {a b c} (h₁ : refl_trans_gen r a b) (h₂ : refl_trans_gen r b c),
    P h₁ → P h₂ → P (h₁.trans h₂)) :
  P h :=
begin
  induction h,
  case refl_trans_gen.refl { exact ih₁ a },
  case refl_trans_gen.tail : b c hab hbc ih { exact ih₃ hab (single hbc) ih (ih₂ hbc) }
end

lemma cases_head (h : refl_trans_gen r a b) : a = b ∨ (∃ c, r a c ∧ refl_trans_gen r c b) :=
begin
  induction h using relation.refl_trans_gen.head_induction_on,
  { left, refl },
  { right, existsi _, split; assumption }
end

lemma cases_head_iff : refl_trans_gen r a b ↔ a = b ∨ (∃ c, r a c ∧ refl_trans_gen r c b) :=
begin
  use cases_head,
  rintro (rfl | ⟨c, hac, hcb⟩),
  { refl },
  { exact head hac hcb }
end

lemma total_of_right_unique (U : relator.right_unique r)
  (ab : refl_trans_gen r a b) (ac : refl_trans_gen r a c) :
  refl_trans_gen r b c ∨ refl_trans_gen r c b :=
begin
  induction ab with b d ab bd IH,
  { exact or.inl ac },
  { rcases IH with IH | IH,
    { rcases cases_head IH with rfl | ⟨e, be, ec⟩,
      { exact or.inr (single bd) },
      { cases U bd be, exact or.inl ec } },
    { exact or.inr (IH.tail bd) } }
end

end refl_trans_gen

namespace trans_gen

lemma to_refl {a b} (h : trans_gen r a b) : refl_trans_gen r a b :=
begin
  induction h with b h b c _ bc ab,
  exact refl_trans_gen.single h,
  exact refl_trans_gen.tail ab bc
end

@[trans] lemma trans_left (hab : trans_gen r a b) (hbc : refl_trans_gen r b c) : trans_gen r a c :=
begin
  induction hbc,
  case refl_trans_gen.refl : { assumption },
  case refl_trans_gen.tail : c d hbc hcd hac { exact hac.tail hcd }
end

@[trans] lemma trans (hab : trans_gen r a b) (hbc : trans_gen r b c) : trans_gen r a c :=
trans_left hab hbc.to_refl

lemma head' (hab : r a b) (hbc : refl_trans_gen r b c) : trans_gen r a c :=
trans_left (single hab) hbc

lemma tail' (hab : refl_trans_gen r a b) (hbc : r b c) : trans_gen r a c :=
begin
  induction hab generalizing c,
  case refl_trans_gen.refl : c hac { exact single hac },
  case refl_trans_gen.tail : d b hab hdb IH { exact tail (IH hdb) hbc }
end

lemma head (hab : r a b) (hbc : trans_gen r b c) : trans_gen r a c :=
head' hab hbc.to_refl

@[elab_as_eliminator]
lemma head_induction_on
  {P : ∀ (a:α), trans_gen r a b → Prop}
  {a : α} (h : trans_gen r a b)
  (base : ∀ {a} (h : r a b), P a (single h))
  (ih : ∀ {a c} (h' : r a c) (h : trans_gen r c b), P c h → P a (h.head h')) :
  P a h :=
begin
  induction h generalizing P,
  case single : a h { exact base h },
  case tail : b c hab hbc h_ih
  { apply h_ih,
    show ∀ a, r a b → P a _, from λ a h, ih h (single hbc) (base hbc),
    show ∀ a a', r a a' → trans_gen r a' b → P a' _ → P a _, from λ a a' hab hbc, ih hab _ }
end

@[elab_as_eliminator]
lemma trans_induction_on
  {P : ∀ {a b : α}, trans_gen r a b → Prop}
  {a b : α} (h : trans_gen r a b)
  (base : ∀ {a b} (h : r a b), P (single h))
  (ih : ∀ {a b c} (h₁ : trans_gen r a b) (h₂ : trans_gen r b c), P h₁ → P h₂ → P (h₁.trans h₂)) :
  P h :=
begin
  induction h,
  case single : a h { exact base h },
  case tail : b c hab hbc h_ih { exact ih hab (single hbc) h_ih (base hbc) }
end

@[trans] lemma trans_right (hab : refl_trans_gen r a b) (hbc : trans_gen r b c) : trans_gen r a c :=
begin
  induction hbc,
  case trans_gen.single : c hbc { exact tail' hab hbc },
  case trans_gen.tail : c d hbc hcd hac { exact hac.tail hcd }
end

lemma tail'_iff : trans_gen r a c ↔ ∃ b, refl_trans_gen r a b ∧ r b c :=
begin
  refine ⟨λ h, _, λ ⟨b, hab, hbc⟩, tail' hab hbc⟩,
  cases h with _ hac b _ hab hbc,
  { exact ⟨_, by refl, hac⟩ },
  { exact ⟨_, hab.to_refl, hbc⟩ }
end

lemma head'_iff : trans_gen r a c ↔ ∃ b, r a b ∧ refl_trans_gen r b c :=
begin
  refine ⟨λ h, _, λ ⟨b, hab, hbc⟩, head' hab hbc⟩,
  induction h,
  case trans_gen.single : c hac { exact ⟨_, hac, by refl⟩ },
  case trans_gen.tail : b c hab hbc IH
  { rcases IH with ⟨d, had, hdb⟩, exact ⟨_, had, hdb.tail hbc⟩ }
end

end trans_gen

lemma _root_.acc.trans_gen (h : acc r a) : acc (trans_gen r) a :=
begin
  induction h with x _ H,
  refine acc.intro x (λ y hy, _),
  cases hy with _ hyx z _ hyz hzx,
  exacts [H y hyx, (H z hzx).inv hyz],
end

lemma _root_.acc_trans_gen_iff : acc (trans_gen r) a ↔ acc r a :=
⟨subrelation.accessible (λ _ _, trans_gen.single), acc.trans_gen⟩

lemma _root_.well_founded.trans_gen (h : well_founded r) : well_founded (trans_gen r) :=
⟨λ a, (h.apply a).trans_gen⟩

section trans_gen

lemma trans_gen_eq_self (trans : transitive r) :
  trans_gen r = r :=
funext $ λ a, funext $ λ b, propext $
⟨λ h, begin
  induction h,
  case trans_gen.single : c hc { exact hc },
  case trans_gen.tail : c d hac hcd hac { exact trans hac hcd }
end,
trans_gen.single⟩

lemma transitive_trans_gen : transitive (trans_gen r) :=
λ a b c, trans_gen.trans

instance : is_trans α (trans_gen r) :=
⟨@trans_gen.trans α r⟩

lemma trans_gen_idem :
  trans_gen (trans_gen r) = trans_gen r :=
trans_gen_eq_self transitive_trans_gen

lemma trans_gen.lift {p : β → β → Prop} {a b : α} (f : α → β)
  (h : ∀ a b, r a b → p (f a) (f b)) (hab : trans_gen r a b) : trans_gen p (f a) (f b) :=
begin
  induction hab,
  case trans_gen.single : c hac { exact trans_gen.single (h a c hac) },
  case trans_gen.tail : c d hac hcd hac { exact trans_gen.tail hac (h c d hcd) }
end

lemma trans_gen.lift' {p : β → β → Prop} {a b : α} (f : α → β)
  (h : ∀ a b, r a b → trans_gen p (f a) (f b))
  (hab : trans_gen r a b) : trans_gen p (f a) (f b) :=
by simpa [trans_gen_idem] using hab.lift f h

lemma trans_gen.closed {p : α → α → Prop} :
  (∀ a b, r a b → trans_gen p a b) → trans_gen r a b → trans_gen p a b :=
trans_gen.lift' id

lemma trans_gen.mono {p : α → α → Prop} :
  (∀ a b, r a b → p a b) → trans_gen r a b → trans_gen p a b :=
trans_gen.lift id

lemma trans_gen.swap (h : trans_gen r b a) : trans_gen (swap r) a b :=
by { induction h with b h b c hab hbc ih, { exact trans_gen.single h }, exact ih.head hbc }

lemma trans_gen_swap : trans_gen (swap r) a b ↔ trans_gen r b a :=
⟨trans_gen.swap, trans_gen.swap⟩

end trans_gen

section refl_trans_gen
open refl_trans_gen

lemma refl_trans_gen_iff_eq (h : ∀ b, ¬ r a b) : refl_trans_gen r a b ↔ b = a :=
by rw [cases_head_iff]; simp [h, eq_comm]

lemma refl_trans_gen_iff_eq_or_trans_gen :
  refl_trans_gen r a b ↔ b = a ∨ trans_gen r a b :=
begin
  refine ⟨λ h, _, λ h, _⟩,
  { cases h with c _ hac hcb,
    { exact or.inl rfl },
    { exact or.inr (trans_gen.tail' hac hcb) } },
  { rcases h with rfl | h, {refl}, {exact h.to_refl} }
end

lemma refl_trans_gen.lift {p : β → β → Prop} {a b : α} (f : α → β)
  (h : ∀ a b, r a b → p (f a) (f b)) (hab : refl_trans_gen r a b) : refl_trans_gen p (f a) (f b) :=
refl_trans_gen.trans_induction_on hab (λ a, refl)
  (λ a b, refl_trans_gen.single ∘ h _ _) (λ a b c _ _, trans)

lemma refl_trans_gen.mono {p : α → α → Prop} :
  (∀ a b, r a b → p a b) → refl_trans_gen r a b → refl_trans_gen p a b :=
refl_trans_gen.lift id

lemma refl_trans_gen_eq_self (refl : reflexive r) (trans : transitive r) :
  refl_trans_gen r = r :=
funext $ λ a, funext $ λ b, propext $
⟨λ h, begin
  induction h with b c h₁ h₂ IH, {apply refl},
  exact trans IH h₂,
end, single⟩

lemma reflexive_refl_trans_gen : reflexive (refl_trans_gen r) :=
λ a, refl

lemma transitive_refl_trans_gen : transitive (refl_trans_gen r) :=
λ a b c, trans

instance : is_refl α (refl_trans_gen r) :=
⟨@refl_trans_gen.refl α r⟩

instance : is_trans α (refl_trans_gen r) :=
⟨@refl_trans_gen.trans α r⟩

lemma refl_trans_gen_idem :
  refl_trans_gen (refl_trans_gen r) = refl_trans_gen r :=
refl_trans_gen_eq_self reflexive_refl_trans_gen transitive_refl_trans_gen

lemma refl_trans_gen.lift' {p : β → β → Prop} {a b : α} (f : α → β)
  (h : ∀ a b, r a b → refl_trans_gen p (f a) (f b))
  (hab : refl_trans_gen r a b) : refl_trans_gen p (f a) (f b) :=
by simpa [refl_trans_gen_idem] using hab.lift f h

lemma refl_trans_gen_closed {p : α → α → Prop} :
  (∀ a b, r a b → refl_trans_gen p a b) → refl_trans_gen r a b → refl_trans_gen p a b :=
refl_trans_gen.lift' id

lemma refl_trans_gen.swap (h : refl_trans_gen r b a) : refl_trans_gen (swap r) a b :=
by { induction h with b c hab hbc ih, { refl }, exact ih.head hbc }

lemma refl_trans_gen_swap : refl_trans_gen (swap r) a b ↔ refl_trans_gen r b a :=
⟨refl_trans_gen.swap, refl_trans_gen.swap⟩

end refl_trans_gen

/--
The join of a relation on a single type is a new relation for which
pairs of terms are related if there is a third term they are both
related to.  For example, if `r` is a relation representing rewrites
in a term rewriting system, then *confluence* is the property that if
`a` rewrites to both `b` and `c`, then `join r` relates `b` and `c`
(see `relation.church_rosser`).
-/
def join (r : α → α → Prop) : α → α → Prop := λ a b, ∃ c, r a c ∧ r b c

section join
open refl_trans_gen refl_gen

/-- A sufficient condition for the Church-Rosser property. -/
lemma church_rosser
  (h : ∀ a b c, r a b → r a c → ∃ d, refl_gen r b d ∧ refl_trans_gen r c d)
  (hab : refl_trans_gen r a b) (hac : refl_trans_gen r a c) : join (refl_trans_gen r) b c :=
begin
  induction hab,
  case refl_trans_gen.refl { exact ⟨c, hac, refl⟩ },
  case refl_trans_gen.tail : d e had hde ih
  { clear hac had a,
    rcases ih with ⟨b, hdb, hcb⟩,
    have : ∃ a, refl_trans_gen r e a ∧ refl_gen r b a,
    { clear hcb, induction hdb,
      case refl_trans_gen.refl { exact ⟨e, refl, refl_gen.single hde⟩ },
      case refl_trans_gen.tail : f b hdf hfb ih
      { rcases ih with ⟨a, hea, hfa⟩,
        cases hfa with _ hfa,
        { exact ⟨b, hea.tail hfb, refl_gen.refl⟩ },
        { rcases h _ _ _ hfb hfa with ⟨c, hbc, hac⟩,
          exact ⟨c, hea.trans hac, hbc⟩ } } },
    rcases this with ⟨a, hea, hba⟩, cases hba with _ hba,
    { exact ⟨b, hea, hcb⟩ },
    { exact ⟨a, hea, hcb.tail hba⟩ } }
end

lemma join_of_single (h : reflexive r) (hab : r a b) : join r a b :=
⟨b, hab, h b⟩

lemma symmetric_join : symmetric (join r) :=
λ a b ⟨c, hac, hcb⟩, ⟨c, hcb, hac⟩

lemma reflexive_join (h : reflexive r) : reflexive (join r) :=
λ a, ⟨a, h a, h a⟩

lemma transitive_join (ht : transitive r) (h : ∀ a b c, r a b → r a c → join r b c) :
  transitive (join r) :=
λ a b c ⟨x, hax, hbx⟩ ⟨y, hby, hcy⟩,
let ⟨z, hxz, hyz⟩ := h b x y hbx hby in
⟨z, ht hax hxz, ht hcy hyz⟩

lemma equivalence_join (hr : reflexive r) (ht : transitive r)
  (h : ∀ a b c, r a b → r a c → join r b c) :
  equivalence (join r) :=
⟨reflexive_join hr, symmetric_join, transitive_join ht h⟩

lemma equivalence_join_refl_trans_gen
  (h : ∀ a b c, r a b → r a c → ∃ d, refl_gen r b d ∧ refl_trans_gen r c d) :
  equivalence (join (refl_trans_gen r)) :=
equivalence_join reflexive_refl_trans_gen transitive_refl_trans_gen (λ a b c, church_rosser h)

lemma join_of_equivalence {r' : α → α → Prop} (hr : equivalence r)
  (h : ∀ a b, r' a b → r a b) : join r' a b → r a b
| ⟨c, hac, hbc⟩ := hr.2.2 (h _ _ hac) (hr.2.1 $ h _ _ hbc)

lemma refl_trans_gen_of_transitive_reflexive {r' : α → α → Prop} (hr : reflexive r)
  (ht : transitive r) (h : ∀ a b, r' a b → r a b) (h' : refl_trans_gen r' a b) :
  r a b :=
begin
  induction h' with b c hab hbc ih,
  { exact hr _ },
  { exact ht ih (h _ _ hbc) }
end

lemma refl_trans_gen_of_equivalence {r' : α → α → Prop} (hr : equivalence r) :
  (∀ a b, r' a b → r a b) → refl_trans_gen r' a b → r a b :=
refl_trans_gen_of_transitive_reflexive hr.1 hr.2.2

end join

end relation

section eqv_gen

variables {r : α → α → Prop} {a b : α}

lemma equivalence.eqv_gen_iff (h : equivalence r) : eqv_gen r a b ↔ r a b :=
iff.intro
  begin
    intro h,
    induction h,
    case eqv_gen.rel { assumption },
    case eqv_gen.refl { exact h.1 _ },
    case eqv_gen.symm { apply h.2.1, assumption },
    case eqv_gen.trans : a b c _ _ hab hbc { exact h.2.2 hab hbc }
  end
  (eqv_gen.rel a b)

lemma equivalence.eqv_gen_eq (h : equivalence r) : eqv_gen r = r :=
funext $ λ _, funext $ λ _, propext $ h.eqv_gen_iff

lemma eqv_gen.mono {r p : α → α → Prop}
  (hrp : ∀ a b, r a b → p a b) (h : eqv_gen r a b) : eqv_gen p a b :=
begin
  induction h,
  case eqv_gen.rel : a b h { exact eqv_gen.rel _ _ (hrp _ _ h) },
  case eqv_gen.refl : { exact eqv_gen.refl _ },
  case eqv_gen.symm : a b h ih { exact eqv_gen.symm _ _ ih },
  case eqv_gen.trans : a b c ih1 ih2 hab hbc { exact eqv_gen.trans _ _ _ hab hbc }
end

end eqv_gen<|MERGE_RESOLUTION|>--- conflicted
+++ resolved
@@ -10,10 +10,6 @@
 # Relation closures
 
 > THIS FILE IS SYNCHRONIZED WITH MATHLIB4.
-<<<<<<< HEAD
-> https://github.com/leanprover-community/mathlib4/pull/565
-=======
->>>>>>> dbde88c8
 > Any changes to this file require a corresponding PR to mathlib4.
 
 This file defines the reflexive, transitive, and reflexive transitive closures of relations.
