--- conflicted
+++ resolved
@@ -1266,17 +1266,10 @@
 
 variable {ν : measure α}
 
-<<<<<<< HEAD
-lemma integral_add_measure {f : α → E} (hfm : measurable f) (hμ : integrable f μ)
-  (hν : integrable f ν) :
-  ∫ x, f x ∂(μ + ν) = ∫ x, f x ∂μ + ∫ x, f x ∂ν :=
-begin
-=======
 lemma integral_add_measure {f : α → E} (hμ : integrable f μ) (hν : integrable f ν) :
   ∫ x, f x ∂(μ + ν) = ∫ x, f x ∂μ + ∫ x, f x ∂ν :=
 begin
   by_cases hfm : measurable f; [skip, by simp only [integral_non_measurable hfm, zero_add]],
->>>>>>> a3c4821d
   have hfi := hμ.add_measure hν,
   rcases simple_func_sequence_tendsto' hfm hfi with ⟨F, hFi, hFt⟩,
   have hFiμ : ∀ i, integrable (F i) μ := λ i, (hFi i).left_of_add_measure,
@@ -1303,34 +1296,6 @@
 @[simp] lemma integral_zero_measure (f : α → E) : ∫ x, f x ∂0 = 0 :=
 norm_le_zero_iff.1 $ le_trans (norm_integral_le_lintegral_norm f) $ by simp
 
-<<<<<<< HEAD
-lemma integral_smul_measure {f : α → E} (hfm : measurable f)
-  {c : ennreal} (hc : c < ⊤) :
-  ∫ x, f x ∂(c • μ) = c.to_real • ∫ x, f x ∂μ :=
-begin
-  by_cases hfi : integrable f μ,
-  { rcases simple_func_sequence_tendsto' hfm hfi with ⟨F, hFi, hFt⟩,
-    have hFi' := λ n, (hFi n).smul_measure hc,
-    simp only [← edist_nndist] at hFt,
-    have hμ : tendsto (λ i, ∫ x, F i x ∂μ) at_top (𝓝 ∫ x, f x ∂μ) :=
-      tendsto_integral_of_l1 _ hfm hfi (eventually_of_forall $ λ i, (F i).measurable)
-        (eventually_of_forall hFi) hFt,
-    refine tendsto_nhds_unique _ (tendsto_const_nhds.smul hμ),
-    replace hFt := ennreal.tendsto.mul (tendsto_const_nhds : tendsto (λ _, c) _ _)
-      (or.inr ennreal.zero_ne_top) hFt (or.inr $ ne_of_lt hc),
-    simp only [mul_zero, ← lintegral_smul_measure] at hFt,
-    convert tendsto_integral_of_l1 _ hfm (hfi.smul_measure hc)
-      (eventually_of_forall $ λ i, (F i).measurable) (eventually_of_forall hFi') hFt,
-    ext1 n,
-    simp only [← (F n).integral_eq_integral, hFi, hFi', simple_func.integral,
-      measure.smul_apply, finset.smul_sum, smul_smul, ennreal.to_real_mul_to_real] },
-  { rw [integral_non_integrable hfi, smul_zero],
-    rcases (zero_le c).eq_or_lt with rfl|h0,
-    { simp },
-    { refine integral_non_integrable (mt (λ h, _) hfi),
-      convert h.smul_measure (ennreal.inv_lt_top.2 h0),
-      rw [smul_smul, ennreal.inv_mul_cancel (ne_of_gt h0) (ne_of_lt hc), one_smul] } }
-=======
 @[simp] lemma integral_smul_measure (f : α → E) (c : ennreal) :
   ∫ x, f x ∂(c • μ) = c.to_real • ∫ x, f x ∂μ :=
 begin
@@ -1373,7 +1338,6 @@
   ext1 n,
   simp only [← (F n).integral_eq_integral, hFi, hFi', simple_func.integral,
     measure.smul_apply, finset.smul_sum, smul_smul, ennreal.to_real_mul_to_real]
->>>>>>> a3c4821d
 end
 
 lemma integral_map_measure {β} [measurable_space β] {φ : α → β} (hφ : measurable φ)
