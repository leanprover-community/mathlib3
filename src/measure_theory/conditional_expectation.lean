--- conflicted
+++ resolved
@@ -4,11 +4,7 @@
 Authors: Rémy Degenne
 -/
 
-<<<<<<< HEAD
 import measure_theory.l2_space
-=======
-import measure_theory.set_integral
->>>>>>> 3bd742cd
 
 /-! # Conditional expectation
 
@@ -277,7 +273,6 @@
 
 end Lp_meas
 
-<<<<<<< HEAD
 /-! ## Conditional expectation in L2
 
 We define a conditional expectation in `L2`: it is the orthogonal projection on the subspace
@@ -361,7 +356,6 @@
 end
 
 end condexp_L2
-=======
 section integral_norm_le
 
 variables {m m0 : measurable_space α} {μ : measure α} {s : set α}
@@ -419,6 +413,5 @@
 end
 
 end integral_norm_le
->>>>>>> 3bd742cd
 
 end measure_theory