--- conflicted
+++ resolved
@@ -358,10 +358,6 @@
 @[to_additive] lemma coe_fn_one [has_one β] : ⇑(1 : α →ₘ[μ] β) =ᵐ[μ] 1 := coe_fn_const _ _
 @[simp, to_additive] lemma one_to_germ [has_one β] : (1 : α →ₘ[μ] β).to_germ = 1 := rfl
 
-<<<<<<< HEAD
-section monoid
-variables [monoid γ] [has_measurable_mul₂ γ]
-=======
 -- Note we set up the scalar actions before the `monoid` structures in case we want to
 -- try to override the `nsmul` or `zsmul` fields in future.
 section has_scalar
@@ -396,7 +392,6 @@
 
 section has_mul
 variables [has_mul γ] [has_measurable_mul₂ γ]
->>>>>>> 53578832
 
 @[to_additive]
 instance : has_mul (α →ₘ[μ] γ) := ⟨comp₂ (*) measurable_mul⟩
@@ -449,22 +444,11 @@
 end monoid
 
 @[to_additive]
-<<<<<<< HEAD
-instance comm_monoid [comm_monoid γ] [has_measurable_mul₂ γ] : comm_monoid (α →ₘ[μ] γ) :=
-to_germ_injective.comm_monoid to_germ one_to_germ mul_to_germ
-
-section group
-variables [group γ]
-
-section inv
-variables [has_measurable_inv γ]
-=======
 instance [comm_monoid γ] [has_measurable_mul₂ γ] : comm_monoid (α →ₘ[μ] γ) :=
 to_germ_injective.comm_monoid to_germ one_to_germ mul_to_germ pow_to_germ
 
 section inv
 variables [has_inv γ] [has_measurable_inv γ]
->>>>>>> 53578832
 
 @[to_additive] instance : has_inv (α →ₘ[μ] γ) := ⟨comp has_inv.inv measurable_inv⟩
 
@@ -477,11 +461,7 @@
 end inv
 
 section div
-<<<<<<< HEAD
-variables [has_measurable_div₂ γ]
-=======
 variables [has_div γ] [has_measurable_div₂ γ]
->>>>>>> 53578832
 
 @[to_additive] instance : has_div (α →ₘ[μ] γ) := ⟨comp₂ has_div.div measurable_div⟩
 
@@ -495,44 +475,24 @@
 comp₂_to_germ _ _ _ _
 
 end div
-<<<<<<< HEAD
-
-@[to_additive]
-instance [has_measurable_mul₂ γ] [has_measurable_div₂ γ] [has_measurable_inv γ] :
-  group (α →ₘ[μ] γ) :=
-to_germ_injective.group _ one_to_germ mul_to_germ inv_to_germ div_to_germ
-=======
->>>>>>> 53578832
 
 instance [sub_neg_monoid γ] [has_measurable_add₂ γ] [has_measurable_neg γ] :
   sub_neg_monoid (α →ₘ[μ] γ) :=
 to_germ_injective.sub_neg_monoid to_germ zero_to_germ add_to_germ neg_to_germ sub_to_germ
   (λ _ _, smul_to_germ _ _) (λ _ _, smul_to_germ _ _)
 
-<<<<<<< HEAD
-@[to_additive]
-instance [comm_group γ] [has_measurable_mul₂ γ] [has_measurable_div₂ γ] [has_measurable_inv γ] :
-  comm_group (α →ₘ[μ] γ) :=
-{ .. ae_eq_fun.group, .. ae_eq_fun.comm_monoid }
-=======
 instance [add_group γ] [has_measurable_add₂ γ] [has_measurable_neg γ] :
   add_group (α →ₘ[μ] γ) :=
 to_germ_injective.add_group to_germ zero_to_germ add_to_germ neg_to_germ sub_to_germ
   (λ _ _, smul_to_germ _ _) (λ _ _, smul_to_germ _ _)
->>>>>>> 53578832
 
 instance [add_comm_group γ] [has_measurable_add₂ γ] [has_measurable_neg γ] :
   add_comm_group (α →ₘ[μ] γ) :=
 to_germ_injective.add_comm_group to_germ zero_to_germ add_to_germ neg_to_germ sub_to_germ
   (λ _ _, smul_to_germ _ _) (λ _ _, smul_to_germ _ _)
 
-<<<<<<< HEAD
-variables {𝕜 : Type*} [semiring 𝕜] [measurable_space 𝕜]
-variables [add_comm_monoid γ] [module 𝕜 γ] [has_measurable_smul 𝕜 γ]
-=======
 section div_inv_monoid
 variables [div_inv_monoid γ] [has_measurable_mul₂ γ] [has_measurable_inv γ]
->>>>>>> 53578832
 
 instance has_int_pow : has_pow (α →ₘ[μ] γ) ℤ :=
 ⟨λ f n, comp (^ n) (measurable_id.pow_const _) f⟩
@@ -548,9 +508,6 @@
   (f ^ n).to_germ = f.to_germ ^ n :=
 comp_to_germ _ _ _
 
-<<<<<<< HEAD
-variables [has_measurable_add₂ γ]
-=======
 @[to_additive sub_neg_monoid]
 instance : div_inv_monoid (α →ₘ[μ] γ) :=
 to_germ_injective.div_inv_monoid _
@@ -582,7 +539,6 @@
   distrib_mul_action 𝕜 (α →ₘ[μ] γ) :=
 to_germ_injective.distrib_mul_action (to_germ_add_monoid_hom : (α →ₘ[μ] γ) →+ _)
   (λ c : 𝕜, smul_to_germ c)
->>>>>>> 53578832
 
 instance [measurable_space 𝕜] [semiring 𝕜] [add_comm_monoid γ] [has_measurable_add₂ γ] [module 𝕜 γ]
   [has_measurable_smul 𝕜 γ] :
