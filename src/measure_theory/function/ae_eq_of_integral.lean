/-
Copyright (c) 2021 Rémy Degenne. All rights reserved.
Released under Apache 2.0 license as described in the file LICENSE.
Authors: Rémy Degenne
-/

import analysis.normed_space.dual
import measure_theory.function.strongly_measurable_lp
import measure_theory.integral.set_integral

/-! # From equality of integrals to equality of functions

This file provides various statements of the general form "if two functions have the same integral
on all sets, then they are equal almost everywhere".
The different lemmas use various hypotheses on the class of functions, on the target space or on the
possible finiteness of the measure.

## Main statements

All results listed below apply to two functions `f, g`, together with two main hypotheses,
* `f` and `g` are integrable on all measurable sets with finite measure,
* for all measurable sets `s` with finite measure, `∫ x in s, f x ∂μ = ∫ x in s, g x ∂μ`.
The conclusion is then `f =ᵐ[μ] g`. The main lemmas are:
* `ae_eq_of_forall_set_integral_eq_of_sigma_finite`: case of a sigma-finite measure.
* `ae_fin_strongly_measurable.ae_eq_of_forall_set_integral_eq`: for functions which are
  `ae_fin_strongly_measurable`.
* `Lp.ae_eq_of_forall_set_integral_eq`: for elements of `Lp`, for `0 < p < ∞`.
* `integrable.ae_eq_of_forall_set_integral_eq`: for integrable functions.

For each of these results, we also provide a lemma about the equality of one function and 0. For
example, `Lp.ae_eq_zero_of_forall_set_integral_eq_zero`.

We also register the corresponding lemma for integrals of `ℝ≥0∞`-valued functions, in
`ae_eq_of_forall_set_lintegral_eq_of_sigma_finite`.

Generally useful lemmas which are not related to integrals:
* `ae_eq_zero_of_forall_inner`: if for all constants `c`, `λ x, inner c (f x) =ᵐ[μ] 0` then
  `f =ᵐ[μ] 0`.
* `ae_eq_zero_of_forall_dual`: if for all constants `c` in the dual space, `λ x, c (f x) =ᵐ[μ] 0`
  then `f =ᵐ[μ] 0`.

-/

open measure_theory topological_space normed_space filter

open_locale ennreal nnreal measure_theory

namespace measure_theory


section ae_eq_of_forall

variables {α E 𝕜 : Type*} {m : measurable_space α} {μ : measure α} [is_R_or_C 𝕜]

lemma ae_eq_zero_of_forall_inner [inner_product_space 𝕜 E] [second_countable_topology E]
  {f : α → E} (hf : ∀ c : E, (λ x, (inner c (f x) : 𝕜)) =ᵐ[μ] 0) :
  f =ᵐ[μ] 0 :=
begin
  let s := dense_seq E,
  have hs : dense_range s := dense_range_dense_seq E,
  have hf' : ∀ᵐ x ∂μ, ∀ n : ℕ, inner (s n) (f x) = (0 : 𝕜), from ae_all_iff.mpr (λ n, hf (s n)),
  refine hf'.mono (λ x hx, _),
  rw [pi.zero_apply, ← inner_self_eq_zero],
  have h_closed : is_closed {c : E | inner c (f x) = (0 : 𝕜)},
    from is_closed_eq (continuous_id.inner continuous_const) continuous_const,
  exact @is_closed_property ℕ E _ s (λ c, inner c (f x) = (0 : 𝕜)) hs h_closed (λ n, hx n) _,
end

local notation `⟪`x`, `y`⟫` := y x

variables (𝕜)

lemma ae_eq_zero_of_forall_dual_of_is_separable [normed_add_comm_group E] [normed_space 𝕜 E]
  {t : set E} (ht : topological_space.is_separable t)
  {f : α → E} (hf : ∀ c : dual 𝕜 E, (λ x, ⟪f x, c⟫) =ᵐ[μ] 0) (h't : ∀ᵐ x ∂μ, f x ∈ t) :
  f =ᵐ[μ] 0 :=
begin
  rcases ht with ⟨d, d_count, hd⟩,
  haveI : encodable d := d_count.to_encodable,
  have : ∀ (x : d), ∃ g : E →L[𝕜] 𝕜, ∥g∥ ≤ 1 ∧ g x = ∥(x : E)∥ := λ x, exists_dual_vector'' 𝕜 x,
  choose s hs using this,
  have A : ∀ (a : E), a ∈ t → (∀ x, ⟪a, s x⟫ = (0 : 𝕜)) → a = 0,
  { assume a hat ha,
    contrapose! ha,
    have a_pos : 0 < ∥a∥, by simp only [ha, norm_pos_iff, ne.def, not_false_iff],
    have a_mem : a ∈ closure d := hd hat,
    obtain ⟨x, hx⟩ : ∃ (x : d), dist a x < ∥a∥ / 2,
    { rcases metric.mem_closure_iff.1 a_mem (∥a∥/2) (half_pos a_pos) with ⟨x, h'x, hx⟩,
      exact ⟨⟨x, h'x⟩, hx⟩ },
    use x,
    have I : ∥a∥/2 < ∥(x : E)∥,
    { have : ∥a∥ ≤ ∥(x : E)∥ + ∥a - x∥ := norm_le_insert' _ _,
      have : ∥a - x∥ < ∥a∥/2, by rwa dist_eq_norm at hx,
      linarith },
    assume h,
    apply lt_irrefl (∥s x x∥),
    calc ∥s x x∥ = ∥s x (x - a)∥ : by simp only [h, sub_zero, continuous_linear_map.map_sub]
    ... ≤ 1 * ∥(x : E) - a∥ : continuous_linear_map.le_of_op_norm_le _ (hs x).1 _
    ... < ∥a∥ / 2 : by { rw [one_mul], rwa dist_eq_norm' at hx }
    ... < ∥(x : E)∥ : I
    ... = ∥s x x∥ : by rw [(hs x).2, is_R_or_C.norm_coe_norm] },
  have hfs : ∀ (y : d), ∀ᵐ x ∂μ, ⟪f x, s y⟫ = (0 : 𝕜), from λ y, hf (s y),
  have hf' : ∀ᵐ x ∂μ, ∀ (y : d), ⟪f x, s y⟫ = (0 : 𝕜), by rwa ae_all_iff,
  filter_upwards [hf', h't] with x hx h'x,
  exact A (f x) h'x hx,
end

lemma ae_eq_zero_of_forall_dual [normed_add_comm_group E] [normed_space 𝕜 E]
  [second_countable_topology E] {f : α → E} (hf : ∀ c : dual 𝕜 E, (λ x, ⟪f x, c⟫) =ᵐ[μ] 0) :
  f =ᵐ[μ] 0 :=
ae_eq_zero_of_forall_dual_of_is_separable 𝕜 (is_separable_of_separable_space (set.univ : set E)) hf
(eventually_of_forall (λ x, set.mem_univ _))

variables {𝕜}

end ae_eq_of_forall


variables {α E : Type*}
  {m m0 : measurable_space α} {μ : measure α} {s t : set α}
  [normed_add_comm_group E] [normed_space ℝ E]

  [complete_space E]
  {p : ℝ≥0∞}

section ae_eq_of_forall_set_integral_eq

lemma ae_const_le_iff_forall_lt_measure_zero {β} [linear_order β] [topological_space β]
  [order_topology β] [first_countable_topology β] (f : α → β) (c : β) :
  (∀ᵐ x ∂μ, c ≤ f x) ↔ ∀ b < c, μ {x | f x ≤ b} = 0 :=
begin
  rw ae_iff,
  push_neg,
  split,
  { assume h b hb,
    exact measure_mono_null (λ y hy, (lt_of_le_of_lt hy hb : _)) h },
  assume hc,
  by_cases h : ∀ b, c ≤ b,
  { have : {a : α | f a < c} = ∅,
    { apply set.eq_empty_iff_forall_not_mem.2 (λ x hx, _),
      exact (lt_irrefl _ (lt_of_lt_of_le hx (h (f x)))).elim },
    simp [this] },
  by_cases H : ¬ (is_lub (set.Iio c) c),
  { have : c ∈ upper_bounds (set.Iio c) := λ y hy, le_of_lt hy,
    obtain ⟨b, b_up, bc⟩ : ∃ (b : β), b ∈ upper_bounds (set.Iio c) ∧ b < c,
      by simpa [is_lub, is_least, this, lower_bounds] using H,
    exact measure_mono_null (λ x hx, b_up hx) (hc b bc) },
  push_neg at H h,
  obtain ⟨u, u_mono, u_lt, u_lim, -⟩ : ∃ (u : ℕ → β), strict_mono u ∧ (∀ (n : ℕ), u n < c)
      ∧ tendsto u at_top (nhds c) ∧ ∀ (n : ℕ), u n ∈ set.Iio c :=
    H.exists_seq_strict_mono_tendsto_of_not_mem (lt_irrefl c) h,
  have h_Union : {x | f x < c} = ⋃ (n : ℕ), {x | f x ≤ u n},
  { ext1 x,
    simp_rw [set.mem_Union, set.mem_set_of_eq],
    split; intro h,
    { obtain ⟨n, hn⟩ := ((tendsto_order.1 u_lim).1 _ h).exists, exact ⟨n, hn.le⟩ },
    { obtain ⟨n, hn⟩ := h, exact hn.trans_lt (u_lt _), }, },
  rw [h_Union, measure_Union_null_iff],
  assume n,
  exact hc _ (u_lt n),
end

section ennreal

open_locale topological_space

lemma ae_le_of_forall_set_lintegral_le_of_sigma_finite [sigma_finite μ]
  {f g : α → ℝ≥0∞} (hf : measurable f) (hg : measurable g)
  (h : ∀ s, measurable_set s → μ s < ∞ → ∫⁻ x in s, f x ∂μ ≤ ∫⁻ x in s, g x ∂μ) :
  f ≤ᵐ[μ] g :=
begin
  have A : ∀ (ε N : ℝ≥0) (p : ℕ), 0 < ε →
    μ ({x | g x + ε ≤ f x ∧ g x ≤ N} ∩ spanning_sets μ p) = 0,
  { assume ε N p εpos,
    let s := {x | g x + ε ≤ f x ∧ g x ≤ N} ∩ spanning_sets μ p,
    have s_meas : measurable_set s,
    { have A : measurable_set {x | g x + ε ≤ f x} := measurable_set_le (hg.add measurable_const) hf,
      have B : measurable_set {x | g x ≤ N} := measurable_set_le hg measurable_const,
      exact (A.inter B).inter (measurable_spanning_sets μ p) },
    have s_lt_top : μ s < ∞ :=
      (measure_mono (set.inter_subset_right _ _)).trans_lt (measure_spanning_sets_lt_top μ p),
    have A : ∫⁻ x in s, g x ∂μ + ε * μ s ≤ ∫⁻ x in s, g x ∂μ + 0 := calc
      ∫⁻ x in s, g x ∂μ + ε * μ s = ∫⁻ x in s, g x ∂μ + ∫⁻ x in s, ε ∂μ :
        by simp only [lintegral_const, set.univ_inter, measurable_set.univ, measure.restrict_apply]
      ... = ∫⁻ x in s, (g x + ε) ∂μ : (lintegral_add_right _ measurable_const).symm
      ... ≤ ∫⁻ x in s, f x ∂μ : set_lintegral_mono (hg.add measurable_const) hf (λ x hx, hx.1.1)
      ... ≤ ∫⁻ x in s, g x ∂μ + 0 : by { rw [add_zero], exact h s s_meas s_lt_top },
    have B : ∫⁻ x in s, g x ∂μ ≠ ∞,
    { apply ne_of_lt,
      calc ∫⁻ x in s, g x ∂μ ≤ ∫⁻ x in s, N ∂μ :
        set_lintegral_mono hg measurable_const (λ x hx, hx.1.2)
      ... = N * μ s :
        by simp only [lintegral_const, set.univ_inter, measurable_set.univ, measure.restrict_apply]
      ... < ∞ : by simp only [lt_top_iff_ne_top, s_lt_top.ne, and_false,
        ennreal.coe_ne_top, with_top.mul_eq_top_iff, ne.def, not_false_iff, false_and, or_self] },
    have : (ε : ℝ≥0∞) * μ s ≤ 0 := ennreal.le_of_add_le_add_left B A,
    simpa only [ennreal.coe_eq_zero, nonpos_iff_eq_zero, mul_eq_zero, εpos.ne', false_or] },
  obtain ⟨u, u_mono, u_pos, u_lim⟩ : ∃ (u : ℕ → ℝ≥0), strict_anti u ∧ (∀ n, 0 < u n) ∧
    tendsto u at_top (nhds 0) := exists_seq_strict_anti_tendsto (0 : ℝ≥0),
  let s := λ (n : ℕ), {x | g x + u n ≤ f x ∧ g x ≤ (n : ℝ≥0)} ∩ spanning_sets μ n,
  have μs : ∀ n, μ (s n) = 0 := λ n, A _ _ _ (u_pos n),
  have B : {x | f x ≤ g x}ᶜ ⊆ ⋃ n, s n,
  { assume x hx,
    simp at hx,
    have L1 : ∀ᶠ n in at_top, g x + u n ≤ f x,
    { have : tendsto (λ n, g x + u n) at_top (𝓝 (g x + (0 : ℝ≥0))) :=
        tendsto_const_nhds.add (ennreal.tendsto_coe.2 u_lim),
      simp at this,
      exact eventually_le_of_tendsto_lt hx this },
    have L2 : ∀ᶠ (n : ℕ) in (at_top : filter ℕ), g x ≤ (n : ℝ≥0),
    { have : tendsto (λ (n : ℕ), ((n : ℝ≥0) : ℝ≥0∞)) at_top (𝓝 ∞),
      { simp only [ennreal.coe_nat],
        exact ennreal.tendsto_nat_nhds_top },
      exact eventually_ge_of_tendsto_gt (hx.trans_le le_top) this },
    apply set.mem_Union.2,
    exact ((L1.and L2).and (eventually_mem_spanning_sets μ x)).exists },
  refine le_antisymm _ bot_le,
  calc μ {x : α | (λ (x : α), f x ≤ g x) x}ᶜ ≤ μ (⋃ n, s n) : measure_mono B
  ... ≤ ∑' n, μ (s n) : measure_Union_le _
  ... = 0 : by simp only [μs, tsum_zero]
end

lemma ae_eq_of_forall_set_lintegral_eq_of_sigma_finite [sigma_finite μ]
  {f g : α → ℝ≥0∞} (hf : measurable f) (hg : measurable g)
  (h : ∀ s, measurable_set s → μ s < ∞ → ∫⁻ x in s, f x ∂μ = ∫⁻ x in s, g x ∂μ) :
  f =ᵐ[μ] g :=
begin
  have A : f ≤ᵐ[μ] g :=
    ae_le_of_forall_set_lintegral_le_of_sigma_finite hf hg (λ s hs h's, le_of_eq (h s hs h's)),
  have B : g ≤ᵐ[μ] f :=
    ae_le_of_forall_set_lintegral_le_of_sigma_finite hg hf (λ s hs h's, ge_of_eq (h s hs h's)),
  filter_upwards [A, B] with x using le_antisymm,
end

end ennreal

section real

variables {f : α → ℝ}

/-- Don't use this lemma. Use `ae_nonneg_of_forall_set_integral_nonneg`. -/
lemma ae_nonneg_of_forall_set_integral_nonneg_of_strongly_measurable
  (hfm : strongly_measurable f)
  (hf : integrable f μ) (hf_zero : ∀ s, measurable_set s → μ s < ∞ → 0 ≤ ∫ x in s, f x ∂μ) :
  0 ≤ᵐ[μ] f :=
begin
  simp_rw [eventually_le, pi.zero_apply],
  rw ae_const_le_iff_forall_lt_measure_zero,
  intros b hb_neg,
  let s := {x | f x ≤ b},
  have hs : measurable_set s, from hfm.measurable_set_le strongly_measurable_const,
  have mus : μ s < ∞,
  { let c : ℝ≥0 := ⟨|b|, abs_nonneg _⟩,
    have c_pos : (c : ℝ≥0∞) ≠ 0, by simpa using hb_neg.ne,
    calc μ s ≤ μ {x | (c : ℝ≥0∞) ≤ ∥f x∥₊} :
    begin
      apply measure_mono,
      assume x hx,
      simp only [set.mem_set_of_eq] at hx,
      simpa only [nnnorm, abs_of_neg hb_neg, abs_of_neg (hx.trans_lt hb_neg), real.norm_eq_abs,
        subtype.mk_le_mk, neg_le_neg_iff, set.mem_set_of_eq, ennreal.coe_le_coe] using hx,
    end
    ... ≤ (∫⁻ x, ∥f x∥₊ ∂μ) / c :
      meas_ge_le_lintegral_div hfm.ae_measurable.ennnorm c_pos ennreal.coe_ne_top
    ... < ∞ : ennreal.div_lt_top (ne_of_lt hf.2) c_pos },
  have h_int_gt : ∫ x in s, f x ∂μ ≤ b * (μ s).to_real,
  { have h_const_le : ∫ x in s, f x ∂μ ≤ ∫ x in s, b ∂μ,
    { refine set_integral_mono_ae_restrict hf.integrable_on
        (integrable_on_const.mpr (or.inr mus)) _,
      rw [eventually_le, ae_restrict_iff hs],
      exact eventually_of_forall (λ x hxs, hxs), },
    rwa [set_integral_const, smul_eq_mul, mul_comm] at h_const_le, },
  by_contra,
  refine (lt_self_iff_false (∫ x in s, f x ∂μ)).mp (h_int_gt.trans_lt _),
  refine (mul_neg_iff.mpr (or.inr ⟨hb_neg, _⟩)).trans_le _,
  swap, { simp_rw measure.restrict_restrict hs, exact hf_zero s hs mus, },
  refine (ennreal.to_real_nonneg).lt_of_ne (λ h_eq, h _),
  cases (ennreal.to_real_eq_zero_iff _).mp h_eq.symm with hμs_eq_zero hμs_eq_top,
  { exact hμs_eq_zero, },
  { exact absurd hμs_eq_top mus.ne, },
end

lemma ae_nonneg_of_forall_set_integral_nonneg (hf : integrable f μ)
  (hf_zero : ∀ s, measurable_set s → μ s < ∞ → 0 ≤ ∫ x in s, f x ∂μ) :
  0 ≤ᵐ[μ] f :=
begin
  rcases hf.1 with ⟨f', hf'_meas, hf_ae⟩,
  have hf'_integrable : integrable f' μ, from integrable.congr hf hf_ae,
  have hf'_zero : ∀ s, measurable_set s → μ s < ∞ → 0 ≤ ∫ x in s, f' x ∂μ,
  { intros s hs h's,
    rw set_integral_congr_ae hs (hf_ae.mono (λ x hx hxs, hx.symm)),
    exact hf_zero s hs h's, },
  exact (ae_nonneg_of_forall_set_integral_nonneg_of_strongly_measurable hf'_meas
    hf'_integrable hf'_zero).trans hf_ae.symm.le,
end

lemma ae_le_of_forall_set_integral_le {f g : α → ℝ} (hf : integrable f μ) (hg : integrable g μ)
<<<<<<< HEAD
  (hf_le : ∀ s, measurable_set s → ∫ x in s, f x ∂μ ≤ ∫ x in s, g x ∂μ) :
  f ≤ᵐ[μ] g :=
begin
  rw ← eventually_sub_nonneg,
  refine ae_nonneg_of_forall_set_integral_nonneg_of_finite_measure (hg.sub hf) (λ s hs, _),
  rw [integral_sub' hg.integrable_on hf.integrable_on, sub_nonneg],
  exact hf_le s hs
end

end real_finite_measure
=======
  (hf_le : ∀ s, measurable_set s → μ s < ∞ → ∫ x in s, f x ∂μ ≤ ∫ x in s, g x ∂μ) :
  f ≤ᵐ[μ] g :=
begin
  rw ← eventually_sub_nonneg,
  refine ae_nonneg_of_forall_set_integral_nonneg (hg.sub hf) (λ s hs, _),
  rw [integral_sub' hg.integrable_on hf.integrable_on, sub_nonneg],
  exact hf_le s hs
end
>>>>>>> 0a3e8d38

lemma ae_nonneg_restrict_of_forall_set_integral_nonneg_inter {f : α → ℝ} {t : set α}
  (hf : integrable_on f t μ)
  (hf_zero : ∀ s, measurable_set s → μ (s ∩ t) < ∞ → 0 ≤ ∫ x in (s ∩ t), f x ∂μ) :
  0 ≤ᵐ[μ.restrict t] f :=
begin
  refine ae_nonneg_of_forall_set_integral_nonneg hf (λ s hs h's, _),
  simp_rw measure.restrict_restrict hs,
  apply hf_zero s hs,
  rwa measure.restrict_apply hs at h's,
end

lemma ae_nonneg_of_forall_set_integral_nonneg_of_sigma_finite [sigma_finite μ] {f : α → ℝ}
  (hf_int_finite : ∀ s, measurable_set s → μ s < ∞ → integrable_on f s μ)
  (hf_zero : ∀ s, measurable_set s → μ s < ∞ → 0 ≤ ∫ x in s, f x ∂μ) :
  0 ≤ᵐ[μ] f :=
begin
  apply ae_of_forall_measure_lt_top_ae_restrict,
  assume t t_meas t_lt_top,
  apply ae_nonneg_restrict_of_forall_set_integral_nonneg_inter
    (hf_int_finite t t_meas t_lt_top),
  assume s s_meas hs,
  exact hf_zero _ (s_meas.inter t_meas)
    (lt_of_le_of_lt (measure_mono (set.inter_subset_right _ _)) t_lt_top)
end

lemma ae_fin_strongly_measurable.ae_nonneg_of_forall_set_integral_nonneg {f : α → ℝ}
  (hf : ae_fin_strongly_measurable f μ)
  (hf_int_finite : ∀ s, measurable_set s → μ s < ∞ → integrable_on f s μ)
  (hf_zero : ∀ s, measurable_set s → μ s < ∞ → 0 ≤ ∫ x in s, f x ∂μ) :
  0 ≤ᵐ[μ] f :=
begin
  let t := hf.sigma_finite_set,
  suffices : 0 ≤ᵐ[μ.restrict t] f,
    from ae_of_ae_restrict_of_ae_restrict_compl _ this hf.ae_eq_zero_compl.symm.le,
  haveI : sigma_finite (μ.restrict t) := hf.sigma_finite_restrict,
  refine ae_nonneg_of_forall_set_integral_nonneg_of_sigma_finite (λ s hs hμts, _)
    (λ s hs hμts, _),
  { rw [integrable_on, measure.restrict_restrict hs],
    rw measure.restrict_apply hs at hμts,
    exact hf_int_finite (s ∩ t) (hs.inter hf.measurable_set) hμts, },
  { rw measure.restrict_restrict hs,
    rw measure.restrict_apply hs at hμts,
    exact hf_zero (s ∩ t) (hs.inter hf.measurable_set) hμts, },
end

lemma ae_nonneg_restrict_of_forall_set_integral_nonneg {f : α → ℝ}
  (hf_int_finite : ∀ s, measurable_set s → μ s < ∞ → integrable_on f s μ)
  (hf_zero : ∀ s, measurable_set s → μ s < ∞ → 0 ≤ ∫ x in s, f x ∂μ)
  {t : set α} (ht : measurable_set t) (hμt : μ t ≠ ∞) :
  0 ≤ᵐ[μ.restrict t] f :=
begin
  refine ae_nonneg_restrict_of_forall_set_integral_nonneg_inter
    (hf_int_finite t ht (lt_top_iff_ne_top.mpr hμt)) (λ s hs h's, _),
  refine (hf_zero (s ∩ t) (hs.inter ht) _),
  exact (measure_mono (set.inter_subset_right s t)).trans_lt (lt_top_iff_ne_top.mpr hμt),
end

lemma ae_eq_zero_restrict_of_forall_set_integral_eq_zero_real {f : α → ℝ}
  (hf_int_finite : ∀ s, measurable_set s → μ s < ∞ → integrable_on f s μ)
  (hf_zero : ∀ s, measurable_set s → μ s < ∞ → ∫ x in s, f x ∂μ = 0)
  {t : set α} (ht : measurable_set t) (hμt : μ t ≠ ∞) :
  f =ᵐ[μ.restrict t] 0 :=
begin
  suffices h_and : f ≤ᵐ[μ.restrict t] 0 ∧ 0 ≤ᵐ[μ.restrict t] f,
    from h_and.1.mp (h_and.2.mono (λ x hx1 hx2, le_antisymm hx2 hx1)),
  refine ⟨_, ae_nonneg_restrict_of_forall_set_integral_nonneg hf_int_finite
    (λ s hs hμs, (hf_zero s hs hμs).symm.le) ht hμt⟩,
  suffices h_neg : 0 ≤ᵐ[μ.restrict t] -f,
  { refine h_neg.mono (λ x hx, _),
    rw pi.neg_apply at hx,
    simpa using hx, },
  refine ae_nonneg_restrict_of_forall_set_integral_nonneg
    (λ s hs hμs, (hf_int_finite s hs hμs).neg) (λ s hs hμs, _) ht hμt,
  simp_rw pi.neg_apply,
  rw [integral_neg, neg_nonneg],
  exact (hf_zero s hs hμs).le,
end

end real

lemma ae_eq_zero_restrict_of_forall_set_integral_eq_zero {f : α → E}
  (hf_int_finite : ∀ s, measurable_set s → μ s < ∞ → integrable_on f s μ)
  (hf_zero : ∀ s : set α, measurable_set s → μ s < ∞ → ∫ x in s, f x ∂μ = 0)
  {t : set α} (ht : measurable_set t) (hμt : μ t ≠ ∞) :
  f =ᵐ[μ.restrict t] 0 :=
begin
  rcases (hf_int_finite t ht hμt.lt_top).ae_strongly_measurable.is_separable_ae_range
    with ⟨u, u_sep, hu⟩,
  refine ae_eq_zero_of_forall_dual_of_is_separable ℝ u_sep (λ c, _) hu,
  refine ae_eq_zero_restrict_of_forall_set_integral_eq_zero_real _ _ ht hμt,
  { assume s hs hμs,
    exact continuous_linear_map.integrable_comp c (hf_int_finite s hs hμs) },
  { assume s hs hμs,
    rw [continuous_linear_map.integral_comp_comm c (hf_int_finite s hs hμs), hf_zero s hs hμs],
    exact continuous_linear_map.map_zero _ }
end

lemma ae_eq_restrict_of_forall_set_integral_eq {f g : α → E}
  (hf_int_finite : ∀ s, measurable_set s → μ s < ∞ → integrable_on f s μ)
  (hg_int_finite : ∀ s, measurable_set s → μ s < ∞ → integrable_on g s μ)
  (hfg_zero : ∀ s : set α, measurable_set s → μ s < ∞ → ∫ x in s, f x ∂μ = ∫ x in s, g x ∂μ)
  {t : set α} (ht : measurable_set t) (hμt : μ t ≠ ∞) :
  f =ᵐ[μ.restrict t] g :=
begin
  rw ← sub_ae_eq_zero,
  have hfg' : ∀ s : set α, measurable_set s → μ s < ∞ → ∫ x in s, (f - g) x ∂μ = 0,
  { intros s hs hμs,
    rw integral_sub' (hf_int_finite s hs hμs) (hg_int_finite s hs hμs),
    exact sub_eq_zero.mpr (hfg_zero s hs hμs), },
  have hfg_int : ∀ s, measurable_set s → μ s < ∞ → integrable_on (f-g) s μ,
    from λ s hs hμs, (hf_int_finite s hs hμs).sub (hg_int_finite s hs hμs),
  exact ae_eq_zero_restrict_of_forall_set_integral_eq_zero hfg_int hfg' ht hμt,
end

lemma ae_eq_zero_of_forall_set_integral_eq_of_sigma_finite [sigma_finite μ] {f : α → E}
  (hf_int_finite : ∀ s, measurable_set s → μ s < ∞ → integrable_on f s μ)
  (hf_zero : ∀ s : set α, measurable_set s → μ s < ∞ → ∫ x in s, f x ∂μ = 0) :
  f =ᵐ[μ] 0 :=
begin
  let S := spanning_sets μ,
  rw [← @measure.restrict_univ _ _ μ, ← Union_spanning_sets μ, eventually_eq, ae_iff,
    measure.restrict_apply' (measurable_set.Union (measurable_spanning_sets μ))],
  rw [set.inter_Union, measure_Union_null_iff],
  intro n,
  have h_meas_n : measurable_set (S n), from (measurable_spanning_sets μ n),
  have hμn : μ (S n) < ∞, from measure_spanning_sets_lt_top μ n,
  rw ← measure.restrict_apply' h_meas_n,
  exact ae_eq_zero_restrict_of_forall_set_integral_eq_zero hf_int_finite hf_zero h_meas_n hμn.ne,
end

lemma ae_eq_of_forall_set_integral_eq_of_sigma_finite [sigma_finite μ] {f g : α → E}
  (hf_int_finite : ∀ s, measurable_set s → μ s < ∞ → integrable_on f s μ)
  (hg_int_finite : ∀ s, measurable_set s → μ s < ∞ → integrable_on g s μ)
  (hfg_eq : ∀ s : set α, measurable_set s → μ s < ∞ → ∫ x in s, f x ∂μ = ∫ x in s, g x ∂μ) :
  f =ᵐ[μ] g :=
begin
  rw ← sub_ae_eq_zero,
  have hfg : ∀ s : set α, measurable_set s → μ s < ∞ → ∫ x in s, (f - g) x ∂μ = 0,
  { intros s hs hμs,
    rw [integral_sub' (hf_int_finite s hs hμs) (hg_int_finite s hs hμs),
      sub_eq_zero.mpr (hfg_eq s hs hμs)], },
  have hfg_int : ∀ s, measurable_set s → μ s < ∞ → integrable_on (f-g) s μ,
    from λ s hs hμs, (hf_int_finite s hs hμs).sub (hg_int_finite s hs hμs),
  exact ae_eq_zero_of_forall_set_integral_eq_of_sigma_finite hfg_int hfg,
end

lemma ae_fin_strongly_measurable.ae_eq_zero_of_forall_set_integral_eq_zero {f : α → E}
  (hf_int_finite : ∀ s, measurable_set s → μ s < ∞ → integrable_on f s μ)
  (hf_zero : ∀ s : set α, measurable_set s → μ s < ∞ → ∫ x in s, f x ∂μ = 0)
  (hf : ae_fin_strongly_measurable f μ) :
  f =ᵐ[μ] 0 :=
begin
  let t := hf.sigma_finite_set,
  suffices : f =ᵐ[μ.restrict t] 0,
    from ae_of_ae_restrict_of_ae_restrict_compl _ this hf.ae_eq_zero_compl,
  haveI : sigma_finite (μ.restrict t) := hf.sigma_finite_restrict,
  refine ae_eq_zero_of_forall_set_integral_eq_of_sigma_finite _ _,
  { intros s hs hμs,
    rw [integrable_on, measure.restrict_restrict hs],
    rw [measure.restrict_apply hs] at hμs,
    exact hf_int_finite _ (hs.inter hf.measurable_set) hμs, },
  { intros s hs hμs,
    rw [measure.restrict_restrict hs],
    rw [measure.restrict_apply hs] at hμs,
    exact hf_zero _ (hs.inter hf.measurable_set) hμs, },
end

lemma ae_fin_strongly_measurable.ae_eq_of_forall_set_integral_eq {f g : α → E}
  (hf_int_finite : ∀ s, measurable_set s → μ s < ∞ → integrable_on f s μ)
  (hg_int_finite : ∀ s, measurable_set s → μ s < ∞ → integrable_on g s μ)
  (hfg_eq : ∀ s : set α, measurable_set s → μ s < ∞ → ∫ x in s, f x ∂μ = ∫ x in s, g x ∂μ)
  (hf : ae_fin_strongly_measurable f μ) (hg : ae_fin_strongly_measurable g μ) :
  f =ᵐ[μ] g :=
begin
  rw ← sub_ae_eq_zero,
  have hfg : ∀ s : set α, measurable_set s → μ s < ∞ → ∫ x in s, (f - g) x ∂μ = 0,
  { intros s hs hμs,
    rw [integral_sub' (hf_int_finite s hs hμs) (hg_int_finite s hs hμs),
      sub_eq_zero.mpr (hfg_eq s hs hμs)], },
  have hfg_int : ∀ s, measurable_set s → μ s < ∞ → integrable_on (f-g) s μ,
    from λ s hs hμs, (hf_int_finite s hs hμs).sub (hg_int_finite s hs hμs),
  exact (hf.sub hg).ae_eq_zero_of_forall_set_integral_eq_zero hfg_int hfg,
end

lemma Lp.ae_eq_zero_of_forall_set_integral_eq_zero
  (f : Lp E p μ) (hp_ne_zero : p ≠ 0) (hp_ne_top : p ≠ ∞)
  (hf_int_finite : ∀ s, measurable_set s → μ s < ∞ → integrable_on f s μ)
  (hf_zero : ∀ s : set α, measurable_set s → μ s < ∞ → ∫ x in s, f x ∂μ = 0) :
  f =ᵐ[μ] 0 :=
ae_fin_strongly_measurable.ae_eq_zero_of_forall_set_integral_eq_zero hf_int_finite hf_zero
  (Lp.fin_strongly_measurable _ hp_ne_zero hp_ne_top).ae_fin_strongly_measurable

lemma Lp.ae_eq_of_forall_set_integral_eq (f g : Lp E p μ) (hp_ne_zero : p ≠ 0) (hp_ne_top : p ≠ ∞)
  (hf_int_finite : ∀ s, measurable_set s → μ s < ∞ → integrable_on f s μ)
  (hg_int_finite : ∀ s, measurable_set s → μ s < ∞ → integrable_on g s μ)
  (hfg : ∀ s : set α, measurable_set s → μ s < ∞ → ∫ x in s, f x ∂μ = ∫ x in s, g x ∂μ) :
  f =ᵐ[μ] g :=
ae_fin_strongly_measurable.ae_eq_of_forall_set_integral_eq hf_int_finite hg_int_finite hfg
  (Lp.fin_strongly_measurable _ hp_ne_zero hp_ne_top).ae_fin_strongly_measurable
  (Lp.fin_strongly_measurable _ hp_ne_zero hp_ne_top).ae_fin_strongly_measurable

lemma ae_eq_zero_of_forall_set_integral_eq_of_fin_strongly_measurable_trim (hm : m ≤ m0)
  {f : α → E} (hf_int_finite : ∀ s, measurable_set[m] s → μ s < ∞ → integrable_on f s μ)
  (hf_zero : ∀ s : set α, measurable_set[m] s → μ s < ∞ → ∫ x in s, f x ∂μ = 0)
  (hf : fin_strongly_measurable f (μ.trim hm)) :
  f =ᵐ[μ] 0 :=
begin
  obtain ⟨t, ht_meas, htf_zero, htμ⟩ := hf.exists_set_sigma_finite,
  haveI : sigma_finite ((μ.restrict t).trim hm) := by rwa restrict_trim hm μ ht_meas at htμ,
  have htf_zero : f =ᵐ[μ.restrict tᶜ] 0,
  { rw [eventually_eq, ae_restrict_iff' (measurable_set.compl (hm _ ht_meas))],
    exact eventually_of_forall htf_zero, },
  have hf_meas_m : strongly_measurable[m] f, from hf.strongly_measurable,
  suffices : f =ᵐ[μ.restrict t] 0,
    from ae_of_ae_restrict_of_ae_restrict_compl _ this htf_zero,
  refine measure_eq_zero_of_trim_eq_zero hm _,
  refine ae_eq_zero_of_forall_set_integral_eq_of_sigma_finite _ _,
  { intros s hs hμs,
    rw [integrable_on, restrict_trim hm (μ.restrict t) hs, measure.restrict_restrict (hm s hs)],
    rw [← restrict_trim hm μ ht_meas, measure.restrict_apply hs,
      trim_measurable_set_eq hm (hs.inter ht_meas)] at hμs,
    refine integrable.trim hm _ hf_meas_m,
    exact hf_int_finite _ (hs.inter ht_meas) hμs, },
  { intros s hs hμs,
    rw [restrict_trim hm (μ.restrict t) hs, measure.restrict_restrict (hm s hs)],
    rw [← restrict_trim hm μ ht_meas, measure.restrict_apply hs,
      trim_measurable_set_eq hm (hs.inter ht_meas)] at hμs,
    rw ← integral_trim hm hf_meas_m,
    exact hf_zero _ (hs.inter ht_meas) hμs, },
end

lemma integrable.ae_eq_zero_of_forall_set_integral_eq_zero {f : α → E} (hf : integrable f μ)
  (hf_zero : ∀ s, measurable_set s → μ s < ∞ → ∫ x in s, f x ∂μ = 0) :
  f =ᵐ[μ] 0 :=
begin
  have hf_Lp : mem_ℒp f 1 μ, from mem_ℒp_one_iff_integrable.mpr hf,
  let f_Lp := hf_Lp.to_Lp f,
  have hf_f_Lp : f =ᵐ[μ] f_Lp, from (mem_ℒp.coe_fn_to_Lp hf_Lp).symm,
  refine hf_f_Lp.trans _,
  refine Lp.ae_eq_zero_of_forall_set_integral_eq_zero f_Lp one_ne_zero ennreal.coe_ne_top _ _,
  { exact λ s hs hμs, integrable.integrable_on (L1.integrable_coe_fn _), },
  { intros s hs hμs,
    rw integral_congr_ae (ae_restrict_of_ae hf_f_Lp.symm),
    exact hf_zero s hs hμs, },
end

lemma integrable.ae_eq_of_forall_set_integral_eq (f g : α → E)
  (hf : integrable f μ) (hg : integrable g μ)
  (hfg : ∀ s : set α, measurable_set s → μ s < ∞ → ∫ x in s, f x ∂μ = ∫ x in s, g x ∂μ) :
  f =ᵐ[μ] g :=
begin
  rw ← sub_ae_eq_zero,
  have hfg' : ∀ s : set α, measurable_set s → μ s < ∞ → ∫ x in s, (f - g) x ∂μ = 0,
  { intros s hs hμs,
    rw integral_sub' hf.integrable_on hg.integrable_on,
    exact sub_eq_zero.mpr (hfg s hs hμs), },
  exact integrable.ae_eq_zero_of_forall_set_integral_eq_zero (hf.sub hg) hfg',
end

end ae_eq_of_forall_set_integral_eq

section lintegral

lemma ae_measurable.ae_eq_of_forall_set_lintegral_eq {f g : α → ℝ≥0∞}
  (hf : ae_measurable f μ) (hg : ae_measurable g μ)
  (hfi : ∫⁻ x, f x ∂μ ≠ ∞) (hgi : ∫⁻ x, g x ∂μ ≠ ∞)
  (hfg : ∀ ⦃s⦄, measurable_set s → μ s < ∞ → ∫⁻ x in s, f x ∂μ = ∫⁻ x in s, g x ∂μ) :
  f =ᵐ[μ] g :=
begin
  refine ennreal.eventually_eq_of_to_real_eventually_eq
    (ae_lt_top' hf hfi).ne_of_lt (ae_lt_top' hg hgi).ne_of_lt
    (integrable.ae_eq_of_forall_set_integral_eq _ _
      (integrable_to_real_of_lintegral_ne_top hf hfi)
      (integrable_to_real_of_lintegral_ne_top hg hgi) (λ s hs hs', _)),
  rw [integral_eq_lintegral_of_nonneg_ae, integral_eq_lintegral_of_nonneg_ae],
  { congr' 1,
    rw [lintegral_congr_ae (of_real_to_real_ae_eq _),
        lintegral_congr_ae (of_real_to_real_ae_eq _)],
    { exact hfg hs hs' },
    { refine (ae_lt_top' hg.restrict (ne_of_lt (lt_of_le_of_lt _ hgi.lt_top))),
      exact @set_lintegral_univ α _ μ g ▸ lintegral_mono_set (set.subset_univ _) },
    { refine (ae_lt_top' hf.restrict (ne_of_lt (lt_of_le_of_lt _ hfi.lt_top))),
      exact @set_lintegral_univ α _ μ f ▸ lintegral_mono_set (set.subset_univ _) } },
  -- putting the proofs where they are used is extremely slow
  exacts
  [ ae_of_all _ (λ x, ennreal.to_real_nonneg), hg.ennreal_to_real.restrict.ae_strongly_measurable,
    ae_of_all _ (λ x, ennreal.to_real_nonneg), hf.ennreal_to_real.restrict.ae_strongly_measurable]
end

end lintegral

end measure_theory<|MERGE_RESOLUTION|>--- conflicted
+++ resolved
@@ -295,18 +295,6 @@
 end
 
 lemma ae_le_of_forall_set_integral_le {f g : α → ℝ} (hf : integrable f μ) (hg : integrable g μ)
-<<<<<<< HEAD
-  (hf_le : ∀ s, measurable_set s → ∫ x in s, f x ∂μ ≤ ∫ x in s, g x ∂μ) :
-  f ≤ᵐ[μ] g :=
-begin
-  rw ← eventually_sub_nonneg,
-  refine ae_nonneg_of_forall_set_integral_nonneg_of_finite_measure (hg.sub hf) (λ s hs, _),
-  rw [integral_sub' hg.integrable_on hf.integrable_on, sub_nonneg],
-  exact hf_le s hs
-end
-
-end real_finite_measure
-=======
   (hf_le : ∀ s, measurable_set s → μ s < ∞ → ∫ x in s, f x ∂μ ≤ ∫ x in s, g x ∂μ) :
   f ≤ᵐ[μ] g :=
 begin
@@ -315,7 +303,6 @@
   rw [integral_sub' hg.integrable_on hf.integrable_on, sub_nonneg],
   exact hf_le s hs
 end
->>>>>>> 0a3e8d38
 
 lemma ae_nonneg_restrict_of_forall_set_integral_nonneg_inter {f : α → ℝ} {t : set α}
   (hf : integrable_on f t μ)
