--- conflicted
+++ resolved
@@ -196,9 +196,6 @@
 
 /-! ## The subset `Lp_meas` of `Lp` functions a.e. measurable with respect to a sub-sigma-algebra -/
 
-<<<<<<< HEAD
-variables (F 𝕜)
-=======
 variables (F)
 
 /-- `Lp_meas_subgroup F m p μ` is the subspace of `Lp F p μ` containing functions `f` verifying
@@ -211,7 +208,6 @@
   neg_mem' := λ f hf, ae_measurable'.congr hf.neg (Lp.coe_fn_neg f).symm, }
 
 variables (𝕜)
->>>>>>> cbf8788d
 /-- `Lp_meas F 𝕜 m p μ` is the subspace of `Lp F p μ` containing functions `f` verifying
 `ae_measurable' m f μ`, i.e. functions which are `μ`-a.e. equal to an `m`-measurable function. -/
 def Lp_meas [opens_measurable_space 𝕜] (m : measurable_space α) [measurable_space α] (p : ℝ≥0∞)
