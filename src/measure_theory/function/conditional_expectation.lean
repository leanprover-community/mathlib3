/-
Copyright (c) 2021 Rémy Degenne. All rights reserved.
Released under Apache 2.0 license as described in the file LICENSE.
Authors: Rémy Degenne
-/

import analysis.inner_product_space.projection
import measure_theory.function.l2_space
import measure_theory.decomposition.radon_nikodym
import measure_theory.function.uniform_integrable

/-! # Conditional expectation

We build the conditional expectation of an integrable function `f` with value in a Banach space
with respect to a measure `μ` (defined on a measurable space structure `m0`) and a measurable space
structure `m` with `hm : m ≤ m0` (a sub-sigma-algebra). This is an `m`-strongly measurable
function `μ[f|hm]` which is integrable and verifies `∫ x in s, μ[f|hm] x ∂μ = ∫ x in s, f x ∂μ`
for all `m`-measurable sets `s`. It is unique as an element of `L¹`.

The construction is done in four steps:
* Define the conditional expectation of an `L²` function, as an element of `L²`. This is the
  orthogonal projection on the subspace of almost everywhere `m`-measurable functions.
* Show that the conditional expectation of the indicator of a measurable set with finite measure
  is integrable and define a map `set α → (E →L[ℝ] (α →₁[μ] E))` which to a set associates a linear
  map. That linear map sends `x ∈ E` to the conditional expectation of the indicator of the set
  with value `x`.
* Extend that map to `condexp_L1_clm : (α →₁[μ] E) →L[ℝ] (α →₁[μ] E)`. This is done using the same
  construction as the Bochner integral (see the file `measure_theory/integral/set_to_L1`).
* Define the conditional expectation of a function `f : α → E`, which is an integrable function
  `α → E` equal to 0 if `f` is not integrable, and equal to an `m`-measurable representative of
  `condexp_L1_clm` applied to `[f]`, the equivalence class of `f` in `L¹`.

## Main results

The conditional expectation and its properties

* `condexp (m : measurable_space α) (μ : measure α) (f : α → E)`: conditional expectation of `f`
  with respect to `m`.
* `integrable_condexp` : `condexp` is integrable.
* `strongly_measurable_condexp` : `condexp` is `m`-strongly-measurable.
* `set_integral_condexp (hf : integrable f μ) (hs : measurable_set[m] s)` : if `m ≤ m0` (the
  σ-algebra over which the measure is defined), then the conditional expectation verifies
  `∫ x in s, condexp m μ f x ∂μ = ∫ x in s, f x ∂μ` for any `m`-measurable set `s`.

While `condexp` is function-valued, we also define `condexp_L1` with value in `L1` and a continuous
linear map `condexp_L1_clm` from `L1` to `L1`. `condexp` should be used in most cases.

Uniqueness of the conditional expectation

* `Lp.ae_eq_of_forall_set_integral_eq'`: two `Lp` functions verifying the equality of integrals
  defining the conditional expectation are equal.
* `ae_eq_of_forall_set_integral_eq_of_sigma_finite'`: two functions verifying the equality of
  integrals defining the conditional expectation are equal almost everywhere.
  Requires `[sigma_finite (μ.trim hm)]`.
* `ae_eq_condexp_of_forall_set_integral_eq`: an a.e. `m`-measurable function which verifies the
  equality of integrals is a.e. equal to `condexp`.

## Notations

For a measure `μ` defined on a measurable space structure `m0`, another measurable space structure
`m` with `hm : m ≤ m0` (a sub-σ-algebra) and a function `f`, we define the notation
* `μ[f|m] = condexp m μ f`.

## Implementation notes

Most of the results in this file are valid for a complete real normed space `F`.
However, some lemmas also use `𝕜 : is_R_or_C`:
* `condexp_L2` is defined only for an `inner_product_space` for now, and we use `𝕜` for its field.
* results about scalar multiplication are stated not only for `ℝ` but also for `𝕜` if we happen to
  have `normed_space 𝕜 F`.

TODO: split this file in two with one containing constructions and the other with basic
properties.

## Tags

conditional expectation, conditional expected value

-/

noncomputable theory
open topological_space measure_theory.Lp filter continuous_linear_map
open_locale nnreal ennreal topological_space big_operators measure_theory

namespace measure_theory

/-- A function `f` verifies `ae_strongly_measurable' m f μ` if it is `μ`-a.e. equal to
an `m`-strongly measurable function. This is similar to `ae_strongly_measurable`, but the
`measurable_space` structures used for the measurability statement and for the measure are
different. -/
def ae_strongly_measurable' {α β} [topological_space β]
  (m : measurable_space α) {m0 : measurable_space α}
  (f : α → β) (μ : measure α) : Prop :=
∃ g : α → β, strongly_measurable[m] g ∧ f =ᵐ[μ] g

namespace ae_strongly_measurable'

variables {α β 𝕜 : Type*} {m m0 : measurable_space α} {μ : measure α}
  [topological_space β] {f g : α → β}

lemma congr (hf : ae_strongly_measurable' m f μ) (hfg : f =ᵐ[μ] g) :
  ae_strongly_measurable' m g μ :=
by { obtain ⟨f', hf'_meas, hff'⟩ := hf, exact ⟨f', hf'_meas, hfg.symm.trans hff'⟩, }

lemma add [has_add β] [has_continuous_add β] (hf : ae_strongly_measurable' m f μ)
  (hg : ae_strongly_measurable' m g μ) :
  ae_strongly_measurable' m (f+g) μ :=
begin
  rcases hf with ⟨f', h_f'_meas, hff'⟩,
  rcases hg with ⟨g', h_g'_meas, hgg'⟩,
  exact ⟨f' + g', h_f'_meas.add h_g'_meas, hff'.add hgg'⟩,
end

lemma neg [add_group β] [topological_add_group β]
  {f : α → β} (hfm : ae_strongly_measurable' m f μ) :
  ae_strongly_measurable' m (-f) μ :=
begin
  rcases hfm with ⟨f', hf'_meas, hf_ae⟩,
  refine ⟨-f', hf'_meas.neg, hf_ae.mono (λ x hx, _)⟩,
  simp_rw pi.neg_apply,
  rw hx,
end

lemma sub [add_group β] [topological_add_group β] {f g : α → β}
  (hfm : ae_strongly_measurable' m f μ) (hgm : ae_strongly_measurable' m g μ) :
  ae_strongly_measurable' m (f - g) μ :=
begin
  rcases hfm with ⟨f', hf'_meas, hf_ae⟩,
  rcases hgm with ⟨g', hg'_meas, hg_ae⟩,
  refine ⟨f'-g', hf'_meas.sub hg'_meas, hf_ae.mp (hg_ae.mono (λ x hx1 hx2, _))⟩,
  simp_rw pi.sub_apply,
  rw [hx1, hx2],
end

lemma const_smul [has_smul 𝕜 β] [has_continuous_const_smul 𝕜 β]
  (c : 𝕜) (hf : ae_strongly_measurable' m f μ) :
  ae_strongly_measurable' m (c • f) μ :=
begin
  rcases hf with ⟨f', h_f'_meas, hff'⟩,
  refine ⟨c • f', h_f'_meas.const_smul c, _⟩,
  exact eventually_eq.fun_comp hff' (λ x, c • x),
end

lemma const_inner {𝕜 β} [is_R_or_C 𝕜] [inner_product_space 𝕜 β]
  {f : α → β} (hfm : ae_strongly_measurable' m f μ) (c : β) :
  ae_strongly_measurable' m (λ x, (inner c (f x) : 𝕜)) μ :=
begin
  rcases hfm with ⟨f', hf'_meas, hf_ae⟩,
  refine ⟨λ x, (inner c (f' x) : 𝕜), (@strongly_measurable_const _ _ m _ _).inner hf'_meas,
    hf_ae.mono (λ x hx, _)⟩,
  dsimp only,
  rw hx,
end

/-- An `m`-strongly measurable function almost everywhere equal to `f`. -/
def mk (f : α → β) (hfm : ae_strongly_measurable' m f μ) : α → β := hfm.some

lemma strongly_measurable_mk {f : α → β} (hfm : ae_strongly_measurable' m f μ) :
  strongly_measurable[m] (hfm.mk f) :=
hfm.some_spec.1

lemma ae_eq_mk {f : α → β} (hfm : ae_strongly_measurable' m f μ) : f =ᵐ[μ] hfm.mk f :=
hfm.some_spec.2

lemma continuous_comp {γ} [topological_space γ] {f : α → β} {g : β → γ}
  (hg : continuous g) (hf : ae_strongly_measurable' m f μ) :
  ae_strongly_measurable' m (g ∘ f) μ :=
⟨λ x, g (hf.mk _ x),
  @continuous.comp_strongly_measurable _ _ _ m _ _ _ _ hg hf.strongly_measurable_mk,
  hf.ae_eq_mk.mono (λ x hx, by rw [function.comp_apply, hx])⟩

end ae_strongly_measurable'

lemma ae_strongly_measurable'_of_ae_strongly_measurable'_trim {α β} {m m0 m0' : measurable_space α}
  [topological_space β] (hm0 : m0 ≤ m0') {μ : measure α} {f : α → β}
  (hf : ae_strongly_measurable' m f (μ.trim hm0)) :
  ae_strongly_measurable' m f μ :=
by { obtain ⟨g, hg_meas, hfg⟩ := hf, exact ⟨g, hg_meas, ae_eq_of_ae_eq_trim hfg⟩, }

lemma strongly_measurable.ae_strongly_measurable'
  {α β} {m m0 : measurable_space α} [topological_space β]
  {μ : measure α} {f : α → β} (hf : strongly_measurable[m] f) :
  ae_strongly_measurable' m f μ :=
⟨f, hf, ae_eq_refl _⟩

lemma ae_eq_trim_iff_of_ae_strongly_measurable' {α β} [topological_space β] [metrizable_space β]
  {m m0 : measurable_space α} {μ : measure α} {f g : α → β}
  (hm : m ≤ m0) (hfm : ae_strongly_measurable' m f μ) (hgm : ae_strongly_measurable' m g μ) :
  hfm.mk f =ᵐ[μ.trim hm] hgm.mk g ↔ f =ᵐ[μ] g :=
(ae_eq_trim_iff hm hfm.strongly_measurable_mk hgm.strongly_measurable_mk).trans
⟨λ h, hfm.ae_eq_mk.trans (h.trans hgm.ae_eq_mk.symm),
  λ h, hfm.ae_eq_mk.symm.trans (h.trans hgm.ae_eq_mk)⟩

/-- If the restriction to a set `s` of a σ-algebra `m` is included in the restriction to `s` of
another σ-algebra `m₂` (hypothesis `hs`), the set `s` is `m` measurable and a function `f` almost
everywhere supported on `s` is `m`-ae-strongly-measurable, then `f` is also
`m₂`-ae-strongly-measurable. -/
lemma ae_strongly_measurable'.ae_strongly_measurable'_of_measurable_space_le_on
  {α E} {m m₂ m0 : measurable_space α} {μ : measure α}
  [topological_space E] [has_zero E] (hm : m ≤ m0) {s : set α} {f : α → E}
  (hs_m : measurable_set[m] s) (hs : ∀ t, measurable_set[m] (s ∩ t) → measurable_set[m₂] (s ∩ t))
  (hf : ae_strongly_measurable' m f μ) (hf_zero : f =ᵐ[μ.restrict sᶜ] 0) :
  ae_strongly_measurable' m₂ f μ :=
begin
  let f' := hf.mk f,
  have h_ind_eq : s.indicator (hf.mk f) =ᵐ[μ] f,
  { refine filter.eventually_eq.trans _
      (indicator_ae_eq_of_restrict_compl_ae_eq_zero (hm _ hs_m) hf_zero),
    filter_upwards [hf.ae_eq_mk] with x hx,
    by_cases hxs : x ∈ s,
    { simp [hxs, hx], },
    { simp [hxs], }, },
  suffices : strongly_measurable[m₂] (s.indicator (hf.mk f)),
    from ae_strongly_measurable'.congr this.ae_strongly_measurable' h_ind_eq,
  have hf_ind : strongly_measurable[m] (s.indicator (hf.mk f)),
    from hf.strongly_measurable_mk.indicator hs_m,
  exact hf_ind.strongly_measurable_of_measurable_space_le_on hs_m hs
    (λ x hxs, set.indicator_of_not_mem hxs _),
end

variables {α β γ E E' F F' G G' H 𝕜 : Type*} {p : ℝ≥0∞}
  [is_R_or_C 𝕜] -- 𝕜 for ℝ or ℂ
  [topological_space β] -- β for a generic topological space
  -- E for an inner product space
  [inner_product_space 𝕜 E]
  -- E' for an inner product space on which we compute integrals
  [inner_product_space 𝕜 E']
  [complete_space E'] [normed_space ℝ E']
  -- F for a Lp submodule
  [normed_add_comm_group F] [normed_space 𝕜 F]
  -- F' for integrals on a Lp submodule
  [normed_add_comm_group F'] [normed_space 𝕜 F'] [normed_space ℝ F'] [complete_space F']
  -- G for a Lp add_subgroup
  [normed_add_comm_group G]
  -- G' for integrals on a Lp add_subgroup
  [normed_add_comm_group G'] [normed_space ℝ G'] [complete_space G']
  -- H for a normed group (hypotheses of mem_ℒp)
  [normed_add_comm_group H]

section Lp_meas

/-! ## The subset `Lp_meas` of `Lp` functions a.e. measurable with respect to a sub-sigma-algebra -/

variables (F)

/-- `Lp_meas_subgroup F m p μ` is the subspace of `Lp F p μ` containing functions `f` verifying
`ae_strongly_measurable' m f μ`, i.e. functions which are `μ`-a.e. equal to
an `m`-strongly measurable function. -/
def Lp_meas_subgroup (m : measurable_space α) [measurable_space α] (p : ℝ≥0∞) (μ : measure α) :
  add_subgroup (Lp F p μ) :=
{ carrier   := {f : (Lp F p μ) | ae_strongly_measurable' m f μ} ,
  zero_mem' := ⟨(0 : α → F), @strongly_measurable_zero _ _ m _ _, Lp.coe_fn_zero _ _ _⟩,
  add_mem'  := λ f g hf hg, (hf.add hg).congr (Lp.coe_fn_add f g).symm,
  neg_mem' := λ f hf, ae_strongly_measurable'.congr hf.neg (Lp.coe_fn_neg f).symm, }

variables (𝕜)
/-- `Lp_meas F 𝕜 m p μ` is the subspace of `Lp F p μ` containing functions `f` verifying
`ae_strongly_measurable' m f μ`, i.e. functions which are `μ`-a.e. equal to
an `m`-strongly measurable function. -/
def Lp_meas (m : measurable_space α) [measurable_space α] (p : ℝ≥0∞)
  (μ : measure α) :
  submodule 𝕜 (Lp F p μ) :=
{ carrier   := {f : (Lp F p μ) | ae_strongly_measurable' m f μ} ,
  zero_mem' := ⟨(0 : α → F), @strongly_measurable_zero _ _ m _ _, Lp.coe_fn_zero _ _ _⟩,
  add_mem'  := λ f g hf hg, (hf.add hg).congr (Lp.coe_fn_add f g).symm,
  smul_mem' := λ c f hf, (hf.const_smul c).congr (Lp.coe_fn_smul c f).symm, }
variables {F 𝕜}

variables

lemma mem_Lp_meas_subgroup_iff_ae_strongly_measurable' {m m0 : measurable_space α} {μ : measure α}
  {f : Lp F p μ} :
  f ∈ Lp_meas_subgroup F m p μ ↔ ae_strongly_measurable' m f μ :=
by rw [← add_subgroup.mem_carrier, Lp_meas_subgroup, set.mem_set_of_eq]

lemma mem_Lp_meas_iff_ae_strongly_measurable'
  {m m0 : measurable_space α} {μ : measure α} {f : Lp F p μ} :
  f ∈ Lp_meas F 𝕜 m p μ ↔ ae_strongly_measurable' m f μ :=
by rw [← set_like.mem_coe, ← submodule.mem_carrier, Lp_meas, set.mem_set_of_eq]

lemma Lp_meas.ae_strongly_measurable'
  {m m0 : measurable_space α} {μ : measure α} (f : Lp_meas F 𝕜 m p μ) :
  ae_strongly_measurable' m f μ :=
mem_Lp_meas_iff_ae_strongly_measurable'.mp f.mem

lemma mem_Lp_meas_self
  {m0 : measurable_space α} (μ : measure α) (f : Lp F p μ) :
  f ∈ Lp_meas F 𝕜 m0 p μ :=
mem_Lp_meas_iff_ae_strongly_measurable'.mpr (Lp.ae_strongly_measurable f)

lemma Lp_meas_subgroup_coe {m m0 : measurable_space α} {μ : measure α}
  {f : Lp_meas_subgroup F m p μ} :
  ⇑f = (f : Lp F p μ) :=
coe_fn_coe_base f

lemma Lp_meas_coe {m m0 : measurable_space α} {μ : measure α} {f : Lp_meas F 𝕜 m p μ} :
  ⇑f = (f : Lp F p μ) :=
coe_fn_coe_base f

lemma mem_Lp_meas_indicator_const_Lp {m m0 : measurable_space α} (hm : m ≤ m0)
  {μ : measure α} {s : set α} (hs : measurable_set[m] s) (hμs : μ s ≠ ∞) {c : F} :
  indicator_const_Lp p (hm s hs) hμs c ∈ Lp_meas F 𝕜 m p μ :=
⟨s.indicator (λ x : α, c), (@strongly_measurable_const _ _ m _ _).indicator hs,
  indicator_const_Lp_coe_fn⟩

section complete_subspace

/-! ## The subspace `Lp_meas` is complete.

We define an `isometric` between `Lp_meas_subgroup` and the `Lp` space corresponding to the
measure `μ.trim hm`. As a consequence, the completeness of `Lp` implies completeness of
`Lp_meas_subgroup` (and `Lp_meas`). -/

variables {ι : Type*} {m m0 : measurable_space α} {μ : measure α}

/-- If `f` belongs to `Lp_meas_subgroup F m p μ`, then the measurable function it is almost
everywhere equal to (given by `ae_measurable.mk`) belongs to `ℒp` for the measure `μ.trim hm`. -/
lemma mem_ℒp_trim_of_mem_Lp_meas_subgroup (hm : m ≤ m0) (f : Lp F p μ)
  (hf_meas : f ∈ Lp_meas_subgroup F m p μ) :
  mem_ℒp (mem_Lp_meas_subgroup_iff_ae_strongly_measurable'.mp hf_meas).some p (μ.trim hm) :=
begin
  have hf : ae_strongly_measurable' m f μ,
    from (mem_Lp_meas_subgroup_iff_ae_strongly_measurable'.mp hf_meas),
  let g := hf.some,
  obtain ⟨hg, hfg⟩ := hf.some_spec,
  change mem_ℒp g p (μ.trim hm),
  refine ⟨hg.ae_strongly_measurable, _⟩,
  have h_snorm_fg : snorm g p (μ.trim hm) = snorm f p μ,
    by { rw snorm_trim hm hg, exact snorm_congr_ae hfg.symm, },
  rw h_snorm_fg,
  exact Lp.snorm_lt_top f,
end

/-- If `f` belongs to `Lp` for the measure `μ.trim hm`, then it belongs to the subgroup
`Lp_meas_subgroup F m p μ`. -/
lemma mem_Lp_meas_subgroup_to_Lp_of_trim (hm : m ≤ m0) (f : Lp F p (μ.trim hm)) :
  (mem_ℒp_of_mem_ℒp_trim hm (Lp.mem_ℒp f)).to_Lp f ∈ Lp_meas_subgroup F m p μ :=
begin
  let hf_mem_ℒp := mem_ℒp_of_mem_ℒp_trim hm (Lp.mem_ℒp f),
  rw mem_Lp_meas_subgroup_iff_ae_strongly_measurable',
  refine ae_strongly_measurable'.congr _ (mem_ℒp.coe_fn_to_Lp hf_mem_ℒp).symm,
  refine ae_strongly_measurable'_of_ae_strongly_measurable'_trim hm _,
  exact Lp.ae_strongly_measurable f,
end

variables (F p μ)
/-- Map from `Lp_meas_subgroup` to `Lp F p (μ.trim hm)`. -/
def Lp_meas_subgroup_to_Lp_trim (hm : m ≤ m0) (f : Lp_meas_subgroup F m p μ) : Lp F p (μ.trim hm) :=
mem_ℒp.to_Lp (mem_Lp_meas_subgroup_iff_ae_strongly_measurable'.mp f.mem).some
  (mem_ℒp_trim_of_mem_Lp_meas_subgroup hm f f.mem)

variables (𝕜)
/-- Map from `Lp_meas` to `Lp F p (μ.trim hm)`. -/
def Lp_meas_to_Lp_trim (hm : m ≤ m0) (f : Lp_meas F 𝕜 m p μ) : Lp F p (μ.trim hm) :=
mem_ℒp.to_Lp (mem_Lp_meas_iff_ae_strongly_measurable'.mp f.mem).some
  (mem_ℒp_trim_of_mem_Lp_meas_subgroup hm f f.mem)
variables {𝕜}

/-- Map from `Lp F p (μ.trim hm)` to `Lp_meas_subgroup`, inverse of
`Lp_meas_subgroup_to_Lp_trim`. -/
def Lp_trim_to_Lp_meas_subgroup (hm : m ≤ m0) (f : Lp F p (μ.trim hm)) : Lp_meas_subgroup F m p μ :=
⟨(mem_ℒp_of_mem_ℒp_trim hm (Lp.mem_ℒp f)).to_Lp f, mem_Lp_meas_subgroup_to_Lp_of_trim hm f⟩

variables (𝕜)
/-- Map from `Lp F p (μ.trim hm)` to `Lp_meas`, inverse of `Lp_meas_to_Lp_trim`. -/
def Lp_trim_to_Lp_meas (hm : m ≤ m0) (f : Lp F p (μ.trim hm)) : Lp_meas F 𝕜 m p μ :=
⟨(mem_ℒp_of_mem_ℒp_trim hm (Lp.mem_ℒp f)).to_Lp f, mem_Lp_meas_subgroup_to_Lp_of_trim hm f⟩

variables {F 𝕜 p μ}

lemma Lp_meas_subgroup_to_Lp_trim_ae_eq (hm : m ≤ m0) (f : Lp_meas_subgroup F m p μ) :
  Lp_meas_subgroup_to_Lp_trim F p μ hm f =ᵐ[μ] f :=
(ae_eq_of_ae_eq_trim (mem_ℒp.coe_fn_to_Lp (mem_ℒp_trim_of_mem_Lp_meas_subgroup hm ↑f f.mem))).trans
  (mem_Lp_meas_subgroup_iff_ae_strongly_measurable'.mp f.mem).some_spec.2.symm

lemma Lp_trim_to_Lp_meas_subgroup_ae_eq (hm : m ≤ m0) (f : Lp F p (μ.trim hm)) :
  Lp_trim_to_Lp_meas_subgroup F p μ hm f =ᵐ[μ] f :=
mem_ℒp.coe_fn_to_Lp _

lemma Lp_meas_to_Lp_trim_ae_eq (hm : m ≤ m0) (f : Lp_meas F 𝕜 m p μ) :
  Lp_meas_to_Lp_trim F 𝕜 p μ hm f =ᵐ[μ] f :=
(ae_eq_of_ae_eq_trim (mem_ℒp.coe_fn_to_Lp (mem_ℒp_trim_of_mem_Lp_meas_subgroup hm ↑f f.mem))).trans
  (mem_Lp_meas_subgroup_iff_ae_strongly_measurable'.mp f.mem).some_spec.2.symm

lemma Lp_trim_to_Lp_meas_ae_eq (hm : m ≤ m0) (f : Lp F p (μ.trim hm)) :
  Lp_trim_to_Lp_meas F 𝕜 p μ hm f =ᵐ[μ] f :=
mem_ℒp.coe_fn_to_Lp _

/-- `Lp_trim_to_Lp_meas_subgroup` is a right inverse of `Lp_meas_subgroup_to_Lp_trim`. -/
lemma Lp_meas_subgroup_to_Lp_trim_right_inv (hm : m ≤ m0) :
  function.right_inverse (Lp_trim_to_Lp_meas_subgroup F p μ hm)
    (Lp_meas_subgroup_to_Lp_trim F p μ hm) :=
begin
  intro f,
  ext1,
  refine ae_eq_trim_of_strongly_measurable hm
    (Lp.strongly_measurable _) (Lp.strongly_measurable _) _,
  exact (Lp_meas_subgroup_to_Lp_trim_ae_eq hm _).trans (Lp_trim_to_Lp_meas_subgroup_ae_eq hm _),
end

/-- `Lp_trim_to_Lp_meas_subgroup` is a left inverse of `Lp_meas_subgroup_to_Lp_trim`. -/
lemma Lp_meas_subgroup_to_Lp_trim_left_inv (hm : m ≤ m0) :
  function.left_inverse (Lp_trim_to_Lp_meas_subgroup F p μ hm)
    (Lp_meas_subgroup_to_Lp_trim F p μ hm) :=
begin
  intro f,
  ext1,
  ext1,
  rw ← Lp_meas_subgroup_coe,
  exact (Lp_trim_to_Lp_meas_subgroup_ae_eq hm _).trans (Lp_meas_subgroup_to_Lp_trim_ae_eq hm _),
end

lemma Lp_meas_subgroup_to_Lp_trim_add (hm : m ≤ m0) (f g : Lp_meas_subgroup F m p μ) :
  Lp_meas_subgroup_to_Lp_trim F p μ hm (f + g)
    = Lp_meas_subgroup_to_Lp_trim F p μ hm f + Lp_meas_subgroup_to_Lp_trim F p μ hm g :=
begin
  ext1,
  refine eventually_eq.trans _ (Lp.coe_fn_add _ _).symm,
  refine ae_eq_trim_of_strongly_measurable hm (Lp.strongly_measurable _) _ _,
  { exact (Lp.strongly_measurable _).add (Lp.strongly_measurable _), },
  refine (Lp_meas_subgroup_to_Lp_trim_ae_eq hm _).trans _,
  refine eventually_eq.trans _
    (eventually_eq.add (Lp_meas_subgroup_to_Lp_trim_ae_eq hm f).symm
      (Lp_meas_subgroup_to_Lp_trim_ae_eq hm g).symm),
  refine (Lp.coe_fn_add _ _).trans _,
  simp_rw Lp_meas_subgroup_coe,
  exact eventually_of_forall (λ x, by refl),
end

lemma Lp_meas_subgroup_to_Lp_trim_neg (hm : m ≤ m0) (f : Lp_meas_subgroup F m p μ) :
  Lp_meas_subgroup_to_Lp_trim F p μ hm (-f)
    = -Lp_meas_subgroup_to_Lp_trim F p μ hm f :=
begin
  ext1,
  refine eventually_eq.trans _ (Lp.coe_fn_neg _).symm,
  refine ae_eq_trim_of_strongly_measurable hm (Lp.strongly_measurable _) _ _,
  { exact @strongly_measurable.neg _ _ _ m _ _ _ (Lp.strongly_measurable _), },
  refine (Lp_meas_subgroup_to_Lp_trim_ae_eq hm _).trans _,
  refine eventually_eq.trans _
    (eventually_eq.neg (Lp_meas_subgroup_to_Lp_trim_ae_eq hm f).symm),
  refine (Lp.coe_fn_neg _).trans _,
  simp_rw Lp_meas_subgroup_coe,
  exact eventually_of_forall (λ x, by refl),
end

lemma Lp_meas_subgroup_to_Lp_trim_sub (hm : m ≤ m0) (f g : Lp_meas_subgroup F m p μ) :
  Lp_meas_subgroup_to_Lp_trim F p μ hm (f - g)
    = Lp_meas_subgroup_to_Lp_trim F p μ hm f - Lp_meas_subgroup_to_Lp_trim F p μ hm g :=
by rw [sub_eq_add_neg, sub_eq_add_neg, Lp_meas_subgroup_to_Lp_trim_add,
  Lp_meas_subgroup_to_Lp_trim_neg]

lemma Lp_meas_to_Lp_trim_smul (hm : m ≤ m0) (c : 𝕜) (f : Lp_meas F 𝕜 m p μ) :
  Lp_meas_to_Lp_trim F 𝕜 p μ hm (c • f) = c • Lp_meas_to_Lp_trim F 𝕜 p μ hm f :=
begin
  ext1,
  refine eventually_eq.trans _ (Lp.coe_fn_smul _ _).symm,
  refine ae_eq_trim_of_strongly_measurable hm (Lp.strongly_measurable _) _ _,
  { exact (Lp.strongly_measurable _).const_smul c, },
  refine (Lp_meas_to_Lp_trim_ae_eq hm _).trans _,
  refine (Lp.coe_fn_smul _ _).trans _,
  refine (Lp_meas_to_Lp_trim_ae_eq hm f).mono (λ x hx, _),
  rw [pi.smul_apply, pi.smul_apply, hx],
  refl,
end

/-- `Lp_meas_subgroup_to_Lp_trim` preserves the norm. -/
lemma Lp_meas_subgroup_to_Lp_trim_norm_map [hp : fact (1 ≤ p)] (hm : m ≤ m0)
  (f : Lp_meas_subgroup F m p μ) :
  ∥Lp_meas_subgroup_to_Lp_trim F p μ hm f∥ = ∥f∥ :=
begin
  rw [Lp.norm_def, snorm_trim hm (Lp.strongly_measurable _),
    snorm_congr_ae (Lp_meas_subgroup_to_Lp_trim_ae_eq hm _), Lp_meas_subgroup_coe, ← Lp.norm_def],
  congr,
end

lemma isometry_Lp_meas_subgroup_to_Lp_trim [hp : fact (1 ≤ p)] (hm : m ≤ m0) :
  isometry (Lp_meas_subgroup_to_Lp_trim F p μ hm) :=
isometry.of_dist_eq $ λ f g, by rw [dist_eq_norm, ← Lp_meas_subgroup_to_Lp_trim_sub,
  Lp_meas_subgroup_to_Lp_trim_norm_map, dist_eq_norm]

variables (F p μ)
/-- `Lp_meas_subgroup` and `Lp F p (μ.trim hm)` are isometric. -/
def Lp_meas_subgroup_to_Lp_trim_iso [hp : fact (1 ≤ p)] (hm : m ≤ m0) :
  Lp_meas_subgroup F m p μ ≃ᵢ Lp F p (μ.trim hm) :=
{ to_fun    := Lp_meas_subgroup_to_Lp_trim F p μ hm,
  inv_fun   := Lp_trim_to_Lp_meas_subgroup F p μ hm,
  left_inv  := Lp_meas_subgroup_to_Lp_trim_left_inv hm,
  right_inv := Lp_meas_subgroup_to_Lp_trim_right_inv hm,
  isometry_to_fun := isometry_Lp_meas_subgroup_to_Lp_trim hm, }

variables (𝕜)
/-- `Lp_meas_subgroup` and `Lp_meas` are isometric. -/
def Lp_meas_subgroup_to_Lp_meas_iso [hp : fact (1 ≤ p)] :
  Lp_meas_subgroup F m p μ ≃ᵢ Lp_meas F 𝕜 m p μ :=
isometric.refl (Lp_meas_subgroup F m p μ)

/-- `Lp_meas` and `Lp F p (μ.trim hm)` are isometric, with a linear equivalence. -/
def Lp_meas_to_Lp_trim_lie [hp : fact (1 ≤ p)] (hm : m ≤ m0) :
  Lp_meas F 𝕜 m p μ ≃ₗᵢ[𝕜] Lp F p (μ.trim hm) :=
{ to_fun    := Lp_meas_to_Lp_trim F 𝕜 p μ hm,
  inv_fun   := Lp_trim_to_Lp_meas F 𝕜 p μ hm,
  left_inv  := Lp_meas_subgroup_to_Lp_trim_left_inv hm,
  right_inv := Lp_meas_subgroup_to_Lp_trim_right_inv hm,
  map_add'  := Lp_meas_subgroup_to_Lp_trim_add hm,
  map_smul' := Lp_meas_to_Lp_trim_smul hm,
  norm_map' := Lp_meas_subgroup_to_Lp_trim_norm_map hm, }
variables {F 𝕜 p μ}

instance [hm : fact (m ≤ m0)] [complete_space F] [hp : fact (1 ≤ p)] :
  complete_space (Lp_meas_subgroup F m p μ) :=
by { rw (Lp_meas_subgroup_to_Lp_trim_iso F p μ hm.elim).complete_space_iff, apply_instance, }

instance [hm : fact (m ≤ m0)] [complete_space F] [hp : fact (1 ≤ p)] :
  complete_space (Lp_meas F 𝕜 m p μ) :=
by { rw (Lp_meas_subgroup_to_Lp_meas_iso F 𝕜 p μ).symm.complete_space_iff, apply_instance, }

lemma is_complete_ae_strongly_measurable' [hp : fact (1 ≤ p)] [complete_space F] (hm : m ≤ m0) :
  is_complete {f : Lp F p μ | ae_strongly_measurable' m f μ} :=
begin
  rw ← complete_space_coe_iff_is_complete,
  haveI : fact (m ≤ m0) := ⟨hm⟩,
  change complete_space (Lp_meas_subgroup F m p μ),
  apply_instance,
end

lemma is_closed_ae_strongly_measurable' [hp : fact (1 ≤ p)] [complete_space F] (hm : m ≤ m0) :
  is_closed {f : Lp F p μ | ae_strongly_measurable' m f μ} :=
is_complete.is_closed (is_complete_ae_strongly_measurable' hm)

end complete_subspace

section strongly_measurable

variables {m m0 : measurable_space α} {μ : measure α}

/-- We do not get `ae_fin_strongly_measurable f (μ.trim hm)`, since we don't have
`f =ᵐ[μ.trim hm] Lp_meas_to_Lp_trim F 𝕜 p μ hm f` but only the weaker
`f =ᵐ[μ] Lp_meas_to_Lp_trim F 𝕜 p μ hm f`. -/
lemma Lp_meas.ae_fin_strongly_measurable' (hm : m ≤ m0) (f : Lp_meas F 𝕜 m p μ) (hp_ne_zero : p ≠ 0)
  (hp_ne_top : p ≠ ∞) :
  ∃ g, fin_strongly_measurable g (μ.trim hm) ∧ f =ᵐ[μ] g :=
⟨Lp_meas_subgroup_to_Lp_trim F p μ hm f, Lp.fin_strongly_measurable _ hp_ne_zero hp_ne_top,
  (Lp_meas_subgroup_to_Lp_trim_ae_eq hm f).symm⟩

/-- When applying the inverse of `Lp_meas_to_Lp_trim_lie` (which takes a function in the Lp space of
the sub-sigma algebra and returns its version in the larger Lp space) to an indicator of the
sub-sigma-algebra, we obtain an indicator in the Lp space of the larger sigma-algebra. -/
lemma Lp_meas_to_Lp_trim_lie_symm_indicator [one_le_p : fact (1 ≤ p)] [normed_space ℝ F]
  {hm : m ≤ m0} {s : set α} {μ : measure α}
  (hs : measurable_set[m] s) (hμs : μ.trim hm s ≠ ∞) (c : F) :
  ((Lp_meas_to_Lp_trim_lie F ℝ p μ hm).symm
      (indicator_const_Lp p hs hμs c) : Lp F p μ)
    = indicator_const_Lp p (hm s hs) ((le_trim hm).trans_lt hμs.lt_top).ne c :=
begin
  ext1,
  rw ← Lp_meas_coe,
  change Lp_trim_to_Lp_meas F ℝ p μ hm (indicator_const_Lp p hs hμs c)
    =ᵐ[μ] (indicator_const_Lp p _ _ c : α → F),
  refine (Lp_trim_to_Lp_meas_ae_eq hm _).trans _,
  exact (ae_eq_of_ae_eq_trim indicator_const_Lp_coe_fn).trans indicator_const_Lp_coe_fn.symm,
end

lemma Lp_meas_to_Lp_trim_lie_symm_to_Lp [one_le_p : fact (1 ≤ p)] [normed_space ℝ F]
  (hm : m ≤ m0) (f : α → F) (hf : mem_ℒp f p (μ.trim hm)) :
  ((Lp_meas_to_Lp_trim_lie F ℝ p μ hm).symm (hf.to_Lp f) : Lp F p μ)
    = (mem_ℒp_of_mem_ℒp_trim hm hf).to_Lp f :=
begin
  ext1,
  rw ← Lp_meas_coe,
  refine (Lp_trim_to_Lp_meas_ae_eq hm _).trans _,
  exact (ae_eq_of_ae_eq_trim (mem_ℒp.coe_fn_to_Lp hf)).trans (mem_ℒp.coe_fn_to_Lp _).symm,
end

end strongly_measurable

end Lp_meas


section induction

variables {m m0 : measurable_space α} {μ : measure α} [fact (1 ≤ p)] [normed_space ℝ F]

/-- Auxiliary lemma for `Lp.induction_strongly_measurable`. -/
@[elab_as_eliminator]
lemma Lp.induction_strongly_measurable_aux (hm : m ≤ m0) (hp_ne_top : p ≠ ∞) (P : Lp F p μ → Prop)
  (h_ind : ∀ (c : F) {s : set α} (hs : measurable_set[m] s) (hμs : μ s < ∞),
      P (Lp.simple_func.indicator_const p (hm s hs) hμs.ne c))
  (h_add : ∀ ⦃f g⦄, ∀ hf : mem_ℒp f p μ, ∀ hg : mem_ℒp g p μ,
    ∀ hfm : ae_strongly_measurable' m f μ, ∀ hgm : ae_strongly_measurable' m g μ,
    disjoint (function.support f) (function.support g) →
    P (hf.to_Lp f) → P (hg.to_Lp g) → P ((hf.to_Lp f) + (hg.to_Lp g)))
  (h_closed : is_closed {f : Lp_meas F ℝ m p μ | P f}) :
  ∀ f : Lp F p μ, ae_strongly_measurable' m f μ → P f :=
begin
  intros f hf,
  let f' := (⟨f, hf⟩ : Lp_meas F ℝ m p μ),
  let g := Lp_meas_to_Lp_trim_lie F ℝ p μ hm f',
  have hfg : f' = (Lp_meas_to_Lp_trim_lie F ℝ p μ hm).symm g,
    by simp only [linear_isometry_equiv.symm_apply_apply],
  change P ↑f',
  rw hfg,
  refine @Lp.induction α F m _ p (μ.trim hm) _ hp_ne_top
    (λ g, P ((Lp_meas_to_Lp_trim_lie F ℝ p μ hm).symm g)) _ _ _ g,
  { intros b t ht hμt,
    rw [Lp.simple_func.coe_indicator_const,
      Lp_meas_to_Lp_trim_lie_symm_indicator ht hμt.ne b],
      have hμt' : μ t < ∞, from (le_trim hm).trans_lt hμt,
    specialize h_ind b ht hμt',
    rwa Lp.simple_func.coe_indicator_const at h_ind, },
  { intros f g hf hg h_disj hfP hgP,
    rw linear_isometry_equiv.map_add,
    push_cast,
    have h_eq : ∀ (f : α → F) (hf : mem_ℒp f p (μ.trim hm)),
      ((Lp_meas_to_Lp_trim_lie F ℝ p μ hm).symm (mem_ℒp.to_Lp f hf) : Lp F p μ)
        = (mem_ℒp_of_mem_ℒp_trim hm hf).to_Lp f,
      from Lp_meas_to_Lp_trim_lie_symm_to_Lp hm,
    rw h_eq f hf at hfP ⊢,
    rw h_eq g hg at hgP ⊢,
    exact h_add (mem_ℒp_of_mem_ℒp_trim hm hf) (mem_ℒp_of_mem_ℒp_trim hm hg)
      (ae_strongly_measurable'_of_ae_strongly_measurable'_trim hm hf.ae_strongly_measurable)
      (ae_strongly_measurable'_of_ae_strongly_measurable'_trim hm hg.ae_strongly_measurable)
      h_disj hfP hgP, },
  { change is_closed ((Lp_meas_to_Lp_trim_lie F ℝ p μ hm).symm ⁻¹' {g : Lp_meas F ℝ m p μ | P ↑g}),
    exact is_closed.preimage (linear_isometry_equiv.continuous _) h_closed, },
end

/-- To prove something for an `Lp` function a.e. strongly measurable with respect to a
sub-σ-algebra `m` in a normed space, it suffices to show that
* the property holds for (multiples of) characteristic functions which are measurable w.r.t. `m`;
* is closed under addition;
* the set of functions in `Lp` strongly measurable w.r.t. `m` for which the property holds is
  closed.
-/
@[elab_as_eliminator]
lemma Lp.induction_strongly_measurable (hm : m ≤ m0) (hp_ne_top : p ≠ ∞) (P : Lp F p μ → Prop)
  (h_ind : ∀ (c : F) {s : set α} (hs : measurable_set[m] s) (hμs : μ s < ∞),
      P (Lp.simple_func.indicator_const p (hm s hs) hμs.ne c))
  (h_add : ∀ ⦃f g⦄, ∀ hf : mem_ℒp f p μ, ∀ hg : mem_ℒp g p μ,
    ∀ hfm : strongly_measurable[m] f, ∀ hgm : strongly_measurable[m] g,
    disjoint (function.support f) (function.support g) →
    P (hf.to_Lp f) → P (hg.to_Lp g) → P ((hf.to_Lp f) + (hg.to_Lp g)))
  (h_closed : is_closed {f : Lp_meas F ℝ m p μ | P f}) :
  ∀ f : Lp F p μ, ae_strongly_measurable' m f μ → P f :=
begin
  intros f hf,
  suffices h_add_ae : ∀ ⦃f g⦄, ∀ hf : mem_ℒp f p μ, ∀ hg : mem_ℒp g p μ,
      ∀ hfm : ae_strongly_measurable' m f μ, ∀ hgm : ae_strongly_measurable' m g μ,
      disjoint (function.support f) (function.support g) →
      P (hf.to_Lp f) → P (hg.to_Lp g) → P ((hf.to_Lp f) + (hg.to_Lp g)),
    from Lp.induction_strongly_measurable_aux hm hp_ne_top P h_ind h_add_ae h_closed f hf,
  intros f g hf hg hfm hgm h_disj hPf hPg,
  let s_f : set α := function.support (hfm.mk f),
  have hs_f : measurable_set[m] s_f := hfm.strongly_measurable_mk.measurable_set_support,
  have hs_f_eq : s_f =ᵐ[μ] function.support f := hfm.ae_eq_mk.symm.support,
  let s_g : set α := function.support (hgm.mk g),
  have hs_g : measurable_set[m] s_g := hgm.strongly_measurable_mk.measurable_set_support,
  have hs_g_eq : s_g =ᵐ[μ] function.support g := hgm.ae_eq_mk.symm.support,
  have h_inter_empty : ((s_f ∩ s_g) : set α) =ᵐ[μ] (∅ : set α),
  { refine (hs_f_eq.inter hs_g_eq).trans _,
    suffices : function.support f ∩ function.support g = ∅, by rw this,
    exact set.disjoint_iff_inter_eq_empty.mp h_disj, },
  let f' := (s_f \ s_g).indicator (hfm.mk f),
  have hff' : f =ᵐ[μ] f',
  { have : s_f \ s_g =ᵐ[μ] s_f,
    { rw [← set.diff_inter_self_eq_diff, set.inter_comm],
      refine ((ae_eq_refl s_f).diff h_inter_empty).trans _,
      rw set.diff_empty, },
    refine ((indicator_ae_eq_of_ae_eq_set this).trans _).symm,
    rw set.indicator_support,
    exact hfm.ae_eq_mk.symm, },
  have hf'_meas : strongly_measurable[m] f',
    from hfm.strongly_measurable_mk.indicator (hs_f.diff hs_g),
  have hf'_Lp : mem_ℒp f' p μ := hf.ae_eq hff',
  let g' := (s_g \ s_f).indicator (hgm.mk g),
  have hgg' : g =ᵐ[μ] g',
  { have : s_g \ s_f =ᵐ[μ] s_g,
    { rw [← set.diff_inter_self_eq_diff],
      refine ((ae_eq_refl s_g).diff h_inter_empty).trans _,
      rw set.diff_empty, },
    refine ((indicator_ae_eq_of_ae_eq_set this).trans _).symm,
    rw set.indicator_support,
    exact hgm.ae_eq_mk.symm, },
  have hg'_meas : strongly_measurable[m] g',
    from hgm.strongly_measurable_mk.indicator (hs_g.diff hs_f),
  have hg'_Lp : mem_ℒp g' p μ := hg.ae_eq hgg',
  have h_disj : disjoint (function.support f') (function.support g'),
  { have : disjoint (s_f \ s_g) (s_g \ s_f) := disjoint_sdiff_sdiff,
    exact this.mono set.support_indicator_subset set.support_indicator_subset, },
  rw ← mem_ℒp.to_Lp_congr hf'_Lp hf hff'.symm at ⊢ hPf,
  rw ← mem_ℒp.to_Lp_congr hg'_Lp hg hgg'.symm at ⊢ hPg,
  exact h_add hf'_Lp hg'_Lp hf'_meas hg'_meas h_disj hPf hPg,
end

/-- To prove something for an arbitrary `mem_ℒp` function a.e. strongly measurable with respect
to a sub-σ-algebra `m` in a normed space, it suffices to show that
* the property holds for (multiples of) characteristic functions which are measurable w.r.t. `m`;
* is closed under addition;
* the set of functions in the `Lᵖ` space strongly measurable w.r.t. `m` for which the property
  holds is closed.
* the property is closed under the almost-everywhere equal relation.
-/
@[elab_as_eliminator]
lemma mem_ℒp.induction_strongly_measurable (hm : m ≤ m0) (hp_ne_top : p ≠ ∞)
  (P : (α → F) → Prop)
  (h_ind : ∀ (c : F) ⦃s⦄, measurable_set[m] s → μ s < ∞ → P (s.indicator (λ _, c)))
  (h_add : ∀ ⦃f g : α → F⦄, disjoint (function.support f) (function.support g)
    → mem_ℒp f p μ → mem_ℒp g p μ → strongly_measurable[m] f → strongly_measurable[m] g →
    P f → P g → P (f + g))
  (h_closed : is_closed {f : Lp_meas F ℝ m p μ | P f} )
  (h_ae : ∀ ⦃f g⦄, f =ᵐ[μ] g → mem_ℒp f p μ → P f → P g) :
  ∀ ⦃f : α → F⦄ (hf : mem_ℒp f p μ) (hfm : ae_strongly_measurable' m f μ), P f :=
begin
  intros f hf hfm,
  let f_Lp := hf.to_Lp f,
  have hfm_Lp : ae_strongly_measurable' m f_Lp μ, from hfm.congr hf.coe_fn_to_Lp.symm,
  refine h_ae (hf.coe_fn_to_Lp) (Lp.mem_ℒp _) _,
  change P f_Lp,
  refine Lp.induction_strongly_measurable hm hp_ne_top (λ f, P ⇑f) _ _ h_closed f_Lp hfm_Lp,
  { intros c s hs hμs,
    rw Lp.simple_func.coe_indicator_const,
    refine h_ae (indicator_const_Lp_coe_fn).symm _ (h_ind c hs hμs),
    exact mem_ℒp_indicator_const p (hm s hs) c (or.inr hμs.ne), },
  { intros f g hf_mem hg_mem hfm hgm h_disj hfP hgP,
    have hfP' : P f := h_ae (hf_mem.coe_fn_to_Lp) (Lp.mem_ℒp _) hfP,
    have hgP' : P g := h_ae (hg_mem.coe_fn_to_Lp) (Lp.mem_ℒp _) hgP,
    specialize h_add h_disj hf_mem hg_mem hfm hgm hfP' hgP',
    refine h_ae _ (hf_mem.add hg_mem) h_add,
    exact ((hf_mem.coe_fn_to_Lp).symm.add (hg_mem.coe_fn_to_Lp).symm).trans
      (Lp.coe_fn_add _ _).symm, },
end

end induction


section uniqueness_of_conditional_expectation

/-! ## Uniqueness of the conditional expectation -/

variables {m m0 : measurable_space α} {μ : measure α}

lemma Lp_meas.ae_eq_zero_of_forall_set_integral_eq_zero
  (hm : m ≤ m0) (f : Lp_meas E' 𝕜 m p μ) (hp_ne_zero : p ≠ 0) (hp_ne_top : p ≠ ∞)
  (hf_int_finite : ∀ s, measurable_set[m] s → μ s < ∞ → integrable_on f s μ)
  (hf_zero : ∀ s : set α, measurable_set[m] s → μ s < ∞ → ∫ x in s, f x ∂μ = 0) :
  f =ᵐ[μ] 0 :=
begin
  obtain ⟨g, hg_sm, hfg⟩ := Lp_meas.ae_fin_strongly_measurable' hm f hp_ne_zero hp_ne_top,
  refine hfg.trans _,
  refine ae_eq_zero_of_forall_set_integral_eq_of_fin_strongly_measurable_trim hm _ _ hg_sm,
  { intros s hs hμs,
    have hfg_restrict : f =ᵐ[μ.restrict s] g, from ae_restrict_of_ae hfg,
    rw [integrable_on, integrable_congr hfg_restrict.symm],
    exact hf_int_finite s hs hμs, },
  { intros s hs hμs,
    have hfg_restrict : f =ᵐ[μ.restrict s] g, from ae_restrict_of_ae hfg,
    rw integral_congr_ae hfg_restrict.symm,
    exact hf_zero s hs hμs, },
end

include 𝕜

lemma Lp.ae_eq_zero_of_forall_set_integral_eq_zero'
  (hm : m ≤ m0) (f : Lp E' p μ) (hp_ne_zero : p ≠ 0) (hp_ne_top : p ≠ ∞)
  (hf_int_finite : ∀ s, measurable_set[m] s → μ s < ∞ → integrable_on f s μ)
  (hf_zero : ∀ s : set α, measurable_set[m] s → μ s < ∞ → ∫ x in s, f x ∂μ = 0)
  (hf_meas : ae_strongly_measurable' m f μ) :
  f =ᵐ[μ] 0 :=
begin
  let f_meas : Lp_meas E' 𝕜 m p μ := ⟨f, hf_meas⟩,
  have hf_f_meas : f =ᵐ[μ] f_meas, by simp only [coe_fn_coe_base', subtype.coe_mk],
  refine hf_f_meas.trans _,
  refine Lp_meas.ae_eq_zero_of_forall_set_integral_eq_zero hm f_meas hp_ne_zero hp_ne_top _ _,
  { intros s hs hμs,
    have hfg_restrict : f =ᵐ[μ.restrict s] f_meas, from ae_restrict_of_ae hf_f_meas,
    rw [integrable_on, integrable_congr hfg_restrict.symm],
    exact hf_int_finite s hs hμs, },
  { intros s hs hμs,
    have hfg_restrict : f =ᵐ[μ.restrict s] f_meas, from ae_restrict_of_ae hf_f_meas,
    rw integral_congr_ae hfg_restrict.symm,
    exact hf_zero s hs hμs, },
end

/-- **Uniqueness of the conditional expectation** -/
lemma Lp.ae_eq_of_forall_set_integral_eq'
  (hm : m ≤ m0) (f g : Lp E' p μ) (hp_ne_zero : p ≠ 0) (hp_ne_top : p ≠ ∞)
  (hf_int_finite : ∀ s, measurable_set[m] s → μ s < ∞ → integrable_on f s μ)
  (hg_int_finite : ∀ s, measurable_set[m] s → μ s < ∞ → integrable_on g s μ)
  (hfg : ∀ s : set α, measurable_set[m] s → μ s < ∞ → ∫ x in s, f x ∂μ = ∫ x in s, g x ∂μ)
  (hf_meas : ae_strongly_measurable' m f μ) (hg_meas : ae_strongly_measurable' m g μ) :
  f =ᵐ[μ] g :=
begin
  suffices h_sub : ⇑(f-g) =ᵐ[μ] 0,
    by { rw ← sub_ae_eq_zero, exact (Lp.coe_fn_sub f g).symm.trans h_sub, },
  have hfg' : ∀ s : set α, measurable_set[m] s → μ s < ∞ → ∫ x in s, (f - g) x ∂μ = 0,
  { intros s hs hμs,
    rw integral_congr_ae (ae_restrict_of_ae (Lp.coe_fn_sub f g)),
    rw integral_sub' (hf_int_finite s hs hμs) (hg_int_finite s hs hμs),
    exact sub_eq_zero.mpr (hfg s hs hμs), },
  have hfg_int : ∀ s, measurable_set[m] s → μ s < ∞ → integrable_on ⇑(f-g) s μ,
  { intros s hs hμs,
    rw [integrable_on, integrable_congr (ae_restrict_of_ae (Lp.coe_fn_sub f g))],
    exact (hf_int_finite s hs hμs).sub (hg_int_finite s hs hμs), },
  have hfg_meas : ae_strongly_measurable' m ⇑(f - g) μ,
    from ae_strongly_measurable'.congr (hf_meas.sub hg_meas) (Lp.coe_fn_sub f g).symm,
  exact Lp.ae_eq_zero_of_forall_set_integral_eq_zero' hm (f-g) hp_ne_zero hp_ne_top hfg_int hfg'
    hfg_meas,
end

omit 𝕜

lemma ae_eq_of_forall_set_integral_eq_of_sigma_finite' (hm : m ≤ m0) [sigma_finite (μ.trim hm)]
  {f g : α → F'}
  (hf_int_finite : ∀ s, measurable_set[m] s → μ s < ∞ → integrable_on f s μ)
  (hg_int_finite : ∀ s, measurable_set[m] s → μ s < ∞ → integrable_on g s μ)
  (hfg_eq : ∀ s : set α, measurable_set[m] s → μ s < ∞ → ∫ x in s, f x ∂μ = ∫ x in s, g x ∂μ)
  (hfm : ae_strongly_measurable' m f μ) (hgm : ae_strongly_measurable' m g μ) :
  f =ᵐ[μ] g :=
begin
  rw ← ae_eq_trim_iff_of_ae_strongly_measurable' hm hfm hgm,
  have hf_mk_int_finite : ∀ s, measurable_set[m] s → μ.trim hm s < ∞ →
    @integrable_on _ _ m _ (hfm.mk f) s (μ.trim hm),
  { intros s hs hμs,
    rw trim_measurable_set_eq hm hs at hμs,
    rw [integrable_on, restrict_trim hm _ hs],
    refine integrable.trim hm _ hfm.strongly_measurable_mk,
    exact integrable.congr (hf_int_finite s hs hμs) (ae_restrict_of_ae hfm.ae_eq_mk), },
  have hg_mk_int_finite : ∀ s, measurable_set[m] s → μ.trim hm s < ∞ →
    @integrable_on _ _ m _ (hgm.mk g) s (μ.trim hm),
  { intros s hs hμs,
    rw trim_measurable_set_eq hm hs at hμs,
    rw [integrable_on, restrict_trim hm _ hs],
    refine integrable.trim hm _ hgm.strongly_measurable_mk,
    exact integrable.congr (hg_int_finite s hs hμs) (ae_restrict_of_ae hgm.ae_eq_mk), },
  have hfg_mk_eq : ∀ s : set α, measurable_set[m] s → μ.trim hm s < ∞ →
    ∫ x in s, (hfm.mk f x) ∂(μ.trim hm) = ∫ x in s, (hgm.mk g x) ∂(μ.trim hm),
  { intros s hs hμs,
    rw trim_measurable_set_eq hm hs at hμs,
    rw [restrict_trim hm _ hs, ← integral_trim hm hfm.strongly_measurable_mk,
      ← integral_trim hm hgm.strongly_measurable_mk,
      integral_congr_ae (ae_restrict_of_ae hfm.ae_eq_mk.symm),
      integral_congr_ae (ae_restrict_of_ae hgm.ae_eq_mk.symm)],
    exact hfg_eq s hs hμs, },
  exact ae_eq_of_forall_set_integral_eq_of_sigma_finite hf_mk_int_finite hg_mk_int_finite hfg_mk_eq,
end

end uniqueness_of_conditional_expectation


section integral_norm_le

variables {m m0 : measurable_space α} {μ : measure α} {s : set α}

/-- Let `m` be a sub-σ-algebra of `m0`, `f` a `m0`-measurable function and `g` a `m`-measurable
function, such that their integrals coincide on `m`-measurable sets with finite measure.
Then `∫ x in s, ∥g x∥ ∂μ ≤ ∫ x in s, ∥f x∥ ∂μ` on all `m`-measurable sets with finite measure. -/
lemma integral_norm_le_of_forall_fin_meas_integral_eq (hm : m ≤ m0) {f g : α → ℝ}
  (hf : strongly_measurable f) (hfi : integrable_on f s μ)
  (hg : strongly_measurable[m] g) (hgi : integrable_on g s μ)
  (hgf : ∀ t, measurable_set[m] t → μ t < ∞ → ∫ x in t, g x ∂μ = ∫ x in t, f x ∂μ)
  (hs : measurable_set[m] s) (hμs : μ s ≠ ∞) :
  ∫ x in s, ∥g x∥ ∂μ ≤ ∫ x in s, ∥f x∥ ∂μ :=
begin
  rw [integral_norm_eq_pos_sub_neg (hg.mono hm) hgi, integral_norm_eq_pos_sub_neg hf hfi],
  have h_meas_nonneg_g : measurable_set[m] {x | 0 ≤ g x},
    from (@strongly_measurable_const _ _ m _ _).measurable_set_le hg,
  have h_meas_nonneg_f : measurable_set {x | 0 ≤ f x},
    from strongly_measurable_const.measurable_set_le hf,
  have h_meas_nonpos_g : measurable_set[m] {x | g x ≤ 0},
    from hg.measurable_set_le (@strongly_measurable_const _ _ m _ _),
  have h_meas_nonpos_f : measurable_set {x | f x ≤ 0},
    from hf.measurable_set_le strongly_measurable_const,
  refine sub_le_sub _ _,
  { rw [measure.restrict_restrict (hm _ h_meas_nonneg_g),
      measure.restrict_restrict h_meas_nonneg_f,
      hgf _ (@measurable_set.inter α m _ _ h_meas_nonneg_g hs)
        ((measure_mono (set.inter_subset_right _ _)).trans_lt (lt_top_iff_ne_top.mpr hμs)),
      ← measure.restrict_restrict (hm _ h_meas_nonneg_g),
      ← measure.restrict_restrict h_meas_nonneg_f],
    exact set_integral_le_nonneg (hm _ h_meas_nonneg_g) hf hfi, },
  { rw [measure.restrict_restrict (hm _ h_meas_nonpos_g),
      measure.restrict_restrict h_meas_nonpos_f,
      hgf _ (@measurable_set.inter α m _ _ h_meas_nonpos_g hs)
        ((measure_mono (set.inter_subset_right _ _)).trans_lt (lt_top_iff_ne_top.mpr hμs)),
      ← measure.restrict_restrict (hm _ h_meas_nonpos_g),
      ← measure.restrict_restrict h_meas_nonpos_f],
    exact set_integral_nonpos_le (hm _ h_meas_nonpos_g) hf hfi, },
end

/-- Let `m` be a sub-σ-algebra of `m0`, `f` a `m0`-measurable function and `g` a `m`-measurable
function, such that their integrals coincide on `m`-measurable sets with finite measure.
Then `∫⁻ x in s, ∥g x∥₊ ∂μ ≤ ∫⁻ x in s, ∥f x∥₊ ∂μ` on all `m`-measurable sets with finite
measure. -/
lemma lintegral_nnnorm_le_of_forall_fin_meas_integral_eq (hm : m ≤ m0) {f g : α → ℝ}
  (hf : strongly_measurable f) (hfi : integrable_on f s μ)
  (hg : strongly_measurable[m] g) (hgi : integrable_on g s μ)
  (hgf : ∀ t, measurable_set[m] t → μ t < ∞ → ∫ x in t, g x ∂μ = ∫ x in t, f x ∂μ)
  (hs : measurable_set[m] s) (hμs : μ s ≠ ∞) :
  ∫⁻ x in s, ∥g x∥₊ ∂μ ≤ ∫⁻ x in s, ∥f x∥₊ ∂μ :=
begin
  rw [← of_real_integral_norm_eq_lintegral_nnnorm hfi,
    ← of_real_integral_norm_eq_lintegral_nnnorm hgi, ennreal.of_real_le_of_real_iff],
  { exact integral_norm_le_of_forall_fin_meas_integral_eq hm hf hfi hg hgi hgf hs hμs, },
  { exact integral_nonneg (λ x, norm_nonneg _), },
end

end integral_norm_le

/-! ## Conditional expectation in L2

We define a conditional expectation in `L2`: it is the orthogonal projection on the subspace
`Lp_meas`. -/

section condexp_L2

variables [complete_space E] {m m0 : measurable_space α} {μ : measure α}
  {s t : set α}

local notation `⟪`x`, `y`⟫` := @inner 𝕜 E _ x y
local notation `⟪`x`, `y`⟫₂` := @inner 𝕜 (α →₂[μ] E) _ x y

variables (𝕜)
/-- Conditional expectation of a function in L2 with respect to a sigma-algebra -/
def condexp_L2 (hm : m ≤ m0) : (α →₂[μ] E) →L[𝕜] (Lp_meas E 𝕜 m 2 μ) :=
@orthogonal_projection 𝕜 (α →₂[μ] E) _ _ (Lp_meas E 𝕜 m 2 μ)
  (by { haveI : fact (m ≤ m0) := ⟨hm⟩, exact infer_instance, })
variables {𝕜}

lemma ae_strongly_measurable'_condexp_L2 (hm : m ≤ m0) (f : α →₂[μ] E) :
  ae_strongly_measurable' m (condexp_L2 𝕜 hm f) μ :=
Lp_meas.ae_strongly_measurable' _

lemma integrable_on_condexp_L2_of_measure_ne_top (hm : m ≤ m0) (hμs : μ s ≠ ∞) (f : α →₂[μ] E) :
  integrable_on (condexp_L2 𝕜 hm f) s μ :=
integrable_on_Lp_of_measure_ne_top ((condexp_L2 𝕜 hm f) : α →₂[μ] E)
  fact_one_le_two_ennreal.elim hμs

lemma integrable_condexp_L2_of_is_finite_measure (hm : m ≤ m0) [is_finite_measure μ]
  {f : α →₂[μ] E} :
  integrable (condexp_L2 𝕜 hm f) μ :=
integrable_on_univ.mp $ integrable_on_condexp_L2_of_measure_ne_top hm (measure_ne_top _ _) f

lemma norm_condexp_L2_le_one (hm : m ≤ m0) : ∥@condexp_L2 α E 𝕜 _ _ _ _ _ μ hm∥ ≤ 1 :=
by { haveI : fact (m ≤ m0) := ⟨hm⟩, exact orthogonal_projection_norm_le _, }

lemma norm_condexp_L2_le (hm : m ≤ m0) (f : α →₂[μ] E) : ∥condexp_L2 𝕜 hm f∥ ≤ ∥f∥ :=
((@condexp_L2 _ E 𝕜 _ _ _ _ _ μ hm).le_op_norm f).trans
  (mul_le_of_le_one_left (norm_nonneg _) (norm_condexp_L2_le_one hm))

lemma snorm_condexp_L2_le (hm : m ≤ m0) (f : α →₂[μ] E) :
  snorm (condexp_L2 𝕜 hm f) 2 μ ≤ snorm f 2 μ :=
begin
  rw [Lp_meas_coe, ← ennreal.to_real_le_to_real (Lp.snorm_ne_top _) (Lp.snorm_ne_top _),
    ← Lp.norm_def, ← Lp.norm_def, submodule.norm_coe],
  exact norm_condexp_L2_le hm f,
end

lemma norm_condexp_L2_coe_le (hm : m ≤ m0) (f : α →₂[μ] E) :
  ∥(condexp_L2 𝕜 hm f : α →₂[μ] E)∥ ≤ ∥f∥ :=
begin
  rw [Lp.norm_def, Lp.norm_def, ← Lp_meas_coe],
  refine (ennreal.to_real_le_to_real _ (Lp.snorm_ne_top _)).mpr (snorm_condexp_L2_le hm f),
  exact Lp.snorm_ne_top _,
end

lemma inner_condexp_L2_left_eq_right (hm : m ≤ m0) {f g : α →₂[μ] E} :
  ⟪(condexp_L2 𝕜 hm f : α →₂[μ] E), g⟫₂ = ⟪f, (condexp_L2 𝕜 hm g : α →₂[μ] E)⟫₂ :=
by { haveI : fact (m ≤ m0) := ⟨hm⟩, exact inner_orthogonal_projection_left_eq_right _ f g, }

lemma condexp_L2_indicator_of_measurable (hm : m ≤ m0)
  (hs : measurable_set[m] s) (hμs : μ s ≠ ∞) (c : E) :
  (condexp_L2 𝕜 hm (indicator_const_Lp 2 (hm s hs) hμs c) : α →₂[μ] E)
    = indicator_const_Lp 2 (hm s hs) hμs c :=
begin
  rw condexp_L2,
  haveI : fact (m ≤ m0) := ⟨hm⟩,
  have h_mem : indicator_const_Lp 2 (hm s hs) hμs c ∈ Lp_meas E 𝕜 m 2 μ,
    from mem_Lp_meas_indicator_const_Lp hm hs hμs,
  let ind := (⟨indicator_const_Lp 2 (hm s hs) hμs c, h_mem⟩ : Lp_meas E 𝕜 m 2 μ),
  have h_coe_ind : (ind : α →₂[μ] E) = indicator_const_Lp 2 (hm s hs) hμs c, by refl,
  have h_orth_mem := orthogonal_projection_mem_subspace_eq_self ind,
  rw [← h_coe_ind, h_orth_mem],
end

lemma inner_condexp_L2_eq_inner_fun (hm : m ≤ m0) (f g : α →₂[μ] E)
  (hg : ae_strongly_measurable' m g μ) :
  ⟪(condexp_L2 𝕜 hm f : α →₂[μ] E), g⟫₂ = ⟪f, g⟫₂ :=
begin
  symmetry,
  rw [← sub_eq_zero, ← inner_sub_left, condexp_L2],
  simp only [mem_Lp_meas_iff_ae_strongly_measurable'.mpr hg, orthogonal_projection_inner_eq_zero],
end

section real

variables {hm : m ≤ m0}

lemma integral_condexp_L2_eq_of_fin_meas_real (f : Lp 𝕜 2 μ) (hs : measurable_set[m] s)
  (hμs : μ s ≠ ∞) :
  ∫ x in s, condexp_L2 𝕜 hm f x ∂μ = ∫ x in s, f x ∂μ :=
begin
  rw ← L2.inner_indicator_const_Lp_one (hm s hs) hμs,
  have h_eq_inner : ∫ x in s, condexp_L2 𝕜 hm f x ∂μ
    = inner (indicator_const_Lp 2 (hm s hs) hμs (1 : 𝕜)) (condexp_L2 𝕜 hm f),
  { rw L2.inner_indicator_const_Lp_one (hm s hs) hμs,
    congr, },
  rw [h_eq_inner, ← inner_condexp_L2_left_eq_right, condexp_L2_indicator_of_measurable hm hs hμs],
end

lemma lintegral_nnnorm_condexp_L2_le (hs : measurable_set[m] s) (hμs : μ s ≠ ∞) (f : Lp ℝ 2 μ) :
  ∫⁻ x in s, ∥condexp_L2 ℝ hm f x∥₊ ∂μ ≤ ∫⁻ x in s, ∥f x∥₊ ∂μ :=
begin
  let h_meas := Lp_meas.ae_strongly_measurable' (condexp_L2 ℝ hm f),
  let g := h_meas.some,
  have hg_meas : strongly_measurable[m] g, from h_meas.some_spec.1,
  have hg_eq : g =ᵐ[μ] condexp_L2 ℝ hm f, from h_meas.some_spec.2.symm,
  have hg_eq_restrict : g =ᵐ[μ.restrict s] condexp_L2 ℝ hm f, from ae_restrict_of_ae hg_eq,
  have hg_nnnorm_eq : (λ x, (∥g x∥₊ : ℝ≥0∞))
    =ᵐ[μ.restrict s] (λ x, (∥condexp_L2 ℝ hm f x∥₊ : ℝ≥0∞)),
  { refine hg_eq_restrict.mono (λ x hx, _),
    dsimp only,
    rw hx, },
  rw lintegral_congr_ae hg_nnnorm_eq.symm,
  refine lintegral_nnnorm_le_of_forall_fin_meas_integral_eq hm
    (Lp.strongly_measurable f) _ _ _ _ hs hμs,
  { exact integrable_on_Lp_of_measure_ne_top f fact_one_le_two_ennreal.elim hμs, },
  { exact hg_meas, },
  { rw [integrable_on, integrable_congr hg_eq_restrict],
    exact integrable_on_condexp_L2_of_measure_ne_top hm hμs f, },
  { intros t ht hμt,
    rw ← integral_condexp_L2_eq_of_fin_meas_real f ht hμt.ne,
    exact set_integral_congr_ae (hm t ht) (hg_eq.mono (λ x hx _, hx)), },
end

lemma condexp_L2_ae_eq_zero_of_ae_eq_zero (hs : measurable_set[m] s) (hμs : μ s ≠ ∞)
  {f : Lp ℝ 2 μ} (hf : f =ᵐ[μ.restrict s] 0) :
  condexp_L2 ℝ hm f =ᵐ[μ.restrict s] 0 :=
begin
  suffices h_nnnorm_eq_zero : ∫⁻ x in s, ∥condexp_L2 ℝ hm f x∥₊ ∂μ = 0,
  { rw lintegral_eq_zero_iff at h_nnnorm_eq_zero,
    refine h_nnnorm_eq_zero.mono (λ x hx, _),
    dsimp only at hx,
    rw pi.zero_apply at hx ⊢,
    { rwa [ennreal.coe_eq_zero, nnnorm_eq_zero] at hx, },
    { refine measurable.coe_nnreal_ennreal (measurable.nnnorm _),
      rw Lp_meas_coe,
      exact (Lp.strongly_measurable _).measurable }, },
  refine le_antisymm _ (zero_le _),
  refine (lintegral_nnnorm_condexp_L2_le hs hμs f).trans (le_of_eq _),
  rw lintegral_eq_zero_iff,
  { refine hf.mono (λ x hx, _),
    dsimp only,
    rw hx,
    simp, },
  { exact (Lp.strongly_measurable _).ennnorm, },
end

lemma lintegral_nnnorm_condexp_L2_indicator_le_real
  (hs : measurable_set s) (hμs : μ s ≠ ∞) (ht : measurable_set[m] t) (hμt : μ t ≠ ∞) :
  ∫⁻ a in t, ∥condexp_L2 ℝ hm (indicator_const_Lp 2 hs hμs (1 : ℝ)) a∥₊ ∂μ ≤ μ (s ∩ t) :=
begin
  refine (lintegral_nnnorm_condexp_L2_le ht hμt _).trans (le_of_eq _),
  have h_eq : ∫⁻ x in t, ∥(indicator_const_Lp 2 hs hμs (1 : ℝ)) x∥₊ ∂μ
    = ∫⁻ x in t, s.indicator (λ x, (1 : ℝ≥0∞)) x ∂μ,
  { refine lintegral_congr_ae (ae_restrict_of_ae _),
    refine (@indicator_const_Lp_coe_fn _ _ _ 2 _ _ _ hs hμs (1 : ℝ)).mono (λ x hx, _),
    rw hx,
    classical,
    simp_rw set.indicator_apply,
    split_ifs; simp, },
  rw [h_eq, lintegral_indicator _ hs, lintegral_const, measure.restrict_restrict hs],
  simp only [one_mul, set.univ_inter, measurable_set.univ, measure.restrict_apply],
end

end real

/-- `condexp_L2` commutes with taking inner products with constants. See the lemma
`condexp_L2_comp_continuous_linear_map` for a more general result about commuting with continuous
linear maps. -/
lemma condexp_L2_const_inner (hm : m ≤ m0) (f : Lp E 2 μ) (c : E) :
  condexp_L2 𝕜 hm (((Lp.mem_ℒp f).const_inner c).to_Lp (λ a, ⟪c, f a⟫))
    =ᵐ[μ] λ a, ⟪c, condexp_L2 𝕜 hm f a⟫ :=
begin
  rw Lp_meas_coe,
  have h_mem_Lp : mem_ℒp (λ a, ⟪c, condexp_L2 𝕜 hm f a⟫) 2 μ,
  { refine mem_ℒp.const_inner _ _, rw Lp_meas_coe, exact Lp.mem_ℒp _, },
  have h_eq : h_mem_Lp.to_Lp _ =ᵐ[μ] λ a, ⟪c, condexp_L2 𝕜 hm f a⟫, from h_mem_Lp.coe_fn_to_Lp,
  refine eventually_eq.trans _ h_eq,
  refine Lp.ae_eq_of_forall_set_integral_eq' hm _ _ ennreal.zero_lt_two.ne.symm ennreal.coe_ne_top
    (λ s hs hμs, integrable_on_condexp_L2_of_measure_ne_top hm hμs.ne _) _ _ _ _,
  { intros s hs hμs,
    rw [integrable_on, integrable_congr (ae_restrict_of_ae h_eq)],
    exact (integrable_on_condexp_L2_of_measure_ne_top hm hμs.ne _).const_inner _, },
  { intros s hs hμs,
    rw [← Lp_meas_coe, integral_condexp_L2_eq_of_fin_meas_real _ hs hμs.ne,
      integral_congr_ae (ae_restrict_of_ae h_eq), Lp_meas_coe,
      ← L2.inner_indicator_const_Lp_eq_set_integral_inner 𝕜 ↑(condexp_L2 𝕜 hm f) (hm s hs) c hμs.ne,
      ← inner_condexp_L2_left_eq_right, condexp_L2_indicator_of_measurable,
      L2.inner_indicator_const_Lp_eq_set_integral_inner 𝕜 f (hm s hs) c hμs.ne,
      set_integral_congr_ae (hm s hs)
        ((mem_ℒp.coe_fn_to_Lp ((Lp.mem_ℒp f).const_inner c)).mono (λ x hx hxs, hx))], },
  { rw ← Lp_meas_coe, exact Lp_meas.ae_strongly_measurable' _, },
  { refine ae_strongly_measurable'.congr _ h_eq.symm,
    exact (Lp_meas.ae_strongly_measurable' _).const_inner _, },
end

/-- `condexp_L2` verifies the equality of integrals defining the conditional expectation. -/
lemma integral_condexp_L2_eq (hm : m ≤ m0)
  (f : Lp E' 2 μ) (hs : measurable_set[m] s) (hμs : μ s ≠ ∞) :
  ∫ x in s, condexp_L2 𝕜 hm f x ∂μ = ∫ x in s, f x ∂μ :=
begin
  rw [← sub_eq_zero, Lp_meas_coe, ← integral_sub'
      (integrable_on_Lp_of_measure_ne_top _ fact_one_le_two_ennreal.elim hμs)
      (integrable_on_Lp_of_measure_ne_top _ fact_one_le_two_ennreal.elim hμs)],
  refine integral_eq_zero_of_forall_integral_inner_eq_zero _ _ _,
  { rw integrable_congr (ae_restrict_of_ae (Lp.coe_fn_sub ↑(condexp_L2 𝕜 hm f) f).symm),
    exact integrable_on_Lp_of_measure_ne_top _ fact_one_le_two_ennreal.elim hμs, },
  intro c,
  simp_rw [pi.sub_apply, inner_sub_right],
  rw integral_sub
    ((integrable_on_Lp_of_measure_ne_top _ fact_one_le_two_ennreal.elim hμs).const_inner c)
    ((integrable_on_Lp_of_measure_ne_top _ fact_one_le_two_ennreal.elim hμs).const_inner c),
  have h_ae_eq_f := mem_ℒp.coe_fn_to_Lp ((Lp.mem_ℒp f).const_inner c),
  rw [← Lp_meas_coe, sub_eq_zero,
    ← set_integral_congr_ae (hm s hs) ((condexp_L2_const_inner hm f c).mono (λ x hx _, hx)),
    ← set_integral_congr_ae (hm s hs) (h_ae_eq_f.mono (λ x hx _, hx))],
  exact integral_condexp_L2_eq_of_fin_meas_real _ hs hμs,
end

variables {E'' 𝕜' : Type*} [is_R_or_C 𝕜']
  [inner_product_space 𝕜' E''] [complete_space E''] [normed_space ℝ E'']

variables (𝕜 𝕜')
lemma condexp_L2_comp_continuous_linear_map (hm : m ≤ m0) (T : E' →L[ℝ] E'') (f : α →₂[μ] E') :
  (condexp_L2 𝕜' hm (T.comp_Lp f) : α →₂[μ] E'') =ᵐ[μ] T.comp_Lp (condexp_L2 𝕜 hm f : α →₂[μ] E') :=
begin
  refine Lp.ae_eq_of_forall_set_integral_eq' hm _ _ ennreal.zero_lt_two.ne.symm ennreal.coe_ne_top
    (λ s hs hμs, integrable_on_condexp_L2_of_measure_ne_top hm hμs.ne _)
    (λ s hs hμs, integrable_on_Lp_of_measure_ne_top _ fact_one_le_two_ennreal.elim hμs.ne)
    _ _ _,
  { intros s hs hμs,
    rw [T.set_integral_comp_Lp _ (hm s hs),
      T.integral_comp_comm
        (integrable_on_Lp_of_measure_ne_top _ fact_one_le_two_ennreal.elim hμs.ne),
      ← Lp_meas_coe, ← Lp_meas_coe, integral_condexp_L2_eq hm f hs hμs.ne,
      integral_condexp_L2_eq hm (T.comp_Lp f) hs hμs.ne, T.set_integral_comp_Lp _ (hm s hs),
      T.integral_comp_comm
        (integrable_on_Lp_of_measure_ne_top f fact_one_le_two_ennreal.elim hμs.ne)], },
  { rw ← Lp_meas_coe, exact Lp_meas.ae_strongly_measurable' _, },
  { have h_coe := T.coe_fn_comp_Lp (condexp_L2 𝕜 hm f : α →₂[μ] E'),
    rw ← eventually_eq at h_coe,
    refine ae_strongly_measurable'.congr _ h_coe.symm,
    exact (Lp_meas.ae_strongly_measurable' (condexp_L2 𝕜 hm f)).continuous_comp T.continuous, },
end
variables {𝕜 𝕜'}

section condexp_L2_indicator

variables (𝕜)
lemma condexp_L2_indicator_ae_eq_smul (hm : m ≤ m0) (hs : measurable_set s) (hμs : μ s ≠ ∞)
  (x : E') :
  condexp_L2 𝕜 hm (indicator_const_Lp 2 hs hμs x)
    =ᵐ[μ] λ a, (condexp_L2 ℝ hm (indicator_const_Lp 2 hs hμs (1 : ℝ)) a) • x :=
begin
  rw indicator_const_Lp_eq_to_span_singleton_comp_Lp hs hμs x,
  have h_comp := condexp_L2_comp_continuous_linear_map ℝ 𝕜 hm (to_span_singleton ℝ x)
    (indicator_const_Lp 2 hs hμs (1 : ℝ)),
  rw ← Lp_meas_coe at h_comp,
  refine h_comp.trans _,
  exact (to_span_singleton ℝ x).coe_fn_comp_Lp _,
end

lemma condexp_L2_indicator_eq_to_span_singleton_comp (hm : m ≤ m0) (hs : measurable_set s)
  (hμs : μ s ≠ ∞) (x : E') :
  (condexp_L2 𝕜 hm (indicator_const_Lp 2 hs hμs x) : α →₂[μ] E')
    = (to_span_singleton ℝ x).comp_Lp (condexp_L2 ℝ hm (indicator_const_Lp 2 hs hμs (1 : ℝ))) :=
begin
  ext1,
  rw ← Lp_meas_coe,
  refine (condexp_L2_indicator_ae_eq_smul 𝕜 hm hs hμs x).trans _,
  have h_comp := (to_span_singleton ℝ x).coe_fn_comp_Lp
    (condexp_L2 ℝ hm (indicator_const_Lp 2 hs hμs (1 : ℝ)) : α →₂[μ] ℝ),
  rw ← eventually_eq at h_comp,
  refine eventually_eq.trans _ h_comp.symm,
  refine eventually_of_forall (λ y, _),
  refl,
end

variables {𝕜}

lemma set_lintegral_nnnorm_condexp_L2_indicator_le (hm : m ≤ m0) (hs : measurable_set s)
  (hμs : μ s ≠ ∞) (x : E') {t : set α} (ht : measurable_set[m] t) (hμt : μ t ≠ ∞) :
  ∫⁻ a in t, ∥condexp_L2 𝕜 hm (indicator_const_Lp 2 hs hμs x) a∥₊ ∂μ ≤ μ (s ∩ t) * ∥x∥₊ :=
calc ∫⁻ a in t, ∥condexp_L2 𝕜 hm (indicator_const_Lp 2 hs hμs x) a∥₊ ∂μ
    = ∫⁻ a in t, ∥(condexp_L2 ℝ hm (indicator_const_Lp 2 hs hμs (1 : ℝ)) a) • x∥₊ ∂μ :
set_lintegral_congr_fun (hm t ht)
  ((condexp_L2_indicator_ae_eq_smul 𝕜 hm hs hμs x).mono (λ a ha hat, by rw ha))
... = ∫⁻ a in t, ∥condexp_L2 ℝ hm (indicator_const_Lp 2 hs hμs (1 : ℝ)) a∥₊ ∂μ * ∥x∥₊ :
begin
  simp_rw [nnnorm_smul, ennreal.coe_mul],
  rw [lintegral_mul_const, Lp_meas_coe],
  exact (Lp.strongly_measurable _).ennnorm
end
... ≤ μ (s ∩ t) * ∥x∥₊ :
  ennreal.mul_le_mul (lintegral_nnnorm_condexp_L2_indicator_le_real hs hμs ht hμt) le_rfl

lemma lintegral_nnnorm_condexp_L2_indicator_le (hm : m ≤ m0) (hs : measurable_set s)
  (hμs : μ s ≠ ∞) (x : E') [sigma_finite (μ.trim hm)] :
  ∫⁻ a, ∥condexp_L2 𝕜 hm (indicator_const_Lp 2 hs hμs x) a∥₊ ∂μ ≤ μ s * ∥x∥₊ :=
begin
  refine lintegral_le_of_forall_fin_meas_le' hm (μ s * ∥x∥₊) _ (λ t ht hμt, _),
  { rw Lp_meas_coe,
    exact (Lp.ae_strongly_measurable _).ennnorm },
  refine (set_lintegral_nnnorm_condexp_L2_indicator_le hm hs hμs x ht hμt).trans _,
  refine ennreal.mul_le_mul _ le_rfl,
  exact measure_mono (set.inter_subset_left _ _),
end

/-- If the measure `μ.trim hm` is sigma-finite, then the conditional expectation of a measurable set
with finite measure is integrable. -/
lemma integrable_condexp_L2_indicator (hm : m ≤ m0) [sigma_finite (μ.trim hm)]
  (hs : measurable_set s) (hμs : μ s ≠ ∞) (x : E') :
  integrable (condexp_L2 𝕜 hm (indicator_const_Lp 2 hs hμs x)) μ :=
begin
  refine integrable_of_forall_fin_meas_le' hm (μ s * ∥x∥₊)
    (ennreal.mul_lt_top hμs ennreal.coe_ne_top) _ _,
  { rw Lp_meas_coe, exact Lp.ae_strongly_measurable _, },
  { refine λ t ht hμt, (set_lintegral_nnnorm_condexp_L2_indicator_le hm hs hμs x ht hμt).trans _,
    exact ennreal.mul_le_mul (measure_mono (set.inter_subset_left _ _)) le_rfl, },
end

end condexp_L2_indicator

section condexp_ind_smul

variables [normed_space ℝ G] {hm : m ≤ m0}

/-- Conditional expectation of the indicator of a measurable set with finite measure, in L2. -/
def condexp_ind_smul (hm : m ≤ m0) (hs : measurable_set s) (hμs : μ s ≠ ∞) (x : G) : Lp G 2 μ :=
(to_span_singleton ℝ x).comp_LpL 2 μ (condexp_L2 ℝ hm (indicator_const_Lp 2 hs hμs (1 : ℝ)))

lemma ae_strongly_measurable'_condexp_ind_smul
  (hm : m ≤ m0) (hs : measurable_set s) (hμs : μ s ≠ ∞) (x : G) :
  ae_strongly_measurable' m (condexp_ind_smul hm hs hμs x) μ :=
begin
  have h : ae_strongly_measurable' m (condexp_L2 ℝ hm (indicator_const_Lp 2 hs hμs (1 : ℝ))) μ,
    from ae_strongly_measurable'_condexp_L2 _ _,
  rw condexp_ind_smul,
  suffices : ae_strongly_measurable' m
    ((to_span_singleton ℝ x) ∘ (condexp_L2 ℝ hm (indicator_const_Lp 2 hs hμs (1 : ℝ)))) μ,
  { refine ae_strongly_measurable'.congr this _,
    refine eventually_eq.trans _ (coe_fn_comp_LpL _ _).symm,
    rw Lp_meas_coe, },
  exact ae_strongly_measurable'.continuous_comp (to_span_singleton ℝ x).continuous h,
end

lemma condexp_ind_smul_add (hs : measurable_set s) (hμs : μ s ≠ ∞) (x y : G) :
  condexp_ind_smul hm hs hμs (x + y)
    = condexp_ind_smul hm hs hμs x + condexp_ind_smul hm hs hμs y :=
by { simp_rw [condexp_ind_smul], rw [to_span_singleton_add, add_comp_LpL, add_apply], }

lemma condexp_ind_smul_smul (hs : measurable_set s) (hμs : μ s ≠ ∞) (c : ℝ) (x : G) :
  condexp_ind_smul hm hs hμs (c • x) = c • condexp_ind_smul hm hs hμs x :=
by { simp_rw [condexp_ind_smul], rw [to_span_singleton_smul, smul_comp_LpL, smul_apply], }

lemma condexp_ind_smul_smul' [normed_space ℝ F] [smul_comm_class ℝ 𝕜 F] (hs : measurable_set s)
  (hμs : μ s ≠ ∞) (c : 𝕜) (x : F) :
  condexp_ind_smul hm hs hμs (c • x) = c • condexp_ind_smul hm hs hμs x :=
by rw [condexp_ind_smul, condexp_ind_smul, to_span_singleton_smul',
  (to_span_singleton ℝ x).smul_comp_LpL_apply c
  ↑(condexp_L2 ℝ hm (indicator_const_Lp 2 hs hμs (1 : ℝ)))]

lemma condexp_ind_smul_ae_eq_smul (hm : m ≤ m0) (hs : measurable_set s) (hμs : μ s ≠ ∞) (x : G) :
  condexp_ind_smul hm hs hμs x
    =ᵐ[μ] λ a, (condexp_L2 ℝ hm (indicator_const_Lp 2 hs hμs (1 : ℝ)) a) • x :=
(to_span_singleton ℝ x).coe_fn_comp_LpL _

lemma set_lintegral_nnnorm_condexp_ind_smul_le (hm : m ≤ m0) (hs : measurable_set s)
  (hμs : μ s ≠ ∞) (x : G) {t : set α} (ht : measurable_set[m] t) (hμt : μ t ≠ ∞) :
  ∫⁻ a in t, ∥condexp_ind_smul hm hs hμs x a∥₊ ∂μ ≤ μ (s ∩ t) * ∥x∥₊ :=
calc ∫⁻ a in t, ∥condexp_ind_smul hm hs hμs x a∥₊ ∂μ
    = ∫⁻ a in t, ∥condexp_L2 ℝ hm (indicator_const_Lp 2 hs hμs (1 : ℝ)) a • x∥₊ ∂μ :
set_lintegral_congr_fun (hm t ht)
  ((condexp_ind_smul_ae_eq_smul hm hs hμs x).mono (λ a ha hat, by rw ha ))
... = ∫⁻ a in t, ∥condexp_L2 ℝ hm (indicator_const_Lp 2 hs hμs (1 : ℝ)) a∥₊ ∂μ * ∥x∥₊ :
begin
  simp_rw [nnnorm_smul, ennreal.coe_mul],
  rw [lintegral_mul_const, Lp_meas_coe],
  exact (Lp.strongly_measurable _).ennnorm
end
... ≤ μ (s ∩ t) * ∥x∥₊ :
  ennreal.mul_le_mul (lintegral_nnnorm_condexp_L2_indicator_le_real hs hμs ht hμt) le_rfl

lemma lintegral_nnnorm_condexp_ind_smul_le (hm : m ≤ m0) (hs : measurable_set s)
  (hμs : μ s ≠ ∞) (x : G) [sigma_finite (μ.trim hm)] :
  ∫⁻ a, ∥condexp_ind_smul hm hs hμs x a∥₊ ∂μ ≤ μ s * ∥x∥₊ :=
begin
  refine lintegral_le_of_forall_fin_meas_le' hm (μ s * ∥x∥₊) _ (λ t ht hμt, _),
  { exact (Lp.ae_strongly_measurable _).ennnorm },
  refine (set_lintegral_nnnorm_condexp_ind_smul_le hm hs hμs x ht hμt).trans _,
  refine ennreal.mul_le_mul _ le_rfl,
  exact measure_mono (set.inter_subset_left _ _),
end

/-- If the measure `μ.trim hm` is sigma-finite, then the conditional expectation of a measurable set
with finite measure is integrable. -/
lemma integrable_condexp_ind_smul (hm : m ≤ m0) [sigma_finite (μ.trim hm)]
  (hs : measurable_set s) (hμs : μ s ≠ ∞) (x : G) :
  integrable (condexp_ind_smul hm hs hμs x) μ :=
begin
  refine integrable_of_forall_fin_meas_le' hm (μ s * ∥x∥₊)
    (ennreal.mul_lt_top hμs ennreal.coe_ne_top) _ _,
  { exact Lp.ae_strongly_measurable _, },
  { refine λ t ht hμt, (set_lintegral_nnnorm_condexp_ind_smul_le hm hs hμs x ht hμt).trans _,
    exact ennreal.mul_le_mul (measure_mono (set.inter_subset_left _ _)) le_rfl, },
end

lemma condexp_ind_smul_empty {x : G} :
  condexp_ind_smul hm measurable_set.empty
    ((@measure_empty _ _ μ).le.trans_lt ennreal.coe_lt_top).ne x = 0 :=
begin
  rw [condexp_ind_smul, indicator_const_empty],
  simp only [coe_fn_coe_base, submodule.coe_zero, continuous_linear_map.map_zero],
end

lemma set_integral_condexp_L2_indicator (hs : measurable_set[m] s) (ht : measurable_set t)
  (hμs : μ s ≠ ∞) (hμt : μ t ≠ ∞) :
  ∫ x in s, (condexp_L2 ℝ hm (indicator_const_Lp 2 ht hμt (1 : ℝ))) x ∂μ = (μ (t ∩ s)).to_real :=
calc ∫ x in s, (condexp_L2 ℝ hm (indicator_const_Lp 2 ht hμt (1 : ℝ))) x ∂μ
    = ∫ x in s, indicator_const_Lp 2 ht hμt (1 : ℝ) x ∂μ :
      @integral_condexp_L2_eq α _ ℝ _ _ _ _ _ _ _ _ hm (indicator_const_Lp 2 ht hμt (1 : ℝ)) hs hμs
... = (μ (t ∩ s)).to_real • 1 : set_integral_indicator_const_Lp (hm s hs) ht hμt (1 : ℝ)
... = (μ (t ∩ s)).to_real : by rw [smul_eq_mul, mul_one]

lemma set_integral_condexp_ind_smul (hs : measurable_set[m] s) (ht : measurable_set t)
  (hμs : μ s ≠ ∞) (hμt : μ t ≠ ∞) (x : G') :
  ∫ a in s, (condexp_ind_smul hm ht hμt x) a ∂μ = (μ (t ∩ s)).to_real • x :=
calc ∫ a in s, (condexp_ind_smul hm ht hμt x) a ∂μ
    = (∫ a in s, (condexp_L2 ℝ hm (indicator_const_Lp 2 ht hμt (1 : ℝ)) a • x) ∂μ) :
  set_integral_congr_ae (hm s hs) ((condexp_ind_smul_ae_eq_smul hm ht hμt x).mono (λ x hx hxs, hx))
... = (∫ a in s, condexp_L2 ℝ hm (indicator_const_Lp 2 ht hμt (1 : ℝ)) a ∂μ) • x :
  integral_smul_const _ x
... = (μ (t ∩ s)).to_real • x :
  by rw set_integral_condexp_L2_indicator hs ht hμs hμt

lemma condexp_L2_indicator_nonneg (hm : m ≤ m0) (hs : measurable_set s) (hμs : μ s ≠ ∞)
  [sigma_finite (μ.trim hm)] :
  0 ≤ᵐ[μ] condexp_L2 ℝ hm (indicator_const_Lp 2 hs hμs (1 : ℝ)) :=
begin
  have h : ae_strongly_measurable' m (condexp_L2 ℝ hm (indicator_const_Lp 2 hs hμs (1 : ℝ))) μ,
    from ae_strongly_measurable'_condexp_L2 _ _,
  refine eventually_le.trans_eq _ h.ae_eq_mk.symm,
  refine @ae_le_of_ae_le_trim _ _ _ _ _ _ hm _ _ _,
  refine ae_nonneg_of_forall_set_integral_nonneg_of_sigma_finite _ _,
  { intros t ht hμt,
    refine @integrable.integrable_on _ _ m _ _ _ _ _,
    refine integrable.trim hm _ _,
    { rw integrable_congr h.ae_eq_mk.symm,
      exact integrable_condexp_L2_indicator hm hs hμs _, },
    { exact h.strongly_measurable_mk, }, },
  { intros t ht hμt,
    rw ← set_integral_trim hm h.strongly_measurable_mk ht,
    have h_ae : ∀ᵐ x ∂μ, x ∈ t → h.mk _ x = condexp_L2 ℝ hm (indicator_const_Lp 2 hs hμs (1 : ℝ)) x,
    { filter_upwards [h.ae_eq_mk] with x hx,
      exact λ _, hx.symm, },
    rw [set_integral_congr_ae (hm t ht) h_ae,
      set_integral_condexp_L2_indicator ht hs ((le_trim hm).trans_lt hμt).ne hμs],
    exact ennreal.to_real_nonneg, },
end

lemma condexp_ind_smul_nonneg {E} [normed_lattice_add_comm_group E] [normed_space ℝ E]
  [ordered_smul ℝ E] [sigma_finite (μ.trim hm)]
  (hs : measurable_set s) (hμs : μ s ≠ ∞) (x : E) (hx : 0 ≤ x) :
  0 ≤ᵐ[μ] condexp_ind_smul hm hs hμs x :=
begin
  refine eventually_le.trans_eq _ (condexp_ind_smul_ae_eq_smul hm hs hμs x).symm,
  filter_upwards [condexp_L2_indicator_nonneg hm hs hμs] with a ha,
  exact smul_nonneg ha hx,
end

end condexp_ind_smul

end condexp_L2

section condexp_ind

/-! ## Conditional expectation of an indicator as a continuous linear map.

The goal of this section is to build
`condexp_ind (hm : m ≤ m0) (μ : measure α) (s : set s) : G →L[ℝ] α →₁[μ] G`, which
takes `x : G` to the conditional expectation of the indicator of the set `s` with value `x`,
seen as an element of `α →₁[μ] G`.
-/

variables {m m0 : measurable_space α} {μ : measure α} {s t : set α} [normed_space ℝ G]

section condexp_ind_L1_fin

/-- Conditional expectation of the indicator of a measurable set with finite measure,
as a function in L1. -/
def condexp_ind_L1_fin (hm : m ≤ m0) [sigma_finite (μ.trim hm)] (hs : measurable_set s)
  (hμs : μ s ≠ ∞) (x : G) : α →₁[μ] G :=
(integrable_condexp_ind_smul hm hs hμs x).to_L1 _

lemma condexp_ind_L1_fin_ae_eq_condexp_ind_smul (hm : m ≤ m0) [sigma_finite (μ.trim hm)]
  (hs : measurable_set s) (hμs : μ s ≠ ∞) (x : G) :
  condexp_ind_L1_fin hm hs hμs x =ᵐ[μ] condexp_ind_smul hm hs hμs x :=
(integrable_condexp_ind_smul hm hs hμs x).coe_fn_to_L1

variables {hm : m ≤ m0} [sigma_finite (μ.trim hm)]

lemma condexp_ind_L1_fin_add (hs : measurable_set s) (hμs : μ s ≠ ∞) (x y : G) :
  condexp_ind_L1_fin hm hs hμs (x + y)
    = condexp_ind_L1_fin hm hs hμs x + condexp_ind_L1_fin hm hs hμs y :=
begin
  ext1,
  refine (mem_ℒp.coe_fn_to_Lp _).trans _,
  refine eventually_eq.trans _ (Lp.coe_fn_add _ _).symm,
  refine eventually_eq.trans _
    (eventually_eq.add (mem_ℒp.coe_fn_to_Lp _).symm (mem_ℒp.coe_fn_to_Lp _).symm),
  rw condexp_ind_smul_add,
  refine (Lp.coe_fn_add _ _).trans (eventually_of_forall (λ a, _)),
  refl,
end

lemma condexp_ind_L1_fin_smul (hs : measurable_set s) (hμs : μ s ≠ ∞) (c : ℝ) (x : G) :
  condexp_ind_L1_fin hm hs hμs (c • x) = c • condexp_ind_L1_fin hm hs hμs x :=
begin
  ext1,
  refine (mem_ℒp.coe_fn_to_Lp _).trans _,
  refine eventually_eq.trans _ (Lp.coe_fn_smul _ _).symm,
  rw condexp_ind_smul_smul hs hμs c x,
  refine (Lp.coe_fn_smul _ _).trans _,
  refine (condexp_ind_L1_fin_ae_eq_condexp_ind_smul hm hs hμs x).mono (λ y hy, _),
  rw [pi.smul_apply, pi.smul_apply, hy],
end

lemma condexp_ind_L1_fin_smul' [normed_space ℝ F] [smul_comm_class ℝ 𝕜 F]
  (hs : measurable_set s) (hμs : μ s ≠ ∞) (c : 𝕜) (x : F) :
  condexp_ind_L1_fin hm hs hμs (c • x) = c • condexp_ind_L1_fin hm hs hμs x :=
begin
  ext1,
  refine (mem_ℒp.coe_fn_to_Lp _).trans _,
  refine eventually_eq.trans _ (Lp.coe_fn_smul _ _).symm,
  rw condexp_ind_smul_smul' hs hμs c x,
  refine (Lp.coe_fn_smul _ _).trans _,
  refine (condexp_ind_L1_fin_ae_eq_condexp_ind_smul hm hs hμs x).mono (λ y hy, _),
  rw [pi.smul_apply, pi.smul_apply, hy],
end

lemma norm_condexp_ind_L1_fin_le (hs : measurable_set s) (hμs : μ s ≠ ∞) (x : G) :
  ∥condexp_ind_L1_fin hm hs hμs x∥ ≤ (μ s).to_real * ∥x∥ :=
begin
  have : 0 ≤ ∫ (a : α), ∥condexp_ind_L1_fin hm hs hμs x a∥ ∂μ,
    from integral_nonneg (λ a, norm_nonneg _),
  rw [L1.norm_eq_integral_norm, ← ennreal.to_real_of_real (norm_nonneg x), ← ennreal.to_real_mul,
    ← ennreal.to_real_of_real this, ennreal.to_real_le_to_real ennreal.of_real_ne_top
      (ennreal.mul_ne_top hμs ennreal.of_real_ne_top),
    of_real_integral_norm_eq_lintegral_nnnorm],
  swap, { rw [← mem_ℒp_one_iff_integrable], exact Lp.mem_ℒp _, },
  have h_eq : ∫⁻ a, ∥condexp_ind_L1_fin hm hs hμs x a∥₊ ∂μ
    = ∫⁻ a, ∥condexp_ind_smul hm hs hμs x a∥₊ ∂μ,
  { refine lintegral_congr_ae _,
    refine (condexp_ind_L1_fin_ae_eq_condexp_ind_smul hm hs hμs x).mono (λ z hz, _),
    dsimp only,
    rw hz, },
  rw [h_eq, of_real_norm_eq_coe_nnnorm],
  exact lintegral_nnnorm_condexp_ind_smul_le hm hs hμs x,
end

lemma condexp_ind_L1_fin_disjoint_union (hs : measurable_set s) (ht : measurable_set t)
  (hμs : μ s ≠ ∞) (hμt : μ t ≠ ∞) (hst : s ∩ t = ∅) (x : G) :
  condexp_ind_L1_fin hm (hs.union ht) ((measure_union_le s t).trans_lt
    (lt_top_iff_ne_top.mpr (ennreal.add_ne_top.mpr ⟨hμs, hμt⟩))).ne x
  = condexp_ind_L1_fin hm hs hμs x + condexp_ind_L1_fin hm ht hμt x :=
begin
  ext1,
  have hμst := ((measure_union_le s t).trans_lt
    (lt_top_iff_ne_top.mpr (ennreal.add_ne_top.mpr ⟨hμs, hμt⟩))).ne,
  refine (condexp_ind_L1_fin_ae_eq_condexp_ind_smul hm (hs.union ht) hμst x).trans _,
  refine eventually_eq.trans _ (Lp.coe_fn_add _ _).symm,
  have hs_eq := condexp_ind_L1_fin_ae_eq_condexp_ind_smul hm hs hμs x,
  have ht_eq := condexp_ind_L1_fin_ae_eq_condexp_ind_smul hm ht hμt x,
  refine eventually_eq.trans _ (eventually_eq.add hs_eq.symm ht_eq.symm),
  rw condexp_ind_smul,
  rw indicator_const_Lp_disjoint_union hs ht hμs hμt hst (1 : ℝ),
  rw (condexp_L2 ℝ hm).map_add,
  push_cast,
  rw ((to_span_singleton ℝ x).comp_LpL 2 μ).map_add,
  refine (Lp.coe_fn_add _ _).trans _,
  refine eventually_of_forall (λ y, _),
  refl,
end

end condexp_ind_L1_fin

open_locale classical

section condexp_ind_L1

/-- Conditional expectation of the indicator of a set, as a function in L1. Its value for sets
which are not both measurable and of finite measure is not used: we set it to 0. -/
def condexp_ind_L1 {m m0 : measurable_space α} (hm : m ≤ m0) (μ : measure α) (s : set α)
  [sigma_finite (μ.trim hm)] (x : G) :
  α →₁[μ] G :=
if hs : measurable_set s ∧ μ s ≠ ∞ then condexp_ind_L1_fin hm hs.1 hs.2 x else 0

variables {hm : m ≤ m0} [sigma_finite (μ.trim hm)]

lemma condexp_ind_L1_of_measurable_set_of_measure_ne_top (hs : measurable_set s) (hμs : μ s ≠ ∞)
  (x : G) :
  condexp_ind_L1 hm μ s x = condexp_ind_L1_fin hm hs hμs x :=
by simp only [condexp_ind_L1, and.intro hs hμs, dif_pos, ne.def, not_false_iff, and_self]

lemma condexp_ind_L1_of_measure_eq_top (hμs : μ s = ∞) (x : G) :
  condexp_ind_L1 hm μ s x = 0 :=
by simp only [condexp_ind_L1, hμs, eq_self_iff_true, not_true, ne.def, dif_neg, not_false_iff,
  and_false]

lemma condexp_ind_L1_of_not_measurable_set (hs : ¬ measurable_set s) (x : G) :
  condexp_ind_L1 hm μ s x = 0 :=
by simp only [condexp_ind_L1, hs, dif_neg, not_false_iff, false_and]

lemma condexp_ind_L1_add (x y : G) :
  condexp_ind_L1 hm μ s (x + y) = condexp_ind_L1 hm μ s x + condexp_ind_L1 hm μ s y :=
begin
  by_cases hs : measurable_set s,
  swap, {simp_rw condexp_ind_L1_of_not_measurable_set hs, rw zero_add, },
  by_cases hμs : μ s = ∞,
  { simp_rw condexp_ind_L1_of_measure_eq_top hμs, rw zero_add, },
  { simp_rw condexp_ind_L1_of_measurable_set_of_measure_ne_top hs hμs,
    exact condexp_ind_L1_fin_add hs hμs x y, },
end

lemma condexp_ind_L1_smul (c : ℝ) (x : G) :
  condexp_ind_L1 hm μ s (c • x) = c • condexp_ind_L1 hm μ s x :=
begin
  by_cases hs : measurable_set s,
  swap, {simp_rw condexp_ind_L1_of_not_measurable_set hs, rw smul_zero, },
  by_cases hμs : μ s = ∞,
  { simp_rw condexp_ind_L1_of_measure_eq_top hμs, rw smul_zero, },
  { simp_rw condexp_ind_L1_of_measurable_set_of_measure_ne_top hs hμs,
    exact condexp_ind_L1_fin_smul hs hμs c x, },
end

lemma condexp_ind_L1_smul' [normed_space ℝ F] [smul_comm_class ℝ 𝕜 F] (c : 𝕜) (x : F) :
  condexp_ind_L1 hm μ s (c • x) = c • condexp_ind_L1 hm μ s x :=
begin
  by_cases hs : measurable_set s,
  swap, {simp_rw condexp_ind_L1_of_not_measurable_set hs, rw smul_zero, },
  by_cases hμs : μ s = ∞,
  { simp_rw condexp_ind_L1_of_measure_eq_top hμs, rw smul_zero, },
  { simp_rw condexp_ind_L1_of_measurable_set_of_measure_ne_top hs hμs,
    exact condexp_ind_L1_fin_smul' hs hμs c x, },
end

lemma norm_condexp_ind_L1_le (x : G) :
  ∥condexp_ind_L1 hm μ s x∥ ≤ (μ s).to_real * ∥x∥ :=
begin
  by_cases hs : measurable_set s,
  swap, {simp_rw condexp_ind_L1_of_not_measurable_set hs, rw Lp.norm_zero,
    exact mul_nonneg ennreal.to_real_nonneg (norm_nonneg _), },
  by_cases hμs : μ s = ∞,
  { rw [condexp_ind_L1_of_measure_eq_top hμs x, Lp.norm_zero],
    exact mul_nonneg ennreal.to_real_nonneg (norm_nonneg _), },
  { rw condexp_ind_L1_of_measurable_set_of_measure_ne_top hs hμs x,
    exact norm_condexp_ind_L1_fin_le hs hμs x, },
end

lemma continuous_condexp_ind_L1 : continuous (λ x : G, condexp_ind_L1 hm μ s x) :=
continuous_of_linear_of_bound condexp_ind_L1_add condexp_ind_L1_smul norm_condexp_ind_L1_le

lemma condexp_ind_L1_disjoint_union (hs : measurable_set s) (ht : measurable_set t)
  (hμs : μ s ≠ ∞) (hμt : μ t ≠ ∞) (hst : s ∩ t = ∅) (x : G) :
  condexp_ind_L1 hm μ (s ∪ t) x = condexp_ind_L1 hm μ s x + condexp_ind_L1 hm μ t x :=
begin
  have hμst : μ (s ∪ t) ≠ ∞, from ((measure_union_le s t).trans_lt
    (lt_top_iff_ne_top.mpr (ennreal.add_ne_top.mpr ⟨hμs, hμt⟩))).ne,
  rw [condexp_ind_L1_of_measurable_set_of_measure_ne_top hs hμs x,
    condexp_ind_L1_of_measurable_set_of_measure_ne_top ht hμt x,
    condexp_ind_L1_of_measurable_set_of_measure_ne_top (hs.union ht) hμst x],
  exact condexp_ind_L1_fin_disjoint_union hs ht hμs hμt hst x,
end

end condexp_ind_L1

/-- Conditional expectation of the indicator of a set, as a linear map from `G` to L1. -/
def condexp_ind {m m0 : measurable_space α} (hm : m ≤ m0) (μ : measure α) [sigma_finite (μ.trim hm)]
  (s : set α) : G →L[ℝ] α →₁[μ] G :=
{ to_fun    := condexp_ind_L1 hm μ s,
  map_add'  := condexp_ind_L1_add,
  map_smul' := condexp_ind_L1_smul,
  cont      := continuous_condexp_ind_L1, }

lemma condexp_ind_ae_eq_condexp_ind_smul (hm : m ≤ m0) [sigma_finite (μ.trim hm)]
  (hs : measurable_set s) (hμs : μ s ≠ ∞) (x : G) :
  condexp_ind hm μ s x =ᵐ[μ] condexp_ind_smul hm hs hμs x :=
begin
  refine eventually_eq.trans _ (condexp_ind_L1_fin_ae_eq_condexp_ind_smul hm hs hμs x),
  simp [condexp_ind, condexp_ind_L1, hs, hμs],
end

variables {hm : m ≤ m0} [sigma_finite (μ.trim hm)]

lemma ae_strongly_measurable'_condexp_ind (hs : measurable_set s) (hμs : μ s ≠ ∞) (x : G) :
  ae_strongly_measurable' m (condexp_ind hm μ s x) μ :=
ae_strongly_measurable'.congr (ae_strongly_measurable'_condexp_ind_smul hm hs hμs x)
  (condexp_ind_ae_eq_condexp_ind_smul hm hs hμs x).symm

@[simp] lemma condexp_ind_empty : condexp_ind hm μ ∅ = (0 : G →L[ℝ] α →₁[μ] G) :=
begin
  ext1,
  ext1,
  refine (condexp_ind_ae_eq_condexp_ind_smul hm measurable_set.empty (by simp) x).trans _,
  rw condexp_ind_smul_empty,
  refine (Lp.coe_fn_zero G 2 μ).trans _,
  refine eventually_eq.trans _ (Lp.coe_fn_zero G 1 μ).symm,
  refl,
end

lemma condexp_ind_smul' [normed_space ℝ F] [smul_comm_class ℝ 𝕜 F] (c : 𝕜) (x : F) :
  condexp_ind hm μ s (c • x) = c • condexp_ind hm μ s x :=
condexp_ind_L1_smul' c x

lemma norm_condexp_ind_apply_le (x : G) : ∥condexp_ind hm μ s x∥ ≤ (μ s).to_real * ∥x∥ :=
norm_condexp_ind_L1_le x

lemma norm_condexp_ind_le : ∥(condexp_ind hm μ s : G →L[ℝ] α →₁[μ] G)∥ ≤ (μ s).to_real :=
continuous_linear_map.op_norm_le_bound _ ennreal.to_real_nonneg norm_condexp_ind_apply_le

lemma condexp_ind_disjoint_union_apply (hs : measurable_set s) (ht : measurable_set t)
  (hμs : μ s ≠ ∞) (hμt : μ t ≠ ∞) (hst : s ∩ t = ∅) (x : G) :
  condexp_ind hm μ (s ∪ t) x = condexp_ind hm μ s x + condexp_ind hm μ t x :=
condexp_ind_L1_disjoint_union hs ht hμs hμt hst x

lemma condexp_ind_disjoint_union (hs : measurable_set s) (ht : measurable_set t) (hμs : μ s ≠ ∞)
  (hμt : μ t ≠ ∞) (hst : s ∩ t = ∅) :
  (condexp_ind hm μ (s ∪ t) : G →L[ℝ] α →₁[μ] G) = condexp_ind hm μ s + condexp_ind hm μ t :=
by { ext1, push_cast, exact condexp_ind_disjoint_union_apply hs ht hμs hμt hst x, }

variables (G)

lemma dominated_fin_meas_additive_condexp_ind (hm : m ≤ m0) (μ : measure α)
  [sigma_finite (μ.trim hm)] :
  dominated_fin_meas_additive μ (condexp_ind hm μ : set α → G →L[ℝ] α →₁[μ] G) 1 :=
⟨λ s t, condexp_ind_disjoint_union, λ s _ _, norm_condexp_ind_le.trans (one_mul _).symm.le⟩

variables {G}

lemma set_integral_condexp_ind (hs : measurable_set[m] s) (ht : measurable_set t) (hμs : μ s ≠ ∞)
  (hμt : μ t ≠ ∞) (x : G') :
  ∫ a in s, condexp_ind hm μ t x a ∂μ = (μ (t ∩ s)).to_real • x :=
calc
∫ a in s, condexp_ind hm μ t x a ∂μ = ∫ a in s, condexp_ind_smul hm ht hμt x a ∂μ :
  set_integral_congr_ae (hm s hs)
    ((condexp_ind_ae_eq_condexp_ind_smul hm ht hμt x).mono (λ x hx hxs, hx))
... = (μ (t ∩ s)).to_real • x : set_integral_condexp_ind_smul hs ht hμs hμt x

lemma condexp_ind_of_measurable (hs : measurable_set[m] s) (hμs : μ s ≠ ∞) (c : G) :
  condexp_ind hm μ s c = indicator_const_Lp 1 (hm s hs) hμs c :=
begin
  ext1,
  refine eventually_eq.trans _ indicator_const_Lp_coe_fn.symm,
  refine (condexp_ind_ae_eq_condexp_ind_smul hm (hm s hs) hμs c).trans _,
  refine (condexp_ind_smul_ae_eq_smul hm (hm s hs) hμs c).trans _,
  rw [Lp_meas_coe, condexp_L2_indicator_of_measurable hm hs hμs (1 : ℝ)],
  refine (@indicator_const_Lp_coe_fn α _ _ 2 μ _ s (hm s hs) hμs (1 : ℝ)).mono (λ x hx, _),
  dsimp only,
  rw hx,
  by_cases hx_mem : x ∈ s; simp [hx_mem],
end

lemma condexp_ind_nonneg {E} [normed_lattice_add_comm_group E] [normed_space ℝ E] [ordered_smul ℝ E]
  (hs : measurable_set s) (hμs : μ s ≠ ∞) (x : E) (hx : 0 ≤ x) :
  0 ≤ condexp_ind hm μ s x :=
begin
  rw ← coe_fn_le,
  refine eventually_le.trans_eq _ (condexp_ind_ae_eq_condexp_ind_smul hm hs hμs x).symm,
  exact (coe_fn_zero E 1 μ).trans_le (condexp_ind_smul_nonneg hs hμs x hx),
end

end condexp_ind

section condexp_L1

variables {m m0 : measurable_space α} {μ : measure α}
  {hm : m ≤ m0} [sigma_finite (μ.trim hm)] {f g : α → F'} {s : set α}

/-- Conditional expectation of a function as a linear map from `α →₁[μ] F'` to itself. -/
def condexp_L1_clm (hm : m ≤ m0) (μ : measure α) [sigma_finite (μ.trim hm)] :
  (α →₁[μ] F') →L[ℝ] α →₁[μ] F' :=
L1.set_to_L1 (dominated_fin_meas_additive_condexp_ind F' hm μ)

lemma condexp_L1_clm_smul (c : 𝕜) (f : α →₁[μ] F') :
  condexp_L1_clm hm μ (c • f) = c • condexp_L1_clm hm μ f :=
L1.set_to_L1_smul (dominated_fin_meas_additive_condexp_ind F' hm μ)
  (λ c s x, condexp_ind_smul' c x) c f

lemma condexp_L1_clm_indicator_const_Lp (hs : measurable_set s) (hμs : μ s ≠ ∞) (x : F') :
  (condexp_L1_clm hm μ) (indicator_const_Lp 1 hs hμs x) = condexp_ind hm μ s x :=
L1.set_to_L1_indicator_const_Lp (dominated_fin_meas_additive_condexp_ind F' hm μ) hs hμs x

lemma condexp_L1_clm_indicator_const (hs : measurable_set s) (hμs : μ s ≠ ∞) (x : F') :
  (condexp_L1_clm hm μ) ↑(simple_func.indicator_const 1 hs hμs x) = condexp_ind hm μ s x :=
by { rw Lp.simple_func.coe_indicator_const, exact condexp_L1_clm_indicator_const_Lp hs hμs x, }

/-- Auxiliary lemma used in the proof of `set_integral_condexp_L1_clm`. -/
lemma set_integral_condexp_L1_clm_of_measure_ne_top (f : α →₁[μ] F') (hs : measurable_set[m] s)
  (hμs : μ s ≠ ∞) :
  ∫ x in s, condexp_L1_clm hm μ f x ∂μ = ∫ x in s, f x ∂μ :=
begin
  refine Lp.induction ennreal.one_ne_top
    (λ f : α →₁[μ] F', ∫ x in s, condexp_L1_clm hm μ f x ∂μ = ∫ x in s, f x ∂μ)
  _ _ (is_closed_eq _ _) f,
  { intros x t ht hμt,
    simp_rw condexp_L1_clm_indicator_const ht hμt.ne x,
    rw [Lp.simple_func.coe_indicator_const, set_integral_indicator_const_Lp (hm _ hs)],
    exact set_integral_condexp_ind hs ht hμs hμt.ne x, },
  { intros f g hf_Lp hg_Lp hfg_disj hf hg,
    simp_rw (condexp_L1_clm hm μ).map_add,
    rw set_integral_congr_ae (hm s hs) ((Lp.coe_fn_add (condexp_L1_clm hm μ (hf_Lp.to_Lp f))
      (condexp_L1_clm hm μ (hg_Lp.to_Lp g))).mono (λ x hx hxs, hx)),
    rw set_integral_congr_ae (hm s hs) ((Lp.coe_fn_add (hf_Lp.to_Lp f) (hg_Lp.to_Lp g)).mono
      (λ x hx hxs, hx)),
    simp_rw pi.add_apply,
    rw [integral_add (L1.integrable_coe_fn _).integrable_on (L1.integrable_coe_fn _).integrable_on,
      integral_add (L1.integrable_coe_fn _).integrable_on (L1.integrable_coe_fn _).integrable_on,
      hf, hg], },
  { exact (continuous_set_integral s).comp (condexp_L1_clm hm μ).continuous, },
  { exact continuous_set_integral s, },
end

/-- The integral of the conditional expectation `condexp_L1_clm` over an `m`-measurable set is equal
to the integral of `f` on that set. See also `set_integral_condexp`, the similar statement for
`condexp`. -/
lemma set_integral_condexp_L1_clm (f : α →₁[μ] F') (hs : measurable_set[m] s) :
  ∫ x in s, condexp_L1_clm hm μ f x ∂μ = ∫ x in s, f x ∂μ :=
begin
  let S := spanning_sets (μ.trim hm),
  have hS_meas : ∀ i, measurable_set[m] (S i) := measurable_spanning_sets (μ.trim hm),
  have hS_meas0 : ∀ i, measurable_set (S i) := λ i, hm _ (hS_meas i),
  have hs_eq : s = ⋃ i, S i ∩ s,
  { simp_rw set.inter_comm,
    rw [← set.inter_Union, (Union_spanning_sets (μ.trim hm)), set.inter_univ], },
  have hS_finite : ∀ i, μ (S i ∩ s) < ∞,
  { refine λ i, (measure_mono (set.inter_subset_left _ _)).trans_lt _,
    have hS_finite_trim := measure_spanning_sets_lt_top (μ.trim hm) i,
    rwa trim_measurable_set_eq hm (hS_meas i) at hS_finite_trim, },
  have h_mono : monotone (λ i, (S i) ∩ s),
  { intros i j hij x,
    simp_rw set.mem_inter_iff,
    exact λ h, ⟨monotone_spanning_sets (μ.trim hm) hij h.1, h.2⟩, },
  have h_eq_forall : (λ i, ∫ x in (S i) ∩ s, condexp_L1_clm hm μ f x ∂μ)
      = λ i, ∫ x in (S i) ∩ s, f x ∂μ,
    from funext (λ i, set_integral_condexp_L1_clm_of_measure_ne_top f
      (@measurable_set.inter α m _ _ (hS_meas i) hs) (hS_finite i).ne),
  have h_right : tendsto (λ i, ∫ x in (S i) ∩ s, f x ∂μ) at_top (𝓝 (∫ x in s, f x ∂μ)),
  { have h := tendsto_set_integral_of_monotone (λ i, (hS_meas0 i).inter (hm s hs)) h_mono
      (L1.integrable_coe_fn f).integrable_on,
    rwa ← hs_eq at h, },
  have h_left : tendsto (λ i, ∫ x in (S i) ∩ s, condexp_L1_clm hm μ f x ∂μ) at_top
    (𝓝 (∫ x in s, condexp_L1_clm hm μ f x ∂μ)),
  { have h := tendsto_set_integral_of_monotone (λ i, (hS_meas0 i).inter (hm s hs))
      h_mono (L1.integrable_coe_fn (condexp_L1_clm hm μ f)).integrable_on,
    rwa ← hs_eq at h, },
  rw h_eq_forall at h_left,
  exact tendsto_nhds_unique h_left h_right,
end

lemma ae_strongly_measurable'_condexp_L1_clm (f : α →₁[μ] F') :
  ae_strongly_measurable' m (condexp_L1_clm hm μ f) μ :=
begin
  refine Lp.induction ennreal.one_ne_top
    (λ f : α →₁[μ] F', ae_strongly_measurable' m (condexp_L1_clm hm μ f) μ)
    _ _ _ f,
  { intros c s hs hμs,
    rw condexp_L1_clm_indicator_const hs hμs.ne c,
    exact ae_strongly_measurable'_condexp_ind hs hμs.ne c, },
  { intros f g hf hg h_disj hfm hgm,
    rw (condexp_L1_clm hm μ).map_add,
    refine ae_strongly_measurable'.congr _ (coe_fn_add _ _).symm,
    exact ae_strongly_measurable'.add hfm hgm, },
  { have : {f : Lp F' 1 μ | ae_strongly_measurable' m (condexp_L1_clm hm μ f) μ}
        = (condexp_L1_clm hm μ) ⁻¹' {f | ae_strongly_measurable' m f μ},
      by refl,
    rw this,
    refine is_closed.preimage (condexp_L1_clm hm μ).continuous _,
    exact is_closed_ae_strongly_measurable' hm, },
end

lemma condexp_L1_clm_Lp_meas (f : Lp_meas F' ℝ m 1 μ) :
  condexp_L1_clm hm μ (f : α →₁[μ] F') = ↑f :=
begin
  let g := Lp_meas_to_Lp_trim_lie F' ℝ 1 μ hm f,
  have hfg : f = (Lp_meas_to_Lp_trim_lie F' ℝ 1 μ hm).symm g,
    by simp only [linear_isometry_equiv.symm_apply_apply],
  rw hfg,
  refine @Lp.induction α F' m _ 1 (μ.trim hm) _ ennreal.coe_ne_top
    (λ g : α →₁[μ.trim hm] F',
      condexp_L1_clm hm μ ((Lp_meas_to_Lp_trim_lie F' ℝ 1 μ hm).symm g : α →₁[μ] F')
        = ↑((Lp_meas_to_Lp_trim_lie F' ℝ 1 μ hm).symm g)) _ _ _ g,
  { intros c s hs hμs,
    rw [Lp.simple_func.coe_indicator_const, Lp_meas_to_Lp_trim_lie_symm_indicator hs hμs.ne c,
      condexp_L1_clm_indicator_const_Lp],
    exact condexp_ind_of_measurable hs ((le_trim hm).trans_lt hμs).ne c, },
  { intros f g hf hg hfg_disj hf_eq hg_eq,
    rw linear_isometry_equiv.map_add,
    push_cast,
    rw [map_add, hf_eq, hg_eq], },
  { refine is_closed_eq _ _,
    { refine (condexp_L1_clm hm μ).continuous.comp (continuous_induced_dom.comp _),
      exact linear_isometry_equiv.continuous _, },
    { refine continuous_induced_dom.comp _,
      exact linear_isometry_equiv.continuous _, }, },
end

lemma condexp_L1_clm_of_ae_strongly_measurable'
  (f : α →₁[μ] F') (hfm : ae_strongly_measurable' m f μ) :
  condexp_L1_clm hm μ f = f :=
condexp_L1_clm_Lp_meas (⟨f, hfm⟩ : Lp_meas F' ℝ m 1 μ)

/-- Conditional expectation of a function, in L1. Its value is 0 if the function is not
integrable. The function-valued `condexp` should be used instead in most cases. -/
def condexp_L1 (hm : m ≤ m0) (μ : measure α) [sigma_finite (μ.trim hm)] (f : α → F') : α →₁[μ] F' :=
set_to_fun μ (condexp_ind hm μ) (dominated_fin_meas_additive_condexp_ind F' hm μ) f

lemma condexp_L1_undef (hf : ¬ integrable f μ) : condexp_L1 hm μ f = 0 :=
set_to_fun_undef (dominated_fin_meas_additive_condexp_ind F' hm μ) hf

lemma condexp_L1_eq (hf : integrable f μ) :
  condexp_L1 hm μ f = condexp_L1_clm hm μ (hf.to_L1 f) :=
set_to_fun_eq (dominated_fin_meas_additive_condexp_ind F' hm μ) hf

lemma condexp_L1_zero : condexp_L1 hm μ (0 : α → F') = 0 :=
set_to_fun_zero _

lemma ae_strongly_measurable'_condexp_L1 {f : α → F'} :
  ae_strongly_measurable' m (condexp_L1 hm μ f) μ :=
begin
  by_cases hf : integrable f μ,
  { rw condexp_L1_eq hf,
    exact ae_strongly_measurable'_condexp_L1_clm _, },
  { rw condexp_L1_undef hf,
    refine ae_strongly_measurable'.congr _ (coe_fn_zero _ _ _).symm,
    exact strongly_measurable.ae_strongly_measurable' (@strongly_measurable_zero _ _ m _ _), },
end

lemma condexp_L1_congr_ae (hm : m ≤ m0) [sigma_finite (μ.trim hm)] (h : f =ᵐ[μ] g) :
  condexp_L1 hm μ f = condexp_L1 hm μ g :=
set_to_fun_congr_ae _ h

lemma integrable_condexp_L1 (f : α → F') : integrable (condexp_L1 hm μ f) μ :=
L1.integrable_coe_fn _

/-- The integral of the conditional expectation `condexp_L1` over an `m`-measurable set is equal to
the integral of `f` on that set. See also `set_integral_condexp`, the similar statement for
`condexp`. -/
lemma set_integral_condexp_L1 (hf : integrable f μ) (hs : measurable_set[m] s) :
  ∫ x in s, condexp_L1 hm μ f x ∂μ = ∫ x in s, f x ∂μ :=
begin
  simp_rw condexp_L1_eq hf,
  rw set_integral_condexp_L1_clm (hf.to_L1 f) hs,
  exact set_integral_congr_ae (hm s hs) ((hf.coe_fn_to_L1).mono (λ x hx hxs, hx)),
end

lemma condexp_L1_add (hf : integrable f μ) (hg : integrable g μ) :
  condexp_L1 hm μ (f + g) = condexp_L1 hm μ f + condexp_L1 hm μ g :=
set_to_fun_add _ hf hg

lemma condexp_L1_neg (f : α → F') : condexp_L1 hm μ (-f) = - condexp_L1 hm μ f :=
set_to_fun_neg _ f

lemma condexp_L1_smul (c : 𝕜) (f : α → F') : condexp_L1 hm μ (c • f) = c • condexp_L1 hm μ f :=
set_to_fun_smul _ (λ c _ x, condexp_ind_smul' c x) c f

lemma condexp_L1_sub (hf : integrable f μ) (hg : integrable g μ) :
  condexp_L1 hm μ (f - g) = condexp_L1 hm μ f - condexp_L1 hm μ g :=
set_to_fun_sub _ hf hg

lemma condexp_L1_of_ae_strongly_measurable'
  (hfm : ae_strongly_measurable' m f μ) (hfi : integrable f μ) :
  condexp_L1 hm μ f =ᵐ[μ] f :=
begin
  rw condexp_L1_eq hfi,
  refine eventually_eq.trans _ (integrable.coe_fn_to_L1 hfi),
  rw condexp_L1_clm_of_ae_strongly_measurable',
  exact ae_strongly_measurable'.congr hfm (integrable.coe_fn_to_L1 hfi).symm,
end

lemma condexp_L1_mono {E} [normed_lattice_add_comm_group E] [complete_space E] [normed_space ℝ E]
  [ordered_smul ℝ E] {f g : α → E}
  (hf : integrable f μ) (hg : integrable g μ) (hfg : f ≤ᵐ[μ] g) :
  condexp_L1 hm μ f ≤ᵐ[μ] condexp_L1 hm μ g :=
begin
  rw coe_fn_le,
  have h_nonneg : ∀ s, measurable_set s → μ s < ∞ → ∀ x : E, 0 ≤ x → 0 ≤ condexp_ind hm μ s x,
    from λ s hs hμs x hx, condexp_ind_nonneg hs hμs.ne x hx,
  exact set_to_fun_mono (dominated_fin_meas_additive_condexp_ind E hm μ) h_nonneg hf hg hfg,
end

end condexp_L1

section condexp

/-! ### Conditional expectation of a function -/

open_locale classical

variables {𝕜} {m m0 : measurable_space α} {μ : measure α} {f g : α → F'} {s : set α}

/-- Conditional expectation of a function. Its value is 0 if the function is not integrable, if
the σ-algebra is not a sub-σ-algebra or if the measure is not σ-finite on that σ-algebra. -/
@[irreducible]
def condexp (m : measurable_space α) {m0 : measurable_space α} (μ : measure α) (f : α → F') :
  α → F' :=
if hm : m ≤ m0
  then if hμ : sigma_finite (μ.trim hm)
    then if (strongly_measurable[m] f ∧ integrable f μ)
      then f
      else (@ae_strongly_measurable'_condexp_L1 _ _ _ _ _ m m0 μ hm hμ _).mk
        (@condexp_L1 _ _ _ _ _ _ _ hm μ hμ f)
    else 0
  else 0

-- We define notation `μ[f|m]` for the conditional expectation of `f` with respect to `m`.
localized "notation  μ `[` f `|` m `]` := measure_theory.condexp m μ f" in measure_theory

lemma condexp_of_not_le (hm_not : ¬ m ≤ m0) : μ[f|m] = 0 := by rw [condexp, dif_neg hm_not]

lemma condexp_of_not_sigma_finite (hm : m ≤ m0) (hμm_not : ¬ sigma_finite (μ.trim hm)) :
  μ[f|m] = 0 :=
by rw [condexp, dif_pos hm, dif_neg hμm_not]

lemma condexp_of_sigma_finite (hm : m ≤ m0) [hμm : sigma_finite (μ.trim hm)] :
  μ[f|m] =
  if (strongly_measurable[m] f ∧ integrable f μ)
    then f else ae_strongly_measurable'_condexp_L1.mk (condexp_L1 hm μ f) :=
by rw [condexp, dif_pos hm, dif_pos hμm]

lemma condexp_of_strongly_measurable (hm : m ≤ m0) [hμm : sigma_finite (μ.trim hm)]
  {f : α → F'} (hf : strongly_measurable[m] f) (hfi : integrable f μ) :
  μ[f|m] = f :=
by { rw [condexp_of_sigma_finite hm,
  if_pos (⟨hf, hfi⟩ : strongly_measurable[m] f ∧ integrable f μ)], apply_instance,  }

lemma condexp_const (hm : m ≤ m0) (c : F') [is_finite_measure μ] : μ[(λ x : α, c)|m] = λ _, c :=
condexp_of_strongly_measurable hm (@strongly_measurable_const _ _ m _ _) (integrable_const c)

lemma condexp_ae_eq_condexp_L1 (hm : m ≤ m0) [hμm : sigma_finite (μ.trim hm)]
  (f : α → F') : μ[f|m] =ᵐ[μ] condexp_L1 hm μ f :=
begin
  rw condexp_of_sigma_finite hm,
  by_cases hfm : strongly_measurable[m] f,
  { by_cases hfi : integrable f μ,
    { rw if_pos (⟨hfm, hfi⟩ : strongly_measurable[m] f ∧ integrable f μ),
      exact (condexp_L1_of_ae_strongly_measurable'
        (strongly_measurable.ae_strongly_measurable' hfm) hfi).symm, },
    { simp only [hfi, if_false, and_false],
      exact (ae_strongly_measurable'.ae_eq_mk ae_strongly_measurable'_condexp_L1).symm, }, },
  simp only [hfm, if_false, false_and],
  exact (ae_strongly_measurable'.ae_eq_mk ae_strongly_measurable'_condexp_L1).symm,
end

lemma condexp_ae_eq_condexp_L1_clm (hm : m ≤ m0) [sigma_finite (μ.trim hm)] (hf : integrable f μ) :
  μ[f|m] =ᵐ[μ] condexp_L1_clm hm μ (hf.to_L1 f) :=
begin
  refine (condexp_ae_eq_condexp_L1 hm f).trans (eventually_of_forall (λ x, _)),
  rw condexp_L1_eq hf,
end

lemma condexp_undef (hf : ¬ integrable f μ) : μ[f|m] =ᵐ[μ] 0 :=
begin
  by_cases hm : m ≤ m0,
  swap, { rw condexp_of_not_le hm, },
  by_cases hμm : sigma_finite (μ.trim hm),
  swap, { rw condexp_of_not_sigma_finite hm hμm, },
  haveI : sigma_finite (μ.trim hm) := hμm,
  refine (condexp_ae_eq_condexp_L1 hm f).trans (eventually_eq.trans _ (coe_fn_zero _ 1 _)),
  rw condexp_L1_undef hf,
end

@[simp] lemma condexp_zero : μ[(0 : α → F')|m] = 0 :=
begin
  by_cases hm : m ≤ m0,
  swap, { rw condexp_of_not_le hm, },
  by_cases hμm : sigma_finite (μ.trim hm),
  swap, { rw condexp_of_not_sigma_finite hm hμm, },
  haveI : sigma_finite (μ.trim hm) := hμm,
  exact condexp_of_strongly_measurable hm (@strongly_measurable_zero _ _ m _ _)
    (integrable_zero _ _ _),
end

lemma strongly_measurable_condexp : strongly_measurable[m] (μ[f|m]) :=
begin
  by_cases hm : m ≤ m0,
  swap, { rw condexp_of_not_le hm, exact strongly_measurable_zero, },
  by_cases hμm : sigma_finite (μ.trim hm),
  swap, { rw condexp_of_not_sigma_finite hm hμm, exact strongly_measurable_zero, },
  haveI : sigma_finite (μ.trim hm) := hμm,
  rw condexp_of_sigma_finite hm,
  swap, { apply_instance, },
  by_cases hfm : strongly_measurable[m] f,
  { by_cases hfi : integrable f μ,
    { rwa if_pos (⟨hfm, hfi⟩ : strongly_measurable[m] f ∧ integrable f μ), },
    { simp only [hfi, if_false, and_false],
      exact ae_strongly_measurable'.strongly_measurable_mk _, }, },
  simp only [hfm, if_false, false_and],
  exact ae_strongly_measurable'.strongly_measurable_mk _,
end

lemma condexp_congr_ae (h : f =ᵐ[μ] g) : μ[f | m] =ᵐ[μ] μ[g | m] :=
begin
  by_cases hm : m ≤ m0,
  swap, { simp_rw condexp_of_not_le hm, },
  by_cases hμm : sigma_finite (μ.trim hm),
  swap, { simp_rw condexp_of_not_sigma_finite hm hμm, },
  haveI : sigma_finite (μ.trim hm) := hμm,
  exact (condexp_ae_eq_condexp_L1 hm f).trans
    (filter.eventually_eq.trans (by rw condexp_L1_congr_ae hm h)
    (condexp_ae_eq_condexp_L1 hm g).symm),
end

lemma condexp_of_ae_strongly_measurable' (hm : m ≤ m0) [hμm : sigma_finite (μ.trim hm)]
  {f : α → F'} (hf : ae_strongly_measurable' m f μ) (hfi : integrable f μ) :
  μ[f|m] =ᵐ[μ] f :=
begin
  refine ((condexp_congr_ae hf.ae_eq_mk).trans _).trans hf.ae_eq_mk.symm,
  rw condexp_of_strongly_measurable hm hf.strongly_measurable_mk
    ((integrable_congr hf.ae_eq_mk).mp hfi),
end

lemma integrable_condexp : integrable (μ[f|m]) μ :=
begin
  by_cases hm : m ≤ m0,
  swap, { rw condexp_of_not_le hm, exact integrable_zero _ _ _, },
  by_cases hμm : sigma_finite (μ.trim hm),
  swap, { rw condexp_of_not_sigma_finite hm hμm, exact integrable_zero _ _ _, },
  haveI : sigma_finite (μ.trim hm) := hμm,
  exact (integrable_condexp_L1 f).congr (condexp_ae_eq_condexp_L1 hm f).symm,
end

/-- The integral of the conditional expectation `μ[f|hm]` over an `m`-measurable set is equal to
the integral of `f` on that set. -/
lemma set_integral_condexp (hm : m ≤ m0) [sigma_finite (μ.trim hm)]
  (hf : integrable f μ) (hs : measurable_set[m] s) :
  ∫ x in s, μ[f|m] x ∂μ = ∫ x in s, f x ∂μ :=
begin
  rw set_integral_congr_ae (hm s hs) ((condexp_ae_eq_condexp_L1 hm f).mono (λ x hx _, hx)),
  exact set_integral_condexp_L1 hf hs,
end

lemma integral_condexp {hm : m ≤ m0} [hμm : sigma_finite (μ.trim hm)]
  (hf : integrable f μ) : ∫ x, μ[f|m] x ∂μ = ∫ x, f x ∂μ :=
begin
  suffices : ∫ x in set.univ, μ[f|m] x ∂μ = ∫ x in set.univ, f x ∂μ,
    by { simp_rw integral_univ at this, exact this, },
  exact set_integral_condexp hm hf (@measurable_set.univ _ m),
end

/-- **Uniqueness of the conditional expectation**
If a function is a.e. `m`-measurable, verifies an integrability condition and has same integral
as `f` on all `m`-measurable sets, then it is a.e. equal to `μ[f|hm]`. -/
lemma ae_eq_condexp_of_forall_set_integral_eq (hm : m ≤ m0) [sigma_finite (μ.trim hm)]
  {f g : α → F'} (hf : integrable f μ)
  (hg_int_finite : ∀ s, measurable_set[m] s → μ s < ∞ → integrable_on g s μ)
  (hg_eq : ∀ s : set α, measurable_set[m] s → μ s < ∞ → ∫ x in s, g x ∂μ = ∫ x in s, f x ∂μ)
  (hgm : ae_strongly_measurable' m g μ) :
  g =ᵐ[μ] μ[f|m] :=
begin
  refine ae_eq_of_forall_set_integral_eq_of_sigma_finite' hm hg_int_finite
    (λ s hs hμs, integrable_condexp.integrable_on) (λ s hs hμs, _) hgm
    (strongly_measurable.ae_strongly_measurable' strongly_measurable_condexp),
  rw [hg_eq s hs hμs, set_integral_condexp hm hf hs],
end

lemma condexp_add (hf : integrable f μ) (hg : integrable g μ) :
  μ[f + g | m] =ᵐ[μ] μ[f|m] + μ[g|m] :=
begin
  by_cases hm : m ≤ m0,
  swap, { simp_rw condexp_of_not_le hm, simp, },
  by_cases hμm : sigma_finite (μ.trim hm),
  swap, { simp_rw condexp_of_not_sigma_finite hm hμm, simp, },
  haveI : sigma_finite (μ.trim hm) := hμm,
  refine (condexp_ae_eq_condexp_L1 hm _).trans _,
  rw condexp_L1_add hf hg,
  exact (coe_fn_add _ _).trans
    ((condexp_ae_eq_condexp_L1 hm _).symm.add (condexp_ae_eq_condexp_L1 hm _).symm),
end

lemma condexp_smul (c : 𝕜) (f : α → F') : μ[c • f | m] =ᵐ[μ] c • μ[f|m] :=
begin
  by_cases hm : m ≤ m0,
  swap, { simp_rw condexp_of_not_le hm, simp, },
  by_cases hμm : sigma_finite (μ.trim hm),
  swap, { simp_rw condexp_of_not_sigma_finite hm hμm, simp, },
  haveI : sigma_finite (μ.trim hm) := hμm,
  refine (condexp_ae_eq_condexp_L1 hm _).trans _,
  rw condexp_L1_smul c f,
  refine (@condexp_ae_eq_condexp_L1 _ _ _ _ _ m _ _ hm _ f).mp _,
  refine (coe_fn_smul c (condexp_L1 hm μ f)).mono (λ x hx1 hx2, _),
  rw [hx1, pi.smul_apply, pi.smul_apply, hx2],
end

lemma condexp_neg (f : α → F') : μ[-f|m] =ᵐ[μ] - μ[f|m] :=
by letI : module ℝ (α → F') := @pi.module α (λ _, F') ℝ _ _ (λ _, infer_instance);
calc μ[-f|m] = μ[(-1 : ℝ) • f|m] : by rw neg_one_smul ℝ f
... =ᵐ[μ] (-1 : ℝ) • μ[f|m] : condexp_smul (-1) f
... = -μ[f|m] : neg_one_smul ℝ (μ[f|m])

lemma condexp_sub (hf : integrable f μ) (hg : integrable g μ) :
  μ[f - g | m] =ᵐ[μ] μ[f|m] - μ[g|m] :=
begin
  simp_rw sub_eq_add_neg,
  exact (condexp_add hf hg.neg).trans (eventually_eq.rfl.add (condexp_neg g)),
end

lemma condexp_condexp_of_le {m₁ m₂ m0 : measurable_space α} {μ : measure α} (hm₁₂ : m₁ ≤ m₂)
  (hm₂ : m₂ ≤ m0) [sigma_finite (μ.trim hm₂)] :
  μ[ μ[f|m₂] | m₁] =ᵐ[μ] μ[f | m₁] :=
begin
  by_cases hμm₁ : sigma_finite (μ.trim (hm₁₂.trans hm₂)),
  swap, { simp_rw condexp_of_not_sigma_finite (hm₁₂.trans hm₂) hμm₁, },
  haveI : sigma_finite (μ.trim (hm₁₂.trans hm₂)) := hμm₁,
  refine ae_eq_of_forall_set_integral_eq_of_sigma_finite' (hm₁₂.trans hm₂)
    (λ s hs hμs, integrable_condexp.integrable_on) (λ s hs hμs, integrable_condexp.integrable_on)
    _ (strongly_measurable.ae_strongly_measurable' strongly_measurable_condexp)
      (strongly_measurable.ae_strongly_measurable' strongly_measurable_condexp),
  intros s hs hμs,
  rw set_integral_condexp (hm₁₂.trans hm₂) integrable_condexp hs,
  swap, { apply_instance, },
  by_cases hf : integrable f μ,
  { rw [set_integral_condexp (hm₁₂.trans hm₂) hf hs, set_integral_condexp hm₂ hf (hm₁₂ s hs)], },
  { simp_rw integral_congr_ae (ae_restrict_of_ae (condexp_undef hf)), },
end

lemma condexp_mono {E} [normed_lattice_add_comm_group E] [complete_space E] [normed_space ℝ E]
  [ordered_smul ℝ E] {f g : α → E} (hf : integrable f μ) (hg : integrable g μ) (hfg : f ≤ᵐ[μ] g) :
  μ[f | m] ≤ᵐ[μ] μ[g | m] :=
begin
  by_cases hm : m ≤ m0,
  swap, { simp_rw condexp_of_not_le hm, },
  by_cases hμm : sigma_finite (μ.trim hm),
  swap, { simp_rw condexp_of_not_sigma_finite hm hμm, },
  haveI : sigma_finite (μ.trim hm) := hμm,
  exact (condexp_ae_eq_condexp_L1 hm _).trans_le
    ((condexp_L1_mono hf hg hfg).trans_eq (condexp_ae_eq_condexp_L1 hm _).symm),
end

/-- **Lebesgue dominated convergence theorem**: sufficient conditions under which almost
  everywhere convergence of a sequence of functions implies the convergence of their image by
  `condexp_L1`. -/
lemma tendsto_condexp_L1_of_dominated_convergence (hm : m ≤ m0) [sigma_finite (μ.trim hm)]
  {fs : ℕ → α → F'} {f : α → F'} (bound_fs : α → ℝ)
  (hfs_meas : ∀ n, ae_strongly_measurable (fs n) μ) (h_int_bound_fs : integrable bound_fs μ)
  (hfs_bound : ∀ n, ∀ᵐ x ∂μ, ∥fs n x∥ ≤ bound_fs x)
  (hfs : ∀ᵐ x ∂μ, tendsto (λ n, fs n x) at_top (𝓝 (f x))) :
  tendsto (λ n, condexp_L1 hm μ (fs n)) at_top (𝓝 (condexp_L1 hm μ f)) :=
tendsto_set_to_fun_of_dominated_convergence _ bound_fs hfs_meas h_int_bound_fs hfs_bound hfs

<<<<<<< HEAD
/-- If two sequences of functions are almost everywhere equal at each step, converge and verify
dominated convergence hypotheses, then the conditional expectations of their limits are a.e.
equal. -/
=======
/-- If two sequences of functions have a.e. equal conditional expectations at each step, converge
and verify dominated convergence hypotheses, then the conditional expectations of their limits are
a.e. equal. -/
>>>>>>> b583055c
lemma tendsto_condexp_unique (fs gs : ℕ → α → F') (f g : α → F')
  (hfs_int : ∀ n, integrable (fs n) μ) (hgs_int : ∀ n, integrable (gs n) μ)
  (hfs : ∀ᵐ x ∂μ, tendsto (λ n, fs n x) at_top (𝓝 (f x)))
  (hgs : ∀ᵐ x ∂μ, tendsto (λ n, gs n x) at_top (𝓝 (g x)))
  (bound_fs : α → ℝ) (h_int_bound_fs : integrable bound_fs μ)
  (bound_gs : α → ℝ) (h_int_bound_gs : integrable bound_gs μ)
  (hfs_bound : ∀ n, ∀ᵐ x ∂μ, ∥fs n x∥ ≤ bound_fs x)
  (hgs_bound : ∀ n, ∀ᵐ x ∂μ, ∥gs n x∥ ≤ bound_gs x)
  (hfg : ∀ n, μ[fs n | m] =ᵐ[μ] μ[gs n | m]) :
  μ[f | m] =ᵐ[μ] μ[g | m] :=
begin
  by_cases hm : m ≤ m0, swap, { simp_rw condexp_of_not_le hm, },
  by_cases hμm : sigma_finite (μ.trim hm), swap, { simp_rw condexp_of_not_sigma_finite hm hμm, },
  haveI : sigma_finite (μ.trim hm) := hμm,
  refine (condexp_ae_eq_condexp_L1 hm f).trans ((condexp_ae_eq_condexp_L1 hm g).trans _).symm,
  rw ← Lp.ext_iff,
  have hn_eq : ∀ n, condexp_L1 hm μ (gs n) = condexp_L1 hm μ (fs n),
  { intros n,
    ext1,
    refine (condexp_ae_eq_condexp_L1 hm (gs n)).symm.trans ((hfg n).symm.trans _),
    exact (condexp_ae_eq_condexp_L1 hm (fs n)), },
  have hcond_fs : tendsto (λ n, condexp_L1 hm μ (fs n)) at_top (𝓝 (condexp_L1 hm μ f)),
    from tendsto_condexp_L1_of_dominated_convergence hm _ (λ n, (hfs_int n).1) h_int_bound_fs
       hfs_bound hfs,
  have hcond_gs : tendsto (λ n, condexp_L1 hm μ (gs n)) at_top (𝓝 (condexp_L1 hm μ g)),
    from tendsto_condexp_L1_of_dominated_convergence hm _ (λ n, (hgs_int n).1) h_int_bound_gs
       hgs_bound hgs,
  exact tendsto_nhds_unique_of_eventually_eq hcond_gs hcond_fs (eventually_of_forall hn_eq),
<<<<<<< HEAD
end

section real

lemma rn_deriv_ae_eq_condexp {hm : m ≤ m0} [hμm : sigma_finite (μ.trim hm)] {f : α → ℝ}
  (hf : integrable f μ) :
  signed_measure.rn_deriv ((μ.with_densityᵥ f).trim hm) (μ.trim hm) =ᵐ[μ] μ[f | m] :=
begin
  refine ae_eq_condexp_of_forall_set_integral_eq hm hf _ _ _,
  { exact λ _ _ _, (integrable_of_integrable_trim hm (signed_measure.integrable_rn_deriv
      ((μ.with_densityᵥ f).trim hm) (μ.trim hm))).integrable_on },
  { intros s hs hlt,
    conv_rhs { rw [← hf.with_densityᵥ_trim_eq_integral hm hs,
      ← signed_measure.with_densityᵥ_rn_deriv_eq ((μ.with_densityᵥ f).trim hm) (μ.trim hm)
        (hf.with_densityᵥ_trim_absolutely_continuous hm)], },
    rw [with_densityᵥ_apply
        (signed_measure.integrable_rn_deriv ((μ.with_densityᵥ f).trim hm) (μ.trim hm)) hs,
      ← set_integral_trim hm _ hs],
    exact (signed_measure.measurable_rn_deriv _ _).strongly_measurable },
  { exact strongly_measurable.ae_strongly_measurable'
      (signed_measure.measurable_rn_deriv _ _).strongly_measurable },
=======
>>>>>>> b583055c
end

section indicator

lemma condexp_ae_eq_restrict_zero (hs : measurable_set[m] s) (hf : f =ᵐ[μ.restrict s] 0) :
  μ[f | m] =ᵐ[μ.restrict s] 0 :=
begin
  by_cases hm : m ≤ m0,
  swap, { simp_rw condexp_of_not_le hm, },
  by_cases hμm : sigma_finite (μ.trim hm),
  swap, { simp_rw condexp_of_not_sigma_finite hm hμm, },
  haveI : sigma_finite (μ.trim hm) := hμm,
  haveI : sigma_finite ((μ.restrict s).trim hm),
  { rw ← restrict_trim hm _ hs,
    exact restrict.sigma_finite _ s, },
  by_cases hf_int : integrable f μ,
  swap, { exact ae_restrict_of_ae (condexp_undef hf_int), },
  refine ae_eq_of_forall_set_integral_eq_of_sigma_finite' hm _ _ _ _ _,
  { exact λ t ht hμt, integrable_condexp.integrable_on.integrable_on, },
  { exact λ t ht hμt, (integrable_zero _ _ _).integrable_on, },
  { intros t ht hμt,
    rw [measure.restrict_restrict (hm _ ht), set_integral_condexp hm hf_int (ht.inter hs),
      ← measure.restrict_restrict (hm _ ht)],
    refine set_integral_congr_ae (hm _ ht) _,
    filter_upwards [hf] with x hx h using hx, },
  { exact strongly_measurable_condexp.ae_strongly_measurable', },
  { exact strongly_measurable_zero.ae_strongly_measurable', },
end

/-- Auxiliary lemma for `condexp_indicator`. -/
lemma condexp_indicator_aux (hs : measurable_set[m] s) (hf : f =ᵐ[μ.restrict sᶜ] 0) :
  μ[s.indicator f | m] =ᵐ[μ] s.indicator (μ[f | m]) :=
begin
  by_cases hm : m ≤ m0,
  swap, { simp_rw [condexp_of_not_le hm, set.indicator_zero'], },
  have hsf_zero : ∀ g : α → F', g =ᵐ[μ.restrict sᶜ] 0 → s.indicator g =ᵐ[μ] g,
    from λ g, indicator_ae_eq_of_restrict_compl_ae_eq_zero (hm _ hs),
  refine ((hsf_zero (μ[f | m]) (condexp_ae_eq_restrict_zero hs.compl hf)).trans _).symm,
  exact condexp_congr_ae (hsf_zero f hf).symm,
end

/-- The conditional expectation of the indicator of a function over an `m`-measurable set with
respect to the σ-algebra `m` is a.e. equal to the indicator of the conditional expectation. -/
lemma condexp_indicator (hf_int : integrable f μ) (hs : measurable_set[m] s) :
  μ[s.indicator f | m] =ᵐ[μ] s.indicator (μ[f | m]) :=
begin
  by_cases hm : m ≤ m0,
  swap, { simp_rw [condexp_of_not_le hm, set.indicator_zero'], },
  by_cases hμm : sigma_finite (μ.trim hm),
  swap, { simp_rw [condexp_of_not_sigma_finite hm hμm, set.indicator_zero'], },
  haveI : sigma_finite (μ.trim hm) := hμm,
  -- use `have` to perform what should be the first calc step because of an error I don't
  -- understand
  have : s.indicator (μ[f|m]) =ᵐ[μ] s.indicator (μ[s.indicator f + sᶜ.indicator f|m]),
    by rw set.indicator_self_add_compl s f,
  refine (this.trans _).symm,
  calc s.indicator (μ[s.indicator f + sᶜ.indicator f|m])
      =ᵐ[μ] s.indicator (μ[s.indicator f|m] + μ[sᶜ.indicator f|m]) :
    begin
      have : μ[s.indicator f + sᶜ.indicator f|m] =ᵐ[μ] μ[s.indicator f|m] + μ[sᶜ.indicator f|m],
        from condexp_add (hf_int.indicator (hm _ hs)) (hf_int.indicator (hm _ hs.compl)),
      filter_upwards [this] with x hx,
      classical,
      rw [set.indicator_apply, set.indicator_apply, hx],
    end
  ... = s.indicator (μ[s.indicator f|m]) + s.indicator (μ[sᶜ.indicator f|m]) :
    s.indicator_add' _ _
  ... =ᵐ[μ] s.indicator (μ[s.indicator f|m]) + s.indicator (sᶜ.indicator (μ[sᶜ.indicator f|m])) :
    begin
      refine filter.eventually_eq.rfl.add _,
      have : sᶜ.indicator (μ[sᶜ.indicator f|m]) =ᵐ[μ] μ[sᶜ.indicator f|m],
      { refine (condexp_indicator_aux hs.compl _).symm.trans _,
        { exact indicator_ae_eq_restrict_compl (hm _ hs.compl), },
        { rw [set.indicator_indicator, set.inter_self], }, },
      filter_upwards [this] with x hx,
      by_cases hxs : x ∈ s,
      { simp only [hx, hxs, set.indicator_of_mem], },
      { simp only [hxs, set.indicator_of_not_mem, not_false_iff], },
    end
  ... =ᵐ[μ] s.indicator (μ[s.indicator f|m]) :
    by rw [set.indicator_indicator, set.inter_compl_self, set.indicator_empty', add_zero]
  ... =ᵐ[μ] μ[s.indicator f|m] :
    begin
      refine (condexp_indicator_aux hs _).symm.trans _,
      { exact indicator_ae_eq_restrict_compl (hm _ hs), },
      { rw [set.indicator_indicator, set.inter_self], },
    end
end

lemma condexp_restrict_ae_eq_restrict (hm : m ≤ m0) [sigma_finite (μ.trim hm)]
  (hs_m : measurable_set[m] s) (hf_int : integrable f μ) :
  (μ.restrict s)[f | m] =ᵐ[μ.restrict s] μ[f | m] :=
begin
  haveI : sigma_finite ((μ.restrict s).trim hm),
  { rw ← restrict_trim hm _ hs_m, apply_instance, },
  rw ae_eq_restrict_iff_indicator_ae_eq (hm _ hs_m),
  swap, { apply_instance, },
  refine eventually_eq.trans _ (condexp_indicator hf_int hs_m),
  refine ae_eq_condexp_of_forall_set_integral_eq hm (hf_int.indicator (hm _ hs_m)) _ _ _,
  { intros t ht hμt,
    rw [← integrable_indicator_iff (hm _ ht), set.indicator_indicator, set.inter_comm,
      ← set.indicator_indicator],
    suffices h_int_restrict : integrable (t.indicator ((μ.restrict s)[f|m])) (μ.restrict s),
    { rw [integrable_indicator_iff (hm _ hs_m), integrable_on],
      rw [integrable_indicator_iff (hm _ ht), integrable_on] at h_int_restrict ⊢,
      exact h_int_restrict, },
    exact integrable_condexp.indicator (hm _ ht), },
  { intros t ht hμt,
    calc ∫ x in t, s.indicator ((μ.restrict s)[f|m]) x ∂μ
        = ∫ x in t, ((μ.restrict s)[f|m]) x ∂(μ.restrict s) :
      by rw [integral_indicator (hm _ hs_m), measure.restrict_restrict (hm _ hs_m),
        measure.restrict_restrict (hm _ ht), set.inter_comm]
    ... = ∫ x in t, f x ∂(μ.restrict s) : set_integral_condexp hm hf_int.integrable_on ht
    ... = ∫ x in t, s.indicator f x ∂μ :
      by rw [integral_indicator (hm _ hs_m), measure.restrict_restrict (hm _ hs_m),
        measure.restrict_restrict (hm _ ht), set.inter_comm], },
  { exact (strongly_measurable_condexp.indicator hs_m).ae_strongly_measurable', },
end

/-- If the restriction to a `m`-measurable set `s` of a σ-algebra `m` is equal to the restriction
to `s` of another σ-algebra `m₂` (hypothesis `hs`), then `μ[f | m] =ᵐ[μ.restrict s] μ[f | m₂]`. -/
lemma condexp_ae_eq_restrict_of_measurable_space_eq_on {m m₂ m0 : measurable_space α}
  {μ : measure α} (hm : m ≤ m0) (hm₂ : m₂ ≤ m0)
  [sigma_finite (μ.trim hm)] [sigma_finite (μ.trim hm₂)]
  (hs_m : measurable_set[m] s) (hs : ∀ t, measurable_set[m] (s ∩ t) ↔ measurable_set[m₂] (s ∩ t)) :
  μ[f | m] =ᵐ[μ.restrict s] μ[f | m₂] :=
begin
  rw ae_eq_restrict_iff_indicator_ae_eq (hm _ hs_m),
  have hs_m₂ : measurable_set[m₂] s,
  { rwa [← set.inter_univ s, ← hs set.univ, set.inter_univ], },
  by_cases hf_int : integrable f μ,
  swap,
  { filter_upwards [@condexp_undef _ _ _ _ _ m _ μ _ hf_int,
      @condexp_undef _ _ _ _ _ m₂ _ μ _ hf_int] with x hxm hxm₂,
    simp only [set.indicator_apply, hxm, hxm₂], },
  refine ((condexp_indicator hf_int hs_m).symm.trans _).trans (condexp_indicator hf_int hs_m₂),
  refine ae_eq_of_forall_set_integral_eq_of_sigma_finite' hm₂
    (λ s hs hμs, integrable_condexp.integrable_on)
    (λ s hs hμs, integrable_condexp.integrable_on) _ _
    strongly_measurable_condexp.ae_strongly_measurable',
  swap,
  { have : strongly_measurable[m] (μ[s.indicator f | m]) := strongly_measurable_condexp,
    refine this.ae_strongly_measurable'.ae_strongly_measurable'_of_measurable_space_le_on
      hm hs_m (λ t, (hs t).mp) _,
    exact condexp_ae_eq_restrict_zero hs_m.compl (indicator_ae_eq_restrict_compl (hm _ hs_m)), },
  intros t ht hμt,
  have : ∫ x in t, μ[s.indicator f|m] x ∂μ = ∫ x in s ∩ t, μ[s.indicator f|m] x ∂μ,
  { rw ← integral_add_compl (hm _ hs_m) integrable_condexp.integrable_on,
    suffices : ∫ x in sᶜ, μ[s.indicator f|m] x ∂μ.restrict t = 0,
      by rw [this, add_zero, measure.restrict_restrict (hm _ hs_m)],
    rw measure.restrict_restrict (measurable_set.compl (hm _ hs_m)),
    suffices : μ[s.indicator f|m] =ᵐ[μ.restrict sᶜ] 0,
    { rw [set.inter_comm, ← measure.restrict_restrict (hm₂ _ ht)],
      calc ∫ (x : α) in t, μ[s.indicator f|m] x ∂μ.restrict sᶜ
          = ∫ (x : α) in t, 0 ∂μ.restrict sᶜ : begin
            refine set_integral_congr_ae (hm₂ _ ht) _,
            filter_upwards [this] with x hx h using hx,
          end
      ... = 0 : integral_zero _ _, },
    refine condexp_ae_eq_restrict_zero hs_m.compl _,
    exact indicator_ae_eq_restrict_compl (hm _ hs_m), },
  have hst_m : measurable_set[m] (s ∩ t) := (hs _).mpr (hs_m₂.inter ht),
  simp_rw [this, set_integral_condexp hm₂ (hf_int.indicator (hm _ hs_m)) ht,
    set_integral_condexp hm (hf_int.indicator (hm _ hs_m)) hst_m,
    integral_indicator (hm _ hs_m), measure.restrict_restrict (hm _ hs_m),
    ← set.inter_assoc, set.inter_self],
end

end indicator

section pull_out
-- TODO: this section could be generalized beyond multiplication, to any bounded bilinear map.

/-- Auxiliary lemma for `condexp_measurable_mul`. -/
lemma condexp_strongly_measurable_simple_func_mul (hm : m ≤ m0)
  (f : @simple_func α m ℝ) {g : α → ℝ} (hg : integrable g μ) :
  μ[f * g | m] =ᵐ[μ] f * μ[g | m] :=
begin
  have : ∀ s c (f : α → ℝ), set.indicator s (function.const α c) * f = s.indicator (c • f),
  { intros s c f,
    ext1 x,
    by_cases hx : x ∈ s,
    { simp only [hx, pi.mul_apply, set.indicator_of_mem, pi.smul_apply, algebra.id.smul_eq_mul] },
    { simp only [hx, pi.mul_apply, set.indicator_of_not_mem, not_false_iff, zero_mul], }, },
  refine @simple_func.induction _ _ m _ _ (λ c s hs, _) (λ g₁ g₂ h_disj h_eq₁ h_eq₂, _) f,
  { simp only [simple_func.const_zero, simple_func.coe_piecewise, simple_func.coe_const,
      simple_func.coe_zero, set.piecewise_eq_indicator],
    rw [this, this],
    refine (condexp_indicator (hg.smul c) hs).trans _,
    filter_upwards [@condexp_smul α ℝ ℝ _ _ _ _ _ m m0 μ c g] with x hx,
    classical,
    simp_rw [set.indicator_apply, hx], },
  { have h_add := @simple_func.coe_add _ _ m _ g₁ g₂,
    calc μ[⇑(g₁ + g₂) * g|m] =ᵐ[μ] μ[(⇑g₁ + ⇑g₂) * g|m] :
      by { refine condexp_congr_ae (eventually_eq.mul _ eventually_eq.rfl), rw h_add, }
    ... =ᵐ[μ] μ[⇑g₁ * g|m] + μ[⇑g₂ * g|m] :
      by { rw add_mul, exact condexp_add (hg.simple_func_mul' hm _) (hg.simple_func_mul' hm _), }
    ... =ᵐ[μ] ⇑g₁ * μ[g|m] + ⇑g₂ * μ[g|m] : eventually_eq.add h_eq₁ h_eq₂
    ... =ᵐ[μ] ⇑(g₁ + g₂) * μ[g|m] : by rw [h_add, add_mul], },
end

<<<<<<< HEAD
/-- Auxiliary lemma for `condexp_measurable_mul`. Do not use. -/
=======
>>>>>>> b583055c
lemma condexp_strongly_measurable_mul_of_bound (hm : m ≤ m0) [is_finite_measure μ]
  {f g : α → ℝ} (hf : strongly_measurable[m] f) (hg : integrable g μ) (c : ℝ)
  (hf_bound : ∀ᵐ x ∂μ, ∥f x∥ ≤ c) :
  μ[f * g | m] =ᵐ[μ] f * μ[g | m] :=
begin
  let fs := hf.approx_bounded c,
  have hfs_tendsto : ∀ᵐ x ∂μ, tendsto (λ n, fs n x) at_top (𝓝 (f x)),
<<<<<<< HEAD
    from hf.tendsto_approx_bounded hf_bound,
=======
    from hf.tendsto_approx_bounded_ae hf_bound,
>>>>>>> b583055c
  by_cases hμ : μ = 0,
  { simp only [hμ, ae_zero], },
  haveI : μ.ae.ne_bot, by simp only [hμ, ae_ne_bot, ne.def, not_false_iff],
  have hc : 0 ≤ c,
  { have h_exists : ∃ x, ∥f x∥ ≤ c := eventually.exists hf_bound,
    exact (norm_nonneg _).trans h_exists.some_spec, },
  have hfs_bound : ∀ n x, ∥fs n x∥ ≤ c := hf.norm_approx_bounded_le hc,
  have hn_eq : ∀ n, μ[fs n * g | m] =ᵐ[μ] fs n * μ[g | m],
    from λ n, condexp_strongly_measurable_simple_func_mul hm _ hg,
  have : μ[f * μ[g|m]|m] = f * μ[g|m],
  { refine condexp_of_strongly_measurable hm (hf.mul strongly_measurable_condexp) _,
    exact integrable_condexp.bdd_mul' ((hf.mono hm).ae_strongly_measurable) hf_bound, },
  rw ← this,
  refine tendsto_condexp_unique (λ n x, fs n x * g x) (λ n x, fs n x * μ[g|m] x) (f * g)
    (f * μ[g|m]) _ _ _ _ (λ x, c * ∥g x∥) _ (λ x, c * ∥μ[g|m] x∥) _ _ _ _,
  { exact λ n, hg.bdd_mul'
      ((simple_func.strongly_measurable (fs n)).mono hm).ae_strongly_measurable
      (eventually_of_forall (hfs_bound n)), },
  { exact λ n, integrable_condexp.bdd_mul'
      ((simple_func.strongly_measurable (fs n)).mono hm).ae_strongly_measurable
      (eventually_of_forall (hfs_bound n)), },
  { filter_upwards [hfs_tendsto] with x hx,
    rw pi.mul_apply,
    exact tendsto.mul hx tendsto_const_nhds, },
  { filter_upwards [hfs_tendsto] with x hx,
    rw pi.mul_apply,
    exact tendsto.mul hx tendsto_const_nhds, },
  { exact hg.norm.const_mul c, },
  { exact integrable_condexp.norm.const_mul c, },
  { refine λ n, eventually_of_forall (λ x, _),
    exact (norm_mul_le _ _).trans (mul_le_mul_of_nonneg_right (hfs_bound n x) (norm_nonneg _)), },
  { refine λ n, eventually_of_forall (λ x, _),
    exact (norm_mul_le _ _).trans (mul_le_mul_of_nonneg_right (hfs_bound n x) (norm_nonneg _)), },
  { intros n,
    simp_rw ← pi.mul_apply,
    refine (condexp_strongly_measurable_simple_func_mul hm _ hg).trans _,
    rw condexp_of_strongly_measurable hm
      ((simple_func.strongly_measurable _).mul strongly_measurable_condexp) _,
    { apply_instance, },
    { apply_instance, },
    exact integrable_condexp.bdd_mul'
      ((simple_func.strongly_measurable (fs n)).mono hm).ae_strongly_measurable
      (eventually_of_forall (hfs_bound n)), },
end

<<<<<<< HEAD
=======
lemma condexp_strongly_measurable_mul_of_bound₀ (hm : m ≤ m0) [is_finite_measure μ]
  {f g : α → ℝ} (hf : ae_strongly_measurable' m f μ) (hg : integrable g μ) (c : ℝ)
  (hf_bound : ∀ᵐ x ∂μ, ∥f x∥ ≤ c) :
  μ[f * g | m] =ᵐ[μ] f * μ[g | m] :=
begin
  have : μ[f * g | m] =ᵐ[μ] μ[hf.mk f * g | m],
    from condexp_congr_ae (eventually_eq.mul hf.ae_eq_mk eventually_eq.rfl),
  refine this.trans _,
  have : f * μ[g | m] =ᵐ[μ] hf.mk f * μ[g | m] := eventually_eq.mul hf.ae_eq_mk eventually_eq.rfl,
  refine eventually_eq.trans _ this.symm,
  refine condexp_strongly_measurable_mul_of_bound hm hf.strongly_measurable_mk hg c _,
  filter_upwards [hf_bound, hf.ae_eq_mk] with x hxc hx_eq,
  rw ← hx_eq,
  exact hxc,
end

>>>>>>> b583055c
/-- Pull-out property of the conditional expectation. -/
lemma condexp_strongly_measurable_mul {f g : α → ℝ} (hf : strongly_measurable[m] f)
  (hfg : integrable (f * g) μ) (hg : integrable g μ) :
  μ[f * g | m] =ᵐ[μ] f * μ[g | m] :=
begin
  by_cases hm : m ≤ m0, swap, { simp_rw condexp_of_not_le hm, rw mul_zero, },
  by_cases hμm : sigma_finite (μ.trim hm),
  swap, { simp_rw condexp_of_not_sigma_finite hm hμm, rw mul_zero, },
  haveI : sigma_finite (μ.trim hm) := hμm,
<<<<<<< HEAD

  -- here we basically prove that a strongly_measurable function is sigma-integrable when the
  -- measure is sigma-finite, but sigma-integrability is not defined in mathlib.
  -- sigma-integrable = there exists spanning measurable sets on which the function is integrable.
  -- `condexp` could be extended to those functions.
  let sigma_finite_sets := spanning_sets (μ.trim hm),
  let norm_sets := λ (n : ℕ), {x | ∥f x∥ ≤ n},
  have norm_sets_spanning : (⋃ n, norm_sets n) = set.univ,
  { ext1 x, simp only [set.mem_Union, set.mem_set_of_eq, set.mem_univ, iff_true],
    exact ⟨⌈∥f x∥⌉₊, nat.le_ceil (∥f x∥)⟩, },
  let sets := λ n, sigma_finite_sets n ∩ norm_sets n,
  have h_meas : ∀ n, measurable_set[m] (sets n),
  { refine λ n, measurable_set.inter _ _,
    { exact measurable_spanning_sets (μ.trim hm) n, },
    { exact hf.norm.measurable_set_le strongly_measurable_const, }, },
  have h_univ : (⋃ n, sets n) = set.univ,
  { have : (⋃ i, sigma_finite_sets i ∩ norm_sets i)
      = (⋃ i, sigma_finite_sets i) ∩ (⋃ i, norm_sets i),
    { refine set.Union_inter_of_monotone (monotone_spanning_sets (μ.trim hm)) (λ i j hij x, _),
      simp only [norm_sets, set.mem_set_of_eq],
      refine λ hif, hif.trans _,
      exact_mod_cast hij, },
    rw [this, norm_sets_spanning, Union_spanning_sets (μ.trim hm), set.inter_univ], },
  have h_finite : ∀ n, μ (sets n) < ∞,
  { refine λ n, (measure_mono (set.inter_subset_left _ _)).trans_lt _,
    exact (le_trim hm).trans_lt (measure_spanning_sets_lt_top (μ.trim hm) n), },
  have h_int : ∀ n, integrable_on f (sets n) μ,
  { intro n,
    have h_int_cst : integrable_on (λ x, (n : ℝ)) (sets n) μ,
    { rw integrable_on_const,
      exact or.inr (h_finite n), },
    refine integrable.mono' h_int_cst ((hf.mono hm).ae_strongly_measurable.restrict) _,
    rw ae_restrict_iff' (hm _ (h_meas n)),
    exact eventually_of_forall (λ x hx, hx.2), },
=======
  obtain ⟨sets, sets_prop, h_univ⟩ := hf.exists_spanning_measurable_set_norm_le hm μ,
  simp_rw forall_and_distrib at sets_prop,
  obtain ⟨h_meas, h_finite, h_norm⟩ := sets_prop,
>>>>>>> b583055c

  suffices : ∀ n, ∀ᵐ x ∂μ, x ∈ sets n → μ[f * g|m] x = f x * μ[g|m] x,
  { rw ← ae_all_iff at this,
    filter_upwards [this] with x hx,
    rw pi.mul_apply,
    obtain ⟨i, hi⟩ : ∃ i, x ∈ sets i,
    { have h_mem : x ∈ ⋃ i, sets i,
      { rw h_univ, exact set.mem_univ _, },
      simpa using h_mem, },
    exact hx i hi, },
  refine λ n, ae_imp_of_ae_restrict _,
  suffices : (μ.restrict (sets n))[f * g | m]
    =ᵐ[μ.restrict (sets n)] f * (μ.restrict (sets n))[g | m],
  { simp_rw ← pi.mul_apply,
    refine (condexp_restrict_ae_eq_restrict hm (h_meas n) hfg).symm.trans _,
    exact this.trans (eventually_eq.rfl.mul (condexp_restrict_ae_eq_restrict hm (h_meas n) hg)), },
  suffices : (μ.restrict (sets n))[((sets n).indicator f) * g | m]
    =ᵐ[μ.restrict (sets n)] ((sets n).indicator f) * (μ.restrict (sets n))[g | m],
  { refine eventually_eq.trans _ (this.trans _),
    { exact condexp_congr_ae
        ((indicator_ae_eq_restrict (hm _ (h_meas n))).symm.mul eventually_eq.rfl), },
    { exact (indicator_ae_eq_restrict (hm _ (h_meas n))).mul eventually_eq.rfl, }, },
  haveI : is_finite_measure (μ.restrict (sets n)),
  { constructor,
    rw measure.restrict_apply_univ,
    exact h_finite n, },
  refine condexp_strongly_measurable_mul_of_bound hm (hf.indicator (h_meas n)) hg.integrable_on n _,
  refine eventually_of_forall (λ x, _),
  by_cases hxs : x ∈ sets n,
  { simp only [hxs, set.indicator_of_mem],
<<<<<<< HEAD
    exact hxs.2, },
  { simp only [hxs, set.indicator_of_not_mem, not_false_iff, _root_.norm_zero, nat.cast_nonneg], },
end

end pull_out

=======
    exact h_norm n x hxs, },
  { simp only [hxs, set.indicator_of_not_mem, not_false_iff, _root_.norm_zero, nat.cast_nonneg], },
end

/-- Pull-out property of the conditional expectation. -/
lemma condexp_strongly_measurable_mul₀ {f g : α → ℝ} (hf : ae_strongly_measurable' m f μ)
  (hfg : integrable (f * g) μ) (hg : integrable g μ) :
  μ[f * g | m] =ᵐ[μ] f * μ[g | m] :=
begin
  have : μ[f * g | m] =ᵐ[μ] μ[hf.mk f * g | m],
    from condexp_congr_ae (eventually_eq.mul hf.ae_eq_mk eventually_eq.rfl),
  refine this.trans _,
  have : f * μ[g | m] =ᵐ[μ] hf.mk f * μ[g | m] := eventually_eq.mul hf.ae_eq_mk eventually_eq.rfl,
  refine eventually_eq.trans _ this.symm,
  refine condexp_strongly_measurable_mul hf.strongly_measurable_mk _ hg,
  refine (integrable_congr _).mp hfg,
  exact eventually_eq.mul hf.ae_eq_mk eventually_eq.rfl,
end

end pull_out

section real

lemma rn_deriv_ae_eq_condexp {hm : m ≤ m0} [hμm : sigma_finite (μ.trim hm)] {f : α → ℝ}
  (hf : integrable f μ) :
  signed_measure.rn_deriv ((μ.with_densityᵥ f).trim hm) (μ.trim hm) =ᵐ[μ] μ[f | m] :=
begin
  refine ae_eq_condexp_of_forall_set_integral_eq hm hf _ _ _,
  { exact λ _ _ _, (integrable_of_integrable_trim hm (signed_measure.integrable_rn_deriv
      ((μ.with_densityᵥ f).trim hm) (μ.trim hm))).integrable_on },
  { intros s hs hlt,
    conv_rhs { rw [← hf.with_densityᵥ_trim_eq_integral hm hs,
      ← signed_measure.with_densityᵥ_rn_deriv_eq ((μ.with_densityᵥ f).trim hm) (μ.trim hm)
        (hf.with_densityᵥ_trim_absolutely_continuous hm)], },
    rw [with_densityᵥ_apply
        (signed_measure.integrable_rn_deriv ((μ.with_densityᵥ f).trim hm) (μ.trim hm)) hs,
      ← set_integral_trim hm _ hs],
    exact (signed_measure.measurable_rn_deriv _ _).strongly_measurable },
  { exact strongly_measurable.ae_strongly_measurable'
      (signed_measure.measurable_rn_deriv _ _).strongly_measurable },
end

/-- TODO: this should be generalized and proved using Jensen's inequality
for the conditional expectation (not in mathlib yet) .-/
lemma snorm_one_condexp_le_snorm (f : α → ℝ) :
  snorm (μ[f | m]) 1 μ ≤ snorm f 1 μ :=
begin
  by_cases hf : integrable f μ,
  swap, { rw [snorm_congr_ae (condexp_undef hf), snorm_zero], exact zero_le _ },
  by_cases hm : m ≤ m0,
  swap, { rw [condexp_of_not_le hm, snorm_zero], exact zero_le _ },
  by_cases hsig : sigma_finite (μ.trim hm),
  swap, { rw [condexp_of_not_sigma_finite hm hsig, snorm_zero], exact zero_le _ },
  calc snorm (μ[f | m]) 1 μ ≤ snorm (μ[|f| | m]) 1 μ :
  begin
    refine snorm_mono_ae _,
    filter_upwards [@condexp_mono _ m m0 _ _ _ _ _ _ _ _ hf hf.abs
        (@ae_of_all _ m0 _ μ (λ x, le_abs_self (f x) : ∀ x, f x ≤ |f x|)),
      eventually_le.trans (condexp_neg f).symm.le
        (@condexp_mono _ m m0 _ _ _ _ _ _ _  _ hf.neg hf.abs
        (@ae_of_all _ m0 _ μ (λ x, neg_le_abs_self (f x) : ∀ x, -f x ≤ |f x|)))] with x hx₁ hx₂,
    exact abs_le_abs hx₁ hx₂,
  end
    ... = snorm f 1 μ :
  begin
    rw [snorm_one_eq_lintegral_nnnorm, snorm_one_eq_lintegral_nnnorm,
      ← ennreal.to_real_eq_to_real (ne_of_lt integrable_condexp.2) (ne_of_lt hf.2),
      ← integral_norm_eq_lintegral_nnnorm
        (strongly_measurable_condexp.mono hm).ae_strongly_measurable,
      ← integral_norm_eq_lintegral_nnnorm hf.1],
    simp_rw [real.norm_eq_abs],
    rw ← @integral_condexp _ _ _ _ _ m m0 μ _ hm hsig hf.abs,
    refine integral_congr_ae _,
    have : 0 ≤ᵐ[μ] μ[|f| | m],
    { rw ← @condexp_zero α ℝ _ _ _ m m0 μ,
      exact condexp_mono (integrable_zero _ _ _) hf.abs
        (@ae_of_all _ m0 _ μ (λ x, abs_nonneg (f x) : ∀ x, 0 ≤ |f x|)) },
    filter_upwards [this] with x hx,
    exact abs_eq_self.2 hx
  end
end

/-- Given a integrable function `g`, the conditional expectations of `g` with respect to
a sequence of sub-σ-algebras is uniformly integrable. -/
lemma integrable.uniform_integrable_condexp {ι : Type*} [is_finite_measure μ]
  {g : α → ℝ} (hint : integrable g μ) {ℱ : ι → measurable_space α} (hℱ : ∀ i, ℱ i ≤ m0) :
  uniform_integrable (λ i, μ[g | ℱ i]) 1 μ :=
begin
  have hmeas : ∀ n, ∀ C, measurable_set {x | C ≤ ∥μ[g | ℱ n] x∥₊} :=
    λ n C, measurable_set_le measurable_const
      (strongly_measurable_condexp.mono (hℱ n)).measurable.nnnorm,
  have hg : mem_ℒp g 1 μ := mem_ℒp_one_iff_integrable.2 hint,
  refine uniform_integrable_of le_rfl ennreal.one_ne_top
    (λ n, (strongly_measurable_condexp.mono (hℱ n)).ae_strongly_measurable) (λ ε hε, _),
  by_cases hne : snorm g 1 μ = 0,
  { rw snorm_eq_zero_iff hg.1 one_ne_zero at hne,
    refine ⟨0, λ n, (le_of_eq $ (snorm_eq_zero_iff
      ((strongly_measurable_condexp.mono (hℱ n)).ae_strongly_measurable.indicator (hmeas n 0))
      one_ne_zero).2 _).trans (zero_le _)⟩,
    filter_upwards [@condexp_congr_ae _ _ _ _ _ (ℱ n) m0 μ _ _ hne] with x hx,
    simp only [zero_le', set.set_of_true, set.indicator_univ, pi.zero_apply, hx, condexp_zero] },
  obtain ⟨δ, hδ, h⟩ := hg.snorm_indicator_le μ le_rfl ennreal.one_ne_top hε,
  set C : ℝ≥0 := ⟨δ, hδ.le⟩⁻¹ * (snorm g 1 μ).to_nnreal with hC,
  have hCpos : 0 < C :=
    mul_pos (nnreal.inv_pos.2 hδ) (ennreal.to_nnreal_pos hne hg.snorm_lt_top.ne),
  have : ∀ n, μ {x : α | C ≤ ∥μ[g | ℱ n] x∥₊} ≤ ennreal.of_real δ,
  { intro n,
    have := mul_meas_ge_le_pow_snorm' μ one_ne_zero ennreal.one_ne_top
      ((@strongly_measurable_condexp _ _ _ _ _ (ℱ n) _ μ g).mono
        (hℱ n)).ae_strongly_measurable C,
    rw [ennreal.one_to_real, ennreal.rpow_one, ennreal.rpow_one, mul_comm,
      ← ennreal.le_div_iff_mul_le (or.inl (ennreal.coe_ne_zero.2 hCpos.ne.symm))
        (or.inl ennreal.coe_lt_top.ne)] at this,
    simp_rw [ennreal.coe_le_coe] at this,
    refine this.trans _,
    rw [ennreal.div_le_iff_le_mul (or.inl (ennreal.coe_ne_zero.2 hCpos.ne.symm))
        (or.inl ennreal.coe_lt_top.ne), hC, nonneg.inv_mk, ennreal.coe_mul,
      ennreal.coe_to_nnreal hg.snorm_lt_top.ne, ← mul_assoc, ← ennreal.of_real_eq_coe_nnreal,
      ← ennreal.of_real_mul hδ.le, mul_inv_cancel hδ.ne.symm, ennreal.of_real_one, one_mul],
    exact snorm_one_condexp_le_snorm _ },
  refine ⟨C, λ n, le_trans _ (h {x : α | C ≤ ∥μ[g | ℱ n] x∥₊} (hmeas n C) (this n))⟩,
  have hmeasℱ : measurable_set[ℱ n] {x : α | C ≤ ∥μ[g | ℱ n] x∥₊} :=
    @measurable_set_le _ _ _ _ _ (ℱ n) _ _ _ _ _ measurable_const
      (@measurable.nnnorm _ _ _ _ _ (ℱ n) _ strongly_measurable_condexp.measurable),
  rw ← snorm_congr_ae (condexp_indicator hint hmeasℱ),
  exact snorm_one_condexp_le_snorm _,
end

end real

>>>>>>> b583055c
end condexp

end measure_theory<|MERGE_RESOLUTION|>--- conflicted
+++ resolved
@@ -2156,15 +2156,9 @@
   tendsto (λ n, condexp_L1 hm μ (fs n)) at_top (𝓝 (condexp_L1 hm μ f)) :=
 tendsto_set_to_fun_of_dominated_convergence _ bound_fs hfs_meas h_int_bound_fs hfs_bound hfs
 
-<<<<<<< HEAD
-/-- If two sequences of functions are almost everywhere equal at each step, converge and verify
-dominated convergence hypotheses, then the conditional expectations of their limits are a.e.
-equal. -/
-=======
 /-- If two sequences of functions have a.e. equal conditional expectations at each step, converge
 and verify dominated convergence hypotheses, then the conditional expectations of their limits are
 a.e. equal. -/
->>>>>>> b583055c
 lemma tendsto_condexp_unique (fs gs : ℕ → α → F') (f g : α → F')
   (hfs_int : ∀ n, integrable (fs n) μ) (hgs_int : ∀ n, integrable (gs n) μ)
   (hfs : ∀ᵐ x ∂μ, tendsto (λ n, fs n x) at_top (𝓝 (f x)))
@@ -2193,30 +2187,6 @@
     from tendsto_condexp_L1_of_dominated_convergence hm _ (λ n, (hgs_int n).1) h_int_bound_gs
        hgs_bound hgs,
   exact tendsto_nhds_unique_of_eventually_eq hcond_gs hcond_fs (eventually_of_forall hn_eq),
-<<<<<<< HEAD
-end
-
-section real
-
-lemma rn_deriv_ae_eq_condexp {hm : m ≤ m0} [hμm : sigma_finite (μ.trim hm)] {f : α → ℝ}
-  (hf : integrable f μ) :
-  signed_measure.rn_deriv ((μ.with_densityᵥ f).trim hm) (μ.trim hm) =ᵐ[μ] μ[f | m] :=
-begin
-  refine ae_eq_condexp_of_forall_set_integral_eq hm hf _ _ _,
-  { exact λ _ _ _, (integrable_of_integrable_trim hm (signed_measure.integrable_rn_deriv
-      ((μ.with_densityᵥ f).trim hm) (μ.trim hm))).integrable_on },
-  { intros s hs hlt,
-    conv_rhs { rw [← hf.with_densityᵥ_trim_eq_integral hm hs,
-      ← signed_measure.with_densityᵥ_rn_deriv_eq ((μ.with_densityᵥ f).trim hm) (μ.trim hm)
-        (hf.with_densityᵥ_trim_absolutely_continuous hm)], },
-    rw [with_densityᵥ_apply
-        (signed_measure.integrable_rn_deriv ((μ.with_densityᵥ f).trim hm) (μ.trim hm)) hs,
-      ← set_integral_trim hm _ hs],
-    exact (signed_measure.measurable_rn_deriv _ _).strongly_measurable },
-  { exact strongly_measurable.ae_strongly_measurable'
-      (signed_measure.measurable_rn_deriv _ _).strongly_measurable },
-=======
->>>>>>> b583055c
 end
 
 section indicator
@@ -2418,10 +2388,6 @@
     ... =ᵐ[μ] ⇑(g₁ + g₂) * μ[g|m] : by rw [h_add, add_mul], },
 end
 
-<<<<<<< HEAD
-/-- Auxiliary lemma for `condexp_measurable_mul`. Do not use. -/
-=======
->>>>>>> b583055c
 lemma condexp_strongly_measurable_mul_of_bound (hm : m ≤ m0) [is_finite_measure μ]
   {f g : α → ℝ} (hf : strongly_measurable[m] f) (hg : integrable g μ) (c : ℝ)
   (hf_bound : ∀ᵐ x ∂μ, ∥f x∥ ≤ c) :
@@ -2429,11 +2395,7 @@
 begin
   let fs := hf.approx_bounded c,
   have hfs_tendsto : ∀ᵐ x ∂μ, tendsto (λ n, fs n x) at_top (𝓝 (f x)),
-<<<<<<< HEAD
-    from hf.tendsto_approx_bounded hf_bound,
-=======
     from hf.tendsto_approx_bounded_ae hf_bound,
->>>>>>> b583055c
   by_cases hμ : μ = 0,
   { simp only [hμ, ae_zero], },
   haveI : μ.ae.ne_bot, by simp only [hμ, ae_ne_bot, ne.def, not_false_iff],
@@ -2479,8 +2441,6 @@
       (eventually_of_forall (hfs_bound n)), },
 end
 
-<<<<<<< HEAD
-=======
 lemma condexp_strongly_measurable_mul_of_bound₀ (hm : m ≤ m0) [is_finite_measure μ]
   {f g : α → ℝ} (hf : ae_strongly_measurable' m f μ) (hg : integrable g μ) (c : ℝ)
   (hf_bound : ∀ᵐ x ∂μ, ∥f x∥ ≤ c) :
@@ -2497,7 +2457,6 @@
   exact hxc,
 end
 
->>>>>>> b583055c
 /-- Pull-out property of the conditional expectation. -/
 lemma condexp_strongly_measurable_mul {f g : α → ℝ} (hf : strongly_measurable[m] f)
   (hfg : integrable (f * g) μ) (hg : integrable g μ) :
@@ -2507,46 +2466,9 @@
   by_cases hμm : sigma_finite (μ.trim hm),
   swap, { simp_rw condexp_of_not_sigma_finite hm hμm, rw mul_zero, },
   haveI : sigma_finite (μ.trim hm) := hμm,
-<<<<<<< HEAD
-
-  -- here we basically prove that a strongly_measurable function is sigma-integrable when the
-  -- measure is sigma-finite, but sigma-integrability is not defined in mathlib.
-  -- sigma-integrable = there exists spanning measurable sets on which the function is integrable.
-  -- `condexp` could be extended to those functions.
-  let sigma_finite_sets := spanning_sets (μ.trim hm),
-  let norm_sets := λ (n : ℕ), {x | ∥f x∥ ≤ n},
-  have norm_sets_spanning : (⋃ n, norm_sets n) = set.univ,
-  { ext1 x, simp only [set.mem_Union, set.mem_set_of_eq, set.mem_univ, iff_true],
-    exact ⟨⌈∥f x∥⌉₊, nat.le_ceil (∥f x∥)⟩, },
-  let sets := λ n, sigma_finite_sets n ∩ norm_sets n,
-  have h_meas : ∀ n, measurable_set[m] (sets n),
-  { refine λ n, measurable_set.inter _ _,
-    { exact measurable_spanning_sets (μ.trim hm) n, },
-    { exact hf.norm.measurable_set_le strongly_measurable_const, }, },
-  have h_univ : (⋃ n, sets n) = set.univ,
-  { have : (⋃ i, sigma_finite_sets i ∩ norm_sets i)
-      = (⋃ i, sigma_finite_sets i) ∩ (⋃ i, norm_sets i),
-    { refine set.Union_inter_of_monotone (monotone_spanning_sets (μ.trim hm)) (λ i j hij x, _),
-      simp only [norm_sets, set.mem_set_of_eq],
-      refine λ hif, hif.trans _,
-      exact_mod_cast hij, },
-    rw [this, norm_sets_spanning, Union_spanning_sets (μ.trim hm), set.inter_univ], },
-  have h_finite : ∀ n, μ (sets n) < ∞,
-  { refine λ n, (measure_mono (set.inter_subset_left _ _)).trans_lt _,
-    exact (le_trim hm).trans_lt (measure_spanning_sets_lt_top (μ.trim hm) n), },
-  have h_int : ∀ n, integrable_on f (sets n) μ,
-  { intro n,
-    have h_int_cst : integrable_on (λ x, (n : ℝ)) (sets n) μ,
-    { rw integrable_on_const,
-      exact or.inr (h_finite n), },
-    refine integrable.mono' h_int_cst ((hf.mono hm).ae_strongly_measurable.restrict) _,
-    rw ae_restrict_iff' (hm _ (h_meas n)),
-    exact eventually_of_forall (λ x hx, hx.2), },
-=======
   obtain ⟨sets, sets_prop, h_univ⟩ := hf.exists_spanning_measurable_set_norm_le hm μ,
   simp_rw forall_and_distrib at sets_prop,
   obtain ⟨h_meas, h_finite, h_norm⟩ := sets_prop,
->>>>>>> b583055c
 
   suffices : ∀ n, ∀ᵐ x ∂μ, x ∈ sets n → μ[f * g|m] x = f x * μ[g|m] x,
   { rw ← ae_all_iff at this,
@@ -2577,14 +2499,6 @@
   refine eventually_of_forall (λ x, _),
   by_cases hxs : x ∈ sets n,
   { simp only [hxs, set.indicator_of_mem],
-<<<<<<< HEAD
-    exact hxs.2, },
-  { simp only [hxs, set.indicator_of_not_mem, not_false_iff, _root_.norm_zero, nat.cast_nonneg], },
-end
-
-end pull_out
-
-=======
     exact h_norm n x hxs, },
   { simp only [hxs, set.indicator_of_not_mem, not_false_iff, _root_.norm_zero, nat.cast_nonneg], },
 end
@@ -2715,7 +2629,6 @@
 
 end real
 
->>>>>>> b583055c
 end condexp
 
 end measure_theory