/-
Copyright (c) 2021 Rémy Degenne. All rights reserved.
Released under Apache 2.0 license as described in the file LICENSE.
Authors: Rémy Degenne
-/

import analysis.inner_product_space.projection
import measure_theory.function.l2_space
import measure_theory.decomposition.radon_nikodym
import measure_theory.function.uniform_integrable

/-! # Conditional expectation

We build the conditional expectation of an integrable function `f` with value in a Banach space
with respect to a measure `μ` (defined on a measurable space structure `m0`) and a measurable space
structure `m` with `hm : m ≤ m0` (a sub-sigma-algebra). This is an `m`-strongly measurable
function `μ[f|hm]` which is integrable and verifies `∫ x in s, μ[f|hm] x ∂μ = ∫ x in s, f x ∂μ`
for all `m`-measurable sets `s`. It is unique as an element of `L¹`.

The construction is done in four steps:
* Define the conditional expectation of an `L²` function, as an element of `L²`. This is the
  orthogonal projection on the subspace of almost everywhere `m`-measurable functions.
* Show that the conditional expectation of the indicator of a measurable set with finite measure
  is integrable and define a map `set α → (E →L[ℝ] (α →₁[μ] E))` which to a set associates a linear
  map. That linear map sends `x ∈ E` to the conditional expectation of the indicator of the set
  with value `x`.
* Extend that map to `condexp_L1_clm : (α →₁[μ] E) →L[ℝ] (α →₁[μ] E)`. This is done using the same
  construction as the Bochner integral (see the file `measure_theory/integral/set_to_L1`).
* Define the conditional expectation of a function `f : α → E`, which is an integrable function
  `α → E` equal to 0 if `f` is not integrable, and equal to an `m`-measurable representative of
  `condexp_L1_clm` applied to `[f]`, the equivalence class of `f` in `L¹`.

## Main results

The conditional expectation and its properties

* `condexp (m : measurable_space α) (μ : measure α) (f : α → E)`: conditional expectation of `f`
  with respect to `m`.
* `integrable_condexp` : `condexp` is integrable.
* `strongly_measurable_condexp` : `condexp` is `m`-strongly-measurable.
* `set_integral_condexp (hf : integrable f μ) (hs : measurable_set[m] s)` : if `m ≤ m0` (the
  σ-algebra over which the measure is defined), then the conditional expectation verifies
  `∫ x in s, condexp m μ f x ∂μ = ∫ x in s, f x ∂μ` for any `m`-measurable set `s`.

While `condexp` is function-valued, we also define `condexp_L1` with value in `L1` and a continuous
linear map `condexp_L1_clm` from `L1` to `L1`. `condexp` should be used in most cases.

Uniqueness of the conditional expectation

* `Lp.ae_eq_of_forall_set_integral_eq'`: two `Lp` functions verifying the equality of integrals
  defining the conditional expectation are equal.
* `ae_eq_of_forall_set_integral_eq_of_sigma_finite'`: two functions verifying the equality of
  integrals defining the conditional expectation are equal almost everywhere.
  Requires `[sigma_finite (μ.trim hm)]`.
* `ae_eq_condexp_of_forall_set_integral_eq`: an a.e. `m`-measurable function which verifies the
  equality of integrals is a.e. equal to `condexp`.

## Notations

For a measure `μ` defined on a measurable space structure `m0`, another measurable space structure
`m` with `hm : m ≤ m0` (a sub-σ-algebra) and a function `f`, we define the notation
* `μ[f|m] = condexp m μ f`.

## Implementation notes

Most of the results in this file are valid for a complete real normed space `F`.
However, some lemmas also use `𝕜 : is_R_or_C`:
* `condexp_L2` is defined only for an `inner_product_space` for now, and we use `𝕜` for its field.
* results about scalar multiplication are stated not only for `ℝ` but also for `𝕜` if we happen to
  have `normed_space 𝕜 F`.

TODO: split this file in two with one containing constructions and the other with basic
properties.

## Tags

conditional expectation, conditional expected value

-/

noncomputable theory
open topological_space measure_theory.Lp filter continuous_linear_map
open_locale nnreal ennreal topological_space big_operators measure_theory

namespace measure_theory

/-- A function `f` verifies `ae_strongly_measurable' m f μ` if it is `μ`-a.e. equal to
an `m`-strongly measurable function. This is similar to `ae_strongly_measurable`, but the
`measurable_space` structures used for the measurability statement and for the measure are
different. -/
def ae_strongly_measurable' {α β} [topological_space β]
  (m : measurable_space α) {m0 : measurable_space α}
  (f : α → β) (μ : measure α) : Prop :=
∃ g : α → β, strongly_measurable[m] g ∧ f =ᵐ[μ] g

namespace ae_strongly_measurable'

variables {α β 𝕜 : Type*} {m m0 : measurable_space α} {μ : measure α}
  [topological_space β] {f g : α → β}

lemma congr (hf : ae_strongly_measurable' m f μ) (hfg : f =ᵐ[μ] g) :
  ae_strongly_measurable' m g μ :=
by { obtain ⟨f', hf'_meas, hff'⟩ := hf, exact ⟨f', hf'_meas, hfg.symm.trans hff'⟩, }

lemma add [has_add β] [has_continuous_add β] (hf : ae_strongly_measurable' m f μ)
  (hg : ae_strongly_measurable' m g μ) :
  ae_strongly_measurable' m (f+g) μ :=
begin
  rcases hf with ⟨f', h_f'_meas, hff'⟩,
  rcases hg with ⟨g', h_g'_meas, hgg'⟩,
  exact ⟨f' + g', h_f'_meas.add h_g'_meas, hff'.add hgg'⟩,
end

lemma neg [add_group β] [topological_add_group β]
  {f : α → β} (hfm : ae_strongly_measurable' m f μ) :
  ae_strongly_measurable' m (-f) μ :=
begin
  rcases hfm with ⟨f', hf'_meas, hf_ae⟩,
  refine ⟨-f', hf'_meas.neg, hf_ae.mono (λ x hx, _)⟩,
  simp_rw pi.neg_apply,
  rw hx,
end

lemma sub [add_group β] [topological_add_group β] {f g : α → β}
  (hfm : ae_strongly_measurable' m f μ) (hgm : ae_strongly_measurable' m g μ) :
  ae_strongly_measurable' m (f - g) μ :=
begin
  rcases hfm with ⟨f', hf'_meas, hf_ae⟩,
  rcases hgm with ⟨g', hg'_meas, hg_ae⟩,
  refine ⟨f'-g', hf'_meas.sub hg'_meas, hf_ae.mp (hg_ae.mono (λ x hx1 hx2, _))⟩,
  simp_rw pi.sub_apply,
  rw [hx1, hx2],
end

lemma const_smul [has_smul 𝕜 β] [has_continuous_const_smul 𝕜 β]
  (c : 𝕜) (hf : ae_strongly_measurable' m f μ) :
  ae_strongly_measurable' m (c • f) μ :=
begin
  rcases hf with ⟨f', h_f'_meas, hff'⟩,
  refine ⟨c • f', h_f'_meas.const_smul c, _⟩,
  exact eventually_eq.fun_comp hff' (λ x, c • x),
end

lemma const_inner {𝕜 β} [is_R_or_C 𝕜] [inner_product_space 𝕜 β]
  {f : α → β} (hfm : ae_strongly_measurable' m f μ) (c : β) :
  ae_strongly_measurable' m (λ x, (inner c (f x) : 𝕜)) μ :=
begin
  rcases hfm with ⟨f', hf'_meas, hf_ae⟩,
  refine ⟨λ x, (inner c (f' x) : 𝕜), (@strongly_measurable_const _ _ m _ _).inner hf'_meas,
    hf_ae.mono (λ x hx, _)⟩,
  dsimp only,
  rw hx,
end

/-- An `m`-strongly measurable function almost everywhere equal to `f`. -/
def mk (f : α → β) (hfm : ae_strongly_measurable' m f μ) : α → β := hfm.some

lemma strongly_measurable_mk {f : α → β} (hfm : ae_strongly_measurable' m f μ) :
  strongly_measurable[m] (hfm.mk f) :=
hfm.some_spec.1

lemma ae_eq_mk {f : α → β} (hfm : ae_strongly_measurable' m f μ) : f =ᵐ[μ] hfm.mk f :=
hfm.some_spec.2

lemma continuous_comp {γ} [topological_space γ] {f : α → β} {g : β → γ}
  (hg : continuous g) (hf : ae_strongly_measurable' m f μ) :
  ae_strongly_measurable' m (g ∘ f) μ :=
⟨λ x, g (hf.mk _ x),
  @continuous.comp_strongly_measurable _ _ _ m _ _ _ _ hg hf.strongly_measurable_mk,
  hf.ae_eq_mk.mono (λ x hx, by rw [function.comp_apply, hx])⟩

end ae_strongly_measurable'

lemma ae_strongly_measurable'_of_ae_strongly_measurable'_trim {α β} {m m0 m0' : measurable_space α}
  [topological_space β] (hm0 : m0 ≤ m0') {μ : measure α} {f : α → β}
  (hf : ae_strongly_measurable' m f (μ.trim hm0)) :
  ae_strongly_measurable' m f μ :=
by { obtain ⟨g, hg_meas, hfg⟩ := hf, exact ⟨g, hg_meas, ae_eq_of_ae_eq_trim hfg⟩, }

lemma strongly_measurable.ae_strongly_measurable'
  {α β} {m m0 : measurable_space α} [topological_space β]
  {μ : measure α} {f : α → β} (hf : strongly_measurable[m] f) :
  ae_strongly_measurable' m f μ :=
⟨f, hf, ae_eq_refl _⟩

lemma ae_eq_trim_iff_of_ae_strongly_measurable' {α β} [topological_space β] [metrizable_space β]
  {m m0 : measurable_space α} {μ : measure α} {f g : α → β}
  (hm : m ≤ m0) (hfm : ae_strongly_measurable' m f μ) (hgm : ae_strongly_measurable' m g μ) :
  hfm.mk f =ᵐ[μ.trim hm] hgm.mk g ↔ f =ᵐ[μ] g :=
(ae_eq_trim_iff hm hfm.strongly_measurable_mk hgm.strongly_measurable_mk).trans
⟨λ h, hfm.ae_eq_mk.trans (h.trans hgm.ae_eq_mk.symm),
  λ h, hfm.ae_eq_mk.symm.trans (h.trans hgm.ae_eq_mk)⟩

/-- If the restriction to a set `s` of a σ-algebra `m` is included in the restriction to `s` of
another σ-algebra `m₂` (hypothesis `hs`), the set `s` is `m` measurable and a function `f` almost
everywhere supported on `s` is `m`-ae-strongly-measurable, then `f` is also
`m₂`-ae-strongly-measurable. -/
lemma ae_strongly_measurable'.ae_strongly_measurable'_of_measurable_space_le_on
  {α E} {m m₂ m0 : measurable_space α} {μ : measure α}
  [topological_space E] [has_zero E] (hm : m ≤ m0) {s : set α} {f : α → E}
  (hs_m : measurable_set[m] s) (hs : ∀ t, measurable_set[m] (s ∩ t) → measurable_set[m₂] (s ∩ t))
  (hf : ae_strongly_measurable' m f μ) (hf_zero : f =ᵐ[μ.restrict sᶜ] 0) :
  ae_strongly_measurable' m₂ f μ :=
begin
  let f' := hf.mk f,
  have h_ind_eq : s.indicator (hf.mk f) =ᵐ[μ] f,
  { refine filter.eventually_eq.trans _
      (indicator_ae_eq_of_restrict_compl_ae_eq_zero (hm _ hs_m) hf_zero),
    filter_upwards [hf.ae_eq_mk] with x hx,
    by_cases hxs : x ∈ s,
    { simp [hxs, hx], },
    { simp [hxs], }, },
  suffices : strongly_measurable[m₂] (s.indicator (hf.mk f)),
    from ae_strongly_measurable'.congr this.ae_strongly_measurable' h_ind_eq,
  have hf_ind : strongly_measurable[m] (s.indicator (hf.mk f)),
    from hf.strongly_measurable_mk.indicator hs_m,
  exact hf_ind.strongly_measurable_of_measurable_space_le_on hs_m hs
    (λ x hxs, set.indicator_of_not_mem hxs _),
end

variables {α β γ E E' F F' G G' H 𝕜 : Type*} {p : ℝ≥0∞}
  [is_R_or_C 𝕜] -- 𝕜 for ℝ or ℂ
  [topological_space β] -- β for a generic topological space
  -- E for an inner product space
  [inner_product_space 𝕜 E]
  -- E' for an inner product space on which we compute integrals
  [inner_product_space 𝕜 E']
  [complete_space E'] [normed_space ℝ E']
  -- F for a Lp submodule
  [normed_add_comm_group F] [normed_space 𝕜 F]
  -- F' for integrals on a Lp submodule
  [normed_add_comm_group F'] [normed_space 𝕜 F'] [normed_space ℝ F'] [complete_space F']
  -- G for a Lp add_subgroup
  [normed_add_comm_group G]
  -- G' for integrals on a Lp add_subgroup
  [normed_add_comm_group G'] [normed_space ℝ G'] [complete_space G']
  -- H for a normed group (hypotheses of mem_ℒp)
  [normed_add_comm_group H]

section Lp_meas

/-! ## The subset `Lp_meas` of `Lp` functions a.e. measurable with respect to a sub-sigma-algebra -/

variables (F)

/-- `Lp_meas_subgroup F m p μ` is the subspace of `Lp F p μ` containing functions `f` verifying
`ae_strongly_measurable' m f μ`, i.e. functions which are `μ`-a.e. equal to
an `m`-strongly measurable function. -/
def Lp_meas_subgroup (m : measurable_space α) [measurable_space α] (p : ℝ≥0∞) (μ : measure α) :
  add_subgroup (Lp F p μ) :=
{ carrier   := {f : (Lp F p μ) | ae_strongly_measurable' m f μ} ,
  zero_mem' := ⟨(0 : α → F), @strongly_measurable_zero _ _ m _ _, Lp.coe_fn_zero _ _ _⟩,
  add_mem'  := λ f g hf hg, (hf.add hg).congr (Lp.coe_fn_add f g).symm,
  neg_mem' := λ f hf, ae_strongly_measurable'.congr hf.neg (Lp.coe_fn_neg f).symm, }

variables (𝕜)
/-- `Lp_meas F 𝕜 m p μ` is the subspace of `Lp F p μ` containing functions `f` verifying
`ae_strongly_measurable' m f μ`, i.e. functions which are `μ`-a.e. equal to
an `m`-strongly measurable function. -/
def Lp_meas (m : measurable_space α) [measurable_space α] (p : ℝ≥0∞)
  (μ : measure α) :
  submodule 𝕜 (Lp F p μ) :=
{ carrier   := {f : (Lp F p μ) | ae_strongly_measurable' m f μ} ,
  zero_mem' := ⟨(0 : α → F), @strongly_measurable_zero _ _ m _ _, Lp.coe_fn_zero _ _ _⟩,
  add_mem'  := λ f g hf hg, (hf.add hg).congr (Lp.coe_fn_add f g).symm,
  smul_mem' := λ c f hf, (hf.const_smul c).congr (Lp.coe_fn_smul c f).symm, }
variables {F 𝕜}

variables

lemma mem_Lp_meas_subgroup_iff_ae_strongly_measurable' {m m0 : measurable_space α} {μ : measure α}
  {f : Lp F p μ} :
  f ∈ Lp_meas_subgroup F m p μ ↔ ae_strongly_measurable' m f μ :=
by rw [← add_subgroup.mem_carrier, Lp_meas_subgroup, set.mem_set_of_eq]

lemma mem_Lp_meas_iff_ae_strongly_measurable'
  {m m0 : measurable_space α} {μ : measure α} {f : Lp F p μ} :
  f ∈ Lp_meas F 𝕜 m p μ ↔ ae_strongly_measurable' m f μ :=
by rw [← set_like.mem_coe, ← submodule.mem_carrier, Lp_meas, set.mem_set_of_eq]

lemma Lp_meas.ae_strongly_measurable'
  {m m0 : measurable_space α} {μ : measure α} (f : Lp_meas F 𝕜 m p μ) :
  ae_strongly_measurable' m f μ :=
mem_Lp_meas_iff_ae_strongly_measurable'.mp f.mem

lemma mem_Lp_meas_self
  {m0 : measurable_space α} (μ : measure α) (f : Lp F p μ) :
  f ∈ Lp_meas F 𝕜 m0 p μ :=
mem_Lp_meas_iff_ae_strongly_measurable'.mpr (Lp.ae_strongly_measurable f)

lemma Lp_meas_subgroup_coe {m m0 : measurable_space α} {μ : measure α}
  {f : Lp_meas_subgroup F m p μ} :
  ⇑f = (f : Lp F p μ) :=
coe_fn_coe_base f

lemma Lp_meas_coe {m m0 : measurable_space α} {μ : measure α} {f : Lp_meas F 𝕜 m p μ} :
  ⇑f = (f : Lp F p μ) :=
coe_fn_coe_base f

lemma mem_Lp_meas_indicator_const_Lp {m m0 : measurable_space α} (hm : m ≤ m0)
  {μ : measure α} {s : set α} (hs : measurable_set[m] s) (hμs : μ s ≠ ∞) {c : F} :
  indicator_const_Lp p (hm s hs) hμs c ∈ Lp_meas F 𝕜 m p μ :=
⟨s.indicator (λ x : α, c), (@strongly_measurable_const _ _ m _ _).indicator hs,
  indicator_const_Lp_coe_fn⟩

section complete_subspace

/-! ## The subspace `Lp_meas` is complete.

We define an `isometric` between `Lp_meas_subgroup` and the `Lp` space corresponding to the
measure `μ.trim hm`. As a consequence, the completeness of `Lp` implies completeness of
`Lp_meas_subgroup` (and `Lp_meas`). -/

variables {ι : Type*} {m m0 : measurable_space α} {μ : measure α}

/-- If `f` belongs to `Lp_meas_subgroup F m p μ`, then the measurable function it is almost
everywhere equal to (given by `ae_measurable.mk`) belongs to `ℒp` for the measure `μ.trim hm`. -/
lemma mem_ℒp_trim_of_mem_Lp_meas_subgroup (hm : m ≤ m0) (f : Lp F p μ)
  (hf_meas : f ∈ Lp_meas_subgroup F m p μ) :
  mem_ℒp (mem_Lp_meas_subgroup_iff_ae_strongly_measurable'.mp hf_meas).some p (μ.trim hm) :=
begin
  have hf : ae_strongly_measurable' m f μ,
    from (mem_Lp_meas_subgroup_iff_ae_strongly_measurable'.mp hf_meas),
  let g := hf.some,
  obtain ⟨hg, hfg⟩ := hf.some_spec,
  change mem_ℒp g p (μ.trim hm),
  refine ⟨hg.ae_strongly_measurable, _⟩,
  have h_snorm_fg : snorm g p (μ.trim hm) = snorm f p μ,
    by { rw snorm_trim hm hg, exact snorm_congr_ae hfg.symm, },
  rw h_snorm_fg,
  exact Lp.snorm_lt_top f,
end

/-- If `f` belongs to `Lp` for the measure `μ.trim hm`, then it belongs to the subgroup
`Lp_meas_subgroup F m p μ`. -/
lemma mem_Lp_meas_subgroup_to_Lp_of_trim (hm : m ≤ m0) (f : Lp F p (μ.trim hm)) :
  (mem_ℒp_of_mem_ℒp_trim hm (Lp.mem_ℒp f)).to_Lp f ∈ Lp_meas_subgroup F m p μ :=
begin
  let hf_mem_ℒp := mem_ℒp_of_mem_ℒp_trim hm (Lp.mem_ℒp f),
  rw mem_Lp_meas_subgroup_iff_ae_strongly_measurable',
  refine ae_strongly_measurable'.congr _ (mem_ℒp.coe_fn_to_Lp hf_mem_ℒp).symm,
  refine ae_strongly_measurable'_of_ae_strongly_measurable'_trim hm _,
  exact Lp.ae_strongly_measurable f,
end

variables (F p μ)
/-- Map from `Lp_meas_subgroup` to `Lp F p (μ.trim hm)`. -/
def Lp_meas_subgroup_to_Lp_trim (hm : m ≤ m0) (f : Lp_meas_subgroup F m p μ) : Lp F p (μ.trim hm) :=
mem_ℒp.to_Lp (mem_Lp_meas_subgroup_iff_ae_strongly_measurable'.mp f.mem).some
  (mem_ℒp_trim_of_mem_Lp_meas_subgroup hm f f.mem)

variables (𝕜)
/-- Map from `Lp_meas` to `Lp F p (μ.trim hm)`. -/
def Lp_meas_to_Lp_trim (hm : m ≤ m0) (f : Lp_meas F 𝕜 m p μ) : Lp F p (μ.trim hm) :=
mem_ℒp.to_Lp (mem_Lp_meas_iff_ae_strongly_measurable'.mp f.mem).some
  (mem_ℒp_trim_of_mem_Lp_meas_subgroup hm f f.mem)
variables {𝕜}

/-- Map from `Lp F p (μ.trim hm)` to `Lp_meas_subgroup`, inverse of
`Lp_meas_subgroup_to_Lp_trim`. -/
def Lp_trim_to_Lp_meas_subgroup (hm : m ≤ m0) (f : Lp F p (μ.trim hm)) : Lp_meas_subgroup F m p μ :=
⟨(mem_ℒp_of_mem_ℒp_trim hm (Lp.mem_ℒp f)).to_Lp f, mem_Lp_meas_subgroup_to_Lp_of_trim hm f⟩

variables (𝕜)
/-- Map from `Lp F p (μ.trim hm)` to `Lp_meas`, inverse of `Lp_meas_to_Lp_trim`. -/
def Lp_trim_to_Lp_meas (hm : m ≤ m0) (f : Lp F p (μ.trim hm)) : Lp_meas F 𝕜 m p μ :=
⟨(mem_ℒp_of_mem_ℒp_trim hm (Lp.mem_ℒp f)).to_Lp f, mem_Lp_meas_subgroup_to_Lp_of_trim hm f⟩

variables {F 𝕜 p μ}

lemma Lp_meas_subgroup_to_Lp_trim_ae_eq (hm : m ≤ m0) (f : Lp_meas_subgroup F m p μ) :
  Lp_meas_subgroup_to_Lp_trim F p μ hm f =ᵐ[μ] f :=
(ae_eq_of_ae_eq_trim (mem_ℒp.coe_fn_to_Lp (mem_ℒp_trim_of_mem_Lp_meas_subgroup hm ↑f f.mem))).trans
  (mem_Lp_meas_subgroup_iff_ae_strongly_measurable'.mp f.mem).some_spec.2.symm

lemma Lp_trim_to_Lp_meas_subgroup_ae_eq (hm : m ≤ m0) (f : Lp F p (μ.trim hm)) :
  Lp_trim_to_Lp_meas_subgroup F p μ hm f =ᵐ[μ] f :=
mem_ℒp.coe_fn_to_Lp _

lemma Lp_meas_to_Lp_trim_ae_eq (hm : m ≤ m0) (f : Lp_meas F 𝕜 m p μ) :
  Lp_meas_to_Lp_trim F 𝕜 p μ hm f =ᵐ[μ] f :=
(ae_eq_of_ae_eq_trim (mem_ℒp.coe_fn_to_Lp (mem_ℒp_trim_of_mem_Lp_meas_subgroup hm ↑f f.mem))).trans
  (mem_Lp_meas_subgroup_iff_ae_strongly_measurable'.mp f.mem).some_spec.2.symm

lemma Lp_trim_to_Lp_meas_ae_eq (hm : m ≤ m0) (f : Lp F p (μ.trim hm)) :
  Lp_trim_to_Lp_meas F 𝕜 p μ hm f =ᵐ[μ] f :=
mem_ℒp.coe_fn_to_Lp _

/-- `Lp_trim_to_Lp_meas_subgroup` is a right inverse of `Lp_meas_subgroup_to_Lp_trim`. -/
lemma Lp_meas_subgroup_to_Lp_trim_right_inv (hm : m ≤ m0) :
  function.right_inverse (Lp_trim_to_Lp_meas_subgroup F p μ hm)
    (Lp_meas_subgroup_to_Lp_trim F p μ hm) :=
begin
  intro f,
  ext1,
  refine ae_eq_trim_of_strongly_measurable hm
    (Lp.strongly_measurable _) (Lp.strongly_measurable _) _,
  exact (Lp_meas_subgroup_to_Lp_trim_ae_eq hm _).trans (Lp_trim_to_Lp_meas_subgroup_ae_eq hm _),
end

/-- `Lp_trim_to_Lp_meas_subgroup` is a left inverse of `Lp_meas_subgroup_to_Lp_trim`. -/
lemma Lp_meas_subgroup_to_Lp_trim_left_inv (hm : m ≤ m0) :
  function.left_inverse (Lp_trim_to_Lp_meas_subgroup F p μ hm)
    (Lp_meas_subgroup_to_Lp_trim F p μ hm) :=
begin
  intro f,
  ext1,
  ext1,
  rw ← Lp_meas_subgroup_coe,
  exact (Lp_trim_to_Lp_meas_subgroup_ae_eq hm _).trans (Lp_meas_subgroup_to_Lp_trim_ae_eq hm _),
end

lemma Lp_meas_subgroup_to_Lp_trim_add (hm : m ≤ m0) (f g : Lp_meas_subgroup F m p μ) :
  Lp_meas_subgroup_to_Lp_trim F p μ hm (f + g)
    = Lp_meas_subgroup_to_Lp_trim F p μ hm f + Lp_meas_subgroup_to_Lp_trim F p μ hm g :=
begin
  ext1,
  refine eventually_eq.trans _ (Lp.coe_fn_add _ _).symm,
  refine ae_eq_trim_of_strongly_measurable hm (Lp.strongly_measurable _) _ _,
  { exact (Lp.strongly_measurable _).add (Lp.strongly_measurable _), },
  refine (Lp_meas_subgroup_to_Lp_trim_ae_eq hm _).trans _,
  refine eventually_eq.trans _
    (eventually_eq.add (Lp_meas_subgroup_to_Lp_trim_ae_eq hm f).symm
      (Lp_meas_subgroup_to_Lp_trim_ae_eq hm g).symm),
  refine (Lp.coe_fn_add _ _).trans _,
  simp_rw Lp_meas_subgroup_coe,
  exact eventually_of_forall (λ x, by refl),
end

lemma Lp_meas_subgroup_to_Lp_trim_neg (hm : m ≤ m0) (f : Lp_meas_subgroup F m p μ) :
  Lp_meas_subgroup_to_Lp_trim F p μ hm (-f)
    = -Lp_meas_subgroup_to_Lp_trim F p μ hm f :=
begin
  ext1,
  refine eventually_eq.trans _ (Lp.coe_fn_neg _).symm,
  refine ae_eq_trim_of_strongly_measurable hm (Lp.strongly_measurable _) _ _,
  { exact @strongly_measurable.neg _ _ _ m _ _ _ (Lp.strongly_measurable _), },
  refine (Lp_meas_subgroup_to_Lp_trim_ae_eq hm _).trans _,
  refine eventually_eq.trans _
    (eventually_eq.neg (Lp_meas_subgroup_to_Lp_trim_ae_eq hm f).symm),
  refine (Lp.coe_fn_neg _).trans _,
  simp_rw Lp_meas_subgroup_coe,
  exact eventually_of_forall (λ x, by refl),
end

lemma Lp_meas_subgroup_to_Lp_trim_sub (hm : m ≤ m0) (f g : Lp_meas_subgroup F m p μ) :
  Lp_meas_subgroup_to_Lp_trim F p μ hm (f - g)
    = Lp_meas_subgroup_to_Lp_trim F p μ hm f - Lp_meas_subgroup_to_Lp_trim F p μ hm g :=
by rw [sub_eq_add_neg, sub_eq_add_neg, Lp_meas_subgroup_to_Lp_trim_add,
  Lp_meas_subgroup_to_Lp_trim_neg]

lemma Lp_meas_to_Lp_trim_smul (hm : m ≤ m0) (c : 𝕜) (f : Lp_meas F 𝕜 m p μ) :
  Lp_meas_to_Lp_trim F 𝕜 p μ hm (c • f) = c • Lp_meas_to_Lp_trim F 𝕜 p μ hm f :=
begin
  ext1,
  refine eventually_eq.trans _ (Lp.coe_fn_smul _ _).symm,
  refine ae_eq_trim_of_strongly_measurable hm (Lp.strongly_measurable _) _ _,
  { exact (Lp.strongly_measurable _).const_smul c, },
  refine (Lp_meas_to_Lp_trim_ae_eq hm _).trans _,
  refine (Lp.coe_fn_smul _ _).trans _,
  refine (Lp_meas_to_Lp_trim_ae_eq hm f).mono (λ x hx, _),
  rw [pi.smul_apply, pi.smul_apply, hx],
  refl,
end

/-- `Lp_meas_subgroup_to_Lp_trim` preserves the norm. -/
lemma Lp_meas_subgroup_to_Lp_trim_norm_map [hp : fact (1 ≤ p)] (hm : m ≤ m0)
  (f : Lp_meas_subgroup F m p μ) :
  ∥Lp_meas_subgroup_to_Lp_trim F p μ hm f∥ = ∥f∥ :=
begin
  rw [Lp.norm_def, snorm_trim hm (Lp.strongly_measurable _),
    snorm_congr_ae (Lp_meas_subgroup_to_Lp_trim_ae_eq hm _), Lp_meas_subgroup_coe, ← Lp.norm_def],
  congr,
end

lemma isometry_Lp_meas_subgroup_to_Lp_trim [hp : fact (1 ≤ p)] (hm : m ≤ m0) :
  isometry (Lp_meas_subgroup_to_Lp_trim F p μ hm) :=
isometry.of_dist_eq $ λ f g, by rw [dist_eq_norm, ← Lp_meas_subgroup_to_Lp_trim_sub,
  Lp_meas_subgroup_to_Lp_trim_norm_map, dist_eq_norm]

variables (F p μ)
/-- `Lp_meas_subgroup` and `Lp F p (μ.trim hm)` are isometric. -/
def Lp_meas_subgroup_to_Lp_trim_iso [hp : fact (1 ≤ p)] (hm : m ≤ m0) :
  Lp_meas_subgroup F m p μ ≃ᵢ Lp F p (μ.trim hm) :=
{ to_fun    := Lp_meas_subgroup_to_Lp_trim F p μ hm,
  inv_fun   := Lp_trim_to_Lp_meas_subgroup F p μ hm,
  left_inv  := Lp_meas_subgroup_to_Lp_trim_left_inv hm,
  right_inv := Lp_meas_subgroup_to_Lp_trim_right_inv hm,
  isometry_to_fun := isometry_Lp_meas_subgroup_to_Lp_trim hm, }

variables (𝕜)
/-- `Lp_meas_subgroup` and `Lp_meas` are isometric. -/
def Lp_meas_subgroup_to_Lp_meas_iso [hp : fact (1 ≤ p)] :
  Lp_meas_subgroup F m p μ ≃ᵢ Lp_meas F 𝕜 m p μ :=
isometric.refl (Lp_meas_subgroup F m p μ)

/-- `Lp_meas` and `Lp F p (μ.trim hm)` are isometric, with a linear equivalence. -/
def Lp_meas_to_Lp_trim_lie [hp : fact (1 ≤ p)] (hm : m ≤ m0) :
  Lp_meas F 𝕜 m p μ ≃ₗᵢ[𝕜] Lp F p (μ.trim hm) :=
{ to_fun    := Lp_meas_to_Lp_trim F 𝕜 p μ hm,
  inv_fun   := Lp_trim_to_Lp_meas F 𝕜 p μ hm,
  left_inv  := Lp_meas_subgroup_to_Lp_trim_left_inv hm,
  right_inv := Lp_meas_subgroup_to_Lp_trim_right_inv hm,
  map_add'  := Lp_meas_subgroup_to_Lp_trim_add hm,
  map_smul' := Lp_meas_to_Lp_trim_smul hm,
  norm_map' := Lp_meas_subgroup_to_Lp_trim_norm_map hm, }
variables {F 𝕜 p μ}

instance [hm : fact (m ≤ m0)] [complete_space F] [hp : fact (1 ≤ p)] :
  complete_space (Lp_meas_subgroup F m p μ) :=
by { rw (Lp_meas_subgroup_to_Lp_trim_iso F p μ hm.elim).complete_space_iff, apply_instance, }

instance [hm : fact (m ≤ m0)] [complete_space F] [hp : fact (1 ≤ p)] :
  complete_space (Lp_meas F 𝕜 m p μ) :=
by { rw (Lp_meas_subgroup_to_Lp_meas_iso F 𝕜 p μ).symm.complete_space_iff, apply_instance, }

lemma is_complete_ae_strongly_measurable' [hp : fact (1 ≤ p)] [complete_space F] (hm : m ≤ m0) :
  is_complete {f : Lp F p μ | ae_strongly_measurable' m f μ} :=
begin
  rw ← complete_space_coe_iff_is_complete,
  haveI : fact (m ≤ m0) := ⟨hm⟩,
  change complete_space (Lp_meas_subgroup F m p μ),
  apply_instance,
end

lemma is_closed_ae_strongly_measurable' [hp : fact (1 ≤ p)] [complete_space F] (hm : m ≤ m0) :
  is_closed {f : Lp F p μ | ae_strongly_measurable' m f μ} :=
is_complete.is_closed (is_complete_ae_strongly_measurable' hm)

end complete_subspace

section strongly_measurable

variables {m m0 : measurable_space α} {μ : measure α}

/-- We do not get `ae_fin_strongly_measurable f (μ.trim hm)`, since we don't have
`f =ᵐ[μ.trim hm] Lp_meas_to_Lp_trim F 𝕜 p μ hm f` but only the weaker
`f =ᵐ[μ] Lp_meas_to_Lp_trim F 𝕜 p μ hm f`. -/
lemma Lp_meas.ae_fin_strongly_measurable' (hm : m ≤ m0) (f : Lp_meas F 𝕜 m p μ) (hp_ne_zero : p ≠ 0)
  (hp_ne_top : p ≠ ∞) :
  ∃ g, fin_strongly_measurable g (μ.trim hm) ∧ f =ᵐ[μ] g :=
⟨Lp_meas_subgroup_to_Lp_trim F p μ hm f, Lp.fin_strongly_measurable _ hp_ne_zero hp_ne_top,
  (Lp_meas_subgroup_to_Lp_trim_ae_eq hm f).symm⟩

/-- When applying the inverse of `Lp_meas_to_Lp_trim_lie` (which takes a function in the Lp space of
the sub-sigma algebra and returns its version in the larger Lp space) to an indicator of the
sub-sigma-algebra, we obtain an indicator in the Lp space of the larger sigma-algebra. -/
lemma Lp_meas_to_Lp_trim_lie_symm_indicator [one_le_p : fact (1 ≤ p)] [normed_space ℝ F]
  {hm : m ≤ m0} {s : set α} {μ : measure α}
  (hs : measurable_set[m] s) (hμs : μ.trim hm s ≠ ∞) (c : F) :
  ((Lp_meas_to_Lp_trim_lie F ℝ p μ hm).symm
      (indicator_const_Lp p hs hμs c) : Lp F p μ)
    = indicator_const_Lp p (hm s hs) ((le_trim hm).trans_lt hμs.lt_top).ne c :=
begin
  ext1,
  rw ← Lp_meas_coe,
  change Lp_trim_to_Lp_meas F ℝ p μ hm (indicator_const_Lp p hs hμs c)
    =ᵐ[μ] (indicator_const_Lp p _ _ c : α → F),
  refine (Lp_trim_to_Lp_meas_ae_eq hm _).trans _,
  exact (ae_eq_of_ae_eq_trim indicator_const_Lp_coe_fn).trans indicator_const_Lp_coe_fn.symm,
end

lemma Lp_meas_to_Lp_trim_lie_symm_to_Lp [one_le_p : fact (1 ≤ p)] [normed_space ℝ F]
  (hm : m ≤ m0) (f : α → F) (hf : mem_ℒp f p (μ.trim hm)) :
  ((Lp_meas_to_Lp_trim_lie F ℝ p μ hm).symm (hf.to_Lp f) : Lp F p μ)
    = (mem_ℒp_of_mem_ℒp_trim hm hf).to_Lp f :=
begin
  ext1,
  rw ← Lp_meas_coe,
  refine (Lp_trim_to_Lp_meas_ae_eq hm _).trans _,
  exact (ae_eq_of_ae_eq_trim (mem_ℒp.coe_fn_to_Lp hf)).trans (mem_ℒp.coe_fn_to_Lp _).symm,
end

end strongly_measurable

end Lp_meas


section induction

variables {m m0 : measurable_space α} {μ : measure α} [fact (1 ≤ p)] [normed_space ℝ F]

/-- Auxiliary lemma for `Lp.induction_strongly_measurable`. -/
@[elab_as_eliminator]
lemma Lp.induction_strongly_measurable_aux (hm : m ≤ m0) (hp_ne_top : p ≠ ∞) (P : Lp F p μ → Prop)
  (h_ind : ∀ (c : F) {s : set α} (hs : measurable_set[m] s) (hμs : μ s < ∞),
      P (Lp.simple_func.indicator_const p (hm s hs) hμs.ne c))
  (h_add : ∀ ⦃f g⦄, ∀ hf : mem_ℒp f p μ, ∀ hg : mem_ℒp g p μ,
    ∀ hfm : ae_strongly_measurable' m f μ, ∀ hgm : ae_strongly_measurable' m g μ,
    disjoint (function.support f) (function.support g) →
    P (hf.to_Lp f) → P (hg.to_Lp g) → P ((hf.to_Lp f) + (hg.to_Lp g)))
  (h_closed : is_closed {f : Lp_meas F ℝ m p μ | P f}) :
  ∀ f : Lp F p μ, ae_strongly_measurable' m f μ → P f :=
begin
  intros f hf,
  let f' := (⟨f, hf⟩ : Lp_meas F ℝ m p μ),
  let g := Lp_meas_to_Lp_trim_lie F ℝ p μ hm f',
  have hfg : f' = (Lp_meas_to_Lp_trim_lie F ℝ p μ hm).symm g,
    by simp only [linear_isometry_equiv.symm_apply_apply],
  change P ↑f',
  rw hfg,
  refine @Lp.induction α F m _ p (μ.trim hm) _ hp_ne_top
    (λ g, P ((Lp_meas_to_Lp_trim_lie F ℝ p μ hm).symm g)) _ _ _ g,
  { intros b t ht hμt,
    rw [Lp.simple_func.coe_indicator_const,
      Lp_meas_to_Lp_trim_lie_symm_indicator ht hμt.ne b],
      have hμt' : μ t < ∞, from (le_trim hm).trans_lt hμt,
    specialize h_ind b ht hμt',
    rwa Lp.simple_func.coe_indicator_const at h_ind, },
  { intros f g hf hg h_disj hfP hgP,
    rw linear_isometry_equiv.map_add,
    push_cast,
    have h_eq : ∀ (f : α → F) (hf : mem_ℒp f p (μ.trim hm)),
      ((Lp_meas_to_Lp_trim_lie F ℝ p μ hm).symm (mem_ℒp.to_Lp f hf) : Lp F p μ)
        = (mem_ℒp_of_mem_ℒp_trim hm hf).to_Lp f,
      from Lp_meas_to_Lp_trim_lie_symm_to_Lp hm,
    rw h_eq f hf at hfP ⊢,
    rw h_eq g hg at hgP ⊢,
    exact h_add (mem_ℒp_of_mem_ℒp_trim hm hf) (mem_ℒp_of_mem_ℒp_trim hm hg)
      (ae_strongly_measurable'_of_ae_strongly_measurable'_trim hm hf.ae_strongly_measurable)
      (ae_strongly_measurable'_of_ae_strongly_measurable'_trim hm hg.ae_strongly_measurable)
      h_disj hfP hgP, },
  { change is_closed ((Lp_meas_to_Lp_trim_lie F ℝ p μ hm).symm ⁻¹' {g : Lp_meas F ℝ m p μ | P ↑g}),
    exact is_closed.preimage (linear_isometry_equiv.continuous _) h_closed, },
end

/-- To prove something for an `Lp` function a.e. strongly measurable with respect to a
sub-σ-algebra `m` in a normed space, it suffices to show that
* the property holds for (multiples of) characteristic functions which are measurable w.r.t. `m`;
* is closed under addition;
* the set of functions in `Lp` strongly measurable w.r.t. `m` for which the property holds is
  closed.
-/
@[elab_as_eliminator]
lemma Lp.induction_strongly_measurable (hm : m ≤ m0) (hp_ne_top : p ≠ ∞) (P : Lp F p μ → Prop)
  (h_ind : ∀ (c : F) {s : set α} (hs : measurable_set[m] s) (hμs : μ s < ∞),
      P (Lp.simple_func.indicator_const p (hm s hs) hμs.ne c))
  (h_add : ∀ ⦃f g⦄, ∀ hf : mem_ℒp f p μ, ∀ hg : mem_ℒp g p μ,
    ∀ hfm : strongly_measurable[m] f, ∀ hgm : strongly_measurable[m] g,
    disjoint (function.support f) (function.support g) →
    P (hf.to_Lp f) → P (hg.to_Lp g) → P ((hf.to_Lp f) + (hg.to_Lp g)))
  (h_closed : is_closed {f : Lp_meas F ℝ m p μ | P f}) :
  ∀ f : Lp F p μ, ae_strongly_measurable' m f μ → P f :=
begin
  intros f hf,
  suffices h_add_ae : ∀ ⦃f g⦄, ∀ hf : mem_ℒp f p μ, ∀ hg : mem_ℒp g p μ,
      ∀ hfm : ae_strongly_measurable' m f μ, ∀ hgm : ae_strongly_measurable' m g μ,
      disjoint (function.support f) (function.support g) →
      P (hf.to_Lp f) → P (hg.to_Lp g) → P ((hf.to_Lp f) + (hg.to_Lp g)),
    from Lp.induction_strongly_measurable_aux hm hp_ne_top P h_ind h_add_ae h_closed f hf,
  intros f g hf hg hfm hgm h_disj hPf hPg,
  let s_f : set α := function.support (hfm.mk f),
  have hs_f : measurable_set[m] s_f := hfm.strongly_measurable_mk.measurable_set_support,
  have hs_f_eq : s_f =ᵐ[μ] function.support f := hfm.ae_eq_mk.symm.support,
  let s_g : set α := function.support (hgm.mk g),
  have hs_g : measurable_set[m] s_g := hgm.strongly_measurable_mk.measurable_set_support,
  have hs_g_eq : s_g =ᵐ[μ] function.support g := hgm.ae_eq_mk.symm.support,
  have h_inter_empty : ((s_f ∩ s_g) : set α) =ᵐ[μ] (∅ : set α),
  { refine (hs_f_eq.inter hs_g_eq).trans _,
    suffices : function.support f ∩ function.support g = ∅, by rw this,
    exact set.disjoint_iff_inter_eq_empty.mp h_disj, },
  let f' := (s_f \ s_g).indicator (hfm.mk f),
  have hff' : f =ᵐ[μ] f',
  { have : s_f \ s_g =ᵐ[μ] s_f,
    { rw [← set.diff_inter_self_eq_diff, set.inter_comm],
      refine ((ae_eq_refl s_f).diff h_inter_empty).trans _,
      rw set.diff_empty, },
    refine ((indicator_ae_eq_of_ae_eq_set this).trans _).symm,
    rw set.indicator_support,
    exact hfm.ae_eq_mk.symm, },
  have hf'_meas : strongly_measurable[m] f',
    from hfm.strongly_measurable_mk.indicator (hs_f.diff hs_g),
  have hf'_Lp : mem_ℒp f' p μ := hf.ae_eq hff',
  let g' := (s_g \ s_f).indicator (hgm.mk g),
  have hgg' : g =ᵐ[μ] g',
  { have : s_g \ s_f =ᵐ[μ] s_g,
    { rw [← set.diff_inter_self_eq_diff],
      refine ((ae_eq_refl s_g).diff h_inter_empty).trans _,
      rw set.diff_empty, },
    refine ((indicator_ae_eq_of_ae_eq_set this).trans _).symm,
    rw set.indicator_support,
    exact hgm.ae_eq_mk.symm, },
  have hg'_meas : strongly_measurable[m] g',
    from hgm.strongly_measurable_mk.indicator (hs_g.diff hs_f),
  have hg'_Lp : mem_ℒp g' p μ := hg.ae_eq hgg',
  have h_disj : disjoint (function.support f') (function.support g'),
  { have : disjoint (s_f \ s_g) (s_g \ s_f) := disjoint_sdiff_sdiff,
    exact this.mono set.support_indicator_subset set.support_indicator_subset, },
  rw ← mem_ℒp.to_Lp_congr hf'_Lp hf hff'.symm at ⊢ hPf,
  rw ← mem_ℒp.to_Lp_congr hg'_Lp hg hgg'.symm at ⊢ hPg,
  exact h_add hf'_Lp hg'_Lp hf'_meas hg'_meas h_disj hPf hPg,
end

/-- To prove something for an arbitrary `mem_ℒp` function a.e. strongly measurable with respect
to a sub-σ-algebra `m` in a normed space, it suffices to show that
* the property holds for (multiples of) characteristic functions which are measurable w.r.t. `m`;
* is closed under addition;
* the set of functions in the `Lᵖ` space strongly measurable w.r.t. `m` for which the property
  holds is closed.
* the property is closed under the almost-everywhere equal relation.
-/
@[elab_as_eliminator]
lemma mem_ℒp.induction_strongly_measurable (hm : m ≤ m0) (hp_ne_top : p ≠ ∞)
  (P : (α → F) → Prop)
  (h_ind : ∀ (c : F) ⦃s⦄, measurable_set[m] s → μ s < ∞ → P (s.indicator (λ _, c)))
  (h_add : ∀ ⦃f g : α → F⦄, disjoint (function.support f) (function.support g)
    → mem_ℒp f p μ → mem_ℒp g p μ → strongly_measurable[m] f → strongly_measurable[m] g →
    P f → P g → P (f + g))
  (h_closed : is_closed {f : Lp_meas F ℝ m p μ | P f} )
  (h_ae : ∀ ⦃f g⦄, f =ᵐ[μ] g → mem_ℒp f p μ → P f → P g) :
  ∀ ⦃f : α → F⦄ (hf : mem_ℒp f p μ) (hfm : ae_strongly_measurable' m f μ), P f :=
begin
  intros f hf hfm,
  let f_Lp := hf.to_Lp f,
  have hfm_Lp : ae_strongly_measurable' m f_Lp μ, from hfm.congr hf.coe_fn_to_Lp.symm,
  refine h_ae (hf.coe_fn_to_Lp) (Lp.mem_ℒp _) _,
  change P f_Lp,
  refine Lp.induction_strongly_measurable hm hp_ne_top (λ f, P ⇑f) _ _ h_closed f_Lp hfm_Lp,
  { intros c s hs hμs,
    rw Lp.simple_func.coe_indicator_const,
    refine h_ae (indicator_const_Lp_coe_fn).symm _ (h_ind c hs hμs),
    exact mem_ℒp_indicator_const p (hm s hs) c (or.inr hμs.ne), },
  { intros f g hf_mem hg_mem hfm hgm h_disj hfP hgP,
    have hfP' : P f := h_ae (hf_mem.coe_fn_to_Lp) (Lp.mem_ℒp _) hfP,
    have hgP' : P g := h_ae (hg_mem.coe_fn_to_Lp) (Lp.mem_ℒp _) hgP,
    specialize h_add h_disj hf_mem hg_mem hfm hgm hfP' hgP',
    refine h_ae _ (hf_mem.add hg_mem) h_add,
    exact ((hf_mem.coe_fn_to_Lp).symm.add (hg_mem.coe_fn_to_Lp).symm).trans
      (Lp.coe_fn_add _ _).symm, },
end

end induction


section uniqueness_of_conditional_expectation

/-! ## Uniqueness of the conditional expectation -/

variables {m m0 : measurable_space α} {μ : measure α}

lemma Lp_meas.ae_eq_zero_of_forall_set_integral_eq_zero
  (hm : m ≤ m0) (f : Lp_meas E' 𝕜 m p μ) (hp_ne_zero : p ≠ 0) (hp_ne_top : p ≠ ∞)
  (hf_int_finite : ∀ s, measurable_set[m] s → μ s < ∞ → integrable_on f s μ)
  (hf_zero : ∀ s : set α, measurable_set[m] s → μ s < ∞ → ∫ x in s, f x ∂μ = 0) :
  f =ᵐ[μ] 0 :=
begin
  obtain ⟨g, hg_sm, hfg⟩ := Lp_meas.ae_fin_strongly_measurable' hm f hp_ne_zero hp_ne_top,
  refine hfg.trans _,
  refine ae_eq_zero_of_forall_set_integral_eq_of_fin_strongly_measurable_trim hm _ _ hg_sm,
  { intros s hs hμs,
    have hfg_restrict : f =ᵐ[μ.restrict s] g, from ae_restrict_of_ae hfg,
    rw [integrable_on, integrable_congr hfg_restrict.symm],
    exact hf_int_finite s hs hμs, },
  { intros s hs hμs,
    have hfg_restrict : f =ᵐ[μ.restrict s] g, from ae_restrict_of_ae hfg,
    rw integral_congr_ae hfg_restrict.symm,
    exact hf_zero s hs hμs, },
end

include 𝕜

lemma Lp.ae_eq_zero_of_forall_set_integral_eq_zero'
  (hm : m ≤ m0) (f : Lp E' p μ) (hp_ne_zero : p ≠ 0) (hp_ne_top : p ≠ ∞)
  (hf_int_finite : ∀ s, measurable_set[m] s → μ s < ∞ → integrable_on f s μ)
  (hf_zero : ∀ s : set α, measurable_set[m] s → μ s < ∞ → ∫ x in s, f x ∂μ = 0)
  (hf_meas : ae_strongly_measurable' m f μ) :
  f =ᵐ[μ] 0 :=
begin
  let f_meas : Lp_meas E' 𝕜 m p μ := ⟨f, hf_meas⟩,
  have hf_f_meas : f =ᵐ[μ] f_meas, by simp only [coe_fn_coe_base', subtype.coe_mk],
  refine hf_f_meas.trans _,
  refine Lp_meas.ae_eq_zero_of_forall_set_integral_eq_zero hm f_meas hp_ne_zero hp_ne_top _ _,
  { intros s hs hμs,
    have hfg_restrict : f =ᵐ[μ.restrict s] f_meas, from ae_restrict_of_ae hf_f_meas,
    rw [integrable_on, integrable_congr hfg_restrict.symm],
    exact hf_int_finite s hs hμs, },
  { intros s hs hμs,
    have hfg_restrict : f =ᵐ[μ.restrict s] f_meas, from ae_restrict_of_ae hf_f_meas,
    rw integral_congr_ae hfg_restrict.symm,
    exact hf_zero s hs hμs, },
end

/-- **Uniqueness of the conditional expectation** -/
lemma Lp.ae_eq_of_forall_set_integral_eq'
  (hm : m ≤ m0) (f g : Lp E' p μ) (hp_ne_zero : p ≠ 0) (hp_ne_top : p ≠ ∞)
  (hf_int_finite : ∀ s, measurable_set[m] s → μ s < ∞ → integrable_on f s μ)
  (hg_int_finite : ∀ s, measurable_set[m] s → μ s < ∞ → integrable_on g s μ)
  (hfg : ∀ s : set α, measurable_set[m] s → μ s < ∞ → ∫ x in s, f x ∂μ = ∫ x in s, g x ∂μ)
  (hf_meas : ae_strongly_measurable' m f μ) (hg_meas : ae_strongly_measurable' m g μ) :
  f =ᵐ[μ] g :=
begin
  suffices h_sub : ⇑(f-g) =ᵐ[μ] 0,
    by { rw ← sub_ae_eq_zero, exact (Lp.coe_fn_sub f g).symm.trans h_sub, },
  have hfg' : ∀ s : set α, measurable_set[m] s → μ s < ∞ → ∫ x in s, (f - g) x ∂μ = 0,
  { intros s hs hμs,
    rw integral_congr_ae (ae_restrict_of_ae (Lp.coe_fn_sub f g)),
    rw integral_sub' (hf_int_finite s hs hμs) (hg_int_finite s hs hμs),
    exact sub_eq_zero.mpr (hfg s hs hμs), },
  have hfg_int : ∀ s, measurable_set[m] s → μ s < ∞ → integrable_on ⇑(f-g) s μ,
  { intros s hs hμs,
    rw [integrable_on, integrable_congr (ae_restrict_of_ae (Lp.coe_fn_sub f g))],
    exact (hf_int_finite s hs hμs).sub (hg_int_finite s hs hμs), },
  have hfg_meas : ae_strongly_measurable' m ⇑(f - g) μ,
    from ae_strongly_measurable'.congr (hf_meas.sub hg_meas) (Lp.coe_fn_sub f g).symm,
  exact Lp.ae_eq_zero_of_forall_set_integral_eq_zero' hm (f-g) hp_ne_zero hp_ne_top hfg_int hfg'
    hfg_meas,
end

omit 𝕜

lemma ae_eq_of_forall_set_integral_eq_of_sigma_finite' (hm : m ≤ m0) [sigma_finite (μ.trim hm)]
  {f g : α → F'}
  (hf_int_finite : ∀ s, measurable_set[m] s → μ s < ∞ → integrable_on f s μ)
  (hg_int_finite : ∀ s, measurable_set[m] s → μ s < ∞ → integrable_on g s μ)
  (hfg_eq : ∀ s : set α, measurable_set[m] s → μ s < ∞ → ∫ x in s, f x ∂μ = ∫ x in s, g x ∂μ)
  (hfm : ae_strongly_measurable' m f μ) (hgm : ae_strongly_measurable' m g μ) :
  f =ᵐ[μ] g :=
begin
  rw ← ae_eq_trim_iff_of_ae_strongly_measurable' hm hfm hgm,
  have hf_mk_int_finite : ∀ s, measurable_set[m] s → μ.trim hm s < ∞ →
    @integrable_on _ _ m _ (hfm.mk f) s (μ.trim hm),
  { intros s hs hμs,
    rw trim_measurable_set_eq hm hs at hμs,
    rw [integrable_on, restrict_trim hm _ hs],
    refine integrable.trim hm _ hfm.strongly_measurable_mk,
    exact integrable.congr (hf_int_finite s hs hμs) (ae_restrict_of_ae hfm.ae_eq_mk), },
  have hg_mk_int_finite : ∀ s, measurable_set[m] s → μ.trim hm s < ∞ →
    @integrable_on _ _ m _ (hgm.mk g) s (μ.trim hm),
  { intros s hs hμs,
    rw trim_measurable_set_eq hm hs at hμs,
    rw [integrable_on, restrict_trim hm _ hs],
    refine integrable.trim hm _ hgm.strongly_measurable_mk,
    exact integrable.congr (hg_int_finite s hs hμs) (ae_restrict_of_ae hgm.ae_eq_mk), },
  have hfg_mk_eq : ∀ s : set α, measurable_set[m] s → μ.trim hm s < ∞ →
    ∫ x in s, (hfm.mk f x) ∂(μ.trim hm) = ∫ x in s, (hgm.mk g x) ∂(μ.trim hm),
  { intros s hs hμs,
    rw trim_measurable_set_eq hm hs at hμs,
    rw [restrict_trim hm _ hs, ← integral_trim hm hfm.strongly_measurable_mk,
      ← integral_trim hm hgm.strongly_measurable_mk,
      integral_congr_ae (ae_restrict_of_ae hfm.ae_eq_mk.symm),
      integral_congr_ae (ae_restrict_of_ae hgm.ae_eq_mk.symm)],
    exact hfg_eq s hs hμs, },
  exact ae_eq_of_forall_set_integral_eq_of_sigma_finite hf_mk_int_finite hg_mk_int_finite hfg_mk_eq,
end

end uniqueness_of_conditional_expectation


section integral_norm_le

variables {m m0 : measurable_space α} {μ : measure α} {s : set α}

/-- Let `m` be a sub-σ-algebra of `m0`, `f` a `m0`-measurable function and `g` a `m`-measurable
function, such that their integrals coincide on `m`-measurable sets with finite measure.
Then `∫ x in s, ∥g x∥ ∂μ ≤ ∫ x in s, ∥f x∥ ∂μ` on all `m`-measurable sets with finite measure. -/
lemma integral_norm_le_of_forall_fin_meas_integral_eq (hm : m ≤ m0) {f g : α → ℝ}
  (hf : strongly_measurable f) (hfi : integrable_on f s μ)
  (hg : strongly_measurable[m] g) (hgi : integrable_on g s μ)
  (hgf : ∀ t, measurable_set[m] t → μ t < ∞ → ∫ x in t, g x ∂μ = ∫ x in t, f x ∂μ)
  (hs : measurable_set[m] s) (hμs : μ s ≠ ∞) :
  ∫ x in s, ∥g x∥ ∂μ ≤ ∫ x in s, ∥f x∥ ∂μ :=
begin
  rw [integral_norm_eq_pos_sub_neg (hg.mono hm) hgi, integral_norm_eq_pos_sub_neg hf hfi],
  have h_meas_nonneg_g : measurable_set[m] {x | 0 ≤ g x},
    from (@strongly_measurable_const _ _ m _ _).measurable_set_le hg,
  have h_meas_nonneg_f : measurable_set {x | 0 ≤ f x},
    from strongly_measurable_const.measurable_set_le hf,
  have h_meas_nonpos_g : measurable_set[m] {x | g x ≤ 0},
    from hg.measurable_set_le (@strongly_measurable_const _ _ m _ _),
  have h_meas_nonpos_f : measurable_set {x | f x ≤ 0},
    from hf.measurable_set_le strongly_measurable_const,
  refine sub_le_sub _ _,
  { rw [measure.restrict_restrict (hm _ h_meas_nonneg_g),
      measure.restrict_restrict h_meas_nonneg_f,
      hgf _ (@measurable_set.inter α m _ _ h_meas_nonneg_g hs)
        ((measure_mono (set.inter_subset_right _ _)).trans_lt (lt_top_iff_ne_top.mpr hμs)),
      ← measure.restrict_restrict (hm _ h_meas_nonneg_g),
      ← measure.restrict_restrict h_meas_nonneg_f],
    exact set_integral_le_nonneg (hm _ h_meas_nonneg_g) hf hfi, },
  { rw [measure.restrict_restrict (hm _ h_meas_nonpos_g),
      measure.restrict_restrict h_meas_nonpos_f,
      hgf _ (@measurable_set.inter α m _ _ h_meas_nonpos_g hs)
        ((measure_mono (set.inter_subset_right _ _)).trans_lt (lt_top_iff_ne_top.mpr hμs)),
      ← measure.restrict_restrict (hm _ h_meas_nonpos_g),
      ← measure.restrict_restrict h_meas_nonpos_f],
    exact set_integral_nonpos_le (hm _ h_meas_nonpos_g) hf hfi, },
end

/-- Let `m` be a sub-σ-algebra of `m0`, `f` a `m0`-measurable function and `g` a `m`-measurable
function, such that their integrals coincide on `m`-measurable sets with finite measure.
Then `∫⁻ x in s, ∥g x∥₊ ∂μ ≤ ∫⁻ x in s, ∥f x∥₊ ∂μ` on all `m`-measurable sets with finite
measure. -/
lemma lintegral_nnnorm_le_of_forall_fin_meas_integral_eq (hm : m ≤ m0) {f g : α → ℝ}
  (hf : strongly_measurable f) (hfi : integrable_on f s μ)
  (hg : strongly_measurable[m] g) (hgi : integrable_on g s μ)
  (hgf : ∀ t, measurable_set[m] t → μ t < ∞ → ∫ x in t, g x ∂μ = ∫ x in t, f x ∂μ)
  (hs : measurable_set[m] s) (hμs : μ s ≠ ∞) :
  ∫⁻ x in s, ∥g x∥₊ ∂μ ≤ ∫⁻ x in s, ∥f x∥₊ ∂μ :=
begin
  rw [← of_real_integral_norm_eq_lintegral_nnnorm hfi,
    ← of_real_integral_norm_eq_lintegral_nnnorm hgi, ennreal.of_real_le_of_real_iff],
  { exact integral_norm_le_of_forall_fin_meas_integral_eq hm hf hfi hg hgi hgf hs hμs, },
  { exact integral_nonneg (λ x, norm_nonneg _), },
end

end integral_norm_le

/-! ## Conditional expectation in L2

We define a conditional expectation in `L2`: it is the orthogonal projection on the subspace
`Lp_meas`. -/

section condexp_L2

variables [complete_space E] {m m0 : measurable_space α} {μ : measure α}
  {s t : set α}

local notation `⟪`x`, `y`⟫` := @inner 𝕜 E _ x y
local notation `⟪`x`, `y`⟫₂` := @inner 𝕜 (α →₂[μ] E) _ x y

variables (𝕜)
/-- Conditional expectation of a function in L2 with respect to a sigma-algebra -/
def condexp_L2 (hm : m ≤ m0) : (α →₂[μ] E) →L[𝕜] (Lp_meas E 𝕜 m 2 μ) :=
@orthogonal_projection 𝕜 (α →₂[μ] E) _ _ (Lp_meas E 𝕜 m 2 μ)
  (by { haveI : fact (m ≤ m0) := ⟨hm⟩, exact infer_instance, })
variables {𝕜}

lemma ae_strongly_measurable'_condexp_L2 (hm : m ≤ m0) (f : α →₂[μ] E) :
  ae_strongly_measurable' m (condexp_L2 𝕜 hm f) μ :=
Lp_meas.ae_strongly_measurable' _

lemma integrable_on_condexp_L2_of_measure_ne_top (hm : m ≤ m0) (hμs : μ s ≠ ∞) (f : α →₂[μ] E) :
  integrable_on (condexp_L2 𝕜 hm f) s μ :=
integrable_on_Lp_of_measure_ne_top ((condexp_L2 𝕜 hm f) : α →₂[μ] E)
  fact_one_le_two_ennreal.elim hμs

lemma integrable_condexp_L2_of_is_finite_measure (hm : m ≤ m0) [is_finite_measure μ]
  {f : α →₂[μ] E} :
  integrable (condexp_L2 𝕜 hm f) μ :=
integrable_on_univ.mp $ integrable_on_condexp_L2_of_measure_ne_top hm (measure_ne_top _ _) f

lemma norm_condexp_L2_le_one (hm : m ≤ m0) : ∥@condexp_L2 α E 𝕜 _ _ _ _ _ μ hm∥ ≤ 1 :=
by { haveI : fact (m ≤ m0) := ⟨hm⟩, exact orthogonal_projection_norm_le _, }

lemma norm_condexp_L2_le (hm : m ≤ m0) (f : α →₂[μ] E) : ∥condexp_L2 𝕜 hm f∥ ≤ ∥f∥ :=
((@condexp_L2 _ E 𝕜 _ _ _ _ _ μ hm).le_op_norm f).trans
  (mul_le_of_le_one_left (norm_nonneg _) (norm_condexp_L2_le_one hm))

lemma snorm_condexp_L2_le (hm : m ≤ m0) (f : α →₂[μ] E) :
  snorm (condexp_L2 𝕜 hm f) 2 μ ≤ snorm f 2 μ :=
begin
  rw [Lp_meas_coe, ← ennreal.to_real_le_to_real (Lp.snorm_ne_top _) (Lp.snorm_ne_top _),
    ← Lp.norm_def, ← Lp.norm_def, submodule.norm_coe],
  exact norm_condexp_L2_le hm f,
end

lemma norm_condexp_L2_coe_le (hm : m ≤ m0) (f : α →₂[μ] E) :
  ∥(condexp_L2 𝕜 hm f : α →₂[μ] E)∥ ≤ ∥f∥ :=
begin
  rw [Lp.norm_def, Lp.norm_def, ← Lp_meas_coe],
  refine (ennreal.to_real_le_to_real _ (Lp.snorm_ne_top _)).mpr (snorm_condexp_L2_le hm f),
  exact Lp.snorm_ne_top _,
end

lemma inner_condexp_L2_left_eq_right (hm : m ≤ m0) {f g : α →₂[μ] E} :
  ⟪(condexp_L2 𝕜 hm f : α →₂[μ] E), g⟫₂ = ⟪f, (condexp_L2 𝕜 hm g : α →₂[μ] E)⟫₂ :=
by { haveI : fact (m ≤ m0) := ⟨hm⟩, exact inner_orthogonal_projection_left_eq_right _ f g, }

lemma condexp_L2_indicator_of_measurable (hm : m ≤ m0)
  (hs : measurable_set[m] s) (hμs : μ s ≠ ∞) (c : E) :
  (condexp_L2 𝕜 hm (indicator_const_Lp 2 (hm s hs) hμs c) : α →₂[μ] E)
    = indicator_const_Lp 2 (hm s hs) hμs c :=
begin
  rw condexp_L2,
  haveI : fact (m ≤ m0) := ⟨hm⟩,
  have h_mem : indicator_const_Lp 2 (hm s hs) hμs c ∈ Lp_meas E 𝕜 m 2 μ,
    from mem_Lp_meas_indicator_const_Lp hm hs hμs,
  let ind := (⟨indicator_const_Lp 2 (hm s hs) hμs c, h_mem⟩ : Lp_meas E 𝕜 m 2 μ),
  have h_coe_ind : (ind : α →₂[μ] E) = indicator_const_Lp 2 (hm s hs) hμs c, by refl,
  have h_orth_mem := orthogonal_projection_mem_subspace_eq_self ind,
  rw [← h_coe_ind, h_orth_mem],
end

lemma inner_condexp_L2_eq_inner_fun (hm : m ≤ m0) (f g : α →₂[μ] E)
  (hg : ae_strongly_measurable' m g μ) :
  ⟪(condexp_L2 𝕜 hm f : α →₂[μ] E), g⟫₂ = ⟪f, g⟫₂ :=
begin
  symmetry,
  rw [← sub_eq_zero, ← inner_sub_left, condexp_L2],
  simp only [mem_Lp_meas_iff_ae_strongly_measurable'.mpr hg, orthogonal_projection_inner_eq_zero],
end

section real

variables {hm : m ≤ m0}

lemma integral_condexp_L2_eq_of_fin_meas_real (f : Lp 𝕜 2 μ) (hs : measurable_set[m] s)
  (hμs : μ s ≠ ∞) :
  ∫ x in s, condexp_L2 𝕜 hm f x ∂μ = ∫ x in s, f x ∂μ :=
begin
  rw ← L2.inner_indicator_const_Lp_one (hm s hs) hμs,
  have h_eq_inner : ∫ x in s, condexp_L2 𝕜 hm f x ∂μ
    = inner (indicator_const_Lp 2 (hm s hs) hμs (1 : 𝕜)) (condexp_L2 𝕜 hm f),
  { rw L2.inner_indicator_const_Lp_one (hm s hs) hμs,
    congr, },
  rw [h_eq_inner, ← inner_condexp_L2_left_eq_right, condexp_L2_indicator_of_measurable hm hs hμs],
end

lemma lintegral_nnnorm_condexp_L2_le (hs : measurable_set[m] s) (hμs : μ s ≠ ∞) (f : Lp ℝ 2 μ) :
  ∫⁻ x in s, ∥condexp_L2 ℝ hm f x∥₊ ∂μ ≤ ∫⁻ x in s, ∥f x∥₊ ∂μ :=
begin
  let h_meas := Lp_meas.ae_strongly_measurable' (condexp_L2 ℝ hm f),
  let g := h_meas.some,
  have hg_meas : strongly_measurable[m] g, from h_meas.some_spec.1,
  have hg_eq : g =ᵐ[μ] condexp_L2 ℝ hm f, from h_meas.some_spec.2.symm,
  have hg_eq_restrict : g =ᵐ[μ.restrict s] condexp_L2 ℝ hm f, from ae_restrict_of_ae hg_eq,
  have hg_nnnorm_eq : (λ x, (∥g x∥₊ : ℝ≥0∞))
    =ᵐ[μ.restrict s] (λ x, (∥condexp_L2 ℝ hm f x∥₊ : ℝ≥0∞)),
  { refine hg_eq_restrict.mono (λ x hx, _),
    dsimp only,
    rw hx, },
  rw lintegral_congr_ae hg_nnnorm_eq.symm,
  refine lintegral_nnnorm_le_of_forall_fin_meas_integral_eq hm
    (Lp.strongly_measurable f) _ _ _ _ hs hμs,
  { exact integrable_on_Lp_of_measure_ne_top f fact_one_le_two_ennreal.elim hμs, },
  { exact hg_meas, },
  { rw [integrable_on, integrable_congr hg_eq_restrict],
    exact integrable_on_condexp_L2_of_measure_ne_top hm hμs f, },
  { intros t ht hμt,
    rw ← integral_condexp_L2_eq_of_fin_meas_real f ht hμt.ne,
    exact set_integral_congr_ae (hm t ht) (hg_eq.mono (λ x hx _, hx)), },
end

lemma condexp_L2_ae_eq_zero_of_ae_eq_zero (hs : measurable_set[m] s) (hμs : μ s ≠ ∞)
  {f : Lp ℝ 2 μ} (hf : f =ᵐ[μ.restrict s] 0) :
  condexp_L2 ℝ hm f =ᵐ[μ.restrict s] 0 :=
begin
  suffices h_nnnorm_eq_zero : ∫⁻ x in s, ∥condexp_L2 ℝ hm f x∥₊ ∂μ = 0,
  { rw lintegral_eq_zero_iff at h_nnnorm_eq_zero,
    refine h_nnnorm_eq_zero.mono (λ x hx, _),
    dsimp only at hx,
    rw pi.zero_apply at hx ⊢,
    { rwa [ennreal.coe_eq_zero, nnnorm_eq_zero] at hx, },
    { refine measurable.coe_nnreal_ennreal (measurable.nnnorm _),
      rw Lp_meas_coe,
      exact (Lp.strongly_measurable _).measurable }, },
  refine le_antisymm _ (zero_le _),
  refine (lintegral_nnnorm_condexp_L2_le hs hμs f).trans (le_of_eq _),
  rw lintegral_eq_zero_iff,
  { refine hf.mono (λ x hx, _),
    dsimp only,
    rw hx,
    simp, },
  { exact (Lp.strongly_measurable _).ennnorm, },
end

lemma lintegral_nnnorm_condexp_L2_indicator_le_real
  (hs : measurable_set s) (hμs : μ s ≠ ∞) (ht : measurable_set[m] t) (hμt : μ t ≠ ∞) :
  ∫⁻ a in t, ∥condexp_L2 ℝ hm (indicator_const_Lp 2 hs hμs (1 : ℝ)) a∥₊ ∂μ ≤ μ (s ∩ t) :=
begin
  refine (lintegral_nnnorm_condexp_L2_le ht hμt _).trans (le_of_eq _),
  have h_eq : ∫⁻ x in t, ∥(indicator_const_Lp 2 hs hμs (1 : ℝ)) x∥₊ ∂μ
    = ∫⁻ x in t, s.indicator (λ x, (1 : ℝ≥0∞)) x ∂μ,
  { refine lintegral_congr_ae (ae_restrict_of_ae _),
    refine (@indicator_const_Lp_coe_fn _ _ _ 2 _ _ _ hs hμs (1 : ℝ)).mono (λ x hx, _),
    rw hx,
    classical,
    simp_rw set.indicator_apply,
    split_ifs; simp, },
  rw [h_eq, lintegral_indicator _ hs, lintegral_const, measure.restrict_restrict hs],
  simp only [one_mul, set.univ_inter, measurable_set.univ, measure.restrict_apply],
end

end real

/-- `condexp_L2` commutes with taking inner products with constants. See the lemma
`condexp_L2_comp_continuous_linear_map` for a more general result about commuting with continuous
linear maps. -/
lemma condexp_L2_const_inner (hm : m ≤ m0) (f : Lp E 2 μ) (c : E) :
  condexp_L2 𝕜 hm (((Lp.mem_ℒp f).const_inner c).to_Lp (λ a, ⟪c, f a⟫))
    =ᵐ[μ] λ a, ⟪c, condexp_L2 𝕜 hm f a⟫ :=
begin
  rw Lp_meas_coe,
  have h_mem_Lp : mem_ℒp (λ a, ⟪c, condexp_L2 𝕜 hm f a⟫) 2 μ,
  { refine mem_ℒp.const_inner _ _, rw Lp_meas_coe, exact Lp.mem_ℒp _, },
  have h_eq : h_mem_Lp.to_Lp _ =ᵐ[μ] λ a, ⟪c, condexp_L2 𝕜 hm f a⟫, from h_mem_Lp.coe_fn_to_Lp,
  refine eventually_eq.trans _ h_eq,
  refine Lp.ae_eq_of_forall_set_integral_eq' hm _ _ ennreal.zero_lt_two.ne.symm ennreal.coe_ne_top
    (λ s hs hμs, integrable_on_condexp_L2_of_measure_ne_top hm hμs.ne _) _ _ _ _,
  { intros s hs hμs,
    rw [integrable_on, integrable_congr (ae_restrict_of_ae h_eq)],
    exact (integrable_on_condexp_L2_of_measure_ne_top hm hμs.ne _).const_inner _, },
  { intros s hs hμs,
    rw [← Lp_meas_coe, integral_condexp_L2_eq_of_fin_meas_real _ hs hμs.ne,
      integral_congr_ae (ae_restrict_of_ae h_eq), Lp_meas_coe,
      ← L2.inner_indicator_const_Lp_eq_set_integral_inner 𝕜 ↑(condexp_L2 𝕜 hm f) (hm s hs) c hμs.ne,
      ← inner_condexp_L2_left_eq_right, condexp_L2_indicator_of_measurable,
      L2.inner_indicator_const_Lp_eq_set_integral_inner 𝕜 f (hm s hs) c hμs.ne,
      set_integral_congr_ae (hm s hs)
        ((mem_ℒp.coe_fn_to_Lp ((Lp.mem_ℒp f).const_inner c)).mono (λ x hx hxs, hx))], },
  { rw ← Lp_meas_coe, exact Lp_meas.ae_strongly_measurable' _, },
  { refine ae_strongly_measurable'.congr _ h_eq.symm,
    exact (Lp_meas.ae_strongly_measurable' _).const_inner _, },
end

/-- `condexp_L2` verifies the equality of integrals defining the conditional expectation. -/
lemma integral_condexp_L2_eq (hm : m ≤ m0)
  (f : Lp E' 2 μ) (hs : measurable_set[m] s) (hμs : μ s ≠ ∞) :
  ∫ x in s, condexp_L2 𝕜 hm f x ∂μ = ∫ x in s, f x ∂μ :=
begin
  rw [← sub_eq_zero, Lp_meas_coe, ← integral_sub'
      (integrable_on_Lp_of_measure_ne_top _ fact_one_le_two_ennreal.elim hμs)
      (integrable_on_Lp_of_measure_ne_top _ fact_one_le_two_ennreal.elim hμs)],
  refine integral_eq_zero_of_forall_integral_inner_eq_zero _ _ _,
  { rw integrable_congr (ae_restrict_of_ae (Lp.coe_fn_sub ↑(condexp_L2 𝕜 hm f) f).symm),
    exact integrable_on_Lp_of_measure_ne_top _ fact_one_le_two_ennreal.elim hμs, },
  intro c,
  simp_rw [pi.sub_apply, inner_sub_right],
  rw integral_sub
    ((integrable_on_Lp_of_measure_ne_top _ fact_one_le_two_ennreal.elim hμs).const_inner c)
    ((integrable_on_Lp_of_measure_ne_top _ fact_one_le_two_ennreal.elim hμs).const_inner c),
  have h_ae_eq_f := mem_ℒp.coe_fn_to_Lp ((Lp.mem_ℒp f).const_inner c),
  rw [← Lp_meas_coe, sub_eq_zero,
    ← set_integral_congr_ae (hm s hs) ((condexp_L2_const_inner hm f c).mono (λ x hx _, hx)),
    ← set_integral_congr_ae (hm s hs) (h_ae_eq_f.mono (λ x hx _, hx))],
  exact integral_condexp_L2_eq_of_fin_meas_real _ hs hμs,
end

variables {E'' 𝕜' : Type*} [is_R_or_C 𝕜']
  [inner_product_space 𝕜' E''] [complete_space E''] [normed_space ℝ E'']

variables (𝕜 𝕜')
lemma condexp_L2_comp_continuous_linear_map (hm : m ≤ m0) (T : E' →L[ℝ] E'') (f : α →₂[μ] E') :
  (condexp_L2 𝕜' hm (T.comp_Lp f) : α →₂[μ] E'') =ᵐ[μ] T.comp_Lp (condexp_L2 𝕜 hm f : α →₂[μ] E') :=
begin
  refine Lp.ae_eq_of_forall_set_integral_eq' hm _ _ ennreal.zero_lt_two.ne.symm ennreal.coe_ne_top
    (λ s hs hμs, integrable_on_condexp_L2_of_measure_ne_top hm hμs.ne _)
    (λ s hs hμs, integrable_on_Lp_of_measure_ne_top _ fact_one_le_two_ennreal.elim hμs.ne)
    _ _ _,
  { intros s hs hμs,
    rw [T.set_integral_comp_Lp _ (hm s hs),
      T.integral_comp_comm
        (integrable_on_Lp_of_measure_ne_top _ fact_one_le_two_ennreal.elim hμs.ne),
      ← Lp_meas_coe, ← Lp_meas_coe, integral_condexp_L2_eq hm f hs hμs.ne,
      integral_condexp_L2_eq hm (T.comp_Lp f) hs hμs.ne, T.set_integral_comp_Lp _ (hm s hs),
      T.integral_comp_comm
        (integrable_on_Lp_of_measure_ne_top f fact_one_le_two_ennreal.elim hμs.ne)], },
  { rw ← Lp_meas_coe, exact Lp_meas.ae_strongly_measurable' _, },
  { have h_coe := T.coe_fn_comp_Lp (condexp_L2 𝕜 hm f : α →₂[μ] E'),
    rw ← eventually_eq at h_coe,
    refine ae_strongly_measurable'.congr _ h_coe.symm,
    exact (Lp_meas.ae_strongly_measurable' (condexp_L2 𝕜 hm f)).continuous_comp T.continuous, },
end
variables {𝕜 𝕜'}

section condexp_L2_indicator

variables (𝕜)
lemma condexp_L2_indicator_ae_eq_smul (hm : m ≤ m0) (hs : measurable_set s) (hμs : μ s ≠ ∞)
  (x : E') :
  condexp_L2 𝕜 hm (indicator_const_Lp 2 hs hμs x)
    =ᵐ[μ] λ a, (condexp_L2 ℝ hm (indicator_const_Lp 2 hs hμs (1 : ℝ)) a) • x :=
begin
  rw indicator_const_Lp_eq_to_span_singleton_comp_Lp hs hμs x,
  have h_comp := condexp_L2_comp_continuous_linear_map ℝ 𝕜 hm (to_span_singleton ℝ x)
    (indicator_const_Lp 2 hs hμs (1 : ℝ)),
  rw ← Lp_meas_coe at h_comp,
  refine h_comp.trans _,
  exact (to_span_singleton ℝ x).coe_fn_comp_Lp _,
end

lemma condexp_L2_indicator_eq_to_span_singleton_comp (hm : m ≤ m0) (hs : measurable_set s)
  (hμs : μ s ≠ ∞) (x : E') :
  (condexp_L2 𝕜 hm (indicator_const_Lp 2 hs hμs x) : α →₂[μ] E')
    = (to_span_singleton ℝ x).comp_Lp (condexp_L2 ℝ hm (indicator_const_Lp 2 hs hμs (1 : ℝ))) :=
begin
  ext1,
  rw ← Lp_meas_coe,
  refine (condexp_L2_indicator_ae_eq_smul 𝕜 hm hs hμs x).trans _,
  have h_comp := (to_span_singleton ℝ x).coe_fn_comp_Lp
    (condexp_L2 ℝ hm (indicator_const_Lp 2 hs hμs (1 : ℝ)) : α →₂[μ] ℝ),
  rw ← eventually_eq at h_comp,
  refine eventually_eq.trans _ h_comp.symm,
  refine eventually_of_forall (λ y, _),
  refl,
end

variables {𝕜}

lemma set_lintegral_nnnorm_condexp_L2_indicator_le (hm : m ≤ m0) (hs : measurable_set s)
  (hμs : μ s ≠ ∞) (x : E') {t : set α} (ht : measurable_set[m] t) (hμt : μ t ≠ ∞) :
  ∫⁻ a in t, ∥condexp_L2 𝕜 hm (indicator_const_Lp 2 hs hμs x) a∥₊ ∂μ ≤ μ (s ∩ t) * ∥x∥₊ :=
calc ∫⁻ a in t, ∥condexp_L2 𝕜 hm (indicator_const_Lp 2 hs hμs x) a∥₊ ∂μ
    = ∫⁻ a in t, ∥(condexp_L2 ℝ hm (indicator_const_Lp 2 hs hμs (1 : ℝ)) a) • x∥₊ ∂μ :
set_lintegral_congr_fun (hm t ht)
  ((condexp_L2_indicator_ae_eq_smul 𝕜 hm hs hμs x).mono (λ a ha hat, by rw ha))
... = ∫⁻ a in t, ∥condexp_L2 ℝ hm (indicator_const_Lp 2 hs hμs (1 : ℝ)) a∥₊ ∂μ * ∥x∥₊ :
begin
  simp_rw [nnnorm_smul, ennreal.coe_mul],
  rw [lintegral_mul_const, Lp_meas_coe],
  exact (Lp.strongly_measurable _).ennnorm
end
... ≤ μ (s ∩ t) * ∥x∥₊ :
  ennreal.mul_le_mul (lintegral_nnnorm_condexp_L2_indicator_le_real hs hμs ht hμt) le_rfl

lemma lintegral_nnnorm_condexp_L2_indicator_le (hm : m ≤ m0) (hs : measurable_set s)
  (hμs : μ s ≠ ∞) (x : E') [sigma_finite (μ.trim hm)] :
  ∫⁻ a, ∥condexp_L2 𝕜 hm (indicator_const_Lp 2 hs hμs x) a∥₊ ∂μ ≤ μ s * ∥x∥₊ :=
begin
  refine lintegral_le_of_forall_fin_meas_le' hm (μ s * ∥x∥₊) _ (λ t ht hμt, _),
  { rw Lp_meas_coe,
    exact (Lp.ae_strongly_measurable _).ennnorm },
  refine (set_lintegral_nnnorm_condexp_L2_indicator_le hm hs hμs x ht hμt).trans _,
  refine ennreal.mul_le_mul _ le_rfl,
  exact measure_mono (set.inter_subset_left _ _),
end

/-- If the measure `μ.trim hm` is sigma-finite, then the conditional expectation of a measurable set
with finite measure is integrable. -/
lemma integrable_condexp_L2_indicator (hm : m ≤ m0) [sigma_finite (μ.trim hm)]
  (hs : measurable_set s) (hμs : μ s ≠ ∞) (x : E') :
  integrable (condexp_L2 𝕜 hm (indicator_const_Lp 2 hs hμs x)) μ :=
begin
  refine integrable_of_forall_fin_meas_le' hm (μ s * ∥x∥₊)
    (ennreal.mul_lt_top hμs ennreal.coe_ne_top) _ _,
  { rw Lp_meas_coe, exact Lp.ae_strongly_measurable _, },
  { refine λ t ht hμt, (set_lintegral_nnnorm_condexp_L2_indicator_le hm hs hμs x ht hμt).trans _,
    exact ennreal.mul_le_mul (measure_mono (set.inter_subset_left _ _)) le_rfl, },
end

end condexp_L2_indicator

section condexp_ind_smul

variables [normed_space ℝ G] {hm : m ≤ m0}

/-- Conditional expectation of the indicator of a measurable set with finite measure, in L2. -/
def condexp_ind_smul (hm : m ≤ m0) (hs : measurable_set s) (hμs : μ s ≠ ∞) (x : G) : Lp G 2 μ :=
(to_span_singleton ℝ x).comp_LpL 2 μ (condexp_L2 ℝ hm (indicator_const_Lp 2 hs hμs (1 : ℝ)))

lemma ae_strongly_measurable'_condexp_ind_smul
  (hm : m ≤ m0) (hs : measurable_set s) (hμs : μ s ≠ ∞) (x : G) :
  ae_strongly_measurable' m (condexp_ind_smul hm hs hμs x) μ :=
begin
  have h : ae_strongly_measurable' m (condexp_L2 ℝ hm (indicator_const_Lp 2 hs hμs (1 : ℝ))) μ,
    from ae_strongly_measurable'_condexp_L2 _ _,
  rw condexp_ind_smul,
  suffices : ae_strongly_measurable' m
    ((to_span_singleton ℝ x) ∘ (condexp_L2 ℝ hm (indicator_const_Lp 2 hs hμs (1 : ℝ)))) μ,
  { refine ae_strongly_measurable'.congr this _,
    refine eventually_eq.trans _ (coe_fn_comp_LpL _ _).symm,
    rw Lp_meas_coe, },
  exact ae_strongly_measurable'.continuous_comp (to_span_singleton ℝ x).continuous h,
end

lemma condexp_ind_smul_add (hs : measurable_set s) (hμs : μ s ≠ ∞) (x y : G) :
  condexp_ind_smul hm hs hμs (x + y)
    = condexp_ind_smul hm hs hμs x + condexp_ind_smul hm hs hμs y :=
by { simp_rw [condexp_ind_smul], rw [to_span_singleton_add, add_comp_LpL, add_apply], }

lemma condexp_ind_smul_smul (hs : measurable_set s) (hμs : μ s ≠ ∞) (c : ℝ) (x : G) :
  condexp_ind_smul hm hs hμs (c • x) = c • condexp_ind_smul hm hs hμs x :=
by { simp_rw [condexp_ind_smul], rw [to_span_singleton_smul, smul_comp_LpL, smul_apply], }

lemma condexp_ind_smul_smul' [normed_space ℝ F] [smul_comm_class ℝ 𝕜 F] (hs : measurable_set s)
  (hμs : μ s ≠ ∞) (c : 𝕜) (x : F) :
  condexp_ind_smul hm hs hμs (c • x) = c • condexp_ind_smul hm hs hμs x :=
by rw [condexp_ind_smul, condexp_ind_smul, to_span_singleton_smul',
  (to_span_singleton ℝ x).smul_comp_LpL_apply c
  ↑(condexp_L2 ℝ hm (indicator_const_Lp 2 hs hμs (1 : ℝ)))]

lemma condexp_ind_smul_ae_eq_smul (hm : m ≤ m0) (hs : measurable_set s) (hμs : μ s ≠ ∞) (x : G) :
  condexp_ind_smul hm hs hμs x
    =ᵐ[μ] λ a, (condexp_L2 ℝ hm (indicator_const_Lp 2 hs hμs (1 : ℝ)) a) • x :=
(to_span_singleton ℝ x).coe_fn_comp_LpL _

lemma set_lintegral_nnnorm_condexp_ind_smul_le (hm : m ≤ m0) (hs : measurable_set s)
  (hμs : μ s ≠ ∞) (x : G) {t : set α} (ht : measurable_set[m] t) (hμt : μ t ≠ ∞) :
  ∫⁻ a in t, ∥condexp_ind_smul hm hs hμs x a∥₊ ∂μ ≤ μ (s ∩ t) * ∥x∥₊ :=
calc ∫⁻ a in t, ∥condexp_ind_smul hm hs hμs x a∥₊ ∂μ
    = ∫⁻ a in t, ∥condexp_L2 ℝ hm (indicator_const_Lp 2 hs hμs (1 : ℝ)) a • x∥₊ ∂μ :
set_lintegral_congr_fun (hm t ht)
  ((condexp_ind_smul_ae_eq_smul hm hs hμs x).mono (λ a ha hat, by rw ha ))
... = ∫⁻ a in t, ∥condexp_L2 ℝ hm (indicator_const_Lp 2 hs hμs (1 : ℝ)) a∥₊ ∂μ * ∥x∥₊ :
begin
  simp_rw [nnnorm_smul, ennreal.coe_mul],
  rw [lintegral_mul_const, Lp_meas_coe],
  exact (Lp.strongly_measurable _).ennnorm
end
... ≤ μ (s ∩ t) * ∥x∥₊ :
  ennreal.mul_le_mul (lintegral_nnnorm_condexp_L2_indicator_le_real hs hμs ht hμt) le_rfl

lemma lintegral_nnnorm_condexp_ind_smul_le (hm : m ≤ m0) (hs : measurable_set s)
  (hμs : μ s ≠ ∞) (x : G) [sigma_finite (μ.trim hm)] :
  ∫⁻ a, ∥condexp_ind_smul hm hs hμs x a∥₊ ∂μ ≤ μ s * ∥x∥₊ :=
begin
  refine lintegral_le_of_forall_fin_meas_le' hm (μ s * ∥x∥₊) _ (λ t ht hμt, _),
  { exact (Lp.ae_strongly_measurable _).ennnorm },
  refine (set_lintegral_nnnorm_condexp_ind_smul_le hm hs hμs x ht hμt).trans _,
  refine ennreal.mul_le_mul _ le_rfl,
  exact measure_mono (set.inter_subset_left _ _),
end

/-- If the measure `μ.trim hm` is sigma-finite, then the conditional expectation of a measurable set
with finite measure is integrable. -/
lemma integrable_condexp_ind_smul (hm : m ≤ m0) [sigma_finite (μ.trim hm)]
  (hs : measurable_set s) (hμs : μ s ≠ ∞) (x : G) :
  integrable (condexp_ind_smul hm hs hμs x) μ :=
begin
  refine integrable_of_forall_fin_meas_le' hm (μ s * ∥x∥₊)
    (ennreal.mul_lt_top hμs ennreal.coe_ne_top) _ _,
  { exact Lp.ae_strongly_measurable _, },
  { refine λ t ht hμt, (set_lintegral_nnnorm_condexp_ind_smul_le hm hs hμs x ht hμt).trans _,
    exact ennreal.mul_le_mul (measure_mono (set.inter_subset_left _ _)) le_rfl, },
end

lemma condexp_ind_smul_empty {x : G} :
  condexp_ind_smul hm measurable_set.empty
    ((@measure_empty _ _ μ).le.trans_lt ennreal.coe_lt_top).ne x = 0 :=
begin
  rw [condexp_ind_smul, indicator_const_empty],
  simp only [coe_fn_coe_base, submodule.coe_zero, continuous_linear_map.map_zero],
end

lemma set_integral_condexp_L2_indicator (hs : measurable_set[m] s) (ht : measurable_set t)
  (hμs : μ s ≠ ∞) (hμt : μ t ≠ ∞) :
  ∫ x in s, (condexp_L2 ℝ hm (indicator_const_Lp 2 ht hμt (1 : ℝ))) x ∂μ = (μ (t ∩ s)).to_real :=
calc ∫ x in s, (condexp_L2 ℝ hm (indicator_const_Lp 2 ht hμt (1 : ℝ))) x ∂μ
    = ∫ x in s, indicator_const_Lp 2 ht hμt (1 : ℝ) x ∂μ :
      @integral_condexp_L2_eq α _ ℝ _ _ _ _ _ _ _ _ hm (indicator_const_Lp 2 ht hμt (1 : ℝ)) hs hμs
... = (μ (t ∩ s)).to_real • 1 : set_integral_indicator_const_Lp (hm s hs) ht hμt (1 : ℝ)
... = (μ (t ∩ s)).to_real : by rw [smul_eq_mul, mul_one]

lemma set_integral_condexp_ind_smul (hs : measurable_set[m] s) (ht : measurable_set t)
  (hμs : μ s ≠ ∞) (hμt : μ t ≠ ∞) (x : G') :
  ∫ a in s, (condexp_ind_smul hm ht hμt x) a ∂μ = (μ (t ∩ s)).to_real • x :=
calc ∫ a in s, (condexp_ind_smul hm ht hμt x) a ∂μ
    = (∫ a in s, (condexp_L2 ℝ hm (indicator_const_Lp 2 ht hμt (1 : ℝ)) a • x) ∂μ) :
  set_integral_congr_ae (hm s hs) ((condexp_ind_smul_ae_eq_smul hm ht hμt x).mono (λ x hx hxs, hx))
... = (∫ a in s, condexp_L2 ℝ hm (indicator_const_Lp 2 ht hμt (1 : ℝ)) a ∂μ) • x :
  integral_smul_const _ x
... = (μ (t ∩ s)).to_real • x :
  by rw set_integral_condexp_L2_indicator hs ht hμs hμt

lemma condexp_L2_indicator_nonneg (hm : m ≤ m0) (hs : measurable_set s) (hμs : μ s ≠ ∞)
  [sigma_finite (μ.trim hm)] :
  0 ≤ᵐ[μ] condexp_L2 ℝ hm (indicator_const_Lp 2 hs hμs (1 : ℝ)) :=
begin
  have h : ae_strongly_measurable' m (condexp_L2 ℝ hm (indicator_const_Lp 2 hs hμs (1 : ℝ))) μ,
    from ae_strongly_measurable'_condexp_L2 _ _,
  refine eventually_le.trans_eq _ h.ae_eq_mk.symm,
  refine @ae_le_of_ae_le_trim _ _ _ _ _ _ hm _ _ _,
  refine ae_nonneg_of_forall_set_integral_nonneg_of_sigma_finite _ _,
  { intros t ht hμt,
    refine @integrable.integrable_on _ _ m _ _ _ _ _,
    refine integrable.trim hm _ _,
    { rw integrable_congr h.ae_eq_mk.symm,
      exact integrable_condexp_L2_indicator hm hs hμs _, },
    { exact h.strongly_measurable_mk, }, },
  { intros t ht hμt,
    rw ← set_integral_trim hm h.strongly_measurable_mk ht,
    have h_ae : ∀ᵐ x ∂μ, x ∈ t → h.mk _ x = condexp_L2 ℝ hm (indicator_const_Lp 2 hs hμs (1 : ℝ)) x,
    { filter_upwards [h.ae_eq_mk] with x hx,
      exact λ _, hx.symm, },
    rw [set_integral_congr_ae (hm t ht) h_ae,
      set_integral_condexp_L2_indicator ht hs ((le_trim hm).trans_lt hμt).ne hμs],
    exact ennreal.to_real_nonneg, },
end

lemma condexp_ind_smul_nonneg {E} [normed_lattice_add_comm_group E] [normed_space ℝ E]
  [ordered_smul ℝ E] [sigma_finite (μ.trim hm)]
  (hs : measurable_set s) (hμs : μ s ≠ ∞) (x : E) (hx : 0 ≤ x) :
  0 ≤ᵐ[μ] condexp_ind_smul hm hs hμs x :=
begin
  refine eventually_le.trans_eq _ (condexp_ind_smul_ae_eq_smul hm hs hμs x).symm,
  filter_upwards [condexp_L2_indicator_nonneg hm hs hμs] with a ha,
  exact smul_nonneg ha hx,
end

end condexp_ind_smul

end condexp_L2

section condexp_ind

/-! ## Conditional expectation of an indicator as a continuous linear map.

The goal of this section is to build
`condexp_ind (hm : m ≤ m0) (μ : measure α) (s : set s) : G →L[ℝ] α →₁[μ] G`, which
takes `x : G` to the conditional expectation of the indicator of the set `s` with value `x`,
seen as an element of `α →₁[μ] G`.
-/

variables {m m0 : measurable_space α} {μ : measure α} {s t : set α} [normed_space ℝ G]

section condexp_ind_L1_fin

/-- Conditional expectation of the indicator of a measurable set with finite measure,
as a function in L1. -/
def condexp_ind_L1_fin (hm : m ≤ m0) [sigma_finite (μ.trim hm)] (hs : measurable_set s)
  (hμs : μ s ≠ ∞) (x : G) : α →₁[μ] G :=
(integrable_condexp_ind_smul hm hs hμs x).to_L1 _

lemma condexp_ind_L1_fin_ae_eq_condexp_ind_smul (hm : m ≤ m0) [sigma_finite (μ.trim hm)]
  (hs : measurable_set s) (hμs : μ s ≠ ∞) (x : G) :
  condexp_ind_L1_fin hm hs hμs x =ᵐ[μ] condexp_ind_smul hm hs hμs x :=
(integrable_condexp_ind_smul hm hs hμs x).coe_fn_to_L1

variables {hm : m ≤ m0} [sigma_finite (μ.trim hm)]

lemma condexp_ind_L1_fin_add (hs : measurable_set s) (hμs : μ s ≠ ∞) (x y : G) :
  condexp_ind_L1_fin hm hs hμs (x + y)
    = condexp_ind_L1_fin hm hs hμs x + condexp_ind_L1_fin hm hs hμs y :=
begin
  ext1,
  refine (mem_ℒp.coe_fn_to_Lp _).trans _,
  refine eventually_eq.trans _ (Lp.coe_fn_add _ _).symm,
  refine eventually_eq.trans _
    (eventually_eq.add (mem_ℒp.coe_fn_to_Lp _).symm (mem_ℒp.coe_fn_to_Lp _).symm),
  rw condexp_ind_smul_add,
  refine (Lp.coe_fn_add _ _).trans (eventually_of_forall (λ a, _)),
  refl,
end

lemma condexp_ind_L1_fin_smul (hs : measurable_set s) (hμs : μ s ≠ ∞) (c : ℝ) (x : G) :
  condexp_ind_L1_fin hm hs hμs (c • x) = c • condexp_ind_L1_fin hm hs hμs x :=
begin
  ext1,
  refine (mem_ℒp.coe_fn_to_Lp _).trans _,
  refine eventually_eq.trans _ (Lp.coe_fn_smul _ _).symm,
  rw condexp_ind_smul_smul hs hμs c x,
  refine (Lp.coe_fn_smul _ _).trans _,
  refine (condexp_ind_L1_fin_ae_eq_condexp_ind_smul hm hs hμs x).mono (λ y hy, _),
  rw [pi.smul_apply, pi.smul_apply, hy],
end

lemma condexp_ind_L1_fin_smul' [normed_space ℝ F] [smul_comm_class ℝ 𝕜 F]
  (hs : measurable_set s) (hμs : μ s ≠ ∞) (c : 𝕜) (x : F) :
  condexp_ind_L1_fin hm hs hμs (c • x) = c • condexp_ind_L1_fin hm hs hμs x :=
begin
  ext1,
  refine (mem_ℒp.coe_fn_to_Lp _).trans _,
  refine eventually_eq.trans _ (Lp.coe_fn_smul _ _).symm,
  rw condexp_ind_smul_smul' hs hμs c x,
  refine (Lp.coe_fn_smul _ _).trans _,
  refine (condexp_ind_L1_fin_ae_eq_condexp_ind_smul hm hs hμs x).mono (λ y hy, _),
  rw [pi.smul_apply, pi.smul_apply, hy],
end

lemma norm_condexp_ind_L1_fin_le (hs : measurable_set s) (hμs : μ s ≠ ∞) (x : G) :
  ∥condexp_ind_L1_fin hm hs hμs x∥ ≤ (μ s).to_real * ∥x∥ :=
begin
  have : 0 ≤ ∫ (a : α), ∥condexp_ind_L1_fin hm hs hμs x a∥ ∂μ,
    from integral_nonneg (λ a, norm_nonneg _),
  rw [L1.norm_eq_integral_norm, ← ennreal.to_real_of_real (norm_nonneg x), ← ennreal.to_real_mul,
    ← ennreal.to_real_of_real this, ennreal.to_real_le_to_real ennreal.of_real_ne_top
      (ennreal.mul_ne_top hμs ennreal.of_real_ne_top),
    of_real_integral_norm_eq_lintegral_nnnorm],
  swap, { rw [← mem_ℒp_one_iff_integrable], exact Lp.mem_ℒp _, },
  have h_eq : ∫⁻ a, ∥condexp_ind_L1_fin hm hs hμs x a∥₊ ∂μ
    = ∫⁻ a, ∥condexp_ind_smul hm hs hμs x a∥₊ ∂μ,
  { refine lintegral_congr_ae _,
    refine (condexp_ind_L1_fin_ae_eq_condexp_ind_smul hm hs hμs x).mono (λ z hz, _),
    dsimp only,
    rw hz, },
  rw [h_eq, of_real_norm_eq_coe_nnnorm],
  exact lintegral_nnnorm_condexp_ind_smul_le hm hs hμs x,
end

lemma condexp_ind_L1_fin_disjoint_union (hs : measurable_set s) (ht : measurable_set t)
  (hμs : μ s ≠ ∞) (hμt : μ t ≠ ∞) (hst : s ∩ t = ∅) (x : G) :
  condexp_ind_L1_fin hm (hs.union ht) ((measure_union_le s t).trans_lt
    (lt_top_iff_ne_top.mpr (ennreal.add_ne_top.mpr ⟨hμs, hμt⟩))).ne x
  = condexp_ind_L1_fin hm hs hμs x + condexp_ind_L1_fin hm ht hμt x :=
begin
  ext1,
  have hμst := ((measure_union_le s t).trans_lt
    (lt_top_iff_ne_top.mpr (ennreal.add_ne_top.mpr ⟨hμs, hμt⟩))).ne,
  refine (condexp_ind_L1_fin_ae_eq_condexp_ind_smul hm (hs.union ht) hμst x).trans _,
  refine eventually_eq.trans _ (Lp.coe_fn_add _ _).symm,
  have hs_eq := condexp_ind_L1_fin_ae_eq_condexp_ind_smul hm hs hμs x,
  have ht_eq := condexp_ind_L1_fin_ae_eq_condexp_ind_smul hm ht hμt x,
  refine eventually_eq.trans _ (eventually_eq.add hs_eq.symm ht_eq.symm),
  rw condexp_ind_smul,
  rw indicator_const_Lp_disjoint_union hs ht hμs hμt hst (1 : ℝ),
  rw (condexp_L2 ℝ hm).map_add,
  push_cast,
  rw ((to_span_singleton ℝ x).comp_LpL 2 μ).map_add,
  refine (Lp.coe_fn_add _ _).trans _,
  refine eventually_of_forall (λ y, _),
  refl,
end

end condexp_ind_L1_fin

open_locale classical

section condexp_ind_L1

/-- Conditional expectation of the indicator of a set, as a function in L1. Its value for sets
which are not both measurable and of finite measure is not used: we set it to 0. -/
def condexp_ind_L1 {m m0 : measurable_space α} (hm : m ≤ m0) (μ : measure α) (s : set α)
  [sigma_finite (μ.trim hm)] (x : G) :
  α →₁[μ] G :=
if hs : measurable_set s ∧ μ s ≠ ∞ then condexp_ind_L1_fin hm hs.1 hs.2 x else 0

variables {hm : m ≤ m0} [sigma_finite (μ.trim hm)]

lemma condexp_ind_L1_of_measurable_set_of_measure_ne_top (hs : measurable_set s) (hμs : μ s ≠ ∞)
  (x : G) :
  condexp_ind_L1 hm μ s x = condexp_ind_L1_fin hm hs hμs x :=
by simp only [condexp_ind_L1, and.intro hs hμs, dif_pos, ne.def, not_false_iff, and_self]

lemma condexp_ind_L1_of_measure_eq_top (hμs : μ s = ∞) (x : G) :
  condexp_ind_L1 hm μ s x = 0 :=
by simp only [condexp_ind_L1, hμs, eq_self_iff_true, not_true, ne.def, dif_neg, not_false_iff,
  and_false]

lemma condexp_ind_L1_of_not_measurable_set (hs : ¬ measurable_set s) (x : G) :
  condexp_ind_L1 hm μ s x = 0 :=
by simp only [condexp_ind_L1, hs, dif_neg, not_false_iff, false_and]

lemma condexp_ind_L1_add (x y : G) :
  condexp_ind_L1 hm μ s (x + y) = condexp_ind_L1 hm μ s x + condexp_ind_L1 hm μ s y :=
begin
  by_cases hs : measurable_set s,
  swap, {simp_rw condexp_ind_L1_of_not_measurable_set hs, rw zero_add, },
  by_cases hμs : μ s = ∞,
  { simp_rw condexp_ind_L1_of_measure_eq_top hμs, rw zero_add, },
  { simp_rw condexp_ind_L1_of_measurable_set_of_measure_ne_top hs hμs,
    exact condexp_ind_L1_fin_add hs hμs x y, },
end

lemma condexp_ind_L1_smul (c : ℝ) (x : G) :
  condexp_ind_L1 hm μ s (c • x) = c • condexp_ind_L1 hm μ s x :=
begin
  by_cases hs : measurable_set s,
  swap, {simp_rw condexp_ind_L1_of_not_measurable_set hs, rw smul_zero, },
  by_cases hμs : μ s = ∞,
  { simp_rw condexp_ind_L1_of_measure_eq_top hμs, rw smul_zero, },
  { simp_rw condexp_ind_L1_of_measurable_set_of_measure_ne_top hs hμs,
    exact condexp_ind_L1_fin_smul hs hμs c x, },
end

lemma condexp_ind_L1_smul' [normed_space ℝ F] [smul_comm_class ℝ 𝕜 F] (c : 𝕜) (x : F) :
  condexp_ind_L1 hm μ s (c • x) = c • condexp_ind_L1 hm μ s x :=
begin
  by_cases hs : measurable_set s,
  swap, {simp_rw condexp_ind_L1_of_not_measurable_set hs, rw smul_zero, },
  by_cases hμs : μ s = ∞,
  { simp_rw condexp_ind_L1_of_measure_eq_top hμs, rw smul_zero, },
  { simp_rw condexp_ind_L1_of_measurable_set_of_measure_ne_top hs hμs,
    exact condexp_ind_L1_fin_smul' hs hμs c x, },
end

lemma norm_condexp_ind_L1_le (x : G) :
  ∥condexp_ind_L1 hm μ s x∥ ≤ (μ s).to_real * ∥x∥ :=
begin
  by_cases hs : measurable_set s,
  swap, {simp_rw condexp_ind_L1_of_not_measurable_set hs, rw Lp.norm_zero,
    exact mul_nonneg ennreal.to_real_nonneg (norm_nonneg _), },
  by_cases hμs : μ s = ∞,
  { rw [condexp_ind_L1_of_measure_eq_top hμs x, Lp.norm_zero],
    exact mul_nonneg ennreal.to_real_nonneg (norm_nonneg _), },
  { rw condexp_ind_L1_of_measurable_set_of_measure_ne_top hs hμs x,
    exact norm_condexp_ind_L1_fin_le hs hμs x, },
end

lemma continuous_condexp_ind_L1 : continuous (λ x : G, condexp_ind_L1 hm μ s x) :=
continuous_of_linear_of_bound condexp_ind_L1_add condexp_ind_L1_smul norm_condexp_ind_L1_le

lemma condexp_ind_L1_disjoint_union (hs : measurable_set s) (ht : measurable_set t)
  (hμs : μ s ≠ ∞) (hμt : μ t ≠ ∞) (hst : s ∩ t = ∅) (x : G) :
  condexp_ind_L1 hm μ (s ∪ t) x = condexp_ind_L1 hm μ s x + condexp_ind_L1 hm μ t x :=
begin
  have hμst : μ (s ∪ t) ≠ ∞, from ((measure_union_le s t).trans_lt
    (lt_top_iff_ne_top.mpr (ennreal.add_ne_top.mpr ⟨hμs, hμt⟩))).ne,
  rw [condexp_ind_L1_of_measurable_set_of_measure_ne_top hs hμs x,
    condexp_ind_L1_of_measurable_set_of_measure_ne_top ht hμt x,
    condexp_ind_L1_of_measurable_set_of_measure_ne_top (hs.union ht) hμst x],
  exact condexp_ind_L1_fin_disjoint_union hs ht hμs hμt hst x,
end

end condexp_ind_L1

/-- Conditional expectation of the indicator of a set, as a linear map from `G` to L1. -/
def condexp_ind {m m0 : measurable_space α} (hm : m ≤ m0) (μ : measure α) [sigma_finite (μ.trim hm)]
  (s : set α) : G →L[ℝ] α →₁[μ] G :=
{ to_fun    := condexp_ind_L1 hm μ s,
  map_add'  := condexp_ind_L1_add,
  map_smul' := condexp_ind_L1_smul,
  cont      := continuous_condexp_ind_L1, }

lemma condexp_ind_ae_eq_condexp_ind_smul (hm : m ≤ m0) [sigma_finite (μ.trim hm)]
  (hs : measurable_set s) (hμs : μ s ≠ ∞) (x : G) :
  condexp_ind hm μ s x =ᵐ[μ] condexp_ind_smul hm hs hμs x :=
begin
  refine eventually_eq.trans _ (condexp_ind_L1_fin_ae_eq_condexp_ind_smul hm hs hμs x),
  simp [condexp_ind, condexp_ind_L1, hs, hμs],
end

variables {hm : m ≤ m0} [sigma_finite (μ.trim hm)]

lemma ae_strongly_measurable'_condexp_ind (hs : measurable_set s) (hμs : μ s ≠ ∞) (x : G) :
  ae_strongly_measurable' m (condexp_ind hm μ s x) μ :=
ae_strongly_measurable'.congr (ae_strongly_measurable'_condexp_ind_smul hm hs hμs x)
  (condexp_ind_ae_eq_condexp_ind_smul hm hs hμs x).symm

@[simp] lemma condexp_ind_empty : condexp_ind hm μ ∅ = (0 : G →L[ℝ] α →₁[μ] G) :=
begin
  ext1,
  ext1,
  refine (condexp_ind_ae_eq_condexp_ind_smul hm measurable_set.empty (by simp) x).trans _,
  rw condexp_ind_smul_empty,
  refine (Lp.coe_fn_zero G 2 μ).trans _,
  refine eventually_eq.trans _ (Lp.coe_fn_zero G 1 μ).symm,
  refl,
end

lemma condexp_ind_smul' [normed_space ℝ F] [smul_comm_class ℝ 𝕜 F] (c : 𝕜) (x : F) :
  condexp_ind hm μ s (c • x) = c • condexp_ind hm μ s x :=
condexp_ind_L1_smul' c x

lemma norm_condexp_ind_apply_le (x : G) : ∥condexp_ind hm μ s x∥ ≤ (μ s).to_real * ∥x∥ :=
norm_condexp_ind_L1_le x

lemma norm_condexp_ind_le : ∥(condexp_ind hm μ s : G →L[ℝ] α →₁[μ] G)∥ ≤ (μ s).to_real :=
continuous_linear_map.op_norm_le_bound _ ennreal.to_real_nonneg norm_condexp_ind_apply_le

lemma condexp_ind_disjoint_union_apply (hs : measurable_set s) (ht : measurable_set t)
  (hμs : μ s ≠ ∞) (hμt : μ t ≠ ∞) (hst : s ∩ t = ∅) (x : G) :
  condexp_ind hm μ (s ∪ t) x = condexp_ind hm μ s x + condexp_ind hm μ t x :=
condexp_ind_L1_disjoint_union hs ht hμs hμt hst x

lemma condexp_ind_disjoint_union (hs : measurable_set s) (ht : measurable_set t) (hμs : μ s ≠ ∞)
  (hμt : μ t ≠ ∞) (hst : s ∩ t = ∅) :
  (condexp_ind hm μ (s ∪ t) : G →L[ℝ] α →₁[μ] G) = condexp_ind hm μ s + condexp_ind hm μ t :=
by { ext1, push_cast, exact condexp_ind_disjoint_union_apply hs ht hμs hμt hst x, }

variables (G)

lemma dominated_fin_meas_additive_condexp_ind (hm : m ≤ m0) (μ : measure α)
  [sigma_finite (μ.trim hm)] :
  dominated_fin_meas_additive μ (condexp_ind hm μ : set α → G →L[ℝ] α →₁[μ] G) 1 :=
⟨λ s t, condexp_ind_disjoint_union, λ s _ _, norm_condexp_ind_le.trans (one_mul _).symm.le⟩

variables {G}

lemma set_integral_condexp_ind (hs : measurable_set[m] s) (ht : measurable_set t) (hμs : μ s ≠ ∞)
  (hμt : μ t ≠ ∞) (x : G') :
  ∫ a in s, condexp_ind hm μ t x a ∂μ = (μ (t ∩ s)).to_real • x :=
calc
∫ a in s, condexp_ind hm μ t x a ∂μ = ∫ a in s, condexp_ind_smul hm ht hμt x a ∂μ :
  set_integral_congr_ae (hm s hs)
    ((condexp_ind_ae_eq_condexp_ind_smul hm ht hμt x).mono (λ x hx hxs, hx))
... = (μ (t ∩ s)).to_real • x : set_integral_condexp_ind_smul hs ht hμs hμt x

lemma condexp_ind_of_measurable (hs : measurable_set[m] s) (hμs : μ s ≠ ∞) (c : G) :
  condexp_ind hm μ s c = indicator_const_Lp 1 (hm s hs) hμs c :=
begin
  ext1,
  refine eventually_eq.trans _ indicator_const_Lp_coe_fn.symm,
  refine (condexp_ind_ae_eq_condexp_ind_smul hm (hm s hs) hμs c).trans _,
  refine (condexp_ind_smul_ae_eq_smul hm (hm s hs) hμs c).trans _,
  rw [Lp_meas_coe, condexp_L2_indicator_of_measurable hm hs hμs (1 : ℝ)],
  refine (@indicator_const_Lp_coe_fn α _ _ 2 μ _ s (hm s hs) hμs (1 : ℝ)).mono (λ x hx, _),
  dsimp only,
  rw hx,
  by_cases hx_mem : x ∈ s; simp [hx_mem],
end

lemma condexp_ind_nonneg {E} [normed_lattice_add_comm_group E] [normed_space ℝ E] [ordered_smul ℝ E]
  (hs : measurable_set s) (hμs : μ s ≠ ∞) (x : E) (hx : 0 ≤ x) :
  0 ≤ condexp_ind hm μ s x :=
begin
  rw ← coe_fn_le,
  refine eventually_le.trans_eq _ (condexp_ind_ae_eq_condexp_ind_smul hm hs hμs x).symm,
  exact (coe_fn_zero E 1 μ).trans_le (condexp_ind_smul_nonneg hs hμs x hx),
end

end condexp_ind

section condexp_L1

variables {m m0 : measurable_space α} {μ : measure α}
  {hm : m ≤ m0} [sigma_finite (μ.trim hm)] {f g : α → F'} {s : set α}

/-- Conditional expectation of a function as a linear map from `α →₁[μ] F'` to itself. -/
def condexp_L1_clm (hm : m ≤ m0) (μ : measure α) [sigma_finite (μ.trim hm)] :
  (α →₁[μ] F') →L[ℝ] α →₁[μ] F' :=
L1.set_to_L1 (dominated_fin_meas_additive_condexp_ind F' hm μ)

lemma condexp_L1_clm_smul (c : 𝕜) (f : α →₁[μ] F') :
  condexp_L1_clm hm μ (c • f) = c • condexp_L1_clm hm μ f :=
L1.set_to_L1_smul (dominated_fin_meas_additive_condexp_ind F' hm μ)
  (λ c s x, condexp_ind_smul' c x) c f

lemma condexp_L1_clm_indicator_const_Lp (hs : measurable_set s) (hμs : μ s ≠ ∞) (x : F') :
  (condexp_L1_clm hm μ) (indicator_const_Lp 1 hs hμs x) = condexp_ind hm μ s x :=
L1.set_to_L1_indicator_const_Lp (dominated_fin_meas_additive_condexp_ind F' hm μ) hs hμs x

lemma condexp_L1_clm_indicator_const (hs : measurable_set s) (hμs : μ s ≠ ∞) (x : F') :
  (condexp_L1_clm hm μ) ↑(simple_func.indicator_const 1 hs hμs x) = condexp_ind hm μ s x :=
by { rw Lp.simple_func.coe_indicator_const, exact condexp_L1_clm_indicator_const_Lp hs hμs x, }

/-- Auxiliary lemma used in the proof of `set_integral_condexp_L1_clm`. -/
lemma set_integral_condexp_L1_clm_of_measure_ne_top (f : α →₁[μ] F') (hs : measurable_set[m] s)
  (hμs : μ s ≠ ∞) :
  ∫ x in s, condexp_L1_clm hm μ f x ∂μ = ∫ x in s, f x ∂μ :=
begin
  refine Lp.induction ennreal.one_ne_top
    (λ f : α →₁[μ] F', ∫ x in s, condexp_L1_clm hm μ f x ∂μ = ∫ x in s, f x ∂μ)
  _ _ (is_closed_eq _ _) f,
  { intros x t ht hμt,
    simp_rw condexp_L1_clm_indicator_const ht hμt.ne x,
    rw [Lp.simple_func.coe_indicator_const, set_integral_indicator_const_Lp (hm _ hs)],
    exact set_integral_condexp_ind hs ht hμs hμt.ne x, },
  { intros f g hf_Lp hg_Lp hfg_disj hf hg,
    simp_rw (condexp_L1_clm hm μ).map_add,
    rw set_integral_congr_ae (hm s hs) ((Lp.coe_fn_add (condexp_L1_clm hm μ (hf_Lp.to_Lp f))
      (condexp_L1_clm hm μ (hg_Lp.to_Lp g))).mono (λ x hx hxs, hx)),
    rw set_integral_congr_ae (hm s hs) ((Lp.coe_fn_add (hf_Lp.to_Lp f) (hg_Lp.to_Lp g)).mono
      (λ x hx hxs, hx)),
    simp_rw pi.add_apply,
    rw [integral_add (L1.integrable_coe_fn _).integrable_on (L1.integrable_coe_fn _).integrable_on,
      integral_add (L1.integrable_coe_fn _).integrable_on (L1.integrable_coe_fn _).integrable_on,
      hf, hg], },
  { exact (continuous_set_integral s).comp (condexp_L1_clm hm μ).continuous, },
  { exact continuous_set_integral s, },
end

/-- The integral of the conditional expectation `condexp_L1_clm` over an `m`-measurable set is equal
to the integral of `f` on that set. See also `set_integral_condexp`, the similar statement for
`condexp`. -/
lemma set_integral_condexp_L1_clm (f : α →₁[μ] F') (hs : measurable_set[m] s) :
  ∫ x in s, condexp_L1_clm hm μ f x ∂μ = ∫ x in s, f x ∂μ :=
begin
  let S := spanning_sets (μ.trim hm),
  have hS_meas : ∀ i, measurable_set[m] (S i) := measurable_spanning_sets (μ.trim hm),
  have hS_meas0 : ∀ i, measurable_set (S i) := λ i, hm _ (hS_meas i),
  have hs_eq : s = ⋃ i, S i ∩ s,
  { simp_rw set.inter_comm,
    rw [← set.inter_Union, (Union_spanning_sets (μ.trim hm)), set.inter_univ], },
  have hS_finite : ∀ i, μ (S i ∩ s) < ∞,
  { refine λ i, (measure_mono (set.inter_subset_left _ _)).trans_lt _,
    have hS_finite_trim := measure_spanning_sets_lt_top (μ.trim hm) i,
    rwa trim_measurable_set_eq hm (hS_meas i) at hS_finite_trim, },
  have h_mono : monotone (λ i, (S i) ∩ s),
  { intros i j hij x,
    simp_rw set.mem_inter_iff,
    exact λ h, ⟨monotone_spanning_sets (μ.trim hm) hij h.1, h.2⟩, },
  have h_eq_forall : (λ i, ∫ x in (S i) ∩ s, condexp_L1_clm hm μ f x ∂μ)
      = λ i, ∫ x in (S i) ∩ s, f x ∂μ,
    from funext (λ i, set_integral_condexp_L1_clm_of_measure_ne_top f
      (@measurable_set.inter α m _ _ (hS_meas i) hs) (hS_finite i).ne),
  have h_right : tendsto (λ i, ∫ x in (S i) ∩ s, f x ∂μ) at_top (𝓝 (∫ x in s, f x ∂μ)),
  { have h := tendsto_set_integral_of_monotone (λ i, (hS_meas0 i).inter (hm s hs)) h_mono
      (L1.integrable_coe_fn f).integrable_on,
    rwa ← hs_eq at h, },
  have h_left : tendsto (λ i, ∫ x in (S i) ∩ s, condexp_L1_clm hm μ f x ∂μ) at_top
    (𝓝 (∫ x in s, condexp_L1_clm hm μ f x ∂μ)),
  { have h := tendsto_set_integral_of_monotone (λ i, (hS_meas0 i).inter (hm s hs))
      h_mono (L1.integrable_coe_fn (condexp_L1_clm hm μ f)).integrable_on,
    rwa ← hs_eq at h, },
  rw h_eq_forall at h_left,
  exact tendsto_nhds_unique h_left h_right,
end

lemma ae_strongly_measurable'_condexp_L1_clm (f : α →₁[μ] F') :
  ae_strongly_measurable' m (condexp_L1_clm hm μ f) μ :=
begin
  refine Lp.induction ennreal.one_ne_top
    (λ f : α →₁[μ] F', ae_strongly_measurable' m (condexp_L1_clm hm μ f) μ)
    _ _ _ f,
  { intros c s hs hμs,
    rw condexp_L1_clm_indicator_const hs hμs.ne c,
    exact ae_strongly_measurable'_condexp_ind hs hμs.ne c, },
  { intros f g hf hg h_disj hfm hgm,
    rw (condexp_L1_clm hm μ).map_add,
    refine ae_strongly_measurable'.congr _ (coe_fn_add _ _).symm,
    exact ae_strongly_measurable'.add hfm hgm, },
  { have : {f : Lp F' 1 μ | ae_strongly_measurable' m (condexp_L1_clm hm μ f) μ}
        = (condexp_L1_clm hm μ) ⁻¹' {f | ae_strongly_measurable' m f μ},
      by refl,
    rw this,
    refine is_closed.preimage (condexp_L1_clm hm μ).continuous _,
    exact is_closed_ae_strongly_measurable' hm, },
end

lemma condexp_L1_clm_Lp_meas (f : Lp_meas F' ℝ m 1 μ) :
  condexp_L1_clm hm μ (f : α →₁[μ] F') = ↑f :=
begin
  let g := Lp_meas_to_Lp_trim_lie F' ℝ 1 μ hm f,
  have hfg : f = (Lp_meas_to_Lp_trim_lie F' ℝ 1 μ hm).symm g,
    by simp only [linear_isometry_equiv.symm_apply_apply],
  rw hfg,
  refine @Lp.induction α F' m _ 1 (μ.trim hm) _ ennreal.coe_ne_top
    (λ g : α →₁[μ.trim hm] F',
      condexp_L1_clm hm μ ((Lp_meas_to_Lp_trim_lie F' ℝ 1 μ hm).symm g : α →₁[μ] F')
        = ↑((Lp_meas_to_Lp_trim_lie F' ℝ 1 μ hm).symm g)) _ _ _ g,
  { intros c s hs hμs,
    rw [Lp.simple_func.coe_indicator_const, Lp_meas_to_Lp_trim_lie_symm_indicator hs hμs.ne c,
      condexp_L1_clm_indicator_const_Lp],
    exact condexp_ind_of_measurable hs ((le_trim hm).trans_lt hμs).ne c, },
  { intros f g hf hg hfg_disj hf_eq hg_eq,
    rw linear_isometry_equiv.map_add,
    push_cast,
    rw [map_add, hf_eq, hg_eq], },
  { refine is_closed_eq _ _,
    { refine (condexp_L1_clm hm μ).continuous.comp (continuous_induced_dom.comp _),
      exact linear_isometry_equiv.continuous _, },
    { refine continuous_induced_dom.comp _,
      exact linear_isometry_equiv.continuous _, }, },
end

lemma condexp_L1_clm_of_ae_strongly_measurable'
  (f : α →₁[μ] F') (hfm : ae_strongly_measurable' m f μ) :
  condexp_L1_clm hm μ f = f :=
condexp_L1_clm_Lp_meas (⟨f, hfm⟩ : Lp_meas F' ℝ m 1 μ)

/-- Conditional expectation of a function, in L1. Its value is 0 if the function is not
integrable. The function-valued `condexp` should be used instead in most cases. -/
def condexp_L1 (hm : m ≤ m0) (μ : measure α) [sigma_finite (μ.trim hm)] (f : α → F') : α →₁[μ] F' :=
set_to_fun μ (condexp_ind hm μ) (dominated_fin_meas_additive_condexp_ind F' hm μ) f

lemma condexp_L1_undef (hf : ¬ integrable f μ) : condexp_L1 hm μ f = 0 :=
set_to_fun_undef (dominated_fin_meas_additive_condexp_ind F' hm μ) hf

lemma condexp_L1_eq (hf : integrable f μ) :
  condexp_L1 hm μ f = condexp_L1_clm hm μ (hf.to_L1 f) :=
set_to_fun_eq (dominated_fin_meas_additive_condexp_ind F' hm μ) hf

lemma condexp_L1_zero : condexp_L1 hm μ (0 : α → F') = 0 :=
set_to_fun_zero _

lemma ae_strongly_measurable'_condexp_L1 {f : α → F'} :
  ae_strongly_measurable' m (condexp_L1 hm μ f) μ :=
begin
  by_cases hf : integrable f μ,
  { rw condexp_L1_eq hf,
    exact ae_strongly_measurable'_condexp_L1_clm _, },
  { rw condexp_L1_undef hf,
    refine ae_strongly_measurable'.congr _ (coe_fn_zero _ _ _).symm,
    exact strongly_measurable.ae_strongly_measurable' (@strongly_measurable_zero _ _ m _ _), },
end

lemma condexp_L1_congr_ae (hm : m ≤ m0) [sigma_finite (μ.trim hm)] (h : f =ᵐ[μ] g) :
  condexp_L1 hm μ f = condexp_L1 hm μ g :=
set_to_fun_congr_ae _ h

lemma integrable_condexp_L1 (f : α → F') : integrable (condexp_L1 hm μ f) μ :=
L1.integrable_coe_fn _

/-- The integral of the conditional expectation `condexp_L1` over an `m`-measurable set is equal to
the integral of `f` on that set. See also `set_integral_condexp`, the similar statement for
`condexp`. -/
lemma set_integral_condexp_L1 (hf : integrable f μ) (hs : measurable_set[m] s) :
  ∫ x in s, condexp_L1 hm μ f x ∂μ = ∫ x in s, f x ∂μ :=
begin
  simp_rw condexp_L1_eq hf,
  rw set_integral_condexp_L1_clm (hf.to_L1 f) hs,
  exact set_integral_congr_ae (hm s hs) ((hf.coe_fn_to_L1).mono (λ x hx hxs, hx)),
end

lemma condexp_L1_add (hf : integrable f μ) (hg : integrable g μ) :
  condexp_L1 hm μ (f + g) = condexp_L1 hm μ f + condexp_L1 hm μ g :=
set_to_fun_add _ hf hg

lemma condexp_L1_neg (f : α → F') : condexp_L1 hm μ (-f) = - condexp_L1 hm μ f :=
set_to_fun_neg _ f

lemma condexp_L1_smul (c : 𝕜) (f : α → F') : condexp_L1 hm μ (c • f) = c • condexp_L1 hm μ f :=
set_to_fun_smul _ (λ c _ x, condexp_ind_smul' c x) c f

lemma condexp_L1_sub (hf : integrable f μ) (hg : integrable g μ) :
  condexp_L1 hm μ (f - g) = condexp_L1 hm μ f - condexp_L1 hm μ g :=
set_to_fun_sub _ hf hg

lemma condexp_L1_of_ae_strongly_measurable'
  (hfm : ae_strongly_measurable' m f μ) (hfi : integrable f μ) :
  condexp_L1 hm μ f =ᵐ[μ] f :=
begin
  rw condexp_L1_eq hfi,
  refine eventually_eq.trans _ (integrable.coe_fn_to_L1 hfi),
  rw condexp_L1_clm_of_ae_strongly_measurable',
  exact ae_strongly_measurable'.congr hfm (integrable.coe_fn_to_L1 hfi).symm,
end

lemma condexp_L1_mono {E} [normed_lattice_add_comm_group E] [complete_space E] [normed_space ℝ E]
  [ordered_smul ℝ E] {f g : α → E}
  (hf : integrable f μ) (hg : integrable g μ) (hfg : f ≤ᵐ[μ] g) :
  condexp_L1 hm μ f ≤ᵐ[μ] condexp_L1 hm μ g :=
begin
  rw coe_fn_le,
  have h_nonneg : ∀ s, measurable_set s → μ s < ∞ → ∀ x : E, 0 ≤ x → 0 ≤ condexp_ind hm μ s x,
    from λ s hs hμs x hx, condexp_ind_nonneg hs hμs.ne x hx,
  exact set_to_fun_mono (dominated_fin_meas_additive_condexp_ind E hm μ) h_nonneg hf hg hfg,
end

end condexp_L1

section condexp

/-! ### Conditional expectation of a function -/

open_locale classical

variables {𝕜} {m m0 : measurable_space α} {μ : measure α} {f g : α → F'} {s : set α}

/-- Conditional expectation of a function. Its value is 0 if the function is not integrable, if
the σ-algebra is not a sub-σ-algebra or if the measure is not σ-finite on that σ-algebra. -/
@[irreducible]
def condexp (m : measurable_space α) {m0 : measurable_space α} (μ : measure α) (f : α → F') :
  α → F' :=
if hm : m ≤ m0
  then if hμ : sigma_finite (μ.trim hm)
    then if (strongly_measurable[m] f ∧ integrable f μ)
      then f
      else (@ae_strongly_measurable'_condexp_L1 _ _ _ _ _ m m0 μ hm hμ _).mk
        (@condexp_L1 _ _ _ _ _ _ _ hm μ hμ f)
    else 0
  else 0

-- We define notation `μ[f|m]` for the conditional expectation of `f` with respect to `m`.
localized "notation  μ `[` f `|` m `]` := measure_theory.condexp m μ f" in measure_theory

lemma condexp_of_not_le (hm_not : ¬ m ≤ m0) : μ[f|m] = 0 := by rw [condexp, dif_neg hm_not]

lemma condexp_of_not_sigma_finite (hm : m ≤ m0) (hμm_not : ¬ sigma_finite (μ.trim hm)) :
  μ[f|m] = 0 :=
by rw [condexp, dif_pos hm, dif_neg hμm_not]

lemma condexp_of_sigma_finite (hm : m ≤ m0) [hμm : sigma_finite (μ.trim hm)] :
  μ[f|m] =
  if (strongly_measurable[m] f ∧ integrable f μ)
    then f else ae_strongly_measurable'_condexp_L1.mk (condexp_L1 hm μ f) :=
by rw [condexp, dif_pos hm, dif_pos hμm]

lemma condexp_of_strongly_measurable (hm : m ≤ m0) [hμm : sigma_finite (μ.trim hm)]
  {f : α → F'} (hf : strongly_measurable[m] f) (hfi : integrable f μ) :
  μ[f|m] = f :=
by { rw [condexp_of_sigma_finite hm,
  if_pos (⟨hf, hfi⟩ : strongly_measurable[m] f ∧ integrable f μ)], apply_instance,  }

lemma condexp_const (hm : m ≤ m0) (c : F') [is_finite_measure μ] : μ[(λ x : α, c)|m] = λ _, c :=
condexp_of_strongly_measurable hm (@strongly_measurable_const _ _ m _ _) (integrable_const c)

lemma condexp_ae_eq_condexp_L1 (hm : m ≤ m0) [hμm : sigma_finite (μ.trim hm)]
  (f : α → F') : μ[f|m] =ᵐ[μ] condexp_L1 hm μ f :=
begin
  rw condexp_of_sigma_finite hm,
  by_cases hfm : strongly_measurable[m] f,
  { by_cases hfi : integrable f μ,
    { rw if_pos (⟨hfm, hfi⟩ : strongly_measurable[m] f ∧ integrable f μ),
      exact (condexp_L1_of_ae_strongly_measurable'
        (strongly_measurable.ae_strongly_measurable' hfm) hfi).symm, },
    { simp only [hfi, if_false, and_false],
      exact (ae_strongly_measurable'.ae_eq_mk ae_strongly_measurable'_condexp_L1).symm, }, },
  simp only [hfm, if_false, false_and],
  exact (ae_strongly_measurable'.ae_eq_mk ae_strongly_measurable'_condexp_L1).symm,
end

lemma condexp_ae_eq_condexp_L1_clm (hm : m ≤ m0) [sigma_finite (μ.trim hm)] (hf : integrable f μ) :
  μ[f|m] =ᵐ[μ] condexp_L1_clm hm μ (hf.to_L1 f) :=
begin
  refine (condexp_ae_eq_condexp_L1 hm f).trans (eventually_of_forall (λ x, _)),
  rw condexp_L1_eq hf,
end

lemma condexp_undef (hf : ¬ integrable f μ) : μ[f|m] =ᵐ[μ] 0 :=
begin
  by_cases hm : m ≤ m0,
  swap, { rw condexp_of_not_le hm, },
  by_cases hμm : sigma_finite (μ.trim hm),
  swap, { rw condexp_of_not_sigma_finite hm hμm, },
  haveI : sigma_finite (μ.trim hm) := hμm,
  refine (condexp_ae_eq_condexp_L1 hm f).trans (eventually_eq.trans _ (coe_fn_zero _ 1 _)),
  rw condexp_L1_undef hf,
end

@[simp] lemma condexp_zero : μ[(0 : α → F')|m] = 0 :=
begin
  by_cases hm : m ≤ m0,
  swap, { rw condexp_of_not_le hm, },
  by_cases hμm : sigma_finite (μ.trim hm),
  swap, { rw condexp_of_not_sigma_finite hm hμm, },
  haveI : sigma_finite (μ.trim hm) := hμm,
  exact condexp_of_strongly_measurable hm (@strongly_measurable_zero _ _ m _ _)
    (integrable_zero _ _ _),
end

lemma strongly_measurable_condexp : strongly_measurable[m] (μ[f|m]) :=
begin
  by_cases hm : m ≤ m0,
  swap, { rw condexp_of_not_le hm, exact strongly_measurable_zero, },
  by_cases hμm : sigma_finite (μ.trim hm),
  swap, { rw condexp_of_not_sigma_finite hm hμm, exact strongly_measurable_zero, },
  haveI : sigma_finite (μ.trim hm) := hμm,
  rw condexp_of_sigma_finite hm,
  swap, { apply_instance, },
  by_cases hfm : strongly_measurable[m] f,
  { by_cases hfi : integrable f μ,
    { rwa if_pos (⟨hfm, hfi⟩ : strongly_measurable[m] f ∧ integrable f μ), },
    { simp only [hfi, if_false, and_false],
      exact ae_strongly_measurable'.strongly_measurable_mk _, }, },
  simp only [hfm, if_false, false_and],
  exact ae_strongly_measurable'.strongly_measurable_mk _,
end

lemma condexp_congr_ae (h : f =ᵐ[μ] g) : μ[f | m] =ᵐ[μ] μ[g | m] :=
begin
  by_cases hm : m ≤ m0,
  swap, { simp_rw condexp_of_not_le hm, },
  by_cases hμm : sigma_finite (μ.trim hm),
  swap, { simp_rw condexp_of_not_sigma_finite hm hμm, },
  haveI : sigma_finite (μ.trim hm) := hμm,
  exact (condexp_ae_eq_condexp_L1 hm f).trans
    (filter.eventually_eq.trans (by rw condexp_L1_congr_ae hm h)
    (condexp_ae_eq_condexp_L1 hm g).symm),
end

lemma condexp_of_ae_strongly_measurable' (hm : m ≤ m0) [hμm : sigma_finite (μ.trim hm)]
  {f : α → F'} (hf : ae_strongly_measurable' m f μ) (hfi : integrable f μ) :
  μ[f|m] =ᵐ[μ] f :=
begin
  refine ((condexp_congr_ae hf.ae_eq_mk).trans _).trans hf.ae_eq_mk.symm,
  rw condexp_of_strongly_measurable hm hf.strongly_measurable_mk
    ((integrable_congr hf.ae_eq_mk).mp hfi),
end

lemma integrable_condexp : integrable (μ[f|m]) μ :=
begin
  by_cases hm : m ≤ m0,
  swap, { rw condexp_of_not_le hm, exact integrable_zero _ _ _, },
  by_cases hμm : sigma_finite (μ.trim hm),
  swap, { rw condexp_of_not_sigma_finite hm hμm, exact integrable_zero _ _ _, },
  haveI : sigma_finite (μ.trim hm) := hμm,
  exact (integrable_condexp_L1 f).congr (condexp_ae_eq_condexp_L1 hm f).symm,
end

/-- The integral of the conditional expectation `μ[f|hm]` over an `m`-measurable set is equal to
the integral of `f` on that set. -/
lemma set_integral_condexp (hm : m ≤ m0) [sigma_finite (μ.trim hm)]
  (hf : integrable f μ) (hs : measurable_set[m] s) :
  ∫ x in s, μ[f|m] x ∂μ = ∫ x in s, f x ∂μ :=
begin
  rw set_integral_congr_ae (hm s hs) ((condexp_ae_eq_condexp_L1 hm f).mono (λ x hx _, hx)),
  exact set_integral_condexp_L1 hf hs,
end

lemma integral_condexp {hm : m ≤ m0} [hμm : sigma_finite (μ.trim hm)]
  (hf : integrable f μ) : ∫ x, μ[f|m] x ∂μ = ∫ x, f x ∂μ :=
begin
  suffices : ∫ x in set.univ, μ[f|m] x ∂μ = ∫ x in set.univ, f x ∂μ,
    by { simp_rw integral_univ at this, exact this, },
  exact set_integral_condexp hm hf (@measurable_set.univ _ m),
end

/-- **Uniqueness of the conditional expectation**
If a function is a.e. `m`-measurable, verifies an integrability condition and has same integral
as `f` on all `m`-measurable sets, then it is a.e. equal to `μ[f|hm]`. -/
lemma ae_eq_condexp_of_forall_set_integral_eq (hm : m ≤ m0) [sigma_finite (μ.trim hm)]
  {f g : α → F'} (hf : integrable f μ)
  (hg_int_finite : ∀ s, measurable_set[m] s → μ s < ∞ → integrable_on g s μ)
  (hg_eq : ∀ s : set α, measurable_set[m] s → μ s < ∞ → ∫ x in s, g x ∂μ = ∫ x in s, f x ∂μ)
  (hgm : ae_strongly_measurable' m g μ) :
  g =ᵐ[μ] μ[f|m] :=
begin
  refine ae_eq_of_forall_set_integral_eq_of_sigma_finite' hm hg_int_finite
    (λ s hs hμs, integrable_condexp.integrable_on) (λ s hs hμs, _) hgm
    (strongly_measurable.ae_strongly_measurable' strongly_measurable_condexp),
  rw [hg_eq s hs hμs, set_integral_condexp hm hf hs],
end

lemma condexp_add (hf : integrable f μ) (hg : integrable g μ) :
  μ[f + g | m] =ᵐ[μ] μ[f|m] + μ[g|m] :=
begin
  by_cases hm : m ≤ m0,
  swap, { simp_rw condexp_of_not_le hm, simp, },
  by_cases hμm : sigma_finite (μ.trim hm),
  swap, { simp_rw condexp_of_not_sigma_finite hm hμm, simp, },
  haveI : sigma_finite (μ.trim hm) := hμm,
  refine (condexp_ae_eq_condexp_L1 hm _).trans _,
  rw condexp_L1_add hf hg,
  exact (coe_fn_add _ _).trans
    ((condexp_ae_eq_condexp_L1 hm _).symm.add (condexp_ae_eq_condexp_L1 hm _).symm),
end

lemma condexp_smul (c : 𝕜) (f : α → F') : μ[c • f | m] =ᵐ[μ] c • μ[f|m] :=
begin
  by_cases hm : m ≤ m0,
  swap, { simp_rw condexp_of_not_le hm, simp, },
  by_cases hμm : sigma_finite (μ.trim hm),
  swap, { simp_rw condexp_of_not_sigma_finite hm hμm, simp, },
  haveI : sigma_finite (μ.trim hm) := hμm,
  refine (condexp_ae_eq_condexp_L1 hm _).trans _,
  rw condexp_L1_smul c f,
  refine (@condexp_ae_eq_condexp_L1 _ _ _ _ _ m _ _ hm _ f).mp _,
  refine (coe_fn_smul c (condexp_L1 hm μ f)).mono (λ x hx1 hx2, _),
  rw [hx1, pi.smul_apply, pi.smul_apply, hx2],
end

lemma condexp_neg (f : α → F') : μ[-f|m] =ᵐ[μ] - μ[f|m] :=
by letI : module ℝ (α → F') := @pi.module α (λ _, F') ℝ _ _ (λ _, infer_instance);
calc μ[-f|m] = μ[(-1 : ℝ) • f|m] : by rw neg_one_smul ℝ f
... =ᵐ[μ] (-1 : ℝ) • μ[f|m] : condexp_smul (-1) f
... = -μ[f|m] : neg_one_smul ℝ (μ[f|m])

lemma condexp_sub (hf : integrable f μ) (hg : integrable g μ) :
  μ[f - g | m] =ᵐ[μ] μ[f|m] - μ[g|m] :=
begin
  simp_rw sub_eq_add_neg,
  exact (condexp_add hf hg.neg).trans (eventually_eq.rfl.add (condexp_neg g)),
end

lemma condexp_condexp_of_le {m₁ m₂ m0 : measurable_space α} {μ : measure α} (hm₁₂ : m₁ ≤ m₂)
  (hm₂ : m₂ ≤ m0) [sigma_finite (μ.trim hm₂)] :
  μ[ μ[f|m₂] | m₁] =ᵐ[μ] μ[f | m₁] :=
begin
  by_cases hμm₁ : sigma_finite (μ.trim (hm₁₂.trans hm₂)),
  swap, { simp_rw condexp_of_not_sigma_finite (hm₁₂.trans hm₂) hμm₁, },
  haveI : sigma_finite (μ.trim (hm₁₂.trans hm₂)) := hμm₁,
  refine ae_eq_of_forall_set_integral_eq_of_sigma_finite' (hm₁₂.trans hm₂)
    (λ s hs hμs, integrable_condexp.integrable_on) (λ s hs hμs, integrable_condexp.integrable_on)
    _ (strongly_measurable.ae_strongly_measurable' strongly_measurable_condexp)
      (strongly_measurable.ae_strongly_measurable' strongly_measurable_condexp),
  intros s hs hμs,
  rw set_integral_condexp (hm₁₂.trans hm₂) integrable_condexp hs,
  swap, { apply_instance, },
  by_cases hf : integrable f μ,
  { rw [set_integral_condexp (hm₁₂.trans hm₂) hf hs, set_integral_condexp hm₂ hf (hm₁₂ s hs)], },
  { simp_rw integral_congr_ae (ae_restrict_of_ae (condexp_undef hf)), },
end

lemma condexp_mono {E} [normed_lattice_add_comm_group E] [complete_space E] [normed_space ℝ E]
  [ordered_smul ℝ E] {f g : α → E} (hf : integrable f μ) (hg : integrable g μ) (hfg : f ≤ᵐ[μ] g) :
  μ[f | m] ≤ᵐ[μ] μ[g | m] :=
begin
  by_cases hm : m ≤ m0,
  swap, { simp_rw condexp_of_not_le hm, },
  by_cases hμm : sigma_finite (μ.trim hm),
  swap, { simp_rw condexp_of_not_sigma_finite hm hμm, },
  haveI : sigma_finite (μ.trim hm) := hμm,
  exact (condexp_ae_eq_condexp_L1 hm _).trans_le
    ((condexp_L1_mono hf hg hfg).trans_eq (condexp_ae_eq_condexp_L1 hm _).symm),
end

/-- **Lebesgue dominated convergence theorem**: sufficient conditions under which almost
  everywhere convergence of a sequence of functions implies the convergence of their image by
  `condexp_L1`. -/
lemma tendsto_condexp_L1_of_dominated_convergence (hm : m ≤ m0) [sigma_finite (μ.trim hm)]
  {fs : ℕ → α → F'} {f : α → F'} (bound_fs : α → ℝ)
  (hfs_meas : ∀ n, ae_strongly_measurable (fs n) μ) (h_int_bound_fs : integrable bound_fs μ)
  (hfs_bound : ∀ n, ∀ᵐ x ∂μ, ∥fs n x∥ ≤ bound_fs x)
  (hfs : ∀ᵐ x ∂μ, tendsto (λ n, fs n x) at_top (𝓝 (f x))) :
  tendsto (λ n, condexp_L1 hm μ (fs n)) at_top (𝓝 (condexp_L1 hm μ f)) :=
tendsto_set_to_fun_of_dominated_convergence _ bound_fs hfs_meas h_int_bound_fs hfs_bound hfs

/-- If two sequences of functions have a.e. equal conditional expectations at each step, converge
and verify dominated convergence hypotheses, then the conditional expectations of their limits are
a.e. equal. -/
lemma tendsto_condexp_unique (fs gs : ℕ → α → F') (f g : α → F')
  (hfs_int : ∀ n, integrable (fs n) μ) (hgs_int : ∀ n, integrable (gs n) μ)
  (hfs : ∀ᵐ x ∂μ, tendsto (λ n, fs n x) at_top (𝓝 (f x)))
  (hgs : ∀ᵐ x ∂μ, tendsto (λ n, gs n x) at_top (𝓝 (g x)))
  (bound_fs : α → ℝ) (h_int_bound_fs : integrable bound_fs μ)
  (bound_gs : α → ℝ) (h_int_bound_gs : integrable bound_gs μ)
  (hfs_bound : ∀ n, ∀ᵐ x ∂μ, ∥fs n x∥ ≤ bound_fs x)
  (hgs_bound : ∀ n, ∀ᵐ x ∂μ, ∥gs n x∥ ≤ bound_gs x)
  (hfg : ∀ n, μ[fs n | m] =ᵐ[μ] μ[gs n | m]) :
  μ[f | m] =ᵐ[μ] μ[g | m] :=
begin
  by_cases hm : m ≤ m0, swap, { simp_rw condexp_of_not_le hm, },
  by_cases hμm : sigma_finite (μ.trim hm), swap, { simp_rw condexp_of_not_sigma_finite hm hμm, },
  haveI : sigma_finite (μ.trim hm) := hμm,
  refine (condexp_ae_eq_condexp_L1 hm f).trans ((condexp_ae_eq_condexp_L1 hm g).trans _).symm,
  rw ← Lp.ext_iff,
  have hn_eq : ∀ n, condexp_L1 hm μ (gs n) = condexp_L1 hm μ (fs n),
  { intros n,
    ext1,
    refine (condexp_ae_eq_condexp_L1 hm (gs n)).symm.trans ((hfg n).symm.trans _),
    exact (condexp_ae_eq_condexp_L1 hm (fs n)), },
  have hcond_fs : tendsto (λ n, condexp_L1 hm μ (fs n)) at_top (𝓝 (condexp_L1 hm μ f)),
    from tendsto_condexp_L1_of_dominated_convergence hm _ (λ n, (hfs_int n).1) h_int_bound_fs
       hfs_bound hfs,
  have hcond_gs : tendsto (λ n, condexp_L1 hm μ (gs n)) at_top (𝓝 (condexp_L1 hm μ g)),
    from tendsto_condexp_L1_of_dominated_convergence hm _ (λ n, (hgs_int n).1) h_int_bound_gs
       hgs_bound hgs,
  exact tendsto_nhds_unique_of_eventually_eq hcond_gs hcond_fs (eventually_of_forall hn_eq),
end

<<<<<<< HEAD
lemma condexp_mono {m : measurable_space α} [is_finite_measure μ] {f g : α → ℝ}
  (hf : integrable f μ) (hg : integrable g μ) (hfg : f ≤ᵐ[μ] g) :
  μ[f | m] ≤ᵐ[μ] μ[g | m] :=
begin
  by_cases hm : m ≤ m0,
  { refine @ae_le_of_ae_le_trim _ _ _ _ _ _ hm _ _ (ae_le_of_forall_set_integral_le
      (integrable_condexp.trim hm strongly_measurable_condexp)
      (integrable_condexp.trim hm strongly_measurable_condexp) (λ s hs, _)),
    rw [← set_integral_trim hm strongly_measurable_condexp hs,
      ← set_integral_trim hm strongly_measurable_condexp hs,
      set_integral_condexp hm hf hs, set_integral_condexp hm hg hs],
    exact @set_integral_mono_ae _ m0 _ _ _ _
      (@integrable.integrable_on _ _ m0 _ _ _ _ hf)
      (@integrable.integrable_on _ _ m0 _ _ _ _ hg) hfg },
  { rw [condexp_of_not_le hm, condexp_of_not_le hm] }
end

end real

=======
>>>>>>> b583055c
section indicator

lemma condexp_ae_eq_restrict_zero (hs : measurable_set[m] s) (hf : f =ᵐ[μ.restrict s] 0) :
  μ[f | m] =ᵐ[μ.restrict s] 0 :=
begin
  by_cases hm : m ≤ m0,
  swap, { simp_rw condexp_of_not_le hm, },
  by_cases hμm : sigma_finite (μ.trim hm),
  swap, { simp_rw condexp_of_not_sigma_finite hm hμm, },
  haveI : sigma_finite (μ.trim hm) := hμm,
  haveI : sigma_finite ((μ.restrict s).trim hm),
  { rw ← restrict_trim hm _ hs,
    exact restrict.sigma_finite _ s, },
  by_cases hf_int : integrable f μ,
  swap, { exact ae_restrict_of_ae (condexp_undef hf_int), },
  refine ae_eq_of_forall_set_integral_eq_of_sigma_finite' hm _ _ _ _ _,
  { exact λ t ht hμt, integrable_condexp.integrable_on.integrable_on, },
  { exact λ t ht hμt, (integrable_zero _ _ _).integrable_on, },
  { intros t ht hμt,
    rw [measure.restrict_restrict (hm _ ht), set_integral_condexp hm hf_int (ht.inter hs),
      ← measure.restrict_restrict (hm _ ht)],
    refine set_integral_congr_ae (hm _ ht) _,
    filter_upwards [hf] with x hx h using hx, },
  { exact strongly_measurable_condexp.ae_strongly_measurable', },
  { exact strongly_measurable_zero.ae_strongly_measurable', },
end

/-- Auxiliary lemma for `condexp_indicator`. -/
lemma condexp_indicator_aux (hs : measurable_set[m] s) (hf : f =ᵐ[μ.restrict sᶜ] 0) :
  μ[s.indicator f | m] =ᵐ[μ] s.indicator (μ[f | m]) :=
begin
  by_cases hm : m ≤ m0,
  swap, { simp_rw [condexp_of_not_le hm, set.indicator_zero'], },
  have hsf_zero : ∀ g : α → F', g =ᵐ[μ.restrict sᶜ] 0 → s.indicator g =ᵐ[μ] g,
    from λ g, indicator_ae_eq_of_restrict_compl_ae_eq_zero (hm _ hs),
  refine ((hsf_zero (μ[f | m]) (condexp_ae_eq_restrict_zero hs.compl hf)).trans _).symm,
  exact condexp_congr_ae (hsf_zero f hf).symm,
end

/-- The conditional expectation of the indicator of a function over an `m`-measurable set with
respect to the σ-algebra `m` is a.e. equal to the indicator of the conditional expectation. -/
lemma condexp_indicator (hf_int : integrable f μ) (hs : measurable_set[m] s) :
  μ[s.indicator f | m] =ᵐ[μ] s.indicator (μ[f | m]) :=
begin
  by_cases hm : m ≤ m0,
  swap, { simp_rw [condexp_of_not_le hm, set.indicator_zero'], },
  by_cases hμm : sigma_finite (μ.trim hm),
  swap, { simp_rw [condexp_of_not_sigma_finite hm hμm, set.indicator_zero'], },
  haveI : sigma_finite (μ.trim hm) := hμm,
  -- use `have` to perform what should be the first calc step because of an error I don't
  -- understand
  have : s.indicator (μ[f|m]) =ᵐ[μ] s.indicator (μ[s.indicator f + sᶜ.indicator f|m]),
    by rw set.indicator_self_add_compl s f,
  refine (this.trans _).symm,
  calc s.indicator (μ[s.indicator f + sᶜ.indicator f|m])
      =ᵐ[μ] s.indicator (μ[s.indicator f|m] + μ[sᶜ.indicator f|m]) :
    begin
      have : μ[s.indicator f + sᶜ.indicator f|m] =ᵐ[μ] μ[s.indicator f|m] + μ[sᶜ.indicator f|m],
        from condexp_add (hf_int.indicator (hm _ hs)) (hf_int.indicator (hm _ hs.compl)),
      filter_upwards [this] with x hx,
      classical,
      rw [set.indicator_apply, set.indicator_apply, hx],
    end
  ... = s.indicator (μ[s.indicator f|m]) + s.indicator (μ[sᶜ.indicator f|m]) :
    s.indicator_add' _ _
  ... =ᵐ[μ] s.indicator (μ[s.indicator f|m]) + s.indicator (sᶜ.indicator (μ[sᶜ.indicator f|m])) :
    begin
      refine filter.eventually_eq.rfl.add _,
      have : sᶜ.indicator (μ[sᶜ.indicator f|m]) =ᵐ[μ] μ[sᶜ.indicator f|m],
      { refine (condexp_indicator_aux hs.compl _).symm.trans _,
        { exact indicator_ae_eq_restrict_compl (hm _ hs.compl), },
        { rw [set.indicator_indicator, set.inter_self], }, },
      filter_upwards [this] with x hx,
      by_cases hxs : x ∈ s,
      { simp only [hx, hxs, set.indicator_of_mem], },
      { simp only [hxs, set.indicator_of_not_mem, not_false_iff], },
    end
  ... =ᵐ[μ] s.indicator (μ[s.indicator f|m]) :
    by rw [set.indicator_indicator, set.inter_compl_self, set.indicator_empty', add_zero]
  ... =ᵐ[μ] μ[s.indicator f|m] :
    begin
      refine (condexp_indicator_aux hs _).symm.trans _,
      { exact indicator_ae_eq_restrict_compl (hm _ hs), },
      { rw [set.indicator_indicator, set.inter_self], },
    end
end

lemma condexp_restrict_ae_eq_restrict (hm : m ≤ m0) [sigma_finite (μ.trim hm)]
  (hs_m : measurable_set[m] s) (hf_int : integrable f μ) :
  (μ.restrict s)[f | m] =ᵐ[μ.restrict s] μ[f | m] :=
begin
  haveI : sigma_finite ((μ.restrict s).trim hm),
  { rw ← restrict_trim hm _ hs_m, apply_instance, },
  rw ae_eq_restrict_iff_indicator_ae_eq (hm _ hs_m),
  swap, { apply_instance, },
  refine eventually_eq.trans _ (condexp_indicator hf_int hs_m),
  refine ae_eq_condexp_of_forall_set_integral_eq hm (hf_int.indicator (hm _ hs_m)) _ _ _,
  { intros t ht hμt,
    rw [← integrable_indicator_iff (hm _ ht), set.indicator_indicator, set.inter_comm,
      ← set.indicator_indicator],
    suffices h_int_restrict : integrable (t.indicator ((μ.restrict s)[f|m])) (μ.restrict s),
    { rw [integrable_indicator_iff (hm _ hs_m), integrable_on],
      rw [integrable_indicator_iff (hm _ ht), integrable_on] at h_int_restrict ⊢,
      exact h_int_restrict, },
    exact integrable_condexp.indicator (hm _ ht), },
  { intros t ht hμt,
    calc ∫ x in t, s.indicator ((μ.restrict s)[f|m]) x ∂μ
        = ∫ x in t, ((μ.restrict s)[f|m]) x ∂(μ.restrict s) :
      by rw [integral_indicator (hm _ hs_m), measure.restrict_restrict (hm _ hs_m),
        measure.restrict_restrict (hm _ ht), set.inter_comm]
    ... = ∫ x in t, f x ∂(μ.restrict s) : set_integral_condexp hm hf_int.integrable_on ht
    ... = ∫ x in t, s.indicator f x ∂μ :
      by rw [integral_indicator (hm _ hs_m), measure.restrict_restrict (hm _ hs_m),
        measure.restrict_restrict (hm _ ht), set.inter_comm], },
  { exact (strongly_measurable_condexp.indicator hs_m).ae_strongly_measurable', },
end

/-- If the restriction to a `m`-measurable set `s` of a σ-algebra `m` is equal to the restriction
to `s` of another σ-algebra `m₂` (hypothesis `hs`), then `μ[f | m] =ᵐ[μ.restrict s] μ[f | m₂]`. -/
lemma condexp_ae_eq_restrict_of_measurable_space_eq_on {m m₂ m0 : measurable_space α}
  {μ : measure α} (hm : m ≤ m0) (hm₂ : m₂ ≤ m0)
  [sigma_finite (μ.trim hm)] [sigma_finite (μ.trim hm₂)]
  (hs_m : measurable_set[m] s) (hs : ∀ t, measurable_set[m] (s ∩ t) ↔ measurable_set[m₂] (s ∩ t)) :
  μ[f | m] =ᵐ[μ.restrict s] μ[f | m₂] :=
begin
  rw ae_eq_restrict_iff_indicator_ae_eq (hm _ hs_m),
  have hs_m₂ : measurable_set[m₂] s,
  { rwa [← set.inter_univ s, ← hs set.univ, set.inter_univ], },
  by_cases hf_int : integrable f μ,
  swap,
  { filter_upwards [@condexp_undef _ _ _ _ _ m _ μ _ hf_int,
      @condexp_undef _ _ _ _ _ m₂ _ μ _ hf_int] with x hxm hxm₂,
    simp only [set.indicator_apply, hxm, hxm₂], },
  refine ((condexp_indicator hf_int hs_m).symm.trans _).trans (condexp_indicator hf_int hs_m₂),
  refine ae_eq_of_forall_set_integral_eq_of_sigma_finite' hm₂
    (λ s hs hμs, integrable_condexp.integrable_on)
    (λ s hs hμs, integrable_condexp.integrable_on) _ _
    strongly_measurable_condexp.ae_strongly_measurable',
  swap,
  { have : strongly_measurable[m] (μ[s.indicator f | m]) := strongly_measurable_condexp,
    refine this.ae_strongly_measurable'.ae_strongly_measurable'_of_measurable_space_le_on
      hm hs_m (λ t, (hs t).mp) _,
    exact condexp_ae_eq_restrict_zero hs_m.compl (indicator_ae_eq_restrict_compl (hm _ hs_m)), },
  intros t ht hμt,
  have : ∫ x in t, μ[s.indicator f|m] x ∂μ = ∫ x in s ∩ t, μ[s.indicator f|m] x ∂μ,
  { rw ← integral_add_compl (hm _ hs_m) integrable_condexp.integrable_on,
    suffices : ∫ x in sᶜ, μ[s.indicator f|m] x ∂μ.restrict t = 0,
      by rw [this, add_zero, measure.restrict_restrict (hm _ hs_m)],
    rw measure.restrict_restrict (measurable_set.compl (hm _ hs_m)),
    suffices : μ[s.indicator f|m] =ᵐ[μ.restrict sᶜ] 0,
    { rw [set.inter_comm, ← measure.restrict_restrict (hm₂ _ ht)],
      calc ∫ (x : α) in t, μ[s.indicator f|m] x ∂μ.restrict sᶜ
          = ∫ (x : α) in t, 0 ∂μ.restrict sᶜ : begin
            refine set_integral_congr_ae (hm₂ _ ht) _,
            filter_upwards [this] with x hx h using hx,
          end
      ... = 0 : integral_zero _ _, },
    refine condexp_ae_eq_restrict_zero hs_m.compl _,
    exact indicator_ae_eq_restrict_compl (hm _ hs_m), },
  have hst_m : measurable_set[m] (s ∩ t) := (hs _).mpr (hs_m₂.inter ht),
  simp_rw [this, set_integral_condexp hm₂ (hf_int.indicator (hm _ hs_m)) ht,
    set_integral_condexp hm (hf_int.indicator (hm _ hs_m)) hst_m,
    integral_indicator (hm _ hs_m), measure.restrict_restrict (hm _ hs_m),
    ← set.inter_assoc, set.inter_self],
end

end indicator

section pull_out
-- TODO: this section could be generalized beyond multiplication, to any bounded bilinear map.

/-- Auxiliary lemma for `condexp_measurable_mul`. -/
lemma condexp_strongly_measurable_simple_func_mul (hm : m ≤ m0)
  (f : @simple_func α m ℝ) {g : α → ℝ} (hg : integrable g μ) :
  μ[f * g | m] =ᵐ[μ] f * μ[g | m] :=
begin
  have : ∀ s c (f : α → ℝ), set.indicator s (function.const α c) * f = s.indicator (c • f),
  { intros s c f,
    ext1 x,
    by_cases hx : x ∈ s,
    { simp only [hx, pi.mul_apply, set.indicator_of_mem, pi.smul_apply, algebra.id.smul_eq_mul] },
    { simp only [hx, pi.mul_apply, set.indicator_of_not_mem, not_false_iff, zero_mul], }, },
  refine @simple_func.induction _ _ m _ _ (λ c s hs, _) (λ g₁ g₂ h_disj h_eq₁ h_eq₂, _) f,
  { simp only [simple_func.const_zero, simple_func.coe_piecewise, simple_func.coe_const,
      simple_func.coe_zero, set.piecewise_eq_indicator],
    rw [this, this],
    refine (condexp_indicator (hg.smul c) hs).trans _,
    filter_upwards [@condexp_smul α ℝ ℝ _ _ _ _ _ m m0 μ c g] with x hx,
    classical,
    simp_rw [set.indicator_apply, hx], },
  { have h_add := @simple_func.coe_add _ _ m _ g₁ g₂,
    calc μ[⇑(g₁ + g₂) * g|m] =ᵐ[μ] μ[(⇑g₁ + ⇑g₂) * g|m] :
      by { refine condexp_congr_ae (eventually_eq.mul _ eventually_eq.rfl), rw h_add, }
    ... =ᵐ[μ] μ[⇑g₁ * g|m] + μ[⇑g₂ * g|m] :
      by { rw add_mul, exact condexp_add (hg.simple_func_mul' hm _) (hg.simple_func_mul' hm _), }
    ... =ᵐ[μ] ⇑g₁ * μ[g|m] + ⇑g₂ * μ[g|m] : eventually_eq.add h_eq₁ h_eq₂
    ... =ᵐ[μ] ⇑(g₁ + g₂) * μ[g|m] : by rw [h_add, add_mul], },
end

lemma condexp_strongly_measurable_mul_of_bound (hm : m ≤ m0) [is_finite_measure μ]
  {f g : α → ℝ} (hf : strongly_measurable[m] f) (hg : integrable g μ) (c : ℝ)
  (hf_bound : ∀ᵐ x ∂μ, ∥f x∥ ≤ c) :
  μ[f * g | m] =ᵐ[μ] f * μ[g | m] :=
begin
  let fs := hf.approx_bounded c,
  have hfs_tendsto : ∀ᵐ x ∂μ, tendsto (λ n, fs n x) at_top (𝓝 (f x)),
    from hf.tendsto_approx_bounded_ae hf_bound,
  by_cases hμ : μ = 0,
  { simp only [hμ, ae_zero], },
  haveI : μ.ae.ne_bot, by simp only [hμ, ae_ne_bot, ne.def, not_false_iff],
  have hc : 0 ≤ c,
  { have h_exists : ∃ x, ∥f x∥ ≤ c := eventually.exists hf_bound,
    exact (norm_nonneg _).trans h_exists.some_spec, },
  have hfs_bound : ∀ n x, ∥fs n x∥ ≤ c := hf.norm_approx_bounded_le hc,
  have hn_eq : ∀ n, μ[fs n * g | m] =ᵐ[μ] fs n * μ[g | m],
    from λ n, condexp_strongly_measurable_simple_func_mul hm _ hg,
  have : μ[f * μ[g|m]|m] = f * μ[g|m],
  { refine condexp_of_strongly_measurable hm (hf.mul strongly_measurable_condexp) _,
    exact integrable_condexp.bdd_mul' ((hf.mono hm).ae_strongly_measurable) hf_bound, },
  rw ← this,
  refine tendsto_condexp_unique (λ n x, fs n x * g x) (λ n x, fs n x * μ[g|m] x) (f * g)
    (f * μ[g|m]) _ _ _ _ (λ x, c * ∥g x∥) _ (λ x, c * ∥μ[g|m] x∥) _ _ _ _,
  { exact λ n, hg.bdd_mul'
      ((simple_func.strongly_measurable (fs n)).mono hm).ae_strongly_measurable
      (eventually_of_forall (hfs_bound n)), },
  { exact λ n, integrable_condexp.bdd_mul'
      ((simple_func.strongly_measurable (fs n)).mono hm).ae_strongly_measurable
      (eventually_of_forall (hfs_bound n)), },
  { filter_upwards [hfs_tendsto] with x hx,
    rw pi.mul_apply,
    exact tendsto.mul hx tendsto_const_nhds, },
  { filter_upwards [hfs_tendsto] with x hx,
    rw pi.mul_apply,
    exact tendsto.mul hx tendsto_const_nhds, },
  { exact hg.norm.const_mul c, },
  { exact integrable_condexp.norm.const_mul c, },
  { refine λ n, eventually_of_forall (λ x, _),
    exact (norm_mul_le _ _).trans (mul_le_mul_of_nonneg_right (hfs_bound n x) (norm_nonneg _)), },
  { refine λ n, eventually_of_forall (λ x, _),
    exact (norm_mul_le _ _).trans (mul_le_mul_of_nonneg_right (hfs_bound n x) (norm_nonneg _)), },
  { intros n,
    simp_rw ← pi.mul_apply,
    refine (condexp_strongly_measurable_simple_func_mul hm _ hg).trans _,
    rw condexp_of_strongly_measurable hm
      ((simple_func.strongly_measurable _).mul strongly_measurable_condexp) _,
    { apply_instance, },
    { apply_instance, },
    exact integrable_condexp.bdd_mul'
      ((simple_func.strongly_measurable (fs n)).mono hm).ae_strongly_measurable
      (eventually_of_forall (hfs_bound n)), },
end

lemma condexp_strongly_measurable_mul_of_bound₀ (hm : m ≤ m0) [is_finite_measure μ]
  {f g : α → ℝ} (hf : ae_strongly_measurable' m f μ) (hg : integrable g μ) (c : ℝ)
  (hf_bound : ∀ᵐ x ∂μ, ∥f x∥ ≤ c) :
  μ[f * g | m] =ᵐ[μ] f * μ[g | m] :=
begin
  have : μ[f * g | m] =ᵐ[μ] μ[hf.mk f * g | m],
    from condexp_congr_ae (eventually_eq.mul hf.ae_eq_mk eventually_eq.rfl),
  refine this.trans _,
  have : f * μ[g | m] =ᵐ[μ] hf.mk f * μ[g | m] := eventually_eq.mul hf.ae_eq_mk eventually_eq.rfl,
  refine eventually_eq.trans _ this.symm,
  refine condexp_strongly_measurable_mul_of_bound hm hf.strongly_measurable_mk hg c _,
  filter_upwards [hf_bound, hf.ae_eq_mk] with x hxc hx_eq,
  rw ← hx_eq,
  exact hxc,
end

/-- Pull-out property of the conditional expectation. -/
lemma condexp_strongly_measurable_mul {f g : α → ℝ} (hf : strongly_measurable[m] f)
  (hfg : integrable (f * g) μ) (hg : integrable g μ) :
  μ[f * g | m] =ᵐ[μ] f * μ[g | m] :=
begin
  by_cases hm : m ≤ m0, swap, { simp_rw condexp_of_not_le hm, rw mul_zero, },
  by_cases hμm : sigma_finite (μ.trim hm),
  swap, { simp_rw condexp_of_not_sigma_finite hm hμm, rw mul_zero, },
  haveI : sigma_finite (μ.trim hm) := hμm,
  obtain ⟨sets, sets_prop, h_univ⟩ := hf.exists_spanning_measurable_set_norm_le hm μ,
  simp_rw forall_and_distrib at sets_prop,
  obtain ⟨h_meas, h_finite, h_norm⟩ := sets_prop,

  suffices : ∀ n, ∀ᵐ x ∂μ, x ∈ sets n → μ[f * g|m] x = f x * μ[g|m] x,
  { rw ← ae_all_iff at this,
    filter_upwards [this] with x hx,
    rw pi.mul_apply,
    obtain ⟨i, hi⟩ : ∃ i, x ∈ sets i,
    { have h_mem : x ∈ ⋃ i, sets i,
      { rw h_univ, exact set.mem_univ _, },
      simpa using h_mem, },
    exact hx i hi, },
  refine λ n, ae_imp_of_ae_restrict _,
  suffices : (μ.restrict (sets n))[f * g | m]
    =ᵐ[μ.restrict (sets n)] f * (μ.restrict (sets n))[g | m],
  { simp_rw ← pi.mul_apply,
    refine (condexp_restrict_ae_eq_restrict hm (h_meas n) hfg).symm.trans _,
    exact this.trans (eventually_eq.rfl.mul (condexp_restrict_ae_eq_restrict hm (h_meas n) hg)), },
  suffices : (μ.restrict (sets n))[((sets n).indicator f) * g | m]
    =ᵐ[μ.restrict (sets n)] ((sets n).indicator f) * (μ.restrict (sets n))[g | m],
  { refine eventually_eq.trans _ (this.trans _),
    { exact condexp_congr_ae
        ((indicator_ae_eq_restrict (hm _ (h_meas n))).symm.mul eventually_eq.rfl), },
    { exact (indicator_ae_eq_restrict (hm _ (h_meas n))).mul eventually_eq.rfl, }, },
  haveI : is_finite_measure (μ.restrict (sets n)),
  { constructor,
    rw measure.restrict_apply_univ,
    exact h_finite n, },
  refine condexp_strongly_measurable_mul_of_bound hm (hf.indicator (h_meas n)) hg.integrable_on n _,
  refine eventually_of_forall (λ x, _),
  by_cases hxs : x ∈ sets n,
  { simp only [hxs, set.indicator_of_mem],
    exact h_norm n x hxs, },
  { simp only [hxs, set.indicator_of_not_mem, not_false_iff, _root_.norm_zero, nat.cast_nonneg], },
end

/-- Pull-out property of the conditional expectation. -/
lemma condexp_strongly_measurable_mul₀ {f g : α → ℝ} (hf : ae_strongly_measurable' m f μ)
  (hfg : integrable (f * g) μ) (hg : integrable g μ) :
  μ[f * g | m] =ᵐ[μ] f * μ[g | m] :=
begin
  have : μ[f * g | m] =ᵐ[μ] μ[hf.mk f * g | m],
    from condexp_congr_ae (eventually_eq.mul hf.ae_eq_mk eventually_eq.rfl),
  refine this.trans _,
  have : f * μ[g | m] =ᵐ[μ] hf.mk f * μ[g | m] := eventually_eq.mul hf.ae_eq_mk eventually_eq.rfl,
  refine eventually_eq.trans _ this.symm,
  refine condexp_strongly_measurable_mul hf.strongly_measurable_mk _ hg,
  refine (integrable_congr _).mp hfg,
  exact eventually_eq.mul hf.ae_eq_mk eventually_eq.rfl,
end

end pull_out

section real

lemma rn_deriv_ae_eq_condexp {hm : m ≤ m0} [hμm : sigma_finite (μ.trim hm)] {f : α → ℝ}
  (hf : integrable f μ) :
  signed_measure.rn_deriv ((μ.with_densityᵥ f).trim hm) (μ.trim hm) =ᵐ[μ] μ[f | m] :=
begin
  refine ae_eq_condexp_of_forall_set_integral_eq hm hf _ _ _,
  { exact λ _ _ _, (integrable_of_integrable_trim hm (signed_measure.integrable_rn_deriv
      ((μ.with_densityᵥ f).trim hm) (μ.trim hm))).integrable_on },
  { intros s hs hlt,
    conv_rhs { rw [← hf.with_densityᵥ_trim_eq_integral hm hs,
      ← signed_measure.with_densityᵥ_rn_deriv_eq ((μ.with_densityᵥ f).trim hm) (μ.trim hm)
        (hf.with_densityᵥ_trim_absolutely_continuous hm)], },
    rw [with_densityᵥ_apply
        (signed_measure.integrable_rn_deriv ((μ.with_densityᵥ f).trim hm) (μ.trim hm)) hs,
      ← set_integral_trim hm _ hs],
    exact (signed_measure.measurable_rn_deriv _ _).strongly_measurable },
  { exact strongly_measurable.ae_strongly_measurable'
      (signed_measure.measurable_rn_deriv _ _).strongly_measurable },
end

/-- TODO: this should be generalized and proved using Jensen's inequality
for the conditional expectation (not in mathlib yet) .-/
lemma snorm_one_condexp_le_snorm (f : α → ℝ) :
  snorm (μ[f | m]) 1 μ ≤ snorm f 1 μ :=
begin
  by_cases hf : integrable f μ,
  swap, { rw [snorm_congr_ae (condexp_undef hf), snorm_zero], exact zero_le _ },
  by_cases hm : m ≤ m0,
  swap, { rw [condexp_of_not_le hm, snorm_zero], exact zero_le _ },
  by_cases hsig : sigma_finite (μ.trim hm),
  swap, { rw [condexp_of_not_sigma_finite hm hsig, snorm_zero], exact zero_le _ },
  calc snorm (μ[f | m]) 1 μ ≤ snorm (μ[|f| | m]) 1 μ :
  begin
    refine snorm_mono_ae _,
    filter_upwards [@condexp_mono _ m m0 _ _ _ _ _ _ _ _ hf hf.abs
        (@ae_of_all _ m0 _ μ (λ x, le_abs_self (f x) : ∀ x, f x ≤ |f x|)),
      eventually_le.trans (condexp_neg f).symm.le
        (@condexp_mono _ m m0 _ _ _ _ _ _ _  _ hf.neg hf.abs
        (@ae_of_all _ m0 _ μ (λ x, neg_le_abs_self (f x) : ∀ x, -f x ≤ |f x|)))] with x hx₁ hx₂,
    exact abs_le_abs hx₁ hx₂,
  end
    ... = snorm f 1 μ :
  begin
    rw [snorm_one_eq_lintegral_nnnorm, snorm_one_eq_lintegral_nnnorm,
      ← ennreal.to_real_eq_to_real (ne_of_lt integrable_condexp.2) (ne_of_lt hf.2),
      ← integral_norm_eq_lintegral_nnnorm
        (strongly_measurable_condexp.mono hm).ae_strongly_measurable,
      ← integral_norm_eq_lintegral_nnnorm hf.1],
    simp_rw [real.norm_eq_abs],
    rw ← @integral_condexp _ _ _ _ _ m m0 μ _ hm hsig hf.abs,
    refine integral_congr_ae _,
    have : 0 ≤ᵐ[μ] μ[|f| | m],
    { rw ← @condexp_zero α ℝ _ _ _ m m0 μ,
      exact condexp_mono (integrable_zero _ _ _) hf.abs
        (@ae_of_all _ m0 _ μ (λ x, abs_nonneg (f x) : ∀ x, 0 ≤ |f x|)) },
    filter_upwards [this] with x hx,
    exact abs_eq_self.2 hx
  end
end

/-- Given a integrable function `g`, the conditional expectations of `g` with respect to
a sequence of sub-σ-algebras is uniformly integrable. -/
lemma integrable.uniform_integrable_condexp {ι : Type*} [is_finite_measure μ]
  {g : α → ℝ} (hint : integrable g μ) {ℱ : ι → measurable_space α} (hℱ : ∀ i, ℱ i ≤ m0) :
  uniform_integrable (λ i, μ[g | ℱ i]) 1 μ :=
begin
  have hmeas : ∀ n, ∀ C, measurable_set {x | C ≤ ∥μ[g | ℱ n] x∥₊} :=
    λ n C, measurable_set_le measurable_const
      (strongly_measurable_condexp.mono (hℱ n)).measurable.nnnorm,
  have hg : mem_ℒp g 1 μ := mem_ℒp_one_iff_integrable.2 hint,
  refine uniform_integrable_of le_rfl ennreal.one_ne_top
    (λ n, (strongly_measurable_condexp.mono (hℱ n)).ae_strongly_measurable) (λ ε hε, _),
  by_cases hne : snorm g 1 μ = 0,
  { rw snorm_eq_zero_iff hg.1 one_ne_zero at hne,
    refine ⟨0, λ n, (le_of_eq $ (snorm_eq_zero_iff
      ((strongly_measurable_condexp.mono (hℱ n)).ae_strongly_measurable.indicator (hmeas n 0))
      one_ne_zero).2 _).trans (zero_le _)⟩,
    filter_upwards [@condexp_congr_ae _ _ _ _ _ (ℱ n) m0 μ _ _ hne] with x hx,
    simp only [zero_le', set.set_of_true, set.indicator_univ, pi.zero_apply, hx, condexp_zero] },
  obtain ⟨δ, hδ, h⟩ := hg.snorm_indicator_le μ le_rfl ennreal.one_ne_top hε,
  set C : ℝ≥0 := ⟨δ, hδ.le⟩⁻¹ * (snorm g 1 μ).to_nnreal with hC,
  have hCpos : 0 < C :=
    mul_pos (nnreal.inv_pos.2 hδ) (ennreal.to_nnreal_pos hne hg.snorm_lt_top.ne),
  have : ∀ n, μ {x : α | C ≤ ∥μ[g | ℱ n] x∥₊} ≤ ennreal.of_real δ,
  { intro n,
    have := mul_meas_ge_le_pow_snorm' μ one_ne_zero ennreal.one_ne_top
      ((@strongly_measurable_condexp _ _ _ _ _ (ℱ n) _ μ g).mono
        (hℱ n)).ae_strongly_measurable C,
    rw [ennreal.one_to_real, ennreal.rpow_one, ennreal.rpow_one, mul_comm,
      ← ennreal.le_div_iff_mul_le (or.inl (ennreal.coe_ne_zero.2 hCpos.ne.symm))
        (or.inl ennreal.coe_lt_top.ne)] at this,
    simp_rw [ennreal.coe_le_coe] at this,
    refine this.trans _,
    rw [ennreal.div_le_iff_le_mul (or.inl (ennreal.coe_ne_zero.2 hCpos.ne.symm))
        (or.inl ennreal.coe_lt_top.ne), hC, nonneg.inv_mk, ennreal.coe_mul,
      ennreal.coe_to_nnreal hg.snorm_lt_top.ne, ← mul_assoc, ← ennreal.of_real_eq_coe_nnreal,
      ← ennreal.of_real_mul hδ.le, mul_inv_cancel hδ.ne.symm, ennreal.of_real_one, one_mul],
    exact snorm_one_condexp_le_snorm _ },
  refine ⟨C, λ n, le_trans _ (h {x : α | C ≤ ∥μ[g | ℱ n] x∥₊} (hmeas n C) (this n))⟩,
  have hmeasℱ : measurable_set[ℱ n] {x : α | C ≤ ∥μ[g | ℱ n] x∥₊} :=
    @measurable_set_le _ _ _ _ _ (ℱ n) _ _ _ _ _ measurable_const
      (@measurable.nnnorm _ _ _ _ _ (ℱ n) _ strongly_measurable_condexp.measurable),
  rw ← snorm_congr_ae (condexp_indicator hint hmeasℱ),
  exact snorm_one_condexp_le_snorm _,
end

end real

end condexp

end measure_theory<|MERGE_RESOLUTION|>--- conflicted
+++ resolved
@@ -2189,28 +2189,6 @@
   exact tendsto_nhds_unique_of_eventually_eq hcond_gs hcond_fs (eventually_of_forall hn_eq),
 end
 
-<<<<<<< HEAD
-lemma condexp_mono {m : measurable_space α} [is_finite_measure μ] {f g : α → ℝ}
-  (hf : integrable f μ) (hg : integrable g μ) (hfg : f ≤ᵐ[μ] g) :
-  μ[f | m] ≤ᵐ[μ] μ[g | m] :=
-begin
-  by_cases hm : m ≤ m0,
-  { refine @ae_le_of_ae_le_trim _ _ _ _ _ _ hm _ _ (ae_le_of_forall_set_integral_le
-      (integrable_condexp.trim hm strongly_measurable_condexp)
-      (integrable_condexp.trim hm strongly_measurable_condexp) (λ s hs, _)),
-    rw [← set_integral_trim hm strongly_measurable_condexp hs,
-      ← set_integral_trim hm strongly_measurable_condexp hs,
-      set_integral_condexp hm hf hs, set_integral_condexp hm hg hs],
-    exact @set_integral_mono_ae _ m0 _ _ _ _
-      (@integrable.integrable_on _ _ m0 _ _ _ _ hf)
-      (@integrable.integrable_on _ _ m0 _ _ _ _ hg) hfg },
-  { rw [condexp_of_not_le hm, condexp_of_not_le hm] }
-end
-
-end real
-
-=======
->>>>>>> b583055c
 section indicator
 
 lemma condexp_ae_eq_restrict_zero (hs : measurable_set[m] s) (hf : f =ᵐ[μ.restrict s] 0) :
