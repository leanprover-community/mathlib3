--- conflicted
+++ resolved
@@ -96,11 +96,7 @@
     rw [hxf, hxg] at hx,
     exact solid hx,
   end,
-<<<<<<< HEAD
-  ..Lp.lattice, ..Lp.normed_group, }
-=======
   ..Lp.lattice, ..Lp.normed_add_comm_group, }
->>>>>>> 0a3e8d38
 
 end order
 
