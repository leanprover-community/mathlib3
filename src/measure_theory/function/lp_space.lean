/-
Copyright (c) 2020 Rémy Degenne. All rights reserved.
Released under Apache 2.0 license as described in the file LICENSE.
Authors: Rémy Degenne, Sébastien Gouëzel
-/
import analysis.normed.group.hom
import measure_theory.function.lp_seminorm
import topology.continuous_function.compact

/-!
# Lp space

> THIS FILE IS SYNCHRONIZED WITH MATHLIB4.
> Any changes to this file require a corresponding PR to mathlib4.

This file provides the space `Lp E p μ` as the subtype of elements of `α →ₘ[μ] E` (see ae_eq_fun)
such that `snorm f p μ` is finite. For `1 ≤ p`, `snorm` defines a norm and `Lp` is a complete metric
space.

## Main definitions

* `Lp E p μ` : elements of `α →ₘ[μ] E` (see ae_eq_fun) such that `snorm f p μ` is finite. Defined
  as an `add_subgroup` of `α →ₘ[μ] E`.

Lipschitz functions vanishing at zero act by composition on `Lp`. We define this action, and prove
that it is continuous. In particular,
* `continuous_linear_map.comp_Lp` defines the action on `Lp` of a continuous linear map.
* `Lp.pos_part` is the positive part of an `Lp` function.
* `Lp.neg_part` is the negative part of an `Lp` function.

When `α` is a topological space equipped with a finite Borel measure, there is a bounded linear map
from the normed space of bounded continuous functions (`α →ᵇ E`) to `Lp E p μ`.  We construct this
as `bounded_continuous_function.to_Lp`.

## Notations

* `α →₁[μ] E` : the type `Lp E 1 μ`.
* `α →₂[μ] E` : the type `Lp E 2 μ`.

## Implementation

Since `Lp` is defined as an `add_subgroup`, dot notation does not work. Use `Lp.measurable f` to
say that the coercion of `f` to a genuine function is measurable, instead of the non-working
`f.measurable`.

To prove that two `Lp` elements are equal, it suffices to show that their coercions to functions
coincide almost everywhere (this is registered as an `ext` rule). This can often be done using
`filter_upwards`. For instance, a proof from first principles that `f + (g + h) = (f + g) + h`
could read (in the `Lp` namespace)
```
example (f g h : Lp E p μ) : (f + g) + h = f + (g + h) :=
begin
  ext1,
  filter_upwards [coe_fn_add (f + g) h, coe_fn_add f g, coe_fn_add f (g + h), coe_fn_add g h]
    with _ ha1 ha2 ha3 ha4,
  simp only [ha1, ha2, ha3, ha4, add_assoc],
end
```
The lemma `coe_fn_add` states that the coercion of `f + g` coincides almost everywhere with the sum
of the coercions of `f` and `g`. All such lemmas use `coe_fn` in their name, to distinguish the
function coercion from the coercion to almost everywhere defined functions.
-/

noncomputable theory
open topological_space measure_theory filter
open_locale nnreal ennreal big_operators topology measure_theory

variables {α E F G : Type*} {m m0 : measurable_space α} {p : ℝ≥0∞} {q : ℝ} {μ ν : measure α}
  [normed_add_comm_group E] [normed_add_comm_group F] [normed_add_comm_group G]

namespace measure_theory

<<<<<<< HEAD
section ℒp

/-!
### ℒp seminorm

We define the ℒp seminorm, denoted by `snorm f p μ`. For real `p`, it is given by an integral
formula (for which we use the notation `snorm' f p μ`), and for `p = ∞` it is the essential
supremum (for which we use the notation `snorm_ess_sup f μ`).

We also define a predicate `mem_ℒp f p μ`, requesting that a function is almost everywhere
measurable and has finite `snorm f p μ`.

This paragraph is devoted to the basic properties of these definitions. It is constructed as
follows: for a given property, we prove it for `snorm'` and `snorm_ess_sup` when it makes sense,
deduce it for `snorm`, and translate it in terms of `mem_ℒp`.
-/

section ℒp_space_definition

/-- `(∫ ‖f a‖^q ∂μ) ^ (1/q)`, which is a seminorm on the space of measurable functions for which
this quantity is finite -/
def snorm' {m : measurable_space α} (f : α → F) (q : ℝ) (μ : measure α) : ℝ≥0∞ :=
(∫⁻ a, ‖f a‖₊^q ∂μ) ^ (1/q)

/-- seminorm for `ℒ∞`, equal to the essential supremum of `‖f‖`. -/
def snorm_ess_sup {m : measurable_space α} (f : α → F) (μ : measure α) :=
ess_sup (λ x, (‖f x‖₊ : ℝ≥0∞)) μ

/-- `ℒp` seminorm, equal to `0` for `p=0`, to `(∫ ‖f a‖^p ∂μ) ^ (1/p)` for `0 < p < ∞` and to
`ess_sup ‖f‖ μ` for `p = ∞`. -/
def snorm {m : measurable_space α} (f : α → F) (p : ℝ≥0∞) (μ : measure α) : ℝ≥0∞ :=
if p = 0 then 0 else (if p = ∞ then snorm_ess_sup f μ else snorm' f (ennreal.to_real p) μ)

lemma snorm_eq_snorm' (hp_ne_zero : p ≠ 0) (hp_ne_top : p ≠ ∞) {f : α → F} :
  snorm f p μ = snorm' f (ennreal.to_real p) μ :=
by simp [snorm, hp_ne_zero, hp_ne_top]

lemma snorm_eq_lintegral_rpow_nnnorm (hp_ne_zero : p ≠ 0) (hp_ne_top : p ≠ ∞) {f : α → F} :
  snorm f p μ = (∫⁻ x, ‖f x‖₊ ^ p.to_real ∂μ) ^ (1 / p.to_real) :=
by rw [snorm_eq_snorm' hp_ne_zero hp_ne_top, snorm']

lemma snorm_one_eq_lintegral_nnnorm {f : α → F} : snorm f 1 μ = ∫⁻ x, ‖f x‖₊ ∂μ :=
by simp_rw [snorm_eq_lintegral_rpow_nnnorm one_ne_zero ennreal.coe_ne_top, ennreal.one_to_real,
  one_div_one, ennreal.rpow_one]

@[simp] lemma snorm_exponent_top {f : α → F} : snorm f ∞ μ = snorm_ess_sup f μ := by simp [snorm]

/-- The property that `f:α→E` is ae strongly measurable and `(∫ ‖f a‖^p ∂μ)^(1/p)` is finite
if `p < ∞`, or `ess_sup f < ∞` if `p = ∞`. -/
def mem_ℒp {α} {m : measurable_space α}
  (f : α → E) (p : ℝ≥0∞) (μ : measure α . volume_tac) : Prop :=
ae_strongly_measurable f μ ∧ snorm f p μ < ∞

lemma mem_ℒp.ae_strongly_measurable {f : α → E} {p : ℝ≥0∞} (h : mem_ℒp f p μ) :
  ae_strongly_measurable f μ := h.1

lemma lintegral_rpow_nnnorm_eq_rpow_snorm' {f : α → F} (hq0_lt : 0 < q) :
  ∫⁻ a, ‖f a‖₊ ^ q ∂μ = (snorm' f q μ) ^ q :=
begin
  rw [snorm', ←ennreal.rpow_mul, one_div, inv_mul_cancel, ennreal.rpow_one],
  exact (ne_of_lt hq0_lt).symm,
end

end ℒp_space_definition

section top

lemma mem_ℒp.snorm_lt_top {f : α → E} (hfp : mem_ℒp f p μ) : snorm f p μ < ∞ := hfp.2

lemma mem_ℒp.snorm_ne_top {f : α → E} (hfp : mem_ℒp f p μ) : snorm f p μ ≠ ∞ := ne_of_lt (hfp.2)

lemma lintegral_rpow_nnnorm_lt_top_of_snorm'_lt_top {f : α → F} (hq0_lt : 0 < q)
  (hfq : snorm' f q μ < ∞) :
  ∫⁻ a, ‖f a‖₊ ^ q ∂μ < ∞ :=
begin
  rw lintegral_rpow_nnnorm_eq_rpow_snorm' hq0_lt,
  exact ennreal.rpow_lt_top_of_nonneg (le_of_lt hq0_lt) (ne_of_lt hfq),
end

lemma lintegral_rpow_nnnorm_lt_top_of_snorm_lt_top {f : α → F} (hp_ne_zero : p ≠ 0)
  (hp_ne_top : p ≠ ∞) (hfp : snorm f p μ < ∞) :
  ∫⁻ a, ‖f a‖₊ ^ p.to_real ∂μ < ∞ :=
begin
  apply lintegral_rpow_nnnorm_lt_top_of_snorm'_lt_top,
  { exact ennreal.to_real_pos hp_ne_zero hp_ne_top },
  { simpa [snorm_eq_snorm' hp_ne_zero hp_ne_top] using hfp }
end

lemma snorm_lt_top_iff_lintegral_rpow_nnnorm_lt_top {f : α → F} (hp_ne_zero : p ≠ 0)
  (hp_ne_top : p ≠ ∞) :
  snorm f p μ < ∞ ↔ ∫⁻ a, ‖f a‖₊ ^ p.to_real ∂μ < ∞ :=
⟨lintegral_rpow_nnnorm_lt_top_of_snorm_lt_top hp_ne_zero hp_ne_top,
  begin
    intros h,
    have hp' := ennreal.to_real_pos hp_ne_zero hp_ne_top,
    have : 0 < 1 / p.to_real := div_pos zero_lt_one hp',
    simpa [snorm_eq_lintegral_rpow_nnnorm hp_ne_zero hp_ne_top] using
      ennreal.rpow_lt_top_of_nonneg (le_of_lt this) (ne_of_lt h)
  end⟩

end top

section zero

@[simp] lemma snorm'_exponent_zero {f : α → F} : snorm' f 0 μ = 1 :=
by rw [snorm', div_zero, ennreal.rpow_zero]

@[simp] lemma snorm_exponent_zero {f : α → F} : snorm f 0 μ = 0 :=
by simp [snorm]

lemma mem_ℒp_zero_iff_ae_strongly_measurable {f : α → E} :
  mem_ℒp f 0 μ ↔ ae_strongly_measurable f μ :=
by simp [mem_ℒp, snorm_exponent_zero]

@[simp] lemma snorm'_zero (hp0_lt : 0 < q) : snorm' (0 : α → F) q μ = 0 :=
by simp [snorm', hp0_lt]

@[simp] lemma snorm'_zero' (hq0_ne : q ≠ 0) (hμ : μ ≠ 0) : snorm' (0 : α → F) q μ = 0 :=
begin
  cases le_or_lt 0 q with hq0 hq_neg,
  { exact snorm'_zero (lt_of_le_of_ne hq0 hq0_ne.symm), },
  { simp [snorm', ennreal.rpow_eq_zero_iff, hμ, hq_neg], },
end

@[simp] lemma snorm_ess_sup_zero : snorm_ess_sup (0 : α → F) μ = 0 :=
begin
  simp_rw [snorm_ess_sup, pi.zero_apply, nnnorm_zero, ennreal.coe_zero, ←ennreal.bot_eq_zero],
  exact ess_sup_const_bot,
end

@[simp] lemma snorm_zero : snorm (0 : α → F) p μ = 0 :=
begin
  by_cases h0 : p = 0,
  { simp [h0], },
  by_cases h_top : p = ∞,
  { simp only [h_top, snorm_exponent_top, snorm_ess_sup_zero], },
  rw ←ne.def at h0,
  simp [snorm_eq_snorm' h0 h_top, ennreal.to_real_pos h0 h_top],
end

@[simp] lemma snorm_zero' : snorm (λ x : α, (0 : F)) p μ = 0 :=
by convert snorm_zero

lemma zero_mem_ℒp : mem_ℒp (0 : α → E) p μ :=
⟨ae_strongly_measurable_zero, by { rw snorm_zero, exact ennreal.coe_lt_top, } ⟩

lemma zero_mem_ℒp' : mem_ℒp (λ x : α, (0 : E)) p μ :=
by convert zero_mem_ℒp

variables [measurable_space α]

lemma snorm'_measure_zero_of_pos {f : α → F} (hq_pos : 0 < q) :
  snorm' f q (0 : measure α) = 0 :=
by simp [snorm', hq_pos]

lemma snorm'_measure_zero_of_exponent_zero {f : α → F} : snorm' f 0 (0 : measure α) = 1 :=
by simp [snorm']

lemma snorm'_measure_zero_of_neg {f : α → F} (hq_neg : q < 0) : snorm' f q (0 : measure α) = ∞ :=
by simp [snorm', hq_neg]

@[simp] lemma snorm_ess_sup_measure_zero {f : α → F} : snorm_ess_sup f (0 : measure α) = 0 :=
by simp [snorm_ess_sup]

@[simp] lemma snorm_measure_zero {f : α → F} : snorm f p (0 : measure α) = 0 :=
begin
  by_cases h0 : p = 0,
  { simp [h0], },
  by_cases h_top : p = ∞,
  { simp [h_top], },
  rw ←ne.def at h0,
  simp [snorm_eq_snorm' h0 h_top, snorm', ennreal.to_real_pos h0 h_top],
end

end zero

section const

lemma snorm'_const (c : F) (hq_pos : 0 < q) :
  snorm' (λ x : α , c) q μ = (‖c‖₊ : ℝ≥0∞) * (μ set.univ) ^ (1/q) :=
begin
  rw [snorm', lintegral_const, ennreal.mul_rpow_of_nonneg _ _ (by simp [hq_pos.le] : 0 ≤ 1 / q)],
  congr,
  rw ←ennreal.rpow_mul,
  suffices hq_cancel : q * (1/q) = 1, by rw [hq_cancel, ennreal.rpow_one],
  rw [one_div, mul_inv_cancel (ne_of_lt hq_pos).symm],
end

lemma snorm'_const' [is_finite_measure μ] (c : F) (hc_ne_zero : c ≠ 0) (hq_ne_zero : q ≠ 0) :
  snorm' (λ x : α , c) q μ = (‖c‖₊ : ℝ≥0∞) * (μ set.univ) ^ (1/q) :=
begin
  rw [snorm', lintegral_const, ennreal.mul_rpow_of_ne_top _ (measure_ne_top μ set.univ)],
  { congr,
    rw ←ennreal.rpow_mul,
    suffices hp_cancel : q * (1/q) = 1, by rw [hp_cancel, ennreal.rpow_one],
    rw [one_div, mul_inv_cancel hq_ne_zero], },
  { rw [ne.def, ennreal.rpow_eq_top_iff, not_or_distrib, not_and_distrib, not_and_distrib],
    split,
    { left,
      rwa [ennreal.coe_eq_zero, nnnorm_eq_zero], },
    { exact or.inl ennreal.coe_ne_top, }, },
end

lemma snorm_ess_sup_const (c : F) (hμ : μ ≠ 0) :
  snorm_ess_sup (λ x : α, c) μ = (‖c‖₊ : ℝ≥0∞) :=
by rw [snorm_ess_sup, ess_sup_const _ hμ]

lemma snorm'_const_of_is_probability_measure (c : F) (hq_pos : 0 < q) [is_probability_measure μ] :
  snorm' (λ x : α , c) q μ = (‖c‖₊ : ℝ≥0∞) :=
by simp [snorm'_const c hq_pos, measure_univ]

lemma snorm_const (c : F) (h0 : p ≠ 0) (hμ : μ ≠ 0) :
  snorm (λ x : α , c) p μ = (‖c‖₊ : ℝ≥0∞) * (μ set.univ) ^ (1/(ennreal.to_real p)) :=
begin
  by_cases h_top : p = ∞,
  { simp [h_top, snorm_ess_sup_const c hμ], },
  simp [snorm_eq_snorm' h0 h_top, snorm'_const, ennreal.to_real_pos h0 h_top],
end

lemma snorm_const' (c : F) (h0 : p ≠ 0) (h_top: p ≠ ∞) :
  snorm (λ x : α , c) p μ = (‖c‖₊ : ℝ≥0∞) * (μ set.univ) ^ (1/(ennreal.to_real p)) :=
begin
  simp [snorm_eq_snorm' h0 h_top, snorm'_const, ennreal.to_real_pos h0 h_top],
end

lemma snorm_const_lt_top_iff {p : ℝ≥0∞} {c : F} (hp_ne_zero : p ≠ 0) (hp_ne_top : p ≠ ∞) :
  snorm (λ x : α, c) p μ < ∞ ↔ c = 0 ∨ μ set.univ < ∞ :=
begin
  have hp : 0 < p.to_real, from ennreal.to_real_pos hp_ne_zero hp_ne_top,
  by_cases hμ : μ = 0,
  { simp only [hμ, measure.coe_zero, pi.zero_apply, or_true, with_top.zero_lt_top,
      snorm_measure_zero], },
  by_cases hc : c = 0,
  { simp only [hc, true_or, eq_self_iff_true, with_top.zero_lt_top, snorm_zero'], },
  rw snorm_const' c hp_ne_zero hp_ne_top,
  by_cases hμ_top : μ set.univ = ∞,
  { simp [hc, hμ_top, hp], },
  rw ennreal.mul_lt_top_iff,
  simp only [true_and, one_div, ennreal.rpow_eq_zero_iff, hμ, false_or, or_false,
    ennreal.coe_lt_top, nnnorm_eq_zero, ennreal.coe_eq_zero,
    measure_theory.measure.measure_univ_eq_zero, hp, inv_lt_zero, hc, and_false, false_and,
    _root_.inv_pos, or_self, hμ_top, ne.lt_top hμ_top, iff_true],
  exact ennreal.rpow_lt_top_of_nonneg (inv_nonneg.mpr hp.le) hμ_top,
end

lemma mem_ℒp_const (c : E) [is_finite_measure μ] : mem_ℒp (λ a:α, c) p μ :=
begin
  refine ⟨ae_strongly_measurable_const, _⟩,
  by_cases h0 : p = 0,
  { simp [h0], },
  by_cases hμ : μ = 0,
  { simp [hμ], },
  rw snorm_const c h0 hμ,
  refine ennreal.mul_lt_top ennreal.coe_ne_top _,
  refine (ennreal.rpow_lt_top_of_nonneg _ (measure_ne_top μ set.univ)).ne,
  simp,
end

lemma mem_ℒp_top_const (c : E) : mem_ℒp (λ a:α, c) ∞ μ :=
begin
  refine ⟨ae_strongly_measurable_const, _⟩,
  by_cases h : μ = 0,
  { simp only [h, snorm_measure_zero, with_top.zero_lt_top] },
  { rw snorm_const _ ennreal.top_ne_zero h,
    simp only [ennreal.top_to_real, div_zero, ennreal.rpow_zero, mul_one, ennreal.coe_lt_top] }
end

lemma mem_ℒp_const_iff {p : ℝ≥0∞} {c : E} (hp_ne_zero : p ≠ 0) (hp_ne_top : p ≠ ∞) :
  mem_ℒp (λ x : α, c) p μ ↔ c = 0 ∨ μ set.univ < ∞ :=
begin
  rw ← snorm_const_lt_top_iff hp_ne_zero hp_ne_top,
  exact ⟨λ h, h.2, λ h, ⟨ae_strongly_measurable_const, h⟩⟩,
end

end const

lemma snorm'_mono_ae {f : α → F} {g : α → G} (hq : 0 ≤ q) (h : ∀ᵐ x ∂μ, ‖f x‖ ≤ ‖g x‖) :
  snorm' f q μ ≤ snorm' g q μ :=
begin
  rw [snorm'],
  refine ennreal.rpow_le_rpow _ (one_div_nonneg.2 hq),
  refine lintegral_mono_ae (h.mono $ λ x hx, _),
  exact ennreal.rpow_le_rpow (ennreal.coe_le_coe.2 hx) hq
end

lemma snorm'_congr_norm_ae {f g : α → F} (hfg : ∀ᵐ x ∂μ, ‖f x‖ = ‖g x‖) :
  snorm' f q μ = snorm' g q μ :=
begin
  have : (λ x, (‖f x‖₊ ^ q : ℝ≥0∞)) =ᵐ[μ] (λ x, ‖g x‖₊ ^ q),
    from hfg.mono (λ x hx, by { simp only [← coe_nnnorm, nnreal.coe_eq] at hx, simp [hx] }),
  simp only [snorm', lintegral_congr_ae this]
end

lemma snorm'_congr_ae {f g : α → F} (hfg : f =ᵐ[μ] g) : snorm' f q μ = snorm' g q μ :=
snorm'_congr_norm_ae (hfg.fun_comp _)

lemma snorm_ess_sup_congr_ae {f g : α → F} (hfg : f =ᵐ[μ] g) :
  snorm_ess_sup f μ = snorm_ess_sup g μ :=
ess_sup_congr_ae (hfg.fun_comp (coe ∘ nnnorm))

lemma snorm_mono_ae {f : α → F} {g : α → G} (h : ∀ᵐ x ∂μ, ‖f x‖ ≤ ‖g x‖) :
  snorm f p μ ≤ snorm g p μ :=
begin
  simp only [snorm],
  split_ifs,
  { exact le_rfl },
  { refine ess_sup_mono_ae (h.mono $ λ x hx, _),
    exact_mod_cast hx },
  { exact snorm'_mono_ae ennreal.to_real_nonneg h }
end

lemma snorm_mono_ae_real {f : α → F} {g : α → ℝ} (h : ∀ᵐ x ∂μ, ‖f x‖ ≤ g x) :
  snorm f p μ ≤ snorm g p μ :=
snorm_mono_ae $ h.mono (λ x hx, hx.trans ((le_abs_self _).trans (real.norm_eq_abs _).symm.le))

lemma snorm_mono {f : α → F} {g : α → G} (h : ∀ x, ‖f x‖ ≤ ‖g x‖) :
  snorm f p μ ≤ snorm g p μ :=
snorm_mono_ae (eventually_of_forall (λ x, h x))

lemma snorm_mono_real {f : α → F} {g : α → ℝ} (h : ∀ x, ‖f x‖ ≤ g x) :
  snorm f p μ ≤ snorm g p μ :=
snorm_mono_ae_real (eventually_of_forall (λ x, h x))

lemma snorm_ess_sup_le_of_ae_bound {f : α → F} {C : ℝ} (hfC : ∀ᵐ x ∂μ, ‖f x‖ ≤ C) :
  snorm_ess_sup f μ ≤ ennreal.of_real C:=
begin
  simp_rw [snorm_ess_sup, ← of_real_norm_eq_coe_nnnorm],
  refine ess_sup_le_of_ae_le (ennreal.of_real C) (hfC.mono (λ x hx, _)),
  exact ennreal.of_real_le_of_real hx,
end

lemma snorm_ess_sup_lt_top_of_ae_bound {f : α → F} {C : ℝ} (hfC : ∀ᵐ x ∂μ, ‖f x‖ ≤ C) :
  snorm_ess_sup f μ < ∞ :=
(snorm_ess_sup_le_of_ae_bound hfC).trans_lt ennreal.of_real_lt_top

lemma snorm_le_of_ae_bound {f : α → F} {C : ℝ} (hfC : ∀ᵐ x ∂μ, ‖f x‖ ≤ C) :
  snorm f p μ ≤ ((μ set.univ) ^ p.to_real⁻¹) * (ennreal.of_real C) :=
begin
  by_cases hμ : μ = 0,
  { simp [hμ] },
  haveI : μ.ae.ne_bot := ae_ne_bot.mpr hμ,
  by_cases hp : p = 0,
  { simp [hp] },
  have hC : 0 ≤ C, from le_trans (norm_nonneg _) hfC.exists.some_spec,
  have hC' : ‖C‖ = C := by rw [real.norm_eq_abs, abs_eq_self.mpr hC],
  have : ∀ᵐ x ∂μ, ‖f x‖ ≤ ‖(λ _, C) x‖, from hfC.mono (λ x hx, hx.trans (le_of_eq hC'.symm)),
  convert snorm_mono_ae this,
  rw [snorm_const _ hp hμ, mul_comm, ← of_real_norm_eq_coe_nnnorm, hC', one_div]
end

lemma snorm_congr_norm_ae {f : α → F} {g : α → G} (hfg : ∀ᵐ x ∂μ, ‖f x‖ = ‖g x‖) :
  snorm f p μ = snorm g p μ :=
le_antisymm (snorm_mono_ae $ eventually_eq.le hfg)
  (snorm_mono_ae $ (eventually_eq.symm hfg).le)

@[simp] lemma snorm'_norm {f : α → F} : snorm' (λ a, ‖f a‖) q μ = snorm' f q μ :=
by simp [snorm']

@[simp] lemma snorm_norm (f : α → F) : snorm (λ x, ‖f x‖) p μ = snorm f p μ :=
snorm_congr_norm_ae $ eventually_of_forall $ λ x, norm_norm _

lemma snorm'_norm_rpow (f : α → F) (p q : ℝ) (hq_pos : 0 < q) :
  snorm' (λ x, ‖f x‖ ^ q) p μ = (snorm' f (p * q) μ) ^ q :=
begin
  simp_rw snorm',
  rw [← ennreal.rpow_mul, ←one_div_mul_one_div],
  simp_rw one_div,
  rw [mul_assoc, inv_mul_cancel hq_pos.ne.symm, mul_one],
  congr,
  ext1 x,
  simp_rw ← of_real_norm_eq_coe_nnnorm,
  rw [real.norm_eq_abs, abs_eq_self.mpr (real.rpow_nonneg_of_nonneg (norm_nonneg _) _),
    mul_comm, ← ennreal.of_real_rpow_of_nonneg (norm_nonneg _) hq_pos.le, ennreal.rpow_mul],
end

lemma snorm_norm_rpow (f : α → F) (hq_pos : 0 < q) :
  snorm (λ x, ‖f x‖ ^ q) p μ = (snorm f (p * ennreal.of_real q) μ) ^ q :=
begin
  by_cases h0 : p = 0,
  { simp [h0, ennreal.zero_rpow_of_pos hq_pos], },
  by_cases hp_top : p = ∞,
  { simp only [hp_top, snorm_exponent_top, ennreal.top_mul, hq_pos.not_le, ennreal.of_real_eq_zero,
      if_false, snorm_exponent_top, snorm_ess_sup],
    have h_rpow : ess_sup (λ (x : α), (‖(‖f x‖ ^ q)‖₊ : ℝ≥0∞)) μ
      = ess_sup (λ (x : α), (↑‖f x‖₊) ^ q) μ,
    { congr,
      ext1 x,
      nth_rewrite 1 ← nnnorm_norm,
      rw [ennreal.coe_rpow_of_nonneg _ hq_pos.le, ennreal.coe_eq_coe],
      ext,
      push_cast,
      rw real.norm_rpow_of_nonneg (norm_nonneg _), },
    rw h_rpow,
    have h_rpow_mono := ennreal.strict_mono_rpow_of_pos hq_pos,
    have h_rpow_surj := (ennreal.rpow_left_bijective hq_pos.ne.symm).2,
    let iso := h_rpow_mono.order_iso_of_surjective _ h_rpow_surj,
    exact (iso.ess_sup_apply (λ x, (‖f x‖₊ : ℝ≥0∞)) μ).symm, },
  rw [snorm_eq_snorm' h0 hp_top, snorm_eq_snorm' _ _],
  swap, { refine mul_ne_zero h0 _, rwa [ne.def, ennreal.of_real_eq_zero, not_le], },
  swap, { exact ennreal.mul_ne_top hp_top ennreal.of_real_ne_top, },
  rw [ennreal.to_real_mul, ennreal.to_real_of_real hq_pos.le],
  exact snorm'_norm_rpow f p.to_real q hq_pos,
end

lemma snorm_congr_ae {f g : α → F} (hfg : f =ᵐ[μ] g) : snorm f p μ = snorm g p μ :=
snorm_congr_norm_ae $ hfg.mono (λ x hx, hx ▸ rfl)

lemma mem_ℒp_congr_ae {f g : α → E} (hfg : f =ᵐ[μ] g) : mem_ℒp f p μ ↔ mem_ℒp g p μ :=
by simp only [mem_ℒp, snorm_congr_ae hfg, ae_strongly_measurable_congr hfg]

lemma mem_ℒp.ae_eq {f g : α → E} (hfg : f =ᵐ[μ] g) (hf_Lp : mem_ℒp f p μ) : mem_ℒp g p μ :=
(mem_ℒp_congr_ae hfg).1 hf_Lp

lemma mem_ℒp.of_le {f : α → E} {g : α → F}
  (hg : mem_ℒp g p μ) (hf : ae_strongly_measurable f μ) (hfg : ∀ᵐ x ∂μ, ‖f x‖ ≤ ‖g x‖) :
  mem_ℒp f p μ :=
⟨hf, (snorm_mono_ae hfg).trans_lt hg.snorm_lt_top⟩

alias mem_ℒp.of_le ← mem_ℒp.mono

lemma mem_ℒp.mono' {f : α → E} {g : α → ℝ} (hg : mem_ℒp g p μ)
  (hf : ae_strongly_measurable f μ) (h : ∀ᵐ a ∂μ, ‖f a‖ ≤ g a) : mem_ℒp f p μ :=
hg.mono hf $ h.mono $ λ x hx, le_trans hx (le_abs_self _)

lemma mem_ℒp.congr_norm {f : α → E} {g : α → F} (hf : mem_ℒp f p μ)
  (hg : ae_strongly_measurable g μ) (h : ∀ᵐ a ∂μ, ‖f a‖ = ‖g a‖) :
  mem_ℒp g p μ :=
hf.mono hg $ eventually_eq.le $ eventually_eq.symm h

lemma mem_ℒp_congr_norm {f : α → E} {g : α → F}
  (hf : ae_strongly_measurable f μ) (hg : ae_strongly_measurable g μ) (h : ∀ᵐ a ∂μ, ‖f a‖ = ‖g a‖) :
  mem_ℒp f p μ ↔ mem_ℒp g p μ :=
⟨λ h2f, h2f.congr_norm hg h, λ h2g, h2g.congr_norm hf $ eventually_eq.symm h⟩

lemma mem_ℒp_top_of_bound {f : α → E} (hf : ae_strongly_measurable f μ) (C : ℝ)
  (hfC : ∀ᵐ x ∂μ, ‖f x‖ ≤ C) :
  mem_ℒp f ∞ μ :=
⟨hf, by { rw snorm_exponent_top, exact snorm_ess_sup_lt_top_of_ae_bound hfC, }⟩

lemma mem_ℒp.of_bound [is_finite_measure μ] {f : α → E} (hf : ae_strongly_measurable f μ)
  (C : ℝ) (hfC : ∀ᵐ x ∂μ, ‖f x‖ ≤ C) :
  mem_ℒp f p μ :=
(mem_ℒp_const C).of_le hf (hfC.mono (λ x hx, le_trans hx (le_abs_self _)))

@[mono] lemma snorm'_mono_measure (f : α → F) (hμν : ν ≤ μ) (hq : 0 ≤ q) :
  snorm' f q ν ≤ snorm' f q μ :=
begin
  simp_rw snorm',
  suffices h_integral_mono : (∫⁻ a, (‖f a‖₊ : ℝ≥0∞) ^ q ∂ν) ≤ ∫⁻ a, ‖f a‖₊ ^ q ∂μ,
    from ennreal.rpow_le_rpow h_integral_mono (by simp [hq]),
  exact lintegral_mono' hμν le_rfl,
end

@[mono] lemma snorm_ess_sup_mono_measure (f : α → F) (hμν : ν ≪ μ) :
  snorm_ess_sup f ν ≤ snorm_ess_sup f μ :=
by { simp_rw snorm_ess_sup, exact ess_sup_mono_measure hμν, }

@[mono] lemma snorm_mono_measure (f : α → F) (hμν : ν ≤ μ) :
  snorm f p ν ≤ snorm f p μ :=
begin
  by_cases hp0 : p = 0,
  { simp [hp0], },
  by_cases hp_top : p = ∞,
  { simp [hp_top, snorm_ess_sup_mono_measure f (measure.absolutely_continuous_of_le hμν)], },
  simp_rw snorm_eq_snorm' hp0 hp_top,
  exact snorm'_mono_measure f hμν ennreal.to_real_nonneg,
end

lemma mem_ℒp.mono_measure {f : α → E} (hμν : ν ≤ μ) (hf : mem_ℒp f p μ) :
  mem_ℒp f p ν :=
⟨hf.1.mono_measure hμν, (snorm_mono_measure f hμν).trans_lt hf.2⟩

lemma mem_ℒp.restrict (s : set α) {f : α → E} (hf : mem_ℒp f p μ) :
  mem_ℒp f p (μ.restrict s) :=
hf.mono_measure measure.restrict_le_self

lemma snorm'_smul_measure {p : ℝ} (hp : 0 ≤ p) {f : α → F} (c : ℝ≥0∞) :
  snorm' f p (c • μ) = c ^ (1 / p) * snorm' f p μ :=
by { rw [snorm', lintegral_smul_measure, ennreal.mul_rpow_of_nonneg, snorm'], simp [hp], }

lemma snorm_ess_sup_smul_measure {f : α → F} {c : ℝ≥0∞} (hc : c ≠ 0) :
  snorm_ess_sup f (c • μ) = snorm_ess_sup f μ :=
by { simp_rw [snorm_ess_sup], exact ess_sup_smul_measure hc, }

/-- Use `snorm_smul_measure_of_ne_top` instead. -/
private lemma snorm_smul_measure_of_ne_zero_of_ne_top {p : ℝ≥0∞} (hp_ne_zero : p ≠ 0)
  (hp_ne_top : p ≠ ∞) {f : α → F} (c : ℝ≥0∞) :
  snorm f p (c • μ) = c ^ (1 / p).to_real • snorm f p μ :=
begin
  simp_rw snorm_eq_snorm' hp_ne_zero hp_ne_top,
  rw snorm'_smul_measure ennreal.to_real_nonneg,
  congr,
  simp_rw one_div,
  rw ennreal.to_real_inv,
end

lemma snorm_smul_measure_of_ne_zero {p : ℝ≥0∞} {f : α → F} {c : ℝ≥0∞} (hc : c ≠ 0) :
  snorm f p (c • μ) = c ^ (1 / p).to_real • snorm f p μ :=
begin
  by_cases hp0 : p = 0,
  { simp [hp0], },
  by_cases hp_top : p = ∞,
  { simp [hp_top, snorm_ess_sup_smul_measure hc], },
  exact snorm_smul_measure_of_ne_zero_of_ne_top hp0 hp_top c,
end

lemma snorm_smul_measure_of_ne_top {p : ℝ≥0∞} (hp_ne_top : p ≠ ∞) {f : α → F} (c : ℝ≥0∞) :
  snorm f p (c • μ) = c ^ (1 / p).to_real • snorm f p μ :=
begin
  by_cases hp0 : p = 0,
  { simp [hp0], },
  { exact snorm_smul_measure_of_ne_zero_of_ne_top hp0 hp_ne_top c, },
end

lemma snorm_one_smul_measure {f : α → F} (c : ℝ≥0∞) :
  snorm f 1 (c • μ) = c * snorm f 1 μ :=
by { rw @snorm_smul_measure_of_ne_top _ _ _ μ _ 1 (@ennreal.coe_ne_top 1) f c, simp, }

lemma mem_ℒp.of_measure_le_smul {μ' : measure α} (c : ℝ≥0∞) (hc : c ≠ ∞)
  (hμ'_le : μ' ≤ c • μ) {f : α → E} (hf : mem_ℒp f p μ) :
  mem_ℒp f p μ' :=
begin
  refine ⟨hf.1.mono' (measure.absolutely_continuous_of_le_smul hμ'_le), _⟩,
  refine (snorm_mono_measure f hμ'_le).trans_lt _,
  by_cases hc0 : c = 0,
  { simp [hc0], },
  rw [snorm_smul_measure_of_ne_zero hc0, smul_eq_mul],
  refine ennreal.mul_lt_top _ hf.2.ne,
  simp [hc, hc0],
end

lemma mem_ℒp.smul_measure {f : α → E} {c : ℝ≥0∞} (hf : mem_ℒp f p μ) (hc : c ≠ ∞) :
  mem_ℒp f p (c • μ) :=
hf.of_measure_le_smul c hc le_rfl

include m

lemma snorm_one_add_measure (f : α → F) (μ ν : measure α) :
  snorm f 1 (μ + ν) = snorm f 1 μ + snorm f 1 ν :=
by { simp_rw snorm_one_eq_lintegral_nnnorm, rw lintegral_add_measure _ μ ν, }

lemma snorm_le_add_measure_right (f : α → F) (μ ν : measure α) {p : ℝ≥0∞} :
  snorm f p μ ≤ snorm f p (μ + ν) :=
snorm_mono_measure f $ measure.le_add_right $ le_refl _

lemma snorm_le_add_measure_left (f : α → F) (μ ν : measure α) {p : ℝ≥0∞} :
  snorm f p ν ≤ snorm f p (μ + ν) :=
snorm_mono_measure f $ measure.le_add_left $ le_refl _

omit m

lemma mem_ℒp.left_of_add_measure {f : α → E} (h : mem_ℒp f p (μ + ν)) : mem_ℒp f p μ :=
h.mono_measure $ measure.le_add_right $ le_refl _

lemma mem_ℒp.right_of_add_measure {f : α → E} (h : mem_ℒp f p (μ + ν)) : mem_ℒp f p ν :=
h.mono_measure $ measure.le_add_left $ le_refl _

lemma mem_ℒp.norm {f : α → E} (h : mem_ℒp f p μ) : mem_ℒp (λ x, ‖f x‖) p μ :=
h.of_le h.ae_strongly_measurable.norm (eventually_of_forall (λ x, by simp))

lemma mem_ℒp_norm_iff {f : α → E} (hf : ae_strongly_measurable f μ) :
  mem_ℒp (λ x, ‖f x‖) p μ ↔ mem_ℒp f p μ :=
⟨λ h, ⟨hf, by { rw ← snorm_norm, exact h.2, }⟩, λ h, h.norm⟩

lemma snorm'_eq_zero_of_ae_zero {f : α → F} (hq0_lt : 0 < q) (hf_zero : f =ᵐ[μ] 0) :
  snorm' f q μ = 0 :=
by rw [snorm'_congr_ae hf_zero, snorm'_zero hq0_lt]

lemma snorm'_eq_zero_of_ae_zero' (hq0_ne : q ≠ 0) (hμ : μ ≠ 0) {f : α → F} (hf_zero : f =ᵐ[μ] 0) :
  snorm' f q μ = 0 :=
by rw [snorm'_congr_ae hf_zero, snorm'_zero' hq0_ne hμ]

lemma ae_eq_zero_of_snorm'_eq_zero {f : α → E} (hq0 : 0 ≤ q) (hf : ae_strongly_measurable f μ)
  (h : snorm' f q μ = 0) : f =ᵐ[μ] 0 :=
begin
  rw [snorm', ennreal.rpow_eq_zero_iff] at h,
  cases h,
  { rw lintegral_eq_zero_iff' (hf.ennnorm.pow_const q) at h,
    refine h.left.mono (λ x hx, _),
    rw [pi.zero_apply, ennreal.rpow_eq_zero_iff] at hx,
    cases hx,
    { cases hx with hx _,
      rwa [←ennreal.coe_zero, ennreal.coe_eq_coe, nnnorm_eq_zero] at hx, },
    { exact absurd hx.left ennreal.coe_ne_top, }, },
  { exfalso,
    rw [one_div, inv_lt_zero] at h,
    exact hq0.not_lt h.right },
end

lemma snorm'_eq_zero_iff (hq0_lt : 0 < q) {f : α → E} (hf : ae_strongly_measurable f μ) :
  snorm' f q μ = 0 ↔ f =ᵐ[μ] 0 :=
⟨ae_eq_zero_of_snorm'_eq_zero (le_of_lt hq0_lt) hf, snorm'_eq_zero_of_ae_zero hq0_lt⟩

lemma coe_nnnorm_ae_le_snorm_ess_sup {m : measurable_space α} (f : α → F) (μ : measure α) :
  ∀ᵐ x ∂μ, (‖f x‖₊ : ℝ≥0∞) ≤ snorm_ess_sup f μ :=
ennreal.ae_le_ess_sup (λ x, (‖f x‖₊ : ℝ≥0∞))

@[simp] lemma snorm_ess_sup_eq_zero_iff {f : α → F} : snorm_ess_sup f μ = 0 ↔ f =ᵐ[μ] 0 :=
by simp [eventually_eq, snorm_ess_sup]

lemma snorm_eq_zero_iff {f : α → E} (hf : ae_strongly_measurable f μ) (h0 : p ≠ 0) :
  snorm f p μ = 0 ↔ f =ᵐ[μ] 0 :=
begin
  by_cases h_top : p = ∞,
  { rw [h_top, snorm_exponent_top, snorm_ess_sup_eq_zero_iff], },
  rw snorm_eq_snorm' h0 h_top,
  exact snorm'_eq_zero_iff (ennreal.to_real_pos h0 h_top) hf,
end

lemma snorm'_add_le {f g : α → E}
  (hf : ae_strongly_measurable f μ) (hg : ae_strongly_measurable g μ) (hq1 : 1 ≤ q) :
  snorm' (f + g) q μ ≤ snorm' f q μ + snorm' g q μ :=
calc (∫⁻ a, ↑‖(f + g) a‖₊ ^ q ∂μ) ^ (1 / q)
    ≤ (∫⁻ a, (((λ a, (‖f a‖₊ : ℝ≥0∞))
        + (λ a, (‖g a‖₊ : ℝ≥0∞))) a) ^ q ∂μ) ^ (1 / q) :
begin
  refine ennreal.rpow_le_rpow _ (by simp [le_trans zero_le_one hq1] : 0 ≤ 1 / q),
  refine lintegral_mono (λ a, ennreal.rpow_le_rpow _ (le_trans zero_le_one hq1)),
  simp [←ennreal.coe_add, nnnorm_add_le],
end
... ≤ snorm' f q μ + snorm' g q μ :
  ennreal.lintegral_Lp_add_le hf.ennnorm hg.ennnorm hq1

lemma snorm_ess_sup_add_le {f g : α → F} :
  snorm_ess_sup (f + g) μ ≤ snorm_ess_sup f μ + snorm_ess_sup g μ :=
begin
  refine le_trans (ess_sup_mono_ae (eventually_of_forall (λ x, _)))
    (ennreal.ess_sup_add_le _ _),
  simp_rw [pi.add_apply, ←ennreal.coe_add, ennreal.coe_le_coe],
  exact nnnorm_add_le _ _,
end

lemma snorm_add_le
  {f g : α → E} (hf : ae_strongly_measurable f μ) (hg : ae_strongly_measurable g μ) (hp1 : 1 ≤ p) :
  snorm (f + g) p μ ≤ snorm f p μ + snorm g p μ :=
begin
  by_cases hp0 : p = 0,
  { simp [hp0], },
  by_cases hp_top : p = ∞,
  { simp [hp_top, snorm_ess_sup_add_le], },
  have hp1_real : 1 ≤ p.to_real,
  by rwa [← ennreal.one_to_real, ennreal.to_real_le_to_real ennreal.one_ne_top hp_top],
  repeat { rw snorm_eq_snorm' hp0 hp_top, },
  exact snorm'_add_le hf hg hp1_real,
end

lemma snorm_sub_le
  {f g : α → E} (hf : ae_strongly_measurable f μ) (hg : ae_strongly_measurable g μ) (hp1 : 1 ≤ p) :
  snorm (f - g) p μ ≤ snorm f p μ + snorm g p μ :=
calc snorm (f - g) p μ = snorm (f + - g) p μ : by rw sub_eq_add_neg
  -- We cannot use snorm_add_le on f and (-g) because we don't have `ae_measurable (-g) μ`, since
  -- we don't suppose `[borel_space E]`.
... = snorm (λ x, ‖f x + - g x‖) p μ : (snorm_norm (f + - g)).symm
... ≤ snorm (λ x, ‖f x‖ + ‖- g x‖) p μ : by
{ refine snorm_mono_real (λ x, _), rw norm_norm, exact norm_add_le _ _, }
... = snorm (λ x, ‖f x‖ + ‖g x‖) p μ : by simp_rw norm_neg
... ≤ snorm (λ x, ‖f x‖) p μ + snorm (λ x, ‖g x‖) p μ : snorm_add_le hf.norm hg.norm hp1
... = snorm f p μ + snorm g p μ : by rw [← snorm_norm f, ← snorm_norm g]

lemma snorm_add_lt_top_of_one_le {f g : α → E} (hf : mem_ℒp f p μ) (hg : mem_ℒp g p μ)
  (hq1 : 1 ≤ p) : snorm (f + g) p μ < ∞ :=
lt_of_le_of_lt (snorm_add_le hf.1 hg.1 hq1) (ennreal.add_lt_top.mpr ⟨hf.2, hg.2⟩)

lemma snorm'_add_lt_top_of_le_one
  {f g : α → E} (hf : ae_strongly_measurable f μ)
  (hf_snorm : snorm' f q μ < ∞) (hg_snorm : snorm' g q μ < ∞) (hq_pos : 0 < q) (hq1 : q ≤ 1) :
  snorm' (f + g) q μ < ∞ :=
calc (∫⁻ a, ↑‖(f + g) a‖₊ ^ q ∂μ) ^ (1 / q)
    ≤ (∫⁻ a, (((λ a, (‖f a‖₊ : ℝ≥0∞))
        + (λ a, (‖g a‖₊ : ℝ≥0∞))) a) ^ q ∂μ) ^ (1 / q) :
begin
  refine ennreal.rpow_le_rpow _ (by simp [hq_pos.le] : 0 ≤ 1 / q),
  refine lintegral_mono (λ a, ennreal.rpow_le_rpow _ hq_pos.le),
  simp [←ennreal.coe_add, nnnorm_add_le],
end
... ≤ (∫⁻ a, (‖f a‖₊ : ℝ≥0∞) ^ q + (‖g a‖₊ : ℝ≥0∞) ^ q ∂μ) ^ (1 / q) :
begin
  refine ennreal.rpow_le_rpow (lintegral_mono (λ a, _)) (by simp [hq_pos.le] : 0 ≤ 1 / q),
  exact ennreal.rpow_add_le_add_rpow _ _ hq_pos.le hq1,
end
... < ∞ :
begin
  refine ennreal.rpow_lt_top_of_nonneg (by simp [hq_pos.le] : 0 ≤ 1 / q) _,
  rw [lintegral_add_left' (hf.ennnorm.pow_const q), ennreal.add_ne_top],
  exact ⟨(lintegral_rpow_nnnorm_lt_top_of_snorm'_lt_top hq_pos hf_snorm).ne,
    (lintegral_rpow_nnnorm_lt_top_of_snorm'_lt_top hq_pos hg_snorm).ne⟩,
end

lemma snorm_add_lt_top {f g : α → E} (hf : mem_ℒp f p μ) (hg : mem_ℒp g p μ) :
  snorm (f + g) p μ < ∞ :=
begin
  by_cases h0 : p = 0,
  { simp [h0], },
  rw ←ne.def at h0,
  cases le_total 1 p with hp1 hp1,
  { exact snorm_add_lt_top_of_one_le hf hg hp1, },
  have hp_top : p ≠ ∞, from (lt_of_le_of_lt hp1 ennreal.coe_lt_top).ne,
  have hp_pos : 0 < p.to_real,
  { rw [← ennreal.zero_to_real, @ennreal.to_real_lt_to_real 0 p ennreal.coe_ne_top hp_top],
    exact ((zero_le p).lt_of_ne h0.symm), },
  have hp1_real : p.to_real ≤ 1,
  { rwa [← ennreal.one_to_real, @ennreal.to_real_le_to_real p 1 hp_top ennreal.coe_ne_top], },
  rw snorm_eq_snorm' h0 hp_top,
  rw [mem_ℒp, snorm_eq_snorm' h0 hp_top] at hf hg,
  exact snorm'_add_lt_top_of_le_one hf.1 hf.2 hg.2 hp_pos hp1_real,
end

lemma ae_le_of_snorm_ess_sup_le {f : α → F} {x : ℝ≥0∞} (hx : snorm_ess_sup f μ ≤ x)
  (hf : is_bounded_under (≤) μ.ae (λ y, ‖f y‖₊) . is_bounded_default) : ∀ᵐ y ∂μ, ↑‖f y‖₊ ≤ x :=
begin
  cases x,
  { simp },
  simp only [ennreal.some_eq_coe, ennreal.coe_le_coe],
  refine ae_le_of_ess_sup_le _ hf,
  rwa [←ennreal.coe_le_coe, ennreal.coe_ess_sup hf],
end

lemma meas_lt_of_snorm_ess_sup_le {f : α → F} {x : ℝ≥0∞} (hx : snorm_ess_sup f μ ≤ x)
  (hf : is_bounded_under (≤) μ.ae (λ y, ‖f y‖₊) . is_bounded_default) : μ {y | x < ‖f y‖₊} = 0 :=
by { simp_rw ←not_le, exact ae_le_of_snorm_ess_sup_le hx hf }

section map_measure

variables {β : Type*} {mβ : measurable_space β} {f : α → β} {g : β → E}

include mβ

lemma snorm_ess_sup_map_measure
  (hg : ae_strongly_measurable g (measure.map f μ)) (hf : ae_measurable f μ) :
  snorm_ess_sup g (measure.map f μ) = snorm_ess_sup (g ∘ f) μ :=
ess_sup_map_measure hg.ennnorm hf

lemma snorm_map_measure (hg : ae_strongly_measurable g (measure.map f μ)) (hf : ae_measurable f μ) :
  snorm g p (measure.map f μ) = snorm (g ∘ f) p μ :=
begin
  by_cases hp_zero : p = 0,
  { simp only [hp_zero, snorm_exponent_zero], },
  by_cases hp_top : p = ∞,
  { simp_rw [hp_top, snorm_exponent_top],
    exact snorm_ess_sup_map_measure hg hf, },
  simp_rw snorm_eq_lintegral_rpow_nnnorm hp_zero hp_top,
  rw lintegral_map' (hg.ennnorm.pow_const p.to_real) hf,
end

lemma mem_ℒp_map_measure_iff
  (hg : ae_strongly_measurable g (measure.map f μ)) (hf : ae_measurable f μ) :
  mem_ℒp g p (measure.map f μ) ↔ mem_ℒp (g ∘ f) p μ :=
by simp [mem_ℒp, snorm_map_measure hg hf, hg.comp_ae_measurable hf, hg]

lemma _root_.measurable_embedding.snorm_ess_sup_map_measure {g : β → F}
  (hf : measurable_embedding f) :
  snorm_ess_sup g (measure.map f μ) = snorm_ess_sup (g ∘ f) μ :=
hf.ess_sup_map_measure

lemma _root_.measurable_embedding.snorm_map_measure {g : β → F} (hf : measurable_embedding f) :
  snorm g p (measure.map f μ) = snorm (g ∘ f) p μ :=
begin
  by_cases hp_zero : p = 0,
  { simp only [hp_zero, snorm_exponent_zero], },
  by_cases hp : p = ∞,
  { simp_rw [hp, snorm_exponent_top],
    exact hf.ess_sup_map_measure, },
  { simp_rw snorm_eq_lintegral_rpow_nnnorm hp_zero hp,
    rw hf.lintegral_map, },
end

lemma _root_.measurable_embedding.mem_ℒp_map_measure_iff {g : β → F}
  (hf : measurable_embedding f) :
  mem_ℒp g p (measure.map f μ) ↔ mem_ℒp (g ∘ f) p μ :=
by simp_rw [mem_ℒp, hf.ae_strongly_measurable_map_iff, hf.snorm_map_measure]

lemma _root_.measurable_equiv.mem_ℒp_map_measure_iff (f : α ≃ᵐ β) {g : β → F} :
  mem_ℒp g p (measure.map f μ) ↔ mem_ℒp (g ∘ f) p μ :=
f.measurable_embedding.mem_ℒp_map_measure_iff

omit mβ

end map_measure

section trim

lemma snorm'_trim (hm : m ≤ m0) {f : α → E} (hf : strongly_measurable[m] f) :
  snorm' f q (ν.trim hm) = snorm' f q ν :=
begin
  simp_rw snorm',
  congr' 1,
  refine lintegral_trim hm _,
  refine @measurable.pow_const _ _ _ _ _ _ _ m _ (@measurable.coe_nnreal_ennreal _ m _ _) _,
  apply @strongly_measurable.measurable,
  exact (@strongly_measurable.nnnorm α m _ _ _ hf),
end

lemma limsup_trim (hm : m ≤ m0) {f : α → ℝ≥0∞} (hf : measurable[m] f) :
  (ν.trim hm).ae.limsup f = ν.ae.limsup f :=
begin
  simp_rw limsup_eq,
  suffices h_set_eq : {a : ℝ≥0∞ | ∀ᵐ n ∂(ν.trim hm), f n ≤ a} = {a : ℝ≥0∞ | ∀ᵐ n ∂ν, f n ≤ a},
    by rw h_set_eq,
  ext1 a,
  suffices h_meas_eq : ν {x | ¬ f x ≤ a} = ν.trim hm {x | ¬ f x ≤ a},
    by simp_rw [set.mem_set_of_eq, ae_iff, h_meas_eq],
  refine (trim_measurable_set_eq hm _).symm,
  refine @measurable_set.compl _ _ m (@measurable_set_le ℝ≥0∞ _ _ _ _ m _ _ _ _ _ hf _),
  exact @measurable_const _ _ _ m _,
end

lemma ess_sup_trim (hm : m ≤ m0) {f : α → ℝ≥0∞} (hf : measurable[m] f) :
  ess_sup f (ν.trim hm) = ess_sup f ν :=
by { simp_rw ess_sup, exact limsup_trim hm hf, }

lemma snorm_ess_sup_trim (hm : m ≤ m0) {f : α → E} (hf : strongly_measurable[m] f) :
  snorm_ess_sup f (ν.trim hm) = snorm_ess_sup f ν :=
ess_sup_trim _ (@strongly_measurable.ennnorm _ m _ _ _ hf)

lemma snorm_trim (hm : m ≤ m0) {f : α → E} (hf : strongly_measurable[m] f) :
  snorm f p (ν.trim hm) = snorm f p ν :=
begin
  by_cases h0 : p = 0,
  { simp [h0], },
  by_cases h_top : p = ∞,
  { simpa only [h_top, snorm_exponent_top] using snorm_ess_sup_trim hm hf, },
  simpa only [snorm_eq_snorm' h0 h_top] using snorm'_trim hm hf,
end

lemma snorm_trim_ae (hm : m ≤ m0) {f : α → E} (hf : ae_strongly_measurable f (ν.trim hm)) :
  snorm f p (ν.trim hm) = snorm f p ν :=
begin
  rw [snorm_congr_ae hf.ae_eq_mk, snorm_congr_ae (ae_eq_of_ae_eq_trim hf.ae_eq_mk)],
  exact snorm_trim hm hf.strongly_measurable_mk,
end

lemma mem_ℒp_of_mem_ℒp_trim (hm : m ≤ m0) {f : α → E} (hf : mem_ℒp f p (ν.trim hm)) :
  mem_ℒp f p ν :=
⟨ae_strongly_measurable_of_ae_strongly_measurable_trim hm hf.1,
(le_of_eq (snorm_trim_ae hm hf.1).symm).trans_lt hf.2⟩

end trim

@[simp] lemma snorm'_neg {f : α → F} : snorm' (-f) q μ = snorm' f q μ := by simp [snorm']

@[simp] lemma snorm_neg {f : α → F} : snorm (-f) p μ = snorm f p μ :=
begin
  by_cases h0 : p = 0,
  { simp [h0], },
  by_cases h_top : p = ∞,
  { simp [h_top, snorm_ess_sup], },
  simp [snorm_eq_snorm' h0 h_top],
end

section borel_space
-- variable [borel_space E]

lemma mem_ℒp.neg {f : α → E} (hf : mem_ℒp f p μ) : mem_ℒp (-f) p μ :=
⟨ae_strongly_measurable.neg hf.1, by simp [hf.right]⟩

lemma mem_ℒp_neg_iff {f : α → E} : mem_ℒp (-f) p μ ↔ mem_ℒp f p μ :=
⟨λ h, neg_neg f ▸ h.neg, mem_ℒp.neg⟩

lemma snorm'_le_snorm'_mul_rpow_measure_univ {p q : ℝ} (hp0_lt : 0 < p) (hpq : p ≤ q)
  {f : α → E} (hf : ae_strongly_measurable f μ) :
  snorm' f p μ ≤ snorm' f q μ * (μ set.univ) ^ (1/p - 1/q) :=
begin
  have hq0_lt : 0 < q, from lt_of_lt_of_le hp0_lt hpq,
  by_cases hpq_eq : p = q,
  { rw [hpq_eq, sub_self, ennreal.rpow_zero, mul_one],
    exact le_rfl, },
  have hpq : p < q, from lt_of_le_of_ne hpq hpq_eq,
  let g := λ a : α, (1 : ℝ≥0∞),
  have h_rw : ∫⁻ a, ↑‖f a‖₊^p ∂ μ = ∫⁻ a, (‖f a‖₊ * (g a))^p ∂ μ,
  from lintegral_congr (λ a, by simp),
  repeat {rw snorm'},
  rw h_rw,
  let r := p * q / (q - p),
  have hpqr : 1/p = 1/q + 1/r,
  { field_simp [(ne_of_lt hp0_lt).symm,
      (ne_of_lt hq0_lt).symm],
    ring, },
  calc (∫⁻ (a : α), (↑‖f a‖₊ * g a) ^ p ∂μ) ^ (1/p)
      ≤ (∫⁻ (a : α), ↑‖f a‖₊ ^ q ∂μ) ^ (1/q) * (∫⁻ (a : α), (g a) ^ r ∂μ) ^ (1/r) :
    ennreal.lintegral_Lp_mul_le_Lq_mul_Lr hp0_lt hpq hpqr μ hf.ennnorm ae_measurable_const
  ... = (∫⁻ (a : α), ↑‖f a‖₊ ^ q ∂μ) ^ (1/q) * μ set.univ ^ (1/p - 1/q) :
    by simp [hpqr],
end

lemma snorm'_le_snorm_ess_sup_mul_rpow_measure_univ (hq_pos : 0 < q) {f : α → F} :
  snorm' f q μ ≤ snorm_ess_sup f μ * (μ set.univ) ^ (1/q) :=
begin
  have h_le : ∫⁻ (a : α), ↑‖f a‖₊ ^ q ∂μ ≤ ∫⁻ (a : α), (snorm_ess_sup f μ) ^ q ∂μ,
  { refine lintegral_mono_ae _,
    have h_nnnorm_le_snorm_ess_sup := coe_nnnorm_ae_le_snorm_ess_sup f μ,
    refine h_nnnorm_le_snorm_ess_sup.mono (λ x hx, ennreal.rpow_le_rpow hx (le_of_lt hq_pos)), },
  rw [snorm', ←ennreal.rpow_one (snorm_ess_sup f μ)],
  nth_rewrite 1 ←mul_inv_cancel (ne_of_lt hq_pos).symm,
  rw [ennreal.rpow_mul, one_div,
    ←ennreal.mul_rpow_of_nonneg _ _ (by simp [hq_pos.le] : 0 ≤ q⁻¹)],
  refine ennreal.rpow_le_rpow _ (by simp [hq_pos.le]),
  rwa lintegral_const at h_le,
end

lemma snorm_le_snorm_mul_rpow_measure_univ {p q : ℝ≥0∞} (hpq : p ≤ q) {f : α → E}
  (hf : ae_strongly_measurable f μ) :
  snorm f p μ ≤ snorm f q μ * (μ set.univ) ^ (1/p.to_real - 1/q.to_real) :=
begin
  by_cases hp0 : p = 0,
  { simp [hp0, zero_le], },
  rw ← ne.def at hp0,
  have hp0_lt : 0 < p, from lt_of_le_of_ne (zero_le _) hp0.symm,
  have hq0_lt : 0 < q, from lt_of_lt_of_le hp0_lt hpq,
  by_cases hq_top : q = ∞,
  { simp only [hq_top, div_zero, one_div, ennreal.top_to_real, sub_zero, snorm_exponent_top,
      inv_zero],
    by_cases hp_top : p = ∞,
    { simp only [hp_top, ennreal.rpow_zero, mul_one, ennreal.top_to_real, sub_zero, inv_zero,
        snorm_exponent_top],
      exact le_rfl, },
    rw snorm_eq_snorm' hp0 hp_top,
    have hp_pos : 0 < p.to_real, from ennreal.to_real_pos hp0_lt.ne' hp_top,
    refine (snorm'_le_snorm_ess_sup_mul_rpow_measure_univ hp_pos).trans (le_of_eq _),
    congr,
    exact one_div _, },
  have hp_lt_top : p < ∞, from hpq.trans_lt (lt_top_iff_ne_top.mpr hq_top),
  have hp_pos : 0 < p.to_real, from ennreal.to_real_pos hp0_lt.ne' hp_lt_top.ne,
  rw [snorm_eq_snorm' hp0_lt.ne.symm hp_lt_top.ne, snorm_eq_snorm' hq0_lt.ne.symm hq_top],
  have hpq_real : p.to_real ≤ q.to_real, by rwa ennreal.to_real_le_to_real hp_lt_top.ne hq_top,
  exact snorm'_le_snorm'_mul_rpow_measure_univ hp_pos hpq_real hf,
end

lemma snorm'_le_snorm'_of_exponent_le {m : measurable_space α} {p q : ℝ} (hp0_lt : 0 < p)
  (hpq : p ≤ q) (μ : measure α) [is_probability_measure μ] {f : α → E}
  (hf : ae_strongly_measurable f μ) :
  snorm' f p μ ≤ snorm' f q μ :=
begin
  have h_le_μ := snorm'_le_snorm'_mul_rpow_measure_univ hp0_lt hpq hf,
  rwa [measure_univ, ennreal.one_rpow, mul_one] at h_le_μ,
end

lemma snorm'_le_snorm_ess_sup (hq_pos : 0 < q) {f : α → F} [is_probability_measure μ] :
  snorm' f q μ ≤ snorm_ess_sup f μ :=
le_trans (snorm'_le_snorm_ess_sup_mul_rpow_measure_univ hq_pos) (le_of_eq (by simp [measure_univ]))

lemma snorm_le_snorm_of_exponent_le {p q : ℝ≥0∞} (hpq : p ≤ q) [is_probability_measure μ]
  {f : α → E} (hf : ae_strongly_measurable f μ) :
  snorm f p μ ≤ snorm f q μ :=
(snorm_le_snorm_mul_rpow_measure_univ hpq hf).trans (le_of_eq (by simp [measure_univ]))

lemma snorm'_lt_top_of_snorm'_lt_top_of_exponent_le {p q : ℝ} [is_finite_measure μ] {f : α → E}
  (hf : ae_strongly_measurable f μ) (hfq_lt_top : snorm' f q μ < ∞)
  (hp_nonneg : 0 ≤ p) (hpq : p ≤ q) :
  snorm' f p μ < ∞ :=
begin
  cases le_or_lt p 0 with hp_nonpos hp_pos,
  { rw le_antisymm hp_nonpos hp_nonneg,
    simp, },
  have hq_pos : 0 < q, from lt_of_lt_of_le hp_pos hpq,
  calc snorm' f p μ
      ≤ snorm' f q μ * (μ set.univ) ^ (1/p - 1/q) :
    snorm'_le_snorm'_mul_rpow_measure_univ hp_pos hpq hf
  ... < ∞ :
  begin
    rw ennreal.mul_lt_top_iff,
    refine or.inl ⟨hfq_lt_top, ennreal.rpow_lt_top_of_nonneg _ (measure_ne_top μ set.univ)⟩,
    rwa [le_sub_comm, sub_zero, one_div, one_div, inv_le_inv hq_pos hp_pos],
  end
end

variables (μ)

lemma pow_mul_meas_ge_le_snorm {f : α → E}
  (hp_ne_zero : p ≠ 0) (hp_ne_top : p ≠ ∞) (hf : ae_strongly_measurable f μ) (ε : ℝ≥0∞) :
  (ε * μ {x | ε ≤ ‖f x‖₊ ^ p.to_real}) ^ (1 / p.to_real) ≤ snorm f p μ :=
begin
  rw snorm_eq_lintegral_rpow_nnnorm hp_ne_zero hp_ne_top,
  exact ennreal.rpow_le_rpow (mul_meas_ge_le_lintegral₀ (hf.ennnorm.pow_const _) ε)
    (one_div_nonneg.2 ennreal.to_real_nonneg),
end

lemma mul_meas_ge_le_pow_snorm {f : α → E}
  (hp_ne_zero : p ≠ 0) (hp_ne_top : p ≠ ∞) (hf : ae_strongly_measurable f μ) (ε : ℝ≥0∞) :
  ε * μ {x | ε ≤ ‖f x‖₊ ^ p.to_real} ≤ snorm f p μ ^ p.to_real :=
begin
  have : 1 / p.to_real * p.to_real = 1,
  { refine one_div_mul_cancel _,
    rw [ne, ennreal.to_real_eq_zero_iff],
    exact not_or hp_ne_zero hp_ne_top },
  rw [← ennreal.rpow_one (ε * μ {x | ε ≤ ‖f x‖₊ ^ p.to_real}), ← this, ennreal.rpow_mul],
  exact ennreal.rpow_le_rpow (pow_mul_meas_ge_le_snorm μ hp_ne_zero hp_ne_top hf ε)
    ennreal.to_real_nonneg,
end

/-- A version of Markov's inequality using Lp-norms. -/
lemma mul_meas_ge_le_pow_snorm' {f : α → E}
  (hp_ne_zero : p ≠ 0) (hp_ne_top : p ≠ ∞) (hf : ae_strongly_measurable f μ) (ε : ℝ≥0∞) :
  ε ^ p.to_real * μ {x | ε ≤ ‖f x‖₊} ≤ snorm f p μ ^ p.to_real :=
begin
  convert mul_meas_ge_le_pow_snorm μ hp_ne_zero hp_ne_top hf (ε ^ p.to_real),
  ext x,
  rw ennreal.rpow_le_rpow_iff (ennreal.to_real_pos hp_ne_zero hp_ne_top),
end

lemma meas_ge_le_mul_pow_snorm {f : α → E} (hp_ne_zero : p ≠ 0) (hp_ne_top : p ≠ ∞)
  (hf : ae_strongly_measurable f μ) {ε : ℝ≥0∞} (hε : ε ≠ 0) :
  μ {x | ε ≤ ‖f x‖₊} ≤ ε⁻¹ ^ p.to_real * snorm f p μ ^ p.to_real :=
begin
  by_cases ε = ∞,
  { simp [h] },
  have hεpow : ε ^ p.to_real ≠ 0 := (ennreal.rpow_pos (pos_iff_ne_zero.2 hε) h).ne.symm,
  have hεpow' : ε ^ p.to_real ≠ ∞ := (ennreal.rpow_ne_top_of_nonneg ennreal.to_real_nonneg h),
  rw [ennreal.inv_rpow, ← ennreal.mul_le_mul_left hεpow hεpow', ← mul_assoc,
      ennreal.mul_inv_cancel hεpow hεpow', one_mul],
  exact mul_meas_ge_le_pow_snorm' μ hp_ne_zero hp_ne_top hf ε,
end

variables {μ}

lemma mem_ℒp.mem_ℒp_of_exponent_le {p q : ℝ≥0∞} [is_finite_measure μ] {f : α → E}
  (hfq : mem_ℒp f q μ) (hpq : p ≤ q) :
  mem_ℒp f p μ :=
begin
  cases hfq with hfq_m hfq_lt_top,
  by_cases hp0 : p = 0,
  { rwa [hp0, mem_ℒp_zero_iff_ae_strongly_measurable], },
  rw ←ne.def at hp0,
  refine ⟨hfq_m, _⟩,
  by_cases hp_top : p = ∞,
  { have hq_top : q = ∞,
      by rwa [hp_top, top_le_iff] at hpq,
    rw [hp_top],
    rwa hq_top at hfq_lt_top, },
  have hp_pos : 0 < p.to_real, from ennreal.to_real_pos hp0 hp_top,
  by_cases hq_top : q = ∞,
  { rw snorm_eq_snorm' hp0 hp_top,
    rw [hq_top, snorm_exponent_top] at hfq_lt_top,
    refine lt_of_le_of_lt (snorm'_le_snorm_ess_sup_mul_rpow_measure_univ hp_pos) _,
    refine ennreal.mul_lt_top hfq_lt_top.ne _,
    exact (ennreal.rpow_lt_top_of_nonneg (by simp [hp_pos.le]) (measure_ne_top μ set.univ)).ne },
  have hq0 : q ≠ 0,
  { by_contra hq_eq_zero,
    have hp_eq_zero : p = 0, from le_antisymm (by rwa hq_eq_zero at hpq) (zero_le _),
    rw [hp_eq_zero, ennreal.zero_to_real] at hp_pos,
    exact (lt_irrefl _) hp_pos, },
  have hpq_real : p.to_real ≤ q.to_real, by rwa ennreal.to_real_le_to_real hp_top hq_top,
  rw snorm_eq_snorm' hp0 hp_top,
  rw snorm_eq_snorm' hq0 hq_top at hfq_lt_top,
  exact snorm'_lt_top_of_snorm'_lt_top_of_exponent_le hfq_m hfq_lt_top (le_of_lt hp_pos) hpq_real,
end

section has_measurable_add
-- variable [has_measurable_add₂ E]

lemma snorm'_sum_le {ι} {f : ι → α → E} {s : finset ι}
  (hfs : ∀ i, i ∈ s → ae_strongly_measurable (f i) μ) (hq1 : 1 ≤ q) :
  snorm' (∑ i in s, f i) q μ ≤ ∑ i in s, snorm' (f i) q μ :=
finset.le_sum_of_subadditive_on_pred (λ (f : α → E), snorm' f q μ)
  (λ f, ae_strongly_measurable f μ) (snorm'_zero (zero_lt_one.trans_le hq1))
  (λ f g hf hg, snorm'_add_le hf hg hq1) (λ f g hf hg, hf.add hg) _ hfs

lemma snorm_sum_le {ι} {f : ι → α → E} {s : finset ι}
  (hfs : ∀ i, i ∈ s → ae_strongly_measurable (f i) μ) (hp1 : 1 ≤ p) :
  snorm (∑ i in s, f i) p μ ≤ ∑ i in s, snorm (f i) p μ :=
finset.le_sum_of_subadditive_on_pred (λ (f : α → E), snorm f p μ)
  (λ f, ae_strongly_measurable f μ) snorm_zero (λ f g hf hg, snorm_add_le hf hg hp1)
  (λ f g hf hg, hf.add hg) _ hfs

lemma mem_ℒp.add {f g : α → E} (hf : mem_ℒp f p μ) (hg : mem_ℒp g p μ) : mem_ℒp (f + g) p μ :=
⟨ae_strongly_measurable.add hf.1 hg.1, snorm_add_lt_top hf hg⟩

lemma mem_ℒp.sub {f g : α → E} (hf : mem_ℒp f p μ) (hg : mem_ℒp g p μ) : mem_ℒp (f - g) p μ :=
by { rw sub_eq_add_neg, exact hf.add hg.neg }

lemma mem_ℒp_finset_sum {ι} (s : finset ι) {f : ι → α → E} (hf : ∀ i ∈ s, mem_ℒp (f i) p μ) :
  mem_ℒp (λ a, ∑ i in s, f i a) p μ :=
begin
  haveI : decidable_eq ι := classical.dec_eq _,
  revert hf,
  refine finset.induction_on s _ _,
  { simp only [zero_mem_ℒp', finset.sum_empty, implies_true_iff], },
  { intros i s his ih hf,
    simp only [his, finset.sum_insert, not_false_iff],
    exact (hf i (s.mem_insert_self i)).add (ih (λ j hj, hf j (finset.mem_insert_of_mem hj))), },
end

lemma mem_ℒp_finset_sum' {ι} (s : finset ι) {f : ι → α → E} (hf : ∀ i ∈ s, mem_ℒp (f i) p μ) :
  mem_ℒp (∑ i in s, f i) p μ :=
begin
  convert mem_ℒp_finset_sum s hf,
  ext x,
  simp,
end

end has_measurable_add

end borel_space

section normed_space

variables {𝕜 : Type*} [normed_field 𝕜] [normed_space 𝕜 E] [normed_space 𝕜 F]

lemma snorm'_const_smul {f : α → F} (c : 𝕜) (hq_pos : 0 < q) :
  snorm' (c • f) q μ = (‖c‖₊ : ℝ≥0∞) * snorm' f q μ :=
begin
  rw snorm',
  simp_rw [pi.smul_apply, nnnorm_smul, ennreal.coe_mul,
    ennreal.mul_rpow_of_nonneg _ _ hq_pos.le],
  suffices h_integral : ∫⁻ a, ↑(‖c‖₊) ^ q * ↑‖f a‖₊ ^ q ∂μ
    = (‖c‖₊ : ℝ≥0∞)^q * ∫⁻ a, ‖f a‖₊ ^ q ∂μ,
  { apply_fun (λ x, x ^ (1/q)) at h_integral,
    rw [h_integral, ennreal.mul_rpow_of_nonneg _ _ (by simp [hq_pos.le] : 0 ≤ 1 / q)],
    congr,
    simp_rw [←ennreal.rpow_mul, one_div, mul_inv_cancel hq_pos.ne.symm, ennreal.rpow_one], },
  rw lintegral_const_mul',
  rw ennreal.coe_rpow_of_nonneg _ hq_pos.le,
  exact ennreal.coe_ne_top,
end

lemma snorm_ess_sup_const_smul {f : α → F} (c : 𝕜) :
  snorm_ess_sup (c • f) μ = (‖c‖₊ : ℝ≥0∞) * snorm_ess_sup f μ :=
by simp_rw [snorm_ess_sup,  pi.smul_apply, nnnorm_smul, ennreal.coe_mul, ennreal.ess_sup_const_mul]

lemma snorm_const_smul {f : α → F} (c : 𝕜) :
  snorm (c • f) p μ = (‖c‖₊ : ℝ≥0∞) * snorm f p μ :=
begin
  by_cases h0 : p = 0,
  { simp [h0], },
  by_cases h_top : p = ∞,
  { simp [h_top, snorm_ess_sup_const_smul], },
  repeat { rw snorm_eq_snorm' h0 h_top, },
  rw ←ne.def at h0,
  exact snorm'_const_smul c (ennreal.to_real_pos h0 h_top),
end

lemma mem_ℒp.const_smul {f : α → E} (hf : mem_ℒp f p μ) (c : 𝕜) :
  mem_ℒp (c • f) p μ :=
⟨ae_strongly_measurable.const_smul hf.1 c,
  (snorm_const_smul c).le.trans_lt (ennreal.mul_lt_top ennreal.coe_ne_top hf.2.ne)⟩

lemma mem_ℒp.const_mul {f : α → 𝕜} (hf : mem_ℒp f p μ) (c : 𝕜) :
  mem_ℒp (λ x, c * f x) p μ :=
hf.const_smul c

lemma snorm'_smul_le_mul_snorm' {p q r : ℝ}
  {f : α → E} (hf : ae_strongly_measurable f μ) {φ : α → 𝕜} (hφ : ae_strongly_measurable φ μ)
  (hp0_lt : 0 < p) (hpq : p < q) (hpqr : 1/p = 1/q + 1/r) :
  snorm' (φ • f) p μ ≤ snorm' φ q μ * snorm' f r μ :=
begin
  simp_rw [snorm', pi.smul_apply', nnnorm_smul, ennreal.coe_mul],
  exact ennreal.lintegral_Lp_mul_le_Lq_mul_Lr hp0_lt hpq hpqr μ hφ.ennnorm
    hf.ennnorm,
end

lemma snorm_smul_le_snorm_top_mul_snorm (p : ℝ≥0∞)
  {f : α → E} (hf : ae_strongly_measurable f μ) (φ : α → 𝕜) :
  snorm (φ • f) p μ ≤ snorm φ ∞ μ * snorm f p μ :=
begin
  by_cases hp_top : p = ∞,
  { simp_rw [hp_top, snorm_exponent_top, snorm_ess_sup, pi.smul_apply', nnnorm_smul,
      ennreal.coe_mul],
    exact ennreal.ess_sup_mul_le _ _, },
  by_cases hp_zero : p = 0,
  { simp only [hp_zero, snorm_exponent_zero, mul_zero, le_zero_iff], },
  simp_rw [snorm_eq_lintegral_rpow_nnnorm hp_zero hp_top, snorm_exponent_top, snorm_ess_sup],
  calc (∫⁻ x, ↑‖(φ • f) x‖₊ ^ p.to_real ∂μ) ^ (1 / p.to_real)
      = (∫⁻ x, ↑‖φ x‖₊ ^ p.to_real * ↑‖f x‖₊ ^ p.to_real ∂μ) ^ (1 / p.to_real) :
    begin
      congr,
      ext1 x,
      rw [pi.smul_apply', nnnorm_smul, ennreal.coe_mul,
        ennreal.mul_rpow_of_nonneg _ _ (ennreal.to_real_nonneg)],
    end
  ... ≤ (∫⁻ x, (ess_sup (λ x, ↑‖φ x‖₊) μ) ^ p.to_real * ↑‖f x‖₊ ^ p.to_real ∂μ) ^ (1 / p.to_real) :
    begin
      refine ennreal.rpow_le_rpow _ _,
      swap, { rw one_div_nonneg, exact ennreal.to_real_nonneg, },
      refine lintegral_mono_ae _,
      filter_upwards [@ennreal.ae_le_ess_sup _ _ μ (λ x, ↑‖φ x‖₊)] with x hx,
      exact mul_le_mul_right' (ennreal.rpow_le_rpow hx ennreal.to_real_nonneg) _
    end
  ... = ess_sup (λ x, ↑‖φ x‖₊) μ * (∫⁻ x, ↑‖f x‖₊ ^ p.to_real ∂μ) ^ (1 / p.to_real) :
    begin
      rw lintegral_const_mul'',
      swap, { exact hf.nnnorm.ae_measurable.coe_nnreal_ennreal.pow ae_measurable_const, },
      rw ennreal.mul_rpow_of_nonneg,
      swap, { rw one_div_nonneg, exact ennreal.to_real_nonneg, },
      rw [← ennreal.rpow_mul, one_div, mul_inv_cancel, ennreal.rpow_one],
      rw [ne.def, ennreal.to_real_eq_zero_iff, auto.not_or_eq],
      exact ⟨hp_zero, hp_top⟩,
    end
end

lemma snorm_smul_le_snorm_mul_snorm_top (p : ℝ≥0∞)
  (f : α → E) {φ : α → 𝕜} (hφ : ae_strongly_measurable φ μ) :
  snorm (φ • f) p μ ≤ snorm φ p μ * snorm f ∞ μ :=
begin
  rw ← snorm_norm,
  simp_rw [pi.smul_apply', norm_smul],
  have : (λ x, ‖φ x‖ * ‖f x‖) = (λ x, ‖f x‖) • (λ x, ‖φ x‖),
  { rw [smul_eq_mul, mul_comm], refl, },
  rw this,
  have h := snorm_smul_le_snorm_top_mul_snorm p hφ.norm (λ x, ‖f x‖),
  refine h.trans_eq _,
  simp_rw snorm_norm,
  rw mul_comm,
end

/-- Hölder's inequality, as an inequality on the `ℒp` seminorm of a scalar product `φ • f`. -/
lemma snorm_smul_le_mul_snorm {p q r : ℝ≥0∞}
  {f : α → E} (hf : ae_strongly_measurable f μ) {φ : α → 𝕜} (hφ : ae_strongly_measurable φ μ)
  (hpqr : 1/p = 1/q + 1/r) :
  snorm (φ • f) p μ ≤ snorm φ q μ * snorm f r μ :=
begin
  by_cases hp_zero : p = 0,
  { simp [hp_zero], },
  have hq_ne_zero : q ≠ 0,
  { intro hq_zero,
    simp only [hq_zero, hp_zero, one_div, ennreal.inv_zero, top_add,
      ennreal.inv_eq_top] at hpqr,
    exact hpqr, },
  have hr_ne_zero : r ≠ 0,
  { intro hr_zero,
    simp only [hr_zero, hp_zero, one_div, ennreal.inv_zero, add_top,
      ennreal.inv_eq_top] at hpqr,
    exact hpqr, },
  by_cases hq_top : q = ∞,
  { have hpr : p = r,
    { simpa only [hq_top, one_div, ennreal.div_top, zero_add, inv_inj] using hpqr, },
    rw [← hpr, hq_top],
    exact snorm_smul_le_snorm_top_mul_snorm p hf φ, },
  by_cases hr_top : r = ∞,
  { have hpq : p = q,
    { simpa only [hr_top, one_div, ennreal.div_top, add_zero, inv_inj] using hpqr, },
    rw [← hpq, hr_top],
    exact snorm_smul_le_snorm_mul_snorm_top p f hφ, },
  have hpq : p < q,
  { suffices : 1 / q < 1 / p,
    { rwa [one_div, one_div, ennreal.inv_lt_inv] at this, },
    rw hpqr,
    refine ennreal.lt_add_right _ _,
    { simp only [hq_ne_zero, one_div, ne.def, ennreal.inv_eq_top, not_false_iff], },
    { simp only [hr_top, one_div, ne.def, ennreal.inv_eq_zero, not_false_iff], }, },
  rw [snorm_eq_snorm' hp_zero (hpq.trans_le le_top).ne, snorm_eq_snorm' hq_ne_zero hq_top,
    snorm_eq_snorm' hr_ne_zero hr_top],
  refine snorm'_smul_le_mul_snorm' hf hφ _ _ _,
  { exact ennreal.to_real_pos hp_zero (hpq.trans_le le_top).ne, },
  { exact ennreal.to_real_strict_mono hq_top hpq, },
  rw [← ennreal.one_to_real, ← ennreal.to_real_div, ← ennreal.to_real_div, ← ennreal.to_real_div,
    hpqr, ennreal.to_real_add],
  { simp only [hq_ne_zero, one_div, ne.def, ennreal.inv_eq_top, not_false_iff], },
  { simp only [hr_ne_zero, one_div, ne.def, ennreal.inv_eq_top, not_false_iff], },
end

lemma mem_ℒp.smul {p q r : ℝ≥0∞} {f : α → E} {φ : α → 𝕜}
  (hf : mem_ℒp f r μ) (hφ : mem_ℒp φ q μ) (hpqr : 1/p = 1/q + 1/r) :
  mem_ℒp (φ • f) p μ :=
⟨hφ.1.smul hf.1, (snorm_smul_le_mul_snorm hf.1 hφ.1 hpqr).trans_lt
  (ennreal.mul_lt_top hφ.snorm_ne_top hf.snorm_ne_top)⟩

lemma mem_ℒp.smul_of_top_right {p : ℝ≥0∞} {f : α → E} {φ : α → 𝕜}
  (hf : mem_ℒp f p μ) (hφ : mem_ℒp φ ∞ μ) :
  mem_ℒp (φ • f) p μ :=
by { apply hf.smul hφ, simp only [ennreal.div_top, zero_add] }

lemma mem_ℒp.smul_of_top_left {p : ℝ≥0∞} {f : α → E} {φ : α → 𝕜}
  (hf : mem_ℒp f ∞ μ) (hφ : mem_ℒp φ p μ) :
  mem_ℒp (φ • f) p μ :=
by { apply hf.smul hφ, simp only [ennreal.div_top, add_zero] }

end normed_space

section monotonicity

lemma snorm_le_mul_snorm_aux_of_nonneg {f : α → F} {g : α → G} {c : ℝ}
  (h : ∀ᵐ x ∂μ, ‖f x‖ ≤ c * ‖g x‖) (hc : 0 ≤ c) (p : ℝ≥0∞) :
  snorm f p μ ≤ (ennreal.of_real c) * snorm g p μ :=
begin
  lift c to ℝ≥0 using hc,
  rw [ennreal.of_real_coe_nnreal, ← c.nnnorm_eq, ← snorm_norm g, ← snorm_const_smul (c : ℝ)],
  swap, apply_instance,
  refine snorm_mono_ae _,
  simpa
end

lemma snorm_le_mul_snorm_aux_of_neg {f : α → F} {g : α → G} {c : ℝ}
  (h : ∀ᵐ x ∂μ, ‖f x‖ ≤ c * ‖g x‖) (hc : c < 0) (p : ℝ≥0∞) :
  snorm f p μ = 0 ∧ snorm g p μ = 0 :=
begin
  suffices : f =ᵐ[μ] 0 ∧ g =ᵐ[μ] 0,
    by simp [snorm_congr_ae this.1, snorm_congr_ae this.2],
  refine ⟨h.mono $ λ x hx, _, h.mono $ λ x hx, _⟩,
  { refine norm_le_zero_iff.1 (hx.trans _),
    exact mul_nonpos_of_nonpos_of_nonneg hc.le (norm_nonneg _) },
  { refine norm_le_zero_iff.1 (nonpos_of_mul_nonneg_right _ hc),
    exact (norm_nonneg _).trans hx }
end

lemma snorm_le_mul_snorm_of_ae_le_mul {f : α → F} {g : α → G} {c : ℝ}
  (h : ∀ᵐ x ∂μ, ‖f x‖ ≤ c * ‖g x‖) (p : ℝ≥0∞) :
  snorm f p μ ≤ (ennreal.of_real c) * snorm g p μ :=
begin
  cases le_or_lt 0 c with hc hc,
  { exact snorm_le_mul_snorm_aux_of_nonneg h hc p },
  { simp [snorm_le_mul_snorm_aux_of_neg h hc p] }
end

lemma mem_ℒp.of_le_mul {f : α → E} {g : α → F} {c : ℝ}
  (hg : mem_ℒp g p μ) (hf : ae_strongly_measurable f μ) (hfg : ∀ᵐ x ∂μ, ‖f x‖ ≤ c * ‖g x‖) :
  mem_ℒp f p μ :=
⟨hf, lt_of_le_of_lt (snorm_le_mul_snorm_of_ae_le_mul hfg p) $
  ennreal.mul_lt_top ennreal.of_real_ne_top hg.snorm_ne_top⟩

end monotonicity

lemma snorm_indicator_ge_of_bdd_below (hp : p ≠ 0) (hp' : p ≠ ∞)
  {f : α → F} (C : ℝ≥0) {s : set α} (hs : measurable_set s)
  (hf : ∀ᵐ x ∂μ, x ∈ s → C ≤ ‖s.indicator f x‖₊) :
  C • μ s ^ (1 / p.to_real) ≤ snorm (s.indicator f) p μ :=
begin
  rw [ennreal.smul_def, smul_eq_mul, snorm_eq_lintegral_rpow_nnnorm hp hp',
    ennreal.le_rpow_one_div_iff (ennreal.to_real_pos hp hp'),
    ennreal.mul_rpow_of_nonneg _ _ ennreal.to_real_nonneg,
    ← ennreal.rpow_mul, one_div_mul_cancel (ennreal.to_real_pos hp hp').ne.symm, ennreal.rpow_one,
    ← set_lintegral_const, ← lintegral_indicator _ hs],
  refine lintegral_mono_ae _,
  filter_upwards [hf] with x hx,
  rw nnnorm_indicator_eq_indicator_nnnorm,
  by_cases hxs : x ∈ s,
  { simp only [set.indicator_of_mem hxs] at ⊢ hx,
    exact ennreal.rpow_le_rpow (ennreal.coe_le_coe.2 (hx hxs)) ennreal.to_real_nonneg },
  { simp [set.indicator_of_not_mem hxs] },
end

section is_R_or_C
variables {𝕜 : Type*} [is_R_or_C 𝕜] {f : α → 𝕜}

lemma mem_ℒp.re (hf : mem_ℒp f p μ) : mem_ℒp (λ x, is_R_or_C.re (f x)) p μ :=
begin
  have : ∀ x, ‖is_R_or_C.re (f x)‖ ≤ 1 * ‖f x‖,
    by { intro x, rw one_mul, exact is_R_or_C.norm_re_le_norm (f x), },
  exact hf.of_le_mul hf.1.re (eventually_of_forall this),
end

lemma mem_ℒp.im (hf : mem_ℒp f p μ) : mem_ℒp (λ x, is_R_or_C.im (f x)) p μ :=
begin
  have : ∀ x, ‖is_R_or_C.im (f x)‖ ≤ 1 * ‖f x‖,
    by { intro x, rw one_mul, exact is_R_or_C.norm_im_le_norm (f x), },
  exact hf.of_le_mul hf.1.im (eventually_of_forall this),
end

end is_R_or_C

section inner_product
variables {E' 𝕜 : Type*} [is_R_or_C 𝕜] [normed_add_comm_group E'] [inner_product_space 𝕜 E']

local notation `⟪`x`, `y`⟫` := @inner 𝕜 E' _ x y

lemma mem_ℒp.const_inner (c : E') {f : α → E'} (hf : mem_ℒp f p μ) :
  mem_ℒp (λ a, ⟪c, f a⟫) p μ :=
hf.of_le_mul (ae_strongly_measurable.inner ae_strongly_measurable_const hf.1)
  (eventually_of_forall (λ x, norm_inner_le_norm _ _))

lemma mem_ℒp.inner_const {f : α → E'} (hf : mem_ℒp f p μ) (c : E') :
  mem_ℒp (λ a, ⟪f a, c⟫) p μ :=
hf.of_le_mul (ae_strongly_measurable.inner hf.1 ae_strongly_measurable_const)
  (eventually_of_forall (λ x, by { rw mul_comm, exact norm_inner_le_norm _ _, }))

end inner_product

section liminf

variables [measurable_space E] [opens_measurable_space E] {R : ℝ≥0}

lemma ae_bdd_liminf_at_top_rpow_of_snorm_bdd {p : ℝ≥0∞}
  {f : ℕ → α → E} (hfmeas : ∀ n, measurable (f n)) (hbdd : ∀ n, snorm (f n) p μ ≤ R) :
  ∀ᵐ x ∂μ, liminf (λ n, (‖f n x‖₊ ^ p.to_real : ℝ≥0∞)) at_top < ∞ :=
begin
  by_cases hp0 : p.to_real = 0,
  { simp only [hp0, ennreal.rpow_zero],
    refine eventually_of_forall (λ x, _),
    rw liminf_const (1 : ℝ≥0∞),
    exacts [ennreal.one_lt_top, at_top_ne_bot] },
  have hp : p ≠ 0 := λ h, by simpa [h] using hp0,
  have hp' : p ≠ ∞ := λ h, by simpa [h] using hp0,
  refine ae_lt_top
    (measurable_liminf (λ n, (hfmeas n).nnnorm.coe_nnreal_ennreal.pow_const p.to_real))
    (lt_of_le_of_lt (lintegral_liminf_le
      (λ n, (hfmeas n).nnnorm.coe_nnreal_ennreal.pow_const p.to_real))
      (lt_of_le_of_lt _ (ennreal.rpow_lt_top_of_nonneg
        ennreal.to_real_nonneg ennreal.coe_ne_top : ↑R ^ p.to_real < ∞))).ne,
  simp_rw snorm_eq_lintegral_rpow_nnnorm hp hp' at hbdd,
  simp_rw [liminf_eq, eventually_at_top],
  exact Sup_le (λ b ⟨a, ha⟩, (ha a le_rfl).trans
    ((ennreal.rpow_one_div_le_iff (ennreal.to_real_pos hp hp')).1 (hbdd _))),
end

lemma ae_bdd_liminf_at_top_of_snorm_bdd {p : ℝ≥0∞} (hp : p ≠ 0)
  {f : ℕ → α → E} (hfmeas : ∀ n, measurable (f n)) (hbdd : ∀ n, snorm (f n) p μ ≤ R) :
  ∀ᵐ x ∂μ, liminf (λ n, (‖f n x‖₊ : ℝ≥0∞)) at_top < ∞ :=
begin
  by_cases hp' : p = ∞,
  { subst hp',
    simp_rw snorm_exponent_top at hbdd,
    have : ∀ n, ∀ᵐ x ∂μ, (‖f n x‖₊ : ℝ≥0∞) < R + 1 :=
      λ n, ae_lt_of_ess_sup_lt (lt_of_le_of_lt (hbdd n) $
        ennreal.lt_add_right ennreal.coe_ne_top one_ne_zero),
    rw ← ae_all_iff at this,
    filter_upwards [this] with x hx using lt_of_le_of_lt
      (liminf_le_of_frequently_le' $ frequently_of_forall $ λ n, (hx n).le)
      (ennreal.add_lt_top.2 ⟨ennreal.coe_lt_top, ennreal.one_lt_top⟩) },
  filter_upwards [ae_bdd_liminf_at_top_rpow_of_snorm_bdd hfmeas hbdd] with x hx,
  have hppos : 0 < p.to_real := ennreal.to_real_pos hp hp',
  have : liminf (λ n, (‖f n x‖₊ ^ p.to_real : ℝ≥0∞)) at_top =
    (liminf (λ n, (‖f n x‖₊ : ℝ≥0∞)) at_top)^ p.to_real,
  { change liminf (λ n, ennreal.order_iso_rpow p.to_real hppos (‖f n x‖₊ : ℝ≥0∞)) at_top =
      ennreal.order_iso_rpow p.to_real hppos (liminf (λ n, (‖f n x‖₊ : ℝ≥0∞)) at_top),
    refine (order_iso.liminf_apply (ennreal.order_iso_rpow p.to_real _) _ _ _ _).symm;
    is_bounded_default },
  rw this at hx,
  rw [← ennreal.rpow_one (liminf (λ n, ‖f n x‖₊) at_top), ← mul_inv_cancel hppos.ne.symm,
    ennreal.rpow_mul],
  exact ennreal.rpow_lt_top_of_nonneg (inv_nonneg.2 hppos.le) hx.ne,
end

end liminf

end ℒp

=======
>>>>>>> ccdbfb6e
/-!
### Lp space

The space of equivalence classes of measurable functions for which `snorm f p μ < ∞`.
-/

@[simp] lemma snorm_ae_eq_fun {α E : Type*} [measurable_space α] {μ : measure α}
  [normed_add_comm_group E] {p : ℝ≥0∞} {f : α → E} (hf : ae_strongly_measurable f μ) :
  snorm (ae_eq_fun.mk f hf) p μ = snorm f p μ :=
snorm_congr_ae (ae_eq_fun.coe_fn_mk _ _)

lemma mem_ℒp.snorm_mk_lt_top {α E : Type*} [measurable_space α] {μ : measure α}
  [normed_add_comm_group E] {p : ℝ≥0∞} {f : α → E} (hfp : mem_ℒp f p μ) :
  snorm (ae_eq_fun.mk f hfp.1) p μ < ∞ :=
by simp [hfp.2]

/-- Lp space -/
def Lp {α} (E : Type*) {m : measurable_space α} [normed_add_comm_group E]
  (p : ℝ≥0∞) (μ : measure α . volume_tac) : add_subgroup (α →ₘ[μ] E) :=
{ carrier := {f | snorm f p μ < ∞},
  zero_mem' := by simp [snorm_congr_ae ae_eq_fun.coe_fn_zero, snorm_zero],
  add_mem' := λ f g hf hg, by simp [snorm_congr_ae (ae_eq_fun.coe_fn_add _ _),
    snorm_add_lt_top ⟨f.ae_strongly_measurable, hf⟩ ⟨g.ae_strongly_measurable, hg⟩],
  neg_mem' := λ f hf,
    by rwa [set.mem_set_of_eq, snorm_congr_ae (ae_eq_fun.coe_fn_neg _), snorm_neg] }

localized "notation (name := measure_theory.L1)
  α ` →₁[`:25 μ `] ` E := measure_theory.Lp E 1 μ" in measure_theory
localized "notation (name := measure_theory.L2)
  α ` →₂[`:25 μ `] ` E := measure_theory.Lp E 2 μ" in measure_theory

namespace mem_ℒp

/-- make an element of Lp from a function verifying `mem_ℒp` -/
def to_Lp (f : α → E) (h_mem_ℒp : mem_ℒp f p μ) : Lp E p μ :=
⟨ae_eq_fun.mk f h_mem_ℒp.1, h_mem_ℒp.snorm_mk_lt_top⟩

lemma coe_fn_to_Lp {f : α → E} (hf : mem_ℒp f p μ) : hf.to_Lp f =ᵐ[μ] f :=
ae_eq_fun.coe_fn_mk _ _

lemma to_Lp_congr {f g : α → E} (hf : mem_ℒp f p μ) (hg : mem_ℒp g p μ) (hfg : f =ᵐ[μ] g) :
  hf.to_Lp f = hg.to_Lp g :=
by simp [to_Lp, hfg]

@[simp] lemma to_Lp_eq_to_Lp_iff {f g : α → E} (hf : mem_ℒp f p μ) (hg : mem_ℒp g p μ) :
  hf.to_Lp f = hg.to_Lp g ↔ f =ᵐ[μ] g :=
by simp [to_Lp]

@[simp] lemma to_Lp_zero (h : mem_ℒp (0 : α → E) p μ) : h.to_Lp 0 = 0 := rfl

lemma to_Lp_add {f g : α → E} (hf : mem_ℒp f p μ) (hg : mem_ℒp g p μ) :
  (hf.add hg).to_Lp (f + g) = hf.to_Lp f + hg.to_Lp g := rfl

lemma to_Lp_neg {f : α → E} (hf : mem_ℒp f p μ) : hf.neg.to_Lp (-f) = - hf.to_Lp f := rfl

lemma to_Lp_sub {f g : α → E} (hf : mem_ℒp f p μ) (hg : mem_ℒp g p μ) :
  (hf.sub hg).to_Lp (f - g) = hf.to_Lp f - hg.to_Lp g := rfl

end mem_ℒp

namespace Lp

instance : has_coe_to_fun (Lp E p μ) (λ _, α → E) := ⟨λ f, ((f : α →ₘ[μ] E) : α → E)⟩

@[ext] lemma ext {f g : Lp E p μ} (h : f =ᵐ[μ] g) : f = g :=
begin
  cases f,
  cases g,
  simp only [subtype.mk_eq_mk],
  exact ae_eq_fun.ext h
end

lemma ext_iff {f g : Lp E p μ} : f = g ↔ f =ᵐ[μ] g :=
⟨λ h, by rw h, λ h, ext h⟩

lemma mem_Lp_iff_snorm_lt_top {f : α →ₘ[μ] E} : f ∈ Lp E p μ ↔ snorm f p μ < ∞ := iff.refl _

lemma mem_Lp_iff_mem_ℒp {f : α →ₘ[μ] E} : f ∈ Lp E p μ ↔ mem_ℒp f p μ :=
by simp [mem_Lp_iff_snorm_lt_top, mem_ℒp, f.strongly_measurable.ae_strongly_measurable]

protected lemma antitone [is_finite_measure μ] {p q : ℝ≥0∞} (hpq : p ≤ q) : Lp E q μ ≤ Lp E p μ :=
λ f hf, (mem_ℒp.mem_ℒp_of_exponent_le ⟨f.ae_strongly_measurable, hf⟩ hpq).2

@[simp] lemma coe_fn_mk {f : α →ₘ[μ] E} (hf : snorm f p μ < ∞) :
  ((⟨f, hf⟩ : Lp E p μ) : α → E) = f := rfl

@[simp] lemma coe_mk {f : α →ₘ[μ] E} (hf : snorm f p μ < ∞) :
  ((⟨f, hf⟩ : Lp E p μ) : α →ₘ[μ] E) = f := rfl

@[simp] lemma to_Lp_coe_fn (f : Lp E p μ) (hf : mem_ℒp f p μ) : hf.to_Lp f = f :=
by { cases f, simp [mem_ℒp.to_Lp] }

lemma snorm_lt_top (f : Lp E p μ) : snorm f p μ < ∞ := f.prop

lemma snorm_ne_top (f : Lp E p μ) : snorm f p μ ≠ ∞ := (snorm_lt_top f).ne

@[measurability]
protected lemma strongly_measurable (f : Lp E p μ) : strongly_measurable f :=
f.val.strongly_measurable

@[measurability]
protected lemma ae_strongly_measurable (f : Lp E p μ) : ae_strongly_measurable f μ :=
f.val.ae_strongly_measurable

protected lemma mem_ℒp (f : Lp E p μ) : mem_ℒp f p μ := ⟨Lp.ae_strongly_measurable f, f.prop⟩

variables (E p μ)
lemma coe_fn_zero : ⇑(0 : Lp E p μ) =ᵐ[μ] 0 := ae_eq_fun.coe_fn_zero
variables {E p μ}

lemma coe_fn_neg (f : Lp E p μ) : ⇑(-f) =ᵐ[μ] -f := ae_eq_fun.coe_fn_neg _

lemma coe_fn_add (f g : Lp E p μ) : ⇑(f + g) =ᵐ[μ] f + g := ae_eq_fun.coe_fn_add _ _

lemma coe_fn_sub (f g : Lp E p μ) : ⇑(f - g) =ᵐ[μ] f - g := ae_eq_fun.coe_fn_sub _ _

lemma mem_Lp_const (α) {m : measurable_space α} (μ : measure α) (c : E) [is_finite_measure μ] :
  @ae_eq_fun.const α _ _ μ _ c ∈ Lp E p μ :=
(mem_ℒp_const c).snorm_mk_lt_top

instance : has_norm (Lp E p μ) := { norm := λ f, ennreal.to_real (snorm f p μ) }

-- note: we need this to be defeq to the instance from `seminormed_add_group.to_has_nnnorm`, so
-- can't use `ennreal.to_nnreal (snorm f p μ)`
instance : has_nnnorm (Lp E p μ) := { nnnorm := λ f, ⟨‖f‖, ennreal.to_real_nonneg⟩ }

instance : has_dist (Lp E p μ) := { dist := λ f g, ‖f - g‖}

instance : has_edist (Lp E p μ) := { edist := λ f g, snorm (f - g) p μ }

lemma norm_def (f : Lp E p μ) : ‖f‖ = ennreal.to_real (snorm f p μ) := rfl

lemma nnnorm_def (f : Lp E p μ) : ‖f‖₊ = ennreal.to_nnreal (snorm f p μ) := subtype.eta _ _

@[simp, norm_cast] protected lemma coe_nnnorm (f : Lp E p μ) : (‖f‖₊ : ℝ) = ‖f‖ := rfl

@[simp] lemma norm_to_Lp (f : α → E) (hf : mem_ℒp f p μ) :
  ‖hf.to_Lp f‖ = ennreal.to_real (snorm f p μ) :=
by rw [norm_def, snorm_congr_ae (mem_ℒp.coe_fn_to_Lp hf)]

@[simp] lemma nnnorm_to_Lp (f : α → E) (hf : mem_ℒp f p μ) :
  ‖hf.to_Lp f‖₊ = ennreal.to_nnreal (snorm f p μ) :=
nnreal.eq $ norm_to_Lp f hf

lemma dist_def (f g : Lp E p μ) : dist f g = (snorm (f - g) p μ).to_real :=
begin
  simp_rw [dist, norm_def],
  congr' 1,
  apply snorm_congr_ae (coe_fn_sub _ _),
end

lemma edist_def (f g : Lp E p μ) : edist f g = snorm (f - g) p μ :=
rfl

@[simp] lemma edist_to_Lp_to_Lp (f g : α → E) (hf : mem_ℒp f p μ) (hg : mem_ℒp g p μ) :
  edist (hf.to_Lp f) (hg.to_Lp g) = snorm (f - g) p μ :=
by { rw edist_def, exact snorm_congr_ae (hf.coe_fn_to_Lp.sub hg.coe_fn_to_Lp) }

@[simp] lemma edist_to_Lp_zero (f : α → E) (hf : mem_ℒp f p μ) :
  edist (hf.to_Lp f) 0 = snorm f p μ :=
by { convert edist_to_Lp_to_Lp f 0 hf zero_mem_ℒp, simp }

@[simp] lemma nnnorm_zero : ‖(0 : Lp E p μ)‖₊ = 0 :=
begin
  rw [nnnorm_def],
  change (snorm ⇑(0 : α →ₘ[μ] E) p μ).to_nnreal = 0,
  simp [snorm_congr_ae ae_eq_fun.coe_fn_zero, snorm_zero]
end

@[simp] lemma norm_zero : ‖(0 : Lp E p μ)‖ = 0 :=
congr_arg coe nnnorm_zero

lemma nnnorm_eq_zero_iff {f : Lp E p μ} (hp : 0 < p) : ‖f‖₊ = 0 ↔ f = 0 :=
begin
  refine ⟨λ hf, _, λ hf, by simp [hf]⟩,
  rw [nnnorm_def, ennreal.to_nnreal_eq_zero_iff] at hf,
  cases hf,
  { rw snorm_eq_zero_iff (Lp.ae_strongly_measurable f) hp.ne.symm at hf,
    exact subtype.eq (ae_eq_fun.ext (hf.trans ae_eq_fun.coe_fn_zero.symm)), },
  { exact absurd hf (snorm_ne_top f), },
end

lemma norm_eq_zero_iff {f : Lp E p μ} (hp : 0 < p) : ‖f‖ = 0 ↔ f = 0 :=
iff.symm $ (nnnorm_eq_zero_iff hp).symm.trans $ (nnreal.coe_eq_zero _).symm

lemma eq_zero_iff_ae_eq_zero {f : Lp E p μ} : f = 0 ↔ f =ᵐ[μ] 0 :=
begin
  split,
  { assume h,
    rw h,
    exact ae_eq_fun.coe_fn_const _ _ },
  { assume h,
    ext1,
    filter_upwards [h, ae_eq_fun.coe_fn_const α (0 : E)] with _ ha h'a,
    rw ha,
    exact h'a.symm, },
end

@[simp] lemma nnnorm_neg (f : Lp E p μ) : ‖-f‖₊ = ‖f‖₊ :=
by rw [nnnorm_def, nnnorm_def, snorm_congr_ae (coe_fn_neg _), snorm_neg]

@[simp] lemma norm_neg (f : Lp E p μ) : ‖-f‖ = ‖f‖ :=
(congr_arg (coe : ℝ≥0 → ℝ) (nnnorm_neg f) : _)

lemma nnnorm_le_mul_nnnorm_of_ae_le_mul {c : ℝ≥0} {f : Lp E p μ} {g : Lp F p μ}
  (h : ∀ᵐ x ∂μ, ‖f x‖₊ ≤ c * ‖g x‖₊ ) : ‖f‖₊ ≤ c * ‖g‖₊  :=
begin
  simp only [nnnorm_def],
  have := snorm_le_nnreal_smul_snorm_of_ae_le_mul h p,
  rwa [← ennreal.to_nnreal_le_to_nnreal, ennreal.smul_def, smul_eq_mul, ennreal.to_nnreal_mul,
    ennreal.to_nnreal_coe] at this,
  { exact (Lp.mem_ℒp _).snorm_ne_top },
  { exact ennreal.mul_ne_top ennreal.coe_ne_top (Lp.mem_ℒp _).snorm_ne_top },
end

lemma norm_le_mul_norm_of_ae_le_mul {c : ℝ} {f : Lp E p μ} {g : Lp F p μ}
  (h : ∀ᵐ x ∂μ, ‖f x‖ ≤ c * ‖g x‖) : ‖f‖ ≤ c * ‖g‖ :=
begin
  cases le_or_lt 0 c with hc hc,
  { lift c to ℝ≥0 using hc,
    exact nnreal.coe_le_coe.mpr (nnnorm_le_mul_nnnorm_of_ae_le_mul h) },
  { simp only [norm_def],
    have := snorm_eq_zero_and_zero_of_ae_le_mul_neg h hc p,
    simp [this] }
end

lemma norm_le_norm_of_ae_le {f : Lp E p μ} {g : Lp F p μ} (h : ∀ᵐ x ∂μ, ‖f x‖ ≤ ‖g x‖) :
  ‖f‖ ≤ ‖g‖ :=
begin
  rw [norm_def, norm_def, ennreal.to_real_le_to_real (snorm_ne_top _) (snorm_ne_top _)],
  exact snorm_mono_ae h
end

lemma mem_Lp_of_nnnorm_ae_le_mul {c : ℝ≥0} {f : α →ₘ[μ] E} {g : Lp F p μ}
  (h : ∀ᵐ x ∂μ, ‖f x‖₊ ≤ c * ‖g x‖₊) :
  f ∈ Lp E p μ :=
mem_Lp_iff_mem_ℒp.2 $ mem_ℒp.of_nnnorm_le_mul (Lp.mem_ℒp g) f.ae_strongly_measurable h

lemma mem_Lp_of_ae_le_mul {c : ℝ} {f : α →ₘ[μ] E} {g : Lp F p μ} (h : ∀ᵐ x ∂μ, ‖f x‖ ≤ c * ‖g x‖) :
  f ∈ Lp E p μ :=
mem_Lp_iff_mem_ℒp.2 $ mem_ℒp.of_le_mul (Lp.mem_ℒp g) f.ae_strongly_measurable h

lemma mem_Lp_of_nnnorm_ae_le {f : α →ₘ[μ] E} {g : Lp F p μ} (h : ∀ᵐ x ∂μ, ‖f x‖₊ ≤ ‖g x‖₊) :
  f ∈ Lp E p μ :=
mem_Lp_iff_mem_ℒp.2 $ mem_ℒp.of_le (Lp.mem_ℒp g) f.ae_strongly_measurable h

lemma mem_Lp_of_ae_le {f : α →ₘ[μ] E} {g : Lp F p μ} (h : ∀ᵐ x ∂μ, ‖f x‖ ≤ ‖g x‖) :
  f ∈ Lp E p μ :=
mem_Lp_of_nnnorm_ae_le h

lemma mem_Lp_of_ae_nnnorm_bound [is_finite_measure μ] {f : α →ₘ[μ] E} (C : ℝ≥0)
  (hfC : ∀ᵐ x ∂μ, ‖f x‖₊ ≤ C) :
  f ∈ Lp E p μ :=
mem_Lp_iff_mem_ℒp.2 $ mem_ℒp.of_bound f.ae_strongly_measurable _ hfC

lemma mem_Lp_of_ae_bound [is_finite_measure μ] {f : α →ₘ[μ] E} (C : ℝ) (hfC : ∀ᵐ x ∂μ, ‖f x‖ ≤ C) :
  f ∈ Lp E p μ :=
mem_Lp_iff_mem_ℒp.2 $ mem_ℒp.of_bound f.ae_strongly_measurable _ hfC

lemma nnnorm_le_of_ae_bound [is_finite_measure μ] {f : Lp E p μ} {C : ℝ≥0}
  (hfC : ∀ᵐ x ∂μ, ‖f x‖₊ ≤ C) :
  ‖f‖₊ ≤ (measure_univ_nnreal μ) ^ (p.to_real)⁻¹ * C :=
begin
  by_cases hμ : μ = 0,
  { by_cases hp : p.to_real⁻¹ = 0,
    { simp [hp, hμ, nnnorm_def] },
    { simp [hμ, nnnorm_def, real.zero_rpow hp] } },
  rw [←ennreal.coe_le_coe, nnnorm_def, ennreal.coe_to_nnreal (snorm_ne_top _)],
  refine (snorm_le_of_ae_nnnorm_bound hfC).trans_eq _,
  rw [← coe_measure_univ_nnreal μ, ennreal.coe_rpow_of_ne_zero (measure_univ_nnreal_pos hμ).ne',
    ennreal.coe_mul, mul_comm, ennreal.smul_def, smul_eq_mul],
end

lemma norm_le_of_ae_bound [is_finite_measure μ] {f : Lp E p μ} {C : ℝ} (hC : 0 ≤ C)
  (hfC : ∀ᵐ x ∂μ, ‖f x‖ ≤ C) :
  ‖f‖ ≤ (measure_univ_nnreal μ) ^ (p.to_real)⁻¹ * C :=
begin
  lift C to ℝ≥0 using hC,
  have := nnnorm_le_of_ae_bound hfC,
  rwa [←nnreal.coe_le_coe, nnreal.coe_mul, nnreal.coe_rpow] at this,
end

instance [hp : fact (1 ≤ p)] : normed_add_comm_group (Lp E p μ) :=
{ edist := edist,
  edist_dist := λ f g, by
    rw [edist_def, dist_def, ←snorm_congr_ae (coe_fn_sub _ _),
      ennreal.of_real_to_real (snorm_ne_top (f - g))],
  ..add_group_norm.to_normed_add_comm_group
    { to_fun := (norm : Lp E p μ → ℝ),
      map_zero' := norm_zero,
      neg' := by simp,
      add_le' := λ f g, begin
        simp only [norm_def],
        rw ← ennreal.to_real_add (snorm_ne_top f) (snorm_ne_top g),
        suffices h_snorm : snorm ⇑(f + g) p μ ≤ snorm ⇑f p μ + snorm ⇑g p μ,
        { rwa ennreal.to_real_le_to_real (snorm_ne_top (f + g)),
          exact ennreal.add_ne_top.mpr ⟨snorm_ne_top f, snorm_ne_top g⟩, },
        rw [snorm_congr_ae (coe_fn_add _ _)],
        exact snorm_add_le (Lp.ae_strongly_measurable f) (Lp.ae_strongly_measurable g) hp.1,
      end,
      eq_zero_of_map_eq_zero' := λ f, (norm_eq_zero_iff $ zero_lt_one.trans_le hp.1).1 } }

-- check no diamond is created
example [fact (1 ≤ p)] :
  pseudo_emetric_space.to_has_edist = (Lp.has_edist : has_edist (Lp E p μ)) :=
rfl

example [fact (1 ≤ p)] :
  seminormed_add_group.to_has_nnnorm = (Lp.has_nnnorm : has_nnnorm (Lp E p μ)) :=
rfl

section has_bounded_smul

variables {𝕜 𝕜' : Type*}
variables [normed_ring 𝕜] [normed_ring 𝕜'] [module 𝕜 E] [module 𝕜' E]
variables [has_bounded_smul 𝕜 E] [has_bounded_smul 𝕜' E]

lemma mem_Lp_const_smul (c : 𝕜) (f : Lp E p μ) : c • ↑f ∈ Lp E p μ :=
begin
  rw [mem_Lp_iff_snorm_lt_top, snorm_congr_ae (ae_eq_fun.coe_fn_smul _ _)],
  refine (snorm_const_smul_le _ _).trans_lt _,
  rw [ennreal.smul_def, smul_eq_mul, ennreal.mul_lt_top_iff],
  exact or.inl ⟨ennreal.coe_lt_top, f.prop⟩,
end

variables (E p μ 𝕜)

/-- The `𝕜`-submodule of elements of `α →ₘ[μ] E` whose `Lp` norm is finite.  This is `Lp E p μ`,
with extra structure. -/
def Lp_submodule : submodule 𝕜 (α →ₘ[μ] E) :=
{ smul_mem' := λ c f hf, by simpa using mem_Lp_const_smul c ⟨f, hf⟩,
  .. Lp E p μ }

variables {E p μ 𝕜}

lemma coe_Lp_submodule : (Lp_submodule E p μ 𝕜).to_add_subgroup = Lp E p μ := rfl

instance : module 𝕜 (Lp E p μ) :=
{ .. (Lp_submodule E p μ 𝕜).module }

lemma coe_fn_smul (c : 𝕜) (f : Lp E p μ) : ⇑(c • f) =ᵐ[μ] c • f := ae_eq_fun.coe_fn_smul _ _

instance [module 𝕜ᵐᵒᵖ E] [has_bounded_smul 𝕜ᵐᵒᵖ E] [is_central_scalar 𝕜 E] :
  is_central_scalar 𝕜 (Lp E p μ) :=
{ op_smul_eq_smul := λ k f, subtype.ext $ op_smul_eq_smul k (f : α →ₘ[μ] E) }

instance [smul_comm_class 𝕜 𝕜' E] : smul_comm_class 𝕜 𝕜' (Lp E p μ) :=
{ smul_comm := λ k k' f, subtype.ext $ smul_comm k k' (f : α →ₘ[μ] E) }

instance [has_smul 𝕜 𝕜'] [is_scalar_tower 𝕜 𝕜' E] : is_scalar_tower 𝕜 𝕜' (Lp E p μ) :=
{ smul_assoc := λ k k' f, subtype.ext $ smul_assoc k k' (f : α →ₘ[μ] E) }

instance [fact (1 ≤ p)] : has_bounded_smul 𝕜 (Lp E p μ) :=
-- TODO: add `has_bounded_smul.of_nnnorm_smul_le
has_bounded_smul.of_norm_smul_le $ λ r f, begin
  suffices : (‖r • f‖₊ : ℝ≥0∞) ≤ ‖r‖₊ * ‖f‖₊,
  { exact_mod_cast this },
  rw [nnnorm_def, nnnorm_def, ennreal.coe_to_nnreal (Lp.snorm_ne_top _),
    snorm_congr_ae (coe_fn_smul _ _), ennreal.coe_to_nnreal (Lp.snorm_ne_top _)],
  exact snorm_const_smul_le r f,
end

end has_bounded_smul

section normed_space
variables {𝕜 : Type*} [normed_field 𝕜] [normed_space 𝕜 E]

instance [fact (1 ≤ p)] : normed_space 𝕜 (Lp E p μ) :=
{ norm_smul_le := λ _ _, norm_smul_le _ _ }

end normed_space

end Lp

namespace mem_ℒp
variables {𝕜 : Type*} [normed_ring 𝕜] [module 𝕜 E] [has_bounded_smul 𝕜 E]

lemma to_Lp_const_smul {f : α → E} (c : 𝕜) (hf : mem_ℒp f p μ) :
  (hf.const_smul c).to_Lp (c • f) = c • hf.to_Lp f := rfl

end mem_ℒp

/-! ### Indicator of a set as an element of Lᵖ

For a set `s` with `(hs : measurable_set s)` and `(hμs : μ s < ∞)`, we build
`indicator_const_Lp p hs hμs c`, the element of `Lp` corresponding to `s.indicator (λ x, c)`.
-/

section indicator

variables {s : set α} {hs : measurable_set s} {c : E} {f : α → E} {hf : ae_strongly_measurable f μ}

lemma snorm_ess_sup_indicator_le (s : set α) (f : α → G) :
  snorm_ess_sup (s.indicator f) μ ≤ snorm_ess_sup f μ :=
begin
  refine ess_sup_mono_ae (eventually_of_forall (λ x, _)),
  rw [ennreal.coe_le_coe, nnnorm_indicator_eq_indicator_nnnorm],
  exact set.indicator_le_self s _ x,
end

lemma snorm_ess_sup_indicator_const_le (s : set α) (c : G) :
  snorm_ess_sup (s.indicator (λ x : α , c)) μ ≤ ‖c‖₊ :=
begin
  by_cases hμ0 : μ = 0,
  { rw [hμ0, snorm_ess_sup_measure_zero],
    exact zero_le _ },
  { exact (snorm_ess_sup_indicator_le s (λ x, c)).trans (snorm_ess_sup_const c hμ0).le, },
end

lemma snorm_ess_sup_indicator_const_eq (s : set α) (c : G) (hμs : μ s ≠ 0) :
  snorm_ess_sup (s.indicator (λ x : α , c)) μ = ‖c‖₊ :=
begin
  refine le_antisymm (snorm_ess_sup_indicator_const_le s c) _,
  by_contra' h,
  have h' := ae_iff.mp (ae_lt_of_ess_sup_lt h),
  push_neg at h',
  refine hμs (measure_mono_null (λ x hx_mem, _) h'),
  rw [set.mem_set_of_eq, set.indicator_of_mem hx_mem],
  exact le_rfl,
end

variables (hs)

lemma snorm_indicator_le {E : Type*} [normed_add_comm_group E] (f : α → E) :
  snorm (s.indicator f) p μ ≤ snorm f p μ :=
begin
  refine snorm_mono_ae (eventually_of_forall (λ x, _)),
  suffices : ‖s.indicator f x‖₊ ≤ ‖f x‖₊,
  { exact nnreal.coe_mono this },
  rw nnnorm_indicator_eq_indicator_nnnorm,
  exact s.indicator_le_self _ x,
end

variables {hs}

lemma snorm_indicator_const {c : G} (hs : measurable_set s) (hp : p ≠ 0) (hp_top : p ≠ ∞) :
  snorm (s.indicator (λ x, c)) p μ = ‖c‖₊ * (μ s) ^ (1 / p.to_real) :=
begin
  have hp_pos : 0 < p.to_real, from ennreal.to_real_pos hp hp_top,
  rw snorm_eq_lintegral_rpow_nnnorm hp hp_top,
  simp_rw [nnnorm_indicator_eq_indicator_nnnorm, ennreal.coe_indicator],
  have h_indicator_pow : (λ a : α, s.indicator (λ (x : α), (‖c‖₊ : ℝ≥0∞)) a ^ p.to_real)
    = s.indicator (λ (x : α), ↑‖c‖₊ ^ p.to_real),
  { rw set.comp_indicator_const (‖c‖₊ : ℝ≥0∞) (λ x, x ^ p.to_real) _,
    simp [hp_pos], },
  rw [h_indicator_pow, lintegral_indicator _ hs, set_lintegral_const, ennreal.mul_rpow_of_nonneg],
  { rw [← ennreal.rpow_mul, mul_one_div_cancel hp_pos.ne.symm, ennreal.rpow_one], },
  { simp [hp_pos.le], },
end

lemma snorm_indicator_const' {c : G} (hs : measurable_set s) (hμs : μ s ≠ 0) (hp : p ≠ 0) :
  snorm (s.indicator (λ _, c)) p μ = ‖c‖₊ * (μ s) ^ (1 / p.to_real) :=
begin
  by_cases hp_top : p = ∞,
  { simp [hp_top, snorm_ess_sup_indicator_const_eq s c hμs], },
  { exact snorm_indicator_const hs hp hp_top, },
end

lemma snorm_indicator_const_le (c : G) (p : ℝ≥0∞) :
  snorm (s.indicator (λ x, c)) p μ ≤ ‖c‖₊ * (μ s) ^ (1 / p.to_real) :=
begin
  rcases eq_or_ne p 0 with rfl|hp,
  { simp only [snorm_exponent_zero, zero_le'] },
  rcases eq_or_ne p ∞ with rfl|h'p,
  { simp only [snorm_exponent_top, ennreal.top_to_real, div_zero, ennreal.rpow_zero, mul_one],
    exact snorm_ess_sup_indicator_const_le _ _ },
  let t := to_measurable μ s,
  calc snorm (s.indicator (λ x, c)) p μ
      ≤ snorm (t.indicator (λ x, c)) p μ :
    snorm_mono (norm_indicator_le_of_subset (subset_to_measurable _ _) _)
  ... = ‖c‖₊ * (μ t) ^ (1 / p.to_real) :
    snorm_indicator_const (measurable_set_to_measurable _ _) hp h'p
  ... = ‖c‖₊ * (μ s) ^ (1 / p.to_real) : by rw measure_to_measurable
end

lemma mem_ℒp.indicator (hs : measurable_set s) (hf : mem_ℒp f p μ) :
  mem_ℒp (s.indicator f) p μ :=
⟨hf.ae_strongly_measurable.indicator hs, lt_of_le_of_lt (snorm_indicator_le f) hf.snorm_lt_top⟩

lemma snorm_ess_sup_indicator_eq_snorm_ess_sup_restrict {f : α → F} (hs : measurable_set s) :
  snorm_ess_sup (s.indicator f) μ = snorm_ess_sup f (μ.restrict s) :=
begin
  simp_rw [snorm_ess_sup, nnnorm_indicator_eq_indicator_nnnorm, ennreal.coe_indicator],
  by_cases hs_null : μ s = 0,
  { rw measure.restrict_zero_set hs_null,
    simp only [ess_sup_measure_zero, ennreal.ess_sup_eq_zero_iff, ennreal.bot_eq_zero],
    have hs_empty : s =ᵐ[μ] (∅ : set α), by { rw ae_eq_set, simpa using hs_null, },
    refine (indicator_ae_eq_of_ae_eq_set hs_empty).trans _,
    rw set.indicator_empty,
    refl, },
  rw ess_sup_indicator_eq_ess_sup_restrict (eventually_of_forall (λ x, _)) hs hs_null,
  rw pi.zero_apply,
  exact zero_le _,
end

lemma snorm_indicator_eq_snorm_restrict {f : α → F} (hs : measurable_set s) :
  snorm (s.indicator f) p μ = snorm f p (μ.restrict s) :=
begin
  by_cases hp_zero : p = 0,
  { simp only [hp_zero, snorm_exponent_zero], },
  by_cases hp_top : p = ∞,
  { simp_rw [hp_top, snorm_exponent_top],
    exact snorm_ess_sup_indicator_eq_snorm_ess_sup_restrict hs, },
  simp_rw snorm_eq_lintegral_rpow_nnnorm hp_zero hp_top,
  suffices : ∫⁻ x, ‖s.indicator f x‖₊ ^ p.to_real ∂μ = ∫⁻ x in s, ‖f x‖₊ ^ p.to_real ∂μ,
    by rw this,
  rw ← lintegral_indicator _ hs,
  congr,
  simp_rw [nnnorm_indicator_eq_indicator_nnnorm, ennreal.coe_indicator],
  have h_zero : (λ x, x ^ p.to_real) (0 : ℝ≥0∞) = 0,
    by simp [ennreal.to_real_pos hp_zero hp_top],
  exact (set.indicator_comp_of_zero h_zero).symm,
end

lemma mem_ℒp_indicator_iff_restrict (hs : measurable_set s) :
  mem_ℒp (s.indicator f) p μ ↔ mem_ℒp f p (μ.restrict s) :=
by simp [mem_ℒp, ae_strongly_measurable_indicator_iff hs, snorm_indicator_eq_snorm_restrict hs]

lemma mem_ℒp_indicator_const (p : ℝ≥0∞) (hs : measurable_set s) (c : E) (hμsc : c = 0 ∨ μ s ≠ ∞) :
  mem_ℒp (s.indicator (λ _, c)) p μ :=
begin
  rw mem_ℒp_indicator_iff_restrict hs,
  by_cases hp_zero : p = 0,
  { rw hp_zero, exact mem_ℒp_zero_iff_ae_strongly_measurable.mpr ae_strongly_measurable_const, },
  by_cases hp_top : p = ∞,
  { rw hp_top,
    exact mem_ℒp_top_of_bound ae_strongly_measurable_const (‖c‖)
      (eventually_of_forall (λ x, le_rfl)), },
  rw [mem_ℒp_const_iff hp_zero hp_top, measure.restrict_apply_univ],
  cases hμsc,
  { exact or.inl hμsc, },
  { exact or.inr hμsc.lt_top, },
end

/-- The `ℒ^p` norm of the indicator of a set is uniformly small if the set itself has small measure,
for any `p < ∞`. Given here as an existential `∀ ε > 0, ∃ η > 0, ...` to avoid later
management of `ℝ≥0∞`-arithmetic. -/
lemma exists_snorm_indicator_le (hp : p ≠ ∞) (c : E) {ε : ℝ≥0∞} (hε : ε ≠ 0) :
  ∃ (η : ℝ≥0), 0 < η ∧ ∀ (s : set α), μ s ≤ η → snorm (s.indicator (λ x, c)) p μ ≤ ε :=
begin
  rcases eq_or_ne p 0 with rfl|h'p,
  { exact ⟨1, zero_lt_one, λ s hs, by simp⟩ },
  have hp₀ : 0 < p := bot_lt_iff_ne_bot.2 h'p,
  have hp₀' : 0 ≤ 1 / p.to_real := div_nonneg zero_le_one ennreal.to_real_nonneg,
  have hp₀'' : 0 < p.to_real,
  { simpa [← ennreal.to_real_lt_to_real ennreal.zero_ne_top hp] using hp₀ },
  obtain ⟨η, hη_pos, hη_le⟩ : ∃ (η : ℝ≥0), 0 < η ∧ (‖c‖₊ * η ^ (1 / p.to_real) : ℝ≥0∞) ≤ ε,
  { have : filter.tendsto (λ x : ℝ≥0, ((‖c‖₊ * x ^ (1 / p.to_real) : ℝ≥0) : ℝ≥0∞))
      (𝓝 0) (𝓝 (0 : ℝ≥0)),
    { rw ennreal.tendsto_coe,
      convert ((nnreal.continuous_at_rpow_const (or.inr hp₀')).tendsto).const_mul _,
      simp [hp₀''.ne'] },
    have hε' : 0 < ε := hε.bot_lt,
    obtain ⟨δ, hδ, hδε'⟩ :=
      nnreal.nhds_zero_basis.eventually_iff.mp (eventually_le_of_tendsto_lt hε' this),
    obtain ⟨η, hη, hηδ⟩ := exists_between hδ,
    refine ⟨η, hη, _⟩,
    rw [ennreal.coe_rpow_of_nonneg _ hp₀', ← ennreal.coe_mul],
    exact hδε' hηδ },
  refine ⟨η, hη_pos, λ s hs, _⟩,
  refine (snorm_indicator_const_le _ _).trans (le_trans _ hη_le),
  exact mul_le_mul_left' (ennreal.rpow_le_rpow hs hp₀') _,
end

end indicator

section indicator_const_Lp

open set function

variables {s : set α} {hs : measurable_set s} {hμs : μ s ≠ ∞} {c : E}

/-- Indicator of a set as an element of `Lp`. -/
def indicator_const_Lp (p : ℝ≥0∞) (hs : measurable_set s) (hμs : μ s ≠ ∞) (c : E) : Lp E p μ :=
mem_ℒp.to_Lp (s.indicator (λ _, c)) (mem_ℒp_indicator_const p hs c (or.inr hμs))

lemma indicator_const_Lp_coe_fn : ⇑(indicator_const_Lp p hs hμs c) =ᵐ[μ] s.indicator (λ _, c) :=
mem_ℒp.coe_fn_to_Lp (mem_ℒp_indicator_const p hs c (or.inr hμs))

lemma indicator_const_Lp_coe_fn_mem :
  ∀ᵐ (x : α) ∂μ, x ∈ s → indicator_const_Lp p hs hμs c x = c :=
indicator_const_Lp_coe_fn.mono (λ x hx hxs, hx.trans (set.indicator_of_mem hxs _))

lemma indicator_const_Lp_coe_fn_nmem :
  ∀ᵐ (x : α) ∂μ, x ∉ s → indicator_const_Lp p hs hμs c x = 0 :=
indicator_const_Lp_coe_fn.mono (λ x hx hxs, hx.trans (set.indicator_of_not_mem hxs _))

lemma norm_indicator_const_Lp (hp_ne_zero : p ≠ 0) (hp_ne_top : p ≠ ∞) :
  ‖indicator_const_Lp p hs hμs c‖ = ‖c‖ * (μ s).to_real ^ (1 / p.to_real) :=
by rw [Lp.norm_def, snorm_congr_ae indicator_const_Lp_coe_fn,
    snorm_indicator_const hs hp_ne_zero hp_ne_top, ennreal.to_real_mul, ennreal.to_real_rpow,
    ennreal.coe_to_real, coe_nnnorm]

lemma norm_indicator_const_Lp_top (hμs_ne_zero : μ s ≠ 0) : ‖indicator_const_Lp ∞ hs hμs c‖ = ‖c‖ :=
by rw [Lp.norm_def, snorm_congr_ae indicator_const_Lp_coe_fn,
    snorm_indicator_const' hs hμs_ne_zero ennreal.top_ne_zero, ennreal.top_to_real, div_zero,
    ennreal.rpow_zero, mul_one, ennreal.coe_to_real, coe_nnnorm]

lemma norm_indicator_const_Lp' (hp_pos : p ≠ 0) (hμs_pos : μ s ≠ 0) :
  ‖indicator_const_Lp p hs hμs c‖ = ‖c‖ * (μ s).to_real ^ (1 / p.to_real) :=
begin
  by_cases hp_top : p = ∞,
  { rw [hp_top, ennreal.top_to_real, div_zero, real.rpow_zero, mul_one],
    exact norm_indicator_const_Lp_top hμs_pos, },
  { exact norm_indicator_const_Lp hp_pos hp_top, },
end

@[simp] lemma indicator_const_empty :
  indicator_const_Lp p measurable_set.empty (by simp : μ ∅ ≠ ∞) c = 0 :=
begin
  rw Lp.eq_zero_iff_ae_eq_zero,
  convert indicator_const_Lp_coe_fn,
  simp [set.indicator_empty'],
end

lemma mem_ℒp_add_of_disjoint {f g : α → E}
  (h : disjoint (support f) (support g)) (hf : strongly_measurable f) (hg : strongly_measurable g) :
  mem_ℒp (f + g) p μ ↔ mem_ℒp f p μ ∧ mem_ℒp g p μ :=
begin
  borelize E,
  refine ⟨λ hfg, ⟨_, _⟩, λ h, h.1.add h.2⟩,
  { rw ← indicator_add_eq_left h, exact hfg.indicator (measurable_set_support hf.measurable) },
  { rw ← indicator_add_eq_right h, exact hfg.indicator (measurable_set_support hg.measurable) }
end

/-- The indicator of a disjoint union of two sets is the sum of the indicators of the sets. -/
lemma indicator_const_Lp_disjoint_union {s t : set α} (hs : measurable_set s)
  (ht : measurable_set t) (hμs : μ s ≠ ∞) (hμt : μ t ≠ ∞) (hst : s ∩ t = ∅) (c : E) :
  (indicator_const_Lp p (hs.union ht) ((measure_union_le s t).trans_lt
      (lt_top_iff_ne_top.mpr (ennreal.add_ne_top.mpr ⟨hμs, hμt⟩))).ne c)
    = indicator_const_Lp p hs hμs c + indicator_const_Lp p ht hμt c :=
begin
  ext1,
  refine indicator_const_Lp_coe_fn.trans (eventually_eq.trans _ (Lp.coe_fn_add _ _).symm),
  refine eventually_eq.trans _
    (eventually_eq.add indicator_const_Lp_coe_fn.symm indicator_const_Lp_coe_fn.symm),
  rw set.indicator_union_of_disjoint (set.disjoint_iff_inter_eq_empty.mpr hst) _,
end

end indicator_const_Lp

lemma mem_ℒp.norm_rpow_div {f : α → E}
  (hf : mem_ℒp f p μ) (q : ℝ≥0∞) :
  mem_ℒp (λ (x : α), ‖f x‖ ^ q.to_real) (p/q) μ :=
begin
  refine ⟨(hf.1.norm.ae_measurable.pow_const q.to_real).ae_strongly_measurable, _⟩,
  by_cases q_top : q = ∞, { simp [q_top] },
  by_cases q_zero : q = 0,
  { simp [q_zero],
    by_cases p_zero : p = 0, { simp [p_zero] },
    rw ennreal.div_zero p_zero,
    exact (mem_ℒp_top_const (1 : ℝ)).2 },
  rw snorm_norm_rpow _ (ennreal.to_real_pos q_zero q_top),
  apply ennreal.rpow_lt_top_of_nonneg ennreal.to_real_nonneg,
  rw [ennreal.of_real_to_real q_top, div_eq_mul_inv, mul_assoc,
    ennreal.inv_mul_cancel q_zero q_top, mul_one],
  exact hf.2.ne
end

lemma mem_ℒp_norm_rpow_iff {q : ℝ≥0∞} {f : α → E} (hf : ae_strongly_measurable f μ)
  (q_zero : q ≠ 0) (q_top : q ≠ ∞) :
  mem_ℒp (λ (x : α), ‖f x‖ ^ q.to_real) (p/q) μ ↔ mem_ℒp f p μ :=
begin
  refine ⟨λ h, _, λ h, h.norm_rpow_div q⟩,
  apply (mem_ℒp_norm_iff hf).1,
  convert h.norm_rpow_div (q⁻¹),
  { ext x,
    rw [real.norm_eq_abs, real.abs_rpow_of_nonneg (norm_nonneg _), ← real.rpow_mul (abs_nonneg _),
      ennreal.to_real_inv, mul_inv_cancel, abs_of_nonneg (norm_nonneg _), real.rpow_one],
    simp [ennreal.to_real_eq_zero_iff, not_or_distrib, q_zero, q_top] },
  { rw [div_eq_mul_inv, inv_inv, div_eq_mul_inv, mul_assoc, ennreal.inv_mul_cancel q_zero q_top,
    mul_one] }
end

lemma mem_ℒp.norm_rpow {f : α → E}
  (hf : mem_ℒp f p μ) (hp_ne_zero : p ≠ 0) (hp_ne_top : p ≠ ∞) :
  mem_ℒp (λ (x : α), ‖f x‖ ^ p.to_real) 1 μ :=
begin
  convert hf.norm_rpow_div p,
  rw [div_eq_mul_inv, ennreal.mul_inv_cancel hp_ne_zero hp_ne_top],
end

end measure_theory

open measure_theory

/-!
### Composition on `L^p`

We show that Lipschitz functions vanishing at zero act by composition on `L^p`, and specialize
this to the composition with continuous linear maps, and to the definition of the positive
part of an `L^p` function.
-/

section composition

variables {g : E → F} {c : ℝ≥0}

lemma lipschitz_with.comp_mem_ℒp {α E F} {K} [measurable_space α] {μ : measure α}
  [normed_add_comm_group E] [normed_add_comm_group F] {f : α → E} {g : E → F}
  (hg : lipschitz_with K g) (g0 : g 0 = 0) (hL : mem_ℒp f p μ) : mem_ℒp (g ∘ f) p μ  :=
begin
  have : ∀ x, ‖g (f x)‖ ≤ K * ‖f x‖,
  { intro a,
    -- TODO: add `lipschitz_with.nnnorm_sub_le` and `lipschitz_with.nnnorm_le`
    simpa [g0] using hg.norm_sub_le (f a) 0, },
  exact hL.of_le_mul (hg.continuous.comp_ae_strongly_measurable hL.1) (eventually_of_forall this),
end

lemma measure_theory.mem_ℒp.of_comp_antilipschitz_with {α E F} {K'}
  [measurable_space α] {μ : measure α} [normed_add_comm_group E] [normed_add_comm_group F]
  {f : α → E} {g : E → F} (hL : mem_ℒp (g ∘ f) p μ)
  (hg : uniform_continuous g) (hg' : antilipschitz_with K' g) (g0 : g 0 = 0) : mem_ℒp f p μ :=
begin
  have A : ∀ x, ‖f x‖ ≤ K' * ‖g (f x)‖,
  { intro x,
    -- TODO: add `antilipschitz_with.le_mul_nnnorm_sub` and `antilipschitz_with.le_mul_norm`
    rw [← dist_zero_right, ← dist_zero_right, ← g0],
    apply hg'.le_mul_dist },
  have B : ae_strongly_measurable f μ :=
    ((hg'.uniform_embedding hg).embedding.ae_strongly_measurable_comp_iff.1 hL.1),
  exact hL.of_le_mul B (filter.eventually_of_forall A),
end

namespace lipschitz_with

lemma mem_ℒp_comp_iff_of_antilipschitz {α E F} {K K'} [measurable_space α] {μ : measure α}
  [normed_add_comm_group E] [normed_add_comm_group F]
  {f : α → E} {g : E → F} (hg : lipschitz_with K g) (hg' : antilipschitz_with K' g) (g0 : g 0 = 0) :
  mem_ℒp (g ∘ f) p μ ↔ mem_ℒp f p μ :=
⟨λ h, h.of_comp_antilipschitz_with hg.uniform_continuous hg' g0, λ h, hg.comp_mem_ℒp g0 h⟩

/-- When `g` is a Lipschitz function sending `0` to `0` and `f` is in `Lp`, then `g ∘ f` is well
defined as an element of `Lp`. -/
def comp_Lp (hg : lipschitz_with c g) (g0 : g 0 = 0) (f : Lp E p μ) : Lp F p μ :=
⟨ae_eq_fun.comp g hg.continuous (f : α →ₘ[μ] E),
begin
  suffices : ∀ᵐ x ∂μ, ‖ae_eq_fun.comp g hg.continuous (f : α →ₘ[μ] E) x‖ ≤ c * ‖f x‖,
  { exact Lp.mem_Lp_of_ae_le_mul this },
  filter_upwards [ae_eq_fun.coe_fn_comp g hg.continuous (f : α →ₘ[μ] E)] with a ha,
  simp only [ha],
  rw [← dist_zero_right, ← dist_zero_right, ← g0],
  exact hg.dist_le_mul (f a) 0,
end⟩

lemma coe_fn_comp_Lp (hg : lipschitz_with c g) (g0 : g 0 = 0) (f : Lp E p μ) :
  hg.comp_Lp g0 f =ᵐ[μ] g ∘ f :=
ae_eq_fun.coe_fn_comp _ _ _

@[simp] lemma comp_Lp_zero (hg : lipschitz_with c g) (g0 : g 0 = 0) :
  hg.comp_Lp g0 (0 : Lp E p μ) = 0 :=
begin
  rw Lp.eq_zero_iff_ae_eq_zero,
  apply (coe_fn_comp_Lp _ _ _).trans,
  filter_upwards [Lp.coe_fn_zero E p μ] with _ ha,
  simp [ha, g0],
end

lemma norm_comp_Lp_sub_le (hg : lipschitz_with c g) (g0 : g 0 = 0) (f f' : Lp E p μ) :
  ‖hg.comp_Lp g0 f - hg.comp_Lp g0 f'‖ ≤ c * ‖f - f'‖ :=
begin
  apply Lp.norm_le_mul_norm_of_ae_le_mul,
  filter_upwards [hg.coe_fn_comp_Lp g0 f, hg.coe_fn_comp_Lp g0 f',
    Lp.coe_fn_sub (hg.comp_Lp g0 f) (hg.comp_Lp g0 f'), Lp.coe_fn_sub f f'] with a ha1 ha2 ha3 ha4,
  simp [ha1, ha2, ha3, ha4, ← dist_eq_norm],
  exact hg.dist_le_mul (f a) (f' a)
end

lemma norm_comp_Lp_le (hg : lipschitz_with c g) (g0 : g 0 = 0) (f : Lp E p μ) :
  ‖hg.comp_Lp g0 f‖ ≤ c * ‖f‖ :=
by simpa using hg.norm_comp_Lp_sub_le g0 f 0

lemma lipschitz_with_comp_Lp [fact (1 ≤ p)] (hg : lipschitz_with c g) (g0 : g 0 = 0) :
  lipschitz_with c (hg.comp_Lp g0 : Lp E p μ → Lp F p μ) :=
lipschitz_with.of_dist_le_mul $ λ f g, by simp [dist_eq_norm, norm_comp_Lp_sub_le]

lemma continuous_comp_Lp [fact (1 ≤ p)] (hg : lipschitz_with c g) (g0 : g 0 = 0) :
  continuous (hg.comp_Lp g0 : Lp E p μ → Lp F p μ) :=
(lipschitz_with_comp_Lp hg g0).continuous

end lipschitz_with

namespace continuous_linear_map
variables {𝕜 : Type*} [nontrivially_normed_field 𝕜] [normed_space 𝕜 E] [normed_space 𝕜 F]

/-- Composing `f : Lp ` with `L : E →L[𝕜] F`. -/
def comp_Lp (L : E →L[𝕜] F) (f : Lp E p μ) : Lp F p μ :=
L.lipschitz.comp_Lp (map_zero L) f

lemma coe_fn_comp_Lp (L : E →L[𝕜] F) (f : Lp E p μ) :
  ∀ᵐ a ∂μ, (L.comp_Lp f) a = L (f a) :=
lipschitz_with.coe_fn_comp_Lp _ _ _

lemma coe_fn_comp_Lp' (L : E →L[𝕜] F) (f : Lp E p μ) :
  L.comp_Lp f =ᵐ[μ] λ a, L (f a) :=
L.coe_fn_comp_Lp f

lemma comp_mem_ℒp (L : E →L[𝕜] F) (f : Lp E p μ) : mem_ℒp (L ∘ f) p μ :=
(Lp.mem_ℒp (L.comp_Lp f)).ae_eq (L.coe_fn_comp_Lp' f)

lemma comp_mem_ℒp' (L : E →L[𝕜] F) {f : α → E} (hf : mem_ℒp f p μ) : mem_ℒp (L ∘ f) p μ :=
(L.comp_mem_ℒp (hf.to_Lp f)).ae_eq (eventually_eq.fun_comp (hf.coe_fn_to_Lp) _)

section is_R_or_C

variables {K : Type*} [is_R_or_C K]

lemma _root_.measure_theory.mem_ℒp.of_real
  {f : α → ℝ} (hf : mem_ℒp f p μ) : mem_ℒp (λ x, (f x : K)) p μ :=
(@is_R_or_C.of_real_clm K _).comp_mem_ℒp' hf

lemma _root_.measure_theory.mem_ℒp_re_im_iff {f : α → K} :
  mem_ℒp (λ x, is_R_or_C.re (f x)) p μ ∧ mem_ℒp (λ x, is_R_or_C.im (f x)) p μ ↔
  mem_ℒp f p μ :=
begin
  refine ⟨_, λ hf, ⟨hf.re, hf.im⟩⟩,
  rintro ⟨hre, him⟩,
  convert hre.of_real.add (him.of_real.const_mul is_R_or_C.I),
  { ext1 x,
    rw [pi.add_apply, mul_comm, is_R_or_C.re_add_im] },
  all_goals { apply_instance }
end

end is_R_or_C

lemma add_comp_Lp (L L' : E →L[𝕜] F) (f : Lp E p μ) :
  (L + L').comp_Lp f = L.comp_Lp f + L'.comp_Lp f :=
begin
  ext1,
  refine (coe_fn_comp_Lp' (L + L') f).trans _,
  refine eventually_eq.trans _ (Lp.coe_fn_add _ _).symm,
  refine eventually_eq.trans _
    (eventually_eq.add (L.coe_fn_comp_Lp' f).symm (L'.coe_fn_comp_Lp' f).symm),
  refine eventually_of_forall (λ x, _),
  refl,
end

lemma smul_comp_Lp {𝕜'} [normed_ring 𝕜'] [module 𝕜' F] [has_bounded_smul 𝕜' F]
  [smul_comm_class 𝕜 𝕜' F]
  (c : 𝕜') (L : E →L[𝕜] F) (f : Lp E p μ) :
  (c • L).comp_Lp f = c • L.comp_Lp f :=
begin
  ext1,
  refine (coe_fn_comp_Lp' (c • L) f).trans _,
  refine eventually_eq.trans _ (Lp.coe_fn_smul _ _).symm,
  refine (L.coe_fn_comp_Lp' f).mono (λ x hx, _),
  rw [pi.smul_apply, hx],
  refl,
end

lemma norm_comp_Lp_le (L : E →L[𝕜] F) (f : Lp E p μ)  : ‖L.comp_Lp f‖ ≤ ‖L‖ * ‖f‖ :=
lipschitz_with.norm_comp_Lp_le _ _ _

variables (μ p)

/-- Composing `f : Lp E p μ` with `L : E →L[𝕜] F`, seen as a `𝕜`-linear map on `Lp E p μ`. -/
def comp_Lpₗ (L : E →L[𝕜] F) : (Lp E p μ) →ₗ[𝕜] (Lp F p μ) :=
{ to_fun := λ f, L.comp_Lp f,
  map_add' := begin
    intros f g,
    ext1,
    filter_upwards [Lp.coe_fn_add f g, coe_fn_comp_Lp L (f + g), coe_fn_comp_Lp L f,
      coe_fn_comp_Lp L g, Lp.coe_fn_add (L.comp_Lp f) (L.comp_Lp g)],
    assume a ha1 ha2 ha3 ha4 ha5,
    simp only [ha1, ha2, ha3, ha4, ha5, map_add, pi.add_apply],
  end,
  map_smul' := begin
    intros c f,
    dsimp,
    ext1,
    filter_upwards [Lp.coe_fn_smul c f, coe_fn_comp_Lp L (c • f), Lp.coe_fn_smul c (L.comp_Lp f),
      coe_fn_comp_Lp L f] with _ ha1 ha2 ha3 ha4,
    simp only [ha1, ha2, ha3, ha4, smul_hom_class.map_smul, pi.smul_apply],
  end }

/-- Composing `f : Lp E p μ` with `L : E →L[𝕜] F`, seen as a continuous `𝕜`-linear map on
`Lp E p μ`. See also the similar
* `linear_map.comp_left` for functions,
* `continuous_linear_map.comp_left_continuous` for continuous functions,
* `continuous_linear_map.comp_left_continuous_bounded` for bounded continuous functions,
* `continuous_linear_map.comp_left_continuous_compact` for continuous functions on compact spaces.
-/
def comp_LpL [fact (1 ≤ p)] (L : E →L[𝕜] F) : (Lp E p μ) →L[𝕜] (Lp F p μ) :=
linear_map.mk_continuous (L.comp_Lpₗ p μ) ‖L‖ L.norm_comp_Lp_le

variables {μ p}

lemma coe_fn_comp_LpL [fact (1 ≤ p)] (L : E →L[𝕜] F) (f : Lp E p μ) :
  L.comp_LpL p μ f =ᵐ[μ] λ a, L (f a) :=
L.coe_fn_comp_Lp f

lemma add_comp_LpL [fact (1 ≤ p)] (L L' : E →L[𝕜] F) :
  (L + L').comp_LpL p μ = L.comp_LpL p μ + L'.comp_LpL p μ :=
by { ext1 f, exact add_comp_Lp L L' f }

lemma smul_comp_LpL [fact (1 ≤ p)] {𝕜'} [normed_ring 𝕜'] [module 𝕜' F]
  [has_bounded_smul 𝕜' F] [smul_comm_class 𝕜 𝕜' F] (c : 𝕜') (L : E →L[𝕜] F) :
  (c • L).comp_LpL p μ = c • L.comp_LpL p μ :=
by { ext1 f, exact smul_comp_Lp c L f }

lemma norm_compLpL_le [fact (1 ≤ p)] (L : E →L[𝕜] F) :
  ‖L.comp_LpL p μ‖ ≤ ‖L‖ :=
linear_map.mk_continuous_norm_le _ (norm_nonneg _) _

end continuous_linear_map

namespace measure_theory

lemma indicator_const_Lp_eq_to_span_singleton_comp_Lp {s : set α} [normed_space ℝ F]
  (hs : measurable_set s) (hμs : μ s ≠ ∞) (x : F) :
  indicator_const_Lp 2 hs hμs x =
    (continuous_linear_map.to_span_singleton ℝ x).comp_Lp (indicator_const_Lp 2 hs hμs (1 : ℝ)) :=
begin
  ext1,
  refine indicator_const_Lp_coe_fn.trans _,
  have h_comp_Lp := (continuous_linear_map.to_span_singleton ℝ x).coe_fn_comp_Lp
    (indicator_const_Lp 2 hs hμs (1 : ℝ)),
  rw ← eventually_eq at h_comp_Lp,
  refine eventually_eq.trans _ h_comp_Lp.symm,
  refine (@indicator_const_Lp_coe_fn _ _ _ 2 μ _ s hs hμs (1 : ℝ)).mono (λ y hy, _),
  dsimp only,
  rw hy,
  simp_rw [continuous_linear_map.to_span_singleton_apply],
  by_cases hy_mem : y ∈ s; simp [hy_mem, continuous_linear_map.lsmul_apply],
end

namespace Lp
section pos_part

lemma lipschitz_with_pos_part : lipschitz_with 1 (λ (x : ℝ), max x 0) :=
lipschitz_with.of_dist_le_mul $ λ x y, by simp [real.dist_eq, abs_max_sub_max_le_abs]

lemma _root_.measure_theory.mem_ℒp.pos_part {f : α → ℝ} (hf : mem_ℒp f p μ) :
  mem_ℒp (λ x, max (f x) 0) p μ :=
lipschitz_with_pos_part.comp_mem_ℒp  (max_eq_right le_rfl) hf

lemma _root_.measure_theory.mem_ℒp.neg_part {f : α → ℝ} (hf : mem_ℒp f p μ) :
  mem_ℒp (λ x, max (-f x) 0) p μ :=
lipschitz_with_pos_part.comp_mem_ℒp (max_eq_right le_rfl) hf.neg

/-- Positive part of a function in `L^p`. -/
def pos_part (f : Lp ℝ p μ) : Lp ℝ p μ :=
lipschitz_with_pos_part.comp_Lp (max_eq_right le_rfl) f

/-- Negative part of a function in `L^p`. -/
def neg_part (f : Lp ℝ p μ) : Lp ℝ p μ := pos_part (-f)

@[norm_cast]
lemma coe_pos_part (f : Lp ℝ p μ) : (pos_part f : α →ₘ[μ] ℝ) = (f : α →ₘ[μ] ℝ).pos_part := rfl

lemma coe_fn_pos_part (f : Lp ℝ p μ) : ⇑(pos_part f) =ᵐ[μ] λ a, max (f a) 0 :=
ae_eq_fun.coe_fn_pos_part _

lemma coe_fn_neg_part_eq_max (f : Lp ℝ p μ) : ∀ᵐ a ∂μ, neg_part f a = max (- f a) 0 :=
begin
  rw neg_part,
  filter_upwards [coe_fn_pos_part (-f), coe_fn_neg f] with _ h₁ h₂,
  rw [h₁, h₂, pi.neg_apply],
end

lemma coe_fn_neg_part (f : Lp ℝ p μ) : ∀ᵐ a ∂μ, neg_part f a = - min (f a) 0 :=
(coe_fn_neg_part_eq_max f).mono $ assume a h,
by rw [h, ← max_neg_neg, neg_zero]

lemma continuous_pos_part [fact (1 ≤ p)] : continuous (λf : Lp ℝ p μ, pos_part f) :=
lipschitz_with.continuous_comp_Lp _ _

lemma continuous_neg_part [fact (1 ≤ p)] : continuous (λf : Lp ℝ p μ, neg_part f) :=
have eq : (λf : Lp ℝ p μ, neg_part f) = (λf : Lp ℝ p μ, pos_part (-f)) := rfl,
by { rw eq, exact continuous_pos_part.comp continuous_neg }

end pos_part
end Lp
end measure_theory

end composition



/-!
## `L^p` is a complete space

We show that `L^p` is a complete space for `1 ≤ p`.
-/

section complete_space

namespace measure_theory
namespace Lp

lemma snorm'_lim_eq_lintegral_liminf {ι} [nonempty ι] [linear_order ι] {f : ι → α → G} {p : ℝ}
  (hp_nonneg : 0 ≤ p) {f_lim : α → G}
  (h_lim : ∀ᵐ (x : α) ∂μ, tendsto (λ n, f n x) at_top (𝓝 (f_lim x))) :
  snorm' f_lim p μ = (∫⁻ a, at_top.liminf (λ m, (‖f m a‖₊ : ℝ≥0∞)^p) ∂μ) ^ (1/p) :=
begin
  suffices h_no_pow : (∫⁻ a, ‖f_lim a‖₊ ^ p ∂μ)
    = (∫⁻ a, at_top.liminf (λ m, (‖f m a‖₊ : ℝ≥0∞)^p) ∂μ),
  { rw [snorm', h_no_pow], },
  refine lintegral_congr_ae (h_lim.mono (λ a ha, _)),
  rw tendsto.liminf_eq,
  simp_rw [ennreal.coe_rpow_of_nonneg _ hp_nonneg, ennreal.tendsto_coe],
  refine ((nnreal.continuous_rpow_const hp_nonneg).tendsto (‖f_lim a‖₊)).comp _,
  exact (continuous_nnnorm.tendsto (f_lim a)).comp ha,
end

lemma snorm'_lim_le_liminf_snorm' {E} [normed_add_comm_group E] {f : ℕ → α → E} {p : ℝ}
  (hp_pos : 0 < p) (hf : ∀ n, ae_strongly_measurable (f n) μ) {f_lim : α → E}
  (h_lim : ∀ᵐ (x : α) ∂μ, tendsto (λ n, f n x) at_top (𝓝 (f_lim x)))  :
  snorm' f_lim p μ ≤ at_top.liminf (λ n, snorm' (f n) p μ) :=
begin
  rw snorm'_lim_eq_lintegral_liminf hp_pos.le h_lim,
  rw [←ennreal.le_rpow_one_div_iff (by simp [hp_pos] : 0 < 1 / p), one_div_one_div],
  refine (lintegral_liminf_le' (λ m, ((hf m).ennnorm.pow_const _))).trans_eq _,
  have h_pow_liminf : at_top.liminf (λ n, snorm' (f n) p μ) ^ p
    = at_top.liminf (λ n, (snorm' (f n) p μ) ^ p),
  { have h_rpow_mono := ennreal.strict_mono_rpow_of_pos hp_pos,
    have h_rpow_surj := (ennreal.rpow_left_bijective hp_pos.ne.symm).2,
    refine (h_rpow_mono.order_iso_of_surjective _ h_rpow_surj).liminf_apply _ _ _ _,
    all_goals { is_bounded_default }, },
  rw h_pow_liminf,
  simp_rw [snorm', ← ennreal.rpow_mul, one_div, inv_mul_cancel hp_pos.ne.symm, ennreal.rpow_one],
end

lemma snorm_exponent_top_lim_eq_ess_sup_liminf {ι} [nonempty ι] [linear_order ι] {f : ι → α → G}
  {f_lim : α → G}
  (h_lim : ∀ᵐ (x : α) ∂μ, tendsto (λ n, f n x) at_top (𝓝 (f_lim x))) :
  snorm f_lim ∞ μ = ess_sup (λ x, at_top.liminf (λ m, (‖f m x‖₊ : ℝ≥0∞))) μ :=
begin
  rw [snorm_exponent_top, snorm_ess_sup],
  refine ess_sup_congr_ae (h_lim.mono (λ x hx, _)),
  rw tendsto.liminf_eq,
  rw ennreal.tendsto_coe,
  exact (continuous_nnnorm.tendsto (f_lim x)).comp hx,
end

lemma snorm_exponent_top_lim_le_liminf_snorm_exponent_top {ι} [nonempty ι] [countable ι]
  [linear_order ι] {f : ι → α → F} {f_lim : α → F}
  (h_lim : ∀ᵐ (x : α) ∂μ, tendsto (λ n, f n x) at_top (𝓝 (f_lim x))) :
  snorm f_lim ∞ μ ≤ at_top.liminf (λ n, snorm (f n) ∞ μ) :=
begin
  rw snorm_exponent_top_lim_eq_ess_sup_liminf h_lim,
  simp_rw [snorm_exponent_top, snorm_ess_sup],
  exact ennreal.ess_sup_liminf_le (λ n, (λ x, (‖f n x‖₊ : ℝ≥0∞))),
end

lemma snorm_lim_le_liminf_snorm {E} [normed_add_comm_group E]
  {f : ℕ → α → E} (hf : ∀ n, ae_strongly_measurable (f n) μ) (f_lim : α → E)
  (h_lim : ∀ᵐ (x : α) ∂μ, tendsto (λ n, f n x) at_top (𝓝 (f_lim x))) :
  snorm f_lim p μ ≤ at_top.liminf (λ n, snorm (f n) p μ) :=
begin
  by_cases hp0 : p = 0,
  { simp [hp0], },
  rw ← ne.def at hp0,
  by_cases hp_top : p = ∞,
  { simp_rw [hp_top],
    exact snorm_exponent_top_lim_le_liminf_snorm_exponent_top h_lim, },
  simp_rw snorm_eq_snorm' hp0 hp_top,
  have hp_pos : 0 < p.to_real, from ennreal.to_real_pos hp0 hp_top,
  exact snorm'_lim_le_liminf_snorm' hp_pos hf h_lim,
end

/-! ### `Lp` is complete iff Cauchy sequences of `ℒp` have limits in `ℒp` -/

lemma tendsto_Lp_iff_tendsto_ℒp' {ι} {fi : filter ι} [fact (1 ≤ p)]
  (f : ι → Lp E p μ) (f_lim : Lp E p μ) :
  fi.tendsto f (𝓝 f_lim) ↔ fi.tendsto (λ n, snorm (f n - f_lim) p μ) (𝓝 0) :=
begin
  rw tendsto_iff_dist_tendsto_zero,
  simp_rw dist_def,
  rw [← ennreal.zero_to_real, ennreal.tendsto_to_real_iff (λ n, _) ennreal.zero_ne_top],
  rw snorm_congr_ae (Lp.coe_fn_sub _ _).symm,
  exact Lp.snorm_ne_top _,
end

lemma tendsto_Lp_iff_tendsto_ℒp {ι} {fi : filter ι} [fact (1 ≤ p)]
  (f : ι → Lp E p μ) (f_lim : α → E) (f_lim_ℒp : mem_ℒp f_lim p μ) :
  fi.tendsto f (𝓝 (f_lim_ℒp.to_Lp f_lim)) ↔ fi.tendsto (λ n, snorm (f n - f_lim) p μ) (𝓝 0) :=
begin
  rw tendsto_Lp_iff_tendsto_ℒp',
  suffices h_eq : (λ n, snorm (f n - mem_ℒp.to_Lp f_lim f_lim_ℒp) p μ)
      = (λ n, snorm (f n - f_lim) p μ),
    by rw h_eq,
  exact funext (λ n, snorm_congr_ae (eventually_eq.rfl.sub (mem_ℒp.coe_fn_to_Lp f_lim_ℒp))),
end

lemma tendsto_Lp_iff_tendsto_ℒp'' {ι} {fi : filter ι} [fact (1 ≤ p)]
  (f : ι → α → E) (f_ℒp : ∀ n, mem_ℒp (f n) p μ) (f_lim : α → E) (f_lim_ℒp : mem_ℒp f_lim p μ) :
  fi.tendsto (λ n, (f_ℒp n).to_Lp (f n)) (𝓝 (f_lim_ℒp.to_Lp f_lim))
    ↔ fi.tendsto (λ n, snorm (f n - f_lim) p μ) (𝓝 0) :=
begin
  convert Lp.tendsto_Lp_iff_tendsto_ℒp' _ _,
  ext1 n,
  apply snorm_congr_ae,
  filter_upwards [((f_ℒp n).sub f_lim_ℒp).coe_fn_to_Lp,
    Lp.coe_fn_sub ((f_ℒp n).to_Lp (f n)) (f_lim_ℒp.to_Lp f_lim)] with _ hx₁ hx₂,
  rw ← hx₂,
  exact hx₁.symm,
end

lemma tendsto_Lp_of_tendsto_ℒp {ι} {fi : filter ι} [hp : fact (1 ≤ p)]
  {f : ι → Lp E p μ} (f_lim : α → E) (f_lim_ℒp : mem_ℒp f_lim p μ)
  (h_tendsto : fi.tendsto (λ n, snorm (f n - f_lim) p μ) (𝓝 0)) :
  fi.tendsto f (𝓝 (f_lim_ℒp.to_Lp f_lim)) :=
(tendsto_Lp_iff_tendsto_ℒp f f_lim f_lim_ℒp).mpr h_tendsto

lemma cauchy_seq_Lp_iff_cauchy_seq_ℒp {ι} [nonempty ι] [semilattice_sup ι] [hp : fact (1 ≤ p)]
  (f : ι → Lp E p μ) :
  cauchy_seq f ↔ tendsto (λ (n : ι × ι), snorm (f n.fst - f n.snd) p μ) at_top (𝓝 0) :=
begin
  simp_rw [cauchy_seq_iff_tendsto_dist_at_top_0, dist_def],
  rw [← ennreal.zero_to_real, ennreal.tendsto_to_real_iff (λ n, _) ennreal.zero_ne_top],
  rw snorm_congr_ae (Lp.coe_fn_sub _ _).symm,
  exact snorm_ne_top _,
end

lemma complete_space_Lp_of_cauchy_complete_ℒp [hp : fact (1 ≤ p)]
  (H : ∀ (f : ℕ → α → E) (hf : ∀ n, mem_ℒp (f n) p μ) (B : ℕ → ℝ≥0∞) (hB : ∑' i, B i < ∞)
      (h_cau : ∀ (N n m : ℕ), N ≤ n → N ≤ m → snorm (f n - f m) p μ < B N),
    ∃ (f_lim : α → E) (hf_lim_meas : mem_ℒp f_lim p μ),
      at_top.tendsto (λ n, snorm (f n - f_lim) p μ) (𝓝 0)) :
  complete_space (Lp E p μ) :=
begin
  let B := λ n : ℕ, ((1:ℝ) / 2) ^ n,
  have hB_pos : ∀ n, 0 < B n, from λ n, pow_pos (div_pos zero_lt_one zero_lt_two) n,
  refine metric.complete_of_convergent_controlled_sequences B hB_pos (λ f hf, _),
  rsuffices ⟨f_lim, hf_lim_meas, h_tendsto⟩ : ∃ (f_lim : α → E) (hf_lim_meas : mem_ℒp f_lim p μ),
    at_top.tendsto (λ n, snorm (f n - f_lim) p μ) (𝓝 0),
  { exact ⟨hf_lim_meas.to_Lp f_lim, tendsto_Lp_of_tendsto_ℒp f_lim hf_lim_meas h_tendsto⟩, },
  have hB : summable B, from summable_geometric_two,
  cases hB with M hB,
  let B1 := λ n, ennreal.of_real (B n),
  have hB1_has : has_sum B1 (ennreal.of_real M),
  { have h_tsum_B1 : ∑' i, B1 i = (ennreal.of_real M),
    { change (∑' (n : ℕ), ennreal.of_real (B n)) = ennreal.of_real M,
      rw ←hB.tsum_eq,
      exact (ennreal.of_real_tsum_of_nonneg (λ n, le_of_lt (hB_pos n)) hB.summable).symm, },
    have h_sum := (@ennreal.summable _ B1).has_sum,
    rwa h_tsum_B1 at h_sum, },
  have hB1 : ∑' i, B1 i < ∞, by {rw hB1_has.tsum_eq, exact ennreal.of_real_lt_top, },
  let f1 : ℕ → α → E := λ n, f n,
  refine H f1 (λ n, Lp.mem_ℒp (f n)) B1 hB1 (λ N n m hn hm, _),
  specialize hf N n m hn hm,
  rw dist_def at hf,
  simp_rw [f1, B1],
  rwa ennreal.lt_of_real_iff_to_real_lt,
  rw snorm_congr_ae (Lp.coe_fn_sub _ _).symm,
  exact Lp.snorm_ne_top _,
end

/-! ### Prove that controlled Cauchy sequences of `ℒp` have limits in `ℒp` -/

private lemma snorm'_sum_norm_sub_le_tsum_of_cauchy_snorm' {f : ℕ → α → E}
  (hf : ∀ n, ae_strongly_measurable (f n) μ) {p : ℝ} (hp1 : 1 ≤ p)
  {B : ℕ → ℝ≥0∞} (h_cau : ∀ (N n m : ℕ), N ≤ n → N ≤ m → snorm' (f n - f m) p μ < B N) (n : ℕ) :
  snorm' (λ x, ∑ i in finset.range (n + 1), ‖f (i + 1) x - f i x‖) p μ ≤ ∑' i, B i :=
begin
  let f_norm_diff := λ i x, ‖f (i + 1) x - f i x‖,
  have hgf_norm_diff : ∀ n, (λ x, ∑ i in finset.range (n + 1), ‖f (i + 1) x - f i x‖)
      = ∑ i in finset.range (n + 1), f_norm_diff i,
    from λ n, funext (λ x, by simp [f_norm_diff]),
  rw hgf_norm_diff,
  refine (snorm'_sum_le (λ i _, ((hf (i+1)).sub (hf i)).norm) hp1).trans _,
  simp_rw [←pi.sub_apply, snorm'_norm],
  refine (finset.sum_le_sum _).trans (sum_le_tsum _ (λ m _, zero_le _) ennreal.summable),
  exact λ m _, (h_cau m (m + 1) m (nat.le_succ m) (le_refl m)).le,
end

private lemma lintegral_rpow_sum_coe_nnnorm_sub_le_rpow_tsum {f : ℕ → α → E}
  (hf : ∀ n, ae_strongly_measurable (f n) μ) {p : ℝ} (hp1 : 1 ≤ p) {B : ℕ → ℝ≥0∞} (n : ℕ)
  (hn : snorm' (λ x, ∑ i in finset.range (n + 1), ‖f (i + 1) x - f i x‖) p μ ≤ ∑' i, B i) :
  ∫⁻ a, (∑ i in finset.range (n + 1), ‖f (i + 1) a - f i a‖₊ : ℝ≥0∞)^p ∂μ
    ≤ (∑' i, B i) ^ p :=
begin
  have hp_pos : 0 < p := zero_lt_one.trans_le hp1,
  rw [←one_div_one_div p, @ennreal.le_rpow_one_div_iff _ _ (1/p) (by simp [hp_pos]),
    one_div_one_div p],
  simp_rw snorm' at hn,
  have h_nnnorm_nonneg :
    (λ a, (‖∑ i in finset.range (n + 1), ‖f (i + 1) a - f i a‖‖₊ : ℝ≥0∞) ^ p)
    = λ a, (∑ i in finset.range (n + 1), (‖f (i + 1) a - f i a‖₊ : ℝ≥0∞)) ^ p,
  { ext1 a,
    congr,
    simp_rw ←of_real_norm_eq_coe_nnnorm,
    rw ←ennreal.of_real_sum_of_nonneg,
    { rw real.norm_of_nonneg _,
      exact finset.sum_nonneg (λ x hx, norm_nonneg _), },
    { exact λ x hx, norm_nonneg _, }, },
  change (∫⁻ a, (λ x, ↑‖∑ i in finset.range (n + 1), ‖f (i+1) x - f i x‖‖₊^p) a ∂μ)^(1/p)
    ≤ ∑' i, B i at hn,
  rwa h_nnnorm_nonneg at hn,
end

private lemma lintegral_rpow_tsum_coe_nnnorm_sub_le_tsum {f : ℕ → α → E}
  (hf : ∀ n, ae_strongly_measurable (f n) μ) {p : ℝ} (hp1 : 1 ≤ p) {B : ℕ → ℝ≥0∞}
  (h : ∀ n, ∫⁻ a, (∑ i in finset.range (n + 1), ‖f (i + 1) a - f i a‖₊ : ℝ≥0∞)^p ∂μ
    ≤ (∑' i, B i) ^ p) :
  (∫⁻ a, (∑' i, ‖f (i + 1) a - f i a‖₊ : ℝ≥0∞)^p ∂μ) ^ (1/p) ≤ ∑' i, B i :=
begin
  have hp_pos : 0 < p := zero_lt_one.trans_le hp1,
  suffices h_pow : ∫⁻ a, (∑' i, ‖f (i + 1) a - f i a‖₊ : ℝ≥0∞)^p ∂μ ≤ (∑' i, B i) ^ p,
    by rwa [←ennreal.le_rpow_one_div_iff (by simp [hp_pos] : 0 < 1 / p), one_div_one_div],
  have h_tsum_1 : ∀ g : ℕ → ℝ≥0∞,
      ∑' i, g i = at_top.liminf (λ n, ∑ i in finset.range (n + 1), g i),
    by { intro g, rw [ennreal.tsum_eq_liminf_sum_nat, ← liminf_nat_add _ 1], },
  simp_rw h_tsum_1 _,
  rw ← h_tsum_1,
  have h_liminf_pow : ∫⁻ a, at_top.liminf (λ n, ∑ i in finset.range (n + 1),
      (‖f (i + 1) a - f i a‖₊))^p ∂μ
    = ∫⁻ a, at_top.liminf (λ n, (∑ i in finset.range (n + 1), (‖f (i + 1) a - f i a‖₊))^p) ∂μ,
  { refine lintegral_congr (λ x, _),
    have h_rpow_mono := ennreal.strict_mono_rpow_of_pos (zero_lt_one.trans_le hp1),
    have h_rpow_surj := (ennreal.rpow_left_bijective hp_pos.ne.symm).2,
    refine (h_rpow_mono.order_iso_of_surjective _ h_rpow_surj).liminf_apply _ _ _ _,
    all_goals { is_bounded_default }, },
  rw h_liminf_pow,
  refine (lintegral_liminf_le' _).trans _,
  { exact λ n, (finset.ae_measurable_sum (finset.range (n+1))
      (λ i _, ((hf (i+1)).sub (hf i)).ennnorm)).pow_const _, },
  { exact liminf_le_of_frequently_le' (frequently_of_forall h), },
end

private lemma tsum_nnnorm_sub_ae_lt_top
  {f : ℕ → α → E} (hf : ∀ n, ae_strongly_measurable (f n) μ) {p : ℝ} (hp1 : 1 ≤ p) {B : ℕ → ℝ≥0∞}
  (hB : ∑' i, B i ≠ ∞)
  (h : (∫⁻ a, (∑' i, ‖f (i + 1) a - f i a‖₊ : ℝ≥0∞)^p ∂μ) ^ (1/p) ≤ ∑' i, B i) :
  ∀ᵐ x ∂μ, (∑' i, ‖f (i + 1) x - f i x‖₊ : ℝ≥0∞) < ∞ :=
begin
  have hp_pos : 0 < p := zero_lt_one.trans_le hp1,
  have h_integral : ∫⁻ a, (∑' i, ‖f (i + 1) a - f i a‖₊ : ℝ≥0∞)^p ∂μ < ∞,
  { have h_tsum_lt_top : (∑' i, B i) ^ p < ∞,
      from ennreal.rpow_lt_top_of_nonneg hp_pos.le hB,
    refine lt_of_le_of_lt _ h_tsum_lt_top,
    rwa [←ennreal.le_rpow_one_div_iff (by simp [hp_pos] : 0 < 1 / p), one_div_one_div] at h, },
  have rpow_ae_lt_top : ∀ᵐ x ∂μ, (∑' i, ‖f (i + 1) x - f i x‖₊ : ℝ≥0∞)^p < ∞,
  { refine ae_lt_top' (ae_measurable.pow_const _ _) h_integral.ne,
    exact ae_measurable.ennreal_tsum (λ n, ((hf (n+1)).sub (hf n)).ennnorm), },
  refine rpow_ae_lt_top.mono (λ x hx, _),
  rwa [←ennreal.lt_rpow_one_div_iff hp_pos,
    ennreal.top_rpow_of_pos (by simp [hp_pos] : 0 < 1 / p)] at hx,
end

lemma ae_tendsto_of_cauchy_snorm' [complete_space E] {f : ℕ → α → E} {p : ℝ}
  (hf : ∀ n, ae_strongly_measurable (f n) μ) (hp1 : 1 ≤ p) {B : ℕ → ℝ≥0∞} (hB : ∑' i, B i ≠ ∞)
  (h_cau : ∀ (N n m : ℕ), N ≤ n → N ≤ m → snorm' (f n - f m) p μ < B N) :
  ∀ᵐ x ∂μ, ∃ l : E, at_top.tendsto (λ n, f n x) (𝓝 l) :=
begin
  have h_summable : ∀ᵐ x ∂μ, summable (λ (i : ℕ), f (i + 1) x - f i x),
  { have h1 : ∀ n, snorm' (λ x, ∑ i in finset.range (n + 1), ‖f (i + 1) x - f i x‖) p μ
        ≤ ∑' i, B i,
      from snorm'_sum_norm_sub_le_tsum_of_cauchy_snorm' hf hp1 h_cau,
    have h2 : ∀ n, ∫⁻ a, (∑ i in finset.range (n + 1), ‖f (i + 1) a - f i a‖₊ : ℝ≥0∞)^p ∂μ
        ≤ (∑' i, B i) ^ p,
      from λ n, lintegral_rpow_sum_coe_nnnorm_sub_le_rpow_tsum hf hp1 n (h1 n),
    have h3 : (∫⁻ a, (∑' i, ‖f (i + 1) a - f i a‖₊ : ℝ≥0∞)^p ∂μ) ^ (1/p) ≤ ∑' i, B i,
      from lintegral_rpow_tsum_coe_nnnorm_sub_le_tsum hf hp1 h2,
    have h4 : ∀ᵐ x ∂μ, (∑' i, ‖f (i + 1) x - f i x‖₊ : ℝ≥0∞) < ∞,
      from tsum_nnnorm_sub_ae_lt_top hf hp1 hB h3,
    exact h4.mono (λ x hx, summable_of_summable_nnnorm
      (ennreal.tsum_coe_ne_top_iff_summable.mp (lt_top_iff_ne_top.mp hx))), },
  have h : ∀ᵐ x ∂μ, ∃ l : E,
    at_top.tendsto (λ n, ∑ i in finset.range n, (f (i + 1) x - f i x)) (𝓝 l),
  { refine h_summable.mono (λ x hx, _),
    let hx_sum := hx.has_sum.tendsto_sum_nat,
    exact ⟨∑' i, (f (i + 1) x - f i x), hx_sum⟩, },
  refine h.mono (λ x hx, _),
  cases hx with l hx,
  have h_rw_sum : (λ n, ∑ i in finset.range n, (f (i + 1) x - f i x)) = λ n, f n x - f 0 x,
  { ext1 n,
    change ∑ (i : ℕ) in finset.range n, ((λ m, f m x) (i + 1) - (λ m, f m x) i) = f n x - f 0 x,
    rw finset.sum_range_sub, },
  rw h_rw_sum at hx,
  have hf_rw : (λ n, f n x) = λ n, f n x - f 0 x + f 0 x, by { ext1 n, abel, },
  rw hf_rw,
  exact ⟨l + f 0 x, tendsto.add_const _ hx⟩,
end

lemma ae_tendsto_of_cauchy_snorm [complete_space E] {f : ℕ → α → E}
  (hf : ∀ n, ae_strongly_measurable (f n) μ) (hp : 1 ≤ p) {B : ℕ → ℝ≥0∞} (hB : ∑' i, B i ≠ ∞)
  (h_cau : ∀ (N n m : ℕ), N ≤ n → N ≤ m → snorm (f n - f m) p μ < B N) :
  ∀ᵐ x ∂μ, ∃ l : E, at_top.tendsto (λ n, f n x) (𝓝 l) :=
begin
  by_cases hp_top : p = ∞,
  { simp_rw [hp_top] at *,
    have h_cau_ae : ∀ᵐ x ∂μ, ∀ N n m, N ≤ n → N ≤ m → (‖(f n - f m) x‖₊ : ℝ≥0∞) < B N,
    { simp_rw ae_all_iff,
      exact λ N n m hnN hmN, ae_lt_of_ess_sup_lt (h_cau N n m hnN hmN), },
    simp_rw [snorm_exponent_top, snorm_ess_sup] at h_cau,
    refine h_cau_ae.mono (λ x hx, cauchy_seq_tendsto_of_complete _),
    refine cauchy_seq_of_le_tendsto_0 (λ n, (B n).to_real) _ _,
    { intros n m N hnN hmN,
      specialize hx N n m hnN hmN,
      rw [dist_eq_norm, ←ennreal.to_real_of_real (norm_nonneg _),
        ennreal.to_real_le_to_real ennreal.of_real_ne_top
        (ennreal.ne_top_of_tsum_ne_top hB N)],
      rw ←of_real_norm_eq_coe_nnnorm at hx,
      exact hx.le, },
    { rw ← ennreal.zero_to_real,
      exact tendsto.comp (ennreal.tendsto_to_real ennreal.zero_ne_top)
        (ennreal.tendsto_at_top_zero_of_tsum_ne_top hB), }, },
  have hp1 : 1 ≤ p.to_real,
  { rw [← ennreal.of_real_le_iff_le_to_real hp_top, ennreal.of_real_one],
    exact hp, },
  have h_cau' : ∀ (N n m : ℕ), N ≤ n → N ≤ m → snorm' (f n - f m) (p.to_real) μ < B N,
  { intros N n m hn hm,
    specialize h_cau N n m hn hm,
    rwa snorm_eq_snorm' (zero_lt_one.trans_le hp).ne.symm hp_top at h_cau, },
  exact ae_tendsto_of_cauchy_snorm' hf hp1 hB h_cau',
end

lemma cauchy_tendsto_of_tendsto {f : ℕ → α → E} (hf : ∀ n, ae_strongly_measurable (f n) μ)
  (f_lim : α → E) {B : ℕ → ℝ≥0∞}
  (hB : ∑' i, B i ≠ ∞) (h_cau : ∀ (N n m : ℕ), N ≤ n → N ≤ m → snorm (f n - f m) p μ < B N)
  (h_lim : ∀ᵐ (x : α) ∂μ, tendsto (λ n, f n x) at_top (𝓝 (f_lim x))) :
  at_top.tendsto (λ n, snorm (f n - f_lim) p μ) (𝓝 0) :=
begin
  rw ennreal.tendsto_at_top_zero,
  intros ε hε,
  have h_B : ∃ (N : ℕ), B N ≤ ε,
  { suffices h_tendsto_zero : ∃ (N : ℕ), ∀ n : ℕ, N ≤ n → B n ≤ ε,
      from ⟨h_tendsto_zero.some, h_tendsto_zero.some_spec _ le_rfl⟩,
    exact (ennreal.tendsto_at_top_zero.mp (ennreal.tendsto_at_top_zero_of_tsum_ne_top hB))
      ε hε, },
  cases h_B with N h_B,
  refine ⟨N, λ n hn, _⟩,
  have h_sub : snorm (f n - f_lim) p μ ≤ at_top.liminf (λ m, snorm (f n - f m) p μ),
  { refine snorm_lim_le_liminf_snorm (λ m, (hf n).sub (hf m)) (f n - f_lim) _,
    refine h_lim.mono (λ x hx, _),
    simp_rw sub_eq_add_neg,
    exact tendsto.add tendsto_const_nhds (tendsto.neg hx), },
  refine h_sub.trans _,
  refine liminf_le_of_frequently_le' (frequently_at_top.mpr _),
  refine λ N1, ⟨max N N1, le_max_right _ _, _⟩,
  exact (h_cau N n (max N N1) hn (le_max_left _ _)).le.trans h_B,
end

lemma mem_ℒp_of_cauchy_tendsto (hp : 1 ≤ p) {f : ℕ → α → E} (hf : ∀ n, mem_ℒp (f n) p μ)
  (f_lim : α → E) (h_lim_meas : ae_strongly_measurable f_lim μ)
  (h_tendsto : at_top.tendsto (λ n, snorm (f n - f_lim) p μ) (𝓝 0)) :
  mem_ℒp f_lim p μ :=
begin
  refine ⟨h_lim_meas, _⟩,
  rw ennreal.tendsto_at_top_zero at h_tendsto,
  cases (h_tendsto 1 zero_lt_one) with N h_tendsto_1,
  specialize h_tendsto_1 N (le_refl N),
  have h_add : f_lim = f_lim - f N + f N, by abel,
  rw h_add,
  refine lt_of_le_of_lt (snorm_add_le (h_lim_meas.sub (hf N).1) (hf N).1 hp) _,
  rw ennreal.add_lt_top,
  split,
  { refine lt_of_le_of_lt _ ennreal.one_lt_top,
    have h_neg : f_lim - f N = -(f N - f_lim), by simp,
    rwa [h_neg, snorm_neg], },
  { exact (hf N).2, },
end

lemma cauchy_complete_ℒp [complete_space E] (hp : 1 ≤ p)
  {f : ℕ → α → E} (hf : ∀ n, mem_ℒp (f n) p μ) {B : ℕ → ℝ≥0∞} (hB : ∑' i, B i ≠ ∞)
  (h_cau : ∀ (N n m : ℕ), N ≤ n → N ≤ m → snorm (f n - f m) p μ < B N) :
  ∃ (f_lim : α → E) (hf_lim_meas : mem_ℒp f_lim p μ),
    at_top.tendsto (λ n, snorm (f n - f_lim) p μ) (𝓝 0) :=
begin
  obtain ⟨f_lim, h_f_lim_meas, h_lim⟩ : ∃ (f_lim : α → E) (hf_lim_meas : strongly_measurable f_lim),
      ∀ᵐ x ∂μ, tendsto (λ n, f n x) at_top (nhds (f_lim x)),
    from exists_strongly_measurable_limit_of_tendsto_ae (λ n, (hf n).1)
      (ae_tendsto_of_cauchy_snorm (λ n, (hf n).1) hp hB h_cau),
  have h_tendsto' : at_top.tendsto (λ n, snorm (f n - f_lim) p μ) (𝓝 0),
    from cauchy_tendsto_of_tendsto (λ m, (hf m).1) f_lim hB h_cau h_lim,
  have h_ℒp_lim : mem_ℒp f_lim p μ,
    from mem_ℒp_of_cauchy_tendsto hp hf f_lim h_f_lim_meas.ae_strongly_measurable h_tendsto',
  exact ⟨f_lim, h_ℒp_lim, h_tendsto'⟩,
end

/-! ### `Lp` is complete for `1 ≤ p` -/

instance [complete_space E] [hp : fact (1 ≤ p)] : complete_space (Lp E p μ) :=
complete_space_Lp_of_cauchy_complete_ℒp $
  λ f hf B hB h_cau, cauchy_complete_ℒp hp.elim hf hB.ne h_cau

end Lp
end measure_theory

end complete_space

/-! ### Continuous functions in `Lp` -/

open_locale bounded_continuous_function
open bounded_continuous_function

section

variables [topological_space α] [borel_space α] [second_countable_topology_either α E]
variables (E p μ)

/-- An additive subgroup of `Lp E p μ`, consisting of the equivalence classes which contain a
bounded continuous representative. -/
def measure_theory.Lp.bounded_continuous_function : add_subgroup (Lp E p μ) :=
add_subgroup.add_subgroup_of
  ((continuous_map.to_ae_eq_fun_add_hom μ).comp (to_continuous_map_add_hom α E)).range
  (Lp E p μ)

variables {E p μ}

/-- By definition, the elements of `Lp.bounded_continuous_function E p μ` are the elements of
`Lp E p μ` which contain a bounded continuous representative. -/
lemma measure_theory.Lp.mem_bounded_continuous_function_iff {f : (Lp E p μ)} :
  f ∈ measure_theory.Lp.bounded_continuous_function E p μ
    ↔ ∃ f₀ : (α →ᵇ E), f₀.to_continuous_map.to_ae_eq_fun μ = (f : α →ₘ[μ] E) :=
add_subgroup.mem_add_subgroup_of

namespace bounded_continuous_function

variables [is_finite_measure μ]

/-- A bounded continuous function on a finite-measure space is in `Lp`. -/
lemma mem_Lp (f : α →ᵇ E) :
  f.to_continuous_map.to_ae_eq_fun μ ∈ Lp E p μ :=
begin
  refine Lp.mem_Lp_of_ae_bound (‖f‖) _,
  filter_upwards [f.to_continuous_map.coe_fn_to_ae_eq_fun μ] with x _,
  convert f.norm_coe_le_norm x
end

/-- The `Lp`-norm of a bounded continuous function is at most a constant (depending on the measure
of the whole space) times its sup-norm. -/
lemma Lp_nnnorm_le (f : α →ᵇ E) :
  ‖(⟨f.to_continuous_map.to_ae_eq_fun μ, mem_Lp f⟩ : Lp E p μ)‖₊
  ≤ (measure_univ_nnreal μ) ^ (p.to_real)⁻¹ * ‖f‖₊ :=
begin
  apply Lp.nnnorm_le_of_ae_bound,
  refine (f.to_continuous_map.coe_fn_to_ae_eq_fun μ).mono _,
  intros x hx,
  rw [←nnreal.coe_le_coe, coe_nnnorm, coe_nnnorm],
  convert f.norm_coe_le_norm x,
end

/-- The `Lp`-norm of a bounded continuous function is at most a constant (depending on the measure
of the whole space) times its sup-norm. -/
lemma Lp_norm_le (f : α →ᵇ E) :
  ‖(⟨f.to_continuous_map.to_ae_eq_fun μ, mem_Lp f⟩ : Lp E p μ)‖
  ≤ (measure_univ_nnreal μ) ^ (p.to_real)⁻¹ * ‖f‖ :=
Lp_nnnorm_le f

variables (p μ)

/-- The normed group homomorphism of considering a bounded continuous function on a finite-measure
space as an element of `Lp`. -/
def to_Lp_hom [fact (1 ≤ p)] : normed_add_group_hom (α →ᵇ E) (Lp E p μ) :=
{ bound' := ⟨_, Lp_norm_le⟩,
  .. add_monoid_hom.cod_restrict
      ((continuous_map.to_ae_eq_fun_add_hom μ).comp (to_continuous_map_add_hom α E))
      (Lp E p μ)
      mem_Lp }

lemma range_to_Lp_hom [fact (1 ≤ p)] :
  ((to_Lp_hom p μ).range : add_subgroup (Lp E p μ))
    = measure_theory.Lp.bounded_continuous_function E p μ :=
begin
  symmetry,
  convert add_monoid_hom.add_subgroup_of_range_eq_of_le
    ((continuous_map.to_ae_eq_fun_add_hom μ).comp (to_continuous_map_add_hom α E))
    (by { rintros - ⟨f, rfl⟩, exact mem_Lp f } : _ ≤ Lp E p μ),
end

variables (𝕜 : Type*) [fact (1 ≤ p)]

/-- The bounded linear map of considering a bounded continuous function on a finite-measure space
as an element of `Lp`. -/
def to_Lp [normed_field 𝕜] [normed_space 𝕜 E] :
  (α →ᵇ E) →L[𝕜] (Lp E p μ) :=
linear_map.mk_continuous
  (linear_map.cod_restrict
    (Lp.Lp_submodule E p μ 𝕜)
    ((continuous_map.to_ae_eq_fun_linear_map μ).comp (to_continuous_map_linear_map α E 𝕜))
    mem_Lp)
  _
  Lp_norm_le

lemma coe_fn_to_Lp [normed_field 𝕜] [normed_space 𝕜 E] (f : α →ᵇ E) :
  to_Lp p μ 𝕜 f =ᵐ[μ] f := ae_eq_fun.coe_fn_mk f _

variables {𝕜}

lemma range_to_Lp [normed_field 𝕜] [normed_space 𝕜 E] :
  ((linear_map.range (to_Lp p μ 𝕜 : (α →ᵇ E) →L[𝕜] Lp E p μ)).to_add_subgroup)
    = measure_theory.Lp.bounded_continuous_function E p μ :=
range_to_Lp_hom p μ

variables {p}

lemma to_Lp_norm_le [nontrivially_normed_field 𝕜] [normed_space 𝕜 E]:
  ‖(to_Lp p μ 𝕜 : (α →ᵇ E) →L[𝕜] (Lp E p μ))‖ ≤ (measure_univ_nnreal μ) ^ (p.to_real)⁻¹ :=
linear_map.mk_continuous_norm_le _ ((measure_univ_nnreal μ) ^ (p.to_real)⁻¹).coe_nonneg _

lemma to_Lp_inj {f g : α →ᵇ E} [μ.is_open_pos_measure] [normed_field 𝕜] [normed_space 𝕜 E] :
  to_Lp p μ 𝕜 f = to_Lp p μ 𝕜 g ↔ f = g :=
begin
  refine ⟨λ h, _, by tauto⟩,
  rw [←fun_like.coe_fn_eq, ←(map_continuous f).ae_eq_iff_eq μ (map_continuous g)],
  refine (coe_fn_to_Lp p μ 𝕜 f).symm.trans (eventually_eq.trans _ $ coe_fn_to_Lp p μ 𝕜 g),
  rw h,
end

lemma to_Lp_injective [μ.is_open_pos_measure] [normed_field 𝕜] [normed_space 𝕜 E] :
  function.injective ⇑(to_Lp p μ 𝕜 : (α →ᵇ E) →L[𝕜] (Lp E p μ)) := λ f g hfg, (to_Lp_inj μ).mp hfg

end bounded_continuous_function

namespace continuous_map

variables [compact_space α] [is_finite_measure μ]
variables (𝕜 : Type*) (p μ) [fact (1 ≤ p)]

/-- The bounded linear map of considering a continuous function on a compact finite-measure
space `α` as an element of `Lp`.  By definition, the norm on `C(α, E)` is the sup-norm, transferred
from the space `α →ᵇ E` of bounded continuous functions, so this construction is just a matter of
transferring the structure from `bounded_continuous_function.to_Lp` along the isometry. -/
def to_Lp [normed_field 𝕜] [normed_space 𝕜 E] :
  C(α, E) →L[𝕜] (Lp E p μ) :=
(bounded_continuous_function.to_Lp p μ 𝕜).comp
  (linear_isometry_bounded_of_compact α E 𝕜).to_linear_isometry.to_continuous_linear_map

variables {𝕜}

lemma range_to_Lp [normed_field 𝕜] [normed_space 𝕜 E] :
  (linear_map.range (to_Lp p μ 𝕜 : C(α, E) →L[𝕜] Lp E p μ)).to_add_subgroup
    = measure_theory.Lp.bounded_continuous_function E p μ :=
begin
  refine set_like.ext' _,
  have := (linear_isometry_bounded_of_compact α E 𝕜).surjective,
  convert function.surjective.range_comp this (bounded_continuous_function.to_Lp p μ 𝕜),
  rw ←bounded_continuous_function.range_to_Lp p μ,
  refl,
end

variables {p}

lemma coe_fn_to_Lp [normed_field 𝕜] [normed_space 𝕜 E] (f : C(α,  E)) :
  to_Lp p μ 𝕜 f =ᵐ[μ] f :=
ae_eq_fun.coe_fn_mk f _

lemma to_Lp_def [normed_field 𝕜] [normed_space 𝕜 E] (f : C(α, E)) :
  to_Lp p μ 𝕜 f
  = bounded_continuous_function.to_Lp p μ 𝕜 (linear_isometry_bounded_of_compact α E 𝕜 f) :=
rfl

@[simp] lemma to_Lp_comp_to_continuous_map [normed_field 𝕜] [normed_space 𝕜 E] (f : α →ᵇ E) :
  to_Lp p μ 𝕜 f.to_continuous_map
  = bounded_continuous_function.to_Lp p μ 𝕜 f :=
rfl

@[simp] lemma coe_to_Lp [normed_field 𝕜] [normed_space 𝕜 E] (f : C(α, E)) :
  (to_Lp p μ 𝕜 f : α →ₘ[μ] E) = f.to_ae_eq_fun μ :=
rfl

lemma to_Lp_injective [μ.is_open_pos_measure] [normed_field 𝕜] [normed_space 𝕜 E] :
  function.injective ⇑(to_Lp p μ 𝕜 : C(α, E) →L[𝕜] (Lp E p μ)) :=
(bounded_continuous_function.to_Lp_injective _).comp
  (linear_isometry_bounded_of_compact α E 𝕜).injective

lemma to_Lp_inj {f g : C(α, E)} [μ.is_open_pos_measure] [normed_field 𝕜] [normed_space 𝕜 E] :
  to_Lp p μ 𝕜 f = to_Lp p μ 𝕜 g ↔ f = g :=
(to_Lp_injective μ).eq_iff

variables {μ}

/-- If a sum of continuous functions `g n` is convergent, and the same sum converges in `Lᵖ` to `h`,
then in fact `g n` converges uniformly to `h`.  -/
lemma has_sum_of_has_sum_Lp {β : Type*} [μ.is_open_pos_measure] [normed_field 𝕜] [normed_space 𝕜 E]
  {g : β → C(α, E)} {f : C(α, E)} (hg : summable g)
  (hg2 : has_sum (to_Lp p μ 𝕜 ∘ g) (to_Lp p μ 𝕜 f)) : has_sum g f :=
begin
  convert summable.has_sum hg,
  exact to_Lp_injective μ (hg2.unique ((to_Lp p μ 𝕜).has_sum $ summable.has_sum hg)),
end

variables (μ) [nontrivially_normed_field 𝕜] [normed_space 𝕜 E]

lemma to_Lp_norm_eq_to_Lp_norm_coe :
  ‖(to_Lp p μ 𝕜 : C(α, E) →L[𝕜] (Lp E p μ))‖
  = ‖(bounded_continuous_function.to_Lp p μ 𝕜 : (α →ᵇ E) →L[𝕜] (Lp E p μ))‖ :=
continuous_linear_map.op_norm_comp_linear_isometry_equiv _ _

/-- Bound for the operator norm of `continuous_map.to_Lp`. -/
lemma to_Lp_norm_le :
  ‖(to_Lp p μ 𝕜 : C(α, E) →L[𝕜] (Lp E p μ))‖ ≤ (measure_univ_nnreal μ) ^ (p.to_real)⁻¹ :=
by { rw to_Lp_norm_eq_to_Lp_norm_coe, exact bounded_continuous_function.to_Lp_norm_le μ }

end continuous_map

end

namespace measure_theory

namespace Lp

lemma pow_mul_meas_ge_le_norm (f : Lp E p μ)
  (hp_ne_zero : p ≠ 0) (hp_ne_top : p ≠ ∞) (ε : ℝ≥0∞) :
  (ε * μ {x | ε ≤ ‖f x‖₊ ^ p.to_real}) ^ (1 / p.to_real) ≤ (ennreal.of_real ‖f‖) :=
(ennreal.of_real_to_real (snorm_ne_top f)).symm ▸
  pow_mul_meas_ge_le_snorm μ hp_ne_zero hp_ne_top (Lp.ae_strongly_measurable f) ε

lemma mul_meas_ge_le_pow_norm (f : Lp E p μ)
  (hp_ne_zero : p ≠ 0) (hp_ne_top : p ≠ ∞) (ε : ℝ≥0∞) :
  ε * μ {x | ε ≤ ‖f x‖₊ ^ p.to_real} ≤ (ennreal.of_real ‖f‖) ^ p.to_real :=
(ennreal.of_real_to_real (snorm_ne_top f)).symm ▸
  mul_meas_ge_le_pow_snorm μ hp_ne_zero hp_ne_top (Lp.ae_strongly_measurable f) ε

/-- A version of Markov's inequality with elements of Lp. -/
lemma mul_meas_ge_le_pow_norm' (f : Lp E p μ)
  (hp_ne_zero : p ≠ 0) (hp_ne_top : p ≠ ∞) (ε : ℝ≥0∞) :
  ε ^ p.to_real * μ {x | ε ≤ ‖f x‖₊} ≤ (ennreal.of_real ‖f‖) ^ p.to_real :=
(ennreal.of_real_to_real (snorm_ne_top f)).symm ▸
  mul_meas_ge_le_pow_snorm' μ hp_ne_zero hp_ne_top (Lp.ae_strongly_measurable f) ε

lemma meas_ge_le_mul_pow_norm (f : Lp E p μ)
  (hp_ne_zero : p ≠ 0) (hp_ne_top : p ≠ ∞) {ε : ℝ≥0∞} (hε : ε ≠ 0) :
  μ {x | ε ≤ ‖f x‖₊} ≤ ε⁻¹ ^ p.to_real * (ennreal.of_real ‖f‖) ^ p.to_real :=
(ennreal.of_real_to_real (snorm_ne_top f)).symm ▸
  meas_ge_le_mul_pow_snorm μ hp_ne_zero hp_ne_top (Lp.ae_strongly_measurable f) hε

end Lp

end measure_theory<|MERGE_RESOLUTION|>--- conflicted
+++ resolved
@@ -70,1433 +70,6 @@
 
 namespace measure_theory
 
-<<<<<<< HEAD
-section ℒp
-
-/-!
-### ℒp seminorm
-
-We define the ℒp seminorm, denoted by `snorm f p μ`. For real `p`, it is given by an integral
-formula (for which we use the notation `snorm' f p μ`), and for `p = ∞` it is the essential
-supremum (for which we use the notation `snorm_ess_sup f μ`).
-
-We also define a predicate `mem_ℒp f p μ`, requesting that a function is almost everywhere
-measurable and has finite `snorm f p μ`.
-
-This paragraph is devoted to the basic properties of these definitions. It is constructed as
-follows: for a given property, we prove it for `snorm'` and `snorm_ess_sup` when it makes sense,
-deduce it for `snorm`, and translate it in terms of `mem_ℒp`.
--/
-
-section ℒp_space_definition
-
-/-- `(∫ ‖f a‖^q ∂μ) ^ (1/q)`, which is a seminorm on the space of measurable functions for which
-this quantity is finite -/
-def snorm' {m : measurable_space α} (f : α → F) (q : ℝ) (μ : measure α) : ℝ≥0∞ :=
-(∫⁻ a, ‖f a‖₊^q ∂μ) ^ (1/q)
-
-/-- seminorm for `ℒ∞`, equal to the essential supremum of `‖f‖`. -/
-def snorm_ess_sup {m : measurable_space α} (f : α → F) (μ : measure α) :=
-ess_sup (λ x, (‖f x‖₊ : ℝ≥0∞)) μ
-
-/-- `ℒp` seminorm, equal to `0` for `p=0`, to `(∫ ‖f a‖^p ∂μ) ^ (1/p)` for `0 < p < ∞` and to
-`ess_sup ‖f‖ μ` for `p = ∞`. -/
-def snorm {m : measurable_space α} (f : α → F) (p : ℝ≥0∞) (μ : measure α) : ℝ≥0∞ :=
-if p = 0 then 0 else (if p = ∞ then snorm_ess_sup f μ else snorm' f (ennreal.to_real p) μ)
-
-lemma snorm_eq_snorm' (hp_ne_zero : p ≠ 0) (hp_ne_top : p ≠ ∞) {f : α → F} :
-  snorm f p μ = snorm' f (ennreal.to_real p) μ :=
-by simp [snorm, hp_ne_zero, hp_ne_top]
-
-lemma snorm_eq_lintegral_rpow_nnnorm (hp_ne_zero : p ≠ 0) (hp_ne_top : p ≠ ∞) {f : α → F} :
-  snorm f p μ = (∫⁻ x, ‖f x‖₊ ^ p.to_real ∂μ) ^ (1 / p.to_real) :=
-by rw [snorm_eq_snorm' hp_ne_zero hp_ne_top, snorm']
-
-lemma snorm_one_eq_lintegral_nnnorm {f : α → F} : snorm f 1 μ = ∫⁻ x, ‖f x‖₊ ∂μ :=
-by simp_rw [snorm_eq_lintegral_rpow_nnnorm one_ne_zero ennreal.coe_ne_top, ennreal.one_to_real,
-  one_div_one, ennreal.rpow_one]
-
-@[simp] lemma snorm_exponent_top {f : α → F} : snorm f ∞ μ = snorm_ess_sup f μ := by simp [snorm]
-
-/-- The property that `f:α→E` is ae strongly measurable and `(∫ ‖f a‖^p ∂μ)^(1/p)` is finite
-if `p < ∞`, or `ess_sup f < ∞` if `p = ∞`. -/
-def mem_ℒp {α} {m : measurable_space α}
-  (f : α → E) (p : ℝ≥0∞) (μ : measure α . volume_tac) : Prop :=
-ae_strongly_measurable f μ ∧ snorm f p μ < ∞
-
-lemma mem_ℒp.ae_strongly_measurable {f : α → E} {p : ℝ≥0∞} (h : mem_ℒp f p μ) :
-  ae_strongly_measurable f μ := h.1
-
-lemma lintegral_rpow_nnnorm_eq_rpow_snorm' {f : α → F} (hq0_lt : 0 < q) :
-  ∫⁻ a, ‖f a‖₊ ^ q ∂μ = (snorm' f q μ) ^ q :=
-begin
-  rw [snorm', ←ennreal.rpow_mul, one_div, inv_mul_cancel, ennreal.rpow_one],
-  exact (ne_of_lt hq0_lt).symm,
-end
-
-end ℒp_space_definition
-
-section top
-
-lemma mem_ℒp.snorm_lt_top {f : α → E} (hfp : mem_ℒp f p μ) : snorm f p μ < ∞ := hfp.2
-
-lemma mem_ℒp.snorm_ne_top {f : α → E} (hfp : mem_ℒp f p μ) : snorm f p μ ≠ ∞ := ne_of_lt (hfp.2)
-
-lemma lintegral_rpow_nnnorm_lt_top_of_snorm'_lt_top {f : α → F} (hq0_lt : 0 < q)
-  (hfq : snorm' f q μ < ∞) :
-  ∫⁻ a, ‖f a‖₊ ^ q ∂μ < ∞ :=
-begin
-  rw lintegral_rpow_nnnorm_eq_rpow_snorm' hq0_lt,
-  exact ennreal.rpow_lt_top_of_nonneg (le_of_lt hq0_lt) (ne_of_lt hfq),
-end
-
-lemma lintegral_rpow_nnnorm_lt_top_of_snorm_lt_top {f : α → F} (hp_ne_zero : p ≠ 0)
-  (hp_ne_top : p ≠ ∞) (hfp : snorm f p μ < ∞) :
-  ∫⁻ a, ‖f a‖₊ ^ p.to_real ∂μ < ∞ :=
-begin
-  apply lintegral_rpow_nnnorm_lt_top_of_snorm'_lt_top,
-  { exact ennreal.to_real_pos hp_ne_zero hp_ne_top },
-  { simpa [snorm_eq_snorm' hp_ne_zero hp_ne_top] using hfp }
-end
-
-lemma snorm_lt_top_iff_lintegral_rpow_nnnorm_lt_top {f : α → F} (hp_ne_zero : p ≠ 0)
-  (hp_ne_top : p ≠ ∞) :
-  snorm f p μ < ∞ ↔ ∫⁻ a, ‖f a‖₊ ^ p.to_real ∂μ < ∞ :=
-⟨lintegral_rpow_nnnorm_lt_top_of_snorm_lt_top hp_ne_zero hp_ne_top,
-  begin
-    intros h,
-    have hp' := ennreal.to_real_pos hp_ne_zero hp_ne_top,
-    have : 0 < 1 / p.to_real := div_pos zero_lt_one hp',
-    simpa [snorm_eq_lintegral_rpow_nnnorm hp_ne_zero hp_ne_top] using
-      ennreal.rpow_lt_top_of_nonneg (le_of_lt this) (ne_of_lt h)
-  end⟩
-
-end top
-
-section zero
-
-@[simp] lemma snorm'_exponent_zero {f : α → F} : snorm' f 0 μ = 1 :=
-by rw [snorm', div_zero, ennreal.rpow_zero]
-
-@[simp] lemma snorm_exponent_zero {f : α → F} : snorm f 0 μ = 0 :=
-by simp [snorm]
-
-lemma mem_ℒp_zero_iff_ae_strongly_measurable {f : α → E} :
-  mem_ℒp f 0 μ ↔ ae_strongly_measurable f μ :=
-by simp [mem_ℒp, snorm_exponent_zero]
-
-@[simp] lemma snorm'_zero (hp0_lt : 0 < q) : snorm' (0 : α → F) q μ = 0 :=
-by simp [snorm', hp0_lt]
-
-@[simp] lemma snorm'_zero' (hq0_ne : q ≠ 0) (hμ : μ ≠ 0) : snorm' (0 : α → F) q μ = 0 :=
-begin
-  cases le_or_lt 0 q with hq0 hq_neg,
-  { exact snorm'_zero (lt_of_le_of_ne hq0 hq0_ne.symm), },
-  { simp [snorm', ennreal.rpow_eq_zero_iff, hμ, hq_neg], },
-end
-
-@[simp] lemma snorm_ess_sup_zero : snorm_ess_sup (0 : α → F) μ = 0 :=
-begin
-  simp_rw [snorm_ess_sup, pi.zero_apply, nnnorm_zero, ennreal.coe_zero, ←ennreal.bot_eq_zero],
-  exact ess_sup_const_bot,
-end
-
-@[simp] lemma snorm_zero : snorm (0 : α → F) p μ = 0 :=
-begin
-  by_cases h0 : p = 0,
-  { simp [h0], },
-  by_cases h_top : p = ∞,
-  { simp only [h_top, snorm_exponent_top, snorm_ess_sup_zero], },
-  rw ←ne.def at h0,
-  simp [snorm_eq_snorm' h0 h_top, ennreal.to_real_pos h0 h_top],
-end
-
-@[simp] lemma snorm_zero' : snorm (λ x : α, (0 : F)) p μ = 0 :=
-by convert snorm_zero
-
-lemma zero_mem_ℒp : mem_ℒp (0 : α → E) p μ :=
-⟨ae_strongly_measurable_zero, by { rw snorm_zero, exact ennreal.coe_lt_top, } ⟩
-
-lemma zero_mem_ℒp' : mem_ℒp (λ x : α, (0 : E)) p μ :=
-by convert zero_mem_ℒp
-
-variables [measurable_space α]
-
-lemma snorm'_measure_zero_of_pos {f : α → F} (hq_pos : 0 < q) :
-  snorm' f q (0 : measure α) = 0 :=
-by simp [snorm', hq_pos]
-
-lemma snorm'_measure_zero_of_exponent_zero {f : α → F} : snorm' f 0 (0 : measure α) = 1 :=
-by simp [snorm']
-
-lemma snorm'_measure_zero_of_neg {f : α → F} (hq_neg : q < 0) : snorm' f q (0 : measure α) = ∞ :=
-by simp [snorm', hq_neg]
-
-@[simp] lemma snorm_ess_sup_measure_zero {f : α → F} : snorm_ess_sup f (0 : measure α) = 0 :=
-by simp [snorm_ess_sup]
-
-@[simp] lemma snorm_measure_zero {f : α → F} : snorm f p (0 : measure α) = 0 :=
-begin
-  by_cases h0 : p = 0,
-  { simp [h0], },
-  by_cases h_top : p = ∞,
-  { simp [h_top], },
-  rw ←ne.def at h0,
-  simp [snorm_eq_snorm' h0 h_top, snorm', ennreal.to_real_pos h0 h_top],
-end
-
-end zero
-
-section const
-
-lemma snorm'_const (c : F) (hq_pos : 0 < q) :
-  snorm' (λ x : α , c) q μ = (‖c‖₊ : ℝ≥0∞) * (μ set.univ) ^ (1/q) :=
-begin
-  rw [snorm', lintegral_const, ennreal.mul_rpow_of_nonneg _ _ (by simp [hq_pos.le] : 0 ≤ 1 / q)],
-  congr,
-  rw ←ennreal.rpow_mul,
-  suffices hq_cancel : q * (1/q) = 1, by rw [hq_cancel, ennreal.rpow_one],
-  rw [one_div, mul_inv_cancel (ne_of_lt hq_pos).symm],
-end
-
-lemma snorm'_const' [is_finite_measure μ] (c : F) (hc_ne_zero : c ≠ 0) (hq_ne_zero : q ≠ 0) :
-  snorm' (λ x : α , c) q μ = (‖c‖₊ : ℝ≥0∞) * (μ set.univ) ^ (1/q) :=
-begin
-  rw [snorm', lintegral_const, ennreal.mul_rpow_of_ne_top _ (measure_ne_top μ set.univ)],
-  { congr,
-    rw ←ennreal.rpow_mul,
-    suffices hp_cancel : q * (1/q) = 1, by rw [hp_cancel, ennreal.rpow_one],
-    rw [one_div, mul_inv_cancel hq_ne_zero], },
-  { rw [ne.def, ennreal.rpow_eq_top_iff, not_or_distrib, not_and_distrib, not_and_distrib],
-    split,
-    { left,
-      rwa [ennreal.coe_eq_zero, nnnorm_eq_zero], },
-    { exact or.inl ennreal.coe_ne_top, }, },
-end
-
-lemma snorm_ess_sup_const (c : F) (hμ : μ ≠ 0) :
-  snorm_ess_sup (λ x : α, c) μ = (‖c‖₊ : ℝ≥0∞) :=
-by rw [snorm_ess_sup, ess_sup_const _ hμ]
-
-lemma snorm'_const_of_is_probability_measure (c : F) (hq_pos : 0 < q) [is_probability_measure μ] :
-  snorm' (λ x : α , c) q μ = (‖c‖₊ : ℝ≥0∞) :=
-by simp [snorm'_const c hq_pos, measure_univ]
-
-lemma snorm_const (c : F) (h0 : p ≠ 0) (hμ : μ ≠ 0) :
-  snorm (λ x : α , c) p μ = (‖c‖₊ : ℝ≥0∞) * (μ set.univ) ^ (1/(ennreal.to_real p)) :=
-begin
-  by_cases h_top : p = ∞,
-  { simp [h_top, snorm_ess_sup_const c hμ], },
-  simp [snorm_eq_snorm' h0 h_top, snorm'_const, ennreal.to_real_pos h0 h_top],
-end
-
-lemma snorm_const' (c : F) (h0 : p ≠ 0) (h_top: p ≠ ∞) :
-  snorm (λ x : α , c) p μ = (‖c‖₊ : ℝ≥0∞) * (μ set.univ) ^ (1/(ennreal.to_real p)) :=
-begin
-  simp [snorm_eq_snorm' h0 h_top, snorm'_const, ennreal.to_real_pos h0 h_top],
-end
-
-lemma snorm_const_lt_top_iff {p : ℝ≥0∞} {c : F} (hp_ne_zero : p ≠ 0) (hp_ne_top : p ≠ ∞) :
-  snorm (λ x : α, c) p μ < ∞ ↔ c = 0 ∨ μ set.univ < ∞ :=
-begin
-  have hp : 0 < p.to_real, from ennreal.to_real_pos hp_ne_zero hp_ne_top,
-  by_cases hμ : μ = 0,
-  { simp only [hμ, measure.coe_zero, pi.zero_apply, or_true, with_top.zero_lt_top,
-      snorm_measure_zero], },
-  by_cases hc : c = 0,
-  { simp only [hc, true_or, eq_self_iff_true, with_top.zero_lt_top, snorm_zero'], },
-  rw snorm_const' c hp_ne_zero hp_ne_top,
-  by_cases hμ_top : μ set.univ = ∞,
-  { simp [hc, hμ_top, hp], },
-  rw ennreal.mul_lt_top_iff,
-  simp only [true_and, one_div, ennreal.rpow_eq_zero_iff, hμ, false_or, or_false,
-    ennreal.coe_lt_top, nnnorm_eq_zero, ennreal.coe_eq_zero,
-    measure_theory.measure.measure_univ_eq_zero, hp, inv_lt_zero, hc, and_false, false_and,
-    _root_.inv_pos, or_self, hμ_top, ne.lt_top hμ_top, iff_true],
-  exact ennreal.rpow_lt_top_of_nonneg (inv_nonneg.mpr hp.le) hμ_top,
-end
-
-lemma mem_ℒp_const (c : E) [is_finite_measure μ] : mem_ℒp (λ a:α, c) p μ :=
-begin
-  refine ⟨ae_strongly_measurable_const, _⟩,
-  by_cases h0 : p = 0,
-  { simp [h0], },
-  by_cases hμ : μ = 0,
-  { simp [hμ], },
-  rw snorm_const c h0 hμ,
-  refine ennreal.mul_lt_top ennreal.coe_ne_top _,
-  refine (ennreal.rpow_lt_top_of_nonneg _ (measure_ne_top μ set.univ)).ne,
-  simp,
-end
-
-lemma mem_ℒp_top_const (c : E) : mem_ℒp (λ a:α, c) ∞ μ :=
-begin
-  refine ⟨ae_strongly_measurable_const, _⟩,
-  by_cases h : μ = 0,
-  { simp only [h, snorm_measure_zero, with_top.zero_lt_top] },
-  { rw snorm_const _ ennreal.top_ne_zero h,
-    simp only [ennreal.top_to_real, div_zero, ennreal.rpow_zero, mul_one, ennreal.coe_lt_top] }
-end
-
-lemma mem_ℒp_const_iff {p : ℝ≥0∞} {c : E} (hp_ne_zero : p ≠ 0) (hp_ne_top : p ≠ ∞) :
-  mem_ℒp (λ x : α, c) p μ ↔ c = 0 ∨ μ set.univ < ∞ :=
-begin
-  rw ← snorm_const_lt_top_iff hp_ne_zero hp_ne_top,
-  exact ⟨λ h, h.2, λ h, ⟨ae_strongly_measurable_const, h⟩⟩,
-end
-
-end const
-
-lemma snorm'_mono_ae {f : α → F} {g : α → G} (hq : 0 ≤ q) (h : ∀ᵐ x ∂μ, ‖f x‖ ≤ ‖g x‖) :
-  snorm' f q μ ≤ snorm' g q μ :=
-begin
-  rw [snorm'],
-  refine ennreal.rpow_le_rpow _ (one_div_nonneg.2 hq),
-  refine lintegral_mono_ae (h.mono $ λ x hx, _),
-  exact ennreal.rpow_le_rpow (ennreal.coe_le_coe.2 hx) hq
-end
-
-lemma snorm'_congr_norm_ae {f g : α → F} (hfg : ∀ᵐ x ∂μ, ‖f x‖ = ‖g x‖) :
-  snorm' f q μ = snorm' g q μ :=
-begin
-  have : (λ x, (‖f x‖₊ ^ q : ℝ≥0∞)) =ᵐ[μ] (λ x, ‖g x‖₊ ^ q),
-    from hfg.mono (λ x hx, by { simp only [← coe_nnnorm, nnreal.coe_eq] at hx, simp [hx] }),
-  simp only [snorm', lintegral_congr_ae this]
-end
-
-lemma snorm'_congr_ae {f g : α → F} (hfg : f =ᵐ[μ] g) : snorm' f q μ = snorm' g q μ :=
-snorm'_congr_norm_ae (hfg.fun_comp _)
-
-lemma snorm_ess_sup_congr_ae {f g : α → F} (hfg : f =ᵐ[μ] g) :
-  snorm_ess_sup f μ = snorm_ess_sup g μ :=
-ess_sup_congr_ae (hfg.fun_comp (coe ∘ nnnorm))
-
-lemma snorm_mono_ae {f : α → F} {g : α → G} (h : ∀ᵐ x ∂μ, ‖f x‖ ≤ ‖g x‖) :
-  snorm f p μ ≤ snorm g p μ :=
-begin
-  simp only [snorm],
-  split_ifs,
-  { exact le_rfl },
-  { refine ess_sup_mono_ae (h.mono $ λ x hx, _),
-    exact_mod_cast hx },
-  { exact snorm'_mono_ae ennreal.to_real_nonneg h }
-end
-
-lemma snorm_mono_ae_real {f : α → F} {g : α → ℝ} (h : ∀ᵐ x ∂μ, ‖f x‖ ≤ g x) :
-  snorm f p μ ≤ snorm g p μ :=
-snorm_mono_ae $ h.mono (λ x hx, hx.trans ((le_abs_self _).trans (real.norm_eq_abs _).symm.le))
-
-lemma snorm_mono {f : α → F} {g : α → G} (h : ∀ x, ‖f x‖ ≤ ‖g x‖) :
-  snorm f p μ ≤ snorm g p μ :=
-snorm_mono_ae (eventually_of_forall (λ x, h x))
-
-lemma snorm_mono_real {f : α → F} {g : α → ℝ} (h : ∀ x, ‖f x‖ ≤ g x) :
-  snorm f p μ ≤ snorm g p μ :=
-snorm_mono_ae_real (eventually_of_forall (λ x, h x))
-
-lemma snorm_ess_sup_le_of_ae_bound {f : α → F} {C : ℝ} (hfC : ∀ᵐ x ∂μ, ‖f x‖ ≤ C) :
-  snorm_ess_sup f μ ≤ ennreal.of_real C:=
-begin
-  simp_rw [snorm_ess_sup, ← of_real_norm_eq_coe_nnnorm],
-  refine ess_sup_le_of_ae_le (ennreal.of_real C) (hfC.mono (λ x hx, _)),
-  exact ennreal.of_real_le_of_real hx,
-end
-
-lemma snorm_ess_sup_lt_top_of_ae_bound {f : α → F} {C : ℝ} (hfC : ∀ᵐ x ∂μ, ‖f x‖ ≤ C) :
-  snorm_ess_sup f μ < ∞ :=
-(snorm_ess_sup_le_of_ae_bound hfC).trans_lt ennreal.of_real_lt_top
-
-lemma snorm_le_of_ae_bound {f : α → F} {C : ℝ} (hfC : ∀ᵐ x ∂μ, ‖f x‖ ≤ C) :
-  snorm f p μ ≤ ((μ set.univ) ^ p.to_real⁻¹) * (ennreal.of_real C) :=
-begin
-  by_cases hμ : μ = 0,
-  { simp [hμ] },
-  haveI : μ.ae.ne_bot := ae_ne_bot.mpr hμ,
-  by_cases hp : p = 0,
-  { simp [hp] },
-  have hC : 0 ≤ C, from le_trans (norm_nonneg _) hfC.exists.some_spec,
-  have hC' : ‖C‖ = C := by rw [real.norm_eq_abs, abs_eq_self.mpr hC],
-  have : ∀ᵐ x ∂μ, ‖f x‖ ≤ ‖(λ _, C) x‖, from hfC.mono (λ x hx, hx.trans (le_of_eq hC'.symm)),
-  convert snorm_mono_ae this,
-  rw [snorm_const _ hp hμ, mul_comm, ← of_real_norm_eq_coe_nnnorm, hC', one_div]
-end
-
-lemma snorm_congr_norm_ae {f : α → F} {g : α → G} (hfg : ∀ᵐ x ∂μ, ‖f x‖ = ‖g x‖) :
-  snorm f p μ = snorm g p μ :=
-le_antisymm (snorm_mono_ae $ eventually_eq.le hfg)
-  (snorm_mono_ae $ (eventually_eq.symm hfg).le)
-
-@[simp] lemma snorm'_norm {f : α → F} : snorm' (λ a, ‖f a‖) q μ = snorm' f q μ :=
-by simp [snorm']
-
-@[simp] lemma snorm_norm (f : α → F) : snorm (λ x, ‖f x‖) p μ = snorm f p μ :=
-snorm_congr_norm_ae $ eventually_of_forall $ λ x, norm_norm _
-
-lemma snorm'_norm_rpow (f : α → F) (p q : ℝ) (hq_pos : 0 < q) :
-  snorm' (λ x, ‖f x‖ ^ q) p μ = (snorm' f (p * q) μ) ^ q :=
-begin
-  simp_rw snorm',
-  rw [← ennreal.rpow_mul, ←one_div_mul_one_div],
-  simp_rw one_div,
-  rw [mul_assoc, inv_mul_cancel hq_pos.ne.symm, mul_one],
-  congr,
-  ext1 x,
-  simp_rw ← of_real_norm_eq_coe_nnnorm,
-  rw [real.norm_eq_abs, abs_eq_self.mpr (real.rpow_nonneg_of_nonneg (norm_nonneg _) _),
-    mul_comm, ← ennreal.of_real_rpow_of_nonneg (norm_nonneg _) hq_pos.le, ennreal.rpow_mul],
-end
-
-lemma snorm_norm_rpow (f : α → F) (hq_pos : 0 < q) :
-  snorm (λ x, ‖f x‖ ^ q) p μ = (snorm f (p * ennreal.of_real q) μ) ^ q :=
-begin
-  by_cases h0 : p = 0,
-  { simp [h0, ennreal.zero_rpow_of_pos hq_pos], },
-  by_cases hp_top : p = ∞,
-  { simp only [hp_top, snorm_exponent_top, ennreal.top_mul, hq_pos.not_le, ennreal.of_real_eq_zero,
-      if_false, snorm_exponent_top, snorm_ess_sup],
-    have h_rpow : ess_sup (λ (x : α), (‖(‖f x‖ ^ q)‖₊ : ℝ≥0∞)) μ
-      = ess_sup (λ (x : α), (↑‖f x‖₊) ^ q) μ,
-    { congr,
-      ext1 x,
-      nth_rewrite 1 ← nnnorm_norm,
-      rw [ennreal.coe_rpow_of_nonneg _ hq_pos.le, ennreal.coe_eq_coe],
-      ext,
-      push_cast,
-      rw real.norm_rpow_of_nonneg (norm_nonneg _), },
-    rw h_rpow,
-    have h_rpow_mono := ennreal.strict_mono_rpow_of_pos hq_pos,
-    have h_rpow_surj := (ennreal.rpow_left_bijective hq_pos.ne.symm).2,
-    let iso := h_rpow_mono.order_iso_of_surjective _ h_rpow_surj,
-    exact (iso.ess_sup_apply (λ x, (‖f x‖₊ : ℝ≥0∞)) μ).symm, },
-  rw [snorm_eq_snorm' h0 hp_top, snorm_eq_snorm' _ _],
-  swap, { refine mul_ne_zero h0 _, rwa [ne.def, ennreal.of_real_eq_zero, not_le], },
-  swap, { exact ennreal.mul_ne_top hp_top ennreal.of_real_ne_top, },
-  rw [ennreal.to_real_mul, ennreal.to_real_of_real hq_pos.le],
-  exact snorm'_norm_rpow f p.to_real q hq_pos,
-end
-
-lemma snorm_congr_ae {f g : α → F} (hfg : f =ᵐ[μ] g) : snorm f p μ = snorm g p μ :=
-snorm_congr_norm_ae $ hfg.mono (λ x hx, hx ▸ rfl)
-
-lemma mem_ℒp_congr_ae {f g : α → E} (hfg : f =ᵐ[μ] g) : mem_ℒp f p μ ↔ mem_ℒp g p μ :=
-by simp only [mem_ℒp, snorm_congr_ae hfg, ae_strongly_measurable_congr hfg]
-
-lemma mem_ℒp.ae_eq {f g : α → E} (hfg : f =ᵐ[μ] g) (hf_Lp : mem_ℒp f p μ) : mem_ℒp g p μ :=
-(mem_ℒp_congr_ae hfg).1 hf_Lp
-
-lemma mem_ℒp.of_le {f : α → E} {g : α → F}
-  (hg : mem_ℒp g p μ) (hf : ae_strongly_measurable f μ) (hfg : ∀ᵐ x ∂μ, ‖f x‖ ≤ ‖g x‖) :
-  mem_ℒp f p μ :=
-⟨hf, (snorm_mono_ae hfg).trans_lt hg.snorm_lt_top⟩
-
-alias mem_ℒp.of_le ← mem_ℒp.mono
-
-lemma mem_ℒp.mono' {f : α → E} {g : α → ℝ} (hg : mem_ℒp g p μ)
-  (hf : ae_strongly_measurable f μ) (h : ∀ᵐ a ∂μ, ‖f a‖ ≤ g a) : mem_ℒp f p μ :=
-hg.mono hf $ h.mono $ λ x hx, le_trans hx (le_abs_self _)
-
-lemma mem_ℒp.congr_norm {f : α → E} {g : α → F} (hf : mem_ℒp f p μ)
-  (hg : ae_strongly_measurable g μ) (h : ∀ᵐ a ∂μ, ‖f a‖ = ‖g a‖) :
-  mem_ℒp g p μ :=
-hf.mono hg $ eventually_eq.le $ eventually_eq.symm h
-
-lemma mem_ℒp_congr_norm {f : α → E} {g : α → F}
-  (hf : ae_strongly_measurable f μ) (hg : ae_strongly_measurable g μ) (h : ∀ᵐ a ∂μ, ‖f a‖ = ‖g a‖) :
-  mem_ℒp f p μ ↔ mem_ℒp g p μ :=
-⟨λ h2f, h2f.congr_norm hg h, λ h2g, h2g.congr_norm hf $ eventually_eq.symm h⟩
-
-lemma mem_ℒp_top_of_bound {f : α → E} (hf : ae_strongly_measurable f μ) (C : ℝ)
-  (hfC : ∀ᵐ x ∂μ, ‖f x‖ ≤ C) :
-  mem_ℒp f ∞ μ :=
-⟨hf, by { rw snorm_exponent_top, exact snorm_ess_sup_lt_top_of_ae_bound hfC, }⟩
-
-lemma mem_ℒp.of_bound [is_finite_measure μ] {f : α → E} (hf : ae_strongly_measurable f μ)
-  (C : ℝ) (hfC : ∀ᵐ x ∂μ, ‖f x‖ ≤ C) :
-  mem_ℒp f p μ :=
-(mem_ℒp_const C).of_le hf (hfC.mono (λ x hx, le_trans hx (le_abs_self _)))
-
-@[mono] lemma snorm'_mono_measure (f : α → F) (hμν : ν ≤ μ) (hq : 0 ≤ q) :
-  snorm' f q ν ≤ snorm' f q μ :=
-begin
-  simp_rw snorm',
-  suffices h_integral_mono : (∫⁻ a, (‖f a‖₊ : ℝ≥0∞) ^ q ∂ν) ≤ ∫⁻ a, ‖f a‖₊ ^ q ∂μ,
-    from ennreal.rpow_le_rpow h_integral_mono (by simp [hq]),
-  exact lintegral_mono' hμν le_rfl,
-end
-
-@[mono] lemma snorm_ess_sup_mono_measure (f : α → F) (hμν : ν ≪ μ) :
-  snorm_ess_sup f ν ≤ snorm_ess_sup f μ :=
-by { simp_rw snorm_ess_sup, exact ess_sup_mono_measure hμν, }
-
-@[mono] lemma snorm_mono_measure (f : α → F) (hμν : ν ≤ μ) :
-  snorm f p ν ≤ snorm f p μ :=
-begin
-  by_cases hp0 : p = 0,
-  { simp [hp0], },
-  by_cases hp_top : p = ∞,
-  { simp [hp_top, snorm_ess_sup_mono_measure f (measure.absolutely_continuous_of_le hμν)], },
-  simp_rw snorm_eq_snorm' hp0 hp_top,
-  exact snorm'_mono_measure f hμν ennreal.to_real_nonneg,
-end
-
-lemma mem_ℒp.mono_measure {f : α → E} (hμν : ν ≤ μ) (hf : mem_ℒp f p μ) :
-  mem_ℒp f p ν :=
-⟨hf.1.mono_measure hμν, (snorm_mono_measure f hμν).trans_lt hf.2⟩
-
-lemma mem_ℒp.restrict (s : set α) {f : α → E} (hf : mem_ℒp f p μ) :
-  mem_ℒp f p (μ.restrict s) :=
-hf.mono_measure measure.restrict_le_self
-
-lemma snorm'_smul_measure {p : ℝ} (hp : 0 ≤ p) {f : α → F} (c : ℝ≥0∞) :
-  snorm' f p (c • μ) = c ^ (1 / p) * snorm' f p μ :=
-by { rw [snorm', lintegral_smul_measure, ennreal.mul_rpow_of_nonneg, snorm'], simp [hp], }
-
-lemma snorm_ess_sup_smul_measure {f : α → F} {c : ℝ≥0∞} (hc : c ≠ 0) :
-  snorm_ess_sup f (c • μ) = snorm_ess_sup f μ :=
-by { simp_rw [snorm_ess_sup], exact ess_sup_smul_measure hc, }
-
-/-- Use `snorm_smul_measure_of_ne_top` instead. -/
-private lemma snorm_smul_measure_of_ne_zero_of_ne_top {p : ℝ≥0∞} (hp_ne_zero : p ≠ 0)
-  (hp_ne_top : p ≠ ∞) {f : α → F} (c : ℝ≥0∞) :
-  snorm f p (c • μ) = c ^ (1 / p).to_real • snorm f p μ :=
-begin
-  simp_rw snorm_eq_snorm' hp_ne_zero hp_ne_top,
-  rw snorm'_smul_measure ennreal.to_real_nonneg,
-  congr,
-  simp_rw one_div,
-  rw ennreal.to_real_inv,
-end
-
-lemma snorm_smul_measure_of_ne_zero {p : ℝ≥0∞} {f : α → F} {c : ℝ≥0∞} (hc : c ≠ 0) :
-  snorm f p (c • μ) = c ^ (1 / p).to_real • snorm f p μ :=
-begin
-  by_cases hp0 : p = 0,
-  { simp [hp0], },
-  by_cases hp_top : p = ∞,
-  { simp [hp_top, snorm_ess_sup_smul_measure hc], },
-  exact snorm_smul_measure_of_ne_zero_of_ne_top hp0 hp_top c,
-end
-
-lemma snorm_smul_measure_of_ne_top {p : ℝ≥0∞} (hp_ne_top : p ≠ ∞) {f : α → F} (c : ℝ≥0∞) :
-  snorm f p (c • μ) = c ^ (1 / p).to_real • snorm f p μ :=
-begin
-  by_cases hp0 : p = 0,
-  { simp [hp0], },
-  { exact snorm_smul_measure_of_ne_zero_of_ne_top hp0 hp_ne_top c, },
-end
-
-lemma snorm_one_smul_measure {f : α → F} (c : ℝ≥0∞) :
-  snorm f 1 (c • μ) = c * snorm f 1 μ :=
-by { rw @snorm_smul_measure_of_ne_top _ _ _ μ _ 1 (@ennreal.coe_ne_top 1) f c, simp, }
-
-lemma mem_ℒp.of_measure_le_smul {μ' : measure α} (c : ℝ≥0∞) (hc : c ≠ ∞)
-  (hμ'_le : μ' ≤ c • μ) {f : α → E} (hf : mem_ℒp f p μ) :
-  mem_ℒp f p μ' :=
-begin
-  refine ⟨hf.1.mono' (measure.absolutely_continuous_of_le_smul hμ'_le), _⟩,
-  refine (snorm_mono_measure f hμ'_le).trans_lt _,
-  by_cases hc0 : c = 0,
-  { simp [hc0], },
-  rw [snorm_smul_measure_of_ne_zero hc0, smul_eq_mul],
-  refine ennreal.mul_lt_top _ hf.2.ne,
-  simp [hc, hc0],
-end
-
-lemma mem_ℒp.smul_measure {f : α → E} {c : ℝ≥0∞} (hf : mem_ℒp f p μ) (hc : c ≠ ∞) :
-  mem_ℒp f p (c • μ) :=
-hf.of_measure_le_smul c hc le_rfl
-
-include m
-
-lemma snorm_one_add_measure (f : α → F) (μ ν : measure α) :
-  snorm f 1 (μ + ν) = snorm f 1 μ + snorm f 1 ν :=
-by { simp_rw snorm_one_eq_lintegral_nnnorm, rw lintegral_add_measure _ μ ν, }
-
-lemma snorm_le_add_measure_right (f : α → F) (μ ν : measure α) {p : ℝ≥0∞} :
-  snorm f p μ ≤ snorm f p (μ + ν) :=
-snorm_mono_measure f $ measure.le_add_right $ le_refl _
-
-lemma snorm_le_add_measure_left (f : α → F) (μ ν : measure α) {p : ℝ≥0∞} :
-  snorm f p ν ≤ snorm f p (μ + ν) :=
-snorm_mono_measure f $ measure.le_add_left $ le_refl _
-
-omit m
-
-lemma mem_ℒp.left_of_add_measure {f : α → E} (h : mem_ℒp f p (μ + ν)) : mem_ℒp f p μ :=
-h.mono_measure $ measure.le_add_right $ le_refl _
-
-lemma mem_ℒp.right_of_add_measure {f : α → E} (h : mem_ℒp f p (μ + ν)) : mem_ℒp f p ν :=
-h.mono_measure $ measure.le_add_left $ le_refl _
-
-lemma mem_ℒp.norm {f : α → E} (h : mem_ℒp f p μ) : mem_ℒp (λ x, ‖f x‖) p μ :=
-h.of_le h.ae_strongly_measurable.norm (eventually_of_forall (λ x, by simp))
-
-lemma mem_ℒp_norm_iff {f : α → E} (hf : ae_strongly_measurable f μ) :
-  mem_ℒp (λ x, ‖f x‖) p μ ↔ mem_ℒp f p μ :=
-⟨λ h, ⟨hf, by { rw ← snorm_norm, exact h.2, }⟩, λ h, h.norm⟩
-
-lemma snorm'_eq_zero_of_ae_zero {f : α → F} (hq0_lt : 0 < q) (hf_zero : f =ᵐ[μ] 0) :
-  snorm' f q μ = 0 :=
-by rw [snorm'_congr_ae hf_zero, snorm'_zero hq0_lt]
-
-lemma snorm'_eq_zero_of_ae_zero' (hq0_ne : q ≠ 0) (hμ : μ ≠ 0) {f : α → F} (hf_zero : f =ᵐ[μ] 0) :
-  snorm' f q μ = 0 :=
-by rw [snorm'_congr_ae hf_zero, snorm'_zero' hq0_ne hμ]
-
-lemma ae_eq_zero_of_snorm'_eq_zero {f : α → E} (hq0 : 0 ≤ q) (hf : ae_strongly_measurable f μ)
-  (h : snorm' f q μ = 0) : f =ᵐ[μ] 0 :=
-begin
-  rw [snorm', ennreal.rpow_eq_zero_iff] at h,
-  cases h,
-  { rw lintegral_eq_zero_iff' (hf.ennnorm.pow_const q) at h,
-    refine h.left.mono (λ x hx, _),
-    rw [pi.zero_apply, ennreal.rpow_eq_zero_iff] at hx,
-    cases hx,
-    { cases hx with hx _,
-      rwa [←ennreal.coe_zero, ennreal.coe_eq_coe, nnnorm_eq_zero] at hx, },
-    { exact absurd hx.left ennreal.coe_ne_top, }, },
-  { exfalso,
-    rw [one_div, inv_lt_zero] at h,
-    exact hq0.not_lt h.right },
-end
-
-lemma snorm'_eq_zero_iff (hq0_lt : 0 < q) {f : α → E} (hf : ae_strongly_measurable f μ) :
-  snorm' f q μ = 0 ↔ f =ᵐ[μ] 0 :=
-⟨ae_eq_zero_of_snorm'_eq_zero (le_of_lt hq0_lt) hf, snorm'_eq_zero_of_ae_zero hq0_lt⟩
-
-lemma coe_nnnorm_ae_le_snorm_ess_sup {m : measurable_space α} (f : α → F) (μ : measure α) :
-  ∀ᵐ x ∂μ, (‖f x‖₊ : ℝ≥0∞) ≤ snorm_ess_sup f μ :=
-ennreal.ae_le_ess_sup (λ x, (‖f x‖₊ : ℝ≥0∞))
-
-@[simp] lemma snorm_ess_sup_eq_zero_iff {f : α → F} : snorm_ess_sup f μ = 0 ↔ f =ᵐ[μ] 0 :=
-by simp [eventually_eq, snorm_ess_sup]
-
-lemma snorm_eq_zero_iff {f : α → E} (hf : ae_strongly_measurable f μ) (h0 : p ≠ 0) :
-  snorm f p μ = 0 ↔ f =ᵐ[μ] 0 :=
-begin
-  by_cases h_top : p = ∞,
-  { rw [h_top, snorm_exponent_top, snorm_ess_sup_eq_zero_iff], },
-  rw snorm_eq_snorm' h0 h_top,
-  exact snorm'_eq_zero_iff (ennreal.to_real_pos h0 h_top) hf,
-end
-
-lemma snorm'_add_le {f g : α → E}
-  (hf : ae_strongly_measurable f μ) (hg : ae_strongly_measurable g μ) (hq1 : 1 ≤ q) :
-  snorm' (f + g) q μ ≤ snorm' f q μ + snorm' g q μ :=
-calc (∫⁻ a, ↑‖(f + g) a‖₊ ^ q ∂μ) ^ (1 / q)
-    ≤ (∫⁻ a, (((λ a, (‖f a‖₊ : ℝ≥0∞))
-        + (λ a, (‖g a‖₊ : ℝ≥0∞))) a) ^ q ∂μ) ^ (1 / q) :
-begin
-  refine ennreal.rpow_le_rpow _ (by simp [le_trans zero_le_one hq1] : 0 ≤ 1 / q),
-  refine lintegral_mono (λ a, ennreal.rpow_le_rpow _ (le_trans zero_le_one hq1)),
-  simp [←ennreal.coe_add, nnnorm_add_le],
-end
-... ≤ snorm' f q μ + snorm' g q μ :
-  ennreal.lintegral_Lp_add_le hf.ennnorm hg.ennnorm hq1
-
-lemma snorm_ess_sup_add_le {f g : α → F} :
-  snorm_ess_sup (f + g) μ ≤ snorm_ess_sup f μ + snorm_ess_sup g μ :=
-begin
-  refine le_trans (ess_sup_mono_ae (eventually_of_forall (λ x, _)))
-    (ennreal.ess_sup_add_le _ _),
-  simp_rw [pi.add_apply, ←ennreal.coe_add, ennreal.coe_le_coe],
-  exact nnnorm_add_le _ _,
-end
-
-lemma snorm_add_le
-  {f g : α → E} (hf : ae_strongly_measurable f μ) (hg : ae_strongly_measurable g μ) (hp1 : 1 ≤ p) :
-  snorm (f + g) p μ ≤ snorm f p μ + snorm g p μ :=
-begin
-  by_cases hp0 : p = 0,
-  { simp [hp0], },
-  by_cases hp_top : p = ∞,
-  { simp [hp_top, snorm_ess_sup_add_le], },
-  have hp1_real : 1 ≤ p.to_real,
-  by rwa [← ennreal.one_to_real, ennreal.to_real_le_to_real ennreal.one_ne_top hp_top],
-  repeat { rw snorm_eq_snorm' hp0 hp_top, },
-  exact snorm'_add_le hf hg hp1_real,
-end
-
-lemma snorm_sub_le
-  {f g : α → E} (hf : ae_strongly_measurable f μ) (hg : ae_strongly_measurable g μ) (hp1 : 1 ≤ p) :
-  snorm (f - g) p μ ≤ snorm f p μ + snorm g p μ :=
-calc snorm (f - g) p μ = snorm (f + - g) p μ : by rw sub_eq_add_neg
-  -- We cannot use snorm_add_le on f and (-g) because we don't have `ae_measurable (-g) μ`, since
-  -- we don't suppose `[borel_space E]`.
-... = snorm (λ x, ‖f x + - g x‖) p μ : (snorm_norm (f + - g)).symm
-... ≤ snorm (λ x, ‖f x‖ + ‖- g x‖) p μ : by
-{ refine snorm_mono_real (λ x, _), rw norm_norm, exact norm_add_le _ _, }
-... = snorm (λ x, ‖f x‖ + ‖g x‖) p μ : by simp_rw norm_neg
-... ≤ snorm (λ x, ‖f x‖) p μ + snorm (λ x, ‖g x‖) p μ : snorm_add_le hf.norm hg.norm hp1
-... = snorm f p μ + snorm g p μ : by rw [← snorm_norm f, ← snorm_norm g]
-
-lemma snorm_add_lt_top_of_one_le {f g : α → E} (hf : mem_ℒp f p μ) (hg : mem_ℒp g p μ)
-  (hq1 : 1 ≤ p) : snorm (f + g) p μ < ∞ :=
-lt_of_le_of_lt (snorm_add_le hf.1 hg.1 hq1) (ennreal.add_lt_top.mpr ⟨hf.2, hg.2⟩)
-
-lemma snorm'_add_lt_top_of_le_one
-  {f g : α → E} (hf : ae_strongly_measurable f μ)
-  (hf_snorm : snorm' f q μ < ∞) (hg_snorm : snorm' g q μ < ∞) (hq_pos : 0 < q) (hq1 : q ≤ 1) :
-  snorm' (f + g) q μ < ∞ :=
-calc (∫⁻ a, ↑‖(f + g) a‖₊ ^ q ∂μ) ^ (1 / q)
-    ≤ (∫⁻ a, (((λ a, (‖f a‖₊ : ℝ≥0∞))
-        + (λ a, (‖g a‖₊ : ℝ≥0∞))) a) ^ q ∂μ) ^ (1 / q) :
-begin
-  refine ennreal.rpow_le_rpow _ (by simp [hq_pos.le] : 0 ≤ 1 / q),
-  refine lintegral_mono (λ a, ennreal.rpow_le_rpow _ hq_pos.le),
-  simp [←ennreal.coe_add, nnnorm_add_le],
-end
-... ≤ (∫⁻ a, (‖f a‖₊ : ℝ≥0∞) ^ q + (‖g a‖₊ : ℝ≥0∞) ^ q ∂μ) ^ (1 / q) :
-begin
-  refine ennreal.rpow_le_rpow (lintegral_mono (λ a, _)) (by simp [hq_pos.le] : 0 ≤ 1 / q),
-  exact ennreal.rpow_add_le_add_rpow _ _ hq_pos.le hq1,
-end
-... < ∞ :
-begin
-  refine ennreal.rpow_lt_top_of_nonneg (by simp [hq_pos.le] : 0 ≤ 1 / q) _,
-  rw [lintegral_add_left' (hf.ennnorm.pow_const q), ennreal.add_ne_top],
-  exact ⟨(lintegral_rpow_nnnorm_lt_top_of_snorm'_lt_top hq_pos hf_snorm).ne,
-    (lintegral_rpow_nnnorm_lt_top_of_snorm'_lt_top hq_pos hg_snorm).ne⟩,
-end
-
-lemma snorm_add_lt_top {f g : α → E} (hf : mem_ℒp f p μ) (hg : mem_ℒp g p μ) :
-  snorm (f + g) p μ < ∞ :=
-begin
-  by_cases h0 : p = 0,
-  { simp [h0], },
-  rw ←ne.def at h0,
-  cases le_total 1 p with hp1 hp1,
-  { exact snorm_add_lt_top_of_one_le hf hg hp1, },
-  have hp_top : p ≠ ∞, from (lt_of_le_of_lt hp1 ennreal.coe_lt_top).ne,
-  have hp_pos : 0 < p.to_real,
-  { rw [← ennreal.zero_to_real, @ennreal.to_real_lt_to_real 0 p ennreal.coe_ne_top hp_top],
-    exact ((zero_le p).lt_of_ne h0.symm), },
-  have hp1_real : p.to_real ≤ 1,
-  { rwa [← ennreal.one_to_real, @ennreal.to_real_le_to_real p 1 hp_top ennreal.coe_ne_top], },
-  rw snorm_eq_snorm' h0 hp_top,
-  rw [mem_ℒp, snorm_eq_snorm' h0 hp_top] at hf hg,
-  exact snorm'_add_lt_top_of_le_one hf.1 hf.2 hg.2 hp_pos hp1_real,
-end
-
-lemma ae_le_of_snorm_ess_sup_le {f : α → F} {x : ℝ≥0∞} (hx : snorm_ess_sup f μ ≤ x)
-  (hf : is_bounded_under (≤) μ.ae (λ y, ‖f y‖₊) . is_bounded_default) : ∀ᵐ y ∂μ, ↑‖f y‖₊ ≤ x :=
-begin
-  cases x,
-  { simp },
-  simp only [ennreal.some_eq_coe, ennreal.coe_le_coe],
-  refine ae_le_of_ess_sup_le _ hf,
-  rwa [←ennreal.coe_le_coe, ennreal.coe_ess_sup hf],
-end
-
-lemma meas_lt_of_snorm_ess_sup_le {f : α → F} {x : ℝ≥0∞} (hx : snorm_ess_sup f μ ≤ x)
-  (hf : is_bounded_under (≤) μ.ae (λ y, ‖f y‖₊) . is_bounded_default) : μ {y | x < ‖f y‖₊} = 0 :=
-by { simp_rw ←not_le, exact ae_le_of_snorm_ess_sup_le hx hf }
-
-section map_measure
-
-variables {β : Type*} {mβ : measurable_space β} {f : α → β} {g : β → E}
-
-include mβ
-
-lemma snorm_ess_sup_map_measure
-  (hg : ae_strongly_measurable g (measure.map f μ)) (hf : ae_measurable f μ) :
-  snorm_ess_sup g (measure.map f μ) = snorm_ess_sup (g ∘ f) μ :=
-ess_sup_map_measure hg.ennnorm hf
-
-lemma snorm_map_measure (hg : ae_strongly_measurable g (measure.map f μ)) (hf : ae_measurable f μ) :
-  snorm g p (measure.map f μ) = snorm (g ∘ f) p μ :=
-begin
-  by_cases hp_zero : p = 0,
-  { simp only [hp_zero, snorm_exponent_zero], },
-  by_cases hp_top : p = ∞,
-  { simp_rw [hp_top, snorm_exponent_top],
-    exact snorm_ess_sup_map_measure hg hf, },
-  simp_rw snorm_eq_lintegral_rpow_nnnorm hp_zero hp_top,
-  rw lintegral_map' (hg.ennnorm.pow_const p.to_real) hf,
-end
-
-lemma mem_ℒp_map_measure_iff
-  (hg : ae_strongly_measurable g (measure.map f μ)) (hf : ae_measurable f μ) :
-  mem_ℒp g p (measure.map f μ) ↔ mem_ℒp (g ∘ f) p μ :=
-by simp [mem_ℒp, snorm_map_measure hg hf, hg.comp_ae_measurable hf, hg]
-
-lemma _root_.measurable_embedding.snorm_ess_sup_map_measure {g : β → F}
-  (hf : measurable_embedding f) :
-  snorm_ess_sup g (measure.map f μ) = snorm_ess_sup (g ∘ f) μ :=
-hf.ess_sup_map_measure
-
-lemma _root_.measurable_embedding.snorm_map_measure {g : β → F} (hf : measurable_embedding f) :
-  snorm g p (measure.map f μ) = snorm (g ∘ f) p μ :=
-begin
-  by_cases hp_zero : p = 0,
-  { simp only [hp_zero, snorm_exponent_zero], },
-  by_cases hp : p = ∞,
-  { simp_rw [hp, snorm_exponent_top],
-    exact hf.ess_sup_map_measure, },
-  { simp_rw snorm_eq_lintegral_rpow_nnnorm hp_zero hp,
-    rw hf.lintegral_map, },
-end
-
-lemma _root_.measurable_embedding.mem_ℒp_map_measure_iff {g : β → F}
-  (hf : measurable_embedding f) :
-  mem_ℒp g p (measure.map f μ) ↔ mem_ℒp (g ∘ f) p μ :=
-by simp_rw [mem_ℒp, hf.ae_strongly_measurable_map_iff, hf.snorm_map_measure]
-
-lemma _root_.measurable_equiv.mem_ℒp_map_measure_iff (f : α ≃ᵐ β) {g : β → F} :
-  mem_ℒp g p (measure.map f μ) ↔ mem_ℒp (g ∘ f) p μ :=
-f.measurable_embedding.mem_ℒp_map_measure_iff
-
-omit mβ
-
-end map_measure
-
-section trim
-
-lemma snorm'_trim (hm : m ≤ m0) {f : α → E} (hf : strongly_measurable[m] f) :
-  snorm' f q (ν.trim hm) = snorm' f q ν :=
-begin
-  simp_rw snorm',
-  congr' 1,
-  refine lintegral_trim hm _,
-  refine @measurable.pow_const _ _ _ _ _ _ _ m _ (@measurable.coe_nnreal_ennreal _ m _ _) _,
-  apply @strongly_measurable.measurable,
-  exact (@strongly_measurable.nnnorm α m _ _ _ hf),
-end
-
-lemma limsup_trim (hm : m ≤ m0) {f : α → ℝ≥0∞} (hf : measurable[m] f) :
-  (ν.trim hm).ae.limsup f = ν.ae.limsup f :=
-begin
-  simp_rw limsup_eq,
-  suffices h_set_eq : {a : ℝ≥0∞ | ∀ᵐ n ∂(ν.trim hm), f n ≤ a} = {a : ℝ≥0∞ | ∀ᵐ n ∂ν, f n ≤ a},
-    by rw h_set_eq,
-  ext1 a,
-  suffices h_meas_eq : ν {x | ¬ f x ≤ a} = ν.trim hm {x | ¬ f x ≤ a},
-    by simp_rw [set.mem_set_of_eq, ae_iff, h_meas_eq],
-  refine (trim_measurable_set_eq hm _).symm,
-  refine @measurable_set.compl _ _ m (@measurable_set_le ℝ≥0∞ _ _ _ _ m _ _ _ _ _ hf _),
-  exact @measurable_const _ _ _ m _,
-end
-
-lemma ess_sup_trim (hm : m ≤ m0) {f : α → ℝ≥0∞} (hf : measurable[m] f) :
-  ess_sup f (ν.trim hm) = ess_sup f ν :=
-by { simp_rw ess_sup, exact limsup_trim hm hf, }
-
-lemma snorm_ess_sup_trim (hm : m ≤ m0) {f : α → E} (hf : strongly_measurable[m] f) :
-  snorm_ess_sup f (ν.trim hm) = snorm_ess_sup f ν :=
-ess_sup_trim _ (@strongly_measurable.ennnorm _ m _ _ _ hf)
-
-lemma snorm_trim (hm : m ≤ m0) {f : α → E} (hf : strongly_measurable[m] f) :
-  snorm f p (ν.trim hm) = snorm f p ν :=
-begin
-  by_cases h0 : p = 0,
-  { simp [h0], },
-  by_cases h_top : p = ∞,
-  { simpa only [h_top, snorm_exponent_top] using snorm_ess_sup_trim hm hf, },
-  simpa only [snorm_eq_snorm' h0 h_top] using snorm'_trim hm hf,
-end
-
-lemma snorm_trim_ae (hm : m ≤ m0) {f : α → E} (hf : ae_strongly_measurable f (ν.trim hm)) :
-  snorm f p (ν.trim hm) = snorm f p ν :=
-begin
-  rw [snorm_congr_ae hf.ae_eq_mk, snorm_congr_ae (ae_eq_of_ae_eq_trim hf.ae_eq_mk)],
-  exact snorm_trim hm hf.strongly_measurable_mk,
-end
-
-lemma mem_ℒp_of_mem_ℒp_trim (hm : m ≤ m0) {f : α → E} (hf : mem_ℒp f p (ν.trim hm)) :
-  mem_ℒp f p ν :=
-⟨ae_strongly_measurable_of_ae_strongly_measurable_trim hm hf.1,
-(le_of_eq (snorm_trim_ae hm hf.1).symm).trans_lt hf.2⟩
-
-end trim
-
-@[simp] lemma snorm'_neg {f : α → F} : snorm' (-f) q μ = snorm' f q μ := by simp [snorm']
-
-@[simp] lemma snorm_neg {f : α → F} : snorm (-f) p μ = snorm f p μ :=
-begin
-  by_cases h0 : p = 0,
-  { simp [h0], },
-  by_cases h_top : p = ∞,
-  { simp [h_top, snorm_ess_sup], },
-  simp [snorm_eq_snorm' h0 h_top],
-end
-
-section borel_space
--- variable [borel_space E]
-
-lemma mem_ℒp.neg {f : α → E} (hf : mem_ℒp f p μ) : mem_ℒp (-f) p μ :=
-⟨ae_strongly_measurable.neg hf.1, by simp [hf.right]⟩
-
-lemma mem_ℒp_neg_iff {f : α → E} : mem_ℒp (-f) p μ ↔ mem_ℒp f p μ :=
-⟨λ h, neg_neg f ▸ h.neg, mem_ℒp.neg⟩
-
-lemma snorm'_le_snorm'_mul_rpow_measure_univ {p q : ℝ} (hp0_lt : 0 < p) (hpq : p ≤ q)
-  {f : α → E} (hf : ae_strongly_measurable f μ) :
-  snorm' f p μ ≤ snorm' f q μ * (μ set.univ) ^ (1/p - 1/q) :=
-begin
-  have hq0_lt : 0 < q, from lt_of_lt_of_le hp0_lt hpq,
-  by_cases hpq_eq : p = q,
-  { rw [hpq_eq, sub_self, ennreal.rpow_zero, mul_one],
-    exact le_rfl, },
-  have hpq : p < q, from lt_of_le_of_ne hpq hpq_eq,
-  let g := λ a : α, (1 : ℝ≥0∞),
-  have h_rw : ∫⁻ a, ↑‖f a‖₊^p ∂ μ = ∫⁻ a, (‖f a‖₊ * (g a))^p ∂ μ,
-  from lintegral_congr (λ a, by simp),
-  repeat {rw snorm'},
-  rw h_rw,
-  let r := p * q / (q - p),
-  have hpqr : 1/p = 1/q + 1/r,
-  { field_simp [(ne_of_lt hp0_lt).symm,
-      (ne_of_lt hq0_lt).symm],
-    ring, },
-  calc (∫⁻ (a : α), (↑‖f a‖₊ * g a) ^ p ∂μ) ^ (1/p)
-      ≤ (∫⁻ (a : α), ↑‖f a‖₊ ^ q ∂μ) ^ (1/q) * (∫⁻ (a : α), (g a) ^ r ∂μ) ^ (1/r) :
-    ennreal.lintegral_Lp_mul_le_Lq_mul_Lr hp0_lt hpq hpqr μ hf.ennnorm ae_measurable_const
-  ... = (∫⁻ (a : α), ↑‖f a‖₊ ^ q ∂μ) ^ (1/q) * μ set.univ ^ (1/p - 1/q) :
-    by simp [hpqr],
-end
-
-lemma snorm'_le_snorm_ess_sup_mul_rpow_measure_univ (hq_pos : 0 < q) {f : α → F} :
-  snorm' f q μ ≤ snorm_ess_sup f μ * (μ set.univ) ^ (1/q) :=
-begin
-  have h_le : ∫⁻ (a : α), ↑‖f a‖₊ ^ q ∂μ ≤ ∫⁻ (a : α), (snorm_ess_sup f μ) ^ q ∂μ,
-  { refine lintegral_mono_ae _,
-    have h_nnnorm_le_snorm_ess_sup := coe_nnnorm_ae_le_snorm_ess_sup f μ,
-    refine h_nnnorm_le_snorm_ess_sup.mono (λ x hx, ennreal.rpow_le_rpow hx (le_of_lt hq_pos)), },
-  rw [snorm', ←ennreal.rpow_one (snorm_ess_sup f μ)],
-  nth_rewrite 1 ←mul_inv_cancel (ne_of_lt hq_pos).symm,
-  rw [ennreal.rpow_mul, one_div,
-    ←ennreal.mul_rpow_of_nonneg _ _ (by simp [hq_pos.le] : 0 ≤ q⁻¹)],
-  refine ennreal.rpow_le_rpow _ (by simp [hq_pos.le]),
-  rwa lintegral_const at h_le,
-end
-
-lemma snorm_le_snorm_mul_rpow_measure_univ {p q : ℝ≥0∞} (hpq : p ≤ q) {f : α → E}
-  (hf : ae_strongly_measurable f μ) :
-  snorm f p μ ≤ snorm f q μ * (μ set.univ) ^ (1/p.to_real - 1/q.to_real) :=
-begin
-  by_cases hp0 : p = 0,
-  { simp [hp0, zero_le], },
-  rw ← ne.def at hp0,
-  have hp0_lt : 0 < p, from lt_of_le_of_ne (zero_le _) hp0.symm,
-  have hq0_lt : 0 < q, from lt_of_lt_of_le hp0_lt hpq,
-  by_cases hq_top : q = ∞,
-  { simp only [hq_top, div_zero, one_div, ennreal.top_to_real, sub_zero, snorm_exponent_top,
-      inv_zero],
-    by_cases hp_top : p = ∞,
-    { simp only [hp_top, ennreal.rpow_zero, mul_one, ennreal.top_to_real, sub_zero, inv_zero,
-        snorm_exponent_top],
-      exact le_rfl, },
-    rw snorm_eq_snorm' hp0 hp_top,
-    have hp_pos : 0 < p.to_real, from ennreal.to_real_pos hp0_lt.ne' hp_top,
-    refine (snorm'_le_snorm_ess_sup_mul_rpow_measure_univ hp_pos).trans (le_of_eq _),
-    congr,
-    exact one_div _, },
-  have hp_lt_top : p < ∞, from hpq.trans_lt (lt_top_iff_ne_top.mpr hq_top),
-  have hp_pos : 0 < p.to_real, from ennreal.to_real_pos hp0_lt.ne' hp_lt_top.ne,
-  rw [snorm_eq_snorm' hp0_lt.ne.symm hp_lt_top.ne, snorm_eq_snorm' hq0_lt.ne.symm hq_top],
-  have hpq_real : p.to_real ≤ q.to_real, by rwa ennreal.to_real_le_to_real hp_lt_top.ne hq_top,
-  exact snorm'_le_snorm'_mul_rpow_measure_univ hp_pos hpq_real hf,
-end
-
-lemma snorm'_le_snorm'_of_exponent_le {m : measurable_space α} {p q : ℝ} (hp0_lt : 0 < p)
-  (hpq : p ≤ q) (μ : measure α) [is_probability_measure μ] {f : α → E}
-  (hf : ae_strongly_measurable f μ) :
-  snorm' f p μ ≤ snorm' f q μ :=
-begin
-  have h_le_μ := snorm'_le_snorm'_mul_rpow_measure_univ hp0_lt hpq hf,
-  rwa [measure_univ, ennreal.one_rpow, mul_one] at h_le_μ,
-end
-
-lemma snorm'_le_snorm_ess_sup (hq_pos : 0 < q) {f : α → F} [is_probability_measure μ] :
-  snorm' f q μ ≤ snorm_ess_sup f μ :=
-le_trans (snorm'_le_snorm_ess_sup_mul_rpow_measure_univ hq_pos) (le_of_eq (by simp [measure_univ]))
-
-lemma snorm_le_snorm_of_exponent_le {p q : ℝ≥0∞} (hpq : p ≤ q) [is_probability_measure μ]
-  {f : α → E} (hf : ae_strongly_measurable f μ) :
-  snorm f p μ ≤ snorm f q μ :=
-(snorm_le_snorm_mul_rpow_measure_univ hpq hf).trans (le_of_eq (by simp [measure_univ]))
-
-lemma snorm'_lt_top_of_snorm'_lt_top_of_exponent_le {p q : ℝ} [is_finite_measure μ] {f : α → E}
-  (hf : ae_strongly_measurable f μ) (hfq_lt_top : snorm' f q μ < ∞)
-  (hp_nonneg : 0 ≤ p) (hpq : p ≤ q) :
-  snorm' f p μ < ∞ :=
-begin
-  cases le_or_lt p 0 with hp_nonpos hp_pos,
-  { rw le_antisymm hp_nonpos hp_nonneg,
-    simp, },
-  have hq_pos : 0 < q, from lt_of_lt_of_le hp_pos hpq,
-  calc snorm' f p μ
-      ≤ snorm' f q μ * (μ set.univ) ^ (1/p - 1/q) :
-    snorm'_le_snorm'_mul_rpow_measure_univ hp_pos hpq hf
-  ... < ∞ :
-  begin
-    rw ennreal.mul_lt_top_iff,
-    refine or.inl ⟨hfq_lt_top, ennreal.rpow_lt_top_of_nonneg _ (measure_ne_top μ set.univ)⟩,
-    rwa [le_sub_comm, sub_zero, one_div, one_div, inv_le_inv hq_pos hp_pos],
-  end
-end
-
-variables (μ)
-
-lemma pow_mul_meas_ge_le_snorm {f : α → E}
-  (hp_ne_zero : p ≠ 0) (hp_ne_top : p ≠ ∞) (hf : ae_strongly_measurable f μ) (ε : ℝ≥0∞) :
-  (ε * μ {x | ε ≤ ‖f x‖₊ ^ p.to_real}) ^ (1 / p.to_real) ≤ snorm f p μ :=
-begin
-  rw snorm_eq_lintegral_rpow_nnnorm hp_ne_zero hp_ne_top,
-  exact ennreal.rpow_le_rpow (mul_meas_ge_le_lintegral₀ (hf.ennnorm.pow_const _) ε)
-    (one_div_nonneg.2 ennreal.to_real_nonneg),
-end
-
-lemma mul_meas_ge_le_pow_snorm {f : α → E}
-  (hp_ne_zero : p ≠ 0) (hp_ne_top : p ≠ ∞) (hf : ae_strongly_measurable f μ) (ε : ℝ≥0∞) :
-  ε * μ {x | ε ≤ ‖f x‖₊ ^ p.to_real} ≤ snorm f p μ ^ p.to_real :=
-begin
-  have : 1 / p.to_real * p.to_real = 1,
-  { refine one_div_mul_cancel _,
-    rw [ne, ennreal.to_real_eq_zero_iff],
-    exact not_or hp_ne_zero hp_ne_top },
-  rw [← ennreal.rpow_one (ε * μ {x | ε ≤ ‖f x‖₊ ^ p.to_real}), ← this, ennreal.rpow_mul],
-  exact ennreal.rpow_le_rpow (pow_mul_meas_ge_le_snorm μ hp_ne_zero hp_ne_top hf ε)
-    ennreal.to_real_nonneg,
-end
-
-/-- A version of Markov's inequality using Lp-norms. -/
-lemma mul_meas_ge_le_pow_snorm' {f : α → E}
-  (hp_ne_zero : p ≠ 0) (hp_ne_top : p ≠ ∞) (hf : ae_strongly_measurable f μ) (ε : ℝ≥0∞) :
-  ε ^ p.to_real * μ {x | ε ≤ ‖f x‖₊} ≤ snorm f p μ ^ p.to_real :=
-begin
-  convert mul_meas_ge_le_pow_snorm μ hp_ne_zero hp_ne_top hf (ε ^ p.to_real),
-  ext x,
-  rw ennreal.rpow_le_rpow_iff (ennreal.to_real_pos hp_ne_zero hp_ne_top),
-end
-
-lemma meas_ge_le_mul_pow_snorm {f : α → E} (hp_ne_zero : p ≠ 0) (hp_ne_top : p ≠ ∞)
-  (hf : ae_strongly_measurable f μ) {ε : ℝ≥0∞} (hε : ε ≠ 0) :
-  μ {x | ε ≤ ‖f x‖₊} ≤ ε⁻¹ ^ p.to_real * snorm f p μ ^ p.to_real :=
-begin
-  by_cases ε = ∞,
-  { simp [h] },
-  have hεpow : ε ^ p.to_real ≠ 0 := (ennreal.rpow_pos (pos_iff_ne_zero.2 hε) h).ne.symm,
-  have hεpow' : ε ^ p.to_real ≠ ∞ := (ennreal.rpow_ne_top_of_nonneg ennreal.to_real_nonneg h),
-  rw [ennreal.inv_rpow, ← ennreal.mul_le_mul_left hεpow hεpow', ← mul_assoc,
-      ennreal.mul_inv_cancel hεpow hεpow', one_mul],
-  exact mul_meas_ge_le_pow_snorm' μ hp_ne_zero hp_ne_top hf ε,
-end
-
-variables {μ}
-
-lemma mem_ℒp.mem_ℒp_of_exponent_le {p q : ℝ≥0∞} [is_finite_measure μ] {f : α → E}
-  (hfq : mem_ℒp f q μ) (hpq : p ≤ q) :
-  mem_ℒp f p μ :=
-begin
-  cases hfq with hfq_m hfq_lt_top,
-  by_cases hp0 : p = 0,
-  { rwa [hp0, mem_ℒp_zero_iff_ae_strongly_measurable], },
-  rw ←ne.def at hp0,
-  refine ⟨hfq_m, _⟩,
-  by_cases hp_top : p = ∞,
-  { have hq_top : q = ∞,
-      by rwa [hp_top, top_le_iff] at hpq,
-    rw [hp_top],
-    rwa hq_top at hfq_lt_top, },
-  have hp_pos : 0 < p.to_real, from ennreal.to_real_pos hp0 hp_top,
-  by_cases hq_top : q = ∞,
-  { rw snorm_eq_snorm' hp0 hp_top,
-    rw [hq_top, snorm_exponent_top] at hfq_lt_top,
-    refine lt_of_le_of_lt (snorm'_le_snorm_ess_sup_mul_rpow_measure_univ hp_pos) _,
-    refine ennreal.mul_lt_top hfq_lt_top.ne _,
-    exact (ennreal.rpow_lt_top_of_nonneg (by simp [hp_pos.le]) (measure_ne_top μ set.univ)).ne },
-  have hq0 : q ≠ 0,
-  { by_contra hq_eq_zero,
-    have hp_eq_zero : p = 0, from le_antisymm (by rwa hq_eq_zero at hpq) (zero_le _),
-    rw [hp_eq_zero, ennreal.zero_to_real] at hp_pos,
-    exact (lt_irrefl _) hp_pos, },
-  have hpq_real : p.to_real ≤ q.to_real, by rwa ennreal.to_real_le_to_real hp_top hq_top,
-  rw snorm_eq_snorm' hp0 hp_top,
-  rw snorm_eq_snorm' hq0 hq_top at hfq_lt_top,
-  exact snorm'_lt_top_of_snorm'_lt_top_of_exponent_le hfq_m hfq_lt_top (le_of_lt hp_pos) hpq_real,
-end
-
-section has_measurable_add
--- variable [has_measurable_add₂ E]
-
-lemma snorm'_sum_le {ι} {f : ι → α → E} {s : finset ι}
-  (hfs : ∀ i, i ∈ s → ae_strongly_measurable (f i) μ) (hq1 : 1 ≤ q) :
-  snorm' (∑ i in s, f i) q μ ≤ ∑ i in s, snorm' (f i) q μ :=
-finset.le_sum_of_subadditive_on_pred (λ (f : α → E), snorm' f q μ)
-  (λ f, ae_strongly_measurable f μ) (snorm'_zero (zero_lt_one.trans_le hq1))
-  (λ f g hf hg, snorm'_add_le hf hg hq1) (λ f g hf hg, hf.add hg) _ hfs
-
-lemma snorm_sum_le {ι} {f : ι → α → E} {s : finset ι}
-  (hfs : ∀ i, i ∈ s → ae_strongly_measurable (f i) μ) (hp1 : 1 ≤ p) :
-  snorm (∑ i in s, f i) p μ ≤ ∑ i in s, snorm (f i) p μ :=
-finset.le_sum_of_subadditive_on_pred (λ (f : α → E), snorm f p μ)
-  (λ f, ae_strongly_measurable f μ) snorm_zero (λ f g hf hg, snorm_add_le hf hg hp1)
-  (λ f g hf hg, hf.add hg) _ hfs
-
-lemma mem_ℒp.add {f g : α → E} (hf : mem_ℒp f p μ) (hg : mem_ℒp g p μ) : mem_ℒp (f + g) p μ :=
-⟨ae_strongly_measurable.add hf.1 hg.1, snorm_add_lt_top hf hg⟩
-
-lemma mem_ℒp.sub {f g : α → E} (hf : mem_ℒp f p μ) (hg : mem_ℒp g p μ) : mem_ℒp (f - g) p μ :=
-by { rw sub_eq_add_neg, exact hf.add hg.neg }
-
-lemma mem_ℒp_finset_sum {ι} (s : finset ι) {f : ι → α → E} (hf : ∀ i ∈ s, mem_ℒp (f i) p μ) :
-  mem_ℒp (λ a, ∑ i in s, f i a) p μ :=
-begin
-  haveI : decidable_eq ι := classical.dec_eq _,
-  revert hf,
-  refine finset.induction_on s _ _,
-  { simp only [zero_mem_ℒp', finset.sum_empty, implies_true_iff], },
-  { intros i s his ih hf,
-    simp only [his, finset.sum_insert, not_false_iff],
-    exact (hf i (s.mem_insert_self i)).add (ih (λ j hj, hf j (finset.mem_insert_of_mem hj))), },
-end
-
-lemma mem_ℒp_finset_sum' {ι} (s : finset ι) {f : ι → α → E} (hf : ∀ i ∈ s, mem_ℒp (f i) p μ) :
-  mem_ℒp (∑ i in s, f i) p μ :=
-begin
-  convert mem_ℒp_finset_sum s hf,
-  ext x,
-  simp,
-end
-
-end has_measurable_add
-
-end borel_space
-
-section normed_space
-
-variables {𝕜 : Type*} [normed_field 𝕜] [normed_space 𝕜 E] [normed_space 𝕜 F]
-
-lemma snorm'_const_smul {f : α → F} (c : 𝕜) (hq_pos : 0 < q) :
-  snorm' (c • f) q μ = (‖c‖₊ : ℝ≥0∞) * snorm' f q μ :=
-begin
-  rw snorm',
-  simp_rw [pi.smul_apply, nnnorm_smul, ennreal.coe_mul,
-    ennreal.mul_rpow_of_nonneg _ _ hq_pos.le],
-  suffices h_integral : ∫⁻ a, ↑(‖c‖₊) ^ q * ↑‖f a‖₊ ^ q ∂μ
-    = (‖c‖₊ : ℝ≥0∞)^q * ∫⁻ a, ‖f a‖₊ ^ q ∂μ,
-  { apply_fun (λ x, x ^ (1/q)) at h_integral,
-    rw [h_integral, ennreal.mul_rpow_of_nonneg _ _ (by simp [hq_pos.le] : 0 ≤ 1 / q)],
-    congr,
-    simp_rw [←ennreal.rpow_mul, one_div, mul_inv_cancel hq_pos.ne.symm, ennreal.rpow_one], },
-  rw lintegral_const_mul',
-  rw ennreal.coe_rpow_of_nonneg _ hq_pos.le,
-  exact ennreal.coe_ne_top,
-end
-
-lemma snorm_ess_sup_const_smul {f : α → F} (c : 𝕜) :
-  snorm_ess_sup (c • f) μ = (‖c‖₊ : ℝ≥0∞) * snorm_ess_sup f μ :=
-by simp_rw [snorm_ess_sup,  pi.smul_apply, nnnorm_smul, ennreal.coe_mul, ennreal.ess_sup_const_mul]
-
-lemma snorm_const_smul {f : α → F} (c : 𝕜) :
-  snorm (c • f) p μ = (‖c‖₊ : ℝ≥0∞) * snorm f p μ :=
-begin
-  by_cases h0 : p = 0,
-  { simp [h0], },
-  by_cases h_top : p = ∞,
-  { simp [h_top, snorm_ess_sup_const_smul], },
-  repeat { rw snorm_eq_snorm' h0 h_top, },
-  rw ←ne.def at h0,
-  exact snorm'_const_smul c (ennreal.to_real_pos h0 h_top),
-end
-
-lemma mem_ℒp.const_smul {f : α → E} (hf : mem_ℒp f p μ) (c : 𝕜) :
-  mem_ℒp (c • f) p μ :=
-⟨ae_strongly_measurable.const_smul hf.1 c,
-  (snorm_const_smul c).le.trans_lt (ennreal.mul_lt_top ennreal.coe_ne_top hf.2.ne)⟩
-
-lemma mem_ℒp.const_mul {f : α → 𝕜} (hf : mem_ℒp f p μ) (c : 𝕜) :
-  mem_ℒp (λ x, c * f x) p μ :=
-hf.const_smul c
-
-lemma snorm'_smul_le_mul_snorm' {p q r : ℝ}
-  {f : α → E} (hf : ae_strongly_measurable f μ) {φ : α → 𝕜} (hφ : ae_strongly_measurable φ μ)
-  (hp0_lt : 0 < p) (hpq : p < q) (hpqr : 1/p = 1/q + 1/r) :
-  snorm' (φ • f) p μ ≤ snorm' φ q μ * snorm' f r μ :=
-begin
-  simp_rw [snorm', pi.smul_apply', nnnorm_smul, ennreal.coe_mul],
-  exact ennreal.lintegral_Lp_mul_le_Lq_mul_Lr hp0_lt hpq hpqr μ hφ.ennnorm
-    hf.ennnorm,
-end
-
-lemma snorm_smul_le_snorm_top_mul_snorm (p : ℝ≥0∞)
-  {f : α → E} (hf : ae_strongly_measurable f μ) (φ : α → 𝕜) :
-  snorm (φ • f) p μ ≤ snorm φ ∞ μ * snorm f p μ :=
-begin
-  by_cases hp_top : p = ∞,
-  { simp_rw [hp_top, snorm_exponent_top, snorm_ess_sup, pi.smul_apply', nnnorm_smul,
-      ennreal.coe_mul],
-    exact ennreal.ess_sup_mul_le _ _, },
-  by_cases hp_zero : p = 0,
-  { simp only [hp_zero, snorm_exponent_zero, mul_zero, le_zero_iff], },
-  simp_rw [snorm_eq_lintegral_rpow_nnnorm hp_zero hp_top, snorm_exponent_top, snorm_ess_sup],
-  calc (∫⁻ x, ↑‖(φ • f) x‖₊ ^ p.to_real ∂μ) ^ (1 / p.to_real)
-      = (∫⁻ x, ↑‖φ x‖₊ ^ p.to_real * ↑‖f x‖₊ ^ p.to_real ∂μ) ^ (1 / p.to_real) :
-    begin
-      congr,
-      ext1 x,
-      rw [pi.smul_apply', nnnorm_smul, ennreal.coe_mul,
-        ennreal.mul_rpow_of_nonneg _ _ (ennreal.to_real_nonneg)],
-    end
-  ... ≤ (∫⁻ x, (ess_sup (λ x, ↑‖φ x‖₊) μ) ^ p.to_real * ↑‖f x‖₊ ^ p.to_real ∂μ) ^ (1 / p.to_real) :
-    begin
-      refine ennreal.rpow_le_rpow _ _,
-      swap, { rw one_div_nonneg, exact ennreal.to_real_nonneg, },
-      refine lintegral_mono_ae _,
-      filter_upwards [@ennreal.ae_le_ess_sup _ _ μ (λ x, ↑‖φ x‖₊)] with x hx,
-      exact mul_le_mul_right' (ennreal.rpow_le_rpow hx ennreal.to_real_nonneg) _
-    end
-  ... = ess_sup (λ x, ↑‖φ x‖₊) μ * (∫⁻ x, ↑‖f x‖₊ ^ p.to_real ∂μ) ^ (1 / p.to_real) :
-    begin
-      rw lintegral_const_mul'',
-      swap, { exact hf.nnnorm.ae_measurable.coe_nnreal_ennreal.pow ae_measurable_const, },
-      rw ennreal.mul_rpow_of_nonneg,
-      swap, { rw one_div_nonneg, exact ennreal.to_real_nonneg, },
-      rw [← ennreal.rpow_mul, one_div, mul_inv_cancel, ennreal.rpow_one],
-      rw [ne.def, ennreal.to_real_eq_zero_iff, auto.not_or_eq],
-      exact ⟨hp_zero, hp_top⟩,
-    end
-end
-
-lemma snorm_smul_le_snorm_mul_snorm_top (p : ℝ≥0∞)
-  (f : α → E) {φ : α → 𝕜} (hφ : ae_strongly_measurable φ μ) :
-  snorm (φ • f) p μ ≤ snorm φ p μ * snorm f ∞ μ :=
-begin
-  rw ← snorm_norm,
-  simp_rw [pi.smul_apply', norm_smul],
-  have : (λ x, ‖φ x‖ * ‖f x‖) = (λ x, ‖f x‖) • (λ x, ‖φ x‖),
-  { rw [smul_eq_mul, mul_comm], refl, },
-  rw this,
-  have h := snorm_smul_le_snorm_top_mul_snorm p hφ.norm (λ x, ‖f x‖),
-  refine h.trans_eq _,
-  simp_rw snorm_norm,
-  rw mul_comm,
-end
-
-/-- Hölder's inequality, as an inequality on the `ℒp` seminorm of a scalar product `φ • f`. -/
-lemma snorm_smul_le_mul_snorm {p q r : ℝ≥0∞}
-  {f : α → E} (hf : ae_strongly_measurable f μ) {φ : α → 𝕜} (hφ : ae_strongly_measurable φ μ)
-  (hpqr : 1/p = 1/q + 1/r) :
-  snorm (φ • f) p μ ≤ snorm φ q μ * snorm f r μ :=
-begin
-  by_cases hp_zero : p = 0,
-  { simp [hp_zero], },
-  have hq_ne_zero : q ≠ 0,
-  { intro hq_zero,
-    simp only [hq_zero, hp_zero, one_div, ennreal.inv_zero, top_add,
-      ennreal.inv_eq_top] at hpqr,
-    exact hpqr, },
-  have hr_ne_zero : r ≠ 0,
-  { intro hr_zero,
-    simp only [hr_zero, hp_zero, one_div, ennreal.inv_zero, add_top,
-      ennreal.inv_eq_top] at hpqr,
-    exact hpqr, },
-  by_cases hq_top : q = ∞,
-  { have hpr : p = r,
-    { simpa only [hq_top, one_div, ennreal.div_top, zero_add, inv_inj] using hpqr, },
-    rw [← hpr, hq_top],
-    exact snorm_smul_le_snorm_top_mul_snorm p hf φ, },
-  by_cases hr_top : r = ∞,
-  { have hpq : p = q,
-    { simpa only [hr_top, one_div, ennreal.div_top, add_zero, inv_inj] using hpqr, },
-    rw [← hpq, hr_top],
-    exact snorm_smul_le_snorm_mul_snorm_top p f hφ, },
-  have hpq : p < q,
-  { suffices : 1 / q < 1 / p,
-    { rwa [one_div, one_div, ennreal.inv_lt_inv] at this, },
-    rw hpqr,
-    refine ennreal.lt_add_right _ _,
-    { simp only [hq_ne_zero, one_div, ne.def, ennreal.inv_eq_top, not_false_iff], },
-    { simp only [hr_top, one_div, ne.def, ennreal.inv_eq_zero, not_false_iff], }, },
-  rw [snorm_eq_snorm' hp_zero (hpq.trans_le le_top).ne, snorm_eq_snorm' hq_ne_zero hq_top,
-    snorm_eq_snorm' hr_ne_zero hr_top],
-  refine snorm'_smul_le_mul_snorm' hf hφ _ _ _,
-  { exact ennreal.to_real_pos hp_zero (hpq.trans_le le_top).ne, },
-  { exact ennreal.to_real_strict_mono hq_top hpq, },
-  rw [← ennreal.one_to_real, ← ennreal.to_real_div, ← ennreal.to_real_div, ← ennreal.to_real_div,
-    hpqr, ennreal.to_real_add],
-  { simp only [hq_ne_zero, one_div, ne.def, ennreal.inv_eq_top, not_false_iff], },
-  { simp only [hr_ne_zero, one_div, ne.def, ennreal.inv_eq_top, not_false_iff], },
-end
-
-lemma mem_ℒp.smul {p q r : ℝ≥0∞} {f : α → E} {φ : α → 𝕜}
-  (hf : mem_ℒp f r μ) (hφ : mem_ℒp φ q μ) (hpqr : 1/p = 1/q + 1/r) :
-  mem_ℒp (φ • f) p μ :=
-⟨hφ.1.smul hf.1, (snorm_smul_le_mul_snorm hf.1 hφ.1 hpqr).trans_lt
-  (ennreal.mul_lt_top hφ.snorm_ne_top hf.snorm_ne_top)⟩
-
-lemma mem_ℒp.smul_of_top_right {p : ℝ≥0∞} {f : α → E} {φ : α → 𝕜}
-  (hf : mem_ℒp f p μ) (hφ : mem_ℒp φ ∞ μ) :
-  mem_ℒp (φ • f) p μ :=
-by { apply hf.smul hφ, simp only [ennreal.div_top, zero_add] }
-
-lemma mem_ℒp.smul_of_top_left {p : ℝ≥0∞} {f : α → E} {φ : α → 𝕜}
-  (hf : mem_ℒp f ∞ μ) (hφ : mem_ℒp φ p μ) :
-  mem_ℒp (φ • f) p μ :=
-by { apply hf.smul hφ, simp only [ennreal.div_top, add_zero] }
-
-end normed_space
-
-section monotonicity
-
-lemma snorm_le_mul_snorm_aux_of_nonneg {f : α → F} {g : α → G} {c : ℝ}
-  (h : ∀ᵐ x ∂μ, ‖f x‖ ≤ c * ‖g x‖) (hc : 0 ≤ c) (p : ℝ≥0∞) :
-  snorm f p μ ≤ (ennreal.of_real c) * snorm g p μ :=
-begin
-  lift c to ℝ≥0 using hc,
-  rw [ennreal.of_real_coe_nnreal, ← c.nnnorm_eq, ← snorm_norm g, ← snorm_const_smul (c : ℝ)],
-  swap, apply_instance,
-  refine snorm_mono_ae _,
-  simpa
-end
-
-lemma snorm_le_mul_snorm_aux_of_neg {f : α → F} {g : α → G} {c : ℝ}
-  (h : ∀ᵐ x ∂μ, ‖f x‖ ≤ c * ‖g x‖) (hc : c < 0) (p : ℝ≥0∞) :
-  snorm f p μ = 0 ∧ snorm g p μ = 0 :=
-begin
-  suffices : f =ᵐ[μ] 0 ∧ g =ᵐ[μ] 0,
-    by simp [snorm_congr_ae this.1, snorm_congr_ae this.2],
-  refine ⟨h.mono $ λ x hx, _, h.mono $ λ x hx, _⟩,
-  { refine norm_le_zero_iff.1 (hx.trans _),
-    exact mul_nonpos_of_nonpos_of_nonneg hc.le (norm_nonneg _) },
-  { refine norm_le_zero_iff.1 (nonpos_of_mul_nonneg_right _ hc),
-    exact (norm_nonneg _).trans hx }
-end
-
-lemma snorm_le_mul_snorm_of_ae_le_mul {f : α → F} {g : α → G} {c : ℝ}
-  (h : ∀ᵐ x ∂μ, ‖f x‖ ≤ c * ‖g x‖) (p : ℝ≥0∞) :
-  snorm f p μ ≤ (ennreal.of_real c) * snorm g p μ :=
-begin
-  cases le_or_lt 0 c with hc hc,
-  { exact snorm_le_mul_snorm_aux_of_nonneg h hc p },
-  { simp [snorm_le_mul_snorm_aux_of_neg h hc p] }
-end
-
-lemma mem_ℒp.of_le_mul {f : α → E} {g : α → F} {c : ℝ}
-  (hg : mem_ℒp g p μ) (hf : ae_strongly_measurable f μ) (hfg : ∀ᵐ x ∂μ, ‖f x‖ ≤ c * ‖g x‖) :
-  mem_ℒp f p μ :=
-⟨hf, lt_of_le_of_lt (snorm_le_mul_snorm_of_ae_le_mul hfg p) $
-  ennreal.mul_lt_top ennreal.of_real_ne_top hg.snorm_ne_top⟩
-
-end monotonicity
-
-lemma snorm_indicator_ge_of_bdd_below (hp : p ≠ 0) (hp' : p ≠ ∞)
-  {f : α → F} (C : ℝ≥0) {s : set α} (hs : measurable_set s)
-  (hf : ∀ᵐ x ∂μ, x ∈ s → C ≤ ‖s.indicator f x‖₊) :
-  C • μ s ^ (1 / p.to_real) ≤ snorm (s.indicator f) p μ :=
-begin
-  rw [ennreal.smul_def, smul_eq_mul, snorm_eq_lintegral_rpow_nnnorm hp hp',
-    ennreal.le_rpow_one_div_iff (ennreal.to_real_pos hp hp'),
-    ennreal.mul_rpow_of_nonneg _ _ ennreal.to_real_nonneg,
-    ← ennreal.rpow_mul, one_div_mul_cancel (ennreal.to_real_pos hp hp').ne.symm, ennreal.rpow_one,
-    ← set_lintegral_const, ← lintegral_indicator _ hs],
-  refine lintegral_mono_ae _,
-  filter_upwards [hf] with x hx,
-  rw nnnorm_indicator_eq_indicator_nnnorm,
-  by_cases hxs : x ∈ s,
-  { simp only [set.indicator_of_mem hxs] at ⊢ hx,
-    exact ennreal.rpow_le_rpow (ennreal.coe_le_coe.2 (hx hxs)) ennreal.to_real_nonneg },
-  { simp [set.indicator_of_not_mem hxs] },
-end
-
-section is_R_or_C
-variables {𝕜 : Type*} [is_R_or_C 𝕜] {f : α → 𝕜}
-
-lemma mem_ℒp.re (hf : mem_ℒp f p μ) : mem_ℒp (λ x, is_R_or_C.re (f x)) p μ :=
-begin
-  have : ∀ x, ‖is_R_or_C.re (f x)‖ ≤ 1 * ‖f x‖,
-    by { intro x, rw one_mul, exact is_R_or_C.norm_re_le_norm (f x), },
-  exact hf.of_le_mul hf.1.re (eventually_of_forall this),
-end
-
-lemma mem_ℒp.im (hf : mem_ℒp f p μ) : mem_ℒp (λ x, is_R_or_C.im (f x)) p μ :=
-begin
-  have : ∀ x, ‖is_R_or_C.im (f x)‖ ≤ 1 * ‖f x‖,
-    by { intro x, rw one_mul, exact is_R_or_C.norm_im_le_norm (f x), },
-  exact hf.of_le_mul hf.1.im (eventually_of_forall this),
-end
-
-end is_R_or_C
-
-section inner_product
-variables {E' 𝕜 : Type*} [is_R_or_C 𝕜] [normed_add_comm_group E'] [inner_product_space 𝕜 E']
-
-local notation `⟪`x`, `y`⟫` := @inner 𝕜 E' _ x y
-
-lemma mem_ℒp.const_inner (c : E') {f : α → E'} (hf : mem_ℒp f p μ) :
-  mem_ℒp (λ a, ⟪c, f a⟫) p μ :=
-hf.of_le_mul (ae_strongly_measurable.inner ae_strongly_measurable_const hf.1)
-  (eventually_of_forall (λ x, norm_inner_le_norm _ _))
-
-lemma mem_ℒp.inner_const {f : α → E'} (hf : mem_ℒp f p μ) (c : E') :
-  mem_ℒp (λ a, ⟪f a, c⟫) p μ :=
-hf.of_le_mul (ae_strongly_measurable.inner hf.1 ae_strongly_measurable_const)
-  (eventually_of_forall (λ x, by { rw mul_comm, exact norm_inner_le_norm _ _, }))
-
-end inner_product
-
-section liminf
-
-variables [measurable_space E] [opens_measurable_space E] {R : ℝ≥0}
-
-lemma ae_bdd_liminf_at_top_rpow_of_snorm_bdd {p : ℝ≥0∞}
-  {f : ℕ → α → E} (hfmeas : ∀ n, measurable (f n)) (hbdd : ∀ n, snorm (f n) p μ ≤ R) :
-  ∀ᵐ x ∂μ, liminf (λ n, (‖f n x‖₊ ^ p.to_real : ℝ≥0∞)) at_top < ∞ :=
-begin
-  by_cases hp0 : p.to_real = 0,
-  { simp only [hp0, ennreal.rpow_zero],
-    refine eventually_of_forall (λ x, _),
-    rw liminf_const (1 : ℝ≥0∞),
-    exacts [ennreal.one_lt_top, at_top_ne_bot] },
-  have hp : p ≠ 0 := λ h, by simpa [h] using hp0,
-  have hp' : p ≠ ∞ := λ h, by simpa [h] using hp0,
-  refine ae_lt_top
-    (measurable_liminf (λ n, (hfmeas n).nnnorm.coe_nnreal_ennreal.pow_const p.to_real))
-    (lt_of_le_of_lt (lintegral_liminf_le
-      (λ n, (hfmeas n).nnnorm.coe_nnreal_ennreal.pow_const p.to_real))
-      (lt_of_le_of_lt _ (ennreal.rpow_lt_top_of_nonneg
-        ennreal.to_real_nonneg ennreal.coe_ne_top : ↑R ^ p.to_real < ∞))).ne,
-  simp_rw snorm_eq_lintegral_rpow_nnnorm hp hp' at hbdd,
-  simp_rw [liminf_eq, eventually_at_top],
-  exact Sup_le (λ b ⟨a, ha⟩, (ha a le_rfl).trans
-    ((ennreal.rpow_one_div_le_iff (ennreal.to_real_pos hp hp')).1 (hbdd _))),
-end
-
-lemma ae_bdd_liminf_at_top_of_snorm_bdd {p : ℝ≥0∞} (hp : p ≠ 0)
-  {f : ℕ → α → E} (hfmeas : ∀ n, measurable (f n)) (hbdd : ∀ n, snorm (f n) p μ ≤ R) :
-  ∀ᵐ x ∂μ, liminf (λ n, (‖f n x‖₊ : ℝ≥0∞)) at_top < ∞ :=
-begin
-  by_cases hp' : p = ∞,
-  { subst hp',
-    simp_rw snorm_exponent_top at hbdd,
-    have : ∀ n, ∀ᵐ x ∂μ, (‖f n x‖₊ : ℝ≥0∞) < R + 1 :=
-      λ n, ae_lt_of_ess_sup_lt (lt_of_le_of_lt (hbdd n) $
-        ennreal.lt_add_right ennreal.coe_ne_top one_ne_zero),
-    rw ← ae_all_iff at this,
-    filter_upwards [this] with x hx using lt_of_le_of_lt
-      (liminf_le_of_frequently_le' $ frequently_of_forall $ λ n, (hx n).le)
-      (ennreal.add_lt_top.2 ⟨ennreal.coe_lt_top, ennreal.one_lt_top⟩) },
-  filter_upwards [ae_bdd_liminf_at_top_rpow_of_snorm_bdd hfmeas hbdd] with x hx,
-  have hppos : 0 < p.to_real := ennreal.to_real_pos hp hp',
-  have : liminf (λ n, (‖f n x‖₊ ^ p.to_real : ℝ≥0∞)) at_top =
-    (liminf (λ n, (‖f n x‖₊ : ℝ≥0∞)) at_top)^ p.to_real,
-  { change liminf (λ n, ennreal.order_iso_rpow p.to_real hppos (‖f n x‖₊ : ℝ≥0∞)) at_top =
-      ennreal.order_iso_rpow p.to_real hppos (liminf (λ n, (‖f n x‖₊ : ℝ≥0∞)) at_top),
-    refine (order_iso.liminf_apply (ennreal.order_iso_rpow p.to_real _) _ _ _ _).symm;
-    is_bounded_default },
-  rw this at hx,
-  rw [← ennreal.rpow_one (liminf (λ n, ‖f n x‖₊) at_top), ← mul_inv_cancel hppos.ne.symm,
-    ennreal.rpow_mul],
-  exact ennreal.rpow_lt_top_of_nonneg (inv_nonneg.2 hppos.le) hx.ne,
-end
-
-end liminf
-
-end ℒp
-
-=======
->>>>>>> ccdbfb6e
 /-!
 ### Lp space
 
