/-
Copyright (c) 2020 Rémy Degenne. All rights reserved.
Released under Apache 2.0 license as described in the file LICENSE.
Authors: Rémy Degenne, Sébastien Gouëzel
-/
import analysis.normed_space.indicator_function
import analysis.normed.group.hom
import measure_theory.function.ess_sup
import measure_theory.function.ae_eq_fun
import measure_theory.integral.mean_inequalities
import topology.continuous_function.compact

/-!
# ℒp space and Lp space

This file describes properties of almost everywhere measurable functions with finite seminorm,
denoted by `snorm f p μ` and defined for `p:ℝ≥0∞` as `0` if `p=0`, `(∫ ∥f a∥^p ∂μ) ^ (1/p)` for
`0 < p < ∞` and `ess_sup ∥f∥ μ` for `p=∞`.

The Prop-valued `mem_ℒp f p μ` states that a function `f : α → E` has finite seminorm.
The space `Lp E p μ` is the subtype of elements of `α →ₘ[μ] E` (see ae_eq_fun) such that
`snorm f p μ` is finite. For `1 ≤ p`, `snorm` defines a norm and `Lp` is a complete metric space.

## Main definitions

* `snorm' f p μ` : `(∫ ∥f a∥^p ∂μ) ^ (1/p)` for `f : α → F` and `p : ℝ`, where `α` is a  measurable
  space and `F` is a normed group.
* `snorm_ess_sup f μ` : seminorm in `ℒ∞`, equal to the essential supremum `ess_sup ∥f∥ μ`.
* `snorm f p μ` : for `p : ℝ≥0∞`, seminorm in `ℒp`, equal to `0` for `p=0`, to `snorm' f p μ`
  for `0 < p < ∞` and to `snorm_ess_sup f μ` for `p = ∞`.

* `mem_ℒp f p μ` : property that the function `f` is almost everywhere measurable and has finite
  p-seminorm for measure `μ` (`snorm f p μ < ∞`)
* `Lp E p μ` : elements of `α →ₘ[μ] E` (see ae_eq_fun) such that `snorm f p μ` is finite. Defined
  as an `add_subgroup` of `α →ₘ[μ] E`.

Lipschitz functions vanishing at zero act by composition on `Lp`. We define this action, and prove
that it is continuous. In particular,
* `continuous_linear_map.comp_Lp` defines the action on `Lp` of a continuous linear map.
* `Lp.pos_part` is the positive part of an `Lp` function.
* `Lp.neg_part` is the negative part of an `Lp` function.

When `α` is a topological space equipped with a finite Borel measure, there is a bounded linear map
from the normed space of bounded continuous functions (`α →ᵇ E`) to `Lp E p μ`.  We construct this
as `bounded_continuous_function.to_Lp`.

## Notations

* `α →₁[μ] E` : the type `Lp E 1 μ`.
* `α →₂[μ] E` : the type `Lp E 2 μ`.

## Implementation

Since `Lp` is defined as an `add_subgroup`, dot notation does not work. Use `Lp.measurable f` to
say that the coercion of `f` to a genuine function is measurable, instead of the non-working
`f.measurable`.

To prove that two `Lp` elements are equal, it suffices to show that their coercions to functions
coincide almost everywhere (this is registered as an `ext` rule). This can often be done using
`filter_upwards`. For instance, a proof from first principles that `f + (g + h) = (f + g) + h`
could read (in the `Lp` namespace)
```
example (f g h : Lp E p μ) : (f + g) + h = f + (g + h) :=
begin
  ext1,
  filter_upwards [coe_fn_add (f + g) h, coe_fn_add f g, coe_fn_add f (g + h), coe_fn_add g h],
  assume a ha1 ha2 ha3 ha4,
  simp only [ha1, ha2, ha3, ha4, add_assoc],
end
```
The lemma `coe_fn_add` states that the coercion of `f + g` coincides almost everywhere with the sum
of the coercions of `f` and `g`. All such lemmas use `coe_fn` in their name, to distinguish the
function coercion from the coercion to almost everywhere defined functions.
-/

noncomputable theory
open topological_space measure_theory filter
open_locale nnreal ennreal big_operators topological_space measure_theory

lemma fact_one_le_one_ennreal : fact ((1 : ℝ≥0∞) ≤ 1) := ⟨le_refl _⟩

lemma fact_one_le_two_ennreal : fact ((1 : ℝ≥0∞) ≤ 2) :=
⟨ennreal.coe_le_coe.2 (show (1 : ℝ≥0) ≤ 2, by norm_num)⟩

lemma fact_one_le_top_ennreal : fact ((1 : ℝ≥0∞) ≤ ∞) := ⟨le_top⟩

local attribute [instance] fact_one_le_one_ennreal fact_one_le_two_ennreal fact_one_le_top_ennreal

variables {α E F G : Type*} {m m0 : measurable_space α} {p : ℝ≥0∞} {q : ℝ} {μ ν : measure α}
  [measurable_space E] [normed_group E]
  [normed_group F] [normed_group G]

namespace measure_theory

section ℒp

/-!
### ℒp seminorm

We define the ℒp seminorm, denoted by `snorm f p μ`. For real `p`, it is given by an integral
formula (for which we use the notation `snorm' f p μ`), and for `p = ∞` it is the essential
supremum (for which we use the notation `snorm_ess_sup f μ`).

We also define a predicate `mem_ℒp f p μ`, requesting that a function is almost everywhere
measurable and has finite `snorm f p μ`.

This paragraph is devoted to the basic properties of these definitions. It is constructed as
follows: for a given property, we prove it for `snorm'` and `snorm_ess_sup` when it makes sense,
deduce it for `snorm`, and translate it in terms of `mem_ℒp`.
-/

section ℒp_space_definition

/-- `(∫ ∥f a∥^q ∂μ) ^ (1/q)`, which is a seminorm on the space of measurable functions for which
this quantity is finite -/
def snorm' {m : measurable_space α} (f : α → F) (q : ℝ) (μ : measure α) : ℝ≥0∞ :=
(∫⁻ a, (nnnorm (f a))^q ∂μ) ^ (1/q)

/-- seminorm for `ℒ∞`, equal to the essential supremum of `∥f∥`. -/
def snorm_ess_sup {m : measurable_space α} (f : α → F) (μ : measure α) :=
ess_sup (λ x, (nnnorm (f x) : ℝ≥0∞)) μ

/-- `ℒp` seminorm, equal to `0` for `p=0`, to `(∫ ∥f a∥^p ∂μ) ^ (1/p)` for `0 < p < ∞` and to
`ess_sup ∥f∥ μ` for `p = ∞`. -/
def snorm {m : measurable_space α} (f : α → F) (p : ℝ≥0∞) (μ : measure α) : ℝ≥0∞ :=
if p = 0 then 0 else (if p = ∞ then snorm_ess_sup f μ else snorm' f (ennreal.to_real p) μ)

lemma snorm_eq_snorm' (hp_ne_zero : p ≠ 0) (hp_ne_top : p ≠ ∞) {f : α → F} :
  snorm f p μ = snorm' f (ennreal.to_real p) μ :=
by simp [snorm, hp_ne_zero, hp_ne_top]

lemma snorm_eq_lintegral_rpow_nnnorm (hp_ne_zero : p ≠ 0) (hp_ne_top : p ≠ ∞) {f : α → F} :
  snorm f p μ = (∫⁻ x, (nnnorm (f x)) ^ p.to_real ∂μ) ^ (1 / p.to_real) :=
by rw [snorm_eq_snorm' hp_ne_zero hp_ne_top, snorm']

lemma snorm_one_eq_lintegral_nnnorm {f : α → F} : snorm f 1 μ = ∫⁻ x, nnnorm (f x) ∂μ :=
by simp_rw [snorm_eq_lintegral_rpow_nnnorm one_ne_zero ennreal.coe_ne_top, ennreal.one_to_real,
  one_div_one, ennreal.rpow_one]

@[simp] lemma snorm_exponent_top {f : α → F} : snorm f ∞ μ = snorm_ess_sup f μ := by simp [snorm]

/-- The property that `f:α→E` is ae_measurable and `(∫ ∥f a∥^p ∂μ)^(1/p)` is finite if `p < ∞`, or
`ess_sup f < ∞` if `p = ∞`. -/
def mem_ℒp {α} {m : measurable_space α} (f : α → E) (p : ℝ≥0∞) (μ : measure α) : Prop :=
ae_measurable f μ ∧ snorm f p μ < ∞

lemma mem_ℒp.ae_measurable {f : α → E} {p : ℝ≥0∞} (h : mem_ℒp f p μ) : ae_measurable f μ := h.1

lemma lintegral_rpow_nnnorm_eq_rpow_snorm' {f : α → F} (hq0_lt : 0 < q) :
  ∫⁻ a, (nnnorm (f a)) ^ q ∂μ = (snorm' f q μ) ^ q :=
begin
  rw [snorm', ←ennreal.rpow_mul, one_div, inv_mul_cancel, ennreal.rpow_one],
  exact (ne_of_lt hq0_lt).symm,
end

end ℒp_space_definition

section top

lemma mem_ℒp.snorm_lt_top {f : α → E} (hfp : mem_ℒp f p μ) : snorm f p μ < ∞ := hfp.2

lemma mem_ℒp.snorm_ne_top {f : α → E} (hfp : mem_ℒp f p μ) : snorm f p μ ≠ ∞ := ne_of_lt (hfp.2)

lemma lintegral_rpow_nnnorm_lt_top_of_snorm'_lt_top {f : α → F} (hq0_lt : 0 < q)
  (hfq : snorm' f q μ < ∞) :
  ∫⁻ a, (nnnorm (f a)) ^ q ∂μ < ∞ :=
begin
  rw lintegral_rpow_nnnorm_eq_rpow_snorm' hq0_lt,
  exact ennreal.rpow_lt_top_of_nonneg (le_of_lt hq0_lt) (ne_of_lt hfq),
end

lemma lintegral_rpow_nnnorm_lt_top_of_snorm_lt_top {f : α → F} (hp_ne_zero : p ≠ 0)
  (hp_ne_top : p ≠ ∞) (hfp : snorm f p μ < ∞) :
  ∫⁻ a, (nnnorm (f a)) ^ p.to_real ∂μ < ∞ :=
begin
  apply lintegral_rpow_nnnorm_lt_top_of_snorm'_lt_top,
  { exact ennreal.to_real_pos_iff.mpr ⟨bot_lt_iff_ne_bot.mpr hp_ne_zero, hp_ne_top⟩ },
  { simpa [snorm_eq_snorm' hp_ne_zero hp_ne_top] using hfp }
end

lemma snorm_lt_top_iff_lintegral_rpow_nnnorm_lt_top {f : α → F} (hp_ne_zero : p ≠ 0)
  (hp_ne_top : p ≠ ∞) :
  snorm f p μ < ∞ ↔ ∫⁻ a, (nnnorm (f a)) ^ p.to_real ∂μ < ∞ :=
⟨lintegral_rpow_nnnorm_lt_top_of_snorm_lt_top hp_ne_zero hp_ne_top,
  begin
    intros h,
    have hp' := ennreal.to_real_pos_iff.mpr ⟨bot_lt_iff_ne_bot.mpr hp_ne_zero, hp_ne_top⟩,
    have : 0 < 1 / p.to_real := div_pos zero_lt_one hp',
    simpa [snorm_eq_lintegral_rpow_nnnorm hp_ne_zero hp_ne_top] using
      ennreal.rpow_lt_top_of_nonneg (le_of_lt this) (ne_of_lt h)
  end⟩

end top

section zero

@[simp] lemma snorm'_exponent_zero {f : α → F} : snorm' f 0 μ = 1 :=
by rw [snorm', div_zero, ennreal.rpow_zero]

@[simp] lemma snorm_exponent_zero {f : α → F} : snorm f 0 μ = 0 :=
by simp [snorm]

lemma mem_ℒp_zero_iff_ae_measurable {f : α → E} : mem_ℒp f 0 μ ↔ ae_measurable f μ :=
by simp [mem_ℒp, snorm_exponent_zero]

@[simp] lemma snorm'_zero (hp0_lt : 0 < q) : snorm' (0 : α → F) q μ = 0 :=
by simp [snorm', hp0_lt]

@[simp] lemma snorm'_zero' (hq0_ne : q ≠ 0) (hμ : μ ≠ 0) : snorm' (0 : α → F) q μ = 0 :=
begin
  cases le_or_lt 0 q with hq0 hq_neg,
  { exact snorm'_zero (lt_of_le_of_ne hq0 hq0_ne.symm), },
  { simp [snorm', ennreal.rpow_eq_zero_iff, hμ, hq_neg], },
end

@[simp] lemma snorm_ess_sup_zero : snorm_ess_sup (0 : α → F) μ = 0 :=
begin
  simp_rw [snorm_ess_sup, pi.zero_apply, nnnorm_zero, ennreal.coe_zero, ←ennreal.bot_eq_zero],
  exact ess_sup_const_bot,
end

@[simp] lemma snorm_zero : snorm (0 : α → F) p μ = 0 :=
begin
  by_cases h0 : p = 0,
  { simp [h0], },
  by_cases h_top : p = ∞,
  { simp only [h_top, snorm_exponent_top, snorm_ess_sup_zero], },
  rw ←ne.def at h0,
  simp [snorm_eq_snorm' h0 h_top,
    ennreal.to_real_pos_iff.mpr ⟨lt_of_le_of_ne (zero_le _) h0.symm, h_top⟩],
end

@[simp] lemma snorm_zero' : snorm (λ x : α, (0 : F)) p μ = 0 :=
by convert snorm_zero

lemma zero_mem_ℒp : mem_ℒp (0 : α → E) p μ :=
⟨measurable_zero.ae_measurable, by { rw snorm_zero, exact ennreal.coe_lt_top, } ⟩

lemma zero_mem_ℒp' : mem_ℒp (λ x : α, (0 : E)) p μ :=
by convert zero_mem_ℒp

variables [measurable_space α]

lemma snorm'_measure_zero_of_pos {f : α → F} (hq_pos : 0 < q) :
  snorm' f q (0 : measure α) = 0 :=
by simp [snorm', hq_pos]

lemma snorm'_measure_zero_of_exponent_zero {f : α → F} : snorm' f 0 (0 : measure α) = 1 :=
by simp [snorm']

lemma snorm'_measure_zero_of_neg {f : α → F} (hq_neg : q < 0) : snorm' f q (0 : measure α) = ∞ :=
by simp [snorm', hq_neg]

@[simp] lemma snorm_ess_sup_measure_zero {f : α → F} : snorm_ess_sup f (0 : measure α) = 0 :=
by simp [snorm_ess_sup]

@[simp] lemma snorm_measure_zero {f : α → F} : snorm f p (0 : measure α) = 0 :=
begin
  by_cases h0 : p = 0,
  { simp [h0], },
  by_cases h_top : p = ∞,
  { simp [h_top], },
  rw ←ne.def at h0,
  simp [snorm_eq_snorm' h0 h_top, snorm',
    ennreal.to_real_pos_iff.mpr ⟨lt_of_le_of_ne (zero_le _) h0.symm, h_top⟩],
end

end zero

section const

lemma snorm'_const (c : F) (hq_pos : 0 < q) :
  snorm' (λ x : α , c) q μ = (nnnorm c : ℝ≥0∞) * (μ set.univ) ^ (1/q) :=
begin
  rw [snorm', lintegral_const, ennreal.mul_rpow_of_nonneg _ _ (by simp [hq_pos.le] : 0 ≤ 1 / q)],
  congr,
  rw ←ennreal.rpow_mul,
  suffices hq_cancel : q * (1/q) = 1, by rw [hq_cancel, ennreal.rpow_one],
  rw [one_div, mul_inv_cancel (ne_of_lt hq_pos).symm],
end

lemma snorm'_const' [is_finite_measure μ] (c : F) (hc_ne_zero : c ≠ 0) (hq_ne_zero : q ≠ 0) :
  snorm' (λ x : α , c) q μ = (nnnorm c : ℝ≥0∞) * (μ set.univ) ^ (1/q) :=
begin
  rw [snorm', lintegral_const, ennreal.mul_rpow_of_ne_top _ (measure_ne_top μ set.univ)],
  { congr,
    rw ←ennreal.rpow_mul,
    suffices hp_cancel : q * (1/q) = 1, by rw [hp_cancel, ennreal.rpow_one],
    rw [one_div, mul_inv_cancel hq_ne_zero], },
  { rw [ne.def, ennreal.rpow_eq_top_iff, auto.not_or_eq, auto.not_and_eq, auto.not_and_eq],
    split,
    { left,
      rwa [ennreal.coe_eq_zero, nnnorm_eq_zero], },
    { exact or.inl ennreal.coe_ne_top, }, },
end

lemma snorm_ess_sup_const (c : F) (hμ : μ ≠ 0) :
  snorm_ess_sup (λ x : α, c) μ = (nnnorm c : ℝ≥0∞) :=
by rw [snorm_ess_sup, ess_sup_const _ hμ]

lemma snorm'_const_of_is_probability_measure (c : F) (hq_pos : 0 < q) [is_probability_measure μ] :
  snorm' (λ x : α , c) q μ = (nnnorm c : ℝ≥0∞) :=
by simp [snorm'_const c hq_pos, measure_univ]

lemma snorm_const (c : F) (h0 : p ≠ 0) (hμ : μ ≠ 0) :
  snorm (λ x : α , c) p μ = (nnnorm c : ℝ≥0∞) * (μ set.univ) ^ (1/(ennreal.to_real p)) :=
begin
  by_cases h_top : p = ∞,
  { simp [h_top, snorm_ess_sup_const c hμ], },
  simp [snorm_eq_snorm' h0 h_top, snorm'_const,
    ennreal.to_real_pos_iff.mpr ⟨lt_of_le_of_ne (zero_le _) h0.symm, h_top⟩],
end

lemma snorm_const' (c : F) (h0 : p ≠ 0) (h_top: p ≠ ∞) :
  snorm (λ x : α , c) p μ = (nnnorm c : ℝ≥0∞) * (μ set.univ) ^ (1/(ennreal.to_real p)) :=
begin
  simp [snorm_eq_snorm' h0 h_top, snorm'_const,
    ennreal.to_real_pos_iff.mpr ⟨lt_of_le_of_ne (zero_le _) h0.symm, h_top⟩],
end

lemma snorm_const_lt_top_iff {p : ℝ≥0∞} {c : F} (hp_ne_zero : p ≠ 0) (hp_ne_top : p ≠ ∞) :
  snorm (λ x : α, c) p μ < ∞ ↔ c = 0 ∨ μ set.univ < ∞ :=
begin
  have hp : 0 < p.to_real, from ennreal.to_real_pos_iff.mpr ⟨hp_ne_zero.bot_lt, hp_ne_top⟩,
  by_cases hμ : μ = 0,
  { simp only [hμ, measure.coe_zero, pi.zero_apply, or_true, with_top.zero_lt_top,
      snorm_measure_zero], },
  by_cases hc : c = 0,
  { simp only [hc, true_or, eq_self_iff_true, with_top.zero_lt_top, snorm_zero'], },
  rw snorm_const' c hp_ne_zero hp_ne_top,
  by_cases hμ_top : μ set.univ = ∞,
  { simp [hc, hμ_top, hp], },
  rw ennreal.mul_lt_top_iff,
  simp only [true_and, one_div, ennreal.rpow_eq_zero_iff, hμ, false_or, or_false,
    ennreal.coe_lt_top, nnnorm_eq_zero, ennreal.coe_eq_zero,
    measure_theory.measure.measure_univ_eq_zero, hp, inv_lt_zero, hc, and_false, false_and,
    _root_.inv_pos, or_self, hμ_top, ne.lt_top hμ_top, iff_true],
  exact ennreal.rpow_lt_top_of_nonneg (inv_nonneg.mpr hp.le) hμ_top,
end

lemma mem_ℒp_const (c : E) [is_finite_measure μ] : mem_ℒp (λ a:α, c) p μ :=
begin
  refine ⟨measurable_const.ae_measurable, _⟩,
  by_cases h0 : p = 0,
  { simp [h0], },
  by_cases hμ : μ = 0,
  { simp [hμ], },
  rw snorm_const c h0 hμ,
  refine ennreal.mul_lt_top ennreal.coe_ne_top _,
  refine (ennreal.rpow_lt_top_of_nonneg _ (measure_ne_top μ set.univ)).ne,
  simp,
end

lemma mem_ℒp_const_iff {p : ℝ≥0∞} {c : E} (hp_ne_zero : p ≠ 0) (hp_ne_top : p ≠ ∞) :
  mem_ℒp (λ x : α, c) p μ ↔ c = 0 ∨ μ set.univ < ∞ :=
begin
  rw ← snorm_const_lt_top_iff hp_ne_zero hp_ne_top,
  exact ⟨λ h, h.2, λ h, ⟨ae_measurable_const, h⟩⟩,
end

end const

lemma snorm'_mono_ae {f : α → F} {g : α → G} (hq : 0 ≤ q) (h : ∀ᵐ x ∂μ, ∥f x∥ ≤ ∥g x∥) :
  snorm' f q μ ≤ snorm' g q μ :=
begin
  rw [snorm'],
  refine ennreal.rpow_le_rpow _ (one_div_nonneg.2 hq),
  refine lintegral_mono_ae (h.mono $ λ x hx, _),
  exact ennreal.rpow_le_rpow (ennreal.coe_le_coe.2 hx) hq
end

lemma snorm'_congr_norm_ae {f g : α → F} (hfg : ∀ᵐ x ∂μ, ∥f x∥ = ∥g x∥) :
  snorm' f q μ = snorm' g q μ :=
begin
  have : (λ x, (nnnorm (f x) ^ q : ℝ≥0∞)) =ᵐ[μ] (λ x, nnnorm (g x) ^ q),
    from hfg.mono (λ x hx, by { simp only [← coe_nnnorm, nnreal.coe_eq] at hx, simp [hx] }),
  simp only [snorm', lintegral_congr_ae this]
end

lemma snorm'_congr_ae {f g : α → F} (hfg : f =ᵐ[μ] g) : snorm' f q μ = snorm' g q μ :=
snorm'_congr_norm_ae (hfg.fun_comp _)

lemma snorm_ess_sup_congr_ae {f g : α → F} (hfg : f =ᵐ[μ] g) :
  snorm_ess_sup f μ = snorm_ess_sup g μ :=
ess_sup_congr_ae (hfg.fun_comp (coe ∘ nnnorm))

lemma snorm_mono_ae {f : α → F} {g : α → G} (h : ∀ᵐ x ∂μ, ∥f x∥ ≤ ∥g x∥) :
  snorm f p μ ≤ snorm g p μ :=
begin
  simp only [snorm],
  split_ifs,
  { exact le_rfl },
  { refine ess_sup_mono_ae (h.mono $ λ x hx, _),
    exact_mod_cast hx },
  { exact snorm'_mono_ae ennreal.to_real_nonneg h }
end

lemma snorm_mono_ae_real {f : α → F} {g : α → ℝ} (h : ∀ᵐ x ∂μ, ∥f x∥ ≤ g x) :
  snorm f p μ ≤ snorm g p μ :=
snorm_mono_ae $ h.mono (λ x hx, hx.trans ((le_abs_self _).trans (real.norm_eq_abs _).symm.le))

lemma snorm_mono {f : α → F} {g : α → G} (h : ∀ x, ∥f x∥ ≤ ∥g x∥) :
  snorm f p μ ≤ snorm g p μ :=
snorm_mono_ae (eventually_of_forall (λ x, h x))

lemma snorm_mono_real {f : α → F} {g : α → ℝ} (h : ∀ x, ∥f x∥ ≤ g x) :
  snorm f p μ ≤ snorm g p μ :=
snorm_mono_ae_real (eventually_of_forall (λ x, h x))

lemma snorm_ess_sup_le_of_ae_bound {f : α → F} {C : ℝ} (hfC : ∀ᵐ x ∂μ, ∥f x∥ ≤ C) :
  snorm_ess_sup f μ ≤ ennreal.of_real C:=
begin
  simp_rw [snorm_ess_sup, ← of_real_norm_eq_coe_nnnorm],
  refine ess_sup_le_of_ae_le (ennreal.of_real C) (hfC.mono (λ x hx, _)),
  exact ennreal.of_real_le_of_real hx,
end

lemma snorm_ess_sup_lt_top_of_ae_bound {f : α → F} {C : ℝ} (hfC : ∀ᵐ x ∂μ, ∥f x∥ ≤ C) :
  snorm_ess_sup f μ < ∞ :=
(snorm_ess_sup_le_of_ae_bound hfC).trans_lt ennreal.of_real_lt_top

lemma snorm_le_of_ae_bound {f : α → F} {C : ℝ} (hfC : ∀ᵐ x ∂μ, ∥f x∥ ≤ C) :
  snorm f p μ ≤ ((μ set.univ) ^ p.to_real⁻¹) * (ennreal.of_real C) :=
begin
  by_cases hμ : μ = 0,
  { simp [hμ] },
  haveI : μ.ae.ne_bot := ae_ne_bot.mpr hμ,
  by_cases hp : p = 0,
  { simp [hp] },
  have hC : 0 ≤ C, from le_trans (norm_nonneg _) hfC.exists.some_spec,
  have hC' : ∥C∥ = C := by rw [real.norm_eq_abs, abs_eq_self.mpr hC],
  have : ∀ᵐ x ∂μ, ∥f x∥ ≤ ∥(λ _, C) x∥, from hfC.mono (λ x hx, hx.trans (le_of_eq hC'.symm)),
  convert snorm_mono_ae this,
  rw [snorm_const _ hp hμ, mul_comm, ← of_real_norm_eq_coe_nnnorm, hC', one_div]
end

lemma snorm_congr_norm_ae {f : α → F} {g : α → G} (hfg : ∀ᵐ x ∂μ, ∥f x∥ = ∥g x∥) :
  snorm f p μ = snorm g p μ :=
le_antisymm (snorm_mono_ae $ eventually_eq.le hfg)
  (snorm_mono_ae $ (eventually_eq.symm hfg).le)

@[simp] lemma snorm'_norm {f : α → F} : snorm' (λ a, ∥f a∥) q μ = snorm' f q μ :=
by simp [snorm']

@[simp] lemma snorm_norm (f : α → F) : snorm (λ x, ∥f x∥) p μ = snorm f p μ :=
snorm_congr_norm_ae $ eventually_of_forall $ λ x, norm_norm _

lemma snorm'_norm_rpow (f : α → F) (p q : ℝ) (hq_pos : 0 < q) :
  snorm' (λ x, ∥f x∥ ^ q) p μ = (snorm' f (p * q) μ) ^ q :=
begin
  simp_rw snorm',
  rw [← ennreal.rpow_mul, ←one_div_mul_one_div],
  simp_rw one_div,
  rw [mul_assoc, inv_mul_cancel hq_pos.ne.symm, mul_one],
  congr,
  ext1 x,
  simp_rw ← of_real_norm_eq_coe_nnnorm,
  rw [real.norm_eq_abs, abs_eq_self.mpr (real.rpow_nonneg_of_nonneg (norm_nonneg _) _),
    mul_comm, ← ennreal.of_real_rpow_of_nonneg (norm_nonneg _) hq_pos.le, ennreal.rpow_mul],
end

lemma snorm_norm_rpow (f : α → F) (hq_pos : 0 < q) :
  snorm (λ x, ∥f x∥ ^ q) p μ = (snorm f (p * ennreal.of_real q) μ) ^ q :=
begin
  by_cases h0 : p = 0,
  { simp [h0, ennreal.zero_rpow_of_pos hq_pos], },
  by_cases hp_top : p = ∞,
  { simp only [hp_top, snorm_exponent_top, ennreal.top_mul, hq_pos.not_le, ennreal.of_real_eq_zero,
      if_false, snorm_exponent_top, snorm_ess_sup],
    have h_rpow : ess_sup (λ (x : α), (nnnorm (∥f x∥ ^ q) : ℝ≥0∞)) μ
      = ess_sup (λ (x : α), (↑(nnnorm (f x))) ^ q) μ,
    { congr,
      ext1 x,
      nth_rewrite 1 ← nnnorm_norm,
      rw [ennreal.coe_rpow_of_nonneg _ hq_pos.le, ennreal.coe_eq_coe],
      ext,
      push_cast,
      rw real.norm_rpow_of_nonneg (norm_nonneg _), },
    rw h_rpow,
    have h_rpow_mono := ennreal.rpow_left_strict_mono_of_pos hq_pos,
    have h_rpow_surj := (ennreal.rpow_left_bijective hq_pos.ne.symm).2,
    let iso := h_rpow_mono.order_iso_of_surjective _ h_rpow_surj,
    exact (iso.ess_sup_apply (λ x, ((nnnorm (f x)) : ℝ≥0∞)) μ).symm, },
  rw [snorm_eq_snorm' h0 hp_top, snorm_eq_snorm' _ _],
  swap, { refine mul_ne_zero h0 _, rwa [ne.def, ennreal.of_real_eq_zero, not_le], },
  swap, { exact ennreal.mul_ne_top hp_top ennreal.of_real_ne_top, },
  rw [ennreal.to_real_mul, ennreal.to_real_of_real hq_pos.le],
  exact snorm'_norm_rpow f p.to_real q hq_pos,
end

lemma snorm_congr_ae {f g : α → F} (hfg : f =ᵐ[μ] g) : snorm f p μ = snorm g p μ :=
snorm_congr_norm_ae $ hfg.mono (λ x hx, hx ▸ rfl)

lemma mem_ℒp_congr_ae {f g : α → E} (hfg : f =ᵐ[μ] g) : mem_ℒp f p μ ↔ mem_ℒp g p μ :=
by simp only [mem_ℒp, snorm_congr_ae hfg, ae_measurable_congr hfg]

lemma mem_ℒp.ae_eq {f g : α → E} (hfg : f =ᵐ[μ] g) (hf_Lp : mem_ℒp f p μ) : mem_ℒp g p μ :=
(mem_ℒp_congr_ae hfg).1 hf_Lp

lemma mem_ℒp.of_le [measurable_space F] {f : α → E} {g : α → F}
  (hg : mem_ℒp g p μ) (hf : ae_measurable f μ) (hfg : ∀ᵐ x ∂μ, ∥f x∥ ≤ ∥g x∥) : mem_ℒp f p μ :=
⟨hf, (snorm_mono_ae hfg).trans_lt hg.snorm_lt_top⟩

alias mem_ℒp.of_le ← measure_theory.mem_ℒp.mono

lemma mem_ℒp.mono' {f : α → E} {g : α → ℝ} (hg : mem_ℒp g p μ)
  (hf : ae_measurable f μ) (h : ∀ᵐ a ∂μ, ∥f a∥ ≤ g a) : mem_ℒp f p μ :=
hg.mono hf $ h.mono $ λ x hx, le_trans hx (le_abs_self _)

lemma mem_ℒp.congr_norm [measurable_space F] {f : α → E} {g : α → F} (hf : mem_ℒp f p μ)
  (hg : ae_measurable g μ) (h : ∀ᵐ a ∂μ, ∥f a∥ = ∥g a∥) :
  mem_ℒp g p μ :=
hf.mono hg $ eventually_eq.le $ eventually_eq.symm h

lemma mem_ℒp_congr_norm [measurable_space F] {f : α → E} {g : α → F}
  (hf : ae_measurable f μ) (hg : ae_measurable g μ) (h : ∀ᵐ a ∂μ, ∥f a∥ = ∥g a∥) :
  mem_ℒp f p μ ↔ mem_ℒp g p μ :=
⟨λ h2f, h2f.congr_norm hg h, λ h2g, h2g.congr_norm hf $ eventually_eq.symm h⟩

lemma mem_ℒp_top_of_bound {f : α → E} (hf : ae_measurable f μ) (C : ℝ)
  (hfC : ∀ᵐ x ∂μ, ∥f x∥ ≤ C) :
  mem_ℒp f ∞ μ :=
⟨hf, by { rw snorm_exponent_top, exact snorm_ess_sup_lt_top_of_ae_bound hfC, }⟩

lemma mem_ℒp.of_bound [is_finite_measure μ] {f : α → E} (hf : ae_measurable f μ)
  (C : ℝ) (hfC : ∀ᵐ x ∂μ, ∥f x∥ ≤ C) :
  mem_ℒp f p μ :=
(mem_ℒp_const C).of_le hf (hfC.mono (λ x hx, le_trans hx (le_abs_self _)))

@[mono] lemma snorm'_mono_measure (f : α → F) (hμν : ν ≤ μ) (hq : 0 ≤ q) :
  snorm' f q ν ≤ snorm' f q μ :=
begin
  simp_rw snorm',
  suffices h_integral_mono : (∫⁻ a, (nnnorm (f a) : ℝ≥0∞) ^ q ∂ν) ≤ ∫⁻ a, (nnnorm (f a)) ^ q ∂μ,
    from ennreal.rpow_le_rpow h_integral_mono (by simp [hq]),
  exact lintegral_mono' hμν le_rfl,
end

@[mono] lemma snorm_ess_sup_mono_measure (f : α → F) (hμν : ν ≪ μ) :
  snorm_ess_sup f ν ≤ snorm_ess_sup f μ :=
by { simp_rw snorm_ess_sup, exact ess_sup_mono_measure hμν, }

@[mono] lemma snorm_mono_measure (f : α → F) (hμν : ν ≤ μ) :
  snorm f p ν ≤ snorm f p μ :=
begin
  by_cases hp0 : p = 0,
  { simp [hp0], },
  by_cases hp_top : p = ∞,
  { simp [hp_top, snorm_ess_sup_mono_measure f (measure.absolutely_continuous_of_le hμν)], },
  simp_rw snorm_eq_snorm' hp0 hp_top,
  exact snorm'_mono_measure f hμν ennreal.to_real_nonneg,
end

lemma mem_ℒp.mono_measure {f : α → E} (hμν : ν ≤ μ) (hf : mem_ℒp f p μ) :
  mem_ℒp f p ν :=
⟨hf.1.mono_measure hμν, (snorm_mono_measure f hμν).trans_lt hf.2⟩

lemma mem_ℒp.restrict (s : set α) {f : α → E} (hf : mem_ℒp f p μ) :
  mem_ℒp f p (μ.restrict s) :=
hf.mono_measure measure.restrict_le_self

lemma snorm'_smul_measure {p : ℝ} (hp : 0 ≤ p) {f : α → F} (c : ℝ≥0∞) :
  snorm' f p (c • μ) = c ^ (1 / p) * snorm' f p μ :=
by { rw [snorm', lintegral_smul_measure, ennreal.mul_rpow_of_nonneg, snorm'], simp [hp], }

lemma snorm_ess_sup_smul_measure {f : α → F} {c : ℝ≥0∞} (hc : c ≠ 0) :
  snorm_ess_sup f (c • μ) = snorm_ess_sup f μ :=
by { simp_rw [snorm_ess_sup], exact ess_sup_smul_measure hc, }

/-- Use `snorm_smul_measure_of_ne_top` instead. -/
private lemma snorm_smul_measure_of_ne_zero_of_ne_top {p : ℝ≥0∞} (hp_ne_zero : p ≠ 0)
  (hp_ne_top : p ≠ ∞) {f : α → F} (c : ℝ≥0∞) :
  snorm f p (c • μ) = c ^ (1 / p).to_real • snorm f p μ :=
begin
  simp_rw snorm_eq_snorm' hp_ne_zero hp_ne_top,
  rw snorm'_smul_measure ennreal.to_real_nonneg,
  congr,
  simp_rw one_div,
  rw ennreal.to_real_inv,
end

lemma snorm_smul_measure_of_ne_zero {p : ℝ≥0∞} {f : α → F} {c : ℝ≥0∞} (hc : c ≠ 0) :
  snorm f p (c • μ) = c ^ (1 / p).to_real • snorm f p μ :=
begin
  by_cases hp0 : p = 0,
  { simp [hp0], },
  by_cases hp_top : p = ∞,
  { simp [hp_top, snorm_ess_sup_smul_measure hc], },
  exact snorm_smul_measure_of_ne_zero_of_ne_top hp0 hp_top c,
end

lemma snorm_smul_measure_of_ne_top {p : ℝ≥0∞} (hp_ne_top : p ≠ ∞) {f : α → F} (c : ℝ≥0∞) :
  snorm f p (c • μ) = c ^ (1 / p).to_real • snorm f p μ :=
begin
  by_cases hp0 : p = 0,
  { simp [hp0], },
  { exact snorm_smul_measure_of_ne_zero_of_ne_top hp0 hp_ne_top c, },
end

lemma snorm_one_smul_measure {f : α → F} (c : ℝ≥0∞) :
  snorm f 1 (c • μ) = c * snorm f 1 μ :=
by { rw @snorm_smul_measure_of_ne_top _ _ _ μ _ 1 (@ennreal.coe_ne_top 1) f c, simp, }

section opens_measurable_space
variable [opens_measurable_space E]

lemma mem_ℒp.norm {f : α → E} (h : mem_ℒp f p μ) : mem_ℒp (λ x, ∥f x∥) p μ :=
h.of_le h.ae_measurable.norm (eventually_of_forall (λ x, by simp))

lemma mem_ℒp_norm_iff {f : α → E} (hf : ae_measurable f μ) :
  mem_ℒp (λ x, ∥f x∥) p μ ↔ mem_ℒp f p μ :=
⟨λ h, ⟨hf, by { rw ← snorm_norm, exact h.2, }⟩, λ h, h.norm⟩

lemma snorm'_eq_zero_of_ae_zero {f : α → F} (hq0_lt : 0 < q) (hf_zero : f =ᵐ[μ] 0) :
  snorm' f q μ = 0 :=
by rw [snorm'_congr_ae hf_zero, snorm'_zero hq0_lt]

lemma snorm'_eq_zero_of_ae_zero' (hq0_ne : q ≠ 0) (hμ : μ ≠ 0) {f : α → F} (hf_zero : f =ᵐ[μ] 0) :
  snorm' f q μ = 0 :=
by rw [snorm'_congr_ae hf_zero, snorm'_zero' hq0_ne hμ]

lemma ae_eq_zero_of_snorm'_eq_zero {f : α → E} (hq0 : 0 ≤ q) (hf : ae_measurable f μ)
  (h : snorm' f q μ = 0) : f =ᵐ[μ] 0 :=
begin
  rw [snorm', ennreal.rpow_eq_zero_iff] at h,
  cases h,
  { rw lintegral_eq_zero_iff' (hf.ennnorm.pow_const q) at h,
    refine h.left.mono (λ x hx, _),
    rw [pi.zero_apply, ennreal.rpow_eq_zero_iff] at hx,
    cases hx,
    { cases hx with hx _,
      rwa [←ennreal.coe_zero, ennreal.coe_eq_coe, nnnorm_eq_zero] at hx, },
    { exact absurd hx.left ennreal.coe_ne_top, }, },
  { exfalso,
    rw [one_div, inv_lt_zero] at h,
    exact hq0.not_lt h.right },
end

lemma snorm'_eq_zero_iff (hq0_lt : 0 < q) {f : α → E} (hf : ae_measurable f μ) :
  snorm' f q μ = 0 ↔ f =ᵐ[μ] 0 :=
⟨ae_eq_zero_of_snorm'_eq_zero (le_of_lt hq0_lt) hf, snorm'_eq_zero_of_ae_zero hq0_lt⟩

lemma coe_nnnorm_ae_le_snorm_ess_sup {m : measurable_space α} (f : α → F) (μ : measure α) :
  ∀ᵐ x ∂μ, (nnnorm (f x) : ℝ≥0∞) ≤ snorm_ess_sup f μ :=
ennreal.ae_le_ess_sup (λ x, (nnnorm (f x) : ℝ≥0∞))

@[simp] lemma snorm_ess_sup_eq_zero_iff {f : α → F} : snorm_ess_sup f μ = 0 ↔ f =ᵐ[μ] 0 :=
by simp [eventually_eq, snorm_ess_sup]

lemma snorm_eq_zero_iff {f : α → E} (hf : ae_measurable f μ) (h0 : p ≠ 0) :
  snorm f p μ = 0 ↔ f =ᵐ[μ] 0 :=
begin
  by_cases h_top : p = ∞,
  { rw [h_top, snorm_exponent_top, snorm_ess_sup_eq_zero_iff], },
  rw snorm_eq_snorm' h0 h_top,
  exact snorm'_eq_zero_iff
    (ennreal.to_real_pos_iff.mpr ⟨lt_of_le_of_ne (zero_le _) h0.symm, h_top⟩) hf,
end

lemma snorm'_add_le {f g : α → E} (hf : ae_measurable f μ) (hg : ae_measurable g μ) (hq1 : 1 ≤ q) :
  snorm' (f + g) q μ ≤ snorm' f q μ + snorm' g q μ :=
calc (∫⁻ a, ↑(nnnorm ((f + g) a)) ^ q ∂μ) ^ (1 / q)
    ≤ (∫⁻ a, (((λ a, (nnnorm (f a) : ℝ≥0∞))
        + (λ a, (nnnorm (g a) : ℝ≥0∞))) a) ^ q ∂μ) ^ (1 / q) :
begin
  refine ennreal.rpow_le_rpow _ (by simp [le_trans zero_le_one hq1] : 0 ≤ 1 / q),
  refine lintegral_mono (λ a, ennreal.rpow_le_rpow _ (le_trans zero_le_one hq1)),
  simp [←ennreal.coe_add, nnnorm_add_le],
end
... ≤ snorm' f q μ + snorm' g q μ :
  ennreal.lintegral_Lp_add_le hf.ennnorm hg.ennnorm hq1

lemma snorm_ess_sup_add_le {f g : α → F} :
  snorm_ess_sup (f + g) μ ≤ snorm_ess_sup f μ + snorm_ess_sup g μ :=
begin
  refine le_trans (ess_sup_mono_ae (eventually_of_forall (λ x, _)))
    (ennreal.ess_sup_add_le _ _),
  simp_rw [pi.add_apply, ←ennreal.coe_add, ennreal.coe_le_coe],
  exact nnnorm_add_le _ _,
end

lemma snorm_add_le {f g : α → E} (hf : ae_measurable f μ) (hg : ae_measurable g μ) (hp1 : 1 ≤ p) :
  snorm (f + g) p μ ≤ snorm f p μ + snorm g p μ :=
begin
  by_cases hp0 : p = 0,
  { simp [hp0], },
  by_cases hp_top : p = ∞,
  { simp [hp_top, snorm_ess_sup_add_le], },
  have hp1_real : 1 ≤ p.to_real,
  by rwa [← ennreal.one_to_real, ennreal.to_real_le_to_real ennreal.one_ne_top hp_top],
  repeat { rw snorm_eq_snorm' hp0 hp_top, },
  exact snorm'_add_le hf hg hp1_real,
end

lemma snorm_sub_le {f g : α → E} (hf : ae_measurable f μ) (hg : ae_measurable g μ) (hp1 : 1 ≤ p) :
  snorm (f - g) p μ ≤ snorm f p μ + snorm g p μ :=
calc snorm (f - g) p μ = snorm (f + - g) p μ : by rw sub_eq_add_neg
  -- We cannot use snorm_add_le on f and (-g) because we don't have `ae_measurable (-g) μ`, since
  -- we don't suppose `[borel_space E]`.
... = snorm (λ x, ∥f x + - g x∥) p μ : (snorm_norm (f + - g)).symm
... ≤ snorm (λ x, ∥f x∥ + ∥- g x∥) p μ : by
{ refine snorm_mono_real (λ x, _), rw norm_norm, exact norm_add_le _ _, }
... = snorm (λ x, ∥f x∥ + ∥g x∥) p μ : by simp_rw norm_neg
... ≤ snorm (λ x, ∥f x∥) p μ + snorm (λ x, ∥g x∥) p μ : snorm_add_le hf.norm hg.norm hp1
... = snorm f p μ + snorm g p μ : by rw [← snorm_norm f, ← snorm_norm g]

lemma snorm_add_lt_top_of_one_le {f g : α → E} (hf : mem_ℒp f p μ) (hg : mem_ℒp g p μ)
  (hq1 : 1 ≤ p) : snorm (f + g) p μ < ∞ :=
lt_of_le_of_lt (snorm_add_le hf.1 hg.1 hq1) (ennreal.add_lt_top.mpr ⟨hf.2, hg.2⟩)

lemma snorm'_add_lt_top_of_le_one {f g : α → E} (hf : ae_measurable f μ) (hg : ae_measurable g μ)
  (hf_snorm : snorm' f q μ < ∞) (hg_snorm : snorm' g q μ < ∞) (hq_pos : 0 < q) (hq1 : q ≤ 1) :
  snorm' (f + g) q μ < ∞ :=
calc (∫⁻ a, ↑(nnnorm ((f + g) a)) ^ q ∂μ) ^ (1 / q)
    ≤ (∫⁻ a, (((λ a, (nnnorm (f a) : ℝ≥0∞))
        + (λ a, (nnnorm (g a) : ℝ≥0∞))) a) ^ q ∂μ) ^ (1 / q) :
begin
  refine ennreal.rpow_le_rpow _ (by simp [hq_pos.le] : 0 ≤ 1 / q),
  refine lintegral_mono (λ a, ennreal.rpow_le_rpow _ hq_pos.le),
  simp [←ennreal.coe_add, nnnorm_add_le],
end
... ≤ (∫⁻ a, (nnnorm (f a) : ℝ≥0∞) ^ q + (nnnorm (g a) : ℝ≥0∞) ^ q ∂μ) ^ (1 / q) :
begin
  refine ennreal.rpow_le_rpow (lintegral_mono (λ a, _)) (by simp [hq_pos.le] : 0 ≤ 1 / q),
  exact ennreal.rpow_add_le_add_rpow _ _ hq_pos hq1,
end
... < ∞ :
begin
  refine ennreal.rpow_lt_top_of_nonneg (by simp [hq_pos.le] : 0 ≤ 1 / q) _,
  rw [lintegral_add' (hf.ennnorm.pow_const q)
    (hg.ennnorm.pow_const q), ennreal.add_ne_top, ←lt_top_iff_ne_top,
    ←lt_top_iff_ne_top],
  exact ⟨lintegral_rpow_nnnorm_lt_top_of_snorm'_lt_top hq_pos hf_snorm,
    lintegral_rpow_nnnorm_lt_top_of_snorm'_lt_top hq_pos hg_snorm⟩,
end

lemma snorm_add_lt_top {f g : α → E} (hf : mem_ℒp f p μ) (hg : mem_ℒp g p μ) :
  snorm (f + g) p μ < ∞ :=
begin
  by_cases h0 : p = 0,
  { simp [h0], },
  rw ←ne.def at h0,
  cases le_total 1 p with hp1 hp1,
  { exact snorm_add_lt_top_of_one_le hf hg hp1, },
  have hp_top : p ≠ ∞, from (lt_of_le_of_lt hp1 ennreal.coe_lt_top).ne,
  have hp_pos : 0 < p.to_real,
  { rw [← ennreal.zero_to_real, @ennreal.to_real_lt_to_real 0 p ennreal.coe_ne_top hp_top],
    exact ((zero_le p).lt_of_ne h0.symm), },
  have hp1_real : p.to_real ≤ 1,
  { rwa [← ennreal.one_to_real, @ennreal.to_real_le_to_real p 1 hp_top ennreal.coe_ne_top], },
  rw snorm_eq_snorm' h0 hp_top,
  rw [mem_ℒp, snorm_eq_snorm' h0 hp_top] at hf hg,
  exact snorm'_add_lt_top_of_le_one hf.1 hg.1 hf.2 hg.2 hp_pos hp1_real,
end

section trim

lemma snorm'_trim (hm : m ≤ m0) {f : α → E} (hf : @measurable _ _ m _ f) :
  snorm' f q (ν.trim hm) = snorm' f q ν :=
begin
  simp_rw snorm',
  congr' 1,
  refine lintegral_trim hm _,
  refine @measurable.pow_const _ _ _ _ _ _ _ m _ (@measurable.coe_nnreal_ennreal _ m _ _) _,
  exact @measurable.nnnorm E _ _ _ _ m _ hf,
end

lemma limsup_trim (hm : m ≤ m0) {f : α → ℝ≥0∞} (hf : @measurable _ _ m _ f) :
  (ν.trim hm).ae.limsup f = ν.ae.limsup f :=
begin
  simp_rw limsup_eq,
  suffices h_set_eq : {a : ℝ≥0∞ | ∀ᵐ n ∂(ν.trim hm), f n ≤ a} = {a : ℝ≥0∞ | ∀ᵐ n ∂ν, f n ≤ a},
    by rw h_set_eq,
  ext1 a,
  suffices h_meas_eq : ν {x | ¬ f x ≤ a} = ν.trim hm {x | ¬ f x ≤ a},
    by simp_rw [set.mem_set_of_eq, ae_iff, h_meas_eq],
  refine (trim_measurable_set_eq hm _).symm,
  refine @measurable_set.compl _ _ m (@measurable_set_le ℝ≥0∞ _ _ _ _ m _ _ _ _ _ hf _),
  exact @measurable_const _ _ _ m _,
end

lemma ess_sup_trim (hm : m ≤ m0) {f : α → ℝ≥0∞} (hf : @measurable _ _ m _ f) :
  ess_sup f (ν.trim hm) = ess_sup f ν :=
by { simp_rw ess_sup, exact limsup_trim hm hf, }

lemma snorm_ess_sup_trim (hm : m ≤ m0) {f : α → E} (hf : @measurable _ _ m _ f) :
  snorm_ess_sup f (ν.trim hm) = snorm_ess_sup f ν :=
ess_sup_trim hm (@measurable.coe_nnreal_ennreal _ m _ (@measurable.nnnorm E _ _ _ _ m _ hf))

lemma snorm_trim (hm : m ≤ m0) {f : α → E} (hf : @measurable _ _ m _ f) :
  snorm f p (ν.trim hm) = snorm f p ν :=
begin
  by_cases h0 : p = 0,
  { simp [h0], },
  by_cases h_top : p = ∞,
  { simpa only [h_top, snorm_exponent_top] using snorm_ess_sup_trim hm hf, },
  simpa only [snorm_eq_snorm' h0 h_top] using snorm'_trim hm hf,
end

lemma snorm_trim_ae (hm : m ≤ m0) {f : α → E} (hf : ae_measurable f (ν.trim hm)) :
  snorm f p (ν.trim hm) = snorm f p ν :=
begin
  rw [snorm_congr_ae hf.ae_eq_mk, snorm_congr_ae (ae_eq_of_ae_eq_trim hf.ae_eq_mk)],
  exact snorm_trim hm hf.measurable_mk,
end

lemma mem_ℒp_of_mem_ℒp_trim (hm : m ≤ m0) {f : α → E} (hf : mem_ℒp f p (ν.trim hm)) :
  mem_ℒp f p ν :=
⟨ae_measurable_of_ae_measurable_trim hm hf.1, (le_of_eq (snorm_trim_ae hm hf.1).symm).trans_lt hf.2⟩

end trim

end opens_measurable_space

@[simp] lemma snorm'_neg {f : α → F} : snorm' (-f) q μ = snorm' f q μ := by simp [snorm']

@[simp] lemma snorm_neg {f : α → F} : snorm (-f) p μ = snorm f p μ :=
begin
  by_cases h0 : p = 0,
  { simp [h0], },
  by_cases h_top : p = ∞,
  { simp [h_top, snorm_ess_sup], },
  simp [snorm_eq_snorm' h0 h_top],
end

section borel_space
variable [borel_space E]

lemma mem_ℒp.neg {f : α → E} (hf : mem_ℒp f p μ) : mem_ℒp (-f) p μ :=
⟨ae_measurable.neg hf.1, by simp [hf.right]⟩

lemma mem_ℒp_neg_iff {f : α → E} : mem_ℒp (-f) p μ ↔ mem_ℒp f p μ :=
⟨λ h, neg_neg f ▸ h.neg, mem_ℒp.neg⟩

lemma snorm'_le_snorm'_mul_rpow_measure_univ {p q : ℝ} (hp0_lt : 0 < p) (hpq : p ≤ q)
  {f : α → E} (hf : ae_measurable f μ) :
  snorm' f p μ ≤ snorm' f q μ * (μ set.univ) ^ (1/p - 1/q) :=
begin
  have hq0_lt : 0 < q, from lt_of_lt_of_le hp0_lt hpq,
  by_cases hpq_eq : p = q,
  { rw [hpq_eq, sub_self, ennreal.rpow_zero, mul_one],
    exact le_refl _, },
  have hpq : p < q, from lt_of_le_of_ne hpq hpq_eq,
  let g := λ a : α, (1 : ℝ≥0∞),
  have h_rw : ∫⁻ a, ↑(nnnorm (f a))^p ∂ μ = ∫⁻ a, (nnnorm (f a) * (g a))^p ∂ μ,
  from lintegral_congr (λ a, by simp),
  repeat {rw snorm'},
  rw h_rw,
  let r := p * q / (q - p),
  have hpqr : 1/p = 1/q + 1/r,
  { field_simp [(ne_of_lt hp0_lt).symm,
      (ne_of_lt hq0_lt).symm],
    ring, },
  calc (∫⁻ (a : α), (↑(nnnorm (f a)) * g a) ^ p ∂μ) ^ (1/p)
      ≤ (∫⁻ (a : α), ↑(nnnorm (f a)) ^ q ∂μ) ^ (1/q) * (∫⁻ (a : α), (g a) ^ r ∂μ) ^ (1/r) :
    ennreal.lintegral_Lp_mul_le_Lq_mul_Lr hp0_lt hpq hpqr μ hf.ennnorm
      ae_measurable_const
  ... = (∫⁻ (a : α), ↑(nnnorm (f a)) ^ q ∂μ) ^ (1/q) * μ set.univ ^ (1/p - 1/q) :
    by simp [hpqr],
end

lemma snorm'_le_snorm_ess_sup_mul_rpow_measure_univ (hq_pos : 0 < q) {f : α → F} :
  snorm' f q μ ≤ snorm_ess_sup f μ * (μ set.univ) ^ (1/q) :=
begin
  have h_le : ∫⁻ (a : α), ↑(nnnorm (f a)) ^ q ∂μ ≤ ∫⁻ (a : α), (snorm_ess_sup f μ) ^ q ∂μ,
  { refine lintegral_mono_ae _,
    have h_nnnorm_le_snorm_ess_sup := coe_nnnorm_ae_le_snorm_ess_sup f μ,
    refine h_nnnorm_le_snorm_ess_sup.mono (λ x hx, ennreal.rpow_le_rpow hx (le_of_lt hq_pos)), },
  rw [snorm', ←ennreal.rpow_one (snorm_ess_sup f μ)],
  nth_rewrite 1 ←mul_inv_cancel (ne_of_lt hq_pos).symm,
  rw [ennreal.rpow_mul, one_div,
    ←ennreal.mul_rpow_of_nonneg _ _ (by simp [hq_pos.le] : 0 ≤ q⁻¹)],
  refine ennreal.rpow_le_rpow _ (by simp [hq_pos.le]),
  rwa lintegral_const at h_le,
end

lemma snorm_le_snorm_mul_rpow_measure_univ {p q : ℝ≥0∞} (hpq : p ≤ q) {f : α → E}
  (hf : ae_measurable f μ) :
  snorm f p μ ≤ snorm f q μ * (μ set.univ) ^ (1/p.to_real - 1/q.to_real) :=
begin
  by_cases hp0 : p = 0,
  { simp [hp0, zero_le], },
  rw ← ne.def at hp0,
  have hp0_lt : 0 < p, from lt_of_le_of_ne (zero_le _) hp0.symm,
  have hq0_lt : 0 < q, from lt_of_lt_of_le hp0_lt hpq,
  by_cases hq_top : q = ∞,
  { simp only [hq_top, div_zero, one_div, ennreal.top_to_real, sub_zero, snorm_exponent_top,
      inv_zero],
    by_cases hp_top : p = ∞,
    { simp only [hp_top, ennreal.rpow_zero, mul_one, ennreal.top_to_real, sub_zero, inv_zero,
        snorm_exponent_top],
      exact le_rfl, },
    rw snorm_eq_snorm' hp0 hp_top,
    have hp_pos : 0 < p.to_real, from ennreal.to_real_pos_iff.mpr ⟨hp0_lt, hp_top⟩,
    refine (snorm'_le_snorm_ess_sup_mul_rpow_measure_univ hp_pos).trans (le_of_eq _),
    congr,
    exact one_div _, },
  have hp_lt_top : p < ∞, from hpq.trans_lt (lt_top_iff_ne_top.mpr hq_top),
  have hp_pos : 0 < p.to_real, from ennreal.to_real_pos_iff.mpr ⟨hp0_lt, hp_lt_top.ne⟩,
  rw [snorm_eq_snorm' hp0_lt.ne.symm hp_lt_top.ne, snorm_eq_snorm' hq0_lt.ne.symm hq_top],
  have hpq_real : p.to_real ≤ q.to_real, by rwa ennreal.to_real_le_to_real hp_lt_top.ne hq_top,
  exact snorm'_le_snorm'_mul_rpow_measure_univ hp_pos hpq_real hf,
end

lemma snorm'_le_snorm'_of_exponent_le {m : measurable_space α} {p q : ℝ} (hp0_lt : 0 < p)
  (hpq : p ≤ q) (μ : measure α) [is_probability_measure μ] {f : α → E} (hf : ae_measurable f μ) :
  snorm' f p μ ≤ snorm' f q μ :=
begin
  have h_le_μ := snorm'_le_snorm'_mul_rpow_measure_univ hp0_lt hpq hf,
  rwa [measure_univ, ennreal.one_rpow, mul_one] at h_le_μ,
end

lemma snorm'_le_snorm_ess_sup (hq_pos : 0 < q) {f : α → F} [is_probability_measure μ] :
  snorm' f q μ ≤ snorm_ess_sup f μ :=
le_trans (snorm'_le_snorm_ess_sup_mul_rpow_measure_univ hq_pos) (le_of_eq (by simp [measure_univ]))

lemma snorm_le_snorm_of_exponent_le {p q : ℝ≥0∞} (hpq : p ≤ q) [is_probability_measure μ]
  {f : α → E} (hf : ae_measurable f μ) :
  snorm f p μ ≤ snorm f q μ :=
(snorm_le_snorm_mul_rpow_measure_univ hpq hf).trans (le_of_eq (by simp [measure_univ]))

lemma snorm'_lt_top_of_snorm'_lt_top_of_exponent_le {p q : ℝ} [is_finite_measure μ] {f : α → E}
  (hf : ae_measurable f μ) (hfq_lt_top : snorm' f q μ < ∞) (hp_nonneg : 0 ≤ p) (hpq : p ≤ q) :
  snorm' f p μ < ∞ :=
begin
  cases le_or_lt p 0 with hp_nonpos hp_pos,
  { rw le_antisymm hp_nonpos hp_nonneg,
    simp, },
  have hq_pos : 0 < q, from lt_of_lt_of_le hp_pos hpq,
  calc snorm' f p μ
      ≤ snorm' f q μ * (μ set.univ) ^ (1/p - 1/q) :
    snorm'_le_snorm'_mul_rpow_measure_univ hp_pos hpq hf
  ... < ∞ :
  begin
    rw ennreal.mul_lt_top_iff,
    refine or.inl ⟨hfq_lt_top, ennreal.rpow_lt_top_of_nonneg _ (measure_ne_top μ set.univ)⟩,
    rwa [le_sub, sub_zero, one_div, one_div, inv_le_inv hq_pos hp_pos],
  end
end

lemma mem_ℒp.mem_ℒp_of_exponent_le {p q : ℝ≥0∞} [is_finite_measure μ] {f : α → E}
  (hfq : mem_ℒp f q μ) (hpq : p ≤ q) :
  mem_ℒp f p μ :=
begin
  cases hfq with hfq_m hfq_lt_top,
  by_cases hp0 : p = 0,
  { rwa [hp0, mem_ℒp_zero_iff_ae_measurable], },
  rw ←ne.def at hp0,
  refine ⟨hfq_m, _⟩,
  by_cases hp_top : p = ∞,
  { have hq_top : q = ∞,
      by rwa [hp_top, top_le_iff] at hpq,
    rw [hp_top],
    rwa hq_top at hfq_lt_top, },
  have hp_pos : 0 < p.to_real,
    from ennreal.to_real_pos_iff.mpr ⟨lt_of_le_of_ne (zero_le _) hp0.symm, hp_top⟩,
  by_cases hq_top : q = ∞,
  { rw snorm_eq_snorm' hp0 hp_top,
    rw [hq_top, snorm_exponent_top] at hfq_lt_top,
    refine lt_of_le_of_lt (snorm'_le_snorm_ess_sup_mul_rpow_measure_univ hp_pos) _,
    refine ennreal.mul_lt_top hfq_lt_top.ne _,
    exact (ennreal.rpow_lt_top_of_nonneg (by simp [hp_pos.le]) (measure_ne_top μ set.univ)).ne },
  have hq0 : q ≠ 0,
  { by_contra hq_eq_zero,
    have hp_eq_zero : p = 0, from le_antisymm (by rwa hq_eq_zero at hpq) (zero_le _),
    rw [hp_eq_zero, ennreal.zero_to_real] at hp_pos,
    exact (lt_irrefl _) hp_pos, },
  have hpq_real : p.to_real ≤ q.to_real, by rwa ennreal.to_real_le_to_real hp_top hq_top,
  rw snorm_eq_snorm' hp0 hp_top,
  rw snorm_eq_snorm' hq0 hq_top at hfq_lt_top,
  exact snorm'_lt_top_of_snorm'_lt_top_of_exponent_le hfq_m hfq_lt_top (le_of_lt hp_pos) hpq_real,
end

lemma snorm'_sum_le [second_countable_topology E] {ι} {f : ι → α → E} {s : finset ι}
  (hfs : ∀ i, i ∈ s → ae_measurable (f i) μ) (hq1 : 1 ≤ q) :
  snorm' (∑ i in s, f i) q μ ≤ ∑ i in s, snorm' (f i) q μ :=
finset.le_sum_of_subadditive_on_pred (λ (f : α → E), snorm' f q μ)
  (λ f, ae_measurable f μ) (snorm'_zero (zero_lt_one.trans_le hq1))
  (λ f g hf hg, snorm'_add_le hf hg hq1) (λ x y, ae_measurable.add) _ hfs

lemma snorm_sum_le [second_countable_topology E] {ι} {f : ι → α → E} {s : finset ι}
  (hfs : ∀ i, i ∈ s → ae_measurable (f i) μ) (hp1 : 1 ≤ p) :
  snorm (∑ i in s, f i) p μ ≤ ∑ i in s, snorm (f i) p μ :=
finset.le_sum_of_subadditive_on_pred (λ (f : α → E), snorm f p μ)
  (λ f, ae_measurable f μ) snorm_zero (λ f g hf hg, snorm_add_le hf hg hp1)
  (λ x y, ae_measurable.add) _ hfs

section second_countable_topology
variable [second_countable_topology E]

lemma mem_ℒp.add {f g : α → E} (hf : mem_ℒp f p μ) (hg : mem_ℒp g p μ) : mem_ℒp (f + g) p μ :=
⟨ae_measurable.add hf.1 hg.1, snorm_add_lt_top hf hg⟩

lemma mem_ℒp.sub {f g : α → E} (hf : mem_ℒp f p μ) (hg : mem_ℒp g p μ) : mem_ℒp (f - g) p μ :=
by { rw sub_eq_add_neg, exact hf.add hg.neg }

lemma mem_ℒp_finset_sum {ι} (s : finset ι) {f : ι → α → E} (hf : ∀ i ∈ s, mem_ℒp (f i) p μ) :
  mem_ℒp (λ a, ∑ i in s, f i a) p μ :=
begin
  haveI : decidable_eq ι := classical.dec_eq _,
  revert hf,
  refine finset.induction_on s _ _,
  { simp only [zero_mem_ℒp', finset.sum_empty, implies_true_iff], },
  { intros i s his ih hf,
    simp only [his, finset.sum_insert, not_false_iff],
    exact (hf i (s.mem_insert_self i)).add (ih (λ j hj, hf j (finset.mem_insert_of_mem hj))), },
end

end second_countable_topology

end borel_space

section normed_space

variables {𝕜 : Type*} [normed_field 𝕜] [normed_space 𝕜 E] [normed_space 𝕜 F]

lemma snorm'_const_smul {f : α → F} (c : 𝕜) (hq_pos : 0 < q) :
  snorm' (c • f) q μ = (nnnorm c : ℝ≥0∞) * snorm' f q μ :=
begin
  rw snorm',
  simp_rw [pi.smul_apply, nnnorm_smul, ennreal.coe_mul,
    ennreal.mul_rpow_of_nonneg _ _ hq_pos.le],
  suffices h_integral : ∫⁻ a, ↑(nnnorm c) ^ q * ↑(nnnorm (f a)) ^ q ∂μ
    = (nnnorm c : ℝ≥0∞)^q * ∫⁻ a, (nnnorm (f a)) ^ q ∂μ,
  { apply_fun (λ x, x ^ (1/q)) at h_integral,
    rw [h_integral, ennreal.mul_rpow_of_nonneg _ _ (by simp [hq_pos.le] : 0 ≤ 1 / q)],
    congr,
    simp_rw [←ennreal.rpow_mul, one_div, mul_inv_cancel hq_pos.ne.symm, ennreal.rpow_one], },
  rw lintegral_const_mul',
  rw ennreal.coe_rpow_of_nonneg _ hq_pos.le,
  exact ennreal.coe_ne_top,
end

lemma snorm_ess_sup_const_smul {f : α → F} (c : 𝕜) :
  snorm_ess_sup (c • f) μ = (nnnorm c : ℝ≥0∞) * snorm_ess_sup f μ :=
by simp_rw [snorm_ess_sup,  pi.smul_apply, nnnorm_smul, ennreal.coe_mul, ennreal.ess_sup_const_mul]

lemma snorm_const_smul {f : α → F} (c : 𝕜) :
  snorm (c • f) p μ = (nnnorm c : ℝ≥0∞) * snorm f p μ :=
begin
  by_cases h0 : p = 0,
  { simp [h0], },
  by_cases h_top : p = ∞,
  { simp [h_top, snorm_ess_sup_const_smul], },
  repeat { rw snorm_eq_snorm' h0 h_top, },
  rw ←ne.def at h0,
  exact snorm'_const_smul c
    (ennreal.to_real_pos_iff.mpr ⟨lt_of_le_of_ne (zero_le _) h0.symm, h_top⟩),
end

lemma mem_ℒp.const_smul [measurable_space 𝕜] [opens_measurable_space 𝕜] [borel_space E] {f : α → E}
  (hf : mem_ℒp f p μ) (c : 𝕜) :
  mem_ℒp (c • f) p μ :=
⟨ae_measurable.const_smul hf.1 c,
  (snorm_const_smul c).le.trans_lt (ennreal.mul_lt_top ennreal.coe_ne_top hf.2.ne)⟩

lemma mem_ℒp.const_mul [measurable_space 𝕜] [borel_space 𝕜]
  {f : α → 𝕜} (hf : mem_ℒp f p μ) (c : 𝕜) : mem_ℒp (λ x, c * f x) p μ :=
hf.const_smul c

lemma snorm'_smul_le_mul_snorm' [opens_measurable_space E] [measurable_space 𝕜]
  [opens_measurable_space 𝕜] {p q r : ℝ}
  {f : α → E} (hf : ae_measurable f μ) {φ : α → 𝕜} (hφ : ae_measurable φ μ)
  (hp0_lt : 0 < p) (hpq : p < q) (hpqr : 1/p = 1/q + 1/r) :
  snorm' (φ • f) p μ ≤ snorm' φ q μ * snorm' f r μ :=
begin
  simp_rw [snorm', pi.smul_apply', nnnorm_smul, ennreal.coe_mul],
  exact ennreal.lintegral_Lp_mul_le_Lq_mul_Lr hp0_lt hpq hpqr μ hφ.ennnorm
    hf.ennnorm,
end

end normed_space

section monotonicity

lemma snorm_le_mul_snorm_aux_of_nonneg {f : α → F} {g : α → G} {c : ℝ}
  (h : ∀ᵐ x ∂μ, ∥f x∥ ≤ c * ∥g x∥) (hc : 0 ≤ c) (p : ℝ≥0∞) :
  snorm f p μ ≤ (ennreal.of_real c) * snorm g p μ :=
begin
  lift c to ℝ≥0 using hc,
  rw [ennreal.of_real_coe_nnreal, ← c.nnnorm_eq, ← snorm_norm g, ← snorm_const_smul (c : ℝ)],
  swap, apply_instance,
  refine snorm_mono_ae _,
  simpa
end

lemma snorm_le_mul_snorm_aux_of_neg {f : α → F} {g : α → G} {c : ℝ}
  (h : ∀ᵐ x ∂μ, ∥f x∥ ≤ c * ∥g x∥) (hc : c < 0) (p : ℝ≥0∞) :
  snorm f p μ = 0 ∧ snorm g p μ = 0 :=
begin
  suffices : f =ᵐ[μ] 0 ∧ g =ᵐ[μ] 0,
    by simp [snorm_congr_ae this.1, snorm_congr_ae this.2],
  refine ⟨h.mono $ λ x hx, _, h.mono $ λ x hx, _⟩,
  { refine norm_le_zero_iff.1 (hx.trans _),
    exact mul_nonpos_of_nonpos_of_nonneg hc.le (norm_nonneg _) },
  { refine norm_le_zero_iff.1 (nonpos_of_mul_nonneg_right _ hc),
    exact (norm_nonneg _).trans hx }
end

lemma snorm_le_mul_snorm_of_ae_le_mul {f : α → F} {g : α → G} {c : ℝ}
  (h : ∀ᵐ x ∂μ, ∥f x∥ ≤ c * ∥g x∥) (p : ℝ≥0∞) :
  snorm f p μ ≤ (ennreal.of_real c) * snorm g p μ :=
begin
  cases le_or_lt 0 c with hc hc,
  { exact snorm_le_mul_snorm_aux_of_nonneg h hc p },
  { simp [snorm_le_mul_snorm_aux_of_neg h hc p] }
end

lemma mem_ℒp.of_le_mul [measurable_space F] {f : α → E} {g : α → F} {c : ℝ}
  (hg : mem_ℒp g p μ) (hf : ae_measurable f μ) (hfg : ∀ᵐ x ∂μ, ∥f x∥ ≤ c * ∥g x∥) :
  mem_ℒp f p μ :=
begin
  simp only [mem_ℒp, hf, true_and],
  apply lt_of_le_of_lt (snorm_le_mul_snorm_of_ae_le_mul hfg p),
  simp [lt_top_iff_ne_top, hg.snorm_ne_top],
end

end monotonicity

section is_R_or_C
variables {𝕜 : Type*} [is_R_or_C 𝕜] [measurable_space 𝕜] [opens_measurable_space 𝕜] {f : α → 𝕜}

lemma mem_ℒp.re (hf : mem_ℒp f p μ) : mem_ℒp (λ x, is_R_or_C.re (f x)) p μ :=
begin
  have : ∀ x, ∥is_R_or_C.re (f x)∥ ≤ 1 * ∥f x∥,
    by { intro x, rw one_mul, exact is_R_or_C.norm_re_le_norm (f x), },
  exact hf.of_le_mul hf.1.re (eventually_of_forall this),
end

lemma mem_ℒp.im (hf : mem_ℒp f p μ) : mem_ℒp (λ x, is_R_or_C.im (f x)) p μ :=
begin
  have : ∀ x, ∥is_R_or_C.im (f x)∥ ≤ 1 * ∥f x∥,
    by { intro x, rw one_mul, exact is_R_or_C.norm_im_le_norm (f x), },
  exact hf.of_le_mul hf.1.im (eventually_of_forall this),
end

end is_R_or_C

section inner_product
variables {E' 𝕜 : Type*} [is_R_or_C 𝕜] [measurable_space 𝕜] [borel_space 𝕜]
  [inner_product_space 𝕜 E']
  [measurable_space E'] [opens_measurable_space E'] [second_countable_topology E']

local notation `⟪`x`, `y`⟫` := @inner 𝕜 E' _ x y

lemma mem_ℒp.const_inner (c : E') {f : α → E'} (hf : mem_ℒp f p μ) :
  mem_ℒp (λ a, ⟪c, f a⟫) p μ :=
hf.of_le_mul (ae_measurable.inner ae_measurable_const hf.1)
  (eventually_of_forall (λ x, norm_inner_le_norm _ _))

lemma mem_ℒp.inner_const {f : α → E'} (hf : mem_ℒp f p μ) (c : E') :
  mem_ℒp (λ a, ⟪f a, c⟫) p μ :=
hf.of_le_mul (ae_measurable.inner hf.1 ae_measurable_const)
  (eventually_of_forall (λ x, by { rw mul_comm, exact norm_inner_le_norm _ _, }))

end inner_product

end ℒp

/-!
### Lp space

The space of equivalence classes of measurable functions for which `snorm f p μ < ∞`.
-/

@[simp] lemma snorm_ae_eq_fun {α E : Type*} [measurable_space α] {μ : measure α}
  [measurable_space E] [normed_group E] {p : ℝ≥0∞} {f : α → E} (hf : ae_measurable f μ) :
  snorm (ae_eq_fun.mk f hf) p μ = snorm f p μ :=
snorm_congr_ae (ae_eq_fun.coe_fn_mk _ _)

lemma mem_ℒp.snorm_mk_lt_top {α E : Type*} [measurable_space α] {μ : measure α}
  [measurable_space E] [normed_group E] {p : ℝ≥0∞} {f : α → E} (hfp : mem_ℒp f p μ) :
  snorm (ae_eq_fun.mk f hfp.1) p μ < ∞ :=
by simp [hfp.2]

/-- Lp space -/
def Lp {α} (E : Type*) {m : measurable_space α} [measurable_space E] [normed_group E]
  [borel_space E] [second_countable_topology E]
  (p : ℝ≥0∞) (μ : measure α) : add_subgroup (α →ₘ[μ] E) :=
{ carrier := {f | snorm f p μ < ∞},
  zero_mem' := by simp [snorm_congr_ae ae_eq_fun.coe_fn_zero, snorm_zero],
  add_mem' := λ f g hf hg, by simp [snorm_congr_ae (ae_eq_fun.coe_fn_add _ _),
    snorm_add_lt_top ⟨f.ae_measurable, hf⟩ ⟨g.ae_measurable, hg⟩],
  neg_mem' := λ f hf,
    by rwa [set.mem_set_of_eq, snorm_congr_ae (ae_eq_fun.coe_fn_neg _), snorm_neg] }

localized "notation α ` →₁[`:25 μ `] ` E := measure_theory.Lp E 1 μ" in measure_theory
localized "notation α ` →₂[`:25 μ `] ` E := measure_theory.Lp E 2 μ" in measure_theory

namespace mem_ℒp

variables [borel_space E] [second_countable_topology E]

/-- make an element of Lp from a function verifying `mem_ℒp` -/
def to_Lp (f : α → E) (h_mem_ℒp : mem_ℒp f p μ) : Lp E p μ :=
⟨ae_eq_fun.mk f h_mem_ℒp.1, h_mem_ℒp.snorm_mk_lt_top⟩

lemma coe_fn_to_Lp {f : α → E} (hf : mem_ℒp f p μ) : hf.to_Lp f =ᵐ[μ] f :=
ae_eq_fun.coe_fn_mk _ _

@[simp] lemma to_Lp_eq_to_Lp_iff {f g : α → E} (hf : mem_ℒp f p μ) (hg : mem_ℒp g p μ) :
  hf.to_Lp f = hg.to_Lp g ↔ f =ᵐ[μ] g :=
by simp [to_Lp]

@[simp] lemma to_Lp_zero (h : mem_ℒp (0 : α → E) p μ) : h.to_Lp 0 = 0 := rfl

lemma to_Lp_add {f g : α → E} (hf : mem_ℒp f p μ) (hg : mem_ℒp g p μ) :
  (hf.add hg).to_Lp (f + g) = hf.to_Lp f + hg.to_Lp g := rfl

lemma to_Lp_neg {f : α → E} (hf : mem_ℒp f p μ) : hf.neg.to_Lp (-f) = - hf.to_Lp f := rfl

lemma to_Lp_sub {f g : α → E} (hf : mem_ℒp f p μ) (hg : mem_ℒp g p μ) :
  (hf.sub hg).to_Lp (f - g) = hf.to_Lp f - hg.to_Lp g := rfl

end mem_ℒp

namespace Lp

variables [borel_space E] [second_countable_topology E]

instance : has_coe_to_fun (Lp E p μ) (λ _, α → E) := ⟨λ f, ((f : α →ₘ[μ] E) : α → E)⟩

@[ext] lemma ext {f g : Lp E p μ} (h : f =ᵐ[μ] g) : f = g :=
begin
  cases f,
  cases g,
  simp only [subtype.mk_eq_mk],
  exact ae_eq_fun.ext h
end

lemma ext_iff {f g : Lp E p μ} : f = g ↔ f =ᵐ[μ] g :=
⟨λ h, by rw h, λ h, ext h⟩

lemma mem_Lp_iff_snorm_lt_top {f : α →ₘ[μ] E} : f ∈ Lp E p μ ↔ snorm f p μ < ∞ := iff.refl _

lemma mem_Lp_iff_mem_ℒp {f : α →ₘ[μ] E} : f ∈ Lp E p μ ↔ mem_ℒp f p μ :=
by simp [mem_Lp_iff_snorm_lt_top, mem_ℒp, f.measurable.ae_measurable]

protected lemma antitone [is_finite_measure μ] {p q : ℝ≥0∞} (hpq : p ≤ q) : Lp E q μ ≤ Lp E p μ :=
λ f hf, (mem_ℒp.mem_ℒp_of_exponent_le ⟨f.ae_measurable, hf⟩ hpq).2

@[simp] lemma coe_fn_mk {f : α →ₘ[μ] E} (hf : snorm f p μ < ∞) :
  ((⟨f, hf⟩ : Lp E p μ) : α → E) = f := rfl

@[simp] lemma coe_mk {f : α →ₘ[μ] E} (hf : snorm f p μ < ∞) :
  ((⟨f, hf⟩ : Lp E p μ) : α →ₘ[μ] E) = f := rfl

@[simp] lemma to_Lp_coe_fn (f : Lp E p μ) (hf : mem_ℒp f p μ) : hf.to_Lp f = f :=
by { cases f, simp [mem_ℒp.to_Lp] }

lemma snorm_lt_top (f : Lp E p μ) : snorm f p μ < ∞ := f.prop

lemma snorm_ne_top (f : Lp E p μ) : snorm f p μ ≠ ∞ := (snorm_lt_top f).ne

@[measurability]
protected lemma measurable (f : Lp E p μ) : measurable f := f.val.measurable

@[measurability]
protected lemma ae_measurable (f : Lp E p μ) : ae_measurable f μ := f.val.ae_measurable

protected lemma mem_ℒp (f : Lp E p μ) : mem_ℒp f p μ := ⟨Lp.ae_measurable f, f.prop⟩

variables (E p μ)
lemma coe_fn_zero : ⇑(0 : Lp E p μ) =ᵐ[μ] 0 := ae_eq_fun.coe_fn_zero
variables {E p μ}

lemma coe_fn_neg (f : Lp E p μ) : ⇑(-f) =ᵐ[μ] -f := ae_eq_fun.coe_fn_neg _

lemma coe_fn_add (f g : Lp E p μ) : ⇑(f + g) =ᵐ[μ] f + g := ae_eq_fun.coe_fn_add _ _

lemma coe_fn_sub (f g : Lp E p μ) : ⇑(f - g) =ᵐ[μ] f - g := ae_eq_fun.coe_fn_sub _ _

lemma mem_Lp_const (α) {m : measurable_space α} (μ : measure α) (c : E) [is_finite_measure μ] :
  @ae_eq_fun.const α _ _ μ _ c ∈ Lp E p μ :=
(mem_ℒp_const c).snorm_mk_lt_top

instance : has_norm (Lp E p μ) := { norm := λ f, ennreal.to_real (snorm f p μ) }

instance : has_dist (Lp E p μ) := { dist := λ f g, ∥f - g∥}

instance : has_edist (Lp E p μ) := { edist := λ f g, ennreal.of_real (dist f g) }

lemma norm_def (f : Lp E p μ) : ∥f∥ = ennreal.to_real (snorm f p μ) := rfl

@[simp] lemma norm_to_Lp (f : α → E) (hf : mem_ℒp f p μ) :
  ∥hf.to_Lp f∥ = ennreal.to_real (snorm f p μ) :=
by rw [norm_def, snorm_congr_ae (mem_ℒp.coe_fn_to_Lp hf)]

lemma dist_def (f g : Lp E p μ) : dist f g = (snorm (f - g) p μ).to_real :=
begin
  simp_rw [dist, norm_def],
  congr' 1,
  apply snorm_congr_ae (coe_fn_sub _ _),
end

lemma edist_def (f g : Lp E p μ) : edist f g = snorm (f - g) p μ :=
begin
  simp_rw [edist, dist, norm_def, ennreal.of_real_to_real (snorm_ne_top _)],
  exact snorm_congr_ae (coe_fn_sub _ _)
end

@[simp] lemma edist_to_Lp_to_Lp (f g : α → E) (hf : mem_ℒp f p μ) (hg : mem_ℒp g p μ) :
  edist (hf.to_Lp f) (hg.to_Lp g) = snorm (f - g) p μ :=
by { rw edist_def, exact snorm_congr_ae (hf.coe_fn_to_Lp.sub hg.coe_fn_to_Lp) }

@[simp] lemma edist_to_Lp_zero (f : α → E) (hf : mem_ℒp f p μ) :
  edist (hf.to_Lp f) 0 = snorm f p μ :=
by { convert edist_to_Lp_to_Lp f 0 hf zero_mem_ℒp, simp }

@[simp] lemma norm_zero : ∥(0 : Lp E p μ)∥ = 0 :=
begin
  change (snorm ⇑(0 : α →ₘ[μ] E) p μ).to_real = 0,
  simp [snorm_congr_ae ae_eq_fun.coe_fn_zero, snorm_zero]
end

lemma norm_eq_zero_iff {f : Lp E p μ} (hp : 0 < p) : ∥f∥ = 0 ↔ f = 0 :=
begin
  refine ⟨λ hf, _, λ hf, by simp [hf]⟩,
  rw [norm_def, ennreal.to_real_eq_zero_iff] at hf,
  cases hf,
  { rw snorm_eq_zero_iff (Lp.ae_measurable f) hp.ne.symm at hf,
    exact subtype.eq (ae_eq_fun.ext (hf.trans ae_eq_fun.coe_fn_zero.symm)), },
  { exact absurd hf (snorm_ne_top f), },
end

lemma eq_zero_iff_ae_eq_zero {f : Lp E p μ} : f = 0 ↔ f =ᵐ[μ] 0 :=
begin
  split,
  { assume h,
    rw h,
    exact ae_eq_fun.coe_fn_const _ _ },
  { assume h,
    ext1,
    filter_upwards [h, ae_eq_fun.coe_fn_const α (0 : E)],
    assume a ha h'a,
    rw ha,
    exact h'a.symm }
end

@[simp] lemma norm_neg {f : Lp E p μ} : ∥-f∥ = ∥f∥ :=
by rw [norm_def, norm_def, snorm_congr_ae (coe_fn_neg _), snorm_neg]

lemma norm_le_mul_norm_of_ae_le_mul
  [second_countable_topology F] [measurable_space F] [borel_space F]
  {c : ℝ} {f : Lp E p μ} {g : Lp F p μ} (h : ∀ᵐ x ∂μ, ∥f x∥ ≤ c * ∥g x∥) : ∥f∥ ≤ c * ∥g∥ :=
begin
  by_cases pzero : p = 0,
  { simp [pzero, norm_def] },
  cases le_or_lt 0 c with hc hc,
  { have := snorm_le_mul_snorm_aux_of_nonneg h hc p,
    rw [← ennreal.to_real_le_to_real, ennreal.to_real_mul, ennreal.to_real_of_real hc] at this,
    { exact this },
    { exact (Lp.mem_ℒp _).snorm_ne_top },
    { simp [(Lp.mem_ℒp _).snorm_ne_top] } },
  { have := snorm_le_mul_snorm_aux_of_neg h hc p,
    simp only [snorm_eq_zero_iff (Lp.ae_measurable _) pzero, ← eq_zero_iff_ae_eq_zero] at this,
    simp [this] }
end

lemma norm_le_norm_of_ae_le [second_countable_topology F] [measurable_space F] [borel_space F]
  {f : Lp E p μ} {g : Lp F p μ} (h : ∀ᵐ x ∂μ, ∥f x∥ ≤ ∥g x∥) : ∥f∥ ≤ ∥g∥ :=
begin
  rw [norm_def, norm_def, ennreal.to_real_le_to_real (snorm_ne_top _) (snorm_ne_top _)],
  exact snorm_mono_ae h
end

lemma mem_Lp_of_ae_le_mul [second_countable_topology F] [measurable_space F] [borel_space F]
  {c : ℝ} {f : α →ₘ[μ] E} {g : Lp F p μ} (h : ∀ᵐ x ∂μ, ∥f x∥ ≤ c * ∥g x∥) : f ∈ Lp E p μ :=
mem_Lp_iff_mem_ℒp.2 $ mem_ℒp.of_le_mul (Lp.mem_ℒp g) f.ae_measurable h

lemma mem_Lp_of_ae_le [second_countable_topology F] [measurable_space F] [borel_space F]
  {f : α →ₘ[μ] E} {g : Lp F p μ} (h : ∀ᵐ x ∂μ, ∥f x∥ ≤ ∥g x∥) : f ∈ Lp E p μ :=
mem_Lp_iff_mem_ℒp.2 $ mem_ℒp.of_le (Lp.mem_ℒp g) f.ae_measurable h

lemma mem_Lp_of_ae_bound [is_finite_measure μ] {f : α →ₘ[μ] E} (C : ℝ) (hfC : ∀ᵐ x ∂μ, ∥f x∥ ≤ C) :
  f ∈ Lp E p μ :=
mem_Lp_iff_mem_ℒp.2 $ mem_ℒp.of_bound f.ae_measurable _ hfC

lemma norm_le_of_ae_bound [is_finite_measure μ] {f : Lp E p μ} {C : ℝ} (hC : 0 ≤ C)
  (hfC : ∀ᵐ x ∂μ, ∥f x∥ ≤ C) :
  ∥f∥ ≤ (measure_univ_nnreal μ) ^ (p.to_real)⁻¹ * C :=
begin
  by_cases hμ : μ = 0,
  { by_cases hp : p.to_real⁻¹ = 0,
    { simpa [hp, hμ, norm_def] using hC },
    { simp [hμ, norm_def, real.zero_rpow hp] } },
  let A : ℝ≥0 := (measure_univ_nnreal μ) ^ (p.to_real)⁻¹ * ⟨C, hC⟩,
  suffices : snorm f p μ ≤ A,
  { exact ennreal.to_real_le_coe_of_le_coe this },
  convert snorm_le_of_ae_bound hfC,
  rw [← coe_measure_univ_nnreal μ, ennreal.coe_rpow_of_ne_zero (measure_univ_nnreal_pos hμ).ne',
    ennreal.coe_mul],
  congr,
  rw max_eq_left hC
end

instance [hp : fact (1 ≤ p)] : normed_group (Lp E p μ) :=
normed_group.of_core _
{ norm_eq_zero_iff := λ f, norm_eq_zero_iff (ennreal.zero_lt_one.trans_le hp.1),
  triangle := begin
    assume f g,
    simp only [norm_def],
    rw ← ennreal.to_real_add (snorm_ne_top f) (snorm_ne_top g),
    suffices h_snorm : snorm ⇑(f + g) p μ ≤ snorm ⇑f p μ + snorm ⇑g p μ,
    { rwa ennreal.to_real_le_to_real (snorm_ne_top (f + g)),
      exact ennreal.add_ne_top.mpr ⟨snorm_ne_top f, snorm_ne_top g⟩, },
    rw [snorm_congr_ae (coe_fn_add _ _)],
    exact snorm_add_le (Lp.ae_measurable f) (Lp.ae_measurable g) hp.1,
  end,
  norm_neg := by simp }

instance normed_group_L1 : normed_group (Lp E 1 μ) := by apply_instance
instance normed_group_L2 : normed_group (Lp E 2 μ) := by apply_instance
instance normed_group_Ltop : normed_group (Lp E ∞ μ) := by apply_instance

section normed_space

variables {𝕜 : Type*} [normed_field 𝕜] [normed_space 𝕜 E] [measurable_space 𝕜]
  [opens_measurable_space 𝕜]

lemma mem_Lp_const_smul (c : 𝕜) (f : Lp E p μ) : c • ↑f ∈ Lp E p μ :=
begin
  rw [mem_Lp_iff_snorm_lt_top, snorm_congr_ae (ae_eq_fun.coe_fn_smul _ _), snorm_const_smul,
    ennreal.mul_lt_top_iff],
  exact or.inl ⟨ennreal.coe_lt_top, f.prop⟩,
end

variables (E p μ 𝕜)

/-- The `𝕜`-submodule of elements of `α →ₘ[μ] E` whose `Lp` norm is finite.  This is `Lp E p μ`,
with extra structure. -/
def Lp_submodule : submodule 𝕜 (α →ₘ[μ] E) :=
{ smul_mem' := λ c f hf, by simpa using mem_Lp_const_smul c ⟨f, hf⟩,
  .. Lp E p μ }

variables {E p μ 𝕜}

lemma coe_Lp_submodule : (Lp_submodule E p μ 𝕜).to_add_subgroup = Lp E p μ := rfl

instance : module 𝕜 (Lp E p μ) :=
{ .. (Lp_submodule E p μ 𝕜).module }

lemma coe_fn_smul (c : 𝕜) (f : Lp E p μ) : ⇑(c • f) =ᵐ[μ] c • f := ae_eq_fun.coe_fn_smul _ _

lemma norm_const_smul (c : 𝕜) (f : Lp E p μ) : ∥c • f∥ = ∥c∥ * ∥f∥ :=
by rw [norm_def, snorm_congr_ae (coe_fn_smul _ _), snorm_const_smul c,
  ennreal.to_real_mul, ennreal.coe_to_real, coe_nnnorm, norm_def]

instance [fact (1 ≤ p)] : normed_space 𝕜 (Lp E p μ) :=
{ norm_smul_le := λ _ _, by simp [norm_const_smul] }

instance normed_space_L1 : normed_space 𝕜 (Lp E 1 μ) := by apply_instance
instance normed_space_L2 : normed_space 𝕜 (Lp E 2 μ) := by apply_instance
instance normed_space_Ltop : normed_space 𝕜 (Lp E ∞ μ) := by apply_instance

instance [normed_space ℝ E] [has_scalar ℝ 𝕜] [is_scalar_tower ℝ 𝕜 E] :
  is_scalar_tower ℝ 𝕜 (Lp E p μ) :=
begin
  refine ⟨λ r c f, _⟩,
  ext1,
  refine (Lp.coe_fn_smul _ _).trans _,
  rw smul_assoc,
  refine eventually_eq.trans _ (Lp.coe_fn_smul _ _).symm,
  refine (Lp.coe_fn_smul c f).mono (λ x hx, _),
  rw [pi.smul_apply, pi.smul_apply, pi.smul_apply, hx, pi.smul_apply],
end

end normed_space

end Lp

namespace mem_ℒp

variables
  [borel_space E] [second_countable_topology E]
  {𝕜 : Type*} [normed_field 𝕜] [normed_space 𝕜 E] [measurable_space 𝕜] [opens_measurable_space 𝕜]

lemma to_Lp_const_smul {f : α → E} (c : 𝕜) (hf : mem_ℒp f p μ) :
  (hf.const_smul c).to_Lp (c • f) = c • hf.to_Lp f := rfl

end mem_ℒp

/-! ### Indicator of a set as an element of Lᵖ

For a set `s` with `(hs : measurable_set s)` and `(hμs : μ s < ∞)`, we build
`indicator_const_Lp p hs hμs c`, the element of `Lp` corresponding to `s.indicator (λ x, c)`.
-/

section indicator

variables {s : set α} {hs : measurable_set s} {c : E} {f : α → E} {hf : ae_measurable f μ}

lemma snorm_ess_sup_indicator_le (s : set α) (f : α → G) :
  snorm_ess_sup (s.indicator f) μ ≤ snorm_ess_sup f μ :=
begin
  refine ess_sup_mono_ae (eventually_of_forall (λ x, _)),
  rw [ennreal.coe_le_coe, nnnorm_indicator_eq_indicator_nnnorm],
  exact set.indicator_le_self s _ x,
end

lemma snorm_ess_sup_indicator_const_le (s : set α) (c : G) :
  snorm_ess_sup (s.indicator (λ x : α , c)) μ ≤ ∥c∥₊ :=
begin
  by_cases hμ0 : μ = 0,
  { rw [hμ0, snorm_ess_sup_measure_zero, ennreal.coe_nonneg],
    exact zero_le', },
  { exact (snorm_ess_sup_indicator_le s (λ x, c)).trans (snorm_ess_sup_const c hμ0).le, },
end

lemma snorm_ess_sup_indicator_const_eq (s : set α) (c : G) (hμs : μ s ≠ 0) :
  snorm_ess_sup (s.indicator (λ x : α , c)) μ = ∥c∥₊ :=
begin
  refine le_antisymm (snorm_ess_sup_indicator_const_le s c) _,
  by_contra h,
  push_neg at h,
  have h' := ae_iff.mp (ae_lt_of_ess_sup_lt h),
  push_neg at h',
  refine hμs (measure_mono_null (λ x hx_mem, _) h'),
  rw [set.mem_set_of_eq, set.indicator_of_mem hx_mem],
  exact le_rfl,
end

variables (hs)

lemma snorm_indicator_le {E : Type*} [normed_group E] (f : α → E) :
  snorm (s.indicator f) p μ ≤ snorm f p μ :=
begin
  refine snorm_mono_ae (eventually_of_forall (λ x, _)),
  suffices : ∥s.indicator f x∥₊ ≤ ∥f x∥₊,
  { exact nnreal.coe_mono this },
  rw nnnorm_indicator_eq_indicator_nnnorm,
  exact s.indicator_le_self _ x,
end

variables {hs}

lemma snorm_indicator_const {c : G} (hs : measurable_set s) (hp : p ≠ 0) (hp_top : p ≠ ∞) :
  snorm (s.indicator (λ x, c)) p μ = ∥c∥₊ * (μ s) ^ (1 / p.to_real) :=
begin
  have hp_pos : 0 < p.to_real,
    from ennreal.to_real_pos_iff.mpr ⟨lt_of_le_of_ne (zero_le _) hp.symm, hp_top⟩,
  rw snorm_eq_lintegral_rpow_nnnorm hp hp_top,
  simp_rw [nnnorm_indicator_eq_indicator_nnnorm, ennreal.coe_indicator],
  have h_indicator_pow : (λ a : α, s.indicator (λ (x : α), (∥c∥₊ : ℝ≥0∞)) a ^ p.to_real)
    = s.indicator (λ (x : α), ↑∥c∥₊ ^ p.to_real),
  { rw set.comp_indicator_const (∥c∥₊ : ℝ≥0∞) (λ x, x ^ p.to_real) _,
    simp [hp_pos], },
  rw [h_indicator_pow, lintegral_indicator _ hs, set_lintegral_const, ennreal.mul_rpow_of_nonneg],
  { rw [← ennreal.rpow_mul, mul_one_div_cancel hp_pos.ne.symm, ennreal.rpow_one], },
  { simp [hp_pos.le], },
end

lemma snorm_indicator_const' {c : G} (hs : measurable_set s) (hμs : μ s ≠ 0) (hp : p ≠ 0) :
  snorm (s.indicator (λ _, c)) p μ = ∥c∥₊ * (μ s) ^ (1 / p.to_real) :=
begin
  by_cases hp_top : p = ∞,
  { simp [hp_top, snorm_ess_sup_indicator_const_eq s c hμs], },
  { exact snorm_indicator_const hs hp hp_top, },
end

lemma mem_ℒp.indicator (hs : measurable_set s) (hf : mem_ℒp f p μ) :
  mem_ℒp (s.indicator f) p μ :=
⟨hf.ae_measurable.indicator hs, lt_of_le_of_lt (snorm_indicator_le f) hf.snorm_lt_top⟩

lemma snorm_ess_sup_indicator_eq_snorm_ess_sup_restrict {f : α → F} (hs : measurable_set s) :
  snorm_ess_sup (s.indicator f) μ = snorm_ess_sup f (μ.restrict s) :=
begin
  simp_rw [snorm_ess_sup, nnnorm_indicator_eq_indicator_nnnorm, ennreal.coe_indicator],
  by_cases hs_null : μ s = 0,
  { rw measure.restrict_zero_set hs_null,
    simp only [ess_sup_measure_zero, ennreal.ess_sup_eq_zero_iff, ennreal.bot_eq_zero],
    have hs_empty : s =ᵐ[μ] (∅ : set α), by { rw ae_eq_set, simpa using hs_null, },
    refine (indicator_ae_eq_of_ae_eq_set hs_empty).trans _,
    rw set.indicator_empty,
    refl, },
  rw ess_sup_indicator_eq_ess_sup_restrict (eventually_of_forall (λ x, _)) hs hs_null,
  rw pi.zero_apply,
  exact zero_le _,
end

lemma snorm_indicator_eq_snorm_restrict {f : α → F} (hs : measurable_set s) :
  snorm (s.indicator f) p μ = snorm f p (μ.restrict s) :=
begin
  by_cases hp_zero : p = 0,
  { simp only [hp_zero, snorm_exponent_zero], },
  by_cases hp_top : p = ∞,
  { simp_rw [hp_top, snorm_exponent_top],
    exact snorm_ess_sup_indicator_eq_snorm_ess_sup_restrict hs, },
  simp_rw snorm_eq_lintegral_rpow_nnnorm hp_zero hp_top,
  suffices : ∫⁻ x, ∥s.indicator f x∥₊ ^ p.to_real ∂μ = ∫⁻ x in s, ∥f x∥₊ ^ p.to_real ∂μ,
    by rw this,
  rw ← lintegral_indicator _ hs,
  congr,
  simp_rw [nnnorm_indicator_eq_indicator_nnnorm, ennreal.coe_indicator],
  have h_zero : (λ x, x ^ p.to_real) (0 : ℝ≥0∞) = 0,
    by simp [ennreal.to_real_pos_iff.mpr ⟨ne.bot_lt hp_zero, hp_top⟩],
  exact (set.indicator_comp_of_zero h_zero).symm,
end

lemma mem_ℒp_indicator_iff_restrict (hs : measurable_set s) :
  mem_ℒp (s.indicator f) p μ ↔ mem_ℒp f p (μ.restrict s) :=
by simp [mem_ℒp, ae_measurable_indicator_iff hs, snorm_indicator_eq_snorm_restrict hs]

lemma mem_ℒp_indicator_const (p : ℝ≥0∞) (hs : measurable_set s) (c : E) (hμsc : c = 0 ∨ μ s ≠ ∞) :
  mem_ℒp (s.indicator (λ _, c)) p μ :=
begin
  rw mem_ℒp_indicator_iff_restrict hs,
  by_cases hp_zero : p = 0,
  { rw hp_zero, exact mem_ℒp_zero_iff_ae_measurable.mpr ae_measurable_const, },
  by_cases hp_top : p = ∞,
  { rw hp_top,
    exact mem_ℒp_top_of_bound ae_measurable_const (∥c∥) (eventually_of_forall (λ x, le_rfl)), },
  rw [mem_ℒp_const_iff hp_zero hp_top, measure.restrict_apply_univ],
  cases hμsc,
  { exact or.inl hμsc, },
  { exact or.inr hμsc.lt_top, },
end

end indicator

section indicator_const_Lp

open set function

variables {s : set α} {hs : measurable_set s} {hμs : μ s ≠ ∞} {c : E}
  [borel_space E] [second_countable_topology E]

/-- Indicator of a set as an element of `Lp`. -/
def indicator_const_Lp (p : ℝ≥0∞) (hs : measurable_set s) (hμs : μ s ≠ ∞) (c : E) : Lp E p μ :=
mem_ℒp.to_Lp (s.indicator (λ _, c)) (mem_ℒp_indicator_const p hs c (or.inr hμs))

lemma indicator_const_Lp_coe_fn : ⇑(indicator_const_Lp p hs hμs c) =ᵐ[μ] s.indicator (λ _, c) :=
mem_ℒp.coe_fn_to_Lp (mem_ℒp_indicator_const p hs c (or.inr hμs))

lemma indicator_const_Lp_coe_fn_mem :
  ∀ᵐ (x : α) ∂μ, x ∈ s → indicator_const_Lp p hs hμs c x = c :=
indicator_const_Lp_coe_fn.mono (λ x hx hxs, hx.trans (set.indicator_of_mem hxs _))

lemma indicator_const_Lp_coe_fn_nmem :
  ∀ᵐ (x : α) ∂μ, x ∉ s → indicator_const_Lp p hs hμs c x = 0 :=
indicator_const_Lp_coe_fn.mono (λ x hx hxs, hx.trans (set.indicator_of_not_mem hxs _))

lemma norm_indicator_const_Lp (hp_ne_zero : p ≠ 0) (hp_ne_top : p ≠ ∞) :
  ∥indicator_const_Lp p hs hμs c∥ = ∥c∥ * (μ s).to_real ^ (1 / p.to_real) :=
by rw [Lp.norm_def, snorm_congr_ae indicator_const_Lp_coe_fn,
    snorm_indicator_const hs hp_ne_zero hp_ne_top, ennreal.to_real_mul, ennreal.to_real_rpow,
    ennreal.coe_to_real, coe_nnnorm]

lemma norm_indicator_const_Lp_top (hμs_ne_zero : μ s ≠ 0) : ∥indicator_const_Lp ∞ hs hμs c∥ = ∥c∥ :=
by rw [Lp.norm_def, snorm_congr_ae indicator_const_Lp_coe_fn,
    snorm_indicator_const' hs hμs_ne_zero ennreal.top_ne_zero, ennreal.top_to_real, div_zero,
    ennreal.rpow_zero, mul_one, ennreal.coe_to_real, coe_nnnorm]

lemma norm_indicator_const_Lp' (hp_pos : p ≠ 0) (hμs_pos : μ s ≠ 0) :
  ∥indicator_const_Lp p hs hμs c∥ = ∥c∥ * (μ s).to_real ^ (1 / p.to_real) :=
begin
  by_cases hp_top : p = ∞,
  { rw [hp_top, ennreal.top_to_real, div_zero, real.rpow_zero, mul_one],
    exact norm_indicator_const_Lp_top hμs_pos, },
  { exact norm_indicator_const_Lp hp_pos hp_top, },
end

@[simp] lemma indicator_const_empty :
  indicator_const_Lp p measurable_set.empty (by simp : μ ∅ ≠ ∞) c = 0 :=
begin
  rw Lp.eq_zero_iff_ae_eq_zero,
  convert indicator_const_Lp_coe_fn,
  simp [set.indicator_empty'],
end

lemma mem_ℒp_add_of_disjoint {f g : α → E}
  (h : disjoint (support f) (support g)) (hf : measurable f) (hg : measurable g) :
  mem_ℒp (f + g) p μ ↔ mem_ℒp f p μ ∧ mem_ℒp g p μ :=
begin
  refine ⟨λ hfg, ⟨_, _⟩, λ h, h.1.add h.2⟩,
  { rw ← indicator_add_eq_left h, exact hfg.indicator (measurable_set_support hf) },
  { rw ← indicator_add_eq_right h, exact hfg.indicator (measurable_set_support hg) }
end

/-- The indicator of a disjoint union of two sets is the sum of the indicators of the sets. -/
lemma indicator_const_Lp_disjoint_union {s t : set α} (hs : measurable_set s)
  (ht : measurable_set t) (hμs : μ s ≠ ∞) (hμt : μ t ≠ ∞) (hst : s ∩ t = ∅) (c : E) :
  (indicator_const_Lp p (hs.union ht) ((measure_union_le s t).trans_lt
      (lt_top_iff_ne_top.mpr (ennreal.add_ne_top.mpr ⟨hμs, hμt⟩))).ne c)
    = indicator_const_Lp p hs hμs c + indicator_const_Lp p ht hμt c :=
begin
  ext1,
  refine indicator_const_Lp_coe_fn.trans (eventually_eq.trans _ (Lp.coe_fn_add _ _).symm),
  refine eventually_eq.trans _
    (eventually_eq.add indicator_const_Lp_coe_fn.symm indicator_const_Lp_coe_fn.symm),
  rw set.indicator_union_of_disjoint (set.disjoint_iff_inter_eq_empty.mpr hst) _,
end

end indicator_const_Lp

end measure_theory

open measure_theory

/-!
### Composition on `L^p`

We show that Lipschitz functions vanishing at zero act by composition on `L^p`, and specialize
this to the composition with continuous linear maps, and to the definition of the positive
part of an `L^p` function.
-/

section composition

variables [second_countable_topology E] [borel_space E]
  [second_countable_topology F] [measurable_space F] [borel_space F]
  {g : E → F} {c : ℝ≥0}

lemma lipschitz_with.comp_mem_ℒp {α E F} {K} [measurable_space α] {μ : measure α}
  [measurable_space E] [measurable_space F] [normed_group E] [normed_group F] [borel_space E]
  [borel_space F] {f : α → E} {g : E → F} (hg : lipschitz_with K g)
  (g0 : g 0 = 0) (hL : mem_ℒp f p μ) : mem_ℒp (g ∘ f) p μ  :=
begin
  have : ∀ᵐ x ∂μ, ∥g (f x)∥ ≤ K * ∥f x∥,
  { apply filter.eventually_of_forall (λ x, _),
    rw [← dist_zero_right, ← dist_zero_right, ← g0],
    apply hg.dist_le_mul },
  exact hL.of_le_mul (hg.continuous.measurable.comp_ae_measurable hL.1) this,
end

lemma measure_theory.mem_ℒp.of_comp_antilipschitz_with {α E F} {K'}
  [measurable_space α] {μ : measure α} [measurable_space E] [measurable_space F] [normed_group E]
  [normed_group F] [borel_space E] [borel_space F] [complete_space E]
  {f : α → E} {g : E → F} (hL : mem_ℒp (g ∘ f) p μ)
  (hg : uniform_continuous g) (hg' : antilipschitz_with K' g) (g0 : g 0 = 0) : mem_ℒp f p μ :=
begin
  have : ∀ᵐ x ∂μ, ∥f x∥ ≤ K' * ∥g (f x)∥,
  { apply filter.eventually_of_forall (λ x, _),
    rw [← dist_zero_right, ← dist_zero_right, ← g0],
    apply hg'.le_mul_dist },
<<<<<<< HEAD
  exact hL.of_le_mul ((ae_measurable_comp_iff_of_closed_embedding g
    (hg'.closed_embedding hg)).1 hL.1) this,
=======
  exact hL.of_le_mul ((hg'.closed_embedding hg).measurable_embedding.ae_measurable_comp_iff.1
    hL.1) this,
>>>>>>> 2e4813dd
end

namespace lipschitz_with

lemma mem_ℒp_comp_iff_of_antilipschitz {α E F} {K K'} [measurable_space α] {μ : measure α}
  [measurable_space E] [measurable_space F] [normed_group E] [normed_group F] [borel_space E]
  [borel_space F] [complete_space E]
  {f : α → E} {g : E → F} (hg : lipschitz_with K g) (hg' : antilipschitz_with K' g) (g0 : g 0 = 0) :
  mem_ℒp (g ∘ f) p μ ↔ mem_ℒp f p μ :=
⟨λ h, h.of_comp_antilipschitz_with hg.uniform_continuous hg' g0, λ h, hg.comp_mem_ℒp g0 h⟩

/-- When `g` is a Lipschitz function sending `0` to `0` and `f` is in `Lp`, then `g ∘ f` is well
defined as an element of `Lp`. -/
def comp_Lp (hg : lipschitz_with c g) (g0 : g 0 = 0) (f : Lp E p μ) : Lp F p μ :=
⟨ae_eq_fun.comp g hg.continuous.measurable (f : α →ₘ[μ] E),
begin
  suffices : ∀ᵐ x ∂μ, ∥ae_eq_fun.comp g hg.continuous.measurable (f : α →ₘ[μ] E) x∥ ≤ c * ∥f x∥,
  { exact Lp.mem_Lp_of_ae_le_mul this },
  filter_upwards [ae_eq_fun.coe_fn_comp g hg.continuous.measurable (f : α →ₘ[μ] E)],
  assume a ha,
  simp only [ha],
  rw [← dist_zero_right, ← dist_zero_right, ← g0],
  exact hg.dist_le_mul (f a) 0,
end⟩

lemma coe_fn_comp_Lp (hg : lipschitz_with c g) (g0 : g 0 = 0) (f : Lp E p μ) :
  hg.comp_Lp g0 f =ᵐ[μ] g ∘ f :=
ae_eq_fun.coe_fn_comp _ _ _

@[simp] lemma comp_Lp_zero (hg : lipschitz_with c g) (g0 : g 0 = 0) :
  hg.comp_Lp g0 (0 : Lp E p μ) = 0 :=
begin
  rw Lp.eq_zero_iff_ae_eq_zero,
  apply (coe_fn_comp_Lp _ _ _).trans,
  filter_upwards [Lp.coe_fn_zero E p μ],
  assume a ha,
  simp [ha, g0]
end

lemma norm_comp_Lp_sub_le (hg : lipschitz_with c g) (g0 : g 0 = 0) (f f' : Lp E p μ) :
  ∥hg.comp_Lp g0 f - hg.comp_Lp g0 f'∥ ≤ c * ∥f - f'∥ :=
begin
  apply Lp.norm_le_mul_norm_of_ae_le_mul,
  filter_upwards [hg.coe_fn_comp_Lp g0 f, hg.coe_fn_comp_Lp g0 f',
    Lp.coe_fn_sub (hg.comp_Lp g0 f) (hg.comp_Lp g0 f'), Lp.coe_fn_sub f f'],
  assume a ha1 ha2 ha3 ha4,
  simp [ha1, ha2, ha3, ha4, ← dist_eq_norm],
  exact hg.dist_le_mul (f a) (f' a)
end

lemma norm_comp_Lp_le (hg : lipschitz_with c g) (g0 : g 0 = 0) (f : Lp E p μ) :
  ∥hg.comp_Lp g0 f∥ ≤ c * ∥f∥ :=
by simpa using hg.norm_comp_Lp_sub_le g0 f 0

lemma lipschitz_with_comp_Lp [fact (1 ≤ p)] (hg : lipschitz_with c g) (g0 : g 0 = 0) :
  lipschitz_with c (hg.comp_Lp g0 : Lp E p μ → Lp F p μ) :=
lipschitz_with.of_dist_le_mul $ λ f g, by simp [dist_eq_norm, norm_comp_Lp_sub_le]

lemma continuous_comp_Lp [fact (1 ≤ p)] (hg : lipschitz_with c g) (g0 : g 0 = 0) :
  continuous (hg.comp_Lp g0 : Lp E p μ → Lp F p μ) :=
(lipschitz_with_comp_Lp hg g0).continuous

end lipschitz_with

namespace continuous_linear_map
variables {𝕜 : Type*} [nondiscrete_normed_field 𝕜] [normed_space 𝕜 E] [normed_space 𝕜 F]

/-- Composing `f : Lp ` with `L : E →L[𝕜] F`. -/
def comp_Lp (L : E →L[𝕜] F) (f : Lp E p μ) : Lp F p μ :=
L.lipschitz.comp_Lp (map_zero L) f

lemma coe_fn_comp_Lp (L : E →L[𝕜] F) (f : Lp E p μ) :
  ∀ᵐ a ∂μ, (L.comp_Lp f) a = L (f a) :=
lipschitz_with.coe_fn_comp_Lp _ _ _

lemma coe_fn_comp_Lp' (L : E →L[𝕜] F) (f : Lp E p μ) :
  L.comp_Lp f =ᵐ[μ] λ a, L (f a) :=
L.coe_fn_comp_Lp f

lemma comp_mem_ℒp (L : E →L[𝕜] F) (f : Lp E p μ) : mem_ℒp (L ∘ f) p μ :=
(Lp.mem_ℒp (L.comp_Lp f)).ae_eq (L.coe_fn_comp_Lp' f)

lemma comp_mem_ℒp' (L : E →L[𝕜] F) {f : α → E} (hf : mem_ℒp f p μ) : mem_ℒp (L ∘ f) p μ :=
(L.comp_mem_ℒp (hf.to_Lp f)).ae_eq (eventually_eq.fun_comp (hf.coe_fn_to_Lp) _)

section is_R_or_C

variables {K : Type*} [is_R_or_C K] [measurable_space K] [borel_space K]

lemma _root_.measure_theory.mem_ℒp.of_real
  {f : α → ℝ} (hf : mem_ℒp f p μ) : mem_ℒp (λ x, (f x : K)) p μ :=
(@is_R_or_C.of_real_clm K _).comp_mem_ℒp' hf

lemma _root_.measure_theory.mem_ℒp_re_im_iff {f : α → K} :
  mem_ℒp (λ x, is_R_or_C.re (f x)) p μ ∧ mem_ℒp (λ x, is_R_or_C.im (f x)) p μ ↔
  mem_ℒp f p μ :=
begin
  refine ⟨_, λ hf, ⟨hf.re, hf.im⟩⟩,
  rintro ⟨hre, him⟩,
  convert hre.of_real.add (him.of_real.const_mul is_R_or_C.I),
  { ext1 x,
    rw [pi.add_apply, mul_comm, is_R_or_C.re_add_im] },
  all_goals { apply_instance }
end

end is_R_or_C

lemma add_comp_Lp (L L' : E →L[𝕜] F) (f : Lp E p μ) :
  (L + L').comp_Lp f = L.comp_Lp f + L'.comp_Lp f :=
begin
  ext1,
  refine (coe_fn_comp_Lp' (L + L') f).trans _,
  refine eventually_eq.trans _ (Lp.coe_fn_add _ _).symm,
  refine eventually_eq.trans _
    (eventually_eq.add (L.coe_fn_comp_Lp' f).symm (L'.coe_fn_comp_Lp' f).symm),
  refine eventually_of_forall (λ x, _),
  refl,
end

lemma smul_comp_Lp {𝕜'} [normed_field 𝕜'] [measurable_space 𝕜'] [opens_measurable_space 𝕜']
  [normed_space 𝕜' F] [smul_comm_class 𝕜 𝕜' F] (c : 𝕜') (L : E →L[𝕜] F) (f : Lp E p μ) :
  (c • L).comp_Lp f = c • L.comp_Lp f :=
begin
  ext1,
  refine (coe_fn_comp_Lp' (c • L) f).trans _,
  refine eventually_eq.trans _ (Lp.coe_fn_smul _ _).symm,
  refine (L.coe_fn_comp_Lp' f).mono (λ x hx, _),
  rw [pi.smul_apply, hx],
  refl,
end

lemma norm_comp_Lp_le (L : E →L[𝕜] F) (f : Lp E p μ)  : ∥L.comp_Lp f∥ ≤ ∥L∥ * ∥f∥ :=
lipschitz_with.norm_comp_Lp_le _ _ _

variables (μ p) [measurable_space 𝕜] [opens_measurable_space 𝕜]

/-- Composing `f : Lp E p μ` with `L : E →L[𝕜] F`, seen as a `𝕜`-linear map on `Lp E p μ`. -/
def comp_Lpₗ (L : E →L[𝕜] F) : (Lp E p μ) →ₗ[𝕜] (Lp F p μ) :=
{ to_fun := λ f, L.comp_Lp f,
  map_add' := begin
    intros f g,
    ext1,
    filter_upwards [Lp.coe_fn_add f g, coe_fn_comp_Lp L (f + g), coe_fn_comp_Lp L f,
      coe_fn_comp_Lp L g, Lp.coe_fn_add (L.comp_Lp f) (L.comp_Lp g)],
    assume a ha1 ha2 ha3 ha4 ha5,
    simp only [ha1, ha2, ha3, ha4, ha5, map_add, pi.add_apply],
  end,
  map_smul' := begin
    intros c f,
    dsimp,
    ext1,
    filter_upwards [Lp.coe_fn_smul c f, coe_fn_comp_Lp L (c • f), Lp.coe_fn_smul c (L.comp_Lp f),
      coe_fn_comp_Lp L f],
    assume a ha1 ha2 ha3 ha4,
    simp only [ha1, ha2, ha3, ha4, map_smul, pi.smul_apply],
  end }

/-- Composing `f : Lp E p μ` with `L : E →L[𝕜] F`, seen as a continuous `𝕜`-linear map on
`Lp E p μ`. See also the similar
* `linear_map.comp_left` for functions,
* `continuous_linear_map.comp_left_continuous` for continuous functions,
* `continuous_linear_map.comp_left_continuous_bounded` for bounded continuous functions,
* `continuous_linear_map.comp_left_continuous_compact` for continuous functions on compact spaces.
-/
def comp_LpL [fact (1 ≤ p)] (L : E →L[𝕜] F) : (Lp E p μ) →L[𝕜] (Lp F p μ) :=
linear_map.mk_continuous (L.comp_Lpₗ p μ) ∥L∥ L.norm_comp_Lp_le

variables {μ p}

lemma coe_fn_comp_LpL [fact (1 ≤ p)] (L : E →L[𝕜] F) (f : Lp E p μ) :
  L.comp_LpL p μ f =ᵐ[μ] λ a, L (f a) :=
L.coe_fn_comp_Lp f

lemma add_comp_LpL [fact (1 ≤ p)] (L L' : E →L[𝕜] F) :
  (L + L').comp_LpL p μ = L.comp_LpL p μ + L'.comp_LpL p μ :=
by { ext1 f, exact add_comp_Lp L L' f }

lemma smul_comp_LpL [fact (1 ≤ p)] (c : 𝕜) (L : E →L[𝕜] F) :
  (c • L).comp_LpL p μ  = c • (L.comp_LpL p μ) :=
by { ext1 f, exact smul_comp_Lp c L f }

/-- TODO: written in an "apply" way because of a missing `has_scalar` instance. -/
lemma smul_comp_LpL_apply [fact (1 ≤ p)] {𝕜'} [normed_field 𝕜'] [measurable_space 𝕜']
  [opens_measurable_space 𝕜'] [normed_space 𝕜' F] [smul_comm_class 𝕜 𝕜' F]
  (c : 𝕜') (L : E →L[𝕜] F) (f : Lp E p μ) :
  (c • L).comp_LpL p μ f = c • (L.comp_LpL p μ f) :=
smul_comp_Lp c L f

lemma norm_compLpL_le [fact (1 ≤ p)] (L : E →L[𝕜] F) :
  ∥L.comp_LpL p μ∥ ≤ ∥L∥ :=
linear_map.mk_continuous_norm_le _ (norm_nonneg _) _

end continuous_linear_map

namespace measure_theory

lemma indicator_const_Lp_eq_to_span_singleton_comp_Lp {s : set α} [normed_space ℝ F]
  (hs : measurable_set s) (hμs : μ s ≠ ∞) (x : F) :
  indicator_const_Lp 2 hs hμs x =
    (continuous_linear_map.to_span_singleton ℝ x).comp_Lp (indicator_const_Lp 2 hs hμs (1 : ℝ)) :=
begin
  ext1,
  refine indicator_const_Lp_coe_fn.trans _,
  have h_comp_Lp := (continuous_linear_map.to_span_singleton ℝ x).coe_fn_comp_Lp
    (indicator_const_Lp 2 hs hμs (1 : ℝ)),
  rw ← eventually_eq at h_comp_Lp,
  refine eventually_eq.trans _ h_comp_Lp.symm,
  refine (@indicator_const_Lp_coe_fn _ _ _ 2 μ _ _ s hs hμs (1 : ℝ) _ _).mono (λ y hy, _),
  dsimp only,
  rw hy,
  simp_rw [continuous_linear_map.to_span_singleton_apply],
  by_cases hy_mem : y ∈ s; simp [hy_mem, continuous_linear_map.lsmul_apply],
end

namespace Lp
section pos_part

lemma lipschitz_with_pos_part : lipschitz_with 1 (λ (x : ℝ), max x 0) :=
lipschitz_with.of_dist_le_mul $ λ x y, by simp [dist, abs_max_sub_max_le_abs]

/-- Positive part of a function in `L^p`. -/
def pos_part (f : Lp ℝ p μ) : Lp ℝ p μ :=
lipschitz_with_pos_part.comp_Lp (max_eq_right (le_refl _)) f

/-- Negative part of a function in `L^p`. -/
def neg_part (f : Lp ℝ p μ) : Lp ℝ p μ := pos_part (-f)

@[norm_cast]
lemma coe_pos_part (f : Lp ℝ p μ) : (pos_part f : α →ₘ[μ] ℝ) = (f : α →ₘ[μ] ℝ).pos_part := rfl

lemma coe_fn_pos_part (f : Lp ℝ p μ) : ⇑(pos_part f) =ᵐ[μ] λ a, max (f a) 0 :=
ae_eq_fun.coe_fn_pos_part _

lemma coe_fn_neg_part_eq_max (f : Lp ℝ p μ) : ∀ᵐ a ∂μ, neg_part f a = max (- f a) 0 :=
begin
  rw neg_part,
  filter_upwards [coe_fn_pos_part (-f), coe_fn_neg f],
  assume a h₁ h₂,
  rw [h₁, h₂, pi.neg_apply]
end

lemma coe_fn_neg_part (f : Lp ℝ p μ) : ∀ᵐ a ∂μ, neg_part f a = - min (f a) 0 :=
(coe_fn_neg_part_eq_max f).mono $ assume a h,
by rw [h, ← max_neg_neg, neg_zero]

lemma continuous_pos_part [fact (1 ≤ p)] : continuous (λf : Lp ℝ p μ, pos_part f) :=
lipschitz_with.continuous_comp_Lp _ _

lemma continuous_neg_part [fact (1 ≤ p)] : continuous (λf : Lp ℝ p μ, neg_part f) :=
have eq : (λf : Lp ℝ p μ, neg_part f) = (λf : Lp ℝ p μ, pos_part (-f)) := rfl,
by { rw eq, exact continuous_pos_part.comp continuous_neg }

end pos_part
end Lp
end measure_theory

end composition



/-!
## `L^p` is a complete space

We show that `L^p` is a complete space for `1 ≤ p`.
-/

section complete_space

variables [borel_space E] [second_countable_topology E]

namespace measure_theory
namespace Lp

lemma snorm'_lim_eq_lintegral_liminf {ι} [nonempty ι] [linear_order ι] {f : ι → α → G} {p : ℝ}
  (hp_nonneg : 0 ≤ p) {f_lim : α → G}
  (h_lim : ∀ᵐ (x : α) ∂μ, tendsto (λ n, f n x) at_top (𝓝 (f_lim x))) :
  snorm' f_lim p μ = (∫⁻ a, at_top.liminf (λ m, (nnnorm (f m a) : ℝ≥0∞)^p) ∂μ) ^ (1/p) :=
begin
  suffices h_no_pow : (∫⁻ a, (nnnorm (f_lim a)) ^ p ∂μ)
    = (∫⁻ a, at_top.liminf (λ m, (nnnorm (f m a) : ℝ≥0∞)^p) ∂μ),
  { rw [snorm', h_no_pow], },
  refine lintegral_congr_ae (h_lim.mono (λ a ha, _)),
  rw tendsto.liminf_eq,
  simp_rw [ennreal.coe_rpow_of_nonneg _ hp_nonneg, ennreal.tendsto_coe],
  refine ((nnreal.continuous_rpow_const hp_nonneg).tendsto (nnnorm (f_lim a))).comp _,
  exact (continuous_nnnorm.tendsto (f_lim a)).comp ha,
end

lemma snorm'_lim_le_liminf_snorm' {E} [measurable_space E]
  [normed_group E] [borel_space E] {f : ℕ → α → E} {p : ℝ} (hp_pos : 0 < p)
  (hf : ∀ n, ae_measurable (f n) μ) {f_lim : α → E}
  (h_lim : ∀ᵐ (x : α) ∂μ, tendsto (λ n, f n x) at_top (𝓝 (f_lim x)))  :
  snorm' f_lim p μ ≤ at_top.liminf (λ n, snorm' (f n) p μ) :=
begin
  rw snorm'_lim_eq_lintegral_liminf hp_pos.le h_lim,
  rw [←ennreal.le_rpow_one_div_iff (by simp [hp_pos] : 0 < 1 / p), one_div_one_div],
  refine (lintegral_liminf_le' (λ m, ((hf m).ennnorm.pow_const _))).trans_eq _,
  have h_pow_liminf : at_top.liminf (λ n, snorm' (f n) p μ) ^ p
    = at_top.liminf (λ n, (snorm' (f n) p μ) ^ p),
  { have h_rpow_mono := ennreal.rpow_left_strict_mono_of_pos hp_pos,
    have h_rpow_surj := (ennreal.rpow_left_bijective hp_pos.ne.symm).2,
    refine (h_rpow_mono.order_iso_of_surjective _ h_rpow_surj).liminf_apply _ _ _ _,
    all_goals { is_bounded_default }, },
  rw h_pow_liminf,
  simp_rw [snorm', ← ennreal.rpow_mul, one_div, inv_mul_cancel hp_pos.ne.symm, ennreal.rpow_one],
end

lemma snorm_exponent_top_lim_eq_ess_sup_liminf {ι} [nonempty ι] [linear_order ι] {f : ι → α → G}
  {f_lim : α → G}
  (h_lim : ∀ᵐ (x : α) ∂μ, tendsto (λ n, f n x) at_top (𝓝 (f_lim x))) :
  snorm f_lim ∞ μ = ess_sup (λ x, at_top.liminf (λ m, (nnnorm (f m x) : ℝ≥0∞))) μ :=
begin
  rw [snorm_exponent_top, snorm_ess_sup],
  refine ess_sup_congr_ae (h_lim.mono (λ x hx, _)),
  rw tendsto.liminf_eq,
  rw ennreal.tendsto_coe,
  exact (continuous_nnnorm.tendsto (f_lim x)).comp hx,
end

lemma snorm_exponent_top_lim_le_liminf_snorm_exponent_top {ι} [nonempty ι] [encodable ι]
  [linear_order ι] {f : ι → α → F} {f_lim : α → F}
  (h_lim : ∀ᵐ (x : α) ∂μ, tendsto (λ n, f n x) at_top (𝓝 (f_lim x))) :
  snorm f_lim ∞ μ ≤ at_top.liminf (λ n, snorm (f n) ∞ μ) :=
begin
  rw snorm_exponent_top_lim_eq_ess_sup_liminf h_lim,
  simp_rw [snorm_exponent_top, snorm_ess_sup],
  exact ennreal.ess_sup_liminf_le (λ n, (λ x, (nnnorm (f n x) : ℝ≥0∞))),
end

lemma snorm_lim_le_liminf_snorm {E} [measurable_space E] [normed_group E] [borel_space E]
  {f : ℕ → α → E} (hf : ∀ n, ae_measurable (f n) μ) (f_lim : α → E)
  (h_lim : ∀ᵐ (x : α) ∂μ, tendsto (λ n, f n x) at_top (𝓝 (f_lim x))) :
  snorm f_lim p μ ≤ at_top.liminf (λ n, snorm (f n) p μ) :=
begin
  by_cases hp0 : p = 0,
  { simp [hp0], },
  rw ← ne.def at hp0,
  by_cases hp_top : p = ∞,
  { simp_rw [hp_top],
    exact snorm_exponent_top_lim_le_liminf_snorm_exponent_top h_lim, },
  simp_rw snorm_eq_snorm' hp0 hp_top,
  have hp_pos : 0 < p.to_real,
    from ennreal.to_real_pos_iff.mpr ⟨lt_of_le_of_ne (zero_le _) hp0.symm, hp_top⟩,
  exact snorm'_lim_le_liminf_snorm' hp_pos hf h_lim,
end

/-! ### `Lp` is complete iff Cauchy sequences of `ℒp` have limits in `ℒp` -/

lemma tendsto_Lp_iff_tendsto_ℒp' {ι} {fi : filter ι} [fact (1 ≤ p)]
  (f : ι → Lp E p μ) (f_lim : Lp E p μ) :
  fi.tendsto f (𝓝 f_lim) ↔ fi.tendsto (λ n, snorm (f n - f_lim) p μ) (𝓝 0) :=
begin
  rw tendsto_iff_dist_tendsto_zero,
  simp_rw dist_def,
  rw [← ennreal.zero_to_real, ennreal.tendsto_to_real_iff (λ n, _) ennreal.zero_ne_top],
  rw snorm_congr_ae (Lp.coe_fn_sub _ _).symm,
  exact Lp.snorm_ne_top _,
end

lemma tendsto_Lp_iff_tendsto_ℒp {ι} {fi : filter ι} [fact (1 ≤ p)]
  (f : ι → Lp E p μ) (f_lim : α → E) (f_lim_ℒp : mem_ℒp f_lim p μ) :
  fi.tendsto f (𝓝 (f_lim_ℒp.to_Lp f_lim)) ↔ fi.tendsto (λ n, snorm (f n - f_lim) p μ) (𝓝 0) :=
begin
  rw tendsto_Lp_iff_tendsto_ℒp',
  suffices h_eq : (λ n, snorm (f n - mem_ℒp.to_Lp f_lim f_lim_ℒp) p μ)
      = (λ n, snorm (f n - f_lim) p μ),
    by rw h_eq,
  exact funext (λ n, snorm_congr_ae (eventually_eq.rfl.sub (mem_ℒp.coe_fn_to_Lp f_lim_ℒp))),
end

lemma tendsto_Lp_iff_tendsto_ℒp'' {ι} {fi : filter ι} [fact (1 ≤ p)]
  (f : ι → α → E) (f_ℒp : ∀ n, mem_ℒp (f n) p μ) (f_lim : α → E) (f_lim_ℒp : mem_ℒp f_lim p μ) :
  fi.tendsto (λ n, (f_ℒp n).to_Lp (f n)) (𝓝 (f_lim_ℒp.to_Lp f_lim))
    ↔ fi.tendsto (λ n, snorm (f n - f_lim) p μ) (𝓝 0) :=
begin
  convert Lp.tendsto_Lp_iff_tendsto_ℒp' _ _,
  ext1 n,
  apply snorm_congr_ae,
  filter_upwards [((f_ℒp n).sub f_lim_ℒp).coe_fn_to_Lp,
    Lp.coe_fn_sub ((f_ℒp n).to_Lp (f n)) (f_lim_ℒp.to_Lp f_lim)],
  intros x hx₁ hx₂,
  rw ← hx₂,
  exact hx₁.symm
end

lemma tendsto_Lp_of_tendsto_ℒp {ι} {fi : filter ι} [hp : fact (1 ≤ p)]
  {f : ι → Lp E p μ} (f_lim : α → E) (f_lim_ℒp : mem_ℒp f_lim p μ)
  (h_tendsto : fi.tendsto (λ n, snorm (f n - f_lim) p μ) (𝓝 0)) :
  fi.tendsto f (𝓝 (f_lim_ℒp.to_Lp f_lim)) :=
(tendsto_Lp_iff_tendsto_ℒp f f_lim f_lim_ℒp).mpr h_tendsto

lemma cauchy_seq_Lp_iff_cauchy_seq_ℒp {ι} [nonempty ι] [semilattice_sup ι] [hp : fact (1 ≤ p)]
  (f : ι → Lp E p μ) :
  cauchy_seq f ↔ tendsto (λ (n : ι × ι), snorm (f n.fst - f n.snd) p μ) at_top (𝓝 0) :=
begin
  simp_rw [cauchy_seq_iff_tendsto_dist_at_top_0, dist_def],
  rw [← ennreal.zero_to_real, ennreal.tendsto_to_real_iff (λ n, _) ennreal.zero_ne_top],
  rw snorm_congr_ae (Lp.coe_fn_sub _ _).symm,
  exact snorm_ne_top _,
end

lemma complete_space_Lp_of_cauchy_complete_ℒp [hp : fact (1 ≤ p)]
  (H : ∀ (f : ℕ → α → E) (hf : ∀ n, mem_ℒp (f n) p μ) (B : ℕ → ℝ≥0∞) (hB : ∑' i, B i < ∞)
      (h_cau : ∀ (N n m : ℕ), N ≤ n → N ≤ m → snorm (f n - f m) p μ < B N),
    ∃ (f_lim : α → E) (hf_lim_meas : mem_ℒp f_lim p μ),
      at_top.tendsto (λ n, snorm (f n - f_lim) p μ) (𝓝 0)) :
  complete_space (Lp E p μ) :=
begin
  let B := λ n : ℕ, ((1:ℝ) / 2) ^ n,
  have hB_pos : ∀ n, 0 < B n, from λ n, pow_pos (div_pos zero_lt_one zero_lt_two) n,
  refine metric.complete_of_convergent_controlled_sequences B hB_pos (λ f hf, _),
  suffices h_limit : ∃ (f_lim : α → E) (hf_lim_meas : mem_ℒp f_lim p μ),
    at_top.tendsto (λ n, snorm (f n - f_lim) p μ) (𝓝 0),
  { rcases h_limit with ⟨f_lim, hf_lim_meas, h_tendsto⟩,
    exact ⟨hf_lim_meas.to_Lp f_lim, tendsto_Lp_of_tendsto_ℒp f_lim hf_lim_meas h_tendsto⟩, },
  have hB : summable B, from summable_geometric_two,
  cases hB with M hB,
  let B1 := λ n, ennreal.of_real (B n),
  have hB1_has : has_sum B1 (ennreal.of_real M),
  { have h_tsum_B1 : ∑' i, B1 i = (ennreal.of_real M),
    { change (∑' (n : ℕ), ennreal.of_real (B n)) = ennreal.of_real M,
      rw ←hB.tsum_eq,
      exact (ennreal.of_real_tsum_of_nonneg (λ n, le_of_lt (hB_pos n)) hB.summable).symm, },
    have h_sum := (@ennreal.summable _ B1).has_sum,
    rwa h_tsum_B1 at h_sum, },
  have hB1 : ∑' i, B1 i < ∞, by {rw hB1_has.tsum_eq, exact ennreal.of_real_lt_top, },
  let f1 : ℕ → α → E := λ n, f n,
  refine H f1 (λ n, Lp.mem_ℒp (f n)) B1 hB1 (λ N n m hn hm, _),
  specialize hf N n m hn hm,
  rw dist_def at hf,
  simp_rw [f1, B1],
  rwa ennreal.lt_of_real_iff_to_real_lt,
  rw snorm_congr_ae (Lp.coe_fn_sub _ _).symm,
  exact Lp.snorm_ne_top _,
end

/-! ### Prove that controlled Cauchy sequences of `ℒp` have limits in `ℒp` -/

private lemma snorm'_sum_norm_sub_le_tsum_of_cauchy_snorm' {f : ℕ → α → E}
  (hf : ∀ n, ae_measurable (f n) μ) {p : ℝ} (hp1 : 1 ≤ p)
  {B : ℕ → ℝ≥0∞} (h_cau : ∀ (N n m : ℕ), N ≤ n → N ≤ m → snorm' (f n - f m) p μ < B N) (n : ℕ) :
  snorm' (λ x, ∑ i in finset.range (n + 1), norm (f (i + 1) x - f i x)) p μ ≤ ∑' i, B i :=
begin
  let f_norm_diff := λ i x, norm (f (i + 1) x - f i x),
  have hgf_norm_diff : ∀ n, (λ x, ∑ i in finset.range (n + 1), norm (f (i + 1) x - f i x))
      = ∑ i in finset.range (n + 1), f_norm_diff i,
    from λ n, funext (λ x, by simp [f_norm_diff]),
  rw hgf_norm_diff,
  refine (snorm'_sum_le (λ i _, ((hf (i+1)).sub (hf i)).norm) hp1).trans _,
  simp_rw [←pi.sub_apply, snorm'_norm],
  refine (finset.sum_le_sum _).trans (sum_le_tsum _ (λ m _, zero_le _) ennreal.summable),
  exact λ m _, (h_cau m (m + 1) m (nat.le_succ m) (le_refl m)).le,
end

private lemma lintegral_rpow_sum_coe_nnnorm_sub_le_rpow_tsum {f : ℕ → α → E}
  (hf : ∀ n, ae_measurable (f n) μ) {p : ℝ} (hp1 : 1 ≤ p) {B : ℕ → ℝ≥0∞} (n : ℕ)
  (hn : snorm' (λ x, ∑ i in finset.range (n + 1), norm (f (i + 1) x - f i x)) p μ ≤ ∑' i, B i) :
  ∫⁻ a, (∑ i in finset.range (n + 1), nnnorm (f (i + 1) a - f i a) : ℝ≥0∞)^p ∂μ
    ≤ (∑' i, B i) ^ p :=
begin
  have hp_pos : 0 < p := zero_lt_one.trans_le hp1,
  rw [←one_div_one_div p, @ennreal.le_rpow_one_div_iff _ _ (1/p) (by simp [hp_pos]),
    one_div_one_div p],
  simp_rw snorm' at hn,
  have h_nnnorm_nonneg :
    (λ a, (nnnorm (∑ i in finset.range (n + 1), ∥f (i + 1) a - f i a∥) : ℝ≥0∞) ^ p)
    = λ a, (∑ i in finset.range (n + 1), (nnnorm(f (i + 1) a - f i a) : ℝ≥0∞)) ^ p,
  { ext1 a,
    congr,
    simp_rw ←of_real_norm_eq_coe_nnnorm,
    rw ←ennreal.of_real_sum_of_nonneg,
    { rw real.norm_of_nonneg _,
      exact finset.sum_nonneg (λ x hx, norm_nonneg _), },
    { exact λ x hx, norm_nonneg _, }, },
  change (∫⁻ a, (λ x, ↑(nnnorm (∑ i in finset.range (n + 1), ∥f (i+1) x - f i x∥))^p) a ∂μ)^(1/p)
    ≤ ∑' i, B i at hn,
  rwa h_nnnorm_nonneg at hn,
end

private lemma lintegral_rpow_tsum_coe_nnnorm_sub_le_tsum {f : ℕ → α → E}
  (hf : ∀ n, ae_measurable (f n) μ) {p : ℝ} (hp1 : 1 ≤ p) {B : ℕ → ℝ≥0∞}
  (h : ∀ n, ∫⁻ a, (∑ i in finset.range (n + 1), nnnorm (f (i + 1) a - f i a) : ℝ≥0∞)^p ∂μ
    ≤ (∑' i, B i) ^ p) :
  (∫⁻ a, (∑' i, nnnorm (f (i + 1) a - f i a) : ℝ≥0∞)^p ∂μ) ^ (1/p) ≤ ∑' i, B i :=
begin
  have hp_pos : 0 < p := zero_lt_one.trans_le hp1,
  suffices h_pow : ∫⁻ a, (∑' i, nnnorm (f (i + 1) a - f i a) : ℝ≥0∞)^p ∂μ ≤ (∑' i, B i) ^ p,
    by rwa [←ennreal.le_rpow_one_div_iff (by simp [hp_pos] : 0 < 1 / p), one_div_one_div],
  have h_tsum_1 : ∀ g : ℕ → ℝ≥0∞,
      ∑' i, g i = at_top.liminf (λ n, ∑ i in finset.range (n + 1), g i),
    by { intro g, rw [ennreal.tsum_eq_liminf_sum_nat, ← liminf_nat_add _ 1], },
  simp_rw h_tsum_1 _,
  rw ← h_tsum_1,
  have h_liminf_pow : ∫⁻ a, at_top.liminf (λ n, ∑ i in finset.range (n + 1),
      (nnnorm (f (i + 1) a - f i a)))^p ∂μ
    = ∫⁻ a, at_top.liminf (λ n, (∑ i in finset.range (n + 1), (nnnorm (f (i + 1) a - f i a)))^p) ∂μ,
  { refine lintegral_congr (λ x, _),
    have h_rpow_mono := ennreal.rpow_left_strict_mono_of_pos (zero_lt_one.trans_le hp1),
    have h_rpow_surj := (ennreal.rpow_left_bijective hp_pos.ne.symm).2,
    refine (h_rpow_mono.order_iso_of_surjective _ h_rpow_surj).liminf_apply _ _ _ _,
    all_goals { is_bounded_default }, },
  rw h_liminf_pow,
  refine (lintegral_liminf_le' _).trans _,
  { exact λ n, (finset.ae_measurable_sum (finset.range (n+1))
      (λ i _, ((hf (i+1)).sub (hf i)).ennnorm)).pow_const _, },
  { exact liminf_le_of_frequently_le' (frequently_of_forall h), },
end

private lemma tsum_nnnorm_sub_ae_lt_top
  {f : ℕ → α → E} (hf : ∀ n, ae_measurable (f n) μ) {p : ℝ} (hp1 : 1 ≤ p) {B : ℕ → ℝ≥0∞}
  (hB : ∑' i, B i ≠ ∞)
  (h : (∫⁻ a, (∑' i, nnnorm (f (i + 1) a - f i a) : ℝ≥0∞)^p ∂μ) ^ (1/p) ≤ ∑' i, B i) :
  ∀ᵐ x ∂μ, (∑' i, nnnorm (f (i + 1) x - f i x) : ℝ≥0∞) < ∞ :=
begin
  have hp_pos : 0 < p := zero_lt_one.trans_le hp1,
  have h_integral : ∫⁻ a, (∑' i, ∥f (i + 1) a - f i a∥₊ : ℝ≥0∞)^p ∂μ < ∞,
  { have h_tsum_lt_top : (∑' i, B i) ^ p < ∞,
      from ennreal.rpow_lt_top_of_nonneg hp_pos.le hB,
    refine lt_of_le_of_lt _ h_tsum_lt_top,
    rwa [←ennreal.le_rpow_one_div_iff (by simp [hp_pos] : 0 < 1 / p), one_div_one_div] at h, },
  have rpow_ae_lt_top : ∀ᵐ x ∂μ, (∑' i, nnnorm (f (i + 1) x - f i x) : ℝ≥0∞)^p < ∞,
  { refine ae_lt_top' (ae_measurable.pow_const _ _) h_integral.ne,
    exact ae_measurable.ennreal_tsum (λ n, ((hf (n+1)).sub (hf n)).ennnorm), },
  refine rpow_ae_lt_top.mono (λ x hx, _),
  rwa [←ennreal.lt_rpow_one_div_iff hp_pos,
    ennreal.top_rpow_of_pos (by simp [hp_pos] : 0 < 1 / p)] at hx,
end

lemma ae_tendsto_of_cauchy_snorm' [complete_space E] {f : ℕ → α → E} {p : ℝ}
  (hf : ∀ n, ae_measurable (f n) μ) (hp1 : 1 ≤ p) {B : ℕ → ℝ≥0∞} (hB : ∑' i, B i ≠ ∞)
  (h_cau : ∀ (N n m : ℕ), N ≤ n → N ≤ m → snorm' (f n - f m) p μ < B N) :
  ∀ᵐ x ∂μ, ∃ l : E, at_top.tendsto (λ n, f n x) (𝓝 l) :=
begin
  have h_summable : ∀ᵐ x ∂μ, summable (λ (i : ℕ), f (i + 1) x - f i x),
  { have h1 : ∀ n, snorm' (λ x, ∑ i in finset.range (n + 1), norm (f (i + 1) x - f i x)) p μ
        ≤ ∑' i, B i,
      from snorm'_sum_norm_sub_le_tsum_of_cauchy_snorm' hf hp1 h_cau,
    have h2 : ∀ n, ∫⁻ a, (∑ i in finset.range (n + 1), nnnorm (f (i + 1) a - f i a) : ℝ≥0∞)^p ∂μ
        ≤ (∑' i, B i) ^ p,
      from λ n, lintegral_rpow_sum_coe_nnnorm_sub_le_rpow_tsum hf hp1 n (h1 n),
    have h3 : (∫⁻ a, (∑' i, nnnorm (f (i + 1) a - f i a) : ℝ≥0∞)^p ∂μ) ^ (1/p) ≤ ∑' i, B i,
      from lintegral_rpow_tsum_coe_nnnorm_sub_le_tsum hf hp1 h2,
    have h4 : ∀ᵐ x ∂μ, (∑' i, nnnorm (f (i + 1) x - f i x) : ℝ≥0∞) < ∞,
      from tsum_nnnorm_sub_ae_lt_top hf hp1 hB h3,
    exact h4.mono (λ x hx, summable_of_summable_nnnorm
      (ennreal.tsum_coe_ne_top_iff_summable.mp (lt_top_iff_ne_top.mp hx))), },
  have h : ∀ᵐ x ∂μ, ∃ l : E,
    at_top.tendsto (λ n, ∑ i in finset.range n, (f (i + 1) x - f i x)) (𝓝 l),
  { refine h_summable.mono (λ x hx, _),
    let hx_sum := hx.has_sum.tendsto_sum_nat,
    exact ⟨∑' i, (f (i + 1) x - f i x), hx_sum⟩, },
  refine h.mono (λ x hx, _),
  cases hx with l hx,
  have h_rw_sum : (λ n, ∑ i in finset.range n, (f (i + 1) x - f i x)) = λ n, f n x - f 0 x,
  { ext1 n,
    change ∑ (i : ℕ) in finset.range n, ((λ m, f m x) (i + 1) - (λ m, f m x) i) = f n x - f 0 x,
    rw finset.sum_range_sub, },
  rw h_rw_sum at hx,
  have hf_rw : (λ n, f n x) = λ n, f n x - f 0 x + f 0 x, by { ext1 n, abel, },
  rw hf_rw,
  exact ⟨l + f 0 x, tendsto.add_const _ hx⟩,
end

lemma ae_tendsto_of_cauchy_snorm [complete_space E] {f : ℕ → α → E}
  (hf : ∀ n, ae_measurable (f n) μ) (hp : 1 ≤ p) {B : ℕ → ℝ≥0∞} (hB : ∑' i, B i ≠ ∞)
  (h_cau : ∀ (N n m : ℕ), N ≤ n → N ≤ m → snorm (f n - f m) p μ < B N) :
  ∀ᵐ x ∂μ, ∃ l : E, at_top.tendsto (λ n, f n x) (𝓝 l) :=
begin
  by_cases hp_top : p = ∞,
  { simp_rw [hp_top] at *,
    have h_cau_ae : ∀ᵐ x ∂μ, ∀ N n m, N ≤ n → N ≤ m → (nnnorm ((f n - f m) x) : ℝ≥0∞) < B N,
    { simp_rw [ae_all_iff, ae_imp_iff],
      exact λ N n m hnN hmN, ae_lt_of_ess_sup_lt (h_cau N n m hnN hmN), },
    simp_rw [snorm_exponent_top, snorm_ess_sup] at h_cau,
    refine h_cau_ae.mono (λ x hx, cauchy_seq_tendsto_of_complete _),
    refine cauchy_seq_of_le_tendsto_0 (λ n, (B n).to_real) _ _,
    { intros n m N hnN hmN,
      specialize hx N n m hnN hmN,
      rw [dist_eq_norm, ←ennreal.to_real_of_real (norm_nonneg _),
        ennreal.to_real_le_to_real ennreal.of_real_ne_top
        (ennreal.ne_top_of_tsum_ne_top hB N)],
      rw ←of_real_norm_eq_coe_nnnorm at hx,
      exact hx.le, },
    { rw ← ennreal.zero_to_real,
      exact tendsto.comp (ennreal.tendsto_to_real ennreal.zero_ne_top)
        (ennreal.tendsto_at_top_zero_of_tsum_ne_top hB), }, },
  have hp1 : 1 ≤ p.to_real,
  { rw [← ennreal.of_real_le_iff_le_to_real hp_top, ennreal.of_real_one],
    exact hp, },
  have h_cau' : ∀ (N n m : ℕ), N ≤ n → N ≤ m → snorm' (f n - f m) (p.to_real) μ < B N,
  { intros N n m hn hm,
    specialize h_cau N n m hn hm,
    rwa snorm_eq_snorm' (ennreal.zero_lt_one.trans_le hp).ne.symm hp_top at h_cau, },
  exact ae_tendsto_of_cauchy_snorm' hf hp1 hB h_cau',
end

lemma cauchy_tendsto_of_tendsto {f : ℕ → α → E} (hf : ∀ n, ae_measurable (f n) μ)
  (f_lim : α → E) {B : ℕ → ℝ≥0∞}
  (hB : ∑' i, B i ≠ ∞) (h_cau : ∀ (N n m : ℕ), N ≤ n → N ≤ m → snorm (f n - f m) p μ < B N)
  (h_lim : ∀ᵐ (x : α) ∂μ, tendsto (λ n, f n x) at_top (𝓝 (f_lim x))) :
  at_top.tendsto (λ n, snorm (f n - f_lim) p μ) (𝓝 0) :=
begin
  rw ennreal.tendsto_at_top_zero,
  intros ε hε,
  have h_B : ∃ (N : ℕ), B N ≤ ε,
  { suffices h_tendsto_zero : ∃ (N : ℕ), ∀ n : ℕ, N ≤ n → B n ≤ ε,
      from ⟨h_tendsto_zero.some, h_tendsto_zero.some_spec _ (le_refl _)⟩,
    exact (ennreal.tendsto_at_top_zero.mp (ennreal.tendsto_at_top_zero_of_tsum_ne_top hB))
      ε hε, },
  cases h_B with N h_B,
  refine ⟨N, λ n hn, _⟩,
  have h_sub : snorm (f n - f_lim) p μ ≤ at_top.liminf (λ m, snorm (f n - f m) p μ),
  { refine snorm_lim_le_liminf_snorm (λ m, (hf n).sub (hf m)) (f n - f_lim) _,
    refine h_lim.mono (λ x hx, _),
    simp_rw sub_eq_add_neg,
    exact tendsto.add tendsto_const_nhds (tendsto.neg hx), },
  refine h_sub.trans _,
  refine liminf_le_of_frequently_le' (frequently_at_top.mpr _),
  refine λ N1, ⟨max N N1, le_max_right _ _, _⟩,
  exact (h_cau N n (max N N1) hn (le_max_left _ _)).le.trans h_B,
end

lemma mem_ℒp_of_cauchy_tendsto (hp : 1 ≤ p) {f : ℕ → α → E} (hf : ∀ n, mem_ℒp (f n) p μ)
  (f_lim : α → E) (h_lim_meas : ae_measurable f_lim μ)
  (h_tendsto : at_top.tendsto (λ n, snorm (f n - f_lim) p μ) (𝓝 0)) :
  mem_ℒp f_lim p μ :=
begin
  refine ⟨h_lim_meas, _⟩,
  rw ennreal.tendsto_at_top_zero at h_tendsto,
  cases (h_tendsto 1 ennreal.zero_lt_one) with N h_tendsto_1,
  specialize h_tendsto_1 N (le_refl N),
  have h_add : f_lim = f_lim - f N + f N, by abel,
  rw h_add,
  refine lt_of_le_of_lt (snorm_add_le (h_lim_meas.sub (hf N).1) (hf N).1 hp) _,
  rw ennreal.add_lt_top,
  split,
  { refine lt_of_le_of_lt _ ennreal.one_lt_top,
    have h_neg : f_lim - f N = -(f N - f_lim), by simp,
    rwa [h_neg, snorm_neg], },
  { exact (hf N).2, },
end

lemma cauchy_complete_ℒp [complete_space E] (hp : 1 ≤ p)
  {f : ℕ → α → E} (hf : ∀ n, mem_ℒp (f n) p μ) {B : ℕ → ℝ≥0∞} (hB : ∑' i, B i ≠ ∞)
  (h_cau : ∀ (N n m : ℕ), N ≤ n → N ≤ m → snorm (f n - f m) p μ < B N) :
  ∃ (f_lim : α → E) (hf_lim_meas : mem_ℒp f_lim p μ),
    at_top.tendsto (λ n, snorm (f n - f_lim) p μ) (𝓝 0) :=
begin
  obtain ⟨f_lim, h_f_lim_meas, h_lim⟩ : ∃ (f_lim : α → E) (hf_lim_meas : measurable f_lim),
      ∀ᵐ x ∂μ, tendsto (λ n, f n x) at_top (nhds (f_lim x)),
    from measurable_limit_of_tendsto_metric_ae (λ n, (hf n).1)
      (ae_tendsto_of_cauchy_snorm (λ n, (hf n).1) hp hB h_cau),
  have h_tendsto' : at_top.tendsto (λ n, snorm (f n - f_lim) p μ) (𝓝 0),
    from cauchy_tendsto_of_tendsto (λ m, (hf m).1) f_lim hB h_cau h_lim,
  have h_ℒp_lim : mem_ℒp f_lim p μ,
    from mem_ℒp_of_cauchy_tendsto hp hf f_lim h_f_lim_meas.ae_measurable h_tendsto',
  exact ⟨f_lim, h_ℒp_lim, h_tendsto'⟩,
end

/-! ### `Lp` is complete for `1 ≤ p` -/

instance [complete_space E] [hp : fact (1 ≤ p)] : complete_space (Lp E p μ) :=
complete_space_Lp_of_cauchy_complete_ℒp $
  λ f hf B hB h_cau, cauchy_complete_ℒp hp.elim hf hB.ne h_cau

end Lp
end measure_theory

end complete_space

/-! ### Continuous functions in `Lp` -/

open_locale bounded_continuous_function
open bounded_continuous_function
variables [borel_space E] [second_countable_topology E] [topological_space α] [borel_space α]

variables (E p μ)

/-- An additive subgroup of `Lp E p μ`, consisting of the equivalence classes which contain a
bounded continuous representative. -/
def measure_theory.Lp.bounded_continuous_function : add_subgroup (Lp E p μ) :=
add_subgroup.add_subgroup_of
  ((continuous_map.to_ae_eq_fun_add_hom μ).comp (forget_boundedness_add_hom α E)).range
  (Lp E p μ)

variables {E p μ}

/-- By definition, the elements of `Lp.bounded_continuous_function E p μ` are the elements of
`Lp E p μ` which contain a bounded continuous representative. -/
lemma measure_theory.Lp.mem_bounded_continuous_function_iff {f : (Lp E p μ)} :
  f ∈ measure_theory.Lp.bounded_continuous_function E p μ
    ↔ ∃ f₀ : (α →ᵇ E), f₀.to_continuous_map.to_ae_eq_fun μ = (f : α →ₘ[μ] E) :=
add_subgroup.mem_add_subgroup_of

namespace bounded_continuous_function

variables [is_finite_measure μ]

/-- A bounded continuous function on a finite-measure space is in `Lp`. -/
lemma mem_Lp (f : α →ᵇ E) :
  f.to_continuous_map.to_ae_eq_fun μ ∈ Lp E p μ :=
begin
  refine Lp.mem_Lp_of_ae_bound (∥f∥) _,
  filter_upwards [f.to_continuous_map.coe_fn_to_ae_eq_fun μ],
  intros x hx,
  convert f.norm_coe_le_norm x
end

/-- The `Lp`-norm of a bounded continuous function is at most a constant (depending on the measure
of the whole space) times its sup-norm. -/
lemma Lp_norm_le (f : α →ᵇ E) :
  ∥(⟨f.to_continuous_map.to_ae_eq_fun μ, mem_Lp f⟩ : Lp E p μ)∥
  ≤ (measure_univ_nnreal μ) ^ (p.to_real)⁻¹ * ∥f∥ :=
begin
  apply Lp.norm_le_of_ae_bound (norm_nonneg f),
  { refine (f.to_continuous_map.coe_fn_to_ae_eq_fun μ).mono _,
    intros x hx,
    convert f.norm_coe_le_norm x },
  { apply_instance }
end

variables (p μ)

/-- The normed group homomorphism of considering a bounded continuous function on a finite-measure
space as an element of `Lp`. -/
def to_Lp_hom [fact (1 ≤ p)] : normed_group_hom (α →ᵇ E) (Lp E p μ) :=
{ bound' := ⟨_, Lp_norm_le⟩,
  .. add_monoid_hom.cod_restrict
      ((continuous_map.to_ae_eq_fun_add_hom μ).comp (forget_boundedness_add_hom α E))
      (Lp E p μ)
      mem_Lp }

lemma range_to_Lp_hom [fact (1 ≤ p)] :
  ((to_Lp_hom p μ).range : add_subgroup (Lp E p μ))
    = measure_theory.Lp.bounded_continuous_function E p μ :=
begin
  symmetry,
  convert add_monoid_hom.add_subgroup_of_range_eq_of_le
    ((continuous_map.to_ae_eq_fun_add_hom μ).comp (forget_boundedness_add_hom α E))
    (by { rintros - ⟨f, rfl⟩, exact mem_Lp f } : _ ≤ Lp E p μ),
end

variables (𝕜 : Type*) [measurable_space 𝕜]

/-- The bounded linear map of considering a bounded continuous function on a finite-measure space
as an element of `Lp`. -/
def to_Lp [normed_field 𝕜] [opens_measurable_space 𝕜] [normed_space 𝕜 E] [fact (1 ≤ p)] :
  (α →ᵇ E) →L[𝕜] (Lp E p μ) :=
linear_map.mk_continuous
  (linear_map.cod_restrict
    (Lp.Lp_submodule E p μ 𝕜)
    ((continuous_map.to_ae_eq_fun_linear_map μ).comp (forget_boundedness_linear_map α E 𝕜))
    mem_Lp)
  _
  Lp_norm_le

variables {𝕜}

lemma range_to_Lp [normed_field 𝕜] [opens_measurable_space 𝕜] [normed_space 𝕜 E] [fact (1 ≤ p)] :
  ((to_Lp p μ 𝕜).range.to_add_subgroup : add_subgroup (Lp E p μ))
    = measure_theory.Lp.bounded_continuous_function E p μ :=
range_to_Lp_hom p μ

variables {p}

lemma coe_fn_to_Lp [normed_field 𝕜] [opens_measurable_space 𝕜] [normed_space 𝕜 E] [fact (1 ≤ p)]
  (f : α →ᵇ E) :
  to_Lp p μ 𝕜 f =ᵐ[μ] f :=
ae_eq_fun.coe_fn_mk f _

lemma to_Lp_norm_le [nondiscrete_normed_field 𝕜] [opens_measurable_space 𝕜] [normed_space 𝕜 E]
  [fact (1 ≤ p)] :
  ∥(to_Lp p μ 𝕜 : (α →ᵇ E) →L[𝕜] (Lp E p μ))∥ ≤ (measure_univ_nnreal μ) ^ (p.to_real)⁻¹ :=
linear_map.mk_continuous_norm_le _ ((measure_univ_nnreal μ) ^ (p.to_real)⁻¹).coe_nonneg _

end bounded_continuous_function

namespace continuous_map

variables [compact_space α] [is_finite_measure μ]
variables (𝕜 : Type*) [measurable_space 𝕜] (p μ) [fact (1 ≤ p)]

/-- The bounded linear map of considering a continuous function on a compact finite-measure
space `α` as an element of `Lp`.  By definition, the norm on `C(α, E)` is the sup-norm, transferred
from the space `α →ᵇ E` of bounded continuous functions, so this construction is just a matter of
transferring the structure from `bounded_continuous_function.to_Lp` along the isometry. -/
def to_Lp [normed_field 𝕜] [opens_measurable_space 𝕜] [normed_space 𝕜 E] :
  C(α, E) →L[𝕜] (Lp E p μ) :=
(bounded_continuous_function.to_Lp p μ 𝕜).comp
  (linear_isometry_bounded_of_compact α E 𝕜).to_linear_isometry.to_continuous_linear_map

variables {𝕜}

lemma range_to_Lp [normed_field 𝕜] [opens_measurable_space 𝕜] [normed_space 𝕜 E] :
  ((to_Lp p μ 𝕜).range.to_add_subgroup : add_subgroup (Lp E p μ))
    = measure_theory.Lp.bounded_continuous_function E p μ :=
begin
  refine set_like.ext' _,
  have := (linear_isometry_bounded_of_compact α E 𝕜).surjective,
  convert function.surjective.range_comp this (bounded_continuous_function.to_Lp p μ 𝕜),
  rw ← bounded_continuous_function.range_to_Lp p μ,
  refl,
end

variables {p}

lemma coe_fn_to_Lp [normed_field 𝕜] [opens_measurable_space 𝕜] [normed_space 𝕜 E] (f : C(α,  E)) :
  to_Lp p μ 𝕜 f =ᵐ[μ] f :=
ae_eq_fun.coe_fn_mk f _

lemma to_Lp_def [normed_field 𝕜] [opens_measurable_space 𝕜] [normed_space 𝕜 E] (f : C(α, E)) :
  to_Lp p μ 𝕜 f
  = bounded_continuous_function.to_Lp p μ 𝕜 (linear_isometry_bounded_of_compact α E 𝕜 f) :=
rfl

@[simp] lemma to_Lp_comp_forget_boundedness [normed_field 𝕜] [opens_measurable_space 𝕜]
  [normed_space 𝕜 E] (f : α →ᵇ E) :
  to_Lp p μ 𝕜 (bounded_continuous_function.forget_boundedness α E f)
  = bounded_continuous_function.to_Lp p μ 𝕜 f :=
rfl

@[simp] lemma coe_to_Lp [normed_field 𝕜] [opens_measurable_space 𝕜] [normed_space 𝕜 E]
  (f : C(α, E)) :
  (to_Lp p μ 𝕜 f : α →ₘ[μ] E) = f.to_ae_eq_fun μ :=
rfl

variables [nondiscrete_normed_field 𝕜] [opens_measurable_space 𝕜] [normed_space 𝕜 E]

lemma to_Lp_norm_eq_to_Lp_norm_coe :
  ∥(to_Lp p μ 𝕜 : C(α, E) →L[𝕜] (Lp E p μ))∥
  = ∥(bounded_continuous_function.to_Lp p μ 𝕜 : (α →ᵇ E) →L[𝕜] (Lp E p μ))∥ :=
continuous_linear_map.op_norm_comp_linear_isometry_equiv _ _

/-- Bound for the operator norm of `continuous_map.to_Lp`. -/
lemma to_Lp_norm_le :
  ∥(to_Lp p μ 𝕜 : C(α, E) →L[𝕜] (Lp E p μ))∥ ≤ (measure_univ_nnreal μ) ^ (p.to_real)⁻¹ :=
by { rw to_Lp_norm_eq_to_Lp_norm_coe, exact bounded_continuous_function.to_Lp_norm_le μ }

end continuous_map
--(to_Lp p μ 𝕜 : (α →ᵇ E) →L[𝕜] (Lp E p μ))<|MERGE_RESOLUTION|>--- conflicted
+++ resolved
@@ -1733,13 +1733,8 @@
   { apply filter.eventually_of_forall (λ x, _),
     rw [← dist_zero_right, ← dist_zero_right, ← g0],
     apply hg'.le_mul_dist },
-<<<<<<< HEAD
-  exact hL.of_le_mul ((ae_measurable_comp_iff_of_closed_embedding g
-    (hg'.closed_embedding hg)).1 hL.1) this,
-=======
   exact hL.of_le_mul ((hg'.closed_embedding hg).measurable_embedding.ae_measurable_comp_iff.1
     hL.1) this,
->>>>>>> 2e4813dd
 end
 
 namespace lipschitz_with
