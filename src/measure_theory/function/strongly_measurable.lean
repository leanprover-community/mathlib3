/-
Copyright (c) 2021 Rémy Degenne. All rights reserved.
Released under Apache 2.0 license as described in the file LICENSE.
Authors: Rémy Degenne
-/

import measure_theory.function.simple_func_dense

/-!
# Strongly measurable and finitely strongly measurable functions

A function `f` is said to be strongly measurable if `f` is the sequential limit of simple functions.
It is said to be finitely strongly measurable with respect to a measure `μ` if the supports
of those simple functions have finite measure.

If the target space has a second countable topology, strongly measurable and measurable are
equivalent.

Functions in `Lp` for `0 < p < ∞` are finitely strongly measurable.
If the measure is sigma-finite, strongly measurable and finitely strongly measurable are equivalent.

The main property of finitely strongly measurable functions is
`fin_strongly_measurable.exists_set_sigma_finite`: there exists a measurable set `t` such that the
function is supported on `t` and `μ.restrict t` is sigma-finite. As a consequence, we can prove some
results for those functions as if the measure was sigma-finite.

## Main definitions

* `strongly_measurable f`: `f : α → β` is the limit of a sequence `fs : ℕ → simple_func α β`.
* `fin_strongly_measurable f μ`: `f : α → β` is the limit of a sequence `fs : ℕ → simple_func α β`
  such that for all `n ∈ ℕ`, the measure of the support of `fs n` is finite.
* `ae_fin_strongly_measurable f μ`: `f` is almost everywhere equal to a `fin_strongly_measurable`
  function.

* `ae_fin_strongly_measurable.sigma_finite_set`: a measurable set `t` such that
  `f =ᵐ[μ.restrict tᶜ] 0` and `μ.restrict t` is sigma-finite.

## Main statements

* `ae_fin_strongly_measurable.exists_set_sigma_finite`: there exists a measurable set `t` such that
  `f =ᵐ[μ.restrict tᶜ] 0` and `μ.restrict t` is sigma-finite.
* `mem_ℒp.ae_fin_strongly_measurable`: if `mem_ℒp f p μ` with `0 < p < ∞`, then
  `ae_fin_strongly_measurable f μ`.
* `Lp.fin_strongly_measurable`: for `0 < p < ∞`, `Lp` functions are finitely strongly measurable.

## References

* Hytönen, Tuomas, Jan Van Neerven, Mark Veraar, and Lutz Weis. Analysis in Banach spaces.
  Springer, 2016.

-/

open measure_theory filter topological_space function
open_locale nnreal ennreal topological_space measure_theory

namespace measure_theory

local infixr ` →ₛ `:25 := simple_func

section definitions
variables {α β : Type*} [topological_space β]

/-- A function is `strongly_measurable` if it is the limit of simple functions. -/
def strongly_measurable [measurable_space α] (f : α → β) : Prop :=
∃ fs : ℕ → α →ₛ β, ∀ x, tendsto (λ n, fs n x) at_top (𝓝 (f x))

/-- A function is `ae_strongly_measurable` with respect to a measure if it is almost everywhere
equal to the limit of a sequence of simple functions. -/
def ae_strongly_measurable {m0 : measurable_space α} (f : α → β) (μ : measure α) :
  Prop :=
∃ g, strongly_measurable g ∧ f =ᵐ[μ] g

/-- A function is `fin_strongly_measurable` with respect to a measure if it is the limit of simple
  functions with support with finite measure. -/
def fin_strongly_measurable [has_zero β] {m0 : measurable_space α} (f : α → β) (μ : measure α) :
  Prop :=
∃ fs : ℕ → α →ₛ β, (∀ n, μ (support (fs n)) < ∞) ∧ (∀ x, tendsto (λ n, fs n x) at_top (𝓝 (f x)))

/-- A function is `ae_fin_strongly_measurable` with respect to a measure if it is almost everywhere
equal to the limit of a sequence of simple functions with support with finite measure. -/
def ae_fin_strongly_measurable [has_zero β] {m0 : measurable_space α} (f : α → β) (μ : measure α) :
  Prop :=
∃ g, fin_strongly_measurable g μ ∧ f =ᵐ[μ] g

end definitions

/-! ## Strongly measurable functions -/

lemma subsingleton.strongly_measurable {α β} [measurable_space α] [topological_space β]
  [subsingleton β] (f : α → β) :
  strongly_measurable f :=
begin
  let f_sf : α →ₛ β := ⟨f, λ x, _,
    set.subsingleton.finite set.subsingleton_of_subsingleton⟩,
  { exact ⟨λ n, f_sf, λ x, tendsto_const_nhds⟩, },
  { have h_univ : f ⁻¹' {x} = set.univ, by { ext1 y, simp, },
    rw h_univ,
    exact measurable_set.univ, },
end

<<<<<<< HEAD
lemma strongly_measurable_simple_func {α β} {m : measurable_space α} [topological_space β]
  (f : α →ₛ β) :
  strongly_measurable f :=
⟨λ _, f, λ x, tendsto_const_nhds⟩
=======
lemma strongly_measurable_const {α β} [measurable_space α] [topological_space β] {b : β} :
  strongly_measurable (λ a : α, b) :=
⟨λ n, simple_func.const α b, λ a, tendsto_const_nhds⟩
>>>>>>> d2a56f5a

namespace strongly_measurable

variables {α β δ : Type*} {f g : α → β}

section basic_properties_in_any_topological_space
variables [topological_space β]

protected lemma ae_strongly_measurable {m : measurable_space α} {μ : measure α}
  (hf : strongly_measurable f) :
  ae_strongly_measurable f μ :=
⟨f, hf, eventually_eq.rfl⟩

/-- A sequence of simple functions such that `∀ x, tendsto (λ n, hf.approx n x) at_top (𝓝 (f x))`.
That property is given by `strongly_measurable.tendsto_approx`. -/
protected noncomputable
def approx [measurable_space α] (hf : strongly_measurable f) : ℕ → α →ₛ β :=
hf.some

protected lemma tendsto_approx [measurable_space α] (hf : strongly_measurable f) :
  ∀ x, tendsto (λ n, hf.approx n x) at_top (𝓝 (f x)) :=
hf.some_spec

end basic_properties_in_any_topological_space

lemma fin_strongly_measurable_of_set_sigma_finite [topological_space β] [has_zero β]
  {m : measurable_space α} {μ : measure α} (hf_meas : strongly_measurable f) {t : set α}
  (ht : measurable_set t) (hft_zero : ∀ x ∈ tᶜ, f x = 0) (htμ : sigma_finite (μ.restrict t)) :
  fin_strongly_measurable f μ :=
begin
  haveI : sigma_finite (μ.restrict t) := htμ,
  let S := spanning_sets (μ.restrict t),
  have hS_meas : ∀ n, measurable_set (S n), from measurable_spanning_sets (μ.restrict t),
  let f_approx := hf_meas.approx,
  let fs := λ n, simple_func.restrict (f_approx n) (S n ∩ t),
  have h_fs_t_compl : ∀ n, ∀ x ∉ t, fs n x = 0,
  { intros n x hxt,
    rw simple_func.restrict_apply _ ((hS_meas n).inter ht),
    refine set.indicator_of_not_mem _ _,
    simp [hxt], },
  refine ⟨fs, _, λ x, _⟩,
  { simp_rw simple_func.support_eq,
    refine λ n, (measure_bUnion_finset_le _ _).trans_lt _,
    refine ennreal.sum_lt_top_iff.mpr (λ y hy, _),
    rw simple_func.restrict_preimage_singleton _ ((hS_meas n).inter ht),
    swap, { rw finset.mem_filter at hy, exact hy.2, },
    refine (measure_mono (set.inter_subset_left _ _)).trans_lt _,
    have h_lt_top := measure_spanning_sets_lt_top (μ.restrict t) n,
    rwa measure.restrict_apply' ht at h_lt_top, },
  { by_cases hxt : x ∈ t,
    swap, { rw [funext (λ n, h_fs_t_compl n x hxt), hft_zero x hxt], exact tendsto_const_nhds, },
    have h : tendsto (λ n, (f_approx n) x) at_top (𝓝 (f x)), from hf_meas.tendsto_approx x,
    obtain ⟨n₁, hn₁⟩ : ∃ n, ∀ m, n ≤ m → fs m x = f_approx m x,
    { obtain ⟨n, hn⟩ : ∃ n, ∀ m, n ≤ m → x ∈ S m ∩ t,
      { suffices : ∃ n, ∀ m, n ≤ m → x ∈ S m,
        { obtain ⟨n, hn⟩ := this,
          exact ⟨n, λ m hnm, set.mem_inter (hn m hnm) hxt⟩, },
        suffices : ∃ n, x ∈ S n,
        { rcases this with ⟨n, hn⟩,
          exact ⟨n, λ m hnm, monotone_spanning_sets (μ.restrict t) hnm hn⟩, },
        rw [← set.mem_Union, Union_spanning_sets (μ.restrict t)],
        trivial, },
      refine ⟨n, λ m hnm, _⟩,
      simp_rw [fs, simple_func.restrict_apply _ ((hS_meas m).inter ht),
        set.indicator_of_mem (hn m hnm)], },
    rw tendsto_at_top' at h ⊢,
    intros s hs,
    obtain ⟨n₂, hn₂⟩ := h s hs,
    refine ⟨max n₁ n₂, λ m hm, _⟩,
    rw hn₁ m ((le_max_left _ _).trans hm.le),
    exact hn₂ m ((le_max_right _ _).trans hm.le), },
end

/-- If the measure is sigma-finite, all strongly measurable functions are
  `fin_strongly_measurable`. -/
protected lemma fin_strongly_measurable [topological_space β] [has_zero β] {m0 : measurable_space α}
  (hf : strongly_measurable f) (μ : measure α) [sigma_finite μ] :
  fin_strongly_measurable f μ :=
hf.fin_strongly_measurable_of_set_sigma_finite measurable_set.univ (by simp)
  (by rwa measure.restrict_univ)

/-- A strongly measurable function is measurable. -/
protected lemma measurable [measurable_space α] [metric_space β] [measurable_space β]
  [borel_space β] (hf : strongly_measurable f) :
  measurable f :=
measurable_of_tendsto_metric (λ n, (hf.approx n).measurable) (tendsto_pi_nhds.mpr hf.tendsto_approx)

protected lemma measurable_ennreal [measurable_space α] {f : α → ℝ≥0∞}
  (hf : strongly_measurable f) :
  measurable f :=
measurable_of_tendsto_ennreal (λ n, (hf.approx n).measurable)
  (tendsto_pi_nhds.mpr hf.tendsto_approx)

section arithmetic
variables [measurable_space α] [topological_space β]

@[to_additive]
protected lemma mul [has_mul β] [has_continuous_mul β]
  (hf : strongly_measurable f) (hg : strongly_measurable g) :
  strongly_measurable (f * g) :=
⟨λ n, hf.approx n * hg.approx n, λ x, (hf.tendsto_approx x).mul (hg.tendsto_approx x)⟩

@[to_additive]
protected lemma inv [group β] [topological_group β] (hf : strongly_measurable f) :
  strongly_measurable f⁻¹ :=
⟨λ n, (hf.approx n)⁻¹, λ x, (hf.tendsto_approx x).inv⟩

protected lemma sub [has_sub β] [has_continuous_sub β]
  (hf : strongly_measurable f) (hg : strongly_measurable g) :
  strongly_measurable (f - g) :=
⟨λ n, hf.approx n - hg.approx n, λ x, (hf.tendsto_approx x).sub (hg.tendsto_approx x)⟩

protected lemma const_smul {𝕜} [semiring 𝕜] [topological_space 𝕜] [add_comm_monoid β] [module 𝕜 β]
  [has_continuous_smul 𝕜 β] (hf : strongly_measurable f) (c : 𝕜) :
  strongly_measurable (c • f) :=
⟨λ n, c • (hf.approx n), λ x, (hf.tendsto_approx x).const_smul c⟩

end arithmetic

<<<<<<< HEAD
protected lemma induction {m : measurable_space α} [topological_space β] (p : (α → β) → Prop)
  (h : ∀ f : α →ₛ β, p f)
  (h_tendsto : ∀ (F : ℕ → α →ₛ β) (f : α → β),
    (∀ n, p (F n)) → (∀ x, tendsto (λ n, F n x) at_top (𝓝 (f x))) → p f)
  (f : α → β) (hf : strongly_measurable f) :
  p f :=
h_tendsto hf.approx f (λ n, h _) hf.tendsto_approx

protected lemma mono {m' m : measurable_space α} [topological_space β]
  (hf : @strongly_measurable α β _ m' f) (h_mono : m' ≤ m) :
  @strongly_measurable α β _ m f :=
begin
  let f_approx : ℕ → @simple_func α m β := λ n,
  { to_fun := @strongly_measurable.approx _ _ f m' _ hf n,
    measurable_set_fiber' := λ x, h_mono _ (@simple_func.measurable_set_fiber' _ m' _ _ x),
    finite_range' := @simple_func.finite_range _ _ m'
      (@strongly_measurable.approx _ _ f m' _ hf n) },
  exact ⟨f_approx, @strongly_measurable.tendsto_approx _ _ f m' _ hf⟩,
end

=======
section order
variables [measurable_space α] [topological_space β]

open filter
open_locale filter

/- Move next to `filter.tendsto_prod_iff` -/
lemma tendsto_prod_iff' {ι G G'} {f : filter ι} {g : filter G} {g' : filter G'}
  {s : ι → G × G'} :
  tendsto s f (g ×ᶠ g') ↔ tendsto (λ n, (s n).1) f g ∧ tendsto (λ n, (s n).2) f g' :=
begin
  unfold filter.prod,
  simp only [tendsto_inf, tendsto_comap_iff, iff_self]
end

lemma prod.tendsto_iff {ι G G'} [topological_space G] [topological_space G']
  (seq : ι → G × G') {f : filter ι} (x : G × G') :
  tendsto seq f (𝓝 x)
    ↔ tendsto (λ n, (seq n).fst) f (𝓝 x.fst) ∧ tendsto (λ n, (seq n).snd) f (𝓝 x.snd) :=
by { cases x, rw [nhds_prod_eq, tendsto_prod_iff'], }

-- TODO: move this
lemma _root_.filter.tendsto.sup_right {ι} {f g : ι → β} [has_sup β]
  [has_continuous_sup β] {l : filter ι} {x y : β}
  (hf : tendsto f l (𝓝 x)) (hg : tendsto g l (𝓝 y)) :
  tendsto (f ⊔ g) l (𝓝 (x ⊔ y)) :=
begin
  have h_prod_left : f ⊔ g = (λ p : β × β, (p.fst ⊔ p.snd : β)) ∘ (λ i, (f i, g i)) := rfl,
  have h_prod_right : x ⊔ y = (λ p : β × β, p.fst ⊔ p.snd) (x, y) := rfl,
  rw [h_prod_left, h_prod_right],
  refine (continuous_sup.tendsto (x,y)).comp _,
  rw prod.tendsto_iff,
  exact ⟨hf, hg⟩,
end

-- TODO: move this
lemma _root_.filter.tendsto.inf_right {ι} {f g : ι → β} [has_inf β]
  [has_continuous_inf β] {l : filter ι} {x y : β}
  (hf : tendsto f l (𝓝 x)) (hg : tendsto g l (𝓝 y)) :
  tendsto (f ⊓ g) l (𝓝 (x ⊓ y)) :=
begin
  have h_prod_left : f ⊓ g = (λ p : β × β, (p.fst ⊓ p.snd : β)) ∘ (λ i, (f i, g i)) := rfl,
  have h_prod_right : x ⊓ y = (λ p : β × β, p.fst ⊓ p.snd) (x, y) := rfl,
  rw [h_prod_left, h_prod_right],
  refine (continuous_inf.tendsto (x,y)).comp _,
  rw prod.tendsto_iff,
  exact ⟨hf, hg⟩,
end

protected lemma sup [has_sup β] [has_continuous_sup β] (hf : strongly_measurable f)
  (hg : strongly_measurable g) :
  strongly_measurable (f ⊔ g) :=
⟨λ n, hf.approx n ⊔ hg.approx n, λ x, (hf.tendsto_approx x).sup_right (hg.tendsto_approx x)⟩

protected lemma inf [has_inf β] [has_continuous_inf β] (hf : strongly_measurable f)
  (hg : strongly_measurable g) :
  strongly_measurable (f ⊓ g) :=
⟨λ n, hf.approx n ⊓ hg.approx n, λ x, (hf.tendsto_approx x).inf_right (hg.tendsto_approx x)⟩

end order

>>>>>>> d2a56f5a
end strongly_measurable

section second_countable_strongly_measurable
variables {α β : Type*} [measurable_space α] [measurable_space β] {f : α → β}

/-- In a space with second countable topology, measurable implies strongly measurable. -/
lemma _root_.measurable.strongly_measurable [emetric_space β] [opens_measurable_space β]
  [second_countable_topology β] (hf : measurable f) :
  strongly_measurable f :=
begin
  rcases is_empty_or_nonempty β; resetI,
  { exact subsingleton.strongly_measurable f, },
  { inhabit β,
    exact ⟨simple_func.approx_on f hf set.univ default (set.mem_univ _),
      λ x, simple_func.tendsto_approx_on hf (set.mem_univ _) (by simp)⟩, },
end

lemma strongly_measurable_id [emetric_space α] [opens_measurable_space α]
  [second_countable_topology α] :
  strongly_measurable (id : α → α) :=
measurable_id.strongly_measurable

/-- In a space with second countable topology, strongly measurable and measurable are equivalent. -/
lemma strongly_measurable_iff_measurable [metric_space β] [borel_space β]
  [second_countable_topology β] :
  strongly_measurable f ↔ measurable f :=
⟨λ h, h.measurable, λ h, measurable.strongly_measurable h⟩

end second_countable_strongly_measurable

lemma ae_strongly_measurable_const {α β} {m : measurable_space α} {μ : measure α}
  [topological_space β] {b : β} :
  ae_strongly_measurable (λ a : α, b) μ :=
strongly_measurable_const.ae_strongly_measurable

namespace ae_strongly_measurable

variables {α β : Type*} {m0 : measurable_space α} {μ : measure α} {f g : α → β}
  [topological_space β]

protected noncomputable def mk (f : α → β) (hf : ae_strongly_measurable f μ) : α → β := hf.some

lemma strongly_measurable_mk (hf : ae_strongly_measurable f μ) : strongly_measurable (hf.mk f) :=
hf.some_spec.1

lemma ae_eq_mk (hf : ae_strongly_measurable f μ) : f =ᵐ[μ] hf.mk f :=
hf.some_spec.2

protected lemma ae_measurable {β} [measurable_space β] [metric_space β] [borel_space β] {f : α → β}
  (hf : ae_strongly_measurable f μ) :
  ae_measurable f μ :=
⟨hf.mk f, hf.strongly_measurable_mk.measurable, hf.ae_eq_mk⟩

protected lemma ae_measurable_ennreal {f : α → ℝ≥0∞} (hf : ae_strongly_measurable f μ) :
  ae_measurable f μ :=
⟨hf.mk f, hf.strongly_measurable_mk.measurable_ennreal, hf.ae_eq_mk⟩

section arithmetic

@[to_additive]
protected lemma mul [has_mul β] [has_continuous_mul β]
  (hf : ae_strongly_measurable f μ) (hg : ae_strongly_measurable g μ) :
  ae_strongly_measurable (f * g) μ :=
⟨(hf.mk f) * (hg.mk g), hf.strongly_measurable_mk.mul hg.strongly_measurable_mk,
  hf.ae_eq_mk.mul hg.ae_eq_mk⟩

attribute [to_additive] ae_strongly_measurable.mul

@[to_additive]
protected lemma inv [group β] [topological_group β] (hf : ae_strongly_measurable f μ) :
  ae_strongly_measurable f⁻¹ μ :=
⟨(hf.mk f)⁻¹, hf.strongly_measurable_mk.inv, hf.ae_eq_mk.inv⟩

protected lemma sub [add_group β] [topological_add_group β]
  (hf : ae_strongly_measurable f μ) (hg : ae_strongly_measurable g μ) :
  ae_strongly_measurable (f - g) μ :=
⟨(hf.mk f) - (hg.mk g), hf.strongly_measurable_mk.sub hg.strongly_measurable_mk,
  hf.ae_eq_mk.sub hg.ae_eq_mk⟩

lemma _root_.filter.eventually_eq.const_smul {α β 𝕜} [has_scalar 𝕜 β] {l : filter α} {f g : α → β}
  (h : f =ᶠ[l] g) (c : 𝕜) :
  c • f =ᶠ[l] c • g :=
by { filter_upwards [h] with x hx, rw [pi.smul_apply, pi.smul_apply, hx], }

lemma _root_.filter.eventually_eq.smul {α β 𝕜} [has_scalar 𝕜 β] {l : filter α} {f f' : α → 𝕜}
  {g g' : α → β} (hf : f =ᶠ[l] f') (hg : g =ᶠ[l] g') :
  f • g =ᶠ[l] f' • g' :=
by { filter_upwards [hf, hg] with x hfx hgx, rw [pi.smul_apply', pi.smul_apply', hfx, hgx], }

protected lemma const_smul {𝕜} [semiring 𝕜] [topological_space 𝕜] [add_comm_monoid β] [module 𝕜 β]
  [has_continuous_smul 𝕜 β] (hf : ae_strongly_measurable f μ) (c : 𝕜) :
  ae_strongly_measurable (c • f) μ :=
⟨c • (hf.mk f), hf.strongly_measurable_mk.const_smul c, hf.ae_eq_mk.const_smul c⟩

end arithmetic

section order

lemma _root_.filter.eventually_eq.sup {α β} [has_sup β] {l : filter α} {f f' g g' : α → β}
  (hf : f =ᶠ[l] f') (hg : g =ᶠ[l] g') :
  f ⊔ g =ᶠ[l] f' ⊔ g' :=
by { filter_upwards [hf, hg] with x hfx hgx, rw [pi.sup_apply, pi.sup_apply, hfx, hgx], }

lemma _root_.filter.eventually_eq.inf {α β} [has_inf β] {l : filter α} {f f' g g' : α → β}
  (hf : f =ᶠ[l] f') (hg : g =ᶠ[l] g') :
  f ⊓ g =ᶠ[l] f' ⊓ g' :=
by { filter_upwards [hf, hg] with x hfx hgx, rw [pi.inf_apply, pi.inf_apply, hfx, hgx], }

protected lemma sup [has_sup β] [has_continuous_sup β] (hf : ae_strongly_measurable f μ)
  (hg : ae_strongly_measurable g μ) :
  ae_strongly_measurable (f ⊔ g) μ :=
⟨(hf.mk f) ⊔ (hg.mk g), hf.strongly_measurable_mk.sup hg.strongly_measurable_mk,
  hf.ae_eq_mk.sup hg.ae_eq_mk⟩

protected lemma inf [has_inf β] [has_continuous_inf β] (hf : ae_strongly_measurable f μ)
  (hg : ae_strongly_measurable g μ) :
  ae_strongly_measurable (f ⊓ g) μ :=
⟨(hf.mk f) ⊓ (hg.mk g), hf.strongly_measurable_mk.inf hg.strongly_measurable_mk,
  hf.ae_eq_mk.inf hg.ae_eq_mk⟩

end order

end ae_strongly_measurable

/-! ## Finitely strongly measurable functions -/

lemma fin_strongly_measurable_zero {α β} {m : measurable_space α} {μ : measure α} [has_zero β]
  [topological_space β] :
  fin_strongly_measurable (0 : α → β) μ :=
⟨0, by simp only [pi.zero_apply, simple_func.coe_zero, support_zero', measure_empty,
    with_top.zero_lt_top, forall_const],
  λ n, tendsto_const_nhds⟩

namespace fin_strongly_measurable

variables {α β : Type*} {m0 : measurable_space α} {μ : measure α} {f g : α → β}

lemma ae_fin_strongly_measurable [has_zero β] [topological_space β]
  (hf : fin_strongly_measurable f μ) :
  ae_fin_strongly_measurable f μ :=
⟨f, hf, ae_eq_refl f⟩

section sequence
variables [has_zero β] [topological_space β] (hf : fin_strongly_measurable f μ)

/-- A sequence of simple functions such that `∀ x, tendsto (λ n, hf.approx n x) at_top (𝓝 (f x))`
and `∀ n, μ (support (hf.approx n)) < ∞`. These properties are given by
`fin_strongly_measurable.tendsto_approx` and `fin_strongly_measurable.fin_support_approx`. -/
protected noncomputable def approx : ℕ → α →ₛ β := hf.some

protected lemma fin_support_approx : ∀ n, μ (support (hf.approx n)) < ∞ := hf.some_spec.1

protected lemma tendsto_approx : ∀ x, tendsto (λ n, hf.approx n x) at_top (𝓝 (f x)) :=
hf.some_spec.2

end sequence

protected lemma strongly_measurable [has_zero β] [topological_space β]
  (hf : fin_strongly_measurable f μ) :
  strongly_measurable f :=
⟨hf.approx, hf.tendsto_approx⟩

lemma exists_set_sigma_finite [has_zero β] [topological_space β] [t2_space β]
  (hf : fin_strongly_measurable f μ) :
  ∃ t, measurable_set t ∧ (∀ x ∈ tᶜ, f x = 0) ∧ sigma_finite (μ.restrict t) :=
begin
  rcases hf with ⟨fs, hT_lt_top, h_approx⟩,
  let T := λ n, support (fs n),
  have hT_meas : ∀ n, measurable_set (T n), from λ n, simple_func.measurable_set_support (fs n),
  let t := ⋃ n, T n,
  refine ⟨t, measurable_set.Union hT_meas, _, _⟩,
  { have h_fs_zero : ∀ n, ∀ x ∈ tᶜ, fs n x = 0,
    { intros n x hxt,
      rw [set.mem_compl_iff, set.mem_Union, not_exists] at hxt,
      simpa using (hxt n), },
    refine λ x hxt, tendsto_nhds_unique (h_approx x) _,
    rw funext (λ n, h_fs_zero n x hxt),
    exact tendsto_const_nhds, },
  { refine ⟨⟨⟨λ n, tᶜ ∪ T n, λ n, trivial, λ n, _, _⟩⟩⟩,
    { rw [measure.restrict_apply' (measurable_set.Union hT_meas), set.union_inter_distrib_right,
        set.compl_inter_self t, set.empty_union],
      exact (measure_mono (set.inter_subset_left _ _)).trans_lt (hT_lt_top n), },
    { rw ← set.union_Union tᶜ T,
      exact set.compl_union_self _ } }
end

/-- A finitely strongly measurable function is measurable. -/
protected lemma measurable [has_zero β] [metric_space β] [measurable_space β] [borel_space β]
  (hf : fin_strongly_measurable f μ) :
  measurable f :=
hf.strongly_measurable.measurable

protected lemma measurable_ennreal {f : α → ℝ≥0∞} (hf : fin_strongly_measurable f μ) :
  measurable f :=
hf.strongly_measurable.measurable_ennreal

section arithmetic
variables [topological_space β]

protected lemma mul [monoid_with_zero β] [no_zero_divisors β] [has_continuous_mul β]
  (hf : fin_strongly_measurable f μ) (hg : fin_strongly_measurable g μ) :
  fin_strongly_measurable (f * g) μ :=
begin
  refine ⟨λ n, hf.approx n * hg.approx n, _, λ x, (hf.tendsto_approx x).mul (hg.tendsto_approx x)⟩,
  intro n,
  rw (_ : support ⇑(hf.approx n * hg.approx n) = support (hf.approx n) ∩ support (hg.approx n)),
  { exact measure_inter_lt_top_of_left_ne_top (hf.fin_support_approx n).ne,},
  { exact function.support_mul _ _, },
end

protected lemma add [add_monoid β] [has_continuous_add β]
  (hf : fin_strongly_measurable f μ) (hg : fin_strongly_measurable g μ) :
  fin_strongly_measurable (f + g) μ :=
⟨λ n, hf.approx n + hg.approx n,
  λ n, (measure_mono (function.support_add _ _)).trans_lt ((measure_union_le _ _).trans_lt
    (ennreal.add_lt_top.mpr ⟨hf.fin_support_approx n, hg.fin_support_approx n⟩)),
  λ x, (hf.tendsto_approx x).add (hg.tendsto_approx x)⟩

protected lemma neg [add_group β] [topological_add_group β] (hf : fin_strongly_measurable f μ) :
  fin_strongly_measurable (-f) μ :=
begin
  refine ⟨λ n, -hf.approx n, λ n, _, λ x, (hf.tendsto_approx x).neg⟩,
  suffices : μ (function.support (λ x, - (hf.approx n) x)) < ∞, by convert this,
  rw function.support_neg (hf.approx n),
  exact hf.fin_support_approx n,
end

protected lemma sub [add_group β] [has_continuous_sub β]
  (hf : fin_strongly_measurable f μ) (hg : fin_strongly_measurable g μ) :
  fin_strongly_measurable (f - g) μ :=
⟨λ n, hf.approx n - hg.approx n,
  λ n, (measure_mono (function.support_sub _ _)).trans_lt ((measure_union_le _ _).trans_lt
    (ennreal.add_lt_top.mpr ⟨hf.fin_support_approx n, hg.fin_support_approx n⟩)),
  λ x, (hf.tendsto_approx x).sub (hg.tendsto_approx x)⟩

lemma support_const_smul_of_ne_zero {R M} [semiring R] [add_comm_monoid M] [module R M]
  [no_zero_smul_divisors R M] (c : R) (g : α → M) (hc : c ≠ 0) :
  support (c • g) = support g :=
by { ext, simp only [hc, mem_support, pi.smul_apply, ne.def, smul_eq_zero, false_or], }

protected lemma const_smul {𝕜} [semiring 𝕜] [topological_space 𝕜] [add_comm_monoid β] [module 𝕜 β]
  [no_zero_smul_divisors 𝕜 β] [has_continuous_smul 𝕜 β]
  (hf : fin_strongly_measurable f μ) (c : 𝕜) :
  fin_strongly_measurable (c • f) μ :=
begin
  refine ⟨λ n, c • (hf.approx n), λ n, _, λ x, (hf.tendsto_approx x).const_smul c⟩,
  rw simple_func.coe_smul,
  by_cases hc : c = 0,
  { simp only [hc, zero_smul, support_zero', measure_empty, with_top.zero_lt_top], },
  { rw support_const_smul_of_ne_zero c (hf.approx n) hc,
    exact hf.fin_support_approx n, },
end

end arithmetic

section order
variables [topological_space β] [has_zero β]

protected lemma sup [semilattice_sup β] [has_continuous_sup β]
  (hf : fin_strongly_measurable f μ) (hg : fin_strongly_measurable g μ) :
  fin_strongly_measurable (f ⊔ g) μ :=
begin
  refine ⟨λ n, hf.approx n ⊔ hg.approx n, λ n, _,
    λ x, (hf.tendsto_approx x).sup_right (hg.tendsto_approx x)⟩,
  refine (measure_mono (support_sup _ _)).trans_lt _,
  exact measure_union_lt_top_iff.mpr ⟨hf.fin_support_approx n, hg.fin_support_approx n⟩,
end

protected lemma inf [semilattice_inf β] [has_continuous_inf β]
  (hf : fin_strongly_measurable f μ) (hg : fin_strongly_measurable g μ) :
  fin_strongly_measurable (f ⊓ g) μ :=
begin
  refine ⟨λ n, hf.approx n ⊓ hg.approx n, λ n, _,
    λ x, (hf.tendsto_approx x).inf_right (hg.tendsto_approx x)⟩,
  refine (measure_mono (support_inf _ _)).trans_lt _,
  exact measure_union_lt_top_iff.mpr ⟨hf.fin_support_approx n, hg.fin_support_approx n⟩,
end

end order

end fin_strongly_measurable

lemma fin_strongly_measurable_iff_strongly_measurable_and_exists_set_sigma_finite {α β} {f : α → β}
  [topological_space β] [t2_space β] [has_zero β] {m : measurable_space α} {μ : measure α} :
  fin_strongly_measurable f μ ↔ (strongly_measurable f
    ∧ (∃ t, measurable_set t ∧ (∀ x ∈ tᶜ, f x = 0) ∧ sigma_finite (μ.restrict t))) :=
⟨λ hf, ⟨hf.strongly_measurable, hf.exists_set_sigma_finite⟩,
  λ hf, hf.1.fin_strongly_measurable_of_set_sigma_finite hf.2.some_spec.1 hf.2.some_spec.2.1
    hf.2.some_spec.2.2⟩

lemma ae_fin_strongly_measurable_zero {α β} {m : measurable_space α} (μ : measure α) [has_zero β]
  [topological_space β] :
  ae_fin_strongly_measurable (0 : α → β) μ :=
⟨0, fin_strongly_measurable_zero, eventually_eq.rfl⟩

namespace ae_fin_strongly_measurable

variables {α β : Type*} {m : measurable_space α} {μ : measure α} [topological_space β]
  {f g : α → β}

section mk
variables [has_zero β]

protected noncomputable def mk (f : α → β) (hf : ae_fin_strongly_measurable f μ) : α → β := hf.some

lemma fin_strongly_measurable_mk (hf : ae_fin_strongly_measurable f μ) :
  fin_strongly_measurable (hf.mk f) μ :=
hf.some_spec.1

lemma ae_eq_mk (hf : ae_fin_strongly_measurable f μ) : f =ᵐ[μ] hf.mk f :=
hf.some_spec.2

protected lemma ae_measurable {β} [has_zero β] [measurable_space β] [metric_space β] [borel_space β]
  {f : α → β} (hf : ae_fin_strongly_measurable f μ) :
  ae_measurable f μ :=
⟨hf.mk f, hf.fin_strongly_measurable_mk.measurable, hf.ae_eq_mk⟩

protected lemma ae_measurable_ennreal {f : α → ℝ≥0∞} (hf : ae_fin_strongly_measurable f μ) :
  ae_measurable f μ :=
⟨hf.mk f, hf.fin_strongly_measurable_mk.measurable_ennreal, hf.ae_eq_mk⟩

end mk

section arithmetic

protected lemma mul [monoid_with_zero β] [no_zero_divisors β] [has_continuous_mul β]
  (hf : ae_fin_strongly_measurable f μ) (hg : ae_fin_strongly_measurable g μ) :
  ae_fin_strongly_measurable (f * g) μ :=
⟨hf.mk f * hg.mk g, hf.fin_strongly_measurable_mk.mul hg.fin_strongly_measurable_mk,
  hf.ae_eq_mk.mul hg.ae_eq_mk⟩

protected lemma add [add_monoid β] [has_continuous_add β]
  (hf : ae_fin_strongly_measurable f μ) (hg : ae_fin_strongly_measurable g μ) :
  ae_fin_strongly_measurable (f + g) μ :=
⟨hf.mk f + hg.mk g, hf.fin_strongly_measurable_mk.add hg.fin_strongly_measurable_mk,
  hf.ae_eq_mk.add hg.ae_eq_mk⟩

protected lemma neg [add_group β] [topological_add_group β] (hf : ae_fin_strongly_measurable f μ) :
  ae_fin_strongly_measurable (-f) μ :=
⟨-hf.mk f, hf.fin_strongly_measurable_mk.neg, hf.ae_eq_mk.neg⟩

protected lemma sub [add_group β] [has_continuous_sub β]
  (hf : ae_fin_strongly_measurable f μ) (hg : ae_fin_strongly_measurable g μ) :
  ae_fin_strongly_measurable (f - g) μ :=
⟨hf.mk f - hg.mk g, hf.fin_strongly_measurable_mk.sub hg.fin_strongly_measurable_mk,
  hf.ae_eq_mk.sub hg.ae_eq_mk⟩

protected lemma const_smul {𝕜} [semiring 𝕜] [topological_space 𝕜] [add_comm_monoid β] [module 𝕜 β]
  [no_zero_smul_divisors 𝕜 β] [has_continuous_smul 𝕜 β]
  (hf : ae_fin_strongly_measurable f μ) (c : 𝕜) :
  ae_fin_strongly_measurable (c • f) μ :=
⟨c • hf.mk f, hf.fin_strongly_measurable_mk.const_smul c, hf.ae_eq_mk.const_smul c⟩

end arithmetic

section order
variables [has_zero β]

protected lemma sup [semilattice_sup β] [has_continuous_sup β]
  (hf : ae_fin_strongly_measurable f μ) (hg : ae_fin_strongly_measurable g μ) :
  ae_fin_strongly_measurable (f ⊔ g) μ :=
⟨hf.mk f ⊔ hg.mk g, hf.fin_strongly_measurable_mk.sup hg.fin_strongly_measurable_mk,
  hf.ae_eq_mk.sup hg.ae_eq_mk⟩

protected lemma inf [semilattice_inf β] [has_continuous_inf β]
  (hf : ae_fin_strongly_measurable f μ) (hg : ae_fin_strongly_measurable g μ) :
  ae_fin_strongly_measurable (f ⊓ g) μ :=
⟨hf.mk f ⊓ hg.mk g, hf.fin_strongly_measurable_mk.inf hg.fin_strongly_measurable_mk,
  hf.ae_eq_mk.inf hg.ae_eq_mk⟩

end order

variables [has_zero β] [t2_space β]

lemma exists_set_sigma_finite (hf : ae_fin_strongly_measurable f μ) :
  ∃ t, measurable_set t ∧ f =ᵐ[μ.restrict tᶜ] 0 ∧ sigma_finite (μ.restrict t) :=
begin
  rcases hf with ⟨g, hg, hfg⟩,
  obtain ⟨t, ht, hgt_zero, htμ⟩ := hg.exists_set_sigma_finite,
  refine ⟨t, ht, _, htμ⟩,
  refine eventually_eq.trans (ae_restrict_of_ae hfg) _,
  rw [eventually_eq, ae_restrict_iff' ht.compl],
  exact eventually_of_forall hgt_zero,
end

/-- A measurable set `t` such that `f =ᵐ[μ.restrict tᶜ] 0` and `sigma_finite (μ.restrict t)`. -/
def sigma_finite_set (hf : ae_fin_strongly_measurable f μ) : set α :=
hf.exists_set_sigma_finite.some

protected lemma measurable_set (hf : ae_fin_strongly_measurable f μ) :
  measurable_set hf.sigma_finite_set :=
hf.exists_set_sigma_finite.some_spec.1

lemma ae_eq_zero_compl (hf : ae_fin_strongly_measurable f μ) :
  f =ᵐ[μ.restrict hf.sigma_finite_setᶜ] 0 :=
hf.exists_set_sigma_finite.some_spec.2.1

instance sigma_finite_restrict (hf : ae_fin_strongly_measurable f μ) :
  sigma_finite (μ.restrict hf.sigma_finite_set) :=
hf.exists_set_sigma_finite.some_spec.2.2

end ae_fin_strongly_measurable

section second_countable_topology

variables {α G : Type*} {p : ℝ≥0∞} {m m0 : measurable_space α} {μ : measure α}
  [normed_group G] [measurable_space G] [borel_space G] [second_countable_topology G]
  {f : α → G}

/-- In a space with second countable topology and a sigma-finite measure, `fin_strongly_measurable`
  and `measurable` are equivalent. -/
lemma fin_strongly_measurable_iff_measurable {m0 : measurable_space α} (μ : measure α)
  [sigma_finite μ] :
  fin_strongly_measurable f μ ↔ measurable f :=
⟨λ h, h.measurable, λ h, (measurable.strongly_measurable h).fin_strongly_measurable μ⟩

/-- In a space with second countable topology and a sigma-finite measure,
  `ae_fin_strongly_measurable` and `ae_measurable` are equivalent. -/
lemma ae_fin_strongly_measurable_iff_ae_measurable {m0 : measurable_space α} (μ : measure α)
  [sigma_finite μ] :
  ae_fin_strongly_measurable f μ ↔ ae_measurable f μ :=
by simp_rw [ae_fin_strongly_measurable, ae_measurable, fin_strongly_measurable_iff_measurable]

lemma mem_ℒp.fin_strongly_measurable_of_measurable (hf : mem_ℒp f p μ) (hf_meas : measurable f)
  (hp_ne_zero : p ≠ 0) (hp_ne_top : p ≠ ∞) :
  fin_strongly_measurable f μ :=
begin
  let fs := simple_func.approx_on f hf_meas set.univ 0 (set.mem_univ _),
  refine ⟨fs, _, _⟩,
  { have h_fs_Lp : ∀ n, mem_ℒp (fs n) p μ, from simple_func.mem_ℒp_approx_on_univ hf_meas hf,
    exact λ n, (fs n).measure_support_lt_top_of_mem_ℒp (h_fs_Lp n) hp_ne_zero hp_ne_top, },
  { exact λ x, simple_func.tendsto_approx_on hf_meas (set.mem_univ 0) (by simp), },
end

lemma mem_ℒp.ae_fin_strongly_measurable (hf : mem_ℒp f p μ) (hp_ne_zero : p ≠ 0)
  (hp_ne_top : p ≠ ∞) :
  ae_fin_strongly_measurable f μ :=
⟨hf.ae_measurable.mk f,
  ((mem_ℒp_congr_ae hf.ae_measurable.ae_eq_mk).mp hf).fin_strongly_measurable_of_measurable
    hf.ae_measurable.measurable_mk hp_ne_zero hp_ne_top,
  hf.ae_measurable.ae_eq_mk⟩

lemma integrable.ae_fin_strongly_measurable (hf : integrable f μ) :
  ae_fin_strongly_measurable f μ :=
(mem_ℒp_one_iff_integrable.mpr hf).ae_fin_strongly_measurable one_ne_zero ennreal.coe_ne_top

lemma Lp.fin_strongly_measurable (f : Lp G p μ) (hp_ne_zero : p ≠ 0) (hp_ne_top : p ≠ ∞) :
  fin_strongly_measurable f μ :=
(Lp.mem_ℒp f).fin_strongly_measurable_of_measurable (Lp.measurable f) hp_ne_zero hp_ne_top

end second_countable_topology






section

variables {α β : Type*} {m : measurable_space α} {μ : measure α} [topological_space β]

variables (β μ)
def measure.ae_str_meas_setoid : setoid {f : α → β // ae_strongly_measurable f μ} :=
⟨λf g, (f : α → β) =ᵐ[μ] g, λ f, ae_eq_refl f, λ f g, ae_eq_symm, λ f g h, ae_eq_trans⟩

def ae_str_meas : Type* := quotient (μ.ae_str_meas_setoid β)
variables {β μ}

notation α ` →ₛₘ[`:25 μ `] ` β := ae_str_meas β μ

namespace ae_str_meas
variables {γ δ : Type*} [topological_space γ] [topological_space δ]

/-- Construct the equivalence class `[f]` of an almost everywhere strongly measurable function `f`,
  based on the equivalence relation of being almost everywhere equal. -/
def mk (f : α → β) (hf : ae_strongly_measurable f μ) : α →ₛₘ[μ] β := quotient.mk' ⟨f, hf⟩

/-- A measurable representative of an `ae_eq_fun` [f] -/
noncomputable
instance : has_coe_to_fun (α →ₛₘ[μ] β) (λ _, α → β) :=
⟨λf, ae_strongly_measurable.mk _ (quotient.out' f : {f : α → β // ae_strongly_measurable f μ}).2⟩

protected lemma strongly_measurable (f : α →ₛₘ[μ] β) : strongly_measurable f :=
ae_strongly_measurable.strongly_measurable_mk _

protected lemma ae_strongly_measurable (f : α →ₛₘ[μ] β) : ae_strongly_measurable f μ :=
f.strongly_measurable.ae_strongly_measurable

@[simp] lemma quot_mk_eq_mk (f : α → β) (hf) :
  (quot.mk (@setoid.r _ $ μ.ae_str_meas_setoid β) ⟨f, hf⟩ : α →ₛₘ[μ] β) = mk f hf :=
rfl

@[simp] lemma mk_eq_mk {f g : α → β} {hf hg} :
  (mk f hf : α →ₛₘ[μ] β) = mk g hg ↔ f =ᵐ[μ] g :=
quotient.eq'

@[simp] lemma mk_coe_fn (f : α →ₛₘ[μ] β) : mk f f.ae_strongly_measurable = f :=
begin
  conv_rhs { rw ← quotient.out_eq' f },
  set g : {f : α → β // ae_strongly_measurable f μ} := quotient.out' f with hg,
  have : g = ⟨g.1, g.2⟩ := subtype.eq rfl,
  rw [this, ← mk, mk_eq_mk],
  exact (ae_strongly_measurable.ae_eq_mk _).symm,
end

@[ext] lemma ext {f g : α →ₛₘ[μ] β} (h : f =ᵐ[μ] g) : f = g :=
by rwa [← f.mk_coe_fn, ← g.mk_coe_fn, mk_eq_mk]

lemma ext_iff {f g : α →ₛₘ[μ] β} : f = g ↔ f =ᵐ[μ] g :=
⟨λ h, by rw h, λ h, ext h⟩

lemma coe_fn_mk (f : α → β) (hf) : (mk f hf : α →ₛₘ[μ] β) =ᵐ[μ] f :=
begin
  apply (ae_strongly_measurable.ae_eq_mk _).symm.trans,
  exact @quotient.mk_out' _ (μ.ae_str_meas_setoid β) (⟨f, hf⟩ : {f // ae_strongly_measurable f μ})
end

@[elab_as_eliminator]
lemma induction_on (f : α →ₛₘ[μ] β) {p : (α →ₛₘ[μ] β) → Prop} (H : ∀ f hf, p (mk f hf)) : p f :=
quotient.induction_on' f $ subtype.forall.2 H

@[elab_as_eliminator]
lemma induction_on₂ {α' β' : Type*} [measurable_space α'] [topological_space β'] {μ' : measure α'}
  (f : α →ₛₘ[μ] β) (f' : α' →ₛₘ[μ'] β') {p : (α →ₛₘ[μ] β) → (α' →ₛₘ[μ'] β') → Prop}
  (H : ∀ f hf f' hf', p (mk f hf) (mk f' hf')) :
  p f f' :=
induction_on f $ λ f hf, induction_on f' $ H f hf

@[elab_as_eliminator]
lemma induction_on₃ {α' β' : Type*} [measurable_space α'] [topological_space β'] {μ' : measure α'}
  {α'' β'' : Type*} [measurable_space α''] [topological_space β''] {μ'' : measure α''}
  (f : α →ₛₘ[μ] β) (f' : α' →ₛₘ[μ'] β') (f'' : α'' →ₛₘ[μ''] β'')
  {p : (α →ₛₘ[μ] β) → (α' →ₛₘ[μ'] β') → (α'' →ₛₘ[μ''] β'') → Prop}
  (H : ∀ f hf f' hf' f'' hf'', p (mk f hf) (mk f' hf') (mk f'' hf'')) :
  p f f' f'' :=
induction_on f $ λ f hf, induction_on₂ f' f'' $ H f hf

/-- Interpret `f : α →ₛₘ[μ] β` as a germ at `μ.ae` forgetting that `f` is almost everywhere
    strongly measurable. -/
def to_germ (f : α →ₛₘ[μ] β) : germ μ.ae β :=
quotient.lift_on' f (λ f, ((f : α → β) : germ μ.ae β)) $ λ f g H, germ.coe_eq.2 H

@[simp] lemma mk_to_germ (f : α → β) (hf) : (mk f hf : α →ₛₘ[μ] β).to_germ = f := rfl

lemma to_germ_eq (f : α →ₛₘ[μ] β) : f.to_germ = (f : α → β) :=
by rw [← mk_to_germ, mk_coe_fn]

lemma to_germ_injective : injective (to_germ : (α →ₛₘ[μ] β) → germ μ.ae β) :=
λ f g H, ext $ germ.coe_eq.1 $ by rwa [← to_germ_eq, ← to_germ_eq]

/-- Given a predicate `p` and an equivalence class `[f]`, return true if `p` holds of `f a`
    for almost all `a` -/
def lift_pred (p : β → Prop) (f : α →ₛₘ[μ] β) : Prop := f.to_germ.lift_pred p

/-- Given a relation `r` and equivalence class `[f]` and `[g]`, return true if `r` holds of
    `(f a, g a)` for almost all `a` -/
def lift_rel (r : β → γ → Prop) (f : α →ₛₘ[μ] β) (g : α →ₛₘ[μ] γ) : Prop :=
f.to_germ.lift_rel r g.to_germ

lemma lift_rel_mk_mk {r : β → γ → Prop} {f : α → β} {g : α → γ} {hf hg} :
  lift_rel r (mk f hf : α →ₛₘ[μ] β) (mk g hg) ↔ ∀ᵐ a ∂μ, r (f a) (g a) :=
iff.rfl

lemma lift_rel_iff_coe_fn {r : β → γ → Prop} {f : α →ₛₘ[μ] β} {g : α →ₛₘ[μ] γ} :
  lift_rel r f g ↔ ∀ᵐ a ∂μ, r (f a) (g a) :=
by rw [← lift_rel_mk_mk, mk_coe_fn, mk_coe_fn]

section order

instance [preorder β] : preorder (α →ₛₘ[μ] β) := preorder.lift to_germ

@[simp] lemma mk_le_mk [preorder β] {f g : α → β} (hf hg) :
  (mk f hf : α →ₛₘ[μ] β) ≤ mk g hg ↔ f ≤ᵐ[μ] g :=
iff.rfl

@[simp, norm_cast] lemma coe_fn_le [preorder β] {f g : α →ₛₘ[μ] β} :
  (f : α → β) ≤ᵐ[μ] g ↔ f ≤ g :=
lift_rel_iff_coe_fn.symm

instance [partial_order β] : partial_order (α →ₛₘ[μ] β) :=
partial_order.lift to_germ to_germ_injective

section lattice

section sup
variables [semilattice_sup β] [has_continuous_sup β]

noncomputable instance : has_sup (α →ₛₘ[μ] β) :=
⟨λ f g, mk (f ⊔ g) (f.ae_strongly_measurable.sup g.ae_strongly_measurable)⟩

lemma coe_fn_sup (f g : α →ₛₘ[μ] β) : ⇑(f ⊔ g) =ᵐ[μ] λ x, f x ⊔ g x := coe_fn_mk _ _

protected lemma le_sup_left (f g : α →ₛₘ[μ] β) : f ≤ f ⊔ g :=
by { rw ← coe_fn_le, filter_upwards [coe_fn_sup f g] with _ ha, rw ha, exact le_sup_left, }

protected lemma le_sup_right (f g : α →ₛₘ[μ] β) : g ≤ f ⊔ g :=
by { rw ← coe_fn_le, filter_upwards [coe_fn_sup f g] with _ ha, rw ha, exact le_sup_right, }

protected lemma sup_le (f g f' : α →ₛₘ[μ] β) (hf : f ≤ f') (hg : g ≤ f') : f ⊔ g ≤ f' :=
begin
  rw ← coe_fn_le at hf hg ⊢,
  filter_upwards [hf, hg, coe_fn_sup f g] with _ haf hag ha_sup,
  rw ha_sup,
  exact sup_le haf hag,
end

end sup

section inf
variables [semilattice_inf β] [has_continuous_inf β]

noncomputable instance : has_inf (α →ₛₘ[μ] β) :=
⟨λ f g, mk (f ⊓ g) (f.ae_strongly_measurable.inf g.ae_strongly_measurable)⟩

lemma coe_fn_inf (f g : α →ₛₘ[μ] β) : ⇑(f ⊓ g) =ᵐ[μ] λ x, f x ⊓ g x := coe_fn_mk _ _

protected lemma inf_le_left (f g : α →ₛₘ[μ] β) : f ⊓ g ≤ f :=
by { rw ← coe_fn_le, filter_upwards [coe_fn_inf f g] with _ ha, rw ha, exact inf_le_left, }

protected lemma inf_le_right (f g : α →ₛₘ[μ] β) : f ⊓ g ≤ g :=
by { rw ← coe_fn_le, filter_upwards [coe_fn_inf f g] with _ ha, rw ha, exact inf_le_right, }

protected lemma le_inf (f' f g : α →ₛₘ[μ] β) (hf : f' ≤ f) (hg : f' ≤ g) : f' ≤ f ⊓ g :=
begin
  rw ← coe_fn_le at hf hg ⊢,
  filter_upwards [hf, hg, coe_fn_inf f g] with _ haf hag ha_inf,
  rw ha_inf,
  exact le_inf haf hag,
end

end inf

noncomputable instance [lattice β] [topological_lattice β] : lattice (α →ₛₘ[μ] β) :=
{ sup           := has_sup.sup,
  le_sup_left   := ae_str_meas.le_sup_left,
  le_sup_right  := ae_str_meas.le_sup_right,
  sup_le        := ae_str_meas.sup_le,
  inf           := has_inf.inf,
  inf_le_left   := ae_str_meas.inf_le_left,
  inf_le_right  := ae_str_meas.inf_le_right,
  le_inf        := ae_str_meas.le_inf,
  ..ae_str_meas.partial_order}

end lattice

end order

variable (α)
/-- The equivalence class of a constant function: `[λ a : α, b]`, based on the equivalence relation
of being almost everywhere equal -/
def const (b : β) : α →ₛₘ[μ] β := mk (λ _, b) ae_strongly_measurable_const

lemma coe_fn_const (b : β) : (const α b : α →ₛₘ[μ] β) =ᵐ[μ] function.const α b :=
coe_fn_mk _ _

variable {α}

instance [inhabited β] : inhabited (α →ₛₘ[μ] β) := ⟨const α default⟩

@[to_additive] instance [has_one β] : has_one (α →ₛₘ[μ] β) := ⟨const α 1⟩
@[to_additive] lemma one_def [has_one β] :
  (1 : α →ₛₘ[μ] β) = mk (λ _, 1) ae_strongly_measurable_const := rfl
@[to_additive] lemma coe_fn_one [has_one β] : ⇑(1 : α →ₛₘ[μ] β) =ᵐ[μ] 1 := coe_fn_const _ _
@[simp, to_additive] lemma one_to_germ [has_one β] : (1 : α →ₛₘ[μ] β).to_germ = 1 := rfl

section monoid
variables [monoid γ] [has_continuous_mul γ]

@[to_additive] noncomputable instance : has_mul (α →ₛₘ[μ] γ) :=
⟨λ f g, mk (f * g) (f.ae_strongly_measurable.mul g.ae_strongly_measurable)⟩

@[simp, to_additive] lemma mk_mul_mk (f g : α → γ) (hf hg) :
  (mk f hf : α →ₛₘ[μ] γ) * (mk g hg) = mk (f * g) (hf.mul hg) :=
begin
  change mk ((mk f hf) * (mk g hg)) _ = mk (f * g) (hf.mul hg),
  simp only [mk_eq_mk],
  exact (coe_fn_mk f hf).mul (coe_fn_mk g hg),
end

@[to_additive] lemma coe_fn_mul (f g : α →ₛₘ[μ] γ) : ⇑(f * g) =ᵐ[μ] f * g := coe_fn_mk _ _

@[simp, to_additive] lemma mul_to_germ (f g : α →ₛₘ[μ] γ) :
  (f * g).to_germ = f.to_germ * g.to_germ :=
begin
  change (mk (f * g) _).to_germ = f.to_germ * g.to_germ,
  rw [mk_to_germ, to_germ_eq, to_germ_eq, germ.coe_mul],
end

@[to_additive] noncomputable instance : monoid (α →ₛₘ[μ] γ) :=
to_germ_injective.monoid to_germ one_to_germ mul_to_germ

end monoid

@[to_additive] noncomputable instance comm_monoid [comm_monoid γ] [has_continuous_mul γ] :
  comm_monoid (α →ₛₘ[μ] γ) :=
to_germ_injective.comm_monoid to_germ one_to_germ mul_to_germ

section group

variables [group γ] [topological_group γ]

@[to_additive] noncomputable instance : has_inv (α →ₛₘ[μ] γ) :=
⟨λ f, mk f⁻¹ f.ae_strongly_measurable.inv⟩

@[simp, to_additive] lemma inv_mk (f : α → γ) (hf) : (mk f hf : α →ₛₘ[μ] γ)⁻¹ = mk f⁻¹ hf.inv :=
begin
  change mk (mk f hf)⁻¹ _ = mk f⁻¹ hf.inv,
  simp only [mk_eq_mk],
  exact (coe_fn_mk f hf).inv,
end

@[to_additive] lemma coe_fn_inv (f : α →ₛₘ[μ] γ) : ⇑(f⁻¹) =ᵐ[μ] f⁻¹ := coe_fn_mk _ _

@[to_additive] lemma inv_to_germ (f : α →ₛₘ[μ] γ) : (f⁻¹).to_germ = (f.to_germ)⁻¹ :=
begin
  change (mk f⁻¹ _).to_germ = (f.to_germ)⁻¹,
  rw [mk_to_germ, to_germ_eq, germ.coe_inv],
end

end group

section add_group
variables [add_group γ] [topological_add_group γ]

noncomputable instance : has_sub (α →ₛₘ[μ] γ) :=
⟨λ f g, mk (f - g) (f.ae_strongly_measurable.sub g.ae_strongly_measurable)⟩

@[simp] lemma mk_sub_mk (f g : α → γ) (hf hg) :
  (mk f hf : α →ₛₘ[μ] γ) - (mk g hg) = mk (f - g) (ae_strongly_measurable.sub hf hg) :=
begin
  change mk ((mk f hf) - (mk g hg)) _ = mk (f - g) (hf.sub hg),
  simp only [mk_eq_mk],
  exact (coe_fn_mk f hf).sub (coe_fn_mk g hg),
end

lemma coe_fn_sub (f g : α →ₛₘ[μ] γ) : ⇑(f - g) =ᵐ[μ] f - g := coe_fn_mk _ _

lemma sub_to_germ (f g : α →ₛₘ[μ] γ) : (f - g).to_germ = f.to_germ - g.to_germ :=
begin
  change (mk (f - g) _).to_germ = f.to_germ - g.to_germ,
  rw [mk_to_germ, to_germ_eq, to_germ_eq, germ.coe_sub],
end

noncomputable instance : add_group (α →ₛₘ[μ] γ) :=
to_germ_injective.add_group _ zero_to_germ add_to_germ neg_to_germ sub_to_germ

end add_group

noncomputable
instance [add_comm_group γ] [topological_add_group γ] : add_comm_group (α →ₛₘ[μ] γ) :=
{ .. ae_str_meas.add_group, .. ae_str_meas.add_comm_monoid }

section module

variables {𝕜 : Type*} [semiring 𝕜] [topological_space 𝕜]
variables [add_comm_monoid γ] [module 𝕜 γ] [has_continuous_smul 𝕜 γ]

noncomputable instance : has_scalar 𝕜 (α →ₛₘ[μ] γ) :=
⟨λ c f, mk (c • f) (f.ae_strongly_measurable.const_smul c)⟩

@[simp] lemma smul_mk (c : 𝕜) (f : α → γ) (hf) :
  c • (mk f hf : α →ₛₘ[μ] γ) = mk (c • f) (hf.const_smul _) :=
begin
  change mk (c • (mk f hf)) _ = mk (c • f) (hf.const_smul c),
  simp only [mk_eq_mk],
  refine (coe_fn_mk f hf).mono (λ x hx, _),
  rw [pi.smul_apply, pi.smul_apply, hx],
end

lemma coe_fn_smul (c : 𝕜) (f : α →ₛₘ[μ] γ) : ⇑(c • f) =ᵐ[μ] c • f := coe_fn_mk _ _

lemma smul_to_germ (c : 𝕜) (f : α →ₛₘ[μ] γ) : (c • f).to_germ = c • f.to_germ :=
begin
  change (mk (c • f) _).to_germ = c • f.to_germ,
  rw [mk_to_germ, to_germ_eq, germ.coe_smul],
end

noncomputable instance [has_continuous_add γ] : module 𝕜 (α →ₛₘ[μ] γ) :=
to_germ_injective.module 𝕜 ⟨@to_germ α γ _ μ _, zero_to_germ, add_to_germ⟩ smul_to_germ

end module

section lintegral
open ennreal

/-- For `f : α → ℝ≥0∞`, define `∫ [f]` to be `∫ f` -/
noncomputable def lintegral (f : α →ₛₘ[μ] ℝ≥0∞) : ℝ≥0∞ :=
quotient.lift_on' f (λf, ∫⁻ a, (f : α → ℝ≥0∞) a ∂μ) (assume f g, lintegral_congr_ae)

@[simp] lemma lintegral_mk (f : α → ℝ≥0∞) (hf) :
  (mk f hf : α →ₛₘ[μ] ℝ≥0∞).lintegral = ∫⁻ a, f a ∂μ := rfl

lemma lintegral_coe_fn (f : α →ₛₘ[μ] ℝ≥0∞) : ∫⁻ a, f a ∂μ = f.lintegral :=
by rw [← lintegral_mk, mk_coe_fn]

@[simp] lemma lintegral_zero : lintegral (0 : α →ₛₘ[μ] ℝ≥0∞) = 0 := lintegral_zero

@[simp] lemma lintegral_eq_zero_iff {f : α →ₛₘ[μ] ℝ≥0∞} : lintegral f = 0 ↔ f = 0 :=
begin
  refine induction_on f (λ f hf, _),
  rw [lintegral_mk, lintegral_eq_zero_iff' hf.ae_measurable_ennreal, zero_def, mk_eq_mk],
  refl,
end

lemma lintegral_add (f g : α →ₛₘ[μ] ℝ≥0∞) : lintegral (f + g) = lintegral f + lintegral g :=
induction_on₂ f g $ λ f hf g hg,
  by simp [lintegral_add' hf.ae_measurable_ennreal hg.ae_measurable_ennreal]

lemma lintegral_mono {f g : α →ₛₘ[μ] ℝ≥0∞} : f ≤ g → lintegral f ≤ lintegral g :=
induction_on₂ f g $ λ f hf g hg hfg, lintegral_mono_ae hfg

end lintegral

end ae_str_meas

end







section

variables {α β : Type*} {m : measurable_space α} {μ : measure α} [topological_space β]

variables (β μ)
def measure.ae_fin_str_meas_setoid [has_zero β] :
  setoid {f : α → β // ae_fin_strongly_measurable f μ} :=
⟨λf g, (f : α → β) =ᵐ[μ] g, λ f, ae_eq_refl f, λ f g, ae_eq_symm, λ f g h, ae_eq_trans⟩

def ae_fin_str_meas [has_zero β] : Type* := quotient (μ.ae_fin_str_meas_setoid β)
variables {β μ}

notation α ` →ₛₘ₀[`:25 μ `] ` β := ae_fin_str_meas β μ

namespace ae_fin_str_meas
variables {γ δ : Type*} [topological_space γ] [topological_space δ] [has_zero β]

/-- Construct the equivalence class `[f]` of an almost everywhere strongly measurable function `f`,
  based on the equivalence relation of being almost everywhere equal. -/
def mk (f : α → β) (hf : ae_fin_strongly_measurable f μ) : α →ₛₘ₀[μ] β := quotient.mk' ⟨f, hf⟩

/-- A measurable representative of an `ae_eq_fun` [f] -/
noncomputable
instance : has_coe_to_fun (α →ₛₘ₀[μ] β) (λ _, α → β) :=
⟨λf, ae_fin_strongly_measurable.mk _
  (quotient.out' f : {f : α → β // ae_fin_strongly_measurable f μ}).2⟩

protected lemma fin_strongly_measurable (f : α →ₛₘ₀[μ] β) : fin_strongly_measurable f μ :=
ae_fin_strongly_measurable.fin_strongly_measurable_mk _

protected lemma ae_fin_strongly_measurable (f : α →ₛₘ₀[μ] β) : ae_fin_strongly_measurable f μ :=
f.fin_strongly_measurable.ae_fin_strongly_measurable

@[simp] lemma quot_mk_eq_mk (f : α → β) (hf) :
  (quot.mk (@setoid.r _ $ μ.ae_fin_str_meas_setoid β) ⟨f, hf⟩ : α →ₛₘ₀[μ] β) = mk f hf :=
rfl

@[simp] lemma mk_eq_mk {f g : α → β} {hf hg} :
  (mk f hf : α →ₛₘ₀[μ] β) = mk g hg ↔ f =ᵐ[μ] g :=
quotient.eq'

@[simp] lemma mk_coe_fn (f : α →ₛₘ₀[μ] β) : mk f f.ae_fin_strongly_measurable = f :=
begin
  conv_rhs { rw ← quotient.out_eq' f },
  set g : {f : α → β // ae_fin_strongly_measurable f μ} := quotient.out' f with hg,
  have : g = ⟨g.1, g.2⟩ := subtype.eq rfl,
  rw [this, ← mk, mk_eq_mk],
  exact (ae_fin_strongly_measurable.ae_eq_mk _).symm,
end

@[ext] lemma ext {f g : α →ₛₘ₀[μ] β} (h : f =ᵐ[μ] g) : f = g :=
by rwa [← f.mk_coe_fn, ← g.mk_coe_fn, mk_eq_mk]

lemma ext_iff {f g : α →ₛₘ₀[μ] β} : f = g ↔ f =ᵐ[μ] g :=
⟨λ h, by rw h, λ h, ext h⟩

lemma coe_fn_mk (f : α → β) (hf) : (mk f hf : α →ₛₘ₀[μ] β) =ᵐ[μ] f :=
begin
  apply (ae_fin_strongly_measurable.ae_eq_mk _).symm.trans,
  exact @quotient.mk_out' _ (μ.ae_fin_str_meas_setoid β)
    (⟨f, hf⟩ : {f // ae_fin_strongly_measurable f μ})
end

@[elab_as_eliminator]
lemma induction_on (f : α →ₛₘ₀[μ] β) {p : (α →ₛₘ₀[μ] β) → Prop} (H : ∀ f hf, p (mk f hf)) : p f :=
quotient.induction_on' f $ subtype.forall.2 H

@[elab_as_eliminator]
lemma induction_on₂ {α' β' : Type*} [measurable_space α'] [topological_space β'] [has_zero β']
  {μ' : measure α'} (f : α →ₛₘ₀[μ] β) (f' : α' →ₛₘ₀[μ'] β')
  {p : (α →ₛₘ₀[μ] β) → (α' →ₛₘ₀[μ'] β') → Prop} (H : ∀ f hf f' hf', p (mk f hf) (mk f' hf')) :
  p f f' :=
induction_on f $ λ f hf, induction_on f' $ H f hf

@[elab_as_eliminator]
lemma induction_on₃ {α' β' : Type*} [measurable_space α'] [topological_space β'] [has_zero β']
  {μ' : measure α'} {α'' β'' : Type*} [measurable_space α''] [topological_space β''] [has_zero β'']
  {μ'' : measure α''} (f : α →ₛₘ₀[μ] β) (f' : α' →ₛₘ₀[μ'] β') (f'' : α'' →ₛₘ₀[μ''] β'')
  {p : (α →ₛₘ₀[μ] β) → (α' →ₛₘ₀[μ'] β') → (α'' →ₛₘ₀[μ''] β'') → Prop}
  (H : ∀ f hf f' hf' f'' hf'', p (mk f hf) (mk f' hf') (mk f'' hf'')) :
  p f f' f'' :=
induction_on f $ λ f hf, induction_on₂ f' f'' $ H f hf

/-- Interpret `f : α →ₛₘ₀[μ] β` as a germ at `μ.ae` forgetting that `f` is almost everywhere
    strongly measurable. -/
def to_germ (f : α →ₛₘ₀[μ] β) : germ μ.ae β :=
quotient.lift_on' f (λ f, ((f : α → β) : germ μ.ae β)) $ λ f g H, germ.coe_eq.2 H

@[simp] lemma mk_to_germ (f : α → β) (hf) : (mk f hf : α →ₛₘ₀[μ] β).to_germ = f := rfl

lemma to_germ_eq (f : α →ₛₘ₀[μ] β) : f.to_germ = (f : α → β) :=
by rw [← mk_to_germ, mk_coe_fn]

lemma to_germ_injective : injective (to_germ : (α →ₛₘ₀[μ] β) → germ μ.ae β) :=
λ f g H, ext $ germ.coe_eq.1 $ by rwa [← to_germ_eq, ← to_germ_eq]

/-- Given a predicate `p` and an equivalence class `[f]`, return true if `p` holds of `f a`
    for almost all `a` -/
def lift_pred (p : β → Prop) (f : α →ₛₘ₀[μ] β) : Prop := f.to_germ.lift_pred p

/-- Given a relation `r` and equivalence class `[f]` and `[g]`, return true if `r` holds of
    `(f a, g a)` for almost all `a` -/
def lift_rel [has_zero γ] (r : β → γ → Prop) (f : α →ₛₘ₀[μ] β) (g : α →ₛₘ₀[μ] γ) : Prop :=
f.to_germ.lift_rel r g.to_germ

lemma lift_rel_mk_mk [has_zero γ] {r : β → γ → Prop} {f : α → β} {g : α → γ} {hf hg} :
  lift_rel r (mk f hf : α →ₛₘ₀[μ] β) (mk g hg) ↔ ∀ᵐ a ∂μ, r (f a) (g a) :=
iff.rfl

lemma lift_rel_iff_coe_fn [has_zero γ] {r : β → γ → Prop} {f : α →ₛₘ₀[μ] β} {g : α →ₛₘ₀[μ] γ} :
  lift_rel r f g ↔ ∀ᵐ a ∂μ, r (f a) (g a) :=
by rw [← lift_rel_mk_mk, mk_coe_fn, mk_coe_fn]

section order

instance [preorder β] : preorder (α →ₛₘ₀[μ] β) := preorder.lift to_germ

@[simp] lemma mk_le_mk [preorder β] {f g : α → β} (hf hg) :
  (mk f hf : α →ₛₘ₀[μ] β) ≤ mk g hg ↔ f ≤ᵐ[μ] g :=
iff.rfl

@[simp, norm_cast] lemma coe_fn_le [preorder β] {f g : α →ₛₘ₀[μ] β} :
  (f : α → β) ≤ᵐ[μ] g ↔ f ≤ g :=
lift_rel_iff_coe_fn.symm

instance [partial_order β] : partial_order (α →ₛₘ₀[μ] β) :=
partial_order.lift to_germ to_germ_injective

section lattice

section sup
variables [semilattice_sup β] [has_continuous_sup β]

noncomputable instance : has_sup (α →ₛₘ₀[μ] β) :=
⟨λ f g, mk (f ⊔ g) (f.ae_fin_strongly_measurable.sup g.ae_fin_strongly_measurable)⟩

lemma coe_fn_sup (f g : α →ₛₘ₀[μ] β) : ⇑(f ⊔ g) =ᵐ[μ] λ x, f x ⊔ g x := coe_fn_mk _ _

protected lemma le_sup_left (f g : α →ₛₘ₀[μ] β) : f ≤ f ⊔ g :=
by { rw ← coe_fn_le, filter_upwards [coe_fn_sup f g] with _ ha, rw ha, exact le_sup_left, }

protected lemma le_sup_right (f g : α →ₛₘ₀[μ] β) : g ≤ f ⊔ g :=
by { rw ← coe_fn_le, filter_upwards [coe_fn_sup f g] with _ ha, rw ha, exact le_sup_right, }

protected lemma sup_le (f g f' : α →ₛₘ₀[μ] β) (hf : f ≤ f') (hg : g ≤ f') : f ⊔ g ≤ f' :=
begin
  rw ← coe_fn_le at hf hg ⊢,
  filter_upwards [hf, hg, coe_fn_sup f g] with _ haf hag ha_sup,
  rw ha_sup,
  exact sup_le haf hag,
end

end sup

section inf
variables [semilattice_inf β] [has_continuous_inf β]

noncomputable instance : has_inf (α →ₛₘ₀[μ] β) :=
⟨λ f g, mk (f ⊓ g) (f.ae_fin_strongly_measurable.inf g.ae_fin_strongly_measurable)⟩

lemma coe_fn_inf (f g : α →ₛₘ₀[μ] β) : ⇑(f ⊓ g) =ᵐ[μ] λ x, f x ⊓ g x := coe_fn_mk _ _

protected lemma inf_le_left (f g : α →ₛₘ₀[μ] β) : f ⊓ g ≤ f :=
by { rw ← coe_fn_le, filter_upwards [coe_fn_inf f g] with _ ha, rw ha, exact inf_le_left, }

protected lemma inf_le_right (f g : α →ₛₘ₀[μ] β) : f ⊓ g ≤ g :=
by { rw ← coe_fn_le, filter_upwards [coe_fn_inf f g] with _ ha, rw ha, exact inf_le_right, }

protected lemma le_inf (f' f g : α →ₛₘ₀[μ] β) (hf : f' ≤ f) (hg : f' ≤ g) : f' ≤ f ⊓ g :=
begin
  rw ← coe_fn_le at hf hg ⊢,
  filter_upwards [hf, hg, coe_fn_inf f g] with _ haf hag ha_inf,
  rw ha_inf,
  exact le_inf haf hag,
end

end inf

noncomputable instance [lattice β] [topological_lattice β] : lattice (α →ₛₘ₀[μ] β) :=
{ sup           := has_sup.sup,
  le_sup_left   := ae_fin_str_meas.le_sup_left,
  le_sup_right  := ae_fin_str_meas.le_sup_right,
  sup_le        := ae_fin_str_meas.sup_le,
  inf           := has_inf.inf,
  inf_le_left   := ae_fin_str_meas.inf_le_left,
  inf_le_right  := ae_fin_str_meas.inf_le_right,
  le_inf        := ae_fin_str_meas.le_inf,
  ..ae_fin_str_meas.partial_order}

end lattice

end order

instance : has_zero (α →ₛₘ₀[μ] β) :=
⟨mk (0 : α → β) (ae_fin_strongly_measurable_zero μ)⟩

instance : inhabited (α →ₛₘ₀[μ] β) := ⟨0⟩
lemma zero_def : (0 : α →ₛₘ₀[μ] β) = mk (λ _, 0) (ae_fin_strongly_measurable_zero μ) := rfl
lemma coe_fn_zero : ⇑(0 : α →ₛₘ₀[μ] β) =ᵐ[μ] 0 := coe_fn_mk _ _
@[simp] lemma zero_to_germ : (0 : α →ₛₘ₀[μ] β).to_germ = 0 := rfl

section mul
variables [monoid_with_zero γ] [no_zero_divisors γ] [has_continuous_mul γ]

noncomputable instance : has_mul (α →ₛₘ₀[μ] γ) :=
⟨λ f g, mk (f * g) (f.ae_fin_strongly_measurable.mul g.ae_fin_strongly_measurable)⟩

@[simp] lemma mk_mul_mk (f g : α → γ) (hf hg) :
  (mk f hf : α →ₛₘ₀[μ] γ) * (mk g hg) = mk (f * g) (hf.mul hg) :=
begin
  change mk ((mk f hf) * (mk g hg)) _ = mk (f * g) (hf.mul hg),
  simp only [mk_eq_mk],
  exact (coe_fn_mk f hf).mul (coe_fn_mk g hg),
end

lemma coe_fn_mul (f g : α →ₛₘ₀[μ] γ) : ⇑(f * g) =ᵐ[μ] f * g := coe_fn_mk _ _

@[simp] lemma mul_to_germ (f g : α →ₛₘ₀[μ] γ) :
  (f * g).to_germ = f.to_germ * g.to_germ :=
begin
  change (mk (f * g) _).to_germ = f.to_germ * g.to_germ,
  rw [mk_to_germ, to_germ_eq, to_germ_eq, germ.coe_mul],
end

end mul

section add_monoid
variables [add_monoid γ] [has_continuous_add γ]

noncomputable instance : has_add (α →ₛₘ₀[μ] γ) :=
⟨λ f g, mk (f + g) (f.ae_fin_strongly_measurable.add g.ae_fin_strongly_measurable)⟩

@[simp] lemma mk_add_mk (f g : α → γ) (hf hg) :
  (mk f hf : α →ₛₘ₀[μ] γ) + (mk g hg) = mk (f + g) (hf.add hg) :=
begin
  change mk ((mk f hf) + (mk g hg)) _ = mk (f + g) (hf.add hg),
  simp only [mk_eq_mk],
  exact (coe_fn_mk f hf).add (coe_fn_mk g hg),
end

lemma coe_fn_add (f g : α →ₛₘ₀[μ] γ) : ⇑(f + g) =ᵐ[μ] f + g := coe_fn_mk _ _

@[simp] lemma add_to_germ (f g : α →ₛₘ₀[μ] γ) :
  (f + g).to_germ = f.to_germ + g.to_germ :=
begin
  change (mk (f + g) _).to_germ = f.to_germ + g.to_germ,
  rw [mk_to_germ, to_germ_eq, to_germ_eq, germ.coe_add],
end

noncomputable instance : add_monoid (α →ₛₘ₀[μ] γ) :=
to_germ_injective.add_monoid to_germ zero_to_germ add_to_germ

end add_monoid

noncomputable instance add_comm_monoid [add_comm_monoid γ] [has_continuous_add γ] :
  add_comm_monoid (α →ₛₘ₀[μ] γ) :=
to_germ_injective.add_comm_monoid to_germ zero_to_germ add_to_germ

section add_group
variables [add_group γ] [topological_add_group γ]

noncomputable instance : has_neg (α →ₛₘ₀[μ] γ) :=
⟨λ f, mk (-f) f.ae_fin_strongly_measurable.neg⟩

@[simp] lemma neg_mk (f : α → γ) (hf) : - (mk f hf : α →ₛₘ₀[μ] γ) = mk (-f) hf.neg :=
by { change mk (-(mk f hf)) _ = mk (-f) hf.neg, simp only [mk_eq_mk], exact (coe_fn_mk f hf).neg, }

lemma coe_fn_neg (f : α →ₛₘ₀[μ] γ) : ⇑(-f) =ᵐ[μ] -f := coe_fn_mk _ _

lemma neg_to_germ (f : α →ₛₘ₀[μ] γ) : (-f).to_germ = - f.to_germ :=
by { change (mk (-f) _).to_germ = - f.to_germ, rw [mk_to_germ, to_germ_eq, germ.coe_neg], }

noncomputable instance : has_sub (α →ₛₘ₀[μ] γ) :=
⟨λ f g, mk (f - g) (f.ae_fin_strongly_measurable.sub g.ae_fin_strongly_measurable)⟩

@[simp] lemma mk_sub_mk (f g : α → γ) (hf hg) :
  (mk f hf : α →ₛₘ₀[μ] γ) - (mk g hg) = mk (f - g) (hf.sub hg) :=
begin
  change mk ((mk f hf) - (mk g hg)) _ = mk (f - g) (hf.sub hg),
  simp only [mk_eq_mk],
  exact (coe_fn_mk f hf).sub (coe_fn_mk g hg),
end

lemma coe_fn_sub (f g : α →ₛₘ₀[μ] γ) : ⇑(f - g) =ᵐ[μ] f - g := coe_fn_mk _ _

lemma sub_to_germ (f g : α →ₛₘ₀[μ] γ) : (f - g).to_germ = f.to_germ - g.to_germ :=
begin
  change (mk (f - g) _).to_germ = f.to_germ - g.to_germ,
  rw [mk_to_germ, to_germ_eq, to_germ_eq, germ.coe_sub],
end

noncomputable instance : add_group (α →ₛₘ₀[μ] γ) :=
to_germ_injective.add_group _ zero_to_germ add_to_germ neg_to_germ sub_to_germ

end add_group

noncomputable
instance [add_comm_group γ] [topological_add_group γ] : add_comm_group (α →ₛₘ₀[μ] γ) :=
{ .. ae_fin_str_meas.add_group, .. ae_fin_str_meas.add_comm_monoid }

section module

variables {𝕜 : Type*} [semiring 𝕜] [topological_space 𝕜]
variables [add_comm_monoid γ] [module 𝕜 γ] [no_zero_smul_divisors 𝕜 γ] [has_continuous_smul 𝕜 γ]

noncomputable instance : has_scalar 𝕜 (α →ₛₘ₀[μ] γ) :=
⟨λ c f, mk (c • f) (f.ae_fin_strongly_measurable.const_smul c)⟩

@[simp] lemma smul_mk (c : 𝕜) (f : α → γ) (hf) :
  c • (mk f hf : α →ₛₘ₀[μ] γ) = mk (c • f) (hf.const_smul _) :=
begin
  change mk (c • (mk f hf)) _ = mk (c • f) (hf.const_smul c),
  simp only [mk_eq_mk],
  refine (coe_fn_mk f hf).mono (λ x hx, _),
  rw [pi.smul_apply, pi.smul_apply, hx],
end

lemma coe_fn_smul (c : 𝕜) (f : α →ₛₘ₀[μ] γ) : ⇑(c • f) =ᵐ[μ] c • f := coe_fn_mk _ _

lemma smul_to_germ (c : 𝕜) (f : α →ₛₘ₀[μ] γ) : (c • f).to_germ = c • f.to_germ :=
begin
  change (mk (c • f) _).to_germ = c • f.to_germ,
  rw [mk_to_germ, to_germ_eq, germ.coe_smul],
end

noncomputable instance [has_continuous_add γ] : module 𝕜 (α →ₛₘ₀[μ] γ) :=
to_germ_injective.module 𝕜 ⟨@to_germ α γ _ μ _ _, zero_to_germ, add_to_germ⟩ smul_to_germ

end module

section lintegral
open ennreal

/-- For `f : α → ℝ≥0∞`, define `∫ [f]` to be `∫ f` -/
noncomputable def lintegral (f : α →ₛₘ₀[μ] ℝ≥0∞) : ℝ≥0∞ :=
quotient.lift_on' f (λf, ∫⁻ a, (f : α → ℝ≥0∞) a ∂μ) (assume f g, lintegral_congr_ae)

@[simp] lemma lintegral_mk (f : α → ℝ≥0∞) (hf) :
  (mk f hf : α →ₛₘ₀[μ] ℝ≥0∞).lintegral = ∫⁻ a, f a ∂μ := rfl

lemma lintegral_coe_fn (f : α →ₛₘ₀[μ] ℝ≥0∞) : ∫⁻ a, f a ∂μ = f.lintegral :=
by rw [← lintegral_mk, mk_coe_fn]

@[simp] lemma lintegral_zero : lintegral (0 : α →ₛₘ₀[μ] ℝ≥0∞) = 0 := lintegral_zero

@[simp] lemma lintegral_eq_zero_iff {f : α →ₛₘ₀[μ] ℝ≥0∞} : lintegral f = 0 ↔ f = 0 :=
begin
  refine induction_on f (λ f hf, _),
  rw [lintegral_mk, lintegral_eq_zero_iff' hf.ae_measurable_ennreal, zero_def, mk_eq_mk],
  refl,
end

lemma lintegral_add (f g : α →ₛₘ₀[μ] ℝ≥0∞) : lintegral (f + g) = lintegral f + lintegral g :=
induction_on₂ f g $ λ f hf g hg,
  by simp [lintegral_add' hf.ae_measurable_ennreal hg.ae_measurable_ennreal]

lemma lintegral_mono {f g : α →ₛₘ₀[μ] ℝ≥0∞} : f ≤ g → lintegral f ≤ lintegral g :=
induction_on₂ f g $ λ f hf g hg hfg, lintegral_mono_ae hfg

end lintegral

end ae_fin_str_meas

end





end measure_theory<|MERGE_RESOLUTION|>--- conflicted
+++ resolved
@@ -63,12 +63,6 @@
 /-- A function is `strongly_measurable` if it is the limit of simple functions. -/
 def strongly_measurable [measurable_space α] (f : α → β) : Prop :=
 ∃ fs : ℕ → α →ₛ β, ∀ x, tendsto (λ n, fs n x) at_top (𝓝 (f x))
-
-/-- A function is `ae_strongly_measurable` with respect to a measure if it is almost everywhere
-equal to the limit of a sequence of simple functions. -/
-def ae_strongly_measurable {m0 : measurable_space α} (f : α → β) (μ : measure α) :
-  Prop :=
-∃ g, strongly_measurable g ∧ f =ᵐ[μ] g
 
 /-- A function is `fin_strongly_measurable` with respect to a measure if it is the limit of simple
   functions with support with finite measure. -/
@@ -98,16 +92,14 @@
     exact measurable_set.univ, },
 end
 
-<<<<<<< HEAD
 lemma strongly_measurable_simple_func {α β} {m : measurable_space α} [topological_space β]
   (f : α →ₛ β) :
   strongly_measurable f :=
 ⟨λ _, f, λ x, tendsto_const_nhds⟩
-=======
-lemma strongly_measurable_const {α β} [measurable_space α] [topological_space β] {b : β} :
+
+lemma strongly_measurable_const {α β} {m : measurable_space α} [topological_space β] {b : β} :
   strongly_measurable (λ a : α, b) :=
 ⟨λ n, simple_func.const α b, λ a, tendsto_const_nhds⟩
->>>>>>> d2a56f5a
 
 namespace strongly_measurable
 
@@ -115,19 +107,14 @@
 
 section basic_properties_in_any_topological_space
 variables [topological_space β]
-
-protected lemma ae_strongly_measurable {m : measurable_space α} {μ : measure α}
-  (hf : strongly_measurable f) :
-  ae_strongly_measurable f μ :=
-⟨f, hf, eventually_eq.rfl⟩
 
 /-- A sequence of simple functions such that `∀ x, tendsto (λ n, hf.approx n x) at_top (𝓝 (f x))`.
 That property is given by `strongly_measurable.tendsto_approx`. -/
 protected noncomputable
-def approx [measurable_space α] (hf : strongly_measurable f) : ℕ → α →ₛ β :=
+def approx {m : measurable_space α} (hf : strongly_measurable f) : ℕ → α →ₛ β :=
 hf.some
 
-protected lemma tendsto_approx [measurable_space α] (hf : strongly_measurable f) :
+protected lemma tendsto_approx {m : measurable_space α} (hf : strongly_measurable f) :
   ∀ x, tendsto (λ n, hf.approx n x) at_top (𝓝 (f x)) :=
 hf.some_spec
 
@@ -227,7 +214,6 @@
 
 end arithmetic
 
-<<<<<<< HEAD
 protected lemma induction {m : measurable_space α} [topological_space β] (p : (α → β) → Prop)
   (h : ∀ f : α →ₛ β, p f)
   (h_tendsto : ∀ (F : ℕ → α →ₛ β) (f : α → β),
@@ -236,81 +222,35 @@
   p f :=
 h_tendsto hf.approx f (λ n, h _) hf.tendsto_approx
 
-protected lemma mono {m' m : measurable_space α} [topological_space β]
+protected lemma mono {m m' : measurable_space α} [topological_space β]
   (hf : @strongly_measurable α β _ m' f) (h_mono : m' ≤ m) :
   @strongly_measurable α β _ m f :=
 begin
   let f_approx : ℕ → @simple_func α m β := λ n,
-  { to_fun := @strongly_measurable.approx _ _ f m' _ hf n,
-    measurable_set_fiber' := λ x, h_mono _ (@simple_func.measurable_set_fiber' _ m' _ _ x),
-    finite_range' := @simple_func.finite_range _ _ m'
-      (@strongly_measurable.approx _ _ f m' _ hf n) },
-  exact ⟨f_approx, @strongly_measurable.tendsto_approx _ _ f m' _ hf⟩,
-end
-
-=======
+  { to_fun := hf.approx n,
+    measurable_set_fiber' := λ x, h_mono _ (simple_func.measurable_set_fiber' _ x),
+    finite_range' := simple_func.finite_range (hf.approx n) },
+  exact ⟨f_approx, hf.tendsto_approx⟩,
+end
+
 section order
 variables [measurable_space α] [topological_space β]
 
 open filter
 open_locale filter
-
-/- Move next to `filter.tendsto_prod_iff` -/
-lemma tendsto_prod_iff' {ι G G'} {f : filter ι} {g : filter G} {g' : filter G'}
-  {s : ι → G × G'} :
-  tendsto s f (g ×ᶠ g') ↔ tendsto (λ n, (s n).1) f g ∧ tendsto (λ n, (s n).2) f g' :=
-begin
-  unfold filter.prod,
-  simp only [tendsto_inf, tendsto_comap_iff, iff_self]
-end
-
-lemma prod.tendsto_iff {ι G G'} [topological_space G] [topological_space G']
-  (seq : ι → G × G') {f : filter ι} (x : G × G') :
-  tendsto seq f (𝓝 x)
-    ↔ tendsto (λ n, (seq n).fst) f (𝓝 x.fst) ∧ tendsto (λ n, (seq n).snd) f (𝓝 x.snd) :=
-by { cases x, rw [nhds_prod_eq, tendsto_prod_iff'], }
-
--- TODO: move this
-lemma _root_.filter.tendsto.sup_right {ι} {f g : ι → β} [has_sup β]
-  [has_continuous_sup β] {l : filter ι} {x y : β}
-  (hf : tendsto f l (𝓝 x)) (hg : tendsto g l (𝓝 y)) :
-  tendsto (f ⊔ g) l (𝓝 (x ⊔ y)) :=
-begin
-  have h_prod_left : f ⊔ g = (λ p : β × β, (p.fst ⊔ p.snd : β)) ∘ (λ i, (f i, g i)) := rfl,
-  have h_prod_right : x ⊔ y = (λ p : β × β, p.fst ⊔ p.snd) (x, y) := rfl,
-  rw [h_prod_left, h_prod_right],
-  refine (continuous_sup.tendsto (x,y)).comp _,
-  rw prod.tendsto_iff,
-  exact ⟨hf, hg⟩,
-end
-
--- TODO: move this
-lemma _root_.filter.tendsto.inf_right {ι} {f g : ι → β} [has_inf β]
-  [has_continuous_inf β] {l : filter ι} {x y : β}
-  (hf : tendsto f l (𝓝 x)) (hg : tendsto g l (𝓝 y)) :
-  tendsto (f ⊓ g) l (𝓝 (x ⊓ y)) :=
-begin
-  have h_prod_left : f ⊓ g = (λ p : β × β, (p.fst ⊓ p.snd : β)) ∘ (λ i, (f i, g i)) := rfl,
-  have h_prod_right : x ⊓ y = (λ p : β × β, p.fst ⊓ p.snd) (x, y) := rfl,
-  rw [h_prod_left, h_prod_right],
-  refine (continuous_inf.tendsto (x,y)).comp _,
-  rw prod.tendsto_iff,
-  exact ⟨hf, hg⟩,
-end
 
 protected lemma sup [has_sup β] [has_continuous_sup β] (hf : strongly_measurable f)
   (hg : strongly_measurable g) :
   strongly_measurable (f ⊔ g) :=
-⟨λ n, hf.approx n ⊔ hg.approx n, λ x, (hf.tendsto_approx x).sup_right (hg.tendsto_approx x)⟩
+⟨λ n, hf.approx n ⊔ hg.approx n, λ x, (hf.tendsto_approx x).sup_right_nhds (hg.tendsto_approx x)⟩
 
 protected lemma inf [has_inf β] [has_continuous_inf β] (hf : strongly_measurable f)
   (hg : strongly_measurable g) :
   strongly_measurable (f ⊓ g) :=
-⟨λ n, hf.approx n ⊓ hg.approx n, λ x, (hf.tendsto_approx x).inf_right (hg.tendsto_approx x)⟩
+⟨λ n, hf.approx n ⊓ hg.approx n, λ x, (hf.tendsto_approx x).inf_right_nhds (hg.tendsto_approx x)⟩
 
 end order
 
->>>>>>> d2a56f5a
 end strongly_measurable
 
 section second_countable_strongly_measurable
@@ -340,100 +280,6 @@
 ⟨λ h, h.measurable, λ h, measurable.strongly_measurable h⟩
 
 end second_countable_strongly_measurable
-
-lemma ae_strongly_measurable_const {α β} {m : measurable_space α} {μ : measure α}
-  [topological_space β] {b : β} :
-  ae_strongly_measurable (λ a : α, b) μ :=
-strongly_measurable_const.ae_strongly_measurable
-
-namespace ae_strongly_measurable
-
-variables {α β : Type*} {m0 : measurable_space α} {μ : measure α} {f g : α → β}
-  [topological_space β]
-
-protected noncomputable def mk (f : α → β) (hf : ae_strongly_measurable f μ) : α → β := hf.some
-
-lemma strongly_measurable_mk (hf : ae_strongly_measurable f μ) : strongly_measurable (hf.mk f) :=
-hf.some_spec.1
-
-lemma ae_eq_mk (hf : ae_strongly_measurable f μ) : f =ᵐ[μ] hf.mk f :=
-hf.some_spec.2
-
-protected lemma ae_measurable {β} [measurable_space β] [metric_space β] [borel_space β] {f : α → β}
-  (hf : ae_strongly_measurable f μ) :
-  ae_measurable f μ :=
-⟨hf.mk f, hf.strongly_measurable_mk.measurable, hf.ae_eq_mk⟩
-
-protected lemma ae_measurable_ennreal {f : α → ℝ≥0∞} (hf : ae_strongly_measurable f μ) :
-  ae_measurable f μ :=
-⟨hf.mk f, hf.strongly_measurable_mk.measurable_ennreal, hf.ae_eq_mk⟩
-
-section arithmetic
-
-@[to_additive]
-protected lemma mul [has_mul β] [has_continuous_mul β]
-  (hf : ae_strongly_measurable f μ) (hg : ae_strongly_measurable g μ) :
-  ae_strongly_measurable (f * g) μ :=
-⟨(hf.mk f) * (hg.mk g), hf.strongly_measurable_mk.mul hg.strongly_measurable_mk,
-  hf.ae_eq_mk.mul hg.ae_eq_mk⟩
-
-attribute [to_additive] ae_strongly_measurable.mul
-
-@[to_additive]
-protected lemma inv [group β] [topological_group β] (hf : ae_strongly_measurable f μ) :
-  ae_strongly_measurable f⁻¹ μ :=
-⟨(hf.mk f)⁻¹, hf.strongly_measurable_mk.inv, hf.ae_eq_mk.inv⟩
-
-protected lemma sub [add_group β] [topological_add_group β]
-  (hf : ae_strongly_measurable f μ) (hg : ae_strongly_measurable g μ) :
-  ae_strongly_measurable (f - g) μ :=
-⟨(hf.mk f) - (hg.mk g), hf.strongly_measurable_mk.sub hg.strongly_measurable_mk,
-  hf.ae_eq_mk.sub hg.ae_eq_mk⟩
-
-lemma _root_.filter.eventually_eq.const_smul {α β 𝕜} [has_scalar 𝕜 β] {l : filter α} {f g : α → β}
-  (h : f =ᶠ[l] g) (c : 𝕜) :
-  c • f =ᶠ[l] c • g :=
-by { filter_upwards [h] with x hx, rw [pi.smul_apply, pi.smul_apply, hx], }
-
-lemma _root_.filter.eventually_eq.smul {α β 𝕜} [has_scalar 𝕜 β] {l : filter α} {f f' : α → 𝕜}
-  {g g' : α → β} (hf : f =ᶠ[l] f') (hg : g =ᶠ[l] g') :
-  f • g =ᶠ[l] f' • g' :=
-by { filter_upwards [hf, hg] with x hfx hgx, rw [pi.smul_apply', pi.smul_apply', hfx, hgx], }
-
-protected lemma const_smul {𝕜} [semiring 𝕜] [topological_space 𝕜] [add_comm_monoid β] [module 𝕜 β]
-  [has_continuous_smul 𝕜 β] (hf : ae_strongly_measurable f μ) (c : 𝕜) :
-  ae_strongly_measurable (c • f) μ :=
-⟨c • (hf.mk f), hf.strongly_measurable_mk.const_smul c, hf.ae_eq_mk.const_smul c⟩
-
-end arithmetic
-
-section order
-
-lemma _root_.filter.eventually_eq.sup {α β} [has_sup β] {l : filter α} {f f' g g' : α → β}
-  (hf : f =ᶠ[l] f') (hg : g =ᶠ[l] g') :
-  f ⊔ g =ᶠ[l] f' ⊔ g' :=
-by { filter_upwards [hf, hg] with x hfx hgx, rw [pi.sup_apply, pi.sup_apply, hfx, hgx], }
-
-lemma _root_.filter.eventually_eq.inf {α β} [has_inf β] {l : filter α} {f f' g g' : α → β}
-  (hf : f =ᶠ[l] f') (hg : g =ᶠ[l] g') :
-  f ⊓ g =ᶠ[l] f' ⊓ g' :=
-by { filter_upwards [hf, hg] with x hfx hgx, rw [pi.inf_apply, pi.inf_apply, hfx, hgx], }
-
-protected lemma sup [has_sup β] [has_continuous_sup β] (hf : ae_strongly_measurable f μ)
-  (hg : ae_strongly_measurable g μ) :
-  ae_strongly_measurable (f ⊔ g) μ :=
-⟨(hf.mk f) ⊔ (hg.mk g), hf.strongly_measurable_mk.sup hg.strongly_measurable_mk,
-  hf.ae_eq_mk.sup hg.ae_eq_mk⟩
-
-protected lemma inf [has_inf β] [has_continuous_inf β] (hf : ae_strongly_measurable f μ)
-  (hg : ae_strongly_measurable g μ) :
-  ae_strongly_measurable (f ⊓ g) μ :=
-⟨(hf.mk f) ⊓ (hg.mk g), hf.strongly_measurable_mk.inf hg.strongly_measurable_mk,
-  hf.ae_eq_mk.inf hg.ae_eq_mk⟩
-
-end order
-
-end ae_strongly_measurable
 
 /-! ## Finitely strongly measurable functions -/
 
@@ -546,6 +392,7 @@
     (ennreal.add_lt_top.mpr ⟨hf.fin_support_approx n, hg.fin_support_approx n⟩)),
   λ x, (hf.tendsto_approx x).sub (hg.tendsto_approx x)⟩
 
+/-- TODO: move this. -/
 lemma support_const_smul_of_ne_zero {R M} [semiring R] [add_comm_monoid M] [module R M]
   [no_zero_smul_divisors R M] (c : R) (g : α → M) (hc : c ≠ 0) :
   support (c • g) = support g :=
@@ -574,7 +421,7 @@
   fin_strongly_measurable (f ⊔ g) μ :=
 begin
   refine ⟨λ n, hf.approx n ⊔ hg.approx n, λ n, _,
-    λ x, (hf.tendsto_approx x).sup_right (hg.tendsto_approx x)⟩,
+    λ x, (hf.tendsto_approx x).sup_right_nhds (hg.tendsto_approx x)⟩,
   refine (measure_mono (support_sup _ _)).trans_lt _,
   exact measure_union_lt_top_iff.mpr ⟨hf.fin_support_approx n, hg.fin_support_approx n⟩,
 end
@@ -584,7 +431,7 @@
   fin_strongly_measurable (f ⊓ g) μ :=
 begin
   refine ⟨λ n, hf.approx n ⊓ hg.approx n, λ n, _,
-    λ x, (hf.tendsto_approx x).inf_right (hg.tendsto_approx x)⟩,
+    λ x, (hf.tendsto_approx x).inf_right_nhds (hg.tendsto_approx x)⟩,
   refine (measure_mono (support_inf _ _)).trans_lt _,
   exact measure_union_lt_top_iff.mpr ⟨hf.fin_support_approx n, hg.fin_support_approx n⟩,
 end
@@ -763,744 +610,4 @@
 
 end second_countable_topology
 
-
-
-
-
-
-section
-
-variables {α β : Type*} {m : measurable_space α} {μ : measure α} [topological_space β]
-
-variables (β μ)
-def measure.ae_str_meas_setoid : setoid {f : α → β // ae_strongly_measurable f μ} :=
-⟨λf g, (f : α → β) =ᵐ[μ] g, λ f, ae_eq_refl f, λ f g, ae_eq_symm, λ f g h, ae_eq_trans⟩
-
-def ae_str_meas : Type* := quotient (μ.ae_str_meas_setoid β)
-variables {β μ}
-
-notation α ` →ₛₘ[`:25 μ `] ` β := ae_str_meas β μ
-
-namespace ae_str_meas
-variables {γ δ : Type*} [topological_space γ] [topological_space δ]
-
-/-- Construct the equivalence class `[f]` of an almost everywhere strongly measurable function `f`,
-  based on the equivalence relation of being almost everywhere equal. -/
-def mk (f : α → β) (hf : ae_strongly_measurable f μ) : α →ₛₘ[μ] β := quotient.mk' ⟨f, hf⟩
-
-/-- A measurable representative of an `ae_eq_fun` [f] -/
-noncomputable
-instance : has_coe_to_fun (α →ₛₘ[μ] β) (λ _, α → β) :=
-⟨λf, ae_strongly_measurable.mk _ (quotient.out' f : {f : α → β // ae_strongly_measurable f μ}).2⟩
-
-protected lemma strongly_measurable (f : α →ₛₘ[μ] β) : strongly_measurable f :=
-ae_strongly_measurable.strongly_measurable_mk _
-
-protected lemma ae_strongly_measurable (f : α →ₛₘ[μ] β) : ae_strongly_measurable f μ :=
-f.strongly_measurable.ae_strongly_measurable
-
-@[simp] lemma quot_mk_eq_mk (f : α → β) (hf) :
-  (quot.mk (@setoid.r _ $ μ.ae_str_meas_setoid β) ⟨f, hf⟩ : α →ₛₘ[μ] β) = mk f hf :=
-rfl
-
-@[simp] lemma mk_eq_mk {f g : α → β} {hf hg} :
-  (mk f hf : α →ₛₘ[μ] β) = mk g hg ↔ f =ᵐ[μ] g :=
-quotient.eq'
-
-@[simp] lemma mk_coe_fn (f : α →ₛₘ[μ] β) : mk f f.ae_strongly_measurable = f :=
-begin
-  conv_rhs { rw ← quotient.out_eq' f },
-  set g : {f : α → β // ae_strongly_measurable f μ} := quotient.out' f with hg,
-  have : g = ⟨g.1, g.2⟩ := subtype.eq rfl,
-  rw [this, ← mk, mk_eq_mk],
-  exact (ae_strongly_measurable.ae_eq_mk _).symm,
-end
-
-@[ext] lemma ext {f g : α →ₛₘ[μ] β} (h : f =ᵐ[μ] g) : f = g :=
-by rwa [← f.mk_coe_fn, ← g.mk_coe_fn, mk_eq_mk]
-
-lemma ext_iff {f g : α →ₛₘ[μ] β} : f = g ↔ f =ᵐ[μ] g :=
-⟨λ h, by rw h, λ h, ext h⟩
-
-lemma coe_fn_mk (f : α → β) (hf) : (mk f hf : α →ₛₘ[μ] β) =ᵐ[μ] f :=
-begin
-  apply (ae_strongly_measurable.ae_eq_mk _).symm.trans,
-  exact @quotient.mk_out' _ (μ.ae_str_meas_setoid β) (⟨f, hf⟩ : {f // ae_strongly_measurable f μ})
-end
-
-@[elab_as_eliminator]
-lemma induction_on (f : α →ₛₘ[μ] β) {p : (α →ₛₘ[μ] β) → Prop} (H : ∀ f hf, p (mk f hf)) : p f :=
-quotient.induction_on' f $ subtype.forall.2 H
-
-@[elab_as_eliminator]
-lemma induction_on₂ {α' β' : Type*} [measurable_space α'] [topological_space β'] {μ' : measure α'}
-  (f : α →ₛₘ[μ] β) (f' : α' →ₛₘ[μ'] β') {p : (α →ₛₘ[μ] β) → (α' →ₛₘ[μ'] β') → Prop}
-  (H : ∀ f hf f' hf', p (mk f hf) (mk f' hf')) :
-  p f f' :=
-induction_on f $ λ f hf, induction_on f' $ H f hf
-
-@[elab_as_eliminator]
-lemma induction_on₃ {α' β' : Type*} [measurable_space α'] [topological_space β'] {μ' : measure α'}
-  {α'' β'' : Type*} [measurable_space α''] [topological_space β''] {μ'' : measure α''}
-  (f : α →ₛₘ[μ] β) (f' : α' →ₛₘ[μ'] β') (f'' : α'' →ₛₘ[μ''] β'')
-  {p : (α →ₛₘ[μ] β) → (α' →ₛₘ[μ'] β') → (α'' →ₛₘ[μ''] β'') → Prop}
-  (H : ∀ f hf f' hf' f'' hf'', p (mk f hf) (mk f' hf') (mk f'' hf'')) :
-  p f f' f'' :=
-induction_on f $ λ f hf, induction_on₂ f' f'' $ H f hf
-
-/-- Interpret `f : α →ₛₘ[μ] β` as a germ at `μ.ae` forgetting that `f` is almost everywhere
-    strongly measurable. -/
-def to_germ (f : α →ₛₘ[μ] β) : germ μ.ae β :=
-quotient.lift_on' f (λ f, ((f : α → β) : germ μ.ae β)) $ λ f g H, germ.coe_eq.2 H
-
-@[simp] lemma mk_to_germ (f : α → β) (hf) : (mk f hf : α →ₛₘ[μ] β).to_germ = f := rfl
-
-lemma to_germ_eq (f : α →ₛₘ[μ] β) : f.to_germ = (f : α → β) :=
-by rw [← mk_to_germ, mk_coe_fn]
-
-lemma to_germ_injective : injective (to_germ : (α →ₛₘ[μ] β) → germ μ.ae β) :=
-λ f g H, ext $ germ.coe_eq.1 $ by rwa [← to_germ_eq, ← to_germ_eq]
-
-/-- Given a predicate `p` and an equivalence class `[f]`, return true if `p` holds of `f a`
-    for almost all `a` -/
-def lift_pred (p : β → Prop) (f : α →ₛₘ[μ] β) : Prop := f.to_germ.lift_pred p
-
-/-- Given a relation `r` and equivalence class `[f]` and `[g]`, return true if `r` holds of
-    `(f a, g a)` for almost all `a` -/
-def lift_rel (r : β → γ → Prop) (f : α →ₛₘ[μ] β) (g : α →ₛₘ[μ] γ) : Prop :=
-f.to_germ.lift_rel r g.to_germ
-
-lemma lift_rel_mk_mk {r : β → γ → Prop} {f : α → β} {g : α → γ} {hf hg} :
-  lift_rel r (mk f hf : α →ₛₘ[μ] β) (mk g hg) ↔ ∀ᵐ a ∂μ, r (f a) (g a) :=
-iff.rfl
-
-lemma lift_rel_iff_coe_fn {r : β → γ → Prop} {f : α →ₛₘ[μ] β} {g : α →ₛₘ[μ] γ} :
-  lift_rel r f g ↔ ∀ᵐ a ∂μ, r (f a) (g a) :=
-by rw [← lift_rel_mk_mk, mk_coe_fn, mk_coe_fn]
-
-section order
-
-instance [preorder β] : preorder (α →ₛₘ[μ] β) := preorder.lift to_germ
-
-@[simp] lemma mk_le_mk [preorder β] {f g : α → β} (hf hg) :
-  (mk f hf : α →ₛₘ[μ] β) ≤ mk g hg ↔ f ≤ᵐ[μ] g :=
-iff.rfl
-
-@[simp, norm_cast] lemma coe_fn_le [preorder β] {f g : α →ₛₘ[μ] β} :
-  (f : α → β) ≤ᵐ[μ] g ↔ f ≤ g :=
-lift_rel_iff_coe_fn.symm
-
-instance [partial_order β] : partial_order (α →ₛₘ[μ] β) :=
-partial_order.lift to_germ to_germ_injective
-
-section lattice
-
-section sup
-variables [semilattice_sup β] [has_continuous_sup β]
-
-noncomputable instance : has_sup (α →ₛₘ[μ] β) :=
-⟨λ f g, mk (f ⊔ g) (f.ae_strongly_measurable.sup g.ae_strongly_measurable)⟩
-
-lemma coe_fn_sup (f g : α →ₛₘ[μ] β) : ⇑(f ⊔ g) =ᵐ[μ] λ x, f x ⊔ g x := coe_fn_mk _ _
-
-protected lemma le_sup_left (f g : α →ₛₘ[μ] β) : f ≤ f ⊔ g :=
-by { rw ← coe_fn_le, filter_upwards [coe_fn_sup f g] with _ ha, rw ha, exact le_sup_left, }
-
-protected lemma le_sup_right (f g : α →ₛₘ[μ] β) : g ≤ f ⊔ g :=
-by { rw ← coe_fn_le, filter_upwards [coe_fn_sup f g] with _ ha, rw ha, exact le_sup_right, }
-
-protected lemma sup_le (f g f' : α →ₛₘ[μ] β) (hf : f ≤ f') (hg : g ≤ f') : f ⊔ g ≤ f' :=
-begin
-  rw ← coe_fn_le at hf hg ⊢,
-  filter_upwards [hf, hg, coe_fn_sup f g] with _ haf hag ha_sup,
-  rw ha_sup,
-  exact sup_le haf hag,
-end
-
-end sup
-
-section inf
-variables [semilattice_inf β] [has_continuous_inf β]
-
-noncomputable instance : has_inf (α →ₛₘ[μ] β) :=
-⟨λ f g, mk (f ⊓ g) (f.ae_strongly_measurable.inf g.ae_strongly_measurable)⟩
-
-lemma coe_fn_inf (f g : α →ₛₘ[μ] β) : ⇑(f ⊓ g) =ᵐ[μ] λ x, f x ⊓ g x := coe_fn_mk _ _
-
-protected lemma inf_le_left (f g : α →ₛₘ[μ] β) : f ⊓ g ≤ f :=
-by { rw ← coe_fn_le, filter_upwards [coe_fn_inf f g] with _ ha, rw ha, exact inf_le_left, }
-
-protected lemma inf_le_right (f g : α →ₛₘ[μ] β) : f ⊓ g ≤ g :=
-by { rw ← coe_fn_le, filter_upwards [coe_fn_inf f g] with _ ha, rw ha, exact inf_le_right, }
-
-protected lemma le_inf (f' f g : α →ₛₘ[μ] β) (hf : f' ≤ f) (hg : f' ≤ g) : f' ≤ f ⊓ g :=
-begin
-  rw ← coe_fn_le at hf hg ⊢,
-  filter_upwards [hf, hg, coe_fn_inf f g] with _ haf hag ha_inf,
-  rw ha_inf,
-  exact le_inf haf hag,
-end
-
-end inf
-
-noncomputable instance [lattice β] [topological_lattice β] : lattice (α →ₛₘ[μ] β) :=
-{ sup           := has_sup.sup,
-  le_sup_left   := ae_str_meas.le_sup_left,
-  le_sup_right  := ae_str_meas.le_sup_right,
-  sup_le        := ae_str_meas.sup_le,
-  inf           := has_inf.inf,
-  inf_le_left   := ae_str_meas.inf_le_left,
-  inf_le_right  := ae_str_meas.inf_le_right,
-  le_inf        := ae_str_meas.le_inf,
-  ..ae_str_meas.partial_order}
-
-end lattice
-
-end order
-
-variable (α)
-/-- The equivalence class of a constant function: `[λ a : α, b]`, based on the equivalence relation
-of being almost everywhere equal -/
-def const (b : β) : α →ₛₘ[μ] β := mk (λ _, b) ae_strongly_measurable_const
-
-lemma coe_fn_const (b : β) : (const α b : α →ₛₘ[μ] β) =ᵐ[μ] function.const α b :=
-coe_fn_mk _ _
-
-variable {α}
-
-instance [inhabited β] : inhabited (α →ₛₘ[μ] β) := ⟨const α default⟩
-
-@[to_additive] instance [has_one β] : has_one (α →ₛₘ[μ] β) := ⟨const α 1⟩
-@[to_additive] lemma one_def [has_one β] :
-  (1 : α →ₛₘ[μ] β) = mk (λ _, 1) ae_strongly_measurable_const := rfl
-@[to_additive] lemma coe_fn_one [has_one β] : ⇑(1 : α →ₛₘ[μ] β) =ᵐ[μ] 1 := coe_fn_const _ _
-@[simp, to_additive] lemma one_to_germ [has_one β] : (1 : α →ₛₘ[μ] β).to_germ = 1 := rfl
-
-section monoid
-variables [monoid γ] [has_continuous_mul γ]
-
-@[to_additive] noncomputable instance : has_mul (α →ₛₘ[μ] γ) :=
-⟨λ f g, mk (f * g) (f.ae_strongly_measurable.mul g.ae_strongly_measurable)⟩
-
-@[simp, to_additive] lemma mk_mul_mk (f g : α → γ) (hf hg) :
-  (mk f hf : α →ₛₘ[μ] γ) * (mk g hg) = mk (f * g) (hf.mul hg) :=
-begin
-  change mk ((mk f hf) * (mk g hg)) _ = mk (f * g) (hf.mul hg),
-  simp only [mk_eq_mk],
-  exact (coe_fn_mk f hf).mul (coe_fn_mk g hg),
-end
-
-@[to_additive] lemma coe_fn_mul (f g : α →ₛₘ[μ] γ) : ⇑(f * g) =ᵐ[μ] f * g := coe_fn_mk _ _
-
-@[simp, to_additive] lemma mul_to_germ (f g : α →ₛₘ[μ] γ) :
-  (f * g).to_germ = f.to_germ * g.to_germ :=
-begin
-  change (mk (f * g) _).to_germ = f.to_germ * g.to_germ,
-  rw [mk_to_germ, to_germ_eq, to_germ_eq, germ.coe_mul],
-end
-
-@[to_additive] noncomputable instance : monoid (α →ₛₘ[μ] γ) :=
-to_germ_injective.monoid to_germ one_to_germ mul_to_germ
-
-end monoid
-
-@[to_additive] noncomputable instance comm_monoid [comm_monoid γ] [has_continuous_mul γ] :
-  comm_monoid (α →ₛₘ[μ] γ) :=
-to_germ_injective.comm_monoid to_germ one_to_germ mul_to_germ
-
-section group
-
-variables [group γ] [topological_group γ]
-
-@[to_additive] noncomputable instance : has_inv (α →ₛₘ[μ] γ) :=
-⟨λ f, mk f⁻¹ f.ae_strongly_measurable.inv⟩
-
-@[simp, to_additive] lemma inv_mk (f : α → γ) (hf) : (mk f hf : α →ₛₘ[μ] γ)⁻¹ = mk f⁻¹ hf.inv :=
-begin
-  change mk (mk f hf)⁻¹ _ = mk f⁻¹ hf.inv,
-  simp only [mk_eq_mk],
-  exact (coe_fn_mk f hf).inv,
-end
-
-@[to_additive] lemma coe_fn_inv (f : α →ₛₘ[μ] γ) : ⇑(f⁻¹) =ᵐ[μ] f⁻¹ := coe_fn_mk _ _
-
-@[to_additive] lemma inv_to_germ (f : α →ₛₘ[μ] γ) : (f⁻¹).to_germ = (f.to_germ)⁻¹ :=
-begin
-  change (mk f⁻¹ _).to_germ = (f.to_germ)⁻¹,
-  rw [mk_to_germ, to_germ_eq, germ.coe_inv],
-end
-
-end group
-
-section add_group
-variables [add_group γ] [topological_add_group γ]
-
-noncomputable instance : has_sub (α →ₛₘ[μ] γ) :=
-⟨λ f g, mk (f - g) (f.ae_strongly_measurable.sub g.ae_strongly_measurable)⟩
-
-@[simp] lemma mk_sub_mk (f g : α → γ) (hf hg) :
-  (mk f hf : α →ₛₘ[μ] γ) - (mk g hg) = mk (f - g) (ae_strongly_measurable.sub hf hg) :=
-begin
-  change mk ((mk f hf) - (mk g hg)) _ = mk (f - g) (hf.sub hg),
-  simp only [mk_eq_mk],
-  exact (coe_fn_mk f hf).sub (coe_fn_mk g hg),
-end
-
-lemma coe_fn_sub (f g : α →ₛₘ[μ] γ) : ⇑(f - g) =ᵐ[μ] f - g := coe_fn_mk _ _
-
-lemma sub_to_germ (f g : α →ₛₘ[μ] γ) : (f - g).to_germ = f.to_germ - g.to_germ :=
-begin
-  change (mk (f - g) _).to_germ = f.to_germ - g.to_germ,
-  rw [mk_to_germ, to_germ_eq, to_germ_eq, germ.coe_sub],
-end
-
-noncomputable instance : add_group (α →ₛₘ[μ] γ) :=
-to_germ_injective.add_group _ zero_to_germ add_to_germ neg_to_germ sub_to_germ
-
-end add_group
-
-noncomputable
-instance [add_comm_group γ] [topological_add_group γ] : add_comm_group (α →ₛₘ[μ] γ) :=
-{ .. ae_str_meas.add_group, .. ae_str_meas.add_comm_monoid }
-
-section module
-
-variables {𝕜 : Type*} [semiring 𝕜] [topological_space 𝕜]
-variables [add_comm_monoid γ] [module 𝕜 γ] [has_continuous_smul 𝕜 γ]
-
-noncomputable instance : has_scalar 𝕜 (α →ₛₘ[μ] γ) :=
-⟨λ c f, mk (c • f) (f.ae_strongly_measurable.const_smul c)⟩
-
-@[simp] lemma smul_mk (c : 𝕜) (f : α → γ) (hf) :
-  c • (mk f hf : α →ₛₘ[μ] γ) = mk (c • f) (hf.const_smul _) :=
-begin
-  change mk (c • (mk f hf)) _ = mk (c • f) (hf.const_smul c),
-  simp only [mk_eq_mk],
-  refine (coe_fn_mk f hf).mono (λ x hx, _),
-  rw [pi.smul_apply, pi.smul_apply, hx],
-end
-
-lemma coe_fn_smul (c : 𝕜) (f : α →ₛₘ[μ] γ) : ⇑(c • f) =ᵐ[μ] c • f := coe_fn_mk _ _
-
-lemma smul_to_germ (c : 𝕜) (f : α →ₛₘ[μ] γ) : (c • f).to_germ = c • f.to_germ :=
-begin
-  change (mk (c • f) _).to_germ = c • f.to_germ,
-  rw [mk_to_germ, to_germ_eq, germ.coe_smul],
-end
-
-noncomputable instance [has_continuous_add γ] : module 𝕜 (α →ₛₘ[μ] γ) :=
-to_germ_injective.module 𝕜 ⟨@to_germ α γ _ μ _, zero_to_germ, add_to_germ⟩ smul_to_germ
-
-end module
-
-section lintegral
-open ennreal
-
-/-- For `f : α → ℝ≥0∞`, define `∫ [f]` to be `∫ f` -/
-noncomputable def lintegral (f : α →ₛₘ[μ] ℝ≥0∞) : ℝ≥0∞ :=
-quotient.lift_on' f (λf, ∫⁻ a, (f : α → ℝ≥0∞) a ∂μ) (assume f g, lintegral_congr_ae)
-
-@[simp] lemma lintegral_mk (f : α → ℝ≥0∞) (hf) :
-  (mk f hf : α →ₛₘ[μ] ℝ≥0∞).lintegral = ∫⁻ a, f a ∂μ := rfl
-
-lemma lintegral_coe_fn (f : α →ₛₘ[μ] ℝ≥0∞) : ∫⁻ a, f a ∂μ = f.lintegral :=
-by rw [← lintegral_mk, mk_coe_fn]
-
-@[simp] lemma lintegral_zero : lintegral (0 : α →ₛₘ[μ] ℝ≥0∞) = 0 := lintegral_zero
-
-@[simp] lemma lintegral_eq_zero_iff {f : α →ₛₘ[μ] ℝ≥0∞} : lintegral f = 0 ↔ f = 0 :=
-begin
-  refine induction_on f (λ f hf, _),
-  rw [lintegral_mk, lintegral_eq_zero_iff' hf.ae_measurable_ennreal, zero_def, mk_eq_mk],
-  refl,
-end
-
-lemma lintegral_add (f g : α →ₛₘ[μ] ℝ≥0∞) : lintegral (f + g) = lintegral f + lintegral g :=
-induction_on₂ f g $ λ f hf g hg,
-  by simp [lintegral_add' hf.ae_measurable_ennreal hg.ae_measurable_ennreal]
-
-lemma lintegral_mono {f g : α →ₛₘ[μ] ℝ≥0∞} : f ≤ g → lintegral f ≤ lintegral g :=
-induction_on₂ f g $ λ f hf g hg hfg, lintegral_mono_ae hfg
-
-end lintegral
-
-end ae_str_meas
-
-end
-
-
-
-
-
-
-
-section
-
-variables {α β : Type*} {m : measurable_space α} {μ : measure α} [topological_space β]
-
-variables (β μ)
-def measure.ae_fin_str_meas_setoid [has_zero β] :
-  setoid {f : α → β // ae_fin_strongly_measurable f μ} :=
-⟨λf g, (f : α → β) =ᵐ[μ] g, λ f, ae_eq_refl f, λ f g, ae_eq_symm, λ f g h, ae_eq_trans⟩
-
-def ae_fin_str_meas [has_zero β] : Type* := quotient (μ.ae_fin_str_meas_setoid β)
-variables {β μ}
-
-notation α ` →ₛₘ₀[`:25 μ `] ` β := ae_fin_str_meas β μ
-
-namespace ae_fin_str_meas
-variables {γ δ : Type*} [topological_space γ] [topological_space δ] [has_zero β]
-
-/-- Construct the equivalence class `[f]` of an almost everywhere strongly measurable function `f`,
-  based on the equivalence relation of being almost everywhere equal. -/
-def mk (f : α → β) (hf : ae_fin_strongly_measurable f μ) : α →ₛₘ₀[μ] β := quotient.mk' ⟨f, hf⟩
-
-/-- A measurable representative of an `ae_eq_fun` [f] -/
-noncomputable
-instance : has_coe_to_fun (α →ₛₘ₀[μ] β) (λ _, α → β) :=
-⟨λf, ae_fin_strongly_measurable.mk _
-  (quotient.out' f : {f : α → β // ae_fin_strongly_measurable f μ}).2⟩
-
-protected lemma fin_strongly_measurable (f : α →ₛₘ₀[μ] β) : fin_strongly_measurable f μ :=
-ae_fin_strongly_measurable.fin_strongly_measurable_mk _
-
-protected lemma ae_fin_strongly_measurable (f : α →ₛₘ₀[μ] β) : ae_fin_strongly_measurable f μ :=
-f.fin_strongly_measurable.ae_fin_strongly_measurable
-
-@[simp] lemma quot_mk_eq_mk (f : α → β) (hf) :
-  (quot.mk (@setoid.r _ $ μ.ae_fin_str_meas_setoid β) ⟨f, hf⟩ : α →ₛₘ₀[μ] β) = mk f hf :=
-rfl
-
-@[simp] lemma mk_eq_mk {f g : α → β} {hf hg} :
-  (mk f hf : α →ₛₘ₀[μ] β) = mk g hg ↔ f =ᵐ[μ] g :=
-quotient.eq'
-
-@[simp] lemma mk_coe_fn (f : α →ₛₘ₀[μ] β) : mk f f.ae_fin_strongly_measurable = f :=
-begin
-  conv_rhs { rw ← quotient.out_eq' f },
-  set g : {f : α → β // ae_fin_strongly_measurable f μ} := quotient.out' f with hg,
-  have : g = ⟨g.1, g.2⟩ := subtype.eq rfl,
-  rw [this, ← mk, mk_eq_mk],
-  exact (ae_fin_strongly_measurable.ae_eq_mk _).symm,
-end
-
-@[ext] lemma ext {f g : α →ₛₘ₀[μ] β} (h : f =ᵐ[μ] g) : f = g :=
-by rwa [← f.mk_coe_fn, ← g.mk_coe_fn, mk_eq_mk]
-
-lemma ext_iff {f g : α →ₛₘ₀[μ] β} : f = g ↔ f =ᵐ[μ] g :=
-⟨λ h, by rw h, λ h, ext h⟩
-
-lemma coe_fn_mk (f : α → β) (hf) : (mk f hf : α →ₛₘ₀[μ] β) =ᵐ[μ] f :=
-begin
-  apply (ae_fin_strongly_measurable.ae_eq_mk _).symm.trans,
-  exact @quotient.mk_out' _ (μ.ae_fin_str_meas_setoid β)
-    (⟨f, hf⟩ : {f // ae_fin_strongly_measurable f μ})
-end
-
-@[elab_as_eliminator]
-lemma induction_on (f : α →ₛₘ₀[μ] β) {p : (α →ₛₘ₀[μ] β) → Prop} (H : ∀ f hf, p (mk f hf)) : p f :=
-quotient.induction_on' f $ subtype.forall.2 H
-
-@[elab_as_eliminator]
-lemma induction_on₂ {α' β' : Type*} [measurable_space α'] [topological_space β'] [has_zero β']
-  {μ' : measure α'} (f : α →ₛₘ₀[μ] β) (f' : α' →ₛₘ₀[μ'] β')
-  {p : (α →ₛₘ₀[μ] β) → (α' →ₛₘ₀[μ'] β') → Prop} (H : ∀ f hf f' hf', p (mk f hf) (mk f' hf')) :
-  p f f' :=
-induction_on f $ λ f hf, induction_on f' $ H f hf
-
-@[elab_as_eliminator]
-lemma induction_on₃ {α' β' : Type*} [measurable_space α'] [topological_space β'] [has_zero β']
-  {μ' : measure α'} {α'' β'' : Type*} [measurable_space α''] [topological_space β''] [has_zero β'']
-  {μ'' : measure α''} (f : α →ₛₘ₀[μ] β) (f' : α' →ₛₘ₀[μ'] β') (f'' : α'' →ₛₘ₀[μ''] β'')
-  {p : (α →ₛₘ₀[μ] β) → (α' →ₛₘ₀[μ'] β') → (α'' →ₛₘ₀[μ''] β'') → Prop}
-  (H : ∀ f hf f' hf' f'' hf'', p (mk f hf) (mk f' hf') (mk f'' hf'')) :
-  p f f' f'' :=
-induction_on f $ λ f hf, induction_on₂ f' f'' $ H f hf
-
-/-- Interpret `f : α →ₛₘ₀[μ] β` as a germ at `μ.ae` forgetting that `f` is almost everywhere
-    strongly measurable. -/
-def to_germ (f : α →ₛₘ₀[μ] β) : germ μ.ae β :=
-quotient.lift_on' f (λ f, ((f : α → β) : germ μ.ae β)) $ λ f g H, germ.coe_eq.2 H
-
-@[simp] lemma mk_to_germ (f : α → β) (hf) : (mk f hf : α →ₛₘ₀[μ] β).to_germ = f := rfl
-
-lemma to_germ_eq (f : α →ₛₘ₀[μ] β) : f.to_germ = (f : α → β) :=
-by rw [← mk_to_germ, mk_coe_fn]
-
-lemma to_germ_injective : injective (to_germ : (α →ₛₘ₀[μ] β) → germ μ.ae β) :=
-λ f g H, ext $ germ.coe_eq.1 $ by rwa [← to_germ_eq, ← to_germ_eq]
-
-/-- Given a predicate `p` and an equivalence class `[f]`, return true if `p` holds of `f a`
-    for almost all `a` -/
-def lift_pred (p : β → Prop) (f : α →ₛₘ₀[μ] β) : Prop := f.to_germ.lift_pred p
-
-/-- Given a relation `r` and equivalence class `[f]` and `[g]`, return true if `r` holds of
-    `(f a, g a)` for almost all `a` -/
-def lift_rel [has_zero γ] (r : β → γ → Prop) (f : α →ₛₘ₀[μ] β) (g : α →ₛₘ₀[μ] γ) : Prop :=
-f.to_germ.lift_rel r g.to_germ
-
-lemma lift_rel_mk_mk [has_zero γ] {r : β → γ → Prop} {f : α → β} {g : α → γ} {hf hg} :
-  lift_rel r (mk f hf : α →ₛₘ₀[μ] β) (mk g hg) ↔ ∀ᵐ a ∂μ, r (f a) (g a) :=
-iff.rfl
-
-lemma lift_rel_iff_coe_fn [has_zero γ] {r : β → γ → Prop} {f : α →ₛₘ₀[μ] β} {g : α →ₛₘ₀[μ] γ} :
-  lift_rel r f g ↔ ∀ᵐ a ∂μ, r (f a) (g a) :=
-by rw [← lift_rel_mk_mk, mk_coe_fn, mk_coe_fn]
-
-section order
-
-instance [preorder β] : preorder (α →ₛₘ₀[μ] β) := preorder.lift to_germ
-
-@[simp] lemma mk_le_mk [preorder β] {f g : α → β} (hf hg) :
-  (mk f hf : α →ₛₘ₀[μ] β) ≤ mk g hg ↔ f ≤ᵐ[μ] g :=
-iff.rfl
-
-@[simp, norm_cast] lemma coe_fn_le [preorder β] {f g : α →ₛₘ₀[μ] β} :
-  (f : α → β) ≤ᵐ[μ] g ↔ f ≤ g :=
-lift_rel_iff_coe_fn.symm
-
-instance [partial_order β] : partial_order (α →ₛₘ₀[μ] β) :=
-partial_order.lift to_germ to_germ_injective
-
-section lattice
-
-section sup
-variables [semilattice_sup β] [has_continuous_sup β]
-
-noncomputable instance : has_sup (α →ₛₘ₀[μ] β) :=
-⟨λ f g, mk (f ⊔ g) (f.ae_fin_strongly_measurable.sup g.ae_fin_strongly_measurable)⟩
-
-lemma coe_fn_sup (f g : α →ₛₘ₀[μ] β) : ⇑(f ⊔ g) =ᵐ[μ] λ x, f x ⊔ g x := coe_fn_mk _ _
-
-protected lemma le_sup_left (f g : α →ₛₘ₀[μ] β) : f ≤ f ⊔ g :=
-by { rw ← coe_fn_le, filter_upwards [coe_fn_sup f g] with _ ha, rw ha, exact le_sup_left, }
-
-protected lemma le_sup_right (f g : α →ₛₘ₀[μ] β) : g ≤ f ⊔ g :=
-by { rw ← coe_fn_le, filter_upwards [coe_fn_sup f g] with _ ha, rw ha, exact le_sup_right, }
-
-protected lemma sup_le (f g f' : α →ₛₘ₀[μ] β) (hf : f ≤ f') (hg : g ≤ f') : f ⊔ g ≤ f' :=
-begin
-  rw ← coe_fn_le at hf hg ⊢,
-  filter_upwards [hf, hg, coe_fn_sup f g] with _ haf hag ha_sup,
-  rw ha_sup,
-  exact sup_le haf hag,
-end
-
-end sup
-
-section inf
-variables [semilattice_inf β] [has_continuous_inf β]
-
-noncomputable instance : has_inf (α →ₛₘ₀[μ] β) :=
-⟨λ f g, mk (f ⊓ g) (f.ae_fin_strongly_measurable.inf g.ae_fin_strongly_measurable)⟩
-
-lemma coe_fn_inf (f g : α →ₛₘ₀[μ] β) : ⇑(f ⊓ g) =ᵐ[μ] λ x, f x ⊓ g x := coe_fn_mk _ _
-
-protected lemma inf_le_left (f g : α →ₛₘ₀[μ] β) : f ⊓ g ≤ f :=
-by { rw ← coe_fn_le, filter_upwards [coe_fn_inf f g] with _ ha, rw ha, exact inf_le_left, }
-
-protected lemma inf_le_right (f g : α →ₛₘ₀[μ] β) : f ⊓ g ≤ g :=
-by { rw ← coe_fn_le, filter_upwards [coe_fn_inf f g] with _ ha, rw ha, exact inf_le_right, }
-
-protected lemma le_inf (f' f g : α →ₛₘ₀[μ] β) (hf : f' ≤ f) (hg : f' ≤ g) : f' ≤ f ⊓ g :=
-begin
-  rw ← coe_fn_le at hf hg ⊢,
-  filter_upwards [hf, hg, coe_fn_inf f g] with _ haf hag ha_inf,
-  rw ha_inf,
-  exact le_inf haf hag,
-end
-
-end inf
-
-noncomputable instance [lattice β] [topological_lattice β] : lattice (α →ₛₘ₀[μ] β) :=
-{ sup           := has_sup.sup,
-  le_sup_left   := ae_fin_str_meas.le_sup_left,
-  le_sup_right  := ae_fin_str_meas.le_sup_right,
-  sup_le        := ae_fin_str_meas.sup_le,
-  inf           := has_inf.inf,
-  inf_le_left   := ae_fin_str_meas.inf_le_left,
-  inf_le_right  := ae_fin_str_meas.inf_le_right,
-  le_inf        := ae_fin_str_meas.le_inf,
-  ..ae_fin_str_meas.partial_order}
-
-end lattice
-
-end order
-
-instance : has_zero (α →ₛₘ₀[μ] β) :=
-⟨mk (0 : α → β) (ae_fin_strongly_measurable_zero μ)⟩
-
-instance : inhabited (α →ₛₘ₀[μ] β) := ⟨0⟩
-lemma zero_def : (0 : α →ₛₘ₀[μ] β) = mk (λ _, 0) (ae_fin_strongly_measurable_zero μ) := rfl
-lemma coe_fn_zero : ⇑(0 : α →ₛₘ₀[μ] β) =ᵐ[μ] 0 := coe_fn_mk _ _
-@[simp] lemma zero_to_germ : (0 : α →ₛₘ₀[μ] β).to_germ = 0 := rfl
-
-section mul
-variables [monoid_with_zero γ] [no_zero_divisors γ] [has_continuous_mul γ]
-
-noncomputable instance : has_mul (α →ₛₘ₀[μ] γ) :=
-⟨λ f g, mk (f * g) (f.ae_fin_strongly_measurable.mul g.ae_fin_strongly_measurable)⟩
-
-@[simp] lemma mk_mul_mk (f g : α → γ) (hf hg) :
-  (mk f hf : α →ₛₘ₀[μ] γ) * (mk g hg) = mk (f * g) (hf.mul hg) :=
-begin
-  change mk ((mk f hf) * (mk g hg)) _ = mk (f * g) (hf.mul hg),
-  simp only [mk_eq_mk],
-  exact (coe_fn_mk f hf).mul (coe_fn_mk g hg),
-end
-
-lemma coe_fn_mul (f g : α →ₛₘ₀[μ] γ) : ⇑(f * g) =ᵐ[μ] f * g := coe_fn_mk _ _
-
-@[simp] lemma mul_to_germ (f g : α →ₛₘ₀[μ] γ) :
-  (f * g).to_germ = f.to_germ * g.to_germ :=
-begin
-  change (mk (f * g) _).to_germ = f.to_germ * g.to_germ,
-  rw [mk_to_germ, to_germ_eq, to_germ_eq, germ.coe_mul],
-end
-
-end mul
-
-section add_monoid
-variables [add_monoid γ] [has_continuous_add γ]
-
-noncomputable instance : has_add (α →ₛₘ₀[μ] γ) :=
-⟨λ f g, mk (f + g) (f.ae_fin_strongly_measurable.add g.ae_fin_strongly_measurable)⟩
-
-@[simp] lemma mk_add_mk (f g : α → γ) (hf hg) :
-  (mk f hf : α →ₛₘ₀[μ] γ) + (mk g hg) = mk (f + g) (hf.add hg) :=
-begin
-  change mk ((mk f hf) + (mk g hg)) _ = mk (f + g) (hf.add hg),
-  simp only [mk_eq_mk],
-  exact (coe_fn_mk f hf).add (coe_fn_mk g hg),
-end
-
-lemma coe_fn_add (f g : α →ₛₘ₀[μ] γ) : ⇑(f + g) =ᵐ[μ] f + g := coe_fn_mk _ _
-
-@[simp] lemma add_to_germ (f g : α →ₛₘ₀[μ] γ) :
-  (f + g).to_germ = f.to_germ + g.to_germ :=
-begin
-  change (mk (f + g) _).to_germ = f.to_germ + g.to_germ,
-  rw [mk_to_germ, to_germ_eq, to_germ_eq, germ.coe_add],
-end
-
-noncomputable instance : add_monoid (α →ₛₘ₀[μ] γ) :=
-to_germ_injective.add_monoid to_germ zero_to_germ add_to_germ
-
-end add_monoid
-
-noncomputable instance add_comm_monoid [add_comm_monoid γ] [has_continuous_add γ] :
-  add_comm_monoid (α →ₛₘ₀[μ] γ) :=
-to_germ_injective.add_comm_monoid to_germ zero_to_germ add_to_germ
-
-section add_group
-variables [add_group γ] [topological_add_group γ]
-
-noncomputable instance : has_neg (α →ₛₘ₀[μ] γ) :=
-⟨λ f, mk (-f) f.ae_fin_strongly_measurable.neg⟩
-
-@[simp] lemma neg_mk (f : α → γ) (hf) : - (mk f hf : α →ₛₘ₀[μ] γ) = mk (-f) hf.neg :=
-by { change mk (-(mk f hf)) _ = mk (-f) hf.neg, simp only [mk_eq_mk], exact (coe_fn_mk f hf).neg, }
-
-lemma coe_fn_neg (f : α →ₛₘ₀[μ] γ) : ⇑(-f) =ᵐ[μ] -f := coe_fn_mk _ _
-
-lemma neg_to_germ (f : α →ₛₘ₀[μ] γ) : (-f).to_germ = - f.to_germ :=
-by { change (mk (-f) _).to_germ = - f.to_germ, rw [mk_to_germ, to_germ_eq, germ.coe_neg], }
-
-noncomputable instance : has_sub (α →ₛₘ₀[μ] γ) :=
-⟨λ f g, mk (f - g) (f.ae_fin_strongly_measurable.sub g.ae_fin_strongly_measurable)⟩
-
-@[simp] lemma mk_sub_mk (f g : α → γ) (hf hg) :
-  (mk f hf : α →ₛₘ₀[μ] γ) - (mk g hg) = mk (f - g) (hf.sub hg) :=
-begin
-  change mk ((mk f hf) - (mk g hg)) _ = mk (f - g) (hf.sub hg),
-  simp only [mk_eq_mk],
-  exact (coe_fn_mk f hf).sub (coe_fn_mk g hg),
-end
-
-lemma coe_fn_sub (f g : α →ₛₘ₀[μ] γ) : ⇑(f - g) =ᵐ[μ] f - g := coe_fn_mk _ _
-
-lemma sub_to_germ (f g : α →ₛₘ₀[μ] γ) : (f - g).to_germ = f.to_germ - g.to_germ :=
-begin
-  change (mk (f - g) _).to_germ = f.to_germ - g.to_germ,
-  rw [mk_to_germ, to_germ_eq, to_germ_eq, germ.coe_sub],
-end
-
-noncomputable instance : add_group (α →ₛₘ₀[μ] γ) :=
-to_germ_injective.add_group _ zero_to_germ add_to_germ neg_to_germ sub_to_germ
-
-end add_group
-
-noncomputable
-instance [add_comm_group γ] [topological_add_group γ] : add_comm_group (α →ₛₘ₀[μ] γ) :=
-{ .. ae_fin_str_meas.add_group, .. ae_fin_str_meas.add_comm_monoid }
-
-section module
-
-variables {𝕜 : Type*} [semiring 𝕜] [topological_space 𝕜]
-variables [add_comm_monoid γ] [module 𝕜 γ] [no_zero_smul_divisors 𝕜 γ] [has_continuous_smul 𝕜 γ]
-
-noncomputable instance : has_scalar 𝕜 (α →ₛₘ₀[μ] γ) :=
-⟨λ c f, mk (c • f) (f.ae_fin_strongly_measurable.const_smul c)⟩
-
-@[simp] lemma smul_mk (c : 𝕜) (f : α → γ) (hf) :
-  c • (mk f hf : α →ₛₘ₀[μ] γ) = mk (c • f) (hf.const_smul _) :=
-begin
-  change mk (c • (mk f hf)) _ = mk (c • f) (hf.const_smul c),
-  simp only [mk_eq_mk],
-  refine (coe_fn_mk f hf).mono (λ x hx, _),
-  rw [pi.smul_apply, pi.smul_apply, hx],
-end
-
-lemma coe_fn_smul (c : 𝕜) (f : α →ₛₘ₀[μ] γ) : ⇑(c • f) =ᵐ[μ] c • f := coe_fn_mk _ _
-
-lemma smul_to_germ (c : 𝕜) (f : α →ₛₘ₀[μ] γ) : (c • f).to_germ = c • f.to_germ :=
-begin
-  change (mk (c • f) _).to_germ = c • f.to_germ,
-  rw [mk_to_germ, to_germ_eq, germ.coe_smul],
-end
-
-noncomputable instance [has_continuous_add γ] : module 𝕜 (α →ₛₘ₀[μ] γ) :=
-to_germ_injective.module 𝕜 ⟨@to_germ α γ _ μ _ _, zero_to_germ, add_to_germ⟩ smul_to_germ
-
-end module
-
-section lintegral
-open ennreal
-
-/-- For `f : α → ℝ≥0∞`, define `∫ [f]` to be `∫ f` -/
-noncomputable def lintegral (f : α →ₛₘ₀[μ] ℝ≥0∞) : ℝ≥0∞ :=
-quotient.lift_on' f (λf, ∫⁻ a, (f : α → ℝ≥0∞) a ∂μ) (assume f g, lintegral_congr_ae)
-
-@[simp] lemma lintegral_mk (f : α → ℝ≥0∞) (hf) :
-  (mk f hf : α →ₛₘ₀[μ] ℝ≥0∞).lintegral = ∫⁻ a, f a ∂μ := rfl
-
-lemma lintegral_coe_fn (f : α →ₛₘ₀[μ] ℝ≥0∞) : ∫⁻ a, f a ∂μ = f.lintegral :=
-by rw [← lintegral_mk, mk_coe_fn]
-
-@[simp] lemma lintegral_zero : lintegral (0 : α →ₛₘ₀[μ] ℝ≥0∞) = 0 := lintegral_zero
-
-@[simp] lemma lintegral_eq_zero_iff {f : α →ₛₘ₀[μ] ℝ≥0∞} : lintegral f = 0 ↔ f = 0 :=
-begin
-  refine induction_on f (λ f hf, _),
-  rw [lintegral_mk, lintegral_eq_zero_iff' hf.ae_measurable_ennreal, zero_def, mk_eq_mk],
-  refl,
-end
-
-lemma lintegral_add (f g : α →ₛₘ₀[μ] ℝ≥0∞) : lintegral (f + g) = lintegral f + lintegral g :=
-induction_on₂ f g $ λ f hf g hg,
-  by simp [lintegral_add' hf.ae_measurable_ennreal hg.ae_measurable_ennreal]
-
-lemma lintegral_mono {f g : α →ₛₘ₀[μ] ℝ≥0∞} : f ≤ g → lintegral f ≤ lintegral g :=
-induction_on₂ f g $ λ f hf g hg hfg, lintegral_mono_ae hfg
-
-end lintegral
-
-end ae_fin_str_meas
-
-end
-
-
-
-
-
 end measure_theory