--- conflicted
+++ resolved
@@ -92,22 +92,15 @@
     exact measurable_set.univ, },
 end
 
-<<<<<<< HEAD
-lemma strongly_measurable_simple_func {α β} {m : measurable_space α} [topological_space β]
-=======
 lemma simple_func.strongly_measurable {α β} {m : measurable_space α} [topological_space β]
->>>>>>> b72cca41
   (f : α →ₛ β) :
   strongly_measurable f :=
 ⟨λ _, f, λ x, tendsto_const_nhds⟩
 
-<<<<<<< HEAD
-=======
 lemma strongly_measurable_const {α β} {m : measurable_space α} [topological_space β] {b : β} :
   strongly_measurable (λ a : α, b) :=
 ⟨λ n, simple_func.const α b, λ a, tendsto_const_nhds⟩
 
->>>>>>> b72cca41
 namespace strongly_measurable
 
 variables {α β δ : Type*} {f g : α → β}
@@ -222,32 +215,11 @@
 
 end arithmetic
 
-<<<<<<< HEAD
-protected lemma induction {m : measurable_space α} [topological_space β] (p : (α → β) → Prop)
-  (h : ∀ f : α →ₛ β, p f)
-  (h_tendsto : ∀ (F : ℕ → α →ₛ β) (f : α → β),
-    (∀ n, p (F n)) → (∀ x, tendsto (λ n, F n x) at_top (𝓝 (f x))) → p f)
-  (f : α → β) (hf : strongly_measurable f) :
-  p f :=
-h_tendsto hf.approx f (λ n, h _) hf.tendsto_approx
-
-protected lemma mono {m' m : measurable_space α} [topological_space β]
-=======
 protected lemma mono {m m' : measurable_space α} [topological_space β]
->>>>>>> b72cca41
   (hf : @strongly_measurable α β _ m' f) (h_mono : m' ≤ m) :
   @strongly_measurable α β _ m f :=
 begin
   let f_approx : ℕ → @simple_func α m β := λ n,
-<<<<<<< HEAD
-  { to_fun := @strongly_measurable.approx _ _ f m' _ hf n,
-    measurable_set_fiber' := λ x, h_mono _ (@simple_func.measurable_set_fiber' _ m' _ _ x),
-    finite_range' := @simple_func.finite_range _ _ m'
-      (@strongly_measurable.approx _ _ f m' _ hf n) },
-  exact ⟨f_approx, @strongly_measurable.tendsto_approx _ _ f m' _ hf⟩,
-end
-
-=======
   { to_fun := hf.approx n,
     measurable_set_fiber' := λ x, h_mono _ (simple_func.measurable_set_fiber' _ x),
     finite_range' := simple_func.finite_range (hf.approx n) },
@@ -272,7 +244,6 @@
 
 end order
 
->>>>>>> b72cca41
 end strongly_measurable
 
 section second_countable_strongly_measurable
