/-
Copyright (c) 2021 Yury G. Kudryashov. All rights reserved.
Released under Apache 2.0 license as described in the file LICENSE.
Authors: Yury G. Kudryashov
-/
import measure_theory.group.measurable_equiv
import measure_theory.measure.regular
import dynamics.ergodic.measure_preserving
import dynamics.minimal

/-!
# Measures invariant under group actions

A measure `μ : measure α` is said to be *invariant* under an action of a group `G` if scalar
multiplication by `c : G` is a measure preserving map for all `c`. In this file we define a
typeclass for measures invariant under action of an (additive or multiplicative) group and prove
some basic properties of such measures.
-/

open_locale ennreal nnreal pointwise topological_space
open measure_theory measure_theory.measure set function

namespace measure_theory

variables {G M α : Type*}

/-- A measure `μ : measure α` is invariant under an additive action of `M` on `α` if for any
measurable set `s : set α` and `c : M`, the measure of its preimage under `λ x, c +ᵥ x` is equal to
the measure of `s`. -/
class vadd_invariant_measure (M α : Type*) [has_vadd M α] {_ : measurable_space α}
  (μ : measure α) : Prop :=
(measure_preimage_vadd [] : ∀ (c : M) ⦃s : set α⦄, measurable_set s → μ ((λ x, c +ᵥ x) ⁻¹' s) = μ s)

/-- A measure `μ : measure α` is invariant under a multiplicative action of `M` on `α` if for any
measurable set `s : set α` and `c : M`, the measure of its preimage under `λ x, c • x` is equal to
the measure of `s`. -/
@[to_additive] class smul_invariant_measure (M α : Type*) [has_scalar M α] {_ : measurable_space α}
  (μ : measure α) : Prop :=
(measure_preimage_smul [] : ∀ (c : M) ⦃s : set α⦄, measurable_set s → μ ((λ x, c • x) ⁻¹' s) = μ s)

namespace smul_invariant_measure

@[to_additive] instance zero [measurable_space α] [has_scalar M α] : smul_invariant_measure M α 0 :=
⟨λ _ _ _, rfl⟩

variables [has_scalar M α] {m : measurable_space α} {μ ν : measure α}

@[to_additive] instance add [smul_invariant_measure M α μ] [smul_invariant_measure M α ν] :
  smul_invariant_measure M α (μ + ν) :=
⟨λ c s hs, show _ + _ = _ + _,
  from congr_arg2 (+) (measure_preimage_smul μ c hs) (measure_preimage_smul ν c hs)⟩

@[to_additive] instance smul [smul_invariant_measure M α μ] (c : ℝ≥0∞) :
  smul_invariant_measure M α (c • μ) :=
⟨λ a s hs, show c • _ = c • _, from congr_arg ((•) c) (measure_preimage_smul μ a hs)⟩

@[to_additive] instance smul_nnreal [smul_invariant_measure M α μ] (c : ℝ≥0) :
  smul_invariant_measure M α (c • μ) :=
smul_invariant_measure.smul c

end smul_invariant_measure

variables (G) {m : measurable_space α} [group G] [mul_action G α] [measurable_space G]
  [has_measurable_smul G α] (c : G) (μ : measure α)

/-- Equivalent definitions of a measure invariant under a multiplicative action of a group.

- 0: `smul_invariant_measure G α μ`;

- 1: for every `c : G` and a measurable set `s`, the measure of the preimage of `s` under scalar
     multiplication by `c` is equal to the measure of `s`;

- 2: for every `c : G` and a measurable set `s`, the measure of the image `c • s` of `s` under
     scalar multiplication by `c` is equal to the measure of `s`;

- 3, 4: properties 2, 3 for any set, including non-measurable ones;

- 5: for any `c : G`, scalar multiplication by `c` maps `μ` to `μ`;

- 6: for any `c : G`, scalar multiplication by `c` is a measure preserving map. -/
@[to_additive] lemma smul_invariant_measure_tfae :
  tfae [smul_invariant_measure G α μ,
    ∀ (c : G) s, measurable_set s → μ (((•) c) ⁻¹' s) = μ s,
    ∀ (c : G) s, measurable_set s → μ (c • s) = μ s,
    ∀ (c : G) s, μ (((•) c) ⁻¹' s) = μ s,
    ∀ (c : G) s, μ (c • s) = μ s,
    ∀ c : G, measure.map ((•) c) μ = μ,
    ∀ c : G, measure_preserving ((•) c) μ μ] :=
begin
  tfae_have : 1 ↔ 2, from ⟨λ h, h.1, λ h, ⟨h⟩⟩,
  tfae_have : 2 → 6,
    from λ H c, ext (λ s hs, by rw [map_apply (measurable_const_smul c) hs, H _ _ hs]),
  tfae_have : 6 → 7, from λ H c, ⟨measurable_const_smul c, H c⟩,
  tfae_have : 7 → 4, from λ H c, (H c).measure_preimage_emb (measurable_embedding_const_smul c),
  tfae_have : 4 → 5, from λ H c s, by { rw [← preimage_smul_inv], apply H },
  tfae_have : 5 → 3, from λ H c s hs, H c s,
  tfae_have : 3 → 2, { intros H c s hs, rw preimage_smul, exact H c⁻¹ s hs },
  tfae_finish
end

/-- Equivalent definitions of a measure invariant under an additive action of a group.

- 0: `vadd_invariant_measure G α μ`;

- 1: for every `c : G` and a measurable set `s`, the measure of the preimage of `s` under
     vector addition `(+ᵥ) c` is equal to the measure of `s`;

- 2: for every `c : G` and a measurable set `s`, the measure of the image `c +ᵥ s` of `s` under
     vector addition `(+ᵥ) c` is equal to the measure of `s`;

- 3, 4: properties 2, 3 for any set, including non-measurable ones;

- 5: for any `c : G`, vector addition of `c` maps `μ` to `μ`;

- 6: for any `c : G`, vector addition of `c` is a measure preserving map. -/
add_decl_doc vadd_invariant_measure_tfae

variables {G} [smul_invariant_measure G α μ]

@[to_additive] lemma measure_preserving_smul : measure_preserving ((•) c) μ μ :=
((smul_invariant_measure_tfae G μ).out 0 6).mp ‹_› c

@[simp, to_additive] lemma map_smul : map ((•) c) μ = μ :=
(measure_preserving_smul c μ).map_eq

@[simp, to_additive] lemma measure_preimage_smul (s : set α) : μ ((•) c ⁻¹' s) = μ s :=
((smul_invariant_measure_tfae G μ).out 0 3).mp ‹_› c s

@[simp, to_additive] lemma measure_smul_set (s : set α) : μ (c • s) = μ s :=
((smul_invariant_measure_tfae G μ).out 0 4).mp ‹_› c s

variable {μ}

@[to_additive] lemma null_measurable_set.smul {s} (hs : null_measurable_set s μ) (c : G) :
  null_measurable_set (c • s) μ :=
by simpa only [← preimage_smul_inv]
  using hs.preimage (measure_preserving_smul _ _).quasi_measure_preserving
<<<<<<< HEAD
=======

section is_minimal
>>>>>>> 3dd8e4d5

variables (G) [topological_space α] [has_continuous_const_smul G α] [mul_action.is_minimal G α]
  {K U : set α}

/-- If measure `μ` is invariant under a group action and is nonzero on a compact set `K`, then it is
positive on any nonempty open set. In case of a regular measure, one can assume `μ ≠ 0` instead of
`μ K ≠ 0`, see `measure_theory.measure_is_open_pos_of_smul_invariant_of_ne_zero`. -/
@[to_additive] lemma measure_is_open_pos_of_smul_invariant_of_compact_ne_zero (hK : is_compact K)
  (hμK : μ K ≠ 0) (hU : is_open U) (hne : U.nonempty) : 0 < μ U :=
let ⟨t, ht⟩ := hK.exists_finite_cover_smul G hU hne
in pos_iff_ne_zero.2 $ λ hμU, hμK $ measure_mono_null ht $
  (measure_bUnion_null_iff t.countable_to_set).2 $ λ _ _, by rwa measure_smul_set

/-- If measure `μ` is invariant under an additive group action and is nonzero on a compact set `K`,
then it is positive on any nonempty open set. In case of a regular measure, one can assume `μ ≠ 0`
instead of `μ K ≠ 0`, see `measure_theory.measure_is_open_pos_of_vadd_invariant_of_ne_zero`. -/
add_decl_doc measure_is_open_pos_of_vadd_invariant_of_compact_ne_zero

@[to_additive] lemma is_locally_finite_measure_of_smul_invariant (hU : is_open U) (hne : U.nonempty)
  (hμU : μ U ≠ ∞) : is_locally_finite_measure μ :=
⟨λ x, let ⟨g, hg⟩ := hU.exists_smul_mem G x hne in
  ⟨(•) g ⁻¹' U, (hU.preimage (continuous_id.const_smul _)).mem_nhds hg, ne.lt_top $
    by rwa [measure_preimage_smul]⟩⟩

variables [measure.regular μ]

@[to_additive] lemma measure_is_open_pos_of_smul_invariant_of_ne_zero (hμ : μ ≠ 0) (hU : is_open U)
  (hne : U.nonempty) : 0 < μ U :=
let ⟨K, hK, hμK⟩ := regular.exists_compact_not_null.mpr hμ
in measure_is_open_pos_of_smul_invariant_of_compact_ne_zero G hK hμK hU hne

@[to_additive] lemma measure_pos_iff_nonempty_of_smul_invariant (hμ : μ ≠ 0) (hU : is_open U) :
  0 < μ U ↔ U.nonempty :=
⟨λ h, nonempty_of_measure_ne_zero h.ne', measure_is_open_pos_of_smul_invariant_of_ne_zero G hμ hU⟩

include G

@[to_additive] lemma measure_eq_zero_iff_eq_empty_of_smul_invariant (hμ : μ ≠ 0) (hU : is_open U) :
  μ U = 0 ↔ U = ∅ :=
by rw [← not_iff_not, ← ne.def, ← pos_iff_ne_zero,
  measure_pos_iff_nonempty_of_smul_invariant G hμ hU, ← ne_empty_iff_nonempty]

end measure_theory<|MERGE_RESOLUTION|>--- conflicted
+++ resolved
@@ -135,11 +135,8 @@
   null_measurable_set (c • s) μ :=
 by simpa only [← preimage_smul_inv]
   using hs.preimage (measure_preserving_smul _ _).quasi_measure_preserving
-<<<<<<< HEAD
-=======
 
 section is_minimal
->>>>>>> 3dd8e4d5
 
 variables (G) [topological_space α] [has_continuous_const_smul G α] [mul_action.is_minimal G α]
   {K U : set α}
