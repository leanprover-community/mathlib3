/-
Copyright (c) 2021 Yury Kudryashov. All rights reserved.
Released under Apache 2.0 license as described in the file LICENSE.
Authors: Yury Kudryashov
-/
import measure_theory.measure.measure_space

/-!
# Typeclasses for measurability of operations

In this file we define classes `has_measurable_mul` etc and prove dot-style lemmas
(`measurable.mul`, `ae_measurable.mul` etc). For binary operations we define two typeclasses:

- `has_measurable_mul` says that both left and right multiplication are measurable;
- `has_measurable_mul₂` says that `λ p : α × α, p.1 * p.2` is measurable,

and similarly for other binary operations. The reason for introducing these classes is that in case
of topological space `α` equipped with the Borel `σ`-algebra, instances for `has_measurable_mul₂`
etc require `α` to have a second countable topology.

We define separate classes for `has_measurable_div`/`has_measurable_sub`
because on some types (e.g., `ℕ`, `ℝ≥0∞`) division and/or subtraction are not defined as `a * b⁻¹` /
`a + (-b)`.

For instances relating, e.g., `has_continuous_mul` to `has_measurable_mul` see file
`measure_theory.borel_space`.

## Implementation notes

For the heuristics of `@[to_additive]` it is important that the type with a multiplication
(or another multiplicative operations) is the first (implicit) argument of all declarations.

## Tags

measurable function, arithmetic operator

## Todo

* Uniformize the treatment of `pow` and `smul`.
* Use `@[to_additive]` to send `has_measurable_pow` to `has_measurable_smul₂`.
* This might require changing the definition (swapping the arguments in the function that is
  in the conclusion of `measurable_smul`.)
-/

universes u v

open_locale big_operators pointwise
open measure_theory

/-!
### Binary operations: `(+)`, `(*)`, `(-)`, `(/)`
-/

/-- We say that a type `has_measurable_add` if `((+) c)` and `(+ c)` are measurable functions.
For a typeclass assuming measurability of `uncurry (+)` see `has_measurable_add₂`. -/
class has_measurable_add (M : Type*) [measurable_space M] [has_add M] : Prop :=
(measurable_const_add : ∀ c : M, measurable ((+) c))
(measurable_add_const : ∀ c : M, measurable (+ c))

/-- We say that a type `has_measurable_add` if `uncurry (+)` is a measurable functions.
For a typeclass assuming measurability of `((+) c)` and `(+ c)` see `has_measurable_add`. -/
class has_measurable_add₂ (M : Type*) [measurable_space M] [has_add M] : Prop :=
(measurable_add : measurable (λ p : M × M, p.1 + p.2))

export has_measurable_add₂ (measurable_add)
  has_measurable_add (measurable_const_add measurable_add_const)

/-- We say that a type `has_measurable_mul` if `((*) c)` and `(* c)` are measurable functions.
For a typeclass assuming measurability of `uncurry (*)` see `has_measurable_mul₂`. -/
@[to_additive]
class has_measurable_mul (M : Type*) [measurable_space M] [has_mul M] : Prop :=
(measurable_const_mul : ∀ c : M, measurable ((*) c))
(measurable_mul_const : ∀ c : M, measurable (* c))

/-- We say that a type `has_measurable_mul` if `uncurry (*)` is a measurable functions.
For a typeclass assuming measurability of `((*) c)` and `(* c)` see `has_measurable_mul`. -/
@[to_additive has_measurable_add₂]
class has_measurable_mul₂ (M : Type*) [measurable_space M] [has_mul M] : Prop :=
(measurable_mul : measurable (λ p : M × M, p.1 * p.2))

export has_measurable_mul₂ (measurable_mul)
  has_measurable_mul (measurable_const_mul measurable_mul_const)

section mul

variables {M α : Type*} [measurable_space M] [has_mul M] {m : measurable_space α}
  {f g : α → M} {μ : measure α}

include m

@[measurability, to_additive]
lemma measurable.const_mul [has_measurable_mul M] (hf : measurable f) (c : M) :
  measurable (λ x, c * f x) :=
(measurable_const_mul c).comp hf

@[measurability, to_additive]
lemma ae_measurable.const_mul [has_measurable_mul M] (hf : ae_measurable f μ) (c : M) :
  ae_measurable (λ x, c * f x) μ :=
(has_measurable_mul.measurable_const_mul c).comp_ae_measurable hf

@[measurability, to_additive]
lemma measurable.mul_const [has_measurable_mul M] (hf : measurable f) (c : M) :
  measurable (λ x, f x * c) :=
(measurable_mul_const c).comp hf

@[measurability, to_additive]
lemma ae_measurable.mul_const [has_measurable_mul M] (hf : ae_measurable f μ) (c : M) :
  ae_measurable (λ x, f x * c) μ :=
(measurable_mul_const c).comp_ae_measurable hf

@[measurability, to_additive]
lemma measurable.mul' [has_measurable_mul₂ M] (hf : measurable f) (hg : measurable g) :
  measurable (f * g) :=
measurable_mul.comp (hf.prod_mk hg)

@[measurability, to_additive]
lemma measurable.mul [has_measurable_mul₂ M] (hf : measurable f) (hg : measurable g) :
  measurable (λ a, f a * g a) :=
measurable_mul.comp (hf.prod_mk hg)

@[measurability, to_additive]
lemma ae_measurable.mul' [has_measurable_mul₂ M] (hf : ae_measurable f μ)
  (hg : ae_measurable g μ) :
  ae_measurable (f * g) μ :=
measurable_mul.comp_ae_measurable (hf.prod_mk hg)

@[measurability, to_additive]
lemma ae_measurable.mul [has_measurable_mul₂ M] (hf : ae_measurable f μ) (hg : ae_measurable g μ) :
  ae_measurable (λ a, f a * g a) μ :=
measurable_mul.comp_ae_measurable (hf.prod_mk hg)

omit m

@[to_additive]
instance pi.has_measurable_mul {ι : Type*} {α : ι → Type*} [∀ i, has_mul (α i)]
  [∀ i, measurable_space (α i)] [∀ i, has_measurable_mul (α i)] :
  has_measurable_mul (Π i, α i) :=
⟨λ g, measurable_pi_iff.mpr $ λ i, (measurable_const_mul (g i)).comp $ measurable_pi_apply i,
 λ g, measurable_pi_iff.mpr $ λ i, (measurable_mul_const (g i)).comp $ measurable_pi_apply i⟩

@[priority 100, to_additive]
instance has_measurable_mul₂.to_has_measurable_mul [has_measurable_mul₂ M] :
  has_measurable_mul M :=
⟨λ c, measurable_const.mul measurable_id, λ c, measurable_id.mul measurable_const⟩

@[to_additive]
instance pi.has_measurable_mul {ι : Type*} {α : ι → Type*} [∀ i, has_mul (α i)]
  [∀ i, measurable_space (α i)] [∀ i, has_measurable_mul (α i)] :
  has_measurable_mul (Π i, α i) :=
⟨λ g, measurable_pi_iff.mpr $ λ i, (measurable_pi_apply i).const_mul _,
 λ g, measurable_pi_iff.mpr $ λ i, (measurable_pi_apply i).mul_const _⟩

@[to_additive pi.has_measurable_add₂]
instance pi.has_measurable_mul₂ {ι : Type*} {α : ι → Type*} [∀ i, has_mul (α i)]
  [∀ i, measurable_space (α i)] [∀ i, has_measurable_mul₂ (α i)] :
  has_measurable_mul₂ (Π i, α i) :=
⟨measurable_pi_iff.mpr $ λ i, measurable_fst.eval.mul measurable_snd.eval⟩

attribute [measurability] measurable.add' measurable.add ae_measurable.add ae_measurable.add'
  measurable.const_add ae_measurable.const_add measurable.add_const ae_measurable.add_const


end mul

/-- This class assumes that the map `β × γ → β` given by `(x, y) ↦ x ^ y` is measurable. -/
class has_measurable_pow (β γ : Type*) [measurable_space β] [measurable_space γ] [has_pow β γ] :=
(measurable_pow : measurable (λ p : β × γ, p.1 ^ p.2))

export has_measurable_pow (measurable_pow)

/-- `monoid.has_pow` is measurable. -/
instance monoid.has_measurable_pow (M : Type*) [monoid M] [measurable_space M]
  [has_measurable_mul₂ M] : has_measurable_pow M ℕ :=
⟨measurable_from_prod_encodable $ λ n, begin
  induction n with n ih,
  { simp only [pow_zero, ←pi.one_def, measurable_one] },
  { simp only [pow_succ], exact measurable_id.mul ih }
end⟩

section pow

variables {β γ α : Type*} [measurable_space β] [measurable_space γ] [has_pow β γ]
  [has_measurable_pow β γ] {m : measurable_space α} {μ : measure α} {f : α → β} {g : α → γ}

include m

@[measurability]
lemma measurable.pow (hf : measurable f) (hg : measurable g) :
  measurable (λ x, f x ^ g x) :=
measurable_pow.comp (hf.prod_mk hg)

@[measurability]
lemma ae_measurable.pow (hf : ae_measurable f μ) (hg : ae_measurable g μ) :
  ae_measurable (λ x, f x ^ g x) μ :=
measurable_pow.comp_ae_measurable (hf.prod_mk hg)

@[measurability]
lemma measurable.pow_const (hf : measurable f) (c : γ) :
  measurable (λ x, f x ^ c) :=
hf.pow measurable_const

@[measurability]
lemma ae_measurable.pow_const (hf : ae_measurable f μ) (c : γ) :
  ae_measurable (λ x, f x ^ c) μ :=
hf.pow ae_measurable_const

@[measurability]
lemma measurable.const_pow (hg : measurable g) (c : β) :
  measurable (λ x, c ^ g x) :=
measurable_const.pow hg

@[measurability]
lemma ae_measurable.const_pow (hg : ae_measurable g μ) (c : β) :
  ae_measurable (λ x, c ^ g x) μ :=
ae_measurable_const.pow hg

omit m

end pow

/-- We say that a type `has_measurable_sub` if `(λ x, c - x)` and `(λ x, x - c)` are measurable
functions. For a typeclass assuming measurability of `uncurry (-)` see `has_measurable_sub₂`. -/
class has_measurable_sub (G : Type*) [measurable_space G] [has_sub G] : Prop :=
(measurable_const_sub : ∀ c : G, measurable (λ x, c - x))
(measurable_sub_const : ∀ c : G, measurable (λ x, x - c))

/-- We say that a type `has_measurable_sub` if `uncurry (-)` is a measurable functions.
For a typeclass assuming measurability of `((-) c)` and `(- c)` see `has_measurable_sub`. -/
class has_measurable_sub₂ (G : Type*) [measurable_space G] [has_sub G] : Prop :=
(measurable_sub : measurable (λ p : G × G, p.1 - p.2))

export has_measurable_sub₂ (measurable_sub)

/-- We say that a type `has_measurable_div` if `((/) c)` and `(/ c)` are measurable functions.
For a typeclass assuming measurability of `uncurry (/)` see `has_measurable_div₂`. -/
@[to_additive] class has_measurable_div (G₀: Type*) [measurable_space G₀] [has_div G₀] : Prop :=
(measurable_const_div : ∀ c : G₀, measurable ((/) c))
(measurable_div_const : ∀ c : G₀, measurable (/ c))

/-- We say that a type `has_measurable_div` if `uncurry (/)` is a measurable functions.
For a typeclass assuming measurability of `((/) c)` and `(/ c)` see `has_measurable_div`. -/
@[to_additive has_measurable_sub₂]
class has_measurable_div₂ (G₀: Type*) [measurable_space G₀] [has_div G₀] : Prop :=
(measurable_div : measurable (λ p : G₀× G₀, p.1 / p.2))

export has_measurable_div₂ (measurable_div)

section div

variables {G α : Type*} [measurable_space G] [has_div G] {m : measurable_space α} {f g : α → G}
  {μ : measure α}

include m

@[measurability, to_additive]
lemma measurable.const_div [has_measurable_div G] (hf : measurable f) (c : G) :
  measurable (λ x, c / f x) :=
(has_measurable_div.measurable_const_div c).comp hf

@[measurability, to_additive]
lemma ae_measurable.const_div [has_measurable_div G] (hf : ae_measurable f μ) (c : G) :
  ae_measurable (λ x, c / f x) μ :=
(has_measurable_div.measurable_const_div c).comp_ae_measurable hf

@[measurability, to_additive]
lemma measurable.div_const [has_measurable_div G] (hf : measurable f) (c : G) :
  measurable (λ x, f x / c) :=
(has_measurable_div.measurable_div_const c).comp hf

@[measurability, to_additive]
lemma ae_measurable.div_const [has_measurable_div G] (hf : ae_measurable f μ) (c : G) :
  ae_measurable (λ x, f x / c) μ :=
(has_measurable_div.measurable_div_const c).comp_ae_measurable hf

@[measurability, to_additive]
lemma measurable.div' [has_measurable_div₂ G] (hf : measurable f) (hg : measurable g) :
  measurable (f / g) :=
measurable_div.comp (hf.prod_mk hg)

@[measurability, to_additive]
lemma measurable.div [has_measurable_div₂ G] (hf : measurable f) (hg : measurable g) :
  measurable (λ a, f a / g a) :=
measurable_div.comp (hf.prod_mk hg)

@[measurability, to_additive]
lemma ae_measurable.div' [has_measurable_div₂ G] (hf : ae_measurable f μ)
  (hg : ae_measurable g μ) :
  ae_measurable (f / g) μ :=
measurable_div.comp_ae_measurable (hf.prod_mk hg)

@[measurability, to_additive]
lemma ae_measurable.div [has_measurable_div₂ G] (hf : ae_measurable f μ) (hg : ae_measurable g μ) :
  ae_measurable (λ a, f a / g a) μ :=
measurable_div.comp_ae_measurable (hf.prod_mk hg)

attribute [measurability] measurable.sub measurable.sub' ae_measurable.sub ae_measurable.sub'
  measurable.const_sub ae_measurable.const_sub measurable.sub_const ae_measurable.sub_const

omit m

@[priority 100, to_additive]
instance has_measurable_div₂.to_has_measurable_div [has_measurable_div₂ G] :
  has_measurable_div G :=
⟨λ c, measurable_const.div measurable_id, λ c, measurable_id.div measurable_const⟩

@[to_additive]
instance pi.has_measurable_div {ι : Type*} {α : ι → Type*} [∀ i, has_div (α i)]
  [∀ i, measurable_space (α i)] [∀ i, has_measurable_div (α i)] :
  has_measurable_div (Π i, α i) :=
⟨λ g, measurable_pi_iff.mpr $ λ i, (measurable_pi_apply i).const_div _,
 λ g, measurable_pi_iff.mpr $ λ i, (measurable_pi_apply i).div_const _⟩

@[to_additive pi.has_measurable_sub₂]
instance pi.has_measurable_div₂ {ι : Type*} {α : ι → Type*} [∀ i, has_div (α i)]
  [∀ i, measurable_space (α i)] [∀ i, has_measurable_div₂ (α i)] :
  has_measurable_div₂ (Π i, α i) :=
⟨measurable_pi_iff.mpr $ λ i, measurable_fst.eval.div measurable_snd.eval⟩

@[measurability]
lemma measurable_set_eq_fun {m : measurable_space α} {E} [measurable_space E] [add_group E]
  [measurable_singleton_class E] [has_measurable_sub₂ E] {f g : α → E}
  (hf : measurable f) (hg : measurable g) :
  measurable_set {x | f x = g x} :=
begin
  suffices h_set_eq : {x : α | f x = g x} = {x | (f-g) x = (0 : E)},
  { rw h_set_eq,
    exact (hf.sub hg) measurable_set_eq, },
  ext,
  simp_rw [set.mem_set_of_eq, pi.sub_apply, sub_eq_zero],
end

lemma ae_eq_trim_of_measurable {α E} {m m0 : measurable_space α} {μ : measure α}
  [measurable_space E] [add_group E] [measurable_singleton_class E] [has_measurable_sub₂ E]
  (hm : m ≤ m0) {f g : α → E} (hf : @measurable _ _ m _ f) (hg : @measurable _ _ m _ g)
  (hfg : f =ᵐ[μ] g) :
  f =ᶠ[@measure.ae α m (μ.trim hm)] g :=
begin
  rwa [filter.eventually_eq, ae_iff, trim_measurable_set_eq hm _],
  exact (@measurable_set.compl α _ m (@measurable_set_eq_fun α m E _ _ _ _ _ _ hf hg)),
end

end div

/-- We say that a type `has_measurable_neg` if `x ↦ -x` is a measurable function. -/
class has_measurable_neg (G : Type*) [has_neg G] [measurable_space G] : Prop :=
(measurable_neg : measurable (has_neg.neg : G → G))

/-- We say that a type `has_measurable_inv` if `x ↦ x⁻¹` is a measurable function. -/
@[to_additive]
class has_measurable_inv (G : Type*) [has_inv G] [measurable_space G] : Prop :=
(measurable_inv : measurable (has_inv.inv : G → G))

export has_measurable_inv (measurable_inv) has_measurable_neg (measurable_neg)

@[priority 100, to_additive]
instance has_measurable_div_of_mul_inv (G : Type*) [measurable_space G]
  [div_inv_monoid G] [has_measurable_mul G] [has_measurable_inv G] :
  has_measurable_div G :=
{ measurable_const_div := λ c,
    by { convert (measurable_inv.const_mul c), ext1, apply div_eq_mul_inv },
  measurable_div_const := λ c,
    by { convert (measurable_id.mul_const c⁻¹), ext1, apply div_eq_mul_inv } }

section inv

variables {G α : Type*} [has_inv G] [measurable_space G] [has_measurable_inv G]
  {m : measurable_space α} {f : α → G} {μ : measure α}

include m

@[measurability, to_additive]
lemma measurable.inv (hf : measurable f) : measurable (λ x, (f x)⁻¹) := measurable_inv.comp hf

@[measurability, to_additive]
lemma ae_measurable.inv (hf : ae_measurable f μ) : ae_measurable (λ x, (f x)⁻¹) μ :=
measurable_inv.comp_ae_measurable hf

attribute [measurability] measurable.neg ae_measurable.neg

@[simp, to_additive] lemma measurable_inv_iff {G : Type*} [group G] [measurable_space G]
  [has_measurable_inv G] {f : α → G} : measurable (λ x, (f x)⁻¹) ↔ measurable f :=
⟨λ h, by simpa only [inv_inv] using h.inv, λ h, h.inv⟩

@[simp, to_additive] lemma ae_measurable_inv_iff {G : Type*} [group G] [measurable_space G]
  [has_measurable_inv G] {f : α → G} :
  ae_measurable (λ x, (f x)⁻¹) μ ↔ ae_measurable f μ :=
⟨λ h, by simpa only [inv_inv] using h.inv, λ h, h.inv⟩

@[simp] lemma measurable_inv_iff₀ {G₀ : Type*} [group_with_zero G₀]
  [measurable_space G₀] [has_measurable_inv G₀] {f : α → G₀} :
  measurable (λ x, (f x)⁻¹) ↔ measurable f :=
⟨λ h, by simpa only [inv_inv] using h.inv, λ h, h.inv⟩

@[simp] lemma ae_measurable_inv_iff₀ {G₀ : Type*} [group_with_zero G₀]
  [measurable_space G₀] [has_measurable_inv G₀] {f : α → G₀} :
  ae_measurable (λ x, (f x)⁻¹) μ ↔ ae_measurable f μ :=
⟨λ h, by simpa only [inv_inv] using h.inv, λ h, h.inv⟩

omit m

@[to_additive]
instance pi.has_measurable_inv {ι : Type*} {α : ι → Type*} [∀ i, has_inv (α i)]
  [∀ i, measurable_space (α i)] [∀ i, has_measurable_inv (α i)] :
  has_measurable_inv (Π i, α i) :=
⟨measurable_pi_iff.mpr $ λ i, (measurable_pi_apply i).inv⟩

@[to_additive] lemma measurable_set.inv {s : set G} (hs : measurable_set s) : measurable_set s⁻¹ :=
measurable_inv hs

end inv

/-- `div_inv_monoid.has_pow` is measurable. -/
instance div_inv_monoid.has_measurable_zpow (G : Type u) [div_inv_monoid G] [measurable_space G]
  [has_measurable_mul₂ G] [has_measurable_inv G] :
  has_measurable_pow G ℤ :=
⟨measurable_from_prod_encodable $ λ n, begin
  cases n with n n,
  { simp_rw zpow_of_nat, exact measurable_id.pow_const _ },
  { simp_rw zpow_neg_succ_of_nat, exact (measurable_id.pow_const (n + 1)).inv }
end⟩

@[priority 100, to_additive]
instance has_measurable_div₂_of_mul_inv (G : Type*) [measurable_space G]
  [div_inv_monoid G] [has_measurable_mul₂ G] [has_measurable_inv G] :
  has_measurable_div₂ G :=
⟨by { simp only [div_eq_mul_inv], exact measurable_fst.mul measurable_snd.inv }⟩

/-- We say that the action of `M` on `α` `has_measurable_vadd` if for each `c` the map `x ↦ c +ᵥ x`
is a measurable function and for each `x` the map `c ↦ c +ᵥ x` is a measurable function. -/
class has_measurable_vadd (M α : Type*) [has_vadd M α] [measurable_space M] [measurable_space α] :
  Prop :=
(measurable_const_vadd : ∀ c : M, measurable ((+ᵥ) c : α → α))
(measurable_vadd_const : ∀ x : α, measurable (λ c : M, c +ᵥ x))

/-- We say that the action of `M` on `α` `has_measurable_smul` if for each `c` the map `x ↦ c • x`
is a measurable function and for each `x` the map `c ↦ c • x` is a measurable function. -/
@[to_additive]
class has_measurable_smul (M α : Type*) [has_scalar M α] [measurable_space M] [measurable_space α] :
  Prop :=
(measurable_const_smul : ∀ c : M, measurable ((•) c : α → α))
(measurable_smul_const : ∀ x : α, measurable (λ c : M, c • x))

/-- We say that the action of `M` on `α` `has_measurable_vadd₂` if the map
`(c, x) ↦ c +ᵥ x` is a measurable function. -/
class has_measurable_vadd₂ (M α : Type*) [has_vadd M α] [measurable_space M]
  [measurable_space α] : Prop :=
(measurable_vadd : measurable (function.uncurry (+ᵥ) : M × α → α))

/-- We say that the action of `M` on `α` `has_measurable_smul₂` if the map
`(c, x) ↦ c • x` is a measurable function. -/
@[to_additive has_measurable_vadd₂]
class has_measurable_smul₂ (M α : Type*) [has_scalar M α] [measurable_space M]
  [measurable_space α] : Prop :=
(measurable_smul : measurable (function.uncurry (•) : M × α → α))

export has_measurable_smul (measurable_const_smul measurable_smul_const)
  has_measurable_smul₂ (measurable_smul)
export has_measurable_vadd (measurable_const_vadd measurable_vadd_const)
  has_measurable_vadd₂ (measurable_vadd)

@[to_additive]
instance has_measurable_smul_of_mul (M : Type*) [has_mul M] [measurable_space M]
  [has_measurable_mul M] :
  has_measurable_smul M M :=
⟨measurable_id.const_mul, measurable_id.mul_const⟩

@[to_additive]
instance has_measurable_smul₂_of_mul (M : Type*) [has_mul M] [measurable_space M]
  [has_measurable_mul₂ M] :
  has_measurable_smul₂ M M :=
⟨measurable_mul⟩

@[to_additive] instance submonoid.has_measurable_smul {M α} [measurable_space M]
  [measurable_space α] [monoid M] [mul_action M α] [has_measurable_smul M α] (s : submonoid M) :
  has_measurable_smul s α :=
⟨λ c, by simpa only using measurable_const_smul (c : M),
  λ x, (measurable_smul_const x : measurable (λ c : M, c • x)).comp measurable_subtype_coe⟩

@[to_additive] instance subgroup.has_measurable_smul {G α} [measurable_space G]
  [measurable_space α] [group G] [mul_action G α] [has_measurable_smul G α] (s : subgroup G) :
  has_measurable_smul s α :=
s.to_submonoid.has_measurable_smul

section smul

variables {M β α : Type*} [measurable_space M] [measurable_space β] [has_scalar M β]
  {m : measurable_space α} {f : α → M} {g : α → β}

include m

@[measurability, to_additive]
lemma measurable.smul [has_measurable_smul₂ M β] (hf : measurable f) (hg : measurable g) :
  measurable (λ x, f x • g x) :=
measurable_smul.comp (hf.prod_mk hg)

@[measurability, to_additive]
lemma ae_measurable.smul [has_measurable_smul₂ M β]
  {μ : measure α} (hf : ae_measurable f μ) (hg : ae_measurable g μ) :
  ae_measurable (λ x, f x • g x) μ :=
has_measurable_smul₂.measurable_smul.comp_ae_measurable (hf.prod_mk hg)

omit m

@[priority 100, to_additive]
instance has_measurable_smul₂.to_has_measurable_smul [has_measurable_smul₂ M β] :
  has_measurable_smul M β :=
⟨λ c, measurable_const.smul measurable_id, λ y, measurable_id.smul measurable_const⟩

include m

variables [has_measurable_smul M β] {μ : measure α}

@[measurability, to_additive]
lemma measurable.smul_const (hf : measurable f) (y : β) :
  measurable (λ x, f x • y) :=
(has_measurable_smul.measurable_smul_const y).comp hf

@[measurability, to_additive]
lemma ae_measurable.smul_const (hf : ae_measurable f μ) (y : β) :
  ae_measurable (λ x, f x • y) μ :=
(has_measurable_smul.measurable_smul_const y).comp_ae_measurable hf

@[measurability, to_additive]
lemma measurable.const_smul' (hg : measurable g) (c : M) :
  measurable (λ x, c • g x) :=
(has_measurable_smul.measurable_const_smul c).comp hg

@[measurability, to_additive]
lemma measurable.const_smul (hg : measurable g) (c : M) :
  measurable (c • g) :=
hg.const_smul' c

@[measurability, to_additive]
lemma ae_measurable.const_smul' (hg : ae_measurable g μ) (c : M) :
  ae_measurable (λ x, c • g x) μ :=
(has_measurable_smul.measurable_const_smul c).comp_ae_measurable hg

@[measurability, to_additive]
lemma ae_measurable.const_smul (hf : ae_measurable g μ) (c : M) :
  ae_measurable (c • g) μ :=
hf.const_smul' c

omit m

@[to_additive]
instance pi.has_measurable_smul {ι : Type*} {α : ι → Type*} [∀ i, has_scalar M (α i)]
  [∀ i, measurable_space (α i)] [∀ i, has_measurable_smul M (α i)] :
  has_measurable_smul M (Π i, α i) :=
⟨λ g, measurable_pi_iff.mpr $ λ i, (measurable_pi_apply i).const_smul _,
 λ g, measurable_pi_iff.mpr $ λ i, measurable_smul_const _⟩

/-- `add_monoid.has_scalar_nat` is measurable. -/
instance add_monoid.has_measurable_smul_nat₂ (M : Type*) [add_monoid M] [measurable_space M]
  [has_measurable_add₂ M] : has_measurable_smul₂ ℕ M :=
⟨begin
  suffices : measurable (λ p : M × ℕ, p.2 • p.1),
  { apply this.comp measurable_swap, },
  refine measurable_from_prod_encodable (λ n, _),
  induction n with n ih,
  { simp only [zero_smul, ←pi.zero_def, measurable_zero] },
  { simp only [succ_nsmul], exact measurable_id.add ih }
end⟩

/-- `sub_neg_monoid.has_scalar_int` is measurable. -/
instance sub_neg_monoid.has_measurable_smul_int₂ (M : Type*) [sub_neg_monoid M] [measurable_space M]
  [has_measurable_add₂ M] [has_measurable_neg M] : has_measurable_smul₂ ℤ M :=
⟨begin
  suffices : measurable (λ p : M × ℤ, p.2 • p.1),
  { apply this.comp measurable_swap, },
  refine measurable_from_prod_encodable (λ n, _),
  induction n with n n ih,
  { simp only [of_nat_zsmul], exact measurable_const_smul _, },
  { simp only [zsmul_neg_succ_of_nat], exact (measurable_const_smul _).neg }
end⟩

end smul

section mul_action

variables {M β α : Type*} [measurable_space M] [measurable_space β] [monoid M] [mul_action M β]
  [has_measurable_smul M β] [measurable_space α] {f : α → β} {μ : measure α}

variables {G : Type*} [group G] [measurable_space G] [mul_action G β]
  [has_measurable_smul G β]

@[to_additive]
lemma measurable_const_smul_iff (c : G) :
  measurable (λ x, c • f x) ↔ measurable f :=
⟨λ h, by simpa only [inv_smul_smul] using h.const_smul' c⁻¹, λ h, h.const_smul c⟩

@[to_additive]
lemma ae_measurable_const_smul_iff (c : G) :
  ae_measurable (λ x, c • f x) μ ↔ ae_measurable f μ :=
⟨λ h, by simpa only [inv_smul_smul] using h.const_smul' c⁻¹, λ h, h.const_smul c⟩

@[to_additive]
instance : measurable_space Mˣ := measurable_space.comap (coe : Mˣ → M) ‹_›

@[to_additive]
instance units.has_measurable_smul : has_measurable_smul Mˣ β :=
{ measurable_const_smul := λ c, (measurable_const_smul (c : M) : _),
  measurable_smul_const := λ x,
    (measurable_smul_const x : measurable (λ c : M, c • x)).comp measurable_space.le_map_comap, }

@[to_additive]
lemma is_unit.measurable_const_smul_iff {c : M} (hc : is_unit c) :
  measurable (λ x, c • f x) ↔ measurable f :=
let ⟨u, hu⟩ := hc in hu ▸ measurable_const_smul_iff u

@[to_additive]
lemma is_unit.ae_measurable_const_smul_iff {c : M} (hc : is_unit c) :
  ae_measurable (λ x, c • f x) μ ↔ ae_measurable f μ :=
let ⟨u, hu⟩ := hc in hu ▸ ae_measurable_const_smul_iff u

variables {G₀ : Type*} [group_with_zero G₀] [measurable_space G₀] [mul_action G₀ β]
  [has_measurable_smul G₀ β]

lemma measurable_const_smul_iff₀ {c : G₀} (hc : c ≠ 0) :
  measurable (λ x, c • f x) ↔ measurable f :=
(is_unit.mk0 c hc).measurable_const_smul_iff

lemma ae_measurable_const_smul_iff₀ {c : G₀} (hc : c ≠ 0) :
  ae_measurable (λ x, c • f x) μ ↔ ae_measurable f μ :=
(is_unit.mk0 c hc).ae_measurable_const_smul_iff

end mul_action

/-!
### Opposite monoid
-/

section opposite
open mul_opposite

@[to_additive]
instance {α : Type*} [h : measurable_space α] : measurable_space αᵐᵒᵖ := measurable_space.map op h

@[to_additive]
lemma measurable_mul_op {α : Type*} [measurable_space α] : measurable (op : α → αᵐᵒᵖ) := λ s, id

@[to_additive]
lemma measurable_mul_unop {α : Type*} [measurable_space α] : measurable (unop : αᵐᵒᵖ → α) := λ s, id

@[to_additive]
instance {M : Type*} [has_mul M] [measurable_space M] [has_measurable_mul M] :
  has_measurable_mul Mᵐᵒᵖ :=
⟨λ c, measurable_mul_op.comp (measurable_mul_unop.mul_const _),
  λ c, measurable_mul_op.comp (measurable_mul_unop.const_mul _)⟩

@[to_additive]
instance {M : Type*} [has_mul M] [measurable_space M] [has_measurable_mul₂ M] :
  has_measurable_mul₂ Mᵐᵒᵖ :=
⟨measurable_mul_op.comp ((measurable_mul_unop.comp measurable_snd).mul
  (measurable_mul_unop.comp measurable_fst))⟩
<<<<<<< HEAD
=======

/-- If a scalar is central, then its right action is measurable when its left action is. -/
instance has_measurable_smul.op {M α} [measurable_space M]
  [measurable_space α] [has_scalar M α] [has_scalar Mᵐᵒᵖ α] [is_central_scalar M α]
  [has_measurable_smul M α] : has_measurable_smul Mᵐᵒᵖ α :=
⟨ mul_opposite.rec $ λ c, show measurable (λ x, op c • x),
                          by simpa only [op_smul_eq_smul] using measurable_const_smul c,
  λ x, show measurable (λ c, op (unop c) • x),
       by simpa only [op_smul_eq_smul] using (measurable_smul_const x).comp measurable_mul_unop⟩

/-- If a scalar is central, then its right action is measurable when its left action is. -/
instance has_measurable_smul₂.op {M α} [measurable_space M]
  [measurable_space α] [has_scalar M α] [has_scalar Mᵐᵒᵖ α] [is_central_scalar M α]
  [has_measurable_smul₂ M α] : has_measurable_smul₂ Mᵐᵒᵖ α :=
⟨show measurable (λ x : Mᵐᵒᵖ × α, op (unop x.1) • x.2), begin
  simp_rw op_smul_eq_smul,
  refine (measurable_mul_unop.comp measurable_fst).smul measurable_snd,
end⟩
>>>>>>> 53578832

@[to_additive]
instance has_measurable_smul_opposite_of_mul {M : Type*} [has_mul M] [measurable_space M]
  [has_measurable_mul M] : has_measurable_smul Mᵐᵒᵖ M :=
⟨λ c, measurable_mul_const (unop c), λ x, measurable_mul_unop.const_mul x⟩

@[to_additive]
instance has_measurable_smul₂_opposite_of_mul {M : Type*} [has_mul M] [measurable_space M]
  [has_measurable_mul₂ M] : has_measurable_smul₂ Mᵐᵒᵖ M :=
⟨measurable_snd.mul (measurable_mul_unop.comp measurable_fst)⟩

end opposite

/-!
### Big operators: `∏` and `∑`
-/

section monoid
variables {M α : Type*} [monoid M] [measurable_space M] [has_measurable_mul₂ M]
  {m : measurable_space α} {μ : measure α}

include m

@[measurability, to_additive]
lemma list.measurable_prod' (l : list (α → M)) (hl : ∀ f ∈ l, measurable f) :
  measurable l.prod :=
begin
  induction l with f l ihl, { exact measurable_one },
  rw [list.forall_mem_cons] at hl,
  rw [list.prod_cons],
  exact hl.1.mul (ihl hl.2)
end

@[measurability, to_additive]
lemma list.ae_measurable_prod' (l : list (α → M))
  (hl : ∀ f ∈ l, ae_measurable f μ) : ae_measurable l.prod μ :=
begin
  induction l with f l ihl, { exact ae_measurable_one },
  rw [list.forall_mem_cons] at hl,
  rw [list.prod_cons],
  exact hl.1.mul (ihl hl.2)
end

@[measurability, to_additive]
lemma list.measurable_prod (l : list (α → M)) (hl : ∀ f ∈ l, measurable f) :
  measurable (λ x, (l.map (λ f : α → M, f x)).prod) :=
by simpa only [← pi.list_prod_apply] using l.measurable_prod' hl

@[measurability, to_additive]
lemma list.ae_measurable_prod (l : list (α → M)) (hl : ∀ f ∈ l, ae_measurable f μ) :
  ae_measurable (λ x, (l.map (λ f : α → M, f x)).prod) μ :=
by simpa only [← pi.list_prod_apply] using l.ae_measurable_prod' hl

omit m

end monoid

section comm_monoid
variables {M ι α : Type*} [comm_monoid M] [measurable_space M] [has_measurable_mul₂ M]
  {m : measurable_space α} {μ : measure α} {f : ι → α → M}

include m

@[measurability, to_additive]
lemma multiset.measurable_prod' (l : multiset (α → M)) (hl : ∀ f ∈ l, measurable f) :
  measurable l.prod :=
by { rcases l with ⟨l⟩, simpa using l.measurable_prod' (by simpa using hl) }

@[measurability, to_additive]
lemma multiset.ae_measurable_prod' (l : multiset (α → M))
  (hl : ∀ f ∈ l, ae_measurable f μ) : ae_measurable l.prod μ :=
by { rcases l with ⟨l⟩, simpa using l.ae_measurable_prod' (by simpa using hl) }

@[measurability, to_additive]
lemma multiset.measurable_prod (s : multiset (α → M)) (hs : ∀ f ∈ s, measurable f) :
  measurable (λ x, (s.map (λ f : α → M, f x)).prod) :=
by simpa only [← pi.multiset_prod_apply] using s.measurable_prod' hs

@[measurability, to_additive]
lemma multiset.ae_measurable_prod (s : multiset (α → M))
  (hs : ∀ f ∈ s, ae_measurable f μ) : ae_measurable (λ x, (s.map (λ f : α → M, f x)).prod) μ :=
by simpa only [← pi.multiset_prod_apply] using s.ae_measurable_prod' hs

@[measurability, to_additive]
lemma finset.measurable_prod' (s : finset ι) (hf : ∀i ∈ s, measurable (f i)) :
  measurable (∏ i in s, f i) :=
finset.prod_induction _ _ (λ _ _, measurable.mul) (@measurable_one M _ _ _ _) hf

@[measurability, to_additive]
lemma finset.measurable_prod (s : finset ι) (hf : ∀i ∈ s, measurable (f i)) :
  measurable (λ a, ∏ i in s, f i a) :=
by simpa only [← finset.prod_apply] using s.measurable_prod' hf

@[measurability, to_additive]
lemma finset.ae_measurable_prod' (s : finset ι) (hf : ∀i ∈ s, ae_measurable (f i) μ) :
  ae_measurable (∏ i in s, f i) μ :=
multiset.ae_measurable_prod' _ $
  λ g hg, let ⟨i, hi, hg⟩ := multiset.mem_map.1 hg in (hg ▸ hf _ hi)

@[measurability, to_additive]
lemma finset.ae_measurable_prod (s : finset ι) (hf : ∀i ∈ s, ae_measurable (f i) μ) :
  ae_measurable (λ a, ∏ i in s, f i a) μ :=
by simpa only [← finset.prod_apply] using s.ae_measurable_prod' hf

omit m

end comm_monoid<|MERGE_RESOLUTION|>--- conflicted
+++ resolved
@@ -130,13 +130,6 @@
 measurable_mul.comp_ae_measurable (hf.prod_mk hg)
 
 omit m
-
-@[to_additive]
-instance pi.has_measurable_mul {ι : Type*} {α : ι → Type*} [∀ i, has_mul (α i)]
-  [∀ i, measurable_space (α i)] [∀ i, has_measurable_mul (α i)] :
-  has_measurable_mul (Π i, α i) :=
-⟨λ g, measurable_pi_iff.mpr $ λ i, (measurable_const_mul (g i)).comp $ measurable_pi_apply i,
- λ g, measurable_pi_iff.mpr $ λ i, (measurable_mul_const (g i)).comp $ measurable_pi_apply i⟩
 
 @[priority 100, to_additive]
 instance has_measurable_mul₂.to_has_measurable_mul [has_measurable_mul₂ M] :
@@ -652,8 +645,6 @@
   has_measurable_mul₂ Mᵐᵒᵖ :=
 ⟨measurable_mul_op.comp ((measurable_mul_unop.comp measurable_snd).mul
   (measurable_mul_unop.comp measurable_fst))⟩
-<<<<<<< HEAD
-=======
 
 /-- If a scalar is central, then its right action is measurable when its left action is. -/
 instance has_measurable_smul.op {M α} [measurable_space M]
@@ -672,7 +663,6 @@
   simp_rw op_smul_eq_smul,
   refine (measurable_mul_unop.comp measurable_fst).smul measurable_snd,
 end⟩
->>>>>>> 53578832
 
 @[to_additive]
 instance has_measurable_smul_opposite_of_mul {M : Type*} [has_mul M] [measurable_space M]
