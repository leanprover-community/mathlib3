--- conflicted
+++ resolved
@@ -82,13 +82,8 @@
 @[to_additive]
 lemma _root_.measure_theory.is_mul_left_invariant.measure_preimage_mul
   [topological_space G] [group G] [topological_group G] [borel_space G]
-<<<<<<< HEAD
-  {μ : measure G} (h : is_mul_left_invariant μ)
-  (g : G) (A : set G) : μ ((λ h, g * h) ⁻¹' A) = μ A :=
-=======
   {μ : measure G} (h : is_mul_left_invariant μ) (g : G) (A : set G) :
   μ ((λ h, g * h) ⁻¹' A) = μ A :=
->>>>>>> 59cda6d0
 calc μ ((λ h, g * h) ⁻¹' A) = measure.map (λ h, g * h) μ A :
   ((homeomorph.mul_left g).to_measurable_equiv.map_apply A).symm
 ... = μ A : by rw map_mul_left_eq_self.2 h g
@@ -184,12 +179,10 @@
 
 /-- If a left-invariant measure gives positive mass to a compact set, then
 it gives positive mass to any open set. -/
-<<<<<<< HEAD
-@[to_additive]
-lemma is_mul_left_invariant.measure_pos_of_is_open
-  (hμ : is_mul_left_invariant μ)
-  (K : set G) (hK : is_compact K) (h : μ K ≠ 0)
-  {U : set G} (hU : is_open U) (h'U : U.nonempty) : 0 < μ U :=
+@[to_additive]
+lemma is_mul_left_invariant.measure_pos_of_is_open (hμ : is_mul_left_invariant μ)
+  (K : set G) (hK : is_compact K) (h : μ K ≠ 0) {U : set G} (hU : is_open U) (h'U : U.nonempty) :
+  0 < μ U :=
 begin
   contrapose! h,
   rw ← nonpos_iff_eq_zero,
@@ -205,30 +198,8 @@
 /-! A nonzero left-invariant regular measure gives positive mass to any open set. -/
 @[to_additive]
 lemma is_mul_left_invariant.null_iff_empty [regular μ] (hμ : is_mul_left_invariant μ)
-  (h3μ : μ ≠ 0) {s : set G} (hs : is_open s) : μ s = 0 ↔ s = ∅ :=
-=======
-@[to_additive]
-lemma is_mul_left_invariant.measure_pos_of_is_open (hμ : is_mul_left_invariant μ)
-  (K : set G) (hK : is_compact K) (h : μ K ≠ 0) {U : set G} (hU : is_open U) (h'U : U.nonempty) :
-  0 < μ U :=
-begin
-  contrapose! h,
-  rw ← nonpos_iff_eq_zero,
-  rw nonpos_iff_eq_zero at h,
-  rw ← hU.interior_eq at h'U,
-  obtain ⟨t, hKt⟩ : ∃ (t : finset G), K ⊆ ⋃ (g : G) (H : g ∈ t), (λ (h : G), g * h) ⁻¹' U :=
-    compact_covered_by_mul_left_translates hK h'U,
-  calc μ K ≤ μ (⋃ (g : G) (H : g ∈ t), (λ (h : G), g * h) ⁻¹' U) : measure_mono hKt
-  ... ≤ ∑ g in t, μ ((λ (h : G), g * h) ⁻¹' U) : measure_bUnion_finset_le _ _
-  ... = 0 : by simp [hμ _ hU.measurable_set, h]
-end
-
-/-! A nonzero left-invariant regular measure gives positive mass to any open set. -/
-@[to_additive]
-lemma is_mul_left_invariant.null_iff_empty [regular μ] (hμ : is_mul_left_invariant μ)
   (h3μ : μ ≠ 0) {s : set G} (hs : is_open s) :
   μ s = 0 ↔ s = ∅ :=
->>>>>>> 59cda6d0
 begin
   obtain ⟨K, hK, h2K⟩ := regular.exists_compact_not_null.mpr h3μ,
   refine ⟨λ h, _, λ h, by simp only [h, measure_empty]⟩,
@@ -255,16 +226,9 @@
 /-- If a left-invariant measure gives finite mass to a nonempty open set, then
 it gives finite mass to any compact set. -/
 @[to_additive]
-<<<<<<< HEAD
-lemma is_mul_left_invariant.measure_lt_top_of_is_compact
-  (hμ : is_mul_left_invariant μ)
-  (U : set G) (hU : is_open U) (h'U : U.nonempty) (h : μ U ≠ ∞)
-  {K : set G} (hK : is_compact K) : μ K < ∞ :=
-=======
 lemma is_mul_left_invariant.measure_lt_top_of_is_compact (hμ : is_mul_left_invariant μ)
   (U : set G) (hU : is_open U) (h'U : U.nonempty) (h : μ U ≠ ∞) {K : set G} (hK : is_compact K) :
   μ K < ∞ :=
->>>>>>> 59cda6d0
 begin
   rw ← hU.interior_eq at h'U,
   obtain ⟨t, hKt⟩ : ∃ (t : finset G), K ⊆ ⋃ (g : G) (H : g ∈ t), (λ (h : G), g * h) ⁻¹' U :=
@@ -279,16 +243,9 @@
 /-- If a left-invariant measure gives finite mass to a set with nonempty interior, then
 it gives finite mass to any compact set. -/
 @[to_additive]
-<<<<<<< HEAD
-lemma is_mul_left_invariant.measure_lt_top_of_is_compact'
-  (hμ : is_mul_left_invariant μ)
-  (U : set G) (hU : (interior U).nonempty) (h : μ U ≠ ∞)
-  {K : set G} (hK : is_compact K) : μ K < ∞ :=
-=======
 lemma is_mul_left_invariant.measure_lt_top_of_is_compact' (hμ : is_mul_left_invariant μ)
   (U : set G) (hU : (interior U).nonempty) (h : μ U ≠ ∞) {K : set G} (hK : is_compact K) :
   μ K < ∞ :=
->>>>>>> 59cda6d0
 hμ.measure_lt_top_of_is_compact (interior U) is_open_interior hU
   ((measure_mono (interior_subset)).trans_lt (lt_top_iff_ne_top.2 h)).ne hK
 
@@ -363,11 +320,7 @@
 class is_haar_measure {G : Type*} [group G] [topological_space G] [measurable_space G]
   (μ : measure G) : Prop :=
 (left_invariant : is_mul_left_invariant μ)
-<<<<<<< HEAD
-(compact_lt_top : ∀ (K : set G), is_compact K → μ K < ⊤)
-=======
 (compact_lt_top : ∀ (K : set G), is_compact K → μ K < ∞)
->>>>>>> 59cda6d0
 (open_pos : ∀ (U : set G), is_open U → U.nonempty → 0 < μ U)
 
 /-- A measure on an additive group is an additive Haar measure if it is left-invariant, and gives
@@ -375,11 +328,7 @@
 class is_add_haar_measure {G : Type*} [add_group G] [topological_space G] [measurable_space G]
   (μ : measure G) : Prop :=
 (add_left_invariant : is_add_left_invariant μ)
-<<<<<<< HEAD
-(compact_lt_top : ∀ (K : set G), is_compact K → μ K < ⊤)
-=======
 (compact_lt_top : ∀ (K : set G), is_compact K → μ K < ∞)
->>>>>>> 59cda6d0
 (open_pos : ∀ (U : set G), is_open U → U.nonempty → 0 < μ U)
 
 attribute [to_additive] is_haar_measure
@@ -390,11 +339,7 @@
 
 @[to_additive]
 lemma _root_.is_compact.haar_lt_top {K : set G} (hK : is_compact K) :
-<<<<<<< HEAD
-  μ K < ⊤ :=
-=======
   μ K < ∞ :=
->>>>>>> 59cda6d0
 is_haar_measure.compact_lt_top K hK
 
 @[to_additive]
@@ -446,12 +391,7 @@
 /-- If a left-invariant measure gives positive mass to some compact set with nonempty interior, then
 it is a Haar measure -/
 @[to_additive]
-<<<<<<< HEAD
-lemma is_haar_measure_of_is_compact_nonempty_interior
-  [topological_group G] [borel_space G]
-=======
 lemma is_haar_measure_of_is_compact_nonempty_interior [topological_group G] [borel_space G]
->>>>>>> 59cda6d0
   (μ : measure G) (hμ : is_mul_left_invariant μ)
   (K : set G) (hK : is_compact K) (h'K : (interior K).nonempty) (h : μ K ≠ 0) (h' : μ K ≠ ∞) :
   is_haar_measure μ :=
@@ -462,15 +402,8 @@
 /-- The image of a Haar measure under a group homomorphism which is also a homeomorphism is again
 a Haar measure. -/
 @[to_additive]
-<<<<<<< HEAD
-lemma is_haar_measure_map
-  [borel_space G] [topological_group G]
-  {H : Type*} [group H] [topological_space H] [measurable_space H] [borel_space H] [t2_space H]
-  [topological_group H]
-=======
 lemma is_haar_measure_map [borel_space G] [topological_group G] {H : Type*} [group H]
   [topological_space H] [measurable_space H] [borel_space H] [t2_space H] [topological_group H]
->>>>>>> 59cda6d0
   (f : G ≃* H) (hf : continuous f) (hfsymm : continuous f.symm) :
   is_haar_measure (measure.map f μ) :=
 { left_invariant := begin
@@ -502,17 +435,11 @@
 /-- A Haar measure on a sigma-compact space is sigma-finite. -/
 @[priority 100, to_additive] -- see Note [lower instance priority]
 instance is_haar_measure.sigma_finite
-<<<<<<< HEAD
-  [t2_space G] [sigma_compact_space G] [opens_measurable_space G] : sigma_finite μ :=
-⟨⟨{ set := compact_covering G,
-  set_mem := λ n, (is_compact_compact_covering G n).measurable_set,
-=======
   {G : Type*} [group G] [measurable_space G] [topological_space G] [sigma_compact_space G]
   (μ : measure G) [μ.is_haar_measure] :
   sigma_finite μ :=
 ⟨⟨{ set := compact_covering G,
   set_mem := λ n, mem_univ _,
->>>>>>> 59cda6d0
   finite := λ n, is_compact.haar_lt_top μ $ is_compact_compact_covering G n,
   spanning := Union_compact_covering G }⟩⟩
 
@@ -520,13 +447,6 @@
 open filter
 
 /-- If the neutral element of a group is not isolated, then a Haar measure on this group has
-<<<<<<< HEAD
-no atom. -/
-@[priority 100, to_additive]
-instance is_haar_measure.has_no_atoms
-  [t1_space G] [topological_group G] [locally_compact_space G] [borel_space G]
-  [ne_bot (𝓝[{(1 : G)}ᶜ] (1 : G))] :
-=======
 no atom.
 
 This applies in particular to show that an additive Haar measure on a nontrivial
@@ -536,7 +456,6 @@
   {G : Type*} [group G] [measurable_space G] [topological_space G] [t1_space G]
   [topological_group G] [locally_compact_space G] [borel_space G] [(𝓝[{(1 : G)}ᶜ] (1 : G)).ne_bot]
   (μ : measure G) [μ.is_haar_measure] :
->>>>>>> 59cda6d0
   has_no_atoms μ :=
 begin
   suffices H : μ {(1 : G)} ≤ 0, by { constructor, simp [le_bot_iff.1 H] },
