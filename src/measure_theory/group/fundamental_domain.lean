/-
Copyright (c) 2021 Yury G. Kudryashov. All rights reserved.
Released under Apache 2.0 license as described in the file LICENSE.
Authors: Yury G. Kudryashov
-/
import measure_theory.group.action
import measure_theory.group.pointwise
import measure_theory.integral.set_integral

/-!
# Fundamental domain of a group action

A set `s` is said to be a *fundamental domain* of an action of a group `G` on a measurable space `α`
with respect to a measure `μ` if

* `s` is a measurable set;

* the sets `g • s` over all `g : G` cover almost all points of the whole space;

* the sets `g • s`, are pairwise a.e. disjoint, i.e., `μ (g₁ • s ∩ g₂ • s) = 0` whenever `g₁ ≠ g₂`;
  we require this for `g₂ = 1` in the definition, then deduce it for any two `g₁ ≠ g₂`.

In this file we prove that in case of a countable group `G` and a measure preserving action, any two
fundamental domains have the same measure, and for a `G`-invariant function, its integrals over any
two fundamental domains are equal to each other.

We also generate additive versions of all theorems in this file using the `to_additive` attribute.
-/

open_locale ennreal pointwise topological_space nnreal ennreal measure_theory
open measure_theory measure_theory.measure set function topological_space filter

namespace measure_theory

/-- A measurable set `s` is a *fundamental domain* for an additive action of an additive group `G`
on a measurable space `α` with respect to a measure `α` if the sets `g +ᵥ s`, `g : G`, are pairwise
a.e. disjoint and cover the whole space. -/
@[protect_proj] structure is_add_fundamental_domain (G : Type*) {α : Type*} [has_zero G]
  [has_vadd G α] [measurable_space α] (s : set α) (μ : measure α . volume_tac) : Prop :=
(null_measurable_set : null_measurable_set s μ)
(ae_covers : ∀ᵐ x ∂μ, ∃ g : G, g +ᵥ x ∈ s)
(ae_disjoint : ∀ g ≠ (0 : G), ae_disjoint μ (g +ᵥ s) s)

/-- A measurable set `s` is a *fundamental domain* for an action of a group `G` on a measurable
space `α` with respect to a measure `α` if the sets `g • s`, `g : G`, are pairwise a.e. disjoint and
cover the whole space. -/
@[protect_proj, to_additive is_add_fundamental_domain]
structure is_fundamental_domain (G : Type*) {α : Type*} [has_one G] [has_scalar G α]
  [measurable_space α] (s : set α) (μ : measure α . volume_tac) : Prop :=
(null_measurable_set : null_measurable_set s μ)
(ae_covers : ∀ᵐ x ∂μ, ∃ g : G, g • x ∈ s)
(ae_disjoint : ∀ g ≠ (1 : G), ae_disjoint μ (g • s) s)

namespace is_fundamental_domain

variables {G α E : Type*} [group G] [mul_action G α] [measurable_space α]
  [normed_group E] {s t : set α} {μ : measure α}

/-- If for each `x : α`, exactly one of `g • x`, `g : G`, belongs to a measurable set `s`, then `s`
is a fundamental domain for the action of `G` on `α`. -/
@[to_additive "If for each `x : α`, exactly one of `g +ᵥ x`, `g : G`, belongs to a measurable set
`s`, then `s` is a fundamental domain for the additive action of `G` on `α`."]
lemma mk' (h_meas : null_measurable_set s μ) (h_exists : ∀ x : α, ∃! g : G, g • x ∈ s) :
  is_fundamental_domain G s μ :=
{ null_measurable_set := h_meas,
  ae_covers := eventually_of_forall $ λ x, (h_exists x).exists,
  ae_disjoint := λ g hne, disjoint.ae_disjoint $ disjoint_left.2
    begin
      rintro _ ⟨x, hx, rfl⟩ hgx,
      rw ← one_smul G x at hx,
      exact hne ((h_exists x).unique hgx hx)
    end }

@[to_additive] lemma Union_smul_ae_eq (h : is_fundamental_domain G s μ) :
  (⋃ g : G, g • s) =ᵐ[μ] univ :=
eventually_eq_univ.2 $ h.ae_covers.mono $ λ x ⟨g, hg⟩, mem_Union.2 ⟨g⁻¹, _, hg, inv_smul_smul _ _⟩

@[to_additive] lemma mono (h : is_fundamental_domain G s μ) {ν : measure α} (hle : ν ≪ μ) :
  is_fundamental_domain G s ν :=
⟨h.1.mono_ac hle, hle h.2, λ g hg, hle (h.3 g hg)⟩

variables [measurable_space G] [has_measurable_smul G α] [smul_invariant_measure G α μ]

@[to_additive] lemma null_measurable_set_smul (h : is_fundamental_domain G s μ) (g : G) :
  null_measurable_set (g • s) μ :=
h.null_measurable_set.smul g

@[to_additive] lemma restrict_restrict (h : is_fundamental_domain G s μ) (g : G) (t : set α) :
  (μ.restrict t).restrict (g • s) = μ.restrict (g • s ∩ t) :=
restrict_restrict₀ ((h.null_measurable_set_smul g).mono restrict_le_self)

@[to_additive] lemma pairwise_ae_disjoint (h : is_fundamental_domain G s μ) :
  pairwise (λ g₁ g₂ : G, ae_disjoint μ (g₁ • s) (g₂ • s)) :=
λ g₁ g₂ hne,
calc μ (g₁ • s ∩ g₂ • s) = μ (g₂ • ((g₂⁻¹ * g₁) • s ∩ s)) :
  by rw [smul_set_inter, smul_smul, mul_inv_cancel_left]
... = μ ((g₂⁻¹ * g₁) • s ∩ s) : measure_smul_set _ _ _
... = 0 : h.ae_disjoint _ $ mt inv_mul_eq_one.1 hne.symm

@[to_additive] lemma pairwise_ae_disjoint_of_ac {ν} (h : is_fundamental_domain G s μ) (hν : ν ≪ μ) :
  pairwise (λ g₁ g₂ : G, ae_disjoint ν (g₁ • s) (g₂ • s)) :=
h.pairwise_ae_disjoint.mono $ λ g₁ g₂ H, hν H

@[to_additive] lemma preimage_of_equiv (h : is_fundamental_domain G s μ) {f : α → α}
  (hf : quasi_measure_preserving f μ μ) {e : G → G} (he : bijective e)
  (hef : ∀ g, semiconj f ((•) (e g)) ((•) g)) :
  is_fundamental_domain G (f ⁻¹' s) μ :=
{ null_measurable_set := h.null_measurable_set.preimage hf,
  ae_covers := (hf.ae h.ae_covers).mono $ λ x ⟨g, hg⟩, ⟨e g, by rwa [mem_preimage, hef g x]⟩,
  ae_disjoint := λ g hg,
    begin
      lift e to G ≃ G using he,
      have : (e.symm g⁻¹)⁻¹ ≠ (e.symm 1)⁻¹, by simp [hg],
      convert (h.pairwise_ae_disjoint _ _ this).preimage hf using 1,
      { simp only [← preimage_smul_inv, preimage_preimage, ← hef _ _, e.apply_symm_apply,
          inv_inv] },
      { ext1 x,
        simp only [mem_preimage, ← preimage_smul, ← hef _ _, e.apply_symm_apply, one_smul] }
    end }

@[to_additive] lemma image_of_equiv (h : is_fundamental_domain G s μ)
  (f : measurable_equiv α α) (hfμ : measure_preserving f μ μ)
  (e : equiv.perm G) (hef : ∀ g, semiconj f ((•) (e g)) ((•) g)) :
  is_fundamental_domain G (f '' s) μ :=
begin
  rw f.image_eq_preimage,
  refine h.preimage_of_equiv hfμ.symm.quasi_measure_preserving e.symm.bijective (λ g x, _),
  rcases f.surjective x with ⟨x, rfl⟩,
  rw [← hef _ _, f.symm_apply_apply, f.symm_apply_apply, e.apply_symm_apply]
end

@[to_additive] lemma smul (h : is_fundamental_domain G s μ) (g : G) :
  is_fundamental_domain G (g • s) μ :=
h.image_of_equiv (measurable_equiv.smul g) (measure_preserving_smul _ _)
  ⟨λ g', g⁻¹ * g' * g, λ g', g * g' * g⁻¹, λ g', by simp [mul_assoc], λ g', by simp [mul_assoc]⟩ $
  λ g' x, by simp [smul_smul, mul_assoc]

@[to_additive] lemma smul_of_comm {G' : Type*} [group G'] [mul_action G' α] [measurable_space G']
  [has_measurable_smul G' α] [smul_invariant_measure G' α μ] [smul_comm_class G' G α]
  (h : is_fundamental_domain G s μ) (g : G') :
  is_fundamental_domain G (g • s) μ :=
h.image_of_equiv (measurable_equiv.smul g) (measure_preserving_smul _ _) (equiv.refl _) $
  smul_comm g

variables [encodable G] {ν : measure α}

@[to_additive] lemma sum_restrict_of_ac (h : is_fundamental_domain G s μ) (hν : ν ≪ μ) :
  sum (λ g : G, ν.restrict (g • s)) = ν :=
by rw [← restrict_Union_ae (h.pairwise_ae_disjoint.mono $ λ i j h, hν h)
    (λ g, (h.null_measurable_set_smul g).mono_ac hν),
  restrict_congr_set (hν h.Union_smul_ae_eq), restrict_univ]

@[to_additive] lemma lintegral_eq_tsum_of_ac (h : is_fundamental_domain G s μ) (hν : ν ≪ μ)
  (f : α → ℝ≥0∞) : ∫⁻ x, f x ∂ν = ∑' g : G, ∫⁻ x in g • s, f x ∂ν :=
by rw [← lintegral_sum_measure, h.sum_restrict_of_ac hν]

@[to_additive] lemma sum_restrict (h : is_fundamental_domain G s μ) :
  sum (λ g : G, μ.restrict (g • s)) = μ :=
h.sum_restrict_of_ac (refl _)

@[to_additive] lemma lintegral_eq_tsum (h : is_fundamental_domain G s μ) (f : α → ℝ≥0∞) :
  ∫⁻ x, f x ∂μ = ∑' g : G, ∫⁻ x in g • s, f x ∂μ :=
h.lintegral_eq_tsum_of_ac (refl _) f

@[to_additive] lemma set_lintegral_eq_tsum' (h : is_fundamental_domain G s μ) (f : α → ℝ≥0∞)
  (t : set α) : ∫⁻ x in t, f x ∂μ = ∑' g : G, ∫⁻ x in t ∩ g • s, f x ∂μ :=
calc ∫⁻ x in t, f x ∂μ = ∑' g : G, ∫⁻ x in g • s, f x ∂(μ.restrict t) :
  h.lintegral_eq_tsum_of_ac restrict_le_self.absolutely_continuous _
... = ∑' g : G, ∫⁻ x in t ∩ g • s, f x ∂μ :
  by simp only [h.restrict_restrict, inter_comm]

@[to_additive] lemma set_lintegral_eq_tsum (h : is_fundamental_domain G s μ) (f : α → ℝ≥0∞)
  (t : set α) :
  ∫⁻ x in t, f x ∂μ = ∑' g : G, ∫⁻ x in g • t ∩ s, f (g⁻¹ • x) ∂μ :=
calc ∫⁻ x in t, f x ∂μ = ∑' g : G, ∫⁻ x in t ∩ g • s, f x ∂μ :
  h.set_lintegral_eq_tsum' f t
... = ∑' g : G, ∫⁻ x in t ∩ g⁻¹ • s, f x ∂μ : ((equiv.inv G).tsum_eq _).symm
... = ∑' g : G, ∫⁻ x in g⁻¹ • (g • t ∩ s), f (x) ∂μ :
  by simp only [smul_set_inter, inv_smul_smul]
... = ∑' g : G, ∫⁻ x in g • t ∩ s, f (g⁻¹ • x) ∂μ :
  tsum_congr $ λ g, ((measure_preserving_smul g⁻¹ μ).set_lintegral_comp_emb
    (measurable_embedding_const_smul _) _ _).symm

@[to_additive] lemma measure_eq_tsum_of_ac (h : is_fundamental_domain G s μ) (hν : ν ≪ μ)
  (t : set α) :
  ν t = ∑' g : G, ν (t ∩ g • s) :=
have H : ν.restrict t ≪ μ, from measure.restrict_le_self.absolutely_continuous.trans hν,
by simpa only [set_lintegral_one, pi.one_def,
    measure.restrict_apply₀ ((h.null_measurable_set_smul _).mono_ac H), inter_comm]
  using h.lintegral_eq_tsum_of_ac H 1

@[to_additive] lemma measure_eq_tsum' (h : is_fundamental_domain G s μ) (t : set α) :
  μ t = ∑' g : G, μ (t ∩ g • s) :=
h.measure_eq_tsum_of_ac absolutely_continuous.rfl t

@[to_additive] lemma measure_eq_tsum (h : is_fundamental_domain G s μ) (t : set α) :
  μ t = ∑' g : G, μ (g • t ∩ s) :=
by simpa only [set_lintegral_one] using h.set_lintegral_eq_tsum (λ _, 1) t

@[to_additive] lemma measure_zero_of_invariant (h : is_fundamental_domain G s μ) (t : set α)
  (ht : ∀ g : G, g • t = t) (hts : μ (t ∩ s) = 0) :
  μ t = 0 :=
by simp [measure_eq_tsum h, ht, hts]

@[to_additive] protected lemma set_lintegral_eq (hs : is_fundamental_domain G s μ)
  (ht : is_fundamental_domain G t μ) (f : α → ℝ≥0∞) (hf : ∀ (g : G) x, f (g • x) = f x) :
  ∫⁻ x in s, f x ∂μ = ∫⁻ x in t, f x ∂μ :=
calc ∫⁻ x in s, f x ∂μ = ∑' g : G, ∫⁻ x in s ∩ g • t, f x ∂μ : ht.set_lintegral_eq_tsum' _ _
... = ∑' g : G, ∫⁻ x in g • t ∩ s, f (g⁻¹ • x) ∂μ            : by simp only [hf, inter_comm]
... = ∫⁻ x in t, f x ∂μ                                      : (hs.set_lintegral_eq_tsum _ _).symm

@[to_additive] lemma measure_set_eq (hs : is_fundamental_domain G s μ)
  (ht : is_fundamental_domain G t μ) {A : set α} (hA₀ : measurable_set A)
  (hA : ∀ (g : G), (λ x, g • x) ⁻¹' A = A) :
  μ (A ∩ s) = μ (A ∩ t) :=
begin
  have : ∫⁻ x in s, A.indicator 1 x ∂μ = ∫⁻ x in t, A.indicator 1 x ∂μ,
  { refine hs.set_lintegral_eq ht (set.indicator A (λ _, 1)) _,
    intros g x,
    convert (set.indicator_comp_right (λ x : α, g • x)).symm,
    rw hA g },
  simpa [measure.restrict_apply hA₀, lintegral_indicator _ hA₀] using this
end

/-- If `s` and `t` are two fundamental domains of the same action, then their measures are equal. -/
@[to_additive "If `s` and `t` are two fundamental domains of the same action, then their measures
are equal."]
protected lemma measure_eq (hs : is_fundamental_domain G s μ)
  (ht : is_fundamental_domain G t μ) : μ s = μ t :=
by simpa only [set_lintegral_one] using hs.set_lintegral_eq ht (λ _, 1) (λ _ _, rfl)

@[to_additive] protected lemma ae_strongly_measurable_on_iff
  {β : Type*} [topological_space β] [metrizable_space β]
  (hs : is_fundamental_domain G s μ) (ht : is_fundamental_domain G t μ) {f : α → β}
  (hf : ∀ (g : G) x, f (g • x) = f x) :
<<<<<<< HEAD
  ae_strongly_measurable f (μ.restrict s) ↔ ae_strongly_measurable f (μ.restrict t) :=
calc ae_strongly_measurable f (μ.restrict s)
    ↔ ae_strongly_measurable f (measure.sum $ λ g : G, (μ.restrict (g • t ∩ s))) :
  by simp only [← restrict_restrict (ht.measurable_set_smul _),
=======
  ae_measurable f (μ.restrict s) ↔ ae_measurable f (μ.restrict t) :=
calc ae_measurable f (μ.restrict s)
    ↔ ae_measurable f (measure.sum $ λ g : G, (μ.restrict (g • t ∩ s))) :
  by simp only [← ht.restrict_restrict,
>>>>>>> 6fe0c3b1
    ht.sum_restrict_of_ac restrict_le_self.absolutely_continuous]
... ↔ ∀ g : G, ae_strongly_measurable f (μ.restrict (g • (g⁻¹ • s ∩ t))) :
  by simp only [smul_set_inter, inter_comm, smul_inv_smul, ae_strongly_measurable_sum_measure_iff]
... ↔ ∀ g : G, ae_strongly_measurable f (μ.restrict (g⁻¹ • (g⁻¹⁻¹ • s ∩ t))) : inv_surjective.forall
... ↔ ∀ g : G, ae_strongly_measurable f (μ.restrict (g⁻¹ • (g • s ∩ t))) : by simp only [inv_inv]
... ↔ ∀ g : G, ae_strongly_measurable f (μ.restrict (g • s ∩ t)) :
  begin
    refine forall_congr (λ g, _),
    have he : measurable_embedding ((•) g⁻¹ : α → α) := measurable_embedding_const_smul _,
    rw [← image_smul,
    ← ((measure_preserving_smul g⁻¹ μ).restrict_image_emb he _).ae_strongly_measurable_comp_iff he],
    simp only [(∘), hf]
  end
<<<<<<< HEAD
... ↔ ae_strongly_measurable f (μ.restrict t) :
  by simp only [← ae_strongly_measurable_sum_measure_iff,
    ← restrict_restrict (hs.measurable_set_smul _),
=======
... ↔ ae_measurable f (μ.restrict t) :
  by simp only [← ae_measurable_sum_measure_iff, ← hs.restrict_restrict,
>>>>>>> 6fe0c3b1
    hs.sum_restrict_of_ac restrict_le_self.absolutely_continuous]

@[to_additive] protected lemma has_finite_integral_on_iff (hs : is_fundamental_domain G s μ)
  (ht : is_fundamental_domain G t μ) {f : α → E} (hf : ∀ (g : G) x, f (g • x) = f x) :
  has_finite_integral f (μ.restrict s) ↔ has_finite_integral f (μ.restrict t) :=
begin
  dunfold has_finite_integral,
  rw hs.set_lintegral_eq ht,
  intros g x, rw hf
end

@[to_additive] protected lemma integrable_on_iff (hs : is_fundamental_domain G s μ)
  (ht : is_fundamental_domain G t μ) {f : α → E} (hf : ∀ (g : G) x, f (g • x) = f x) :
  integrable_on f s μ ↔ integrable_on f t μ :=
and_congr (hs.ae_strongly_measurable_on_iff ht hf) (hs.has_finite_integral_on_iff ht hf)

variables [normed_space ℝ E] [complete_space E]

@[to_additive] protected lemma set_integral_eq (hs : is_fundamental_domain G s μ)
  (ht : is_fundamental_domain G t μ) {f : α → E} (hf : ∀ (g : G) x, f (g • x) = f x) :
  ∫ x in s, f x ∂μ = ∫ x in t, f x ∂μ :=
begin
  by_cases hfs : integrable_on f s μ,
  { have hft : integrable_on f t μ, by rwa ht.integrable_on_iff hs hf,
    have hac : ∀ {u}, μ.restrict u ≪ μ := λ u, restrict_le_self.absolutely_continuous,
    calc ∫ x in s, f x ∂μ = ∫ x in ⋃ g : G, g • t, f x ∂(μ.restrict s) :
      by rw [restrict_congr_set (hac ht.Union_smul_ae_eq), restrict_univ]
    ... = ∑' g : G, ∫ x in g • t, f x ∂(μ.restrict s) :
      integral_Union_ae (λ g, (ht.null_measurable_set_smul g).mono_ac hac)
        (ht.pairwise_ae_disjoint_of_ac hac) hfs.integrable.integrable_on
    ... = ∑' g : G, ∫ x in s ∩ g • t, f x ∂μ :
      by simp only [ht.restrict_restrict, inter_comm]
    ... = ∑' g : G, ∫ x in s ∩ g⁻¹ • t, f x ∂μ : ((equiv.inv G).tsum_eq _).symm
    ... = ∑' g : G, ∫ x in g⁻¹ • (g • s ∩ t), f x ∂μ :
      by simp only [smul_set_inter, inv_smul_smul]
    ... = ∑' g : G, ∫ x in g • s ∩ t, f (g⁻¹ • x) ∂μ :
      tsum_congr $ λ g, (measure_preserving_smul g⁻¹ μ).set_integral_image_emb
        (measurable_embedding_const_smul _) _ _
    ... = ∑' g : G, ∫ x in g • s, f x ∂(μ.restrict t) :
      by simp only [hf, hs.restrict_restrict]
    ... = ∫ x in ⋃ g : G, g • s, f x ∂(μ.restrict t) :
      (integral_Union_ae (λ g, (hs.null_measurable_set_smul g).mono_ac hac)
        (hs.pairwise_ae_disjoint.mono $ λ i j h, hac h) hft.integrable.integrable_on).symm
    ... = ∫ x in t, f x ∂μ :
      by rw [restrict_congr_set (hac hs.Union_smul_ae_eq), restrict_univ] },
  { rw [integral_undef hfs, integral_undef],
    rwa [hs.integrable_on_iff ht hf] at hfs }
end

/-- If `f` is invariant under the action of a countable group `G`, and `μ` is a `G`-invariant
  measure with a fundamental domain `s`, then the `ess_sup` of `f` restricted to `s` is the same as
  that of `f` on all of its domain. -/
@[to_additive "If `f` is invariant under the action of a countable additive group `G`, and `μ` is a
`G`-invariant measure with a fundamental domain `s`, then the `ess_sup` of `f` restricted to `s` is
the same as that of `f` on all of its domain."]
lemma ess_sup_measure_restrict (hs : is_fundamental_domain G s μ)
  {f : α → ℝ≥0∞} (hf : ∀ γ : G, ∀ x: α, f (γ • x) =  f x) :
  ess_sup f (μ.restrict s) = ess_sup f μ :=
begin
  refine le_antisymm (ess_sup_mono_measure' measure.restrict_le_self) _,
  rw [ess_sup_eq_Inf (μ.restrict s) f, ess_sup_eq_Inf μ f],
  refine Inf_le_Inf _,
  rintro a (ha : (μ.restrict s) {x : α | a < f x} = 0),
  rw measure.restrict_apply₀' hs.null_measurable_set at ha,
  refine measure_zero_of_invariant hs _ _ ha,
  intros γ,
  ext x,
  rw mem_smul_set_iff_inv_smul_mem,
  simp only [mem_set_of_eq, hf (γ⁻¹) x],
end

end is_fundamental_domain

end measure_theory<|MERGE_RESOLUTION|>--- conflicted
+++ resolved
@@ -233,17 +233,10 @@
   {β : Type*} [topological_space β] [metrizable_space β]
   (hs : is_fundamental_domain G s μ) (ht : is_fundamental_domain G t μ) {f : α → β}
   (hf : ∀ (g : G) x, f (g • x) = f x) :
-<<<<<<< HEAD
   ae_strongly_measurable f (μ.restrict s) ↔ ae_strongly_measurable f (μ.restrict t) :=
 calc ae_strongly_measurable f (μ.restrict s)
     ↔ ae_strongly_measurable f (measure.sum $ λ g : G, (μ.restrict (g • t ∩ s))) :
   by simp only [← restrict_restrict (ht.measurable_set_smul _),
-=======
-  ae_measurable f (μ.restrict s) ↔ ae_measurable f (μ.restrict t) :=
-calc ae_measurable f (μ.restrict s)
-    ↔ ae_measurable f (measure.sum $ λ g : G, (μ.restrict (g • t ∩ s))) :
-  by simp only [← ht.restrict_restrict,
->>>>>>> 6fe0c3b1
     ht.sum_restrict_of_ac restrict_le_self.absolutely_continuous]
 ... ↔ ∀ g : G, ae_strongly_measurable f (μ.restrict (g • (g⁻¹ • s ∩ t))) :
   by simp only [smul_set_inter, inter_comm, smul_inv_smul, ae_strongly_measurable_sum_measure_iff]
@@ -257,14 +250,9 @@
     ← ((measure_preserving_smul g⁻¹ μ).restrict_image_emb he _).ae_strongly_measurable_comp_iff he],
     simp only [(∘), hf]
   end
-<<<<<<< HEAD
 ... ↔ ae_strongly_measurable f (μ.restrict t) :
   by simp only [← ae_strongly_measurable_sum_measure_iff,
     ← restrict_restrict (hs.measurable_set_smul _),
-=======
-... ↔ ae_measurable f (μ.restrict t) :
-  by simp only [← ae_measurable_sum_measure_iff, ← hs.restrict_restrict,
->>>>>>> 6fe0c3b1
     hs.sum_restrict_of_ac restrict_le_self.absolutely_continuous]
 
 @[to_additive] protected lemma has_finite_integral_on_iff (hs : is_fundamental_domain G s μ)
