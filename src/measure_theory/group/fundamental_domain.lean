--- conflicted
+++ resolved
@@ -70,9 +70,6 @@
       exact hne ((h_exists x).unique hgx hx)
     end }
 
-<<<<<<< HEAD
-@[to_additive measure_theory.is_add_fundamental_domain.mk_of_measure_univ_le]
-=======
 /-- If a measurable space has a finite measure `μ` and a countable group `G` acts
 quasi-measure-preservingly, then to show that a set `s` is a fundamental domain, it is sufficient
 to check that its translates `g • s` are (almost) disjoint and that the sum `∑' g, μ (g • s)` is
@@ -82,7 +79,6 @@
 quasi-measure-preservingly, then to show that a set `s` is a fundamental domain, it is sufficient
 to check that its translates `g +ᵥ s` are (almost) disjoint and that the sum `∑' g, μ (g +ᵥ s)` is
 sufficiently large."]
->>>>>>> 41cf0cc2
 lemma mk_of_measure_univ_le [is_finite_measure μ] [countable G]
   (h_meas : null_measurable_set s μ)
   (h_ae_disjoint : ∀ g ≠ (1 : G), ae_disjoint μ (g • s) s)
@@ -93,20 +89,8 @@
   ae_disjoint := h_ae_disjoint,
   ae_covers :=
   begin
-<<<<<<< HEAD
-    replace ae_disjoint : pairwise (ae_disjoint μ on (λ (g : G), g • s)),
-    { intros g₁ g₂ hg,
-      let g := g₂⁻¹ * g₁,
-      replace hg : g ≠ 1, { rw [ne.def, inv_mul_eq_one], exact hg.symm, },
-      have : ((•) g₂⁻¹)⁻¹' (g • s ∩ s) = (g₁ • s) ∩ (g₂ • s),
-      { rw [preimage_eq_iff_eq_image (mul_action.bijective g₂⁻¹), image_smul, smul_set_inter,
-          smul_smul, smul_smul, inv_mul_self, one_smul], },
-      change μ ((g₁ • s) ∩ (g₂ • s)) = 0,
-      exact this ▸ (h_qmp g₂⁻¹).preimage_null (h_ae_disjoint g hg), },
-=======
     replace ae_disjoint : pairwise (ae_disjoint μ on (λ (g : G), g • s)) :=
       pairwise_ae_disjoint_of_ae_disjoint_forall_ne_one h_ae_disjoint h_qmp,
->>>>>>> 41cf0cc2
     replace h_meas : ∀ (g : G), null_measurable_set (g • s) μ :=
       λ g, by { rw [← inv_inv g, ← preimage_smul], exact h_meas.preimage (h_qmp g⁻¹), },
     have h_meas' : null_measurable_set {a | ∃ (g : G), g • a ∈ s} μ,
@@ -245,11 +229,6 @@
   μ t = 0 :=
 by simp [measure_eq_tsum h, ht, hts]
 
-<<<<<<< HEAD
-@[to_additive measure_eq_card_smul_of_vadd_eq_self]
-lemma measure_eq_card_smul_of_smul_eq_self [finite G]
-  (h : is_fundamental_domain G s μ) (t : set α) (ht : ∀ g : G, g • t = t) :
-=======
 /-- Given a measure space with an action of a finite group `G`, the measure of any `G`-invariant set
 is determined by the measure of its intersection with a fundamental domain for the action of `G`. -/
 @[to_additive measure_eq_card_smul_of_vadd_ae_eq_self "Given a measure space with an action of a
@@ -257,19 +236,14 @@
 intersection with a fundamental domain for the action of `G`."]
 lemma measure_eq_card_smul_of_smul_ae_eq_self [finite G]
   (h : is_fundamental_domain G s μ) (t : set α) (ht : ∀ g : G, (g • t : set α) =ᵐ[μ] t) :
->>>>>>> 41cf0cc2
   μ t = nat.card G • μ (t ∩ s) :=
 begin
   haveI : fintype G := fintype.of_finite G,
   rw h.measure_eq_tsum,
-<<<<<<< HEAD
-  simp_rw [ht, tsum_fintype, finset.sum_const, nat.card_eq_fintype_card, finset.card_univ],
-=======
   replace ht : ∀ g : G, ((g • t) ∩ s : set α) =ᵐ[μ] (t ∩ s : set α) :=
     λ g, ae_eq_set_inter (ht g) (ae_eq_refl s),
   simp_rw [measure_congr (ht _), tsum_fintype, finset.sum_const, nat.card_eq_fintype_card,
     finset.card_univ],
->>>>>>> 41cf0cc2
 end
 
 @[to_additive] protected lemma set_lintegral_eq (hs : is_fundamental_domain G s μ)
