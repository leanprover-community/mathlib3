--- conflicted
+++ resolved
@@ -146,20 +146,6 @@
   refine ⟨λ hE, _, (quasi_measure_preserving_inv μ).preimage_null⟩,
   convert (quasi_measure_preserving_inv μ).preimage_null hE,
   exact (inv_inv _).symm
-<<<<<<< HEAD
-end
-
-@[to_additive]
-lemma measurable_measure_mul_right {E : set G} (hE : measurable_set E) :
-  measurable (λ x, μ ((λ y, y * x) ⁻¹' E)) :=
-begin
-  suffices : measurable (λ y,
-    μ ((λ x, (x, y)) ⁻¹' ((λ z : G × G, ((1 : G), z.1 * z.2)) ⁻¹' ((univ : set G) ×ˢ E)))),
-  { convert this, ext1 x, congr' 1 with y : 1, simp },
-  apply measurable_measure_prod_mk_right,
-  exact measurable_const.prod_mk (measurable_fst.mul measurable_snd) (measurable_set.univ.prod hE)
-=======
->>>>>>> 53578832
 end
 
 @[to_additive]
