/-
Copyright (c) 2021 Rémy Degenne. All rights reserved.
Released under Apache 2.0 license as described in the file LICENSE.
Authors: Zhouhang Zhou, Yury Kudryashov
-/

import measure_theory.l1_space
import analysis.normed_space.indicator_function

/-! # Functions integrable on a set and at a filter

We define `integrable_on f s μ := integrable f (μ.restrict s)` and prove theorems like
`integrable_on_union : integrable_on f (s ∪ t) μ ↔ integrable_on f s μ ∧ integrable_on f t μ`.

Next we define a predicate `integrable_at_filter (f : α → E) (l : filter α) (μ : measure α)`
saying that `f` is integrable at some set `s ∈ l` and prove that a measurable function is integrable
at `l` with respect to `μ` provided that `f` is bounded above at `l ⊓ μ.ae` and `μ` is finite
at `l`.

-/

noncomputable theory
open set filter topological_space measure_theory function
open_locale classical topological_space interval big_operators filter ennreal measure_theory

variables {α β E F : Type*} [measurable_space α]

section

variables [measurable_space β] {l l' : filter α} {f g : α → β} {μ ν : measure α}

/-- A function `f` is measurable at filter `l` w.r.t. a measure `μ` if it is ae-measurable
w.r.t. `μ.restrict s` for some `s ∈ l`. -/
def measurable_at_filter (f : α → β) (l : filter α) (μ : measure α . volume_tac) :=
∃ s ∈ l, ae_measurable f (μ.restrict s)

@[simp] lemma measurable_at_bot {f : α → β} : measurable_at_filter f ⊥ μ :=
⟨∅, mem_bot_sets, by simp⟩

protected lemma measurable_at_filter.eventually (h : measurable_at_filter f l μ) :
  ∀ᶠ s in l.lift' powerset, ae_measurable f (μ.restrict s) :=
(eventually_lift'_powerset' $ λ s t, ae_measurable.mono_set).2 h

protected lemma measurable_at_filter.filter_mono (h : measurable_at_filter f l μ) (h' : l' ≤ l) :
  measurable_at_filter f l' μ :=
let ⟨s, hsl, hs⟩ := h in ⟨s, h' hsl, hs⟩

protected lemma ae_measurable.measurable_at_filter (h : ae_measurable f μ) :
  measurable_at_filter f l μ :=
⟨univ, univ_mem_sets, by rwa measure.restrict_univ⟩

lemma ae_measurable.measurable_at_filter_of_mem {s} (h : ae_measurable f (μ.restrict s))
  (hl : s ∈ l):
  measurable_at_filter f l μ :=
⟨s, hl, h⟩

protected lemma measurable.measurable_at_filter (h : measurable f) :
  measurable_at_filter f l μ :=
h.ae_measurable.measurable_at_filter

end

namespace measure_theory

section normed_group

lemma has_finite_integral_restrict_of_bounded [normed_group E] {f : α → E} {s : set α}
  {μ : measure α} {C}  (hs : μ s < ∞) (hf : ∀ᵐ x ∂(μ.restrict s), ∥f x∥ ≤ C) :
  has_finite_integral f (μ.restrict s) :=
by haveI : finite_measure (μ.restrict s) := ⟨by rwa [measure.restrict_apply_univ]⟩;
  exact has_finite_integral_of_bounded hf

variables [normed_group E] [measurable_space E] {f g : α → E} {s t : set α} {μ ν : measure α}

/-- A function is `integrable_on` a set `s` if it is almost everywhere measurable on `s` and if the
integral of its pointwise norm over `s` is less than infinity. -/
def integrable_on (f : α → E) (s : set α) (μ : measure α . volume_tac) : Prop :=
integrable f (μ.restrict s)

lemma integrable_on.integrable (h : integrable_on f s μ) :
  integrable f (μ.restrict s) := h

@[simp] lemma integrable_on_empty : integrable_on f ∅ μ :=
by simp [integrable_on, integrable_zero_measure]

@[simp] lemma integrable_on_univ : integrable_on f univ μ ↔ integrable f μ :=
by rw [integrable_on, measure.restrict_univ]

lemma integrable_on_zero : integrable_on (λ _, (0:E)) s μ := integrable_zero _ _ _

lemma integrable_on_const {C : E} : integrable_on (λ _, C) s μ ↔ C = 0 ∨ μ s < ∞ :=
integrable_const_iff.trans $ by rw [measure.restrict_apply_univ]

lemma integrable_on.mono (h : integrable_on f t ν) (hs : s ⊆ t) (hμ : μ ≤ ν) :
  integrable_on f s μ :=
h.mono_measure $ measure.restrict_mono hs hμ

lemma integrable_on.mono_set (h : integrable_on f t μ) (hst : s ⊆ t) :
  integrable_on f s μ :=
h.mono hst (le_refl _)

lemma integrable_on.mono_measure (h : integrable_on f s ν) (hμ : μ ≤ ν) :
  integrable_on f s μ :=
h.mono (subset.refl _) hμ

lemma integrable_on.mono_set_ae (h : integrable_on f t μ) (hst : s ≤ᵐ[μ] t) :
  integrable_on f s μ :=
h.integrable.mono_measure $ restrict_mono_ae hst

lemma integrable.integrable_on (h : integrable f μ) : integrable_on f s μ :=
h.mono_measure $ measure.restrict_le_self

lemma integrable.integrable_on' (h : integrable f (μ.restrict s)) : integrable_on f s μ :=
h

lemma integrable_on.restrict (h : integrable_on f s μ) (hs : measurable_set s) :
  integrable_on f s (μ.restrict t) :=
by { rw [integrable_on, measure.restrict_restrict hs], exact h.mono_set (inter_subset_left _ _) }

lemma integrable_on.left_of_union (h : integrable_on f (s ∪ t) μ) : integrable_on f s μ :=
h.mono_set $ subset_union_left _ _

lemma integrable_on.right_of_union (h : integrable_on f (s ∪ t) μ) : integrable_on f t μ :=
h.mono_set $ subset_union_right _ _

lemma integrable_on.union (hs : integrable_on f s μ) (ht : integrable_on f t μ) :
  integrable_on f (s ∪ t) μ :=
(hs.add_measure ht).mono_measure $ measure.restrict_union_le _ _

@[simp] lemma integrable_on_union :
  integrable_on f (s ∪ t) μ ↔ integrable_on f s μ ∧ integrable_on f t μ :=
⟨λ h, ⟨h.left_of_union, h.right_of_union⟩, λ h, h.1.union h.2⟩

@[simp] lemma integrable_on_singleton_iff {x : α} [measurable_singleton_class α]:
  integrable_on f {x} μ ↔ f x = 0 ∨ μ {x} < ∞ :=
begin
  have : f =ᵐ[μ.restrict {x}] (λ y, f x),
  { filter_upwards [ae_restrict_mem (measurable_set_singleton x)],
    assume a ha,
    simp only [mem_singleton_iff.1 ha] },
  rw [integrable_on, integrable_congr this, integrable_const_iff],
  simp,
end

@[simp] lemma integrable_on_finite_union {s : set β} (hs : finite s)
  {t : β → set α} : integrable_on f (⋃ i ∈ s, t i) μ ↔ ∀ i ∈ s, integrable_on f (t i) μ :=
begin
  apply hs.induction_on,
  { simp },
  { intros a s ha hs hf, simp [hf, or_imp_distrib, forall_and_distrib] }
end

@[simp] lemma integrable_on_finset_union  {s : finset β} {t : β → set α} :
  integrable_on f (⋃ i ∈ s, t i) μ ↔ ∀ i ∈ s, integrable_on f (t i) μ :=
integrable_on_finite_union s.finite_to_set

lemma integrable_on.add_measure (hμ : integrable_on f s μ) (hν : integrable_on f s ν) :
  integrable_on f s (μ + ν) :=
by { delta integrable_on, rw measure.restrict_add, exact hμ.integrable.add_measure hν }

@[simp] lemma integrable_on_add_measure :
  integrable_on f s (μ + ν) ↔ integrable_on f s μ ∧ integrable_on f s ν :=
⟨λ h, ⟨h.mono_measure (measure.le_add_right (le_refl _)),
  h.mono_measure (measure.le_add_left (le_refl _))⟩,
  λ h, h.1.add_measure h.2⟩

lemma integrable_indicator_iff (hs : measurable_set s) :
  integrable (indicator s f) μ ↔ integrable_on f s μ :=
by simp [integrable_on, integrable, has_finite_integral, nnnorm_indicator_eq_indicator_nnnorm,
  ennreal.coe_indicator, lintegral_indicator _ hs, ae_measurable_indicator_iff hs]

lemma integrable_on.indicator (h : integrable_on f s μ) (hs : measurable_set s) :
  integrable (indicator s f) μ :=
(integrable_indicator_iff hs).2 h

lemma integrable.indicator (h : integrable f μ) (hs : measurable_set s) :
  integrable (indicator s f) μ :=
h.integrable_on.indicator hs

lemma integrable_indicator_const_Lp {E} [normed_group E] [measurable_space E] [borel_space E]
  [second_countable_topology E] {p : ℝ≥0∞} {s : set α} (hs : measurable_set s) (hμs : μ s ≠ ∞)
  (c : E) :
  integrable (indicator_const_Lp p hs hμs c) μ :=
begin
  rw [integrable_congr indicator_const_Lp_coe_fn, integrable_indicator_iff hs, integrable_on,
    integrable_const_iff, lt_top_iff_ne_top],
  right,
  simpa only [set.univ_inter, measurable_set.univ, measure.restrict_apply] using hμs,
end

<<<<<<< HEAD
=======
lemma integrable_on_Lp_of_measure_ne_top {E} [normed_group E] [measurable_space E] [borel_space E]
  [second_countable_topology E] {p : ℝ≥0∞} {s : set α} (f : Lp E p μ) (hp : 1 ≤ p) (hμs : μ s ≠ ∞) :
  integrable_on f s μ :=
begin
  refine mem_ℒp_one_iff_integrable.mp _,
  have hμ_restrict_univ : (μ.restrict s) set.univ < ∞,
    by simpa only [set.univ_inter, measurable_set.univ, measure.restrict_apply, lt_top_iff_ne_top],
  haveI hμ_finite : finite_measure (μ.restrict s) := ⟨hμ_restrict_univ⟩,
  exact ((Lp.mem_ℒp _).restrict s).mem_ℒp_of_exponent_le hp,
end

>>>>>>> 24b7290d
/-- We say that a function `f` is *integrable at filter* `l` if it is integrable on some
set `s ∈ l`. Equivalently, it is eventually integrable on `s` in `l.lift' powerset`. -/
def integrable_at_filter (f : α → E) (l : filter α) (μ : measure α . volume_tac) :=
∃ s ∈ l, integrable_on f s μ

variables {l l' : filter α}

protected lemma integrable_at_filter.eventually (h : integrable_at_filter f l μ) :
  ∀ᶠ s in l.lift' powerset, integrable_on f s μ :=
by { refine (eventually_lift'_powerset' $ λ s t hst ht, _).2 h, exact ht.mono_set hst }

lemma integrable_at_filter.filter_mono (hl : l ≤ l') (hl' : integrable_at_filter f l' μ) :
  integrable_at_filter f l μ :=
let ⟨s, hs, hsf⟩ := hl' in ⟨s, hl hs, hsf⟩

lemma integrable_at_filter.inf_of_left (hl : integrable_at_filter f l μ) :
  integrable_at_filter f (l ⊓ l') μ :=
hl.filter_mono inf_le_left

lemma integrable_at_filter.inf_of_right (hl : integrable_at_filter f l μ) :
  integrable_at_filter f (l' ⊓ l) μ :=
hl.filter_mono inf_le_right

@[simp] lemma integrable_at_filter.inf_ae_iff {l : filter α} :
  integrable_at_filter f (l ⊓ μ.ae) μ ↔ integrable_at_filter f l μ :=
begin
  refine ⟨_, λ h, h.filter_mono inf_le_left⟩,
  rintros ⟨s, ⟨t, ht, u, hu, hs⟩, hf⟩,
  refine ⟨t, ht, _⟩,
  refine hf.integrable.mono_measure (λ v hv, _),
  simp only [measure.restrict_apply hv],
  refine measure_mono_ae (mem_sets_of_superset hu $ λ x hx, _),
  exact λ ⟨hv, ht⟩, ⟨hv, hs ⟨ht, hx⟩⟩
end

alias integrable_at_filter.inf_ae_iff ↔ measure_theory.integrable_at_filter.of_inf_ae _

/-- If `μ` is a measure finite at filter `l` and `f` is a function such that its norm is bounded
above at `l`, then `f` is integrable at `l`. -/
lemma measure.finite_at_filter.integrable_at_filter {l : filter α} [is_measurably_generated l]
  (hfm : measurable_at_filter f l μ) (hμ : μ.finite_at_filter l)
  (hf : l.is_bounded_under (≤) (norm ∘ f)) :
  integrable_at_filter f l μ :=
begin
  obtain ⟨C, hC⟩ : ∃ C, ∀ᶠ s in (l.lift' powerset), ∀ x ∈ s, ∥f x∥ ≤ C,
    from hf.imp (λ C hC, eventually_lift'_powerset.2 ⟨_, hC, λ t, id⟩),
  rcases (hfm.eventually.and (hμ.eventually.and hC)).exists_measurable_mem_of_lift'
    with ⟨s, hsl, hsm, hfm, hμ, hC⟩,
  refine ⟨s, hsl, ⟨hfm, has_finite_integral_restrict_of_bounded hμ _⟩⟩,
  exact C,
  rw [ae_restrict_eq hsm, eventually_inf_principal],
  exact eventually_of_forall hC
end

lemma measure.finite_at_filter.integrable_at_filter_of_tendsto_ae
  {l : filter α} [is_measurably_generated l] (hfm : measurable_at_filter f l μ)
  (hμ : μ.finite_at_filter l) {b} (hf : tendsto f (l ⊓ μ.ae) (𝓝 b)) :
  integrable_at_filter f l μ :=
(hμ.inf_of_left.integrable_at_filter (hfm.filter_mono inf_le_left)
  hf.norm.is_bounded_under_le).of_inf_ae

alias measure.finite_at_filter.integrable_at_filter_of_tendsto_ae ←
  filter.tendsto.integrable_at_filter_ae

lemma measure.finite_at_filter.integrable_at_filter_of_tendsto {l : filter α}
  [is_measurably_generated l] (hfm : measurable_at_filter f l μ) (hμ : μ.finite_at_filter l)
  {b} (hf : tendsto f l (𝓝 b)) :
  integrable_at_filter f l μ :=
hμ.integrable_at_filter hfm hf.norm.is_bounded_under_le

alias measure.finite_at_filter.integrable_at_filter_of_tendsto ← filter.tendsto.integrable_at_filter

variables [borel_space E] [second_countable_topology E]

lemma integrable_add_of_disjoint {f g : α → E}
  (h : disjoint (support f) (support g)) (hf : measurable f) (hg : measurable g) :
  integrable (f + g) μ ↔ integrable f μ ∧ integrable g μ :=
begin
  refine ⟨λ hfg, ⟨_, _⟩, λ h, h.1.add h.2⟩,
  { rw ← indicator_add_eq_left h, exact hfg.indicator (measurable_set_support hf) },
  { rw ← indicator_add_eq_right h, exact hfg.indicator (measurable_set_support hg) }
end

end normed_group

end measure_theory

open measure_theory asymptotics metric

variables [measurable_space E] [normed_group E]

/-- If a function is integrable at `𝓝[s] x` for each point `x` of a compact set `s`, then it is
integrable on `s`. -/
lemma is_compact.integrable_on_of_nhds_within [topological_space α] {μ : measure α} {s : set α}
  (hs : is_compact s) {f : α → E} (hf : ∀ x ∈ s, integrable_at_filter f (𝓝[s] x) μ) :
  integrable_on f s μ :=
is_compact.induction_on hs integrable_on_empty (λ s t hst ht, ht.mono_set hst)
  (λ s t hs ht, hs.union ht) hf

/-- A function which is continuous on a set `s` is almost everywhere measurable with respect to
`μ.restrict s`. -/
lemma continuous_on.ae_measurable [topological_space α] [opens_measurable_space α] [borel_space E]
  {f : α → E} {s : set α} {μ : measure α} (hf : continuous_on f s) (hs : measurable_set s) :
  ae_measurable f (μ.restrict s) :=
begin
  refine ⟨indicator s f, _, (indicator_ae_eq_restrict hs).symm⟩,
  apply measurable_of_is_open,
  assume t ht,
  obtain ⟨u, u_open, hu⟩ : ∃ (u : set α), is_open u ∧ f ⁻¹' t ∩ s = u ∩ s :=
    _root_.continuous_on_iff'.1 hf t ht,
  rw [indicator_preimage, set.ite, hu],
  exact (u_open.measurable_set.inter hs).union ((measurable_zero ht.measurable_set).diff hs)
end

lemma continuous_on.integrable_at_nhds_within
  [topological_space α] [opens_measurable_space α] [borel_space E]
  {μ : measure α} [locally_finite_measure μ] {a : α} {t : set α} {f : α → E}
  (hft : continuous_on f t) (ht : measurable_set t) (ha : a ∈ t) :
  integrable_at_filter f (𝓝[t] a) μ :=
by haveI : (𝓝[t] a).is_measurably_generated := ht.nhds_within_is_measurably_generated _;
exact (hft a ha).integrable_at_filter ⟨_, self_mem_nhds_within, hft.ae_measurable ht⟩
  (μ.finite_at_nhds_within _ _)

/-- A function `f` continuous on a compact set `s` is integrable on this set with respect to any
locally finite measure. -/
lemma continuous_on.integrable_on_compact
  [topological_space α] [opens_measurable_space α] [borel_space E]
  [t2_space α] {μ : measure α} [locally_finite_measure μ]
  {s : set α} (hs : is_compact s) {f : α → E} (hf : continuous_on f s) :
  integrable_on f s μ :=
hs.integrable_on_of_nhds_within $ λ x hx, hf.integrable_at_nhds_within hs.measurable_set hx

lemma continuous_on.integrable_on_Icc [borel_space E]
  [conditionally_complete_linear_order β] [topological_space β] [order_topology β]
  [measurable_space β] [opens_measurable_space β] {μ : measure β} [locally_finite_measure μ]
  {a b : β} {f : β → E} (hf : continuous_on f (Icc a b)) :
  integrable_on f (Icc a b) μ :=
hf.integrable_on_compact is_compact_Icc

lemma continuous_on.integrable_on_interval [borel_space E]
  [conditionally_complete_linear_order β] [topological_space β] [order_topology β]
  [measurable_space β] [opens_measurable_space β] {μ : measure β} [locally_finite_measure μ]
  {a b : β} {f : β → E} (hf : continuous_on f (interval a b)) :
  integrable_on f (interval a b) μ :=
hf.integrable_on_compact is_compact_interval

/-- A continuous function `f` is integrable on any compact set with respect to any locally finite
measure. -/
lemma continuous.integrable_on_compact
  [topological_space α] [opens_measurable_space α] [t2_space α]
  [borel_space E] {μ : measure α} [locally_finite_measure μ] {s : set α}
  (hs : is_compact s) {f : α → E} (hf : continuous f) :
  integrable_on f s μ :=
hf.continuous_on.integrable_on_compact hs

lemma continuous.integrable_on_Icc [borel_space E]
  [conditionally_complete_linear_order β] [topological_space β] [order_topology β]
  [measurable_space β] [opens_measurable_space β] {μ : measure β} [locally_finite_measure μ]
  {a b : β} {f : β → E} (hf : continuous f) :
  integrable_on f (Icc a b) μ :=
hf.integrable_on_compact is_compact_Icc

lemma continuous.integrable_on_interval [borel_space E]
  [conditionally_complete_linear_order β] [topological_space β] [order_topology β]
  [measurable_space β] [opens_measurable_space β] {μ : measure β} [locally_finite_measure μ]
  {a b : β} {f : β → E} (hf : continuous f) :
  integrable_on f (interval a b) μ :=
hf.integrable_on_compact is_compact_interval

/-- A continuous function with compact closure of the support is integrable on the whole space. -/
lemma continuous.integrable_of_compact_closure_support
  [topological_space α] [opens_measurable_space α] [t2_space α] [borel_space E]
  {μ : measure α} [locally_finite_measure μ] {f : α → E} (hf : continuous f)
  (hfc : is_compact (closure $ support f)) :
  integrable f μ :=
begin
  rw [← indicator_eq_self.2 (@subset_closure _ _ (support f)),
    integrable_indicator_iff is_closed_closure.measurable_set],
  { exact hf.integrable_on_compact hfc },
  { apply_instance }
end

lemma measure_theory.integrable_on.mul_continuous_on
  [topological_space α] [opens_measurable_space α] [t2_space α]
  {μ : measure α} {s : set α} {f g : α → ℝ}
  (hf : integrable_on f s μ) (hg : continuous_on g s) (hs : is_compact s) :
  integrable_on (λ x, f x * g x) s μ :=
begin
  rcases is_compact.exists_bound_of_continuous_on hs hg with ⟨C, hC⟩,
  rw [integrable_on, ← mem_ℒp_one_iff_integrable] at hf ⊢,
  have : ∀ᵐ x ∂(μ.restrict s), ∥f x * g x∥ ≤ C * ∥f x∥,
  { filter_upwards [ae_restrict_mem hs.measurable_set],
    assume x hx,
    rw [real.norm_eq_abs, abs_mul, mul_comm, real.norm_eq_abs],
    apply mul_le_mul_of_nonneg_right (hC x hx) (abs_nonneg _) },
  exact mem_ℒp.of_le_mul hf (hf.ae_measurable.mul (hg.ae_measurable hs.measurable_set)) this
end

lemma measure_theory.integrable_on.continuous_on_mul
  [topological_space α] [opens_measurable_space α] [t2_space α]
  {μ : measure α} {s : set α} {f g : α → ℝ}
  (hf : integrable_on f s μ) (hg : continuous_on g s) (hs : is_compact s) :
  integrable_on (λ x, g x * f x) s μ :=
by simpa [mul_comm] using hf.mul_continuous_on hg hs<|MERGE_RESOLUTION|>--- conflicted
+++ resolved
@@ -188,8 +188,6 @@
   simpa only [set.univ_inter, measurable_set.univ, measure.restrict_apply] using hμs,
 end
 
-<<<<<<< HEAD
-=======
 lemma integrable_on_Lp_of_measure_ne_top {E} [normed_group E] [measurable_space E] [borel_space E]
   [second_countable_topology E] {p : ℝ≥0∞} {s : set α} (f : Lp E p μ) (hp : 1 ≤ p) (hμs : μ s ≠ ∞) :
   integrable_on f s μ :=
@@ -201,7 +199,6 @@
   exact ((Lp.mem_ℒp _).restrict s).mem_ℒp_of_exponent_le hp,
 end
 
->>>>>>> 24b7290d
 /-- We say that a function `f` is *integrable at filter* `l` if it is integrable on some
 set `s ∈ l`. Equivalently, it is eventually integrable on `s` in `l.lift' powerset`. -/
 def integrable_at_filter (f : α → E) (l : filter α) (μ : measure α . volume_tac) :=
