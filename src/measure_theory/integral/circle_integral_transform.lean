/-
Copyright (c) 2022 Chris Birkbeck. All rights reserved.
Released under Apache 2.0 license as described in the file LICENSE.
Authors: Chris Birkbeck
-/
import analysis.complex.cauchy_integral
import analysis.analytic.basic
import analysis.calculus.parametric_interval_integral
import data.complex.basic
import measure_theory.integral.circle_integral
/-!
# Circle integral transform

In this file we define the circle integral transform of a function `f` with complex domain. This is
defined as $(2πi)^{-1}\frac{f(x)}{x-w}$ where `x` moves along a circle. We then prove some basic
facts about these functions.

These results are useful for proving that the uniform limit of a sequence of holomorphic functions
is holomorphic.

-/

open set measure_theory metric filter function
open_locale interval real

noncomputable theory

variables {E : Type} [normed_group E] [normed_space ℂ E]

namespace complex

/-- Given a function `f : ℂ → E`, this gives the function $(2πi)^{-1}\frac{f(x)}{x-w}$ where `x`
runs over a circle of radius `R` around `z`. If `f` is differentiable and `w` is in the interior of
the ball, then the integral from `0` to `2 * π` of this gives the value `f(w)`. -/
def circle_integral_transform (R : ℝ) (z w : ℂ) (f : ℂ → E) : ℝ → E :=
  λ θ, (2 * ↑π * I)⁻¹ • deriv (circle_map z R) θ • ((circle_map z R θ) - w)⁻¹ • f (circle_map z R θ)

/-- The derivative of `circle_integral_transform` w.r.t `w` -/
def circle_integral_transform_deriv (R : ℝ) (z w : ℂ) (f : ℂ → E) (θ : ℝ) : E :=
  (2 * ↑π * I)⁻¹ • deriv (circle_map z R) θ • ((circle_map z R θ - w) ^ 2)⁻¹ • f (circle_map z R θ)

/-- Cauchy integral form of a function around a disk of radius `R` around `z` -/
def circle_integral_form [complete_space E] (R : ℝ) (z : ℂ) (f : ℂ → E) : ℂ → E :=
  λ w, (2 * ↑π * I)⁻¹ • (∮ z in C(z, R), (z - w)⁻¹ • f z)

lemma circle_integral_form_eq_int [complete_space E] (R : ℝ) (z : ℂ) (f : ℂ → E) :
  circle_integral_form R z f = λ w,
 ∫ (θ : ℝ) in 0..2 * π, (circle_integral_transform R z w f ) θ :=
begin
  simp_rw [circle_integral_form, circle_integral_transform, circle_integral,
    interval_integral.integral_smul],
end

lemma circle_integral_transform_deriv_eq (R : ℝ) (z w : ℂ) (f : ℂ → E) :
  circle_integral_transform_deriv R z w f =
  (λ θ, (circle_map z R θ - w)⁻¹ • (circle_integral_transform R z w f θ)) :=
begin
  ext,
  simp_rw [circle_integral_transform_deriv, circle_integral_transform, ←mul_smul, ←mul_assoc],
  ring_nf, simp,
end

lemma circle_integral_transform_circle_int [complete_space E] (R : ℝ) (z w : ℂ) (f : ℂ → E) :
  ∫ (θ : ℝ) in 0..2 * π, circle_integral_transform R z w f θ =
  (2 * ↑π * I)⁻¹ • ∮ z in C(z, R), (z - w)⁻¹ • f z :=
begin
  simp_rw [circle_integral_transform, circle_integral, deriv_circle_map, circle_map],
  simp,
end

lemma circle_integral_transform_continuous {R : ℝ} (hR : 0 < R) {f : ℂ → E} {z w : ℂ}
  (hf : continuous_on f $ sphere z R) (hw : w ∈ ball z R) :
  continuous (circle_integral_transform R z w f) :=
begin
  rw circle_integral_transform,
  apply_rules [continuous.smul, continuous_const],
  simp_rw deriv_circle_map,
  apply_rules [continuous.mul, (continuous_circle_map 0 R), continuous_const],
  { apply circle_map_inv_continuous hR hw },
  { apply continuous_on.comp_continuous hf (continuous_circle_map z R),
    exact (λ _, (circle_map_mem_sphere _ hR.le) _) },
end

lemma circle_integral_transform_deriv_continuous {R : ℝ} (hR : 0 < R) {f : ℂ → E} {z w : ℂ}
  (hf : continuous_on f (sphere z R)) (hw : w ∈ ball z R) :
  continuous (circle_integral_transform_deriv R z w f) :=
begin
  rw circle_integral_transform_deriv_eq,
  exact (circle_map_inv_continuous hR hw).smul (circle_integral_transform_continuous hR hf hw),
end

/--A useful bound for circle integrals (with complex codomain)-/
def circle_integral_bounding_function (R : ℝ) (z : ℂ) : (ℂ × ℝ → ℂ) :=
  λ w, circle_integral_transform_deriv R z w.1 (λ x, 1) w.2

lemma circle_int_funct_cont_on_prod {R r : ℝ} (hR : 0 < R) (hr : r < R) {z : ℂ} :
 continuous_on (λ (w : ℂ × ℝ), ((circle_map z R w.snd - w.fst)⁻¹) ^ 2)
<<<<<<< HEAD
  (((closed_ball z r) ×ˢ [0, 2 * π]) : set (ℂ × ℝ)) :=
=======
  ((closed_ball z r) ×ˢ (⊤ : set ℝ)) :=
>>>>>>> 403f8671
begin
  simp_rw ←one_div,
  apply_rules [continuous_on.pow, continuous_on.div, continuous_on_const],
  refine ((continuous_circle_map z R).continuous_on.comp continuous_on_snd (λ _, and.right)).sub
    (continuous_on_id.comp continuous_on_fst (λ _, and.left)),
  simp only [mem_prod, mem_closed_ball, ne.def, and_imp, prod.forall],
  intros a b ha hb,
  apply circle_map_ne_on_ball hR,
  simp only [mem_ball],
  linarith,
end

lemma circle_integral_bounding_function_continuous {R r : ℝ} (hR : 0 < R) (hr : r < R) (z : ℂ) :
  continuous_on (abs ∘ (circle_integral_bounding_function R z))
<<<<<<< HEAD
  ((closed_ball z r) ×ˢ [0, 2 * π] : set $ ℂ × ℝ) :=
=======
  ((closed_ball z r) ×ˢ (⊤ : set ℝ) : set $ ℂ × ℝ) :=
>>>>>>> 403f8671
begin
  have : continuous_on (circle_integral_bounding_function R z) (closed_ball z r ×ˢ (⊤ : set ℝ)),
  { simp_rw [circle_integral_bounding_function],
    apply_rules [continuous_on.smul, continuous_on_const],
    simp only [deriv_circle_map],
    have c := (continuous_circle_map 0 R).continuous_on,
    apply_rules [continuous_on.mul, c.comp continuous_on_snd (λ _, and.right), continuous_on_const],
    simp_rw ←inv_pow₀,
    apply circle_int_funct_cont_on_prod hR hr, },
  refine continuous_abs.continuous_on.comp this _,
  show maps_to _ _ (⊤ : set ℂ),
  simp [maps_to],
end

lemma circle_integral_bounding_function_bound {R r : ℝ} (hR: 0 < R) (hr : r < R) (hr' : 0 ≤ r)
  (z : ℂ) :
  ∃ (x : ((closed_ball z r) ×ˢ [0, 2 * π] : set $ ℂ × ℝ)),
  ∀ (y : ((closed_ball z r) ×ˢ [0, 2 * π] : set $ ℂ × ℝ)),
  abs (circle_integral_bounding_function R z y) ≤ abs (circle_integral_bounding_function R z x) :=
begin
<<<<<<< HEAD
  have cts := circle_integral_bounding_function_continuous_on hR hr z,
  have comp : is_compact (((closed_ball z r) ×ˢ[0, 2 * π]) : set (ℂ × ℝ)),
  { apply_rules [is_compact.prod, proper_space.is_compact_closed_ball z r, is_compact_interval], },
  have none : (((closed_ball z r) ×ˢ [0, 2 * π]) : set (ℂ × ℝ)).nonempty ,
  { apply (nonempty_closed_ball.2 hr').prod nonempty_interval },
  have := is_compact.exists_forall_ge comp none cts,
  simp only [set_coe.forall, mem_prod, mem_closed_ball, subtype.coe_mk, and_imp, prod.forall,
    set_coe.exists, exists_prop, prod.exists, comp_app] at *,
  apply this,
=======
  have cts := circle_integral_bounding_function_continuous hR hr z,
  have comp : is_compact (((closed_ball z r) ×ˢ [0, 2 * π]) : set (ℂ × ℝ)),
  { apply_rules [is_compact.prod, proper_space.is_compact_closed_ball z r, is_compact_interval], },
  have none := (nonempty_closed_ball.2 hr').prod nonempty_interval,
  simpa using is_compact.exists_forall_ge comp none (cts.mono (by { intro z, simp, tauto })),
>>>>>>> 403f8671
end

/-- The derivative of a `circle_integral_transform` is bounded by a continuous function -/
lemma circle_integral_transform_deriv_bound {R r : ℝ} (hR: 0 < R) (hr : r < R) (hr' : 0 ≤ r)
  {z x : ℂ} {f : ℂ → ℂ} (hx : x ∈ ball z r) (hf : continuous_on f (sphere z R)) :
  ∃ (bound : ℝ → ℝ) (ε : ℝ), 0 < ε ∧ ball x ε ⊆ ball z R ∧
  (∀ᵐ t ∂volume, t ∈ [0, 2 * π] → ∀ y ∈ ball x ε,
  ∥circle_integral_transform_deriv R z y f t∥ ≤ bound t) ∧ continuous_on bound [0, 2 * π] :=
begin
  obtain ⟨ε', hε', H⟩ := exists_ball_subset_ball hx,
  obtain ⟨⟨⟨a, b⟩, ⟨ha, hb⟩⟩, hab⟩ := circle_integral_bounding_function_bound hR hr hr' z,
  let V : ℝ → (ℂ → ℂ) := λ θ w, circle_integral_transform_deriv R z w (λ x, 1) θ,
  refine ⟨λ r, abs (V b a) * abs (f $ circle_map z R r), ε', _⟩,
  refine ⟨hε', subset.trans H (ball_subset_ball hr.le), eventually_of_forall _, _⟩,
  { intros y hy v hv,
<<<<<<< HEAD
    have hvv : v ∈ ball x ε' := by simpa using hv,
    simp only [circle_integral_bounding_function, circle_integral_transform_deriv,
      V, one_div, abs_of_real, abs_exp_of_real_mul_I, mem_ball, norm_eq_abs, abs_div,
      mul_one, algebra.id.smul_eq_mul, abs_I, nat.cast_bit0, real_smul, abs_mul, nsmul_eq_mul,
      zero_lt_bit0, abs_inv, zero_lt_mul_left, nat.cast_one, abs_two, abs_pow, zero_lt_one] at *,
    have := mul_le_mul_of_nonneg_right (hab.2 v y (mem_ball.1 $ H hvv).le $ hy)
=======
    simp only [circle_integral_bounding_function, circle_integral_transform_deriv, V, norm_eq_abs,
      mul_one, algebra.id.smul_eq_mul] at *,
    have := mul_le_mul_of_nonneg_right (hab ⟨⟨v, y⟩, ⟨ball_subset_closed_ball (H hv), hy⟩⟩)
>>>>>>> 403f8671
      (abs_nonneg $ f $ circle_map z R y),
    simp_rw [deriv_circle_map, abs_mul, abs_circle_map_zero, abs_I, mul_one, ←mul_assoc] at *,
    apply this, },
  { have cabs : continuous_on abs ⊤ := by apply continuous_abs.continuous_on,
    simp_rw ←abs_mul,
    apply_rules [cabs.comp, continuous_on_const.mul, continuous_on.comp hf,
      (continuous_circle_map z R).continuous_on, semi_normed_ring_top_monoid],
    { rw maps_to, intros x hx, apply circle_map_mem_sphere _ hR.le, },
    { rw maps_to, tauto, }, },
end

end complex<|MERGE_RESOLUTION|>--- conflicted
+++ resolved
@@ -95,11 +95,7 @@
 
 lemma circle_int_funct_cont_on_prod {R r : ℝ} (hR : 0 < R) (hr : r < R) {z : ℂ} :
  continuous_on (λ (w : ℂ × ℝ), ((circle_map z R w.snd - w.fst)⁻¹) ^ 2)
-<<<<<<< HEAD
-  (((closed_ball z r) ×ˢ [0, 2 * π]) : set (ℂ × ℝ)) :=
-=======
   ((closed_ball z r) ×ˢ (⊤ : set ℝ)) :=
->>>>>>> 403f8671
 begin
   simp_rw ←one_div,
   apply_rules [continuous_on.pow, continuous_on.div, continuous_on_const],
@@ -114,11 +110,7 @@
 
 lemma circle_integral_bounding_function_continuous {R r : ℝ} (hR : 0 < R) (hr : r < R) (z : ℂ) :
   continuous_on (abs ∘ (circle_integral_bounding_function R z))
-<<<<<<< HEAD
-  ((closed_ball z r) ×ˢ [0, 2 * π] : set $ ℂ × ℝ) :=
-=======
   ((closed_ball z r) ×ˢ (⊤ : set ℝ) : set $ ℂ × ℝ) :=
->>>>>>> 403f8671
 begin
   have : continuous_on (circle_integral_bounding_function R z) (closed_ball z r ×ˢ (⊤ : set ℝ)),
   { simp_rw [circle_integral_bounding_function],
@@ -139,23 +131,11 @@
   ∀ (y : ((closed_ball z r) ×ˢ [0, 2 * π] : set $ ℂ × ℝ)),
   abs (circle_integral_bounding_function R z y) ≤ abs (circle_integral_bounding_function R z x) :=
 begin
-<<<<<<< HEAD
-  have cts := circle_integral_bounding_function_continuous_on hR hr z,
-  have comp : is_compact (((closed_ball z r) ×ˢ[0, 2 * π]) : set (ℂ × ℝ)),
-  { apply_rules [is_compact.prod, proper_space.is_compact_closed_ball z r, is_compact_interval], },
-  have none : (((closed_ball z r) ×ˢ [0, 2 * π]) : set (ℂ × ℝ)).nonempty ,
-  { apply (nonempty_closed_ball.2 hr').prod nonempty_interval },
-  have := is_compact.exists_forall_ge comp none cts,
-  simp only [set_coe.forall, mem_prod, mem_closed_ball, subtype.coe_mk, and_imp, prod.forall,
-    set_coe.exists, exists_prop, prod.exists, comp_app] at *,
-  apply this,
-=======
   have cts := circle_integral_bounding_function_continuous hR hr z,
   have comp : is_compact (((closed_ball z r) ×ˢ [0, 2 * π]) : set (ℂ × ℝ)),
   { apply_rules [is_compact.prod, proper_space.is_compact_closed_ball z r, is_compact_interval], },
   have none := (nonempty_closed_ball.2 hr').prod nonempty_interval,
   simpa using is_compact.exists_forall_ge comp none (cts.mono (by { intro z, simp, tauto })),
->>>>>>> 403f8671
 end
 
 /-- The derivative of a `circle_integral_transform` is bounded by a continuous function -/
@@ -171,18 +151,9 @@
   refine ⟨λ r, abs (V b a) * abs (f $ circle_map z R r), ε', _⟩,
   refine ⟨hε', subset.trans H (ball_subset_ball hr.le), eventually_of_forall _, _⟩,
   { intros y hy v hv,
-<<<<<<< HEAD
-    have hvv : v ∈ ball x ε' := by simpa using hv,
-    simp only [circle_integral_bounding_function, circle_integral_transform_deriv,
-      V, one_div, abs_of_real, abs_exp_of_real_mul_I, mem_ball, norm_eq_abs, abs_div,
-      mul_one, algebra.id.smul_eq_mul, abs_I, nat.cast_bit0, real_smul, abs_mul, nsmul_eq_mul,
-      zero_lt_bit0, abs_inv, zero_lt_mul_left, nat.cast_one, abs_two, abs_pow, zero_lt_one] at *,
-    have := mul_le_mul_of_nonneg_right (hab.2 v y (mem_ball.1 $ H hvv).le $ hy)
-=======
     simp only [circle_integral_bounding_function, circle_integral_transform_deriv, V, norm_eq_abs,
       mul_one, algebra.id.smul_eq_mul] at *,
     have := mul_le_mul_of_nonneg_right (hab ⟨⟨v, y⟩, ⟨ball_subset_closed_ball (H hv), hy⟩⟩)
->>>>>>> 403f8671
       (abs_nonneg $ f $ circle_map z R y),
     simp_rw [deriv_circle_map, abs_mul, abs_circle_map_zero, abs_I, mul_one, ←mul_assoc] at *,
     apply this, },
