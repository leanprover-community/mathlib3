/-
Copyright (c) 2021 Yury Kudryashov. All rights reserved.
Released under Apache 2.0 license as described in the file LICENSE.
Authors: Yury Kudryashov
-/
import analysis.box_integral.divergence_theorem
import analysis.box_integral.integrability
import measure_theory.integral.interval_integral

/-!
# Divergence theorem for Bochner integral

In this file we prove the Divergence theorem for Bochner integral on a box in
`ℝⁿ⁺¹ = fin (n + 1) → ℝ`. More precisely, we prove the following theorem.

Let `E` be a complete normed space. If `f : ℝⁿ⁺¹ → Eⁿ⁺¹` is
continuous on a rectangular box `[a, b] : set ℝⁿ⁺¹`, `a ≤ b`, differentiable on its interior with
derivative `f' : ℝⁿ⁺¹ → ℝⁿ⁺¹ →L[ℝ] Eⁿ⁺¹`, and the divergence `λ x, ∑ i, f' x eᵢ i` is integrable on
`[a, b]`, where `eᵢ = pi.single i 1` is the `i`-th basis vector, then its integral is equal to the
sum of integrals of `f` over the faces of `[a, b]`, taken with appropriate signs. Moreover, the same
is true if the function is not differentiable at countably many points of the interior of `[a, b]`.

Once we prove the general theorem, we deduce corollaries for functions `ℝ → E` and pairs of
functions `(ℝ × ℝ) → E`.

## Notations

We use the following local notation to make the statement more readable. Note that the documentation
website shows the actual terms, not those abbreviated using local notations.

* `ℝⁿ`, `ℝⁿ⁺¹`, `Eⁿ⁺¹`: `fin n → ℝ`, `fin (n + 1) → ℝ`, `fin (n + 1) → E`;
* `face i`: the `i`-th face of the box `[a, b]` as a closed segment in `ℝⁿ`, namely `[a ∘
  fin.succ_above i, b ∘ fin.succ_above i]`;
* `e i` : `i`-th basis vector `pi.single i 1`;
* `front_face i`, `back_face i`: embeddings `ℝⁿ → ℝⁿ⁺¹` corresponding to the front face
  `{x | x i = b i}` and back face `{x | x i = a i}` of the box `[a, b]`, respectively.
  They are given by `fin.insert_nth i (b i)` and `fin.insert_nth i (a i)`.

## TODO

* Add a version that assumes existence and integrability of partial derivatives.

## Tags

divergence theorem, Bochner integral
-/

open set finset topological_space function box_integral measure_theory filter
open_locale big_operators classical topology interval

universes u

namespace measure_theory

variables {E : Type u} [normed_add_comm_group E] [normed_space ℝ E] [complete_space E]

section
variables {n : ℕ}

local notation `ℝⁿ` := fin n → ℝ
local notation `ℝⁿ⁺¹` := fin (n + 1) → ℝ
local notation `Eⁿ⁺¹` := fin (n + 1) → E
local notation `e ` i := pi.single i 1

section

/-!
### Divergence theorem for functions on `ℝⁿ⁺¹ = fin (n + 1) → ℝ`.

In this section we use the divergence theorem for a Henstock-Kurzweil-like integral
`box_integral.has_integral_GP_divergence_of_forall_has_deriv_within_at` to prove the divergence
theorem for Bochner integral. The divergence theorem for Bochner integral
`measure_theory.integral_divergence_of_has_fderiv_within_at_off_countable` assumes that the function
itself is continuous on a closed box, differentiable at all but countably many points of its
interior, and the divergence is integrable on the box.

This statement differs from `box_integral.has_integral_GP_divergence_of_forall_has_deriv_within_at`
in several aspects.

* We use Bochner integral instead of a Henstock-Kurzweil integral. This modification is done in
  `measure_theory.integral_divergence_of_has_fderiv_within_at_off_countable_aux₁`. As a side effect
  of this change, we need to assume that the divergence is integrable.

* We don't assume differentiability on the boundary of the box. This modification is done in
  `measure_theory.integral_divergence_of_has_fderiv_within_at_off_countable_aux₂`. To prove it, we
  choose an increasing sequence of smaller boxes that cover the interior of the original box, then
  apply the previous lemma to these smaller boxes and take the limit of both sides of the equation.

* We assume `a ≤ b` instead of `∀ i, a i < b i`. This is the last step of the proof, and it is done
  in the main theorem `measure_theory.integral_divergence_of_has_fderiv_within_at_off_countable`.
-/

/-- An auxiliary lemma for
`measure_theory.integral_divergence_of_has_fderiv_within_at_off_countable`. This is exactly
`box_integral.has_integral_GP_divergence_of_forall_has_deriv_within_at` reformulated for the
Bochner integral. -/
lemma integral_divergence_of_has_fderiv_within_at_off_countable_aux₁ (I : box (fin (n + 1)))
  (f : ℝⁿ⁺¹ → Eⁿ⁺¹) (f' : ℝⁿ⁺¹ → ℝⁿ⁺¹ →L[ℝ] Eⁿ⁺¹) (s : set ℝⁿ⁺¹) (hs : s.countable)
  (Hc : continuous_on f I.Icc) (Hd : ∀ x ∈ I.Icc \ s, has_fderiv_within_at f (f' x) I.Icc x)
  (Hi : integrable_on (λ x, ∑ i, f' x (e i) i) I.Icc) :
  ∫ x in I.Icc, ∑ i, f' x (e i) i =
    ∑ i : fin (n + 1),
      ((∫ x in (I.face i).Icc, f (i.insert_nth (I.upper i) x) i) -
        ∫ x in (I.face i).Icc, f (i.insert_nth (I.lower i) x) i) :=
begin
  simp only [← set_integral_congr_set_ae (box.coe_ae_eq_Icc _)],
  have A := ((Hi.mono_set box.coe_subset_Icc).has_box_integral ⊥ rfl),
  have B := has_integral_GP_divergence_of_forall_has_deriv_within_at I f f' (s ∩ I.Icc)
    (hs.mono (inter_subset_left _ _)) (λ x hx, Hc _ hx.2)
    (λ x hx, Hd _ ⟨hx.1, λ h, hx.2 ⟨h, hx.1⟩⟩),
  rw continuous_on_pi at Hc,
  refine (A.unique B).trans (sum_congr rfl $ λ i hi, _),
  refine congr_arg2 has_sub.sub _ _,
  { have := box.continuous_on_face_Icc (Hc i) (set.right_mem_Icc.2 (I.lower_le_upper i)),
    have := (this.integrable_on_compact (box.is_compact_Icc _)).mono_set box.coe_subset_Icc,
    exact (this.has_box_integral ⊥ rfl).integral_eq, apply_instance },
  { have := box.continuous_on_face_Icc (Hc i) (set.left_mem_Icc.2 (I.lower_le_upper i)),
    have := (this.integrable_on_compact (box.is_compact_Icc _)).mono_set box.coe_subset_Icc,
    exact (this.has_box_integral ⊥ rfl).integral_eq, apply_instance }
end

/-- An auxiliary lemma for
`measure_theory.integral_divergence_of_has_fderiv_within_at_off_countable`. Compared to the previous
lemma, here we drop the assumption of differentiability on the boundary of the box. -/
lemma integral_divergence_of_has_fderiv_within_at_off_countable_aux₂ (I : box (fin (n + 1)))
  (f : ℝⁿ⁺¹ → Eⁿ⁺¹) (f' : ℝⁿ⁺¹ → ℝⁿ⁺¹ →L[ℝ] Eⁿ⁺¹) (s : set ℝⁿ⁺¹) (hs : s.countable)
  (Hc : continuous_on f I.Icc) (Hd : ∀ x ∈ I.Ioo \ s, has_fderiv_at f (f' x) x)
  (Hi : integrable_on (λ x, ∑ i, f' x (e i) i) I.Icc) :
  ∫ x in I.Icc, ∑ i, f' x (e i) i =
    ∑ i : fin (n + 1),
      ((∫ x in (I.face i).Icc, f (i.insert_nth (I.upper i) x) i) -
        ∫ x in (I.face i).Icc, f (i.insert_nth (I.lower i) x) i) :=
begin
  /- Choose a monotone sequence `J k` of subboxes that cover the interior of `I` and prove that
  these boxes satisfy the assumptions of the previous lemma. -/
  rcases I.exists_seq_mono_tendsto with ⟨J, hJ_sub, hJl, hJu⟩,
  have hJ_sub' : ∀ k, (J k).Icc ⊆ I.Icc, from λ k, (hJ_sub k).trans I.Ioo_subset_Icc,
  have hJ_le : ∀ k, J k ≤ I, from λ k, box.le_iff_Icc.2 (hJ_sub' k),
  have HcJ : ∀ k, continuous_on f (J k).Icc, from λ k, Hc.mono (hJ_sub' k),
  have HdJ : ∀ k (x ∈ (J k).Icc \ s), has_fderiv_within_at f (f' x) (J k).Icc x,
    from λ k x hx, (Hd x ⟨hJ_sub k hx.1, hx.2⟩).has_fderiv_within_at,
  have HiJ : ∀ k, integrable_on (λ x, ∑ i, f' x (e i) i) (J k).Icc,
    from λ k, Hi.mono_set (hJ_sub' k),
  -- Apply the previous lemma to `J k`.
  have HJ_eq := λ k, integral_divergence_of_has_fderiv_within_at_off_countable_aux₁ (J k) f f' s hs
    (HcJ k) (HdJ k) (HiJ k),
  /- Note that the LHS of `HJ_eq k` tends to the LHS of the goal as `k → ∞`. -/
  have hI_tendsto : tendsto (λ k, ∫ x in (J k).Icc, ∑ i, f' x (e i) i) at_top
    (𝓝 (∫ x in I.Icc, ∑ i, f' x (e i) i)),
  { simp only [integrable_on, ← measure.restrict_congr_set (box.Ioo_ae_eq_Icc _)] at Hi ⊢,
    rw ← box.Union_Ioo_of_tendsto J.monotone hJl hJu at Hi ⊢,
    exact tendsto_set_integral_of_monotone (λ k, (J k).measurable_set_Ioo)
      (box.Ioo.comp J).monotone Hi },
  /- Thus it suffices to prove the same about the RHS. -/
  refine tendsto_nhds_unique_of_eventually_eq hI_tendsto _ (eventually_of_forall HJ_eq),
  clear hI_tendsto,
  rw tendsto_pi_nhds at hJl hJu,
  /- We'll need to prove a similar statement about the integrals over the front sides and the
  integrals over the back sides. In order to avoid repeating ourselves, we formulate a lemma. -/
  suffices : ∀ (i : fin (n + 1)) (c : ℕ → ℝ) d,
    (∀ k, c k ∈ Icc (I.lower i) (I.upper i)) → tendsto c at_top (𝓝 d) →
      tendsto (λ k, ∫ x in ((J k).face i).Icc, f (i.insert_nth (c k) x) i) at_top
        (𝓝 $ ∫ x in (I.face i).Icc, f (i.insert_nth d x) i),
  { rw box.Icc_eq_pi at hJ_sub',
    refine tendsto_finset_sum _ (λ i hi, (this _ _ _ _ (hJu _)).sub (this _ _ _ _ (hJl _))),
    exacts [λ k, hJ_sub' k (J k).upper_mem_Icc _ trivial,
      λ k, hJ_sub' k (J k).lower_mem_Icc _ trivial] },
  intros i c d hc hcd,
  /- First we prove that the integrals of the restriction of `f` to `{x | x i = d}` over increasing
  boxes `((J k).face i).Icc` tend to the desired limit. The proof mostly repeats the one above. -/
  have hd : d ∈ Icc (I.lower i) (I.upper i),
    from is_closed_Icc.mem_of_tendsto hcd (eventually_of_forall hc),
  have Hic : ∀ k, integrable_on (λ x, f (i.insert_nth (c k) x) i) (I.face i).Icc,
    from λ k, (box.continuous_on_face_Icc ((continuous_apply i).comp_continuous_on Hc)
      (hc k)).integrable_on_Icc,
  have Hid : integrable_on (λ x, f (i.insert_nth d x) i) (I.face i).Icc,
    from (box.continuous_on_face_Icc ((continuous_apply i).comp_continuous_on Hc)
      hd).integrable_on_Icc,
  have H : tendsto (λ k, ∫ x in ((J k).face i).Icc, f (i.insert_nth d x) i) at_top
      (𝓝 $ ∫ x in (I.face i).Icc, f (i.insert_nth d x) i),
  { have hIoo : (⋃ k, ((J k).face i).Ioo) = (I.face i).Ioo,
      from box.Union_Ioo_of_tendsto ((box.monotone_face i).comp J.monotone)
        (tendsto_pi_nhds.2 (λ _, hJl _)) (tendsto_pi_nhds.2 (λ _, hJu _)),
    simp only [integrable_on, ← measure.restrict_congr_set (box.Ioo_ae_eq_Icc _), ← hIoo] at Hid ⊢,
    exact tendsto_set_integral_of_monotone (λ k, ((J k).face i).measurable_set_Ioo)
      (box.Ioo.monotone.comp ((box.monotone_face i).comp J.monotone)) Hid },
  /- Thus it suffices to show that the distance between the integrals of the restrictions of `f` to
  `{x | x i = c k}` and `{x | x i = d}` over `((J k).face i).Icc` tends to zero as `k → ∞`. Choose
  `ε > 0`. -/
  refine H.congr_dist (metric.nhds_basis_closed_ball.tendsto_right_iff.2 (λ ε εpos, _)),
  have hvol_pos : ∀ J : box (fin n), 0 < ∏ j, (J.upper j - J.lower j),
    from λ J, (prod_pos $ λ j hj, sub_pos.2 $ J.lower_lt_upper _),
  /- Choose `δ > 0` such that for any `x y ∈ I.Icc` at distance at most `δ`, the distance between
  `f x` and `f y` is at most `ε / volume (I.face i).Icc`, then the distance between the integrals
  is at most `(ε / volume (I.face i).Icc) * volume ((J k).face i).Icc ≤ ε`. -/
  rcases metric.uniform_continuous_on_iff_le.1
    (I.is_compact_Icc.uniform_continuous_on_of_continuous Hc)
    (ε / ∏ j, ((I.face i).upper j - (I.face i).lower j)) (div_pos εpos (hvol_pos (I.face i)))
    with ⟨δ, δpos, hδ⟩,
  refine (hcd.eventually (metric.ball_mem_nhds _ δpos)).mono (λ k hk, _),
  have Hsub : ((J k).face i).Icc ⊆ (I.face i).Icc,
    from box.le_iff_Icc.1 (box.face_mono (hJ_le _) i),
  rw [mem_closed_ball_zero_iff, real.norm_eq_abs, abs_of_nonneg dist_nonneg,
    dist_eq_norm, ← integral_sub (Hid.mono_set Hsub) ((Hic _).mono_set Hsub)],
  calc ‖(∫ x in ((J k).face i).Icc, f (i.insert_nth d x) i - f (i.insert_nth (c k) x) i)‖
      ≤ (ε / ∏ j, ((I.face i).upper j - (I.face i).lower j)) * (volume ((J k).face i).Icc).to_real :
    begin
      refine norm_set_integral_le_of_norm_le_const' (((J k).face i).measure_Icc_lt_top _)
        ((J k).face i).measurable_set_Icc (λ x hx, _),
      rw ← dist_eq_norm,
      calc dist (f (i.insert_nth d x) i) (f (i.insert_nth (c k) x) i)
          ≤ dist (f (i.insert_nth d x)) (f (i.insert_nth (c k) x)) :
        dist_le_pi_dist (f (i.insert_nth d x)) (f (i.insert_nth (c k) x)) i
      ... ≤ (ε / ∏ j, ((I.face i).upper j - (I.face i).lower j)) :
        hδ _ (I.maps_to_insert_nth_face_Icc hd $ Hsub hx)
           _ (I.maps_to_insert_nth_face_Icc (hc _) $ Hsub hx) _,
      rw [fin.dist_insert_nth_insert_nth, dist_self, dist_comm],
      exact max_le hk.le δpos.lt.le
    end
  ... ≤ ε :
    begin
      rw [box.Icc_def, real.volume_Icc_pi_to_real ((J k).face i).lower_le_upper,
        ← le_div_iff (hvol_pos _)],
      refine div_le_div_of_le_left εpos.le (hvol_pos _) (prod_le_prod (λ j hj, _) (λ j hj, _)),
      exacts [sub_nonneg.2 (box.lower_le_upper _ _),
        sub_le_sub ((hJ_sub' _ (J _).upper_mem_Icc).2 _) ((hJ_sub' _ (J _).lower_mem_Icc).1 _)]
    end
end

variables (a b : ℝⁿ⁺¹)

local notation `face ` i := set.Icc (a ∘ fin.succ_above i) (b ∘ fin.succ_above i)
local notation `front_face ` i:2000 := fin.insert_nth i (b i)
local notation `back_face ` i:2000 := fin.insert_nth i (a i)

/-- **Divergence theorem** for Bochner integral. If `f : ℝⁿ⁺¹ → Eⁿ⁺¹` is continuous on a rectangular
box `[a, b] : set ℝⁿ⁺¹`, `a ≤ b`, is differentiable on its interior with derivative
`f' : ℝⁿ⁺¹ → ℝⁿ⁺¹ →L[ℝ] Eⁿ⁺¹` and the divergence `λ x, ∑ i, f' x eᵢ i` is integrable on `[a, b]`,
where `eᵢ = pi.single i 1` is the `i`-th basis vector, then its integral is equal to the sum of
integrals of `f` over the faces of `[a, b]`, taken with appropriat signs.

Moreover, the same is true if the function is not differentiable at countably many
points of the interior of `[a, b]`.

We represent both faces `x i = a i` and `x i = b i` as the box
`face i = [a ∘ fin.succ_above i, b ∘ fin.succ_above i]` in `ℝⁿ`, where
`fin.succ_above : fin n ↪o fin (n + 1)` is the order embedding with range `{i}ᶜ`. The restrictions
of `f : ℝⁿ⁺¹ → Eⁿ⁺¹` to these faces are given by `f ∘ back_face i` and `f ∘ front_face i`, where
`back_face i = fin.insert_nth i (a i)` and `front_face i = fin.insert_nth i (b i)` are embeddings
`ℝⁿ → ℝⁿ⁺¹` that take `y : ℝⁿ` and insert `a i` (resp., `b i`) as `i`-th coordinate. -/
lemma integral_divergence_of_has_fderiv_within_at_off_countable (hle : a ≤ b) (f : ℝⁿ⁺¹ → Eⁿ⁺¹)
  (f' : ℝⁿ⁺¹ → ℝⁿ⁺¹ →L[ℝ] Eⁿ⁺¹) (s : set ℝⁿ⁺¹) (hs : s.countable) (Hc : continuous_on f (Icc a b))
  (Hd : ∀ x ∈ set.pi univ (λ i, Ioo (a i) (b i)) \ s, has_fderiv_at f (f' x) x)
  (Hi : integrable_on (λ x, ∑ i, f' x (e i) i) (Icc a b)) :
  ∫ x in Icc a b, ∑ i, f' x (e i) i =
    ∑ i : fin (n + 1),
      ((∫ x in face i, f (front_face i x) i) - ∫ x in face i, f (back_face i x) i) :=
begin
  rcases em (∃ i, a i = b i) with ⟨i, hi⟩|hne,
  { /- First we sort out the trivial case `∃ i, a i = b i`. -/
    simp only [volume_pi, ← set_integral_congr_set_ae measure.univ_pi_Ioc_ae_eq_Icc],
    have hi' : Ioc (a i) (b i) = ∅ := Ioc_eq_empty hi.not_lt,
    have : pi set.univ (λ j, Ioc (a j) (b j)) = ∅, from univ_pi_eq_empty hi',
    rw [this, integral_empty, sum_eq_zero],
    rintro j -,
    rcases eq_or_ne i j with rfl|hne,
    { simp [hi] },
    { rcases fin.exists_succ_above_eq hne with ⟨i, rfl⟩,
      have : pi set.univ (λ k : fin n, Ioc (a $ j.succ_above k) (b $ j.succ_above k)) = ∅,
        from univ_pi_eq_empty hi',
      rw [this, integral_empty, integral_empty, sub_self] } },
  { /- In the non-trivial case `∀ i, a i < b i`, we apply a lemma we proved above. -/
    have hlt : ∀ i, a i < b i, from λ i, (hle i).lt_of_ne (λ hi, hne ⟨i, hi⟩),
    convert integral_divergence_of_has_fderiv_within_at_off_countable_aux₂ ⟨a, b, hlt⟩
      f f' s hs Hc Hd Hi }
end

/-- **Divergence theorem** for a family of functions `f : fin (n + 1) → ℝⁿ⁺¹ → E`. See also
`measure_theory.integral_divergence_of_has_fderiv_within_at_off_countable'` for a version formulated
in terms of a vector-valued function `f : ℝⁿ⁺¹ → Eⁿ⁺¹`. -/
lemma integral_divergence_of_has_fderiv_within_at_off_countable' (hle : a ≤ b)
  (f : fin (n + 1) → ℝⁿ⁺¹ → E) (f' : fin (n + 1) → ℝⁿ⁺¹ → ℝⁿ⁺¹ →L[ℝ] E)
  (s : set ℝⁿ⁺¹) (hs : s.countable) (Hc : ∀ i, continuous_on (f i) (Icc a b))
  (Hd : ∀ (x ∈ pi set.univ (λ i, Ioo (a i) (b i)) \ s) i, has_fderiv_at (f i) (f' i x) x)
  (Hi : integrable_on (λ x, ∑ i, f' i x (e i)) (Icc a b)) :
  ∫ x in Icc a b, ∑ i, f' i x (e i) =
    ∑ i : fin (n + 1),
      ((∫ x in face i, f i (front_face i x)) - ∫ x in face i, f i (back_face i x)) :=
integral_divergence_of_has_fderiv_within_at_off_countable a b hle (λ x i, f i x)
  (λ x, continuous_linear_map.pi (λ i, f' i x)) s hs
  (continuous_on_pi.2 Hc) (λ x hx, has_fderiv_at_pi.2 (Hd x hx)) Hi

end

/-- An auxiliary lemma that is used to specialize the general divergence theorem to spaces that do
not have the form `fin n → ℝ`. -/
lemma integral_divergence_of_has_fderiv_within_at_off_countable_of_equiv
  {F : Type*} [normed_add_comm_group F] [normed_space ℝ F] [partial_order F] [measure_space F]
  [borel_space F] (eL : F ≃L[ℝ] ℝⁿ⁺¹) (he_ord : ∀ x y, eL x ≤ eL y ↔ x ≤ y)
  (he_vol : measure_preserving eL volume volume) (f : fin (n + 1) → F → E)
  (f' : fin (n + 1) → F → F →L[ℝ] E) (s : set F) (hs : s.countable)
  (a b : F) (hle : a ≤ b) (Hc : ∀ i, continuous_on (f i) (Icc a b))
  (Hd : ∀ (x ∈ interior (Icc a b) \ s) i, has_fderiv_at (f i) (f' i x) x)
  (DF : F → E) (hDF : ∀ x, DF x = ∑ i, f' i x (eL.symm $ e i)) (Hi : integrable_on DF (Icc a b)) :
  ∫ x in Icc a b, DF x =
    ∑ i : fin (n + 1), ((∫ x in Icc (eL a ∘ i.succ_above) (eL b ∘ i.succ_above),
        f i (eL.symm $ i.insert_nth (eL b i) x)) -
      (∫ x in Icc (eL a ∘ i.succ_above) (eL b ∘ i.succ_above),
        f i (eL.symm $ i.insert_nth (eL a i) x))) :=
have he_emb : measurable_embedding eL := eL.to_homeomorph.to_measurable_equiv.measurable_embedding,
have hIcc : eL ⁻¹' (Icc (eL a) (eL b)) = Icc a b,
  by { ext1 x, simp only [set.mem_preimage, set.mem_Icc, he_ord] },
have hIcc' : Icc (eL a) (eL b) = eL.symm ⁻¹' (Icc a b),
  by rw [← hIcc, eL.symm_preimage_preimage],
calc ∫ x in Icc a b, DF x = ∫ x in Icc a b, ∑ i, f' i x (eL.symm $ e i) : by simp only [hDF]
... = ∫ x in Icc (eL a) (eL b), ∑ i, f' i (eL.symm x) (eL.symm $ e i) :
  begin
    rw [← he_vol.set_integral_preimage_emb he_emb],
    simp only [hIcc, eL.symm_apply_apply]
  end
... = ∑ i : fin (n + 1), ((∫ x in Icc (eL a ∘ i.succ_above) (eL b ∘ i.succ_above),
        f i (eL.symm $ i.insert_nth (eL b i) x)) -
      (∫ x in Icc (eL a ∘ i.succ_above) (eL b ∘ i.succ_above),
        f i (eL.symm $ i.insert_nth (eL a i) x))) :
  begin
    convert integral_divergence_of_has_fderiv_within_at_off_countable' (eL a) (eL b)
      ((he_ord _ _).2 hle) (λ i x, f i (eL.symm x))
      (λ i x, f' i (eL.symm x) ∘L (eL.symm : ℝⁿ⁺¹ →L[ℝ] F))
      (eL.symm ⁻¹' s) (hs.preimage eL.symm.injective) _ _ _,
    { exact λ i, (Hc i).comp eL.symm.continuous_on hIcc'.subset },
    { refine λ x hx i, (Hd (eL.symm x) ⟨_, hx.2⟩ i).comp x eL.symm.has_fderiv_at,
      rw ← hIcc,
      refine preimage_interior_subset_interior_preimage eL.continuous _,
      simpa only [set.mem_preimage, eL.apply_symm_apply, ← pi_univ_Icc, interior_pi_set finite_univ,
        interior_Icc] using hx.1 },
    { rw [← he_vol.integrable_on_comp_preimage he_emb, hIcc],
      simp [← hDF, (∘), Hi] }
  end

end

open_locale interval
open continuous_linear_map (smul_right)

local notation `ℝ¹` := fin 1 → ℝ
local notation `ℝ²` := fin 2 → ℝ
local notation `E¹` := fin 1 → E
local notation `E²` := fin 2 → E

/-- **Fundamental theorem of calculus, part 2**. This version assumes that `f` is continuous on the
interval and is differentiable off a countable set `s`.

See also

* `interval_integral.integral_eq_sub_of_has_deriv_right_of_le` for a version that only assumes right
differentiability of `f`;

* `measure_theory.integral_eq_of_has_deriv_within_at_off_countable` for a version that works both
  for `a ≤ b` and `b ≤ a` at the expense of using unordered intervals instead of `set.Icc`. -/
theorem integral_eq_of_has_deriv_within_at_off_countable_of_le (f f' : ℝ → E)
  {a b : ℝ} (hle : a ≤ b) {s : set ℝ} (hs : s.countable)
  (Hc : continuous_on f (Icc a b)) (Hd : ∀ x ∈ Ioo a b \ s, has_deriv_at f (f' x) x)
  (Hi : interval_integrable f' volume a b) :
  ∫ x in a..b, f' x = f b - f a :=
begin
  set e : ℝ ≃L[ℝ] ℝ¹ := (continuous_linear_equiv.fun_unique (fin 1) ℝ ℝ).symm,
  have e_symm : ∀ x, e.symm x = x 0 := λ x, rfl,
  set F' : ℝ → ℝ →L[ℝ] E := λ x, smul_right (1 : ℝ →L[ℝ] ℝ) (f' x),
  have hF' : ∀ x y, F' x y = y • f' x := λ x y, rfl,
  calc ∫ x in a..b, f' x = ∫ x in Icc a b, f' x :
    by simp only [interval_integral.integral_of_le hle, set_integral_congr_set_ae Ioc_ae_eq_Icc]
  ... = ∑ i : fin 1, ((∫ x in Icc (e a ∘ i.succ_above) (e b ∘ i.succ_above),
        f (e.symm $ i.insert_nth (e b i) x)) -
      (∫ x in Icc (e a ∘ i.succ_above) (e b ∘ i.succ_above),
        f (e.symm $ i.insert_nth (e a i) x))) :
    begin
      simp only [← interior_Icc] at Hd,
      refine integral_divergence_of_has_fderiv_within_at_off_countable_of_equiv e _ _
        (λ _, f) (λ _, F') s hs a b hle (λ i, Hc) (λ x hx i, Hd x hx) _ _ _,
      { exact λ x y, (order_iso.fun_unique (fin 1) ℝ).symm.le_iff_le },
      { exact (volume_preserving_fun_unique (fin 1) ℝ).symm _ },
      { intro x, rw [fin.sum_univ_one, hF', e_symm, pi.single_eq_same, one_smul] },
      { rw [interval_integrable_iff_integrable_Ioc_of_le hle] at Hi,
        exact Hi.congr_set_ae Ioc_ae_eq_Icc.symm }
    end
  ... = f b - f a :
    begin
      simp only [fin.sum_univ_one, e_symm],
      have : ∀ (c : ℝ), const (fin 0) c = is_empty_elim := λ c, subsingleton.elim _ _,
      simp [this, volume_pi, measure.pi_of_empty (λ _ : fin 0, volume)]
    end
end

/-- **Fundamental theorem of calculus, part 2**. This version assumes that `f` is continuous on the
interval and is differentiable off a countable set `s`.

See also `measure_theory.interval_integral.integral_eq_sub_of_has_deriv_right` for a version that
only assumes right differentiability of `f`.
-/
theorem integral_eq_of_has_deriv_within_at_off_countable (f f' : ℝ → E) {a b : ℝ} {s : set ℝ}
  (hs : s.countable) (Hc : continuous_on f [a, b])
  (Hd : ∀ x ∈ Ioo (min a b) (max a b) \ s, has_deriv_at f (f' x) x)
  (Hi : interval_integrable f' volume a b) :
  ∫ x in a..b, f' x = f b - f a :=
begin
  cases le_total a b with hab hab,
  { simp only [uIcc_of_le hab, min_eq_left hab, max_eq_right hab] at *,
    exact integral_eq_of_has_deriv_within_at_off_countable_of_le f f' hab hs Hc Hd Hi },
  { simp only [uIcc_of_ge hab, min_eq_right hab, max_eq_left hab] at *,
    rw [interval_integral.integral_symm, neg_eq_iff_neg_eq, neg_sub, eq_comm],
    exact integral_eq_of_has_deriv_within_at_off_countable_of_le f f' hab hs Hc Hd Hi.symm }
end

/-- **Divergence theorem** for functions on the plane along rectangles. It is formulated in terms of
two functions `f g : ℝ × ℝ → E` and an integral over `Icc a b = [a.1, b.1] × [a.2, b.2]`, where
`a b : ℝ × ℝ`, `a ≤ b`. When thinking of `f` and `g` as the two coordinates of a single function
`F : ℝ × ℝ → E × E` and when `E = ℝ`, this is the usual statement that the integral of the
divergence of `F` inside the rectangle equals the integral of the normal derivative of `F` along the
boundary.

See also `measure_theory.integral2_divergence_prod_of_has_fderiv_within_at_off_countable` for a
version that does not assume `a ≤ b` and uses iterated interval integral instead of the integral
over `Icc a b`. -/
lemma integral_divergence_prod_Icc_of_has_fderiv_within_at_off_countable_of_le (f g : ℝ × ℝ → E)
  (f' g' : ℝ × ℝ → ℝ × ℝ →L[ℝ] E) (a b : ℝ × ℝ) (hle : a ≤ b) (s : set (ℝ × ℝ)) (hs : s.countable)
  (Hcf : continuous_on f (Icc a b)) (Hcg : continuous_on g (Icc a b))
  (Hdf : ∀ x ∈ Ioo a.1 b.1 ×ˢ Ioo a.2 b.2 \ s, has_fderiv_at f (f' x) x)
  (Hdg : ∀ x ∈ Ioo a.1 b.1 ×ˢ Ioo a.2 b.2 \ s, has_fderiv_at g (g' x) x)
  (Hi : integrable_on (λ x, f' x (1, 0) + g' x (0, 1)) (Icc a b)) :
  ∫ x in Icc a b, f' x (1, 0) + g' x (0, 1) =
    (∫ x in a.1..b.1, g (x, b.2)) - (∫ x in a.1..b.1, g (x, a.2)) +
      (∫ y in a.2..b.2, f (b.1, y)) - ∫ y in a.2..b.2, f (a.1, y) :=
let e : (ℝ × ℝ) ≃L[ℝ] ℝ² := (continuous_linear_equiv.fin_two_arrow ℝ ℝ).symm in
calc ∫ x in Icc a b, f' x (1, 0) + g' x (0, 1)
    = ∑ i : fin 2, ((∫ x in Icc (e a ∘ i.succ_above) (e b ∘ i.succ_above),
        ![f, g] i (e.symm $ i.insert_nth (e b i) x)) -
      (∫ x in Icc (e a ∘ i.succ_above) (e b ∘ i.succ_above),
        ![f, g] i (e.symm $ i.insert_nth (e a i) x))) :
  begin
    refine integral_divergence_of_has_fderiv_within_at_off_countable_of_equiv e _ _
      ![f, g] ![f', g'] s hs a b hle _ (λ x hx, _) _ _ Hi,
    { exact λ x y, (order_iso.fin_two_arrow_iso ℝ).symm.le_iff_le },
    { exact (volume_preserving_fin_two_arrow ℝ).symm _ },
    { exact fin.forall_fin_two.2 ⟨Hcf, Hcg⟩ },
    { rw [Icc_prod_eq, interior_prod_eq, interior_Icc, interior_Icc] at hx,
      exact fin.forall_fin_two.2 ⟨Hdf x hx, Hdg x hx⟩ },
    { intro x, rw fin.sum_univ_two, simp }
  end
... = (∫ y in Icc a.2 b.2, f (b.1, y)) - (∫ y in Icc a.2 b.2, f (a.1, y)) +
        ((∫ x in Icc a.1 b.1, g (x, b.2)) - ∫ x in Icc a.1 b.1, g (x, a.2)) :
  begin
    have : ∀ (a b : ℝ¹) (f : ℝ¹ → E), ∫ x in Icc a b, f x = ∫ x in Icc (a 0) (b 0), f (λ _, x),
    { intros a b f,
      convert (((volume_preserving_fun_unique (fin 1) ℝ).symm _).set_integral_preimage_emb
        (measurable_equiv.measurable_embedding _) _ _).symm,
      exact ((order_iso.fun_unique (fin 1) ℝ).symm.preimage_Icc a b).symm },
    simp only [fin.sum_univ_two, this],
    refl
  end
... = (∫ x in a.1..b.1, g (x, b.2)) - (∫ x in a.1..b.1, g (x, a.2)) +
        (∫ y in a.2..b.2, f (b.1, y)) - ∫ y in a.2..b.2, f (a.1, y) :
  begin
    simp only [interval_integral.integral_of_le hle.1, interval_integral.integral_of_le hle.2,
      set_integral_congr_set_ae Ioc_ae_eq_Icc],
    abel
  end

/-- **Divergence theorem** for functions on the plane. It is formulated in terms of two functions
`f g : ℝ × ℝ → E` and iterated integral `∫ x in a₁..b₁, ∫ y in a₂..b₂, _`, where
`a₁ a₂ b₁ b₂ : ℝ`. When thinking of `f` and `g` as the two coordinates of a single function
`F : ℝ × ℝ → E × E` and when `E = ℝ`, this is the usual statement that the integral of the
divergence of `F` inside the rectangle with vertices `(aᵢ, bⱼ)`, `i, j =1,2`, equals the integral of
the normal derivative of `F` along the boundary.

See also `measure_theory.integral_divergence_prod_Icc_of_has_fderiv_within_at_off_countable_of_le`
for a version that uses an integral over `Icc a b`, where `a b : ℝ × ℝ`, `a ≤ b`. -/
lemma integral2_divergence_prod_of_has_fderiv_within_at_off_countable (f g : ℝ × ℝ → E)
  (f' g' : ℝ × ℝ → ℝ × ℝ →L[ℝ] E) (a₁ a₂ b₁ b₂ : ℝ) (s : set (ℝ × ℝ)) (hs : s.countable)
  (Hcf : continuous_on f ([a₁, b₁] ×ˢ [a₂, b₂])) (Hcg : continuous_on g ([a₁, b₁] ×ˢ [a₂, b₂]))
  (Hdf : ∀ x ∈ Ioo (min a₁ b₁) (max a₁ b₁) ×ˢ Ioo (min a₂ b₂) (max a₂ b₂) \ s,
    has_fderiv_at f (f' x) x)
  (Hdg : ∀ x ∈ Ioo (min a₁ b₁) (max a₁ b₁) ×ˢ Ioo (min a₂ b₂) (max a₂ b₂) \ s,
    has_fderiv_at g (g' x) x)
  (Hi : integrable_on (λ x, f' x (1, 0) + g' x (0, 1)) ([a₁, b₁] ×ˢ [a₂, b₂])) :
  ∫ x in a₁..b₁, ∫ y in a₂..b₂, f' (x, y) (1, 0) + g' (x, y) (0, 1) =
    (∫ x in a₁..b₁, g (x, b₂)) - (∫ x in a₁..b₁, g (x, a₂)) +
      (∫ y in a₂..b₂, f (b₁, y)) - ∫ y in a₂..b₂, f (a₁, y) :=
begin
<<<<<<< HEAD
  wlog h₁ : a₁ ≤ b₁ generalizing a₁ b₁,
  { specialize this b₁ a₁,
    rw [interval_swap b₁ a₁, min_comm b₁ a₁, max_comm b₁ a₁] at this,
=======
  wlog h₁ : a₁ ≤ b₁ := le_total a₁ b₁ using [a₁ b₁, b₁ a₁] tactic.skip,
  wlog h₂ : a₂ ≤ b₂ := le_total a₂ b₂ using [a₂ b₂, b₂ a₂] tactic.skip,
  { simp only [uIcc_of_le h₁, uIcc_of_le h₂, min_eq_left, max_eq_right, h₁, h₂]
      at Hcf Hcg Hdf Hdg Hi,
    calc ∫ x in a₁..b₁, ∫ y in a₂..b₂, f' (x, y) (1, 0) + g' (x, y) (0, 1)
        = ∫ x in Icc a₁ b₁, ∫ y in Icc a₂ b₂, f' (x, y) (1, 0) + g' (x, y) (0, 1) :
      by simp only [interval_integral.integral_of_le, h₁, h₂,
        set_integral_congr_set_ae Ioc_ae_eq_Icc]
    ... = ∫ x in Icc a₁ b₁ ×ˢ Icc a₂ b₂, f' x (1, 0) + g' x (0, 1) :
      (set_integral_prod _ Hi).symm
    ... = (∫ x in a₁..b₁, g (x, b₂)) - (∫ x in a₁..b₁, g (x, a₂)) +
            (∫ y in a₂..b₂, f (b₁, y)) - ∫ y in a₂..b₂, f (a₁, y) :
      begin
        rw Icc_prod_Icc at *,
        apply integral_divergence_prod_Icc_of_has_fderiv_within_at_off_countable_of_le f g f' g'
          (a₁, a₂) (b₁, b₂) ⟨h₁, h₂⟩ s; assumption
      end },
  { rw [uIcc_comm b₂ a₂, min_comm b₂ a₂, max_comm b₂ a₂] at this,
    intros Hcf Hcg Hdf Hdg Hi,
    simp only [interval_integral.integral_symm b₂ a₂, interval_integral.integral_neg],
    refine (congr_arg has_neg.neg (this Hcf Hcg Hdf Hdg Hi)).trans _, abel },
  { rw [uIcc_comm b₁ a₁, min_comm b₁ a₁, max_comm b₁ a₁] at this,
    intros Hcf Hcg Hdf Hdg Hi,
>>>>>>> 84dc0bd6
    simp only [interval_integral.integral_symm b₁ a₁],
    refine (congr_arg has_neg.neg (this Hcf Hcg Hdf Hdg Hi (le_of_not_le h₁))).trans _, abel },
  wlog h₂ : a₂ ≤ b₂ generalizing a₂ b₂,
  { specialize this b₂ a₂,
    rw [interval_swap b₂ a₂, min_comm b₂ a₂, max_comm b₂ a₂] at this,
    simp only [interval_integral.integral_symm b₂ a₂, interval_integral.integral_neg],
    refine (congr_arg has_neg.neg (this Hcf Hcg Hdf Hdg Hi (le_of_not_le h₂))).trans _, abel },
  simp only [interval_of_le h₁, interval_of_le h₂, min_eq_left, max_eq_right, h₁, h₂]
    at Hcf Hcg Hdf Hdg Hi,
  calc ∫ x in a₁..b₁, ∫ y in a₂..b₂, f' (x, y) (1, 0) + g' (x, y) (0, 1)
      = ∫ x in Icc a₁ b₁, ∫ y in Icc a₂ b₂, f' (x, y) (1, 0) + g' (x, y) (0, 1) :
    by simp only [interval_integral.integral_of_le, h₁, h₂,
      set_integral_congr_set_ae Ioc_ae_eq_Icc]
  ... = ∫ x in Icc a₁ b₁ ×ˢ Icc a₂ b₂, f' x (1, 0) + g' x (0, 1) :
    (set_integral_prod _ Hi).symm
  ... = (∫ x in a₁..b₁, g (x, b₂)) - (∫ x in a₁..b₁, g (x, a₂)) +
          (∫ y in a₂..b₂, f (b₁, y)) - ∫ y in a₂..b₂, f (a₁, y) :
    begin
      rw Icc_prod_Icc at *,
      apply integral_divergence_prod_Icc_of_has_fderiv_within_at_off_countable_of_le f g f' g'
        (a₁, a₂) (b₁, b₂) ⟨h₁, h₂⟩ s; assumption
    end
end

end measure_theory<|MERGE_RESOLUTION|>--- conflicted
+++ resolved
@@ -486,43 +486,17 @@
     (∫ x in a₁..b₁, g (x, b₂)) - (∫ x in a₁..b₁, g (x, a₂)) +
       (∫ y in a₂..b₂, f (b₁, y)) - ∫ y in a₂..b₂, f (a₁, y) :=
 begin
-<<<<<<< HEAD
   wlog h₁ : a₁ ≤ b₁ generalizing a₁ b₁,
   { specialize this b₁ a₁,
-    rw [interval_swap b₁ a₁, min_comm b₁ a₁, max_comm b₁ a₁] at this,
-=======
-  wlog h₁ : a₁ ≤ b₁ := le_total a₁ b₁ using [a₁ b₁, b₁ a₁] tactic.skip,
-  wlog h₂ : a₂ ≤ b₂ := le_total a₂ b₂ using [a₂ b₂, b₂ a₂] tactic.skip,
-  { simp only [uIcc_of_le h₁, uIcc_of_le h₂, min_eq_left, max_eq_right, h₁, h₂]
-      at Hcf Hcg Hdf Hdg Hi,
-    calc ∫ x in a₁..b₁, ∫ y in a₂..b₂, f' (x, y) (1, 0) + g' (x, y) (0, 1)
-        = ∫ x in Icc a₁ b₁, ∫ y in Icc a₂ b₂, f' (x, y) (1, 0) + g' (x, y) (0, 1) :
-      by simp only [interval_integral.integral_of_le, h₁, h₂,
-        set_integral_congr_set_ae Ioc_ae_eq_Icc]
-    ... = ∫ x in Icc a₁ b₁ ×ˢ Icc a₂ b₂, f' x (1, 0) + g' x (0, 1) :
-      (set_integral_prod _ Hi).symm
-    ... = (∫ x in a₁..b₁, g (x, b₂)) - (∫ x in a₁..b₁, g (x, a₂)) +
-            (∫ y in a₂..b₂, f (b₁, y)) - ∫ y in a₂..b₂, f (a₁, y) :
-      begin
-        rw Icc_prod_Icc at *,
-        apply integral_divergence_prod_Icc_of_has_fderiv_within_at_off_countable_of_le f g f' g'
-          (a₁, a₂) (b₁, b₂) ⟨h₁, h₂⟩ s; assumption
-      end },
-  { rw [uIcc_comm b₂ a₂, min_comm b₂ a₂, max_comm b₂ a₂] at this,
-    intros Hcf Hcg Hdf Hdg Hi,
-    simp only [interval_integral.integral_symm b₂ a₂, interval_integral.integral_neg],
-    refine (congr_arg has_neg.neg (this Hcf Hcg Hdf Hdg Hi)).trans _, abel },
-  { rw [uIcc_comm b₁ a₁, min_comm b₁ a₁, max_comm b₁ a₁] at this,
-    intros Hcf Hcg Hdf Hdg Hi,
->>>>>>> 84dc0bd6
+    rw [uIcc_comm b₁ a₁, min_comm b₁ a₁, max_comm b₁ a₁] at this,
     simp only [interval_integral.integral_symm b₁ a₁],
     refine (congr_arg has_neg.neg (this Hcf Hcg Hdf Hdg Hi (le_of_not_le h₁))).trans _, abel },
   wlog h₂ : a₂ ≤ b₂ generalizing a₂ b₂,
   { specialize this b₂ a₂,
-    rw [interval_swap b₂ a₂, min_comm b₂ a₂, max_comm b₂ a₂] at this,
+    rw [uIcc_comm b₂ a₂, min_comm b₂ a₂, max_comm b₂ a₂] at this,
     simp only [interval_integral.integral_symm b₂ a₂, interval_integral.integral_neg],
     refine (congr_arg has_neg.neg (this Hcf Hcg Hdf Hdg Hi (le_of_not_le h₂))).trans _, abel },
-  simp only [interval_of_le h₁, interval_of_le h₂, min_eq_left, max_eq_right, h₁, h₂]
+  simp only [uIcc_of_le h₁, uIcc_of_le h₂, min_eq_left, max_eq_right, h₁, h₂]
     at Hcf Hcg Hdf Hdg Hi,
   calc ∫ x in a₁..b₁, ∫ y in a₂..b₂, f' (x, y) (1, 0) + g' (x, y) (0, 1)
       = ∫ x in Icc a₁ b₁, ∫ y in Icc a₂ b₂, f' (x, y) (1, 0) + g' (x, y) (0, 1) :
