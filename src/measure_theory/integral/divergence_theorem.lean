--- conflicted
+++ resolved
@@ -332,14 +332,8 @@
     { refine λ x hx i, (Hd (eL.symm x) ⟨_, hx.2⟩ i).comp x eL.symm.has_fderiv_at,
       rw ← hIcc,
       refine preimage_interior_subset_interior_preimage eL.continuous _,
-<<<<<<< HEAD
-      simp only [set.mem_preimage, eL.apply_symm_apply, ← pi_univ_Icc,
-        interior_pi_set (set.finite.of_fintype _), interior_Icc],
-      exact hx.1 },
-=======
       simpa only [set.mem_preimage, eL.apply_symm_apply, ← pi_univ_Icc, interior_pi_set finite_univ,
         interior_Icc] using hx.1 },
->>>>>>> 119e166b
     { rw [← he_vol.integrable_on_comp_preimage he_emb, hIcc],
       simp [← hDF, (∘), Hi] }
   end
