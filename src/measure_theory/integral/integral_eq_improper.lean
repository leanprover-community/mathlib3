/-
Copyright (c) 2021 Anatole Dedecker. All rights reserved.
Released under Apache 2.0 license as described in the file LICENSE.
Authors: Anatole Dedecker, Bhavik Mehta
-/
import analysis.special_functions.pow.deriv
import measure_theory.integral.fund_thm_calculus
import order.filter.at_top_bot
import measure_theory.function.jacobian

/-!
# Links between an integral and its "improper" version

In its current state, mathlib only knows how to talk about definite ("proper") integrals,
in the sense that it treats integrals over `[x, +∞)` the same as it treats integrals over
`[y, z]`. For example, the integral over `[1, +∞)` is **not** defined to be the limit of
the integral over `[1, x]` as `x` tends to `+∞`, which is known as an **improper integral**.

Indeed, the "proper" definition is stronger than the "improper" one. The usual counterexample
is `x ↦ sin(x)/x`, which has an improper integral over `[1, +∞)` but no definite integral.

Although definite integrals have better properties, they are hardly usable when it comes to
computing integrals on unbounded sets, which is much easier using limits. Thus, in this file,
we prove various ways of studying the proper integral by studying the improper one.

## Definitions

The main definition of this file is `measure_theory.ae_cover`. It is a rather technical
definition whose sole purpose is generalizing and factoring proofs. Given an index type `ι`, a
countably generated filter `l` over `ι`, and an `ι`-indexed family `φ` of subsets of a measurable
space `α` equipped with a measure `μ`, one should think of a hypothesis `hφ : ae_cover μ l φ` as
a sufficient condition for being able to interpret `∫ x, f x ∂μ` (if it exists) as the limit
of `∫ x in φ i, f x ∂μ` as `i` tends to `l`.

When using this definition with a measure restricted to a set `s`, which happens fairly often,
one should not try too hard to use a `ae_cover` of subsets of `s`, as it often makes proofs
more complicated than necessary. See for example the proof of
`measure_theory.integrable_on_Iic_of_interval_integral_norm_tendsto` where we use `(λ x, Ioi x)`
as an `ae_cover` w.r.t. `μ.restrict (Iic b)`, instead of using `(λ x, Ioc x b)`.

## Main statements

- `measure_theory.ae_cover.lintegral_tendsto_of_countably_generated` : if `φ` is a `ae_cover μ l`,
  where `l` is a countably generated filter, and if `f` is a measurable `ennreal`-valued function,
  then `∫⁻ x in φ n, f x ∂μ` tends to `∫⁻ x, f x ∂μ` as `n` tends to `l`
- `measure_theory.ae_cover.integrable_of_integral_norm_tendsto` : if `φ` is a `ae_cover μ l`,
  where `l` is a countably generated filter, if `f` is measurable and integrable on each `φ n`,
  and if `∫ x in φ n, ‖f x‖ ∂μ` tends to some `I : ℝ` as n tends to `l`, then `f` is integrable
- `measure_theory.ae_cover.integral_tendsto_of_countably_generated` : if `φ` is a `ae_cover μ l`,
  where `l` is a countably generated filter, and if `f` is measurable and integrable (globally),
  then `∫ x in φ n, f x ∂μ` tends to `∫ x, f x ∂μ` as `n` tends to `+∞`.

We then specialize these lemmas to various use cases involving intervals, which are frequent
in analysis. In particular,
- `measure_theory.integral_Ioi_of_has_deriv_at_of_tendsto` is a version of FTC-2 on the interval
  `(a, +∞)`, giving the formula `∫ x in (a, +∞), g' x = l - g a` if `g'` is integrable and
  `g` tends to `l` at `+∞`.
- `measure_theory.integral_Ioi_of_has_deriv_at_of_nonneg` gives the same result assuming that
  `g'` is nonnegative instead of integrable. Its automatic integrability in this context is proved
  in `measure_theory.integrable_on_Ioi_deriv_of_nonneg`.
- `measure_theory.integral_comp_smul_deriv_Ioi` is a version of the change of variables formula
  on semi-infinite intervals.
-/

open measure_theory filter set topological_space
open_locale ennreal nnreal topology

namespace measure_theory

section ae_cover

variables {α ι : Type*} [measurable_space α] (μ : measure α) (l : filter ι)

/-- A sequence `φ` of subsets of `α` is a `ae_cover` w.r.t. a measure `μ` and a filter `l`
    if almost every point (w.r.t. `μ`) of `α` eventually belongs to `φ n` (w.r.t. `l`), and if
    each `φ n` is measurable.
    This definition is a technical way to avoid duplicating a lot of proofs.
    It should be thought of as a sufficient condition for being able to interpret
    `∫ x, f x ∂μ` (if it exists) as the limit of `∫ x in φ n, f x ∂μ` as `n` tends to `l`.

    See for example `measure_theory.ae_cover.lintegral_tendsto_of_countably_generated`,
    `measure_theory.ae_cover.integrable_of_integral_norm_tendsto` and
    `measure_theory.ae_cover.integral_tendsto_of_countably_generated`. -/
structure ae_cover (φ : ι → set α) : Prop :=
(ae_eventually_mem : ∀ᵐ x ∂μ, ∀ᶠ i in l, x ∈ φ i)
(measurable : ∀ i, measurable_set $ φ i)

variables {μ} {l}

section preorder_α

variables [preorder α] [topological_space α] [order_closed_topology α]
  [opens_measurable_space α] {a b : ι → α}
  (ha : tendsto a l at_bot) (hb : tendsto b l at_top)

lemma ae_cover_Icc :
  ae_cover μ l (λ i, Icc (a i) (b i)) :=
{ ae_eventually_mem := ae_of_all μ (λ x,
    (ha.eventually $ eventually_le_at_bot x).mp $
    (hb.eventually $ eventually_ge_at_top x).mono $
    λ i hbi hai, ⟨hai, hbi⟩ ),
  measurable := λ i, measurable_set_Icc }

lemma ae_cover_Ici :
  ae_cover μ l (λ i, Ici $ a i) :=
{ ae_eventually_mem := ae_of_all μ (λ x,
    (ha.eventually $ eventually_le_at_bot x).mono $
    λ i hai, hai ),
  measurable := λ i, measurable_set_Ici }

lemma ae_cover_Iic :
  ae_cover μ l (λ i, Iic $ b i) :=
{ ae_eventually_mem := ae_of_all μ (λ x,
    (hb.eventually $ eventually_ge_at_top x).mono $
    λ i hbi, hbi ),
  measurable := λ i, measurable_set_Iic }

end preorder_α

section linear_order_α

variables [linear_order α] [topological_space α] [order_closed_topology α]
  [opens_measurable_space α] {a b : ι → α}
  (ha : tendsto a l at_bot) (hb : tendsto b l at_top)

lemma ae_cover_Ioo [no_min_order α] [no_max_order α] :
  ae_cover μ l (λ i, Ioo (a i) (b i)) :=
{ ae_eventually_mem := ae_of_all μ (λ x,
    (ha.eventually $ eventually_lt_at_bot x).mp $
    (hb.eventually $ eventually_gt_at_top x).mono $
    λ i hbi hai, ⟨hai, hbi⟩ ),
  measurable := λ i, measurable_set_Ioo }

lemma ae_cover_Ioc [no_min_order α] : ae_cover μ l (λ i, Ioc (a i) (b i)) :=
{ ae_eventually_mem := ae_of_all μ (λ x,
    (ha.eventually $ eventually_lt_at_bot x).mp $
    (hb.eventually $ eventually_ge_at_top x).mono $
    λ i hbi hai, ⟨hai, hbi⟩ ),
  measurable := λ i, measurable_set_Ioc }

lemma ae_cover_Ico [no_max_order α] : ae_cover μ l (λ i, Ico (a i) (b i)) :=
{ ae_eventually_mem := ae_of_all μ (λ x,
    (ha.eventually $ eventually_le_at_bot x).mp $
    (hb.eventually $ eventually_gt_at_top x).mono $
    λ i hbi hai, ⟨hai, hbi⟩ ),
  measurable := λ i, measurable_set_Ico }

lemma ae_cover_Ioi [no_min_order α] :
  ae_cover μ l (λ i, Ioi $ a i) :=
{ ae_eventually_mem := ae_of_all μ (λ x,
    (ha.eventually $ eventually_lt_at_bot x).mono $
    λ i hai, hai ),
  measurable := λ i, measurable_set_Ioi }

lemma ae_cover_Iio [no_max_order α] :
  ae_cover μ l (λ i, Iio $ b i) :=
{ ae_eventually_mem := ae_of_all μ (λ x,
    (hb.eventually $ eventually_gt_at_top x).mono $
    λ i hbi, hbi ),
  measurable := λ i, measurable_set_Iio }

end linear_order_α

section finite_intervals

variables [linear_order α] [topological_space α] [order_closed_topology α]
  [opens_measurable_space α] {a b : ι → α} {A B : α}
  (ha : tendsto a l (𝓝 A)) (hb : tendsto b l (𝓝 B))

lemma ae_cover_Ioo_of_Icc :
  ae_cover (μ.restrict $ Ioo A B) l (λ i, Icc (a i) (b i)) :=
{ ae_eventually_mem := (ae_restrict_iff' measurable_set_Ioo).mpr (
    ae_of_all μ (λ x hx,
    (ha.eventually $ eventually_le_nhds hx.left).mp $
    (hb.eventually $ eventually_ge_nhds hx.right).mono $
    λ i hbi hai, ⟨hai, hbi⟩)),
  measurable := λ i, measurable_set_Icc, }

lemma ae_cover_Ioo_of_Ico :
  ae_cover (μ.restrict $ Ioo A B) l (λ i, Ico (a i) (b i)) :=
{ ae_eventually_mem := (ae_restrict_iff' measurable_set_Ioo).mpr (
    ae_of_all μ (λ x hx,
    (ha.eventually $ eventually_le_nhds hx.left).mp $
    (hb.eventually $ eventually_gt_nhds hx.right).mono $
    λ i hbi hai, ⟨hai, hbi⟩)),
  measurable := λ i, measurable_set_Ico, }

lemma ae_cover_Ioo_of_Ioc :
  ae_cover (μ.restrict $ Ioo A B) l (λ i, Ioc (a i) (b i)) :=
{ ae_eventually_mem := (ae_restrict_iff' measurable_set_Ioo).mpr (
    ae_of_all μ (λ x hx,
    (ha.eventually $ eventually_lt_nhds hx.left).mp $
    (hb.eventually $ eventually_ge_nhds hx.right).mono $
    λ i hbi hai, ⟨hai, hbi⟩)),
  measurable := λ i, measurable_set_Ioc, }

lemma ae_cover_Ioo_of_Ioo :
  ae_cover (μ.restrict $ Ioo A B) l (λ i, Ioo (a i) (b i)) :=
{ ae_eventually_mem := (ae_restrict_iff' measurable_set_Ioo).mpr (
    ae_of_all μ (λ x hx,
    (ha.eventually $ eventually_lt_nhds hx.left).mp $
    (hb.eventually $ eventually_gt_nhds hx.right).mono $
    λ i hbi hai, ⟨hai, hbi⟩)),
  measurable := λ i, measurable_set_Ioo, }

variables [has_no_atoms μ]

lemma ae_cover_Ioc_of_Icc (ha : tendsto a l (𝓝 A)) (hb : tendsto b l (𝓝 B)) :
  ae_cover (μ.restrict $ Ioc A B) l (λ i, Icc (a i) (b i)) :=
by simp [measure.restrict_congr_set Ioo_ae_eq_Ioc.symm, ae_cover_Ioo_of_Icc ha hb]

lemma ae_cover_Ioc_of_Ico (ha : tendsto a l (𝓝 A)) (hb : tendsto b l (𝓝 B)) :
  ae_cover (μ.restrict $ Ioc A B) l (λ i, Ico (a i) (b i)) :=
by simp [measure.restrict_congr_set Ioo_ae_eq_Ioc.symm, ae_cover_Ioo_of_Ico ha hb]

lemma ae_cover_Ioc_of_Ioc (ha : tendsto a l (𝓝 A)) (hb : tendsto b l (𝓝 B)) :
  ae_cover (μ.restrict $ Ioc A B) l (λ i, Ioc (a i) (b i)) :=
by simp [measure.restrict_congr_set Ioo_ae_eq_Ioc.symm, ae_cover_Ioo_of_Ioc ha hb]

lemma ae_cover_Ioc_of_Ioo (ha : tendsto a l (𝓝 A)) (hb : tendsto b l (𝓝 B)) :
  ae_cover (μ.restrict $ Ioc A B) l (λ i, Ioo (a i) (b i)) :=
by simp [measure.restrict_congr_set Ioo_ae_eq_Ioc.symm, ae_cover_Ioo_of_Ioo ha hb]

lemma ae_cover_Ico_of_Icc (ha : tendsto a l (𝓝 A)) (hb : tendsto b l (𝓝 B)) :
  ae_cover (μ.restrict $ Ico A B) l (λ i, Icc (a i) (b i)) :=
by simp [measure.restrict_congr_set Ioo_ae_eq_Ico.symm, ae_cover_Ioo_of_Icc ha hb]

lemma ae_cover_Ico_of_Ico (ha : tendsto a l (𝓝 A)) (hb : tendsto b l (𝓝 B)) :
  ae_cover (μ.restrict $ Ico A B) l (λ i, Ico (a i) (b i)) :=
by simp [measure.restrict_congr_set Ioo_ae_eq_Ico.symm, ae_cover_Ioo_of_Ico ha hb]

lemma ae_cover_Ico_of_Ioc (ha : tendsto a l (𝓝 A)) (hb : tendsto b l (𝓝 B)) :
  ae_cover (μ.restrict $ Ico A B) l (λ i, Ioc (a i) (b i)) :=
by simp [measure.restrict_congr_set Ioo_ae_eq_Ico.symm, ae_cover_Ioo_of_Ioc ha hb]

lemma ae_cover_Ico_of_Ioo (ha : tendsto a l (𝓝 A)) (hb : tendsto b l (𝓝 B)) :
  ae_cover (μ.restrict $ Ico A B) l (λ i, Ioo (a i) (b i)) :=
by simp [measure.restrict_congr_set Ioo_ae_eq_Ico.symm, ae_cover_Ioo_of_Ioo ha hb]

lemma ae_cover_Icc_of_Icc (ha : tendsto a l (𝓝 A)) (hb : tendsto b l (𝓝 B)) :
  ae_cover (μ.restrict $ Icc A B) l (λ i, Icc (a i) (b i)) :=
by simp [measure.restrict_congr_set Ioo_ae_eq_Icc.symm, ae_cover_Ioo_of_Icc ha hb]

lemma ae_cover_Icc_of_Ico (ha : tendsto a l (𝓝 A)) (hb : tendsto b l (𝓝 B)) :
  ae_cover (μ.restrict $ Icc A B) l (λ i, Ico (a i) (b i)) :=
by simp [measure.restrict_congr_set Ioo_ae_eq_Icc.symm, ae_cover_Ioo_of_Ico ha hb]

lemma ae_cover_Icc_of_Ioc (ha : tendsto a l (𝓝 A)) (hb : tendsto b l (𝓝 B)) :
  ae_cover (μ.restrict $ Icc A B) l (λ i, Ioc (a i) (b i)) :=
by simp [measure.restrict_congr_set Ioo_ae_eq_Icc.symm, ae_cover_Ioo_of_Ioc ha hb]

lemma ae_cover_Icc_of_Ioo (ha : tendsto a l (𝓝 A)) (hb : tendsto b l (𝓝 B)) :
  ae_cover (μ.restrict $ Icc A B) l (λ i, Ioo (a i) (b i)) :=
by simp [measure.restrict_congr_set Ioo_ae_eq_Icc.symm, ae_cover_Ioo_of_Ioo ha hb]

end finite_intervals

lemma ae_cover.restrict {φ : ι → set α} (hφ : ae_cover μ l φ) {s : set α} :
  ae_cover (μ.restrict s) l φ :=
{ ae_eventually_mem := ae_restrict_of_ae hφ.ae_eventually_mem,
  measurable := hφ.measurable }

lemma ae_cover_restrict_of_ae_imp {s : set α} {φ : ι → set α}
  (hs : measurable_set s) (ae_eventually_mem : ∀ᵐ x ∂μ, x ∈ s → ∀ᶠ n in l, x ∈ φ n)
  (measurable : ∀ n, measurable_set $ φ n) :
  ae_cover (μ.restrict s) l φ :=
{ ae_eventually_mem := by rwa ae_restrict_iff' hs,
  measurable := measurable }

lemma ae_cover.inter_restrict {φ : ι → set α} (hφ : ae_cover μ l φ)
  {s : set α} (hs : measurable_set s) :
  ae_cover (μ.restrict s) l (λ i, φ i ∩ s) :=
ae_cover_restrict_of_ae_imp hs
  (hφ.ae_eventually_mem.mono (λ x hx hxs, hx.mono $ λ i hi, ⟨hi, hxs⟩))
  (λ i, (hφ.measurable i).inter hs)

lemma ae_cover.ae_tendsto_indicator {β : Type*} [has_zero β] [topological_space β]
  (f : α → β) {φ : ι → set α} (hφ : ae_cover μ l φ) :
  ∀ᵐ x ∂μ, tendsto (λ i, (φ i).indicator f x) l (𝓝 $ f x) :=
hφ.ae_eventually_mem.mono (λ x hx, tendsto_const_nhds.congr' $
  hx.mono $ λ n hn, (indicator_of_mem hn _).symm)

lemma ae_cover.ae_measurable {β : Type*} [measurable_space β] [l.is_countably_generated] [l.ne_bot]
  {f : α → β} {φ : ι → set α} (hφ : ae_cover μ l φ)
  (hfm : ∀ i, ae_measurable f (μ.restrict $ φ i)) : ae_measurable f μ :=
begin
  obtain ⟨u, hu⟩ := l.exists_seq_tendsto,
  have := ae_measurable_Union_iff.mpr (λ (n : ℕ), hfm (u n)),
  rwa measure.restrict_eq_self_of_ae_mem at this,
  filter_upwards [hφ.ae_eventually_mem] with x hx using
    let ⟨i, hi⟩ := (hu.eventually hx).exists in mem_Union.mpr ⟨i, hi⟩
end

lemma ae_cover.ae_strongly_measurable {β : Type*} [topological_space β] [pseudo_metrizable_space β]
  [l.is_countably_generated] [l.ne_bot]
  {f : α → β} {φ : ι → set α} (hφ : ae_cover μ l φ)
  (hfm : ∀ i, ae_strongly_measurable f (μ.restrict $ φ i)) : ae_strongly_measurable f μ :=
begin
  obtain ⟨u, hu⟩ := l.exists_seq_tendsto,
  have := ae_strongly_measurable_Union_iff.mpr (λ (n : ℕ), hfm (u n)),
  rwa measure.restrict_eq_self_of_ae_mem at this,
  filter_upwards [hφ.ae_eventually_mem] with x hx using
    let ⟨i, hi⟩ := (hu.eventually hx).exists in mem_Union.mpr ⟨i, hi⟩
end


end ae_cover

lemma ae_cover.comp_tendsto {α ι ι' : Type*} [measurable_space α] {μ : measure α} {l : filter ι}
  {l' : filter ι'} {φ : ι → set α} (hφ : ae_cover μ l φ)
  {u : ι' → ι} (hu : tendsto u l' l) :
  ae_cover μ l' (φ ∘ u) :=
{ ae_eventually_mem := hφ.ae_eventually_mem.mono (λ x hx, hu.eventually hx),
  measurable := λ i, hφ.measurable (u i) }

section ae_cover_Union_Inter_countable

variables {α ι : Type*} [countable ι]
  [measurable_space α] {μ : measure α}

lemma ae_cover.bUnion_Iic_ae_cover [preorder ι] {φ : ι → set α} (hφ : ae_cover μ at_top φ) :
  ae_cover μ at_top (λ (n : ι), ⋃ k (h : k ∈ Iic n), φ k) :=
{ ae_eventually_mem := hφ.ae_eventually_mem.mono
    (λ x h, h.mono (λ i hi, mem_bUnion right_mem_Iic hi)),
  measurable := λ i, measurable_set.bUnion (to_countable _) (λ n _, hφ.measurable n) }

lemma ae_cover.bInter_Ici_ae_cover [semilattice_sup ι] [nonempty ι] {φ : ι → set α}
  (hφ : ae_cover μ at_top φ) : ae_cover μ at_top (λ (n : ι), ⋂ k (h : k ∈ Ici n), φ k) :=
{ ae_eventually_mem := hφ.ae_eventually_mem.mono
    begin
      intros x h,
      rw eventually_at_top at *,
      rcases h with ⟨i, hi⟩,
      use i,
      intros j hj,
      exact mem_bInter (λ k hk, hi k (le_trans hj hk)),
    end,
  measurable := λ i, measurable_set.bInter (to_countable _) (λ n _, hφ.measurable n) }

end ae_cover_Union_Inter_countable

section lintegral

variables {α ι : Type*} [measurable_space α] {μ : measure α} {l : filter ι}

private lemma lintegral_tendsto_of_monotone_of_nat {φ : ℕ → set α}
  (hφ : ae_cover μ at_top φ) (hmono : monotone φ) {f : α → ℝ≥0∞} (hfm : ae_measurable f μ) :
  tendsto (λ i, ∫⁻ x in φ i, f x ∂μ) at_top (𝓝 $ ∫⁻ x, f x ∂μ) :=
let F := λ n, (φ n).indicator f in
have key₁ : ∀ n, ae_measurable (F n) μ, from λ n, hfm.indicator (hφ.measurable n),
have key₂ : ∀ᵐ (x : α) ∂μ, monotone (λ n, F n x), from ae_of_all _
  (λ x i j hij, indicator_le_indicator_of_subset (hmono hij) (λ x, zero_le $ f x) x),
have key₃ : ∀ᵐ (x : α) ∂μ, tendsto (λ n, F n x) at_top (𝓝 (f x)), from hφ.ae_tendsto_indicator f,
(lintegral_tendsto_of_tendsto_of_monotone key₁ key₂ key₃).congr
  (λ n, lintegral_indicator f (hφ.measurable n))

lemma ae_cover.lintegral_tendsto_of_nat {φ : ℕ → set α} (hφ : ae_cover μ at_top φ)
  {f : α → ℝ≥0∞} (hfm : ae_measurable f μ) :
  tendsto (λ i, ∫⁻ x in φ i, f x ∂μ) at_top (𝓝 $ ∫⁻ x, f x ∂μ) :=
begin
  have lim₁ := lintegral_tendsto_of_monotone_of_nat (hφ.bInter_Ici_ae_cover)
    (λ i j hij, bInter_subset_bInter_left (Ici_subset_Ici.mpr hij)) hfm,
  have lim₂ := lintegral_tendsto_of_monotone_of_nat (hφ.bUnion_Iic_ae_cover)
    (λ i j hij, bUnion_subset_bUnion_left (Iic_subset_Iic.mpr hij)) hfm,
  have le₁ := λ n, lintegral_mono_set (bInter_subset_of_mem left_mem_Ici),
  have le₂ := λ n, lintegral_mono_set (subset_bUnion_of_mem right_mem_Iic),
  exact tendsto_of_tendsto_of_tendsto_of_le_of_le lim₁ lim₂ le₁ le₂
end

lemma ae_cover.lintegral_tendsto_of_countably_generated [l.is_countably_generated]
  {φ : ι → set α} (hφ : ae_cover μ l φ) {f : α → ℝ≥0∞}
  (hfm : ae_measurable f μ) : tendsto (λ i, ∫⁻ x in φ i, f x ∂μ) l (𝓝 $ ∫⁻ x, f x ∂μ) :=
tendsto_of_seq_tendsto (λ u hu, (hφ.comp_tendsto hu).lintegral_tendsto_of_nat hfm)

lemma ae_cover.lintegral_eq_of_tendsto [l.ne_bot] [l.is_countably_generated]
  {φ : ι → set α} (hφ : ae_cover μ l φ) {f : α → ℝ≥0∞} (I : ℝ≥0∞)
  (hfm : ae_measurable f μ) (htendsto : tendsto (λ i, ∫⁻ x in φ i, f x ∂μ) l (𝓝 I)) :
  ∫⁻ x, f x ∂μ = I :=
tendsto_nhds_unique (hφ.lintegral_tendsto_of_countably_generated hfm) htendsto

lemma ae_cover.supr_lintegral_eq_of_countably_generated [nonempty ι] [l.ne_bot]
  [l.is_countably_generated] {φ : ι → set α} (hφ : ae_cover μ l φ) {f : α → ℝ≥0∞}
  (hfm : ae_measurable f μ) : (⨆ (i : ι), ∫⁻ x in φ i, f x ∂μ) = ∫⁻ x, f x ∂μ :=
begin
  have := hφ.lintegral_tendsto_of_countably_generated hfm,
  refine csupr_eq_of_forall_le_of_forall_lt_exists_gt
    (λ i, lintegral_mono' measure.restrict_le_self le_rfl) (λ w hw, _),
  rcases exists_between hw with ⟨m, hm₁, hm₂⟩,
  rcases (eventually_ge_of_tendsto_gt hm₂ this).exists with ⟨i, hi⟩,
  exact ⟨i, lt_of_lt_of_le hm₁ hi⟩,
end

end lintegral

section integrable

variables {α ι E : Type*} [measurable_space α] {μ : measure α} {l : filter ι}
  [normed_add_comm_group E]

lemma ae_cover.integrable_of_lintegral_nnnorm_bounded [l.ne_bot] [l.is_countably_generated]
  {φ : ι → set α} (hφ : ae_cover μ l φ) {f : α → E} (I : ℝ) (hfm : ae_strongly_measurable f μ)
  (hbounded : ∀ᶠ i in l, ∫⁻ x in φ i, ‖f x‖₊ ∂μ ≤ ennreal.of_real I) :
  integrable f μ :=
begin
  refine ⟨hfm, (le_of_tendsto _ hbounded).trans_lt ennreal.of_real_lt_top⟩,
  exact hφ.lintegral_tendsto_of_countably_generated hfm.ennnorm
end

lemma ae_cover.integrable_of_lintegral_nnnorm_tendsto [l.ne_bot] [l.is_countably_generated]
  {φ : ι → set α} (hφ : ae_cover μ l φ) {f : α → E} (I : ℝ)
  (hfm : ae_strongly_measurable f μ)
  (htendsto : tendsto (λ i, ∫⁻ x in φ i, ‖f x‖₊ ∂μ) l (𝓝 $ ennreal.of_real I)) :
  integrable f μ :=
begin
  refine hφ.integrable_of_lintegral_nnnorm_bounded (max 1 (I + 1)) hfm _,
  refine htendsto.eventually (ge_mem_nhds _),
  refine (ennreal.of_real_lt_of_real_iff (lt_max_of_lt_left zero_lt_one)).2 _,
  exact lt_max_of_lt_right (lt_add_one I),
end

lemma ae_cover.integrable_of_lintegral_nnnorm_bounded' [l.ne_bot] [l.is_countably_generated]
  {φ : ι → set α} (hφ : ae_cover μ l φ) {f : α → E} (I : ℝ≥0) (hfm : ae_strongly_measurable f μ)
  (hbounded : ∀ᶠ i in l, ∫⁻ x in φ i, ‖f x‖₊ ∂μ ≤ I) :
  integrable f μ :=
hφ.integrable_of_lintegral_nnnorm_bounded I hfm
  (by simpa only [ennreal.of_real_coe_nnreal] using hbounded)

lemma ae_cover.integrable_of_lintegral_nnnorm_tendsto' [l.ne_bot] [l.is_countably_generated]
  {φ : ι → set α} (hφ : ae_cover μ l φ) {f : α → E} (I : ℝ≥0)
  (hfm : ae_strongly_measurable f μ)
  (htendsto : tendsto (λ i, ∫⁻ x in φ i, ‖f x‖₊ ∂μ) l (𝓝 I)) :
  integrable f μ :=
hφ.integrable_of_lintegral_nnnorm_tendsto I hfm
  (by simpa only [ennreal.of_real_coe_nnreal] using htendsto)

lemma ae_cover.integrable_of_integral_norm_bounded [l.ne_bot] [l.is_countably_generated]
  {φ : ι → set α} (hφ : ae_cover μ l φ) {f : α → E}
  (I : ℝ) (hfi : ∀ i, integrable_on f (φ i) μ)
  (hbounded : ∀ᶠ i in l, ∫ x in φ i, ‖f x‖ ∂μ ≤ I) :
  integrable f μ :=
begin
  have hfm : ae_strongly_measurable f μ :=
    hφ.ae_strongly_measurable (λ i, (hfi i).ae_strongly_measurable),
  refine hφ.integrable_of_lintegral_nnnorm_bounded I hfm _,
  conv at hbounded in (integral _ _)
  { rw integral_eq_lintegral_of_nonneg_ae (ae_of_all _ (λ x, @norm_nonneg E _ (f x)))
    hfm.norm.restrict },
  conv at hbounded in (ennreal.of_real _) { dsimp, rw ← coe_nnnorm, rw ennreal.of_real_coe_nnreal },
  refine hbounded.mono (λ i hi, _),
  rw ←ennreal.of_real_to_real (ne_top_of_lt (hfi i).2),
  apply ennreal.of_real_le_of_real hi,
end

lemma ae_cover.integrable_of_integral_norm_tendsto [l.ne_bot] [l.is_countably_generated]
  {φ : ι → set α} (hφ : ae_cover μ l φ) {f : α → E}
  (I : ℝ) (hfi : ∀ i, integrable_on f (φ i) μ)
  (htendsto : tendsto (λ i, ∫ x in φ i, ‖f x‖ ∂μ) l (𝓝 I)) :
  integrable f μ :=
let ⟨I', hI'⟩ := htendsto.is_bounded_under_le in hφ.integrable_of_integral_norm_bounded I' hfi hI'

lemma ae_cover.integrable_of_integral_bounded_of_nonneg_ae [l.ne_bot] [l.is_countably_generated]
  {φ : ι → set α} (hφ : ae_cover μ l φ) {f : α → ℝ} (I : ℝ)
  (hfi : ∀ i, integrable_on f (φ i) μ) (hnng : ∀ᵐ x ∂μ, 0 ≤ f x)
  (hbounded : ∀ᶠ i in l, ∫ x in φ i, f x ∂μ ≤ I) :
  integrable f μ :=
hφ.integrable_of_integral_norm_bounded I hfi $ hbounded.mono $ λ i hi,
  (integral_congr_ae $ ae_restrict_of_ae $ hnng.mono $ λ x, real.norm_of_nonneg).le.trans hi

lemma ae_cover.integrable_of_integral_tendsto_of_nonneg_ae [l.ne_bot] [l.is_countably_generated]
  {φ : ι → set α} (hφ : ae_cover μ l φ) {f : α → ℝ} (I : ℝ)
  (hfi : ∀ i, integrable_on f (φ i) μ) (hnng : ∀ᵐ x ∂μ, 0 ≤ f x)
  (htendsto : tendsto (λ i, ∫ x in φ i, f x ∂μ) l (𝓝 I)) :
  integrable f μ :=
let ⟨I', hI'⟩ := htendsto.is_bounded_under_le in
  hφ.integrable_of_integral_bounded_of_nonneg_ae I' hfi hnng hI'

end integrable

section integral

variables {α ι E : Type*} [measurable_space α] {μ : measure α} {l : filter ι}
  [normed_add_comm_group E] [normed_space ℝ E] [complete_space E]

lemma ae_cover.integral_tendsto_of_countably_generated [l.is_countably_generated]
  {φ : ι → set α} (hφ : ae_cover μ l φ) {f : α → E} (hfi : integrable f μ) :
  tendsto (λ i, ∫ x in φ i, f x ∂μ) l (𝓝 $ ∫ x, f x ∂μ) :=
suffices h : tendsto (λ i, ∫ (x : α), (φ i).indicator f x ∂μ) l (𝓝 (∫ (x : α), f x ∂μ)),
by { convert h, ext n, rw integral_indicator (hφ.measurable n) },
tendsto_integral_filter_of_dominated_convergence (λ x, ‖f x‖)
  (eventually_of_forall $ λ i, hfi.ae_strongly_measurable.indicator $ hφ.measurable i)
  (eventually_of_forall $ λ i, ae_of_all _ $ λ x, norm_indicator_le_norm_self _ _)
  hfi.norm (hφ.ae_tendsto_indicator f)

/-- Slight reformulation of
    `measure_theory.ae_cover.integral_tendsto_of_countably_generated`. -/
lemma ae_cover.integral_eq_of_tendsto [l.ne_bot] [l.is_countably_generated]
  {φ : ι → set α} (hφ : ae_cover μ l φ) {f : α → E}
  (I : E) (hfi : integrable f μ)
  (h : tendsto (λ n, ∫ x in φ n, f x ∂μ) l (𝓝 I)) :
  ∫ x, f x ∂μ = I :=
tendsto_nhds_unique (hφ.integral_tendsto_of_countably_generated hfi) h

lemma ae_cover.integral_eq_of_tendsto_of_nonneg_ae [l.ne_bot] [l.is_countably_generated]
  {φ : ι → set α} (hφ : ae_cover μ l φ) {f : α → ℝ} (I : ℝ)
  (hnng : 0 ≤ᵐ[μ] f) (hfi : ∀ n, integrable_on f (φ n) μ)
  (htendsto : tendsto (λ n, ∫ x in φ n, f x ∂μ) l (𝓝 I)) :
  ∫ x, f x ∂μ = I :=
have hfi' : integrable f μ,
  from hφ.integrable_of_integral_tendsto_of_nonneg_ae I hfi hnng htendsto,
hφ.integral_eq_of_tendsto I hfi' htendsto

end integral

section integrable_of_interval_integral

variables {ι E : Type*} {μ : measure ℝ}
          {l : filter ι} [filter.ne_bot l] [is_countably_generated l]
          [normed_add_comm_group E]
          {a b : ι → ℝ} {f : ℝ → E}

lemma integrable_of_interval_integral_norm_bounded
  (I : ℝ) (hfi : ∀ i, integrable_on f (Ioc (a i) (b i)) μ)
  (ha : tendsto a l at_bot) (hb : tendsto b l at_top)
  (h : ∀ᶠ i in l, ∫ x in a i .. b i, ‖f x‖ ∂μ ≤ I) :
  integrable f μ :=
begin
  have hφ : ae_cover μ l _ := ae_cover_Ioc ha hb,
  refine hφ.integrable_of_integral_norm_bounded I hfi (h.mp _),
  filter_upwards [ha.eventually (eventually_le_at_bot 0), hb.eventually (eventually_ge_at_top 0)]
    with i hai hbi ht,
  rwa ←interval_integral.integral_of_le (hai.trans hbi)
end

/-- If `f` is integrable on intervals `Ioc (a i) (b i)`,
where `a i` tends to -∞ and `b i` tends to ∞, and
`∫ x in a i .. b i, ‖f x‖ ∂μ` converges to `I : ℝ` along a filter `l`,
then `f` is integrable on the interval (-∞, ∞) -/
lemma integrable_of_interval_integral_norm_tendsto
  (I : ℝ) (hfi : ∀ i, integrable_on f (Ioc (a i) (b i)) μ)
  (ha : tendsto a l at_bot) (hb : tendsto b l at_top)
  (h : tendsto (λ i, ∫ x in a i .. b i, ‖f x‖ ∂μ) l (𝓝 I)) :
  integrable f μ :=
let ⟨I', hI'⟩ := h.is_bounded_under_le in
  integrable_of_interval_integral_norm_bounded I' hfi ha hb hI'

lemma integrable_on_Iic_of_interval_integral_norm_bounded (I b : ℝ)
  (hfi : ∀ i, integrable_on f (Ioc (a i) b) μ) (ha : tendsto a l at_bot)
  (h : ∀ᶠ i in l, (∫ x in a i .. b, ‖f x‖ ∂μ) ≤ I) :
  integrable_on f (Iic b) μ :=
begin
  have hφ : ae_cover (μ.restrict $ Iic b) l _ := ae_cover_Ioi ha,
  have hfi : ∀ i, integrable_on f (Ioi (a i)) (μ.restrict $ Iic b),
  { intro i,
    rw [integrable_on, measure.restrict_restrict (hφ.measurable i)],
    exact hfi i },
  refine hφ.integrable_of_integral_norm_bounded I hfi (h.mp _),
  filter_upwards [ha.eventually (eventually_le_at_bot b)] with i hai,
  rw [interval_integral.integral_of_le hai, measure.restrict_restrict (hφ.measurable i)],
  exact id
end

/-- If `f` is integrable on intervals `Ioc (a i) b`,
where `a i` tends to -∞, and
`∫ x in a i .. b, ‖f x‖ ∂μ` converges to `I : ℝ` along a filter `l`,
then `f` is integrable on the interval (-∞, b) -/
lemma integrable_on_Iic_of_interval_integral_norm_tendsto (I b : ℝ)
  (hfi : ∀ i, integrable_on f (Ioc (a i) b) μ) (ha : tendsto a l at_bot)
  (h : tendsto (λ i, ∫ x in a i .. b, ‖f x‖ ∂μ) l (𝓝 I)) :
  integrable_on f (Iic b) μ :=
let ⟨I', hI'⟩ := h.is_bounded_under_le in
  integrable_on_Iic_of_interval_integral_norm_bounded I' b hfi ha hI'

lemma integrable_on_Ioi_of_interval_integral_norm_bounded (I a : ℝ)
  (hfi : ∀ i, integrable_on f (Ioc a (b i)) μ) (hb : tendsto b l at_top)
  (h : ∀ᶠ i in l, (∫ x in a .. b i, ‖f x‖ ∂μ) ≤ I) :
  integrable_on f (Ioi a) μ :=
begin
  have hφ : ae_cover (μ.restrict $ Ioi a) l _ := ae_cover_Iic hb,
  have hfi : ∀ i, integrable_on f (Iic (b i)) (μ.restrict $ Ioi a),
  { intro i,
    rw [integrable_on, measure.restrict_restrict (hφ.measurable i), inter_comm],
    exact hfi i },
  refine hφ.integrable_of_integral_norm_bounded I hfi (h.mp _),
  filter_upwards [hb.eventually (eventually_ge_at_top a)] with i hbi,
  rw [interval_integral.integral_of_le hbi, measure.restrict_restrict (hφ.measurable i),
      inter_comm],
  exact id
end

/-- If `f` is integrable on intervals `Ioc a (b i)`,
where `b i` tends to ∞, and
`∫ x in a .. b i, ‖f x‖ ∂μ` converges to `I : ℝ` along a filter `l`,
then `f` is integrable on the interval (a, ∞) -/
lemma integrable_on_Ioi_of_interval_integral_norm_tendsto (I a : ℝ)
  (hfi : ∀ i, integrable_on f (Ioc a (b i)) μ) (hb : tendsto b l at_top)
  (h : tendsto (λ i, ∫ x in a .. b i, ‖f x‖ ∂μ) l (𝓝 $ I)) :
  integrable_on f (Ioi a) μ :=
let ⟨I', hI'⟩ := h.is_bounded_under_le in
  integrable_on_Ioi_of_interval_integral_norm_bounded I' a hfi hb hI'

lemma integrable_on_Ioc_of_interval_integral_norm_bounded {I a₀ b₀ : ℝ}
  (hfi : ∀ i, integrable_on f $ Ioc (a i) (b i))
  (ha : tendsto a l $ 𝓝 a₀) (hb : tendsto b l $ 𝓝 b₀)
  (h : ∀ᶠ i in l, (∫ x in Ioc (a i) (b i), ‖f x‖) ≤ I) : integrable_on f (Ioc a₀ b₀) :=
begin
  refine (ae_cover_Ioc_of_Ioc ha hb).integrable_of_integral_norm_bounded I
    (λ i, (hfi i).restrict measurable_set_Ioc) (eventually.mono h _),
  intros i hi, simp only [measure.restrict_restrict measurable_set_Ioc],
  refine le_trans (set_integral_mono_set (hfi i).norm _ _) hi,
  { apply ae_of_all, simp only [pi.zero_apply, norm_nonneg, forall_const] },
  { apply ae_of_all, intros c hc, exact hc.1 },
end

lemma integrable_on_Ioc_of_interval_integral_norm_bounded_left {I a₀ b : ℝ}
  (hfi : ∀ i, integrable_on f $ Ioc (a i) b) (ha : tendsto a l $ 𝓝 a₀)
  (h : ∀ᶠ i in l, (∫ x in Ioc (a i) b, ‖f x‖) ≤ I) : integrable_on f (Ioc a₀ b) :=
integrable_on_Ioc_of_interval_integral_norm_bounded hfi ha tendsto_const_nhds h

lemma integrable_on_Ioc_of_interval_integral_norm_bounded_right {I a b₀ : ℝ}
  (hfi : ∀ i, integrable_on f $ Ioc a (b i)) (hb : tendsto b l $ 𝓝 b₀)
  (h : ∀ᶠ i in l, (∫ x in Ioc a (b i), ‖f x‖ ) ≤ I) : integrable_on f (Ioc a b₀) :=
integrable_on_Ioc_of_interval_integral_norm_bounded hfi tendsto_const_nhds hb h

end integrable_of_interval_integral

section integral_of_interval_integral

variables {ι E : Type*} {μ : measure ℝ}
          {l : filter ι} [is_countably_generated l]
          [normed_add_comm_group E] [normed_space ℝ E] [complete_space E]
          {a b : ι → ℝ} {f : ℝ → E}

lemma interval_integral_tendsto_integral
  (hfi : integrable f μ) (ha : tendsto a l at_bot) (hb : tendsto b l at_top) :
  tendsto (λ i, ∫ x in a i .. b i, f x ∂μ) l (𝓝 $ ∫ x, f x ∂μ) :=
begin
  let φ := λ i, Ioc (a i) (b i),
  have hφ : ae_cover μ l φ := ae_cover_Ioc ha hb,
  refine (hφ.integral_tendsto_of_countably_generated hfi).congr' _,
  filter_upwards [ha.eventually (eventually_le_at_bot 0), hb.eventually (eventually_ge_at_top 0)]
    with i hai hbi,
  exact (interval_integral.integral_of_le (hai.trans hbi)).symm
end

lemma interval_integral_tendsto_integral_Iic (b : ℝ)
  (hfi : integrable_on f (Iic b) μ) (ha : tendsto a l at_bot) :
  tendsto (λ i, ∫ x in a i .. b, f x ∂μ) l (𝓝 $ ∫ x in Iic b, f x ∂μ) :=
begin
  let φ := λ i, Ioi (a i),
  have hφ : ae_cover (μ.restrict $ Iic b) l φ := ae_cover_Ioi ha,
  refine (hφ.integral_tendsto_of_countably_generated hfi).congr' _,
  filter_upwards [ha.eventually (eventually_le_at_bot $ b)] with i hai,
  rw [interval_integral.integral_of_le hai, measure.restrict_restrict (hφ.measurable i)],
  refl,
end

lemma interval_integral_tendsto_integral_Ioi (a : ℝ)
  (hfi : integrable_on f (Ioi a) μ) (hb : tendsto b l at_top) :
  tendsto (λ i, ∫ x in a .. b i, f x ∂μ) l (𝓝 $ ∫ x in Ioi a, f x ∂μ) :=
begin
  let φ := λ i, Iic (b i),
  have hφ : ae_cover (μ.restrict $ Ioi a) l φ := ae_cover_Iic hb,
  refine (hφ.integral_tendsto_of_countably_generated hfi).congr' _,
  filter_upwards [hb.eventually (eventually_ge_at_top $ a)] with i hbi,
  rw [interval_integral.integral_of_le hbi, measure.restrict_restrict (hφ.measurable i),
      inter_comm],
  refl,
end

end integral_of_interval_integral

<<<<<<< HEAD
=======
open real
open_locale interval

section Ioi_FTC

variables {E : Type*} {f f' : ℝ → E} {g g' : ℝ → ℝ} {a b l : ℝ} {m : E}
  [normed_add_comm_group E] [normed_space ℝ E] [complete_space E]

/-- **Fundamental theorem of calculus-2**, on semi-infinite intervals `(a, +∞)`.
When a function has a limit at infinity `m`, and its derivative is integrable, then the
integral of the derivative on `(a, +∞)` is `m - f a`. Version assuming differentiability
on `(a, +∞)` and continuity on `[a, +∞)`.-/
lemma integral_Ioi_of_has_deriv_at_of_tendsto (hcont : continuous_on f (Ici a))
  (hderiv : ∀ x ∈ Ioi a, has_deriv_at f (f' x) x)
  (f'int : integrable_on f' (Ioi a)) (hf : tendsto f at_top (𝓝 m)) :
  ∫ x in Ioi a, f' x = m - f a :=
begin
  refine tendsto_nhds_unique (interval_integral_tendsto_integral_Ioi a f'int tendsto_id) _,
  apply tendsto.congr' _ (hf.sub_const _),
  filter_upwards [Ioi_mem_at_top a] with x hx,
  have h'x : a ≤ id x := le_of_lt hx,
  symmetry,
  apply interval_integral.integral_eq_sub_of_has_deriv_at_of_le h'x
    (hcont.mono Icc_subset_Ici_self) (λ y hy, hderiv y hy.1),
  rw interval_integrable_iff_integrable_Ioc_of_le h'x,
  exact f'int.mono (λ y hy, hy.1) le_rfl,
end

/-- **Fundamental theorem of calculus-2**, on semi-infinite intervals `(a, +∞)`.
When a function has a limit at infinity `m`, and its derivative is integrable, then the
integral of the derivative on `(a, +∞)` is `m - f a`. Version assuming differentiability
on `[a, +∞)`. -/
lemma integral_Ioi_of_has_deriv_at_of_tendsto'
  (hderiv : ∀ x ∈ Ici a, has_deriv_at f (f' x) x)
  (f'int : integrable_on f' (Ioi a)) (hf : tendsto f at_top (𝓝 m)) :
  ∫ x in Ioi a, f' x = m - f a :=
begin
  apply integral_Ioi_of_has_deriv_at_of_tendsto _ (λ x hx, hderiv x (le_of_lt hx)) f'int hf,
  assume x hx,
  exact (hderiv x hx).continuous_at.continuous_within_at,
end

/-- When a function has a limit at infinity, and its derivative is nonnegative, then the derivative
is automatically integrable on `(a, +∞)`. Version assuming differentiability
on `(a, +∞)` and continuity on `[a, +∞)`. -/
lemma integrable_on_Ioi_deriv_of_nonneg (hcont : continuous_on g (Ici a))
  (hderiv : ∀ x ∈ Ioi a, has_deriv_at g (g' x) x)
  (g'pos : ∀ x ∈ Ioi a, 0 ≤ g' x) (hg : tendsto g at_top (𝓝 l)) :
  integrable_on g' (Ioi a) :=
begin
  apply integrable_on_Ioi_of_interval_integral_norm_tendsto (l - g a) a (λ x, _) tendsto_id, swap,
  { exact interval_integral.integrable_on_deriv_of_nonneg (hcont.mono Icc_subset_Ici_self)
      (λ y hy, hderiv y hy.1) (λ y hy, g'pos y hy.1) },
  apply tendsto.congr' _ (hg.sub_const _),
  filter_upwards [Ioi_mem_at_top a] with x hx,
  have h'x : a ≤ id x := le_of_lt hx,
  calc g x - g a = ∫ y in a..id x, g' y :
    begin
      symmetry,
      apply interval_integral.integral_eq_sub_of_has_deriv_at_of_le h'x
        (hcont.mono Icc_subset_Ici_self) (λ y hy, hderiv y hy.1),
      rw interval_integrable_iff_integrable_Ioc_of_le h'x,
      exact interval_integral.integrable_on_deriv_of_nonneg (hcont.mono Icc_subset_Ici_self)
        (λ y hy, hderiv y hy.1) (λ y hy, g'pos y hy.1)
    end
  ... = ∫ y in a..id x, ‖g' y‖ :
    begin
      simp_rw interval_integral.integral_of_le h'x,
      refine set_integral_congr (measurable_set_Ioc) (λ y hy, _),
      dsimp,
      rw abs_of_nonneg,
      exact g'pos _ hy.1,
    end
end

/-- When a function has a limit at infinity, and its derivative is nonnegative, then the derivative
is automatically integrable on `(a, +∞)`. Version assuming differentiability
on `[a, +∞)`. -/
lemma integrable_on_Ioi_deriv_of_nonneg'
  (hderiv : ∀ x ∈ Ici a, has_deriv_at g (g' x) x)
  (g'pos : ∀ x ∈ Ioi a, 0 ≤ g' x) (hg : tendsto g at_top (𝓝 l)) :
  integrable_on g' (Ioi a) :=
begin
  apply integrable_on_Ioi_deriv_of_nonneg _ (λ x hx, hderiv x (le_of_lt hx)) g'pos hg,
  assume x hx,
  exact (hderiv x hx).continuous_at.continuous_within_at,
end

/-- When a function has a limit at infinity `l`, and its derivative is nonnegative, then the
integral of the derivative on `(a, +∞)` is `l - g a` (and the derivative is integrable, see
`integrable_on_Ioi_deriv_of_nonneg`). Version assuming differentiability on `(a, +∞)` and
continuity on `[a, +∞)`. -/
lemma integral_Ioi_of_has_deriv_at_of_nonneg (hcont : continuous_on g (Ici a))
  (hderiv : ∀ x ∈ Ioi a, has_deriv_at g (g' x) x)
  (g'pos : ∀ x ∈ Ioi a, 0 ≤ g' x) (hg : tendsto g at_top (𝓝 l)) :
  ∫ x in Ioi a, g' x = l - g a :=
integral_Ioi_of_has_deriv_at_of_tendsto hcont hderiv
  (integrable_on_Ioi_deriv_of_nonneg hcont hderiv g'pos hg) hg

/-- When a function has a limit at infinity `l`, and its derivative is nonnegative, then the
integral of the derivative on `(a, +∞)` is `l - g a` (and the derivative is integrable, see
`integrable_on_Ioi_deriv_of_nonneg'`). Version assuming differentiability on `[a, +∞)`. -/
lemma integral_Ioi_of_has_deriv_at_of_nonneg'
  (hderiv : ∀ x ∈ Ici a, has_deriv_at g (g' x) x)
  (g'pos : ∀ x ∈ Ioi a, 0 ≤ g' x) (hg : tendsto g at_top (𝓝 l)) :
  ∫ x in Ioi a, g' x = l - g a :=
integral_Ioi_of_has_deriv_at_of_tendsto' hderiv
  (integrable_on_Ioi_deriv_of_nonneg' hderiv g'pos hg) hg

/-- When a function has a limit at infinity, and its derivative is nonpositive, then the derivative
is automatically integrable on `(a, +∞)`. Version assuming differentiability
on `(a, +∞)` and continuity on `[a, +∞)`. -/
lemma integrable_on_Ioi_deriv_of_nonpos (hcont : continuous_on g (Ici a))
  (hderiv : ∀ x ∈ Ioi a, has_deriv_at g (g' x) x)
  (g'neg : ∀ x ∈ Ioi a, g' x ≤ 0) (hg : tendsto g at_top (𝓝 l)) :
  integrable_on g' (Ioi a) :=
begin
  apply integrable_neg_iff.1,
  exact integrable_on_Ioi_deriv_of_nonneg hcont.neg (λ x hx, (hderiv x hx).neg)
    (λ x hx, neg_nonneg_of_nonpos (g'neg x hx)) hg.neg,
end

/-- When a function has a limit at infinity, and its derivative is nonpositive, then the derivative
is automatically integrable on `(a, +∞)`. Version assuming differentiability
on `[a, +∞)`. -/
lemma integrable_on_Ioi_deriv_of_nonpos'
  (hderiv : ∀ x ∈ Ici a, has_deriv_at g (g' x) x)
  (g'neg : ∀ x ∈ Ioi a, g' x ≤ 0) (hg : tendsto g at_top (𝓝 l)) :
  integrable_on g' (Ioi a) :=
begin
  apply integrable_on_Ioi_deriv_of_nonpos _ (λ x hx, hderiv x (le_of_lt hx)) g'neg hg,
  assume x hx,
  exact (hderiv x hx).continuous_at.continuous_within_at,
end

/-- When a function has a limit at infinity `l`, and its derivative is nonpositive, then the
integral of the derivative on `(a, +∞)` is `l - g a` (and the derivative is integrable, see
`integrable_on_Ioi_deriv_of_nonneg`). Version assuming differentiability on `(a, +∞)` and
continuity on `[a, +∞)`. -/
lemma integral_Ioi_of_has_deriv_at_of_nonpos (hcont : continuous_on g (Ici a))
  (hderiv : ∀ x ∈ Ioi a, has_deriv_at g (g' x) x)
  (g'neg : ∀ x ∈ Ioi a, g' x ≤ 0) (hg : tendsto g at_top (𝓝 l)) :
  ∫ x in Ioi a, g' x = l - g a :=
integral_Ioi_of_has_deriv_at_of_tendsto hcont hderiv
  (integrable_on_Ioi_deriv_of_nonpos hcont hderiv g'neg hg) hg

/-- When a function has a limit at infinity `l`, and its derivative is nonpositive, then the
integral of the derivative on `(a, +∞)` is `l - g a` (and the derivative is integrable, see
`integrable_on_Ioi_deriv_of_nonneg'`). Version assuming differentiability on `[a, +∞)`. -/
lemma integral_Ioi_of_has_deriv_at_of_nonpos'
  (hderiv : ∀ x ∈ Ici a, has_deriv_at g (g' x) x)
  (g'neg : ∀ x ∈ Ioi a, g' x ≤ 0) (hg : tendsto g at_top (𝓝 l)) :
  ∫ x in Ioi a, g' x = l - g a :=
integral_Ioi_of_has_deriv_at_of_tendsto' hderiv
  (integrable_on_Ioi_deriv_of_nonpos' hderiv g'neg hg) hg

end Ioi_FTC

>>>>>>> dbde88c8
section Ioi_change_variables

open real
open_locale interval

<<<<<<< HEAD
variables {E : Type*} {μ : measure ℝ} {f : ℝ → E}
=======
variables {E : Type*} {f : ℝ → E}
>>>>>>> dbde88c8
  [normed_add_comm_group E] [normed_space ℝ E] [complete_space E]

/-- Change-of-variables formula for `Ioi` integrals of vector-valued functions, proved by taking
limits from the result for finite intervals. -/
lemma integral_comp_smul_deriv_Ioi {f f' : ℝ → ℝ} {g : ℝ → E} {a : ℝ}
  (hf : continuous_on f $ Ici a)
  (hft : tendsto f at_top at_top)
  (hff' : ∀ x ∈ Ioi a, has_deriv_within_at f (f' x) (Ioi x) x)
  (hg_cont : continuous_on g $ f '' Ioi a)
  (hg1 : integrable_on g $ f '' Ici a)
  (hg2 : integrable_on (λ x, f' x • (g ∘ f) x) (Ici a)) :
  ∫ x in Ioi a, f' x • (g ∘ f) x = ∫ u in Ioi (f a), g u :=
begin
  have eq : ∀ b : ℝ, a < b → ∫ x in a..b, f' x • (g ∘ f) x = ∫ u in f a .. f b, g u,
  { intros b hb,
    have i1 : Ioo (min a b) (max a b) ⊆ Ioi a,
    { rw min_eq_left hb.le, exact Ioo_subset_Ioi_self },
    have i2 : [a, b] ⊆ Ici a,
<<<<<<< HEAD
    { rw interval_of_le hb.le, exact Icc_subset_Ici_self },
=======
    { rw uIcc_of_le hb.le, exact Icc_subset_Ici_self },
>>>>>>> dbde88c8
    refine interval_integral.integral_comp_smul_deriv''' (hf.mono i2)
      (λ x hx, hff' x $ mem_of_mem_of_subset hx i1) (hg_cont.mono $ image_subset _ _)
      (hg1.mono_set $ image_subset _ _) (hg2.mono_set i2),
    { rw min_eq_left hb.le, exact Ioo_subset_Ioi_self },
<<<<<<< HEAD
    { rw interval_of_le hb.le, exact Icc_subset_Ici_self } },
=======
    { rw uIcc_of_le hb.le, exact Icc_subset_Ici_self } },
>>>>>>> dbde88c8
  rw integrable_on_Ici_iff_integrable_on_Ioi at hg2,
  have t2 := interval_integral_tendsto_integral_Ioi _ hg2 tendsto_id,
  have : Ioi (f a) ⊆ f '' Ici a := (Ioi_subset_Ici_self.trans $
    is_preconnected.intermediate_value_Ici is_preconnected_Ici left_mem_Ici
    (le_principal_iff.mpr $ Ici_mem_at_top _) hf hft),
  have t1 := (interval_integral_tendsto_integral_Ioi _ (hg1.mono_set this) tendsto_id).comp hft,
  exact tendsto_nhds_unique (tendsto.congr' (eventually_eq_of_mem (Ioi_mem_at_top a) eq) t2) t1,
end

/-- Change-of-variables formula for `Ioi` integrals of scalar-valued functions -/
lemma integral_comp_mul_deriv_Ioi {f f' : ℝ → ℝ} {g : ℝ → ℝ} {a : ℝ}
  (hf : continuous_on f $ Ici a)
  (hft : tendsto f at_top at_top)
  (hff' : ∀ x ∈ Ioi a, has_deriv_within_at f (f' x) (Ioi x) x)
  (hg_cont : continuous_on g $ f '' Ioi a)
  (hg1 : integrable_on g $ f '' Ici a)
  (hg2 : integrable_on (λ x, (g ∘ f) x * f' x) (Ici a)) :
  ∫ x in Ioi a, (g ∘ f) x * f' x = ∫ u in Ioi (f a), g u :=
begin
  have hg2' : integrable_on (λ x, f' x • (g ∘ f) x) (Ici a) := by simpa [mul_comm] using hg2,
  simpa [mul_comm] using integral_comp_smul_deriv_Ioi hf hft hff' hg_cont hg1 hg2',
end

/-- Substitution `y = x ^ p` in integrals over `Ioi 0` -/
lemma integral_comp_rpow_Ioi (g : ℝ → E) {p : ℝ} (hp : p ≠ 0) :
  ∫ x in Ioi 0, (|p| * x ^ (p - 1)) • g (x ^ p) = ∫ y in Ioi 0, g y :=
begin
  let S := Ioi (0 : ℝ),
  have a1 : ∀ x:ℝ, x ∈ S → has_deriv_within_at (λ (t:ℝ), t ^ p) (p * x ^ (p - 1)) S x :=
    λ x hx, (has_deriv_at_rpow_const (or.inl (mem_Ioi.mp hx).ne')).has_deriv_within_at,
  have a2 : inj_on (λ x:ℝ, x ^ p) S,
  { rcases lt_or_gt_of_ne hp,
    { apply strict_anti_on.inj_on,
      intros x hx y hy hxy,
      rw [←inv_lt_inv (rpow_pos_of_pos hx p) (rpow_pos_of_pos hy p),
      ←rpow_neg (le_of_lt hx), ←rpow_neg (le_of_lt hy)],
      exact rpow_lt_rpow (le_of_lt hx) hxy (neg_pos.mpr h), },
    exact strict_mono_on.inj_on (λ x hx y hy hxy, rpow_lt_rpow (mem_Ioi.mp hx).le hxy h),},
  have a3 : (λ (t : ℝ), t ^ p) '' S = S,
  { ext1, rw mem_image, split,
    { rintro ⟨y, hy, rfl⟩, exact rpow_pos_of_pos hy p },
    { intro hx, refine ⟨x ^ (1 / p), rpow_pos_of_pos hx _, _⟩,
      rw [←rpow_mul (le_of_lt hx), one_div_mul_cancel hp, rpow_one], } },
  have := integral_image_eq_integral_abs_deriv_smul measurable_set_Ioi a1 a2 g,
  rw a3 at this, rw this,
  refine set_integral_congr measurable_set_Ioi _,
  intros x hx, dsimp only,
  rw [abs_mul, abs_of_nonneg (rpow_nonneg_of_nonneg (le_of_lt hx) _)],
end

lemma integral_comp_rpow_Ioi_of_pos {g : ℝ → E} {p : ℝ} (hp : 0 < p) :
  ∫ x in Ioi 0, (p * x ^ (p - 1)) • g (x ^ p) = ∫ y in Ioi 0, g y :=
begin
  convert integral_comp_rpow_Ioi g hp.ne',
  funext, congr, rw abs_of_nonneg hp.le,
end

end Ioi_change_variables

end measure_theory<|MERGE_RESOLUTION|>--- conflicted
+++ resolved
@@ -669,8 +669,6 @@
 
 end integral_of_interval_integral
 
-<<<<<<< HEAD
-=======
 open real
 open_locale interval
 
@@ -829,17 +827,12 @@
 
 end Ioi_FTC
 
->>>>>>> dbde88c8
 section Ioi_change_variables
 
 open real
 open_locale interval
 
-<<<<<<< HEAD
-variables {E : Type*} {μ : measure ℝ} {f : ℝ → E}
-=======
 variables {E : Type*} {f : ℝ → E}
->>>>>>> dbde88c8
   [normed_add_comm_group E] [normed_space ℝ E] [complete_space E]
 
 /-- Change-of-variables formula for `Ioi` integrals of vector-valued functions, proved by taking
@@ -858,20 +851,12 @@
     have i1 : Ioo (min a b) (max a b) ⊆ Ioi a,
     { rw min_eq_left hb.le, exact Ioo_subset_Ioi_self },
     have i2 : [a, b] ⊆ Ici a,
-<<<<<<< HEAD
-    { rw interval_of_le hb.le, exact Icc_subset_Ici_self },
-=======
     { rw uIcc_of_le hb.le, exact Icc_subset_Ici_self },
->>>>>>> dbde88c8
     refine interval_integral.integral_comp_smul_deriv''' (hf.mono i2)
       (λ x hx, hff' x $ mem_of_mem_of_subset hx i1) (hg_cont.mono $ image_subset _ _)
       (hg1.mono_set $ image_subset _ _) (hg2.mono_set i2),
     { rw min_eq_left hb.le, exact Ioo_subset_Ioi_self },
-<<<<<<< HEAD
-    { rw interval_of_le hb.le, exact Icc_subset_Ici_self } },
-=======
     { rw uIcc_of_le hb.le, exact Icc_subset_Ici_self } },
->>>>>>> dbde88c8
   rw integrable_on_Ici_iff_integrable_on_Ioi at hg2,
   have t2 := interval_integral_tendsto_integral_Ioi _ hg2 tendsto_id,
   have : Ioi (f a) ⊆ f '' Ici a := (Ioi_subset_Ici_self.trans $
