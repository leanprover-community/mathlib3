--- conflicted
+++ resolved
@@ -2212,11 +2212,7 @@
     exact integral_eq_sub_of_has_deriv_right_of_le_real ht.2
       (hcont.mono (Icc_subset_Icc ht.1.le le_rfl))
       (λ x hx, hderiv x ⟨ht.1.trans_le hx.1, hx.2⟩)
-<<<<<<< HEAD
-      (g'int.mono_set (Icc_subset_Icc ht.1.le (le_refl _))) },
-=======
       (g'int.mono_set (Icc_subset_Icc ht.1.le le_rfl)) },
->>>>>>> 5b0996f8
   rw closure_Ioc a_lt_b.ne at A,
   exact (A (left_mem_Icc.2 hab)).1,
 end
