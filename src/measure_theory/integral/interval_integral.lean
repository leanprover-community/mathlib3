--- conflicted
+++ resolved
@@ -2510,11 +2510,7 @@
 section smul
 
 /--
-<<<<<<< HEAD
-Change of variables, general form. If `f` is continuous on `[a, b]` and has continuous
-=======
 Change of variables, general form. If `f` is continuous on `[a, b]` and has
->>>>>>> ee768c0f
 right-derivative `f'` in `(a, b)`, `g` is continuous on `f '' (a, b)` and integrable on
 `f '' [a, b]`, and `f' x • (g ∘ f) x` is integrable on `[a, b]`,
 then we can substitute `u = f x` to get `∫ x in a..b, f' x • (g ∘ f) x = ∫ u in f a..f b, g u`.
