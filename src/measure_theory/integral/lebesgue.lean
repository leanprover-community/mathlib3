--- conflicted
+++ resolved
@@ -333,15 +333,6 @@
 lemma sup_apply [has_sup β] (f g : α →ₛ β) (a : α) : (f ⊔ g) a = f a ⊔ g a := rfl
 lemma inf_apply [has_inf β] (f g : α →ₛ β) (a : α) : (f ⊓ g) a = f a ⊓ g a := rfl
 
-<<<<<<< HEAD
-@[to_additive] lemma mul_apply [has_mul β] (f g : α →ₛ β) (a : α) : (f * g) a = f a * g a := rfl
-@[to_additive] lemma div_apply [has_div β] (f g : α →ₛ β) (x : α) : (f / g) x = f x / g x := rfl
-@[to_additive] lemma inv_apply [has_inv β] (f : α →ₛ β) (x : α) : f⁻¹ x = (f x)⁻¹ := rfl
-lemma sup_apply [has_sup β] (f g : α →ₛ β) (a : α) : (f ⊔ g) a = f a ⊔ g a := rfl
-lemma inf_apply [has_inf β] (f g : α →ₛ β) (a : α) : (f ⊓ g) a = f a ⊓ g a := rfl
-
-=======
->>>>>>> 53578832
 @[simp, to_additive] lemma range_one [nonempty α] [has_one β] : (1 : α →ₛ β).range = {1} :=
 finset.ext $ λ x, by simp [eq_comm]
 
@@ -373,21 +364,6 @@
   (hg : ∀ x y, g (x * y) = g x * g y) (f₁ f₂ : α →ₛ β) : (f₁ * f₂).map g = f₁.map g * f₂.map g :=
 ext $ λ x, hg _ _
 
-<<<<<<< HEAD
-@[to_additive] instance [monoid β] : monoid (α →ₛ β) :=
-function.injective.monoid (λ f, show α → β, from f) coe_injective coe_one coe_mul
-
-@[to_additive] instance comm_monoid [comm_monoid β] : comm_monoid (α →ₛ β) :=
-function.injective.comm_monoid (λ f, show α → β, from f) coe_injective coe_one coe_mul
-
-@[to_additive] instance [group β] : group (α →ₛ β) :=
-function.injective.group (λ f, show α → β, from f) coe_injective
-  coe_one coe_mul coe_inv coe_div
-
-@[to_additive] instance [comm_group β] : comm_group (α →ₛ β) :=
-function.injective.comm_group (λ f, show α → β, from f) coe_injective
-  coe_one coe_mul coe_inv coe_div
-=======
 variables {K : Type*}
 
 instance [has_scalar K β] : has_scalar K (α →ₛ β) := ⟨λ k f, f.map ((•) k)⟩
@@ -421,7 +397,6 @@
 instance [add_comm_group β] : add_comm_group (α →ₛ β) :=
 function.injective.add_comm_group (λ f, show α → β, from f) coe_injective
   coe_zero coe_add coe_neg coe_sub (λ _ _, coe_smul _ _) (λ _ _, coe_smul _ _)
->>>>>>> 53578832
 
 end additive
 
