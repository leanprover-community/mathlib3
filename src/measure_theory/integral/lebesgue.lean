--- conflicted
+++ resolved
@@ -2811,11 +2811,7 @@
 local infixr ` →ₛ `:25 := simple_func
 
 lemma simple_func.exists_lt_lintegral_simple_func_of_lt_lintegral
-<<<<<<< HEAD
-  [measurable_space α] {μ : measure α} [sigma_finite μ] {f : α →ₛ ℝ≥0}
-=======
   {m : measurable_space α} {μ : measure α} [sigma_finite μ] {f : α →ₛ ℝ≥0}
->>>>>>> d63246c0
   {L : ℝ≥0∞} (hL : L < ∫⁻ x, f x ∂μ) :
   ∃ g : α →ₛ ℝ≥0, (∀ x, g x ≤ f x) ∧ (∫⁻ x, g x ∂μ < ∞) ∧ (L < ∫⁻ x, g x ∂μ) :=
 begin
@@ -2841,17 +2837,10 @@
         piecewise_eq_indicator, coe_indicator, function.const_apply, lintegral_indicator,
         lintegral_const, measure.restrict_apply', univ_inter],
       rwa [mul_comm, ← ennreal.div_lt_iff],
-<<<<<<< HEAD
-       { simp only [c_ne_zero, ne.def, coe_eq_zero, not_false_iff, true_or] },
-      { simp only [ne.def, coe_ne_top, not_false_iff, true_or] } } },
-  { replace hL : L < ∫⁻ x, f₁ x ∂μ + ∫⁻ x, f₂ x ∂μ,
-      by rwa ← lintegral_add f₁.measurable.coe_nnreal_ennreal f₂.measurable.coe_nnreal_ennreal,
-=======
       { simp only [c_ne_zero, ne.def, coe_eq_zero, not_false_iff, true_or] },
       { simp only [ne.def, coe_ne_top, not_false_iff, true_or] } } },
   { replace hL : L < ∫⁻ x, f₁ x ∂μ + ∫⁻ x, f₂ x ∂μ,
     { rwa ← lintegral_add_left f₁.measurable.coe_nnreal_ennreal },
->>>>>>> d63246c0
     by_cases hf₁ : ∫⁻ x, f₁ x ∂μ = 0,
     { simp only [hf₁, zero_add] at hL,
       rcases h₂ hL with ⟨g, g_le, g_top, gL⟩,
@@ -2869,26 +2858,15 @@
     rcases h₂ hL₂ with ⟨g₂, g₂_le, g₂_top, hg₂⟩,
     refine ⟨g₁ + g₂, λ x, add_le_add (g₁_le x) (g₂_le x), _, _⟩,
     { apply lt_of_le_of_lt _ (add_lt_top.2 ⟨g₁_top, g₂_top⟩),
-<<<<<<< HEAD
-      rw ← lintegral_add g₁.measurable.coe_nnreal_ennreal g₂.measurable.coe_nnreal_ennreal,
-      exact le_rfl },
-    { apply hL.trans ((ennreal.add_lt_add hg₁ hg₂).trans_le _),
-      rw ← lintegral_add g₁.measurable.coe_nnreal_ennreal g₂.measurable.coe_nnreal_ennreal,
-=======
       rw ← lintegral_add_left g₁.measurable.coe_nnreal_ennreal,
       exact le_rfl },
     { apply hL.trans ((ennreal.add_lt_add hg₁ hg₂).trans_le _),
       rw ← lintegral_add_left g₁.measurable.coe_nnreal_ennreal,
->>>>>>> d63246c0
       exact le_rfl } }
 end
 
 lemma exists_lt_lintegral_simple_func_of_lt_lintegral
-<<<<<<< HEAD
-  [measurable_space α] {μ : measure α} [sigma_finite μ] {f : α → ℝ≥0}
-=======
   {m : measurable_space α} {μ : measure α} [sigma_finite μ] {f : α → ℝ≥0}
->>>>>>> d63246c0
   {L : ℝ≥0∞} (hL : L < ∫⁻ x, f x ∂μ) :
   ∃ g : α →ₛ ℝ≥0, (∀ x, g x ≤ f x) ∧ (∫⁻ x, g x ∂μ < ∞) ∧ (L < ∫⁻ x, g x ∂μ) :=
 begin
