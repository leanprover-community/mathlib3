--- conflicted
+++ resolved
@@ -2257,10 +2257,6 @@
     simpa only [nnreal.coe_eq_zero, ne.def] using h'x }
 end
 
-<<<<<<< HEAD
-
-=======
->>>>>>> 2508cbd9
 lemma ae_measurable_with_density_ennreal_iff {f : α → ℝ≥0} (hf : measurable f) {g : α → ℝ≥0∞} :
   ae_measurable g (μ.with_density (λ x, (f x : ℝ≥0∞))) ↔
     ae_measurable (λ x, (f x : ℝ≥0∞) * g x) μ :=
