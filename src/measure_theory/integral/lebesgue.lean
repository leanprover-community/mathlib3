--- conflicted
+++ resolved
@@ -2030,13 +2030,8 @@
 
 /-- In a sigma-finite measure space, there exists an integrable function which is
 positive everywhere (and with an arbitrarily small integral). -/
-<<<<<<< HEAD
 lemma exists_integrable_pos_of_sigma_finite
   (μ : measure α) [sigma_finite μ] {ε : ℝ≥0} (εpos : 0 < ε) :
-=======
-lemma exists_pos_lintegral_lt_of_sigma_finite
-  {α} [measurable_space α] (μ : measure α) [sigma_finite μ] {ε : ℝ≥0∞} (ε0 : ε ≠ 0) :
->>>>>>> e7579363
   ∃ g : α → ℝ≥0, (∀ x, 0 < g x) ∧ measurable g ∧ (∫⁻ x, g x ∂μ < ε) :=
 begin
   /- Let `s` be a covering of `α` by pairwise disjoint measurable sets of finite measure. Let
