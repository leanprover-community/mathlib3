/-
Copyright (c) 2021 Yury Kudryashov. All rights reserved.
Released under Apache 2.0 license as described in the file LICENSE.
Authors: Yury Kudryashov
-/
import measure_theory.group.fundamental_domain
import measure_theory.integral.interval_integral
import topology.algebra.floor_ring

/-!
# Integrals of periodic functions

In this file we prove that `∫ x in t..t + T, f x = ∫ x in s..s + T, f x` for any (not necessarily
measurable) function periodic function with period `T`.
-/

open set function measure_theory measure_theory.measure topological_space
open_locale measure_theory

lemma is_add_fundamental_domain_Ioc {T : ℝ} (hT : 0 < T) (t : ℝ) (μ : measure ℝ . volume_tac) :
  is_add_fundamental_domain (add_subgroup.zmultiples T) (Ioc t (t + T)) μ :=
begin
  refine is_add_fundamental_domain.mk' measurable_set_Ioc (λ x, _),
  have : bijective (cod_restrict (λ n : ℤ, n • T) (add_subgroup.zmultiples T) _),
    from (equiv.of_injective (λ n : ℤ, n • T) (zsmul_strict_mono_left hT).injective).bijective,
  refine this.exists_unique_iff.2 _,
  simpa only [add_comm x] using exists_unique_add_zsmul_mem_Ioc hT x t
end

variables {E : Type*} [normed_group E] [normed_space ℝ E] [measurable_space E] [borel_space E]
  [complete_space E] [second_countable_topology E]

namespace function

namespace periodic

open interval_integral

variables {f : ℝ → E} {T : ℝ}

/-- An auxiliary lemma for a more general `function.periodic.interval_integral_add_eq`. -/
<<<<<<< HEAD
lemma interval_integral_add_eq_of_pos {f : ℝ → E} {a : ℝ} (hf : periodic f a)
  (ha : 0 < a) (b c : ℝ) : ∫ x in b..b + a, f x = ∫ x in c..c + a, f x :=
begin
  haveI : encodable (add_subgroup.zmultiples a) := (countable_range _).to_encodable,
  simp only [interval_integral.integral_of_le, ha.le, le_add_iff_nonneg_right],
  haveI : vadd_invariant_measure (add_subgroup.zmultiples a) ℝ volume :=
    ⟨λ c s hs, measure_preimage_add _ _ _⟩,
  exact (is_add_fundamental_domain_Ioc ha b).set_integral_eq
    (is_add_fundamental_domain_Ioc ha c) hf.map_vadd_zmultiples
end

/-- If `f` is a periodic function with period `a`, then its integral over `[b, b + a]` does not
depend on `b`. -/
lemma interval_integral_add_eq {f : ℝ → E} {a : ℝ} (hf : periodic f a)
  (b c : ℝ) : ∫ x in b..b + a, f x = ∫ x in c..c + a, f x :=
begin
  rcases lt_trichotomy 0 a with (ha|rfl|ha),
  { exact hf.interval_integral_add_eq_of_pos ha b c },
=======
lemma interval_integral_add_eq_of_pos (hf : periodic f T)
  (hT : 0 < T) (t s : ℝ) : ∫ x in t..t + T, f x = ∫ x in s..s + T, f x :=
begin
  haveI : encodable (add_subgroup.zmultiples T) := (countable_range _).to_encodable,
  simp only [integral_of_le, hT.le, le_add_iff_nonneg_right],
  haveI : vadd_invariant_measure (add_subgroup.zmultiples T) ℝ volume :=
    ⟨λ c s hs, measure_preimage_add _ _ _⟩,
  exact (is_add_fundamental_domain_Ioc hT t).set_integral_eq
    (is_add_fundamental_domain_Ioc hT s) hf.map_vadd_zmultiples
end

/-- If `f` is a periodic function with period `T`, then its integral over `[t, t + T]` does not
depend on `t`. -/
lemma interval_integral_add_eq (hf : periodic f T)
  (t s : ℝ) : ∫ x in t..t + T, f x = ∫ x in s..s + T, f x :=
begin
  rcases lt_trichotomy 0 T with (hT|rfl|hT),
  { exact hf.interval_integral_add_eq_of_pos hT t s },
>>>>>>> 53578832
  { simp },
  { rw [← neg_inj, ← integral_symm, ← integral_symm],
    simpa only [← sub_eq_add_neg, add_sub_cancel]
      using (hf.neg.interval_integral_add_eq_of_pos (neg_pos.2 hT) (t + T) (s + T)) }
end

/-- If `f` is an integrable periodic function with period `T`, then its integral over `[t, s + T]`
is the sum of its integrals over the intervals `[t, s]` and `[t, t + T]`. -/
lemma interval_integral_add_eq_add (hf : periodic f T) (t s : ℝ)
  (h_int : ∀ t₁ t₂, interval_integrable f measure_space.volume t₁ t₂) :
  ∫ x in t..s+T, f x = (∫ x in t..s, f x) + ∫ x in t..t + T, f x :=
by rw [hf.interval_integral_add_eq t s, integral_add_adjacent_intervals (h_int t s) (h_int s _)]

/-- If `f` is an integrable periodic function with period `T`, and `n` is an integer, then its
integral over `[t, t + n • T]` is `n` times its integral over `[t, t + T]`. -/
lemma interval_integral_add_zsmul_eq (hf : periodic f T) (n : ℤ) (t : ℝ)
  (h_int : ∀ t₁ t₂, interval_integrable f measure_space.volume t₁ t₂) :
  ∫ x in t..t + n • T, f x = n • ∫ x in t..t + T, f x :=
begin
  -- Reduce to the case `b = 0`
  suffices : ∫ x in 0..n • T, f x = n • ∫ x in 0..T, f x,
  { simp only [hf.interval_integral_add_eq t 0, (hf.zsmul n).interval_integral_add_eq t 0, zero_add,
      this], },
  -- First prove it for natural numbers
  have : ∀ (m : ℕ), ∫ x in 0..m • T, f x = m • ∫ x in 0..T, f x,
  { intros,
    induction m with m ih,
    { simp, },
    { simp only [succ_nsmul', hf.interval_integral_add_eq_add 0 (m • T) h_int, ih, zero_add], }, },
  -- Then prove it for all integers
  cases n with n n,
  { simp [← this n], },
  { conv_rhs { rw zsmul_neg_succ_of_nat, },
    have h₀ : (int.neg_succ_of_nat n) • T + (n + 1) • T = 0, { simp, linarith, },
    rw [integral_symm, ← (hf.nsmul (n+1)).funext, neg_inj],
    simp_rw [integral_comp_add_right, h₀, zero_add, this (n+1),
      add_comm T, hf.interval_integral_add_eq ((n+1) • T) 0, zero_add], },
end

section real_valued

open filter

variables {g : ℝ → ℝ}
variables (hg : periodic g T) (h_int : ∀ t₁ t₂, interval_integrable g measure_space.volume t₁ t₂)
include hg h_int

/-- If `g : ℝ → ℝ` is periodic with period `T > 0`, then for any `t : ℝ`, the function
`t ↦ ∫ x in 0..t, g x` is bounded below by `t ↦ X + ⌊t/T⌋ • Y` for appropriate constants `X` and
`Y`. -/
lemma Inf_add_zsmul_le_integral_of_pos (hT : 0 < T) (t : ℝ) :
  Inf ((λ t, ∫ x in 0..t, g x) '' (Icc 0 T)) + ⌊t/T⌋ • (∫ x in 0..T, g x) ≤ ∫ x in 0..t, g x :=
begin
  let ε := int.fract (t/T) * T,
  conv_rhs { rw [← int.fract_div_mul_self_add_zsmul_eq T t (by linarith),
    ← integral_add_adjacent_intervals (h_int 0 ε) (h_int _ _)] },
  rw [hg.interval_integral_add_zsmul_eq ⌊t/T⌋ ε h_int, hg.interval_integral_add_eq ε 0, zero_add,
    add_le_add_iff_right],
  exact (continuous_primitive h_int 0).continuous_on.Inf_image_Icc_le
    (mem_Icc_of_Ico (int.fract_div_mul_self_mem_Ico T t hT)),
end

/-- If `g : ℝ → ℝ` is periodic with period `T > 0`, then for any `t : ℝ`, the function
`t ↦ ∫ x in 0..t, g x` is bounded above by `t ↦ X + ⌊t/T⌋ • Y` for appropriate constants `X` and
`Y`. -/
lemma integral_le_Sup_add_zsmul_of_pos (hT : 0 < T) (t : ℝ) :
  ∫ x in 0..t, g x ≤ Sup ((λ t, ∫ x in 0..t, g x) '' (Icc 0 T)) + ⌊t/T⌋ • (∫ x in 0..T, g x) :=
begin
  let ε := int.fract (t/T) * T,
  conv_lhs { rw [← int.fract_div_mul_self_add_zsmul_eq T t (by linarith),
    ← integral_add_adjacent_intervals (h_int 0 ε) (h_int _ _)] },
  rw [hg.interval_integral_add_zsmul_eq ⌊t/T⌋ ε h_int, hg.interval_integral_add_eq ε 0, zero_add,
    add_le_add_iff_right],
  exact (continuous_primitive h_int 0).continuous_on.le_Sup_image_Icc
    (mem_Icc_of_Ico (int.fract_div_mul_self_mem_Ico T t hT)),
end

/-- If `g : ℝ → ℝ` is periodic with period `T > 0` and `0 < ∫ x in 0..T, g x`, then
`t ↦ ∫ x in 0..t, g x` tends to `∞` as `t` tends to `∞`. -/
lemma tendsto_at_top_interval_integral_of_pos (h₀ : 0 < ∫ x in 0..T, g x) (hT : 0 < T) :
  tendsto (λ t, ∫ x in 0..t, g x) at_top at_top :=
begin
  apply tendsto_at_top_mono (hg.Inf_add_zsmul_le_integral_of_pos h_int hT),
  apply at_top.tendsto_at_top_add_const_left (Inf $ (λ t, ∫ x in 0..t, g x) '' (Icc 0 T)),
  apply tendsto.at_top_zsmul_const h₀,
  exact tendsto_floor_at_top.comp (tendsto_id.at_top_mul_const (inv_pos.mpr hT)),
end

/-- If `g : ℝ → ℝ` is periodic with period `T > 0` and `0 < ∫ x in 0..T, g x`, then
`t ↦ ∫ x in 0..t, g x` tends to `-∞` as `t` tends to `-∞`. -/
lemma tendsto_at_bot_interval_integral_of_pos (h₀ : 0 < ∫ x in 0..T, g x) (hT : 0 < T) :
  tendsto (λ t, ∫ x in 0..t, g x) at_bot at_bot :=
begin
  apply tendsto_at_bot_mono (hg.integral_le_Sup_add_zsmul_of_pos h_int hT),
  apply at_bot.tendsto_at_bot_add_const_left (Sup $ (λ t, ∫ x in 0..t, g x) '' (Icc 0 T)),
  apply tendsto.at_bot_zsmul_const h₀,
  exact tendsto_floor_at_bot.comp (tendsto_id.at_bot_mul_const (inv_pos.mpr hT)),
end

/-- If `g : ℝ → ℝ` is periodic with period `T > 0` and `∀ x, 0 < g x`, then `t ↦ ∫ x in 0..t, g x`
tends to `∞` as `t` tends to `∞`. -/
lemma tendsto_at_top_interval_integral_of_pos' (h₀ : ∀ x, 0 < g x) (hT : 0 < T) :
  tendsto (λ t, ∫ x in 0..t, g x) at_top at_top :=
hg.tendsto_at_top_interval_integral_of_pos h_int (interval_integral_pos_of_pos (h_int 0 T) h₀ hT) hT

/-- If `g : ℝ → ℝ` is periodic with period `T > 0` and `∀ x, 0 < g x`, then `t ↦ ∫ x in 0..t, g x`
tends to `-∞` as `t` tends to `-∞`. -/
lemma tendsto_at_bot_interval_integral_of_pos' (h₀ : ∀ x, 0 < g x) (hT : 0 < T) :
  tendsto (λ t, ∫ x in 0..t, g x) at_bot at_bot :=
hg.tendsto_at_bot_interval_integral_of_pos h_int (interval_integral_pos_of_pos (h_int 0 T) h₀ hT) hT

end real_valued

end periodic

end function<|MERGE_RESOLUTION|>--- conflicted
+++ resolved
@@ -39,26 +39,6 @@
 variables {f : ℝ → E} {T : ℝ}
 
 /-- An auxiliary lemma for a more general `function.periodic.interval_integral_add_eq`. -/
-<<<<<<< HEAD
-lemma interval_integral_add_eq_of_pos {f : ℝ → E} {a : ℝ} (hf : periodic f a)
-  (ha : 0 < a) (b c : ℝ) : ∫ x in b..b + a, f x = ∫ x in c..c + a, f x :=
-begin
-  haveI : encodable (add_subgroup.zmultiples a) := (countable_range _).to_encodable,
-  simp only [interval_integral.integral_of_le, ha.le, le_add_iff_nonneg_right],
-  haveI : vadd_invariant_measure (add_subgroup.zmultiples a) ℝ volume :=
-    ⟨λ c s hs, measure_preimage_add _ _ _⟩,
-  exact (is_add_fundamental_domain_Ioc ha b).set_integral_eq
-    (is_add_fundamental_domain_Ioc ha c) hf.map_vadd_zmultiples
-end
-
-/-- If `f` is a periodic function with period `a`, then its integral over `[b, b + a]` does not
-depend on `b`. -/
-lemma interval_integral_add_eq {f : ℝ → E} {a : ℝ} (hf : periodic f a)
-  (b c : ℝ) : ∫ x in b..b + a, f x = ∫ x in c..c + a, f x :=
-begin
-  rcases lt_trichotomy 0 a with (ha|rfl|ha),
-  { exact hf.interval_integral_add_eq_of_pos ha b c },
-=======
 lemma interval_integral_add_eq_of_pos (hf : periodic f T)
   (hT : 0 < T) (t s : ℝ) : ∫ x in t..t + T, f x = ∫ x in s..s + T, f x :=
 begin
@@ -77,7 +57,6 @@
 begin
   rcases lt_trichotomy 0 T with (hT|rfl|hT),
   { exact hf.interval_integral_add_eq_of_pos hT t s },
->>>>>>> 53578832
   { simp },
   { rw [← neg_inj, ← integral_symm, ← integral_symm],
     simpa only [← sub_eq_add_neg, add_sub_cancel]
