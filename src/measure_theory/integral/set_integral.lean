/-
Copyright (c) 2020 Zhouhang Zhou. All rights reserved.
Released under Apache 2.0 license as described in the file LICENSE.
Authors: Zhouhang Zhou, Yury Kudryashov
-/
import measure_theory.integral.integrable_on
import measure_theory.integral.bochner
import order.filter.indicator_function

/-!
# Set integral

In this file we prove some properties of `∫ x in s, f x ∂μ`. Recall that this notation
is defined as `∫ x, f x ∂(μ.restrict s)`. In `integral_indicator` we prove that for a measurable
function `f` and a measurable set `s` this definition coincides with another natural definition:
`∫ x, indicator s f x ∂μ = ∫ x in s, f x ∂μ`, where `indicator s f x` is equal to `f x` for `x ∈ s`
and is zero otherwise.

Since `∫ x in s, f x ∂μ` is a notation, one can rewrite or apply any theorem about `∫ x, f x ∂μ`
directly. In this file we prove some theorems about dependence of `∫ x in s, f x ∂μ` on `s`, e.g.
`integral_union`, `integral_empty`, `integral_univ`.

We use the property `integrable_on f s μ := integrable f (μ.restrict s)`, defined in
`measure_theory.integrable_on`. We also defined in that same file a predicate
`integrable_at_filter (f : α → E) (l : filter α) (μ : measure α)` saying that `f` is integrable at
some set `s ∈ l`.

Finally, we prove a version of the
[Fundamental theorem of calculus](https://en.wikipedia.org/wiki/Fundamental_theorem_of_calculus)
for set integral, see `filter.tendsto.integral_sub_linear_is_o_ae` and its corollaries.
Namely, consider a measurably generated filter `l`, a measure `μ` finite at this filter, and
a function `f` that has a finite limit `c` at `l ⊓ μ.ae`. Then `∫ x in s, f x ∂μ = μ s • c + o(μ s)`
as `s` tends to `l.small_sets`, i.e. for any `ε>0` there exists `t ∈ l` such that
`∥∫ x in s, f x ∂μ - μ s • c∥ ≤ ε * μ s` whenever `s ⊆ t`. We also formulate a version of this
theorem for a locally finite measure `μ` and a function `f` continuous at a point `a`.

## Notation

We provide the following notations for expressing the integral of a function on a set :
* `∫ a in s, f a ∂μ` is `measure_theory.integral (μ.restrict s) f`
* `∫ a in s, f a` is `∫ a in s, f a ∂volume`

Note that the set notations are defined in the file `measure_theory/integral/bochner`,
but we reference them here because all theorems about set integrals are in this file.

-/

noncomputable theory
open set filter topological_space measure_theory function
open_locale classical topological_space interval big_operators filter ennreal nnreal measure_theory

variables {α β E F : Type*} [measurable_space α]

namespace measure_theory

section normed_group

variables [normed_group E]  {f g : α → E} {s t : set α} {μ ν : measure α}
  {l l' : filter α}

variables [complete_space E] [normed_space ℝ E]

lemma set_integral_congr_ae (hs : measurable_set s) (h : ∀ᵐ x ∂μ, x ∈ s → f x = g x) :
  ∫ x in s, f x ∂μ = ∫ x in s, g x ∂μ :=
integral_congr_ae ((ae_restrict_iff' hs).2 h)

lemma set_integral_congr (hs : measurable_set s) (h : eq_on f g s) :
  ∫ x in s, f x ∂μ = ∫ x in s, g x ∂μ :=
set_integral_congr_ae hs $ eventually_of_forall h

lemma set_integral_congr_set_ae (hst : s =ᵐ[μ] t) :
  ∫ x in s, f x ∂μ = ∫ x in t, f x ∂μ :=
by rw measure.restrict_congr_set hst

lemma integral_union_ae (hst : ae_disjoint μ s t) (ht : null_measurable_set t μ)
  (hfs : integrable_on f s μ) (hft : integrable_on f t μ) :
  ∫ x in s ∪ t, f x ∂μ = ∫ x in s, f x ∂μ + ∫ x in t, f x ∂μ :=
by simp only [integrable_on, measure.restrict_union₀ hst ht, integral_add_measure hfs hft]

lemma integral_union (hst : disjoint s t) (ht : measurable_set t)
  (hfs : integrable_on f s μ) (hft : integrable_on f t μ) :
  ∫ x in s ∪ t, f x ∂μ = ∫ x in s, f x ∂μ + ∫ x in t, f x ∂μ :=
integral_union_ae hst.ae_disjoint ht.null_measurable_set hfs hft

lemma integral_diff (ht : measurable_set t) (hfs : integrable_on f s μ)
  (hft : integrable_on f t μ) (hts : t ⊆ s) :
  ∫ x in s \ t, f x ∂μ = ∫ x in s, f x ∂μ - ∫ x in t, f x ∂μ :=
begin
  rw [eq_sub_iff_add_eq, ← integral_union, diff_union_of_subset hts],
  exacts [disjoint_diff.symm, ht, hfs.mono_set (diff_subset _ _), hft]
end

lemma integral_finset_bUnion {ι : Type*} (t : finset ι) {s : ι → set α}
  (hs : ∀ i ∈ t, measurable_set (s i)) (h's : set.pairwise ↑t (disjoint on s))
  (hf : ∀ i ∈ t, integrable_on f (s i) μ) :
  ∫ x in (⋃ i ∈ t, s i), f x ∂ μ = ∑ i in t, ∫ x in s i, f x ∂ μ :=
begin
  induction t using finset.induction_on with a t hat IH hs h's,
  { simp },
  { simp only [finset.coe_insert, finset.forall_mem_insert, set.pairwise_insert,
      finset.set_bUnion_insert] at hs hf h's ⊢,
    rw [integral_union _ _ hf.1 (integrable_on_finset_Union.2 hf.2)],
    { rw [finset.sum_insert hat, IH hs.2 h's.1 hf.2] },
    { simp only [disjoint_Union_right],
      exact (λ i hi, (h's.2 i hi (ne_of_mem_of_not_mem hi hat).symm).1) },
    { exact finset.measurable_set_bUnion _ hs.2 } }
end

lemma integral_fintype_Union {ι : Type*} [fintype ι] {s : ι → set α}
  (hs : ∀ i, measurable_set (s i)) (h's : pairwise (disjoint on s))
  (hf : ∀ i, integrable_on f (s i) μ) :
  ∫ x in (⋃ i, s i), f x ∂ μ = ∑ i, ∫ x in s i, f x ∂ μ :=
begin
  convert integral_finset_bUnion finset.univ (λ i hi, hs i) _ (λ i _, hf i),
  { simp },
  { simp [pairwise_univ, h's] }
end

lemma integral_empty : ∫ x in ∅, f x ∂μ = 0 := by rw [measure.restrict_empty, integral_zero_measure]

lemma integral_univ : ∫ x in univ, f x ∂μ = ∫ x, f x ∂μ := by rw [measure.restrict_univ]

lemma integral_add_compl (hs : measurable_set s) (hfi : integrable f μ) :
  ∫ x in s, f x ∂μ + ∫ x in sᶜ, f x ∂μ = ∫ x, f x ∂μ :=
by rw [← integral_union (@disjoint_compl_right (set α) _ _) hs.compl
    hfi.integrable_on hfi.integrable_on, union_compl_self, integral_univ]

/-- For a function `f` and a measurable set `s`, the integral of `indicator s f`
over the whole space is equal to `∫ x in s, f x ∂μ` defined as `∫ x, f x ∂(μ.restrict s)`. -/
lemma integral_indicator (hs : measurable_set s) :
  ∫ x, indicator s f x ∂μ = ∫ x in s, f x ∂μ :=
begin
  by_cases hfi : integrable_on f s μ, swap,
  { rwa [integral_undef, integral_undef],
    rwa integrable_indicator_iff hs },
  calc ∫ x, indicator s f x ∂μ = ∫ x in s, indicator s f x ∂μ + ∫ x in sᶜ, indicator s f x ∂μ :
    (integral_add_compl hs (hfi.indicator hs)).symm
  ... = ∫ x in s, f x ∂μ + ∫ x in sᶜ, 0 ∂μ :
    congr_arg2 (+) (integral_congr_ae (indicator_ae_eq_restrict hs))
      (integral_congr_ae (indicator_ae_eq_restrict_compl hs))
  ... = ∫ x in s, f x ∂μ : by simp
end

<<<<<<< HEAD
lemma of_real_set_integral_one_of_measure_ne_top {α : Type*} {m : measurable_space α}
  {μ : measure α} {s : set α} (hs : μ s ≠ ∞) :
  ennreal.of_real (∫ x in s, (1 : ℝ) ∂μ) = μ s :=
calc
ennreal.of_real (∫ x in s, (1 : ℝ) ∂μ)
= ennreal.of_real (∫ x in s, ∥(1 : ℝ)∥ ∂μ) : by simp only [cstar_ring.norm_one]
... = ∫⁻ x in s, 1 ∂μ :
begin
  rw of_real_integral_norm_eq_lintegral_nnnorm,
  { simp only [nnnorm_one, ennreal.coe_one] },
  { rw integrable_const_iff,
    simp only [hs.lt_top, one_ne_zero, measure.restrict_apply, measurable_set.univ, set.univ_inter,
      false_or], }
end
... = μ s :
by simp only [lintegral_one, measure.restrict_apply, measurable_set.univ, set.univ_inter]

lemma of_real_set_integral_one {α : Type*} {m : measurable_space α} (μ : measure α)
  [is_finite_measure μ] (s : set α) :
  ennreal.of_real (∫ x in s, (1 : ℝ) ∂μ) = μ s :=
of_real_set_integral_one_of_measure_ne_top (measure_ne_top μ s)
=======
lemma integral_piecewise [decidable_pred (∈ s)] (hs : measurable_set s)
  {f g : α → E} (hf : integrable_on f s μ) (hg : integrable_on g sᶜ μ) :
  ∫ x, s.piecewise f g x ∂μ = ∫ x in s, f x ∂μ + ∫ x in sᶜ, g x ∂μ :=
by rw [← set.indicator_add_compl_eq_piecewise,
  integral_add' (hf.indicator hs) (hg.indicator hs.compl),
  integral_indicator hs, integral_indicator hs.compl]
>>>>>>> cf65daf0

lemma tendsto_set_integral_of_monotone {ι : Type*} [encodable ι] [semilattice_sup ι]
  {s : ι → set α} {f : α → E} (hsm : ∀ i, measurable_set (s i))
  (h_mono : monotone s) (hfi : integrable_on f (⋃ n, s n) μ) :
  tendsto (λ i, ∫ a in s i, f a ∂μ) at_top (𝓝 (∫ a in (⋃ n, s n), f a ∂μ)) :=
begin
  have hfi' : ∫⁻ x in ⋃ n, s n, ∥f x∥₊ ∂μ < ∞ := hfi.2,
  set S := ⋃ i, s i,
  have hSm : measurable_set S := measurable_set.Union hsm,
  have hsub : ∀ {i}, s i ⊆ S, from subset_Union s,
  rw [← with_density_apply _ hSm] at hfi',
  set ν := μ.with_density (λ x, ∥f x∥₊) with hν,
  refine metric.nhds_basis_closed_ball.tendsto_right_iff.2 (λ ε ε0, _),
  lift ε to ℝ≥0 using ε0.le,
  have : ∀ᶠ i in at_top, ν (s i) ∈ Icc (ν S - ε) (ν S + ε),
    from tendsto_measure_Union h_mono (ennreal.Icc_mem_nhds hfi'.ne (ennreal.coe_pos.2 ε0).ne'),
  refine this.mono (λ i hi, _),
  rw [mem_closed_ball_iff_norm', ← integral_diff (hsm i) hfi (hfi.mono_set hsub) hsub,
    ← coe_nnnorm, nnreal.coe_le_coe, ← ennreal.coe_le_coe],
  refine (ennnorm_integral_le_lintegral_ennnorm _).trans _,
  rw [← with_density_apply _ (hSm.diff (hsm _)), ← hν, measure_diff hsub (hsm _)],
  exacts [tsub_le_iff_tsub_le.mp hi.1,
    (hi.2.trans_lt $ ennreal.add_lt_top.2 ⟨hfi', ennreal.coe_lt_top⟩).ne]
end

lemma has_sum_integral_Union_ae {ι : Type*} [encodable ι] {s : ι → set α} {f : α → E}
  (hm : ∀ i, null_measurable_set (s i) μ) (hd : pairwise (ae_disjoint μ on s))
  (hfi : integrable_on f (⋃ i, s i) μ) :
  has_sum (λ n, ∫ a in s n, f a ∂ μ) (∫ a in ⋃ n, s n, f a ∂μ) :=
begin
  simp only [integrable_on, measure.restrict_Union_ae hd hm] at hfi ⊢,
  exact has_sum_integral_measure hfi
end

lemma has_sum_integral_Union {ι : Type*} [encodable ι] {s : ι → set α} {f : α → E}
  (hm : ∀ i, measurable_set (s i)) (hd : pairwise (disjoint on s))
  (hfi : integrable_on f (⋃ i, s i) μ) :
  has_sum (λ n, ∫ a in s n, f a ∂ μ) (∫ a in ⋃ n, s n, f a ∂μ) :=
has_sum_integral_Union_ae (λ i, (hm i).null_measurable_set) (hd.mono (λ i j h, h.ae_disjoint)) hfi

lemma integral_Union {ι : Type*} [encodable ι] {s : ι → set α} {f : α → E}
  (hm : ∀ i, measurable_set (s i)) (hd : pairwise (disjoint on s))
  (hfi : integrable_on f (⋃ i, s i) μ) :
  (∫ a in (⋃ n, s n), f a ∂μ) = ∑' n, ∫ a in s n, f a ∂ μ :=
(has_sum.tsum_eq (has_sum_integral_Union hm hd hfi)).symm

lemma integral_Union_ae {ι : Type*} [encodable ι] {s : ι → set α} {f : α → E}
  (hm : ∀ i, null_measurable_set (s i) μ) (hd : pairwise (ae_disjoint μ on s))
  (hfi : integrable_on f (⋃ i, s i) μ) :
  (∫ a in (⋃ n, s n), f a ∂μ) = ∑' n, ∫ a in s n, f a ∂ μ :=
(has_sum.tsum_eq (has_sum_integral_Union_ae hm hd hfi)).symm

lemma set_integral_eq_zero_of_forall_eq_zero {f : α → E} (hf : strongly_measurable f)
  (ht_eq : ∀ x ∈ t, f x = 0) :
  ∫ x in t, f x ∂μ = 0 :=
begin
  refine integral_eq_zero_of_ae _,
  rw [eventually_eq, ae_restrict_iff (hf.measurable_set_eq_fun strongly_measurable_zero)],
  refine eventually_of_forall (λ x hx, _),
  rw pi.zero_apply,
  exact ht_eq x hx,
end

lemma set_integral_union_eq_left {f : α → E} (hf : strongly_measurable f) (hfi : integrable f μ)
  (hs : measurable_set s) (ht_eq : ∀ x ∈ t, f x = 0) :
  ∫ x in (s ∪ t), f x ∂μ = ∫ x in s, f x ∂μ :=
begin
  rw [← set.union_diff_self, union_comm, integral_union,
    set_integral_eq_zero_of_forall_eq_zero _ (λ x hx, ht_eq x (diff_subset _ _ hx)), zero_add],
  exacts [hf, disjoint_diff.symm, hs, hfi.integrable_on, hfi.integrable_on]
end

lemma set_integral_neg_eq_set_integral_nonpos [linear_order E] [order_closed_topology E]
  {f : α → E} (hf : strongly_measurable f) (hfi : integrable f μ) :
  ∫ x in {x | f x < 0}, f x ∂μ = ∫ x in {x | f x ≤ 0}, f x ∂μ :=
begin
  have h_union : {x | f x ≤ 0} = {x | f x < 0} ∪ {x | f x = 0},
    by { ext, simp_rw [set.mem_union_eq, set.mem_set_of_eq], exact le_iff_lt_or_eq, },
  rw h_union,
  exact (set_integral_union_eq_left hf hfi (hf.measurable_set_lt strongly_measurable_const)
    (λ x hx, hx)).symm,
end

lemma integral_norm_eq_pos_sub_neg {f : α → ℝ} (hf : strongly_measurable f)
  (hfi : integrable f μ) :
  ∫ x, ∥f x∥ ∂μ = ∫ x in {x | 0 ≤ f x}, f x ∂μ - ∫ x in {x | f x ≤ 0}, f x ∂μ :=
have h_meas : measurable_set {x | 0 ≤ f x}, from strongly_measurable_const.measurable_set_le hf,
calc ∫ x, ∥f x∥ ∂μ = ∫ x in {x | 0 ≤ f x}, ∥f x∥ ∂μ + ∫ x in {x | 0 ≤ f x}ᶜ, ∥f x∥ ∂μ :
  by rw ← integral_add_compl h_meas hfi.norm
... = ∫ x in {x | 0 ≤ f x}, f x ∂μ + ∫ x in {x | 0 ≤ f x}ᶜ, ∥f x∥ ∂μ :
begin
  congr' 1,
  refine set_integral_congr h_meas (λ x hx, _),
  dsimp only,
  rw [real.norm_eq_abs, abs_eq_self.mpr _],
  exact hx,
end
... = ∫ x in {x | 0 ≤ f x}, f x ∂μ - ∫ x in {x | 0 ≤ f x}ᶜ, f x ∂μ :
begin
  congr' 1,
  rw ← integral_neg,
  refine set_integral_congr h_meas.compl (λ x hx, _),
  dsimp only,
  rw [real.norm_eq_abs, abs_eq_neg_self.mpr _],
  rw [set.mem_compl_iff, set.nmem_set_of_eq] at hx,
  linarith,
end
... = ∫ x in {x | 0 ≤ f x}, f x ∂μ - ∫ x in {x | f x ≤ 0}, f x ∂μ :
by { rw ← set_integral_neg_eq_set_integral_nonpos hf hfi, congr, ext1 x, simp, }

lemma set_integral_const (c : E) : ∫ x in s, c ∂μ = (μ s).to_real • c :=
by rw [integral_const, measure.restrict_apply_univ]

@[simp]
lemma integral_indicator_const (e : E) ⦃s : set α⦄ (s_meas : measurable_set s) :
  ∫ (a : α), s.indicator (λ (x : α), e) a ∂μ = (μ s).to_real • e :=
by rw [integral_indicator s_meas, ← set_integral_const]

@[simp]
lemma integral_indicator_one ⦃s : set α⦄ (hs : measurable_set s) :
  ∫ a, s.indicator 1 a ∂μ = (μ s).to_real :=
(integral_indicator_const 1 hs).trans ((smul_eq_mul _).trans (mul_one _))

lemma set_integral_indicator_const_Lp {p : ℝ≥0∞} (hs : measurable_set s) (ht : measurable_set t)
  (hμt : μ t ≠ ∞) (x : E) :
  ∫ a in s, indicator_const_Lp p ht hμt x a ∂μ = (μ (t ∩ s)).to_real • x :=
calc ∫ a in s, indicator_const_Lp p ht hμt x a ∂μ
    = (∫ a in s, t.indicator (λ _, x) a ∂μ) :
  by rw set_integral_congr_ae hs (indicator_const_Lp_coe_fn.mono (λ x hx hxs, hx))
... = (μ (t ∩ s)).to_real • x : by rw [integral_indicator_const _ ht, measure.restrict_apply ht]

lemma integral_indicator_const_Lp {p : ℝ≥0∞} (ht : measurable_set t) (hμt : μ t ≠ ∞) (x : E) :
  ∫ a, indicator_const_Lp p ht hμt x a ∂μ = (μ t).to_real • x :=
calc ∫ a, indicator_const_Lp p ht hμt x a ∂μ
    = ∫ a in univ, indicator_const_Lp p ht hμt x a ∂μ : by rw integral_univ
... = (μ (t ∩ univ)).to_real • x : set_integral_indicator_const_Lp measurable_set.univ ht hμt x
... = (μ t).to_real • x : by rw inter_univ

lemma set_integral_map {β} [measurable_space β] {g : α → β} {f : β → E} {s : set β}
  (hs : measurable_set s)
  (hf : ae_strongly_measurable f (measure.map g μ)) (hg : ae_measurable g μ) :
  ∫ y in s, f y ∂(measure.map g μ) = ∫ x in g ⁻¹' s, f (g x) ∂μ :=
begin
  rw [measure.restrict_map_of_ae_measurable hg hs,
      integral_map (hg.mono_measure measure.restrict_le_self) (hf.mono_measure _)],
  exact measure.map_mono_of_ae_measurable measure.restrict_le_self hg
end

lemma _root_.measurable_embedding.set_integral_map {β} {_ : measurable_space β} {f : α → β}
  (hf : measurable_embedding f) (g : β → E) (s : set β) :
  ∫ y in s, g y ∂(measure.map f μ) = ∫ x in f ⁻¹' s, g (f x) ∂μ :=
by rw [hf.restrict_map, hf.integral_map]

lemma _root_.closed_embedding.set_integral_map [topological_space α] [borel_space α]
  {β} [measurable_space β] [topological_space β] [borel_space β]
  {g : α → β} {f : β → E} (s : set β) (hg : closed_embedding g) :
  ∫ y in s, f y ∂(measure.map g μ) = ∫ x in g ⁻¹' s, f (g x) ∂μ :=
hg.measurable_embedding.set_integral_map _ _

lemma measure_preserving.set_integral_preimage_emb {β} {_ : measurable_space β} {f : α → β} {ν}
  (h₁ : measure_preserving f μ ν) (h₂ : measurable_embedding f) (g : β → E) (s : set β) :
  ∫ x in f ⁻¹' s, g (f x) ∂μ = ∫ y in s, g y ∂ν :=
(h₁.restrict_preimage_emb h₂ s).integral_comp h₂ _

lemma measure_preserving.set_integral_image_emb {β} {_ : measurable_space β} {f : α → β} {ν}
  (h₁ : measure_preserving f μ ν) (h₂ : measurable_embedding f) (g : β → E) (s : set α) :
  ∫ y in f '' s, g y ∂ν = ∫ x in s, g (f x) ∂μ :=
eq.symm $ (h₁.restrict_image_emb h₂ s).integral_comp h₂ _

lemma set_integral_map_equiv {β} [measurable_space β] (e : α ≃ᵐ β) (f : β → E) (s : set β) :
  ∫ y in s, f y ∂(measure.map e μ) = ∫ x in e ⁻¹' s, f (e x) ∂μ :=
e.measurable_embedding.set_integral_map f s

lemma norm_set_integral_le_of_norm_le_const_ae {C : ℝ} (hs : μ s < ∞)
  (hC : ∀ᵐ x ∂μ.restrict s, ∥f x∥ ≤ C) :
  ∥∫ x in s, f x ∂μ∥ ≤ C * (μ s).to_real :=
begin
  rw ← measure.restrict_apply_univ at *,
  haveI : is_finite_measure (μ.restrict s) := ⟨‹_›⟩,
  exact norm_integral_le_of_norm_le_const hC
end

lemma norm_set_integral_le_of_norm_le_const_ae' {C : ℝ} (hs : μ s < ∞)
  (hC : ∀ᵐ x ∂μ, x ∈ s → ∥f x∥ ≤ C) (hfm : ae_strongly_measurable f (μ.restrict s)) :
  ∥∫ x in s, f x ∂μ∥ ≤ C * (μ s).to_real :=
begin
  apply norm_set_integral_le_of_norm_le_const_ae hs,
  have A : ∀ᵐ (x : α) ∂μ, x ∈ s → ∥ae_strongly_measurable.mk f hfm x∥ ≤ C,
  { filter_upwards [hC, hfm.ae_mem_imp_eq_mk] with _ h1 h2 h3,
    rw [← h2 h3],
    exact h1 h3 },
  have B : measurable_set {x | ∥(hfm.mk f) x∥ ≤ C} :=
    hfm.strongly_measurable_mk.norm.measurable measurable_set_Iic,
  filter_upwards [hfm.ae_eq_mk, (ae_restrict_iff B).2 A] with _ h1 _,
  rwa h1,
end

lemma norm_set_integral_le_of_norm_le_const_ae'' {C : ℝ} (hs : μ s < ∞) (hsm : measurable_set s)
  (hC : ∀ᵐ x ∂μ, x ∈ s → ∥f x∥ ≤ C) :
  ∥∫ x in s, f x ∂μ∥ ≤ C * (μ s).to_real :=
norm_set_integral_le_of_norm_le_const_ae hs $ by rwa [ae_restrict_eq hsm, eventually_inf_principal]

lemma norm_set_integral_le_of_norm_le_const {C : ℝ} (hs : μ s < ∞)
  (hC : ∀ x ∈ s, ∥f x∥ ≤ C) (hfm : ae_strongly_measurable f (μ.restrict s)) :
  ∥∫ x in s, f x ∂μ∥ ≤ C * (μ s).to_real :=
norm_set_integral_le_of_norm_le_const_ae' hs (eventually_of_forall hC) hfm

lemma norm_set_integral_le_of_norm_le_const' {C : ℝ} (hs : μ s < ∞) (hsm : measurable_set s)
  (hC : ∀ x ∈ s, ∥f x∥ ≤ C) :
  ∥∫ x in s, f x ∂μ∥ ≤ C * (μ s).to_real :=
norm_set_integral_le_of_norm_le_const_ae'' hs hsm $ eventually_of_forall hC

lemma set_integral_eq_zero_iff_of_nonneg_ae {f : α → ℝ} (hf : 0 ≤ᵐ[μ.restrict s] f)
  (hfi : integrable_on f s μ) :
  ∫ x in s, f x ∂μ = 0 ↔ f =ᵐ[μ.restrict s] 0 :=
integral_eq_zero_iff_of_nonneg_ae hf hfi

lemma set_integral_pos_iff_support_of_nonneg_ae {f : α → ℝ} (hf : 0 ≤ᵐ[μ.restrict s] f)
  (hfi : integrable_on f s μ) :
  0 < ∫ x in s, f x ∂μ ↔ 0 < μ (support f ∩ s) :=
begin
  rw [integral_pos_iff_support_of_nonneg_ae hf hfi, measure.restrict_apply₀],
  rw support_eq_preimage,
  exact hfi.ae_strongly_measurable.ae_measurable.null_measurable (measurable_set_singleton 0).compl
end

lemma set_integral_trim {α} {m m0 : measurable_space α} {μ : measure α} (hm : m ≤ m0) {f : α → E}
  (hf_meas : strongly_measurable[m] f) {s : set α} (hs : measurable_set[m] s) :
  ∫ x in s, f x ∂μ = ∫ x in s, f x ∂(μ.trim hm) :=
by rwa [integral_trim hm hf_meas, restrict_trim hm μ]

lemma integral_Icc_eq_integral_Ioc' [partial_order α] {f : α → E} {a b : α} (ha : μ {a} = 0) :
  ∫ t in Icc a b, f t ∂μ = ∫ t in Ioc a b, f t ∂μ :=
set_integral_congr_set_ae (Ioc_ae_eq_Icc' ha).symm

lemma integral_Ioc_eq_integral_Ioo' [partial_order α] {f : α → E} {a b : α} (hb : μ {b} = 0) :
  ∫ t in Ioc a b, f t ∂μ = ∫ t in Ioo a b, f t ∂μ :=
set_integral_congr_set_ae (Ioo_ae_eq_Ioc' hb).symm

lemma integral_Icc_eq_integral_Ioc [partial_order α] {f : α → E} {a b : α} [has_no_atoms μ] :
  ∫ t in Icc a b, f t ∂μ = ∫ t in Ioc a b, f t ∂μ :=
integral_Icc_eq_integral_Ioc' $ measure_singleton a

lemma integral_Ioc_eq_integral_Ioo [partial_order α] {f : α → E} {a b : α} [has_no_atoms μ] :
  ∫ t in Ioc a b, f t ∂μ = ∫ t in Ioo a b, f t ∂μ :=
integral_Ioc_eq_integral_Ioo' $ measure_singleton b

end normed_group

section mono

variables {μ : measure α} {f g : α → ℝ} {s t : set α}
  (hf : integrable_on f s μ) (hg : integrable_on g s μ)

lemma set_integral_mono_ae_restrict (h : f ≤ᵐ[μ.restrict s] g) :
  ∫ a in s, f a ∂μ ≤ ∫ a in s, g a ∂μ :=
integral_mono_ae hf hg h

lemma set_integral_mono_ae (h : f ≤ᵐ[μ] g) :
  ∫ a in s, f a ∂μ ≤ ∫ a in s, g a ∂μ :=
set_integral_mono_ae_restrict hf hg (ae_restrict_of_ae h)

lemma set_integral_mono_on (hs : measurable_set s) (h : ∀ x ∈ s, f x ≤ g x) :
  ∫ a in s, f a ∂μ ≤ ∫ a in s, g a ∂μ :=
set_integral_mono_ae_restrict hf hg
  (by simp [hs, eventually_le, eventually_inf_principal, ae_of_all _ h])

include hf hg  -- why do I need this include, but we don't need it in other lemmas?
lemma set_integral_mono_on_ae (hs : measurable_set s) (h : ∀ᵐ x ∂μ, x ∈ s → f x ≤ g x) :
  ∫ a in s, f a ∂μ ≤ ∫ a in s, g a ∂μ :=
by { refine set_integral_mono_ae_restrict hf hg _, rwa [eventually_le, ae_restrict_iff' hs], }
omit hf hg

lemma set_integral_mono (h : f ≤ g) :
  ∫ a in s, f a ∂μ ≤ ∫ a in s, g a ∂μ :=
integral_mono hf hg h

lemma set_integral_mono_set (hfi : integrable_on f t μ) (hf : 0 ≤ᵐ[μ.restrict t] f)
  (hst : s ≤ᵐ[μ] t) :
  ∫ x in s, f x ∂μ ≤ ∫ x in t, f x ∂μ :=
integral_mono_measure (measure.restrict_mono_ae hst) hf hfi

end mono

section nonneg

variables {μ : measure α} {f : α → ℝ} {s : set α}

lemma set_integral_nonneg_of_ae_restrict (hf : 0 ≤ᵐ[μ.restrict s] f) :
  0 ≤ ∫ a in s, f a ∂μ :=
integral_nonneg_of_ae hf

lemma set_integral_nonneg_of_ae (hf : 0 ≤ᵐ[μ] f) : 0 ≤ ∫ a in s, f a ∂μ :=
set_integral_nonneg_of_ae_restrict (ae_restrict_of_ae hf)

lemma set_integral_nonneg (hs : measurable_set s) (hf : ∀ a, a ∈ s → 0 ≤ f a) :
  0 ≤ ∫ a in s, f a ∂μ :=
set_integral_nonneg_of_ae_restrict ((ae_restrict_iff' hs).mpr (ae_of_all μ hf))

lemma set_integral_nonneg_ae (hs : measurable_set s) (hf : ∀ᵐ a ∂μ, a ∈ s → 0 ≤ f a) :
  0 ≤ ∫ a in s, f a ∂μ :=
set_integral_nonneg_of_ae_restrict $ by rwa [eventually_le, ae_restrict_iff' hs]

lemma set_integral_le_nonneg {s : set α} (hs : measurable_set s) (hf : strongly_measurable f)
  (hfi : integrable f μ) :
  ∫ x in s, f x ∂μ ≤ ∫ x in {y | 0 ≤ f y}, f x ∂μ :=
begin
  rw [← integral_indicator hs,
      ← integral_indicator (strongly_measurable_const.measurable_set_le hf)],
  exact integral_mono (hfi.indicator hs)
    (hfi.indicator (strongly_measurable_const.measurable_set_le hf))
    (indicator_le_indicator_nonneg s f),
end

lemma set_integral_nonpos_of_ae_restrict (hf : f ≤ᵐ[μ.restrict s] 0) :
  ∫ a in s, f a ∂μ ≤ 0 :=
integral_nonpos_of_ae hf

lemma set_integral_nonpos_of_ae (hf : f ≤ᵐ[μ] 0) : ∫ a in s, f a ∂μ ≤ 0 :=
set_integral_nonpos_of_ae_restrict (ae_restrict_of_ae hf)

lemma set_integral_nonpos (hs : measurable_set s) (hf : ∀ a, a ∈ s → f a ≤ 0) :
  ∫ a in s, f a ∂μ ≤ 0 :=
set_integral_nonpos_of_ae_restrict ((ae_restrict_iff' hs).mpr (ae_of_all μ hf))

lemma set_integral_nonpos_ae (hs : measurable_set s) (hf : ∀ᵐ a ∂μ, a ∈ s → f a ≤ 0) :
  ∫ a in s, f a ∂μ ≤ 0 :=
set_integral_nonpos_of_ae_restrict $ by rwa [eventually_le, ae_restrict_iff' hs]

lemma set_integral_nonpos_le {s : set α} (hs : measurable_set s) (hf : strongly_measurable f)
  (hfi : integrable f μ) :
  ∫ x in {y | f y ≤ 0}, f x ∂μ ≤ ∫ x in s, f x ∂μ :=
begin
  rw [← integral_indicator hs,
      ← integral_indicator (hf.measurable_set_le strongly_measurable_const)],
  exact integral_mono (hfi.indicator (hf.measurable_set_le strongly_measurable_const))
    (hfi.indicator hs) (indicator_nonpos_le_indicator s f),
end

end nonneg

section tendsto_mono

variables {μ : measure α} [normed_group E] [complete_space E] [normed_space ℝ E]
  {s : ℕ → set α} {f : α → E}

lemma _root_.antitone.tendsto_set_integral (hsm : ∀ i, measurable_set (s i))
  (h_anti : antitone s) (hfi : integrable_on f (s 0) μ) :
  tendsto (λi, ∫ a in s i, f a ∂μ) at_top (𝓝 (∫ a in (⋂ n, s n), f a ∂μ)) :=
begin
  let bound : α → ℝ := indicator (s 0) (λ a, ∥f a∥),
  have h_int_eq : (λ i, ∫ a in s i, f a ∂μ) = (λ i, ∫ a, (s i).indicator f a ∂μ),
    from funext (λ i, (integral_indicator (hsm i)).symm),
  rw h_int_eq,
  rw ← integral_indicator (measurable_set.Inter hsm),
  refine tendsto_integral_of_dominated_convergence bound _ _ _ _,
  { intro n,
    rw ae_strongly_measurable_indicator_iff (hsm n),
    exact (integrable_on.mono_set hfi (h_anti (zero_le n))).1 },
  { rw integrable_indicator_iff (hsm 0),
    exact hfi.norm, },
  { simp_rw norm_indicator_eq_indicator_norm,
    refine λ n, eventually_of_forall (λ x, _),
    exact indicator_le_indicator_of_subset (h_anti (zero_le n)) (λ a, norm_nonneg _) _ },
  { filter_upwards with a using le_trans (h_anti.tendsto_indicator _ _ _) (pure_le_nhds _), },
end

end tendsto_mono

/-! ### Continuity of the set integral

We prove that for any set `s`, the function `λ f : α →₁[μ] E, ∫ x in s, f x ∂μ` is continuous. -/

section continuous_set_integral
variables [normed_group E] {𝕜 : Type*} [is_R_or_C 𝕜] [normed_group F] [normed_space 𝕜 F]
  {p : ℝ≥0∞} {μ : measure α}

/-- For `f : Lp E p μ`, we can define an element of `Lp E p (μ.restrict s)` by
`(Lp.mem_ℒp f).restrict s).to_Lp f`. This map is additive. -/
lemma Lp_to_Lp_restrict_add (f g : Lp E p μ) (s : set α) :
  ((Lp.mem_ℒp (f + g)).restrict s).to_Lp ⇑(f + g)
    = ((Lp.mem_ℒp f).restrict s).to_Lp f + ((Lp.mem_ℒp g).restrict s).to_Lp g :=
begin
  ext1,
  refine (ae_restrict_of_ae (Lp.coe_fn_add f g)).mp _,
  refine (Lp.coe_fn_add (mem_ℒp.to_Lp f ((Lp.mem_ℒp f).restrict s))
    (mem_ℒp.to_Lp g ((Lp.mem_ℒp g).restrict s))).mp _,
  refine (mem_ℒp.coe_fn_to_Lp ((Lp.mem_ℒp f).restrict s)).mp _,
  refine (mem_ℒp.coe_fn_to_Lp ((Lp.mem_ℒp g).restrict s)).mp _,
  refine (mem_ℒp.coe_fn_to_Lp ((Lp.mem_ℒp (f+g)).restrict s)).mono (λ x hx1 hx2 hx3 hx4 hx5, _),
  rw [hx4, hx1, pi.add_apply, hx2, hx3, hx5, pi.add_apply],
end

/-- For `f : Lp E p μ`, we can define an element of `Lp E p (μ.restrict s)` by
`(Lp.mem_ℒp f).restrict s).to_Lp f`. This map commutes with scalar multiplication. -/
lemma Lp_to_Lp_restrict_smul (c : 𝕜) (f : Lp F p μ) (s : set α) :
  ((Lp.mem_ℒp (c • f)).restrict s).to_Lp ⇑(c • f) = c • (((Lp.mem_ℒp f).restrict s).to_Lp f) :=
begin
  ext1,
  refine (ae_restrict_of_ae (Lp.coe_fn_smul c f)).mp _,
  refine (mem_ℒp.coe_fn_to_Lp ((Lp.mem_ℒp f).restrict s)).mp _,
  refine (mem_ℒp.coe_fn_to_Lp ((Lp.mem_ℒp (c • f)).restrict s)).mp _,
  refine (Lp.coe_fn_smul c (mem_ℒp.to_Lp f ((Lp.mem_ℒp f).restrict s))).mono
    (λ x hx1 hx2 hx3 hx4, _),
  rw [hx2, hx1, pi.smul_apply, hx3, hx4, pi.smul_apply],
end

/-- For `f : Lp E p μ`, we can define an element of `Lp E p (μ.restrict s)` by
`(Lp.mem_ℒp f).restrict s).to_Lp f`. This map is non-expansive. -/
lemma norm_Lp_to_Lp_restrict_le (s : set α) (f : Lp E p μ) :
  ∥((Lp.mem_ℒp f).restrict s).to_Lp f∥ ≤ ∥f∥ :=
begin
  rw [Lp.norm_def, Lp.norm_def, ennreal.to_real_le_to_real (Lp.snorm_ne_top _) (Lp.snorm_ne_top _)],
  refine (le_of_eq _).trans (snorm_mono_measure _ measure.restrict_le_self),
  { exact s, },
  exact snorm_congr_ae (mem_ℒp.coe_fn_to_Lp _),
end

variables (α F 𝕜)
/-- Continuous linear map sending a function of `Lp F p μ` to the same function in
`Lp F p (μ.restrict s)`. -/
def Lp_to_Lp_restrict_clm (μ : measure α) (p : ℝ≥0∞) [hp : fact (1 ≤ p)] (s : set α) :
  Lp F p μ →L[𝕜] Lp F p (μ.restrict s) :=
@linear_map.mk_continuous 𝕜 𝕜 (Lp F p μ) (Lp F p (μ.restrict s)) _ _ _ _ _ _ (ring_hom.id 𝕜)
  ⟨λ f, mem_ℒp.to_Lp f ((Lp.mem_ℒp f).restrict s), λ f g, Lp_to_Lp_restrict_add f g s,
    λ c f, Lp_to_Lp_restrict_smul c f s⟩
  1 (by { intro f, rw one_mul, exact norm_Lp_to_Lp_restrict_le s f, })

variables {α F 𝕜}

variables (𝕜)
lemma Lp_to_Lp_restrict_clm_coe_fn [hp : fact (1 ≤ p)] (s : set α) (f : Lp F p μ) :
  Lp_to_Lp_restrict_clm α F 𝕜 μ p s f =ᵐ[μ.restrict s] f :=
mem_ℒp.coe_fn_to_Lp ((Lp.mem_ℒp f).restrict s)
variables {𝕜}

@[continuity]
lemma continuous_set_integral [normed_space ℝ E] [complete_space E] (s : set α) :
  continuous (λ f : α →₁[μ] E, ∫ x in s, f x ∂μ) :=
begin
  haveI : fact ((1 : ℝ≥0∞) ≤ 1) := ⟨le_rfl⟩,
  have h_comp : (λ f : α →₁[μ] E, ∫ x in s, f x ∂μ)
    = (integral (μ.restrict s)) ∘ (λ f, Lp_to_Lp_restrict_clm α E ℝ μ 1 s f),
  { ext1 f,
    rw [function.comp_apply, integral_congr_ae (Lp_to_Lp_restrict_clm_coe_fn ℝ s f)], },
  rw h_comp,
  exact continuous_integral.comp (Lp_to_Lp_restrict_clm α E ℝ μ 1 s).continuous,
end

end continuous_set_integral


end measure_theory

open measure_theory asymptotics metric

variables {ι : Type*} [normed_group E]

/-- Fundamental theorem of calculus for set integrals: if `μ` is a measure that is finite at a
filter `l` and `f` is a measurable function that has a finite limit `b` at `l ⊓ μ.ae`, then `∫ x in
s i, f x ∂μ = μ (s i) • b + o(μ (s i))` at a filter `li` provided that `s i` tends to `l.small_sets`
along `li`. Since `μ (s i)` is an `ℝ≥0∞` number, we use `(μ (s i)).to_real` in the actual statement.

Often there is a good formula for `(μ (s i)).to_real`, so the formalization can take an optional
argument `m` with this formula and a proof `of `(λ i, (μ (s i)).to_real) =ᶠ[li] m`. Without these
arguments, `m i = (μ (s i)).to_real` is used in the output. -/
lemma filter.tendsto.integral_sub_linear_is_o_ae
  [normed_space ℝ E] [complete_space E]
  {μ : measure α} {l : filter α} [l.is_measurably_generated]
  {f : α → E} {b : E} (h : tendsto f (l ⊓ μ.ae) (𝓝 b))
  (hfm : strongly_measurable_at_filter f l μ) (hμ : μ.finite_at_filter l)
  {s : ι → set α} {li : filter ι} (hs : tendsto s li l.small_sets)
  (m : ι → ℝ := λ i, (μ (s i)).to_real)
  (hsμ : (λ i, (μ (s i)).to_real) =ᶠ[li] m . tactic.interactive.refl) :
  is_o (λ i, ∫ x in s i, f x ∂μ - m i • b) m li :=
begin
  suffices : is_o (λ s, ∫ x in s, f x ∂μ - (μ s).to_real • b) (λ s, (μ s).to_real) l.small_sets,
    from (this.comp_tendsto hs).congr' (hsμ.mono $ λ a ha, ha ▸ rfl) hsμ,
  refine is_o_iff.2 (λ ε ε₀, _),
  have : ∀ᶠ s in l.small_sets, ∀ᶠ x in μ.ae, x ∈ s → f x ∈ closed_ball b ε :=
    eventually_small_sets_eventually.2 (h.eventually $ closed_ball_mem_nhds _ ε₀),
  filter_upwards [hμ.eventually, (hμ.integrable_at_filter_of_tendsto_ae hfm h).eventually,
    hfm.eventually, this],
  simp only [mem_closed_ball, dist_eq_norm],
  intros s hμs h_integrable hfm h_norm,
  rw [← set_integral_const, ← integral_sub h_integrable (integrable_on_const.2 $ or.inr hμs),
    real.norm_eq_abs, abs_of_nonneg ennreal.to_real_nonneg],
  exact norm_set_integral_le_of_norm_le_const_ae' hμs h_norm (hfm.sub ae_strongly_measurable_const)
end

/-- Fundamental theorem of calculus for set integrals, `nhds_within` version: if `μ` is a locally
finite measure and `f` is an almost everywhere measurable function that is continuous at a point `a`
within a measurable set `t`, then `∫ x in s i, f x ∂μ = μ (s i) • f a + o(μ (s i))` at a filter `li`
provided that `s i` tends to `(𝓝[t] a).small_sets` along `li`.  Since `μ (s i)` is an `ℝ≥0∞`
number, we use `(μ (s i)).to_real` in the actual statement.

Often there is a good formula for `(μ (s i)).to_real`, so the formalization can take an optional
argument `m` with this formula and a proof `of `(λ i, (μ (s i)).to_real) =ᶠ[li] m`. Without these
arguments, `m i = (μ (s i)).to_real` is used in the output. -/
lemma continuous_within_at.integral_sub_linear_is_o_ae
  [topological_space α] [opens_measurable_space α]
  [normed_space ℝ E] [complete_space E]
  {μ : measure α} [is_locally_finite_measure μ] {a : α} {t : set α}
  {f : α → E} (ha : continuous_within_at f t a) (ht : measurable_set t)
  (hfm : strongly_measurable_at_filter f (𝓝[t] a) μ)
  {s : ι → set α} {li : filter ι} (hs : tendsto s li (𝓝[t] a).small_sets)
  (m : ι → ℝ := λ i, (μ (s i)).to_real)
  (hsμ : (λ i, (μ (s i)).to_real) =ᶠ[li] m . tactic.interactive.refl) :
  is_o (λ i, ∫ x in s i, f x ∂μ - m i • f a) m li :=
by haveI : (𝓝[t] a).is_measurably_generated := ht.nhds_within_is_measurably_generated _;
exact (ha.mono_left inf_le_left).integral_sub_linear_is_o_ae
  hfm (μ.finite_at_nhds_within a t) hs m hsμ

/-- Fundamental theorem of calculus for set integrals, `nhds` version: if `μ` is a locally finite
measure and `f` is an almost everywhere measurable function that is continuous at a point `a`, then
`∫ x in s i, f x ∂μ = μ (s i) • f a + o(μ (s i))` at `li` provided that `s` tends to
`(𝓝 a).small_sets` along `li.  Since `μ (s i)` is an `ℝ≥0∞` number, we use `(μ (s i)).to_real` in
the actual statement.

Often there is a good formula for `(μ (s i)).to_real`, so the formalization can take an optional
argument `m` with this formula and a proof `of `(λ i, (μ (s i)).to_real) =ᶠ[li] m`. Without these
arguments, `m i = (μ (s i)).to_real` is used in the output. -/
lemma continuous_at.integral_sub_linear_is_o_ae
  [topological_space α] [opens_measurable_space α]
  [normed_space ℝ E] [complete_space E]
  {μ : measure α} [is_locally_finite_measure μ] {a : α}
  {f : α → E} (ha : continuous_at f a) (hfm : strongly_measurable_at_filter f (𝓝 a) μ)
  {s : ι → set α} {li : filter ι} (hs : tendsto s li (𝓝 a).small_sets)
  (m : ι → ℝ := λ i, (μ (s i)).to_real)
  (hsμ : (λ i, (μ (s i)).to_real) =ᶠ[li] m . tactic.interactive.refl) :
  is_o (λ i, ∫ x in s i, f x ∂μ - m i • f a) m li :=
(ha.mono_left inf_le_left).integral_sub_linear_is_o_ae hfm (μ.finite_at_nhds a) hs m hsμ

/-- Fundamental theorem of calculus for set integrals, `nhds_within` version: if `μ` is a locally
finite measure, `f` is continuous on a measurable set `t`, and `a ∈ t`, then `∫ x in (s i), f x ∂μ =
μ (s i) • f a + o(μ (s i))` at `li` provided that `s i` tends to `(𝓝[t] a).small_sets` along `li`.
Since `μ (s i)` is an `ℝ≥0∞` number, we use `(μ (s i)).to_real` in the actual statement.

Often there is a good formula for `(μ (s i)).to_real`, so the formalization can take an optional
argument `m` with this formula and a proof `of `(λ i, (μ (s i)).to_real) =ᶠ[li] m`. Without these
arguments, `m i = (μ (s i)).to_real` is used in the output. -/
lemma continuous_on.integral_sub_linear_is_o_ae
  [topological_space α] [opens_measurable_space α]
  [normed_space ℝ E] [complete_space E] [second_countable_topology_either α E]
  {μ : measure α} [is_locally_finite_measure μ] {a : α} {t : set α}
  {f : α → E} (hft : continuous_on f t) (ha : a ∈ t) (ht : measurable_set t)
  {s : ι → set α} {li : filter ι} (hs : tendsto s li (𝓝[t] a).small_sets)
  (m : ι → ℝ := λ i, (μ (s i)).to_real)
  (hsμ : (λ i, (μ (s i)).to_real) =ᶠ[li] m . tactic.interactive.refl) :
  is_o (λ i, ∫ x in s i, f x ∂μ - m i • f a) m li :=
(hft a ha).integral_sub_linear_is_o_ae ht
  ⟨t, self_mem_nhds_within, hft.ae_strongly_measurable ht⟩ hs m hsμ

section
/-! ### Continuous linear maps composed with integration

The goal of this section is to prove that integration commutes with continuous linear maps.
This holds for simple functions. The general result follows from the continuity of all involved
operations on the space `L¹`. Note that composition by a continuous linear map on `L¹` is not just
the composition, as we are dealing with classes of functions, but it has already been defined
as `continuous_linear_map.comp_Lp`. We take advantage of this construction here.
-/

open_locale complex_conjugate

variables {μ : measure α} {𝕜 : Type*} [is_R_or_C 𝕜] [normed_space 𝕜 E]
  [normed_group F] [normed_space 𝕜 F]
  {p : ennreal}

namespace continuous_linear_map

variables [complete_space F] [normed_space ℝ F]

lemma integral_comp_Lp (L : E →L[𝕜] F) (φ : Lp E p μ) :
  ∫ a, (L.comp_Lp φ) a ∂μ = ∫ a, L (φ a) ∂μ :=
integral_congr_ae $ coe_fn_comp_Lp _ _

lemma set_integral_comp_Lp (L : E →L[𝕜] F) (φ : Lp E p μ) {s : set α} (hs : measurable_set s) :
  ∫ a in s, (L.comp_Lp φ) a ∂μ = ∫ a in s, L (φ a) ∂μ :=
set_integral_congr_ae hs ((L.coe_fn_comp_Lp φ).mono (λ x hx hx2, hx))

lemma continuous_integral_comp_L1 (L : E →L[𝕜] F) :
  continuous (λ (φ : α →₁[μ] E), ∫ (a : α), L (φ a) ∂μ) :=
by { rw ← funext L.integral_comp_Lp, exact continuous_integral.comp (L.comp_LpL 1 μ).continuous, }

variables [complete_space E] [normed_space ℝ E]

lemma integral_comp_comm (L : E →L[𝕜] F) {φ : α → E} (φ_int : integrable φ μ) :
  ∫ a, L (φ a) ∂μ = L (∫ a, φ a ∂μ) :=
begin
  apply integrable.induction (λ φ, ∫ a, L (φ a) ∂μ = L (∫ a, φ a ∂μ)),
  { intros e s s_meas s_finite,
    rw [integral_indicator_const e s_meas, ← @smul_one_smul E ℝ 𝕜 _ _ _ _ _ (μ s).to_real e,
      continuous_linear_map.map_smul, @smul_one_smul F ℝ 𝕜 _ _ _ _ _ (μ s).to_real (L e),
      ← integral_indicator_const (L e) s_meas],
    congr' 1 with a,
    rw set.indicator_comp_of_zero L.map_zero },
  { intros f g H f_int g_int hf hg,
    simp [L.map_add, integral_add f_int g_int,
      integral_add (L.integrable_comp f_int) (L.integrable_comp g_int), hf, hg] },
  { exact is_closed_eq L.continuous_integral_comp_L1 (L.continuous.comp continuous_integral) },
  { intros f g hfg f_int hf,
    convert hf using 1 ; clear hf,
    { exact integral_congr_ae (hfg.fun_comp L).symm },
    { rw integral_congr_ae hfg.symm } },
  all_goals { assumption }
end

lemma integral_apply {H : Type*} [normed_group H] [normed_space 𝕜 H]
  {φ : α → H →L[𝕜] E} (φ_int : integrable φ μ) (v : H) :
  (∫ a, φ a ∂μ) v = ∫ a, φ a v ∂μ :=
((continuous_linear_map.apply 𝕜 E v).integral_comp_comm φ_int).symm

lemma integral_comp_comm' (L : E →L[𝕜] F) {K} (hL : antilipschitz_with K L) (φ : α → E) :
  ∫ a, L (φ a) ∂μ = L (∫ a, φ a ∂μ) :=
begin
  by_cases h : integrable φ μ,
  { exact integral_comp_comm L h },
  have : ¬ (integrable (L ∘ φ) μ),
    by rwa lipschitz_with.integrable_comp_iff_of_antilipschitz L.lipschitz hL (L.map_zero),
  simp [integral_undef, h, this]
end

lemma integral_comp_L1_comm (L : E →L[𝕜] F) (φ : α →₁[μ] E) : ∫ a, L (φ a) ∂μ = L (∫ a, φ a ∂μ) :=
L.integral_comp_comm (L1.integrable_coe_fn φ)

end continuous_linear_map

namespace linear_isometry

variables [complete_space F] [normed_space ℝ F] [complete_space E] [normed_space ℝ E]

lemma integral_comp_comm (L : E →ₗᵢ[𝕜] F) (φ : α → E) : ∫ a, L (φ a) ∂μ = L (∫ a, φ a ∂μ) :=
L.to_continuous_linear_map.integral_comp_comm' L.antilipschitz _

end linear_isometry

variables [complete_space E] [normed_space ℝ E] [complete_space F] [normed_space ℝ F]

@[norm_cast] lemma integral_of_real {f : α → ℝ} : ∫ a, (f a : 𝕜) ∂μ = ↑∫ a, f a ∂μ :=
(@is_R_or_C.of_real_li 𝕜 _).integral_comp_comm f

lemma integral_re {f : α → 𝕜} (hf : integrable f μ) :
  ∫ a, is_R_or_C.re (f a) ∂μ = is_R_or_C.re ∫ a, f a ∂μ :=
(@is_R_or_C.re_clm 𝕜 _).integral_comp_comm hf

lemma integral_im {f : α → 𝕜} (hf : integrable f μ) :
  ∫ a, is_R_or_C.im (f a) ∂μ = is_R_or_C.im ∫ a, f a ∂μ :=
(@is_R_or_C.im_clm 𝕜 _).integral_comp_comm hf

lemma integral_conj {f : α → 𝕜} : ∫ a, conj (f a) ∂μ = conj ∫ a, f a ∂μ :=
(@is_R_or_C.conj_lie 𝕜 _).to_linear_isometry.integral_comp_comm f

lemma integral_coe_re_add_coe_im {f : α → 𝕜} (hf : integrable f μ) :
  ∫ x, (is_R_or_C.re (f x) : 𝕜) ∂μ + ∫ x, is_R_or_C.im (f x) ∂μ * is_R_or_C.I = ∫ x, f x ∂μ :=
begin
  rw [mul_comm, ← smul_eq_mul, ← integral_smul, ← integral_add],
  { congr,
    ext1 x,
    rw [smul_eq_mul, mul_comm, is_R_or_C.re_add_im] },
  { exact hf.re.of_real },
  { exact hf.im.of_real.smul is_R_or_C.I }
end

lemma integral_re_add_im {f : α → 𝕜} (hf : integrable f μ) :
  ((∫ x, is_R_or_C.re (f x) ∂μ : ℝ) : 𝕜) + (∫ x, is_R_or_C.im (f x) ∂μ : ℝ) * is_R_or_C.I =
  ∫ x, f x ∂μ :=
by { rw [← integral_of_real, ← integral_of_real, integral_coe_re_add_coe_im hf] }

lemma set_integral_re_add_im {f : α → 𝕜} {i : set α} (hf : integrable_on f i μ) :
  ((∫ x in i, is_R_or_C.re (f x) ∂μ : ℝ) : 𝕜) +
  (∫ x in i, is_R_or_C.im (f x) ∂μ : ℝ) * is_R_or_C.I = ∫ x in i, f x ∂μ :=
integral_re_add_im hf

lemma fst_integral {f : α → E × F} (hf : integrable f μ) :
  (∫ x, f x ∂μ).1 = ∫ x, (f x).1 ∂μ :=
((continuous_linear_map.fst ℝ E F).integral_comp_comm hf).symm

lemma snd_integral {f : α → E × F} (hf : integrable f μ) :
  (∫ x, f x ∂μ).2 = ∫ x, (f x).2 ∂μ :=
((continuous_linear_map.snd ℝ E F).integral_comp_comm hf).symm

lemma integral_pair {f : α → E} {g : α → F} (hf : integrable f μ) (hg : integrable g μ) :
  ∫ x, (f x, g x) ∂μ = (∫ x, f x ∂μ, ∫ x, g x ∂μ) :=
have _ := hf.prod_mk hg, prod.ext (fst_integral this) (snd_integral this)

lemma integral_smul_const {𝕜 : Type*} [is_R_or_C 𝕜] [normed_space 𝕜 E] (f : α → 𝕜) (c : E) :
  ∫ x, f x • c ∂μ = (∫ x, f x ∂μ) • c :=
begin
  by_cases hf : integrable f μ,
  { exact ((1 : 𝕜 →L[𝕜] 𝕜).smul_right c).integral_comp_comm hf },
  { by_cases hc : c = 0,
    { simp only [hc, integral_zero, smul_zero] },
    rw [integral_undef hf, integral_undef, zero_smul],
    simp_rw [integrable_smul_const hc, hf, not_false_iff] }
end

section inner

variables {E' : Type*} [inner_product_space 𝕜 E'] [complete_space E'] [normed_space ℝ E']

local notation `⟪`x`, `y`⟫` := @inner 𝕜 E' _ x y

lemma integral_inner {f : α → E'} (hf : integrable f μ) (c : E') :
  ∫ x, ⟪c, f x⟫ ∂μ = ⟪c, ∫ x, f x ∂μ⟫ :=
((@innerSL 𝕜 E' _ _ c).restrict_scalars ℝ).integral_comp_comm hf

lemma integral_eq_zero_of_forall_integral_inner_eq_zero (f : α → E') (hf : integrable f μ)
  (hf_int : ∀ (c : E'), ∫ x, ⟪c, f x⟫ ∂μ = 0) :
  ∫ x, f x ∂μ = 0 :=
by { specialize hf_int (∫ x, f x ∂μ), rwa [integral_inner hf, inner_self_eq_zero] at hf_int }

end inner

lemma integral_with_density_eq_integral_smul
  {f : α → ℝ≥0} (f_meas : measurable f) (g : α → E) :
  ∫ a, g a ∂(μ.with_density (λ x, f x)) = ∫ a, f a • g a ∂μ :=
begin
  by_cases hg : integrable g (μ.with_density (λ x, f x)), swap,
  { rw [integral_undef hg, integral_undef],
    rwa [← integrable_with_density_iff_integrable_smul f_meas];
    apply_instance },
  refine integrable.induction _ _ _ _ _ hg,
  { assume c s s_meas hs,
    rw integral_indicator s_meas,
    simp_rw [← indicator_smul_apply, integral_indicator s_meas],
    simp only [s_meas, integral_const, measure.restrict_apply', univ_inter, with_density_apply],
    rw [lintegral_coe_eq_integral, ennreal.to_real_of_real, ← integral_smul_const],
    { refl },
    { exact integral_nonneg (λ x, nnreal.coe_nonneg _) },
    { refine ⟨(f_meas.coe_nnreal_real).ae_measurable.ae_strongly_measurable, _⟩,
      rw with_density_apply _ s_meas at hs,
      rw has_finite_integral,
      convert hs,
      ext1 x,
      simp only [nnreal.nnnorm_eq] } },
  { assume u u' h_disj u_int u'_int h h',
    change ∫ (a : α), (u a + u' a) ∂μ.with_density (λ (x : α), ↑(f x)) =
      ∫ (a : α), f a • (u a + u' a) ∂μ,
    simp_rw [smul_add],
    rw [integral_add u_int u'_int, h, h', integral_add],
    { exact (integrable_with_density_iff_integrable_smul f_meas).1 u_int },
    { exact (integrable_with_density_iff_integrable_smul f_meas).1 u'_int } },
  { have C1 : continuous (λ (u : Lp E 1 (μ.with_density (λ x, f x))),
      ∫ x, u x ∂(μ.with_density (λ x, f x))) := continuous_integral,
    have C2 : continuous (λ (u : Lp E 1 (μ.with_density (λ x, f x))),
      ∫ x, f x • u x ∂μ),
    { have : continuous ((λ (u : Lp E 1 μ), ∫ x, u x ∂μ) ∘ (with_density_smul_li μ f_meas)) :=
        continuous_integral.comp (with_density_smul_li μ f_meas).continuous,
      convert this,
      ext1 u,
      simp only [function.comp_app, with_density_smul_li_apply],
      exact integral_congr_ae (mem_ℒ1_smul_of_L1_with_density f_meas u).coe_fn_to_Lp.symm },
    exact is_closed_eq C1 C2 },
  { assume u v huv u_int hu,
    rw [← integral_congr_ae huv, hu],
    apply integral_congr_ae,
    filter_upwards [(ae_with_density_iff f_meas.coe_nnreal_ennreal).1 huv] with x hx,
    rcases eq_or_ne (f x) 0 with h'x|h'x,
    { simp only [h'x, zero_smul]},
    { rw [hx _],
      simpa only [ne.def, ennreal.coe_eq_zero] using h'x } }
end

lemma integral_with_density_eq_integral_smul₀
  {f : α → ℝ≥0} (hf : ae_measurable f μ) (g : α → E) :
  ∫ a, g a ∂(μ.with_density (λ x, f x)) = ∫ a, f a • g a ∂μ :=
begin
  let f' := hf.mk _,
  calc ∫ a, g a ∂(μ.with_density (λ x, f x))
      = ∫ a, g a ∂(μ.with_density (λ x, f' x)) :
  begin
    congr' 1,
    apply with_density_congr_ae,
    filter_upwards [hf.ae_eq_mk] with x hx,
    rw hx,
  end
  ... = ∫ a, f' a • g a ∂μ : integral_with_density_eq_integral_smul hf.measurable_mk _
  ... = ∫ a, f a • g a ∂μ :
  begin
    apply integral_congr_ae,
    filter_upwards [hf.ae_eq_mk] with x hx,
    rw hx,
  end
end

lemma set_integral_with_density_eq_set_integral_smul
  {f : α → ℝ≥0} (f_meas : measurable f) (g : α → E) {s : set α} (hs : measurable_set s) :
  ∫ a in s, g a ∂(μ.with_density (λ x, f x)) = ∫ a in s, f a • g a ∂μ :=
by rw [restrict_with_density hs, integral_with_density_eq_integral_smul f_meas]

lemma set_integral_with_density_eq_set_integral_smul₀ {f : α → ℝ≥0} {s : set α}
  (hf : ae_measurable f (μ.restrict s)) (g : α → E) (hs : measurable_set s) :
  ∫ a in s, g a ∂(μ.with_density (λ x, f x)) = ∫ a in s, f a • g a ∂μ :=
by rw [restrict_with_density hs, integral_with_density_eq_integral_smul₀ hf]

end<|MERGE_RESOLUTION|>--- conflicted
+++ resolved
@@ -141,7 +141,6 @@
   ... = ∫ x in s, f x ∂μ : by simp
 end
 
-<<<<<<< HEAD
 lemma of_real_set_integral_one_of_measure_ne_top {α : Type*} {m : measurable_space α}
   {μ : measure α} {s : set α} (hs : μ s ≠ ∞) :
   ennreal.of_real (∫ x in s, (1 : ℝ) ∂μ) = μ s :=
@@ -163,14 +162,12 @@
   [is_finite_measure μ] (s : set α) :
   ennreal.of_real (∫ x in s, (1 : ℝ) ∂μ) = μ s :=
 of_real_set_integral_one_of_measure_ne_top (measure_ne_top μ s)
-=======
 lemma integral_piecewise [decidable_pred (∈ s)] (hs : measurable_set s)
   {f g : α → E} (hf : integrable_on f s μ) (hg : integrable_on g sᶜ μ) :
   ∫ x, s.piecewise f g x ∂μ = ∫ x in s, f x ∂μ + ∫ x in sᶜ, g x ∂μ :=
 by rw [← set.indicator_add_compl_eq_piecewise,
   integral_add' (hf.indicator hs) (hg.indicator hs.compl),
   integral_indicator hs, integral_indicator hs.compl]
->>>>>>> cf65daf0
 
 lemma tendsto_set_integral_of_monotone {ι : Type*} [encodable ι] [semilattice_sup ι]
   {s : ι → set α} {f : α → E} (hsm : ∀ i, measurable_set (s i))
