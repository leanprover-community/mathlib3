--- conflicted
+++ resolved
@@ -461,37 +461,8 @@
   [measurable_space E] [normed_group E] [borel_space E] [complete_space E] [normed_space ℝ E]
   [second_countable_topology E] {s : ℕ → set α} {f : α → E}
 
-<<<<<<< HEAD
-lemma monotone.tendsto_set_integral (hsm : ∀ i, measurable_set (s i))
-  (h_mono : monotone s) (hfi : integrable_on f (⋃ n, s n) μ) :
-  tendsto (λ i, ∫ a in s i, f a ∂μ) at_top (𝓝 (∫ a in (⋃ n, s n), f a ∂μ)) :=
-begin
-  let bound : α → ℝ := indicator (⋃ n, s n) (λ a, ∥f a∥),
-  have h_int_eq : (λ i, ∫ a in s i, f a ∂μ) = (λ i, ∫ a, (s i).indicator f a ∂μ),
-    from funext (λ i, (integral_indicator (hsm i)).symm),
-  rw h_int_eq,
-  rw ← integral_indicator (measurable_set.Union hsm),
-  refine tendsto_integral_of_dominated_convergence bound _ _ _ _ _,
-  { intro n,
-    rw ae_measurable_indicator_iff (hsm n),
-    exact (integrable_on.mono_set hfi (set.subset_Union s n)).1, },
-  { rw ae_measurable_indicator_iff (measurable_set.Union hsm),
-    exact hfi.1, },
-  { rw integrable_indicator_iff (measurable_set.Union hsm),
-    exact hfi.norm, },
-  { simp_rw norm_indicator_eq_indicator_norm,
-    refine λ n, eventually_of_forall (λ x, _),
-    exact indicator_le_indicator_of_subset (subset_Union _ _) (λ a, norm_nonneg _) _, },
-  { filter_upwards [] λ a,
-      le_trans (h_mono.tendsto_indicator _ _ _) (pure_le_nhds _) }
-end
-
-lemma antitone.tendsto_set_integral (hsm : ∀ i, measurable_set (s i))
+lemma _root_.antitone.tendsto_set_integral (hsm : ∀ i, measurable_set (s i))
   (h_anti : antitone s) (hfi : integrable_on f (s 0) μ) :
-=======
-lemma tendsto_set_integral_of_antimono (hsm : ∀ i, measurable_set (s i))
-  (h_mono : ∀ i j, i ≤ j → s j ⊆ s i) (hfi : integrable_on f (s 0) μ) :
->>>>>>> 41414a3a
   tendsto (λi, ∫ a in s i, f a ∂μ) at_top (𝓝 (∫ a in (⋂ n, s n), f a ∂μ)) :=
 begin
   let bound : α → ℝ := indicator (s 0) (λ a, ∥f a∥),
@@ -515,11 +486,11 @@
 
 end tendsto_mono
 
+/-! ### Continuity of the set integral
+
+We prove that for any set `s`, the function `λ f : α →₁[μ] E, ∫ x in s, f x ∂μ` is continuous. -/
+
 section continuous_set_integral
-/-! ### Continuity of the set integral
-
-We prove that for any set `s`, the function `λ f : α →₁[μ] E, ∫ x in s, f x ∂μ` is continuous. -/
-
 variables [normed_group E] [measurable_space E] [second_countable_topology E] [borel_space E]
   {𝕜 : Type*} [is_R_or_C 𝕜] [measurable_space 𝕜]
   [normed_group F] [measurable_space F] [second_countable_topology F] [borel_space F]
