--- conflicted
+++ resolved
@@ -480,13 +480,8 @@
   [measurable_space E] [normed_group E] [borel_space E] [complete_space E] [normed_space ℝ E]
   [second_countable_topology E] {s : ℕ → set α} {f : α → E}
 
-<<<<<<< HEAD
 lemma _root_.antitone.tendsto_set_integral (hsm : ∀ i, measurable_set (s i))
   (h_anti : antitone s) (hfi : integrable_on f (s 0) μ) :
-=======
-lemma tendsto_set_integral_of_antitone (hsm : ∀ i, measurable_set (s i))
-  (h_mono : ∀ i j, i ≤ j → s j ⊆ s i) (hfi : integrable_on f (s 0) μ) :
->>>>>>> 01adfd65
   tendsto (λi, ∫ a in s i, f a ∂μ) at_top (𝓝 (∫ a in (⋂ n, s n), f a ∂μ)) :=
 begin
   let bound : α → ℝ := indicator (s 0) (λ a, ∥f a∥),
@@ -504,13 +499,8 @@
     exact hfi.norm, },
   { simp_rw norm_indicator_eq_indicator_norm,
     refine λ n, eventually_of_forall (λ x, _),
-<<<<<<< HEAD
     exact indicator_le_indicator_of_subset (h_anti (zero_le n)) (λ a, norm_nonneg _) _ },
   { filter_upwards [] λa, le_trans (h_anti.tendsto_indicator _ _ _) (pure_le_nhds _) }
-=======
-    exact indicator_le_indicator_of_subset (h_mono 0 n (zero_le n)) (λ a, norm_nonneg _) _, },
-  { filter_upwards [] λa, le_trans (tendsto_indicator_of_antitone _ h_mono _ _) (pure_le_nhds _), },
->>>>>>> 01adfd65
 end
 
 end tendsto_mono
