--- conflicted
+++ resolved
@@ -4,7 +4,6 @@
 Authors: Zhouhang Zhou, Yury Kudryashov, Sébastien Gouëzel, Rémy Degenne
 -/
 import measure_theory.function.simple_func_dense
-import measure_theory.function.lp_order
 
 /-!
 # Extension of a linear function from indicators to L1
@@ -294,56 +293,6 @@
   exact continuous_linear_map.map_zero _,
 end
 
-<<<<<<< HEAD
-lemma set_to_simple_func_mono_left {G} [normed_lattice_add_comm_group G] [normed_space ℝ G]
-  {m : measurable_space α} (T T' : set α → F →L[ℝ] G) (hTT' : ∀ s x, T s x ≤ T' s x) (f : α →ₛ F) :
-  set_to_simple_func T f ≤ set_to_simple_func T' f :=
-by { simp_rw set_to_simple_func, exact sum_le_sum (λ i hi, hTT' _ i), }
-
-lemma set_to_simple_func_mono_left' {G} [normed_lattice_add_comm_group G] [normed_space ℝ G]
-  (T T' : set α → E →L[ℝ] G) (hTT' : ∀ s, measurable_set s → μ s < ∞ → ∀ x, T s x ≤ T' s x)
-  (f : α →ₛ E) (hf : integrable f μ) :
-  set_to_simple_func T f ≤ set_to_simple_func T' f :=
-begin
-  refine sum_le_sum (λ i hi, _),
-  by_cases h0 : i = 0,
-  { simp [h0], },
-  { exact hTT' _ (measurable_set_fiber _ _) (measure_preimage_lt_top_of_integrable _ hf h0) i, }
-end
-
-lemma set_to_simple_func_nonneg {G G'} [normed_lattice_add_comm_group G] [normed_space ℝ G]
-  [normed_lattice_add_comm_group G'] [normed_space ℝ G']
-  {m : measurable_space α}
-  (T : set α → G →L[ℝ] G') (hT_nonneg : ∀ s x, 0 ≤ x → 0 ≤ T s x) (f : α →ₛ G) (hf : 0 ≤ f) :
-  0 ≤ set_to_simple_func T f :=
-begin
-  refine sum_nonneg (λ i hi, hT_nonneg _ i _),
-  rw mem_range at hi,
-  obtain ⟨y, hy⟩ := set.mem_range.mp hi,
-  rw ← hy,
-  refine le_trans _ (hf y),
-  simp,
-end
-
-lemma set_to_simple_func_nonneg' {G G'} [normed_lattice_add_comm_group G] [normed_space ℝ G]
-  [normed_lattice_add_comm_group G'] [normed_space ℝ G'] [measurable_space G]
-  (T : set α → G →L[ℝ] G') (hT_nonneg : ∀ s, measurable_set s → μ s < ∞ → ∀ x, 0 ≤ x → 0 ≤ T s x)
-  (f : α →ₛ G) (hf : 0 ≤ f) (hfi : integrable f μ) :
-  0 ≤ set_to_simple_func T f :=
-begin
-  refine sum_nonneg (λ i hi, _),
-  by_cases h0 : i = 0,
-  { simp [h0], },
-  refine hT_nonneg _ (measurable_set_fiber _ _)
-    (measure_preimage_lt_top_of_integrable _ hfi h0) i _,
-  rw mem_range at hi,
-  obtain ⟨y, hy⟩ := set.mem_range.mp hi,
-  rw ← hy,
-  convert (hf y),
-end
-
-=======
->>>>>>> 0936b8d5
 lemma map_set_to_simple_func (T : set α → F →L[ℝ] F') (h_add : fin_meas_additive μ T)
   {f : α →ₛ G} (hf : integrable f μ) {g : G → F} (hg : g 0 = 0) :
   (f.map g).set_to_simple_func T = ∑ x in f.range, T (f ⁻¹' {x}) (g x) :=
@@ -550,13 +499,6 @@
 ... = ∑ x in f.range, c • (T (f ⁻¹' {x}) x) : finset.sum_congr rfl $ λ b hb, by { rw h_smul, }
 ... = c • set_to_simple_func T f : by simp only [set_to_simple_func, smul_sum, smul_smul, mul_comm]
 
-<<<<<<< HEAD
-lemma set_to_simple_func_mono {G G'} [normed_lattice_add_comm_group G] [normed_space ℝ G]
-  [normed_lattice_add_comm_group G'] [normed_space ℝ G'] [measurable_space G] [borel_space G]
-  [second_countable_topology G]
-  {T : set α → G →L[ℝ] G'} (h_add : fin_meas_additive μ T)
-  (hT_nonneg : ∀ s, measurable_set s → μ s < ∞ → ∀ x, 0 ≤ x → 0 ≤ T s x) {f g : α →ₛ G}
-=======
 section order
 
 variables {G' G'' : Type*} [normed_lattice_add_comm_group G''] [normed_space ℝ G'']
@@ -609,7 +551,6 @@
 lemma set_to_simple_func_mono [measurable_space G'] [borel_space G'] [second_countable_topology G']
   {T : set α → G' →L[ℝ] G''} (h_add : fin_meas_additive μ T)
   (hT_nonneg : ∀ s, measurable_set s → μ s < ∞ → ∀ x, 0 ≤ x → 0 ≤ T s x) {f g : α →ₛ G'}
->>>>>>> 0936b8d5
   (hfi : integrable f μ) (hgi : integrable g μ) (hfg : f ≤ g) :
   set_to_simple_func T f ≤ set_to_simple_func T g :=
 begin
@@ -620,11 +561,8 @@
   exact hfg x,
 end
 
-<<<<<<< HEAD
-=======
 end order
 
->>>>>>> 0936b8d5
 lemma norm_set_to_simple_func_le_sum_op_norm {m : measurable_space α}
   (T : set α → F' →L[ℝ] F) (f : α →ₛ F') :
   ∥f.set_to_simple_func T∥ ≤ ∑ x in f.range, ∥T (f ⁻¹' {x})∥ * ∥x∥ :=
@@ -900,15 +838,6 @@
     = T univ x :=
 set_to_L1s_indicator_const h_zero h_add measurable_set.univ (measure_lt_top _ _) x
 
-<<<<<<< HEAD
-lemma set_to_L1s_mono_left {G} [normed_lattice_add_comm_group G] [normed_space ℝ G]
-  {T T' : set α → E →L[ℝ] G} (hTT' : ∀ s x, T s x ≤ T' s x) (f : α →₁ₛ[μ] E) :
-  set_to_L1s T f ≤ set_to_L1s T' f :=
-simple_func.set_to_simple_func_mono_left T T' hTT' _
-
-lemma set_to_L1s_mono_left' {G} [normed_lattice_add_comm_group G] [normed_space ℝ G]
-  {T T' : set α → E →L[ℝ] G}
-=======
 section order
 
 variables {G'' G' : Type*} [normed_lattice_add_comm_group G'] [normed_space ℝ G']
@@ -921,114 +850,28 @@
 simple_func.set_to_simple_func_mono_left T T' hTT' _
 
 lemma set_to_L1s_mono_left' {T T' : set α → E →L[ℝ] G''}
->>>>>>> 0936b8d5
   (hTT' : ∀ s, measurable_set s → μ s < ∞ → ∀ x, T s x ≤ T' s x) (f : α →₁ₛ[μ] E) :
   set_to_L1s T f ≤ set_to_L1s T' f :=
 simple_func.set_to_simple_func_mono_left' T T' hTT' _ (simple_func.integrable f)
 
-<<<<<<< HEAD
-section order
-
-variables {G'' G' : Type*} [normed_lattice_add_comm_group G''] [measurable_space G'']
-  [borel_space G''] [second_countable_topology G'']
-  [normed_lattice_add_comm_group G'] [normed_space ℝ G']
-
-lemma Lp.simple_func.coe_fn_le (f g : α →₁ₛ[μ] G'') :
-  f ≤ᵐ[μ] g ↔ f ≤ g :=
-by rw [← subtype.coe_le_coe, ← Lp.coe_fn_le, coe_fn_coe_base', coe_fn_coe_base' g]
-
-instance :
-  covariant_class (Lp.simple_func G'' 1 μ) (Lp.simple_func G'' 1 μ) has_add.add has_le.le :=
-begin
-  refine ⟨λ f g₁ g₂ hg₁₂, _⟩,
-  rw ← Lp.simple_func.coe_fn_le at hg₁₂ ⊢,
-  have h_add_1 : ⇑(f + g₁) =ᵐ[μ] f + g₁, from Lp.coe_fn_add _ _,
-  have h_add_2 : ⇑(f + g₂) =ᵐ[μ] f + g₂, from Lp.coe_fn_add _ _,
-  filter_upwards [h_add_1, h_add_2, hg₁₂],
-  intros a h1 h2 h3,
-  rw [h1, h2, pi.add_apply, pi.add_apply],
-  exact add_le_add le_rfl h3,
-end
-
-lemma Lp.simple_func.coe_fn_zero : (0 : α →₁ₛ[μ] G'') =ᵐ[μ] (0 : α → G'') :=
-begin
-  rw ← Lp.simple_func.coe_coe,
-  suffices : ↑(0 : α →₁ₛ[μ] G'') = (0 : α →₁[μ] G''),
-  { rw this, exact Lp.coe_fn_zero _ _ _, },
-  simp,
-end
-
-lemma Lp.simple_func.coe_fn_nonneg (f : α →₁ₛ[μ] G'') : 0 ≤ᵐ[μ] f ↔ 0 ≤ f :=
-begin
-  rw ← Lp.simple_func.coe_fn_le,
-  have h0 : (0 : α →₁ₛ[μ] G'') =ᵐ[μ] (0 : α → G''), from Lp.simple_func.coe_fn_zero,
-  split; intro h; filter_upwards [h, h0]; intros a h1 h2,
-  { rwa h2, },
-  { rwa ← h2, },
-end
-
-lemma set_to_L1s_nonneg [normed_space ℝ G'']
-  {T : set α → G'' →L[ℝ] G'} (h_zero : ∀ s, measurable_set s → μ s = 0 → T s = 0)
-=======
 variables [measurable_space G''] [borel_space G''] [second_countable_topology G'']
 
 lemma set_to_L1s_nonneg (h_zero : ∀ s, measurable_set s → μ s = 0 → T s = 0)
->>>>>>> 0936b8d5
   (h_add : fin_meas_additive μ T)
   (hT_nonneg : ∀ s, measurable_set s → μ s < ∞ → ∀ x, 0 ≤ x → 0 ≤ T s x)
   {f : α →₁ₛ[μ] G''} (hf : 0 ≤ f) :
   0 ≤ set_to_L1s T f :=
 begin
-<<<<<<< HEAD
-  rw [← Lp.simple_func.coe_fn_nonneg] at hf,
-  have hf_eq := to_simple_func_eq_to_fun f,
-  simp_rw set_to_L1s,
-  obtain ⟨f', hf', hff'⟩ : ∃ f' : α →ₛ G'', 0 ≤ f' ∧ simple_func.to_simple_func f =ᵐ[μ] f',
-  { have hf_ae : 0 ≤ᵐ[μ] (simple_func.to_simple_func f),
-    { filter_upwards [hf_eq, hf],
-      intros x h1 h2,
-      rwa h1, },
-    let s := (to_measurable μ {x | ¬ 0 ≤ simple_func.to_simple_func f x})ᶜ,
-    have hs_zero : μ sᶜ = 0,
-      by { rw [compl_compl, measure_to_measurable], rwa [eventually_le, ae_iff] at hf_ae, },
-    have hfs_nonneg : ∀ x ∈ s, 0 ≤ simple_func.to_simple_func f x,
-    { intros x hxs,
-      rw mem_compl_iff at hxs,
-      have hx' : x ∉ {a : α | ¬0 ≤ simple_func.to_simple_func f a},
-        from λ h, hxs (subset_to_measurable μ _ h),
-      rwa [set.nmem_set_of_eq, not_not] at hx', },
-    let f' := simple_func.piecewise s (measurable_set_to_measurable μ _).compl
-      (simple_func.to_simple_func f) (simple_func.const α (0 : G'')),
-    refine ⟨f', λ x, _, _⟩,
-    { rw simple_func.piecewise_apply,
-      by_cases hxs : x ∈ s,
-      { simp only [hxs, hfs_nonneg x hxs, if_true, pi.zero_apply, simple_func.coe_zero], },
-      { simp only [hxs, simple_func.const_zero, if_false], }, },
-    { rw simple_func.coe_piecewise,
-      have : s =ᵐ[μ] univ,
-      { rw ae_eq_set,
-        simp only [true_and, measure_empty, eq_self_iff_true, diff_univ, ← compl_eq_univ_diff],
-        exact hs_zero, },
-      refine eventually_eq.trans _ (piecewise_ae_eq_of_ae_eq_set this.symm),
-      simp only [simple_func.const_zero, indicator_univ, piecewise_eq_indicator,
-        simple_func.coe_zero], }, },
-=======
   simp_rw set_to_L1s,
   obtain ⟨f', hf', hff'⟩ : ∃ f' : α →ₛ G'', 0 ≤ f' ∧ simple_func.to_simple_func f =ᵐ[μ] f',
   { obtain ⟨f'', hf'', hff''⟩ := exists_simple_func_nonneg_ae_eq hf,
     exact ⟨f'', hf'', (Lp.simple_func.to_simple_func_eq_to_fun f).trans hff''⟩, },
->>>>>>> 0936b8d5
   rw simple_func.set_to_simple_func_congr _ h_zero h_add (simple_func.integrable _) hff',
   exact simple_func.set_to_simple_func_nonneg' T hT_nonneg _ hf'
     ((simple_func.integrable f).congr hff'),
 end
 
-<<<<<<< HEAD
-lemma set_to_L1s_mono [normed_space ℝ G'']
-  {T : set α → G'' →L[ℝ] G'} (h_zero : ∀ s, measurable_set s → μ s = 0 → T s = 0)
-=======
 lemma set_to_L1s_mono (h_zero : ∀ s, measurable_set s → μ s = 0 → T s = 0)
->>>>>>> 0936b8d5
   (h_add : fin_meas_additive μ T)
   (hT_nonneg : ∀ s, measurable_set s → μ s < ∞ → ∀ x, 0 ≤ x → 0 ≤ T s x)
   {f g : α →₁ₛ[μ] G''} (hfg : f ≤ g) :
@@ -1036,11 +879,7 @@
 begin
   rw ← sub_nonneg at ⊢ hfg,
   rw ← set_to_L1s_sub h_zero h_add,
-<<<<<<< HEAD
-  refine set_to_L1s_nonneg h_zero h_add hT_nonneg hfg,
-=======
   exact set_to_L1s_nonneg h_zero h_add hT_nonneg hfg,
->>>>>>> 0936b8d5
 end
 
 end order
@@ -1131,11 +970,6 @@
     = T univ x :=
 set_to_L1s_const (λ s, hT.eq_zero_of_measure_zero) hT.1 x
 
-<<<<<<< HEAD
-lemma set_to_L1s_clm_mono_left {G} [normed_lattice_add_comm_group G] [normed_space ℝ G]
-  {T T' : set α → E →L[ℝ] G} {C C' : ℝ} (hT : dominated_fin_meas_additive μ T C)
-  (hT' : dominated_fin_meas_additive μ T' C')
-=======
 section order
 
 variables {G' G'' : Type*} [normed_lattice_add_comm_group G''] [normed_space ℝ G'']
@@ -1144,43 +978,16 @@
 
 lemma set_to_L1s_clm_mono_left {T T' : set α → E →L[ℝ] G''} {C C' : ℝ}
   (hT : dominated_fin_meas_additive μ T C) (hT' : dominated_fin_meas_additive μ T' C')
->>>>>>> 0936b8d5
   (hTT' : ∀ s x, T s x ≤ T' s x) (f : α →₁ₛ[μ] E) :
   set_to_L1s_clm α E μ hT f ≤ set_to_L1s_clm α E μ hT' f :=
 simple_func.set_to_simple_func_mono_left T T' hTT' _
 
-<<<<<<< HEAD
-lemma set_to_L1s_clm_mono_left' {G} [normed_lattice_add_comm_group G] [normed_space ℝ G]
-  {T T' : set α → E →L[ℝ] G} {C C' : ℝ} (hT : dominated_fin_meas_additive μ T C)
-  (hT' : dominated_fin_meas_additive μ T' C')
-=======
 lemma set_to_L1s_clm_mono_left' {T T' : set α → E →L[ℝ] G''} {C C' : ℝ}
   (hT : dominated_fin_meas_additive μ T C) (hT' : dominated_fin_meas_additive μ T' C')
->>>>>>> 0936b8d5
   (hTT' : ∀ s, measurable_set s → μ s < ∞ → ∀ x, T s x ≤ T' s x) (f : α →₁ₛ[μ] E) :
   set_to_L1s_clm α E μ hT f ≤ set_to_L1s_clm α E μ hT' f :=
 simple_func.set_to_simple_func_mono_left' T T' hTT' _ (simple_func.integrable f)
 
-<<<<<<< HEAD
-lemma set_to_L1s_clm_nonneg {G G'} [normed_lattice_add_comm_group G] [normed_space ℝ G]
-  [normed_lattice_add_comm_group G'] [normed_space ℝ G'] [measurable_space G] [borel_space G]
-  [second_countable_topology G]
-  {T : set α → G →L[ℝ] G'} {C : ℝ} (hT : dominated_fin_meas_additive μ T C)
-  (hT_nonneg : ∀ s, measurable_set s → μ s < ∞ → ∀ x, 0 ≤ x → 0 ≤ T s x)
-  {f : α →₁ₛ[μ] G} (hf : 0 ≤ f) :
-  0 ≤ set_to_L1s_clm α G μ hT f :=
-set_to_L1s_nonneg (λ s, hT.eq_zero_of_measure_zero) hT.1 hT_nonneg hf
-
-lemma set_to_L1s_clm_mono {G G'} [normed_lattice_add_comm_group G] [normed_space ℝ G]
-  [normed_lattice_add_comm_group G'] [normed_space ℝ G'] [measurable_space G] [borel_space G]
-  [second_countable_topology G]
-  {T : set α → G →L[ℝ] G'} {C : ℝ} (hT : dominated_fin_meas_additive μ T C)
-  (hT_nonneg : ∀ s, measurable_set s → μ s < ∞ → ∀ x, 0 ≤ x → 0 ≤ T s x)
-  {f g : α →₁ₛ[μ] G} (hfg : f ≤ g) :
-  set_to_L1s_clm α G μ hT f ≤ set_to_L1s_clm α G μ hT g :=
-set_to_L1s_mono (λ s, hT.eq_zero_of_measure_zero) hT.1 hT_nonneg hfg
-
-=======
 lemma set_to_L1s_clm_nonneg {T : set α → G' →L[ℝ] G''} {C : ℝ}
   (hT : dominated_fin_meas_additive μ T C)
   (hT_nonneg : ∀ s, measurable_set s → μ s < ∞ → ∀ x, 0 ≤ x → 0 ≤ T s x)
@@ -1197,7 +1004,6 @@
 
 end order
 
->>>>>>> 0936b8d5
 end set_to_L1s
 
 end simple_func
@@ -1376,12 +1182,6 @@
   set_to_L1 hT (indicator_const_Lp 1 measurable_set.univ (measure_ne_top _ _) x) = T univ x :=
 set_to_L1_indicator_const_Lp hT measurable_set.univ (measure_ne_top _ _) x
 
-<<<<<<< HEAD
-lemma set_to_L1_mono_left' {G} [normed_lattice_add_comm_group G] [normed_space ℝ G]
-  [order_closed_topology G] [complete_space G]
-  {T T' : set α → E →L[ℝ] G} {C C' : ℝ} (hT : dominated_fin_meas_additive μ T C)
-  (hT' : dominated_fin_meas_additive μ T' C')
-=======
 section order
 
 variables {G' G'' : Type*} [normed_lattice_add_comm_group G''] [normed_space ℝ G'']
@@ -1391,7 +1191,6 @@
 
 lemma set_to_L1_mono_left' {T T' : set α → E →L[ℝ] G''} {C C' : ℝ}
   (hT : dominated_fin_meas_additive μ T C) (hT' : dominated_fin_meas_additive μ T' C')
->>>>>>> 0936b8d5
   (hTT' : ∀ s, measurable_set s → μ s < ∞ → ∀ x, T s x ≤ T' s x) (f : α →₁[μ] E) :
   set_to_L1 hT f ≤ set_to_L1 hT' f :=
 begin
@@ -1406,95 +1205,6 @@
   { exact is_closed_le (set_to_L1 hT).continuous (set_to_L1 hT').continuous, },
 end
 
-<<<<<<< HEAD
-lemma set_to_L1_mono_left {G} [normed_lattice_add_comm_group G] [normed_space ℝ G]
-  [order_closed_topology G] [complete_space G]
-  {T T' : set α → E →L[ℝ] G} {C C' : ℝ} (hT : dominated_fin_meas_additive μ T C)
-  (hT' : dominated_fin_meas_additive μ T' C') (hTT' : ∀ s x, T s x ≤ T' s x) (f : α →₁[μ] E) :
-  set_to_L1 hT f ≤ set_to_L1 hT' f :=
-set_to_L1_mono_left' hT hT' (λ s _ _ x, hTT' s x) f
-
-lemma tendsto_zero_max_norm_iff {G G'} [semi_normed_group G] [semi_normed_group G']
-  (f : ℕ → G) (g : ℕ → G') :
-  tendsto (λ n, max ∥f n∥ ∥g n∥) at_top (𝓝 0)
-    ↔ tendsto (λ n, ∥f n∥) at_top (𝓝 0) ∧ tendsto (λ n, ∥g n∥) at_top (𝓝 0) :=
-begin
-  split; intro h,
-  { split; refine squeeze_zero (λ _, norm_nonneg _) _ h,
-    { exact λ _, le_max_left _ _, },
-    { exact λ _, le_max_right _ _, }, },
-  { have h_add : tendsto (λ (n : ℕ), ∥f n∥ + ∥g n∥) at_top (𝓝 0),
-      by { convert h.1.add h.2, rw zero_add, },
-    exact squeeze_zero (λ _, le_max_of_le_left (norm_nonneg _))
-      (λ _, max_le_add_of_nonneg (norm_nonneg _) (norm_nonneg _)) h_add, },
-end
-
-lemma prod.tendsto_iff {G G'} [semi_normed_group G] [semi_normed_group G']
-  (seq : ℕ → G × G') (x : G × G') :
-  tendsto seq at_top (𝓝 x)
-    ↔ tendsto (λ n, (seq n).fst) at_top (𝓝 x.fst)
-      ∧ tendsto (λ n, (seq n).snd) at_top (𝓝 x.snd) :=
-begin
-  rw [tendsto_iff_norm_tendsto_zero, @tendsto_iff_norm_tendsto_zero _ _ _ (λ (n : ℕ), (seq n).fst),
-    @tendsto_iff_norm_tendsto_zero _ _ _ (λ (n : ℕ), (seq n).snd)],
-  simp_rw [prod.semi_norm_def, prod.fst_sub, prod.snd_sub, ← tendsto_zero_max_norm_iff],
-end
-
-lemma set_to_L1_nonneg {G G'} [normed_lattice_add_comm_group G] [normed_space ℝ G]
-  [normed_lattice_add_comm_group G'] [normed_space ℝ G'] [measurable_space G] [borel_space G]
-  [second_countable_topology G] [complete_space G'] [order_closed_topology G']
-  {T : set α → G →L[ℝ] G'} {C : ℝ} (hT : dominated_fin_meas_additive μ T C)
-  (hT_nonneg : ∀ s, measurable_set s → μ s < ∞ → ∀ x, 0 ≤ x → 0 ≤ T s x)
-  {f : α →₁[μ] G} (hf : 0 ≤ f) :
-  0 ≤ set_to_L1 hT f :=
-begin
-  suffices : ∀ f : {g : α →₁[μ] G // 0 ≤ g}, 0 ≤ set_to_L1 hT f,
-    from this (⟨f, hf⟩ : {g : α →₁[μ] G // 0 ≤ g}),
-  intro g,
-  let coe' : {g : α →₁ₛ[μ] G // 0 ≤ g} → {g : α →₁[μ] G // 0 ≤ g} := λ g, ⟨g, g.2⟩,
-  have dense_range_coe' : dense_range coe',
-  { assume g,
-    rw mem_closure_iff_seq_limit,
-    have hfi' : mem_ℒp g 1 μ := Lp.mem_ℒp g,
-    let x := λ n, simple_func.approx_on g (Lp.measurable g) {y | 0 ≤ y} 0 le_rfl n,
-    have hx_nonneg : ∀ n, 0 ≤ x n, from λ n a, simple_func.approx_on_mem (Lp.measurable g) _ n a,
-    have hx_mem_ℒp : ∀ n, mem_ℒp (x n) 1 μ,
-      from simple_func.mem_ℒp_approx_on _ hfi' _ ⟨ae_measurable_const, by simp⟩,
-    have hx_nonneg_Lp : ∀ n, 0 ≤ to_Lp (x n) (hx_mem_ℒp n),
-    { intro n,
-      rw [← simple_func.Lp.simple_func.coe_fn_le, coe_fn_coe_base' (simple_func.to_Lp (x n) _),
-        Lp.simple_func.to_Lp_eq_to_Lp],
-      have h0 := simple_func.Lp.simple_func.coe_fn_zero,
-      have h_to_Lp := mem_ℒp.coe_fn_to_Lp (hx_mem_ℒp n),
-      filter_upwards [h0, h_to_Lp],
-      intros a ha0 ha_to_Lp,
-      rw [ha0, ha_to_Lp],
-      exact hx_nonneg n a, },
-    have hx_tendsto : tendsto (λ (n : ℕ), snorm (x n - g) 1 μ) at_top (𝓝 0),
-    { refine @simple_func.tendsto_approx_on_Lp_snorm α G _ _ _ 1 _ g (Lp.measurable g)
-        {y | 0 ≤ y} 0 le_rfl _ one_ne_top μ _ _,
-      { have hg_nonneg : 0 ≤ᵐ[μ] g, from (Lp.coe_fn_nonneg _).mpr g.2,
-        refine hg_nonneg.mono (λ a ha, subset_closure _),
-        simpa using ha, },
-      { simp_rw sub_zero, exact hfi'.snorm_lt_top, }, },
-    refine ⟨λ n, coe' ⟨to_Lp (x n) (hx_mem_ℒp n), hx_nonneg_Lp n⟩, λ n, mem_range_self _, _⟩,
-    suffices : tendsto (λ (n : ℕ), ↑(to_Lp (x n) (hx_mem_ℒp n))) at_top (𝓝 (g : α →₁[μ] G)),
-    { rw tendsto_iff_dist_tendsto_zero at this ⊢,
-      simp_rw subtype.pseudo_dist_eq,
-      convert this, },
-    rw Lp.tendsto_Lp_iff_tendsto_ℒp',
-    convert hx_tendsto,
-    ext1 n,
-    refine snorm_congr_ae (eventually_eq.sub _ _),
-    { rw Lp.simple_func.to_Lp_eq_to_Lp,
-      exact mem_ℒp.coe_fn_to_Lp (hx_mem_ℒp n), },
-    { rw ← coe_fn_coe_base, }, },
-  refine @is_closed_property {g : α →₁ₛ[μ] G // 0 ≤ g} {g : α →₁[μ] G // 0 ≤ g} _ _ _
-    dense_range_coe' _ _ g,
-  { exact is_closed_le continuous_zero ((set_to_L1 hT).continuous.comp continuous_induced_dom), },
-  { intros g,
-    have : (coe' g : α →₁[μ] G) = (g : α →₁ₛ[μ] G), by refl,
-=======
 lemma set_to_L1_mono_left {T T' : set α → E →L[ℝ] G''} {C C' : ℝ}
   (hT : dominated_fin_meas_additive μ T C) (hT' : dominated_fin_meas_additive μ T' C')
   (hTT' : ∀ s x, T s x ≤ T' s x) (f : α →₁[μ] E) :
@@ -1513,23 +1223,13 @@
   { exact is_closed_le continuous_zero ((set_to_L1 hT).continuous.comp continuous_induced_dom), },
   { intros g,
     have : (coe_simple_func_nonneg_to_Lp_nonneg 1 μ G' g : α →₁[μ] G') = (g : α →₁ₛ[μ] G') := rfl,
->>>>>>> 0936b8d5
     rw [this, set_to_L1_eq_set_to_L1s_clm],
     exact set_to_L1s_nonneg (λ s, hT.eq_zero_of_measure_zero) hT.1 hT_nonneg g.2, },
 end
 
-<<<<<<< HEAD
-lemma set_to_L1_mono {G G'} [normed_lattice_add_comm_group G] [normed_space ℝ G]
-  [normed_lattice_add_comm_group G'] [normed_space ℝ G'] [measurable_space G] [borel_space G]
-  [second_countable_topology G] [complete_space G'] [order_closed_topology G']
-  {T : set α → G →L[ℝ] G'} {C : ℝ} (hT : dominated_fin_meas_additive μ T C)
-  (hT_nonneg : ∀ s, measurable_set s → μ s < ∞ → ∀ x, 0 ≤ x → 0 ≤ T s x)
-  {f g : α →₁[μ] G} (hfg : f ≤ g) :
-=======
 lemma set_to_L1_mono {T : set α → G' →L[ℝ] G''} {C : ℝ} (hT : dominated_fin_meas_additive μ T C)
   (hT_nonneg : ∀ s, measurable_set s → μ s < ∞ → ∀ x, 0 ≤ x → 0 ≤ T s x)
   {f g : α →₁[μ] G'} (hfg : f ≤ g) :
->>>>>>> 0936b8d5
   set_to_L1 hT f ≤ set_to_L1 hT g :=
 begin
   rw ← sub_nonneg at hfg ⊢,
@@ -1537,11 +1237,8 @@
   exact set_to_L1_nonneg hT hT_nonneg hfg,
 end
 
-<<<<<<< HEAD
-=======
 end order
 
->>>>>>> 0936b8d5
 lemma norm_set_to_L1_le_norm_set_to_L1s_clm (hT : dominated_fin_meas_additive μ T C) :
   ∥set_to_L1 hT∥ ≤ ∥set_to_L1s_clm α E μ hT∥ :=
 calc ∥set_to_L1 hT∥
@@ -1701,25 +1398,6 @@
   { rw set_to_fun_eq hT hf, exact L1.set_to_L1_zero_left' hT h_zero _, },
   { exact set_to_fun_undef hT hf, },
 end
-
-lemma set_to_fun_mono_left' {G} [normed_lattice_add_comm_group G] [normed_space ℝ G]
-  [order_closed_topology G] [complete_space G]
-  {T T' : set α → E →L[ℝ] G} {C C' : ℝ} (hT : dominated_fin_meas_additive μ T C)
-  (hT' : dominated_fin_meas_additive μ T' C')
-  (hTT' : ∀ s, measurable_set s → μ s < ∞ → ∀ x, T s x ≤ T' s x) (f : α → E) :
-  set_to_fun μ T hT f ≤ set_to_fun μ T' hT' f :=
-begin
-  by_cases hf : integrable f μ,
-  { simp_rw set_to_fun_eq _ hf, exact L1.set_to_L1_mono_left' hT hT' hTT' _, },
-  { simp_rw set_to_fun_undef _ hf, },
-end
-
-lemma set_to_fun_mono_left {G} [normed_lattice_add_comm_group G] [normed_space ℝ G]
-  [order_closed_topology G] [complete_space G]
-  {T T' : set α → E →L[ℝ] G} {C C' : ℝ} (hT : dominated_fin_meas_additive μ T C)
-  (hT' : dominated_fin_meas_additive μ T' C') (hTT' : ∀ s x, T s x ≤ T' s x) (f : α →₁[μ] E) :
-  set_to_fun μ T hT f ≤ set_to_fun μ T' hT' f :=
-set_to_fun_mono_left' hT hT' (λ s _ _ x, hTT' s x) f
 
 lemma set_to_fun_add (hT : dominated_fin_meas_additive μ T C)
   (hf : integrable f μ) (hg : integrable g μ) :
@@ -1820,14 +1498,6 @@
   exact set_to_fun_indicator_const hT measurable_set.univ (measure_ne_top _ _) x,
 end
 
-<<<<<<< HEAD
-lemma set_to_fun_nonneg {G G'} [normed_lattice_add_comm_group G] [normed_space ℝ G]
-  [normed_lattice_add_comm_group G'] [normed_space ℝ G'] [measurable_space G] [borel_space G]
-  [second_countable_topology G] [complete_space G'] [order_closed_topology G']
-  {T : set α → G →L[ℝ] G'} {C : ℝ} (hT : dominated_fin_meas_additive μ T C)
-  (hT_nonneg : ∀ s, measurable_set s → μ s < ∞ → ∀ x, 0 ≤ x → 0 ≤ T s x)
-  {f : α → G} (hf : 0 ≤ᵐ[μ] f) :
-=======
 section order
 
 variables {G' G'' : Type*} [normed_lattice_add_comm_group G''] [normed_space ℝ G'']
@@ -1854,18 +1524,13 @@
 lemma set_to_fun_nonneg {T : set α → G' →L[ℝ] G''} {C : ℝ} (hT : dominated_fin_meas_additive μ T C)
   (hT_nonneg : ∀ s, measurable_set s → μ s < ∞ → ∀ x, 0 ≤ x → 0 ≤ T s x)
   {f : α → G'} (hf : 0 ≤ᵐ[μ] f) :
->>>>>>> 0936b8d5
   0 ≤ set_to_fun μ T hT f :=
 begin
   by_cases hfi : integrable f μ,
   { simp_rw set_to_fun_eq _ hfi,
     refine L1.set_to_L1_nonneg hT hT_nonneg _,
     rw ← Lp.coe_fn_le,
-<<<<<<< HEAD
-    have h0 := Lp.coe_fn_zero G 1 μ,
-=======
     have h0 := Lp.coe_fn_zero G' 1 μ,
->>>>>>> 0936b8d5
     have h := integrable.coe_fn_to_L1 hfi,
     filter_upwards [h0, h, hf],
     intros a h0a ha hfa,
@@ -1874,20 +1539,6 @@
   { simp_rw set_to_fun_undef _ hfi, },
 end
 
-<<<<<<< HEAD
-lemma set_to_fun_mono {G G'} [normed_lattice_add_comm_group G] [normed_space ℝ G]
-  [normed_lattice_add_comm_group G'] [normed_space ℝ G'] [measurable_space G] [borel_space G]
-  [second_countable_topology G] [complete_space G'] [order_closed_topology G']
-  {T : set α → G →L[ℝ] G'} {C : ℝ} (hT : dominated_fin_meas_additive μ T C)
-  (hT_nonneg : ∀ s, measurable_set s → μ s < ∞ → ∀ x, 0 ≤ x → 0 ≤ T s x)
-  {f g : α → G} (hf : integrable f μ) (hg : integrable g μ) (hfg : f ≤ᵐ[μ] g) :
-  set_to_fun μ T hT f ≤ set_to_fun μ T hT g :=
-begin
-  rw ← sub_nonneg,
-  rw ← set_to_fun_sub hT hg hf,
-  refine set_to_fun_nonneg hT hT_nonneg _,
-  refine hfg.mono (λ a ha, _),
-=======
 lemma set_to_fun_mono {T : set α → G' →L[ℝ] G''} {C : ℝ} (hT : dominated_fin_meas_additive μ T C)
   (hT_nonneg : ∀ s, measurable_set s → μ s < ∞ → ∀ x, 0 ≤ x → 0 ≤ T s x)
   {f g : α → G'} (hf : integrable f μ) (hg : integrable g μ) (hfg : f ≤ᵐ[μ] g) :
@@ -1895,16 +1546,12 @@
 begin
   rw [← sub_nonneg, ← set_to_fun_sub hT hg hf],
   refine set_to_fun_nonneg hT hT_nonneg (hfg.mono (λ a ha, _)),
->>>>>>> 0936b8d5
   rw [pi.sub_apply, pi.zero_apply, sub_nonneg],
   exact ha,
 end
 
-<<<<<<< HEAD
-=======
 end order
 
->>>>>>> 0936b8d5
 @[continuity]
 lemma continuous_set_to_fun (hT : dominated_fin_meas_additive μ T C) :
   continuous (λ (f : α →₁[μ] E), set_to_fun μ T hT f) :=
