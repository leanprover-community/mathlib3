/-
Copyright (c) 2021 Rémy Degenne. All rights reserved.
Released under Apache 2.0 license as described in the file LICENSE.
Authors: Zhouhang Zhou, Yury Kudryashov, Sébastien Gouëzel, Rémy Degenne
-/
import measure_theory.function.simple_func_dense

/-!
# Extension of a linear function from indicators to L1

Let `T : set α → E →L[ℝ] F` be additive for measurable sets with finite measure, in the sense that
for `s, t` two such sets, `s ∩ t = ∅ → T (s ∪ t) = T s + T t`. `T` is akin to a bilinear map on
`set α × E`, or a linear map on indicator functions.

This file constructs an extension of `T` to integrable simple functions, which are finite sums of
indicators of measurable sets with finite measure, then to integrable functions, which are limits of
integrable simple functions.

The main result is a continuous linear map `(α →₁[μ] E) →L[ℝ] F`. This extension process is used to
define the Bochner integral in the `measure_theory.integral.bochner` file and the conditional
expectation of an integrable function in `measure_theory.function.conditional_expectation`.

## Main Definitions

- `fin_meas_additive μ T`: the property that `T` is additive on measurable sets with finite measure.
  For two such sets, `s ∩ t = ∅ → T (s ∪ t) = T s + T t`.
- `dominated_fin_meas_additive μ T C`: `fin_meas_additive μ T ∧ ∀ s, ∥T s∥ ≤ C * (μ s).to_real`.
  This is the property needed to perform the extension from indicators to L1.
- `set_to_L1 (hT : dominated_fin_meas_additive μ T C) : (α →₁[μ] E) →L[ℝ] F`: the extension of `T`
  from indicators to L1.
- `set_to_fun μ T (hT : dominated_fin_meas_additive μ T C) (f : α → E) : F`: a version of the
  extension which applies to functions (with value 0 if the function is not integrable).

## Implementation notes

The starting object `T : set α → E →L[ℝ] F` matters only through its restriction on measurable sets
with finite measure. Its value on other sets is ignored.

The extension step from integrable simple functions to L1 relies on a `second_countable_topology`
assumption. Without it, we could only extend to `ae_fin_strongly_measurable` functions. (TODO: this
might be worth doing?)

-/

noncomputable theory
open_locale classical topological_space big_operators nnreal ennreal measure_theory pointwise
open set filter topological_space ennreal emetric

local attribute [instance] fact_one_le_one_ennreal

namespace measure_theory

variables {α E F F' G 𝕜 : Type*} {p : ℝ≥0∞}
  [normed_group E] [measurable_space E] [normed_space ℝ E]
  [normed_group F] [normed_space ℝ F]
  [normed_group F'] [normed_space ℝ F']
  [normed_group G] [measurable_space G]
  {m : measurable_space α} {μ : measure α}

local infixr ` →ₛ `:25 := simple_func

open finset

section fin_meas_additive

/-- A set function is `fin_meas_additive` if its value on the union of two disjoint measurable
sets with finite measure is the sum of its values on each set. -/
def fin_meas_additive {β} [add_monoid β] {m : measurable_space α}
  (μ : measure α) (T : set α → β) : Prop :=
∀ s t, measurable_set s → measurable_set t → μ s ≠ ∞ → μ t ≠ ∞ → s ∩ t = ∅ → T (s ∪ t) = T s + T t

namespace fin_meas_additive

variables {β : Type*} [add_comm_monoid β] {T T' : set α → β}

lemma zero : fin_meas_additive μ (0 : set α → β) := λ s t hs ht hμs hμt hst, by simp

lemma add (hT : fin_meas_additive μ T) (hT' : fin_meas_additive μ T') :
  fin_meas_additive μ (T + T') :=
begin
  intros s t hs ht hμs hμt hst,
  simp only [hT s t hs ht hμs hμt hst, hT' s t hs ht hμs hμt hst, pi.add_apply],
  abel,
end

lemma smul [monoid 𝕜] [distrib_mul_action 𝕜 β] (hT : fin_meas_additive μ T) (c : 𝕜) :
  fin_meas_additive μ (λ s, c • (T s)) :=
λ s t hs ht hμs hμt hst, by simp [hT s t hs ht hμs hμt hst]

lemma of_eq_top_imp_eq_top {μ' : measure α}
  (h : ∀ s, measurable_set s → μ s = ∞ → μ' s = ∞) (hT : fin_meas_additive μ T) :
  fin_meas_additive μ' T :=
λ s t hs ht hμ's hμ't hst, hT s t hs ht (mt (h s hs) hμ's) (mt (h t ht) hμ't) hst

lemma of_smul_measure (c : ℝ≥0∞) (hc_ne_top : c ≠ ∞) (hT : fin_meas_additive (c • μ) T) :
  fin_meas_additive μ T :=
begin
  refine of_eq_top_imp_eq_top (λ s hs hμs, _) hT,
  rw [measure.smul_apply, with_top.mul_eq_top_iff] at hμs,
  simp only [hc_ne_top, or_false, ne.def, false_and] at hμs,
  exact hμs.2,
end

lemma smul_measure (c : ℝ≥0∞) (hc_ne_zero : c ≠ 0) (hT : fin_meas_additive μ T) :
  fin_meas_additive (c • μ) T :=
begin
  refine of_eq_top_imp_eq_top (λ s hs hμs, _) hT,
  rw [measure.smul_apply, with_top.mul_eq_top_iff],
  simp only [hc_ne_zero, true_and, ne.def, not_false_iff],
  exact or.inl hμs,
end

lemma smul_measure_iff (c : ℝ≥0∞) (hc_ne_zero : c ≠ 0) (hc_ne_top : c ≠ ∞) :
  fin_meas_additive (c • μ) T ↔ fin_meas_additive μ T :=
⟨λ hT, of_smul_measure c hc_ne_top hT, λ hT, smul_measure c hc_ne_zero hT⟩

lemma map_empty_eq_zero {β} [add_cancel_monoid β] {T : set α → β} (hT : fin_meas_additive μ T) :
  T ∅ = 0 :=
begin
  have h_empty : μ ∅ ≠ ∞, from (measure_empty.le.trans_lt ennreal.coe_lt_top).ne,
  specialize hT ∅ ∅ measurable_set.empty measurable_set.empty h_empty h_empty
    (set.inter_empty ∅),
  rw set.union_empty at hT,
  nth_rewrite 0 ← add_zero (T ∅) at hT,
  exact (add_left_cancel hT).symm,
end

lemma map_Union_fin_meas_set_eq_sum (T : set α → β) (T_empty : T ∅ = 0)
  (h_add : fin_meas_additive μ T)
  {ι} (S : ι → set α) (sι : finset ι) (hS_meas : ∀ i, measurable_set (S i))
  (hSp : ∀ i ∈ sι, μ (S i) ≠ ∞) (h_disj : ∀ i j ∈ sι, i ≠ j → disjoint (S i) (S j)) :
  T (⋃ i ∈ sι, S i) = ∑ i in sι, T (S i) :=
begin
  revert hSp h_disj,
  refine finset.induction_on sι _ _,
  { simp only [finset.not_mem_empty, forall_false_left, Union_false, Union_empty, sum_empty,
    forall_2_true_iff, implies_true_iff, forall_true_left, not_false_iff, T_empty], },
  intros a s has h hps h_disj,
  rw [finset.sum_insert has, ← h],
  swap, { exact λ i hi, hps i (finset.mem_insert_of_mem hi), },
  swap, { exact λ i j hi hj hij,
    h_disj i j (finset.mem_insert_of_mem hi) (finset.mem_insert_of_mem hj) hij, },
  rw ← h_add (S a) (⋃ i ∈ s, S i) (hS_meas a) (measurable_set_bUnion _ (λ i _, hS_meas i))
    (hps a (finset.mem_insert_self a s)),
  { congr, convert finset.supr_insert a s S, },
  { exact ((measure_bUnion_finset_le _ _).trans_lt $
      ennreal.sum_lt_top $ λ i hi, hps i $ finset.mem_insert_of_mem hi).ne, },
  { simp_rw set.inter_Union,
    refine Union_eq_empty.mpr (λ i, Union_eq_empty.mpr (λ hi, _)),
    rw ← set.disjoint_iff_inter_eq_empty,
    refine h_disj a i (finset.mem_insert_self a s) (finset.mem_insert_of_mem hi) (λ hai, _),
    rw ← hai at hi,
    exact has hi, },
end

end fin_meas_additive

/-- A `fin_meas_additive` set function whose norm on every set is less than the measure of the
set (up to a multiplicative constant). -/
def dominated_fin_meas_additive {β} [semi_normed_group β] {m : measurable_space α}
  (μ : measure α) (T : set α → β) (C : ℝ) : Prop :=
<<<<<<< HEAD
fin_meas_additive μ T ∧ ∀ s, measurable_set s → μ s ≠ ∞ → ∥T s∥ ≤ C * (μ s).to_real

namespace dominated_fin_meas_additive

variables {β : Type*} [semi_normed_group β] {T T' : set α → β} {C C' : ℝ}

lemma zero {m : measurable_space α} (μ : measure α) (hC : 0 ≤ C) :
  dominated_fin_meas_additive μ (0 : set α → β) C :=
begin
  refine ⟨fin_meas_additive.zero, λ s hs hμs, _⟩,
  rw [pi.zero_apply, norm_zero],
  exact mul_nonneg hC to_real_nonneg,
end

lemma eq_zero_of_measure_zero {β : Type*} [normed_group β] {T : set α → β} {C : ℝ}
  (hT : dominated_fin_meas_additive μ T C) {s : set α}
  (hs : measurable_set s) (hs_zero : μ s = 0) :
  T s = 0 :=
begin
  refine norm_eq_zero.mp _,
  refine ((hT.2 s hs (by simp [hs_zero])).trans (le_of_eq _)).antisymm (norm_nonneg _),
  rw [hs_zero, ennreal.zero_to_real, mul_zero],
end

lemma eq_zero {β : Type*} [normed_group β] {T : set α → β} {C : ℝ}
  {m : measurable_space α} (hT : dominated_fin_meas_additive (0 : measure α) T C)
  {s : set α} (hs : measurable_set s) :
  T s = 0 :=
eq_zero_of_measure_zero hT hs (by simp only [measure.coe_zero, pi.zero_apply])

lemma add (hT : dominated_fin_meas_additive μ T C) (hT' : dominated_fin_meas_additive μ T' C') :
  dominated_fin_meas_additive μ (T + T') (C + C') :=
begin
  refine ⟨hT.1.add hT'.1, λ s hs hμs, _⟩,
  rw [pi.add_apply, add_mul],
  exact (norm_add_le _ _).trans (add_le_add (hT.2 s hs hμs) (hT'.2 s hs hμs)),
end

lemma smul [normed_field 𝕜] [semi_normed_space 𝕜 β] (hT : dominated_fin_meas_additive μ T C)
  (c : 𝕜) :
  dominated_fin_meas_additive μ (λ s, c • (T s)) (∥c∥ * C) :=
begin
  refine ⟨hT.1.smul c, λ s hs hμs, _⟩,
  dsimp only,
  rw [norm_smul, mul_assoc],
  exact mul_le_mul le_rfl (hT.2 s hs hμs) (norm_nonneg _) (norm_nonneg _),
end

lemma of_measure_le {μ' : measure α} (h : μ ≤ μ') (hT : dominated_fin_meas_additive μ T C)
  (hC : 0 ≤ C) :
  dominated_fin_meas_additive μ' T C :=
begin
  have h' : ∀ s, measurable_set s → μ s = ∞ → μ' s = ∞,
  { intros s hs hμs, rw [eq_top_iff, ← hμs], exact h s hs, },
  refine ⟨hT.1.of_eq_top_imp_eq_top h', λ s hs hμ's, _⟩,
  have hμs : μ s ≠ ∞, from ne_top_of_le_ne_top hμ's (h s hs),
  refine (hT.2 s hs hμs).trans (mul_le_mul le_rfl _ ennreal.to_real_nonneg hC),
  rw to_real_le_to_real hμs hμ's,
  exact h s hs,
end

lemma add_measure_right {m : measurable_space α}
  (μ ν : measure α) (hT : dominated_fin_meas_additive μ T C) (hC : 0 ≤ C) :
  dominated_fin_meas_additive (μ + ν) T C :=
 of_measure_le (measure.le_add_right le_rfl) hT hC

lemma add_measure_left {m : measurable_space α}
  (μ ν : measure α) (hT : dominated_fin_meas_additive ν T C) (hC : 0 ≤ C) :
  dominated_fin_meas_additive (μ + ν) T C :=
 of_measure_le (measure.le_add_left le_rfl) hT hC

lemma of_smul_measure (c : ℝ≥0∞) (hc_ne_top : c ≠ ∞)
  (hT : dominated_fin_meas_additive (c • μ) T C) :
  dominated_fin_meas_additive μ T (c.to_real * C) :=
begin
  have h : ∀ s, measurable_set s → c • μ s = ∞ → μ s = ∞,
  { intros s hs hcμs,
    simp only [hc_ne_top, algebra.id.smul_eq_mul, with_top.mul_eq_top_iff, or_false, ne.def,
      false_and] at hcμs,
    exact hcμs.2, },
  refine ⟨hT.1.of_eq_top_imp_eq_top h, λ s hs hμs, _⟩,
  have hcμs : c • μ s ≠ ∞, from mt (h s hs) hμs,
  rw smul_eq_mul at hcμs,
  simp_rw [dominated_fin_meas_additive, measure.smul_apply, to_real_mul] at hT,
  refine (hT.2 s hs hcμs).trans (le_of_eq _),
  ring,
end

lemma of_measure_le_smul {μ' : measure α} (c : ℝ≥0∞) (hc : c ≠ ∞) (h : μ ≤ c • μ')
  (hT : dominated_fin_meas_additive μ T C) (hC : 0 ≤ C) :
  dominated_fin_meas_additive μ' T (c.to_real * C) :=
(hT.of_measure_le h hC).of_smul_measure c hc

end dominated_fin_meas_additive
=======
fin_meas_additive μ T ∧ ∀ s, measurable_set s → μ s < ∞ → ∥T s∥ ≤ C * (μ s).to_real
>>>>>>> 678566f2

end fin_meas_additive

namespace simple_func

/-- Extend `set α → (F →L[ℝ] F')` to `(α →ₛ F) → F'`. -/
def set_to_simple_func {m : measurable_space α} (T : set α → F →L[ℝ] F') (f : α →ₛ F) : F' :=
∑ x in f.range, T (f ⁻¹' {x}) x

@[simp] lemma set_to_simple_func_zero {m : measurable_space α} (f : α →ₛ F) :
  set_to_simple_func (0 : set α → F →L[ℝ] F') f = 0 :=
by simp [set_to_simple_func]

@[simp] lemma set_to_simple_func_zero_apply {m : measurable_space α} (T : set α → F →L[ℝ] F') :
  set_to_simple_func T (0 : α →ₛ F) = 0 :=
by casesI is_empty_or_nonempty α; simp [set_to_simple_func]

lemma set_to_simple_func_eq_sum_filter {m : measurable_space α}
  (T : set α → F →L[ℝ] F') (f : α →ₛ F) :
  set_to_simple_func T f = ∑ x in f.range.filter (λ x, x ≠ 0), (T (f ⁻¹' {x})) x :=
begin
  symmetry,
  refine sum_filter_of_ne (λ x hx, mt (λ hx0, _)),
  rw hx0,
  exact continuous_linear_map.map_zero _,
end

lemma set_to_simple_func_mono {G} [normed_linear_ordered_group G] [normed_space ℝ G]
  {m : measurable_space α}
  (T : set α → F →L[ℝ] G) (T' : set α → F →L[ℝ] G) (hTT' : ∀ s x, T s x ≤ T' s x) (f : α →ₛ F) :
  set_to_simple_func T f ≤ set_to_simple_func T' f :=
by { simp_rw set_to_simple_func, exact sum_le_sum (λ i hi, hTT' _ i), }

lemma map_set_to_simple_func (T : set α → F →L[ℝ] F') (h_add : fin_meas_additive μ T)
  {f : α →ₛ G} (hf : integrable f μ) {g : G → F} (hg : g 0 = 0) :
  (f.map g).set_to_simple_func T = ∑ x in f.range, T (f ⁻¹' {x}) (g x) :=
begin
  have T_empty : T ∅ = 0, from h_add.map_empty_eq_zero,
  have hfp : ∀ x ∈ f.range, x ≠ 0 → μ (f ⁻¹' {x}) ≠ ∞,
    from λ x hx hx0, (measure_preimage_lt_top_of_integrable f hf hx0).ne,
  simp only [set_to_simple_func, range_map],
  refine finset.sum_image' _ (assume b hb, _),
  rcases mem_range.1 hb with ⟨a, rfl⟩,
  by_cases h0 : g (f a) = 0,
  { simp_rw h0,
    rw [continuous_linear_map.map_zero, finset.sum_eq_zero (λ x hx, _)],
    rw mem_filter at hx,
    rw [hx.2, continuous_linear_map.map_zero], },
  have h_left_eq : T ((map g f) ⁻¹' {g (f a)}) (g (f a))
    = T (f ⁻¹' ↑(f.range.filter (λ b, g b = g (f a)))) (g (f a)),
  { congr, rw map_preimage_singleton, },
  rw h_left_eq,
  have h_left_eq' : T (f ⁻¹' ↑(filter (λ (b : G), g b = g (f a)) f.range)) (g (f a))
    = T (⋃ y ∈ (filter (λ (b : G), g b = g (f a)) f.range), f ⁻¹' {y}) (g (f a)),
  { congr, rw ← finset.set_bUnion_preimage_singleton, },
  rw h_left_eq',
  rw h_add.map_Union_fin_meas_set_eq_sum T T_empty,
  { simp only [filter_congr_decidable, sum_apply, continuous_linear_map.coe_sum'],
    refine finset.sum_congr rfl (λ x hx, _),
    rw mem_filter at hx,
    rw hx.2, },
  { exact λ i, measurable_set_fiber _ _, },
  { intros i hi,
    rw mem_filter at hi,
    refine hfp i hi.1 (λ hi0, _),
    rw [hi0, hg] at hi,
    exact h0 hi.2.symm, },
  { intros i j hi hj hij,
    rw set.disjoint_iff,
    intros x hx,
    rw [set.mem_inter_iff, set.mem_preimage, set.mem_preimage, set.mem_singleton_iff,
      set.mem_singleton_iff] at hx,
    rw [← hx.1, ← hx.2] at hij,
    exact absurd rfl hij, },
end

lemma set_to_simple_func_congr' (T : set α → E →L[ℝ] F) (h_add : fin_meas_additive μ T)
  {f g : α →ₛ E} (hf : integrable f μ) (hg : integrable g μ)
  (h : ∀ x y, x ≠ y → T ((f ⁻¹' {x}) ∩ (g ⁻¹' {y})) = 0) :
  f.set_to_simple_func T = g.set_to_simple_func T :=
show ((pair f g).map prod.fst).set_to_simple_func T
  = ((pair f g).map prod.snd).set_to_simple_func T, from
begin
  have h_pair : integrable (f.pair g) μ, from integrable_pair hf hg,
  rw map_set_to_simple_func T h_add h_pair prod.fst_zero,
  rw map_set_to_simple_func T h_add h_pair prod.snd_zero,
  refine finset.sum_congr rfl (λ p hp, _),
  rcases mem_range.1 hp with ⟨a, rfl⟩,
  by_cases eq : f a = g a,
  { dsimp only [pair_apply], rw eq },
  { have : T ((pair f g) ⁻¹' {(f a, g a)}) = 0,
    { have h_eq : T (⇑(f.pair g) ⁻¹' {(f a, g a)}) = T ((f ⁻¹' {f a}) ∩ (g ⁻¹' {g a})),
      { congr, rw pair_preimage_singleton f g, },
      rw h_eq,
      exact h (f a) (g a) eq, },
    simp only [this, continuous_linear_map.zero_apply, pair_apply], },
end

lemma set_to_simple_func_congr (T : set α → (E →L[ℝ] F))
  (h_zero : ∀ s, measurable_set s → μ s = 0 → T s = 0) (h_add : fin_meas_additive μ T)
  {f g : α →ₛ E} (hf : integrable f μ) (h : f =ᵐ[μ] g) :
  f.set_to_simple_func T = g.set_to_simple_func T :=
begin
  refine set_to_simple_func_congr' T h_add hf ((integrable_congr h).mp hf) _,
  refine λ x y hxy, h_zero _ ((measurable_set_fiber f x).inter (measurable_set_fiber g y)) _,
  rw [eventually_eq, ae_iff] at h,
  refine measure_mono_null (λ z, _) h,
  simp_rw [set.mem_inter_iff, set.mem_set_of_eq, set.mem_preimage, set.mem_singleton_iff],
  intro h,
  rwa [h.1, h.2],
end

lemma set_to_simple_func_add_left {m : measurable_space α} (T T' : set α → F →L[ℝ] F')
  {f : α →ₛ F} :
  set_to_simple_func (T + T') f = set_to_simple_func T f + set_to_simple_func T' f :=
begin
  simp_rw [set_to_simple_func, pi.add_apply],
  push_cast,
  simp_rw [pi.add_apply, sum_add_distrib],
end

lemma set_to_simple_func_add_left' (T T' T'' : set α → E →L[ℝ] F)
  (h_add : ∀ s, measurable_set s → μ s ≠ ∞ → T'' s = T s + T' s) {f : α →ₛ E}
  (hf : integrable f μ) :
  set_to_simple_func (T'') f = set_to_simple_func T f + set_to_simple_func T' f :=
begin
  simp_rw [set_to_simple_func_eq_sum_filter],
  suffices : ∀ x ∈ filter (λ (x : E), x ≠ 0) f.range,
    T'' (f ⁻¹' {x}) = T (f ⁻¹' {x}) + T' (f ⁻¹' {x}),
  { rw ← sum_add_distrib,
    refine finset.sum_congr rfl (λ x hx, _),
    rw this x hx,
    push_cast,
    rw pi.add_apply, },
  intros x hx,
  refine h_add (f ⁻¹' {x}) (measurable_set_preimage _ _)
    (measure_preimage_lt_top_of_integrable _ hf _).ne,
  rw mem_filter at hx,
  exact hx.2,
end

lemma set_to_simple_func_add (T : set α → E →L[ℝ] F) (h_add : fin_meas_additive μ T)
  {f g : α →ₛ E} (hf : integrable f μ) (hg : integrable g μ) :
  set_to_simple_func T (f + g) = set_to_simple_func T f + set_to_simple_func T g :=
have hp_pair : integrable (f.pair g) μ, from integrable_pair hf hg,
calc set_to_simple_func T (f + g) = ∑ x in (pair f g).range,
       T ((pair f g) ⁻¹' {x}) (x.fst + x.snd) :
  by { rw [add_eq_map₂, map_set_to_simple_func T h_add hp_pair], simp, }
... = ∑ x in (pair f g).range, (T ((pair f g) ⁻¹' {x}) x.fst + T ((pair f g) ⁻¹' {x}) x.snd) :
  finset.sum_congr rfl $ assume a ha, continuous_linear_map.map_add _ _ _
... = ∑ x in (pair f g).range, T ((pair f g) ⁻¹' {x}) x.fst +
      ∑ x in (pair f g).range, T ((pair f g) ⁻¹' {x}) x.snd :
  by rw finset.sum_add_distrib
... = ((pair f g).map prod.fst).set_to_simple_func T
    + ((pair f g).map prod.snd).set_to_simple_func T :
  by rw [map_set_to_simple_func T h_add hp_pair prod.snd_zero,
    map_set_to_simple_func T h_add hp_pair prod.fst_zero]

lemma set_to_simple_func_neg (T : set α → E →L[ℝ] F) (h_add : fin_meas_additive μ T)
  {f : α →ₛ E} (hf : integrable f μ) :
  set_to_simple_func T (-f) = - set_to_simple_func T f :=
calc set_to_simple_func T (-f) = set_to_simple_func T (f.map (has_neg.neg)) : rfl
  ... = - set_to_simple_func T f :
  begin
    rw [map_set_to_simple_func T h_add hf neg_zero, set_to_simple_func,
      ← sum_neg_distrib],
    exact finset.sum_congr rfl (λ x h, continuous_linear_map.map_neg _ _),
  end

lemma set_to_simple_func_sub (T : set α → E →L[ℝ] F) (h_add : fin_meas_additive μ T)
  {f g : α →ₛ E} (hf : integrable f μ) (hg : integrable g μ) :
  set_to_simple_func T (f - g) = set_to_simple_func T f - set_to_simple_func T g :=
begin
  rw [sub_eq_add_neg, set_to_simple_func_add T h_add hf,
    set_to_simple_func_neg T h_add hg, sub_eq_add_neg],
  rw integrable_iff at hg ⊢,
  intros x hx_ne,
  change μ ((has_neg.neg ∘ g) ⁻¹' {x}) < ∞,
  rw [preimage_comp, neg_preimage, neg_singleton],
  refine hg (-x) _,
  simp [hx_ne],
end

lemma set_to_simple_func_smul_real (T : set α → E →L[ℝ] F) (h_add : fin_meas_additive μ T)
  (c : ℝ) {f : α →ₛ E} (hf : integrable f μ) :
  set_to_simple_func T (c • f) = c • set_to_simple_func T f :=
calc set_to_simple_func T (c • f) = ∑ x in f.range, T (f ⁻¹' {x}) (c • x) :
  by { rw [smul_eq_map c f, map_set_to_simple_func T h_add hf], rw smul_zero, }
... = ∑ x in f.range, c • (T (f ⁻¹' {x}) x) :
  finset.sum_congr rfl $ λ b hb, by { rw continuous_linear_map.map_smul (T (f ⁻¹' {b})) c b, }
... = c • set_to_simple_func T f :
by simp only [set_to_simple_func, smul_sum, smul_smul, mul_comm]

lemma set_to_simple_func_smul {E} [measurable_space E] [normed_group E] [normed_field 𝕜]
  [normed_space 𝕜 E] [normed_space ℝ E] [normed_space 𝕜 F] (T : set α → E →L[ℝ] F)
  (h_add : fin_meas_additive μ T) (h_smul : ∀ c : 𝕜, ∀ s x, T s (c • x) = c • T s x)
  (c : 𝕜) {f : α →ₛ E} (hf : integrable f μ) :
  set_to_simple_func T (c • f) = c • set_to_simple_func T f :=
calc set_to_simple_func T (c • f) = ∑ x in f.range, T (f ⁻¹' {x}) (c • x) :
  by { rw [smul_eq_map c f, map_set_to_simple_func T h_add hf],
    rw smul_zero, }
... = ∑ x in f.range, c • (T (f ⁻¹' {x}) x) : finset.sum_congr rfl $ λ b hb, by { rw h_smul, }
... = c • set_to_simple_func T f : by simp only [set_to_simple_func, smul_sum, smul_smul, mul_comm]

lemma norm_set_to_simple_func_le_sum_op_norm {m : measurable_space α}
  (T : set α → F' →L[ℝ] F) (f : α →ₛ F') :
  ∥f.set_to_simple_func T∥ ≤ ∑ x in f.range, ∥T (f ⁻¹' {x})∥ * ∥x∥ :=
calc ∥∑ x in f.range, T (f ⁻¹' {x}) x∥
    ≤ ∑ x in f.range, ∥T (f ⁻¹' {x}) x∥ : norm_sum_le _ _
... ≤ ∑ x in f.range, ∥T (f ⁻¹' {x})∥ * ∥x∥ :
  by { refine finset.sum_le_sum (λb hb, _), simp_rw continuous_linear_map.le_op_norm, }

lemma norm_set_to_simple_func_le_sum_mul_norm_of_integrable (T : set α → E →L[ℝ] F') {C : ℝ}
<<<<<<< HEAD
  (hT_norm : ∀ s, measurable_set s → μ s ≠ ∞ → ∥T s∥ ≤ C * (μ s).to_real) (f : α →ₛ E)
=======
  (hT_norm : ∀ s, measurable_set s → μ s < ∞ → ∥T s∥ ≤ C * (μ s).to_real) (f : α →ₛ E)
>>>>>>> 678566f2
  (hf : integrable f μ) :
  ∥f.set_to_simple_func T∥ ≤ C * ∑ x in f.range, (μ (f ⁻¹' {x})).to_real * ∥x∥ :=
calc ∥f.set_to_simple_func T∥
    ≤ ∑ x in f.range, ∥T (f ⁻¹' {x})∥ * ∥x∥ : norm_set_to_simple_func_le_sum_op_norm T f
... ≤ ∑ x in f.range, C * (μ (f ⁻¹' {x})).to_real * ∥x∥ :
  begin
    refine finset.sum_le_sum (λ b hb, _),
    by_cases hb : ∥b∥ = 0,
    { rw hb, simp, },
    rw _root_.mul_le_mul_right _,
    { refine hT_norm _ (simple_func.measurable_set_fiber _ _)
<<<<<<< HEAD
        (simple_func.measure_preimage_lt_top_of_integrable _ hf _).ne,
=======
        (simple_func.measure_preimage_lt_top_of_integrable _ hf _),
>>>>>>> 678566f2
      rwa norm_eq_zero at hb, },
    { exact lt_of_le_of_ne (norm_nonneg _) (ne.symm hb), },
  end
... ≤ C * ∑ x in f.range, (μ (f ⁻¹' {x})).to_real * ∥x∥ : by simp_rw [mul_sum, ← mul_assoc]

lemma set_to_simple_func_indicator (T : set α → F →L[ℝ] F') (hT_empty : T ∅ = 0)
  {m : measurable_space α} {s : set α} (hs : measurable_set s) (x : F) :
  simple_func.set_to_simple_func T
    (simple_func.piecewise s hs (simple_func.const α x) (simple_func.const α 0))
  = T s x :=
begin
  by_cases hs_empty : s = ∅,
  { simp only [hs_empty, hT_empty, continuous_linear_map.zero_apply, piecewise_empty, const_zero,
    set_to_simple_func_zero_apply], },
  by_cases hs_univ : s = univ,
  { casesI hα : is_empty_or_nonempty α,
    { refine absurd _ hs_empty,
      haveI : subsingleton (set α), by { unfold set, apply_instance, },
      exact subsingleton.elim s ∅, },
    simp [hs_univ, set_to_simple_func], },
  simp_rw set_to_simple_func,
  rw [← ne.def, set.ne_empty_iff_nonempty] at hs_empty,
  rw range_indicator hs hs_empty hs_univ,
  by_cases hx0 : x = 0,
  { simp_rw hx0, simp, },
  rw sum_insert,
  swap, { rw finset.mem_singleton, exact hx0, },
  rw [sum_singleton, (T _).map_zero, add_zero],
  congr,
  simp only [coe_piecewise, piecewise_eq_indicator, coe_const, pi.const_zero,
    piecewise_eq_indicator],
  rw [indicator_preimage, preimage_const_of_mem],
  swap, { exact set.mem_singleton x, },
  rw [← pi.const_zero, preimage_const_of_not_mem],
  swap, { rw set.mem_singleton_iff, exact ne.symm hx0, },
  simp,
end

end simple_func

namespace L1

open ae_eq_fun Lp.simple_func Lp

variables {α E μ}

namespace simple_func

lemma norm_eq_sum_mul [second_countable_topology G] [borel_space G] (f : α →₁ₛ[μ] G) :
  ∥f∥ = ∑ x in (to_simple_func f).range, (μ ((to_simple_func f) ⁻¹' {x})).to_real * ∥x∥ :=
begin
  rw [norm_to_simple_func, snorm_one_eq_lintegral_nnnorm],
  have h_eq := simple_func.map_apply (λ x, (nnnorm x : ℝ≥0∞)) (to_simple_func f),
  dsimp only at h_eq,
  simp_rw ← h_eq,
  rw [simple_func.lintegral_eq_lintegral, simple_func.map_lintegral, ennreal.to_real_sum],
  { congr,
    ext1 x,
    rw [ennreal.to_real_mul, mul_comm, ← of_real_norm_eq_coe_nnnorm,
      ennreal.to_real_of_real (norm_nonneg _)], },
  { intros x hx,
    by_cases hx0 : x = 0,
    { rw hx0, simp, },
    { exact ennreal.mul_ne_top ennreal.coe_ne_top
        (simple_func.measure_preimage_lt_top_of_integrable _ (simple_func.integrable f) hx0).ne } }
end

section set_to_L1s

variables [second_countable_topology E] [borel_space E] [normed_field 𝕜] [normed_space 𝕜 E]

local attribute [instance] Lp.simple_func.module
local attribute [instance] Lp.simple_func.normed_space

/-- Extend `set α → (E →L[ℝ] F')` to `(α →₁ₛ[μ] E) → F'`. -/
def set_to_L1s (T : set α → E →L[ℝ] F) (f : α →₁ₛ[μ] E) : F :=
(to_simple_func f).set_to_simple_func T

lemma set_to_L1s_eq_set_to_simple_func (T : set α → E →L[ℝ] F) (f : α →₁ₛ[μ] E) :
  set_to_L1s T f = (to_simple_func f).set_to_simple_func T :=
rfl

lemma set_to_L1s_congr (T : set α → E →L[ℝ] F) (h_zero : ∀ s, measurable_set s → μ s = 0 → T s = 0)
  (h_add : fin_meas_additive μ T)
  {f g : α →₁ₛ[μ] E} (h : to_simple_func f =ᵐ[μ] to_simple_func g) :
  set_to_L1s T f = set_to_L1s T g :=
simple_func.set_to_simple_func_congr T h_zero h_add (simple_func.integrable f) h

lemma set_to_L1s_add (T : set α → E →L[ℝ] F) (h_zero : ∀ s, measurable_set s → μ s = 0 → T s = 0)
  (h_add : fin_meas_additive μ T) (f g : α →₁ₛ[μ] E) :
  set_to_L1s T (f + g) = set_to_L1s T f + set_to_L1s T g :=
begin
  simp_rw set_to_L1s,
  rw ← simple_func.set_to_simple_func_add T h_add
    (simple_func.integrable f) (simple_func.integrable g),
  exact simple_func.set_to_simple_func_congr T h_zero h_add (simple_func.integrable _)
    (add_to_simple_func f g),
end

lemma set_to_L1s_smul_real (T : set α → E →L[ℝ] F)
  (h_zero : ∀ s, measurable_set s → μ s = 0 → T s = 0) (h_add : fin_meas_additive μ T)
  (c : ℝ) (f : α →₁ₛ[μ] E) :
  set_to_L1s T (c • f) = c • set_to_L1s T f :=
begin
  simp_rw set_to_L1s,
  rw ← simple_func.set_to_simple_func_smul_real T h_add c (simple_func.integrable f),
  refine simple_func.set_to_simple_func_congr T h_zero h_add (simple_func.integrable _) _,
  exact smul_to_simple_func c f,
end

lemma set_to_L1s_smul {E} [normed_group E] [measurable_space E] [normed_space ℝ E]
  [normed_space 𝕜 E] [second_countable_topology E] [borel_space E] [normed_space 𝕜 F]
  [measurable_space 𝕜] [opens_measurable_space 𝕜]
  (T : set α → E →L[ℝ] F) (h_zero : ∀ s, measurable_set s → μ s = 0 → T s = 0)
  (h_add : fin_meas_additive μ T)
  (h_smul : ∀ c : 𝕜, ∀ s x, T s (c • x) = c • T s x) (c : 𝕜) (f : α →₁ₛ[μ] E) :
  set_to_L1s T (c • f) = c • set_to_L1s T f :=
begin
  simp_rw set_to_L1s,
  rw ← simple_func.set_to_simple_func_smul T h_add h_smul c (simple_func.integrable f),
  refine simple_func.set_to_simple_func_congr T h_zero h_add (simple_func.integrable _) _,
  exact smul_to_simple_func c f,
end

lemma norm_set_to_L1s_le (T : set α → E →L[ℝ] F) {C : ℝ}
<<<<<<< HEAD
  (hT_norm : ∀ s, measurable_set s → μ s ≠ ∞ → ∥T s∥ ≤ C * (μ s).to_real) (f : α →₁ₛ[μ] E) :
=======
  (hT_norm : ∀ s, measurable_set s → μ s < ∞ → ∥T s∥ ≤ C * (μ s).to_real) (f : α →₁ₛ[μ] E) :
>>>>>>> 678566f2
  ∥set_to_L1s T f∥ ≤ C * ∥f∥ :=
begin
  rw [set_to_L1s, norm_eq_sum_mul f],
  exact simple_func.norm_set_to_simple_func_le_sum_mul_norm_of_integrable T hT_norm _
    (simple_func.integrable f),
end

lemma set_to_L1s_indicator_const {T : set α → E →L[ℝ] F} {C : ℝ} {s : set α}
  (hT : dominated_fin_meas_additive μ T C) (hs : measurable_set s) (hμs : μ s ≠ ∞) (x : E) :
  set_to_L1s T (simple_func.indicator_const 1 hs hμs x) = T s x :=
begin
<<<<<<< HEAD
  have h_empty : T ∅ = 0, from hT.eq_zero_of_measure_zero measurable_set.empty measure_empty,
=======
  have h_zero : ∀ s (hs : measurable_set s) (hs_zero : μ s = 0), T s = 0,
  { refine λ s hs hs0, norm_eq_zero.mp _,
    refine le_antisymm ((hT.2 s hs (by simp [hs0])).trans (le_of_eq _)) (norm_nonneg _),
    rw [hs0, ennreal.zero_to_real, mul_zero], },
  have h_empty : T ∅ = 0, from h_zero ∅ measurable_set.empty measure_empty,
>>>>>>> 678566f2
  rw set_to_L1s_eq_set_to_simple_func,
  refine eq.trans _ (simple_func.set_to_simple_func_indicator T h_empty hs x),
  refine simple_func.set_to_simple_func_congr T (λ _, hT.eq_zero_of_measure_zero) hT.1
    (simple_func.integrable _) _,
  exact Lp.simple_func.to_simple_func_indicator_const hs hμs x,
end

variables [normed_space 𝕜 F] [measurable_space 𝕜] [opens_measurable_space 𝕜]

variables (α E μ 𝕜)
/-- Extend `set α → E →L[ℝ] F` to `(α →₁ₛ[μ] E) →L[𝕜] F`. -/
def set_to_L1s_clm' {T : set α → E →L[ℝ] F} {C : ℝ} (hT : dominated_fin_meas_additive μ T C)
  (h_smul : ∀ c : 𝕜, ∀ s x, T s (c • x) = c • T s x) :
  (α →₁ₛ[μ] E) →L[𝕜] F :=
<<<<<<< HEAD
linear_map.mk_continuous ⟨set_to_L1s T, set_to_L1s_add T (λ _, hT.eq_zero_of_measure_zero) hT.1,
  set_to_L1s_smul T (λ _, hT.eq_zero_of_measure_zero) hT.1 h_smul⟩ C
  (λ f, norm_set_to_L1s_le T hT.2 f)
=======
have h_zero : ∀ s (hs : measurable_set s) (hs_zero : μ s = 0), T s = 0,
{ refine λ s hs hs0, norm_eq_zero.mp _,
  refine le_antisymm ((hT.2 s hs (by simp [hs0])).trans (le_of_eq _)) (norm_nonneg _),
  rw [hs0, ennreal.zero_to_real, mul_zero], },
linear_map.mk_continuous ⟨set_to_L1s T, set_to_L1s_add T h_zero hT.1,
  set_to_L1s_smul T h_zero hT.1 h_smul⟩ C (λ f, norm_set_to_L1s_le T hT.2 f)
>>>>>>> 678566f2

/-- Extend `set α → E →L[ℝ] F` to `(α →₁ₛ[μ] E) →L[ℝ] F`. -/
def set_to_L1s_clm {T : set α → E →L[ℝ] F} {C : ℝ} (hT : dominated_fin_meas_additive μ T C) :
  (α →₁ₛ[μ] E) →L[ℝ] F :=
<<<<<<< HEAD
linear_map.mk_continuous ⟨set_to_L1s T, set_to_L1s_add T (λ _, hT.eq_zero_of_measure_zero) hT.1,
  set_to_L1s_smul_real T (λ _, hT.eq_zero_of_measure_zero) hT.1⟩ C
  (λ f, norm_set_to_L1s_le T hT.2 f)
=======
have h_zero : ∀ s (hs : measurable_set s) (hs_zero : μ s = 0), T s = 0,
{ refine λ s hs hs0, norm_eq_zero.mp _,
  refine le_antisymm ((hT.2 s hs (by simp [hs0])).trans (le_of_eq _)) (norm_nonneg _),
  rw [hs0, ennreal.zero_to_real, mul_zero], },
linear_map.mk_continuous ⟨set_to_L1s T, set_to_L1s_add T h_zero hT.1,
  set_to_L1s_smul_real T h_zero hT.1⟩ C (λ f, norm_set_to_L1s_le T hT.2 f)
>>>>>>> 678566f2

variables {α E μ 𝕜}

lemma norm_set_to_L1s_clm_le {T : set α → E →L[ℝ] F} {C : ℝ}
  (hT : dominated_fin_meas_additive μ T C) (hC : 0 ≤ C) :
  ∥set_to_L1s_clm α E μ hT∥ ≤ C :=
linear_map.mk_continuous_norm_le _ hC _

lemma norm_set_to_L1s_clm_le' {T : set α → E →L[ℝ] F} {C : ℝ}
  (hT : dominated_fin_meas_additive μ T C) :
  ∥set_to_L1s_clm α E μ hT∥ ≤ max C 0 :=
linear_map.mk_continuous_norm_le' _ _

end set_to_L1s

end simple_func

open simple_func

section set_to_L1

local attribute [instance] Lp.simple_func.module
local attribute [instance] Lp.simple_func.normed_space

variables (𝕜) [nondiscrete_normed_field 𝕜] [measurable_space 𝕜] [opens_measurable_space 𝕜]
  [second_countable_topology E] [borel_space E] [normed_space 𝕜 E]
  [normed_space 𝕜 F] [complete_space F]
  {T : set α → E →L[ℝ] F} {C : ℝ}

/-- Extend `set α → (E →L[ℝ] F)` to `(α →₁[μ] E) →L[𝕜] F`. -/
def set_to_L1' (hT : dominated_fin_meas_additive μ T C)
  (h_smul : ∀ c : 𝕜, ∀ s x, T s (c • x) = c • T s x) :
  (α →₁[μ] E) →L[𝕜] F :=
(set_to_L1s_clm' α E 𝕜 μ hT h_smul).extend
  (coe_to_Lp α E 𝕜) (simple_func.dense_range one_ne_top) simple_func.uniform_inducing

variables {𝕜}

/-- Extend `set α → E →L[ℝ] F` to `(α →₁[μ] E) →L[ℝ] F`. -/
def set_to_L1 (hT : dominated_fin_meas_additive μ T C) : (α →₁[μ] E) →L[ℝ] F :=
(set_to_L1s_clm α E μ hT).extend
  (coe_to_Lp α E ℝ) (simple_func.dense_range one_ne_top) simple_func.uniform_inducing

lemma set_to_L1_eq_set_to_L1s_clm (hT : dominated_fin_meas_additive μ T C) (f : α →₁ₛ[μ] E) :
  set_to_L1 hT f = set_to_L1s_clm α E μ hT f :=
uniformly_extend_of_ind simple_func.uniform_inducing (simple_func.dense_range one_ne_top)
  (set_to_L1s_clm α E μ hT).uniform_continuous _

lemma set_to_L1_eq_set_to_L1' (hT : dominated_fin_meas_additive μ T C)
  (h_smul : ∀ c : 𝕜, ∀ s x, T s (c • x) = c • T s x) (f : α →₁[μ] E) :
  set_to_L1 hT f = set_to_L1' 𝕜 hT h_smul f :=
rfl

lemma set_to_L1_smul (hT : dominated_fin_meas_additive μ T C)
  (h_smul : ∀ c : 𝕜, ∀ s x, T s (c • x) = c • T s x) (c : 𝕜) (f : α →₁[μ] E) :
  set_to_L1 hT (c • f) = c • set_to_L1 hT f :=
begin
  rw [set_to_L1_eq_set_to_L1' hT h_smul, set_to_L1_eq_set_to_L1' hT h_smul],
  exact continuous_linear_map.map_smul _ _ _,
end

lemma set_to_L1_indicator_const_Lp (hT : dominated_fin_meas_additive μ T C) {s : set α}
  (hs : measurable_set s) (hμs : μ s ≠ ∞) (x : E) :
  set_to_L1 hT (indicator_const_Lp 1 hs hμs x) = T s x :=
begin
  rw [← Lp.simple_func.coe_indicator_const hs hμs x, set_to_L1_eq_set_to_L1s_clm],
  exact set_to_L1s_indicator_const hT hs hμs x,
end

lemma norm_set_to_L1_le_norm_set_to_L1s_clm (hT : dominated_fin_meas_additive μ T C) :
  ∥set_to_L1 hT∥ ≤ ∥set_to_L1s_clm α E μ hT∥ :=
calc ∥set_to_L1 hT∥
    ≤ (1 : ℝ≥0) * ∥set_to_L1s_clm α E μ hT∥ : begin
      refine continuous_linear_map.op_norm_extend_le (set_to_L1s_clm α E μ hT) (coe_to_Lp α E ℝ)
        (simple_func.dense_range one_ne_top) (λ x, le_of_eq _),
      rw [nnreal.coe_one, one_mul],
      refl,
    end
... = ∥set_to_L1s_clm α E μ hT∥ : by rw [nnreal.coe_one, one_mul]

lemma norm_set_to_L1_le_mul_norm (hT : dominated_fin_meas_additive μ T C) (hC : 0 ≤ C)
  (f : α →₁[μ] E) :
  ∥set_to_L1 hT f∥ ≤ C * ∥f∥ :=
calc ∥set_to_L1 hT f∥
    ≤ ∥set_to_L1s_clm α E μ hT∥ * ∥f∥ :
  continuous_linear_map.le_of_op_norm_le _ (norm_set_to_L1_le_norm_set_to_L1s_clm hT) _
... ≤ C * ∥f∥ : mul_le_mul (norm_set_to_L1s_clm_le hT hC) le_rfl (norm_nonneg _) hC

lemma norm_set_to_L1_le_mul_norm' (hT : dominated_fin_meas_additive μ T C) (f : α →₁[μ] E) :
  ∥set_to_L1 hT f∥ ≤ max C 0 * ∥f∥ :=
calc ∥set_to_L1 hT f∥
    ≤ ∥set_to_L1s_clm α E μ hT∥ * ∥f∥ :
  continuous_linear_map.le_of_op_norm_le _ (norm_set_to_L1_le_norm_set_to_L1s_clm hT) _
... ≤ max C 0 * ∥f∥ :
  mul_le_mul (norm_set_to_L1s_clm_le' hT) le_rfl (norm_nonneg _) (le_max_right _ _)

lemma norm_set_to_L1_le (hT : dominated_fin_meas_additive μ T C) (hC : 0 ≤ C) :
  ∥set_to_L1 hT∥ ≤ C :=
continuous_linear_map.op_norm_le_bound _ hC (norm_set_to_L1_le_mul_norm hT hC)

lemma norm_set_to_L1_le' (hT : dominated_fin_meas_additive μ T C) :
  ∥set_to_L1 hT∥ ≤ max C 0 :=
continuous_linear_map.op_norm_le_bound _ (le_max_right _ _) (norm_set_to_L1_le_mul_norm' hT)

lemma set_to_L1_lipschitz (hT : dominated_fin_meas_additive μ T C) :
  lipschitz_with (real.to_nnreal C) (set_to_L1 hT) :=
(set_to_L1 hT).lipschitz.weaken (norm_set_to_L1_le' hT)

/-- If `fs i → f` in `L1`, then `set_to_L1 hT (fs i) → set_to_L1 hT f`. -/
lemma tendsto_set_to_L1 (hT : dominated_fin_meas_additive μ T C) (f : α →₁[μ] E)
  {ι} (fs : ι → α →₁[μ] E) {l : filter ι} (hfs : tendsto fs l (𝓝 f)) :
  tendsto (λ i, set_to_L1 hT (fs i)) l (𝓝 $ set_to_L1 hT f) :=
((set_to_L1 hT).continuous.tendsto _).comp hfs

end set_to_L1

end L1

section function

variables [second_countable_topology E] [borel_space E] [complete_space F]
  {T : set α → E →L[ℝ] F} {C : ℝ} {f g : α → E}

variables (μ T)
/-- Extend `T : set α → E →L[ℝ] F` to `(α → E) → F` (for integrable functions `α → E`). We set it to
0 if the function is not integrable. -/
def set_to_fun (hT : dominated_fin_meas_additive μ T C) (f : α → E) : F :=
if hf : integrable f μ then L1.set_to_L1 hT (hf.to_L1 f) else 0

variables {μ T}

lemma set_to_fun_eq (hT : dominated_fin_meas_additive μ T C) (hf : integrable f μ) :
  set_to_fun μ T hT f = L1.set_to_L1 hT (hf.to_L1 f) :=
dif_pos hf

lemma L1.set_to_fun_eq_set_to_L1 (hT : dominated_fin_meas_additive μ T C) (f : α →₁[μ] E) :
  set_to_fun μ T hT f = L1.set_to_L1 hT f :=
by rw [set_to_fun_eq hT (L1.integrable_coe_fn f), integrable.to_L1_coe_fn]

lemma set_to_fun_undef (hT : dominated_fin_meas_additive μ T C) (hf : ¬ integrable f μ) :
  set_to_fun μ T hT f = 0 :=
dif_neg hf

lemma set_to_fun_non_ae_measurable (hT : dominated_fin_meas_additive μ T C)
  (hf : ¬ ae_measurable f μ) :
  set_to_fun μ T hT f = 0 :=
set_to_fun_undef hT (not_and_of_not_left _ hf)

@[simp] lemma set_to_fun_zero (hT : dominated_fin_meas_additive μ T C) :
  set_to_fun μ T hT (0 : α → E) = 0 :=
begin
  rw set_to_fun_eq hT,
  { simp only [integrable.to_L1_zero, continuous_linear_map.map_zero], },
  { exact integrable_zero _ _ _, },
end

lemma set_to_fun_add (hT : dominated_fin_meas_additive μ T C)
  (hf : integrable f μ) (hg : integrable g μ) :
  set_to_fun μ T hT (f + g) = set_to_fun μ T hT f + set_to_fun μ T hT g :=
by rw [set_to_fun_eq hT (hf.add hg), set_to_fun_eq hT hf, set_to_fun_eq hT hg, integrable.to_L1_add,
  (L1.set_to_L1 hT).map_add]

lemma set_to_fun_neg (hT : dominated_fin_meas_additive μ T C) (f : α → E) :
  set_to_fun μ T hT (-f) = - set_to_fun μ T hT f :=
begin
  by_cases hf : integrable f μ,
  { rw [set_to_fun_eq hT hf, set_to_fun_eq hT hf.neg,
      integrable.to_L1_neg, (L1.set_to_L1 hT).map_neg], },
  { rw [set_to_fun_undef hT hf, set_to_fun_undef hT, neg_zero],
    rwa [← integrable_neg_iff] at hf, }
end

lemma set_to_fun_sub (hT : dominated_fin_meas_additive μ T C)
  (hf : integrable f μ) (hg : integrable g μ) :
  set_to_fun μ T hT (f - g) = set_to_fun μ T hT f - set_to_fun μ T hT g :=
by rw [sub_eq_add_neg, sub_eq_add_neg, set_to_fun_add hT hf hg.neg, set_to_fun_neg hT g]

lemma set_to_fun_smul [nondiscrete_normed_field 𝕜] [measurable_space 𝕜] [opens_measurable_space 𝕜]
  [normed_space 𝕜 E] [normed_space 𝕜 F] (hT : dominated_fin_meas_additive μ T C)
  (h_smul : ∀ c : 𝕜, ∀ s x, T s (c • x) = c • T s x) (c : 𝕜) (f : α → E) :
  set_to_fun μ T hT (c • f) = c • set_to_fun μ T hT f :=
begin
  by_cases hf : integrable f μ,
  { rw [set_to_fun_eq hT hf, set_to_fun_eq hT, integrable.to_L1_smul',
      L1.set_to_L1_smul hT h_smul c _], },
  { by_cases hr : c = 0,
    { rw hr, simp, },
    { have hf' : ¬ integrable (c • f) μ, by rwa [integrable_smul_iff hr f],
      rw [set_to_fun_undef hT hf, set_to_fun_undef hT hf',
        smul_zero], }, },
end

lemma set_to_fun_congr_ae (hT : dominated_fin_meas_additive μ T C) (h : f =ᵐ[μ] g) :
  set_to_fun μ T hT f = set_to_fun μ T hT g :=
begin
  by_cases hfi : integrable f μ,
  { have hgi : integrable g μ := hfi.congr h,
    rw [set_to_fun_eq hT hfi, set_to_fun_eq hT hgi,
      (integrable.to_L1_eq_to_L1_iff f g hfi hgi).2 h] },
  { have hgi : ¬ integrable g μ, { rw integrable_congr h at hfi, exact hfi },
    rw [set_to_fun_undef hT hfi, set_to_fun_undef hT hgi] },
end

lemma set_to_fun_to_L1 (hT : dominated_fin_meas_additive μ T C) (hf : integrable f μ) :
  set_to_fun μ T hT (hf.to_L1 f) = set_to_fun μ T hT f :=
set_to_fun_congr_ae hT hf.coe_fn_to_L1

lemma set_to_fun_indicator_const (hT : dominated_fin_meas_additive μ T C) {s : set α}
  (hs : measurable_set s) (hμs : μ s ≠ ∞) (x : E) :
  set_to_fun μ T hT (s.indicator (λ _, x)) = T s x :=
begin
  rw set_to_fun_congr_ae hT (@indicator_const_Lp_coe_fn _ _ _ 1 _ _ _ _ hs hμs x _ _).symm,
  rw L1.set_to_fun_eq_set_to_L1 hT,
  exact L1.set_to_L1_indicator_const_Lp hT hs hμs x,
end

@[continuity]
lemma continuous_set_to_fun (hT : dominated_fin_meas_additive μ T C) :
  continuous (λ (f : α →₁[μ] E), set_to_fun μ T hT f) :=
by { simp_rw L1.set_to_fun_eq_set_to_L1 hT, exact continuous_linear_map.continuous _, }

lemma norm_set_to_fun_le_mul_norm (hT : dominated_fin_meas_additive μ T C) (f : α →₁[μ] E)
  (hC : 0 ≤ C) :
  ∥set_to_fun μ T hT f∥ ≤ C * ∥f∥ :=
by { rw L1.set_to_fun_eq_set_to_L1, exact L1.norm_set_to_L1_le_mul_norm hT hC f, }

lemma norm_set_to_fun_le_mul_norm' (hT : dominated_fin_meas_additive μ T C) (f : α →₁[μ] E) :
  ∥set_to_fun μ T hT f∥ ≤ max C 0 * ∥f∥ :=
by { rw L1.set_to_fun_eq_set_to_L1, exact L1.norm_set_to_L1_le_mul_norm' hT f, }

lemma norm_set_to_fun_le (hT : dominated_fin_meas_additive μ T C) (hf : integrable f μ)
  (hC : 0 ≤ C) :
  ∥set_to_fun μ T hT f∥ ≤ C * ∥hf.to_L1 f∥ :=
by { rw set_to_fun_eq hT hf, exact L1.norm_set_to_L1_le_mul_norm hT hC _, }

lemma norm_set_to_fun_le' (hT : dominated_fin_meas_additive μ T C) (hf : integrable f μ) :
  ∥set_to_fun μ T hT f∥ ≤ max C 0 * ∥hf.to_L1 f∥ :=
by { rw set_to_fun_eq hT hf, exact L1.norm_set_to_L1_le_mul_norm' hT _, }

/-- Lebesgue dominated convergence theorem provides sufficient conditions under which almost
  everywhere convergence of a sequence of functions implies the convergence of their image by
  `set_to_fun`.
  We could weaken the condition `bound_integrable` to require `has_finite_integral bound μ` instead
  (i.e. not requiring that `bound` is measurable), but in all applications proving integrability
  is easier. -/
theorem tendsto_set_to_fun_of_dominated_convergence (hT : dominated_fin_meas_additive μ T C)
  {fs : ℕ → α → E} {f : α → E} (bound : α → ℝ) (fs_measurable : ∀ n, ae_measurable (fs n) μ)
  (bound_integrable : integrable bound μ) (h_bound : ∀ n, ∀ᵐ a ∂μ, ∥fs n a∥ ≤ bound a)
  (h_lim : ∀ᵐ a ∂μ, tendsto (λ n, fs n a) at_top (𝓝 (f a))) :
  tendsto (λ n, set_to_fun μ T hT (fs n)) at_top (𝓝 $ set_to_fun μ T hT f) :=
begin
  /- `f` is a.e.-measurable, since it is the a.e.-pointwise limit of a.e.-measurable functions. -/
  have f_measurable : ae_measurable f μ := ae_measurable_of_tendsto_metric_ae fs_measurable h_lim,
  /- all functions we consider are integrable -/
  have fs_int : ∀ n, integrable (fs n) μ :=
    λ n, bound_integrable.mono' (fs_measurable n) (h_bound _),
  have f_int : integrable f μ :=
  ⟨f_measurable, has_finite_integral_of_dominated_convergence
    bound_integrable.has_finite_integral h_bound h_lim⟩,
  /- it suffices to prove the result for the corresponding L1 functions -/
  suffices : tendsto (λ n, L1.set_to_L1 hT ((fs_int n).to_L1 (fs n))) at_top
    (𝓝 (L1.set_to_L1 hT (f_int.to_L1 f))),
  { convert this,
    { ext1 n, exact set_to_fun_eq hT (fs_int n), },
    { exact set_to_fun_eq hT f_int, }, },
  /- the convergence of set_to_L1 follows from the convergence of the L1 functions -/
  refine L1.tendsto_set_to_L1 hT _ _ _,
  /- up to some rewriting, what we need to prove is `h_lim` -/
  rw tendsto_iff_norm_tendsto_zero,
  have lintegral_norm_tendsto_zero :
    tendsto (λn, ennreal.to_real $ ∫⁻ a, (ennreal.of_real ∥fs n a - f a∥) ∂μ) at_top (𝓝 0) :=
  (tendsto_to_real zero_ne_top).comp
    (tendsto_lintegral_norm_of_dominated_convergence
      fs_measurable bound_integrable.has_finite_integral h_bound h_lim),
  convert lintegral_norm_tendsto_zero,
  ext1 n,
  rw L1.norm_def,
  congr' 1,
  refine lintegral_congr_ae _,
  rw ← integrable.to_L1_sub,
  refine ((fs_int n).sub f_int).coe_fn_to_L1.mono (λ x hx, _),
  dsimp only,
  rw [hx, of_real_norm_eq_coe_nnnorm, pi.sub_apply],
end

/-- Lebesgue dominated convergence theorem for filters with a countable basis -/
lemma tendsto_set_to_fun_filter_of_dominated_convergence (hT : dominated_fin_meas_additive μ T C)
  {ι} {l : _root_.filter ι} [l.is_countably_generated]
  {fs : ι → α → E} {f : α → E} (bound : α → ℝ)
  (hfs_meas : ∀ᶠ n in l, ae_measurable (fs n) μ)
  (h_bound : ∀ᶠ n in l, ∀ᵐ a ∂μ, ∥fs n a∥ ≤ bound a)
  (bound_integrable : integrable bound μ)
  (h_lim : ∀ᵐ a ∂μ, tendsto (λ n, fs n a) l (𝓝 (f a))) :
  tendsto (λ n, set_to_fun μ T hT (fs n)) l (𝓝 $ set_to_fun μ T hT f) :=
begin
  rw tendsto_iff_seq_tendsto,
  intros x xl,
  have hxl : ∀ s ∈ l, ∃ a, ∀ b ≥ a, x b ∈ s, by { rwa tendsto_at_top' at xl, },
  have h : {x : ι | (λ n, ae_measurable (fs n) μ) x}
      ∩ {x : ι | (λ n, ∀ᵐ a ∂μ, ∥fs n a∥ ≤ bound a) x} ∈ l,
    from inter_mem hfs_meas h_bound,
  obtain ⟨k, h⟩ := hxl _ h,
  rw ← tendsto_add_at_top_iff_nat k,
  refine tendsto_set_to_fun_of_dominated_convergence hT bound _ bound_integrable _ _,
  { exact λ n, (h _ (self_le_add_left _ _)).1, },
  { exact λ n, (h _ (self_le_add_left _ _)).2, },
  { filter_upwards [h_lim],
    refine λ a h_lin, @tendsto.comp _ _ _ (λ n, x (n + k)) (λ n, fs n a) _ _ _ h_lin _,
    rw tendsto_add_at_top_iff_nat,
    assumption }
end

variables {X : Type*} [topological_space X] [first_countable_topology X]

lemma continuous_at_set_to_fun_of_dominated (hT : dominated_fin_meas_additive μ T C)
  {fs : X → α → E} {x₀ : X} {bound : α → ℝ} (hfs_meas : ∀ᶠ x in 𝓝 x₀, ae_measurable (fs x) μ)
  (h_bound : ∀ᶠ x in 𝓝 x₀, ∀ᵐ a ∂μ, ∥fs x a∥ ≤ bound a)
  (bound_integrable : integrable bound μ) (h_cont : ∀ᵐ a ∂μ, continuous_at (λ x, fs x a) x₀) :
  continuous_at (λ x, set_to_fun μ T hT (fs x)) x₀ :=
tendsto_set_to_fun_filter_of_dominated_convergence hT bound ‹_› ‹_› ‹_› ‹_›

lemma continuous_set_to_fun_of_dominated (hT : dominated_fin_meas_additive μ T C)
  {fs : X → α → E} {bound : α → ℝ}
  (hfs_meas : ∀ x, ae_measurable (fs x) μ) (h_bound : ∀ x, ∀ᵐ a ∂μ, ∥fs x a∥ ≤ bound a)
  (bound_integrable : integrable bound μ) (h_cont : ∀ᵐ a ∂μ, continuous (λ x, fs x a)) :
  continuous (λ x, set_to_fun μ T hT (fs x)) :=
continuous_iff_continuous_at.mpr (λ x₀, continuous_at_set_to_fun_of_dominated hT
  (eventually_of_forall hfs_meas) (eventually_of_forall h_bound) ‹_› $ h_cont.mono $
    λ _, continuous.continuous_at)

end function

end measure_theory<|MERGE_RESOLUTION|>--- conflicted
+++ resolved
@@ -159,8 +159,7 @@
 set (up to a multiplicative constant). -/
 def dominated_fin_meas_additive {β} [semi_normed_group β] {m : measurable_space α}
   (μ : measure α) (T : set α → β) (C : ℝ) : Prop :=
-<<<<<<< HEAD
-fin_meas_additive μ T ∧ ∀ s, measurable_set s → μ s ≠ ∞ → ∥T s∥ ≤ C * (μ s).to_real
+fin_meas_additive μ T ∧ ∀ s, measurable_set s → μ s < ∞ → ∥T s∥ ≤ C * (μ s).to_real
 
 namespace dominated_fin_meas_additive
 
@@ -254,9 +253,6 @@
 (hT.of_measure_le h hC).of_smul_measure c hc
 
 end dominated_fin_meas_additive
-=======
-fin_meas_additive μ T ∧ ∀ s, measurable_set s → μ s < ∞ → ∥T s∥ ≤ C * (μ s).to_real
->>>>>>> 678566f2
 
 end fin_meas_additive
 
@@ -470,11 +466,7 @@
   by { refine finset.sum_le_sum (λb hb, _), simp_rw continuous_linear_map.le_op_norm, }
 
 lemma norm_set_to_simple_func_le_sum_mul_norm_of_integrable (T : set α → E →L[ℝ] F') {C : ℝ}
-<<<<<<< HEAD
-  (hT_norm : ∀ s, measurable_set s → μ s ≠ ∞ → ∥T s∥ ≤ C * (μ s).to_real) (f : α →ₛ E)
-=======
   (hT_norm : ∀ s, measurable_set s → μ s < ∞ → ∥T s∥ ≤ C * (μ s).to_real) (f : α →ₛ E)
->>>>>>> 678566f2
   (hf : integrable f μ) :
   ∥f.set_to_simple_func T∥ ≤ C * ∑ x in f.range, (μ (f ⁻¹' {x})).to_real * ∥x∥ :=
 calc ∥f.set_to_simple_func T∥
@@ -486,11 +478,7 @@
     { rw hb, simp, },
     rw _root_.mul_le_mul_right _,
     { refine hT_norm _ (simple_func.measurable_set_fiber _ _)
-<<<<<<< HEAD
-        (simple_func.measure_preimage_lt_top_of_integrable _ hf _).ne,
-=======
         (simple_func.measure_preimage_lt_top_of_integrable _ hf _),
->>>>>>> 678566f2
       rwa norm_eq_zero at hb, },
     { exact lt_of_le_of_ne (norm_nonneg _) (ne.symm hb), },
   end
@@ -616,11 +604,7 @@
 end
 
 lemma norm_set_to_L1s_le (T : set α → E →L[ℝ] F) {C : ℝ}
-<<<<<<< HEAD
-  (hT_norm : ∀ s, measurable_set s → μ s ≠ ∞ → ∥T s∥ ≤ C * (μ s).to_real) (f : α →₁ₛ[μ] E) :
-=======
   (hT_norm : ∀ s, measurable_set s → μ s < ∞ → ∥T s∥ ≤ C * (μ s).to_real) (f : α →₁ₛ[μ] E) :
->>>>>>> 678566f2
   ∥set_to_L1s T f∥ ≤ C * ∥f∥ :=
 begin
   rw [set_to_L1s, norm_eq_sum_mul f],
@@ -632,15 +616,7 @@
   (hT : dominated_fin_meas_additive μ T C) (hs : measurable_set s) (hμs : μ s ≠ ∞) (x : E) :
   set_to_L1s T (simple_func.indicator_const 1 hs hμs x) = T s x :=
 begin
-<<<<<<< HEAD
   have h_empty : T ∅ = 0, from hT.eq_zero_of_measure_zero measurable_set.empty measure_empty,
-=======
-  have h_zero : ∀ s (hs : measurable_set s) (hs_zero : μ s = 0), T s = 0,
-  { refine λ s hs hs0, norm_eq_zero.mp _,
-    refine le_antisymm ((hT.2 s hs (by simp [hs0])).trans (le_of_eq _)) (norm_nonneg _),
-    rw [hs0, ennreal.zero_to_real, mul_zero], },
-  have h_empty : T ∅ = 0, from h_zero ∅ measurable_set.empty measure_empty,
->>>>>>> 678566f2
   rw set_to_L1s_eq_set_to_simple_func,
   refine eq.trans _ (simple_func.set_to_simple_func_indicator T h_empty hs x),
   refine simple_func.set_to_simple_func_congr T (λ _, hT.eq_zero_of_measure_zero) hT.1
@@ -655,34 +631,16 @@
 def set_to_L1s_clm' {T : set α → E →L[ℝ] F} {C : ℝ} (hT : dominated_fin_meas_additive μ T C)
   (h_smul : ∀ c : 𝕜, ∀ s x, T s (c • x) = c • T s x) :
   (α →₁ₛ[μ] E) →L[𝕜] F :=
-<<<<<<< HEAD
 linear_map.mk_continuous ⟨set_to_L1s T, set_to_L1s_add T (λ _, hT.eq_zero_of_measure_zero) hT.1,
   set_to_L1s_smul T (λ _, hT.eq_zero_of_measure_zero) hT.1 h_smul⟩ C
   (λ f, norm_set_to_L1s_le T hT.2 f)
-=======
-have h_zero : ∀ s (hs : measurable_set s) (hs_zero : μ s = 0), T s = 0,
-{ refine λ s hs hs0, norm_eq_zero.mp _,
-  refine le_antisymm ((hT.2 s hs (by simp [hs0])).trans (le_of_eq _)) (norm_nonneg _),
-  rw [hs0, ennreal.zero_to_real, mul_zero], },
-linear_map.mk_continuous ⟨set_to_L1s T, set_to_L1s_add T h_zero hT.1,
-  set_to_L1s_smul T h_zero hT.1 h_smul⟩ C (λ f, norm_set_to_L1s_le T hT.2 f)
->>>>>>> 678566f2
 
 /-- Extend `set α → E →L[ℝ] F` to `(α →₁ₛ[μ] E) →L[ℝ] F`. -/
 def set_to_L1s_clm {T : set α → E →L[ℝ] F} {C : ℝ} (hT : dominated_fin_meas_additive μ T C) :
   (α →₁ₛ[μ] E) →L[ℝ] F :=
-<<<<<<< HEAD
 linear_map.mk_continuous ⟨set_to_L1s T, set_to_L1s_add T (λ _, hT.eq_zero_of_measure_zero) hT.1,
   set_to_L1s_smul_real T (λ _, hT.eq_zero_of_measure_zero) hT.1⟩ C
   (λ f, norm_set_to_L1s_le T hT.2 f)
-=======
-have h_zero : ∀ s (hs : measurable_set s) (hs_zero : μ s = 0), T s = 0,
-{ refine λ s hs hs0, norm_eq_zero.mp _,
-  refine le_antisymm ((hT.2 s hs (by simp [hs0])).trans (le_of_eq _)) (norm_nonneg _),
-  rw [hs0, ennreal.zero_to_real, mul_zero], },
-linear_map.mk_continuous ⟨set_to_L1s T, set_to_L1s_add T h_zero hT.1,
-  set_to_L1s_smul_real T h_zero hT.1⟩ C (λ f, norm_set_to_L1s_le T hT.2 f)
->>>>>>> 678566f2
 
 variables {α E μ 𝕜}
 
