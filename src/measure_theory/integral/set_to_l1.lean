/-
Copyright (c) 2021 Rémy Degenne. All rights reserved.
Released under Apache 2.0 license as described in the file LICENSE.
Authors: Zhouhang Zhou, Yury Kudryashov, Sébastien Gouëzel, Rémy Degenne
-/
import measure_theory.function.simple_func_dense

/-!
# Extension of a linear function from indicators to L1

Let `T : set α → E →L[ℝ] F` be additive for measurable sets with finite measure, in the sense that
for `s, t` two such sets, `s ∩ t = ∅ → T (s ∪ t) = T s + T t`. `T` is akin to a bilinear map on
`set α × E`, or a linear map on indicator functions.

This file constructs an extension of `T` to integrable simple functions, which are finite sums of
indicators of measurable sets with finite measure, then to integrable functions, which are limits of
integrable simple functions.

The main result is a continuous linear map `(α →₁[μ] E) →L[ℝ] F`. This extension process is used to
define the Bochner integral in the `bochner` file. It will also be used to define the conditional
expectation of an integrable function (TODO).

## Main Definitions

- `fin_meas_additive μ T`: the property that `T` is additive on measurable sets with finite measure.
  For two such sets, `s ∩ t = ∅ → T (s ∪ t) = T s + T t`.
- `dominated_fin_meas_additive μ T C`: `fin_meas_additive μ T ∧ ∀ s, ∥T s∥ ≤ C * (μ s).to_real`.
  This is the property needed to perform the extension from indicators to L1.
- `set_to_L1 (hT : dominated_fin_meas_additive μ T C) : (α →₁[μ] E) →L[ℝ] F`: the extension of `T`
  from indicators to L1.
- `set_to_fun (hT : dominated_fin_meas_additive μ T C) (f : α → E) : F`: a version of the extension
  which applies to functions (with value 0 if the function is not integrable).

## Implementation notes

The starting object `T : set α → E →L[ℝ] F` matters only through its restriction on measurable sets
with finite measure. Its value on other sets is ignored.

The extension step from integrable simple functions to L1 relies on a `second_countable_topology`
assumption. Without it, we could only extend to `ae_fin_strongly_measurable` functions. (TODO: this
might be worth doing?)

-/

noncomputable theory
open_locale classical topological_space big_operators nnreal ennreal measure_theory pointwise
open set filter topological_space ennreal emetric

local attribute [instance] fact_one_le_one_ennreal

namespace measure_theory

variables {α E F F' G 𝕜 : Type*} {p : ℝ≥0∞}
  [normed_group E] [measurable_space E] [normed_space ℝ E]
  [normed_group F] [normed_space ℝ F]
  [normed_group F'] [normed_space ℝ F']
  [normed_group G] [measurable_space G]
  {m : measurable_space α} {μ : measure α}

local infixr ` →ₛ `:25 := simple_func

open finset

section fin_meas_additive

/-- A set function is `fin_meas_additive` if its value on the union of two disjoint measurable
sets with finite measure is the sum of its values on each set. -/
def fin_meas_additive {β} [add_monoid β] {m : measurable_space α}
  (μ : measure α) (T : set α → β) : Prop :=
∀ s t, measurable_set s → measurable_set t → μ s ≠ ∞ → μ t ≠ ∞ → s ∩ t = ∅ → T (s ∪ t) = T s + T t

lemma map_empty_eq_zero_of_map_union {β} [add_cancel_monoid β] (T : set α → β)
  (h_add : fin_meas_additive μ T) :
  T ∅ = 0 :=
begin
  have h_empty : μ ∅ ≠ ∞, from (measure_empty.le.trans_lt ennreal.coe_lt_top).ne,
  specialize h_add ∅ ∅ measurable_set.empty measurable_set.empty h_empty h_empty
    (set.inter_empty ∅),
  rw set.union_empty at h_add,
  nth_rewrite 0 ← add_zero (T ∅) at h_add,
  exact (add_left_cancel h_add).symm,
end

lemma map_Union_fin_meas_set_eq_sum {β} [add_comm_monoid β] (T : set α → β) (T_empty : T ∅ = 0)
  (h_add : fin_meas_additive μ T)
  {ι} (S : ι → set α) (sι : finset ι) (hS_meas : ∀ i, measurable_set (S i))
  (hSp : ∀ i ∈ sι, μ (S i) ≠ ∞) (h_disj : ∀ i j ∈ sι, i ≠ j → disjoint (S i) (S j)) :
  T (⋃ i ∈ sι, S i) = ∑ i in sι, T (S i) :=
begin
  revert hSp h_disj,
  refine finset.induction_on sι _ _,
  { simp only [finset.not_mem_empty, forall_false_left, Union_false, Union_empty, sum_empty,
    forall_2_true_iff, implies_true_iff, forall_true_left, not_false_iff, T_empty], },
  intros a s has h hps h_disj,
  rw [finset.sum_insert has, ← h],
  swap, { exact λ i hi, hps i (finset.mem_insert_of_mem hi), },
  swap, { exact λ i j hi hj hij,
    h_disj i j (finset.mem_insert_of_mem hi) (finset.mem_insert_of_mem hj) hij, },
  rw ← h_add (S a) (⋃ i ∈ s, S i) (hS_meas a) (measurable_set_bUnion _ (λ i _, hS_meas i))
    (hps a (finset.mem_insert_self a s)),
  { congr, convert finset.supr_insert a s S, },
  { exact ((measure_bUnion_finset_le _ _).trans_lt $
      ennreal.sum_lt_top $ λ i hi, hps i $ finset.mem_insert_of_mem hi).ne, },
  { simp_rw set.inter_Union,
    refine Union_eq_empty.mpr (λ i, Union_eq_empty.mpr (λ hi, _)),
    rw ← set.disjoint_iff_inter_eq_empty,
    refine h_disj a i (finset.mem_insert_self a s) (finset.mem_insert_of_mem hi) (λ hai, _),
    rw ← hai at hi,
    exact has hi, },
end

/-- A `fin_meas_additive` set function whose norm on every set is less than the measure of the
set (up to a multiplicative constant). -/
def dominated_fin_meas_additive {β} [normed_group β] {m : measurable_space α}
  (μ : measure α) (T : set α → β) (C : ℝ) : Prop :=
fin_meas_additive μ T ∧ ∀ s, ∥T s∥ ≤ C * (μ s).to_real

end fin_meas_additive

namespace simple_func

/-- Extend `set α → (F →L[ℝ] F')` to `(α →ₛ F) → F'`. -/
def set_to_simple_func {m : measurable_space α} (T : set α → F →L[ℝ] F') (f : α →ₛ F) : F' :=
∑ x in f.range, T (f ⁻¹' {x}) x

@[simp] lemma set_to_simple_func_zero {m : measurable_space α} (f : α →ₛ F) :
  set_to_simple_func (0 : set α → F →L[ℝ] F') f = 0 :=
by simp [set_to_simple_func]

@[simp] lemma set_to_simple_func_zero_apply {m : measurable_space α} (T : set α → F →L[ℝ] F') :
  set_to_simple_func T (0 : α →ₛ F) = 0 :=
by casesI is_empty_or_nonempty α; simp [set_to_simple_func]

lemma set_to_simple_func_eq_sum_filter {m : measurable_space α}
  (T : set α → F →L[ℝ] F') (f : α →ₛ F) :
  set_to_simple_func T f = ∑ x in f.range.filter (λ x, x ≠ 0), (T (f ⁻¹' {x})) x :=
begin
  symmetry,
  refine sum_filter_of_ne (λ x hx, mt (λ hx0, _)),
  rw hx0,
  exact continuous_linear_map.map_zero _,
end

lemma set_to_simple_func_mono {G} [normed_linear_ordered_group G] [normed_space ℝ G]
  {m : measurable_space α}
  (T : set α → F →L[ℝ] G) (T' : set α → F →L[ℝ] G) (hTT' : ∀ s x, T s x ≤ T' s x) (f : α →ₛ F) :
  set_to_simple_func T f ≤ set_to_simple_func T' f :=
by { simp_rw set_to_simple_func, exact sum_le_sum (λ i hi, hTT' _ i), }

lemma map_set_to_simple_func (T : set α → F →L[ℝ] F') (h_add : fin_meas_additive μ T)
  {f : α →ₛ G} (hf : integrable f μ) {g : G → F} (hg : g 0 = 0) :
  (f.map g).set_to_simple_func T = ∑ x in f.range, T (f ⁻¹' {x}) (g x) :=
begin
  have T_empty : T ∅ = 0, from map_empty_eq_zero_of_map_union T h_add,
  have hfp : ∀ x ∈ f.range, x ≠ 0 → μ (f ⁻¹' {x}) ≠ ∞,
    from λ x hx hx0, (measure_preimage_lt_top_of_integrable f hf hx0).ne,
  simp only [set_to_simple_func, range_map],
  refine finset.sum_image' _ (assume b hb, _),
  rcases mem_range.1 hb with ⟨a, rfl⟩,
  by_cases h0 : g (f a) = 0,
  { simp_rw h0,
    rw [continuous_linear_map.map_zero, finset.sum_eq_zero (λ x hx, _)],
    rw mem_filter at hx,
    rw [hx.2, continuous_linear_map.map_zero], },
  have h_left_eq : T ((map g f) ⁻¹' {g (f a)}) (g (f a))
    = T (f ⁻¹' ↑(f.range.filter (λ b, g b = g (f a)))) (g (f a)),
  { congr, rw map_preimage_singleton, },
  rw h_left_eq,
  have h_left_eq' : T (f ⁻¹' ↑(filter (λ (b : G), g b = g (f a)) f.range)) (g (f a))
    = T (⋃ y ∈ (filter (λ (b : G), g b = g (f a)) f.range), f ⁻¹' {y}) (g (f a)),
  { congr, rw ← finset.set_bUnion_preimage_singleton, },
  rw h_left_eq',
  rw map_Union_fin_meas_set_eq_sum T T_empty h_add,
  { simp only [filter_congr_decidable, sum_apply, continuous_linear_map.coe_sum'],
    refine finset.sum_congr rfl (λ x hx, _),
    rw mem_filter at hx,
    rw hx.2, },
  { exact λ i, measurable_set_fiber _ _, },
  { intros i hi,
    rw mem_filter at hi,
    refine hfp i hi.1 (λ hi0, _),
    rw [hi0, hg] at hi,
    exact h0 hi.2.symm, },
  { intros i j hi hj hij,
    rw set.disjoint_iff,
    intros x hx,
    rw [set.mem_inter_iff, set.mem_preimage, set.mem_preimage, set.mem_singleton_iff,
      set.mem_singleton_iff] at hx,
    rw [← hx.1, ← hx.2] at hij,
    exact absurd rfl hij, },
end

lemma set_to_simple_func_congr' (T : set α → E →L[ℝ] F) (h_add : fin_meas_additive μ T)
  {f g : α →ₛ E} (hf : integrable f μ) (hg : integrable g μ)
  (h : ∀ x y, x ≠ y → T ((f ⁻¹' {x}) ∩ (g ⁻¹' {y})) = 0) :
  f.set_to_simple_func T = g.set_to_simple_func T :=
show ((pair f g).map prod.fst).set_to_simple_func T
  = ((pair f g).map prod.snd).set_to_simple_func T, from
begin
  have h_pair : integrable (f.pair g) μ, from integrable_pair hf hg,
  rw map_set_to_simple_func T h_add h_pair prod.fst_zero,
  rw map_set_to_simple_func T h_add h_pair prod.snd_zero,
  refine finset.sum_congr rfl (λ p hp, _),
  rcases mem_range.1 hp with ⟨a, rfl⟩,
  by_cases eq : f a = g a,
  { dsimp only [pair_apply], rw eq },
  { have : T ((pair f g) ⁻¹' {(f a, g a)}) = 0,
    { have h_eq : T (⇑(f.pair g) ⁻¹' {(f a, g a)}) = T ((f ⁻¹' {f a}) ∩ (g ⁻¹' {g a})),
      { congr, rw pair_preimage_singleton f g, },
      rw h_eq,
      exact h (f a) (g a) eq, },
    simp only [this, continuous_linear_map.zero_apply, pair_apply], },
end

lemma set_to_simple_func_congr (T : set α → (E →L[ℝ] F))
  (h_zero : ∀ s, measurable_set s → μ s = 0 → T s = 0) (h_add : fin_meas_additive μ T)
  {f g : α →ₛ E} (hf : integrable f μ) (h : f =ᵐ[μ] g) :
  f.set_to_simple_func T = g.set_to_simple_func T :=
begin
  refine set_to_simple_func_congr' T h_add hf ((integrable_congr h).mp hf) _,
  refine λ x y hxy, h_zero _ ((measurable_set_fiber f x).inter (measurable_set_fiber g y)) _,
  rw [eventually_eq, ae_iff] at h,
  refine measure_mono_null (λ z, _) h,
  simp_rw [set.mem_inter_iff, set.mem_set_of_eq, set.mem_preimage, set.mem_singleton_iff],
  intro h,
  rwa [h.1, h.2],
end

lemma set_to_simple_func_add_left {m : measurable_space α} (T T' : set α → F →L[ℝ] F')
  {f : α →ₛ F} :
  set_to_simple_func (T + T') f = set_to_simple_func T f + set_to_simple_func T' f :=
begin
  simp_rw [set_to_simple_func, pi.add_apply],
  push_cast,
  simp_rw [pi.add_apply, sum_add_distrib],
end

lemma set_to_simple_func_add_left' (T T' T'' : set α → E →L[ℝ] F)
  (h_add : ∀ s, measurable_set s → μ s ≠ ∞ → T'' s = T s + T' s) {f : α →ₛ E}
  (hf : integrable f μ) :
  set_to_simple_func (T'') f = set_to_simple_func T f + set_to_simple_func T' f :=
begin
  simp_rw [set_to_simple_func_eq_sum_filter],
  suffices : ∀ x ∈ filter (λ (x : E), x ≠ 0) f.range,
    T'' (f ⁻¹' {x}) = T (f ⁻¹' {x}) + T' (f ⁻¹' {x}),
  { rw ← sum_add_distrib,
    refine finset.sum_congr rfl (λ x hx, _),
    rw this x hx,
    push_cast,
    rw pi.add_apply, },
  intros x hx,
  refine h_add (f ⁻¹' {x}) (measurable_set_preimage _ _)
    (measure_preimage_lt_top_of_integrable _ hf _).ne,
  rw mem_filter at hx,
  exact hx.2,
end

lemma set_to_simple_func_add (T : set α → E →L[ℝ] F) (h_add : fin_meas_additive μ T)
  {f g : α →ₛ E} (hf : integrable f μ) (hg : integrable g μ) :
  set_to_simple_func T (f + g) = set_to_simple_func T f + set_to_simple_func T g :=
have hp_pair : integrable (f.pair g) μ, from integrable_pair hf hg,
calc set_to_simple_func T (f + g) = ∑ x in (pair f g).range,
       T ((pair f g) ⁻¹' {x}) (x.fst + x.snd) :
  by { rw [add_eq_map₂, map_set_to_simple_func T h_add hp_pair], simp, }
... = ∑ x in (pair f g).range, (T ((pair f g) ⁻¹' {x}) x.fst + T ((pair f g) ⁻¹' {x}) x.snd) :
  finset.sum_congr rfl $ assume a ha, continuous_linear_map.map_add _ _ _
... = ∑ x in (pair f g).range, T ((pair f g) ⁻¹' {x}) x.fst +
      ∑ x in (pair f g).range, T ((pair f g) ⁻¹' {x}) x.snd :
  by rw finset.sum_add_distrib
... = ((pair f g).map prod.fst).set_to_simple_func T
    + ((pair f g).map prod.snd).set_to_simple_func T :
  by rw [map_set_to_simple_func T h_add hp_pair prod.snd_zero,
    map_set_to_simple_func T h_add hp_pair prod.fst_zero]

lemma set_to_simple_func_neg (T : set α → E →L[ℝ] F) (h_add : fin_meas_additive μ T)
  {f : α →ₛ E} (hf : integrable f μ) :
  set_to_simple_func T (-f) = - set_to_simple_func T f :=
calc set_to_simple_func T (-f) = set_to_simple_func T (f.map (has_neg.neg)) : rfl
  ... = - set_to_simple_func T f :
  begin
    rw [map_set_to_simple_func T h_add hf neg_zero, set_to_simple_func,
      ← sum_neg_distrib],
    exact finset.sum_congr rfl (λ x h, continuous_linear_map.map_neg _ _),
  end

lemma set_to_simple_func_sub (T : set α → E →L[ℝ] F) (h_add : fin_meas_additive μ T)
  {f g : α →ₛ E} (hf : integrable f μ) (hg : integrable g μ) :
  set_to_simple_func T (f - g) = set_to_simple_func T f - set_to_simple_func T g :=
begin
  rw [sub_eq_add_neg, set_to_simple_func_add T h_add hf,
    set_to_simple_func_neg T h_add hg, sub_eq_add_neg],
  rw integrable_iff at hg ⊢,
  intros x hx_ne,
  change μ ((has_neg.neg ∘ g) ⁻¹' {x}) < ∞,
  rw [preimage_comp, neg_preimage, neg_singleton],
  refine hg (-x) _,
  simp [hx_ne],
end

lemma set_to_simple_func_smul_real (T : set α → E →L[ℝ] F) (h_add : fin_meas_additive μ T)
  (c : ℝ) {f : α →ₛ E} (hf : integrable f μ) :
  set_to_simple_func T (c • f) = c • set_to_simple_func T f :=
calc set_to_simple_func T (c • f) = ∑ x in f.range, T (f ⁻¹' {x}) (c • x) :
  by { rw [smul_eq_map c f, map_set_to_simple_func T h_add hf], rw smul_zero, }
... = ∑ x in f.range, c • (T (f ⁻¹' {x}) x) :
  finset.sum_congr rfl $ λ b hb, by { rw continuous_linear_map.map_smul (T (f ⁻¹' {b})) c b, }
... = c • set_to_simple_func T f :
by simp only [set_to_simple_func, smul_sum, smul_smul, mul_comm]

lemma set_to_simple_func_smul {E} [measurable_space E] [normed_group E] [normed_field 𝕜]
  [normed_space 𝕜 E] [normed_space ℝ E] [normed_space 𝕜 F] (T : set α → E →L[ℝ] F)
  (h_add : fin_meas_additive μ T) (h_smul : ∀ c : 𝕜, ∀ s x, T s (c • x) = c • T s x)
  (c : 𝕜) {f : α →ₛ E} (hf : integrable f μ) :
  set_to_simple_func T (c • f) = c • set_to_simple_func T f :=
calc set_to_simple_func T (c • f) = ∑ x in f.range, T (f ⁻¹' {x}) (c • x) :
  by { rw [smul_eq_map c f, map_set_to_simple_func T h_add hf],
    rw smul_zero, }
... = ∑ x in f.range, c • (T (f ⁻¹' {x}) x) : finset.sum_congr rfl $ λ b hb, by { rw h_smul, }
... = c • set_to_simple_func T f : by simp only [set_to_simple_func, smul_sum, smul_smul, mul_comm]

lemma norm_set_to_simple_func_le_sum_op_norm {m : measurable_space α}
  (T : set α → F' →L[ℝ] F) (f : α →ₛ F') :
  ∥f.set_to_simple_func T∥ ≤ ∑ x in f.range, ∥T (f ⁻¹' {x})∥ * ∥x∥ :=
calc ∥∑ x in f.range, T (f ⁻¹' {x}) x∥
    ≤ ∑ x in f.range, ∥T (f ⁻¹' {x}) x∥ : norm_sum_le _ _
... ≤ ∑ x in f.range, ∥T (f ⁻¹' {x})∥ * ∥x∥ :
  by { refine finset.sum_le_sum (λb hb, _), simp_rw continuous_linear_map.le_op_norm, }

lemma norm_set_to_simple_func_le_sum_mul_norm (T : set α → F →L[ℝ] F') {C : ℝ}
  (hT_norm : ∀ s, ∥T s∥ ≤ C * (μ s).to_real) (f : α →ₛ F) :
  ∥f.set_to_simple_func T∥ ≤ C * ∑ x in f.range, (μ (f ⁻¹' {x})).to_real * ∥x∥ :=
calc ∥f.set_to_simple_func T∥
    ≤ ∑ x in f.range, ∥T (f ⁻¹' {x})∥ * ∥x∥ : norm_set_to_simple_func_le_sum_op_norm T f
... ≤ ∑ x in f.range, C * (μ (f ⁻¹' {x})).to_real * ∥x∥ :
  begin
    refine finset.sum_le_sum (λ b hb, _),
    by_cases hb : ∥b∥ = 0,
    { rw hb, simp, },
    rw _root_.mul_le_mul_right _,
    { exact hT_norm _, },
    { exact lt_of_le_of_ne (norm_nonneg _) (ne.symm hb), },
  end
... ≤ C * ∑ x in f.range, (μ (f ⁻¹' {x})).to_real * ∥x∥ : by simp_rw [mul_sum, ← mul_assoc]

lemma set_to_simple_func_indicator (T : set α → F →L[ℝ] F') (hT_empty : T ∅ = 0)
  {m : measurable_space α} {s : set α} (hs : measurable_set s) (x : F) :
  simple_func.set_to_simple_func T
    (simple_func.piecewise s hs (simple_func.const α x) (simple_func.const α 0))
  = T s x :=
begin
  by_cases hs_empty : s = ∅,
  { simp only [hs_empty, hT_empty, continuous_linear_map.zero_apply, piecewise_empty, const_zero,
    set_to_simple_func_zero_apply], },
  by_cases hs_univ : s = univ,
  { casesI hα : is_empty_or_nonempty α,
    { refine absurd _ hs_empty,
      haveI : subsingleton (set α), by { unfold set, apply_instance, },
      exact subsingleton.elim s ∅, },
    simp [hs_univ, set_to_simple_func], },
  simp_rw set_to_simple_func,
<<<<<<< HEAD
=======
  rw [← ne.def, set.ne_empty_iff_nonempty] at hs_empty,
>>>>>>> cbf8788d
  rw range_indicator hs hs_empty hs_univ,
  by_cases hx0 : x = 0,
  { simp_rw hx0, simp, },
  rw sum_insert,
  swap, { rw finset.mem_singleton, exact hx0, },
  rw [sum_singleton, (T _).map_zero, add_zero],
  congr,
  simp only [coe_piecewise, piecewise_eq_indicator, coe_const, pi.const_zero,
    piecewise_eq_indicator],
  rw [indicator_preimage, preimage_const_of_mem],
  swap, { exact set.mem_singleton x, },
  rw [← pi.const_zero, preimage_const_of_not_mem],
  swap, { rw set.mem_singleton_iff, exact ne.symm hx0, },
  simp,
end

end simple_func

namespace L1

open ae_eq_fun Lp.simple_func Lp

variables {α E μ}

namespace simple_func

lemma norm_eq_sum_mul [second_countable_topology G] [borel_space G] (f : α →₁ₛ[μ] G) :
  ∥f∥ = ∑ x in (to_simple_func f).range, (μ ((to_simple_func f) ⁻¹' {x})).to_real * ∥x∥ :=
begin
  rw [norm_to_simple_func, snorm_one_eq_lintegral_nnnorm],
  have h_eq := simple_func.map_apply (λ x, (nnnorm x : ℝ≥0∞)) (to_simple_func f),
  dsimp only at h_eq,
  simp_rw ← h_eq,
  rw [simple_func.lintegral_eq_lintegral, simple_func.map_lintegral, ennreal.to_real_sum],
  { congr,
    ext1 x,
    rw [ennreal.to_real_mul, mul_comm, ← of_real_norm_eq_coe_nnnorm,
      ennreal.to_real_of_real (norm_nonneg _)], },
  { intros x hx,
    by_cases hx0 : x = 0,
    { rw hx0, simp, },
    { exact ennreal.mul_ne_top ennreal.coe_ne_top
        (simple_func.measure_preimage_lt_top_of_integrable _ (simple_func.integrable f) hx0).ne } }
end

section set_to_L1s

variables [second_countable_topology E] [borel_space E] [normed_field 𝕜] [normed_space 𝕜 E]

local attribute [instance] Lp.simple_func.module
local attribute [instance] Lp.simple_func.normed_space

/-- Extend `set α → (E →L[ℝ] F')` to `(α →₁ₛ[μ] E) → F'`. -/
def set_to_L1s (T : set α → E →L[ℝ] F) (f : α →₁ₛ[μ] E) : F :=
(to_simple_func f).set_to_simple_func T

lemma set_to_L1s_eq_set_to_simple_func (T : set α → E →L[ℝ] F) (f : α →₁ₛ[μ] E) :
  set_to_L1s T f = (to_simple_func f).set_to_simple_func T :=
rfl

lemma set_to_L1s_congr (T : set α → E →L[ℝ] F) (h_zero : ∀ s, measurable_set s → μ s = 0 → T s = 0)
  (h_add : fin_meas_additive μ T)
  {f g : α →₁ₛ[μ] E} (h : to_simple_func f =ᵐ[μ] to_simple_func g) :
  set_to_L1s T f = set_to_L1s T g :=
simple_func.set_to_simple_func_congr T h_zero h_add (simple_func.integrable f) h

lemma set_to_L1s_add (T : set α → E →L[ℝ] F) (h_zero : ∀ s, measurable_set s → μ s = 0 → T s = 0)
  (h_add : fin_meas_additive μ T) (f g : α →₁ₛ[μ] E) :
  set_to_L1s T (f + g) = set_to_L1s T f + set_to_L1s T g :=
begin
  simp_rw set_to_L1s,
  rw ← simple_func.set_to_simple_func_add T h_add
    (simple_func.integrable f) (simple_func.integrable g),
  exact simple_func.set_to_simple_func_congr T h_zero h_add (simple_func.integrable _)
    (add_to_simple_func f g),
end

lemma set_to_L1s_smul_real (T : set α → E →L[ℝ] F)
  (h_zero : ∀ s, measurable_set s → μ s = 0 → T s = 0) (h_add : fin_meas_additive μ T)
  (c : ℝ) (f : α →₁ₛ[μ] E) :
  set_to_L1s T (c • f) = c • set_to_L1s T f :=
begin
  simp_rw set_to_L1s,
  rw ← simple_func.set_to_simple_func_smul_real T h_add c (simple_func.integrable f),
  refine simple_func.set_to_simple_func_congr T h_zero h_add (simple_func.integrable _) _,
  exact smul_to_simple_func c f,
end

lemma set_to_L1s_smul {E} [normed_group E] [measurable_space E] [normed_space ℝ E]
  [normed_space 𝕜 E] [second_countable_topology E] [borel_space E] [normed_space 𝕜 F]
  [measurable_space 𝕜] [opens_measurable_space 𝕜]
  (T : set α → E →L[ℝ] F) (h_zero : ∀ s, measurable_set s → μ s = 0 → T s = 0)
  (h_add : fin_meas_additive μ T)
  (h_smul : ∀ c : 𝕜, ∀ s x, T s (c • x) = c • T s x) (c : 𝕜) (f : α →₁ₛ[μ] E) :
  set_to_L1s T (c • f) = c • set_to_L1s T f :=
begin
  simp_rw set_to_L1s,
  rw ← simple_func.set_to_simple_func_smul T h_add h_smul c (simple_func.integrable f),
  refine simple_func.set_to_simple_func_congr T h_zero h_add (simple_func.integrable _) _,
  exact smul_to_simple_func c f,
end

lemma norm_set_to_L1s_le (T : set α → E →L[ℝ] F) {C : ℝ} (hT_norm : ∀ s, ∥T s∥ ≤ C * (μ s).to_real)
  (f : α →₁ₛ[μ] E) :
  ∥set_to_L1s T f∥ ≤ C * ∥f∥ :=
begin
  rw [set_to_L1s, norm_eq_sum_mul f],
  exact simple_func.norm_set_to_simple_func_le_sum_mul_norm T hT_norm _,
end

lemma set_to_L1s_indicator_const {T : set α → E →L[ℝ] F} {C : ℝ} {s : set α}
  (hT : dominated_fin_meas_additive μ T C) (hs : measurable_set s) (hμs : μ s ≠ ∞) (x : E) :
  set_to_L1s T (simple_func.indicator_const 1 hs hμs x) = T s x :=
begin
  have h_zero : ∀ s (hs : measurable_set s) (hs_zero : μ s = 0), T s = 0,
  { refine λ s hs hs0, norm_eq_zero.mp _,
    refine le_antisymm ((hT.2 s).trans (le_of_eq _)) (norm_nonneg _),
    rw [hs0, ennreal.zero_to_real, mul_zero], },
  have h_empty : T ∅ = 0, from h_zero ∅ measurable_set.empty measure_empty,
  rw set_to_L1s_eq_set_to_simple_func,
  refine eq.trans _ (simple_func.set_to_simple_func_indicator T h_empty hs x),
  refine simple_func.set_to_simple_func_congr T h_zero hT.1 (simple_func.integrable _) _,
  exact Lp.simple_func.to_simple_func_indicator_const hs hμs x,
end

variables [normed_space 𝕜 F] [measurable_space 𝕜] [opens_measurable_space 𝕜]

variables (α E μ 𝕜)
/-- Extend `set α → E →L[ℝ] F` to `(α →₁ₛ[μ] E) →L[𝕜] F`. -/
def set_to_L1s_clm' {T : set α → E →L[ℝ] F} {C : ℝ} (hT : dominated_fin_meas_additive μ T C)
  (h_smul : ∀ c : 𝕜, ∀ s x, T s (c • x) = c • T s x) :
  (α →₁ₛ[μ] E) →L[𝕜] F :=
have h_zero : ∀ s (hs : measurable_set s) (hs_zero : μ s = 0), T s = 0,
{ refine λ s hs hs0, norm_eq_zero.mp _,
  refine le_antisymm ((hT.2 s).trans (le_of_eq _)) (norm_nonneg _),
  rw [hs0, ennreal.zero_to_real, mul_zero], },
linear_map.mk_continuous ⟨set_to_L1s T, set_to_L1s_add T h_zero hT.1,
  set_to_L1s_smul T h_zero hT.1 h_smul⟩ C (λ f, norm_set_to_L1s_le T hT.2 f)

/-- Extend `set α → E →L[ℝ] F` to `(α →₁ₛ[μ] E) →L[ℝ] F`. -/
def set_to_L1s_clm {T : set α → E →L[ℝ] F} {C : ℝ} (hT : dominated_fin_meas_additive μ T C) :
  (α →₁ₛ[μ] E) →L[ℝ] F :=
have h_zero : ∀ s (hs : measurable_set s) (hs_zero : μ s = 0), T s = 0,
{ refine λ s hs hs0, norm_eq_zero.mp _,
  refine le_antisymm ((hT.2 s).trans (le_of_eq _)) (norm_nonneg _),
  rw [hs0, ennreal.zero_to_real, mul_zero], },
linear_map.mk_continuous ⟨set_to_L1s T, set_to_L1s_add T h_zero hT.1,
  set_to_L1s_smul_real T h_zero hT.1⟩ C (λ f, norm_set_to_L1s_le T hT.2 f)

variables {α E μ 𝕜}

end set_to_L1s

end simple_func

open simple_func

section set_to_L1

local attribute [instance] Lp.simple_func.module
local attribute [instance] Lp.simple_func.normed_space

variables (𝕜) [nondiscrete_normed_field 𝕜] [measurable_space 𝕜] [opens_measurable_space 𝕜]
  [second_countable_topology E] [borel_space E] [normed_space 𝕜 E]
  [normed_space 𝕜 F] [complete_space F]
  {T : set α → E →L[ℝ] F} {C : ℝ}

/-- Extend `set α → (E →L[ℝ] F)` to `(α →₁[μ] E) →L[𝕜] F`. -/
def set_to_L1' (hT : dominated_fin_meas_additive μ T C)
  (h_smul : ∀ c : 𝕜, ∀ s x, T s (c • x) = c • T s x) :
  (α →₁[μ] E) →L[𝕜] F :=
(set_to_L1s_clm' α E 𝕜 μ hT h_smul).extend
  (coe_to_Lp α E 𝕜) (simple_func.dense_range one_ne_top) simple_func.uniform_inducing

variables {𝕜}

/-- Extend `set α → E →L[ℝ] F` to `(α →₁[μ] E) →L[ℝ] F`. -/
def set_to_L1 (hT : dominated_fin_meas_additive μ T C) : (α →₁[μ] E) →L[ℝ] F :=
(set_to_L1s_clm α E μ hT).extend
  (coe_to_Lp α E ℝ) (simple_func.dense_range one_ne_top) simple_func.uniform_inducing

lemma set_to_L1_eq_set_to_L1s_clm {T : set α → E →L[ℝ] F} {C : ℝ}
  (hT : dominated_fin_meas_additive μ T C) (f : α →₁ₛ[μ] E) :
  set_to_L1 hT f = set_to_L1s_clm α E μ hT f :=
uniformly_extend_of_ind simple_func.uniform_inducing (simple_func.dense_range one_ne_top)
  (set_to_L1s_clm α E μ hT).uniform_continuous _

lemma set_to_L1_eq_set_to_L1' (hT : dominated_fin_meas_additive μ T C)
  (h_smul : ∀ c : 𝕜, ∀ s x, T s (c • x) = c • T s x) (f : α →₁[μ] E) :
  set_to_L1 hT f = set_to_L1' 𝕜 hT h_smul f :=
rfl

lemma set_to_L1_smul (hT : dominated_fin_meas_additive μ T C)
  (h_smul : ∀ c : 𝕜, ∀ s x, T s (c • x) = c • T s x) (c : 𝕜) (f : α →₁[μ] E) :
  set_to_L1 hT (c • f) = c • set_to_L1 hT f :=
begin
  rw [set_to_L1_eq_set_to_L1' hT h_smul, set_to_L1_eq_set_to_L1' hT h_smul],
  exact continuous_linear_map.map_smul _ _ _,
end

lemma set_to_L1_indicator_const_Lp (hT : dominated_fin_meas_additive μ T C) {s : set α}
  (hs : measurable_set s) (hμs : μ s ≠ ∞) (x : E) :
  set_to_L1 hT (indicator_const_Lp 1 hs hμs x) = T s x :=
begin
  rw [← Lp.simple_func.coe_indicator_const hs hμs x, set_to_L1_eq_set_to_L1s_clm],
  exact set_to_L1s_indicator_const hT hs hμs x,
end

end set_to_L1

end L1

section function

variables [second_countable_topology E] [borel_space E] [complete_space F]
  {T : set α → E →L[ℝ] F} {C : ℝ} {f g : α → E}

/-- Extend `T : set α → E →L[ℝ] F` to `(α → E) → F` (for integrable functions `α → E`). We set it to
0 if the function is not integrable. -/
def set_to_fun (hT : dominated_fin_meas_additive μ T C) (f : α → E) : F :=
if hf : integrable f μ then L1.set_to_L1 hT (hf.to_L1 f) else 0

lemma set_to_fun_eq (hT : dominated_fin_meas_additive μ T C) (hf : integrable f μ) :
  set_to_fun hT f = L1.set_to_L1 hT (hf.to_L1 f) :=
dif_pos hf

lemma L1.set_to_fun_eq_set_to_L1 (hT : dominated_fin_meas_additive μ T C) (f : α →₁[μ] E) :
  set_to_fun hT f = L1.set_to_L1 hT f :=
by rw [set_to_fun_eq hT (L1.integrable_coe_fn f), integrable.to_L1_coe_fn]

lemma set_to_fun_undef (hT : dominated_fin_meas_additive μ T C) (hf : ¬ integrable f μ) :
  set_to_fun hT f = 0 :=
dif_neg hf

lemma set_to_fun_non_ae_measurable (hT : dominated_fin_meas_additive μ T C)
  (hf : ¬ ae_measurable f μ) :
  set_to_fun hT f = 0 :=
set_to_fun_undef hT (not_and_of_not_left _ hf)

@[simp] lemma set_to_fun_zero (hT : dominated_fin_meas_additive μ T C) :
  set_to_fun hT (0 : α → E) = 0 :=
begin
  rw set_to_fun_eq hT,
  { simp only [integrable.to_L1_zero, continuous_linear_map.map_zero], },
  { exact integrable_zero _ _ _, },
end

lemma set_to_fun_add (hT : dominated_fin_meas_additive μ T C)
  (hf : integrable f μ) (hg : integrable g μ) :
  set_to_fun hT (f + g) = set_to_fun hT f + set_to_fun hT g :=
by rw [set_to_fun_eq hT (hf.add hg), set_to_fun_eq hT hf, set_to_fun_eq hT hg, integrable.to_L1_add,
  (L1.set_to_L1 hT).map_add]

lemma set_to_fun_neg (hT : dominated_fin_meas_additive μ T C) (f : α → E) :
  set_to_fun hT (-f) = - set_to_fun hT f :=
begin
  by_cases hf : integrable f μ,
  { rw [set_to_fun_eq hT hf, set_to_fun_eq hT hf.neg,
      integrable.to_L1_neg, (L1.set_to_L1 hT).map_neg], },
  { rw [set_to_fun_undef hT hf, set_to_fun_undef hT, neg_zero],
    rwa [← integrable_neg_iff] at hf, }
end

lemma set_to_fun_sub (hT : dominated_fin_meas_additive μ T C)
  (hf : integrable f μ) (hg : integrable g μ) :
  set_to_fun hT (f - g) = set_to_fun hT f - set_to_fun hT g :=
by rw [sub_eq_add_neg, sub_eq_add_neg, set_to_fun_add hT hf hg.neg, set_to_fun_neg hT g]

lemma set_to_fun_smul [nondiscrete_normed_field 𝕜] [measurable_space 𝕜] [opens_measurable_space 𝕜]
  [normed_space 𝕜 E] [normed_space 𝕜 F] (hT : dominated_fin_meas_additive μ T C)
  (h_smul : ∀ c : 𝕜, ∀ s x, T s (c • x) = c • T s x) (c : 𝕜) (f : α → E) :
  set_to_fun hT (c • f) = c • set_to_fun hT f :=
begin
  by_cases hf : integrable f μ,
  { rw [set_to_fun_eq hT hf, set_to_fun_eq hT, integrable.to_L1_smul',
      L1.set_to_L1_smul hT h_smul c _], },
  { by_cases hr : c = 0,
    { rw hr, simp, },
    { have hf' : ¬ integrable (c • f) μ, by rwa [integrable_smul_iff hr f],
      rw [set_to_fun_undef hT hf, set_to_fun_undef hT hf',
        smul_zero], }, },
end

lemma set_to_fun_congr_ae (hT : dominated_fin_meas_additive μ T C) (h : f =ᵐ[μ] g) :
  set_to_fun hT f = set_to_fun hT g :=
begin
  by_cases hfi : integrable f μ,
  { have hgi : integrable g μ := hfi.congr h,
    rw [set_to_fun_eq hT hfi, set_to_fun_eq hT hgi,
      (integrable.to_L1_eq_to_L1_iff f g hfi hgi).2 h] },
  { have hgi : ¬ integrable g μ, { rw integrable_congr h at hfi, exact hfi },
    rw [set_to_fun_undef hT hfi, set_to_fun_undef hT hgi] },
end

lemma set_to_fun_indicator_const (hT : dominated_fin_meas_additive μ T C) {s : set α}
  (hs : measurable_set s) (hμs : μ s ≠ ∞) (x : E) :
  set_to_fun hT (s.indicator (λ _, x)) = T s x :=
begin
  rw set_to_fun_congr_ae hT (@indicator_const_Lp_coe_fn _ _ _ 1 _ _ _ _ hs hμs x _ _).symm,
  rw L1.set_to_fun_eq_set_to_L1 hT,
  exact L1.set_to_L1_indicator_const_Lp hT hs hμs x,
end

end function

end measure_theory<|MERGE_RESOLUTION|>--- conflicted
+++ resolved
@@ -358,10 +358,7 @@
       exact subsingleton.elim s ∅, },
     simp [hs_univ, set_to_simple_func], },
   simp_rw set_to_simple_func,
-<<<<<<< HEAD
-=======
   rw [← ne.def, set.ne_empty_iff_nonempty] at hs_empty,
->>>>>>> cbf8788d
   rw range_indicator hs hs_empty hs_univ,
   by_cases hx0 : x = 0,
   { simp_rw hx0, simp, },
