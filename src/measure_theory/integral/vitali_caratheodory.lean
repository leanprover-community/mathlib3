--- conflicted
+++ resolved
@@ -184,18 +184,7 @@
 Formulation in terms of `lintegral`.
 Auxiliary lemma for Vitali-Carathéodory theorem `exists_lt_lower_semicontinuous_integral_lt`. -/
 lemma exists_lt_lower_semicontinuous_lintegral_ge [sigma_finite μ]
-<<<<<<< HEAD
   (f : α → ℝ≥0) (fmeas : measurable f) {ε : ℝ≥0∞} (ε0 : ε ≠ 0) :
-  ∃ g : α → ℝ≥0∞, (∀ x, (f x : ℝ≥0∞) < g x) ∧ lower_semicontinuous g ∧
-    (∫⁻ x, g x ∂μ ≤ ∫⁻ x, f x ∂μ + ε) :=
-begin
-  have ε0' : ε / 2 ≠ 0, by simpa,
-  rcases exists_integrable_pos_of_sigma_finite μ ε0' with ⟨w, wpos, wmeas, wint⟩,
-  let f' := λ x, ((f x + w x : ℝ≥0) : ℝ≥0∞),
-  rcases exists_le_lower_semicontinuous_lintegral_ge μ f' (fmeas.add wmeas).coe_nnreal_ennreal
-    (ennreal.coe_ne_zero.2 ε0') with ⟨g, le_g, gcont, gint⟩,
-=======
-  (f : α → ℝ≥0) (fmeas : measurable f) {ε : ℝ≥0∞} (εpos : 0 < ε) :
   ∃ g : α → ℝ≥0∞, (∀ x, (f x : ℝ≥0∞) < g x) ∧ lower_semicontinuous g ∧
     (∫⁻ x, g x ∂μ ≤ ∫⁻ x, f x ∂μ + ε) :=
 begin
@@ -203,7 +192,6 @@
   let f' := λ x, ((f x + w x : ℝ≥0) : ℝ≥0∞),
   rcases exists_le_lower_semicontinuous_lintegral_ge μ f' (fmeas.add wmeas).coe_nnreal_ennreal
     (ennreal.half_pos εpos) with ⟨g, le_g, gcont, gint⟩,
->>>>>>> 2d11781c
   refine ⟨g, λ x, _, gcont, _⟩,
   { calc (f x : ℝ≥0∞) < f' x : by simpa [← ennreal.coe_lt_coe] using add_lt_add_left (wpos x) (f x)
     ... ≤ g x : le_g x },
@@ -221,18 +209,6 @@
 Formulation in terms of `lintegral`.
 Auxiliary lemma for Vitali-Carathéodory theorem `exists_lt_lower_semicontinuous_integral_lt`. -/
 lemma exists_lt_lower_semicontinuous_lintegral_ge_of_ae_measurable [sigma_finite μ]
-<<<<<<< HEAD
-  (f : α → ℝ≥0) (fmeas : ae_measurable f μ) {ε : ℝ≥0} (ε0 : ε ≠ 0) :
-  ∃ g : α → ℝ≥0∞, (∀ x, (f x : ℝ≥0∞) < g x) ∧ lower_semicontinuous g ∧
-    (∫⁻ x, g x ∂μ ≤ ∫⁻ x, f x ∂μ + ε) :=
-begin
-  have ε0' : ε / 2 ≠ 0, by simpa,
-  rcases exists_lt_lower_semicontinuous_lintegral_ge μ (fmeas.mk f) fmeas.measurable_mk ε0'
-     with ⟨g0, f_lt_g0, g0_cont, g0_int⟩,
-  rcases exists_measurable_superset_of_null fmeas.ae_eq_mk with ⟨s, hs, smeas, μs⟩,
-  rcases exists_le_lower_semicontinuous_lintegral_ge μ (s.indicator (λ x, ∞))
-    (measurable_const.indicator smeas) (ennreal.coe_ne_zero.2 ε0') with
-=======
   (f : α → ℝ≥0) (fmeas : ae_measurable f μ) {ε : ℝ≥0∞} (εpos : 0 < ε) :
   ∃ g : α → ℝ≥0∞, (∀ x, (f x : ℝ≥0∞) < g x) ∧ lower_semicontinuous g ∧
     (∫⁻ x, g x ∂μ ≤ ∫⁻ x, f x ∂μ + ε) :=
@@ -242,7 +218,6 @@
   rcases exists_measurable_superset_of_null fmeas.ae_eq_mk with ⟨s, hs, smeas, μs⟩,
   rcases exists_le_lower_semicontinuous_lintegral_ge μ (s.indicator (λ x, ∞))
     (measurable_const.indicator smeas) (ennreal.half_pos  εpos) with
->>>>>>> 2d11781c
     ⟨g1, le_g1, g1_cont, g1_int⟩,
   refine ⟨λ x, g0 x + g1 x, λ x, _, g0_cont.add g1_cont, _⟩,
   { by_cases h : x ∈ s,
