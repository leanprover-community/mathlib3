/-
Copyright (c) 2018 Mario Carneiro. All rights reserved.
Released under Apache 2.0 license as described in the file LICENSE.
Authors: Mario Carneiro, Johannes Hölzl
-/
import measure_theory.measure_space
import measure_theory.borel_space
import algebra.indicator_function
import algebra.support

/-!
# Lebesgue integral for `ℝ≥0∞`-valued functions

We define simple functions and show that each Borel measurable function on `ℝ≥0∞` can be
approximated by a sequence of simple functions.

To prove something for an arbitrary measurable function into `ℝ≥0∞`, the theorem
`measurable.ennreal_induction` shows that is it sufficient to show that the property holds for
(multiples of) characteristic functions and is closed under addition and supremum of increasing
sequences of functions.

## Notation

We introduce the following notation for the lower Lebesgue integral of a function `f : α → ℝ≥0∞`.

* `∫⁻ x, f x ∂μ`: integral of a function `f : α → ℝ≥0∞` with respect to a measure `μ`;
* `∫⁻ x, f x`: integral of a function `f : α → ℝ≥0∞` with respect to the canonical measure
  `volume` on `α`;
* `∫⁻ x in s, f x ∂μ`: integral of a function `f : α → ℝ≥0∞` over a set `s` with respect
  to a measure `μ`, defined as `∫⁻ x, f x ∂(μ.restrict s)`;
* `∫⁻ x in s, f x`: integral of a function `f : α → ℝ≥0∞` over a set `s` with respect
  to the canonical measure `volume`, defined as `∫⁻ x, f x ∂(volume.restrict s)`.

-/

noncomputable theory
open set (hiding restrict restrict_apply) filter ennreal function (support)
open_locale classical topological_space big_operators nnreal ennreal

namespace measure_theory

variables {α β γ δ : Type*}

/-- A function `f` from a measurable space to any type is called *simple*,
if every preimage `f ⁻¹' {x}` is measurable, and the range is finite. This structure bundles
a function with these properties. -/
structure {u v} simple_func (α : Type u) [measurable_space α] (β : Type v) :=
(to_fun : α → β)
(measurable_set_fiber' : ∀ x, measurable_set (to_fun ⁻¹' {x}))
(finite_range' : (set.range to_fun).finite)

local infixr ` →ₛ `:25 := simple_func

namespace simple_func

section measurable
variables [measurable_space α]
instance has_coe_to_fun : has_coe_to_fun (α →ₛ β) := ⟨_, to_fun⟩

lemma coe_injective ⦃f g : α →ₛ β⦄ (H : ⇑f = g) : f = g :=
by cases f; cases g; congr; exact H

@[ext] theorem ext {f g : α →ₛ β} (H : ∀ a, f a = g a) : f = g :=
coe_injective $ funext H

lemma finite_range (f : α →ₛ β) : (set.range f).finite := f.finite_range'

lemma measurable_set_fiber (f : α →ₛ β) (x : β) : measurable_set (f ⁻¹' {x}) :=
f.measurable_set_fiber' x

/-- Range of a simple function `α →ₛ β` as a `finset β`. -/
protected def range (f : α →ₛ β) : finset β := f.finite_range.to_finset

@[simp] theorem mem_range {f : α →ₛ β} {b} : b ∈ f.range ↔ b ∈ range f :=
finite.mem_to_finset _

theorem mem_range_self (f : α →ₛ β) (x : α) : f x ∈ f.range := mem_range.2 ⟨x, rfl⟩

@[simp] lemma coe_range (f : α →ₛ β) : (↑f.range : set β) = set.range f :=
f.finite_range.coe_to_finset

theorem mem_range_of_measure_ne_zero {f : α →ₛ β} {x : β} {μ : measure α} (H : μ (f ⁻¹' {x}) ≠ 0) :
  x ∈ f.range :=
let ⟨a, ha⟩ := nonempty_of_measure_ne_zero H in
mem_range.2 ⟨a, ha⟩

lemma forall_range_iff {f : α →ₛ β} {p : β → Prop} :
  (∀ y ∈ f.range, p y) ↔ ∀ x, p (f x) :=
by simp only [mem_range, set.forall_range_iff]

lemma exists_range_iff {f : α →ₛ β} {p : β → Prop} :
  (∃ y ∈ f.range, p y) ↔ ∃ x, p (f x) :=
by simpa only [mem_range, exists_prop] using set.exists_range_iff

lemma preimage_eq_empty_iff (f : α →ₛ β) (b : β) : f ⁻¹' {b} = ∅ ↔ b ∉ f.range :=
preimage_singleton_eq_empty.trans $ not_congr mem_range.symm

lemma exists_forall_le [nonempty β] [directed_order β] (f : α →ₛ β) :
  ∃ C, ∀ x, f x ≤ C :=
f.range.exists_le.imp $ λ C, forall_range_iff.1

/-- Constant function as a `simple_func`. -/
def const (α) {β} [measurable_space α] (b : β) : α →ₛ β :=
⟨λ a, b, λ x, measurable_set.const _, finite_range_const⟩

instance [inhabited β] : inhabited (α →ₛ β) := ⟨const _ (default _)⟩

theorem const_apply (a : α) (b : β) : (const α b) a = b := rfl

@[simp] theorem coe_const (b : β) : ⇑(const α b) = function.const α b := rfl

@[simp] lemma range_const (α) [measurable_space α] [nonempty α] (b : β) :
  (const α b).range = {b} :=
finset.coe_injective $ by simp

lemma measurable_set_cut (r : α → β → Prop) (f : α →ₛ β)
  (h : ∀b, measurable_set {a | r a b}) : measurable_set {a | r a (f a)} :=
begin
  have : {a | r a (f a)} = ⋃ b ∈ range f, {a | r a b} ∩ f ⁻¹' {b},
  { ext a,
    suffices : r a (f a) ↔ ∃ i, r a (f i) ∧ f a = f i, by simpa,
    exact ⟨λ h, ⟨a, ⟨h, rfl⟩⟩, λ ⟨a', ⟨h', e⟩⟩, e.symm ▸ h'⟩ },
  rw this,
  exact measurable_set.bUnion f.finite_range.countable
    (λ b _, measurable_set.inter (h b) (f.measurable_set_fiber _))
end

@[measurability]
theorem measurable_set_preimage (f : α →ₛ β) (s) : measurable_set (f ⁻¹' s) :=
measurable_set_cut (λ _ b, b ∈ s) f (λ b, measurable_set.const (b ∈ s))

/-- A simple function is measurable -/
@[measurability]
protected theorem measurable [measurable_space β] (f : α →ₛ β) : measurable f :=
λ s _, measurable_set_preimage f s

@[measurability]
protected theorem ae_measurable [measurable_space β] {μ : measure α} (f : α →ₛ β) :
  ae_measurable f μ :=
f.measurable.ae_measurable

protected lemma sum_measure_preimage_singleton (f : α →ₛ β) {μ : measure α} (s : finset β) :
  ∑ y in s, μ (f ⁻¹' {y}) = μ (f ⁻¹' ↑s) :=
sum_measure_preimage_singleton _ (λ _ _, f.measurable_set_fiber _)

lemma sum_range_measure_preimage_singleton (f : α →ₛ β) (μ : measure α) :
  ∑ y in f.range, μ (f ⁻¹' {y}) = μ univ :=
by rw [f.sum_measure_preimage_singleton, coe_range, preimage_range]

/-- If-then-else as a `simple_func`. -/
def piecewise (s : set α) (hs : measurable_set s) (f g : α →ₛ β) : α →ₛ β :=
⟨s.piecewise f g,
 λ x, by letI : measurable_space β := ⊤; exact
   f.measurable.piecewise hs g.measurable trivial,
 (f.finite_range.union g.finite_range).subset range_ite_subset⟩

@[simp] theorem coe_piecewise {s : set α} (hs : measurable_set s) (f g : α →ₛ β) :
  ⇑(piecewise s hs f g) = s.piecewise f g :=
rfl

theorem piecewise_apply {s : set α} (hs : measurable_set s) (f g : α →ₛ β) (a) :
  piecewise s hs f g a = if a ∈ s then f a else g a :=
rfl

@[simp] lemma piecewise_compl {s : set α} (hs : measurable_set sᶜ) (f g : α →ₛ β) :
  piecewise sᶜ hs f g = piecewise s hs.of_compl g f :=
coe_injective $ by simp [hs]

@[simp] lemma piecewise_univ (f g : α →ₛ β) : piecewise univ measurable_set.univ f g = f :=
coe_injective $ by simp

@[simp] lemma piecewise_empty (f g : α →ₛ β) : piecewise ∅ measurable_set.empty f g = g :=
coe_injective $ by simp

lemma measurable_bind [measurable_space γ] (f : α →ₛ β) (g : β → α → γ)
  (hg : ∀ b, measurable (g b)) : measurable (λ a, g (f a) a) :=
λ s hs, f.measurable_set_cut (λ a b, g b a ∈ s) $ λ b, hg b hs

/-- If `f : α →ₛ β` is a simple function and `g : β → α →ₛ γ` is a family of simple functions,
then `f.bind g` binds the first argument of `g` to `f`. In other words, `f.bind g a = g (f a) a`. -/
def bind (f : α →ₛ β) (g : β → α →ₛ γ) : α →ₛ γ :=
⟨λa, g (f a) a,
 λ c, f.measurable_set_cut (λ a b, g b a = c) $ λ b, (g b).measurable_set_preimage {c},
 (f.finite_range.bUnion (λ b _, (g b).finite_range)).subset $
 by rintro _ ⟨a, rfl⟩; simp; exact ⟨a, a, rfl⟩⟩

@[simp] theorem bind_apply (f : α →ₛ β) (g : β → α →ₛ γ) (a) :
  f.bind g a = g (f a) a := rfl

/-- Given a function `g : β → γ` and a simple function `f : α →ₛ β`, `f.map g` return the simple
    function `g ∘ f : α →ₛ γ` -/
def map (g : β → γ) (f : α →ₛ β) : α →ₛ γ := bind f (const α ∘ g)

theorem map_apply (g : β → γ) (f : α →ₛ β) (a) : f.map g a = g (f a) := rfl

theorem map_map (g : β → γ) (h: γ → δ) (f : α →ₛ β) : (f.map g).map h = f.map (h ∘ g) := rfl

@[simp] theorem coe_map (g : β → γ) (f : α →ₛ β) : (f.map g : α → γ) = g ∘ f := rfl

@[simp] theorem range_map [decidable_eq γ] (g : β → γ) (f : α →ₛ β) :
  (f.map g).range = f.range.image g :=
finset.coe_injective $ by simp [range_comp]

@[simp] theorem map_const (g : β → γ) (b : β) : (const α b).map g = const α (g b) := rfl

lemma map_preimage (f : α →ₛ β) (g : β → γ) (s : set γ) :
  (f.map g) ⁻¹' s = f ⁻¹' ↑(f.range.filter (λb, g b ∈ s)) :=
by { simp only [coe_range, sep_mem_eq, set.mem_range, function.comp_app, coe_map, finset.coe_filter,
  ← mem_preimage, inter_comm, preimage_inter_range], apply preimage_comp }

lemma map_preimage_singleton (f : α →ₛ β) (g : β → γ) (c : γ) :
  (f.map g) ⁻¹' {c} = f ⁻¹' ↑(f.range.filter (λ b, g b = c)) :=
map_preimage _ _ _

/-- Composition of a `simple_fun` and a measurable function is a `simple_func`. -/
def comp [measurable_space β] (f : β →ₛ γ) (g : α → β) (hgm : measurable g) : α →ₛ γ :=
{ to_fun := f ∘ g,
  finite_range' := f.finite_range.subset $ set.range_comp_subset_range _ _,
  measurable_set_fiber' := λ z, hgm (f.measurable_set_fiber z) }

@[simp] lemma coe_comp [measurable_space β] (f : β →ₛ γ) {g : α → β} (hgm : measurable g) :
  ⇑(f.comp g hgm) = f ∘ g :=
rfl

lemma range_comp_subset_range [measurable_space β] (f : β →ₛ γ) {g : α → β} (hgm : measurable g) :
  (f.comp g hgm).range ⊆ f.range :=
finset.coe_subset.1 $ by simp only [coe_range, coe_comp, set.range_comp_subset_range]

/-- If `f` is a simple function taking values in `β → γ` and `g` is another simple function
with the same domain and codomain `β`, then `f.seq g = f a (g a)`. -/
def seq (f : α →ₛ (β → γ)) (g : α →ₛ β) : α →ₛ γ := f.bind (λf, g.map f)

@[simp] lemma seq_apply (f : α →ₛ (β → γ)) (g : α →ₛ β) (a : α) : f.seq g a = f a (g a) := rfl

/-- Combine two simple functions `f : α →ₛ β` and `g : α →ₛ β`
into `λ a, (f a, g a)`. -/
def pair (f : α →ₛ β) (g : α →ₛ γ) : α →ₛ (β × γ) := (f.map prod.mk).seq g

@[simp] lemma pair_apply (f : α →ₛ β) (g : α →ₛ γ) (a) : pair f g a = (f a, g a) := rfl

lemma pair_preimage (f : α →ₛ β) (g : α →ₛ γ) (s : set β) (t : set γ) :
  (pair f g) ⁻¹' (set.prod s t) = (f ⁻¹' s) ∩ (g ⁻¹' t) := rfl

/- A special form of `pair_preimage` -/
lemma pair_preimage_singleton (f : α →ₛ β) (g : α →ₛ γ) (b : β) (c : γ) :
  (pair f g) ⁻¹' {(b, c)} = (f ⁻¹' {b}) ∩ (g ⁻¹' {c}) :=
by { rw ← singleton_prod_singleton, exact pair_preimage _ _ _ _ }

theorem bind_const (f : α →ₛ β) : f.bind (const α) = f := by ext; simp

instance [has_zero β] : has_zero (α →ₛ β) := ⟨const α 0⟩
instance [has_add β] : has_add (α →ₛ β) := ⟨λf g, (f.map (+)).seq g⟩
instance [has_mul β] : has_mul (α →ₛ β) := ⟨λf g, (f.map (*)).seq g⟩
instance [has_sup β] : has_sup (α →ₛ β) := ⟨λf g, (f.map (⊔)).seq g⟩
instance [has_inf β] : has_inf (α →ₛ β) := ⟨λf g, (f.map (⊓)).seq g⟩
instance [has_le β] : has_le (α →ₛ β) := ⟨λf g, ∀a, f a ≤ g a⟩

@[simp, norm_cast] lemma coe_zero [has_zero β] : ⇑(0 : α →ₛ β) = 0 := rfl
@[simp] lemma const_zero [has_zero β] : const α (0:β) = 0 := rfl
@[simp, norm_cast] lemma coe_add [has_add β] (f g : α →ₛ β) : ⇑(f + g) = f + g := rfl
@[simp, norm_cast] lemma coe_mul [has_mul β] (f g : α →ₛ β) : ⇑(f * g) = f * g := rfl
@[simp, norm_cast] lemma coe_le [preorder β] {f g : α →ₛ β} : (f : α → β) ≤ g ↔ f ≤ g := iff.rfl

@[simp] lemma range_zero [nonempty α] [has_zero β] : (0 : α →ₛ β).range = {0} :=
finset.ext $ λ x, by simp [eq_comm]

lemma eq_zero_of_mem_range_zero [has_zero β] : ∀ {y : β}, y ∈ (0 : α →ₛ β).range → y = 0 :=
forall_range_iff.2 $ λ x, rfl

lemma sup_apply [has_sup β] (f g : α →ₛ β) (a : α) : (f ⊔ g) a = f a ⊔ g a := rfl
lemma mul_apply [has_mul β] (f g : α →ₛ β) (a : α) : (f * g) a = f a * g a := rfl
lemma add_apply [has_add β] (f g : α →ₛ β) (a : α) : (f + g) a = f a + g a := rfl

lemma add_eq_map₂ [has_add β] (f g : α →ₛ β) : f + g = (pair f g).map (λp:β×β, p.1 + p.2) :=
rfl

lemma mul_eq_map₂ [has_mul β] (f g : α →ₛ β) : f * g = (pair f g).map (λp:β×β, p.1 * p.2) :=
rfl

lemma sup_eq_map₂ [has_sup β] (f g : α →ₛ β) : f ⊔ g = (pair f g).map (λp:β×β, p.1 ⊔ p.2) :=
rfl

lemma const_mul_eq_map [has_mul β] (f : α →ₛ β) (b : β) : const α b * f = f.map (λa, b * a) := rfl

theorem map_add [has_add β] [has_add γ] {g : β → γ}
  (hg : ∀ x y, g (x + y) = g x + g y) (f₁ f₂ : α →ₛ β) : (f₁ + f₂).map g = f₁.map g + f₂.map g :=
ext $ λ x, hg _ _

instance [add_monoid β] : add_monoid (α →ₛ β) :=
function.injective.add_monoid (λ f, show α → β, from f) coe_injective coe_zero coe_add

instance add_comm_monoid [add_comm_monoid β] : add_comm_monoid (α →ₛ β) :=
function.injective.add_comm_monoid (λ f, show α → β, from f) coe_injective coe_zero coe_add

instance [has_neg β] : has_neg (α →ₛ β) := ⟨λf, f.map (has_neg.neg)⟩

@[simp, norm_cast] lemma coe_neg [has_neg β] (f : α →ₛ β) : ⇑(-f) = -f := rfl

instance [has_sub β] : has_sub (α →ₛ β) := ⟨λf g, (f.map (has_sub.sub)).seq g⟩

@[simp, norm_cast] lemma coe_sub [has_sub β] (f g : α →ₛ β) : ⇑(f - g) = f - g :=
rfl

lemma sub_apply [has_sub β] (f g : α →ₛ β) (x : α) : (f - g) x = f x - g x := rfl

instance [add_group β] : add_group (α →ₛ β) :=
function.injective.add_group (λ f, show α → β, from f) coe_injective
  coe_zero coe_add coe_neg coe_sub

instance [add_comm_group β] : add_comm_group (α →ₛ β) :=
function.injective.add_comm_group (λ f, show α → β, from f) coe_injective
  coe_zero coe_add coe_neg coe_sub

variables {K : Type*}

instance [has_scalar K β] : has_scalar K (α →ₛ β) := ⟨λk f, f.map ((•) k)⟩

@[simp] lemma coe_smul [has_scalar K β] (c : K) (f : α →ₛ β) : ⇑(c • f) = c • f := rfl

lemma smul_apply [has_scalar K β] (k : K) (f : α →ₛ β) (a : α) : (k • f) a = k • f a := rfl

instance [semiring K] [add_comm_monoid β] [module K β] : module K (α →ₛ β) :=
function.injective.module K ⟨λ f, show α → β, from f, coe_zero, coe_add⟩
  coe_injective coe_smul

lemma smul_eq_map [has_scalar K β] (k : K) (f : α →ₛ β) : k • f = f.map ((•) k) := rfl

instance [preorder β] : preorder (α →ₛ β) :=
{ le_refl := λf a, le_refl _,
  le_trans := λf g h hfg hgh a, le_trans (hfg _) (hgh a),
  .. simple_func.has_le }

instance [partial_order β] : partial_order (α →ₛ β) :=
{ le_antisymm := assume f g hfg hgf, ext $ assume a, le_antisymm (hfg a) (hgf a),
  .. simple_func.preorder }

instance [order_bot β] : order_bot (α →ₛ β) :=
{ bot := const α ⊥, bot_le := λf a, bot_le, .. simple_func.partial_order }

instance [order_top β] : order_top (α →ₛ β) :=
{ top := const α ⊤, le_top := λf a, le_top, .. simple_func.partial_order }

instance [semilattice_inf β] : semilattice_inf (α →ₛ β) :=
{ inf := (⊓),
  inf_le_left := assume f g a, inf_le_left,
  inf_le_right := assume f g a, inf_le_right,
  le_inf := assume f g h hfh hgh a, le_inf (hfh a) (hgh a),
  .. simple_func.partial_order }

instance [semilattice_sup β] : semilattice_sup (α →ₛ β) :=
{ sup := (⊔),
  le_sup_left := assume f g a, le_sup_left,
  le_sup_right := assume f g a, le_sup_right,
  sup_le := assume f g h hfh hgh a, sup_le (hfh a) (hgh a),
  .. simple_func.partial_order }

instance [semilattice_sup_bot β] : semilattice_sup_bot (α →ₛ β) :=
{ .. simple_func.semilattice_sup,.. simple_func.order_bot }

instance [lattice β] : lattice (α →ₛ β) :=
{ .. simple_func.semilattice_sup,.. simple_func.semilattice_inf }

instance [bounded_lattice β] : bounded_lattice (α →ₛ β) :=
{ .. simple_func.lattice, .. simple_func.order_bot, .. simple_func.order_top }

lemma finset_sup_apply [semilattice_sup_bot β] {f : γ → α →ₛ β} (s : finset γ) (a : α) :
  s.sup f a = s.sup (λc, f c a) :=
begin
  refine finset.induction_on s rfl _,
  assume a s hs ih,
  rw [finset.sup_insert, finset.sup_insert, sup_apply, ih]
end

section restrict

variables [has_zero β]

/-- Restrict a simple function `f : α →ₛ β` to a set `s`. If `s` is measurable,
then `f.restrict s a = if a ∈ s then f a else 0`, otherwise `f.restrict s = const α 0`. -/
def restrict (f : α →ₛ β) (s : set α) : α →ₛ β :=
if hs : measurable_set s then piecewise s hs f 0 else 0

theorem restrict_of_not_measurable {f : α →ₛ β} {s : set α}
  (hs : ¬measurable_set s) :
  restrict f s = 0 :=
dif_neg hs

@[simp] theorem coe_restrict (f : α →ₛ β) {s : set α} (hs : measurable_set s) :
  ⇑(restrict f s) = indicator s f :=
by { rw [restrict, dif_pos hs], refl }

@[simp] theorem restrict_univ (f : α →ₛ β) : restrict f univ = f :=
by simp [restrict]

@[simp] theorem restrict_empty (f : α →ₛ β) : restrict f ∅ = 0 :=
by simp [restrict]

theorem map_restrict_of_zero [has_zero γ] {g : β → γ} (hg : g 0 = 0) (f : α →ₛ β) (s : set α) :
  (f.restrict s).map g = (f.map g).restrict s :=
ext $ λ x,
if hs : measurable_set s then by simp [hs, set.indicator_comp_of_zero hg]
else by simp [restrict_of_not_measurable hs, hg]

theorem map_coe_ennreal_restrict (f : α →ₛ ℝ≥0) (s : set α) :
  (f.restrict s).map (coe : ℝ≥0 → ℝ≥0∞) = (f.map coe).restrict s :=
map_restrict_of_zero ennreal.coe_zero _ _

theorem map_coe_nnreal_restrict (f : α →ₛ ℝ≥0) (s : set α) :
  (f.restrict s).map (coe : ℝ≥0 → ℝ) = (f.map coe).restrict s :=
map_restrict_of_zero nnreal.coe_zero _ _

theorem restrict_apply (f : α →ₛ β) {s : set α} (hs : measurable_set s) (a) :
  restrict f s a = indicator s f a :=
by simp only [f.coe_restrict hs]

theorem restrict_preimage (f : α →ₛ β) {s : set α} (hs : measurable_set s)
  {t : set β} (ht : (0:β) ∉ t) : restrict f s ⁻¹' t = s ∩ f ⁻¹' t :=
by simp [hs, indicator_preimage_of_not_mem _ _ ht, inter_comm]

theorem restrict_preimage_singleton (f : α →ₛ β) {s : set α} (hs : measurable_set s)
  {r : β} (hr : r ≠ 0) : restrict f s ⁻¹' {r} = s ∩ f ⁻¹' {r} :=
f.restrict_preimage hs hr.symm

lemma mem_restrict_range {r : β} {s : set α} {f : α →ₛ β} (hs : measurable_set s) :
  r ∈ (restrict f s).range ↔ (r = 0 ∧ s ≠ univ) ∨ (r ∈ f '' s) :=
by rw [← finset.mem_coe, coe_range, coe_restrict _ hs, mem_range_indicator]

lemma mem_image_of_mem_range_restrict {r : β} {s : set α} {f : α →ₛ β}
  (hr : r ∈ (restrict f s).range) (h0 : r ≠ 0) :
  r ∈ f '' s :=
if hs : measurable_set s then by simpa [mem_restrict_range hs, h0] using hr
else by { rw [restrict_of_not_measurable hs] at hr,
  exact (h0 $ eq_zero_of_mem_range_zero hr).elim }

@[mono] lemma restrict_mono [preorder β] (s : set α) {f g : α →ₛ β} (H : f ≤ g) :
  f.restrict s ≤ g.restrict s :=
if hs : measurable_set s then λ x, by simp only [coe_restrict _ hs, indicator_le_indicator (H x)]
else by simp only [restrict_of_not_measurable hs, le_refl]

end restrict

section approx

section
variables [semilattice_sup_bot β] [has_zero β]

/-- Fix a sequence `i : ℕ → β`. Given a function `α → β`, its `n`-th approximation
by simple functions is defined so that in case `β = ℝ≥0∞` it sends each `a` to the supremum
of the set `{i k | k ≤ n ∧ i k ≤ f a}`, see `approx_apply` and `supr_approx_apply` for details. -/
def approx (i : ℕ → β) (f : α → β) (n : ℕ) : α →ₛ β :=
(finset.range n).sup (λk, restrict (const α (i k)) {a:α | i k ≤ f a})

lemma approx_apply [topological_space β] [order_closed_topology β] [measurable_space β]
  [opens_measurable_space β] {i : ℕ → β} {f : α → β} {n : ℕ} (a : α) (hf : measurable f) :
  (approx i f n : α →ₛ β) a = (finset.range n).sup (λk, if i k ≤ f a then i k else 0) :=
begin
  dsimp only [approx],
  rw [finset_sup_apply],
  congr,
  funext k,
  rw [restrict_apply],
  refl,
  exact (hf measurable_set_Ici)
end

lemma monotone_approx (i : ℕ → β) (f : α → β) : monotone (approx i f) :=
assume n m h, finset.sup_mono $ finset.range_subset.2 h

lemma approx_comp [topological_space β] [order_closed_topology β] [measurable_space β]
  [opens_measurable_space β] [measurable_space γ]
  {i : ℕ → β} {f : γ → β} {g : α → γ} {n : ℕ} (a : α)
  (hf : measurable f) (hg : measurable g) :
  (approx i (f ∘ g) n : α →ₛ β) a = (approx i f n : γ →ₛ β) (g a) :=
by rw [approx_apply _ hf, approx_apply _ (hf.comp hg)]

end

lemma supr_approx_apply [topological_space β] [complete_lattice β] [order_closed_topology β]
  [has_zero β] [measurable_space β] [opens_measurable_space β]
  (i : ℕ → β) (f : α → β) (a : α) (hf : measurable f) (h_zero : (0 : β) = ⊥) :
  (⨆n, (approx i f n : α →ₛ β) a) = (⨆k (h : i k ≤ f a), i k) :=
begin
  refine le_antisymm (supr_le $ assume n, _) (supr_le $ assume k, supr_le $ assume hk, _),
  { rw [approx_apply a hf, h_zero],
    refine finset.sup_le (assume k hk, _),
    split_ifs,
    exact le_supr_of_le k (le_supr _ h),
    exact bot_le },
  { refine le_supr_of_le (k+1) _,
    rw [approx_apply a hf],
    have : k ∈ finset.range (k+1) := finset.mem_range.2 (nat.lt_succ_self _),
    refine le_trans (le_of_eq _) (finset.le_sup this),
    rw [if_pos hk] }
end

end approx

section eapprox

/-- A sequence of `ℝ≥0∞`s such that its range is the set of non-negative rational numbers. -/
def ennreal_rat_embed (n : ℕ) : ℝ≥0∞ :=
ennreal.of_real ((encodable.decode ℚ n).get_or_else (0 : ℚ))

lemma ennreal_rat_embed_encode (q : ℚ) :
  ennreal_rat_embed (encodable.encode q) = real.to_nnreal q :=
by rw [ennreal_rat_embed, encodable.encodek]; refl

/-- Approximate a function `α → ℝ≥0∞` by a sequence of simple functions. -/
def eapprox : (α → ℝ≥0∞) → ℕ → α →ₛ ℝ≥0∞ :=
approx ennreal_rat_embed

lemma eapprox_lt_top (f : α → ℝ≥0∞) (n : ℕ) (a : α) : eapprox f n a < ∞ :=
begin
  simp only [eapprox, approx, finset_sup_apply, finset.sup_lt_iff, with_top.zero_lt_top,
    finset.mem_range, ennreal.bot_eq_zero, restrict],
  assume b hb,
  split_ifs,
  { simp only [coe_zero, coe_piecewise, piecewise_eq_indicator, coe_const],
    calc {a : α | ennreal_rat_embed b ≤ f a}.indicator (λ x, ennreal_rat_embed b) a
        ≤ ennreal_rat_embed b : indicator_le_self _ _ a
    ... < ⊤ : ennreal.coe_lt_top },
  { exact with_top.zero_lt_top },
end

@[mono] lemma monotone_eapprox (f : α → ℝ≥0∞) : monotone (eapprox f) :=
monotone_approx _ f

lemma supr_eapprox_apply (f : α → ℝ≥0∞) (hf : measurable f) (a : α) :
  (⨆n, (eapprox f n : α →ₛ ℝ≥0∞) a) = f a :=
begin
  rw [eapprox, supr_approx_apply ennreal_rat_embed f a hf rfl],
  refine le_antisymm (supr_le $ assume i, supr_le $ assume hi, hi) (le_of_not_gt _),
  assume h,
  rcases ennreal.lt_iff_exists_rat_btwn.1 h with ⟨q, hq, lt_q, q_lt⟩,
  have : (real.to_nnreal q : ℝ≥0∞) ≤
      (⨆ (k : ℕ) (h : ennreal_rat_embed k ≤ f a), ennreal_rat_embed k),
  { refine le_supr_of_le (encodable.encode q) _,
    rw [ennreal_rat_embed_encode q],
    refine le_supr_of_le (le_of_lt q_lt) _,
    exact le_refl _ },
  exact lt_irrefl _ (lt_of_le_of_lt this lt_q)
end

lemma eapprox_comp [measurable_space γ] {f : γ → ℝ≥0∞} {g : α → γ} {n : ℕ}
  (hf : measurable f) (hg : measurable g) :
  (eapprox (f ∘ g) n : α → ℝ≥0∞) = (eapprox f n : γ →ₛ ℝ≥0∞) ∘ g :=
funext $ assume a, approx_comp a hf hg

/-- Approximate a function `α → ℝ≥0∞` by a series of simple functions taking their values
in `ℝ≥0`. -/
def eapprox_diff (f : α → ℝ≥0∞) : ∀ (n : ℕ), α →ₛ ℝ≥0
| 0 := (eapprox f 0).map ennreal.to_nnreal
| (n+1) := (eapprox f (n+1) - eapprox f n).map ennreal.to_nnreal

lemma sum_eapprox_diff (f : α → ℝ≥0∞) (n : ℕ) (a : α) :
  (∑ k in finset.range (n+1), (eapprox_diff f k a : ℝ≥0∞)) = eapprox f n a :=
begin
  induction n with n IH,
  { simp only [nat.nat_zero_eq_zero, finset.sum_singleton, finset.range_one], refl },
  { rw [finset.sum_range_succ, nat.succ_eq_add_one, IH, eapprox_diff, coe_map, function.comp_app,
        coe_sub, pi.sub_apply, ennreal.coe_to_nnreal,
        ennreal.add_sub_cancel_of_le (monotone_eapprox f (nat.le_succ _) _)],
    apply (lt_of_le_of_lt _ (eapprox_lt_top f (n+1) a)).ne,
    rw ennreal.sub_le_iff_le_add,
    exact le_self_add },
end

lemma tsum_eapprox_diff (f : α → ℝ≥0∞) (hf : measurable f) (a : α) :
  (∑' n, (eapprox_diff f n a : ℝ≥0∞)) = f a :=
by simp_rw [ennreal.tsum_eq_supr_nat' (tendsto_add_at_top_nat 1), sum_eapprox_diff,
  supr_eapprox_apply f hf a]

end eapprox

end measurable

section measure
variables [measurable_space α] {μ : measure α}

/-- Integral of a simple function whose codomain is `ℝ≥0∞`. -/
def lintegral (f : α →ₛ ℝ≥0∞) (μ : measure α) : ℝ≥0∞ :=
∑ x in f.range, x * μ (f ⁻¹' {x})

lemma lintegral_eq_of_subset (f : α →ₛ ℝ≥0∞) {s : finset ℝ≥0∞}
  (hs : ∀ x, f x ≠ 0 → μ (f ⁻¹' {f x}) ≠ 0 → f x ∈ s) :
  f.lintegral μ = ∑ x in s, x * μ (f ⁻¹' {x}) :=
begin
  refine finset.sum_bij_ne_zero (λr _ _, r) _ _ _ _,
  { simpa only [forall_range_iff, mul_ne_zero_iff, and_imp] },
  { intros, assumption },
  { intros b _ hb,
    refine ⟨b, _, hb, rfl⟩,
    rw [mem_range, ← preimage_singleton_nonempty],
    exact nonempty_of_measure_ne_zero (mul_ne_zero_iff.1 hb).2 },
  { intros, refl }
end

/-- Calculate the integral of `(g ∘ f)`, where `g : β → ℝ≥0∞` and `f : α →ₛ β`.  -/
lemma map_lintegral (g : β → ℝ≥0∞) (f : α →ₛ β) :
  (f.map g).lintegral μ = ∑ x in f.range, g x * μ (f ⁻¹' {x}) :=
begin
  simp only [lintegral, range_map],
  refine finset.sum_image' _ (assume b hb, _),
  rcases mem_range.1 hb with ⟨a, rfl⟩,
  rw [map_preimage_singleton, ← f.sum_measure_preimage_singleton, finset.mul_sum],
  refine finset.sum_congr _ _,
  { congr },
  { assume x, simp only [finset.mem_filter], rintro ⟨_, h⟩, rw h },
end

lemma add_lintegral (f g : α →ₛ ℝ≥0∞) : (f + g).lintegral μ = f.lintegral μ + g.lintegral μ :=
calc (f + g).lintegral μ =
      ∑ x in (pair f g).range, (x.1 * μ (pair f g ⁻¹' {x}) + x.2 * μ (pair f g ⁻¹' {x})) :
    by rw [add_eq_map₂, map_lintegral]; exact finset.sum_congr rfl (assume a ha, add_mul _ _ _)
  ... = ∑ x in (pair f g).range, x.1 * μ (pair f g ⁻¹' {x}) +
      ∑ x in (pair f g).range, x.2 * μ (pair f g ⁻¹' {x}) : by rw [finset.sum_add_distrib]
  ... = ((pair f g).map prod.fst).lintegral μ + ((pair f g).map prod.snd).lintegral μ :
    by rw [map_lintegral, map_lintegral]
  ... = lintegral f μ + lintegral g μ : rfl

lemma const_mul_lintegral (f : α →ₛ ℝ≥0∞) (x : ℝ≥0∞) :
  (const α x * f).lintegral μ = x * f.lintegral μ :=
calc (f.map (λa, x * a)).lintegral μ = ∑ r in f.range, x * r * μ (f ⁻¹' {r}) :
    map_lintegral _ _
  ... = ∑ r in f.range, x * (r * μ (f ⁻¹' {r})) :
    finset.sum_congr rfl (assume a ha, mul_assoc _ _ _)
  ... = x * f.lintegral μ :
    finset.mul_sum.symm

/-- Integral of a simple function `α →ₛ ℝ≥0∞` as a bilinear map. -/
def lintegralₗ : (α →ₛ ℝ≥0∞) →ₗ[ℝ≥0∞] measure α →ₗ[ℝ≥0∞] ℝ≥0∞ :=
{ to_fun := λ f,
  { to_fun := lintegral f,
    map_add' := by simp [lintegral, mul_add, finset.sum_add_distrib],
    map_smul' := λ c μ, by simp [lintegral, mul_left_comm _ c, finset.mul_sum] },
  map_add' := λ f g, linear_map.ext (λ μ, add_lintegral f g),
  map_smul' := λ c f, linear_map.ext (λ μ, const_mul_lintegral f c) }

@[simp] lemma zero_lintegral : (0 : α →ₛ ℝ≥0∞).lintegral μ = 0 :=
linear_map.ext_iff.1 lintegralₗ.map_zero μ

lemma lintegral_add {ν} (f : α →ₛ ℝ≥0∞) : f.lintegral (μ + ν) = f.lintegral μ + f.lintegral ν :=
(lintegralₗ f).map_add μ ν

lemma lintegral_smul (f : α →ₛ ℝ≥0∞) (c : ℝ≥0∞) :
  f.lintegral (c • μ) = c • f.lintegral μ :=
(lintegralₗ f).map_smul c μ

@[simp] lemma lintegral_zero (f : α →ₛ ℝ≥0∞) :
  f.lintegral 0 = 0 :=
(lintegralₗ f).map_zero

lemma lintegral_sum {ι} (f : α →ₛ ℝ≥0∞) (μ : ι → measure α) :
  f.lintegral (measure.sum μ) = ∑' i, f.lintegral (μ i) :=
begin
  simp only [lintegral, measure.sum_apply, f.measurable_set_preimage, ← finset.tsum_subtype,
    ← ennreal.tsum_mul_left],
  apply ennreal.tsum_comm
end

lemma restrict_lintegral (f : α →ₛ ℝ≥0∞) {s : set α} (hs : measurable_set s) :
  (restrict f s).lintegral μ = ∑ r in f.range, r * μ (f ⁻¹' {r} ∩ s) :=
calc (restrict f s).lintegral μ = ∑ r in f.range, r * μ (restrict f s ⁻¹' {r}) :
  lintegral_eq_of_subset _ $ λ x hx, if hxs : x ∈ s
    then λ _, by simp only [f.restrict_apply hs, indicator_of_mem hxs, mem_range_self]
    else false.elim $ hx $ by simp [*]
... = ∑ r in f.range, r * μ (f ⁻¹' {r} ∩ s) :
  finset.sum_congr rfl $ forall_range_iff.2 $ λ b, if hb : f b = 0 then by simp only [hb, zero_mul]
    else by rw [restrict_preimage_singleton _ hs hb, inter_comm]

lemma lintegral_restrict (f : α →ₛ ℝ≥0∞) (s : set α) (μ : measure α) :
  f.lintegral (μ.restrict s) = ∑ y in f.range, y * μ (f ⁻¹' {y} ∩ s) :=
by simp only [lintegral, measure.restrict_apply, f.measurable_set_preimage]

lemma restrict_lintegral_eq_lintegral_restrict (f : α →ₛ ℝ≥0∞) {s : set α}
  (hs : measurable_set s) :
  (restrict f s).lintegral μ = f.lintegral (μ.restrict s) :=
by rw [f.restrict_lintegral hs, lintegral_restrict]

lemma const_lintegral (c : ℝ≥0∞) : (const α c).lintegral μ = c * μ univ :=
begin
  rw [lintegral],
  by_cases ha : nonempty α,
  { resetI, simp [preimage_const_of_mem] },
  { simp [μ.eq_zero_of_not_nonempty ha] }
end

lemma const_lintegral_restrict (c : ℝ≥0∞) (s : set α) :
  (const α c).lintegral (μ.restrict s) = c * μ s :=
by rw [const_lintegral, measure.restrict_apply measurable_set.univ, univ_inter]

lemma restrict_const_lintegral (c : ℝ≥0∞) {s : set α} (hs : measurable_set s) :
  ((const α c).restrict s).lintegral μ = c * μ s :=
by rw [restrict_lintegral_eq_lintegral_restrict _ hs, const_lintegral_restrict]

lemma le_sup_lintegral (f g : α →ₛ ℝ≥0∞) : f.lintegral μ ⊔ g.lintegral μ ≤ (f ⊔ g).lintegral μ :=
calc f.lintegral μ ⊔ g.lintegral μ =
      ((pair f g).map prod.fst).lintegral μ ⊔ ((pair f g).map prod.snd).lintegral μ : rfl
  ... ≤ ∑ x in (pair f g).range, (x.1 ⊔ x.2) * μ (pair f g ⁻¹' {x}) :
  begin
    rw [map_lintegral, map_lintegral],
    refine sup_le _ _;
      refine finset.sum_le_sum (λ a _, canonically_ordered_semiring.mul_le_mul _ (le_refl _)),
    exact le_sup_left,
    exact le_sup_right
  end
  ... = (f ⊔ g).lintegral μ : by rw [sup_eq_map₂, map_lintegral]

/-- `simple_func.lintegral` is monotone both in function and in measure. -/
@[mono] lemma lintegral_mono {f g : α →ₛ ℝ≥0∞} (hfg : f ≤ g) {μ ν : measure α} (hμν : μ ≤ ν) :
  f.lintegral μ ≤ g.lintegral ν :=
calc f.lintegral μ ≤ f.lintegral μ ⊔ g.lintegral μ : le_sup_left
  ... ≤ (f ⊔ g).lintegral μ : le_sup_lintegral _ _
  ... = g.lintegral μ : by rw [sup_of_le_right hfg]
  ... ≤ g.lintegral ν : finset.sum_le_sum $ λ y hy, ennreal.mul_left_mono $
                          hμν _ (g.measurable_set_preimage _)

/-- `simple_func.lintegral` depends only on the measures of `f ⁻¹' {y}`. -/
lemma lintegral_eq_of_measure_preimage [measurable_space β] {f : α →ₛ ℝ≥0∞} {g : β →ₛ ℝ≥0∞}
  {ν : measure β} (H : ∀ y, μ (f ⁻¹' {y}) = ν (g ⁻¹' {y})) :
  f.lintegral μ = g.lintegral ν :=
begin
  simp only [lintegral, ← H],
  apply lintegral_eq_of_subset,
  simp only [H],
  intros,
  exact mem_range_of_measure_ne_zero ‹_›
end

/-- If two simple functions are equal a.e., then their `lintegral`s are equal. -/
lemma lintegral_congr {f g : α →ₛ ℝ≥0∞} (h : f =ᵐ[μ] g) :
  f.lintegral μ = g.lintegral μ :=
lintegral_eq_of_measure_preimage $ λ y, measure_congr $
  eventually.set_eq $ h.mono $ λ x hx, by simp [hx]

lemma lintegral_map {β} [measurable_space β] {μ' : measure β} (f : α →ₛ ℝ≥0∞) (g : β →ₛ ℝ≥0∞)
  (m : α → β) (eq : ∀a:α, f a = g (m a)) (h : ∀s:set β, measurable_set s → μ' s = μ (m ⁻¹' s)) :
  f.lintegral μ = g.lintegral μ' :=
lintegral_eq_of_measure_preimage $ λ y,
by { simp only [preimage, eq], exact (h (g ⁻¹' {y}) (g.measurable_set_preimage _)).symm }

/-- The `lintegral` of simple functions transforms appropriately under a measurable equivalence.
(Compare `lintegral_map`, which applies to a broader class of transformations of the domain, but
requires measurability of the function being integrated.) -/
lemma lintegral_map_equiv {β} [measurable_space β] (g : β →ₛ ℝ≥0∞) (m : α ≃ᵐ β) :
  (g.comp m m.measurable).lintegral μ = g.lintegral (measure.map m μ) :=
begin
  simp [simple_func.lintegral],
  have : (g.comp m m.measurable).range = g.range,
  { refine le_antisymm _ _,
    { exact g.range_comp_subset_range m.measurable },
    convert (g.comp m m.measurable).range_comp_subset_range m.symm.measurable,
    apply simple_func.ext,
    intros a,
    exact congr_arg g (congr_fun m.self_comp_symm.symm a) },
  rw this,
  congr' 1,
  funext,
  rw [m.map_apply (g ⁻¹' {x})],
  refl,
end

end measure

section fin_meas_supp

variables [measurable_space α] [has_zero β] [has_zero γ] {μ : measure α}

open finset function

lemma support_eq (f : α →ₛ β) : support f = ⋃ y ∈ f.range.filter (λ y, y ≠ 0), f ⁻¹' {y} :=
set.ext $ λ x, by simp only [finset.set_bUnion_preimage_singleton, mem_support, set.mem_preimage,
  finset.mem_coe, mem_filter, mem_range_self, true_and]

/-- A `simple_func` has finite measure support if it is equal to `0` outside of a set of finite
measure. -/
protected def fin_meas_supp (f : α →ₛ β) (μ : measure α) : Prop :=
f =ᶠ[μ.cofinite] 0

lemma fin_meas_supp_iff_support {f : α →ₛ β} {μ : measure α} :
  f.fin_meas_supp μ ↔ μ (support f) < ∞ :=
iff.rfl

lemma fin_meas_supp_iff {f : α →ₛ β} {μ : measure α} :
  f.fin_meas_supp μ ↔ ∀ y ≠ 0, μ (f ⁻¹' {y}) < ∞ :=
begin
  split,
  { refine λ h y hy, lt_of_le_of_lt (measure_mono _) h,
    exact λ x hx (H : f x = 0), hy $ H ▸ eq.symm hx },
  { intro H,
    rw [fin_meas_supp_iff_support, support_eq],
    refine lt_of_le_of_lt (measure_bUnion_finset_le _ _) (sum_lt_top _),
    exact λ y hy, H y (finset.mem_filter.1 hy).2 }
end

namespace fin_meas_supp

lemma meas_preimage_singleton_ne_zero {f : α →ₛ β} (h : f.fin_meas_supp μ) {y : β} (hy : y ≠ 0) :
  μ (f ⁻¹' {y}) < ∞ :=
fin_meas_supp_iff.1 h y hy

protected lemma map {f : α →ₛ β} {g : β → γ} (hf : f.fin_meas_supp μ) (hg : g 0 = 0) :
  (f.map g).fin_meas_supp μ :=
flip lt_of_le_of_lt hf (measure_mono $ support_comp_subset hg f)

lemma of_map {f : α →ₛ β} {g : β → γ} (h : (f.map g).fin_meas_supp μ) (hg : ∀b, g b = 0 → b = 0) :
  f.fin_meas_supp μ :=
flip lt_of_le_of_lt h $ measure_mono $ support_subset_comp hg _

lemma map_iff {f : α →ₛ β} {g : β → γ} (hg : ∀ {b}, g b = 0 ↔ b = 0) :
  (f.map g).fin_meas_supp μ ↔ f.fin_meas_supp μ :=
⟨λ h, h.of_map $ λ b, hg.1, λ h, h.map $ hg.2 rfl⟩

protected lemma pair {f : α →ₛ β} {g : α →ₛ γ} (hf : f.fin_meas_supp μ) (hg : g.fin_meas_supp μ) :
  (pair f g).fin_meas_supp μ :=
calc μ (support $ pair f g) = μ (support f ∪ support g) : congr_arg μ $ support_prod_mk f g
... ≤ μ (support f) + μ (support g) : measure_union_le _ _
... < _ : add_lt_top.2 ⟨hf, hg⟩

protected lemma map₂ [has_zero δ] {μ : measure α} {f : α →ₛ β} (hf : f.fin_meas_supp μ)
  {g : α →ₛ γ} (hg : g.fin_meas_supp μ) {op : β → γ → δ} (H : op 0 0 = 0) :
  ((pair f g).map (function.uncurry op)).fin_meas_supp μ :=
(hf.pair hg).map H

protected lemma add {β} [add_monoid β] {f g : α →ₛ β} (hf : f.fin_meas_supp μ)
  (hg : g.fin_meas_supp μ) :
  (f + g).fin_meas_supp μ :=
by { rw [add_eq_map₂], exact hf.map₂ hg (zero_add 0) }

protected lemma mul {β} [monoid_with_zero β] {f g : α →ₛ β} (hf : f.fin_meas_supp μ)
  (hg : g.fin_meas_supp μ) :
  (f * g).fin_meas_supp μ :=
by { rw [mul_eq_map₂], exact hf.map₂ hg (zero_mul 0) }

lemma lintegral_lt_top {f : α →ₛ ℝ≥0∞} (hm : f.fin_meas_supp μ) (hf : ∀ᵐ a ∂μ, f a < ∞) :
  f.lintegral μ < ∞ :=
begin
  refine sum_lt_top (λ a ha, _),
  rcases eq_or_lt_of_le (le_top : a ≤ ∞) with rfl|ha,
  { simp only [ae_iff, lt_top_iff_ne_top, ne.def, not_not] at hf,
    simp [set.preimage, hf] },
  { by_cases ha0 : a = 0,
    { subst a, rwa [zero_mul] },
    { exact mul_lt_top ha (fin_meas_supp_iff.1 hm _ ha0) } }
end

lemma of_lintegral_lt_top {f : α →ₛ ℝ≥0∞} (h : f.lintegral μ < ∞) : f.fin_meas_supp μ :=
begin
  refine fin_meas_supp_iff.2 (λ b hb, _),
  rw [lintegral, sum_lt_top_iff] at h,
  by_cases b_mem : b ∈ f.range,
  { rw ennreal.lt_top_iff_ne_top,
    have h : ¬ _ = ∞ := ennreal.lt_top_iff_ne_top.1 (h b b_mem),
    simp only [mul_eq_top, not_or_distrib, not_and_distrib] at h,
    rcases h with ⟨h, h'⟩,
    refine or.elim h (λh, by contradiction) (λh, h) },
  { rw ← preimage_eq_empty_iff at b_mem,
    rw [b_mem, measure_empty],
    exact with_top.zero_lt_top }
end

lemma iff_lintegral_lt_top {f : α →ₛ ℝ≥0∞} (hf : ∀ᵐ a ∂μ, f a < ∞) :
  f.fin_meas_supp μ ↔ f.lintegral μ < ∞ :=
⟨λ h, h.lintegral_lt_top hf, λ h, of_lintegral_lt_top h⟩

end fin_meas_supp

end fin_meas_supp

/-- To prove something for an arbitrary simple function, it suffices to show
that the property holds for (multiples of) characteristic functions and is closed under
addition (of functions with disjoint support).

It is possible to make the hypotheses in `h_add` a bit stronger, and such conditions can be added
once we need them (for example it is only necessary to consider the case where `g` is a multiple
of a characteristic function, and that this multiple doesn't appear in the image of `f`) -/
@[elab_as_eliminator]
protected lemma induction {α γ} [measurable_space α] [add_monoid γ] {P : simple_func α γ → Prop}
  (h_ind : ∀ c {s} (hs : measurable_set s),
    P (simple_func.piecewise s hs (simple_func.const _ c) (simple_func.const _ 0)))
  (h_add : ∀ ⦃f g : simple_func α γ⦄, disjoint (support f) (support g) → P f → P g → P (f + g))
  (f : simple_func α γ) : P f :=
begin
  generalize' h : f.range \ {0} = s,
  rw [← finset.coe_inj, finset.coe_sdiff, finset.coe_singleton, simple_func.coe_range] at h,
  revert s f h, refine finset.induction _ _,
  { intros f hf, rw [finset.coe_empty, diff_eq_empty, range_subset_singleton] at hf,
    convert h_ind 0 measurable_set.univ, ext x, simp [hf] },
  { intros x s hxs ih f hf,
    have mx := f.measurable_set_preimage {x},
    let g := simple_func.piecewise (f ⁻¹' {x}) mx 0 f,
    have Pg : P g,
    { apply ih, simp only [g, simple_func.coe_piecewise, range_piecewise],
      rw [image_compl_preimage, union_diff_distrib, diff_diff_comm, hf, finset.coe_insert,
        insert_diff_self_of_not_mem, diff_eq_empty.mpr, set.empty_union],
      { rw [set.image_subset_iff], convert set.subset_univ _,
        exact preimage_const_of_mem (mem_singleton _) },
      { rwa [finset.mem_coe] }},
    convert h_add _ Pg (h_ind x mx),
    { ext1 y, by_cases hy : y ∈ f ⁻¹' {x}; [simpa [hy], simp [hy]] },
    rintro y, by_cases hy : y ∈ f ⁻¹' {x}; simp [hy] }
end

end simple_func

section lintegral
open simple_func
variables [measurable_space α] {μ : measure α}

/-- The lower Lebesgue integral of a function `f` with respect to a measure `μ`. -/
def lintegral (μ : measure α) (f : α → ℝ≥0∞) : ℝ≥0∞ :=
⨆ (g : α →ₛ ℝ≥0∞) (hf : ⇑g ≤ f), g.lintegral μ

/-! In the notation for integrals, an expression like `∫⁻ x, g ∥x∥ ∂μ` will not be parsed correctly,
  and needs parentheses. We do not set the binding power of `r` to `0`, because then
  `∫⁻ x, f x = 0` will be parsed incorrectly. -/
notation `∫⁻` binders `, ` r:(scoped:60 f, f) ` ∂` μ:70 := lintegral μ r
notation `∫⁻` binders `, ` r:(scoped:60 f, lintegral volume f) := r
notation `∫⁻` binders ` in ` s `, ` r:(scoped:60 f, f) ` ∂` μ:70 :=
  lintegral (measure.restrict μ s) r
notation `∫⁻` binders ` in ` s `, ` r:(scoped:60 f, lintegral (measure.restrict volume s) f) := r

theorem simple_func.lintegral_eq_lintegral (f : α →ₛ ℝ≥0∞) (μ : measure α) :
  ∫⁻ a, f a ∂ μ = f.lintegral μ :=
le_antisymm
  (bsupr_le $ λ g hg, lintegral_mono hg $ le_refl _)
  (le_supr_of_le f $ le_supr_of_le (le_refl _) (le_refl _))

@[mono] lemma lintegral_mono' ⦃μ ν : measure α⦄ (hμν : μ ≤ ν) ⦃f g : α → ℝ≥0∞⦄ (hfg : f ≤ g) :
  ∫⁻ a, f a ∂μ ≤ ∫⁻ a, g a ∂ν :=
supr_le_supr $ λ φ, supr_le_supr2 $ λ hφ, ⟨le_trans hφ hfg, lintegral_mono (le_refl φ) hμν⟩

lemma lintegral_mono ⦃f g : α → ℝ≥0∞⦄ (hfg : f ≤ g) :
  ∫⁻ a, f a ∂μ ≤ ∫⁻ a, g a ∂μ :=
lintegral_mono' (le_refl μ) hfg

lemma lintegral_mono_nnreal {f g : α → ℝ≥0} (h : f ≤ g) :
  ∫⁻ a, f a ∂μ ≤ ∫⁻ a, g a ∂μ :=
begin
  refine lintegral_mono _,
  intro a,
  rw ennreal.coe_le_coe,
  exact h a,
end

lemma lintegral_mono_set ⦃μ : measure α⦄
  {s t : set α} {f : α → ℝ≥0∞} (hst : s ⊆ t) :
  ∫⁻ x in s, f x ∂μ ≤ ∫⁻ x in t, f x ∂μ :=
lintegral_mono' (measure.restrict_mono hst (le_refl μ)) (le_refl f)

<<<<<<< HEAD
=======
lemma lintegral_mono_set' ⦃μ : measure α⦄
  {s t : set α} {f : α → ℝ≥0∞} (hst : s ≤ᵐ[μ] t) :
  ∫⁻ x in s, f x ∂μ ≤ ∫⁻ x in t, f x ∂μ :=
lintegral_mono' (measure.restrict_mono' hst (le_refl μ)) (le_refl f)

>>>>>>> 079b8a11
lemma monotone_lintegral (μ : measure α) : monotone (lintegral μ) :=
lintegral_mono

@[simp] lemma lintegral_const (c : ℝ≥0∞) : ∫⁻ a, c ∂μ = c * μ univ :=
by rw [← simple_func.const_lintegral, ← simple_func.lintegral_eq_lintegral, simple_func.coe_const]

@[simp] lemma lintegral_one : ∫⁻ a, (1 : ℝ≥0∞) ∂μ = μ univ :=
by rw [lintegral_const, one_mul]

lemma set_lintegral_const (s : set α) (c : ℝ≥0∞) : ∫⁻ a in s, c ∂μ = c * μ s :=
by rw [lintegral_const, measure.restrict_apply_univ]

lemma set_lintegral_one (s) : ∫⁻ a in s, 1 ∂μ = μ s :=
by rw [set_lintegral_const, one_mul]

/-- `∫⁻ a in s, f a ∂μ` is defined as the supremum of integrals of simple functions
`φ : α →ₛ ℝ≥0∞` such that `φ ≤ f`. This lemma says that it suffices to take
functions `φ : α →ₛ ℝ≥0`. -/
lemma lintegral_eq_nnreal (f : α → ℝ≥0∞) (μ : measure α) :
  (∫⁻ a, f a ∂μ) = (⨆ (φ : α →ₛ ℝ≥0) (hf : ∀ x, ↑(φ x) ≤ f x),
      (φ.map (coe : ℝ≥0 → ℝ≥0∞)).lintegral μ) :=
begin
  refine le_antisymm
    (bsupr_le $ assume φ hφ, _)
    (supr_le_supr2 $ λ φ, ⟨φ.map (coe : ℝ≥0 → ℝ≥0∞), le_refl _⟩),
  by_cases h : ∀ᵐ a ∂μ, φ a ≠ ∞,
  { let ψ := φ.map ennreal.to_nnreal,
    replace h : ψ.map (coe : ℝ≥0 → ℝ≥0∞) =ᵐ[μ] φ :=
      h.mono (λ a, ennreal.coe_to_nnreal),
    have : ∀ x, ↑(ψ x) ≤ f x := λ x, le_trans ennreal.coe_to_nnreal_le_self (hφ x),
    exact le_supr_of_le (φ.map ennreal.to_nnreal)
      (le_supr_of_le this (ge_of_eq $ lintegral_congr h)) },
  { have h_meas : μ (φ ⁻¹' {∞}) ≠ 0, from mt measure_zero_iff_ae_nmem.1 h,
    refine le_trans le_top (ge_of_eq $ (supr_eq_top _).2 $ λ b hb, _),
    obtain ⟨n, hn⟩ : ∃ n : ℕ, b < n * μ (φ ⁻¹' {∞}), from exists_nat_mul_gt h_meas (ne_of_lt hb),
    use (const α (n : ℝ≥0)).restrict (φ ⁻¹' {∞}),
    simp only [lt_supr_iff, exists_prop, coe_restrict, φ.measurable_set_preimage, coe_const,
      ennreal.coe_indicator, map_coe_ennreal_restrict, map_const, ennreal.coe_nat,
      restrict_const_lintegral],
    refine ⟨indicator_le (λ x hx, le_trans _ (hφ _)), hn⟩,
    simp only [mem_preimage, mem_singleton_iff] at hx,
    simp only [hx, le_top] }
end

lemma exists_simple_func_forall_lintegral_sub_lt_of_pos {f : α → ℝ≥0∞} (h : ∫⁻ x, f x ∂μ < ∞)
  {ε : ℝ≥0∞} (hε : 0 < ε) :
  ∃ φ : α →ₛ ℝ≥0, (∀ x, ↑(φ x) ≤ f x) ∧ ∀ ψ : α →ₛ ℝ≥0, (∀ x, ↑(ψ x) ≤ f x) →
    (map coe (ψ - φ)).lintegral μ < ε :=
begin
  rw lintegral_eq_nnreal at h,
  have := ennreal.lt_add_right h hε,
  erw ennreal.bsupr_add at this; [skip, exact ⟨0, λ x, by simp⟩],
  simp_rw [lt_supr_iff, supr_lt_iff, supr_le_iff] at this,
  rcases this with ⟨φ, hle : ∀ x, ↑(φ x) ≤ f x, b, hbφ, hb⟩,
  refine ⟨φ, hle, λ ψ hψ, _⟩,
  have : (map coe φ).lintegral μ < ∞, from (le_bsupr φ hle).trans_lt h,
  rw [← add_lt_add_iff_left this, ← add_lintegral, ← map_add @ennreal.coe_add],
  refine (hb _ (λ x, le_trans _ (max_le (hle x) (hψ x)))).trans_lt hbφ,
  norm_cast,
  simp only [add_apply, sub_apply, nnreal.add_sub_eq_max]
end

theorem supr_lintegral_le {ι : Sort*} (f : ι → α → ℝ≥0∞) :
  (⨆i, ∫⁻ a, f i a ∂μ) ≤ (∫⁻ a, ⨆i, f i a ∂μ) :=
begin
  simp only [← supr_apply],
  exact (monotone_lintegral μ).le_map_supr
end

theorem supr2_lintegral_le {ι : Sort*} {ι' : ι → Sort*} (f : Π i, ι' i → α → ℝ≥0∞) :
  (⨆i (h : ι' i), ∫⁻ a, f i h a ∂μ) ≤ (∫⁻ a, ⨆i (h : ι' i), f i h a ∂μ) :=
by { convert (monotone_lintegral μ).le_map_supr2 f, ext1 a, simp only [supr_apply] }

theorem le_infi_lintegral {ι : Sort*} (f : ι → α → ℝ≥0∞) :
  (∫⁻ a, ⨅i, f i a ∂μ) ≤ (⨅i, ∫⁻ a, f i a ∂μ) :=
by { simp only [← infi_apply], exact (monotone_lintegral μ).map_infi_le }

theorem le_infi2_lintegral {ι : Sort*} {ι' : ι → Sort*} (f : Π i, ι' i → α → ℝ≥0∞) :
  (∫⁻ a, ⨅ i (h : ι' i), f i h a ∂μ) ≤ (⨅ i (h : ι' i), ∫⁻ a, f i h a ∂μ) :=
by { convert (monotone_lintegral μ).map_infi2_le f, ext1 a, simp only [infi_apply] }

lemma lintegral_mono_ae {f g : α → ℝ≥0∞} (h : ∀ᵐ a ∂μ, f a ≤ g a) :
  (∫⁻ a, f a ∂μ) ≤ (∫⁻ a, g a ∂μ) :=
begin
  rcases exists_measurable_superset_of_null h with ⟨t, hts, ht, ht0⟩,
  have : ∀ᵐ x ∂μ, x ∉ t := measure_zero_iff_ae_nmem.1 ht0,
  refine (supr_le $ assume s, supr_le $ assume hfs,
    le_supr_of_le (s.restrict tᶜ) $ le_supr_of_le _ _),
  { assume a,
    by_cases a ∈ t;
      simp [h, restrict_apply, ht.compl],
    exact le_trans (hfs a) (by_contradiction $ assume hnfg, h (hts hnfg)) },
  { refine le_of_eq (simple_func.lintegral_congr $ this.mono $ λ a hnt, _),
    by_cases hat : a ∈ t; simp [hat, ht.compl],
    exact (hnt hat).elim }
end

lemma lintegral_congr_ae {f g : α → ℝ≥0∞} (h : f =ᵐ[μ] g) :
  (∫⁻ a, f a ∂μ) = (∫⁻ a, g a ∂μ) :=
le_antisymm (lintegral_mono_ae $ h.le) (lintegral_mono_ae $ h.symm.le)

lemma lintegral_congr {f g : α → ℝ≥0∞} (h : ∀ a, f a = g a) :
  (∫⁻ a, f a ∂μ) = (∫⁻ a, g a ∂μ) :=
by simp only [h]

lemma set_lintegral_congr {f : α → ℝ≥0∞} {s t : set α} (h : s =ᵐ[μ] t) :
  ∫⁻ x in s, f x ∂μ = ∫⁻ x in t, f x ∂μ :=
by rw [restrict_congr_set h]

/-- Monotone convergence theorem -- sometimes called Beppo-Levi convergence.

See `lintegral_supr_directed` for a more general form. -/
theorem lintegral_supr
  {f : ℕ → α → ℝ≥0∞} (hf : ∀n, measurable (f n)) (h_mono : monotone f) :
  (∫⁻ a, ⨆n, f n a ∂μ) = (⨆n, ∫⁻ a, f n a ∂μ) :=
begin
  set c : ℝ≥0 → ℝ≥0∞ := coe,
  set F := λ a:α, ⨆n, f n a,
  have hF : measurable F := measurable_supr hf,
  refine le_antisymm _ (supr_lintegral_le _),
  rw [lintegral_eq_nnreal],
  refine supr_le (assume s, supr_le (assume hsf, _)),
  refine ennreal.le_of_forall_lt_one_mul_le (assume a ha, _),
  rcases ennreal.lt_iff_exists_coe.1 ha with ⟨r, rfl, ha⟩,
  have ha : r < 1 := ennreal.coe_lt_coe.1 ha,
  let rs := s.map (λa, r * a),
  have eq_rs : (const α r : α →ₛ ℝ≥0∞) * map c s = rs.map c,
  { ext1 a, exact ennreal.coe_mul.symm },
  have eq : ∀p, (rs.map c) ⁻¹' {p} = (⋃n, (rs.map c) ⁻¹' {p} ∩ {a | p ≤ f n a}),
  { assume p,
    rw [← inter_Union, ← inter_univ ((map c rs) ⁻¹' {p})] {occs := occurrences.pos [1]},
    refine set.ext (assume x, and_congr_right $ assume hx, (true_iff _).2 _),
    by_cases p_eq : p = 0, { simp [p_eq] },
    simp at hx, subst hx,
    have : r * s x ≠ 0, { rwa [(≠), ← ennreal.coe_eq_zero] },
    have : s x ≠ 0, { refine mt _ this, assume h, rw [h, mul_zero] },
    have : (rs.map c) x < ⨆ (n : ℕ), f n x,
    { refine lt_of_lt_of_le (ennreal.coe_lt_coe.2 (_)) (hsf x),
      suffices : r * s x < 1 * s x, simpa [rs],
      exact mul_lt_mul_of_pos_right ha (pos_iff_ne_zero.2 this) },
    rcases lt_supr_iff.1 this with ⟨i, hi⟩,
    exact mem_Union.2 ⟨i, le_of_lt hi⟩ },
  have mono : ∀r:ℝ≥0∞, monotone (λn, (rs.map c) ⁻¹' {r} ∩ {a | r ≤ f n a}),
  { assume r i j h,
    refine inter_subset_inter (subset.refl _) _,
    assume x hx, exact le_trans hx (h_mono h x) },
  have h_meas : ∀n, measurable_set {a : α | ⇑(map c rs) a ≤ f n a} :=
    assume n, measurable_set_le (simple_func.measurable _) (hf n),
  calc (r:ℝ≥0∞) * (s.map c).lintegral μ = ∑ r in (rs.map c).range, r * μ ((rs.map c) ⁻¹' {r}) :
      by rw [← const_mul_lintegral, eq_rs, simple_func.lintegral]
    ... ≤ ∑ r in (rs.map c).range, r * μ (⋃n, (rs.map c) ⁻¹' {r} ∩ {a | r ≤ f n a}) :
      le_of_eq (finset.sum_congr rfl $ assume x hx, by rw ← eq)
    ... ≤ ∑ r in (rs.map c).range, (⨆n, r * μ ((rs.map c) ⁻¹' {r} ∩ {a | r ≤ f n a})) :
      le_of_eq (finset.sum_congr rfl $ assume x hx,
        begin
          rw [measure_Union_eq_supr _ (directed_of_sup $ mono x), ennreal.mul_supr],
          { assume i,
            refine ((rs.map c).measurable_set_preimage _).inter _,
            exact hf i measurable_set_Ici }
        end)
    ... ≤ ⨆n, ∑ r in (rs.map c).range, r * μ ((rs.map c) ⁻¹' {r} ∩ {a | r ≤ f n a}) :
      begin
        refine le_of_eq _,
        rw [ennreal.finset_sum_supr_nat],
        assume p i j h,
        exact canonically_ordered_semiring.mul_le_mul (le_refl _) (measure_mono $ mono p h)
      end
    ... ≤ (⨆n:ℕ, ((rs.map c).restrict {a | (rs.map c) a ≤ f n a}).lintegral μ) :
    begin
      refine supr_le_supr (assume n, _),
      rw [restrict_lintegral _ (h_meas n)],
      { refine le_of_eq (finset.sum_congr rfl $ assume r hr, _),
        congr' 2 with a,
        refine and_congr_right _,
        simp {contextual := tt} }
    end
    ... ≤ (⨆n, ∫⁻ a, f n a ∂μ) :
    begin
      refine supr_le_supr (assume n, _),
      rw [← simple_func.lintegral_eq_lintegral],
      refine lintegral_mono (assume a, _),
      simp only [map_apply] at h_meas,
      simp only [coe_map, restrict_apply _ (h_meas _), (∘)],
      exact indicator_apply_le id,
    end
end

/-- Monotone convergence theorem -- sometimes called Beppo-Levi convergence. Version with
ae_measurable functions. -/
theorem lintegral_supr' {f : ℕ → α → ℝ≥0∞} (hf : ∀n, ae_measurable (f n) μ)
  (h_mono : ∀ᵐ x ∂μ, monotone (λ n, f n x)) :
  (∫⁻ a, ⨆n, f n a ∂μ) = (⨆n, ∫⁻ a, f n a ∂μ) :=
begin
  simp_rw ←supr_apply,
  let p : α → (ℕ → ℝ≥0∞) → Prop := λ x f', monotone f',
  have hp : ∀ᵐ x ∂μ, p x (λ i, f i x), from h_mono,
  have h_ae_seq_mono : monotone (ae_seq hf p),
  { intros n m hnm x,
    by_cases hx : x ∈ ae_seq_set hf p,
    { exact ae_seq.prop_of_mem_ae_seq_set hf hx hnm, },
    { simp only [ae_seq, hx, if_false],
      exact le_refl _, }, },
  rw lintegral_congr_ae (ae_seq.supr hf hp).symm,
  simp_rw supr_apply,
  rw @lintegral_supr _ _ μ _ (ae_seq.measurable hf p) h_ae_seq_mono,
  congr,
  exact funext (λ n, lintegral_congr_ae (ae_seq.ae_seq_n_eq_fun_n_ae hf hp n)),
end

/-- Monotone convergence theorem expressed with limits -/
theorem lintegral_tendsto_of_tendsto_of_monotone {f : ℕ → α → ℝ≥0∞} {F : α → ℝ≥0∞}
  (hf : ∀n, ae_measurable (f n) μ) (h_mono : ∀ᵐ x ∂μ, monotone (λ n, f n x))
  (h_tendsto : ∀ᵐ x ∂μ, tendsto (λ n, f n x) at_top (𝓝 $ F x)) :
  tendsto (λ n, ∫⁻ x, f n x ∂μ) at_top (𝓝 $ ∫⁻ x, F x ∂μ) :=
begin
  have : monotone (λ n, ∫⁻ x, f n x ∂μ) :=
    λ i j hij, lintegral_mono_ae (h_mono.mono $ λ x hx, hx hij),
  suffices key : ∫⁻ x, F x ∂μ = ⨆n, ∫⁻ x, f n x ∂μ,
  { rw key,
    exact tendsto_at_top_supr this },
  rw ← lintegral_supr' hf h_mono,
  refine lintegral_congr_ae _,
  filter_upwards [h_mono, h_tendsto],
  exact λ x hx_mono hx_tendsto, tendsto_nhds_unique hx_tendsto (tendsto_at_top_supr hx_mono),
end

lemma lintegral_eq_supr_eapprox_lintegral {f : α → ℝ≥0∞} (hf : measurable f) :
  (∫⁻ a, f a ∂μ) = (⨆n, (eapprox f n).lintegral μ) :=
calc (∫⁻ a, f a ∂μ) = (∫⁻ a, ⨆n, (eapprox f n : α → ℝ≥0∞) a ∂μ) :
  by congr; ext a; rw [supr_eapprox_apply f hf]
... = (⨆n, ∫⁻ a, (eapprox f n : α → ℝ≥0∞) a ∂μ) :
begin
  rw [lintegral_supr],
  { measurability, },
  { assume i j h, exact (monotone_eapprox f h) }
end
... = (⨆n, (eapprox f n).lintegral μ) : by congr; ext n; rw [(eapprox f n).lintegral_eq_lintegral]

/-- If `f` has finite integral, then `∫⁻ x in s, f x ∂μ` is absolutely continuous in `s`: it tends
to zero as `μ s` tends to zero. This lemma states states this fact in terms of `ε` and `δ`. -/
lemma exists_pos_set_lintegral_lt_of_measure_lt {f : α → ℝ≥0∞} (h : ∫⁻ x, f x ∂μ < ∞)
  {ε : ℝ≥0∞} (hε : 0 < ε) :
  ∃ δ > 0, ∀ s, μ s < δ → ∫⁻ x in s, f x ∂μ < ε :=
begin
  rcases exists_between hε with ⟨ε₂, hε₂0, hε₂ε⟩, rcases exists_between hε₂0 with ⟨ε₁, hε₁0, hε₁₂⟩,
  rcases exists_simple_func_forall_lintegral_sub_lt_of_pos h hε₁0 with ⟨φ, hle, hφ⟩,
  rcases φ.exists_forall_le with ⟨C, hC⟩,
  use [(ε₂ - ε₁) / C, ennreal.div_pos_iff.2 ⟨(zero_lt_sub_iff_lt.2 hε₁₂).ne', ennreal.coe_ne_top⟩],
  intros s hs,
  simp only [lintegral_eq_nnreal, supr_lt_iff, supr_le_iff],
  refine ⟨ε₂, hε₂ε, λ ψ hψ, _⟩,
  calc (map coe ψ).lintegral (μ.restrict s)
      ≤ (map coe φ).lintegral (μ.restrict s) + (map coe (ψ - φ)).lintegral (μ.restrict s) :
    begin
      rw [← simple_func.add_lintegral, ← simple_func.map_add @ennreal.coe_add],
      refine simple_func.lintegral_mono (λ x, _) le_rfl,
      simp [-ennreal.coe_add, nnreal.add_sub_eq_max, le_max_right]
    end
  ... ≤ (map coe φ).lintegral (μ.restrict s) + ε₁ :
    begin
      refine add_le_add le_rfl (le_trans _ (hφ _ hψ).le),
      exact simple_func.lintegral_mono le_rfl measure.restrict_le_self
    end
  ... ≤ (simple_func.const α (C : ℝ≥0∞)).lintegral (μ.restrict s) + ε₁ :
    by { mono*, exacts [λ x, coe_le_coe.2 (hC x), le_rfl, le_rfl] }
  ... = C * μ s + ε₁ : by simp [← simple_func.lintegral_eq_lintegral]
  ... ≤ C * ((ε₂ - ε₁) / C) + ε₁ : by { mono*, exacts [le_rfl, hs.le, le_rfl] }
  ... ≤ (ε₂ - ε₁) + ε₁ : add_le_add mul_div_le le_rfl
  ... = ε₂ : sub_add_cancel_of_le hε₁₂.le,
end

/-- If `f` has finite integral, then `∫⁻ x in s, f x ∂μ` is absolutely continuous in `s`: it tends
to zero as `μ s` tends to zero. -/
lemma tendsto_set_lintegral_zero {ι} {f : α → ℝ≥0∞} (h : ∫⁻ x, f x ∂μ < ∞)
  {l : filter ι} {s : ι → set α} (hl : tendsto (μ ∘ s) l (𝓝 0)) :
  tendsto (λ i, ∫⁻ x in s i, f x ∂μ) l (𝓝 0) :=
begin
  simp only [ennreal.nhds_zero, tendsto_infi, tendsto_principal, mem_Iio, ← pos_iff_ne_zero]
    at hl ⊢,
  intros ε ε0,
  rcases exists_pos_set_lintegral_lt_of_measure_lt h ε0 with ⟨δ, δ0, hδ⟩,
  exact (hl δ δ0).mono (λ i, hδ _)
end

@[simp] lemma lintegral_add {f g : α → ℝ≥0∞} (hf : measurable f) (hg : measurable g) :
  (∫⁻ a, f a + g a ∂μ) = (∫⁻ a, f a ∂μ) + (∫⁻ a, g a ∂μ) :=
calc (∫⁻ a, f a + g a ∂μ) =
    (∫⁻ a, (⨆n, (eapprox f n : α → ℝ≥0∞) a) + (⨆n, (eapprox g n : α → ℝ≥0∞) a) ∂μ) :
    by simp only [supr_eapprox_apply, hf, hg]
  ... = (∫⁻ a, (⨆n, (eapprox f n + eapprox g n : α → ℝ≥0∞) a) ∂μ) :
  begin
    congr, funext a,
    rw [ennreal.supr_add_supr_of_monotone], { refl },
    { assume i j h, exact monotone_eapprox _ h a },
    { assume i j h, exact monotone_eapprox _ h a },
  end
  ... = (⨆n, (eapprox f n).lintegral μ + (eapprox g n).lintegral μ) :
  begin
    rw [lintegral_supr],
    { congr,
      funext n, rw [← simple_func.add_lintegral, ← simple_func.lintegral_eq_lintegral],
      refl },
    { measurability, },
    { assume i j h a, exact add_le_add (monotone_eapprox _ h _) (monotone_eapprox _ h _) }
  end
  ... = (⨆n, (eapprox f n).lintegral μ) + (⨆n, (eapprox g n).lintegral μ) :
  by refine (ennreal.supr_add_supr_of_monotone _ _).symm;
     { assume i j h, exact simple_func.lintegral_mono (monotone_eapprox _ h) (le_refl μ) }
  ... = (∫⁻ a, f a ∂μ) + (∫⁻ a, g a ∂μ) :
    by rw [lintegral_eq_supr_eapprox_lintegral hf, lintegral_eq_supr_eapprox_lintegral hg]

lemma lintegral_add' {f g : α → ℝ≥0∞} (hf : ae_measurable f μ) (hg : ae_measurable g μ) :
  (∫⁻ a, f a + g a ∂μ) = (∫⁻ a, f a ∂μ) + (∫⁻ a, g a ∂μ) :=
calc (∫⁻ a, f a + g a ∂μ) = (∫⁻ a, hf.mk f a + hg.mk g a ∂μ) :
  lintegral_congr_ae (eventually_eq.add hf.ae_eq_mk hg.ae_eq_mk)
... = (∫⁻ a, hf.mk f a ∂μ) + (∫⁻ a, hg.mk g a ∂μ) : lintegral_add hf.measurable_mk hg.measurable_mk
... = (∫⁻ a, f a ∂μ) + (∫⁻ a, g a ∂μ) : begin
  congr' 1,
  { exact lintegral_congr_ae hf.ae_eq_mk.symm },
  { exact lintegral_congr_ae hg.ae_eq_mk.symm },
end

lemma lintegral_zero : (∫⁻ a:α, 0 ∂μ) = 0 := by simp

lemma lintegral_zero_fun : (∫⁻ a:α, (0 : α → ℝ≥0∞) a ∂μ) = 0 := by simp

@[simp] lemma lintegral_smul_measure (c : ℝ≥0∞) (f : α → ℝ≥0∞) :
  ∫⁻ a, f a ∂ (c • μ) = c * ∫⁻ a, f a ∂μ :=
by simp only [lintegral, supr_subtype', simple_func.lintegral_smul, ennreal.mul_supr, smul_eq_mul]

@[simp] lemma lintegral_sum_measure {ι} (f : α → ℝ≥0∞) (μ : ι → measure α) :
  ∫⁻ a, f a ∂(measure.sum μ) = ∑' i, ∫⁻ a, f a ∂(μ i) :=
begin
  simp only [lintegral, supr_subtype', simple_func.lintegral_sum, ennreal.tsum_eq_supr_sum],
  rw [supr_comm],
  congr, funext s,
  induction s using finset.induction_on with i s hi hs, { apply bot_unique, simp },
  simp only [finset.sum_insert hi, ← hs],
  refine (ennreal.supr_add_supr _).symm,
  intros φ ψ,
  exact ⟨⟨φ ⊔ ψ, λ x, sup_le (φ.2 x) (ψ.2 x)⟩,
    add_le_add (simple_func.lintegral_mono le_sup_left (le_refl _))
      (finset.sum_le_sum $ λ j hj, simple_func.lintegral_mono le_sup_right (le_refl _))⟩
end

@[simp] lemma lintegral_add_measure (f : α → ℝ≥0∞) (μ ν : measure α) :
  ∫⁻ a, f a ∂ (μ + ν) = ∫⁻ a, f a ∂μ + ∫⁻ a, f a ∂ν :=
by simpa [tsum_fintype] using lintegral_sum_measure f (λ b, cond b μ ν)

@[simp] lemma lintegral_zero_measure (f : α → ℝ≥0∞) : ∫⁻ a, f a ∂0 = 0 :=
bot_unique $ by simp [lintegral]

lemma lintegral_finset_sum (s : finset β) {f : β → α → ℝ≥0∞} (hf : ∀ b ∈ s, measurable (f b)) :
  (∫⁻ a, ∑ b in s, f b a ∂μ) = ∑ b in s, ∫⁻ a, f b a ∂μ :=
begin
  induction s using finset.induction_on with a s has ih,
  { simp },
  { simp only [finset.sum_insert has],
    rw [finset.forall_mem_insert] at hf,
    rw [lintegral_add hf.1 (s.measurable_sum hf.2), ih hf.2] }
end

@[simp] lemma lintegral_const_mul (r : ℝ≥0∞) {f : α → ℝ≥0∞} (hf : measurable f) :
  (∫⁻ a, r * f a ∂μ) = r * (∫⁻ a, f a ∂μ) :=
calc (∫⁻ a, r * f a ∂μ) = (∫⁻ a, (⨆n, (const α r * eapprox f n) a) ∂μ) :
    by { congr, funext a, rw [← supr_eapprox_apply f hf, ennreal.mul_supr], refl }
  ... = (⨆n, r * (eapprox f n).lintegral μ) :
  begin
    rw [lintegral_supr],
    { congr, funext n,
      rw [← simple_func.const_mul_lintegral, ← simple_func.lintegral_eq_lintegral] },
    { assume n, exact simple_func.measurable _ },
    { assume i j h a, exact canonically_ordered_semiring.mul_le_mul (le_refl _)
        (monotone_eapprox _ h _) }
  end
  ... = r * (∫⁻ a, f a ∂μ) : by rw [← ennreal.mul_supr, lintegral_eq_supr_eapprox_lintegral hf]

lemma lintegral_const_mul'' (r : ℝ≥0∞) {f : α → ℝ≥0∞} (hf : ae_measurable f μ) :
  (∫⁻ a, r * f a ∂μ) = r * (∫⁻ a, f a ∂μ) :=
begin
  have A : ∫⁻ a, f a ∂μ = ∫⁻ a, hf.mk f a ∂μ := lintegral_congr_ae hf.ae_eq_mk,
  have B : ∫⁻ a, r * f a ∂μ = ∫⁻ a, r * hf.mk f a ∂μ :=
    lintegral_congr_ae (eventually_eq.fun_comp hf.ae_eq_mk _),
  rw [A, B, lintegral_const_mul _ hf.measurable_mk],
end

lemma lintegral_const_mul_le (r : ℝ≥0∞) (f : α → ℝ≥0∞) :
  r * (∫⁻ a, f a ∂μ) ≤ (∫⁻ a, r * f a ∂μ) :=
begin
  rw [lintegral, ennreal.mul_supr],
  refine supr_le (λs, _),
  rw [ennreal.mul_supr],
  simp only [supr_le_iff, ge_iff_le],
  assume hs,
  rw ← simple_func.const_mul_lintegral,
  refine le_supr_of_le (const α r * s) (le_supr_of_le (λx, _) (le_refl _)),
  exact canonically_ordered_semiring.mul_le_mul (le_refl _) (hs x)
end

lemma lintegral_const_mul' (r : ℝ≥0∞) (f : α → ℝ≥0∞) (hr : r ≠ ∞) :
  (∫⁻ a, r * f a ∂μ) = r * (∫⁻ a, f a ∂μ) :=
begin
  by_cases h : r = 0,
  { simp [h] },
  apply le_antisymm _ (lintegral_const_mul_le r f),
  have rinv : r * r⁻¹  = 1 := ennreal.mul_inv_cancel h hr,
  have rinv' : r ⁻¹ * r = 1, by { rw mul_comm, exact rinv },
  have := lintegral_const_mul_le (r⁻¹) (λx, r * f x),
  simp [(mul_assoc _ _ _).symm, rinv'] at this,
  simpa [(mul_assoc _ _ _).symm, rinv]
    using canonically_ordered_semiring.mul_le_mul (le_refl r) this
end

lemma lintegral_mul_const (r : ℝ≥0∞) {f : α → ℝ≥0∞} (hf : measurable f) :
  ∫⁻ a, f a * r ∂μ = ∫⁻ a, f a ∂μ * r :=
by simp_rw [mul_comm, lintegral_const_mul r hf]

lemma lintegral_mul_const'' (r : ℝ≥0∞) {f : α → ℝ≥0∞} (hf : ae_measurable f μ) :
  ∫⁻ a, f a * r ∂μ = ∫⁻ a, f a ∂μ * r :=
by simp_rw [mul_comm, lintegral_const_mul'' r hf]

lemma lintegral_mul_const_le (r : ℝ≥0∞) (f : α → ℝ≥0∞) :
  ∫⁻ a, f a ∂μ * r ≤ ∫⁻ a, f a * r ∂μ :=
by simp_rw [mul_comm, lintegral_const_mul_le r f]

lemma lintegral_mul_const' (r : ℝ≥0∞) (f : α → ℝ≥0∞) (hr : r ≠ ∞):
  ∫⁻ a, f a * r ∂μ = ∫⁻ a, f a ∂μ * r :=
by simp_rw [mul_comm, lintegral_const_mul' r f hr]

/- A double integral of a product where each factor contains only one variable
  is a product of integrals -/
lemma lintegral_lintegral_mul {β} [measurable_space β] {ν : measure β}
  {f : α → ℝ≥0∞} {g : β → ℝ≥0∞} (hf : ae_measurable f μ) (hg : ae_measurable g ν) :
  ∫⁻ x, ∫⁻ y, f x * g y ∂ν ∂μ = ∫⁻ x, f x ∂μ * ∫⁻ y, g y ∂ν :=
by simp [lintegral_const_mul'' _ hg, lintegral_mul_const'' _ hf]

-- TODO: Need a better way of rewriting inside of a integral
lemma lintegral_rw₁ {f f' : α → β} (h : f =ᵐ[μ] f') (g : β → ℝ≥0∞) :
  (∫⁻ a, g (f a) ∂μ) = (∫⁻ a, g (f' a) ∂μ) :=
lintegral_congr_ae $ h.mono $ λ a h, by rw h

-- TODO: Need a better way of rewriting inside of a integral
lemma lintegral_rw₂ {f₁ f₁' : α → β} {f₂ f₂' : α → γ} (h₁ : f₁ =ᵐ[μ] f₁')
  (h₂ : f₂ =ᵐ[μ] f₂') (g : β → γ → ℝ≥0∞) :
  (∫⁻ a, g (f₁ a) (f₂ a) ∂μ) = (∫⁻ a, g (f₁' a) (f₂' a) ∂μ) :=
lintegral_congr_ae $ h₁.mp $ h₂.mono $ λ _ h₂ h₁, by rw [h₁, h₂]

@[simp] lemma lintegral_indicator (f : α → ℝ≥0∞) {s : set α} (hs : measurable_set s) :
  ∫⁻ a, s.indicator f a ∂μ = ∫⁻ a in s, f a ∂μ :=
begin
  simp only [lintegral, ← restrict_lintegral_eq_lintegral_restrict _ hs, supr_subtype'],
  apply le_antisymm; refine supr_le_supr2 (subtype.forall.2 $ λ φ hφ, _),
  { refine ⟨⟨φ, le_trans hφ (indicator_le_self _ _)⟩, _⟩,
    refine simple_func.lintegral_mono (λ x, _) (le_refl _),
    by_cases hx : x ∈ s,
    { simp [hx, hs, le_refl] },
    { apply le_trans (hφ x),
      simp [hx, hs, le_refl] } },
  { refine ⟨⟨φ.restrict s, λ x, _⟩, le_refl _⟩,
    simp [hφ x, hs, indicator_le_indicator] }
end

/-- Chebyshev's inequality -/
lemma mul_meas_ge_le_lintegral {f : α → ℝ≥0∞} (hf : measurable f) (ε : ℝ≥0∞) :
  ε * μ {x | ε ≤ f x} ≤ ∫⁻ a, f a ∂μ :=
begin
  have : measurable_set {a : α | ε ≤ f a }, from hf measurable_set_Ici,
  rw [← simple_func.restrict_const_lintegral _ this, ← simple_func.lintegral_eq_lintegral],
  refine lintegral_mono (λ a, _),
  simp only [restrict_apply _ this],
  exact indicator_apply_le id
end

lemma meas_ge_le_lintegral_div {f : α → ℝ≥0∞} (hf : measurable f) {ε : ℝ≥0∞}
  (hε : ε ≠ 0) (hε' : ε ≠ ∞) :
  μ {x | ε ≤ f x} ≤ (∫⁻ a, f a ∂μ) / ε :=
(ennreal.le_div_iff_mul_le (or.inl hε) (or.inl hε')).2 $
by { rw [mul_comm], exact mul_meas_ge_le_lintegral hf ε }

@[simp] lemma lintegral_eq_zero_iff {f : α → ℝ≥0∞} (hf : measurable f) :
  ∫⁻ a, f a ∂μ = 0 ↔ (f =ᵐ[μ] 0) :=
begin
  refine iff.intro (assume h, _) (assume h, _),
  { have : ∀n:ℕ, ∀ᵐ a ∂μ, f a < n⁻¹,
    { assume n,
      rw [ae_iff, ← nonpos_iff_eq_zero, ← @ennreal.zero_div n⁻¹,
        ennreal.le_div_iff_mul_le, mul_comm],
      simp only [not_lt],
      -- TODO: why `rw ← h` fails with "not an equality or an iff"?
      exacts [h ▸ mul_meas_ge_le_lintegral hf n⁻¹,
        or.inl (ennreal.inv_ne_zero.2 ennreal.coe_nat_ne_top),
        or.inr ennreal.zero_ne_top] },
    refine (ae_all_iff.2 this).mono (λ a ha, _),
    by_contradiction h,
    rcases ennreal.exists_inv_nat_lt h with ⟨n, hn⟩,
    exact (lt_irrefl _ $ lt_trans hn $ ha n).elim },
  { calc ∫⁻ a, f a ∂μ = ∫⁻ a, 0 ∂μ : lintegral_congr_ae h
      ... = 0 : lintegral_zero }
end

@[simp] lemma lintegral_eq_zero_iff' {f : α → ℝ≥0∞} (hf : ae_measurable f μ) :
  ∫⁻ a, f a ∂μ = 0 ↔ (f =ᵐ[μ] 0) :=
begin
  have : ∫⁻ a, f a ∂μ = ∫⁻ a, hf.mk f a ∂μ := lintegral_congr_ae hf.ae_eq_mk,
  rw [this, lintegral_eq_zero_iff hf.measurable_mk],
  exact ⟨λ H, hf.ae_eq_mk.trans H, λ H, hf.ae_eq_mk.symm.trans H⟩
end

lemma lintegral_pos_iff_support {f : α → ℝ≥0∞} (hf : measurable f) :
  0 < ∫⁻ a, f a ∂μ ↔ 0 < μ (function.support f) :=
by simp [pos_iff_ne_zero, hf, filter.eventually_eq, ae_iff, function.support]

/-- Weaker version of the monotone convergence theorem-/
lemma lintegral_supr_ae {f : ℕ → α → ℝ≥0∞} (hf : ∀n, measurable (f n))
  (h_mono : ∀n, ∀ᵐ a ∂μ, f n a ≤ f n.succ a) :
  (∫⁻ a, ⨆n, f n a ∂μ) = (⨆n, ∫⁻ a, f n a ∂μ) :=
let ⟨s, hs⟩ := exists_measurable_superset_of_null
                       (ae_iff.1 (ae_all_iff.2 h_mono)) in
let g := λ n a, if a ∈ s then 0 else f n a in
have g_eq_f : ∀ᵐ a ∂μ, ∀n, g n a = f n a,
  from (measure_zero_iff_ae_nmem.1 hs.2.2).mono (assume a ha n, if_neg ha),
calc
  ∫⁻ a, ⨆n, f n a ∂μ = ∫⁻ a, ⨆n, g n a ∂μ :
  lintegral_congr_ae $ g_eq_f.mono $ λ a ha, by simp only [ha]
  ... = ⨆n, (∫⁻ a, g n a ∂μ) :
  lintegral_supr
    (assume n, measurable_const.piecewise hs.2.1 (hf n))
    (monotone_of_monotone_nat $ assume n a, classical.by_cases
      (assume h : a ∈ s, by simp [g, if_pos h])
      (assume h : a ∉ s,
      begin
        simp only [g, if_neg h], have := hs.1, rw subset_def at this, have := mt (this a) h,
        simp only [not_not, mem_set_of_eq] at this, exact this n
      end))
  ... = ⨆n, (∫⁻ a, f n a ∂μ) :
    by simp only [lintegral_congr_ae (g_eq_f.mono $ λ a ha, ha _)]

lemma lintegral_sub {f g : α → ℝ≥0∞} (hf : measurable f) (hg : measurable g)
  (hg_fin : ∫⁻ a, g a ∂μ < ∞) (h_le : g ≤ᵐ[μ] f) :
  ∫⁻ a, f a - g a ∂μ = ∫⁻ a, f a ∂μ - ∫⁻ a, g a ∂μ :=
begin
  rw [← ennreal.add_left_inj hg_fin,
        ennreal.sub_add_cancel_of_le (lintegral_mono_ae h_le),
      ← lintegral_add (hf.sub hg) hg],
  refine lintegral_congr_ae (h_le.mono $ λ x hx, _),
  exact ennreal.sub_add_cancel_of_le hx
end

/-- Monotone convergence theorem for nonincreasing sequences of functions -/
lemma lintegral_infi_ae
  {f : ℕ → α → ℝ≥0∞} (h_meas : ∀n, measurable (f n))
  (h_mono : ∀n:ℕ, f n.succ ≤ᵐ[μ] f n) (h_fin : ∫⁻ a, f 0 a ∂μ < ∞) :
  ∫⁻ a, ⨅n, f n a ∂μ = ⨅n, ∫⁻ a, f n a ∂μ :=
have fn_le_f0 : ∫⁻ a, ⨅n, f n a ∂μ ≤ ∫⁻ a, f 0 a ∂μ, from
  lintegral_mono (assume a, infi_le_of_le 0 (le_refl _)),
have fn_le_f0' : (⨅n, ∫⁻ a, f n a ∂μ) ≤ ∫⁻ a, f 0 a ∂μ, from infi_le_of_le 0 (le_refl _),
(ennreal.sub_right_inj h_fin fn_le_f0 fn_le_f0').1 $
show ∫⁻ a, f 0 a ∂μ - ∫⁻ a, ⨅n, f n a ∂μ = ∫⁻ a, f 0 a ∂μ - (⨅n, ∫⁻ a, f n a ∂μ), from
calc
  ∫⁻ a, f 0 a ∂μ - (∫⁻ a, ⨅n, f n a ∂μ) = ∫⁻ a, f 0 a - ⨅n, f n a ∂μ:
    (lintegral_sub (h_meas 0) (measurable_infi h_meas)
    (calc
      (∫⁻ a, ⨅n, f n a ∂μ)  ≤ ∫⁻ a, f 0 a ∂μ : lintegral_mono (assume a, infi_le _ _)
          ... < ∞ : h_fin  )
    (ae_of_all _ $ assume a, infi_le _ _)).symm
  ... = ∫⁻ a, ⨆n, f 0 a - f n a ∂μ : congr rfl (funext (assume a, ennreal.sub_infi))
  ... = ⨆n, ∫⁻ a, f 0 a - f n a ∂μ :
    lintegral_supr_ae
      (assume n, (h_meas 0).sub (h_meas n))
      (assume n, (h_mono n).mono $ assume a ha, ennreal.sub_le_sub (le_refl _) ha)
  ... = ⨆n, ∫⁻ a, f 0 a ∂μ - ∫⁻ a, f n a ∂μ :
    have h_mono : ∀ᵐ a ∂μ, ∀n:ℕ, f n.succ a ≤ f n a := ae_all_iff.2 h_mono,
    have h_mono : ∀n, ∀ᵐ a ∂μ, f n a ≤ f 0 a := assume n, h_mono.mono $ assume a h,
    begin
      induction n with n ih,
      {exact le_refl _}, {exact le_trans (h n) ih}
    end,
    congr rfl (funext $ assume n, lintegral_sub (h_meas _) (h_meas _)
      (calc
        ∫⁻ a, f n a ∂μ ≤ ∫⁻ a, f 0 a ∂μ : lintegral_mono_ae $ h_mono n
        ... < ∞ : h_fin)
        (h_mono n))
  ... = ∫⁻ a, f 0 a ∂μ - ⨅n, ∫⁻ a, f n a ∂μ : ennreal.sub_infi.symm

/-- Monotone convergence theorem for nonincreasing sequences of functions -/
lemma lintegral_infi
  {f : ℕ → α → ℝ≥0∞} (h_meas : ∀n, measurable (f n))
  (h_mono : ∀ ⦃m n⦄, m ≤ n → f n ≤ f m) (h_fin : ∫⁻ a, f 0 a ∂μ < ∞) :
  ∫⁻ a, ⨅n, f n a ∂μ = ⨅n, ∫⁻ a, f n a ∂μ :=
lintegral_infi_ae h_meas (λ n, ae_of_all _ $ h_mono $ le_of_lt n.lt_succ_self) h_fin

/-- Known as Fatou's lemma, version with `ae_measurable` functions -/
lemma lintegral_liminf_le' {f : ℕ → α → ℝ≥0∞} (h_meas : ∀n, ae_measurable (f n) μ) :
  ∫⁻ a, liminf at_top (λ n, f n a) ∂μ ≤ liminf at_top (λ n, ∫⁻ a, f n a ∂μ) :=
calc
  ∫⁻ a, liminf at_top (λ n, f n a) ∂μ = ∫⁻ a, ⨆n:ℕ, ⨅i≥n, f i a ∂μ :
     by simp only [liminf_eq_supr_infi_of_nat]
  ... = ⨆n:ℕ, ∫⁻ a, ⨅i≥n, f i a ∂μ :
    lintegral_supr'
      (assume n, ae_measurable_binfi _ (countable_encodable _) h_meas)
      (ae_of_all μ (assume a n m hnm, infi_le_infi_of_subset $ λ i hi, le_trans hnm hi))
  ... ≤ ⨆n:ℕ, ⨅i≥n, ∫⁻ a, f i a ∂μ :
    supr_le_supr $ λ n, le_infi2_lintegral _
  ... = at_top.liminf (λ n, ∫⁻ a, f n a ∂μ) : filter.liminf_eq_supr_infi_of_nat.symm

/-- Known as Fatou's lemma -/
lemma lintegral_liminf_le {f : ℕ → α → ℝ≥0∞} (h_meas : ∀n, measurable (f n)) :
  ∫⁻ a, liminf at_top (λ n, f n a) ∂μ ≤ liminf at_top (λ n, ∫⁻ a, f n a ∂μ) :=
lintegral_liminf_le' (λ n, (h_meas n).ae_measurable)

lemma limsup_lintegral_le {f : ℕ → α → ℝ≥0∞} {g : α → ℝ≥0∞}
  (hf_meas : ∀ n, measurable (f n)) (h_bound : ∀n, f n ≤ᵐ[μ] g) (h_fin : ∫⁻ a, g a ∂μ < ∞) :
  limsup at_top (λn, ∫⁻ a, f n a ∂μ) ≤ ∫⁻ a, limsup at_top (λn, f n a) ∂μ :=
calc
  limsup at_top (λn, ∫⁻ a, f n a ∂μ) = ⨅n:ℕ, ⨆i≥n, ∫⁻ a, f i a ∂μ :
    limsup_eq_infi_supr_of_nat
  ... ≤ ⨅n:ℕ, ∫⁻ a, ⨆i≥n, f i a ∂μ :
    infi_le_infi $ assume n, supr2_lintegral_le _
  ... = ∫⁻ a, ⨅n:ℕ, ⨆i≥n, f i a ∂μ :
    begin
      refine (lintegral_infi _ _ _).symm,
      { assume n, exact measurable_bsupr _ (countable_encodable _) hf_meas },
      { assume n m hnm a, exact (supr_le_supr_of_subset $ λ i hi, le_trans hnm hi) },
      { refine lt_of_le_of_lt (lintegral_mono_ae _) h_fin,
        refine (ae_all_iff.2 h_bound).mono (λ n hn, _),
        exact supr_le (λ i, supr_le $ λ hi, hn i) }
    end
  ... = ∫⁻ a, limsup at_top (λn, f n a) ∂μ :
    by simp only [limsup_eq_infi_supr_of_nat]

/-- Dominated convergence theorem for nonnegative functions -/
lemma tendsto_lintegral_of_dominated_convergence
  {F : ℕ → α → ℝ≥0∞} {f : α → ℝ≥0∞} (bound : α → ℝ≥0∞)
  (hF_meas : ∀n, measurable (F n)) (h_bound : ∀n, F n ≤ᵐ[μ] bound)
  (h_fin : ∫⁻ a, bound a ∂μ < ∞)
  (h_lim : ∀ᵐ a ∂μ, tendsto (λ n, F n a) at_top (𝓝 (f a))) :
  tendsto (λn, ∫⁻ a, F n a ∂μ) at_top (𝓝 (∫⁻ a, f a ∂μ)) :=
tendsto_of_le_liminf_of_limsup_le
(calc ∫⁻ a, f a ∂μ = ∫⁻ a, liminf at_top (λ (n : ℕ), F n a) ∂μ :
      lintegral_congr_ae $ h_lim.mono $ assume a h, h.liminf_eq.symm
 ... ≤ liminf at_top (λ n, ∫⁻ a, F n a ∂μ) : lintegral_liminf_le hF_meas)
(calc limsup at_top (λ (n : ℕ), ∫⁻ a, F n a ∂μ) ≤ ∫⁻ a, limsup at_top (λn, F n a) ∂μ :
      limsup_lintegral_le hF_meas h_bound h_fin
 ... = ∫⁻ a, f a ∂μ : lintegral_congr_ae $ h_lim.mono $ λ a h, h.limsup_eq)

/-- Dominated convergence theorem for nonnegative functions which are just almost everywhere
measurable. -/
lemma tendsto_lintegral_of_dominated_convergence'
  {F : ℕ → α → ℝ≥0∞} {f : α → ℝ≥0∞} (bound : α → ℝ≥0∞)
  (hF_meas : ∀n, ae_measurable (F n) μ) (h_bound : ∀n, F n ≤ᵐ[μ] bound)
  (h_fin : ∫⁻ a, bound a ∂μ < ∞)
  (h_lim : ∀ᵐ a ∂μ, tendsto (λ n, F n a) at_top (𝓝 (f a))) :
  tendsto (λn, ∫⁻ a, F n a ∂μ) at_top (𝓝 (∫⁻ a, f a ∂μ)) :=
begin
  have : ∀ n, ∫⁻ a, F n a ∂μ = ∫⁻ a, (hF_meas n).mk (F n) a ∂μ :=
    λ n, lintegral_congr_ae (hF_meas n).ae_eq_mk,
  simp_rw this,
  apply tendsto_lintegral_of_dominated_convergence bound (λ n, (hF_meas n).measurable_mk) _ h_fin,
  { have : ∀ n, ∀ᵐ a ∂μ, (hF_meas n).mk (F n) a = F n a :=
      λ n, (hF_meas n).ae_eq_mk.symm,
    have : ∀ᵐ a ∂μ, ∀ n, (hF_meas n).mk (F n) a = F n a := ae_all_iff.mpr this,
    filter_upwards [this, h_lim],
    assume a H H',
    simp_rw H,
    exact H' },
  { assume n,
    filter_upwards [h_bound n, (hF_meas n).ae_eq_mk],
    assume a H H',
    rwa H' at H }
end

/-- Dominated convergence theorem for filters with a countable basis -/
lemma tendsto_lintegral_filter_of_dominated_convergence {ι} {l : filter ι}
  {F : ι → α → ℝ≥0∞} {f : α → ℝ≥0∞} (bound : α → ℝ≥0∞)
  (hl_cb : l.is_countably_generated)
  (hF_meas : ∀ᶠ n in l, measurable (F n))
  (h_bound : ∀ᶠ n in l, ∀ᵐ a ∂μ, F n a ≤ bound a)
  (h_fin : ∫⁻ a, bound a ∂μ < ∞)
  (h_lim : ∀ᵐ a ∂μ, tendsto (λ n, F n a) l (𝓝 (f a))) :
  tendsto (λn, ∫⁻ a, F n a ∂μ) l (𝓝 $ ∫⁻ a, f a ∂μ) :=
begin
  rw hl_cb.tendsto_iff_seq_tendsto,
  { intros x xl,
    have hxl, { rw tendsto_at_top' at xl, exact xl },
    have h := inter_mem_sets hF_meas h_bound,
    replace h := hxl _ h,
    rcases h with ⟨k, h⟩,
    rw ← tendsto_add_at_top_iff_nat k,
    refine tendsto_lintegral_of_dominated_convergence _ _ _ _ _,
    { exact bound },
    { intro, refine (h _ _).1, exact nat.le_add_left _ _ },
    { intro, refine (h _ _).2, exact nat.le_add_left _ _ },
    { assumption },
    { refine h_lim.mono (λ a h_lim, _),
      apply @tendsto.comp _ _ _ (λn, x (n + k)) (λn, F n a),
      { assumption },
      rw tendsto_add_at_top_iff_nat,
      assumption } },
end

section
open encodable

/-- Monotone convergence for a suprema over a directed family and indexed by an encodable type -/
theorem lintegral_supr_directed [encodable β] {f : β → α → ℝ≥0∞}
  (hf : ∀b, measurable (f b)) (h_directed : directed (≤) f) :
  ∫⁻ a, ⨆b, f b a ∂μ = ⨆b, ∫⁻ a, f b a ∂μ :=
begin
  by_cases hβ : nonempty β, swap,
  { simp [supr_of_empty hβ] },
  resetI, inhabit β,
  have : ∀a, (⨆ b, f b a) = (⨆ n, f (h_directed.sequence f n) a),
  { assume a,
    refine le_antisymm (supr_le $ assume b, _) (supr_le $ assume n, le_supr (λn, f n a) _),
    exact le_supr_of_le (encode b + 1) (h_directed.le_sequence b a) },
  calc ∫⁻ a, ⨆ b, f b a ∂μ = ∫⁻ a, ⨆ n, f (h_directed.sequence f n) a ∂μ :
      by simp only [this]
    ... = ⨆ n, ∫⁻ a, f (h_directed.sequence f n) a ∂μ :
      lintegral_supr (assume n, hf _) h_directed.sequence_mono
    ... = ⨆ b, ∫⁻ a, f b a ∂μ :
    begin
      refine le_antisymm (supr_le $ assume n, _) (supr_le $ assume b, _),
      { exact le_supr (λb, ∫⁻ a, f b a ∂μ) _ },
      { exact le_supr_of_le (encode b + 1)
          (lintegral_mono $ h_directed.le_sequence b) }
    end
end

end

lemma lintegral_tsum [encodable β] {f : β → α → ℝ≥0∞} (hf : ∀i, measurable (f i)) :
  ∫⁻ a, ∑' i, f i a ∂μ = ∑' i, ∫⁻ a, f i a ∂μ :=
begin
  simp only [ennreal.tsum_eq_supr_sum],
  rw [lintegral_supr_directed],
  { simp [lintegral_finset_sum _ (λ i _, hf i)] },
  { assume b, exact finset.measurable_sum _ (λ i _, hf i) },
  { assume s t,
    use [s ∪ t],
    split,
    exact assume a, finset.sum_le_sum_of_subset (finset.subset_union_left _ _),
    exact assume a, finset.sum_le_sum_of_subset (finset.subset_union_right _ _) }
end

open measure

lemma lintegral_Union [encodable β] {s : β → set α} (hm : ∀ i, measurable_set (s i))
  (hd : pairwise (disjoint on s)) (f : α → ℝ≥0∞) :
  ∫⁻ a in ⋃ i, s i, f a ∂μ = ∑' i, ∫⁻ a in s i, f a ∂μ :=
by simp only [measure.restrict_Union hd hm, lintegral_sum_measure]

lemma lintegral_Union_le [encodable β] (s : β → set α) (f : α → ℝ≥0∞) :
  ∫⁻ a in ⋃ i, s i, f a ∂μ ≤ ∑' i, ∫⁻ a in s i, f a ∂μ :=
begin
  rw [← lintegral_sum_measure],
  exact lintegral_mono' restrict_Union_le (le_refl _)
end

lemma lintegral_map [measurable_space β] {f : β → ℝ≥0∞} {g : α → β}
  (hf : measurable f) (hg : measurable g) : ∫⁻ a, f a ∂(map g μ) = ∫⁻ a, f (g a) ∂μ :=
begin
  simp only [lintegral_eq_supr_eapprox_lintegral, hf, hf.comp hg],
  { congr, funext n, symmetry,
    apply simple_func.lintegral_map,
    { assume a, exact congr_fun (simple_func.eapprox_comp hf hg) a },
    { assume s hs, exact map_apply hg hs } },
end

lemma lintegral_map' [measurable_space β] {f : β → ℝ≥0∞} {g : α → β}
  (hf : ae_measurable f (measure.map g μ)) (hg : measurable g) :
  ∫⁻ a, f a ∂(measure.map g μ) = ∫⁻ a, f (g a) ∂μ :=
calc ∫⁻ a, f a ∂(measure.map g μ) = ∫⁻ a, hf.mk f a ∂(measure.map g μ) :
  lintegral_congr_ae hf.ae_eq_mk
... = ∫⁻ a, hf.mk f (g a) ∂μ : lintegral_map hf.measurable_mk hg
... = ∫⁻ a, f (g a) ∂μ : lintegral_congr_ae (ae_eq_comp hg hf.ae_eq_mk.symm)

lemma lintegral_comp [measurable_space β] {f : β → ℝ≥0∞} {g : α → β}
  (hf : measurable f) (hg : measurable g) : lintegral μ (f ∘ g) = ∫⁻ a, f a ∂(map g μ) :=
(lintegral_map hf hg).symm

lemma set_lintegral_map [measurable_space β] {f : β → ℝ≥0∞} {g : α → β}
  {s : set β} (hs : measurable_set s) (hf : measurable f) (hg : measurable g) :
  ∫⁻ y in s, f y ∂(map g μ) = ∫⁻ x in g ⁻¹' s, f (g x) ∂μ :=
by rw [restrict_map hg hs, lintegral_map hf hg]

/-- The `lintegral` transforms appropriately under a measurable equivalence `g : α ≃ᵐ β`.
(Compare `lintegral_map`, which applies to a wider class of functions `g : α → β`, but requires
measurability of the function being integrated.) -/
lemma lintegral_map_equiv [measurable_space β] (f : β → ℝ≥0∞) (g : α ≃ᵐ β) :
  ∫⁻ a, f a ∂(map g μ) = ∫⁻ a, f (g a) ∂μ :=
begin
  refine le_antisymm _ _,
  { refine supr_le_supr2 _,
    intros f₀,
    use f₀.comp g g.measurable,
    refine supr_le_supr2 _,
    intros hf₀,
    use λ x, hf₀ (g x),
    exact (lintegral_map_equiv f₀ g).symm.le },
  { refine supr_le_supr2 _,
    intros f₀,
    use f₀.comp g.symm g.symm.measurable,
    refine supr_le_supr2 _,
    intros hf₀,
    have : (λ a, (f₀.comp (g.symm) g.symm.measurable) a) ≤ λ (a : β), f a,
    { convert λ x, hf₀ (g.symm x),
      funext,
      simp [congr_arg f (congr_fun g.self_comp_symm a)] },
    use this,
    convert (lintegral_map_equiv (f₀.comp g.symm g.symm.measurable) g).le,
    apply simple_func.ext,
    intros a,
    convert congr_arg f₀ (congr_fun g.symm_comp_self a).symm using 1 }
end

lemma lintegral_dirac' (a : α) {f : α → ℝ≥0∞} (hf : measurable f) :
  ∫⁻ a, f a ∂(dirac a) = f a :=
by simp [lintegral_congr_ae (ae_eq_dirac' hf)]

lemma lintegral_dirac [measurable_singleton_class α] (a : α) (f : α → ℝ≥0∞) :
  ∫⁻ a, f a ∂(dirac a) = f a :=
by simp [lintegral_congr_ae (ae_eq_dirac f)]

lemma lintegral_count' {f : α → ℝ≥0∞} (hf : measurable f) :
  ∫⁻ a, f a ∂count = ∑' a, f a :=
begin
  rw [count, lintegral_sum_measure],
  congr,
  exact funext (λ a, lintegral_dirac' a hf),
end

lemma lintegral_count [measurable_singleton_class α] (f : α → ℝ≥0∞) :
  ∫⁻ a, f a ∂count = ∑' a, f a :=
begin
  rw [count, lintegral_sum_measure],
  congr,
  exact funext (λ a, lintegral_dirac a f),
end

lemma ae_lt_top {f : α → ℝ≥0∞} (hf : measurable f) (h2f : ∫⁻ x, f x ∂μ < ∞) :
  ∀ᵐ x ∂μ, f x < ∞ :=
begin
  simp_rw [ae_iff, ennreal.not_lt_top], by_contra h, rw [← not_le] at h2f, apply h2f,
  have : (f ⁻¹' {∞}).indicator ⊤ ≤ f,
  { intro x, by_cases hx : x ∈ f ⁻¹' {∞}; [simpa [hx], simp [hx]] },
  convert lintegral_mono this,
  rw [lintegral_indicator _ (hf (measurable_set_singleton ∞))], simp [ennreal.top_mul, preimage, h]
end

lemma ae_lt_top' {f : α → ℝ≥0∞} (hf : ae_measurable f μ) (h2f : ∫⁻ x, f x ∂μ < ∞) :
  ∀ᵐ x ∂μ, f x < ∞ :=
begin
  have h2f_meas : ∫⁻ x, hf.mk f x ∂μ < ∞, by rwa ←lintegral_congr_ae hf.ae_eq_mk,
  exact (ae_lt_top hf.measurable_mk h2f_meas).mp (hf.ae_eq_mk.mono (λ x hx h, by rwa hx)),
end

/-- Given a measure `μ : measure α` and a function `f : α → ℝ≥0∞`, `μ.with_density f` is the
measure such that for a measurable set `s` we have `μ.with_density f s = ∫⁻ a in s, f a ∂μ`. -/
def measure.with_density (μ : measure α) (f : α → ℝ≥0∞) : measure α :=
measure.of_measurable (λs hs, ∫⁻ a in s, f a ∂μ) (by simp) (λ s hs hd, lintegral_Union hs hd _)

@[simp] lemma with_density_apply (f : α → ℝ≥0∞) {s : set α} (hs : measurable_set s) :
  μ.with_density f s = ∫⁻ a in s, f a ∂μ :=
measure.of_measurable_apply s hs

end lintegral

end measure_theory

open measure_theory measure_theory.simple_func
/-- To prove something for an arbitrary measurable function into `ℝ≥0∞`, it suffices to show
that the property holds for (multiples of) characteristic functions and is closed under addition
and supremum of increasing sequences of functions.

It is possible to make the hypotheses in the induction steps a bit stronger, and such conditions
can be added once we need them (for example in `h_add` it is only necessary to consider the sum of
a simple function with a multiple of a characteristic function and that the intersection
of their images is a subset of `{0}`. -/
@[elab_as_eliminator]
theorem measurable.ennreal_induction {α} [measurable_space α] {P : (α → ℝ≥0∞) → Prop}
  (h_ind : ∀ (c : ℝ≥0∞) ⦃s⦄, measurable_set s → P (indicator s (λ _, c)))
  (h_add : ∀ ⦃f g : α → ℝ≥0∞⦄, disjoint (support f) (support g) → measurable f → measurable g →
    P f → P g → P (f + g))
  (h_supr : ∀ ⦃f : ℕ → α → ℝ≥0∞⦄ (hf : ∀n, measurable (f n)) (h_mono : monotone f)
    (hP : ∀ n, P (f n)), P (λ x, ⨆ n, f n x))
  ⦃f : α → ℝ≥0∞⦄ (hf : measurable f) : P f :=
begin
  convert h_supr (λ n, (eapprox f n).measurable) (monotone_eapprox f) _,
  { ext1 x, rw [supr_eapprox_apply f hf] },
  { exact λ n, simple_func.induction (λ c s hs, h_ind c hs)
      (λ f g hfg hf hg, h_add hfg f.measurable g.measurable hf hg) (eapprox f n) }
end

namespace measure_theory

/-- This is Exercise 1.2.1 from [tao2010]. It allows you to express integration of a measurable
function with respect to `(μ.with_density f)` as an integral with respect to `μ`, called the base
measure. `μ` is often the Lebesgue measure, and in this circumstance `f` is the probability density
function, and `(μ.with_density f)` represents any continuous random variable as a
probability measure, such as the uniform distribution between 0 and 1, the Gaussian distribution,
the exponential distribution, the Beta distribution, or the Cauchy distribution (see Section 2.4
of [wasserman2004]). Thus, this method shows how to one can calculate expectations, variances,
and other moments as a function of the probability density function.
 -/
lemma lintegral_with_density_eq_lintegral_mul {α} [measurable_space α] (μ : measure α)
  {f : α → ℝ≥0∞} (h_mf : measurable f) : ∀ {g : α → ℝ≥0∞}, measurable g →
  ∫⁻ a, g a ∂(μ.with_density f) = ∫⁻ a, (f * g) a ∂μ :=
begin
  apply measurable.ennreal_induction,
  { intros c s h_ms,
    simp [*, mul_comm _ c, ← indicator_mul_right], },
  { intros g h h_univ h_mea_g h_mea_h h_ind_g h_ind_h,
    simp [mul_add, *, measurable.mul] },
  { intros g h_mea_g h_mono_g h_ind,
    have : monotone (λ n a, f a * g n a) := λ m n hmn x, ennreal.mul_le_mul le_rfl (h_mono_g hmn x),
    simp [lintegral_supr, ennreal.mul_supr, h_mf.mul (h_mea_g _), *] }
end

/-- In a sigma-finite measure space, there exists an integrable function which is
positive everywhere (and with an arbitrarily small integral). -/
lemma exists_integrable_pos_of_sigma_finite
  {α} [measurable_space α] (μ : measure α) [sigma_finite μ] {ε : ℝ≥0} (εpos : 0 < ε) :
  ∃ g : α → ℝ≥0, (∀ x, 0 < g x) ∧ measurable g ∧ (∫⁻ x, g x ∂μ < ε) :=
begin
  /- The desired function is almost `∑' n, indicator (s n) * δ n / μ (s n)` where `s n` is any
    sequence of finite measure sets covering the whole space, which exists by sigma-finiteness,
    and `δ n` is any summable sequence with sum at most `ε`.
    The only problem with this definition is that `μ (s n)` might be small, so it is not guaranteed
    that this series converges everywhere (although it does almost everywhere, as its integral is
    `∑ n, δ n`). We solve this by using instead `∑' n, indicator (s n) * δ n / max (1, μ (s n))` -/
  obtain ⟨δ, δpos, ⟨cδ, δsum, c_lt⟩⟩ :
    ∃ δ : ℕ → ℝ≥0, (∀ i, 0 < δ i) ∧ ∃ (c : ℝ≥0), has_sum δ c ∧ c < ε :=
    nnreal.exists_pos_sum_of_encodable εpos ℕ,
  set s := spanning_sets μ with hs,
  have I : ∀ n, 0 < max 1 (μ (s n)).to_nnreal := λ n, zero_lt_one.trans_le (le_max_left _ _),
  let ρ := λ n, δ n / max 1 (μ (s n)).to_nnreal,
  let g := λ x, ∑' n, ((s n).indicator (λ x, ρ n) x),
  have A : summable ρ,
  { apply nnreal.summable_of_le (λ n, _) δsum.summable,
    rw nnreal.div_le_iff (I n).ne',
    conv_lhs { rw ← mul_one (δ n) },
    exact mul_le_mul (le_refl _) (le_max_left _ _) bot_le bot_le },
  have B : ∀ x, summable (λ n, (s n).indicator (λ x, ρ n) x),
  { assume x,
    apply nnreal.summable_of_le (λ n, _) A,
    simp only [set.indicator],
    split_ifs,
    { exact le_refl _ },
    { exact bot_le } },
  have M : ∀ n, measurable ((s n).indicator (λ x, ρ n)) :=
    λ n, measurable_const.indicator (measurable_spanning_sets μ n),
  refine ⟨g, λ x, _, measurable.nnreal_tsum M, _⟩,
  { have : x ∈ (⋃ n, s n), by { rw [hs, Union_spanning_sets], exact set.mem_univ _ },
    rcases set.mem_Union.1 this with ⟨n, hn⟩,
    simp only [nnreal.tsum_pos (B x) n, hn, set.indicator_of_mem, nnreal.div_pos (δpos n) (I n)] },
  { calc ∫⁻ (x : α), (g x) ∂μ
        = ∫⁻ x, ∑' n, (((s n).indicator (λ x, ρ n) x : ℝ≥0) : ℝ≥0∞) ∂μ :
      by { apply lintegral_congr (λ x, _), simp_rw [g, ennreal.coe_tsum (B x)] }
    ... = ∑' n, ∫⁻ x, (((s n).indicator (λ x, ρ n) x : ℝ≥0) : ℝ≥0∞) ∂μ :
      lintegral_tsum (λ n, (M n).ennreal_coe)
    ... = ∑' n, μ (s n) * ρ n :
      by simp only [measurable_spanning_sets μ, lintegral_const, measurable_set.univ, mul_comm,
                    lintegral_indicator, univ_inter, coe_indicator, measure.restrict_apply]
    ... ≤ ∑' n, δ n :
      begin
        apply ennreal.tsum_le_tsum (λ n, _),
        rw [ennreal.coe_div (I n).ne', ← mul_div_assoc, mul_comm, ennreal.coe_max],
        apply ennreal.div_le_of_le_mul (ennreal.mul_le_mul (le_refl _) _),
        convert le_max_right _ _,
        exact ennreal.coe_to_nnreal (measure_spanning_sets_lt_top μ n).ne
      end
    ... < ε : by rwa [← ennreal.coe_tsum δsum.summable, ennreal.coe_lt_coe, δsum.tsum_eq] }
end

end measure_theory<|MERGE_RESOLUTION|>--- conflicted
+++ resolved
@@ -948,14 +948,11 @@
   ∫⁻ x in s, f x ∂μ ≤ ∫⁻ x in t, f x ∂μ :=
 lintegral_mono' (measure.restrict_mono hst (le_refl μ)) (le_refl f)
 
-<<<<<<< HEAD
-=======
 lemma lintegral_mono_set' ⦃μ : measure α⦄
   {s t : set α} {f : α → ℝ≥0∞} (hst : s ≤ᵐ[μ] t) :
   ∫⁻ x in s, f x ∂μ ≤ ∫⁻ x in t, f x ∂μ :=
 lintegral_mono' (measure.restrict_mono' hst (le_refl μ)) (le_refl f)
 
->>>>>>> 079b8a11
 lemma monotone_lintegral (μ : measure α) : monotone (lintegral μ) :=
 lintegral_mono
 
