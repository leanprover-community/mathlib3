/-
Copyright (c) 2020 Yury G. Kudryashov. All rights reserved.
Released under Apache 2.0 license as described in the file LICENSE.
Authors: Yury G. Kudryashov
-/
import measure_theory.set_integral
import measure_theory.lebesgue_measure
import analysis.calculus.fderiv_measurable
import analysis.calculus.extend_deriv

/-!
# Integral over an interval

In this file we define `∫ x in a..b, f x ∂μ` to be `∫ x in Ioc a b, f x ∂μ` if `a ≤ b`
and `-∫ x in Ioc b a, f x ∂μ` if `b ≤ a`. We prove a few simple properties and many versions
of the first part of the
[fundamental theorem of calculus](https://en.wikipedia.org/wiki/Fundamental_theorem_of_calculus).
Recall that it states that the function `(u, v) ↦ ∫ x in u..v, f x` has derivative
`(δu, δv) ↦ δv • f b - δu • f a` at `(a, b)` provided that `f` is continuous at `a` and `b`.

## Main statements

### FTC-1 for Lebesgue measure

We prove several versions of FTC-1, all in the `interval_integral` namespace. Many of them follow
the naming scheme `integral_has(_strict?)_(f?)deriv(_within?)_at(_of_tendsto_ae?)(_right|_left?)`.
They formulate FTC in terms of `has(_strict?)_(f?)deriv(_within?)_at`.
Let us explain the meaning of each part of the name:

* `_strict` means that the theorem is about strict differentiability;
* `f` means that the theorem is about differentiability in both endpoints; incompatible with
  `_right|_left`;
* `_within` means that the theorem is about one-sided derivatives, see below for details;
* `_of_tendsto_ae` means that instead of continuity the theorem assumes that `f` has a finite limit
  almost surely as `x` tends to `a` and/or `b`;
* `_right` or `_left` mean that the theorem is about differentiability in the right (resp., left)
  endpoint.

We also reformulate these theorems in terms of `(f?)deriv(_within?)`. These theorems are named
`(f?)deriv(_within?)_integral(_of_tendsto_ae?)(_right|_left?)` with the same meaning of parts of the
name.

### One-sided derivatives

Theorem `integral_has_fderiv_within_at_of_tendsto_ae` states that `(u, v) ↦ ∫ x in u..v, f x` has a
derivative `(δu, δv) ↦ δv • cb - δu • ca` within the set `s × t` at `(a, b)` provided that `f` tends
to `ca` (resp., `cb`) almost surely at `la` (resp., `lb`), where possible values of `s`, `t`, and
corresponding filters `la`, `lb` are given in the following table.

| `s`     | `la`         | `t`     | `lb`         |
| ------- | ----         | ---     | ----         |
| `Iic a` | `𝓝[Iic a] a` | `Iic b` | `𝓝[Iic b] b` |
| `Ici a` | `𝓝[Ioi a] a` | `Ici b` | `𝓝[Ioi b] b` |
| `{a}`   | `⊥`          | `{b}`   | `⊥`          |
| `univ`  | `𝓝 a`        | `univ`  | `𝓝 b`        |

We use a typeclass `FTC_filter` to make Lean automatically find `la`/`lb` based on `s`/`t`. This way
we can formulate one theorem instead of `16` (or `8` if we leave only non-trivial ones not covered
by `integral_has_deriv_within_at_of_tendsto_ae_(left|right)` and
`integral_has_fderiv_at_of_tendsto_ae`). Similarly,
`integral_has_deriv_within_at_of_tendsto_ae_right` works for both one-sided derivatives using the
same typeclass to find an appropriate filter.

### FTC for a locally finite measure

Before proving FTC for the Lebesgue measure, we prove a few statements that can be seen as FTC for
any measure. The most general of them,
`measure_integral_sub_integral_sub_linear_is_o_of_tendsto_ae`, states the following. Let `(la, la')`
be an `FTC_filter` pair of filters around `a` (i.e., `FTC_filter a la la'`) and let `(lb, lb')` be
an `FTC_filter` pair of filters around `b`. If `f` has finite limits `ca` and `cb` almost surely at
`la'` and `lb'`, respectively, then
`∫ x in va..vb, f x ∂μ - ∫ x in ua..ub, f x ∂μ = ∫ x in ub..vb, cb ∂μ - ∫ x in ua..va, ca ∂μ +
  o(∥∫ x in ua..va, (1:ℝ) ∂μ∥ + ∥∫ x in ub..vb, (1:ℝ) ∂μ∥)` as `ua` and `va` tend to `la` while
`ub` and `vb` tend to `lb`.

## Implementation notes

### Avoiding `if`, `min`, and `max`

In order to avoid `if`s in the definition, we define `interval_integrable f μ a b` as
`integrable_on f (Ioc a b) μ ∧ integrable_on f (Ioc b a) μ`. For any `a`, `b` one of these
intervals is empty and the other coincides with `Ioc (min a b) (max a b)`.

Similarly, we define `∫ x in a..b, f x ∂μ` to be `∫ x in Ioc a b, f x ∂μ - ∫ x in Ioc b a, f x ∂μ`.
Again, for any `a`, `b` one of these integrals is zero, and the other gives the expected result.

This way some properties can be translated from integrals over sets without dealing with
the cases `a ≤ b` and `b ≤ a` separately.

### Choice of the interval

We use integral over `Ioc (min a b) (max a b)` instead of one of the other three possible
intervals with the same endpoints for two reasons:

* this way `∫ x in a..b, f x ∂μ + ∫ x in b..c, f x ∂μ = ∫ x in a..c, f x ∂μ` holds whenever
  `f` is integrable on each interval; in particular, it works even if the measure `μ` has an atom
  at `b`; this rules out `Ioo` and `Icc` intervals;
* with this definition for a probability measure `μ`, the integral `∫ x in a..b, 1 ∂μ` equals
  the difference $F_μ(b)-F_μ(a)$, where $F_μ(a)=μ(-∞, a]$ is the
  [cumulative distribution function](https://en.wikipedia.org/wiki/Cumulative_distribution_function)
  of `μ`.

### `FTC_filter` class

As explained above, many theorems in this file rely on the typeclass
`FTC_filter (a : α) (l l' : filter α)` to avoid code duplication. This typeclass combines four
assumptions:

- `pure a ≤ l`;
- `l' ≤ 𝓝 a`;
- `l'` has a basis of measurable sets;
- if `u n` and `v n` tend to `l`, then for any `s ∈ l'`, `Ioc (u n) (v n)` is eventually included
  in `s`.

This typeclass has exactly four “real” instances: `(a, pure a, ⊥)`, `(a, 𝓝[Ici a] a, 𝓝[Ioi a] a)`,
`(a, 𝓝[Iic a] a, 𝓝[Iic a] a)`, `(a, 𝓝 a, 𝓝 a)`, and two instances that are equal to the first and
last “real” instances: `(a, 𝓝[{a}] a, ⊥)` and `(a, 𝓝[univ] a, 𝓝[univ] a)`. While the difference
between `Ici a` and `Ioi a` doesn't matter for theorems about Lebesgue measure, it becomes important
in the versions of FTC about any locally finite measure if this measure has an atom at one of the
endpoints.

## Tags

integral, fundamental theorem of calculus
 -/

noncomputable theory
open topological_space (second_countable_topology)
open measure_theory set classical filter

open_locale classical topological_space filter ennreal

variables {α β 𝕜 E F : Type*} [linear_order α] [measurable_space α]
  [measurable_space E] [normed_group E]

/-!
### Integrability at an interval
-/

/-- A function `f` is called *interval integrable* with respect to a measure `μ` on an unordered
interval `a..b` if it is integrable on both intervals `(a, b]` and `(b, a]`. One of these
intervals is always empty, so this property is equivalent to `f` being integrable on
`(min a b, max a b]`. -/
def interval_integrable (f : α → E) (μ : measure α) (a b : α) :=
integrable_on f (Ioc a b) μ ∧ integrable_on f (Ioc b a) μ

lemma measure_theory.integrable.interval_integrable {f : α → E} {μ : measure α}
  (hf : integrable f μ) {a b : α} :
  interval_integrable f μ a b :=
⟨hf.integrable_on, hf.integrable_on⟩

namespace interval_integrable

section

variables {f : α → E} {a b c : α} {μ : measure α}

@[symm] lemma symm (h : interval_integrable f μ a b) : interval_integrable f μ b a :=
h.symm

@[refl] lemma refl : interval_integrable f μ a a :=
by split; simp

@[trans] lemma trans  (hab : interval_integrable f μ a b) (hbc : interval_integrable f μ b c) :
  interval_integrable f μ a c :=
⟨(hab.1.union hbc.1).mono_set Ioc_subset_Ioc_union_Ioc,
  (hbc.2.union hab.2).mono_set Ioc_subset_Ioc_union_Ioc⟩

lemma neg [borel_space E] (h : interval_integrable f μ a b) : interval_integrable (-f) μ a b :=
⟨h.1.neg, h.2.neg⟩

protected lemma ae_measurable (h : interval_integrable f μ a b) :
  ae_measurable f (μ.restrict (Ioc a b)):=
h.1.ae_measurable

protected lemma ae_measurable' (h : interval_integrable f μ a b) :
  ae_measurable f (μ.restrict (Ioc b a)):=
h.2.ae_measurable

end

variables [borel_space E] {f g : α → E} {a b : α} {μ : measure α}

lemma smul [normed_field 𝕜] [normed_space 𝕜 E] [measurable_space 𝕜] [opens_measurable_space 𝕜]
  {f : α → E} {a b : α} {μ : measure α} (h : interval_integrable f μ a b) (r : 𝕜) :
  interval_integrable (r • f) μ a b :=
⟨h.1.smul r, h.2.smul r⟩

@[simp] lemma add [second_countable_topology E] (hf : interval_integrable f μ a b)
  (hg : interval_integrable g μ a b) : interval_integrable (λ x, f x + g x) μ a b :=
⟨hf.1.add hg.1, hf.2.add hg.2⟩

@[simp] lemma sub [second_countable_topology E] (hf : interval_integrable f μ a b)
  (hg : interval_integrable g μ a b) : interval_integrable (λ x, f x - g x) μ a b :=
⟨hf.1.sub hg.1, hf.2.sub hg.2⟩

end interval_integrable

section

variables {μ : measure ℝ} [locally_finite_measure μ]

lemma continuous_on.interval_integrable [borel_space E] {u : ℝ → E} {a b : ℝ}
  (hu : continuous_on u (interval a b)) : interval_integrable u μ a b :=
begin
  split,
  all_goals
  { refine measure_theory.integrable_on.mono_set _ Ioc_subset_Icc_self,
    refine continuous_on.integrable_on_compact compact_Icc (hu.mono _) },
  exacts [Icc_subset_interval, Icc_subset_interval']
end

lemma continuous_on.interval_integrable_of_Icc [borel_space E] {u : ℝ → E} {a b : ℝ} (h : a ≤ b)
  (hu : continuous_on u (Icc a b)) : interval_integrable u μ a b :=
continuous_on.interval_integrable ((interval_of_le h).symm ▸ hu)

/-- A continuous function on `ℝ` is `interval_integrable` with respect to any locally finite measure
`ν` on ℝ. -/
lemma continuous.interval_integrable [borel_space E] {u : ℝ → E} (hu : continuous u) (a b : ℝ) :
  interval_integrable u μ a b :=
hu.continuous_on.interval_integrable

end

/-- Let `l'` be a measurably generated filter; let `l` be a of filter such that each `s ∈ l'`
eventually includes `Ioc u v` as both `u` and `v` tend to `l`. Let `μ` be a measure finite at `l'`.

Suppose that `f : α → E` has a finite limit at `l' ⊓ μ.ae`. Then `f` is interval integrable on
`u..v` provided that both `u` and `v` tend to `l`.

Typeclass instances allow Lean to find `l'` based on `l` but not vice versa, so
`apply tendsto.eventually_interval_integrable_ae` will generate goals `filter α` and
`tendsto_Ixx_class Ioc ?m_1 l'`. -/
lemma filter.tendsto.eventually_interval_integrable_ae {f : α → E} {μ : measure α}
  {l l' : filter α}  (hfm : measurable_at_filter f l' μ)
  [tendsto_Ixx_class Ioc l l'] [is_measurably_generated l']
  (hμ : μ.finite_at_filter l') {c : E} (hf : tendsto f (l' ⊓ μ.ae) (𝓝 c))
  {u v : β → α} {lt : filter β} (hu : tendsto u lt l) (hv : tendsto v lt l) :
  ∀ᶠ t in lt, interval_integrable f μ (u t) (v t) :=
have _ := (hf.integrable_at_filter_ae hfm hμ).eventually,
((hu.Ioc hv).eventually this).and $ (hv.Ioc hu).eventually this

/-- Let `l'` be a measurably generated filter; let `l` be a of filter such that each `s ∈ l'`
eventually includes `Ioc u v` as both `u` and `v` tend to `l`. Let `μ` be a measure finite at `l'`.

Suppose that `f : α → E` has a finite limit at `l`. Then `f` is interval integrable on `u..v`
provided that both `u` and `v` tend to `l`.

Typeclass instances allow Lean to find `l'` based on `l` but not vice versa, so
`apply tendsto.eventually_interval_integrable_ae` will generate goals `filter α` and
`tendsto_Ixx_class Ioc ?m_1 l'`. -/
lemma filter.tendsto.eventually_interval_integrable {f : α → E} {μ : measure α}
  {l l' : filter α} (hfm : measurable_at_filter f l' μ)
  [tendsto_Ixx_class Ioc l l'] [is_measurably_generated l']
  (hμ : μ.finite_at_filter l') {c : E} (hf : tendsto f l' (𝓝 c))
  {u v : β → α} {lt : filter β} (hu : tendsto u lt l) (hv : tendsto v lt l) :
  ∀ᶠ t in lt, interval_integrable f μ (u t) (v t) :=
(hf.mono_left inf_le_left).eventually_interval_integrable_ae hfm hμ hu hv

/-!
### Interval integral: definition and basic properties

In this section we define `∫ x in a..b, f x ∂μ` as `∫ x in Ioc a b, f x ∂μ - ∫ x in Ioc b a, f x ∂μ`
and prove some basic properties.
-/

variables [second_countable_topology E] [complete_space E] [normed_space ℝ E]
  [borel_space E]

/-- The interval integral `∫ x in a..b, f x ∂μ` is defined
as `∫ x in Ioc a b, f x ∂μ - ∫ x in Ioc b a, f x ∂μ`. If `a ≤ b`, then it equals
`∫ x in Ioc a b, f x ∂μ`, otherwise it equals `-∫ x in Ioc b a, f x ∂μ`. -/
def interval_integral (f : α → E) (a b : α) (μ : measure α) :=
∫ x in Ioc a b, f x ∂μ - ∫ x in Ioc b a, f x ∂μ

notation `∫` binders ` in ` a `..` b `, ` r:(scoped:60 f, f) ` ∂` μ:70 := interval_integral r a b μ
notation `∫` binders ` in ` a `..` b `, ` r:(scoped:60 f, interval_integral f a b volume) := r

namespace interval_integral

section basic

variables {a b c d : α} {f g : α → E} {μ : measure α}

@[simp] lemma integral_zero : ∫ x in a..b, (0 : E) ∂μ = 0 :=
by simp [interval_integral]

lemma integral_of_le (h : a ≤ b) : ∫ x in a..b, f x ∂μ = ∫ x in Ioc a b, f x ∂μ :=
by simp [interval_integral, h]

@[simp] lemma integral_same : ∫ x in a..a, f x ∂μ = 0 :=
sub_self _

lemma integral_symm (a b) : ∫ x in b..a, f x ∂μ = -∫ x in a..b, f x ∂μ :=
by simp only [interval_integral, neg_sub]

lemma integral_of_ge (h : b ≤ a) : ∫ x in a..b, f x ∂μ = -∫ x in Ioc b a, f x ∂μ :=
by simp only [integral_symm b, integral_of_le h]

lemma integral_cases (f : α → E) (a b) :
  ∫ x in a..b, f x ∂μ ∈ ({∫ x in Ioc (min a b) (max a b), f x ∂μ,
    -∫ x in Ioc (min a b) (max a b), f x ∂μ} : set E) :=
(le_total a b).imp (λ h, by simp [h, integral_of_le]) (λ h, by simp [h, integral_of_ge])

lemma integral_non_ae_measurable {f : α → E} {a b}
  (hf : ¬ ae_measurable f (μ.restrict (Ioc (min a b) (max a b)))) :
  ∫ x in a..b, f x ∂μ = 0 :=
by cases le_total a b; simpa [integral_of_le, integral_of_ge, h] using integral_non_ae_measurable hf

lemma integral_non_ae_measurable_of_le {f : α → E} {a b} (h : a ≤ b)
  (hf : ¬ ae_measurable f (μ.restrict (Ioc a b))) :
  ∫ x in a..b, f x ∂μ = 0 :=
integral_non_ae_measurable $ by simpa [h] using hf

lemma norm_integral_eq_norm_integral_Ioc :
  ∥∫ x in a..b, f x ∂μ∥ = ∥∫ x in Ioc (min a b) (max a b), f x ∂μ∥ :=
(integral_cases f a b).elim (congr_arg _) (λ h, (congr_arg _ h).trans (norm_neg _))

lemma norm_integral_le_integral_norm_Ioc :
  ∥∫ x in a..b, f x ∂μ∥ ≤ ∫ x in Ioc (min a b) (max a b), ∥f x∥ ∂μ :=
calc ∥∫ x in a..b, f x ∂μ∥ = ∥∫ x in Ioc (min a b) (max a b), f x ∂μ∥ :
  norm_integral_eq_norm_integral_Ioc
... ≤ ∫ x in Ioc (min a b) (max a b), ∥f x∥ ∂μ :
  norm_integral_le_integral_norm f

lemma norm_integral_le_abs_integral_norm : ∥∫ x in a..b, f x ∂μ∥ ≤ abs (∫ x in a..b, ∥f x∥ ∂μ) :=
begin
  simp only [← real.norm_eq_abs, norm_integral_eq_norm_integral_Ioc],
  exact le_trans (norm_integral_le_integral_norm _) (le_abs_self _)
end

lemma norm_integral_le_of_norm_le_const_ae {a b C : ℝ} {f : ℝ → E}
  (h : ∀ᵐ x, x ∈ Ioc (min a b) (max a b) → ∥f x∥ ≤ C) :
  ∥∫ x in a..b, f x∥ ≤ C * abs (b - a) :=
begin
  rw [norm_integral_eq_norm_integral_Ioc],
  convert norm_set_integral_le_of_norm_le_const_ae'' _ measurable_set_Ioc h,
  { rw [real.volume_Ioc, max_sub_min_eq_abs, ennreal.to_real_of_real (abs_nonneg _)] },
  { simp only [real.volume_Ioc, ennreal.of_real_lt_top] },
end

lemma norm_integral_le_of_norm_le_const {a b C : ℝ} {f : ℝ → E}
  (h : ∀ x ∈ Ioc (min a b) (max a b), ∥f x∥ ≤ C) :
  ∥∫ x in a..b, f x∥ ≤ C * abs (b - a) :=
norm_integral_le_of_norm_le_const_ae $ eventually_of_forall h

@[simp] lemma integral_add (hf : interval_integrable f μ a b) (hg : interval_integrable g μ a b) :
  ∫ x in a..b, f x + g x ∂μ = ∫ x in a..b, f x ∂μ + ∫ x in a..b, g x ∂μ :=
by { simp only [interval_integral, integral_add hf.1 hg.1, integral_add hf.2 hg.2], abel }

@[simp] lemma integral_neg : ∫ x in a..b, -f x ∂μ = -∫ x in a..b, f x ∂μ :=
by { simp only [interval_integral, integral_neg], abel }

@[simp] lemma integral_sub (hf : interval_integrable f μ a b) (hg : interval_integrable g μ a b) :
  ∫ x in a..b, f x - g x ∂μ = ∫ x in a..b, f x ∂μ - ∫ x in a..b, g x ∂μ :=
by simpa only [sub_eq_add_neg] using (integral_add hf hg.neg).trans (congr_arg _ integral_neg)

lemma integral_smul (r : ℝ) : ∫ x in a..b, r • f x ∂μ = r • ∫ x in a..b, f x ∂μ :=
by simp only [interval_integral, integral_smul, smul_sub]

lemma integral_const' (c : E) :
  ∫ x in a..b, c ∂μ = ((μ $ Ioc a b).to_real - (μ $ Ioc b a).to_real) • c :=
by simp only [interval_integral, set_integral_const, sub_smul]

@[simp] lemma integral_const {a b : ℝ} (c : E) : ∫ x in a..b, c = (b - a) • c :=
by simp only [integral_const', real.volume_Ioc, ennreal.to_real_of_real', ← neg_sub b,
  max_zero_sub_eq_self]

lemma integral_smul_measure (c : ℝ≥0∞) :
  ∫ x in a..b, f x ∂(c • μ) = c.to_real • ∫ x in a..b, f x ∂μ :=
by simp only [interval_integral, measure.restrict_smul, integral_smul_measure, smul_sub]

end basic

section comp

variables {a b c : ℝ} (f : ℝ → E)

<<<<<<< HEAD
@[simp] lemma integral_comp_mul_right_of_pos (hc : 0 < c) :
  ∫ x in a..b, f (x * c) = c⁻¹ • ∫ x in a*c..b*c, f x :=
begin
  have A : closed_embedding (λ x, x * c) := (homeomorph.mul_right' c hc.ne').closed_embedding,
  conv_rhs { rw [← real.smul_map_volume_mul_right hc.ne'] },
  rw [integral_smul_measure],
  simp only [interval_integral, hc, preimage_mul_const_Ioc, mul_div_cancel _ hc.ne',
    abs_of_pos, set_integral_map_of_closed_embedding measurable_set_Ioc A,
    ennreal.to_real_of_real hc.le, inv_smul_smul' hc.ne'],
end

@[simp] lemma integral_comp_neg :
  ∫ x in a..b, f (-x) = ∫ x in -b..-a, f x :=
begin
  have A : closed_embedding (λ x, -x) := (homeomorph.neg ℝ).closed_embedding,
  conv_rhs { rw ← real.map_volume_neg },
  simp only [interval_integral, set_integral_map_of_closed_embedding measurable_set_Ioc A,
    neg_preimage, preimage_neg_Ioc, neg_neg, restrict_congr_set Ico_ae_eq_Ioc],
end

@[simp] lemma integral_comp_mul_right_of_neg (hc : c < 0) :
  ∫ x in a..b, f (x * c) = c⁻¹ • ∫ x in a*c..b*c, f x :=
begin
  let g := λ x, f (-x),
  have h : (λ x, f (x * c)) = λ x, g (x * -c) := by simp_rw [g, neg_mul_eq_mul_neg, neg_neg],
  rw [h, integral_comp_mul_right_of_pos g (neg_pos.mpr hc), integral_comp_neg f, integral_symm],
  simp only [neg_mul_eq_mul_neg, neg_neg, inv_neg, neg_smul, ← smul_neg],
end

@[simp] lemma integral_comp_mul_right (hc : c ≠ 0) :
=======
lemma integral_comp_mul_right (hc : c ≠ 0) :
>>>>>>> 5254ef14
  ∫ x in a..b, f (x * c) = c⁻¹ • ∫ x in a*c..b*c, f x :=
begin
  have A : closed_embedding (λ x, x * c) := (homeomorph.mul_right' c hc).closed_embedding,
  conv_rhs { rw [← real.smul_map_volume_mul_right hc] },
  simp_rw [integral_smul_measure, interval_integral,
          set_integral_map_of_closed_embedding measurable_set_Ioc A,
          ennreal.to_real_of_real (abs_nonneg c)],
  cases lt_or_gt_of_ne hc,
  { simp [h, mul_div_cancel, hc, abs_of_neg, restrict_congr_set Ico_ae_eq_Ioc] },
  { simp [(show 0 < c, from h), mul_div_cancel, hc, abs_of_pos] }
end

@[simp] lemma integral_comp_mul_left (hc : c ≠ 0) :
  ∫ x in a..b, f (c * x) = c⁻¹ • ∫ x in c*a..c*b, f x :=
by simpa only [mul_comm c] using integral_comp_mul_right f hc

@[simp] lemma integral_comp_div (hc : c ≠ 0) :
  ∫ x in a..b, f (x / c) = c • ∫ x in a/c..b/c, f x :=
by simpa only [inv_inv'] using integral_comp_mul_right f (inv_ne_zero hc)

@[simp] lemma integral_comp_add_right (d : ℝ) :
  ∫ x in a..b, f (x + d) = ∫ x in a+d..b+d, f x :=
have A : closed_embedding (λ x, x + d) := (homeomorph.add_right d).closed_embedding,
calc  ∫ x in a..b, f (x + d)
    = ∫ x in a+d..b+d, f x ∂(measure.map (λ x, x + d) volume)
                           : by simp [interval_integral, set_integral_map_of_closed_embedding _ A]
... = ∫ x in a+d..b+d, f x : by rw [real.map_volume_add_right]

@[simp] lemma integral_comp_mul_add (hc : c ≠ 0) (d : ℝ) :
  ∫ x in a..b, f (c * x + d) = c⁻¹ • ∫ x in c*a+d..c*b+d, f x :=
by rw [← integral_comp_add_right f d, ← integral_comp_mul_left _ hc]

@[simp] lemma integral_comp_add_mul (hc : c ≠ 0) (d : ℝ) :
  ∫ x in a..b, f (d + c * x) = c⁻¹ • ∫ x in d+c*a..d+c*b, f x :=
by simpa only [add_comm] using integral_comp_mul_add f hc d

@[simp] lemma integral_comp_div_add (hc : c ≠ 0) (d : ℝ) :
  ∫ x in a..b, f (x / c + d) = c • ∫ x in a/c+d..b/c+d, f x :=
by simpa only [div_eq_inv_mul, inv_inv'] using integral_comp_mul_add f (inv_ne_zero hc) d

@[simp] lemma integral_comp_add_div (hc : c ≠ 0) (d : ℝ) :
  ∫ x in a..b, f (d + x / c) = c • ∫ x in d+a/c..d+b/c, f x :=
by simpa only [div_eq_inv_mul, inv_inv'] using integral_comp_add_mul f (inv_ne_zero hc) d

@[simp] lemma integral_comp_mul_sub (hc : c ≠ 0) (d : ℝ) :
  ∫ x in a..b, f (c * x - d) = c⁻¹ • ∫ x in c*a-d..c*b-d, f x :=
by simpa only [sub_eq_add_neg] using integral_comp_mul_add f hc (-d)

@[simp] lemma integral_comp_sub_mul (hc : c ≠ 0) (d : ℝ) :
  ∫ x in a..b, f (d - c * x) = c⁻¹ • ∫ x in d-c*b..d-c*a, f x :=
begin
  simp only [sub_eq_add_neg, neg_mul_eq_neg_mul],
  rw [integral_comp_add_mul f (neg_ne_zero.mpr hc) d, integral_symm],
  simp only [inv_neg, smul_neg, neg_neg, neg_smul],
end

@[simp] lemma integral_comp_div_sub (hc : c ≠ 0) (d : ℝ) :
  ∫ x in a..b, f (x / c - d) = c • ∫ x in a/c-d..b/c-d, f x :=
by simpa only [div_eq_inv_mul, inv_inv'] using integral_comp_mul_sub f (inv_ne_zero hc) d

@[simp] lemma integral_comp_sub_div (hc : c ≠ 0) (d : ℝ) :
  ∫ x in a..b, f (d - x / c) = c • ∫ x in d-b/c..d-a/c, f x :=
by simpa only [div_eq_inv_mul, inv_inv'] using integral_comp_sub_mul f (inv_ne_zero hc) d

@[simp] lemma integral_comp_sub_right (d : ℝ) :
  ∫ x in a..b, f (x - d) = ∫ x in a-d..b-d, f x :=
by simpa only [sub_eq_add_neg] using integral_comp_add_right f (-d)

@[simp] lemma integral_comp_sub_left (d : ℝ) :
  ∫ x in a..b, f (d - x) = ∫ x in d-b..d-a, f x :=
by simpa only [one_mul, one_smul, inv_one] using integral_comp_sub_mul f one_ne_zero d

lemma integral_comp_neg : ∫ x in a..b, f (-x) = ∫ x in -b..-a, f x :=
by simpa only [zero_sub] using integral_comp_sub_left f 0

end comp

/-!
### Integral is an additive function of the interval

In this section we prove that `∫ x in a..b, f x ∂μ + ∫ x in b..c, f x ∂μ = ∫ x in a..c, f x ∂μ`
as well as a few other identities trivially equivalent to this one. We also prove that
`∫ x in a..b, f x ∂μ = ∫ x, f x ∂μ` provided that `support f ⊆ Ioc a b`.
-/

section order_closed_topology

variables [topological_space α] [order_closed_topology α] [opens_measurable_space α]
  {a b c d : α} {f g : α → E} {μ : measure α}

/-- If two functions are equal in the relevant interval, their interval integrals are also equal. -/
lemma integral_congr {a b : α} (h : eq_on f g (interval a b)) :
  ∫ x in a..b, f x ∂μ = ∫ x in a..b, g x ∂μ :=
by cases le_total a b with hab hab; simpa [hab, integral_of_le, integral_of_ge]
  using set_integral_congr measurable_set_Ioc (h.mono Ioc_subset_Icc_self)

lemma integral_add_adjacent_intervals_cancel (hab : interval_integrable f μ a b)
  (hbc : interval_integrable f μ b c) :
  ∫ x in a..b, f x ∂μ + ∫ x in b..c, f x ∂μ + ∫ x in c..a, f x ∂μ = 0 :=
begin
  have hac := hab.trans hbc,
  simp only [interval_integral, ← add_sub_comm, sub_eq_zero],
  iterate 4 { rw ← integral_union },
  { suffices : Ioc a b ∪ Ioc b c ∪ Ioc c a = Ioc b a ∪ Ioc c b ∪ Ioc a c, by rw this,
    rw [Ioc_union_Ioc_union_Ioc_cycle, union_right_comm, Ioc_union_Ioc_union_Ioc_cycle,
      min_left_comm, max_left_comm] },
  all_goals { simp [*, measurable_set.union, measurable_set_Ioc, Ioc_disjoint_Ioc_same,
    Ioc_disjoint_Ioc_same.symm, hab.1, hab.2, hbc.1, hbc.2, hac.1, hac.2] }
end

lemma integral_add_adjacent_intervals (hab : interval_integrable f μ a b)
  (hbc : interval_integrable f μ b c) :
  ∫ x in a..b, f x ∂μ + ∫ x in b..c, f x ∂μ = ∫ x in a..c, f x ∂μ :=
by rw [← add_neg_eq_zero, ← integral_symm, integral_add_adjacent_intervals_cancel hab hbc]

lemma integral_interval_sub_left (hab : interval_integrable f μ a b)
  (hac : interval_integrable f μ a c) :
  ∫ x in a..b, f x ∂μ - ∫ x in a..c, f x ∂μ = ∫ x in c..b, f x ∂μ :=
sub_eq_of_eq_add' $ eq.symm $ integral_add_adjacent_intervals hac (hac.symm.trans hab)

lemma integral_interval_add_interval_comm (hab : interval_integrable f μ a b)
  (hcd : interval_integrable f μ c d) (hac : interval_integrable f μ a c) :
  ∫ x in a..b, f x ∂μ + ∫ x in c..d, f x ∂μ = ∫ x in a..d, f x ∂μ + ∫ x in c..b, f x ∂μ :=
by rw [← integral_add_adjacent_intervals hac hcd, add_assoc, add_left_comm,
  integral_add_adjacent_intervals hac (hac.symm.trans hab), add_comm]

lemma integral_interval_sub_interval_comm (hab : interval_integrable f μ a b)
  (hcd : interval_integrable f μ c d) (hac : interval_integrable f μ a c) :
  ∫ x in a..b, f x ∂μ - ∫ x in c..d, f x ∂μ = ∫ x in a..c, f x ∂μ - ∫ x in b..d, f x ∂μ :=
by simp only [sub_eq_add_neg, ← integral_symm,
  integral_interval_add_interval_comm hab hcd.symm (hac.trans hcd)]

lemma integral_interval_sub_interval_comm' (hab : interval_integrable f μ a b)
  (hcd : interval_integrable f μ c d) (hac : interval_integrable f μ a c) :
  ∫ x in a..b, f x ∂μ - ∫ x in c..d, f x ∂μ = ∫ x in d..b, f x ∂μ - ∫ x in c..a, f x ∂μ :=
by { rw [integral_interval_sub_interval_comm hab hcd hac, integral_symm b d, integral_symm a c,
  sub_neg_eq_add, sub_eq_neg_add],  }

lemma integral_Iic_sub_Iic (ha : integrable_on f (Iic a) μ) (hb : integrable_on f (Iic b) μ) :
  ∫ x in Iic b, f x ∂μ - ∫ x in Iic a, f x ∂μ = ∫ x in a..b, f x ∂μ :=
begin
  wlog hab : a ≤ b using [a b] tactic.skip,
  { rw [sub_eq_iff_eq_add', integral_of_le hab, ← integral_union (Iic_disjoint_Ioc (le_refl _)),
      Iic_union_Ioc_eq_Iic hab],
    exacts [measurable_set_Iic, measurable_set_Ioc, ha, hb.mono_set (λ _, and.right)] },
  { intros ha hb,
    rw [integral_symm, ← this hb ha, neg_sub] }
end

/-- If `μ` is a finite measure then `∫ x in a..b, c ∂μ = (μ (Iic b) - μ (Iic a)) • c`. -/
lemma integral_const_of_cdf [finite_measure μ] (c : E) :
  ∫ x in a..b, c ∂μ = ((μ (Iic b)).to_real - (μ (Iic a)).to_real) • c :=
begin
  simp only [sub_smul, ← set_integral_const],
  refine (integral_Iic_sub_Iic _ _).symm;
    simp only [integrable_on_const, measure_lt_top, or_true]
end

lemma integral_eq_integral_of_support_subset {f : α → E} {a b} (h : function.support f ⊆ Ioc a b) :
  ∫ x in a..b, f x ∂μ = ∫ x, f x ∂μ :=
begin
  cases le_total a b with hab hab,
  { rw [integral_of_le hab, ← integral_indicator measurable_set_Ioc, indicator_eq_self.2 h];
    apply_instance },
  { rw [Ioc_eq_empty hab, subset_empty_iff, function.support_eq_empty_iff] at h,
    simp [h] }
end

end order_closed_topology

lemma integral_eq_zero_iff_of_le_of_nonneg_ae {f : ℝ → ℝ} {a b : ℝ} (hab : a ≤ b)
  (hf : 0 ≤ᵐ[volume.restrict (Ioc a b)] f) (hfi : interval_integrable f volume a b) :
  ∫ x in a..b, f x = 0 ↔ f =ᵐ[volume.restrict (Ioc a b)] 0 :=
by rw [integral_of_le hab, integral_eq_zero_iff_of_nonneg_ae hf hfi.1]

lemma integral_eq_zero_iff_of_nonneg_ae {f : ℝ → ℝ} {a b : ℝ}
  (hf : 0 ≤ᵐ[volume.restrict (Ioc a b ∪ Ioc b a)] f) (hfi : interval_integrable f volume a b) :
  ∫ x in a..b, f x = 0 ↔ f =ᵐ[volume.restrict (Ioc a b ∪ Ioc b a)] 0 :=
begin
  cases le_total a b with hab hab;
    simp only [Ioc_eq_empty hab, empty_union, union_empty] at *,
  { exact integral_eq_zero_iff_of_le_of_nonneg_ae hab hf hfi },
  { rw [integral_symm, neg_eq_zero],
    exact integral_eq_zero_iff_of_le_of_nonneg_ae hab hf hfi.symm }
end

lemma integral_pos_iff_support_of_nonneg_ae' {f : ℝ → ℝ} {a b : ℝ}
  (hf : 0 ≤ᵐ[volume.restrict (Ioc a b ∪ Ioc b a)] f) (hfi : interval_integrable f volume a b) :
  0 < ∫ x in a..b, f x ↔ a < b ∧ 0 < volume (function.support f ∩ Ioc a b) :=
begin
  cases le_total a b with hab hab,
  { simp only [integral_of_le hab, Ioc_eq_empty hab, union_empty] at hf ⊢,
    symmetry,
    rw [set_integral_pos_iff_support_of_nonneg_ae hf hfi.1, and_iff_right_iff_imp],
    contrapose!,
    intro h,
    simp [Ioc_eq_empty h] },
  { rw [Ioc_eq_empty hab, empty_union] at hf,
    simp [integral_of_ge hab, Ioc_eq_empty hab, integral_nonneg_of_ae hf] }
end

lemma integral_pos_iff_support_of_nonneg_ae {f : ℝ → ℝ} {a b : ℝ}
  (hf : 0 ≤ᵐ[volume] f) (hfi : interval_integrable f volume a b) :
  0 < ∫ x in a..b, f x ↔ a < b ∧ 0 < volume (function.support f ∩ Ioc a b) :=
integral_pos_iff_support_of_nonneg_ae' (ae_mono measure.restrict_le_self hf) hfi

section mono

variables {μ : measure ℝ} {f g : ℝ → ℝ} {a b : ℝ}
  (hf : interval_integrable f μ a b) (hg : interval_integrable g μ a b)
  (hab : a ≤ b)

include hf hg hab

lemma integral_mono_ae_restrict (h : f ≤ᵐ[μ.restrict (interval a b)] g) :
  ∫ u in a..b, f u ∂μ ≤ ∫ u in a..b, g u ∂μ :=
begin
  rw [integral_of_le hab, integral_of_le hab],
  rw interval_of_le hab at h,
  exact set_integral_mono_ae_restrict hf.1 hg.1
    (h.filter_mono (ae_mono $ measure.restrict_mono Ioc_subset_Icc_self (le_refl μ)))
end

lemma integral_mono_ae (h : f ≤ᵐ[μ] g) :
  ∫ u in a..b, f u ∂μ ≤ ∫ u in a..b, g u ∂μ :=
by simpa only [integral_of_le hab] using set_integral_mono_ae hf.1 hg.1 h

lemma integral_mono_on (h : ∀ x ∈ interval a b, f x ≤ g x) :
  ∫ u in a..b, f u ∂μ ≤ ∫ u in a..b, g u ∂μ :=
begin
  rw [integral_of_le hab, integral_of_le hab],
  rw interval_of_le hab at h,
  exact set_integral_mono_on hf.1 hg.1 measurable_set_Ioc (λ x hx, h x (Ioc_subset_Icc_self hx)),
end

lemma integral_mono (h : f ≤ g) :
  ∫ u in a..b, f u ∂μ ≤ ∫ u in a..b, g u ∂μ :=
integral_mono_ae hf hg hab (ae_of_all _ h)

end mono

section nonneg

variables {μ : measure ℝ} {f : ℝ → ℝ} {a b : ℝ} (hab : a ≤ b)

include hab

lemma integral_nonneg_of_ae_restrict (hf : 0 ≤ᵐ[μ.restrict (interval a b)] f) :
  (0:ℝ) ≤ (∫ u in a..b, f u ∂μ) :=
begin
  rw integral_of_le hab,
  rw interval_of_le hab at hf,
  exact set_integral_nonneg_of_ae_restrict
    (ae_restrict_of_ae_restrict_of_subset (Ioc_subset_Icc_self) hf)
end

lemma integral_nonneg_of_ae (hf : 0 ≤ᵐ[μ] f) : (0:ℝ) ≤ (∫ u in a..b, f u ∂μ) :=
integral_nonneg_of_ae_restrict hab (ae_restrict_of_ae hf)

lemma integral_nonneg (hf : ∀ u, u ∈ interval a b → 0 ≤ f u) :
  (0:ℝ) ≤ (∫ u in a..b, f u ∂μ) :=
integral_nonneg_of_ae_restrict hab
  ((ae_restrict_iff' measurable_set_interval).mpr (ae_of_all μ hf))

end nonneg

/-!
### Fundamental theorem of calculus, part 1, for any measure

In this section we prove a few lemmas that can be seen as versions of FTC-1 for interval integrals
w.r.t. any measure. Many theorems are formulated for one or two pairs of filters related by
`FTC_filter a l l'`. This typeclass has exactly four “real” instances: `(a, pure a, ⊥)`,
`(a, 𝓝[Ici a] a, 𝓝[Ioi a] a)`, `(a, 𝓝[Iic a] a, 𝓝[Iic a] a)`, `(a, 𝓝 a, 𝓝 a)`, and two instances
that are equal to the first and last “real” instances: `(a, 𝓝[{a}] a, ⊥)` and
`(a, 𝓝[univ] a, 𝓝[univ] a)`.  We use this approach to avoid repeating arguments in many very similar
cases.  Lean can automatically find both `a` and `l'` based on `l`.

The most general theorem `measure_integral_sub_integral_sub_linear_is_o_of_tendsto_ae` can be seen
as a generalization of lemma `integral_has_strict_fderiv_at` below which states strict
differentiability of `∫ x in u..v, f x` in `(u, v)` at `(a, b)` for a measurable function `f` that
is integrable on `a..b` and is continuous at `a` and `b`. The lemma is generalized in three
directions: first, `measure_integral_sub_integral_sub_linear_is_o_of_tendsto_ae` deals with any
locally finite measure `μ`; second, it works for one-sided limits/derivatives; third, it assumes
only that `f` has finite limits almost surely at `a` and `b`.

Namely, let `f` be a measurable function integrable on `a..b`. Let `(la, la')` be a pair of
`FTC_filter`s around `a`; let `(lb, lb')` be a pair of `FTC_filter`s around `b`. Suppose that `f`
has finite limits `ca` and `cb` at `la' ⊓ μ.ae` and `lb' ⊓ μ.ae`, respectively.  Then
`∫ x in va..vb, f x ∂μ - ∫ x in ua..ub, f x ∂μ = ∫ x in ub..vb, cb ∂μ - ∫ x in ua..va, ca ∂μ +
  o(∥∫ x in ua..va, (1:ℝ) ∂μ∥ + ∥∫ x in ub..vb, (1:ℝ) ∂μ∥)`
as `ua` and `va` tend to `la` while `ub` and `vb` tend to `lb`.

This theorem is formulated with integral of constants instead of measures in the right hand sides
for two reasons: first, this way we avoid `min`/`max` in the statements; second, often it is
possible to write better `simp` lemmas for these integrals, see `integral_const` and
`integral_const_of_cdf`.

In the next subsection we apply this theorem to prove various theorems about differentiability
of the integral w.r.t. Lebesgue measure. -/

/-- An auxiliary typeclass for the Fundamental theorem of calculus, part 1. It is used to formulate
theorems that work simultaneously for left and right one-sided derivatives of `∫ x in u..v, f x`.
There are four instances: `(a, pure a, ⊥)`, `(a, 𝓝[Ici a], 𝓝[Ioi a])`,
`(a, 𝓝[Iic a], 𝓝[Iic a])`, and `(a, 𝓝 a, 𝓝 a)`. -/
class FTC_filter {β : Type*} [linear_order β] [measurable_space β] [topological_space β]
  (a : out_param β) (outer : filter β) (inner : out_param $ filter β)
  extends tendsto_Ixx_class Ioc outer inner : Prop :=
(pure_le : pure a ≤ outer)
(le_nhds : inner ≤ 𝓝 a)
[meas_gen : is_measurably_generated inner]

/- The `dangerous_instance` linter doesn't take `out_param`s into account, so it thinks that
`FTC_filter.to_tendsto_Ixx_class` is dangerous. Disable this linter using `nolint`.
-/
attribute [nolint dangerous_instance] FTC_filter.to_tendsto_Ixx_class

namespace FTC_filter

variables [linear_order β] [measurable_space β] [topological_space β]

instance pure (a : β) : FTC_filter a (pure a) ⊥ :=
{ pure_le := le_refl _,
  le_nhds := bot_le }

instance nhds_within_singleton (a : β) : FTC_filter a (𝓝[{a}] a) ⊥ :=
by { rw [nhds_within, principal_singleton, inf_eq_right.2 (pure_le_nhds a)], apply_instance }

lemma finite_at_inner {a : β} (l : filter β) {l'} [h : FTC_filter a l l']
  {μ : measure β} [locally_finite_measure μ] :
  μ.finite_at_filter l' :=
(μ.finite_at_nhds a).filter_mono h.le_nhds

variables [opens_measurable_space β] [order_topology β]

instance nhds (a : β) : FTC_filter a (𝓝 a) (𝓝 a) :=
{ pure_le := pure_le_nhds a,
  le_nhds := le_refl _ }

instance nhds_univ (a : β) : FTC_filter a (𝓝[univ] a) (𝓝 a) :=
by { rw nhds_within_univ, apply_instance }

instance nhds_left (a : β) : FTC_filter a (𝓝[Iic a] a) (𝓝[Iic a] a) :=
{ pure_le := pure_le_nhds_within right_mem_Iic,
  le_nhds := inf_le_left }

instance nhds_right (a : β) : FTC_filter a (𝓝[Ici a] a) (𝓝[Ioi a] a) :=
{ pure_le := pure_le_nhds_within left_mem_Ici,
  le_nhds := inf_le_left }

end FTC_filter

open asymptotics

section

variables {f : α → E} {a b : α} {c ca cb : E} {l l' la la' lb lb' : filter α} {lt : filter β}
  {μ : measure α} {u v ua va ub vb : β → α}

/-- Fundamental theorem of calculus-1, local version for any measure.
Let filters `l` and `l'` be related by `tendsto_Ixx_class Ioc`.
If `f` has a finite limit `c` at `l' ⊓ μ.ae`, where `μ` is a measure
finite at `l'`, then `∫ x in u..v, f x ∂μ = ∫ x in u..v, c ∂μ + o(∫ x in u..v, 1 ∂μ)` as both
`u` and `v` tend to `l`.

See also `measure_integral_sub_linear_is_o_of_tendsto_ae` for a version assuming
`[FTC_filter a l l']` and `[locally_finite_measure μ]`. If `l` is one of `𝓝[Ici a] a`,
`𝓝[Iic a] a`, `𝓝 a`, then it's easier to apply the non-primed version.
The primed version also works, e.g., for `l = l' = at_top`.

We use integrals of constants instead of measures because this way it is easier to formulate
a statement that works in both cases `u ≤ v` and `v ≤ u`. -/
lemma measure_integral_sub_linear_is_o_of_tendsto_ae'
  [is_measurably_generated l'] [tendsto_Ixx_class Ioc l l']
  (hfm : measurable_at_filter f l' μ) (hf : tendsto f (l' ⊓ μ.ae) (𝓝 c))
  (hl : μ.finite_at_filter l')
  (hu : tendsto u lt l) (hv : tendsto v lt l) :
  is_o (λ t, ∫ x in u t..v t, f x ∂μ - ∫ x in u t..v t, c ∂μ)
    (λ t, ∫ x in u t..v t, (1:ℝ) ∂μ) lt :=
begin
  have A := hf.integral_sub_linear_is_o_ae hfm hl (hu.Ioc hv),
  have B := hf.integral_sub_linear_is_o_ae hfm hl (hv.Ioc hu),
  simp only [integral_const'],
  convert (A.trans_le _).sub (B.trans_le _),
  { ext t,
    simp_rw [interval_integral, sub_smul],
    abel },
  all_goals { intro t, cases le_total (u t) (v t) with huv huv; simp [huv] }
end

/-- Fundamental theorem of calculus-1, local version for any measure.
Let filters `l` and `l'` be related by `tendsto_Ixx_class Ioc`.
If `f` has a finite limit `c` at `l ⊓ μ.ae`, where `μ` is a measure
finite at `l`, then `∫ x in u..v, f x ∂μ = μ (Ioc u v) • c + o(μ(Ioc u v))` as both
`u` and `v` tend to `l` so that `u ≤ v`.

See also `measure_integral_sub_linear_is_o_of_tendsto_ae_of_le` for a version assuming
`[FTC_filter a l l']` and `[locally_finite_measure μ]`. If `l` is one of `𝓝[Ici a] a`,
`𝓝[Iic a] a`, `𝓝 a`, then it's easier to apply the non-primed version.
The primed version also works, e.g., for `l = l' = at_top`. -/
lemma measure_integral_sub_linear_is_o_of_tendsto_ae_of_le'
  [is_measurably_generated l'] [tendsto_Ixx_class Ioc l l']
  (hfm : measurable_at_filter f l' μ) (hf : tendsto f (l' ⊓ μ.ae) (𝓝 c))
  (hl : μ.finite_at_filter l') (hu : tendsto u lt l) (hv : tendsto v lt l) (huv : u ≤ᶠ[lt] v) :
  is_o (λ t, ∫ x in u t..v t, f x ∂μ - (μ (Ioc (u t) (v t))).to_real • c)
    (λ t, (μ $ Ioc (u t) (v t)).to_real) lt :=
(measure_integral_sub_linear_is_o_of_tendsto_ae' hfm hf hl hu hv).congr'
  (huv.mono $ λ x hx, by simp [integral_const', hx])
  (huv.mono $ λ x hx, by simp [integral_const', hx])

/-- Fundamental theorem of calculus-1, local version for any measure.
Let filters `l` and `l'` be related by `tendsto_Ixx_class Ioc`.
If `f` has a finite limit `c` at `l ⊓ μ.ae`, where `μ` is a measure
finite at `l`, then `∫ x in u..v, f x ∂μ = -μ (Ioc v u) • c + o(μ(Ioc v u))` as both
`u` and `v` tend to `l` so that `v ≤ u`.

See also `measure_integral_sub_linear_is_o_of_tendsto_ae_of_ge` for a version assuming
`[FTC_filter a l l']` and `[locally_finite_measure μ]`. If `l` is one of `𝓝[Ici a] a`,
`𝓝[Iic a] a`, `𝓝 a`, then it's easier to apply the non-primed version.
The primed version also works, e.g., for `l = l' = at_top`. -/
lemma measure_integral_sub_linear_is_o_of_tendsto_ae_of_ge'
  [is_measurably_generated l'] [tendsto_Ixx_class Ioc l l']
  (hfm : measurable_at_filter f l' μ) (hf : tendsto f (l' ⊓ μ.ae) (𝓝 c))
  (hl : μ.finite_at_filter l') (hu : tendsto u lt l) (hv : tendsto v lt l) (huv : v ≤ᶠ[lt] u) :
  is_o (λ t, ∫ x in u t..v t, f x ∂μ + (μ (Ioc (v t) (u t))).to_real • c)
    (λ t, (μ $ Ioc (v t) (u t)).to_real) lt :=
(measure_integral_sub_linear_is_o_of_tendsto_ae_of_le' hfm hf hl hv hu huv).neg_left.congr_left $
  λ t, by simp [integral_symm (u t), add_comm]

variables [topological_space α]

section

variables [locally_finite_measure μ] [FTC_filter a l l']

include a

local attribute [instance] FTC_filter.meas_gen

/-- Fundamental theorem of calculus-1, local version for any measure.
Let filters `l` and `l'` be related by `[FTC_filter a l l']`; let `μ` be a locally finite measure.
If `f` has a finite limit `c` at `l' ⊓ μ.ae`, then
`∫ x in u..v, f x ∂μ = ∫ x in u..v, c ∂μ + o(∫ x in u..v, 1 ∂μ)` as both `u` and `v` tend to `l`.

See also `measure_integral_sub_linear_is_o_of_tendsto_ae'` for a version that also works, e.g., for
`l = l' = at_top`.

We use integrals of constants instead of measures because this way it is easier to formulate
a statement that works in both cases `u ≤ v` and `v ≤ u`. -/
lemma measure_integral_sub_linear_is_o_of_tendsto_ae (hfm : measurable_at_filter f l' μ)
  (hf : tendsto f (l' ⊓ μ.ae) (𝓝 c)) (hu : tendsto u lt l) (hv : tendsto v lt l) :
  is_o (λ t, ∫ x in u t..v t, f x ∂μ - ∫ x in u t..v t, c ∂μ)
    (λ t, ∫ x in u t..v t, (1:ℝ) ∂μ) lt :=
measure_integral_sub_linear_is_o_of_tendsto_ae' hfm hf (FTC_filter.finite_at_inner l) hu hv

/-- Fundamental theorem of calculus-1, local version for any measure.
Let filters `l` and `l'` be related by `[FTC_filter a l l']`; let `μ` be a locally finite measure.
If `f` has a finite limit `c` at `l' ⊓ μ.ae`, then
`∫ x in u..v, f x ∂μ = μ (Ioc u v) • c + o(μ(Ioc u v))` as both `u` and `v` tend to `l`.

See also `measure_integral_sub_linear_is_o_of_tendsto_ae_of_le'` for a version that also works,
e.g., for `l = l' = at_top`. -/
lemma measure_integral_sub_linear_is_o_of_tendsto_ae_of_le
  (hfm : measurable_at_filter f l' μ) (hf : tendsto f (l' ⊓ μ.ae) (𝓝 c))
  (hu : tendsto u lt l) (hv : tendsto v lt l) (huv : u ≤ᶠ[lt] v) :
  is_o (λ t, ∫ x in u t..v t, f x ∂μ - (μ (Ioc (u t) (v t))).to_real • c)
    (λ t, (μ $ Ioc (u t) (v t)).to_real) lt :=
measure_integral_sub_linear_is_o_of_tendsto_ae_of_le' hfm hf (FTC_filter.finite_at_inner l)
  hu hv huv

/-- Fundamental theorem of calculus-1, local version for any measure.
Let filters `l` and `l'` be related by `[FTC_filter a l l']`; let `μ` be a locally finite measure.
If `f` has a finite limit `c` at `l' ⊓ μ.ae`, then
`∫ x in u..v, f x ∂μ = -μ (Ioc v u) • c + o(μ(Ioc v u))` as both `u` and `v` tend to `l`.

See also `measure_integral_sub_linear_is_o_of_tendsto_ae_of_ge'` for a version that also works,
e.g., for `l = l' = at_top`. -/
lemma measure_integral_sub_linear_is_o_of_tendsto_ae_of_ge
  (hfm : measurable_at_filter f l' μ) (hf : tendsto f (l' ⊓ μ.ae) (𝓝 c))
  (hu : tendsto u lt l) (hv : tendsto v lt l) (huv : v ≤ᶠ[lt] u) :
  is_o (λ t, ∫ x in u t..v t, f x ∂μ + (μ (Ioc (v t) (u t))).to_real • c)
    (λ t, (μ $ Ioc (v t) (u t)).to_real) lt :=
measure_integral_sub_linear_is_o_of_tendsto_ae_of_ge' hfm hf (FTC_filter.finite_at_inner l)
  hu hv huv

end

variables [order_topology α] [borel_space α]

local attribute [instance] FTC_filter.meas_gen

variables [FTC_filter a la la'] [FTC_filter b lb lb'] [locally_finite_measure μ]

/-- Fundamental theorem of calculus-1, strict derivative in both limits for a locally finite
measure.

Let `f` be a measurable function integrable on `a..b`. Let `(la, la')` be a pair of `FTC_filter`s
around `a`; let `(lb, lb')` be a pair of `FTC_filter`s around `b`. Suppose that `f` has finite
limits `ca` and `cb` at `la' ⊓ μ.ae` and `lb' ⊓ μ.ae`, respectively.
Then `∫ x in va..vb, f x ∂μ - ∫ x in ua..ub, f x ∂μ =
  ∫ x in ub..vb, cb ∂μ - ∫ x in ua..va, ca ∂μ +
    o(∥∫ x in ua..va, (1:ℝ) ∂μ∥ + ∥∫ x in ub..vb, (1:ℝ) ∂μ∥)`
as `ua` and `va` tend to `la` while `ub` and `vb` tend to `lb`.
-/
lemma measure_integral_sub_integral_sub_linear_is_o_of_tendsto_ae
  (hab : interval_integrable f μ a b)
  (hmeas_a : measurable_at_filter f la' μ) (hmeas_b : measurable_at_filter f lb' μ)
  (ha_lim : tendsto f (la' ⊓ μ.ae) (𝓝 ca)) (hb_lim : tendsto f (lb' ⊓ μ.ae) (𝓝 cb))
  (hua : tendsto ua lt la) (hva : tendsto va lt la)
  (hub : tendsto ub lt lb) (hvb : tendsto vb lt lb) :
  is_o (λ t, (∫ x in va t..vb t, f x ∂μ) - (∫ x in ua t..ub t, f x ∂μ) -
    (∫ x in ub t..vb t, cb ∂μ - ∫ x in ua t..va t, ca ∂μ))
    (λ t, ∥∫ x in ua t..va t, (1:ℝ) ∂μ∥ + ∥∫ x in ub t..vb t, (1:ℝ) ∂μ∥) lt :=
begin
  refine
    ((measure_integral_sub_linear_is_o_of_tendsto_ae hmeas_a ha_lim hua hva).neg_left.add_add
    (measure_integral_sub_linear_is_o_of_tendsto_ae hmeas_b hb_lim hub hvb)).congr'
      _ eventually_eq.rfl,
  have A : ∀ᶠ t in lt, interval_integrable f μ (ua t) (va t) :=
    ha_lim.eventually_interval_integrable_ae hmeas_a (FTC_filter.finite_at_inner la) hua hva,
  have A' : ∀ᶠ t in lt, interval_integrable f μ a (ua t) :=
    ha_lim.eventually_interval_integrable_ae hmeas_a (FTC_filter.finite_at_inner la)
      (tendsto_const_pure.mono_right FTC_filter.pure_le) hua,
  have B : ∀ᶠ t in lt, interval_integrable f μ (ub t) (vb t) :=
    hb_lim.eventually_interval_integrable_ae hmeas_b (FTC_filter.finite_at_inner lb) hub hvb,
  have B' : ∀ᶠ t in lt, interval_integrable f μ b (ub t) :=
    hb_lim.eventually_interval_integrable_ae hmeas_b (FTC_filter.finite_at_inner lb)
      (tendsto_const_pure.mono_right FTC_filter.pure_le) hub,
  filter_upwards [A, A', B, B'],
  intros t ua_va a_ua ub_vb b_ub,
  rw [← integral_interval_sub_interval_comm'],
  { dsimp only [], abel },
  exacts [ub_vb, ua_va, b_ub.symm.trans $ hab.symm.trans a_ua]
end

/-- Fundamental theorem of calculus-1, strict derivative in right endpoint for a locally finite
measure.

Let `f` be a measurable function integrable on `a..b`. Let `(lb, lb')` be a pair of `FTC_filter`s
around `b`. Suppose that `f` has a finite limit `c` at `lb' ⊓ μ.ae`.

Then `∫ x in a..v, f x ∂μ - ∫ x in a..u, f x ∂μ = ∫ x in u..v, c ∂μ + o(∫ x in u..v, (1:ℝ) ∂μ)`
as `u` and `v` tend to `lb`.
-/
lemma measure_integral_sub_integral_sub_linear_is_o_of_tendsto_ae_right
  (hab : interval_integrable f μ a b) (hmeas : measurable_at_filter f lb' μ)
  (hf : tendsto f (lb' ⊓ μ.ae) (𝓝 c)) (hu : tendsto u lt lb) (hv : tendsto v lt lb) :
  is_o (λ t, ∫ x in a..v t, f x ∂μ - ∫ x in a..u t, f x ∂μ - ∫ x in u t..v t, c ∂μ)
    (λ t, ∫ x in u t..v t, (1:ℝ) ∂μ) lt :=
by simpa using measure_integral_sub_integral_sub_linear_is_o_of_tendsto_ae
  hab measurable_at_bot hmeas ((tendsto_bot : tendsto _ ⊥ (𝓝 0)).mono_left inf_le_left)
  hf (tendsto_const_pure : tendsto _ _ (pure a)) tendsto_const_pure hu hv

/-- Fundamental theorem of calculus-1, strict derivative in left endpoint for a locally finite
measure.

Let `f` be a measurable function integrable on `a..b`. Let `(la, la')` be a pair of `FTC_filter`s
around `a`. Suppose that `f` has a finite limit `c` at `la' ⊓ μ.ae`.

Then `∫ x in v..b, f x ∂μ - ∫ x in u..b, f x ∂μ = -∫ x in u..v, c ∂μ + o(∫ x in u..v, (1:ℝ) ∂μ)`
as `u` and `v` tend to `la`.
-/
lemma measure_integral_sub_integral_sub_linear_is_o_of_tendsto_ae_left
  (hab : interval_integrable f μ a b) (hmeas : measurable_at_filter f la' μ)
  (hf : tendsto f (la' ⊓ μ.ae) (𝓝 c)) (hu : tendsto u lt la) (hv : tendsto v lt la) :
  is_o (λ t, ∫ x in v t..b, f x ∂μ - ∫ x in u t..b, f x ∂μ + ∫ x in u t..v t, c ∂μ)
    (λ t, ∫ x in u t..v t, (1:ℝ) ∂μ) lt :=
by simpa using measure_integral_sub_integral_sub_linear_is_o_of_tendsto_ae
  hab hmeas measurable_at_bot hf ((tendsto_bot : tendsto _ ⊥ (𝓝 0)).mono_left inf_le_left)
  hu hv (tendsto_const_pure : tendsto _ _ (pure b)) tendsto_const_pure

end

/-!
### Fundamental theorem of calculus-1 for Lebesgue measure

In this section we restate theorems from the previous section for Lebesgue measure.
In particular, we prove that `∫ x in u..v, f x` is strictly differentiable in `(u, v)`
at `(a, b)` provided that `f` is integrable on `a..b` and is continuous at `a` and `b`.
-/

variables {f : ℝ → E} {c ca cb : E} {l l' la la' lb lb' : filter ℝ} {lt : filter β}
  {a b z : ℝ} {u v ua ub va vb : β → ℝ} [FTC_filter a la la'] [FTC_filter b lb lb']

/-!
#### Auxiliary `is_o` statements

In this section we prove several lemmas that can be interpreted as strict differentiability of
`(u, v) ↦ ∫ x in u..v, f x ∂μ` in `u` and/or `v` at a filter. The statements use `is_o` because
we have no definition of `has_strict_(f)deriv_at_filter` in the library.
-/

/-- Fundamental theorem of calculus-1, local version. If `f` has a finite limit `c` almost surely at
`l'`, where `(l, l')` is an `FTC_filter` pair around `a`, then
`∫ x in u..v, f x ∂μ = (v - u) • c + o (v - u)` as both `u` and `v` tend to `l`. -/
lemma integral_sub_linear_is_o_of_tendsto_ae [FTC_filter a l l']
  (hfm : measurable_at_filter f l') (hf : tendsto f (l' ⊓ volume.ae) (𝓝 c))
  {u v : β → ℝ} (hu : tendsto u lt l) (hv : tendsto v lt l) :
  is_o (λ t, (∫ x in u t..v t, f x) - (v t - u t) • c) (v - u) lt :=
by simpa [integral_const] using measure_integral_sub_linear_is_o_of_tendsto_ae hfm hf hu hv

/-- Fundamental theorem of calculus-1, strict differentiability at filter in both endpoints.
If `f` is a measurable function integrable on `a..b`, `(la, la')` is an `FTC_filter` pair around
`a`, and `(lb, lb')` is an `FTC_filter` pair around `b`, and `f` has finite limits `ca` and `cb`
almost surely at `la'` and `lb'`, respectively, then
`(∫ x in va..vb, f x) - ∫ x in ua..ub, f x = (vb - ub) • cb - (va - ua) • ca +
  o(∥va - ua∥ + ∥vb - ub∥)` as `ua` and `va` tend to `la` while `ub` and `vb` tend to `lb`.

This lemma could've been formulated using `has_strict_fderiv_at_filter` if we had this
definition. -/
lemma integral_sub_integral_sub_linear_is_o_of_tendsto_ae
  (hab : interval_integrable f volume a b)
  (hmeas_a : measurable_at_filter f la') (hmeas_b : measurable_at_filter f lb')
  (ha_lim : tendsto f (la' ⊓ volume.ae) (𝓝 ca)) (hb_lim : tendsto f (lb' ⊓ volume.ae) (𝓝 cb))
  (hua : tendsto ua lt la) (hva : tendsto va lt la)
  (hub : tendsto ub lt lb) (hvb : tendsto vb lt lb) :
  is_o (λ t, (∫ x in va t..vb t, f x) - (∫ x in ua t..ub t, f x) -
    ((vb t - ub t) • cb - (va t - ua t) • ca)) (λ t, ∥va t - ua t∥ + ∥vb t - ub t∥) lt :=
by simpa [integral_const]
  using measure_integral_sub_integral_sub_linear_is_o_of_tendsto_ae hab hmeas_a hmeas_b
    ha_lim hb_lim hua hva hub hvb

/-- Fundamental theorem of calculus-1, strict differentiability at filter in both endpoints.
If `f` is a measurable function integrable on `a..b`, `(lb, lb')` is an `FTC_filter` pair
around `b`, and `f` has a finite limit `c` almost surely at `lb'`, then
`(∫ x in a..v, f x) - ∫ x in a..u, f x = (v - u) • c + o(∥v - u∥)` as `u` and `v` tend to `lb`.

This lemma could've been formulated using `has_strict_deriv_at_filter` if we had this definition. -/
lemma integral_sub_integral_sub_linear_is_o_of_tendsto_ae_right
  (hab : interval_integrable f volume a b) (hmeas : measurable_at_filter f lb')
  (hf : tendsto f (lb' ⊓ volume.ae) (𝓝 c)) (hu : tendsto u lt lb) (hv : tendsto v lt lb) :
  is_o (λ t, (∫ x in a..v t, f x) - (∫ x in a..u t, f x) - (v t - u t) • c) (v - u) lt :=
by simpa only [integral_const, smul_eq_mul, mul_one] using
  measure_integral_sub_integral_sub_linear_is_o_of_tendsto_ae_right hab hmeas hf hu hv

/-- Fundamental theorem of calculus-1, strict differentiability at filter in both endpoints.
If `f` is a measurable function integrable on `a..b`, `(la, la')` is an `FTC_filter` pair
around `a`, and `f` has a finite limit `c` almost surely at `la'`, then
`(∫ x in v..b, f x) - ∫ x in u..b, f x = -(v - u) • c + o(∥v - u∥)` as `u` and `v` tend to `la`.

This lemma could've been formulated using `has_strict_deriv_at_filter` if we had this definition. -/
lemma integral_sub_integral_sub_linear_is_o_of_tendsto_ae_left
  (hab : interval_integrable f volume a b) (hmeas : measurable_at_filter f la')
  (hf : tendsto f (la' ⊓ volume.ae) (𝓝 c)) (hu : tendsto u lt la) (hv : tendsto v lt la) :
  is_o (λ t, (∫ x in v t..b, f x) - (∫ x in u t..b, f x) + (v t - u t) • c) (v - u) lt :=
by simpa only [integral_const, smul_eq_mul, mul_one] using
  measure_integral_sub_integral_sub_linear_is_o_of_tendsto_ae_left hab hmeas hf hu hv

open continuous_linear_map (fst snd smul_right sub_apply smul_right_apply coe_fst' coe_snd' map_sub)

/-!
#### Strict differentiability

In this section we prove that for a measurable function `f` integrable on `a..b`,

* `integral_has_strict_fderiv_at_of_tendsto_ae`: the function `(u, v) ↦ ∫ x in u..v, f x` has
  derivative `(u, v) ↦ v • cb - u • ca` at `(a, b)` in the sense of strict differentiability
  provided that `f` tends to `ca` and `cb` almost surely as `x` tendsto to `a` and `b`,
  respectively;

* `integral_has_strict_fderiv_at`: the function `(u, v) ↦ ∫ x in u..v, f x` has
  derivative `(u, v) ↦ v • f b - u • f a` at `(a, b)` in the sense of strict differentiability
  provided that `f` is continuous at `a` and `b`;

* `integral_has_strict_deriv_at_of_tendsto_ae_right`: the function `u ↦ ∫ x in a..u, f x` has
  derivative `c` at `b` in the sense of strict differentiability provided that `f` tends to `c`
  almost surely as `x` tends to `b`;

* `integral_has_strict_deriv_at_right`: the function `u ↦ ∫ x in a..u, f x` has derivative `f b` at
  `b` in the sense of strict differentiability provided that `f` is continuous at `b`;

* `integral_has_strict_deriv_at_of_tendsto_ae_left`: the function `u ↦ ∫ x in u..b, f x` has
  derivative `-c` at `a` in the sense of strict differentiability provided that `f` tends to `c`
  almost surely as `x` tends to `a`;

* `integral_has_strict_deriv_at_left`: the function `u ↦ ∫ x in u..b, f x` has derivative `-f a` at
  `a` in the sense of strict differentiability provided that `f` is continuous at `a`.
-/

/-- Fundamental theorem of calculus-1: if `f : ℝ → E` is integrable on `a..b` and `f x` has finite
limits `ca` and `cb` almost surely as `x` tends to `a` and `b`, respectively, then
`(u, v) ↦ ∫ x in u..v, f x` has derivative `(u, v) ↦ v • cb - u • ca` at `(a, b)`
in the sense of strict differentiability. -/
lemma integral_has_strict_fderiv_at_of_tendsto_ae
  (hf : interval_integrable f volume a b)
  (hmeas_a : measurable_at_filter f (𝓝 a)) (hmeas_b : measurable_at_filter f (𝓝 b))
  (ha : tendsto f (𝓝 a ⊓ volume.ae) (𝓝 ca)) (hb : tendsto f (𝓝 b ⊓ volume.ae) (𝓝 cb)) :
  has_strict_fderiv_at (λ p : ℝ × ℝ, ∫ x in p.1..p.2, f x)
    ((snd ℝ ℝ ℝ).smul_right cb - (fst ℝ ℝ ℝ).smul_right ca) (a, b) :=
begin
  have := integral_sub_integral_sub_linear_is_o_of_tendsto_ae hf hmeas_a hmeas_b ha hb
    ((continuous_fst.comp continuous_snd).tendsto ((a, b), (a, b)))
    ((continuous_fst.comp continuous_fst).tendsto ((a, b), (a, b)))
    ((continuous_snd.comp continuous_snd).tendsto ((a, b), (a, b)))
    ((continuous_snd.comp continuous_fst).tendsto ((a, b), (a, b))),
  refine (this.congr_left _).trans_is_O _,
  { intro x, simp [sub_smul] },
  { exact is_O_fst_prod.norm_left.add is_O_snd_prod.norm_left }
end

/-- Fundamental theorem of calculus-1: if `f : ℝ → E` is integrable on `a..b` and `f` is continuous
at `a` and `b`, then `(u, v) ↦ ∫ x in u..v, f x` has derivative `(u, v) ↦ v • cb - u • ca`
at `(a, b)` in the sense of strict differentiability. -/
lemma integral_has_strict_fderiv_at
  (hf : interval_integrable f volume a b)
  (hmeas_a : measurable_at_filter f (𝓝 a)) (hmeas_b : measurable_at_filter f (𝓝 b))
  (ha : continuous_at f a) (hb : continuous_at f b) :
  has_strict_fderiv_at (λ p : ℝ × ℝ, ∫ x in p.1..p.2, f x)
    ((snd ℝ ℝ ℝ).smul_right (f b) - (fst ℝ ℝ ℝ).smul_right (f a)) (a, b) :=
integral_has_strict_fderiv_at_of_tendsto_ae hf hmeas_a hmeas_b
  (ha.mono_left inf_le_left) (hb.mono_left inf_le_left)

/-- Fundamental theorem of calculus-1: if `f : ℝ → E` is integrable on `a..b` and `f x` has a finite
limit `c` almost surely at `b`, then `u ↦ ∫ x in a..u, f x` has derivative `c` at `b` in the sense
of strict differentiability. -/
lemma integral_has_strict_deriv_at_of_tendsto_ae_right
  (hf : interval_integrable f volume a b) (hmeas : measurable_at_filter f (𝓝 b))
  (hb : tendsto f (𝓝 b ⊓ volume.ae) (𝓝 c)) : has_strict_deriv_at (λ u, ∫ x in a..u, f x) c b :=
integral_sub_integral_sub_linear_is_o_of_tendsto_ae_right hf hmeas hb continuous_at_snd
  continuous_at_fst

/-- Fundamental theorem of calculus-1: if `f : ℝ → E` is integrable on `a..b` and `f` is continuous
at `b`, then `u ↦ ∫ x in a..u, f x` has derivative `f b` at `b` in the sense of strict
differentiability. -/
lemma integral_has_strict_deriv_at_right
  (hf : interval_integrable f volume a b) (hmeas : measurable_at_filter f (𝓝 b))
  (hb : continuous_at f b) : has_strict_deriv_at (λ u, ∫ x in a..u, f x) (f b) b :=
integral_has_strict_deriv_at_of_tendsto_ae_right hf hmeas (hb.mono_left inf_le_left)

/-- Fundamental theorem of calculus-1: if `f : ℝ → E` is integrable on `a..b` and `f x` has a finite
limit `c` almost surely at `a`, then `u ↦ ∫ x in u..b, f x` has derivative `-c` at `a` in the sense
of strict differentiability. -/
lemma integral_has_strict_deriv_at_of_tendsto_ae_left
  (hf : interval_integrable f volume a b) (hmeas : measurable_at_filter f (𝓝 a))
  (ha : tendsto f (𝓝 a ⊓ volume.ae) (𝓝 c)) : has_strict_deriv_at (λ u, ∫ x in u..b, f x) (-c) a :=
by simpa only [← integral_symm]
  using (integral_has_strict_deriv_at_of_tendsto_ae_right hf.symm hmeas ha).neg

/-- Fundamental theorem of calculus-1: if `f : ℝ → E` is integrable on `a..b` and `f` is continuous
at `a`, then `u ↦ ∫ x in u..b, f x` has derivative `-f a` at `a` in the sense of strict
differentiability. -/
lemma integral_has_strict_deriv_at_left
  (hf : interval_integrable f volume a b) (hmeas : measurable_at_filter f (𝓝 a))
  (ha : continuous_at f a) : has_strict_deriv_at (λ u, ∫ x in u..b, f x) (-f a) a :=
by simpa only [← integral_symm] using (integral_has_strict_deriv_at_right hf.symm hmeas ha).neg

/-!
#### Fréchet differentiability

In this subsection we restate results from the previous subsection in terms of `has_fderiv_at`,
`has_deriv_at`, `fderiv`, and `deriv`.
-/

/-- Fundamental theorem of calculus-1: if `f : ℝ → E` is integrable on `a..b` and `f x` has finite
limits `ca` and `cb` almost surely as `x` tends to `a` and `b`, respectively, then
`(u, v) ↦ ∫ x in u..v, f x` has derivative `(u, v) ↦ v • cb - u • ca` at `(a, b)`. -/
lemma integral_has_fderiv_at_of_tendsto_ae (hf : interval_integrable f volume a b)
  (hmeas_a : measurable_at_filter f (𝓝 a)) (hmeas_b : measurable_at_filter f (𝓝 b))
  (ha : tendsto f (𝓝 a ⊓ volume.ae) (𝓝 ca)) (hb : tendsto f (𝓝 b ⊓ volume.ae) (𝓝 cb)) :
  has_fderiv_at (λ p : ℝ × ℝ, ∫ x in p.1..p.2, f x)
    ((snd ℝ ℝ ℝ).smul_right cb - (fst ℝ ℝ ℝ).smul_right ca) (a, b) :=
(integral_has_strict_fderiv_at_of_tendsto_ae hf hmeas_a hmeas_b ha hb).has_fderiv_at

/-- Fundamental theorem of calculus-1: if `f : ℝ → E` is integrable on `a..b` and `f` is continuous
at `a` and `b`, then `(u, v) ↦ ∫ x in u..v, f x` has derivative `(u, v) ↦ v • cb - u • ca`
at `(a, b)`. -/
lemma integral_has_fderiv_at (hf : interval_integrable f volume a b)
  (hmeas_a : measurable_at_filter f (𝓝 a)) (hmeas_b : measurable_at_filter f (𝓝 b))
  (ha : continuous_at f a) (hb : continuous_at f b) :
  has_fderiv_at (λ p : ℝ × ℝ, ∫ x in p.1..p.2, f x)
    ((snd ℝ ℝ ℝ).smul_right (f b) - (fst ℝ ℝ ℝ).smul_right (f a)) (a, b) :=
(integral_has_strict_fderiv_at hf hmeas_a hmeas_b ha hb).has_fderiv_at

/-- Fundamental theorem of calculus-1: if `f : ℝ → E` is integrable on `a..b` and `f x` has finite
limits `ca` and `cb` almost surely as `x` tends to `a` and `b`, respectively, then `fderiv`
derivative of `(u, v) ↦ ∫ x in u..v, f x` at `(a, b)` equals `(u, v) ↦ v • cb - u • ca`. -/
lemma fderiv_integral_of_tendsto_ae (hf : interval_integrable f volume a b)
  (hmeas_a : measurable_at_filter f (𝓝 a)) (hmeas_b : measurable_at_filter f (𝓝 b))
  (ha : tendsto f (𝓝 a ⊓ volume.ae) (𝓝 ca)) (hb : tendsto f (𝓝 b ⊓ volume.ae) (𝓝 cb)) :
  fderiv ℝ (λ p : ℝ × ℝ, ∫ x in p.1..p.2, f x) (a, b) =
    (snd ℝ ℝ ℝ).smul_right cb - (fst ℝ ℝ ℝ).smul_right ca :=
(integral_has_fderiv_at_of_tendsto_ae hf hmeas_a hmeas_b ha hb).fderiv

/-- Fundamental theorem of calculus-1: if `f : ℝ → E` is integrable on `a..b` and `f` is continuous
at `a` and `b`, then `fderiv` derivative of `(u, v) ↦ ∫ x in u..v, f x` at `(a, b)` equals `(u, v) ↦
v • cb - u • ca`. -/
lemma fderiv_integral (hf : interval_integrable f volume a b)
  (hmeas_a : measurable_at_filter f (𝓝 a)) (hmeas_b : measurable_at_filter f (𝓝 b))
  (ha : continuous_at f a) (hb : continuous_at f b) :
  fderiv ℝ (λ p : ℝ × ℝ, ∫ x in p.1..p.2, f x) (a, b) =
    (snd ℝ ℝ ℝ).smul_right (f b) - (fst ℝ ℝ ℝ).smul_right (f a) :=
(integral_has_fderiv_at hf hmeas_a hmeas_b ha hb).fderiv

/-- Fundamental theorem of calculus-1: if `f : ℝ → E` is integrable on `a..b` and `f x` has a finite
limit `c` almost surely at `b`, then `u ↦ ∫ x in a..u, f x` has derivative `c` at `b`. -/
lemma integral_has_deriv_at_of_tendsto_ae_right
  (hf : interval_integrable f volume a b) (hmeas : measurable_at_filter f (𝓝 b))
  (hb : tendsto f (𝓝 b ⊓ volume.ae) (𝓝 c)) : has_deriv_at (λ u, ∫ x in a..u, f x) c b :=
(integral_has_strict_deriv_at_of_tendsto_ae_right hf hmeas hb).has_deriv_at

/-- Fundamental theorem of calculus-1: if `f : ℝ → E` is integrable on `a..b` and `f` is continuous
at `b`, then `u ↦ ∫ x in a..u, f x` has derivative `f b` at `b`. -/
lemma integral_has_deriv_at_right
  (hf : interval_integrable f volume a b) (hmeas : measurable_at_filter f (𝓝 b))
  (hb : continuous_at f b) : has_deriv_at (λ u, ∫ x in a..u, f x) (f b) b :=
(integral_has_strict_deriv_at_right hf hmeas hb).has_deriv_at

/-- Fundamental theorem of calculus: if `f : ℝ → E` is integrable on `a..b` and `f` has a finite
limit `c` almost surely at `b`, then the derivative of `u ↦ ∫ x in a..u, f x` at `b` equals `c`. -/
lemma deriv_integral_of_tendsto_ae_right
  (hf : interval_integrable f volume a b) (hmeas : measurable_at_filter f (𝓝 b))
  (hb : tendsto f (𝓝 b ⊓ volume.ae) (𝓝 c)) : deriv (λ u, ∫ x in a..u, f x) b = c :=
(integral_has_deriv_at_of_tendsto_ae_right hf hmeas hb).deriv

/-- Fundamental theorem of calculus: if `f : ℝ → E` is integrable on `a..b` and `f` is continuous
at `b`, then the derivative of `u ↦ ∫ x in a..u, f x` at `b` equals `f b`. -/
lemma deriv_integral_right
  (hf : interval_integrable f volume a b) (hmeas : measurable_at_filter f (𝓝 b))
  (hb : continuous_at f b) :
  deriv (λ u, ∫ x in a..u, f x) b = f b :=
(integral_has_deriv_at_right hf hmeas hb).deriv

/-- Fundamental theorem of calculus-1: if `f : ℝ → E` is integrable on `a..b` and `f x` has a finite
limit `c` almost surely at `a`, then `u ↦ ∫ x in u..b, f x` has derivative `-c` at `a`. -/
lemma integral_has_deriv_at_of_tendsto_ae_left
  (hf : interval_integrable f volume a b) (hmeas : measurable_at_filter f (𝓝 a))
  (ha : tendsto f (𝓝 a ⊓ volume.ae) (𝓝 c)) : has_deriv_at (λ u, ∫ x in u..b, f x) (-c) a :=
(integral_has_strict_deriv_at_of_tendsto_ae_left hf hmeas ha).has_deriv_at

/-- Fundamental theorem of calculus-1: if `f : ℝ → E` is integrable on `a..b` and `f` is continuous
at `a`, then `u ↦ ∫ x in u..b, f x` has derivative `-f a` at `a`. -/
lemma integral_has_deriv_at_left
  (hf : interval_integrable f volume a b) (hmeas : measurable_at_filter f (𝓝 a))
  (ha : continuous_at f a) :
  has_deriv_at (λ u, ∫ x in u..b, f x) (-f a) a :=
(integral_has_strict_deriv_at_left hf hmeas ha).has_deriv_at

/-- Fundamental theorem of calculus: if `f : ℝ → E` is integrable on `a..b` and `f` has a finite
limit `c` almost surely at `a`, then the derivative of `u ↦ ∫ x in u..b, f x` at `a` equals `-c`. -/
lemma deriv_integral_of_tendsto_ae_left
  (hf : interval_integrable f volume a b) (hmeas : measurable_at_filter f (𝓝 a))
  (hb : tendsto f (𝓝 a ⊓ volume.ae) (𝓝 c)) : deriv (λ u, ∫ x in u..b, f x) a = -c :=
(integral_has_deriv_at_of_tendsto_ae_left hf hmeas hb).deriv

/-- Fundamental theorem of calculus: if `f : ℝ → E` is integrable on `a..b` and `f` is continuous
at `a`, then the derivative of `u ↦ ∫ x in u..b, f x` at `a` equals `-f a`. -/
lemma deriv_integral_left
  (hf : interval_integrable f volume a b) (hmeas : measurable_at_filter f (𝓝 a))
  (hb : continuous_at f a) :
  deriv (λ u, ∫ x in u..b, f x) a = -f a :=
(integral_has_deriv_at_left hf hmeas hb).deriv

/-!
#### One-sided derivatives
-/

/-- Let `f` be a measurable function integrable on `a..b`. The function `(u, v) ↦ ∫ x in u..v, f x`
has derivative `(u, v) ↦ v • cb - u • ca` within `s × t` at `(a, b)`, where
`s ∈ {Iic a, {a}, Ici a, univ}` and `t ∈ {Iic b, {b}, Ici b, univ}` provided that `f` tends to `ca`
and `cb` almost surely at the filters `la` and `lb` from the following table.

| `s`     | `la`         | `t`     | `lb`         |
| ------- | ----         | ---     | ----         |
| `Iic a` | `𝓝[Iic a] a` | `Iic b` | `𝓝[Iic b] b` |
| `Ici a` | `𝓝[Ioi a] a` | `Ici b` | `𝓝[Ioi b] b` |
| `{a}`   | `⊥`          | `{b}`   | `⊥`          |
| `univ`  | `𝓝 a`        | `univ`  | `𝓝 b`        |
-/
lemma integral_has_fderiv_within_at_of_tendsto_ae
  (hf : interval_integrable f volume a b)
  {s t : set ℝ} [FTC_filter a (𝓝[s] a) la] [FTC_filter b (𝓝[t] b) lb]
  (hmeas_a : measurable_at_filter f la) (hmeas_b : measurable_at_filter f lb)
  (ha : tendsto f (la ⊓ volume.ae) (𝓝 ca)) (hb : tendsto f (lb ⊓ volume.ae) (𝓝 cb)) :
  has_fderiv_within_at (λ p : ℝ × ℝ, ∫ x in p.1..p.2, f x)
    ((snd ℝ ℝ ℝ).smul_right cb - (fst ℝ ℝ ℝ).smul_right ca) (s.prod t) (a, b) :=
begin
  rw [has_fderiv_within_at, nhds_within_prod_eq],
  have := integral_sub_integral_sub_linear_is_o_of_tendsto_ae hf hmeas_a hmeas_b ha hb
    (tendsto_const_pure.mono_right FTC_filter.pure_le : tendsto _ _ (𝓝[s] a)) tendsto_fst
    (tendsto_const_pure.mono_right FTC_filter.pure_le : tendsto _ _ (𝓝[t] b)) tendsto_snd,
  refine (this.congr_left _).trans_is_O _,
  { intro x, simp [sub_smul] },
  { exact is_O_fst_prod.norm_left.add is_O_snd_prod.norm_left }
end

/-- Let `f` be a measurable function integrable on `a..b`. The function `(u, v) ↦ ∫ x in u..v, f x`
has derivative `(u, v) ↦ v • f b - u • f a` within `s × t` at `(a, b)`, where
`s ∈ {Iic a, {a}, Ici a, univ}` and `t ∈ {Iic b, {b}, Ici b, univ}` provided that `f` tends to
`f a` and `f b` at the filters `la` and `lb` from the following table. In most cases this assumption
is definitionally equal `continuous_at f _` or `continuous_within_at f _ _`.

| `s`     | `la`         | `t`     | `lb`         |
| ------- | ----         | ---     | ----         |
| `Iic a` | `𝓝[Iic a] a` | `Iic b` | `𝓝[Iic b] b` |
| `Ici a` | `𝓝[Ioi a] a` | `Ici b` | `𝓝[Ioi b] b` |
| `{a}`   | `⊥`          | `{b}`   | `⊥`          |
| `univ`  | `𝓝 a`        | `univ`  | `𝓝 b`        |
-/
lemma integral_has_fderiv_within_at
  (hf : interval_integrable f volume a b)
  (hmeas_a : measurable_at_filter f la) (hmeas_b : measurable_at_filter f lb)
  {s t : set ℝ} [FTC_filter a (𝓝[s] a) la] [FTC_filter b (𝓝[t] b) lb]
  (ha : tendsto f la (𝓝 $ f a)) (hb : tendsto f lb (𝓝 $ f b)) :
  has_fderiv_within_at (λ p : ℝ × ℝ, ∫ x in p.1..p.2, f x)
    ((snd ℝ ℝ ℝ).smul_right (f b) - (fst ℝ ℝ ℝ).smul_right (f a)) (s.prod t) (a, b) :=
integral_has_fderiv_within_at_of_tendsto_ae hf hmeas_a hmeas_b (ha.mono_left inf_le_left)
  (hb.mono_left inf_le_left)

/-- An auxiliary tactic closing goals `unique_diff_within_at ℝ s a` where
`s ∈ {Iic a, Ici a, univ}`. -/
meta def unique_diff_within_at_Ici_Iic_univ : tactic unit :=
`[apply_rules [unique_diff_on.unique_diff_within_at, unique_diff_on_Ici, unique_diff_on_Iic,
  left_mem_Ici, right_mem_Iic, unique_diff_within_at_univ]]

/-- Let `f` be a measurable function integrable on `a..b`. Choose `s ∈ {Iic a, Ici a, univ}`
and `t ∈ {Iic b, Ici b, univ}`. Suppose that `f` tends to `ca` and `cb` almost surely at the filters
`la` and `lb` from the table below. Then `fderiv_within ℝ (λ p, ∫ x in p.1..p.2, f x) (s.prod t)`
is equal to `(u, v) ↦ u • cb - v • ca`.

| `s`     | `la`         | `t`     | `lb`         |
| ------- | ----         | ---     | ----         |
| `Iic a` | `𝓝[Iic a] a` | `Iic b` | `𝓝[Iic b] b` |
| `Ici a` | `𝓝[Ioi a] a` | `Ici b` | `𝓝[Ioi b] b` |
| `univ`  | `𝓝 a`        | `univ`  | `𝓝 b`        |

-/
lemma fderiv_within_integral_of_tendsto_ae
  (hf : interval_integrable f volume a b)
  (hmeas_a : measurable_at_filter f la) (hmeas_b : measurable_at_filter f lb)
  {s t : set ℝ} [FTC_filter a (𝓝[s] a) la] [FTC_filter b (𝓝[t] b) lb]
  (ha : tendsto f (la ⊓ volume.ae) (𝓝 ca)) (hb : tendsto f (lb ⊓ volume.ae) (𝓝 cb))
  (hs : unique_diff_within_at ℝ s a . unique_diff_within_at_Ici_Iic_univ)
  (ht : unique_diff_within_at ℝ t b . unique_diff_within_at_Ici_Iic_univ) :
  fderiv_within ℝ (λ p : ℝ × ℝ, ∫ x in p.1..p.2, f x) (s.prod t) (a, b) =
    ((snd ℝ ℝ ℝ).smul_right cb - (fst ℝ ℝ ℝ).smul_right ca) :=
(integral_has_fderiv_within_at_of_tendsto_ae hf hmeas_a hmeas_b ha hb).fderiv_within $ hs.prod ht

/-- Fundamental theorem of calculus: if `f : ℝ → E` is integrable on `a..b` and `f x` has a finite
limit `c` almost surely as `x` tends to `b` from the right or from the left,
then `u ↦ ∫ x in a..u, f x` has right (resp., left) derivative `c` at `b`. -/
lemma integral_has_deriv_within_at_of_tendsto_ae_right
  (hf : interval_integrable f volume a b) {s t : set ℝ} [FTC_filter b (𝓝[s] b) (𝓝[t] b)]
  (hmeas : measurable_at_filter f (𝓝[t] b)) (hb : tendsto f (𝓝[t] b ⊓ volume.ae) (𝓝 c)) :
  has_deriv_within_at (λ u, ∫ x in a..u, f x) c s b :=
integral_sub_integral_sub_linear_is_o_of_tendsto_ae_right hf hmeas hb
  (tendsto_const_pure.mono_right FTC_filter.pure_le) tendsto_id

/-- Fundamental theorem of calculus: if `f : ℝ → E` is integrable on `a..b` and `f x` is continuous
from the left or from the right at `b`, then `u ↦ ∫ x in a..u, f x` has left (resp., right)
derivative `f b` at `b`. -/
lemma integral_has_deriv_within_at_right
  (hf : interval_integrable f volume a b) {s t : set ℝ} [FTC_filter b (𝓝[s] b) (𝓝[t] b)]
  (hmeas : measurable_at_filter f (𝓝[t] b)) (hb : continuous_within_at f t b) :
  has_deriv_within_at (λ u, ∫ x in a..u, f x) (f b) s b :=
integral_has_deriv_within_at_of_tendsto_ae_right hf hmeas (hb.mono_left inf_le_left)

/-- Fundamental theorem of calculus: if `f : ℝ → E` is integrable on `a..b` and `f x` has a finite
limit `c` almost surely as `x` tends to `b` from the right or from the left, then the right
(resp., left) derivative of `u ↦ ∫ x in a..u, f x` at `b` equals `c`. -/
lemma deriv_within_integral_of_tendsto_ae_right
  (hf : interval_integrable f volume a b) {s t : set ℝ} [FTC_filter b (𝓝[s] b) (𝓝[t] b)]
  (hmeas: measurable_at_filter f (𝓝[t] b)) (hb : tendsto f (𝓝[t] b ⊓ volume.ae) (𝓝 c))
  (hs : unique_diff_within_at ℝ s b . unique_diff_within_at_Ici_Iic_univ) :
  deriv_within (λ u, ∫ x in a..u, f x) s b = c :=
(integral_has_deriv_within_at_of_tendsto_ae_right hf hmeas hb).deriv_within hs

/-- Fundamental theorem of calculus: if `f : ℝ → E` is integrable on `a..b` and `f x` is continuous
on the right or on the left at `b`, then the right (resp., left) derivative of
`u ↦ ∫ x in a..u, f x` at `b` equals `f b`. -/
lemma deriv_within_integral_right
  (hf : interval_integrable f volume a b) {s t : set ℝ} [FTC_filter b (𝓝[s] b) (𝓝[t] b)]
  (hmeas : measurable_at_filter f (𝓝[t] b)) (hb : continuous_within_at f t b)
  (hs : unique_diff_within_at ℝ s b . unique_diff_within_at_Ici_Iic_univ) :
  deriv_within (λ u, ∫ x in a..u, f x) s b = f b :=
(integral_has_deriv_within_at_right hf hmeas hb).deriv_within hs

/-- Fundamental theorem of calculus: if `f : ℝ → E` is integrable on `a..b` and `f x` has a finite
limit `c` almost surely as `x` tends to `a` from the right or from the left,
then `u ↦ ∫ x in u..b, f x` has right (resp., left) derivative `-c` at `a`. -/
lemma integral_has_deriv_within_at_of_tendsto_ae_left
  (hf : interval_integrable f volume a b) {s t : set ℝ} [FTC_filter a (𝓝[s] a) (𝓝[t] a)]
  (hmeas : measurable_at_filter f (𝓝[t] a)) (ha : tendsto f (𝓝[t] a ⊓ volume.ae) (𝓝 c)) :
  has_deriv_within_at (λ u, ∫ x in u..b, f x) (-c) s a :=
by { simp only [integral_symm b],
  exact (integral_has_deriv_within_at_of_tendsto_ae_right hf.symm hmeas ha).neg }

/-- Fundamental theorem of calculus: if `f : ℝ → E` is integrable on `a..b` and `f x` is continuous
from the left or from the right at `a`, then `u ↦ ∫ x in u..b, f x` has left (resp., right)
derivative `-f a` at `a`. -/
lemma integral_has_deriv_within_at_left
  (hf : interval_integrable f volume a b) {s t : set ℝ} [FTC_filter a (𝓝[s] a) (𝓝[t] a)]
  (hmeas : measurable_at_filter f (𝓝[t] a)) (ha : continuous_within_at f t a) :
  has_deriv_within_at (λ u, ∫ x in u..b, f x) (-f a) s a :=
integral_has_deriv_within_at_of_tendsto_ae_left hf hmeas (ha.mono_left inf_le_left)

/-- Fundamental theorem of calculus: if `f : ℝ → E` is integrable on `a..b` and `f x` has a finite
limit `c` almost surely as `x` tends to `a` from the right or from the left, then the right
(resp., left) derivative of `u ↦ ∫ x in u..b, f x` at `a` equals `-c`. -/
lemma deriv_within_integral_of_tendsto_ae_left
  (hf : interval_integrable f volume a b) {s t : set ℝ} [FTC_filter a (𝓝[s] a) (𝓝[t] a)]
  (hmeas : measurable_at_filter f (𝓝[t] a)) (ha : tendsto f (𝓝[t] a ⊓ volume.ae) (𝓝 c))
  (hs : unique_diff_within_at ℝ s a . unique_diff_within_at_Ici_Iic_univ) :
  deriv_within (λ u, ∫ x in u..b, f x) s a = -c :=
(integral_has_deriv_within_at_of_tendsto_ae_left hf hmeas ha).deriv_within hs

/-- Fundamental theorem of calculus: if `f : ℝ → E` is integrable on `a..b` and `f x` is continuous
on the right or on the left at `a`, then the right (resp., left) derivative of
`u ↦ ∫ x in u..b, f x` at `a` equals `-f a`. -/
lemma deriv_within_integral_left
  (hf : interval_integrable f volume a b) {s t : set ℝ} [FTC_filter a (𝓝[s] a) (𝓝[t] a)]
  (hmeas : measurable_at_filter f (𝓝[t] a)) (ha : continuous_within_at f t a)
  (hs : unique_diff_within_at ℝ s a . unique_diff_within_at_Ici_Iic_univ) :
  deriv_within (λ u, ∫ x in u..b, f x) s a = -f a :=
(integral_has_deriv_within_at_left hf hmeas ha).deriv_within hs

/-!
### Fundamental theorem of calculus, part 2

This section contains theorems pertaining to FTC-2 for interval integrals. -/

variable {f' : ℝ → E}

/-- The integral of a continuous function is differentiable on a real set `s`. -/
theorem differentiable_on_integral_of_continuous {s : set ℝ}
  (hintg : ∀ x ∈ s, interval_integrable f volume a x) (hcont : continuous f) :
  differentiable_on ℝ (λ u, ∫ x in a..u, f x) s :=
λ y hy, (integral_has_deriv_at_right (hintg y hy)
  hcont.measurable.ae_measurable.measurable_at_filter
    hcont.continuous_at) .differentiable_at.differentiable_within_at

/-- The integral of a continuous function is continuous on a real set `s`. This is true even
  without the assumption of continuity, but a proof of that fact does not yet exist in mathlib. -/
theorem continuous_on_integral_of_continuous {s : set ℝ}
  (hintg : ∀ x ∈ s, interval_integrable f volume a x) (hcont : continuous f) :
  continuous_on (λ u, ∫ x in a..u, f x) s :=
(differentiable_on_integral_of_continuous hintg hcont).continuous_on

/-- Fundamental theorem of calculus-2: If `f : ℝ → E` is continuous on `[a, b]` (where `a ≤ b`) and
  has a right derivative at `f' x` for all `x` in `[a, b)`, and `f'` is continuous on `[a, b]`, then
  `∫ y in a..b, f' y` equals `f b - f a`. -/
theorem integral_eq_sub_of_has_deriv_right_of_le (hab : a ≤ b) (hcont : continuous_on f (Icc a b))
  (hderiv : ∀ x ∈ Ico a b, has_deriv_within_at f (f' x) (Ici x) x)
  (hcont' : continuous_on f' (Icc a b)) :
  ∫ y in a..b, f' y = f b - f a :=
begin
  have hmeas' : ae_measurable f' (volume.restrict (Icc a b)),
    from hcont'.ae_measurable measurable_set_Icc,
  refine eq_sub_of_add_eq (eq_of_has_deriv_right_eq (λ y hy, _) hderiv
    (λ y hy, _) hcont (by simp) _ (right_mem_Icc.2 hab)),
  { refine (integral_has_deriv_within_at_right _ _ _).add_const _,
    { refine (hcont'.mono _).interval_integrable,
      simp only [hy.left, Icc_subset_Icc_right hy.right.le, interval_of_le] },
    { exact ⟨_, Icc_mem_nhds_within_Ioi hy, hmeas'⟩,  },
    { exact (hcont' _ (mem_Icc_of_Ico hy)).mono_of_mem (Icc_mem_nhds_within_Ioi hy) } },
{ -- TODO: prove that integral of any integrable function is continuous, and use here
    letI : tendsto_Ixx_class Ioc (𝓟 (Icc a b)) (𝓟 (Ioc a b)) :=
      tendsto_Ixx_class_principal.2 (λ x hx y hy, Ioc_subset_Ioc hx.1 hy.2),
    haveI : is_measurably_generated (𝓝[Ioc a b] y) :=
      measurable_set_Ioc.nhds_within_is_measurably_generated y,
    letI : FTC_filter y (𝓝[Icc a b] y) (𝓝[Ioc a b] y) := ⟨pure_le_nhds_within hy, inf_le_left⟩,
    refine (integral_has_deriv_within_at_right _ _ _).continuous_within_at.add
      continuous_within_at_const,
    { exact (hcont'.mono $ Icc_subset_Icc_right hy.2).interval_integrable_of_Icc hy.1 },
    { exact ⟨_, mem_sets_of_superset self_mem_nhds_within Ioc_subset_Icc_self, hmeas'⟩ },
    { exact (hcont' y hy).mono Ioc_subset_Icc_self } }
end

/-- Fundamental theorem of calculus-2: If `f : ℝ → E` is continuous on `[a, b]` and
  has a right derivative at `f' x` for all `x` in `[a, b)`, and `f'` is continuous on `[a, b]` then
  `∫ y in a..b, f' y` equals `f b - f a`. -/
theorem integral_eq_sub_of_has_deriv_right (hcont : continuous_on f (interval a b))
  (hderiv : ∀ x ∈ Ico (min a b) (max a b), has_deriv_within_at f (f' x) (Ici x) x)
  (hcont' : continuous_on f' (interval a b)) :
  ∫ y in a..b, f' y = f b - f a :=
begin
  cases le_total a b with hab hab,
  { simp only [interval_of_le, min_eq_left, max_eq_right, hab] at hcont hcont' hderiv,
    exact integral_eq_sub_of_has_deriv_right_of_le hab hcont hderiv hcont' },
  { simp only [interval_of_ge, min_eq_right, max_eq_left, hab] at hcont hcont' hderiv,
    rw [integral_symm, integral_eq_sub_of_has_deriv_right_of_le hab hcont hderiv hcont', neg_sub] }
end

/-- Fundamental theorem of calculus-2: If `f : ℝ → E` is continuous on `[a, b]` and has a derivative
  at `f' x` for all `x` in `(a, b)`, and `f'` is continuous on `[a, b]`, then `∫ y in a..b, f' y`
  equals `f b - f a`. -/
theorem integral_eq_sub_of_has_deriv_at' (hcont : continuous_on f (interval a b))
  (hderiv : ∀ x ∈ Ioo (min a b) (max a b), has_deriv_at f (f' x) x)
  (hcont' : continuous_on f' (interval a b)) :
  ∫ y in a..b, f' y = f b - f a :=
begin
  refine integral_eq_sub_of_has_deriv_right hcont _ hcont',
  intros y hy',
  obtain (hy | hy) : y ∈ Ioo (min a b) (max a b) ∨ min a b = y ∧ y < max a b,
  { simpa only [le_iff_lt_or_eq, or_and_distrib_right, mem_Ioo, mem_Ico] using hy' },
  { exact (hderiv y hy).has_deriv_within_at },
  { refine has_deriv_at_interval_left_endpoint_of_tendsto_deriv
      (λ x hx, (hderiv x hx).has_deriv_within_at.differentiable_within_at) _ _ _,
    { exact (hcont y (Ico_subset_Icc_self hy')).mono Ioo_subset_Icc_self },
    { exact Ioo_mem_nhds_within_Ioi hy' },
    { have : tendsto f' (𝓝[Ioi y] y) (𝓝 (f' y)),
      { refine tendsto.mono_left _ (nhds_within_mono y Ioi_subset_Ici_self),
        have h := hcont'.continuous_within_at (left_mem_Icc.mpr min_le_max),
        simpa only [← nhds_within_Icc_eq_nhds_within_Ici hy.2, interval, hy.1] using h },
      have h := eventually_of_mem (Ioo_mem_nhds_within_Ioi hy') (λ x hx, (hderiv x hx).deriv),
      rwa tendsto_congr' h } },
end

/-- Fundamental theorem of calculus-2: If `f : ℝ → E` is continuous on `[a, b]` (where `a ≤ b`) and
  has a derivative at `f' x` for all `x` in `(a, b)`, and `f'` is continuous on `[a, b]`, then
  `∫ y in a..b, f' y` equals `f b - f a`. -/
theorem integral_eq_sub_of_has_deriv_at'_of_le (hab : a ≤ b)
  (hcont : continuous_on f (interval a b))
  (hderiv : ∀ x ∈ Ioo a b, has_deriv_at f (f' x) x) (hcont' : continuous_on f' (interval a b)) :
  ∫ y in a..b, f' y = f b - f a :=
integral_eq_sub_of_has_deriv_at' hcont (by rwa [min_eq_left hab, max_eq_right hab]) hcont'

/-- Fundamental theorem of calculus-2: If `f : ℝ → E` has a derivative at `f' x` for all `x` in
  `[a, b]` and `f'` is continuous on `[a, b]`, then `∫ y in a..b, f' y` equals `f b - f a`. -/
theorem integral_eq_sub_of_has_deriv_at (hderiv : ∀ x ∈ interval a b, has_deriv_at f (f' x) x)
  (hcont' : continuous_on f' (interval a b)) :
  ∫ y in a..b, f' y = f b - f a :=
integral_eq_sub_of_has_deriv_at' (λ x hx, (hderiv x hx).continuous_at.continuous_within_at)
  (λ x hx, hderiv _ (mem_Icc_of_Ioo hx)) hcont'

/-- Fundamental theorem of calculus-2: If `f : ℝ → E` is differentiable at every `x` in `[a, b]` and
  its derivative is continuous on `[a, b]`, then `∫ y in a..b, deriv f y` equals `f b - f a`. -/
theorem integral_deriv_eq_sub (hderiv : ∀ x ∈ interval a b, differentiable_at ℝ f x)
  (hcont' : continuous_on (deriv f) (interval a b)) :
  ∫ y in a..b, deriv f y = f b - f a :=
integral_eq_sub_of_has_deriv_at (λ x hx, (hderiv x hx).has_deriv_at) hcont'

theorem integral_deriv_eq_sub' (f) (hderiv : deriv f = f')
  (hdiff : ∀ x ∈ interval a b, differentiable_at ℝ f x)
  (hcont' : continuous_on f' (interval a b)) :
  ∫ y in a..b, f' y = f b - f a :=
by rw [← hderiv, integral_deriv_eq_sub hdiff]; cc

/-!
### Integration by parts
-/

lemma integral_deriv_mul_eq_sub {u v u' v' : ℝ → ℝ}
  (hu : ∀ x ∈ interval a b, has_deriv_at u (u' x) x)
  (hv : ∀ x ∈ interval a b, has_deriv_at v (v' x) x)
  (hcu' : continuous_on u' (interval a b)) (hcv' : continuous_on v' (interval a b)) :
  ∫ x in a..b, u' x * v x + u x * v' x = u b * v b - u a * v a :=
begin
  have hcu : continuous_on u _ := λ x hx, (hu x hx).continuous_at.continuous_within_at,
  have hcv : continuous_on v _ := λ x hx, (hv x hx).continuous_at.continuous_within_at,
  rw integral_eq_sub_of_has_deriv_at,
  intros x hx;
  { exact (hu x hx).mul (hv x hx) },
  { exact (hcu'.mul hcv).add (hcu.mul hcv') }
end

theorem integral_mul_deriv_eq_deriv_mul {u v u' v' : ℝ → ℝ}
  (hu : ∀ x ∈ interval a b, has_deriv_at u (u' x) x)
  (hv : ∀ x ∈ interval a b, has_deriv_at v (v' x) x)
  (hcu' : continuous_on u' (interval a b)) (hcv' : continuous_on v' (interval a b)) :
  ∫ x in a..b, u x * v' x = u b * v b - u a * v a - ∫ x in a..b, v x * u' x :=
begin
  have hcu : continuous_on u _ := λ x hx, (hu x hx).continuous_at.continuous_within_at,
  have hcv : continuous_on v _ := λ x hx, (hv x hx).continuous_at.continuous_within_at,
  rw [← integral_deriv_mul_eq_sub hu hv hcu' hcv', ← integral_sub],
  { apply integral_congr,
    exact λ x hx, by simp [mul_comm] },
  { exact ((hcu'.mul hcv).add (hcu.mul hcv')).interval_integrable },
  { exact (hcv.mul hcu').interval_integrable },
end

end interval_integral<|MERGE_RESOLUTION|>--- conflicted
+++ resolved
@@ -376,40 +376,7 @@
 
 variables {a b c : ℝ} (f : ℝ → E)
 
-<<<<<<< HEAD
-@[simp] lemma integral_comp_mul_right_of_pos (hc : 0 < c) :
-  ∫ x in a..b, f (x * c) = c⁻¹ • ∫ x in a*c..b*c, f x :=
-begin
-  have A : closed_embedding (λ x, x * c) := (homeomorph.mul_right' c hc.ne').closed_embedding,
-  conv_rhs { rw [← real.smul_map_volume_mul_right hc.ne'] },
-  rw [integral_smul_measure],
-  simp only [interval_integral, hc, preimage_mul_const_Ioc, mul_div_cancel _ hc.ne',
-    abs_of_pos, set_integral_map_of_closed_embedding measurable_set_Ioc A,
-    ennreal.to_real_of_real hc.le, inv_smul_smul' hc.ne'],
-end
-
-@[simp] lemma integral_comp_neg :
-  ∫ x in a..b, f (-x) = ∫ x in -b..-a, f x :=
-begin
-  have A : closed_embedding (λ x, -x) := (homeomorph.neg ℝ).closed_embedding,
-  conv_rhs { rw ← real.map_volume_neg },
-  simp only [interval_integral, set_integral_map_of_closed_embedding measurable_set_Ioc A,
-    neg_preimage, preimage_neg_Ioc, neg_neg, restrict_congr_set Ico_ae_eq_Ioc],
-end
-
-@[simp] lemma integral_comp_mul_right_of_neg (hc : c < 0) :
-  ∫ x in a..b, f (x * c) = c⁻¹ • ∫ x in a*c..b*c, f x :=
-begin
-  let g := λ x, f (-x),
-  have h : (λ x, f (x * c)) = λ x, g (x * -c) := by simp_rw [g, neg_mul_eq_mul_neg, neg_neg],
-  rw [h, integral_comp_mul_right_of_pos g (neg_pos.mpr hc), integral_comp_neg f, integral_symm],
-  simp only [neg_mul_eq_mul_neg, neg_neg, inv_neg, neg_smul, ← smul_neg],
-end
-
 @[simp] lemma integral_comp_mul_right (hc : c ≠ 0) :
-=======
-lemma integral_comp_mul_right (hc : c ≠ 0) :
->>>>>>> 5254ef14
   ∫ x in a..b, f (x * c) = c⁻¹ • ∫ x in a*c..b*c, f x :=
 begin
   have A : closed_embedding (λ x, x * c) := (homeomorph.mul_right' c hc).closed_embedding,
