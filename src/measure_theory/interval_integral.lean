--- conflicted
+++ resolved
@@ -306,7 +306,22 @@
   abel
 end
 
-<<<<<<< HEAD
+lemma integral_sub (hfm : measurable f) (hfi : interval_integrable f μ a b)
+  (hgm : measurable g) (hgi : interval_integrable g μ a b) :
+  ∫ x in a..b, f x - g x ∂μ = ∫ x in a..b, f x ∂μ - ∫ x in a..b, g x ∂μ :=
+(integral_add hfm hfi hgm.neg hgi.neg).trans $ congr_arg _ integral_neg
+
+lemma integral_smul (r : ℝ) : ∫ x in a..b, r • f x ∂μ = r • ∫ x in a..b, f x ∂μ :=
+by simp only [interval_integral, integral_smul, smul_sub]
+
+lemma integral_const' (c : E) :
+  ∫ x in a..b, c ∂μ = ((μ $ Ioc a b).to_real - (μ $ Ioc b a).to_real) • c :=
+by simp only [interval_integral, set_integral_const, sub_smul]
+
+lemma integral_const {a b : ℝ} (c : E) : (∫ (x : ℝ) in a..b, c) = (b - a) • c :=
+by simp only [integral_const', real.volume_Ioc, ennreal.to_real_of_real', ← neg_sub b,
+  max_zero_sub_eq_self]
+
 lemma integral_smul_measure {c : ennreal} (hfm : measurable f) (hc : c < ⊤) :
   ∫ x in a..b, f x ∂(c • μ) = c.to_real • ∫ x in a..b, f x ∂μ :=
 by simp only [interval_integral, measure.restrict_smul, integral_smul_measure hfm hc, smul_sub]
@@ -335,22 +350,6 @@
   simp only [interval_integral, set_integral_map is_measurable_Ioc hfm measurable_neg, neg_preimage,
     preimage_neg_Ioc, neg_neg, restrict_congr_set Ico_ae_eq_Ioc]
 end
-=======
-lemma integral_sub (hfm : measurable f) (hfi : interval_integrable f μ a b)
-  (hgm : measurable g) (hgi : interval_integrable g μ a b) :
-  ∫ x in a..b, f x - g x ∂μ = ∫ x in a..b, f x ∂μ - ∫ x in a..b, g x ∂μ :=
-(integral_add hfm hfi hgm.neg hgi.neg).trans $ congr_arg _ integral_neg
-
-lemma integral_smul (r : ℝ) : ∫ x in a..b, r • f x ∂μ = r • ∫ x in a..b, f x ∂μ :=
-by simp only [interval_integral, integral_smul, smul_sub]
-
-lemma integral_const' (c : E) :
-  ∫ x in a..b, c ∂μ = ((μ $ Ioc a b).to_real - (μ $ Ioc b a).to_real) • c :=
-by simp only [interval_integral, set_integral_const, sub_smul]
-
-lemma integral_const {a b : ℝ} (c : E) : (∫ (x : ℝ) in a..b, c) = (b - a) • c :=
-by simp only [integral_const', real.volume_Ioc, ennreal.to_real_of_real', ← neg_sub b,
-  max_zero_sub_eq_self]
 
 /-!
 ### Integral is an additive function of the interval
@@ -358,7 +357,6 @@
 In this section we prove that `∫ x in a..b, f x ∂μ + ∫ x in b..c, f x ∂μ = ∫ x in a..c, f x ∂μ`
 as well as a few other identities trivially equivalent to this one.
 -/
->>>>>>> a3c4821d
 
 variables [topological_space α] [opens_measurable_space α]
 
