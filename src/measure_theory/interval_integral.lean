--- conflicted
+++ resolved
@@ -379,31 +379,17 @@
 lemma integral_comp_mul_right_of_pos (hc : 0 < c) :
   ∫ x in a..b, f (x * c) = c⁻¹ • ∫ x in a*c..b*c, f x :=
 begin
-<<<<<<< HEAD
-  have A : closed_embedding (λ (x : ℝ), x * c) :=
-    (homeomorph.mul_right' c (ne_of_gt hc)).closed_embedding,
-  conv_rhs { rw [← real.smul_map_volume_mul_right (ne_of_gt hc)] },
-  rw [integral_smul_measure],
-  simp only [interval_integral, hc, preimage_mul_const_Ioc, mul_div_cancel _ (ne_of_gt hc),
-    abs_of_pos, set_integral_map_of_closed_embedding measurable_set_Ioc A,
-    ennreal.to_real_of_real (le_of_lt hc), inv_smul_smul' (ne_of_gt hc)],
-=======
   have A : closed_embedding (λ x, x * c) := (homeomorph.mul_right' c hc.ne').closed_embedding,
   conv_rhs { rw [← real.smul_map_volume_mul_right hc.ne'] },
   rw [integral_smul_measure],
   simp only [interval_integral, hc, preimage_mul_const_Ioc, mul_div_cancel _ hc.ne',
     abs_of_pos, set_integral_map_of_closed_embedding measurable_set_Ioc A,
     ennreal.to_real_of_real hc.le, inv_smul_smul' hc.ne'],
->>>>>>> 76a3b82d
 end
 
 lemma integral_comp_neg : ∫ x in a..b, f (-x) = ∫ x in -b..-a, f x :=
 begin
-<<<<<<< HEAD
-  have A : closed_embedding (λ (x : ℝ), - x) := (homeomorph.neg ℝ).closed_embedding,
-=======
   have A : closed_embedding (λ x, -x) := (homeomorph.neg ℝ).closed_embedding,
->>>>>>> 76a3b82d
   conv_rhs { rw ← real.map_volume_neg },
   simp only [interval_integral, set_integral_map_of_closed_embedding measurable_set_Ioc A,
     neg_preimage, preimage_neg_Ioc, neg_neg, restrict_congr_set Ico_ae_eq_Ioc],
@@ -435,11 +421,7 @@
 
 lemma integral_comp_add_right (d : ℝ) :
   ∫ x in a..b, f (x + d) = ∫ x in a+d..b+d, f x :=
-<<<<<<< HEAD
-have A : closed_embedding (λ x : ℝ, x + d) := (homeomorph.add_right d).closed_embedding,
-=======
 have A : closed_embedding (λ x, x + d) := (homeomorph.add_right d).closed_embedding,
->>>>>>> 76a3b82d
 calc ∫ x in a..b, f (x + d) = ∫ x in a+d..b+d, f x ∂(measure.map (λ x, x + d) volume) :
   by simp only [interval_integral, set_integral_map_of_closed_embedding measurable_set_Ioc A,
     preimage_add_const_Ioc, add_sub_cancel]
