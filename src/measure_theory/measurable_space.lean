/-
Copyright (c) 2017 Johannes Hölzl. All rights reserved.
Released under Apache 2.0 license as described in the file LICENSE.
Authors: Johannes Hölzl, Mario Carneiro
-/
<<<<<<< HEAD
import measure_theory.measurable_space_def
import measure_theory.tactic
=======
import data.set.disjointed
import data.set.countable
import algebra.indicator_function
import data.equiv.encodable.lattice
import data.tprod
import order.filter.lift
>>>>>>> 320da57a

/-!
# Measurable spaces and measurable functions

This file provides properties of measurable spaces and the functions and isomorphisms
between them. The definition of a measurable space is in `measure_theory.measurable_space_def`.

A measurable space is a set equipped with a σ-algebra, a collection of
subsets closed under complementation and countable union. A function
between measurable spaces is measurable if the preimage of each
measurable subset is measurable.

σ-algebras on a fixed set `α` form a complete lattice. Here we order
σ-algebras by writing `m₁ ≤ m₂` if every set which is `m₁`-measurable is
also `m₂`-measurable (that is, `m₁` is a subset of `m₂`). In particular, any
collection of subsets of `α` generates a smallest σ-algebra which
contains all of them. A function `f : α → β` induces a Galois connection
between the lattices of σ-algebras on `α` and `β`.

A measurable equivalence between measurable spaces is an equivalence
which respects the σ-algebras, that is, for which both directions of
the equivalence are measurable functions.

We say that a filter `f` is measurably generated if every set `s ∈ f` includes a measurable
set `t ∈ f`. This property is useful, e.g., to extract a measurable witness of `filter.eventually`.

## Notation

* We write `α ≃ᵐ β` for measurable equivalences between the measurable spaces `α` and `β`.
  This should not be confused with `≃ₘ` which is used for diffeomorphisms between manifolds.

## Implementation notes

Measurability of a function `f : α → β` between measurable spaces is
defined in terms of the Galois connection induced by f.

## References

* <https://en.wikipedia.org/wiki/Measurable_space>
* <https://en.wikipedia.org/wiki/Sigma-algebra>
* <https://en.wikipedia.org/wiki/Dynkin_system>

## Tags

measurable space, σ-algebra, measurable function, measurable equivalence, dynkin system,
π-λ theorem, π-system
-/

open set encodable function equiv
open_locale classical filter


variables {α β γ δ δ' : Type*} {ι : Sort*} {s t u : set α}

<<<<<<< HEAD
=======
/-- A measurable space is a space equipped with a σ-algebra. -/
structure measurable_space (α : Type*) :=
(measurable_set' : set α → Prop)
(measurable_set_empty : measurable_set' ∅)
(measurable_set_compl : ∀ s, measurable_set' s → measurable_set' sᶜ)
(measurable_set_Union : ∀ f : ℕ → set α, (∀ i, measurable_set' (f i)) → measurable_set' (⋃ i, f i))

attribute [class] measurable_space

instance [h : measurable_space α] : measurable_space (order_dual α) := h

section
variable [measurable_space α]

/-- `measurable_set s` means that `s` is measurable (in the ambient measure space on `α`) -/
def measurable_set : set α → Prop := ‹measurable_space α›.measurable_set'

@[simp] lemma measurable_set.empty : measurable_set (∅ : set α) :=
‹measurable_space α›.measurable_set_empty

lemma measurable_set.compl : measurable_set s → measurable_set sᶜ :=
‹measurable_space α›.measurable_set_compl s

lemma measurable_set.of_compl (h : measurable_set sᶜ) : measurable_set s :=
compl_compl s ▸ h.compl

@[simp] lemma measurable_set.compl_iff : measurable_set sᶜ ↔ measurable_set s :=
⟨measurable_set.of_compl, measurable_set.compl⟩

@[simp] lemma measurable_set.univ : measurable_set (univ : set α) :=
by simpa using (@measurable_set.empty α _).compl

@[nontriviality] lemma subsingleton.measurable_set [subsingleton α] {s : set α} :
  measurable_set s :=
subsingleton.set_cases measurable_set.empty measurable_set.univ s

lemma measurable_set.congr {s t : set α} (hs : measurable_set s) (h : s = t) :
  measurable_set t :=
by rwa ← h

lemma measurable_set.bUnion_decode₂ [encodable β] ⦃f : β → set α⦄ (h : ∀ b, measurable_set (f b))
  (n : ℕ) : measurable_set (⋃ b ∈ decode₂ β n, f b) :=
encodable.Union_decode₂_cases measurable_set.empty h

lemma measurable_set.Union [encodable β] ⦃f : β → set α⦄ (h : ∀ b, measurable_set (f b)) :
  measurable_set (⋃ b, f b) :=
begin
  rw ← encodable.Union_decode₂,
  exact ‹measurable_space α›.measurable_set_Union _ (measurable_set.bUnion_decode₂ h)
end

lemma measurable_set.bUnion {f : β → set α} {s : set β} (hs : countable s)
  (h : ∀ b ∈ s, measurable_set (f b)) : measurable_set (⋃ b ∈ s, f b) :=
begin
  rw bUnion_eq_Union,
  haveI := hs.to_encodable,
  exact measurable_set.Union (by simpa using h)
end

lemma set.finite.measurable_set_bUnion {f : β → set α} {s : set β} (hs : finite s)
  (h : ∀ b ∈ s, measurable_set (f b)) :
  measurable_set (⋃ b ∈ s, f b) :=
measurable_set.bUnion hs.countable h

lemma finset.measurable_set_bUnion {f : β → set α} (s : finset β)
  (h : ∀ b ∈ s, measurable_set (f b)) :
  measurable_set (⋃ b ∈ s, f b) :=
s.finite_to_set.measurable_set_bUnion h

lemma measurable_set.sUnion {s : set (set α)} (hs : countable s) (h : ∀ t ∈ s, measurable_set t) :
  measurable_set (⋃₀ s) :=
by { rw sUnion_eq_bUnion, exact measurable_set.bUnion hs h }

lemma set.finite.measurable_set_sUnion {s : set (set α)} (hs : finite s)
  (h : ∀ t ∈ s, measurable_set t) :
  measurable_set (⋃₀ s) :=
measurable_set.sUnion hs.countable h

lemma measurable_set.Union_Prop {p : Prop} {f : p → set α} (hf : ∀ b, measurable_set (f b)) :
  measurable_set (⋃ b, f b) :=
by { by_cases p; simp [h, hf, measurable_set.empty] }

lemma measurable_set.Inter [encodable β] {f : β → set α} (h : ∀ b, measurable_set (f b)) :
  measurable_set (⋂ b, f b) :=
measurable_set.compl_iff.1 $
by { rw compl_Inter, exact measurable_set.Union (λ b, (h b).compl) }

section fintype

local attribute [instance] fintype.encodable

lemma measurable_set.Union_fintype [fintype β] {f : β → set α} (h : ∀ b, measurable_set (f b)) :
  measurable_set (⋃ b, f b) :=
measurable_set.Union h

lemma measurable_set.Inter_fintype [fintype β] {f : β → set α} (h : ∀ b, measurable_set (f b)) :
  measurable_set (⋂ b, f b) :=
measurable_set.Inter h

end fintype

lemma measurable_set.bInter {f : β → set α} {s : set β} (hs : countable s)
  (h : ∀ b ∈ s, measurable_set (f b)) : measurable_set (⋂ b ∈ s, f b) :=
measurable_set.compl_iff.1 $
by { rw compl_bInter, exact measurable_set.bUnion hs (λ b hb, (h b hb).compl) }

lemma set.finite.measurable_set_bInter {f : β → set α} {s : set β} (hs : finite s)
  (h : ∀ b ∈ s, measurable_set (f b)) : measurable_set (⋂ b ∈ s, f b) :=
measurable_set.bInter hs.countable h

lemma finset.measurable_set_bInter {f : β → set α} (s : finset β)
  (h : ∀ b ∈ s, measurable_set (f b)) : measurable_set (⋂ b ∈ s, f b) :=
s.finite_to_set.measurable_set_bInter h

lemma measurable_set.sInter {s : set (set α)} (hs : countable s) (h : ∀ t ∈ s, measurable_set t) :
  measurable_set (⋂₀ s) :=
by { rw sInter_eq_bInter, exact measurable_set.bInter hs h }

lemma set.finite.measurable_set_sInter {s : set (set α)} (hs : finite s)
  (h : ∀ t ∈ s, measurable_set t) : measurable_set (⋂₀ s) :=
measurable_set.sInter hs.countable h

lemma measurable_set.Inter_Prop {p : Prop} {f : p → set α} (hf : ∀ b, measurable_set (f b)) :
  measurable_set (⋂ b, f b) :=
by { by_cases p; simp [h, hf, measurable_set.univ] }

@[simp] lemma measurable_set.union {s₁ s₂ : set α} (h₁ : measurable_set s₁)
  (h₂ : measurable_set s₂) :
  measurable_set (s₁ ∪ s₂) :=
by { rw union_eq_Union, exact measurable_set.Union (bool.forall_bool.2 ⟨h₂, h₁⟩) }

@[simp] lemma measurable_set.inter {s₁ s₂ : set α} (h₁ : measurable_set s₁)
  (h₂ : measurable_set s₂) :
  measurable_set (s₁ ∩ s₂) :=
by { rw inter_eq_compl_compl_union_compl, exact (h₁.compl.union h₂.compl).compl }

@[simp] lemma measurable_set.diff {s₁ s₂ : set α} (h₁ : measurable_set s₁)
  (h₂ : measurable_set s₂) :
  measurable_set (s₁ \ s₂) :=
h₁.inter h₂.compl

@[simp] lemma measurable_set.ite {t s₁ s₂ : set α} (ht : measurable_set t) (h₁ : measurable_set s₁)
  (h₂ : measurable_set s₂) :
  measurable_set (t.ite s₁ s₂) :=
(h₁.inter ht).union (h₂.diff ht)

@[simp] lemma measurable_set.disjointed {f : ℕ → set α} (h : ∀ i, measurable_set (f i)) (n) :
  measurable_set (disjointed f n) :=
disjointed_induct (h n) (assume t i ht, measurable_set.diff ht $ h _)

@[simp] lemma measurable_set.const (p : Prop) : measurable_set {a : α | p} :=
by { by_cases p; simp [h, measurable_set.empty]; apply measurable_set.univ }

/-- Every set has a measurable superset. Declare this as local instance as needed. -/
lemma nonempty_measurable_superset (s : set α) : nonempty { t // s ⊆ t ∧ measurable_set t} :=
⟨⟨univ, subset_univ s, measurable_set.univ⟩⟩

end

@[ext] lemma measurable_space.ext : ∀ {m₁ m₂ : measurable_space α},
  (∀ s : set α, m₁.measurable_set' s ↔ m₂.measurable_set' s) → m₁ = m₂
| ⟨s₁, _, _, _⟩ ⟨s₂, _, _, _⟩ h :=
  have s₁ = s₂, from funext $ assume x, propext $ h x,
  by subst this

@[ext] lemma measurable_space.ext_iff {m₁ m₂ : measurable_space α} :
  m₁ = m₂ ↔ (∀ s : set α, m₁.measurable_set' s ↔ m₂.measurable_set' s) :=
⟨by { unfreezingI {rintro rfl}, intro s, refl }, measurable_space.ext⟩

/-- A typeclass mixin for `measurable_space`s such that each singleton is measurable. -/
class measurable_singleton_class (α : Type*) [measurable_space α] : Prop :=
(measurable_set_singleton : ∀ x, measurable_set ({x} : set α))

export measurable_singleton_class (measurable_set_singleton)

attribute [simp] measurable_set_singleton

section measurable_singleton_class

variables [measurable_space α] [measurable_singleton_class α]

lemma measurable_set_eq {a : α} : measurable_set {x | x = a} :=
measurable_set_singleton a

lemma measurable_set.insert {s : set α} (hs : measurable_set s) (a : α) :
  measurable_set (insert a s) :=
(measurable_set_singleton a).union hs

@[simp] lemma measurable_set_insert {a : α} {s : set α} :
  measurable_set (insert a s) ↔ measurable_set s :=
⟨λ h, if ha : a ∈ s then by rwa ← insert_eq_of_mem ha
  else insert_diff_self_of_not_mem ha ▸ h.diff (measurable_set_singleton _),
  λ h, h.insert a⟩

lemma set.finite.measurable_set {s : set α} (hs : finite s) : measurable_set s :=
finite.induction_on hs measurable_set.empty $ λ a s ha hsf hsm, hsm.insert _

protected lemma finset.measurable_set (s : finset α) : measurable_set (↑s : set α) :=
s.finite_to_set.measurable_set

lemma set.countable.measurable_set {s : set α} (hs : countable s) : measurable_set s :=
begin
  rw [← bUnion_of_singleton s],
  exact measurable_set.bUnion hs (λ b hb, measurable_set_singleton b)
end

end measurable_singleton_class
>>>>>>> 320da57a

namespace measurable_space

section functors
variables {m m₁ m₂ : measurable_space α} {m' : measurable_space β} {f : α → β} {g : β → α}

/-- The forward image of a measure space under a function. `map f m` contains the sets `s : set β`
  whose preimage under `f` is measurable. -/
protected def map (f : α → β) (m : measurable_space α) : measurable_space β :=
{ measurable_set'      := λ s, m.measurable_set' $ f ⁻¹' s,
  measurable_set_empty := m.measurable_set_empty,
  measurable_set_compl := assume s hs, m.measurable_set_compl _ hs,
  measurable_set_Union := assume f hf, by { rw preimage_Union, exact m.measurable_set_Union _ hf }}

@[simp] lemma map_id : m.map id = m :=
measurable_space.ext $ assume s, iff.rfl

@[simp] lemma map_comp {f : α → β} {g : β → γ} : (m.map f).map g = m.map (g ∘ f) :=
measurable_space.ext $ assume s, iff.rfl

/-- The reverse image of a measure space under a function. `comap f m` contains the sets `s : set α`
  such that `s` is the `f`-preimage of a measurable set in `β`. -/
protected def comap (f : α → β) (m : measurable_space β) : measurable_space α :=
{ measurable_set'      := λ s, ∃s', m.measurable_set' s' ∧ f ⁻¹' s' = s,
  measurable_set_empty := ⟨∅, m.measurable_set_empty, rfl⟩,
  measurable_set_compl := assume s ⟨s', h₁, h₂⟩, ⟨s'ᶜ, m.measurable_set_compl _ h₁, h₂ ▸ rfl⟩,
  measurable_set_Union := assume s hs,
    let ⟨s', hs'⟩ := classical.axiom_of_choice hs in
    ⟨⋃ i, s' i, m.measurable_set_Union _ (λ i, (hs' i).left), by simp [hs'] ⟩ }

@[simp] lemma comap_id : m.comap id = m :=
measurable_space.ext $ assume s, ⟨assume ⟨s', hs', h⟩, h ▸ hs', assume h, ⟨s, h, rfl⟩⟩

@[simp] lemma comap_comp {f : β → α} {g : γ → β} : (m.comap f).comap g = m.comap (f ∘ g) :=
measurable_space.ext $ assume s,
  ⟨assume ⟨t, ⟨u, h, hu⟩, ht⟩, ⟨u, h, ht ▸ hu ▸ rfl⟩, assume ⟨t, h, ht⟩, ⟨f ⁻¹' t, ⟨_, h, rfl⟩, ht⟩⟩

lemma comap_le_iff_le_map {f : α → β} : m'.comap f ≤ m ↔ m' ≤ m.map f :=
⟨assume h s hs, h _ ⟨_, hs, rfl⟩, assume h s ⟨t, ht, heq⟩, heq ▸ h _ ht⟩

lemma gc_comap_map (f : α → β) :
  galois_connection (measurable_space.comap f) (measurable_space.map f) :=
assume f g, comap_le_iff_le_map

lemma map_mono (h : m₁ ≤ m₂) : m₁.map f ≤ m₂.map f := (gc_comap_map f).monotone_u h
lemma monotone_map : monotone (measurable_space.map f) := assume a b h, map_mono h
lemma comap_mono (h : m₁ ≤ m₂) : m₁.comap g ≤ m₂.comap g := (gc_comap_map g).monotone_l h
lemma monotone_comap : monotone (measurable_space.comap g) := assume a b h, comap_mono h

@[simp] lemma comap_bot : (⊥ : measurable_space α).comap g = ⊥ := (gc_comap_map g).l_bot
@[simp] lemma comap_sup : (m₁ ⊔ m₂).comap g = m₁.comap g ⊔ m₂.comap g := (gc_comap_map g).l_sup
@[simp] lemma comap_supr {m : ι → measurable_space α} : (⨆i, m i).comap g = (⨆i, (m i).comap g) :=
(gc_comap_map g).l_supr

@[simp] lemma map_top : (⊤ : measurable_space α).map f = ⊤ := (gc_comap_map f).u_top
@[simp] lemma map_inf : (m₁ ⊓ m₂).map f = m₁.map f ⊓ m₂.map f := (gc_comap_map f).u_inf
@[simp] lemma map_infi {m : ι → measurable_space α} : (⨅i, m i).map f = (⨅i, (m i).map f) :=
(gc_comap_map f).u_infi

lemma comap_map_le : (m.map f).comap f ≤ m := (gc_comap_map f).l_u_le _
lemma le_map_comap : m ≤ (m.comap g).map g := (gc_comap_map g).le_u_l _

end functors

lemma generate_from_le_generate_from {s t : set (set α)} (h : s ⊆ t) :
  generate_from s ≤ generate_from t :=
gi_generate_from.gc.monotone_l h

lemma generate_from_sup_generate_from {s t : set (set α)} :
  generate_from s ⊔ generate_from t = generate_from (s ∪ t) :=
(@gi_generate_from α).gc.l_sup.symm

lemma comap_generate_from {f : α → β} {s : set (set β)} :
  (generate_from s).comap f = generate_from (preimage f '' s) :=
le_antisymm
  (comap_le_iff_le_map.2 $ generate_from_le $ assume t hts,
    generate_measurable.basic _ $ mem_image_of_mem _ $ hts)
  (generate_from_le $ assume t ⟨u, hu, eq⟩, eq ▸ ⟨u, generate_measurable.basic _ hu, rfl⟩)

end measurable_space

section measurable_functions
open measurable_space

lemma measurable_iff_le_map {m₁ : measurable_space α} {m₂ : measurable_space β} {f : α → β} :
  measurable f ↔ m₂ ≤ m₁.map f :=
iff.rfl

alias measurable_iff_le_map ↔ measurable.le_map measurable.of_le_map

lemma measurable_iff_comap_le {m₁ : measurable_space α} {m₂ : measurable_space β} {f : α → β} :
  measurable f ↔ m₂.comap f ≤ m₁ :=
comap_le_iff_le_map.symm

alias measurable_iff_comap_le ↔ measurable.comap_le measurable.of_comap_le

lemma measurable.mono {ma ma' : measurable_space α} {mb mb' : measurable_space β} {f : α → β}
  (hf : @measurable α β ma mb f) (ha : ma ≤ ma') (hb : mb' ≤ mb) :
  @measurable α β ma' mb' f :=
λ t ht, ha _ $ hf $ hb _ ht

@[measurability]
lemma measurable_from_top [measurable_space β] {f : α → β} : @measurable _ _ ⊤ _ f :=
λ s hs, trivial

lemma measurable_generate_from [measurable_space α] {s : set (set β)} {f : α → β}
  (h : ∀ t ∈ s, measurable_set (f ⁻¹' t)) : @measurable _ _ _ (generate_from s) f :=
measurable.of_le_map $ generate_from_le h

variables [measurable_space α] [measurable_space β] [measurable_space γ]

@[measurability]
lemma measurable_set_preimage {f : α → β} {t : set β} (hf : measurable f) (ht : measurable_set t) :
  measurable_set (f ⁻¹' t) :=
hf ht

@[measurability] lemma measurable.iterate {f : α → α} (hf : measurable f) : ∀ n, measurable (f^[n])
| 0 := measurable_id
| (n+1) := (measurable.iterate n).comp hf

@[nontriviality, measurability]
lemma subsingleton.measurable [subsingleton α] {f : α → β} : measurable f :=
λ s hs, @subsingleton.measurable_set α _ _ _

@[measurability]
lemma measurable.piecewise {s : set α} {_ : decidable_pred s} {f g : α → β}
  (hs : measurable_set s) (hf : measurable f) (hg : measurable g) :
  measurable (piecewise s f g) :=
begin
  intros t ht,
  rw piecewise_preimage,
  exact hs.ite (hf ht) (hg ht)
end

/-- this is slightly different from `measurable.piecewise`. It can be used to show
`measurable (ite (x=0) 0 1)` by
`exact measurable.ite (measurable_set_singleton 0) measurable_const measurable_const`,
but replacing `measurable.ite` by `measurable.piecewise` in that example proof does not work. -/
lemma measurable.ite {p : α → Prop} {_ : decidable_pred p} {f g : α → β}
  (hp : measurable_set {a : α | p a}) (hf : measurable f) (hg : measurable g) :
  measurable (λ x, ite (p x) (f x) (g x)) :=
measurable.piecewise hp hf hg

@[measurability]
lemma measurable.indicator [has_zero β] {s : set α} {f : α → β}
  (hf : measurable f) (hs : measurable_set s) : measurable (s.indicator f) :=
hf.piecewise hs measurable_const

@[to_additive]
lemma measurable_one [has_one α] : measurable (1 : β → α) := @measurable_const _ _ _ _ 1

lemma measurable_of_not_nonempty  (h : ¬ nonempty α) (f : α → β) : measurable f :=
begin
  assume s hs,
  convert measurable_set.empty,
  exact eq_empty_of_not_nonempty h _,
end

@[to_additive, measurability] lemma measurable_set_mul_support [has_one β]
  [measurable_singleton_class β] {f : α → β} (hf : measurable f) :
  measurable_set (mul_support f) :=
hf (measurable_set_singleton 1).compl

attribute [measurability] measurable_set_support

/-- If a function coincides with a measurable function outside of a countable set, it is
measurable. -/
lemma measurable.measurable_of_countable_ne [measurable_singleton_class α]
  {f g : α → β} (hf : measurable f) (h : countable {x | f x ≠ g x}) : measurable g :=
begin
  assume t ht,
  have : g ⁻¹' t = (g ⁻¹' t ∩ {x | f x = g x}ᶜ) ∪ (g ⁻¹' t ∩ {x | f x = g x}),
    by simp [← inter_union_distrib_left],
  rw this,
  apply measurable_set.union (h.mono (inter_subset_right _ _)).measurable_set,
  have : g ⁻¹' t ∩ {x : α | f x = g x} = f ⁻¹' t ∩ {x : α | f x = g x},
    by { ext x, simp {contextual := tt} },
  rw this,
  exact (hf ht).inter h.measurable_set.of_compl,
end

end measurable_functions

section constructions

variables [measurable_space α] [measurable_space β] [measurable_space γ]

instance : measurable_space empty := ⊤
instance : measurable_space punit := ⊤ -- this also works for `unit`
instance : measurable_space bool := ⊤
instance : measurable_space ℕ := ⊤
instance : measurable_space ℤ := ⊤
instance : measurable_space ℚ := ⊤

lemma measurable_to_encodable [encodable α] {f : β → α} (h : ∀ y, measurable_set (f ⁻¹' {f y})) :
  measurable f :=
begin
  assume s hs,
  rw [← bUnion_preimage_singleton],
  refine measurable_set.Union (λ y, measurable_set.Union_Prop $ λ hy, _),
  by_cases hyf : y ∈ range f,
  { rcases hyf with ⟨y, rfl⟩,
    apply h },
  { simp only [preimage_singleton_eq_empty.2 hyf, measurable_set.empty] }
end

@[measurability] lemma measurable_unit (f : unit → α) : measurable f :=
measurable_from_top

section nat

@[measurability] lemma measurable_from_nat {f : ℕ → α} : measurable f :=
measurable_from_top

lemma measurable_to_nat {f : α → ℕ} : (∀ y, measurable_set (f ⁻¹' {f y})) → measurable f :=
measurable_to_encodable

lemma measurable_find_greatest' {p : α → ℕ → Prop}
  {N} (hN : ∀ k ≤ N, measurable_set {x | nat.find_greatest (p x) N = k}) :
  measurable (λ x, nat.find_greatest (p x) N) :=
measurable_to_nat $ λ x, hN _ nat.find_greatest_le

lemma measurable_find_greatest {p : α → ℕ → Prop} {N} (hN : ∀ k ≤ N, measurable_set {x | p x k}) :
  measurable (λ x, nat.find_greatest (p x) N) :=
begin
  refine measurable_find_greatest' (λ k hk, _),
  simp only [nat.find_greatest_eq_iff, set_of_and, set_of_forall, ← compl_set_of],
  repeat { apply_rules [measurable_set.inter, measurable_set.const, measurable_set.Inter,
    measurable_set.Inter_Prop, measurable_set.compl, hN]; try { intros } }
end

lemma measurable_find {p : α → ℕ → Prop} (hp : ∀ x, ∃ N, p x N)
  (hm : ∀ k, measurable_set {x | p x k}) :
  measurable (λ x, nat.find (hp x)) :=
begin
  refine measurable_to_nat (λ x, _),
  simp only [set.preimage, mem_singleton_iff, nat.find_eq_iff, set_of_and, set_of_forall,
    ← compl_set_of],
  repeat { apply_rules [measurable_set.inter, hm, measurable_set.Inter, measurable_set.Inter_Prop,
    measurable_set.compl]; try { intros } }
end

end nat

section subtype

instance {α} {p : α → Prop} [m : measurable_space α] : measurable_space (subtype p) :=
m.comap (coe : _ → α)

@[measurability] lemma measurable_subtype_coe {p : α → Prop} : measurable (coe : subtype p → α) :=
measurable_space.le_map_comap

@[measurability] lemma measurable.subtype_coe {p : β → Prop} {f : α → subtype p}
  (hf : measurable f) :
  measurable (λ a : α, (f a : β)) :=
measurable_subtype_coe.comp hf

@[measurability]
lemma measurable.subtype_mk {p : β → Prop} {f : α → β} (hf : measurable f) {h : ∀ x, p (f x)} :
  measurable (λ x, (⟨f x, h x⟩ : subtype p)) :=
λ t ⟨s, hs⟩, hs.2 ▸ by simp only [← preimage_comp, (∘), subtype.coe_mk, hf hs.1]

lemma measurable_set.subtype_image {s : set α} {t : set s}
  (hs : measurable_set s) : measurable_set t → measurable_set ((coe : s → α) '' t)
| ⟨u, (hu : measurable_set u), (eq : coe ⁻¹' u = t)⟩ :=
  begin
    rw [← eq, subtype.image_preimage_coe],
    exact hu.inter hs
  end

lemma measurable_of_measurable_union_cover
  {f : α → β} (s t : set α) (hs : measurable_set s) (ht : measurable_set t) (h : univ ⊆ s ∪ t)
  (hc : measurable (λ a : s, f a)) (hd : measurable (λ a : t, f a)) :
  measurable f :=
begin
  intros u hu,
  convert (hs.subtype_image (hc hu)).union (ht.subtype_image (hd hu)),
  change f ⁻¹' u = coe '' (coe ⁻¹' (f ⁻¹' u) : set s) ∪ coe '' (coe ⁻¹' (f ⁻¹' u) : set t),
  rw [image_preimage_eq_inter_range, image_preimage_eq_inter_range, subtype.range_coe,
      subtype.range_coe, ← inter_distrib_left, univ_subset_iff.1 h, inter_univ],
end

lemma measurable_of_measurable_on_compl_singleton [measurable_singleton_class α]
  {f : α → β} (a : α) (hf : measurable (set.restrict f {x | x ≠ a})) :
  measurable f :=
measurable_of_measurable_union_cover _ _ measurable_set_eq measurable_set_eq.compl
  (λ x hx, classical.em _)
  (@subsingleton.measurable {x | x = a} _ _ _ ⟨λ x y, subtype.eq $ x.2.trans y.2.symm⟩ _) hf

end subtype

section prod

instance {α β} [m₁ : measurable_space α] [m₂ : measurable_space β] : measurable_space (α × β) :=
m₁.comap prod.fst ⊔ m₂.comap prod.snd

@[measurability] lemma measurable_fst : measurable (prod.fst : α × β → α) :=
measurable.of_comap_le le_sup_left

lemma measurable.fst {f : α → β × γ} (hf : measurable f) :
  measurable (λ a : α, (f a).1) :=
measurable_fst.comp hf

@[measurability] lemma measurable_snd : measurable (prod.snd : α × β → β) :=
measurable.of_comap_le le_sup_right

lemma measurable.snd {f : α → β × γ} (hf : measurable f) :
  measurable (λ a : α, (f a).2) :=
measurable_snd.comp hf

@[measurability] lemma measurable.prod {f : α → β × γ}
  (hf₁ : measurable (λ a, (f a).1)) (hf₂ : measurable (λ a, (f a).2)) : measurable f :=
measurable.of_le_map $ sup_le
  (by { rw [measurable_space.comap_le_iff_le_map, measurable_space.map_comp], exact hf₁ })
  (by { rw [measurable_space.comap_le_iff_le_map, measurable_space.map_comp], exact hf₂ })

lemma measurable_prod {f : α → β × γ} : measurable f ↔
  measurable (λ a, (f a).1) ∧ measurable (λ a, (f a).2) :=
⟨λ hf, ⟨measurable_fst.comp hf, measurable_snd.comp hf⟩, λ h, measurable.prod h.1 h.2⟩

lemma measurable.prod_mk {f : α → β} {g : α → γ} (hf : measurable f) (hg : measurable g) :
  measurable (λ a : α, (f a, g a)) :=
measurable.prod hf hg

lemma measurable_prod_mk_left {x : α} : measurable (@prod.mk _ β x) :=
measurable_const.prod_mk measurable_id

lemma measurable_prod_mk_right {y : β} : measurable (λ x : α, (x, y)) :=
measurable_id.prod_mk measurable_const

lemma measurable.prod_map [measurable_space δ] {f : α → β} {g : γ → δ} (hf : measurable f)
  (hg : measurable g) : measurable (prod.map f g) :=
(hf.comp measurable_fst).prod_mk (hg.comp measurable_snd)

lemma measurable.of_uncurry_left {f : α → β → γ} (hf : measurable (uncurry f)) {x : α} :
  measurable (f x) :=
hf.comp measurable_prod_mk_left

lemma measurable.of_uncurry_right {f : α → β → γ} (hf : measurable (uncurry f)) {y : β} :
  measurable (λ x, f x y) :=
hf.comp measurable_prod_mk_right

@[measurability] lemma measurable_swap : measurable (prod.swap : α × β → β × α) :=
measurable.prod measurable_snd measurable_fst

lemma measurable_swap_iff {f : α × β → γ} : measurable (f ∘ prod.swap) ↔ measurable f :=
⟨λ hf, by { convert hf.comp measurable_swap, ext ⟨x, y⟩, refl }, λ hf, hf.comp measurable_swap⟩

@[measurability]
lemma measurable_set.prod {s : set α} {t : set β} (hs : measurable_set s) (ht : measurable_set t) :
  measurable_set (s.prod t) :=
measurable_set.inter (measurable_fst hs) (measurable_snd ht)

lemma measurable_set_prod_of_nonempty {s : set α} {t : set β} (h : (s.prod t).nonempty) :
  measurable_set (s.prod t) ↔ measurable_set s ∧ measurable_set t :=
begin
  rcases h with ⟨⟨x, y⟩, hx, hy⟩,
  refine ⟨λ hst, _, λ h, h.1.prod h.2⟩,
  have : measurable_set ((λ x, (x, y)) ⁻¹' s.prod t) := measurable_id.prod_mk measurable_const hst,
  have : measurable_set (prod.mk x ⁻¹' s.prod t) := measurable_const.prod_mk measurable_id hst,
  simp * at *
end

lemma measurable_set_prod {s : set α} {t : set β} :
  measurable_set (s.prod t) ↔ (measurable_set s ∧ measurable_set t) ∨ s = ∅ ∨ t = ∅ :=
begin
  cases (s.prod t).eq_empty_or_nonempty with h h,
  { simp [h, prod_eq_empty_iff.mp h] },
  { simp [←not_nonempty_iff_eq_empty, prod_nonempty_iff.mp h, measurable_set_prod_of_nonempty h] }
end

lemma measurable_set_swap_iff {s : set (α × β)} :
  measurable_set (prod.swap ⁻¹' s) ↔ measurable_set s :=
⟨λ hs, by { convert measurable_swap hs, ext ⟨x, y⟩, refl }, λ hs, measurable_swap hs⟩

lemma measurable_from_prod_encodable [encodable β] [measurable_singleton_class β]
  {f : α × β → γ} (hf : ∀ y, measurable (λ x, f (x, y))) :
  measurable f :=
begin
  intros s hs,
  have : f ⁻¹' s = ⋃ y, ((λ x, f (x, y)) ⁻¹' s).prod {y},
  { ext1 ⟨x, y⟩,
    simp [and_assoc, and.left_comm] },
  rw this,
  exact measurable_set.Union (λ y, (hf y hs).prod (measurable_set_singleton y))
end

end prod

section pi

variables {π : δ → Type*}

instance measurable_space.pi [m : Π a, measurable_space (π a)] : measurable_space (Π a, π a) :=
⨆ a, (m a).comap (λ b, b a)

variables [Π a, measurable_space (π a)] [measurable_space γ]

lemma measurable_pi_iff {g : α → Π a, π a} :
  measurable g ↔ ∀ a, measurable (λ x, g x a) :=
by simp_rw [measurable_iff_comap_le, measurable_space.pi, measurable_space.comap_supr,
    measurable_space.comap_comp, function.comp, supr_le_iff]

@[measurability]
lemma measurable_pi_apply (a : δ) : measurable (λ f : Π a, π a, f a) :=
measurable.of_comap_le $ le_supr _ a

@[measurability]
lemma measurable.eval {a : δ} {g : α → Π a, π a}
  (hg : measurable g) : measurable (λ x, g x a) :=
(measurable_pi_apply a).comp hg

@[measurability]
lemma measurable_pi_lambda (f : α → Π a, π a) (hf : ∀ a, measurable (λ c, f c a)) :
  measurable f :=
measurable_pi_iff.mpr hf

/-- The function `update f a : π a → Π a, π a` is always measurable.
  This doesn't require `f` to be measurable.
  This should not be confused with the statement that `update f a x` is measurable. -/
@[measurability]
lemma measurable_update (f : Π (a : δ), π a) {a : δ} : measurable (update f a) :=
begin
  apply measurable_pi_lambda,
  intro x, by_cases hx : x = a,
  { cases hx, convert measurable_id, ext, simp },
  simp_rw [update_noteq hx], apply measurable_const,
end

/- Even though we cannot use projection notation, we still keep a dot to be consistent with similar
  lemmas, like `measurable_set.prod`. -/
@[measurability]
lemma measurable_set.pi {s : set δ} {t : Π i : δ, set (π i)} (hs : countable s)
  (ht : ∀ i ∈ s, measurable_set (t i)) :
  measurable_set (s.pi t) :=
by { rw [pi_def], exact measurable_set.bInter hs (λ i hi, measurable_pi_apply _ (ht i hi)) }

lemma measurable_set.univ_pi [encodable δ] {t : Π i : δ, set (π i)}
  (ht : ∀ i, measurable_set (t i)) : measurable_set (pi univ t) :=
measurable_set.pi (countable_encodable _) (λ i _, ht i)

lemma measurable_set_pi_of_nonempty {s : set δ} {t : Π i, set (π i)} (hs : countable s)
  (h : (pi s t).nonempty) : measurable_set (pi s t) ↔ ∀ i ∈ s, measurable_set (t i) :=
begin
  rcases h with ⟨f, hf⟩, refine ⟨λ hst i hi, _, measurable_set.pi hs⟩,
  convert measurable_update f hst, rw [update_preimage_pi hi], exact λ j hj _, hf j hj
end

lemma measurable_set_pi {s : set δ} {t : Π i, set (π i)} (hs : countable s) :
  measurable_set (pi s t) ↔ (∀ i ∈ s, measurable_set (t i)) ∨ pi s t = ∅ :=
begin
  cases (pi s t).eq_empty_or_nonempty with h h,
  { simp [h] },
  { simp [measurable_set_pi_of_nonempty hs, h, ← not_nonempty_iff_eq_empty] }
end

section fintype

local attribute [instance] fintype.encodable

lemma measurable_set.pi_fintype [fintype δ] {s : set δ} {t : Π i, set (π i)}
  (ht : ∀ i ∈ s, measurable_set (t i)) : measurable_set (pi s t) :=
measurable_set.pi (countable_encodable _) ht

lemma measurable_set.univ_pi_fintype [fintype δ] {t : Π i, set (π i)}
  (ht : ∀ i, measurable_set (t i)) : measurable_set (pi univ t) :=
measurable_set.pi_fintype (λ i _, ht i)

end fintype
end pi

instance tprod.measurable_space (π : δ → Type*) [∀ x, measurable_space (π x)] :
  ∀ (l : list δ), measurable_space (list.tprod π l)
| []        := punit.measurable_space
| (i :: is) := @prod.measurable_space _ _ _ (tprod.measurable_space is)

section tprod

open list

variables {π : δ → Type*} [∀ x, measurable_space (π x)]

lemma measurable_tprod_mk (l : list δ) : measurable (@tprod.mk δ π l) :=
begin
  induction l with i l ih,
  { exact measurable_const },
  { exact (measurable_pi_apply i).prod_mk ih }
end

lemma measurable_tprod_elim : ∀ {l : list δ} {i : δ} (hi : i ∈ l),
  measurable (λ (v : tprod π l), v.elim hi)
| (i :: is) j hj := begin
  by_cases hji : j = i,
  { subst hji, simp [measurable_fst] },
  { rw [funext $ tprod.elim_of_ne _ hji],
    exact (measurable_tprod_elim (hj.resolve_left hji)).comp measurable_snd }
end

lemma measurable_tprod_elim' {l : list δ} (h : ∀ i, i ∈ l) :
  measurable (tprod.elim' h : tprod π l → Π i, π i) :=
measurable_pi_lambda _ (λ i, measurable_tprod_elim (h i))

lemma measurable_set.tprod (l : list δ) {s : ∀ i, set (π i)} (hs : ∀ i, measurable_set (s i)) :
  measurable_set (set.tprod l s) :=
by { induction l with i l ih, exact measurable_set.univ, exact (hs i).prod ih }

end tprod

instance {α β} [m₁ : measurable_space α] [m₂ : measurable_space β] : measurable_space (α ⊕ β) :=
m₁.map sum.inl ⊓ m₂.map sum.inr

section sum

@[measurability] lemma measurable_inl : measurable (@sum.inl α β) :=
measurable.of_le_map inf_le_left

@[measurability] lemma measurable_inr : measurable (@sum.inr α β) :=
measurable.of_le_map inf_le_right

lemma measurable_sum {f : α ⊕ β → γ}
  (hl : measurable (f ∘ sum.inl)) (hr : measurable (f ∘ sum.inr)) : measurable f :=
measurable.of_comap_le $ le_inf
  (measurable_space.comap_le_iff_le_map.2 $ hl)
  (measurable_space.comap_le_iff_le_map.2 $ hr)

@[measurability]
lemma measurable.sum_elim {f : α → γ} {g : β → γ} (hf : measurable f) (hg : measurable g) :
  measurable (sum.elim f g) :=
measurable_sum hf hg

lemma measurable_set.inl_image {s : set α} (hs : measurable_set s) :
  measurable_set (sum.inl '' s : set (α ⊕ β)) :=
⟨show measurable_set (sum.inl ⁻¹' _), by { rwa [preimage_image_eq], exact (λ a b, sum.inl.inj) },
  have sum.inr ⁻¹' (sum.inl '' s : set (α ⊕ β)) = ∅ :=
    eq_empty_of_subset_empty $ assume x ⟨y, hy, eq⟩, by contradiction,
  show measurable_set (sum.inr ⁻¹' _), by { rw [this], exact measurable_set.empty }⟩

lemma measurable_set_range_inl : measurable_set (range sum.inl : set (α ⊕ β)) :=
by { rw [← image_univ], exact measurable_set.univ.inl_image }

lemma measurable_set_inr_image {s : set β} (hs : measurable_set s) :
  measurable_set (sum.inr '' s : set (α ⊕ β)) :=
⟨ have sum.inl ⁻¹' (sum.inr '' s : set (α ⊕ β)) = ∅ :=
    eq_empty_of_subset_empty $ assume x ⟨y, hy, eq⟩, by contradiction,
  show measurable_set (sum.inl ⁻¹' _), by { rw [this], exact measurable_set.empty },
  show measurable_set (sum.inr ⁻¹' _), by { rwa [preimage_image_eq], exact λ a b, sum.inr.inj }⟩

lemma measurable_set_range_inr : measurable_set (range sum.inr : set (α ⊕ β)) :=
by { rw [← image_univ], exact measurable_set_inr_image measurable_set.univ }

end sum

instance {α} {β : α → Type*} [m : Πa, measurable_space (β a)] : measurable_space (sigma β) :=
⨅a, (m a).map (sigma.mk a)

end constructions

/-- Equivalences between measurable spaces. Main application is the simplification of measurability
statements along measurable equivalences. -/
structure measurable_equiv (α β : Type*) [measurable_space α] [measurable_space β] extends α ≃ β :=
(measurable_to_fun : measurable to_fun)
(measurable_inv_fun : measurable inv_fun)

infix ` ≃ᵐ `:25 := measurable_equiv

namespace measurable_equiv

variables (α β) [measurable_space α] [measurable_space β] [measurable_space γ] [measurable_space δ]

instance : has_coe_to_fun (α ≃ᵐ β) :=
⟨λ _, α → β, λ e, e.to_equiv⟩

variables {α β}

lemma coe_eq (e : α ≃ᵐ β) : (e : α → β) = e.to_equiv := rfl

@[measurability]
protected lemma measurable (e : α ≃ᵐ β) : measurable (e : α → β) :=
e.measurable_to_fun

@[simp] lemma coe_mk (e : α ≃ β) (h1 : measurable e) (h2 : measurable e.symm) :
  ((⟨e, h1, h2⟩ : α ≃ᵐ β) : α → β) = e := rfl

/-- Any measurable space is equivalent to itself. -/
def refl (α : Type*) [measurable_space α] : α ≃ᵐ α :=
{ to_equiv := equiv.refl α,
  measurable_to_fun := measurable_id, measurable_inv_fun := measurable_id }

instance : inhabited (α ≃ᵐ α) := ⟨refl α⟩

/-- The composition of equivalences between measurable spaces. -/
@[simps] def trans (ab : α ≃ᵐ β) (bc : β ≃ᵐ γ) :
  α ≃ᵐ γ :=
{ to_equiv := ab.to_equiv.trans bc.to_equiv,
  measurable_to_fun := bc.measurable_to_fun.comp ab.measurable_to_fun,
  measurable_inv_fun := ab.measurable_inv_fun.comp bc.measurable_inv_fun }

/-- The inverse of an equivalence between measurable spaces. -/
@[simps] def symm (ab : α ≃ᵐ β) : β ≃ᵐ α :=
{ to_equiv := ab.to_equiv.symm,
  measurable_to_fun := ab.measurable_inv_fun,
  measurable_inv_fun := ab.measurable_to_fun }

@[simp] lemma coe_symm_mk (e : α ≃ β) (h1 : measurable e) (h2 : measurable e.symm) :
  ((⟨e, h1, h2⟩ : α ≃ᵐ β).symm : β → α) = e.symm := rfl

@[simp] theorem symm_comp_self (e : α ≃ᵐ β) : e.symm ∘ e = id := funext e.left_inv

@[simp] theorem self_comp_symm (e : α ≃ᵐ β) : e ∘ e.symm = id := funext e.right_inv

/-- Equal measurable spaces are equivalent. -/
protected def cast {α β} [i₁ : measurable_space α] [i₂ : measurable_space β]
  (h : α = β) (hi : i₁ == i₂) : α ≃ᵐ β :=
{ to_equiv := equiv.cast h,
  measurable_to_fun  := by { substI h, substI hi, exact measurable_id },
  measurable_inv_fun := by { substI h, substI hi, exact measurable_id }}

protected lemma measurable_coe_iff {f : β → γ} (e : α ≃ᵐ β) :
  measurable (f ∘ e) ↔ measurable f :=
iff.intro
  (assume hfe,
    have measurable (f ∘ (e.symm.trans e).to_equiv) := hfe.comp e.symm.measurable,
    by rwa [trans_to_equiv, symm_to_equiv, equiv.symm_trans] at this)
  (λ h, h.comp e.measurable)

/-- Products of equivalent measurable spaces are equivalent. -/
def prod_congr (ab : α ≃ᵐ β) (cd : γ ≃ᵐ δ) : α × γ ≃ᵐ β × δ :=
{ to_equiv := prod_congr ab.to_equiv cd.to_equiv,
  measurable_to_fun := (ab.measurable_to_fun.comp measurable_id.fst).prod_mk
    (cd.measurable_to_fun.comp measurable_id.snd),
  measurable_inv_fun := (ab.measurable_inv_fun.comp measurable_id.fst).prod_mk
    (cd.measurable_inv_fun.comp measurable_id.snd) }

/-- Products of measurable spaces are symmetric. -/
def prod_comm : α × β ≃ᵐ β × α :=
{ to_equiv := prod_comm α β,
  measurable_to_fun  := measurable_id.snd.prod_mk measurable_id.fst,
  measurable_inv_fun := measurable_id.snd.prod_mk measurable_id.fst }

/-- Products of measurable spaces are associative. -/
def prod_assoc : (α × β) × γ ≃ᵐ α × (β × γ) :=
{ to_equiv := prod_assoc α β γ,
  measurable_to_fun  := measurable_fst.fst.prod_mk $ measurable_fst.snd.prod_mk measurable_snd,
  measurable_inv_fun := (measurable_fst.prod_mk measurable_snd.fst).prod_mk measurable_snd.snd }

/-- Sums of measurable spaces are symmetric. -/
def sum_congr (ab : α ≃ᵐ β) (cd : γ ≃ᵐ δ) : α ⊕ γ ≃ᵐ β ⊕ δ :=
{ to_equiv := sum_congr ab.to_equiv cd.to_equiv,
  measurable_to_fun :=
    begin
      cases ab with ab' abm, cases ab', cases cd with cd' cdm, cases cd',
      refine measurable_sum (measurable_inl.comp abm) (measurable_inr.comp cdm)
    end,
  measurable_inv_fun :=
    begin
      cases ab with ab' _ abm, cases ab', cases cd with cd' _ cdm, cases cd',
      refine measurable_sum (measurable_inl.comp abm) (measurable_inr.comp cdm)
    end }

/-- `set.prod s t ≃ (s × t)` as measurable spaces. -/
def set.prod (s : set α) (t : set β) : s.prod t ≃ᵐ s × t :=
{ to_equiv := equiv.set.prod s t,
  measurable_to_fun := measurable_id.subtype_coe.fst.subtype_mk.prod_mk
    measurable_id.subtype_coe.snd.subtype_mk,
  measurable_inv_fun := measurable.subtype_mk $ measurable_id.fst.subtype_coe.prod_mk
    measurable_id.snd.subtype_coe }

/-- `univ α ≃ α` as measurable spaces. -/
def set.univ (α : Type*) [measurable_space α] : (univ : set α) ≃ᵐ α :=
{ to_equiv := equiv.set.univ α,
  measurable_to_fun := measurable_id.subtype_coe,
  measurable_inv_fun := measurable_id.subtype_mk }

/-- `{a} ≃ unit` as measurable spaces. -/
def set.singleton (a : α) : ({a} : set α) ≃ᵐ unit :=
{ to_equiv := equiv.set.singleton a,
  measurable_to_fun := measurable_const,
  measurable_inv_fun := measurable_const }

/-- A set is equivalent to its image under a function `f` as measurable spaces,
  if `f` is an injective measurable function that sends measurable sets to measurable sets. -/
noncomputable def set.image (f : α → β) (s : set α) (hf : injective f)
  (hfm : measurable f) (hfi : ∀ s, measurable_set s → measurable_set (f '' s)) : s ≃ᵐ (f '' s) :=
{ to_equiv := equiv.set.image f s hf,
  measurable_to_fun  := (hfm.comp measurable_id.subtype_coe).subtype_mk,
  measurable_inv_fun :=
    begin
      rintro t ⟨u, hu, rfl⟩, simp [preimage_preimage, set.image_symm_preimage hf],
      exact measurable_subtype_coe (hfi u hu)
    end }

/-- The domain of `f` is equivalent to its range as measurable spaces,
  if `f` is an injective measurable function that sends measurable sets to measurable sets. -/
noncomputable def set.range (f : α → β) (hf : injective f) (hfm : measurable f)
  (hfi : ∀ s, measurable_set s → measurable_set (f '' s)) :
  α ≃ᵐ (range f) :=
(measurable_equiv.set.univ _).symm.trans $
  (measurable_equiv.set.image f univ hf hfm hfi).trans $
  measurable_equiv.cast (by rw image_univ) (by rw image_univ)

/-- `α` is equivalent to its image in `α ⊕ β` as measurable spaces. -/
def set.range_inl : (range sum.inl : set (α ⊕ β)) ≃ᵐ α :=
{ to_fun    := λ ab, match ab with
    | ⟨sum.inl a, _⟩ := a
    | ⟨sum.inr b, p⟩ := have false, by { cases p, contradiction }, this.elim
    end,
  inv_fun   := λ a, ⟨sum.inl a, a, rfl⟩,
  left_inv  := by { rintro ⟨ab, a, rfl⟩, refl },
  right_inv := assume a, rfl,
  measurable_to_fun  := assume s (hs : measurable_set s),
    begin
      refine ⟨_, hs.inl_image, set.ext _⟩,
      rintros ⟨ab, a, rfl⟩,
      simp [set.range_inl._match_1]
    end,
  measurable_inv_fun := measurable.subtype_mk measurable_inl }

/-- `β` is equivalent to its image in `α ⊕ β` as measurable spaces. -/
def set.range_inr : (range sum.inr : set (α ⊕ β)) ≃ᵐ β :=
{ to_fun    := λ ab, match ab with
    | ⟨sum.inr b, _⟩ := b
    | ⟨sum.inl a, p⟩ := have false, by { cases p, contradiction }, this.elim
    end,
  inv_fun   := λ b, ⟨sum.inr b, b, rfl⟩,
  left_inv  := by { rintro ⟨ab, b, rfl⟩, refl },
  right_inv := assume b, rfl,
  measurable_to_fun  := assume s (hs : measurable_set s),
    begin
      refine ⟨_, measurable_set_inr_image hs, set.ext _⟩,
      rintros ⟨ab, b, rfl⟩,
      simp [set.range_inr._match_1]
    end,
  measurable_inv_fun := measurable.subtype_mk measurable_inr }

/-- Products distribute over sums (on the right) as measurable spaces. -/
def sum_prod_distrib (α β γ) [measurable_space α] [measurable_space β] [measurable_space γ] :
  (α ⊕ β) × γ ≃ᵐ (α × γ) ⊕ (β × γ) :=
{ to_equiv := sum_prod_distrib α β γ,
  measurable_to_fun  :=
  begin
    refine measurable_of_measurable_union_cover
      ((range sum.inl).prod univ)
      ((range sum.inr).prod univ)
      (measurable_set_range_inl.prod measurable_set.univ)
      (measurable_set_range_inr.prod measurable_set.univ)
      (by { rintro ⟨a|b, c⟩; simp [set.prod_eq] })
      _
      _,
    { refine (set.prod (range sum.inl) univ).symm.measurable_coe_iff.1 _,
      refine (prod_congr set.range_inl (set.univ _)).symm.measurable_coe_iff.1 _,
      dsimp [(∘)],
      convert measurable_inl,
      ext ⟨a, c⟩, refl },
    { refine (set.prod (range sum.inr) univ).symm.measurable_coe_iff.1 _,
      refine (prod_congr set.range_inr (set.univ _)).symm.measurable_coe_iff.1 _,
      dsimp [(∘)],
      convert measurable_inr,
      ext ⟨b, c⟩, refl }
  end,
  measurable_inv_fun :=
    measurable_sum
      ((measurable_inl.comp measurable_fst).prod_mk measurable_snd)
      ((measurable_inr.comp measurable_fst).prod_mk measurable_snd) }

/-- Products distribute over sums (on the left) as measurable spaces. -/
def prod_sum_distrib (α β γ) [measurable_space α] [measurable_space β] [measurable_space γ] :
  α × (β ⊕ γ) ≃ᵐ (α × β) ⊕ (α × γ) :=
prod_comm.trans $ (sum_prod_distrib _ _ _).trans $ sum_congr prod_comm prod_comm

/-- Products distribute over sums as measurable spaces. -/
def sum_prod_sum (α β γ δ)
  [measurable_space α] [measurable_space β] [measurable_space γ] [measurable_space δ] :
  (α ⊕ β) × (γ ⊕ δ) ≃ᵐ ((α × γ) ⊕ (α × δ)) ⊕ ((β × γ) ⊕ (β × δ)) :=
(sum_prod_distrib _ _ _).trans $ sum_congr (prod_sum_distrib _ _ _) (prod_sum_distrib _ _ _)

variables {π π' : δ' → Type*} [∀ x, measurable_space (π x)] [∀ x, measurable_space (π' x)]

/-- A family of measurable equivalences `Π a, β₁ a ≃ᵐ β₂ a` generates a measurable equivalence
  between  `Π a, β₁ a` and `Π a, β₂ a`. -/
def Pi_congr_right (e : Π a, π a ≃ᵐ π' a) : (Π a, π a) ≃ᵐ (Π a, π' a) :=
{ to_equiv := Pi_congr_right (λ a, (e a).to_equiv),
  measurable_to_fun :=
    measurable_pi_lambda _ (λ i, (e i).measurable_to_fun.comp (measurable_pi_apply i)),
  measurable_inv_fun :=
    measurable_pi_lambda _ (λ i, (e i).measurable_inv_fun.comp (measurable_pi_apply i)) }

/-- Pi-types are measurably equivalent to iterated products. -/
noncomputable def pi_measurable_equiv_tprod {l : list δ'} (hnd : l.nodup) (h : ∀ i, i ∈ l) :
  (Π i, π i) ≃ᵐ list.tprod π l :=
{ to_equiv := list.tprod.pi_equiv_tprod hnd h,
  measurable_to_fun := measurable_tprod_mk l,
  measurable_inv_fun := measurable_tprod_elim' h }

end measurable_equiv

namespace filter

variables [measurable_space α]

/-- A filter `f` is measurably generates if each `s ∈ f` includes a measurable `t ∈ f`. -/
class is_measurably_generated (f : filter α) : Prop :=
(exists_measurable_subset : ∀ ⦃s⦄, s ∈ f → ∃ t ∈ f, measurable_set t ∧ t ⊆ s)

instance is_measurably_generated_bot : is_measurably_generated (⊥ : filter α) :=
⟨λ _ _, ⟨∅, mem_bot_sets, measurable_set.empty, empty_subset _⟩⟩

instance is_measurably_generated_top : is_measurably_generated (⊤ : filter α) :=
⟨λ s hs, ⟨univ, univ_mem_sets, measurable_set.univ, λ x _, hs x⟩⟩

lemma eventually.exists_measurable_mem {f : filter α} [is_measurably_generated f]
  {p : α → Prop} (h : ∀ᶠ x in f, p x) :
  ∃ s ∈ f, measurable_set s ∧ ∀ x ∈ s, p x :=
is_measurably_generated.exists_measurable_subset h

lemma eventually.exists_measurable_mem_of_lift' {f : filter α} [is_measurably_generated f]
  {p : set α → Prop} (h : ∀ᶠ s in f.lift' powerset, p s) :
  ∃ s ∈ f, measurable_set s ∧ p s :=
let ⟨s, hsf, hs⟩ := eventually_lift'_powerset.1 h,
  ⟨t, htf, htm, hts⟩ := is_measurably_generated.exists_measurable_subset hsf
in ⟨t, htf, htm, hs t hts⟩

instance inf_is_measurably_generated (f g : filter α) [is_measurably_generated f]
  [is_measurably_generated g] :
  is_measurably_generated (f ⊓ g) :=
begin
  refine ⟨_⟩,
  rintros t ⟨sf, hsf, sg, hsg, ht⟩,
  rcases is_measurably_generated.exists_measurable_subset hsf with ⟨s'f, hs'f, hmf, hs'sf⟩,
  rcases is_measurably_generated.exists_measurable_subset hsg with ⟨s'g, hs'g, hmg, hs'sg⟩,
  refine ⟨s'f ∩ s'g, inter_mem_inf_sets hs'f hs'g, hmf.inter hmg, _⟩,
  exact subset.trans (inter_subset_inter hs'sf hs'sg) ht
end

lemma principal_is_measurably_generated_iff {s : set α} :
  is_measurably_generated (𝓟 s) ↔ measurable_set s :=
begin
  refine ⟨_, λ hs, ⟨λ t ht, ⟨s, mem_principal_self s, hs, ht⟩⟩⟩,
  rintros ⟨hs⟩,
  rcases hs (mem_principal_self s) with ⟨t, ht, htm, hts⟩,
  have : t = s := subset.antisymm hts ht,
  rwa ← this
end

alias principal_is_measurably_generated_iff ↔
  _ measurable_set.principal_is_measurably_generated

instance infi_is_measurably_generated {f : ι → filter α} [∀ i, is_measurably_generated (f i)] :
  is_measurably_generated (⨅ i, f i) :=
begin
  refine ⟨λ s hs, _⟩,
  rw [← equiv.plift.surjective.infi_comp, mem_infi_iff] at hs,
  rcases hs with ⟨t, ht, ⟨V, hVf, hVs⟩⟩,
  choose U hUf hU using λ i, is_measurably_generated.exists_measurable_subset (hVf i),
  refine ⟨⋂ i : t, U i, _, _, _⟩,
  { rw [← equiv.plift.surjective.infi_comp, mem_infi_iff],
    refine ⟨t, ht, U, hUf, subset.refl _⟩ },
  { haveI := ht.countable.to_encodable,
    refine measurable_set.Inter (λ i, (hU i).1) },
  { exact subset.trans (Inter_subset_Inter $ λ i, (hU i).2) hVs }
end

end filter

/-- We say that a collection of sets is countably spanning if a countable subset spans the
  whole type. This is a useful condition in various parts of measure theory. For example, it is
  a needed condition to show that the product of two collections generate the product sigma algebra,
  see `generate_from_prod_eq`. -/
def is_countably_spanning (C : set (set α)) : Prop :=
∃ (s : ℕ → set α), (∀ n, s n ∈ C) ∧ (⋃ n, s n) = univ

lemma is_countably_spanning_measurable_set [measurable_space α] :
  is_countably_spanning {s : set α | measurable_set s} :=
⟨λ _, univ, λ _, measurable_set.univ, Union_const _⟩

namespace measurable_set

/-!
### Typeclasses on `subtype measurable_set`
-/

variables [measurable_space α]

instance : has_mem α (subtype (measurable_set : set α → Prop)) :=
⟨λ a s, a ∈ (s : set α)⟩

@[simp] lemma mem_coe (a : α) (s : subtype (measurable_set : set α → Prop)) :
  a ∈ (s : set α) ↔ a ∈ s := iff.rfl

instance : has_emptyc (subtype (measurable_set : set α → Prop)) :=
⟨⟨∅, measurable_set.empty⟩⟩

@[simp] lemma coe_empty : ↑(∅ : subtype (measurable_set : set α → Prop)) = (∅ : set α) := rfl

instance [measurable_singleton_class α] : has_insert α (subtype (measurable_set : set α → Prop)) :=
⟨λ a s, ⟨has_insert.insert a s, s.prop.insert a⟩⟩

@[simp] lemma coe_insert [measurable_singleton_class α] (a : α)
  (s : subtype (measurable_set : set α → Prop)) :
  ↑(has_insert.insert a s) = (has_insert.insert a s : set α) := rfl

instance : has_compl (subtype (measurable_set : set α → Prop)) :=
⟨λ x, ⟨xᶜ, x.prop.compl⟩⟩

@[simp] lemma coe_compl (s : subtype (measurable_set : set α → Prop)) : ↑(sᶜ) = (sᶜ : set α) := rfl

instance : has_union (subtype (measurable_set : set α → Prop)) :=
⟨λ x y, ⟨x ∪ y, x.prop.union y.prop⟩⟩

@[simp] lemma coe_union (s t : subtype (measurable_set : set α → Prop)) :
  ↑(s ∪ t) = (s ∪ t : set α) := rfl

instance : has_inter (subtype (measurable_set : set α → Prop)) :=
⟨λ x y, ⟨x ∩ y, x.prop.inter y.prop⟩⟩

@[simp] lemma coe_inter (s t : subtype (measurable_set : set α → Prop)) :
  ↑(s ∩ t) = (s ∩ t : set α) := rfl

instance : has_sdiff (subtype (measurable_set : set α → Prop)) :=
⟨λ x y, ⟨x \ y, x.prop.diff y.prop⟩⟩

@[simp] lemma coe_sdiff (s t : subtype (measurable_set : set α → Prop)) :
  ↑(s \ t) = (s \ t : set α) := rfl

instance : has_bot (subtype (measurable_set : set α → Prop)) :=
⟨⟨⊥, measurable_set.empty⟩⟩

@[simp] lemma coe_bot : ↑(⊥ : subtype (measurable_set : set α → Prop)) = (⊥ : set α) := rfl

instance : has_top (subtype (measurable_set : set α → Prop)) :=
⟨⟨⊤, measurable_set.univ⟩⟩

@[simp] lemma coe_top : ↑(⊤ : subtype (measurable_set : set α → Prop)) = (⊤ : set α) := rfl

instance : partial_order (subtype (measurable_set : set α → Prop)) :=
partial_order.lift _ subtype.coe_injective

instance : bounded_distrib_lattice (subtype (measurable_set : set α → Prop)) :=
{ sup := (∪),
  le_sup_left := λ a b, show (a : set α) ≤ a ⊔ b, from le_sup_left,
  le_sup_right := λ a b, show (b : set α) ≤ a ⊔ b, from le_sup_right,
  sup_le := λ a b c ha hb, show (a ⊔ b : set α) ≤ c, from sup_le ha hb,
  inf := (∩),
  inf_le_left := λ a b, show (a ⊓ b : set α) ≤ a, from inf_le_left,
  inf_le_right := λ a b, show (a ⊓ b : set α) ≤ b, from inf_le_right,
  le_inf := λ a b c ha hb, show (a : set α) ≤ b ⊓ c, from le_inf ha hb,
  top := ⊤,
  le_top := λ a, show (a : set α) ≤ ⊤, from le_top,
  bot := ⊥,
  bot_le := λ a, show (⊥ : set α) ≤ a, from bot_le,
  le_sup_inf := λ x y z, show ((x ⊔ y) ⊓ (x ⊔ z) : set α) ≤ x ⊔ y ⊓ z, from le_sup_inf,
  .. measurable_set.subtype.partial_order }

instance : boolean_algebra (subtype (measurable_set : set α → Prop)) :=
{ sdiff := (\),
  sup_inf_sdiff := λ a b, subtype.eq $ sup_inf_sdiff a b,
  inf_inf_sdiff := λ a b, subtype.eq $ inf_inf_sdiff a b,
  compl := has_compl.compl,
  inf_compl_le_bot := λ a, boolean_algebra.inf_compl_le_bot (a : set α),
  top_le_sup_compl := λ a, boolean_algebra.top_le_sup_compl (a : set α),
  sdiff_eq := λ a b, subtype.eq $ sdiff_eq,
  .. measurable_set.subtype.bounded_distrib_lattice }

end measurable_set<|MERGE_RESOLUTION|>--- conflicted
+++ resolved
@@ -3,17 +3,10 @@
 Released under Apache 2.0 license as described in the file LICENSE.
 Authors: Johannes Hölzl, Mario Carneiro
 -/
-<<<<<<< HEAD
+
 import measure_theory.measurable_space_def
 import measure_theory.tactic
-=======
-import data.set.disjointed
-import data.set.countable
-import algebra.indicator_function
-import data.equiv.encodable.lattice
-import data.tprod
-import order.filter.lift
->>>>>>> 320da57a
+
 
 /-!
 # Measurable spaces and measurable functions
@@ -68,216 +61,6 @@
 
 variables {α β γ δ δ' : Type*} {ι : Sort*} {s t u : set α}
 
-<<<<<<< HEAD
-=======
-/-- A measurable space is a space equipped with a σ-algebra. -/
-structure measurable_space (α : Type*) :=
-(measurable_set' : set α → Prop)
-(measurable_set_empty : measurable_set' ∅)
-(measurable_set_compl : ∀ s, measurable_set' s → measurable_set' sᶜ)
-(measurable_set_Union : ∀ f : ℕ → set α, (∀ i, measurable_set' (f i)) → measurable_set' (⋃ i, f i))
-
-attribute [class] measurable_space
-
-instance [h : measurable_space α] : measurable_space (order_dual α) := h
-
-section
-variable [measurable_space α]
-
-/-- `measurable_set s` means that `s` is measurable (in the ambient measure space on `α`) -/
-def measurable_set : set α → Prop := ‹measurable_space α›.measurable_set'
-
-@[simp] lemma measurable_set.empty : measurable_set (∅ : set α) :=
-‹measurable_space α›.measurable_set_empty
-
-lemma measurable_set.compl : measurable_set s → measurable_set sᶜ :=
-‹measurable_space α›.measurable_set_compl s
-
-lemma measurable_set.of_compl (h : measurable_set sᶜ) : measurable_set s :=
-compl_compl s ▸ h.compl
-
-@[simp] lemma measurable_set.compl_iff : measurable_set sᶜ ↔ measurable_set s :=
-⟨measurable_set.of_compl, measurable_set.compl⟩
-
-@[simp] lemma measurable_set.univ : measurable_set (univ : set α) :=
-by simpa using (@measurable_set.empty α _).compl
-
-@[nontriviality] lemma subsingleton.measurable_set [subsingleton α] {s : set α} :
-  measurable_set s :=
-subsingleton.set_cases measurable_set.empty measurable_set.univ s
-
-lemma measurable_set.congr {s t : set α} (hs : measurable_set s) (h : s = t) :
-  measurable_set t :=
-by rwa ← h
-
-lemma measurable_set.bUnion_decode₂ [encodable β] ⦃f : β → set α⦄ (h : ∀ b, measurable_set (f b))
-  (n : ℕ) : measurable_set (⋃ b ∈ decode₂ β n, f b) :=
-encodable.Union_decode₂_cases measurable_set.empty h
-
-lemma measurable_set.Union [encodable β] ⦃f : β → set α⦄ (h : ∀ b, measurable_set (f b)) :
-  measurable_set (⋃ b, f b) :=
-begin
-  rw ← encodable.Union_decode₂,
-  exact ‹measurable_space α›.measurable_set_Union _ (measurable_set.bUnion_decode₂ h)
-end
-
-lemma measurable_set.bUnion {f : β → set α} {s : set β} (hs : countable s)
-  (h : ∀ b ∈ s, measurable_set (f b)) : measurable_set (⋃ b ∈ s, f b) :=
-begin
-  rw bUnion_eq_Union,
-  haveI := hs.to_encodable,
-  exact measurable_set.Union (by simpa using h)
-end
-
-lemma set.finite.measurable_set_bUnion {f : β → set α} {s : set β} (hs : finite s)
-  (h : ∀ b ∈ s, measurable_set (f b)) :
-  measurable_set (⋃ b ∈ s, f b) :=
-measurable_set.bUnion hs.countable h
-
-lemma finset.measurable_set_bUnion {f : β → set α} (s : finset β)
-  (h : ∀ b ∈ s, measurable_set (f b)) :
-  measurable_set (⋃ b ∈ s, f b) :=
-s.finite_to_set.measurable_set_bUnion h
-
-lemma measurable_set.sUnion {s : set (set α)} (hs : countable s) (h : ∀ t ∈ s, measurable_set t) :
-  measurable_set (⋃₀ s) :=
-by { rw sUnion_eq_bUnion, exact measurable_set.bUnion hs h }
-
-lemma set.finite.measurable_set_sUnion {s : set (set α)} (hs : finite s)
-  (h : ∀ t ∈ s, measurable_set t) :
-  measurable_set (⋃₀ s) :=
-measurable_set.sUnion hs.countable h
-
-lemma measurable_set.Union_Prop {p : Prop} {f : p → set α} (hf : ∀ b, measurable_set (f b)) :
-  measurable_set (⋃ b, f b) :=
-by { by_cases p; simp [h, hf, measurable_set.empty] }
-
-lemma measurable_set.Inter [encodable β] {f : β → set α} (h : ∀ b, measurable_set (f b)) :
-  measurable_set (⋂ b, f b) :=
-measurable_set.compl_iff.1 $
-by { rw compl_Inter, exact measurable_set.Union (λ b, (h b).compl) }
-
-section fintype
-
-local attribute [instance] fintype.encodable
-
-lemma measurable_set.Union_fintype [fintype β] {f : β → set α} (h : ∀ b, measurable_set (f b)) :
-  measurable_set (⋃ b, f b) :=
-measurable_set.Union h
-
-lemma measurable_set.Inter_fintype [fintype β] {f : β → set α} (h : ∀ b, measurable_set (f b)) :
-  measurable_set (⋂ b, f b) :=
-measurable_set.Inter h
-
-end fintype
-
-lemma measurable_set.bInter {f : β → set α} {s : set β} (hs : countable s)
-  (h : ∀ b ∈ s, measurable_set (f b)) : measurable_set (⋂ b ∈ s, f b) :=
-measurable_set.compl_iff.1 $
-by { rw compl_bInter, exact measurable_set.bUnion hs (λ b hb, (h b hb).compl) }
-
-lemma set.finite.measurable_set_bInter {f : β → set α} {s : set β} (hs : finite s)
-  (h : ∀ b ∈ s, measurable_set (f b)) : measurable_set (⋂ b ∈ s, f b) :=
-measurable_set.bInter hs.countable h
-
-lemma finset.measurable_set_bInter {f : β → set α} (s : finset β)
-  (h : ∀ b ∈ s, measurable_set (f b)) : measurable_set (⋂ b ∈ s, f b) :=
-s.finite_to_set.measurable_set_bInter h
-
-lemma measurable_set.sInter {s : set (set α)} (hs : countable s) (h : ∀ t ∈ s, measurable_set t) :
-  measurable_set (⋂₀ s) :=
-by { rw sInter_eq_bInter, exact measurable_set.bInter hs h }
-
-lemma set.finite.measurable_set_sInter {s : set (set α)} (hs : finite s)
-  (h : ∀ t ∈ s, measurable_set t) : measurable_set (⋂₀ s) :=
-measurable_set.sInter hs.countable h
-
-lemma measurable_set.Inter_Prop {p : Prop} {f : p → set α} (hf : ∀ b, measurable_set (f b)) :
-  measurable_set (⋂ b, f b) :=
-by { by_cases p; simp [h, hf, measurable_set.univ] }
-
-@[simp] lemma measurable_set.union {s₁ s₂ : set α} (h₁ : measurable_set s₁)
-  (h₂ : measurable_set s₂) :
-  measurable_set (s₁ ∪ s₂) :=
-by { rw union_eq_Union, exact measurable_set.Union (bool.forall_bool.2 ⟨h₂, h₁⟩) }
-
-@[simp] lemma measurable_set.inter {s₁ s₂ : set α} (h₁ : measurable_set s₁)
-  (h₂ : measurable_set s₂) :
-  measurable_set (s₁ ∩ s₂) :=
-by { rw inter_eq_compl_compl_union_compl, exact (h₁.compl.union h₂.compl).compl }
-
-@[simp] lemma measurable_set.diff {s₁ s₂ : set α} (h₁ : measurable_set s₁)
-  (h₂ : measurable_set s₂) :
-  measurable_set (s₁ \ s₂) :=
-h₁.inter h₂.compl
-
-@[simp] lemma measurable_set.ite {t s₁ s₂ : set α} (ht : measurable_set t) (h₁ : measurable_set s₁)
-  (h₂ : measurable_set s₂) :
-  measurable_set (t.ite s₁ s₂) :=
-(h₁.inter ht).union (h₂.diff ht)
-
-@[simp] lemma measurable_set.disjointed {f : ℕ → set α} (h : ∀ i, measurable_set (f i)) (n) :
-  measurable_set (disjointed f n) :=
-disjointed_induct (h n) (assume t i ht, measurable_set.diff ht $ h _)
-
-@[simp] lemma measurable_set.const (p : Prop) : measurable_set {a : α | p} :=
-by { by_cases p; simp [h, measurable_set.empty]; apply measurable_set.univ }
-
-/-- Every set has a measurable superset. Declare this as local instance as needed. -/
-lemma nonempty_measurable_superset (s : set α) : nonempty { t // s ⊆ t ∧ measurable_set t} :=
-⟨⟨univ, subset_univ s, measurable_set.univ⟩⟩
-
-end
-
-@[ext] lemma measurable_space.ext : ∀ {m₁ m₂ : measurable_space α},
-  (∀ s : set α, m₁.measurable_set' s ↔ m₂.measurable_set' s) → m₁ = m₂
-| ⟨s₁, _, _, _⟩ ⟨s₂, _, _, _⟩ h :=
-  have s₁ = s₂, from funext $ assume x, propext $ h x,
-  by subst this
-
-@[ext] lemma measurable_space.ext_iff {m₁ m₂ : measurable_space α} :
-  m₁ = m₂ ↔ (∀ s : set α, m₁.measurable_set' s ↔ m₂.measurable_set' s) :=
-⟨by { unfreezingI {rintro rfl}, intro s, refl }, measurable_space.ext⟩
-
-/-- A typeclass mixin for `measurable_space`s such that each singleton is measurable. -/
-class measurable_singleton_class (α : Type*) [measurable_space α] : Prop :=
-(measurable_set_singleton : ∀ x, measurable_set ({x} : set α))
-
-export measurable_singleton_class (measurable_set_singleton)
-
-attribute [simp] measurable_set_singleton
-
-section measurable_singleton_class
-
-variables [measurable_space α] [measurable_singleton_class α]
-
-lemma measurable_set_eq {a : α} : measurable_set {x | x = a} :=
-measurable_set_singleton a
-
-lemma measurable_set.insert {s : set α} (hs : measurable_set s) (a : α) :
-  measurable_set (insert a s) :=
-(measurable_set_singleton a).union hs
-
-@[simp] lemma measurable_set_insert {a : α} {s : set α} :
-  measurable_set (insert a s) ↔ measurable_set s :=
-⟨λ h, if ha : a ∈ s then by rwa ← insert_eq_of_mem ha
-  else insert_diff_self_of_not_mem ha ▸ h.diff (measurable_set_singleton _),
-  λ h, h.insert a⟩
-
-lemma set.finite.measurable_set {s : set α} (hs : finite s) : measurable_set s :=
-finite.induction_on hs measurable_set.empty $ λ a s ha hsf hsm, hsm.insert _
-
-protected lemma finset.measurable_set (s : finset α) : measurable_set (↑s : set α) :=
-s.finite_to_set.measurable_set
-
-lemma set.countable.measurable_set {s : set α} (hs : countable s) : measurable_set s :=
-begin
-  rw [← bUnion_of_singleton s],
-  exact measurable_set.bUnion hs (λ b hb, measurable_set_singleton b)
-end
-
-end measurable_singleton_class
->>>>>>> 320da57a
 
 namespace measurable_space
 
