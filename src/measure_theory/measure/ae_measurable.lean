--- conflicted
+++ resolved
@@ -208,7 +208,6 @@
 
 end ae_measurable
 
-<<<<<<< HEAD
 lemma ae_measurable_const' (h : ∀ᵐ x y ∂μ, f x = f y) : ae_measurable f μ :=
 begin
   rcases eq_or_ne μ 0 with rfl | hμ,
@@ -218,10 +217,7 @@
     exact ⟨const α (f x), measurable_const, eventually_eq.symm hx⟩ }
 end
 
-lemma ae_measurable_interval_oc_iff [linear_order α] {f : α → β} {a b : α} :
-=======
 lemma ae_measurable_uIoc_iff [linear_order α] {f : α → β} {a b : α} :
->>>>>>> f3187269
   (ae_measurable f $ μ.restrict $ Ι a b) ↔
     (ae_measurable f $ μ.restrict $ Ioc a b) ∧ (ae_measurable f $ μ.restrict $ Ioc b a) :=
 by rw [uIoc_eq_union, ae_measurable_union_iff]
