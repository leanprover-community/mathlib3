--- conflicted
+++ resolved
@@ -170,15 +170,12 @@
   rwa [← ennreal_mass, ennreal.coe_eq_zero],
 end
 
-<<<<<<< HEAD
-=======
 lemma mass_nonzero_iff (μ : finite_measure α) : μ.mass ≠ 0 ↔ μ ≠ 0 :=
 begin
   rw not_iff_not,
   exact finite_measure.mass_zero_iff μ,
 end
 
->>>>>>> 0a3e8d38
 @[ext] lemma extensionality (μ ν : finite_measure α)
   (h : ∀ (s : set α), measurable_set s → μ s = ν s) :
   μ = ν :=
@@ -276,8 +273,6 @@
   exact lintegral_mono (λ x, ennreal.coe_mono (f_le_g x)),
 end
 
-<<<<<<< HEAD
-=======
 @[simp] lemma test_against_nn_zero (μ : finite_measure α) : μ.test_against_nn 0 = 0 :=
 by simpa only [zero_mul] using μ.test_against_nn_const 0
 
@@ -287,7 +282,6 @@
   refl,
 end
 
->>>>>>> 0a3e8d38
 @[simp] lemma zero.test_against_nn_apply (f : α →ᵇ ℝ≥0) :
   (0 : finite_measure α).test_against_nn f = 0 :=
 by simp only [test_against_nn, coe_zero, lintegral_zero_measure, ennreal.zero_to_nnreal]
@@ -418,8 +412,6 @@
   ∀ (f : α →ᵇ ℝ≥0), tendsto (λ i, (μs i).to_weak_dual_bcnn f) F (𝓝 (μ.to_weak_dual_bcnn f)) :=
 by { rw [tendsto_iff_weak_star_tendsto, tendsto_iff_forall_eval_tendsto_top_dual_pairing], refl, }
 
-<<<<<<< HEAD
-=======
 theorem tendsto_iff_forall_test_against_nn_tendsto
   {γ : Type*} {F : filter γ} {μs : γ → finite_measure α} {μ : finite_measure α} :
   tendsto μs F (𝓝 μ) ↔
@@ -461,7 +453,6 @@
   rw [zero.test_against_nn_apply],
 end
 
->>>>>>> 0a3e8d38
 /-- A characterization of weak convergence in terms of integrals of bounded continuous
 nonnegative functions. -/
 theorem tendsto_iff_forall_lintegral_tendsto {γ : Type*} {F : filter γ}
@@ -682,15 +673,6 @@
 section probability_measure
 /-! ### Probability measures
 
-<<<<<<< HEAD
-In this section we define the `Type*` of probability measures on a measurable space `α`, denoted by
-`probability_measure α`. TODO: Probability measures form a convex space.
-
-If `α` is moreover a topological space and the sigma algebra on `α` is finer than the Borel sigma
-algebra (i.e. `[opens_measurable_space α]`), then `probability_measure α` is equipped with the
-topology of weak convergence of measures. Since every probability measure is a finite measure, this
-is implemented as the induced topology from the coercion `probability_measure.to_finite_measure`.
-=======
 In this section we define the type of probability measures on a measurable space `α`, denoted by
 `measure_theory.probability_measure α`. TODO: Probability measures form a convex space.
 
@@ -699,7 +681,6 @@
 equipped with the topology of weak convergence of measures. Since every probability measure is a
 finite measure, this is implemented as the induced topology from the coercion
 `measure_theory.probability_measure.to_finite_measure`.
->>>>>>> 0a3e8d38
 -/
 
 /-- Probability measures are defined as the subtype of measures that have the property of being
@@ -758,8 +739,6 @@
 @[simp] lemma mass_to_finite_measure (μ : probability_measure α) :
   μ.to_finite_measure.mass = 1 := μ.coe_fn_univ
 
-<<<<<<< HEAD
-=======
 lemma to_finite_measure_nonzero (μ : probability_measure α) :
   μ.to_finite_measure ≠ 0 :=
 begin
@@ -769,7 +748,6 @@
   exact one_ne_zero mass_zero,
 end
 
->>>>>>> 0a3e8d38
 variables [topological_space α] [opens_measurable_space α]
 
 lemma test_against_nn_lipschitz (μ : probability_measure α) :
@@ -849,8 +827,6 @@
 end probability_measure -- namespace
 
 end probability_measure -- section
-<<<<<<< HEAD
-=======
 
 section normalize_finite_measure
 /-! ### Normalization of finite measures to probability measures
@@ -1049,22 +1025,15 @@
 end finite_measure --namespace
 
 end normalize_finite_measure -- section
->>>>>>> 0a3e8d38
 
 section convergence_implies_limsup_closed_le
 /-! ### Portmanteau implication: weak convergence implies a limsup condition for closed sets
 
 In this section we prove, under the assumption that the underlying topological space `α` is
-<<<<<<< HEAD
-pseudo-emetrizable, that the weak convergence of measures on `finite_measure α` implies that for
-any closed set `F` in `α` the limsup of the measures of `F` is at most the limit measure of `F`.
-This is one implication of the portmanteau theorem characterizing weak convergence of measures.
-=======
 pseudo-emetrizable, that the weak convergence of measures on `measure_theory.finite_measure α`
 implies that for any closed set `F` in `α` the limsup of the measures of `F` is at most the
 limit measure of `F`. This is one implication of the portmanteau theorem characterizing weak
 convergence of measures.
->>>>>>> 0a3e8d38
 -/
 
 variables {α : Type*} [measurable_space α]
