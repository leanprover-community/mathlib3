/-
Copyright (c) 2020 Floris van Doorn. All rights reserved.
Released under Apache 2.0 license as described in the file LICENSE.
Authors: Floris van Doorn
-/
import measure_theory.measure.content
import measure_theory.group.prod

/-!
# Haar measure

In this file we prove the existence of Haar measure for a locally compact Hausdorff topological
group.

For the construction, we follow the write-up by Jonathan Gleason,
*Existence and Uniqueness of Haar Measure*.
This is essentially the same argument as in
https://en.wikipedia.org/wiki/Haar_measure#A_construction_using_compact_subsets.

We construct the Haar measure first on compact sets. For this we define `(K : U)` as the (smallest)
number of left-translates of `U` that are needed to cover `K` (`index` in the formalization).
Then we define a function `h` on compact sets as `lim_U (K : U) / (K₀ : U)`,
where `U` becomes a smaller and smaller open neighborhood of `1`, and `K₀` is a fixed compact set
with nonempty interior. This function is `chaar` in the formalization, and we define the limit
formally using Tychonoff's theorem.

This function `h` forms a content, which we can extend to an outer measure and then a measure
(`haar_measure`).
We normalize the Haar measure so that the measure of `K₀` is `1`.
We show that for second countable spaces any left invariant Borel measure is a scalar multiple of
the Haar measure.

Note that `μ` need not coincide with `h` on compact sets, according to
[halmos1950measure, ch. X, §53 p.233]. However, we know that `h(K)` lies between `μ(Kᵒ)` and `μ(K)`,
where `ᵒ` denotes the interior.

## Main Declarations

* `haar_measure`: the Haar measure on a locally compact Hausdorff group. This is a left invariant
  regular measure. It takes as argument a compact set of the group (with non-empty interior),
  and is normalized so that the measure of the given set is 1.
* `haar_measure_self`: the Haar measure is normalized.
* `is_left_invariant_haar_measure`: the Haar measure is left invariant.
* `regular_haar_measure`: the Haar measure is a regular measure.
* `is_haar_measure_haar_measure`: the Haar measure satisfies the `is_haar_measure` typeclass, i.e.,
  it is invariant and gives finite mass to compact sets and positive mass to nonempty open sets.
* `haar` : some choice of a Haar measure, on a locally compact Hausdorff group, constructed as
  `haar_measure K` where `K` is some arbitrary choice of a compact set with nonempty interior.

## References
* Paul Halmos (1950), Measure Theory, §53
* Jonathan Gleason, Existence and Uniqueness of Haar Measure
  - Note: step 9, page 8 contains a mistake: the last defined `μ` does not extend the `μ` on compact
    sets, see Halmos (1950) p. 233, bottom of the page. This makes some other steps (like step 11)
    invalid.
* https://en.wikipedia.org/wiki/Haar_measure
-/
noncomputable theory

open set has_inv function topological_space measurable_space
open_locale nnreal classical ennreal pointwise topological_space

variables {G : Type*} [group G]

namespace measure_theory
namespace measure

/-! We put the internal functions in the construction of the Haar measure in a namespace,
  so that the chosen names don't clash with other declarations.
  We first define a couple of the functions before proving the properties (that require that `G`
  is a topological group). -/
namespace haar

/-- The index or Haar covering number or ratio of `K` w.r.t. `V`, denoted `(K : V)`:
  it is the smallest number of (left) translates of `V` that is necessary to cover `K`.
  It is defined to be 0 if no finite number of translates cover `K`. -/
@[to_additive add_index "additive version of `measure_theory.measure.haar.index`"]
def index (K V : set G) : ℕ :=
Inf $ finset.card '' {t : finset G | K ⊆ ⋃ g ∈ t, (λ h, g * h) ⁻¹' V }

@[to_additive add_index_empty]
lemma index_empty {V : set G} : index ∅ V = 0 :=
begin
  simp only [index, nat.Inf_eq_zero], left, use ∅,
  simp only [finset.card_empty, empty_subset, mem_set_of_eq, eq_self_iff_true, and_self],
end

variables [topological_space G]

/-- `prehaar K₀ U K` is a weighted version of the index, defined as `(K : U)/(K₀ : U)`.
  In the applications `K₀` is compact with non-empty interior, `U` is open containing `1`,
  and `K` is any compact set.
  The argument `K` is a (bundled) compact set, so that we can consider `prehaar K₀ U` as an
  element of `haar_product` (below). -/
@[to_additive "additive version of `measure_theory.measure.haar.prehaar`"]
def prehaar (K₀ U : set G) (K : compacts G) : ℝ := (index (K : set G) U : ℝ) / index K₀ U

@[to_additive]
lemma prehaar_empty (K₀ : positive_compacts G) {U : set G} : prehaar (K₀ : set G) U ⊥ = 0 :=
by rw [prehaar, compacts.coe_bot, index_empty, nat.cast_zero, zero_div]

@[to_additive]
lemma prehaar_nonneg (K₀ : positive_compacts G) {U : set G} (K : compacts G) :
  0 ≤ prehaar (K₀ : set G) U K :=
by apply div_nonneg; norm_cast; apply zero_le

/-- `haar_product K₀` is the product of intervals `[0, (K : K₀)]`, for all compact sets `K`.
  For all `U`, we can show that `prehaar K₀ U ∈ haar_product K₀`. -/
@[to_additive "additive version of `measure_theory.measure.haar.haar_product`"]
def haar_product (K₀ : set G) : set (compacts G → ℝ) :=
pi univ (λ K, Icc 0 $ index (K : set G) K₀)

@[simp, to_additive]
lemma mem_prehaar_empty {K₀ : set G} {f : compacts G → ℝ} :
  f ∈ haar_product K₀ ↔ ∀ K : compacts G, f K ∈ Icc (0 : ℝ) (index (K : set G) K₀) :=
by simp only [haar_product, pi, forall_prop_of_true, mem_univ, mem_set_of_eq]

/-- The closure of the collection of elements of the form `prehaar K₀ U`,
  for `U` open neighbourhoods of `1`, contained in `V`. The closure is taken in the space
  `compacts G → ℝ`, with the topology of pointwise convergence.
  We show that the intersection of all these sets is nonempty, and the Haar measure
  on compact sets is defined to be an element in the closure of this intersection. -/
@[to_additive "additive version of `measure_theory.measure.haar.cl_prehaar`"]
def cl_prehaar (K₀ : set G) (V : open_nhds_of (1 : G)) : set (compacts G → ℝ) :=
closure $ prehaar K₀ '' { U : set G | U ⊆ V.1 ∧ is_open U ∧ (1 : G) ∈ U }

variables [topological_group G]

/-!
### Lemmas about `index`
-/

/-- If `K` is compact and `V` has nonempty interior, then the index `(K : V)` is well-defined,
  there is a finite set `t` satisfying the desired properties. -/
@[to_additive add_index_defined]
lemma index_defined {K V : set G} (hK : is_compact K) (hV : (interior V).nonempty) :
  ∃ n : ℕ, n ∈ finset.card '' {t : finset G | K ⊆ ⋃ g ∈ t, (λ h, g * h) ⁻¹' V } :=
by { rcases compact_covered_by_mul_left_translates hK hV with ⟨t, ht⟩, exact ⟨t.card, t, ht, rfl⟩ }

@[to_additive add_index_elim]
lemma index_elim {K V : set G} (hK : is_compact K) (hV : (interior V).nonempty) :
  ∃ (t : finset G), K ⊆ (⋃ g ∈ t, (λ h, g * h) ⁻¹' V) ∧ finset.card t = index K V :=
by { have := nat.Inf_mem (index_defined hK hV), rwa [mem_image] at this }

@[to_additive le_add_index_mul]
lemma le_index_mul (K₀ : positive_compacts G) (K : compacts G) {V : set G}
  (hV : (interior V).nonempty) :
  index (K : set G) V ≤ index (K : set G) K₀ * index (K₀ : set G) V :=
begin
  obtain ⟨s, h1s, h2s⟩ := index_elim K.compact K₀.interior_nonempty,
  obtain ⟨t, h1t, h2t⟩ := index_elim K₀.compact hV,
  rw [← h2s, ← h2t, mul_comm],
  refine le_trans _ finset.mul_card_le,
  apply nat.Inf_le, refine ⟨_, _, rfl⟩, rw [mem_set_of_eq], refine subset.trans h1s _,
  apply Union₂_subset, intros g₁ hg₁, rw preimage_subset_iff, intros g₂ hg₂,
  have := h1t hg₂,
  rcases this with ⟨_, ⟨g₃, rfl⟩, A, ⟨hg₃, rfl⟩, h2V⟩, rw [mem_preimage, ← mul_assoc] at h2V,
  exact mem_bUnion (finset.mul_mem_mul hg₃ hg₁) h2V
end

@[to_additive add_index_pos]
lemma index_pos (K : positive_compacts G) {V : set G} (hV : (interior V).nonempty) :
  0 < index (K : set G) V :=
begin
  unfold index, rw [nat.Inf_def, nat.find_pos, mem_image],
  { rintro ⟨t, h1t, h2t⟩, rw [finset.card_eq_zero] at h2t, subst h2t,
    obtain ⟨g, hg⟩ := K.interior_nonempty,
    show g ∈ (∅ : set G), convert h1t (interior_subset hg), symmetry, apply bUnion_empty },
  { exact index_defined K.compact hV }
end

@[to_additive add_index_mono]
lemma index_mono {K K' V : set G} (hK' : is_compact K') (h : K ⊆ K')
  (hV : (interior V).nonempty) : index K V ≤ index K' V :=
begin
  rcases index_elim hK' hV with ⟨s, h1s, h2s⟩,
  apply nat.Inf_le, rw [mem_image], refine ⟨s, subset.trans h h1s, h2s⟩
end

@[to_additive add_index_union_le]
lemma index_union_le (K₁ K₂ : compacts G) {V : set G} (hV : (interior V).nonempty) :
  index (K₁.1 ∪ K₂.1) V ≤ index K₁.1 V + index K₂.1 V :=
begin
  rcases index_elim K₁.2 hV with ⟨s, h1s, h2s⟩,
  rcases index_elim K₂.2 hV with ⟨t, h1t, h2t⟩,
  rw [← h2s, ← h2t],
  refine le_trans _ (finset.card_union_le _ _),
  apply nat.Inf_le, refine ⟨_, _, rfl⟩, rw [mem_set_of_eq],
  apply union_subset; refine subset.trans (by assumption) _; apply bUnion_subset_bUnion_left;
    intros g hg; simp only [mem_def] at hg;
    simp only [mem_def, multiset.mem_union, finset.union_val, hg, or_true, true_or]
end

@[to_additive add_index_union_eq]
lemma index_union_eq (K₁ K₂ : compacts G) {V : set G} (hV : (interior V).nonempty)
  (h : disjoint (K₁.1 * V⁻¹) (K₂.1 * V⁻¹)) :
  index (K₁.1 ∪ K₂.1) V = index K₁.1 V + index K₂.1 V :=
begin
  apply le_antisymm (index_union_le K₁ K₂ hV),
  rcases index_elim (K₁.2.union K₂.2) hV with ⟨s, h1s, h2s⟩, rw [← h2s],
  have : ∀ (K : set G) , K ⊆ (⋃ g ∈ s, (λ h, g * h) ⁻¹' V) →
    index K V ≤ (s.filter (λ g, ((λ (h : G), g * h) ⁻¹' V ∩ K).nonempty)).card,
  { intros K hK, apply nat.Inf_le, refine ⟨_, _, rfl⟩, rw [mem_set_of_eq],
    intros g hg, rcases hK hg with ⟨_, ⟨g₀, rfl⟩, _, ⟨h1g₀, rfl⟩, h2g₀⟩,
    simp only [mem_preimage] at h2g₀,
    simp only [mem_Union], use g₀, split,
    { simp only [finset.mem_filter, h1g₀, true_and], use g,
      simp only [hg, h2g₀, mem_inter_eq, mem_preimage, and_self] },
    exact h2g₀ },
  refine le_trans (add_le_add (this K₁.1 $ subset.trans (subset_union_left _ _) h1s)
    (this K₂.1 $ subset.trans (subset_union_right _ _) h1s)) _,
  rw [← finset.card_union_eq, finset.filter_union_right],
  exact s.card_filter_le _,
  apply finset.disjoint_filter.mpr,
  rintro g₁ h1g₁ ⟨g₂, h1g₂, h2g₂⟩ ⟨g₃, h1g₃, h2g₃⟩,
  simp only [mem_preimage] at h1g₃ h1g₂,
  apply @h g₁⁻¹,
  split; simp only [set.mem_inv, set.mem_mul, exists_exists_and_eq_and, exists_and_distrib_left],
  { refine ⟨_, h2g₂, (g₁ * g₂)⁻¹, _, _⟩, simp only [inv_inv, h1g₂],
    simp only [mul_inv_rev, mul_inv_cancel_left] },
  { refine ⟨_, h2g₃, (g₁ * g₃)⁻¹, _, _⟩, simp only [inv_inv, h1g₃],
    simp only [mul_inv_rev, mul_inv_cancel_left] }
end

@[to_additive add_left_add_index_le]
lemma mul_left_index_le {K : set G} (hK : is_compact K) {V : set G} (hV : (interior V).nonempty)
  (g : G) : index ((λ h, g * h) '' K) V ≤ index K V :=
begin
  rcases index_elim hK hV with ⟨s, h1s, h2s⟩, rw [← h2s],
  apply nat.Inf_le, rw [mem_image],
  refine ⟨s.map (equiv.mul_right g⁻¹).to_embedding, _, finset.card_map _⟩,
  { simp only [mem_set_of_eq], refine subset.trans (image_subset _ h1s) _,
    rintro _ ⟨g₁, ⟨_, ⟨g₂, rfl⟩, ⟨_, ⟨hg₂, rfl⟩, hg₁⟩⟩, rfl⟩,
    simp only [mem_preimage] at hg₁, simp only [exists_prop, mem_Union, finset.mem_map,
      equiv.coe_mul_right, exists_exists_and_eq_and, mem_preimage, equiv.to_embedding_apply],
    refine ⟨_, hg₂, _⟩, simp only [mul_assoc, hg₁, inv_mul_cancel_left] }
end

@[to_additive is_left_invariant_add_index]
lemma is_left_invariant_index {K : set G} (hK : is_compact K) (g : G) {V : set G}
  (hV : (interior V).nonempty) : index ((λ h, g * h) '' K) V = index K V :=
begin
  refine le_antisymm (mul_left_index_le hK hV g) _,
  convert mul_left_index_le (hK.image $ continuous_mul_left g) hV g⁻¹,
  rw [image_image], symmetry, convert image_id' _, ext h, apply inv_mul_cancel_left
end

/-!
### Lemmas about `prehaar`
-/

@[to_additive add_prehaar_le_add_index]
lemma prehaar_le_index (K₀ : positive_compacts G) {U : set G} (K : compacts G)
  (hU : (interior U).nonempty) : prehaar (K₀ : set G) U K ≤ index (K : set G) K₀ :=
begin
  unfold prehaar, rw [div_le_iff]; norm_cast,
  { apply le_index_mul K₀ K hU },
  { exact index_pos K₀ hU }
end

@[to_additive]
lemma prehaar_pos (K₀ : positive_compacts G) {U : set G} (hU : (interior U).nonempty)
  {K : set G} (h1K : is_compact K) (h2K : (interior K).nonempty) :
  0 < prehaar (K₀ : set G) U ⟨K, h1K⟩ :=
by { apply div_pos; norm_cast, apply index_pos ⟨⟨K, h1K⟩, h2K⟩ hU, exact index_pos K₀ hU }

@[to_additive]
lemma prehaar_mono {K₀ : positive_compacts G} {U : set G} (hU : (interior U).nonempty)
  {K₁ K₂ : compacts G} (h : (K₁ : set G) ⊆ K₂.1) :
  prehaar (K₀ : set G) U K₁ ≤ prehaar (K₀ : set G) U K₂ :=
begin
  simp only [prehaar], rw [div_le_div_right], exact_mod_cast index_mono K₂.2 h hU,
  exact_mod_cast index_pos K₀ hU
end

@[to_additive]
lemma prehaar_self {K₀ : positive_compacts G} {U : set G} (hU : (interior U).nonempty) :
  prehaar (K₀ : set G) U K₀.to_compacts = 1 :=
div_self $ ne_of_gt $ by exact_mod_cast index_pos K₀ hU

@[to_additive]
lemma prehaar_sup_le {K₀ : positive_compacts G} {U : set G} (K₁ K₂ : compacts G)
  (hU : (interior U).nonempty) :
  prehaar (K₀ : set G) U (K₁ ⊔ K₂) ≤ prehaar (K₀ : set G) U K₁ + prehaar (K₀ : set G) U K₂ :=
begin
  simp only [prehaar], rw [div_add_div_same, div_le_div_right],
  exact_mod_cast index_union_le K₁ K₂ hU, exact_mod_cast index_pos K₀ hU
end

@[to_additive]
lemma prehaar_sup_eq {K₀ : positive_compacts G} {U : set G} {K₁ K₂ : compacts G}
  (hU : (interior U).nonempty) (h : disjoint (K₁.1 * U⁻¹) (K₂.1 * U⁻¹)) :
  prehaar (K₀ : set G) U (K₁ ⊔ K₂) = prehaar (K₀ : set G) U K₁ + prehaar (K₀ : set G) U K₂ :=
by { simp only [prehaar], rw [div_add_div_same], congr', exact_mod_cast index_union_eq K₁ K₂ hU h }

@[to_additive]
lemma is_left_invariant_prehaar {K₀ : positive_compacts G} {U : set G} (hU : (interior U).nonempty)
  (g : G) (K : compacts G) :
  prehaar (K₀ : set G) U (K.map _ $ continuous_mul_left g) = prehaar (K₀ : set G) U K :=
by simp only [prehaar, compacts.coe_map, is_left_invariant_index K.compact _ hU]

/-!
### Lemmas about `haar_product`
-/

@[to_additive]
lemma prehaar_mem_haar_product (K₀ : positive_compacts G) {U : set G} (hU : (interior U).nonempty) :
  prehaar (K₀ : set G) U ∈ haar_product (K₀ : set G) :=
by { rintro ⟨K, hK⟩ h2K, rw [mem_Icc], exact ⟨prehaar_nonneg K₀ _, prehaar_le_index K₀ _ hU⟩ }

@[to_additive]
lemma nonempty_Inter_cl_prehaar (K₀ : positive_compacts G) :
  (haar_product (K₀ : set G) ∩ ⋂ (V : open_nhds_of (1 : G)), cl_prehaar K₀ V).nonempty :=
begin
  have : is_compact (haar_product (K₀ : set G)),
  { apply is_compact_univ_pi, intro K, apply is_compact_Icc },
  refine this.inter_Inter_nonempty (cl_prehaar K₀) (λ s, is_closed_closure) (λ t, _),
  let V₀ := ⋂ (V ∈ t), (V : open_nhds_of 1).1,
  have h1V₀ : is_open V₀,
  { apply is_open_bInter, apply finite_mem_finset, rintro ⟨V, hV⟩ h2V, exact hV.1 },
  have h2V₀ : (1 : G) ∈ V₀, { simp only [mem_Inter], rintro ⟨V, hV⟩ h2V, exact hV.2 },
  refine ⟨prehaar K₀ V₀, _⟩,
  split,
  { apply prehaar_mem_haar_product K₀, use 1, rwa h1V₀.interior_eq },
  { simp only [mem_Inter], rintro ⟨V, hV⟩ h2V, apply subset_closure,
    apply mem_image_of_mem, rw [mem_set_of_eq],
    exact ⟨subset.trans (Inter_subset _ ⟨V, hV⟩) (Inter_subset _ h2V), h1V₀, h2V₀⟩ },
end

/-!
### Lemmas about `chaar`
-/

/-- This is the "limit" of `prehaar K₀ U K` as `U` becomes a smaller and smaller open
  neighborhood of `(1 : G)`. More precisely, it is defined to be an arbitrary element
  in the intersection of all the sets `cl_prehaar K₀ V` in `haar_product K₀`.
  This is roughly equal to the Haar measure on compact sets,
  but it can differ slightly. We do know that
  `haar_measure K₀ (interior K) ≤ chaar K₀ K ≤ haar_measure K₀ K`. -/
@[to_additive add_chaar "additive version of `measure_theory.measure.haar.chaar`"]
def chaar (K₀ : positive_compacts G) (K : compacts G) : ℝ :=
classical.some (nonempty_Inter_cl_prehaar K₀) K

@[to_additive add_chaar_mem_add_haar_product]
lemma chaar_mem_haar_product (K₀ : positive_compacts G) : chaar K₀ ∈ haar_product (K₀ : set G) :=
(classical.some_spec (nonempty_Inter_cl_prehaar K₀)).1

@[to_additive add_chaar_mem_cl_add_prehaar]
lemma chaar_mem_cl_prehaar (K₀ : positive_compacts G) (V : open_nhds_of (1 : G)) :
  chaar K₀ ∈ cl_prehaar (K₀ : set G) V :=
by { have := (classical.some_spec (nonempty_Inter_cl_prehaar K₀)).2, rw [mem_Inter] at this,
     exact this V }

@[to_additive add_chaar_nonneg]
lemma chaar_nonneg (K₀ : positive_compacts G) (K : compacts G) : 0 ≤ chaar K₀ K :=
by { have := chaar_mem_haar_product K₀ K (mem_univ _), rw mem_Icc at this, exact this.1 }

@[to_additive add_chaar_empty]
lemma chaar_empty (K₀ : positive_compacts G) : chaar K₀ ⊥ = 0 :=
begin
  let eval : (compacts G → ℝ) → ℝ := λ f, f ⊥,
  have : continuous eval := continuous_apply ⊥,
  show chaar K₀ ∈ eval ⁻¹' {(0 : ℝ)},
  apply mem_of_subset_of_mem _ (chaar_mem_cl_prehaar K₀ ⟨set.univ, is_open_univ, mem_univ _⟩),
  unfold cl_prehaar, rw is_closed.closure_subset_iff,
  { rintro _ ⟨U, ⟨h1U, h2U, h3U⟩, rfl⟩, apply prehaar_empty },
  { apply continuous_iff_is_closed.mp this, exact is_closed_singleton },
end

@[to_additive add_chaar_self]
lemma chaar_self (K₀ : positive_compacts G) : chaar K₀ K₀.to_compacts = 1 :=
begin
  let eval : (compacts G → ℝ) → ℝ := λ f, f K₀.to_compacts,
  have : continuous eval := continuous_apply _,
  show chaar K₀ ∈ eval ⁻¹' {(1 : ℝ)},
  apply mem_of_subset_of_mem _ (chaar_mem_cl_prehaar K₀ ⟨set.univ, is_open_univ, mem_univ _⟩),
  unfold cl_prehaar, rw is_closed.closure_subset_iff,
  { rintro _ ⟨U, ⟨h1U, h2U, h3U⟩, rfl⟩, apply prehaar_self,
    rw h2U.interior_eq, exact ⟨1, h3U⟩ },
  { apply continuous_iff_is_closed.mp this, exact is_closed_singleton }
end

@[to_additive add_chaar_mono]
lemma chaar_mono {K₀ : positive_compacts G} {K₁ K₂ : compacts G} (h : (K₁ : set G) ⊆ K₂) :
  chaar K₀ K₁ ≤ chaar K₀ K₂ :=
begin
  let eval : (compacts G → ℝ) → ℝ := λ f, f K₂ - f K₁,
  have : continuous eval := (continuous_apply K₂).sub (continuous_apply K₁),
  rw [← sub_nonneg], show chaar K₀ ∈ eval ⁻¹' (Ici (0 : ℝ)),
  apply mem_of_subset_of_mem _ (chaar_mem_cl_prehaar K₀ ⟨set.univ, is_open_univ, mem_univ _⟩),
  unfold cl_prehaar, rw is_closed.closure_subset_iff,
  { rintro _ ⟨U, ⟨h1U, h2U, h3U⟩, rfl⟩, simp only [mem_preimage, mem_Ici, eval, sub_nonneg],
    apply prehaar_mono _ h, rw h2U.interior_eq, exact ⟨1, h3U⟩ },
  { apply continuous_iff_is_closed.mp this, exact is_closed_Ici },
end

@[to_additive add_chaar_sup_le]
lemma chaar_sup_le {K₀ : positive_compacts G} (K₁ K₂ : compacts G) :
  chaar K₀ (K₁ ⊔ K₂) ≤ chaar K₀ K₁ + chaar K₀ K₂ :=
begin
  let eval : (compacts G → ℝ) → ℝ := λ f, f K₁ + f K₂ - f (K₁ ⊔ K₂),
  have : continuous eval :=
    ((@continuous_add ℝ _ _ _).comp ((continuous_apply K₁).prod_mk (continuous_apply K₂))).sub
      (continuous_apply (K₁ ⊔ K₂)),
  rw [← sub_nonneg], show chaar K₀ ∈ eval ⁻¹' (Ici (0 : ℝ)),
  apply mem_of_subset_of_mem _ (chaar_mem_cl_prehaar K₀ ⟨set.univ, is_open_univ, mem_univ _⟩),
  unfold cl_prehaar, rw is_closed.closure_subset_iff,
  { rintro _ ⟨U, ⟨h1U, h2U, h3U⟩, rfl⟩, simp only [mem_preimage, mem_Ici, eval, sub_nonneg],
    apply prehaar_sup_le, rw h2U.interior_eq, exact ⟨1, h3U⟩ },
  { apply continuous_iff_is_closed.mp this, exact is_closed_Ici },
end

@[to_additive add_chaar_sup_eq]
lemma chaar_sup_eq [t2_space G] {K₀ : positive_compacts G} {K₁ K₂ : compacts G}
  (h : disjoint K₁.1 K₂.1) : chaar K₀ (K₁ ⊔ K₂) = chaar K₀ K₁ + chaar K₀ K₂ :=
begin
  rcases compact_compact_separated K₁.2 K₂.2 (disjoint_iff.mp h) with
    ⟨U₁, U₂, h1U₁, h1U₂, h2U₁, h2U₂, hU⟩,
  rw [← disjoint_iff_inter_eq_empty] at hU,
  rcases compact_open_separated_mul K₁.2 h1U₁ h2U₁ with ⟨V₁, h1V₁, h2V₁, h3V₁⟩,
  rcases compact_open_separated_mul K₂.2 h1U₂ h2U₂ with ⟨V₂, h1V₂, h2V₂, h3V₂⟩,
  let eval : (compacts G → ℝ) → ℝ := λ f, f K₁ + f K₂ - f (K₁ ⊔ K₂),
  have : continuous eval :=
    ((@continuous_add ℝ _ _ _).comp ((continuous_apply K₁).prod_mk (continuous_apply K₂))).sub
      (continuous_apply (K₁ ⊔ K₂)),
  rw [eq_comm, ← sub_eq_zero], show chaar K₀ ∈ eval ⁻¹' {(0 : ℝ)},
  let V := V₁ ∩ V₂,
  apply mem_of_subset_of_mem _ (chaar_mem_cl_prehaar K₀
    ⟨V⁻¹, (is_open.inter h1V₁ h1V₂).preimage continuous_inv,
    by simp only [mem_inv, one_inv, h2V₁, h2V₂, V, mem_inter_eq, true_and]⟩),
  unfold cl_prehaar, rw is_closed.closure_subset_iff,
  { rintro _ ⟨U, ⟨h1U, h2U, h3U⟩, rfl⟩,
    simp only [mem_preimage, eval, sub_eq_zero, mem_singleton_iff], rw [eq_comm],
    apply prehaar_sup_eq,
    { rw h2U.interior_eq, exact ⟨1, h3U⟩ },
    { refine disjoint_of_subset _ _ hU,
      { refine subset.trans (mul_subset_mul subset.rfl _) h3V₁,
        exact subset.trans (inv_subset.mpr h1U) (inter_subset_left _ _) },
      { refine subset.trans (mul_subset_mul subset.rfl _) h3V₂,
        exact subset.trans (inv_subset.mpr h1U) (inter_subset_right _ _) }}},
  { apply continuous_iff_is_closed.mp this, exact is_closed_singleton },
end

@[to_additive is_left_invariant_add_chaar]
lemma is_left_invariant_chaar {K₀ : positive_compacts G} (g : G) (K : compacts G) :
  chaar K₀ (K.map _ $ continuous_mul_left g) = chaar K₀ K :=
begin
  let eval : (compacts G → ℝ) → ℝ := λ f, f (K.map _ $ continuous_mul_left g) - f K,
  have : continuous eval := (continuous_apply (K.map _ _)).sub (continuous_apply K),
  rw [← sub_eq_zero], show chaar K₀ ∈ eval ⁻¹' {(0 : ℝ)},
  apply mem_of_subset_of_mem _ (chaar_mem_cl_prehaar K₀ ⟨set.univ, is_open_univ, mem_univ _⟩),
  unfold cl_prehaar, rw is_closed.closure_subset_iff,
  { rintro _ ⟨U, ⟨h1U, h2U, h3U⟩, rfl⟩,
    simp only [mem_singleton_iff, mem_preimage, eval, sub_eq_zero],
    apply is_left_invariant_prehaar, rw h2U.interior_eq, exact ⟨1, h3U⟩ },
  { apply continuous_iff_is_closed.mp this, exact is_closed_singleton },
end

variable [t2_space G]

/-- The function `chaar` interpreted in `ℝ≥0`, as a content -/
@[to_additive "additive version of `measure_theory.measure.haar.haar_content`"]
def haar_content (K₀ : positive_compacts G) : content G :=
{ to_fun        := λ K, ⟨chaar K₀ K, chaar_nonneg _ _⟩,
  mono'         := λ K₁ K₂ h, by simp only [←nnreal.coe_le_coe, subtype.coe_mk, chaar_mono, h],
  sup_disjoint' := λ K₁ K₂ h, by { simp only [chaar_sup_eq h], refl },
  sup_le'       := λ K₁ K₂,
    by simp only [←nnreal.coe_le_coe, nnreal.coe_add, subtype.coe_mk, chaar_sup_le] }

/-! We only prove the properties for `haar_content` that we use at least twice below. -/

@[to_additive]
lemma haar_content_apply (K₀ : positive_compacts G) (K : compacts G) :
  haar_content K₀ K = show nnreal, from ⟨chaar K₀ K, chaar_nonneg _ _⟩ := rfl

/-- The variant of `chaar_self` for `haar_content` -/
@[to_additive]
lemma haar_content_self {K₀ : positive_compacts G} : haar_content K₀ K₀.to_compacts = 1 :=
by { simp_rw [← ennreal.coe_one, haar_content_apply, ennreal.coe_eq_coe, chaar_self], refl }

/-- The variant of `is_left_invariant_chaar` for `haar_content` -/
@[to_additive]
lemma is_left_invariant_haar_content {K₀ : positive_compacts G} (g : G) (K : compacts G) :
  haar_content K₀ (K.map _ $ continuous_mul_left g) = haar_content K₀ K :=
by simpa only [ennreal.coe_eq_coe, ←nnreal.coe_eq, haar_content_apply]
  using is_left_invariant_chaar g K

@[to_additive]
lemma haar_content_outer_measure_self_pos {K₀ : positive_compacts G} :
  0 < (haar_content K₀).outer_measure K₀ :=
begin
  apply ennreal.zero_lt_one.trans_le,
  rw [content.outer_measure_eq_infi],
  refine le_binfi _,
  intros U hU,
  refine le_infi _,
  intros h2U,
  refine le_trans (le_of_eq _) (le_bsupr K₀.to_compacts h2U),
  exact haar_content_self.symm
end

end haar
open haar

/-!
### The Haar measure
-/

variables [topological_space G] [t2_space G] [topological_group G] [measurable_space G]
  [borel_space G]

/-- The Haar measure on the locally compact group `G`, scaled so that `haar_measure K₀ K₀ = 1`. -/
@[to_additive "The Haar measure on the locally compact additive group `G`,
scaled so that `add_haar_measure K₀ K₀ = 1`."]
def haar_measure (K₀ : positive_compacts G) : measure G :=
((haar_content K₀).outer_measure K₀)⁻¹ • (haar_content K₀).measure

@[to_additive]
lemma haar_measure_apply {K₀ : positive_compacts G} {s : set G} (hs : measurable_set s) :
  haar_measure K₀ s = (haar_content K₀).outer_measure s / (haar_content K₀).outer_measure K₀ :=
begin
  change (((haar_content K₀).outer_measure) K₀)⁻¹ * (haar_content K₀).measure s = _,
  simp only [hs, div_eq_mul_inv, mul_comm, content.measure_apply],
end

@[to_additive]
instance is_mul_left_invariant_haar_measure (K₀ : positive_compacts G) :
  is_mul_left_invariant (haar_measure K₀) :=
begin
  rw [← forall_measure_preimage_mul_iff],
  intros g A hA,
  rw [haar_measure_apply hA, haar_measure_apply (measurable_const_mul g hA)],
  congr' 1,
  apply content.is_mul_left_invariant_outer_measure,
  apply is_left_invariant_haar_content,
end

@[to_additive]
lemma haar_measure_self {K₀ : positive_compacts G} : haar_measure K₀ K₀ = 1 :=
begin
  haveI : locally_compact_space G := K₀.locally_compact_space_of_group,
  rw [haar_measure_apply K₀.compact.measurable_set, ennreal.div_self],
  { rw [← pos_iff_ne_zero], exact haar_content_outer_measure_self_pos },
  { exact (content.outer_measure_lt_top_of_is_compact _ K₀.compact).ne }
end

/-- The Haar measure is regular. -/
@[to_additive]
instance regular_haar_measure {K₀ : positive_compacts G} :
  (haar_measure K₀).regular :=
begin
  haveI : locally_compact_space G := K₀.locally_compact_space_of_group,
  apply regular.smul,
  rw ennreal.inv_ne_top,
  exact haar_content_outer_measure_self_pos.ne',
end

/-- The Haar measure is sigma-finite in a second countable group. -/
@[to_additive]
instance sigma_finite_haar_measure [second_countable_topology G] {K₀ : positive_compacts G} :
  sigma_finite (haar_measure K₀) :=
by { haveI : locally_compact_space G := K₀.locally_compact_space_of_group, apply_instance, }

/-- The Haar measure is a Haar measure, i.e., it is invariant and gives finite mass to compact
sets and positive mass to nonempty open sets. -/
@[to_additive]
instance is_haar_measure_haar_measure (K₀ : positive_compacts G) :
  is_haar_measure (haar_measure K₀) :=
begin
  apply is_haar_measure_of_is_compact_nonempty_interior (haar_measure K₀) K₀ K₀.compact
    K₀.interior_nonempty,
  { simp only [haar_measure_self], exact one_ne_zero },
  { simp only [haar_measure_self], exact ennreal.coe_ne_top },
end

/-- `haar` is some choice of a Haar measure, on a locally compact group. -/
@[reducible, to_additive "`add_haar` is some choice of a Haar measure, on a locally compact
additive group."]
<<<<<<< HEAD
def haar [locally_compact_space G] : measure G :=
haar_measure $ classical.choice topological_space.positive_compacts.nonempty
=======
def haar [locally_compact_space G] : measure G := haar_measure $ classical.arbitrary _
>>>>>>> 6bb8f229

section unique

variables [second_countable_topology G]

/-- The Haar measure is unique up to scaling. More precisely: every σ-finite left invariant measure
  is a scalar multiple of the Haar measure. -/
@[to_additive]
theorem haar_measure_unique (μ : measure G) [sigma_finite μ] [is_mul_left_invariant μ]
  (K₀ : positive_compacts G) : μ = μ K₀ • haar_measure K₀ :=
begin
  ext1 s hs,
  have := measure_mul_measure_eq μ (haar_measure K₀) K₀.compact hs,
  rw [haar_measure_self, one_mul] at this,
  rw [← this (by norm_num), smul_apply],
end

@[to_additive]
theorem regular_of_is_mul_left_invariant {μ : measure G} [sigma_finite μ] [is_mul_left_invariant μ]
  {K : set G} (hK : is_compact K) (h2K : (interior K).nonempty) (hμK : μ K ≠ ∞) :
  regular μ :=
by { rw [haar_measure_unique μ ⟨⟨K, hK⟩, h2K⟩], exact regular.smul hμK }

end unique

@[to_additive is_add_haar_measure_eq_smul_is_add_haar_measure]
theorem is_haar_measure_eq_smul_is_haar_measure
  [locally_compact_space G] [second_countable_topology G]
  (μ ν : measure G) [is_haar_measure μ] [is_haar_measure ν] :
  ∃ (c : ℝ≥0∞), (c ≠ 0) ∧ (c ≠ ∞) ∧ (μ = c • ν) :=
begin
<<<<<<< HEAD
  have K : positive_compacts G := classical.choice topological_space.positive_compacts.nonempty,
  have νpos : 0 < ν K.1 := measure_pos_of_nonempty_interior _ K.2.2,
  have νlt : ν K.1 < ∞ := is_compact.measure_lt_top K.2.1,
  refine ⟨μ K.1 / ν K.1, _, _, _⟩,
  { simp only [νlt.ne, (μ.measure_pos_of_nonempty_interior K.property.right).ne', ne.def,
=======
  have K : positive_compacts G := classical.arbitrary _,
  have νpos : 0 < ν K := measure_pos_of_nonempty_interior _ K.interior_nonempty,
  have νlt : ν K < ∞ := K.compact.measure_lt_top ,
  refine ⟨μ K / ν K, _, _, _⟩,
  { simp only [νlt.ne, (μ.measure_pos_of_nonempty_interior K.interior_nonempty).ne', ne.def,
>>>>>>> 6bb8f229
      ennreal.div_zero_iff, not_false_iff, or_self] },
  { simp only [div_eq_mul_inv, νpos.ne', K.compact.measure_lt_top.ne, or_self,
      ennreal.inv_eq_top, with_top.mul_eq_top_iff, ne.def, not_false_iff, and_false, false_and] },
  { calc
    μ = μ K • haar_measure K : haar_measure_unique μ K
    ... = (μ K / ν K) • (ν K • haar_measure K) :
      by rw [smul_smul, div_eq_mul_inv, mul_assoc, ennreal.inv_mul_cancel νpos.ne' νlt.ne, mul_one]
    ... = (μ K / ν K) • ν : by rw ← haar_measure_unique ν K }
end

@[priority 90, to_additive] -- see Note [lower instance priority]]
instance regular_of_is_haar_measure
  [locally_compact_space G] [second_countable_topology G] (μ : measure G) [is_haar_measure μ] :
  regular μ :=
begin
<<<<<<< HEAD
  have K : positive_compacts G := classical.choice topological_space.positive_compacts.nonempty,
  obtain ⟨c, c0, ctop, hμ⟩ : ∃ c : ℝ≥0∞, c ≠ 0 ∧ c ≠ ∞ ∧ μ = c • haar_measure K :=
=======
  have K : positive_compacts G := classical.arbitrary _,
  obtain ⟨c, c0, ctop, hμ⟩ : ∃ (c : ℝ≥0∞), (c ≠ 0) ∧ (c ≠ ∞) ∧ (μ = c • haar_measure K) :=
>>>>>>> 6bb8f229
    is_haar_measure_eq_smul_is_haar_measure μ _,
  rw hμ,
  exact regular.smul ctop,
end

/-- Any Haar measure is invariant under inversion in a commutative group. -/
@[to_additive]
lemma map_haar_inv
  {G : Type*} [comm_group G] [topological_space G] [topological_group G] [t2_space G]
  [measurable_space G] [borel_space G] [locally_compact_space G] [second_countable_topology G]
  (μ : measure G) [is_haar_measure μ] :
  measure.map has_inv.inv μ = μ :=
begin
  -- the image measure is a Haar measure. By uniqueness up to multiplication, it is of the form
  -- `c μ`. Applying again inversion, one gets the measure `c^2 μ`. But since inversion is an
  -- involution, this is also `μ`. Hence, `c^2 = 1`, which implies `c = 1`.
  haveI : is_haar_measure (measure.map has_inv.inv μ) :=
    is_haar_measure_map μ (mul_equiv.inv G) continuous_inv continuous_inv,
  obtain ⟨c, cpos, clt, hc⟩ : ∃ (c : ℝ≥0∞), (c ≠ 0) ∧ (c ≠ ∞) ∧ (measure.map has_inv.inv μ = c • μ)
    := is_haar_measure_eq_smul_is_haar_measure _ _,
  have : map has_inv.inv (map has_inv.inv μ) = c^2 • μ,
    by simp only [hc, smul_smul, pow_two, linear_map.map_smul],
  have μeq : μ = c^2 • μ,
  { rw [map_map continuous_inv.measurable continuous_inv.measurable] at this,
    { simpa only [inv_involutive, involutive.comp_self, map_id] },
    all_goals { apply_instance } },
<<<<<<< HEAD
  have K : positive_compacts G := classical.choice topological_space.positive_compacts.nonempty,
  have : c^2 * μ K.1 = 1^2 * μ K.1,
=======
  have K : positive_compacts G := classical.arbitrary _,
  have : c^2 * μ K = 1^2 * μ K,
>>>>>>> 6bb8f229
    by { conv_rhs { rw μeq },
         simp, },
  have : c^2 = 1^2 :=
    (ennreal.mul_eq_mul_right (measure_pos_of_nonempty_interior _ K.interior_nonempty).ne'
      K.compact.measure_lt_top.ne).1 this,
  have : c = 1 := (ennreal.pow_strict_mono two_ne_zero).injective this,
  rw [hc, this, one_smul]
end

@[simp, to_additive] lemma haar_preimage_inv
  {G : Type*} [comm_group G] [topological_space G] [topological_group G] [t2_space G]
  [measurable_space G] [borel_space G] [locally_compact_space G] [second_countable_topology G]
  (μ : measure G) [is_haar_measure μ] (s : set G) :
  μ (s⁻¹) = μ s :=
calc μ (s⁻¹) = measure.map (has_inv.inv) μ s :
  ((homeomorph.inv G).to_measurable_equiv.map_apply s).symm
... = μ s : by rw map_haar_inv

end measure
end measure_theory<|MERGE_RESOLUTION|>--- conflicted
+++ resolved
@@ -576,12 +576,7 @@
 /-- `haar` is some choice of a Haar measure, on a locally compact group. -/
 @[reducible, to_additive "`add_haar` is some choice of a Haar measure, on a locally compact
 additive group."]
-<<<<<<< HEAD
-def haar [locally_compact_space G] : measure G :=
-haar_measure $ classical.choice topological_space.positive_compacts.nonempty
-=======
 def haar [locally_compact_space G] : measure G := haar_measure $ classical.arbitrary _
->>>>>>> 6bb8f229
 
 section unique
 
@@ -613,19 +608,11 @@
   (μ ν : measure G) [is_haar_measure μ] [is_haar_measure ν] :
   ∃ (c : ℝ≥0∞), (c ≠ 0) ∧ (c ≠ ∞) ∧ (μ = c • ν) :=
 begin
-<<<<<<< HEAD
-  have K : positive_compacts G := classical.choice topological_space.positive_compacts.nonempty,
-  have νpos : 0 < ν K.1 := measure_pos_of_nonempty_interior _ K.2.2,
-  have νlt : ν K.1 < ∞ := is_compact.measure_lt_top K.2.1,
-  refine ⟨μ K.1 / ν K.1, _, _, _⟩,
-  { simp only [νlt.ne, (μ.measure_pos_of_nonempty_interior K.property.right).ne', ne.def,
-=======
   have K : positive_compacts G := classical.arbitrary _,
   have νpos : 0 < ν K := measure_pos_of_nonempty_interior _ K.interior_nonempty,
   have νlt : ν K < ∞ := K.compact.measure_lt_top ,
   refine ⟨μ K / ν K, _, _, _⟩,
   { simp only [νlt.ne, (μ.measure_pos_of_nonempty_interior K.interior_nonempty).ne', ne.def,
->>>>>>> 6bb8f229
       ennreal.div_zero_iff, not_false_iff, or_self] },
   { simp only [div_eq_mul_inv, νpos.ne', K.compact.measure_lt_top.ne, or_self,
       ennreal.inv_eq_top, with_top.mul_eq_top_iff, ne.def, not_false_iff, and_false, false_and] },
@@ -641,13 +628,8 @@
   [locally_compact_space G] [second_countable_topology G] (μ : measure G) [is_haar_measure μ] :
   regular μ :=
 begin
-<<<<<<< HEAD
-  have K : positive_compacts G := classical.choice topological_space.positive_compacts.nonempty,
-  obtain ⟨c, c0, ctop, hμ⟩ : ∃ c : ℝ≥0∞, c ≠ 0 ∧ c ≠ ∞ ∧ μ = c • haar_measure K :=
-=======
   have K : positive_compacts G := classical.arbitrary _,
   obtain ⟨c, c0, ctop, hμ⟩ : ∃ (c : ℝ≥0∞), (c ≠ 0) ∧ (c ≠ ∞) ∧ (μ = c • haar_measure K) :=
->>>>>>> 6bb8f229
     is_haar_measure_eq_smul_is_haar_measure μ _,
   rw hμ,
   exact regular.smul ctop,
@@ -674,13 +656,8 @@
   { rw [map_map continuous_inv.measurable continuous_inv.measurable] at this,
     { simpa only [inv_involutive, involutive.comp_self, map_id] },
     all_goals { apply_instance } },
-<<<<<<< HEAD
-  have K : positive_compacts G := classical.choice topological_space.positive_compacts.nonempty,
-  have : c^2 * μ K.1 = 1^2 * μ K.1,
-=======
   have K : positive_compacts G := classical.arbitrary _,
   have : c^2 * μ K = 1^2 * μ K,
->>>>>>> 6bb8f229
     by { conv_rhs { rw μeq },
          simp, },
   have : c^2 = 1^2 :=
