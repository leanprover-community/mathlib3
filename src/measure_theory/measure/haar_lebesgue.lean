--- conflicted
+++ resolved
@@ -286,14 +286,8 @@
     rw [continuous_linear_equiv.image_eq_preimage g s, add_haar_preimage_continuous_linear_equiv],
     congr,
     ext x,
-<<<<<<< HEAD
-    simp only [linear_equiv.of_is_unit_det_apply, continuous_linear_equiv.symm_symm,
-      continuous_linear_equiv.coe_coe, continuous_linear_map.coe_coe, coe_coe,
-      linear_equiv.coe_to_continuous_linear_equiv']},
-=======
     simp only [linear_equiv.coe_to_continuous_linear_equiv, linear_equiv.of_is_unit_det_apply,
                linear_equiv.coe_coe, continuous_linear_equiv.symm_symm], },
->>>>>>> 59ef8ce5
   { simp only [hf, zero_mul, ennreal.of_real_zero, abs_zero],
     have : μ f.range = 0 :=
       add_haar_submodule μ _ (linear_map.range_lt_top_of_det_eq_zero hf).ne,
