/-
Copyright (c) 2021 Floris van Doorn. All rights reserved.
Released under Apache 2.0 license as described in the file LICENSE.
Authors: Floris van Doorn, Sébastien Gouëzel
-/
import measure_theory.measure.lebesgue
import measure_theory.measure.haar
import linear_algebra.finite_dimensional
import analysis.normed_space.pointwise
import measure_theory.group.pointwise
import measure_theory.measure.doubling

/-!
# Relationship between the Haar and Lebesgue measures

We prove that the Haar measure and Lebesgue measure are equal on `ℝ` and on `ℝ^ι`, in
`measure_theory.add_haar_measure_eq_volume` and `measure_theory.add_haar_measure_eq_volume_pi`.

We deduce basic properties of any Haar measure on a finite dimensional real vector space:
* `map_linear_map_add_haar_eq_smul_add_haar`: a linear map rescales the Haar measure by the
  absolute value of its determinant.
* `add_haar_preimage_linear_map` : when `f` is a linear map with nonzero determinant, the measure
  of `f ⁻¹' s` is the measure of `s` multiplied by the absolute value of the inverse of the
  determinant of `f`.
* `add_haar_image_linear_map` : when `f` is a linear map, the measure of `f '' s` is the
  measure of `s` multiplied by the absolute value of the determinant of `f`.
* `add_haar_submodule` : a strict submodule has measure `0`.
* `add_haar_smul` : the measure of `r • s` is `|r| ^ dim * μ s`.
* `add_haar_ball`: the measure of `ball x r` is `r ^ dim * μ (ball 0 1)`.
* `add_haar_closed_ball`: the measure of `closed_ball x r` is `r ^ dim * μ (ball 0 1)`.
* `add_haar_sphere`: spheres have zero measure.

We also show that a Lebesgue density point `x` of a set `s` (with respect to closed balls) has
density one for the rescaled copies `{x} + r • t` of a given set `t` with positive measure, in
`tendsto_add_haar_inter_smul_one_of_density_one`. In particular, `s` intersects `{x} + r • t` for
small `r`, see `eventually_nonempty_inter_smul_of_density_one`.
-/

open topological_space set filter metric
open_locale ennreal pointwise topological_space nnreal

/-- The interval `[0,1]` as a compact set with non-empty interior. -/
def topological_space.positive_compacts.Icc01 : positive_compacts ℝ :=
{ carrier := Icc 0 1,
  is_compact' := is_compact_Icc,
  interior_nonempty' := by simp_rw [interior_Icc, nonempty_Ioo, zero_lt_one] }

universe u

/-- The set `[0,1]^ι` as a compact set with non-empty interior. -/
def topological_space.positive_compacts.pi_Icc01 (ι : Type*) [fintype ι] :
  positive_compacts (ι → ℝ) :=
{ carrier := pi univ (λ i, Icc 0 1),
  is_compact' := is_compact_univ_pi (λ i, is_compact_Icc),
  interior_nonempty' := by simp only [interior_pi_set, set.to_finite, interior_Icc,
    univ_pi_nonempty_iff, nonempty_Ioo, implies_true_iff, zero_lt_one] }

namespace measure_theory

open measure topological_space.positive_compacts finite_dimensional

/-!
### The Lebesgue measure is a Haar measure on `ℝ` and on `ℝ^ι`.
-/

/-- The Haar measure equals the Lebesgue measure on `ℝ`. -/
lemma add_haar_measure_eq_volume : add_haar_measure Icc01 = volume :=
by { convert (add_haar_measure_unique volume Icc01).symm, simp [Icc01] }

instance : is_add_haar_measure (volume : measure ℝ) :=
by { rw ← add_haar_measure_eq_volume, apply_instance }

/-- The Haar measure equals the Lebesgue measure on `ℝ^ι`. -/
lemma add_haar_measure_eq_volume_pi (ι : Type*) [fintype ι] :
  add_haar_measure (pi_Icc01 ι) = volume :=
begin
  convert (add_haar_measure_unique volume (pi_Icc01 ι)).symm,
  simp only [pi_Icc01, volume_pi_pi (λ i, Icc (0 : ℝ) 1), positive_compacts.coe_mk,
    compacts.coe_mk, finset.prod_const_one, ennreal.of_real_one, real.volume_Icc, one_smul,
    sub_zero],
end

instance is_add_haar_measure_volume_pi (ι : Type*) [fintype ι] :
  is_add_haar_measure (volume : measure (ι → ℝ)) :=
by { rw ← add_haar_measure_eq_volume_pi, apply_instance }

namespace measure

/-!
### Strict subspaces have zero measure
-/

/-- If a set is disjoint of its translates by infinitely many bounded vectors, then it has measure
zero. This auxiliary lemma proves this assuming additionally that the set is bounded. -/
lemma add_haar_eq_zero_of_disjoint_translates_aux
  {E : Type*} [normed_add_comm_group E] [normed_space ℝ E] [measurable_space E] [borel_space E]
  [finite_dimensional ℝ E] (μ : measure E) [is_add_haar_measure μ]
  {s : set E} (u : ℕ → E) (sb : bounded s) (hu : bounded (range u))
  (hs : pairwise (disjoint on (λ n, {u n} + s))) (h's : measurable_set s) :
  μ s = 0 :=
begin
  by_contra h,
  apply lt_irrefl ∞,
  calc
  ∞ = ∑' (n : ℕ), μ s : (ennreal.tsum_const_eq_top_of_ne_zero h).symm
  ... = ∑' (n : ℕ), μ ({u n} + s) :
    by { congr' 1, ext1 n, simp only [image_add_left, measure_preimage_add, singleton_add] }
  ... = μ (⋃ n, {u n} + s) :
    by rw measure_Union hs
      (λ n, by simpa only [image_add_left, singleton_add] using measurable_id.const_add _ h's)
  ... = μ (range u + s) : by rw [← Union_add, Union_singleton_eq_range]
  ... < ∞ : bounded.measure_lt_top (hu.add sb)
end

/-- If a set is disjoint of its translates by infinitely many bounded vectors, then it has measure
zero. -/
lemma add_haar_eq_zero_of_disjoint_translates
  {E : Type*} [normed_add_comm_group E] [normed_space ℝ E] [measurable_space E] [borel_space E]
  [finite_dimensional ℝ E] (μ : measure E) [is_add_haar_measure μ]
  {s : set E} (u : ℕ → E) (hu : bounded (range u))
  (hs : pairwise (disjoint on (λ n, {u n} + s))) (h's : measurable_set s) :
  μ s = 0 :=
begin
  suffices H : ∀ R, μ (s ∩ closed_ball 0 R) = 0,
  { apply le_antisymm _ (zero_le _),
    calc μ s ≤ ∑' (n : ℕ), μ (s ∩ closed_ball 0 n) :
      by { conv_lhs { rw ← Union_inter_closed_ball_nat s 0 }, exact measure_Union_le _ }
    ... = 0 : by simp only [H, tsum_zero] },
  assume R,
  apply add_haar_eq_zero_of_disjoint_translates_aux μ u
    (bounded.mono (inter_subset_right _ _) bounded_closed_ball) hu _
    (h's.inter (measurable_set_closed_ball)),
  apply pairwise_disjoint.mono hs (λ n, _),
  exact add_subset_add (subset.refl _) (inter_subset_left _ _)
end

/-- A strict vector subspace has measure zero. -/
lemma add_haar_submodule
  {E : Type*} [normed_add_comm_group E] [normed_space ℝ E] [measurable_space E] [borel_space E]
  [finite_dimensional ℝ E] (μ : measure E) [is_add_haar_measure μ]
  (s : submodule ℝ E) (hs : s ≠ ⊤) : μ s = 0 :=
begin
  obtain ⟨x, hx⟩ : ∃ x, x ∉ s,
    by simpa only [submodule.eq_top_iff', not_exists, ne.def, not_forall] using hs,
  obtain ⟨c, cpos, cone⟩ : ∃ (c : ℝ), 0 < c ∧ c < 1 := ⟨1/2, by norm_num, by norm_num⟩,
  have A : bounded (range (λ (n : ℕ), (c ^ n) • x)),
  { have : tendsto (λ (n : ℕ), (c ^ n) • x) at_top (𝓝 ((0 : ℝ) • x)) :=
      (tendsto_pow_at_top_nhds_0_of_lt_1 cpos.le cone).smul_const x,
    exact bounded_range_of_tendsto _ this },
  apply add_haar_eq_zero_of_disjoint_translates μ _ A _
    (submodule.closed_of_finite_dimensional s).measurable_set,
  assume m n hmn,
  simp only [function.on_fun, image_add_left, singleton_add, disjoint_left, mem_preimage,
             set_like.mem_coe],
  assume y hym hyn,
  have A : (c ^ n - c ^ m) • x ∈ s,
  { convert s.sub_mem hym hyn,
    simp only [sub_smul, neg_sub_neg, add_sub_add_right_eq_sub] },
  have H : c ^ n - c ^ m ≠ 0,
    by simpa only [sub_eq_zero, ne.def] using (strict_anti_pow cpos cone).injective.ne hmn.symm,
  have : x ∈ s,
  { convert s.smul_mem (c ^ n - c ^ m)⁻¹ A,
    rw [smul_smul, inv_mul_cancel H, one_smul] },
  exact hx this
end

/-- A strict affine subspace has measure zero. -/
lemma add_haar_affine_subspace
  {E : Type*} [normed_add_comm_group E] [normed_space ℝ E] [measurable_space E] [borel_space E]
  [finite_dimensional ℝ E] (μ : measure E) [is_add_haar_measure μ]
  (s : affine_subspace ℝ E) (hs : s ≠ ⊤) : μ s = 0 :=
begin
  rcases s.eq_bot_or_nonempty with rfl|hne,
  { rw [affine_subspace.bot_coe, measure_empty] },
  rw [ne.def, ← affine_subspace.direction_eq_top_iff_of_nonempty hne] at hs,
  rcases hne with ⟨x, hx : x ∈ s⟩,
  simpa only [affine_subspace.coe_direction_eq_vsub_set_right hx, vsub_eq_sub,
    sub_eq_add_neg, image_add_right, neg_neg, measure_preimage_add_right]
    using add_haar_submodule μ s.direction hs
end

/-!
### Applying a linear map rescales Haar measure by the determinant

We first prove this on `ι → ℝ`, using that this is already known for the product Lebesgue
measure (thanks to matrices computations). Then, we extend this to any finite-dimensional real
vector space by using a linear equiv with a space of the form `ι → ℝ`, and arguing that such a
linear equiv maps Haar measure to Haar measure.
-/

lemma map_linear_map_add_haar_pi_eq_smul_add_haar
  {ι : Type*} [finite ι] {f : (ι → ℝ) →ₗ[ℝ] (ι → ℝ)} (hf : f.det ≠ 0)
  (μ : measure (ι → ℝ)) [is_add_haar_measure μ] :
  measure.map f μ = ennreal.of_real (abs (f.det)⁻¹) • μ :=
begin
  casesI nonempty_fintype ι,
  /- We have already proved the result for the Lebesgue product measure, using matrices.
  We deduce it for any Haar measure by uniqueness (up to scalar multiplication). -/
  have := add_haar_measure_unique μ (pi_Icc01 ι),
  rw [this, add_haar_measure_eq_volume_pi, measure.map_smul,
    real.map_linear_map_volume_pi_eq_smul_volume_pi hf, smul_comm],
end

lemma map_linear_map_add_haar_eq_smul_add_haar
  {E : Type*} [normed_add_comm_group E] [normed_space ℝ E] [measurable_space E] [borel_space E]
  [finite_dimensional ℝ E] (μ : measure E) [is_add_haar_measure μ]
  {f : E →ₗ[ℝ] E} (hf : f.det ≠ 0) :
  measure.map f μ = ennreal.of_real (abs (f.det)⁻¹) • μ :=
begin
  -- we reduce to the case of `E = ι → ℝ`, for which we have already proved the result using
  -- matrices in `map_linear_map_add_haar_pi_eq_smul_add_haar`.
  let ι := fin (finrank ℝ E),
  haveI : finite_dimensional ℝ (ι → ℝ) := by apply_instance,
  have : finrank ℝ E = finrank ℝ (ι → ℝ), by simp,
  have e : E ≃ₗ[ℝ] ι → ℝ := linear_equiv.of_finrank_eq E (ι → ℝ) this,
  -- next line is to avoid `g` getting reduced by `simp`.
  obtain ⟨g, hg⟩ : ∃ g, g = (e : E →ₗ[ℝ] (ι → ℝ)).comp (f.comp (e.symm : (ι → ℝ) →ₗ[ℝ] E)) :=
    ⟨_, rfl⟩,
  have gdet : g.det = f.det, by { rw [hg], exact linear_map.det_conj f e },
  rw ← gdet at hf ⊢,
  have fg : f = (e.symm : (ι → ℝ) →ₗ[ℝ] E).comp (g.comp (e : E →ₗ[ℝ] (ι → ℝ))),
  { ext x,
    simp only [linear_equiv.coe_coe, function.comp_app, linear_map.coe_comp,
      linear_equiv.symm_apply_apply, hg] },
  simp only [fg, linear_equiv.coe_coe, linear_map.coe_comp],
  have Ce : continuous e := (e : E →ₗ[ℝ] (ι → ℝ)).continuous_of_finite_dimensional,
  have Cg : continuous g := linear_map.continuous_of_finite_dimensional g,
  have Cesymm : continuous e.symm := (e.symm : (ι → ℝ) →ₗ[ℝ] E).continuous_of_finite_dimensional,
  rw [← map_map Cesymm.measurable (Cg.comp Ce).measurable, ← map_map Cg.measurable Ce.measurable],
  haveI : is_add_haar_measure (map e μ) := (e : E ≃+ (ι → ℝ)).is_add_haar_measure_map μ Ce Cesymm,
  have ecomp : (e.symm) ∘ e = id,
    by { ext x, simp only [id.def, function.comp_app, linear_equiv.symm_apply_apply] },
  rw [map_linear_map_add_haar_pi_eq_smul_add_haar hf (map e μ), measure.map_smul,
    map_map Cesymm.measurable Ce.measurable, ecomp, measure.map_id]
end

/-- The preimage of a set `s` under a linear map `f` with nonzero determinant has measure
equal to `μ s` times the absolute value of the inverse of the determinant of `f`. -/
@[simp] lemma add_haar_preimage_linear_map
  {E : Type*} [normed_add_comm_group E] [normed_space ℝ E] [measurable_space E] [borel_space E]
  [finite_dimensional ℝ E] (μ : measure E) [is_add_haar_measure μ]
  {f : E →ₗ[ℝ] E} (hf : f.det ≠ 0) (s : set E) :
  μ (f ⁻¹' s) = ennreal.of_real (abs (f.det)⁻¹) * μ s :=
calc μ (f ⁻¹' s) = measure.map f μ s :
  ((f.equiv_of_det_ne_zero hf).to_continuous_linear_equiv.to_homeomorph
    .to_measurable_equiv.map_apply s).symm
... = ennreal.of_real (abs (f.det)⁻¹) * μ s :
  by { rw map_linear_map_add_haar_eq_smul_add_haar μ hf, refl }

/-- The preimage of a set `s` under a continuous linear map `f` with nonzero determinant has measure
equal to `μ s` times the absolute value of the inverse of the determinant of `f`. -/
@[simp] lemma add_haar_preimage_continuous_linear_map
  {E : Type*} [normed_add_comm_group E] [normed_space ℝ E] [measurable_space E] [borel_space E]
  [finite_dimensional ℝ E] (μ : measure E) [is_add_haar_measure μ]
  {f : E →L[ℝ] E} (hf : linear_map.det (f : E →ₗ[ℝ] E) ≠ 0) (s : set E) :
  μ (f ⁻¹' s) = ennreal.of_real (abs (linear_map.det (f : E →ₗ[ℝ] E))⁻¹) * μ s :=
add_haar_preimage_linear_map μ hf s

/-- The preimage of a set `s` under a linear equiv `f` has measure
equal to `μ s` times the absolute value of the inverse of the determinant of `f`. -/
@[simp] lemma add_haar_preimage_linear_equiv
  {E : Type*} [normed_add_comm_group E] [normed_space ℝ E] [measurable_space E] [borel_space E]
  [finite_dimensional ℝ E] (μ : measure E) [is_add_haar_measure μ]
  (f : E ≃ₗ[ℝ] E) (s : set E) :
  μ (f ⁻¹' s) = ennreal.of_real (abs (f.symm : E →ₗ[ℝ] E).det) * μ s :=
begin
  have A : (f : E →ₗ[ℝ] E).det ≠ 0 := (linear_equiv.is_unit_det' f).ne_zero,
  convert add_haar_preimage_linear_map μ A s,
  simp only [linear_equiv.det_coe_symm]
end

/-- The preimage of a set `s` under a continuous linear equiv `f` has measure
equal to `μ s` times the absolute value of the inverse of the determinant of `f`. -/
@[simp] lemma add_haar_preimage_continuous_linear_equiv
  {E : Type*} [normed_add_comm_group E] [normed_space ℝ E] [measurable_space E] [borel_space E]
  [finite_dimensional ℝ E] (μ : measure E) [is_add_haar_measure μ]
  (f : E ≃L[ℝ] E) (s : set E) :
  μ (f ⁻¹' s) = ennreal.of_real (abs (f.symm : E →ₗ[ℝ] E).det) * μ s :=
add_haar_preimage_linear_equiv μ _ s

/-- The image of a set `s` under a linear map `f` has measure
equal to `μ s` times the absolute value of the determinant of `f`. -/
@[simp] lemma add_haar_image_linear_map
  {E : Type*} [normed_add_comm_group E] [normed_space ℝ E] [measurable_space E] [borel_space E]
  [finite_dimensional ℝ E] (μ : measure E) [is_add_haar_measure μ]
  (f : E →ₗ[ℝ] E) (s : set E) :
  μ (f '' s) = ennreal.of_real (abs f.det) * μ s :=
begin
  rcases ne_or_eq f.det 0 with hf|hf,
  { let g := (f.equiv_of_det_ne_zero hf).to_continuous_linear_equiv,
    change μ (g '' s) = _,
    rw [continuous_linear_equiv.image_eq_preimage g s, add_haar_preimage_continuous_linear_equiv],
    congr,
    ext x,
    simp only [linear_equiv.coe_to_continuous_linear_equiv, linear_equiv.of_is_unit_det_apply,
               linear_equiv.coe_coe, continuous_linear_equiv.symm_symm], },
  { simp only [hf, zero_mul, ennreal.of_real_zero, abs_zero],
    have : μ f.range = 0 :=
      add_haar_submodule μ _ (linear_map.range_lt_top_of_det_eq_zero hf).ne,
    exact le_antisymm (le_trans (measure_mono (image_subset_range _ _)) this.le) (zero_le _) }
end

/-- The image of a set `s` under a continuous linear map `f` has measure
equal to `μ s` times the absolute value of the determinant of `f`. -/
@[simp] lemma add_haar_image_continuous_linear_map
  {E : Type*} [normed_add_comm_group E] [normed_space ℝ E] [measurable_space E] [borel_space E]
  [finite_dimensional ℝ E] (μ : measure E) [is_add_haar_measure μ]
  (f : E →L[ℝ] E) (s : set E) :
  μ (f '' s) = ennreal.of_real (abs (f : E →ₗ[ℝ] E).det) * μ s :=
add_haar_image_linear_map μ _ s

/-- The image of a set `s` under a continuous linear equiv `f` has measure
equal to `μ s` times the absolute value of the determinant of `f`. -/
@[simp] lemma add_haar_image_continuous_linear_equiv
  {E : Type*} [normed_add_comm_group E] [normed_space ℝ E] [measurable_space E] [borel_space E]
  [finite_dimensional ℝ E] (μ : measure E) [is_add_haar_measure μ]
  (f : E ≃L[ℝ] E) (s : set E) :
  μ (f '' s) = ennreal.of_real (abs (f : E →ₗ[ℝ] E).det) * μ s :=
μ.add_haar_image_linear_map (f : E →ₗ[ℝ] E) s

/-!
### Basic properties of Haar measures on real vector spaces
-/

variables {E : Type*} [normed_add_comm_group E] [measurable_space E] [normed_space ℝ E]
  [finite_dimensional ℝ E] [borel_space E] (μ : measure E) [is_add_haar_measure μ]
  {F : Type*} [normed_add_comm_group F] [normed_space ℝ F] [complete_space F]

lemma map_add_haar_smul {r : ℝ} (hr : r ≠ 0) :
  measure.map ((•) r) μ = ennreal.of_real (abs (r ^ (finrank ℝ E))⁻¹) • μ :=
begin
  let f : E →ₗ[ℝ] E := r • 1,
  change measure.map f μ = _,
  have hf : f.det ≠ 0,
  { simp only [mul_one, linear_map.det_smul, ne.def, monoid_hom.map_one],
    assume h,
    exact hr (pow_eq_zero h) },
  simp only [map_linear_map_add_haar_eq_smul_add_haar μ hf, mul_one, linear_map.det_smul,
    monoid_hom.map_one],
end

@[simp] lemma add_haar_preimage_smul {r : ℝ} (hr : r ≠ 0) (s : set E) :
  μ (((•) r) ⁻¹' s) = ennreal.of_real (abs (r ^ (finrank ℝ E))⁻¹) * μ s :=
calc μ (((•) r) ⁻¹' s) = measure.map ((•) r) μ s :
  ((homeomorph.smul (is_unit_iff_ne_zero.2 hr).unit).to_measurable_equiv.map_apply s).symm
... = ennreal.of_real (abs (r^(finrank ℝ E))⁻¹) * μ s : by { rw map_add_haar_smul μ hr, refl }

/-- Rescaling a set by a factor `r` multiplies its measure by `abs (r ^ dim)`. -/
@[simp] lemma add_haar_smul (r : ℝ) (s : set E) :
  μ (r • s) = ennreal.of_real (abs (r ^ (finrank ℝ E))) * μ s :=
begin
  rcases ne_or_eq r 0 with h|rfl,
  { rw [← preimage_smul_inv₀ h, add_haar_preimage_smul μ (inv_ne_zero h), inv_pow, inv_inv] },
  rcases eq_empty_or_nonempty s with rfl|hs,
  { simp only [measure_empty, mul_zero, smul_set_empty] },
  rw [zero_smul_set hs, ← singleton_zero],
  by_cases h : finrank ℝ E = 0,
  { haveI : subsingleton E := finrank_zero_iff.1 h,
    simp only [h, one_mul, ennreal.of_real_one, abs_one, subsingleton.eq_univ_of_nonempty hs,
      pow_zero, subsingleton.eq_univ_of_nonempty (singleton_nonempty (0 : E))] },
  { haveI : nontrivial E := nontrivial_of_finrank_pos (bot_lt_iff_ne_bot.2 h),
    simp only [h, zero_mul, ennreal.of_real_zero, abs_zero, ne.def, not_false_iff, zero_pow',
      measure_singleton] }
end

@[simp] lemma add_haar_image_homothety (x : E) (r : ℝ) (s : set E) :
  μ (affine_map.homothety x r '' s) = ennreal.of_real (abs (r ^ (finrank ℝ E))) * μ s :=
calc μ (affine_map.homothety x r '' s) = μ ((λ y, y + x) '' (r • ((λ y, y + (-x)) '' s))) :
  by { simp only [← image_smul, image_image, ← sub_eq_add_neg], refl }
... = ennreal.of_real (abs (r ^ (finrank ℝ E))) * μ s :
  by simp only [image_add_right, measure_preimage_add_right, add_haar_smul]

<<<<<<< HEAD
lemma integral_comp_smul (f : E → F) {R : ℝ} (hR : R ≠ 0) :
  ∫ x, f (R • x) ∂μ = |(R ^ finrank ℝ E)⁻¹| • ∫ x, f x ∂μ :=
calc ∫ x, f (R • x) ∂μ = ∫ y, f y ∂(measure.map (λ x, R • x) μ) :
  (integral_map_equiv (homeomorph.smul (is_unit_iff_ne_zero.2 hR).unit).to_measurable_equiv f).symm
... = |(R ^ finrank ℝ E)⁻¹| • ∫ x, f x ∂μ : by simp [map_add_haar_smul μ hR]

lemma integral_comp_smul_of_pos (f : E → F) (R : ℝ) {hR : 0 < R} :
  ∫ x, f (R • x) ∂μ = (R ^ finrank ℝ E)⁻¹ • ∫ x, f x ∂μ :=
by rw [integral_comp_smul μ f hR.ne', abs_of_nonneg (inv_nonneg.2 (pow_nonneg hR.le _))]

lemma integral_comp_inv_smul (f : E → F) {R : ℝ} (hR : R ≠ 0) :
  ∫ x, f (R⁻¹ • x) ∂μ = |(R ^ finrank ℝ E)| • ∫ x, f x ∂μ :=
by rw [integral_comp_smul μ f (inv_ne_zero hR), inv_pow, inv_inv]

lemma integral_comp_inv_smul_of_pos (f : E → F) {R : ℝ} (hR : 0 < R) :
  ∫ x, f (R⁻¹ • x) ∂μ = R ^ finrank ℝ E • ∫ x, f x ∂μ :=
by rw [integral_comp_inv_smul μ f hR.ne', abs_of_nonneg ((pow_nonneg hR.le _))]
=======
/-- The integral of `f (R • x)` with respect to an additive Haar measure is a multiple of the
integral of `f`. The formula we give works even when `f` is not integrable or `R = 0`
thanks to the convention that a non-integrable function has integral zero. -/
lemma integral_comp_smul (f : E → F) (R : ℝ) :
  ∫ x, f (R • x) ∂μ = |(R ^ finrank ℝ E)⁻¹| • ∫ x, f x ∂μ :=
begin
  rcases eq_or_ne R 0 with rfl|hR,
  { simp only [zero_smul, integral_const],
    rcases nat.eq_zero_or_pos (finrank ℝ E) with hE|hE,
    { haveI : subsingleton E, from finrank_zero_iff.1 hE,
      have : f = (λ x, f 0), { ext x, rw subsingleton.elim x 0 },
      conv_rhs { rw this },
      simp only [hE, pow_zero, inv_one, abs_one, one_smul, integral_const] },
    { haveI : nontrivial E, from finrank_pos_iff.1 hE,
      simp only [zero_pow hE, measure_univ_of_is_add_left_invariant, ennreal.top_to_real, zero_smul,
        inv_zero, abs_zero]} },
  { calc ∫ x, f (R • x) ∂μ = ∫ y, f y ∂(measure.map (λ x, R • x) μ) :
      (integral_map_equiv (homeomorph.smul (is_unit_iff_ne_zero.2 hR).unit)
        .to_measurable_equiv f).symm
    ... = |(R ^ finrank ℝ E)⁻¹| • ∫ x, f x ∂μ :
      by simp only [map_add_haar_smul μ hR, integral_smul_measure, ennreal.to_real_of_real,
                    abs_nonneg] }
end

/-- The integral of `f (R • x)` with respect to an additive Haar measure is a multiple of the
integral of `f`. The formula we give works even when `f` is not integrable or `R = 0`
thanks to the convention that a non-integrable function has integral zero. -/
lemma integral_comp_smul_of_nonneg (f : E → F) (R : ℝ) {hR : 0 ≤ R} :
  ∫ x, f (R • x) ∂μ = (R ^ finrank ℝ E)⁻¹ • ∫ x, f x ∂μ :=
by rw [integral_comp_smul μ f R, abs_of_nonneg (inv_nonneg.2 (pow_nonneg hR _))]

/-- The integral of `f (R⁻¹ • x)` with respect to an additive Haar measure is a multiple of the
integral of `f`. The formula we give works even when `f` is not integrable or `R = 0`
thanks to the convention that a non-integrable function has integral zero. -/
lemma integral_comp_inv_smul (f : E → F) (R : ℝ) :
  ∫ x, f (R⁻¹ • x) ∂μ = |(R ^ finrank ℝ E)| • ∫ x, f x ∂μ :=
by rw [integral_comp_smul μ f (R⁻¹), inv_pow, inv_inv]

/-- The integral of `f (R⁻¹ • x)` with respect to an additive Haar measure is a multiple of the
integral of `f`. The formula we give works even when `f` is not integrable or `R = 0`
thanks to the convention that a non-integrable function has integral zero. -/
lemma integral_comp_inv_smul_of_nonneg (f : E → F) {R : ℝ} (hR : 0 ≤ R) :
  ∫ x, f (R⁻¹ • x) ∂μ = R ^ finrank ℝ E • ∫ x, f x ∂μ :=
by rw [integral_comp_inv_smul μ f R, abs_of_nonneg ((pow_nonneg hR _))]
>>>>>>> bef2305b

/-! We don't need to state `map_add_haar_neg` here, because it has already been proved for
general Haar measures on general commutative groups. -/

/-! ### Measure of balls -/

lemma add_haar_ball_center
  {E : Type*} [normed_add_comm_group E] [measurable_space E]
  [borel_space E] (μ : measure E) [is_add_haar_measure μ] (x : E) (r : ℝ) :
  μ (ball x r) = μ (ball (0 : E) r) :=
begin
  have : ball (0 : E) r = ((+) x) ⁻¹' (ball x r), by simp [preimage_add_ball],
  rw [this, measure_preimage_add]
end

lemma add_haar_closed_ball_center
  {E : Type*} [normed_add_comm_group E] [measurable_space E]
  [borel_space E] (μ : measure E) [is_add_haar_measure μ] (x : E) (r : ℝ) :
  μ (closed_ball x r) = μ (closed_ball (0 : E) r) :=
begin
  have : closed_ball (0 : E) r = ((+) x) ⁻¹' (closed_ball x r), by simp [preimage_add_closed_ball],
  rw [this, measure_preimage_add]
end

lemma add_haar_ball_mul_of_pos (x : E) {r : ℝ} (hr : 0 < r) (s : ℝ) :
  μ (ball x (r * s)) = ennreal.of_real (r ^ (finrank ℝ E)) * μ (ball 0 s) :=
begin
  have : ball (0 : E) (r * s) = r • ball 0 s,
    by simp only [smul_ball hr.ne' (0 : E) s, real.norm_eq_abs, abs_of_nonneg hr.le, smul_zero],
  simp only [this, add_haar_smul, abs_of_nonneg hr.le, add_haar_ball_center, abs_pow],
end

lemma add_haar_ball_of_pos (x : E) {r : ℝ} (hr : 0 < r) :
  μ (ball x r) = ennreal.of_real (r ^ (finrank ℝ E)) * μ (ball 0 1) :=
by rw [← add_haar_ball_mul_of_pos μ x hr, mul_one]

lemma add_haar_ball_mul [nontrivial E] (x : E) {r : ℝ} (hr : 0 ≤ r) (s : ℝ) :
  μ (ball x (r * s)) = ennreal.of_real (r ^ (finrank ℝ E)) * μ (ball 0 s) :=
begin
  rcases has_le.le.eq_or_lt hr with h|h,
  { simp only [← h, zero_pow finrank_pos, measure_empty, zero_mul, ennreal.of_real_zero,
               ball_zero] },
  { exact add_haar_ball_mul_of_pos μ x h s }
end

lemma add_haar_ball [nontrivial E] (x : E) {r : ℝ} (hr : 0 ≤ r) :
  μ (ball x r) = ennreal.of_real (r ^ (finrank ℝ E)) * μ (ball 0 1) :=
by rw [← add_haar_ball_mul μ x hr, mul_one]

lemma add_haar_closed_ball_mul_of_pos (x : E) {r : ℝ} (hr : 0 < r) (s : ℝ) :
  μ (closed_ball x (r * s)) = ennreal.of_real (r ^ (finrank ℝ E)) * μ (closed_ball 0 s) :=
begin
  have : closed_ball (0 : E) (r * s) = r • closed_ball 0 s,
    by simp [smul_closed_ball' hr.ne' (0 : E), abs_of_nonneg hr.le],
  simp only [this, add_haar_smul, abs_of_nonneg hr.le, add_haar_closed_ball_center, abs_pow],
end

lemma add_haar_closed_ball_mul (x : E) {r : ℝ} (hr : 0 ≤ r) {s : ℝ} (hs : 0 ≤ s) :
  μ (closed_ball x (r * s)) = ennreal.of_real (r ^ (finrank ℝ E)) * μ (closed_ball 0 s) :=
begin
  have : closed_ball (0 : E) (r * s) = r • closed_ball 0 s,
    by simp [smul_closed_ball r (0 : E) hs, abs_of_nonneg hr],
  simp only [this, add_haar_smul, abs_of_nonneg hr, add_haar_closed_ball_center, abs_pow],
end

/-- The measure of a closed ball can be expressed in terms of the measure of the closed unit ball.
Use instead `add_haar_closed_ball`, which uses the measure of the open unit ball as a standard
form. -/
lemma add_haar_closed_ball' (x : E) {r : ℝ} (hr : 0 ≤ r) :
  μ (closed_ball x r) = ennreal.of_real (r ^ (finrank ℝ E)) * μ (closed_ball 0 1) :=
by rw [← add_haar_closed_ball_mul μ x hr zero_le_one, mul_one]

lemma add_haar_closed_unit_ball_eq_add_haar_unit_ball :
  μ (closed_ball (0 : E) 1) = μ (ball 0 1) :=
begin
  apply le_antisymm _ (measure_mono ball_subset_closed_ball),
  have A : tendsto (λ (r : ℝ), ennreal.of_real (r ^ (finrank ℝ E)) * μ (closed_ball (0 : E) 1))
    (𝓝[<] 1) (𝓝 (ennreal.of_real (1 ^ (finrank ℝ E)) * μ (closed_ball (0 : E) 1))),
  { refine ennreal.tendsto.mul _ (by simp) tendsto_const_nhds (by simp),
    exact ennreal.tendsto_of_real ((tendsto_id'.2 nhds_within_le_nhds).pow _) },
  simp only [one_pow, one_mul, ennreal.of_real_one] at A,
  refine le_of_tendsto A _,
  refine mem_nhds_within_Iio_iff_exists_Ioo_subset.2 ⟨(0 : ℝ), by simp, λ r hr, _⟩,
  dsimp,
  rw ← add_haar_closed_ball' μ (0 : E) hr.1.le,
  exact measure_mono (closed_ball_subset_ball hr.2)
end

lemma add_haar_closed_ball (x : E) {r : ℝ} (hr : 0 ≤ r) :
  μ (closed_ball x r) = ennreal.of_real (r ^ (finrank ℝ E)) * μ (ball 0 1) :=
by rw [add_haar_closed_ball' μ x hr, add_haar_closed_unit_ball_eq_add_haar_unit_ball]

lemma add_haar_closed_ball_eq_add_haar_ball [nontrivial E] (x : E) (r : ℝ) :
  μ (closed_ball x r) = μ (ball x r) :=
begin
  by_cases h : r < 0,
  { rw [metric.closed_ball_eq_empty.mpr h, metric.ball_eq_empty.mpr h.le] },
  push_neg at h,
  rw [add_haar_closed_ball μ x h, add_haar_ball μ x h],
end

lemma add_haar_sphere_of_ne_zero (x : E) {r : ℝ} (hr : r ≠ 0) :
  μ (sphere x r) = 0 :=
begin
  rcases hr.lt_or_lt with h|h,
  { simp only [empty_diff, measure_empty, ← closed_ball_diff_ball, closed_ball_eq_empty.2 h] },
  { rw [← closed_ball_diff_ball,
        measure_diff ball_subset_closed_ball measurable_set_ball measure_ball_lt_top.ne,
        add_haar_ball_of_pos μ _ h, add_haar_closed_ball μ _ h.le, tsub_self];
    apply_instance }
end

lemma add_haar_sphere [nontrivial E] (x : E) (r : ℝ) :
  μ (sphere x r) = 0 :=
begin
  rcases eq_or_ne r 0 with rfl|h,
  { rw [sphere_zero, measure_singleton] },
  { exact add_haar_sphere_of_ne_zero μ x h }
end

lemma add_haar_singleton_add_smul_div_singleton_add_smul
  {r : ℝ} (hr : r ≠ 0) (x y : E) (s t : set E) :
  μ ({x} + r • s) / μ ({y} + r • t) = μ s / μ t :=
calc
μ ({x} + r • s) / μ ({y} + r • t)
    = ennreal.of_real (|r| ^ finrank ℝ E) * μ s * (ennreal.of_real (|r| ^ finrank ℝ E) * μ t)⁻¹ :
  by simp only [div_eq_mul_inv, add_haar_smul, image_add_left, measure_preimage_add, abs_pow,
    singleton_add]
... = ennreal.of_real (|r| ^ finrank ℝ E) * (ennreal.of_real (|r| ^ finrank ℝ E))⁻¹ *
        (μ s * (μ t)⁻¹) :
  begin
    rw ennreal.mul_inv,
    { ring },
    { simp only [pow_pos (abs_pos.mpr hr), ennreal.of_real_eq_zero, not_le, ne.def, true_or] },
    { simp only [ennreal.of_real_ne_top, true_or, ne.def, not_false_iff] },
  end
... = μ s / μ t :
  begin
    rw [ennreal.mul_inv_cancel, one_mul, div_eq_mul_inv],
    { simp only [pow_pos (abs_pos.mpr hr), ennreal.of_real_eq_zero, not_le, ne.def], },
    { simp only [ennreal.of_real_ne_top, ne.def, not_false_iff] }
  end

@[priority 100] instance is_doubling_measure_of_is_add_haar_measure : is_doubling_measure μ :=
begin
  refine ⟨⟨(2 : ℝ≥0) ^ (finrank ℝ E), _⟩⟩,
  filter_upwards [self_mem_nhds_within] with r hr x,
  rw [add_haar_closed_ball_mul μ x zero_le_two (le_of_lt hr), add_haar_closed_ball_center μ x,
    ennreal.of_real, real.to_nnreal_pow zero_le_two],
  simp only [real.to_nnreal_bit0, real.to_nnreal_one, le_refl],
end

/-!
### Density points

Besicovitch covering theorem ensures that, for any locally finite measure on a finite-dimensional
real vector space, almost every point of a set `s` is a density point, i.e.,
`μ (s ∩ closed_ball x r) / μ (closed_ball x r)` tends to `1` as `r` tends to `0`
(see `besicovitch.ae_tendsto_measure_inter_div`).
When `μ` is a Haar measure, one can deduce the same property for any rescaling sequence of sets,
of the form `{x} + r • t` where `t` is a set with positive finite measure, instead of the sequence
of closed balls.

We argue first for the dual property, i.e., if `s` has density `0` at `x`, then
`μ (s ∩ ({x} + r • t)) / μ ({x} + r • t)` tends to `0`. First when `t` is contained in the ball
of radius `1`, in `tendsto_add_haar_inter_smul_zero_of_density_zero_aux1`,
(by arguing by inclusion). Then when `t` is bounded, reducing to the previous one by rescaling, in
`tendsto_add_haar_inter_smul_zero_of_density_zero_aux2`.
Then for a general set `t`, by cutting it into a bounded part and a part with small measure, in
`tendsto_add_haar_inter_smul_zero_of_density_zero`.
Going to the complement, one obtains the desired property at points of density `1`, first when
`s` is measurable in `tendsto_add_haar_inter_smul_one_of_density_one_aux`, and then without this
assumption in `tendsto_add_haar_inter_smul_one_of_density_one` by applying the previous lemma to
the measurable hull `to_measurable μ s`
-/

lemma tendsto_add_haar_inter_smul_zero_of_density_zero_aux1
  (s : set E) (x : E)
  (h : tendsto (λ r, μ (s ∩ closed_ball x r) / μ (closed_ball x r)) (𝓝[>] 0) (𝓝 0))
  (t : set E) (u : set E) (h'u : μ u ≠ 0) (t_bound : t ⊆ closed_ball 0 1) :
  tendsto (λ (r : ℝ), μ (s ∩ ({x} + r • t)) / μ ({x} + r • u)) (𝓝[>] 0) (𝓝 0) :=
begin
  have A : tendsto (λ (r : ℝ), μ (s ∩ ({x} + r • t)) / μ (closed_ball x r)) (𝓝[>] 0) (𝓝 0),
  { apply tendsto_of_tendsto_of_tendsto_of_le_of_le' tendsto_const_nhds h
      (eventually_of_forall (λ b, zero_le _)),
    filter_upwards [self_mem_nhds_within],
    rintros r (rpos : 0 < r),
    apply ennreal.mul_le_mul (measure_mono (inter_subset_inter_right _ _)) le_rfl,
    assume y hy,
    have : y - x ∈ r • closed_ball (0 : E) 1,
    { apply smul_set_mono t_bound,
      simpa [neg_add_eq_sub] using hy },
    simpa only [smul_closed_ball _ _ zero_le_one, real.norm_of_nonneg rpos.le,
      mem_closed_ball_iff_norm, mul_one, sub_zero, smul_zero] },
  have B : tendsto (λ (r : ℝ), μ (closed_ball x r) / μ ({x} + r • u)) (𝓝[>] 0)
    (𝓝 (μ (closed_ball x 1) / μ ({x} + u))),
  { apply tendsto_const_nhds.congr' _,
    filter_upwards [self_mem_nhds_within],
    rintros r (rpos : 0 < r),
    have : closed_ball x r = {x} + r • closed_ball 0 1,
      by simp only [smul_closed_ball, real.norm_of_nonneg rpos.le, zero_le_one, add_zero, mul_one,
        singleton_add_closed_ball, smul_zero],
    simp only [this, add_haar_singleton_add_smul_div_singleton_add_smul μ rpos.ne'],
    simp only [add_haar_closed_ball_center, image_add_left, measure_preimage_add, singleton_add] },
  have C : tendsto (λ (r : ℝ),
    (μ (s ∩ ({x} + r • t)) / μ (closed_ball x r)) * (μ (closed_ball x r) / μ ({x} + r • u)))
    (𝓝[>] 0) (𝓝 (0 * (μ (closed_ball x 1) / μ ({x} + u)))),
  { apply ennreal.tendsto.mul A _ B (or.inr ennreal.zero_ne_top),
    simp only [ennreal.div_eq_top, h'u, measure_closed_ball_lt_top.ne, false_or, image_add_left,
      eq_self_iff_true, not_true, ne.def, not_false_iff, measure_preimage_add, singleton_add,
      and_false, false_and] },
  simp only [zero_mul] at C,
  apply C.congr' _,
  filter_upwards [self_mem_nhds_within],
  rintros r (rpos : 0 < r),
  calc μ (s ∩ ({x} + r • t)) / μ (closed_ball x r) * (μ (closed_ball x r) / μ ({x} + r • u))
    = (μ (closed_ball x r) * (μ (closed_ball x r))⁻¹) * (μ (s ∩ ({x} + r • t)) / μ ({x} + r • u)) :
      by { simp only [div_eq_mul_inv], ring }
    ... = μ (s ∩ ({x} + r • t)) / μ ({x} + r • u) :
      by rw [ennreal.mul_inv_cancel (measure_closed_ball_pos μ x rpos).ne'
          measure_closed_ball_lt_top.ne, one_mul],
end

lemma tendsto_add_haar_inter_smul_zero_of_density_zero_aux2
  (s : set E) (x : E)
  (h : tendsto (λ r, μ (s ∩ closed_ball x r) / μ (closed_ball x r)) (𝓝[>] 0) (𝓝 0))
  (t : set E) (u : set E) (h'u : μ u ≠ 0)
  (R : ℝ) (Rpos : 0 < R) (t_bound : t ⊆ closed_ball 0 R) :
  tendsto (λ (r : ℝ), μ (s ∩ ({x} + r • t)) / μ ({x} + r • u)) (𝓝[>] 0) (𝓝 0) :=
begin
  set t' := R⁻¹ • t with ht',
  set u' := R⁻¹ • u with hu',
  have A : tendsto (λ (r : ℝ), μ (s ∩ ({x} + r • t')) / μ ({x} + r • u')) (𝓝[>] 0) (𝓝 0),
  { apply tendsto_add_haar_inter_smul_zero_of_density_zero_aux1 μ s x h
      t' u',
    { simp only [h'u, (pow_pos Rpos _).ne', abs_nonpos_iff, add_haar_smul, not_false_iff,
        ennreal.of_real_eq_zero, inv_eq_zero, inv_pow, ne.def, or_self, mul_eq_zero] },
    { convert smul_set_mono t_bound,
      rw [smul_closed_ball _ _ Rpos.le, smul_zero, real.norm_of_nonneg (inv_nonneg.2 Rpos.le),
        inv_mul_cancel Rpos.ne'] } },
  have B : tendsto (λ (r : ℝ), R * r) (𝓝[>] 0) (𝓝[>] (R * 0)),
  { apply tendsto_nhds_within_of_tendsto_nhds_of_eventually_within,
    { exact (tendsto_const_nhds.mul tendsto_id).mono_left nhds_within_le_nhds },
    { filter_upwards [self_mem_nhds_within],
      assume r rpos,
      rw mul_zero,
      exact mul_pos Rpos rpos } },
  rw mul_zero at B,
  apply (A.comp B).congr' _,
  filter_upwards [self_mem_nhds_within],
  rintros r (rpos : 0 < r),
  have T : (R * r) • t' = r • t,
    by rw [mul_comm, ht', smul_smul, mul_assoc, mul_inv_cancel Rpos.ne', mul_one],
  have U : (R * r) • u' = r • u,
    by rw [mul_comm, hu', smul_smul, mul_assoc, mul_inv_cancel Rpos.ne', mul_one],
  dsimp,
  rw [T, U],
end

/-- Consider a point `x` at which a set `s` has density zero, with respect to closed balls. Then it
also has density zero with respect to any measurable set `t`: the proportion of points in `s`
belonging to a rescaled copy `{x} + r • t` of `t` tends to zero as `r` tends to zero. -/
lemma tendsto_add_haar_inter_smul_zero_of_density_zero
  (s : set E) (x : E)
  (h : tendsto (λ r, μ (s ∩ closed_ball x r) / μ (closed_ball x r)) (𝓝[>] 0) (𝓝 0))
  (t : set E) (ht : measurable_set t) (h''t : μ t ≠ ∞) :
  tendsto (λ (r : ℝ), μ (s ∩ ({x} + r • t)) / μ ({x} + r • t)) (𝓝[>] 0) (𝓝 0) :=
begin
  refine tendsto_order.2 ⟨λ a' ha', (ennreal.not_lt_zero ha').elim, λ ε (εpos : 0 < ε), _⟩,
  rcases eq_or_ne (μ t) 0 with h't|h't,
  { apply eventually_of_forall (λ r, _),
    suffices H : μ (s ∩ ({x} + r • t)) = 0,
      by { rw H, simpa only [ennreal.zero_div] using εpos },
    apply le_antisymm _ (zero_le _),
    calc μ (s ∩ ({x} + r • t)) ≤ μ ({x} + r • t) : measure_mono (inter_subset_right _ _)
    ... = 0 : by simp only [h't, add_haar_smul, image_add_left, measure_preimage_add,
      singleton_add, mul_zero] },
  obtain ⟨n, npos, hn⟩ : ∃ (n : ℕ), 0 < n ∧ μ (t \ closed_ball 0 n) < (ε / 2) * μ t,
  { have A : tendsto (λ (n : ℕ), μ (t \ closed_ball 0 n)) at_top
      (𝓝 (μ (⋂ (n : ℕ), t \ closed_ball 0 n))),
    { have N : ∃ (n : ℕ), μ (t \ closed_ball 0 n) ≠ ∞ :=
        ⟨0, ((measure_mono (diff_subset t _)).trans_lt h''t.lt_top).ne⟩,
      refine tendsto_measure_Inter (λ n, ht.diff measurable_set_closed_ball) (λ m n hmn, _) N,
      exact diff_subset_diff subset.rfl (closed_ball_subset_closed_ball (nat.cast_le.2 hmn)) },
    have : (⋂ (n : ℕ), t \ closed_ball 0 n) = ∅,
      by simp_rw [diff_eq, ← inter_Inter, Inter_eq_compl_Union_compl, compl_compl,
          Union_closed_ball_nat, compl_univ, inter_empty],
    simp only [this, measure_empty] at A,
    have I : 0 < (ε / 2) * μ t := ennreal.mul_pos (ennreal.half_pos εpos.ne').ne' h't,
    exact (eventually.and (Ioi_mem_at_top 0) ((tendsto_order.1 A).2 _ I)).exists },
  have L : tendsto (λ (r : ℝ), μ (s ∩ ({x} + r • (t ∩ closed_ball 0 n))) / μ ({x} + r • t))
    (𝓝[>] 0) (𝓝 0) :=
      tendsto_add_haar_inter_smul_zero_of_density_zero_aux2 μ s x h
        _ t h't n (nat.cast_pos.2 npos) (inter_subset_right _ _),
  filter_upwards [(tendsto_order.1 L).2 _ (ennreal.half_pos εpos.ne'), self_mem_nhds_within],
  rintros r hr (rpos : 0 < r),
  have I : μ (s ∩ ({x} + r • t)) ≤
    μ (s ∩ ({x} + r • (t ∩ closed_ball 0 n))) + μ ({x} + r • (t \ closed_ball 0 n)) := calc
  μ (s ∩ ({x} + r • t))
      = μ ((s ∩ ({x} + r • (t ∩ closed_ball 0 n))) ∪ (s ∩ ({x} + r • (t \ closed_ball 0 n)))) :
    by rw [← inter_union_distrib_left, ← add_union, ← smul_set_union, inter_union_diff]
  ... ≤ μ (s ∩ ({x} + r • (t ∩ closed_ball 0 n))) + μ (s ∩ ({x} + r • (t \ closed_ball 0 n))) :
    measure_union_le _ _
  ... ≤ μ (s ∩ ({x} + r • (t ∩ closed_ball 0 n))) + μ ({x} + r • (t \ closed_ball 0 n)) :
    add_le_add le_rfl (measure_mono (inter_subset_right _ _)),
  calc μ (s ∩ ({x} + r • t)) / μ ({x} + r • t)
  ≤ (μ (s ∩ ({x} + r • (t ∩ closed_ball 0 n))) + μ ({x} + r • (t \ closed_ball 0 n))) /
      μ ({x} + r • t) : ennreal.mul_le_mul I le_rfl
  ... < ε / 2 + ε / 2 :
    begin
      rw ennreal.add_div,
      apply ennreal.add_lt_add hr _,
      rwa [add_haar_singleton_add_smul_div_singleton_add_smul μ rpos.ne',
           ennreal.div_lt_iff (or.inl h't) (or.inl h''t)],
    end
  ... = ε : ennreal.add_halves _
end

lemma tendsto_add_haar_inter_smul_one_of_density_one_aux
  (s : set E) (hs : measurable_set s) (x : E)
  (h : tendsto (λ r, μ (s ∩ closed_ball x r) / μ (closed_ball x r)) (𝓝[>] 0) (𝓝 1))
  (t : set E) (ht : measurable_set t) (h't : μ t ≠ 0) (h''t : μ t ≠ ∞) :
  tendsto (λ (r : ℝ), μ (s ∩ ({x} + r • t)) / μ ({x} + r • t)) (𝓝[>] 0) (𝓝 1) :=
begin
  have I : ∀ u v, μ u ≠ 0 → μ u ≠ ∞ → measurable_set v →
    μ u / μ u - μ (vᶜ ∩ u) / μ u = μ (v ∩ u) / μ u,
  { assume u v uzero utop vmeas,
    simp_rw [div_eq_mul_inv],
    rw ← ennreal.sub_mul, swap,
    { simp only [uzero, ennreal.inv_eq_top, implies_true_iff, ne.def, not_false_iff] },
    congr' 1,
    apply ennreal.sub_eq_of_add_eq
      (ne_top_of_le_ne_top utop (measure_mono (inter_subset_right _ _))),
    rw [inter_comm _ u, inter_comm _ u],
    exact measure_inter_add_diff u vmeas },
  have L : tendsto (λ r, μ (sᶜ ∩ closed_ball x r) / μ (closed_ball x r)) (𝓝[>] 0) (𝓝 0),
  { have A : tendsto (λ r, μ (closed_ball x r) / μ (closed_ball x r)) (𝓝[>] 0) (𝓝 1),
    { apply tendsto_const_nhds.congr' _,
      filter_upwards [self_mem_nhds_within],
      assume r hr,
      rw [div_eq_mul_inv, ennreal.mul_inv_cancel],
      { exact (measure_closed_ball_pos μ _ hr).ne' },
      { exact measure_closed_ball_lt_top.ne } },
    have B := ennreal.tendsto.sub A h (or.inl ennreal.one_ne_top),
    simp only [tsub_self] at B,
    apply B.congr' _,
    filter_upwards [self_mem_nhds_within],
    rintros r (rpos : 0 < r),
    convert I (closed_ball x r) sᶜ (measure_closed_ball_pos μ _ rpos).ne'
      (measure_closed_ball_lt_top).ne hs.compl,
    rw compl_compl },
  have L' : tendsto (λ (r : ℝ), μ (sᶜ ∩ ({x} + r • t)) / μ ({x} + r • t)) (𝓝[>] 0) (𝓝 0) :=
    tendsto_add_haar_inter_smul_zero_of_density_zero μ sᶜ x L t ht h''t,
  have L'' : tendsto (λ (r : ℝ), μ ({x} + r • t) / μ ({x} + r • t)) (𝓝[>] 0) (𝓝 1),
  { apply tendsto_const_nhds.congr' _,
    filter_upwards [self_mem_nhds_within],
    rintros r (rpos : 0 < r),
    rw [add_haar_singleton_add_smul_div_singleton_add_smul μ rpos.ne', ennreal.div_self h't h''t] },
  have := ennreal.tendsto.sub L'' L' (or.inl ennreal.one_ne_top),
  simp only [tsub_zero] at this,
  apply this.congr' _,
  filter_upwards [self_mem_nhds_within],
  rintros r (rpos : 0 < r),
  refine I ({x} + r • t) s _ _ hs,
  { simp only [h't, abs_of_nonneg rpos.le, pow_pos rpos, add_haar_smul, image_add_left,
      ennreal.of_real_eq_zero, not_le, or_false, ne.def, measure_preimage_add, abs_pow,
      singleton_add, mul_eq_zero] },
  { simp only [h''t, ennreal.of_real_ne_top, add_haar_smul, image_add_left, with_top.mul_eq_top_iff,
      ne.def, not_false_iff, measure_preimage_add, singleton_add, and_false, false_and, or_self] }
end

/-- Consider a point `x` at which a set `s` has density one, with respect to closed balls (i.e.,
a Lebesgue density point of `s`). Then `s` has also density one at `x` with respect to any
measurable set `t`: the proportion of points in `s` belonging to a rescaled copy `{x} + r • t`
of `t` tends to one as `r` tends to zero. -/
lemma tendsto_add_haar_inter_smul_one_of_density_one
  (s : set E) (x : E)
  (h : tendsto (λ r, μ (s ∩ closed_ball x r) / μ (closed_ball x r)) (𝓝[>] 0) (𝓝 1))
  (t : set E) (ht : measurable_set t) (h't : μ t ≠ 0) (h''t : μ t ≠ ∞) :
  tendsto (λ (r : ℝ), μ (s ∩ ({x} + r • t)) / μ ({x} + r • t)) (𝓝[>] 0) (𝓝 1) :=
begin
  have : tendsto (λ (r : ℝ), μ (to_measurable μ s ∩ ({x} + r • t)) / μ ({x} + r • t))
    (𝓝[>] 0) (𝓝 1),
  { apply tendsto_add_haar_inter_smul_one_of_density_one_aux μ _
      (measurable_set_to_measurable _ _) _ _ t ht h't h''t,
    apply tendsto_of_tendsto_of_tendsto_of_le_of_le' h tendsto_const_nhds,
    { apply eventually_of_forall (λ r, _),
      apply ennreal.mul_le_mul _ le_rfl,
      exact measure_mono (inter_subset_inter_left _ (subset_to_measurable _ _)) },
    { filter_upwards [self_mem_nhds_within],
      rintros r (rpos : 0 < r),
      apply ennreal.div_le_of_le_mul,
      rw one_mul,
      exact measure_mono (inter_subset_right _ _) } },
  apply this.congr (λ r, _),
  congr' 1,
  apply measure_to_measurable_inter_of_sigma_finite,
  simp only [image_add_left, singleton_add],
  apply (continuous_add_left (-x)).measurable (ht.const_smul₀ r)
end

/-- Consider a point `x` at which a set `s` has density one, with respect to closed balls (i.e.,
a Lebesgue density point of `s`). Then `s` intersects the rescaled copies `{x} + r • t` of a given
set `t` with positive measure, for any small enough `r`. -/
lemma eventually_nonempty_inter_smul_of_density_one (s : set E) (x : E)
  (h : tendsto (λ r, μ (s ∩ closed_ball x r) / μ (closed_ball x r)) (𝓝[>] 0) (𝓝 1))
  (t : set E) (ht : measurable_set t) (h't : μ t ≠ 0) :
  ∀ᶠ r in 𝓝[>] (0 : ℝ), (s ∩ ({x} + r • t)).nonempty :=
begin
  obtain ⟨t', t'_meas, t't, t'pos, t'top⟩ :
    ∃ t', measurable_set t' ∧ t' ⊆ t ∧ 0 < μ t' ∧ μ t' < ⊤ :=
      exists_subset_measure_lt_top ht h't.bot_lt,
  filter_upwards [(tendsto_order.1
    (tendsto_add_haar_inter_smul_one_of_density_one μ s x h t'
      t'_meas t'pos.ne' t'top.ne)).1 0 ennreal.zero_lt_one],
  assume r hr,
  have : μ (s ∩ ({x} + r • t')) ≠ 0 :=
    λ h', by simpa only [ennreal.not_lt_zero, ennreal.zero_div, h'] using hr,
  have : (s ∩ ({x} + r • t')).nonempty := nonempty_of_measure_ne_zero this,
  apply this.mono (inter_subset_inter subset.rfl _),
  exact add_subset_add subset.rfl (smul_set_mono t't),
end

end measure

end measure_theory<|MERGE_RESOLUTION|>--- conflicted
+++ resolved
@@ -370,25 +370,6 @@
 ... = ennreal.of_real (abs (r ^ (finrank ℝ E))) * μ s :
   by simp only [image_add_right, measure_preimage_add_right, add_haar_smul]
 
-<<<<<<< HEAD
-lemma integral_comp_smul (f : E → F) {R : ℝ} (hR : R ≠ 0) :
-  ∫ x, f (R • x) ∂μ = |(R ^ finrank ℝ E)⁻¹| • ∫ x, f x ∂μ :=
-calc ∫ x, f (R • x) ∂μ = ∫ y, f y ∂(measure.map (λ x, R • x) μ) :
-  (integral_map_equiv (homeomorph.smul (is_unit_iff_ne_zero.2 hR).unit).to_measurable_equiv f).symm
-... = |(R ^ finrank ℝ E)⁻¹| • ∫ x, f x ∂μ : by simp [map_add_haar_smul μ hR]
-
-lemma integral_comp_smul_of_pos (f : E → F) (R : ℝ) {hR : 0 < R} :
-  ∫ x, f (R • x) ∂μ = (R ^ finrank ℝ E)⁻¹ • ∫ x, f x ∂μ :=
-by rw [integral_comp_smul μ f hR.ne', abs_of_nonneg (inv_nonneg.2 (pow_nonneg hR.le _))]
-
-lemma integral_comp_inv_smul (f : E → F) {R : ℝ} (hR : R ≠ 0) :
-  ∫ x, f (R⁻¹ • x) ∂μ = |(R ^ finrank ℝ E)| • ∫ x, f x ∂μ :=
-by rw [integral_comp_smul μ f (inv_ne_zero hR), inv_pow, inv_inv]
-
-lemma integral_comp_inv_smul_of_pos (f : E → F) {R : ℝ} (hR : 0 < R) :
-  ∫ x, f (R⁻¹ • x) ∂μ = R ^ finrank ℝ E • ∫ x, f x ∂μ :=
-by rw [integral_comp_inv_smul μ f hR.ne', abs_of_nonneg ((pow_nonneg hR.le _))]
-=======
 /-- The integral of `f (R • x)` with respect to an additive Haar measure is a multiple of the
 integral of `f`. The formula we give works even when `f` is not integrable or `R = 0`
 thanks to the convention that a non-integrable function has integral zero. -/
@@ -433,7 +414,6 @@
 lemma integral_comp_inv_smul_of_nonneg (f : E → F) {R : ℝ} (hR : 0 ≤ R) :
   ∫ x, f (R⁻¹ • x) ∂μ = R ^ finrank ℝ E • ∫ x, f x ∂μ :=
 by rw [integral_comp_inv_smul μ f R, abs_of_nonneg ((pow_nonneg hR _))]
->>>>>>> bef2305b
 
 /-! We don't need to state `map_add_haar_neg` here, because it has already been proved for
 general Haar measures on general commutative groups. -/
