/-
Copyright (c) 2021 Floris van Doorn. All rights reserved.
Released under Apache 2.0 license as described in the file LICENSE.
Authors: Floris van Doorn, Sébastien Gouëzel
-/
import measure_theory.measure.lebesgue
import measure_theory.measure.haar
import linear_algebra.finite_dimensional
import analysis.normed_space.pointwise
import measure_theory.group.pointwise

/-!
# Relationship between the Haar and Lebesgue measures

We prove that the Haar measure and Lebesgue measure are equal on `ℝ` and on `ℝ^ι`, in
`measure_theory.add_haar_measure_eq_volume` and `measure_theory.add_haar_measure_eq_volume_pi`.

We deduce basic properties of any Haar measure on a finite dimensional real vector space:
* `map_linear_map_add_haar_eq_smul_add_haar`: a linear map rescales the Haar measure by the
  absolute value of its determinant.
* `add_haar_preimage_linear_map` : when `f` is a linear map with nonzero determinant, the measure
  of `f ⁻¹' s` is the measure of `s` multiplied by the absolute value of the inverse of the
  determinant of `f`.
* `add_haar_image_linear_map` :  when `f` is a linear map, the measure of `f '' s` is the
  measure of `s` multiplied by the absolute value of the determinant of `f`.
* `add_haar_submodule` : a strict submodule has measure `0`.
* `add_haar_smul` : the measure of `r • s` is `|r| ^ dim * μ s`.
* `add_haar_ball`: the measure of `ball x r` is `r ^ dim * μ (ball 0 1)`.
* `add_haar_closed_ball`: the measure of `closed_ball x r` is `r ^ dim * μ (ball 0 1)`.
* `add_haar_sphere`: spheres have zero measure.

We also show that a Lebesgue density point `x` of a set `s` (with respect to closed balls) has
density one for the rescaled copies `{x} + r • t` of a given set `t` with positive measure, in
`tendsto_add_haar_inter_smul_one_of_density_one`. In particular, `s` intersects `{x} + r • t` for
small `r`, see `eventually_nonempty_inter_smul_of_density_one`.
-/

open topological_space set filter metric
open_locale ennreal pointwise topological_space

/-- The interval `[0,1]` as a compact set with non-empty interior. -/
def topological_space.positive_compacts.Icc01 : positive_compacts ℝ :=
{ carrier := Icc 0 1,
  compact' := is_compact_Icc,
  interior_nonempty' := by simp_rw [interior_Icc, nonempty_Ioo, zero_lt_one] }

universe u

/-- The set `[0,1]^ι` as a compact set with non-empty interior. -/
def topological_space.positive_compacts.pi_Icc01 (ι : Type*) [fintype ι] :
  positive_compacts (ι → ℝ) :=
{ carrier := pi univ (λ i, Icc 0 1),
  compact' := is_compact_univ_pi (λ i, is_compact_Icc),
<<<<<<< HEAD
  interior_nonempty' := by simp only [interior_pi_set, set.finite.of_fintype, interior_Icc,
=======
  interior_nonempty' := by simp only [interior_pi_set, set.to_finite, interior_Icc,
>>>>>>> 119e166b
    univ_pi_nonempty_iff, nonempty_Ioo, implies_true_iff, zero_lt_one] }

namespace measure_theory

open measure topological_space.positive_compacts finite_dimensional

/-!
### The Lebesgue measure is a Haar measure on `ℝ` and on `ℝ^ι`.
-/

/-- The Haar measure equals the Lebesgue measure on `ℝ`. -/
lemma add_haar_measure_eq_volume : add_haar_measure Icc01 = volume :=
by { convert (add_haar_measure_unique volume Icc01).symm, simp [Icc01] }

instance : is_add_haar_measure (volume : measure ℝ) :=
by { rw ← add_haar_measure_eq_volume, apply_instance }

/-- The Haar measure equals the Lebesgue measure on `ℝ^ι`. -/
lemma add_haar_measure_eq_volume_pi (ι : Type*) [fintype ι] :
  add_haar_measure (pi_Icc01 ι) = volume :=
begin
  convert (add_haar_measure_unique volume (pi_Icc01 ι)).symm,
  simp only [pi_Icc01, volume_pi_pi (λ i, Icc (0 : ℝ) 1), positive_compacts.coe_mk,
    compacts.coe_mk, finset.prod_const_one, ennreal.of_real_one, real.volume_Icc, one_smul,
    sub_zero],
end

instance is_add_haar_measure_volume_pi (ι : Type*) [fintype ι] :
  is_add_haar_measure (volume : measure (ι → ℝ)) :=
by { rw ← add_haar_measure_eq_volume_pi, apply_instance }

namespace measure

/-!
### Strict subspaces have zero measure
-/

/-- If a set is disjoint of its translates by infinitely many bounded vectors, then it has measure
zero. This auxiliary lemma proves this assuming additionally that the set is bounded. -/
lemma add_haar_eq_zero_of_disjoint_translates_aux
  {E : Type*} [normed_group E] [normed_space ℝ E] [measurable_space E] [borel_space E]
  [finite_dimensional ℝ E] (μ : measure E) [is_add_haar_measure μ]
  {s : set E} (u : ℕ → E) (sb : bounded s) (hu : bounded (range u))
  (hs : pairwise (disjoint on (λ n, {u n} + s))) (h's : measurable_set s) :
  μ s = 0 :=
begin
  by_contra h,
  apply lt_irrefl ∞,
  calc
  ∞ = ∑' (n : ℕ), μ s : (ennreal.tsum_const_eq_top_of_ne_zero h).symm
  ... = ∑' (n : ℕ), μ ({u n} + s) :
    by { congr' 1, ext1 n, simp only [image_add_left, measure_preimage_add, singleton_add] }
  ... = μ (⋃ n, {u n} + s) :
    by rw measure_Union hs
      (λ n, by simpa only [image_add_left, singleton_add] using measurable_id.const_add _ h's)
  ... = μ (range u + s) : by rw [← Union_add, Union_singleton_eq_range]
  ... < ∞ : bounded.measure_lt_top (hu.add sb)
end

/-- If a set is disjoint of its translates by infinitely many bounded vectors, then it has measure
zero. -/
lemma add_haar_eq_zero_of_disjoint_translates
  {E : Type*} [normed_group E] [normed_space ℝ E] [measurable_space E] [borel_space E]
  [finite_dimensional ℝ E] (μ : measure E) [is_add_haar_measure μ]
  {s : set E} (u : ℕ → E) (hu : bounded (range u))
  (hs : pairwise (disjoint on (λ n, {u n} + s))) (h's : measurable_set s) :
  μ s = 0 :=
begin
  suffices H : ∀ R, μ (s ∩ closed_ball 0 R) = 0,
  { apply le_antisymm _ (zero_le _),
    calc μ s ≤ ∑' (n : ℕ), μ (s ∩ closed_ball 0 n) :
      by { conv_lhs { rw ← Union_inter_closed_ball_nat s 0 }, exact measure_Union_le _ }
    ... = 0 : by simp only [H, tsum_zero] },
  assume R,
  apply add_haar_eq_zero_of_disjoint_translates_aux μ u
    (bounded.mono (inter_subset_right _ _) bounded_closed_ball) hu _
    (h's.inter (measurable_set_closed_ball)),
  apply pairwise_disjoint.mono hs (λ n, _),
  exact add_subset_add (subset.refl _) (inter_subset_left _ _)
end

/-- A strict vector subspace has measure zero. -/
lemma add_haar_submodule
  {E : Type*} [normed_group E] [normed_space ℝ E] [measurable_space E] [borel_space E]
  [finite_dimensional ℝ E] (μ : measure E) [is_add_haar_measure μ]
  (s : submodule ℝ E) (hs : s ≠ ⊤) : μ s = 0 :=
begin
  obtain ⟨x, hx⟩ : ∃ x, x ∉ s,
    by simpa only [submodule.eq_top_iff', not_exists, ne.def, not_forall] using hs,
  obtain ⟨c, cpos, cone⟩ : ∃ (c : ℝ), 0 < c ∧ c < 1 := ⟨1/2, by norm_num, by norm_num⟩,
  have A : bounded (range (λ (n : ℕ), (c ^ n) • x)),
  { have : tendsto (λ (n : ℕ), (c ^ n) • x) at_top (𝓝 ((0 : ℝ) • x)) :=
      (tendsto_pow_at_top_nhds_0_of_lt_1 cpos.le cone).smul_const x,
    exact bounded_range_of_tendsto _ this },
  apply add_haar_eq_zero_of_disjoint_translates μ _ A _
    (submodule.closed_of_finite_dimensional s).measurable_set,
  assume m n hmn,
  simp only [function.on_fun, image_add_left, singleton_add, disjoint_left, mem_preimage,
             set_like.mem_coe],
  assume y hym hyn,
  have A : (c ^ n - c ^ m) • x ∈ s,
  { convert s.sub_mem hym hyn,
    simp only [sub_smul, neg_sub_neg, add_sub_add_right_eq_sub] },
  have H : c ^ n - c ^ m ≠ 0,
    by simpa only [sub_eq_zero, ne.def] using (strict_anti_pow cpos cone).injective.ne hmn.symm,
  have : x ∈ s,
  { convert s.smul_mem (c ^ n - c ^ m)⁻¹ A,
    rw [smul_smul, inv_mul_cancel H, one_smul] },
  exact hx this
end

/-- A strict affine subspace has measure zero. -/
lemma add_haar_affine_subspace
  {E : Type*} [normed_group E] [normed_space ℝ E] [measurable_space E] [borel_space E]
  [finite_dimensional ℝ E] (μ : measure E) [is_add_haar_measure μ]
  (s : affine_subspace ℝ E) (hs : s ≠ ⊤) : μ s = 0 :=
begin
  rcases s.eq_bot_or_nonempty with rfl|hne,
  { rw [affine_subspace.bot_coe, measure_empty] },
  rw [ne.def, ← affine_subspace.direction_eq_top_iff_of_nonempty hne] at hs,
  rcases hne with ⟨x, hx : x ∈ s⟩,
  simpa only [affine_subspace.coe_direction_eq_vsub_set_right hx, vsub_eq_sub,
    sub_eq_add_neg, image_add_right, neg_neg, measure_preimage_add_right]
    using add_haar_submodule μ s.direction hs
end

/-!
### Applying a linear map rescales Haar measure by the determinant

We first prove this on `ι → ℝ`, using that this is already known for the product Lebesgue
measure (thanks to matrices computations). Then, we extend this to any finite-dimensional real
vector space by using a linear equiv with a space of the form `ι → ℝ`, and arguing that such a
linear equiv maps Haar measure to Haar measure.
-/

lemma map_linear_map_add_haar_pi_eq_smul_add_haar
  {ι : Type*} [fintype ι] {f : (ι → ℝ) →ₗ[ℝ] (ι → ℝ)} (hf : f.det ≠ 0)
  (μ : measure (ι → ℝ)) [is_add_haar_measure μ] :
  measure.map f μ = ennreal.of_real (abs (f.det)⁻¹) • μ :=
begin
  /- We have already proved the result for the Lebesgue product measure, using matrices.
  We deduce it for any Haar measure by uniqueness (up to scalar multiplication). -/
  have := add_haar_measure_unique μ (pi_Icc01 ι),
  rw [this, add_haar_measure_eq_volume_pi, measure.map_smul,
    real.map_linear_map_volume_pi_eq_smul_volume_pi hf, smul_comm],
end

lemma map_linear_map_add_haar_eq_smul_add_haar
  {E : Type*} [normed_group E] [normed_space ℝ E] [measurable_space E] [borel_space E]
  [finite_dimensional ℝ E] (μ : measure E) [is_add_haar_measure μ]
  {f : E →ₗ[ℝ] E} (hf : f.det ≠ 0) :
  measure.map f μ = ennreal.of_real (abs (f.det)⁻¹) • μ :=
begin
  -- we reduce to the case of `E = ι → ℝ`, for which we have already proved the result using
  -- matrices in `map_linear_map_add_haar_pi_eq_smul_add_haar`.
  let ι := fin (finrank ℝ E),
  haveI : finite_dimensional ℝ (ι → ℝ) := by apply_instance,
  have : finrank ℝ E = finrank ℝ (ι → ℝ), by simp,
  have e : E ≃ₗ[ℝ] ι → ℝ := linear_equiv.of_finrank_eq E (ι → ℝ) this,
  -- next line is to avoid `g` getting reduced by `simp`.
  obtain ⟨g, hg⟩ : ∃ g, g = (e : E →ₗ[ℝ] (ι → ℝ)).comp (f.comp (e.symm : (ι → ℝ) →ₗ[ℝ] E)) :=
    ⟨_, rfl⟩,
  have gdet : g.det = f.det, by { rw [hg], exact linear_map.det_conj f e },
  rw ← gdet at hf ⊢,
  have fg : f = (e.symm : (ι → ℝ) →ₗ[ℝ] E).comp (g.comp (e : E →ₗ[ℝ] (ι → ℝ))),
  { ext x,
    simp only [linear_equiv.coe_coe, function.comp_app, linear_map.coe_comp,
      linear_equiv.symm_apply_apply, hg] },
  simp only [fg, linear_equiv.coe_coe, linear_map.coe_comp],
  have Ce : continuous e := (e : E →ₗ[ℝ] (ι → ℝ)).continuous_of_finite_dimensional,
  have Cg : continuous g := linear_map.continuous_of_finite_dimensional g,
  have Cesymm : continuous e.symm := (e.symm : (ι → ℝ) →ₗ[ℝ] E).continuous_of_finite_dimensional,
  rw [← map_map Cesymm.measurable (Cg.comp Ce).measurable, ← map_map Cg.measurable Ce.measurable],
  haveI : is_add_haar_measure (map e μ) := is_add_haar_measure_map μ e.to_add_equiv Ce Cesymm,
  have ecomp : (e.symm) ∘ e = id,
    by { ext x, simp only [id.def, function.comp_app, linear_equiv.symm_apply_apply] },
  rw [map_linear_map_add_haar_pi_eq_smul_add_haar hf (map e μ), measure.map_smul,
    map_map Cesymm.measurable Ce.measurable, ecomp, measure.map_id]
end

/-- The preimage of a set `s` under a linear map `f` with nonzero determinant has measure
equal to `μ s` times the absolute value of the inverse of the determinant of `f`. -/
@[simp] lemma add_haar_preimage_linear_map
  {E : Type*} [normed_group E] [normed_space ℝ E] [measurable_space E] [borel_space E]
  [finite_dimensional ℝ E] (μ : measure E) [is_add_haar_measure μ]
  {f : E →ₗ[ℝ] E} (hf : f.det ≠ 0) (s : set E) :
  μ (f ⁻¹' s) = ennreal.of_real (abs (f.det)⁻¹) * μ s :=
calc μ (f ⁻¹' s) = measure.map f μ s :
  ((f.equiv_of_det_ne_zero hf).to_continuous_linear_equiv.to_homeomorph
    .to_measurable_equiv.map_apply s).symm
... = ennreal.of_real (abs (f.det)⁻¹) * μ s :
  by { rw map_linear_map_add_haar_eq_smul_add_haar μ hf, refl }

/-- The preimage of a set `s` under a continuous linear map `f` with nonzero determinant has measure
equal to `μ s` times the absolute value of the inverse of the determinant of `f`. -/
@[simp] lemma add_haar_preimage_continuous_linear_map
  {E : Type*} [normed_group E] [normed_space ℝ E] [measurable_space E] [borel_space E]
  [finite_dimensional ℝ E] (μ : measure E) [is_add_haar_measure μ]
  {f : E →L[ℝ] E} (hf : linear_map.det (f : E →ₗ[ℝ] E) ≠ 0) (s : set E) :
  μ (f ⁻¹' s) = ennreal.of_real (abs (linear_map.det (f : E →ₗ[ℝ] E))⁻¹) * μ s :=
add_haar_preimage_linear_map μ hf s

/-- The preimage of a set `s` under a linear equiv `f` has measure
equal to `μ s` times the absolute value of the inverse of the determinant of `f`. -/
@[simp] lemma add_haar_preimage_linear_equiv
  {E : Type*} [normed_group E] [normed_space ℝ E] [measurable_space E] [borel_space E]
  [finite_dimensional ℝ E] (μ : measure E) [is_add_haar_measure μ]
  (f : E ≃ₗ[ℝ] E) (s : set E) :
  μ (f ⁻¹' s) = ennreal.of_real (abs (f.symm : E →ₗ[ℝ] E).det) * μ s :=
begin
  have A : (f : E →ₗ[ℝ] E).det ≠ 0 := (linear_equiv.is_unit_det' f).ne_zero,
  convert add_haar_preimage_linear_map μ A s,
  simp only [linear_equiv.det_coe_symm]
end

/-- The preimage of a set `s` under a continuous linear equiv `f` has measure
equal to `μ s` times the absolute value of the inverse of the determinant of `f`. -/
@[simp] lemma add_haar_preimage_continuous_linear_equiv
  {E : Type*} [normed_group E] [normed_space ℝ E] [measurable_space E] [borel_space E]
  [finite_dimensional ℝ E] (μ : measure E) [is_add_haar_measure μ]
  (f : E ≃L[ℝ] E) (s : set E) :
  μ (f ⁻¹' s) = ennreal.of_real (abs (f.symm : E →ₗ[ℝ] E).det) * μ s :=
add_haar_preimage_linear_equiv μ _ s

/-- The image of a set `s` under a linear map `f` has measure
equal to `μ s` times the absolute value of the determinant of `f`. -/
@[simp] lemma add_haar_image_linear_map
  {E : Type*} [normed_group E] [normed_space ℝ E] [measurable_space E] [borel_space E]
  [finite_dimensional ℝ E] (μ : measure E) [is_add_haar_measure μ]
  (f : E →ₗ[ℝ] E) (s : set E) :
  μ (f '' s) = ennreal.of_real (abs f.det) * μ s :=
begin
  rcases ne_or_eq f.det 0 with hf|hf,
  { let g := (f.equiv_of_det_ne_zero hf).to_continuous_linear_equiv,
    change μ (g '' s) = _,
    rw [continuous_linear_equiv.image_eq_preimage g s, add_haar_preimage_continuous_linear_equiv],
    congr,
    ext x,
    simp only [linear_equiv.coe_to_continuous_linear_equiv, linear_equiv.of_is_unit_det_apply,
               linear_equiv.coe_coe, continuous_linear_equiv.symm_symm], },
  { simp only [hf, zero_mul, ennreal.of_real_zero, abs_zero],
    have : μ f.range = 0 :=
      add_haar_submodule μ _ (linear_map.range_lt_top_of_det_eq_zero hf).ne,
    exact le_antisymm (le_trans (measure_mono (image_subset_range _ _)) this.le) (zero_le _) }
end

/-- The image of a set `s` under a continuous linear map `f` has measure
equal to `μ s` times the absolute value of the determinant of `f`. -/
@[simp] lemma add_haar_image_continuous_linear_map
  {E : Type*} [normed_group E] [normed_space ℝ E] [measurable_space E] [borel_space E]
  [finite_dimensional ℝ E] (μ : measure E) [is_add_haar_measure μ]
  (f : E →L[ℝ] E) (s : set E) :
  μ (f '' s) = ennreal.of_real (abs (f : E →ₗ[ℝ] E).det) * μ s :=
add_haar_image_linear_map μ _ s

/-- The image of a set `s` under a continuous linear equiv `f` has measure
equal to `μ s` times the absolute value of the determinant of `f`. -/
@[simp] lemma add_haar_image_continuous_linear_equiv
  {E : Type*} [normed_group E] [normed_space ℝ E] [measurable_space E] [borel_space E]
  [finite_dimensional ℝ E] (μ : measure E) [is_add_haar_measure μ]
  (f : E ≃L[ℝ] E) (s : set E) :
  μ (f '' s) = ennreal.of_real (abs (f : E →ₗ[ℝ] E).det) * μ s :=
μ.add_haar_image_linear_map (f : E →ₗ[ℝ] E) s

/-!
### Basic properties of Haar measures on real vector spaces
-/

variables {E : Type*} [normed_group E] [measurable_space E] [normed_space ℝ E]
  [finite_dimensional ℝ E] [borel_space E] (μ : measure E) [is_add_haar_measure μ]

lemma map_add_haar_smul {r : ℝ} (hr : r ≠ 0) :
  measure.map ((•) r) μ = ennreal.of_real (abs (r ^ (finrank ℝ E))⁻¹) • μ :=
begin
  let f : E →ₗ[ℝ] E := r • 1,
  change measure.map f μ = _,
  have hf : f.det ≠ 0,
  { simp only [mul_one, linear_map.det_smul, ne.def, monoid_hom.map_one],
    assume h,
    exact hr (pow_eq_zero h) },
  simp only [map_linear_map_add_haar_eq_smul_add_haar μ hf, mul_one, linear_map.det_smul,
    monoid_hom.map_one],
end

@[simp] lemma add_haar_preimage_smul {r : ℝ} (hr : r ≠ 0) (s : set E) :
  μ (((•) r) ⁻¹' s) = ennreal.of_real (abs (r ^ (finrank ℝ E))⁻¹) * μ s :=
calc μ (((•) r) ⁻¹' s) = measure.map ((•) r) μ s :
  ((homeomorph.smul (is_unit_iff_ne_zero.2 hr).unit).to_measurable_equiv.map_apply s).symm
... = ennreal.of_real (abs (r^(finrank ℝ E))⁻¹) * μ s : by { rw map_add_haar_smul μ hr, refl }

/-- Rescaling a set by a factor `r` multiplies its measure by `abs (r ^ dim)`. -/
@[simp] lemma add_haar_smul (r : ℝ) (s : set E) :
  μ (r • s) = ennreal.of_real (abs (r ^ (finrank ℝ E))) * μ s :=
begin
  rcases ne_or_eq r 0 with h|rfl,
  { rw [← preimage_smul_inv₀ h, add_haar_preimage_smul μ (inv_ne_zero h), inv_pow, inv_inv] },
  rcases eq_empty_or_nonempty s with rfl|hs,
  { simp only [measure_empty, mul_zero, smul_set_empty] },
  rw [zero_smul_set hs, ← singleton_zero],
  by_cases h : finrank ℝ E = 0,
  { haveI : subsingleton E := finrank_zero_iff.1 h,
    simp only [h, one_mul, ennreal.of_real_one, abs_one, subsingleton.eq_univ_of_nonempty hs,
      pow_zero, subsingleton.eq_univ_of_nonempty (singleton_nonempty (0 : E))] },
  { haveI : nontrivial E := nontrivial_of_finrank_pos (bot_lt_iff_ne_bot.2 h),
    simp only [h, zero_mul, ennreal.of_real_zero, abs_zero, ne.def, not_false_iff, zero_pow',
      measure_singleton] }
end

@[simp] lemma add_haar_image_homothety (x : E) (r : ℝ) (s : set E) :
  μ (affine_map.homothety x r '' s) = ennreal.of_real (abs (r ^ (finrank ℝ E))) * μ s :=
calc μ (affine_map.homothety x r '' s) = μ ((λ y, y + x) '' (r • ((λ y, y + (-x)) '' s))) :
  by { simp only [← image_smul, image_image, ← sub_eq_add_neg], refl }
... = ennreal.of_real (abs (r ^ (finrank ℝ E))) * μ s :
  by simp only [image_add_right, measure_preimage_add_right, add_haar_smul]

/-! We don't need to state `map_add_haar_neg` here, because it has already been proved for
general Haar measures on general commutative groups. -/

/-! ### Measure of balls -/

lemma add_haar_ball_center
  {E : Type*} [normed_group E] [measurable_space E]
  [borel_space E] (μ : measure E) [is_add_haar_measure μ] (x : E) (r : ℝ) :
  μ (ball x r) = μ (ball (0 : E) r) :=
begin
  have : ball (0 : E) r = ((+) x) ⁻¹' (ball x r), by simp [preimage_add_ball],
  rw [this, measure_preimage_add]
end

lemma add_haar_closed_ball_center
  {E : Type*} [normed_group E] [measurable_space E]
  [borel_space E] (μ : measure E) [is_add_haar_measure μ] (x : E) (r : ℝ) :
  μ (closed_ball x r) = μ (closed_ball (0 : E) r) :=
begin
  have : closed_ball (0 : E) r = ((+) x) ⁻¹' (closed_ball x r), by simp [preimage_add_closed_ball],
  rw [this, measure_preimage_add]
end

lemma add_haar_ball_mul_of_pos (x : E) {r : ℝ} (hr : 0 < r) (s : ℝ) :
  μ (ball x (r * s)) = ennreal.of_real (r ^ (finrank ℝ E)) * μ (ball 0 s) :=
begin
  have : ball (0 : E) (r * s) = r • ball 0 s,
    by simp only [smul_ball hr.ne' (0 : E) s, real.norm_eq_abs, abs_of_nonneg hr.le, smul_zero],
  simp only [this, add_haar_smul, abs_of_nonneg hr.le, add_haar_ball_center, abs_pow],
end

lemma add_haar_ball_of_pos (x : E) {r : ℝ} (hr : 0 < r) :
  μ (ball x r) = ennreal.of_real (r ^ (finrank ℝ E)) * μ (ball 0 1) :=
by rw [← add_haar_ball_mul_of_pos μ x hr, mul_one]

lemma add_haar_ball_mul [nontrivial E] (x : E) {r : ℝ} (hr : 0 ≤ r) (s : ℝ) :
  μ (ball x (r * s)) = ennreal.of_real (r ^ (finrank ℝ E)) * μ (ball 0 s) :=
begin
  rcases has_le.le.eq_or_lt hr with h|h,
  { simp only [← h, zero_pow finrank_pos, measure_empty, zero_mul, ennreal.of_real_zero,
               ball_zero] },
  { exact add_haar_ball_mul_of_pos μ x h s }
end

lemma add_haar_ball [nontrivial E] (x : E) {r : ℝ} (hr : 0 ≤ r) :
  μ (ball x r) = ennreal.of_real (r ^ (finrank ℝ E)) * μ (ball 0 1) :=
by rw [← add_haar_ball_mul μ x hr, mul_one]

lemma add_haar_closed_ball_mul_of_pos (x : E) {r : ℝ} (hr : 0 < r) (s : ℝ) :
  μ (closed_ball x (r * s)) = ennreal.of_real (r ^ (finrank ℝ E)) * μ (closed_ball 0 s) :=
begin
  have : closed_ball (0 : E) (r * s) = r • closed_ball 0 s,
    by simp [smul_closed_ball' hr.ne' (0 : E), abs_of_nonneg hr.le],
  simp only [this, add_haar_smul, abs_of_nonneg hr.le, add_haar_closed_ball_center, abs_pow],
end

lemma add_haar_closed_ball_mul (x : E) {r : ℝ} (hr : 0 ≤ r) {s : ℝ} (hs : 0 ≤ s) :
  μ (closed_ball x (r * s)) = ennreal.of_real (r ^ (finrank ℝ E)) * μ (closed_ball 0 s) :=
begin
  have : closed_ball (0 : E) (r * s) = r • closed_ball 0 s,
    by simp [smul_closed_ball r (0 : E) hs, abs_of_nonneg hr],
  simp only [this, add_haar_smul, abs_of_nonneg hr, add_haar_closed_ball_center, abs_pow],
end

/-- The measure of a closed ball can be expressed in terms of the measure of the closed unit ball.
Use instead `add_haar_closed_ball`, which uses the measure of the open unit ball as a standard
form. -/
lemma add_haar_closed_ball' (x : E) {r : ℝ} (hr : 0 ≤ r) :
  μ (closed_ball x r) = ennreal.of_real (r ^ (finrank ℝ E)) * μ (closed_ball 0 1) :=
by rw [← add_haar_closed_ball_mul μ x hr zero_le_one, mul_one]

lemma add_haar_closed_unit_ball_eq_add_haar_unit_ball :
  μ (closed_ball (0 : E) 1) = μ (ball 0 1) :=
begin
  apply le_antisymm _ (measure_mono ball_subset_closed_ball),
  have A : tendsto (λ (r : ℝ), ennreal.of_real (r ^ (finrank ℝ E)) * μ (closed_ball (0 : E) 1))
    (𝓝[<] 1) (𝓝 (ennreal.of_real (1 ^ (finrank ℝ E)) * μ (closed_ball (0 : E) 1))),
  { refine ennreal.tendsto.mul _ (by simp) tendsto_const_nhds (by simp),
    exact ennreal.tendsto_of_real ((tendsto_id'.2 nhds_within_le_nhds).pow _) },
  simp only [one_pow, one_mul, ennreal.of_real_one] at A,
  refine le_of_tendsto A _,
  refine mem_nhds_within_Iio_iff_exists_Ioo_subset.2 ⟨(0 : ℝ), by simp, λ r hr, _⟩,
  dsimp,
  rw ← add_haar_closed_ball' μ (0 : E) hr.1.le,
  exact measure_mono (closed_ball_subset_ball hr.2)
end

lemma add_haar_closed_ball (x : E) {r : ℝ} (hr : 0 ≤ r) :
  μ (closed_ball x r) = ennreal.of_real (r ^ (finrank ℝ E)) * μ (ball 0 1) :=
by rw [add_haar_closed_ball' μ x hr, add_haar_closed_unit_ball_eq_add_haar_unit_ball]

lemma add_haar_sphere_of_ne_zero (x : E) {r : ℝ} (hr : r ≠ 0) :
  μ (sphere x r) = 0 :=
begin
  rcases hr.lt_or_lt with h|h,
  { simp only [empty_diff, measure_empty, ← closed_ball_diff_ball, closed_ball_eq_empty.2 h] },
  { rw [← closed_ball_diff_ball,
        measure_diff ball_subset_closed_ball measurable_set_ball measure_ball_lt_top.ne,
        add_haar_ball_of_pos μ _ h, add_haar_closed_ball μ _ h.le, tsub_self];
    apply_instance }
end

lemma add_haar_sphere [nontrivial E] (x : E) (r : ℝ) :
  μ (sphere x r) = 0 :=
begin
  rcases eq_or_ne r 0 with rfl|h,
  { rw [sphere_zero, measure_singleton] },
  { exact add_haar_sphere_of_ne_zero μ x h }
end

lemma add_haar_singleton_add_smul_div_singleton_add_smul
  {r : ℝ} (hr : r ≠ 0) (x y : E) (s t : set E) :
  μ ({x} + r • s) / μ ({y} + r • t) = μ s / μ t :=
calc
μ ({x} + r • s) / μ ({y} + r • t)
    = ennreal.of_real (|r| ^ finrank ℝ E) * μ s * (ennreal.of_real (|r| ^ finrank ℝ E) * μ t)⁻¹ :
  by simp only [div_eq_mul_inv, add_haar_smul, image_add_left, measure_preimage_add, abs_pow,
    singleton_add]
... = ennreal.of_real (|r| ^ finrank ℝ E) * (ennreal.of_real (|r| ^ finrank ℝ E))⁻¹ *
        (μ s * (μ t)⁻¹) :
  begin
    rw ennreal.mul_inv,
    { ring },
    { simp only [pow_pos (abs_pos.mpr hr), ennreal.of_real_eq_zero, not_le, ne.def, true_or] },
    { simp only [ennreal.of_real_ne_top, true_or, ne.def, not_false_iff] },
  end
... = μ s / μ t :
  begin
    rw [ennreal.mul_inv_cancel, one_mul, div_eq_mul_inv],
    { simp only [pow_pos (abs_pos.mpr hr), ennreal.of_real_eq_zero, not_le, ne.def], },
    { simp only [ennreal.of_real_ne_top, ne.def, not_false_iff] }
  end

/-!
### Density points

Besicovitch covering theorem ensures that, for any locally finite measure on a finite-dimensional
real vector space, almost every point of a set `s` is a density point, i.e.,
`μ (s ∩ closed_ball x r) / μ (closed_ball x r)` tends to `1` as `r` tends to `0`
(see `besicovitch.ae_tendsto_measure_inter_div`).
When `μ` is a Haar measure, one can deduce the same property for any rescaling sequence of sets,
of the form `{x} + r • t` where `t` is a set with positive finite measure, instead of the sequence
of closed balls.

We argue first for the dual property, i.e., if `s` has density `0` at `x`, then
`μ (s ∩ ({x} + r • t)) / μ ({x} + r • t)` tends to `0`. First when `t` is contained in the ball
of radius `1`, in `tendsto_add_haar_inter_smul_zero_of_density_zero_aux1`,
(by arguing by inclusion). Then when `t` is bounded, reducing to the previous one by rescaling, in
`tendsto_add_haar_inter_smul_zero_of_density_zero_aux2`.
Then for a general set `t`, by cutting it into a bounded part and a part with small measure, in
`tendsto_add_haar_inter_smul_zero_of_density_zero`.
Going to the complement, one obtains the desired property at points of density `1`, first when
`s` is measurable in `tendsto_add_haar_inter_smul_one_of_density_one_aux`, and then without this
assumption in `tendsto_add_haar_inter_smul_one_of_density_one` by applying the previous lemma to
the measurable hull `to_measurable μ s`
-/

lemma tendsto_add_haar_inter_smul_zero_of_density_zero_aux1
  (s : set E) (x : E)
  (h : tendsto (λ r, μ (s ∩ closed_ball x r) / μ (closed_ball x r)) (𝓝[>] 0) (𝓝 0))
  (t : set E) (u : set E) (h'u : μ u ≠ 0) (t_bound : t ⊆ closed_ball 0 1) :
  tendsto (λ (r : ℝ), μ (s ∩ ({x} + r • t)) / μ ({x} + r • u)) (𝓝[>] 0) (𝓝 0) :=
begin
  have A : tendsto (λ (r : ℝ), μ (s ∩ ({x} + r • t)) / μ (closed_ball x r)) (𝓝[>] 0) (𝓝 0),
  { apply tendsto_of_tendsto_of_tendsto_of_le_of_le' tendsto_const_nhds h
      (eventually_of_forall (λ b, zero_le _)),
    filter_upwards [self_mem_nhds_within],
    rintros r (rpos : 0 < r),
    apply ennreal.mul_le_mul (measure_mono (inter_subset_inter_right _ _)) le_rfl,
    assume y hy,
    have : y - x ∈ r • closed_ball (0 : E) 1,
    { apply smul_set_mono t_bound,
      simpa [neg_add_eq_sub] using hy },
    simpa only [smul_closed_ball _ _ zero_le_one, real.norm_of_nonneg rpos.le,
      mem_closed_ball_iff_norm, mul_one, sub_zero, smul_zero] },
  have B : tendsto (λ (r : ℝ), μ (closed_ball x r) / μ ({x} + r • u)) (𝓝[>] 0)
    (𝓝 (μ (closed_ball x 1) / μ ({x} + u))),
  { apply tendsto_const_nhds.congr' _,
    filter_upwards [self_mem_nhds_within],
    rintros r (rpos : 0 < r),
    have : closed_ball x r = {x} + r • closed_ball 0 1,
      by simp only [smul_closed_ball, real.norm_of_nonneg rpos.le, zero_le_one, add_zero, mul_one,
        singleton_add_closed_ball, smul_zero],
    simp only [this, add_haar_singleton_add_smul_div_singleton_add_smul μ rpos.ne'],
    simp only [add_haar_closed_ball_center, image_add_left, measure_preimage_add, singleton_add] },
  have C : tendsto (λ (r : ℝ),
    (μ (s ∩ ({x} + r • t)) / μ (closed_ball x r)) * (μ (closed_ball x r) / μ ({x} + r • u)))
    (𝓝[>] 0) (𝓝 (0 * (μ (closed_ball x 1) / μ ({x} + u)))),
  { apply ennreal.tendsto.mul A _ B (or.inr ennreal.zero_ne_top),
    simp only [ennreal.div_eq_top, h'u, measure_closed_ball_lt_top.ne, false_or, image_add_left,
      eq_self_iff_true, not_true, ne.def, not_false_iff, measure_preimage_add, singleton_add,
      and_false, false_and] },
  simp only [zero_mul] at C,
  apply C.congr' _,
  filter_upwards [self_mem_nhds_within],
  rintros r (rpos : 0 < r),
  calc μ (s ∩ ({x} + r • t)) / μ (closed_ball x r) * (μ (closed_ball x r) / μ ({x} + r • u))
    = (μ (closed_ball x r) * (μ (closed_ball x r))⁻¹) * (μ (s ∩ ({x} + r • t)) / μ ({x} + r • u)) :
      by { simp only [div_eq_mul_inv], ring }
    ... = μ (s ∩ ({x} + r • t)) / μ ({x} + r • u) :
      by rw [ennreal.mul_inv_cancel (measure_closed_ball_pos μ x rpos).ne'
          measure_closed_ball_lt_top.ne, one_mul],
end

lemma tendsto_add_haar_inter_smul_zero_of_density_zero_aux2
  (s : set E) (x : E)
  (h : tendsto (λ r, μ (s ∩ closed_ball x r) / μ (closed_ball x r)) (𝓝[>] 0) (𝓝 0))
  (t : set E) (u : set E) (h'u : μ u ≠ 0)
  (R : ℝ) (Rpos : 0 < R) (t_bound : t ⊆ closed_ball 0 R) :
  tendsto (λ (r : ℝ), μ (s ∩ ({x} + r • t)) / μ ({x} + r • u)) (𝓝[>] 0) (𝓝 0) :=
begin
  set t' := R⁻¹ • t with ht',
  set u' := R⁻¹ • u with hu',
  have A : tendsto (λ (r : ℝ), μ (s ∩ ({x} + r • t')) / μ ({x} + r • u')) (𝓝[>] 0) (𝓝 0),
  { apply tendsto_add_haar_inter_smul_zero_of_density_zero_aux1 μ s x h
      t' u',
    { simp only [h'u, (pow_pos Rpos _).ne', abs_nonpos_iff, add_haar_smul, not_false_iff,
        ennreal.of_real_eq_zero, inv_eq_zero, inv_pow, ne.def, or_self, mul_eq_zero] },
    { convert smul_set_mono t_bound,
      rw [smul_closed_ball _ _ Rpos.le, smul_zero, real.norm_of_nonneg (inv_nonneg.2 Rpos.le),
        inv_mul_cancel Rpos.ne'] } },
  have B : tendsto (λ (r : ℝ), R * r) (𝓝[>] 0) (𝓝[>] (R * 0)),
  { apply tendsto_nhds_within_of_tendsto_nhds_of_eventually_within,
    { exact (tendsto_const_nhds.mul tendsto_id).mono_left nhds_within_le_nhds },
    { filter_upwards [self_mem_nhds_within],
      assume r rpos,
      rw mul_zero,
      exact mul_pos Rpos rpos } },
  rw mul_zero at B,
  apply (A.comp B).congr' _,
  filter_upwards [self_mem_nhds_within],
  rintros r (rpos : 0 < r),
  have T : (R * r) • t' = r • t,
    by rw [mul_comm, ht', smul_smul, mul_assoc, mul_inv_cancel Rpos.ne', mul_one],
  have U : (R * r) • u' = r • u,
    by rw [mul_comm, hu', smul_smul, mul_assoc, mul_inv_cancel Rpos.ne', mul_one],
  dsimp,
  rw [T, U],
end

/-- Consider a point `x` at which a set `s` has density zero, with respect to closed balls. Then it
also has density zero with respect to any measurable set `t`: the proportion of points in `s`
belonging to a rescaled copy `{x} + r • t` of `t` tends to zero as `r` tends to zero. -/
lemma tendsto_add_haar_inter_smul_zero_of_density_zero
  (s : set E) (x : E)
  (h : tendsto (λ r, μ (s ∩ closed_ball x r) / μ (closed_ball x r)) (𝓝[>] 0) (𝓝 0))
  (t : set E) (ht : measurable_set t) (h''t : μ t ≠ ∞) :
  tendsto (λ (r : ℝ), μ (s ∩ ({x} + r • t)) / μ ({x} + r • t)) (𝓝[>] 0) (𝓝 0) :=
begin
  refine tendsto_order.2 ⟨λ a' ha', (ennreal.not_lt_zero ha').elim, λ ε (εpos : 0 < ε), _⟩,
  rcases eq_or_ne (μ t) 0 with h't|h't,
  { apply eventually_of_forall (λ r, _),
    suffices H : μ (s ∩ ({x} + r • t)) = 0,
      by { rw H, simpa only [ennreal.zero_div] using εpos },
    apply le_antisymm _ (zero_le _),
    calc μ (s ∩ ({x} + r • t)) ≤ μ ({x} + r • t) : measure_mono (inter_subset_right _ _)
    ... = 0 : by simp only [h't, add_haar_smul, image_add_left, measure_preimage_add,
      singleton_add, mul_zero] },
  obtain ⟨n, npos, hn⟩ : ∃ (n : ℕ), 0 < n ∧ μ (t \ closed_ball 0 n) < (ε / 2) * μ t,
  { have A : tendsto (λ (n : ℕ), μ (t \ closed_ball 0 n)) at_top
      (𝓝 (μ (⋂ (n : ℕ), t \ closed_ball 0 n))),
    { have N : ∃ (n : ℕ), μ (t \ closed_ball 0 n) ≠ ∞ :=
        ⟨0, ((measure_mono (diff_subset t _)).trans_lt h''t.lt_top).ne⟩,
      refine tendsto_measure_Inter (λ n, ht.diff measurable_set_closed_ball) (λ m n hmn, _) N,
      exact diff_subset_diff subset.rfl (closed_ball_subset_closed_ball (nat.cast_le.2 hmn)) },
    have : (⋂ (n : ℕ), t \ closed_ball 0 n) = ∅,
      by simp_rw [diff_eq, ← inter_Inter, Inter_eq_compl_Union_compl, compl_compl,
          Union_closed_ball_nat, compl_univ, inter_empty],
    simp only [this, measure_empty] at A,
    have I : 0 < (ε / 2) * μ t := ennreal.mul_pos (ennreal.half_pos εpos.ne').ne' h't,
    exact (eventually.and (Ioi_mem_at_top 0) ((tendsto_order.1 A).2 _ I)).exists },
  have L : tendsto (λ (r : ℝ), μ (s ∩ ({x} + r • (t ∩ closed_ball 0 n))) / μ ({x} + r • t))
    (𝓝[>] 0) (𝓝 0) :=
      tendsto_add_haar_inter_smul_zero_of_density_zero_aux2 μ s x h
        _ t h't n (nat.cast_pos.2 npos) (inter_subset_right _ _),
  filter_upwards [(tendsto_order.1 L).2 _ (ennreal.half_pos εpos.ne'), self_mem_nhds_within],
  rintros r hr (rpos : 0 < r),
  have I : μ (s ∩ ({x} + r • t)) ≤
    μ (s ∩ ({x} + r • (t ∩ closed_ball 0 n))) + μ ({x} + r • (t \ closed_ball 0 n)) := calc
  μ (s ∩ ({x} + r • t))
      = μ ((s ∩ ({x} + r • (t ∩ closed_ball 0 n))) ∪ (s ∩ ({x} + r • (t \ closed_ball 0 n)))) :
    by rw [← inter_union_distrib_left, ← add_union, ← smul_set_union, inter_union_diff]
  ... ≤ μ (s ∩ ({x} + r • (t ∩ closed_ball 0 n))) + μ (s ∩ ({x} + r • (t \ closed_ball 0 n))) :
    measure_union_le _ _
  ... ≤ μ (s ∩ ({x} + r • (t ∩ closed_ball 0 n))) + μ ({x} + r • (t \ closed_ball 0 n)) :
    add_le_add le_rfl (measure_mono (inter_subset_right _ _)),
  calc μ (s ∩ ({x} + r • t)) / μ ({x} + r • t)
  ≤ (μ (s ∩ ({x} + r • (t ∩ closed_ball 0 n))) + μ ({x} + r • (t \ closed_ball 0 n))) /
      μ ({x} + r • t) : ennreal.mul_le_mul I le_rfl
  ... < ε / 2 + ε / 2 :
    begin
      rw ennreal.add_div,
      apply ennreal.add_lt_add hr _,
      rwa [add_haar_singleton_add_smul_div_singleton_add_smul μ rpos.ne',
           ennreal.div_lt_iff (or.inl h't) (or.inl h''t)],
    end
  ... = ε : ennreal.add_halves _
end

lemma tendsto_add_haar_inter_smul_one_of_density_one_aux
  (s : set E) (hs : measurable_set s) (x : E)
  (h : tendsto (λ r, μ (s ∩ closed_ball x r) / μ (closed_ball x r)) (𝓝[>] 0) (𝓝 1))
  (t : set E) (ht : measurable_set t) (h't : μ t ≠ 0) (h''t : μ t ≠ ∞) :
  tendsto (λ (r : ℝ), μ (s ∩ ({x} + r • t)) / μ ({x} + r • t)) (𝓝[>] 0) (𝓝 1) :=
begin
  have I : ∀ u v, μ u ≠ 0 → μ u ≠ ∞ → measurable_set v →
    μ u / μ u - μ (vᶜ ∩ u) / μ u = μ (v ∩ u) / μ u,
  { assume u v uzero utop vmeas,
    simp_rw [div_eq_mul_inv],
    rw ← ennreal.sub_mul, swap,
    { simp only [uzero, ennreal.inv_eq_top, implies_true_iff, ne.def, not_false_iff] },
    congr' 1,
    apply ennreal.sub_eq_of_add_eq
      (ne_top_of_le_ne_top utop (measure_mono (inter_subset_right _ _))),
    rw [inter_comm _ u, inter_comm _ u],
    exact measure_inter_add_diff u vmeas },
  have L : tendsto (λ r, μ (sᶜ ∩ closed_ball x r) / μ (closed_ball x r)) (𝓝[>] 0) (𝓝 0),
  { have A : tendsto (λ r, μ (closed_ball x r) / μ (closed_ball x r)) (𝓝[>] 0) (𝓝 1),
    { apply tendsto_const_nhds.congr' _,
      filter_upwards [self_mem_nhds_within],
      assume r hr,
      rw [div_eq_mul_inv, ennreal.mul_inv_cancel],
      { exact (measure_closed_ball_pos μ _ hr).ne' },
      { exact measure_closed_ball_lt_top.ne } },
    have B := ennreal.tendsto.sub A h (or.inl ennreal.one_ne_top),
    simp only [tsub_self] at B,
    apply B.congr' _,
    filter_upwards [self_mem_nhds_within],
    rintros r (rpos : 0 < r),
    convert I (closed_ball x r) sᶜ (measure_closed_ball_pos μ _ rpos).ne'
      (measure_closed_ball_lt_top).ne hs.compl,
    rw compl_compl },
  have L' : tendsto (λ (r : ℝ), μ (sᶜ ∩ ({x} + r • t)) / μ ({x} + r • t)) (𝓝[>] 0) (𝓝 0) :=
    tendsto_add_haar_inter_smul_zero_of_density_zero μ sᶜ x L t ht h''t,
  have L'' : tendsto (λ (r : ℝ), μ ({x} + r • t) / μ ({x} + r • t)) (𝓝[>] 0) (𝓝 1),
  { apply tendsto_const_nhds.congr' _,
    filter_upwards [self_mem_nhds_within],
    rintros r (rpos : 0 < r),
    rw [add_haar_singleton_add_smul_div_singleton_add_smul μ rpos.ne', ennreal.div_self h't h''t] },
  have := ennreal.tendsto.sub L'' L' (or.inl ennreal.one_ne_top),
  simp only [tsub_zero] at this,
  apply this.congr' _,
  filter_upwards [self_mem_nhds_within],
  rintros r (rpos : 0 < r),
  refine I ({x} + r • t) s _ _ hs,
  { simp only [h't, abs_of_nonneg rpos.le, pow_pos rpos, add_haar_smul, image_add_left,
      ennreal.of_real_eq_zero, not_le, or_false, ne.def, measure_preimage_add, abs_pow,
      singleton_add, mul_eq_zero] },
  { simp only [h''t, ennreal.of_real_ne_top, add_haar_smul, image_add_left, with_top.mul_eq_top_iff,
      ne.def, not_false_iff, measure_preimage_add, singleton_add, and_false, false_and, or_self] }
end

/-- Consider a point `x` at which a set `s` has density one, with respect to closed balls (i.e.,
a Lebesgue density point of `s`). Then `s` has also density one at `x` with respect to any
measurable set `t`: the proportion of points in `s` belonging to a rescaled copy `{x} + r • t`
of `t` tends to one as `r` tends to zero. -/
lemma tendsto_add_haar_inter_smul_one_of_density_one
  (s : set E) (x : E)
  (h : tendsto (λ r, μ (s ∩ closed_ball x r) / μ (closed_ball x r)) (𝓝[>] 0) (𝓝 1))
  (t : set E) (ht : measurable_set t) (h't : μ t ≠ 0) (h''t : μ t ≠ ∞) :
  tendsto (λ (r : ℝ), μ (s ∩ ({x} + r • t)) / μ ({x} + r • t)) (𝓝[>] 0) (𝓝 1) :=
begin
  have : tendsto (λ (r : ℝ), μ (to_measurable μ s ∩ ({x} + r • t)) / μ ({x} + r • t))
    (𝓝[>] 0) (𝓝 1),
  { apply tendsto_add_haar_inter_smul_one_of_density_one_aux μ _
      (measurable_set_to_measurable _ _) _ _ t ht h't h''t,
    apply tendsto_of_tendsto_of_tendsto_of_le_of_le' h tendsto_const_nhds,
    { apply eventually_of_forall (λ r, _),
      apply ennreal.mul_le_mul _ le_rfl,
      exact measure_mono (inter_subset_inter_left _ (subset_to_measurable _ _)) },
    { filter_upwards [self_mem_nhds_within],
      rintros r (rpos : 0 < r),
      apply ennreal.div_le_of_le_mul,
      rw one_mul,
      exact measure_mono (inter_subset_right _ _) } },
  apply this.congr (λ r, _),
  congr' 1,
  apply measure_to_measurable_inter_of_sigma_finite,
  simp only [image_add_left, singleton_add],
  apply (continuous_add_left (-x)).measurable (ht.const_smul₀ r)
end

/-- Consider a point `x` at which a set `s` has density one, with respect to closed balls (i.e.,
a Lebesgue density point of `s`). Then `s` intersects the rescaled copies `{x} + r • t` of a given
set `t` with positive measure, for any small enough `r`. -/
lemma eventually_nonempty_inter_smul_of_density_one (s : set E) (x : E)
  (h : tendsto (λ r, μ (s ∩ closed_ball x r) / μ (closed_ball x r)) (𝓝[>] 0) (𝓝 1))
  (t : set E) (ht : measurable_set t) (h't : μ t ≠ 0) :
  ∀ᶠ r in 𝓝[>] (0 : ℝ), (s ∩ ({x} + r • t)).nonempty :=
begin
  obtain ⟨t', t'_meas, t't, t'pos, t'top⟩ :
    ∃ t', measurable_set t' ∧ t' ⊆ t ∧ 0 < μ t' ∧ μ t' < ⊤ :=
      exists_subset_measure_lt_top ht h't.bot_lt,
  filter_upwards [(tendsto_order.1
    (tendsto_add_haar_inter_smul_one_of_density_one μ s x h t'
      t'_meas t'pos.ne' t'top.ne)).1 0 ennreal.zero_lt_one],
  assume r hr,
  have : μ (s ∩ ({x} + r • t')) ≠ 0 :=
    λ h', by simpa only [ennreal.not_lt_zero, ennreal.zero_div, h'] using hr,
  have : (s ∩ ({x} + r • t')).nonempty := nonempty_of_measure_ne_zero this,
  apply this.mono (inter_subset_inter subset.rfl _),
  exact add_subset_add subset.rfl (smul_set_mono t't),
end

end measure

end measure_theory<|MERGE_RESOLUTION|>--- conflicted
+++ resolved
@@ -51,11 +51,7 @@
   positive_compacts (ι → ℝ) :=
 { carrier := pi univ (λ i, Icc 0 1),
   compact' := is_compact_univ_pi (λ i, is_compact_Icc),
-<<<<<<< HEAD
-  interior_nonempty' := by simp only [interior_pi_set, set.finite.of_fintype, interior_Icc,
-=======
   interior_nonempty' := by simp only [interior_pi_set, set.to_finite, interior_Icc,
->>>>>>> 119e166b
     univ_pi_nonempty_iff, nonempty_Ioo, implies_true_iff, zero_lt_one] }
 
 namespace measure_theory
