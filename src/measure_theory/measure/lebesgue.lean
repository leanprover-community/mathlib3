/-
Copyright (c) 2017 Johannes Hölzl. All rights reserved.
Released under Apache 2.0 license as described in the file LICENSE.
Authors: Johannes Hölzl, Yury Kudryashov
-/
import dynamics.ergodic.measure_preserving
import linear_algebra.determinant
import linear_algebra.matrix.diagonal
import linear_algebra.matrix.transvection
import measure_theory.constructions.pi
import measure_theory.measure.stieltjes

/-!
# Lebesgue measure on the real line and on `ℝⁿ`

We construct Lebesgue measure on the real line, as a particular case of Stieltjes measure associated
to the function `x ↦ x`. We obtain as a consequence Lebesgue measure on `ℝⁿ`. We prove that they
are translation invariant.

We show that, on `ℝⁿ`, a linear map acts on Lebesgue measure by rescaling it through the absolute
value of its determinant, in `real.map_linear_map_volume_pi_eq_smul_volume_pi`.

More properties of the Lebesgue measure are deduced from this in `haar_lebesgue.lean`, where they
are proved more generally for any additive Haar measure on a finite-dimensional real vector space.
-/

noncomputable theory
open classical set filter measure_theory measure_theory.measure
open ennreal (of_real)
open_locale big_operators ennreal nnreal topological_space

/-!
### Definition of the Lebesgue measure and lengths of intervals
-/

/-- Lebesgue measure on the Borel sigma algebra, giving measure `b - a` to the interval `[a, b]`. -/
instance real.measure_space : measure_space ℝ :=
⟨stieltjes_function.id.measure⟩

namespace real

variables {ι : Type*} [fintype ι]

open_locale topological_space

theorem volume_val (s) : volume s = stieltjes_function.id.measure s := rfl

@[simp] lemma volume_Ico {a b : ℝ} : volume (Ico a b) = of_real (b - a) :=
by simp [volume_val]

@[simp] lemma volume_Icc {a b : ℝ} : volume (Icc a b) = of_real (b - a) :=
by simp [volume_val]

@[simp] lemma volume_Ioo {a b : ℝ} : volume (Ioo a b) = of_real (b - a) :=
by simp [volume_val]

@[simp] lemma volume_Ioc {a b : ℝ} : volume (Ioc a b) = of_real (b - a) :=
by simp [volume_val]

@[simp] lemma volume_singleton {a : ℝ} : volume ({a} : set ℝ) = 0 :=
by simp [volume_val]

@[simp] lemma volume_univ : volume (univ : set ℝ) = ∞ :=
ennreal.eq_top_of_forall_nnreal_le $ λ r,
  calc (r : ℝ≥0∞) = volume (Icc (0 : ℝ) r) : by simp
              ... ≤ volume univ            : measure_mono (subset_univ _)

@[simp] lemma volume_ball (a r : ℝ) :
  volume (metric.ball a r) = of_real (2 * r) :=
by rw [ball_eq_Ioo, volume_Ioo, ← sub_add, add_sub_cancel', two_mul]

@[simp] lemma volume_closed_ball (a r : ℝ) :
  volume (metric.closed_ball a r) = of_real (2 * r) :=
by rw [closed_ball_eq_Icc, volume_Icc, ← sub_add, add_sub_cancel', two_mul]

@[simp] lemma volume_emetric_ball (a : ℝ) (r : ℝ≥0∞) :
  volume (emetric.ball a r) = 2 * r :=
begin
  rcases eq_or_ne r ∞ with rfl|hr,
  { rw [metric.emetric_ball_top, volume_univ, two_mul, ennreal.top_add] },
  { lift r to ℝ≥0 using hr,
    rw [metric.emetric_ball_nnreal, volume_ball, two_mul, ← nnreal.coe_add,
      ennreal.of_real_coe_nnreal, ennreal.coe_add, two_mul] }
end

@[simp] lemma volume_emetric_closed_ball (a : ℝ) (r : ℝ≥0∞) :
  volume (emetric.closed_ball a r) = 2 * r :=
begin
  rcases eq_or_ne r ∞ with rfl|hr,
  { rw [emetric.closed_ball_top, volume_univ, two_mul, ennreal.top_add] },
  { lift r to ℝ≥0 using hr,
    rw [metric.emetric_closed_ball_nnreal, volume_closed_ball, two_mul, ← nnreal.coe_add,
      ennreal.of_real_coe_nnreal, ennreal.coe_add, two_mul] }
end

instance has_no_atoms_volume : has_no_atoms (volume : measure ℝ) :=
⟨λ x, volume_singleton⟩

@[simp] lemma volume_interval {a b : ℝ} : volume (interval a b) = of_real (|b - a|) :=
by rw [interval, volume_Icc, max_sub_min_eq_abs]

@[simp] lemma volume_Ioi {a : ℝ} : volume (Ioi a) = ∞ :=
top_unique $ le_of_tendsto' ennreal.tendsto_nat_nhds_top $ λ n,
calc (n : ℝ≥0∞) = volume (Ioo a (a + n)) : by simp
... ≤ volume (Ioi a) : measure_mono Ioo_subset_Ioi_self

@[simp] lemma volume_Ici {a : ℝ} : volume (Ici a) = ∞ :=
by simp [← measure_congr Ioi_ae_eq_Ici]

@[simp] lemma volume_Iio {a : ℝ} : volume (Iio a) = ∞ :=
top_unique $ le_of_tendsto' ennreal.tendsto_nat_nhds_top $ λ n,
calc (n : ℝ≥0∞) = volume (Ioo (a - n) a) : by simp
... ≤ volume (Iio a) : measure_mono Ioo_subset_Iio_self

@[simp] lemma volume_Iic {a : ℝ} : volume (Iic a) = ∞ :=
by simp [← measure_congr Iio_ae_eq_Iic]

instance locally_finite_volume : is_locally_finite_measure (volume : measure ℝ) :=
⟨λ x, ⟨Ioo (x - 1) (x + 1),
  is_open.mem_nhds is_open_Ioo ⟨sub_lt_self _ zero_lt_one, lt_add_of_pos_right _ zero_lt_one⟩,
  by simp only [real.volume_Ioo, ennreal.of_real_lt_top]⟩⟩

instance is_finite_measure_restrict_Icc (x y : ℝ) : is_finite_measure (volume.restrict (Icc x y)) :=
⟨by simp⟩

instance is_finite_measure_restrict_Ico (x y : ℝ) : is_finite_measure (volume.restrict (Ico x y)) :=
⟨by simp⟩

instance is_finite_measure_restrict_Ioc (x y : ℝ) : is_finite_measure (volume.restrict (Ioc x y)) :=
 ⟨by simp⟩

instance is_finite_measure_restrict_Ioo (x y : ℝ) : is_finite_measure (volume.restrict (Ioo x y)) :=
⟨by simp⟩

/-!
### Volume of a box in `ℝⁿ`
-/

lemma volume_Icc_pi {a b : ι → ℝ} : volume (Icc a b) = ∏ i, ennreal.of_real (b i - a i) :=
begin
  rw [← pi_univ_Icc, volume_pi_pi],
  simp only [real.volume_Icc]
end

@[simp] lemma volume_Icc_pi_to_real {a b : ι → ℝ} (h : a ≤ b) :
  (volume (Icc a b)).to_real = ∏ i, (b i - a i) :=
by simp only [volume_Icc_pi, ennreal.to_real_prod, ennreal.to_real_of_real (sub_nonneg.2 (h _))]

lemma volume_pi_Ioo {a b : ι → ℝ} :
  volume (pi univ (λ i, Ioo (a i) (b i))) = ∏ i, ennreal.of_real (b i - a i) :=
(measure_congr measure.univ_pi_Ioo_ae_eq_Icc).trans volume_Icc_pi

@[simp] lemma volume_pi_Ioo_to_real {a b : ι → ℝ} (h : a ≤ b) :
  (volume (pi univ (λ i, Ioo (a i) (b i)))).to_real = ∏ i, (b i - a i) :=
by simp only [volume_pi_Ioo, ennreal.to_real_prod, ennreal.to_real_of_real (sub_nonneg.2 (h _))]

lemma volume_pi_Ioc {a b : ι → ℝ} :
  volume (pi univ (λ i, Ioc (a i) (b i))) = ∏ i, ennreal.of_real (b i - a i) :=
(measure_congr measure.univ_pi_Ioc_ae_eq_Icc).trans volume_Icc_pi

@[simp] lemma volume_pi_Ioc_to_real {a b : ι → ℝ} (h : a ≤ b) :
  (volume (pi univ (λ i, Ioc (a i) (b i)))).to_real = ∏ i, (b i - a i) :=
by simp only [volume_pi_Ioc, ennreal.to_real_prod, ennreal.to_real_of_real (sub_nonneg.2 (h _))]

lemma volume_pi_Ico {a b : ι → ℝ} :
  volume (pi univ (λ i, Ico (a i) (b i))) = ∏ i, ennreal.of_real (b i - a i) :=
(measure_congr measure.univ_pi_Ico_ae_eq_Icc).trans volume_Icc_pi

@[simp] lemma volume_pi_Ico_to_real {a b : ι → ℝ} (h : a ≤ b) :
  (volume (pi univ (λ i, Ico (a i) (b i)))).to_real = ∏ i, (b i - a i) :=
by simp only [volume_pi_Ico, ennreal.to_real_prod, ennreal.to_real_of_real (sub_nonneg.2 (h _))]

@[simp] lemma volume_pi_ball (a : ι → ℝ) {r : ℝ} (hr : 0 < r) :
  volume (metric.ball a r) = ennreal.of_real ((2 * r) ^ fintype.card ι) :=
begin
  simp only [volume_pi_ball a hr, volume_ball, finset.prod_const],
  exact (ennreal.of_real_pow (mul_nonneg zero_le_two hr.le) _).symm
end

@[simp] lemma volume_pi_closed_ball (a : ι → ℝ) {r : ℝ} (hr : 0 ≤ r) :
  volume (metric.closed_ball a r) = ennreal.of_real ((2 * r) ^ fintype.card ι) :=
begin
  simp only [volume_pi_closed_ball a hr, volume_closed_ball, finset.prod_const],
  exact (ennreal.of_real_pow (mul_nonneg zero_le_two hr) _).symm
end

lemma volume_le_diam (s : set ℝ) : volume s ≤ emetric.diam s :=
begin
  by_cases hs : metric.bounded s,
  { rw [real.ediam_eq hs, ← volume_Icc],
    exact volume.mono (real.subset_Icc_Inf_Sup_of_bounded hs) },
  { rw metric.ediam_of_unbounded hs, exact le_top }
end

lemma volume_pi_le_prod_diam (s : set (ι → ℝ)) :
  volume s ≤ ∏ i : ι, emetric.diam (function.eval i '' s) :=
calc volume s ≤ volume (pi univ (λ i, closure (function.eval i '' s))) :
  volume.mono $ subset.trans (subset_pi_eval_image univ s) $ pi_mono $ λ i hi, subset_closure
          ... = ∏ i, volume (closure $ function.eval i '' s) :
  volume_pi_pi _
          ... ≤ ∏ i : ι, emetric.diam (function.eval i '' s) :
  finset.prod_le_prod' $ λ i hi, (volume_le_diam _).trans_eq (emetric.diam_closure _)

lemma volume_pi_le_diam_pow (s : set (ι → ℝ)) :
  volume s ≤ emetric.diam s ^ fintype.card ι :=
calc volume s ≤ ∏ i : ι, emetric.diam (function.eval i '' s) : volume_pi_le_prod_diam s
          ... ≤ ∏ i : ι, (1 : ℝ≥0) * emetric.diam s                      :
  finset.prod_le_prod' $ λ i hi, (lipschitz_with.eval i).ediam_image_le s
          ... = emetric.diam s ^ fintype.card ι              :
  by simp only [ennreal.coe_one, one_mul, finset.prod_const, fintype.card]

/-!
### Images of the Lebesgue measure under translation/multiplication in ℝ
-/

instance is_add_left_invariant_real_volume :
  is_add_left_invariant (volume : measure ℝ) :=
⟨λ a, eq.symm $ real.measure_ext_Ioo_rat $ λ p q,
  by simp [measure.map_apply (measurable_const_add a) measurable_set_Ioo, sub_sub_sub_cancel_right]⟩

lemma smul_map_volume_mul_left {a : ℝ} (h : a ≠ 0) :
  ennreal.of_real (|a|) • measure.map ((*) a) volume = volume :=
begin
  refine (real.measure_ext_Ioo_rat $ λ p q, _).symm,
  cases lt_or_gt_of_ne h with h h,
  { simp only [real.volume_Ioo, measure.smul_apply, ← ennreal.of_real_mul (le_of_lt $ neg_pos.2 h),
      measure.map_apply (measurable_const_mul a) measurable_set_Ioo, neg_sub_neg,
      neg_mul, preimage_const_mul_Ioo_of_neg _ _ h, abs_of_neg h, mul_sub, smul_eq_mul,
      mul_div_cancel' _ (ne_of_lt h)] },
  { simp only [real.volume_Ioo, measure.smul_apply, ← ennreal.of_real_mul (le_of_lt h),
      measure.map_apply (measurable_const_mul a) measurable_set_Ioo, preimage_const_mul_Ioo _ _ h,
      abs_of_pos h, mul_sub, mul_div_cancel' _ (ne_of_gt h), smul_eq_mul] }
end

lemma map_volume_mul_left {a : ℝ} (h : a ≠ 0) :
  measure.map ((*) a) volume = ennreal.of_real (|a⁻¹|) • volume :=
by conv_rhs { rw [← real.smul_map_volume_mul_left h, smul_smul,
  ← ennreal.of_real_mul (abs_nonneg _), ← abs_mul, inv_mul_cancel h, abs_one, ennreal.of_real_one,
  one_smul] }

@[simp] lemma volume_preimage_mul_left {a : ℝ} (h : a ≠ 0) (s : set ℝ) :
  volume (((*) a) ⁻¹' s) = ennreal.of_real (abs a⁻¹) * volume s :=
calc volume (((*) a) ⁻¹' s) = measure.map ((*) a) volume s :
  ((homeomorph.mul_left₀ a h).to_measurable_equiv.map_apply s).symm
... = ennreal.of_real (abs a⁻¹) * volume s : by { rw map_volume_mul_left h, refl }

lemma smul_map_volume_mul_right {a : ℝ} (h : a ≠ 0) :
  ennreal.of_real (|a|) • measure.map (* a) volume = volume :=
by simpa only [mul_comm] using real.smul_map_volume_mul_left h

lemma map_volume_mul_right {a : ℝ} (h : a ≠ 0) :
  measure.map (* a) volume = ennreal.of_real (|a⁻¹|) • volume :=
by simpa only [mul_comm] using real.map_volume_mul_left h

@[simp] lemma volume_preimage_mul_right {a : ℝ} (h : a ≠ 0) (s : set ℝ) :
  volume ((* a) ⁻¹' s) = ennreal.of_real (abs a⁻¹) * volume s :=
calc volume ((* a) ⁻¹' s) = measure.map (* a) volume s :
  ((homeomorph.mul_right₀ a h).to_measurable_equiv.map_apply s).symm
... = ennreal.of_real (abs a⁻¹) * volume s : by { rw map_volume_mul_right h, refl }

instance : is_neg_invariant (volume : measure ℝ) :=
⟨eq.symm $ real.measure_ext_Ioo_rat $ λ p q, by simp [show volume.neg (Ioo (p : ℝ) q) = _,
  from measure.map_apply measurable_neg measurable_set_Ioo]⟩

/-!
### Images of the Lebesgue measure under translation/linear maps in ℝⁿ
-/

<<<<<<< HEAD
-- for some reason `apply_instance` doesn't find this
instance is_add_left_invariant_real_volume_pi (ι : Type*) [fintype ι] :
  is_add_left_invariant (volume : measure (ι → ℝ)) :=
pi.is_add_left_invariant_volume

=======
>>>>>>> 53578832
open matrix

/-- A diagonal matrix rescales Lebesgue according to its determinant. This is a special case of
`real.map_matrix_volume_pi_eq_smul_volume_pi`, that one should use instead (and whose proof
uses this particular case). -/
lemma smul_map_diagonal_volume_pi [decidable_eq ι] {D : ι → ℝ} (h : det (diagonal D) ≠ 0) :
  ennreal.of_real (abs (det (diagonal D))) • measure.map ((diagonal D).to_lin') volume = volume :=
begin
  refine (measure.pi_eq (λ s hs, _)).symm,
  simp only [det_diagonal, measure.coe_smul, algebra.id.smul_eq_mul, pi.smul_apply],
  rw [measure.map_apply _ (measurable_set.univ_pi_fintype hs)],
  swap, { exact continuous.measurable (linear_map.continuous_on_pi _) },
  have : (matrix.to_lin' (diagonal D)) ⁻¹' (set.pi set.univ (λ (i : ι), s i))
    = set.pi set.univ (λ (i : ι), ((*) (D i)) ⁻¹' (s i)),
  { ext f,
    simp only [linear_map.coe_proj, algebra.id.smul_eq_mul, linear_map.smul_apply, mem_univ_pi,
      mem_preimage, linear_map.pi_apply, diagonal_to_lin'] },
  have B : ∀ i, of_real (abs (D i)) * volume (has_mul.mul (D i) ⁻¹' s i) = volume (s i),
  { assume i,
    have A : D i ≠ 0,
    { simp only [det_diagonal, ne.def] at h,
      exact finset.prod_ne_zero_iff.1 h i (finset.mem_univ i) },
    rw [volume_preimage_mul_left A, ← mul_assoc, ← ennreal.of_real_mul (abs_nonneg _), ← abs_mul,
      mul_inv_cancel A, abs_one, ennreal.of_real_one, one_mul] },
  rw [this, volume_pi_pi, finset.abs_prod,
    ennreal.of_real_prod_of_nonneg (λ i hi, abs_nonneg (D i)), ← finset.prod_mul_distrib],
  simp only [B]
end

/-- A transvection preserves Lebesgue measure. -/
lemma map_transvection_volume_pi [decidable_eq ι] (t : transvection_struct ι ℝ) :
  measure.map (t.to_matrix.to_lin') volume = volume :=
begin
  /- We separate the coordinate along which there is a shearing from the other ones, and apply
  Fubini. Along this coordinate (and when all the other coordinates are fixed), it acts like a
  translation, and therefore preserves Lebesgue. -/
  suffices H : measure_preserving t.to_matrix.to_lin' volume volume, by exact H.2,
  let p : ι → Prop := λ i, i ≠ t.i,
  let α : Type* := {x // p x},
  let β : Type* := {x // ¬ (p x)},
  let g : (α → ℝ) → (β → ℝ) → (β → ℝ) := λ a b, (λ x, t.c * a ⟨t.j, t.hij.symm⟩) + b,
  let F : (α → ℝ) × (β → ℝ) → (α → ℝ) × (β → ℝ) :=
    λ p, (id p.1, g p.1 p.2),
  let e := equiv.pi_equiv_pi_subtype_prod p (λ (i : ι), ℝ),
  have : (t.to_matrix.to_lin' : (ι → ℝ) → (ι → ℝ)) = e.symm ∘ F ∘ e,
  { cases t,
    ext f k,
    simp only [linear_equiv.map_smul, dite_eq_ite, linear_map.id_coe, p, ite_not,
      algebra.id.smul_eq_mul, one_mul, dot_product, std_basis_matrix,
      equiv.pi_equiv_pi_subtype_prod_symm_apply, id.def, transvection,
      pi.add_apply, zero_mul, linear_map.smul_apply, function.comp_app,
      equiv.pi_equiv_pi_subtype_prod_apply, matrix.transvection_struct.to_matrix_mk,
      matrix.mul_vec, linear_equiv.map_add, ite_mul, e, matrix.to_lin'_apply,
      pi.smul_apply, subtype.coe_mk, g, linear_map.add_apply, finset.sum_congr, matrix.to_lin'_one],
    by_cases h : t_i = k,
    { simp only [h, true_and, finset.mem_univ, if_true, eq_self_iff_true, finset.sum_ite_eq,
        one_apply, boole_mul, add_comm], },
    { simp only [h, ne.symm h, add_zero, if_false, finset.sum_const_zero, false_and, mul_zero] } },
  rw this,
  have A : measure_preserving e volume volume :=
  ⟨ measurable_pi_equiv_pi_subtype_prod (λ i, ℝ) _,
    (measure.map_pi_equiv_pi_subtype_prod (λ i, (volume : measure ℝ)) p : _) ⟩,
  have B : measure_preserving F volume volume,
  { have g_meas : measurable (function.uncurry g),
    { have : measurable (λ (c : (α → ℝ)), c ⟨t.j, t.hij.symm⟩) :=
        measurable_pi_apply ⟨t.j, t.hij.symm⟩,
      refine measurable.add (measurable_pi_lambda _ (λ i, measurable.const_mul _ _)) measurable_snd,
      exact this.comp measurable_fst },
    exact measure_preserving.skew_product (measure_preserving.id _) g_meas
      (eventually_of_forall (λ a, map_add_left_eq_self _ _)) },
  have C : measure_preserving e.symm volume volume :=
  ⟨ (measurable_pi_equiv_pi_subtype_prod_symm (λ (i : ι), ℝ) p : _),
    (measure.map_pi_equiv_pi_subtype_prod_symm (λ (i : ι), volume) p : _) ⟩,
  exact (C.comp B).comp A,
end

/-- Any invertible matrix rescales Lebesgue measure through the absolute value of its
determinant. -/
lemma map_matrix_volume_pi_eq_smul_volume_pi [decidable_eq ι] {M : matrix ι ι ℝ} (hM : det M ≠ 0) :
  measure.map (M.to_lin') volume = ennreal.of_real (abs (det M)⁻¹) • volume :=
begin
  -- This follows from the cases we have already proved, of diagonal matrices and transvections,
  -- as these matrices generate all invertible matrices.
  apply diagonal_transvection_induction_of_det_ne_zero _ M hM (λ D hD, _) (λ t, _)
    (λ A B hA hB IHA IHB, _),
  { conv_rhs { rw [← smul_map_diagonal_volume_pi hD] },
    rw [smul_smul, ← ennreal.of_real_mul (abs_nonneg _), ← abs_mul, inv_mul_cancel hD, abs_one,
      ennreal.of_real_one, one_smul] },
  { simp only [matrix.transvection_struct.det, ennreal.of_real_one, map_transvection_volume_pi,
      one_smul, _root_.inv_one, abs_one] },
  { rw [to_lin'_mul, det_mul, linear_map.coe_comp, ← measure.map_map, IHB, measure.map_smul,
      IHA, smul_smul, ← ennreal.of_real_mul (abs_nonneg _), ← abs_mul, mul_comm, mul_inv₀],
    { apply continuous.measurable,
      apply linear_map.continuous_on_pi },
    { apply continuous.measurable,
      apply linear_map.continuous_on_pi } }
end

/-- Any invertible linear map rescales Lebesgue measure through the absolute value of its
determinant. -/
lemma map_linear_map_volume_pi_eq_smul_volume_pi {f : (ι → ℝ) →ₗ[ℝ] (ι → ℝ)} (hf : f.det ≠ 0) :
  measure.map f volume = ennreal.of_real (abs (f.det)⁻¹) • volume :=
begin
  -- this is deduced from the matrix case
  classical,
  let M := f.to_matrix',
  have A : f.det = det M, by simp only [linear_map.det_to_matrix'],
  have B : f = M.to_lin', by simp only [to_lin'_to_matrix'],
  rw [A, B],
  apply map_matrix_volume_pi_eq_smul_volume_pi,
  rwa A at hf
end

end real

open_locale topological_space

lemma filter.eventually.volume_pos_of_nhds_real {p : ℝ → Prop} {a : ℝ} (h : ∀ᶠ x in 𝓝 a, p x) :
  (0 : ℝ≥0∞) < volume {x | p x} :=
begin
  rcases h.exists_Ioo_subset with ⟨l, u, hx, hs⟩,
  refine lt_of_lt_of_le _ (measure_mono hs),
  simpa [-mem_Ioo] using hx.1.trans hx.2
end

section region_between

open_locale classical

variable {α : Type*}

/-- The region between two real-valued functions on an arbitrary set. -/
def region_between (f g : α → ℝ) (s : set α) : set (α × ℝ) :=
{p : α × ℝ | p.1 ∈ s ∧ p.2 ∈ Ioo (f p.1) (g p.1)}

lemma region_between_subset (f g : α → ℝ) (s : set α) :
  region_between f g s ⊆ s ×ˢ (univ : set ℝ) :=
by simpa only [prod_univ, region_between, set.preimage, set_of_subset_set_of] using λ a, and.left

variables [measurable_space α] {μ : measure α} {f g : α → ℝ} {s : set α}

/-- The region between two measurable functions on a measurable set is measurable. -/
lemma measurable_set_region_between
  (hf : measurable f) (hg : measurable g) (hs : measurable_set s) :
  measurable_set (region_between f g s) :=
begin
  dsimp only [region_between, Ioo, mem_set_of_eq, set_of_and],
  refine measurable_set.inter _ ((measurable_set_lt (hf.comp measurable_fst) measurable_snd).inter
    (measurable_set_lt measurable_snd (hg.comp measurable_fst))),
  exact measurable_fst hs
end

theorem volume_region_between_eq_lintegral'
  (hf : measurable f) (hg : measurable g) (hs : measurable_set s) :
  μ.prod volume (region_between f g s) = ∫⁻ y in s, ennreal.of_real ((g - f) y) ∂μ :=
begin
  rw measure.prod_apply,
  { have h : (λ x, volume {a | x ∈ s ∧ a ∈ Ioo (f x) (g x)})
            = s.indicator (λ x, ennreal.of_real (g x - f x)),
    { funext x,
      rw indicator_apply,
      split_ifs,
      { have hx : {a | x ∈ s ∧ a ∈ Ioo (f x) (g x)} = Ioo (f x) (g x) := by simp [h, Ioo],
        simp only [hx, real.volume_Ioo, sub_zero] },
      { have hx : {a | x ∈ s ∧ a ∈ Ioo (f x) (g x)} = ∅ := by simp [h],
        simp only [hx, measure_empty] } },
    dsimp only [region_between, preimage_set_of_eq],
    rw [h, lintegral_indicator];
    simp only [hs, pi.sub_apply] },
  { exact measurable_set_region_between hf hg hs },
end

/-- The volume of the region between two almost everywhere measurable functions on a measurable set
    can be represented as a Lebesgue integral. -/
theorem volume_region_between_eq_lintegral [sigma_finite μ]
  (hf : ae_measurable f (μ.restrict s)) (hg : ae_measurable g (μ.restrict s))
  (hs : measurable_set s) :
  μ.prod volume (region_between f g s) = ∫⁻ y in s, ennreal.of_real ((g - f) y) ∂μ :=
begin
  have h₁ : (λ y, ennreal.of_real ((g - f) y))
          =ᵐ[μ.restrict s]
              λ y, ennreal.of_real ((ae_measurable.mk g hg - ae_measurable.mk f hf) y) :=
    (hg.ae_eq_mk.sub hf.ae_eq_mk).fun_comp _,
  have h₂ : (μ.restrict s).prod volume (region_between f g s) =
    (μ.restrict s).prod volume (region_between (ae_measurable.mk f hf) (ae_measurable.mk g hg) s),
  { apply measure_congr,
    apply eventually_eq.rfl.inter,
    exact
      ((ae_eq_comp' measurable_fst hf.ae_eq_mk measure.prod_fst_absolutely_continuous).comp₂ _
        eventually_eq.rfl).inter
      (eventually_eq.rfl.comp₂ _
        (ae_eq_comp' measurable_fst hg.ae_eq_mk measure.prod_fst_absolutely_continuous)) },
  rw [lintegral_congr_ae h₁,
      ← volume_region_between_eq_lintegral' hf.measurable_mk hg.measurable_mk hs],
  convert h₂ using 1,
  { rw measure.restrict_prod_eq_prod_univ,
    exact (measure.restrict_eq_self _ (region_between_subset f g s)).symm, },
  { rw measure.restrict_prod_eq_prod_univ,
    exact (measure.restrict_eq_self _
      (region_between_subset (ae_measurable.mk f hf) (ae_measurable.mk g hg) s)).symm },
end


theorem volume_region_between_eq_integral' [sigma_finite μ]
  (f_int : integrable_on f s μ) (g_int : integrable_on g s μ)
  (hs : measurable_set s) (hfg : f ≤ᵐ[μ.restrict s] g ) :
  μ.prod volume (region_between f g s) = ennreal.of_real (∫ y in s, (g - f) y ∂μ) :=
begin
  have h : g - f =ᵐ[μ.restrict s] (λ x, real.to_nnreal (g x - f x)),
    from hfg.mono (λ x hx, (real.coe_to_nnreal _ $ sub_nonneg.2 hx).symm),
  rw [volume_region_between_eq_lintegral f_int.ae_measurable g_int.ae_measurable hs,
    integral_congr_ae h, lintegral_congr_ae,
    lintegral_coe_eq_integral _ ((integrable_congr h).mp (g_int.sub f_int))],
  simpa only,
end

/-- If two functions are integrable on a measurable set, and one function is less than
    or equal to the other on that set, then the volume of the region
    between the two functions can be represented as an integral. -/
theorem volume_region_between_eq_integral [sigma_finite μ]
  (f_int : integrable_on f s μ) (g_int : integrable_on g s μ)
  (hs : measurable_set s) (hfg : ∀ x ∈ s, f x ≤ g x) :
  μ.prod volume (region_between f g s) = ennreal.of_real (∫ y in s, (g - f) y ∂μ) :=
volume_region_between_eq_integral' f_int g_int hs
  ((ae_restrict_iff' hs).mpr (eventually_of_forall hfg))

end region_between

/-
section vitali

def vitali_aux_h (x : ℝ) (h : x ∈ Icc (0:ℝ) 1) :
  ∃ y ∈ Icc (0:ℝ) 1, ∃ q:ℚ, ↑q = x - y :=
⟨x, h, 0, by simp⟩

def vitali_aux (x : ℝ) (h : x ∈ Icc (0:ℝ) 1) : ℝ :=
classical.some (vitali_aux_h x h)

theorem vitali_aux_mem (x : ℝ) (h : x ∈ Icc (0:ℝ) 1) : vitali_aux x h ∈ Icc (0:ℝ) 1 :=
Exists.fst (classical.some_spec (vitali_aux_h x h):_)

theorem vitali_aux_rel (x : ℝ) (h : x ∈ Icc (0:ℝ) 1) :
 ∃ q:ℚ, ↑q = x - vitali_aux x h :=
Exists.snd (classical.some_spec (vitali_aux_h x h):_)

def vitali : set ℝ := {x | ∃ h, x = vitali_aux x h}

theorem vitali_nonmeasurable : ¬ null_measurable_set measure_space.μ vitali :=
sorry

end vitali
-/<|MERGE_RESOLUTION|>--- conflicted
+++ resolved
@@ -266,14 +266,6 @@
 ### Images of the Lebesgue measure under translation/linear maps in ℝⁿ
 -/
 
-<<<<<<< HEAD
--- for some reason `apply_instance` doesn't find this
-instance is_add_left_invariant_real_volume_pi (ι : Type*) [fintype ι] :
-  is_add_left_invariant (volume : measure (ι → ℝ)) :=
-pi.is_add_left_invariant_volume
-
-=======
->>>>>>> 53578832
 open matrix
 
 /-- A diagonal matrix rescales Lebesgue according to its determinant. This is a special case of
