--- conflicted
+++ resolved
@@ -1120,27 +1120,6 @@
   exact ae_eq_image_of_ae_eq_comap f μ hfi hf h.symm,
 end
 
-<<<<<<< HEAD
-
-section subtype
-/-! ### Subtype of a measure space -/
-
-variables [measure_space α] {p : α → Prop}
-
-instance subtype.measure_space : measure_space (subtype p) :=
-{ volume := measure.comap subtype.val volume,
-  ..subtype.measurable_space }
-
-lemma subtype.volume_def : (volume : measure s) = volume.comap subtype.val := rfl
-
-lemma measurable_set.null_measurable_set_subtype_coe {t : set s}
-  (hs : null_measurable_set s) (ht : measurable_set t) :
-  null_measurable_set ((coe : s → α) '' t) :=
-begin
-  rw [subtype.measurable_space, comap_eq_generate_from] at ht,
-  refine generate_from_induction
-    (λ t : set s, null_measurable_set (coe '' t) volume)
-=======
 section subtype
 
 /-! ### Subtype of a measure space -/
@@ -1154,7 +1133,6 @@
   rw [subtype.measurable_space, comap_eq_generate_from] at ht,
   refine generate_from_induction
     (λ t : set s, null_measurable_set (coe '' t) μ)
->>>>>>> 4698e35c
     {t : set s | ∃ (s' : set α), measurable_set s' ∧ coe ⁻¹' s' = t} _ _ _ _ ht,
   { rintros t' ⟨s', hs', rfl⟩,
     rw [subtype.image_preimage_coe],
@@ -1168,8 +1146,6 @@
     exact null_measurable_set.Union, },
 end
 
-<<<<<<< HEAD
-=======
 lemma null_measurable_set.subtype_coe {t : set s} (hs : null_measurable_set s μ)
   (ht : null_measurable_set t (μ.comap subtype.val)) :
   null_measurable_set ((coe : s → α) '' t) μ :=
@@ -1196,7 +1172,6 @@
 
 lemma subtype.volume_def : (volume : measure s) = volume.comap subtype.val := rfl
 
->>>>>>> 4698e35c
 lemma subtype.volume_univ (hs : null_measurable_set s) :
   volume (univ : set s) = volume s :=
 begin
@@ -1208,29 +1183,14 @@
 
 lemma volume_subtype_coe_le_volume (hs : null_measurable_set s) (t : set s) :
   volume ((coe : s → α) '' t) ≤ volume t :=
-<<<<<<< HEAD
-le_comap_apply _ _ subtype.coe_injective
-  (λ t, measurable_set.null_measurable_set_subtype_coe hs) _
-=======
 measure_subtype_coe_le_comap hs t
->>>>>>> 4698e35c
 
 lemma volume_subtype_coe_eq_zero_of_volume_eq_zero (hs : null_measurable_set s)
   {t : set s} (ht : volume t = 0) :
   volume ((coe : s → α) '' t) = 0 :=
-<<<<<<< HEAD
-eq_bot_iff.mpr $ (volume_subtype_coe_le_volume hs t).trans ht.le
-
-lemma null_measurable_set.subtype_coe {t : set s} (hs : null_measurable_set s)
-  (ht : null_measurable_set t) :
-  null_measurable_set ((coe : s → α) '' t) :=
-null_measurable_set.image coe volume subtype.coe_injective
-  (λ t, measurable_set.null_measurable_set_subtype_coe hs) ht
-=======
 measure_subtype_coe_eq_zero_of_comap_eq_zero hs ht
 
 end measure_space
->>>>>>> 4698e35c
 
 end subtype
 
