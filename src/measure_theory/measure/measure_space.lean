--- conflicted
+++ resolved
@@ -1908,14 +1908,8 @@
   sigma_finite μ :=
 begin
   obtain ⟨s, hμ, hs⟩ : ∃ s : ℕ → set α, (∀ n, μ (s n) < ∞) ∧ (⋃ n, s n) = univ,
-<<<<<<< HEAD
-  { refine (exists_seq_cover_iff_countable ⟨∅, _⟩).2 ⟨S, hc, hμ, hU⟩, simp },
-  refine ⟨⟨⟨λ n, to_measurable μ (s n), λ n, measurable_set_to_measurable _ _, by simpa, _⟩⟩⟩,
-  exact eq_univ_of_subset (Union_subset_Union $ λ n, subset_to_measurable μ (s n)) hs
-=======
     from (exists_seq_cover_iff_countable ⟨∅, by simp⟩).2 ⟨S, hc, hμ, hU⟩,
   exact ⟨⟨⟨λ n, s n, λ n, trivial, hμ, hs⟩⟩⟩,
->>>>>>> 59cda6d0
 end
 
 /-- Given measures `μ`, `ν` where `ν ≤ μ`, `finite_spanning_sets_in.of_le` provides the induced
