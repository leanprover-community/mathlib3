--- conflicted
+++ resolved
@@ -2309,16 +2309,6 @@
 lemma null_of_locally_null [topological_space α] [second_countable_topology α]
   (s : set α) (hs : ∀ x ∈ s, ∃ u ∈ 𝓝[s] x, μ u = 0) :
   μ s = 0 :=
-<<<<<<< HEAD
-begin
-  choose! u hu using hs,
-  obtain ⟨t, ts, t_count, ht⟩ : ∃ t ⊆ s, t.countable ∧ s ⊆ ⋃ x ∈ t, u x :=
-    topological_space.countable_cover_nhds_within (λ x hx, (hu x hx).1),
-  replace ht : s ⊆ ⋃ x ∈ t, s ∩ u x,
-    by { rw ← inter_Union₂, exact subset_inter subset.rfl ht },
-  apply measure_mono_null ht,
-  exact (measure_bUnion_null_iff t_count).2 (λ x hx, (hu x (ts hx)).2),
-=======
 μ.to_outer_measure.null_of_locally_null s hs
 
 lemma exists_mem_forall_mem_nhds_within_pos_measure [topological_space α]
@@ -2340,7 +2330,6 @@
   rcases m.exists_mem_forall_mem_nhds_within_pos (h b) with ⟨a, hab : a ≠ b, ha⟩,
   simp only [is_open_compl_singleton.nhds_within_eq hab] at ha,
   exact ⟨a, b, hab, ha, hb⟩
->>>>>>> 496a744e
 end
 
 /-- If two finite measures give the same mass to the whole space and coincide on a π-system made
