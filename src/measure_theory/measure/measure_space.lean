--- conflicted
+++ resolved
@@ -1667,27 +1667,18 @@
 @[simp] lemma count_eq_zero_iff : count s = 0 ↔ s = ∅ :=
 ⟨empty_of_count_eq_zero, λ h, h.symm ▸ count_empty⟩
 
-<<<<<<< HEAD
-lemma count_neq_zero  (hs' : s.nonempty) : count s ≠ 0:=
-=======
 lemma count_ne_zero (hs' : s.nonempty) : count s ≠ 0 :=
->>>>>>> 64f3a57b
 begin
   rw [ne.def, count_eq_zero_iff],
   exact hs'.ne_empty,
 end
 
-<<<<<<< HEAD
-lemma count_singleton (a : α) : count ({a} : set α) = 1 :=
-=======
 @[simp] lemma count_singleton (a : α) : count ({a} : set α) = 1 :=
->>>>>>> 64f3a57b
 begin
   rw [count_apply_finite ({a} : set α) (set.finite_singleton _), set.finite.to_finset],
   simp,
 end
 
-<<<<<<< HEAD
 lemma count_injective_image [measurable_singleton_class β]
   {f : β → α} (hf : function.injective f) (s : set β) :
   count (f '' s) = count s :=
@@ -1702,8 +1693,6 @@
   rw count_apply_infinite hs,
 end
 
-=======
->>>>>>> 64f3a57b
 end count
 
 /-! ### Absolute continuity -/
