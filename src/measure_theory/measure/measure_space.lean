--- conflicted
+++ resolved
@@ -281,17 +281,9 @@
   refine le_antisymm _ (supr_le $ λ i, measure_mono $ subset_Union _ _),
   have : ∀ n, measurable_set (disjointed (λ n, ⋃ b ∈ encodable.decode₂ ι n, s b) n) :=
     measurable_set.disjointed (measurable_set.bUnion_decode₂ h),
-<<<<<<< HEAD
-  rw [← encodable.Union_decode₂, ← Union_disjointed,
-      @measure_Union α _ _ _ _ (disjointed _) (disjoint_disjointed _) this,
-      ennreal.tsum_eq_supr_nat],
-  simp only
-    [← @measure_bUnion_finset α _ _ _ _ _ ((disjoint_disjointed _).pairwise_on _) (λ n _, this n)],
-=======
   rw [← encodable.Union_decode₂, ← Union_disjointed, measure_Union (disjoint_disjointed _) this,
     ennreal.tsum_eq_supr_nat],
   simp only [← measure_bUnion_finset ((disjoint_disjointed _).set_pairwise _) (λ n _, this n)],
->>>>>>> e5a79a7a
   refine supr_le (λ n, _),
   refine le_trans (_ : _ ≤ μ (⋃ (k ∈ finset.range n) (i ∈ encodable.decode₂ ι k), s i)) _,
   exact measure_mono (bUnion_mono (λ k hk, disjointed_subset _ _)),
