--- conflicted
+++ resolved
@@ -626,7 +626,6 @@
 variables [has_scalar R ℝ≥0∞] [is_scalar_tower R ℝ≥0∞ ℝ≥0∞]
 variables [has_scalar R' ℝ≥0∞] [is_scalar_tower R' ℝ≥0∞ ℝ≥0∞]
 
-<<<<<<< HEAD
 /-- Coercion to function as an additive monoid homomorphism. -/
 def coe_add_hom {m : measurable_space α} : measure α →+ (set α → ℝ≥0∞) :=
 ⟨coe_fn, coe_zero, coe_add⟩
@@ -639,10 +638,7 @@
   (∑ i in I, μ i) s = ∑ i in I, μ i s :=
 by rw [coe_finset_sum, finset.sum_apply]
 
-instance [measurable_space α] : has_scalar ℝ≥0∞ (measure α) :=
-=======
 instance [measurable_space α] : has_scalar R (measure α) :=
->>>>>>> c8150ccf
 ⟨λ c μ,
   { to_outer_measure := c • μ.to_outer_measure,
     m_Union := λ s hs hd, begin
