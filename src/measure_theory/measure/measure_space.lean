/-
Copyright (c) 2017 Johannes Hölzl. All rights reserved.
Released under Apache 2.0 license as described in the file LICENSE.
Authors: Johannes Hölzl, Mario Carneiro
-/
import measure_theory.measure.null_measurable
import measure_theory.measurable_space

/-!
# Measure spaces

The definition of a measure and a measure space are in `measure_theory.measure_space_def`, with
only a few basic properties. This file provides many more properties of these objects.
This separation allows the measurability tactic to import only the file `measure_space_def`, and to
be available in `measure_space` (through `measurable_space`).

Given a measurable space `α`, a measure on `α` is a function that sends measurable sets to the
extended nonnegative reals that satisfies the following conditions:
1. `μ ∅ = 0`;
2. `μ` is countably additive. This means that the measure of a countable union of pairwise disjoint
   sets is equal to the measure of the individual sets.

Every measure can be canonically extended to an outer measure, so that it assigns values to
all subsets, not just the measurable subsets. On the other hand, a measure that is countably
additive on measurable sets can be restricted to measurable sets to obtain a measure.
In this file a measure is defined to be an outer measure that is countably additive on
measurable sets, with the additional assumption that the outer measure is the canonical
extension of the restricted measure.

Measures on `α` form a complete lattice, and are closed under scalar multiplication with `ℝ≥0∞`.

We introduce the following typeclasses for measures:

* `is_probability_measure μ`: `μ univ = 1`;
* `is_finite_measure μ`: `μ univ < ∞`;
* `sigma_finite μ`: there exists a countable collection of sets that cover `univ`
  where `μ` is finite;
* `is_locally_finite_measure μ` : `∀ x, ∃ s ∈ 𝓝 x, μ s < ∞`;
* `has_no_atoms μ` : `∀ x, μ {x} = 0`; possibly should be redefined as
  `∀ s, 0 < μ s → ∃ t ⊆ s, 0 < μ t ∧ μ t < μ s`.

Given a measure, the null sets are the sets where `μ s = 0`, where `μ` denotes the corresponding
outer measure (so `s` might not be measurable). We can then define the completion of `μ` as the
measure on the least `σ`-algebra that also contains all null sets, by defining the measure to be `0`
on the null sets.

## Main statements

* `completion` is the completion of a measure to all null measurable sets.
* `measure.of_measurable` and `outer_measure.to_measure` are two important ways to define a measure.

## Implementation notes

Given `μ : measure α`, `μ s` is the value of the *outer measure* applied to `s`.
This conveniently allows us to apply the measure to sets without proving that they are measurable.
We get countable subadditivity for all sets, but only countable additivity for measurable sets.

You often don't want to define a measure via its constructor.
Two ways that are sometimes more convenient:
* `measure.of_measurable` is a way to define a measure by only giving its value on measurable sets
  and proving the properties (1) and (2) mentioned above.
* `outer_measure.to_measure` is a way of obtaining a measure from an outer measure by showing that
  all measurable sets in the measurable space are Carathéodory measurable.

To prove that two measures are equal, there are multiple options:
* `ext`: two measures are equal if they are equal on all measurable sets.
* `ext_of_generate_from_of_Union`: two measures are equal if they are equal on a π-system generating
  the measurable sets, if the π-system contains a spanning increasing sequence of sets where the
  measures take finite value (in particular the measures are σ-finite). This is a special case of
  the more general `ext_of_generate_from_of_cover`
* `ext_of_generate_finite`: two finite measures are equal if they are equal on a π-system
  generating the measurable sets. This is a special case of `ext_of_generate_from_of_Union` using
  `C ∪ {univ}`, but is easier to work with.

A `measure_space` is a class that is a measurable space with a canonical measure.
The measure is denoted `volume`.

## References

* <https://en.wikipedia.org/wiki/Measure_(mathematics)>
* <https://en.wikipedia.org/wiki/Complete_measure>
* <https://en.wikipedia.org/wiki/Almost_everywhere>

## Tags

measure, almost everywhere, measure space, completion, null set, null measurable set
-/

noncomputable theory

open set filter (hiding map) function measurable_space topological_space (second_countable_topology)
open_locale classical topological_space big_operators filter ennreal nnreal interval

variables {α β γ δ ι R R' : Type*}

namespace measure_theory

section

variables {m : measurable_space α} {μ μ₁ μ₂ : measure α} {s s₁ s₂ t : set α}

instance ae_is_measurably_generated : is_measurably_generated μ.ae :=
⟨λ s hs, let ⟨t, hst, htm, htμ⟩ := exists_measurable_superset_of_null hs in
  ⟨tᶜ, compl_mem_ae_iff.2 htμ, htm.compl, compl_subset_comm.1 hst⟩⟩

/-- See also `measure_theory.ae_restrict_interval_oc_iff`. -/
lemma ae_interval_oc_iff [linear_order α] {a b : α} {P : α → Prop} :
  (∀ᵐ x ∂μ, x ∈ Ι a b → P x) ↔ (∀ᵐ x ∂μ, x ∈ Ioc a b → P x) ∧ (∀ᵐ x ∂μ, x ∈ Ioc b a → P x) :=
by simp only [interval_oc_eq_union, mem_union_eq, or_imp_distrib, eventually_and]

lemma measure_union (hd : disjoint s₁ s₂) (h : measurable_set s₂) :
  μ (s₁ ∪ s₂) = μ s₁ + μ s₂ :=
measure_union₀ h.null_measurable_set hd.ae_disjoint

lemma measure_union' (hd : disjoint s₁ s₂) (h : measurable_set s₁) :
  μ (s₁ ∪ s₂) = μ s₁ + μ s₂ :=
measure_union₀' h.null_measurable_set hd.ae_disjoint

lemma measure_inter_add_diff (s : set α) (ht : measurable_set t) :
  μ (s ∩ t) + μ (s \ t) = μ s :=
measure_inter_add_diff₀ _ ht.null_measurable_set

lemma measure_diff_add_inter (s : set α) (ht : measurable_set t) :
  μ (s \ t) + μ (s ∩ t) = μ s :=
(add_comm _ _).trans (measure_inter_add_diff s ht)

lemma measure_union_add_inter (s : set α) (ht : measurable_set t) :
  μ (s ∪ t) + μ (s ∩ t) = μ s + μ t :=
by { rw [← measure_inter_add_diff (s ∪ t) ht, set.union_inter_cancel_right,
  union_diff_right, ← measure_inter_add_diff s ht], ac_refl }

lemma measure_union_add_inter' (hs : measurable_set s) (t : set α) :
  μ (s ∪ t) + μ (s ∩ t) = μ s + μ t :=
by rw [union_comm, inter_comm, measure_union_add_inter t hs, add_comm]

lemma measure_add_measure_compl (h : measurable_set s) :
  μ s + μ sᶜ = μ univ :=
by { rw [← measure_union' _ h, union_compl_self], exact disjoint_compl_right }

lemma measure_bUnion₀ {s : set β} {f : β → set α} (hs : countable s)
  (hd : s.pairwise (ae_disjoint μ on f)) (h : ∀ b ∈ s, null_measurable_set (f b) μ) :
  μ (⋃ b ∈ s, f b) = ∑' p : s, μ (f p) :=
begin
  haveI := hs.to_encodable,
  rw bUnion_eq_Union,
  exact measure_Union₀ (hd.on_injective subtype.coe_injective $ λ x, x.2) (λ x, h x x.2)
end

lemma measure_bUnion {s : set β} {f : β → set α} (hs : countable s)
  (hd : s.pairwise_disjoint f) (h : ∀ b ∈ s, measurable_set (f b)) :
  μ (⋃ b ∈ s, f b) = ∑' p : s, μ (f p) :=
measure_bUnion₀ hs hd.ae_disjoint (λ b hb, (h b hb).null_measurable_set)

lemma measure_sUnion₀ {S : set (set α)} (hs : countable S)
  (hd : S.pairwise (ae_disjoint μ)) (h : ∀ s ∈ S, null_measurable_set s μ) :
  μ (⋃₀ S) = ∑' s : S, μ s :=
by rw [sUnion_eq_bUnion, measure_bUnion₀ hs hd h]

lemma measure_sUnion {S : set (set α)} (hs : countable S)
  (hd : S.pairwise disjoint) (h : ∀ s ∈ S, measurable_set s) :
  μ (⋃₀ S) = ∑' s : S, μ s :=
by rw [sUnion_eq_bUnion, measure_bUnion hs hd h]

lemma measure_bUnion_finset₀ {s : finset ι} {f : ι → set α}
  (hd : set.pairwise ↑s (ae_disjoint μ on f)) (hm : ∀ b ∈ s, null_measurable_set (f b) μ) :
  μ (⋃ b ∈ s, f b) = ∑ p in s, μ (f p) :=
begin
  rw [← finset.sum_attach, finset.attach_eq_univ, ← tsum_fintype],
  exact measure_bUnion₀ s.countable_to_set hd hm
end

lemma measure_bUnion_finset {s : finset ι} {f : ι → set α} (hd : pairwise_disjoint ↑s f)
  (hm : ∀ b ∈ s, measurable_set (f b)) :
  μ (⋃ b ∈ s, f b) = ∑ p in s, μ (f p) :=
measure_bUnion_finset₀ hd.ae_disjoint (λ b hb, (hm b hb).null_measurable_set)

/-- If `s` is a countable set, then the measure of its preimage can be found as the sum of measures
of the fibers `f ⁻¹' {y}`. -/
lemma tsum_measure_preimage_singleton {s : set β} (hs : countable s) {f : α → β}
  (hf : ∀ y ∈ s, measurable_set (f ⁻¹' {y})) :
  ∑' b : s, μ (f ⁻¹' {↑b}) = μ (f ⁻¹' s) :=
by rw [← set.bUnion_preimage_singleton, measure_bUnion hs (pairwise_disjoint_fiber _ _) hf]

/-- If `s` is a `finset`, then the measure of its preimage can be found as the sum of measures
of the fibers `f ⁻¹' {y}`. -/
lemma sum_measure_preimage_singleton (s : finset β) {f : α → β}
  (hf : ∀ y ∈ s, measurable_set (f ⁻¹' {y})) :
  ∑ b in s, μ (f ⁻¹' {b}) = μ (f ⁻¹' ↑s) :=
by simp only [← measure_bUnion_finset (pairwise_disjoint_fiber _ _) hf,
  finset.set_bUnion_preimage_singleton]

lemma measure_diff_null' (h : μ (s₁ ∩ s₂) = 0) : μ (s₁ \ s₂) = μ s₁ :=
measure_congr $ diff_ae_eq_self.2 h

lemma measure_diff_null (h : μ s₂ = 0) : μ (s₁ \ s₂) = μ s₁ :=
measure_diff_null' $ measure_mono_null (inter_subset_right _ _) h

lemma measure_add_diff (hs : measurable_set s) (t : set α) : μ s + μ (t \ s) = μ (s ∪ t) :=
by rw [← measure_union' disjoint_diff hs, union_diff_self]

lemma measure_diff' (s : set α) (hm : measurable_set t) (h_fin : μ t ≠ ∞) :
  μ (s \ t) = μ (s ∪ t) - μ t :=
eq.symm $ ennreal.sub_eq_of_add_eq h_fin $ by rw [add_comm, measure_add_diff hm, union_comm]

lemma measure_diff (h : s₂ ⊆ s₁) (h₂ : measurable_set s₂) (h_fin : μ s₂ ≠ ∞) :
  μ (s₁ \ s₂) = μ s₁ - μ s₂ :=
by rw [measure_diff' _ h₂ h_fin, union_eq_self_of_subset_right h]

lemma le_measure_diff : μ s₁ - μ s₂ ≤ μ (s₁ \ s₂) :=
tsub_le_iff_left.2 $
calc μ s₁ ≤ μ (s₂ ∪ s₁)        : measure_mono (subset_union_right _ _)
      ... = μ (s₂ ∪ s₁ \ s₂)   : congr_arg μ union_diff_self.symm
      ... ≤ μ s₂ + μ (s₁ \ s₂) : measure_union_le _ _

lemma measure_diff_lt_of_lt_add (hs : measurable_set s) (hst : s ⊆ t)
  (hs' : μ s ≠ ∞) {ε : ℝ≥0∞} (h : μ t < μ s + ε) : μ (t \ s) < ε :=
begin
  rw [measure_diff hst hs hs'], rw add_comm at h,
  exact ennreal.sub_lt_of_lt_add (measure_mono hst) h
end

lemma measure_diff_le_iff_le_add (hs : measurable_set s) (hst : s ⊆ t)
  (hs' : μ s ≠ ∞) {ε : ℝ≥0∞} : μ (t \ s) ≤ ε ↔ μ t ≤ μ s + ε :=
by rwa [measure_diff hst hs hs', tsub_le_iff_left]

lemma measure_eq_measure_of_null_diff {s t : set α} (hst : s ⊆ t) (h_nulldiff : μ (t \ s) = 0) :
  μ s = μ t :=
measure_congr (hst.eventually_le.antisymm $ ae_le_set.mpr h_nulldiff)

lemma measure_eq_measure_of_between_null_diff {s₁ s₂ s₃ : set α}
  (h12 : s₁ ⊆ s₂) (h23 : s₂ ⊆ s₃) (h_nulldiff : μ (s₃ \ s₁) = 0) :
  (μ s₁ = μ s₂) ∧ (μ s₂ = μ s₃) :=
begin
  have le12 : μ s₁ ≤ μ s₂ := measure_mono h12,
  have le23 : μ s₂ ≤ μ s₃ := measure_mono h23,
  have key : μ s₃ ≤ μ s₁ := calc
    μ s₃ = μ ((s₃ \ s₁) ∪ s₁)  : by rw (diff_union_of_subset (h12.trans h23))
     ... ≤ μ (s₃ \ s₁) + μ s₁  : measure_union_le _ _
     ... = μ s₁                : by simp only [h_nulldiff, zero_add],
  exact ⟨le12.antisymm (le23.trans key), le23.antisymm (key.trans le12)⟩,
end

lemma measure_eq_measure_smaller_of_between_null_diff {s₁ s₂ s₃ : set α}
  (h12 : s₁ ⊆ s₂) (h23 : s₂ ⊆ s₃) (h_nulldiff : μ (s₃ \ s₁) = 0) : μ s₁ = μ s₂ :=
(measure_eq_measure_of_between_null_diff h12 h23 h_nulldiff).1

lemma measure_eq_measure_larger_of_between_null_diff {s₁ s₂ s₃ : set α}
  (h12 : s₁ ⊆ s₂) (h23 : s₂ ⊆ s₃) (h_nulldiff : μ (s₃ \ s₁) = 0) : μ s₂ = μ s₃ :=
(measure_eq_measure_of_between_null_diff h12 h23 h_nulldiff).2

lemma measure_compl (h₁ : measurable_set s) (h_fin : μ s ≠ ∞) : μ (sᶜ) = μ univ - μ s :=
by { rw compl_eq_univ_diff, exact measure_diff (subset_univ s) h₁ h_fin }

/-- If `s ⊆ t`, `μ t ≤ μ s`, `μ t ≠ ∞`, and `s` is measurable, then `s =ᵐ[μ] t`. -/
lemma ae_eq_of_subset_of_measure_ge (h₁ : s ⊆ t) (h₂ : μ t ≤ μ s) (hsm : measurable_set s)
  (ht : μ t ≠ ∞) : s =ᵐ[μ] t :=
have A : μ t = μ s, from h₂.antisymm (measure_mono h₁),
have B : μ s ≠ ∞, from A ▸ ht,
h₁.eventually_le.antisymm $ ae_le_set.2 $ by rw [measure_diff h₁ hsm B, A, tsub_self]

lemma measure_Union_congr_of_subset [encodable β] {s : β → set α} {t : β → set α}
  (hsub : ∀ b, s b ⊆ t b) (h_le : ∀ b, μ (t b) ≤ μ (s b)) :
  μ (⋃ b, s b) = μ (⋃ b, t b) :=
begin
  rcases em (∃ b, μ (t b) = ∞) with ⟨b, hb⟩|htop,
  { calc μ (⋃ b, s b) = ∞ : top_unique (hb ▸ (h_le b).trans $ measure_mono $ subset_Union _ _)
    ... = μ (⋃ b, t b) : eq.symm $ top_unique $ hb ▸ measure_mono $ subset_Union _ _ },
  push_neg at htop,
  refine le_antisymm (measure_mono (Union_mono hsub)) _,
  set M := to_measurable μ,
  have H : ∀ b, (M (t b) ∩ M (⋃ b, s b) : set α) =ᵐ[μ] M (t b),
  { refine λ b, ae_eq_of_subset_of_measure_ge (inter_subset_left _ _) _ _ _,
    { calc μ (M (t b)) = μ (t b) : measure_to_measurable _
      ... ≤ μ (s b) : h_le b
      ... ≤ μ (M (t b) ∩ M (⋃ b, s b)) : measure_mono $
        subset_inter ((hsub b).trans $ subset_to_measurable _ _)
          ((subset_Union _ _).trans $ subset_to_measurable _ _) },
    { exact (measurable_set_to_measurable _ _).inter (measurable_set_to_measurable _ _) },
    { rw measure_to_measurable, exact htop b } },
  calc μ (⋃ b, t b) ≤ μ (⋃ b, M (t b)) :
    measure_mono (Union_mono $ λ b, subset_to_measurable _ _)
  ... = μ (⋃ b, M (t b) ∩ M (⋃ b, s b)) :
    measure_congr (eventually_eq.countable_Union H).symm
  ... ≤ μ (M (⋃ b, s b)) :
    measure_mono (Union_subset $ λ b, inter_subset_right _ _)
  ... = μ (⋃ b, s b) : measure_to_measurable _
end

lemma measure_union_congr_of_subset {t₁ t₂ : set α} (hs : s₁ ⊆ s₂) (hsμ : μ s₂ ≤ μ s₁)
  (ht : t₁ ⊆ t₂) (htμ : μ t₂ ≤ μ t₁) :
  μ (s₁ ∪ t₁) = μ (s₂ ∪ t₂) :=
begin
  rw [union_eq_Union, union_eq_Union],
  exact measure_Union_congr_of_subset (bool.forall_bool.2 ⟨ht, hs⟩) (bool.forall_bool.2 ⟨htμ, hsμ⟩)
end

@[simp] lemma measure_Union_to_measurable [encodable β] (s : β → set α) :
  μ (⋃ b, to_measurable μ (s b)) = μ (⋃ b, s b) :=
eq.symm $ measure_Union_congr_of_subset (λ b, subset_to_measurable _ _)
  (λ b, (measure_to_measurable _).le)

lemma measure_bUnion_to_measurable {I : set β} (hc : countable I) (s : β → set α) :
  μ (⋃ b ∈ I, to_measurable μ (s b)) = μ (⋃ b ∈ I, s b) :=
by { haveI := hc.to_encodable, simp only [bUnion_eq_Union, measure_Union_to_measurable] }

@[simp] lemma measure_to_measurable_union : μ (to_measurable μ s ∪ t) = μ (s ∪ t) :=
eq.symm $ measure_union_congr_of_subset (subset_to_measurable _ _) (measure_to_measurable _).le
  subset.rfl le_rfl

@[simp] lemma measure_union_to_measurable : μ (s ∪ to_measurable μ t) = μ (s ∪ t) :=
eq.symm $ measure_union_congr_of_subset subset.rfl le_rfl (subset_to_measurable _ _)
  (measure_to_measurable _).le

lemma sum_measure_le_measure_univ {s : finset ι} {t : ι → set α} (h : ∀ i ∈ s, measurable_set (t i))
  (H : set.pairwise_disjoint ↑s t) :
  ∑ i in s, μ (t i) ≤ μ (univ : set α) :=
by { rw ← measure_bUnion_finset H h, exact measure_mono (subset_univ _) }

lemma tsum_measure_le_measure_univ {s : ι → set α} (hs : ∀ i, measurable_set (s i))
  (H : pairwise (disjoint on s)) :
  ∑' i, μ (s i) ≤ μ (univ : set α) :=
begin
  rw [ennreal.tsum_eq_supr_sum],
  exact supr_le (λ s, sum_measure_le_measure_univ (λ i hi, hs i) (λ i hi j hj hij, H i j hij))
end

/-- Pigeonhole principle for measure spaces: if `∑' i, μ (s i) > μ univ`, then
one of the intersections `s i ∩ s j` is not empty. -/
lemma exists_nonempty_inter_of_measure_univ_lt_tsum_measure {m : measurable_space α} (μ : measure α)
  {s : ι → set α} (hs : ∀ i, measurable_set (s i)) (H : μ (univ : set α) < ∑' i, μ (s i)) :
  ∃ i j (h : i ≠ j), (s i ∩ s j).nonempty :=
begin
  contrapose! H,
  apply tsum_measure_le_measure_univ hs,
  exact λ i j hij x hx, H i j hij ⟨x, hx⟩
end

/-- Pigeonhole principle for measure spaces: if `s` is a `finset` and
`∑ i in s, μ (t i) > μ univ`, then one of the intersections `t i ∩ t j` is not empty. -/
lemma exists_nonempty_inter_of_measure_univ_lt_sum_measure {m : measurable_space α} (μ : measure α)
  {s : finset ι} {t : ι → set α} (h : ∀ i ∈ s, measurable_set (t i))
  (H : μ (univ : set α) < ∑ i in s, μ (t i)) :
  ∃ (i ∈ s) (j ∈ s) (h : i ≠ j), (t i ∩ t j).nonempty :=
begin
  contrapose! H,
  apply sum_measure_le_measure_univ h,
  exact λ i hi j hj hij x hx, H i hi j hj hij ⟨x, hx⟩
end

/-- If two sets `s` and `t` are included in a set `u`, and `μ s + μ t > μ u`,
then `s` intersects `t`. Version assuming that `t` is measurable. -/
lemma nonempty_inter_of_measure_lt_add
  {m : measurable_space α} (μ : measure α)
  {s t u : set α} (ht : measurable_set t) (h's : s ⊆ u) (h't : t ⊆ u)
  (h : μ u < μ s + μ t) :
  (s ∩ t).nonempty :=
begin
  contrapose! h,
  calc μ s + μ t = μ (s ∪ t) :
    by { rw measure_union _ ht, exact λ x hx, h ⟨x, hx⟩ }
  ... ≤ μ u : measure_mono (union_subset h's h't)
end

/-- If two sets `s` and `t` are included in a set `u`, and `μ s + μ t > μ u`,
then `s` intersects `t`. Version assuming that `s` is measurable. -/
lemma nonempty_inter_of_measure_lt_add'
  {m : measurable_space α} (μ : measure α)
  {s t u : set α} (hs : measurable_set s) (h's : s ⊆ u) (h't : t ⊆ u)
  (h : μ u < μ s + μ t) :
  (s ∩ t).nonempty :=
begin
  rw add_comm at h,
  rw inter_comm,
  exact nonempty_inter_of_measure_lt_add μ hs h't h's h
end

/-- Continuity from below: the measure of the union of a directed sequence of (not necessarily
-measurable) sets is the supremum of the measures. -/
lemma measure_Union_eq_supr [encodable ι] {s : ι → set α} (hd : directed (⊆) s) :
  μ (⋃ i, s i) = ⨆ i, μ (s i) :=
begin
  -- WLOG, `ι = ℕ`
  generalize ht : function.extend encodable.encode s ⊥ = t,
  replace hd : directed (⊆) t := ht ▸ hd.extend_bot encodable.encode_injective,
  suffices : μ (⋃ n, t n) = ⨆ n, μ (t n),
  { simp only [← ht, apply_extend encodable.encode_injective μ, ← supr_eq_Union,
      supr_extend_bot encodable.encode_injective, (∘), pi.bot_apply, bot_eq_empty,
      measure_empty] at this,
    exact this.trans (supr_extend_bot encodable.encode_injective _) },
  unfreezingI { clear_dependent ι },
  -- The `≥` inequality is trivial
  refine le_antisymm _ (supr_le $ λ i, measure_mono $ subset_Union _ _),
  -- Choose `T n ⊇ t n` of the same measure, put `Td n = disjointed T`
  set T : ℕ → set α := λ n, to_measurable μ (t n),
  set Td : ℕ → set α := disjointed T,
  have hm : ∀ n, measurable_set (Td n),
    from measurable_set.disjointed (λ n, measurable_set_to_measurable _ _),
  calc μ (⋃ n, t n) ≤ μ (⋃ n, T n) : measure_mono (Union_mono $ λ i, subset_to_measurable _ _)
  ... = μ (⋃ n, Td n) : by rw [Union_disjointed]
  ... ≤ ∑' n, μ (Td n) : measure_Union_le _
  ... = ⨆ I : finset ℕ, ∑ n in I, μ (Td n) : ennreal.tsum_eq_supr_sum
  ... ≤ ⨆ n, μ (t n) : supr_le (λ I, _),
  rcases hd.finset_le I with ⟨N, hN⟩,
  calc ∑ n in I, μ (Td n) = μ (⋃ n ∈ I, Td n) :
    (measure_bUnion_finset ((disjoint_disjointed T).set_pairwise I) (λ n _, hm n)).symm
  ... ≤ μ (⋃ n ∈ I, T n) : measure_mono (Union₂_mono $ λ n hn, disjointed_subset _ _)
  ... = μ (⋃ n ∈ I, t n) : measure_bUnion_to_measurable I.countable_to_set _
  ... ≤ μ (t N) : measure_mono (Union₂_subset hN)
  ... ≤ ⨆ n, μ (t n) : le_supr (μ ∘ t) N,
end

lemma measure_bUnion_eq_supr {s : ι → set α} {t : set ι} (ht : countable t)
  (hd : directed_on ((⊆) on s) t) :
  μ (⋃ i ∈ t, s i) = ⨆ i ∈ t, μ (s i) :=
begin
  haveI := ht.to_encodable,
  rw [bUnion_eq_Union, measure_Union_eq_supr hd.directed_coe, ← supr_subtype'']
end

/-- Continuity from above: the measure of the intersection of a decreasing sequence of measurable
sets is the infimum of the measures. -/
lemma measure_Inter_eq_infi [encodable ι] {s : ι → set α}
  (h : ∀ i, measurable_set (s i)) (hd : directed (⊇) s) (hfin : ∃ i, μ (s i) ≠ ∞) :
  μ (⋂ i, s i) = (⨅ i, μ (s i)) :=
begin
  rcases hfin with ⟨k, hk⟩,
  have : ∀ t ⊆ s k, μ t ≠ ∞, from λ t ht, ne_top_of_le_ne_top hk (measure_mono ht),
  rw [← ennreal.sub_sub_cancel (by exact hk) (infi_le _ k), ennreal.sub_infi,
    ← ennreal.sub_sub_cancel (by exact hk) (measure_mono (Inter_subset _ k)),
    ← measure_diff (Inter_subset _ k) (measurable_set.Inter h) (this _ (Inter_subset _ k)),
    diff_Inter, measure_Union_eq_supr],
  { congr' 1,
    refine le_antisymm (supr_mono' $ λ i, _) (supr_mono $ λ i, _),
    { rcases hd i k with ⟨j, hji, hjk⟩,
      use j,
      rw [← measure_diff hjk (h _) (this _ hjk)],
      exact measure_mono (diff_subset_diff_right hji) },
    { rw [tsub_le_iff_right, ← measure_union disjoint_diff.symm (h i), set.union_comm],
      exact measure_mono (diff_subset_iff.1 $ subset.refl _) } },
  { exact hd.mono_comp _ (λ _ _, diff_subset_diff_right) }
end

/-- Continuity from below: the measure of the union of an increasing sequence of measurable sets
is the limit of the measures. -/
lemma tendsto_measure_Union [semilattice_sup ι] [encodable ι] {s : ι → set α} (hm : monotone s) :
  tendsto (μ ∘ s) at_top (𝓝 (μ (⋃ n, s n))) :=
begin
  rw measure_Union_eq_supr (directed_of_sup hm),
  exact tendsto_at_top_supr (λ n m hnm, measure_mono $ hm hnm)
end

/-- Continuity from above: the measure of the intersection of a decreasing sequence of measurable
sets is the limit of the measures. -/
lemma tendsto_measure_Inter [encodable ι] [semilattice_sup ι] {s : ι → set α}
  (hs : ∀ n, measurable_set (s n)) (hm : antitone s) (hf : ∃ i, μ (s i) ≠ ∞) :
  tendsto (μ ∘ s) at_top (𝓝 (μ (⋂ n, s n))) :=
begin
  rw measure_Inter_eq_infi hs (directed_of_sup hm) hf,
  exact tendsto_at_top_infi (λ n m hnm, measure_mono $ hm hnm),
end

/-- The measure of the intersection of a decreasing sequence of measurable
sets indexed by a linear order with first countable topology is the limit of the measures. -/
lemma tendsto_measure_bInter_gt {ι : Type*} [linear_order ι] [topological_space ι]
  [order_topology ι] [densely_ordered ι] [topological_space.first_countable_topology ι]
  {s : ι → set α} {a : ι}
  (hs : ∀ r > a, measurable_set (s r)) (hm : ∀ i j, a < i → i ≤ j → s i ⊆ s j)
  (hf : ∃ r > a, μ (s r) ≠ ∞) :
  tendsto (μ ∘ s) (𝓝[Ioi a] a) (𝓝 (μ (⋂ r > a, s r))) :=
begin
  refine tendsto_order.2 ⟨λ l hl, _, λ L hL, _⟩,
  { filter_upwards [self_mem_nhds_within] with r hr
      using hl.trans_le (measure_mono (bInter_subset_of_mem hr)), },
  obtain ⟨u, u_anti, u_pos, u_lim⟩ : ∃ (u : ℕ → ι), strict_anti u ∧ (∀ (n : ℕ), a < u n)
    ∧ tendsto u at_top (𝓝 a),
  { rcases hf with ⟨r, ar, hr⟩,
    rcases exists_seq_strict_anti_tendsto' ar with ⟨w, w_anti, w_mem, w_lim⟩,
    exact ⟨w, w_anti, λ n, (w_mem n).1, w_lim⟩ },
  have A : tendsto (μ ∘ (s ∘ u)) at_top (𝓝(μ (⋂ n, s (u n)))),
  { refine tendsto_measure_Inter (λ n, hs _ (u_pos n)) _ _,
    { intros m n hmn,
      exact hm _ _ (u_pos n) (u_anti.antitone hmn) },
    { rcases hf with ⟨r, rpos, hr⟩,
      obtain ⟨n, hn⟩ : ∃ (n : ℕ), u n < r := ((tendsto_order.1 u_lim).2 r rpos).exists,
      refine ⟨n, ne_of_lt (lt_of_le_of_lt _ hr.lt_top)⟩,
      exact measure_mono (hm _ _ (u_pos n) hn.le) } },
  have B : (⋂ n, s (u n)) = (⋂ r > a, s r),
  { apply subset.antisymm,
    { simp only [subset_Inter_iff, gt_iff_lt],
      intros r rpos,
      obtain ⟨n, hn⟩ : ∃ n, u n < r := ((tendsto_order.1 u_lim).2 _ rpos).exists,
      exact subset.trans (Inter_subset _ n) (hm (u n) r (u_pos n) hn.le) },
    { simp only [subset_Inter_iff, gt_iff_lt],
      intros n,
      apply bInter_subset_of_mem,
      exact u_pos n } },
  rw B at A,
  obtain ⟨n, hn⟩ : ∃ n, μ (s (u n)) < L := ((tendsto_order.1 A).2 _ hL).exists,
  have : Ioc a (u n) ∈ 𝓝[>] a := Ioc_mem_nhds_within_Ioi ⟨le_rfl, u_pos n⟩,
  filter_upwards [this] with r hr using lt_of_le_of_lt (measure_mono (hm _ _ hr.1 hr.2)) hn,
end

/-- One direction of the **Borel-Cantelli lemma**: if (sᵢ) is a sequence of sets such
that `∑ μ sᵢ` is finite, then the limit superior of the `sᵢ` is a null set. -/
lemma measure_limsup_eq_zero {s : ℕ → set α} (hs : ∑' i, μ (s i) ≠ ∞) : μ (limsup at_top s) = 0 :=
begin
  -- First we replace the sequence `sₙ` with a sequence of measurable sets `tₙ ⊇ sₙ` of the same
  -- measure.
  set t : ℕ → set α := λ n, to_measurable μ (s n),
  have ht : ∑' i, μ (t i) ≠ ∞, by simpa only [t, measure_to_measurable] using hs,
  suffices : μ (limsup at_top t) = 0,
  { have A : s ≤ t := λ n, subset_to_measurable μ (s n),
    -- TODO default args fail
    exact measure_mono_null (limsup_le_limsup (eventually_of_forall (pi.le_def.mp A))
      is_cobounded_le_of_bot is_bounded_le_of_top) this },
  -- Next we unfold `limsup` for sets and replace equality with an inequality
  simp only [limsup_eq_infi_supr_of_nat', set.infi_eq_Inter, set.supr_eq_Union,
    ← nonpos_iff_eq_zero],
  -- Finally, we estimate `μ (⋃ i, t (i + n))` by `∑ i', μ (t (i + n))`
  refine le_of_tendsto_of_tendsto'
    (tendsto_measure_Inter (λ i, measurable_set.Union (λ b, measurable_set_to_measurable _ _)) _
      ⟨0, ne_top_of_le_ne_top ht (measure_Union_le t)⟩)
    (ennreal.tendsto_sum_nat_add (μ ∘ t) ht) (λ n, measure_Union_le _),
  intros n m hnm x,
  simp only [set.mem_Union],
  exact λ ⟨i, hi⟩, ⟨i + (m - n), by simpa only [add_assoc, tsub_add_cancel_of_le hnm] using hi⟩
end

lemma measure_if {x : β} {t : set β} {s : set α} :
  μ (if x ∈ t then s else ∅) = indicator t (λ _, μ s) x :=
by { split_ifs; simp [h] }

end

section outer_measure

variables [ms : measurable_space α] {s t : set α}
include ms

/-- Obtain a measure by giving an outer measure where all sets in the σ-algebra are
  Carathéodory measurable. -/
def outer_measure.to_measure (m : outer_measure α) (h : ms ≤ m.caratheodory) : measure α :=
measure.of_measurable (λ s _, m s) m.empty
  (λ f hf hd, m.Union_eq_of_caratheodory (λ i, h _ (hf i)) hd)

lemma le_to_outer_measure_caratheodory (μ : measure α) : ms ≤ μ.to_outer_measure.caratheodory :=
λ s hs t, (measure_inter_add_diff _ hs).symm

@[simp] lemma to_measure_to_outer_measure (m : outer_measure α) (h : ms ≤ m.caratheodory) :
  (m.to_measure h).to_outer_measure = m.trim := rfl

@[simp] lemma to_measure_apply (m : outer_measure α) (h : ms ≤ m.caratheodory)
  {s : set α} (hs : measurable_set s) : m.to_measure h s = m s :=
m.trim_eq hs

lemma le_to_measure_apply (m : outer_measure α) (h : ms ≤ m.caratheodory) (s : set α) :
  m s ≤ m.to_measure h s :=
m.le_trim s

lemma to_measure_apply₀ (m : outer_measure α) (h : ms ≤ m.caratheodory)
  {s : set α} (hs : null_measurable_set s (m.to_measure h)) : m.to_measure h s = m s :=
begin
  refine le_antisymm _ (le_to_measure_apply _ _ _),
  rcases hs.exists_measurable_subset_ae_eq with ⟨t, hts, htm, heq⟩,
  calc m.to_measure h s = m.to_measure h t : measure_congr heq.symm
                    ... = m t              : to_measure_apply m h htm
                    ... ≤ m s              : m.mono hts
end

@[simp] lemma to_outer_measure_to_measure {μ : measure α} :
  μ.to_outer_measure.to_measure (le_to_outer_measure_caratheodory _) = μ :=
measure.ext $ λ s, μ.to_outer_measure.trim_eq

@[simp] lemma bounded_by_measure (μ : measure α) :
  outer_measure.bounded_by μ = μ.to_outer_measure :=
μ.to_outer_measure.bounded_by_eq_self

end outer_measure

variables {m0 : measurable_space α} [measurable_space β] [measurable_space γ]
variables {μ μ₁ μ₂ μ₃ ν ν' ν₁ ν₂ : measure α} {s s' t : set α}

namespace measure

/-- If `u` is a superset of `t` with the same (finite) measure (both sets possibly non-measurable),
then for any measurable set `s` one also has `μ (t ∩ s) = μ (u ∩ s)`. -/
lemma measure_inter_eq_of_measure_eq {s t u : set α} (hs : measurable_set s)
  (h : μ t = μ u) (htu : t ⊆ u) (ht_ne_top : μ t ≠ ∞) :
  μ (t ∩ s) = μ (u ∩ s) :=
begin
  rw h at ht_ne_top,
  refine le_antisymm (measure_mono (inter_subset_inter_left _ htu)) _,
  have A : μ (u ∩ s) + μ (u \ s) ≤ μ (t ∩ s) + μ (u \ s) := calc
    μ (u ∩ s) + μ (u \ s) = μ u : measure_inter_add_diff _ hs
    ... = μ t : h.symm
    ... = μ (t ∩ s) + μ (t \ s) : (measure_inter_add_diff _ hs).symm
    ... ≤ μ (t ∩ s) + μ (u \ s) :
      add_le_add le_rfl (measure_mono (diff_subset_diff htu subset.rfl)),
  have B : μ (u \ s) ≠ ∞ := (lt_of_le_of_lt (measure_mono (diff_subset _ _)) ht_ne_top.lt_top).ne,
  exact ennreal.le_of_add_le_add_right B A
end

/-- The measurable superset `to_measurable μ t` of `t` (which has the same measure as `t`)
satisfies, for any measurable set `s`, the equality `μ (to_measurable μ t ∩ s) = μ (u ∩ s)`.
Here, we require that the measure of `t` is finite. The conclusion holds without this assumption
when the measure is sigma_finite, see `measure_to_measurable_inter_of_sigma_finite`. -/
lemma measure_to_measurable_inter {s t : set α} (hs : measurable_set s) (ht : μ t ≠ ∞) :
  μ (to_measurable μ t ∩ s) = μ (t ∩ s) :=
(measure_inter_eq_of_measure_eq hs (measure_to_measurable t).symm
  (subset_to_measurable μ t) ht).symm
/-! ### The `ℝ≥0∞`-module of measures -/

instance [measurable_space α] : has_zero (measure α) :=
⟨{ to_outer_measure := 0,
   m_Union := λ f hf hd, tsum_zero.symm,
   trimmed := outer_measure.trim_zero }⟩

@[simp] theorem zero_to_outer_measure {m : measurable_space α} :
  (0 : measure α).to_outer_measure = 0 := rfl

@[simp, norm_cast] theorem coe_zero {m : measurable_space α} : ⇑(0 : measure α) = 0 := rfl

lemma eq_zero_of_is_empty [is_empty α] {m : measurable_space α} (μ : measure α) : μ = 0 :=
ext $ λ s hs, by simp only [eq_empty_of_is_empty s, measure_empty]

instance [measurable_space α] : inhabited (measure α) := ⟨0⟩

instance [measurable_space α] : has_add (measure α) :=
⟨λ μ₁ μ₂,
{ to_outer_measure := μ₁.to_outer_measure + μ₂.to_outer_measure,
  m_Union := λ s hs hd,
    show μ₁ (⋃ i, s i) + μ₂ (⋃ i, s i) = ∑' i, (μ₁ (s i) + μ₂ (s i)),
    by rw [ennreal.tsum_add, measure_Union hd hs, measure_Union hd hs],
  trimmed := by rw [outer_measure.trim_add, μ₁.trimmed, μ₂.trimmed] }⟩

@[simp] theorem add_to_outer_measure {m : measurable_space α} (μ₁ μ₂ : measure α) :
  (μ₁ + μ₂).to_outer_measure = μ₁.to_outer_measure + μ₂.to_outer_measure := rfl

@[simp, norm_cast] theorem coe_add {m : measurable_space α} (μ₁ μ₂ : measure α) :
  ⇑(μ₁ + μ₂) = μ₁ + μ₂ := rfl

theorem add_apply {m : measurable_space α} (μ₁ μ₂ : measure α) (s : set α) :
  (μ₁ + μ₂) s = μ₁ s + μ₂ s := rfl

section has_scalar
variables [has_scalar R ℝ≥0∞] [is_scalar_tower R ℝ≥0∞ ℝ≥0∞]
variables [has_scalar R' ℝ≥0∞] [is_scalar_tower R' ℝ≥0∞ ℝ≥0∞]

instance [measurable_space α] : has_scalar R (measure α) :=
⟨λ c μ,
  { to_outer_measure := c • μ.to_outer_measure,
    m_Union := λ s hs hd, begin
      rw ←smul_one_smul ℝ≥0∞ c (_ : outer_measure α),
      dsimp,
      simp_rw [measure_Union hd hs, ennreal.tsum_mul_left],
    end,
    trimmed := by rw [outer_measure.trim_smul, μ.trimmed] }⟩

@[simp] theorem smul_to_outer_measure {m : measurable_space α} (c : R) (μ : measure α) :
  (c • μ).to_outer_measure = c • μ.to_outer_measure :=
rfl

@[simp, norm_cast] theorem coe_smul {m : measurable_space α} (c : R) (μ : measure α) :
  ⇑(c • μ) = c • μ :=
rfl

@[simp] theorem smul_apply {m : measurable_space α} (c : R) (μ : measure α) (s : set α) :
  (c • μ) s = c • μ s :=
rfl

instance [smul_comm_class R R' ℝ≥0∞] [measurable_space α] :
  smul_comm_class R R' (measure α) :=
⟨λ _ _ _, ext $ λ _ _, smul_comm _ _ _⟩

instance [has_scalar R R'] [is_scalar_tower R R' ℝ≥0∞] [measurable_space α] :
  is_scalar_tower R R' (measure α) :=
⟨λ _ _ _, ext $ λ _ _, smul_assoc _ _ _⟩

instance [has_scalar Rᵐᵒᵖ ℝ≥0∞] [is_central_scalar R ℝ≥0∞] [measurable_space α] :
  is_central_scalar R (measure α) :=
⟨λ _ _, ext $ λ _ _, op_smul_eq_smul _ _⟩

end has_scalar

instance [monoid R] [mul_action R ℝ≥0∞] [is_scalar_tower R ℝ≥0∞ ℝ≥0∞] [measurable_space α] :
  mul_action R (measure α) :=
injective.mul_action _ to_outer_measure_injective smul_to_outer_measure

instance add_comm_monoid [measurable_space α] : add_comm_monoid (measure α) :=
to_outer_measure_injective.add_comm_monoid to_outer_measure zero_to_outer_measure
      add_to_outer_measure (λ _ _, smul_to_outer_measure _ _)

/-- Coercion to function as an additive monoid homomorphism. -/
def coe_add_hom {m : measurable_space α} : measure α →+ (set α → ℝ≥0∞) :=
⟨coe_fn, coe_zero, coe_add⟩

@[simp] lemma coe_finset_sum {m : measurable_space α} (I : finset ι) (μ : ι → measure α) :
  ⇑(∑ i in I, μ i) = ∑ i in I, μ i :=
(@coe_add_hom α m).map_sum _ _

theorem finset_sum_apply {m : measurable_space α} (I : finset ι) (μ : ι → measure α) (s : set α) :
  (∑ i in I, μ i) s = ∑ i in I, μ i s :=
by rw [coe_finset_sum, finset.sum_apply]

instance [monoid R] [distrib_mul_action R ℝ≥0∞] [is_scalar_tower R ℝ≥0∞ ℝ≥0∞]
  [measurable_space α] :
  distrib_mul_action R (measure α) :=
injective.distrib_mul_action ⟨to_outer_measure, zero_to_outer_measure, add_to_outer_measure⟩
  to_outer_measure_injective smul_to_outer_measure

instance [semiring R] [module R ℝ≥0∞] [is_scalar_tower R ℝ≥0∞ ℝ≥0∞] [measurable_space α] :
  module R (measure α) :=
injective.module R ⟨to_outer_measure, zero_to_outer_measure, add_to_outer_measure⟩
  to_outer_measure_injective smul_to_outer_measure

@[simp] theorem coe_nnreal_smul_apply {m : measurable_space α} (c : ℝ≥0) (μ : measure α)
  (s : set α) :
  (c • μ) s = c * μ s :=
rfl

lemma ae_smul_measure_iff {p : α → Prop} {c : ℝ≥0∞} (hc : c ≠ 0) :
  (∀ᵐ x ∂(c • μ), p x) ↔ ∀ᵐ x ∂μ, p x :=
by simp [ae_iff, hc]

lemma measure_eq_left_of_subset_of_measure_add_eq {s t : set α}
  (h : (μ + ν) t ≠ ∞) (h' : s ⊆ t) (h'' : (μ + ν) s = (μ + ν) t) :
  μ s = μ t :=
begin
  refine le_antisymm (measure_mono h') _,
  have : μ t + ν t ≤ μ s + ν t := calc
    μ t + ν t = μ s + ν s : h''.symm
    ... ≤ μ s + ν t : add_le_add le_rfl (measure_mono h'),
  apply ennreal.le_of_add_le_add_right _ this,
  simp only [not_or_distrib, ennreal.add_eq_top, pi.add_apply, ne.def, coe_add] at h,
  exact h.2
end

lemma measure_eq_right_of_subset_of_measure_add_eq {s t : set α}
  (h : (μ + ν) t ≠ ∞) (h' : s ⊆ t) (h'' : (μ + ν) s = (μ + ν) t) :
  ν s = ν t :=
begin
  rw add_comm at h'' h,
  exact measure_eq_left_of_subset_of_measure_add_eq h h' h''
end

lemma measure_to_measurable_add_inter_left {s t : set α}
  (hs : measurable_set s) (ht : (μ + ν) t ≠ ∞) :
  μ (to_measurable (μ + ν) t ∩ s) = μ (t ∩ s) :=
begin
  refine (measure_inter_eq_of_measure_eq hs _ (subset_to_measurable _ _) _).symm,
  { refine measure_eq_left_of_subset_of_measure_add_eq _ (subset_to_measurable _ _)
      (measure_to_measurable t).symm,
    rwa measure_to_measurable t, },
  { simp only [not_or_distrib, ennreal.add_eq_top, pi.add_apply, ne.def, coe_add] at ht,
    exact ht.1 }
end

lemma measure_to_measurable_add_inter_right {s t : set α}
  (hs : measurable_set s) (ht : (μ + ν) t ≠ ∞) :
  ν (to_measurable (μ + ν) t ∩ s) = ν (t ∩ s) :=
begin
  rw add_comm at ht ⊢,
  exact measure_to_measurable_add_inter_left hs ht
end

/-! ### The complete lattice of measures -/

/-- Measures are partially ordered.

The definition of less equal here is equivalent to the definition without the
measurable set condition, and this is shown by `measure.le_iff'`. It is defined
this way since, to prove `μ ≤ ν`, we may simply `intros s hs` instead of rewriting followed
by `intros s hs`. -/
instance [measurable_space α] : partial_order (measure α) :=
{ le          := λ m₁ m₂, ∀ s, measurable_set s → m₁ s ≤ m₂ s,
  le_refl     := λ m s hs, le_rfl,
  le_trans    := λ m₁ m₂ m₃ h₁ h₂ s hs, le_trans (h₁ s hs) (h₂ s hs),
  le_antisymm := λ m₁ m₂ h₁ h₂, ext $
    λ s hs, le_antisymm (h₁ s hs) (h₂ s hs) }

theorem le_iff : μ₁ ≤ μ₂ ↔ ∀ s, measurable_set s → μ₁ s ≤ μ₂ s := iff.rfl

theorem to_outer_measure_le : μ₁.to_outer_measure ≤ μ₂.to_outer_measure ↔ μ₁ ≤ μ₂ :=
by rw [← μ₂.trimmed, outer_measure.le_trim_iff]; refl

theorem le_iff' : μ₁ ≤ μ₂ ↔ ∀ s, μ₁ s ≤ μ₂ s :=
to_outer_measure_le.symm

theorem lt_iff : μ < ν ↔ μ ≤ ν ∧ ∃ s, measurable_set s ∧ μ s < ν s :=
lt_iff_le_not_le.trans $ and_congr iff.rfl $ by simp only [le_iff, not_forall, not_le, exists_prop]

theorem lt_iff' : μ < ν ↔ μ ≤ ν ∧ ∃ s, μ s < ν s :=
lt_iff_le_not_le.trans $ and_congr iff.rfl $ by simp only [le_iff', not_forall, not_le]

instance covariant_add_le [measurable_space α] : covariant_class (measure α) (measure α) (+) (≤) :=
⟨λ ν μ₁ μ₂ hμ s hs, add_le_add_left (hμ s hs) _⟩

protected lemma le_add_left (h : μ ≤ ν) : μ ≤ ν' + ν :=
λ s hs, le_add_left (h s hs)

protected lemma le_add_right (h : μ ≤ ν) : μ ≤ ν + ν' :=
λ s hs, le_add_right (h s hs)

section Inf
variables {m : set (measure α)}

lemma Inf_caratheodory (s : set α) (hs : measurable_set s) :
  (Inf (to_outer_measure '' m)).caratheodory.measurable_set' s :=
begin
  rw [outer_measure.Inf_eq_bounded_by_Inf_gen],
  refine outer_measure.bounded_by_caratheodory (λ t, _),
  simp only [outer_measure.Inf_gen, le_infi_iff, ball_image_iff, coe_to_outer_measure,
    measure_eq_infi t],
  intros μ hμ u htu hu,
  have hm : ∀ {s t}, s ⊆ t → outer_measure.Inf_gen (to_outer_measure '' m) s ≤ μ t,
  { intros s t hst,
    rw [outer_measure.Inf_gen_def],
    refine infi_le_of_le (μ.to_outer_measure) (infi_le_of_le (mem_image_of_mem _ hμ) _),
    rw [to_outer_measure_apply],
    refine measure_mono hst },
  rw [← measure_inter_add_diff u hs],
  refine add_le_add (hm $ inter_subset_inter_left _ htu) (hm $ diff_subset_diff_left htu)
end

instance [measurable_space α] : has_Inf (measure α) :=
⟨λ m, (Inf (to_outer_measure '' m)).to_measure $ Inf_caratheodory⟩

lemma Inf_apply (hs : measurable_set s) : Inf m s = Inf (to_outer_measure '' m) s :=
to_measure_apply _ _ hs

private lemma measure_Inf_le (h : μ ∈ m) : Inf m ≤ μ :=
have Inf (to_outer_measure '' m) ≤ μ.to_outer_measure := Inf_le (mem_image_of_mem _ h),
λ s hs, by rw [Inf_apply hs, ← to_outer_measure_apply]; exact this s

private lemma measure_le_Inf (h : ∀ μ' ∈ m, μ ≤ μ') : μ ≤ Inf m :=
have μ.to_outer_measure ≤ Inf (to_outer_measure '' m) :=
  le_Inf $ ball_image_of_ball $ λ μ hμ, to_outer_measure_le.2 $ h _ hμ,
λ s hs, by rw [Inf_apply hs, ← to_outer_measure_apply]; exact this s

instance [measurable_space α] : complete_semilattice_Inf (measure α) :=
{ Inf_le := λ s a, measure_Inf_le,
  le_Inf := λ s a, measure_le_Inf,
  ..(by apply_instance : partial_order (measure α)),
  ..(by apply_instance : has_Inf (measure α)), }

instance [measurable_space α] : complete_lattice (measure α) :=
{ bot := 0,
  bot_le := λ a s hs, by exact bot_le,
/- Adding an explicit `top` makes `leanchecker` fail, see lean#364, disable for now

  top := (⊤ : outer_measure α).to_measure (by rw [outer_measure.top_caratheodory]; exact le_top),
  le_top := λ a s hs,
    by cases s.eq_empty_or_nonempty with h  h;
      simp [h, to_measure_apply ⊤ _ hs, outer_measure.top_apply],
-/
  .. complete_lattice_of_complete_semilattice_Inf (measure α) }

end Inf

@[simp] lemma top_add : ⊤ + μ = ⊤ := top_unique $ measure.le_add_right le_rfl
@[simp] lemma add_top : μ + ⊤ = ⊤ := top_unique $ measure.le_add_left le_rfl

protected lemma zero_le {m0 : measurable_space α} (μ : measure α) : 0 ≤ μ := bot_le

lemma nonpos_iff_eq_zero' : μ ≤ 0 ↔ μ = 0 :=
μ.zero_le.le_iff_eq

@[simp] lemma measure_univ_eq_zero : μ univ = 0 ↔ μ = 0 :=
⟨λ h, bot_unique $ λ s hs, trans_rel_left (≤) (measure_mono (subset_univ s)) h, λ h, h.symm ▸ rfl⟩

/-! ### Pushforward and pullback -/

/-- Lift a linear map between `outer_measure` spaces such that for each measure `μ` every measurable
set is caratheodory-measurable w.r.t. `f μ` to a linear map between `measure` spaces. -/
def lift_linear {m0 : measurable_space α} (f : outer_measure α →ₗ[ℝ≥0∞] outer_measure β)
  (hf : ∀ μ : measure α, ‹_› ≤ (f μ.to_outer_measure).caratheodory) :
  measure α →ₗ[ℝ≥0∞] measure β :=
{ to_fun := λ μ, (f μ.to_outer_measure).to_measure (hf μ),
  map_add' := λ μ₁ μ₂, ext $ λ s hs, by simp [hs],
  map_smul' := λ c μ, ext $ λ s hs, by simp [hs] }

@[simp] lemma lift_linear_apply {f : outer_measure α →ₗ[ℝ≥0∞] outer_measure β} (hf)
  {s : set β} (hs : measurable_set s) : lift_linear f hf μ s = f μ.to_outer_measure s :=
to_measure_apply _ _ hs

lemma le_lift_linear_apply {f : outer_measure α →ₗ[ℝ≥0∞] outer_measure β} (hf) (s : set β) :
  f μ.to_outer_measure s ≤ lift_linear f hf μ s :=
le_to_measure_apply _ _ s

/-- The pushforward of a measure as a linear map. It is defined to be `0` if `f` is not
a measurable function. -/
def mapₗ [measurable_space α] (f : α → β) : measure α →ₗ[ℝ≥0∞] measure β :=
if hf : measurable f then
  lift_linear (outer_measure.map f) $ λ μ s hs t,
    le_to_outer_measure_caratheodory μ _ (hf hs) (f ⁻¹' t)
else 0

lemma mapₗ_congr {f g : α → β} (hf : measurable f) (hg : measurable g) (h : f =ᵐ[μ] g) :
  mapₗ f μ = mapₗ g μ :=
begin
  ext1 s hs,
  simpa only [mapₗ, hf, hg, hs, dif_pos, lift_linear_apply, outer_measure.map_apply,
    coe_to_outer_measure] using measure_congr (h.preimage s),
end

/-- The pushforward of a measure. It is defined to be `0` if `f` is not an almost everywhere
measurable function. -/
@[irreducible] def map [measurable_space α] (f : α → β) (μ : measure α) : measure β :=
if hf : ae_measurable f μ then mapₗ (hf.mk f) μ else 0

include m0

lemma mapₗ_mk_apply_of_ae_measurable {f : α → β} (hf : ae_measurable f μ) :
  mapₗ (hf.mk f) μ = map f μ :=
by simp [map, hf]

lemma mapₗ_apply_of_measurable {f : α → β} (hf : measurable f) (μ : measure α) :
  mapₗ f μ = map f μ :=
begin
  simp only [← mapₗ_mk_apply_of_ae_measurable hf.ae_measurable],
  exact mapₗ_congr hf hf.ae_measurable.measurable_mk hf.ae_measurable.ae_eq_mk
end

@[simp] lemma map_add (μ ν : measure α) {f : α → β} (hf : measurable f) :
  (μ + ν).map f = μ.map f + ν.map f :=
by simp [← mapₗ_apply_of_measurable hf]

@[simp] lemma map_zero (f : α → β) :
  (0 : measure α).map f = 0 :=
begin
  by_cases hf : ae_measurable f (0 : measure α);
  simp [map, hf],
end

theorem map_of_not_ae_measurable {f : α → β} {μ : measure α} (hf : ¬ ae_measurable f μ) :
  μ.map f = 0 :=
by simp [map, hf]

lemma map_congr {f g : α → β} (h : f =ᵐ[μ] g) : measure.map f μ = measure.map g μ :=
begin
  by_cases hf : ae_measurable f μ,
  { have hg : ae_measurable g μ := hf.congr h,
    simp only [← mapₗ_mk_apply_of_ae_measurable hf, ← mapₗ_mk_apply_of_ae_measurable hg],
    exact mapₗ_congr hf.measurable_mk hg.measurable_mk
      (hf.ae_eq_mk.symm.trans (h.trans hg.ae_eq_mk)) },
  { have hg : ¬ (ae_measurable g μ), by simpa [← ae_measurable_congr h] using hf,
    simp [map_of_not_ae_measurable, hf, hg] }
end

@[simp] protected lemma map_smul (c : ℝ≥0∞) (μ : measure α) (f : α → β) :
  (c • μ).map f = c • μ.map f :=
begin
  rcases eq_or_ne c 0 with rfl|hc, { simp },
  by_cases hf : ae_measurable f μ,
  { have hfc : ae_measurable f (c • μ) :=
      ⟨hf.mk f, hf.measurable_mk, (ae_smul_measure_iff hc).2 hf.ae_eq_mk⟩,
    simp only [←mapₗ_mk_apply_of_ae_measurable hf, ←mapₗ_mk_apply_of_ae_measurable hfc,
      linear_map.map_smulₛₗ, ring_hom.id_apply],
    congr' 1,
    apply mapₗ_congr hfc.measurable_mk hf.measurable_mk,
    exact eventually_eq.trans ((ae_smul_measure_iff hc).1 hfc.ae_eq_mk.symm) hf.ae_eq_mk },
  { have hfc : ¬ (ae_measurable f (c • μ)),
    { assume hfc,
      exact hf ⟨hfc.mk f, hfc.measurable_mk, (ae_smul_measure_iff hc).1 hfc.ae_eq_mk⟩ },
    simp [map_of_not_ae_measurable hf, map_of_not_ae_measurable hfc] }
end

/-- We can evaluate the pushforward on measurable sets. For non-measurable sets, see
  `measure_theory.measure.le_map_apply` and `measurable_equiv.map_apply`. -/
@[simp] theorem map_apply_of_ae_measurable
  {f : α → β} (hf : ae_measurable f μ) {s : set β} (hs : measurable_set s) :
  μ.map f s = μ (f ⁻¹' s) :=
by simpa only [mapₗ, hf.measurable_mk, hs, dif_pos, lift_linear_apply, outer_measure.map_apply,
  coe_to_outer_measure, ← mapₗ_mk_apply_of_ae_measurable hf]
  using measure_congr (hf.ae_eq_mk.symm.preimage s)

@[simp] theorem map_apply
  {f : α → β} (hf : measurable f) {s : set β} (hs : measurable_set s) :
  μ.map f s = μ (f ⁻¹' s) :=
map_apply_of_ae_measurable hf.ae_measurable hs

lemma map_to_outer_measure {f : α → β} (hf : ae_measurable f μ) :
  (μ.map f).to_outer_measure = (outer_measure.map f μ.to_outer_measure).trim :=
begin
  rw [← trimmed, outer_measure.trim_eq_trim_iff],
  intros s hs,
  rw [coe_to_outer_measure, map_apply_of_ae_measurable hf hs, outer_measure.map_apply,
    coe_to_outer_measure]
end

@[simp] lemma map_id : map id μ = μ :=
ext $ λ s, map_apply measurable_id

@[simp] lemma map_id' : map (λ x, x) μ = μ := map_id

lemma map_map {g : β → γ} {f : α → β} (hg : measurable g) (hf : measurable f) :
  (μ.map f).map g = μ.map (g ∘ f) :=
ext $ λ s hs, by simp [hf, hg, hs, hg hs, hg.comp hf, ← preimage_comp]

@[mono] lemma map_mono {f : α → β} (h : μ ≤ ν) (hf : measurable f) : μ.map f ≤ ν.map f :=
λ s hs, by simp [hf.ae_measurable, hs, h _ (hf hs)]

/-- Even if `s` is not measurable, we can bound `map f μ s` from below.
  See also `measurable_equiv.map_apply`. -/
theorem le_map_apply {f : α → β} (hf : ae_measurable f μ) (s : set β) : μ (f ⁻¹' s) ≤ μ.map f s :=
calc μ (f ⁻¹' s) ≤ μ (f ⁻¹' (to_measurable (μ.map f) s)) :
  measure_mono $ preimage_mono $ subset_to_measurable _ _
... = μ.map f (to_measurable (μ.map f) s) :
  (map_apply_of_ae_measurable hf $ measurable_set_to_measurable _ _).symm
... = μ.map f s : measure_to_measurable _

/-- Even if `s` is not measurable, `map f μ s = 0` implies that `μ (f ⁻¹' s) = 0`. -/
lemma preimage_null_of_map_null {f : α → β} (hf : ae_measurable f μ) {s : set β}
  (hs : μ.map f s = 0) : μ (f ⁻¹' s) = 0 :=
nonpos_iff_eq_zero.mp $ (le_map_apply hf s).trans_eq hs

lemma tendsto_ae_map {f : α → β} (hf : ae_measurable f μ) : tendsto f μ.ae (μ.map f).ae :=
λ s hs, preimage_null_of_map_null hf hs

omit m0

/-- Pullback of a `measure`. If `f` sends each `measurable` set to a `measurable` set, then for each
measurable set `s` we have `comap f μ s = μ (f '' s)`. -/
def comap [measurable_space α] (f : α → β) : measure β →ₗ[ℝ≥0∞] measure α :=
if hf : injective f ∧ ∀ s, measurable_set s → measurable_set (f '' s) then
  lift_linear (outer_measure.comap f) $ λ μ s hs t,
  begin
    simp only [coe_to_outer_measure, outer_measure.comap_apply, ← image_inter hf.1,
      image_diff hf.1],
    apply le_to_outer_measure_caratheodory,
    exact hf.2 s hs
  end
else 0

lemma comap_apply {β} [measurable_space α] {mβ : measurable_space β} (f : α → β) (hfi : injective f)
  (hf : ∀ s, measurable_set s → measurable_set (f '' s)) (μ : measure β) (hs : measurable_set s) :
  comap f μ s = μ (f '' s) :=
begin
  rw [comap, dif_pos, lift_linear_apply _ hs, outer_measure.comap_apply, coe_to_outer_measure],
  exact ⟨hfi, hf⟩
end

/-! ### Restricting a measure -/

/-- Restrict a measure `μ` to a set `s` as an `ℝ≥0∞`-linear map. -/
def restrictₗ {m0 : measurable_space α} (s : set α) : measure α →ₗ[ℝ≥0∞] measure α :=
lift_linear (outer_measure.restrict s) $ λ μ s' hs' t,
begin
  suffices : μ (s ∩ t) = μ (s ∩ t ∩ s') + μ (s ∩ t \ s'),
  { simpa [← set.inter_assoc, set.inter_comm _ s, ← inter_diff_assoc] },
  exact le_to_outer_measure_caratheodory _ _ hs' _,
end

/-- Restrict a measure `μ` to a set `s`. -/
def restrict {m0 : measurable_space α} (μ : measure α) (s : set α) : measure α := restrictₗ s μ

@[simp] lemma restrictₗ_apply {m0 : measurable_space α} (s : set α) (μ : measure α) :
  restrictₗ s μ = μ.restrict s :=
rfl

/-- This lemma shows that `restrict` and `to_outer_measure` commute. Note that the LHS has a
restrict on measures and the RHS has a restrict on outer measures. -/
lemma restrict_to_outer_measure_eq_to_outer_measure_restrict (h : measurable_set s) :
    (μ.restrict s).to_outer_measure = outer_measure.restrict s μ.to_outer_measure :=
by simp_rw [restrict, restrictₗ, lift_linear, linear_map.coe_mk, to_measure_to_outer_measure,
  outer_measure.restrict_trim h, μ.trimmed]

lemma restrict_apply₀ (ht : null_measurable_set t (μ.restrict s)) :
  μ.restrict s t = μ (t ∩ s) :=
(to_measure_apply₀ _ _ ht).trans $ by simp only [coe_to_outer_measure, outer_measure.restrict_apply]

/-- If `t` is a measurable set, then the measure of `t` with respect to the restriction of
  the measure to `s` equals the outer measure of `t ∩ s`. An alternate version requiring that `s`
  be measurable instead of `t` exists as `measure.restrict_apply'`. -/
@[simp] lemma restrict_apply (ht : measurable_set t) : μ.restrict s t = μ (t ∩ s) :=
restrict_apply₀ ht.null_measurable_set

/-- Restriction of a measure to a subset is monotone both in set and in measure. -/
lemma restrict_mono' {m0 : measurable_space α} ⦃s s' : set α⦄ ⦃μ ν : measure α⦄
  (hs : s ≤ᵐ[μ] s') (hμν : μ ≤ ν) :
  μ.restrict s ≤ ν.restrict s' :=
assume t ht,
calc μ.restrict s t = μ (t ∩ s) : restrict_apply ht
... ≤ μ (t ∩ s') : measure_mono_ae $ hs.mono $ λ x hx ⟨hxt, hxs⟩, ⟨hxt, hx hxs⟩
... ≤ ν (t ∩ s') : le_iff'.1 hμν (t ∩ s')
... = ν.restrict s' t : (restrict_apply ht).symm

/-- Restriction of a measure to a subset is monotone both in set and in measure. -/
@[mono] lemma restrict_mono {m0 : measurable_space α} ⦃s s' : set α⦄ (hs : s ⊆ s') ⦃μ ν : measure α⦄
  (hμν : μ ≤ ν) :
  μ.restrict s ≤ ν.restrict s' :=
restrict_mono' (ae_of_all _ hs) hμν

lemma restrict_mono_ae (h : s ≤ᵐ[μ] t) : μ.restrict s ≤ μ.restrict t :=
restrict_mono' h (le_refl μ)

lemma restrict_congr_set (h : s =ᵐ[μ] t) : μ.restrict s = μ.restrict t :=
le_antisymm (restrict_mono_ae h.le) (restrict_mono_ae h.symm.le)

/-- If `s` is a measurable set, then the outer measure of `t` with respect to the restriction of
the measure to `s` equals the outer measure of `t ∩ s`. This is an alternate version of
`measure.restrict_apply`, requiring that `s` is measurable instead of `t`. -/
@[simp] lemma restrict_apply' (hs : measurable_set s) : μ.restrict s t = μ (t ∩ s) :=
by rw [← coe_to_outer_measure, measure.restrict_to_outer_measure_eq_to_outer_measure_restrict hs,
      outer_measure.restrict_apply s t _, coe_to_outer_measure]

lemma restrict_apply₀' (hs : null_measurable_set s μ) : μ.restrict s t = μ (t ∩ s) :=
by rw [← restrict_congr_set hs.to_measurable_ae_eq,
  restrict_apply' (measurable_set_to_measurable _ _),
  measure_congr ((ae_eq_refl t).inter hs.to_measurable_ae_eq)]

lemma restrict_le_self : μ.restrict s ≤ μ :=
λ t ht,
calc μ.restrict s t = μ (t ∩ s) : restrict_apply ht
... ≤ μ t : measure_mono $ inter_subset_left t s

variable (μ)

lemma restrict_eq_self (h : s ⊆ t) : μ.restrict t s = μ s :=
(le_iff'.1 restrict_le_self s).antisymm $
calc μ s ≤ μ (to_measurable (μ.restrict t) s ∩ t) :
  measure_mono (subset_inter (subset_to_measurable _ _) h)
... =  μ.restrict t s :
  by rw [← restrict_apply (measurable_set_to_measurable _ _), measure_to_measurable]

@[simp] lemma restrict_apply_self (s : set α):
  (μ.restrict s) s = μ s :=
restrict_eq_self μ subset.rfl

variable {μ}

lemma restrict_apply_univ (s : set α) : μ.restrict s univ = μ s :=
by rw [restrict_apply measurable_set.univ, set.univ_inter]

lemma le_restrict_apply (s t : set α) :
  μ (t ∩ s) ≤ μ.restrict s t :=
calc μ (t ∩ s) = μ.restrict s (t ∩ s) : (restrict_eq_self μ (inter_subset_right _ _)).symm
... ≤ μ.restrict s t : measure_mono (inter_subset_left _ _)

lemma restrict_apply_superset (h : s ⊆ t) : μ.restrict s t = μ s :=
((measure_mono (subset_univ _)).trans_eq $ restrict_apply_univ _).antisymm
  ((restrict_apply_self μ s).symm.trans_le $ measure_mono h)

@[simp] lemma restrict_add {m0 : measurable_space α} (μ ν : measure α) (s : set α) :
  (μ + ν).restrict s = μ.restrict s + ν.restrict s :=
(restrictₗ s).map_add μ ν

@[simp] lemma restrict_zero {m0 : measurable_space α} (s : set α) :
  (0 : measure α).restrict s = 0 :=
(restrictₗ s).map_zero

@[simp] lemma restrict_smul {m0 : measurable_space α} (c : ℝ≥0∞) (μ : measure α) (s : set α) :
  (c • μ).restrict s = c • μ.restrict s :=
(restrictₗ s).map_smul c μ

lemma restrict_restrict₀ (hs : null_measurable_set s (μ.restrict t)) :
  (μ.restrict t).restrict s = μ.restrict (s ∩ t) :=
ext $ λ u hu, by simp only [set.inter_assoc, restrict_apply hu,
  restrict_apply₀ (hu.null_measurable_set.inter hs)]

@[simp] lemma restrict_restrict (hs : measurable_set s) :
  (μ.restrict t).restrict s = μ.restrict (s ∩ t) :=
restrict_restrict₀ hs.null_measurable_set

lemma restrict_restrict_of_subset (h : s ⊆ t) :
  (μ.restrict t).restrict s = μ.restrict s :=
begin
  ext1 u hu,
  rw [restrict_apply hu, restrict_apply hu, restrict_eq_self],
  exact (inter_subset_right _ _).trans h
end

lemma restrict_restrict₀' (ht : null_measurable_set t μ) :
  (μ.restrict t).restrict s = μ.restrict (s ∩ t) :=
ext $ λ u hu, by simp only [restrict_apply hu, restrict_apply₀' ht, inter_assoc]

lemma restrict_restrict' (ht : measurable_set t) :
  (μ.restrict t).restrict s = μ.restrict (s ∩ t) :=
restrict_restrict₀' ht.null_measurable_set

lemma restrict_comm (hs : measurable_set s) :
  (μ.restrict t).restrict s = (μ.restrict s).restrict t :=
by rw [restrict_restrict hs, restrict_restrict' hs, inter_comm]

lemma restrict_apply_eq_zero (ht : measurable_set t) : μ.restrict s t = 0 ↔ μ (t ∩ s) = 0 :=
by rw [restrict_apply ht]

lemma measure_inter_eq_zero_of_restrict (h : μ.restrict s t = 0) : μ (t ∩ s) = 0 :=
nonpos_iff_eq_zero.1 (h ▸ le_restrict_apply _ _)

lemma restrict_apply_eq_zero' (hs : measurable_set s) : μ.restrict s t = 0 ↔ μ (t ∩ s) = 0 :=
by rw [restrict_apply' hs]

@[simp] lemma restrict_eq_zero : μ.restrict s = 0 ↔ μ s = 0 :=
by rw [← measure_univ_eq_zero, restrict_apply_univ]

lemma restrict_zero_set {s : set α} (h : μ s = 0) :
  μ.restrict s = 0 :=
restrict_eq_zero.2 h

@[simp] lemma restrict_empty : μ.restrict ∅ = 0 := restrict_zero_set measure_empty

@[simp] lemma restrict_univ : μ.restrict univ = μ := ext $ λ s hs, by simp [hs]

lemma restrict_inter_add_diff₀ (s : set α) (ht : null_measurable_set t μ) :
  μ.restrict (s ∩ t) + μ.restrict (s \ t) = μ.restrict s :=
begin
  ext1 u hu,
  simp only [add_apply, restrict_apply hu, ← inter_assoc, diff_eq],
  exact measure_inter_add_diff₀ (u ∩ s) ht
end

lemma restrict_inter_add_diff (s : set α) (ht : measurable_set t) :
  μ.restrict (s ∩ t) + μ.restrict (s \ t) = μ.restrict s :=
restrict_inter_add_diff₀ s ht.null_measurable_set

lemma restrict_union_add_inter₀ (s : set α) (ht : null_measurable_set t μ) :
  μ.restrict (s ∪ t) + μ.restrict (s ∩ t) = μ.restrict s + μ.restrict t :=
by rw [← restrict_inter_add_diff₀ (s ∪ t) ht, union_inter_cancel_right, union_diff_right,
 ← restrict_inter_add_diff₀ s ht, add_comm, ← add_assoc, add_right_comm]

lemma restrict_union_add_inter (s : set α) (ht : measurable_set t) :
  μ.restrict (s ∪ t) + μ.restrict (s ∩ t) = μ.restrict s + μ.restrict t :=
restrict_union_add_inter₀ s ht.null_measurable_set

lemma restrict_union_add_inter' (hs : measurable_set s) (t : set α) :
  μ.restrict (s ∪ t) + μ.restrict (s ∩ t) = μ.restrict s + μ.restrict t :=
by simpa only [union_comm, inter_comm, add_comm] using restrict_union_add_inter t hs

lemma restrict_union₀ (h : ae_disjoint μ s t) (ht : null_measurable_set t μ) :
  μ.restrict (s ∪ t) = μ.restrict s + μ.restrict t :=
by simp [← restrict_union_add_inter₀ s ht, restrict_zero_set h]

lemma restrict_union (h : disjoint s t) (ht : measurable_set t) :
  μ.restrict (s ∪ t) = μ.restrict s + μ.restrict t :=
restrict_union₀ h.ae_disjoint ht.null_measurable_set

lemma restrict_union' (h : disjoint s t) (hs : measurable_set s) :
  μ.restrict (s ∪ t) = μ.restrict s + μ.restrict t :=
by rw [union_comm, restrict_union h.symm hs, add_comm]

@[simp] lemma restrict_add_restrict_compl (hs : measurable_set s) :
  μ.restrict s + μ.restrict sᶜ = μ :=
by rw [← restrict_union (@disjoint_compl_right (set α) _ _) hs.compl,
    union_compl_self, restrict_univ]

@[simp] lemma restrict_compl_add_restrict (hs : measurable_set s) :
  μ.restrict sᶜ + μ.restrict s = μ :=
by rw [add_comm, restrict_add_restrict_compl hs]

lemma restrict_union_le (s s' : set α) : μ.restrict (s ∪ s') ≤ μ.restrict s + μ.restrict s' :=
begin
  intros t ht,
  suffices : μ (t ∩ s ∪ t ∩ s') ≤ μ (t ∩ s) + μ (t ∩ s'),
    by simpa [ht, inter_union_distrib_left],
  apply measure_union_le
end

lemma restrict_Union_apply_ae [encodable ι] {s : ι → set α}
  (hd : pairwise (ae_disjoint μ on s))
  (hm : ∀ i, null_measurable_set (s i) μ) {t : set α} (ht : measurable_set t) :
  μ.restrict (⋃ i, s i) t = ∑' i, μ.restrict (s i) t :=
begin
  simp only [restrict_apply, ht, inter_Union],
  exact measure_Union₀ (hd.mono $ λ i j h, h.mono (inter_subset_right _ _) (inter_subset_right _ _))
    (λ i, (ht.null_measurable_set.inter (hm i)))
end

lemma restrict_Union_apply [encodable ι] {s : ι → set α} (hd : pairwise (disjoint on s))
  (hm : ∀ i, measurable_set (s i)) {t : set α} (ht : measurable_set t) :
  μ.restrict (⋃ i, s i) t = ∑' i, μ.restrict (s i) t :=
restrict_Union_apply_ae hd.ae_disjoint (λ i, (hm i).null_measurable_set) ht

lemma restrict_Union_apply_eq_supr [encodable ι] {s : ι → set α}
  (hd : directed (⊆) s) {t : set α} (ht : measurable_set t) :
  μ.restrict (⋃ i, s i) t = ⨆ i, μ.restrict (s i) t :=
begin
  simp only [restrict_apply ht, inter_Union],
  rw [measure_Union_eq_supr],
  exacts [hd.mono_comp _ (λ s₁ s₂, inter_subset_inter_right _)]
end

/-- The restriction of the pushforward measure is the pushforward of the restriction. For a version
assuming only `ae_measurable`, see `restrict_map_of_ae_measurable`. -/
lemma restrict_map {f : α → β} (hf : measurable f) {s : set β} (hs : measurable_set s) :
  (μ.map f).restrict s = (μ.restrict $ f ⁻¹' s).map f  :=
ext $ λ t ht, by simp [*, hf ht]

lemma restrict_to_measurable (h : μ s ≠ ∞) : μ.restrict (to_measurable μ s) = μ.restrict s :=
ext $ λ t ht, by rw [restrict_apply ht, restrict_apply ht, inter_comm,
  measure_to_measurable_inter ht h, inter_comm]

lemma restrict_eq_self_of_ae_mem {m0 : measurable_space α} ⦃s : set α⦄ ⦃μ : measure α⦄
  (hs : ∀ᵐ x ∂μ, x ∈ s) :
  μ.restrict s = μ :=
calc μ.restrict s = μ.restrict univ : restrict_congr_set (eventually_eq_univ.mpr hs)
... = μ : restrict_univ

lemma restrict_congr_meas (hs : measurable_set s) :
  μ.restrict s = ν.restrict s ↔ ∀ t ⊆ s, measurable_set t → μ t = ν t :=
⟨λ H t hts ht,
   by rw [← inter_eq_self_of_subset_left hts, ← restrict_apply ht, H, restrict_apply ht],
 λ H, ext $ λ t ht,
   by rw [restrict_apply ht, restrict_apply ht, H _ (inter_subset_right _ _) (ht.inter hs)]⟩

lemma restrict_congr_mono (hs : s ⊆ t) (h : μ.restrict t = ν.restrict t) :
  μ.restrict s = ν.restrict s :=
by rw [← restrict_restrict_of_subset hs, h, restrict_restrict_of_subset hs]

/-- If two measures agree on all measurable subsets of `s` and `t`, then they agree on all
measurable subsets of `s ∪ t`. -/
lemma restrict_union_congr :
  μ.restrict (s ∪ t) = ν.restrict (s ∪ t) ↔
    μ.restrict s = ν.restrict s ∧ μ.restrict t = ν.restrict t :=
begin
  refine ⟨λ h, ⟨restrict_congr_mono (subset_union_left _ _) h,
    restrict_congr_mono (subset_union_right _ _) h⟩, _⟩,
  rintro ⟨hs, ht⟩,
  ext1 u hu,
  simp only [restrict_apply hu, inter_union_distrib_left],
  rcases exists_measurable_superset₂ μ ν (u ∩ s) with ⟨US, hsub, hm, hμ, hν⟩,
  calc μ (u ∩ s ∪ u ∩ t) = μ (US ∪ u ∩ t) :
    measure_union_congr_of_subset hsub hμ.le subset.rfl le_rfl
  ... = μ US + μ (u ∩ t \ US) : (measure_add_diff hm _).symm
  ... = restrict μ s u + restrict μ t (u \ US) :
    by simp only [restrict_apply, hu, hu.diff hm, hμ, ← inter_comm t, inter_diff_assoc]
  ... = restrict ν s u + restrict ν t (u \ US) : by rw [hs, ht]
  ... = ν US + ν (u ∩ t \ US) :
    by simp only [restrict_apply, hu, hu.diff hm, hν, ← inter_comm t, inter_diff_assoc]
  ... = ν (US ∪ u ∩ t) : measure_add_diff hm _
  ... = ν (u ∩ s ∪ u ∩ t) :
    eq.symm $ measure_union_congr_of_subset hsub hν.le subset.rfl le_rfl
end

lemma restrict_finset_bUnion_congr {s : finset ι} {t : ι → set α} :
  μ.restrict (⋃ i ∈ s, t i) = ν.restrict (⋃ i ∈ s, t i) ↔
    ∀ i ∈ s, μ.restrict (t i) = ν.restrict (t i) :=
begin
  induction s using finset.induction_on with i s hi hs, { simp },
  simp only [forall_eq_or_imp, Union_Union_eq_or_left, finset.mem_insert],
  rw [restrict_union_congr, ← hs]
end

lemma restrict_Union_congr [encodable ι] {s : ι → set α} :
  μ.restrict (⋃ i, s i) = ν.restrict (⋃ i, s i) ↔
    ∀ i, μ.restrict (s i) = ν.restrict (s i) :=
begin
  refine ⟨λ h i, restrict_congr_mono (subset_Union _ _) h, λ h, _⟩,
  ext1 t ht,
  have D : directed (⊆) (λ t : finset ι, ⋃ i ∈ t, s i) :=
    directed_of_sup (λ t₁ t₂ ht, bUnion_subset_bUnion_left ht),
  rw [Union_eq_Union_finset],
  simp only [restrict_Union_apply_eq_supr D ht,
    restrict_finset_bUnion_congr.2 (λ i hi, h i)],
end

lemma restrict_bUnion_congr {s : set ι} {t : ι → set α} (hc : countable s) :
  μ.restrict (⋃ i ∈ s, t i) = ν.restrict (⋃ i ∈ s, t i) ↔
    ∀ i ∈ s, μ.restrict (t i) = ν.restrict (t i) :=
begin
  haveI := hc.to_encodable,
  simp only [bUnion_eq_Union, set_coe.forall', restrict_Union_congr]
end

lemma restrict_sUnion_congr {S : set (set α)} (hc : countable S) :
  μ.restrict (⋃₀ S) = ν.restrict (⋃₀ S) ↔ ∀ s ∈ S, μ.restrict s = ν.restrict s :=
by rw [sUnion_eq_bUnion, restrict_bUnion_congr hc]

/-- This lemma shows that `Inf` and `restrict` commute for measures. -/
lemma restrict_Inf_eq_Inf_restrict {m0 : measurable_space α} {m : set (measure α)}
  (hm : m.nonempty) (ht : measurable_set t) :
  (Inf m).restrict t = Inf ((λ μ : measure α, μ.restrict t) '' m) :=
begin
  ext1 s hs,
  simp_rw [Inf_apply hs, restrict_apply hs, Inf_apply (measurable_set.inter hs ht), set.image_image,
    restrict_to_outer_measure_eq_to_outer_measure_restrict ht, ← set.image_image _ to_outer_measure,
    ← outer_measure.restrict_Inf_eq_Inf_restrict _ (hm.image _),
    outer_measure.restrict_apply]
end

/-! ### Extensionality results -/

/-- Two measures are equal if they have equal restrictions on a spanning collection of sets
  (formulated using `Union`). -/
lemma ext_iff_of_Union_eq_univ [encodable ι] {s : ι → set α} (hs : (⋃ i, s i) = univ) :
  μ = ν ↔ ∀ i, μ.restrict (s i) = ν.restrict (s i) :=
by rw [← restrict_Union_congr, hs, restrict_univ, restrict_univ]

alias ext_iff_of_Union_eq_univ ↔ _ measure_theory.measure.ext_of_Union_eq_univ

/-- Two measures are equal if they have equal restrictions on a spanning collection of sets
  (formulated using `bUnion`). -/
lemma ext_iff_of_bUnion_eq_univ {S : set ι} {s : ι → set α} (hc : countable S)
  (hs : (⋃ i ∈ S, s i) = univ) :
  μ = ν ↔ ∀ i ∈ S, μ.restrict (s i) = ν.restrict (s i) :=
by rw [← restrict_bUnion_congr hc, hs, restrict_univ, restrict_univ]

alias ext_iff_of_bUnion_eq_univ ↔ _ measure_theory.measure.ext_of_bUnion_eq_univ

/-- Two measures are equal if they have equal restrictions on a spanning collection of sets
  (formulated using `sUnion`). -/
lemma ext_iff_of_sUnion_eq_univ {S : set (set α)} (hc : countable S) (hs : (⋃₀ S) = univ) :
  μ = ν ↔ ∀ s ∈ S, μ.restrict s = ν.restrict s :=
ext_iff_of_bUnion_eq_univ hc $ by rwa ← sUnion_eq_bUnion

alias ext_iff_of_sUnion_eq_univ ↔ _ measure_theory.measure.ext_of_sUnion_eq_univ

lemma ext_of_generate_from_of_cover {S T : set (set α)}
  (h_gen : ‹_› = generate_from S) (hc : countable T)
  (h_inter : is_pi_system S) (hU : ⋃₀ T = univ) (htop : ∀ t ∈ T, μ t ≠ ∞)
  (ST_eq : ∀ (t ∈ T) (s ∈ S), μ (s ∩ t) = ν (s ∩ t)) (T_eq : ∀ t ∈ T, μ t = ν t) :
  μ = ν :=
begin
  refine ext_of_sUnion_eq_univ hc hU (λ t ht, _),
  ext1 u hu,
  simp only [restrict_apply hu],
  refine induction_on_inter h_gen h_inter _ (ST_eq t ht) _ _ hu,
  { simp only [set.empty_inter, measure_empty] },
  { intros v hv hvt,
    have := T_eq t ht,
    rw [set.inter_comm] at hvt ⊢,
    rwa [← measure_inter_add_diff t hv, ← measure_inter_add_diff t hv, ← hvt,
      ennreal.add_right_inj] at this,
    exact ne_top_of_le_ne_top (htop t ht) (measure_mono $ set.inter_subset_left _ _) },
  { intros f hfd hfm h_eq,
    simp only [← restrict_apply (hfm _), ← restrict_apply (measurable_set.Union hfm)] at h_eq ⊢,
    simp only [measure_Union hfd hfm, h_eq] }
end

/-- Two measures are equal if they are equal on the π-system generating the σ-algebra,
  and they are both finite on a increasing spanning sequence of sets in the π-system.
  This lemma is formulated using `sUnion`. -/
lemma ext_of_generate_from_of_cover_subset {S T : set (set α)}
  (h_gen : ‹_› = generate_from S) (h_inter : is_pi_system S)
  (h_sub : T ⊆ S) (hc : countable T) (hU : ⋃₀ T = univ) (htop : ∀ s ∈ T, μ s ≠ ∞)
  (h_eq : ∀ s ∈ S, μ s = ν s) :
  μ = ν :=
begin
  refine ext_of_generate_from_of_cover h_gen hc h_inter hU htop _ (λ t ht, h_eq t (h_sub ht)),
  intros t ht s hs, cases (s ∩ t).eq_empty_or_nonempty with H H,
  { simp only [H, measure_empty] },
  { exact h_eq _ (h_inter _ hs _ (h_sub ht) H) }
end

/-- Two measures are equal if they are equal on the π-system generating the σ-algebra,
  and they are both finite on a increasing spanning sequence of sets in the π-system.
  This lemma is formulated using `Union`.
  `finite_spanning_sets_in.ext` is a reformulation of this lemma. -/
lemma ext_of_generate_from_of_Union (C : set (set α)) (B : ℕ → set α)
  (hA : ‹_› = generate_from C) (hC : is_pi_system C) (h1B : (⋃ i, B i) = univ)
  (h2B : ∀ i, B i ∈ C) (hμB : ∀ i, μ (B i) ≠ ∞) (h_eq : ∀ s ∈ C, μ s = ν s) : μ = ν :=
begin
  refine ext_of_generate_from_of_cover_subset hA hC _ (countable_range B) h1B _ h_eq,
  { rintro _ ⟨i, rfl⟩, apply h2B },
  { rintro _ ⟨i, rfl⟩, apply hμB }
end

section dirac
variable [measurable_space α]

/-- The dirac measure. -/
def dirac (a : α) : measure α :=
(outer_measure.dirac a).to_measure (by simp)

instance : measure_space punit := ⟨dirac punit.star⟩

lemma le_dirac_apply {a} : s.indicator 1 a ≤ dirac a s :=
outer_measure.dirac_apply a s ▸ le_to_measure_apply _ _ _

@[simp] lemma dirac_apply' (a : α) (hs : measurable_set s) :
  dirac a s = s.indicator 1 a :=
to_measure_apply _ _ hs

@[simp] lemma dirac_apply_of_mem {a : α} (h : a ∈ s) :
  dirac a s = 1 :=
begin
  have : ∀ t : set α, a ∈ t → t.indicator (1 : α → ℝ≥0∞) a = 1,
    from λ t ht, indicator_of_mem ht 1,
  refine le_antisymm (this univ trivial ▸ _) (this s h ▸ le_dirac_apply),
  rw [← dirac_apply' a measurable_set.univ],
  exact measure_mono (subset_univ s)
end

@[simp] lemma dirac_apply [measurable_singleton_class α] (a : α) (s : set α) :
  dirac a s = s.indicator 1 a :=
begin
  by_cases h : a ∈ s, by rw [dirac_apply_of_mem h, indicator_of_mem h, pi.one_apply],
  rw [indicator_of_not_mem h, ← nonpos_iff_eq_zero],
  calc dirac a s ≤ dirac a {a}ᶜ : measure_mono (subset_compl_comm.1 $ singleton_subset_iff.2 h)
             ... = 0            : by simp [dirac_apply' _ (measurable_set_singleton _).compl]
end

lemma map_dirac {f : α → β} (hf : measurable f) (a : α) :
  (dirac a).map f  = dirac (f a) :=
ext $ λ s hs, by simp [hs, map_apply hf hs, hf hs, indicator_apply]

@[simp] lemma restrict_singleton (μ : measure α) (a : α) : μ.restrict {a} = μ {a} • dirac a :=
begin
  ext1 s hs,
  by_cases ha : a ∈ s,
  { have : s ∩ {a} = {a}, by simpa,
    simp * },
  { have : s ∩ {a} = ∅, from inter_singleton_eq_empty.2 ha,
    simp * }
end

end dirac

section sum
include m0

/-- Sum of an indexed family of measures. -/
def sum (f : ι → measure α) : measure α :=
(outer_measure.sum (λ i, (f i).to_outer_measure)).to_measure $
le_trans
  (by exact le_infi (λ i, le_to_outer_measure_caratheodory _))
  (outer_measure.le_sum_caratheodory _)

lemma le_sum_apply (f : ι → measure α) (s : set α) : (∑' i, f i s) ≤ sum f s :=
le_to_measure_apply _ _ _

@[simp] lemma sum_apply (f : ι → measure α) {s : set α} (hs : measurable_set s) :
  sum f s = ∑' i, f i s :=
to_measure_apply _ _ hs

lemma le_sum (μ : ι → measure α) (i : ι) : μ i ≤ sum μ :=
λ s hs, by simp only [sum_apply μ hs, ennreal.le_tsum i]

@[simp] lemma sum_apply_eq_zero [encodable ι] {μ : ι → measure α} {s : set α} :
  sum μ s = 0 ↔ ∀ i, μ i s = 0 :=
begin
  refine ⟨λ h i, nonpos_iff_eq_zero.1 $ h ▸ le_iff'.1 (le_sum μ i) _, λ h, nonpos_iff_eq_zero.1 _⟩,
  rcases exists_measurable_superset_forall_eq μ s with ⟨t, hst, htm, ht⟩,
  calc sum μ s ≤ sum μ t : measure_mono hst
           ... = 0       : by simp *
end

lemma sum_apply_eq_zero' {μ : ι → measure α} {s : set α} (hs : measurable_set s) :
  sum μ s = 0 ↔ ∀ i, μ i s = 0 :=
by simp [hs]

lemma ae_sum_iff [encodable ι] {μ : ι → measure α} {p : α → Prop} :
  (∀ᵐ x ∂(sum μ), p x) ↔ ∀ i, ∀ᵐ x ∂(μ i), p x :=
sum_apply_eq_zero

lemma ae_sum_iff' {μ : ι → measure α} {p : α → Prop} (h : measurable_set {x | p x}) :
  (∀ᵐ x ∂(sum μ), p x) ↔ ∀ i, ∀ᵐ x ∂(μ i), p x :=
sum_apply_eq_zero' h.compl

@[simp] lemma sum_fintype [fintype ι] (μ : ι → measure α) : sum μ = ∑ i, μ i :=
by { ext1 s hs, simp only [sum_apply, finset_sum_apply, hs, tsum_fintype] }

@[simp] lemma sum_coe_finset (s : finset ι) (μ : ι → measure α) :
  sum (λ i : s, μ i) = ∑ i in s, μ i :=
by rw [sum_fintype, finset.sum_coe_sort s μ]

@[simp] lemma ae_sum_eq [encodable ι] (μ : ι → measure α) : (sum μ).ae = ⨆ i, (μ i).ae :=
filter.ext $ λ s, ae_sum_iff.trans mem_supr.symm

@[simp] lemma sum_bool (f : bool → measure α) : sum f = f tt + f ff :=
by rw [sum_fintype, fintype.sum_bool]

@[simp] lemma sum_cond (μ ν : measure α) : sum (λ b, cond b μ ν) = μ + ν := sum_bool _

@[simp] lemma restrict_sum (μ : ι → measure α) {s : set α} (hs : measurable_set s) :
  (sum μ).restrict s = sum (λ i, (μ i).restrict s) :=
ext $ λ t ht, by simp only [sum_apply, restrict_apply, ht, ht.inter hs]

@[simp] lemma sum_of_empty [is_empty ι] (μ : ι → measure α) : sum μ = 0 :=
by rw [← measure_univ_eq_zero, sum_apply _ measurable_set.univ, tsum_empty]

lemma sum_add_sum_compl (s : set ι) (μ : ι → measure α) :
  sum (λ i : s, μ i) + sum (λ i : sᶜ, μ i) = sum μ :=
begin
  ext1 t ht,
  simp only [add_apply, sum_apply _ ht],
  exact @tsum_add_tsum_compl ℝ≥0∞ ι _ _ _ (λ i, μ i t) _ s ennreal.summable ennreal.summable
end

lemma sum_congr {μ ν : ℕ → measure α} (h : ∀ n, μ n = ν n) : sum μ = sum ν :=
congr_arg sum (funext h)

lemma sum_add_sum (μ ν : ℕ → measure α) : sum μ + sum ν = sum (λ n, μ n + ν n) :=
begin
  ext1 s hs,
  simp only [add_apply, sum_apply _ hs, pi.add_apply, coe_add,
             tsum_add ennreal.summable ennreal.summable],
end

/-- If `f` is a map with encodable codomain, then `μ.map f` is the sum of Dirac measures -/
lemma map_eq_sum [encodable β] [measurable_singleton_class β]
  (μ : measure α) (f : α → β) (hf : measurable f) :
  μ.map f = sum (λ b : β, μ (f ⁻¹' {b}) • dirac b) :=
begin
  ext1 s hs,
  have : ∀ y ∈ s, measurable_set (f ⁻¹' {y}), from λ y _, hf (measurable_set_singleton _),
  simp [← tsum_measure_preimage_singleton (countable_encodable s) this, *,
    tsum_subtype s (λ b, μ (f ⁻¹' {b})), ← indicator_mul_right s (λ b, μ (f ⁻¹' {b}))]
end

/-- A measure on an encodable type is a sum of dirac measures. -/
@[simp] lemma sum_smul_dirac [encodable α] [measurable_singleton_class α] (μ : measure α) :
  sum (λ a, μ {a} • dirac a) = μ :=
by simpa using (map_eq_sum μ id measurable_id).symm

omit m0
end sum

lemma restrict_Union_ae [encodable ι] {s : ι → set α} (hd : pairwise (ae_disjoint μ on s))
  (hm : ∀ i, null_measurable_set (s i) μ) :
  μ.restrict (⋃ i, s i) = sum (λ i, μ.restrict (s i)) :=
ext $ λ t ht, by simp only [sum_apply _ ht, restrict_Union_apply_ae hd hm ht]

lemma restrict_Union [encodable ι] {s : ι → set α} (hd : pairwise (disjoint on s))
  (hm : ∀ i, measurable_set (s i)) :
  μ.restrict (⋃ i, s i) = sum (λ i, μ.restrict (s i)) :=
restrict_Union_ae hd.ae_disjoint (λ i, (hm i).null_measurable_set)

lemma restrict_Union_le [encodable ι] {s : ι → set α} :
  μ.restrict (⋃ i, s i) ≤ sum (λ i, μ.restrict (s i)) :=
begin
  intros t ht,
  suffices : μ (⋃ i, t ∩ s i) ≤ ∑' i, μ (t ∩ s i), by simpa [ht, inter_Union],
  apply measure_Union_le
end

section count

variable [measurable_space α]

/-- Counting measure on any measurable space. -/
def count : measure α := sum dirac

lemma le_count_apply : (∑' i : s, 1 : ℝ≥0∞) ≤ count s :=
calc (∑' i : s, 1 : ℝ≥0∞) = ∑' i, indicator s 1 i : tsum_subtype s 1
... ≤ ∑' i, dirac i s : ennreal.tsum_le_tsum $ λ x, le_dirac_apply
... ≤ count s : le_sum_apply _ _

lemma count_apply (hs : measurable_set s) : count s = ∑' i : s, 1 :=
by simp only [count, sum_apply, hs, dirac_apply', ← tsum_subtype s 1, pi.one_apply]

@[simp] lemma count_empty : count (∅ : set α) = 0 :=
by rw [count_apply measurable_set.empty, tsum_empty]

@[simp] lemma count_apply_finset [measurable_singleton_class α] (s : finset α) :
  count (↑s : set α) = s.card :=
calc count (↑s : set α) = ∑' i : (↑s : set α), 1 : count_apply s.measurable_set
                    ... = ∑ i in s, 1 : s.tsum_subtype 1
                    ... = s.card : by simp

lemma count_apply_finite [measurable_singleton_class α] (s : set α) (hs : finite s) :
  count s = hs.to_finset.card :=
by rw [← count_apply_finset, finite.coe_to_finset]

/-- `count` measure evaluates to infinity at infinite sets. -/
lemma count_apply_infinite (hs : s.infinite) : count s = ∞ :=
begin
  refine top_unique (le_of_tendsto' ennreal.tendsto_nat_nhds_top $ λ n, _),
  rcases hs.exists_subset_card_eq n with ⟨t, ht, rfl⟩,
  calc (t.card : ℝ≥0∞) = ∑ i in t, 1 : by simp
  ... = ∑' i : (t : set α), 1 : (t.tsum_subtype 1).symm
  ... ≤ count (t : set α) : le_count_apply
  ... ≤ count s : measure_mono ht
end

variable [measurable_singleton_class α]

@[simp] lemma count_apply_eq_top : count s = ∞ ↔ s.infinite :=
begin
  by_cases hs : s.finite,
  { simp [set.infinite, hs, count_apply_finite] },
  { change s.infinite at hs,
    simp [hs, count_apply_infinite] }
end

@[simp] lemma count_apply_lt_top : count s < ∞ ↔ s.finite :=
calc count s < ∞ ↔ count s ≠ ∞ : lt_top_iff_ne_top
             ... ↔ ¬s.infinite : not_congr count_apply_eq_top
             ... ↔ s.finite    : not_not

lemma empty_of_count_eq_zero (hsc : count s = 0) : s = ∅ :=
begin
  have hs : s.finite,
  { rw [← count_apply_lt_top, hsc],
    exact with_top.zero_lt_top },
  rw count_apply_finite _ hs at hsc,
  simpa using hsc,
end

@[simp] lemma count_eq_zero_iff : count s = 0 ↔ s = ∅ :=
⟨empty_of_count_eq_zero, λ h, h.symm ▸ count_empty⟩

lemma count_ne_zero (hs' : s.nonempty) : count s ≠ 0 :=
begin
  rw [ne.def, count_eq_zero_iff],
  exact hs'.ne_empty,
end

@[simp] lemma count_singleton (a : α) : count ({a} : set α) = 1 :=
begin
  rw [count_apply_finite ({a} : set α) (set.finite_singleton _), set.finite.to_finset],
  simp,
end

end count

/-! ### Absolute continuity -/

/-- We say that `μ` is absolutely continuous with respect to `ν`, or that `μ` is dominated by `ν`,
  if `ν(A) = 0` implies that `μ(A) = 0`. -/
def absolutely_continuous {m0 : measurable_space α} (μ ν : measure α) : Prop :=
∀ ⦃s : set α⦄, ν s = 0 → μ s = 0

localized "infix ` ≪ `:50 := measure_theory.measure.absolutely_continuous" in measure_theory

lemma absolutely_continuous_of_le (h : μ ≤ ν) : μ ≪ ν :=
λ s hs, nonpos_iff_eq_zero.1 $ hs ▸ le_iff'.1 h s

alias absolutely_continuous_of_le ← has_le.le.absolutely_continuous

lemma absolutely_continuous_of_eq (h : μ = ν) : μ ≪ ν :=
h.le.absolutely_continuous

alias absolutely_continuous_of_eq ← eq.absolutely_continuous

namespace absolutely_continuous

lemma mk (h : ∀ ⦃s : set α⦄, measurable_set s → ν s = 0 → μ s = 0) : μ ≪ ν :=
begin
  intros s hs,
  rcases exists_measurable_superset_of_null hs with ⟨t, h1t, h2t, h3t⟩,
  exact measure_mono_null h1t (h h2t h3t),
end

@[refl] protected lemma refl {m0 : measurable_space α} (μ : measure α) : μ ≪ μ :=
rfl.absolutely_continuous

protected lemma rfl : μ ≪ μ := λ s hs, hs

instance [measurable_space α] : is_refl (measure α) (≪) := ⟨λ μ, absolutely_continuous.rfl⟩

@[trans] protected lemma trans (h1 : μ₁ ≪ μ₂) (h2 : μ₂ ≪ μ₃) : μ₁ ≪ μ₃ :=
λ s hs, h1 $ h2 hs

@[mono] protected lemma map (h : μ ≪ ν) {f : α → β} (hf : measurable f) : μ.map f ≪ ν.map f :=
absolutely_continuous.mk $ λ s hs, by simpa [hf, hs] using @h _

protected lemma smul [monoid R] [distrib_mul_action R ℝ≥0∞] [is_scalar_tower R ℝ≥0∞ ℝ≥0∞]
  (h : μ ≪ ν) (c : R) : c • μ ≪ ν :=
λ s hνs, by simp only [h hνs, smul_eq_mul, smul_apply, smul_zero]

end absolutely_continuous

lemma absolutely_continuous_of_le_smul {μ' : measure α} {c : ℝ≥0∞} (hμ'_le : μ' ≤ c • μ) :
  μ' ≪ μ :=
(measure.absolutely_continuous_of_le hμ'_le).trans (measure.absolutely_continuous.rfl.smul c)

lemma ae_le_iff_absolutely_continuous : μ.ae ≤ ν.ae ↔ μ ≪ ν :=
⟨λ h s, by { rw [measure_zero_iff_ae_nmem, measure_zero_iff_ae_nmem], exact λ hs, h hs },
  λ h s hs, h hs⟩

alias ae_le_iff_absolutely_continuous ↔ has_le.le.absolutely_continuous_of_ae
  measure_theory.measure.absolutely_continuous.ae_le
alias absolutely_continuous.ae_le ← ae_mono'

lemma absolutely_continuous.ae_eq (h : μ ≪ ν) {f g : α → δ} (h' : f =ᵐ[ν] g) : f =ᵐ[μ] g :=
h.ae_le h'

/-! ### Quasi measure preserving maps (a.k.a. non-singular maps) -/

/-- A map `f : α → β` is said to be *quasi measure preserving* (a.k.a. non-singular) w.r.t. measures
`μa` and `μb` if it is measurable and `μb s = 0` implies `μa (f ⁻¹' s) = 0`. -/
@[protect_proj]
structure quasi_measure_preserving {m0 : measurable_space α} (f : α → β)
  (μa : measure α . volume_tac) (μb : measure β . volume_tac) : Prop :=
(measurable : measurable f)
(absolutely_continuous : μa.map f ≪ μb)

namespace quasi_measure_preserving

protected lemma id {m0 : measurable_space α} (μ : measure α) : quasi_measure_preserving id μ μ :=
⟨measurable_id, map_id.absolutely_continuous⟩

variables {μa μa' : measure α} {μb μb' : measure β} {μc : measure γ} {f : α → β}

protected lemma _root_.measurable.quasi_measure_preserving {m0 : measurable_space α}
  (hf : measurable f) (μ : measure α) : quasi_measure_preserving f μ (μ.map f) :=
⟨hf, absolutely_continuous.rfl⟩

lemma mono_left (h : quasi_measure_preserving f μa μb)
  (ha : μa' ≪ μa) : quasi_measure_preserving f μa' μb :=
⟨h.1, (ha.map h.1).trans h.2⟩

lemma mono_right (h : quasi_measure_preserving f μa μb)
  (ha : μb ≪ μb') : quasi_measure_preserving f μa μb' :=
⟨h.1, h.2.trans ha⟩

@[mono] lemma mono (ha : μa' ≪ μa) (hb : μb ≪ μb') (h : quasi_measure_preserving f μa μb) :
  quasi_measure_preserving f μa' μb' :=
(h.mono_left ha).mono_right hb

protected lemma comp {g : β → γ} {f : α → β} (hg : quasi_measure_preserving g μb μc)
  (hf : quasi_measure_preserving f μa μb) :
  quasi_measure_preserving (g ∘ f) μa μc :=
⟨hg.measurable.comp hf.measurable, by { rw ← map_map hg.1 hf.1, exact (hf.2.map hg.1).trans hg.2 }⟩

protected lemma iterate {f : α → α} (hf : quasi_measure_preserving f μa μa) :
  ∀ n, quasi_measure_preserving (f^[n]) μa μa
| 0 := quasi_measure_preserving.id μa
| (n + 1) := (iterate n).comp hf

protected lemma ae_measurable (hf : quasi_measure_preserving f μa μb) : ae_measurable f μa :=
hf.1.ae_measurable

lemma ae_map_le (h : quasi_measure_preserving f μa μb) : (μa.map f).ae ≤ μb.ae :=
h.2.ae_le

lemma tendsto_ae (h : quasi_measure_preserving f μa μb) : tendsto f μa.ae μb.ae :=
(tendsto_ae_map h.ae_measurable).mono_right h.ae_map_le

lemma ae (h : quasi_measure_preserving f μa μb) {p : β → Prop} (hg : ∀ᵐ x ∂μb, p x) :
  ∀ᵐ x ∂μa, p (f x) :=
h.tendsto_ae hg

lemma ae_eq (h : quasi_measure_preserving f μa μb) {g₁ g₂ : β → δ} (hg : g₁ =ᵐ[μb] g₂) :
  g₁ ∘ f =ᵐ[μa] g₂ ∘ f :=
h.ae hg

lemma preimage_null (h : quasi_measure_preserving f μa μb) {s : set β} (hs : μb s = 0) :
  μa (f ⁻¹' s) = 0 :=
preimage_null_of_map_null h.ae_measurable (h.2 hs)

end quasi_measure_preserving

/-! ### The `cofinite` filter -/

/-- The filter of sets `s` such that `sᶜ` has finite measure. -/
def cofinite {m0 : measurable_space α} (μ : measure α) : filter α :=
{ sets := {s | μ sᶜ < ∞},
  univ_sets := by simp,
  inter_sets := λ s t hs ht, by { simp only [compl_inter, mem_set_of_eq],
    calc μ (sᶜ ∪ tᶜ) ≤ μ sᶜ + μ tᶜ : measure_union_le _ _
                ... < ∞ : ennreal.add_lt_top.2 ⟨hs, ht⟩ },
  sets_of_superset := λ s t hs hst, lt_of_le_of_lt (measure_mono $ compl_subset_compl.2 hst) hs }

lemma mem_cofinite : s ∈ μ.cofinite ↔ μ sᶜ < ∞ := iff.rfl

lemma compl_mem_cofinite : sᶜ ∈ μ.cofinite ↔ μ s < ∞ :=
by rw [mem_cofinite, compl_compl]

lemma eventually_cofinite {p : α → Prop} : (∀ᶠ x in μ.cofinite, p x) ↔ μ {x | ¬p x} < ∞ := iff.rfl

end measure

open measure
open_locale measure_theory

/-- The preimage of a null measurable set under a (quasi) measure preserving map is a null
measurable set. -/
lemma null_measurable_set.preimage {ν : measure β} {f : α → β} {t : set β}
  (ht : null_measurable_set t ν) (hf : quasi_measure_preserving f μ ν) :
  null_measurable_set (f ⁻¹' t) μ :=
⟨f ⁻¹' (to_measurable ν t), hf.measurable (measurable_set_to_measurable _ _),
  hf.ae_eq ht.to_measurable_ae_eq.symm⟩

lemma null_measurable_set.mono_ac (h : null_measurable_set s μ) (hle : ν ≪ μ) :
  null_measurable_set s ν :=
h.preimage $ (quasi_measure_preserving.id μ).mono_left hle

lemma null_measurable_set.mono (h : null_measurable_set s μ) (hle : ν ≤ μ) :
  null_measurable_set s ν :=
h.mono_ac hle.absolutely_continuous

lemma ae_disjoint.preimage {ν : measure β} {f : α → β} {s t : set β}
  (ht : ae_disjoint ν s t) (hf : quasi_measure_preserving f μ ν) :
  ae_disjoint μ (f ⁻¹' s) (f ⁻¹' t) :=
hf.preimage_null ht

@[simp] lemma ae_eq_bot : μ.ae = ⊥ ↔ μ = 0 :=
by rw [← empty_mem_iff_bot, mem_ae_iff, compl_empty, measure_univ_eq_zero]

@[simp] lemma ae_ne_bot : μ.ae.ne_bot ↔ μ ≠ 0 :=
ne_bot_iff.trans (not_congr ae_eq_bot)

@[simp] lemma ae_zero {m0 : measurable_space α} : (0 : measure α).ae = ⊥ := ae_eq_bot.2 rfl

@[mono] lemma ae_mono (h : μ ≤ ν) : μ.ae ≤ ν.ae := h.absolutely_continuous.ae_le

lemma mem_ae_map_iff {f : α → β} (hf : ae_measurable f μ) {s : set β} (hs : measurable_set s) :
  s ∈ (μ.map f).ae ↔ (f ⁻¹' s) ∈ μ.ae :=
by simp only [mem_ae_iff, map_apply_of_ae_measurable hf hs.compl, preimage_compl]

lemma mem_ae_of_mem_ae_map
  {f : α → β} (hf : ae_measurable f μ) {s : set β} (hs : s ∈ (μ.map f).ae) :
  f ⁻¹' s ∈ μ.ae :=
(tendsto_ae_map hf).eventually hs

lemma ae_map_iff
  {f : α → β} (hf : ae_measurable f μ) {p : β → Prop} (hp : measurable_set {x | p x}) :
  (∀ᵐ y ∂ (μ.map f), p y) ↔ ∀ᵐ x ∂ μ, p (f x) :=
mem_ae_map_iff hf hp

lemma ae_of_ae_map {f : α → β} (hf : ae_measurable f μ) {p : β → Prop} (h : ∀ᵐ y ∂ (μ.map f), p y) :
  ∀ᵐ x ∂ μ, p (f x) :=
mem_ae_of_mem_ae_map hf h

lemma ae_map_mem_range {m0 : measurable_space α} (f : α → β) (hf : measurable_set (range f))
  (μ : measure α) :
  ∀ᵐ x ∂(μ.map f), x ∈ range f :=
begin
  by_cases h : ae_measurable f μ,
  { change range f ∈ (μ.map f).ae,
    rw mem_ae_map_iff h hf,
    apply eventually_of_forall,
    exact mem_range_self },
  { simp [map_of_not_ae_measurable h] }
end

@[simp] lemma ae_restrict_Union_eq [encodable ι] (s : ι → set α) :
  (μ.restrict (⋃ i, s i)).ae = ⨆ i, (μ.restrict (s i)).ae :=
le_antisymm (ae_sum_eq (λ i, μ.restrict (s i)) ▸ ae_mono restrict_Union_le) $
  supr_le $ λ i, ae_mono $ restrict_mono (subset_Union s i) le_rfl

@[simp] lemma ae_restrict_union_eq (s t : set α) :
  (μ.restrict (s ∪ t)).ae = (μ.restrict s).ae ⊔ (μ.restrict t).ae :=
by simp [union_eq_Union, supr_bool_eq]

lemma ae_restrict_interval_oc_eq [linear_order α] (a b : α) :
  (μ.restrict (Ι a b)).ae = (μ.restrict (Ioc a b)).ae ⊔ (μ.restrict (Ioc b a)).ae :=
by simp only [interval_oc_eq_union, ae_restrict_union_eq]

/-- See also `measure_theory.ae_interval_oc_iff`. -/
lemma ae_restrict_interval_oc_iff [linear_order α] {a b : α} {P : α → Prop} :
  (∀ᵐ x ∂μ.restrict (Ι a b), P x) ↔
    (∀ᵐ x ∂μ.restrict (Ioc a b), P x) ∧ (∀ᵐ x ∂μ.restrict (Ioc b a), P x) :=
by rw [ae_restrict_interval_oc_eq, eventually_sup]

lemma ae_restrict_iff {p : α → Prop} (hp : measurable_set {x | p x}) :
  (∀ᵐ x ∂(μ.restrict s), p x) ↔ ∀ᵐ x ∂μ, x ∈ s → p x :=
begin
  simp only [ae_iff, ← compl_set_of, restrict_apply hp.compl],
  congr' with x, simp [and_comm]
end

lemma ae_imp_of_ae_restrict {s : set α} {p : α → Prop} (h : ∀ᵐ x ∂(μ.restrict s), p x) :
  ∀ᵐ x ∂μ, x ∈ s → p x :=
begin
  simp only [ae_iff] at h ⊢,
  simpa [set_of_and, inter_comm] using measure_inter_eq_zero_of_restrict h
end

lemma ae_restrict_iff' {p : α → Prop} (hs : measurable_set s) :
  (∀ᵐ x ∂(μ.restrict s), p x) ↔ ∀ᵐ x ∂μ, x ∈ s → p x :=
begin
  simp only [ae_iff, ← compl_set_of, restrict_apply_eq_zero' hs],
  congr' with x, simp [and_comm]
end

lemma _root_.filter.eventually_eq.restrict {f g : α → δ} {s : set α} (hfg : f =ᵐ[μ] g) :
  f =ᵐ[μ.restrict s] g :=
begin -- note that we cannot use `ae_restrict_iff` since we do not require measurability
  refine hfg.filter_mono _,
  rw measure.ae_le_iff_absolutely_continuous,
  exact measure.absolutely_continuous_of_le measure.restrict_le_self,
end

lemma ae_restrict_mem (hs : measurable_set s) :
  ∀ᵐ x ∂(μ.restrict s), x ∈ s :=
(ae_restrict_iff' hs).2 (filter.eventually_of_forall (λ x, id))

lemma ae_restrict_mem₀ (hs : null_measurable_set s μ) : ∀ᵐ x ∂(μ.restrict s), x ∈ s :=
begin
  rcases hs.exists_measurable_subset_ae_eq with ⟨t, hts, htm, ht_eq⟩,
  rw ← restrict_congr_set ht_eq,
  exact (ae_restrict_mem htm).mono hts
end

lemma ae_restrict_of_ae {s : set α} {p : α → Prop} (h : ∀ᵐ x ∂μ, p x) :
  (∀ᵐ x ∂(μ.restrict s), p x) :=
eventually.filter_mono (ae_mono measure.restrict_le_self) h

lemma ae_restrict_of_ae_restrict_of_subset {s t : set α} {p : α → Prop} (hst : s ⊆ t)
  (h : ∀ᵐ x ∂(μ.restrict t), p x) :
  (∀ᵐ x ∂(μ.restrict s), p x) :=
h.filter_mono (ae_mono $ measure.restrict_mono hst (le_refl μ))

lemma ae_of_ae_restrict_of_ae_restrict_compl (t : set α) {p : α → Prop}
  (ht : ∀ᵐ x ∂(μ.restrict t), p x) (htc : ∀ᵐ x ∂(μ.restrict tᶜ), p x) :
  ∀ᵐ x ∂μ, p x :=
nonpos_iff_eq_zero.1 $
calc μ {x | ¬p x} = μ ({x | ¬p x} ∩ t ∪ {x | ¬p x} ∩ tᶜ) :
  by rw [← inter_union_distrib_left, union_compl_self, inter_univ]
... ≤ μ ({x | ¬p x} ∩ t) + μ ({x | ¬p x} ∩ tᶜ) : measure_union_le _ _
... ≤ μ.restrict t {x | ¬p x} + μ.restrict tᶜ {x | ¬p x} :
  add_le_add (le_restrict_apply _ _) (le_restrict_apply _ _)
... = 0 : by rw [ae_iff.1 ht, ae_iff.1 htc, zero_add]

lemma mem_map_restrict_ae_iff {β} {s : set α} {t : set β} {f : α → β} (hs : measurable_set s) :
  t ∈ filter.map f (μ.restrict s).ae ↔ μ ((f ⁻¹' t)ᶜ ∩ s) = 0 :=
by rw [mem_map, mem_ae_iff, measure.restrict_apply' hs]

lemma ae_smul_measure {p : α → Prop} [monoid R] [distrib_mul_action R ℝ≥0∞]
  [is_scalar_tower R ℝ≥0∞ ℝ≥0∞] (h : ∀ᵐ x ∂μ, p x) (c : R) :
  ∀ᵐ x ∂(c • μ), p x :=
ae_iff.2 $ by rw [smul_apply, ae_iff.1 h, smul_zero]

lemma ae_add_measure_iff {p : α → Prop} {ν} : (∀ᵐ x ∂μ + ν, p x) ↔ (∀ᵐ x ∂μ, p x) ∧ ∀ᵐ x ∂ν, p x :=
add_eq_zero_iff

lemma ae_eq_comp' {ν : measure β} {f : α → β} {g g' : β → δ} (hf : ae_measurable f μ)
  (h : g =ᵐ[ν] g') (h2 : μ.map f ≪ ν) : g ∘ f =ᵐ[μ] g' ∘ f :=
(tendsto_ae_map hf).mono_right h2.ae_le h

lemma ae_eq_comp {f : α → β} {g g' : β → δ} (hf : ae_measurable f μ)
  (h : g =ᵐ[μ.map f] g') : g ∘ f =ᵐ[μ] g' ∘ f :=
ae_eq_comp' hf h absolutely_continuous.rfl

lemma sub_ae_eq_zero {β} [add_group β] (f g : α → β) : f - g =ᵐ[μ] 0 ↔ f =ᵐ[μ] g :=
begin
  refine ⟨λ h, h.mono (λ x hx, _), λ h, h.mono (λ x hx, _)⟩,
  { rwa [pi.sub_apply, pi.zero_apply, sub_eq_zero] at hx, },
  { rwa [pi.sub_apply, pi.zero_apply, sub_eq_zero], },
end

lemma le_ae_restrict : μ.ae ⊓ 𝓟 s ≤ (μ.restrict s).ae :=
λ s hs, eventually_inf_principal.2 (ae_imp_of_ae_restrict hs)

@[simp] lemma ae_restrict_eq (hs : measurable_set s) : (μ.restrict s).ae = μ.ae ⊓ 𝓟 s :=
begin
  ext t,
  simp only [mem_inf_principal, mem_ae_iff, restrict_apply_eq_zero' hs, compl_set_of,
    not_imp, and_comm (_ ∈ s)],
  refl
end

@[simp] lemma ae_restrict_eq_bot {s} : (μ.restrict s).ae = ⊥ ↔ μ s = 0 :=
ae_eq_bot.trans restrict_eq_zero

@[simp] lemma ae_restrict_ne_bot {s} : (μ.restrict s).ae.ne_bot ↔ 0 < μ s :=
ne_bot_iff.trans $ (not_congr ae_restrict_eq_bot).trans pos_iff_ne_zero.symm

lemma self_mem_ae_restrict {s} (hs : measurable_set s) : s ∈ (μ.restrict s).ae :=
by simp only [ae_restrict_eq hs, exists_prop, mem_principal, mem_inf_iff];
  exact ⟨_, univ_mem, s, subset.rfl, (univ_inter s).symm⟩

/-- If two measurable sets are ae_eq then any proposition that is almost everywhere true on one
is almost everywhere true on the other -/
<<<<<<< HEAD
lemma restrict_eq_of_ae_eq_of_restrict_eq {s t} (hst : s =ᵐ[μ] t) {p : α → Prop} :
  (∀ᵐ (x : α) ∂μ.restrict s, p x) → (∀ᵐ (x : α) ∂μ.restrict t, p x) :=
=======
lemma ae_restrict_of_ae_eq_of_ae_restrict {s t} (hst : s =ᵐ[μ] t) {p : α → Prop} :
  (∀ᵐ x ∂μ.restrict s, p x) → (∀ᵐ x ∂μ.restrict t, p x) :=
>>>>>>> 93df724a
by simp [measure.restrict_congr_set hst]

/-- If two measurable sets are ae_eq then any proposition that is almost everywhere true on one
is almost everywhere true on the other -/
<<<<<<< HEAD
lemma restrict_eq_iff_of_ae_eq {s t} (hst : s =ᵐ[μ] t) {p : α → Prop} :
  (∀ᵐ (x : α) ∂μ.restrict s, p x) ↔ (∀ᵐ (x : α) ∂μ.restrict t, p x) :=
⟨restrict_eq_of_ae_eq_of_restrict_eq hst, restrict_eq_of_ae_eq_of_restrict_eq hst.symm⟩
=======
lemma ae_restrict_congr_set {s t} (hst : s =ᵐ[μ] t) {p : α → Prop} :
  (∀ᵐ x ∂μ.restrict s, p x) ↔ (∀ᵐ x ∂μ.restrict t, p x) :=
⟨ae_restrict_of_ae_eq_of_ae_restrict hst, ae_restrict_of_ae_eq_of_ae_restrict hst.symm⟩
>>>>>>> 93df724a


/-- A version of the **Borel-Cantelli lemma**: if `pᵢ` is a sequence of predicates such that
`∑ μ {x | pᵢ x}` is finite, then the measure of `x` such that `pᵢ x` holds frequently as `i → ∞` (or
equivalently, `pᵢ x` holds for infinitely many `i`) is equal to zero. -/
lemma measure_set_of_frequently_eq_zero {p : ℕ → α → Prop} (hp : ∑' i, μ {x | p i x} ≠ ∞) :
  μ {x | ∃ᶠ n in at_top, p n x} = 0 :=
by simpa only [limsup_eq_infi_supr_of_nat, frequently_at_top, set_of_forall, set_of_exists]
  using measure_limsup_eq_zero hp

/-- A version of the **Borel-Cantelli lemma**: if `sᵢ` is a sequence of sets such that
`∑ μ sᵢ` exists, then for almost all `x`, `x` does not belong to almost all `sᵢ`. -/
lemma ae_eventually_not_mem {s : ℕ → set α} (hs : ∑' i, μ (s i) ≠ ∞) :
  ∀ᵐ x ∂ μ, ∀ᶠ n in at_top, x ∉ s n :=
measure_set_of_frequently_eq_zero hs

section intervals

lemma bsupr_measure_Iic [preorder α] {s : set α} (hsc : countable s)
  (hst : ∀ x : α, ∃ y ∈ s, x ≤ y) (hdir : directed_on (≤) s) :
  (⨆ x ∈ s, μ (Iic x)) = μ univ :=
begin
  rw ← measure_bUnion_eq_supr hsc,
  { congr, exact Union₂_eq_univ_iff.2 hst },
  { exact directed_on_iff_directed.2 (hdir.directed_coe.mono_comp _ $ λ x y, Iic_subset_Iic.2) }
end

variables [partial_order α] {a b : α}

lemma Iio_ae_eq_Iic' (ha : μ {a} = 0) : Iio a =ᵐ[μ] Iic a :=
by rw [←Iic_diff_right, diff_ae_eq_self, measure_mono_null (set.inter_subset_right _ _) ha]

lemma Ioi_ae_eq_Ici' (ha : μ {a} = 0) : Ioi a =ᵐ[μ] Ici a := @Iio_ae_eq_Iic' αᵒᵈ ‹_› ‹_› _ _ ha

lemma Ioo_ae_eq_Ioc' (hb : μ {b} = 0) : Ioo a b =ᵐ[μ] Ioc a b :=
(ae_eq_refl _).inter (Iio_ae_eq_Iic' hb)

lemma Ioc_ae_eq_Icc' (ha : μ {a} = 0) : Ioc a b =ᵐ[μ] Icc a b :=
(Ioi_ae_eq_Ici' ha).inter (ae_eq_refl _)

lemma Ioo_ae_eq_Ico' (ha : μ {a} = 0) : Ioo a b =ᵐ[μ] Ico a b :=
(Ioi_ae_eq_Ici' ha).inter (ae_eq_refl _)

lemma Ioo_ae_eq_Icc' (ha : μ {a} = 0) (hb : μ {b} = 0) : Ioo a b =ᵐ[μ] Icc a b :=
(Ioi_ae_eq_Ici' ha).inter (Iio_ae_eq_Iic' hb)

lemma Ico_ae_eq_Icc' (hb : μ {b} = 0) : Ico a b =ᵐ[μ] Icc a b :=
(ae_eq_refl _).inter (Iio_ae_eq_Iic' hb)

lemma Ico_ae_eq_Ioc' (ha : μ {a} = 0) (hb : μ {b} = 0) : Ico a b =ᵐ[μ] Ioc a b :=
(Ioo_ae_eq_Ico' ha).symm.trans (Ioo_ae_eq_Ioc' hb)

end intervals

section dirac
variable [measurable_space α]

lemma mem_ae_dirac_iff {a : α} (hs : measurable_set s) : s ∈ (dirac a).ae ↔ a ∈ s :=
by by_cases a ∈ s; simp [mem_ae_iff, dirac_apply', hs.compl, indicator_apply, *]

lemma ae_dirac_iff {a : α} {p : α → Prop} (hp : measurable_set {x | p x}) :
  (∀ᵐ x ∂(dirac a), p x) ↔ p a :=
mem_ae_dirac_iff hp

@[simp] lemma ae_dirac_eq [measurable_singleton_class α] (a : α) : (dirac a).ae = pure a :=
by { ext s, simp [mem_ae_iff, imp_false] }

lemma ae_eq_dirac' [measurable_singleton_class β] {a : α} {f : α → β} (hf : measurable f) :
  f =ᵐ[dirac a] const α (f a) :=
(ae_dirac_iff $ show measurable_set (f ⁻¹' {f a}), from hf $ measurable_set_singleton _).2 rfl

lemma ae_eq_dirac [measurable_singleton_class α] {a : α} (f : α → δ) :
  f =ᵐ[dirac a] const α (f a) :=
by simp [filter.eventually_eq]

end dirac

section is_finite_measure

include m0

/-- A measure `μ` is called finite if `μ univ < ∞`. -/
class is_finite_measure (μ : measure α) : Prop := (measure_univ_lt_top : μ univ < ∞)

instance restrict.is_finite_measure (μ : measure α) [hs : fact (μ s < ∞)] :
  is_finite_measure (μ.restrict s) :=
⟨by simp [hs.elim]⟩

lemma measure_lt_top (μ : measure α) [is_finite_measure μ] (s : set α) : μ s < ∞ :=
(measure_mono (subset_univ s)).trans_lt is_finite_measure.measure_univ_lt_top

instance is_finite_measure_restrict (μ : measure α) (s : set α) [h : is_finite_measure μ] :
  is_finite_measure (μ.restrict s) :=
⟨by simp [measure_lt_top μ s]⟩

lemma measure_ne_top (μ : measure α) [is_finite_measure μ] (s : set α) : μ s ≠ ∞ :=
ne_of_lt (measure_lt_top μ s)

lemma measure_compl_le_add_of_le_add [is_finite_measure μ] (hs : measurable_set s)
  (ht : measurable_set t) {ε : ℝ≥0∞} (h : μ s ≤ μ t + ε) :
  μ tᶜ ≤ μ sᶜ + ε :=
begin
  rw [measure_compl ht (measure_ne_top μ _), measure_compl hs (measure_ne_top μ _),
    tsub_le_iff_right],
  calc μ univ = μ univ - μ s + μ s :
    (tsub_add_cancel_of_le $ measure_mono s.subset_univ).symm
  ... ≤ μ univ - μ s + (μ t + ε) : add_le_add_left h _
  ... = _ : by rw [add_right_comm, add_assoc]
end

lemma measure_compl_le_add_iff [is_finite_measure μ] (hs : measurable_set s)
  (ht : measurable_set t) {ε : ℝ≥0∞} :
  μ sᶜ ≤ μ tᶜ + ε ↔ μ t ≤ μ s + ε :=
⟨λ h, compl_compl s ▸ compl_compl t ▸ measure_compl_le_add_of_le_add hs.compl ht.compl h,
  measure_compl_le_add_of_le_add ht hs⟩

/-- The measure of the whole space with respect to a finite measure, considered as `ℝ≥0`. -/
def measure_univ_nnreal (μ : measure α) : ℝ≥0 := (μ univ).to_nnreal

@[simp] lemma coe_measure_univ_nnreal (μ : measure α) [is_finite_measure μ] :
  ↑(measure_univ_nnreal μ) = μ univ :=
ennreal.coe_to_nnreal (measure_ne_top μ univ)

instance is_finite_measure_zero : is_finite_measure (0 : measure α) := ⟨by simp⟩

@[priority 100]
instance is_finite_measure_of_is_empty [is_empty α] : is_finite_measure μ :=
by { rw eq_zero_of_is_empty μ, apply_instance }

@[simp] lemma measure_univ_nnreal_zero : measure_univ_nnreal (0 : measure α) = 0 := rfl

omit m0

instance is_finite_measure_add [is_finite_measure μ] [is_finite_measure ν] :
  is_finite_measure (μ + ν) :=
{ measure_univ_lt_top :=
  begin
    rw [measure.coe_add, pi.add_apply, ennreal.add_lt_top],
    exact ⟨measure_lt_top _ _, measure_lt_top _ _⟩,
  end }

instance is_finite_measure_smul_nnreal [is_finite_measure μ] {r : ℝ≥0} :
  is_finite_measure (r • μ) :=
{ measure_univ_lt_top := ennreal.mul_lt_top ennreal.coe_ne_top (measure_ne_top _ _) }

instance is_finite_measure_smul_of_nnreal_tower
  {R} [has_scalar R ℝ≥0] [has_scalar R ℝ≥0∞] [is_scalar_tower R ℝ≥0 ℝ≥0∞]
  [is_scalar_tower R ℝ≥0∞ ℝ≥0∞]
  [is_finite_measure μ] {r : R} :
  is_finite_measure (r • μ) :=
begin
  rw ←smul_one_smul ℝ≥0 r μ,
  apply_instance,
end

lemma is_finite_measure_of_le (μ : measure α) [is_finite_measure μ] (h : ν ≤ μ) :
  is_finite_measure ν :=
{ measure_univ_lt_top := lt_of_le_of_lt (h set.univ measurable_set.univ) (measure_lt_top _ _) }

@[instance] lemma measure.is_finite_measure_map {m : measurable_space α}
  (μ : measure α) [is_finite_measure μ] (f : α → β) :
  is_finite_measure (μ.map f) :=
begin
  by_cases hf : ae_measurable f μ,
  { constructor, rw map_apply_of_ae_measurable hf measurable_set.univ, exact measure_lt_top μ _ },
  { rw map_of_not_ae_measurable hf, exact measure_theory.is_finite_measure_zero }
end

@[simp] lemma measure_univ_nnreal_eq_zero [is_finite_measure μ] :
  measure_univ_nnreal μ = 0 ↔ μ = 0 :=
begin
  rw [← measure_theory.measure.measure_univ_eq_zero, ← coe_measure_univ_nnreal],
  norm_cast
end

lemma measure_univ_nnreal_pos [is_finite_measure μ] (hμ : μ ≠ 0) : 0 < measure_univ_nnreal μ :=
begin
  contrapose! hμ,
  simpa [measure_univ_nnreal_eq_zero, le_zero_iff] using hμ
end

/-- `le_of_add_le_add_left` is normally applicable to `ordered_cancel_add_comm_monoid`,
but it holds for measures with the additional assumption that μ is finite. -/
lemma measure.le_of_add_le_add_left [is_finite_measure μ] (A2 : μ + ν₁ ≤ μ + ν₂) : ν₁ ≤ ν₂ :=
λ S B1, ennreal.le_of_add_le_add_left (measure_theory.measure_ne_top μ S) (A2 S B1)

lemma summable_measure_to_real [hμ : is_finite_measure μ]
  {f : ℕ → set α} (hf₁ : ∀ (i : ℕ), measurable_set (f i)) (hf₂ : pairwise (disjoint on f)) :
  summable (λ x, (μ (f x)).to_real) :=
begin
  apply ennreal.summable_to_real,
  rw ← measure_theory.measure_Union hf₂ hf₁,
  exact ne_of_lt (measure_lt_top _ _)
end

end is_finite_measure

section is_probability_measure

include m0

/-- A measure `μ` is called a probability measure if `μ univ = 1`. -/
class is_probability_measure (μ : measure α) : Prop := (measure_univ : μ univ = 1)

export is_probability_measure (measure_univ)
attribute [simp] is_probability_measure.measure_univ

@[priority 100]
instance is_probability_measure.to_is_finite_measure (μ : measure α) [is_probability_measure μ] :
  is_finite_measure μ :=
⟨by simp only [measure_univ, ennreal.one_lt_top]⟩

lemma is_probability_measure.ne_zero (μ : measure α) [is_probability_measure μ] : μ ≠ 0 :=
mt measure_univ_eq_zero.2 $ by simp [measure_univ]

@[priority 200]
instance is_probability_measure.ae_ne_bot [is_probability_measure μ] : ne_bot μ.ae :=
ae_ne_bot.2 (is_probability_measure.ne_zero μ)

omit m0

instance measure.dirac.is_probability_measure [measurable_space α] {x : α} :
  is_probability_measure (dirac x) :=
⟨dirac_apply_of_mem $ mem_univ x⟩

lemma prob_add_prob_compl [is_probability_measure μ]
  (h : measurable_set s) : μ s + μ sᶜ = 1 :=
(measure_add_measure_compl h).trans measure_univ

lemma prob_le_one [is_probability_measure μ] : μ s ≤ 1 :=
(measure_mono $ set.subset_univ _).trans_eq measure_univ

lemma is_probability_measure_smul [is_finite_measure μ] (h : μ ≠ 0) :
  is_probability_measure ((μ univ)⁻¹ • μ) :=
begin
  constructor,
  rw [smul_apply, smul_eq_mul, ennreal.inv_mul_cancel],
  { rwa [ne, measure_univ_eq_zero] },
  { exact measure_ne_top _ _ }
end

lemma is_probability_measure_map [is_probability_measure μ] {f : α → β} (hf : ae_measurable f μ) :
  is_probability_measure (map f μ) :=
⟨by simp [map_apply_of_ae_measurable, hf]⟩

end is_probability_measure

section no_atoms

/-- Measure `μ` *has no atoms* if the measure of each singleton is zero.

NB: Wikipedia assumes that for any measurable set `s` with positive `μ`-measure,
there exists a measurable `t ⊆ s` such that `0 < μ t < μ s`. While this implies `μ {x} = 0`,
the converse is not true. -/
class has_no_atoms {m0 : measurable_space α} (μ : measure α) : Prop :=
(measure_singleton : ∀ x, μ {x} = 0)

export has_no_atoms (measure_singleton)
attribute [simp] measure_singleton

variables [has_no_atoms μ]

lemma _root_.set.subsingleton.measure_zero {α : Type*} {m : measurable_space α} {s : set α}
  (hs : s.subsingleton) (μ : measure α) [has_no_atoms μ] :
  μ s = 0 :=
hs.induction_on measure_empty measure_singleton

lemma measure.restrict_singleton' {a : α} :
  μ.restrict {a} = 0 :=
by simp only [measure_singleton, measure.restrict_eq_zero]

instance (s : set α) : has_no_atoms (μ.restrict s) :=
begin
  refine ⟨λ x, _⟩,
  obtain ⟨t, hxt, ht1, ht2⟩ := exists_measurable_superset_of_null (measure_singleton x : μ {x} = 0),
  apply measure_mono_null hxt,
  rw measure.restrict_apply ht1,
  apply measure_mono_null (inter_subset_left t s) ht2
end

lemma _root_.set.countable.measure_zero {α : Type*} {m : measurable_space α} {s : set α}
  (h : countable s) (μ : measure α) [has_no_atoms μ] :
  μ s = 0 :=
begin
  rw [← bUnion_of_singleton s, ← nonpos_iff_eq_zero],
  refine le_trans (measure_bUnion_le h _) _,
  simp
end

lemma _root_.set.countable.ae_not_mem {α : Type*} {m : measurable_space α} {s : set α}
  (h : countable s) (μ : measure α) [has_no_atoms μ] :
  ∀ᵐ x ∂μ, x ∉ s :=
by simpa only [ae_iff, not_not] using h.measure_zero μ

lemma _root_.set.finite.measure_zero {α : Type*} {m : measurable_space α} {s : set α}
  (h : s.finite) (μ : measure α) [has_no_atoms μ] : μ s = 0 :=
h.countable.measure_zero μ

lemma _root_.finset.measure_zero {α : Type*} {m : measurable_space α}
  (s : finset α) (μ : measure α) [has_no_atoms μ] : μ s = 0 :=
s.finite_to_set.measure_zero μ

lemma insert_ae_eq_self (a : α) (s : set α) :
  (insert a s : set α) =ᵐ[μ] s :=
union_ae_eq_right.2 $ measure_mono_null (diff_subset _ _) (measure_singleton _)

variables [partial_order α] {a b : α}

lemma Iio_ae_eq_Iic : Iio a =ᵐ[μ] Iic a :=
Iio_ae_eq_Iic' (measure_singleton a)

lemma Ioi_ae_eq_Ici : Ioi a =ᵐ[μ] Ici a :=
Ioi_ae_eq_Ici' (measure_singleton a)

lemma Ioo_ae_eq_Ioc : Ioo a b =ᵐ[μ] Ioc a b :=
Ioo_ae_eq_Ioc' (measure_singleton b)

lemma Ioc_ae_eq_Icc : Ioc a b =ᵐ[μ] Icc a b :=
Ioc_ae_eq_Icc' (measure_singleton a)

lemma Ioo_ae_eq_Ico : Ioo a b =ᵐ[μ] Ico a b :=
Ioo_ae_eq_Ico' (measure_singleton a)

lemma Ioo_ae_eq_Icc : Ioo a b =ᵐ[μ] Icc a b :=
Ioo_ae_eq_Icc' (measure_singleton a) (measure_singleton b)

lemma Ico_ae_eq_Icc : Ico a b =ᵐ[μ] Icc a b :=
Ico_ae_eq_Icc' (measure_singleton b)

lemma Ico_ae_eq_Ioc : Ico a b =ᵐ[μ] Ioc a b :=
Ico_ae_eq_Ioc' (measure_singleton a) (measure_singleton b)

end no_atoms

lemma ite_ae_eq_of_measure_zero {γ} (f : α → γ) (g : α → γ) (s : set α) (hs_zero : μ s = 0) :
  (λ x, ite (x ∈ s) (f x) (g x)) =ᵐ[μ] g :=
begin
  have h_ss : sᶜ ⊆ {a : α | ite (a ∈ s) (f a) (g a) = g a},
    from λ x hx, by simp [(set.mem_compl_iff _ _).mp hx],
  refine measure_mono_null _ hs_zero,
  nth_rewrite 0 ←compl_compl s,
  rwa set.compl_subset_compl,
end

lemma ite_ae_eq_of_measure_compl_zero {γ} (f : α → γ) (g : α → γ) (s : set α) (hs_zero : μ sᶜ = 0) :
  (λ x, ite (x ∈ s) (f x) (g x)) =ᵐ[μ] f :=
by { filter_upwards [hs_zero], intros, split_ifs, refl }

namespace measure

/-- A measure is called finite at filter `f` if it is finite at some set `s ∈ f`.
Equivalently, it is eventually finite at `s` in `f.small_sets`. -/
def finite_at_filter {m0 : measurable_space α} (μ : measure α) (f : filter α) : Prop :=
∃ s ∈ f, μ s < ∞

lemma finite_at_filter_of_finite {m0 : measurable_space α} (μ : measure α) [is_finite_measure μ]
  (f : filter α) :
  μ.finite_at_filter f :=
⟨univ, univ_mem, measure_lt_top μ univ⟩

lemma finite_at_filter.exists_mem_basis {f : filter α} (hμ : finite_at_filter μ f)
  {p : ι → Prop} {s : ι → set α} (hf : f.has_basis p s) :
  ∃ i (hi : p i), μ (s i) < ∞ :=
(hf.exists_iff (λ s t hst ht, (measure_mono hst).trans_lt ht)).1 hμ

lemma finite_at_bot {m0 : measurable_space α} (μ : measure α) : μ.finite_at_filter ⊥ :=
⟨∅, mem_bot, by simp only [measure_empty, with_top.zero_lt_top]⟩

/-- `μ` has finite spanning sets in `C` if there is a countable sequence of sets in `C` that have
  finite measures. This structure is a type, which is useful if we want to record extra properties
  about the sets, such as that they are monotone.
  `sigma_finite` is defined in terms of this: `μ` is σ-finite if there exists a sequence of
  finite spanning sets in the collection of all measurable sets. -/
@[protect_proj, nolint has_inhabited_instance]
structure finite_spanning_sets_in {m0 : measurable_space α} (μ : measure α) (C : set (set α)) :=
(set : ℕ → set α)
(set_mem : ∀ i, set i ∈ C)
(finite : ∀ i, μ (set i) < ∞)
(spanning : (⋃ i, set i) = univ)

end measure
open measure

/-- A measure `μ` is called σ-finite if there is a countable collection of sets
 `{ A i | i ∈ ℕ }` such that `μ (A i) < ∞` and `⋃ i, A i = s`. -/
class sigma_finite {m0 : measurable_space α} (μ : measure α) : Prop :=
(out' : nonempty (μ.finite_spanning_sets_in univ))

theorem sigma_finite_iff :
  sigma_finite μ ↔ nonempty (μ.finite_spanning_sets_in univ) :=
⟨λ h, h.1, λ h, ⟨h⟩⟩

theorem sigma_finite.out (h : sigma_finite μ) :
  nonempty (μ.finite_spanning_sets_in univ) := h.1

include m0

/-- If `μ` is σ-finite it has finite spanning sets in the collection of all measurable sets. -/
def measure.to_finite_spanning_sets_in (μ : measure α) [h : sigma_finite μ] :
  μ.finite_spanning_sets_in {s | measurable_set s} :=
{ set := λ n, to_measurable μ (h.out.some.set n),
  set_mem := λ n, measurable_set_to_measurable _ _,
  finite := λ n, by { rw measure_to_measurable, exact h.out.some.finite n },
  spanning := eq_univ_of_subset (Union_mono $ λ n, subset_to_measurable _ _)
    h.out.some.spanning }

/-- A noncomputable way to get a monotone collection of sets that span `univ` and have finite
  measure using `classical.some`. This definition satisfies monotonicity in addition to all other
  properties in `sigma_finite`. -/
def spanning_sets (μ : measure α) [sigma_finite μ] (i : ℕ) : set α :=
accumulate μ.to_finite_spanning_sets_in.set i

lemma monotone_spanning_sets (μ : measure α) [sigma_finite μ] :
  monotone (spanning_sets μ) :=
monotone_accumulate

lemma measurable_spanning_sets (μ : measure α) [sigma_finite μ] (i : ℕ) :
  measurable_set (spanning_sets μ i) :=
measurable_set.Union $ λ j, measurable_set.Union_Prop $
  λ hij, μ.to_finite_spanning_sets_in.set_mem j

lemma measure_spanning_sets_lt_top (μ : measure α) [sigma_finite μ] (i : ℕ) :
  μ (spanning_sets μ i) < ∞ :=
measure_bUnion_lt_top (finite_le_nat i) $ λ j _, (μ.to_finite_spanning_sets_in.finite j).ne

lemma Union_spanning_sets (μ : measure α) [sigma_finite μ] :
  (⋃ i : ℕ, spanning_sets μ i) = univ :=
by simp_rw [spanning_sets, Union_accumulate, μ.to_finite_spanning_sets_in.spanning]

lemma is_countably_spanning_spanning_sets (μ : measure α) [sigma_finite μ] :
  is_countably_spanning (range (spanning_sets μ)) :=
⟨spanning_sets μ, mem_range_self, Union_spanning_sets μ⟩

/-- `spanning_sets_index μ x` is the least `n : ℕ` such that `x ∈ spanning_sets μ n`. -/
def spanning_sets_index (μ : measure α) [sigma_finite μ] (x : α) : ℕ :=
nat.find $ Union_eq_univ_iff.1 (Union_spanning_sets μ) x

lemma measurable_spanning_sets_index (μ : measure α) [sigma_finite μ] :
  measurable (spanning_sets_index μ) :=
measurable_find _ $ measurable_spanning_sets μ

lemma preimage_spanning_sets_index_singleton (μ : measure α) [sigma_finite μ] (n : ℕ) :
  spanning_sets_index μ ⁻¹' {n} = disjointed (spanning_sets μ) n :=
preimage_find_eq_disjointed _ _ _

lemma spanning_sets_index_eq_iff (μ : measure α) [sigma_finite μ] {x : α} {n : ℕ} :
  spanning_sets_index μ x = n ↔ x ∈ disjointed (spanning_sets μ) n :=
by convert set.ext_iff.1 (preimage_spanning_sets_index_singleton μ n) x

lemma mem_disjointed_spanning_sets_index (μ : measure α) [sigma_finite μ] (x : α) :
  x ∈ disjointed (spanning_sets μ) (spanning_sets_index μ x) :=
(spanning_sets_index_eq_iff μ).1 rfl

lemma mem_spanning_sets_index (μ : measure α) [sigma_finite μ] (x : α) :
  x ∈ spanning_sets μ (spanning_sets_index μ x) :=
disjointed_subset _ _ (mem_disjointed_spanning_sets_index μ x)

lemma mem_spanning_sets_of_index_le (μ : measure α) [sigma_finite μ] (x : α)
  {n : ℕ} (hn : spanning_sets_index μ x ≤ n) :
  x ∈ spanning_sets μ n :=
monotone_spanning_sets μ hn (mem_spanning_sets_index μ x)

lemma eventually_mem_spanning_sets (μ : measure α) [sigma_finite μ] (x : α) :
  ∀ᶠ n in at_top, x ∈ spanning_sets μ n :=
eventually_at_top.2 ⟨spanning_sets_index μ x, λ b, mem_spanning_sets_of_index_le μ x⟩

omit m0

namespace measure

lemma supr_restrict_spanning_sets [sigma_finite μ] (hs : measurable_set s) :
  (⨆ i, μ.restrict (spanning_sets μ i) s) = μ s :=
calc (⨆ i, μ.restrict (spanning_sets μ i) s) = μ.restrict (⋃ i, spanning_sets μ i) s :
  (restrict_Union_apply_eq_supr (directed_of_sup (monotone_spanning_sets μ)) hs).symm
... = μ s : by rw [Union_spanning_sets, restrict_univ]

/-- In a σ-finite space, any measurable set of measure `> r` contains a measurable subset of
finite measure `> r`. -/
lemma exists_subset_measure_lt_top [sigma_finite μ]
  {r : ℝ≥0∞} (hs : measurable_set s) (h's : r < μ s) :
  ∃ t, measurable_set t ∧ t ⊆ s ∧ r < μ t ∧ μ t < ∞ :=
begin
  rw [← supr_restrict_spanning_sets hs,
      @lt_supr_iff _ _ _ r (λ (i : ℕ), μ.restrict (spanning_sets μ i) s)] at h's,
  rcases h's with ⟨n, hn⟩,
  simp only [restrict_apply hs] at hn,
  refine ⟨s ∩ spanning_sets μ n, hs.inter (measurable_spanning_sets _ _), inter_subset_left _ _,
    hn, _⟩,
  exact (measure_mono (inter_subset_right _ _)).trans_lt (measure_spanning_sets_lt_top _ _),
end

/-- The measurable superset `to_measurable μ t` of `t` (which has the same measure as `t`)
satisfies, for any measurable set `s`, the equality `μ (to_measurable μ t ∩ s) = μ (t ∩ s)`.
This only holds when `μ` is σ-finite. For a version without this assumption (but requiring
that `t` has finite measure), see `measure_to_measurable_inter`. -/
lemma measure_to_measurable_inter_of_sigma_finite
  [sigma_finite μ] {s : set α} (hs : measurable_set s) (t : set α) :
  μ (to_measurable μ t ∩ s) = μ (t ∩ s) :=
begin
  -- we show that there is a measurable superset of `t` satisfying the conclusion for any
  -- measurable set `s`. It is built on each member of a spanning family using `to_measurable`
  -- (which is well behaved for finite measure sets thanks to `measure_to_measurable_inter`), and
  -- the desired property passes to the union.
  have A : ∃ t' ⊇ t, measurable_set t' ∧ (∀ u, measurable_set u → μ (t' ∩ u) = μ (t ∩ u)),
  { set t' := ⋃ n, to_measurable μ (t ∩ disjointed (spanning_sets μ) n) with ht',
    have tt' : t ⊆ t' := calc
      t ⊆ ⋃ n, t ∩ disjointed (spanning_sets μ) n :
        by rw [← inter_Union, Union_disjointed, Union_spanning_sets, inter_univ]
      ... ⊆ ⋃ n, to_measurable μ (t ∩ disjointed (spanning_sets μ) n) :
        Union_mono (λ n, subset_to_measurable _ _),
    refine ⟨t', tt', measurable_set.Union (λ n, measurable_set_to_measurable μ _), λ u hu, _⟩,
    apply le_antisymm _ (measure_mono (inter_subset_inter tt' subset.rfl)),
    calc μ (t' ∩ u) ≤ ∑' n, μ (to_measurable μ (t ∩ disjointed (spanning_sets μ) n) ∩ u) :
      by { rw [ht', Union_inter], exact measure_Union_le _ }
    ... = ∑' n, μ ((t ∩ disjointed (spanning_sets μ) n) ∩ u) :
      begin
        congr' 1,
        ext1 n,
        apply measure_to_measurable_inter hu,
        apply ne_of_lt,
        calc μ (t ∩ disjointed (spanning_sets μ) n)
            ≤ μ (disjointed (spanning_sets μ) n) : measure_mono (inter_subset_right _ _)
        ... ≤ μ (spanning_sets μ n) : measure_mono (disjointed_le (spanning_sets μ) n)
        ... < ∞ : measure_spanning_sets_lt_top _ _
      end
    ... = ∑' n, μ.restrict (t ∩ u) (disjointed (spanning_sets μ) n) :
      begin
        congr' 1,
        ext1 n,
        rw [restrict_apply, inter_comm t _, inter_assoc],
        exact measurable_set.disjointed (measurable_spanning_sets _) _
      end
    ... = μ.restrict (t ∩ u) (⋃ n, disjointed (spanning_sets μ) n) :
      begin
        rw measure_Union,
        { exact disjoint_disjointed _ },
        { intro i, exact measurable_set.disjointed (measurable_spanning_sets _) _ }
      end
    ... = μ (t ∩ u) :
      by rw [Union_disjointed, Union_spanning_sets, restrict_apply measurable_set.univ,
             univ_inter] },
  -- thanks to the definition of `to_measurable`, the previous property will also be shared
  -- by `to_measurable μ t`, which is enough to conclude the proof.
  rw [to_measurable],
  split_ifs with ht,
  { apply measure_congr,
    exact ae_eq_set_inter ht.some_spec.snd.2 (ae_eq_refl _) },
  { exact A.some_spec.snd.2 s hs },
end

@[simp] lemma restrict_to_measurable_of_sigma_finite [sigma_finite μ] (s : set α) :
  μ.restrict (to_measurable μ s) = μ.restrict s :=
ext $ λ t ht, by simp only [restrict_apply ht, inter_comm t,
  measure_to_measurable_inter_of_sigma_finite ht]

namespace finite_spanning_sets_in

variables {C D : set (set α)}

/-- If `μ` has finite spanning sets in `C` and `C ∩ {s | μ s < ∞} ⊆ D` then `μ` has finite spanning
sets in `D`. -/
protected def mono' (h : μ.finite_spanning_sets_in C) (hC : C ∩ {s | μ s < ∞} ⊆ D) :
  μ.finite_spanning_sets_in D :=
⟨h.set, λ i, hC ⟨h.set_mem i, h.finite i⟩, h.finite, h.spanning⟩

/-- If `μ` has finite spanning sets in `C` and `C ⊆ D` then `μ` has finite spanning sets in `D`. -/
protected def mono (h : μ.finite_spanning_sets_in C) (hC : C ⊆ D) : μ.finite_spanning_sets_in D :=
h.mono' (λ s hs, hC hs.1)

/-- If `μ` has finite spanning sets in the collection of measurable sets `C`, then `μ` is σ-finite.
-/
protected lemma sigma_finite (h : μ.finite_spanning_sets_in C) :
  sigma_finite μ :=
⟨⟨h.mono $ subset_univ C⟩⟩

/-- An extensionality for measures. It is `ext_of_generate_from_of_Union` formulated in terms of
`finite_spanning_sets_in`. -/
protected lemma ext {ν : measure α} {C : set (set α)} (hA : ‹_› = generate_from C)
  (hC : is_pi_system C) (h : μ.finite_spanning_sets_in C) (h_eq : ∀ s ∈ C, μ s = ν s) : μ = ν :=
ext_of_generate_from_of_Union C _ hA hC h.spanning h.set_mem (λ i, (h.finite i).ne) h_eq

protected lemma is_countably_spanning (h : μ.finite_spanning_sets_in C) : is_countably_spanning C :=
⟨h.set, h.set_mem, h.spanning⟩

end finite_spanning_sets_in

lemma sigma_finite_of_countable {S : set (set α)} (hc : countable S)
  (hμ : ∀ s ∈ S, μ s < ∞) (hU : ⋃₀ S = univ) :
  sigma_finite μ :=
begin
  obtain ⟨s, hμ, hs⟩ : ∃ s : ℕ → set α, (∀ n, μ (s n) < ∞) ∧ (⋃ n, s n) = univ,
    from (@exists_seq_cover_iff_countable _ (λ x, μ x < ⊤) ⟨∅, by simp⟩).2 ⟨S, hc, hμ, hU⟩,
  exact ⟨⟨⟨λ n, s n, λ n, trivial, hμ, hs⟩⟩⟩,
end

/-- Given measures `μ`, `ν` where `ν ≤ μ`, `finite_spanning_sets_in.of_le` provides the induced
`finite_spanning_set` with respect to `ν` from a `finite_spanning_set` with respect to `μ`. -/
def finite_spanning_sets_in.of_le (h : ν ≤ μ) {C : set (set α)}
  (S : μ.finite_spanning_sets_in C) : ν.finite_spanning_sets_in C :=
{ set := S.set,
  set_mem := S.set_mem,
  finite := λ n, lt_of_le_of_lt (le_iff'.1 h _) (S.finite n),
  spanning := S.spanning }

lemma sigma_finite_of_le (μ : measure α) [hs : sigma_finite μ]
  (h : ν ≤ μ) : sigma_finite ν :=
⟨hs.out.map $ finite_spanning_sets_in.of_le h⟩

end measure

include m0

/-- Every finite measure is σ-finite. -/
@[priority 100]
instance is_finite_measure.to_sigma_finite (μ : measure α) [is_finite_measure μ] :
  sigma_finite μ :=
⟨⟨⟨λ _, univ, λ _, trivial, λ _, measure_lt_top μ _, Union_const _⟩⟩⟩

instance restrict.sigma_finite (μ : measure α) [sigma_finite μ] (s : set α) :
  sigma_finite (μ.restrict s) :=
begin
  refine ⟨⟨⟨spanning_sets μ, λ _, trivial, λ i, _, Union_spanning_sets μ⟩⟩⟩,
  rw [restrict_apply (measurable_spanning_sets μ i)],
  exact (measure_mono $ inter_subset_left _ _).trans_lt (measure_spanning_sets_lt_top μ i)
end

instance sum.sigma_finite {ι} [fintype ι] (μ : ι → measure α) [∀ i, sigma_finite (μ i)] :
  sigma_finite (sum μ) :=
begin
  haveI : encodable ι := fintype.to_encodable ι,
  have : ∀ n, measurable_set (⋂ (i : ι), spanning_sets (μ i) n) :=
    λ n, measurable_set.Inter (λ i, measurable_spanning_sets (μ i) n),
  refine ⟨⟨⟨λ n, ⋂ i, spanning_sets (μ i) n, λ _, trivial, λ n, _, _⟩⟩⟩,
  { rw [sum_apply _ (this n), tsum_fintype, ennreal.sum_lt_top_iff],
    rintro i -,
    exact (measure_mono $ Inter_subset _ i).trans_lt (measure_spanning_sets_lt_top (μ i) n) },
  { rw [Union_Inter_of_monotone], simp_rw [Union_spanning_sets, Inter_univ],
    exact λ i, monotone_spanning_sets (μ i), }
end

instance add.sigma_finite (μ ν : measure α) [sigma_finite μ] [sigma_finite ν] :
  sigma_finite (μ + ν) :=
by { rw [← sum_cond], refine @sum.sigma_finite _ _ _ _ _ (bool.rec _ _); simpa }

lemma sigma_finite.of_map (μ : measure α) {f : α → β} (hf : ae_measurable f μ)
  (h : sigma_finite (μ.map f)) :
  sigma_finite μ :=
⟨⟨⟨λ n, f ⁻¹' (spanning_sets (μ.map f) n),
   λ n, trivial,
   λ n, by simp only [← map_apply_of_ae_measurable hf, measurable_spanning_sets,
     measure_spanning_sets_lt_top],
   by rw [← preimage_Union, Union_spanning_sets, preimage_univ]⟩⟩⟩

lemma _root_.measurable_equiv.sigma_finite_map {μ : measure α} (f : α ≃ᵐ β) (h : sigma_finite μ) :
  sigma_finite (μ.map f) :=
by { refine sigma_finite.of_map _ f.symm.measurable.ae_measurable _,
     rwa [map_map f.symm.measurable f.measurable, f.symm_comp_self, measure.map_id] }

/-- Similar to `ae_of_forall_measure_lt_top_ae_restrict`, but where you additionally get the
  hypothesis that another σ-finite measure has finite values on `s`. -/
lemma ae_of_forall_measure_lt_top_ae_restrict' {μ : measure α} (ν : measure α) [sigma_finite μ]
  [sigma_finite ν] (P : α → Prop)
  (h : ∀ s, measurable_set s → μ s < ∞ → ν s < ∞ → ∀ᵐ x ∂(μ.restrict s), P x) :
  ∀ᵐ x ∂μ, P x :=
begin
  have : ∀ n, ∀ᵐ x ∂μ, x ∈ spanning_sets (μ + ν) n → P x,
  { intro n,
    have := h (spanning_sets (μ + ν) n) (measurable_spanning_sets _ _) _ _,
    exacts [(ae_restrict_iff' (measurable_spanning_sets _ _)).mp this,
      (self_le_add_right _ _).trans_lt (measure_spanning_sets_lt_top (μ + ν) _),
      (self_le_add_left _ _).trans_lt (measure_spanning_sets_lt_top (μ + ν) _)] },
  filter_upwards [ae_all_iff.2 this] with _ hx using hx _ (mem_spanning_sets_index _ _)
end

/-- To prove something for almost all `x` w.r.t. a σ-finite measure, it is sufficient to show that
  this holds almost everywhere in sets where the measure has finite value. -/
lemma ae_of_forall_measure_lt_top_ae_restrict {μ : measure α} [sigma_finite μ] (P : α → Prop)
  (h : ∀ s, measurable_set s → μ s < ∞ → ∀ᵐ x ∂(μ.restrict s), P x) :
  ∀ᵐ x ∂μ, P x :=
ae_of_forall_measure_lt_top_ae_restrict' μ P $ λ s hs h2s _, h s hs h2s

/-- A measure is called locally finite if it is finite in some neighborhood of each point. -/
class is_locally_finite_measure [topological_space α] (μ : measure α) : Prop :=
(finite_at_nhds : ∀ x, μ.finite_at_filter (𝓝 x))

@[priority 100] -- see Note [lower instance priority]
instance is_finite_measure.to_is_locally_finite_measure [topological_space α] (μ : measure α)
  [is_finite_measure μ] :
  is_locally_finite_measure μ :=
⟨λ x, finite_at_filter_of_finite _ _⟩

lemma measure.finite_at_nhds [topological_space α] (μ : measure α)
  [is_locally_finite_measure μ] (x : α) :
  μ.finite_at_filter (𝓝 x) :=
is_locally_finite_measure.finite_at_nhds x

lemma measure.smul_finite (μ : measure α) [is_finite_measure μ] {c : ℝ≥0∞} (hc : c ≠ ∞) :
  is_finite_measure (c • μ) :=
begin
  lift c to ℝ≥0 using hc,
  exact measure_theory.is_finite_measure_smul_nnreal,
end

lemma measure.exists_is_open_measure_lt_top [topological_space α] (μ : measure α)
  [is_locally_finite_measure μ] (x : α) :
  ∃ s : set α, x ∈ s ∧ is_open s ∧ μ s < ∞ :=
by simpa only [exists_prop, and.assoc]
  using (μ.finite_at_nhds x).exists_mem_basis (nhds_basis_opens x)

instance is_locally_finite_measure_smul_nnreal [topological_space α] (μ : measure α)
  [is_locally_finite_measure μ] (c : ℝ≥0) : is_locally_finite_measure (c • μ) :=
begin
  refine ⟨λ x, _⟩,
  rcases μ.exists_is_open_measure_lt_top x with ⟨o, xo, o_open, μo⟩,
  refine ⟨o, o_open.mem_nhds xo, _⟩,
  apply ennreal.mul_lt_top _ μo.ne,
  simp only [ring_hom.to_monoid_hom_eq_coe, ring_hom.coe_monoid_hom, ennreal.coe_ne_top,
    ennreal.coe_of_nnreal_hom, ne.def, not_false_iff],
end

/-- A measure `μ` is finite on compacts if any compact set `K` satisfies `μ K < ∞`. -/
@[protect_proj] class is_finite_measure_on_compacts [topological_space α] (μ : measure α) : Prop :=
(lt_top_of_is_compact : ∀ ⦃K : set α⦄, is_compact K → μ K < ∞)

/-- A compact subset has finite measure for a measure which is finite on compacts. -/
lemma _root_.is_compact.measure_lt_top
  [topological_space α] {μ : measure α} [is_finite_measure_on_compacts μ]
  ⦃K : set α⦄ (hK : is_compact K) : μ K < ∞ :=
is_finite_measure_on_compacts.lt_top_of_is_compact hK

/-- A bounded subset has finite measure for a measure which is finite on compact sets, in a
proper space. -/
lemma _root_.metric.bounded.measure_lt_top [pseudo_metric_space α] [proper_space α]
  {μ : measure α} [is_finite_measure_on_compacts μ] ⦃s : set α⦄ (hs : metric.bounded s) :
  μ s < ∞ :=
calc μ s ≤ μ (closure s) : measure_mono subset_closure
... < ∞ : (metric.is_compact_of_is_closed_bounded is_closed_closure hs.closure).measure_lt_top

lemma measure_closed_ball_lt_top [pseudo_metric_space α] [proper_space α]
  {μ : measure α} [is_finite_measure_on_compacts μ] {x : α} {r : ℝ} :
  μ (metric.closed_ball x r) < ∞ :=
metric.bounded_closed_ball.measure_lt_top

lemma measure_ball_lt_top [pseudo_metric_space α] [proper_space α]
  {μ : measure α} [is_finite_measure_on_compacts μ] {x : α} {r : ℝ} :
  μ (metric.ball x r) < ∞ :=
metric.bounded_ball.measure_lt_top

protected lemma is_finite_measure_on_compacts.smul [topological_space α] (μ : measure α)
  [is_finite_measure_on_compacts μ] {c : ℝ≥0∞} (hc : c ≠ ∞) :
  is_finite_measure_on_compacts (c • μ) :=
⟨λ K hK, ennreal.mul_lt_top hc (hK.measure_lt_top).ne⟩

omit m0

@[priority 100] -- see Note [lower instance priority]
instance sigma_finite_of_locally_finite [topological_space α]
  [second_countable_topology α] [is_locally_finite_measure μ] :
  sigma_finite μ :=
begin
  choose s hsx hsμ using μ.finite_at_nhds,
  rcases topological_space.countable_cover_nhds hsx with ⟨t, htc, htU⟩,
  refine measure.sigma_finite_of_countable (htc.image s) (ball_image_iff.2 $ λ x hx, hsμ x) _,
  rwa sUnion_image
end

/-- A measure which is finite on compact sets in a locally compact space is locally finite.
Not registered as an instance to avoid a loop with the other direction. -/
lemma is_locally_finite_measure_of_is_finite_measure_on_compacts [topological_space α]
  [locally_compact_space α] [is_finite_measure_on_compacts μ] :
  is_locally_finite_measure μ :=
⟨begin
  intro x,
  rcases exists_compact_mem_nhds x with ⟨K, K_compact, K_mem⟩,
  exact ⟨K, K_mem, K_compact.measure_lt_top⟩,
end⟩

/-- If a set has zero measure in a neighborhood of each of its points, then it has zero measure
in a second-countable space. -/
lemma null_of_locally_null [topological_space α] [second_countable_topology α]
  (s : set α) (hs : ∀ x ∈ s, ∃ u ∈ 𝓝[s] x, μ u = 0) :
  μ s = 0 :=
μ.to_outer_measure.null_of_locally_null s hs

lemma exists_mem_forall_mem_nhds_within_pos_measure [topological_space α]
  [second_countable_topology α] {s : set α} (hs : μ s ≠ 0) :
  ∃ x ∈ s, ∀ t ∈ 𝓝[s] x, 0 < μ t :=
μ.to_outer_measure.exists_mem_forall_mem_nhds_within_pos hs

lemma exists_ne_forall_mem_nhds_pos_measure_preimage {β} [topological_space β] [t1_space β]
  [second_countable_topology β] [nonempty β] {f : α → β} (h : ∀ b, ∃ᵐ x ∂μ, f x ≠ b) :
  ∃ a b : β, a ≠ b ∧ (∀ s ∈ 𝓝 a, 0 < μ (f ⁻¹' s)) ∧ (∀ t ∈ 𝓝 b, 0 < μ (f ⁻¹' t)) :=
begin
  -- We use an `outer_measure` so that the proof works without `measurable f`
  set m : outer_measure β := outer_measure.map f μ.to_outer_measure,
  replace h : ∀ b : β, m {b}ᶜ ≠ 0 := λ b, not_eventually.mpr (h b),
  inhabit β,
  have : m univ ≠ 0, from ne_bot_of_le_ne_bot (h default) (m.mono' $ subset_univ _),
  rcases m.exists_mem_forall_mem_nhds_within_pos this with ⟨b, -, hb⟩,
  simp only [nhds_within_univ] at hb,
  rcases m.exists_mem_forall_mem_nhds_within_pos (h b) with ⟨a, hab : a ≠ b, ha⟩,
  simp only [is_open_compl_singleton.nhds_within_eq hab] at ha,
  exact ⟨a, b, hab, ha, hb⟩
end

/-- If two finite measures give the same mass to the whole space and coincide on a π-system made
of measurable sets, then they coincide on all sets in the σ-algebra generated by the π-system. -/
lemma ext_on_measurable_space_of_generate_finite {α} (m₀ : measurable_space α)
  {μ ν : measure α} [is_finite_measure μ]
  (C : set (set α)) (hμν : ∀ s ∈ C, μ s = ν s) {m : measurable_space α}
  (h : m ≤ m₀) (hA : m = measurable_space.generate_from C) (hC : is_pi_system C)
  (h_univ : μ set.univ = ν set.univ) {s : set α} (hs : m.measurable_set' s) :
  μ s = ν s :=
begin
  haveI : is_finite_measure ν := begin
     constructor,
     rw ← h_univ,
     apply is_finite_measure.measure_univ_lt_top,
  end,
  refine induction_on_inter hA hC (by simp) hμν _ _ hs,
  { intros t h1t h2t,
    have h1t_ : @measurable_set α m₀ t, from h _ h1t,
    rw [@measure_compl α m₀ μ t h1t_ (@measure_ne_top α m₀ μ _ t),
      @measure_compl α m₀ ν t h1t_ (@measure_ne_top α m₀ ν _ t), h_univ, h2t], },
  { intros f h1f h2f h3f,
    have h2f_ : ∀ (i : ℕ), @measurable_set α m₀ (f i), from (λ i, h _ (h2f i)),
    have h_Union : @measurable_set α m₀ (⋃ (i : ℕ), f i),from @measurable_set.Union α ℕ m₀ _ f h2f_,
    simp [measure_Union, h_Union, h1f, h3f, h2f_], },
end

/-- Two finite measures are equal if they are equal on the π-system generating the σ-algebra
  (and `univ`). -/
lemma ext_of_generate_finite (C : set (set α)) (hA : m0 = generate_from C) (hC : is_pi_system C)
  [is_finite_measure μ] (hμν : ∀ s ∈ C, μ s = ν s) (h_univ : μ univ = ν univ) :
  μ = ν :=
measure.ext (λ s hs, ext_on_measurable_space_of_generate_finite m0 C hμν le_rfl hA hC h_univ hs)

namespace measure

section disjointed

include m0

/-- Given `S : μ.finite_spanning_sets_in {s | measurable_set s}`,
`finite_spanning_sets_in.disjointed` provides a `finite_spanning_sets_in {s | measurable_set s}`
such that its underlying sets are pairwise disjoint. -/
protected def finite_spanning_sets_in.disjointed {μ : measure α}
  (S : μ.finite_spanning_sets_in {s | measurable_set s}) :
   μ.finite_spanning_sets_in {s | measurable_set s} :=
⟨disjointed S.set, measurable_set.disjointed S.set_mem,
  λ n, lt_of_le_of_lt (measure_mono (disjointed_subset S.set n)) (S.finite _),
  S.spanning ▸ Union_disjointed⟩

lemma finite_spanning_sets_in.disjointed_set_eq {μ : measure α}
  (S : μ.finite_spanning_sets_in {s | measurable_set s}) :
  S.disjointed.set = disjointed S.set :=
rfl

lemma exists_eq_disjoint_finite_spanning_sets_in
  (μ ν : measure α) [sigma_finite μ] [sigma_finite ν] :
  ∃ (S : μ.finite_spanning_sets_in {s | measurable_set s})
    (T : ν.finite_spanning_sets_in {s | measurable_set s}),
    S.set = T.set ∧ pairwise (disjoint on S.set) :=
let S := (μ + ν).to_finite_spanning_sets_in.disjointed in
⟨S.of_le (measure.le_add_right le_rfl), S.of_le (measure.le_add_left le_rfl),
  rfl, disjoint_disjointed _⟩

end disjointed

namespace finite_at_filter

variables {f g : filter α}

lemma filter_mono (h : f ≤ g) : μ.finite_at_filter g → μ.finite_at_filter f :=
λ ⟨s, hs, hμ⟩, ⟨s, h hs, hμ⟩

lemma inf_of_left (h : μ.finite_at_filter f) : μ.finite_at_filter (f ⊓ g) :=
h.filter_mono inf_le_left

lemma inf_of_right (h : μ.finite_at_filter g) : μ.finite_at_filter (f ⊓ g) :=
h.filter_mono inf_le_right

@[simp] lemma inf_ae_iff : μ.finite_at_filter (f ⊓ μ.ae) ↔ μ.finite_at_filter f :=
begin
  refine ⟨_, λ h, h.filter_mono inf_le_left⟩,
  rintros ⟨s, ⟨t, ht, u, hu, rfl⟩, hμ⟩,
  suffices : μ t ≤ μ (t ∩ u), from ⟨t, ht, this.trans_lt hμ⟩,
  exact measure_mono_ae (mem_of_superset hu (λ x hu ht, ⟨ht, hu⟩))
end

alias inf_ae_iff ↔ measure_theory.measure.finite_at_filter.of_inf_ae _

lemma filter_mono_ae (h : f ⊓ μ.ae ≤ g) (hg : μ.finite_at_filter g) : μ.finite_at_filter f :=
inf_ae_iff.1 (hg.filter_mono h)

protected lemma measure_mono (h : μ ≤ ν) : ν.finite_at_filter f → μ.finite_at_filter f :=
λ ⟨s, hs, hν⟩, ⟨s, hs, (measure.le_iff'.1 h s).trans_lt hν⟩

@[mono] protected lemma mono (hf : f ≤ g) (hμ : μ ≤ ν) :
  ν.finite_at_filter g → μ.finite_at_filter f :=
λ h, (h.filter_mono hf).measure_mono hμ

protected lemma eventually (h : μ.finite_at_filter f) : ∀ᶠ s in f.small_sets, μ s < ∞ :=
(eventually_small_sets' $ λ s t hst ht, (measure_mono hst).trans_lt ht).2 h

lemma filter_sup : μ.finite_at_filter f → μ.finite_at_filter g → μ.finite_at_filter (f ⊔ g) :=
λ ⟨s, hsf, hsμ⟩ ⟨t, htg, htμ⟩,
 ⟨s ∪ t, union_mem_sup hsf htg, (measure_union_le s t).trans_lt (ennreal.add_lt_top.2 ⟨hsμ, htμ⟩)⟩

end finite_at_filter

lemma finite_at_nhds_within [topological_space α] {m0 : measurable_space α} (μ : measure α)
  [is_locally_finite_measure μ] (x : α) (s : set α) :
  μ.finite_at_filter (𝓝[s] x) :=
(finite_at_nhds μ x).inf_of_left

@[simp] lemma finite_at_principal : μ.finite_at_filter (𝓟 s) ↔ μ s < ∞ :=
⟨λ ⟨t, ht, hμ⟩, (measure_mono ht).trans_lt hμ, λ h, ⟨s, mem_principal_self s, h⟩⟩

lemma is_locally_finite_measure_of_le [topological_space α] {m : measurable_space α}
  {μ ν : measure α} [H : is_locally_finite_measure μ] (h : ν ≤ μ) :
  is_locally_finite_measure ν :=
let F := H.finite_at_nhds in ⟨λ x, (F x).measure_mono h⟩

end measure

end measure_theory

open measure_theory measure_theory.measure

namespace measurable_embedding

variables {m0 : measurable_space α} {m1 : measurable_space β} {f : α → β}
  (hf : measurable_embedding f)
include hf

theorem map_apply (μ : measure α) (s : set β) : μ.map f s = μ (f ⁻¹' s) :=
begin
  refine le_antisymm _ (le_map_apply hf.measurable.ae_measurable s),
  set t := f '' (to_measurable μ (f ⁻¹' s)) ∪ (range f)ᶜ,
  have htm : measurable_set t,
    from (hf.measurable_set_image.2 $ measurable_set_to_measurable _ _).union
      hf.measurable_set_range.compl,
  have hst : s ⊆ t,
  { rw [subset_union_compl_iff_inter_subset, ← image_preimage_eq_inter_range],
    exact image_subset _ (subset_to_measurable _ _) },
  have hft : f ⁻¹' t = to_measurable μ (f ⁻¹' s),
    by rw [preimage_union, preimage_compl, preimage_range, compl_univ, union_empty,
      hf.injective.preimage_image],
  calc μ.map f s ≤ μ.map f t : measure_mono hst
            ... = μ (f ⁻¹' s) :
    by rw [map_apply hf.measurable htm, hft, measure_to_measurable]
end

lemma map_comap (μ : measure β) : (comap f μ).map f  = μ.restrict (range f) :=
begin
  ext1 t ht,
  rw [hf.map_apply, comap_apply f hf.injective hf.measurable_set_image' _ (hf.measurable ht),
    image_preimage_eq_inter_range, restrict_apply ht]
end

lemma comap_apply (μ : measure β) (s : set α) : comap f μ s = μ (f '' s) :=
calc comap f μ s = comap f μ (f ⁻¹' (f '' s)) : by rw hf.injective.preimage_image
... = (comap f μ).map f (f '' s) : (hf.map_apply _ _).symm
... = μ (f '' s) : by rw [hf.map_comap, restrict_apply' hf.measurable_set_range,
  inter_eq_self_of_subset_left (image_subset_range _ _)]

lemma ae_map_iff {p : β → Prop} {μ : measure α} : (∀ᵐ x ∂(μ.map f), p x) ↔ ∀ᵐ x ∂μ, p (f x) :=
by simp only [ae_iff, hf.map_apply, preimage_set_of_eq]

lemma restrict_map (μ : measure α) (s : set β) :
  (μ.map f).restrict s = (μ.restrict $ f ⁻¹' s).map f :=
measure.ext $ λ t ht, by simp [hf.map_apply, ht, hf.measurable ht]

end measurable_embedding

section subtype

lemma comap_subtype_coe_apply {m0 : measurable_space α} {s : set α} (hs : measurable_set s)
  (μ : measure α) (t : set s) :
  comap coe μ t = μ (coe '' t) :=
(measurable_embedding.subtype_coe hs).comap_apply _ _

lemma map_comap_subtype_coe {m0 : measurable_space α} {s : set α} (hs : measurable_set s)
  (μ : measure α) : (comap coe μ).map (coe : s → α) = μ.restrict s :=
by rw [(measurable_embedding.subtype_coe hs).map_comap, subtype.range_coe]

lemma ae_restrict_iff_subtype {m0 : measurable_space α} {μ : measure α} {s : set α}
  (hs : measurable_set s) {p : α → Prop} :
  (∀ᵐ x ∂(μ.restrict s), p x) ↔ ∀ᵐ x ∂(comap (coe : s → α) μ), p ↑x :=
by rw [← map_comap_subtype_coe hs, (measurable_embedding.subtype_coe hs).ae_map_iff]

variables [measure_space α]

/-!
### Volume on `s : set α`
-/

instance _root_.set_coe.measure_space (s : set α) : measure_space s :=
⟨comap (coe : s → α) volume⟩

lemma volume_set_coe_def (s : set α) : (volume : measure s) = comap (coe : s → α) volume := rfl

lemma measurable_set.map_coe_volume {s : set α} (hs : measurable_set s) :
  volume.map (coe : s → α)= restrict volume s :=
by rw [volume_set_coe_def, (measurable_embedding.subtype_coe hs).map_comap volume,
  subtype.range_coe]

lemma volume_image_subtype_coe {s : set α} (hs : measurable_set s) (t : set s) :
  volume (coe '' t : set α) = volume t :=
(comap_subtype_coe_apply hs volume t).symm

end subtype

namespace measurable_equiv

/-! Interactions of measurable equivalences and measures -/

open equiv measure_theory.measure

variables [measurable_space α] [measurable_space β] {μ : measure α} {ν : measure β}

/-- If we map a measure along a measurable equivalence, we can compute the measure on all sets
  (not just the measurable ones). -/
protected theorem map_apply (f : α ≃ᵐ β) (s : set β) : μ.map f s = μ (f ⁻¹' s) :=
f.measurable_embedding.map_apply _ _

@[simp] lemma map_symm_map (e : α ≃ᵐ β) : (μ.map e).map e.symm  = μ :=
by simp [map_map e.symm.measurable e.measurable]

@[simp] lemma map_map_symm (e : α ≃ᵐ β) : (ν.map e.symm).map e  = ν :=
by simp [map_map e.measurable e.symm.measurable]

lemma map_measurable_equiv_injective (e : α ≃ᵐ β) : injective (map e) :=
by { intros μ₁ μ₂ hμ, apply_fun map e.symm at hμ, simpa [map_symm_map e] using hμ }

lemma map_apply_eq_iff_map_symm_apply_eq (e : α ≃ᵐ β) : μ.map e = ν ↔ ν.map e.symm = μ :=
by rw [← (map_measurable_equiv_injective e).eq_iff, map_map_symm, eq_comm]

lemma restrict_map (e : α ≃ᵐ β) (s : set β) : (μ.map e).restrict s = (μ.restrict $ e ⁻¹' s).map e :=
e.measurable_embedding.restrict_map _ _

lemma map_ae (f : α ≃ᵐ β) (μ : measure α) : filter.map f μ.ae = (map f μ).ae :=
by { ext s, simp_rw [mem_map, mem_ae_iff, ← preimage_compl, f.map_apply] }

end measurable_equiv


namespace measure_theory

lemma outer_measure.to_measure_zero [measurable_space α] : (0 : outer_measure α).to_measure
  ((le_top).trans outer_measure.zero_caratheodory.symm.le) = 0 :=
by rw [← measure.measure_univ_eq_zero, to_measure_apply _ _ measurable_set.univ,
  outer_measure.coe_zero, pi.zero_apply]

section trim

/-- Restriction of a measure to a sub-sigma algebra.
It is common to see a measure `μ` on a measurable space structure `m0` as being also a measure on
any `m ≤ m0`. Since measures in mathlib have to be trimmed to the measurable space, `μ` itself
cannot be a measure on `m`, hence the definition of `μ.trim hm`.

This notion is related to `outer_measure.trim`, see the lemma
`to_outer_measure_trim_eq_trim_to_outer_measure`. -/
def measure.trim {m m0 : measurable_space α} (μ : @measure α m0) (hm : m ≤ m0) : @measure α m :=
@outer_measure.to_measure α m μ.to_outer_measure (hm.trans (le_to_outer_measure_caratheodory μ))

@[simp] lemma trim_eq_self [measurable_space α] {μ : measure α} : μ.trim le_rfl = μ :=
by simp [measure.trim]

variables {m m0 : measurable_space α} {μ : measure α} {s : set α}

lemma to_outer_measure_trim_eq_trim_to_outer_measure (μ : measure α) (hm : m ≤ m0) :
  @measure.to_outer_measure _ m (μ.trim hm) = @outer_measure.trim _ m μ.to_outer_measure :=
by rw [measure.trim, to_measure_to_outer_measure]

@[simp] lemma zero_trim (hm : m ≤ m0) : (0 : measure α).trim hm = (0 : @measure α m) :=
by simp [measure.trim, outer_measure.to_measure_zero]

lemma trim_measurable_set_eq (hm : m ≤ m0) (hs : @measurable_set α m s) : μ.trim hm s = μ s :=
by simp [measure.trim, hs]

lemma le_trim (hm : m ≤ m0) : μ s ≤ μ.trim hm s :=
by { simp_rw [measure.trim], exact (@le_to_measure_apply _ m _ _ _), }

lemma measure_eq_zero_of_trim_eq_zero (hm : m ≤ m0) (h : μ.trim hm s = 0) : μ s = 0 :=
le_antisymm ((le_trim hm).trans (le_of_eq h)) (zero_le _)

lemma measure_trim_to_measurable_eq_zero {hm : m ≤ m0} (hs : μ.trim hm s = 0) :
  μ (@to_measurable α m (μ.trim hm) s) = 0 :=
measure_eq_zero_of_trim_eq_zero hm (by rwa measure_to_measurable)

lemma ae_of_ae_trim (hm : m ≤ m0) {μ : measure α} {P : α → Prop} (h : ∀ᵐ x ∂(μ.trim hm), P x) :
  ∀ᵐ x ∂μ, P x :=
measure_eq_zero_of_trim_eq_zero hm h

lemma ae_eq_of_ae_eq_trim {E} {hm : m ≤ m0} {f₁ f₂ : α → E}
  (h12 : f₁ =ᶠ[@measure.ae α m (μ.trim hm)] f₂) :
  f₁ =ᵐ[μ] f₂ :=
measure_eq_zero_of_trim_eq_zero hm h12

lemma ae_le_of_ae_le_trim {E} [has_le E] {hm : m ≤ m0} {f₁ f₂ : α → E}
  (h12 : f₁ ≤ᶠ[@measure.ae α m (μ.trim hm)] f₂) :
  f₁ ≤ᵐ[μ] f₂ :=
measure_eq_zero_of_trim_eq_zero hm h12

lemma trim_trim {m₁ m₂ : measurable_space α} {hm₁₂ : m₁ ≤ m₂} {hm₂ : m₂ ≤ m0} :
  (μ.trim hm₂).trim hm₁₂ = μ.trim (hm₁₂.trans hm₂) :=
begin
  ext1 t ht,
  rw [trim_measurable_set_eq hm₁₂ ht, trim_measurable_set_eq (hm₁₂.trans hm₂) ht,
    trim_measurable_set_eq hm₂ (hm₁₂ t ht)],
end

lemma restrict_trim (hm : m ≤ m0) (μ : measure α) (hs : @measurable_set α m s) :
  @measure.restrict α m (μ.trim hm) s = (μ.restrict s).trim hm :=
begin
  ext1 t ht,
  rw [@measure.restrict_apply α m _ _ _ ht, trim_measurable_set_eq hm ht,
    measure.restrict_apply (hm t ht),
    trim_measurable_set_eq hm (@measurable_set.inter α m t s ht hs)],
end

instance is_finite_measure_trim (hm : m ≤ m0) [is_finite_measure μ] :
  is_finite_measure (μ.trim hm) :=
{ measure_univ_lt_top :=
    by { rw trim_measurable_set_eq hm (@measurable_set.univ _ m), exact measure_lt_top _ _, } }

end trim

end measure_theory

namespace is_compact

variables [topological_space α] [measurable_space α] {μ : measure α} {s : set α}

/-- If `s` is a compact set and `μ` is finite at `𝓝 x` for every `x ∈ s`, then `s` admits an open
superset of finite measure. -/
lemma exists_open_superset_measure_lt_top' (h : is_compact s)
  (hμ : ∀ x ∈ s, μ.finite_at_filter (𝓝 x)) :
  ∃ U ⊇ s, is_open U ∧ μ U < ∞ :=
begin
  refine is_compact.induction_on h _ _ _ _,
  { use ∅, simp [superset] },
  { rintro s t hst ⟨U, htU, hUo, hU⟩, exact ⟨U, hst.trans htU, hUo, hU⟩ },
  { rintro s t ⟨U, hsU, hUo, hU⟩ ⟨V, htV, hVo, hV⟩,
    refine ⟨U ∪ V, union_subset_union hsU htV, hUo.union hVo,
      (measure_union_le _ _).trans_lt $ ennreal.add_lt_top.2 ⟨hU, hV⟩⟩ },
  { intros x hx,
    rcases (hμ x hx).exists_mem_basis (nhds_basis_opens _) with ⟨U, ⟨hx, hUo⟩, hU⟩,
    exact ⟨U, nhds_within_le_nhds (hUo.mem_nhds hx), U, subset.rfl, hUo, hU⟩ }
end

/-- If `s` is a compact set and `μ` is a locally finite measure, then `s` admits an open superset of
finite measure. -/
lemma exists_open_superset_measure_lt_top (h : is_compact s)
  (μ : measure α) [is_locally_finite_measure μ] :
  ∃ U ⊇ s, is_open U ∧ μ U < ∞ :=
h.exists_open_superset_measure_lt_top' $ λ x hx, μ.finite_at_nhds x

lemma measure_lt_top_of_nhds_within (h : is_compact s) (hμ : ∀ x ∈ s, μ.finite_at_filter (𝓝[s] x)) :
  μ s < ∞ :=
is_compact.induction_on h (by simp) (λ s t hst ht, (measure_mono hst).trans_lt ht)
  (λ s t hs ht, (measure_union_le s t).trans_lt (ennreal.add_lt_top.2 ⟨hs, ht⟩)) hμ

lemma measure_zero_of_nhds_within (hs : is_compact s) :
  (∀ a ∈ s, ∃ t ∈ 𝓝[s] a, μ t = 0) → μ s = 0 :=
by simpa only [← compl_mem_ae_iff] using hs.compl_mem_sets_of_nhds_within

end is_compact

@[priority 100] -- see Note [lower instance priority]
instance is_finite_measure_on_compacts_of_is_locally_finite_measure
  [topological_space α] {m : measurable_space α} {μ : measure α}
  [is_locally_finite_measure μ] : is_finite_measure_on_compacts μ :=
⟨λ s hs, hs.measure_lt_top_of_nhds_within $ λ x hx, μ.finite_at_nhds_within _ _⟩

/-- Compact covering of a `σ`-compact topological space as
`measure_theory.measure.finite_spanning_sets_in`. -/
def measure_theory.measure.finite_spanning_sets_in_compact [topological_space α]
  [sigma_compact_space α] {m : measurable_space α} (μ : measure α) [is_locally_finite_measure μ] :
  μ.finite_spanning_sets_in {K | is_compact K} :=
{ set := compact_covering α,
  set_mem := is_compact_compact_covering α,
  finite := λ n, (is_compact_compact_covering α n).measure_lt_top,
  spanning := Union_compact_covering α }

/-- A locally finite measure on a `σ`-compact topological space admits a finite spanning sequence
of open sets. -/
def measure_theory.measure.finite_spanning_sets_in_open [topological_space α]
  [sigma_compact_space α] {m : measurable_space α} (μ : measure α) [is_locally_finite_measure μ] :
  μ.finite_spanning_sets_in {K | is_open K} :=
{ set := λ n, ((is_compact_compact_covering α n).exists_open_superset_measure_lt_top μ).some,
  set_mem := λ n,
    ((is_compact_compact_covering α n).exists_open_superset_measure_lt_top μ).some_spec.snd.1,
  finite := λ n,
    ((is_compact_compact_covering α n).exists_open_superset_measure_lt_top μ).some_spec.snd.2,
  spanning := eq_univ_of_subset (Union_mono $ λ n,
    ((is_compact_compact_covering α n).exists_open_superset_measure_lt_top μ).some_spec.fst)
    (Union_compact_covering α) }

section measure_Ixx

variables [preorder α] [topological_space α] [compact_Icc_space α]
  {m : measurable_space α} {μ : measure α} [is_locally_finite_measure μ] {a b : α}

lemma measure_Icc_lt_top : μ (Icc a b) < ∞ := is_compact_Icc.measure_lt_top

lemma measure_Ico_lt_top : μ (Ico a b) < ∞ :=
(measure_mono Ico_subset_Icc_self).trans_lt measure_Icc_lt_top

lemma measure_Ioc_lt_top : μ (Ioc a b) < ∞ :=
(measure_mono Ioc_subset_Icc_self).trans_lt measure_Icc_lt_top

lemma measure_Ioo_lt_top : μ (Ioo a b) < ∞ :=
(measure_mono Ioo_subset_Icc_self).trans_lt measure_Icc_lt_top

end measure_Ixx

section piecewise

variables [measurable_space α] {μ : measure α} {s t : set α} {f g : α → β}

lemma piecewise_ae_eq_restrict (hs : measurable_set s) : piecewise s f g =ᵐ[μ.restrict s] f :=
begin
  rw [ae_restrict_eq hs],
  exact (piecewise_eq_on s f g).eventually_eq.filter_mono inf_le_right
end

lemma piecewise_ae_eq_restrict_compl (hs : measurable_set s) :
  piecewise s f g =ᵐ[μ.restrict sᶜ] g :=
begin
  rw [ae_restrict_eq hs.compl],
  exact (piecewise_eq_on_compl s f g).eventually_eq.filter_mono inf_le_right
end

lemma piecewise_ae_eq_of_ae_eq_set (hst : s =ᵐ[μ] t) : s.piecewise f g =ᵐ[μ] t.piecewise f g :=
hst.mem_iff.mono $ λ x hx, by simp [piecewise, hx]

end piecewise

section indicator_function

variables [measurable_space α] {μ : measure α} {s t : set α} {f : α → β}

lemma mem_map_indicator_ae_iff_mem_map_restrict_ae_of_zero_mem [has_zero β] {t : set β}
  (ht : (0 : β) ∈ t) (hs : measurable_set s) :
  t ∈ filter.map (s.indicator f) μ.ae ↔ t ∈ filter.map f (μ.restrict s).ae :=
begin
  simp_rw [mem_map, mem_ae_iff],
  rw [measure.restrict_apply' hs, set.indicator_preimage, set.ite],
  simp_rw [set.compl_union, set.compl_inter],
  change μ (((f ⁻¹' t)ᶜ ∪ sᶜ) ∩ ((λ x, (0 : β)) ⁻¹' t \ s)ᶜ) = 0 ↔ μ ((f ⁻¹' t)ᶜ ∩ s) = 0,
  simp only [ht, ← set.compl_eq_univ_diff, compl_compl, set.compl_union, if_true,
    set.preimage_const],
  simp_rw [set.union_inter_distrib_right, set.compl_inter_self s, set.union_empty],
end

lemma mem_map_indicator_ae_iff_of_zero_nmem [has_zero β] {t : set β} (ht : (0 : β) ∉ t)  :
  t ∈ filter.map (s.indicator f) μ.ae ↔ μ ((f ⁻¹' t)ᶜ ∪ sᶜ) = 0 :=
begin
  rw [mem_map, mem_ae_iff, set.indicator_preimage, set.ite, set.compl_union, set.compl_inter],
  change μ (((f ⁻¹' t)ᶜ ∪ sᶜ) ∩ ((λ x, (0 : β)) ⁻¹' t \ s)ᶜ) = 0 ↔ μ ((f ⁻¹' t)ᶜ ∪ sᶜ) = 0,
  simp only [ht, if_false, set.compl_empty, set.empty_diff, set.inter_univ, set.preimage_const],
end

lemma map_restrict_ae_le_map_indicator_ae [has_zero β] (hs : measurable_set s) :
  filter.map f (μ.restrict s).ae ≤ filter.map (s.indicator f) μ.ae :=
begin
  intro t,
  by_cases ht : (0 : β) ∈ t,
  { rw mem_map_indicator_ae_iff_mem_map_restrict_ae_of_zero_mem ht hs, exact id, },
  rw [mem_map_indicator_ae_iff_of_zero_nmem ht, mem_map_restrict_ae_iff hs],
  exact λ h, measure_mono_null ((set.inter_subset_left _ _).trans (set.subset_union_left _ _)) h,
end

variables [has_zero β]

lemma indicator_ae_eq_restrict (hs : measurable_set s) : indicator s f =ᵐ[μ.restrict s] f :=
piecewise_ae_eq_restrict hs

lemma indicator_ae_eq_restrict_compl (hs : measurable_set s) : indicator s f =ᵐ[μ.restrict sᶜ] 0 :=
piecewise_ae_eq_restrict_compl hs

lemma indicator_ae_eq_of_ae_eq_set (hst : s =ᵐ[μ] t) : s.indicator f =ᵐ[μ] t.indicator f :=
piecewise_ae_eq_of_ae_eq_set hst

lemma indicator_meas_zero (hs : μ s = 0) : indicator s f =ᵐ[μ] 0 :=
(indicator_empty' f) ▸ indicator_ae_eq_of_ae_eq_set (ae_eq_empty.2 hs)

variables [measurable_space β]

end indicator_function<|MERGE_RESOLUTION|>--- conflicted
+++ resolved
@@ -2045,26 +2045,15 @@
 
 /-- If two measurable sets are ae_eq then any proposition that is almost everywhere true on one
 is almost everywhere true on the other -/
-<<<<<<< HEAD
-lemma restrict_eq_of_ae_eq_of_restrict_eq {s t} (hst : s =ᵐ[μ] t) {p : α → Prop} :
-  (∀ᵐ (x : α) ∂μ.restrict s, p x) → (∀ᵐ (x : α) ∂μ.restrict t, p x) :=
-=======
 lemma ae_restrict_of_ae_eq_of_ae_restrict {s t} (hst : s =ᵐ[μ] t) {p : α → Prop} :
   (∀ᵐ x ∂μ.restrict s, p x) → (∀ᵐ x ∂μ.restrict t, p x) :=
->>>>>>> 93df724a
 by simp [measure.restrict_congr_set hst]
 
 /-- If two measurable sets are ae_eq then any proposition that is almost everywhere true on one
 is almost everywhere true on the other -/
-<<<<<<< HEAD
-lemma restrict_eq_iff_of_ae_eq {s t} (hst : s =ᵐ[μ] t) {p : α → Prop} :
-  (∀ᵐ (x : α) ∂μ.restrict s, p x) ↔ (∀ᵐ (x : α) ∂μ.restrict t, p x) :=
-⟨restrict_eq_of_ae_eq_of_restrict_eq hst, restrict_eq_of_ae_eq_of_restrict_eq hst.symm⟩
-=======
 lemma ae_restrict_congr_set {s t} (hst : s =ᵐ[μ] t) {p : α → Prop} :
   (∀ᵐ x ∂μ.restrict s, p x) ↔ (∀ᵐ x ∂μ.restrict t, p x) :=
 ⟨ae_restrict_of_ae_eq_of_ae_restrict hst, ae_restrict_of_ae_eq_of_ae_restrict hst.symm⟩
->>>>>>> 93df724a
 
 
 /-- A version of the **Borel-Cantelli lemma**: if `pᵢ` is a sequence of predicates such that
