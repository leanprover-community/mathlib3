--- conflicted
+++ resolved
@@ -393,17 +393,7 @@
 @[to_additive]
 lemma _root_.set.mul_indicator_ae_eq_one {M : Type*} [has_one M] {f : α → M} {s : set α}
   (h : s.mul_indicator f =ᵐ[μ] 1) : μ (s ∩ function.mul_support f) = 0 :=
-<<<<<<< HEAD
-begin
-  rw [filter.eventually_eq, ae_iff] at h,
-  convert h,
-  ext a,
-  rw ← set.mul_indicator_ne_one_iff,
-  refl
-end
-=======
 by simpa [filter.eventually_eq, ae_iff] using h
->>>>>>> d6a46b79
 
 /-- If `s ⊆ t` modulo a set of measure `0`, then `μ s ≤ μ t`. -/
 @[mono] lemma measure_mono_ae (H : s ≤ᵐ[μ] t) : μ s ≤ μ t :=
