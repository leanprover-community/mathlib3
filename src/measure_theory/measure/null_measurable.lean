--- conflicted
+++ resolved
@@ -282,11 +282,7 @@
 
 lemma measure_add_measure_compl₀ {s : set α} (hs : null_measurable_set s μ) :
   μ s + μ sᶜ = μ univ :=
-<<<<<<< HEAD
-by rw [← measure_union₀' hs(@disjoint_compl_right _ _ s).ae_disjoint, union_compl_self]
-=======
 by rw [← measure_union₀' hs ae_disjoint_compl_right, union_compl_self]
->>>>>>> 62a56268
 
 section measurable_singleton_class
 
