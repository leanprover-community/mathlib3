--- conflicted
+++ resolved
@@ -477,117 +477,6 @@
       measure_union A measurable_set_Ioo, f.mono.le_left_lim hab, ← ennreal.of_real_add] }
 end
 
-<<<<<<< HEAD
-section move_this
-
--- todo: is this already somewhere?
-lemma exists_seq_monotone_tendsto_at_top_at_top (α : Type*) [semilattice_sup α]
-  [(at_top : filter α).ne_bot] [(at_top : filter α).is_countably_generated] :
-  ∃ xs : ℕ → α, monotone xs ∧ tendsto xs at_top at_top :=
-begin
-  obtain ⟨ys, h⟩ := exists_seq_tendsto (at_top : filter α),
-  let xs : ℕ → α := λ n, finset.sup' (finset.range (n + 1)) finset.nonempty_range_succ ys,
-  have h_mono : monotone xs,
-  { intros i j hij,
-    rw finset.sup'_le_iff,
-    intros k hk,
-    refine finset.le_sup'_of_le _ _ le_rfl,
-    rw finset.mem_range at hk ⊢,
-    exact hk.trans_le (add_le_add_right hij _), },
-  refine ⟨xs, h_mono, _⟩,
-  { refine tendsto_at_top_at_top_of_monotone h_mono _,
-    have : ∀ (a : α), ∃ (n : ℕ), a ≤ ys n,
-    { rw tendsto_at_top_at_top at h,
-      intro a,
-      obtain ⟨i, hi⟩ := h a,
-      exact ⟨i, hi i le_rfl⟩, },
-    intro a,
-    obtain ⟨i, hi⟩ := this a,
-    refine ⟨i, hi.trans _⟩,
-    refine finset.le_sup'_of_le _ _ le_rfl,
-    rw finset.mem_range_succ_iff, },
-end
-
-lemma exists_seq_antitone_tendsto_at_top_at_bot (α : Type*) [semilattice_inf α]
-  [h : (at_bot : filter α).ne_bot] [h2 : (at_bot : filter α).is_countably_generated] :
-  ∃ xs : ℕ → α, antitone xs ∧ tendsto xs at_top at_bot :=
-@exists_seq_monotone_tendsto_at_top_at_top αᵒᵈ _ h h2
-
--- todo after the port: move to topology/algebra/order/monotone_convergence
-lemma supr_eq_supr_subseq_of_antitone {ι₁ ι₂ α : Type*} [preorder ι₂] [complete_lattice α]
-  {l : filter ι₁} [l.ne_bot] {f : ι₂ → α} {φ : ι₁ → ι₂} (hf : antitone f)
-  (hφ : tendsto φ l at_bot) :
-  (⨆ i, f i) = (⨆ i, f (φ i)) :=
-le_antisymm
-  (supr_mono' (λ i, exists_imp_exists (λ j (hj : φ j ≤ i), hf hj)
-    (hφ.eventually $ eventually_le_at_bot i).exists))
-  (supr_mono' (λ i, ⟨φ i, le_rfl⟩))
-
-lemma tendsto_measure_Ico_at_top {α : Type*} {mα : measurable_space α} [semilattice_sup α]
-  [no_max_order α] [(at_top : filter α).ne_bot] [(at_top : filter α).is_countably_generated]
-  (μ : measure α) (a : α) :
-  tendsto (λ x, μ (Ico a x)) at_top (𝓝 (μ (Ici a))) :=
-begin
-  have h_mono : monotone (λ x, μ (Ico a x)) := λ i j hij, measure_mono (Ico_subset_Ico_right hij),
-  convert tendsto_at_top_supr h_mono,
-  obtain ⟨xs, hxs_mono, hxs_tendsto⟩ := exists_seq_monotone_tendsto_at_top_at_top α,
-  have h_Ici : Ici a = ⋃ n, Ico a (xs n),
-  { ext1 x,
-    simp only [mem_Ici, mem_Union, mem_Ico, exists_and_distrib_left, iff_self_and],
-    intro _,
-    obtain ⟨y, hxy⟩ := no_max_order.exists_gt x,
-    obtain ⟨n, hn⟩ := tendsto_at_top_at_top.mp hxs_tendsto y,
-    exact ⟨n, hxy.trans_le (hn n le_rfl)⟩, },
-  rw [h_Ici, measure_Union_eq_supr, supr_eq_supr_subseq_of_monotone h_mono hxs_tendsto],
-  exact monotone.directed_le (λ i j hij, Ico_subset_Ico_right (hxs_mono hij)),
-end
-
-lemma tendsto_measure_Ioc_at_bot {α : Type*} {mα : measurable_space α} [semilattice_inf α]
-  [no_min_order α] [(at_bot : filter α).ne_bot] [(at_bot : filter α).is_countably_generated]
-  (μ : measure α) (a : α) :
-  tendsto (λ x, μ (Ioc x a)) at_bot (𝓝 (μ (Iic a))) :=
-begin
-  have h_mono : antitone (λ x, μ (Ioc x a)) := λ i j hij, measure_mono (Ioc_subset_Ioc_left hij),
-  convert tendsto_at_bot_supr h_mono,
-  obtain ⟨xs, hxs_mono, hxs_tendsto⟩ := exists_seq_antitone_tendsto_at_top_at_bot α,
-  have h_Iic : Iic a = ⋃ n, Ioc (xs n) a,
-  { ext1 x,
-    simp only [mem_Iic, mem_Union, mem_Ioc, exists_and_distrib_right, iff_and_self],
-    intro _,
-    obtain ⟨y, hxy⟩ := no_min_order.exists_lt x,
-    obtain ⟨n, hn⟩ := tendsto_at_top_at_bot.mp hxs_tendsto y,
-    exact ⟨n, (hn n le_rfl).trans_lt hxy⟩, },
-  rw [h_Iic, measure_Union_eq_supr, supr_eq_supr_subseq_of_antitone h_mono hxs_tendsto],
-  exact monotone.directed_le (λ i j hij, Ioc_subset_Ioc_left (hxs_mono hij)),
-end
-
-lemma tendsto_measure_Iic_at_top {α : Type*} {mα : measurable_space α} [semilattice_sup α]
-  [(at_top : filter α).ne_bot] [(at_top : filter α).is_countably_generated]
-  (μ : measure α) :
-  tendsto (λ x, μ (Iic x)) at_top (𝓝 (μ univ)) :=
-begin
-  have h_mono : monotone (λ x, μ (Iic x)) := λ i j hij, measure_mono (Iic_subset_Iic.mpr hij),
-  convert tendsto_at_top_supr h_mono,
-  obtain ⟨xs, hxs_mono, hxs_tendsto⟩ := exists_seq_monotone_tendsto_at_top_at_top α,
-  have h_univ : (univ : set α) = ⋃ n, Iic (xs n),
-  { ext1 x,
-    simp only [mem_univ, mem_Union, mem_Iic, true_iff],
-    obtain ⟨n, hn⟩ := tendsto_at_top_at_top.mp hxs_tendsto x,
-    exact ⟨n, hn n le_rfl⟩, },
-  rw [h_univ, measure_Union_eq_supr, supr_eq_supr_subseq_of_monotone h_mono hxs_tendsto],
-  exact monotone.directed_le (λ i j hij, Iic_subset_Iic.mpr (hxs_mono hij)),
-end
-
-lemma tendsto_measure_Ici_at_bot {α : Type*} {mα : measurable_space α} [semilattice_inf α]
-  [h1 : (at_bot : filter α).ne_bot] [h2 : (at_bot : filter α).is_countably_generated]
-  (μ : measure α) :
-  tendsto (λ x, μ (Ici x)) at_bot (𝓝 (μ univ)) :=
-@tendsto_measure_Iic_at_top αᵒᵈ _ _ h1 h2 μ
-
-end move_this
-
-=======
->>>>>>> a9545e8a
 lemma measure_Iic {l : ℝ} (hf : tendsto f at_bot (𝓝 l)) (x : ℝ) :
   f.measure (Iic x) = of_real (f x - l) :=
 begin
