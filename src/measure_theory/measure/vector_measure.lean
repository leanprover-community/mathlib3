/-
Copyright (c) 2021 Kexing Ying. All rights reserved.
Released under Apache 2.0 license as described in the file LICENSE.
Authors: Kexing Ying
-/
import measure_theory.measure.measure_space
import analysis.complex.basic

/-!

# Vector valued measures

This file defines vector valued measures, which are σ-additive functions from a set to a add monoid
`M` such that it maps the empty set and non-measurable sets to zero. In the case
that `M = ℝ`, we called the vector measure a signed measure and write `signed_measure α`.
Similarly, when `M = ℂ`, we call the measure a complex measure and write `complex_measure α`.

## Main definitions

* `measure_theory.vector_measure` is a vector valued, σ-additive function that maps the empty
  and non-measurable set to zero.
* `measure_theory.vector_measure.map` is the pushforward of a vector measure along a function.
* `measure_theory.vector_measure.restrict` is the restriction of a vector measure on some set.

## Notation

* `v ≤[i] w` means that the vector measure `v` restricted on the set `i` is less than or equal
  to the vector measure `w` restricted on `i`, i.e. `v.restrict i ≤ w.restrict i`.

## Implementation notes

We require all non-measurable sets to be mapped to zero in order for the extensionality lemma
to only compare the underlying functions for measurable sets.

We use `has_sum` instead of `tsum` in the definition of vector measures in comparison to `measure`
since this provides summablity.

## Tags

vector measure, signed measure, complex measure
-/

noncomputable theory

open_locale classical big_operators nnreal ennreal measure_theory

namespace measure_theory

variables {α β : Type*} {m : measurable_space α}

/-- A vector measure on a measurable space `α` is a σ-additive `M`-valued function (for some `M`
an add monoid) such that the empty set and non-measurable sets are mapped to zero. -/
structure vector_measure (α : Type*) [measurable_space α]
  (M : Type*) [add_comm_monoid M] [topological_space M] :=
(measure_of' : set α → M)
(empty' : measure_of' ∅ = 0)
(not_measurable' ⦃i : set α⦄ : ¬ measurable_set i → measure_of' i = 0)
(m_Union' ⦃f : ℕ → set α⦄ :
  (∀ i, measurable_set (f i)) → pairwise (disjoint on f) →
  has_sum (λ i, measure_of' (f i)) (measure_of' (⋃ i, f i)))

/-- A `signed_measure` is a `ℝ`-vector measure. -/
abbreviation signed_measure (α : Type*) [measurable_space α] := vector_measure α ℝ
/-- A `complex_measure` is a `ℂ`-vector_measure. -/
abbreviation complex_measure (α : Type*) [measurable_space α] := vector_measure α ℂ

open set measure_theory

namespace vector_measure

section

variables {M : Type*} [add_comm_monoid M] [topological_space M]

include m

instance : has_coe_to_fun (vector_measure α M) (λ _, set α → M) :=
⟨vector_measure.measure_of'⟩

initialize_simps_projections vector_measure (measure_of' → apply)

@[simp]
lemma measure_of_eq_coe (v : vector_measure α M) : v.measure_of' = v := rfl

@[simp]
lemma empty (v : vector_measure α M) : v ∅ = 0 := v.empty'

lemma not_measurable (v : vector_measure α M)
  {i : set α} (hi : ¬ measurable_set i) : v i = 0 := v.not_measurable' hi

lemma m_Union (v : vector_measure α M) {f : ℕ → set α}
  (hf₁ : ∀ i, measurable_set (f i)) (hf₂ : pairwise (disjoint on f)) :
  has_sum (λ i, v (f i)) (v (⋃ i, f i)) :=
v.m_Union' hf₁ hf₂

lemma of_disjoint_Union_nat [t2_space M] (v : vector_measure α M) {f : ℕ → set α}
  (hf₁ : ∀ i, measurable_set (f i)) (hf₂ : pairwise (disjoint on f)) :
  v (⋃ i, f i) = ∑' i, v (f i) :=
(v.m_Union hf₁ hf₂).tsum_eq.symm

lemma coe_injective : @function.injective (vector_measure α M) (set α → M) coe_fn :=
λ v w h, by { cases v, cases w, congr' }

lemma ext_iff' (v w : vector_measure α M) :
  v = w ↔ ∀ i : set α, v i = w i :=
by rw [← coe_injective.eq_iff, function.funext_iff]

lemma ext_iff (v w : vector_measure α M) :
  v = w ↔ ∀ i : set α, measurable_set i → v i = w i :=
begin
  split,
  { rintro rfl _ _, refl },
  { rw ext_iff',
    intros h i,
    by_cases hi : measurable_set i,
    { exact h i hi },
    { simp_rw [not_measurable _ hi] } }
end

@[ext] lemma ext {s t : vector_measure α M}
  (h : ∀ i : set α, measurable_set i → s i = t i) : s = t :=
(ext_iff s t).2 h

variables [t2_space M] {v : vector_measure α M} {f : ℕ → set α}

lemma has_sum_of_disjoint_Union [encodable β] {f : β → set α}
  (hf₁ : ∀ i, measurable_set (f i)) (hf₂ : pairwise (disjoint on f)) :
  has_sum (λ i, v (f i)) (v (⋃ i, f i)) :=
begin
  set g := λ i : ℕ, ⋃ (b : β) (H : b ∈ encodable.decode₂ β i), f b with hg,
  have hg₁ : ∀ i, measurable_set (g i),
  { exact λ _, measurable_set.Union (λ b, measurable_set.Union_Prop $ λ _, hf₁ b) },
  have hg₂ : pairwise (disjoint on g),
  { exact encodable.Union_decode₂_disjoint_on hf₂ },
  have := v.of_disjoint_Union_nat hg₁ hg₂,
  rw [hg, encodable.Union_decode₂] at this,

  have hg₃ : (λ (i : β), v (f i)) = (λ i, v (g (encodable.encode i))),
  { ext, rw hg, simp only,
    congr, ext y, simp only [exists_prop, mem_Union, option.mem_def],
    split,
    { intro hy,
      refine ⟨x, (encodable.decode₂_is_partial_inv _ _).2 rfl, hy⟩ },
    { rintro ⟨b, hb₁, hb₂⟩,
      rw (encodable.decode₂_is_partial_inv _ _) at hb₁,
      rwa ← encodable.encode_injective hb₁ } },

  rw [summable.has_sum_iff, this, ← tsum_Union_decode₂],
  { exact v.empty },
  { rw hg₃, change summable ((λ i, v (g i)) ∘ encodable.encode),
    rw function.injective.summable_iff encodable.encode_injective,
    { exact (v.m_Union hg₁ hg₂).summable },
    { intros x hx,
      convert v.empty,
      simp only [Union_eq_empty, option.mem_def, not_exists, mem_range] at ⊢ hx,
      intros i hi,
      exact false.elim ((hx i) ((encodable.decode₂_is_partial_inv _ _).1 hi)) } }
end

lemma of_disjoint_Union [encodable β] {f : β → set α}
  (hf₁ : ∀ i, measurable_set (f i)) (hf₂ : pairwise (disjoint on f)) :
  v (⋃ i, f i) = ∑' i, v (f i) :=
(has_sum_of_disjoint_Union hf₁ hf₂).tsum_eq.symm

lemma of_union {A B : set α}
  (h : disjoint A B) (hA : measurable_set A) (hB : measurable_set B) :
  v (A ∪ B) = v A + v B :=
begin
  rw [union_eq_Union, of_disjoint_Union, tsum_fintype, fintype.sum_bool, cond, cond],
  exacts [λ b, bool.cases_on b hB hA, pairwise_disjoint_on_bool.2 h]
end

lemma of_add_of_diff {A B : set α} (hA : measurable_set A) (hB : measurable_set B)
  (h : A ⊆ B) : v A + v (B \ A) = v B :=
begin
  rw [← of_union disjoint_diff hA (hB.diff hA), union_diff_cancel h],
  apply_instance,
end

lemma of_diff {M : Type*} [add_comm_group M]
  [topological_space M] [t2_space M] {v : vector_measure α M}
  {A B : set α} (hA : measurable_set A) (hB : measurable_set B)
  (h : A ⊆ B) : v (B \ A) = v B - (v A) :=
begin
  rw [← of_add_of_diff hA hB h, add_sub_cancel'],
  apply_instance,
end

lemma of_diff_of_diff_eq_zero {A B : set α}
  (hA : measurable_set A) (hB : measurable_set B) (h' : v (B \ A) = 0) :
  v (A \ B) + v B = v A :=
begin
  symmetry,
  calc v A = v (A \ B ∪ A ∩ B) : by simp only [set.diff_union_inter]
       ... = v (A \ B) + v (A ∩ B) :
  by { rw of_union,
       { rw disjoint.comm,
         exact set.disjoint_of_subset_left (A.inter_subset_right B) set.disjoint_diff },
       { exact hA.diff hB },
       { exact hA.inter hB } }
       ... = v (A \ B) + v (A ∩ B ∪ B \ A) :
  by { rw [of_union, h', add_zero],
       { exact set.disjoint_of_subset_left (A.inter_subset_left B) set.disjoint_diff },
       { exact hA.inter hB },
       { exact hB.diff hA } }
       ... = v (A \ B) + v B :
  by { rw [set.union_comm, set.inter_comm, set.diff_union_inter] }
end

lemma of_Union_nonneg {M : Type*} [topological_space M]
  [ordered_add_comm_monoid M] [order_closed_topology M]
  {v : vector_measure α M} (hf₁ : ∀ i, measurable_set (f i))
  (hf₂ : pairwise (disjoint on f)) (hf₃ : ∀ i, 0 ≤ v (f i)) :
  0 ≤ v (⋃ i, f i) :=
(v.of_disjoint_Union_nat hf₁ hf₂).symm ▸ tsum_nonneg hf₃

lemma of_Union_nonpos {M : Type*} [topological_space M]
  [ordered_add_comm_monoid M] [order_closed_topology M]
  {v : vector_measure α M} (hf₁ : ∀ i, measurable_set (f i))
  (hf₂ : pairwise (disjoint on f)) (hf₃ : ∀ i, v (f i) ≤ 0) :
  v (⋃ i, f i) ≤ 0 :=
(v.of_disjoint_Union_nat hf₁ hf₂).symm ▸ tsum_nonpos hf₃

lemma of_nonneg_disjoint_union_eq_zero {s : signed_measure α} {A B : set α}
  (h : disjoint A B) (hA₁ : measurable_set A) (hB₁ : measurable_set B)
  (hA₂ : 0 ≤ s A) (hB₂ : 0 ≤ s B)
  (hAB : s (A ∪ B) = 0) : s A = 0 :=
begin
  rw of_union h hA₁ hB₁ at hAB,
  linarith,
  apply_instance,
end

lemma of_nonpos_disjoint_union_eq_zero {s : signed_measure α} {A B : set α}
  (h : disjoint A B) (hA₁ : measurable_set A) (hB₁ : measurable_set B)
  (hA₂ : s A ≤ 0) (hB₂ : s B ≤ 0)
  (hAB : s (A ∪ B) = 0) : s A = 0 :=
begin
  rw of_union h hA₁ hB₁ at hAB,
  linarith,
  apply_instance,
end

end

section has_scalar
<<<<<<< HEAD

=======
>>>>>>> 5f6d30ec
variables {M : Type*} [add_comm_monoid M] [topological_space M]
variables {R : Type*} [semiring R] [distrib_mul_action R M] [has_continuous_const_smul R M]

include m

/-- Given a real number `r` and a signed measure `s`, `smul r s` is the signed
measure corresponding to the function `r • s`. -/
def smul (r : R) (v : vector_measure α M) : vector_measure α M :=
{ measure_of' := r • v,
  empty' := by rw [pi.smul_apply, empty, smul_zero],
  not_measurable' := λ _ hi, by rw [pi.smul_apply, v.not_measurable hi, smul_zero],
  m_Union' := λ _ hf₁ hf₂, has_sum.const_smul (v.m_Union hf₁ hf₂) }

instance : has_scalar R (vector_measure α M) := ⟨smul⟩

@[simp] lemma coe_smul (r : R) (v : vector_measure α M) : ⇑(r • v) = r • v := rfl
lemma smul_apply (r : R) (v : vector_measure α M) (i : set α) :
  (r • v) i = r • v i := rfl

end has_scalar

section add_comm_monoid

variables {M : Type*} [add_comm_monoid M] [topological_space M]

include m

instance : has_zero (vector_measure α M) :=
⟨⟨0, rfl, λ _ _, rfl, λ _ _ _, has_sum_zero⟩⟩

instance : inhabited (vector_measure α M) := ⟨0⟩

@[simp] lemma coe_zero : ⇑(0 : vector_measure α M) = 0 := rfl
lemma zero_apply (i : set α) : (0 : vector_measure α M) i = 0 := rfl

variables [has_continuous_add M]

/-- The sum of two vector measure is a vector measure. -/
def add (v w : vector_measure α M) : vector_measure α M :=
{ measure_of' := v + w,
  empty' := by simp,
  not_measurable' := λ _ hi,
    by simp [v.not_measurable hi, w.not_measurable hi],
  m_Union' := λ f hf₁ hf₂,
    has_sum.add (v.m_Union hf₁ hf₂) (w.m_Union hf₁ hf₂) }

instance : has_add (vector_measure α M) := ⟨add⟩

@[simp] lemma coe_add (v w : vector_measure α M) : ⇑(v + w) = v + w := rfl
lemma add_apply (v w : vector_measure α M) (i : set α) : (v + w) i = v i + w i := rfl

instance : add_comm_monoid (vector_measure α M) :=
function.injective.add_comm_monoid _ coe_injective coe_zero coe_add (λ _ _, coe_smul _ _)

/-- `coe_fn` is an `add_monoid_hom`. -/
@[simps]
def coe_fn_add_monoid_hom : vector_measure α M →+ (set α → M) :=
{ to_fun := coe_fn, map_zero' := coe_zero, map_add' := coe_add }

end add_comm_monoid

section add_comm_group

variables {M : Type*} [add_comm_group M] [topological_space M] [topological_add_group M]

include m

/-- The negative of a vector measure is a vector measure. -/
def neg (v : vector_measure α M) : vector_measure α M :=
{ measure_of' := -v,
  empty' := by simp,
  not_measurable' := λ _ hi, by simp [v.not_measurable hi],
  m_Union' := λ f hf₁ hf₂, has_sum.neg $ v.m_Union hf₁ hf₂ }

instance : has_neg (vector_measure α M) := ⟨neg⟩

@[simp] lemma coe_neg (v : vector_measure α M) : ⇑(-v) = - v := rfl
lemma neg_apply (v : vector_measure α M) (i : set α) :(-v) i = - v i := rfl

/-- The difference of two vector measure is a vector measure. -/
def sub (v w : vector_measure α M) : vector_measure α M :=
{ measure_of' := v - w,
  empty' := by simp,
  not_measurable' := λ _ hi,
    by simp [v.not_measurable hi, w.not_measurable hi],
  m_Union' := λ f hf₁ hf₂,
    has_sum.sub (v.m_Union hf₁ hf₂)
      (w.m_Union hf₁ hf₂) }

instance : has_sub (vector_measure α M) := ⟨sub⟩

@[simp] lemma coe_sub (v w : vector_measure α M) : ⇑(v - w) = v - w := rfl
lemma sub_apply (v w : vector_measure α M) (i : set α) : (v - w) i = v i - w i := rfl

instance : add_comm_group (vector_measure α M) :=
function.injective.add_comm_group _ coe_injective coe_zero coe_add coe_neg coe_sub
  (λ _ _, coe_smul _ _) (λ _ _, coe_smul _ _)

end add_comm_group

section distrib_mul_action
variables {M : Type*} [add_comm_monoid M] [topological_space M]
variables {R : Type*} [semiring R] [distrib_mul_action R M] [has_continuous_const_smul R M]

include m

instance [has_continuous_add M] : distrib_mul_action R (vector_measure α M) :=
function.injective.distrib_mul_action coe_fn_add_monoid_hom coe_injective coe_smul

end distrib_mul_action

section module

variables {M : Type*} [add_comm_monoid M] [topological_space M]
variables {R : Type*} [semiring R] [module R M] [has_continuous_const_smul R M]

include m

instance [has_continuous_add M] : module R (vector_measure α M) :=
function.injective.module R coe_fn_add_monoid_hom coe_injective coe_smul

end module

end vector_measure

namespace measure

include m

/-- A finite measure coerced into a real function is a signed measure. -/
@[simps]
def to_signed_measure (μ : measure α) [hμ : is_finite_measure μ] : signed_measure α :=
{ measure_of' := λ i : set α, if measurable_set i then (μ.measure_of i).to_real else 0,
  empty' := by simp [μ.empty],
  not_measurable' := λ _ hi, if_neg hi,
  m_Union' :=
  begin
    intros _ hf₁ hf₂,
    rw [μ.m_Union hf₁ hf₂, ennreal.tsum_to_real_eq, if_pos (measurable_set.Union hf₁),
        summable.has_sum_iff],
    { congr, ext n, rw if_pos (hf₁ n) },
    { refine @summable_of_nonneg_of_le _ (ennreal.to_real ∘ μ ∘ f) _ _ _ _,
      { intro, split_ifs,
        exacts [ennreal.to_real_nonneg, le_rfl] },
      { intro, split_ifs,
        exacts [le_rfl, ennreal.to_real_nonneg] },
        exact summable_measure_to_real hf₁ hf₂ },
    { intros a ha,
      apply ne_of_lt hμ.measure_univ_lt_top,
      rw [eq_top_iff, ← ha, outer_measure.measure_of_eq_coe, coe_to_outer_measure],
      exact measure_mono (set.subset_univ _) }
  end }

lemma to_signed_measure_apply_measurable {μ : measure α} [is_finite_measure μ]
  {i : set α} (hi : measurable_set i) :
  μ.to_signed_measure i = (μ i).to_real :=
if_pos hi

-- Without this lemma, `singular_part_neg` in `measure_theory.decomposition.lebesgue` is
-- extremely slow
lemma to_signed_measure_congr {μ ν : measure α} [is_finite_measure μ] [is_finite_measure ν]
  (h : μ = ν) : μ.to_signed_measure = ν.to_signed_measure :=
by { congr, exact h }

lemma to_signed_measure_eq_to_signed_measure_iff
  {μ ν : measure α} [is_finite_measure μ] [is_finite_measure ν] :
  μ.to_signed_measure = ν.to_signed_measure ↔ μ = ν :=
begin
  refine ⟨λ h, _, λ h, _⟩,
  { ext1 i hi,
    have : μ.to_signed_measure i = ν.to_signed_measure i,
    { rw h },
    rwa [to_signed_measure_apply_measurable hi, to_signed_measure_apply_measurable hi,
        ennreal.to_real_eq_to_real] at this;
    { exact measure_ne_top _ _ } },
  { congr, assumption }
end

@[simp] lemma to_signed_measure_zero :
  (0 : measure α).to_signed_measure = 0 :=
by { ext i hi, simp }

@[simp] lemma to_signed_measure_add (μ ν : measure α) [is_finite_measure μ] [is_finite_measure ν] :
  (μ + ν).to_signed_measure = μ.to_signed_measure + ν.to_signed_measure :=
begin
  ext i hi,
  rw [to_signed_measure_apply_measurable hi, add_apply,
      ennreal.to_real_add (ne_of_lt (measure_lt_top _ _ )) (ne_of_lt (measure_lt_top _ _)),
      vector_measure.add_apply, to_signed_measure_apply_measurable hi,
      to_signed_measure_apply_measurable hi],
  all_goals { apply_instance }
end

@[simp] lemma to_signed_measure_smul (μ : measure α) [is_finite_measure μ] (r : ℝ≥0) :
  (r • μ).to_signed_measure = r • μ.to_signed_measure :=
begin
  ext i hi,
  rw [to_signed_measure_apply_measurable hi, vector_measure.smul_apply,
      to_signed_measure_apply_measurable hi, coe_smul, pi.smul_apply,
      ennreal.to_real_smul],
end

/-- A measure is a vector measure over `ℝ≥0∞`. -/
@[simps]
def to_ennreal_vector_measure (μ : measure α) : vector_measure α ℝ≥0∞ :=
{ measure_of' := λ i : set α, if measurable_set i then μ i else 0,
  empty' := by simp [μ.empty],
  not_measurable' := λ _ hi, if_neg hi,
  m_Union' := λ _ hf₁ hf₂,
  begin
    rw summable.has_sum_iff ennreal.summable,
    { rw [if_pos (measurable_set.Union hf₁), measure_theory.measure_Union hf₂ hf₁],
      exact tsum_congr (λ n, if_pos (hf₁ n)) },
  end }

lemma to_ennreal_vector_measure_apply_measurable
  {μ : measure α} {i : set α} (hi : measurable_set i) :
  μ.to_ennreal_vector_measure i = μ i :=
if_pos hi

@[simp] lemma to_ennreal_vector_measure_zero :
  (0 : measure α).to_ennreal_vector_measure = 0 :=
by { ext i hi, simp }

@[simp] lemma to_ennreal_vector_measure_add (μ ν : measure α) :
  (μ + ν).to_ennreal_vector_measure = μ.to_ennreal_vector_measure + ν.to_ennreal_vector_measure :=
begin
  refine measure_theory.vector_measure.ext (λ i hi, _),
  rw [to_ennreal_vector_measure_apply_measurable hi, add_apply, vector_measure.add_apply,
      to_ennreal_vector_measure_apply_measurable hi, to_ennreal_vector_measure_apply_measurable hi]
end

lemma to_signed_measure_sub_apply {μ ν : measure α} [is_finite_measure μ] [is_finite_measure ν]
  {i : set α} (hi : measurable_set i) :
  (μ.to_signed_measure - ν.to_signed_measure) i = (μ i).to_real - (ν i).to_real :=
begin
  rw [vector_measure.sub_apply, to_signed_measure_apply_measurable hi,
      measure.to_signed_measure_apply_measurable hi, sub_eq_add_neg]
end

end measure

namespace vector_measure

open measure

section

/-- A vector measure over `ℝ≥0∞` is a measure. -/
def ennreal_to_measure {m : measurable_space α} (v : vector_measure α ℝ≥0∞) : measure α :=
of_measurable (λ s _, v s) v.empty (λ f hf₁ hf₂, v.of_disjoint_Union_nat hf₁ hf₂)

lemma ennreal_to_measure_apply {m : measurable_space α} {v : vector_measure α ℝ≥0∞}
  {s : set α} (hs : measurable_set s) : ennreal_to_measure v s = v s :=
by rw [ennreal_to_measure, of_measurable_apply _ hs]

/-- The equiv between `vector_measure α ℝ≥0∞` and `measure α` formed by
`measure_theory.vector_measure.ennreal_to_measure` and
`measure_theory.measure.to_ennreal_vector_measure`. -/
@[simps] def equiv_measure [measurable_space α] : vector_measure α ℝ≥0∞ ≃ measure α :=
{ to_fun := ennreal_to_measure,
  inv_fun := to_ennreal_vector_measure,
  left_inv := λ _, ext (λ s hs,
    by rw [to_ennreal_vector_measure_apply_measurable hs, ennreal_to_measure_apply hs]),
  right_inv := λ _, measure.ext (λ s hs,
    by rw [ennreal_to_measure_apply hs, to_ennreal_vector_measure_apply_measurable hs]) }

end

section

variables [measurable_space α] [measurable_space β]
variables {M : Type*} [add_comm_monoid M] [topological_space M]
variables (v : vector_measure α M)

/-- The pushforward of a vector measure along a function. -/
def map (v : vector_measure α M) (f : α → β) :
  vector_measure β M :=
if hf : measurable f then
{ measure_of' := λ s, if measurable_set s then v (f ⁻¹' s) else 0,
  empty' := by simp,
  not_measurable' := λ i hi, if_neg hi,
  m_Union' :=
  begin
    intros g hg₁ hg₂,
    convert v.m_Union (λ i, hf (hg₁ i)) (λ i j hij x hx, hg₂ i j hij hx),
    { ext i, rw if_pos (hg₁ i) },
    { rw [preimage_Union, if_pos (measurable_set.Union hg₁)] }
  end } else 0

lemma map_not_measurable {f : α → β} (hf : ¬ measurable f) : v.map f = 0 :=
dif_neg hf

lemma map_apply {f : α → β} (hf : measurable f) {s : set β} (hs : measurable_set s) :
  v.map f s = v (f ⁻¹' s) :=
by { rw [map, dif_pos hf], exact if_pos hs }

@[simp] lemma map_id : v.map id = v :=
ext (λ i hi, by rw [map_apply v measurable_id hi, preimage_id])

@[simp] lemma map_zero (f : α → β) : (0 : vector_measure α M).map f = 0 :=
begin
  by_cases hf : measurable f,
  { ext i hi,
    rw [map_apply _ hf hi, zero_apply, zero_apply] },
  { exact dif_neg hf }
end

section

variables {N : Type*} [add_comm_monoid N] [topological_space N]

/-- Given a vector measure `v` on `M` and a continuous add_monoid_hom `f : M → N`, `f ∘ v` is a
vector measure on `N`. -/
def map_range (v : vector_measure α M) (f : M →+ N) (hf : continuous f) : vector_measure α N :=
{ measure_of' := λ s, f (v s),
  empty' := by rw [empty, add_monoid_hom.map_zero],
  not_measurable' := λ i hi, by rw [not_measurable v hi, add_monoid_hom.map_zero],
  m_Union' := λ g hg₁ hg₂, has_sum.map (v.m_Union hg₁ hg₂) f hf }

@[simp] lemma map_range_apply {f : M →+ N} (hf : continuous f) {s : set α} :
  v.map_range f hf s = f (v s) :=
rfl

@[simp] lemma map_range_id :
  v.map_range (add_monoid_hom.id M) continuous_id = v :=
by { ext, refl }

@[simp] lemma map_range_zero {f : M →+ N} (hf : continuous f) :
  map_range (0 : vector_measure α M) f hf = 0 :=
by { ext, simp }

section has_continuous_add

variables [has_continuous_add M] [has_continuous_add N]

@[simp] lemma map_range_add {v w : vector_measure α M} {f : M →+ N} (hf : continuous f) :
  (v + w).map_range f hf = v.map_range f hf + w.map_range f hf :=
by { ext, simp }

/-- Given a continuous add_monoid_hom `f : M → N`, `map_range_hom` is the add_monoid_hom mapping the
vector measure `v` on `M` to the vector measure `f ∘ v` on `N`. -/
def map_range_hom (f : M →+ N) (hf : continuous f) : vector_measure α M →+ vector_measure α N :=
{ to_fun := λ v, v.map_range f hf,
  map_zero' := map_range_zero hf,
  map_add' := λ _ _, map_range_add hf }

end has_continuous_add

section module

variables {R : Type*} [semiring R] [module R M] [module R N]
variables [has_continuous_add M] [has_continuous_add N]
  [has_continuous_const_smul R M] [has_continuous_const_smul R N]

/-- Given a continuous linear map `f : M → N`, `map_rangeₗ` is the linear map mapping the
vector measure `v` on `M` to the vector measure `f ∘ v` on `N`. -/
def map_rangeₗ (f : M →ₗ[R] N) (hf : continuous f) : vector_measure α M →ₗ[R] vector_measure α N :=
{ to_fun := λ v, v.map_range f.to_add_monoid_hom hf,
  map_add' := λ _ _, map_range_add hf,
  map_smul' := by { intros, ext, simp } }

end module

end

/-- The restriction of a vector measure on some set. -/
def restrict (v : vector_measure α M) (i : set α) :
  vector_measure α M :=
if hi : measurable_set i then
{ measure_of' := λ s, if measurable_set s then v (s ∩ i) else 0,
  empty' := by simp,
  not_measurable' := λ i hi, if_neg hi,
  m_Union' :=
  begin
    intros f hf₁ hf₂,
    convert v.m_Union (λ n, (hf₁ n).inter hi)
      (hf₂.mono $ λ i j, disjoint.mono inf_le_left inf_le_left),
    { ext n, rw if_pos (hf₁ n) },
    { rw [Union_inter, if_pos (measurable_set.Union hf₁)] }
  end } else 0

lemma restrict_not_measurable {i : set α} (hi : ¬ measurable_set i) :
  v.restrict i = 0 :=
dif_neg hi

lemma restrict_apply {i : set α} (hi : measurable_set i)
  {j : set α} (hj : measurable_set j) : v.restrict i j = v (j ∩ i) :=
by { rw [restrict, dif_pos hi], exact if_pos hj }

lemma restrict_eq_self {i : set α} (hi : measurable_set i)
  {j : set α} (hj : measurable_set j) (hij : j ⊆ i) : v.restrict i j = v j :=
by rw [restrict_apply v hi hj, inter_eq_left_iff_subset.2 hij]

@[simp] lemma restrict_empty : v.restrict ∅ = 0 :=
ext (λ i hi, by rw [restrict_apply v measurable_set.empty hi, inter_empty, v.empty, zero_apply])

@[simp] lemma restrict_univ : v.restrict univ = v :=
ext (λ i hi, by rw [restrict_apply v measurable_set.univ hi, inter_univ])

@[simp] lemma restrict_zero {i : set α} :
  (0 : vector_measure α M).restrict i = 0 :=
begin
  by_cases hi : measurable_set i,
  { ext j hj, rw [restrict_apply 0 hi hj], refl },
  { exact dif_neg hi }
end

section has_continuous_add

variables [has_continuous_add M]

lemma map_add (v w : vector_measure α M) (f : α → β) :
  (v + w).map f = v.map f + w.map f :=
begin
  by_cases hf : measurable f,
  { ext i hi,
    simp [map_apply _ hf hi] },
  { simp [map, dif_neg hf] }
end

/-- `vector_measure.map` as an additive monoid homomorphism. -/
@[simps] def map_gm (f : α → β) : vector_measure α M →+ vector_measure β M :=
{ to_fun := λ v, v.map f,
  map_zero' := map_zero f,
  map_add' := λ _ _, map_add _ _ f }

lemma restrict_add (v w : vector_measure α M) (i : set α) :
  (v + w).restrict i = v.restrict i + w.restrict i :=
begin
  by_cases hi : measurable_set i,
  { ext j hj,
    simp [restrict_apply _ hi hj] },
  { simp [restrict_not_measurable _ hi] }
end

/--`vector_measure.restrict` as an additive monoid homomorphism. -/
@[simps] def restrict_gm (i : set α) : vector_measure α M →+ vector_measure α M :=
{ to_fun := λ v, v.restrict i,
  map_zero' := restrict_zero,
  map_add' := λ _ _, restrict_add _ _ i }

end has_continuous_add

end

section

variables [measurable_space β]
variables {M : Type*} [add_comm_monoid M] [topological_space M]
variables {R : Type*} [semiring R] [distrib_mul_action R M] [has_continuous_const_smul R M]

include m

@[simp] lemma map_smul {v : vector_measure α M} {f : α → β} (c : R) :
  (c • v).map f = c • v.map f :=
begin
  by_cases hf : measurable f,
  { ext i hi,
    simp [map_apply _ hf hi] },
  { simp only [map, dif_neg hf],
    -- `smul_zero` does not work since we do not require `has_continuous_add`
    ext i hi, simp }
end

@[simp] lemma restrict_smul {v :vector_measure α M} {i : set α} (c : R) :
  (c • v).restrict i = c • v.restrict i :=
begin
  by_cases hi : measurable_set i,
  { ext j hj,
    simp [restrict_apply _ hi hj] },
  { simp only [restrict_not_measurable _ hi],
    -- `smul_zero` does not work since we do not require `has_continuous_add`
    ext j hj, simp }
end

end

section

variables [measurable_space β]
variables {M : Type*} [add_comm_monoid M] [topological_space M]
variables {R : Type*} [semiring R] [module R M]
  [has_continuous_const_smul R M] [has_continuous_add M]

include m

/-- `vector_measure.map` as a linear map. -/
@[simps] def mapₗ (f : α → β) : vector_measure α M →ₗ[R] vector_measure β M :=
{ to_fun := λ v, v.map f,
  map_add' := λ _ _, map_add _ _ f,
  map_smul' := λ _ _, map_smul _ }

/-- `vector_measure.restrict` as an additive monoid homomorphism. -/
@[simps] def restrictₗ (i : set α) : vector_measure α M →ₗ[R] vector_measure α M :=
{ to_fun := λ v, v.restrict i,
  map_add' := λ _ _, restrict_add _ _ i,
  map_smul' := λ _ _, restrict_smul _ }

end

section

variables {M : Type*} [topological_space M] [add_comm_monoid M] [partial_order M]

include m

/-- Vector measures over a partially ordered monoid is partially ordered.

This definition is consistent with `measure.partial_order`. -/
instance : partial_order (vector_measure α M) :=
{ le          := λ v w, ∀ i, measurable_set i → v i ≤ w i,
  le_refl     := λ v i hi, le_rfl,
  le_trans    := λ u v w h₁ h₂ i hi, le_trans (h₁ i hi) (h₂ i hi),
  le_antisymm := λ v w h₁ h₂, ext (λ i hi, le_antisymm (h₁ i hi) (h₂ i hi)) }

variables {u v w : vector_measure α M}

lemma le_iff : v ≤ w ↔ ∀ i, measurable_set i → v i ≤ w i :=
iff.rfl

lemma le_iff' : v ≤ w ↔ ∀ i, v i ≤ w i :=
begin
  refine ⟨λ h i, _, λ h i hi, h i⟩,
  by_cases hi : measurable_set i,
  { exact h i hi },
  { rw [v.not_measurable hi, w.not_measurable hi] }
end

end

localized "notation v ` ≤[`:50 i:50 `] `:0 w:50 :=
measure_theory.vector_measure.restrict v i ≤ measure_theory.vector_measure.restrict w i"
in measure_theory

section

variables {M : Type*} [topological_space M] [add_comm_monoid M] [partial_order M]
variables (v w : vector_measure α M)

lemma restrict_le_restrict_iff {i : set α} (hi : measurable_set i) :
  v ≤[i] w ↔ ∀ ⦃j⦄, measurable_set j → j ⊆ i → v j ≤ w j :=
⟨λ h j hj₁ hj₂, (restrict_eq_self v hi hj₁ hj₂) ▸ (restrict_eq_self w hi hj₁ hj₂) ▸ h j hj₁,
 λ h, le_iff.1 (λ j hj, (restrict_apply v hi hj).symm ▸ (restrict_apply w hi hj).symm ▸
   h (hj.inter hi) (set.inter_subset_right j i))⟩

lemma subset_le_of_restrict_le_restrict {i : set α}
  (hi : measurable_set i) (hi₂ : v ≤[i] w) {j : set α} (hj : j ⊆ i) :
  v j ≤ w j :=
begin
  by_cases hj₁ : measurable_set j,
  { exact (restrict_le_restrict_iff _ _ hi).1 hi₂ hj₁ hj },
  { rw [v.not_measurable hj₁, w.not_measurable hj₁] },
end

lemma restrict_le_restrict_of_subset_le {i : set α}
  (h : ∀ ⦃j⦄, measurable_set j → j ⊆ i → v j ≤ w j) : v ≤[i] w :=
begin
  by_cases hi : measurable_set i,
  { exact (restrict_le_restrict_iff _ _ hi).2 h },
  { rw [restrict_not_measurable v hi, restrict_not_measurable w hi],
    exact le_rfl },
end

lemma restrict_le_restrict_subset {i j : set α}
  (hi₁ : measurable_set i) (hi₂ : v ≤[i] w) (hij : j ⊆ i) : v ≤[j] w :=
restrict_le_restrict_of_subset_le v w (λ k hk₁ hk₂,
  subset_le_of_restrict_le_restrict v w hi₁ hi₂ (set.subset.trans hk₂ hij))

lemma le_restrict_empty : v ≤[∅] w :=
begin
  intros j hj,
  rw [restrict_empty, restrict_empty]
end

lemma le_restrict_univ_iff_le : v ≤[univ] w ↔ v ≤ w :=
begin
  split,
  { intros h s hs,
    have := h s hs,
    rwa [restrict_apply _ measurable_set.univ hs, inter_univ,
         restrict_apply _ measurable_set.univ hs, inter_univ] at this },
  { intros h s hs,
    rw [restrict_apply _ measurable_set.univ hs, inter_univ,
        restrict_apply _ measurable_set.univ hs, inter_univ],
    exact h s hs }
end

end

section

variables {M : Type*} [topological_space M] [ordered_add_comm_group M] [topological_add_group M]
variables (v w : vector_measure α M)

lemma neg_le_neg {i : set α} (hi : measurable_set i) (h : v ≤[i] w) : -w ≤[i] -v :=
begin
  intros j hj₁,
  rw [restrict_apply _ hi hj₁, restrict_apply _ hi hj₁, neg_apply, neg_apply],
  refine neg_le_neg _,
  rw [← restrict_apply _ hi hj₁, ← restrict_apply _ hi hj₁],
  exact h j hj₁,
end

@[simp]
lemma neg_le_neg_iff {i : set α} (hi : measurable_set i) : -w ≤[i] -v ↔ v ≤[i] w :=
⟨λ h, neg_neg v ▸ neg_neg w ▸ neg_le_neg _ _ hi h, λ h, neg_le_neg _ _ hi h⟩

end

section

variables {M : Type*} [topological_space M] [ordered_add_comm_monoid M] [order_closed_topology M]
variables (v w : vector_measure α M) {i j : set α}

lemma restrict_le_restrict_Union {f : ℕ → set α}
  (hf₁ : ∀ n, measurable_set (f n)) (hf₂ : ∀ n, v ≤[f n] w) :
  v ≤[⋃ n, f n] w :=
begin
  refine restrict_le_restrict_of_subset_le v w (λ a ha₁ ha₂, _),
  have ha₃ : (⋃ n, a ∩ disjointed f n) = a,
  { rwa [← inter_Union, Union_disjointed, inter_eq_left_iff_subset] },
  have ha₄ : pairwise (disjoint on (λ n, a ∩ disjointed f n)),
  { exact (disjoint_disjointed _).mono (λ i j, disjoint.mono inf_le_right inf_le_right) },
  rw [← ha₃, v.of_disjoint_Union_nat _ ha₄, w.of_disjoint_Union_nat _ ha₄],
  refine tsum_le_tsum (λ n, (restrict_le_restrict_iff v w (hf₁ n)).1 (hf₂ n) _ _) _ _,
  { exact (ha₁.inter (measurable_set.disjointed hf₁ n)) },
  { exact set.subset.trans (set.inter_subset_right _ _) (disjointed_subset _ _) },
  { refine (v.m_Union (λ n, _) _).summable,
    { exact ha₁.inter (measurable_set.disjointed hf₁ n) },
    { exact (disjoint_disjointed _).mono (λ i j, disjoint.mono inf_le_right inf_le_right) } },
  { refine (w.m_Union (λ n, _) _).summable,
    { exact ha₁.inter (measurable_set.disjointed hf₁ n) },
    { exact (disjoint_disjointed _).mono (λ i j, disjoint.mono inf_le_right inf_le_right) } },
  { intro n, exact (ha₁.inter (measurable_set.disjointed hf₁ n)) },
  { exact λ n, ha₁.inter (measurable_set.disjointed hf₁ n) }
end

lemma restrict_le_restrict_encodable_Union [encodable β] {f : β → set α}
  (hf₁ : ∀ b, measurable_set (f b)) (hf₂ : ∀ b, v ≤[f b] w) :
  v ≤[⋃ b, f b] w :=
begin
  rw ← encodable.Union_decode₂,
  refine restrict_le_restrict_Union v w _ _,
  { intro n, measurability },
  { intro n,
    cases encodable.decode₂ β n with b,
    { simp },
    { simp [hf₂ b] } }
end

lemma restrict_le_restrict_union
  (hi₁ : measurable_set i) (hi₂ : v ≤[i] w)
  (hj₁ : measurable_set j) (hj₂ : v ≤[j] w) :
  v ≤[i ∪ j] w :=
begin
  rw union_eq_Union,
  refine restrict_le_restrict_encodable_Union v w _ _,
  { measurability },
  { rintro (_ | _); simpa }
end

end

section

variables {M : Type*} [topological_space M] [ordered_add_comm_monoid M]
variables (v w : vector_measure α M) {i j : set α}

lemma nonneg_of_zero_le_restrict (hi₂ : 0 ≤[i] v) :
  0 ≤ v i :=
begin
  by_cases hi₁ : measurable_set i,
  { exact (restrict_le_restrict_iff _ _ hi₁).1 hi₂ hi₁ set.subset.rfl },
  { rw v.not_measurable hi₁ },
end

lemma nonpos_of_restrict_le_zero (hi₂ : v ≤[i] 0) :
  v i ≤ 0 :=
begin
  by_cases hi₁ : measurable_set i,
  { exact (restrict_le_restrict_iff _ _ hi₁).1 hi₂ hi₁ set.subset.rfl },
  { rw v.not_measurable hi₁ }
end

lemma zero_le_restrict_not_measurable (hi : ¬ measurable_set i) :
  0 ≤[i] v :=
begin
  rw [restrict_zero, restrict_not_measurable _ hi],
  exact le_rfl,
end

lemma restrict_le_zero_of_not_measurable (hi : ¬ measurable_set i) :
  v ≤[i] 0 :=
begin
  rw [restrict_zero, restrict_not_measurable _ hi],
  exact le_rfl,
end

lemma measurable_of_not_zero_le_restrict (hi : ¬ 0 ≤[i] v) : measurable_set i :=
not.imp_symm (zero_le_restrict_not_measurable _) hi

lemma measurable_of_not_restrict_le_zero (hi : ¬ v ≤[i] 0) : measurable_set i :=
not.imp_symm (restrict_le_zero_of_not_measurable _) hi

lemma zero_le_restrict_subset (hi₁ : measurable_set i) (hij : j ⊆ i) (hi₂ : 0 ≤[i] v):
  0 ≤[j] v :=
restrict_le_restrict_of_subset_le _ _
  (λ k hk₁ hk₂, (restrict_le_restrict_iff _ _ hi₁).1 hi₂ hk₁ (set.subset.trans hk₂ hij))

lemma restrict_le_zero_subset (hi₁ : measurable_set i) (hij : j ⊆ i) (hi₂ : v ≤[i] 0):
  v ≤[j] 0 :=
restrict_le_restrict_of_subset_le _ _
  (λ k hk₁ hk₂, (restrict_le_restrict_iff _ _ hi₁).1 hi₂ hk₁ (set.subset.trans hk₂ hij))

end

section

variables {M : Type*} [topological_space M] [linear_ordered_add_comm_monoid M]
variables (v w : vector_measure α M) {i j : set α}

include m

lemma exists_pos_measure_of_not_restrict_le_zero (hi : ¬ v ≤[i] 0) :
  ∃ j : set α, measurable_set j ∧ j ⊆ i ∧ 0 < v j :=
begin
  have hi₁ : measurable_set i := measurable_of_not_restrict_le_zero _ hi,
  rw [restrict_le_restrict_iff _ _ hi₁] at hi,
  push_neg at hi,
  obtain ⟨j, hj₁, hj₂, hj⟩ := hi,
  exact ⟨j, hj₁, hj₂, hj⟩,
end

end

section

variables {M : Type*} [topological_space M] [add_comm_monoid M] [partial_order M]
  [covariant_class M M (+) (≤)] [has_continuous_add M]

include m

instance covariant_add_le :
  covariant_class (vector_measure α M) (vector_measure α M) (+) (≤) :=
⟨λ u v w h i hi, add_le_add_left (h i hi) _⟩

end

section

variables {L M N : Type*}
variables [add_comm_monoid L] [topological_space L] [add_comm_monoid M] [topological_space M]
  [add_comm_monoid N] [topological_space N]

include m

/-- A vector measure `v` is absolutely continuous with respect to a measure `μ` if for all sets
`s`, `μ s = 0`, we have `v s = 0`. -/
def absolutely_continuous (v : vector_measure α M) (w : vector_measure α N) :=
∀ ⦃s : set α⦄, w s = 0 → v s = 0


localized "infix ` ≪ᵥ `:50 := measure_theory.vector_measure.absolutely_continuous"
  in measure_theory

open_locale measure_theory

namespace absolutely_continuous

variables {v : vector_measure α M} {w : vector_measure α N}

lemma mk (h : ∀ ⦃s : set α⦄, measurable_set s → w s = 0 → v s = 0) : v ≪ᵥ w :=
begin
  intros s hs,
  by_cases hmeas : measurable_set s,
  { exact h hmeas hs },
  { exact not_measurable v hmeas }
end

lemma eq {w : vector_measure α M} (h : v = w) : v ≪ᵥ w :=
λ s hs, h.symm ▸ hs

@[refl] lemma refl (v : vector_measure α M) : v ≪ᵥ v :=
eq rfl

@[trans] lemma trans {u : vector_measure α L} (huv : u ≪ᵥ v) (hvw : v ≪ᵥ w) : u ≪ᵥ w :=
λ _ hs, huv $ hvw hs

lemma zero (v : vector_measure α N) : (0 : vector_measure α M) ≪ᵥ v :=
λ s _, vector_measure.zero_apply s

lemma neg_left {M : Type*} [add_comm_group M] [topological_space M] [topological_add_group M]
  {v : vector_measure α M} {w : vector_measure α N} (h : v ≪ᵥ w) : -v ≪ᵥ w :=
λ s hs, by { rw [neg_apply, h hs, neg_zero] }

lemma neg_right {N : Type*} [add_comm_group N] [topological_space N] [topological_add_group N]
  {v : vector_measure α M} {w : vector_measure α N} (h : v ≪ᵥ w) : v ≪ᵥ -w :=
begin
  intros s hs,
  rw [neg_apply, neg_eq_zero] at hs,
  exact h hs
end

lemma add [has_continuous_add M] {v₁ v₂ : vector_measure α M} {w : vector_measure α N}
  (hv₁ : v₁ ≪ᵥ w) (hv₂ : v₂ ≪ᵥ w) : v₁ + v₂ ≪ᵥ w :=
λ s hs, by { rw [add_apply, hv₁ hs, hv₂ hs, zero_add] }

lemma sub {M : Type*} [add_comm_group M] [topological_space M] [topological_add_group M]
  {v₁ v₂ : vector_measure α M} {w : vector_measure α N} (hv₁ : v₁ ≪ᵥ w) (hv₂ : v₂ ≪ᵥ w) :
  v₁ - v₂ ≪ᵥ w :=
λ s hs, by { rw [sub_apply, hv₁ hs, hv₂ hs, zero_sub, neg_zero] }

lemma smul {R : Type*} [semiring R] [distrib_mul_action R M] [has_continuous_const_smul R M]
  {r : R} {v : vector_measure α M} {w : vector_measure α N} (h : v ≪ᵥ w) :
  r • v ≪ᵥ w :=
λ s hs, by { rw [smul_apply, h hs, smul_zero] }

lemma map [measure_space β] (h : v ≪ᵥ w) (f : α → β) :
  v.map f ≪ᵥ w.map f :=
begin
  by_cases hf : measurable f,
  { refine mk (λ s hs hws, _),
    rw map_apply _ hf hs at hws ⊢,
    exact h hws },
  { intros s hs,
    rw [map_not_measurable v hf, zero_apply] }
end

lemma ennreal_to_measure {μ : vector_measure α ℝ≥0∞} :
  (∀ ⦃s : set α⦄, μ.ennreal_to_measure s = 0 → v s = 0) ↔ v ≪ᵥ μ :=
begin
  split; intro h,
  { refine mk (λ s hmeas hs, h _),
    rw [← hs, ennreal_to_measure_apply hmeas] },
  { intros s hs,
    by_cases hmeas : measurable_set s,
    { rw ennreal_to_measure_apply hmeas at hs,
      exact h hs },
    { exact not_measurable v hmeas } },
end

end absolutely_continuous

/-- Two vector measures `v` and `w` are said to be mutually singular if there exists a measurable
set `s`, such that for all `t ⊆ s`, `v t = 0` and for all `t ⊆ sᶜ`, `w t = 0`.

We note that we do not require the measurability of `t` in the definition since this makes it easier
to use. This is equivalent to the definition which requires measurability. To prove
`mutually_singular` with the measurability condition, use
`measure_theory.vector_measure.mutually_singular.mk`. -/
def mutually_singular (v : vector_measure α M) (w : vector_measure α N) : Prop :=
∃ (s : set α), measurable_set s ∧ (∀ t ⊆ s, v t = 0) ∧ (∀ t ⊆ sᶜ, w t = 0)

localized "infix ` ⊥ᵥ `:60 := measure_theory.vector_measure.mutually_singular" in measure_theory

namespace mutually_singular

variables {v v₁ v₂ : vector_measure α M} {w w₁ w₂ : vector_measure α N}

lemma mk (s : set α) (hs : measurable_set s)
  (h₁ : ∀ t ⊆ s, measurable_set t → v t = 0)
  (h₂ : ∀ t ⊆ sᶜ, measurable_set t → w t = 0) : v ⊥ᵥ w :=
begin
  refine ⟨s, hs, λ t hst, _, λ t hst, _⟩;
  by_cases ht : measurable_set t,
  { exact h₁ t hst ht },
  { exact not_measurable v ht },
  { exact h₂ t hst ht },
  { exact not_measurable w ht }
end

lemma symm (h : v ⊥ᵥ w) : w ⊥ᵥ v :=
let ⟨s, hmeas, hs₁, hs₂⟩ := h in
  ⟨sᶜ, hmeas.compl, hs₂, λ t ht, hs₁ _ (compl_compl s ▸ ht : t ⊆ s)⟩

lemma zero_right : v ⊥ᵥ (0 : vector_measure α N) :=
⟨∅, measurable_set.empty, λ t ht, (subset_empty_iff.1 ht).symm ▸ v.empty, λ _ _, zero_apply _⟩

lemma zero_left : (0 : vector_measure α M) ⊥ᵥ w :=
zero_right.symm

lemma add_left [t2_space N] [has_continuous_add M] (h₁ : v₁ ⊥ᵥ w) (h₂ : v₂ ⊥ᵥ w) : v₁ + v₂ ⊥ᵥ w :=
begin
  obtain ⟨u, hmu, hu₁, hu₂⟩ := h₁,
  obtain ⟨v, hmv, hv₁, hv₂⟩ := h₂,
  refine mk (u ∩ v) (hmu.inter hmv) (λ t ht hmt, _) (λ t ht hmt, _),
  { rw [add_apply, hu₁ _ (subset_inter_iff.1 ht).1, hv₁ _ (subset_inter_iff.1 ht).2, zero_add] },
  { rw compl_inter at ht,
    rw [(_ : t = (uᶜ ∩ t) ∪ (vᶜ \ uᶜ ∩ t)),
        of_union _ (hmu.compl.inter hmt) ((hmv.compl.diff hmu.compl).inter hmt),
        hu₂, hv₂, add_zero],
    { exact subset.trans (inter_subset_left _ _) (diff_subset _ _) },
    { exact inter_subset_left _ _ },
    { apply_instance },
    { exact disjoint.mono (inter_subset_left _ _) (inter_subset_left _ _) disjoint_diff },
    { apply subset.antisymm;
      intros x hx,
      { by_cases hxu' : x ∈ uᶜ,
        { exact or.inl ⟨hxu', hx⟩ },
        rcases ht hx with (hxu | hxv),
        exacts [false.elim (hxu' hxu), or.inr ⟨⟨hxv, hxu'⟩, hx⟩] },
      { rcases hx; exact hx.2 } } },
end

lemma add_right [t2_space M] [has_continuous_add N] (h₁ : v ⊥ᵥ w₁) (h₂ : v ⊥ᵥ w₂) : v ⊥ᵥ w₁ + w₂ :=
(add_left h₁.symm h₂.symm).symm

lemma smul_right {R : Type*} [semiring R] [distrib_mul_action R N] [has_continuous_const_smul R N]
  (r : R) (h : v ⊥ᵥ w) : v ⊥ᵥ r • w :=
let ⟨s, hmeas, hs₁, hs₂⟩ := h in
  ⟨s, hmeas, hs₁, λ t ht, by simp only [coe_smul, pi.smul_apply, hs₂ t ht, smul_zero]⟩

lemma smul_left {R : Type*} [semiring R] [distrib_mul_action R M] [has_continuous_const_smul R M]
  (r : R) (h : v ⊥ᵥ w) : r • v ⊥ᵥ w :=
(smul_right r h.symm).symm

lemma neg_left {M : Type*} [add_comm_group M] [topological_space M] [topological_add_group M]
  {v : vector_measure α M} {w : vector_measure α N} (h : v ⊥ᵥ w) : -v ⊥ᵥ w :=
begin
  obtain ⟨u, hmu, hu₁, hu₂⟩ := h,
  refine ⟨u, hmu, λ s hs, _, hu₂⟩,
  rw [neg_apply v s, neg_eq_zero],
  exact hu₁ s hs
end

lemma neg_right {N : Type*} [add_comm_group N] [topological_space N] [topological_add_group N]
  {v : vector_measure α M} {w : vector_measure α N} (h : v ⊥ᵥ w) : v ⊥ᵥ -w :=
h.symm.neg_left.symm

@[simp]
lemma neg_left_iff {M : Type*} [add_comm_group M] [topological_space M] [topological_add_group M]
  {v : vector_measure α M} {w : vector_measure α N} :
  -v ⊥ᵥ w ↔ v ⊥ᵥ w :=
⟨λ h, neg_neg v ▸ h.neg_left, neg_left⟩

@[simp]
lemma neg_right_iff {N : Type*} [add_comm_group N] [topological_space N] [topological_add_group N]
  {v : vector_measure α M} {w : vector_measure α N} :
  v ⊥ᵥ -w ↔ v ⊥ᵥ w :=
⟨λ h, neg_neg w ▸ h.neg_right, neg_right⟩

end mutually_singular

section trim

omit m

/-- Restriction of a vector measure onto a sub-σ-algebra. -/
@[simps] def trim {m n : measurable_space α} (v : vector_measure α M) (hle : m ≤ n) :
  @vector_measure α m M _ _ :=
{ measure_of' := λ i, if measurable_set[m] i then v i else 0,
  empty' := by rw [if_pos measurable_set.empty, v.empty],
  not_measurable' := λ i hi, by rw if_neg hi,
  m_Union' := λ f hf₁ hf₂,
  begin
    have hf₁' : ∀ k, measurable_set[n] (f k) := λ k, hle _ (hf₁ k),
    convert v.m_Union hf₁' hf₂,
    { ext n, rw if_pos (hf₁ n) },
    { rw if_pos (@measurable_set.Union _ _ m _ _ hf₁) }
  end }

variables {n : measurable_space α} {v : vector_measure α M}

lemma trim_eq_self : v.trim le_rfl = v :=
begin
  ext1 i hi,
  exact if_pos hi,
end

@[simp] lemma zero_trim (hle : m ≤ n) :
  (0 : vector_measure α M).trim hle = 0 :=
begin
  ext1 i hi,
  exact if_pos hi,
end

lemma trim_measurable_set_eq (hle : m ≤ n) {i : set α} (hi : measurable_set[m] i) :
  v.trim hle i = v i :=
if_pos hi

lemma restrict_trim (hle : m ≤ n) {i : set α} (hi : measurable_set[m] i) :
  @vector_measure.restrict α m M _ _ (v.trim hle) i = (v.restrict i).trim hle :=
begin
  ext j hj,
  rw [restrict_apply, trim_measurable_set_eq hle hj, restrict_apply, trim_measurable_set_eq],
  all_goals { measurability }
end

end trim

end

end vector_measure

namespace signed_measure

open vector_measure

open_locale measure_theory

include m

/-- The underlying function for `signed_measure.to_measure_of_zero_le`. -/
def to_measure_of_zero_le' (s : signed_measure α) (i : set α) (hi : 0 ≤[i] s)
  (j : set α) (hj : measurable_set j) : ℝ≥0∞ :=
@coe ℝ≥0 ℝ≥0∞ _ ⟨s.restrict i j, le_trans (by simp) (hi j hj)⟩

/-- Given a signed measure `s` and a positive measurable set `i`, `to_measure_of_zero_le`
provides the measure, mapping measurable sets `j` to `s (i ∩ j)`. -/
def to_measure_of_zero_le (s : signed_measure α) (i : set α)
  (hi₁ : measurable_set i) (hi₂ : 0 ≤[i] s) : measure α :=
measure.of_measurable (s.to_measure_of_zero_le' i hi₂)
  (by { simp_rw [to_measure_of_zero_le', s.restrict_apply hi₁ measurable_set.empty,
                 set.empty_inter i, s.empty], refl })
  begin
    intros f hf₁ hf₂,
    have h₁ : ∀ n, measurable_set (i ∩ f n) := λ n, hi₁.inter (hf₁ n),
    have h₂ : pairwise (disjoint on λ (n : ℕ), i ∩ f n),
    { rintro n m hnm x ⟨⟨_, hx₁⟩, _, hx₂⟩,
      exact hf₂ n m hnm ⟨hx₁, hx₂⟩ },
    simp only [to_measure_of_zero_le', s.restrict_apply hi₁ (measurable_set.Union hf₁),
               set.inter_comm, set.inter_Union, s.of_disjoint_Union_nat h₁ h₂,
               ennreal.some_eq_coe, id.def],
    have h : ∀ n, 0 ≤ s (i ∩ f n) :=
      λ n, s.nonneg_of_zero_le_restrict
          (s.zero_le_restrict_subset hi₁ (inter_subset_left _ _) hi₂),
    rw [nnreal.coe_tsum_of_nonneg h, ennreal.coe_tsum],
    { refine tsum_congr (λ n, _),
      simp_rw [s.restrict_apply hi₁ (hf₁ n), set.inter_comm] },
    { exact (nnreal.summable_coe_of_nonneg h).2 (s.m_Union h₁ h₂).summable }
  end

variables (s : signed_measure α) {i j : set α}

lemma to_measure_of_zero_le_apply (hi : 0 ≤[i] s)
  (hi₁ : measurable_set i) (hj₁ : measurable_set j) :
  s.to_measure_of_zero_le i hi₁ hi j =
  @coe ℝ≥0 ℝ≥0∞ _ ⟨s (i ∩ j), nonneg_of_zero_le_restrict s
    (zero_le_restrict_subset s hi₁ (set.inter_subset_left _ _) hi)⟩ :=
by simp_rw [to_measure_of_zero_le, measure.of_measurable_apply _ hj₁, to_measure_of_zero_le',
              s.restrict_apply hi₁ hj₁, set.inter_comm]

/-- Given a signed measure `s` and a negative measurable set `i`, `to_measure_of_le_zero`
provides the measure, mapping measurable sets `j` to `-s (i ∩ j)`. -/
def to_measure_of_le_zero (s : signed_measure α) (i : set α) (hi₁ : measurable_set i)
  (hi₂ : s ≤[i] 0) : measure α :=
to_measure_of_zero_le (-s) i hi₁ $ (@neg_zero (vector_measure α ℝ) _) ▸ neg_le_neg _ _ hi₁ hi₂

lemma to_measure_of_le_zero_apply (hi : s ≤[i] 0)
  (hi₁ : measurable_set i) (hj₁ : measurable_set j) :
  s.to_measure_of_le_zero i hi₁ hi j =
  @coe ℝ≥0 ℝ≥0∞ _ ⟨-s (i ∩ j), neg_apply s (i ∩ j) ▸ nonneg_of_zero_le_restrict _
    (zero_le_restrict_subset _ hi₁ (set.inter_subset_left _ _)
    ((@neg_zero (vector_measure α ℝ) _) ▸ neg_le_neg _ _ hi₁ hi))⟩ :=
begin
  erw [to_measure_of_zero_le_apply],
  { simp },
  { assumption },
end

/-- `signed_measure.to_measure_of_zero_le` is a finite measure. -/
instance to_measure_of_zero_le_finite (hi : 0 ≤[i] s) (hi₁ : measurable_set i) :
  is_finite_measure (s.to_measure_of_zero_le i hi₁ hi) :=
{ measure_univ_lt_top :=
  begin
    rw [to_measure_of_zero_le_apply s hi hi₁ measurable_set.univ],
    exact ennreal.coe_lt_top,
  end }

/-- `signed_measure.to_measure_of_le_zero` is a finite measure. -/
instance to_measure_of_le_zero_finite (hi : s ≤[i] 0) (hi₁ : measurable_set i) :
  is_finite_measure (s.to_measure_of_le_zero i hi₁ hi) :=
{ measure_univ_lt_top :=
  begin
    rw [to_measure_of_le_zero_apply s hi hi₁ measurable_set.univ],
    exact ennreal.coe_lt_top,
  end }

lemma to_measure_of_zero_le_to_signed_measure (hs : 0 ≤[univ] s) :
  (s.to_measure_of_zero_le univ measurable_set.univ hs).to_signed_measure = s :=
begin
  ext i hi,
  simp [measure.to_signed_measure_apply_measurable hi, to_measure_of_zero_le_apply _ _ _ hi],
end

lemma to_measure_of_le_zero_to_signed_measure (hs : s ≤[univ] 0) :
  (s.to_measure_of_le_zero univ measurable_set.univ hs).to_signed_measure = -s :=
begin
  ext i hi,
  simp [measure.to_signed_measure_apply_measurable hi, to_measure_of_le_zero_apply _ _ _ hi],
end

end signed_measure

namespace measure

open vector_measure

variables (μ : measure α) [is_finite_measure μ]

lemma zero_le_to_signed_measure : 0 ≤ μ.to_signed_measure :=
begin
  rw ← le_restrict_univ_iff_le,
  refine restrict_le_restrict_of_subset_le _ _ (λ j hj₁ _, _),
  simp only [measure.to_signed_measure_apply_measurable hj₁, coe_zero, pi.zero_apply,
             ennreal.to_real_nonneg, vector_measure.coe_zero]
end

lemma to_signed_measure_to_measure_of_zero_le :
  μ.to_signed_measure.to_measure_of_zero_le univ measurable_set.univ
    ((le_restrict_univ_iff_le _ _).2 (zero_le_to_signed_measure μ)) = μ :=
begin
  refine measure.ext (λ i hi, _),
  lift μ i to ℝ≥0 using (measure_lt_top _ _).ne with m hm,
  simp [signed_measure.to_measure_of_zero_le_apply _ _ _ hi,
        measure.to_signed_measure_apply_measurable hi, ← hm],
end

end measure

end measure_theory<|MERGE_RESOLUTION|>--- conflicted
+++ resolved
@@ -243,11 +243,6 @@
 
 end
 
-section has_scalar
-<<<<<<< HEAD
-
-=======
->>>>>>> 5f6d30ec
 variables {M : Type*} [add_comm_monoid M] [topological_space M]
 variables {R : Type*} [semiring R] [distrib_mul_action R M] [has_continuous_const_smul R M]
 
