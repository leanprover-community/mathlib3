--- conflicted
+++ resolved
@@ -160,7 +160,6 @@
 
 section signed_measure
 
-<<<<<<< HEAD
 lemma with_densityᵥ_to_real {f : α → ℝ≥0∞} (hfm : ae_measurable f μ) (hf : ∫⁻ x, f x ∂μ ≠ ∞) :
   μ.with_densityᵥ (λ x, (f x).to_real) =
   @to_signed_measure α _ (μ.with_density f)
@@ -173,7 +172,8 @@
   refine ae_lt_top' hfm.restrict (lt_of_le_of_lt _ (lt_top_iff_ne_top.2 hf)),
   conv_rhs { rw ← set_lintegral_univ },
   exact lintegral_mono_set (set.subset_univ _),
-=======
+end
+
 lemma with_densityᵥ_eq_with_density_pos_part_sub_with_density_neg_part
   {f : α → ℝ} (hfi : integrable f μ) :
   μ.with_densityᵥ f =
@@ -187,7 +187,6 @@
       integral_eq_lintegral_pos_part_sub_lintegral_neg_part hfi.integrable_on,
       vector_measure.sub_apply, to_signed_measure_apply_measurable hi,
       to_signed_measure_apply_measurable hi, with_density_apply _ hi, with_density_apply _ hi],
->>>>>>> f536b4f0
 end
 
 end signed_measure
