/-
Copyright (c) 2017 Johannes Hölzl. All rights reserved.
Released under Apache 2.0 license as described in the file LICENSE.
Authors: Johannes Hölzl, Mario Carneiro
-/
import measure_theory.outer_measure
import order.filter.countable_Inter
import data.set.accumulate

/-!
# Measure spaces

Given a measurable space `α`, a measure on `α` is a function that sends measurable sets to the
extended nonnegative reals that satisfies the following conditions:
1. `μ ∅ = 0`;
2. `μ` is countably additive. This means that the measure of a countable union of pairwise disjoint
   sets is equal to the measure of the individual sets.

Every measure can be canonically extended to an outer measure, so that it assigns values to
all subsets, not just the measurable subsets. On the other hand, a measure that is countably
additive on measurable sets can be restricted to measurable sets to obtain a measure.
In this file a measure is defined to be an outer measure that is countably additive on
measurable sets, with the additional assumption that the outer measure is the canonical
extension of the restricted measure.

Measures on `α` form a complete lattice, and are closed under scalar multiplication with `ℝ≥0∞`.

We introduce the following typeclasses for measures:

* `probability_measure μ`: `μ univ = 1`;
* `finite_measure μ`: `μ univ < ⊤`;
* `sigma_finite μ`: there exists a countable collection of measurable sets that cover `univ`
  where `μ` is finite;
* `locally_finite_measure μ` : `∀ x, ∃ s ∈ 𝓝 x, μ s < ⊤`;
* `has_no_atoms μ` : `∀ x, μ {x} = 0`; possibly should be redefined as
  `∀ s, 0 < μ s → ∃ t ⊆ s, 0 < μ t ∧ μ t < μ s`.

Given a measure, the null sets are the sets where `μ s = 0`, where `μ` denotes the corresponding
outer measure (so `s` might not be measurable). We can then define the completion of `μ` as the
measure on the least `σ`-algebra that also contains all null sets, by defining the measure to be `0`
on the null sets.

## Main statements

* `completion` is the completion of a measure to all null measurable sets.
* `measure.of_measurable` and `outer_measure.to_measure` are two important ways to define a measure.

## Implementation notes

Given `μ : measure α`, `μ s` is the value of the *outer measure* applied to `s`.
This conveniently allows us to apply the measure to sets without proving that they are measurable.
We get countable subadditivity for all sets, but only countable additivity for measurable sets.

You often don't want to define a measure via its constructor.
Two ways that are sometimes more convenient:
* `measure.of_measurable` is a way to define a measure by only giving its value on measurable sets
  and proving the properties (1) and (2) mentioned above.
* `outer_measure.to_measure` is a way of obtaining a measure from an outer measure by showing that
  all measurable sets in the measurable space are Carathéodory measurable.

To prove that two measures are equal, there are multiple options:
* `ext`: two measures are equal if they are equal on all measurable sets.
* `ext_of_generate_from_of_Union`: two measures are equal if they are equal on a π-system generating
  the measurable sets, if the π-system contains a spanning increasing sequence of sets where the
  measures take finite value (in particular the measures are σ-finite). This is a special case of
  the more general `ext_of_generate_from_of_cover`
* `ext_of_generate_finite`: two finite measures are equal if they are equal on a π-system
  generating the measurable sets. This is a special case of `ext_of_generate_from_of_Union` using
  `C ∪ {univ}`, but is easier to work with.

A `measure_space` is a class that is a measurable space with a canonical measure.
The measure is denoted `volume`.

## References

* <https://en.wikipedia.org/wiki/Measure_(mathematics)>
* <https://en.wikipedia.org/wiki/Complete_measure>
* <https://en.wikipedia.org/wiki/Almost_everywhere>

## Tags

measure, almost everywhere, measure space, completion, null set, null measurable set
-/

noncomputable theory

open classical set filter (hiding map) function measurable_space
open_locale classical topological_space big_operators filter ennreal

variables {α β γ δ ι : Type*}

namespace measure_theory

/-- A measure is defined to be an outer measure that is countably additive on
measurable sets, with the additional assumption that the outer measure is the canonical
extension of the restricted measure. -/
structure measure (α : Type*) [measurable_space α] extends outer_measure α :=
(m_Union ⦃f : ℕ → set α⦄ :
  (∀ i, measurable_set (f i)) → pairwise (disjoint on f) →
  measure_of (⋃ i, f i) = ∑' i, measure_of (f i))
(trimmed : to_outer_measure.trim = to_outer_measure)

/-- Measure projections for a measure space.

For measurable sets this returns the measure assigned by the `measure_of` field in `measure`.
But we can extend this to _all_ sets, but using the outer measure. This gives us monotonicity and
subadditivity for all sets.
-/
instance measure.has_coe_to_fun [measurable_space α] : has_coe_to_fun (measure α) :=
⟨λ _, set α → ℝ≥0∞, λ m, m.to_outer_measure⟩

section

variables [measurable_space α] {μ μ₁ μ₂ : measure α} {s s₁ s₂ t : set α}

namespace measure

/-! ### General facts about measures -/

/-- Obtain a measure by giving a countably additive function that sends `∅` to `0`. -/
def of_measurable (m : Π (s : set α), measurable_set s → ℝ≥0∞)
  (m0 : m ∅ measurable_set.empty = 0)
  (mU : ∀ {{f : ℕ → set α}} (h : ∀ i, measurable_set (f i)), pairwise (disjoint on f) →
    m (⋃ i, f i) (measurable_set.Union h) = ∑' i, m (f i) (h i)) : measure α :=
{ m_Union := λ f hf hd,
  show induced_outer_measure m _ m0 (Union f) =
      ∑' i, induced_outer_measure m _ m0 (f i), begin
    rw [induced_outer_measure_eq m0 mU, mU hf hd],
    congr, funext n, rw induced_outer_measure_eq m0 mU
  end,
  trimmed :=
  show (induced_outer_measure m _ m0).trim = induced_outer_measure m _ m0, begin
    unfold outer_measure.trim,
    congr, funext s hs,
    exact induced_outer_measure_eq m0 mU hs
  end,
  ..induced_outer_measure m _ m0 }

lemma of_measurable_apply {m : Π (s : set α), measurable_set s → ℝ≥0∞}
  {m0 : m ∅ measurable_set.empty = 0}
  {mU : ∀ {{f : ℕ → set α}} (h : ∀ i, measurable_set (f i)), pairwise (disjoint on f) →
    m (⋃ i, f i) (measurable_set.Union h) = ∑' i, m (f i) (h i)}
  (s : set α) (hs : measurable_set s) : of_measurable m m0 mU s = m s hs :=
induced_outer_measure_eq m0 mU hs

lemma to_outer_measure_injective : injective (to_outer_measure : measure α → outer_measure α) :=
λ ⟨m₁, u₁, h₁⟩ ⟨m₂, u₂, h₂⟩ h, by { congr, exact h }

@[ext] lemma ext (h : ∀ s, measurable_set s → μ₁ s = μ₂ s) : μ₁ = μ₂ :=
to_outer_measure_injective $ by rw [← trimmed, outer_measure.trim_congr h, trimmed]

lemma ext_iff : μ₁ = μ₂ ↔ ∀ s, measurable_set s → μ₁ s = μ₂ s :=
⟨by { rintro rfl s hs, refl }, measure.ext⟩

end measure

@[simp] lemma coe_to_outer_measure : ⇑μ.to_outer_measure = μ := rfl

lemma to_outer_measure_apply (s : set α) : μ.to_outer_measure s = μ s := rfl

lemma measure_eq_trim (s : set α) : μ s = μ.to_outer_measure.trim s :=
by rw μ.trimmed; refl

lemma measure_eq_infi (s : set α) : μ s = ⨅ t (st : s ⊆ t) (ht : measurable_set t), μ t :=
by rw [measure_eq_trim, outer_measure.trim_eq_infi]; refl

/-- A variant of `measure_eq_infi` which has a single `infi`. This is useful when applying a
  lemma next that only works for non-empty infima, in which case you can use
  `nonempty_measurable_superset`. -/
lemma measure_eq_infi' (μ : measure α) (s : set α) :
  μ s = ⨅ t : { t // s ⊆ t ∧ measurable_set t}, μ t :=
by simp_rw [infi_subtype, infi_and, subtype.coe_mk, ← measure_eq_infi]

lemma measure_eq_induced_outer_measure :
  μ s = induced_outer_measure (λ s _, μ s) measurable_set.empty μ.empty s :=
measure_eq_trim _

lemma to_outer_measure_eq_induced_outer_measure :
  μ.to_outer_measure = induced_outer_measure (λ s _, μ s) measurable_set.empty μ.empty :=
μ.trimmed.symm

lemma measure_eq_extend (hs : measurable_set s) :
  μ s = extend (λ t (ht : measurable_set t), μ t) s :=
by { rw [measure_eq_induced_outer_measure, induced_outer_measure_eq_extend _ _ hs],
  exact μ.m_Union }

@[simp] lemma measure_empty : μ ∅ = 0 := μ.empty

lemma nonempty_of_measure_ne_zero (h : μ s ≠ 0) : s.nonempty :=
ne_empty_iff_nonempty.1 $ λ h', h $ h'.symm ▸ measure_empty

lemma measure_mono (h : s₁ ⊆ s₂) : μ s₁ ≤ μ s₂ := μ.mono h

lemma measure_mono_null (h : s₁ ⊆ s₂) (h₂ : μ s₂ = 0) : μ s₁ = 0 :=
nonpos_iff_eq_zero.1 $ h₂ ▸ measure_mono h

lemma measure_mono_top (h : s₁ ⊆ s₂) (h₁ : μ s₁ = ⊤) : μ s₂ = ⊤ :=
top_unique $ h₁ ▸ measure_mono h

lemma exists_measurable_superset (μ : measure α) (s : set α) :
  ∃ t, s ⊆ t ∧ measurable_set t ∧ μ t = μ s :=
by simpa only [← measure_eq_trim] using μ.to_outer_measure.exists_measurable_superset_eq_trim s

/-- A measurable set `t ⊇ s` such that `μ t = μ s`. -/
def to_measurable (μ : measure α) (s : set α) : set α :=
classical.some (exists_measurable_superset μ s)

lemma subset_to_measurable (μ : measure α) (s : set α) : s ⊆ to_measurable μ s :=
(classical.some_spec (exists_measurable_superset μ s)).1

@[simp] lemma measurable_set_to_measurable (μ : measure α) (s : set α) :
  measurable_set (to_measurable μ s) :=
(classical.some_spec (exists_measurable_superset μ s)).2.1

@[simp] lemma measure_to_measurable (s : set α) : μ (to_measurable μ s) = μ s :=
(classical.some_spec (exists_measurable_superset μ s)).2.2

lemma exists_measurable_superset_of_null (h : μ s = 0) :
  ∃ t, s ⊆ t ∧ measurable_set t ∧ μ t = 0 :=
outer_measure.exists_measurable_superset_of_trim_eq_zero (by rw [← measure_eq_trim, h])

lemma exists_measurable_superset_iff_measure_eq_zero :
  (∃ t, s ⊆ t ∧ measurable_set t ∧ μ t = 0) ↔ μ s = 0 :=
⟨λ ⟨t, hst, _, ht⟩, measure_mono_null hst ht, exists_measurable_superset_of_null⟩

theorem measure_Union_le [encodable β] (s : β → set α) : μ (⋃ i, s i) ≤ ∑' i, μ (s i) :=
μ.to_outer_measure.Union _

lemma measure_bUnion_le {s : set β} (hs : countable s) (f : β → set α) :
  μ (⋃ b ∈ s, f b) ≤ ∑' p : s, μ (f p) :=
begin
  haveI := hs.to_encodable,
  rw [bUnion_eq_Union],
  apply measure_Union_le
end

lemma measure_bUnion_finset_le (s : finset β) (f : β → set α) :
  μ (⋃ b ∈ s, f b) ≤ ∑ p in s, μ (f p) :=
begin
  rw [← finset.sum_attach, finset.attach_eq_univ, ← tsum_fintype],
  exact measure_bUnion_le s.countable_to_set f
end

lemma measure_bUnion_lt_top {s : set β} {f : β → set α} (hs : finite s)
  (hfin : ∀ i ∈ s, μ (f i) < ⊤) : μ (⋃ i ∈ s, f i) < ⊤ :=
begin
  convert (measure_bUnion_finset_le hs.to_finset f).trans_lt _,
  { ext, rw [finite.mem_to_finset] },
  apply ennreal.sum_lt_top, simpa only [finite.mem_to_finset]
end

lemma measure_Union_null [encodable β] {s : β → set α} :
  (∀ i, μ (s i) = 0) → μ (⋃ i, s i) = 0 :=
μ.to_outer_measure.Union_null

lemma measure_Union_null_iff [encodable ι] {s : ι → set α} :
  μ (⋃ i, s i) = 0 ↔ ∀ i, μ (s i) = 0 :=
⟨λ h i, measure_mono_null (subset_Union _ _) h, measure_Union_null⟩

theorem measure_union_le (s₁ s₂ : set α) : μ (s₁ ∪ s₂) ≤ μ s₁ + μ s₂ :=
μ.to_outer_measure.union _ _

lemma measure_union_null : μ s₁ = 0 → μ s₂ = 0 → μ (s₁ ∪ s₂) = 0 :=
μ.to_outer_measure.union_null

lemma measure_union_null_iff : μ (s₁ ∪ s₂) = 0 ↔ μ s₁ = 0 ∧ μ s₂ = 0:=
⟨λ h, ⟨measure_mono_null (subset_union_left _ _) h, measure_mono_null (subset_union_right _ _) h⟩,
  λ h, measure_union_null h.1 h.2⟩

lemma measure_Union [encodable β] {f : β → set α}
  (hn : pairwise (disjoint on f)) (h : ∀ i, measurable_set (f i)) :
  μ (⋃ i, f i) = ∑' i, μ (f i) :=
begin
  rw [measure_eq_extend (measurable_set.Union h),
    extend_Union measurable_set.empty _ measurable_set.Union _ hn h],
  { simp [measure_eq_extend, h] },
  { exact μ.empty },
  { exact μ.m_Union }
end

lemma measure_union (hd : disjoint s₁ s₂) (h₁ : measurable_set s₁) (h₂ : measurable_set s₂) :
  μ (s₁ ∪ s₂) = μ s₁ + μ s₂ :=
begin
  rw [union_eq_Union, measure_Union, tsum_fintype, fintype.sum_bool, cond, cond],
  exacts [pairwise_disjoint_on_bool.2 hd, λ b, bool.cases_on b h₂ h₁]
end

lemma measure_bUnion {s : set β} {f : β → set α} (hs : countable s)
  (hd : pairwise_on s (disjoint on f)) (h : ∀ b ∈ s, measurable_set (f b)) :
  μ (⋃ b ∈ s, f b) = ∑' p : s, μ (f p) :=
begin
  haveI := hs.to_encodable,
  rw bUnion_eq_Union,
  exact measure_Union (hd.on_injective subtype.coe_injective $ λ x, x.2) (λ x, h x x.2)
end

lemma measure_sUnion {S : set (set α)} (hs : countable S)
  (hd : pairwise_on S disjoint) (h : ∀ s ∈ S, measurable_set s) :
  μ (⋃₀ S) = ∑' s : S, μ s :=
by rw [sUnion_eq_bUnion, measure_bUnion hs hd h]

lemma measure_bUnion_finset {s : finset ι} {f : ι → set α} (hd : pairwise_on ↑s (disjoint on f))
  (hm : ∀ b ∈ s, measurable_set (f b)) :
  μ (⋃ b ∈ s, f b) = ∑ p in s, μ (f p) :=
begin
  rw [← finset.sum_attach, finset.attach_eq_univ, ← tsum_fintype],
  exact measure_bUnion s.countable_to_set hd hm
end

/-- If `s` is a countable set, then the measure of its preimage can be found as the sum of measures
of the fibers `f ⁻¹' {y}`. -/
lemma tsum_measure_preimage_singleton {s : set β} (hs : countable s) {f : α → β}
  (hf : ∀ y ∈ s, measurable_set (f ⁻¹' {y})) :
  ∑' b : s, μ (f ⁻¹' {↑b}) = μ (f ⁻¹' s) :=
by rw [← set.bUnion_preimage_singleton, measure_bUnion hs (pairwise_on_disjoint_fiber _ _) hf]

/-- If `s` is a `finset`, then the measure of its preimage can be found as the sum of measures
of the fibers `f ⁻¹' {y}`. -/
lemma sum_measure_preimage_singleton (s : finset β) {f : α → β}
  (hf : ∀ y ∈ s, measurable_set (f ⁻¹' {y})) :
  ∑ b in s, μ (f ⁻¹' {b}) = μ (f ⁻¹' ↑s) :=
by simp only [← measure_bUnion_finset (pairwise_on_disjoint_fiber _ _) hf,
  finset.set_bUnion_preimage_singleton]

lemma measure_diff (h : s₂ ⊆ s₁) (h₁ : measurable_set s₁) (h₂ : measurable_set s₂)
  (h_fin : μ s₂ < ⊤) :
  μ (s₁ \ s₂) = μ s₁ - μ s₂ :=
begin
  refine (ennreal.add_sub_self' h_fin).symm.trans _,
  rw [← measure_union disjoint_diff h₂ (h₁.diff h₂), union_diff_cancel h]
end

<<<<<<< HEAD
lemma inter_add_inter_compl {α:Type*} [measurable_space α]
  (μ : measure α) (s t : set α)  (A2 : is_measurable s) (A1 : is_measurable t) :
  (μ (s ∩ t) + μ (s ∩ tᶜ)) = μ s :=
begin
  rw ← measure_union (set.disjoint_of_subset_left (set.inter_subset_right s t) 
       (set.disjoint_of_subset_right (set.inter_subset_right s _) (set.disjoint_compl_right t)))
       (is_measurable.inter A2 A1) (is_measurable.inter A2 (is_measurable.compl A1)),
  rw set.inter_union_compl,
end

lemma measure_compl {μ : measure α} {s : set α} (h₁ : is_measurable s) (h_fin : μ s < ⊤) :
  μ (sᶜ) = μ univ - μ s :=
by { rw compl_eq_univ_diff, exact measure_diff (subset_univ s) is_measurable.univ h₁ h_fin }
=======
lemma measure_compl (h₁ : measurable_set s) (h_fin : μ s < ⊤) : μ (sᶜ) = μ univ - μ s :=
by { rw compl_eq_univ_diff, exact measure_diff (subset_univ s) measurable_set.univ h₁ h_fin }
>>>>>>> 34e366c6

lemma sum_measure_le_measure_univ {s : finset ι} {t : ι → set α} (h : ∀ i ∈ s, measurable_set (t i))
  (H : pairwise_on ↑s (disjoint on t)) :
  ∑ i in s, μ (t i) ≤ μ (univ : set α) :=
by { rw ← measure_bUnion_finset H h, exact measure_mono (subset_univ _) }

lemma tsum_measure_le_measure_univ {s : ι → set α} (hs : ∀ i, measurable_set (s i))
  (H : pairwise (disjoint on s)) :
  ∑' i, μ (s i) ≤ μ (univ : set α) :=
begin
  rw [ennreal.tsum_eq_supr_sum],
  exact supr_le (λ s, sum_measure_le_measure_univ (λ i hi, hs i) (λ i hi j hj hij, H i j hij))
end

/-- Pigeonhole principle for measure spaces: if `∑' i, μ (s i) > μ univ`, then
one of the intersections `s i ∩ s j` is not empty. -/
lemma exists_nonempty_inter_of_measure_univ_lt_tsum_measure (μ : measure α) {s : ι → set α}
  (hs : ∀ i, measurable_set (s i)) (H : μ (univ : set α) < ∑' i, μ (s i)) :
  ∃ i j (h : i ≠ j), (s i ∩ s j).nonempty :=
begin
  contrapose! H,
  apply tsum_measure_le_measure_univ hs,
  exact λ i j hij x hx, H i j hij ⟨x, hx⟩
end

/-- Pigeonhole principle for measure spaces: if `s` is a `finset` and
`∑ i in s, μ (t i) > μ univ`, then one of the intersections `t i ∩ t j` is not empty. -/
lemma exists_nonempty_inter_of_measure_univ_lt_sum_measure (μ : measure α) {s : finset ι}
  {t : ι → set α} (h : ∀ i ∈ s, measurable_set (t i)) (H : μ (univ : set α) < ∑ i in s, μ (t i)) :
  ∃ (i ∈ s) (j ∈ s) (h : i ≠ j), (t i ∩ t j).nonempty :=
begin
  contrapose! H,
  apply sum_measure_le_measure_univ h,
  exact λ i hi j hj hij x hx, H i hi j hj hij ⟨x, hx⟩
end

/-- Continuity from below: the measure of the union of a directed sequence of measurable sets
is the supremum of the measures. -/
lemma measure_Union_eq_supr [encodable ι] {s : ι → set α} (h : ∀ i, measurable_set (s i))
  (hd : directed (⊆) s) : μ (⋃ i, s i) = ⨆ i, μ (s i) :=
begin
  by_cases hι : nonempty ι, swap,
  { simp only [supr_of_empty hι, Union], exact measure_empty },
  resetI,
  refine le_antisymm _ (supr_le $ λ i, measure_mono $ subset_Union _ _),
  have : ∀ n, measurable_set (disjointed (λ n, ⋃ b ∈ encodable.decode2 ι n, s b) n) :=
    measurable_set.disjointed (measurable_set.bUnion_decode2 h),
  rw [← encodable.Union_decode2, ← Union_disjointed, measure_Union disjoint_disjointed this,
    ennreal.tsum_eq_supr_nat],
  simp only [← measure_bUnion_finset (disjoint_disjointed.pairwise_on _) (λ n _, this n)],
  refine supr_le (λ n, _),
  refine le_trans (_ : _ ≤ μ (⋃ (k ∈ finset.range n) (i ∈ encodable.decode2 ι k), s i)) _,
  exact measure_mono (bUnion_subset_bUnion_right (λ k hk, disjointed_subset)),
  simp only [← finset.set_bUnion_option_to_finset, ← finset.set_bUnion_bUnion],
  generalize : (finset.range n).bUnion (λ k, (encodable.decode2 ι k).to_finset) = t,
  rcases hd.finset_le t with ⟨i, hi⟩,
  exact le_supr_of_le i (measure_mono $ bUnion_subset hi)
end

lemma measure_bUnion_eq_supr {s : ι → set α} {t : set ι} (ht : countable t)
  (h : ∀ i ∈ t, measurable_set (s i)) (hd : directed_on ((⊆) on s) t) :
  μ (⋃ i ∈ t, s i) = ⨆ i ∈ t, μ (s i) :=
begin
  haveI := ht.to_encodable,
  rw [bUnion_eq_Union, measure_Union_eq_supr (set_coe.forall'.1 h) hd.directed_coe,
    supr_subtype'],
  refl
end

/-- Continuity from above: the measure of the intersection of a decreasing sequence of measurable
sets is the infimum of the measures. -/
lemma measure_Inter_eq_infi [encodable ι] {s : ι → set α}
  (h : ∀ i, measurable_set (s i)) (hd : directed (⊇) s)
  (hfin : ∃ i, μ (s i) < ⊤) :
  μ (⋂ i, s i) = (⨅ i, μ (s i)) :=
begin
  rcases hfin with ⟨k, hk⟩,
  rw [← ennreal.sub_sub_cancel (by exact hk) (infi_le _ k), ennreal.sub_infi,
    ← ennreal.sub_sub_cancel (by exact hk) (measure_mono (Inter_subset _ k)),
    ← measure_diff (Inter_subset _ k) (h k) (measurable_set.Inter h)
      (lt_of_le_of_lt (measure_mono (Inter_subset _ k)) hk),
    diff_Inter, measure_Union_eq_supr],
  { congr' 1,
    refine le_antisymm (supr_le_supr2 $ λ i, _) (supr_le_supr $ λ i, _),
    { rcases hd i k with ⟨j, hji, hjk⟩,
      use j,
      rw [← measure_diff hjk (h _) (h _) ((measure_mono hjk).trans_lt hk)],
      exact measure_mono (diff_subset_diff_right hji) },
    { rw [ennreal.sub_le_iff_le_add, ← measure_union disjoint_diff.symm ((h k).diff (h i)) (h i),
        set.union_comm],
      exact measure_mono (diff_subset_iff.1 $ subset.refl _) } },
  { exact λ i, (h k).diff (h i) },
  { exact hd.mono_comp _ (λ _ _, diff_subset_diff_right) }
end

lemma measure_eq_inter_diff (hs : measurable_set s) (ht : measurable_set t) :
  μ s = μ (s ∩ t) + μ (s \ t) :=
have hd : disjoint (s ∩ t) (s \ t) := assume a ⟨⟨_, hs⟩, _, hns⟩, hns hs ,
by rw [← measure_union hd (hs.inter ht) (hs.diff ht), inter_union_diff s t]

lemma measure_union_add_inter (hs : measurable_set s) (ht : measurable_set t) :
  μ (s ∪ t) + μ (s ∩ t) = μ s + μ t :=
by { rw [measure_eq_inter_diff (hs.union ht) ht, set.union_inter_cancel_right,
  union_diff_right, measure_eq_inter_diff hs ht], ac_refl }

/-- Continuity from below: the measure of the union of an increasing sequence of measurable sets
is the limit of the measures. -/
lemma tendsto_measure_Union {s : ℕ → set α} (hs : ∀ n, measurable_set (s n)) (hm : monotone s) :
  tendsto (μ ∘ s) at_top (𝓝 (μ (⋃ n, s n))) :=
begin
  rw measure_Union_eq_supr hs (directed_of_sup hm),
  exact tendsto_at_top_supr (assume n m hnm, measure_mono $ hm hnm)
end

/-- Continuity from above: the measure of the intersection of a decreasing sequence of measurable
sets is the limit of the measures. -/
lemma tendsto_measure_Inter {s : ℕ → set α}
  (hs : ∀ n, measurable_set (s n)) (hm : ∀ ⦃n m⦄, n ≤ m → s m ⊆ s n) (hf : ∃ i, μ (s i) < ⊤) :
  tendsto (μ ∘ s) at_top (𝓝 (μ (⋂ n, s n))) :=
begin
  rw measure_Inter_eq_infi hs (directed_of_sup hm) hf,
  exact tendsto_at_top_infi (assume n m hnm, measure_mono $ hm hnm),
end

/-- One direction of the Borel-Cantelli lemma: if (sᵢ) is a sequence of measurable sets such that
  ∑ μ sᵢ exists, then the limit superior of the sᵢ is a null set. -/
lemma measure_limsup_eq_zero {s : ℕ → set α} (hs : ∀ i, measurable_set (s i))
  (hs' : ∑' i, μ (s i) ≠ ⊤) : μ (limsup at_top s) = 0 :=
begin
  rw limsup_eq_infi_supr_of_nat',
  -- We will show that both `μ (⨅ n, ⨆ i, s (i + n))` and `0` are the limit of `μ (⊔ i, s (i + n))`
  -- as `n` tends to infinity. For the former, we use continuity from above.
  refine tendsto_nhds_unique
    (tendsto_measure_Inter (λ i, measurable_set.Union (λ b, hs (b + i))) _
      ⟨0, lt_of_le_of_lt (measure_Union_le s) (ennreal.lt_top_iff_ne_top.2 hs')⟩) _,
  { intros n m hnm x,
    simp only [set.mem_Union],
    exact λ ⟨i, hi⟩, ⟨i + (m - n), by simpa only [add_assoc, nat.sub_add_cancel hnm] using hi⟩ },
  { -- For the latter, notice that, `μ (⨆ i, s (i + n)) ≤ ∑' s (i + n)`. Since the right hand side
    -- converges to `0` by hypothesis, so does the former and the proof is complete.
    exact (tendsto_of_tendsto_of_tendsto_of_le_of_le' tendsto_const_nhds
      (ennreal.tendsto_sum_nat_add (μ ∘ s) hs')
      (eventually_of_forall (by simp only [forall_const, zero_le]))
      (eventually_of_forall (λ i, measure_Union_le _))) }
end

lemma measure_if {x : β} {t : set β} {s : set α} {μ : measure α} :
  μ (if x ∈ t then s else ∅) = indicator t (λ _, μ s) x :=
by { split_ifs; simp [h] }

end

section outer_measure

variables [ms : measurable_space α] {s t : set α}
include ms

/-- Obtain a measure by giving an outer measure where all sets in the σ-algebra are
  Carathéodory measurable. -/
def outer_measure.to_measure (m : outer_measure α) (h : ms ≤ m.caratheodory) : measure α :=
measure.of_measurable (λ s _, m s) m.empty
  (λ f hf hd, m.Union_eq_of_caratheodory (λ i, h _ (hf i)) hd)

lemma le_to_outer_measure_caratheodory (μ : measure α) : ms ≤ μ.to_outer_measure.caratheodory :=
begin
  assume s hs,
  rw to_outer_measure_eq_induced_outer_measure,
  refine outer_measure.of_function_caratheodory (λ t, le_infi $ λ ht, _),
  rw [← measure_eq_extend (ht.inter hs),
    ← measure_eq_extend (ht.diff hs),
    ← measure_union _ (ht.inter hs) (ht.diff hs),
    inter_union_diff],
  exact le_refl _,
  exact λ x ⟨⟨_, h₁⟩, _, h₂⟩, h₂ h₁
end

@[simp] lemma to_measure_to_outer_measure (m : outer_measure α) (h : ms ≤ m.caratheodory) :
  (m.to_measure h).to_outer_measure = m.trim := rfl

@[simp] lemma to_measure_apply (m : outer_measure α) (h : ms ≤ m.caratheodory)
  {s : set α} (hs : measurable_set s) : m.to_measure h s = m s :=
m.trim_eq hs

lemma le_to_measure_apply (m : outer_measure α) (h : ms ≤ m.caratheodory) (s : set α) :
  m s ≤ m.to_measure h s :=
m.le_trim s

@[simp] lemma to_outer_measure_to_measure {μ : measure α} :
  μ.to_outer_measure.to_measure (le_to_outer_measure_caratheodory _) = μ :=
measure.ext $ λ s, μ.to_outer_measure.trim_eq

end outer_measure

variables [measurable_space α] [measurable_space β] [measurable_space γ]
variables {μ μ₁ μ₂ μ₃ ν ν' ν₁ ν₂ : measure α} {s s' t : set α}

namespace measure

protected lemma caratheodory (μ : measure α) (hs : measurable_set s) :
  μ (t ∩ s) + μ (t \ s) = μ t :=
(le_to_outer_measure_caratheodory μ s hs t).symm

/-! ### The `ℝ≥0∞`-module of measures -/

instance : has_zero (measure α) :=
⟨{ to_outer_measure := 0,
   m_Union := λ f hf hd, tsum_zero.symm,
   trimmed := outer_measure.trim_zero }⟩

@[simp] theorem zero_to_outer_measure : (0 : measure α).to_outer_measure = 0 := rfl

@[simp, norm_cast] theorem coe_zero : ⇑(0 : measure α) = 0 := rfl

lemma eq_zero_of_not_nonempty (h : ¬nonempty α) (μ : measure α) : μ = 0 :=
ext $ λ s hs, by simp only [eq_empty_of_not_nonempty h s, measure_empty]

instance : inhabited (measure α) := ⟨0⟩

instance : has_add (measure α) :=
⟨λ μ₁ μ₂, {
  to_outer_measure := μ₁.to_outer_measure + μ₂.to_outer_measure,
  m_Union := λ s hs hd,
    show μ₁ (⋃ i, s i) + μ₂ (⋃ i, s i) = ∑' i, (μ₁ (s i) + μ₂ (s i)),
    by rw [ennreal.tsum_add, measure_Union hd hs, measure_Union hd hs],
  trimmed := by rw [outer_measure.trim_add, μ₁.trimmed, μ₂.trimmed] }⟩

@[simp] theorem add_to_outer_measure (μ₁ μ₂ : measure α) :
  (μ₁ + μ₂).to_outer_measure = μ₁.to_outer_measure + μ₂.to_outer_measure := rfl

@[simp, norm_cast] theorem coe_add (μ₁ μ₂ : measure α) : ⇑(μ₁ + μ₂) = μ₁ + μ₂ := rfl

theorem add_apply (μ₁ μ₂ : measure α) (s : set α) : (μ₁ + μ₂) s = μ₁ s + μ₂ s := rfl

instance add_comm_monoid : add_comm_monoid (measure α) :=
to_outer_measure_injective.add_comm_monoid to_outer_measure zero_to_outer_measure
  add_to_outer_measure

instance : has_scalar ℝ≥0∞ (measure α) :=
⟨λ c μ,
  { to_outer_measure := c • μ.to_outer_measure,
    m_Union := λ s hs hd, by simp [measure_Union, *, ennreal.tsum_mul_left],
    trimmed := by rw [outer_measure.trim_smul, μ.trimmed] }⟩

@[simp] theorem smul_to_outer_measure (c : ℝ≥0∞) (μ : measure α) :
  (c • μ).to_outer_measure = c • μ.to_outer_measure :=
rfl

@[simp, norm_cast] theorem coe_smul (c : ℝ≥0∞) (μ : measure α) : ⇑(c • μ) = c • μ :=
rfl

theorem smul_apply (c : ℝ≥0∞) (μ : measure α) (s : set α) : (c • μ) s = c * μ s :=
rfl

instance : semimodule ℝ≥0∞ (measure α) :=
injective.semimodule ℝ≥0∞ ⟨to_outer_measure, zero_to_outer_measure, add_to_outer_measure⟩
  to_outer_measure_injective smul_to_outer_measure

/-! ### The complete lattice of measures -/

instance : partial_order (measure α) :=
{ le          := λ m₁ m₂, ∀ s, measurable_set s → m₁ s ≤ m₂ s,
  le_refl     := assume m s hs, le_refl _,
  le_trans    := assume m₁ m₂ m₃ h₁ h₂ s hs, le_trans (h₁ s hs) (h₂ s hs),
  le_antisymm := assume m₁ m₂ h₁ h₂, ext $
    assume s hs, le_antisymm (h₁ s hs) (h₂ s hs) }

theorem le_iff : μ₁ ≤ μ₂ ↔ ∀ s, measurable_set s → μ₁ s ≤ μ₂ s := iff.rfl

theorem to_outer_measure_le : μ₁.to_outer_measure ≤ μ₂.to_outer_measure ↔ μ₁ ≤ μ₂ :=
by rw [← μ₂.trimmed, outer_measure.le_trim_iff]; refl

theorem le_iff' : μ₁ ≤ μ₂ ↔ ∀ s, μ₁ s ≤ μ₂ s :=
to_outer_measure_le.symm

theorem lt_iff : μ < ν ↔ μ ≤ ν ∧ ∃ s, measurable_set s ∧ μ s < ν s :=
lt_iff_le_not_le.trans $ and_congr iff.rfl $ by simp only [le_iff, not_forall, not_le, exists_prop]

theorem lt_iff' : μ < ν ↔ μ ≤ ν ∧ ∃ s, μ s < ν s :=
lt_iff_le_not_le.trans $ and_congr iff.rfl $ by simp only [le_iff', not_forall, not_le]

-- TODO: add typeclasses for `∀ c, monotone ((*) c)` and `∀ c, monotone ((+) c)`

protected lemma add_le_add_left (ν : measure α) (hμ : μ₁ ≤ μ₂) : ν + μ₁ ≤ ν + μ₂ :=
λ s hs, add_le_add_left (hμ s hs) _

protected lemma add_le_add_right (hμ : μ₁ ≤ μ₂) (ν : measure α) : μ₁ + ν ≤ μ₂ + ν :=
λ s hs, add_le_add_right (hμ s hs) _

protected lemma add_le_add (hμ : μ₁ ≤ μ₂) (hν : ν₁ ≤ ν₂) :
  μ₁ + ν₁ ≤ μ₂ + ν₂ :=
λ s hs, add_le_add (hμ s hs) (hν s hs)

protected lemma le_add_left (h : μ ≤ ν) : μ ≤ ν' + ν :=
λ s hs, le_add_left (h s hs)

protected lemma le_add_right (h : μ ≤ ν) : μ ≤ ν + ν' :=
λ s hs, le_add_right (h s hs)

section Inf
variables {m : set (measure α)}

lemma Inf_caratheodory (s : set α) (hs : measurable_set s) :
  (Inf (to_outer_measure '' m)).caratheodory.measurable_set' s :=
begin
  rw [outer_measure.Inf_eq_bounded_by_Inf_gen],
  refine outer_measure.bounded_by_caratheodory (λ t, _),
  simp only [outer_measure.Inf_gen, le_infi_iff, ball_image_iff, coe_to_outer_measure,
    measure_eq_infi t],
  intros μ hμ u htu hu,
  have hm : ∀ {s t}, s ⊆ t → outer_measure.Inf_gen (to_outer_measure '' m) s ≤ μ t,
  { intros s t hst,
    rw [outer_measure.Inf_gen_def],
    refine infi_le_of_le (μ.to_outer_measure) (infi_le_of_le (mem_image_of_mem _ hμ) _),
    rw [to_outer_measure_apply],
    refine measure_mono hst },
  rw [measure_eq_inter_diff hu hs],
  refine add_le_add (hm $ inter_subset_inter_left _ htu) (hm $ diff_subset_diff_left htu)
end

instance : has_Inf (measure α) :=
⟨λ m, (Inf (to_outer_measure '' m)).to_measure $ Inf_caratheodory⟩

lemma Inf_apply (hs : measurable_set s) : Inf m s = Inf (to_outer_measure '' m) s :=
to_measure_apply _ _ hs

private lemma measure_Inf_le (h : μ ∈ m) : Inf m ≤ μ :=
have Inf (to_outer_measure '' m) ≤ μ.to_outer_measure := Inf_le (mem_image_of_mem _ h),
assume s hs, by rw [Inf_apply hs, ← to_outer_measure_apply]; exact this s

private lemma measure_le_Inf (h : ∀ μ' ∈ m, μ ≤ μ') : μ ≤ Inf m :=
have μ.to_outer_measure ≤ Inf (to_outer_measure '' m) :=
  le_Inf $ ball_image_of_ball $ assume μ hμ, to_outer_measure_le.2 $ h _ hμ,
assume s hs, by rw [Inf_apply hs, ← to_outer_measure_apply]; exact this s

instance : complete_lattice (measure α) :=
{ bot := 0,
  bot_le := assume a s hs, by exact bot_le,
/- Adding an explicit `top` makes `leanchecker` fail, see lean#364, disable for now

  top := (⊤ : outer_measure α).to_measure (by rw [outer_measure.top_caratheodory]; exact le_top),
  le_top := assume a s hs,
    by cases s.eq_empty_or_nonempty with h  h;
      simp [h, to_measure_apply ⊤ _ hs, outer_measure.top_apply],
-/
  .. complete_lattice_of_Inf (measure α) (λ ms, ⟨λ _, measure_Inf_le, λ _, measure_le_Inf⟩) }

end Inf

protected lemma zero_le (μ : measure α) : 0 ≤ μ := bot_le

lemma nonpos_iff_eq_zero' : μ ≤ 0 ↔ μ = 0 :=
μ.zero_le.le_iff_eq

@[simp] lemma measure_univ_eq_zero : μ univ = 0 ↔ μ = 0 :=
⟨λ h, bot_unique $ λ s hs, trans_rel_left (≤) (measure_mono (subset_univ s)) h, λ h, h.symm ▸ rfl⟩

/-! ### Pushforward and pullback -/

/-- Lift a linear map between `outer_measure` spaces such that for each measure `μ` every measurable
set is caratheodory-measurable w.r.t. `f μ` to a linear map between `measure` spaces. -/
def lift_linear (f : outer_measure α →ₗ[ℝ≥0∞] outer_measure β)
  (hf : ∀ μ : measure α, ‹_› ≤ (f μ.to_outer_measure).caratheodory) :
  measure α →ₗ[ℝ≥0∞] measure β :=
{ to_fun := λ μ, (f μ.to_outer_measure).to_measure (hf μ),
  map_add' := λ μ₁ μ₂, ext $ λ s hs, by simp [hs],
  map_smul' := λ c μ, ext $ λ s hs, by simp [hs] }

@[simp] lemma lift_linear_apply {f : outer_measure α →ₗ[ℝ≥0∞] outer_measure β} (hf)
  {s : set β} (hs : measurable_set s) : lift_linear f hf μ s = f μ.to_outer_measure s :=
to_measure_apply _ _ hs

lemma le_lift_linear_apply {f : outer_measure α →ₗ[ℝ≥0∞] outer_measure β} (hf) (s : set β) :
  f μ.to_outer_measure s ≤ lift_linear f hf μ s :=
le_to_measure_apply _ _ s

/-- The pushforward of a measure. It is defined to be `0` if `f` is not a measurable function. -/
def map (f : α → β) : measure α →ₗ[ℝ≥0∞] measure β :=
if hf : measurable f then
  lift_linear (outer_measure.map f) $ λ μ s hs t,
    le_to_outer_measure_caratheodory μ _ (hf hs) (f ⁻¹' t)
else 0

/-- We can evaluate the pushforward on measurable sets. For non-measurable sets, see
  `measure_theory.measure.le_map_apply` and `measurable_equiv.map_apply`. -/
@[simp] theorem map_apply {f : α → β} (hf : measurable f) {s : set β} (hs : measurable_set s) :
  map f μ s = μ (f ⁻¹' s) :=
by simp [map, dif_pos hf, hs]

@[simp] lemma map_id : map id μ = μ :=
ext $ λ s, map_apply measurable_id

lemma map_map {g : β → γ} {f : α → β} (hg : measurable g) (hf : measurable f) :
  map g (map f μ) = map (g ∘ f) μ :=
ext $ λ s hs,
by simp [hf, hg, hs, hg hs, hg.comp hf, ← preimage_comp]

lemma map_mono {f : α → β} (hf : measurable f) (h : μ ≤ ν) : map f μ ≤ map f ν :=
λ s hs, by simp [hf, hs, h _ (hf hs)]

/-- Even if `s` is not measurable, we can bound `map f μ s` from below.
  See also `measurable_equiv.map_apply`. -/
theorem le_map_apply {f : α → β} (hf : measurable f) (s : set β) : μ (f ⁻¹' s) ≤ map f μ s :=
begin
  rw [measure_eq_infi' (map f μ)], refine le_infi _, rintro ⟨t, hst, ht⟩,
  convert measure_mono (preimage_mono hst),
  exact map_apply hf ht
end

/-- Even if `s` is not measurable, `map f μ s = 0` implies that `μ (f ⁻¹' s) = 0`. -/
lemma preimage_null_of_map_null {f : α → β} (hf : measurable f) {s : set β}
  (hs : map f μ s = 0) : μ (f ⁻¹' s) = 0 :=
nonpos_iff_eq_zero.mp $ (le_map_apply hf s).trans_eq hs

/-- Pullback of a `measure`. If `f` sends each `measurable` set to a `measurable` set, then for each
measurable set `s` we have `comap f μ s = μ (f '' s)`. -/
def comap (f : α → β) : measure β →ₗ[ℝ≥0∞] measure α :=
if hf : injective f ∧ ∀ s, measurable_set s → measurable_set (f '' s) then
  lift_linear (outer_measure.comap f) $ λ μ s hs t,
  begin
    simp only [coe_to_outer_measure, outer_measure.comap_apply, ← image_inter hf.1,
      image_diff hf.1],
    apply le_to_outer_measure_caratheodory,
    exact hf.2 s hs
  end
else 0

lemma comap_apply (f : α → β) (hfi : injective f)
  (hf : ∀ s, measurable_set s → measurable_set (f '' s)) (μ : measure β) (hs : measurable_set s) :
  comap f μ s = μ (f '' s) :=
begin
  rw [comap, dif_pos, lift_linear_apply _ hs, outer_measure.comap_apply, coe_to_outer_measure],
  exact ⟨hfi, hf⟩
end

/-! ### Restricting a measure -/

/-- Restrict a measure `μ` to a set `s` as an `ℝ≥0∞`-linear map. -/
def restrictₗ (s : set α) : measure α →ₗ[ℝ≥0∞] measure α :=
lift_linear (outer_measure.restrict s) $ λ μ s' hs' t,
begin
  suffices : μ (s ∩ t) = μ (s ∩ t ∩ s') + μ (s ∩ t \ s'),
  { simpa [← set.inter_assoc, set.inter_comm _ s, ← inter_diff_assoc] },
  exact le_to_outer_measure_caratheodory _ _ hs' _,
end

/-- Restrict a measure `μ` to a set `s`. -/
def restrict (μ : measure α) (s : set α) : measure α := restrictₗ s μ

@[simp] lemma restrictₗ_apply (s : set α) (μ : measure α) :
  restrictₗ s μ = μ.restrict s :=
rfl

@[simp] lemma restrict_apply (ht : measurable_set t) : μ.restrict s t = μ (t ∩ s) :=
by simp [← restrictₗ_apply, restrictₗ, ht]

lemma restrict_apply_self {α : Type*} [measurable_space α]
  (μ : measure α) {s : set α} (h_meas_s : is_measurable s) :
  (μ.restrict s) s = μ s :=
by rw [restrict_apply h_meas_s, set.inter_self]

lemma restrict_apply_univ (s : set α) : μ.restrict s univ = μ s :=
by rw [restrict_apply measurable_set.univ, set.univ_inter]

lemma le_restrict_apply (s t : set α) :
  μ (t ∩ s) ≤ μ.restrict s t :=
by { rw [restrict, restrictₗ], convert le_lift_linear_apply _ t, simp }

@[simp] lemma restrict_add (μ ν : measure α) (s : set α) :
  (μ + ν).restrict s = μ.restrict s + ν.restrict s :=
(restrictₗ s).map_add μ ν

@[simp] lemma restrict_zero (s : set α) : (0 : measure α).restrict s = 0 :=
(restrictₗ s).map_zero

@[simp] lemma restrict_smul (c : ℝ≥0∞) (μ : measure α) (s : set α) :
  (c • μ).restrict s = c • μ.restrict s :=
(restrictₗ s).map_smul c μ

@[simp] lemma restrict_restrict (hs : measurable_set s) :
  (μ.restrict t).restrict s = μ.restrict (s ∩ t) :=
ext $ λ u hu, by simp [*, set.inter_assoc]

lemma restrict_apply_eq_zero (ht : measurable_set t) : μ.restrict s t = 0 ↔ μ (t ∩ s) = 0 :=
by rw [restrict_apply ht]

lemma measure_inter_eq_zero_of_restrict (h : μ.restrict s t = 0) : μ (t ∩ s) = 0 :=
nonpos_iff_eq_zero.1 (h ▸ le_restrict_apply _ _)

lemma restrict_apply_eq_zero' (hs : measurable_set s) : μ.restrict s t = 0 ↔ μ (t ∩ s) = 0 :=
begin
  refine ⟨measure_inter_eq_zero_of_restrict, λ h, _⟩,
  rcases exists_measurable_superset_of_null h with ⟨t', htt', ht', ht'0⟩,
  apply measure_mono_null ((inter_subset _ _ _).1 htt'),
  rw [restrict_apply (hs.compl.union ht'), union_inter_distrib_right, compl_inter_self,
    set.empty_union],
  exact measure_mono_null (inter_subset_left _ _) ht'0
end

@[simp] lemma restrict_eq_zero : μ.restrict s = 0 ↔ μ s = 0 :=
by rw [← measure_univ_eq_zero, restrict_apply_univ]

@[simp] lemma restrict_empty : μ.restrict ∅ = 0 := ext $ λ s hs, by simp [hs]

@[simp] lemma restrict_univ : μ.restrict univ = μ := ext $ λ s hs, by simp [hs]

lemma restrict_union_apply (h : disjoint (t ∩ s) (t ∩ s')) (hs : measurable_set s)
  (hs' : measurable_set s') (ht : measurable_set t) :
  μ.restrict (s ∪ s') t = μ.restrict s t + μ.restrict s' t :=
begin
  simp only [restrict_apply, ht, set.inter_union_distrib_left],
  exact measure_union h (ht.inter hs) (ht.inter hs'),
end

lemma restrict_union (h : disjoint s t) (hs : measurable_set s) (ht : measurable_set t) :
  μ.restrict (s ∪ t) = μ.restrict s + μ.restrict t :=
ext $ λ t' ht', restrict_union_apply (h.mono inf_le_right inf_le_right) hs ht ht'

lemma restrict_union_add_inter (hs : measurable_set s) (ht : measurable_set t) :
  μ.restrict (s ∪ t) + μ.restrict (s ∩ t) = μ.restrict s + μ.restrict t :=
begin
  ext1 u hu,
  simp only [add_apply, restrict_apply hu, inter_union_distrib_left],
  convert measure_union_add_inter (hu.inter hs) (hu.inter ht) using 3,
  rw [set.inter_left_comm (u ∩ s), set.inter_assoc, ← set.inter_assoc u u, set.inter_self]
end

@[simp] lemma restrict_add_restrict_compl (hs : measurable_set s) :
  μ.restrict s + μ.restrict sᶜ = μ :=
by rw [← restrict_union disjoint_compl_right hs hs.compl, union_compl_self, restrict_univ]

@[simp] lemma restrict_compl_add_restrict (hs : measurable_set s) :
  μ.restrict sᶜ + μ.restrict s = μ :=
by rw [add_comm, restrict_add_restrict_compl hs]

lemma restrict_union_le (s s' : set α) : μ.restrict (s ∪ s') ≤ μ.restrict s + μ.restrict s' :=
begin
  intros t ht,
  suffices : μ (t ∩ s ∪ t ∩ s') ≤ μ (t ∩ s) + μ (t ∩ s'),
    by simpa [ht, inter_union_distrib_left],
  apply measure_union_le
end

lemma restrict_Union_apply [encodable ι] {s : ι → set α} (hd : pairwise (disjoint on s))
  (hm : ∀ i, measurable_set (s i)) {t : set α} (ht : measurable_set t) :
  μ.restrict (⋃ i, s i) t = ∑' i, μ.restrict (s i) t :=
begin
  simp only [restrict_apply, ht, inter_Union],
  exact measure_Union (λ i j hij, (hd i j hij).mono inf_le_right inf_le_right)
    (λ i, ht.inter (hm i))
end

lemma restrict_Union_apply_eq_supr [encodable ι] {s : ι → set α}
  (hm : ∀ i, measurable_set (s i)) (hd : directed (⊆) s) {t : set α} (ht : measurable_set t) :
  μ.restrict (⋃ i, s i) t = ⨆ i, μ.restrict (s i) t :=
begin
  simp only [restrict_apply ht, inter_Union],
  rw [measure_Union_eq_supr],
  exacts [λ i, ht.inter (hm i), hd.mono_comp _ (λ s₁ s₂, inter_subset_inter_right _)]
end

lemma restrict_map {f : α → β} (hf : measurable f) {s : set β} (hs : measurable_set s) :
  (map f μ).restrict s = map f (μ.restrict $ f ⁻¹' s) :=
ext $ λ t ht, by simp [*, hf ht]

lemma map_comap_subtype_coe (hs : measurable_set s) :
  (map (coe : s → α)).comp (comap coe) = restrictₗ s :=
linear_map.ext $ λ μ, ext $ λ t ht,
by rw [restrictₗ_apply, restrict_apply ht, linear_map.comp_apply,
  map_apply measurable_subtype_coe ht,
  comap_apply (coe : s → α) subtype.val_injective (λ _, hs.subtype_image) _
    (measurable_subtype_coe ht), subtype.image_preimage_coe]

/-- Restriction of a measure to a subset is monotone both in set and in measure. -/
@[mono] lemma restrict_mono ⦃s s' : set α⦄ (hs : s ⊆ s') ⦃μ ν : measure α⦄ (hμν : μ ≤ ν) :
  μ.restrict s ≤ ν.restrict s' :=
assume t ht,
calc μ.restrict s t = μ (t ∩ s) : restrict_apply ht
... ≤ μ (t ∩ s') : measure_mono $ inter_subset_inter_right _ hs
... ≤ ν (t ∩ s') : le_iff'.1 hμν (t ∩ s')
... = ν.restrict s' t : (restrict_apply ht).symm

lemma restrict_le_self : μ.restrict s ≤ μ :=
assume t ht,
calc μ.restrict s t = μ (t ∩ s) : restrict_apply ht
... ≤ μ t : measure_mono $ inter_subset_left t s

lemma restrict_congr_meas (hs : measurable_set s) :
  μ.restrict s = ν.restrict s ↔ ∀ t ⊆ s, measurable_set t → μ t = ν t :=
⟨λ H t hts ht,
   by rw [← inter_eq_self_of_subset_left hts, ← restrict_apply ht, H, restrict_apply ht],
 λ H, ext $ λ t ht,
   by rw [restrict_apply ht, restrict_apply ht, H _ (inter_subset_right _ _) (ht.inter hs)]⟩

lemma restrict_congr_mono (hs : s ⊆ t) (hm : measurable_set s) (h : μ.restrict t = ν.restrict t) :
  μ.restrict s = ν.restrict s :=
by rw [← inter_eq_self_of_subset_left hs, ← restrict_restrict hm, h, restrict_restrict hm]

/-- If two measures agree on all measurable subsets of `s` and `t`, then they agree on all
measurable subsets of `s ∪ t`. -/
lemma restrict_union_congr (hsm : measurable_set s) (htm : measurable_set t) :
  μ.restrict (s ∪ t) = ν.restrict (s ∪ t) ↔
    μ.restrict s = ν.restrict s ∧ μ.restrict t = ν.restrict t :=
begin
  refine ⟨λ h, ⟨restrict_congr_mono (subset_union_left _ _) hsm h,
    restrict_congr_mono (subset_union_right _ _) htm h⟩, _⟩,
  simp only [restrict_congr_meas, hsm, htm, hsm.union htm],
  rintros ⟨hs, ht⟩ u hu hum,
  rw [measure_eq_inter_diff hum hsm, measure_eq_inter_diff hum hsm,
    hs _ (inter_subset_right _ _) (hum.inter hsm),
    ht _ (diff_subset_iff.2 hu) (hum.diff hsm)]
end

lemma restrict_finset_bUnion_congr {s : finset ι} {t : ι → set α}
  (htm : ∀ i ∈ s, measurable_set (t i)) :
  μ.restrict (⋃ i ∈ s, t i) = ν.restrict (⋃ i ∈ s, t i) ↔
    ∀ i ∈ s, μ.restrict (t i) = ν.restrict (t i) :=
begin
  induction s using finset.induction_on with i s hi hs, { simp },
  simp only [finset.mem_insert, or_imp_distrib, forall_and_distrib, forall_eq] at htm ⊢,
  simp only [finset.set_bUnion_insert, ← hs htm.2],
  exact restrict_union_congr htm.1 (s.measurable_set_bUnion htm.2)
end

lemma restrict_Union_congr [encodable ι] {s : ι → set α} (hm : ∀ i, measurable_set (s i)) :
  μ.restrict (⋃ i, s i) = ν.restrict (⋃ i, s i) ↔
    ∀ i, μ.restrict (s i) = ν.restrict (s i) :=
begin
  refine ⟨λ h i, restrict_congr_mono (subset_Union _ _) (hm i) h, λ h, _⟩,
  ext1 t ht,
  have M : ∀ t : finset ι, measurable_set (⋃ i ∈ t, s i) :=
    λ t, t.measurable_set_bUnion (λ i _, hm i),
  have D : directed (⊆) (λ t : finset ι, ⋃ i ∈ t, s i) :=
    directed_of_sup (λ t₁ t₂ ht, bUnion_subset_bUnion_left ht),
  rw [Union_eq_Union_finset],
  simp only [restrict_Union_apply_eq_supr M D ht,
    (restrict_finset_bUnion_congr (λ i hi, hm i)).2 (λ i hi, h i)],
end

lemma restrict_bUnion_congr {s : set ι} {t : ι → set α} (hc : countable s)
  (htm : ∀ i ∈ s, measurable_set (t i)) :
  μ.restrict (⋃ i ∈ s, t i) = ν.restrict (⋃ i ∈ s, t i) ↔
    ∀ i ∈ s, μ.restrict (t i) = ν.restrict (t i) :=
begin
  simp only [bUnion_eq_Union, set_coe.forall'] at htm ⊢,
  haveI := hc.to_encodable,
  exact restrict_Union_congr htm
end

lemma restrict_sUnion_congr {S : set (set α)} (hc : countable S) (hm : ∀ s ∈ S, measurable_set s) :
  μ.restrict (⋃₀ S) = ν.restrict (⋃₀ S) ↔ ∀ s ∈ S, μ.restrict s = ν.restrict s :=
by rw [sUnion_eq_bUnion, restrict_bUnion_congr hc hm]

/-- This lemma shows that `restrict` and `to_outer_measure` commute. Note that the LHS has a
restrict on measures and the RHS has a restrict on outer measures. -/
lemma restrict_to_outer_measure_eq_to_outer_measure_restrict (h : measurable_set s) :
    (μ.restrict s).to_outer_measure = outer_measure.restrict s μ.to_outer_measure :=
by simp_rw [restrict, restrictₗ, lift_linear, linear_map.coe_mk, to_measure_to_outer_measure,
  outer_measure.restrict_trim h, μ.trimmed]

/-- This lemma shows that `Inf` and `restrict` commute for measures. -/
lemma restrict_Inf_eq_Inf_restrict {m : set (measure α)} (hm : m.nonempty) (ht : measurable_set t) :
  (Inf m).restrict t = Inf ((λ μ : measure α, μ.restrict t) '' m) :=
begin
  ext1 s hs,
  simp_rw [Inf_apply hs, restrict_apply hs, Inf_apply (measurable_set.inter hs ht), set.image_image,
    restrict_to_outer_measure_eq_to_outer_measure_restrict ht, ← set.image_image _ to_outer_measure,
    ← outer_measure.restrict_Inf_eq_Inf_restrict _ (hm.image _),
    outer_measure.restrict_apply]
end

/-! ### Extensionality results -/

/-- Two measures are equal if they have equal restrictions on a spanning collection of sets
  (formulated using `Union`). -/
lemma ext_iff_of_Union_eq_univ [encodable ι] {s : ι → set α}
  (hm : ∀ i, measurable_set (s i)) (hs : (⋃ i, s i) = univ) :
  μ = ν ↔ ∀ i, μ.restrict (s i) = ν.restrict (s i) :=
by rw [← restrict_Union_congr hm, hs, restrict_univ, restrict_univ]

alias ext_iff_of_Union_eq_univ ↔ _ measure_theory.measure.ext_of_Union_eq_univ

/-- Two measures are equal if they have equal restrictions on a spanning collection of sets
  (formulated using `bUnion`). -/
lemma ext_iff_of_bUnion_eq_univ {S : set ι} {s : ι → set α} (hc : countable S)
  (hm : ∀ i ∈ S, measurable_set (s i)) (hs : (⋃ i ∈ S, s i) = univ) :
  μ = ν ↔ ∀ i ∈ S, μ.restrict (s i) = ν.restrict (s i) :=
by rw [← restrict_bUnion_congr hc hm, hs, restrict_univ, restrict_univ]

alias ext_iff_of_bUnion_eq_univ ↔ _ measure_theory.measure.ext_of_bUnion_eq_univ

/-- Two measures are equal if they have equal restrictions on a spanning collection of sets
  (formulated using `sUnion`). -/
lemma ext_iff_of_sUnion_eq_univ {S : set (set α)} (hc : countable S)
  (hm : ∀ s ∈ S, measurable_set s) (hs : (⋃₀ S) = univ) :
  μ = ν ↔ ∀ s ∈ S, μ.restrict s = ν.restrict s :=
ext_iff_of_bUnion_eq_univ hc hm $ by rwa ← sUnion_eq_bUnion

alias ext_iff_of_sUnion_eq_univ ↔ _ measure_theory.measure.ext_of_sUnion_eq_univ

lemma ext_of_generate_from_of_cover {S T : set (set α)}
  (h_gen : ‹_› = generate_from S) (hc : countable T)
  (h_inter : is_pi_system S)
  (hm : ∀ t ∈ T, measurable_set t) (hU : ⋃₀ T = univ) (htop : ∀ t ∈ T, μ t < ⊤)
  (ST_eq : ∀ (t ∈ T) (s ∈ S), μ (s ∩ t) = ν (s ∩ t)) (T_eq : ∀ t ∈ T, μ t = ν t) :
  μ = ν :=
begin
  refine ext_of_sUnion_eq_univ hc hm hU (λ t ht, _),
  ext1 u hu,
  simp only [restrict_apply hu],
  refine induction_on_inter h_gen h_inter _ (ST_eq t ht) _ _ hu,
  { simp only [set.empty_inter, measure_empty] },
  { intros v hv hvt,
    have := T_eq t ht,
    rw [set.inter_comm] at hvt ⊢,
    rwa [measure_eq_inter_diff (hm _ ht) hv, measure_eq_inter_diff (hm _ ht) hv, ← hvt,
      ennreal.add_right_inj] at this,
    exact (measure_mono $ set.inter_subset_left _ _).trans_lt (htop t ht) },
  { intros f hfd hfm h_eq,
    have : pairwise (disjoint on λ n, f n ∩ t) :=
      λ m n hmn, (hfd m n hmn).mono (inter_subset_left _ _) (inter_subset_left _ _),
    simp only [Union_inter, measure_Union this (λ n, (hfm n).inter (hm t ht)), h_eq] }
end

/-- Two measures are equal if they are equal on the π-system generating the σ-algebra,
  and they are both finite on a increasing spanning sequence of sets in the π-system.
  This lemma is formulated using `sUnion`. -/
lemma ext_of_generate_from_of_cover_subset {S T : set (set α)}
  (h_gen : ‹_› = generate_from S)
  (h_inter : is_pi_system S)
  (h_sub : T ⊆ S) (hc : countable T) (hU : ⋃₀ T = univ) (htop : ∀ s ∈ T, μ s < ⊤)
  (h_eq : ∀ s ∈ S, μ s = ν s) :
  μ = ν :=
begin
  refine ext_of_generate_from_of_cover h_gen hc h_inter _ hU htop _ (λ t ht, h_eq t (h_sub ht)),
  { intros t ht, rw [h_gen], exact generate_measurable.basic _ (h_sub ht) },
  { intros t ht s hs, cases (s ∩ t).eq_empty_or_nonempty with H H,
    { simp only [H, measure_empty] },
    { exact h_eq _ (h_inter _ _ hs (h_sub ht) H) } }
end

/-- Two measures are equal if they are equal on the π-system generating the σ-algebra,
  and they are both finite on a increasing spanning sequence of sets in the π-system.
  This lemma is formulated using `Union`.
  `finite_spanning_sets_in.ext` is a reformulation of this lemma. -/
lemma ext_of_generate_from_of_Union (C : set (set α)) (B : ℕ → set α)
  (hA : ‹_› = generate_from C) (hC : is_pi_system C) (h1B : (⋃ i, B i) = univ)
  (h2B : ∀ i, B i ∈ C) (hμB : ∀ i, μ (B i) < ⊤) (h_eq : ∀ s ∈ C, μ s = ν s) : μ = ν :=
begin
  refine ext_of_generate_from_of_cover_subset hA hC _ (countable_range B) h1B _ h_eq,
  { rintro _ ⟨i, rfl⟩, apply h2B },
  { rintro _ ⟨i, rfl⟩, apply hμB }
end

/-- The dirac measure. -/
def dirac (a : α) : measure α :=
(outer_measure.dirac a).to_measure (by simp)

lemma le_dirac_apply {a} : s.indicator 1 a ≤ dirac a s :=
outer_measure.dirac_apply a s ▸ le_to_measure_apply _ _ _

@[simp] lemma dirac_apply' (a : α) (hs : measurable_set s) :
  dirac a s = s.indicator 1 a :=
to_measure_apply _ _ hs

@[simp] lemma dirac_apply_of_mem {a : α} (h : a ∈ s) :
  dirac a s = 1 :=
begin
  have : ∀ t : set α, a ∈ t → t.indicator (1 : α → ℝ≥0∞) a = 1,
    from λ t ht, indicator_of_mem ht 1,
  refine le_antisymm (this univ trivial ▸ _) (this s h ▸ le_dirac_apply),
  rw [← dirac_apply' a measurable_set.univ],
  exact measure_mono (subset_univ s)
end

@[simp] lemma dirac_apply [measurable_singleton_class α] (a : α) (s : set α) :
  dirac a s = s.indicator 1 a :=
begin
  by_cases h : a ∈ s, by rw [dirac_apply_of_mem h, indicator_of_mem h, pi.one_apply],
  rw [indicator_of_not_mem h, ← nonpos_iff_eq_zero],
  calc dirac a s ≤ dirac a {a}ᶜ : measure_mono (subset_compl_comm.1 $ singleton_subset_iff.2 h)
             ... = 0            : by simp [dirac_apply' _ (measurable_set_singleton _).compl]
end

lemma map_dirac {f : α → β} (hf : measurable f) (a : α) :
  map f (dirac a) = dirac (f a) :=
ext $ assume s hs, by simp [hs, map_apply hf hs, hf hs, indicator_apply]

/-- Sum of an indexed family of measures. -/
def sum (f : ι → measure α) : measure α :=
(outer_measure.sum (λ i, (f i).to_outer_measure)).to_measure $
le_trans
  (by exact le_infi (λ i, le_to_outer_measure_caratheodory _))
  (outer_measure.le_sum_caratheodory _)

lemma le_sum_apply (f : ι → measure α) (s : set α) :
  (∑' i, f i s) ≤ sum f s :=
le_to_measure_apply _ _ _

@[simp] lemma sum_apply (f : ι → measure α) {s : set α} (hs : measurable_set s) :
  sum f s = ∑' i, f i s :=
to_measure_apply _ _ hs

lemma le_sum (μ : ι → measure α) (i : ι) : μ i ≤ sum μ :=
λ s hs, by simp only [sum_apply μ hs, ennreal.le_tsum i]

lemma restrict_Union [encodable ι] {s : ι → set α} (hd : pairwise (disjoint on s))
  (hm : ∀ i, measurable_set (s i)) :
  μ.restrict (⋃ i, s i) = sum (λ i, μ.restrict (s i)) :=
ext $ λ t ht, by simp only [sum_apply _ ht, restrict_Union_apply hd hm ht]

lemma restrict_Union_le [encodable ι] {s : ι → set α} :
  μ.restrict (⋃ i, s i) ≤ sum (λ i, μ.restrict (s i)) :=
begin
  intros t ht,
  suffices : μ (⋃ i, t ∩ s i) ≤ ∑' i, μ (t ∩ s i), by simpa [ht, inter_Union],
  apply measure_Union_le
end

@[simp] lemma sum_bool (f : bool → measure α) : sum f = f tt + f ff :=
ext $ λ s hs, by simp [hs, tsum_fintype]

@[simp] lemma sum_cond (μ ν : measure α) : sum (λ b, cond b μ ν) = μ + ν :=
sum_bool _

@[simp] lemma restrict_sum (μ : ι → measure α) {s : set α} (hs : measurable_set s) :
  (sum μ).restrict s = sum (λ i, (μ i).restrict s) :=
ext $ λ t ht, by simp only [sum_apply, restrict_apply, ht, ht.inter hs]

/-- Counting measure on any measurable space. -/
def count : measure α := sum dirac

lemma le_count_apply : (∑' i : s, 1 : ℝ≥0∞) ≤ count s :=
calc (∑' i : s, 1 : ℝ≥0∞) = ∑' i, indicator s 1 i : tsum_subtype s 1
... ≤ ∑' i, dirac i s : ennreal.tsum_le_tsum $ λ x, le_dirac_apply
... ≤ count s : le_sum_apply _ _

lemma count_apply (hs : measurable_set s) : count s = ∑' i : s, 1 :=
by simp only [count, sum_apply, hs, dirac_apply', ← tsum_subtype s 1, pi.one_apply]

@[simp] lemma count_apply_finset [measurable_singleton_class α] (s : finset α) :
  count (↑s : set α) = s.card :=
calc count (↑s : set α) = ∑' i : (↑s : set α), 1 : count_apply s.measurable_set
                    ... = ∑ i in s, 1 : s.tsum_subtype 1
                    ... = s.card : by simp

lemma count_apply_finite [measurable_singleton_class α] (s : set α) (hs : finite s) :
  count s = hs.to_finset.card :=
by rw [← count_apply_finset, finite.coe_to_finset]

/-- `count` measure evaluates to infinity at infinite sets. -/
lemma count_apply_infinite (hs : s.infinite) : count s = ⊤ :=
begin
  refine top_unique (le_of_tendsto' ennreal.tendsto_nat_nhds_top $ λ n, _),
  rcases hs.exists_subset_card_eq n with ⟨t, ht, rfl⟩,
  calc (t.card : ℝ≥0∞) = ∑ i in t, 1 : by simp
  ... = ∑' i : (t : set α), 1 : (t.tsum_subtype 1).symm
  ... ≤ count (t : set α) : le_count_apply
  ... ≤ count s : measure_mono ht
end

@[simp] lemma count_apply_eq_top [measurable_singleton_class α] : count s = ⊤ ↔ s.infinite :=
begin
  by_cases hs : s.finite,
  { simp [set.infinite, hs, count_apply_finite] },
  { change s.infinite at hs,
    simp [hs, count_apply_infinite] }
end

@[simp] lemma count_apply_lt_top [measurable_singleton_class α] : count s < ⊤ ↔ s.finite :=
calc count s < ⊤ ↔ count s ≠ ⊤ : lt_top_iff_ne_top
             ... ↔ ¬s.infinite : not_congr count_apply_eq_top
             ... ↔ s.finite    : not_not

/-! ### Absolute continuity -/

/-- We say that `μ` is absolutely continuous with respect to `ν`, or that `μ` is dominated by `ν`,
  if `ν(A) = 0` implies that `μ(A) = 0`. -/
def absolutely_continuous (μ ν : measure α) : Prop :=
∀ ⦃s : set α⦄, ν s = 0 → μ s = 0

infix ` ≪ `:50 := absolutely_continuous

lemma absolutely_continuous.mk (h : ∀ ⦃s : set α⦄, measurable_set s → ν s = 0 → μ s = 0) : μ ≪ ν :=
begin
  intros s hs,
  rcases exists_measurable_superset_of_null hs with ⟨t, h1t, h2t, h3t⟩,
  exact measure_mono_null h1t (h h2t h3t),
end

@[refl] lemma absolutely_continuous.refl (μ : measure α) : μ ≪ μ := λ s hs, hs

lemma absolutely_continuous.rfl : μ ≪ μ := λ s hs, hs

lemma absolutely_continuous_of_eq (h : μ = ν) : μ ≪ ν := by rw h

alias absolutely_continuous_of_eq ← eq.absolutely_continuous

@[trans] lemma absolutely_continuous.trans (h1 : μ₁ ≪ μ₂) (h2 : μ₂ ≪ μ₃) : μ₁ ≪ μ₃ :=
λ s hs, h1 $ h2 hs


/-! ### The almost everywhere filter -/

/-- The “almost everywhere” filter of co-null sets. -/
def ae (μ : measure α) : filter α :=
{ sets := {s | μ sᶜ = 0},
  univ_sets := by simp,
  inter_sets := λ s t hs ht, by simp only [compl_inter, mem_set_of_eq];
    exact measure_union_null hs ht,
  sets_of_superset := λ s t hs hst, measure_mono_null (set.compl_subset_compl.2 hst) hs }

/-- The filter of sets `s` such that `sᶜ` has finite measure. -/
def cofinite (μ : measure α) : filter α :=
{ sets := {s | μ sᶜ < ⊤},
  univ_sets := by simp,
  inter_sets := λ s t hs ht, by { simp only [compl_inter, mem_set_of_eq],
    calc μ (sᶜ ∪ tᶜ) ≤ μ sᶜ + μ tᶜ : measure_union_le _ _
                ... < ⊤ : ennreal.add_lt_top.2 ⟨hs, ht⟩ },
  sets_of_superset := λ s t hs hst, lt_of_le_of_lt (measure_mono $ compl_subset_compl.2 hst) hs }

lemma mem_cofinite : s ∈ μ.cofinite ↔ μ sᶜ < ⊤ := iff.rfl

lemma compl_mem_cofinite : sᶜ ∈ μ.cofinite ↔ μ s < ⊤ :=
by rw [mem_cofinite, compl_compl]

lemma eventually_cofinite {p : α → Prop} : (∀ᶠ x in μ.cofinite, p x) ↔ μ {x | ¬p x} < ⊤ := iff.rfl

end measure
open measure

notation `∀ᵐ` binders ` ∂` μ `, ` r:(scoped P, filter.eventually P (measure.ae μ)) := r
notation f ` =ᵐ[`:50 μ:50 `] `:0 g:50 := f =ᶠ[measure.ae μ] g
notation f ` ≤ᵐ[`:50 μ:50 `] `:0 g:50 := f ≤ᶠ[measure.ae μ] g

lemma mem_ae_iff {s : set α} : s ∈ μ.ae ↔ μ sᶜ = 0 := iff.rfl

lemma ae_iff {p : α → Prop} : (∀ᵐ a ∂ μ, p a) ↔ μ { a | ¬ p a } = 0 := iff.rfl

lemma compl_mem_ae_iff {s : set α} : sᶜ ∈ μ.ae ↔ μ s = 0 := by simp only [mem_ae_iff, compl_compl]

lemma measure_zero_iff_ae_nmem {s : set α} : μ s = 0 ↔ ∀ᵐ a ∂ μ, a ∉ s :=
compl_mem_ae_iff.symm

@[simp] lemma ae_eq_bot : μ.ae = ⊥ ↔ μ = 0 :=
by rw [← empty_in_sets_eq_bot, mem_ae_iff, compl_empty, measure_univ_eq_zero]

@[simp] lemma ae_zero : (0 : measure α).ae = ⊥ := ae_eq_bot.2 rfl

lemma ae_of_all {p : α → Prop} (μ : measure α) : (∀ a, p a) → ∀ᵐ a ∂ μ, p a :=
eventually_of_forall

@[mono] lemma ae_mono {μ ν : measure α} (h : μ ≤ ν) : μ.ae ≤ ν.ae :=
λ s hs, bot_unique $ trans_rel_left (≤) (measure.le_iff'.1 h _) hs

instance : countable_Inter_filter μ.ae :=
⟨begin
  intros S hSc hS,
  simp only [mem_ae_iff, compl_sInter, sUnion_image, bUnion_eq_Union] at hS ⊢,
  haveI := hSc.to_encodable,
  exact measure_Union_null (subtype.forall.2 hS)
end⟩

instance ae_is_measurably_generated : is_measurably_generated μ.ae :=
⟨λ s hs, let ⟨t, hst, htm, htμ⟩ := exists_measurable_superset_of_null hs in
  ⟨tᶜ, compl_mem_ae_iff.2 htμ, htm.compl, compl_subset_comm.1 hst⟩⟩

lemma ae_all_iff [encodable ι] {p : α → ι → Prop} :
  (∀ᵐ a ∂ μ, ∀ i, p a i) ↔ (∀ i, ∀ᵐ a ∂ μ, p a i) :=
eventually_countable_forall

lemma ae_ball_iff {S : set ι} (hS : countable S) {p : Π (x : α) (i ∈ S), Prop} :
  (∀ᵐ x ∂ μ, ∀ i ∈ S, p x i ‹_›) ↔ ∀ i ∈ S, ∀ᵐ x ∂ μ, p x i ‹_› :=
eventually_countable_ball hS

lemma ae_eq_refl (f : α → δ) : f =ᵐ[μ] f := eventually_eq.rfl

lemma ae_eq_symm {f g : α → δ} (h : f =ᵐ[μ] g) : g =ᵐ[μ] f :=
h.symm

lemma ae_eq_trans {f g h: α → δ} (h₁ : f =ᵐ[μ] g) (h₂ : g =ᵐ[μ] h) :
  f =ᵐ[μ] h :=
h₁.trans h₂

lemma ae_eq_empty : s =ᵐ[μ] (∅ : set α) ↔ μ s = 0 :=
eventually_eq_empty.trans $ by simp [ae_iff]

lemma ae_le_set : s ≤ᵐ[μ] t ↔ μ (s \ t) = 0 :=
calc s ≤ᵐ[μ] t ↔ ∀ᵐ x ∂μ, x ∈ s → x ∈ t : iff.rfl
           ... ↔ μ (s \ t) = 0          : by simp [ae_iff]; refl

lemma union_ae_eq_right : (s ∪ t : set α) =ᵐ[μ] t ↔ μ (s \ t) = 0 :=
by simp [eventually_le_antisymm_iff, ae_le_set, union_diff_right,
  diff_eq_empty.2 (set.subset_union_right _ _)]

lemma diff_ae_eq_self : (s \ t : set α) =ᵐ[μ] s ↔ μ (s ∩ t) = 0 :=
by simp [eventually_le_antisymm_iff, ae_le_set, diff_diff_right,
  diff_diff, diff_eq_empty.2 (set.subset_union_right _ _)]

lemma ae_eq_set {s t : set α} :
  s =ᵐ[μ] t ↔ μ (s \ t) = 0 ∧ μ (t \ s) = 0 :=
by simp [eventually_le_antisymm_iff, ae_le_set]

lemma mem_ae_map_iff {f : α → β} (hf : measurable f) {s : set β} (hs : measurable_set s) :
  s ∈ (map f μ).ae ↔ (f ⁻¹' s) ∈ μ.ae :=
by simp only [mem_ae_iff, map_apply hf hs.compl, preimage_compl]

lemma ae_map_iff {f : α → β} (hf : measurable f) {p : β → Prop} (hp : measurable_set {x | p x}) :
  (∀ᵐ y ∂ (map f μ), p y) ↔ ∀ᵐ x ∂ μ, p (f x) :=
mem_ae_map_iff hf hp

lemma ae_restrict_iff {p : α → Prop} (hp : measurable_set {x | p x}) :
  (∀ᵐ x ∂(μ.restrict s), p x) ↔ ∀ᵐ x ∂μ, x ∈ s → p x :=
begin
  simp only [ae_iff, ← compl_set_of, restrict_apply hp.compl],
  congr' with x, simp [and_comm]
end

lemma ae_imp_of_ae_restrict {s : set α} {p : α → Prop} (h : ∀ᵐ x ∂(μ.restrict s), p x) :
  ∀ᵐ x ∂μ, x ∈ s → p x :=
begin
  simp only [ae_iff] at h ⊢,
  simpa [set_of_and, inter_comm] using  measure_inter_eq_zero_of_restrict h
end

lemma ae_restrict_iff' {s : set α} {p : α → Prop} (hp : measurable_set s) :
  (∀ᵐ x ∂(μ.restrict s), p x) ↔ ∀ᵐ x ∂μ, x ∈ s → p x :=
begin
  simp only [ae_iff, ← compl_set_of, restrict_apply_eq_zero' hp],
  congr' with x, simp [and_comm]
end

lemma ae_smul_measure {p : α → Prop} (h : ∀ᵐ x ∂μ, p x) (c : ℝ≥0∞) : ∀ᵐ x ∂(c • μ), p x :=
ae_iff.2 $ by rw [smul_apply, ae_iff.1 h, mul_zero]

lemma ae_smul_measure_iff {p : α → Prop} {c : ℝ≥0∞} (hc : c ≠ 0) :
  (∀ᵐ x ∂(c • μ), p x) ↔ ∀ᵐ x ∂μ, p x :=
by simp [ae_iff, hc]

lemma ae_add_measure_iff {p : α → Prop} {ν} : (∀ᵐ x ∂μ + ν, p x) ↔ (∀ᵐ x ∂μ, p x) ∧ ∀ᵐ x ∂ν, p x :=
add_eq_zero_iff

lemma ae_eq_comp' {ν : measure β} {f : α → β} {g g' : β → δ} (hf : measurable f)
  (h : g =ᵐ[ν] g') (h2 : map f μ ≪ ν) : g ∘ f =ᵐ[μ] g' ∘ f :=
preimage_null_of_map_null hf $ h2 h

lemma ae_eq_comp {f : α → β} {g g' : β → δ} (hf : measurable f)
  (h : g =ᵐ[measure.map f μ] g') : g ∘ f =ᵐ[μ] g' ∘ f :=
ae_eq_comp' hf h absolutely_continuous.rfl

lemma le_ae_restrict : μ.ae ⊓ 𝓟 s ≤ (μ.restrict s).ae :=
λ s hs, eventually_inf_principal.2 (ae_imp_of_ae_restrict hs)

@[simp] lemma ae_restrict_eq (hs : measurable_set s) : (μ.restrict s).ae = μ.ae ⊓ 𝓟 s :=
begin
  ext t,
  simp only [mem_inf_principal, mem_ae_iff, restrict_apply_eq_zero' hs, compl_set_of,
    not_imp, and_comm (_ ∈ s)],
  refl
end

@[simp] lemma ae_restrict_eq_bot {s} : (μ.restrict s).ae = ⊥ ↔ μ s = 0 :=
ae_eq_bot.trans restrict_eq_zero

@[simp] lemma ae_restrict_ne_bot {s} : (μ.restrict s).ae.ne_bot ↔ 0 < μ s :=
ne_bot_iff.trans $ (not_congr ae_restrict_eq_bot).trans pos_iff_ne_zero.symm

lemma self_mem_ae_restrict {s} (hs : measurable_set s) : s ∈ (μ.restrict s).ae :=
by simp only [ae_restrict_eq hs, exists_prop, mem_principal_sets, mem_inf_sets];
  exact ⟨_, univ_mem_sets, s, by rw [univ_inter, and_self]⟩

/-- A version of the Borel-Cantelli lemma: if `sᵢ` is a sequence of measurable sets such that
`∑ μ sᵢ` exists, then for almost all `x`, `x` does not belong to almost all `sᵢ`. -/
lemma ae_eventually_not_mem {s : ℕ → set α} (hs : ∀ i, measurable_set (s i))
  (hs' : ∑' i, μ (s i) ≠ ⊤) : ∀ᵐ x ∂ μ, ∀ᶠ n in at_top, x ∉ s n :=
begin
  refine measure_mono_null _ (measure_limsup_eq_zero hs hs'),
  rw ←set.le_eq_subset,
  refine le_Inf (λ t ht x hx, _),
  simp only [le_eq_subset, not_exists, eventually_map, exists_prop, ge_iff_le, mem_set_of_eq,
    eventually_at_top, mem_compl_eq, not_forall, not_not_mem] at hx ht,
  rcases ht with ⟨i, hi⟩,
  rcases hx i with ⟨j, ⟨hj, hj'⟩⟩,
  exact hi j hj hj'
end

lemma mem_ae_dirac_iff {a : α} (hs : measurable_set s) : s ∈ (dirac a).ae ↔ a ∈ s :=
by by_cases a ∈ s; simp [mem_ae_iff, dirac_apply', hs.compl, indicator_apply, *]

lemma ae_dirac_iff {a : α} {p : α → Prop} (hp : measurable_set {x | p x}) :
  (∀ᵐ x ∂(dirac a), p x) ↔ p a :=
mem_ae_dirac_iff hp

@[simp] lemma ae_dirac_eq [measurable_singleton_class α] (a : α) : (dirac a).ae = pure a :=
by { ext s, simp [mem_ae_iff, imp_false] }

lemma ae_eq_dirac' [measurable_singleton_class β] {a : α} {f : α → β} (hf : measurable f) :
  f =ᵐ[dirac a] const α (f a) :=
(ae_dirac_iff $ show measurable_set (f ⁻¹' {f a}), from hf $ measurable_set_singleton _).2 rfl

lemma ae_eq_dirac [measurable_singleton_class α] {a : α} (f : α → δ) :
  f =ᵐ[dirac a] const α (f a) :=
by simp [filter.eventually_eq]

/-- If `s ⊆ t` modulo a set of measure `0`, then `μ s ≤ μ t`. -/
lemma measure_mono_ae (H : s ≤ᵐ[μ] t) : μ s ≤ μ t :=
calc μ s ≤ μ (s ∪ t)       : measure_mono $ subset_union_left s t
     ... = μ (t ∪ s \ t)   : by rw [union_diff_self, set.union_comm]
     ... ≤ μ t + μ (s \ t) : measure_union_le _ _
     ... = μ t             : by rw [ae_le_set.1 H, add_zero]

alias measure_mono_ae ← filter.eventually_le.measure_le

/-- If two sets are equal modulo a set of measure zero, then `μ s = μ t`. -/
lemma measure_congr (H : s =ᵐ[μ] t) : μ s = μ t :=
le_antisymm H.le.measure_le H.symm.le.measure_le

lemma restrict_mono_ae (h : s ≤ᵐ[μ] t) : μ.restrict s ≤ μ.restrict t :=
begin
  intros u hu,
  simp only [restrict_apply hu],
  exact measure_mono_ae (h.mono $ λ x hx, and.imp id hx)
end

lemma restrict_congr_set (H : s =ᵐ[μ] t) : μ.restrict s = μ.restrict t :=
le_antisymm (restrict_mono_ae H.le) (restrict_mono_ae H.symm.le)

/-- A measure `μ` is called a probability measure if `μ univ = 1`. -/
class probability_measure (μ : measure α) : Prop := (measure_univ : μ univ = 1)

instance measure.dirac.probability_measure {x : α} : probability_measure (dirac x) :=
⟨dirac_apply_of_mem $ mem_univ x⟩

/-- A measure `μ` is called finite if `μ univ < ⊤`. -/
class finite_measure (μ : measure α) : Prop := (measure_univ_lt_top : μ univ < ⊤)

instance restrict.finite_measure (μ : measure α) [hs : fact (μ s < ⊤)] :
  finite_measure (μ.restrict s) :=
⟨by simp [hs.elim]⟩

/-- Measure `μ` *has no atoms* if the measure of each singleton is zero.

NB: Wikipedia assumes that for any measurable set `s` with positive `μ`-measure,
there exists a measurable `t ⊆ s` such that `0 < μ t < μ s`. While this implies `μ {x} = 0`,
the converse is not true. -/
class has_no_atoms (μ : measure α) : Prop :=
(measure_singleton : ∀ x, μ {x} = 0)

export probability_measure (measure_univ) has_no_atoms (measure_singleton)

attribute [simp] measure_singleton

lemma measure_lt_top (μ : measure α) [finite_measure μ] (s : set α) : μ s < ⊤ :=
(measure_mono (subset_univ s)).trans_lt finite_measure.measure_univ_lt_top

lemma measure_ne_top (μ : measure α) [finite_measure μ] (s : set α) : μ s ≠ ⊤ :=
ne_of_lt (measure_lt_top μ s)

/-- `le_of_add_le_add_left` is normally applicable to `ordered_cancel_add_comm_monoid`,
but it holds for measures with the additional assumption that μ is finite. -/
lemma measure.le_of_add_le_add_left {μ ν₁ ν₂ : measure α} [finite_measure μ]
  (A2 : μ + ν₁ ≤ μ + ν₂) : ν₁ ≤ ν₂ :=
λ S B1, ennreal.le_of_add_le_add_left (measure_theory.measure_lt_top μ S) (A2 S B1)

@[priority 100]
instance probability_measure.to_finite_measure (μ : measure α) [probability_measure μ] :
  finite_measure μ :=
⟨by simp only [measure_univ, ennreal.one_lt_top]⟩

lemma probability_measure.ne_zero (μ : measure α) [probability_measure μ] : μ ≠ 0 :=
mt measure_univ_eq_zero.2 $ by simp [measure_univ]

section no_atoms

variables [has_no_atoms μ]

lemma measure_countable (h : countable s) : μ s = 0 :=
begin
  rw [← bUnion_of_singleton s, ← nonpos_iff_eq_zero],
  refine le_trans (measure_bUnion_le h _) _,
  simp
end

lemma measure_finite (h : s.finite) : μ s = 0 :=
measure_countable h.countable

lemma measure_finset (s : finset α) : μ ↑s = 0 :=
measure_finite s.finite_to_set

lemma insert_ae_eq_self (a : α) (s : set α) :
  (insert a s : set α) =ᵐ[μ] s :=
union_ae_eq_right.2 $ measure_mono_null (diff_subset _ _) (measure_singleton _)

variables [partial_order α] {a b : α}

lemma Iio_ae_eq_Iic : Iio a =ᵐ[μ] Iic a :=
by simp only [← Iic_diff_right, diff_ae_eq_self,
  measure_mono_null (set.inter_subset_right _ _) (measure_singleton a)]

lemma Ioi_ae_eq_Ici : Ioi a =ᵐ[μ] Ici a :=
@Iio_ae_eq_Iic (order_dual α) ‹_› ‹_› _ _ _

lemma Ioo_ae_eq_Ioc : Ioo a b =ᵐ[μ] Ioc a b :=
(ae_eq_refl _).inter Iio_ae_eq_Iic

lemma Ioc_ae_eq_Icc : Ioc a b =ᵐ[μ] Icc a b :=
Ioi_ae_eq_Ici.inter (ae_eq_refl _)

lemma Ioo_ae_eq_Ico : Ioo a b =ᵐ[μ] Ico a b :=
Ioi_ae_eq_Ici.inter (ae_eq_refl _)

lemma Ioo_ae_eq_Icc : Ioo a b =ᵐ[μ] Icc a b :=
Ioi_ae_eq_Ici.inter Iio_ae_eq_Iic

lemma Ico_ae_eq_Icc : Ico a b =ᵐ[μ] Icc a b :=
(ae_eq_refl _).inter Iio_ae_eq_Iic

lemma Ico_ae_eq_Ioc : Ico a b =ᵐ[μ] Ioc a b :=
Ioo_ae_eq_Ico.symm.trans Ioo_ae_eq_Ioc

end no_atoms

lemma ite_ae_eq_of_measure_zero {γ} (f : α → γ) (g : α → γ) (s : set α) (hs_zero : μ s = 0) :
  (λ x, ite (x ∈ s) (f x) (g x)) =ᵐ[μ] g :=
begin
  have h_ss : sᶜ ⊆ {a : α | ite (a ∈ s) (f a) (g a) = g a},
    from λ x hx, by simp [(set.mem_compl_iff _ _).mp hx],
  refine measure_mono_null _ hs_zero,
  nth_rewrite 0 ←compl_compl s,
  rwa set.compl_subset_compl,
end

lemma ite_ae_eq_of_measure_compl_zero {γ} (f : α → γ) (g : α → γ) (s : set α) (hs_zero : μ sᶜ = 0) :
  (λ x, ite (x ∈ s) (f x) (g x)) =ᵐ[μ] f :=
begin
  have h_ss : s ⊆ {a : α | ite (a ∈ s) (f a) (g a) = f a}, from λ x hx, by simp [hx],
  exact measure_mono_null (set.compl_subset_compl.mpr h_ss) hs_zero,
end

namespace measure

/-- A measure is called finite at filter `f` if it is finite at some set `s ∈ f`.
Equivalently, it is eventually finite at `s` in `f.lift' powerset`. -/
def finite_at_filter (μ : measure α) (f : filter α) : Prop := ∃ s ∈ f, μ s < ⊤

lemma finite_at_filter_of_finite (μ : measure α) [finite_measure μ] (f : filter α) :
  μ.finite_at_filter f :=
⟨univ, univ_mem_sets, measure_lt_top μ univ⟩

lemma finite_at_filter.exists_mem_basis {μ : measure α} {f : filter α} (hμ : finite_at_filter μ f)
  {p : ι → Prop} {s : ι → set α} (hf : f.has_basis p s) :
  ∃ i (hi : p i), μ (s i) < ⊤ :=
(hf.exists_iff (λ s t hst ht, (measure_mono hst).trans_lt ht)).1 hμ

lemma finite_at_bot (μ : measure α) : μ.finite_at_filter ⊥ :=
⟨∅, mem_bot_sets, by simp only [measure_empty, with_top.zero_lt_top]⟩

/-- `μ` has finite spanning sets in `C` if there is a countable sequence of sets in `C` that have
  finite measures. This structure is a type, which is useful if we want to record extra properties
  about the sets, such as that they are monotone.
  `sigma_finite` is defined in terms of this: `μ` is σ-finite if there exists a sequence of
  finite spanning sets in the collection of all measurable sets. -/
@[protect_proj, nolint has_inhabited_instance]
structure finite_spanning_sets_in (μ : measure α) (C : set (set α)) :=
(set : ℕ → set α)
(set_mem : ∀ i, set i ∈ C)
(finite : ∀ i, μ (set i) < ⊤)
(spanning : (⋃ i, set i) = univ)

end measure
open measure

/-- A measure `μ` is called σ-finite if there is a countable collection of sets
  `{ A i | i ∈ ℕ }` such that `μ (A i) < ⊤` and `⋃ i, A i = s`. -/
class sigma_finite (μ : measure α) : Prop :=
(out' : nonempty (μ.finite_spanning_sets_in {s | measurable_set s}))

theorem sigma_finite_iff {μ : measure α} : sigma_finite μ ↔
  nonempty (μ.finite_spanning_sets_in {s | measurable_set s}) :=
⟨λ h, h.1, λ h, ⟨h⟩⟩

theorem sigma_finite.out {μ : measure α} (h : sigma_finite μ) :
  nonempty (μ.finite_spanning_sets_in {s | measurable_set s}) := h.1

/-- If `μ` is σ-finite it has finite spanning sets in the collection of all measurable sets. -/
def measure.to_finite_spanning_sets_in (μ : measure α) [h : sigma_finite μ] :
  μ.finite_spanning_sets_in {s | measurable_set s} :=
classical.choice h.out

/-- A noncomputable way to get a monotone collection of sets that span `univ` and have finite
  measure using `classical.some`. This definition satisfies monotonicity in addition to all other
  properties in `sigma_finite`. -/
def spanning_sets (μ : measure α) [sigma_finite μ] (i : ℕ) : set α :=
accumulate μ.to_finite_spanning_sets_in.set i

lemma monotone_spanning_sets (μ : measure α) [sigma_finite μ] :
  monotone (spanning_sets μ) :=
monotone_accumulate

lemma measurable_spanning_sets (μ : measure α) [sigma_finite μ] (i : ℕ) :
  measurable_set (spanning_sets μ i) :=
measurable_set.Union $ λ j, measurable_set.Union_Prop $
  λ hij, μ.to_finite_spanning_sets_in.set_mem j

lemma measure_spanning_sets_lt_top (μ : measure α) [sigma_finite μ] (i : ℕ) :
  μ (spanning_sets μ i) < ⊤ :=
measure_bUnion_lt_top (finite_le_nat i) $ λ j _, μ.to_finite_spanning_sets_in.finite j

lemma Union_spanning_sets (μ : measure α) [sigma_finite μ] :
  (⋃ i : ℕ, spanning_sets μ i) = univ :=
by simp_rw [spanning_sets, Union_accumulate, μ.to_finite_spanning_sets_in.spanning]

lemma is_countably_spanning_spanning_sets (μ : measure α) [sigma_finite μ] :
  is_countably_spanning (range (spanning_sets μ)) :=
⟨spanning_sets μ, mem_range_self, Union_spanning_sets μ⟩

namespace measure

lemma supr_restrict_spanning_sets [sigma_finite μ] (hs : measurable_set s) :
  (⨆ i, μ.restrict (spanning_sets μ i) s) = μ s :=
begin
  convert (restrict_Union_apply_eq_supr (measurable_spanning_sets μ) _ hs).symm,
  { simp [Union_spanning_sets] },
  { exact directed_of_sup (monotone_spanning_sets μ) }
end

namespace finite_spanning_sets_in

variables {C D : set (set α)}

/-- If `μ` has finite spanning sets in `C` and `C ⊆ D` then `μ` has finite spanning sets in `D`. -/
protected def mono (h : μ.finite_spanning_sets_in C) (hC : C ⊆ D) : μ.finite_spanning_sets_in D :=
⟨h.set, λ i, hC (h.set_mem i), h.finite, h.spanning⟩

/-- If `μ` has finite spanning sets in the collection of measurable sets `C`, then `μ` is σ-finite.
-/
protected lemma sigma_finite (h : μ.finite_spanning_sets_in C) (hC : ∀ s ∈ C, measurable_set s) :
  sigma_finite μ :=
⟨⟨h.mono hC⟩⟩

/-- An extensionality for measures. It is `ext_of_generate_from_of_Union` formulated in terms of
`finite_spanning_sets_in`. -/
protected lemma ext {ν : measure α} {C : set (set α)} (hA : ‹_› = generate_from C)
  (hC : is_pi_system C) (h : μ.finite_spanning_sets_in C) (h_eq : ∀ s ∈ C, μ s = ν s) : μ = ν :=
ext_of_generate_from_of_Union C _ hA hC h.spanning h.set_mem h.finite h_eq

protected lemma is_countably_spanning (h : μ.finite_spanning_sets_in C) : is_countably_spanning C :=
⟨_, h.set_mem, h.spanning⟩

end finite_spanning_sets_in

lemma sigma_finite_of_not_nonempty (μ : measure α) (hα : ¬ nonempty α) : sigma_finite μ :=
⟨⟨⟨λ _, ∅, λ n, measurable_set.empty, λ n, by simp, by simp [eq_empty_of_not_nonempty hα univ]⟩⟩⟩

lemma sigma_finite_of_countable {S : set (set α)} (hc : countable S)
  (hμ : ∀ s ∈ S, μ s < ⊤)  (hU : ⋃₀ S = univ) :
  sigma_finite μ :=
begin
  obtain ⟨s, hμ, hs⟩ : ∃ s : ℕ → set α, (∀ n, μ (s n) < ⊤) ∧ (⋃ n, s n) = univ,
    from (exists_seq_cover_iff_countable ⟨∅, by simp⟩).2 ⟨S, hc, hμ, hU⟩,
  refine ⟨⟨⟨λ n, to_measurable μ (s n), λ n, measurable_set_to_measurable _ _, by simpa, _⟩⟩⟩,
  exact eq_univ_of_subset (Union_subset_Union $ λ n, subset_to_measurable μ (s n)) hs
end

end measure

/-- Every finite measure is σ-finite. -/
@[priority 100]
instance finite_measure.to_sigma_finite (μ : measure α) [finite_measure μ] : sigma_finite μ :=
⟨⟨⟨λ _, univ, λ _, measurable_set.univ, λ _, measure_lt_top μ _, Union_const _⟩⟩⟩

instance restrict.sigma_finite (μ : measure α) [sigma_finite μ] (s : set α) :
  sigma_finite (μ.restrict s) :=
begin
  refine ⟨⟨⟨spanning_sets μ, measurable_spanning_sets μ, λ i, _, Union_spanning_sets μ⟩⟩⟩,
  rw [restrict_apply (measurable_spanning_sets μ i)],
  exact (measure_mono $ inter_subset_left _ _).trans_lt (measure_spanning_sets_lt_top μ i)
end

instance sum.sigma_finite {ι} [fintype ι] (μ : ι → measure α) [∀ i, sigma_finite (μ i)] :
  sigma_finite (sum μ) :=
begin
  haveI : encodable ι := (encodable.trunc_encodable_of_fintype ι).out,
  have : ∀ n, measurable_set (⋂ (i : ι), spanning_sets (μ i) n) :=
  λ n, measurable_set.Inter (λ i, measurable_spanning_sets (μ i) n),
  refine ⟨⟨⟨λ n, ⋂ i, spanning_sets (μ i) n, this, λ n, _, _⟩⟩⟩,
  { rw [sum_apply _ (this n), tsum_fintype, ennreal.sum_lt_top_iff],
    rintro i -,
    exact (measure_mono $ Inter_subset _ i).trans_lt (measure_spanning_sets_lt_top (μ i) n) },
  { rw [Union_Inter_of_monotone], simp_rw [Union_spanning_sets, Inter_univ],
    exact λ i, monotone_spanning_sets (μ i), }
end

instance add.sigma_finite (μ ν : measure α) [sigma_finite μ] [sigma_finite ν] :
  sigma_finite (μ + ν) :=
by { rw [← sum_cond], refine @sum.sigma_finite _ _ _ _ _ (bool.rec _ _); simpa }

/-- A measure is called locally finite if it is finite in some neighborhood of each point. -/
class locally_finite_measure [topological_space α] (μ : measure α) : Prop :=
(finite_at_nhds : ∀ x, μ.finite_at_filter (𝓝 x))

@[priority 100] -- see Note [lower instance priority]
instance finite_measure.to_locally_finite_measure [topological_space α] (μ : measure α)
  [finite_measure μ] :
  locally_finite_measure μ :=
⟨λ x, finite_at_filter_of_finite _ _⟩

lemma measure.finite_at_nhds [topological_space α] (μ : measure α)
  [locally_finite_measure μ] (x : α) :
  μ.finite_at_filter (𝓝 x) :=
locally_finite_measure.finite_at_nhds x

lemma measure.smul_finite {α : Type*} [measurable_space α] (μ : measure α) [finite_measure μ]
  {c : ℝ≥0∞} (hc : c < ⊤) :
  finite_measure (c • μ) :=
begin
  refine ⟨_⟩,
  rw measure.smul_apply,
  exact ennreal.mul_lt_top hc (measure_lt_top μ set.univ),
end

lemma measure.exists_is_open_measure_lt_top [topological_space α] (μ : measure α)
  [locally_finite_measure μ] (x : α) :
  ∃ s : set α, x ∈ s ∧ is_open s ∧ μ s < ⊤ :=
by simpa only [exists_prop, and.assoc]
  using (μ.finite_at_nhds x).exists_mem_basis (nhds_basis_opens x)

@[priority 100] -- see Note [lower instance priority]
instance sigma_finite_of_locally_finite [topological_space α]
  [topological_space.second_countable_topology α]
  {μ : measure α} [locally_finite_measure μ] :
  sigma_finite μ :=
begin
  choose s hsx hsμ using μ.finite_at_nhds,
  rcases topological_space.countable_cover_nhds hsx with ⟨t, htc, htU⟩,
  refine measure.sigma_finite_of_countable (htc.image s) (ball_image_iff.2 $ λ x hx, hsμ x) _,
  rwa sUnion_image
end

/-- If two finite measures give the same mass to the whole space and coincide on a π-system made
of measurable sets, then they coincide on all sets in the σ-algebra generated by the π-system. -/
lemma ext_on_measurable_space_of_generate_finite {α} (m₀ : measurable_space α)
  {μ ν : measure α} [finite_measure μ]
  (C : set (set α)) (hμν : ∀ s ∈ C, μ s = ν s) {m : measurable_space α}
  (h : m ≤ m₀) (hA : m = measurable_space.generate_from C) (hC : is_pi_system C)
  (h_univ : μ set.univ = ν set.univ) {s : set α} (hs : m.measurable_set' s) :
  μ s = ν s :=
begin
  haveI : @finite_measure _ m₀ ν := begin
     constructor,
     rw ← h_univ,
     apply finite_measure.measure_univ_lt_top,
  end,
  refine induction_on_inter hA hC (by simp) hμν _ _ hs,
  { intros t h1t h2t,
    have h1t_ : @measurable_set α m₀ t, from h _ h1t,
    rw [@measure_compl α m₀ μ t h1t_ (@measure_lt_top α m₀ μ _ t),
      @measure_compl α m₀ ν t h1t_ (@measure_lt_top α m₀ ν _ t), h_univ, h2t], },
  { intros f h1f h2f h3f,
    have h2f_ : ∀ (i : ℕ), @measurable_set α m₀ (f i), from (λ i, h _ (h2f i)),
    have h_Union : @measurable_set α m₀ (⋃ (i : ℕ), f i),from @measurable_set.Union α ℕ m₀ _ f h2f_,
    simp [measure_Union, h_Union, h1f, h3f, h2f_], },
end

/-- Two finite measures are equal if they are equal on the π-system generating the σ-algebra
  (and `univ`). -/
lemma ext_of_generate_finite (C : set (set α)) (hA : _inst_1 = generate_from C)
  (hC : is_pi_system C) {μ ν : measure α} [finite_measure μ]
  (hμν : ∀ s ∈ C, μ s = ν s) (h_univ : μ univ = ν univ) :
  μ = ν :=
measure.ext (λ s hs,
  ext_on_measurable_space_of_generate_finite _inst_1 C hμν (le_refl _inst_1) hA hC h_univ hs)

namespace measure

namespace finite_at_filter

variables {f g : filter α}

lemma filter_mono (h : f ≤ g) : μ.finite_at_filter g → μ.finite_at_filter f :=
λ ⟨s, hs, hμ⟩, ⟨s, h hs, hμ⟩

lemma inf_of_left (h : μ.finite_at_filter f) : μ.finite_at_filter (f ⊓ g) :=
h.filter_mono inf_le_left

lemma inf_of_right (h : μ.finite_at_filter g) : μ.finite_at_filter (f ⊓ g) :=
h.filter_mono inf_le_right

@[simp] lemma inf_ae_iff : μ.finite_at_filter (f ⊓ μ.ae) ↔ μ.finite_at_filter f :=
begin
  refine ⟨_, λ h, h.filter_mono inf_le_left⟩,
  rintros ⟨s, ⟨t, ht, u, hu, hs⟩, hμ⟩,
  suffices : μ t ≤ μ s, from ⟨t, ht, this.trans_lt hμ⟩,
  exact measure_mono_ae (mem_sets_of_superset hu (λ x hu ht, hs ⟨ht, hu⟩))
end

alias inf_ae_iff ↔ measure_theory.measure.finite_at_filter.of_inf_ae _

lemma filter_mono_ae (h : f ⊓ μ.ae ≤ g) (hg : μ.finite_at_filter g) : μ.finite_at_filter f :=
inf_ae_iff.1 (hg.filter_mono h)

protected lemma measure_mono (h : μ ≤ ν) : ν.finite_at_filter f → μ.finite_at_filter f :=
λ ⟨s, hs, hν⟩, ⟨s, hs, (measure.le_iff'.1 h s).trans_lt hν⟩

@[mono] protected lemma mono (hf : f ≤ g) (hμ : μ ≤ ν) :
  ν.finite_at_filter g → μ.finite_at_filter f :=
λ h, (h.filter_mono hf).measure_mono hμ

protected lemma eventually (h : μ.finite_at_filter f) : ∀ᶠ s in f.lift' powerset, μ s < ⊤ :=
(eventually_lift'_powerset' $ λ s t hst ht, (measure_mono hst).trans_lt ht).2 h

lemma filter_sup : μ.finite_at_filter f → μ.finite_at_filter g → μ.finite_at_filter (f ⊔ g) :=
λ ⟨s, hsf, hsμ⟩ ⟨t, htg, htμ⟩,
 ⟨s ∪ t, union_mem_sup hsf htg, (measure_union_le s t).trans_lt (ennreal.add_lt_top.2 ⟨hsμ, htμ⟩)⟩

end finite_at_filter

lemma finite_at_nhds_within [topological_space α] (μ : measure α) [locally_finite_measure μ]
  (x : α) (s : set α) :
  μ.finite_at_filter (𝓝[s] x) :=
(finite_at_nhds μ x).inf_of_left

@[simp] lemma finite_at_principal : μ.finite_at_filter (𝓟 s) ↔ μ s < ⊤ :=
⟨λ ⟨t, ht, hμ⟩, (measure_mono ht).trans_lt hμ, λ h, ⟨s, mem_principal_self s, h⟩⟩

/-! ### Subtraction of measures -/

/-- The measure `μ - ν` is defined to be the least measure `τ` such that `μ ≤ τ + ν`.
It is the equivalent of `(μ - ν) ⊔ 0` if `μ` and `ν` were signed measures.
Compare with `ennreal.has_sub`.
Specifically, note that if you have `α = {1,2}`, and  `μ {1} = 2`, `μ {2} = 0`, and
`ν {2} = 2`, `ν {1} = 0`, then `(μ - ν) {1, 2} = 2`. However, if `μ ≤ ν`, and
`ν univ ≠ ⊤`, then `(μ - ν) + ν = μ`. -/
noncomputable instance has_sub {α : Type*} [measurable_space α] : has_sub (measure α) :=
⟨λ μ ν, Inf {τ | μ ≤ τ + ν} ⟩

section measure_sub

lemma sub_def : μ - ν = Inf {d | μ ≤ d + ν} := rfl

lemma sub_eq_zero_of_le (h : μ ≤ ν) : μ - ν = 0 :=
begin
  rw [← nonpos_iff_eq_zero', measure.sub_def],
  apply @Inf_le (measure α) _ _,
  simp [h],
end

/-- This application lemma only works in special circumstances. Given knowledge of
when `μ ≤ ν` and `ν ≤ μ`, a more general application lemma can be written. -/
lemma sub_apply [finite_measure ν] (h₁ : measurable_set s) (h₂ : ν ≤ μ) : (μ - ν) s = μ s - ν s :=
begin
  -- We begin by defining `measure_sub`, which will be equal to `(μ - ν)`.
  let measure_sub : measure α := @measure_theory.measure.of_measurable α _
    (λ (t : set α) (h_t_measurable_set : measurable_set t), (μ t - ν t))
    begin
      simp
    end
    begin
      intros g h_meas h_disj, simp only, rw ennreal.tsum_sub,
      repeat { rw ← measure_theory.measure_Union h_disj h_meas },
      apply measure_theory.measure_lt_top, intro i, apply h₂, apply h_meas
    end,
  -- Now, we demonstrate `μ - ν = measure_sub`, and apply it.
  begin
    have h_measure_sub_add : (ν + measure_sub = μ),
    { ext t h_t_measurable_set,
      simp only [pi.add_apply, coe_add],
      rw [measure_theory.measure.of_measurable_apply _ h_t_measurable_set, add_comm,
        ennreal.sub_add_cancel_of_le (h₂ t h_t_measurable_set)] },
    have h_measure_sub_eq : (μ - ν) = measure_sub,
    { rw measure_theory.measure.sub_def, apply le_antisymm,
      { apply @Inf_le (measure α) (measure.complete_lattice), simp [le_refl, add_comm,
          h_measure_sub_add] },
      apply @le_Inf (measure α) (measure.complete_lattice),
      intros d h_d, rw [← h_measure_sub_add, mem_set_of_eq, add_comm d] at h_d,
      apply measure.le_of_add_le_add_left h_d },
    rw h_measure_sub_eq,
    apply measure.of_measurable_apply _ h₁,
  end
end

lemma sub_add_cancel_of_le [finite_measure ν] (h₁ : ν ≤ μ) : μ - ν + ν = μ :=
begin
  ext s h_s_meas,
  rw [add_apply, sub_apply h_s_meas h₁, ennreal.sub_add_cancel_of_le (h₁ s h_s_meas)],
end

end measure_sub


lemma restrict_sub_eq_restrict_sub_restrict {Ω : Type*} [measurable_space Ω]
  (μ ν : measure Ω) {s : set Ω} (h_meas_s : is_measurable s) :
  (μ - ν).restrict s = (μ.restrict s) - (ν.restrict s) :=
begin
  repeat {rw sub_def},
  have h_nonempty : {d | μ ≤ d + ν}.nonempty,
  { apply @set.nonempty_of_mem _ _ μ, simp, intros t h_meas,
    apply le_add_right (le_refl (μ t)) },
  rw restrict_Inf_eq_Inf_restrict h_nonempty h_meas_s,
  have h_Inf_le_Inf : ∀ s' t' : set (measure Ω),
                      (∀ b ∈ t', ∃ a ∈ s', a ≤ b) → Inf s' ≤ Inf t',
  { intros s' t' h, 
    rw le_Inf_iff, intros b h_b_in_t', 
    have h_exists_a := h b h_b_in_t', cases h_exists_a with a h_a, 
    cases h_a with h_a_in_s' h_a_le_b,
    apply Inf_le_of_le h_a_in_s' h_a_le_b },  
  apply le_antisymm,
  { apply h_Inf_le_Inf,
    intros ν' h_ν'_in, simp at h_ν'_in, apply exists.intro (ν'.restrict s),
    split,
    { simp, apply exists.intro (ν' + (⊤ : measure_theory.measure Ω).restrict sᶜ),
      split,
      { rw [add_assoc, add_comm _ ν, ← add_assoc, measure_theory.measure.le_iff],
        intros t h_meas_t,
        have h_inter_inter_eq_inter : ∀ t' : set Ω , t ∩ t' ∩ t' = t ∩ t',
        { intro t', rw set.inter_eq_self_of_subset_left, apply set.inter_subset_right t t' },
        have h_meas_t_inter_s : is_measurable (t ∩ s) :=
        is_measurable.inter h_meas_t h_meas_s,
        rw [← inter_add_inter_compl μ t s h_meas_t h_meas_s,
            ← inter_add_inter_compl 
              (ν' + ν + (⊤ : measure Ω).restrict sᶜ) t s h_meas_t h_meas_s],
        apply add_le_add _ _; rw add_apply,
        { have h_restrict : ∀ μ₂ : measure Ω, μ₂ (t ∩ s) = μ₂.restrict s (t ∩ s),
          { intro μ₂, rw [restrict_apply h_meas_t_inter_s], 
            rw [(h_inter_inter_eq_inter s)] },
          apply le_add_right _,
          rw [add_apply, h_restrict μ, h_restrict ν], apply h_ν'_in _ h_meas_t_inter_s },
        cases (@set.eq_empty_or_nonempty _ (t ∩ sᶜ)) with h_inter_empty h_inter_nonempty,
        { simp [h_inter_empty] },
        { have h_meas_inter_compl := 
          is_measurable.inter h_meas_t (is_measurable.compl h_meas_s),
          rw [restrict_apply h_meas_inter_compl, h_inter_inter_eq_inter sᶜ],
          have h_mu_le_add_top : μ ≤ ν' + ν + ⊤,
          { rw add_comm,
            have h_le_top : μ ≤ ⊤ := le_top,
            apply (λ t₂ h_meas, le_add_right (h_le_top t₂ h_meas)) },
          apply h_mu_le_add_top _ h_meas_inter_compl } },
      { ext1 t h_meas_t,
        simp [restrict_apply h_meas_t,
              restrict_apply (is_measurable.inter h_meas_t h_meas_s),
              set.inter_assoc] } },
    { apply restrict_le_self } },
  { apply h_Inf_le_Inf,
    intros s h_s_in, cases h_s_in with t h_t, cases h_t with h_t_in h_t_eq, subst s,
    apply exists.intro (t.restrict s), split,
    { rw [set.mem_set_of_eq, ← restrict_add], 
      apply restrict_mono (set.subset.refl _) h_t_in },
    { apply le_refl _ } },
end

lemma sub_apply_eq_zero_of_restrict_le_restrict {Ω:Type*} [measurable_space Ω] 
  (μ ν : measure_theory.measure Ω) (s : set Ω) 
  (h_le : μ.restrict s ≤ ν.restrict s) (h_meas_s : is_measurable s) :
  (μ - ν) s = 0 :=
begin
  rw [← restrict_apply_self _ h_meas_s, restrict_sub_eq_restrict_sub_restrict,
      sub_eq_zero_of_le],
  repeat {simp [*]},
end

end measure

end measure_theory

open measure_theory measure_theory.measure

namespace measurable_equiv

/-! Interactions of measurable equivalences and measures -/

open equiv measure_theory.measure

variables [measurable_space α] [measurable_space β] {μ : measure α} {ν : measure β}

/-- If we map a measure along a measurable equivalence, we can compute the measure on all sets
  (not just the measurable ones). -/
protected theorem map_apply (f : α ≃ᵐ β) (s : set β) : map f μ s = μ (f ⁻¹' s) :=
begin
  refine le_antisymm _ (le_map_apply f.measurable s),
  rw [measure_eq_infi' μ],
  refine le_infi _, rintro ⟨t, hst, ht⟩,
  rw [subtype.coe_mk],
  have := f.symm.to_equiv.image_eq_preimage,
  simp only [←coe_eq, symm_symm, symm_to_equiv] at this,
  rw [← this, image_subset_iff] at hst,
  convert measure_mono hst,
  rw [map_apply, preimage_preimage],
  { refine congr_arg μ (eq.symm _), convert preimage_id, exact funext f.left_inv },
  exacts [f.measurable, f.measurable_inv_fun ht]
end

@[simp] lemma map_symm_map (e : α ≃ᵐ β) : map e.symm (map e μ) = μ :=
by simp [map_map e.symm.measurable e.measurable]

@[simp] lemma map_map_symm (e : α ≃ᵐ β) : map e (map e.symm ν) = ν :=
by simp [map_map e.measurable e.symm.measurable]

lemma map_measurable_equiv_injective (e : α ≃ᵐ β) : injective (map e) :=
by { intros μ₁ μ₂ hμ, apply_fun map e.symm at hμ, simpa [map_symm_map e] using hμ }

lemma map_apply_eq_iff_map_symm_apply_eq (e : α ≃ᵐ β) : map e μ = ν ↔ map e.symm ν = μ :=
by rw [← (map_measurable_equiv_injective e).eq_iff, map_map_symm, eq_comm]


end measurable_equiv

section is_complete

/-- A measure is complete if every null set is also measurable.
  A null set is a subset of a measurable set with measure `0`.
  Since every measure is defined as a special case of an outer measure, we can more simply state
  that a set `s` is null if `μ s = 0`. -/
class measure_theory.measure.is_complete {_ : measurable_space α} (μ : measure α) : Prop :=
(out' : ∀ s, μ s = 0 → measurable_set s)

theorem measure_theory.measure.is_complete_iff {_ : measurable_space α} {μ : measure α} :
  μ.is_complete ↔ ∀ s, μ s = 0 → measurable_set s := ⟨λ h, h.1, λ h, ⟨h⟩⟩
theorem measure_theory.measure.is_complete.out {_ : measurable_space α} {μ : measure α}
  (h : μ.is_complete) : ∀ s, μ s = 0 → measurable_set s := h.1

variables [measurable_space α] {μ : measure α} {s t z : set α}

/-- A set is null measurable if it is the union of a null set and a measurable set. -/
def null_measurable_set (μ : measure α) (s : set α) : Prop :=
∃ t z, s = t ∪ z ∧ measurable_set t ∧ μ z = 0

theorem null_measurable_set_iff : null_measurable_set μ s ↔
  ∃ t, t ⊆ s ∧ measurable_set t ∧ μ (s \ t) = 0 :=
begin
  split,
  { rintro ⟨t, z, rfl, ht, hz⟩,
    refine ⟨t, set.subset_union_left _ _, ht, measure_mono_null _ hz⟩,
    simp [union_diff_left, diff_subset] },
  { rintro ⟨t, st, ht, hz⟩,
    exact ⟨t, _, (union_diff_cancel st).symm, ht, hz⟩ }
end

theorem null_measurable_set_measure_eq (st : t ⊆ s) (hz : μ (s \ t) = 0) : μ s = μ t :=
begin
  refine le_antisymm _ (measure_mono st),
  have := measure_union_le t (s \ t),
  rw [union_diff_cancel st, hz] at this, simpa
end

theorem measurable_set.null_measurable_set (μ : measure α) (hs : measurable_set s) :
  null_measurable_set μ s :=
⟨s, ∅, by simp, hs, μ.empty⟩

theorem null_measurable_set_of_complete (μ : measure α) [c : μ.is_complete] :
  null_measurable_set μ s ↔ measurable_set s :=
⟨by rintro ⟨t, z, rfl, ht, hz⟩; exact
  measurable_set.union ht (c.out _ hz),
 λ h, h.null_measurable_set _⟩

theorem null_measurable_set.union_null (hs : null_measurable_set μ s) (hz : μ z = 0) :
  null_measurable_set μ (s ∪ z) :=
begin
  rcases hs with ⟨t, z', rfl, ht, hz'⟩,
  exact ⟨t, z' ∪ z, set.union_assoc _ _ _, ht, nonpos_iff_eq_zero.1
    (le_trans (measure_union_le _ _) $ by simp [hz, hz'])⟩
end

theorem null_null_measurable_set (hz : μ z = 0) : null_measurable_set μ z :=
by simpa using (measurable_set.empty.null_measurable_set _).union_null hz

theorem null_measurable_set.Union_nat {s : ℕ → set α} (hs : ∀ i, null_measurable_set μ (s i)) :
  null_measurable_set μ (Union s) :=
begin
  choose t ht using assume i, null_measurable_set_iff.1 (hs i),
  simp [forall_and_distrib] at ht,
  rcases ht with ⟨st, ht, hz⟩,
  refine null_measurable_set_iff.2
    ⟨Union t, Union_subset_Union st, measurable_set.Union ht,
      measure_mono_null _ (measure_Union_null hz)⟩,
  rw [diff_subset_iff, ← Union_union_distrib],
  exact Union_subset_Union (λ i, by rw ← diff_subset_iff)
end

theorem measurable_set.diff_null (hs : measurable_set s) (hz : μ z = 0) :
  null_measurable_set μ (s \ z) :=
begin
  rw measure_eq_infi at hz,
  choose f hf using show ∀ q : {q : ℚ // q > 0}, ∃ t : set α,
    z ⊆ t ∧ measurable_set t ∧ μ t < (nnreal.of_real q.1 : ℝ≥0∞),
  { rintro ⟨ε, ε0⟩,
    have : 0 < (nnreal.of_real ε : ℝ≥0∞), { simpa using ε0 },
    rw ← hz at this, simpa [infi_lt_iff] },
  refine null_measurable_set_iff.2 ⟨s \ Inter f,
    diff_subset_diff_right (subset_Inter (λ i, (hf i).1)),
    hs.diff (measurable_set.Inter (λ i, (hf i).2.1)),
    measure_mono_null _ (nonpos_iff_eq_zero.1 $ le_of_not_lt $ λ h, _)⟩,
  { exact Inter f },
  { rw [diff_subset_iff, diff_union_self],
    exact subset.trans (diff_subset _ _) (subset_union_left _ _) },
  rcases ennreal.lt_iff_exists_rat_btwn.1 h with ⟨ε, ε0', ε0, h⟩,
  simp at ε0,
  apply not_le_of_lt (lt_trans (hf ⟨ε, ε0⟩).2.2 h),
  exact measure_mono (Inter_subset _ _)
end

theorem null_measurable_set.diff_null (hs : null_measurable_set μ s) (hz : μ z = 0) :
  null_measurable_set μ (s \ z) :=
begin
  rcases hs with ⟨t, z', rfl, ht, hz'⟩,
  rw [set.union_diff_distrib],
  exact (ht.diff_null hz).union_null (measure_mono_null (diff_subset _ _) hz')
end

theorem null_measurable_set.compl (hs : null_measurable_set μ s) : null_measurable_set μ sᶜ :=
begin
  rcases hs with ⟨t, z, rfl, ht, hz⟩,
  rw compl_union,
  exact ht.compl.diff_null hz
end

theorem null_measurable_set_iff_ae {s : set α} :
  null_measurable_set μ s ↔ ∃ t, measurable_set t ∧ s =ᵐ[μ] t :=
begin
  simp only [ae_eq_set],
  split,
  { assume h,
    rcases null_measurable_set_iff.1 h with ⟨t, ts, tmeas, ht⟩,
    refine ⟨t, tmeas, ht, _⟩,
    rw [diff_eq_empty.2 ts, measure_empty] },
  { rintros ⟨t, tmeas, h₁, h₂⟩,
    have : null_measurable_set μ (t ∪ (s \ t)) :=
      null_measurable_set.union_null (tmeas.null_measurable_set _) h₁,
    have A : null_measurable_set μ ((t ∪ (s \ t)) \ (t \ s)) :=
      null_measurable_set.diff_null this h₂,
    have : (t ∪ (s \ t)) \ (t \ s) = s,
    { apply subset.antisymm,
      { assume x hx,
        simp only [mem_union_eq, not_and, mem_diff, not_not_mem] at hx,
        cases hx.1, { exact hx.2 h }, { exact h.1 } },
      { assume x hx,
        simp [hx, classical.em (x ∈ t)] } },
    rwa this at A }
end

theorem null_measurable_set_iff_sandwich {s : set α} :
  null_measurable_set μ s ↔
  ∃ (t u : set α), measurable_set t ∧ measurable_set u ∧ t ⊆ s ∧ s ⊆ u ∧ μ (u \ t) = 0 :=
begin
  split,
  { assume h,
    rcases null_measurable_set_iff.1 h with ⟨t, ts, tmeas, ht⟩,
    rcases null_measurable_set_iff.1 h.compl with ⟨u', u's, u'meas, hu'⟩,
    have A : s ⊆ u'ᶜ := subset_compl_comm.mp u's,
    refine ⟨t, u'ᶜ, tmeas, u'meas.compl, ts, A, _⟩,
    have : sᶜ \ u' = u'ᶜ \ s, by simp [compl_eq_univ_diff, diff_diff, union_comm],
    rw this at hu',
    apply le_antisymm _ bot_le,
    calc μ (u'ᶜ \ t) ≤ μ ((u'ᶜ \ s) ∪ (s \ t)) :
    begin
      apply measure_mono,
      assume x hx,
      simp at hx,
      simp [hx, or_comm, classical.em],
    end
    ... ≤ μ (u'ᶜ \ s) + μ (s \ t) : measure_union_le _ _
    ... = 0 : by rw [ht, hu', zero_add] },
  { rintros ⟨t, u, tmeas, umeas, ts, su, hμ⟩,
    refine null_measurable_set_iff.2 ⟨t, ts, tmeas, _⟩,
    apply le_antisymm _ bot_le,
    calc μ (s \ t) ≤ μ (u \ t) : measure_mono (diff_subset_diff_left su)
    ... = 0 : hμ }
end

lemma restrict_apply_of_null_measurable_set {s t : set α}
  (ht : null_measurable_set (μ.restrict s) t) : μ.restrict s t = μ (t ∩ s) :=
begin
  rcases null_measurable_set_iff_sandwich.1 ht with ⟨u, v, umeas, vmeas, ut, tv, huv⟩,
  apply le_antisymm _ (le_restrict_apply _ _),
  calc μ.restrict s t ≤ μ.restrict s v : measure_mono tv
  ... = μ (v ∩ s) : restrict_apply vmeas
  ... ≤ μ ((u ∩ s) ∪ ((v \ u) ∩ s)) : measure_mono $
    by { assume x hx, simp at hx, simp [hx, classical.em] }
  ... ≤ μ (u ∩ s) + μ ((v \ u) ∩ s) : measure_union_le _ _
  ... = μ (u ∩ s) + μ.restrict s (v \ u) : by rw measure.restrict_apply (vmeas.diff umeas)
  ... = μ (u ∩ s) : by rw [huv, add_zero]
  ... ≤ μ (t ∩ s) : measure_mono $ inter_subset_inter_left s ut
end

/-- The measurable space of all null measurable sets. -/
def null_measurable (μ : measure α) : measurable_space α :=
{ measurable_set' := null_measurable_set μ,
  measurable_set_empty := measurable_set.empty.null_measurable_set _,
  measurable_set_compl := λ s hs, hs.compl,
  measurable_set_Union := λ f, null_measurable_set.Union_nat }

/-- Given a measure we can complete it to a (complete) measure on all null measurable sets. -/
def completion (μ : measure α) : @measure_theory.measure α (null_measurable μ) :=
{ to_outer_measure := μ.to_outer_measure,
  m_Union := λ s hs hd, show μ (Union s) = ∑' i, μ (s i), begin
    choose t ht using assume i, null_measurable_set_iff.1 (hs i),
    simp [forall_and_distrib] at ht, rcases ht with ⟨st, ht, hz⟩,
    rw null_measurable_set_measure_eq (Union_subset_Union st),
    { rw measure_Union _ ht,
      { congr, funext i,
        exact (null_measurable_set_measure_eq (st i) (hz i)).symm },
      { rintro i j ij x ⟨h₁, h₂⟩,
        exact hd i j ij ⟨st i h₁, st j h₂⟩ } },
    { refine measure_mono_null _ (measure_Union_null hz),
      rw [diff_subset_iff, ← Union_union_distrib],
      exact Union_subset_Union (λ i, by rw ← diff_subset_iff) }
  end,
  trimmed := begin
    letI := null_measurable μ,
    refine le_antisymm (λ s, _) (outer_measure.le_trim _),
    rw outer_measure.trim_eq_infi,
    dsimp,
    clear _inst,
    resetI,
    rw measure_eq_infi s,
    exact infi_le_infi (λ t, infi_le_infi $ λ st,
      infi_le_infi2 $ λ ht, ⟨ht.null_measurable_set _, le_refl _⟩)
  end }

instance completion.is_complete (μ : measure α) : (completion μ).is_complete :=
⟨λ z hz, null_null_measurable_set hz⟩

lemma measurable.ae_eq {α β} [measurable_space α] [measurable_space β] {μ : measure α}
  [hμ : μ.is_complete] {f g : α → β} (hf : measurable f) (hfg : f =ᵐ[μ] g) :
  measurable g :=
begin
  intros s hs,
  let t := {x | f x = g x},
  have ht_compl : μ tᶜ = 0, by rwa [filter.eventually_eq, ae_iff] at hfg,
  rw (set.inter_union_compl (g ⁻¹' s) t).symm,
  refine measurable_set.union _ _,
  { have h_g_to_f : (g ⁻¹' s) ∩ t = (f ⁻¹' s) ∩ t,
    { ext,
      simp only [set.mem_inter_iff, set.mem_preimage, and.congr_left_iff, set.mem_set_of_eq],
      exact λ hx, by rw hx, },
    rw h_g_to_f,
    exact measurable_set.inter (hf hs) (measurable_set.compl_iff.mp (hμ.out tᶜ ht_compl)), },
  { exact hμ.out (g ⁻¹' s ∩ tᶜ) (measure_mono_null (set.inter_subset_right _ _) ht_compl), },
end

end is_complete

namespace measure_theory

/-- A measure space is a measurable space equipped with a
  measure, referred to as `volume`. -/
class measure_space (α : Type*) extends measurable_space α :=
(volume : measure α)

export measure_space (volume)

/-- `volume` is the canonical  measure on `α`. -/
add_decl_doc volume

section measure_space
variables [measure_space α] {s₁ s₂ : set α}

notation `∀ᵐ` binders `, ` r:(scoped P, filter.eventually P (measure.ae volume)) := r

/-- The tactic `exact volume`, to be used in optional (`auto_param`) arguments. -/
meta def volume_tac : tactic unit := `[exact measure_theory.measure_space.volume]

end measure_space

end measure_theory

/-!
# Almost everywhere measurable functions

A function is almost everywhere measurable if it coincides almost everywhere with a measurable
function. We define this property, called `ae_measurable f μ`, and discuss several of its properties
that are analogous to properties of measurable functions.
-/

section
open measure_theory

variables [measurable_space α] [measurable_space β]
{f g : α → β} {μ ν : measure α}

/-- A function is almost everywhere measurable if it coincides almost everywhere with a measurable
function. -/
def ae_measurable (f : α → β) (μ : measure α . measure_theory.volume_tac) : Prop :=
∃ g : α → β, measurable g ∧ f =ᵐ[μ] g

lemma measurable.ae_measurable (h : measurable f) : ae_measurable f μ :=
⟨f, h, ae_eq_refl f⟩

@[nontriviality] lemma subsingleton.ae_measurable [subsingleton α] : ae_measurable f μ :=
subsingleton.measurable.ae_measurable

@[simp] lemma ae_measurable_zero : ae_measurable f 0 :=
begin
  nontriviality α, inhabit α,
  exact ⟨λ x, f (default α), measurable_const, rfl⟩
end

lemma ae_measurable_iff_measurable [μ.is_complete] :
  ae_measurable f μ ↔ measurable f :=
begin
  split; intro h,
  { rcases h with ⟨g, hg_meas, hfg⟩,
    exact hg_meas.ae_eq hfg.symm, },
  { exact h.ae_measurable, },
end

namespace ae_measurable

/-- Given an almost everywhere measurable function `f`, associate to it a measurable function
that coincides with it almost everywhere. `f` is explicit in the definition to make sure that
it shows in pretty-printing. -/
def mk (f : α → β) (h : ae_measurable f μ) : α → β := classical.some h

lemma measurable_mk (h : ae_measurable f μ) : measurable (h.mk f) :=
(classical.some_spec h).1

lemma ae_eq_mk (h : ae_measurable f μ) : f =ᵐ[μ] (h.mk f) :=
(classical.some_spec h).2

lemma congr (hf : ae_measurable f μ) (h : f =ᵐ[μ] g) : ae_measurable g μ :=
⟨hf.mk f, hf.measurable_mk, h.symm.trans hf.ae_eq_mk⟩

lemma mono_measure (h : ae_measurable f μ) (h' : ν ≤ μ) : ae_measurable f ν :=
⟨h.mk f, h.measurable_mk, eventually.filter_mono (ae_mono h') h.ae_eq_mk⟩

lemma mono_set {s t} (h : s ⊆ t) (ht : ae_measurable f (μ.restrict t)) :
  ae_measurable f (μ.restrict s) :=
ht.mono_measure (restrict_mono h le_rfl)

protected lemma mono' (h : ae_measurable f μ) (h' : ν ≪ μ) : ae_measurable f ν :=
⟨h.mk f, h.measurable_mk, h' h.ae_eq_mk⟩

lemma ae_mem_imp_eq_mk {s} (h : ae_measurable f (μ.restrict s)) :
  ∀ᵐ x ∂μ, x ∈ s → f x = h.mk f x :=
ae_imp_of_ae_restrict h.ae_eq_mk

lemma ae_inf_principal_eq_mk {s} (h : ae_measurable f (μ.restrict s)) :
  f =ᶠ[μ.ae ⊓ 𝓟 s] h.mk f :=
le_ae_restrict h.ae_eq_mk

lemma add_measure {f : α → β} (hμ : ae_measurable f μ) (hν : ae_measurable f ν) :
  ae_measurable f (μ + ν) :=
begin
  let s := {x | f x ≠ hμ.mk f x},
  have : μ s = 0 := hμ.ae_eq_mk,
  obtain ⟨t, st, t_meas, μt⟩ : ∃ t, s ⊆ t ∧ measurable_set t ∧ μ t = 0 :=
    exists_measurable_superset_of_null this,
  let g : α → β := t.piecewise (hν.mk f) (hμ.mk f),
  refine ⟨g, measurable.piecewise t_meas hν.measurable_mk hμ.measurable_mk, _⟩,
  change μ {x | f x ≠ g x} + ν {x | f x ≠ g x} = 0,
  suffices : μ {x | f x ≠ g x} = 0 ∧ ν {x | f x ≠ g x} = 0, by simp [this.1, this.2],
  have ht : {x | f x ≠ g x} ⊆ t,
  { assume x hx,
    by_contra h,
    simp only [g, h, mem_set_of_eq, ne.def, not_false_iff, piecewise_eq_of_not_mem] at hx,
    exact h (st hx) },
  split,
  { have : μ {x | f x ≠ g x} ≤ μ t := measure_mono ht,
    rw μt at this,
    exact le_antisymm this bot_le },
  { have : {x | f x ≠ g x} ⊆ {x | f x ≠ hν.mk f x},
    { assume x hx,
      simpa [ht hx, g] using hx },
    apply le_antisymm _ bot_le,
    calc ν {x | f x ≠ g x} ≤ ν {x | f x ≠ hν.mk f x} : measure_mono this
    ... = 0 : hν.ae_eq_mk }
end

lemma smul_measure (h : ae_measurable f μ) (c : ℝ≥0∞) :
  ae_measurable f (c • μ) :=
⟨h.mk f, h.measurable_mk, ae_smul_measure h.ae_eq_mk c⟩

lemma comp_measurable [measurable_space δ] {f : α → δ} {g : δ → β}
  (hg : ae_measurable g (map f μ)) (hf : measurable f) : ae_measurable (g ∘ f) μ :=
⟨hg.mk g ∘ f, hg.measurable_mk.comp hf, ae_eq_comp hf hg.ae_eq_mk⟩

lemma comp_measurable' {δ} [measurable_space δ] {ν : measure δ} {f : α → δ} {g : δ → β}
  (hg : ae_measurable g ν) (hf : measurable f) (h : map f μ ≪ ν) : ae_measurable (g ∘ f) μ :=
(hg.mono' h).comp_measurable hf

lemma prod_mk {γ : Type*} [measurable_space γ] {f : α → β} {g : α → γ}
  (hf : ae_measurable f μ) (hg : ae_measurable g μ) : ae_measurable (λ x, (f x, g x)) μ :=
⟨λ a, (hf.mk f a, hg.mk g a), hf.measurable_mk.prod_mk hg.measurable_mk,
  eventually_eq.prod_mk hf.ae_eq_mk hg.ae_eq_mk⟩

lemma null_measurable_set (h : ae_measurable f μ) {s : set β} (hs : measurable_set s) :
  null_measurable_set μ (f ⁻¹' s) :=
begin
  apply null_measurable_set_iff_ae.2,
  refine ⟨(h.mk f) ⁻¹' s, h.measurable_mk hs, _⟩,
  filter_upwards [h.ae_eq_mk],
  assume x hx,
  change (f x ∈ s) = ((h.mk f) x ∈ s),
  rwa hx
end

end ae_measurable

lemma ae_measurable_congr (h : f =ᵐ[μ] g) :
  ae_measurable f μ ↔ ae_measurable g μ :=
⟨λ hf, ae_measurable.congr hf h, λ hg, ae_measurable.congr hg h.symm⟩

@[simp] lemma ae_measurable_add_measure_iff :
  ae_measurable f (μ + ν) ↔ ae_measurable f μ ∧ ae_measurable f ν :=
⟨λ h, ⟨h.mono_measure (measure.le_add_right (le_refl _)),
         h.mono_measure (measure.le_add_left (le_refl _))⟩,
  λ h, h.1.add_measure h.2⟩

@[simp] lemma ae_measurable_const {b : β} : ae_measurable (λ a : α, b) μ :=
measurable_const.ae_measurable

@[simp] lemma ae_measurable_smul_measure_iff {c : ℝ≥0∞} (hc : c ≠ 0) :
  ae_measurable f (c • μ) ↔ ae_measurable f μ :=
⟨λ h, ⟨h.mk f, h.measurable_mk, (ae_smul_measure_iff hc).1 h.ae_eq_mk⟩,
  λ h, ⟨h.mk f, h.measurable_mk, (ae_smul_measure_iff hc).2 h.ae_eq_mk⟩⟩

lemma measurable.comp_ae_measurable [measurable_space δ] {f : α → δ} {g : δ → β}
  (hg : measurable g) (hf : ae_measurable f μ) : ae_measurable (g ∘ f) μ :=
⟨g ∘ hf.mk f, hg.comp hf.measurable_mk, eventually_eq.fun_comp hf.ae_eq_mk _⟩

lemma ae_measurable_of_zero_measure {f : α → β} : ae_measurable f 0 :=
begin
  by_cases h : nonempty α,
  { exact (@ae_measurable_const _ _ _ _ _ (f h.some)).congr rfl },
  { exact (measurable_of_not_nonempty h f).ae_measurable }
end

end

namespace is_compact

variables [topological_space α] [measurable_space α] {μ : measure α} {s : set α}

lemma finite_measure_of_nhds_within (hs : is_compact s) :
  (∀ a ∈ s, μ.finite_at_filter (𝓝[s] a)) → μ s < ⊤ :=
by simpa only [← measure.compl_mem_cofinite, measure.finite_at_filter]
  using hs.compl_mem_sets_of_nhds_within

lemma finite_measure [locally_finite_measure μ] (hs : is_compact s) : μ s < ⊤ :=
hs.finite_measure_of_nhds_within $ λ a ha, μ.finite_at_nhds_within _ _

lemma measure_zero_of_nhds_within (hs : is_compact s) :
  (∀ a ∈ s, ∃ t ∈ 𝓝[s] a, μ t = 0) → μ s = 0 :=
by simpa only [← compl_mem_ae_iff] using hs.compl_mem_sets_of_nhds_within

end is_compact

lemma metric.bounded.finite_measure [metric_space α] [proper_space α]
  [measurable_space α] {μ : measure α} [locally_finite_measure μ] {s : set α}
  (hs : metric.bounded s) :
  μ s < ⊤ :=
(measure_mono subset_closure).trans_lt (metric.compact_iff_closed_bounded.2
  ⟨is_closed_closure, metric.bounded_closure_of_bounded hs⟩).finite_measure<|MERGE_RESOLUTION|>--- conflicted
+++ resolved
@@ -330,7 +330,6 @@
   rw [← measure_union disjoint_diff h₂ (h₁.diff h₂), union_diff_cancel h]
 end
 
-<<<<<<< HEAD
 lemma inter_add_inter_compl {α:Type*} [measurable_space α]
   (μ : measure α) (s t : set α)  (A2 : is_measurable s) (A1 : is_measurable t) :
   (μ (s ∩ t) + μ (s ∩ tᶜ)) = μ s :=
@@ -341,13 +340,8 @@
   rw set.inter_union_compl,
 end
 
-lemma measure_compl {μ : measure α} {s : set α} (h₁ : is_measurable s) (h_fin : μ s < ⊤) :
-  μ (sᶜ) = μ univ - μ s :=
-by { rw compl_eq_univ_diff, exact measure_diff (subset_univ s) is_measurable.univ h₁ h_fin }
-=======
 lemma measure_compl (h₁ : measurable_set s) (h_fin : μ s < ⊤) : μ (sᶜ) = μ univ - μ s :=
 by { rw compl_eq_univ_diff, exact measure_diff (subset_univ s) measurable_set.univ h₁ h_fin }
->>>>>>> 34e366c6
 
 lemma sum_measure_le_measure_univ {s : finset ι} {t : ι → set α} (h : ∀ i ∈ s, measurable_set (t i))
   (H : pairwise_on ↑s (disjoint on t)) :
