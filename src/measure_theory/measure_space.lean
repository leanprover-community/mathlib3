--- conflicted
+++ resolved
@@ -709,10 +709,9 @@
 ext $ λ s hs,
 by simp [hf, hg, hs, hg hs, hg.comp hf, ← preimage_comp]
 
-<<<<<<< HEAD
 lemma map_mono {f : α → β} (hf : measurable f) (h : μ ≤ ν) : map f μ ≤ map f ν :=
 λ s hs, by simp [hf, hs, h _ (hf hs)]
-=======
+
 /-- Even if `s` is not measurable, we can bound `map f μ s` from below.
   See also `measurable_equiv.map_apply`. -/
 theorem le_map_apply {f : α → β} (hf : measurable f) (s : set β) : μ (f ⁻¹' s) ≤ map f μ s :=
@@ -721,7 +720,6 @@
   convert measure_mono (preimage_mono hst),
   exact map_apply hf ht
 end
->>>>>>> b04aeb5e
 
 /-- Pullback of a `measure`. If `f` sends each `measurable` set to a `measurable` set, then for each
 measurable set `s` we have `comap f μ s = μ (f '' s)`. -/
@@ -1249,16 +1247,11 @@
 by simp [eventually_le_antisymm_iff, ae_le_set, diff_diff_right,
   diff_diff, diff_eq_empty.2 (set.subset_union_right _ _)]
 
-<<<<<<< HEAD
 lemma ae_eq_set {s t : set α} :
   s =ᵐ[μ] t ↔ μ (s \ t) = 0 ∧ μ (t \ s) = 0 :=
 by simp [eventually_le_antisymm_iff, ae_le_set]
 
-lemma mem_ae_map_iff [measurable_space β] {f : α → β} (hf : measurable f)
-  {s : set β} (hs : is_measurable s) :
-=======
 lemma mem_ae_map_iff {f : α → β} (hf : measurable f) {s : set β} (hs : is_measurable s) :
->>>>>>> b04aeb5e
   s ∈ (map f μ).ae ↔ (f ⁻¹' s) ∈ μ.ae :=
 by simp only [mem_ae_iff, map_apply hf hs.compl, preimage_compl]
 
@@ -1290,7 +1283,6 @@
 lemma ae_add_measure_iff {p : α → Prop} {ν} : (∀ᵐ x ∂μ + ν, p x) ↔ (∀ᵐ x ∂μ, p x) ∧ ∀ᵐ x ∂ν, p x :=
 add_eq_zero_iff
 
-<<<<<<< HEAD
 lemma ae_eq_comp {δ : Type*} [measurable_space β] {f : α → β} {g g' : β → δ} (hf : measurable f)
   (h : g =ᵐ[measure.map f μ] g') : g ∘ f =ᵐ[μ] g' ∘ f :=
 begin
@@ -1300,11 +1292,7 @@
   ... = 0 : by rwa ← measure.map_apply hf tmeas
 end
 
-@[simp] lemma ae_restrict_eq {s : set α} (hs : is_measurable s) :
-  (μ.restrict s).ae = μ.ae ⊓ 𝓟 s :=
-=======
 @[simp] lemma ae_restrict_eq (hs : is_measurable s) : (μ.restrict s).ae = μ.ae ⊓ 𝓟 s :=
->>>>>>> b04aeb5e
 begin
   ext t,
   simp only [mem_inf_principal, mem_ae_iff, restrict_apply_eq_zero' hs, compl_set_of,
