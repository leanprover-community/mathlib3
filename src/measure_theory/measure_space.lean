--- conflicted
+++ resolved
@@ -1017,13 +1017,10 @@
                     ... = ∑ i in s, 1 : s.tsum_subtype 1
                     ... = s.card : by simp
 
-<<<<<<< HEAD
-=======
 lemma count_apply_finite [measurable_singleton_class α] (s : set α) (hs : finite s) :
   count s = hs.to_finset.card :=
 by rw [← count_apply_finset, finite.coe_to_finset]
 
->>>>>>> 4e70550a
 /-- `count` measure evaluates to infinity at infinite sets. -/
 lemma count_apply_infinite [measurable_singleton_class α] {s : set α} (hs : s.infinite) :
   count s = ⊤ :=
@@ -1035,8 +1032,6 @@
   simpa [lt_irrefl] using this
 end
 
-<<<<<<< HEAD
-=======
 @[simp] lemma count_apply_eq_top [measurable_singleton_class α] {s : set α} :
   count s = ⊤ ↔ s.infinite :=
 begin
@@ -1052,7 +1047,6 @@
              ... ↔ ¬s.infinite : not_congr count_apply_eq_top
              ... ↔ s.finite    : not_not
 
->>>>>>> 4e70550a
 /-- A measure is complete if every null set is also measurable.
   A null set is a subset of a measurable set with measure `0`.
   Since every measure is defined as a special case of an outer measure, we can more simply state
