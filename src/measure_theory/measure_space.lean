--- conflicted
+++ resolved
@@ -1461,16 +1461,14 @@
 lemma probability_measure.ne_zero (μ : measure α) [probability_measure μ] : μ ≠ 0 :=
 mt measure_univ_eq_zero.2 $ by simp [measure_univ]
 
-<<<<<<< HEAD
 lemma prob_add_prob_compl [probability_measure μ]
   (h : measurable_set s) : μ s + μ sᶜ = 1 :=
 (measure_add_measure_compl h).trans measure_univ
 
 lemma prob_le_one [probability_measure μ] : μ s ≤ 1 :=
 (measure_mono $ set.subset_univ _).trans_eq measure_univ
-=======
+
 end probability_measure
->>>>>>> 9d40a598
 
 section no_atoms
 
