/-
Copyright (c) 2017 Johannes Hölzl. All rights reserved.
Released under Apache 2.0 license as described in the file LICENSE.
Authors: Johannes Hölzl, Mario Carneiro
-/
import analysis.specific_limits
import measure_theory.measurable_space
import topology.algebra.infinite_sum

/-!
# Outer Measures

An outer measure is a function `μ : set α → ℝ≥0∞`, from the powerset of a type to the extended
nonnegative real numbers that satisfies the following conditions:
1. `μ ∅ = 0`;
2. `μ` is monotone;
3. `μ` is countably subadditive. This means that the outer measure of a countable union is at most
   the sum of the outer measure on the individual sets.

Note that we do not need `α` to be measurable to define an outer measure.

The outer measures on a type `α` form a complete lattice.

Given an arbitrary function `m : set α → ℝ≥0∞` that sends `∅` to `0` we can define an outer
measure on `α` that on `s` is defined to be the infimum of `∑ᵢ, m (sᵢ)` for all collections of sets
`sᵢ` that cover `s`. This is the unique maximal outer measure that is at most the given function.
We also define this for functions `m` defined on a subset of `set α`, by treating the function as
having value `∞` outside its domain.

Given an outer measure `m`, the Carathéodory-measurable sets are the sets `s` such that
for all sets `t` we have `m t = m (t ∩ s) + m (t \ s)`. This forms a measurable space.

## Main definitions and statements

* `outer_measure.bounded_by` is the greatest outer measure that is at most the given function.
  If you know that the given functions sends `∅` to `0`, then `outer_measure.of_function` is a
  special case.
* `caratheodory` is the Carathéodory-measurable space of an outer measure.
* `Inf_eq_of_function_Inf_gen` is a characterization of the infimum of outer measures.
* `induced_outer_measure` is the measure induced by a function on a subset of `set α`

## References

* <https://en.wikipedia.org/wiki/Outer_measure>
* <https://en.wikipedia.org/wiki/Carath%C3%A9odory%27s_criterion>

## Tags

outer measure, Carathéodory-measurable, Carathéodory's criterion
-/

noncomputable theory

open set finset function filter encodable
open_locale classical big_operators nnreal topological_space ennreal

namespace measure_theory

/-- An outer measure is a countably subadditive monotone function that sends `∅` to `0`. -/
structure outer_measure (α : Type*) :=
(measure_of : set α → ℝ≥0∞)
(empty : measure_of ∅ = 0)
(mono : ∀{s₁ s₂}, s₁ ⊆ s₂ → measure_of s₁ ≤ measure_of s₂)
(Union_nat : ∀(s:ℕ → set α), measure_of (⋃i, s i) ≤ ∑'i, measure_of (s i))

namespace outer_measure

section basic

variables {α : Type*} {β : Type*} {ms : set (outer_measure α)} {m : outer_measure α}

instance : has_coe_to_fun (outer_measure α) := ⟨_, λ m, m.measure_of⟩

@[simp] lemma measure_of_eq_coe (m : outer_measure α) : m.measure_of = m := rfl

@[simp] theorem empty' (m : outer_measure α) : m ∅ = 0 := m.empty

theorem mono' (m : outer_measure α) {s₁ s₂}
  (h : s₁ ⊆ s₂) : m s₁ ≤ m s₂ := m.mono h

protected theorem Union (m : outer_measure α)
  {β} [encodable β] (s : β → set α) :
  m (⋃i, s i) ≤ ∑'i, m (s i) :=
rel_supr_tsum m m.empty (≤) m.Union_nat s

lemma Union_null (m : outer_measure α)
  {β} [encodable β] {s : β → set α} (h : ∀ i, m (s i) = 0) : m (⋃i, s i) = 0 :=
by simpa [h] using m.Union s

protected lemma Union_finset (m : outer_measure α) (s : β → set α) (t : finset β) :
  m (⋃i ∈ t, s i) ≤ ∑ i in t, m (s i) :=
rel_supr_sum m m.empty (≤) m.Union_nat s t

protected lemma union (m : outer_measure α) (s₁ s₂ : set α) :
  m (s₁ ∪ s₂) ≤ m s₁ + m s₂ :=
rel_sup_add m m.empty (≤) m.Union_nat s₁ s₂

lemma le_inter_add_diff {m : outer_measure α} {t : set α} (s : set α) :
  m t ≤ m (t ∩ s) + m (t \ s) :=
by { convert m.union _ _, rw inter_union_diff t s }

lemma diff_null (m : outer_measure α) (s : set α) {t : set α} (ht : m t = 0) :
  m (s \ t) = m s :=
begin
  refine le_antisymm (m.mono $ diff_subset _ _) _,
  calc m s ≤ m (s ∩ t) + m (s \ t) : le_inter_add_diff _
       ... ≤ m t + m (s \ t)       : add_le_add_right (m.mono $ inter_subset_right _ _) _
       ... = m (s \ t)             : by rw [ht, zero_add]
end

lemma union_null (m : outer_measure α) {s₁ s₂ : set α}
  (h₁ : m s₁ = 0) (h₂ : m s₂ = 0) : m (s₁ ∪ s₂) = 0 :=
by simpa [h₁, h₂] using m.union s₁ s₂

lemma injective_coe_fn : injective (λ (μ : outer_measure α) (s : set α), μ s) :=
λ μ₁ μ₂ h, by { cases μ₁, cases μ₂, congr, exact h }

@[ext] lemma ext {μ₁ μ₂ : outer_measure α} (h : ∀ s, μ₁ s = μ₂ s) : μ₁ = μ₂ :=
injective_coe_fn $ funext h

instance : has_zero (outer_measure α) :=
⟨{ measure_of := λ_, 0,
   empty      := rfl,
   mono       := assume _ _ _, le_refl 0,
   Union_nat  := assume s, zero_le _ }⟩

@[simp] theorem coe_zero : ⇑(0 : outer_measure α) = 0 := rfl

instance : inhabited (outer_measure α) := ⟨0⟩

instance : has_add (outer_measure α) :=
⟨λm₁ m₂,
  { measure_of := λs, m₁ s + m₂ s,
    empty      := show m₁ ∅ + m₂ ∅ = 0, by simp [outer_measure.empty],
    mono       := assume s₁ s₂ h, add_le_add (m₁.mono h) (m₂.mono h),
    Union_nat  := assume s,
      calc m₁ (⋃i, s i) + m₂ (⋃i, s i) ≤
          (∑'i, m₁ (s i)) + (∑'i, m₂ (s i)) :
          add_le_add (m₁.Union_nat s) (m₂.Union_nat s)
        ... = _ : ennreal.tsum_add.symm}⟩

@[simp] theorem coe_add (m₁ m₂ : outer_measure α) : ⇑(m₁ + m₂) = m₁ + m₂ := rfl

theorem add_apply (m₁ m₂ : outer_measure α) (s : set α) : (m₁ + m₂) s = m₁ s + m₂ s := rfl

instance add_comm_monoid : add_comm_monoid (outer_measure α) :=
{ zero      := 0,
  add       := (+),
  .. injective.add_comm_monoid (show outer_measure α → set α → ℝ≥0∞, from coe_fn)
    injective_coe_fn rfl (λ _ _, rfl) }

instance : has_scalar ℝ≥0∞ (outer_measure α) :=
⟨λ c m,
  { measure_of := λ s, c * m s,
    empty      := by simp,
    mono       := λ s t h, ennreal.mul_left_mono $ m.mono h,
    Union_nat  := λ s, by { rw [ennreal.tsum_mul_left], exact ennreal.mul_left_mono (m.Union _) } }⟩

@[simp] lemma coe_smul (c : ℝ≥0∞) (m : outer_measure α) : ⇑(c • m) = c • m := rfl

lemma smul_apply (c : ℝ≥0∞) (m : outer_measure α) (s : set α) : (c • m) s = c * m s := rfl

instance : semimodule ℝ≥0∞ (outer_measure α) :=
{ smul := (•),
  .. injective.semimodule ℝ≥0∞ ⟨show outer_measure α → set α → ℝ≥0∞, from coe_fn, coe_zero,
    coe_add⟩ injective_coe_fn coe_smul }

instance : has_bot (outer_measure α) := ⟨0⟩

instance outer_measure.order_bot : order_bot (outer_measure α) :=
{ le          := λm₁ m₂, ∀s, m₁ s ≤ m₂ s,
  bot         := 0,
  le_refl     := assume a s, le_refl _,
  le_trans    := assume a b c hab hbc s, le_trans (hab s) (hbc s),
  le_antisymm := assume a b hab hba, ext $ assume s, le_antisymm (hab s) (hba s),
  bot_le      := assume a s, zero_le _ }

section supremum

instance : has_Sup (outer_measure α) :=
⟨λms, {
  measure_of := λs, ⨆ m ∈ ms, (m : outer_measure α) s,
  empty      := nonpos_iff_eq_zero.1 $ bsupr_le $ λ m h, le_of_eq m.empty,
  mono       := assume s₁ s₂ hs, bsupr_le_bsupr $ assume m hm, m.mono hs,
  Union_nat  := assume f, bsupr_le $ assume m hm,
    calc m (⋃i, f i) ≤ ∑' (i : ℕ), m (f i) : m.Union_nat _
      ... ≤ ∑'i, (⨆ m ∈ ms, (m : outer_measure α) (f i)) :
        ennreal.tsum_le_tsum $ assume i, le_bsupr m hm }⟩

instance : complete_lattice (outer_measure α) :=
{ .. outer_measure.order_bot, .. complete_lattice_of_Sup (outer_measure α)
    (λ ms, ⟨λ m hm s, le_bsupr m hm, λ m hm s, bsupr_le (λ m' hm', hm hm' s)⟩) }

@[simp] theorem Sup_apply (ms : set (outer_measure α)) (s : set α) :
  (Sup ms) s = ⨆ m ∈ ms, (m : outer_measure α) s := rfl

@[simp] theorem supr_apply {ι} (f : ι → outer_measure α) (s : set α) :
  (⨆ i : ι, f i) s = ⨆ i, f i s :=
by rw [supr, Sup_apply, supr_range, supr]

@[norm_cast] theorem coe_supr {ι} (f : ι → outer_measure α) :
  ⇑(⨆ i, f i) = ⨆ i, f i :=
funext $ λ s, by rw [supr_apply, _root_.supr_apply]

@[simp] theorem sup_apply (m₁ m₂ : outer_measure α) (s : set α) :
  (m₁ ⊔ m₂) s = m₁ s ⊔ m₂ s :=
by have := supr_apply (λ b, cond b m₁ m₂) s;
  rwa [supr_bool_eq, supr_bool_eq] at this

end supremum

/-- The pushforward of `m` along `f`. The outer measure on `s` is defined to be `m (f ⁻¹' s)`. -/
def map {β} (f : α → β) : outer_measure α →ₗ[ℝ≥0∞] outer_measure β :=
{ to_fun := λ m,
    { measure_of := λs, m (f ⁻¹' s),
      empty := m.empty,
      mono := λ s t h, m.mono (preimage_mono h),
      Union_nat := λ s, by rw [preimage_Union]; exact
        m.Union_nat (λ i, f ⁻¹' s i) },
  map_add' := λ m₁ m₂, injective_coe_fn rfl,
  map_smul' := λ c m, injective_coe_fn rfl }

@[simp] theorem map_apply {β} (f : α → β)
  (m : outer_measure α) (s : set β) : map f m s = m (f ⁻¹' s) := rfl

@[simp] theorem map_id (m : outer_measure α) : map id m = m :=
ext $ λ s, rfl

@[simp] theorem map_map {β γ} (f : α → β) (g : β → γ)
  (m : outer_measure α) : map g (map f m) = map (g ∘ f) m :=
ext $ λ s, rfl

instance : functor outer_measure := {map := λ α β f, map f}

instance : is_lawful_functor outer_measure :=
{ id_map := λ α, map_id,
  comp_map := λ α β γ f g m, (map_map f g m).symm }

/-- The dirac outer measure. -/
def dirac (a : α) : outer_measure α :=
{ measure_of := λs, indicator s (λ _, 1) a,
  empty := by simp,
  mono := λ s t h, indicator_le_indicator_of_subset h (λ _, zero_le _) a,
  Union_nat := λ s,
    if hs : a ∈ ⋃ n, s n then let ⟨i, hi⟩ := mem_Union.1 hs in
      calc indicator (⋃ n, s n) (λ _, (1 : ℝ≥0∞)) a = 1 : indicator_of_mem hs _
      ... = indicator (s i) (λ _, 1) a : (indicator_of_mem hi _).symm
      ... ≤ ∑' n, indicator (s n) (λ _, 1) a : ennreal.le_tsum _
    else by simp only [indicator_of_not_mem hs, zero_le]}

@[simp] theorem dirac_apply (a : α) (s : set α) :
  dirac a s = indicator s (λ _, 1) a := rfl

/-- The sum of an (arbitrary) collection of outer measures. -/
def sum {ι} (f : ι → outer_measure α) : outer_measure α :=
{ measure_of := λs, ∑' i, f i s,
  empty := by simp,
  mono := λ s t h, ennreal.tsum_le_tsum (λ i, (f i).mono' h),
  Union_nat := λ s, by rw ennreal.tsum_comm; exact
    ennreal.tsum_le_tsum (λ i, (f i).Union_nat _) }

@[simp] theorem sum_apply {ι} (f : ι → outer_measure α) (s : set α) :
  sum f s = ∑' i, f i s := rfl

theorem smul_dirac_apply (a : ℝ≥0∞) (b : α) (s : set α) :
  (a • dirac b) s = indicator s (λ _, a) b :=
by simp

/-- Pullback of an `outer_measure`: `comap f μ s = μ (f '' s)`. -/
def comap {β} (f : α → β) : outer_measure β →ₗ[ℝ≥0∞] outer_measure α :=
{ to_fun := λ m,
    { measure_of := λ s, m (f '' s),
      empty := by simp,
      mono := λ s t h, m.mono $ image_subset f h,
      Union_nat := λ s, by { rw [image_Union], apply m.Union_nat } },
  map_add' := λ m₁ m₂, rfl,
  map_smul' := λ c m, rfl }

@[simp] lemma comap_apply {β} (f : α → β) (m : outer_measure β) (s : set α) :
  comap f m s = m (f '' s) :=
rfl

/-- Restrict an `outer_measure` to a set. -/
def restrict (s : set α) : outer_measure α →ₗ[ℝ≥0∞] outer_measure α :=
(map coe).comp (comap (coe : s → α))

@[simp] lemma restrict_apply (s t : set α) (m : outer_measure α) :
  restrict s m t = m (t ∩ s) :=
by simp [restrict]

theorem top_apply {s : set α} (h : s.nonempty) : (⊤ : outer_measure α) s = ⊤ :=
let ⟨a, as⟩ := h in
top_unique $ le_trans (by simp [smul_dirac_apply, as]) (le_bsupr ((⊤ : ℝ≥0∞) • dirac a) trivial)

end basic

section of_function
set_option eqn_compiler.zeta true

variables {α : Type*} (m : set α → ℝ≥0∞) (m_empty : m ∅ = 0)
include m_empty

/-- Given any function `m` assigning measures to sets satisying `m ∅ = 0`, there is
  a unique maximal outer measure `μ` satisfying `μ s ≤ m s` for all `s : set α`. -/
protected def of_function : outer_measure α :=
let μ := λs, ⨅{f : ℕ → set α} (h : s ⊆ ⋃i, f i), ∑'i, m (f i) in
{ measure_of := μ,
  empty      := le_antisymm
    (infi_le_of_le (λ_, ∅) $ infi_le_of_le (empty_subset _) $ by simp [m_empty])
    (zero_le _),
  mono       := assume s₁ s₂ hs, infi_le_infi $ assume f,
    infi_le_infi2 $ assume hb, ⟨subset.trans hs hb, le_refl _⟩,
  Union_nat := assume s, ennreal.le_of_forall_pos_le_add $ begin
    assume ε hε (hb : ∑'i, μ (s i) < ⊤),
    rcases ennreal.exists_pos_sum_of_encodable (ennreal.coe_lt_coe.2 hε) ℕ with ⟨ε', hε', hl⟩,
    refine le_trans _ (add_le_add_left (le_of_lt hl) _),
    rw ← ennreal.tsum_add,
    choose f hf using show
      ∀i, ∃f:ℕ → set α, s i ⊆ (⋃i, f i) ∧ ∑'i, m (f i) < μ (s i) + ε' i,
    { intro,
      have : μ (s i) < μ (s i) + ε' i :=
        ennreal.lt_add_right
          (lt_of_le_of_lt (by apply ennreal.le_tsum) hb)
          (by simpa using hε' i),
      simpa [μ, infi_lt_iff] },
    refine le_trans _ (ennreal.tsum_le_tsum $ λ i, le_of_lt (hf i).2),
    rw [← ennreal.tsum_prod, ← equiv.nat_prod_nat_equiv_nat.symm.tsum_eq],
    swap, {apply_instance},
    refine infi_le_of_le _ (infi_le _ _),
    exact Union_subset (λ i, subset.trans (hf i).1 $
      Union_subset $ λ j, subset.trans (by simp) $
      subset_Union _ $ equiv.nat_prod_nat_equiv_nat (i, j)),
  end }

lemma of_function_apply (s : set α) :
  outer_measure.of_function m m_empty s =
  (⨅ (t : ℕ → set α) (h : s ⊆ Union t), ∑' n, m (t n)) := rfl

variables {m m_empty}
theorem of_function_le (s : set α) : outer_measure.of_function m m_empty s ≤ m s :=
let f : ℕ → set α := λi, nat.rec_on i s (λn s, ∅) in
infi_le_of_le f $ infi_le_of_le (subset_Union f 0) $ le_of_eq $
calc ∑'i, m (f i) = ∑ i in {0}, m (f i) :
    tsum_eq_sum $ by intro i; cases i; simp [m_empty]
  ... = m s : by simp; refl

theorem of_function_eq (s : set α) (m_mono : ∀ ⦃t : set α⦄, s ⊆ t → m s ≤ m t)
  (m_subadd : ∀ (s : ℕ → set α), m (⋃i, s i) ≤ ∑'i, m (s i)) :
  outer_measure.of_function m m_empty s = m s :=
le_antisymm (of_function_le s) $ le_infi $ λ f, le_infi $ λ hf, le_trans (m_mono hf) (m_subadd f)

theorem le_of_function {μ : outer_measure α} :
  μ ≤ outer_measure.of_function m m_empty ↔ ∀ s, μ s ≤ m s :=
⟨λ H s, le_trans (H s) (of_function_le s),
 λ H s, le_infi $ λ f, le_infi $ λ hs,
  le_trans (μ.mono hs) $ le_trans (μ.Union f) $
  ennreal.tsum_le_tsum $ λ i, H _⟩

end of_function

section bounded_by

variables {α : Type*} (m : set α → ℝ≥0∞)

/-- Given any function `m` assigning measures to sets, there is a unique maximal outer measure `μ`
  satisfying `μ s ≤ m s` for all `s : set α`. This is the same as `outer_measure.of_function`,
  except that it doesn't require `m ∅ = 0`. -/
def bounded_by : outer_measure α :=
outer_measure.of_function (λ s, ⨆ (h : s.nonempty), m s) (by simp [empty_not_nonempty])

variables {m}
theorem bounded_by_le (s : set α) : bounded_by m s ≤ m s :=
(of_function_le _).trans supr_const_le

theorem bounded_by_eq_of_function (m_empty : m ∅ = 0) (s : set α) :
  bounded_by m s = outer_measure.of_function m m_empty s :=
begin
  have : (λ s : set α, ⨆ (h : s.nonempty), m s) = m,
  { ext1 t, cases t.eq_empty_or_nonempty with h h; simp [h, empty_not_nonempty, m_empty] },
  simp [bounded_by, this]
end
theorem bounded_by_apply (s : set α) :
  bounded_by m s = ⨅ (t : ℕ → set α) (h : s ⊆ Union t), ∑' n, ⨆ (h : (t n).nonempty), m (t n) :=
by simp [bounded_by, of_function_apply]

theorem bounded_by_eq (s : set α) (m_empty : m ∅ = 0) (m_mono : ∀ ⦃t : set α⦄, s ⊆ t → m s ≤ m t)
  (m_subadd : ∀ (s : ℕ → set α), m (⋃i, s i) ≤ ∑'i, m (s i)) : bounded_by m s = m s :=
by rw [bounded_by_eq_of_function m_empty, of_function_eq s m_mono m_subadd]

theorem le_bounded_by {μ : outer_measure α} : μ ≤ bounded_by m ↔ ∀ s, μ s ≤ m s :=
begin
  rw [bounded_by, le_of_function, forall_congr], intro s,
  cases s.eq_empty_or_nonempty with h h; simp [h, empty_not_nonempty]
end

theorem le_bounded_by' {μ : outer_measure α} :
  μ ≤ bounded_by m ↔ ∀ s : set α, s.nonempty → μ s ≤ m s :=
by { rw [le_bounded_by, forall_congr], intro s, cases s.eq_empty_or_nonempty with h h; simp [h] }

end bounded_by

section caratheodory_measurable
universe u
parameters {α : Type u} (m : outer_measure α)
include m

local attribute [simp] set.inter_comm set.inter_left_comm set.inter_assoc

variables {s s₁ s₂ : set α}

/-- A set `s` is Carathéodory-measurable for an outer measure `m` if for all sets `t` we have
  `m t = m (t ∩ s) + m (t \ s)`. -/
def is_caratheodory (s : set α) : Prop := ∀t, m t = m (t ∩ s) + m (t \ s)

lemma is_caratheodory_iff_le' {s : set α} : is_caratheodory s ↔ ∀t, m (t ∩ s) + m (t \ s) ≤ m t :=
forall_congr $ λ t, le_antisymm_iff.trans $ and_iff_right $ le_inter_add_diff _

@[simp] lemma is_caratheodory_empty : is_caratheodory ∅ :=
by simp [is_caratheodory, m.empty, diff_empty]

lemma is_caratheodory_compl : is_caratheodory s₁ → is_caratheodory s₁ᶜ :=
by simp [is_caratheodory, diff_eq, add_comm]

@[simp] lemma is_caratheodory_compl_iff : is_caratheodory sᶜ ↔ is_caratheodory s :=
⟨λ h, by simpa using is_caratheodory_compl m h, is_caratheodory_compl⟩

lemma is_caratheodory_union (h₁ : is_caratheodory s₁) (h₂ : is_caratheodory s₂) :
  is_caratheodory (s₁ ∪ s₂) :=
λ t, begin
  rw [h₁ t, h₂ (t ∩ s₁), h₂ (t \ s₁), h₁ (t ∩ (s₁ ∪ s₂)),
    inter_diff_assoc _ _ s₁, set.inter_assoc _ _ s₁,
    inter_eq_self_of_subset_right (set.subset_union_left _ _),
    union_diff_left, h₂ (t ∩ s₁)],
  simp [diff_eq, add_assoc]
end

lemma measure_inter_union (h : s₁ ∩ s₂ ⊆ ∅) (h₁ : is_caratheodory s₁) {t : set α} :
  m (t ∩ (s₁ ∪ s₂)) = m (t ∩ s₁) + m (t ∩ s₂) :=
by rw [h₁, set.inter_assoc, set.union_inter_cancel_left,
  inter_diff_assoc, union_diff_cancel_left h]

lemma is_caratheodory_Union_lt {s : ℕ → set α} :
  ∀{n:ℕ}, (∀i<n, is_caratheodory (s i)) → is_caratheodory (⋃i<n, s i)
| 0       h := by simp [nat.not_lt_zero]
| (n + 1) h := by rw Union_lt_succ; exact is_caratheodory_union m
  (h n (le_refl (n + 1)))
      (is_caratheodory_Union_lt $ assume i hi, h i $ lt_of_lt_of_le hi $ nat.le_succ _)

lemma is_caratheodory_inter (h₁ : is_caratheodory s₁) (h₂ : is_caratheodory s₂) :
  is_caratheodory (s₁ ∩ s₂) :=
by { rw [← is_caratheodory_compl_iff, compl_inter],
  exact is_caratheodory_union _ (is_caratheodory_compl _ h₁) (is_caratheodory_compl _ h₂) }

lemma is_caratheodory_sum {s : ℕ → set α} (h : ∀i, is_caratheodory (s i))
  (hd : pairwise (disjoint on s)) {t : set α} :
  ∀ {n}, ∑ i in finset.range n, m (t ∩ s i) = m (t ∩ ⋃i<n, s i)
| 0            := by simp [nat.not_lt_zero, m.empty]
| (nat.succ n) := begin
  simp [Union_lt_succ, range_succ],
  rw [measure_inter_union m _ (h n), is_caratheodory_sum],
  intro a, simpa [range_succ] using λ h₁ i hi h₂, hd _ _ (ne_of_gt hi) ⟨h₁, h₂⟩
end

lemma is_caratheodory_Union_nat {s : ℕ → set α} (h : ∀i, is_caratheodory (s i))
  (hd : pairwise (disjoint on s)) : is_caratheodory (⋃i, s i) :=
is_caratheodory_iff_le'.2 $ λ t, begin
  have hp : m (t ∩ ⋃i, s i) ≤ (⨆n, m (t ∩ ⋃i<n, s i)),
  { convert m.Union (λ i, t ∩ s i),
    { rw inter_Union },
    { simp [ennreal.tsum_eq_supr_nat, is_caratheodory_sum m h hd] } },
  refine le_trans (add_le_add_right hp _) _,
  rw ennreal.supr_add,
  refine supr_le (λ n, le_trans (add_le_add_left _ _)
    (ge_of_eq (is_caratheodory_Union_lt m (λ i _, h i) _))),
  refine m.mono (diff_subset_diff_right _),
  exact bUnion_subset (λ i _, subset_Union _ i),
end

lemma f_Union {s : ℕ → set α} (h : ∀i, is_caratheodory (s i))
  (hd : pairwise (disjoint on s)) : m (⋃i, s i) = ∑'i, m (s i) :=
begin
  refine le_antisymm (m.Union_nat s) _,
  rw ennreal.tsum_eq_supr_nat,
  refine supr_le (λ n, _),
  have := @is_caratheodory_sum _ m _ h hd univ n,
  simp at this, simp [this],
  exact m.mono (bUnion_subset (λ i _, subset_Union _ i)),
end

/-- The Carathéodory-measurable sets for an outer measure `m` form a Dynkin system.  -/
def caratheodory_dynkin : measurable_space.dynkin_system α :=
{ has := is_caratheodory,
  has_empty := is_caratheodory_empty,
  has_compl := assume s, is_caratheodory_compl,
  has_Union_nat := assume f hf hn, is_caratheodory_Union_nat hn hf }

/-- Given an outer measure `μ`, the Carathéodory-measurable space is
  defined such that `s` is measurable if `∀t, μ t = μ (t ∩ s) + μ (t \ s)`. -/
protected def caratheodory : measurable_space α :=
caratheodory_dynkin.to_measurable_space $ assume s₁ s₂, is_caratheodory_inter

lemma is_caratheodory_iff {s : set α} :
  caratheodory.measurable_set' s ↔ ∀t, m t = m (t ∩ s) + m (t \ s) :=
iff.rfl

lemma is_caratheodory_iff_le {s : set α} :
  caratheodory.measurable_set' s ↔ ∀t, m (t ∩ s) + m (t \ s) ≤ m t :=
is_caratheodory_iff_le'

protected lemma Union_eq_of_caratheodory {s : ℕ → set α}
  (h : ∀i, caratheodory.measurable_set' (s i)) (hd : pairwise (disjoint on s)) :
  m (⋃i, s i) = ∑'i, m (s i) :=
f_Union h hd

end caratheodory_measurable

variables {α : Type*}

lemma of_function_caratheodory {m : set α → ℝ≥0∞} {s : set α}
  {h₀ : m ∅ = 0} (hs : ∀t, m (t ∩ s) + m (t \ s) ≤ m t) :
  (outer_measure.of_function m h₀).caratheodory.measurable_set' s :=
begin
  apply (is_caratheodory_iff_le _).mpr,
  refine λ t, le_infi (λ f, le_infi $ λ hf, _),
  refine le_trans (add_le_add
    (infi_le_of_le (λi, f i ∩ s) $ infi_le _ _)
    (infi_le_of_le (λi, f i \ s) $ infi_le _ _)) _,
  { rw ← Union_inter, exact inter_subset_inter_left _ hf },
  { rw ← Union_diff, exact diff_subset_diff_left hf },
  { rw ← ennreal.tsum_add, exact ennreal.tsum_le_tsum (λ i, hs _) }
end

<<<<<<< HEAD
lemma bounded_by_caratheodory {m : set α → ℝ≥0∞} {s : set α}
  (hs : ∀t, m (t ∩ s) + m (t \ s) ≤ m t) : (bounded_by m).caratheodory.is_measurable' s :=
=======
lemma bounded_by_caratheodory {m : set α → ennreal} {s : set α}
  (hs : ∀t, m (t ∩ s) + m (t \ s) ≤ m t) : (bounded_by m).caratheodory.measurable_set' s :=
>>>>>>> 3309490a
begin
  apply of_function_caratheodory, intro t,
  cases t.eq_empty_or_nonempty with h h,
  { simp [h, empty_not_nonempty] },
  { convert le_trans _ (hs t), { simp [h] }, exact add_le_add supr_const_le supr_const_le }
end

@[simp] theorem zero_caratheodory : (0 : outer_measure α).caratheodory = ⊤ :=
top_unique $ λ s _ t, (add_zero _).symm

theorem top_caratheodory : (⊤ : outer_measure α).caratheodory = ⊤ :=
top_unique $ assume s hs, (is_caratheodory_iff_le _).2 $ assume t,
  t.eq_empty_or_nonempty.elim (λ ht, by simp [ht])
    (λ ht, by simp only [ht, top_apply, le_top])

theorem le_add_caratheodory (m₁ m₂ : outer_measure α) :
  m₁.caratheodory ⊓ m₂.caratheodory ≤ (m₁ + m₂ : outer_measure α).caratheodory :=
λ s ⟨hs₁, hs₂⟩ t, by simp [hs₁ t, hs₂ t, add_left_comm, add_assoc]

theorem le_sum_caratheodory {ι} (m : ι → outer_measure α) :
  (⨅ i, (m i).caratheodory) ≤ (sum m).caratheodory :=
λ s h t, by simp [λ i,
  measurable_space.measurable_set_infi.1 h i t, ennreal.tsum_add]

theorem le_smul_caratheodory (a : ℝ≥0∞) (m : outer_measure α) :
  m.caratheodory ≤ (a • m).caratheodory :=
λ s h t, by simp [h t, mul_add]

@[simp] theorem dirac_caratheodory (a : α) : (dirac a).caratheodory = ⊤ :=
top_unique $ λ s _ t, begin
  by_cases ht : a ∈ t, swap, by simp [ht],
  by_cases hs : a ∈ s; simp*
end

section Inf_gen

/-- Given a set of outer measures, we define a new function that on a set `s` is defined to be the
  infimum of `μ(s)` for the outer measures `μ` in the collection. We ensure that this
  function is defined to be `0` on `∅`, even if the collection of outer measures is empty.
  The outer measure generated by this function is the infimum of the given outer measures. -/
def Inf_gen (m : set (outer_measure α)) (s : set α) : ℝ≥0∞ :=
⨅ (μ : outer_measure α) (h : μ ∈ m), μ s

lemma Inf_gen_def (m : set (outer_measure α)) (t : set α) :
  Inf_gen m t = (⨅ (μ : outer_measure α) (h : μ ∈ m), μ t) :=
rfl

lemma Inf_eq_bounded_by_Inf_gen (m : set (outer_measure α)) :
  Inf m = outer_measure.bounded_by (Inf_gen m) :=
begin
  refine le_antisymm _ _,
  { refine (le_bounded_by.2 $ λ s, _), refine le_binfi _,
    intros μ hμ, refine (show Inf m ≤ μ, from Inf_le hμ) s },
  { refine le_Inf _, intros μ hμ t, refine le_trans (bounded_by_le t) (binfi_le μ hμ) }
end

lemma supr_Inf_gen_nonempty {m : set (outer_measure α)} (h : m.nonempty) (t : set α) :
  (⨆ (h : t.nonempty), Inf_gen m t) = (⨅ (μ : outer_measure α) (h : μ ∈ m), μ t) :=
begin
  rcases t.eq_empty_or_nonempty with rfl|ht,
  { rcases h with ⟨μ, hμ⟩,
    rw [eq_false_intro empty_not_nonempty, supr_false, eq_comm],
    simp_rw [empty'],
    apply bot_unique,
    refine infi_le_of_le μ (infi_le _ hμ) },
  { simp [ht, Inf_gen_def] }
end

/-- The value of the Infimum of a nonempty set of outer measures on a set is not simply
the minimum value of a measure on that set: it is the infimum sum of measures of countable set of
sets that covers that set, where a different measure can be used for each set in the cover. -/
lemma Inf_apply {m : set (outer_measure α)} {s : set α} (h : m.nonempty) :
  Inf m s = ⨅ (t : ℕ → set α) (h2 : s ⊆ Union t),
    ∑' n, ⨅ (μ : outer_measure α) (h3 : μ ∈ m), μ (t n) :=
by simp_rw [Inf_eq_bounded_by_Inf_gen, bounded_by_apply, supr_Inf_gen_nonempty h]

/-- This proves that Inf and restrict commute for outer measures, so long as the set of
outer measures is nonempty. -/
lemma restrict_Inf_eq_Inf_restrict
  (m : set (outer_measure α)) {s : set α} (hm : m.nonempty) :
  restrict s (Inf m) = Inf ((restrict s) '' m) :=
begin
  have hm2 : ((measure_theory.outer_measure.restrict s) '' m).nonempty :=
    set.nonempty_image_iff.mpr hm,
  ext1 u, rw [restrict_apply, Inf_apply hm, Inf_apply hm2],
  apply le_antisymm; simp only [set.mem_image, infi_exists, le_infi_iff]; intros t hu,
  { refine infi_le_of_le (λ n, (t n) ∩ s) _,
    refine infi_le_of_le _ _,
    { rw [← Union_inter], exact inter_subset_inter hu subset.rfl },
    apply ennreal.tsum_le_tsum (λ n, _) ,
    simp only [and_imp, set.mem_image, infi_exists, le_infi_iff],
    rintro _ ⟨μ, h_μ_in_s, rfl⟩,
    refine infi_le_of_le μ _,
    refine infi_le_of_le h_μ_in_s _,
    simp_rw [restrict_apply, le_refl] },
  { refine infi_le_of_le (λ n, (t n) ∪ sᶜ) _,
    refine infi_le_of_le _ _,
    { rwa [inter_subset, set.union_comm, Union_union] at hu },
    apply ennreal.tsum_le_tsum (λ n, _),
    refine le_binfi (λ μ hμ, _),
    refine infi_le_of_le (restrict s μ) _,
    refine infi_le_of_le ⟨_, hμ, rfl⟩ _,
    rw [restrict_apply, union_inter_distrib_right, compl_inter_self, set.union_empty],
    exact μ.mono (inter_subset_left _ _) },
end

end Inf_gen

end outer_measure
open outer_measure

/-! ### Induced Outer Measure

  We can extend a function defined on a subset of `set α` to an outer measure.
  The underlying function is called `extend`, and the measure it induces is called
  `induced_outer_measure`.

  Some lemmas below are proven twice, once in the general case, and one where the function `m`
  is only defined on measurable sets (i.e. when `P = measurable_set`). In the latter cases, we can
  remove some hypotheses in the statement. The general version has the same name, but with a prime
  at the end. -/
section extend
variables {α : Type*} {P : α → Prop}
variables (m : Π (s : α), P s → ℝ≥0∞)

/-- We can trivially extend a function defined on a subclass of objects (with codomain `ℝ≥0∞`)
  to all objects by defining it to be `∞` on the objects not in the class. -/
def extend (s : α) : ℝ≥0∞ := ⨅ h : P s, m s h

lemma extend_eq {s : α} (h : P s) : extend m s = m s h :=
by simp [extend, h]

lemma le_extend {s : α} (h : P s) : m s h ≤ extend m s :=
by { simp only [extend, le_infi_iff], intro, refl' }

end extend

section extend_set

variables {α : Type*} {P : set α → Prop}
variables {m : Π (s : set α), P s → ℝ≥0∞}
variables (P0 : P ∅) (m0 : m ∅ P0 = 0)
variables (PU : ∀{{f : ℕ → set α}} (hm : ∀i, P (f i)), P (⋃i, f i))
variables (mU : ∀ {{f : ℕ → set α}} (hm : ∀i, P (f i)), pairwise (disjoint on f) →
  m (⋃i, f i) (PU hm) = ∑'i, m (f i) (hm i))
variables (msU : ∀ {{f : ℕ → set α}} (hm : ∀i, P (f i)),
  m (⋃i, f i) (PU hm) ≤ ∑'i, m (f i) (hm i))
variables (m_mono : ∀⦃s₁ s₂ : set α⦄ (hs₁ : P s₁) (hs₂ : P s₂), s₁ ⊆ s₂ → m s₁ hs₁ ≤ m s₂ hs₂)

lemma extend_empty : extend m ∅ = 0 :=
(extend_eq _ P0).trans m0

lemma extend_Union_nat
  {f : ℕ → set α} (hm : ∀i, P (f i))
  (mU : m (⋃i, f i) (PU hm) = ∑'i, m (f i) (hm i)) :
  extend m (⋃i, f i) = ∑'i, extend m (f i) :=
(extend_eq _ _).trans $ mU.trans $ by { congr' with i, rw extend_eq }

section subadditive
include PU msU
lemma extend_Union_le_tsum_nat'
  (s : ℕ → set α) : extend m (⋃i, s i) ≤ ∑'i, extend m (s i) :=
begin
  by_cases h : ∀i, P (s i),
  { rw [extend_eq _ (PU h), congr_arg tsum _],
    { apply msU h },
    funext i, apply extend_eq _ (h i) },
  { cases not_forall.1 h with i hi,
    exact le_trans (le_infi $ λ h, hi.elim h) (ennreal.le_tsum i) }
end
end subadditive

section mono
include m_mono
lemma extend_mono'
  ⦃s₁ s₂ : set α⦄ (h₁ : P s₁) (hs : s₁ ⊆ s₂) : extend m s₁ ≤ extend m s₂ :=
by { refine le_infi _, intro h₂, rw [extend_eq m h₁], exact m_mono h₁ h₂ hs }
end mono

section unions
include P0 m0 PU mU
lemma extend_Union {β} [encodable β] {f : β → set α}
  (hd : pairwise (disjoint on f)) (hm : ∀i, P (f i)) :
  extend m (⋃i, f i) = ∑'i, extend m (f i) :=
begin
  rw [← encodable.Union_decode2, ← tsum_Union_decode2],
  { exact extend_Union_nat PU
      (λ n, encodable.Union_decode2_cases P0 hm)
      (mU _ (encodable.Union_decode2_disjoint_on hd)) },
  { exact extend_empty P0 m0 }
end

lemma extend_union {s₁ s₂ : set α} (hd : disjoint s₁ s₂) (h₁ : P s₁) (h₂ : P s₂) :
  extend m (s₁ ∪ s₂) = extend m s₁ + extend m s₂ :=
begin
  rw [union_eq_Union, extend_Union P0 m0 PU mU
      (pairwise_disjoint_on_bool.2 hd) (bool.forall_bool.2 ⟨h₂, h₁⟩), tsum_fintype],
  simp
end

end unions

variable (m)
/-- Given an arbitrary function on a subset of sets, we can define the outer measure corresponding
  to it (this is the unique maximal outer measure that is at most `m` on the domain of `m`). -/
def induced_outer_measure : outer_measure α :=
outer_measure.of_function (extend m) (extend_empty P0 m0)
variables {m P0 m0}

include msU m_mono
lemma induced_outer_measure_eq_extend' {s : set α} (hs : P s) :
  induced_outer_measure m P0 m0 s = extend m s :=
of_function_eq s (λ t, extend_mono' m_mono hs) (extend_Union_le_tsum_nat' PU msU)

lemma induced_outer_measure_eq' {s : set α} (hs : P s) :
  induced_outer_measure m P0 m0 s = m s hs :=
(induced_outer_measure_eq_extend' PU msU m_mono hs).trans $ extend_eq _ _

lemma induced_outer_measure_eq_infi (s : set α) :
  induced_outer_measure m P0 m0 s = ⨅ (t : set α) (ht : P t) (h : s ⊆ t), m t ht :=
begin
  apply le_antisymm,
  { simp only [le_infi_iff], intros t ht, simp only [le_infi_iff], intro hs,
    refine le_trans (mono' _ hs) _,
    exact le_of_eq (induced_outer_measure_eq' _ msU m_mono _) },
  { refine le_infi _, intro f, refine le_infi _, intro hf,
    refine le_trans _ (extend_Union_le_tsum_nat' _ msU _),
    refine le_infi _, intro h2f,
    refine infi_le_of_le _ (infi_le_of_le h2f $ infi_le _ hf) }
end

lemma induced_outer_measure_preimage (f : α ≃ α) (Pm : ∀ (s : set α), P (f ⁻¹' s) ↔ P s)
  (mm : ∀ (s : set α) (hs : P s), m (f ⁻¹' s) ((Pm _).mpr hs) = m s hs)
  {A : set α} : induced_outer_measure m P0 m0 (f ⁻¹' A) = induced_outer_measure m P0 m0 A :=
begin
  simp only [induced_outer_measure_eq_infi _ msU m_mono], symmetry,
  refine infi_congr (preimage f) f.injective.preimage_surjective _, intro s,
  refine infi_congr_Prop (Pm s) _, intro hs,
  refine infi_congr_Prop f.surjective.preimage_subset_preimage_iff _,
  intro h2s, exact mm s hs
end

lemma induced_outer_measure_exists_set {s : set α}
  (hs : induced_outer_measure m P0 m0 s < ⊤) {ε : ℝ≥0} (hε : 0 < ε) :
  ∃ (t : set α) (ht : P t), s ⊆ t ∧
    induced_outer_measure m P0 m0 t ≤ induced_outer_measure m P0 m0 s + ε :=
begin
  have := ennreal.lt_add_right hs (ennreal.zero_lt_coe_iff.2 hε),
  conv at this {to_lhs, rw induced_outer_measure_eq_infi _ msU m_mono },
  simp only [infi_lt_iff] at this,
  rcases this with ⟨t, h1t, h2t, h3t⟩,
  exact ⟨t, h1t, h2t,
    le_trans (le_of_eq $ induced_outer_measure_eq' _ msU m_mono h1t) (le_of_lt h3t)⟩
end

/-- To test whether `s` is Carathéodory-measurable we only need to check the sets `t` for which
  `P t` holds. See `of_function_caratheodory` for another way to show the Carathéodory-measurability
  of `s`.
-/
lemma induced_outer_measure_caratheodory (s : set α) :
  (induced_outer_measure m P0 m0).caratheodory.measurable_set' s ↔ ∀ (t : set α), P t →
  induced_outer_measure m P0 m0 (t ∩ s) + induced_outer_measure m P0 m0 (t \ s) ≤
    induced_outer_measure m P0 m0 t :=
begin
  rw is_caratheodory_iff_le,
  split,
  { intros h t ht, exact h t },
  { intros h u, conv_rhs { rw induced_outer_measure_eq_infi _ msU m_mono },
    refine le_infi _, intro t, refine le_infi _, intro ht, refine le_infi _, intro h2t,
    refine le_trans _ (le_trans (h t ht) $ le_of_eq $ induced_outer_measure_eq' _ msU m_mono ht),
    refine add_le_add (mono' _ $ set.inter_subset_inter_left _ h2t)
      (mono' _  $ diff_subset_diff_left h2t) }
end

end extend_set

/-! If `P` is `measurable_set` for some measurable space, then we can remove some hypotheses of the
  above lemmas. -/
section measurable_space

variables {α : Type*} [measurable_space α]
<<<<<<< HEAD
variables {m : Π (s : set α), is_measurable s → ℝ≥0∞}
variables (m0 : m ∅ is_measurable.empty = 0)
variable (mU : ∀ {{f : ℕ → set α}} (hm : ∀i, is_measurable (f i)), pairwise (disjoint on f) →
  m (⋃i, f i) (is_measurable.Union hm) = ∑'i, m (f i) (hm i))
=======
variables {m : Π (s : set α), measurable_set s → ennreal}
variables (m0 : m ∅ measurable_set.empty = 0)
variable (mU : ∀ {{f : ℕ → set α}} (hm : ∀i, measurable_set (f i)), pairwise (disjoint on f) →
  m (⋃i, f i) (measurable_set.Union hm) = ∑'i, m (f i) (hm i))
>>>>>>> 3309490a
include m0 mU

lemma extend_mono {s₁ s₂ : set α} (h₁ : measurable_set s₁) (hs : s₁ ⊆ s₂) :
  extend m s₁ ≤ extend m s₂ :=
begin
  refine le_infi _, intro h₂,
  have := extend_union measurable_set.empty m0 measurable_set.Union mU disjoint_diff
    h₁ (h₂.diff h₁),
  rw union_diff_cancel hs at this,
  rw ← extend_eq m,
  exact le_iff_exists_add.2 ⟨_, this⟩,
end

lemma extend_Union_le_tsum_nat : ∀ (s : ℕ → set α), extend m (⋃i, s i) ≤ ∑'i, extend m (s i) :=
begin
  refine extend_Union_le_tsum_nat' measurable_set.Union _, intros f h,
  simp [Union_disjointed.symm] {single_pass := tt},
  rw [mU (measurable_set.disjointed h) disjoint_disjointed],
  refine ennreal.tsum_le_tsum (λ i, _),
  rw [← extend_eq m, ← extend_eq m],
  exact extend_mono m0 mU (measurable_set.disjointed h _) (inter_subset_left _ _)
end

lemma induced_outer_measure_eq_extend {s : set α} (hs : measurable_set s) :
  induced_outer_measure m measurable_set.empty m0 s = extend m s :=
of_function_eq s (λ t, extend_mono m0 mU hs) (extend_Union_le_tsum_nat m0 mU)

lemma induced_outer_measure_eq {s : set α} (hs : measurable_set s) :
  induced_outer_measure m measurable_set.empty m0 s = m s hs :=
(induced_outer_measure_eq_extend m0 mU hs).trans $ extend_eq _ _

end measurable_space

namespace outer_measure
variables {α : Type*} [measurable_space α] (m : outer_measure α)

/-- Given an outer measure `m` we can forget its value on non-measurable sets, and then consider
  `m.trim`, the unique maximal outer measure less than that function. -/
def trim : outer_measure α :=
induced_outer_measure (λ s _, m s) measurable_set.empty m.empty

theorem le_trim : m ≤ m.trim :=
le_of_function.mpr $ λ s, le_infi $ λ _, le_refl _

theorem trim_eq {s : set α} (hs : measurable_set s) : m.trim s = m s :=
induced_outer_measure_eq' measurable_set.Union (λ f hf, m.Union_nat f) (λ _ _ _ _ h, m.mono h) hs

theorem trim_congr {m₁ m₂ : outer_measure α}
  (H : ∀ {s : set α}, measurable_set s → m₁ s = m₂ s) :
  m₁.trim = m₂.trim :=
by { unfold trim, congr, funext s hs, exact H hs }

theorem trim_le_trim {m₁ m₂ : outer_measure α} (H : m₁ ≤ m₂) : m₁.trim ≤ m₂.trim :=
λ s, binfi_le_binfi $ λ f hs, ennreal.tsum_le_tsum $ λ b, infi_le_infi $ λ hf, H _

theorem le_trim_iff {m₁ m₂ : outer_measure α} :
  m₁ ≤ m₂.trim ↔ ∀ s, measurable_set s → m₁ s ≤ m₂ s :=
le_of_function.trans $ forall_congr $ λ s, le_infi_iff

theorem trim_eq_infi (s : set α) : m.trim s = ⨅ t (st : s ⊆ t) (ht : measurable_set t), m t :=
by { simp only [infi_comm] {single_pass := tt}, exact induced_outer_measure_eq_infi
    measurable_set.Union (λ f _, m.Union_nat f) (λ _ _ _ _ h, m.mono h) s }

theorem trim_eq_infi' (s : set α) : m.trim s = ⨅ t : {t // s ⊆ t ∧ measurable_set t}, m t :=
by simp [infi_subtype, infi_and, trim_eq_infi]

theorem trim_trim (m : outer_measure α) : m.trim.trim = m.trim :=
le_antisymm (le_trim_iff.2 $ λ s hs, by simp [trim_eq _ hs, le_refl]) (le_trim _)

@[simp] theorem trim_zero : (0 : outer_measure α).trim = 0 :=
ext $ λ s, le_antisymm
  (le_trans ((trim 0).mono (subset_univ s)) $
    le_of_eq $ trim_eq _ measurable_set.univ)
  (zero_le _)

theorem trim_add (m₁ m₂ : outer_measure α) : (m₁ + m₂).trim = m₁.trim + m₂.trim :=
begin
  ext1 s, simp only [trim_eq_infi', add_apply],
  rw ennreal.infi_add_infi,
  rintro ⟨t₁, st₁, ht₁⟩ ⟨t₂, st₂, ht₂⟩,
  exact ⟨⟨_, subset_inter_iff.2 ⟨st₁, st₂⟩, ht₁.inter ht₂⟩,
    add_le_add
      (m₁.mono' (inter_subset_left _ _))
      (m₂.mono' (inter_subset_right _ _))⟩,
end

theorem trim_sum_ge {ι} (m : ι → outer_measure α) : sum (λ i, (m i).trim) ≤ (sum m).trim :=
λ s, by simp [trim_eq_infi]; exact
λ t st ht, ennreal.tsum_le_tsum (λ i,
  infi_le_of_le t $ infi_le_of_le st $ infi_le _ ht)

lemma exists_measurable_superset_eq_trim (m : outer_measure α) (s : set α) :
  ∃ t, s ⊆ t ∧ measurable_set t ∧ m t = m.trim s :=
begin
  simp only [trim_eq_infi], set ms := ⨅ (t : set α) (st : s ⊆ t) (ht : measurable_set t), m t,
  by_cases hs : ms = ⊤,
  { simp only [hs],
    simp only [infi_eq_top] at hs,
    exact ⟨univ, subset_univ s, measurable_set.univ, hs _ (subset_univ s) measurable_set.univ⟩ },
  { have : ∀ r > ms, ∃ t, s ⊆ t ∧ measurable_set t ∧ m t < r,
    { intros r hs,
      simpa [infi_lt_iff] using hs },
    have : ∀ n : ℕ, ∃ t, s ⊆ t ∧ measurable_set t ∧ m t < ms + n⁻¹,
    { assume n,
      refine this _ (ennreal.lt_add_right (lt_top_iff_ne_top.2 hs) _),
      exact (ennreal.inv_pos.2 $ ennreal.nat_ne_top _) },
    choose t hsub hm hm',
    refine ⟨⋂ n, t n, subset_Inter hsub, measurable_set.Inter hm, _⟩,
    have : tendsto (λ n : ℕ, ms + n⁻¹) at_top (𝓝 (ms + 0)),
      from tendsto_const_nhds.add ennreal.tendsto_inv_nat_nhds_zero,
    rw add_zero at this,
    refine le_antisymm (ge_of_tendsto' this $ λ n, _) _,
    { exact le_trans (m.mono' $ Inter_subset t n) (hm' n).le },
    { refine infi_le_of_le (⋂ n, t n) _,
      refine infi_le_of_le (subset_Inter hsub) _,
      refine infi_le _ (measurable_set.Inter hm) } }
end

lemma exists_measurable_superset_of_trim_eq_zero
  {m : outer_measure α} {s : set α} (h : m.trim s = 0) :
  ∃t, s ⊆ t ∧ measurable_set t ∧ m t = 0 :=
begin
  rcases exists_measurable_superset_eq_trim m s with ⟨t, hst, ht, hm⟩,
  exact ⟨t, hst, ht, h ▸ hm⟩
end

theorem trim_smul (c : ℝ≥0∞) (m : outer_measure α) :
  (c • m).trim = c • m.trim :=
begin
  ext1 s,
  simp only [trim_eq_infi', smul_apply],
  haveI : nonempty {t // s ⊆ t ∧ measurable_set t} := ⟨⟨univ, subset_univ _, measurable_set.univ⟩⟩,
  refine ennreal.infi_mul_left (assume hc hs, _),
  rw ← trim_eq_infi' at hs,
  simpa [and_assoc] using exists_measurable_superset_of_trim_eq_zero hs
end

/-- The trimmed property of a measure μ states that `μ.to_outer_measure.trim = μ.to_outer_measure`.
This theorem shows that a restricted trimmed outer measure is a trimmed outer measure. -/
lemma restrict_trim {μ : outer_measure α} {s : set α} (hs : measurable_set s) :
  (restrict s μ).trim = restrict s μ.trim :=
begin
  apply measure_theory.outer_measure.ext, intro t,
  simp_rw [restrict_apply, trim_eq_infi, restrict_apply],
  apply le_antisymm,
  { simp only [le_infi_iff],
    intros v h_subset hv,
    refine infi_le_of_le (v ∪ sᶜ) _,
    refine infi_le_of_le _ _,
    { rwa [set.union_comm, ← inter_subset] },
    refine infi_le_of_le (hv.union hs.compl) _,
    rw [union_inter_distrib_right, compl_inter_self, set.union_empty],
    exact μ.mono (inter_subset_left _ _) },
  { simp only [le_infi_iff], intros u h_subset hu,
    refine infi_le_of_le (u ∩ s) _,
    refine infi_le_of_le (set.inter_subset_inter_left _ h_subset) _,
    refine infi_le_of_le (hu.inter hs) le_rfl },
end

end outer_measure

end measure_theory<|MERGE_RESOLUTION|>--- conflicted
+++ resolved
@@ -530,13 +530,8 @@
   { rw ← ennreal.tsum_add, exact ennreal.tsum_le_tsum (λ i, hs _) }
 end
 
-<<<<<<< HEAD
-lemma bounded_by_caratheodory {m : set α → ℝ≥0∞} {s : set α}
-  (hs : ∀t, m (t ∩ s) + m (t \ s) ≤ m t) : (bounded_by m).caratheodory.is_measurable' s :=
-=======
 lemma bounded_by_caratheodory {m : set α → ennreal} {s : set α}
   (hs : ∀t, m (t ∩ s) + m (t \ s) ≤ m t) : (bounded_by m).caratheodory.measurable_set' s :=
->>>>>>> 3309490a
 begin
   apply of_function_caratheodory, intro t,
   cases t.eq_empty_or_nonempty with h h,
@@ -818,17 +813,10 @@
 section measurable_space
 
 variables {α : Type*} [measurable_space α]
-<<<<<<< HEAD
-variables {m : Π (s : set α), is_measurable s → ℝ≥0∞}
-variables (m0 : m ∅ is_measurable.empty = 0)
-variable (mU : ∀ {{f : ℕ → set α}} (hm : ∀i, is_measurable (f i)), pairwise (disjoint on f) →
-  m (⋃i, f i) (is_measurable.Union hm) = ∑'i, m (f i) (hm i))
-=======
 variables {m : Π (s : set α), measurable_set s → ennreal}
 variables (m0 : m ∅ measurable_set.empty = 0)
 variable (mU : ∀ {{f : ℕ → set α}} (hm : ∀i, measurable_set (f i)), pairwise (disjoint on f) →
   m (⋃i, f i) (measurable_set.Union hm) = ∑'i, m (f i) (hm i))
->>>>>>> 3309490a
 include m0 mU
 
 lemma extend_mono {s₁ s₂ : set α} (h₁ : measurable_set s₁) (hs : s₁ ⊆ s₂) :
