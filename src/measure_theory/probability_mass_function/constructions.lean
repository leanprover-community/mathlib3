--- conflicted
+++ resolved
@@ -358,17 +358,8 @@
 lemma filter_apply_eq_zero_of_not_mem {a : α} (ha : a ∉ s) : (p.filter s h) a = 0 :=
 by rw [filter_apply, set.indicator_apply_eq_zero.mpr (λ ha', absurd ha' ha), zero_mul]
 
-<<<<<<< HEAD
-@[simp] lemma support_filter : (p.filter s h).support = s ∩ p.support:=
-begin
-  refine set.ext (λ a, _),
-  rw [mem_support_iff, filter_apply, mul_ne_zero_iff, set.indicator_ne_zero_iff],
-  exact ⟨λ ha, ha.1, λ ha, ⟨ha, inv_ne_zero (nnreal.tsum_indicator_ne_zero p.2.summable h)⟩⟩
-end
-=======
 lemma mem_support_filter_iff {a : α} : a ∈ (p.filter s h).support ↔ a ∈ s ∧ a ∈ p.support :=
 (mem_support_normalize_iff _ _).trans set.indicator_apply_ne_zero
->>>>>>> d6a46b79
 
 @[simp] lemma support_filter : (p.filter s h).support = s ∩ p.support:=
 set.ext $ λ x, (mem_support_filter_iff _)
