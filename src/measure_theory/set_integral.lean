--- conflicted
+++ resolved
@@ -539,7 +539,6 @@
   [measurable_space F] [borel_space F] [second_countable_topology F] [complete_space F]
   [normed_space ℝ F]
   [measurable_space 𝕜] [borel_space 𝕜]
-<<<<<<< HEAD
 
 @[norm_cast] lemma integral_of_real {f : α → ℝ} : ∫ a, (f a : 𝕜) ∂μ = ↑∫ a, f a ∂μ :=
 (@is_R_or_C.of_real_li 𝕜 _).integral_comp_comm f
@@ -552,20 +551,6 @@
   ∫ a, is_R_or_C.im (f a) ∂μ = is_R_or_C.im ∫ a, f a ∂μ :=
 (@is_R_or_C.im_clm 𝕜 _).integral_comp_comm hf
 
-=======
-
-@[norm_cast] lemma integral_of_real {f : α → ℝ} : ∫ a, (f a : 𝕜) ∂μ = ↑∫ a, f a ∂μ :=
-(@is_R_or_C.of_real_li 𝕜 _).integral_comp_comm f
-
-lemma integral_re {f : α → 𝕜} (hf : integrable f μ) :
-  ∫ a, is_R_or_C.re (f a) ∂μ = is_R_or_C.re ∫ a, f a ∂μ :=
-(@is_R_or_C.re_clm 𝕜 _).integral_comp_comm hf
-
-lemma integral_im {f : α → 𝕜} (hf : integrable f μ) :
-  ∫ a, is_R_or_C.im (f a) ∂μ = is_R_or_C.im ∫ a, f a ∂μ :=
-(@is_R_or_C.im_clm 𝕜 _).integral_comp_comm hf
-
->>>>>>> 24b7290d
 lemma integral_conj {f : α → 𝕜} : ∫ a, is_R_or_C.conj (f a) ∂μ = is_R_or_C.conj ∫ a, f a ∂μ :=
 (@is_R_or_C.conj_lie 𝕜 _).to_linear_isometry.integral_comp_comm f
 
