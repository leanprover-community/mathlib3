/-
Copyright (c) 2021 Kexing Ying. All rights reserved.
Released under Apache 2.0 license as described in the file LICENSE.
Authors: Kexing Ying
-/
import measure_theory.integration

/-!

# Vector valued measures

This file defines vector valued measures, which are σ-additive functions from a set to a add monoid
`M` such that it maps the empty set and non-measurable sets to zero. In the case
that `M = ℝ`, we called the vector measure a signed measure and write `signed_measure α`.
Similarly, when `M = ℂ`, we call the measure a complex measure and write `complex_measure α`.

## Main definitions

* `vector_measure` is a vector valued, σ-additive function that maps the empty
  and non-measurable set to zero.

## Implementation notes

We require all non-measurable sets to be mapped to zero in order for the extensionality lemma
to only compare the underlying functions for measurable sets.

We use `has_sum` instead of `tsum` in the definition of vector measures in comparison to `measure`
since this provides summablity.

## Tags

vector measure, signed measure, complex measure
-/

noncomputable theory

open_locale classical big_operators nnreal ennreal

namespace measure_theory

variables {α β : Type*} [measurable_space α]

/-- A vector measure on a measurable space `α` is a σ-additive `M`-valued function (for some `M`
an add monoid) such that the empty set and non-measurable sets are mapped to zero. -/
structure vector_measure (α : Type*) [measurable_space α]
  (M : Type*) [add_comm_monoid M] [topological_space M] :=
(measure_of' : set α → M)
(empty' : measure_of' ∅ = 0)
(not_measurable' ⦃i : set α⦄ : ¬ measurable_set i → measure_of' i = 0)
(m_Union' ⦃f : ℕ → set α⦄ :
  (∀ i, measurable_set (f i)) → pairwise (disjoint on f) →
  has_sum (λ i, measure_of' (f i)) (measure_of' (⋃ i, f i)))

/-- A `signed_measure` is a `ℝ`-vector measure. -/
abbreviation signed_measure (α : Type*) [measurable_space α] := vector_measure α ℝ
/-- A `complex_measure` is a `ℂ`-vector_measure. -/
abbreviation complex_measure (α : Type*) [measurable_space α] := vector_measure α ℂ

open set measure_theory

namespace vector_measure

section

variables {M : Type*} [add_comm_monoid M] [topological_space M]

instance : has_coe_to_fun (vector_measure α M) :=
⟨λ _, set α → M, vector_measure.measure_of'⟩

initialize_simps_projections vector_measure (measure_of' → apply)

@[simp]
lemma measure_of_eq_coe (v : vector_measure α M) : v.measure_of' = v := rfl

@[simp]
lemma empty (v : vector_measure α M) : v ∅ = 0 := v.empty'

lemma not_measurable (v : vector_measure α M)
  {i : set α} (hi : ¬ measurable_set i) : v i = 0 := v.not_measurable' hi

lemma m_Union (v : vector_measure α M) {f : ℕ → set α}
  (hf₁ : ∀ i, measurable_set (f i)) (hf₂ : pairwise (disjoint on f)) :
  has_sum (λ i, v (f i)) (v (⋃ i, f i)) :=
v.m_Union' hf₁ hf₂

lemma of_disjoint_Union_nat [t2_space M] (v : vector_measure α M) {f : ℕ → set α}
  (hf₁ : ∀ i, measurable_set (f i)) (hf₂ : pairwise (disjoint on f)) :
  v (⋃ i, f i) = ∑' i, v (f i) :=
(v.m_Union hf₁ hf₂).tsum_eq.symm

lemma coe_injective : @function.injective (vector_measure α M) (set α → M) coe_fn :=
λ v w h, by { cases v, cases w, congr' }

lemma ext_iff' (v w : vector_measure α M) :
  v = w ↔ ∀ i : set α, v i = w i :=
by rw [← coe_injective.eq_iff, function.funext_iff]

lemma ext_iff (v w : vector_measure α M) :
  v = w ↔ ∀ i : set α, measurable_set i → v i = w i :=
begin
  split,
  { rintro rfl _ _, refl },
  { rw ext_iff',
    intros h i,
    by_cases hi : measurable_set i,
    { exact h i hi },
    { simp_rw [not_measurable _ hi] } }
end

@[ext] lemma ext {s t : vector_measure α M}
  (h : ∀ i : set α, measurable_set i → s i = t i) : s = t :=
(ext_iff s t).2 h

variables [t2_space M] {v : vector_measure α M} {f : ℕ → set α}

lemma has_sum_of_disjoint_Union [encodable β] {f : β → set α}
  (hf₁ : ∀ i, measurable_set (f i)) (hf₂ : pairwise (disjoint on f)) :
  has_sum (λ i, v (f i)) (v (⋃ i, f i)) :=
begin
  set g := λ i : ℕ, ⋃ (b : β) (H : b ∈ encodable.decode₂ β i), f b with hg,
  have hg₁ : ∀ i, measurable_set (g i),
  { exact λ _, measurable_set.Union (λ b, measurable_set.Union_Prop $ λ _, hf₁ b) },
  have hg₂ : pairwise (disjoint on g),
  { exact encodable.Union_decode₂_disjoint_on hf₂ },
  have := v.of_disjoint_Union_nat hg₁ hg₂,
  rw [hg, encodable.Union_decode₂] at this,

  have hg₃ : (λ (i : β), v (f i)) = (λ i, v (g (encodable.encode i))),
  { ext, rw hg, simp only,
    congr, ext y, simp only [exists_prop, mem_Union, option.mem_def],
    split,
    { intro hy,
      refine ⟨x, (encodable.decode₂_is_partial_inv _ _).2 rfl, hy⟩ },
    { rintro ⟨b, hb₁, hb₂⟩,
      rw (encodable.decode₂_is_partial_inv _ _) at hb₁,
      rwa ← encodable.encode_injective hb₁ } },

  rw [summable.has_sum_iff, this, ← tsum_Union_decode₂],
  { exact v.empty },
  { rw hg₃, change summable ((λ i, v (g i)) ∘ encodable.encode),
    rw function.injective.summable_iff encodable.encode_injective,
    { exact (v.m_Union hg₁ hg₂).summable },
    { intros x hx,
      convert v.empty,
      simp only [Union_eq_empty, option.mem_def, not_exists, mem_range] at ⊢ hx,
      intros i hi,
      exact false.elim ((hx i) ((encodable.decode₂_is_partial_inv _ _).1 hi)) } }
end

lemma of_disjoint_Union [encodable β] {f : β → set α}
  (hf₁ : ∀ i, measurable_set (f i)) (hf₂ : pairwise (disjoint on f)) :
  v (⋃ i, f i) = ∑' i, v (f i) :=
(has_sum_of_disjoint_Union hf₁ hf₂).tsum_eq.symm

lemma of_union {A B : set α}
  (h : disjoint A B) (hA : measurable_set A) (hB : measurable_set B) :
  v (A ∪ B) = v A + v B :=
begin
  rw [union_eq_Union, of_disjoint_Union, tsum_fintype, fintype.sum_bool, cond, cond],
  exacts [λ b, bool.cases_on b hB hA, pairwise_disjoint_on_bool.2 h]
end

lemma of_add_of_diff {A B : set α} (hA : measurable_set A) (hB : measurable_set B)
  (h : A ⊆ B) : v A + v (B \ A) = v B :=
begin
  rw [← of_union disjoint_diff hA (hB.diff hA), union_diff_cancel h],
  apply_instance,
end

lemma of_diff {M : Type*} [add_comm_group M]
  [topological_space M] [t2_space M] {v : vector_measure α M}
  {A B : set α} (hA : measurable_set A) (hB : measurable_set B)
  (h : A ⊆ B) : v (B \ A) = v B - (v A) :=
begin
  rw [← of_add_of_diff hA hB h, add_sub_cancel'],
  apply_instance,
end

lemma of_Union_nonneg {M : Type*} [topological_space M]
  [ordered_add_comm_monoid M] [order_closed_topology M]
  {v : vector_measure α M} (hf₁ : ∀ i, measurable_set (f i))
  (hf₂ : pairwise (disjoint on f)) (hf₃ : ∀ i, 0 ≤ v (f i)) :
  0 ≤ v (⋃ i, f i) :=
(v.of_disjoint_Union_nat hf₁ hf₂).symm ▸ tsum_nonneg hf₃

lemma of_Union_nonpos {M : Type*} [topological_space M]
  [ordered_add_comm_monoid M] [order_closed_topology M]
  {v : vector_measure α M} (hf₁ : ∀ i, measurable_set (f i))
  (hf₂ : pairwise (disjoint on f)) (hf₃ : ∀ i, v (f i) ≤ 0) :
  v (⋃ i, f i) ≤ 0 :=
(v.of_disjoint_Union_nat hf₁ hf₂).symm ▸ tsum_nonpos hf₃

lemma of_nonneg_disjoint_union_eq_zero {s : signed_measure α} {A B : set α}
  (h : disjoint A B) (hA₁ : measurable_set A) (hB₁ : measurable_set B)
  (hA₂ : 0 ≤ s A) (hB₂ : 0 ≤ s B)
  (hAB : s (A ∪ B) = 0) : s A = 0 :=
begin
  rw of_union h hA₁ hB₁ at hAB,
  linarith,
  apply_instance,
end

lemma of_nonpos_disjoint_union_eq_zero {s : signed_measure α} {A B : set α}
  (h : disjoint A B) (hA₁ : measurable_set A) (hB₁ : measurable_set B)
  (hA₂ : s A ≤ 0) (hB₂ : s B ≤ 0)
  (hAB : s (A ∪ B) = 0) : s A = 0 :=
begin
  rw of_union h hA₁ hB₁ at hAB,
  linarith,
  apply_instance,
end

end

section add_comm_monoid

variables {M : Type*} [add_comm_monoid M] [topological_space M]

instance : has_zero (vector_measure α M) :=
⟨⟨0, rfl, λ _ _, rfl, λ _ _ _, has_sum_zero⟩⟩

instance : inhabited (vector_measure α M) := ⟨0⟩

@[simp] lemma coe_zero : ⇑(0 : vector_measure α M) = 0 := rfl
lemma zero_apply (i : set α) : (0 : vector_measure α M) i = 0 := rfl

variables [has_continuous_add M]

/-- The sum of two vector measure is a vector measure. -/
def add (v w : vector_measure α M) : vector_measure α M :=
{ measure_of' := v + w,
  empty' := by simp,
  not_measurable' := λ _ hi,
    by simp [v.not_measurable hi, w.not_measurable hi],
  m_Union' := λ f hf₁ hf₂,
    has_sum.add (v.m_Union hf₁ hf₂) (w.m_Union hf₁ hf₂) }

instance : has_add (vector_measure α M) := ⟨add⟩

@[simp] lemma coe_add (v w : vector_measure α M) : ⇑(v + w) = v + w := rfl
lemma add_apply (v w : vector_measure α M) (i : set α) :(v + w) i = v i + w i := rfl

instance : add_comm_monoid (vector_measure α M) :=
function.injective.add_comm_monoid _ coe_injective coe_zero coe_add

/-- `coe_fn` is an `add_monoid_hom`. -/
@[simps]
def coe_fn_add_monoid_hom : vector_measure α M →+ (set α → M) :=
{ to_fun := coe_fn, map_zero' := coe_zero, map_add' := coe_add }

end add_comm_monoid

section add_comm_group

variables {M : Type*} [add_comm_group M] [topological_space M]

variables [topological_add_group M]

/-- The negative of a vector measure is a vector measure. -/
def neg (v : vector_measure α M) : vector_measure α M :=
{ measure_of' := -v,
  empty' := by simp,
  not_measurable' := λ _ hi, by simp [v.not_measurable hi],
  m_Union' := λ f hf₁ hf₂, has_sum.neg $ v.m_Union hf₁ hf₂ }

instance : has_neg (vector_measure α M) := ⟨neg⟩

@[simp] lemma coe_neg (v : vector_measure α M) : ⇑(-v) = - v := rfl
lemma neg_apply (v : vector_measure α M) (i : set α) :(-v) i = - v i := rfl

/-- The difference of two vector measure is a vector measure. -/
def sub (v w : vector_measure α M) : vector_measure α M :=
{ measure_of' := v - w,
  empty' := by simp,
  not_measurable' := λ _ hi,
    by simp [v.not_measurable hi, w.not_measurable hi],
  m_Union' := λ f hf₁ hf₂,
    has_sum.sub (v.m_Union hf₁ hf₂)
      (w.m_Union hf₁ hf₂) }

instance : has_sub (vector_measure α M) := ⟨sub⟩

@[simp] lemma coe_sub (v w : vector_measure α M) : ⇑(v - w) = v - w := rfl
lemma sub_apply (v w : vector_measure α M) (i : set α) : (v - w) i = v i - w i := rfl

instance : add_comm_group (vector_measure α M) :=
function.injective.add_comm_group _ coe_injective coe_zero coe_add coe_neg coe_sub

end add_comm_group

section distrib_mul_action

variables {M : Type*} [add_comm_monoid M] [topological_space M]
variables {R : Type*} [semiring R] [distrib_mul_action R M]
variables [topological_space R] [has_continuous_smul R M]

/-- Given a real number `r` and a signed measure `s`, `smul r s` is the signed
measure corresponding to the function `r • s`. -/
def smul (r : R) (v : vector_measure α M) : vector_measure α M :=
{ measure_of' := r • v,
  empty' := by rw [pi.smul_apply, empty, smul_zero],
  not_measurable' := λ _ hi, by rw [pi.smul_apply, v.not_measurable hi, smul_zero],
  m_Union' := λ _ hf₁ hf₂, has_sum.smul (v.m_Union hf₁ hf₂) }

instance : has_scalar R (vector_measure α M) := ⟨smul⟩

@[simp] lemma coe_smul (r : R) (v : vector_measure α M) : ⇑(r • v) = r • v := rfl
lemma smul_apply (r : R) (v : vector_measure α M) (i : set α) :
  (r • v) i = r • v i := rfl

instance [has_continuous_add M] : distrib_mul_action R (vector_measure α M) :=
function.injective.distrib_mul_action coe_fn_add_monoid_hom coe_injective coe_smul

end distrib_mul_action

section module

variables {M : Type*} [add_comm_monoid M] [topological_space M]
variables {R : Type*} [semiring R] [module R M]
variables [topological_space R] [has_continuous_smul R M]

instance [has_continuous_add M] : module R (vector_measure α M) :=
function.injective.module R coe_fn_add_monoid_hom coe_injective coe_smul

end module

end vector_measure

namespace measure

/-- A finite measure coerced into a real function is a signed measure. -/
@[simps]
def to_signed_measure (μ : measure α) [hμ : finite_measure μ] : signed_measure α :=
{ measure_of' := λ i : set α, if measurable_set i then (μ.measure_of i).to_real else 0,
  empty' := by simp [μ.empty],
  not_measurable' := λ _ hi, if_neg hi,
  m_Union' :=
  begin
    intros _ hf₁ hf₂,
    rw [μ.m_Union hf₁ hf₂, ennreal.tsum_to_real_eq, if_pos (measurable_set.Union hf₁),
        summable.has_sum_iff],
    { congr, ext n, rw if_pos (hf₁ n) },
    { refine @summable_of_nonneg_of_le _ (ennreal.to_real ∘ μ ∘ f) _ _ _ _,
      { intro, split_ifs,
        exacts [ennreal.to_real_nonneg, le_refl _] },
      { intro, split_ifs,
        exacts [le_refl _, ennreal.to_real_nonneg] },
        exact summable_measure_to_real hf₁ hf₂ },
    { intros a ha,
      apply ne_of_lt hμ.measure_univ_lt_top,
      rw [eq_top_iff, ← ha, outer_measure.measure_of_eq_coe, coe_to_outer_measure],
      exact measure_mono (set.subset_univ _) }
  end }

lemma to_signed_measure_apply_measurable {μ : measure α} [finite_measure μ]
  {i : set α} (hi : measurable_set i) :
  μ.to_signed_measure i = (μ i).to_real :=
if_pos hi

@[simp] lemma to_signed_measure_zero :
  (0 : measure α).to_signed_measure = 0 :=
by { ext i hi, simp }

@[simp] lemma to_signed_measure_add (μ ν : measure α) [finite_measure μ] [finite_measure ν] :
  (μ + ν).to_signed_measure = μ.to_signed_measure + ν.to_signed_measure :=
begin
  ext i hi,
  rw [to_signed_measure_apply_measurable hi, add_apply,
      ennreal.to_real_add (ne_of_lt (measure_lt_top _ _ )) (ne_of_lt (measure_lt_top _ _)),
      vector_measure.add_apply, to_signed_measure_apply_measurable hi,
      to_signed_measure_apply_measurable hi],
  all_goals { apply_instance }
end

@[simp] lemma to_signed_measure_smul (μ : measure α) [finite_measure μ] (r : ℝ≥0) :
  (r • μ).to_signed_measure = r • μ.to_signed_measure :=
begin
  ext i hi,
  rw [to_signed_measure_apply_measurable hi, vector_measure.smul_apply,
      to_signed_measure_apply_measurable hi, coe_nnreal_smul, pi.smul_apply,
      ennreal.to_real_smul],
end

/-- A measure is a vector measure over `ℝ≥0∞`. -/
@[simps]
def to_ennreal_vector_measure (μ : measure α) : vector_measure α ℝ≥0∞ :=
{ measure_of' := λ i : set α, if measurable_set i then μ i else 0,
  empty' := by simp [μ.empty],
  not_measurable' := λ _ hi, if_neg hi,
  m_Union' := λ _ hf₁ hf₂,
  begin
    rw summable.has_sum_iff ennreal.summable,
    { rw [if_pos (measurable_set.Union hf₁), measure_theory.measure_Union hf₂ hf₁],
      exact tsum_congr (λ n, if_pos (hf₁ n)) },
  end }

lemma to_ennreal_vector_measure_apply_measurable
  {μ : measure α} {i : set α} (hi : measurable_set i) :
  μ.to_ennreal_vector_measure i = μ i :=
if_pos hi

@[simp] lemma to_ennreal_vector_measure_zero :
  (0 : measure α).to_ennreal_vector_measure = 0 :=
by { ext i hi, simp }

@[simp] lemma to_ennreal_vector_measure_add (μ ν : measure α) :
  (μ + ν).to_ennreal_vector_measure = μ.to_ennreal_vector_measure + ν.to_ennreal_vector_measure :=
begin
  refine measure_theory.vector_measure.ext (λ i hi, _),
  rw [to_ennreal_vector_measure_apply_measurable hi, add_apply, vector_measure.add_apply,
      to_ennreal_vector_measure_apply_measurable hi, to_ennreal_vector_measure_apply_measurable hi]
end

/-- Given two finite measures `μ, ν`, `sub_to_signed_measure μ ν` is the signed measure
corresponding to the function `μ - ν`. -/
def sub_to_signed_measure (μ ν : measure α) [hμ : finite_measure μ] [hν : finite_measure ν] :
  signed_measure α :=
μ.to_signed_measure - ν.to_signed_measure

lemma sub_to_signed_measure_apply {μ ν : measure α} [finite_measure μ] [finite_measure ν]
  {i : set α} (hi : measurable_set i) :
  μ.sub_to_signed_measure ν i = (μ i).to_real - (ν i).to_real :=
begin
  rw [sub_to_signed_measure, vector_measure.sub_apply, to_signed_measure_apply_measurable hi,
      measure.to_signed_measure_apply_measurable hi, sub_eq_add_neg]
end

end measure

namespace vector_measure

section

<<<<<<< HEAD
variables [measurable_space β]
variables {M : Type*} [add_comm_monoid M] [topological_space M]

/-- The pullback of a vector measure along a measurable function. -/
def map (v : vector_measure α M) (f : α → β) (hf : measurable f) :
  vector_measure β M :=
{ measure_of' := λ s, if measurable_set s then v (f ⁻¹' s) else 0,
  empty' := by simp,
  not_measurable' := λ i hi, if_neg hi,
  m_Union' :=
  begin
    intros g hg₁ hg₂,
    convert v.m_Union (λ i, hf (hg₁ i)) (λ i j hij x hx, hg₂ i j hij hx),
    { ext i, rw if_pos (hg₁ i) },
    { rw [preimage_Union, if_pos (measurable_set.Union hg₁)] }
  end }

lemma map_apply {f : α → β} (hf : measurable f)
  (v : vector_measure α M) {s : set β} (hs : measurable_set s) :
  v.map f hf s = v (f ⁻¹' s) :=
if_pos hs

lemma map_id (v : vector_measure α M) : v.map id (measurable_id) = v :=
ext (λ i hi, if_pos hi)

/-- The restriction of a vector measure on some measurable set-/
def restrict (v : vector_measure α M) (i : set α) (hi : measurable_set i) :
  vector_measure α M :=
{ measure_of' := λ s, if measurable_set s then v (s ∩ i) else 0,
  empty' := by simp,
  not_measurable' := λ i hi, if_neg hi,
  m_Union' :=
  begin
    intros f hf₁ hf₂,
    convert v.m_Union (λ n, (hf₁ n).inter hi)
      (hf₂.mono $ λ i j, disjoint.mono inf_le_left inf_le_left),
    { ext n, rw if_pos (hf₁ n) },
    { rw [Union_inter, if_pos (measurable_set.Union hf₁)] }
  end }

lemma restrict_apply (v : vector_measure α M) {i : set α} (hi : measurable_set i)
  {j : set α} (hj : measurable_set j) : v.restrict i hi j = v (j ∩ i) :=
if_pos hj

lemma restrict_eq_self (v : vector_measure α M) {i : set α} (hi : measurable_set i)
  {j : set α} (hj : measurable_set j) (hij : j ⊆ i) : v.restrict i hi j = v j :=
by rw [restrict_apply v hi hj, inter_eq_left_iff_subset.2 hij]

@[simp] lemma restrict_empty {v : vector_measure α M} :
  v.restrict ∅ measurable_set.empty = 0 :=
ext (λ i hi, by rw [restrict_apply v measurable_set.empty hi, inter_empty, v.empty, zero_apply])

@[simp] lemma restrict_univ {v : vector_measure α M} :
  v.restrict univ measurable_set.univ = v :=
ext (λ i hi, by rw [restrict_apply v measurable_set.univ hi, inter_univ])

lemma restrict_zero {i : set α} (hi : measurable_set i) :
  (0 : vector_measure α M).restrict i hi = 0 :=
ext (λ j hj, by { rw [restrict_apply _ hi hj], refl })

end

section

variables {M : Type*} [add_comm_group M] [topological_space M] [topological_add_group M]

lemma restrict_add (v w : vector_measure α M) {i : set α} (hi : measurable_set i) :
  (v + w).restrict i hi = v.restrict i hi + w.restrict i hi :=
ext (λ j hj, by simp [restrict_apply _ hi hj])

=======
variables {M : Type*} [topological_space M] [add_comm_monoid M] [partial_order M]

/-- Vector measures over a partially ordered monoid is partially ordered.

This definition is consistent with `measure.partial_order`. -/
instance : partial_order (vector_measure α M) :=
{ le          := λ v w, ∀ i, measurable_set i → v i ≤ w i,
  le_refl     := λ v i hi, le_refl _,
  le_trans    := λ u v w h₁ h₂ i hi, le_trans (h₁ i hi) (h₂ i hi),
  le_antisymm := λ v w h₁ h₂, ext (λ i hi, le_antisymm (h₁ i hi) (h₂ i hi)) }

variables {u v w : vector_measure α M}

lemma le_iff : v ≤ w ↔ ∀ i, measurable_set i → v i ≤ w i :=
iff.rfl

lemma le_iff' : v ≤ w ↔ ∀ i, v i ≤ w i :=
begin
  refine ⟨λ h i, _, λ h i hi, h i⟩,
  by_cases hi : measurable_set i,
  { exact h i hi },
  { rw [v.not_measurable hi, w.not_measurable hi] }
end

>>>>>>> fff96e53
end

section

<<<<<<< HEAD
variables {M : Type*} [add_comm_monoid M] [topological_space M]
variables {R : Type*} [semiring R] [distrib_mul_action R M]
variables [topological_space R] [has_continuous_smul R M]

@[simp] lemma restrict_smul (c : R) (v : vector_measure α M) {i : set α} (hi : measurable_set i) :
  (c • v).restrict i hi = c • v.restrict i hi :=
ext (λ j hj, by simp [restrict_apply _ hi hj])
=======
variables {M : Type*} [topological_space M] [add_comm_monoid M] [partial_order M]
  [covariant_class M M (+) (≤)] [has_continuous_add M]

instance covariant_add_le :
  covariant_class (vector_measure α M) (vector_measure α M) (+) (≤) :=
⟨λ u v w h i hi, add_le_add_left (h i hi) _⟩
>>>>>>> fff96e53

end

end vector_measure

end measure_theory<|MERGE_RESOLUTION|>--- conflicted
+++ resolved
@@ -431,7 +431,6 @@
 
 section
 
-<<<<<<< HEAD
 variables [measurable_space β]
 variables {M : Type*} [add_comm_monoid M] [topological_space M]
 
@@ -502,7 +501,10 @@
   (v + w).restrict i hi = v.restrict i hi + w.restrict i hi :=
 ext (λ j hj, by simp [restrict_apply _ hi hj])
 
-=======
+end
+
+section
+
 variables {M : Type*} [topological_space M] [add_comm_monoid M] [partial_order M]
 
 /-- Vector measures over a partially ordered monoid is partially ordered.
@@ -527,12 +529,10 @@
   { rw [v.not_measurable hi, w.not_measurable hi] }
 end
 
->>>>>>> fff96e53
 end
 
 section
 
-<<<<<<< HEAD
 variables {M : Type*} [add_comm_monoid M] [topological_space M]
 variables {R : Type*} [semiring R] [distrib_mul_action R M]
 variables [topological_space R] [has_continuous_smul R M]
@@ -540,14 +540,12 @@
 @[simp] lemma restrict_smul (c : R) (v : vector_measure α M) {i : set α} (hi : measurable_set i) :
   (c • v).restrict i hi = c • v.restrict i hi :=
 ext (λ j hj, by simp [restrict_apply _ hi hj])
-=======
 variables {M : Type*} [topological_space M] [add_comm_monoid M] [partial_order M]
   [covariant_class M M (+) (≤)] [has_continuous_add M]
 
 instance covariant_add_le :
   covariant_class (vector_measure α M) (vector_measure α M) (+) (≤) :=
 ⟨λ u v w h i hi, add_le_add_left (h i hi) _⟩
->>>>>>> fff96e53
 
 end
 
