--- conflicted
+++ resolved
@@ -616,36 +616,10 @@
   let args := (val.get_app_args).drop type.get_app_args.length,
   is_eta_expansion_aux val (projs.zip args)
 
+end expr
+
 /-! ### Declarations about `expr` manipulations -/
 
-<<<<<<< HEAD
-=======
-/-- Inductive type with two constructors `L` and `R`,
-that represent the left and right hand sides of equations and iffs, or more generally in an
-an application `f a` passing to the "right" (the argument `a`) or the "left" (the function `f`).
-
-This type is used in the development of rewriting tactics such as
-`nth_rewrite`, and `rewrite_search` (not currently in mathlib). -/
-@[derive decidable_eq, derive inhabited]
-inductive side
-| L
-| R
-
-/-- Involution on `side`, swaps `L` and `R`. -/
-def side.other : side → side
-| side.L := side.R
-| side.R := side.L
-
-/-- String representation of `side`. -/
-def side.to_string : side → string
-| side.L := "L"
-| side.R := "R"
-
-instance has_to_string_side : has_to_string side := ⟨side.to_string⟩
-
-end expr
-
->>>>>>> 8701be8e
 /-- A "lens" for looking into the subterms of an expression, tracking where we've been, so that
 when we "zoom out" after making a change we know exactly which order of `congr_fun`s and
 `congr_arg`s we need to make things work.
@@ -660,7 +634,6 @@
 
 namespace expr_lens
 
-<<<<<<< HEAD
 /-- Inductive type with two constructors `F` and `A`,
 that represent the function-part `f` and arg-part `a` of an application `f a`. They specify the
 directions in which an `expr_lens` should zoom into an `expr`.
@@ -679,9 +652,6 @@
 
 instance : has_to_string dir := ⟨dir.to_string⟩
 
-=======
-open expr
->>>>>>> 8701be8e
 open tactic
 
 /-- Fill the function or argument hole in this lens with the given `expr`. -/
