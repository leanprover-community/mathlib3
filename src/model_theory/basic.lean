/-
Copyright (c) 2021 Aaron Anderson, Jesse Michael Han, Floris van Doorn. All rights reserved.
Released under Apache 2.0 license as described in the file LICENSE.
Authors: Aaron Anderson, Jesse Michael Han, Floris van Doorn
-/
import category_theory.concrete_category.bundled
import data.fin.tuple.basic
import data.fin.vec_notation
import logic.encodable.basic
import logic.small
import set_theory.cardinal.basic


/-!
# Basics on First-Order Structures
This file defines first-order languages and structures in the style of the
[Flypitch project](https://flypitch.github.io/), as well as several important maps between
structures.

## Main Definitions
* A `first_order.language` defines a language as a pair of functions from the natural numbers to
  `Type l`. One sends `n` to the type of `n`-ary functions, and the other sends `n` to the type of
  `n`-ary relations.
* A `first_order.language.Structure` interprets the symbols of a given `first_order.language` in the
  context of a given type.
* A `first_order.language.hom`, denoted `M →[L] N`, is a map from the `L`-structure `M` to the
  `L`-structure `N` that commutes with the interpretations of functions, and which preserves the
  interpretations of relations (although only in the forward direction).
* A `first_order.language.embedding`, denoted `M ↪[L] N`, is an embedding from the `L`-structure `M`
  to the `L`-structure `N` that commutes with the interpretations of functions, and which preserves
  the interpretations of relations in both directions.
* A `first_order.language.elementary_embedding`, denoted `M ↪ₑ[L] N`, is an embedding from the
  `L`-structure `M` to the `L`-structure `N` that commutes with the realizations of all formulas.
* A `first_order.language.equiv`, denoted `M ≃[L] N`, is an equivalence from the `L`-structure `M`
  to the `L`-structure `N` that commutes with the interpretations of functions, and which preserves
  the interpretations of relations in both directions.

## TODO

Use `[countable L.symbols]` instead of `[L.countable]`.

## References
For the Flypitch project:
- [J. Han, F. van Doorn, *A formal proof of the independence of the continuum hypothesis*]
[flypitch_cpp]
- [J. Han, F. van Doorn, *A formalization of forcing and the unprovability of
the continuum hypothesis*][flypitch_itp]

-/
universes u v u' v' w w'

open_locale cardinal
open cardinal

namespace first_order

/-! ### Languages and Structures -/

/-- A first-order language consists of a type of functions of every natural-number arity and a
  type of relations of every natural-number arity. -/
@[nolint check_univs] -- intended to be used with explicit universe parameters
structure language :=
(functions : ℕ → Type u) (relations : ℕ → Type v)

/-- Used to define `first_order.language₂`. -/
@[simp] def sequence₂ (a₀ a₁ a₂ : Type u) : ℕ → Type u
| 0 := a₀
| 1 := a₁
| 2 := a₂
| _ := pempty

namespace sequence₂

variables (a₀ a₁ a₂ : Type u)

instance inhabited₀ [h : inhabited a₀] : inhabited (sequence₂ a₀ a₁ a₂ 0) := h

instance inhabited₁ [h : inhabited a₁] : inhabited (sequence₂ a₀ a₁ a₂ 1) := h

instance inhabited₂ [h : inhabited a₂] : inhabited (sequence₂ a₀ a₁ a₂ 2) := h

instance {n : ℕ} : is_empty (sequence₂ a₀ a₁ a₂ (n + 3)) := pempty.is_empty

@[simp] lemma lift_mk {i : ℕ} :
  cardinal.lift (# (sequence₂ a₀ a₁ a₂ i)) = # (sequence₂ (ulift a₀) (ulift a₁) (ulift a₂) i) :=
begin
  rcases i with (_ | _ | _ | i);
  simp only [sequence₂, mk_ulift, mk_fintype, fintype.card_of_is_empty, nat.cast_zero, lift_zero],
end

@[simp] lemma sum_card :
  cardinal.sum (λ i, # (sequence₂ a₀ a₁ a₂ i)) = # a₀ + # a₁ + # a₂ :=
begin
  rw [sum_nat_eq_add_sum_succ, sum_nat_eq_add_sum_succ, sum_nat_eq_add_sum_succ],
  simp [add_assoc],
end

end sequence₂

namespace language

/-- A constructor for languages with only constants, unary and binary functions, and
unary and binary relations. -/
@[simps] protected def mk₂ (c f₁ f₂ : Type u) (r₁ r₂ : Type v) : language :=
⟨sequence₂ c f₁ f₂, sequence₂ pempty r₁ r₂⟩

/-- The empty language has no symbols. -/
protected def empty : language := ⟨λ _, empty, λ _, empty⟩

instance : inhabited language := ⟨language.empty⟩

/-- The sum of two languages consists of the disjoint union of their symbols. -/
protected def sum (L : language.{u v}) (L' : language.{u' v'}) : language :=
⟨λn, L.functions n ⊕ L'.functions n, λ n, L.relations n ⊕ L'.relations n⟩

variable (L : language.{u v})

/-- The type of constants in a given language. -/
@[nolint has_nonempty_instance] protected def «constants» := L.functions 0

@[simp] lemma constants_mk₂ (c f₁ f₂ : Type u) (r₁ r₂ : Type v) :
  (language.mk₂ c f₁ f₂ r₁ r₂).constants = c :=
rfl

/-- The type of symbols in a given language. -/
@[nolint has_nonempty_instance] def symbols := (Σl, L.functions l) ⊕ (Σl, L.relations l)

/-- The cardinality of a language is the cardinality of its type of symbols. -/
def card : cardinal := # L.symbols

<<<<<<< HEAD
/-- A language is countable when it has countably many symbols. -/
@[protected] class countable : Prop := (card_le_aleph_0' : L.card ≤ ℵ₀)

lemma card_le_aleph_0 [L.countable] : L.card ≤ ℵ₀ := countable.card_le_aleph_0'

=======
>>>>>>> 97befb83
/-- A language is relational when it has no function symbols. -/
class is_relational : Prop :=
(empty_functions : ∀ n, is_empty (L.functions n))

/-- A language is algebraic when it has no relation symbols. -/
class is_algebraic : Prop :=
(empty_relations : ∀ n, is_empty (L.relations n))

variables {L} {L' : language.{u' v'}}

lemma card_eq_card_functions_add_card_relations :
  L.card = cardinal.sum (λ l, (cardinal.lift.{v} (#(L.functions l)))) +
    cardinal.sum (λ l, cardinal.lift.{u} (#(L.relations l))) :=
by simp [card, symbols]

instance [L.is_relational] {n : ℕ} : is_empty (L.functions n) := is_relational.empty_functions n

instance [L.is_algebraic] {n : ℕ} : is_empty (L.relations n) := is_algebraic.empty_relations n

instance is_relational_of_empty_functions {symb : ℕ → Type*} : is_relational ⟨λ _, empty, symb⟩ :=
⟨λ _, empty.is_empty⟩

instance is_algebraic_of_empty_relations {symb : ℕ → Type*}  : is_algebraic ⟨symb, λ _, empty⟩ :=
⟨λ _, empty.is_empty⟩

instance is_relational_empty : is_relational language.empty :=
language.is_relational_of_empty_functions

instance is_algebraic_empty : is_algebraic language.empty :=
language.is_algebraic_of_empty_relations

instance is_relational_sum [L.is_relational] [L'.is_relational] : is_relational (L.sum L') :=
⟨λ n, sum.is_empty⟩

instance is_algebraic_sum [L.is_algebraic] [L'.is_algebraic] : is_algebraic (L.sum L') :=
⟨λ n, sum.is_empty⟩

instance is_relational_mk₂ {c f₁ f₂ : Type u} {r₁ r₂ : Type v}
  [h0 : is_empty c] [h1 : is_empty f₁] [h2 : is_empty f₂] :
  is_relational (language.mk₂ c f₁ f₂ r₁ r₂) :=
⟨λ n, nat.cases_on n h0 (λ n, nat.cases_on n h1 (λ n, nat.cases_on n h2 (λ _, pempty.is_empty)))⟩

instance is_algebraic_mk₂ {c f₁ f₂ : Type u} {r₁ r₂ : Type v}
  [h1 : is_empty r₁] [h2 : is_empty r₂] :
  is_algebraic (language.mk₂ c f₁ f₂ r₁ r₂) :=
⟨λ n, nat.cases_on n pempty.is_empty
  (λ n, nat.cases_on n h1 (λ n, nat.cases_on n h2 (λ _, pempty.is_empty)))⟩

instance subsingleton_mk₂_functions {c f₁ f₂ : Type u} {r₁ r₂ : Type v}
  [h0 : subsingleton c] [h1 : subsingleton f₁] [h2 : subsingleton f₂] {n : ℕ} :
  subsingleton ((language.mk₂ c f₁ f₂ r₁ r₂).functions n) :=
nat.cases_on n h0 (λ n, nat.cases_on n h1 (λ n, nat.cases_on n h2 (λ n, ⟨λ x, pempty.elim x⟩)))

instance subsingleton_mk₂_relations {c f₁ f₂ : Type u} {r₁ r₂ : Type v}
  [h1 : subsingleton r₁] [h2 : subsingleton r₂] {n : ℕ} :
  subsingleton ((language.mk₂ c f₁ f₂ r₁ r₂).relations n) :=
nat.cases_on n ⟨λ x, pempty.elim x⟩
  (λ n, nat.cases_on n h1 (λ n, nat.cases_on n h2 (λ n, ⟨λ x, pempty.elim x⟩)))

<<<<<<< HEAD
lemma encodable.countable [_root_.countable L.symbols] : L.countable :=
⟨cardinal.mk_le_aleph_0⟩

@[simp] lemma empty_card : language.empty.card = 0 :=
by simp [card_eq_card_functions_add_card_relations]

instance countable_empty : language.empty.countable :=
⟨by simp⟩

@[priority 100] instance countable.countable_functions [L.countable] : L.countable_functions :=
⟨begin
  refine lift_le_aleph_0.1 (trans _ L.card_le_aleph_0),
  rw [card, symbols, mk_sum],
  exact le_self_add
end⟩

lemma encodable.countable_functions [h : encodable (Σl, L.functions l)] : L.countable_functions :=
⟨cardinal.mk_le_aleph_0⟩
=======
@[simp] lemma empty_card : language.empty.card = 0 :=
by simp [card_eq_card_functions_add_card_relations]

instance is_empty_empty : is_empty language.empty.symbols :=
begin
  simp only [language.symbols, is_empty_sum, is_empty_sigma],
  exact ⟨λ _, infer_instance, λ _, infer_instance⟩,
end
>>>>>>> 97befb83

instance countable.countable_functions [h : countable L.symbols] :
  countable (Σl, L.functions l) :=
@function.injective.countable _ _ h _ sum.inl_injective

@[simp] lemma card_functions_sum (i : ℕ) :
  #((L.sum L').functions i) = (#(L.functions i)).lift + cardinal.lift.{u} (#(L'.functions i)) :=
by simp [language.sum]

@[simp] lemma card_relations_sum (i : ℕ) :
  #((L.sum L').relations i) = (#(L.relations i)).lift + cardinal.lift.{v} (#(L'.relations i)) :=
by simp [language.sum]

@[simp] lemma card_sum :
  (L.sum L').card = cardinal.lift.{max u' v'} L.card + cardinal.lift.{max u v} L'.card :=
begin
  simp only [card_eq_card_functions_add_card_relations, card_functions_sum, card_relations_sum,
    sum_add_distrib', lift_add, lift_sum, lift_lift],
  rw [add_assoc, ←add_assoc (cardinal.sum (λ i, (# (L'.functions i)).lift)),
    add_comm (cardinal.sum (λ i, (# (L'.functions i)).lift)), add_assoc, add_assoc]
end

@[simp] lemma card_mk₂ (c f₁ f₂ : Type u) (r₁ r₂ : Type v) :
  (language.mk₂ c f₁ f₂ r₁ r₂).card =
    cardinal.lift.{v} (# c) + cardinal.lift.{v} (# f₁) + cardinal.lift.{v} (# f₂)
    + cardinal.lift.{u} (# r₁) + cardinal.lift.{u} (# r₂) :=
by simp [card_eq_card_functions_add_card_relations, add_assoc]

variables (L) (M : Type w)

/-- A first-order structure on a type `M` consists of interpretations of all the symbols in a given
  language. Each function of arity `n` is interpreted as a function sending tuples of length `n`
  (modeled as `(fin n → M)`) to `M`, and a relation of arity `n` is a function from tuples of length
  `n` to `Prop`. -/
@[ext] class Structure :=
(fun_map : ∀{n}, L.functions n → (fin n → M) → M)
(rel_map : ∀{n}, L.relations n → (fin n → M) → Prop)

variables (N : Type w') [L.Structure M] [L.Structure N]

open Structure

/-- Used for defining `first_order.language.Theory.Model.inhabited`. -/
def trivial_unit_structure : L.Structure unit := ⟨default, default⟩

/-! ### Maps -/

/-- A homomorphism between first-order structures is a function that commutes with the
  interpretations of functions and maps tuples in one structure where a given relation is true to
  tuples in the second structure where that relation is still true. -/
structure hom :=
(to_fun : M → N)
(map_fun' : ∀{n} (f : L.functions n) x, to_fun (fun_map f x) = fun_map f (to_fun ∘ x) . obviously)
(map_rel' : ∀{n} (r : L.relations n) x, rel_map r x → rel_map r (to_fun ∘ x) . obviously)

localized "notation (name := language.hom) A ` →[`:25 L `] ` B :=
  first_order.language.hom L A B" in first_order

/-- An embedding of first-order structures is an embedding that commutes with the
  interpretations of functions and relations. -/
@[ancestor function.embedding] structure embedding extends M ↪ N :=
(map_fun' : ∀{n} (f : L.functions n) x, to_fun (fun_map f x) = fun_map f (to_fun ∘ x) . obviously)
(map_rel' : ∀{n} (r : L.relations n) x, rel_map r (to_fun ∘ x) ↔ rel_map r x . obviously)

localized "notation (name := language.embedding) A ` ↪[`:25 L `] ` B :=
  first_order.language.embedding L A B" in first_order

/-- An equivalence of first-order structures is an equivalence that commutes with the
  interpretations of functions and relations. -/
structure equiv extends M ≃ N :=
(map_fun' : ∀{n} (f : L.functions n) x, to_fun (fun_map f x) = fun_map f (to_fun ∘ x) . obviously)
(map_rel' : ∀{n} (r : L.relations n) x, rel_map r (to_fun ∘ x) ↔ rel_map r x . obviously)

localized "notation (name := language.equiv) A ` ≃[`:25 L `] ` B :=
  first_order.language.equiv L A B" in first_order

variables {L M N} {P : Type*} [L.Structure P] {Q : Type*} [L.Structure Q]

instance : has_coe_t L.constants M :=
⟨λ c, fun_map c default⟩

lemma fun_map_eq_coe_constants {c : L.constants} {x : fin 0 → M} :
  fun_map c x = c := congr rfl (funext fin.elim0)

/-- Given a language with a nonempty type of constants, any structure will be nonempty. This cannot
  be a global instance, because `L` becomes a metavariable. -/
lemma nonempty_of_nonempty_constants [h : nonempty L.constants] : nonempty M :=
h.map coe

/-- The function map for `first_order.language.Structure₂`. -/
def fun_map₂ {c f₁ f₂ : Type u} {r₁ r₂ : Type v}
  (c' : c → M) (f₁' : f₁ → M → M) (f₂' : f₂ → M → M → M) :
  ∀{n}, (language.mk₂ c f₁ f₂ r₁ r₂).functions n → (fin n → M) → M
| 0 f _ := c' f
| 1 f x := f₁' f (x 0)
| 2 f x := f₂' f (x 0) (x 1)
| (n + 3) f _ := pempty.elim f

/-- The relation map for `first_order.language.Structure₂`. -/
def rel_map₂ {c f₁ f₂ : Type u} {r₁ r₂ : Type v}
  (r₁' : r₁ → set M) (r₂' : r₂ → M → M → Prop) :
  ∀{n}, (language.mk₂ c f₁ f₂ r₁ r₂).relations n → (fin n → M) → Prop
| 0 r _ := pempty.elim r
| 1 r x := (x 0) ∈ r₁' r
| 2 r x := r₂' r (x 0) (x 1)
| (n + 3) r _ := pempty.elim r

/-- A structure constructor to match `first_order.language₂`. -/
protected def Structure.mk₂ {c f₁ f₂ : Type u} {r₁ r₂ : Type v}
  (c' : c → M) (f₁' : f₁ → M → M) (f₂' : f₂ → M → M → M)
  (r₁' : r₁ → set M) (r₂' : r₂ → M → M → Prop) :
  (language.mk₂ c f₁ f₂ r₁ r₂).Structure M :=
⟨λ _, fun_map₂ c' f₁' f₂', λ _, rel_map₂ r₁' r₂'⟩

namespace Structure

variables {c f₁ f₂ : Type u} {r₁ r₂ : Type v}
variables {c' : c → M} {f₁' : f₁ → M → M} {f₂' : f₂ → M → M → M}
variables {r₁' : r₁ → set M} {r₂' : r₂ → M → M → Prop}

@[simp] lemma fun_map_apply₀ (c₀ : c) {x : fin 0 → M} :
  @Structure.fun_map _ M (Structure.mk₂ c' f₁' f₂' r₁' r₂') 0 c₀ x = c' c₀ := rfl

@[simp] lemma fun_map_apply₁ (f : f₁) (x : M) :
  @Structure.fun_map _ M (Structure.mk₂ c' f₁' f₂' r₁' r₂') 1 f (![x]) = f₁' f x := rfl

@[simp] lemma fun_map_apply₂ (f : f₂) (x y : M) :
  @Structure.fun_map _ M (Structure.mk₂ c' f₁' f₂' r₁' r₂') 2 f (![x,y]) = f₂' f x y := rfl

@[simp] lemma rel_map_apply₁ (r : r₁) (x : M) :
  @Structure.rel_map _ M (Structure.mk₂ c' f₁' f₂' r₁' r₂') 1 r (![x]) = (x ∈ r₁' r) := rfl

@[simp] lemma rel_map_apply₂ (r : r₂) (x y : M) :
  @Structure.rel_map _ M (Structure.mk₂ c' f₁' f₂' r₁' r₂') 2 r (![x,y]) = r₂' r x y := rfl

end Structure


/-- `hom_class L F M N` states that `F` is a type of `L`-homomorphisms. You should extend this
  typeclass when you extend `first_order.language.hom`. -/
class hom_class (L : out_param language) (F : Type*)
  (M N : out_param $ Type*) [fun_like F M (λ _, N)] [L.Structure M] [L.Structure N] :=
(map_fun : ∀ (φ : F) {n} (f : L.functions n) x, φ (fun_map f x) = fun_map f (φ ∘ x))
(map_rel : ∀ (φ : F) {n} (r : L.relations n) x, rel_map r x → rel_map r (φ ∘ x))

/-- `strong_hom_class L F M N` states that `F` is a type of `L`-homomorphisms which preserve
  relations in both directions. -/
class strong_hom_class (L : out_param language) (F : Type*) (M N : out_param $ Type*)
  [fun_like F M (λ _, N)] [L.Structure M] [L.Structure N] :=
(map_fun : ∀ (φ : F) {n} (f : L.functions n) x, φ (fun_map f x) = fun_map f (φ ∘ x))
(map_rel : ∀ (φ : F) {n} (r : L.relations n) x, rel_map r (φ ∘ x) ↔ rel_map r x)

@[priority 100] instance strong_hom_class.hom_class
  {F M N} [L.Structure M] [L.Structure N] [fun_like F M (λ _, N)] [strong_hom_class L F M N] :
  hom_class L F M N :=
{ map_fun := strong_hom_class.map_fun,
  map_rel := λ φ n R x, (strong_hom_class.map_rel φ R x).2 }

/-- Not an instance to avoid a loop. -/
def hom_class.strong_hom_class_of_is_algebraic [L.is_algebraic]
  {F M N} [L.Structure M] [L.Structure N] [fun_like F M (λ _, N)] [hom_class L F M N] :
  strong_hom_class L F M N :=
{ map_fun := hom_class.map_fun,
  map_rel := λ φ n R x, (is_algebraic.empty_relations n).elim R }

lemma hom_class.map_constants {F M N} [L.Structure M] [L.Structure N] [fun_like F M (λ _, N)]
  [hom_class L F M N]
  (φ : F) (c : L.constants) : φ (c) = c :=
(hom_class.map_fun φ c default).trans (congr rfl (funext default))

namespace hom

instance fun_like : fun_like (M →[L] N) M (λ _, N) :=
{ coe := hom.to_fun,
  coe_injective' := λ f g h, by {cases f, cases g, cases h, refl} }

instance hom_class : hom_class L (M →[L] N) M N :=
{ map_fun := map_fun',
  map_rel := map_rel' }

instance [L.is_algebraic] : strong_hom_class L (M →[L] N) M N :=
hom_class.strong_hom_class_of_is_algebraic

instance has_coe_to_fun : has_coe_to_fun (M →[L] N) (λ _, M → N) := fun_like.has_coe_to_fun

@[simp] lemma to_fun_eq_coe {f : M →[L] N} : f.to_fun = (f : M → N) := rfl

@[ext]
lemma ext ⦃f g : M →[L] N⦄ (h : ∀ x, f x = g x) : f = g :=
fun_like.ext f g h

lemma ext_iff {f g : M →[L] N} : f = g ↔ ∀ x, f x = g x :=
fun_like.ext_iff

@[simp] lemma map_fun (φ : M →[L] N) {n : ℕ} (f : L.functions n) (x : fin n → M) :
  φ (fun_map f x) = fun_map f (φ ∘ x) :=
hom_class.map_fun φ f x

@[simp] lemma map_constants (φ : M →[L] N) (c : L.constants) : φ c = c :=
hom_class.map_constants φ c

@[simp] lemma map_rel (φ : M →[L] N) {n : ℕ} (r : L.relations n) (x : fin n → M) :
  rel_map r x → rel_map r (φ ∘ x) :=
hom_class.map_rel φ r x

variables (L) (M)
/-- The identity map from a structure to itself -/
@[refl] def id : M →[L] M :=
{ to_fun := id }

variables {L} {M}

instance : inhabited (M →[L] M) := ⟨id L M⟩

@[simp] lemma id_apply (x : M) :
  id L M x = x := rfl

/-- Composition of first-order homomorphisms -/
@[trans] def comp (hnp : N →[L] P) (hmn : M →[L] N) : M →[L] P :=
{ to_fun := hnp ∘ hmn,
  map_rel' := λ _ _ _ h, by simp [h] }

@[simp] lemma comp_apply (g : N →[L] P) (f : M →[L] N) (x : M) :
  g.comp f x = g (f x) := rfl

/-- Composition of first-order homomorphisms is associative. -/
lemma comp_assoc (f : M →[L] N) (g : N →[L] P) (h : P →[L] Q) :
  (h.comp g).comp f = h.comp (g.comp f) := rfl

end hom

/-- Any element of a `hom_class` can be realized as a first_order homomorphism. -/
def hom_class.to_hom {F M N} [L.Structure M] [L.Structure N]
  [fun_like F M (λ _, N)] [hom_class L F M N] :
  F → (M →[L] N) :=
λ φ, ⟨φ, λ _, hom_class.map_fun φ, λ _, hom_class.map_rel φ⟩

namespace embedding

instance embedding_like : embedding_like (M ↪[L] N) M N :=
{ coe := λ f, f.to_fun,
  injective' := λ f, f.to_embedding.injective,
  coe_injective' := λ f g h, begin
    cases f,
    cases g,
    simp only,
    ext x,
    exact function.funext_iff.1 h x end }

instance strong_hom_class : strong_hom_class L (M ↪[L] N) M N :=
{ map_fun := map_fun',
  map_rel := map_rel' }

instance has_coe_to_fun : has_coe_to_fun (M ↪[L] N) (λ _, M → N) :=
fun_like.has_coe_to_fun

@[simp] lemma map_fun (φ : M ↪[L] N) {n : ℕ} (f : L.functions n) (x : fin n → M) :
  φ (fun_map f x) = fun_map f (φ ∘ x) :=
hom_class.map_fun φ f x

@[simp] lemma map_constants (φ : M ↪[L] N) (c : L.constants) : φ c = c :=
hom_class.map_constants φ c

@[simp] lemma map_rel (φ : M ↪[L] N) {n : ℕ} (r : L.relations n) (x : fin n → M) :
  rel_map r (φ ∘ x) ↔ rel_map r x :=
strong_hom_class.map_rel φ r x

/-- A first-order embedding is also a first-order homomorphism. -/
def to_hom : (M ↪[L] N) → M →[L] N := hom_class.to_hom

@[simp]
lemma coe_to_hom {f : M ↪[L] N} : (f.to_hom : M → N) = f := rfl

lemma coe_injective : @function.injective (M ↪[L] N) (M → N) coe_fn
| f g h :=
begin
  cases f,
  cases g,
  simp only,
  ext x,
  exact function.funext_iff.1 h x,
end

@[ext]
lemma ext ⦃f g : M ↪[L] N⦄ (h : ∀ x, f x = g x) : f = g :=
coe_injective (funext h)

lemma ext_iff {f g : M ↪[L] N} : f = g ↔ ∀ x, f x = g x :=
⟨λ h x, h ▸ rfl, λ h, ext h⟩

lemma injective (f : M ↪[L] N) : function.injective f := f.to_embedding.injective

/-- In an algebraic language, any injective homomorphism is an embedding. -/
@[simps] def of_injective [L.is_algebraic] {f : M →[L] N} (hf : function.injective f) : M ↪[L] N :=
{ inj' := hf,
  map_rel' := λ n r x, strong_hom_class.map_rel f r x,
  .. f }

@[simp] lemma coe_fn_of_injective [L.is_algebraic] {f : M →[L] N} (hf : function.injective f) :
  (of_injective hf : M → N) = f := rfl

@[simp] lemma of_injective_to_hom [L.is_algebraic] {f : M →[L] N} (hf : function.injective f) :
  (of_injective hf).to_hom = f :=
by { ext, simp }

variables (L) (M)
/-- The identity embedding from a structure to itself -/
@[refl] def refl : M ↪[L] M :=
{ to_embedding := function.embedding.refl M }

variables {L} {M}

instance : inhabited (M ↪[L] M) := ⟨refl L M⟩

@[simp] lemma refl_apply (x : M) :
  refl L M x = x := rfl

/-- Composition of first-order embeddings -/
@[trans] def comp (hnp : N ↪[L] P) (hmn : M ↪[L] N) : M ↪[L] P :=
{ to_fun := hnp ∘ hmn,
  inj' := hnp.injective.comp hmn.injective }

@[simp] lemma comp_apply (g : N ↪[L] P) (f : M ↪[L] N) (x : M) :
  g.comp f x = g (f x) := rfl

/-- Composition of first-order embeddings is associative. -/
lemma comp_assoc (f : M ↪[L] N) (g : N ↪[L] P) (h : P ↪[L] Q) :
  (h.comp g).comp f = h.comp (g.comp f) := rfl

@[simp] lemma comp_to_hom (hnp : N ↪[L] P) (hmn : M ↪[L] N) :
  (hnp.comp hmn).to_hom = hnp.to_hom.comp hmn.to_hom :=
by { ext, simp only [coe_to_hom, comp_apply, hom.comp_apply] }

end embedding

/-- Any element of an injective `strong_hom_class` can be realized as a first_order embedding. -/
def strong_hom_class.to_embedding {F M N} [L.Structure M] [L.Structure N]
  [embedding_like F M N] [strong_hom_class L F M N] :
  F → (M ↪[L] N) :=
λ φ, ⟨⟨φ, embedding_like.injective φ⟩,
  λ _, strong_hom_class.map_fun φ, λ _, strong_hom_class.map_rel φ⟩

namespace equiv

instance : equiv_like (M ≃[L] N) M N :=
{ coe := λ f, f.to_fun,
  inv := λ f, f.inv_fun,
  left_inv := λ f, f.left_inv,
  right_inv := λ f, f.right_inv,
  coe_injective' := λ f g h₁ h₂, begin
    cases f,
    cases g,
    simp only,
    ext x,
    exact function.funext_iff.1 h₁ x,
  end, }

instance : strong_hom_class L (M ≃[L] N) M N :=
{ map_fun := map_fun',
  map_rel := map_rel', }

/-- The inverse of a first-order equivalence is a first-order equivalence. -/
@[symm] def symm (f : M ≃[L] N) : N ≃[L] M :=
{ map_fun' := λ n f' x, begin
    simp only [equiv.to_fun_as_coe],
    rw [equiv.symm_apply_eq],
    refine eq.trans _ (f.map_fun' f' (f.to_equiv.symm ∘ x)).symm,
    rw [← function.comp.assoc, equiv.to_fun_as_coe, equiv.self_comp_symm, function.comp.left_id]
  end,
  map_rel' := λ n r x, begin
    simp only [equiv.to_fun_as_coe],
    refine (f.map_rel' r (f.to_equiv.symm ∘ x)).symm.trans _,
    rw [← function.comp.assoc, equiv.to_fun_as_coe, equiv.self_comp_symm, function.comp.left_id]
  end,
  .. f.to_equiv.symm }

instance has_coe_to_fun : has_coe_to_fun (M ≃[L] N) (λ _, M → N) :=
fun_like.has_coe_to_fun

@[simp]
lemma apply_symm_apply (f : M ≃[L] N) (a : N) : f (f.symm a) = a := f.to_equiv.apply_symm_apply a

@[simp]
lemma symm_apply_apply (f : M ≃[L] N) (a : M) : f.symm (f a) = a := f.to_equiv.symm_apply_apply a

@[simp] lemma map_fun (φ : M ≃[L] N) {n : ℕ} (f : L.functions n) (x : fin n → M) :
  φ (fun_map f x) = fun_map f (φ ∘ x) :=
hom_class.map_fun φ f x

@[simp] lemma map_constants (φ : M ≃[L] N) (c : L.constants) : φ c = c :=
hom_class.map_constants φ c

@[simp] lemma map_rel (φ : M ≃[L] N) {n : ℕ} (r : L.relations n) (x : fin n → M) :
  rel_map r (φ ∘ x) ↔ rel_map r x :=
strong_hom_class.map_rel φ r x

/-- A first-order equivalence is also a first-order embedding. -/
def to_embedding : (M ≃[L] N) → M ↪[L] N := strong_hom_class.to_embedding

/-- A first-order equivalence is also a first-order homomorphism. -/
def to_hom : (M ≃[L] N) → M →[L] N := hom_class.to_hom

@[simp] lemma to_embedding_to_hom (f : M ≃[L] N) : f.to_embedding.to_hom = f.to_hom := rfl

@[simp]
lemma coe_to_hom {f : M ≃[L] N} : (f.to_hom : M → N) = (f : M → N) := rfl

@[simp] lemma coe_to_embedding (f : M ≃[L] N) : (f.to_embedding : M → N) = (f : M → N) := rfl

lemma coe_injective : @function.injective (M ≃[L] N) (M → N) coe_fn :=
fun_like.coe_injective

@[ext]
lemma ext ⦃f g : M ≃[L] N⦄ (h : ∀ x, f x = g x) : f = g :=
coe_injective (funext h)

lemma ext_iff {f g : M ≃[L] N} : f = g ↔ ∀ x, f x = g x :=
⟨λ h x, h ▸ rfl, λ h, ext h⟩

lemma bijective (f : M ≃[L] N) : function.bijective f := equiv_like.bijective f

lemma injective (f : M ≃[L] N) : function.injective f := equiv_like.injective f

lemma surjective (f : M ≃[L] N) : function.surjective f := equiv_like.surjective f

variables (L) (M)
/-- The identity equivalence from a structure to itself -/
@[refl] def refl : M ≃[L] M :=
{ to_equiv := equiv.refl M }

variables {L} {M}

instance : inhabited (M ≃[L] M) := ⟨refl L M⟩

@[simp] lemma refl_apply (x : M) :
  refl L M x = x := rfl

/-- Composition of first-order equivalences -/
@[trans] def comp (hnp : N ≃[L] P) (hmn : M ≃[L] N) : M ≃[L] P :=
{ to_fun := hnp ∘ hmn,
  .. (hmn.to_equiv.trans hnp.to_equiv) }

@[simp] lemma comp_apply (g : N ≃[L] P) (f : M ≃[L] N) (x : M) :
  g.comp f x = g (f x) := rfl

/-- Composition of first-order homomorphisms is associative. -/
lemma comp_assoc (f : M ≃[L] N) (g : N ≃[L] P) (h : P ≃[L] Q) :
  (h.comp g).comp f = h.comp (g.comp f) := rfl

end equiv

/-- Any element of a bijective `strong_hom_class` can be realized as a first_order isomorphism. -/
def strong_hom_class.to_equiv {F M N} [L.Structure M] [L.Structure N]
  [equiv_like F M N] [strong_hom_class L F M N] :
  F → (M ≃[L] N) :=
λ φ, ⟨⟨φ, equiv_like.inv φ, equiv_like.left_inv φ, equiv_like.right_inv φ⟩,
  λ _, hom_class.map_fun φ, λ _, strong_hom_class.map_rel φ⟩

section sum_Structure
variables (L₁ L₂ : language) (S : Type*) [L₁.Structure S] [L₂.Structure S]

instance sum_Structure :
  (L₁.sum L₂).Structure S :=
{ fun_map := λ n, sum.elim fun_map fun_map,
  rel_map := λ n, sum.elim rel_map rel_map, }

variables {L₁ L₂ S}

@[simp] lemma fun_map_sum_inl {n : ℕ} (f : L₁.functions n) :
  @fun_map (L₁.sum L₂) S _ n (sum.inl f) = fun_map f := rfl

@[simp] lemma fun_map_sum_inr {n : ℕ} (f : L₂.functions n) :
  @fun_map (L₁.sum L₂) S _ n (sum.inr f) = fun_map f := rfl

@[simp] lemma rel_map_sum_inl {n : ℕ} (R : L₁.relations n) :
  @rel_map (L₁.sum L₂) S _ n (sum.inl R) = rel_map R := rfl

@[simp] lemma rel_map_sum_inr {n : ℕ} (R : L₂.relations n) :
  @rel_map (L₁.sum L₂) S _ n (sum.inr R) = rel_map R := rfl

end sum_Structure

section empty
section
variables [language.empty.Structure M] [language.empty.Structure N]

@[simp] lemma empty.nonempty_embedding_iff :
  nonempty (M ↪[language.empty] N) ↔ cardinal.lift.{w'} (# M) ≤ cardinal.lift.{w} (# N) :=
trans ⟨nonempty.map (λ f, f.to_embedding), nonempty.map (λ f, {to_embedding := f})⟩
  cardinal.lift_mk_le'.symm

@[simp] lemma empty.nonempty_equiv_iff :
  nonempty (M ≃[language.empty] N) ↔ cardinal.lift.{w'} (# M) = cardinal.lift.{w} (# N) :=
trans ⟨nonempty.map (λ f, f.to_equiv), nonempty.map (λ f, {to_equiv := f})⟩
  cardinal.lift_mk_eq'.symm

end

instance empty_Structure : language.empty.Structure M :=
⟨λ _, empty.elim, λ _, empty.elim⟩

instance : unique (language.empty.Structure M) :=
⟨⟨language.empty_Structure⟩, λ a, begin
  ext n f,
  { exact empty.elim f },
  { exact subsingleton.elim _ _ },
end⟩

@[priority 100] instance strong_hom_class_empty {F M N} [fun_like F M (λ _, N)] :
  strong_hom_class language.empty F M N :=
⟨λ _ _ f, empty.elim f, λ _ _ r, empty.elim r⟩

/-- Makes a `language.empty.hom` out of any function. -/
@[simps] def _root_.function.empty_hom (f : M → N) : (M →[language.empty] N) :=
{ to_fun := f }

/-- Makes a `language.empty.embedding` out of any function. -/
@[simps] def _root_.embedding.empty (f : M ↪ N) : (M ↪[language.empty] N) :=
{ to_embedding := f }

/-- Makes a `language.empty.equiv` out of any function. -/
@[simps] def _root_.equiv.empty (f : M ≃ N) : (M ≃[language.empty] N) :=
{ to_equiv := f }

end empty

end language
end first_order

namespace equiv
open first_order first_order.language first_order.language.Structure
open_locale first_order

variables {L : language} {M : Type*} {N : Type*} [L.Structure M]

/-- A structure induced by a bijection. -/
@[simps] def induced_Structure (e : M ≃ N) : L.Structure N :=
⟨λ n f x, e (fun_map f (e.symm ∘ x)), λ n r x, rel_map r (e.symm ∘ x)⟩

/-- A bijection as a first-order isomorphism with the induced structure on the codomain. -/
@[simps] def induced_Structure_equiv (e : M ≃ N) :
  @language.equiv L M N _ (induced_Structure e) :=
{ map_fun' := λ n f x, by simp [← function.comp.assoc e.symm e x],
  map_rel' := λ n r x, by simp [← function.comp.assoc e.symm e x],
  .. e }

end equiv<|MERGE_RESOLUTION|>--- conflicted
+++ resolved
@@ -128,14 +128,6 @@
 /-- The cardinality of a language is the cardinality of its type of symbols. -/
 def card : cardinal := # L.symbols
 
-<<<<<<< HEAD
-/-- A language is countable when it has countably many symbols. -/
-@[protected] class countable : Prop := (card_le_aleph_0' : L.card ≤ ℵ₀)
-
-lemma card_le_aleph_0 [L.countable] : L.card ≤ ℵ₀ := countable.card_le_aleph_0'
-
-=======
->>>>>>> 97befb83
 /-- A language is relational when it has no function symbols. -/
 class is_relational : Prop :=
 (empty_functions : ∀ n, is_empty (L.functions n))
@@ -195,26 +187,6 @@
 nat.cases_on n ⟨λ x, pempty.elim x⟩
   (λ n, nat.cases_on n h1 (λ n, nat.cases_on n h2 (λ n, ⟨λ x, pempty.elim x⟩)))
 
-<<<<<<< HEAD
-lemma encodable.countable [_root_.countable L.symbols] : L.countable :=
-⟨cardinal.mk_le_aleph_0⟩
-
-@[simp] lemma empty_card : language.empty.card = 0 :=
-by simp [card_eq_card_functions_add_card_relations]
-
-instance countable_empty : language.empty.countable :=
-⟨by simp⟩
-
-@[priority 100] instance countable.countable_functions [L.countable] : L.countable_functions :=
-⟨begin
-  refine lift_le_aleph_0.1 (trans _ L.card_le_aleph_0),
-  rw [card, symbols, mk_sum],
-  exact le_self_add
-end⟩
-
-lemma encodable.countable_functions [h : encodable (Σl, L.functions l)] : L.countable_functions :=
-⟨cardinal.mk_le_aleph_0⟩
-=======
 @[simp] lemma empty_card : language.empty.card = 0 :=
 by simp [card_eq_card_functions_add_card_relations]
 
@@ -223,7 +195,6 @@
   simp only [language.symbols, is_empty_sum, is_empty_sigma],
   exact ⟨λ _, infer_instance, λ _, infer_instance⟩,
 end
->>>>>>> 97befb83
 
 instance countable.countable_functions [h : countable L.symbols] :
   countable (Σl, L.functions l) :=
