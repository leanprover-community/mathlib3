/-
Copyright (c) 2021 Aaron Anderson, Jesse Michael Han, Floris van Doorn. All rights reserved.
Released under Apache 2.0 license as described in the file LICENSE.
Authors: Aaron Anderson, Jesse Michael Han, Floris van Doorn
-/
import data.nat.basic
import data.set_like.basic
import data.set.lattice
import data.fin.tuple.basic
import data.fintype.basic
import order.closure

/-!
# Basics on First-Order Structures
This file defines first-order languages and structures in the style of the
[Flypitch project](https://flypitch.github.io/).

## Main Definitions
* A `first_order.language` defines a language as a pair of functions from the natural numbers to
  `Type l`. One sends `n` to the type of `n`-ary functions, and the other sends `n` to the type of
  `n`-ary relations.
* A `first_order.language.Structure` interprets the symbols of a given `first_order.language` in the
  context of a given type.
* A `first_order.language.hom`, denoted `M →[L] N`, is a map from the `L`-structure `M` to the
  `L`-structure `N` that commutes with the interpretations of functions, and which preserves the
  interpretations of relations (although only in the forward direction).
* A `first_order.language.embedding`, denoted `M ↪[L] N`, is an embedding from the `L`-structure `M`
  to the `L`-structure `N` that commutes with the interpretations of functions, and which preserves
  the interpretations of relations in both directions.
* A `first_order.language.elementary_embedding`, denoted `M ↪ₑ[L] N`, is an embedding from the
  `L`-structure `M` to the `L`-structure `N` that commutes with the realizations of all formulas.
* A `first_order.language.equiv`, denoted `M ≃[L] N`, is an equivalence from the `L`-structure `M`
  to the `L`-structure `N` that commutes with the interpretations of functions, and which preserves
  the interpretations of relations in both directions.
* A `first_order.language.term` is defined so that `L.term α` is the type of `L`-terms with free
  variables indexed by `α`.
* A `first_order.language.formula` is defined so that `L.formula α` is the type of `L`-formulas with
  free variables indexed by `α`.
* A `first_order.language.sentence` is a formula with no free variables.
* A `first_order.language.theory` is a set of sentences.
* A `first_order.language.definable_set` is defined so that `L.definable_set M α` is the boolean
  algebra of subsets of `α → M` defined by formulas.

## References
For the Flypitch project:
- [J. Han, F. van Doorn, *A formal proof of the independence of the continuum hypothesis*]
[flypitch_cpp]
- [J. Han, F. van Doorn, *A formalization of forcing and the unprovability of
the continuum hypothesis*][flypitch_itp]

-/
universes u v

namespace first_order

/-- A first-order language consists of a type of functions of every natural-number arity and a
  type of relations of every natural-number arity. -/
@[nolint check_univs] -- intended to be used with explicit universe parameters
structure language :=
(functions : ℕ → Type u) (relations : ℕ → Type v)

namespace language

/-- The empty language has no symbols. -/
def empty : language := ⟨λ _, pempty, λ _, pempty⟩

instance : inhabited language := ⟨empty⟩

/-- The type of constants in a given language. -/
@[nolint has_inhabited_instance] def const (L : language) := L.functions 0

variable (L : language.{u v})

/-- A language is relational when it has no function symbols. -/
class is_relational : Prop :=
(empty_functions : ∀ n, L.functions n → false)

/-- A language is algebraic when it has no relation symbols. -/
class is_algebraic : Prop :=
(empty_relations : ∀ n, L.relations n → false)

variable {L}

instance is_relational_of_empty_functions {symb : ℕ → Type*} : is_relational ⟨λ _, pempty, symb⟩ :=
⟨by { intro n, apply pempty.elim }⟩

instance is_algebraic_of_empty_relations {symb : ℕ → Type*}  : is_algebraic ⟨symb, λ _, pempty⟩ :=
⟨by { intro n, apply pempty.elim }⟩

instance is_relational_empty : is_relational (empty) := language.is_relational_of_empty_functions
instance is_algebraic_empty : is_algebraic (empty) := language.is_algebraic_of_empty_relations

variables (L) (M : Type*)

/-- A first-order structure on a type `M` consists of interpretations of all the symbols in a given
  language. Each function of arity `n` is interpreted as a function sending tuples of length `n`
  (modeled as `(fin n → M)`) to `M`, and a relation of arity `n` is a function from tuples of length
  `n` to `Prop`. -/
class Structure :=
(fun_map : ∀{n}, L.functions n → (fin n → M) → M)
(rel_map : ∀{n}, L.relations n → (fin n → M) → Prop)

variables (N : Type*) [L.Structure M] [L.Structure N]

open first_order.language.Structure

/-- A homomorphism between first-order structures is a function that commutes with the
  interpretations of functions and maps tuples in one structure where a given relation is true to
  tuples in the second structure where that relation is still true. -/
structure hom :=
(to_fun : M → N)
(map_fun' : ∀{n} (f : L.functions n) x, to_fun (fun_map f x) = fun_map f (to_fun ∘ x) . obviously)
(map_rel' : ∀{n} (r : L.relations n) x, rel_map r x → rel_map r (to_fun ∘ x) . obviously)

localized "notation A ` →[`:25 L `] ` B := L.hom A B" in first_order

/-- An embedding of first-order structures is an embedding that commutes with the
  interpretations of functions and relations. -/
structure embedding extends M ↪ N :=
(map_fun' : ∀{n} (f : L.functions n) x, to_fun (fun_map f x) = fun_map f (to_fun ∘ x) . obviously)
(map_rel' : ∀{n} (r : L.relations n) x, rel_map r (to_fun ∘ x) ↔ rel_map r x . obviously)

localized "notation A ` ↪[`:25 L `] ` B := L.embedding A B" in first_order

/-- An equivalence of first-order structures is an equivalence that commutes with the
  interpretations of functions and relations. -/
structure equiv extends M ≃ N :=
(map_fun' : ∀{n} (f : L.functions n) x, to_fun (fun_map f x) = fun_map f (to_fun ∘ x) . obviously)
(map_rel' : ∀{n} (r : L.relations n) x, rel_map r (to_fun ∘ x) ↔ rel_map r x . obviously)

localized "notation A ` ≃[`:25 L `] ` B := L.equiv A B" in first_order

variables {L M N} {P : Type*} [L.Structure P] {Q : Type*} [L.Structure Q]

instance : has_coe_t L.const M :=
⟨λ c, fun_map c fin.elim0⟩

lemma fun_map_eq_coe_const {c : L.const} {x : fin 0 → M} :
  fun_map c x = c := congr rfl (funext fin.elim0)

namespace hom

instance has_coe_to_fun : has_coe_to_fun (M →[L] N) (λ _, M → N) := ⟨to_fun⟩

@[simp] lemma to_fun_eq_coe {f : M →[L] N} : f.to_fun = (f : M → N) := rfl

lemma coe_injective : @function.injective (M →[L] N) (M → N) coe_fn
| f g h := by {cases f, cases g, cases h, refl}

@[ext]
lemma ext ⦃f g : M →[L] N⦄ (h : ∀ x, f x = g x) : f = g :=
coe_injective (funext h)

lemma ext_iff {f g : M →[L] N} : f = g ↔ ∀ x, f x = g x :=
⟨λ h x, h ▸ rfl, λ h, ext h⟩

@[simp] lemma map_fun (φ : M →[L] N) {n : ℕ} (f : L.functions n) (x : fin n → M) :
  φ (fun_map f x) = fun_map f (φ ∘ x) := φ.map_fun' f x

@[simp] lemma map_const (φ : M →[L] N) (c : L.const) : φ c = c :=
(φ.map_fun c fin.elim0).trans (congr rfl (funext fin.elim0))

@[simp] lemma map_rel (φ : M →[L] N) {n : ℕ} (r : L.relations n) (x : fin n → M) :
  rel_map r x → rel_map r (φ ∘ x) := φ.map_rel' r x

variables (L) (M)
/-- The identity map from a structure to itself -/
@[refl] def id : M →[L] M :=
{ to_fun := id }

variables {L} {M}

instance : inhabited (M →[L] M) := ⟨id L M⟩

@[simp] lemma id_apply (x : M) :
  id L M x = x := rfl

/-- Composition of first-order homomorphisms -/
@[trans] def comp (hnp : N →[L] P) (hmn : M →[L] N) : M →[L] P :=
{ to_fun := hnp ∘ hmn,
  map_rel' := λ _ _ _ h, by simp [h] }

@[simp] lemma comp_apply (g : N →[L] P) (f : M →[L] N) (x : M) :
  g.comp f x = g (f x) := rfl

/-- Composition of first-order homomorphisms is associative. -/
lemma comp_assoc (f : M →[L] N) (g : N →[L] P) (h : P →[L] Q) :
  (h.comp g).comp f = h.comp (g.comp f) := rfl

end hom

namespace embedding

instance has_coe_to_fun : has_coe_to_fun (M ↪[L] N) (λ _, M → N) := ⟨λ f, f.to_fun⟩

@[simp] lemma map_fun (φ : M ↪[L] N) {n : ℕ} (f : L.functions n) (x : fin n → M) :
  φ (fun_map f x) = fun_map f (φ ∘ x) := φ.map_fun' f x

@[simp] lemma map_const (φ : M ↪[L] N) (c : L.const) : φ c = c :=
(φ.map_fun c fin.elim0).trans (congr rfl (funext fin.elim0))

@[simp] lemma map_rel (φ : M ↪[L] N) {n : ℕ} (r : L.relations n) (x : fin n → M) :
  rel_map r (φ ∘ x) ↔ rel_map r x := φ.map_rel' r x

/-- A first-order embedding is also a first-order homomorphism. -/
def to_hom (f : M ↪[L] N) : M →[L] N :=
{ to_fun := f }

@[simp]
lemma coe_to_hom {f : M ↪[L] N} : (f.to_hom : M → N) = f := rfl

lemma coe_injective : @function.injective (M ↪[L] N) (M → N) coe_fn
| f g h :=
begin
  cases f,
  cases g,
  simp only,
  ext x,
  exact function.funext_iff.1 h x,
end

@[ext]
lemma ext ⦃f g : M ↪[L] N⦄ (h : ∀ x, f x = g x) : f = g :=
coe_injective (funext h)

lemma ext_iff {f g : M ↪[L] N} : f = g ↔ ∀ x, f x = g x :=
⟨λ h x, h ▸ rfl, λ h, ext h⟩

lemma injective (f : M ↪[L] N) : function.injective f := f.to_embedding.injective

/-- In an algebraic language, any injective homomorphism is an embedding. -/
@[simps] def of_injective [L.is_algebraic] {f : M →[L] N} (hf : function.injective f) : M ↪[L] N :=
{ inj' := hf,
  map_rel' := λ n r, (is_algebraic.empty_relations n r).elim,
  .. f }

@[simp] lemma coe_fn_of_injective [L.is_algebraic] {f : M →[L] N} (hf : function.injective f) :
  (of_injective hf : M → N) = f := rfl

@[simp] lemma of_injective_to_hom [L.is_algebraic] {f : M →[L] N} (hf : function.injective f) :
  (of_injective hf).to_hom = f :=
by { ext, simp }

variables (L) (M)
/-- The identity embedding from a structure to itself -/
@[refl] def refl : M ↪[L] M :=
{ to_embedding := function.embedding.refl M }

variables {L} {M}

instance : inhabited (M ↪[L] M) := ⟨refl L M⟩

@[simp] lemma refl_apply (x : M) :
  refl L M x = x := rfl

/-- Composition of first-order embeddings -/
@[trans] def comp (hnp : N ↪[L] P) (hmn : M ↪[L] N) : M ↪[L] P :=
{ to_fun := hnp ∘ hmn,
  inj' := hnp.injective.comp hmn.injective }

@[simp] lemma comp_apply (g : N ↪[L] P) (f : M ↪[L] N) (x : M) :
  g.comp f x = g (f x) := rfl

/-- Composition of first-order embeddings is associative. -/
lemma comp_assoc (f : M ↪[L] N) (g : N ↪[L] P) (h : P ↪[L] Q) :
  (h.comp g).comp f = h.comp (g.comp f) := rfl

end embedding

namespace equiv

/-- The inverse of a first-order equivalence is a first-order equivalence. -/
@[symm] def symm (f : M ≃[L] N) : N ≃[L] M :=
{ map_fun' := λ n f' x, begin
    simp only [equiv.to_fun_as_coe],
    rw [equiv.symm_apply_eq],
    refine eq.trans _ (f.map_fun' f' (f.to_equiv.symm ∘ x)).symm,
    rw [← function.comp.assoc, equiv.to_fun_as_coe, equiv.self_comp_symm, function.comp.left_id]
  end,
  map_rel' := λ n r x, begin
    simp only [equiv.to_fun_as_coe],
    refine (f.map_rel' r (f.to_equiv.symm ∘ x)).symm.trans _,
    rw [← function.comp.assoc, equiv.to_fun_as_coe, equiv.self_comp_symm, function.comp.left_id]
  end,
  .. f.to_equiv.symm }

instance has_coe_to_fun : has_coe_to_fun (M ≃[L] N) (λ _, M → N) := ⟨λ f, f.to_fun⟩

@[simp]
lemma apply_symm_apply (f : M ≃[L] N) (a : N) : f (f.symm a) = a := f.to_equiv.apply_symm_apply a

@[simp]
lemma symm_apply_apply (f : M ≃[L] N) (a : M) : f.symm (f a) = a := f.to_equiv.symm_apply_apply a

@[simp] lemma map_fun (φ : M ≃[L] N) {n : ℕ} (f : L.functions n) (x : fin n → M) :
  φ (fun_map f x) = fun_map f (φ ∘ x) := φ.map_fun' f x

@[simp] lemma map_const (φ : M ≃[L] N) (c : L.const) : φ c = c :=
(φ.map_fun c fin.elim0).trans (congr rfl (funext fin.elim0))

@[simp] lemma map_rel (φ : M ≃[L] N) {n : ℕ} (r : L.relations n) (x : fin n → M) :
  rel_map r (φ ∘ x) ↔ rel_map r x := φ.map_rel' r x

/-- A first-order equivalence is also a first-order embedding. -/
def to_embedding (f : M ≃[L] N) : M ↪[L] N :=
{ to_fun := f,
  inj' := f.to_equiv.injective }

/-- A first-order equivalence is also a first-order homomorphism. -/
def to_hom (f : M ≃[L] N) : M →[L] N :=
{ to_fun := f }

@[simp] lemma to_embedding_to_hom (f : M ≃[L] N) : f.to_embedding.to_hom = f.to_hom := rfl

@[simp]
lemma coe_to_hom {f : M ≃[L] N} : (f.to_hom : M → N) = (f : M → N) := rfl

@[simp] lemma coe_to_embedding (f : M ≃[L] N) : (f.to_embedding : M → N) = (f : M → N) := rfl

lemma coe_injective : @function.injective (M ≃[L] N) (M → N) coe_fn
| f g h :=
begin
  cases f,
  cases g,
  simp only,
  ext x,
  exact function.funext_iff.1 h x,
end

@[ext]
lemma ext ⦃f g : M ≃[L] N⦄ (h : ∀ x, f x = g x) : f = g :=
coe_injective (funext h)

lemma ext_iff {f g : M ≃[L] N} : f = g ↔ ∀ x, f x = g x :=
⟨λ h x, h ▸ rfl, λ h, ext h⟩

lemma injective (f : M ≃[L] N) : function.injective f := f.to_embedding.injective

variables (L) (M)
/-- The identity equivalence from a structure to itself -/
@[refl] def refl : M ≃[L] M :=
{ to_equiv := equiv.refl M }

variables {L} {M}

instance : inhabited (M ≃[L] M) := ⟨refl L M⟩

@[simp] lemma refl_apply (x : M) :
  refl L M x = x := rfl

/-- Composition of first-order equivalences -/
@[trans] def comp (hnp : N ≃[L] P) (hmn : M ≃[L] N) : M ≃[L] P :=
{ to_fun := hnp ∘ hmn,
  .. (hmn.to_equiv.trans hnp.to_equiv) }

@[simp] lemma comp_apply (g : N ≃[L] P) (f : M ≃[L] N) (x : M) :
  g.comp f x = g (f x) := rfl

/-- Composition of first-order homomorphisms is associative. -/
lemma comp_assoc (f : M ≃[L] N) (g : N ≃[L] P) (h : P ≃[L] Q) :
  (h.comp g).comp f = h.comp (g.comp f) := rfl

end equiv

section closed_under

open set

variables {n : ℕ} (f : L.functions n) (s : set M)

/-- Indicates that a set in a given structure is a closed under a function symbol. -/
def closed_under : Prop :=
∀ (x : fin n → M), (∀ i : fin n, x i ∈ s) → fun_map f x ∈ s

variable (L)

@[simp] lemma closed_under_univ : closed_under f (univ : set M) :=
λ _ _, mem_univ _

variables {L f s} {t : set M}

namespace closed_under

lemma inter (hs : closed_under f s) (ht : closed_under f t) :
  closed_under f (s ∩ t) :=
λ x h, mem_inter (hs x (λ i, mem_of_mem_inter_left (h i)))
  (ht x (λ i, mem_of_mem_inter_right (h i)))

lemma inf (hs : closed_under f s) (ht : closed_under f t) :
  closed_under f (s ⊓ t) := hs.inter ht

variables {S : set (set M)}

lemma Inf (hS : ∀ s, s ∈ S → closed_under f s) : closed_under f (Inf S) :=
λ x h s hs, hS s hs x (λ i, h i s hs)

end closed_under
end closed_under

variables (L) (M)

/-- A substructure of a structure `M` is a set closed under application of function symbols. -/
structure substructure :=
(carrier : set M)
(fun_mem : ∀{n}, ∀ (f : L.functions n), closed_under f carrier)

variables {L} {M}

namespace substructure

instance : set_like (L.substructure M) M :=
⟨substructure.carrier, λ p q h, by cases p; cases q; congr'⟩

/-- See Note [custom simps projection] -/
def simps.coe (S : L.substructure M) : set M := S
initialize_simps_projections substructure (carrier → coe)

@[simp]
lemma mem_carrier {s : L.substructure M} {x : M} : x ∈ s.carrier ↔ x ∈ s := iff.rfl

/-- Two substructures are equal if they have the same elements. -/
@[ext]
theorem ext {S T : L.substructure M}
  (h : ∀ x, x ∈ S ↔ x ∈ T) : S = T := set_like.ext h

/-- Copy a substructure replacing `carrier` with a set that is equal to it. -/
protected def copy (S : L.substructure M) (s : set M) (hs : s = S) : L.substructure M :=
{ carrier := s,
  fun_mem := λ n f, hs.symm ▸ (S.fun_mem f) }

variable {S : L.substructure M}

@[simp] lemma coe_copy {s : set M} (hs : s = S) :
  (S.copy s hs : set M) = s := rfl

lemma copy_eq {s : set M} (hs : s = S) : S.copy s hs = S :=
set_like.coe_injective hs

lemma const_mem {c : L.const} : ↑c ∈ S :=
mem_carrier.2 (S.fun_mem c _ fin.elim0)

/-- The substructure `M` of the structure `M`. -/
instance : has_top (L.substructure M) :=
⟨{ carrier := set.univ,
   fun_mem := λ n f x h, set.mem_univ _ }⟩

instance : inhabited (L.substructure M) := ⟨⊤⟩

@[simp] lemma mem_top (x : M) : x ∈ (⊤ : L.substructure M) := set.mem_univ x

@[simp] lemma coe_top : ((⊤ : L.substructure M) : set M) = set.univ := rfl

/-- The inf of two substructures is their intersection. -/
instance : has_inf (L.substructure M) :=
⟨λ S₁ S₂,
  { carrier := S₁ ∩ S₂,
    fun_mem := λ n f, (S₁.fun_mem f).inf (S₂.fun_mem f) }⟩

@[simp]
lemma coe_inf (p p' : L.substructure M) : ((p ⊓ p' : L.substructure M) : set M) = p ∩ p' := rfl

@[simp]
lemma mem_inf {p p' : L.substructure M} {x : M} : x ∈ p ⊓ p' ↔ x ∈ p ∧ x ∈ p' := iff.rfl

instance : has_Inf (L.substructure M) :=
⟨λ s, { carrier := ⋂ t ∈ s, ↑t,
        fun_mem := λ n f, closed_under.Inf begin
          rintro _ ⟨t, rfl⟩,
          by_cases h : t ∈ s,
          { simpa [h] using t.fun_mem f },
          { simp [h] }
        end }⟩

@[simp, norm_cast]
lemma coe_Inf (S : set (L.substructure M)) :
  ((Inf S : L.substructure M) : set M) = ⋂ s ∈ S, ↑s := rfl

lemma mem_Inf {S : set (L.substructure M)} {x : M} : x ∈ Inf S ↔ ∀ p ∈ S, x ∈ p := set.mem_Inter₂

lemma mem_infi {ι : Sort*} {S : ι → L.substructure M} {x : M} : (x ∈ ⨅ i, S i) ↔ ∀ i, x ∈ S i :=
by simp only [infi, mem_Inf, set.forall_range_iff]

@[simp, norm_cast]
lemma coe_infi {ι : Sort*} {S : ι → L.substructure M} : (↑(⨅ i, S i) : set M) = ⋂ i, S i :=
by simp only [infi, coe_Inf, set.bInter_range]

/-- Substructures of a structure form a complete lattice. -/
instance : complete_lattice (L.substructure M) :=
{ le           := (≤),
  lt           := (<),
  top          := (⊤),
  le_top       := λ S x hx, mem_top x,
  inf          := (⊓),
  Inf          := has_Inf.Inf,
  le_inf       := λ a b c ha hb x hx, ⟨ha hx, hb hx⟩,
  inf_le_left  := λ a b x, and.left,
  inf_le_right := λ a b x, and.right,
  .. complete_lattice_of_Inf (L.substructure M) $ λ s,
    is_glb.of_image (λ S T,
      show (S : set M) ≤ T ↔ S ≤ T, from set_like.coe_subset_coe) is_glb_binfi }

variable (L)

/-- The `L.substructure` generated by a set. -/
def closure : lower_adjoint (coe : L.substructure M → set M) := ⟨λ s, Inf {S | s ⊆ S},
  λ s S, ⟨set.subset.trans (λ x hx, mem_Inf.2 $ λ S hS, hS hx), λ h, Inf_le h⟩⟩

variables {L} {s : set M}

lemma mem_closure {x : M} : x ∈ closure L s ↔ ∀ S : L.substructure M, s ⊆ S → x ∈ S :=
mem_Inf

/-- The substructure generated by a set includes the set. -/
@[simp]
lemma subset_closure : s ⊆ closure L s := (closure L).le_closure s

lemma not_mem_of_not_mem_closure {P : M} (hP : P ∉ closure L s) : P ∉ s :=
λ h, hP (subset_closure h)

@[simp]
lemma closed (S : L.substructure M) : (closure L).closed (S : set M) :=
congr rfl ((closure L).eq_of_le set.subset.rfl (λ x xS, mem_closure.2 (λ T hT, hT xS)))

open set

/-- A substructure `S` includes `closure L s` if and only if it includes `s`. -/
@[simp]
lemma closure_le : closure L s ≤ S ↔ s ⊆ S := (closure L).closure_le_closed_iff_le s S.closed

/-- Substructure closure of a set is monotone in its argument: if `s ⊆ t`,
then `closure L s ≤ closure L t`. -/
lemma closure_mono ⦃s t : set M⦄ (h : s ⊆ t) : closure L s ≤ closure L t :=
(closure L).monotone h

lemma closure_eq_of_le (h₁ : s ⊆ S) (h₂ : S ≤ closure L s) : closure L s = S :=
(closure L).eq_of_le h₁ h₂

variable (S)

/-- An induction principle for closure membership. If `p` holds for all elements of `s`, and
is preserved under function symbols, then `p` holds for all elements of the closure of `s`. -/
@[elab_as_eliminator] lemma closure_induction {p : M → Prop} {x} (h : x ∈ closure L s)
  (Hs : ∀ x ∈ s, p x)
  (Hfun : ∀ {n : ℕ} (f : L.functions n), closed_under f (set_of p)) : p x :=
(@closure_le L M _ ⟨set_of p, λ n, Hfun⟩ _).2 Hs h

/-- If `s` is a dense set in a structure `M`, `substructure.closure L s = ⊤`, then in order to prove
that some predicate `p` holds for all `x : M` it suffices to verify `p x` for `x ∈ s`, and verify
that `p` is preserved under function symbols. -/
@[elab_as_eliminator] lemma dense_induction {p : M → Prop} (x : M) {s : set M}
  (hs : closure L s = ⊤) (Hs : ∀ x ∈ s, p x)
  (Hfun : ∀ {n : ℕ} (f : L.functions n), closed_under f (set_of p)) : p x :=
have ∀ x ∈ closure L s, p x, from λ x hx, closure_induction hx Hs (λ n, Hfun),
by simpa [hs] using this x

variables (L) (M)

/-- `closure` forms a Galois insertion with the coercion to set. -/
protected def gi : galois_insertion (@closure L M _) coe :=
{ choice := λ s _, closure L s,
  gc := (closure L).gc,
  le_l_u := λ s, subset_closure,
  choice_eq := λ s h, rfl }

variables {L} {M}

/-- Closure of a substructure `S` equals `S`. -/
@[simp] lemma closure_eq : closure L (S : set M) = S := (substructure.gi L M).l_u_eq S

@[simp] lemma closure_empty : closure L (∅ : set M) = ⊥ :=
(substructure.gi L M).gc.l_bot

@[simp] lemma closure_univ : closure L (univ : set M) = ⊤ :=
@coe_top L M _ ▸ closure_eq ⊤

lemma closure_union (s t : set M) : closure L (s ∪ t) = closure L s ⊔ closure L t :=
(substructure.gi L M).gc.l_sup

lemma closure_Union {ι} (s : ι → set M) : closure L (⋃ i, s i) = ⨆ i, closure L (s i) :=
(substructure.gi L M).gc.l_supr

/-!
### `comap` and `map`
-/

/-- The preimage of a substructure along a homomorphism is a substructure. -/
@[simps] def comap (φ : M →[L] N) (S : L.substructure N) : L.substructure M :=
{ carrier := (φ ⁻¹' S),
  fun_mem := λ n f x hx, begin
    rw [mem_preimage, φ.map_fun],
    exact S.fun_mem f (φ ∘ x) hx,
  end }

@[simp]
lemma mem_comap {S : L.substructure N} {f : M →[L] N} {x : M} : x ∈ S.comap f ↔ f x ∈ S := iff.rfl

lemma comap_comap (S : L.substructure P) (g : N →[L] P) (f : M →[L] N) :
  (S.comap g).comap f = S.comap (g.comp f) :=
rfl

@[simp]
lemma comap_id (S : L.substructure P) : S.comap (hom.id _ _) = S :=
ext (by simp)

/-- The image of a substructure along a homomorphism is a substructure. -/
@[simps] def map (φ : M →[L] N) (S : L.substructure M) : L.substructure N :=
{ carrier := (φ '' S),
  fun_mem := λ n f x hx, (mem_image _ _ _).1
    ⟨fun_map f (λ i, classical.some (hx i)),
     S.fun_mem f _ (λ i, (classical.some_spec (hx i)).1),
     begin
       simp only [hom.map_fun, set_like.mem_coe],
       exact congr rfl (funext (λ i, (classical.some_spec (hx i)).2)),
     end⟩ }

@[simp]
lemma mem_map {f : M →[L] N} {S : L.substructure M} {y : N} :
  y ∈ S.map f ↔ ∃ x ∈ S, f x = y :=
mem_image_iff_bex

lemma mem_map_of_mem (f : M →[L] N) {S : L.substructure M} {x : M} (hx : x ∈ S) : f x ∈ S.map f :=
mem_image_of_mem f hx

lemma apply_coe_mem_map (f : M →[L] N) (S : L.substructure M) (x : S) : f x ∈ S.map f :=
mem_map_of_mem f x.prop

lemma map_map (g : N →[L] P) (f : M →[L] N) : (S.map f).map g = S.map (g.comp f) :=
set_like.coe_injective $ image_image _ _ _

lemma map_le_iff_le_comap {f : M →[L] N} {S : L.substructure M} {T : L.substructure N} :
  S.map f ≤ T ↔ S ≤ T.comap f :=
image_subset_iff

lemma gc_map_comap (f : M →[L] N) : galois_connection (map f) (comap f) :=
λ S T, map_le_iff_le_comap

lemma map_le_of_le_comap {T : L.substructure N} {f : M →[L] N} : S ≤ T.comap f → S.map f ≤ T :=
(gc_map_comap f).l_le

lemma le_comap_of_map_le {T : L.substructure N} {f : M →[L] N} : S.map f ≤ T → S ≤ T.comap f :=
(gc_map_comap f).le_u

lemma le_comap_map {f : M →[L] N} : S ≤ (S.map f).comap f :=
(gc_map_comap f).le_u_l _

lemma map_comap_le {S : L.substructure N} {f : M →[L] N} : (S.comap f).map f ≤ S :=
(gc_map_comap f).l_u_le _

lemma monotone_map {f : M →[L] N} : monotone (map f) :=
(gc_map_comap f).monotone_l

lemma monotone_comap {f : M →[L] N} : monotone (comap f) :=
(gc_map_comap f).monotone_u

@[simp]
lemma map_comap_map {f : M →[L] N} : ((S.map f).comap f).map f = S.map f :=
(gc_map_comap f).l_u_l_eq_l _

@[simp]
lemma comap_map_comap {S : L.substructure N} {f : M →[L] N} :
  ((S.comap f).map f).comap f = S.comap f :=
(gc_map_comap f).u_l_u_eq_u _

lemma map_sup (S T : L.substructure M) (f : M →[L] N) : (S ⊔ T).map f = S.map f ⊔ T.map f :=
(gc_map_comap f).l_sup

lemma map_supr {ι : Sort*} (f : M →[L] N) (s : ι → L.substructure M) :
  (supr s).map f = ⨆ i, (s i).map f :=
(gc_map_comap f).l_supr

lemma comap_inf (S T : L.substructure N) (f : M →[L] N) : (S ⊓ T).comap f = S.comap f ⊓ T.comap f :=
(gc_map_comap f).u_inf

lemma comap_infi {ι : Sort*} (f : M →[L] N) (s : ι → L.substructure N) :
  (infi s).comap f = ⨅ i, (s i).comap f :=
(gc_map_comap f).u_infi

@[simp] lemma map_bot (f : M →[L] N) : (⊥ : L.substructure M).map f = ⊥ :=
(gc_map_comap f).l_bot

@[simp] lemma comap_top (f : M →[L] N) : (⊤ : L.substructure N).comap f = ⊤ :=
(gc_map_comap f).u_top

@[simp] lemma map_id (S : L.substructure M) : S.map (hom.id L M) = S :=
ext (λ x, ⟨λ ⟨_, h, rfl⟩, h, λ h, ⟨_, h, rfl⟩⟩)

section galois_coinsertion

variables {ι : Type*} {f : M →[L] N} (hf : function.injective f)

include hf

/-- `map f` and `comap f` form a `galois_coinsertion` when `f` is injective. -/
def gci_map_comap : galois_coinsertion (map f) (comap f) :=
(gc_map_comap f).to_galois_coinsertion
  (λ S x, by simp [mem_comap, mem_map, hf.eq_iff])

lemma comap_map_eq_of_injective (S : L.substructure M) : (S.map f).comap f = S :=
(gci_map_comap hf).u_l_eq _

lemma comap_surjective_of_injective : function.surjective (comap f) :=
(gci_map_comap hf).u_surjective

lemma map_injective_of_injective : function.injective (map f) :=
(gci_map_comap hf).l_injective

lemma comap_inf_map_of_injective (S T : L.substructure M) : (S.map f ⊓ T.map f).comap f = S ⊓ T :=
(gci_map_comap hf).u_inf_l _ _

lemma comap_infi_map_of_injective (S : ι → L.substructure M) :
  (⨅ i, (S i).map f).comap f = infi S :=
(gci_map_comap hf).u_infi_l _

lemma comap_sup_map_of_injective (S T : L.substructure M) : (S.map f ⊔ T.map f).comap f = S ⊔ T :=
(gci_map_comap hf).u_sup_l _ _

lemma comap_supr_map_of_injective (S : ι → L.substructure M) :
  (⨆ i, (S i).map f).comap f = supr S :=
(gci_map_comap hf).u_supr_l _

lemma map_le_map_iff_of_injective {S T : L.substructure M} : S.map f ≤ T.map f ↔ S ≤ T :=
(gci_map_comap hf).l_le_l_iff

lemma map_strict_mono_of_injective : strict_mono (map f) :=
(gci_map_comap hf).strict_mono_l

end galois_coinsertion

section galois_insertion

variables {ι : Type*} {f : M →[L] N} (hf : function.surjective f)

include hf

/-- `map f` and `comap f` form a `galois_insertion` when `f` is surjective. -/
def gi_map_comap : galois_insertion (map f) (comap f) :=
(gc_map_comap f).to_galois_insertion
  (λ S x h, let ⟨y, hy⟩ := hf x in mem_map.2 ⟨y, by simp [hy, h]⟩)

lemma map_comap_eq_of_surjective (S : L.substructure N) : (S.comap f).map f = S :=
(gi_map_comap hf).l_u_eq _

lemma map_surjective_of_surjective : function.surjective (map f) :=
(gi_map_comap hf).l_surjective

lemma comap_injective_of_surjective : function.injective (comap f) :=
(gi_map_comap hf).u_injective

lemma map_inf_comap_of_surjective (S T : L.substructure N) :
  (S.comap f ⊓ T.comap f).map f = S ⊓ T :=
(gi_map_comap hf).l_inf_u _ _

lemma map_infi_comap_of_surjective (S : ι → L.substructure N) :
  (⨅ i, (S i).comap f).map f = infi S :=
(gi_map_comap hf).l_infi_u _

lemma map_sup_comap_of_surjective (S T : L.substructure N) :
  (S.comap f ⊔ T.comap f).map f = S ⊔ T :=
(gi_map_comap hf).l_sup_u _ _

lemma map_supr_comap_of_surjective (S : ι → L.substructure N) :
  (⨆ i, (S i).comap f).map f = supr S :=
(gi_map_comap hf).l_supr_u _

lemma comap_le_comap_iff_of_surjective {S T : L.substructure N} :
  S.comap f ≤ T.comap f ↔ S ≤ T :=
(gi_map_comap hf).u_le_u_iff

lemma comap_strict_mono_of_surjective : strict_mono (comap f) :=
(gi_map_comap hf).strict_mono_u

end galois_insertion

instance induced_Structure {S : L.substructure M} : L.Structure S :=
{ fun_map := λ n f x, ⟨fun_map f (λ i, x i), S.fun_mem f (λ i, x i) (λ i, (x i).2)⟩,
  rel_map := λ n r x, rel_map r (λ i, (x i : M)) }

/-- The natural embedding of an `L.substructure` of `M` into `M`. -/
def subtype (S : L.substructure M) : S ↪[L] M :=
{ to_fun := coe,
  inj' := subtype.coe_injective }

@[simp] theorem coe_subtype : ⇑S.subtype = coe := rfl

<<<<<<< HEAD
/-- The equivalence between the maximal substructure of a structure and the structure itself. -/
def top_equiv : (⊤ : L.substructure M) ≃[L] M  :=
{ to_fun := subtype ⊤,
  inv_fun := λ m, ⟨m, mem_top m⟩,
  left_inv := λ m, by simp,
  right_inv := λ m, rfl }

@[simp] lemma coe_top_equiv : ⇑(top_equiv : (⊤ : L.substructure M) ≃[L] M) = coe := rfl

/-- An induction principle on elements of the type `substructure.closure L s`.
If `p` holds for `1` and all elements of `s`, and is preserved under multiplication, then `p`
holds for all elements of the closure of `s`.
The difference with `substructure.closure_induction` is that this acts on the subtype.
-/
@[elab_as_eliminator] lemma closure_induction' (s : set M) {p : closure L s → Prop}
  (Hs : ∀ x (h : x ∈ s), p ⟨x, subset_closure h⟩)
  (Hfun : ∀ {n : ℕ} (f : L.functions n), closed_under f (set_of p))
  (x : closure L s) :
  p x :=
subtype.rec_on x $ λ x hx, begin
  refine exists.elim _ (λ (hx : x ∈ closure L s) (hc : p ⟨x, hx⟩), hc),
  exact closure_induction hx (λ x hx, ⟨subset_closure hx, Hs x hx⟩) (λ n f x hx,
    ⟨(closure L s).fun_mem f _ (λ i, classical.some (hx i)),
    Hfun f (λ i, ⟨x i, classical.some (hx i)⟩) (λ i, classical.some_spec (hx i))⟩),
=======
/-- A dependent version of `substructure.closure_induction`. -/
@[elab_as_eliminator] lemma closure_induction' (s : set M) {p : Π x, x ∈ closure L s → Prop}
  (Hs : ∀ x (h : x ∈ s), p x (subset_closure h))
  (Hfun : ∀ {n : ℕ} (f : L.functions n), closed_under f {x | ∃ hx, p x hx})
  {x} (hx : x ∈ closure L s) :
  p x hx :=
begin
  refine exists.elim _ (λ (hx : x ∈ closure L s) (hc : p x hx), hc),
  exact closure_induction hx (λ x hx, ⟨subset_closure hx, Hs x hx⟩) @Hfun
>>>>>>> ada43f00
end

end substructure

namespace hom

open substructure

/-- The substructure of elements `x : M` such that `f x = g x` -/
def eq_locus (f g : M →[L] N) : substructure L M :=
{ carrier := {x : M | f x = g x},
  fun_mem := λ n fn x hx, by
  { have h : f ∘ x = g ∘ x := by { ext, repeat {rw function.comp_apply}, apply hx, },
    simp [h], } }

/-- If two `L.hom`s are equal on a set, then they are equal on its substructure closure. -/
lemma eq_on_closure {f g : M →[L] N} {s : set M} (h : set.eq_on f g s) :
  set.eq_on f g (closure L s) :=
show closure L s ≤ f.eq_locus g, from closure_le.2 h

lemma eq_of_eq_on_top {f g : M →[L] N} (h : set.eq_on f g (⊤ : substructure L M)) :
  f = g :=
ext $ λ x, h trivial

variable {s : set M}

lemma eq_of_eq_on_dense (hs : closure L s = ⊤) {f g : M →[L] N} (h : s.eq_on f g) :
  f = g :=
eq_of_eq_on_top $ hs ▸ eq_on_closure h

end hom

variable (L)
/-- A term on `α` is either a variable indexed by an element of `α`
  or a function symbol applied to simpler terms. -/
inductive term (α : Type) : Type u
| var {} : ∀ (a : α), term
| func {} : ∀ {l : ℕ} (f : L.functions l) (ts : fin l → term), term
export term

variable {L}

/-- Relabels a term's variables along a particular function. -/
@[simp] def term.relabel {α β : Type} (g : α → β) : L.term α → L.term β
| (var i) := var (g i)
| (func f ts) := func f (λ i, (ts i).relabel)

instance {α : Type} [inhabited α] : inhabited (L.term α) :=
⟨var default⟩

instance {α} : has_coe L.const (L.term α) :=
⟨λ c, func c fin_zero_elim⟩

/-- A term `t` with variables indexed by `α` can be evaluated by giving a value to each variable. -/
@[simp] def realize_term {α : Type} (v : α → M) :
  ∀ (t : L.term α), M
| (var k)         := v k
| (func f ts)     := fun_map f (λ i, realize_term (ts i))

@[simp] lemma realize_term_relabel {α β : Type} (g : α → β) (v : β → M) (t : L.term α) :
  realize_term v (t.relabel g) = realize_term (v ∘ g) t :=
begin
  induction t with _ n f ts ih,
  { refl, },
  { simp [ih] }
end

@[simp] lemma hom.realize_term {α : Type} (v : α → M)
  (t : L.term α) (g : M →[L] N) :
  realize_term (g ∘ v) t = g (realize_term v t) :=
begin
  induction t,
  { refl },
  { rw [realize_term, realize_term, g.map_fun],
    refine congr rfl _,
    ext x,
    simp [t_ih x], },
end

@[simp] lemma embedding.realize_term {α : Type}  (v : α → M)
  (t : L.term α) (g : M ↪[L] N) :
  realize_term (g ∘ v) t = g (realize_term v t) :=
g.to_hom.realize_term v t

@[simp] lemma equiv.realize_term {α : Type}  (v : α → M)
  (t : L.term α) (g : M ≃[L] N) :
  realize_term (g ∘ v) t = g (realize_term v t) :=
g.to_hom.realize_term v t

@[simp] lemma realize_term_substructure {α : Type} {S : L.substructure M} (v : α → S)
  (t : L.term α) :
  realize_term (coe ∘ v) t = (↑(realize_term v t) : M) :=
S.subtype.realize_term v t

variable (L)
/-- `bounded_formula α n` is the type of formulas with free variables indexed by `α` and up to `n`
  additional free variables. -/
inductive bounded_formula (α : Type) : ℕ → Type (max u v)
| bd_falsum {} {n} : bounded_formula n
| bd_equal {n} (t₁ t₂ : L.term (α ⊕ fin n)) : bounded_formula n
| bd_rel {n l : ℕ} (R : L.relations l) (ts : fin l → L.term (α ⊕ fin n)) : bounded_formula n
| bd_imp {n} (f₁ f₂ : bounded_formula n) : bounded_formula n
| bd_all {n} (f : bounded_formula (n+1)) : bounded_formula n

export bounded_formula

instance {α : Type} {n : ℕ} : inhabited (L.bounded_formula α n) :=
⟨bd_falsum⟩

/-- `formula α` is the type of formulas with all free variables indexed by `α`. -/
@[reducible] def formula (α : Type) := L.bounded_formula α 0

/-- A sentence is a formula with no free variables. -/
@[reducible] def sentence           := L.formula pempty

/-- A theory is a set of sentences. -/
@[reducible] def theory := set L.sentence

variables {L} {α : Type}

section formula
variable {n : ℕ}

@[simps] instance : has_bot (L.bounded_formula α n) := ⟨bd_falsum⟩

/-- The negation of a bounded formula is also a bounded formula. -/
@[reducible] def bd_not (φ : L.bounded_formula α n) : L.bounded_formula α n :=
  bd_imp φ ⊥

@[simps] instance : has_top (L.bounded_formula α n) := ⟨bd_not bd_falsum⟩

@[simps] instance : has_inf (L.bounded_formula α n) := ⟨λ f g, bd_not (bd_imp f (bd_not g))⟩

@[simps] instance : has_sup (L.bounded_formula α n) := ⟨λ f g, bd_imp (bd_not f) g⟩

/-- Relabels a bounded formula's variables along a particular function. -/
@[simp] def bounded_formula.relabel {α β : Type} (g : α → β) :
  ∀ {n : ℕ}, L.bounded_formula α n → L.bounded_formula β n
| n bd_falsum := bd_falsum
| n (bd_equal t₁ t₂) := bd_equal (t₁.relabel (sum.elim (sum.inl ∘ g) sum.inr))
    (t₂.relabel (sum.elim (sum.inl ∘ g) sum.inr))
| n (bd_rel R ts) := bd_rel R ((term.relabel (sum.elim (sum.inl ∘ g) sum.inr)) ∘ ts)
| n (bd_imp f₁ f₂) := bd_imp f₁.relabel f₂.relabel
| n (bd_all f) := bd_all f.relabel

namespace formula

/-- The equality of two terms as a first-order formula. -/
def equal (t₁ t₂ : L.term α) : (L.formula α) :=
bd_equal (t₁.relabel sum.inl) (t₂.relabel sum.inl)

/-- The graph of a function as a first-order formula. -/
def graph (f : L.functions n) : L.formula (fin (n + 1)) :=
equal (func f (λ i, var i)) (var n)

end formula
end formula

variable {L}

instance nonempty_bounded_formula {α : Type} (n : ℕ) : nonempty $ L.bounded_formula α n :=
  nonempty.intro (by constructor)

variables (M)

/-- A bounded formula can be evaluated as true or false by giving values to each free variable. -/
@[simp] def realize_bounded_formula :
  ∀ {l} (f : L.bounded_formula α l) (v : α → M) (xs : fin l → M), Prop
| _ bd_falsum  v     xs := false
| _ (bd_equal t₁ t₂) v xs := realize_term (sum.elim v xs) t₁ = realize_term (sum.elim v xs) t₂
| _ (bd_rel R ts)   v   xs := rel_map R (λ i, realize_term (sum.elim v xs) (ts i))
| _ (bd_imp f₁ f₂)  v xs := realize_bounded_formula f₁ v xs → realize_bounded_formula f₂ v xs
| _ (bd_all f)     v   xs := ∀(x : M), realize_bounded_formula f v (fin.cons x xs)

@[simp] lemma realize_not {l} (f : L.bounded_formula α l) (v : α → M) (xs : fin l → M) :
  realize_bounded_formula M (bd_not f) v xs = ¬ realize_bounded_formula M f v xs :=
rfl

/-- A bounded formula can be evaluated as true or false by giving values to each free variable. -/
@[reducible] def realize_formula (f : L.formula α) (v : α → M) : Prop :=
realize_bounded_formula M f v fin_zero_elim

/-- A sentence can be evaluated as true or false in a structure. -/
@[reducible] def realize_sentence (φ : L.sentence) : Prop :=
realize_formula M φ pempty.elim

variable {M}

@[simp] lemma realize_bounded_formula_relabel {α β : Type} {n : ℕ}
  (g : α → β) (v : β → M) (xs : fin n → M) (φ : L.bounded_formula α n) :
  realize_bounded_formula M (φ.relabel g) v xs ↔ realize_bounded_formula M φ (v ∘ g) xs :=
begin
  have h : ∀ (m : ℕ) (xs' : fin m → M), sum.elim v xs' ∘
    sum.elim (sum.inl ∘ g) sum.inr = sum.elim (v ∘ g) xs',
  { intros m xs',
    ext x,
    cases x;
    simp, },
  induction φ with _ _ _ _ _ _ _ _ _ _ _ ih1 ih2 _ _ ih3,
  { refl },
  { simp [h _ xs] },
  { simp [h _ xs] },
  { simp [ih1, ih2] },
  { simp [ih3] }
end

@[simp] lemma equiv.realize_bounded_formula {α : Type} {n : ℕ}  (v : α → M)
  (xs : fin n → M) (φ : L.bounded_formula α n) (g : M ≃[L] N) :
  realize_bounded_formula N φ (g ∘ v) (g ∘ xs) ↔ realize_bounded_formula M φ v xs :=
begin
  induction φ with _ _ _ _ _ _ _ _ _ _ _ ih1 ih2 _ _ ih3,
  { refl },
  { simp only [realize_bounded_formula, ← sum.comp_elim, equiv.realize_term, g.injective.eq_iff] },
  { simp only [realize_bounded_formula, ← sum.comp_elim, equiv.realize_term, g.map_rel], },
  { rw [realize_bounded_formula, ih1, ih2, realize_bounded_formula] },
  { rw [realize_bounded_formula, realize_bounded_formula],
    split,
    { intros h a,
      have h' := h (g a),
      rw [← fin.comp_cons, ih3] at h',
      exact h' },
    { intros h a,
      have h' := h (g.symm a),
      rw [← ih3, fin.comp_cons, g.apply_symm_apply] at h',
      exact h' }}
end

@[simp] lemma realize_bounded_formula_top {α : Type} {n : ℕ} (v : α → (⊤ : L.substructure M))
  (xs : fin n → (⊤ : L.substructure M)) (φ : L.bounded_formula α n) :
  realize_bounded_formula (⊤ : L.substructure M) φ v xs ↔
  realize_bounded_formula M φ (coe ∘ v) (coe ∘ xs) :=
begin
  rw ← substructure.top_equiv.realize_bounded_formula v xs φ,
  simp,
end

@[simp] lemma realize_formula_relabel {α β : Type}
  (g : α → β) (v : β → M) (φ : L.formula α) :
  realize_formula M (φ.relabel g) v ↔ realize_formula M φ (v ∘ g) :=
by rw [realize_formula, realize_formula, realize_bounded_formula_relabel]

@[simp] lemma realize_formula_equiv {α : Type}  (v : α → M) (φ : L.formula α)
  (g : M ≃[L] N) :
  realize_formula N φ (g ∘ v) ↔ realize_formula M φ v :=
begin
  rw [realize_formula, realize_formula, ← equiv.realize_bounded_formula v fin_zero_elim φ g,
    iff_eq_eq],
  exact congr rfl (funext fin_zero_elim),
end

@[simp]
lemma realize_equal {α : Type*} (t₁ t₂ : L.term α) (x : α → M) :
  realize_formula M (formula.equal t₁ t₂) x ↔ realize_term x t₁ = realize_term x t₂ :=
by simp [formula.equal, realize_formula]

@[simp]
lemma realize_graph {l : ℕ} (f : L.functions l) (x : fin l → M) (y : M) :
  realize_formula M (formula.graph f) (fin.snoc x y) ↔ fun_map f x = y :=
begin
  simp only [formula.graph, realize_term, fin.coe_eq_cast_succ, realize_equal, fin.snoc_cast_succ],
  rw [fin.coe_nat_eq_last, fin.snoc_last],
end

section definability

variables (L) [fintype α]

/-- A subset of a finite Cartesian product of a structure is definable when membership in
  the set is given by a first-order formula. -/
structure is_definable (s : set (α → M)) : Prop :=
(exists_formula : ∃ (φ : L.formula α), s = set_of (realize_formula M φ))

variables {L}

@[simp]
lemma is_definable_empty : L.is_definable (∅ : set (α → M)) :=
⟨⟨⊥, by {ext, simp} ⟩⟩

@[simp]
lemma is_definable_univ : L.is_definable (set.univ : set (α → M)) :=
⟨⟨⊤, by {ext, simp} ⟩⟩

@[simp]
lemma is_definable.inter {f g : set (α → M)} (hf : L.is_definable f) (hg : L.is_definable g) :
  L.is_definable (f ∩ g) :=
⟨begin
  rcases hf.exists_formula with ⟨φ, hφ⟩,
  rcases hg.exists_formula with ⟨θ, hθ⟩,
  refine ⟨φ ⊓ θ, _⟩,
  ext,
  simp [hφ, hθ],
end⟩

@[simp]
lemma is_definable.union {f g : set (α → M)} (hf : L.is_definable f) (hg : L.is_definable g) :
  L.is_definable (f ∪ g) :=
⟨begin
  rcases hf.exists_formula with ⟨φ, hφ⟩,
  rcases hg.exists_formula with ⟨θ, hθ⟩,
  refine ⟨φ ⊔ θ, _⟩,
  ext,
  simp only [hφ, hθ, set.sup_eq_union, realize_not, realize_bounded_formula,
    bounded_formula.has_sup_sup, set.mem_union_eq, set.mem_set_of_eq],
  tauto,
end⟩

@[simp]
lemma is_definable.compl {s : set (α → M)} (hf : L.is_definable s) :
  L.is_definable sᶜ :=
⟨begin
  rcases hf.exists_formula with ⟨φ, hφ⟩,
  refine ⟨bd_not φ, _⟩,
  rw hφ,
  refl,
end⟩

@[simp]
lemma is_definable.sdiff {s t : set (α → M)} (hs : L.is_definable s)
  (ht : L.is_definable t) :
  L.is_definable (s \ t) :=
hs.inter ht.compl

variables (L) (M) (α)

/-- Definable sets are subsets of finite Cartesian products of a structure such that membership is
  given by a first-order formula. -/
def definable_set := subtype (λ s : set (α → M), is_definable L s)

namespace definable_set
variables {M} {α}

instance : has_top (L.definable_set M α) := ⟨⟨⊤, is_definable_univ⟩⟩

instance : has_bot (L.definable_set M α) := ⟨⟨⊥, is_definable_empty⟩⟩

instance : inhabited (L.definable_set M α) := ⟨⊥⟩

instance : set_like (L.definable_set M α) (α → M) :=
{ coe := subtype.val,
  coe_injective' := subtype.val_injective }

@[simp]
lemma mem_top {x : α → M} : x ∈ (⊤ : L.definable_set M α) := set.mem_univ x

@[simp]
lemma coe_top : ((⊤ : L.definable_set M α) : set (α → M)) = ⊤ := rfl

@[simp]
lemma not_mem_bot {x : α → M} : ¬ x ∈ (⊥ : L.definable_set M α) := set.not_mem_empty x

@[simp]
lemma coe_bot : ((⊥ : L.definable_set M α) : set (α → M)) = ⊥ := rfl

instance : lattice (L.definable_set M α) :=
subtype.lattice (λ _ _, is_definable.union) (λ _ _, is_definable.inter)

lemma le_iff {s t : L.definable_set M α} : s ≤ t ↔ (s : set (α → M)) ≤ (t : set (α → M)) := iff.rfl

@[simp]
lemma coe_sup {s t : L.definable_set M α} : ((s ⊔ t : L.definable_set M α) : set (α → M)) = s ∪ t :=
rfl

@[simp]
lemma mem_sup {s t : L.definable_set M α} {x : α → M} : x ∈ s ⊔ t ↔ x ∈ s ∨ x ∈ t := iff.rfl

@[simp]
lemma coe_inf {s t : L.definable_set M α} : ((s ⊓ t : L.definable_set M α) : set (α → M)) = s ∩ t :=
rfl

@[simp]
lemma mem_inf {s t : L.definable_set M α} {x : α → M} : x ∈ s ⊓ t ↔ x ∈ s ∧ x ∈ t := iff.rfl

instance : bounded_order (L.definable_set M α) :=
{ bot_le := λ s x hx, false.elim hx,
  le_top := λ s x hx, set.mem_univ x,
  .. definable_set.has_top L,
  .. definable_set.has_bot L }

instance : distrib_lattice (L.definable_set M α) :=
{ le_sup_inf := begin
    intros s t u x,
    simp only [and_imp, set.mem_inter_eq, set_like.mem_coe, coe_sup, coe_inf, set.mem_union_eq,
      subtype.val_eq_coe],
    tauto,
  end,
  .. definable_set.lattice L }

/-- The complement of a definable set is also definable. -/
@[reducible] instance : has_compl (L.definable_set M α) :=
⟨λ ⟨s, hs⟩, ⟨sᶜ, hs.compl⟩⟩

@[simp]
lemma mem_compl {s : L.definable_set M α} {x : α → M} : x ∈ sᶜ ↔ ¬ x ∈ s :=
begin
  cases s with s hs,
  refl,
end

@[simp]
lemma coe_compl {s : L.definable_set M α} : ((sᶜ : L.definable_set M α) : set (α → M)) = sᶜ :=
begin
  ext,
  simp,
end

instance : boolean_algebra (L.definable_set M α) :=
{ sdiff := λ s t, s ⊓ tᶜ,
  sdiff_eq := λ s t, rfl,
  sup_inf_sdiff := λ ⟨s, hs⟩ ⟨t, ht⟩,
  begin
    apply le_antisymm;
    simp [le_iff],
  end,
  inf_inf_sdiff := λ ⟨s, hs⟩ ⟨t, ht⟩, begin
    rw eq_bot_iff,
    simp only [coe_compl, le_iff, coe_bot, coe_inf, subtype.coe_mk,
      set.le_eq_subset],
    intros x hx,
    simp only [set.mem_inter_eq, set.mem_compl_eq] at hx,
    tauto,
  end,
  inf_compl_le_bot := λ ⟨s, hs⟩, by simp [le_iff],
  top_le_sup_compl := λ ⟨s, hs⟩, by simp [le_iff],
  .. definable_set.has_compl L,
  .. definable_set.bounded_order L,
  .. definable_set.distrib_lattice L }

end definable_set
end definability


end language
end first_order<|MERGE_RESOLUTION|>--- conflicted
+++ resolved
@@ -782,7 +782,6 @@
 
 @[simp] theorem coe_subtype : ⇑S.subtype = coe := rfl
 
-<<<<<<< HEAD
 /-- The equivalence between the maximal substructure of a structure and the structure itself. -/
 def top_equiv : (⊤ : L.substructure M) ≃[L] M  :=
 { to_fun := subtype ⊤,
@@ -792,22 +791,6 @@
 
 @[simp] lemma coe_top_equiv : ⇑(top_equiv : (⊤ : L.substructure M) ≃[L] M) = coe := rfl
 
-/-- An induction principle on elements of the type `substructure.closure L s`.
-If `p` holds for `1` and all elements of `s`, and is preserved under multiplication, then `p`
-holds for all elements of the closure of `s`.
-The difference with `substructure.closure_induction` is that this acts on the subtype.
--/
-@[elab_as_eliminator] lemma closure_induction' (s : set M) {p : closure L s → Prop}
-  (Hs : ∀ x (h : x ∈ s), p ⟨x, subset_closure h⟩)
-  (Hfun : ∀ {n : ℕ} (f : L.functions n), closed_under f (set_of p))
-  (x : closure L s) :
-  p x :=
-subtype.rec_on x $ λ x hx, begin
-  refine exists.elim _ (λ (hx : x ∈ closure L s) (hc : p ⟨x, hx⟩), hc),
-  exact closure_induction hx (λ x hx, ⟨subset_closure hx, Hs x hx⟩) (λ n f x hx,
-    ⟨(closure L s).fun_mem f _ (λ i, classical.some (hx i)),
-    Hfun f (λ i, ⟨x i, classical.some (hx i)⟩) (λ i, classical.some_spec (hx i))⟩),
-=======
 /-- A dependent version of `substructure.closure_induction`. -/
 @[elab_as_eliminator] lemma closure_induction' (s : set M) {p : Π x, x ∈ closure L s → Prop}
   (Hs : ∀ x (h : x ∈ s), p x (subset_closure h))
@@ -817,7 +800,6 @@
 begin
   refine exists.elim _ (λ (hx : x ∈ closure L s) (hc : p x hx), hc),
   exact closure_induction hx (λ x hx, ⟨subset_closure hx, Hs x hx⟩) @Hfun
->>>>>>> ada43f00
 end
 
 end substructure
