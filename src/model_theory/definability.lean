/-
Copyright (c) 2021 Aaron Anderson. All rights reserved.
Released under Apache 2.0 license as described in the file LICENSE.
Authors: Aaron Anderson
-/
import data.set_like.basic
import data.equiv.fintype
import model_theory.terms_and_formulas

/-!
# Definable Sets
This file defines what it means for a set over a first-order structure to be definable.

## Main Definitions
* `set.definable` is defined so that `A.definable L s` indicates that the
set `s` of a finite cartesian power of `M` is definable with parameters in `A`.
* `set.definable₁` is defined so that `A.definable₁ L s` indicates that
`(s : set M)` is definable with parameters in `A`.
* `set.definable₂` is defined so that `A.definable₂ L s` indicates that
`(s : set (M × M))` is definable with parameters in `A`.
* A `first_order.language.definable_set` is defined so that `L.definable_set A α` is the boolean
  algebra of subsets of `α → M` defined by formulas with parameters in `A`.

## Main Results
* `L.definable_set A α` forms a `boolean_algebra`
* `set.definable.image_comp` shows that definability is closed under projections in finite
  dimensions.

-/

universes u v w

namespace set

variables {M : Type w} (A : set M) (L : first_order.language.{u v}) [L.Structure M]
open_locale first_order
open first_order.language first_order.language.Structure

variables {α : Type*} {β : Type*}

/-- A subset of a finite Cartesian product of a structure is definable over a set `A` when
  membership in the set is given by a first-order formula with parameters from `A`. -/
def definable (s : set (α → M)) : Prop :=
∃ (φ : L[[A]].formula α), s = set_of φ.realize

variables {L} {A} {B : set M} {s : set (α → M)}

<<<<<<< HEAD
lemma empty_definable_iff :
  (∅ : set M).definable L s ↔ ∃ (φ : L.formula α), s = set_of φ.realize :=
begin
  rw [definable, equiv.exists_congr_left (Lequiv.add_empty_constants L (∅ : set M)).on_formula],
  simp,
=======
lemma definable.map_expansion {L' : first_order.language} [L'.Structure M] (h : A.definable L s)
  (φ : L →ᴸ L') [φ.is_expansion_on M] :
  A.definable L' s :=
begin
  obtain ⟨ψ, rfl⟩ := h,
  refine ⟨(φ.add_constants A).on_formula ψ, _⟩,
  ext x,
  simp only [mem_set_of_eq, Lhom.realize_on_formula],
end

lemma empty_definable_iff :
  (∅ : set M).definable L s ↔ ∃ (φ : L.formula α), s = set_of φ.realize :=
begin
  split,
  { rintro ⟨φ, rfl⟩,
    refine ⟨(L.Lhom_trim_empty_constants (∅ : set M)).on_formula φ, _⟩,
    ext x,
    simp only [mem_set_of_eq, Lhom.realize_on_formula], },
  { rintro ⟨φ, rfl⟩,
    refine ⟨(L.Lhom_with_constants (∅ : set M)).on_formula φ, _⟩,
    ext x,
    simp only [mem_set_of_eq, Lhom.realize_on_formula], }
end

lemma definable_iff_empty_definable_with_params :
  A.definable L s ↔ (∅ : set M).definable (L[[A]]) s :=
empty_definable_iff.symm

lemma definable.mono (hAs : A.definable L s) (hAB : A ⊆ B) :
  B.definable L s :=
begin
  rw [definable_iff_empty_definable_with_params] at *,
  exact hAs.map_expansion (L.Lhom_with_constants_map (set.inclusion hAB)),
>>>>>>> 135c5742
end

@[simp]
lemma definable_empty : A.definable L (∅ : set (α → M)) :=
⟨⊥, by {ext, simp} ⟩

@[simp]
lemma definable_univ : A.definable L (univ : set (α → M)) :=
⟨⊤, by {ext, simp} ⟩

@[simp]
lemma definable.inter {f g : set (α → M)} (hf : A.definable L f) (hg : A.definable L g) :
  A.definable L (f ∩ g) :=
begin
  rcases hf with ⟨φ, rfl⟩,
  rcases hg with ⟨θ, rfl⟩,
  refine ⟨φ ⊓ θ, _⟩,
  ext,
  simp,
end

@[simp]
lemma definable.union {f g : set (α → M)} (hf : A.definable L f) (hg : A.definable L g) :
  A.definable L (f ∪ g) :=
begin
  rcases hf with ⟨φ, hφ⟩,
  rcases hg with ⟨θ, hθ⟩,
  refine ⟨φ ⊔ θ, _⟩,
  ext,
  rw [hφ, hθ, mem_set_of_eq, formula.realize_sup, mem_union_eq, mem_set_of_eq,
    mem_set_of_eq],
end

lemma definable_finset_inf {ι : Type*} {f : Π (i : ι), set (α → M)}
  (hf : ∀ i, A.definable L (f i)) (s : finset ι) :
  A.definable L (s.inf f) :=
begin
  classical,
  refine finset.induction definable_univ (λ i s is h, _) s,
  rw finset.inf_insert,
  exact (hf i).inter h,
end

lemma definable_finset_sup {ι : Type*} {f : Π (i : ι), set (α → M)}
  (hf : ∀ i, A.definable L (f i)) (s : finset ι) :
  A.definable L (s.sup f) :=
begin
  classical,
  refine finset.induction definable_empty (λ i s is h, _) s,
  rw finset.sup_insert,
  exact (hf i).union h,
end

lemma definable_finset_bInter {ι : Type*} {f : Π (i : ι), set (α → M)}
  (hf : ∀ i, A.definable L (f i)) (s : finset ι) :
  A.definable L (⋂ i ∈ s, f i) :=
begin
  rw ← finset.inf_set_eq_bInter,
  exact definable_finset_inf hf s,
end

lemma definable_finset_bUnion {ι : Type*} {f : Π (i : ι), set (α → M)}
  (hf : ∀ i, A.definable L (f i)) (s : finset ι) :
  A.definable L (⋃ i ∈ s, f i) :=
begin
  rw ← finset.sup_set_eq_bUnion,
  exact definable_finset_sup hf s,
end

@[simp]
lemma definable.compl {s : set (α → M)} (hf : A.definable L s) :
  A.definable L sᶜ :=
begin
  rcases hf with ⟨φ, hφ⟩,
  refine ⟨φ.not, _⟩,
  rw hφ,
  refl,
end

@[simp]
lemma definable.sdiff {s t : set (α → M)} (hs : A.definable L s)
  (ht : A.definable L t) :
  A.definable L (s \ t) :=
hs.inter ht.compl

lemma definable.preimage_comp (f : α → β) {s : set (α → M)}
  (h : A.definable L s) :
  A.definable L ((λ g : β → M, g ∘ f) ⁻¹' s) :=
begin
  obtain ⟨φ, rfl⟩ := h,
  refine ⟨(φ.relabel f), _⟩,
  ext,
  simp only [set.preimage_set_of_eq, mem_set_of_eq, formula.realize_relabel],
end

lemma definable.image_comp_equiv {s : set (β → M)}
  (h : A.definable L s) (f : α ≃ β) :
  A.definable L ((λ g : β → M, g ∘ f) '' s) :=
begin
  refine (congr rfl _).mp (h.preimage_comp f.symm),
  rw image_eq_preimage_of_inverse,
  { intro i,
    ext b,
    simp only [function.comp_app, equiv.apply_symm_apply], },
  { intro i,
    ext a,
    simp }
end

lemma fin.coe_cast_add_zero {m : ℕ} : (fin.cast_add 0 : fin m → fin (m + 0)) = id :=
funext (λ _, fin.ext rfl)

/-- This lemma is only intended as a helper for `definable.image_comp. -/
lemma definable.image_comp_sum_inl_fin (m : ℕ) {s : set ((α ⊕ fin m) → M)}
  (h : A.definable L s) :
  A.definable L ((λ g : (α ⊕ fin m) → M, g ∘ sum.inl) '' s) :=
begin
  obtain ⟨φ, rfl⟩ := h,
  refine ⟨(bounded_formula.relabel id φ).exs, _⟩,
  ext x,
  simp only [set.mem_image, mem_set_of_eq, bounded_formula.realize_exs,
    bounded_formula.realize_relabel, function.comp.right_id, fin.coe_cast_add_zero],
  split,
  { rintro ⟨y, hy, rfl⟩,
    exact ⟨y ∘ sum.inr,
      (congr (congr rfl (sum.elim_comp_inl_inr y).symm) (funext fin_zero_elim)).mp hy⟩ },
  { rintro ⟨y, hy⟩,
    exact ⟨sum.elim x y, (congr rfl (funext fin_zero_elim)).mp hy, sum.elim_comp_inl _ _⟩, },
end

/-- Shows that definability is closed under finite projections. -/
lemma definable.image_comp_embedding {s : set (β → M)} (h : A.definable L s)
  (f : α ↪ β) [fintype β] :
  A.definable L ((λ g : β → M, g ∘ f) '' s) :=
begin
  classical,
  refine (congr rfl (ext (λ x, _))).mp (((h.image_comp_equiv
    (equiv.set.sum_compl (range f))).image_comp_equiv (equiv.sum_congr
    (equiv.of_injective f f.injective) (fintype.equiv_fin _).symm)).image_comp_sum_inl_fin _),
  simp only [mem_preimage, mem_image, exists_exists_and_eq_and],
  refine exists_congr (λ y, and_congr_right (λ ys, eq.congr_left (funext (λ a, _)))),
  simp,
end

/-- Shows that definability is closed under finite projections. -/
lemma definable.image_comp {s : set (β → M)} (h : A.definable L s)
  (f : α → β) [fintype α] [fintype β] :
  A.definable L ((λ g : β → M, g ∘ f) '' s) :=
begin
  classical,
  have h := (((h.image_comp_equiv (equiv.set.sum_compl (range f))).image_comp_equiv
    (equiv.sum_congr (_root_.equiv.refl _)
    (fintype.equiv_fin _).symm)).image_comp_sum_inl_fin _).preimage_comp (range_splitting f),
  have h' : A.definable L ({ x : α → M |
    ∀ a, x a = x (range_splitting f (range_factorization f a))}),
  { have h' : ∀ a, A.definable L {x : α → M | x a =
      x (range_splitting f (range_factorization f a))},
    { refine λ a, ⟨(var a).equal (var (range_splitting f (range_factorization f a))), ext _⟩,
      simp, },
    refine (congr rfl (ext _)).mp (definable_finset_bInter h' finset.univ),
    simp },
  refine (congr rfl (ext (λ x, _))).mp (h.inter h'),
  simp only [equiv.coe_trans, mem_inter_eq, mem_preimage, mem_image,
    exists_exists_and_eq_and, mem_set_of_eq],
  split,
  { rintro ⟨⟨y, ys, hy⟩, hx⟩,
    refine ⟨y, ys, _⟩,
    ext a,
    rw [hx a, ← function.comp_apply x, ← hy],
    simp, },
  { rintro ⟨y, ys, rfl⟩,
    refine ⟨⟨y, ys, _⟩, λ a, _⟩,
    { ext,
      simp [set.apply_range_splitting f] },
    { rw [function.comp_apply, function.comp_apply, apply_range_splitting f,
        range_factorization_coe], }}
end

variables (L) {M} (A)

/-- A 1-dimensional version of `definable`, for `set M`. -/
def definable₁ (s : set M) : Prop := A.definable L { x : fin 1 → M | x 0 ∈ s }

/-- A 2-dimensional version of `definable`, for `set (M × M)`. -/
def definable₂ (s : set (M × M)) : Prop := A.definable L { x : fin 2 → M | (x 0, x 1) ∈ s }

end set

namespace first_order
namespace language
open set

variables (L : first_order.language.{u v}) {M : Type w} [L.Structure M] (A : set M) (α : Type*)

/-- Definable sets are subsets of finite Cartesian products of a structure such that membership is
  given by a first-order formula. -/
def definable_set := { s : set (α → M) // A.definable L s}

namespace definable_set
variables {L} {A} {α}

instance : has_top (L.definable_set A α) := ⟨⟨⊤, definable_univ⟩⟩

instance : has_bot (L.definable_set A α) := ⟨⟨⊥, definable_empty⟩⟩

instance : inhabited (L.definable_set A α) := ⟨⊥⟩

instance : set_like (L.definable_set A α) (α → M) :=
{ coe := subtype.val,
  coe_injective' := subtype.val_injective }

@[simp]
lemma mem_top {x : α → M} : x ∈ (⊤ : L.definable_set A α) := mem_univ x

@[simp]
lemma coe_top : ((⊤ : L.definable_set A α) : set (α → M)) = ⊤ := rfl

@[simp]
lemma not_mem_bot {x : α → M} : ¬ x ∈ (⊥ : L.definable_set A α) := not_mem_empty x

@[simp]
lemma coe_bot : ((⊥ : L.definable_set A α) : set (α → M)) = ⊥ := rfl

instance : lattice (L.definable_set A α) :=
subtype.lattice (λ _ _, definable.union) (λ _ _, definable.inter)

lemma le_iff {s t : L.definable_set A α} : s ≤ t ↔ (s : set (α → M)) ≤ (t : set (α → M)) := iff.rfl

@[simp]
lemma coe_sup {s t : L.definable_set A α} : ((s ⊔ t : L.definable_set A α) : set (α → M)) = s ∪ t :=
rfl

@[simp]
lemma mem_sup {s t : L.definable_set A α} {x : α → M} : x ∈ s ⊔ t ↔ x ∈ s ∨ x ∈ t := iff.rfl

@[simp]
lemma coe_inf {s t : L.definable_set A α} : ((s ⊓ t : L.definable_set A α) : set (α → M)) = s ∩ t :=
rfl

@[simp]
lemma mem_inf {s t : L.definable_set A α} {x : α → M} : x ∈ s ⊓ t ↔ x ∈ s ∧ x ∈ t := iff.rfl

instance : bounded_order (L.definable_set A α) :=
{ bot_le := λ s x hx, false.elim hx,
  le_top := λ s x hx, mem_univ x,
  .. definable_set.has_top,
  .. definable_set.has_bot }

instance : distrib_lattice (L.definable_set A α) :=
{ le_sup_inf := begin
    intros s t u x,
    simp only [and_imp, mem_inter_eq, set_like.mem_coe, coe_sup, coe_inf, mem_union_eq,
      subtype.val_eq_coe],
    tauto,
  end,
  .. definable_set.lattice }

/-- The complement of a definable set is also definable. -/
@[reducible] instance : has_compl (L.definable_set A α) :=
⟨λ ⟨s, hs⟩, ⟨sᶜ, hs.compl⟩⟩

@[simp]
lemma mem_compl {s : L.definable_set A α} {x : α → M} : x ∈ sᶜ ↔ ¬ x ∈ s :=
begin
  cases s with s hs,
  refl,
end

@[simp]
lemma coe_compl {s : L.definable_set A α} : ((sᶜ : L.definable_set A α) : set (α → M)) = sᶜ :=
begin
  ext,
  simp,
end

instance : boolean_algebra (L.definable_set A α) :=
{ sdiff := λ s t, s ⊓ tᶜ,
  sdiff_eq := λ s t, rfl,
  sup_inf_sdiff := λ ⟨s, hs⟩ ⟨t, ht⟩,
  begin
    apply le_antisymm;
    simp [le_iff],
  end,
  inf_inf_sdiff := λ ⟨s, hs⟩ ⟨t, ht⟩, begin
    rw eq_bot_iff,
    simp only [coe_compl, le_iff, coe_bot, coe_inf, subtype.coe_mk,
      le_eq_subset],
    intros x hx,
    simp only [set.mem_inter_eq, mem_compl_eq] at hx,
    tauto,
  end,
  inf_compl_le_bot := λ ⟨s, hs⟩, by simp [le_iff],
  top_le_sup_compl := λ ⟨s, hs⟩, by simp [le_iff],
  .. definable_set.has_compl,
  .. definable_set.bounded_order,
  .. definable_set.distrib_lattice }

end definable_set
end language
end first_order<|MERGE_RESOLUTION|>--- conflicted
+++ resolved
@@ -45,13 +45,6 @@
 
 variables {L} {A} {B : set M} {s : set (α → M)}
 
-<<<<<<< HEAD
-lemma empty_definable_iff :
-  (∅ : set M).definable L s ↔ ∃ (φ : L.formula α), s = set_of φ.realize :=
-begin
-  rw [definable, equiv.exists_congr_left (Lequiv.add_empty_constants L (∅ : set M)).on_formula],
-  simp,
-=======
 lemma definable.map_expansion {L' : first_order.language} [L'.Structure M] (h : A.definable L s)
   (φ : L →ᴸ L') [φ.is_expansion_on M] :
   A.definable L' s :=
@@ -65,15 +58,8 @@
 lemma empty_definable_iff :
   (∅ : set M).definable L s ↔ ∃ (φ : L.formula α), s = set_of φ.realize :=
 begin
-  split,
-  { rintro ⟨φ, rfl⟩,
-    refine ⟨(L.Lhom_trim_empty_constants (∅ : set M)).on_formula φ, _⟩,
-    ext x,
-    simp only [mem_set_of_eq, Lhom.realize_on_formula], },
-  { rintro ⟨φ, rfl⟩,
-    refine ⟨(L.Lhom_with_constants (∅ : set M)).on_formula φ, _⟩,
-    ext x,
-    simp only [mem_set_of_eq, Lhom.realize_on_formula], }
+  rw [definable, equiv.exists_congr_left (Lequiv.add_empty_constants L (∅ : set M)).on_formula],
+  simp,
 end
 
 lemma definable_iff_empty_definable_with_params :
@@ -85,7 +71,6 @@
 begin
   rw [definable_iff_empty_definable_with_params] at *,
   exact hAs.map_expansion (L.Lhom_with_constants_map (set.inclusion hAB)),
->>>>>>> 135c5742
 end
 
 @[simp]
