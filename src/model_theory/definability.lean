/-
Copyright (c) 2021 Aaron Anderson. All rights reserved.
Released under Apache 2.0 license as described in the file LICENSE.
Authors: Aaron Anderson
-/
import data.set_like.basic
import data.fintype.basic
import model_theory.terms_and_formulas

/-!
# Definable Sets
This file defines what it means for a set over a first-order structure to be definable.

## Main Definitions
* `first_order.language.definable` is defined so that `L.definable A s` indicates that the
set `s` of a finite cartesian power of `M` is definable with parameters in `A`.
* `first_order.language.definable₁` is defined so that `L.definable₁ A s` indicates that
`(s : set M)` is definable with parameters in `A`.
* `first_order.language.definable₂` is defined so that `L.definable₂ A s` indicates that
`(s : set (M × M))` is definable with parameters in `A`.
* A `first_order.language.definable_set` is defined so that `L.definable_set α A` is the boolean
  algebra of subsets of `α → M` defined by formulas with parameters in `A`.

## Main Results
* `L.definable_set M α` forms a `boolean_algebra`.
* `definable.image_comp_sum` shows that definability is closed under projections.

-/

<<<<<<< HEAD
=======
universes u v w

>>>>>>> 53578832
namespace first_order
namespace language

variables (L : language.{u v}) {M : Type w} [L.Structure M] (A : set M)
open_locale first_order
open Structure set

variables {α : Type} [fintype α] {β : Type} [fintype β]

/-- A subset of a finite Cartesian product of a structure is definable over a set `A` when
  membership in the set is given by a first-order formula with parameters from `A`. -/
structure definable (s : set (α → M)) : Prop :=
(exists_formula : ∃ (φ : L[[A]].formula α), s = set_of φ.realize)

variables {L} {A} {B : set M} {s : set (α → M)}


@[simp]
lemma definable_empty : L.definable A (∅ : set (α → M)) :=
⟨⟨⊥, by {ext, simp} ⟩⟩

@[simp]
lemma definable_univ : L.definable A (univ : set (α → M)) :=
⟨⟨⊤, by {ext, simp} ⟩⟩

@[simp]
lemma definable.inter {f g : set (α → M)} (hf : L.definable A f) (hg : L.definable A g) :
  L.definable A (f ∩ g) :=
⟨begin
  rcases hf.exists_formula with ⟨φ, rfl⟩,
  rcases hg.exists_formula with ⟨θ, rfl⟩,
  refine ⟨φ ⊓ θ, _⟩,
  ext,
  simp,
end⟩

@[simp]
lemma definable.union {f g : set (α → M)} (hf : L.definable A f) (hg : L.definable A g) :
  L.definable A (f ∪ g) :=
⟨begin
  rcases hf.exists_formula with ⟨φ, hφ⟩,
  rcases hg.exists_formula with ⟨θ, hθ⟩,
  refine ⟨φ ⊔ θ, _⟩,
  ext,
  rw [hφ, hθ, mem_set_of_eq, formula.realize_sup, mem_union_eq, mem_set_of_eq,
    mem_set_of_eq],
end⟩

lemma definable_finset_inf {ι : Type*} {f : Π (i : ι), set (α → M)}
  (hf : ∀ i, L.definable A (f i)) (s : finset ι) :
  L.definable A (s.inf f) :=
begin
  classical,
  refine finset.induction definable_univ (λ i s is h, _) s,
  rw finset.inf_insert,
  exact (hf i).inter h,
end

lemma definable_finset_sup {ι : Type*} {f : Π (i : ι), set (α → M)}
  (hf : ∀ i, L.definable A (f i)) (s : finset ι) :
  L.definable A (s.sup f) :=
begin
  classical,
  refine finset.induction definable_empty (λ i s is h, _) s,
  rw finset.sup_insert,
  exact (hf i).union h,
end

lemma definable_finset_bInter {ι : Type*} {f : Π (i : ι), set (α → M)}
  (hf : ∀ i, L.definable A (f i)) (s : finset ι) :
  L.definable A (⋂ i ∈ s, f i) :=
begin
  rw ← finset.inf_set_eq_bInter,
  exact definable_finset_inf hf s,
end

lemma definable_finset_bUnion {ι : Type*} {f : Π (i : ι), set (α → M)}
  (hf : ∀ i, L.definable A (f i)) (s : finset ι) :
  L.definable A (⋃ i ∈ s, f i) :=
begin
  rw ← finset.sup_set_eq_bUnion,
  exact definable_finset_sup hf s,
end

@[simp]
lemma definable.compl {s : set (α → M)} (hf : L.definable A s) :
  L.definable A sᶜ :=
⟨begin
  rcases hf.exists_formula with ⟨φ, hφ⟩,
  refine ⟨φ.not, _⟩,
  rw hφ,
  refl,
end⟩

@[simp]
lemma definable.sdiff {s t : set (α → M)} (hs : L.definable A s)
  (ht : L.definable A t) :
  L.definable A (s \ t) :=
hs.inter ht.compl

lemma definable.preimage_comp (f : α → β) {s : set (α → M)}
  (h : L.definable A s) :
  L.definable A ((λ g : β → M, g ∘ f) ⁻¹' s) :=
begin
  obtain ⟨φ, rfl⟩ := h.exists_formula,
  refine ⟨⟨(φ.relabel f), _⟩⟩,
  ext,
  simp only [set.preimage_set_of_eq, mem_set_of_eq, formula.realize_relabel],
end

lemma definable.image_comp_equiv {s : set (β → M)}
  (h : L.definable A s) (f : α ≃ β) :
  L.definable A ((λ g : β → M, g ∘ f) '' s) :=
begin
  refine (congr rfl _).mp (h.preimage_comp f.symm),
  rw image_eq_preimage_of_inverse,
  { intro i,
    ext b,
    simp },
  { intro i,
    ext a,
    simp }
end

variables (L) {M} (A)

/-- A 1-dimensional version of `definable`, for `set M`. -/
def definable₁ (s : set M) : Prop := L.definable A { x : fin 1 → M | x 0 ∈ s }

/-- A 2-dimensional version of `definable`, for `set (M × M)`. -/
def definable₂ (s : set (M × M)) : Prop := L.definable A { x : fin 2 → M | (x 0, x 1) ∈ s }

variables (α)

/-- Definable sets are subsets of finite Cartesian products of a structure such that membership is
  given by a first-order formula. -/
def definable_set := subtype (λ s : set (α → M), L.definable A s)

namespace definable_set
variables {A} {α}

instance : has_top (L.definable_set A α) := ⟨⟨⊤, definable_univ⟩⟩

instance : has_bot (L.definable_set A α) := ⟨⟨⊥, definable_empty⟩⟩

instance : inhabited (L.definable_set A α) := ⟨⊥⟩

instance : set_like (L.definable_set A α) (α → M) :=
{ coe := subtype.val,
  coe_injective' := subtype.val_injective }

@[simp]
lemma mem_top {x : α → M} : x ∈ (⊤ : L.definable_set A α) := mem_univ x

@[simp]
lemma coe_top : ((⊤ : L.definable_set A α) : set (α → M)) = ⊤ := rfl

@[simp]
lemma not_mem_bot {x : α → M} : ¬ x ∈ (⊥ : L.definable_set A α) := not_mem_empty x

@[simp]
lemma coe_bot : ((⊥ : L.definable_set A α) : set (α → M)) = ⊥ := rfl

instance : lattice (L.definable_set A α) :=
subtype.lattice (λ _ _, definable.union) (λ _ _, definable.inter)

lemma le_iff {s t : L.definable_set A α} : s ≤ t ↔ (s : set (α → M)) ≤ (t : set (α → M)) := iff.rfl

@[simp]
lemma coe_sup {s t : L.definable_set A α} : ((s ⊔ t : L.definable_set A α) : set (α → M)) = s ∪ t :=
rfl

@[simp]
lemma mem_sup {s t : L.definable_set A α} {x : α → M} : x ∈ s ⊔ t ↔ x ∈ s ∨ x ∈ t := iff.rfl

@[simp]
lemma coe_inf {s t : L.definable_set A α} : ((s ⊓ t : L.definable_set A α) : set (α → M)) = s ∩ t :=
rfl

@[simp]
lemma mem_inf {s t : L.definable_set A α} {x : α → M} : x ∈ s ⊓ t ↔ x ∈ s ∧ x ∈ t := iff.rfl

instance : bounded_order (L.definable_set A α) :=
{ bot_le := λ s x hx, false.elim hx,
  le_top := λ s x hx, mem_univ x,
  .. definable_set.has_top L,
  .. definable_set.has_bot L }

instance : distrib_lattice (L.definable_set A α) :=
{ le_sup_inf := begin
    intros s t u x,
    simp only [and_imp, mem_inter_eq, set_like.mem_coe, coe_sup, coe_inf, mem_union_eq,
      subtype.val_eq_coe],
    tauto,
  end,
  .. definable_set.lattice L }

/-- The complement of a definable set is also definable. -/
@[reducible] instance : has_compl (L.definable_set A α) :=
⟨λ ⟨s, hs⟩, ⟨sᶜ, hs.compl⟩⟩

@[simp]
lemma mem_compl {s : L.definable_set A α} {x : α → M} : x ∈ sᶜ ↔ ¬ x ∈ s :=
begin
  cases s with s hs,
  refl,
end

@[simp]
lemma coe_compl {s : L.definable_set A α} : ((sᶜ : L.definable_set A α) : set (α → M)) = sᶜ :=
begin
  ext,
  simp,
end

instance : boolean_algebra (L.definable_set A α) :=
{ sdiff := λ s t, s ⊓ tᶜ,
  sdiff_eq := λ s t, rfl,
  sup_inf_sdiff := λ ⟨s, hs⟩ ⟨t, ht⟩,
  begin
    apply le_antisymm;
    simp [le_iff],
  end,
  inf_inf_sdiff := λ ⟨s, hs⟩ ⟨t, ht⟩, begin
    rw eq_bot_iff,
    simp only [coe_compl, le_iff, coe_bot, coe_inf, subtype.coe_mk,
      le_eq_subset],
    intros x hx,
    simp only [set.mem_inter_eq, mem_compl_eq] at hx,
    tauto,
  end,
  inf_compl_le_bot := λ ⟨s, hs⟩, by simp [le_iff],
  top_le_sup_compl := λ ⟨s, hs⟩, by simp [le_iff],
  .. definable_set.has_compl L,
  .. definable_set.bounded_order L,
  .. definable_set.distrib_lattice L }

end definable_set

end language
end first_order<|MERGE_RESOLUTION|>--- conflicted
+++ resolved
@@ -27,11 +27,8 @@
 
 -/
 
-<<<<<<< HEAD
-=======
 universes u v w
 
->>>>>>> 53578832
 namespace first_order
 namespace language
 
