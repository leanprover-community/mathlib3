/-
Copyright (c) 2021 Aaron Anderson. All rights reserved.
Released under Apache 2.0 license as described in the file LICENSE.
Authors: Aaron Anderson
-/
import data.set_like.basic
import data.fintype.basic
import model_theory.terms_and_formulas

/-!
# Definable Sets
This file defines what it means for a set over a first-order structure to be definable.

## Main Definitions
* `set.definable` is defined so that `A.definable L s` indicates that the
set `s` of a finite cartesian power of `M` is definable with parameters in `A`.
* `set.definable₁` is defined so that `A.definable₁ L s` indicates that
`(s : set M)` is definable with parameters in `A`.
* `set.definable₂` is defined so that `A.definable₂ L s` indicates that
`(s : set (M × M))` is definable with parameters in `A`.
* A `first_order.language.definable_set` is defined so that `L.definable_set A α` is the boolean
  algebra of subsets of `α → M` defined by formulas with parameters in `A`.

## Main Results
* `L.definable_set A α` forms a `boolean_algebra`.

-/

universes u v w

namespace set

variables {M : Type w} (A : set M) (L : first_order.language.{u v}) [L.Structure M]
open_locale first_order
open first_order.language first_order.language.Structure

variables {α : Type*} {β : Type*}

/-- A subset of a finite Cartesian product of a structure is definable over a set `A` when
  membership in the set is given by a first-order formula with parameters from `A`. -/
def definable (s : set (α → M)) : Prop :=
∃ (φ : L[[A]].formula α), s = set_of φ.realize

variables {L} {A} {B : set M} {s : set (α → M)}

<<<<<<< HEAD
lemma definable.map_expansion {L' : language} [L'.Structure M] (h : L.definable A s)
  (φ : L →ᴸ L') [φ.is_expansion_on M] :
  L'.definable A s :=
begin
  obtain ⟨ψ, rfl⟩ := h,
  refine ⟨⟨(φ.add_constants A).on_formula ψ, _⟩⟩,
  ext x,
  simp only [mem_set_of_eq, Lhom.realize_on_formula],
end

lemma empty_definable_iff :
  L.definable ∅ s ↔ ∃ (φ : L.formula α), s = set_of φ.realize :=
begin
  split,
  { rintro ⟨φ, rfl⟩,
    refine ⟨(L.Lhom_trim_empty_constants (∅ : set M)).on_formula φ, _⟩,
    ext x,
    simp only [mem_set_of_eq, Lhom.realize_on_formula], },
  { rintro ⟨φ, rfl⟩,
    refine ⟨⟨(L.Lhom_with_constants (∅ : set M)).on_formula φ, _⟩⟩,
    ext x,
    simp only [mem_set_of_eq, Lhom.realize_on_formula], }
end

lemma definable_iff_empty_definable_with_params :
  L.definable A s ↔ L[[A]].definable ∅ s :=
begin
  rw empty_definable_iff,
  split,
  { rintro ⟨φ, rfl⟩,
    refine ⟨φ, rfl⟩ },
  { rintro ⟨φ, rfl⟩,
    refine ⟨⟨φ, rfl⟩⟩ },
end

lemma definable.mono (hAs : L.definable A s) (hAB : A ⊆ B) :
  L.definable B s :=
begin
  rw [definable_iff_empty_definable_with_params] at *,
  exact hAs.map_expansion (L.Lhom_with_constants_map (set.inclusion hAB)),
end

=======
>>>>>>> 0c52d3b4
@[simp]
lemma definable_empty : A.definable L (∅ : set (α → M)) :=
⟨⊥, by {ext, simp} ⟩

@[simp]
lemma definable_univ : A.definable L (univ : set (α → M)) :=
⟨⊤, by {ext, simp} ⟩

@[simp]
lemma definable.inter {f g : set (α → M)} (hf : A.definable L f) (hg : A.definable L g) :
  A.definable L (f ∩ g) :=
begin
  rcases hf with ⟨φ, rfl⟩,
  rcases hg with ⟨θ, rfl⟩,
  refine ⟨φ ⊓ θ, _⟩,
  ext,
  simp,
end

@[simp]
lemma definable.union {f g : set (α → M)} (hf : A.definable L f) (hg : A.definable L g) :
  A.definable L (f ∪ g) :=
begin
  rcases hf with ⟨φ, hφ⟩,
  rcases hg with ⟨θ, hθ⟩,
  refine ⟨φ ⊔ θ, _⟩,
  ext,
  rw [hφ, hθ, mem_set_of_eq, formula.realize_sup, mem_union_eq, mem_set_of_eq,
    mem_set_of_eq],
end

lemma definable_finset_inf {ι : Type*} {f : Π (i : ι), set (α → M)}
  (hf : ∀ i, A.definable L (f i)) (s : finset ι) :
  A.definable L (s.inf f) :=
begin
  classical,
  refine finset.induction definable_univ (λ i s is h, _) s,
  rw finset.inf_insert,
  exact (hf i).inter h,
end

lemma definable_finset_sup {ι : Type*} {f : Π (i : ι), set (α → M)}
  (hf : ∀ i, A.definable L (f i)) (s : finset ι) :
  A.definable L (s.sup f) :=
begin
  classical,
  refine finset.induction definable_empty (λ i s is h, _) s,
  rw finset.sup_insert,
  exact (hf i).union h,
end

lemma definable_finset_bInter {ι : Type*} {f : Π (i : ι), set (α → M)}
  (hf : ∀ i, A.definable L (f i)) (s : finset ι) :
  A.definable L (⋂ i ∈ s, f i) :=
begin
  rw ← finset.inf_set_eq_bInter,
  exact definable_finset_inf hf s,
end

lemma definable_finset_bUnion {ι : Type*} {f : Π (i : ι), set (α → M)}
  (hf : ∀ i, A.definable L (f i)) (s : finset ι) :
  A.definable L (⋃ i ∈ s, f i) :=
begin
  rw ← finset.sup_set_eq_bUnion,
  exact definable_finset_sup hf s,
end

@[simp]
lemma definable.compl {s : set (α → M)} (hf : A.definable L s) :
  A.definable L sᶜ :=
begin
  rcases hf with ⟨φ, hφ⟩,
  refine ⟨φ.not, _⟩,
  rw hφ,
  refl,
end

@[simp]
lemma definable.sdiff {s t : set (α → M)} (hs : A.definable L s)
  (ht : A.definable L t) :
  A.definable L (s \ t) :=
hs.inter ht.compl

lemma definable.preimage_comp (f : α → β) {s : set (α → M)}
  (h : A.definable L s) :
  A.definable L ((λ g : β → M, g ∘ f) ⁻¹' s) :=
begin
  obtain ⟨φ, rfl⟩ := h,
  refine ⟨(φ.relabel f), _⟩,
  ext,
  simp only [set.preimage_set_of_eq, mem_set_of_eq, formula.realize_relabel],
end

lemma definable.image_comp_equiv {s : set (β → M)}
  (h : A.definable L s) (f : α ≃ β) :
  A.definable L ((λ g : β → M, g ∘ f) '' s) :=
begin
  refine (congr rfl _).mp (h.preimage_comp f.symm),
  rw image_eq_preimage_of_inverse,
  { intro i,
    ext b,
    simp },
  { intro i,
    ext a,
    simp }
end

/-- This lemma is only intended as a helper for `definable.image_comp_sum_inl`. -/
lemma definable.image_comp_sum_inl_fin (m : ℕ) {s : set ((α ⊕ (fin m)) → M)}
  (h : L.definable A s) :
  L.definable A ((λ g : (α ⊕ (fin m)) → M, g ∘ sum.inl) '' s) :=
begin
  obtain ⟨φ, rfl⟩ := h.exists_formula,
  refine ⟨⟨(bounded_formula.relabel id φ).exs, _⟩⟩,
  ext x,
  simp only [set.mem_image, mem_set_of_eq, bounded_formula.realize_exs],
  split,
  { rintro ⟨y, hy, rfl⟩,
    refine ⟨y ∘ sum.inr, _⟩,
    rw bounded_formula.realize_relabel,
    refine (congr (congr rfl _) (funext fin_zero_elim)).mp hy,
    ext x,
    cases x,
    { simp },
    { rw [function.comp.right_id, sum.elim_inr, function.comp_apply,
        ← function.comp_apply y sum.inr],
      refine congr rfl _,
      ext,
      rw fin.coe_cast_add, } },
  { rintro ⟨y, hy⟩,
    refine ⟨sum.elim x y, _, sum.elim_comp_inl _ _⟩,
    rw bounded_formula.realize_relabel at hy,
    rw formula.realize,
    refine (congr (congr rfl (congr rfl _)) (funext fin_zero_elim)).mp hy,
    ext x,
    rw function.comp_apply,
    refine congr rfl _,
    ext,
    rw fin.coe_cast_add },
end

/-- Shows that definability is closed under general projections. -/
lemma definable.image_comp {s : set (β → M)} (h : L.definable A s)
  (f : α → β) :
  L.definable A ((λ g : β → M, g ∘ f) '' s) :=
begin
  classical,
  have h := h.image_comp_equiv (equiv.trans (equiv.sum_congr (_root_.equiv.refl _)
    (fintype.equiv_fin _).symm) (equiv.set.sum_compl (range f))),
  have h := (h.image_comp_sum_inl_fin _).preimage_comp (range_splitting f),
  have h' : L.definable A ({ x : α → M |
    ∀ a, x a = x (range_splitting f (range_factorization f a))}),
  { have h' : ∀ a, L.definable A {x : α → M | x a =
      x (range_splitting f (range_factorization f a))},
    { refine λ a, ⟨⟨(var a).equal (var (range_splitting f (range_factorization f a))), ext _⟩⟩,
      simp, },
    refine (congr rfl (ext _)).mp (definable_finset_bInter h' finset.univ),
    simp },
  refine (congr rfl (ext (λ x, _))).mp (h.inter h'),
  simp only [equiv.coe_trans, mem_inter_eq, mem_preimage, mem_image,
    exists_exists_and_eq_and, mem_set_of_eq],
  split,
  { rintro ⟨⟨y, ys, hy⟩, hx⟩,
    refine ⟨y, ys, _⟩,
    ext a,
    rw [hx a, ← function.comp_apply x, ← hy],
    simp, },
  { rintro ⟨y, ys, rfl⟩,
    refine ⟨⟨y, ys, _⟩, λ a, _⟩,
    { ext,
      simp [set.apply_range_splitting f] },
    { rw [function.comp_apply, function.comp_apply, apply_range_splitting f,
        range_factorization_coe], }}
end

variables (L) {M} (A)

/-- A 1-dimensional version of `definable`, for `set M`. -/
def definable₁ (s : set M) : Prop := A.definable L { x : fin 1 → M | x 0 ∈ s }

/-- A 2-dimensional version of `definable`, for `set (M × M)`. -/
def definable₂ (s : set (M × M)) : Prop := A.definable L { x : fin 2 → M | (x 0, x 1) ∈ s }

end set

namespace first_order
namespace language
open set

variables (L : first_order.language.{u v}) {M : Type w} [L.Structure M] (A : set M) (α : Type*)

/-- Definable sets are subsets of finite Cartesian products of a structure such that membership is
  given by a first-order formula. -/
def definable_set := { s : set (α → M) // A.definable L s}

namespace definable_set
variables {L} {A} {α}

instance : has_top (L.definable_set A α) := ⟨⟨⊤, definable_univ⟩⟩

instance : has_bot (L.definable_set A α) := ⟨⟨⊥, definable_empty⟩⟩

instance : inhabited (L.definable_set A α) := ⟨⊥⟩

instance : set_like (L.definable_set A α) (α → M) :=
{ coe := subtype.val,
  coe_injective' := subtype.val_injective }

@[simp]
lemma mem_top {x : α → M} : x ∈ (⊤ : L.definable_set A α) := mem_univ x

@[simp]
lemma coe_top : ((⊤ : L.definable_set A α) : set (α → M)) = ⊤ := rfl

@[simp]
lemma not_mem_bot {x : α → M} : ¬ x ∈ (⊥ : L.definable_set A α) := not_mem_empty x

@[simp]
lemma coe_bot : ((⊥ : L.definable_set A α) : set (α → M)) = ⊥ := rfl

instance : lattice (L.definable_set A α) :=
subtype.lattice (λ _ _, definable.union) (λ _ _, definable.inter)

lemma le_iff {s t : L.definable_set A α} : s ≤ t ↔ (s : set (α → M)) ≤ (t : set (α → M)) := iff.rfl

@[simp]
lemma coe_sup {s t : L.definable_set A α} : ((s ⊔ t : L.definable_set A α) : set (α → M)) = s ∪ t :=
rfl

@[simp]
lemma mem_sup {s t : L.definable_set A α} {x : α → M} : x ∈ s ⊔ t ↔ x ∈ s ∨ x ∈ t := iff.rfl

@[simp]
lemma coe_inf {s t : L.definable_set A α} : ((s ⊓ t : L.definable_set A α) : set (α → M)) = s ∩ t :=
rfl

@[simp]
lemma mem_inf {s t : L.definable_set A α} {x : α → M} : x ∈ s ⊓ t ↔ x ∈ s ∧ x ∈ t := iff.rfl

instance : bounded_order (L.definable_set A α) :=
{ bot_le := λ s x hx, false.elim hx,
  le_top := λ s x hx, mem_univ x,
  .. definable_set.has_top,
  .. definable_set.has_bot }

instance : distrib_lattice (L.definable_set A α) :=
{ le_sup_inf := begin
    intros s t u x,
    simp only [and_imp, mem_inter_eq, set_like.mem_coe, coe_sup, coe_inf, mem_union_eq,
      subtype.val_eq_coe],
    tauto,
  end,
  .. definable_set.lattice }

/-- The complement of a definable set is also definable. -/
@[reducible] instance : has_compl (L.definable_set A α) :=
⟨λ ⟨s, hs⟩, ⟨sᶜ, hs.compl⟩⟩

@[simp]
lemma mem_compl {s : L.definable_set A α} {x : α → M} : x ∈ sᶜ ↔ ¬ x ∈ s :=
begin
  cases s with s hs,
  refl,
end

@[simp]
lemma coe_compl {s : L.definable_set A α} : ((sᶜ : L.definable_set A α) : set (α → M)) = sᶜ :=
begin
  ext,
  simp,
end

instance : boolean_algebra (L.definable_set A α) :=
{ sdiff := λ s t, s ⊓ tᶜ,
  sdiff_eq := λ s t, rfl,
  sup_inf_sdiff := λ ⟨s, hs⟩ ⟨t, ht⟩,
  begin
    apply le_antisymm;
    simp [le_iff],
  end,
  inf_inf_sdiff := λ ⟨s, hs⟩ ⟨t, ht⟩, begin
    rw eq_bot_iff,
    simp only [coe_compl, le_iff, coe_bot, coe_inf, subtype.coe_mk,
      le_eq_subset],
    intros x hx,
    simp only [set.mem_inter_eq, mem_compl_eq] at hx,
    tauto,
  end,
  inf_compl_le_bot := λ ⟨s, hs⟩, by simp [le_iff],
  top_le_sup_compl := λ ⟨s, hs⟩, by simp [le_iff],
  .. definable_set.has_compl,
  .. definable_set.bounded_order,
  .. definable_set.distrib_lattice }

end definable_set
end language
end first_order<|MERGE_RESOLUTION|>--- conflicted
+++ resolved
@@ -43,7 +43,6 @@
 
 variables {L} {A} {B : set M} {s : set (α → M)}
 
-<<<<<<< HEAD
 lemma definable.map_expansion {L' : language} [L'.Structure M] (h : L.definable A s)
   (φ : L →ᴸ L') [φ.is_expansion_on M] :
   L'.definable A s :=
@@ -86,8 +85,6 @@
   exact hAs.map_expansion (L.Lhom_with_constants_map (set.inclusion hAB)),
 end
 
-=======
->>>>>>> 0c52d3b4
 @[simp]
 lemma definable_empty : A.definable L (∅ : set (α → M)) :=
 ⟨⊥, by {ext, simp} ⟩
