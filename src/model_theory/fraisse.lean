--- conflicted
+++ resolved
@@ -52,10 +52,6 @@
 - [K. Tent, M. Ziegler, *A Course in Model Theory*][Tent_Ziegler]
 
 ## TODO
-<<<<<<< HEAD
-=======
-* Define Fraïssé limits
->>>>>>> 40d9e8e4
 * Define ultrahomogeneous structures
 * Show that any two Fraïssé limits of a Fraïssé class are isomorphic
 * Show that any Fraïssé limit is ultrahomogeneous
@@ -194,11 +190,11 @@
   { intro n,
     obtain ⟨P, hP1, hP2⟩ := (hF (F n).out).2 ⟨n, setoid.refl _⟩,
     exact (h _ _ hP2).1 hP1 },
-  have hj := λ (N : K) (n : ℕ), joint_embedding N (F (n + 1)).out N.2 (hF' _),
+  have hj := λ (N : K) (n : ℕ), joint_embedding N N.2 (F (n + 1)).out (hF' _),
   let G : ℕ → K := @nat.rec (λ _, K) (⟨(F 0).out, hF' 0⟩) (λ n N, ⟨classical.some (hj N n),
-    (classical.some_spec (hj N n)).1⟩),
+    classical.some (classical.some_spec (hj N n))⟩),
   let f : Π (i j), i ≤ j → G i ↪[L] G j :=
-    directed_system.nat_le_rec (λ n, (classical.some_spec (hj _ n)).2.1.some),
+    directed_system.nat_le_rec (λ n, (classical.some_spec (classical.some_spec (hj _ n))).1.some),
   refine ⟨bundled.of (direct_limit (λ n, G n) f), direct_limit.cg _ (λ n, (fg _ (G n).2).cg),
     (age_direct_limit _ _).trans (set.ext (λ N, _))⟩,
   simp only [mem_Union],
@@ -210,7 +206,7 @@
     refine ⟨n, fg _ KN, ⟨embedding.comp _ e.symm.to_embedding⟩⟩,
     cases n,
     { exact embedding.refl _ _ },
-    { exact (classical.some_spec (hj _ n)).2.2.some } }
+    { exact (classical.some_spec (classical.some_spec (hj _ n))).2.some } }
 end
 
 variable (K)
