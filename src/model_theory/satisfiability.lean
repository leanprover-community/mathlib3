--- conflicted
+++ resolved
@@ -205,20 +205,8 @@
 Theory.model.is_satisfiable M
 
 lemma mem_or_not_mem (φ : L.sentence) :
-<<<<<<< HEAD
-  φ ∈ (L.complete_theory M) ∨ (formula.not φ) ∈ (L.complete_theory M) :=
-begin
-  by_cases h : M ⊨ φ,
-  { exact or.intro_left _ h },
-  { right,
-    rw [complete_theory, set.mem_set_of_eq, sentence.realize, formula.realize_not,
-      ← sentence.realize],
-    exact h }
-end
-=======
   φ ∈ L.complete_theory M ∨ φ.not ∈ L.complete_theory M :=
 by simp_rw [complete_theory, set.mem_set_of_eq, sentence.realize, formula.realize_not, or_not]
->>>>>>> a34ee7b7
 
 lemma is_complete [nonempty M] : (L.complete_theory M).is_complete :=
 ⟨is_satisfiable L M,
