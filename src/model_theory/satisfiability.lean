--- conflicted
+++ resolved
@@ -101,7 +101,6 @@
   exact (h' i).mono hi,
 end
 
-<<<<<<< HEAD
 theorem is_satisfiable_union_distinct_constants_theory_of_card_le (T : L.Theory) (s : set α)
   (M : Type w') [nonempty M] [L.Structure M] [M ⊨ T]
   (h : cardinal.lift.{w'} (# s) ≤ cardinal.lift.{w} (# M)) :
@@ -148,8 +147,6 @@
   rw lift_lift,
 end
 
-=======
->>>>>>> 90d6f271
 variable (T)
 
 /-- A theory models a (bounded) formula when any of its nonempty models realizes that formula on all
