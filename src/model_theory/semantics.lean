/-
Copyright (c) 2021 Aaron Anderson, Jesse Michael Han, Floris van Doorn. All rights reserved.
Released under Apache 2.0 license as described in the file LICENSE.
Authors: Aaron Anderson, Jesse Michael Han, Floris van Doorn
-/
import data.finset.basic
import model_theory.syntax

/-!
# Basics on First-Order Semantics
This file defines the interpretations of first-order terms, formulas, sentences, and theories
in a style inspired by the [Flypitch project](https://flypitch.github.io/).

## Main Definitions
* `first_order.language.term.realize` is defined so that `t.realize v` is the term `t` evaluated at
variables `v`.
* `first_order.language.bounded_formula.realize` is defined so that `φ.realize v xs` is the bounded
formula `φ` evaluated at tuples of variables `v` and `xs`.
* `first_order.language.formula.realize` is defined so that `φ.realize v` is the formula `φ`
evaluated at variables `v`.
* `first_order.language.sentence.realize` is defined so that `φ.realize M` is the sentence `φ`
evaluated in the structure `M`. Also denoted `M ⊨ φ`.
* `first_order.language.Theory.model` is defined so that `T.model M` is true if and only if every
sentence of `T` is realized in `M`. Also denoted `T ⊨ φ`.

## Main Results
* `first_order.language.bounded_formula.realize_to_prenex` shows that the prenex normal form of a
formula has the same realization as the original formula.
* Several results in this file show that syntactic constructions such as `relabel`, `cast_le`,
`lift_at`, and the actions of language maps commute with realization of terms, formulas, sentences,
and theories.

## Implementation Notes
* Formulas use a modified version of de Bruijn variables. Specifically, a `L.bounded_formula α n`
is a formula with some variables indexed by a type `α`, which cannot be quantified over, and some
indexed by `fin n`, which can. For any `φ : L.bounded_formula α (n + 1)`, we define the formula
`∀' φ : L.bounded_formula α n` by universally quantifying over the variable indexed by
`n : fin (n + 1)`.

## References
For the Flypitch project:
- [J. Han, F. van Doorn, *A formal proof of the independence of the continuum hypothesis*]
[flypitch_cpp]
- [J. Han, F. van Doorn, *A formalization of forcing and the unprovability of
the continuum hypothesis*][flypitch_itp]

-/

universes u v w u' v'

namespace first_order
namespace language

variables {L : language.{u v}} {L' : language}
variables {M : Type w} {N P : Type*} [L.Structure M] [L.Structure N] [L.Structure P]
variables {α : Type u'} {β : Type v'}
open_locale first_order cardinal
open Structure cardinal fin

namespace term

/-- A term `t` with variables indexed by `α` can be evaluated by giving a value to each variable. -/
@[simp] def realize (v : α → M) :
  ∀ (t : L.term α), M
| (var k)         := v k
| (func f ts)     := fun_map f (λ i, (ts i).realize)

@[simp] lemma realize_relabel {t : L.term α} {g : α → β} {v : β → M} :
  (t.relabel g).realize v = t.realize (v ∘ g) :=
begin
  induction t with _ n f ts ih,
  { refl, },
  { simp [ih] }
end

@[simp] lemma realize_lift_at {n n' m : ℕ} {t : L.term (α ⊕ fin n)}
  {v : (α ⊕ fin (n + n')) → M} :
  (t.lift_at n' m).realize v = t.realize (v ∘
    (sum.map id (λ i, if ↑i < m then fin.cast_add n' i else fin.add_nat n' i))) :=
realize_relabel

@[simp] lemma realize_constants {c : L.constants} {v : α → M} :
  c.term.realize v = c :=
fun_map_eq_coe_constants

@[simp] lemma realize_functions_apply₁ {f : L.functions 1} {t : L.term α} {v : α → M} :
  (f.apply₁ t).realize v = fun_map f ![t.realize v] :=
begin
  rw [functions.apply₁, term.realize],
  refine congr rfl (funext (λ i, _)),
  simp only [matrix.cons_val_fin_one],
end

@[simp] lemma realize_functions_apply₂ {f : L.functions 2} {t₁ t₂ : L.term α} {v : α → M} :
  (f.apply₂ t₁ t₂).realize v = fun_map f ![t₁.realize v, t₂.realize v] :=
begin
  rw [functions.apply₂, term.realize],
  refine congr rfl (funext (fin.cases _ _)),
  { simp only [matrix.cons_val_zero], },
  { simp only [matrix.cons_val_succ, matrix.cons_val_fin_one, forall_const] }
end

lemma realize_con {A : set M} {a : A} {v : α → M} :
  (L.con a).term.realize v = a := rfl

end term

namespace Lhom

@[simp] lemma realize_on_term [L'.Structure M] (φ : L →ᴸ L') [φ.is_expansion_on M]
  (t : L.term α) (v : α → M) :
  (φ.on_term t).realize v = t.realize v :=
begin
  induction t with _ n f ts ih,
  { refl },
  { simp only [term.realize, Lhom.on_term, Lhom.is_expansion_on.map_on_function, ih] }
end

end Lhom

@[simp] lemma hom.realize_term (g : M →[L] N) {t : L.term α} {v : α → M} :
  t.realize (g ∘ v) = g (t.realize v) :=
begin
  induction t,
  { refl },
  { rw [term.realize, term.realize, g.map_fun],
    refine congr rfl _,
    ext x,
    simp [t_ih x], },
end

@[simp] lemma embedding.realize_term {v : α → M}
  (t : L.term α) (g : M ↪[L] N) :
  t.realize (g ∘ v) = g (t.realize v) :=
g.to_hom.realize_term

@[simp] lemma equiv.realize_term {v : α → M}
  (t : L.term α) (g : M ≃[L] N) :
  t.realize (g ∘ v) = g (t.realize v) :=
g.to_hom.realize_term

variables {L} {α} {n : ℕ}

namespace bounded_formula
open term

/-- A bounded formula can be evaluated as true or false by giving values to each free variable. -/
def realize :
  ∀ {l} (f : L.bounded_formula α l) (v : α → M) (xs : fin l → M), Prop
| _ falsum                        v xs := false
| _ (bounded_formula.equal t₁ t₂) v xs := t₁.realize (sum.elim v xs) = t₂.realize (sum.elim v xs)
| _ (bounded_formula.rel R ts)    v xs := rel_map R (λ i, (ts i).realize (sum.elim v xs))
| _ (bounded_formula.imp f₁ f₂)   v xs := realize f₁ v xs → realize f₂ v xs
| _ (bounded_formula.all f)       v xs := ∀(x : M), realize f v (snoc xs x)

variables {l : ℕ} {φ ψ : L.bounded_formula α l} {θ : L.bounded_formula α l.succ}
variables {v : α → M} {xs : fin l → M}

@[simp] lemma realize_bot :
  (⊥ : L.bounded_formula α l).realize v xs ↔ false :=
iff.rfl

@[simp] lemma realize_not :
  φ.not.realize v xs ↔ ¬ φ.realize v xs :=
iff.rfl

@[simp] lemma realize_bd_equal (t₁ t₂ : L.term (α ⊕ fin l)) :
  (t₁.bd_equal t₂).realize v xs ↔
    (t₁.realize (sum.elim v xs) = t₂.realize (sum.elim v xs)) :=
iff.rfl

@[simp] lemma realize_top :
  (⊤ : L.bounded_formula α l).realize v xs ↔ true :=
by simp [has_top.top]

@[simp] lemma realize_inf : (φ ⊓ ψ).realize v xs ↔ (φ.realize v xs ∧ ψ.realize v xs) :=
by simp [has_inf.inf, realize]

@[simp] lemma realize_imp : (φ.imp ψ).realize v xs ↔ (φ.realize v xs → ψ.realize v xs) :=
by simp only [realize]

@[simp] lemma realize_rel {k : ℕ} {R : L.relations k} {ts : fin k → L.term _} :
  (R.bounded_formula ts).realize v xs ↔ rel_map R (λ i, (ts i).realize (sum.elim v xs)) :=
iff.rfl

@[simp] lemma realize_rel₁ {R : L.relations 1} {t : L.term _} :
  (R.bounded_formula₁ t).realize v xs ↔ rel_map R ![t.realize (sum.elim v xs)] :=
begin
  rw [relations.bounded_formula₁, realize_rel, iff_eq_eq],
  refine congr rfl (funext (λ _, _)),
  simp only [matrix.cons_val_fin_one],
end

@[simp] lemma realize_rel₂ {R : L.relations 2} {t₁ t₂ : L.term _} :
  (R.bounded_formula₂ t₁ t₂).realize v xs ↔
    rel_map R ![t₁.realize (sum.elim v xs), t₂.realize (sum.elim v xs)] :=
begin
  rw [relations.bounded_formula₂, realize_rel, iff_eq_eq],
  refine congr rfl (funext (fin.cases _ _)),
  { simp only [matrix.cons_val_zero]},
  { simp only [matrix.cons_val_succ, matrix.cons_val_fin_one, forall_const] }
end

@[simp] lemma realize_sup : (φ ⊔ ψ).realize v xs ↔ (φ.realize v xs ∨ ψ.realize v xs) :=
begin
  simp only [realize, has_sup.sup, realize_not, eq_iff_iff],
  tauto,
end

@[simp] lemma realize_all : (all θ).realize v xs ↔ ∀ (a : M), (θ.realize v (fin.snoc xs a)) :=
iff.rfl

@[simp] lemma realize_ex : θ.ex.realize v xs ↔ ∃ (a : M), (θ.realize v (fin.snoc xs a)) :=
begin
  rw [bounded_formula.ex, realize_not, realize_all, not_forall],
  simp_rw [realize_not, not_not],
end

@[simp] lemma realize_iff : (φ.iff ψ).realize v xs ↔ (φ.realize v xs ↔ ψ.realize v xs) :=
by simp only [bounded_formula.iff, realize_inf, realize_imp, and_imp, ← iff_def]

lemma realize_cast_le_of_eq {m n : ℕ} (h : m = n) {h' : m ≤ n} {φ : L.bounded_formula α m}
  {v : α → M} {xs : fin n → M} :
  (φ.cast_le h').realize v xs ↔ φ.realize v (xs ∘ fin.cast h) :=
begin
  induction φ with _ _ _ _ _ _ _ _ _ _ _ ih1 ih2 k _ ih3 generalizing n xs h h',
  { simp [cast_le, realize] },
  { simp only [cast_le, realize, realize_bd_equal, term.realize_relabel, sum.elim_comp_map,
      function.comp.right_id, cast_le_of_eq h], },
  { simp only [cast_le, realize, realize_rel, term.realize_relabel, sum.elim_comp_map,
      function.comp.right_id, cast_le_of_eq h] },
  { simp only [cast_le, realize, ih1 h, ih2 h], },
  { simp only [cast_le, realize, ih3 (nat.succ_inj'.2 h)],
    refine forall_congr (λ x, iff_eq_eq.mpr (congr rfl (funext (last_cases _ (λ i, _))))),
    { rw [function.comp_app, snoc_last, cast_last, snoc_last] },
    { rw [function.comp_app, snoc_cast_succ, cast_cast_succ, snoc_cast_succ] } }
end

lemma realize_relabel {m n : ℕ}
  {φ : L.bounded_formula α n} {g : α → (β ⊕ fin m)} {v : β → M} {xs : fin (m + n) → M} :
  (φ.relabel g).realize v xs ↔
    φ.realize (sum.elim v (xs ∘ (fin.cast_add n)) ∘ g) (xs ∘ (fin.nat_add m)) :=
begin
  induction φ with _ _ _ _ _ _ _ _ _ _ _ ih1 ih2 n' _ ih3,
  { refl },
  { simp [realize, relabel] },
  { simp [realize, relabel] },
  { simp [realize, relabel, ih1, ih2] },
  { simp only [ih3, realize, relabel],
    refine forall_congr (λ a, (iff_eq_eq.mpr (congr (congr rfl (congr (congr rfl (congr rfl
      (funext (λ i, (dif_pos _).trans rfl)))) rfl)) _))),
    { ext i,
      by_cases h : i.val < n',
      { exact (dif_pos (nat.add_lt_add_left h m)).trans (dif_pos h).symm },
      { exact (dif_neg (λ h', h (nat.lt_of_add_lt_add_left h'))).trans (dif_neg h).symm } } }
end

lemma realize_lift_at {n n' m : ℕ} {φ : L.bounded_formula α n}
  {v : α → M} {xs : fin (n + n') → M} (hmn : m + n' ≤ n + 1) :
  (φ.lift_at n' m).realize v xs ↔ φ.realize v (xs ∘
    (λ i, if ↑i < m then fin.cast_add n' i else fin.add_nat n' i)) :=
begin
  induction φ with _ _ _ _ _ _ _ _ _ _ _ ih1 ih2 k _ ih3,
  { simp [lift_at, realize] },
  { simp only [lift_at, realize, realize_bd_equal, realize_lift_at, sum.elim_comp_map,
      function.comp.right_id] },
  { simp only [lift_at, realize, realize_rel, realize_lift_at, sum.elim_comp_map,
      function.comp.right_id] },
  { simp only [lift_at, realize, ih1 hmn, ih2 hmn], },
  { have h : k + 1 + n' = k + n'+ 1,
    { rw [add_assoc, add_comm 1 n', ← add_assoc], },
    simp only [lift_at, realize, realize_cast_le_of_eq h, ih3 (hmn.trans k.succ.le_succ)],
    refine forall_congr (λ x, iff_eq_eq.mpr (congr rfl (funext (fin.last_cases _ (λ i, _))))),
    { simp only [function.comp_app, coe_last, snoc_last],
      by_cases (k < m),
      { rw if_pos h,
        refine (congr rfl (ext _)).trans (snoc_last _ _),
        simp only [coe_cast, coe_cast_add, coe_last, self_eq_add_right],
        refine le_antisymm (le_of_add_le_add_left ((hmn.trans (nat.succ_le_of_lt h)).trans _))
          n'.zero_le,
        rw add_zero },
      { rw if_neg h,
        refine (congr rfl (ext _)).trans (snoc_last _ _),
        simp } },
    { simp only [function.comp_app, fin.snoc_cast_succ],
      refine (congr rfl (ext _)).trans (snoc_cast_succ _ _ _),
      simp only [cast_refl, coe_cast_succ, order_iso.coe_refl, id.def],
      split_ifs;
      simp } }
end

lemma realize_lift_at_one {n m : ℕ} {φ : L.bounded_formula α n}
  {v : α → M} {xs : fin (n + 1) → M} (hmn : m ≤ n) :
  (φ.lift_at 1 m).realize v xs ↔ φ.realize v (xs ∘
    (λ i, if ↑i < m then cast_succ i else i.succ)) :=
by simp_rw [realize_lift_at (add_le_add_right hmn 1), cast_succ, add_nat_one]

@[simp] lemma realize_lift_at_one_self {n : ℕ} {φ : L.bounded_formula α n}
  {v : α → M} {xs : fin (n + 1) → M} :
  (φ.lift_at 1 n).realize v xs ↔ φ.realize v (xs ∘ cast_succ) :=
begin
  rw [realize_lift_at_one (refl n), iff_eq_eq],
  refine congr rfl (congr rfl (funext (λ i, _))),
  rw [if_pos i.is_lt],
end

lemma realize_all_lift_at_one_self [nonempty M] {n : ℕ} {φ : L.bounded_formula α n}
  {v : α → M} {xs : fin n → M} :
  (φ.lift_at 1 n).all.realize v xs ↔ φ.realize v xs :=
begin
  inhabit M,
  simp only [realize_all, realize_lift_at_one_self],
  refine ⟨λ h, _, λ h a, _⟩,
  { refine (congr rfl (funext (λ i, _))).mp (h default),
    simp, },
  { refine (congr rfl (funext (λ i, _))).mp h,
    simp }
end

variables [nonempty M]

lemma realize_to_prenex_imp_right {φ ψ : L.bounded_formula α n}
  (hφ : is_qf φ) (hψ : is_prenex ψ) {v : α → M} {xs : fin n → M} :
  (φ.to_prenex_imp_right ψ).realize v xs ↔ (φ.imp ψ).realize v xs :=
begin
  revert φ,
  induction hψ with _ _ hψ _ _ hψ ih _ _ hψ ih; intros φ hφ,
  { rw hψ.to_prenex_imp_right },
  { refine trans (forall_congr (λ _, ih hφ.lift_at)) _,
    simp only [realize_imp, realize_lift_at_one_self, snoc_comp_cast_succ, realize_all],
    exact ⟨λ h1 a h2, h1 h2 a, λ h1 h2 a, h1 a h2⟩, },
  { rw [to_prenex_imp_right, realize_ex],
    refine trans (exists_congr (λ _, ih hφ.lift_at)) _,
    simp only [realize_imp, realize_lift_at_one_self, snoc_comp_cast_succ, realize_ex],
    refine ⟨_, λ h', _⟩,
    { rintro ⟨a, ha⟩ h,
      exact ⟨a, ha h⟩ },
    { by_cases φ.realize v xs,
      { obtain ⟨a, ha⟩ := h' h,
        exact ⟨a, λ _, ha⟩ },
      { inhabit M,
        exact ⟨default, λ h'', (h h'').elim⟩ } } }
end

lemma realize_to_prenex_imp {φ ψ : L.bounded_formula α n}
  (hφ : is_prenex φ) (hψ : is_prenex ψ) {v : α → M} {xs : fin n → M} :
  (φ.to_prenex_imp ψ).realize v xs ↔ (φ.imp ψ).realize v xs :=
begin
  revert ψ,
  induction hφ with _ _ hφ _ _ hφ ih _ _ hφ ih; intros ψ hψ,
  { rw [hφ.to_prenex_imp],
    exact realize_to_prenex_imp_right hφ hψ, },
  { rw [to_prenex_imp, realize_ex],
    refine trans (exists_congr (λ _, ih hψ.lift_at)) _,
    simp only [realize_imp, realize_lift_at_one_self, snoc_comp_cast_succ, realize_all],
    refine ⟨_, λ h', _⟩,
    { rintro ⟨a, ha⟩ h,
      exact ha (h a) },
    { by_cases ψ.realize v xs,
      { inhabit M,
        exact ⟨default, λ h'', h⟩ },
      { obtain ⟨a, ha⟩ := not_forall.1 (h ∘ h'),
        exact ⟨a, λ h, (ha h).elim⟩ } } },
  { refine trans (forall_congr (λ _, ih hψ.lift_at)) _,
    simp, },
end

@[simp] lemma realize_to_prenex (φ : L.bounded_formula α n) {v : α → M} :
  ∀ {xs : fin n → M}, φ.to_prenex.realize v xs ↔ φ.realize v xs :=
begin
  refine bounded_formula.rec_on φ
    (λ _ _, iff.rfl)
    (λ _ _ _ _, iff.rfl)
    (λ _ _ _ _ _, iff.rfl)
    (λ _ f1 f2 h1 h2 _, _)
    (λ _ f h xs, _),
  { rw [to_prenex, realize_to_prenex_imp f1.to_prenex_is_prenex f2.to_prenex_is_prenex,
      realize_imp, realize_imp, h1, h2],
    apply_instance },
  { rw [realize_all, to_prenex, realize_all],
    exact forall_congr (λ a, h) },
end

end bounded_formula

attribute [protected] bounded_formula.falsum bounded_formula.equal bounded_formula.rel
attribute [protected] bounded_formula.imp bounded_formula.all

namespace Lhom
open bounded_formula

@[simp] lemma realize_on_bounded_formula [L'.Structure M] (φ : L →ᴸ L') [φ.is_expansion_on M]
  {n : ℕ} (ψ : L.bounded_formula α n) {v : α → M} {xs : fin n → M} :
  (φ.on_bounded_formula ψ).realize v xs ↔ ψ.realize v xs :=
begin
  induction ψ with _ _ _ _ _ _ _ _ _ _ _ ih1 ih2 _ _ ih3,
  { refl },
  { simp only [on_bounded_formula, realize_bd_equal, realize_on_term],
    refl, },
  { simp only [on_bounded_formula, realize_rel, realize_on_term, is_expansion_on.map_on_relation],
    refl, },
  { simp only [on_bounded_formula, ih1, ih2, realize_imp], },
  { simp only [on_bounded_formula, ih3, realize_all], },
end

end Lhom

attribute [protected] bounded_formula.falsum bounded_formula.equal bounded_formula.rel
attribute [protected] bounded_formula.imp bounded_formula.all

namespace formula

/-- A formula can be evaluated as true or false by giving values to each free variable. -/
def realize (φ : L.formula α) (v : α → M) : Prop :=
φ.realize v default

variables {M} {φ ψ : L.formula α} {v : α → M}

@[simp] lemma realize_not :
  (φ.not).realize v ↔ ¬ φ.realize v :=
iff.rfl

@[simp] lemma realize_bot :
  (⊥ : L.formula α).realize v ↔ false :=
iff.rfl

@[simp] lemma realize_top :
  (⊤ : L.formula α).realize v ↔ true :=
bounded_formula.realize_top

@[simp] lemma realize_inf : (φ ⊓ ψ).realize v ↔ (φ.realize v ∧ ψ.realize v) :=
bounded_formula.realize_inf

@[simp] lemma realize_imp : (φ.imp ψ).realize v ↔ (φ.realize v → ψ.realize v) :=
bounded_formula.realize_imp

@[simp] lemma realize_rel {k : ℕ} {R : L.relations k} {ts : fin k → L.term α} :
  (R.formula ts).realize v ↔ rel_map R (λ i, (ts i).realize v) :=
bounded_formula.realize_rel.trans (by simp)

@[simp] lemma realize_rel₁ {R : L.relations 1} {t : L.term _} :
  (R.formula₁ t).realize v ↔ rel_map R ![t.realize v] :=
begin
  rw [relations.formula₁, realize_rel, iff_eq_eq],
  refine congr rfl (funext (λ _, _)),
  simp only [matrix.cons_val_fin_one],
end

@[simp] lemma realize_rel₂ {R : L.relations 2} {t₁ t₂ : L.term _} :
  (R.formula₂ t₁ t₂).realize v ↔
    rel_map R ![t₁.realize v, t₂.realize v] :=
begin
  rw [relations.formula₂, realize_rel, iff_eq_eq],
  refine congr rfl (funext (fin.cases _ _)),
  { simp only [matrix.cons_val_zero]},
  { simp only [matrix.cons_val_succ, matrix.cons_val_fin_one, forall_const] }
end

@[simp] lemma realize_sup : (φ ⊔ ψ).realize v ↔ (φ.realize v ∨ ψ.realize v) :=
bounded_formula.realize_sup

@[simp] lemma realize_iff : (φ.iff ψ).realize v ↔ (φ.realize v ↔ ψ.realize v) :=
bounded_formula.realize_iff

@[simp] lemma realize_relabel {φ : L.formula α} {g : α → β} {v : β → M} :
  (φ.relabel g).realize v ↔ φ.realize (v ∘ g) :=
begin
  rw [realize, realize, relabel, bounded_formula.realize_relabel,
    iff_eq_eq, fin.cast_add_zero],
  exact congr rfl (funext fin_zero_elim),
end

lemma realize_relabel_sum_inr (φ : L.formula (fin n)) {v : empty → M} {x : fin n → M} :
  (bounded_formula.relabel sum.inr φ).realize v x ↔ φ.realize x :=
by rw [bounded_formula.realize_relabel, formula.realize, sum.elim_comp_inr, fin.cast_add_zero,
    cast_refl, order_iso.coe_refl, function.comp.right_id,
    subsingleton.elim (x ∘ (nat_add n : fin 0 → fin n)) default]

@[simp]
lemma realize_equal {t₁ t₂ : L.term α} {x : α → M} :
  (t₁.equal t₂).realize x ↔ t₁.realize x = t₂.realize x :=
by simp [term.equal, realize]

@[simp]
lemma realize_graph {f : L.functions n} {x : fin n → M} {y : M} :
  (formula.graph f).realize (fin.cons y x : _ → M) ↔ fun_map f x = y :=
begin
  simp only [formula.graph, term.realize, realize_equal, fin.cons_zero, fin.cons_succ],
  rw eq_comm,
end

end formula

@[simp] lemma Lhom.realize_on_formula [L'.Structure M] (φ : L →ᴸ L') [φ.is_expansion_on M]
  (ψ : L.formula α) {v : α → M} :
  (φ.on_formula ψ).realize v ↔ ψ.realize v :=
φ.realize_on_bounded_formula ψ

@[simp] lemma Lhom.set_of_realize_on_formula [L'.Structure M] (φ : L →ᴸ L') [φ.is_expansion_on M]
  (ψ : L.formula α) :
  (set_of (φ.on_formula ψ).realize : set (α → M)) = set_of ψ.realize :=
by { ext, simp }

variable (M)

/-- A sentence can be evaluated as true or false in a structure. -/
def sentence.realize (φ : L.sentence) : Prop :=
φ.realize (default : _ → M)

infix ` ⊨ `:51 := sentence.realize -- input using \|= or \vDash, but not using \models

@[simp] lemma Lhom.realize_on_sentence [L'.Structure M] (φ : L →ᴸ L') [φ.is_expansion_on M]
  (ψ : L.sentence) :
  M ⊨ φ.on_sentence ψ ↔ M ⊨ ψ :=
φ.realize_on_formula ψ

/-- A model of a theory is a structure in which every sentence is realized as true. -/
class Theory.model (T : L.Theory) : Prop :=
(realize_of_mem : ∀ φ ∈ T, M ⊨ φ)

infix ` ⊨ `:51 := Theory.model -- input using \|= or \vDash, but not using \models

variables {M} (T : L.Theory)

@[simp] lemma Theory.model_iff : M ⊨ T ↔ ∀ φ ∈ T, M ⊨ φ := ⟨λ h, h.realize_of_mem, λ h, ⟨h⟩⟩

lemma Theory.realize_sentence_of_mem [M ⊨ T] {φ : L.sentence} (h : φ ∈ T) :
  M ⊨ φ :=
Theory.model.realize_of_mem φ h

@[simp] lemma Lhom.on_Theory_model [L'.Structure M] (φ : L →ᴸ L') [φ.is_expansion_on M]
  (T : L.Theory) :
  M ⊨ φ.on_Theory T ↔ M ⊨ T :=
begin
  split; introI,
  { exact ⟨λ ψ hψ, (φ.realize_on_sentence M _).1
      ((φ.on_Theory T).realize_sentence_of_mem (set.mem_image_of_mem φ.on_sentence hψ))⟩ },
  { refine ⟨λ ψ hψ, _⟩,
    obtain ⟨ψ₀, hψ₀, rfl⟩ := Lhom.mem_on_Theory.1 hψ,
    exact (φ.realize_on_sentence M _).2 (T.realize_sentence_of_mem hψ₀) },
end

variables {M} {T}

instance model_empty : M ⊨ (∅ : L.Theory) := ⟨λ φ hφ, (set.not_mem_empty φ hφ).elim⟩

lemma Theory.model.mono {T' : L.Theory} (h : M ⊨ T') (hs : T ⊆ T') :
  M ⊨ T :=
⟨λ φ hφ, T'.realize_sentence_of_mem (hs hφ)⟩

lemma Theory.model_singleton_iff {φ : L.sentence} :
  M ⊨ ({φ} : L.Theory) ↔ M ⊨ φ :=
<<<<<<< HEAD
by simp [Theory.model_iff]
=======
by simp
>>>>>>> 607f4f8a

namespace bounded_formula

@[simp] lemma realize_alls {φ : L.bounded_formula α n} {v : α → M} :
  φ.alls.realize v ↔
    ∀ (xs : fin n → M), (φ.realize v xs) :=
begin
  induction n with n ih,
  { exact unique.forall_iff.symm },
  { simp only [alls, ih, realize],
    exact ⟨λ h xs, (fin.snoc_init_self xs) ▸ h _ _, λ h xs x, h (fin.snoc xs x)⟩ }
end

@[simp] lemma realize_exs {φ : L.bounded_formula α n} {v : α → M} :
  φ.exs.realize v ↔ ∃ (xs : fin n → M), (φ.realize v xs) :=
begin
  induction n with n ih,
  { exact unique.exists_iff.symm },
  { simp only [bounded_formula.exs, ih, realize_ex],
    split,
    { rintros ⟨xs, x, h⟩,
      exact ⟨_, h⟩ },
    { rintros ⟨xs, h⟩,
      rw ← fin.snoc_init_self xs at h,
      exact ⟨_, _, h⟩ } }
end

end bounded_formula

@[simp] lemma equiv.realize_bounded_formula (g : M ≃[L] N) (φ : L.bounded_formula α n)
  {v : α → M} {xs : fin n → M} :
  φ.realize (g ∘ v) (g ∘ xs) ↔ φ.realize v xs :=
begin
  induction φ with _ _ _ _ _ _ _ _ _ _ _ ih1 ih2 _ _ ih3,
  { refl },
  { simp only [bounded_formula.realize, ← sum.comp_elim, equiv.realize_term, g.injective.eq_iff] },
  { simp only [bounded_formula.realize, ← sum.comp_elim, equiv.realize_term, g.map_rel], },
  { rw [bounded_formula.realize, ih1, ih2, bounded_formula.realize] },
  { rw [bounded_formula.realize, bounded_formula.realize],
    split,
    { intros h a,
      have h' := h (g a),
      rw [← fin.comp_snoc, ih3] at h',
      exact h' },
    { intros h a,
      have h' := h (g.symm a),
      rw [← ih3, fin.comp_snoc, g.apply_symm_apply] at h',
      exact h' }}
end

@[simp] lemma equiv.realize_formula (g : M ≃[L] N) (φ : L.formula α) {v : α → M}  :
  φ.realize (g ∘ v) ↔ φ.realize v :=
begin
  rw [formula.realize, formula.realize, ← g.realize_bounded_formula φ,
    iff_eq_eq],
  exact congr rfl (funext fin_zero_elim),
end

namespace relations
open bounded_formula

variable {r : L.relations 2}

@[simp]
lemma realize_reflexive :
  M ⊨ r.reflexive ↔ reflexive (λ (x y : M), rel_map r ![x,y]) :=
forall_congr (λ _, realize_rel₂)

@[simp]
lemma realize_irreflexive :
  M ⊨ r.irreflexive ↔ irreflexive (λ (x y : M), rel_map r ![x,y]) :=
forall_congr (λ _, not_congr realize_rel₂)

@[simp]
lemma realize_symmetric :
  M ⊨ r.symmetric ↔ symmetric (λ (x y : M), rel_map r ![x,y]) :=
forall_congr (λ _, forall_congr (λ _, imp_congr realize_rel₂ realize_rel₂))

@[simp]
lemma realize_antisymmetric :
  M ⊨ r.antisymmetric ↔ anti_symmetric (λ (x y : M), rel_map r ![x,y]) :=
forall_congr (λ _, forall_congr (λ _, imp_congr realize_rel₂ (imp_congr realize_rel₂ iff.rfl)))

@[simp]
lemma realize_transitive :
  M ⊨ r.transitive ↔ transitive (λ (x y : M), rel_map r ![x,y]) :=
forall_congr (λ _, forall_congr (λ _, forall_congr
  (λ _, imp_congr realize_rel₂ (imp_congr realize_rel₂ realize_rel₂))))

@[simp]
lemma realize_total :
  M ⊨ r.total ↔ total (λ (x y : M), rel_map r ![x,y]) :=
forall_congr (λ _, forall_congr (λ _, realize_sup.trans (or_congr realize_rel₂ realize_rel₂)))

end relations

end language
end first_order<|MERGE_RESOLUTION|>--- conflicted
+++ resolved
@@ -550,11 +550,7 @@
 
 lemma Theory.model_singleton_iff {φ : L.sentence} :
   M ⊨ ({φ} : L.Theory) ↔ M ⊨ φ :=
-<<<<<<< HEAD
-by simp [Theory.model_iff]
-=======
 by simp
->>>>>>> 607f4f8a
 
 namespace bounded_formula
 
