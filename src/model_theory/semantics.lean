--- conflicted
+++ resolved
@@ -312,11 +312,7 @@
   {v : α → M} {xs : fin n → M} :
   (φ.cast_le h').realize v xs ↔ φ.realize v (xs ∘ fin.cast h) :=
 begin
-<<<<<<< HEAD
-  obtain rfl := h,
-=======
   subst h,
->>>>>>> 46614736
   simp only [cast_le_rfl, cast_refl, order_iso.coe_refl, function.comp.right_id],
 end
 
@@ -341,15 +337,6 @@
   {k : ℕ}
   {ft : ∀ n, L.term (α ⊕ fin n) → L'.term (β ⊕ fin (k + n))}
   {fr : ∀ n, L.relations n → L'.relations n}
-<<<<<<< HEAD
-  {n} {φ : L.bounded_formula α n} {v : α → M} {v' : β → M} {xs : fin (k + n) → M}
-  (h1 : ∀ n (t : L.term (α ⊕ fin n)) (xs' : fin (k + n) → M),
-    (ft n t).realize (sum.elim v' xs') =
-    t.realize (sum.elim v (xs' ∘ fin.nat_add _)))
-  (h2 : ∀ n (R : L.relations n) (x : fin n → M), rel_map (fr n R) x = rel_map R x) :
-  (φ.map_term_rel ft fr (λ n, cast_le (ge_of_eq (add_assoc _ _ _)))).realize v' xs ↔
-    φ.realize v (xs ∘ fin.nat_add _) :=
-=======
   {n} {φ : L.bounded_formula α n} (v : ∀ {n}, (fin (k + n) → M) → α → M) {v' : β → M}
   (xs : fin (k + n) → M)
   (h1 : ∀ n (t : L.term (α ⊕ fin n)) (xs' : fin (k + n) → M),
@@ -359,37 +346,20 @@
   (hv : ∀ n (xs : fin (k + n) → M) (x : M), @v (n+1) (snoc xs x : fin _ → M) = v xs):
   (φ.map_term_rel ft fr (λ n, cast_le (add_assoc _ _ _).symm.le)).realize v' xs ↔
     φ.realize (v xs) (xs ∘ fin.nat_add _) :=
->>>>>>> 46614736
 begin
   induction φ with _ _ _ _ _ _ _ _ _ _ _ ih1 ih2 _ _ ih,
   { refl },
   { simp [map_term_rel, realize, h1] },
   { simp [map_term_rel, realize, h1, h2] },
   { simp [map_term_rel, realize, ih1, ih2], },
-<<<<<<< HEAD
-  { simp [map_term_rel, realize, ih] },
-=======
   { simp [map_term_rel, realize, ih, hv] },
->>>>>>> 46614736
 end
 
 lemma realize_relabel {m n : ℕ}
   {φ : L.bounded_formula α n} {g : α → β ⊕ fin m} {v : β → M} {xs : fin (m + n) → M} :
   (φ.relabel g).realize v xs ↔
     φ.realize (sum.elim v (xs ∘ fin.cast_add n) ∘ g) (xs ∘ fin.nat_add m) :=
-<<<<<<< HEAD
-begin
-  rw [relabel],
-  induction φ with _ _ _ _ _ _ _ _ _ _ _ ih1 ih2 _ _ ih,
-  { refl },
-  { simp only [map_term_rel, realize, realize_relabel, sum_elim_comp_relabel_aux], },
-  { simp only [map_term_rel, realize, id.def, realize_relabel, sum_elim_comp_relabel_aux], },
-  { simp [map_term_rel, realize, ih1, ih2] },
-  { simp only [map_term_rel, realize, ih, cast_le_rfl, snoc_comp_nat_add, snoc_comp_cast_add], },
-end
-=======
 by rw [relabel, realize_map_term_rel_add_cast_le]; intros; simp
->>>>>>> 46614736
 
 lemma realize_lift_at {n n' m : ℕ} {φ : L.bounded_formula α n}
   {v : α → M} {xs : fin (n + n') → M} (hmn : m + n' ≤ n + 1) :
@@ -448,7 +418,6 @@
     { simp only [sum.elim_inl, term.realize_relabel, sum.elim_comp_inl] },
     { refl } }
 end) (by simp)
-<<<<<<< HEAD
 
 @[simp] lemma realize_constants_vars_equiv [L[[α]].Structure M]
   [(Lhom_with_constants L α).is_expansion_on M]
@@ -478,8 +447,6 @@
   rcases abi with ((a | b) | i);
   simp,
 end
-=======
->>>>>>> 46614736
 
 @[simp] lemma realize_restrict_free_var [decidable_eq α] {n : ℕ} {φ : L.bounded_formula α n}
   {s : set α} (h : ↑φ.free_var_finset ⊆ s) {v : α → M} {xs : fin n → M} :
