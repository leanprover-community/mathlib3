/-
Copyright (c) 2021 Aaron Anderson, Jesse Michael Han, Floris van Doorn. All rights reserved.
Released under Apache 2.0 license as described in the file LICENSE.
Authors: Aaron Anderson, Jesse Michael Han, Floris van Doorn
-/
import data.finset.basic
import model_theory.syntax

/-!
# Basics on First-Order Semantics
This file defines the interpretations of first-order terms, formulas, sentences, and theories
in a style inspired by the [Flypitch project](https://flypitch.github.io/).

## Main Definitions
* `first_order.language.term.realize` is defined so that `t.realize v` is the term `t` evaluated at
variables `v`.
* `first_order.language.bounded_formula.realize` is defined so that `φ.realize v xs` is the bounded
formula `φ` evaluated at tuples of variables `v` and `xs`.
* `first_order.language.formula.realize` is defined so that `φ.realize v` is the formula `φ`
evaluated at variables `v`.
* `first_order.language.sentence.realize` is defined so that `φ.realize M` is the sentence `φ`
evaluated in the structure `M`. Also denoted `M ⊨ φ`.
* `first_order.language.Theory.model` is defined so that `T.model M` is true if and only if every
sentence of `T` is realized in `M`. Also denoted `T ⊨ φ`.

## Main Results
* `first_order.language.bounded_formula.realize_to_prenex` shows that the prenex normal form of a
formula has the same realization as the original formula.
* Several results in this file show that syntactic constructions such as `relabel`, `cast_le`,
`lift_at`, `subst`, and the actions of language maps commute with realization of terms, formulas,
sentences, and theories.

## Implementation Notes
* Formulas use a modified version of de Bruijn variables. Specifically, a `L.bounded_formula α n`
is a formula with some variables indexed by a type `α`, which cannot be quantified over, and some
indexed by `fin n`, which can. For any `φ : L.bounded_formula α (n + 1)`, we define the formula
`∀' φ : L.bounded_formula α n` by universally quantifying over the variable indexed by
`n : fin (n + 1)`.

## References
For the Flypitch project:
- [J. Han, F. van Doorn, *A formal proof of the independence of the continuum hypothesis*]
[flypitch_cpp]
- [J. Han, F. van Doorn, *A formalization of forcing and the unprovability of
the continuum hypothesis*][flypitch_itp]

-/

universes u v w u' v'

namespace first_order
namespace language

variables {L : language.{u v}} {L' : language}
variables {M : Type w} {N P : Type*} [L.Structure M] [L.Structure N] [L.Structure P]
variables {α : Type u'} {β : Type v'}
open_locale first_order cardinal
open Structure cardinal fin

namespace term

/-- A term `t` with variables indexed by `α` can be evaluated by giving a value to each variable. -/
@[simp] def realize (v : α → M) :
  ∀ (t : L.term α), M
| (var k)         := v k
| (func f ts)     := fun_map f (λ i, (ts i).realize)

@[simp] lemma realize_relabel {t : L.term α} {g : α → β} {v : β → M} :
  (t.relabel g).realize v = t.realize (v ∘ g) :=
begin
  induction t with _ n f ts ih,
  { refl, },
  { simp [ih] }
end

@[simp] lemma realize_lift_at {n n' m : ℕ} {t : L.term (α ⊕ fin n)}
  {v : (α ⊕ fin (n + n')) → M} :
  (t.lift_at n' m).realize v = t.realize (v ∘
    (sum.map id (λ i, if ↑i < m then fin.cast_add n' i else fin.add_nat n' i))) :=
realize_relabel

@[simp] lemma realize_constants {c : L.constants} {v : α → M} :
  c.term.realize v = c :=
fun_map_eq_coe_constants

@[simp] lemma realize_functions_apply₁ {f : L.functions 1} {t : L.term α} {v : α → M} :
  (f.apply₁ t).realize v = fun_map f ![t.realize v] :=
begin
  rw [functions.apply₁, term.realize],
  refine congr rfl (funext (λ i, _)),
  simp only [matrix.cons_val_fin_one],
end

@[simp] lemma realize_functions_apply₂ {f : L.functions 2} {t₁ t₂ : L.term α} {v : α → M} :
  (f.apply₂ t₁ t₂).realize v = fun_map f ![t₁.realize v, t₂.realize v] :=
begin
  rw [functions.apply₂, term.realize],
  refine congr rfl (funext (fin.cases _ _)),
  { simp only [matrix.cons_val_zero], },
  { simp only [matrix.cons_val_succ, matrix.cons_val_fin_one, forall_const] }
end

lemma realize_con {A : set M} {a : A} {v : α → M} :
  (L.con a).term.realize v = a := rfl

@[simp] lemma realize_subst {t : L.term α} {tf : α → L.term β} {v : β → M} :
  (t.subst tf).realize v = t.realize (λ a, (tf a).realize v) :=
begin
  induction t with _ _ _ _ ih,
  { refl },
  { simp [ih] }
end

end term

namespace Lhom

@[simp] lemma realize_on_term [L'.Structure M] (φ : L →ᴸ L') [φ.is_expansion_on M]
  (t : L.term α) (v : α → M) :
  (φ.on_term t).realize v = t.realize v :=
begin
  induction t with _ n f ts ih,
  { refl },
  { simp only [term.realize, Lhom.on_term, Lhom.is_expansion_on.map_on_function, ih] }
end

end Lhom

@[simp] lemma hom.realize_term (g : M →[L] N) {t : L.term α} {v : α → M} :
  t.realize (g ∘ v) = g (t.realize v) :=
begin
  induction t,
  { refl },
  { rw [term.realize, term.realize, g.map_fun],
    refine congr rfl _,
    ext x,
    simp [t_ih x], },
end

@[simp] lemma embedding.realize_term {v : α → M}
  (t : L.term α) (g : M ↪[L] N) :
  t.realize (g ∘ v) = g (t.realize v) :=
g.to_hom.realize_term

@[simp] lemma equiv.realize_term {v : α → M}
  (t : L.term α) (g : M ≃[L] N) :
  t.realize (g ∘ v) = g (t.realize v) :=
g.to_hom.realize_term

variables {L} {α} {n : ℕ}

namespace bounded_formula
open term

/-- A bounded formula can be evaluated as true or false by giving values to each free variable. -/
def realize :
  ∀ {l} (f : L.bounded_formula α l) (v : α → M) (xs : fin l → M), Prop
| _ falsum                        v xs := false
| _ (bounded_formula.equal t₁ t₂) v xs := t₁.realize (sum.elim v xs) = t₂.realize (sum.elim v xs)
| _ (bounded_formula.rel R ts)    v xs := rel_map R (λ i, (ts i).realize (sum.elim v xs))
| _ (bounded_formula.imp f₁ f₂)   v xs := realize f₁ v xs → realize f₂ v xs
| _ (bounded_formula.all f)       v xs := ∀(x : M), realize f v (snoc xs x)

variables {l : ℕ} {φ ψ : L.bounded_formula α l} {θ : L.bounded_formula α l.succ}
variables {v : α → M} {xs : fin l → M}

@[simp] lemma realize_bot :
  (⊥ : L.bounded_formula α l).realize v xs ↔ false :=
iff.rfl

@[simp] lemma realize_not :
  φ.not.realize v xs ↔ ¬ φ.realize v xs :=
iff.rfl

@[simp] lemma realize_bd_equal (t₁ t₂ : L.term (α ⊕ fin l)) :
  (t₁.bd_equal t₂).realize v xs ↔
    (t₁.realize (sum.elim v xs) = t₂.realize (sum.elim v xs)) :=
iff.rfl

@[simp] lemma realize_top :
  (⊤ : L.bounded_formula α l).realize v xs ↔ true :=
by simp [has_top.top]

@[simp] lemma realize_inf : (φ ⊓ ψ).realize v xs ↔ (φ.realize v xs ∧ ψ.realize v xs) :=
by simp [has_inf.inf, realize]

@[simp] lemma realize_foldr_inf (l : list (L.bounded_formula α n))
  (v : α → M) (xs : fin n → M) :
  (l.foldr (⊓) ⊤).realize v xs ↔ ∀ φ ∈ l, bounded_formula.realize φ v xs :=
begin
  induction l with φ l ih,
  { simp },
  { simp [ih] }
end

@[simp] lemma realize_imp : (φ.imp ψ).realize v xs ↔ (φ.realize v xs → ψ.realize v xs) :=
by simp only [realize]

@[simp] lemma realize_rel {k : ℕ} {R : L.relations k} {ts : fin k → L.term _} :
  (R.bounded_formula ts).realize v xs ↔ rel_map R (λ i, (ts i).realize (sum.elim v xs)) :=
iff.rfl

@[simp] lemma realize_rel₁ {R : L.relations 1} {t : L.term _} :
  (R.bounded_formula₁ t).realize v xs ↔ rel_map R ![t.realize (sum.elim v xs)] :=
begin
  rw [relations.bounded_formula₁, realize_rel, iff_eq_eq],
  refine congr rfl (funext (λ _, _)),
  simp only [matrix.cons_val_fin_one],
end

@[simp] lemma realize_rel₂ {R : L.relations 2} {t₁ t₂ : L.term _} :
  (R.bounded_formula₂ t₁ t₂).realize v xs ↔
    rel_map R ![t₁.realize (sum.elim v xs), t₂.realize (sum.elim v xs)] :=
begin
  rw [relations.bounded_formula₂, realize_rel, iff_eq_eq],
  refine congr rfl (funext (fin.cases _ _)),
  { simp only [matrix.cons_val_zero]},
  { simp only [matrix.cons_val_succ, matrix.cons_val_fin_one, forall_const] }
end

@[simp] lemma realize_sup : (φ ⊔ ψ).realize v xs ↔ (φ.realize v xs ∨ ψ.realize v xs) :=
begin
  simp only [realize, has_sup.sup, realize_not, eq_iff_iff],
  tauto,
end

@[simp] lemma realize_foldr_sup (l : list (L.bounded_formula α n))
  (v : α → M) (xs : fin n → M) :
  (l.foldr (⊔) ⊥).realize v xs ↔ ∃ φ ∈ l, bounded_formula.realize φ v xs :=
begin
  induction l with φ l ih,
  { simp },
  { simp_rw [list.foldr_cons, realize_sup, ih, exists_prop, list.mem_cons_iff,
      or_and_distrib_right, exists_or_distrib, exists_eq_left] }
end

@[simp] lemma realize_all : (all θ).realize v xs ↔ ∀ (a : M), (θ.realize v (fin.snoc xs a)) :=
iff.rfl

@[simp] lemma realize_ex : θ.ex.realize v xs ↔ ∃ (a : M), (θ.realize v (fin.snoc xs a)) :=
begin
  rw [bounded_formula.ex, realize_not, realize_all, not_forall],
  simp_rw [realize_not, not_not],
end

@[simp] lemma realize_iff : (φ.iff ψ).realize v xs ↔ (φ.realize v xs ↔ ψ.realize v xs) :=
by simp only [bounded_formula.iff, realize_inf, realize_imp, and_imp, ← iff_def]

lemma realize_cast_le_of_eq {m n : ℕ} (h : m = n) {h' : m ≤ n} {φ : L.bounded_formula α m}
  {v : α → M} {xs : fin n → M} :
  (φ.cast_le h').realize v xs ↔ φ.realize v (xs ∘ fin.cast h) :=
begin
  induction φ with _ _ _ _ _ _ _ _ _ _ _ ih1 ih2 k _ ih3 generalizing n xs h h',
  { simp [cast_le, realize] },
  { simp only [cast_le, realize, realize_bd_equal, term.realize_relabel, sum.elim_comp_map,
      function.comp.right_id, cast_le_of_eq h], },
  { simp only [cast_le, realize, realize_rel, term.realize_relabel, sum.elim_comp_map,
      function.comp.right_id, cast_le_of_eq h] },
  { simp only [cast_le, realize, ih1 h, ih2 h], },
  { simp only [cast_le, realize, ih3 (nat.succ_inj'.2 h)],
    refine forall_congr (λ x, iff_eq_eq.mpr (congr rfl (funext (last_cases _ (λ i, _))))),
    { rw [function.comp_app, snoc_last, cast_last, snoc_last] },
    { rw [function.comp_app, snoc_cast_succ, cast_cast_succ, snoc_cast_succ] } }
end

lemma realize_relabel {m n : ℕ}
  {φ : L.bounded_formula α n} {g : α → (β ⊕ fin m)} {v : β → M} {xs : fin (m + n) → M} :
  (φ.relabel g).realize v xs ↔
    φ.realize (sum.elim v (xs ∘ (fin.cast_add n)) ∘ g) (xs ∘ (fin.nat_add m)) :=
begin
  induction φ with _ _ _ _ _ _ _ _ _ _ _ ih1 ih2 n' _ ih3,
  { refl },
  { simp [realize, relabel] },
  { simp [realize, relabel] },
  { simp [realize, relabel, ih1, ih2] },
  { simp only [ih3, realize, relabel],
    refine forall_congr (λ a, (iff_eq_eq.mpr (congr (congr rfl (congr (congr rfl (congr rfl
      (funext (λ i, (dif_pos _).trans rfl)))) rfl)) _))),
    { ext i,
      by_cases h : i.val < n',
      { exact (dif_pos (nat.add_lt_add_left h m)).trans (dif_pos h).symm },
      { exact (dif_neg (λ h', h (nat.lt_of_add_lt_add_left h'))).trans (dif_neg h).symm } } }
end

lemma realize_lift_at {n n' m : ℕ} {φ : L.bounded_formula α n}
  {v : α → M} {xs : fin (n + n') → M} (hmn : m + n' ≤ n + 1) :
  (φ.lift_at n' m).realize v xs ↔ φ.realize v (xs ∘
    (λ i, if ↑i < m then fin.cast_add n' i else fin.add_nat n' i)) :=
begin
  induction φ with _ _ _ _ _ _ _ _ _ _ _ ih1 ih2 k _ ih3,
  { simp [lift_at, realize] },
  { simp only [lift_at, realize, realize_bd_equal, realize_lift_at, sum.elim_comp_map,
      function.comp.right_id] },
  { simp only [lift_at, realize, realize_rel, realize_lift_at, sum.elim_comp_map,
      function.comp.right_id] },
  { simp only [lift_at, realize, ih1 hmn, ih2 hmn], },
  { have h : k + 1 + n' = k + n'+ 1,
    { rw [add_assoc, add_comm 1 n', ← add_assoc], },
    simp only [lift_at, realize, realize_cast_le_of_eq h, ih3 (hmn.trans k.succ.le_succ)],
    refine forall_congr (λ x, iff_eq_eq.mpr (congr rfl (funext (fin.last_cases _ (λ i, _))))),
    { simp only [function.comp_app, coe_last, snoc_last],
      by_cases (k < m),
      { rw if_pos h,
        refine (congr rfl (ext _)).trans (snoc_last _ _),
        simp only [coe_cast, coe_cast_add, coe_last, self_eq_add_right],
        refine le_antisymm (le_of_add_le_add_left ((hmn.trans (nat.succ_le_of_lt h)).trans _))
          n'.zero_le,
        rw add_zero },
      { rw if_neg h,
        refine (congr rfl (ext _)).trans (snoc_last _ _),
        simp } },
    { simp only [function.comp_app, fin.snoc_cast_succ],
      refine (congr rfl (ext _)).trans (snoc_cast_succ _ _ _),
      simp only [cast_refl, coe_cast_succ, order_iso.coe_refl, id.def],
      split_ifs;
      simp } }
end

lemma realize_lift_at_one {n m : ℕ} {φ : L.bounded_formula α n}
  {v : α → M} {xs : fin (n + 1) → M} (hmn : m ≤ n) :
  (φ.lift_at 1 m).realize v xs ↔ φ.realize v (xs ∘
    (λ i, if ↑i < m then cast_succ i else i.succ)) :=
by simp_rw [realize_lift_at (add_le_add_right hmn 1), cast_succ, add_nat_one]

@[simp] lemma realize_lift_at_one_self {n : ℕ} {φ : L.bounded_formula α n}
  {v : α → M} {xs : fin (n + 1) → M} :
  (φ.lift_at 1 n).realize v xs ↔ φ.realize v (xs ∘ cast_succ) :=
begin
  rw [realize_lift_at_one (refl n), iff_eq_eq],
  refine congr rfl (congr rfl (funext (λ i, _))),
  rw [if_pos i.is_lt],
end

<<<<<<< HEAD
=======
@[simp] lemma realize_subst_aux {tf : α → L.term β} {v : β → M} {xs : fin n → M} :
  (λ x, term.realize (sum.elim v xs) (sum.elim (term.relabel sum.inl ∘ tf) (var ∘ sum.inr) x)) =
    sum.elim (λ (a : α), term.realize v (tf a)) xs :=
funext (λ x, sum.cases_on x (λ x,
  by simp only [sum.elim_inl, term.realize_relabel, sum.elim_comp_inl]) (λ x, rfl))

>>>>>>> bb45687b
lemma realize_subst {φ : L.bounded_formula α n} {tf : α → L.term β} {v : β → M} {xs : fin n → M} :
  (φ.subst tf).realize v xs ↔ φ.realize (λ a, (tf a).realize v) xs :=
begin
  induction φ with _ _ _ _ _ _ _ _ _ _ _ ih1 ih2 _ _ ih,
  { refl },
<<<<<<< HEAD
  { simp only [subst, bounded_formula.realize, realize_subst],
    rw iff_eq_eq,
    refine congr (congr rfl (congr (congr rfl _) rfl)) (congr (congr rfl _) rfl),
    { ext x,
      cases x; simp },
    { ext x,
      cases x; simp }, },
  { simp only [subst, bounded_formula.realize, realize_subst],
    rw iff_eq_eq,
    refine congr rfl (funext (λ x, (congr (congr rfl (funext (λ x, _))) rfl))),
    { cases x; simp }, },
=======
  { simp only [subst, bounded_formula.realize, realize_subst, realize_subst_aux] },
  { simp only [subst, bounded_formula.realize, realize_subst, realize_subst_aux] },
>>>>>>> bb45687b
  { simp only [subst, realize_imp, ih1, ih2] },
  { simp only [ih, subst, realize_all] }
end

variables [nonempty M]

lemma realize_all_lift_at_one_self {n : ℕ} {φ : L.bounded_formula α n}
  {v : α → M} {xs : fin n → M} :
  (φ.lift_at 1 n).all.realize v xs ↔ φ.realize v xs :=
begin
  inhabit M,
  simp only [realize_all, realize_lift_at_one_self],
  refine ⟨λ h, _, λ h a, _⟩,
  { refine (congr rfl (funext (λ i, _))).mp (h default),
    simp, },
  { refine (congr rfl (funext (λ i, _))).mp h,
    simp }
end

lemma realize_to_prenex_imp_right {φ ψ : L.bounded_formula α n}
  (hφ : is_qf φ) (hψ : is_prenex ψ) {v : α → M} {xs : fin n → M} :
  (φ.to_prenex_imp_right ψ).realize v xs ↔ (φ.imp ψ).realize v xs :=
begin
  revert φ,
  induction hψ with _ _ hψ _ _ hψ ih _ _ hψ ih; intros φ hφ,
  { rw hψ.to_prenex_imp_right },
  { refine trans (forall_congr (λ _, ih hφ.lift_at)) _,
    simp only [realize_imp, realize_lift_at_one_self, snoc_comp_cast_succ, realize_all],
    exact ⟨λ h1 a h2, h1 h2 a, λ h1 h2 a, h1 a h2⟩, },
  { rw [to_prenex_imp_right, realize_ex],
    refine trans (exists_congr (λ _, ih hφ.lift_at)) _,
    simp only [realize_imp, realize_lift_at_one_self, snoc_comp_cast_succ, realize_ex],
    refine ⟨_, λ h', _⟩,
    { rintro ⟨a, ha⟩ h,
      exact ⟨a, ha h⟩ },
    { by_cases φ.realize v xs,
      { obtain ⟨a, ha⟩ := h' h,
        exact ⟨a, λ _, ha⟩ },
      { inhabit M,
        exact ⟨default, λ h'', (h h'').elim⟩ } } }
end

lemma realize_to_prenex_imp {φ ψ : L.bounded_formula α n}
  (hφ : is_prenex φ) (hψ : is_prenex ψ) {v : α → M} {xs : fin n → M} :
  (φ.to_prenex_imp ψ).realize v xs ↔ (φ.imp ψ).realize v xs :=
begin
  revert ψ,
  induction hφ with _ _ hφ _ _ hφ ih _ _ hφ ih; intros ψ hψ,
  { rw [hφ.to_prenex_imp],
    exact realize_to_prenex_imp_right hφ hψ, },
  { rw [to_prenex_imp, realize_ex],
    refine trans (exists_congr (λ _, ih hψ.lift_at)) _,
    simp only [realize_imp, realize_lift_at_one_self, snoc_comp_cast_succ, realize_all],
    refine ⟨_, λ h', _⟩,
    { rintro ⟨a, ha⟩ h,
      exact ha (h a) },
    { by_cases ψ.realize v xs,
      { inhabit M,
        exact ⟨default, λ h'', h⟩ },
      { obtain ⟨a, ha⟩ := not_forall.1 (h ∘ h'),
        exact ⟨a, λ h, (ha h).elim⟩ } } },
  { refine trans (forall_congr (λ _, ih hψ.lift_at)) _,
    simp, },
end

@[simp] lemma realize_to_prenex (φ : L.bounded_formula α n) {v : α → M} :
  ∀ {xs : fin n → M}, φ.to_prenex.realize v xs ↔ φ.realize v xs :=
begin
  refine bounded_formula.rec_on φ
    (λ _ _, iff.rfl)
    (λ _ _ _ _, iff.rfl)
    (λ _ _ _ _ _, iff.rfl)
    (λ _ f1 f2 h1 h2 _, _)
    (λ _ f h xs, _),
  { rw [to_prenex, realize_to_prenex_imp f1.to_prenex_is_prenex f2.to_prenex_is_prenex,
      realize_imp, realize_imp, h1, h2],
    apply_instance },
  { rw [realize_all, to_prenex, realize_all],
    exact forall_congr (λ a, h) },
end

end bounded_formula

attribute [protected] bounded_formula.falsum bounded_formula.equal bounded_formula.rel
attribute [protected] bounded_formula.imp bounded_formula.all

namespace Lhom
open bounded_formula

@[simp] lemma realize_on_bounded_formula [L'.Structure M] (φ : L →ᴸ L') [φ.is_expansion_on M]
  {n : ℕ} (ψ : L.bounded_formula α n) {v : α → M} {xs : fin n → M} :
  (φ.on_bounded_formula ψ).realize v xs ↔ ψ.realize v xs :=
begin
  induction ψ with _ _ _ _ _ _ _ _ _ _ _ ih1 ih2 _ _ ih3,
  { refl },
  { simp only [on_bounded_formula, realize_bd_equal, realize_on_term],
    refl, },
  { simp only [on_bounded_formula, realize_rel, realize_on_term, is_expansion_on.map_on_relation],
    refl, },
  { simp only [on_bounded_formula, ih1, ih2, realize_imp], },
  { simp only [on_bounded_formula, ih3, realize_all], },
end

end Lhom

attribute [protected] bounded_formula.falsum bounded_formula.equal bounded_formula.rel
attribute [protected] bounded_formula.imp bounded_formula.all

namespace formula

/-- A formula can be evaluated as true or false by giving values to each free variable. -/
def realize (φ : L.formula α) (v : α → M) : Prop :=
φ.realize v default

variables {M} {φ ψ : L.formula α} {v : α → M}

@[simp] lemma realize_not :
  (φ.not).realize v ↔ ¬ φ.realize v :=
iff.rfl

@[simp] lemma realize_bot :
  (⊥ : L.formula α).realize v ↔ false :=
iff.rfl

@[simp] lemma realize_top :
  (⊤ : L.formula α).realize v ↔ true :=
bounded_formula.realize_top

@[simp] lemma realize_inf : (φ ⊓ ψ).realize v ↔ (φ.realize v ∧ ψ.realize v) :=
bounded_formula.realize_inf

@[simp] lemma realize_imp : (φ.imp ψ).realize v ↔ (φ.realize v → ψ.realize v) :=
bounded_formula.realize_imp

@[simp] lemma realize_rel {k : ℕ} {R : L.relations k} {ts : fin k → L.term α} :
  (R.formula ts).realize v ↔ rel_map R (λ i, (ts i).realize v) :=
bounded_formula.realize_rel.trans (by simp)

@[simp] lemma realize_rel₁ {R : L.relations 1} {t : L.term _} :
  (R.formula₁ t).realize v ↔ rel_map R ![t.realize v] :=
begin
  rw [relations.formula₁, realize_rel, iff_eq_eq],
  refine congr rfl (funext (λ _, _)),
  simp only [matrix.cons_val_fin_one],
end

@[simp] lemma realize_rel₂ {R : L.relations 2} {t₁ t₂ : L.term _} :
  (R.formula₂ t₁ t₂).realize v ↔
    rel_map R ![t₁.realize v, t₂.realize v] :=
begin
  rw [relations.formula₂, realize_rel, iff_eq_eq],
  refine congr rfl (funext (fin.cases _ _)),
  { simp only [matrix.cons_val_zero]},
  { simp only [matrix.cons_val_succ, matrix.cons_val_fin_one, forall_const] }
end

@[simp] lemma realize_sup : (φ ⊔ ψ).realize v ↔ (φ.realize v ∨ ψ.realize v) :=
bounded_formula.realize_sup

@[simp] lemma realize_iff : (φ.iff ψ).realize v ↔ (φ.realize v ↔ ψ.realize v) :=
bounded_formula.realize_iff

@[simp] lemma realize_relabel {φ : L.formula α} {g : α → β} {v : β → M} :
  (φ.relabel g).realize v ↔ φ.realize (v ∘ g) :=
begin
  rw [realize, realize, relabel, bounded_formula.realize_relabel,
    iff_eq_eq, fin.cast_add_zero],
  exact congr rfl (funext fin_zero_elim),
end

lemma realize_relabel_sum_inr (φ : L.formula (fin n)) {v : empty → M} {x : fin n → M} :
  (bounded_formula.relabel sum.inr φ).realize v x ↔ φ.realize x :=
by rw [bounded_formula.realize_relabel, formula.realize, sum.elim_comp_inr, fin.cast_add_zero,
    cast_refl, order_iso.coe_refl, function.comp.right_id,
    subsingleton.elim (x ∘ (nat_add n : fin 0 → fin n)) default]

@[simp]
lemma realize_equal {t₁ t₂ : L.term α} {x : α → M} :
  (t₁.equal t₂).realize x ↔ t₁.realize x = t₂.realize x :=
by simp [term.equal, realize]

@[simp]
lemma realize_graph {f : L.functions n} {x : fin n → M} {y : M} :
  (formula.graph f).realize (fin.cons y x : _ → M) ↔ fun_map f x = y :=
begin
  simp only [formula.graph, term.realize, realize_equal, fin.cons_zero, fin.cons_succ],
  rw eq_comm,
end

end formula

@[simp] lemma Lhom.realize_on_formula [L'.Structure M] (φ : L →ᴸ L') [φ.is_expansion_on M]
  (ψ : L.formula α) {v : α → M} :
  (φ.on_formula ψ).realize v ↔ ψ.realize v :=
φ.realize_on_bounded_formula ψ

@[simp] lemma Lhom.set_of_realize_on_formula [L'.Structure M] (φ : L →ᴸ L') [φ.is_expansion_on M]
  (ψ : L.formula α) :
  (set_of (φ.on_formula ψ).realize : set (α → M)) = set_of ψ.realize :=
by { ext, simp }

variable (M)

/-- A sentence can be evaluated as true or false in a structure. -/
def sentence.realize (φ : L.sentence) : Prop :=
φ.realize (default : _ → M)

infix ` ⊨ `:51 := sentence.realize -- input using \|= or \vDash, but not using \models

@[simp] lemma sentence.realize_not {φ : L.sentence} :
  M ⊨ φ.not ↔ ¬ M ⊨ φ :=
iff.rfl

@[simp] lemma Lhom.realize_on_sentence [L'.Structure M] (φ : L →ᴸ L') [φ.is_expansion_on M]
  (ψ : L.sentence) :
  M ⊨ φ.on_sentence ψ ↔ M ⊨ ψ :=
φ.realize_on_formula ψ

variables (L)

/-- The complete theory of a structure `M` is the set of all sentences `M` satisfies. -/
def complete_theory : L.Theory := { φ | M ⊨ φ }

variables {L}

/-- A model of a theory is a structure in which every sentence is realized as true. -/
class Theory.model (T : L.Theory) : Prop :=
(realize_of_mem : ∀ φ ∈ T, M ⊨ φ)

infix ` ⊨ `:51 := Theory.model -- input using \|= or \vDash, but not using \models

variables {M} (T : L.Theory)

@[simp] lemma Theory.model_iff : M ⊨ T ↔ ∀ φ ∈ T, M ⊨ φ := ⟨λ h, h.realize_of_mem, λ h, ⟨h⟩⟩

lemma Theory.realize_sentence_of_mem [M ⊨ T] {φ : L.sentence} (h : φ ∈ T) :
  M ⊨ φ :=
Theory.model.realize_of_mem φ h

@[simp] lemma Lhom.on_Theory_model [L'.Structure M] (φ : L →ᴸ L') [φ.is_expansion_on M]
  (T : L.Theory) :
  M ⊨ φ.on_Theory T ↔ M ⊨ T :=
by simp [Theory.model_iff, Lhom.on_Theory]

variables {M} {T}

instance model_empty : M ⊨ (∅ : L.Theory) := ⟨λ φ hφ, (set.not_mem_empty φ hφ).elim⟩

lemma Theory.model.mono {T' : L.Theory} (h : M ⊨ T') (hs : T ⊆ T') :
  M ⊨ T :=
⟨λ φ hφ, T'.realize_sentence_of_mem (hs hφ)⟩

lemma Theory.model_singleton_iff {φ : L.sentence} :
  M ⊨ ({φ} : L.Theory) ↔ M ⊨ φ :=
by simp

theorem Theory.model_iff_subset_complete_theory :
  M ⊨ T ↔ T ⊆ L.complete_theory M :=
T.model_iff

instance model_complete_theory : M ⊨ L.complete_theory M :=
Theory.model_iff_subset_complete_theory.2 (subset_refl _)

variables (M N)

theorem realize_iff_of_model_complete_theory [N ⊨ L.complete_theory M] (φ : L.sentence) :
  N ⊨ φ ↔ M ⊨ φ :=
begin
  refine ⟨λ h, _, Theory.realize_sentence_of_mem (L.complete_theory M)⟩,
  contrapose! h,
  rw [← sentence.realize_not] at *,
  exact Theory.realize_sentence_of_mem (L.complete_theory M) h,
end

variables {M N}

namespace bounded_formula

@[simp] lemma realize_alls {φ : L.bounded_formula α n} {v : α → M} :
  φ.alls.realize v ↔
    ∀ (xs : fin n → M), (φ.realize v xs) :=
begin
  induction n with n ih,
  { exact unique.forall_iff.symm },
  { simp only [alls, ih, realize],
    exact ⟨λ h xs, (fin.snoc_init_self xs) ▸ h _ _, λ h xs x, h (fin.snoc xs x)⟩ }
end

@[simp] lemma realize_exs {φ : L.bounded_formula α n} {v : α → M} :
  φ.exs.realize v ↔ ∃ (xs : fin n → M), (φ.realize v xs) :=
begin
  induction n with n ih,
  { exact unique.exists_iff.symm },
  { simp only [bounded_formula.exs, ih, realize_ex],
    split,
    { rintros ⟨xs, x, h⟩,
      exact ⟨_, h⟩ },
    { rintros ⟨xs, h⟩,
      rw ← fin.snoc_init_self xs at h,
      exact ⟨_, _, h⟩ } }
end

end bounded_formula

namespace equiv

@[simp] lemma realize_bounded_formula (g : M ≃[L] N) (φ : L.bounded_formula α n)
  {v : α → M} {xs : fin n → M} :
  φ.realize (g ∘ v) (g ∘ xs) ↔ φ.realize v xs :=
begin
  induction φ with _ _ _ _ _ _ _ _ _ _ _ ih1 ih2 _ _ ih3,
  { refl },
  { simp only [bounded_formula.realize, ← sum.comp_elim, equiv.realize_term, g.injective.eq_iff] },
  { simp only [bounded_formula.realize, ← sum.comp_elim, equiv.realize_term, g.map_rel], },
  { rw [bounded_formula.realize, ih1, ih2, bounded_formula.realize] },
  { rw [bounded_formula.realize, bounded_formula.realize],
    split,
    { intros h a,
      have h' := h (g a),
      rw [← fin.comp_snoc, ih3] at h',
      exact h' },
    { intros h a,
      have h' := h (g.symm a),
      rw [← ih3, fin.comp_snoc, g.apply_symm_apply] at h',
      exact h' }}
end

@[simp] lemma realize_formula (g : M ≃[L] N) (φ : L.formula α) {v : α → M} :
  φ.realize (g ∘ v) ↔ φ.realize v :=
by rw [formula.realize, formula.realize, ← g.realize_bounded_formula φ,
    iff_eq_eq, unique.eq_default (g ∘ default)]

lemma realize_sentence (g : M ≃[L] N) (φ : L.sentence) :
  M ⊨ φ ↔ N ⊨ φ :=
by rw [sentence.realize, sentence.realize, ← g.realize_formula, unique.eq_default (g ∘ default)]

lemma Theory_model (g : M ≃[L] N) [M ⊨ T] : N ⊨ T :=
⟨λ φ hφ, (g.realize_sentence φ).1 (Theory.realize_sentence_of_mem T hφ)⟩

end equiv

namespace relations
open bounded_formula

variable {r : L.relations 2}

@[simp]
lemma realize_reflexive :
  M ⊨ r.reflexive ↔ reflexive (λ (x y : M), rel_map r ![x,y]) :=
forall_congr (λ _, realize_rel₂)

@[simp]
lemma realize_irreflexive :
  M ⊨ r.irreflexive ↔ irreflexive (λ (x y : M), rel_map r ![x,y]) :=
forall_congr (λ _, not_congr realize_rel₂)

@[simp]
lemma realize_symmetric :
  M ⊨ r.symmetric ↔ symmetric (λ (x y : M), rel_map r ![x,y]) :=
forall_congr (λ _, forall_congr (λ _, imp_congr realize_rel₂ realize_rel₂))

@[simp]
lemma realize_antisymmetric :
  M ⊨ r.antisymmetric ↔ anti_symmetric (λ (x y : M), rel_map r ![x,y]) :=
forall_congr (λ _, forall_congr (λ _, imp_congr realize_rel₂ (imp_congr realize_rel₂ iff.rfl)))

@[simp]
lemma realize_transitive :
  M ⊨ r.transitive ↔ transitive (λ (x y : M), rel_map r ![x,y]) :=
forall_congr (λ _, forall_congr (λ _, forall_congr
  (λ _, imp_congr realize_rel₂ (imp_congr realize_rel₂ realize_rel₂))))

@[simp]
lemma realize_total :
  M ⊨ r.total ↔ total (λ (x y : M), rel_map r ![x,y]) :=
forall_congr (λ _, forall_congr (λ _, realize_sup.trans (or_congr realize_rel₂ realize_rel₂)))

end relations

section cardinality

variable (L)

@[simp] lemma sentence.realize_card_ge (n) : M ⊨ (sentence.card_ge L n) ↔ ↑n ≤ (# M) :=
begin
  rw [← lift_mk_fin, ← lift_le, lift_lift, lift_mk_le, sentence.card_ge, sentence.realize,
    bounded_formula.realize_exs],
  simp_rw [bounded_formula.realize_foldr_inf],
  simp only [function.comp_app, list.mem_map, prod.exists, ne.def, list.mem_product,
    list.mem_fin_range, forall_exists_index, and_imp, list.mem_filter, true_and],
  refine ⟨_, λ xs, ⟨xs.some, _⟩⟩,
  { rintro ⟨xs, h⟩,
    refine ⟨⟨xs, λ i j ij, _⟩⟩,
    contrapose! ij,
    have hij := h _ i j ij rfl,
    simp only [bounded_formula.realize_not, term.realize, bounded_formula.realize_bd_equal,
      sum.elim_inr] at hij,
    exact hij },
  { rintro _ i j ij rfl,
    simp [ij] }
end

@[simp] lemma model_infinite_theory_iff : M ⊨ L.infinite_theory ↔ infinite M :=
by simp [infinite_theory, infinite_iff, omega_le]

instance model_infinite_theory [h : infinite M] :
  M ⊨ L.infinite_theory :=
L.model_infinite_theory_iff.2 h

@[simp] lemma model_nonempty_theory_iff :
  M ⊨ L.nonempty_theory ↔ nonempty M :=
by simp only [nonempty_theory, Theory.model_iff, set.mem_singleton_iff, forall_eq,
    sentence.realize_card_ge, nat.cast_one, one_le_iff_ne_zero, mk_ne_zero_iff]

instance model_nonempty [h : nonempty M] :
  M ⊨ L.nonempty_theory :=
L.model_nonempty_theory_iff.2 h

end cardinality

end language
end first_order<|MERGE_RESOLUTION|>--- conflicted
+++ resolved
@@ -331,36 +331,19 @@
   rw [if_pos i.is_lt],
 end
 
-<<<<<<< HEAD
-=======
 @[simp] lemma realize_subst_aux {tf : α → L.term β} {v : β → M} {xs : fin n → M} :
   (λ x, term.realize (sum.elim v xs) (sum.elim (term.relabel sum.inl ∘ tf) (var ∘ sum.inr) x)) =
     sum.elim (λ (a : α), term.realize v (tf a)) xs :=
 funext (λ x, sum.cases_on x (λ x,
   by simp only [sum.elim_inl, term.realize_relabel, sum.elim_comp_inl]) (λ x, rfl))
 
->>>>>>> bb45687b
 lemma realize_subst {φ : L.bounded_formula α n} {tf : α → L.term β} {v : β → M} {xs : fin n → M} :
   (φ.subst tf).realize v xs ↔ φ.realize (λ a, (tf a).realize v) xs :=
 begin
   induction φ with _ _ _ _ _ _ _ _ _ _ _ ih1 ih2 _ _ ih,
   { refl },
-<<<<<<< HEAD
-  { simp only [subst, bounded_formula.realize, realize_subst],
-    rw iff_eq_eq,
-    refine congr (congr rfl (congr (congr rfl _) rfl)) (congr (congr rfl _) rfl),
-    { ext x,
-      cases x; simp },
-    { ext x,
-      cases x; simp }, },
-  { simp only [subst, bounded_formula.realize, realize_subst],
-    rw iff_eq_eq,
-    refine congr rfl (funext (λ x, (congr (congr rfl (funext (λ x, _))) rfl))),
-    { cases x; simp }, },
-=======
   { simp only [subst, bounded_formula.realize, realize_subst, realize_subst_aux] },
   { simp only [subst, bounded_formula.realize, realize_subst, realize_subst_aux] },
->>>>>>> bb45687b
   { simp only [subst, realize_imp, ih1, ih2] },
   { simp only [ih, subst, realize_all] }
 end
