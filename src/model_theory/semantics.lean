--- conflicted
+++ resolved
@@ -607,18 +607,15 @@
   M ⊨ φ.on_sentence ψ ↔ M ⊨ ψ :=
 φ.realize_on_formula ψ
 
-variables (L)
+variables {M}
+
+@[simp] lemma mem_complete_theory {φ : sentence L} : φ ∈ L.complete_theory M ↔ M ⊨ φ := iff.rfl
+
+variables (M L)
 
 /-- The complete theory of a structure `M` is the set of all sentences `M` satisfies. -/
 def complete_theory : L.Theory := { φ | M ⊨ φ }
 
-<<<<<<< HEAD
-variables {M L}
-
-@[simp] lemma mem_complete_theory {φ : sentence L} : φ ∈ L.complete_theory M ↔ M ⊨ φ := iff.rfl
-
-variable (M)
-=======
 variable (N)
 
 /-- Two structures are elementarily equivalent when they satisfy the same sentences. -/
@@ -633,7 +630,6 @@
 by simp only [elementarily_equivalent, set.ext_iff, complete_theory, set.mem_set_of_eq]
 
 variables (M)
->>>>>>> 46614736
 
 /-- A model of a theory is a structure in which every sentence is realized as true. -/
 class Theory.model (T : L.Theory) : Prop :=
