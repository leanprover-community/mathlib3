--- conflicted
+++ resolved
@@ -125,27 +125,6 @@
   refine ⟨elementary_skolem₁_reduct (closure (L.sum L.skolem₁)
     (s ∪ (equiv.ulift '' s'))),
     (s.subset_union_left _).trans subset_closure, _⟩,
-<<<<<<< HEAD
-  rw [coe_sort_elementary_skolem₁_reduct],
-  refine le_antisymm (lift_le.1 _) _,
-  { rw lift_lift,
-    refine lift_card_closure_le.trans _,
-    rw max_le_iff at *,
-    rw [← lift_le, lift_lift, lift_le, add_comm, add_eq_max, max_le_iff, lift_id'],
-    { refine ⟨h1, _, _⟩,
-      { refine (lift_le.2 card_functions_sum_skolem₁_le).trans _,
-        rw [lift_max, lift_omega, max_le_iff, ← lift_lift, lift_id],
-        exact ⟨h1, h3⟩, },
-      { refine ((lift_le.2 (mk_union_le _ _)).trans _),
-        rw [lift_add, add_comm, mk_image_eq_lift _ _ equiv.ulift.injective, ← lift_lift, lift_id',
-          add_eq_max h1, lift_id', max_eq_left h2] } },
-    { rw [← lift_lift, lift_id, ← lift_omega, lift_le, ← infinite_iff],
-      exact infinite.of_injective (λ n, ⟨n, sum.inr bounded_formula.falsum⟩)
-        (λ x y xy, (sigma.ext_iff.1 xy).1) } },
-  { rw [← lift_le, lift_lift, ← mk_image_eq_lift _ s' equiv.ulift.injective, lift_mk_le],
-    exact ⟨⟨set.inclusion ((set.subset_union_right _ _).trans subset_closure),
-      set.inclusion_injective _⟩⟩ },
-=======
   have h := mk_image_eq_lift _ s' equiv.ulift.injective,
   rw [lift_umax, lift_id'] at h,
   rw [coe_sort_elementary_skolem₁_reduct, ← h, lift_inj],
@@ -165,7 +144,6 @@
   { refine trans _ (lift_le.2 (mk_le_mk_of_subset (set.subset_union_right _ _))),
     rw [omega_le_lift, ← omega_le_lift, h],
     exact h1 }
->>>>>>> 4b9e57b1
 end
 
 end language
