--- conflicted
+++ resolved
@@ -178,7 +178,6 @@
   { simp [ih] }
 end
 
-<<<<<<< HEAD
 /-- Raises all of the `fin`-indexed variables of a term greater than or equal to `m` by `n'`. -/
 def lift_at {n : ℕ} (n' m : ℕ) : L.term (α ⊕ fin n) → L.term (α ⊕ fin (n + n')) :=
 relabel (sum.map id (λ i, if ↑i < m then fin.cast_add n' i else fin.add_nat n' i))
@@ -188,14 +187,13 @@
   (t.lift_at n' m).realize v = t.realize (v ∘
     (sum.map id (λ i, if ↑i < m then fin.cast_add n' i else fin.add_nat n' i))) :=
 realize_relabel
-=======
+
 @[simp] lemma realize_constants {c : L.constants} {v : α → M} :
   c.term.realize v = c :=
 fun_map_eq_coe_constants
 
 lemma realize_con {A : set M} {a : A} {v : α → M} :
   (L.con a).term.realize v = a := rfl
->>>>>>> 11b2f36b
 
 end term
 
