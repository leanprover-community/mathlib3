--- conflicted
+++ resolved
@@ -97,16 +97,7 @@
 @[simp]
 lemma nat_coe_nat (f : arithmetic_function ℕ) :
   (↑f : arithmetic_function ℕ) = f :=
-<<<<<<< HEAD
-begin
-  ext,
-  transitivity ↑(f x),
-  { refl },
-  simp
-end
-=======
 ext $ λ _, cast_id _
->>>>>>> 876481ef
 
 @[simp]
 lemma nat_coe_apply [has_zero R] [has_one R] [has_add R] {f : arithmetic_function ℕ} {x : ℕ} :
@@ -119,16 +110,7 @@
 @[simp]
 lemma int_coe_int (f : arithmetic_function ℤ) :
   (↑f : arithmetic_function ℤ) = f :=
-<<<<<<< HEAD
-begin
-  ext,
-  transitivity ↑(f x),
-  { refl },
-  simp
-end
-=======
-ext $ λ _, int.cast_id _ 
->>>>>>> 876481ef
+ext $ λ _, int.cast_id _
 
 @[simp]
 lemma int_coe_apply [has_zero R] [has_one R] [has_add R] [has_neg R]
@@ -368,7 +350,6 @@
       simp [ne0, mul_comm] } }
 end
 
-<<<<<<< HEAD
 theorem coe_zeta_smul_apply {A : Type*} [comm_ring R] [add_comm_group A] [module R A]
   {f : arithmetic_function A} {x : ℕ} :
   ((↑ζ : arithmetic_function R) • f) x = ∑ i in divisors x, f i :=
@@ -397,8 +378,6 @@
       simp [ne0, mul_comm] } }
 end
 
-=======
->>>>>>> 876481ef
 @[simp]
 theorem coe_mul_zeta_apply [semiring R] {f : arithmetic_function R} {x : ℕ} :
   (f * ζ) x = ∑ i in divisors x, f i :=
@@ -803,17 +782,10 @@
 
 @[simp] lemma coe_zeta_mul_coe_moebius [comm_ring R] : (ζ * μ : arithmetic_function R) = 1 :=
 by rw [mul_comm, coe_moebius_mul_coe_zeta]
-<<<<<<< HEAD
 
 @[simp] lemma moebius_mul_coe_zeta : (μ * ζ : arithmetic_function ℤ) = 1 :=
 by rw [← int_coe_int μ, coe_moebius_mul_coe_zeta]
 
-=======
-
-@[simp] lemma moebius_mul_coe_zeta : (μ * ζ : arithmetic_function ℤ) = 1 :=
-by rw [← int_coe_int μ, coe_moebius_mul_coe_zeta]
-
->>>>>>> 876481ef
 @[simp] lemma coe_zeta_mul_moebius : (ζ * μ : arithmetic_function ℤ) = 1 :=
 by rw [← int_coe_int μ, coe_zeta_mul_coe_moebius]
 
@@ -849,13 +821,10 @@
     apply forall_congr,
     intro n,
     simp },
-<<<<<<< HEAD
-  transitivity ↑μ * g' = f',
-  { rw ← coe_zeta_unit, rw ← units.eq_inv_mul_iff_mul_eq, rw eq_comm, refl, },
-  { rw ext_iff,
-    apply forall_congr,
-    intro n,
-    simp },
+  rw [← coe_zeta_unit, ← units.eq_inv_mul_iff_mul_eq, ext_iff],
+  apply forall_congr,
+  intro n,
+  simp [eq_comm],
 end
 
 end comm_ring
@@ -887,15 +856,7 @@
   (∀ (n : ℕ), ∏ i in (n.divisors), f i = g n) ↔
     ∀ (n : ℕ), ∏ (x : ℕ × ℕ) in n.divisors_antidiagonal, g x.snd ^ (μ x.fst) = f n :=
 @sum_eq_iff_sum_moebius_eq' (additive R) _ f g hf hg
-=======
-  rw [← coe_zeta_unit, ← units.eq_inv_mul_iff_mul_eq, ext_iff],
-  apply forall_congr,
-  intro n,
-  simp [eq_comm],
-end
-
-end comm_ring
->>>>>>> 876481ef
+
 
 end special_functions
 end arithmetic_function
