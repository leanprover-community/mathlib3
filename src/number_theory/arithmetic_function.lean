/-
Copyright (c) 2020 Aaron Anderson. All rights reserved.
Released under Apache 2.0 license as described in the file LICENSE.
Authors: Aaron Anderson
-/
import algebra.big_operators.ring
import number_theory.divisors
import algebra.squarefree
import algebra.invertible
import data.nat.factorization

/-!
# Arithmetic Functions and Dirichlet Convolution

This file defines arithmetic functions, which are functions from `ℕ` to a specified type that map 0
to 0. In the literature, they are often instead defined as functions from `ℕ+`. These arithmetic
functions are endowed with a multiplication, given by Dirichlet convolution, and pointwise addition,
to form the Dirichlet ring.

## Main Definitions
 * `arithmetic_function R` consists of functions `f : ℕ → R` such that `f 0 = 0`.
 * An arithmetic function `f` `is_multiplicative` when `x.coprime y → f (x * y) = f x * f y`.
 * The pointwise operations `pmul` and `ppow` differ from the multiplication
  and power instances on `arithmetic_function R`, which use Dirichlet multiplication.
 * `ζ` is the arithmetic function such that `ζ x = 1` for `0 < x`.
 * `σ k` is the arithmetic function such that `σ k x = ∑ y in divisors x, y ^ k` for `0 < x`.
 * `pow k` is the arithmetic function such that `pow k x = x ^ k` for `0 < x`.
 * `id` is the identity arithmetic function on `ℕ`.
 * `ω n` is the number of distinct prime factors of `n`.
 * `Ω n` is the number of prime factors of `n` counted with multiplicity.
 * `μ` is the Möbius function (spelled `moebius` in code).

## Main Results
 * Several forms of Möbius inversion:
 * `sum_eq_iff_sum_mul_moebius_eq` for functions to a `comm_ring`
 * `sum_eq_iff_sum_smul_moebius_eq` for functions to an `add_comm_group`
 * `prod_eq_iff_prod_pow_moebius_eq` for functions to a `comm_group`
 * `prod_eq_iff_prod_pow_moebius_eq_of_nonzero` for functions to a `comm_group_with_zero`

## Notation
The arithmetic functions `ζ` and `σ` have Greek letter names, which are localized notation in
the namespace `arithmetic_function`.

## Tags
arithmetic functions, dirichlet convolution, divisors

-/

open finset
open_locale big_operators

namespace nat
variable (R : Type*)

/-- An arithmetic function is a function from `ℕ` that maps 0 to 0. In the literature, they are
  often instead defined as functions from `ℕ+`. Multiplication on `arithmetic_functions` is by
  Dirichlet convolution. -/
@[derive [has_zero, inhabited]]
def arithmetic_function [has_zero R] := zero_hom ℕ R

variable {R}

namespace arithmetic_function

section has_zero
variable [has_zero R]

instance : has_coe_to_fun (arithmetic_function R) (λ _, ℕ → R) := zero_hom.has_coe_to_fun

@[simp] lemma to_fun_eq (f : arithmetic_function R) : f.to_fun = f := rfl

@[simp]
lemma map_zero {f : arithmetic_function R} : f 0 = 0 :=
zero_hom.map_zero' f

theorem coe_inj {f g : arithmetic_function R} : (f : ℕ → R) = g ↔ f = g :=
⟨λ h, zero_hom.coe_inj h, λ h, h ▸ rfl⟩

@[simp]
lemma zero_apply {x : ℕ} : (0 : arithmetic_function R) x = 0 :=
zero_hom.zero_apply x

@[ext] theorem ext ⦃f g : arithmetic_function R⦄ (h : ∀ x, f x = g x) : f = g :=
zero_hom.ext h

theorem ext_iff {f g : arithmetic_function R} : f = g ↔ ∀ x, f x = g x :=
zero_hom.ext_iff

section has_one
variable [has_one R]

instance : has_one (arithmetic_function R) := ⟨⟨λ x, ite (x = 1) 1 0, rfl⟩⟩

@[simp]
lemma one_one : (1 : arithmetic_function R) 1 = 1 := rfl

@[simp]
lemma one_apply_ne {x : ℕ} (h : x ≠ 1) : (1 : arithmetic_function R) x = 0 := if_neg h

end has_one
end has_zero

instance nat_coe [has_zero R] [has_one R] [has_add R] :
  has_coe (arithmetic_function ℕ) (arithmetic_function R) :=
⟨λ f, ⟨↑(f : ℕ → ℕ), by { transitivity ↑(f 0), refl, simp }⟩⟩

@[simp]
lemma nat_coe_nat (f : arithmetic_function ℕ) :
  (↑f : arithmetic_function ℕ) = f :=
ext $ λ _, cast_id _

@[simp]
lemma nat_coe_apply [has_zero R] [has_one R] [has_add R] {f : arithmetic_function ℕ} {x : ℕ} :
  (f : arithmetic_function R) x = f x := rfl

instance int_coe [has_zero R] [has_one R] [has_add R] [has_neg R] :
  has_coe (arithmetic_function ℤ) (arithmetic_function R) :=
⟨λ f, ⟨↑(f : ℕ → ℤ), by { transitivity ↑(f 0), refl, simp }⟩⟩

@[simp]
lemma int_coe_int (f : arithmetic_function ℤ) :
  (↑f : arithmetic_function ℤ) = f :=
ext $ λ _, int.cast_id _

@[simp]
lemma int_coe_apply [has_zero R] [has_one R] [has_add R] [has_neg R]
  {f : arithmetic_function ℤ} {x : ℕ} :
  (f : arithmetic_function R) x = f x := rfl

@[simp]
lemma coe_coe [has_zero R] [has_one R] [has_add R] [has_neg R] {f : arithmetic_function ℕ} :
  ((f : arithmetic_function ℤ) : arithmetic_function R) = f :=
by { ext, simp, }

section add_monoid

variable [add_monoid R]

instance : has_add (arithmetic_function R) := ⟨λ f g, ⟨λ n, f n + g n, by simp⟩⟩

@[simp]
lemma add_apply {f g : arithmetic_function R} {n : ℕ} : (f + g) n = f n + g n := rfl

instance : add_monoid (arithmetic_function R) :=
{ add_assoc := λ _ _ _, ext (λ _, add_assoc _ _ _),
  zero_add := λ _, ext (λ _, zero_add _),
  add_zero := λ _, ext (λ _, add_zero _),
  .. arithmetic_function.has_zero R,
  .. arithmetic_function.has_add }

end add_monoid

instance [add_comm_monoid R] : add_comm_monoid (arithmetic_function R) :=
{ add_comm := λ _ _, ext (λ _, add_comm _ _),
  .. arithmetic_function.add_monoid }

instance [add_group R] : add_group (arithmetic_function R) :=
{ neg := λ f, ⟨λ n, - f n, by simp⟩,
  add_left_neg := λ _, ext (λ _, add_left_neg _),
  .. arithmetic_function.add_monoid }

instance [add_comm_group R] : add_comm_group (arithmetic_function R) :=
{ .. arithmetic_function.add_comm_monoid,
  .. arithmetic_function.add_group }

section has_scalar
variables {M : Type*} [has_zero R] [add_comm_monoid M] [has_scalar R M]

/-- The Dirichlet convolution of two arithmetic functions `f` and `g` is another arithmetic function
  such that `(f * g) n` is the sum of `f x * g y` over all `(x,y)` such that `x * y = n`. -/
instance : has_scalar (arithmetic_function R) (arithmetic_function M) :=
⟨λ f g, ⟨λ n, ∑ x in divisors_antidiagonal n, f x.fst • g x.snd, by simp⟩⟩

@[simp]
lemma smul_apply {f : arithmetic_function R} {g : arithmetic_function M} {n : ℕ} :
  (f • g) n = ∑ x in divisors_antidiagonal n, f x.fst • g x.snd := rfl

end has_scalar

/-- The Dirichlet convolution of two arithmetic functions `f` and `g` is another arithmetic function
  such that `(f * g) n` is the sum of `f x * g y` over all `(x,y)` such that `x * y = n`. -/
instance [semiring R] : has_mul (arithmetic_function R) := ⟨(•)⟩

@[simp]
lemma mul_apply [semiring R] {f g : arithmetic_function R} {n : ℕ} :
  (f * g) n = ∑ x in divisors_antidiagonal n, f x.fst * g x.snd := rfl

section module
variables {M : Type*} [semiring R] [add_comm_monoid M] [module R M]

lemma mul_smul' (f g : arithmetic_function R) (h : arithmetic_function M) :
  (f * g) • h = f • g • h :=
begin
  ext n,
  simp only [mul_apply, smul_apply, sum_smul, mul_smul, smul_sum, finset.sum_sigma'],
  apply finset.sum_bij,
  swap 5,
  { rintros ⟨⟨i,j⟩, ⟨k,l⟩⟩ H, exact ⟨(k, l*j), (l, j)⟩ },
  { rintros ⟨⟨i,j⟩, ⟨k,l⟩⟩ H,
    simp only [finset.mem_sigma, mem_divisors_antidiagonal] at H ⊢,
    rcases H with ⟨⟨rfl, n0⟩, rfl, i0⟩,
    refine ⟨⟨(mul_assoc _ _ _).symm, n0⟩, rfl, _⟩,
    rw mul_ne_zero_iff at *,
    exact ⟨i0.2, n0.2⟩, },
  { rintros ⟨⟨i,j⟩, ⟨k,l⟩⟩ H, simp only [mul_assoc] },
  { rintros ⟨⟨a,b⟩, ⟨c,d⟩⟩ ⟨⟨i,j⟩, ⟨k,l⟩⟩ H₁ H₂,
    simp only [finset.mem_sigma, mem_divisors_antidiagonal,
      and_imp, prod.mk.inj_iff, add_comm, heq_iff_eq] at H₁ H₂ ⊢,
    rintros rfl h2 rfl rfl,
    exact ⟨⟨eq.trans H₁.2.1.symm H₂.2.1, rfl⟩, rfl, rfl⟩ },
  { rintros ⟨⟨i,j⟩, ⟨k,l⟩⟩ H, refine ⟨⟨(i*k, l), (i, k)⟩, _, _⟩,
    { simp only [finset.mem_sigma, mem_divisors_antidiagonal] at H ⊢,
      rcases H with ⟨⟨rfl, n0⟩, rfl, j0⟩,
      refine ⟨⟨mul_assoc _ _ _, n0⟩, rfl, _⟩,
      rw mul_ne_zero_iff at *,
      exact ⟨n0.1, j0.1⟩ },
    { simp only [true_and, mem_divisors_antidiagonal, and_true, prod.mk.inj_iff, eq_self_iff_true,
        ne.def, mem_sigma, heq_iff_eq] at H ⊢,
      rw H.2.1 } }
end

lemma one_smul' (b : arithmetic_function M) :
  (1 : arithmetic_function R) • b = b :=
begin
  ext,
  rw smul_apply,
  by_cases x0 : x = 0, {simp [x0]},
  have h : {(1,x)} ⊆ divisors_antidiagonal x := by simp [x0],
  rw ← sum_subset h, {simp},
  intros y ymem ynmem,
  have y1ne : y.fst ≠ 1,
  { intro con,
    simp only [con, mem_divisors_antidiagonal, one_mul, ne.def] at ymem,
    simp only [mem_singleton, prod.ext_iff] at ynmem,
    tauto },
  simp [y1ne],
end

end module

section semiring
variable [semiring R]

instance : monoid (arithmetic_function R) :=
{ one_mul := one_smul',
  mul_one := λ f,
  begin
    ext,
    rw mul_apply,
    by_cases x0 : x = 0, {simp [x0]},
    have h : {(x,1)} ⊆ divisors_antidiagonal x := by simp [x0],
    rw ← sum_subset h, {simp},
    intros y ymem ynmem,
    have y2ne : y.snd ≠ 1,
    { intro con,
      simp only [con, mem_divisors_antidiagonal, mul_one, ne.def] at ymem,
      simp only [mem_singleton, prod.ext_iff] at ynmem,
      tauto },
    simp [y2ne],
  end,
  mul_assoc := mul_smul',
  .. arithmetic_function.has_one,
  .. arithmetic_function.has_mul }

instance : semiring (arithmetic_function R) :=
{ zero_mul := λ f, by { ext, simp only [mul_apply, zero_mul, sum_const_zero, zero_apply] },
  mul_zero := λ f, by { ext, simp only [mul_apply, sum_const_zero, mul_zero, zero_apply] },
  left_distrib := λ a b c, by { ext, simp only [←sum_add_distrib, mul_add, mul_apply, add_apply] },
  right_distrib := λ a b c, by { ext, simp only [←sum_add_distrib, add_mul, mul_apply, add_apply] },
  .. arithmetic_function.has_zero R,
  .. arithmetic_function.has_mul,
  .. arithmetic_function.has_add,
  .. arithmetic_function.add_comm_monoid,
  .. arithmetic_function.monoid }

end semiring

instance [comm_semiring R] : comm_semiring (arithmetic_function R) :=
{ mul_comm := λ f g, by { ext,
    rw [mul_apply, ← map_swap_divisors_antidiagonal, sum_map],
    simp [mul_comm] },
  .. arithmetic_function.semiring }

instance [comm_ring R] : comm_ring (arithmetic_function R) :=
{ .. arithmetic_function.add_comm_group,
  .. arithmetic_function.comm_semiring }

instance {M : Type*} [semiring R] [add_comm_monoid M] [module R M] :
  module (arithmetic_function R) (arithmetic_function M) :=
{ one_smul := one_smul',
  mul_smul := mul_smul',
  smul_add := λ r x y, by { ext, simp only [sum_add_distrib, smul_add, smul_apply, add_apply] },
  smul_zero := λ r, by { ext, simp only [smul_apply, sum_const_zero, smul_zero, zero_apply] },
  add_smul := λ r s x, by { ext, simp only [add_smul, sum_add_distrib, smul_apply, add_apply] },
  zero_smul := λ r, by { ext, simp only [smul_apply, sum_const_zero, zero_smul, zero_apply] }, }

section zeta

/-- `ζ 0 = 0`, otherwise `ζ x = 1`. The Dirichlet Series is the Riemann ζ.  -/
def zeta : arithmetic_function ℕ :=
⟨λ x, ite (x = 0) 0 1, rfl⟩

localized "notation `ζ` := nat.arithmetic_function.zeta" in arithmetic_function

@[simp]
lemma zeta_apply {x : ℕ} : ζ x = if (x = 0) then 0 else 1 := rfl

lemma zeta_apply_ne {x : ℕ} (h : x ≠ 0) : ζ x = 1 := if_neg h

@[simp]
theorem coe_zeta_mul_apply [semiring R] {f : arithmetic_function R} {x : ℕ} :
  (↑ζ * f) x = ∑ i in divisors x, f i :=
begin
  rw mul_apply,
  transitivity ∑ i in divisors_antidiagonal x, f i.snd,
  { apply sum_congr rfl,
    intros i hi,
    rcases mem_divisors_antidiagonal.1 hi with ⟨rfl, h⟩,
    rw [nat_coe_apply, zeta_apply_ne (left_ne_zero_of_mul h), cast_one, one_mul] },
  { apply sum_bij (λ i h, prod.snd i),
    { rintros ⟨a, b⟩ h, simp [snd_mem_divisors_of_mem_antidiagonal h] },
    { rintros ⟨a, b⟩ h, refl },
    { rintros ⟨a1, b1⟩ ⟨a2, b2⟩ h1 h2 h,
      dsimp at h,
      rw h at *,
      rw mem_divisors_antidiagonal at *,
      ext, swap, {refl},
      simp only [prod.fst, prod.snd] at *,
      apply nat.eq_of_mul_eq_mul_right _ (eq.trans h1.1 h2.1.symm),
      rcases h1 with ⟨rfl, h⟩,
      apply nat.pos_of_ne_zero (right_ne_zero_of_mul h) },
    { intros a ha,
      rcases mem_divisors.1 ha with ⟨⟨b, rfl⟩, ne0⟩,
      use (b, a),
      simp [ne0, mul_comm] } }
end

theorem coe_zeta_smul_apply {M : Type*} [comm_ring R] [add_comm_group M] [module R M]
  {f : arithmetic_function M} {x : ℕ} :
  ((↑ζ : arithmetic_function R) • f) x = ∑ i in divisors x, f i :=
begin
  rw smul_apply,
  transitivity ∑ i in divisors_antidiagonal x, f i.snd,
  { apply sum_congr rfl,
    intros i hi,
    rcases mem_divisors_antidiagonal.1 hi with ⟨rfl, h⟩,
    rw [nat_coe_apply, zeta_apply_ne (left_ne_zero_of_mul h), cast_one, one_smul] },
  { apply sum_bij (λ i h, prod.snd i),
    { rintros ⟨a, b⟩ h, simp [snd_mem_divisors_of_mem_antidiagonal h] },
    { rintros ⟨a, b⟩ h, refl },
    { rintros ⟨a1, b1⟩ ⟨a2, b2⟩ h1 h2 h,
      dsimp at h,
      rw h at *,
      rw mem_divisors_antidiagonal at *,
      ext, swap, {refl},
      simp only [prod.fst, prod.snd] at *,
      apply nat.eq_of_mul_eq_mul_right _ (eq.trans h1.1 h2.1.symm),
      rcases h1 with ⟨rfl, h⟩,
      apply nat.pos_of_ne_zero (right_ne_zero_of_mul h) },
    { intros a ha,
      rcases mem_divisors.1 ha with ⟨⟨b, rfl⟩, ne0⟩,
      use (b, a),
      simp [ne0, mul_comm] } }
end

@[simp]
theorem coe_mul_zeta_apply [semiring R] {f : arithmetic_function R} {x : ℕ} :
  (f * ζ) x = ∑ i in divisors x, f i :=
begin
  apply mul_opposite.op_injective,
  rw [op_sum],
  convert @coe_zeta_mul_apply Rᵐᵒᵖ _ { to_fun := mul_opposite.op ∘ f, map_zero' := by simp} x,
  rw [mul_apply, mul_apply, op_sum],
  conv_lhs { rw ← map_swap_divisors_antidiagonal, },
  rw sum_map,
  apply sum_congr rfl,
  intros y hy,
  by_cases h1 : y.fst = 0,
  { simp [function.comp_apply, h1] },
  { simp only [h1, mul_one, one_mul, prod.fst_swap, function.embedding.coe_fn_mk, prod.snd_swap,
      if_false, zeta_apply, zero_hom.coe_mk, nat_coe_apply, cast_one] }
end

theorem zeta_mul_apply {f : arithmetic_function ℕ} {x : ℕ} :
  (ζ * f) x = ∑ i in divisors x, f i :=
by rw [← nat_coe_nat ζ, coe_zeta_mul_apply]

theorem mul_zeta_apply {f : arithmetic_function ℕ} {x : ℕ} :
  (f * ζ) x = ∑ i in divisors x, f i :=
by rw [← nat_coe_nat ζ, coe_mul_zeta_apply]

end zeta

open_locale arithmetic_function

section pmul

/-- This is the pointwise product of `arithmetic_function`s. -/
def pmul [mul_zero_class R] (f g : arithmetic_function R) :
  arithmetic_function R :=
⟨λ x, f x * g x, by simp⟩

@[simp]
lemma pmul_apply [mul_zero_class R] {f g : arithmetic_function R} {x : ℕ} :
  f.pmul g x = f x * g x := rfl

lemma pmul_comm [comm_monoid_with_zero R] (f g : arithmetic_function R) :
  f.pmul g = g.pmul f :=
by { ext, simp [mul_comm] }

variable [semiring R]

@[simp]
lemma pmul_zeta (f : arithmetic_function R) : f.pmul ↑ζ = f :=
begin
  ext x,
  cases x;
  simp [nat.succ_ne_zero],
end

@[simp]
lemma zeta_pmul (f : arithmetic_function R) : (ζ : arithmetic_function R).pmul f = f :=
begin
  ext x,
  cases x;
  simp [nat.succ_ne_zero],
end

/-- This is the pointwise power of `arithmetic_function`s. -/
def ppow (f : arithmetic_function R) (k : ℕ) :
  arithmetic_function R :=
if h0 : k = 0 then ζ else ⟨λ x, (f x) ^ k,
  by { rw [map_zero], exact zero_pow (nat.pos_of_ne_zero h0) }⟩

@[simp]
lemma ppow_zero {f : arithmetic_function R} : f.ppow 0 = ζ :=
by rw [ppow, dif_pos rfl]

@[simp]
lemma ppow_apply {f : arithmetic_function R} {k x : ℕ} (kpos : 0 < k) :
  f.ppow k x = (f x) ^ k :=
by { rw [ppow, dif_neg (ne_of_gt kpos)], refl }

lemma ppow_succ {f : arithmetic_function R} {k : ℕ} :
  f.ppow (k + 1) = f.pmul (f.ppow k) :=
begin
  ext x,
  rw [ppow_apply (nat.succ_pos k), pow_succ],
  induction k; simp,
end

lemma ppow_succ' {f : arithmetic_function R} {k : ℕ} {kpos : 0 < k} :
  f.ppow (k + 1) = (f.ppow k).pmul f :=
begin
  ext x,
  rw [ppow_apply (nat.succ_pos k), pow_succ'],
  induction k; simp,
end

end pmul

/-- Multiplicative functions -/
def is_multiplicative [monoid_with_zero R] (f : arithmetic_function R) : Prop :=
f 1 = 1 ∧ (∀ {m n : ℕ}, m.coprime n → f (m * n) = f m * f n)

namespace is_multiplicative

section monoid_with_zero
variable [monoid_with_zero R]

@[simp]
lemma map_one {f : arithmetic_function R} (h : f.is_multiplicative) : f 1 = 1 :=
h.1

@[simp]
lemma map_mul_of_coprime {f : arithmetic_function R} (hf : f.is_multiplicative)
  {m n : ℕ} (h : m.coprime n) : f (m * n) = f m * f n :=
hf.2 h

end monoid_with_zero

lemma nat_cast {f : arithmetic_function ℕ} [semiring R] (h : f.is_multiplicative) :
  is_multiplicative (f : arithmetic_function R) :=
⟨by simp [h], λ m n cop, by simp [cop, h]⟩

lemma int_cast {f : arithmetic_function ℤ} [ring R] (h : f.is_multiplicative) :
  is_multiplicative (f : arithmetic_function R) :=
⟨by simp [h], λ m n cop, by simp [cop, h]⟩

lemma mul [comm_semiring R] {f g : arithmetic_function R}
  (hf : f.is_multiplicative) (hg : g.is_multiplicative) :
  is_multiplicative (f * g) :=
⟨by { simp [hf, hg], }, begin
  simp only [mul_apply],
  intros m n cop,
  rw sum_mul_sum,
  symmetry,
  apply sum_bij (λ (x : (ℕ × ℕ) × ℕ × ℕ) h, (x.1.1 * x.2.1, x.1.2 * x.2.2)),
  { rintros ⟨⟨a1, a2⟩, ⟨b1, b2⟩⟩ h,
    simp only [mem_divisors_antidiagonal, ne.def, mem_product] at h,
    rcases h with ⟨⟨rfl, ha⟩, ⟨rfl, hb⟩⟩,
    simp only [mem_divisors_antidiagonal, nat.mul_eq_zero, ne.def],
    split, {ring},
    rw nat.mul_eq_zero at *,
    apply not_or ha hb },
  { rintros ⟨⟨a1, a2⟩, ⟨b1, b2⟩⟩ h,
    simp only [mem_divisors_antidiagonal, ne.def, mem_product] at h,
    rcases h with ⟨⟨rfl, ha⟩, ⟨rfl, hb⟩⟩,
    dsimp only,
    rw [hf.map_mul_of_coprime cop.coprime_mul_right.coprime_mul_right_right,
        hg.map_mul_of_coprime cop.coprime_mul_left.coprime_mul_left_right],
    ring, },
  { rintros ⟨⟨a1, a2⟩, ⟨b1, b2⟩⟩ ⟨⟨c1, c2⟩, ⟨d1, d2⟩⟩ hab hcd h,
    simp only [mem_divisors_antidiagonal, ne.def, mem_product] at hab,
    rcases hab with ⟨⟨rfl, ha⟩, ⟨rfl, hb⟩⟩,
    simp only [mem_divisors_antidiagonal, ne.def, mem_product] at hcd,
    simp only [prod.mk.inj_iff] at h,
    ext; dsimp only,
    { transitivity nat.gcd (a1 * a2) (a1 * b1),
      { rw [nat.gcd_mul_left, cop.coprime_mul_left.coprime_mul_right_right.gcd_eq_one, mul_one] },
      { rw [← hcd.1.1, ← hcd.2.1] at cop,
        rw [← hcd.1.1, h.1, nat.gcd_mul_left,
            cop.coprime_mul_left.coprime_mul_right_right.gcd_eq_one, mul_one] } },
    { transitivity nat.gcd (a1 * a2) (a2 * b2),
      { rw [mul_comm, nat.gcd_mul_left, cop.coprime_mul_right.coprime_mul_left_right.gcd_eq_one,
            mul_one] },
      { rw [← hcd.1.1, ← hcd.2.1] at cop,
        rw [← hcd.1.1, h.2, mul_comm, nat.gcd_mul_left,
            cop.coprime_mul_right.coprime_mul_left_right.gcd_eq_one, mul_one] } },
    { transitivity nat.gcd (b1 * b2) (a1 * b1),
      { rw [mul_comm, nat.gcd_mul_right,
           cop.coprime_mul_right.coprime_mul_left_right.symm.gcd_eq_one, one_mul] },
      { rw [← hcd.1.1, ← hcd.2.1] at cop,
        rw [← hcd.2.1, h.1, mul_comm c1 d1, nat.gcd_mul_left,
            cop.coprime_mul_right.coprime_mul_left_right.symm.gcd_eq_one, mul_one] } },
    { transitivity nat.gcd (b1 * b2) (a2 * b2),
      { rw [nat.gcd_mul_right,
           cop.coprime_mul_left.coprime_mul_right_right.symm.gcd_eq_one, one_mul] },
      { rw [← hcd.1.1, ← hcd.2.1] at cop,
        rw [← hcd.2.1, h.2, nat.gcd_mul_right,
            cop.coprime_mul_left.coprime_mul_right_right.symm.gcd_eq_one, one_mul] } } },
  { rintros ⟨b1, b2⟩ h,
    simp only [mem_divisors_antidiagonal, ne.def, mem_product] at h,
    use ((b1.gcd m, b2.gcd m), (b1.gcd n, b2.gcd n)),
    simp only [exists_prop, prod.mk.inj_iff, ne.def, mem_product, mem_divisors_antidiagonal],
    rw [← cop.gcd_mul _, ← cop.gcd_mul _, ← h.1, nat.gcd_mul_gcd_of_coprime_of_mul_eq_mul cop h.1,
        nat.gcd_mul_gcd_of_coprime_of_mul_eq_mul cop.symm _],
    { rw [nat.mul_eq_zero, decidable.not_or_iff_and_not] at h, simp [h.2.1, h.2.2] },
    rw [mul_comm n m, h.1] }
end⟩

lemma pmul [comm_semiring R] {f g : arithmetic_function R}
  (hf : f.is_multiplicative) (hg : g.is_multiplicative) :
  is_multiplicative (f.pmul g) :=
⟨by { simp [hf, hg], }, λ m n cop, begin
  simp only [pmul_apply, hf.map_mul_of_coprime cop, hg.map_mul_of_coprime cop],
  ring,
end⟩

/-- For any multiplicative function `f` and any `n > 0`,
we can evaluate `f n` by evaluating `f` at `p ^ k` over the factorization of `n` -/
lemma multiplicative_factorization [comm_monoid_with_zero R] (f : arithmetic_function R)
  (hf : f.is_multiplicative) :
  ∀ {n : ℕ}, n ≠ 0 → f n = n.factorization.prod (λ p k, f (p ^ k)) :=
λ n hn, multiplicative_factorization f hf.2 hf.1 hn

<<<<<<< HEAD
/-- A recapitulation of the definition of multiplicative that is simpler for proofs -/
lemma iff_ne_zero [monoid_with_zero R] {f : arithmetic_function R} :
  is_multiplicative f ↔
    f 1 = 1 ∧ (∀ {m n : ℕ}, m ≠ 0 → n ≠ 0 → m.coprime n → f (m * n) = f m * f n) :=
begin
  refine and_congr_right' (forall₂_congr (λ m n, ⟨λ h _ _, h, λ h hmn, _⟩)),
  rcases eq_or_ne m 0 with rfl | hm,
  { simp },
  rcases eq_or_ne n 0 with rfl | hn,
  { simp },
  exact h hm hn hmn,
=======
/-- Two multiplicative functions `f` and `g` are equal if and only if
they agree on prime powers -/
lemma eq_iff_eq_on_prime_powers [comm_monoid_with_zero R]
  (f : arithmetic_function R) (hf : f.is_multiplicative)
  (g : arithmetic_function R) (hg : g.is_multiplicative) :
  f = g ↔ ∀ (p i : ℕ), nat.prime p → f (p ^ i) = g (p ^ i) :=
begin
  split,
  { intros h p i _, rw [h] },
  intros h,
  ext n,
  by_cases hn : n = 0,
  { rw [hn, arithmetic_function.map_zero, arithmetic_function.map_zero] },
  rw [multiplicative_factorization f hf hn, multiplicative_factorization g hg hn],
  refine finset.prod_congr rfl _,
  simp only [support_factorization, list.mem_to_finset],
  intros p hp,
  exact h p _ (nat.prime_of_mem_factors hp),
>>>>>>> f2fa1cf9
end

end is_multiplicative

section special_functions

/-- The identity on `ℕ` as an `arithmetic_function`.  -/
def id : arithmetic_function ℕ := ⟨id, rfl⟩

@[simp]
lemma id_apply {x : ℕ} : id x = x := rfl

/-- `pow k n = n ^ k`, except `pow 0 0 = 0`. -/
def pow (k : ℕ) : arithmetic_function ℕ := id.ppow k

@[simp]
lemma pow_apply {k n : ℕ} : pow k n = if (k = 0 ∧ n = 0) then 0 else n ^ k :=
begin
  cases k,
  { simp [pow] },
  simp [pow, (ne_of_lt (nat.succ_pos k)).symm],
end

/-- `σ k n` is the sum of the `k`th powers of the divisors of `n` -/
def sigma (k : ℕ) : arithmetic_function ℕ :=
⟨λ n, ∑ d in divisors n, d ^ k, by simp⟩

localized "notation `σ` := nat.arithmetic_function.sigma" in arithmetic_function

@[simp]
lemma sigma_apply {k n : ℕ} : σ k n = ∑ d in divisors n, d ^ k := rfl

lemma sigma_one_apply {n : ℕ} : σ 1 n = ∑ d in divisors n, d := by simp

lemma zeta_mul_pow_eq_sigma {k : ℕ} : ζ * pow k = σ k :=
begin
  ext,
  rw [sigma, zeta_mul_apply],
  apply sum_congr rfl,
  intros x hx,
  rw [pow_apply, if_neg (not_and_of_not_right _ _)],
  contrapose! hx,
  simp [hx],
end

lemma is_multiplicative_zeta : is_multiplicative ζ :=
⟨by simp, λ m n cop, begin
  cases m, {simp},
  cases n, {simp},
  simp [nat.succ_ne_zero]
end⟩

lemma is_multiplicative_id : is_multiplicative arithmetic_function.id :=
⟨rfl, λ _ _ _, rfl⟩

lemma is_multiplicative.ppow [comm_semiring R] {f : arithmetic_function R}
  (hf : f.is_multiplicative) {k : ℕ} :
  is_multiplicative (f.ppow k) :=
begin
  induction k with k hi,
  { exact is_multiplicative_zeta.nat_cast },
  { rw ppow_succ,
    apply hf.pmul hi },
end

lemma is_multiplicative_pow {k : ℕ} : is_multiplicative (pow k) :=
is_multiplicative_id.ppow

lemma is_multiplicative_sigma {k : ℕ} :
  is_multiplicative (sigma k) :=
begin
  rw [← zeta_mul_pow_eq_sigma],
  apply ((is_multiplicative_zeta).mul is_multiplicative_pow)
end

/-- `Ω n` is the number of prime factors of `n`. -/
def card_factors : arithmetic_function ℕ :=
⟨λ n, n.factors.length, by simp⟩

localized "notation `Ω` := nat.arithmetic_function.card_factors" in arithmetic_function

lemma card_factors_apply {n : ℕ} :
  Ω n = n.factors.length := rfl

@[simp]
lemma card_factors_one : Ω 1 = 0 := by simp [card_factors]

lemma card_factors_eq_one_iff_prime {n : ℕ} :
  Ω n = 1 ↔ n.prime :=
begin
  refine ⟨λ h, _, λ h, list.length_eq_one.2 ⟨n, factors_prime h⟩⟩,
  cases n,
  { contrapose! h,
    simp },
  rcases list.length_eq_one.1 h with ⟨x, hx⟩,
  rw [← prod_factors n.succ_ne_zero, hx, list.prod_singleton],
  apply prime_of_mem_factors,
  rw [hx, list.mem_singleton]
end

lemma card_factors_mul {m n : ℕ} (m0 : m ≠ 0) (n0 : n ≠ 0) :
  Ω (m * n) = Ω m + Ω n :=
by rw [card_factors_apply, card_factors_apply, card_factors_apply, ← multiset.coe_card,
  ← factors_eq, unique_factorization_monoid.normalized_factors_mul m0 n0, factors_eq, factors_eq,
  multiset.card_add, multiset.coe_card, multiset.coe_card]

lemma card_factors_multiset_prod {s : multiset ℕ} (h0 : s.prod ≠ 0) :
  Ω s.prod = (multiset.map Ω s).sum :=
begin
  revert h0,
  apply s.induction_on, by simp,
  intros a t h h0,
  rw [multiset.prod_cons, mul_ne_zero_iff] at h0,
  simp [h0, card_factors_mul, h],
end

/-- `ω n` is the number of distinct prime factors of `n`. -/
def card_distinct_factors : arithmetic_function ℕ :=
⟨λ n, n.factors.dedup.length, by simp⟩

localized "notation `ω` := nat.arithmetic_function.card_distinct_factors" in arithmetic_function

lemma card_distinct_factors_zero : ω 0 = 0 := by simp

lemma card_distinct_factors_apply {n : ℕ} :
  ω n = n.factors.dedup.length := rfl

lemma card_distinct_factors_eq_card_factors_iff_squarefree {n : ℕ} (h0 : n ≠ 0) :
  ω n = Ω n ↔ squarefree n :=
begin
  rw [squarefree_iff_nodup_factors h0, card_distinct_factors_apply],
  split; intro h,
  { rw ← list.eq_of_sublist_of_length_eq n.factors.dedup_sublist h,
    apply list.nodup_dedup },
  { rw h.dedup,
    refl }
end

/-- `μ` is the Möbius function. If `n` is squarefree with an even number of distinct prime factors,
  `μ n = 1`. If `n` is squarefree with an odd number of distinct prime factors, `μ n = -1`.
  If `n` is not squarefree, `μ n = 0`. -/
def moebius : arithmetic_function ℤ :=
⟨λ n, if squarefree n then (-1) ^ (card_factors n) else 0, by simp⟩

localized "notation `μ` := nat.arithmetic_function.moebius" in arithmetic_function

@[simp]
lemma moebius_apply_of_squarefree {n : ℕ} (h : squarefree n): μ n = (-1) ^ (card_factors n) :=
if_pos h

@[simp]
lemma moebius_eq_zero_of_not_squarefree {n : ℕ} (h : ¬ squarefree n): μ n = 0 := if_neg h

lemma moebius_ne_zero_iff_squarefree {n : ℕ} : μ n ≠ 0 ↔ squarefree n :=
begin
  split; intro h,
  { contrapose! h,
    simp [h] },
  { simp [h, pow_ne_zero] }
end

lemma moebius_ne_zero_iff_eq_or {n : ℕ} : μ n ≠ 0 ↔ μ n = 1 ∨ μ n = -1 :=
begin
  split; intro h,
  { rw moebius_ne_zero_iff_squarefree at h,
    rw moebius_apply_of_squarefree h,
    apply neg_one_pow_eq_or },
  { rcases h with h | h; simp [h] }
end

lemma is_multiplicative_moebius : is_multiplicative μ :=
begin
  rw is_multiplicative.iff_ne_zero,
  refine ⟨by simp, λ n m hn hm hnm, _⟩,
  simp only [moebius, zero_hom.coe_mk, ←squarefree_mul hnm, ite_and, card_factors_mul hn hm],
  rw [pow_add, ite_mul_zero_right, ite_mul_zero_left],
end

open unique_factorization_monoid

@[simp] lemma coe_moebius_mul_coe_zeta [comm_ring R] : (μ * ζ : arithmetic_function R) = 1 :=
begin
  ext x,
  cases x,
  { simp only [divisors_zero, sum_empty, ne.def, not_false_iff, coe_mul_zeta_apply,
      zero_ne_one, one_apply_ne] },
  cases x,
  { simp only [moebius_apply_of_squarefree, card_factors_one, squarefree_one, divisors_one,
      int.cast_one, sum_singleton, coe_mul_zeta_apply, one_one, int_coe_apply, pow_zero] },
  rw [coe_mul_zeta_apply, one_apply_ne (ne_of_gt (succ_lt_succ (nat.succ_pos _)))],
  simp_rw [int_coe_apply],
  rw [←int.cast_sum, ← sum_filter_ne_zero],
  convert int.cast_zero,
  simp only [moebius_ne_zero_iff_squarefree],
  suffices :
    ∑ (y : finset ℕ) in
      (unique_factorization_monoid.normalized_factors x.succ.succ).to_finset.powerset,
    ite (squarefree y.val.prod) ((-1:ℤ) ^ Ω y.val.prod) 0 = 0,
  { have h : ∑ i in _, ite (squarefree i) ((-1:ℤ) ^ Ω i) 0 = _ :=
      (sum_divisors_filter_squarefree (nat.succ_ne_zero _)),
    exact (eq.trans (by congr') h).trans this },
  apply eq.trans (sum_congr rfl _) (sum_powerset_neg_one_pow_card_of_nonempty _),
  { intros y hy,
    rw [finset.mem_powerset, ← finset.val_le_iff, multiset.to_finset_val] at hy,
    have h : unique_factorization_monoid.normalized_factors y.val.prod = y.val,
    { apply factors_multiset_prod_of_irreducible,
      intros z hz,
      apply irreducible_of_normalized_factor _ (multiset.subset_of_le
        (le_trans hy (multiset.dedup_le _)) hz) },
    rw [if_pos],
    { rw [card_factors_apply, ← multiset.coe_card, ← factors_eq, h, finset.card] },
    rw [unique_factorization_monoid.squarefree_iff_nodup_normalized_factors, h],
    { apply y.nodup },
    rw [ne.def, multiset.prod_eq_zero_iff],
    intro con,
    rw ← h at con,
    exact not_irreducible_zero (irreducible_of_normalized_factor 0 con) },
  { rw finset.nonempty,
    rcases wf_dvd_monoid.exists_irreducible_factor _ (nat.succ_ne_zero _) with ⟨i, hi⟩,
    { rcases exists_mem_normalized_factors_of_dvd (nat.succ_ne_zero _) hi.1 hi.2 with ⟨j, hj, hj2⟩,
      use j,
      apply multiset.mem_to_finset.2 hj },
    rw nat.is_unit_iff,
    norm_num },
end

@[simp] lemma coe_zeta_mul_coe_moebius [comm_ring R] : (ζ * μ : arithmetic_function R) = 1 :=
by rw [mul_comm, coe_moebius_mul_coe_zeta]

@[simp] lemma moebius_mul_coe_zeta : (μ * ζ : arithmetic_function ℤ) = 1 :=
by rw [← int_coe_int μ, coe_moebius_mul_coe_zeta]

@[simp] lemma coe_zeta_mul_moebius : (ζ * μ : arithmetic_function ℤ) = 1 :=
by rw [← int_coe_int μ, coe_zeta_mul_coe_moebius]

section comm_ring
variable [comm_ring R]

instance : invertible (ζ : arithmetic_function R) :=
{ inv_of := μ,
  inv_of_mul_self := coe_moebius_mul_coe_zeta,
  mul_inv_of_self := coe_zeta_mul_coe_moebius}

/-- A unit in `arithmetic_function R` that evaluates to `ζ`, with inverse `μ`. -/
def zeta_unit : (arithmetic_function R)ˣ :=
⟨ζ, μ, coe_zeta_mul_coe_moebius, coe_moebius_mul_coe_zeta⟩

@[simp]
lemma coe_zeta_unit :
  ((zeta_unit : (arithmetic_function R)ˣ) : arithmetic_function R) = ζ := rfl

@[simp]
lemma inv_zeta_unit :
  ((zeta_unit⁻¹ : (arithmetic_function R)ˣ) : arithmetic_function R) = μ := rfl

end comm_ring

/-- Möbius inversion for functions to an `add_comm_group`. -/
theorem sum_eq_iff_sum_smul_moebius_eq
  [add_comm_group R] {f g : ℕ → R} :
  (∀ (n : ℕ), 0 < n → ∑ i in (n.divisors), f i = g n) ↔
    ∀ (n : ℕ), 0 < n → ∑ (x : ℕ × ℕ) in n.divisors_antidiagonal, μ x.fst • g x.snd = f n :=
begin
  let f' : arithmetic_function R := ⟨λ x, if x = 0 then 0 else f x, if_pos rfl⟩,
  let g' : arithmetic_function R := ⟨λ x, if x = 0 then 0 else g x, if_pos rfl⟩,
  transitivity (ζ : arithmetic_function ℤ) • f' = g',
  { rw ext_iff,
    apply forall_congr,
    intro n,
    cases n, { simp },
    rw coe_zeta_smul_apply,
    simp only [n.succ_ne_zero, forall_prop_of_true, succ_pos', if_false, zero_hom.coe_mk],
    rw sum_congr rfl (λ x hx, _),
    rw (if_neg (ne_of_gt (nat.pos_of_mem_divisors hx))) },
  transitivity μ • g' = f',
  { split; intro h,
    { rw [← h, ← mul_smul, moebius_mul_coe_zeta, one_smul] },
    { rw [← h, ← mul_smul, coe_zeta_mul_moebius, one_smul] } },
  { rw ext_iff,
    apply forall_congr,
    intro n,
    cases n, { simp },
    simp only [n.succ_ne_zero, forall_prop_of_true, succ_pos', smul_apply,
      if_false, zero_hom.coe_mk],
    rw sum_congr rfl (λ x hx, _),
    rw (if_neg (ne_of_gt (nat.pos_of_mem_divisors (snd_mem_divisors_of_mem_antidiagonal hx)))) },
end

/-- Möbius inversion for functions to a `comm_ring`. -/
theorem sum_eq_iff_sum_mul_moebius_eq [comm_ring R] {f g : ℕ → R} :
  (∀ (n : ℕ), 0 < n → ∑ i in (n.divisors), f i = g n) ↔
    ∀ (n : ℕ), 0 < n → ∑ (x : ℕ × ℕ) in n.divisors_antidiagonal, (μ x.fst : R) * g x.snd = f n :=
begin
  rw sum_eq_iff_sum_smul_moebius_eq,
  apply forall_congr,
  intro a,
  apply imp_congr (iff.refl _) (eq.congr_left (sum_congr rfl (λ x hx, _))),
  rw [zsmul_eq_mul],
end

/-- Möbius inversion for functions to a `comm_group`. -/
theorem prod_eq_iff_prod_pow_moebius_eq [comm_group R] {f g : ℕ → R} :
  (∀ (n : ℕ), 0 < n → ∏ i in (n.divisors), f i = g n) ↔
    ∀ (n : ℕ), 0 < n → ∏ (x : ℕ × ℕ) in n.divisors_antidiagonal, g x.snd ^ (μ x.fst) = f n :=
@sum_eq_iff_sum_smul_moebius_eq (additive R) _ _ _

/-- Möbius inversion for functions to a `comm_group_with_zero`. -/
theorem prod_eq_iff_prod_pow_moebius_eq_of_nonzero [comm_group_with_zero R] {f g : ℕ → R}
  (hf : ∀ (n : ℕ), 0 < n → f n ≠ 0) (hg : ∀ (n : ℕ), 0 < n → g n ≠ 0) :
  (∀ (n : ℕ), 0 < n → ∏ i in (n.divisors), f i = g n) ↔
    ∀ (n : ℕ), 0 < n → ∏ (x : ℕ × ℕ) in n.divisors_antidiagonal, g x.snd ^ (μ x.fst) = f n :=
begin
  refine iff.trans (iff.trans (forall_congr (λ n, _)) (@prod_eq_iff_prod_pow_moebius_eq Rˣ _
    (λ n, if h : 0 < n then units.mk0 (f n) (hf n h) else 1)
    (λ n, if h : 0 < n then units.mk0 (g n) (hg n h) else 1))) (forall_congr (λ n, _));
  refine imp_congr_right (λ hn, _),
  { dsimp,
    rw [dif_pos hn, ← units.eq_iff, ← units.coe_hom_apply, monoid_hom.map_prod, units.coe_mk0,
      prod_congr rfl _],
    intros x hx,
    rw [dif_pos (nat.pos_of_mem_divisors hx), units.coe_hom_apply, units.coe_mk0] },
  { dsimp,
    rw [dif_pos hn, ← units.eq_iff, ← units.coe_hom_apply, monoid_hom.map_prod, units.coe_mk0,
      prod_congr rfl _],
    intros x hx,
    rw [dif_pos (nat.pos_of_mem_divisors (nat.snd_mem_divisors_of_mem_antidiagonal hx)),
      units.coe_hom_apply, units.coe_zpow₀, units.coe_mk0] }
end

end special_functions
end arithmetic_function
end nat<|MERGE_RESOLUTION|>--- conflicted
+++ resolved
@@ -564,7 +564,6 @@
   ∀ {n : ℕ}, n ≠ 0 → f n = n.factorization.prod (λ p k, f (p ^ k)) :=
 λ n hn, multiplicative_factorization f hf.2 hf.1 hn
 
-<<<<<<< HEAD
 /-- A recapitulation of the definition of multiplicative that is simpler for proofs -/
 lemma iff_ne_zero [monoid_with_zero R] {f : arithmetic_function R} :
   is_multiplicative f ↔
@@ -576,7 +575,8 @@
   rcases eq_or_ne n 0 with rfl | hn,
   { simp },
   exact h hm hn hmn,
-=======
+end
+
 /-- Two multiplicative functions `f` and `g` are equal if and only if
 they agree on prime powers -/
 lemma eq_iff_eq_on_prime_powers [comm_monoid_with_zero R]
@@ -595,7 +595,6 @@
   simp only [support_factorization, list.mem_to_finset],
   intros p hp,
   exact h p _ (nat.prime_of_mem_factors hp),
->>>>>>> f2fa1cf9
 end
 
 end is_multiplicative
