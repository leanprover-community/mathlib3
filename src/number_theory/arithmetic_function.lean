/-
Copyright (c) 2020 Aaron Anderson. All rights reserved.
Released under Apache 2.0 license as described in the file LICENSE.
Authors: Aaron Anderson
-/
import algebra.big_operators.ring
import number_theory.divisors
import algebra.squarefree
import algebra.invertible

/-!
# Arithmetic Functions and Dirichlet Convolution

This file defines arithmetic functions, which are functions from `ℕ` to a specified type that map 0
to 0. In the literature, they are often instead defined as functions from `ℕ+`. These arithmetic
functions are endowed with a multiplication, given by Dirichlet convolution, and pointwise addition,
to form the Dirichlet ring.

## Main Definitions
 * `arithmetic_function R` consists of functions `f : ℕ → R` such that `f 0 = 0`.
 * An arithmetic function `f` `is_multiplicative` when `x.coprime y → f (x * y) = f x * f y`.
 * The pointwise operations `pmul` and `ppow` differ from the multiplication
  and power instances on `arithmetic_function R`, which use Dirichlet multiplication.
 * `ζ` is the arithmetic function such that `ζ x = 1` for `0 < x`.
 * `σ k` is the arithmetic function such that `σ k x = ∑ y in divisors x, y ^ k` for `0 < x`.
 * `pow k` is the arithmetic function such that `pow k x = x ^ k` for `0 < x`.
 * `id` is the identity arithmetic function on `ℕ`.
 * `ω n` is the number of distinct prime factors of `n`.
 * `Ω n` is the number of prime factors of `n` counted with multiplicity.
 * `μ` is the Möbius function.

## Notation
The arithmetic functions `ζ` and `σ` have Greek letter names, which are localized notation in
the namespace `arithmetic_function`.

## Tags
arithmetic functions, dirichlet convolution, divisors

-/

open finset
open_locale big_operators

namespace nat
variable (R : Type*)

/-- An arithmetic function is a function from `ℕ` that maps 0 to 0. In the literature, they are
  often instead defined as functions from `ℕ+`. Multiplication on `arithmetic_functions` is by
  Dirichlet convolution. -/
@[derive [has_coe_to_fun, has_zero, inhabited]]
def arithmetic_function [has_zero R] := zero_hom ℕ R

variable {R}

namespace arithmetic_function

section has_zero
variable [has_zero R]

@[simp] lemma to_fun_eq (f : arithmetic_function R) : f.to_fun = f := rfl

@[simp]
lemma map_zero {f : arithmetic_function R} : f 0 = 0 :=
zero_hom.map_zero' f

theorem coe_inj {f g : arithmetic_function R} : (f : ℕ → R) = g ↔ f = g :=
⟨λ h, zero_hom.coe_inj h, λ h, h ▸ rfl⟩

@[simp]
lemma zero_apply {x : ℕ} : (0 : arithmetic_function R) x = 0 :=
zero_hom.zero_apply x

@[ext] theorem ext ⦃f g : arithmetic_function R⦄ (h : ∀ x, f x = g x) : f = g :=
zero_hom.ext h

theorem ext_iff {f g : arithmetic_function R} : f = g ↔ ∀ x, f x = g x :=
zero_hom.ext_iff

section has_one
variable [has_one R]

instance : has_one (arithmetic_function R) := ⟨⟨λ x, ite (x = 1) 1 0, rfl⟩⟩

@[simp]
lemma one_one : (1 : arithmetic_function R) 1 = 1 := rfl

@[simp]
lemma one_apply_ne {x : ℕ} (h : x ≠ 1) : (1 : arithmetic_function R) x = 0 := if_neg h

end has_one
end has_zero

instance nat_coe [has_zero R] [has_one R] [has_add R] :
  has_coe (arithmetic_function ℕ) (arithmetic_function R) :=
⟨λ f, ⟨↑(f : ℕ → ℕ), by { transitivity ↑(f 0), refl, simp }⟩⟩

@[simp]
lemma nat_coe_nat (f : arithmetic_function ℕ) :
  (↑f : arithmetic_function ℕ) = f :=
begin
  ext,
  transitivity ↑(f x),
  { refl },
  simp
end

@[simp]
lemma nat_coe_apply [has_zero R] [has_one R] [has_add R] {f : arithmetic_function ℕ} {x : ℕ} :
  (f : arithmetic_function R) x = f x := rfl

instance int_coe [has_zero R] [has_one R] [has_add R] [has_neg R] :
  has_coe (arithmetic_function ℤ) (arithmetic_function R) :=
⟨λ f, ⟨↑(f : ℕ → ℤ), by { transitivity ↑(f 0), refl, simp }⟩⟩

@[simp]
lemma int_coe_int (f : arithmetic_function ℤ) :
  (↑f : arithmetic_function ℤ) = f :=
begin
  ext,
  transitivity ↑(f x),
  { refl },
  simp
end

@[simp]
lemma int_coe_apply [has_zero R] [has_one R] [has_add R] [has_neg R]
  {f : arithmetic_function ℤ} {x : ℕ} :
  (f : arithmetic_function R) x = f x := rfl

@[simp]
lemma coe_coe [has_zero R] [has_one R] [has_add R] [has_neg R] {f : arithmetic_function ℕ} :
  ((f : arithmetic_function ℤ) : arithmetic_function R) = f :=
by { ext, simp, }

section add_monoid

variable [add_monoid R]

instance : has_add (arithmetic_function R) := ⟨λ f g, ⟨λ n, f n + g n, by simp⟩⟩

@[simp]
lemma add_apply {f g : arithmetic_function R} {n : ℕ} : (f + g) n = f n + g n := rfl

instance : add_monoid (arithmetic_function R) :=
{ add_assoc := λ _ _ _, ext (λ _, add_assoc _ _ _),
  zero_add := λ _, ext (λ _, zero_add _),
  add_zero := λ _, ext (λ _, add_zero _),
  .. arithmetic_function.has_zero R,
  .. arithmetic_function.has_add }

end add_monoid

instance [add_comm_monoid R] : add_comm_monoid (arithmetic_function R) :=
{ add_comm := λ _ _, ext (λ _, add_comm _ _),
  .. arithmetic_function.add_monoid }

instance [add_group R] : add_group (arithmetic_function R) :=
{ neg := λ f, ⟨λ n, - f n, by simp⟩,
  add_left_neg := λ _, ext (λ _, add_left_neg _),
  .. arithmetic_function.add_monoid }

instance [add_comm_group R] : add_comm_group (arithmetic_function R) :=
{ .. arithmetic_function.add_comm_monoid,
  .. arithmetic_function.add_group }

section dirichlet_ring
variable [semiring R]

/-- The Dirichlet convolution of two arithmetic functions `f` and `g` is another arithmetic function
  such that `(f * g) n` is the sum of `f x * g y` over all `(x,y)` such that `x * y = n`. -/
instance : has_mul (arithmetic_function R) :=
⟨λ f g, ⟨λ n, ∑ x in divisors_antidiagonal n, f x.fst * g x.snd, by simp⟩⟩

@[simp]
lemma mul_apply {f g : arithmetic_function R} {n : ℕ} :
  (f * g) n = ∑ x in divisors_antidiagonal n, f x.fst * g x.snd := rfl

instance : monoid (arithmetic_function R) :=
{ one_mul := λ f,
  begin
    ext,
    rw mul_apply,
    by_cases x0 : x = 0, {simp [x0]},
    have h : {(1,x)} ⊆ divisors_antidiagonal x := by simp [x0],
    rw ← sum_subset h, {simp},
    intros y ymem ynmem,
    have y1ne : y.fst ≠ 1,
    { intro con,
      simp only [con, mem_divisors_antidiagonal, one_mul, ne.def] at ymem,
      simp only [mem_singleton, prod.ext_iff] at ynmem,
      tauto },
    simp [y1ne],
  end,
  mul_one := λ f,
  begin
    ext,
    rw mul_apply,
    by_cases x0 : x = 0, {simp [x0]},
    have h : {(x,1)} ⊆ divisors_antidiagonal x := by simp [x0],
    rw ← sum_subset h, {simp},
    intros y ymem ynmem,
    have y2ne : y.snd ≠ 1,
    { intro con,
      simp only [con, mem_divisors_antidiagonal, mul_one, ne.def] at ymem,
      simp only [mem_singleton, prod.ext_iff] at ynmem,
      tauto },
    simp [y2ne],
  end,
  mul_assoc := λ f g h,
  begin
    ext n,
    simp only [mul_apply],
    have := @finset.sum_sigma (ℕ × ℕ) R _ _ (divisors_antidiagonal n)
      (λ p, (divisors_antidiagonal p.1)) (λ x, f x.2.1 * g x.2.2 * h x.1.2),
    convert this.symm using 1; clear this,
    { apply finset.sum_congr rfl,
      intros p hp, exact finset.sum_mul },
    have := @finset.sum_sigma (ℕ × ℕ) R _ _ (divisors_antidiagonal n)
      (λ p, (divisors_antidiagonal p.2)) (λ x, f x.1.1 * (g x.2.1 * h x.2.2)),
    convert this.symm using 1; clear this,
    { apply finset.sum_congr rfl, intros p hp, rw finset.mul_sum },
    apply finset.sum_bij,
    swap 5,
    { rintros ⟨⟨i,j⟩, ⟨k,l⟩⟩ H, exact ⟨(k, l*j), (l, j)⟩ },
    { rintros ⟨⟨i,j⟩, ⟨k,l⟩⟩ H,
      simp only [finset.mem_sigma, mem_divisors_antidiagonal] at H ⊢, finish },
    { rintros ⟨⟨i,j⟩, ⟨k,l⟩⟩ H, simp only [mul_assoc] },
    { rintros ⟨⟨a,b⟩, ⟨c,d⟩⟩ ⟨⟨i,j⟩, ⟨k,l⟩⟩ H₁ H₂,
      simp only [finset.mem_sigma, mem_divisors_antidiagonal,
        and_imp, prod.mk.inj_iff, add_comm, heq_iff_eq] at H₁ H₂ ⊢,
      finish },
    { rintros ⟨⟨i,j⟩, ⟨k,l⟩⟩ H, refine ⟨⟨(i*k, l), (i, k)⟩, _, _⟩;
      { simp only [finset.mem_sigma, mem_divisors_antidiagonal] at H ⊢, finish } }
  end,
  .. arithmetic_function.has_one,
  .. arithmetic_function.has_mul }

instance : semiring (arithmetic_function R) :=
{ zero_mul := λ f, by { ext, simp, },
  mul_zero := λ f, by { ext, simp, },
  left_distrib := λ a b c, by { ext, simp [← sum_add_distrib, mul_add] },
  right_distrib := λ a b c, by { ext, simp [← sum_add_distrib, add_mul] },
  .. arithmetic_function.has_zero R,
  .. arithmetic_function.has_mul,
  .. arithmetic_function.has_add,
  .. arithmetic_function.add_comm_monoid,
  .. arithmetic_function.monoid }

end dirichlet_ring

instance [comm_semiring R] : comm_semiring (arithmetic_function R) :=
{ mul_comm := λ f g, by { ext,
    rw [mul_apply, ← map_swap_divisors_antidiagonal, sum_map],
    simp [mul_comm] },
  .. arithmetic_function.semiring }

instance [comm_ring R] : comm_ring (arithmetic_function R) :=
{ .. arithmetic_function.add_comm_group,
  .. arithmetic_function.comm_semiring }

section zeta

/-- `ζ 0 = 0`, otherwise `ζ x = 1`. The Dirichlet Series is the Riemann ζ.  -/
def zeta : arithmetic_function ℕ :=
⟨λ x, ite (x = 0) 0 1, rfl⟩

localized "notation `ζ` := zeta" in arithmetic_function

@[simp]
lemma zeta_apply {x : ℕ} : ζ x = if (x = 0) then 0 else 1 := rfl

lemma zeta_apply_ne {x : ℕ} (h : x ≠ 0) : ζ x = 1 := if_neg h

@[simp]
theorem coe_zeta_mul_apply [semiring R] {f : arithmetic_function R} {x : ℕ} :
  (↑ζ * f) x = ∑ i in divisors x, f i :=
begin
  rw mul_apply,
  transitivity ∑ i in divisors_antidiagonal x, f i.snd,
  { apply sum_congr rfl,
    intros i hi,
    rcases mem_divisors_antidiagonal.1 hi with ⟨rfl, h⟩,
    rw [nat_coe_apply, zeta_apply_ne (left_ne_zero_of_mul h), cast_one, one_mul] },
  { apply sum_bij (λ i h, prod.snd i),
    { rintros ⟨a, b⟩ h, simp [snd_mem_divisors_of_mem_antidiagonal h] },
    { rintros ⟨a, b⟩ h, refl },
    { rintros ⟨a1, b1⟩ ⟨a2, b2⟩ h1 h2 h,
      dsimp at h,
      rw h at *,
      rw mem_divisors_antidiagonal at *,
      ext, swap, {refl},
      simp only [prod.fst, prod.snd] at *,
      apply nat.eq_of_mul_eq_mul_right _ (eq.trans h1.1 h2.1.symm),
      rcases h1 with ⟨rfl, h⟩,
      apply nat.pos_of_ne_zero (right_ne_zero_of_mul h) },
    { intros a ha,
      rcases mem_divisors.1 ha with ⟨⟨b, rfl⟩, ne0⟩,
      use (b, a),
      simp [ne0, mul_comm] } }
end

@[simp]
theorem coe_mul_zeta_apply [semiring R] {f : arithmetic_function R} {x : ℕ} :
  (f * ζ) x = ∑ i in divisors x, f i :=
begin
  apply opposite.op_injective,
  rw [op_sum],
  convert @coe_zeta_mul_apply Rᵒᵖ _ { to_fun := opposite.op ∘ f, map_zero' := by simp} x,
  rw [mul_apply, mul_apply, op_sum],
  conv_lhs { rw ← map_swap_divisors_antidiagonal, },
  rw sum_map,
  apply sum_congr rfl,
  intros y hy,
  by_cases h1 : y.fst = 0,
  { simp [function.comp_apply, h1] },
  { simp only [h1, mul_one, one_mul, prod.fst_swap, function.embedding.coe_fn_mk, prod.snd_swap,
      if_false, zeta_apply, zero_hom.coe_mk, nat_coe_apply, cast_one] }
end

@[simp]
theorem zeta_mul_apply {f : arithmetic_function ℕ} {x : ℕ} :
  (ζ * f) x = ∑ i in divisors x, f i :=
by rw [← nat_coe_nat ζ, coe_zeta_mul_apply]

@[simp]
theorem mul_zeta_apply {f : arithmetic_function ℕ} {x : ℕ} :
  (f * ζ) x = ∑ i in divisors x, f i :=
by rw [← nat_coe_nat ζ, coe_mul_zeta_apply]

end zeta

open_locale arithmetic_function

section pmul

/-- This is the pointwise product of `arithmetic_function`s. -/
def pmul [mul_zero_class R] (f g : arithmetic_function R) :
  arithmetic_function R :=
⟨λ x, f x * g x, by simp⟩

@[simp]
lemma pmul_apply [mul_zero_class R] {f g : arithmetic_function R} {x : ℕ} :
  f.pmul g x = f x * g x := rfl

lemma pmul_comm [comm_monoid_with_zero R] (f g : arithmetic_function R) :
  f.pmul g = g.pmul f :=
by { ext, simp [mul_comm] }

variable [semiring R]

@[simp]
lemma pmul_zeta (f : arithmetic_function R) : f.pmul ↑ζ = f :=
begin
  ext x,
  cases x;
  simp [nat.succ_ne_zero],
end

@[simp]
lemma zeta_pmul (f : arithmetic_function R) : (ζ : arithmetic_function R).pmul f = f :=
begin
  ext x,
  cases x;
  simp [nat.succ_ne_zero],
end

/-- This is the pointwise power of `arithmetic_function`s. -/
def ppow (f : arithmetic_function R) (k : ℕ) :
  arithmetic_function R :=
if h0 : k = 0 then ζ else ⟨λ x, (f x) ^ k,
  by { rw [map_zero], exact zero_pow (nat.pos_of_ne_zero h0) }⟩

@[simp]
lemma ppow_zero {f : arithmetic_function R} : f.ppow 0 = ζ :=
by rw [ppow, dif_pos rfl]

@[simp]
lemma ppow_apply {f : arithmetic_function R} {k x : ℕ} (kpos : 0 < k) :
  f.ppow k x = (f x) ^ k :=
by { rw [ppow, dif_neg (ne_of_gt kpos)], refl }

lemma ppow_succ {f : arithmetic_function R} {k : ℕ} :
  f.ppow (k + 1) = f.pmul (f.ppow k) :=
begin
  ext x,
  rw [ppow_apply (nat.succ_pos k), pow_succ],
  induction k; simp,
end

lemma ppow_succ' {f : arithmetic_function R} {k : ℕ} {kpos : 0 < k} :
  f.ppow (k + 1) = (f.ppow k).pmul f :=
begin
  ext x,
  rw [ppow_apply (nat.succ_pos k), pow_succ'],
  induction k; simp,
end

end pmul

/-- Multiplicative functions -/
def is_multiplicative [monoid_with_zero R] (f : arithmetic_function R) : Prop :=
f 1 = 1 ∧ (∀ {m n : ℕ}, m.coprime n → f (m * n) = f m * f n)

namespace is_multiplicative

section monoid_with_zero
variable [monoid_with_zero R]

@[simp]
lemma map_one {f : arithmetic_function R} (h : f.is_multiplicative) : f 1 = 1 :=
h.1

@[simp]
lemma map_mul_of_coprime {f : arithmetic_function R} (hf : f.is_multiplicative)
  {m n : ℕ} (h : m.coprime n) : f (m * n) = f m * f n :=
hf.2 h

end monoid_with_zero

lemma nat_cast {f : arithmetic_function ℕ} [semiring R] (h : f.is_multiplicative) :
  is_multiplicative (f : arithmetic_function R) :=
⟨by simp [h], λ m n cop, by simp [cop, h]⟩

lemma int_cast {f : arithmetic_function ℤ} [ring R] (h : f.is_multiplicative) :
  is_multiplicative (f : arithmetic_function R) :=
⟨by simp [h], λ m n cop, by simp [cop, h]⟩

lemma mul [comm_semiring R] {f g : arithmetic_function R}
  (hf : f.is_multiplicative) (hg : g.is_multiplicative) :
  is_multiplicative (f * g) :=
⟨by { simp [hf, hg], }, begin
  simp only [mul_apply],
  intros m n cop,
  rw sum_mul_sum,
  symmetry,
  apply sum_bij (λ (x : (ℕ × ℕ) × ℕ × ℕ) h, (x.1.1 * x.2.1, x.1.2 * x.2.2)),
  { rintros ⟨⟨a1, a2⟩, ⟨b1, b2⟩⟩ h,
    simp only [mem_divisors_antidiagonal, ne.def, mem_product] at h,
    rcases h with ⟨⟨rfl, ha⟩, ⟨rfl, hb⟩⟩,
    simp only [mem_divisors_antidiagonal, nat.mul_eq_zero, ne.def],
    split, {ring},
    rw nat.mul_eq_zero at *,
    apply not_or ha hb },
  { rintros ⟨⟨a1, a2⟩, ⟨b1, b2⟩⟩ h,
    simp only [mem_divisors_antidiagonal, ne.def, mem_product] at h,
    rcases h with ⟨⟨rfl, ha⟩, ⟨rfl, hb⟩⟩,
    dsimp only,
    rw [hf.map_mul_of_coprime cop.coprime_mul_right.coprime_mul_right_right,
        hg.map_mul_of_coprime cop.coprime_mul_left.coprime_mul_left_right],
    ring, },
  { rintros ⟨⟨a1, a2⟩, ⟨b1, b2⟩⟩ ⟨⟨c1, c2⟩, ⟨d1, d2⟩⟩ hab hcd h,
    simp only [mem_divisors_antidiagonal, ne.def, mem_product] at hab,
    rcases hab with ⟨⟨rfl, ha⟩, ⟨rfl, hb⟩⟩,
    simp only [mem_divisors_antidiagonal, ne.def, mem_product] at hcd,
    simp only [prod.mk.inj_iff] at h,
    ext; dsimp only,
    { transitivity nat.gcd (a1 * a2) (a1 * b1),
      { rw [nat.gcd_mul_left, cop.coprime_mul_left.coprime_mul_right_right.gcd_eq_one, mul_one] },
      { rw [← hcd.1.1, ← hcd.2.1] at cop,
        rw [← hcd.1.1, h.1, nat.gcd_mul_left,
            cop.coprime_mul_left.coprime_mul_right_right.gcd_eq_one, mul_one] } },
    { transitivity nat.gcd (a1 * a2) (a2 * b2),
      { rw [mul_comm, nat.gcd_mul_left, cop.coprime_mul_right.coprime_mul_left_right.gcd_eq_one,
            mul_one] },
      { rw [← hcd.1.1, ← hcd.2.1] at cop,
        rw [← hcd.1.1, h.2, mul_comm, nat.gcd_mul_left,
            cop.coprime_mul_right.coprime_mul_left_right.gcd_eq_one, mul_one] } },
    { transitivity nat.gcd (b1 * b2) (a1 * b1),
      { rw [mul_comm, nat.gcd_mul_right,
           cop.coprime_mul_right.coprime_mul_left_right.symm.gcd_eq_one, one_mul] },
      { rw [← hcd.1.1, ← hcd.2.1] at cop,
        rw [← hcd.2.1, h.1, mul_comm c1 d1, nat.gcd_mul_left,
            cop.coprime_mul_right.coprime_mul_left_right.symm.gcd_eq_one, mul_one] } },
    { transitivity nat.gcd (b1 * b2) (a2 * b2),
      { rw [nat.gcd_mul_right,
           cop.coprime_mul_left.coprime_mul_right_right.symm.gcd_eq_one, one_mul] },
      { rw [← hcd.1.1, ← hcd.2.1] at cop,
        rw [← hcd.2.1, h.2, nat.gcd_mul_right,
            cop.coprime_mul_left.coprime_mul_right_right.symm.gcd_eq_one, one_mul] } } },
  { rintros ⟨b1, b2⟩ h,
    simp only [mem_divisors_antidiagonal, ne.def, mem_product] at h,
    use ((b1.gcd m, b2.gcd m), (b1.gcd n, b2.gcd n)),
    simp only [exists_prop, prod.mk.inj_iff, ne.def, mem_product, mem_divisors_antidiagonal],
    rw [← cop.gcd_mul _, ← cop.gcd_mul _, ← h.1, nat.gcd_mul_gcd_of_coprime_of_mul_eq_mul cop h.1,
        nat.gcd_mul_gcd_of_coprime_of_mul_eq_mul cop.symm _],
    { rw [nat.mul_eq_zero, decidable.not_or_iff_and_not] at h, simp [h.2.1, h.2.2] },
    rw [mul_comm n m, h.1] }
end⟩

lemma pmul [comm_semiring R] {f g : arithmetic_function R}
  (hf : f.is_multiplicative) (hg : g.is_multiplicative) :
  is_multiplicative (f.pmul g) :=
⟨by { simp [hf, hg], }, λ m n cop, begin
  simp only [pmul_apply, hf.map_mul_of_coprime cop, hg.map_mul_of_coprime cop],
  ring,
end⟩

end is_multiplicative

section special_functions

/-- The identity on `ℕ` as an `arithmetic_function`.  -/
def id : arithmetic_function ℕ := ⟨id, rfl⟩

@[simp]
lemma id_apply {x : ℕ} : id x = x := rfl

/-- `pow k n = n ^ k`, except `pow 0 0 = 0`. -/
def pow (k : ℕ) : arithmetic_function ℕ := id.ppow k

@[simp]
lemma pow_apply {k n : ℕ} : pow k n = if (k = 0 ∧ n = 0) then 0 else n ^ k :=
begin
  cases k,
  { simp [pow] },
  simp [pow, (ne_of_lt (nat.succ_pos k)).symm],
end

/-- `σ k n` is the sum of the `k`th powers of the divisors of `n` -/
def sigma (k : ℕ) : arithmetic_function ℕ :=
⟨λ n, ∑ d in divisors n, d ^ k, by simp⟩

localized "notation `σ` := sigma" in arithmetic_function

@[simp]
lemma sigma_apply {k n : ℕ} : σ k n = ∑ d in divisors n, d ^ k := rfl

lemma sigma_one_apply {n : ℕ} : σ 1 n = ∑ d in divisors n, d := by simp

lemma zeta_mul_pow_eq_sigma {k : ℕ} : ζ * pow k = σ k :=
begin
  ext,
  rw [sigma, zeta_mul_apply],
  apply sum_congr rfl,
  intros x hx,
  rw [pow_apply, if_neg (not_and_of_not_right _ _)],
  contrapose! hx,
  simp [hx],
end

lemma is_multiplicative_zeta : is_multiplicative ζ :=
⟨by simp, λ m n cop, begin
  cases m, {simp},
  cases n, {simp},
  simp [nat.succ_ne_zero]
end⟩

lemma is_multiplicative_id : is_multiplicative arithmetic_function.id :=
⟨rfl, λ _ _ _, rfl⟩

lemma is_multiplicative.ppow [comm_semiring R] {f : arithmetic_function R}
  (hf : f.is_multiplicative) {k : ℕ} :
  is_multiplicative (f.ppow k) :=
begin
  induction k with k hi,
  { exact is_multiplicative_zeta.nat_cast },
  { rw ppow_succ,
    apply hf.pmul hi },
end

lemma is_multiplicative_pow {k : ℕ} : is_multiplicative (pow k) :=
is_multiplicative_id.ppow

lemma is_multiplicative_sigma {k : ℕ} :
  is_multiplicative (sigma k) :=
begin
  rw [← zeta_mul_pow_eq_sigma],
  apply ((is_multiplicative_zeta).mul is_multiplicative_pow)
end

/-- `Ω n` is the number of prime factors of `n`. -/
def card_factors : arithmetic_function ℕ :=
⟨λ n, n.factors.length, rfl⟩

localized "notation `Ω` := card_factors" in arithmetic_function

lemma card_factors_apply {n : ℕ} :
  Ω n = n.factors.length := rfl

@[simp]
lemma card_factors_one : Ω 1 = 0 := rfl

lemma card_factors_eq_one_iff_prime {n : ℕ} :
  Ω n = 1 ↔ n.prime :=
begin
  refine ⟨λ h, _, λ h, list.length_eq_one.2 ⟨n, factors_prime h⟩⟩,
  cases n,
  { contrapose! h,
    simp },
  rcases list.length_eq_one.1 h with ⟨x, hx⟩,
  rw [← prod_factors n.succ_pos, hx, list.prod_singleton],
  apply mem_factors,
  rw [hx, list.mem_singleton]
end

lemma card_factors_mul {m n : ℕ} (m0 : m ≠ 0) (n0 : n ≠ 0) :
  Ω (m * n) = Ω m + Ω n :=
by rw [card_factors_apply, card_factors_apply, card_factors_apply, ← multiset.coe_card,
  ← factors_eq, unique_factorization_monoid.factors_mul m0 n0, factors_eq, factors_eq,
  multiset.card_add, multiset.coe_card, multiset.coe_card]

lemma card_factors_multiset_prod {s : multiset ℕ} (h0 : s.prod ≠ 0) :
  Ω s.prod = (multiset.map Ω s).sum :=
begin
  revert h0,
  apply s.induction_on, { intro h, refl },
  intros a t h h0,
  rw [multiset.prod_cons, mul_ne_zero_iff] at h0,
  simp [h0, card_factors_mul, h],
end

/-- `ω n` is the number of distinct prime factors of `n`. -/
def card_distinct_factors : arithmetic_function ℕ :=
⟨λ n, n.factors.erase_dup.length, rfl⟩

localized "notation `ω` := card_distinct_factors" in arithmetic_function

@[simp]
lemma card_distinct_factors_zero : ω 0 = 0 := rfl

lemma card_distinct_factors_apply {n : ℕ} :
  ω n = n.factors.erase_dup.length := rfl

lemma card_distinct_factors_eq_card_factors_iff_squarefree {n : ℕ} (h0 : n ≠ 0) :
  ω n = Ω n ↔ squarefree n :=
begin
  rw [squarefree_iff_nodup_factors h0, card_distinct_factors_apply],
  split; intro h,
  { rw ← list.eq_of_sublist_of_length_eq n.factors.erase_dup_sublist h,
    apply list.nodup_erase_dup },
  { rw list.erase_dup_eq_self.2 h,
    refl }
end

/-- `μ` is the Möbius function. If `n` is squarefree with an even number of distinct prime factors,
  `μ n = 1`. If `n` is squarefree with an odd number of distinct prime factors, `μ n = -1`.
  If `n` is not squarefree, `μ n = 0`. -/
def moebius : arithmetic_function ℤ :=
⟨λ n, if squarefree n then (-1) ^ (card_factors n) else 0, by simp⟩

localized "notation `μ` := moebius" in arithmetic_function

@[simp]
lemma moebius_apply_of_squarefree {n : ℕ} (h : squarefree n): μ n = (-1) ^ (card_factors n) :=
if_pos h

@[simp]
lemma moebius_eq_zero_of_not_squarefree {n : ℕ} (h : ¬ squarefree n): μ n = 0 := if_neg h

lemma moebius_ne_zero_iff_squarefree {n : ℕ} : μ n ≠ 0 ↔ squarefree n :=
begin
  split; intro h,
  { contrapose! h,
    simp [h] },
  { simp [h, pow_ne_zero] }
end

lemma moebius_ne_zero_iff_eq_or {n : ℕ} : μ n ≠ 0 ↔ μ n = 1 ∨ μ n = -1 :=
begin
  split; intro h,
  { rw moebius_ne_zero_iff_squarefree at h,
    rw moebius_apply_of_squarefree h,
    apply neg_one_pow_eq_or },
  { rcases h with h | h; simp [h] }
end

open unique_factorization_monoid

<<<<<<< HEAD
lemma finset.sum_int_cast {α β : Type*} [add_comm_group β] [has_one β] (s : finset α) (f : α → ℤ) :
  ↑(∑ x in s, f x : ℤ) = (∑ x in s, (f x : β)) :=
(int.cast_add_hom β).map_sum f s

@[simp] lemma coe_moebius_mul_coe_zeta [comm_ring R] : (μ * ζ : arithmetic_function R) = 1 :=
=======
/-- Moebius Inversion -/
@[simp] lemma moebius_mul_zeta : μ * ζ = 1 :=
>>>>>>> 498d4977
begin
  ext x,
  cases x, simp,
  cases x, simp,
<<<<<<< HEAD
  rw [coe_mul_zeta_apply, one_apply_ne (ne_of_gt (succ_lt_succ (nat.succ_pos _)))],
  simp_rw [int_coe_apply],
  rw [← finset.sum_int_cast, ← sum_filter_ne_zero],
  convert int.cast_zero,
=======
  rw [mul_zeta_apply, one_apply_ne (ne_of_gt (succ_lt_succ (nat.succ_pos _)))],
  rw ← sum_filter_ne_zero,
>>>>>>> 498d4977
  simp only [moebius_ne_zero_iff_squarefree],
  transitivity,
  convert (sum_divisors_filter_squarefree (nat.succ_ne_zero _)),
  apply eq.trans (sum_congr rfl _) (sum_powerset_neg_one_pow_card_of_nonempty _),
  { intros y hy,
    rw [finset.mem_powerset, ← finset.val_le_iff, multiset.to_finset_val] at hy,
    have h : unique_factorization_monoid.factors y.val.prod = y.val,
    { apply factors_multiset_prod_of_irreducible,
      intros z hz,
      apply irreducible_of_factor _ (multiset.subset_of_le
        (le_trans hy (multiset.erase_dup_le _)) hz) },
    rw [if_pos],
    { rw [card_factors_apply, ← multiset.coe_card, ← factors_eq, h, finset.card] },
    rw [unique_factorization_monoid.squarefree_iff_nodup_factors, h],
    { apply y.nodup },
    rw [ne.def, multiset.prod_eq_zero_iff],
    intro con,
    rw ← h at con,
    exact not_irreducible_zero (irreducible_of_factor 0 con) },
  { rw finset.nonempty,
    rcases wf_dvd_monoid.exists_irreducible_factor _ (nat.succ_ne_zero _) with ⟨i, hi⟩,
    { rcases exists_mem_factors_of_dvd (nat.succ_ne_zero _) hi.1 hi.2 with ⟨j, hj, hj2⟩,
      use j,
      apply multiset.mem_to_finset.2 hj },
    rw nat.is_unit_iff,
    omega },
end

<<<<<<< HEAD
@[simp] lemma coe_zeta_mul_coe_moebius [comm_ring R] : (ζ * μ : arithmetic_function R) = 1 :=
by rw [mul_comm, coe_moebius_mul_coe_zeta]

@[simp] lemma moebius_mul_coe_zeta : (μ * ζ : arithmetic_function ℤ) = 1 :=
by rw [← int_coe_int μ, coe_moebius_mul_coe_zeta]

@[simp] lemma coe_zeta_mul_moebius : (ζ * μ : arithmetic_function ℤ) = 1 :=
by rw [← int_coe_int μ, coe_zeta_mul_coe_moebius]

section comm_ring
variable [comm_ring R]

instance : invertible (ζ : arithmetic_function R) :=
{ inv_of := μ,
  inv_of_mul_self := coe_moebius_mul_coe_zeta,
  mul_inv_of_self := coe_zeta_mul_coe_moebius}

/-- A unit in `arithmetic_function R` that evaluates to `ζ`, with inverse `μ`. -/
def zeta_unit : units (arithmetic_function R) :=
⟨ζ, μ, coe_zeta_mul_coe_moebius, coe_moebius_mul_coe_zeta⟩

@[simp]
lemma coe_zeta_unit :
  ((zeta_unit : units (arithmetic_function R)) : arithmetic_function R) = ζ := rfl

@[simp]
lemma inv_zeta_unit :
  ((zeta_unit⁻¹ : units (arithmetic_function R)) : arithmetic_function R) = μ := rfl

/-- This theorem is also known as Möbius inversion. -/
theorem sum_eq_iff_sum_moebius_eq {f g : ℕ → R} (hf : f 0 = 0) (hg : g 0 = 0) :
  (∀ (n : ℕ), ∑ i in (n.divisors), f i = g n) ↔
    ∀ (n : ℕ), ∑ (x : ℕ × ℕ) in n.divisors_antidiagonal, (μ x.fst : R) * g x.snd = f n :=
begin
  let f' : arithmetic_function R := ⟨f, hf⟩,
  let g' : arithmetic_function R := ⟨g, hg⟩,
  transitivity ↑ζ * f' = g',
  { rw ext_iff,
    apply forall_congr,
    intro n,
    simp },
  transitivity ↑μ * g' = f',
  { rw ← coe_zeta_unit, rw ← units.eq_inv_mul_iff_mul_eq, rw eq_comm, refl, },
  { rw ext_iff,
    apply forall_congr,
    intro n,
    simp },
end

end comm_ring
=======
@[simp] lemma zeta_mul_moebius : ζ * μ = 1 :=
by rw [mul_comm, moebius_mul_zeta]

instance : invertible ζ :=
{ inv_of := μ,
  inv_of_mul_self := moebius_mul_zeta,
  mul_inv_of_self := zeta_mul_moebius}
>>>>>>> 498d4977

end special_functions
end arithmetic_function
end nat<|MERGE_RESOLUTION|>--- conflicted
+++ resolved
@@ -666,29 +666,15 @@
 
 open unique_factorization_monoid
 
-<<<<<<< HEAD
-lemma finset.sum_int_cast {α β : Type*} [add_comm_group β] [has_one β] (s : finset α) (f : α → ℤ) :
-  ↑(∑ x in s, f x : ℤ) = (∑ x in s, (f x : β)) :=
-(int.cast_add_hom β).map_sum f s
-
 @[simp] lemma coe_moebius_mul_coe_zeta [comm_ring R] : (μ * ζ : arithmetic_function R) = 1 :=
-=======
-/-- Moebius Inversion -/
-@[simp] lemma moebius_mul_zeta : μ * ζ = 1 :=
->>>>>>> 498d4977
 begin
   ext x,
   cases x, simp,
   cases x, simp,
-<<<<<<< HEAD
   rw [coe_mul_zeta_apply, one_apply_ne (ne_of_gt (succ_lt_succ (nat.succ_pos _)))],
   simp_rw [int_coe_apply],
   rw [← finset.sum_int_cast, ← sum_filter_ne_zero],
   convert int.cast_zero,
-=======
-  rw [mul_zeta_apply, one_apply_ne (ne_of_gt (succ_lt_succ (nat.succ_pos _)))],
-  rw ← sum_filter_ne_zero,
->>>>>>> 498d4977
   simp only [moebius_ne_zero_iff_squarefree],
   transitivity,
   convert (sum_divisors_filter_squarefree (nat.succ_ne_zero _)),
@@ -717,7 +703,6 @@
     omega },
 end
 
-<<<<<<< HEAD
 @[simp] lemma coe_zeta_mul_coe_moebius [comm_ring R] : (ζ * μ : arithmetic_function R) = 1 :=
 by rw [mul_comm, coe_moebius_mul_coe_zeta]
 
@@ -768,15 +753,6 @@
 end
 
 end comm_ring
-=======
-@[simp] lemma zeta_mul_moebius : ζ * μ = 1 :=
-by rw [mul_comm, moebius_mul_zeta]
-
-instance : invertible ζ :=
-{ inv_of := μ,
-  inv_of_mul_self := moebius_mul_zeta,
-  mul_inv_of_self := zeta_mul_moebius}
->>>>>>> 498d4977
 
 end special_functions
 end arithmetic_function
