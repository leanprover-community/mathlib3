/-
Copyright (c) 2020 Johan Commelin. All rights reserved.
Released under Apache 2.0 license as described in the file LICENSE.
Authors: Johan Commelin, Kevin Buzzard
-/
import algebra.big_operators.nat_antidiagonal
import algebra.geom_sum
import data.fintype.card
import ring_theory.power_series.well_known
import tactic.field_simp

/-!
# Bernoulli numbers

The Bernoulli numbers are a sequence of rational numbers that frequently show up in
number theory.

## Mathematical overview

The Bernoulli numbers $(B_0, B_1, B_2, \ldots)=(1, -1/2, 1/6, 0, -1/30, \ldots)$ are
a sequence of rational numbers. They show up in the formula for the sums of $k$th
powers. They are related to the Taylor series expansions of $x/\tan(x)$ and
of $\coth(x)$, and also show up in the values that the Riemann Zeta function
takes both at both negative and positive integers (and hence in the
theory of modular forms). For example, if $1 \leq n$ is even then

$$\zeta(2n)=\sum_{t\geq1}t^{-2n}=(-1)^{n+1}\frac{(2\pi)^{2n}B_{2n}}{2(2n)!}.$$

Note however that this result is not yet formalised in Lean.

The Bernoulli numbers can be formally defined using the power series

$$\sum B_n\frac{t^n}{n!}=\frac{t}{1-e^{-t}}$$

although that happens to not be the definition in mathlib (this is an *implementation
detail* and need not concern the mathematician).

Note that $B_1=-1/2$, meaning that we are using the $B_n^-$ of
[from Wikipedia](https://en.wikipedia.org/wiki/Bernoulli_number).

## Implementation detail

The Bernoulli numbers are defined using well-founded induction, by the formula
$$B_n=1-\sum_{k\lt n}\frac{\binom{n}{k}}{n-k+1}B_k.$$
This formula is true for all $n$ and in particular $B_0=1$. Note that this is the definition
for positive Bernoulli numbers, which we call `bernoulli'`. The negative Bernoulli numbers are
then defined as `bernoulli := (-1)^n * bernoulli'`.

## Main theorems

`sum_bernoulli : ∑ k in finset.range n, (n.choose k : ℚ) * bernoulli k = 0`
-/

open_locale nat big_operators
open finset nat finset.nat power_series
variables (A : Type*) [comm_ring A] [algebra ℚ A]

/-! ### Definitions -/

/-- The Bernoulli numbers:
the $n$-th Bernoulli number $B_n$ is defined recursively via
$$B_n = 1 - \sum_{k < n} \binom{n}{k}\frac{B_k}{n+1-k}$$ -/
def bernoulli' : ℕ → ℚ :=
well_founded.fix lt_wf $
  λ n bernoulli', 1 - ∑ k : fin n, n.choose k / (n - k + 1) * bernoulli' k k.2

lemma bernoulli'_def' (n : ℕ) :
  bernoulli' n = 1 - ∑ k : fin n, n.choose k / (n - k + 1) * bernoulli' k :=
well_founded.fix_eq _ _ _

lemma bernoulli'_def (n : ℕ) :
  bernoulli' n = 1 - ∑ k in range n, n.choose k / (n - k + 1) * bernoulli' k :=
by { rw [bernoulli'_def', ← fin.sum_univ_eq_sum_range], refl }

lemma bernoulli'_spec (n : ℕ) :
  ∑ k in range n.succ, (n.choose (n - k) : ℚ) / (n - k + 1) * bernoulli' k = 1 :=
begin
  rw [sum_range_succ_comm, bernoulli'_def n, tsub_self],
  conv in (n.choose (_ - _)) { rw choose_symm (mem_range.1 H).le },
  simp only [one_mul, cast_one, sub_self, sub_add_cancel, choose_zero_right, zero_add, div_one],
end

lemma bernoulli'_spec' (n : ℕ) :
  ∑ k in antidiagonal n, ((k.1 + k.2).choose k.2 : ℚ) / (k.2 + 1) * bernoulli' k.1 = 1 :=
begin
  refine ((sum_antidiagonal_eq_sum_range_succ_mk _ n).trans _).trans (bernoulli'_spec n),
  refine sum_congr rfl (λ x hx, _),
  simp only [add_tsub_cancel_of_le, mem_range_succ_iff.mp hx, cast_sub],
end

/-! ### Examples -/

section examples

@[simp] lemma bernoulli'_zero : bernoulli' 0 = 1 :=
by { rw bernoulli'_def, norm_num }

@[simp] lemma bernoulli'_one : bernoulli' 1 = 1/2 :=
by { rw bernoulli'_def, norm_num }

@[simp] lemma bernoulli'_two : bernoulli' 2 = 1/6 :=
by { rw bernoulli'_def, norm_num [sum_range_succ] }

@[simp] lemma bernoulli'_three : bernoulli' 3 = 0 :=
by { rw bernoulli'_def, norm_num [sum_range_succ] }

@[simp] lemma bernoulli'_four : bernoulli' 4 = -1/30 :=
have nat.choose 4 2 = 6 := dec_trivial, -- shrug
by { rw bernoulli'_def, norm_num [sum_range_succ, this] }

end examples

@[simp] lemma sum_bernoulli' (n : ℕ) :
  ∑ k in range n, (n.choose k : ℚ) * bernoulli' k = n :=
begin
  cases n, { simp },
  suffices : (n + 1 : ℚ) * ∑ k in range n, ↑(n.choose k) / (n - k + 1) * bernoulli' k =
    ∑ x in range n, ↑(n.succ.choose x) * bernoulli' x,
  { rw_mod_cast [sum_range_succ, bernoulli'_def, ← this, choose_succ_self_right], ring },
  simp_rw [mul_sum, ← mul_assoc],
  refine sum_congr rfl (λ k hk, _),
  congr',
  have : ((n - k : ℕ) : ℚ) + 1 ≠ 0 := by apply_mod_cast succ_ne_zero,
  field_simp [← cast_sub (mem_range.1 hk).le, mul_comm],
  rw_mod_cast [tsub_add_eq_add_tsub (mem_range.1 hk).le, choose_mul_succ_eq],
end

/-- The exponential generating function for the Bernoulli numbers `bernoulli' n`. -/
def bernoulli'_power_series := mk $ λ n, algebra_map ℚ A (bernoulli' n / n!)

theorem bernoulli'_power_series_mul_exp_sub_one :
  bernoulli'_power_series A * (exp A - 1) = X * exp A :=
begin
  ext n,
  -- constant coefficient is a special case
  cases n, { simp },
  rw [bernoulli'_power_series, coeff_mul, mul_comm X, sum_antidiagonal_succ'],
  suffices : ∑ p in antidiagonal n, (bernoulli' p.1 / p.1!) * ((p.2 + 1) * p.2!)⁻¹ = n!⁻¹,
  { simpa [ring_hom.map_sum] using congr_arg (algebra_map ℚ A) this },
  apply eq_inv_of_mul_left_eq_one,
  rw sum_mul,
  convert bernoulli'_spec' n using 1,
  apply sum_congr rfl,
  simp_rw [mem_antidiagonal],
  rintro ⟨i, j⟩ rfl,
  have : (j + 1 : ℚ) ≠ 0 := by exact_mod_cast succ_ne_zero j,
  have : (j + 1 : ℚ) * j! * i! ≠ 0 := by simpa [factorial_ne_zero],
  have := factorial_mul_factorial_dvd_factorial_add i j,
  field_simp [mul_comm _ (bernoulli' i), mul_assoc, add_choose],
  rw_mod_cast [mul_comm (j + 1), mul_div_assoc, ← mul_assoc],
  rw [cast_mul, cast_mul, mul_div_mul_right, cast_div_char_zero, cast_mul],
  assumption',
end

/-- Odd Bernoulli numbers (greater than 1) are zero. -/
theorem bernoulli'_odd_eq_zero {n : ℕ} (h_odd : odd n) (hlt : 1 < n) : bernoulli' n = 0 :=
begin
  let B := mk (λ n, bernoulli' n / n!),
  suffices : (B - eval_neg_hom B) * (exp ℚ - 1) = X * (exp ℚ - 1),
  { cases mul_eq_mul_right_iff.mp this;
    simp only [power_series.ext_iff, eval_neg_hom, coeff_X] at h,
    { apply eq_zero_of_neg_eq,
      specialize h n,
      split_ifs at h;
      simp [h_odd.neg_one_pow, factorial_ne_zero, *] at * },
    { simpa using h 1 } },
  have h : B * (exp ℚ - 1) = X * exp ℚ,
  { simpa [bernoulli'_power_series] using bernoulli'_power_series_mul_exp_sub_one ℚ },
  rw [sub_mul, h, mul_sub X, sub_right_inj, ← neg_sub, mul_neg, neg_eq_iff_neg_eq],
  suffices : eval_neg_hom (B * (exp ℚ - 1)) * exp ℚ = eval_neg_hom (X * exp ℚ) * exp ℚ,
  { simpa [mul_assoc, sub_mul, mul_comm (eval_neg_hom (exp ℚ)), exp_mul_exp_neg_eq_one, eq_comm] },
  congr',
end

/-- The Bernoulli numbers are defined to be `bernoulli'` with a parity sign. -/
def bernoulli (n : ℕ) : ℚ := (-1)^n * bernoulli' n

lemma bernoulli'_eq_bernoulli (n : ℕ) : bernoulli' n = (-1)^n * bernoulli n :=
by simp [bernoulli, ← mul_assoc, ← sq, ← pow_mul, mul_comm n 2, pow_mul]

@[simp] lemma bernoulli_zero : bernoulli 0 = 1 := by simp [bernoulli]

@[simp] lemma bernoulli_one : bernoulli 1 = -1/2 :=
by norm_num [bernoulli]

theorem bernoulli_eq_bernoulli'_of_ne_one {n : ℕ} (hn : n ≠ 1) : bernoulli n = bernoulli' n :=
begin
  by_cases h0 : n = 0, { simp [h0] },
  rw [bernoulli, neg_one_pow_eq_pow_mod_two],
  cases mod_two_eq_zero_or_one n, { simp [h] },
  simp [bernoulli'_odd_eq_zero (odd_iff.mpr h) (one_lt_iff_ne_zero_and_ne_one.mpr ⟨h0, hn⟩)],
end

@[simp] theorem sum_bernoulli (n : ℕ):
  ∑ k in range n, (n.choose k : ℚ) * bernoulli k = if n = 1 then 1 else 0 :=
begin
  cases n, { simp },
  cases n, { simp },
  suffices : ∑ i in range n, ↑((n + 2).choose (i + 2)) * bernoulli (i + 2) = n / 2,
  { simp only [this, sum_range_succ', cast_succ, bernoulli_one, bernoulli_zero, choose_one_right,
    mul_one, choose_zero_right, cast_zero, if_false, zero_add, succ_succ_ne_one], ring },
  have f := sum_bernoulli' n.succ.succ,
  simp_rw [sum_range_succ', bernoulli'_one, choose_one_right, cast_succ, ← eq_sub_iff_add_eq] at f,
  convert f,
  { funext x, rw bernoulli_eq_bernoulli'_of_ne_one (succ_ne_zero x ∘ succ.inj) },
  { simp only [one_div, mul_one, bernoulli'_zero, cast_one, choose_zero_right, add_sub_cancel],
    ring },
end

lemma bernoulli_spec' (n : ℕ) :
  ∑ k in antidiagonal n, ((k.1 + k.2).choose k.2 : ℚ) / (k.2 + 1) * bernoulli k.1 =
    if n = 0 then 1 else 0 :=
begin
  cases n, { simp },
  rw if_neg (succ_ne_zero _),
  -- algebra facts
  have h₁ : (1, n) ∈ antidiagonal n.succ := by simp [mem_antidiagonal, add_comm],
  have h₂ : (n : ℚ) + 1 ≠ 0 := by apply_mod_cast succ_ne_zero,
  have h₃ : (1 + n).choose n = n + 1 := by simp [add_comm],
  -- key equation: the corresponding fact for `bernoulli'`
  have H := bernoulli'_spec' n.succ,
  -- massage it to match the structure of the goal, then convert piece by piece
  rw sum_eq_add_sum_diff_singleton h₁ at H ⊢,
  apply add_eq_of_eq_sub',
  convert eq_sub_of_add_eq' H using 1,
  { refine sum_congr rfl (λ p h, _),
    obtain ⟨h', h''⟩ : p ∈ _ ∧ p ≠ _ := by rwa [mem_sdiff, mem_singleton] at h,
    simp [bernoulli_eq_bernoulli'_of_ne_one ((not_congr (antidiagonal_congr h' h₁)).mp h'')] },
  { field_simp [h₃],
    norm_num },
end

/-- The exponential generating function for the Bernoulli numbers `bernoulli n`. -/
def bernoulli_power_series := mk $ λ n, algebra_map ℚ A (bernoulli n / n!)

theorem bernoulli_power_series_mul_exp_sub_one :
  bernoulli_power_series A * (exp A - 1) = X :=
begin
  ext n,
  -- constant coefficient is a special case
  cases n, { simp },
  simp only [bernoulli_power_series, coeff_mul, coeff_X, sum_antidiagonal_succ', one_div, coeff_mk,
    coeff_one, coeff_exp, linear_map.map_sub, factorial, if_pos, cast_succ, cast_one, cast_mul,
    sub_zero, ring_hom.map_one, add_eq_zero_iff, if_false, _root_.inv_one, zero_add, one_ne_zero,
    mul_zero, and_false, sub_self, ← ring_hom.map_mul, ← ring_hom.map_sum],
  cases n, { simp },
  rw if_neg n.succ_succ_ne_one,
  have hfact : ∀ m, (m! : ℚ) ≠ 0 := λ m, by exact_mod_cast factorial_ne_zero m,
  have hite2 : ite (n.succ = 0) 1 0 = (0 : ℚ) := if_neg n.succ_ne_zero,
  rw [←map_zero (algebra_map ℚ A), ←zero_div (n.succ! : ℚ), ←hite2, ← bernoulli_spec', sum_div],
  refine congr_arg (algebra_map ℚ A) (sum_congr rfl $ λ x h, eq_div_of_mul_eq (hfact n.succ) _),
  rw mem_antidiagonal at h,
<<<<<<< HEAD
  have hj : (x.2.succ : ℚ) ≠ 0 := by exact_mod_cast succ_ne_zero _,
  field_simp [← h, mul_ne_zero hj (hfact x.2), hfact x.1, mul_comm _ (bernoulli x.1), mul_assoc],
  rw_mod_cast [mul_comm (x.2 + 1), mul_div_assoc, ← mul_assoc],
  rw [cast_mul, cast_mul, mul_div_mul_right _ _ hj, add_choose, cast_dvd_char_zero],
=======
  have hj : (j.succ : ℚ) ≠ 0 := by exact_mod_cast succ_ne_zero j,
  field_simp [← h, mul_ne_zero hj (hfact j), hfact i, mul_comm _ (bernoulli i), mul_assoc],
  rw_mod_cast [mul_comm (j + 1), mul_div_assoc, ← mul_assoc],
  rw [cast_mul, cast_mul, mul_div_mul_right _ _ hj, add_choose, cast_div_char_zero],
>>>>>>> 90d6f271
  apply factorial_mul_factorial_dvd_factorial_add,
end

section faulhaber

/-- **Faulhaber's theorem** relating the **sum of of p-th powers** to the Bernoulli numbers:
$$\sum_{k=0}^{n-1} k^p = \sum_{i=0}^p B_i\binom{p+1}{i}\frac{n^{p+1-i}}{p+1}.$$
See https://proofwiki.org/wiki/Faulhaber%27s_Formula and [orosi2018faulhaber] for
the proof provided here. -/
theorem sum_range_pow (n p : ℕ) :
  ∑ k in range n, (k : ℚ) ^ p =
    ∑ i in range (p + 1), bernoulli i * (p + 1).choose i * n ^ (p + 1 - i) / (p + 1) :=
begin
  have hne : ∀ m : ℕ, (m! : ℚ) ≠ 0 := λ m, by exact_mod_cast factorial_ne_zero m,
  -- compute the Cauchy product of two power series
  have h_cauchy : mk (λ p, bernoulli p / p!) * mk (λ q, coeff ℚ (q + 1) (exp ℚ ^ n))
                = mk (λ p, ∑ i in range (p + 1),
                      bernoulli i * (p + 1).choose i * n ^ (p + 1 - i) / (p + 1)!),
  { ext q : 1,
    let f := λ a b, bernoulli a / a! * coeff ℚ (b + 1) (exp ℚ ^ n),
    -- key step: use `power_series.coeff_mul` and then rewrite sums
    simp only [coeff_mul, coeff_mk, cast_mul, sum_antidiagonal_eq_sum_range_succ f],
    apply sum_congr rfl,
    simp_intros m h only [finset.mem_range],
    simp only [f, exp_pow_eq_rescale_exp, rescale, one_div, coeff_mk, ring_hom.coe_mk, coeff_exp,
              ring_hom.id_apply, cast_mul, algebra_map_rat_rat],
    -- manipulate factorials and binomial coefficients
    rw [choose_eq_factorial_div_factorial h.le, eq_comm, div_eq_iff (hne q.succ), succ_eq_add_one,
        mul_assoc _ _ ↑q.succ!, mul_comm _ ↑q.succ!, ← mul_assoc, div_mul_eq_mul_div,
        mul_comm (↑n ^ (q - m + 1)), ← mul_assoc _ _ (↑n ^ (q - m + 1)), ← one_div, mul_one_div,
        div_div_eq_div_mul, tsub_add_eq_add_tsub (le_of_lt_succ h), cast_div, cast_mul],
    { ring },
    { exact factorial_mul_factorial_dvd_factorial h.le },
    { simp [hne] } },
  -- same as our goal except we pull out `p!` for convenience
  have hps : ∑ k in range n, ↑k ^ p
          = (∑ i in range (p + 1), bernoulli i * (p + 1).choose i * n ^ (p + 1 - i) / (p + 1)!)
            * p!,
  { suffices : mk (λ p, ∑ k in range n, ↑k ^ p * algebra_map ℚ ℚ p!⁻¹)
             = mk (λ p, ∑ i in range (p + 1),
                    bernoulli i * (p + 1).choose i * n ^ (p + 1 - i) / (p + 1)!),
    { rw [← div_eq_iff (hne p), div_eq_mul_inv, sum_mul],
      rw power_series.ext_iff at this,
      simpa using this p },
    -- the power series `exp ℚ - 1` is non-zero, a fact we need in order to use `mul_right_inj'`
    have hexp : exp ℚ - 1 ≠ 0,
    { simp only [exp, power_series.ext_iff, ne, not_forall],
      use 1,
      simp },
    have h_r : exp ℚ ^ n - 1 = X * mk (λ p, coeff ℚ (p + 1) (exp ℚ ^ n)),
    { have h_const : C ℚ (constant_coeff ℚ (exp ℚ ^ n)) = 1 := by simp,
      rw [← h_const, sub_const_eq_X_mul_shift] },
    -- key step: a chain of equalities of power series
    rw [← mul_right_inj' hexp, mul_comm, ← exp_pow_sum, ← geom_sum_def, geom_sum_mul, h_r,
        ← bernoulli_power_series_mul_exp_sub_one, bernoulli_power_series, mul_right_comm],
    simp [h_cauchy, mul_comm] },
  -- massage `hps` into our goal
  rw [hps, sum_mul],
  refine sum_congr rfl (λ x hx, _),
  field_simp [mul_right_comm _ ↑p!, ← mul_assoc _ _ ↑p!, cast_add_one_ne_zero, hne],
end

/-- Alternate form of **Faulhaber's theorem**, relating the sum of p-th powers to the Bernoulli
numbers: $$\sum_{k=1}^{n} k^p = \sum_{i=0}^p (-1)^iB_i\binom{p+1}{i}\frac{n^{p+1-i}}{p+1}.$$
Deduced from `sum_range_pow`. -/
theorem sum_Ico_pow (n p : ℕ) :
  ∑ k in Ico 1 (n + 1), (k : ℚ) ^ p =
    ∑ i in range (p + 1), bernoulli' i * (p + 1).choose i * n ^ (p + 1 - i) / (p + 1) :=
begin
  -- dispose of the trivial case
  cases p, { simp },
  let f := λ i, bernoulli i * p.succ.succ.choose i * n ^ (p.succ.succ - i) / p.succ.succ,
  let f' := λ i, bernoulli' i * p.succ.succ.choose i * n ^ (p.succ.succ - i) / p.succ.succ,
  suffices : ∑ k in Ico 1 n.succ, ↑k ^ p.succ = ∑ i in range p.succ.succ, f' i, { convert this },
  -- prove some algebraic facts that will make things easier for us later on
  have hle := nat.le_add_left 1 n,
  have hne : (p + 1 + 1 : ℚ) ≠ 0 := by exact_mod_cast succ_ne_zero p.succ,
  have h1 : ∀ r : ℚ, r * (p + 1 + 1) * n ^ p.succ / (p + 1 + 1 : ℚ) = r * n ^ p.succ :=
    λ r, by rw [mul_div_right_comm, mul_div_cancel _ hne],
  have h2 : f 1 + n ^ p.succ = 1 / 2 * n ^ p.succ,
  { simp_rw [f, bernoulli_one, choose_one_right, succ_sub_succ_eq_sub, cast_succ, tsub_zero, h1],
    ring },
  have : ∑ i in range p, bernoulli (i + 2) * (p + 2).choose (i + 2) * n ^ (p - i) / ↑(p + 2)
       = ∑ i in range p, bernoulli' (i + 2) * (p + 2).choose (i + 2) * n ^ (p - i) / ↑(p + 2) :=
    sum_congr rfl (λ i h, by rw bernoulli_eq_bernoulli'_of_ne_one (succ_succ_ne_one i)),
  calc  ∑ k in Ico 1 n.succ, ↑k ^ p.succ
        -- replace sum over `Ico` with sum over `range` and simplify
      = ∑ k in range n.succ, ↑k ^ p.succ : by simp [sum_Ico_eq_sub _ hle, succ_ne_zero]
        -- extract the last term of the sum
  ... = ∑ k in range n, (k : ℚ) ^ p.succ + n ^ p.succ : by rw sum_range_succ
        -- apply the key lemma, `sum_range_pow`
  ... = ∑ i in range p.succ.succ, f i + n ^ p.succ : by simp [f, sum_range_pow]
        -- extract the first two terms of the sum
  ... = ∑ i in range p, f i.succ.succ + f 1 + f 0 + n ^ p.succ : by simp_rw [sum_range_succ']
  ... = ∑ i in range p, f i.succ.succ + (f 1 + n ^ p.succ) + f 0 : by ring
  ... = ∑ i in range p, f i.succ.succ + 1 / 2 * n ^ p.succ + f 0 : by rw h2
        -- convert from `bernoulli` to `bernoulli'`
  ... = ∑ i in range p, f' i.succ.succ + f' 1 + f' 0 : by { simp only [f, f'], simpa [h1] }
        -- rejoin the first two terms of the sum
  ... = ∑ i in range p.succ.succ, f' i : by simp_rw [sum_range_succ'],
end

end faulhaber<|MERGE_RESOLUTION|>--- conflicted
+++ resolved
@@ -250,17 +250,10 @@
   rw [←map_zero (algebra_map ℚ A), ←zero_div (n.succ! : ℚ), ←hite2, ← bernoulli_spec', sum_div],
   refine congr_arg (algebra_map ℚ A) (sum_congr rfl $ λ x h, eq_div_of_mul_eq (hfact n.succ) _),
   rw mem_antidiagonal at h,
-<<<<<<< HEAD
-  have hj : (x.2.succ : ℚ) ≠ 0 := by exact_mod_cast succ_ne_zero _,
-  field_simp [← h, mul_ne_zero hj (hfact x.2), hfact x.1, mul_comm _ (bernoulli x.1), mul_assoc],
-  rw_mod_cast [mul_comm (x.2 + 1), mul_div_assoc, ← mul_assoc],
-  rw [cast_mul, cast_mul, mul_div_mul_right _ _ hj, add_choose, cast_dvd_char_zero],
-=======
   have hj : (j.succ : ℚ) ≠ 0 := by exact_mod_cast succ_ne_zero j,
   field_simp [← h, mul_ne_zero hj (hfact j), hfact i, mul_comm _ (bernoulli i), mul_assoc],
   rw_mod_cast [mul_comm (j + 1), mul_div_assoc, ← mul_assoc],
   rw [cast_mul, cast_mul, mul_div_mul_right _ _ hj, add_choose, cast_div_char_zero],
->>>>>>> 90d6f271
   apply factorial_mul_factorial_dvd_factorial_add,
 end
 
