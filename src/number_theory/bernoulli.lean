/-
Copyright (c) 2020 Johan Commelin. All rights reserved.
Released under Apache 2.0 license as described in the file LICENSE.
Authors: Johan Commelin, Kevin Buzzard
-/
import algebra.big_operators.nat_antidiagonal
import algebra.geom_sum
import data.fintype.card
import ring_theory.power_series.well_known
import tactic.field_simp

/-!
# Bernoulli numbers

The Bernoulli numbers are a sequence of rational numbers that frequently show up in
number theory.

## Mathematical overview

The Bernoulli numbers $(B_0, B_1, B_2, \ldots)=(1, -1/2, 1/6, 0, -1/30, \ldots)$ are
a sequence of rational numbers. They show up in the formula for the sums of $k$th
powers. They are related to the Taylor series expansions of $x/\tan(x)$ and
of $\coth(x)$, and also show up in the values that the Riemann Zeta function
takes both at both negative and positive integers (and hence in the
theory of modular forms). For example, if $1 \leq n$ is even then

$$\zeta(2n)=\sum_{t\geq1}t^{-2n}=(-1)^{n+1}\frac{(2\pi)^{2n}B_{2n}}{2(2n)!}.$$

Note however that this result is not yet formalised in Lean.

The Bernoulli numbers can be formally defined using the power series

$$\sum B_n\frac{t^n}{n!}=\frac{t}{1-e^{-t}}$$

although that happens to not be the definition in mathlib (this is an *implementation
detail* and need not concern the mathematician).

Note that $B_1=-1/2$, meaning that we are using the $B_n^-$ of
[from Wikipedia](https://en.wikipedia.org/wiki/Bernoulli_number).

## Implementation detail

The Bernoulli numbers are defined using well-founded induction, by the formula
$$B_n=1-\sum_{k\lt n}\frac{\binom{n}{k}}{n-k+1}B_k.$$
This formula is true for all $n$ and in particular $B_0=1$. Note that this is the definition
for positive Bernoulli numbers, which we call `bernoulli'`. The negative Bernoulli numbers are
then defined as `bernoulli := (-1)^n * bernoulli'`.

## Main theorems

`sum_bernoulli : ∑ k in finset.range n, (n.choose k : ℚ) * bernoulli k = 0`
-/

open_locale nat big_operators
open finset nat finset.nat power_series
variables (A : Type*) [comm_ring A] [algebra ℚ A]

/-! ### Definitions -/

/-- The Bernoulli numbers:
the $n$-th Bernoulli number $B_n$ is defined recursively via
$$B_n = 1 - \sum_{k < n} \binom{n}{k}\frac{B_k}{n+1-k}$$ -/
def bernoulli' : ℕ → ℚ :=
well_founded.fix lt_wf $
  λ n bernoulli', 1 - ∑ k : fin n, n.choose k / (n - k + 1) * bernoulli' k k.2

lemma bernoulli'_def' (n : ℕ) :
  bernoulli' n = 1 - ∑ k : fin n, n.choose k / (n - k + 1) * bernoulli' k :=
well_founded.fix_eq _ _ _

lemma bernoulli'_def (n : ℕ) :
  bernoulli' n = 1 - ∑ k in range n, n.choose k / (n - k + 1) * bernoulli' k :=
by { rw [bernoulli'_def', ← fin.sum_univ_eq_sum_range], refl }

lemma bernoulli'_spec (n : ℕ) :
  ∑ k in range n.succ, (n.choose (n - k) : ℚ) / (n - k + 1) * bernoulli' k = 1 :=
begin
  rw [sum_range_succ_comm, bernoulli'_def n, tsub_self],
  conv in (n.choose (_ - _)) { rw choose_symm (mem_range.1 H).le },
  simp only [one_mul, cast_one, sub_self, sub_add_cancel, choose_zero_right, zero_add, div_one],
end

lemma bernoulli'_spec' (n : ℕ) :
  ∑ k in antidiagonal n, ((k.1 + k.2).choose k.2 : ℚ) / (k.2 + 1) * bernoulli' k.1 = 1 :=
begin
  refine ((sum_antidiagonal_eq_sum_range_succ_mk _ n).trans _).trans (bernoulli'_spec n),
  refine sum_congr rfl (λ x hx, _),
  simp only [add_tsub_cancel_of_le, mem_range_succ_iff.mp hx, cast_sub],
end

/-! ### Examples -/

section examples

@[simp] lemma bernoulli'_zero : bernoulli' 0 = 1 :=
by { rw bernoulli'_def, norm_num }

@[simp] lemma bernoulli'_one : bernoulli' 1 = 1/2 :=
by { rw bernoulli'_def, norm_num }

@[simp] lemma bernoulli'_two : bernoulli' 2 = 1/6 :=
by { rw bernoulli'_def, norm_num [sum_range_succ] }

@[simp] lemma bernoulli'_three : bernoulli' 3 = 0 :=
by { rw bernoulli'_def, norm_num [sum_range_succ] }

@[simp] lemma bernoulli'_four : bernoulli' 4 = -1/30 :=
have nat.choose 4 2 = 6 := dec_trivial, -- shrug
by { rw bernoulli'_def, norm_num [sum_range_succ, this] }

end examples

@[simp] lemma sum_bernoulli' (n : ℕ) :
  ∑ k in range n, (n.choose k : ℚ) * bernoulli' k = n :=
begin
  cases n, { simp },
  suffices : (n + 1 : ℚ) * ∑ k in range n, ↑(n.choose k) / (n - k + 1) * bernoulli' k =
    ∑ x in range n, ↑(n.succ.choose x) * bernoulli' x,
  { rw_mod_cast [sum_range_succ, bernoulli'_def, ← this, choose_succ_self_right], ring },
  simp_rw [mul_sum, ← mul_assoc],
  refine sum_congr rfl (λ k hk, _),
  congr',
  have : ((n - k : ℕ) : ℚ) + 1 ≠ 0 := by apply_mod_cast succ_ne_zero,
  field_simp [← cast_sub (mem_range.1 hk).le, mul_comm],
  rw_mod_cast [tsub_add_eq_add_tsub (mem_range.1 hk).le, choose_mul_succ_eq],
end

/-- The exponential generating function for the Bernoulli numbers `bernoulli' n`. -/
def bernoulli'_power_series := mk $ λ n, algebra_map ℚ A (bernoulli' n / n!)

theorem bernoulli'_power_series_mul_exp_sub_one :
  bernoulli'_power_series A * (exp A - 1) = X * exp A :=
begin
  ext n,
  -- constant coefficient is a special case
  cases n, { simp },
  rw [bernoulli'_power_series, coeff_mul, mul_comm X, sum_antidiagonal_succ'],
  suffices : ∑ p in antidiagonal n, (bernoulli' p.1 / p.1!) * ((p.2 + 1) * p.2!)⁻¹ = n!⁻¹,
  { simpa [ring_hom.map_sum] using congr_arg (algebra_map ℚ A) this },
  apply eq_inv_of_mul_eq_one_left,
  rw sum_mul,
  convert bernoulli'_spec' n using 1,
  apply sum_congr rfl,
  simp_rw [mem_antidiagonal],
  rintro ⟨i, j⟩ rfl,
  have : (j + 1 : ℚ) ≠ 0 := by exact_mod_cast succ_ne_zero j,
  have : (j + 1 : ℚ) * j! * i! ≠ 0 := by simpa [factorial_ne_zero],
  have := factorial_mul_factorial_dvd_factorial_add i j,
  field_simp [mul_comm _ (bernoulli' i), mul_assoc, add_choose],
  rw_mod_cast [mul_comm (j + 1), mul_div_assoc, ← mul_assoc],
<<<<<<< HEAD
  rw [cast_mul, cast_mul, mul_div_mul_right, cast_dvd_char_zero, cast_mul],
  assumption, rwa nat.cast_succ
=======
  rw [cast_mul, cast_mul, mul_div_mul_right, cast_div_char_zero, cast_mul],
  assumption',
>>>>>>> 4cf20164
end

/-- Odd Bernoulli numbers (greater than 1) are zero. -/
theorem bernoulli'_odd_eq_zero {n : ℕ} (h_odd : odd n) (hlt : 1 < n) : bernoulli' n = 0 :=
begin
  let B := mk (λ n, bernoulli' n / n!),
  suffices : (B - eval_neg_hom B) * (exp ℚ - 1) = X * (exp ℚ - 1),
  { cases mul_eq_mul_right_iff.mp this;
    simp only [power_series.ext_iff, eval_neg_hom, coeff_X] at h,
    { apply eq_zero_of_neg_eq,
      specialize h n,
      split_ifs at h;
      simp [h_odd.neg_one_pow, factorial_ne_zero, *] at * },
    { simpa using h 1 } },
  have h : B * (exp ℚ - 1) = X * exp ℚ,
  { simpa [bernoulli'_power_series] using bernoulli'_power_series_mul_exp_sub_one ℚ },
  rw [sub_mul, h, mul_sub X, sub_right_inj, ← neg_sub, mul_neg, neg_eq_iff_neg_eq],
  suffices : eval_neg_hom (B * (exp ℚ - 1)) * exp ℚ = eval_neg_hom (X * exp ℚ) * exp ℚ,
  { simpa [mul_assoc, sub_mul, mul_comm (eval_neg_hom (exp ℚ)), exp_mul_exp_neg_eq_one, eq_comm] },
  congr',
end

/-- The Bernoulli numbers are defined to be `bernoulli'` with a parity sign. -/
def bernoulli (n : ℕ) : ℚ := (-1)^n * bernoulli' n

lemma bernoulli'_eq_bernoulli (n : ℕ) : bernoulli' n = (-1)^n * bernoulli n :=
by simp [bernoulli, ← mul_assoc, ← sq, ← pow_mul, mul_comm n 2, pow_mul]

@[simp] lemma bernoulli_zero : bernoulli 0 = 1 := by simp [bernoulli]

@[simp] lemma bernoulli_one : bernoulli 1 = -1/2 :=
by norm_num [bernoulli]

theorem bernoulli_eq_bernoulli'_of_ne_one {n : ℕ} (hn : n ≠ 1) : bernoulli n = bernoulli' n :=
begin
  by_cases h0 : n = 0, { simp [h0] },
  rw [bernoulli, neg_one_pow_eq_pow_mod_two],
  cases mod_two_eq_zero_or_one n, { simp [h] },
  simp [bernoulli'_odd_eq_zero (odd_iff.mpr h) (one_lt_iff_ne_zero_and_ne_one.mpr ⟨h0, hn⟩)],
end

@[simp] theorem sum_bernoulli (n : ℕ):
  ∑ k in range n, (n.choose k : ℚ) * bernoulli k = if n = 1 then 1 else 0 :=
begin
  cases n, { simp },
  cases n, { simp },
  suffices : ∑ i in range n, ↑((n + 2).choose (i + 2)) * bernoulli (i + 2) = n / 2,
  { simp only [this, sum_range_succ', cast_succ, bernoulli_one, bernoulli_zero, choose_one_right,
    mul_one, choose_zero_right, cast_zero, if_false, zero_add, succ_succ_ne_one], ring },
  have f := sum_bernoulli' n.succ.succ,
  simp_rw [sum_range_succ', bernoulli'_one, choose_one_right, cast_succ, ← eq_sub_iff_add_eq] at f,
  convert f,
  { funext x, rw bernoulli_eq_bernoulli'_of_ne_one (succ_ne_zero x ∘ succ.inj) },
  { simp only [one_div, mul_one, bernoulli'_zero, cast_one, choose_zero_right, add_sub_cancel],
    ring },
end

lemma bernoulli_spec' (n : ℕ) :
  ∑ k in antidiagonal n, ((k.1 + k.2).choose k.2 : ℚ) / (k.2 + 1) * bernoulli k.1 =
    if n = 0 then 1 else 0 :=
begin
  cases n, { simp },
  rw if_neg (succ_ne_zero _),
  -- algebra facts
  have h₁ : (1, n) ∈ antidiagonal n.succ := by simp [mem_antidiagonal, add_comm],
  have h₂ : (n : ℚ) + 1 ≠ 0 := by apply_mod_cast succ_ne_zero,
  have h₃ : (1 + n).choose n = n + 1 := by simp [add_comm],
  -- key equation: the corresponding fact for `bernoulli'`
  have H := bernoulli'_spec' n.succ,
  -- massage it to match the structure of the goal, then convert piece by piece
  rw sum_eq_add_sum_diff_singleton h₁ at H ⊢,
  apply add_eq_of_eq_sub',
  convert eq_sub_of_add_eq' H using 1,
  { refine sum_congr rfl (λ p h, _),
    obtain ⟨h', h''⟩ : p ∈ _ ∧ p ≠ _ := by rwa [mem_sdiff, mem_singleton] at h,
    simp [bernoulli_eq_bernoulli'_of_ne_one ((not_congr (antidiagonal_congr h' h₁)).mp h'')] },
  { field_simp [h₃],
    norm_num },
end

/-- The exponential generating function for the Bernoulli numbers `bernoulli n`. -/
def bernoulli_power_series := mk $ λ n, algebra_map ℚ A (bernoulli n / n!)

theorem bernoulli_power_series_mul_exp_sub_one :
  bernoulli_power_series A * (exp A - 1) = X :=
begin
  ext n,
  -- constant coefficient is a special case
  cases n, { simp },
  simp only [bernoulli_power_series, coeff_mul, coeff_X, sum_antidiagonal_succ', one_div, coeff_mk,
    coeff_one, coeff_exp, linear_map.map_sub, factorial, if_pos, cast_succ, cast_one, cast_mul,
    sub_zero, ring_hom.map_one, add_eq_zero_iff, if_false, _root_.inv_one, zero_add, one_ne_zero,
    mul_zero, and_false, sub_self, ← ring_hom.map_mul, ← ring_hom.map_sum],
  cases n, { simp },
  rw if_neg n.succ_succ_ne_one,
  have hfact : ∀ m, (m! : ℚ) ≠ 0 := λ m, by exact_mod_cast factorial_ne_zero m,
  have hite2 : ite (n.succ = 0) 1 0 = (0 : ℚ) := if_neg n.succ_ne_zero,
  rw [←map_zero (algebra_map ℚ A), ←zero_div (n.succ! : ℚ), ←hite2, ← bernoulli_spec', sum_div],
  refine congr_arg (algebra_map ℚ A) (sum_congr rfl $ λ x h, eq_div_of_mul_eq (hfact n.succ) _),
  rw mem_antidiagonal at h,
<<<<<<< HEAD
  have hj : (j + 1 : ℚ) ≠ 0 := by exact_mod_cast succ_ne_zero j,
  field_simp [← h, mul_ne_zero hj (hfact j), hfact i, mul_comm _ (bernoulli i), mul_assoc,
    add_choose, cast_dvd_char_zero (factorial_mul_factorial_dvd_factorial_add _ _),
    nat.factorial_ne_zero, hj],
  cc,
=======
  have hj : (x.2.succ : ℚ) ≠ 0 := by exact_mod_cast succ_ne_zero _,
  field_simp [← h, mul_ne_zero hj (hfact x.2), hfact x.1, mul_comm _ (bernoulli x.1), mul_assoc],
  rw_mod_cast [mul_comm (x.2 + 1), mul_div_assoc, ← mul_assoc],
  rw [cast_mul, cast_mul, mul_div_mul_right _ _ hj, add_choose, cast_div_char_zero],
  apply factorial_mul_factorial_dvd_factorial_add,
>>>>>>> 4cf20164
end

section faulhaber

/-- **Faulhaber's theorem** relating the **sum of of p-th powers** to the Bernoulli numbers:
$$\sum_{k=0}^{n-1} k^p = \sum_{i=0}^p B_i\binom{p+1}{i}\frac{n^{p+1-i}}{p+1}.$$
See https://proofwiki.org/wiki/Faulhaber%27s_Formula and [orosi2018faulhaber] for
the proof provided here. -/
theorem sum_range_pow (n p : ℕ) :
  ∑ k in range n, (k : ℚ) ^ p =
    ∑ i in range (p + 1), bernoulli i * (p + 1).choose i * n ^ (p + 1 - i) / (p + 1) :=
begin
  have hne : ∀ m : ℕ, (m! : ℚ) ≠ 0 := λ m, by exact_mod_cast factorial_ne_zero m,
  -- compute the Cauchy product of two power series
  have h_cauchy : mk (λ p, bernoulli p / p!) * mk (λ q, coeff ℚ (q + 1) (exp ℚ ^ n))
                = mk (λ p, ∑ i in range (p + 1),
                      bernoulli i * (p + 1).choose i * n ^ (p + 1 - i) / (p + 1)!),
  { ext q : 1,
    let f := λ a b, bernoulli a / a! * coeff ℚ (b + 1) (exp ℚ ^ n),
    -- key step: use `power_series.coeff_mul` and then rewrite sums
    simp only [coeff_mul, coeff_mk, cast_mul, sum_antidiagonal_eq_sum_range_succ f],
    apply sum_congr rfl,
    simp_intros m h only [finset.mem_range],
    simp only [f, exp_pow_eq_rescale_exp, rescale, one_div, coeff_mk, ring_hom.coe_mk, coeff_exp,
              ring_hom.id_apply, cast_mul, algebra_map_rat_rat],
    -- manipulate factorials and binomial coefficients
    rw [choose_eq_factorial_div_factorial h.le, eq_comm, div_eq_iff (hne q.succ), succ_eq_add_one,
        mul_assoc _ _ ↑q.succ!, mul_comm _ ↑q.succ!, ← mul_assoc, div_mul_eq_mul_div,
        mul_comm (↑n ^ (q - m + 1)), ← mul_assoc _ _ (↑n ^ (q - m + 1)), ← one_div, mul_one_div,
        div_div, tsub_add_eq_add_tsub (le_of_lt_succ h), cast_div, cast_mul],
    { ring },
    { exact factorial_mul_factorial_dvd_factorial h.le },
    { simp [hne] } },
  -- same as our goal except we pull out `p!` for convenience
  have hps : ∑ k in range n, ↑k ^ p
          = (∑ i in range (p + 1), bernoulli i * (p + 1).choose i * n ^ (p + 1 - i) / (p + 1)!)
            * p!,
  { suffices : mk (λ p, ∑ k in range n, ↑k ^ p * algebra_map ℚ ℚ p!⁻¹)
             = mk (λ p, ∑ i in range (p + 1),
                    bernoulli i * (p + 1).choose i * n ^ (p + 1 - i) / (p + 1)!),
    { rw [← div_eq_iff (hne p), div_eq_mul_inv, sum_mul],
      rw power_series.ext_iff at this,
      simpa using this p },
    -- the power series `exp ℚ - 1` is non-zero, a fact we need in order to use `mul_right_inj'`
    have hexp : exp ℚ - 1 ≠ 0,
    { simp only [exp, power_series.ext_iff, ne, not_forall],
      use 1,
      simp },
    have h_r : exp ℚ ^ n - 1 = X * mk (λ p, coeff ℚ (p + 1) (exp ℚ ^ n)),
    { have h_const : C ℚ (constant_coeff ℚ (exp ℚ ^ n)) = 1 := by simp,
      rw [← h_const, sub_const_eq_X_mul_shift] },
    -- key step: a chain of equalities of power series
    rw [← mul_right_inj' hexp, mul_comm, ← exp_pow_sum, ← geom_sum_def, geom_sum_mul, h_r,
        ← bernoulli_power_series_mul_exp_sub_one, bernoulli_power_series, mul_right_comm],
    simp [h_cauchy, mul_comm] },
  -- massage `hps` into our goal
  rw [hps, sum_mul],
  refine sum_congr rfl (λ x hx, _),
  field_simp [mul_right_comm _ ↑p!, ← mul_assoc _ _ ↑p!, cast_add_one_ne_zero, hne],
end

/-- Alternate form of **Faulhaber's theorem**, relating the sum of p-th powers to the Bernoulli
numbers: $$\sum_{k=1}^{n} k^p = \sum_{i=0}^p (-1)^iB_i\binom{p+1}{i}\frac{n^{p+1-i}}{p+1}.$$
Deduced from `sum_range_pow`. -/
theorem sum_Ico_pow (n p : ℕ) :
  ∑ k in Ico 1 (n + 1), (k : ℚ) ^ p =
    ∑ i in range (p + 1), bernoulli' i * (p + 1).choose i * n ^ (p + 1 - i) / (p + 1) :=
begin
  rw ← nat.cast_succ,
  -- dispose of the trivial case
  cases p, { simp },
  let f := λ i, bernoulli i * p.succ.succ.choose i * n ^ (p.succ.succ - i) / p.succ.succ,
  let f' := λ i, bernoulli' i * p.succ.succ.choose i * n ^ (p.succ.succ - i) / p.succ.succ,
  suffices : ∑ k in Ico 1 n.succ, ↑k ^ p.succ = ∑ i in range p.succ.succ, f' i, { convert this },
  -- prove some algebraic facts that will make things easier for us later on
  have hle := nat.le_add_left 1 n,
  have hne : (p + 1 + 1 : ℚ) ≠ 0 := by exact_mod_cast succ_ne_zero p.succ,
  have h1 : ∀ r : ℚ, r * (p + 1 + 1) * n ^ p.succ / (p + 1 + 1 : ℚ) = r * n ^ p.succ :=
    λ r, by rw [mul_div_right_comm, mul_div_cancel _ hne],
  have h2 : f 1 + n ^ p.succ = 1 / 2 * n ^ p.succ,
  { simp_rw [f, bernoulli_one, choose_one_right, succ_sub_succ_eq_sub, cast_succ, tsub_zero, h1],
    ring },
  have : ∑ i in range p, bernoulli (i + 2) * (p + 2).choose (i + 2) * n ^ (p - i) / ↑(p + 2)
       = ∑ i in range p, bernoulli' (i + 2) * (p + 2).choose (i + 2) * n ^ (p - i) / ↑(p + 2) :=
    sum_congr rfl (λ i h, by rw bernoulli_eq_bernoulli'_of_ne_one (succ_succ_ne_one i)),
  calc  ∑ k in Ico 1 n.succ, ↑k ^ p.succ
        -- replace sum over `Ico` with sum over `range` and simplify
      = ∑ k in range n.succ, ↑k ^ p.succ : by simp [sum_Ico_eq_sub _ hle, succ_ne_zero]
        -- extract the last term of the sum
  ... = ∑ k in range n, (k : ℚ) ^ p.succ + n ^ p.succ : by rw sum_range_succ
        -- apply the key lemma, `sum_range_pow`
  ... = ∑ i in range p.succ.succ, f i + n ^ p.succ : by simp [f, sum_range_pow]
        -- extract the first two terms of the sum
  ... = ∑ i in range p, f i.succ.succ + f 1 + f 0 + n ^ p.succ : by simp_rw [sum_range_succ']
  ... = ∑ i in range p, f i.succ.succ + (f 1 + n ^ p.succ) + f 0 : by ring
  ... = ∑ i in range p, f i.succ.succ + 1 / 2 * n ^ p.succ + f 0 : by rw h2
        -- convert from `bernoulli` to `bernoulli'`
  ... = ∑ i in range p, f' i.succ.succ + f' 1 + f' 0 :
        by { simp only [f, f'], simpa [h1, λ i, show i + 2 = i + 1 + 1, from rfl] }
        -- rejoin the first two terms of the sum
  ... = ∑ i in range p.succ.succ, f' i : by simp_rw [sum_range_succ'],
end

end faulhaber<|MERGE_RESOLUTION|>--- conflicted
+++ resolved
@@ -148,13 +148,8 @@
   have := factorial_mul_factorial_dvd_factorial_add i j,
   field_simp [mul_comm _ (bernoulli' i), mul_assoc, add_choose],
   rw_mod_cast [mul_comm (j + 1), mul_div_assoc, ← mul_assoc],
-<<<<<<< HEAD
-  rw [cast_mul, cast_mul, mul_div_mul_right, cast_dvd_char_zero, cast_mul],
-  assumption, rwa nat.cast_succ
-=======
   rw [cast_mul, cast_mul, mul_div_mul_right, cast_div_char_zero, cast_mul],
-  assumption',
->>>>>>> 4cf20164
+  assumption, rwa nat.cast_succ,
 end
 
 /-- Odd Bernoulli numbers (greater than 1) are zero. -/
@@ -255,19 +250,11 @@
   rw [←map_zero (algebra_map ℚ A), ←zero_div (n.succ! : ℚ), ←hite2, ← bernoulli_spec', sum_div],
   refine congr_arg (algebra_map ℚ A) (sum_congr rfl $ λ x h, eq_div_of_mul_eq (hfact n.succ) _),
   rw mem_antidiagonal at h,
-<<<<<<< HEAD
-  have hj : (j + 1 : ℚ) ≠ 0 := by exact_mod_cast succ_ne_zero j,
-  field_simp [← h, mul_ne_zero hj (hfact j), hfact i, mul_comm _ (bernoulli i), mul_assoc,
-    add_choose, cast_dvd_char_zero (factorial_mul_factorial_dvd_factorial_add _ _),
+  have hj : (x.2 + 1 : ℚ) ≠ 0 := by exact_mod_cast succ_ne_zero _,
+  field_simp [← h, mul_ne_zero hj (hfact x.2), hfact x.1, mul_comm _ (bernoulli x.1), mul_assoc,
+    add_choose, cast_div_char_zero (factorial_mul_factorial_dvd_factorial_add _ _),
     nat.factorial_ne_zero, hj],
   cc,
-=======
-  have hj : (x.2.succ : ℚ) ≠ 0 := by exact_mod_cast succ_ne_zero _,
-  field_simp [← h, mul_ne_zero hj (hfact x.2), hfact x.1, mul_comm _ (bernoulli x.1), mul_assoc],
-  rw_mod_cast [mul_comm (x.2 + 1), mul_div_assoc, ← mul_assoc],
-  rw [cast_mul, cast_mul, mul_div_mul_right _ _ hj, add_choose, cast_div_char_zero],
-  apply factorial_mul_factorial_dvd_factorial_add,
->>>>>>> 4cf20164
 end
 
 section faulhaber
