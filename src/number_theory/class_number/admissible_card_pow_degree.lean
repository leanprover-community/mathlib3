--- conflicted
+++ resolved
@@ -98,11 +98,7 @@
 distinct), such that the difference of their remainders is close together. -/
 lemma exists_approx_polynomial {b : polynomial Fq} (hb : b ≠ 0)
   {ε : ℝ} (hε : 0 < ε)
-<<<<<<< HEAD
-  (A : fin (fintype.card Fq ^ nat.ceil (- log ε / log (fintype.card Fq))).succ → polynomial Fq) :
-=======
   (A : fin (fintype.card Fq ^ ⌈- log ε / log (fintype.card Fq)⌉₊).succ → polynomial Fq) :
->>>>>>> aff49a63
   ∃ i₀ i₁, i₀ ≠ i₁ ∧ (card_pow_degree (A i₁ % b - A i₀ % b) : ℝ) < card_pow_degree b • ε :=
 begin
   have hbε : 0 < card_pow_degree b • ε,
@@ -113,13 +109,8 @@
   have q_pos : 0 < fintype.card Fq, { linarith },
   have q_pos' : (0 : ℝ) < fintype.card Fq, { assumption_mod_cast },
   -- If `b` is already small enough, then the remainders are equal and we are done.
-<<<<<<< HEAD
-  by_cases le_b : b.nat_degree ≤ nat.ceil (-log ε / log ↑(fintype.card Fq)),
-  { obtain ⟨i₀, i₁, i_ne, mod_eq⟩ := exists_eq_polynomial (le_refl _) b le_b (λ i, A i % b)
-=======
   by_cases le_b : b.nat_degree ≤ ⌈- log ε / log (fintype.card Fq)⌉₊,
   { obtain ⟨i₀, i₁, i_ne, mod_eq⟩ := exists_eq_polynomial le_rfl b le_b (λ i, A i % b)
->>>>>>> aff49a63
       (λ i, euclidean_domain.mod_lt (A i) hb),
     refine ⟨i₀, i₁, i_ne, _⟩,
     simp only at mod_eq,
@@ -185,11 +176,7 @@
 into equivalence classes, where the equivalence(!) relation is "closer than `ε`". -/
 lemma exists_partition_polynomial_aux (n : ℕ) {ε : ℝ} (hε : 0 < ε)
   {b : polynomial Fq} (hb : b ≠ 0) (A : fin n → polynomial Fq) :
-<<<<<<< HEAD
-  ∃ (t : fin n → fin (fintype.card Fq ^ nat.ceil (-log ε / log ↑(fintype.card Fq)))),
-=======
   ∃ (t : fin n → fin (fintype.card Fq ^ ⌈- log ε / log (fintype.card Fq)⌉₊)),
->>>>>>> aff49a63
   ∀ (i₀ i₁ : fin n),
   t i₀ = t i₁ ↔ (card_pow_degree (A i₁ % b - A i₀ % b) : ℝ) < card_pow_degree b • ε :=
 begin
@@ -262,11 +249,7 @@
 into classes, where all remainders in a class are close together. -/
 lemma exists_partition_polynomial (n : ℕ) {ε : ℝ} (hε : 0 < ε)
   {b : polynomial Fq} (hb : b ≠ 0) (A : fin n → polynomial Fq) :
-<<<<<<< HEAD
-  ∃ (t : fin n → fin (fintype.card Fq ^ nat.ceil (-log ε / log ↑(fintype.card Fq)))),
-=======
   ∃ (t : fin n → fin (fintype.card Fq ^ ⌈- log ε / log (fintype.card Fq)⌉₊)),
->>>>>>> aff49a63
     ∀ (i₀ i₁ : fin n), t i₀ = t i₁ →
       (card_pow_degree (A i₁ % b - A i₀ % b) : ℝ) < card_pow_degree b • ε :=
 begin
@@ -278,11 +261,7 @@
 We set `q ^ degree 0 = 0`. -/
 noncomputable def card_pow_degree_is_admissible :
   is_admissible (card_pow_degree : absolute_value (polynomial Fq) ℤ) :=
-<<<<<<< HEAD
-{ card := λ ε, fintype.card Fq ^ (nat.ceil (- log ε / log (fintype.card Fq))),
-=======
 { card := λ ε, fintype.card Fq ^ ⌈- log ε / log (fintype.card Fq)⌉₊,
->>>>>>> aff49a63
   exists_partition' := λ n ε hε b hb, exists_partition_polynomial n hε hb,
   .. @card_pow_degree_is_euclidean Fq _ _ }
 
