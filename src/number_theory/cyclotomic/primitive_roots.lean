/-
Copyright (c) 2022 Riccardo Brasca. All rights reserved.
Released under Apache 2.0 license as described in the file LICENSE.
Authors: Alex Best, Riccardo Brasca, Eric Rodriguez
-/

<<<<<<< HEAD
=======
import data.pnat.prime
>>>>>>> 53578832
import algebra.is_prime_pow
import number_theory.cyclotomic.basic
import ring_theory.adjoin.power_basis
import ring_theory.polynomial.cyclotomic.eval
import ring_theory.norm

/-!
# Primitive roots in cyclotomic fields
If `is_cyclotomic_extension {n} A B`, we define an element `zeta n A B : B` that is (under certain
assumptions) a primitive `n`-root of unity in `B` and we study its properties. We also prove related
theorems under the more general assumption of just being a primitive root, for reasons described
in the implementation details section.

## Main definitions
* `is_cyclotomic_extension.zeta n A B`: if `is_cyclotomic_extension {n} A B`, than `zeta n A B`
  is an element of `B` that plays the role of a primitive `n`-th root of unity.
* `is_primitive_root.power_basis`: if `K` and `L` are fields such that
  `is_cyclotomic_extension {n} K L` and `ne_zero (↑n : K)`, then `is_primitive_root.power_basis`
  gives a K-power basis for L given a primitive root `ζ`.
* `is_primitive_root.embeddings_equiv_primitive_roots`: the equivalence between `L →ₐ[K] A`
  and `primitive_roots n A` given by the choice of `ζ`.

## Main results
* `is_cyclotomic_extension.zeta_primitive_root`: if `is_domain B` and `ne_zero (↑n : B)`, then
  `zeta n A B` is a primitive `n`-th root of unity.
* `is_cyclotomic_extension.finrank`: if `irreducible (cyclotomic n K)` (in particular for
  `K = ℚ`), then the `finrank` of a cyclotomic extension is `n.totient`.
<<<<<<< HEAD
* `is_primitive_root.norm_eq_one`: If `K` is linearly ordered (in particular for `K = ℚ`), the norm
  of a primitive root is `1` if `n` is odd.
* `is_primitive_root.sub_one_norm_eq_eval_cyclotomic`: if `irreducible (cyclotomic n K)`
  (in particular for `K = ℚ`), then the norm of `ζ - 1` is `eval 1 (cyclotomic n ℤ)`, for a
  primitive root ζ. We also prove the analogous of this result for `zeta`.
* `is_primitive_root.prime_ne_two_pow.sub_one_norm` : if `irreducible (cyclotomic (p ^ (k + 1)) K)`
  (in particular for `K = ℚ`) and `p` is an odd prime, then the norm of `ζ - 1` is `p`. We also
  prove the analogous of this result for `zeta`.
  gives a K-power basis for L given a primitive root `ζ`.
=======
* `is_primitive_root.norm_eq_one`: if `irreducible (cyclotomic n K)` (in particular for `K = ℚ`),
  the norm of a primitive root is `1` if `n ≠ 2`.
* `is_primitive_root.sub_one_norm_eq_eval_cyclotomic`: if `irreducible (cyclotomic n K)`
  (in particular for `K = ℚ`), then the norm of `ζ - 1` is `eval 1 (cyclotomic n ℤ)`, for a
  primitive root ζ. We also prove the analogous of this result for `zeta`.
* `is_primitive_root.sub_one_norm_prime_ne_two` : if `irreducible (cyclotomic (p ^ (k + 1)) K)`
  (in particular for `K = ℚ`) and `p` is an odd prime, then the norm of `ζ - 1` is `p`. We also
  prove the analogous of this result for `zeta`.
>>>>>>> 53578832
* `is_primitive_root.embeddings_equiv_primitive_roots`: the equivalence between `L →ₐ[K] A`
  and `primitive_roots n A` given by the choice of `ζ`.

## Implementation details
`zeta n A B` is defined as any root of `cyclotomic n A` in `B`, that exists because of
`is_cyclotomic_extension {n} A B`. It is not true in general that it is a primitive `n`-th root of
unity, but this holds if `is_domain B` and `ne_zero (↑n : B)`.

`zeta n A B` is defined using `exists.some`, which means we cannot control it.
For example, in normal mathematics, we can demand that `(zeta p ℤ ℤ[ζₚ] : ℚ(ζₚ))` is equal to
`zeta p ℚ ℚ(ζₚ)`, as we are just choosing "an arbitrary primitive root" and we can internally
specify that our choices agree. This is not the case here, and it is indeed impossible to prove that
these two are equal. Therefore, whenever possible, we prove our results for any primitive root,
and only at the "final step", when we need to provide an "explicit" primitive root, we use `zeta`.

-/

open polynomial algebra finset finite_dimensional is_cyclotomic_extension nat pnat


universes u v w z

variables {n : ℕ+} (A : Type w) (B : Type z) (K : Type u) {L : Type v} (C : Type w)
variables [comm_ring A] [comm_ring B] [algebra A B] [is_cyclotomic_extension {n} A B]

section zeta

namespace is_cyclotomic_extension

variables (n)

/-- If `B` is a `n`-th cyclotomic extension of `A`, then `zeta n A B` is any root of
`cyclotomic n A` in L. -/
noncomputable def zeta : B :=
  (exists_root $ set.mem_singleton n : ∃ r : B, aeval r (cyclotomic n A) = 0).some

@[simp] lemma zeta_spec : aeval (zeta n A B) (cyclotomic n A) = 0 :=
classical.some_spec (exists_root (set.mem_singleton n) : ∃ r : B, aeval r (cyclotomic n A) = 0)

lemma zeta_spec' : is_root (cyclotomic n B) (zeta n A B) :=
by { convert zeta_spec n A B, rw [is_root.def, aeval_def, eval₂_eq_eval_map, map_cyclotomic] }

lemma zeta_pow : (zeta n A B) ^ (n : ℕ) = 1 :=
is_root_of_unity_of_root_cyclotomic (nat.mem_divisors_self _ n.pos.ne') (zeta_spec' _ _ _)

/-- If `is_domain B` and `ne_zero (↑n : B)` then `zeta n A B` is a primitive `n`-th root of
unity. -/
lemma zeta_primitive_root [is_domain B] [ne_zero ((n : ℕ) : B)] :
  is_primitive_root (zeta n A B) n :=
by { rw ←is_root_cyclotomic_iff, exact zeta_spec' n A B }

end is_cyclotomic_extension

end zeta

section no_order

variables [field K] [field L] [comm_ring C] [algebra K L] [algebra K C]
          [is_cyclotomic_extension {n} K L]
          {ζ : L} (hζ : is_primitive_root ζ n)

namespace is_primitive_root

/-- The `power_basis` given by a primitive root `ζ`. -/
@[simps] noncomputable def power_basis : power_basis K L :=
power_basis.map (algebra.adjoin.power_basis $ integral {n} K L ζ) $
  (subalgebra.equiv_of_eq _ _ (is_cyclotomic_extension.adjoin_primitive_root_eq_top n _ hζ)).trans
  subalgebra.top_equiv

lemma power_basis_gen_mem_adjoin_zeta_sub_one :
  (power_basis K hζ).gen ∈ adjoin K ({ζ - 1} : set L) :=
begin
  rw [power_basis_gen, adjoin_singleton_eq_range_aeval, alg_hom.mem_range],
  exact ⟨X + 1, by simp⟩
end

/-- The `power_basis` given by `ζ - 1`. -/
@[simps] noncomputable def sub_one_power_basis (hζ : is_primitive_root ζ n) :
  _root_.power_basis K L :=
  (hζ.power_basis K).of_gen_mem_adjoin
    (is_integral_sub (is_cyclotomic_extension.integral {n} K L ζ) is_integral_one)
    (hζ.power_basis_gen_mem_adjoin_zeta_sub_one _)

variables {K}

/-- The equivalence between `L →ₐ[K] A` and `primitive_roots n A` given by a primitive root `ζ`. -/
@[simps] noncomputable def embeddings_equiv_primitive_roots [is_domain C] [ne_zero ((n : ℕ) : K)]
  (hirr : irreducible (cyclotomic n K)) : (L →ₐ[K] C) ≃ primitive_roots n C :=
((hζ.power_basis K).lift_equiv).trans
{ to_fun    := λ x,
  begin
    haveI hn := ne_zero.of_no_zero_smul_divisors K C n,
    refine ⟨x.1, _⟩,
    cases x,
    rwa [mem_primitive_roots n.pos, ←is_root_cyclotomic_iff, is_root.def,
         ←map_cyclotomic _ (algebra_map K C), hζ.minpoly_eq_cyclotomic_of_irreducible hirr,
         ←eval₂_eq_eval_map, ←aeval_def]
  end,
  inv_fun   := λ x,
  begin
    haveI hn := ne_zero.of_no_zero_smul_divisors K C n,
    refine ⟨x.1, _⟩,
    cases x,
    rwa [aeval_def, eval₂_eq_eval_map, hζ.power_basis_gen K,
         ←hζ.minpoly_eq_cyclotomic_of_irreducible hirr, map_cyclotomic, ←is_root.def,
         is_root_cyclotomic_iff, ← mem_primitive_roots n.pos]
  end,
  left_inv  := λ x, subtype.ext rfl,
  right_inv := λ x, subtype.ext rfl }

end is_primitive_root

namespace is_cyclotomic_extension

variables {K} (L)

/-- If `irreducible (cyclotomic n K)` (in particular for `K = ℚ`), then the `finrank` of a
cyclotomic extension is `n.totient`. -/
lemma finrank (hirr : irreducible (cyclotomic n K)) [ne_zero ((n : ℕ) : K)] :
  finrank K L = (n : ℕ).totient :=
begin
  haveI := ne_zero.of_no_zero_smul_divisors K L n,
  rw [((zeta_primitive_root n K L).power_basis K).finrank, is_primitive_root.power_basis_dim,
      ←(zeta_primitive_root n K L).minpoly_eq_cyclotomic_of_irreducible hirr, nat_degree_cyclotomic]
end

end is_cyclotomic_extension

end no_order

section norm

namespace is_primitive_root

variables [field L] {ζ : L} (hζ : is_primitive_root ζ n)
variables {K} [field K] [algebra K L] [ne_zero ((n : ℕ) : K)]

/-- This mathematically trivial result is complementary to `norm_eq_one` below. -/
lemma norm_eq_neg_one_pow (hζ : is_primitive_root ζ 2) : norm K ζ = (-1) ^ finrank K L :=
by rw [hζ.eq_neg_one_of_two_right , show -1 = algebra_map K L (-1), by simp, norm_algebra_map]

include hζ

/-- If `irreducible (cyclotomic n K)` (in particular for `K = ℚ`), the norm of a primitive root is
`1` if `n ≠ 2`. -/
lemma norm_eq_one [is_cyclotomic_extension {n} K L] (hn : n ≠ 2)
  (hirr : irreducible (cyclotomic n K)) : norm K ζ = 1 :=
begin
  by_cases h1 : n = 1,
  { rw [h1, one_coe, one_right_iff] at hζ,
    rw [hζ, show 1 = algebra_map K L 1, by simp, norm_algebra_map, one_pow] },
  { replace h1 : 2 ≤ n,
    { by_contra' h,
      exact h1 (pnat.eq_one_of_lt_two h) },
    rw [← hζ.power_basis_gen K, power_basis.norm_gen_eq_coeff_zero_minpoly, hζ.power_basis_gen K,
      ← hζ.minpoly_eq_cyclotomic_of_irreducible hirr, cyclotomic_coeff_zero _ h1, mul_one,
      hζ.power_basis_dim K, ← hζ.minpoly_eq_cyclotomic_of_irreducible hirr, nat_degree_cyclotomic],
    exact neg_one_pow_of_even (totient_even (lt_of_le_of_ne h1 (λ h, hn (pnat.coe_inj.1 h.symm)))) }
end

/-- If `K` is linearly ordered, the norm of a primitive root is `1`
if `n` is odd. -/
lemma norm_eq_one_of_linearly_ordered {K : Type*} [linear_ordered_field K] [algebra K L]
  (hodd : odd (n : ℕ)) : norm K ζ = 1 :=
begin
  haveI := ne_zero.of_no_zero_smul_divisors K L n,
  have hz := congr_arg (norm K) ((is_primitive_root.iff_def _ n).1 hζ).1,
  rw [←(algebra_map K L).map_one , norm_algebra_map, one_pow, map_pow, ←one_pow ↑n] at hz,
  exact strict_mono.injective hodd.strict_mono_pow hz
end

<<<<<<< HEAD
variables {K} [field K] [algebra K L] [ne_zero ((n : ℕ) : K)]
=======
lemma norm_of_cyclotomic_irreducible [is_cyclotomic_extension {n} K L]
  (hirr : irreducible (cyclotomic n K)) : norm K ζ = ite (n = 2) (-1) 1 :=
begin
  split_ifs with hn,
  { unfreezingI {subst hn},
    convert norm_eq_neg_one_pow hζ,
    erw [is_cyclotomic_extension.finrank _ hirr, totient_two, pow_one],
    apply_instance },
  { exact hζ.norm_eq_one hn hirr }
end

lemma minpoly_sub_one_eq_cyclotomic_comp [is_cyclotomic_extension {n} K L]
  (h : irreducible (polynomial.cyclotomic n K)) :
  minpoly K (ζ - 1) = (cyclotomic n K).comp (X + 1) :=
begin
  rw [show ζ - 1 = ζ + (algebra_map K L (-1)), by simp [sub_eq_add_neg], minpoly.add_algebra_map
    (is_cyclotomic_extension.integral {n} K L ζ), hζ.minpoly_eq_cyclotomic_of_irreducible h],
  simp
end
>>>>>>> 53578832

/-- If `irreducible (cyclotomic n K)` (in particular for `K = ℚ`), then the norm of
`ζ - 1` is `eval 1 (cyclotomic n ℤ)`. -/
lemma sub_one_norm_eq_eval_cyclotomic [is_cyclotomic_extension {n} K L]
  (h : 2 < (n : ℕ)) (hirr : irreducible (cyclotomic n K)) :
  norm K (ζ - 1) = ↑(eval 1 (cyclotomic n ℤ)) :=
begin
  let E := algebraic_closure L,
  obtain ⟨z, hz⟩ := is_alg_closed.exists_root _ (degree_cyclotomic_pos n E n.pos).ne.symm,
  apply (algebra_map K E).injective,
  letI := finite_dimensional {n} K L,
  letI := is_galois n K L,
  rw [norm_eq_prod_embeddings],
  conv_lhs { congr, skip, funext,
    rw [← neg_sub, alg_hom.map_neg, alg_hom.map_sub, alg_hom.map_one, neg_eq_neg_one_mul] },
  rw [prod_mul_distrib, prod_const, card_univ, alg_hom.card, is_cyclotomic_extension.finrank L hirr,
      neg_one_pow_of_even (totient_even h), one_mul],
  have : univ.prod (λ (σ : L →ₐ[K] E), 1 - σ ζ) = eval 1 (cyclotomic' n E),
  { rw [cyclotomic', eval_prod, ← @finset.prod_attach E E, ← univ_eq_attach],
    refine fintype.prod_equiv (hζ.embeddings_equiv_primitive_roots E hirr) _ _ (λ σ, _),
    simp },
  haveI : ne_zero ((n : ℕ) : E) := (ne_zero.of_no_zero_smul_divisors K _ (n : ℕ)),
  rw [this, cyclotomic', ← cyclotomic_eq_prod_X_sub_primitive_roots (is_root_cyclotomic_iff.1 hz),
      ← map_cyclotomic_int, (algebra_map K E).map_int_cast, ←int.cast_one, eval_int_cast_map,
      ring_hom.eq_int_cast, int.cast_id]
end

/-- If `is_prime_pow (n : ℕ)`, `n ≠ 2` and `irreducible (cyclotomic n K)` (in particular for
`K = ℚ`), then the norm of `ζ - 1` is `(n : ℕ).min_fac`. -/
<<<<<<< HEAD
lemma sub_one_norm.is_prime_pow (hn : is_prime_pow (n : ℕ)) [is_cyclotomic_extension {n} K L]
=======
lemma sub_one_norm_is_prime_pow (hn : is_prime_pow (n : ℕ)) [is_cyclotomic_extension {n} K L]
>>>>>>> 53578832
  (hirr : irreducible (cyclotomic (n : ℕ) K)) (h : n ≠ 2) :
  norm K (ζ - 1) = (n : ℕ).min_fac :=
begin
  have := (coe_lt_coe 2 _).1 (lt_of_le_of_ne (succ_le_of_lt (is_prime_pow.one_lt hn))
    (function.injective.ne pnat.coe_injective h).symm),
  letI hprime : fact ((n : ℕ).min_fac.prime) := ⟨min_fac_prime (is_prime_pow.ne_one hn)⟩,
  rw [sub_one_norm_eq_eval_cyclotomic hζ this hirr],
  nth_rewrite 0 [← is_prime_pow.min_fac_pow_factorization_eq hn],
  obtain ⟨k, hk⟩ : ∃ k, ((n : ℕ).factorization) (n : ℕ).min_fac = k + 1 :=
    exists_eq_succ_of_ne_zero (((n : ℕ).factorization.mem_support_to_fun (n : ℕ).min_fac).1 $
      factor_iff_mem_factorization.2 $ (mem_factors (is_prime_pow.ne_zero hn)).2
        ⟨hprime.out, min_fac_dvd _⟩),
  simp [hk, sub_one_norm_eq_eval_cyclotomic hζ this hirr],
end

omit hζ

/-- If `irreducible (cyclotomic (p ^ (k + 1)) K)` (in particular for `K = ℚ`) and `p` is an odd
prime, then the norm of `ζ - 1` is `p`. -/
<<<<<<< HEAD
lemma prime_ne_two_pow.sub_one_norm {p : ℕ+} [ne_zero ((p : ℕ) : K)] (k : ℕ)
=======
lemma sub_one_norm_prime_ne_two {p : ℕ+} [ne_zero ((p : ℕ) : K)] {k : ℕ}
>>>>>>> 53578832
  (hζ : is_primitive_root ζ ↑(p ^ (k + 1))) [hpri : fact (p : ℕ).prime]
  [is_cyclotomic_extension {p ^ (k + 1)} K L]
  (hirr : irreducible (cyclotomic (↑(p ^ (k + 1)) : ℕ) K)) (h : p ≠ 2) :
  norm K (ζ - 1) = p :=
begin
  haveI : ne_zero ((↑(p ^ (k + 1)) : ℕ) : K),
  { refine ⟨λ hzero, _⟩,
    rw [pow_coe] at hzero,
    simpa [ne_zero.ne ((p : ℕ) : K)] using hzero },
  have : 2 < p ^ (k + 1),
  { rw [← coe_lt_coe, pow_coe, pnat.coe_bit0, one_coe],
    calc 2 < (p : ℕ) : lt_of_le_of_ne hpri.1.two_le (by contrapose! h; exact coe_injective h.symm)
      ...  = (p : ℕ) ^ 1 : (pow_one _).symm
      ...  ≤ (p : ℕ) ^ (k + 1) : pow_le_pow (nat.prime.pos hpri.out) le_add_self },
  simp [sub_one_norm_eq_eval_cyclotomic hζ this hirr]
end

/-- If `irreducible (cyclotomic p K)` (in particular for `K = ℚ`) and `p` is an odd prime,
then the norm of `ζ - 1` is `p`. -/
<<<<<<< HEAD
lemma sub_one_norm.prime {p : ℕ+} [ne_zero ((p : ℕ) : K)] [hpri : fact (p : ℕ).prime]
=======
lemma sub_one_norm_prime {p : ℕ+} [ne_zero ((p : ℕ) : K)] [hpri : fact (p : ℕ).prime]
>>>>>>> 53578832
  [hcyc : is_cyclotomic_extension {p} K L] (hζ: is_primitive_root ζ p)
  (hirr : irreducible (cyclotomic p K)) (h : p ≠ 2) :
  norm K (ζ - 1) = p :=
begin
  replace hirr : irreducible (cyclotomic (↑(p ^ (0 + 1)) : ℕ) K) := by simp [hirr],
  replace hζ : is_primitive_root ζ (↑(p ^ (0 + 1)) : ℕ) := by simp [hζ],
  haveI : ne_zero ((↑(p ^ (0 + 1)) : ℕ) : K) := ⟨by simp [ne_zero.ne ((p : ℕ) : K)]⟩,
  haveI : is_cyclotomic_extension {p ^ (0 + 1)} K L := by simp [hcyc],
<<<<<<< HEAD
  simpa using prime_ne_two_pow.sub_one_norm 0 hζ hirr h
=======
  simpa using sub_one_norm_prime_ne_two hζ hirr h
>>>>>>> 53578832
end

/-- If `irreducible (cyclotomic (2 ^ k) K)` (in particular for `K = ℚ`) and `k` is at least `2`,
then the norm of `ζ - 1` is `2`. -/
<<<<<<< HEAD
lemma sub_one_norm.pow_two [ne_zero (2 : K)] {k : ℕ} (hk : 2 ≤ k)
  [is_cyclotomic_extension {2 ^ k} K L] (hζ : is_primitive_root ζ (2 ^ k))
  (hirr : irreducible (cyclotomic (2 ^ k) K)) :
=======
lemma sub_one_norm_pow_two [ne_zero (2 : K)] {k : ℕ} (hζ : is_primitive_root ζ (2 ^ k))
  (hk : 2 ≤ k) [is_cyclotomic_extension {2 ^ k} K L] (hirr : irreducible (cyclotomic (2 ^ k) K)) :
>>>>>>> 53578832
  norm K (ζ - 1) = 2 :=
begin
  haveI : ne_zero (((2 ^ k : ℕ+) : ℕ) : K),
  { refine ⟨λ hzero, _⟩,
    rw [pow_coe, pnat.coe_bit0, one_coe, cast_pow, cast_bit0, cast_one,
      pow_eq_zero_iff (lt_of_lt_of_le zero_lt_two hk)] at hzero,
    exact (ne_zero.ne (2 : K)) hzero,
    apply_instance },
  have : 2 < (2 ^ k : ℕ+),
  { simp only [← coe_lt_coe, pnat.coe_bit0, one_coe, pow_coe],
    nth_rewrite 0 [← pow_one 2],
    exact pow_lt_pow one_lt_two (lt_of_lt_of_le one_lt_two hk) },
  replace hirr : irreducible (cyclotomic (2 ^ k : ℕ+) K) := by simp [hirr],
  replace hζ : is_primitive_root ζ (2 ^ k : ℕ+) := by simp [hζ],
  obtain ⟨k₁, hk₁⟩ := exists_eq_succ_of_ne_zero ((lt_of_lt_of_le zero_lt_two hk).ne.symm),
  simpa [hk₁] using sub_one_norm_eq_eval_cyclotomic hζ this hirr,
end

end is_primitive_root

namespace is_cyclotomic_extension

open is_primitive_root

<<<<<<< HEAD
/-- If `K` is linearly ordered (in particular for `K = ℚ`), the norm of `zeta n K L` is `1`
if `n` is odd. -/
lemma norm_zeta_eq_one (K : Type u) [linear_ordered_field K] (L : Type v) [field L] [algebra K L]
  [is_cyclotomic_extension {n} K L] (hodd : odd (n : ℕ)) : norm K (zeta n K L) = 1 :=
begin
  haveI := ne_zero.of_no_zero_smul_divisors K L n,
  exact norm_eq_one K (zeta_primitive_root n K L) hodd,
end

variables {K} (L) [field K] [field L] [algebra K L] [ne_zero ((n : ℕ) : K)]

/-- If `is_prime_pow (n : ℕ)`, `n ≠ 2` and `irreducible (cyclotomic n K)` (in particular for
`K = ℚ`), then the norm of `zeta n K L - 1` is `(n : ℕ).min_fac`. -/
lemma is_prime_pow.norm_zeta_sub_one (hn : is_prime_pow (n : ℕ))
=======
variables {K} (L) [field K] [field L] [algebra K L] [ne_zero ((n : ℕ) : K)]

/-- If `irreducible (cyclotomic n K)` (in particular for `K = ℚ`), the norm of `zeta n K L` is `1`
if `n` is odd. -/
lemma norm_zeta_eq_one [is_cyclotomic_extension {n} K L] (hn : n ≠ 2)
  (hirr : irreducible (cyclotomic n K)) : norm K (zeta n K L) = 1 :=
begin
  haveI := ne_zero.of_no_zero_smul_divisors K L n,
  exact norm_eq_one (zeta_primitive_root n K L) hn hirr,
end

/-- If `is_prime_pow (n : ℕ)`, `n ≠ 2` and `irreducible (cyclotomic n K)` (in particular for
`K = ℚ`), then the norm of `zeta n K L - 1` is `(n : ℕ).min_fac`. -/
lemma is_prime_pow_norm_zeta_sub_one (hn : is_prime_pow (n : ℕ))
>>>>>>> 53578832
  [is_cyclotomic_extension {n} K L]
  (hirr : irreducible (cyclotomic (n : ℕ) K)) (h : n ≠ 2) :
  norm K (zeta n K L - 1) = (n : ℕ).min_fac :=
begin
  haveI := ne_zero.of_no_zero_smul_divisors K L n,
<<<<<<< HEAD
  exact sub_one_norm.is_prime_pow (zeta_primitive_root n K L) hn hirr h,
=======
  exact sub_one_norm_is_prime_pow (zeta_primitive_root n K L) hn hirr h,
>>>>>>> 53578832
end

/-- If `irreducible (cyclotomic (p ^ (k + 1)) K)` (in particular for `K = ℚ`) and `p` is an odd
prime, then the norm of `zeta (p ^ (k + 1)) K L - 1` is `p`. -/
<<<<<<< HEAD
lemma prime_ne_two_pow.norm_zeta_sub_one {p : ℕ+} [ne_zero ((p : ℕ) : K)] (k : ℕ)
=======
lemma prime_ne_two_pow_norm_zeta_sub_one {p : ℕ+} [ne_zero ((p : ℕ) : K)] (k : ℕ)
>>>>>>> 53578832
  [hpri : fact (p : ℕ).prime]
  [is_cyclotomic_extension {p ^ (k + 1)} K L]
  (hirr : irreducible (cyclotomic (↑(p ^ (k + 1)) : ℕ) K)) (h : p ≠ 2) :
  norm K (zeta (p ^ (k + 1)) K L - 1) = p :=
begin
  haveI := ne_zero.of_no_zero_smul_divisors K L p,
  haveI : ne_zero ((↑(p ^ (k + 1)) : ℕ) : L),
  { refine ⟨λ hzero, _⟩,
    rw [pow_coe] at hzero,
    simpa [ne_zero.ne ((p : ℕ) : L)] using hzero },
<<<<<<< HEAD
  refine prime_ne_two_pow.sub_one_norm k (zeta_primitive_root _ K L) hirr h,
=======
  exact sub_one_norm_prime_ne_two (zeta_primitive_root _ K L) hirr h,
>>>>>>> 53578832
end

/-- If `irreducible (cyclotomic p K)` (in particular for `K = ℚ`) and `p` is an odd prime,
then the norm of `zeta p K L - 1` is `p`. -/
<<<<<<< HEAD
lemma prime_ne_two.norm_zeta_sub_one {p : ℕ+} [ne_zero ((p : ℕ) : K)] [hpri : fact (p : ℕ).prime]
=======
lemma prime_ne_two_norm_zeta_sub_one {p : ℕ+} [ne_zero ((p : ℕ) : K)] [hpri : fact (p : ℕ).prime]
>>>>>>> 53578832
  [hcyc : is_cyclotomic_extension {p} K L] (hirr : irreducible (cyclotomic p K)) (h : p ≠ 2) :
  norm K (zeta p K L - 1) = p :=
begin
  haveI := ne_zero.of_no_zero_smul_divisors K L p,
<<<<<<< HEAD
  exact sub_one_norm.prime (zeta_primitive_root _ K L) hirr h,
=======
  exact sub_one_norm_prime (zeta_primitive_root _ K L) hirr h,
>>>>>>> 53578832
end

/-- If `irreducible (cyclotomic (2 ^ k) K)` (in particular for `K = ℚ`) and `k` is at least `2`,
then the norm of `zeta (2 ^ k) K L - 1` is `2`. -/
<<<<<<< HEAD
lemma two_pow.norm_zeta_sub_one [ne_zero (2 : K)] {k : ℕ} (hk : 2 ≤ k)
=======
lemma two_pow_norm_zeta_sub_one [ne_zero (2 : K)] {k : ℕ} (hk : 2 ≤ k)
>>>>>>> 53578832
  [is_cyclotomic_extension {2 ^ k} K L] (hirr : irreducible (cyclotomic (2 ^ k) K)) :
  norm K (zeta (2 ^ k) K L - 1) = 2 :=
begin
  haveI : ne_zero (((2 ^ k : ℕ+) : ℕ) : L),
  { refine ⟨λ hzero, _⟩,
    rw [pow_coe, pnat.coe_bit0, one_coe, cast_pow, cast_bit0, cast_one, pow_eq_zero_iff
      (lt_of_lt_of_le zero_lt_two hk), show (2 : L) = algebra_map K L 2, by simp,
      show (0 : L) = algebra_map K L 0, by simp] at hzero,
    exact (ne_zero.ne (2 : K)) ((algebra_map K L).injective hzero),
    apply_instance },
<<<<<<< HEAD
  refine sub_one_norm.pow_two hk _ hirr,
=======
  refine sub_one_norm_pow_two _ hk hirr,
>>>>>>> 53578832
  simpa using zeta_primitive_root (2 ^ k) K L,
end

end is_cyclotomic_extension

end norm<|MERGE_RESOLUTION|>--- conflicted
+++ resolved
@@ -4,10 +4,7 @@
 Authors: Alex Best, Riccardo Brasca, Eric Rodriguez
 -/
 
-<<<<<<< HEAD
-=======
 import data.pnat.prime
->>>>>>> 53578832
 import algebra.is_prime_pow
 import number_theory.cyclotomic.basic
 import ring_theory.adjoin.power_basis
@@ -35,17 +32,6 @@
   `zeta n A B` is a primitive `n`-th root of unity.
 * `is_cyclotomic_extension.finrank`: if `irreducible (cyclotomic n K)` (in particular for
   `K = ℚ`), then the `finrank` of a cyclotomic extension is `n.totient`.
-<<<<<<< HEAD
-* `is_primitive_root.norm_eq_one`: If `K` is linearly ordered (in particular for `K = ℚ`), the norm
-  of a primitive root is `1` if `n` is odd.
-* `is_primitive_root.sub_one_norm_eq_eval_cyclotomic`: if `irreducible (cyclotomic n K)`
-  (in particular for `K = ℚ`), then the norm of `ζ - 1` is `eval 1 (cyclotomic n ℤ)`, for a
-  primitive root ζ. We also prove the analogous of this result for `zeta`.
-* `is_primitive_root.prime_ne_two_pow.sub_one_norm` : if `irreducible (cyclotomic (p ^ (k + 1)) K)`
-  (in particular for `K = ℚ`) and `p` is an odd prime, then the norm of `ζ - 1` is `p`. We also
-  prove the analogous of this result for `zeta`.
-  gives a K-power basis for L given a primitive root `ζ`.
-=======
 * `is_primitive_root.norm_eq_one`: if `irreducible (cyclotomic n K)` (in particular for `K = ℚ`),
   the norm of a primitive root is `1` if `n ≠ 2`.
 * `is_primitive_root.sub_one_norm_eq_eval_cyclotomic`: if `irreducible (cyclotomic n K)`
@@ -54,7 +40,6 @@
 * `is_primitive_root.sub_one_norm_prime_ne_two` : if `irreducible (cyclotomic (p ^ (k + 1)) K)`
   (in particular for `K = ℚ`) and `p` is an odd prime, then the norm of `ζ - 1` is `p`. We also
   prove the analogous of this result for `zeta`.
->>>>>>> 53578832
 * `is_primitive_root.embeddings_equiv_primitive_roots`: the equivalence between `L →ₐ[K] A`
   and `primitive_roots n A` given by the choice of `ζ`.
 
@@ -226,9 +211,6 @@
   exact strict_mono.injective hodd.strict_mono_pow hz
 end
 
-<<<<<<< HEAD
-variables {K} [field K] [algebra K L] [ne_zero ((n : ℕ) : K)]
-=======
 lemma norm_of_cyclotomic_irreducible [is_cyclotomic_extension {n} K L]
   (hirr : irreducible (cyclotomic n K)) : norm K ζ = ite (n = 2) (-1) 1 :=
 begin
@@ -248,7 +230,6 @@
     (is_cyclotomic_extension.integral {n} K L ζ), hζ.minpoly_eq_cyclotomic_of_irreducible h],
   simp
 end
->>>>>>> 53578832
 
 /-- If `irreducible (cyclotomic n K)` (in particular for `K = ℚ`), then the norm of
 `ζ - 1` is `eval 1 (cyclotomic n ℤ)`. -/
@@ -278,11 +259,7 @@
 
 /-- If `is_prime_pow (n : ℕ)`, `n ≠ 2` and `irreducible (cyclotomic n K)` (in particular for
 `K = ℚ`), then the norm of `ζ - 1` is `(n : ℕ).min_fac`. -/
-<<<<<<< HEAD
-lemma sub_one_norm.is_prime_pow (hn : is_prime_pow (n : ℕ)) [is_cyclotomic_extension {n} K L]
-=======
 lemma sub_one_norm_is_prime_pow (hn : is_prime_pow (n : ℕ)) [is_cyclotomic_extension {n} K L]
->>>>>>> 53578832
   (hirr : irreducible (cyclotomic (n : ℕ) K)) (h : n ≠ 2) :
   norm K (ζ - 1) = (n : ℕ).min_fac :=
 begin
@@ -302,11 +279,7 @@
 
 /-- If `irreducible (cyclotomic (p ^ (k + 1)) K)` (in particular for `K = ℚ`) and `p` is an odd
 prime, then the norm of `ζ - 1` is `p`. -/
-<<<<<<< HEAD
-lemma prime_ne_two_pow.sub_one_norm {p : ℕ+} [ne_zero ((p : ℕ) : K)] (k : ℕ)
-=======
 lemma sub_one_norm_prime_ne_two {p : ℕ+} [ne_zero ((p : ℕ) : K)] {k : ℕ}
->>>>>>> 53578832
   (hζ : is_primitive_root ζ ↑(p ^ (k + 1))) [hpri : fact (p : ℕ).prime]
   [is_cyclotomic_extension {p ^ (k + 1)} K L]
   (hirr : irreducible (cyclotomic (↑(p ^ (k + 1)) : ℕ) K)) (h : p ≠ 2) :
@@ -326,11 +299,7 @@
 
 /-- If `irreducible (cyclotomic p K)` (in particular for `K = ℚ`) and `p` is an odd prime,
 then the norm of `ζ - 1` is `p`. -/
-<<<<<<< HEAD
-lemma sub_one_norm.prime {p : ℕ+} [ne_zero ((p : ℕ) : K)] [hpri : fact (p : ℕ).prime]
-=======
 lemma sub_one_norm_prime {p : ℕ+} [ne_zero ((p : ℕ) : K)] [hpri : fact (p : ℕ).prime]
->>>>>>> 53578832
   [hcyc : is_cyclotomic_extension {p} K L] (hζ: is_primitive_root ζ p)
   (hirr : irreducible (cyclotomic p K)) (h : p ≠ 2) :
   norm K (ζ - 1) = p :=
@@ -339,23 +308,13 @@
   replace hζ : is_primitive_root ζ (↑(p ^ (0 + 1)) : ℕ) := by simp [hζ],
   haveI : ne_zero ((↑(p ^ (0 + 1)) : ℕ) : K) := ⟨by simp [ne_zero.ne ((p : ℕ) : K)]⟩,
   haveI : is_cyclotomic_extension {p ^ (0 + 1)} K L := by simp [hcyc],
-<<<<<<< HEAD
-  simpa using prime_ne_two_pow.sub_one_norm 0 hζ hirr h
-=======
   simpa using sub_one_norm_prime_ne_two hζ hirr h
->>>>>>> 53578832
 end
 
 /-- If `irreducible (cyclotomic (2 ^ k) K)` (in particular for `K = ℚ`) and `k` is at least `2`,
 then the norm of `ζ - 1` is `2`. -/
-<<<<<<< HEAD
-lemma sub_one_norm.pow_two [ne_zero (2 : K)] {k : ℕ} (hk : 2 ≤ k)
-  [is_cyclotomic_extension {2 ^ k} K L] (hζ : is_primitive_root ζ (2 ^ k))
-  (hirr : irreducible (cyclotomic (2 ^ k) K)) :
-=======
 lemma sub_one_norm_pow_two [ne_zero (2 : K)] {k : ℕ} (hζ : is_primitive_root ζ (2 ^ k))
   (hk : 2 ≤ k) [is_cyclotomic_extension {2 ^ k} K L] (hirr : irreducible (cyclotomic (2 ^ k) K)) :
->>>>>>> 53578832
   norm K (ζ - 1) = 2 :=
 begin
   haveI : ne_zero (((2 ^ k : ℕ+) : ℕ) : K),
@@ -380,22 +339,6 @@
 
 open is_primitive_root
 
-<<<<<<< HEAD
-/-- If `K` is linearly ordered (in particular for `K = ℚ`), the norm of `zeta n K L` is `1`
-if `n` is odd. -/
-lemma norm_zeta_eq_one (K : Type u) [linear_ordered_field K] (L : Type v) [field L] [algebra K L]
-  [is_cyclotomic_extension {n} K L] (hodd : odd (n : ℕ)) : norm K (zeta n K L) = 1 :=
-begin
-  haveI := ne_zero.of_no_zero_smul_divisors K L n,
-  exact norm_eq_one K (zeta_primitive_root n K L) hodd,
-end
-
-variables {K} (L) [field K] [field L] [algebra K L] [ne_zero ((n : ℕ) : K)]
-
-/-- If `is_prime_pow (n : ℕ)`, `n ≠ 2` and `irreducible (cyclotomic n K)` (in particular for
-`K = ℚ`), then the norm of `zeta n K L - 1` is `(n : ℕ).min_fac`. -/
-lemma is_prime_pow.norm_zeta_sub_one (hn : is_prime_pow (n : ℕ))
-=======
 variables {K} (L) [field K] [field L] [algebra K L] [ne_zero ((n : ℕ) : K)]
 
 /-- If `irreducible (cyclotomic n K)` (in particular for `K = ℚ`), the norm of `zeta n K L` is `1`
@@ -410,26 +353,17 @@
 /-- If `is_prime_pow (n : ℕ)`, `n ≠ 2` and `irreducible (cyclotomic n K)` (in particular for
 `K = ℚ`), then the norm of `zeta n K L - 1` is `(n : ℕ).min_fac`. -/
 lemma is_prime_pow_norm_zeta_sub_one (hn : is_prime_pow (n : ℕ))
->>>>>>> 53578832
   [is_cyclotomic_extension {n} K L]
   (hirr : irreducible (cyclotomic (n : ℕ) K)) (h : n ≠ 2) :
   norm K (zeta n K L - 1) = (n : ℕ).min_fac :=
 begin
   haveI := ne_zero.of_no_zero_smul_divisors K L n,
-<<<<<<< HEAD
-  exact sub_one_norm.is_prime_pow (zeta_primitive_root n K L) hn hirr h,
-=======
   exact sub_one_norm_is_prime_pow (zeta_primitive_root n K L) hn hirr h,
->>>>>>> 53578832
 end
 
 /-- If `irreducible (cyclotomic (p ^ (k + 1)) K)` (in particular for `K = ℚ`) and `p` is an odd
 prime, then the norm of `zeta (p ^ (k + 1)) K L - 1` is `p`. -/
-<<<<<<< HEAD
-lemma prime_ne_two_pow.norm_zeta_sub_one {p : ℕ+} [ne_zero ((p : ℕ) : K)] (k : ℕ)
-=======
 lemma prime_ne_two_pow_norm_zeta_sub_one {p : ℕ+} [ne_zero ((p : ℕ) : K)] (k : ℕ)
->>>>>>> 53578832
   [hpri : fact (p : ℕ).prime]
   [is_cyclotomic_extension {p ^ (k + 1)} K L]
   (hirr : irreducible (cyclotomic (↑(p ^ (k + 1)) : ℕ) K)) (h : p ≠ 2) :
@@ -440,38 +374,22 @@
   { refine ⟨λ hzero, _⟩,
     rw [pow_coe] at hzero,
     simpa [ne_zero.ne ((p : ℕ) : L)] using hzero },
-<<<<<<< HEAD
-  refine prime_ne_two_pow.sub_one_norm k (zeta_primitive_root _ K L) hirr h,
-=======
   exact sub_one_norm_prime_ne_two (zeta_primitive_root _ K L) hirr h,
->>>>>>> 53578832
 end
 
 /-- If `irreducible (cyclotomic p K)` (in particular for `K = ℚ`) and `p` is an odd prime,
 then the norm of `zeta p K L - 1` is `p`. -/
-<<<<<<< HEAD
-lemma prime_ne_two.norm_zeta_sub_one {p : ℕ+} [ne_zero ((p : ℕ) : K)] [hpri : fact (p : ℕ).prime]
-=======
 lemma prime_ne_two_norm_zeta_sub_one {p : ℕ+} [ne_zero ((p : ℕ) : K)] [hpri : fact (p : ℕ).prime]
->>>>>>> 53578832
   [hcyc : is_cyclotomic_extension {p} K L] (hirr : irreducible (cyclotomic p K)) (h : p ≠ 2) :
   norm K (zeta p K L - 1) = p :=
 begin
   haveI := ne_zero.of_no_zero_smul_divisors K L p,
-<<<<<<< HEAD
-  exact sub_one_norm.prime (zeta_primitive_root _ K L) hirr h,
-=======
   exact sub_one_norm_prime (zeta_primitive_root _ K L) hirr h,
->>>>>>> 53578832
 end
 
 /-- If `irreducible (cyclotomic (2 ^ k) K)` (in particular for `K = ℚ`) and `k` is at least `2`,
 then the norm of `zeta (2 ^ k) K L - 1` is `2`. -/
-<<<<<<< HEAD
-lemma two_pow.norm_zeta_sub_one [ne_zero (2 : K)] {k : ℕ} (hk : 2 ≤ k)
-=======
 lemma two_pow_norm_zeta_sub_one [ne_zero (2 : K)] {k : ℕ} (hk : 2 ≤ k)
->>>>>>> 53578832
   [is_cyclotomic_extension {2 ^ k} K L] (hirr : irreducible (cyclotomic (2 ^ k) K)) :
   norm K (zeta (2 ^ k) K L - 1) = 2 :=
 begin
@@ -482,11 +400,7 @@
       show (0 : L) = algebra_map K L 0, by simp] at hzero,
     exact (ne_zero.ne (2 : K)) ((algebra_map K L).injective hzero),
     apply_instance },
-<<<<<<< HEAD
-  refine sub_one_norm.pow_two hk _ hirr,
-=======
   refine sub_one_norm_pow_two _ hk hirr,
->>>>>>> 53578832
   simpa using zeta_primitive_root (2 ^ k) K L,
 end
 
