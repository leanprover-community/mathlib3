/-
Copyright (c) 2022 Riccardo Brasca. All rights reserved.
Released under Apache 2.0 license as described in the file LICENSE.
Authors: Alex Best, Riccardo Brasca, Eric Rodriguez
-/

import data.pnat.prime
import algebra.is_prime_pow
import number_theory.cyclotomic.basic
import ring_theory.adjoin.power_basis
import ring_theory.polynomial.cyclotomic.eval
import ring_theory.norm

/-!
# Primitive roots in cyclotomic fields
If `is_cyclotomic_extension {n} A B`, we define an element `zeta n A B : B` that is (under certain
assumptions) a primitive `n`-root of unity in `B` and we study its properties. We also prove related
theorems under the more general assumption of just being a primitive root, for reasons described
in the implementation details section.

## Main definitions
* `is_cyclotomic_extension.zeta n A B`: if `is_cyclotomic_extension {n} A B`, than `zeta n A B`
  is an element of `B` that plays the role of a primitive `n`-th root of unity.
* `is_primitive_root.power_basis`: if `K` and `L` are fields such that
  `is_cyclotomic_extension {n} K L`, then `is_primitive_root.power_basis`
  gives a K-power basis for L given a primitive root `ζ`.
* `is_primitive_root.embeddings_equiv_primitive_roots`: the equivalence between `L →ₐ[K] A`
  and `primitive_roots n A` given by the choice of `ζ`.

## Main results
* `is_cyclotomic_extension.zeta_primitive_root`: `zeta n A B` is a primitive `n`-th root of unity.
* `is_cyclotomic_extension.finrank`: if `irreducible (cyclotomic n K)` (in particular for
  `K = ℚ`), then the `finrank` of a cyclotomic extension is `n.totient`.
* `is_primitive_root.norm_eq_one`: if `irreducible (cyclotomic n K)` (in particular for `K = ℚ`),
  the norm of a primitive root is `1` if `n ≠ 2`.
* `is_primitive_root.sub_one_norm_eq_eval_cyclotomic`: if `irreducible (cyclotomic n K)`
  (in particular for `K = ℚ`), then the norm of `ζ - 1` is `eval 1 (cyclotomic n ℤ)`, for a
  primitive root ζ. We also prove the analogous of this result for `zeta`.
* `is_primitive_root.pow_sub_one_norm_prime_pow_ne_two` : if
  `irreducible (cyclotomic (p ^ (k + 1)) K)` (in particular for `K = ℚ`) and `p` is a prime,
  then the norm of `ζ ^ (p ^ s) - 1` is `p ^ (p ^ s)` `p ^ (k - s + 1) ≠ 2`. See the following
  lemmas for similar results. We also prove the analogous of this result for `zeta`.
* `is_primitive_root.sub_one_norm_prime_ne_two` : if `irreducible (cyclotomic (p ^ (k + 1)) K)`
  (in particular for `K = ℚ`) and `p` is an odd prime, then the norm of `ζ - 1` is `p`. We also
  prove the analogous of this result for `zeta`.
* `is_primitive_root.embeddings_equiv_primitive_roots`: the equivalence between `L →ₐ[K] A`
  and `primitive_roots n A` given by the choice of `ζ`.

## Implementation details
`zeta n A B` is defined as any primitive root of unity in `B`, that exists by definition. It is not
true in general that it is a root of `cyclotomic n B`, but this holds if `is_domain B` and
`ne_zero (↑n : B)`.

`zeta n A B` is defined using `exists.some`, which means we cannot control it.
For example, in normal mathematics, we can demand that `(zeta p ℤ ℤ[ζₚ] : ℚ(ζₚ))` is equal to
`zeta p ℚ ℚ(ζₚ)`, as we are just choosing "an arbitrary primitive root" and we can internally
specify that our choices agree. This is not the case here, and it is indeed impossible to prove that
these two are equal. Therefore, whenever possible, we prove our results for any primitive root,
and only at the "final step", when we need to provide an "explicit" primitive root, we use `zeta`.

-/

open polynomial algebra finset finite_dimensional is_cyclotomic_extension nat pnat set

universes u v w z

variables {p n : ℕ+} (A : Type w) (B : Type z) (K : Type u) {L : Type v} (C : Type w)
variables [comm_ring A] [comm_ring B] [algebra A B] [is_cyclotomic_extension {n} A B]

section zeta

namespace is_cyclotomic_extension

variables (n)

/-- If `B` is a `n`-th cyclotomic extension of `A`, then `zeta n A B` is a primitive root of
unity in `B`. -/
noncomputable def zeta : B :=
(exists_prim_root A $ set.mem_singleton n : ∃ r : B, is_primitive_root r n).some

/-- `zeta n A B` is a primitive `n`-th root of unity. -/
@[simp] lemma zeta_spec : is_primitive_root (zeta n A B) n :=
classical.some_spec (exists_prim_root A (set.mem_singleton n) : ∃ r : B, is_primitive_root r n)

lemma aeval_zeta [is_domain B] [ne_zero ((n : ℕ) : B)] :
  aeval (zeta n A B) (cyclotomic n A) = 0 :=
begin
  rw [aeval_def,  ← eval_map, ← is_root.def, map_cyclotomic, is_root_cyclotomic_iff],
  exact zeta_spec n A B
end

lemma zeta_is_root [is_domain B] [ne_zero ((n : ℕ) : B)] :
  is_root (cyclotomic n B) (zeta n A B) :=
by { convert aeval_zeta n A B, rw [is_root.def, aeval_def, eval₂_eq_eval_map, map_cyclotomic] }

lemma zeta_pow : (zeta n A B) ^ (n : ℕ) = 1 :=
(zeta_spec n A B).pow_eq_one

end is_cyclotomic_extension

end zeta

section no_order

variables [field K] [comm_ring L] [is_domain L] [algebra K L] [is_cyclotomic_extension {n} K L]
          {ζ : L} (hζ : is_primitive_root ζ n)

namespace is_primitive_root

variable {C}

/-- The `power_basis` given by a primitive root `η`. -/
@[simps] protected noncomputable def power_basis : power_basis K L :=
power_basis.map (algebra.adjoin.power_basis $ integral {n} K L ζ) $
  (subalgebra.equiv_of_eq _ _ (is_cyclotomic_extension.adjoin_primitive_root_eq_top n _ hζ)).trans
  subalgebra.top_equiv

lemma power_basis_gen_mem_adjoin_zeta_sub_one :
  (hζ.power_basis K).gen ∈ adjoin K ({ζ - 1} : set L) :=
begin
  rw [power_basis_gen, adjoin_singleton_eq_range_aeval, alg_hom.mem_range],
  exact ⟨X + 1, by simp⟩
end

/-- The `power_basis` given by `η - 1`. -/
@[simps] noncomputable def sub_one_power_basis : power_basis K L :=
  (hζ.power_basis K).of_gen_mem_adjoin
    (is_integral_sub (is_cyclotomic_extension.integral {n} K L ζ) is_integral_one)
    (hζ.power_basis_gen_mem_adjoin_zeta_sub_one _)

variables {K} (C)

<<<<<<< HEAD
/-- The equivalence between `L →ₐ[K] A` and `primitive_roots n A` given by a primitive root `ζ`. -/
@[simps] noncomputable def embeddings_equiv_primitive_roots [is_domain C]
=======
/-- The equivalence between `L →ₐ[K] C` and `primitive_roots n C` given by a primitive root `ζ`. -/
@[simps] noncomputable def embeddings_equiv_primitive_roots (C : Type*) [comm_ring C] [is_domain C]
  [algebra K C] [ne_zero ((n : ℕ) : K)]
>>>>>>> e86ab0b0
  (hirr : irreducible (cyclotomic n K)) : (L →ₐ[K] C) ≃ primitive_roots n C :=
((hζ.power_basis K).lift_equiv).trans
{ to_fun    := λ x,
  begin
    haveI := is_cyclotomic_extension.ne_zero' n K L,
    haveI hn := ne_zero.of_no_zero_smul_divisors K C n,
    refine ⟨x.1, _⟩,
    cases x,
    rwa [mem_primitive_roots n.pos, ←is_root_cyclotomic_iff, is_root.def,
         ←map_cyclotomic _ (algebra_map K C), hζ.minpoly_eq_cyclotomic_of_irreducible hirr,
         ←eval₂_eq_eval_map, ←aeval_def]
  end,
  inv_fun   := λ x,
  begin
    haveI := is_cyclotomic_extension.ne_zero' n K L,
    haveI hn := ne_zero.of_no_zero_smul_divisors K C n,
    refine ⟨x.1, _⟩,
    cases x,
    rwa [aeval_def, eval₂_eq_eval_map, hζ.power_basis_gen K,
         ←hζ.minpoly_eq_cyclotomic_of_irreducible hirr, map_cyclotomic, ←is_root.def,
         is_root_cyclotomic_iff, ← mem_primitive_roots n.pos]
  end,
  left_inv  := λ x, subtype.ext rfl,
  right_inv := λ x, subtype.ext rfl }

end is_primitive_root

namespace is_cyclotomic_extension

variables {K} (L)

/-- If `irreducible (cyclotomic n K)` (in particular for `K = ℚ`), then the `finrank` of a
cyclotomic extension is `n.totient`. -/
lemma finrank (hirr : irreducible (cyclotomic n K)) :
  finrank K L = (n : ℕ).totient :=
begin
  haveI := is_cyclotomic_extension.ne_zero' n K L,
  rw [((zeta_spec n K L).power_basis K).finrank, is_primitive_root.power_basis_dim,
      ←(zeta_spec n K L).minpoly_eq_cyclotomic_of_irreducible hirr, nat_degree_cyclotomic]
end

end is_cyclotomic_extension

end no_order

section norm

namespace is_primitive_root

variables [field L] {ζ : L} (hζ : is_primitive_root ζ n)
variables {K} [field K] [algebra K L]

/-- This mathematically trivial result is complementary to `norm_eq_one` below. -/
lemma norm_eq_neg_one_pow (hζ : is_primitive_root ζ 2) : norm K ζ = (-1) ^ finrank K L :=
by rw [hζ.eq_neg_one_of_two_right , show -1 = algebra_map K L (-1), by simp,
  algebra.norm_algebra_map]

include hζ

/-- If `irreducible (cyclotomic n K)` (in particular for `K = ℚ`), the norm of a primitive root is
`1` if `n ≠ 2`. -/
lemma norm_eq_one [is_cyclotomic_extension {n} K L] (hn : n ≠ 2)
  (hirr : irreducible (cyclotomic n K)) : norm K ζ = 1 :=
begin
  haveI := is_cyclotomic_extension.ne_zero' n K L,
  by_cases h1 : n = 1,
  { rw [h1, one_coe, one_right_iff] at hζ,
    rw [hζ, show 1 = algebra_map K L 1, by simp, algebra.norm_algebra_map, one_pow] },
  { replace h1 : 2 ≤ n,
    { by_contra' h,
      exact h1 (pnat.eq_one_of_lt_two h) },
    rw [← hζ.power_basis_gen K, power_basis.norm_gen_eq_coeff_zero_minpoly, hζ.power_basis_gen K,
      ← hζ.minpoly_eq_cyclotomic_of_irreducible hirr, cyclotomic_coeff_zero _ h1, mul_one,
      hζ.power_basis_dim K, ← hζ.minpoly_eq_cyclotomic_of_irreducible hirr, nat_degree_cyclotomic],
    exact (totient_even $ h1.lt_of_ne hn.symm).neg_one_pow }
end

/-- If `K` is linearly ordered, the norm of a primitive root is `1` if `n` is odd. -/
lemma norm_eq_one_of_linearly_ordered {K : Type*} [linear_ordered_field K] [algebra K L]
  (hodd : odd (n : ℕ)) : norm K ζ = 1 :=
begin
  have hz := congr_arg (norm K) ((is_primitive_root.iff_def _ n).1 hζ).1,
  rw [←(algebra_map K L).map_one , algebra.norm_algebra_map, one_pow, map_pow, ←one_pow ↑n] at hz,
  exact strict_mono.injective hodd.strict_mono_pow hz
end

lemma norm_of_cyclotomic_irreducible [is_cyclotomic_extension {n} K L]
  (hirr : irreducible (cyclotomic n K)) : norm K ζ = ite (n = 2) (-1) 1 :=
begin
  split_ifs with hn,
  { unfreezingI {subst hn},
    convert norm_eq_neg_one_pow hζ,
    erw [is_cyclotomic_extension.finrank _ hirr, totient_two, pow_one],
    all_goals { apply_instance } },
  { exact hζ.norm_eq_one hn hirr }
end

/-- If `irreducible (cyclotomic n K)` (in particular for `K = ℚ`), then the norm of
`ζ - 1` is `eval 1 (cyclotomic n ℤ)`. -/
lemma sub_one_norm_eq_eval_cyclotomic [is_cyclotomic_extension {n} K L]
  (h : 2 < (n : ℕ)) (hirr : irreducible (cyclotomic n K)) :
  norm K (ζ - 1) = ↑(eval 1 (cyclotomic n ℤ)) :=
begin
  haveI := is_cyclotomic_extension.ne_zero' n K L,
  let E := algebraic_closure L,
  obtain ⟨z, hz⟩ := is_alg_closed.exists_root _ (degree_cyclotomic_pos n E n.pos).ne.symm,
  apply (algebra_map K E).injective,
  letI := finite_dimensional {n} K L,
  letI := is_galois n K L,
  rw [norm_eq_prod_embeddings],
  conv_lhs { congr, skip, funext,
    rw [← neg_sub, alg_hom.map_neg, alg_hom.map_sub, alg_hom.map_one, neg_eq_neg_one_mul] },
  rw [prod_mul_distrib, prod_const, card_univ, alg_hom.card, is_cyclotomic_extension.finrank L hirr,
    (totient_even h).neg_one_pow, one_mul],
  have : finset.univ.prod (λ (σ : L →ₐ[K] E), 1 - σ ζ) = eval 1 (cyclotomic' n E),
  { rw [cyclotomic', eval_prod, ← @finset.prod_attach E E, ← univ_eq_attach],
    refine fintype.prod_equiv (hζ.embeddings_equiv_primitive_roots E hirr) _ _ (λ σ, _),
    simp },
  haveI : ne_zero ((n : ℕ) : E) := (ne_zero.of_no_zero_smul_divisors K _ (n : ℕ)),
  rw [this, cyclotomic', ← cyclotomic_eq_prod_X_sub_primitive_roots (is_root_cyclotomic_iff.1 hz),
      ← map_cyclotomic_int, (algebra_map K E).map_int_cast, ←int.cast_one, eval_int_cast_map,
      ring_hom.eq_int_cast, int.cast_id]
end

/-- If `is_prime_pow (n : ℕ)`, `n ≠ 2` and `irreducible (cyclotomic n K)` (in particular for
`K = ℚ`), then the norm of `ζ - 1` is `(n : ℕ).min_fac`. -/
lemma sub_one_norm_is_prime_pow (hn : is_prime_pow (n : ℕ)) [is_cyclotomic_extension {n} K L]
  (hirr : irreducible (cyclotomic (n : ℕ) K)) (h : n ≠ 2) :
  norm K (ζ - 1) = (n : ℕ).min_fac :=
begin
  have := (coe_lt_coe 2 _).1 (lt_of_le_of_ne (succ_le_of_lt (is_prime_pow.one_lt hn))
    (function.injective.ne pnat.coe_injective h).symm),
  letI hprime : fact ((n : ℕ).min_fac.prime) := ⟨min_fac_prime (is_prime_pow.ne_one hn)⟩,
  rw [sub_one_norm_eq_eval_cyclotomic hζ this hirr],
  nth_rewrite 0 [← is_prime_pow.min_fac_pow_factorization_eq hn],
  obtain ⟨k, hk⟩ : ∃ k, ((n : ℕ).factorization) (n : ℕ).min_fac = k + 1 :=
    exists_eq_succ_of_ne_zero (((n : ℕ).factorization.mem_support_to_fun (n : ℕ).min_fac).1 $
      factor_iff_mem_factorization.2 $ (mem_factors (is_prime_pow.ne_zero hn)).2
        ⟨hprime.out, min_fac_dvd _⟩),
  simp [hk, sub_one_norm_eq_eval_cyclotomic hζ this hirr],
end

omit hζ

variable {A}

lemma minpoly_sub_one_eq_cyclotomic_comp [algebra K A] [is_domain A] {ζ : A}
  [is_cyclotomic_extension {n} K A] (hζ : is_primitive_root ζ n)
  (h : irreducible (polynomial.cyclotomic n K)) :
  minpoly K (ζ - 1) = (cyclotomic n K).comp (X + 1) :=
begin
  haveI := is_cyclotomic_extension.ne_zero' n K A,
  rw [show ζ - 1 = ζ + (algebra_map K A (-1)), by simp [sub_eq_add_neg], minpoly.add_algebra_map
    (is_cyclotomic_extension.integral {n} K A ζ), hζ.minpoly_eq_cyclotomic_of_irreducible h],
  simp
end

local attribute [instance] is_cyclotomic_extension.finite_dimensional
local attribute [instance] is_cyclotomic_extension.is_galois

/-- If `irreducible (cyclotomic (p ^ (k + 1)) K)` (in particular for `K = ℚ`) and `p` is a prime,
then the norm of `ζ ^ (p ^ s) - 1` is `p ^ (p ^ s)` if `p ^ (k - s + 1) ≠ 2`. See the next lemmas
for similar results. -/
lemma pow_sub_one_norm_prime_pow_ne_two {k s : ℕ} (hζ : is_primitive_root ζ ↑(p ^ (k + 1)))
  [hpri : fact (p : ℕ).prime] [is_cyclotomic_extension {p ^ (k + 1)} K L]
  (hirr : irreducible (cyclotomic (↑(p ^ (k + 1)) : ℕ) K)) (hs : s ≤ k)
  (htwo : p ^ (k - s + 1) ≠ 2) : norm K (ζ ^ ((p : ℕ) ^ s) - 1) = p ^ ((p : ℕ) ^ s) :=
begin
  have hirr₁ : irreducible (cyclotomic (p ^ (k - s + 1)) K) :=
  cyclotomic_irreducible_pow_of_irreducible_pow hpri.1 (by linarith) hirr,
  rw ←pnat.pow_coe at hirr₁,
  let η := ζ ^ ((p : ℕ) ^ s) - 1,
  let η₁ : K⟮η⟯ := intermediate_field.adjoin_simple.gen K η,
  have hη : is_primitive_root (η + 1) (p ^ (k + 1 - s)),
  { rw [sub_add_cancel],
    refine is_primitive_root.pow (p ^ (k + 1)).pos hζ _,
    rw [pnat.pow_coe, ← pow_add, add_comm s, nat.sub_add_cancel (le_trans hs (nat.le_succ k))] },
  haveI : is_cyclotomic_extension {p ^ (k - s + 1)} K K⟮η⟯,
  { suffices : is_cyclotomic_extension {p ^ (k - s + 1)} K K⟮η + 1⟯.to_subalgebra,
    { have H : K⟮η + 1⟯.to_subalgebra = K⟮η⟯.to_subalgebra,
      { simp only [intermediate_field.adjoin_simple_to_subalgebra_of_integral _ _
          (is_cyclotomic_extension.integral {p ^ (k + 1)} K L _)],
        refine subalgebra.ext (λ x, ⟨λ hx, adjoin_le _ hx, λ hx, adjoin_le _ hx⟩),
        { simp only [set.singleton_subset_iff, set_like.mem_coe],
          exact subalgebra.add_mem _ (subset_adjoin (mem_singleton η)) (subalgebra.one_mem _) },
        { simp only [set.singleton_subset_iff, set_like.mem_coe],
          nth_rewrite 0 [← add_sub_cancel η 1],
          refine subalgebra.sub_mem _ (subset_adjoin (mem_singleton _)) (subalgebra.one_mem _) } },
      rw [H] at this,
      exact this },
    rw [intermediate_field.adjoin_simple_to_subalgebra_of_integral _ _
      (is_cyclotomic_extension.integral {p ^ (k + 1)} K L _)],
    have hη' : is_primitive_root (η + 1) ↑(p ^ (k + 1 - s)) := by simpa using hη,
    convert hη'.adjoin_is_cyclotomic_extension K,
    rw [nat.sub_add_comm hs] },
  replace hη : is_primitive_root (η₁ + 1) ↑(p ^ (k - s + 1)),
  { apply coe_submonoid_class_iff.1,
    convert hη,
    rw [nat.sub_add_comm hs, pow_coe] },
  rw [norm_eq_norm_adjoin K],
  { have H := hη.sub_one_norm_is_prime_pow _ hirr₁ htwo,
    swap, { rw [pnat.pow_coe], exact hpri.1.is_prime_pow.pow (nat.succ_ne_zero _) },
    rw [add_sub_cancel] at H,
    rw [H, coe_coe],
    congr,
    { rw [pnat.pow_coe, nat.pow_min_fac, hpri.1.min_fac_eq], exact nat.succ_ne_zero _ },
    have := finite_dimensional.finrank_mul_finrank K K⟮η⟯ L,
    rw [is_cyclotomic_extension.finrank L hirr, is_cyclotomic_extension.finrank K⟮η⟯ hirr₁,
      pnat.pow_coe, pnat.pow_coe, nat.totient_prime_pow hpri.out (k - s).succ_pos,
      nat.totient_prime_pow hpri.out k.succ_pos, mul_comm _ (↑p - 1), mul_assoc,
      mul_comm (↑p ^ (k.succ - 1))] at this,
    replace this := nat.eq_of_mul_eq_mul_left (tsub_pos_iff_lt.2 (nat.prime.one_lt hpri.out)) this,
    have Hex : k.succ - 1 = (k - s).succ - 1 + s,
    { simp only [nat.succ_sub_succ_eq_sub, tsub_zero],
      exact (nat.sub_add_cancel hs).symm },
    rw [Hex, pow_add] at this,
    exact nat.eq_of_mul_eq_mul_left (pow_pos hpri.out.pos _) this },
  all_goals { apply_instance }
end

/-- If `irreducible (cyclotomic (p ^ (k + 1)) K)` (in particular for `K = ℚ`) and `p` is a prime,
then the norm of `ζ ^ (p ^ s) - 1` is `p ^ (p ^ s)` if `p ≠ 2`. -/
lemma pow_sub_one_norm_prime_ne_two {k : ℕ} (hζ : is_primitive_root ζ ↑(p ^ (k + 1)))
  [hpri : fact (p : ℕ).prime] [is_cyclotomic_extension {p ^ (k + 1)} K L]
  (hirr : irreducible (cyclotomic (↑(p ^ (k + 1)) : ℕ) K)) {s : ℕ} (hs : s ≤ k)
  (hodd : p ≠ 2) : norm K (ζ ^ ((p : ℕ) ^ s) - 1) = p ^ ((p : ℕ) ^ s) :=
begin
  refine hζ.pow_sub_one_norm_prime_pow_ne_two hirr hs (λ h, _),
  rw [← pnat.coe_inj, pnat.coe_bit0, pnat.one_coe, pnat.pow_coe, ← pow_one 2] at h,
  replace h := eq_of_prime_pow_eq (prime_iff.1 hpri.out) (prime_iff.1 nat.prime_two)
    ((k - s).succ_pos) h,
  rw [← pnat.one_coe, ← pnat.coe_bit0, pnat.coe_inj] at h,
  exact hodd h
end

/-- If `irreducible (cyclotomic (p ^ (k + 1)) K)` (in particular for `K = ℚ`) and `p` is an odd
prime, then the norm of `ζ - 1` is `p`. -/
lemma sub_one_norm_prime_ne_two {k : ℕ} (hζ : is_primitive_root ζ ↑(p ^ (k + 1)))
  [hpri : fact (p : ℕ).prime] [is_cyclotomic_extension {p ^ (k + 1)} K L]
  (hirr : irreducible (cyclotomic (↑(p ^ (k + 1)) : ℕ) K)) (h : p ≠ 2) :
  norm K (ζ - 1) = p :=
by simpa using hζ.pow_sub_one_norm_prime_ne_two hirr k.zero_le h

/-- If `irreducible (cyclotomic p K)` (in particular for `K = ℚ`) and `p` is an odd prime,
then the norm of `ζ - 1` is `p`. -/
lemma sub_one_norm_prime [hpri : fact (p : ℕ).prime] [hcyc : is_cyclotomic_extension {p} K L]
  (hζ: is_primitive_root ζ p) (hirr : irreducible (cyclotomic p K)) (h : p ≠ 2) :
  norm K (ζ - 1) = p :=
begin
  replace hirr : irreducible (cyclotomic (↑(p ^ (0 + 1)) : ℕ) K) := by simp [hirr],
  replace hζ : is_primitive_root ζ (↑(p ^ (0 + 1)) : ℕ) := by simp [hζ],
  haveI : is_cyclotomic_extension {p ^ (0 + 1)} K L := by simp [hcyc],
  simpa using sub_one_norm_prime_ne_two hζ hirr h
end

/-- If `irreducible (cyclotomic (2 ^ (k + 1)) K)` (in particular for `K = ℚ`), then the norm of
`ζ ^ (2 ^ k) - 1` is `(-2) ^ (2 ^ k)`. -/
lemma pow_sub_one_norm_two {k : ℕ} (hζ : is_primitive_root ζ (2 ^ (k + 1)))
  [is_cyclotomic_extension {2 ^ (k + 1)} K L]
  (hirr : irreducible (cyclotomic (2 ^ (k + 1)) K)) :
  norm K (ζ ^ (2 ^ k) - 1) = (-2) ^ (2 ^ k) :=
begin
  have := hζ.pow_of_dvd (λ h, two_ne_zero (pow_eq_zero h)) (pow_dvd_pow 2 (le_succ k)),
  rw [nat.pow_div (le_succ k) zero_lt_two, nat.succ_sub (le_refl k), nat.sub_self, pow_one] at this,
  have H : (-1 : L) - (1 : L) = algebra_map K L (-2),
  { simp only [_root_.map_neg, map_bit0, _root_.map_one],
    ring },
  replace hirr : irreducible (cyclotomic (2 ^ (k + 1) : ℕ+) K) := by simp [hirr],
  rw [this.eq_neg_one_of_two_right, H, algebra.norm_algebra_map,
    is_cyclotomic_extension.finrank L hirr,
    pow_coe, pnat.coe_bit0, one_coe, totient_prime_pow nat.prime_two (zero_lt_succ k),
    succ_sub_succ_eq_sub, tsub_zero, mul_one]
end

/-- If `irreducible (cyclotomic (2 ^ k) K)` (in particular for `K = ℚ`) and `k` is at least `2`,
then the norm of `ζ - 1` is `2`. -/
lemma sub_one_norm_two {k : ℕ} (hζ : is_primitive_root ζ (2 ^ k)) (hk : 2 ≤ k)
  [H : is_cyclotomic_extension {2 ^ k} K L] (hirr : irreducible (cyclotomic (2 ^ k) K)) :
  norm K (ζ - 1) = 2 :=
begin
  have : 2 < (2 ^ k : ℕ+),
  { simp only [← coe_lt_coe, pnat.coe_bit0, one_coe, pow_coe],
    nth_rewrite 0 [← pow_one 2],
    exact pow_lt_pow one_lt_two (lt_of_lt_of_le one_lt_two hk) },
  replace hirr : irreducible (cyclotomic (2 ^ k : ℕ+) K) := by simp [hirr],
  replace hζ : is_primitive_root ζ (2 ^ k : ℕ+) := by simp [hζ],
  obtain ⟨k₁, hk₁⟩ := exists_eq_succ_of_ne_zero ((lt_of_lt_of_le zero_lt_two hk).ne.symm),
  simpa [hk₁] using sub_one_norm_eq_eval_cyclotomic hζ this hirr,
end

/-- If `irreducible (cyclotomic (p ^ (k + 1)) K)` (in particular for `K = ℚ`) and `p` is a prime,
then the norm of `ζ ^ (p ^ s) - 1` is `p ^ (p ^ s)` if `1 ≤ k`. -/
lemma pow_sub_one_norm_prime_pow_of_one_le {k s : ℕ} (hζ : is_primitive_root ζ ↑(p ^ (k + 1)))
  [hpri : fact (p : ℕ).prime] [hcycl : is_cyclotomic_extension {p ^ (k + 1)} K L]
  (hirr : irreducible (cyclotomic (↑(p ^ (k + 1)) : ℕ) K)) (hs : s ≤ k)
  (hk : 1 ≤ k) : norm K (ζ ^ ((p : ℕ) ^ s) - 1) = p ^ ((p : ℕ) ^ s) :=
begin
  by_cases htwo : p ^ (k - s + 1) = 2,
  { have hp : p = 2,
    { rw [← pnat.coe_inj, pnat.coe_bit0, pnat.one_coe, pnat.pow_coe, ← pow_one 2] at htwo,
      replace htwo := eq_of_prime_pow_eq (prime_iff.1 hpri.out) (prime_iff.1 nat.prime_two)
        (succ_pos _) htwo,
      rwa [show 2 = ((2 : ℕ+) : ℕ), by simp, pnat.coe_inj] at htwo },
    replace hs : s = k,
    { rw [hp, ← pnat.coe_inj, pnat.pow_coe, pnat.coe_bit0, pnat.one_coe] at htwo,
      nth_rewrite 1 [← pow_one 2] at htwo,
      replace htwo := nat.pow_right_injective rfl.le htwo,
      rw [add_left_eq_self, nat.sub_eq_zero_iff_le] at htwo,
      refine le_antisymm hs htwo },
    simp only [hs, hp, pnat.coe_bit0, one_coe, coe_coe, cast_bit0, cast_one,
      pow_coe] at ⊢ hζ hirr hcycl,
    haveI := hcycl,
    obtain ⟨k₁, hk₁⟩ := nat.exists_eq_succ_of_ne_zero (one_le_iff_ne_zero.1 hk),
    rw [hζ.pow_sub_one_norm_two hirr],
    rw [hk₁, pow_succ, pow_mul, neg_eq_neg_one_mul, mul_pow, neg_one_sq, one_mul, ← pow_mul,
      ← pow_succ] },
  { exact hζ.pow_sub_one_norm_prime_pow_ne_two hirr hs htwo }
end

end is_primitive_root

namespace is_cyclotomic_extension

open is_primitive_root

variables {K} (L) [field K] [field L] [algebra K L]
/-- If `irreducible (cyclotomic n K)` (in particular for `K = ℚ`), the norm of `zeta n K L` is `1`
if `n` is odd. -/
lemma norm_zeta_eq_one [is_cyclotomic_extension {n} K L] (hn : n ≠ 2)
  (hirr : irreducible (cyclotomic n K)) : norm K (zeta n K L) = 1 :=
(zeta_spec n K L).norm_eq_one hn hirr

/-- If `is_prime_pow (n : ℕ)`, `n ≠ 2` and `irreducible (cyclotomic n K)` (in particular for
`K = ℚ`), then the norm of `zeta n K L - 1` is `(n : ℕ).min_fac`. -/
lemma is_prime_pow_norm_zeta_sub_one (hn : is_prime_pow (n : ℕ))
  [is_cyclotomic_extension {n} K L]
  (hirr : irreducible (cyclotomic (n : ℕ) K)) (h : n ≠ 2) :
  norm K (zeta n K L - 1) = (n : ℕ).min_fac :=
(zeta_spec n K L).sub_one_norm_is_prime_pow hn hirr h

/-- If `irreducible (cyclotomic (p ^ (k + 1)) K)` (in particular for `K = ℚ`) and `p` is a prime,
then the norm of `(zeta (p ^ (k + 1)) K L) ^ (p ^ s) - 1` is `p ^ (p ^ s)`
if `p ^ (k - s + 1) ≠ 2`. -/
lemma prime_ne_two_pow_norm_zeta_pow_sub_one {k : ℕ} [hpri : fact (p : ℕ).prime]
  [is_cyclotomic_extension {p ^ (k + 1)} K L]
  (hirr : irreducible (cyclotomic (↑(p ^ (k + 1)) : ℕ) K))  {s : ℕ} (hs : s ≤ k)
  (htwo : p ^ (k - s + 1) ≠ 2) :
  norm K ((zeta (p ^ (k + 1)) K L) ^ ((p : ℕ) ^ s) - 1) = p ^ ((p : ℕ) ^ s) :=
(zeta_spec _ K L).pow_sub_one_norm_prime_pow_ne_two hirr hs htwo

/-- If `irreducible (cyclotomic (p ^ (k + 1)) K)` (in particular for `K = ℚ`) and `p` is an odd
prime, then the norm of `zeta (p ^ (k + 1)) K L - 1` is `p`. -/
lemma prime_ne_two_pow_norm_zeta_sub_one {k : ℕ} [hpri : fact (p : ℕ).prime]
  [is_cyclotomic_extension {p ^ (k + 1)} K L]
  (hirr : irreducible (cyclotomic (↑(p ^ (k + 1)) : ℕ) K)) (h : p ≠ 2) :
  norm K (zeta (p ^ (k + 1)) K L - 1) = p :=
(zeta_spec _ K L).sub_one_norm_prime_ne_two hirr h

/-- If `irreducible (cyclotomic p K)` (in particular for `K = ℚ`) and `p` is an odd prime,
then the norm of `zeta p K L - 1` is `p`. -/
lemma prime_ne_two_norm_zeta_sub_one [hpri : fact (p : ℕ).prime]
  [hcyc : is_cyclotomic_extension {p} K L] (hirr : irreducible (cyclotomic p K)) (h : p ≠ 2) :
  norm K (zeta p K L - 1) = p :=
(zeta_spec _ K L).sub_one_norm_prime hirr h

/-- If `irreducible (cyclotomic (2 ^ k) K)` (in particular for `K = ℚ`) and `k` is at least `2`,
then the norm of `zeta (2 ^ k) K L - 1` is `2`. -/
lemma two_pow_norm_zeta_sub_one {k : ℕ} (hk : 2 ≤ k)
  [is_cyclotomic_extension {2 ^ k} K L] (hirr : irreducible (cyclotomic (2 ^ k) K)) :
  norm K (zeta (2 ^ k) K L - 1) = 2 :=
sub_one_norm_two (zeta_spec (2 ^ k) K L) hk hirr

end is_cyclotomic_extension

end norm<|MERGE_RESOLUTION|>--- conflicted
+++ resolved
@@ -130,14 +130,9 @@
 
 variables {K} (C)
 
-<<<<<<< HEAD
-/-- The equivalence between `L →ₐ[K] A` and `primitive_roots n A` given by a primitive root `ζ`. -/
-@[simps] noncomputable def embeddings_equiv_primitive_roots [is_domain C]
-=======
 /-- The equivalence between `L →ₐ[K] C` and `primitive_roots n C` given by a primitive root `ζ`. -/
 @[simps] noncomputable def embeddings_equiv_primitive_roots (C : Type*) [comm_ring C] [is_domain C]
   [algebra K C] [ne_zero ((n : ℕ) : K)]
->>>>>>> e86ab0b0
   (hirr : irreducible (cyclotomic n K)) : (L →ₐ[K] C) ≃ primitive_roots n C :=
 ((hζ.power_basis K).lift_equiv).trans
 { to_fun    := λ x,
