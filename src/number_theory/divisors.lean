/-
Copyright (c) 2020 Aaron Anderson. All rights reserved.
Released under Apache 2.0 license as described in the file LICENSE.
Authors: Aaron Anderson
-/
import algebra.big_operators.order
import data.nat.interval
import data.nat.prime

/-!
# Divisor finsets

This file defines sets of divisors of a natural number. This is particularly useful as background
for defining Dirichlet convolution.

## Main Definitions
Let `n : ℕ`. All of the following definitions are in the `nat` namespace:
 * `divisors n` is the `finset` of natural numbers that divide `n`.
 * `proper_divisors n` is the `finset` of natural numbers that divide `n`, other than `n`.
 * `divisors_antidiagonal n` is the `finset` of pairs `(x,y)` such that `x * y = n`.
 * `perfect n` is true when `n` is positive and the sum of `proper_divisors n` is `n`.

## Implementation details
 * `divisors 0`, `proper_divisors 0`, and `divisors_antidiagonal 0` are defined to be `∅`.

## Tags
divisors, perfect numbers

-/

open_locale classical
open_locale big_operators
open finset

namespace nat
variable (n : ℕ)

/-- `divisors n` is the `finset` of divisors of `n`. As a special case, `divisors 0 = ∅`. -/
def divisors : finset ℕ := finset.filter (λ x : ℕ, x ∣ n) (finset.Ico 1 (n + 1))

/-- `proper_divisors n` is the `finset` of divisors of `n`, other than `n`.
  As a special case, `proper_divisors 0 = ∅`. -/
def proper_divisors : finset ℕ := finset.filter (λ x : ℕ, x ∣ n) (finset.Ico 1 n)

/-- `divisors_antidiagonal n` is the `finset` of pairs `(x,y)` such that `x * y = n`.
  As a special case, `divisors_antidiagonal 0 = ∅`. -/
def divisors_antidiagonal : finset (ℕ × ℕ) :=
((finset.Ico 1 (n + 1)).product (finset.Ico 1 (n + 1))).filter (λ x, x.fst * x.snd = n)

variable {n}

lemma proper_divisors.not_self_mem : ¬ n ∈ proper_divisors n :=
begin
  rw proper_divisors,
  simp,
end

@[simp]
lemma mem_proper_divisors {m : ℕ} : n ∈ proper_divisors m ↔ n ∣ m ∧ n < m :=
begin
  rw [proper_divisors, finset.mem_filter, finset.mem_Ico, and_comm],
  apply and_congr_right,
  rw and_iff_right_iff_imp,
  intros hdvd hlt,
  apply nat.pos_of_ne_zero _,
  rintro rfl,
  rw zero_dvd_iff.1 hdvd at hlt,
  apply lt_irrefl 0 hlt,
end

lemma divisors_eq_proper_divisors_insert_self_of_pos (h : 0 < n):
  divisors n = has_insert.insert n (proper_divisors n) :=
by rw [divisors, proper_divisors, Ico_succ_right_eq_insert_Ico h, finset.filter_insert,
  if_pos (dvd_refl n)]

@[simp]
lemma mem_divisors {m : ℕ} :
  n ∈ divisors m ↔ (n ∣ m ∧ m ≠ 0) :=
begin
  cases m,
  { simp [divisors] },
  simp only [divisors, finset.mem_Ico, ne.def, finset.mem_filter, succ_ne_zero, and_true,
             and_iff_right_iff_imp, not_false_iff],
  intro hdvd,
  split,
  { apply nat.pos_of_ne_zero,
    rintro rfl,
    apply nat.succ_ne_zero,
    rwa zero_dvd_iff at hdvd },
  { rw nat.lt_succ_iff,
    apply nat.le_of_dvd (nat.succ_pos m) hdvd }
end

lemma mem_divisors_self (n : ℕ) (h : n ≠ 0) : n ∈ n.divisors := mem_divisors.2 ⟨dvd_rfl, h⟩

lemma dvd_of_mem_divisors {m : ℕ} (h : n ∈ divisors m) : n ∣ m :=
begin
  cases m,
  { apply dvd_zero },
  { simp [mem_divisors.1 h], }
end

@[simp]
lemma mem_divisors_antidiagonal {x : ℕ × ℕ} :
  x ∈ divisors_antidiagonal n ↔ x.fst * x.snd = n ∧ n ≠ 0 :=
begin
  simp only [divisors_antidiagonal, finset.mem_Ico, ne.def, finset.mem_filter, finset.mem_product],
  rw and_comm,
  apply and_congr_right,
  rintro rfl,
  split; intro h,
  { contrapose! h, simp [h], },
  { rw [nat.lt_add_one_iff, nat.lt_add_one_iff],
    rw [mul_eq_zero, decidable.not_or_iff_and_not] at h,
    simp only [succ_le_of_lt (nat.pos_of_ne_zero h.1), succ_le_of_lt (nat.pos_of_ne_zero h.2),
               true_and],
    exact ⟨le_mul_of_pos_right (nat.pos_of_ne_zero h.2),
      le_mul_of_pos_left (nat.pos_of_ne_zero h.1)⟩ }
end

variable {n}

lemma divisor_le {m : ℕ}:
n ∈ divisors m → n ≤ m :=
begin
  cases m,
  { simp },
  simp only [mem_divisors, m.succ_ne_zero, and_true, ne.def, not_false_iff],
  exact nat.le_of_dvd (nat.succ_pos m),
end

lemma divisors_subset_of_dvd {m : ℕ} (hzero : n ≠ 0) (h : m ∣ n) : divisors m ⊆ divisors n :=
finset.subset_iff.2 $ λ x hx, nat.mem_divisors.mpr (⟨(nat.mem_divisors.mp hx).1.trans h, hzero⟩)

lemma divisors_subset_proper_divisors {m : ℕ} (hzero : n ≠ 0) (h : m ∣ n) (hdiff : m ≠ n) :
  divisors m ⊆ proper_divisors n :=
begin
  apply finset.subset_iff.2,
  intros x hx,
  exact nat.mem_proper_divisors.2 (⟨(nat.mem_divisors.1 hx).1.trans h,
    lt_of_le_of_lt (divisor_le hx) (lt_of_le_of_ne (divisor_le (nat.mem_divisors.2
    ⟨h, hzero⟩)) hdiff)⟩)
end

@[simp]
lemma divisors_zero : divisors 0 = ∅ := by { ext, simp }

@[simp]
lemma proper_divisors_zero : proper_divisors 0 = ∅ := by { ext, simp }

lemma proper_divisors_subset_divisors : proper_divisors n ⊆ divisors n :=
begin
  cases n,
  { simp },
  rw [divisors_eq_proper_divisors_insert_self_of_pos (nat.succ_pos _)],
  apply subset_insert,
end

@[simp]
lemma divisors_one : divisors 1 = {1} := by { ext, simp }

@[simp]
lemma proper_divisors_one : proper_divisors 1 = ∅ :=
begin
  ext,
  simp only [finset.not_mem_empty, nat.dvd_one, not_and, not_lt, mem_proper_divisors, iff_false],
  apply ge_of_eq,
end

lemma pos_of_mem_divisors {m : ℕ} (h : m ∈ n.divisors) : 0 < m :=
begin
  cases m,
  { rw [mem_divisors, zero_dvd_iff] at h,
    rcases h with ⟨rfl, h⟩,
    exfalso,
    apply h rfl },
  apply nat.succ_pos,
end

lemma pos_of_mem_proper_divisors {m : ℕ} (h : m ∈ n.proper_divisors) : 0 < m :=
pos_of_mem_divisors (proper_divisors_subset_divisors h)

lemma one_mem_proper_divisors_iff_one_lt :
  1 ∈ n.proper_divisors ↔ 1 < n :=
by rw [mem_proper_divisors, and_iff_right (one_dvd _)]

@[simp]
lemma divisors_antidiagonal_zero : divisors_antidiagonal 0 = ∅ := by { ext, simp }

@[simp]
lemma divisors_antidiagonal_one : divisors_antidiagonal 1 = {(1,1)} :=
by { ext, simp [nat.mul_eq_one_iff, prod.ext_iff], }

lemma swap_mem_divisors_antidiagonal {x : ℕ × ℕ} (h : x ∈ divisors_antidiagonal n) :
  x.swap ∈ divisors_antidiagonal n :=
begin
  rw [mem_divisors_antidiagonal, mul_comm] at h,
  simp [h.1, h.2],
end

lemma fst_mem_divisors_of_mem_antidiagonal {x : ℕ × ℕ} (h : x ∈ divisors_antidiagonal n) :
  x.fst ∈ divisors n :=
begin
  rw mem_divisors_antidiagonal at h,
  simp [dvd.intro _ h.1, h.2],
end

lemma snd_mem_divisors_of_mem_antidiagonal {x : ℕ × ℕ} (h : x ∈ divisors_antidiagonal n) :
  x.snd ∈ divisors n :=
begin
  rw mem_divisors_antidiagonal at h,
  simp [dvd.intro_left _ h.1, h.2],
end

@[simp]
lemma map_swap_divisors_antidiagonal :
  (divisors_antidiagonal n).map ⟨prod.swap, prod.swap_right_inverse.injective⟩
  = divisors_antidiagonal n :=
begin
  ext,
  simp only [exists_prop, mem_divisors_antidiagonal, finset.mem_map, function.embedding.coe_fn_mk,
             ne.def, prod.swap_prod_mk, prod.exists],
  split,
  { rintros ⟨x, y, ⟨⟨rfl, h⟩, rfl⟩⟩,
    simp [mul_comm, h], },
  { rintros ⟨rfl, h⟩,
    use [a.snd, a.fst],
    rw mul_comm,
    simp [h] }
end

lemma sum_divisors_eq_sum_proper_divisors_add_self :
∑ i in divisors n, i = ∑ i in proper_divisors n, i + n :=
begin
  cases n,
  { simp },
  { rw [divisors_eq_proper_divisors_insert_self_of_pos (nat.succ_pos _),
        finset.sum_insert (proper_divisors.not_self_mem), add_comm] }
end

/-- `n : ℕ` is perfect if and only the sum of the proper divisors of `n` is `n` and `n`
  is positive. -/
def perfect (n : ℕ) : Prop := (∑ i in proper_divisors n, i = n) ∧ 0 < n

theorem perfect_iff_sum_proper_divisors (h : 0 < n) :
  perfect n ↔ ∑ i in proper_divisors n, i = n := and_iff_left h

theorem perfect_iff_sum_divisors_eq_two_mul (h : 0 < n) :
  perfect n ↔ ∑ i in divisors n, i = 2 * n :=
begin
  rw [perfect_iff_sum_proper_divisors h, sum_divisors_eq_sum_proper_divisors_add_self, two_mul],
  split; intro h,
  { rw h },
  { apply add_right_cancel h }
end

lemma mem_divisors_prime_pow {p : ℕ} (pp : p.prime) (k : ℕ) {x : ℕ} :
  x ∈ divisors (p ^ k) ↔ ∃ (j : ℕ) (H : j ≤ k), x = p ^ j :=
by rw [mem_divisors, nat.dvd_prime_pow pp, and_iff_left (ne_of_gt (pow_pos pp.pos k))]

lemma prime.divisors {p : ℕ} (pp : p.prime) :
  divisors p = {1, p} :=
begin
  ext,
  simp only [pp.ne_zero, and_true, ne.def, not_false_iff, finset.mem_insert,
    finset.mem_singleton, mem_divisors],
  refine ⟨pp.2 a, λ h, _⟩,
  rcases h; subst h,
  apply one_dvd,
end

lemma prime.proper_divisors {p : ℕ} (pp : p.prime) :
  proper_divisors p = {1} :=
by rw [← erase_insert (proper_divisors.not_self_mem),
    ← divisors_eq_proper_divisors_insert_self_of_pos pp.pos,
    pp.divisors, insert_singleton_comm, erase_insert (λ con, pp.ne_one (mem_singleton.1 con))]

lemma divisors_prime_pow {p : ℕ} (pp : p.prime) (k : ℕ) :
  divisors (p ^ k) = (finset.range (k + 1)).map ⟨pow p, pow_right_injective pp.two_le⟩ :=
by { ext, simp [mem_divisors_prime_pow, pp, nat.lt_succ_iff, @eq_comm _ a] }

lemma eq_proper_divisors_of_subset_of_sum_eq_sum {s : finset ℕ} (hsub : s ⊆ n.proper_divisors) :
  ∑ x in s, x = ∑ x in n.proper_divisors, x → s = n.proper_divisors :=
begin
  cases n,
  { rw [proper_divisors_zero, subset_empty] at hsub,
    simp [hsub] },
  classical,
  rw [← sum_sdiff hsub],
  intros h,
  apply subset.antisymm hsub,
  rw [← sdiff_eq_empty_iff_subset],
  contrapose h,
  rw [← ne.def, ← nonempty_iff_ne_empty] at h,
  apply ne_of_lt,
  rw [← zero_add (∑ x in s, x), ← add_assoc, add_zero],
  apply add_lt_add_right,
  have hlt := sum_lt_sum_of_nonempty h (λ x hx, pos_of_mem_proper_divisors (sdiff_subset _ _ hx)),
  simp only [sum_const_zero] at hlt,
  apply hlt
end

lemma sum_proper_divisors_dvd (h : ∑ x in n.proper_divisors, x ∣ n) :
  (∑ x in n.proper_divisors, x = 1) ∨ (∑ x in n.proper_divisors, x = n) :=
begin
  cases n,
  { simp },
  cases n,
  { contrapose! h,
    simp, },
  rw or_iff_not_imp_right,
  intro ne_n,
  have hlt : ∑ x in n.succ.succ.proper_divisors, x < n.succ.succ :=
    lt_of_le_of_ne (nat.le_of_dvd (nat.succ_pos _) h) ne_n,
  symmetry,
  rw [← mem_singleton, eq_proper_divisors_of_subset_of_sum_eq_sum (singleton_subset_iff.2
        (mem_proper_divisors.2 ⟨h, hlt⟩)) sum_singleton, mem_proper_divisors],
  refine ⟨one_dvd _, nat.succ_lt_succ (nat.succ_pos _)⟩,
end

@[simp, to_additive]
lemma prime.prod_proper_divisors {α : Type*} [comm_monoid α] {p : ℕ} {f : ℕ → α} (h : p.prime) :
  ∏ x in p.proper_divisors, f x = f 1 :=
by simp [h.proper_divisors]

@[simp, to_additive]
lemma prime.prod_divisors {α : Type*} [comm_monoid α] {p : ℕ} {f : ℕ → α} (h : p.prime) :
  ∏ x in p.divisors, f x = f p * f 1 :=
by rw [divisors_eq_proper_divisors_insert_self_of_pos h.pos,
       prod_insert proper_divisors.not_self_mem, h.prod_proper_divisors]

lemma proper_divisors_eq_singleton_one_iff_prime :
  n.proper_divisors = {1} ↔ n.prime :=
⟨λ h, begin
  have h1 := mem_singleton.2 rfl,
  rw [← h, mem_proper_divisors] at h1,
  refine ⟨h1.2, _⟩,
  intros m hdvd,
  rw [← mem_singleton, ← h, mem_proper_divisors],
  cases lt_or_eq_of_le (nat.le_of_dvd (lt_trans (nat.succ_pos _) h1.2) hdvd),
  { left,
    exact ⟨hdvd, h_1⟩ },
  { right,
    exact h_1 }
end, prime.proper_divisors⟩

lemma sum_proper_divisors_eq_one_iff_prime :
  ∑ x in n.proper_divisors, x = 1 ↔ n.prime :=
begin
  cases n,
  { simp [nat.not_prime_zero] },
  cases n,
  { simp [nat.not_prime_one] },
  rw [← proper_divisors_eq_singleton_one_iff_prime],
  refine ⟨λ h, _, λ h, h.symm ▸ sum_singleton⟩,
  rw [@eq_comm (finset ℕ) _ _],
  apply eq_proper_divisors_of_subset_of_sum_eq_sum
    (singleton_subset_iff.2 (one_mem_proper_divisors_iff_one_lt.2 (succ_lt_succ (nat.succ_pos _))))
    (eq.trans sum_singleton h.symm)
end

lemma mem_proper_divisors_prime_pow {p : ℕ} (pp : p.prime) (k : ℕ) {x : ℕ} :
  x ∈ proper_divisors (p ^ k) ↔ ∃ (j : ℕ) (H : j < k), x = p ^ j :=
begin
  rw [mem_proper_divisors, nat.dvd_prime_pow pp, ← exists_and_distrib_right],
  simp only [exists_prop, and_assoc],
  apply exists_congr,
  intro a,
  split; intro h,
  { rcases h with ⟨h_left, rfl, h_right⟩,
    rwa pow_lt_pow_iff pp.one_lt at h_right,
    simpa, },
  { rcases h with ⟨h_left, rfl⟩,
    rwa pow_lt_pow_iff pp.one_lt,
    simp [h_left, le_of_lt], },
end

lemma proper_divisors_prime_pow {p : ℕ} (pp : p.prime) (k : ℕ) :
  proper_divisors (p ^ k) = (finset.range k).map ⟨pow p, pow_right_injective pp.two_le⟩ :=
by { ext, simp [mem_proper_divisors_prime_pow, pp, nat.lt_succ_iff, @eq_comm _ a], }

@[simp, to_additive]
lemma prod_proper_divisors_prime_pow {α : Type*} [comm_monoid α] {k p : ℕ} {f : ℕ → α}
  (h : p.prime) : ∏ x in (p ^ k).proper_divisors, f x = ∏ x in range k, f (p ^ x) :=
by simp [h, proper_divisors_prime_pow]

@[simp, to_additive]
lemma prod_divisors_prime_pow {α : Type*} [comm_monoid α] {k p : ℕ} {f : ℕ → α} (h : p.prime) :
  ∏ x in (p ^ k).divisors, f x = ∏ x in range (k + 1), f (p ^ x) :=
by simp [h, divisors_prime_pow]

@[simp]
lemma filter_dvd_eq_divisors {n : ℕ} (h : n ≠ 0) :
  finset.filter (λ (x : ℕ), x ∣ n) (finset.range (n : ℕ).succ) = (n : ℕ).divisors :=
begin
  apply finset.ext,
  simp only [h, mem_filter, and_true, and_iff_right_iff_imp, cast_id, mem_range, ne.def,
  not_false_iff, mem_divisors],
  intros a ha,
  exact nat.lt_succ_of_le (nat.divisor_le (nat.mem_divisors.2 ⟨ha, h⟩))
end

/-- The factors of `n` are the prime divisors -/
lemma prime_divisors_eq_to_filter_divisors_prime (n : ℕ) :
<<<<<<< HEAD
n.factors.to_finset = (divisors n).filter prime :=
=======
  n.factors.to_finset = (divisors n).filter prime :=
>>>>>>> 2f5af98b
begin
  rcases n.eq_zero_or_pos with rfl | hn,
  { simp },
  { ext q,
    simpa [hn, hn.ne', mem_factors] using and_comm (prime q) (q ∣ n) }
end

end nat<|MERGE_RESOLUTION|>--- conflicted
+++ resolved
@@ -402,11 +402,7 @@
 
 /-- The factors of `n` are the prime divisors -/
 lemma prime_divisors_eq_to_filter_divisors_prime (n : ℕ) :
-<<<<<<< HEAD
-n.factors.to_finset = (divisors n).filter prime :=
-=======
   n.factors.to_finset = (divisors n).filter prime :=
->>>>>>> 2f5af98b
 begin
   rcases n.eq_zero_or_pos with rfl | hn,
   { simp },
