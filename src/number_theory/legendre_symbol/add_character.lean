/-
Copyright (c) 2022 Michael Stoll. All rights reserved.
Released under Apache 2.0 license as described in the file LICENSE.
Authors: Michael Stoll
-/
import tactic.basic
import field_theory.finite.galois_field
import number_theory.cyclotomic.primitive_roots
import field_theory.finite.trace

/-!
# Additive characters of finite rings and fields

Let `R` be a finite commutative ring. An *additive character* of `R` with values
in another commutative ring `R'` is simply a morphism from the additive group
of `R` into the multiplicative monoid of `R'`.

The additive characters on `R` with values in `R'` form a commutative group.

We use the namespace `add_char`.

## Main definitions and results

We define `mul_shift ψ a`, where `ψ : add_char R R'` and `a : R`, to be the
character defined by `x ↦ ψ (a * x)`. An additive character `ψ` is *primitive*
if `mul_shift ψ a` is trivial only when `a = 0`.

We show that when `ψ` is primitive, then the map `a ↦ mul_shift ψ a` is injective
(`add_char.to_mul_shift_inj_of_is_primitive`) and that `ψ` is primitive when `R` is a field
and `ψ` is nontrivial (`add_char.is_nontrivial.is_primitive`).

We also show that there are primitive additive characters on `R` (with suitable
target `R'`) when `R` is a field or `R = zmod n` (`add_char.primitive_char_finite_field`
and `add_char.primitive_zmod_char`).

Finally, we show that the sum of all character values is zero when the character
is nontrivial (and the target is a domain); see `add_char.sum_eq_zero_of_is_nontrivial`.

## Tags

additive character
-/

universes u v

/-!
### Definitions related to and results on additive characters
-/

section add_char_def

-- The domain of our additive characters
variables (R : Type u) [add_monoid R]
-- The target
variables (R' : Type v) [comm_monoid R']

/-- Define `add_char R R'` as `(multiplicative R) →* R'`.
The definition works for an additive monoid `R` and a monoid `R'`,
but we will restrict to the case that both are commutative rings below.
We assume right away that `R'` is commutative, so that `add_char R R'` carries
a structure of commutative monoid.
The trivial additive character (sending everything to `1`) is `(1 : add_char R R').` -/
@[derive [comm_monoid, inhabited]]
def add_char : Type (max u v) := (multiplicative R) →* R'

end add_char_def

namespace add_char

section coe_to_fun

variables {R : Type u} [add_monoid R] {R' : Type v} [comm_monoid R']

/-- Interpret an additive character as a monoid homomorphism. -/
def to_monoid_hom : (add_char R R') → (multiplicative R →* R') := id

open multiplicative

/-- Define coercion to a function so that it includes the move from `R` to `multiplicative R`.
After we have proved the API lemmas below, we don't need to worry about writing `of_add a`
when we want to apply an additive character. -/
instance has_coe_to_fun : has_coe_to_fun (add_char R R') (λ x, R → R') :=
{ coe := λ ψ x, ψ.to_monoid_hom (of_add x) }

lemma coe_to_fun_apply (ψ : add_char R R') (a : R) : ψ a = ψ.to_monoid_hom (of_add a) := rfl

instance monoid_hom_class : monoid_hom_class (add_char R R') (multiplicative R) R' :=
monoid_hom.monoid_hom_class

/-- An additive character maps `0` to `1`. -/
@[simp]
lemma map_zero_one (ψ : add_char R R') : ψ 0 = 1 :=
by rw [coe_to_fun_apply, of_add_zero, map_one]

/-- An additive character maps sums to products. -/
@[simp]
lemma map_add_mul (ψ : add_char R R') (x y : R) : ψ (x + y) = ψ x * ψ y :=
by rw [coe_to_fun_apply, coe_to_fun_apply _ x, coe_to_fun_apply _ y, of_add_add, map_mul]

/-- An additive character maps multiples by natural numbers to powers. -/
@[simp]
lemma map_nsmul_pow (ψ : add_char R R') (n : ℕ) (x : R) : ψ (n • x) = (ψ x) ^ n :=
by rw [coe_to_fun_apply, coe_to_fun_apply _ x, of_add_nsmul, map_pow]

end coe_to_fun

section group_structure

open multiplicative

variables {R : Type u} [add_comm_group R] {R' : Type v} [comm_monoid R']

/-- An additive character on a commutative additive group has an inverse.

Note that this is a different inverse to the one provided by `monoid_hom.has_inv`,
as it acts on the domain instead of the codomain. -/
instance has_inv : has_inv (add_char R R') := ⟨λ ψ, ψ.comp inv_monoid_hom⟩

lemma inv_apply (ψ : add_char R R') (x : R) : ψ⁻¹ x = ψ (-x) := rfl

/-- An additive character maps multiples by integers to powers. -/
@[simp]
lemma map_zsmul_zpow {R' : Type v} [comm_group R'] (ψ : add_char R R') (n : ℤ) (x : R) :
  ψ (n • x) = (ψ x) ^ n :=
by rw [coe_to_fun_apply, coe_to_fun_apply _ x, of_add_zsmul, map_zpow]

/-- The additive characters on a commutative additive group form a commutative group. -/
instance comm_group : comm_group (add_char R R') :=
{ inv := has_inv.inv,
  mul_left_inv :=
  λ ψ, by { ext, rw [monoid_hom.mul_apply, monoid_hom.one_apply, inv_apply, ← map_add_mul,
                     add_left_neg, map_zero_one], },
  ..monoid_hom.comm_monoid }

end group_structure

section additive

-- The domain and target of our additive characters. Now we restrict to rings on both sides.
variables {R : Type u} [comm_ring R] {R' : Type v} [comm_ring R']

/-- An additive character is *nontrivial* if it takes a value `≠ 1`. -/
def is_nontrivial (ψ : add_char R R') : Prop := ∃ (a : R), ψ a ≠ 1

/-- An additive character is nontrivial iff it is not the trivial character. -/
lemma is_nontrivial_iff_ne_trivial (ψ : add_char R R') : is_nontrivial ψ ↔ ψ ≠ 1 :=
begin
  refine not_forall.symm.trans (iff.not _),
  rw fun_like.ext_iff,
  refl,
end

/-- Define the multiplicative shift of an additive character.
This satisfies `mul_shift ψ a x = ψ (a * x)`. -/
def mul_shift (ψ : add_char R R') (a : R) : add_char R R' :=
ψ.comp (add_monoid_hom.mul_left a).to_multiplicative

@[simp] lemma mul_shift_apply {ψ : add_char R R'} {a : R} {x : R} : mul_shift ψ a x = ψ (a * x) :=
rfl

/-- `ψ⁻¹ = mul_shift ψ (-1))`. -/
lemma inv_mul_shift (ψ : add_char R R') : ψ⁻¹ = mul_shift ψ (-1) :=
begin
  ext,
  rw [inv_apply, mul_shift_apply, neg_mul, one_mul],
end

/-- If `n` is a natural number, then `mul_shift ψ n x = (ψ x) ^ n`. -/
lemma mul_shift_spec' (ψ : add_char R R') (n : ℕ) (x : R) : mul_shift ψ n x = (ψ x) ^ n :=
by rw [mul_shift_apply, ← nsmul_eq_mul, map_nsmul_pow]

/-- If `n` is a natural number, then `ψ ^ n = mul_shift ψ n`. -/
lemma pow_mul_shift (ψ : add_char R R') (n : ℕ) : ψ ^ n = mul_shift ψ n :=
begin
  ext x,
  rw [show (ψ ^ n) x = (ψ x) ^ n, from rfl, ← mul_shift_spec'],
end

/-- The product of `mul_shift ψ a` and `mul_shift ψ b` is `mul_shift ψ (a + b)`. -/
lemma mul_shift_mul (ψ : add_char R R') (a b : R) :
  mul_shift ψ a * mul_shift ψ b = mul_shift ψ (a + b) :=
begin
  ext,
  simp only [right_distrib, monoid_hom.mul_apply, mul_shift_apply, map_add_mul],
end

/-- `mul_shift ψ 0` is the trivial character. -/
@[simp]
lemma mul_shift_zero (ψ : add_char R R') : mul_shift ψ 0 = 1 :=
begin
  ext,
  simp only [mul_shift_apply, zero_mul, map_zero_one, monoid_hom.one_apply],
end

/-- An additive character is *primitive* iff all its multiplicative shifts by nonzero
elements are nontrivial. -/
def is_primitive (ψ : add_char R R') : Prop :=
∀ (a : R), a ≠ 0 → is_nontrivial (mul_shift ψ a)

/-- The map associating to `a : R` the multiplicative shift of `ψ` by `a`
is injective when `ψ` is primitive. -/
lemma to_mul_shift_inj_of_is_primitive {ψ : add_char R R'} (hψ : is_primitive ψ) :
  function.injective ψ.mul_shift :=
begin
  intros a b h,
  apply_fun (λ x, x * mul_shift ψ (-b)) at h,
  simp only [mul_shift_mul, mul_shift_zero, add_right_neg] at h,
  have h₂ := hψ (a + (-b)),
  rw [h, is_nontrivial_iff_ne_trivial, ← sub_eq_add_neg, sub_ne_zero] at h₂,
  exact not_not.mp (λ h, h₂ h rfl),
end

-- `add_comm_group.equiv_direct_sum_zmod_of_fintype`
-- gives the structure theorem for finite abelian groups.
-- This could be used to show that the map above is a bijection.
-- We leave this for a later occasion.

/-- When `R` is a field `F`, then a nontrivial additive character is primitive -/
lemma is_nontrivial.is_primitive {F : Type u} [field F] {ψ : add_char F R'}
  (hψ : is_nontrivial ψ) :
  is_primitive ψ :=
begin
  intros a ha,
  cases hψ with x h,
  use (a⁻¹ * x),
  rwa [mul_shift_apply, mul_inv_cancel_left₀ ha],
end

/-- Structure for a primitive additive character on a finite ring `R` into a cyclotomic extension
of a field `R'`. It records which cyclotomic extension it is, the character, and the
fact that the character is primitive. -/
@[nolint has_nonempty_instance] -- can't prove that they always exist
structure primitive_add_char (R : Type u) [comm_ring R] [fintype R] (R' : Type v) [field R'] :=
(n : ℕ+)
(char : add_char R (cyclotomic_field n R'))
(prim : is_primitive char)

/-!
### Additive characters on `zmod n`
-/

variables {C : Type v} [comm_ring C]

-- For `n : ℕ+`, automatically generate instance `fact (0 < (n : ℕ))`.
-- This is needed for the API for `zmod n` (until that gets refactored to use `ne_zero`).
local attribute [instance] pnat.fact_pos

section zmod_char_def

open multiplicative -- so we can write simply `to_add`, which we need here again

/-- We can define an additive character on `zmod n` when we have an `n`th root of unity `ζ : C`. -/
def zmod_char (n : ℕ+) {ζ : C} (hζ : ζ ^ ↑n = 1) : add_char (zmod n) C :=
{ to_fun := λ (a : multiplicative (zmod n)), ζ ^ a.to_add.val,
  map_one' := by simp only [to_add_one, zmod.val_zero, pow_zero],
  map_mul' := λ x y, by rw [to_add_mul, ← pow_add, zmod.val_add (to_add x) (to_add y),
                            ← pow_eq_pow_mod _ hζ] }

/-- The additive character on `zmod n` defined using `ζ` sends `a` to `ζ^a`. -/
lemma zmod_char_apply {n : ℕ+} {ζ : C} (hζ : ζ ^ ↑n = 1) (a : zmod n) :
  zmod_char n hζ a = ζ ^ a.val := rfl

lemma zmod_char_apply' {n : ℕ+} {ζ : C} (hζ : ζ ^ ↑n = 1) (a : ℕ) : zmod_char n hζ a = ζ ^ a :=
by rw [pow_eq_pow_mod a hζ, zmod_char_apply, zmod.val_nat_cast a]

end zmod_char_def

/-- An additive character on `zmod n` is nontrivial iff it takes a value `≠ 1` on `1`. -/
lemma zmod_char_is_nontrivial_iff (n : ℕ+) (ψ : add_char (zmod n) C) : is_nontrivial ψ ↔ ψ 1 ≠ 1 :=
begin
  refine ⟨_, λ h, ⟨1, h⟩⟩,
  contrapose!,
  rintros h₁ ⟨a, ha⟩,
  have ha₁ : a = a.val • 1,
  { rw [nsmul_eq_mul, mul_one], exact (zmod.nat_cast_zmod_val a).symm },
  rw [ha₁, map_nsmul_pow, h₁, one_pow] at ha,
  exact ha rfl,
end

/-- A primitive additive character on `zmod n` takes the value `1` only at `0`. -/
lemma is_primitive.zmod_char_eq_one_iff (n : ℕ+) {ψ : add_char (zmod n) C} (hψ : is_primitive ψ)
  (a : zmod n) :
  ψ a = 1 ↔ a = 0 :=
begin
  refine ⟨λ h, not_imp_comm.mp (hψ a) _, λ ha, (by rw [ha, map_zero_one])⟩,
  rw [zmod_char_is_nontrivial_iff n (mul_shift ψ a), mul_shift_apply, mul_one, h, not_not],
end

/-- The converse: if the additive character takes the value `1` only at `0`,
then it is primitive. -/
lemma zmod_char_primitive_of_eq_one_only_at_zero (n : ℕ) (ψ : add_char (zmod n) C)
  (hψ : ∀ a, ψ a = 1 → a = 0) :
  is_primitive ψ :=
begin
  refine λ a ha, (is_nontrivial_iff_ne_trivial _).mpr (λ hf, _),
  have h : mul_shift ψ a 1 = (1 : add_char (zmod n) C) (1 : zmod n) :=
    congr_fun (congr_arg coe_fn hf) 1,
  rw [mul_shift_apply, mul_one, monoid_hom.one_apply] at h,
  exact ha (hψ a h),
end

/-- The additive character on `zmod n` associated to a primitive `n`th root of unity
is primitive -/
lemma zmod_char_primitive_of_primitive_root (n : ℕ+) {ζ : C} (h : is_primitive_root ζ n) :
  is_primitive (zmod_char n ((is_primitive_root.iff_def ζ n).mp h).left) :=
begin
  apply zmod_char_primitive_of_eq_one_only_at_zero,
  intros a ha,
  rw [zmod_char_apply, ← pow_zero ζ] at ha,
  exact (zmod.val_eq_zero a).mp (is_primitive_root.pow_inj h (zmod.val_lt a) n.pos ha),
end

/-- There is a primitive additive character on `zmod n` if the characteristic of the target
does not divide `n` -/
<<<<<<< HEAD
noncomputable! def primitive_zmod_char (n : ℕ) (F' : Type v) [field F'] (h : (n : F') ≠ 0) :
  by { have := (@ne_zero.of_ne_zero_coe _ _ _ ⟨h⟩), exactI primitive_add_char (zmod n) F' } :=
let hn : fact (0 < n) := ⟨(@ne_zero.of_ne_zero_coe _ _ _ ⟨h⟩).1.bot_lt⟩,
    nn := n.to_pnat (hn.1),
    ext := @cyclotomic_field.is_cyclotomic_extension nn F' _ ⟨h⟩ in by exactI
{ n := nn,
  char := zmod_char n (is_cyclotomic_extension.zeta_pow nn F' _),
  prim := zmod_char_primitive_of_primitive_root n (is_cyclotomic_extension.zeta_spec nn F' _) }
=======
noncomputable
def primitive_zmod_char (n : ℕ+) (F' : Type v) [field F'] (h : (n : F') ≠ 0) :
  primitive_add_char (zmod n) F' :=
begin
  haveI : ne_zero ((n : ℕ) : F') := ⟨h⟩,
  haveI : ne_zero ((n : ℕ) : cyclotomic_field n F') := ne_zero.of_no_zero_smul_divisors F' _ n,
  exact
{ n := n,
  char := zmod_char n (is_cyclotomic_extension.zeta_pow n F' _),
  prim := zmod_char_primitive_of_primitive_root n (is_cyclotomic_extension.zeta_spec n F' _) }
end
>>>>>>> 26c2c38d

/-!
### Existence of a primitive additive character on a finite field
-/

/-- There is a primitive additive character on the finite field `F` if the characteristic
of the target is different from that of `F`.
We obtain it as the composition of the trace from `F` to `zmod p` with a primitive
additive character on `zmod p`, where `p` is the characteristic of `F`. -/
noncomputable
def primitive_char_finite_field (F F': Type*) [field F] [fintype F] [field F']
  (h : ring_char F' ≠ ring_char F) :
  primitive_add_char F F' :=
begin
  let p := ring_char F,
  haveI hp : fact p.prime := ⟨char_p.char_is_prime F _⟩,
  let pp := p.to_pnat hp.1.pos,
  have hp₂ : ¬ ring_char F' ∣ p :=
  begin
    cases char_p.char_is_prime_or_zero F' (ring_char F') with hq hq,
    { exact mt (nat.prime.dvd_iff_eq hp.1 (nat.prime.ne_one hq)).mp h.symm, },
    { rw [hq],
      exact λ hf, nat.prime.ne_zero hp.1 (zero_dvd_iff.mp hf), },
  end,
  let ψ := primitive_zmod_char pp F' (ne_zero_iff.mp (ne_zero.of_not_dvd F' hp₂)),
  let ψ' := ψ.char.comp (algebra.trace (zmod p) F).to_add_monoid_hom.to_multiplicative,
  have hψ' : is_nontrivial ψ' :=
  begin
    obtain ⟨a, ha⟩ := finite_field.trace_to_zmod_nondegenerate F one_ne_zero,
    rw one_mul at ha,
    exact ⟨a, λ hf, ha $ (ψ.prim.zmod_char_eq_one_iff pp $ algebra.trace (zmod p) F a).mp hf⟩,
  end,
  exact
{ n := ψ.n,
  char := ψ',
  prim := hψ'.is_primitive },
end

/-!
### The sum of all character values
-/

open_locale big_operators

variables [fintype R]

/-- The sum over the values of a nontrivial additive character vanishes if the target ring
is a domain. -/
lemma sum_eq_zero_of_is_nontrivial [is_domain R'] {ψ : add_char R R'} (hψ : is_nontrivial ψ) :
  ∑ a, ψ a = 0 :=
begin
  rcases hψ with ⟨b, hb⟩,
  have h₁ : ∑ (a : R), ψ (b + a) = ∑ (a : R), ψ a :=
    fintype.sum_bijective _ (add_group.add_left_bijective b) _ _ (λ x, rfl),
  simp_rw [map_add_mul] at h₁,
  have h₂ : ∑ (a : R), ψ a = finset.univ.sum ⇑ψ := rfl,
  rw [← finset.mul_sum, h₂] at h₁,
  exact eq_zero_of_mul_eq_self_left hb h₁,
end

/-- The sum over the values of the trivial additive character is the cardinality of the source. -/
lemma sum_eq_card_of_is_trivial {ψ : add_char R R'} (hψ : ¬ is_nontrivial ψ) :
  ∑ a, ψ a = fintype.card R :=
begin
  simp only [is_nontrivial] at hψ,
  push_neg at hψ,
  simp only [hψ, finset.sum_const, nat.smul_one_eq_coe],
  refl,
end

/-- The sum over the values of `mul_shift ψ b` for `ψ` primitive is zero when `b ≠ 0`
and `#R` otherwise. -/
lemma sum_mul_shift [decidable_eq R] [is_domain R'] {ψ : add_char R R'} (b : R)
  (hψ : is_primitive ψ) :
  ∑ (x : R), ψ (x * b) = if b = 0 then fintype.card R else 0 :=
begin
  split_ifs with h,
  { -- case `b = 0`
    simp only [h, mul_zero, map_zero_one, finset.sum_const, nat.smul_one_eq_coe],
    refl, },
  { -- case `b ≠ 0`
    simp_rw mul_comm,
    exact sum_eq_zero_of_is_nontrivial (hψ b h), },
end

end additive

end add_char<|MERGE_RESOLUTION|>--- conflicted
+++ resolved
@@ -312,16 +312,6 @@
 
 /-- There is a primitive additive character on `zmod n` if the characteristic of the target
 does not divide `n` -/
-<<<<<<< HEAD
-noncomputable! def primitive_zmod_char (n : ℕ) (F' : Type v) [field F'] (h : (n : F') ≠ 0) :
-  by { have := (@ne_zero.of_ne_zero_coe _ _ _ ⟨h⟩), exactI primitive_add_char (zmod n) F' } :=
-let hn : fact (0 < n) := ⟨(@ne_zero.of_ne_zero_coe _ _ _ ⟨h⟩).1.bot_lt⟩,
-    nn := n.to_pnat (hn.1),
-    ext := @cyclotomic_field.is_cyclotomic_extension nn F' _ ⟨h⟩ in by exactI
-{ n := nn,
-  char := zmod_char n (is_cyclotomic_extension.zeta_pow nn F' _),
-  prim := zmod_char_primitive_of_primitive_root n (is_cyclotomic_extension.zeta_spec nn F' _) }
-=======
 noncomputable
 def primitive_zmod_char (n : ℕ+) (F' : Type v) [field F'] (h : (n : F') ≠ 0) :
   primitive_add_char (zmod n) F' :=
@@ -333,7 +323,6 @@
   char := zmod_char n (is_cyclotomic_extension.zeta_pow n F' _),
   prim := zmod_char_primitive_of_primitive_root n (is_cyclotomic_extension.zeta_spec n F' _) }
 end
->>>>>>> 26c2c38d
 
 /-!
 ### Existence of a primitive additive character on a finite field
