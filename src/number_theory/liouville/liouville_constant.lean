/-
Copyright (c) 2020 Jujian Zhang. All rights reserved.
Released under Apache 2.0 license as described in the file LICENSE.
Authors: Damiano Testa, Jujian Zhang
-/
import number_theory.liouville.basic
/-!

# Liouville constants

This file contains a construction of a family of Liouville numbers, indexed by a natural number $m$.
The most important property is that they are examples of transcendental real numbers.
This fact is recorded in `liouville.is_transcendental`.

More precisely, for a real number $m$, Liouville's constant is
$$
\sum_{i=0}^\infty\frac{1}{m^{i!}}.
$$
The series converges only for $1 < m$.  However, there is no restriction on $m$, since,
if the series does not converge, then the sum of the series is defined to be zero.

We prove that, for $m \in \mathbb{N}$ satisfying $2 \le m$, Liouville's constant associated to $m$
is a transcendental number.  Classically, the Liouville number for $m = 2$ is the one called
``Liouville's constant''.

## Implementation notes

The indexing $m$ is eventually a natural number satisfying $2 ≤ m$.  However, we prove the first few
lemmas for $m \in \mathbb{R}$.
-/

noncomputable theory
open_locale nat big_operators
open real finset

namespace liouville

/--
For a real number `m`, Liouville's constant is
$$
\sum_{i=0}^\infty\frac{1}{m^{i!}}.
$$
The series converges only for `1 < m`.  However, there is no restriction on `m`, since,
if the series does not converge, then the sum of the series is defined to be zero.
-/
def liouville_number (m : ℝ) : ℝ := ∑' (i : ℕ), 1 / m ^ i!

/--
`liouville_number_initial_terms` is the sum of the first `k + 1` terms of Liouville's constant,
i.e.
$$
\sum_{i=0}^k\frac{1}{m^{i!}}.
$$
-/
def liouville_number_initial_terms (m : ℝ) (k : ℕ) : ℝ := ∑ i in range (k+1), 1 / m ^ i!

/--
`liouville_number_tail` is the sum of the series of the terms in `liouville_number m`
starting from `k+1`, i.e
$$
\sum_{i=k+1}^\infty\frac{1}{m^{i!}}.
$$
-/
def liouville_number_tail (m : ℝ) (k : ℕ) : ℝ := ∑' i, 1 / m ^ (i + (k+1))!

lemma liouville_number_tail_pos {m : ℝ} (hm : 1 < m) (k : ℕ) :
  0 < liouville_number_tail m k :=
-- replace `0` with the constantly zero series `∑ i : ℕ, 0`
calc  (0 : ℝ) = ∑' i : ℕ, 0 : tsum_zero.symm
          ... < liouville_number_tail m k :
  -- to show that a series with non-negative terms has strictly positive sum it suffices
  -- to prove that
  tsum_lt_tsum_of_nonneg
    -- 1. the terms of the zero series are indeed non-negative
    (λ _, rfl.le)
    -- 2. the terms of our series are non-negative
    (λ i, one_div_nonneg.mpr (pow_nonneg (zero_le_one.trans hm.le) _))
    -- 3. one term of our series is strictly positive -- they all are, we use the first term
    (one_div_pos.mpr (pow_pos (zero_lt_one.trans hm) (0 + (k + 1))!)) $
    -- 4. our series converges -- it does since it is the tail of a converging series, though
    -- this is not the argument here.
    summable_one_div_pow_of_le hm (λ i, trans le_self_add (nat.self_le_factorial _))

/--  Split the sum definining a Liouville number into the first `k` term and the rest. -/
lemma liouville_number_eq_initial_terms_add_tail {m : ℝ} (hm : 1 < m) (k : ℕ) :
  liouville_number m = liouville_number_initial_terms m k +
  liouville_number_tail m k :=
(sum_add_tsum_nat_add _ (summable_one_div_pow_of_le hm (λ i, i.self_le_factorial))).symm

/-! We now prove two useful inequalities, before collecting everything together. -/

/--  Partial inequality, works with `m ∈ ℝ` satisfying `1 < m`. -/
lemma tsum_one_div_pow_factorial_lt (n : ℕ) {m : ℝ} (m1 : 1 < m) :
  ∑' (i : ℕ), 1 / m ^ (i + (n + 1))! < (1 - 1 / m)⁻¹ * (1 / m ^ (n + 1)!) :=
-- two useful inequalities
have m0 : 0 < m := (zero_lt_one.trans m1),
have mi : |1 / m| < 1 :=
  (le_of_eq (abs_of_pos (one_div_pos.mpr m0))).trans_lt ((div_lt_one m0).mpr m1),
calc (∑' i, 1 / m ^ (i + (n + 1))!)
    < ∑' i, 1 / m ^ (i + (n + 1)!) :
    -- to show the strict inequality between these series, we prove that:
    tsum_lt_tsum_of_nonneg
      -- 1. the first series has non-negative terms
      (λ b, one_div_nonneg.mpr (pow_nonneg m0.le _))
      -- 2. the second series dominates the first
      (λ b, one_div_pow_le_one_div_pow_of_le m1.le (b.add_factorial_succ_le_factorial_add_succ n))
      -- 3. the term with index `i = 2` of the first series is strictly smaller than
      -- the corresponding term of the second series
      (one_div_pow_strict_anti m1 (n.add_factorial_succ_lt_factorial_add_succ rfl.le))
      -- 4. the second series is summable, since its terms grow quickly
      (summable_one_div_pow_of_le m1 (λ j, nat.le.intro rfl))
... = ∑' i, (1 / m) ^ i * (1 / m ^ (n + 1)!) :
    -- split the sum in the exponent and massage
<<<<<<< HEAD
    by { congr, ext i, rw [pow_add, ← div_div_eq_div_mul, div_eq_mul_one_div, ← one_div_pow] }
=======
    by { congr, ext i, rw [pow_add, ← div_div, div_eq_mul_one_div, ← one_div_pow i] }
>>>>>>> 90e932a8
-- factor the constant `(1 / m ^ (n + 1)!)` out of the series
... = (∑' i, (1 / m) ^ i) * (1 / m ^ (n + 1)!) : tsum_mul_right
... = (1 - 1 / m)⁻¹ * (1 / m ^ (n + 1)!) :
    -- the series if the geometric series
    mul_eq_mul_right_iff.mpr (or.inl (tsum_geometric_of_abs_lt_1 mi))

lemma aux_calc (n : ℕ) {m : ℝ} (hm : 2 ≤ m) :
  (1 - 1 / m)⁻¹ * (1 / m ^ (n + 1)!) ≤ 1 / (m ^ n!) ^ n :=
calc (1 - 1 / m)⁻¹ * (1 / m ^ (n + 1)!) ≤ 2 * (1 / m ^ (n + 1)!) :
  -- the second factors coincide (and are non-negative),
  -- the first factors, satisfy the inequality `sub_one_div_inv_le_two`
  mul_mono_nonneg (one_div_nonneg.mpr (pow_nonneg (zero_le_two.trans hm) _))
    (sub_one_div_inv_le_two hm)
... = 2 / m ^ (n + 1)! : mul_one_div 2 _
... = 2 / m ^ (n! * (n + 1)) : congr_arg ((/) 2) (congr_arg (pow m) (mul_comm _ _))
... ≤ 1 / m ^ (n! * n) :
  begin
    -- [ NB: in this block, I do not follow the brace convention for subgoals -- I wait until
    --   I solve all extraneous goals at once with `exact pow_pos (zero_lt_two.trans_le hm) _`. ]
    -- Clear denominators and massage*
    apply (div_le_div_iff _ _).mpr,
    conv_rhs { rw [one_mul, mul_add, pow_add, mul_one, pow_mul, mul_comm, ← pow_mul] },
    -- the second factors coincide, so we prove the inequality of the first factors*
    apply (mul_le_mul_right _).mpr,
    -- solve all the inequalities `0 < m ^ ??`
    any_goals { exact pow_pos (zero_lt_two.trans_le hm) _ },
    -- `2 ≤ m ^ n!` is a consequence of monotonicity of exponentiation at `2 ≤ m`.
    exact trans (trans hm (pow_one _).symm.le) (pow_mono (one_le_two.trans hm) n.factorial_pos)
  end
... = 1 / (m ^ n!) ^ n : congr_arg ((/) 1) (pow_mul m n! n)

/-!  Starting from here, we specialize to the case in which `m` is a natural number. -/

/--  The sum of the `k` initial terms of the Liouville number to base `m` is a ratio of natural
numbers where the denominator is `m ^ k!`. -/
lemma liouville_number_rat_initial_terms {m : ℕ} (hm : 0 < m) (k : ℕ) :
∃ p : ℕ, liouville_number_initial_terms m k = p / m ^ k! :=
begin
  induction k with k h,
  { exact ⟨1, by rw [liouville_number_initial_terms, range_one, sum_singleton, nat.cast_one]⟩ },
  { rcases h with ⟨p_k, h_k⟩,
    use p_k * (m ^ ((k + 1)! - k!)) + 1,
    unfold liouville_number_initial_terms at h_k ⊢,
    rw [sum_range_succ, h_k, div_add_div, div_eq_div_iff, add_mul],
    { norm_cast,
      rw [add_mul, one_mul, nat.factorial_succ,
        show k.succ * k! - k! = (k.succ - 1) * k!, by rw [tsub_mul, one_mul],
        nat.succ_sub_one, add_mul, one_mul, pow_add],
      simp [mul_assoc] },
    refine mul_ne_zero_iff.mpr ⟨_, _⟩,
    all_goals { exact pow_ne_zero _ (nat.cast_ne_zero.mpr hm.ne.symm) } }
end

theorem is_liouville {m : ℕ} (hm : 2 ≤ m) :
  liouville (liouville_number m) :=
begin
  -- two useful inequalities
  have mZ1 : 1 < (m : ℤ), { norm_cast, exact one_lt_two.trans_le hm },
  have m1 : 1 < (m : ℝ), { norm_cast, exact one_lt_two.trans_le hm },
  intro n,
  -- the first `n` terms sum to `p / m ^ k!`
  rcases liouville_number_rat_initial_terms (zero_lt_two.trans_le hm) n with ⟨p, hp⟩,
  refine ⟨p, m ^ n!, one_lt_pow mZ1 n.factorial_ne_zero, _⟩,
  push_cast,
  -- separate out the sum of the first `n` terms and the rest
  rw [liouville_number_eq_initial_terms_add_tail m1 n,
    ← hp, add_sub_cancel', abs_of_nonneg (liouville_number_tail_pos m1 _).le],
  exact ⟨((lt_add_iff_pos_right _).mpr (liouville_number_tail_pos m1 n)).ne.symm,
    (tsum_one_div_pow_factorial_lt n m1).trans_le
    (aux_calc _ (nat.cast_two.symm.le.trans (nat.cast_le.mpr hm)))⟩
end

/- Placing this lemma outside of the `open/closed liouville`-namespace would allow to remove
`_root_.`, at the cost of some other small weirdness. -/
lemma is_transcendental {m : ℕ} (hm : 2 ≤ m) :
  _root_.transcendental ℤ (liouville_number m) :=
transcendental (is_liouville hm)

end liouville<|MERGE_RESOLUTION|>--- conflicted
+++ resolved
@@ -111,11 +111,7 @@
       (summable_one_div_pow_of_le m1 (λ j, nat.le.intro rfl))
 ... = ∑' i, (1 / m) ^ i * (1 / m ^ (n + 1)!) :
     -- split the sum in the exponent and massage
-<<<<<<< HEAD
-    by { congr, ext i, rw [pow_add, ← div_div_eq_div_mul, div_eq_mul_one_div, ← one_div_pow] }
-=======
     by { congr, ext i, rw [pow_add, ← div_div, div_eq_mul_one_div, ← one_div_pow i] }
->>>>>>> 90e932a8
 -- factor the constant `(1 / m ^ (n + 1)!)` out of the series
 ... = (∑' i, (1 / m) ^ i) * (1 / m ^ (n + 1)!) : tsum_mul_right
 ... = (1 - 1 / m)⁻¹ * (1 / m ^ (n + 1)!) :
