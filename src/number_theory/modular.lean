/-
Copyright (c) 2021 Alex Kontorovich and Heather Macbeth and Marc Masdeu. All rights reserved.
Released under Apache 2.0 license as described in the file LICENSE.
Authors: Alex Kontorovich, Heather Macbeth, Marc Masdeu
-/

import analysis.complex.upper_half_plane
import linear_algebra.general_linear_group

/-!
# The action of the modular group SL(2, ℤ) on the upper half-plane

We define the action of `SL(2,ℤ)` on `ℍ` (via restriction of the `SL(2,ℝ)` action in
`analysis.complex.upper_half_plane`). We then define the standard fundamental domain
(`modular_group.fundamental_domain`, `𝒟`) for this action and show
(`modular_group.exists_smul_mem_fundamental_domain`) that any point in `ℍ` can be
moved inside `𝒟`.

## Main definitions

The standard (closed) fundamental domain of the action of `SL(2,ℤ)` on `ℍ`:
`fundamental_domain := {z | 1 ≤ (z : ℂ).norm_sq ∧ |z.re| ≤ (1 : ℝ) / 2}`

The standard open fundamental domain of the action of `SL(2,ℤ)` on `ℍ`:
`fundamental_domain_open := {z | 1 < (z : ℂ).norm_sq ∧ |z.re| < (1 : ℝ) / 2}`


## Main results

Any `z : ℍ` can be moved to `𝒟` by an element of `SL(2,ℤ)`:
`exists_smul_mem_fundamental_domain (z : ℍ) : ∃ g : SL(2,ℤ), g • z ∈ 𝒟`

If both `z` and `γ • z` are in the open domain `𝒟ᵒ` then `z = γ • z`:
`fun_dom_lemma₂ (z : ℍ) (g : SL(2,ℤ)) (hz : z ∈ 𝒟ᵒ) (hg : g • z ∈ 𝒟ᵒ) : z = g • z`

# Discussion

Standard proofs make use of the identity

`g • z = a / c - 1 / (c (cz + d))`

for `g = [[a, b], [c, d]]` in `SL(2)`, but this requires separate handling of whether `c = 0`.
Instead, our proof makes use of the following perhaps novel identity (see
`modular_group.smul_eq_lc_row0_add`):

`g • z = (a c + b d) / (c^2 + d^2) + (d z - c) / ((c^2 + d^2) (c z + d))`

where there is no issue of division by zero.

Another feature is that we delay until the very end the consideration of special matrices
`T=[[1,1],[0,1]]` (see `modular_group.T`) and `S=[[0,-1],[1,0]]` (see `modular_group.S`), by
instead using abstract theory on the properness of certain maps (phrased in terms of the filters
`filter.cocompact`, `filter.cofinite`, etc) to deduce existence theorems, first to prove the
existence of `g` maximizing `(g•z).im` (see `modular_group.exists_max_im`), and then among
those, to minimize `|(g•z).re|` (see `modular_group.exists_row_one_eq_and_min_re`).
-/

<<<<<<< HEAD
=======
/- Disable these instances as they are not the simp-normal form, and having them disabled ensures
we state lemmas in this file without spurious `coe_fn` terms. -/
local attribute [-instance] matrix.special_linear_group.has_coe_to_fun
local attribute [-instance] matrix.general_linear_group.has_coe_to_fun
>>>>>>> 6fe0c3b1

open complex matrix matrix.special_linear_group upper_half_plane
noncomputable theory

local notation `SL(` n `, ` R `)`:= special_linear_group (fin n) R
local prefix `↑ₘ`:1024 := @coe _ (matrix (fin 2) (fin 2) ℤ) _


open_locale upper_half_plane complex_conjugate

local attribute [instance] fintype.card_fin_even

namespace modular_group

section upper_half_plane_action

/-- For a subring `R` of `ℝ`, the action of `SL(2, R)` on the upper half-plane, as a restriction of
the `SL(2, ℝ)`-action defined by `upper_half_plane.mul_action`. -/
instance {R : Type*} [comm_ring R] [algebra R ℝ] : mul_action SL(2, R) ℍ :=
mul_action.comp_hom ℍ (map (algebra_map R ℝ))

lemma coe_smul (g : SL(2, ℤ)) (z : ℍ) : ↑(g • z) = num g z / denom g z := rfl
lemma re_smul (g : SL(2, ℤ)) (z : ℍ) : (g • z).re = (num g z / denom g z).re := rfl
@[simp] lemma smul_coe (g : SL(2, ℤ)) (z : ℍ) : (g : SL(2,ℝ)) • z = g • z := rfl

@[simp] lemma neg_smul (g : SL(2, ℤ)) (z : ℍ) : -g • z = g • z :=
show ↑(-g) • _ = _, by simp [neg_smul g z]

lemma im_smul (g : SL(2, ℤ)) (z : ℍ) : (g • z).im = (num g z / denom g z).im := rfl

lemma im_smul_eq_div_norm_sq (g : SL(2, ℤ)) (z : ℍ) :
  (g • z).im = z.im / (complex.norm_sq (denom g z)) :=
im_smul_eq_div_norm_sq g z

@[simp] lemma denom_apply (g : SL(2, ℤ)) (z : ℍ) : denom g z = ↑ₘg 1 0 * z + ↑ₘg 1 1 := by simp

end upper_half_plane_action

section bottom_row

/-- The two numbers `c`, `d` in the "bottom_row" of `g=[[*,*],[c,d]]` in `SL(2, ℤ)` are coprime. -/
lemma bottom_row_coprime {R : Type*} [comm_ring R] (g : SL(2, R)) :
  is_coprime ((↑g : matrix (fin 2) (fin 2) R) 1 0) ((↑g : matrix (fin 2) (fin 2) R) 1 1) :=
begin
  use [- (↑g : matrix (fin 2) (fin 2) R) 0 1, (↑g : matrix (fin 2) (fin 2) R) 0 0],
  rw [add_comm, neg_mul, ←sub_eq_add_neg, ←det_fin_two],
  exact g.det_coe,
end

/-- Every pair `![c, d]` of coprime integers is the "bottom_row" of some element `g=[[*,*],[c,d]]`
of `SL(2,ℤ)`. -/
lemma bottom_row_surj {R : Type*} [comm_ring R] :
  set.surj_on (λ g : SL(2, R), @coe _ (matrix (fin 2) (fin 2) R) _ g 1) set.univ
    {cd | is_coprime (cd 0) (cd 1)} :=
begin
  rintros cd ⟨b₀, a, gcd_eqn⟩,
  let A := ![![a, -b₀], cd],
  have det_A_1 : det A = 1,
  { convert gcd_eqn,
    simp [A, det_fin_two, (by ring : a * (cd 1) + b₀ * (cd 0) = b₀ * (cd 0) + a * (cd 1))] },
  refine ⟨⟨A, det_A_1⟩, set.mem_univ _, _⟩,
  ext; simp [A]
end

end bottom_row

section tendsto_lemmas

open filter continuous_linear_map
local attribute [instance] matrix.normed_group matrix.normed_space
local attribute [simp] coe_smul

/-- The function `(c,d) → |cz+d|^2` is proper, that is, preimages of bounded-above sets are finite.
-/
lemma tendsto_norm_sq_coprime_pair (z : ℍ) :
  filter.tendsto (λ p : fin 2 → ℤ, ((p 0 : ℂ) * z + p 1).norm_sq)
  cofinite at_top :=
begin
  let π₀ : (fin 2 → ℝ) →ₗ[ℝ] ℝ := linear_map.proj 0,
  let π₁ : (fin 2 → ℝ) →ₗ[ℝ] ℝ := linear_map.proj 1,
  let f : (fin 2 → ℝ) →ₗ[ℝ] ℂ := π₀.smul_right (z:ℂ) + π₁.smul_right 1,
  have f_def : ⇑f = λ (p : fin 2 → ℝ), (p 0 : ℂ) * ↑z + p 1,
  { ext1,
    dsimp only [linear_map.coe_proj, real_smul,
      linear_map.coe_smul_right, linear_map.add_apply],
    rw mul_one, },
  have : (λ (p : fin 2 → ℤ), norm_sq ((p 0 : ℂ) * ↑z + ↑(p 1)))
    = norm_sq ∘ f ∘ (λ p : fin 2 → ℤ, (coe : ℤ → ℝ) ∘ p),
  { ext1,
    rw f_def,
    dsimp only [function.comp],
    rw [of_real_int_cast, of_real_int_cast], },
  rw this,
  have hf : f.ker = ⊥,
  { let g : ℂ →ₗ[ℝ] (fin 2 → ℝ) :=
      linear_map.pi ![im_lm, im_lm.comp ((z:ℂ) • (conj_ae  : ℂ →ₗ[ℝ] ℂ))],
    suffices : ((z:ℂ).im⁻¹ • g).comp f = linear_map.id,
    { exact linear_map.ker_eq_bot_of_inverse this },
    apply linear_map.ext,
    intros c,
    have hz : (z:ℂ).im ≠ 0 := z.2.ne',
    rw [linear_map.comp_apply, linear_map.smul_apply, linear_map.id_apply],
    ext i,
    dsimp only [g, pi.smul_apply, linear_map.pi_apply, smul_eq_mul],
    fin_cases i,
    { show ((z : ℂ).im)⁻¹ * (f c).im = c 0,
      rw [f_def, add_im, of_real_mul_im, of_real_im, add_zero, mul_left_comm,
        inv_mul_cancel hz, mul_one], },
    { show ((z : ℂ).im)⁻¹ * ((z : ℂ) * conj (f c)).im = c 1,
      rw [f_def, ring_hom.map_add, ring_hom.map_mul, mul_add, mul_left_comm, mul_conj,
        conj_of_real, conj_of_real, ← of_real_mul, add_im, of_real_im, zero_add,
        inv_mul_eq_iff_eq_mul₀ hz],
      simp only [of_real_im, of_real_re, mul_im, zero_add, mul_zero] } },
  have h₁ := (linear_equiv.closed_embedding_of_injective hf).tendsto_cocompact,
  have h₂ : tendsto (λ p : fin 2 → ℤ, (coe : ℤ → ℝ) ∘ p) cofinite (cocompact _),
  { convert tendsto.pi_map_Coprod (λ i, int.tendsto_coe_cofinite),
    { rw Coprod_cofinite },
    { rw Coprod_cocompact } },
  exact tendsto_norm_sq_cocompact_at_top.comp (h₁.comp h₂)
end


/-- Given `coprime_pair` `p=(c,d)`, the matrix `[[a,b],[*,*]]` is sent to `a*c+b*d`.
  This is the linear map version of this operation.
-/
def lc_row0 (p : fin 2 → ℤ) : (matrix (fin 2) (fin 2) ℝ) →ₗ[ℝ] ℝ :=
((p 0:ℝ) • linear_map.proj 0 + (p 1:ℝ) • linear_map.proj 1 : (fin 2 → ℝ) →ₗ[ℝ] ℝ).comp
  (linear_map.proj 0)

@[simp] lemma lc_row0_apply (p : fin 2 → ℤ) (g : matrix (fin 2) (fin 2) ℝ) :
  lc_row0 p g = p 0 * g 0 0 + p 1 * g 0 1 :=
rfl

lemma lc_row0_apply' (a b : ℝ) (c d : ℤ) (v : fin 2 → ℝ) :
  lc_row0 ![c, d] ![![a, b], v] = c * a + d * b :=
by simp

/-- Linear map sending the matrix [a, b; c, d] to the matrix [ac₀ + bd₀, - ad₀ + bc₀; c, d], for
some fixed `(c₀, d₀)`. -/
@[simps] def lc_row0_extend {cd : fin 2 → ℤ} (hcd : is_coprime (cd 0) (cd 1)) :
  (matrix (fin 2) (fin 2) ℝ) ≃ₗ[ℝ] matrix (fin 2) (fin 2) ℝ :=
linear_equiv.Pi_congr_right
![begin
    refine linear_map.general_linear_group.general_linear_equiv ℝ (fin 2 → ℝ)
      (general_linear_group.to_linear (plane_conformal_matrix (cd 0 : ℝ) (-(cd 1 : ℝ)) _)),
    norm_cast,
    rw neg_sq,
    exact hcd.sq_add_sq_ne_zero
  end,
  linear_equiv.refl ℝ (fin 2 → ℝ)]

/-- The map `lc_row0` is proper, that is, preimages of cocompact sets are finite in
`[[* , *], [c, d]]`.-/
theorem tendsto_lc_row0 {cd : fin 2 → ℤ} (hcd : is_coprime (cd 0) (cd 1)) :
  tendsto (λ g : {g : SL(2, ℤ) // ↑ₘg 1 = cd}, lc_row0 cd ↑(↑g : SL(2, ℝ)))
    cofinite (cocompact ℝ) :=
begin
  let mB : ℝ → (matrix (fin 2) (fin 2)  ℝ) := λ t, ![![t, (-(1:ℤ):ℝ)], coe ∘ cd],
  have hmB : continuous mB,
  { simp only [continuous_pi_iff, fin.forall_fin_two],
    have : ∀ c : ℝ, continuous (λ x : ℝ, c) := λ c, continuous_const,
    exact ⟨⟨continuous_id, @this (-1 : ℤ)⟩, ⟨this (cd 0), this (cd 1)⟩⟩ },
  refine filter.tendsto.of_tendsto_comp _ (comap_cocompact hmB),
  let f₁ : SL(2, ℤ) → matrix (fin 2) (fin 2) ℝ :=
    λ g, matrix.map (↑g : matrix _ _ ℤ) (coe : ℤ → ℝ),
  have cocompact_ℝ_to_cofinite_ℤ_matrix :
    tendsto (λ m : matrix (fin 2) (fin 2) ℤ, matrix.map m (coe : ℤ → ℝ)) cofinite (cocompact _),
  { simpa only [Coprod_cofinite, Coprod_cocompact]
      using tendsto.pi_map_Coprod (λ i : fin 2, tendsto.pi_map_Coprod
        (λ j : fin 2, int.tendsto_coe_cofinite)) },
  have hf₁ : tendsto f₁ cofinite (cocompact _) :=
    cocompact_ℝ_to_cofinite_ℤ_matrix.comp subtype.coe_injective.tendsto_cofinite,
  have hf₂ : closed_embedding (lc_row0_extend hcd) :=
    (lc_row0_extend hcd).to_continuous_linear_equiv.to_homeomorph.closed_embedding,
  convert hf₂.tendsto_cocompact.comp (hf₁.comp subtype.coe_injective.tendsto_cofinite) using 1,
  ext ⟨g, rfl⟩ i j : 3,
  fin_cases i; [fin_cases j, skip],
  { simp [mB, f₁, mul_vec, dot_product, fin.sum_univ_two] },
  { convert congr_arg (λ n : ℤ, (-n:ℝ)) g.det_coe.symm using 1,
    simp [f₁, mul_vec, dot_product, mB, fin.sum_univ_two, matrix.det_fin_two],
    ring },
  { refl }
end

/-- This replaces `(g•z).re = a/c + *` in the standard theory with the following novel identity:

  `g • z = (a c + b d) / (c^2 + d^2) + (d z - c) / ((c^2 + d^2) (c z + d))`

  which does not need to be decomposed depending on whether `c = 0`. -/
lemma smul_eq_lc_row0_add {p : fin 2 → ℤ} (hp : is_coprime (p 0) (p 1)) (z : ℍ) {g : SL(2,ℤ)}
  (hg : ↑ₘg 1 = p) :
  ↑(g • z) = ((lc_row0 p ↑(g : SL(2, ℝ))) : ℂ) / (p 0 ^ 2 + p 1 ^ 2)
    + ((p 1 : ℂ) * z - p 0) / ((p 0 ^ 2 + p 1 ^ 2) * (p 0 * z + p 1)) :=
begin
  have nonZ1 : (p 0 : ℂ) ^ 2 + (p 1) ^ 2 ≠ 0 := by exact_mod_cast hp.sq_add_sq_ne_zero,
  have : (coe : ℤ → ℝ) ∘ p ≠ 0 := λ h, hp.ne_zero ((@int.cast_injective ℝ _ _ _).comp_left h),
  have nonZ2 : (p 0 : ℂ) * z + p 1 ≠ 0 := by simpa using linear_ne_zero _ z this,
  field_simp [nonZ1, nonZ2, denom_ne_zero, -upper_half_plane.denom, -denom_apply],
  rw (by simp : (p 1 : ℂ) * z - p 0 = ((p 1) * z - p 0) * ↑(det (↑g : matrix (fin 2) (fin 2) ℤ))),
  rw [←hg, det_fin_two],
  simp only [int.coe_cast_ring_hom, coe_matrix_coe, coe_fn_eq_coe,
    int.cast_mul, of_real_int_cast, map_apply, denom, int.cast_sub],
  ring,
end

lemma tendsto_abs_re_smul (z:ℍ) {p : fin 2 → ℤ} (hp : is_coprime (p 0) (p 1)) :
  tendsto (λ g : {g : SL(2, ℤ) // ↑ₘg 1 = p}, |((g : SL(2, ℤ)) • z).re|)
    cofinite at_top :=
begin
  suffices : tendsto (λ g : (λ g : SL(2, ℤ), ↑ₘg 1) ⁻¹' {p}, (((g : SL(2, ℤ)) • z).re))
    cofinite (cocompact ℝ),
  { exact tendsto_norm_cocompact_at_top.comp this },
  have : ((p 0 : ℝ) ^ 2 + p 1 ^ 2)⁻¹ ≠ 0,
  { apply inv_ne_zero,
    exact_mod_cast hp.sq_add_sq_ne_zero },
  let f := homeomorph.mul_right₀ _ this,
  let ff := homeomorph.add_right (((p 1:ℂ)* z - p 0) / ((p 0 ^ 2 + p 1 ^ 2) * (p 0 * z + p 1))).re,
  convert ((f.trans ff).closed_embedding.tendsto_cocompact).comp (tendsto_lc_row0 hp),
  ext g,
  change ((g : SL(2, ℤ)) • z).re = (lc_row0 p ↑(↑g : SL(2, ℝ))) / (p 0 ^ 2 + p 1 ^ 2)
  + (((p 1:ℂ )* z - p 0) / ((p 0 ^ 2 + p 1 ^ 2) * (p 0 * z + p 1))).re,
  exact_mod_cast (congr_arg complex.re (smul_eq_lc_row0_add hp z g.2))
end

end tendsto_lemmas

section fundamental_domain

local attribute [simp] coe_smul re_smul

/-- For `z : ℍ`, there is a `g : SL(2,ℤ)` maximizing `(g•z).im` -/
lemma exists_max_im (z : ℍ) :
  ∃ g : SL(2, ℤ), ∀ g' : SL(2, ℤ), (g' • z).im ≤ (g • z).im :=
begin
  classical,
  let s : set (fin 2 → ℤ) := {cd | is_coprime (cd 0) (cd 1)},
  have hs : s.nonempty := ⟨![1, 1], is_coprime_one_left⟩,
  obtain ⟨p, hp_coprime, hp⟩ :=
    filter.tendsto.exists_within_forall_le hs (tendsto_norm_sq_coprime_pair z),
  obtain ⟨g, -, hg⟩ := bottom_row_surj hp_coprime,
  refine ⟨g, λ g', _⟩,
  rw [im_smul_eq_div_norm_sq, im_smul_eq_div_norm_sq, div_le_div_left],
  { simpa [← hg] using hp (↑ₘg' 1) (bottom_row_coprime g') },
  { exact z.im_pos },
  { exact norm_sq_denom_pos g' z },
  { exact norm_sq_denom_pos g z },
end

/-- Given `z : ℍ` and a bottom row `(c,d)`, among the `g : SL(2,ℤ)` with this bottom row, minimize
  `|(g•z).re|`.  -/
lemma exists_row_one_eq_and_min_re (z:ℍ) {cd : fin 2 → ℤ} (hcd : is_coprime (cd 0) (cd 1)) :
  ∃ g : SL(2,ℤ), ↑ₘg 1 = cd ∧ (∀ g' : SL(2,ℤ), ↑ₘg 1 = ↑ₘg' 1 →
  |(g • z).re| ≤ |(g' • z).re|) :=
begin
  haveI : nonempty {g : SL(2, ℤ) // ↑ₘg 1 = cd} :=
    let ⟨x, hx⟩ := bottom_row_surj hcd in ⟨⟨x, hx.2⟩⟩,
  obtain ⟨g, hg⟩ := filter.tendsto.exists_forall_le (tendsto_abs_re_smul z hcd),
  refine ⟨g, g.2, _⟩,
  { intros g1 hg1,
    have : g1 ∈ ((λ g : SL(2, ℤ), ↑ₘg 1) ⁻¹' {cd}),
    { rw [set.mem_preimage, set.mem_singleton_iff],
      exact eq.trans hg1.symm (set.mem_singleton_iff.mp (set.mem_preimage.mp g.2)) },
    exact hg ⟨g1, this⟩ },
end

/-- The matrix `T = [[1,1],[0,1]]` as an element of `SL(2,ℤ)` -/
def T : SL(2,ℤ) := ⟨![![1, 1], ![0, 1]], by norm_num [matrix.det_fin_two]⟩

/-- The matrix `T' (= T⁻¹) = [[1,-1],[0,1]]` as an element of `SL(2,ℤ)` -/
def T' : SL(2,ℤ) := ⟨![![1, -1], ![0, 1]], by norm_num [matrix.det_fin_two]⟩

/-- The matrix `S = [[0,-1],[1,0]]` as an element of `SL(2,ℤ)` -/
def S : SL(2,ℤ) := ⟨![![0, -1], ![1, 0]], by norm_num [matrix.det_fin_two]⟩

/-- The standard (closed) fundamental domain of the action of `SL(2,ℤ)` on `ℍ` -/
def fundamental_domain : set ℍ :=
{z | 1 ≤ (z : ℂ).norm_sq ∧ |z.re| ≤ (1 : ℝ) / 2}

/-- The standard open fundamental domain of the action of `SL(2,ℤ)` on `ℍ` -/
def fundamental_domain_open : set ℍ :=
{z | 1 < (z : ℂ).norm_sq ∧ |z.re| < (1 : ℝ) / 2}

localized "notation `𝒟` := fundamental_domain" in modular

localized "notation `𝒟ᵒ` := fundamental_domain_open" in modular

/-- If `|z|<1`, then applying `S` strictly decreases `im` -/
lemma im_lt_im_S_smul {z : ℍ} (h: norm_sq z < 1) : z.im < (S • z).im :=
begin
  have : z.im < z.im / norm_sq (z:ℂ),
  { have imz : 0 < z.im := im_pos z,
    apply (lt_div_iff z.norm_sq_pos).mpr,
    nlinarith },
  convert this,
  simp only [im_smul_eq_div_norm_sq],
  field_simp [norm_sq_denom_ne_zero, norm_sq_ne_zero, S]
end

/-- If `1 < |z|`, then `|S•z| < 1` -/
lemma norm_sq_S_smul_lt_one {z : ℍ} (h: 1 < norm_sq z) : norm_sq ↑(S • z) < 1 :=
by { rw ← inv_lt_inv z.norm_sq_pos zero_lt_one at h, simpa [S] using h }

/-- Any `z : ℍ` can be moved to `𝒟` by an element of `SL(2,ℤ)`  -/
lemma exists_smul_mem_fundamental_domain (z : ℍ) : ∃ g : SL(2,ℤ), g • z ∈ 𝒟 :=
begin
  -- obtain a g₀ which maximizes im (g • z),
  obtain ⟨g₀, hg₀⟩ := exists_max_im z,
  -- then among those, minimize re
  obtain ⟨g, hg, hg'⟩ := exists_row_one_eq_and_min_re z (bottom_row_coprime g₀),
  refine ⟨g, _⟩,
  -- `g` has same max im property as `g₀`
  have hg₀' : ∀ (g' : SL(2,ℤ)), (g' • z).im ≤ (g • z).im,
  { have hg'' : (g • z).im = (g₀ • z).im,
    { rw [im_smul_eq_div_norm_sq, im_smul_eq_div_norm_sq, denom_apply, denom_apply, hg] },
    simpa only [hg''] using hg₀ },
  split,
  { -- Claim: `1 ≤ ⇑norm_sq ↑(g • z)`. If not, then `S•g•z` has larger imaginary part
    contrapose! hg₀',
    refine ⟨S * g, _⟩,
    rw mul_action.mul_smul,
    exact im_lt_im_S_smul hg₀' },
  { show |(g • z).re| ≤ 1 / 2, -- if not, then either `T` or `T'` decrease |Re|.
    rw abs_le,
    split,
    { contrapose! hg',
      refine ⟨T * g, by simp [T, matrix.mul, matrix.dot_product, fin.sum_univ_succ], _⟩,
      rw mul_action.mul_smul,
      have : |(g • z).re + 1| < |(g • z).re| :=
        by cases abs_cases ((g • z).re + 1); cases abs_cases (g • z).re; linarith,
      convert this,
      simp [T] },
    { contrapose! hg',
      refine ⟨T' * g, by simp [T', matrix.mul, matrix.dot_product, fin.sum_univ_succ], _⟩,
      rw mul_action.mul_smul,
      have : |(g • z).re - 1| < |(g • z).re| :=
        by cases abs_cases ((g • z).re - 1); cases abs_cases (g • z).re; linarith,
      convert this,
      simp [T', sub_eq_add_neg] } }
end


/-- Crucial lemma showing that if `c≠0`, then `3/4 < 4/(3c^4)` -/
lemma ineq_1 (z : ℍ) (g: SL(2,ℤ)) (hz : z ∈ 𝒟ᵒ) (hg: g • z ∈ 𝒟ᵒ) (c_ne_z : g 1 0 ≠ 0) :
  (3 : ℝ)/4 < 4/ (3* (g 1 0)^4) :=
begin
  have z_im := z.im_ne_zero,
  have c_4_pos : (0 : ℝ) < (g 1 0)^4,
    exact_mod_cast (by simp: even 4).pow_pos c_ne_z ,
  /- Any point `w∈𝒟ᵒ` has imaginary part at least `sqrt (3/4)` -/
  have ImGeInD : ∀ (w : ℍ), w ∈ 𝒟ᵒ → 3/4 < (w.im)^2,
  { intros w hw,
    have : 1 < w.re * w.re + w.im * w.im := by simpa [complex.norm_sq_apply] using hw.1,
    have := hw.2,
    cases abs_cases w.re; nlinarith, },
  /- The next argument is simply that `c^2 y^2 ≤ |c z + d|^2`. -/
  have czPdGecy : (g 1 0 : ℝ)^2 * (z.im)^2 ≤ norm_sq (denom g z) :=
    calc
    (g 1 0 : ℝ)^2 * (z.im)^2 ≤ (g 1 0 : ℝ)^2 * (z.im)^2 + (g 1 0 * z.re + g 1 1)^2 : by nlinarith
    ... = norm_sq (denom g z) : by simp [norm_sq]; ring,
  have zIm : (3 : ℝ) / 4 < (z.im)^2 := ImGeInD _ hz,
  /- This is the main calculation:
  `sqrt 3 / 2 < Im(g•z) = Im(z)/|cz+d|^2 ≤ y/(c^2 y^2) < 2/(c^2 sqrt 3)`
  -/
  calc
  (3 : ℝ) / 4 < ((g • z).im) ^ 2 : ImGeInD _ hg
  ... = (z.im) ^ 2 / (norm_sq (denom g z)) ^ 2 : _
  ... ≤ (1 : ℝ) / ((g 1 0) ^ 4 * (z.im) ^ 2) : _
  ... < (4 : ℝ) / (3 * (g 1 0) ^ 4) : _,
  { convert congr_arg (λ (x:ℝ), x ^ 2) (im_smul_eq_div_norm_sq g z) using 1,
    exact (div_pow _ _ 2).symm, },
  { rw div_le_div_iff,
    convert pow_le_pow_of_le_left _ czPdGecy 2 using 1;
    ring_nf,
    { nlinarith, },
    { exact pow_two_pos_of_ne_zero _ (norm_sq_denom_ne_zero g z), },
    { nlinarith, }, },
  { rw div_lt_div_iff,
    repeat {nlinarith}, },
end


/-- Knowing that `3/4<4/(3c^4)` from `ineq_1`, and `c≠0`, we conclude that `c=1` or `c=-1`. -/
lemma ineq_2 (c : ℤ) (hc₁ : (3 : ℝ)/4 < 4/ (3* c^4)) (hc₂ : c ≠ 0) : c = 1 ∨ c = -1 :=
begin
  rcases le_or_gt (|c|) 1 with h | (h : 2 ≤ |c|),
  { -- case |c| ≤ 1
    obtain ⟨h1c, hc1⟩ : -1 ≤ c ∧ c ≤ 1 := abs_le.mp h,
    interval_cases c; tauto },
  { -- case 2 ≤ |c|
    exfalso,
    have : 2^4 ≤ c^4,
    { refine pow_four_le_pow_four _,
      convert h using 1, },
    have : (2:ℝ)^4 ≤ c^4,
    { norm_cast,
      convert this using 1, },
    have := (div_lt_div_iff _ _).mp hc₁,
    repeat {linarith}, },
end

lemma coe_T : ↑ₘT = ![![1, 1], ![0, 1]] := rfl

lemma coe_T_inv : ↑ₘ(T⁻¹) = ![![1, -1], ![0, 1]] :=
begin
  rw [coe_inv, coe_T, adjugate_fin_two],
  simp,
end

/-- `coe_T_zpow` is the matrix `T` raised to the power `n : ℤ`. -/
lemma coe_T_zpow (n : ℤ) : ↑ₘ(T ^ n) = ![![1, n], ![0,1]] :=
begin
  induction n using int.induction_on with n h n h,
  { rw [zpow_zero, coe_one],  ext i j,
    fin_cases i; fin_cases j; simp, },
  { rw [zpow_add, zpow_one, coe_mul, h, coe_T], ext i j,
    fin_cases i; fin_cases j; simp [matrix.mul, dot_product, fin.sum_univ_succ]; ring, },
  { rw [zpow_sub, zpow_one, coe_mul, h, coe_T_inv], ext i j,
    fin_cases i; fin_cases j; simp [matrix.mul, dot_product, fin.sum_univ_succ]; ring, },
end

/- If c=1, then `g=[[1,a],[0,1]] * S * [[1,d],[0,1]]`. -/
lemma g_eq_of_c_eq_one (g : SL(2,ℤ)) (hc : ↑ₘg 1 0 = 1) :
  g = T^(g 0 0) * S * T^(g 1 1) :=
begin
  ext i j, fin_cases i; fin_cases j,
  { simp [S, coe_T_zpow, matrix.mul_apply, fin.sum_univ_succ] },
  { have g_det : (1:ℤ) = ↑ₘg 0 0 * ↑ₘg 1 1 - 1 * ↑ₘg 0 1,
    { convert det_fin_two ↑ₘg using 1,
      { rw g.det_coe },
      rw hc,
      ring },
    simp [S, coe_T_zpow, matrix.mul_apply, fin.sum_univ_succ],
    rw g_det,
    simp, },
  { simpa [S, coe_T_zpow, matrix.mul_apply, fin.sum_univ_succ] using hc },
  { simp [S, coe_T_zpow, matrix.mul_apply, fin.sum_univ_succ], },
end

lemma cast_one_le_of_pos {n : ℤ} (hn : 0 < n) : (1 : ℝ) ≤ n :=
begin
  rw ← cast_one,
  exact cast_le.mpr (add_one_le_of_lt hn),
end

lemma cast_le_neg_one_of_neg {n : ℤ} (hn : n < 0) : (n : ℝ) ≤ -1 :=
begin
  rw ← cast_one,
  exact cast_le.mpr (le_sub_one_of_lt hn),
end

lemma nneg_mul_add_sq_of_abs_le_one (n : ℤ) (x : ℝ) (hx : |x| ≤ 1) : (0 : ℝ) ≤ n * x + n * n :=
begin
  have hnx : 0 < n → 0 ≤ x + n := λ hn, by
  { convert add_le_add (neg_le_of_abs_le hx) (cast_one_le_of_pos hn),
    rw add_left_neg, },
  have hnx' : n < 0 → x + n ≤ 0 := λ hn, by
  { convert add_le_add (le_of_abs_le hx) (cast_le_neg_one_of_neg hn),
    rw add_right_neg, },
  rw [← mul_add, mul_nonneg_iff],
  rcases lt_trichotomy n 0 with h | rfl | h,
  { exact or.inr ⟨cast_nonpos.mpr h.le, hnx' h⟩, },
  { simp [le_total 0 x], },
  { exact or.inl ⟨cast_nonneg.mpr h.le, hnx h⟩, },
end

/-- Nontrivial lemma: if `|x|<1/2` and `n:ℤ`, then `2nx+n^2≥0`. (False for `n:ℝ`!) -/
lemma _root_.int.non_neg_of_lt_half (n : ℤ) (x : ℝ) (hx : |x| < 1/2) : (0:ℝ) ≤ 2 * n * x + n * n :=
begin
  rw abs_lt at hx,
  have : (0:ℝ) ≤ n*n := by nlinarith,
  cases n,
  { -- n ≥ 0
    have : (n:ℝ) = (int.of_nat n) := by simp,
    have : (0:ℝ) ≤ n := by simp,
    cases lt_or_ge x 0,
    {  -- x < 0
      cases n,
      { simp, },
      { -- n ≥ 1
        have eq1 : (1:ℝ) ≤ int.of_nat n.succ := by simp,
        have eq2 : (1:ℝ) ≤ (int.of_nat n.succ) * (int.of_nat n.succ) := by nlinarith,
        have eq3 : (-1:ℝ) ≤ 2 * x := by nlinarith,
        have eq4 : (0:ℝ) ≤ 2 * x + int.of_nat n.succ := by linarith,
        have eq5 : (0:ℝ) ≤ (2 * x + int.of_nat n.succ)*(int.of_nat n.succ) := by nlinarith,
        convert eq5 using 1,
        ring, }, },
    { -- x ≥ 0
      have : (0:ℝ) ≤ 2*n*x := by nlinarith,
      nlinarith, }, },
  { -- n ≤ -1
    have := int.neg_succ_of_nat_coe n,
    set k := int.neg_succ_of_nat n,
    have eq1 : k ≤ -1,
    { have : 1 ≤ 1 + n := by simp,
      have :  -((1:ℤ) + n) ≤ -1,
      { have : 0 ≤ n := by simp,
        linarith, },
      convert this using 1,
      simp [this_1],
      ring, },
    have eq1' : (k:ℝ) ≤ -1 := by exact_mod_cast eq1,
    cases lt_or_ge x 0,
    { -- x < 0
      have : (0:ℝ) ≤ 2*k*x := by nlinarith,
      have eq2 : 1 ≤ k*k  := by nlinarith,
      linarith, },
    { -- x ≥ 0
      have eq2 : (2:ℝ) * x + k ≤ 0 := by nlinarith,
      nlinarith, }, },
end

/-- If `z∈𝒟ᵒ`, and `n:ℤ`, then `|z+n|>1`. -/
lemma move_by_T {z : ℍ} (hz : z ∈ 𝒟ᵒ) (n : ℤ) : 1 < norm_sq (((T^n) • z) : ℍ) :=
begin
  simp only [coe_T_zpow, upper_half_plane.num, coe_smul, coe_fn_eq_coe, coe_matrix_coe,
    int.coe_cast_ring_hom, map_apply, cons_val_zero, int.cast_one, of_real_one, one_mul,
    cons_val_one, head_cons, of_real_int_cast, denom_apply, int.cast_zero, zero_mul, zero_add,
    div_one, complex.norm_sq_apply],
  have hz1 : 1 < z.re * z.re + z.im * z.im,
  { have := hz.1,
    rw norm_sq at this,
    convert this using 1, },
  rw (by simp : ((z:ℂ) + n).im = z.im),
  rw (by simp : ((z:ℂ) + n).re = z.re + n),
  rw (by ring : (z.re + ↑n) * (z.re + ↑n) = z.re * z.re + 2 * n * z.re + n * n),
  have : 0 ≤  2 * ↑n * z.re + ↑n * ↑n := int.non_neg_of_lt_half n (z.re) hz.2,
  convert add_lt_add_of_le_of_lt this hz1 using 1,
  { simp, },
  { ring_nf, },
end

/-- If `c=1`, then `[[1,-a],[0,1]]*g = S * [[1,d],[0,1]]`. -/
lemma coe_T_zpow_mul_g_eq_S_mul_coe_T_zpow_of_c_eq_one (g : SL(2,ℤ))
  (hc : g 1 0 = 1) : T^(- g 0 0) * g = S * T^(g 1 1) :=
begin
  rw g_eq_of_c_eq_one g hc,
  ext i,
  fin_cases i; fin_cases j,
  { simp [coe_T_zpow, S, matrix.mul_apply, fin.sum_univ_succ], },
  { simp [coe_T_zpow, S, matrix.mul_apply, fin.sum_univ_succ],
    ring },
  { simp [coe_T_zpow, S, matrix.mul_apply, fin.sum_univ_succ], },
  { simp [coe_T_zpow, S, matrix.mul_apply, fin.sum_univ_succ], },
end

/-- If both `z` and `g•z` are in `𝒟ᵒ`, then `c` can't be `1`. -/
lemma c_ne_one {z : ℍ} {g : SL(2,ℤ)} (hz : z ∈ 𝒟ᵒ) (hg : g • z ∈ 𝒟ᵒ) : g 1 0 ≠ 1 :=
begin
  by_contra hc,
  let z₁ := T^(g 1 1) • z,
  let w₁ := T^(- g 0 0) • (g • z),
  have w₁_norm : 1 < norm_sq w₁ := move_by_T hg (- g 0 0),
  have z₁_norm : 1 < norm_sq z₁ := move_by_T hz (g 1 1),
  have w₁_S_z₁ : w₁ = S • z₁,
  { dsimp only [w₁, z₁],
    rw [← mul_action.mul_smul, coe_T_zpow_mul_g_eq_S_mul_coe_T_zpow_of_c_eq_one g hc,
      ← mul_action.mul_smul], },
  have := norm_sq_S_smul_lt_one z₁_norm,
  rw ← w₁_S_z₁ at this,
  linarith,
end

/-- Second Main Fundamental Domain Lemma: If both `z` and `g•z` are in the open domain `𝒟ᵒ`, where
  `z:ℍ` and `g:SL(2,ℤ)`, then `z = g • z`. -/
lemma fun_dom_lemma₂ (z : ℍ) (g : SL(2,ℤ)) (hz : z ∈ 𝒟ᵒ) (hg : g • z ∈ 𝒟ᵒ) : z = g • z :=
begin
/-  The argument overview is: either `c=0`, in which case the action is translation, which must be
  by `0`, OR
  `c=±1`, which gives a contradiction from considering `im z`, `im(g•z)`, and `norm_sq(T^* z)`. -/
  have g_det : matrix.det g = (g 0 0)*(g 1 1)-(g 1 0)*(g 0 1),
  { convert det_fin_two g using 1,
    ring, },
  by_cases (g 1 0 = 0),
  { -- case c=0
    have := g_det,
    rw h at this,
    simp only [matrix.special_linear_group.coe_fn_eq_coe, matrix.special_linear_group.det_coe,
      zero_mul, sub_zero] at this,
    have := int.eq_one_or_neg_one_of_mul_eq_one' (this.symm),
    have gzIs : ∀ (gg : SL(2,ℤ)), gg 1 0 = 0 → gg 0 0 = 1 → gg 1 1 = 1 →
      ↑(gg • z : ℍ) = (z : ℂ) + gg 0 1,
    { intros gg h₀ h₁ h₂,
      simp only [coe_fn_eq_coe] at h₀ h₁ h₂,
      simp [h₀, h₁, h₂], },
    have gIsId : ∀ (gg : SL(2,ℤ)), gg • z ∈ 𝒟ᵒ → gg 1 0 = 0 → gg 0 0 = 1 → gg 1 1 = 1 → gg = 1,
    { intros gg hh h₀ h₁ h₂,
      simp only [coe_fn_eq_coe] at h₀ h₁ h₂,
      ext i,
      fin_cases i; fin_cases j,
      simp only [h₁, coe_one, one_apply_eq],
      { simp only [nat.one_ne_zero, coe_one, fin.zero_eq_one_iff, ne.def, not_false_iff,
          one_apply_ne],
        by_contra hhh,
        have reZ : |z.re| < 1/2,
        { exact_mod_cast hz.2, },
        have reGz : |((gg • z):ℍ ).re| < 1/2,
        { exact_mod_cast hh.2, },
        have reZpN : |z.re + gg 0 1| < 1/2,
        { convert reGz using 2,
          rw (by simp : z.re + gg 0 1 = ((z:ℂ )+ gg 0 1).re),
          apply congr_arg complex.re,
          exact_mod_cast (gzIs gg h₀ h₁ h₂).symm, },
        have move_by_large : ∀ x y : ℝ, |x| < 1/2 → |x+y|<1/2 → 1 ≤ |y| → false := λ x y hx hxy hy,
          by cases abs_cases x; cases abs_cases y; cases abs_cases (x+y); linarith,
        refine move_by_large _ _ reZ reZpN _,
        exact_mod_cast  int.one_le_abs hhh, },
      simp only [h₀, nat.one_ne_zero, coe_one, fin.one_eq_zero_iff, ne.def, not_false_iff,
        one_apply_ne],
      simp only [h₂, coe_one, one_apply_eq], },
    have zIsGz : ∀ (gg : SL(2,ℤ)), gg 1 0 = 0 → gg 0 0 = 1 → gg 1 1 = 1 → gg • z ∈ 𝒟ᵒ → z = gg • z,
    { intros gg h₀ h₁ h₂ hh,
      have := gIsId gg hh h₀ h₁ h₂,
      rw this,
      simp, },
    cases this,
    { -- case a = d = 1
      exact zIsGz g h this_1.1 this_1.2 hg, },
    { -- case a = d = -1
      rw ← neg_smul,
      apply zIsGz; simp,
      exact_mod_cast h,
      simp only [this_1, neg_neg],
      simp only [this_1, neg_neg],
      exact hg, }, },
  { -- case c ≠ 0
    exfalso,
    -- argue first that c=± 1
    have := ineq_2 _ (ineq_1 z g hz hg h) h,
    -- then show this is impossible
    cases this with hc,
    { -- c = 1
      exact c_ne_one hz hg  hc, },
    { -- c = -1
      have neg_c_one : (-g) 1 0 = 1,
      { have := eq_neg_of_eq_neg this,
        simp [this], },
      have neg_g_𝒟 : (-g) • z ∈ 𝒟ᵒ,
      { convert hg using 1,
        simp, },
      exact c_ne_one hz neg_g_𝒟 neg_c_one, }, },
end

end fundamental_domain

end modular_group<|MERGE_RESOLUTION|>--- conflicted
+++ resolved
@@ -55,13 +55,10 @@
 those, to minimize `|(g•z).re|` (see `modular_group.exists_row_one_eq_and_min_re`).
 -/
 
-<<<<<<< HEAD
-=======
 /- Disable these instances as they are not the simp-normal form, and having them disabled ensures
 we state lemmas in this file without spurious `coe_fn` terms. -/
 local attribute [-instance] matrix.special_linear_group.has_coe_to_fun
 local attribute [-instance] matrix.general_linear_group.has_coe_to_fun
->>>>>>> 6fe0c3b1
 
 open complex matrix matrix.special_linear_group upper_half_plane
 noncomputable theory
