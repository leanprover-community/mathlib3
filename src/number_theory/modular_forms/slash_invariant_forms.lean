--- conflicted
+++ resolved
@@ -103,11 +103,7 @@
 instance has_add : has_add (slash_invariant_form Γ k) :=
 ⟨ λ f g,
   { to_fun := f + g,
-<<<<<<< HEAD
-    slash_action_eq' := λ γ, by rw [slash_action.add_slash, slash_action_eqn, slash_action_eqn] } ⟩
-=======
     slash_action_eq' := λ γ, by rw [slash_action.add_slash, slash_action_eqn, slash_action_eqn] }⟩
->>>>>>> 738054fa
 
 @[simp] lemma coe_add (f g : slash_invariant_form Γ k) : ⇑(f + g) = f + g := rfl
 @[simp] lemma add_apply (f g : slash_invariant_form Γ k) (z : ℍ) : (f + g) z = f z + g z := rfl
@@ -124,11 +120,7 @@
 instance has_smul : has_smul α (slash_invariant_form Γ k) :=
 ⟨ λ c f,
   { to_fun := c • f,
-<<<<<<< HEAD
     slash_action_eq' := λ γ, by rw [slash_action.smul_slash k γ ⇑f c, slash_action_eqn] }⟩
-=======
-    slash_action_eq' := λ γ, by rw [slash_action.smul_slash_of_tower, slash_action_eqn] }⟩
->>>>>>> 738054fa
 
 @[simp] lemma coe_smul (f : slash_invariant_form Γ k) (n : α) : ⇑(n • f) = n • f := rfl
 @[simp] lemma smul_apply (f : slash_invariant_form Γ k) (n : α) (z : ℍ) :
