/-
Copyright (c) 2022 Xavier Roblot. All rights reserved.
Released under Apache 2.0 license as described in the file LICENSE.
Authors: Alex J. Best, Xavier Roblot
-/

import analysis.complex.polynomial
import field_theory.minpoly.is_integrally_closed
import number_theory.number_field.basic
import ring_theory.norm
import topology.instances.complex


/-!
# Embeddings of number fields
This file defines the embeddings of a number field into an algebraic closed field.

## Main Results
* `number_field.embeddings.range_eval_eq_root_set_minpoly`: let `x ∈ K` with `K` number field and
  let `A` be an algebraic closed field of char. 0, then the images of `x` by the embeddings of `K`
   in `A` are exactly the roots in `A` of the minimal polynomial of `x` over `ℚ`.
* `number_field.embeddings.pow_eq_one_of_norm_eq_one`: an algebraic integer whose conjugates are
  all of norm one is a root of unity.

## Tags
number field, embeddings, places, infinite places
-/

open_locale classical

namespace number_field.embeddings

section fintype

open finite_dimensional

variables (K : Type*) [field K] [number_field K]
variables (A : Type*) [field A] [char_zero A]

/-- There are finitely many embeddings of a number field. -/
noncomputable instance : fintype (K →+* A) := fintype.of_equiv (K →ₐ[ℚ] A)
ring_hom.equiv_rat_alg_hom.symm

variables [is_alg_closed A]

/-- The number of embeddings of a number field is equal to its finrank. -/
lemma card : fintype.card (K →+* A) = finrank ℚ K :=
by rw [fintype.of_equiv_card ring_hom.equiv_rat_alg_hom.symm, alg_hom.card]

instance : nonempty (K →+* A) :=
begin
  rw [← fintype.card_pos_iff, number_field.embeddings.card K A],
  exact finite_dimensional.finrank_pos,
end

end fintype

section roots

open set polynomial

variables (K A : Type*) [field K] [number_field K]
  [field A] [algebra ℚ A] [is_alg_closed A] (x : K)

/-- Let `A` be an algebraically closed field and let `x ∈ K`, with `K` a number field.
The images of `x` by the embeddings of `K` in `A` are exactly the roots in `A` of
the minimal polynomial of `x` over `ℚ`. -/
lemma range_eval_eq_root_set_minpoly : range (λ φ : K →+* A, φ x) = (minpoly ℚ x).root_set A :=
begin
  convert (number_field.is_algebraic K).range_eval_eq_root_set_minpoly A x using 1,
  ext a,
  exact ⟨λ ⟨φ, hφ⟩, ⟨φ.to_rat_alg_hom, hφ⟩, λ ⟨φ, hφ⟩, ⟨φ.to_ring_hom, hφ⟩⟩,
end

end roots

section bounded

open finite_dimensional polynomial set

variables {K : Type*} [field K] [number_field K]
variables {A : Type*} [normed_field A] [is_alg_closed A] [normed_algebra ℚ A]

lemma coeff_bdd_of_norm_le {B : ℝ} {x : K} (h : ∀ φ : K →+* A, ‖φ x‖ ≤ B) (i : ℕ) :
  ‖(minpoly ℚ x).coeff i‖ ≤ (max B 1) ^ (finrank ℚ K) * (finrank ℚ K).choose ((finrank ℚ K) / 2) :=
begin
  have hx := is_separable.is_integral ℚ x,
  rw [← norm_algebra_map' A, ← coeff_map (algebra_map ℚ A)],
  refine coeff_bdd_of_roots_le _ (minpoly.monic hx) (is_alg_closed.splits_codomain _)
    (minpoly.nat_degree_le hx) (λ z hz, _) i,
  classical, rw ← multiset.mem_to_finset at hz,
  obtain ⟨φ, rfl⟩ := (range_eval_eq_root_set_minpoly K A x).symm.subset hz,
  exact h φ,
end

variables (K A)

/-- Let `B` be a real number. The set of algebraic integers in `K` whose conjugates are all
smaller in norm than `B` is finite. -/
lemma finite_of_norm_le (B : ℝ) :
  {x : K | is_integral ℤ x ∧ ∀ φ : K →+* A, ‖φ x‖ ≤ B}.finite :=
begin
  let C := nat.ceil ((max B 1) ^ (finrank ℚ K) * (finrank ℚ K).choose ((finrank ℚ K) / 2)),
  have := bUnion_roots_finite (algebra_map ℤ K) (finrank ℚ K) (finite_Icc (-C : ℤ) C),
  refine this.subset (λ x hx, _), simp_rw mem_Union,
  have h_map_ℚ_minpoly := minpoly.is_integrally_closed_eq_field_fractions' ℚ hx.1,
  refine ⟨_, ⟨_, λ i, _⟩, mem_root_set.2 ⟨minpoly.ne_zero hx.1, minpoly.aeval ℤ x⟩⟩,
  { rw [← (minpoly.monic hx.1).nat_degree_map (algebra_map ℤ ℚ), ← h_map_ℚ_minpoly],
    exact minpoly.nat_degree_le (is_integral_of_is_scalar_tower hx.1) },
  rw [mem_Icc, ← abs_le, ← @int.cast_le ℝ],
  refine (eq.trans_le _ $ coeff_bdd_of_norm_le hx.2 i).trans (nat.le_ceil _),
  rw [h_map_ℚ_minpoly, coeff_map, eq_int_cast, int.norm_cast_rat, int.norm_eq_abs, int.cast_abs],
end

/-- An algebraic integer whose conjugates are all of norm one is a root of unity. -/
lemma pow_eq_one_of_norm_eq_one {x : K}
  (hxi : is_integral ℤ x) (hx : ∀ φ : K →+* A, ‖φ x‖ = 1) :
  ∃ (n : ℕ) (hn : 0 < n), x ^ n = 1 :=
begin
  obtain ⟨a, -, b, -, habne, h⟩ := @set.infinite.exists_ne_map_eq_of_maps_to _ _ _ _
    ((^) x : ℕ → K) set.infinite_univ _ (finite_of_norm_le K A (1:ℝ)),
  { wlog hlt : b < a,
    { exact this hxi hx b a habne.symm h.symm (habne.lt_or_lt.resolve_right hlt) },
    refine ⟨a - b, tsub_pos_of_lt hlt, _⟩,
    rw [← nat.sub_add_cancel hlt.le, pow_add, mul_left_eq_self₀] at h,
    refine h.resolve_right (λ hp, _),
    specialize hx (is_alg_closed.lift (number_field.is_algebraic K)).to_ring_hom,
    rw [pow_eq_zero hp, map_zero, norm_zero] at hx, norm_num at hx },
  { exact λ a _, ⟨hxi.pow a, λ φ, by simp only [hx φ, norm_pow, one_pow, map_pow]⟩ },
end

end bounded

end number_field.embeddings

section place

variables {K : Type*} [field K] {A : Type*} [normed_division_ring A] [nontrivial A] (φ : K →+* A)

/-- An embedding into a normed division ring defines a place of `K` -/
def number_field.place : absolute_value K ℝ :=
(is_absolute_value.to_absolute_value (norm : A → ℝ)).comp φ.injective

@[simp]
lemma number_field.place_apply (x : K) : (number_field.place φ) x = norm (φ x) := rfl

end place

namespace number_field.complex_embedding

open complex number_field

open_locale complex_conjugate

variables {K : Type*} [field K]

/-- The conjugate of a complex embedding as a complex embedding. -/
@[reducible] def conjugate (φ : K →+* ℂ) : K →+* ℂ := star φ

@[simp]
lemma conjugate_coe_eq (φ : K →+* ℂ) (x : K) : (conjugate φ) x = conj (φ x) := rfl

lemma place_conjugate (φ : K →+* ℂ) : place (conjugate φ) = place φ :=
by { ext, simp only [place_apply, norm_eq_abs, abs_conj, conjugate_coe_eq] }

/-- A embedding into `ℂ` is real if it is fixed by complex conjugation. -/
@[reducible] def is_real (φ : K →+* ℂ) : Prop := is_self_adjoint φ

lemma is_real_iff {φ : K →+* ℂ} : is_real φ ↔ conjugate φ = φ := is_self_adjoint_iff

/-- A real embedding as a ring homomorphism from `K` to `ℝ` . -/
def is_real.embedding {φ : K →+* ℂ} (hφ : is_real φ) : K →+* ℝ :=
{ to_fun := λ x, (φ x).re,
  map_one' := by simp only [map_one, one_re],
  map_mul' := by simp only [complex.eq_conj_iff_im.mp (ring_hom.congr_fun hφ _), map_mul, mul_re,
  mul_zero, tsub_zero, eq_self_iff_true, forall_const],
  map_zero' := by simp only [map_zero, zero_re],
  map_add' := by simp only [map_add, add_re, eq_self_iff_true, forall_const], }

@[simp]
lemma is_real.coe_embedding_apply {φ : K →+* ℂ} (hφ : is_real φ) (x : K) :
  (hφ.embedding x : ℂ) = φ x :=
begin
  ext, { refl, },
  { rw [of_real_im, eq_comm, ← complex.eq_conj_iff_im],
    rw is_real at hφ,
    exact ring_hom.congr_fun hφ x, },
end

lemma is_real.place_embedding {φ : K →+* ℂ} (hφ : is_real φ) :
  place hφ.embedding = place φ :=
by { ext x, simp only [place_apply, real.norm_eq_abs, ←abs_of_real, norm_eq_abs,
  hφ.coe_embedding_apply x], }

lemma is_real_conjugate_iff {φ : K →+* ℂ} :
  is_real (conjugate φ) ↔ is_real φ := is_self_adjoint.star_iff

end number_field.complex_embedding

section infinite_place

open number_field

variables (K : Type*) [field K]

/-- An infinite place of a number field `K` is a place associated to a complex embedding. -/
def number_field.infinite_place := { w : absolute_value K ℝ  // ∃ φ : K →+* ℂ, place φ = w}

instance [number_field K] : nonempty (number_field.infinite_place K) := set.range.nonempty _

variables {K}

/-- Return the infinite place defined by a complex embedding `φ`. -/
noncomputable def number_field.infinite_place.mk (φ : K →+* ℂ) : number_field.infinite_place K :=
⟨place φ, ⟨φ, rfl⟩⟩

namespace number_field.infinite_place

open number_field

instance : has_coe_to_fun (infinite_place K) (λ _, K → ℝ) := { coe := λ w, w.1 }

instance : monoid_with_zero_hom_class (infinite_place K) K ℝ :=
{ coe := λ w x, w.1 x,
  coe_injective' := λ _ _ h, subtype.eq (absolute_value.ext (λ x, congr_fun h x)),
  map_mul := λ w _ _, w.1.map_mul _ _,
  map_one := λ w, w.1.map_one,
  map_zero := λ w, w.1.map_zero, }

instance : nonneg_hom_class (infinite_place K) K ℝ :=
{ coe :=  λ w x, w x,
  coe_injective' := λ _ _ h, subtype.eq (absolute_value.ext (λ x, congr_fun h x)),
  map_nonneg := λ w x, w.1.nonneg _ }

lemma coe_mk (φ : K →+* ℂ) : ⇑(mk φ) = place φ := rfl

lemma apply (φ : K →+* ℂ) (x : K) : (mk φ) x = complex.abs (φ x) := rfl

/-- For an infinite place `w`, return an embedding `φ` such that `w = infinite_place φ` . -/
noncomputable def embedding (w : infinite_place K) : K →+* ℂ := (w.2).some

@[simp]
lemma mk_embedding (w : infinite_place K) :
  mk (embedding w) = w :=
subtype.ext (w.2).some_spec

@[simp]
lemma abs_embedding (w : infinite_place K) (x : K) :
  complex.abs (embedding w x) = w x := congr_fun (congr_arg coe_fn w.2.some_spec) x

lemma eq_iff_eq (x : K) (r : ℝ) :
  (∀ w : infinite_place K, w x = r) ↔ (∀ φ : K →+* ℂ, ‖φ x‖ = r) :=
⟨λ hw φ, hw (mk φ), λ hφ ⟨w, ⟨φ, rfl⟩⟩, hφ φ⟩

lemma le_iff_le (x : K) (r : ℝ) :
  (∀ w : infinite_place K, w x ≤ r) ↔ (∀ φ : K →+* ℂ, ‖φ x‖ ≤ r) :=
⟨λ hw φ, hw (mk φ), λ hφ ⟨w, ⟨φ, rfl⟩⟩, hφ φ⟩

<<<<<<< HEAD
@[simp]
lemma abs_embedding (w : infinite_place K) (x : K) :
  complex.abs (embedding w x) = w x := congr_fun (congr_arg coe_fn w.2.some_spec) x

lemma eq_iff_eq (x : K) (r : ℝ) :
  (∀ w : infinite_place K, w x = r) ↔ (∀ φ : K →+* ℂ, ‖φ x‖ = r) :=
⟨λ hw φ, hw (mk φ), λ hφ ⟨w, ⟨φ, rfl⟩⟩, hφ φ⟩

lemma le_iff_le (x : K) (r : ℝ) :
  (∀ w : infinite_place K, w x ≤ r) ↔ (∀ φ : K →+* ℂ, ‖φ x‖ ≤ r) :=
⟨λ hw φ, hw (mk φ), λ hφ ⟨w, ⟨φ, rfl⟩⟩, hφ φ⟩

=======
>>>>>>> 4925b442
lemma pos_iff {w : infinite_place K} {x : K} : 0 < w x ↔ x ≠ 0 := absolute_value.pos_iff w.1

@[simp]
lemma mk_conjugate_eq (φ : K →+* ℂ) :
  mk (complex_embedding.conjugate φ) = mk φ :=
begin
  ext x,
  exact congr_fun (congr_arg coe_fn (complex_embedding.place_conjugate φ)) x,
end

@[simp]
lemma mk_eq_iff {φ ψ : K →+* ℂ} :
  mk φ = mk ψ ↔ φ = ψ ∨ complex_embedding.conjugate φ = ψ :=
begin
  split,
  { -- We prove that the map ψ ∘ φ⁻¹ between φ(K) and ℂ is uniform continuous, thus it is either the
    -- inclusion or the complex conjugation using complex.uniform_continuous_ring_hom_eq_id_or_conj
    intro h₀,
    obtain ⟨j, hiφ⟩ := φ.injective.has_left_inverse,
    let ι := ring_equiv.of_left_inverse hiφ,
    have hlip : lipschitz_with 1 (ring_hom.comp ψ ι.symm.to_ring_hom),
    { change lipschitz_with 1 (ψ ∘ ι.symm),
      apply lipschitz_with.of_dist_le_mul,
      intros x y,
      rw [nonneg.coe_one, one_mul, normed_field.dist_eq, ← map_sub, ← map_sub],
      apply le_of_eq,
      suffices : ‖φ ((ι.symm) (x - y))‖ = ‖ψ ((ι.symm) (x - y))‖,
      { rw [← this, ← ring_equiv.of_left_inverse_apply hiφ _ , ring_equiv.apply_symm_apply ι _],
        refl, },
      exact congr_fun (congr_arg coe_fn h₀) _, },
    cases (complex.uniform_continuous_ring_hom_eq_id_or_conj φ.field_range hlip.uniform_continuous),
    { left, ext1 x,
      convert (congr_fun h (ι x)).symm,
      exact (ring_equiv.apply_symm_apply ι.symm x).symm, },
    { right, ext1 x,
      convert (congr_fun h (ι x)).symm,
      exact (ring_equiv.apply_symm_apply ι.symm x).symm, }},
  { rintros (⟨h⟩ | ⟨h⟩),
    { exact congr_arg mk h, },
    { rw ← mk_conjugate_eq,
      exact congr_arg mk h, }},
end

/-- An infinite place is real if it is defined by a real embedding. -/
def is_real (w : infinite_place K) : Prop :=
  ∃ φ : K →+* ℂ, complex_embedding.is_real φ ∧ mk φ = w

/-- An infinite place is complex if it is defined by a complex (ie. not real) embedding. -/
def is_complex (w : infinite_place K) : Prop :=
  ∃ φ : K →+* ℂ, ¬ complex_embedding.is_real φ ∧ mk φ = w

@[simp]
lemma _root_.number_field.complex_embeddings.is_real.embedding_mk {φ : K →+* ℂ}
  (h : complex_embedding.is_real φ) :
  embedding (mk φ) = φ :=
begin
  have := mk_eq_iff.mp (mk_embedding (mk φ)).symm,
  rwa [complex_embedding.is_real_iff.mp h, or_self, eq_comm] at this,
end

lemma is_real_iff {w : infinite_place K} :
  is_real w ↔ complex_embedding.is_real (embedding w) :=
begin
  split,
  { rintros ⟨φ, ⟨hφ, rfl⟩⟩,
    rwa _root_.number_field.complex_embeddings.is_real.embedding_mk hφ, },
  { exact λ h, ⟨embedding w, h, mk_embedding w⟩, },
end

lemma is_complex_iff {w : infinite_place K} :
  is_complex w ↔ ¬ complex_embedding.is_real (embedding w) :=
begin
  split,
  { rintros ⟨φ, ⟨hφ, rfl⟩⟩,
    contrapose! hφ,
    cases mk_eq_iff.mp (mk_embedding (mk φ)),
    { rwa ← h, },
    { rw ← complex_embedding.is_real_conjugate_iff at hφ,
      rwa ← h, }},
  { exact λ h, ⟨embedding w, h, mk_embedding w⟩, },
end

lemma not_is_real_iff_is_complex {w : infinite_place K} :
  ¬ is_real w ↔ is_complex w :=
by rw [is_complex_iff, is_real_iff]

/-- For `w` a real infinite place, return the corresponding embedding as a morphism `K →+* ℝ`. -/
noncomputable def is_real.embedding {w : infinite_place K} (hw : is_real w) : K →+* ℝ :=
complex_embedding.is_real.embedding (is_real_iff.mp hw)

@[simp]
lemma is_real.place_embedding_apply {w : infinite_place K} (hw : is_real w) (x : K):
  place (is_real.embedding hw) x = w x :=
begin
  rw [is_real.embedding, complex_embedding.is_real.place_embedding, ← coe_mk],
  exact congr_fun (congr_arg coe_fn (mk_embedding w)) x,
end

variable (K)

/-- The map from real embeddings to real infinite places as an equiv -/
noncomputable def mk_real :
  {φ : K →+* ℂ // complex_embedding.is_real φ} ≃ {w : infinite_place K // is_real w} :=
{ to_fun := subtype.map mk (λ φ hφ, ⟨φ, hφ, rfl⟩),
  inv_fun :=  λ w, ⟨w.1.embedding, is_real_iff.1 w.2⟩,
  left_inv := λ φ, subtype.ext_iff.2 (number_field.complex_embeddings.is_real.embedding_mk φ.2),
  right_inv := λ w, subtype.ext_iff.2 (mk_embedding w.1), }

/-- The map from nonreal embeddings to complex infinite places -/
noncomputable def mk_complex :
  {φ : K →+* ℂ // ¬ complex_embedding.is_real φ} → {w : infinite_place K // is_complex w} :=
subtype.map mk (λ φ hφ, ⟨φ, hφ, rfl⟩)

lemma mk_complex_embedding (φ : {φ : K →+* ℂ // ¬ complex_embedding.is_real φ}) :
  ((mk_complex K φ) : infinite_place K).embedding = φ ∨
    ((mk_complex K φ) : infinite_place K).embedding = complex_embedding.conjugate φ :=
begin
  rw @eq_comm _ _ ↑φ,
  rw @eq_comm _ _ (complex_embedding.conjugate ↑φ),
  rw ← mk_eq_iff,
  rw mk_embedding,
  refl,
end

@[simp]
lemma mk_real_coe (φ : {φ : K →+* ℂ // complex_embedding.is_real φ}) :
  (mk_real K φ : infinite_place K) = mk (φ : K →+* ℂ) := rfl

<<<<<<< HEAD
@[simp]
lemma mk_complex_coe (φ : {φ : K →+* ℂ // ¬ complex_embedding.is_real φ}) :
  (mk_complex K φ : infinite_place K) = mk (φ : K →+* ℂ) := rfl

@[simp]
lemma mk_real.apply (φ : {φ : K →+* ℂ // complex_embedding.is_real φ}) (x : K) :
  mk_real K φ x = complex.abs (φ x) := apply φ x

@[simp]
=======
@[simp]
lemma mk_complex_coe (φ : {φ : K →+* ℂ // ¬ complex_embedding.is_real φ}) :
  (mk_complex K φ : infinite_place K) = mk (φ : K →+* ℂ) := rfl

@[simp]
lemma mk_real.apply (φ : {φ : K →+* ℂ // complex_embedding.is_real φ}) (x : K) :
  mk_real K φ x = complex.abs (φ x) := apply φ x

@[simp]
>>>>>>> 4925b442
lemma mk_complex.apply (φ : {φ : K →+* ℂ // ¬ complex_embedding.is_real φ}) (x : K) :
  mk_complex K φ x = complex.abs (φ x) := apply φ x

variable [number_field K]

-- TODO. use mk_complex_embedding to simplify this proof?
lemma mk_complex.filter (w : { w : infinite_place K // w.is_complex }) :
  finset.univ.filter (λ φ, mk_complex K φ = w) =
    { ⟨w.1.embedding, is_complex_iff.1 w.2⟩,
      ⟨complex_embedding.conjugate w.1.embedding,
        complex_embedding.is_real_conjugate_iff.not.2 (is_complex_iff.1 w.2)⟩ } :=
begin
  ext φ,
  simp_rw [finset.mem_filter, subtype.val_eq_coe, finset.mem_insert, finset.mem_singleton,
    @subtype.ext_iff_val (infinite_place K), @subtype.ext_iff_val (K →+* ℂ), @eq_comm _ φ.val,
    ← mk_eq_iff, mk_embedding, @eq_comm _ _ w.val],
  simpa only [finset.mem_univ, true_and],
end

lemma mk_complex.filter_card (w : { w : infinite_place K // w.is_complex }) :
  (finset.univ.filter (λ φ, mk_complex K φ = w)).card = 2 :=
begin
  rw mk_complex.filter,
  exact finset.card_doubleton
    (subtype.mk_eq_mk.not.2 $ ne_comm.1 $
      complex_embedding.is_real_iff.not.1 $ is_complex_iff.1 w.2),
end

noncomputable instance number_field.infinite_place.fintype : fintype (infinite_place K) :=
set.fintype_range _

/-- The infinite part of the product formula : for `x ∈ K`, we have `Π_w ‖x‖_w = |norm(x)|` where
`‖·‖_w` is the normalized absolute value for `w`.  -/
lemma prod_eq_abs_norm (x : K) :
  finset.univ.prod (λ w : infinite_place K, ite (w.is_real) (w x) ((w x) ^ 2)) =
    abs (algebra.norm ℚ x) :=
begin
  convert (congr_arg complex.abs (@algebra.norm_eq_prod_embeddings ℚ _ _ _ _ ℂ _ _ _ _ _ x)).symm,
  { rw [map_prod, ← equiv.prod_comp' ring_hom.equiv_rat_alg_hom (λ f, complex.abs (f x))
      (λ φ, complex.abs (φ x)) (λ _, by simpa only [ring_hom.equiv_rat_alg_hom_apply])],
    dsimp only,
    conv { to_rhs, congr, skip, funext,
      rw ( by simp only [if_t_t] : complex.abs (f x) =
        ite (complex_embedding.is_real f) (complex.abs (f x)) (complex.abs (f x))) },
    rw [finset.prod_ite, finset.prod_ite],
    refine congr (congr_arg has_mul.mul _) _,
    { rw [← finset.prod_subtype_eq_prod_filter, ← finset.prod_subtype_eq_prod_filter],
      convert (equiv.prod_comp' (mk_real K) (λ φ, complex.abs (φ x)) (λ w, w x) _).symm,
      any_goals { ext, simp only [finset.mem_subtype, finset.mem_univ], },
      exact λ φ, mk_real.apply K φ x, },
    { rw [finset.filter_congr (λ (w : infinite_place K) _, @not_is_real_iff_is_complex K _ w),
        ← finset.prod_subtype_eq_prod_filter, ← finset.prod_subtype_eq_prod_filter],
      convert finset.prod_fiberwise finset.univ (λ φ, mk_complex K φ) (λ φ, complex.abs (φ x)),
      any_goals
      { ext, simp only [finset.mem_subtype, finset.mem_univ, not_is_real_iff_is_complex], },
      { ext w,
        rw [@finset.prod_congr _ _ _ _ _ (λ φ, w x) _ (eq.refl _)
          (λ φ hφ, (mk_complex.apply K φ x).symm.trans
          (congr_fun (congr_arg coe_fn (finset.mem_filter.1 hφ).2) x)), finset.prod_const,
          mk_complex.filter_card K w],
        refl, }}},
  { rw [eq_rat_cast, ← complex.abs_of_real, complex.of_real_rat_cast], },
end

open fintype

lemma card_real_embeddings :
  card {φ : K →+* ℂ // complex_embedding.is_real φ} = card {w : infinite_place K // is_real w} :=
by convert (fintype.of_equiv_card (mk_real K)).symm

lemma card_complex_embeddings :
  card {φ : K →+* ℂ // ¬ complex_embedding.is_real φ} =
    2 * card {w : infinite_place K // is_complex w} :=
begin
  rw [fintype.card, fintype.card, mul_comm, ← algebra.id.smul_eq_mul, ← finset.sum_const],
  conv { to_rhs, congr, skip, funext, rw ← mk_complex.filter_card K x },
  simp_rw finset.card_eq_sum_ones,
  exact (finset.sum_fiberwise finset.univ (λ φ, mk_complex K φ) (λ φ, 1)).symm
end

end number_field.infinite_place

end infinite_place<|MERGE_RESOLUTION|>--- conflicted
+++ resolved
@@ -256,21 +256,6 @@
   (∀ w : infinite_place K, w x ≤ r) ↔ (∀ φ : K →+* ℂ, ‖φ x‖ ≤ r) :=
 ⟨λ hw φ, hw (mk φ), λ hφ ⟨w, ⟨φ, rfl⟩⟩, hφ φ⟩
 
-<<<<<<< HEAD
-@[simp]
-lemma abs_embedding (w : infinite_place K) (x : K) :
-  complex.abs (embedding w x) = w x := congr_fun (congr_arg coe_fn w.2.some_spec) x
-
-lemma eq_iff_eq (x : K) (r : ℝ) :
-  (∀ w : infinite_place K, w x = r) ↔ (∀ φ : K →+* ℂ, ‖φ x‖ = r) :=
-⟨λ hw φ, hw (mk φ), λ hφ ⟨w, ⟨φ, rfl⟩⟩, hφ φ⟩
-
-lemma le_iff_le (x : K) (r : ℝ) :
-  (∀ w : infinite_place K, w x ≤ r) ↔ (∀ φ : K →+* ℂ, ‖φ x‖ ≤ r) :=
-⟨λ hw φ, hw (mk φ), λ hφ ⟨w, ⟨φ, rfl⟩⟩, hφ φ⟩
-
-=======
->>>>>>> 4925b442
 lemma pos_iff {w : infinite_place K} {x : K} : 0 < w x ↔ x ≠ 0 := absolute_value.pos_iff w.1
 
 @[simp]
@@ -399,7 +384,6 @@
 lemma mk_real_coe (φ : {φ : K →+* ℂ // complex_embedding.is_real φ}) :
   (mk_real K φ : infinite_place K) = mk (φ : K →+* ℂ) := rfl
 
-<<<<<<< HEAD
 @[simp]
 lemma mk_complex_coe (φ : {φ : K →+* ℂ // ¬ complex_embedding.is_real φ}) :
   (mk_complex K φ : infinite_place K) = mk (φ : K →+* ℂ) := rfl
@@ -409,17 +393,6 @@
   mk_real K φ x = complex.abs (φ x) := apply φ x
 
 @[simp]
-=======
-@[simp]
-lemma mk_complex_coe (φ : {φ : K →+* ℂ // ¬ complex_embedding.is_real φ}) :
-  (mk_complex K φ : infinite_place K) = mk (φ : K →+* ℂ) := rfl
-
-@[simp]
-lemma mk_real.apply (φ : {φ : K →+* ℂ // complex_embedding.is_real φ}) (x : K) :
-  mk_real K φ x = complex.abs (φ x) := apply φ x
-
-@[simp]
->>>>>>> 4925b442
 lemma mk_complex.apply (φ : {φ : K →+* ℂ // ¬ complex_embedding.is_real φ}) (x : K) :
   mk_complex K φ x = complex.abs (φ x) := apply φ x
 
