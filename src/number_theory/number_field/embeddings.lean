/-
Copyright (c) 2022 Xavier Roblot. All rights reserved.
Released under Apache 2.0 license as described in the file LICENSE.
Authors: Alex J. Best, Xavier Roblot
-/

import number_theory.number_field.basic
import analysis.complex.polynomial
<<<<<<< HEAD
import topology.instances.complex
=======
import data.complex.basic
>>>>>>> 6bc544df

/-!
# Embeddings of number fields
This file defines the embeddings of a number field into an algebraic closed field.

## Main Results
* `number_field.embeddings.range_eval_eq_root_set_minpoly`: let `x ∈ K` with `K` number field and
  let `A` be an algebraic closed field of char. 0, then the images of `x` by the embeddings of `K`
   in `A` are exactly the roots in `A` of the minimal polynomial of `x` over `ℚ`.
* `number_field.embeddings.pow_eq_one_of_norm_eq_one`: an algebraic integer whose conjugates are
  all of norm one is a root of unity.

## Tags
number field, embeddings, places, infinite places
-/

open_locale classical

namespace number_field.embeddings

section fintype

open finite_dimensional

variables (K : Type*) [field K] [number_field K]
variables (A : Type*) [field A] [char_zero A]

/-- There are finitely many embeddings of a number field. -/
noncomputable instance : fintype (K →+* A) := fintype.of_equiv (K →ₐ[ℚ] A)
ring_hom.equiv_rat_alg_hom.symm

variables [is_alg_closed A]

/-- The number of embeddings of a number field is equal to its finrank. -/
lemma card : fintype.card (K →+* A) = finrank ℚ K :=
by rw [fintype.of_equiv_card ring_hom.equiv_rat_alg_hom.symm, alg_hom.card]

end fintype

section roots

open set polynomial

variables (K A : Type*) [field K] [number_field K]
  [field A] [algebra ℚ A] [is_alg_closed A] (x : K)

/-- Let `A` be an algebraically closed field and let `x ∈ K`, with `K` a number field.
The images of `x` by the embeddings of `K` in `A` are exactly the roots in `A` of
the minimal polynomial of `x` over `ℚ`. -/
lemma range_eval_eq_root_set_minpoly : range (λ φ : K →+* A, φ x) = (minpoly ℚ x).root_set A :=
begin
  convert (number_field.is_algebraic K).range_eval_eq_root_set_minpoly A x using 1,
  ext a,
  exact ⟨λ ⟨φ, hφ⟩, ⟨φ.to_rat_alg_hom, hφ⟩, λ ⟨φ, hφ⟩, ⟨φ.to_ring_hom, hφ⟩⟩,
end

end roots

section bounded

open finite_dimensional polynomial set

variables {K : Type*} [field K] [number_field K]
variables {A : Type*} [normed_field A] [is_alg_closed A] [normed_algebra ℚ A]

lemma coeff_bdd_of_norm_le {B : ℝ} {x : K} (h : ∀ φ : K →+* A, ‖φ x‖ ≤ B) (i : ℕ) :
  ‖(minpoly ℚ x).coeff i‖ ≤ (max B 1) ^ (finrank ℚ K) * (finrank ℚ K).choose ((finrank ℚ K) / 2) :=
begin
  have hx := is_separable.is_integral ℚ x,
  rw [← norm_algebra_map' A, ← coeff_map (algebra_map ℚ A)],
  refine coeff_bdd_of_roots_le _ (minpoly.monic hx) (is_alg_closed.splits_codomain _)
    (minpoly.nat_degree_le hx) (λ z hz, _) i,
  classical, rw ← multiset.mem_to_finset at hz,
  obtain ⟨φ, rfl⟩ := (range_eval_eq_root_set_minpoly K A x).symm.subset hz,
  exact h φ,
end

variables (K A)

/-- Let `B` be a real number. The set of algebraic integers in `K` whose conjugates are all
smaller in norm than `B` is finite. -/
lemma finite_of_norm_le (B : ℝ) :
  {x : K | is_integral ℤ x ∧ ∀ φ : K →+* A, ‖φ x‖ ≤ B}.finite :=
begin
  let C := nat.ceil ((max B 1) ^ (finrank ℚ K) * (finrank ℚ K).choose ((finrank ℚ K) / 2)),
  have := bUnion_roots_finite (algebra_map ℤ K) (finrank ℚ K) (finite_Icc (-C : ℤ) C),
  refine this.subset (λ x hx, _), simp_rw mem_Union,
  have h_map_ℚ_minpoly := minpoly.gcd_domain_eq_field_fractions' ℚ hx.1,
  refine ⟨_, ⟨_, λ i, _⟩, mem_root_set.2 ⟨minpoly.ne_zero hx.1, minpoly.aeval ℤ x⟩⟩,
  { rw [← (minpoly.monic hx.1).nat_degree_map (algebra_map ℤ ℚ), ← h_map_ℚ_minpoly],
    exact minpoly.nat_degree_le (is_integral_of_is_scalar_tower hx.1) },
  rw [mem_Icc, ← abs_le, ← @int.cast_le ℝ],
  refine (eq.trans_le _ $ coeff_bdd_of_norm_le hx.2 i).trans (nat.le_ceil _),
  rw [h_map_ℚ_minpoly, coeff_map, eq_int_cast, int.norm_cast_rat, int.norm_eq_abs, int.cast_abs],
end

/-- An algebraic integer whose conjugates are all of norm one is a root of unity. -/
lemma pow_eq_one_of_norm_eq_one {x : K}
  (hxi : is_integral ℤ x) (hx : ∀ φ : K →+* A, ‖φ x‖ = 1) :
  ∃ (n : ℕ) (hn : 0 < n), x ^ n = 1 :=
begin
  obtain ⟨a, -, b, -, habne, h⟩ := @set.infinite.exists_ne_map_eq_of_maps_to _ _ _ _
    ((^) x : ℕ → K) set.infinite_univ _ (finite_of_norm_le K A (1:ℝ)),
  { replace habne := habne.lt_or_lt,
    have : _, swap, cases habne, swap,
    { revert a b, exact this },
    { exact this b a h.symm habne },
    refine λ a b h hlt, ⟨a - b, tsub_pos_of_lt hlt, _⟩,
    rw [← nat.sub_add_cancel hlt.le, pow_add, mul_left_eq_self₀] at h,
    refine h.resolve_right (λ hp, _),
    specialize hx (is_alg_closed.lift (number_field.is_algebraic K)).to_ring_hom,
    rw [pow_eq_zero hp, map_zero, norm_zero] at hx, norm_num at hx },
  { exact λ a _, ⟨hxi.pow a, λ φ, by simp only [hx φ, norm_pow, one_pow, map_pow]⟩ },
end

end bounded

end number_field.embeddings

section place

variables {A : Type*} [normed_division_ring A] {K : Type*} [field K] (φ : K →+* A)

/-- An embedding into a normed division ring defines a place of `K` -/
def number_field.place : absolute_value K ℝ :=
{ to_fun := norm ∘ φ,
  map_mul' := by simp only [function.comp_app, map_mul, norm_mul, eq_self_iff_true, forall_const],
  nonneg' := by simp only [norm_nonneg, forall_const],
  eq_zero' := by simp only [norm_eq_zero, map_eq_zero, forall_const, iff_self],
  add_le' := by simp only [function.comp_app, map_add, norm_add_le, forall_const], }

end place

namespace number_field.complex_embeddings

open complex number_field

open_locale complex_conjugate

variables {K : Type*} [field K]

instance {R S : Type*} [non_assoc_semiring S] [comm_semiring R] [star_ring R] :
  has_involutive_star (S →+* R) :=
{ to_has_star := { star := λ f, ring_hom.comp (star_ring_end R) f },
  star_involutive :=
    by { intro _, ext, simp only [ring_hom.coe_comp, function.comp_app, star_ring_end_self_apply] }}

/-- The conjugate of a complex embedding as a complex embedding. -/
def conjugate (φ : K →+* ℂ) : K →+* ℂ := ring_hom.has_involutive_star.star φ

@[simp]
lemma conjugate_coe_eq (φ : K →+* ℂ) (x : K) : (conjugate φ) x = conj (φ x) := rfl

lemma conjugate_conjugate_eq (φ : K →+* ℂ) :
  conjugate (conjugate φ) = φ := has_involutive_star.star_involutive φ

lemma place_conjugate_eq_place (φ : K →+* ℂ) (x : K) : place (conjugate φ) x = place φ x :=
by { simp only [place, conjugate_coe_eq, absolute_value.coe_mk, mul_hom.coe_mk, function.comp_app,
  norm_eq_abs, abs_conj] }

/-- A embedding into `ℂ` is real if it is fixed by complex conjugation. -/
def is_real (φ : K →+* ℂ) : Prop := is_self_adjoint φ

<<<<<<< HEAD
lemma is_real_iff {φ : K →+* ℂ} : is_real φ ↔ conjugate φ = φ :=
is_self_adjoint_iff
=======
lemma is_real_iff {φ : K →+* ℂ} : is_real φ ↔ conjugate φ = φ := is_self_adjoint_iff
>>>>>>> 6bc544df

/-- A real embedding as a ring homomorphism from `K` to `ℝ` . -/
def is_real.embedding {φ : K →+* ℂ} (hφ : is_real φ) : K →+* ℝ :=
{ to_fun := λ x, (φ x).re,
  map_one' := by simp only [map_one, one_re],
  map_mul' := by simp only [complex.eq_conj_iff_im.mp (ring_hom.congr_fun hφ _), map_mul, mul_re,
  mul_zero, tsub_zero, eq_self_iff_true, forall_const],
  map_zero' := by simp only [map_zero, zero_re],
  map_add' := by simp only [map_add, add_re, eq_self_iff_true, forall_const], }

@[simp]
lemma real_embedding_eq_embedding {φ : K →+* ℂ} (hφ : is_real φ) (x : K) :
  (hφ.embedding x : ℂ) = φ x :=
begin
  ext, { refl, },
  { rw [of_real_im, eq_comm, ← complex.eq_conj_iff_im],
    rw is_real at hφ,
    exact ring_hom.congr_fun hφ x, },
end

lemma place_real_embedding_eq_place {φ : K →+* ℂ} (hφ : is_real φ) :
  place hφ.embedding = place φ :=
by { ext x, simp only [place, function.comp_apply, complex.norm_eq_abs, real.norm_eq_abs,
  ← real_embedding_eq_embedding hφ x, abs_of_real, absolute_value.coe_mk, mul_hom.coe_mk], }

lemma is_real_conjugate_iff {φ : K →+* ℂ} :
  is_real (conjugate φ) ↔ is_real φ := is_self_adjoint.star_iff

end number_field.complex_embeddings

section infinite_places

open number_field

variables (K : Type*) [field K]

/-- An infinite place of a number field `K` is a place associated to a complex embedding. -/
def number_field.infinite_places := { w : absolute_value K ℝ  // ∃ φ : K →+* ℂ, place φ = w}

instance [number_field K] : nonempty (number_field.infinite_places K) :=
begin
  rsuffices ⟨φ⟩ : nonempty (K →+* ℂ), { use ⟨place φ, ⟨φ, rfl⟩⟩, },
  rw [← fintype.card_pos_iff, embeddings.card K ℂ],
  exact finite_dimensional.finrank_pos,
end

variables {K}

/-- Return the infinite place defined by a complex embedding `φ`. -/
noncomputable def number_field.infinite_place (φ : K →+* ℂ) : number_field.infinite_places K :=
⟨place φ, ⟨φ, rfl⟩⟩

namespace number_field.infinite_place

open number_field

instance : has_coe_to_fun (infinite_places K) (λ _, K → ℝ) := { coe := λ w, w.1 }

lemma infinite_place_eq_place (φ : K →+* ℂ) (x : K) :
  (infinite_place φ) x = (place φ) x := by refl

/-- For an infinite place `w`, return an embedding `φ` such that `w = infinite_place φ` . -/
noncomputable def embedding (w : infinite_places K) : K →+* ℂ := (w.2).some

lemma infinite_place_embedding_eq_infinite_place (w : infinite_places K) :
  infinite_place (embedding w) = w :=
by { ext, exact congr_fun (congr_arg coe_fn (w.2).some_spec) x, }

lemma nonneg (w : infinite_places K) (x : K) : 0 ≤ w x := w.1.nonneg _

lemma eq_zero (w : infinite_places K) (x : K)  : w x = 0 ↔ x = 0 := w.1.eq_zero

@[simp]
lemma map_zero (w : infinite_places K) : w 0 = 0 := w.1.map_zero

@[simp]
lemma map_one (w : infinite_places K) : w 1 = 1 := w.1.map_one

@[simp]
lemma map_mul (w : infinite_places K) (x y : K) : w (x * y) = (w x) * (w y) := w.1.map_mul _ _

lemma infinite_place_conjugate_eq_infinite_place (φ : K →+* ℂ) :
  infinite_place (complex_embeddings.conjugate φ) = infinite_place φ :=
begin
  ext x,
  convert complex_embeddings.place_conjugate_eq_place φ x,
end

lemma eq_iff {φ ψ : K →+* ℂ} :
  infinite_place φ = infinite_place ψ ↔ φ = ψ ∨ complex_embeddings.conjugate φ = ψ :=
begin
  split,
  { -- The proof goes as follows: Prove that the map ψ ∘ φ⁻¹ between φ(K) and ℂ is uniform
    -- continuous, thus it is either the inclusion or the complex conjugation.
    intro h₀,
    obtain ⟨j, hiφ⟩ := φ.injective.has_left_inverse ,
    let ι := ring_equiv.of_left_inverse hiφ,
    have hlip : lipschitz_with 1 (ring_hom.comp ψ ι.symm.to_ring_hom),
    { change lipschitz_with 1 (ψ ∘ ι.symm),
      apply lipschitz_with.of_dist_le_mul,
      intros x y,
      rw [nonneg.coe_one, one_mul, normed_field.dist_eq, ← map_sub, ← map_sub],
      apply le_of_eq,
      suffices : ‖φ ((ι.symm) (x - y))‖ = ‖ψ ((ι.symm) (x - y))‖,
      { rw [← this, ← ring_equiv.of_left_inverse_apply hiφ _ , ring_equiv.apply_symm_apply ι _],
        refl, },
      exact congr_fun (congr_arg (λ  w : infinite_places K, (w : K → ℝ)) h₀) _, },
    cases (complex.uniform_continuous_ring_hom_eq_id_or_conj φ.field_range hlip.uniform_continuous),
    { left, ext1 x,
      convert (congr_fun h (ι x)).symm,
      exact (ring_equiv.apply_symm_apply ι.symm x).symm, },
    { right, ext1 x,
      convert (congr_fun h (ι x)).symm,
      exact (ring_equiv.apply_symm_apply ι.symm x).symm, }},
  { rintros (⟨h⟩ | ⟨h⟩),
    { exact congr_arg infinite_place h, },
    { rw ← infinite_place_conjugate_eq_infinite_place,
      exact congr_arg infinite_place h, }},
end

/-- An infinite place is real if it is defined by a real embedding. -/
def is_real (w : infinite_places K) : Prop :=
  ∃ φ : K →+* ℂ, complex_embeddings.is_real φ ∧ infinite_place φ = w

/-- An infinite place is complex if it is defined by a complex (ie. not real) embedding. -/
def is_complex (w : infinite_places K) : Prop :=
  ∃ φ : K →+* ℂ, ¬ complex_embeddings.is_real φ ∧ infinite_place φ = w

lemma embedding_or_conjugate_eq_embedding_place (φ : K →+* ℂ) :
  φ = embedding (infinite_place φ) ∨ complex_embeddings.conjugate φ = embedding (infinite_place φ)
  := by simp only [←eq_iff, infinite_place_embedding_eq_infinite_place]

lemma embedding_eq_embedding_infinite_place_real {φ : K →+* ℂ} (h : complex_embeddings.is_real φ) :
  φ = embedding (infinite_place φ) :=
begin
  convert embedding_or_conjugate_eq_embedding_place φ,
  simp only [complex_embeddings.is_real_iff.mp h, or_self],
end

lemma infinite_place_is_real_iff {w : infinite_places K} :
  is_real w ↔ complex_embeddings.is_real (embedding w) :=
begin
  split,
  { rintros ⟨φ, ⟨hφ, rfl⟩⟩,
    rwa ← embedding_eq_embedding_infinite_place_real hφ, },
  { exact λ h, ⟨embedding w, h, infinite_place_embedding_eq_infinite_place w⟩, },
end

lemma infinite_place_is_complex_iff {w : infinite_places K} :
  is_complex w  ↔ ¬ complex_embeddings.is_real (embedding w) :=
begin
  split,
    { rintros ⟨φ, ⟨hφ, rfl⟩⟩,
      contrapose! hφ,
      cases eq_iff.mp (infinite_place_embedding_eq_infinite_place (infinite_place φ)),
      { rwa ← h, },
      { rw ← complex_embeddings.is_real_conjugate_iff at hφ,
        rwa ← h, }},
  { exact λ h, ⟨embedding w, h, infinite_place_embedding_eq_infinite_place w⟩, },
end

lemma not_is_real_iff_is_complex {w : infinite_places K} :
  ¬ is_real w ↔ is_complex w :=
by rw [infinite_place_is_complex_iff, infinite_place_is_real_iff]

end number_field.infinite_place

end infinite_places<|MERGE_RESOLUTION|>--- conflicted
+++ resolved
@@ -6,11 +6,7 @@
 
 import number_theory.number_field.basic
 import analysis.complex.polynomial
-<<<<<<< HEAD
 import topology.instances.complex
-=======
-import data.complex.basic
->>>>>>> 6bc544df
 
 /-!
 # Embeddings of number fields
@@ -174,12 +170,7 @@
 /-- A embedding into `ℂ` is real if it is fixed by complex conjugation. -/
 def is_real (φ : K →+* ℂ) : Prop := is_self_adjoint φ
 
-<<<<<<< HEAD
-lemma is_real_iff {φ : K →+* ℂ} : is_real φ ↔ conjugate φ = φ :=
-is_self_adjoint_iff
-=======
 lemma is_real_iff {φ : K →+* ℂ} : is_real φ ↔ conjugate φ = φ := is_self_adjoint_iff
->>>>>>> 6bc544df
 
 /-- A real embedding as a ring homomorphism from `K` to `ℝ` . -/
 def is_real.embedding {φ : K →+* ℂ} (hφ : is_real φ) : K →+* ℝ :=
@@ -327,24 +318,7 @@
     rwa ← embedding_eq_embedding_infinite_place_real hφ, },
   { exact λ h, ⟨embedding w, h, infinite_place_embedding_eq_infinite_place w⟩, },
 end
-
-lemma infinite_place_is_complex_iff {w : infinite_places K} :
-  is_complex w  ↔ ¬ complex_embeddings.is_real (embedding w) :=
-begin
-  split,
-    { rintros ⟨φ, ⟨hφ, rfl⟩⟩,
-      contrapose! hφ,
-      cases eq_iff.mp (infinite_place_embedding_eq_infinite_place (infinite_place φ)),
-      { rwa ← h, },
-      { rw ← complex_embeddings.is_real_conjugate_iff at hφ,
-        rwa ← h, }},
-  { exact λ h, ⟨embedding w, h, infinite_place_embedding_eq_infinite_place w⟩, },
-end
-
-lemma not_is_real_iff_is_complex {w : infinite_places K} :
-  ¬ is_real w ↔ is_complex w :=
-by rw [infinite_place_is_complex_iff, infinite_place_is_real_iff]
-
+  
 end number_field.infinite_place
 
 end infinite_places