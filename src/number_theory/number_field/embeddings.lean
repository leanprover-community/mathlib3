/-
Copyright (c) 2022 Xavier Roblot. All rights reserved.
Released under Apache 2.0 license as described in the file LICENSE.
Authors: Alex J. Best, Xavier Roblot
-/

import number_theory.number_field.basic
import analysis.complex.polynomial
import topology.instances.complex

/-!
# Embeddings of number fields
This file defines the embeddings of a number field into an algebraic closed field.

## Main Results
* `number_field.embeddings.range_eval_eq_root_set_minpoly`: let `x ∈ K` with `K` number field and
  let `A` be an algebraic closed field of char. 0, then the images of `x` by the embeddings of `K`
   in `A` are exactly the roots in `A` of the minimal polynomial of `x` over `ℚ`.
* `number_field.embeddings.pow_eq_one_of_norm_eq_one`: an algebraic integer whose conjugates are
  all of norm one is a root of unity.

## Tags
number field, embeddings, places, infinite places
-/

open_locale classical

namespace number_field.embeddings

section fintype

open finite_dimensional

variables (K : Type*) [field K] [number_field K]
variables (A : Type*) [field A] [char_zero A]

/-- There are finitely many embeddings of a number field. -/
noncomputable instance : fintype (K →+* A) := fintype.of_equiv (K →ₐ[ℚ] A)
ring_hom.equiv_rat_alg_hom.symm

variables [is_alg_closed A]

/-- The number of embeddings of a number field is equal to its finrank. -/
lemma card : fintype.card (K →+* A) = finrank ℚ K :=
by rw [fintype.of_equiv_card ring_hom.equiv_rat_alg_hom.symm, alg_hom.card]

end fintype

section roots

open set polynomial

variables (K A : Type*) [field K] [number_field K]
  [field A] [algebra ℚ A] [is_alg_closed A] (x : K)

/-- Let `A` be an algebraically closed field and let `x ∈ K`, with `K` a number field.
The images of `x` by the embeddings of `K` in `A` are exactly the roots in `A` of
the minimal polynomial of `x` over `ℚ`. -/
lemma range_eval_eq_root_set_minpoly : range (λ φ : K →+* A, φ x) = (minpoly ℚ x).root_set A :=
begin
  convert (number_field.is_algebraic K).range_eval_eq_root_set_minpoly A x using 1,
  ext a,
  exact ⟨λ ⟨φ, hφ⟩, ⟨φ.to_rat_alg_hom, hφ⟩, λ ⟨φ, hφ⟩, ⟨φ.to_ring_hom, hφ⟩⟩,
end

end roots

section bounded

open finite_dimensional polynomial set

variables {K : Type*} [field K] [number_field K]
variables {A : Type*} [normed_field A] [is_alg_closed A] [normed_algebra ℚ A]

lemma coeff_bdd_of_norm_le {B : ℝ} {x : K} (h : ∀ φ : K →+* A, ‖φ x‖ ≤ B) (i : ℕ) :
  ‖(minpoly ℚ x).coeff i‖ ≤ (max B 1) ^ (finrank ℚ K) * (finrank ℚ K).choose ((finrank ℚ K) / 2) :=
begin
  have hx := is_separable.is_integral ℚ x,
  rw [← norm_algebra_map' A, ← coeff_map (algebra_map ℚ A)],
  refine coeff_bdd_of_roots_le _ (minpoly.monic hx) (is_alg_closed.splits_codomain _)
    (minpoly.nat_degree_le hx) (λ z hz, _) i,
  classical, rw ← multiset.mem_to_finset at hz,
  obtain ⟨φ, rfl⟩ := (range_eval_eq_root_set_minpoly K A x).symm.subset hz,
  exact h φ,
end

variables (K A)

/-- Let `B` be a real number. The set of algebraic integers in `K` whose conjugates are all
smaller in norm than `B` is finite. -/
lemma finite_of_norm_le (B : ℝ) :
  {x : K | is_integral ℤ x ∧ ∀ φ : K →+* A, ‖φ x‖ ≤ B}.finite :=
begin
  let C := nat.ceil ((max B 1) ^ (finrank ℚ K) * (finrank ℚ K).choose ((finrank ℚ K) / 2)),
  have := bUnion_roots_finite (algebra_map ℤ K) (finrank ℚ K) (finite_Icc (-C : ℤ) C),
  refine this.subset (λ x hx, _), simp_rw mem_Union,
  have h_map_ℚ_minpoly := minpoly.gcd_domain_eq_field_fractions' ℚ hx.1,
  refine ⟨_, ⟨_, λ i, _⟩, mem_root_set.2 ⟨minpoly.ne_zero hx.1, minpoly.aeval ℤ x⟩⟩,
  { rw [← (minpoly.monic hx.1).nat_degree_map (algebra_map ℤ ℚ), ← h_map_ℚ_minpoly],
    exact minpoly.nat_degree_le (is_integral_of_is_scalar_tower hx.1) },
  rw [mem_Icc, ← abs_le, ← @int.cast_le ℝ],
  refine (eq.trans_le _ $ coeff_bdd_of_norm_le hx.2 i).trans (nat.le_ceil _),
  rw [h_map_ℚ_minpoly, coeff_map, eq_int_cast, int.norm_cast_rat, int.norm_eq_abs, int.cast_abs],
end

/-- An algebraic integer whose conjugates are all of norm one is a root of unity. -/
lemma pow_eq_one_of_norm_eq_one {x : K}
  (hxi : is_integral ℤ x) (hx : ∀ φ : K →+* A, ‖φ x‖ = 1) :
  ∃ (n : ℕ) (hn : 0 < n), x ^ n = 1 :=
begin
  obtain ⟨a, -, b, -, habne, h⟩ := @set.infinite.exists_ne_map_eq_of_maps_to _ _ _ _
    ((^) x : ℕ → K) set.infinite_univ _ (finite_of_norm_le K A (1:ℝ)),
  { replace habne := habne.lt_or_lt,
    have : _, swap, cases habne, swap,
    { revert a b, exact this },
    { exact this b a h.symm habne },
    refine λ a b h hlt, ⟨a - b, tsub_pos_of_lt hlt, _⟩,
    rw [← nat.sub_add_cancel hlt.le, pow_add, mul_left_eq_self₀] at h,
    refine h.resolve_right (λ hp, _),
    specialize hx (is_alg_closed.lift (number_field.is_algebraic K)).to_ring_hom,
    rw [pow_eq_zero hp, map_zero, norm_zero] at hx, norm_num at hx },
  { exact λ a _, ⟨hxi.pow a, λ φ, by simp only [hx φ, norm_pow, one_pow, map_pow]⟩ },
end

end bounded

end number_field.embeddings

section place

variables {A : Type*} [normed_division_ring A] {K : Type*} [field K] (φ : K →+* A)

/-- An embedding into a normed division ring defines a place of `K` -/
def number_field.place : absolute_value K ℝ :=
{ to_fun := norm ∘ φ,
  map_mul' := by simp only [function.comp_app, map_mul, norm_mul, eq_self_iff_true, forall_const],
  nonneg' := by simp only [norm_nonneg, forall_const],
  eq_zero' := by simp only [norm_eq_zero, map_eq_zero, forall_const, iff_self],
  add_le' := by simp only [function.comp_app, map_add, norm_add_le, forall_const], }

end place

namespace number_field.complex_embeddings

open complex number_field

open_locale complex_conjugate

variables {K : Type*} [field K]

/-- The conjugate of a complex embedding as a complex embedding. -/
def conjugate (φ : K →+* ℂ) : K →+* ℂ := ring_hom.comp conj_ae.to_ring_equiv.to_ring_hom φ

@[simp]
lemma conjugate_coe_eq (φ : K →+* ℂ) (x : K) : (conjugate φ) x = conj (φ x) := rfl

lemma conjugate_conjugate_eq (φ : K →+* ℂ) :
  conjugate (conjugate φ) = φ :=
by { ext1, simp only [conjugate_coe_eq, function.comp_app, star_ring_end_self_apply], }

instance : has_involutive_star (K →+* ℂ) :=
{ to_has_star := { star := λ φ, conjugate φ },
  star_involutive := conjugate_conjugate_eq, }

<<<<<<< HEAD
lemma place_conjugate_eq_place (φ : K →+* ℂ) (x : K): place (conjugate φ) x = place φ x :=
by sorry -- { ext1, simp only [place, conjugate_coe_eq, absolute_value.coe_mk, mul_hom.coe_mk,
--  function.comp_app, norm_eq_abs, abs_conj] }
=======
lemma place_conjugate_eq_place (φ : K →+* ℂ) (x : K) : place (conjugate φ) x = place φ x :=
by { simp only [place, conjugate_coe_eq, absolute_value.coe_mk, mul_hom.coe_mk, function.comp_app,
  norm_eq_abs, abs_conj] }
>>>>>>> 5ecd5408

/-- A embedding into `ℂ` is real if it is fixed by complex conjugation. -/
def is_real (φ : K →+* ℂ) : Prop := is_self_adjoint φ

/-- A real embedding as a ring homomorphism from `K` to `ℝ` . -/
def is_real.embedding {φ : K →+* ℂ} (hφ : is_real φ) : K →+* ℝ :=
{ to_fun := λ x, (φ x).re,
  map_one' := by simp only [map_one, one_re],
  map_mul' := by simp only [complex.eq_conj_iff_im.mp (ring_hom.congr_fun hφ _), map_mul, mul_re,
  mul_zero, tsub_zero, eq_self_iff_true, forall_const],
  map_zero' := by simp only [map_zero, zero_re],
  map_add' := by simp only [map_add, add_re, eq_self_iff_true, forall_const], }

@[simp]
lemma real_embedding_eq_embedding {φ : K →+* ℂ} (hφ : is_real φ) (x : K) :
  (hφ.embedding x : ℂ) = φ x :=
begin
  ext, { refl, },
  { rw [of_real_im, eq_comm, ← complex.eq_conj_iff_im],
    rw is_real at hφ,
    exact ring_hom.congr_fun hφ x, },
end

lemma place_real_embedding_eq_place {φ : K →+* ℂ} (hφ : is_real φ) :
  place hφ.embedding = place φ :=
by { ext x, simp only [place, function.comp_apply, complex.norm_eq_abs, real.norm_eq_abs,
  ← real_embedding_eq_embedding hφ x, abs_of_real, absolute_value.coe_mk, mul_hom.coe_mk], }

lemma is_self_adjoint.star_iff {R : Type*} [has_involutive_star R] {x : R} :
  is_self_adjoint (has_star.star x) ↔ is_self_adjoint x :=
by simpa only [is_self_adjoint, star_star] using eq_comm

lemma is_real_conjugate_iff {φ : K →+* ℂ} :
  is_real (conjugate φ) ↔ is_real φ := is_self_adjoint.star_iff

end number_field.complex_embeddings

section infinite_places

open number_field

variables (K : Type*) [field K]

/-- An infinite place of a number field `K` is a place associated to a complex embedding. -/
def number_field.infinite_places := { w : K → ℝ // ∃ φ : K →+* ℂ, (place φ).to_fun = w }

instance [number_field K] : nonempty (number_field.infinite_places K) :=
begin
  rsuffices ⟨φ⟩ : nonempty (K →+* ℂ), { use ⟨place φ, ⟨φ, rfl⟩⟩, },
  rw [← fintype.card_pos_iff, embeddings.card K ℂ],
  exact finite_dimensional.finrank_pos,
end

variables {K}

/-- Return the infinite place defined by a complex embedding `φ`. -/
noncomputable def number_field.infinite_place (φ : K →+* ℂ) : number_field.infinite_places K :=
⟨place φ, ⟨φ, rfl⟩⟩

namespace number_field.infinite_place

open number_field

instance : has_coe_to_fun (infinite_places K) (λ _, K → ℝ) := { coe := λ w, w.1 }

lemma infinite_place_eq_place (φ : K →+* ℂ) (x : K) :
  (infinite_place φ) x = (place φ) x := by refl

@[simp]
lemma coe_eq_place (w : infinite_places K) (x : K) : w x = w.1 x := by refl

/-- For an infinite place `w`, return an embedding `φ` such that `w = infinite_place φ` . -/
noncomputable def embedding (w : infinite_places K) : K →+* ℂ := (w.2).some

lemma infinite_place_embedding_eq_infinite_place (w : infinite_places K) :
  infinite_place (embedding w) = w := by { ext x, exact congr_fun ((w.2).some_spec) x }

lemma nonneg (w : infinite_places K) (x : K) : 0 ≤ w x :=
begin
  rw [← infinite_place_embedding_eq_infinite_place w, infinite_place_eq_place],
  exact (place _).nonneg x,
end

lemma eq_zero_iff (w : infinite_places K) (x : K)  : w x = 0 ↔ x = 0 :=
by rw [← infinite_place_embedding_eq_infinite_place w, infinite_place_eq_place, (place _).eq_zero]

@[simp]
lemma map_zero (w : infinite_places K) : w 0 = 0 :=
by rw [← infinite_place_embedding_eq_infinite_place w, infinite_place_eq_place, (place _).map_zero]

@[simp]
lemma map_one (w : infinite_places K) : w 1 = 1 :=
begin
  rw [← infinite_place_embedding_eq_infinite_place w, infinite_place_eq_place, (place _).map_one],
  apply_instance,
end

@[simp]
lemma map_mul (w : infinite_places K) (x y : K) : w (x * y) = (w x) * (w y) :=
by rw [← infinite_place_embedding_eq_infinite_place w, infinite_place_eq_place, (place _).map_mul,
    infinite_place_eq_place, infinite_place_eq_place]

lemma infinite_place_conjugate_eq_infinite_place (φ : K →+* ℂ) :
  infinite_place (complex_embeddings.conjugate φ) = infinite_place φ :=
begin
  ext x,
  convert complex_embeddings.place_conjugate_eq_place φ x,
end

lemma eq_iff {φ ψ : K →+* ℂ} :
  infinite_place φ = infinite_place ψ ↔ φ = ψ ∨ complex_embeddings.conjugate φ = ψ :=
begin
  split,
  { -- The proof goes as follows: Prove that the map ψ ∘ φ⁻¹ between φ(K) and ℂ is uniform
    -- continuous, thus it is either the inclusion or the complex conjugation.
    intro h₀,
    obtain ⟨j, hiφ⟩ := φ.injective.has_left_inverse ,
    let ι := ring_equiv.of_left_inverse hiφ,
    have hlip : lipschitz_with 1 (ring_hom.comp ψ ι.symm.to_ring_hom),
    { change lipschitz_with 1 (ψ ∘ ι.symm),
      apply lipschitz_with.of_dist_le_mul,
      intros x y,
      rw [nonneg.coe_one, one_mul, normed_field.dist_eq, ← map_sub, ← map_sub],
      apply le_of_eq,
      suffices : place φ ((ι.symm) (x - y)) = place ψ ((ι.symm) (x - y)),
      { simp_rw place at this,
        dsimp at this,
        rw complex.norm_eq_abs,
        rw ← ring_equiv.of_left_inverse_apply hiφ _ at this,
        have := ring_equiv.apply_symm_apply ι _,

--        simp_rw [function.comp_apply] at this,
--        rw [← this, ← ring_equiv.of_left_inverse_apply hiφ _, ring_equiv.apply_symm_apply ι _],
--        refl,
        sorry, sorry, },
      simp only [ ← infinite_place_eq_place, h₀], },
    cases (complex.uniform_continuous_ring_hom_eq_id_or_conj φ.field_range hlip.uniform_continuous),
    { left, ext1 x,
      convert (congr_fun h (ι x)).symm,
      exact (ring_equiv.apply_symm_apply ι.symm x).symm, },
    { right, ext1 x,
      convert (congr_fun h (ι x)).symm,
      exact (ring_equiv.apply_symm_apply ι.symm x).symm, }},
  { rintros (⟨h⟩ | ⟨h⟩),
    { exact congr_arg infinite_place h, },
    { rw ← infinite_place_conjugate_eq_infinite_place,
      exact congr_arg infinite_place h, }},
end

/-- An infinite place is real if it is defined by a real embedding. -/
def is_real (w : infinite_places K) : Prop :=
  ∃ φ : K →+* ℂ, complex_embeddings.is_real φ ∧ infinite_place φ = w

/-- An infinite place is complex if it is defined by a complex (ie. not real) embedding. -/
def is_complex (w : infinite_places K) : Prop :=
  ∃ φ : K →+* ℂ, ¬ complex_embeddings.is_real φ ∧ infinite_place φ = w

lemma embedding_or_conjugate_eq_embedding_place (φ : K →+* ℂ) :
  φ = embedding (infinite_place φ) ∨ complex_embeddings.conjugate φ = embedding (infinite_place φ)
  := by simp only [←eq_iff, infinite_place_embedding_eq_infinite_place]

lemma embedding_eq_embedding_infinite_place_real {φ : K →+* ℂ} (h : complex_embeddings.is_real φ) :
  φ = embedding (infinite_place φ) :=
begin
  sorry,
--  rw complex_embeddings.is_real at h,
--  convert embedding_or_conjugate_eq_embedding_place φ,
--  simp only [h, or_self],
end

lemma infinite_place_is_real_iff {w : infinite_places K} :
  is_real w ↔ complex_embeddings.is_real (embedding w) :=
begin
  split,
  { rintros ⟨φ, ⟨hφ, rfl⟩⟩,
    rwa ← embedding_eq_embedding_infinite_place_real hφ, },
  { exact λ h, ⟨embedding w, h, infinite_place_embedding_eq_infinite_place w⟩, },
end

lemma infinite_place_is_complex_iff {w : infinite_places K} :
  is_complex w  ↔ ¬ complex_embeddings.is_real (embedding w) :=
begin
  split,
    { rintros ⟨φ, ⟨hφ, rfl⟩⟩,
      contrapose! hφ,
      cases eq_iff.mp (infinite_place_embedding_eq_infinite_place (infinite_place φ)),
      { rwa ← h, },
      { rw ← complex_embeddings.is_real_conjugate_iff at hφ,
        rwa ← h, }},
  { exact λ h, ⟨embedding w, h, infinite_place_embedding_eq_infinite_place w⟩, },
end

lemma not_is_real_iff_is_complex {w : infinite_places K} :
  ¬ is_real w ↔ is_complex w :=
by rw [infinite_place_is_complex_iff, infinite_place_is_real_iff]

end number_field.infinite_place

end infinite_places<|MERGE_RESOLUTION|>--- conflicted
+++ resolved
@@ -162,15 +162,9 @@
 { to_has_star := { star := λ φ, conjugate φ },
   star_involutive := conjugate_conjugate_eq, }
 
-<<<<<<< HEAD
-lemma place_conjugate_eq_place (φ : K →+* ℂ) (x : K): place (conjugate φ) x = place φ x :=
-by sorry -- { ext1, simp only [place, conjugate_coe_eq, absolute_value.coe_mk, mul_hom.coe_mk,
---  function.comp_app, norm_eq_abs, abs_conj] }
-=======
 lemma place_conjugate_eq_place (φ : K →+* ℂ) (x : K) : place (conjugate φ) x = place φ x :=
 by { simp only [place, conjugate_coe_eq, absolute_value.coe_mk, mul_hom.coe_mk, function.comp_app,
   norm_eq_abs, abs_conj] }
->>>>>>> 5ecd5408
 
 /-- A embedding into `ℂ` is real if it is fixed by complex conjugation. -/
 def is_real (φ : K →+* ℂ) : Prop := is_self_adjoint φ
