/-
Copyright (c) 2022 Xavier Roblot. All rights reserved.
Released under Apache 2.0 license as described in the file LICENSE.
Authors: Alex J. Best, Xavier Roblot
-/

import analysis.complex.polynomial
import data.complex.basic
import field_theory.minpoly.is_integrally_closed
import number_theory.number_field.basic
import topology.instances.complex
<<<<<<< HEAD
import ring_theory.norm
=======
>>>>>>> 980755c3

/-!
# Embeddings of number fields
This file defines the embeddings of a number field into an algebraic closed field.

## Main Results
* `number_field.embeddings.range_eval_eq_root_set_minpoly`: let `x ∈ K` with `K` number field and
  let `A` be an algebraic closed field of char. 0, then the images of `x` by the embeddings of `K`
   in `A` are exactly the roots in `A` of the minimal polynomial of `x` over `ℚ`.
* `number_field.embeddings.pow_eq_one_of_norm_eq_one`: an algebraic integer whose conjugates are
  all of norm one is a root of unity.

## Tags
number field, embeddings, places, infinite places
-/

open_locale classical

namespace number_field.embeddings

section fintype

open finite_dimensional

variables (K : Type*) [field K] [number_field K]
variables (A : Type*) [field A] [char_zero A]

/-- There are finitely many embeddings of a number field. -/
noncomputable instance : fintype (K →+* A) := fintype.of_equiv (K →ₐ[ℚ] A)
ring_hom.equiv_rat_alg_hom.symm

variables [is_alg_closed A]

/-- The number of embeddings of a number field is equal to its finrank. -/
lemma card : fintype.card (K →+* A) = finrank ℚ K :=
by rw [fintype.of_equiv_card ring_hom.equiv_rat_alg_hom.symm, alg_hom.card]

instance : nonempty (K →+* A) :=
begin
  rw [← fintype.card_pos_iff, number_field.embeddings.card K A],
  exact finite_dimensional.finrank_pos,
end

end fintype

section roots

open set polynomial

variables (K A : Type*) [field K] [number_field K]
  [field A] [algebra ℚ A] [is_alg_closed A] (x : K)

/-- Let `A` be an algebraically closed field and let `x ∈ K`, with `K` a number field.
The images of `x` by the embeddings of `K` in `A` are exactly the roots in `A` of
the minimal polynomial of `x` over `ℚ`. -/
lemma range_eval_eq_root_set_minpoly : range (λ φ : K →+* A, φ x) = (minpoly ℚ x).root_set A :=
begin
  convert (number_field.is_algebraic K).range_eval_eq_root_set_minpoly A x using 1,
  ext a,
  exact ⟨λ ⟨φ, hφ⟩, ⟨φ.to_rat_alg_hom, hφ⟩, λ ⟨φ, hφ⟩, ⟨φ.to_ring_hom, hφ⟩⟩,
end

end roots

section bounded

open finite_dimensional polynomial set

variables {K : Type*} [field K] [number_field K]
variables {A : Type*} [normed_field A] [is_alg_closed A] [normed_algebra ℚ A]

lemma coeff_bdd_of_norm_le {B : ℝ} {x : K} (h : ∀ φ : K →+* A, ‖φ x‖ ≤ B) (i : ℕ) :
  ‖(minpoly ℚ x).coeff i‖ ≤ (max B 1) ^ (finrank ℚ K) * (finrank ℚ K).choose ((finrank ℚ K) / 2) :=
begin
  have hx := is_separable.is_integral ℚ x,
  rw [← norm_algebra_map' A, ← coeff_map (algebra_map ℚ A)],
  refine coeff_bdd_of_roots_le _ (minpoly.monic hx) (is_alg_closed.splits_codomain _)
    (minpoly.nat_degree_le hx) (λ z hz, _) i,
  classical, rw ← multiset.mem_to_finset at hz,
  obtain ⟨φ, rfl⟩ := (range_eval_eq_root_set_minpoly K A x).symm.subset hz,
  exact h φ,
end

variables (K A)

/-- Let `B` be a real number. The set of algebraic integers in `K` whose conjugates are all
smaller in norm than `B` is finite. -/
lemma finite_of_norm_le (B : ℝ) :
  {x : K | is_integral ℤ x ∧ ∀ φ : K →+* A, ‖φ x‖ ≤ B}.finite :=
begin
  let C := nat.ceil ((max B 1) ^ (finrank ℚ K) * (finrank ℚ K).choose ((finrank ℚ K) / 2)),
  have := bUnion_roots_finite (algebra_map ℤ K) (finrank ℚ K) (finite_Icc (-C : ℤ) C),
  refine this.subset (λ x hx, _), simp_rw mem_Union,
  have h_map_ℚ_minpoly := minpoly.is_integrally_closed_eq_field_fractions' ℚ hx.1,
  refine ⟨_, ⟨_, λ i, _⟩, mem_root_set.2 ⟨minpoly.ne_zero hx.1, minpoly.aeval ℤ x⟩⟩,
  { rw [← (minpoly.monic hx.1).nat_degree_map (algebra_map ℤ ℚ), ← h_map_ℚ_minpoly],
    exact minpoly.nat_degree_le (is_integral_of_is_scalar_tower hx.1) },
  rw [mem_Icc, ← abs_le, ← @int.cast_le ℝ],
  refine (eq.trans_le _ $ coeff_bdd_of_norm_le hx.2 i).trans (nat.le_ceil _),
  rw [h_map_ℚ_minpoly, coeff_map, eq_int_cast, int.norm_cast_rat, int.norm_eq_abs, int.cast_abs],
end

/-- An algebraic integer whose conjugates are all of norm one is a root of unity. -/
lemma pow_eq_one_of_norm_eq_one {x : K}
  (hxi : is_integral ℤ x) (hx : ∀ φ : K →+* A, ‖φ x‖ = 1) :
  ∃ (n : ℕ) (hn : 0 < n), x ^ n = 1 :=
begin
  obtain ⟨a, -, b, -, habne, h⟩ := @set.infinite.exists_ne_map_eq_of_maps_to _ _ _ _
    ((^) x : ℕ → K) set.infinite_univ _ (finite_of_norm_le K A (1:ℝ)),
  { replace habne := habne.lt_or_lt,
    have : _, swap, cases habne, swap,
    { revert a b, exact this },
    { exact this b a h.symm habne },
    refine λ a b h hlt, ⟨a - b, tsub_pos_of_lt hlt, _⟩,
    rw [← nat.sub_add_cancel hlt.le, pow_add, mul_left_eq_self₀] at h,
    refine h.resolve_right (λ hp, _),
    specialize hx (is_alg_closed.lift (number_field.is_algebraic K)).to_ring_hom,
    rw [pow_eq_zero hp, map_zero, norm_zero] at hx, norm_num at hx },
  { exact λ a _, ⟨hxi.pow a, λ φ, by simp only [hx φ, norm_pow, one_pow, map_pow]⟩ },
end

end bounded

end number_field.embeddings

section place

variables {K : Type*} [field K] {A : Type*} [normed_division_ring A] [nontrivial A] (φ : K →+* A)

/-- An embedding into a normed division ring defines a place of `K` -/
def number_field.place : absolute_value K ℝ :=
(is_absolute_value.to_absolute_value (norm : A → ℝ)).comp φ.injective

@[simp]
lemma number_field.place_apply (x : K) : (number_field.place φ) x = norm (φ x) := rfl

end place

namespace number_field.complex_embedding

open complex number_field

open_locale complex_conjugate

variables {K : Type*} [field K]

/-- The conjugate of a complex embedding as a complex embedding. -/
@[reducible] def conjugate (φ : K →+* ℂ) : K →+* ℂ := star φ

@[simp]
lemma conjugate_coe_eq (φ : K →+* ℂ) (x : K) : (conjugate φ) x = conj (φ x) := rfl

lemma place_conjugate (φ : K →+* ℂ) : place (conjugate φ) = place φ :=
by { ext, simp only [place_apply, norm_eq_abs, abs_conj, conjugate_coe_eq] }

/-- A embedding into `ℂ` is real if it is fixed by complex conjugation. -/
@[reducible] def is_real (φ : K →+* ℂ) : Prop := is_self_adjoint φ

lemma is_real_iff {φ : K →+* ℂ} : is_real φ ↔ conjugate φ = φ := is_self_adjoint_iff

/-- A real embedding as a ring homomorphism from `K` to `ℝ` . -/
def is_real.embedding {φ : K →+* ℂ} (hφ : is_real φ) : K →+* ℝ :=
{ to_fun := λ x, (φ x).re,
  map_one' := by simp only [map_one, one_re],
  map_mul' := by simp only [complex.eq_conj_iff_im.mp (ring_hom.congr_fun hφ _), map_mul, mul_re,
  mul_zero, tsub_zero, eq_self_iff_true, forall_const],
  map_zero' := by simp only [map_zero, zero_re],
  map_add' := by simp only [map_add, add_re, eq_self_iff_true, forall_const], }

@[simp]
lemma is_real.coe_embedding_apply {φ : K →+* ℂ} (hφ : is_real φ) (x : K) :
  (hφ.embedding x : ℂ) = φ x :=
begin
  ext, { refl, },
  { rw [of_real_im, eq_comm, ← complex.eq_conj_iff_im],
    rw is_real at hφ,
    exact ring_hom.congr_fun hφ x, },
end

lemma is_real.place_embedding {φ : K →+* ℂ} (hφ : is_real φ) :
  place hφ.embedding = place φ :=
by { ext x, simp only [place_apply, real.norm_eq_abs, ←abs_of_real, norm_eq_abs,
  hφ.coe_embedding_apply x], }

lemma is_real_conjugate_iff {φ : K →+* ℂ} :
  is_real (conjugate φ) ↔ is_real φ := is_self_adjoint.star_iff

end number_field.complex_embedding

section infinite_place

open number_field

variables (K : Type*) [field K]

/-- An infinite place of a number field `K` is a place associated to a complex embedding. -/
def number_field.infinite_place := { w : absolute_value K ℝ  // ∃ φ : K →+* ℂ, place φ = w}

instance [number_field K] : nonempty (number_field.infinite_place K) := set.range.nonempty _

variables {K}

/-- Return the infinite place defined by a complex embedding `φ`. -/
noncomputable def number_field.infinite_place.mk (φ : K →+* ℂ) : number_field.infinite_place K :=
⟨place φ, ⟨φ, rfl⟩⟩

namespace number_field.infinite_place

open number_field

instance : has_coe_to_fun (infinite_place K) (λ _, K → ℝ) := { coe := λ w, w.1 }

instance : monoid_with_zero_hom_class (infinite_place K) K ℝ :=
{ coe := λ w x, w.1 x,
  coe_injective' := λ _ _ h, subtype.eq (absolute_value.ext (λ x, congr_fun h x)),
  map_mul := λ w _ _, w.1.map_mul _ _,
  map_one := λ w, w.1.map_one,
  map_zero := λ w, w.1.map_zero, }

instance : nonneg_hom_class (infinite_place K) K ℝ :=
{ coe :=  λ w x, w x,
  coe_injective' := λ _ _ h, subtype.eq (absolute_value.ext (λ x, congr_fun h x)),
  map_nonneg := λ w x, w.1.nonneg _ }

lemma coe_mk (φ : K →+* ℂ) : ⇑(mk φ) = place φ := rfl

lemma apply (φ : K →+* ℂ) (x : K) : (mk φ) x = complex.abs (φ x) := rfl

/-- For an infinite place `w`, return an embedding `φ` such that `w = infinite_place φ` . -/
noncomputable def embedding (w : infinite_place K) : K →+* ℂ := (w.2).some

lemma mk_embedding (w : infinite_place K) :
  mk (embedding w) = w :=
subtype.ext (w.2).some_spec

lemma pos_iff (w : infinite_place K) (x : K) : 0 < w x ↔ x ≠ 0 := absolute_value.pos_iff w.1

@[simp]
lemma mk_conjugate_eq (φ : K →+* ℂ) :
  mk (complex_embedding.conjugate φ) = mk φ :=
begin
  ext x,
  exact congr_fun (congr_arg coe_fn (complex_embedding.place_conjugate φ)) x,
end

@[simp]
lemma mk_eq_iff {φ ψ : K →+* ℂ} :
  mk φ = mk ψ ↔ φ = ψ ∨ complex_embedding.conjugate φ = ψ :=
begin
  split,
  { -- We prove that the map ψ ∘ φ⁻¹ between φ(K) and ℂ is uniform continuous, thus it is either the
    -- inclusion or the complex conjugation using complex.uniform_continuous_ring_hom_eq_id_or_conj
    intro h₀,
    obtain ⟨j, hiφ⟩ := φ.injective.has_left_inverse,
    let ι := ring_equiv.of_left_inverse hiφ,
    have hlip : lipschitz_with 1 (ring_hom.comp ψ ι.symm.to_ring_hom),
    { change lipschitz_with 1 (ψ ∘ ι.symm),
      apply lipschitz_with.of_dist_le_mul,
      intros x y,
      rw [nonneg.coe_one, one_mul, normed_field.dist_eq, ← map_sub, ← map_sub],
      apply le_of_eq,
      suffices : ‖φ ((ι.symm) (x - y))‖ = ‖ψ ((ι.symm) (x - y))‖,
      { rw [← this, ← ring_equiv.of_left_inverse_apply hiφ _ , ring_equiv.apply_symm_apply ι _],
        refl, },
      exact congr_fun (congr_arg coe_fn h₀) _, },
    cases (complex.uniform_continuous_ring_hom_eq_id_or_conj φ.field_range hlip.uniform_continuous),
    { left, ext1 x,
      convert (congr_fun h (ι x)).symm,
      exact (ring_equiv.apply_symm_apply ι.symm x).symm, },
    { right, ext1 x,
      convert (congr_fun h (ι x)).symm,
      exact (ring_equiv.apply_symm_apply ι.symm x).symm, }},
  { rintros (⟨h⟩ | ⟨h⟩),
    { exact congr_arg mk h, },
    { rw ← mk_conjugate_eq,
      exact congr_arg mk h, }},
end

/-- An infinite place is real if it is defined by a real embedding. -/
def is_real (w : infinite_place K) : Prop :=
  ∃ φ : K →+* ℂ, complex_embedding.is_real φ ∧ mk φ = w

/-- An infinite place is complex if it is defined by a complex (ie. not real) embedding. -/
def is_complex (w : infinite_place K) : Prop :=
  ∃ φ : K →+* ℂ, ¬ complex_embedding.is_real φ ∧ mk φ = w

lemma _root_.number_field.complex_embeddings.is_real.embedding_mk {φ : K →+* ℂ}
  (h : complex_embedding.is_real φ) :
  embedding (mk φ) = φ :=
begin
  have := mk_eq_iff.mp (mk_embedding (mk φ)).symm,
  rwa [complex_embedding.is_real_iff.mp h, or_self, eq_comm] at this,
end

lemma is_real_iff {w : infinite_place K} :
  is_real w ↔ complex_embedding.is_real (embedding w) :=
begin
  split,
  { rintros ⟨φ, ⟨hφ, rfl⟩⟩,
    rwa _root_.number_field.complex_embeddings.is_real.embedding_mk hφ, },
  { exact λ h, ⟨embedding w, h, mk_embedding w⟩, },
end

lemma is_complex_iff {w : infinite_place K} :
<<<<<<< HEAD
  is_complex w  ↔ ¬ complex_embedding.is_real (embedding w) :=
=======
  is_complex w ↔ ¬ complex_embedding.is_real (embedding w) :=
>>>>>>> 980755c3
begin
  split,
  { rintros ⟨φ, ⟨hφ, rfl⟩⟩,
    contrapose! hφ,
    cases mk_eq_iff.mp (mk_embedding (mk φ)),
    { rwa ← h, },
    { rw ← complex_embedding.is_real_conjugate_iff at hφ,
      rwa ← h, }},
  { exact λ h, ⟨embedding w, h, mk_embedding w⟩, },
<<<<<<< HEAD
end
=======
 end
>>>>>>> 980755c3

lemma not_is_real_iff_is_complex {w : infinite_place K} :
  ¬ is_real w ↔ is_complex w :=
by rw [is_complex_iff, is_real_iff]

<<<<<<< HEAD
/-- For `w` a real infinite place, return the corresponding embedding as a morphism `K →+* ℝ`. -/
 noncomputable def is_real.embedding {w : infinite_place K} (hw : is_real w) : K →+* ℝ :=
 (is_real_iff.mp hw).embedding

 lemma is_real.place_embedding {w : infinite_place K} (hw : is_real w) (x : K):
   place (is_real.embedding hw) x = w x :=
 begin
   rw [is_real.embedding, complex_embedding.is_real.place_embedding, ← coe_mk],
   exact congr_fun (congr_arg coe_fn (mk_embedding w)) x,
 end


variable (K)

/-- The map from real embeddings to real infinite places -/
noncomputable def mk_real :
  {φ : K →+* ℂ // complex_embedding.is_real φ} → {w : infinite_place K // is_real w} :=
subtype.map mk (λ φ hφ, ⟨φ, hφ, rfl⟩)

/-- The map from non real embeddings to complex infinite places -/
noncomputable def mk_complex :
  {φ : K →+* ℂ // ¬ complex_embedding.is_real φ} → {w : infinite_place K // is_complex w} :=
subtype.map mk (λ φ hφ, ⟨φ, hφ, rfl⟩)

lemma mk_real_eq_mk (φ :  {φ : K →+* ℂ // complex_embedding.is_real φ}) :
  ↑(mk_real K φ) = mk φ.val := rfl

lemma mk_complex_eq_mk (φ :  {φ : K →+* ℂ // ¬  complex_embedding.is_real φ}) :
  ↑(mk_complex K φ) = mk φ.val := rfl

/-- The map from real embeddings to real infinite places as an equiv -/
noncomputable def mk_real_equiv :
  {φ : K →+* ℂ // complex_embedding.is_real φ} ≃ {w : infinite_place K // is_real w} :=
{ to_fun := mk_real K,
  inv_fun :=  λ w, ⟨w.1.embedding, is_real_iff.1 w.2⟩,
  left_inv := λ φ, subtype.ext_iff.2 (number_field.complex_embeddings.is_real.embedding_mk φ.2),
  right_inv := λ w, subtype.ext_iff.2 (mk_embedding w.1), }

lemma mk_real.apply (φ :  {φ : K →+* ℂ // complex_embedding.is_real φ}) (x : K) :
  complex.abs (φ x) = mk_real K φ x := apply φ x

lemma mk_complex.apply (φ :  {φ : K →+* ℂ // ¬ complex_embedding.is_real φ}) (x : K) :
  complex.abs (φ x) = mk_complex K φ x := apply φ x

variable [number_field K]

lemma mk_complex.filter (w : { w : infinite_place K // w.is_complex }) :
  finset.univ.filter (λ φ, mk_complex K φ = w) =
    { ⟨w.1.embedding, is_complex_iff.1 w.2⟩,
      ⟨complex_embedding.conjugate w.1.embedding,
        complex_embedding.is_real_conjugate_iff.not.2 (is_complex_iff.1 w.2)⟩ } :=
begin
  ext φ,
  simp_rw [finset.mem_filter, subtype.val_eq_coe, finset.mem_insert, finset.mem_singleton,
    @subtype.ext_iff_val (infinite_place K), @subtype.ext_iff_val (K →+* ℂ), @eq_comm _ φ.val,
    ← mk_eq_iff, mk_embedding, @eq_comm _ _ w.val],
  simpa only [finset.mem_univ, true_and],
end

lemma mk_complex.filter_card (w : { w : infinite_place K // w.is_complex }) :
  (finset.univ.filter (λ φ, mk_complex K φ = w)).card = 2 :=
begin
  rw mk_complex.filter,
  exact finset.card_doubleton
    (subtype.mk_eq_mk.not.2 $ ne_comm.1 $
      complex_embedding.is_real_iff.not.1 $ is_complex_iff.1 w.2),
end

noncomputable instance : fintype (infinite_place K) := set.fintype_range _

lemma prod_eq_abs_norm (x : K) :
  finset.univ.prod (λ w : infinite_place K, ite (w.is_real) (w x) ((w x) ^ 2)) =
    abs (algebra.norm ℚ x) :=
begin
  convert (congr_arg complex.abs (@algebra.norm_eq_prod_embeddings ℚ _ _ _ _ ℂ _ _ _ _ _ x)).symm,
  { rw [map_prod, ← equiv.prod_comp' ring_hom.equiv_rat_alg_hom (λ f, complex.abs (f x))
      (λ φ, complex.abs (φ x)) (λ _, by simpa only [ring_hom.equiv_rat_alg_hom_apply])],
    dsimp only,
    conv { to_rhs, congr, skip, funext,
      rw ( by simp only [if_t_t] : complex.abs (f x) =
        ite (complex_embedding.is_real f) (complex.abs (f x)) (complex.abs (f x))) },
    rw [finset.prod_ite, finset.prod_ite],
    refine congr (congr_arg has_mul.mul _) _,
    { rw [← finset.prod_subtype_eq_prod_filter, ← finset.prod_subtype_eq_prod_filter],
      convert (equiv.prod_comp' (mk_real_equiv K) (λ φ, complex.abs (φ x)) (λ w, w x) _).symm,
      any_goals { ext, simp only [finset.mem_subtype, finset.mem_univ], },
      exact λ φ, mk_real.apply K φ x, },
    { rw [finset.filter_congr (λ (w : infinite_place K) _, @not_is_real_iff_is_complex K _ w),
        ← finset.prod_subtype_eq_prod_filter, ← finset.prod_subtype_eq_prod_filter],
      convert finset.prod_fiberwise finset.univ (λ φ, mk_complex K φ) (λ φ, complex.abs (φ x)),
      any_goals
      { ext, simp only [finset.mem_subtype, finset.mem_univ, not_is_real_iff_is_complex], },
      { ext w,
        rw [@finset.prod_congr _ _ _ _ _ (λ φ, w x) _ (eq.refl _)
          (λ φ hφ, (mk_complex.apply K φ x).trans
          (congr_fun (congr_arg coe_fn (finset.mem_filter.1 hφ).2) x)), finset.prod_const,
          mk_complex.filter_card K w],
        refl, }}},
  { rw [eq_rat_cast, ← complex.abs_of_real, complex.of_real_rat_cast], },
end

open fintype

lemma card_real_embeddings :
  card {φ : K →+* ℂ // complex_embedding.is_real φ} = card {w : infinite_place K // is_real w} :=
by convert (fintype.of_equiv_card (mk_real_equiv K)).symm

lemma card_complex_embeddings :
  card {φ : K →+* ℂ // ¬ complex_embedding.is_real φ} =
    2 * card {w : infinite_place K // is_complex w} :=
begin
  rw [fintype.card, fintype.card, mul_comm, ← algebra.id.smul_eq_mul, ← finset.sum_const],
  conv { to_rhs, congr, skip, funext, rw ← mk_complex.filter_card K x },
  simp_rw finset.card_eq_sum_ones,
  exact (finset.sum_fiberwise finset.univ (λ φ, mk_complex K φ) (λ φ, 1)).symm
end

=======
>>>>>>> 980755c3
end number_field.infinite_place

end infinite_place<|MERGE_RESOLUTION|>--- conflicted
+++ resolved
@@ -9,10 +9,8 @@
 import field_theory.minpoly.is_integrally_closed
 import number_theory.number_field.basic
 import topology.instances.complex
-<<<<<<< HEAD
 import ring_theory.norm
-=======
->>>>>>> 980755c3
+import topology.instances.complex
 
 /-!
 # Embeddings of number fields
@@ -317,11 +315,7 @@
 end
 
 lemma is_complex_iff {w : infinite_place K} :
-<<<<<<< HEAD
   is_complex w  ↔ ¬ complex_embedding.is_real (embedding w) :=
-=======
-  is_complex w ↔ ¬ complex_embedding.is_real (embedding w) :=
->>>>>>> 980755c3
 begin
   split,
   { rintros ⟨φ, ⟨hφ, rfl⟩⟩,
@@ -331,17 +325,12 @@
     { rw ← complex_embedding.is_real_conjugate_iff at hφ,
       rwa ← h, }},
   { exact λ h, ⟨embedding w, h, mk_embedding w⟩, },
-<<<<<<< HEAD
-end
-=======
- end
->>>>>>> 980755c3
+end
 
 lemma not_is_real_iff_is_complex {w : infinite_place K} :
   ¬ is_real w ↔ is_complex w :=
 by rw [is_complex_iff, is_real_iff]
 
-<<<<<<< HEAD
 /-- For `w` a real infinite place, return the corresponding embedding as a morphism `K →+* ℝ`. -/
  noncomputable def is_real.embedding {w : infinite_place K} (hw : is_real w) : K →+* ℝ :=
  (is_real_iff.mp hw).embedding
@@ -459,8 +448,6 @@
   exact (finset.sum_fiberwise finset.univ (λ φ, mk_complex K φ) (λ φ, 1)).symm
 end
 
-=======
->>>>>>> 980755c3
 end number_field.infinite_place
 
 end infinite_place