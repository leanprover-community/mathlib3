--- conflicted
+++ resolved
@@ -6,11 +6,8 @@
 
 import number_theory.number_field.basic
 import analysis.complex.polynomial
-<<<<<<< HEAD
 import topology.instances.complex
 import topology.metric_space.basic
-=======
->>>>>>> 8374349a
 
 /-!
 # Embeddings of number fields
@@ -260,6 +257,12 @@
 lemma infinite_place_conjugate_eq_infinite_place (φ : K →+* ℂ) :
   infinite_place (complex_embeddings.conjugate φ) = infinite_place φ :=
 by { ext1, exact complex_embeddings.place_conjugate_eq_place φ, }
+
+lemma nonneg (w : infinite_places K) (x : K) : 0 ≤ w x :=
+begin
+  rw [← infinite_place_embedding_eq_infinite_place w, infinite_place_eq_place],
+  exact places.nonneg _ x,
+end
 
 @[simp]
 lemma eq_zero_iff (w : infinite_places K) (x : K)  : w x = 0 ↔ x = 0 :=
@@ -408,42 +411,6 @@
     simpa only [finset.mem_univ, finset.mem_insert, finset.mem_singleton, true_iff, @eq_comm _ ψ _,
       ← eq_iff, hφ2] using subtype.mk_eq_mk.mp hψ2.symm, },
 end
-
-lemma nonneg (w : infinite_places K) (x : K) : 0 ≤ w x :=
-begin
-  rw [← infinite_place_embedding_eq_infinite_place w, infinite_place_eq_place],
-  exact places.nonneg _ x,
-end
-
-@[simp]
-lemma eq_zero_iff (w : infinite_places K) (x : K)  : w x = 0 ↔ x = 0 :=
-by rw [← infinite_place_embedding_eq_infinite_place w, infinite_place_eq_place, places.eq_zero_iff]
-
-@[simp]
-lemma map_zero (w : infinite_places K) : w 0 = 0 :=
-by rw [← infinite_place_embedding_eq_infinite_place w, infinite_place_eq_place, places.map_zero]
-
-@[simp]
-lemma map_one (w : infinite_places K) : w 1 = 1 :=
-by rw [← infinite_place_embedding_eq_infinite_place w, infinite_place_eq_place, places.map_one]
-
-@[simp]
-lemma map_inv (w : infinite_places K) (x : K) : w (x⁻¹) = (w x)⁻¹ :=
-by rw [← infinite_place_embedding_eq_infinite_place w, infinite_place_eq_place, places.map_inv,
-  infinite_place_eq_place]
-
-@[simp]
-lemma map_mul (w : infinite_places K) (x y : K) : w (x * y) = (w x) * (w y) :=
-by rw [← infinite_place_embedding_eq_infinite_place w, infinite_place_eq_place, places.map_mul,
-    infinite_place_eq_place, infinite_place_eq_place]
-
-/-- An infinite place is real if it is defined by a real embedding. -/
-def is_real (w : infinite_places K) : Prop :=
-  ∃ φ : K →+* ℂ, complex_embeddings.is_real φ ∧ infinite_place φ = w
-
-/-- An infinite place is complex if it is defined by a complex (ie. not real) embedding. -/
-def is_complex (w : infinite_places K) : Prop :=
-  ∃ φ : K →+* ℂ, ¬ complex_embeddings.is_real φ ∧ infinite_place φ = w
 
 end number_field.infinite_places
 
