/-
Copyright (c) 2018 Robert Y. Lewis. All rights reserved.
Released under Apache 2.0 license as described in the file LICENSE.
Authors: Robert Y. Lewis, Mario Carneiro, Johan Commelin
-/
import data.int.modeq
import number_theory.padics.padic_numbers
import ring_theory.discrete_valuation_ring
import topology.metric_space.cau_seq_filter

/-!
# p-adic integers

This file defines the `p`-adic integers `ℤ_p` as the subtype of `ℚ_p` with norm `≤ 1`.
We show that `ℤ_p`
* is complete
* is nonarchimedean
* is a normed ring
* is a local ring
* is a discrete valuation ring

The relation between `ℤ_[p]` and `zmod p` is established in another file.

## Important definitions

* `padic_int` : the type of `p`-adic numbers

## Notation

We introduce the notation `ℤ_[p]` for the `p`-adic integers.

## Implementation notes

Much, but not all, of this file assumes that `p` is prime. This assumption is inferred automatically
by taking `[fact p.prime]` as a type class argument.

Coercions into `ℤ_p` are set up to work with the `norm_cast` tactic.

## References

* [F. Q. Gouvêa, *p-adic numbers*][gouvea1997]
* [R. Y. Lewis, *A formal proof of Hensel's lemma over the p-adic integers*][lewis2019]
* <https://en.wikipedia.org/wiki/P-adic_number>

## Tags

p-adic, p adic, padic, p-adic integer
-/

open padic metric local_ring
noncomputable theory
open_locale classical

/-- The `p`-adic integers `ℤ_p` are the `p`-adic numbers with norm `≤ 1`. -/
def padic_int (p : ℕ) [fact p.prime] := {x : ℚ_[p] // ∥x∥ ≤ 1}
notation `ℤ_[`p`]` := padic_int p

namespace padic_int

/-! ### Ring structure and coercion to `ℚ_[p]` -/

variables {p : ℕ} [fact p.prime]

instance : has_coe ℤ_[p] ℚ_[p] := ⟨subtype.val⟩

lemma ext {x y : ℤ_[p]} : (x : ℚ_[p]) = y → x = y := subtype.ext

variables (p)

/-- The padic integers as a subring of the padics -/
def subring : subring (ℚ_[p]) :=
{ carrier := {x : ℚ_[p] | ∥x∥ ≤ 1},
  zero_mem' := by norm_num,
  one_mem' := by norm_num,
  add_mem' := λ x y hx hy, (padic_norm_e.nonarchimedean _ _).trans $ max_le_iff.2 ⟨hx, hy⟩,
  mul_mem' := λ x y hx hy, (padic_norm_e.mul _ _).trans_le $ mul_le_one hx (norm_nonneg _) hy,
  neg_mem' := λ x hx, (norm_neg _).trans_le hx }

@[simp] lemma mem_subring_iff {x : ℚ_[p]} : x ∈ subring p ↔ ∥x∥ ≤ 1 := iff.rfl

variables {p}

<<<<<<< HEAD
/-- Addition on `ℤ_p` is inherited from `ℚ_p`. -/
instance : has_add ℤ_[p] :=
⟨λ ⟨x, hx⟩ ⟨y, hy⟩, ⟨x + y,
    le_trans (padic_norm_e.nonarchimedean _ _) (max_le_iff.2 ⟨hx,hy⟩)⟩⟩

/-- Multiplication on `ℤ_p` is inherited from `ℚ_p`. -/
instance : has_mul ℤ_[p] :=
⟨λ ⟨x, hx⟩ ⟨y, hy⟩, ⟨x * y,
    begin rw padic_norm_e.mul, apply mul_le_one; {assumption <|> apply norm_nonneg} end⟩⟩

/-- Negation on `ℤ_p` is inherited from `ℚ_p`. -/
instance : has_neg ℤ_[p] := ⟨λ ⟨x, hx⟩, ⟨-x, by simpa⟩⟩

/-- Subtraction on `ℤ_p` is inherited from `ℚ_p`. -/
instance : has_sub ℤ_[p] :=
⟨λ ⟨x, hx⟩ ⟨y, hy⟩, ⟨x - y,
  by { rw sub_eq_add_neg, rw ← norm_neg at hy,
       exact le_trans (padic_norm_e.nonarchimedean _ _) (max_le_iff.2 ⟨hx, hy⟩) }⟩⟩

/-- Zero on `ℤ_p` is inherited from `ℚ_p`. -/
instance : has_zero ℤ_[p] := ⟨⟨0, by norm_num⟩⟩
=======
/-- Addition on ℤ_p is inherited from ℚ_p. -/
instance : has_add ℤ_[p] := (by apply_instance : has_add (subring p))

/-- Multiplication on ℤ_p is inherited from ℚ_p. -/
instance : has_mul ℤ_[p] := (by apply_instance : has_mul (subring p))

/-- Negation on ℤ_p is inherited from ℚ_p. -/
instance : has_neg ℤ_[p] := (by apply_instance : has_neg (subring p))

/-- Subtraction on ℤ_p is inherited from ℚ_p. -/
instance : has_sub ℤ_[p] := (by apply_instance : has_sub (subring p))

/-- Zero on ℤ_p is inherited from ℚ_p. -/
instance : has_zero ℤ_[p] := (by apply_instance : has_zero (subring p))
>>>>>>> cffa0311

instance : inhabited ℤ_[p] := ⟨0⟩

/-- One on `ℤ_p` is inherited from `ℚ_p`. -/
instance : has_one ℤ_[p] := ⟨⟨1, by norm_num⟩⟩

@[simp] lemma mk_zero {h} : (⟨0, h⟩ : ℤ_[p]) = (0 : ℤ_[p]) := rfl

@[simp] lemma val_eq_coe (z : ℤ_[p]) : z.val = z := rfl

<<<<<<< HEAD
@[simp, norm_cast] lemma coe_add : ∀ z1 z2 : ℤ_[p], ((z1 + z2 : ℤ_[p]) : ℚ_[p]) = z1 + z2
| ⟨_, _⟩ ⟨_, _⟩ := rfl

@[simp, norm_cast] lemma coe_mul : ∀ z1 z2 : ℤ_[p], ((z1 * z2 : ℤ_[p]) : ℚ_[p]) = z1 * z2
| ⟨_, _⟩ ⟨_, _⟩ := rfl

@[simp, norm_cast] lemma coe_neg : ∀ z1 : ℤ_[p], ((-z1 : ℤ_[p]) : ℚ_[p]) = -z1
| ⟨_, _⟩ := rfl

@[simp, norm_cast] lemma coe_sub : ∀ z1 z2 : ℤ_[p], ((z1 - z2 : ℤ_[p]) : ℚ_[p]) = z1 - z2
| ⟨_, _⟩ ⟨_, _⟩ := rfl

=======
@[simp, norm_cast] lemma coe_add (z1 z2 : ℤ_[p]) : ((z1 + z2 : ℤ_[p]) : ℚ_[p]) = z1 + z2 := rfl
@[simp, norm_cast] lemma coe_mul (z1 z2 : ℤ_[p]) : ((z1 * z2 : ℤ_[p]) : ℚ_[p]) = z1 * z2 := rfl
@[simp, norm_cast] lemma coe_neg (z1 : ℤ_[p]) : ((-z1 : ℤ_[p]) : ℚ_[p]) = -z1 := rfl
@[simp, norm_cast] lemma coe_sub (z1 z2 : ℤ_[p]) : ((z1 - z2 : ℤ_[p]) : ℚ_[p]) = z1 - z2 := rfl
>>>>>>> cffa0311
@[simp, norm_cast] lemma coe_one : ((1 : ℤ_[p]) : ℚ_[p]) = 1 := rfl
@[simp, norm_cast] lemma coe_zero : ((0 : ℤ_[p]) : ℚ_[p]) = 0 := rfl

instance : add_comm_group ℤ_[p] :=
<<<<<<< HEAD
by refine_struct
{ add   := (+),
  neg   := has_neg.neg,
  zero  := (0 : ℤ_[p]),
  sub   := has_sub.sub,
  nsmul := @nsmul_rec _ ⟨(0 : ℤ_[p])⟩ ⟨(+)⟩,
  zsmul := @zsmul_rec _ ⟨(0 : ℤ_[p])⟩ ⟨(+)⟩ ⟨has_neg.neg⟩ };
intros; try { refl }; ext; simp; ring

instance : add_group_with_one ℤ_[p] :=
-- TODO: define nat_cast/int_cast so that coe_coe and coe_coe_int are rfl
{ one := 1, .. padic_int.add_comm_group }

instance : ring ℤ_[p] :=
by refine_struct
{ add   := (+),
  mul   := (*),
  neg   := has_neg.neg,
  zero  := (0 : ℤ_[p]),
  one   := 1,
  sub   := has_sub.sub,
  npow  := @npow_rec _ ⟨(1 : ℤ_[p])⟩ ⟨(*)⟩,
  .. padic_int.add_group_with_one };
intros; try { refl }; ext; simp; ring

@[simp, norm_cast] lemma coe_coe : ∀ n : ℕ, ((n : ℤ_[p]) : ℚ_[p]) = n
| 0 := rfl
| (k + 1) := by simp [coe_coe]

@[simp, norm_cast] lemma coe_coe_int : ∀ z : ℤ, ((z : ℤ_[p]) : ℚ_[p]) = z
| (int.of_nat n) := by simp
| -[1+n] := by simp

/-- The coercion from ℤ[p] to ℚ[p] as a ring homomorphism. -/
def coe.ring_hom : ℤ_[p] →+* ℚ_[p] :=
{ to_fun := (coe : ℤ_[p] → ℚ_[p]),
  map_zero' := rfl,
  map_one' := rfl,
  map_mul' := coe_mul,
  map_add' := coe_add }

@[simp, norm_cast] lemma coe_pow (x : ℤ_[p]) (n : ℕ) : ↑(x ^ n) = (x : ℚ_[p]) ^ n :=
(coe.ring_hom : ℤ_[p] →+* ℚ_[p]).map_pow x n

@[simp] lemma mk_coe : ∀ k : ℤ_[p], (⟨k, k.2⟩ : ℤ_[p]) = k
| ⟨_, _⟩ := rfl
=======
(by apply_instance : add_comm_group (subring p))

instance : comm_ring ℤ_[p] :=
(by apply_instance : comm_ring (subring p))

@[simp, norm_cast] lemma coe_nat_cast (n : ℕ) : ((n : ℤ_[p]) : ℚ_[p]) = n := rfl
@[simp, norm_cast] lemma coe_int_cast (z : ℤ) : ((z : ℤ_[p]) : ℚ_[p]) = z := rfl

/-- The coercion from ℤ[p] to ℚ[p] as a ring homomorphism. -/
def coe.ring_hom : ℤ_[p] →+* ℚ_[p] := (subring p).subtype

@[simp, norm_cast] lemma coe_pow (x : ℤ_[p]) (n : ℕ) : (↑(x^n) : ℚ_[p]) = (↑x : ℚ_[p])^n := rfl

@[simp] lemma mk_coe (k : ℤ_[p]) : (⟨k, k.2⟩ : ℤ_[p]) = k := subtype.coe_eta _ _
>>>>>>> cffa0311

/-- The inverse of a `p`-adic integer with norm equal to `1` is also a `p`-adic integer.
  Otherwise, the inverse is defined to be `0`. -/
def inv : ℤ_[p] → ℤ_[p]
| ⟨k, _⟩ := if h : ∥k∥ = 1 then ⟨1 / k, by simp [h]⟩ else 0

instance : char_zero ℤ_[p] :=
{ cast_injective :=
  λ m n h, nat.cast_injective $
  show (m:ℚ_[p]) = n, by { rw subtype.ext_iff at h, norm_cast at h, exact h } }

@[simp, norm_cast] lemma coe_int_eq (z1 z2 : ℤ) : (z1 : ℤ_[p]) = z2 ↔ z1 = z2 :=
suffices (z1 : ℚ_[p]) = z2 ↔ z1 = z2, from iff.trans (by norm_cast) this,
by norm_cast

/-- A sequence of integers that is Cauchy with respect to the `p`-adic norm converges to a `p`-adic
  integer. -/
def of_int_seq (seq : ℕ → ℤ) (h : is_cau_seq (padic_norm p) (λ n, seq n)) : ℤ_[p] :=
⟨⟦⟨_, h⟩⟧,
 show (padic_seq.norm _ : ℝ) ≤ (1 : ℝ), begin
   rw padic_seq.norm,
   split_ifs with hne; norm_cast,
   { exact zero_le_one },
   { apply padic_norm.of_int }
 end ⟩

end padic_int

namespace padic_int

/-! ### Instances

We now show that `ℤ_[p]` is a
* complete metric space
* normed ring
* integral domain
-/

variables (p : ℕ) [fact p.prime]

instance : metric_space ℤ_[p] := subtype.metric_space

instance complete_space : complete_space ℤ_[p] :=
have is_closed {x : ℚ_[p] | ∥x∥ ≤ 1}, from is_closed_le continuous_norm continuous_const,
this.complete_space_coe

instance : has_norm ℤ_[p] := ⟨λ z, ∥(z : ℚ_[p])∥⟩

variables {p}

<<<<<<< HEAD
protected lemma mul_comm : ∀ z1 z2 : ℤ_[p], z1 * z2 = z2 * z1
| ⟨q1, h1⟩ ⟨q2, h2⟩ := show (⟨q1 * q2, _⟩ : ℤ_[p]) = ⟨q2 * q1, _⟩, by simp [_root_.mul_comm]

protected lemma zero_ne_one : (0 : ℤ_[p]) ≠ 1 :=
show (⟨(0 : ℚ_[p]), _⟩ : ℤ_[p]) ≠ ⟨(1 : ℚ_[p]), _⟩, from mt subtype.ext_iff_val.1 zero_ne_one

protected lemma eq_zero_or_eq_zero_of_mul_eq_zero : ∀ a b : ℤ_[p], a * b = 0 → a = 0 ∨ b = 0
| ⟨a, ha⟩ ⟨b, hb⟩ := λ h : (⟨a * b, _⟩ : ℤ_[p]) = ⟨0, _⟩,
have a * b = 0, from subtype.ext_iff_val.1 h,
(mul_eq_zero.1 this).elim
  (λ h1, or.inl (by simp [h1]; refl))
  (λ h2, or.inr (by simp [h2]; refl))

=======
>>>>>>> cffa0311
lemma norm_def {z : ℤ_[p]} : ∥z∥ = ∥(z : ℚ_[p])∥ := rfl

variables (p)

instance : normed_comm_ring ℤ_[p] :=
{ dist_eq := λ ⟨_, _⟩ ⟨_, _⟩, rfl,
  norm_mul := by simp [norm_def],
  norm := norm, .. padic_int.comm_ring, .. padic_int.metric_space p }

instance : norm_one_class ℤ_[p] := ⟨norm_def.trans norm_one⟩

instance is_absolute_value : is_absolute_value (λ z : ℤ_[p], ∥z∥) :=
{ abv_nonneg := norm_nonneg,
  abv_eq_zero := λ ⟨_, _⟩, by simp [norm_eq_zero],
  abv_add := λ ⟨_,_⟩ ⟨_, _⟩, norm_add_le _ _,
  abv_mul := λ _ _, by simp only [norm_def, padic_norm_e.mul, padic_int.coe_mul] }

variables {p}

instance : is_domain ℤ_[p] :=
function.injective.is_domain (subring p).subtype subtype.coe_injective

end padic_int

namespace padic_int

/-! ### Norm -/

variables {p : ℕ} [fact p.prime]

lemma norm_le_one (z : ℤ_[p]) : ∥z∥ ≤ 1 := z.2

@[simp] lemma norm_mul (z1 z2 : ℤ_[p]) : ∥z1 * z2∥ = ∥z1∥ * ∥z2∥ := by simp [norm_def]

@[simp] lemma norm_pow (z : ℤ_[p]) : ∀ n : ℕ, ∥z ^ n∥ = ∥z∥ ^ n
| 0 := by simp
| (k + 1) := by { rw [pow_succ, pow_succ, norm_mul], congr, apply norm_pow }

<<<<<<< HEAD
theorem nonarchimedean : ∀ q r : ℤ_[p], ∥q + r∥ ≤ max (∥q∥) (∥r∥)
| ⟨_, _⟩ ⟨_, _⟩ := padic_norm_e.nonarchimedean _ _

theorem norm_add_eq_max_of_ne : ∀ {q r : ℤ_[p]}, ∥q∥ ≠ ∥r∥ → ∥q + r∥ = max (∥q∥) (∥r∥)
| ⟨_, _⟩ ⟨_, _⟩ := padic_norm_e.add_eq_max_of_ne
=======
theorem nonarchimedean (q r : ℤ_[p]) : ∥q + r∥ ≤ max (∥q∥) (∥r∥) := padic_norm_e.nonarchimedean _ _

theorem norm_add_eq_max_of_ne {q r : ℤ_[p]} : ∥q∥ ≠ ∥r∥ → ∥q+r∥ = max (∥q∥) (∥r∥) :=
padic_norm_e.add_eq_max_of_ne
>>>>>>> cffa0311

lemma norm_eq_of_norm_add_lt_right {z1 z2 : ℤ_[p]} (h : ∥z1 + z2∥ < ∥z2∥) : ∥z1∥ = ∥z2∥ :=
by_contradiction $ λ hne, not_lt_of_ge (by rw norm_add_eq_max_of_ne hne; apply le_max_right) h

lemma norm_eq_of_norm_add_lt_left {z1 z2 : ℤ_[p]}
  (h : ∥z1 + z2∥ < ∥z1∥) : ∥z1∥ = ∥z2∥ :=
by_contradiction $ λ hne, not_lt_of_ge (by rw norm_add_eq_max_of_ne hne; apply le_max_left) h

@[simp] lemma padic_norm_e_of_padic_int (z : ℤ_[p]) : ∥(z : ℚ_[p])∥ = ∥z∥ := by simp [norm_def]

lemma norm_int_cast_eq_padic_norm (z : ℤ) : ∥(z : ℤ_[p])∥ = ∥(z : ℚ_[p])∥ := by simp [norm_def]

@[simp] lemma norm_eq_padic_norm {q : ℚ_[p]} (hq : ∥q∥ ≤ 1) : @norm ℤ_[p] _ ⟨q, hq⟩ = ∥q∥ := rfl

@[simp] lemma norm_p : ∥(p : ℤ_[p])∥ = p⁻¹ := padic_norm_e.norm_p

<<<<<<< HEAD
@[simp] lemma norm_p_pow (n : ℕ) : ∥(p : ℤ_[p]) ^ n∥ = p ^ (-n : ℤ) :=
show ∥((p ^ n : ℤ_[p]) : ℚ_[p])∥ = p ^ (-n : ℤ), by { convert padic_norm_e.norm_p_pow n, simp }
=======
@[simp] lemma norm_p_pow (n : ℕ) : ∥(p : ℤ_[p])^n∥ = p^(-n:ℤ) := padic_norm_e.norm_p_pow n
>>>>>>> cffa0311

private def cau_seq_to_rat_cau_seq (f : cau_seq ℤ_[p] norm) : cau_seq ℚ_[p] (λ a, ∥a∥) :=
⟨ λ n, f n, λ _ hε, by simpa [norm, norm_def] using f.cauchy hε ⟩

variables (p)

instance complete : cau_seq.is_complete ℤ_[p] norm :=
⟨ λ f,
  have hqn : ∥cau_seq.lim (cau_seq_to_rat_cau_seq f)∥ ≤ 1,
    from padic_norm_e_lim_le zero_lt_one (λ _, norm_le_one _),
  ⟨⟨_, hqn⟩, λ ε, by simpa [norm, norm_def] using cau_seq.equiv_lim (cau_seq_to_rat_cau_seq f) ε⟩⟩

end padic_int

namespace padic_int

variables (p : ℕ) [hp_prime : fact p.prime]
include hp_prime

lemma exists_pow_neg_lt {ε : ℝ} (hε : 0 < ε) : ∃ k : ℕ, (p : ℝ) ^ -(k : ℤ) < ε :=
begin
  obtain ⟨k, hk⟩ := exists_nat_gt ε⁻¹,
  use k,
  rw ← inv_lt_inv hε (_root_.zpow_pos_of_pos _ _),
  { rw [zpow_neg, inv_inv, zpow_coe_nat],
    apply lt_of_lt_of_le hk,
    norm_cast,
    apply le_of_lt,
    convert nat.lt_pow_self _ _ using 1,
    exact hp_prime.1.one_lt },
  { exact_mod_cast hp_prime.1.pos }
end

lemma exists_pow_neg_lt_rat {ε : ℚ} (hε : 0 < ε) : ∃ k : ℕ, (p : ℚ) ^ -(k : ℤ) < ε :=
begin
  obtain ⟨k, hk⟩ := @exists_pow_neg_lt p _ ε (by exact_mod_cast hε),
  use k,
  rw (show (p : ℝ) = (p : ℚ), by simp) at hk,
  exact_mod_cast hk
end

variable {p}

lemma norm_int_lt_one_iff_dvd (k : ℤ) : ∥(k : ℤ_[p])∥ < 1 ↔ (p : ℤ) ∣ k :=
suffices ∥(k : ℚ_[p])∥ < 1 ↔ (p : ℤ) ∣ k, by rwa norm_int_cast_eq_padic_norm,
padic_norm_e.norm_int_lt_one_iff_dvd k

lemma norm_int_le_pow_iff_dvd {k : ℤ} {n : ℕ} :
  ∥(k : ℤ_[p])∥ ≤ p ^ (-n : ℤ) ↔ (p ^ n : ℤ) ∣ k :=
suffices ∥(k : ℚ_[p])∥ ≤ p ^ (-n : ℤ) ↔ ↑(p ^ n) ∣ k,
by simpa [norm_int_cast_eq_padic_norm], padic_norm_e.norm_int_le_pow_iff_dvd _ _

/-! ### Valuation on `ℤ_[p]` -/

/-- `padic_int.valuation` lifts the `p`-adic valuation on `ℚ` to `ℤ_[p]`.  -/
def valuation (x : ℤ_[p]) := padic.valuation (x : ℚ_[p])

lemma norm_eq_pow_val {x : ℤ_[p]} (hx : x ≠ 0) : ∥x∥ = (p : ℝ) ^ -x.valuation :=
begin
  convert padic.norm_eq_pow_val _,
  contrapose! hx,
  exact subtype.val_injective hx
end

@[simp] lemma valuation_zero : valuation (0 : ℤ_[p]) = 0 := padic.valuation_zero

@[simp] lemma valuation_one : valuation (1 : ℤ_[p]) = 0 := padic.valuation_one

<<<<<<< HEAD
@[simp] lemma valuation_p : valuation (p : ℤ_[p]) = 1 := by simp [valuation, -cast_eq_of_rat_of_nat]
=======
@[simp] lemma valuation_p : valuation (p : ℤ_[p]) = 1 :=
by simp [valuation]
>>>>>>> cffa0311

lemma valuation_nonneg (x : ℤ_[p]) : 0 ≤ x.valuation :=
begin
  by_cases hx : x = 0,
  { simp [hx] },
  have h : (1 : ℝ) < p := by exact_mod_cast hp_prime.1.one_lt,
  rw [← neg_nonpos, ← (zpow_strict_mono h).le_iff_le],
  show (p : ℝ) ^ -valuation x ≤ p ^ 0,
  rw [← norm_eq_pow_val hx],
  simpa using x.property
end

@[simp] lemma valuation_p_pow_mul (n : ℕ) (c : ℤ_[p]) (hc : c ≠ 0) :
  (p ^ n * c : ℤ_[p]).valuation = n + c.valuation :=
begin
  have : ∥(p ^ n * c : ℤ_[p])∥ = ∥(p ^ n : ℤ_[p])∥ * ∥c∥,
  { exact norm_mul _ _ },
  have aux : (p ^ n * c : ℤ_[p]) ≠ 0,
  { contrapose! hc, rw mul_eq_zero at hc, cases hc,
    { refine (hp_prime.1.ne_zero _).elim,
      exact_mod_cast (pow_eq_zero hc) },
    { exact hc } },
  rwa [norm_eq_pow_val aux, norm_p_pow, norm_eq_pow_val hc,
      ← zpow_add₀, ← neg_add, zpow_inj, neg_inj] at this,
  { exact_mod_cast hp_prime.1.pos },
  { exact_mod_cast hp_prime.1.ne_one },
  { exact_mod_cast hp_prime.1.ne_zero }
end

section units

/-! ### Units of `ℤ_[p]` -/

local attribute [reducible] padic_int

lemma mul_inv : ∀ {z : ℤ_[p]}, ∥z∥ = 1 → z * z.inv = 1
| ⟨k, _⟩ h :=
  begin
    have hk : k ≠ 0, from λ h', @zero_ne_one ℚ_[p] _ _ (by simpa [h'] using h),
    unfold padic_int.inv,
    rw [norm_eq_padic_norm] at h,
    rw dif_pos h,
    apply subtype.ext_iff_val.2,
    simp [mul_inv_cancel hk]
  end

lemma inv_mul {z : ℤ_[p]} (hz : ∥z∥ = 1) : z.inv * z = 1 := by rw [mul_comm, mul_inv hz]

lemma is_unit_iff {z : ℤ_[p]} : is_unit z ↔ ∥z∥ = 1 :=
⟨λ h, begin
  rcases is_unit_iff_dvd_one.1 h with ⟨w, eq⟩,
  refine le_antisymm (norm_le_one _) _,
  have := mul_le_mul_of_nonneg_left (norm_le_one w) (norm_nonneg z),
  rwa [mul_one, ← norm_mul, ← eq, norm_one] at this
end, λ h, ⟨⟨z, z.inv, mul_inv h, inv_mul h⟩, rfl⟩⟩

lemma norm_lt_one_add {z1 z2 : ℤ_[p]} (hz1 : ∥z1∥ < 1) (hz2 : ∥z2∥ < 1) : ∥z1 + z2∥ < 1 :=
lt_of_le_of_lt (nonarchimedean _ _) (max_lt hz1 hz2)

lemma norm_lt_one_mul {z1 z2 : ℤ_[p]} (hz2 : ∥z2∥ < 1) : ∥z1 * z2∥ < 1 :=
calc ∥z1 * z2∥ = ∥z1∥ * ∥z2∥ : by simp
          ... < 1 : mul_lt_one_of_nonneg_of_lt_one_right (norm_le_one _) (norm_nonneg _) hz2

@[simp] lemma mem_nonunits {z : ℤ_[p]} : z ∈ nonunits ℤ_[p] ↔ ∥z∥ < 1 :=
by rw lt_iff_le_and_ne; simp [norm_le_one z, nonunits, is_unit_iff]

/-- A `p`-adic number `u` with `∥u∥ = 1` is a unit of `ℤ_[p]`. -/
def mk_units {u : ℚ_[p]} (h : ∥u∥ = 1) : ℤ_[p]ˣ :=
let z : ℤ_[p] := ⟨u, le_of_eq h⟩ in ⟨z, z.inv, mul_inv h, inv_mul h⟩

@[simp] lemma mk_units_eq {u : ℚ_[p]} (h : ∥u∥ = 1) : ((mk_units h : ℤ_[p]) : ℚ_[p]) = u := rfl

@[simp] lemma norm_units (u : ℤ_[p]ˣ) : ∥(u : ℤ_[p])∥ = 1 := is_unit_iff.mp $ by simp

/-- `unit_coeff hx` is the unit `u` in the unique representation `x = u * p ^ n`.
  See `unit_coeff_spec`. -/
def unit_coeff {x : ℤ_[p]} (hx : x ≠ 0) : ℤ_[p]ˣ :=
let u : ℚ_[p] := x * p ^ -x.valuation in
have hu : ∥u∥ = 1,
by simp [hx, nat.zpow_ne_zero_of_pos (by exact_mod_cast hp_prime.1.pos) x.valuation,
         norm_eq_pow_val, zpow_neg, inv_mul_cancel],
mk_units hu

@[simp] lemma unit_coeff_coe {x : ℤ_[p]} (hx : x ≠ 0) :
  (unit_coeff hx : ℚ_[p]) = x * p ^ -x.valuation := rfl

lemma unit_coeff_spec {x : ℤ_[p]} (hx : x ≠ 0) :
  x = (unit_coeff hx : ℤ_[p]) * p ^ int.nat_abs (valuation x) :=
begin
  apply subtype.coe_injective,
  push_cast,
  have repr : (x : ℚ_[p]) = (unit_coeff hx) * p ^ x.valuation,
  { rw [unit_coeff_coe, mul_assoc, ← zpow_add₀],
    { simp },
    { exact_mod_cast hp_prime.1.ne_zero } },
  convert repr using 2,
  rw [← zpow_coe_nat, int.nat_abs_of_nonneg (valuation_nonneg x)]
end

end units

section norm_le_iff

/-! ### Various characterizations of open unit balls -/

lemma norm_le_pow_iff_le_valuation (x : ℤ_[p]) (hx : x ≠ 0) (n : ℕ) :
  ∥x∥ ≤ p ^ (-n : ℤ) ↔ (n : ℤ) ≤ x.valuation :=
begin
  rw norm_eq_pow_val hx,
  lift x.valuation to ℕ using x.valuation_nonneg with k hk,
  simp only [int.coe_nat_le, zpow_neg, zpow_coe_nat],
  have aux : ∀ n : ℕ, 0 < (p ^ n : ℝ),
  { apply pow_pos, exact_mod_cast hp_prime.1.pos },
  rw [inv_le_inv (aux _) (aux _)],
  have : p ^ n ≤ p ^ k ↔ n ≤ k := (strict_mono_pow hp_prime.1.one_lt).le_iff_le,
  rw [← this],
  norm_cast
end

lemma mem_span_pow_iff_le_valuation (x : ℤ_[p]) (hx : x ≠ 0) (n : ℕ) :
  x ∈ (ideal.span {p ^ n} : ideal ℤ_[p]) ↔ (n : ℤ) ≤ x.valuation :=
begin
  rw [ideal.mem_span_singleton],
  split,
  { rintro ⟨c, rfl⟩,
    suffices : c ≠ 0,
    { rw [valuation_p_pow_mul _ _ this, le_add_iff_nonneg_right], apply valuation_nonneg },
    contrapose! hx, rw [hx, mul_zero] },
  { rw [unit_coeff_spec hx] { occs := occurrences.pos [2] },
    lift x.valuation to ℕ using x.valuation_nonneg with k hk,
    simp only [int.nat_abs_of_nat, units.is_unit, is_unit.dvd_mul_left, int.coe_nat_le],
    intro H,
    obtain ⟨k, rfl⟩ := nat.exists_eq_add_of_le H,
    simp only [pow_add, dvd_mul_right] }
end

lemma norm_le_pow_iff_mem_span_pow (x : ℤ_[p]) (n : ℕ) :
  ∥x∥ ≤ p ^ (-n : ℤ) ↔ x ∈ (ideal.span {p ^ n} : ideal ℤ_[p]) :=
begin
  by_cases hx : x = 0,
  { subst hx,
    simp only [norm_zero, zpow_neg, zpow_coe_nat, inv_nonneg, iff_true, submodule.zero_mem],
    exact_mod_cast nat.zero_le _ },
  rw [norm_le_pow_iff_le_valuation x hx, mem_span_pow_iff_le_valuation x hx]
end

lemma norm_le_pow_iff_norm_lt_pow_add_one (x : ℤ_[p]) (n : ℤ) : ∥x∥ ≤ p ^ n ↔ ∥x∥ < p ^ (n + 1) :=
begin
  rw norm_def, exact padic.norm_le_pow_iff_norm_lt_pow_add_one _ _,
end

lemma norm_lt_pow_iff_norm_le_pow_sub_one (x : ℤ_[p]) (n : ℤ) : ∥x∥ < p ^ n ↔ ∥x∥ ≤ p ^ (n - 1) :=
by rw [norm_le_pow_iff_norm_lt_pow_add_one, sub_add_cancel]

lemma norm_lt_one_iff_dvd (x : ℤ_[p]) : ∥x∥ < 1 ↔ (p : ℤ_[p]) ∣ x :=
begin
  have := norm_le_pow_iff_mem_span_pow x 1,
  rw [ideal.mem_span_singleton, pow_one] at this,
  rw [← this, norm_le_pow_iff_norm_lt_pow_add_one],
  simp only [zpow_zero, int.coe_nat_zero, int.coe_nat_succ, add_left_neg, zero_add]
end

@[simp] lemma pow_p_dvd_int_iff (n : ℕ) (a : ℤ) : (p ^ n : ℤ_[p]) ∣ a ↔ (p : ℤ) ^ n ∣ a :=
by rw [← norm_int_le_pow_iff_dvd, norm_le_pow_iff_mem_span_pow, ideal.mem_span_singleton]

end norm_le_iff

section dvr

/-! ### Discrete valuation ring -/

instance : local_ring ℤ_[p] :=
local_ring.of_nonunits_add $ by simp only [mem_nonunits]; exact λ x y, norm_lt_one_add

lemma p_nonnunit : (p : ℤ_[p]) ∈ nonunits ℤ_[p] :=
have (p : ℝ)⁻¹ < 1, from inv_lt_one $ by exact_mod_cast hp_prime.1.one_lt,
by simp [this]

lemma maximal_ideal_eq_span_p : maximal_ideal ℤ_[p] = ideal.span {p} :=
begin
  apply le_antisymm,
  { intros x hx,
    rw ideal.mem_span_singleton,
    simp only [local_ring.mem_maximal_ideal, mem_nonunits] at hx,
    rwa ← norm_lt_one_iff_dvd },
  { rw [ideal.span_le, set.singleton_subset_iff], exact p_nonnunit }
end

lemma prime_p : prime (p : ℤ_[p]) :=
begin
  rw [← ideal.span_singleton_prime, ← maximal_ideal_eq_span_p],
  { apply_instance },
  { exact_mod_cast hp_prime.1.ne_zero }
end

lemma irreducible_p : irreducible (p : ℤ_[p]) := prime.irreducible prime_p

instance : discrete_valuation_ring ℤ_[p] :=
discrete_valuation_ring.of_has_unit_mul_pow_irreducible_factorization
⟨p, irreducible_p, λ x hx, ⟨x.valuation.nat_abs, unit_coeff hx,
  by rw [mul_comm, ← unit_coeff_spec hx]⟩⟩

lemma ideal_eq_span_pow_p {s : ideal ℤ_[p]} (hs : s ≠ ⊥) : ∃ n : ℕ, s = ideal.span {p ^ n} :=
discrete_valuation_ring.ideal_eq_span_pow_irreducible hs irreducible_p

open cau_seq

instance : is_adic_complete (maximal_ideal ℤ_[p]) ℤ_[p] :=
{ prec' := λ x hx,
  begin
    simp only [← ideal.one_eq_top, smul_eq_mul, mul_one, smodeq.sub_mem, maximal_ideal_eq_span_p,
      ideal.span_singleton_pow, ← norm_le_pow_iff_mem_span_pow] at hx ⊢,
    let x' : cau_seq ℤ_[p] norm := ⟨x, _⟩, swap,
    { intros ε hε, obtain ⟨m, hm⟩ := exists_pow_neg_lt p hε,
      refine ⟨m, λ n hn, lt_of_le_of_lt _ hm⟩, rw [← neg_sub, norm_neg], exact hx hn },
    { refine ⟨x'.lim, λ n, _⟩,
      have : (0:ℝ) < p ^ (-n : ℤ), { apply zpow_pos_of_pos, exact_mod_cast hp_prime.1.pos },
      obtain ⟨i, hi⟩ := equiv_def₃ (equiv_lim x') this,
      by_cases hin : i ≤ n,
      { exact (hi i le_rfl n hin).le },
      { push_neg at hin, specialize hi i le_rfl i le_rfl, specialize hx hin.le,
        have := nonarchimedean (x n - x i) (x i - x'.lim),
        rw [sub_add_sub_cancel] at this,
        refine this.trans (max_le_iff.mpr ⟨hx, hi.le⟩) } }
  end }

end dvr

end padic_int<|MERGE_RESOLUTION|>--- conflicted
+++ resolved
@@ -80,29 +80,6 @@
 
 variables {p}
 
-<<<<<<< HEAD
-/-- Addition on `ℤ_p` is inherited from `ℚ_p`. -/
-instance : has_add ℤ_[p] :=
-⟨λ ⟨x, hx⟩ ⟨y, hy⟩, ⟨x + y,
-    le_trans (padic_norm_e.nonarchimedean _ _) (max_le_iff.2 ⟨hx,hy⟩)⟩⟩
-
-/-- Multiplication on `ℤ_p` is inherited from `ℚ_p`. -/
-instance : has_mul ℤ_[p] :=
-⟨λ ⟨x, hx⟩ ⟨y, hy⟩, ⟨x * y,
-    begin rw padic_norm_e.mul, apply mul_le_one; {assumption <|> apply norm_nonneg} end⟩⟩
-
-/-- Negation on `ℤ_p` is inherited from `ℚ_p`. -/
-instance : has_neg ℤ_[p] := ⟨λ ⟨x, hx⟩, ⟨-x, by simpa⟩⟩
-
-/-- Subtraction on `ℤ_p` is inherited from `ℚ_p`. -/
-instance : has_sub ℤ_[p] :=
-⟨λ ⟨x, hx⟩ ⟨y, hy⟩, ⟨x - y,
-  by { rw sub_eq_add_neg, rw ← norm_neg at hy,
-       exact le_trans (padic_norm_e.nonarchimedean _ _) (max_le_iff.2 ⟨hx, hy⟩) }⟩⟩
-
-/-- Zero on `ℤ_p` is inherited from `ℚ_p`. -/
-instance : has_zero ℤ_[p] := ⟨⟨0, by norm_num⟩⟩
-=======
 /-- Addition on ℤ_p is inherited from ℚ_p. -/
 instance : has_add ℤ_[p] := (by apply_instance : has_add (subring p))
 
@@ -117,7 +94,6 @@
 
 /-- Zero on ℤ_p is inherited from ℚ_p. -/
 instance : has_zero ℤ_[p] := (by apply_instance : has_zero (subring p))
->>>>>>> cffa0311
 
 instance : inhabited ℤ_[p] := ⟨0⟩
 
@@ -128,77 +104,14 @@
 
 @[simp] lemma val_eq_coe (z : ℤ_[p]) : z.val = z := rfl
 
-<<<<<<< HEAD
-@[simp, norm_cast] lemma coe_add : ∀ z1 z2 : ℤ_[p], ((z1 + z2 : ℤ_[p]) : ℚ_[p]) = z1 + z2
-| ⟨_, _⟩ ⟨_, _⟩ := rfl
-
-@[simp, norm_cast] lemma coe_mul : ∀ z1 z2 : ℤ_[p], ((z1 * z2 : ℤ_[p]) : ℚ_[p]) = z1 * z2
-| ⟨_, _⟩ ⟨_, _⟩ := rfl
-
-@[simp, norm_cast] lemma coe_neg : ∀ z1 : ℤ_[p], ((-z1 : ℤ_[p]) : ℚ_[p]) = -z1
-| ⟨_, _⟩ := rfl
-
-@[simp, norm_cast] lemma coe_sub : ∀ z1 z2 : ℤ_[p], ((z1 - z2 : ℤ_[p]) : ℚ_[p]) = z1 - z2
-| ⟨_, _⟩ ⟨_, _⟩ := rfl
-
-=======
 @[simp, norm_cast] lemma coe_add (z1 z2 : ℤ_[p]) : ((z1 + z2 : ℤ_[p]) : ℚ_[p]) = z1 + z2 := rfl
 @[simp, norm_cast] lemma coe_mul (z1 z2 : ℤ_[p]) : ((z1 * z2 : ℤ_[p]) : ℚ_[p]) = z1 * z2 := rfl
 @[simp, norm_cast] lemma coe_neg (z1 : ℤ_[p]) : ((-z1 : ℤ_[p]) : ℚ_[p]) = -z1 := rfl
 @[simp, norm_cast] lemma coe_sub (z1 z2 : ℤ_[p]) : ((z1 - z2 : ℤ_[p]) : ℚ_[p]) = z1 - z2 := rfl
->>>>>>> cffa0311
 @[simp, norm_cast] lemma coe_one : ((1 : ℤ_[p]) : ℚ_[p]) = 1 := rfl
 @[simp, norm_cast] lemma coe_zero : ((0 : ℤ_[p]) : ℚ_[p]) = 0 := rfl
 
 instance : add_comm_group ℤ_[p] :=
-<<<<<<< HEAD
-by refine_struct
-{ add   := (+),
-  neg   := has_neg.neg,
-  zero  := (0 : ℤ_[p]),
-  sub   := has_sub.sub,
-  nsmul := @nsmul_rec _ ⟨(0 : ℤ_[p])⟩ ⟨(+)⟩,
-  zsmul := @zsmul_rec _ ⟨(0 : ℤ_[p])⟩ ⟨(+)⟩ ⟨has_neg.neg⟩ };
-intros; try { refl }; ext; simp; ring
-
-instance : add_group_with_one ℤ_[p] :=
--- TODO: define nat_cast/int_cast so that coe_coe and coe_coe_int are rfl
-{ one := 1, .. padic_int.add_comm_group }
-
-instance : ring ℤ_[p] :=
-by refine_struct
-{ add   := (+),
-  mul   := (*),
-  neg   := has_neg.neg,
-  zero  := (0 : ℤ_[p]),
-  one   := 1,
-  sub   := has_sub.sub,
-  npow  := @npow_rec _ ⟨(1 : ℤ_[p])⟩ ⟨(*)⟩,
-  .. padic_int.add_group_with_one };
-intros; try { refl }; ext; simp; ring
-
-@[simp, norm_cast] lemma coe_coe : ∀ n : ℕ, ((n : ℤ_[p]) : ℚ_[p]) = n
-| 0 := rfl
-| (k + 1) := by simp [coe_coe]
-
-@[simp, norm_cast] lemma coe_coe_int : ∀ z : ℤ, ((z : ℤ_[p]) : ℚ_[p]) = z
-| (int.of_nat n) := by simp
-| -[1+n] := by simp
-
-/-- The coercion from ℤ[p] to ℚ[p] as a ring homomorphism. -/
-def coe.ring_hom : ℤ_[p] →+* ℚ_[p] :=
-{ to_fun := (coe : ℤ_[p] → ℚ_[p]),
-  map_zero' := rfl,
-  map_one' := rfl,
-  map_mul' := coe_mul,
-  map_add' := coe_add }
-
-@[simp, norm_cast] lemma coe_pow (x : ℤ_[p]) (n : ℕ) : ↑(x ^ n) = (x : ℚ_[p]) ^ n :=
-(coe.ring_hom : ℤ_[p] →+* ℚ_[p]).map_pow x n
-
-@[simp] lemma mk_coe : ∀ k : ℤ_[p], (⟨k, k.2⟩ : ℤ_[p]) = k
-| ⟨_, _⟩ := rfl
-=======
 (by apply_instance : add_comm_group (subring p))
 
 instance : comm_ring ℤ_[p] :=
@@ -213,7 +126,6 @@
 @[simp, norm_cast] lemma coe_pow (x : ℤ_[p]) (n : ℕ) : (↑(x^n) : ℚ_[p]) = (↑x : ℚ_[p])^n := rfl
 
 @[simp] lemma mk_coe (k : ℤ_[p]) : (⟨k, k.2⟩ : ℤ_[p]) = k := subtype.coe_eta _ _
->>>>>>> cffa0311
 
 /-- The inverse of a `p`-adic integer with norm equal to `1` is also a `p`-adic integer.
   Otherwise, the inverse is defined to be `0`. -/
@@ -264,22 +176,6 @@
 
 variables {p}
 
-<<<<<<< HEAD
-protected lemma mul_comm : ∀ z1 z2 : ℤ_[p], z1 * z2 = z2 * z1
-| ⟨q1, h1⟩ ⟨q2, h2⟩ := show (⟨q1 * q2, _⟩ : ℤ_[p]) = ⟨q2 * q1, _⟩, by simp [_root_.mul_comm]
-
-protected lemma zero_ne_one : (0 : ℤ_[p]) ≠ 1 :=
-show (⟨(0 : ℚ_[p]), _⟩ : ℤ_[p]) ≠ ⟨(1 : ℚ_[p]), _⟩, from mt subtype.ext_iff_val.1 zero_ne_one
-
-protected lemma eq_zero_or_eq_zero_of_mul_eq_zero : ∀ a b : ℤ_[p], a * b = 0 → a = 0 ∨ b = 0
-| ⟨a, ha⟩ ⟨b, hb⟩ := λ h : (⟨a * b, _⟩ : ℤ_[p]) = ⟨0, _⟩,
-have a * b = 0, from subtype.ext_iff_val.1 h,
-(mul_eq_zero.1 this).elim
-  (λ h1, or.inl (by simp [h1]; refl))
-  (λ h2, or.inr (by simp [h2]; refl))
-
-=======
->>>>>>> cffa0311
 lemma norm_def {z : ℤ_[p]} : ∥z∥ = ∥(z : ℚ_[p])∥ := rfl
 
 variables (p)
@@ -318,18 +214,10 @@
 | 0 := by simp
 | (k + 1) := by { rw [pow_succ, pow_succ, norm_mul], congr, apply norm_pow }
 
-<<<<<<< HEAD
-theorem nonarchimedean : ∀ q r : ℤ_[p], ∥q + r∥ ≤ max (∥q∥) (∥r∥)
-| ⟨_, _⟩ ⟨_, _⟩ := padic_norm_e.nonarchimedean _ _
-
-theorem norm_add_eq_max_of_ne : ∀ {q r : ℤ_[p]}, ∥q∥ ≠ ∥r∥ → ∥q + r∥ = max (∥q∥) (∥r∥)
-| ⟨_, _⟩ ⟨_, _⟩ := padic_norm_e.add_eq_max_of_ne
-=======
 theorem nonarchimedean (q r : ℤ_[p]) : ∥q + r∥ ≤ max (∥q∥) (∥r∥) := padic_norm_e.nonarchimedean _ _
 
 theorem norm_add_eq_max_of_ne {q r : ℤ_[p]} : ∥q∥ ≠ ∥r∥ → ∥q+r∥ = max (∥q∥) (∥r∥) :=
 padic_norm_e.add_eq_max_of_ne
->>>>>>> cffa0311
 
 lemma norm_eq_of_norm_add_lt_right {z1 z2 : ℤ_[p]} (h : ∥z1 + z2∥ < ∥z2∥) : ∥z1∥ = ∥z2∥ :=
 by_contradiction $ λ hne, not_lt_of_ge (by rw norm_add_eq_max_of_ne hne; apply le_max_right) h
@@ -346,12 +234,7 @@
 
 @[simp] lemma norm_p : ∥(p : ℤ_[p])∥ = p⁻¹ := padic_norm_e.norm_p
 
-<<<<<<< HEAD
-@[simp] lemma norm_p_pow (n : ℕ) : ∥(p : ℤ_[p]) ^ n∥ = p ^ (-n : ℤ) :=
-show ∥((p ^ n : ℤ_[p]) : ℚ_[p])∥ = p ^ (-n : ℤ), by { convert padic_norm_e.norm_p_pow n, simp }
-=======
 @[simp] lemma norm_p_pow (n : ℕ) : ∥(p : ℤ_[p])^n∥ = p^(-n:ℤ) := padic_norm_e.norm_p_pow n
->>>>>>> cffa0311
 
 private def cau_seq_to_rat_cau_seq (f : cau_seq ℤ_[p] norm) : cau_seq ℚ_[p] (λ a, ∥a∥) :=
 ⟨ λ n, f n, λ _ hε, by simpa [norm, norm_def] using f.cauchy hε ⟩
@@ -368,8 +251,8 @@
 
 namespace padic_int
 
-variables (p : ℕ) [hp_prime : fact p.prime]
-include hp_prime
+variables (p : ℕ) [hp : fact p.prime]
+include hp
 
 lemma exists_pow_neg_lt {ε : ℝ} (hε : 0 < ε) : ∃ k : ℕ, (p : ℝ) ^ -(k : ℤ) < ε :=
 begin
@@ -381,8 +264,8 @@
     norm_cast,
     apply le_of_lt,
     convert nat.lt_pow_self _ _ using 1,
-    exact hp_prime.1.one_lt },
-  { exact_mod_cast hp_prime.1.pos }
+    exact hp.1.one_lt },
+  { exact_mod_cast hp.1.pos }
 end
 
 lemma exists_pow_neg_lt_rat {ε : ℚ} (hε : 0 < ε) : ∃ k : ℕ, (p : ℚ) ^ -(k : ℤ) < ε :=
@@ -420,18 +303,13 @@
 
 @[simp] lemma valuation_one : valuation (1 : ℤ_[p]) = 0 := padic.valuation_one
 
-<<<<<<< HEAD
-@[simp] lemma valuation_p : valuation (p : ℤ_[p]) = 1 := by simp [valuation, -cast_eq_of_rat_of_nat]
-=======
-@[simp] lemma valuation_p : valuation (p : ℤ_[p]) = 1 :=
-by simp [valuation]
->>>>>>> cffa0311
+@[simp] lemma valuation_p : valuation (p : ℤ_[p]) = 1 := by simp [valuation]
 
 lemma valuation_nonneg (x : ℤ_[p]) : 0 ≤ x.valuation :=
 begin
   by_cases hx : x = 0,
   { simp [hx] },
-  have h : (1 : ℝ) < p := by exact_mod_cast hp_prime.1.one_lt,
+  have h : (1 : ℝ) < p := by exact_mod_cast hp.1.one_lt,
   rw [← neg_nonpos, ← (zpow_strict_mono h).le_iff_le],
   show (p : ℝ) ^ -valuation x ≤ p ^ 0,
   rw [← norm_eq_pow_val hx],
@@ -445,14 +323,14 @@
   { exact norm_mul _ _ },
   have aux : (p ^ n * c : ℤ_[p]) ≠ 0,
   { contrapose! hc, rw mul_eq_zero at hc, cases hc,
-    { refine (hp_prime.1.ne_zero _).elim,
+    { refine (hp.1.ne_zero _).elim,
       exact_mod_cast (pow_eq_zero hc) },
     { exact hc } },
   rwa [norm_eq_pow_val aux, norm_p_pow, norm_eq_pow_val hc,
       ← zpow_add₀, ← neg_add, zpow_inj, neg_inj] at this,
-  { exact_mod_cast hp_prime.1.pos },
-  { exact_mod_cast hp_prime.1.ne_one },
-  { exact_mod_cast hp_prime.1.ne_zero }
+  { exact_mod_cast hp.1.pos },
+  { exact_mod_cast hp.1.ne_one },
+  { exact_mod_cast hp.1.ne_zero }
 end
 
 section units
@@ -505,7 +383,7 @@
 def unit_coeff {x : ℤ_[p]} (hx : x ≠ 0) : ℤ_[p]ˣ :=
 let u : ℚ_[p] := x * p ^ -x.valuation in
 have hu : ∥u∥ = 1,
-by simp [hx, nat.zpow_ne_zero_of_pos (by exact_mod_cast hp_prime.1.pos) x.valuation,
+by simp [hx, nat.zpow_ne_zero_of_pos (by exact_mod_cast hp.1.pos) x.valuation,
          norm_eq_pow_val, zpow_neg, inv_mul_cancel],
 mk_units hu
 
@@ -520,7 +398,7 @@
   have repr : (x : ℚ_[p]) = (unit_coeff hx) * p ^ x.valuation,
   { rw [unit_coeff_coe, mul_assoc, ← zpow_add₀],
     { simp },
-    { exact_mod_cast hp_prime.1.ne_zero } },
+    { exact_mod_cast hp.1.ne_zero } },
   convert repr using 2,
   rw [← zpow_coe_nat, int.nat_abs_of_nonneg (valuation_nonneg x)]
 end
@@ -538,9 +416,9 @@
   lift x.valuation to ℕ using x.valuation_nonneg with k hk,
   simp only [int.coe_nat_le, zpow_neg, zpow_coe_nat],
   have aux : ∀ n : ℕ, 0 < (p ^ n : ℝ),
-  { apply pow_pos, exact_mod_cast hp_prime.1.pos },
+  { apply pow_pos, exact_mod_cast hp.1.pos },
   rw [inv_le_inv (aux _) (aux _)],
-  have : p ^ n ≤ p ^ k ↔ n ≤ k := (strict_mono_pow hp_prime.1.one_lt).le_iff_le,
+  have : p ^ n ≤ p ^ k ↔ n ≤ k := (strict_mono_pow hp.1.one_lt).le_iff_le,
   rw [← this],
   norm_cast
 end
@@ -601,7 +479,7 @@
 local_ring.of_nonunits_add $ by simp only [mem_nonunits]; exact λ x y, norm_lt_one_add
 
 lemma p_nonnunit : (p : ℤ_[p]) ∈ nonunits ℤ_[p] :=
-have (p : ℝ)⁻¹ < 1, from inv_lt_one $ by exact_mod_cast hp_prime.1.one_lt,
+have (p : ℝ)⁻¹ < 1, from inv_lt_one $ by exact_mod_cast hp.1.one_lt,
 by simp [this]
 
 lemma maximal_ideal_eq_span_p : maximal_ideal ℤ_[p] = ideal.span {p} :=
@@ -618,7 +496,7 @@
 begin
   rw [← ideal.span_singleton_prime, ← maximal_ideal_eq_span_p],
   { apply_instance },
-  { exact_mod_cast hp_prime.1.ne_zero }
+  { exact_mod_cast hp.1.ne_zero }
 end
 
 lemma irreducible_p : irreducible (p : ℤ_[p]) := prime.irreducible prime_p
@@ -642,7 +520,7 @@
     { intros ε hε, obtain ⟨m, hm⟩ := exists_pow_neg_lt p hε,
       refine ⟨m, λ n hn, lt_of_le_of_lt _ hm⟩, rw [← neg_sub, norm_neg], exact hx hn },
     { refine ⟨x'.lim, λ n, _⟩,
-      have : (0:ℝ) < p ^ (-n : ℤ), { apply zpow_pos_of_pos, exact_mod_cast hp_prime.1.pos },
+      have : (0:ℝ) < p ^ (-n : ℤ), { apply zpow_pos_of_pos, exact_mod_cast hp.1.pos },
       obtain ⟨i, hi⟩ := equiv_def₃ (equiv_lim x') this,
       by_cases hin : i ≤ n,
       { exact (hi i le_rfl n hin).le },
