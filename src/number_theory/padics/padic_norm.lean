--- conflicted
+++ resolved
@@ -257,14 +257,8 @@
   (multiplicity (p : ℤ) d).get (finite_int_iff.2 ⟨ne.symm $ ne_of_lt p_prime.1.one_lt,
     λ hd, by simp * at *⟩) :=
 have hd : d ≠ 0, from rat.mk_denom_ne_zero_of_ne_zero hqz qdf,
-<<<<<<< HEAD
-let ⟨c, hc1, hc2⟩ := rat.num_denom_mk hn hd qdf in
-begin
-  rw [padic_val_rat.multiplicity_sub_multiplicity];
-=======
 let ⟨c, hc1, hc2⟩ := rat.num_denom_mk hd qdf in
 by rw [padic_val_rat, dif_pos];
->>>>>>> 0c3f75bb
   simp [hc1, hc2, multiplicity.mul' (nat.prime_iff_prime_int.1 p_prime.1),
     (ne.symm (ne_of_lt p_prime.1.one_lt)), hqz, pos_iff_ne_zero],
   simp_rw [int.coe_nat_multiplicity p q.denom],
@@ -290,15 +284,10 @@
 by induction k; simp [*, padic_val_rat.mul _ hq (pow_ne_zero _ hq),
   pow_succ, add_mul, add_comm]
 
-<<<<<<< HEAD
-/-- A rewrite lemma for `padic_val_rat p (q⁻¹)` with condition `q ≠ 0`. -/
-protected lemma inv {q : ℚ} (hq : q ≠ 0) :
-=======
 /--
 A rewrite lemma for `padic_val_rat p (q⁻¹)` with condition `q ≠ 0`.
 -/
 protected lemma inv (q : ℚ) :
->>>>>>> 0c3f75bb
   padic_val_rat p (q⁻¹) = -padic_val_rat p q :=
 begin
   by_cases hq : q = 0,
