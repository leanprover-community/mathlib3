/-
Copyright (c) 2018 Robert Y. Lewis. All rights reserved.
Released under Apache 2.0 license as described in the file LICENSE.
Authors: Robert Y. Lewis
-/
import algebra.order.absolute_value
import algebra.field_power
import ring_theory.int.basic
import tactic.basic
import tactic.ring_exp
import number_theory.divisors
import data.nat.factorization

/-!
# p-adic norm

This file defines the p-adic valuation and the p-adic norm on ℚ.

The p-adic valuation on ℚ is the difference of the multiplicities of `p` in the numerator and
denominator of `q`. This function obeys the standard properties of a valuation, with the appropriate
assumptions on p.

The valuation induces a norm on ℚ. This norm is a nonarchimedean absolute value.
It takes values in {0} ∪ {1/p^k | k ∈ ℤ}.

## Notations

This file uses the local notation `/.` for `rat.mk`.

## Implementation notes

Much, but not all, of this file assumes that `p` is prime. This assumption is inferred automatically
by taking `[fact (prime p)]` as a type class argument.

## References

* [F. Q. Gouvêa, *p-adic numbers*][gouvea1997]
* [R. Y. Lewis, *A formal proof of Hensel's lemma over the p-adic integers*][lewis2019]
* <https://en.wikipedia.org/wiki/P-adic_number>

## Tags

p-adic, p adic, padic, norm, valuation
-/

universe u

open nat

open_locale rat

open multiplicity

/--
For `p ≠ 1`, the p-adic valuation of a natural `n ≠ 0` is the largest natural number `k` such that
p^k divides z.

If `n = 0` or `p = 1`, then `padic_val_nat p q` defaults to 0.
-/
def padic_val_nat (p : ℕ) (n : ℕ) : ℕ :=
if h : p ≠ 1 ∧ 0 < n
then (multiplicity p n).get (multiplicity.finite_nat_iff.2 h)
else 0

namespace padic_val_nat
open multiplicity
variables {p : ℕ}

/-- `padic_val_nat p 0` is 0 for any `p`. -/
@[simp] protected lemma zero : padic_val_nat p 0 = 0 :=
by simp [padic_val_nat]

/-- `padic_val_nat p 1` is 0 for any `p`. -/
@[simp] protected lemma one : padic_val_nat p 1 = 0 :=
by unfold padic_val_nat; split_ifs; simp *

/-- For `p ≠ 0, p ≠ 1, `padic_val_rat p p` is 1. -/
@[simp] lemma self (hp : 1 < p) : padic_val_nat p p = 1 :=
begin
  have neq_one : (¬ p = 1) ↔ true,
  { exact iff_of_true ((ne_of_lt hp).symm) trivial, },
  have eq_zero_false : (p = 0) ↔ false,
  { exact iff_false_intro ((ne_of_lt (trans zero_lt_one hp)).symm) },
  simp [padic_val_nat, neq_one, eq_zero_false],
end

end padic_val_nat

/--
For `p ≠ 1`, the p-adic valuation of an integer `z ≠ 0` is the largest natural number `k` such that
p^k divides z.

If `x = 0` or `p = 1`, then `padic_val_int p q` defaults to 0.
-/
def padic_val_int (p : ℕ) (z : ℤ) : ℕ :=
padic_val_nat p (z.nat_abs)

namespace padic_val_int
open multiplicity
variables {p : ℕ}

/-- `padic_val_int p 0` is 0 for any `p`. -/
@[simp]
protected lemma zero : padic_val_int p 0 = 0 :=
by simp [padic_val_int]

/-- `padic_val_int p 1` is 0 for any `p`. -/
@[simp] protected lemma one : padic_val_int p 1 = 0 :=
by simp [padic_val_int]

/-- For `p ≠ 0, p ≠ 1, `padic_val_rat p p` is 1. -/
@[simp] lemma self (hp : 1 < p) : padic_val_int p p = 1 :=
by simp [padic_val_int, padic_val_nat.self hp]

end padic_val_int

/--
`padic_val_rat` defines the valuation of a rational `q` to be the valuation of `q.num` minus the
valuation of `q.denom`.
If `q = 0` or `p = 1`, then `padic_val_rat p q` defaults to 0.
-/
def padic_val_rat (p : ℕ) (q : ℚ) : ℤ :=
padic_val_int p q.num - padic_val_nat p q.denom

namespace padic_val_rat
open multiplicity
variables {p : ℕ}

/-- `padic_val_rat p q` is symmetric in `q`. -/
@[simp] protected lemma neg (q : ℚ) : padic_val_rat p (-q) = padic_val_rat p q :=
by simp [padic_val_rat, padic_val_int]

/-- `padic_val_rat p 0` is 0 for any `p`. -/
@[simp]
protected lemma zero (m : nat) : padic_val_rat m 0 = 0 := by simp [padic_val_rat, padic_val_int]

/-- `padic_val_rat p 1` is 0 for any `p`. -/
@[simp] protected lemma one : padic_val_rat p 1 = 0 := by simp [padic_val_rat, padic_val_int]

/-- For `p ≠ 0, p ≠ 1, `padic_val_rat p p` is 1. -/
@[simp] lemma padic_val_rat_self (hp : 1 < p) : padic_val_rat p p = 1 :=
begin
  simp only [padic_val_rat, padic_val_int, rat.coe_nat_num, int.nat_abs_of_nat, rat.coe_nat_denom,
    padic_val_nat.one, int.coe_nat_zero, sub_zero, padic_val_nat.self hp],
  refl,
end

/-- The p-adic value of an integer `z ≠ 0` is the multiplicity of `p` in `z`. -/
lemma padic_val_rat_of_int (z : ℤ) (hp : p ≠ 1) (hz : z ≠ 0) :
  padic_val_rat p (z : ℚ) = (multiplicity (p : ℤ) z).get
    (finite_int_iff.2 ⟨hp, hz⟩) :=
begin
  rw [padic_val_rat, padic_val_int, padic_val_nat, padic_val_nat, dif_pos, dif_pos],
  simp_rw multiplicity.int.nat_abs,
  simp only [rat.coe_int_denom, int.coe_nat_zero, rat.coe_int_num, int.coe_nat_inj',
    sub_zero, multiplicity.get_one_right],
  refl,
  simp [hp],
  simp [hp],
  apply nat.pos_of_ne_zero,
  simp [hz],
end

end padic_val_rat

section padic_val_nat

lemma zero_le_padic_val_rat_of_nat (p n : ℕ) : 0 ≤ padic_val_rat p n :=
begin
  unfold padic_val_rat padic_val_int padic_val_nat,
  split_ifs; simp,
end

/-- `padic_val_rat` coincides with `padic_val_nat`. -/
@[simp, norm_cast] lemma padic_val_rat_of_nat (p n : ℕ) :
  ↑(padic_val_nat p n) = padic_val_rat p n :=
by simp [padic_val_rat, padic_val_int]

/--
A simplification of `padic_val_nat` when one input is prime, by analogy with `padic_val_rat_def`.
-/
lemma padic_val_nat_def {p : ℕ} [hp : fact p.prime] {n : ℕ} (hn : 0 < n) :
  padic_val_nat p n =
  (multiplicity p n).get
    (multiplicity.finite_nat_iff.2 ⟨nat.prime.ne_one hp.1, hn⟩) :=
begin
  simp [padic_val_nat],
  split_ifs,
  { refl, },
  { exfalso,
    apply h ⟨(hp.out).ne_one, hn⟩, }
end

@[simp] lemma padic_val_nat_self (p : ℕ) [fact p.prime] : padic_val_nat p p = 1 :=
by simp [padic_val_nat_def (fact.out p.prime).pos]

lemma one_le_padic_val_nat_of_dvd
  {n p : nat} [prime : fact p.prime] (n_pos : 0 < n) (div : p ∣ n) :
  1 ≤ padic_val_nat p n :=
begin
  rw @padic_val_nat_def _ prime _ n_pos,
  let one_le_mul : _ ≤ multiplicity p n :=
    @multiplicity.le_multiplicity_of_pow_dvd _ _ _ p n 1 (begin norm_num, exact div end),
  simp only [nat.cast_one] at one_le_mul,
  rcases one_le_mul with ⟨_, q⟩,
  dsimp at q,
  solve_by_elim,
end

end padic_val_nat

namespace padic_val_rat
open multiplicity
variables (p : ℕ) [p_prime : fact p.prime]
include p_prime

/-- The multiplicity of `p : ℕ` in `a : ℤ` is finite exactly when `a ≠ 0`. -/
lemma finite_int_prime_iff {p : ℕ} [p_prime : fact p.prime] {a : ℤ} : finite (p : ℤ) a ↔ a ≠ 0 :=
by simp [finite_int_iff, ne.symm (ne_of_lt (p_prime.1.one_lt))]

/-- A rewrite lemma for `padic_val_rat p q` when `q` is expressed in terms of `rat.mk`. -/
protected lemma defn {q : ℚ} {n d : ℤ} (hqz : q ≠ 0) (qdf : q = n /. d) :
  padic_val_rat p q = (multiplicity (p : ℤ) n).get (finite_int_iff.2
    ⟨ne.symm $ ne_of_lt p_prime.1.one_lt, λ hn, by simp * at *⟩) -
  (multiplicity (p : ℤ) d).get (finite_int_iff.2 ⟨ne.symm $ ne_of_lt p_prime.1.one_lt,
    λ hd, by simp * at *⟩) :=
have hn : n ≠ 0, from rat.mk_num_ne_zero_of_ne_zero hqz qdf,
have hd : d ≠ 0, from rat.mk_denom_ne_zero_of_ne_zero hqz qdf,
let ⟨c, hc1, hc2⟩ := rat.num_denom_mk hn hd qdf in
begin
  simp [hc1, hc2, multiplicity.mul' (nat.prime_iff_prime_int.1 p_prime.1),
    (ne.symm (ne_of_lt p_prime.1.one_lt)), hqz],
  rw [padic_val_rat, padic_val_int, padic_val_nat, padic_val_nat, dif_pos, dif_pos],
  simp_rw [int.coe_nat_multiplicity p q.denom],
  simp_rw multiplicity.int.nat_abs,
  refl,
  split,
  { exact nat.prime.ne_one p_prime.out, },
  { apply nat.pos_of_ne_zero,
    intro hq,
    simp [hq] at hc2,
    exact hd hc2, },
  split,
  { exact nat.prime.ne_one p_prime.out, },
  { apply nat.pos_of_ne_zero,
    intro hq,
    simp only [int.nat_abs_eq_zero] at hq,
    simp [hq] at hc1,
    exact hn hc1, },
end

/-- A rewrite lemma for `padic_val_rat p (q * r)` with conditions `q ≠ 0`, `r ≠ 0`. -/
protected lemma mul {q r : ℚ} (hq : q ≠ 0) (hr : r ≠ 0) :
  padic_val_rat p (q * r) = padic_val_rat p q + padic_val_rat p r :=
have q*r = (q.num * r.num) /. (↑q.denom * ↑r.denom), by rw_mod_cast rat.mul_num_denom,
have hq' : q.num /. q.denom ≠ 0, by rw rat.num_denom; exact hq,
have hr' : r.num /. r.denom ≠ 0, by rw rat.num_denom; exact hr,
have hp' : _root_.prime (p : ℤ), from nat.prime_iff_prime_int.1 p_prime.1,
begin
  rw [padic_val_rat.defn p (mul_ne_zero hq hr) this],
  conv_rhs { rw [←(@rat.num_denom q), padic_val_rat.defn p hq',
    ←(@rat.num_denom r), padic_val_rat.defn p hr'] },
  rw [multiplicity.mul' hp', multiplicity.mul' hp']; simp [add_comm, add_left_comm, sub_eq_add_neg]
end

/-- A rewrite lemma for `padic_val_rat p (q^k)` with condition `q ≠ 0`. -/
protected lemma pow {q : ℚ} (hq : q ≠ 0) {k : ℕ} :
    padic_val_rat p (q ^ k) = k * padic_val_rat p q :=
by induction k; simp [*, padic_val_rat.mul _ hq (pow_ne_zero _ hq),
  pow_succ, add_mul, add_comm]

/-- A rewrite lemma for `padic_val_rat p (q⁻¹)` with condition `q ≠ 0`. -/
protected lemma inv {q : ℚ} (hq : q ≠ 0) :
  padic_val_rat p (q⁻¹) = -padic_val_rat p q :=
by rw [eq_neg_iff_add_eq_zero, ← padic_val_rat.mul p (inv_ne_zero hq) hq,
    inv_mul_cancel hq, padic_val_rat.one]

/-- A rewrite lemma for `padic_val_rat p (q / r)` with conditions `q ≠ 0`, `r ≠ 0`. -/
protected lemma div {q r : ℚ} (hq : q ≠ 0) (hr : r ≠ 0) :
  padic_val_rat p (q / r) = padic_val_rat p q - padic_val_rat p r :=
by rw [div_eq_mul_inv, padic_val_rat.mul p hq (inv_ne_zero hr),
    padic_val_rat.inv p hr, sub_eq_add_neg]

/--
A condition for `padic_val_rat p (n₁ / d₁) ≤ padic_val_rat p (n₂ / d₂),
in terms of divisibility by `p^n`.
-/
lemma padic_val_rat_le_padic_val_rat_iff {n₁ n₂ d₁ d₂ : ℤ}
  (hn₁ : n₁ ≠ 0) (hn₂ : n₂ ≠ 0) (hd₁ : d₁ ≠ 0) (hd₂ : d₂ ≠ 0) :
  padic_val_rat p (n₁ /. d₁) ≤ padic_val_rat p (n₂ /. d₂) ↔
  ∀ (n : ℕ), ↑p ^ n ∣ n₁ * d₂ → ↑p ^ n ∣ n₂ * d₁ :=
have hf1 : finite (p : ℤ) (n₁ * d₂),
  from finite_int_prime_iff.2 (mul_ne_zero hn₁ hd₂),
have hf2 : finite (p : ℤ) (n₂ * d₁),
  from finite_int_prime_iff.2 (mul_ne_zero hn₂ hd₁),
  by conv
  { to_lhs,
    rw [padic_val_rat.defn p (rat.mk_ne_zero_of_ne_zero hn₁ hd₁) rfl,
      padic_val_rat.defn p (rat.mk_ne_zero_of_ne_zero hn₂ hd₂) rfl,
      sub_le_iff_le_add',
      ← add_sub_assoc,
      le_sub_iff_add_le],
    norm_cast,
    rw [← multiplicity.mul' (nat.prime_iff_prime_int.1 p_prime.1) hf1, add_comm,
      ← multiplicity.mul' (nat.prime_iff_prime_int.1 p_prime.1) hf2,
      enat.get_le_get, multiplicity_le_multiplicity_iff] }

/--
Sufficient conditions to show that the p-adic valuation of `q` is less than or equal to the
p-adic vlauation of `q + r`.
-/
theorem le_padic_val_rat_add_of_le {q r : ℚ}
  (hqr : q + r ≠ 0)
  (h : padic_val_rat p q ≤ padic_val_rat p r) :
  padic_val_rat p q ≤ padic_val_rat p (q + r) :=
if hq : q = 0 then by simpa [hq] using h else
if hr : r = 0 then by simp [hr] else
have hqn : q.num ≠ 0, from rat.num_ne_zero_of_ne_zero hq,
have hqd : (q.denom : ℤ) ≠ 0, by exact_mod_cast rat.denom_ne_zero _,
have hrn : r.num ≠ 0, from rat.num_ne_zero_of_ne_zero hr,
have hrd : (r.denom : ℤ) ≠ 0, by exact_mod_cast rat.denom_ne_zero _,
have hqreq : q + r = (((q.num * r.denom + q.denom * r.num : ℤ)) /. (↑q.denom * ↑r.denom : ℤ)),
  from rat.add_num_denom _ _,
have hqrd : q.num * ↑(r.denom) + ↑(q.denom) * r.num ≠ 0,
  from rat.mk_num_ne_zero_of_ne_zero hqr hqreq,
begin
  conv_lhs { rw ←(@rat.num_denom q) },
  rw [hqreq, padic_val_rat_le_padic_val_rat_iff p hqn hqrd hqd (mul_ne_zero hqd hrd),
    ← multiplicity_le_multiplicity_iff, mul_left_comm,
    multiplicity.mul (nat.prime_iff_prime_int.1 p_prime.1), add_mul],
  rw [←(@rat.num_denom q), ←(@rat.num_denom r),
    padic_val_rat_le_padic_val_rat_iff p hqn hrn hqd hrd, ← multiplicity_le_multiplicity_iff] at h,
  calc _ ≤ min (multiplicity ↑p (q.num * ↑(r.denom) * ↑(q.denom)))
    (multiplicity ↑p (↑(q.denom) * r.num * ↑(q.denom))) : (le_min
    (by rw [@multiplicity.mul _ _ _ _ (_ * _) _ (nat.prime_iff_prime_int.1 p_prime.1), add_comm])
    (by rw [mul_assoc, @multiplicity.mul _ _ _ _ (q.denom : ℤ)
        (_ * _) (nat.prime_iff_prime_int.1 p_prime.1)];
      exact add_le_add_left h _))
    ... ≤ _ : min_le_multiplicity_add
end

/--
The minimum of the valuations of `q` and `r` is less than or equal to the valuation of `q + r`.
-/
theorem min_le_padic_val_rat_add {q r : ℚ} (hqr : q + r ≠ 0) :
  min (padic_val_rat p q) (padic_val_rat p r) ≤ padic_val_rat p (q + r) :=
(le_total (padic_val_rat p q) (padic_val_rat p r)).elim
  (λ h, by rw [min_eq_left h]; exact le_padic_val_rat_add_of_le _ hqr h)
  (λ h, by rw [min_eq_right h, add_comm]; exact le_padic_val_rat_add_of_le _
    (by rwa add_comm) h)

open_locale big_operators

/-- A finite sum of rationals with positive p-adic valuation has positive p-adic valuation
  (if the sum is non-zero). -/
theorem sum_pos_of_pos {n : ℕ} {F : ℕ → ℚ}
  (hF : ∀ i, i < n → 0 < padic_val_rat p (F i)) (hn0 : ∑ i in finset.range n, F i ≠ 0) :
  0 < padic_val_rat p (∑ i in finset.range n, F i) :=
begin
  induction n with d hd,
  { exact false.elim (hn0 rfl) },
  { rw finset.sum_range_succ at hn0 ⊢,
    by_cases h : ∑ (x : ℕ) in finset.range d, F x = 0,
    { rw [h, zero_add],
      exact hF d (lt_add_one _) },
    { refine lt_of_lt_of_le _ (min_le_padic_val_rat_add p hn0),
      { refine lt_min (hd (λ i hi, _) h) (hF d (lt_add_one _)),
        exact hF _ (lt_trans hi (lt_add_one _)) }, } }
end

end padic_val_rat

namespace padic_val_nat

/-- A rewrite lemma for `padic_val_nat p (q * r)` with conditions `q ≠ 0`, `r ≠ 0`. -/
protected lemma mul (p : ℕ) [p_prime : fact p.prime] {q r : ℕ} (hq : q ≠ 0) (hr : r ≠ 0) :
  padic_val_nat p (q * r) = padic_val_nat p q + padic_val_nat p r :=
begin
  apply int.coe_nat_inj,
  simp only [padic_val_rat_of_nat, nat.cast_mul],
  rw padic_val_rat.mul,
  norm_cast,
  exact cast_ne_zero.mpr hq,
  exact cast_ne_zero.mpr hr,
end

protected lemma div_of_dvd (p : ℕ) [hp : fact p.prime] {a b : ℕ} (h : b ∣ a) :
  padic_val_nat p (a / b) = padic_val_nat p a - padic_val_nat p b :=
begin
  rcases eq_or_ne a 0 with rfl | ha,
  { simp },
  obtain ⟨k, rfl⟩ := h,
  obtain ⟨hb, hk⟩ := mul_ne_zero_iff.mp ha,
  rw [mul_comm, k.mul_div_cancel hb.bot_lt, padic_val_nat.mul p hk hb, nat.add_sub_cancel]
end

/-- Dividing out by a prime factor reduces the padic_val_nat by 1. -/
protected lemma div {p : ℕ} [p_prime : fact p.prime] {b : ℕ} (dvd : p ∣ b) :
  (padic_val_nat p (b / p)) = (padic_val_nat p b) - 1 :=
begin
  convert padic_val_nat.div_of_dvd p dvd,
  rw padic_val_nat_self p
end

/-- A version of `padic_val_rat.pow` for `padic_val_nat` -/
protected lemma pow (p q n : ℕ) [fact p.prime] (hq : q ≠ 0) :
  padic_val_nat p (q ^ n) = n * padic_val_nat p q :=
begin
  apply @nat.cast_injective ℤ,
  push_cast,
  exact padic_val_rat.pow _ (cast_ne_zero.mpr hq),
end

@[simp] protected lemma prime_pow (p n : ℕ) [fact p.prime] : padic_val_nat p (p ^ n) = n :=
by rw [padic_val_nat.pow p _ _ (fact.out p.prime).ne_zero, padic_val_nat_self p, mul_one]

protected lemma div_pow {p : ℕ} [p_prime : fact p.prime] {b k : ℕ} (dvd : p ^ k ∣ b) :
  (padic_val_nat p (b / p ^ k)) = (padic_val_nat p b) - k :=
begin
  convert padic_val_nat.div_of_dvd p dvd,
  rw padic_val_nat.prime_pow
end

end padic_val_nat

section padic_val_nat

/-- If a prime doesn't appear in `n`, `padic_val_nat p n` is `0`. -/
lemma padic_val_nat_of_not_dvd {p : ℕ} [fact p.prime] {n : ℕ} (not_dvd : ¬(p ∣ n)) :
  padic_val_nat p n = 0 :=
begin
  by_cases hn : n = 0,
  { subst hn, simp at not_dvd, trivial, },
  { rw padic_val_nat_def (nat.pos_of_ne_zero hn),
    exact (@multiplicity.unique' _ _ _ p n 0 (by simp) (by simpa using not_dvd)).symm,
    assumption, },
end

lemma dvd_of_one_le_padic_val_nat {n p : nat} [prime : fact p.prime] (hp : 1 ≤ padic_val_nat p n) :
  p ∣ n :=
begin
  by_contra h,
  rw padic_val_nat_of_not_dvd h at hp,
  exact lt_irrefl 0 (lt_of_lt_of_le zero_lt_one hp),
end

lemma pow_padic_val_nat_dvd {p n : ℕ} [fact (nat.prime p)] : p ^ (padic_val_nat p n) ∣ n :=
begin
  cases nat.eq_zero_or_pos n with hn hn,
  { rw hn, exact dvd_zero (p ^ padic_val_nat p 0) },
  { rw multiplicity.pow_dvd_iff_le_multiplicity,
    apply le_of_eq,
    rw padic_val_nat_def hn,
    { apply enat.coe_get },
    { apply_instance } }
end

lemma pow_succ_padic_val_nat_not_dvd {p n : ℕ} [hp : fact (nat.prime p)] (hn : 0 < n) :
  ¬ p ^ (padic_val_nat p n + 1) ∣ n :=
begin
<<<<<<< HEAD
  { rw multiplicity.pow_dvd_iff_le_multiplicity,
    rw padic_val_nat_def hn,
    { rw [nat.cast_add, enat.coe_get],
      simp only [nat.cast_one, not_le],
      exact enat.lt_add_one (ne_top_iff_finite.mpr
        (finite_nat_iff.mpr ⟨(fact.elim hp).ne_one, hn⟩)), },
    { apply_instance } }
=======
  rw multiplicity.pow_dvd_iff_le_multiplicity,
  rw padic_val_nat_def (ne_of_gt hn),
  { rw [nat.cast_add, enat.coe_get],
    simp only [nat.cast_one, not_le],
    apply enat.lt_add_one (ne_top_iff_finite.2 (finite_nat_iff.2 ⟨hp.elim.ne_one, hn⟩)) },
  { apply_instance }
>>>>>>> 84cbbc98
end

lemma padic_val_nat_primes {p q : ℕ} [p_prime : fact p.prime] [q_prime : fact q.prime]
  (neq : p ≠ q) : padic_val_nat p q = 0 :=
@padic_val_nat_of_not_dvd p p_prime q $
(not_congr (iff.symm (prime_dvd_prime_iff_eq p_prime.1 q_prime.1))).mp neq

protected lemma padic_val_nat.div' {p : ℕ} [p_prime : fact p.prime] :
  ∀ {m : ℕ} (cpm : coprime p m) {b : ℕ} (dvd : m ∣ b), padic_val_nat p (b / m) = padic_val_nat p b
| 0 := λ cpm b dvd, by { rw zero_dvd_iff at dvd, rw [dvd, nat.zero_div], }
| (n + 1) :=
  λ cpm b dvd,
  begin
    rcases dvd with ⟨c, rfl⟩,
    rw [mul_div_right c (nat.succ_pos _)],by_cases hc : c = 0,
    { rw [hc, mul_zero] },
    { rw padic_val_nat.mul,
      { suffices : ¬ p ∣ (n+1),
        { rw [padic_val_nat_of_not_dvd this, zero_add] },
        contrapose! cpm,
        exact p_prime.1.dvd_iff_not_coprime.mp cpm },
      { exact nat.succ_ne_zero _ },
      { exact hc } },
  end

lemma padic_val_nat_eq_factorization (p n : ℕ) [hp : fact p.prime] :
  padic_val_nat p n = n.factorization p :=
begin
  by_cases hn : n = 0, { subst hn, simp },
  rw @padic_val_nat_def p _ n (nat.pos_of_ne_zero hn),
  simp [@multiplicity_eq_factorization n p hp.elim hn],
end

open_locale big_operators

lemma prod_pow_prime_padic_val_nat (n : nat) (hn : n ≠ 0) (m : nat) (pr : n < m) :
  ∏ p in finset.filter nat.prime (finset.range m), p ^ (padic_val_nat p n) = n :=
begin
  nth_rewrite_rhs 0 ←factorization_prod_pow_eq_self hn,
  rw eq_comm,
  apply finset.prod_subset_one_on_sdiff,
  { exact λ p hp, finset.mem_filter.mpr
      ⟨finset.mem_range.mpr (gt_of_gt_of_ge pr (le_of_mem_factorization hp)),
       prime_of_mem_factorization hp⟩ },
  { intros p hp,
    cases finset.mem_sdiff.mp hp with hp1 hp2,
    haveI := fact_iff.mpr (finset.mem_filter.mp hp1).2,
    rw padic_val_nat_eq_factorization p n,
    simp [finsupp.not_mem_support_iff.mp hp2] },
  { intros p hp,
    haveI := fact_iff.mpr (prime_of_mem_factorization hp),
    simp [padic_val_nat_eq_factorization] }
end

lemma range_pow_padic_val_nat_subset_divisors {n : ℕ} (p : ℕ) [fact p.prime] (hn : n ≠ 0) :
  (finset.range (padic_val_nat p n + 1)).image (pow p) ⊆ n.divisors :=
begin
  intros t ht,
  simp only [exists_prop, finset.mem_image, finset.mem_range] at ht,
  obtain ⟨k, hk, rfl⟩ := ht,
  rw nat.mem_divisors,
  exact ⟨(pow_dvd_pow p $ by linarith).trans pow_padic_val_nat_dvd, hn⟩
end

lemma range_pow_padic_val_nat_subset_divisors' {n : ℕ} (p : ℕ) [h : fact p.prime] :
  (finset.range (padic_val_nat p n)).image (λ t, p ^ (t + 1)) ⊆ (n.divisors \ {1}) :=
begin
  rcases eq_or_ne n 0 with rfl | hn,
  { simp },
  intros t ht,
  simp only [exists_prop, finset.mem_image, finset.mem_range] at ht,
  obtain ⟨k, hk, rfl⟩ := ht,
  rw [finset.mem_sdiff, nat.mem_divisors],
  refine ⟨⟨(pow_dvd_pow p $ by linarith).trans pow_padic_val_nat_dvd, hn⟩, _⟩,
  rw [finset.mem_singleton],
  nth_rewrite 1 ←one_pow (k + 1),
  exact (nat.pow_lt_pow_of_lt_left h.1.one_lt $ nat.succ_pos k).ne',
end

end padic_val_nat

/--
If `q ≠ 0`, the p-adic norm of a rational `q` is `p ^ (-(padic_val_rat p q))`.
If `q = 0`, the p-adic norm of `q` is 0.
-/
def padic_norm (p : ℕ) (q : ℚ) : ℚ :=
if q = 0 then 0 else (↑p : ℚ) ^ (-(padic_val_rat p q))

namespace padic_norm

section padic_norm
open padic_val_rat
variables (p : ℕ)

/-- Unfolds the definition of the p-adic norm of `q` when `q ≠ 0`. -/
@[simp] protected lemma eq_zpow_of_nonzero {q : ℚ} (hq : q ≠ 0) :
  padic_norm p q = p ^ (-(padic_val_rat p q)) :=
by simp [hq, padic_norm]

/-- The p-adic norm is nonnegative. -/
protected lemma nonneg (q : ℚ) : 0 ≤ padic_norm p q :=
if hq : q = 0 then by simp [hq, padic_norm]
else
  begin
    unfold padic_norm; split_ifs,
    apply zpow_nonneg,
    exact_mod_cast nat.zero_le _
  end

/-- The p-adic norm of 0 is 0. -/
@[simp] protected lemma zero : padic_norm p 0 = 0 := by simp [padic_norm]

/-- The p-adic norm of 1 is 1. -/
@[simp] protected lemma one : padic_norm p 1 = 1 := by simp [padic_norm]

/--
The p-adic norm of `p` is `1/p` if `p > 1`.

See also `padic_norm.padic_norm_p_of_prime` for a version that assumes `p` is prime.
-/
lemma padic_norm_p {p : ℕ} (hp : 1 < p) : padic_norm p p = 1 / p :=
by simp [padic_norm, (show p ≠ 0, by linarith), padic_val_rat.padic_val_rat_self hp]

/--
The p-adic norm of `p` is `1/p` if `p` is prime.

See also `padic_norm.padic_norm_p` for a version that assumes `1 < p`.
-/
@[simp] lemma padic_norm_p_of_prime (p : ℕ) [fact p.prime] : padic_norm p p = 1 / p :=
padic_norm_p $ nat.prime.one_lt (fact.out _)

/-- The p-adic norm of `q` is `1` if `q` is prime and not equal to `p`. -/
lemma padic_norm_of_prime_of_ne {p q : ℕ} [p_prime : fact p.prime] [q_prime : fact q.prime]
  (neq : p ≠ q) : padic_norm p q = 1 :=
begin
  have p : padic_val_rat p q = 0,
  { exact_mod_cast @padic_val_nat_primes p q p_prime q_prime neq },
  simp [padic_norm, p, q_prime.1.1, q_prime.1.ne_zero],
end

/--
The p-adic norm of `p` is less than 1 if `1 < p`.

See also `padic_norm.padic_norm_p_lt_one_of_prime` for a version assuming `prime p`.
-/
lemma padic_norm_p_lt_one {p : ℕ} (hp : 1 < p) : padic_norm p p < 1 :=
begin
  rw [padic_norm_p hp, div_lt_iff, one_mul],
  { exact_mod_cast hp },
  { exact_mod_cast zero_lt_one.trans hp },
end

/--
The p-adic norm of `p` is less than 1 if `p` is prime.

See also `padic_norm.padic_norm_p_lt_one` for a version assuming `1 < p`.
-/
lemma padic_norm_p_lt_one_of_prime (p : ℕ) [fact p.prime] : padic_norm p p < 1 :=
padic_norm_p_lt_one $ nat.prime.one_lt (fact.out _)

/-- `padic_norm p q` takes discrete values `p ^ -z` for `z : ℤ`. -/
protected theorem values_discrete {q : ℚ} (hq : q ≠ 0) : ∃ z : ℤ, padic_norm p q = p ^ (-z) :=
⟨ (padic_val_rat p q), by simp [padic_norm, hq] ⟩

/-- `padic_norm p` is symmetric. -/
@[simp] protected lemma neg (q : ℚ) : padic_norm p (-q) = padic_norm p q :=
if hq : q = 0 then by simp [hq]
else by simp [padic_norm, hq]

variable [hp : fact p.prime]
include hp

/-- If `q ≠ 0`, then `padic_norm p q ≠ 0`. -/
protected lemma nonzero {q : ℚ} (hq : q ≠ 0) : padic_norm p q ≠ 0 :=
begin
  rw padic_norm.eq_zpow_of_nonzero p hq,
  apply zpow_ne_zero_of_ne_zero,
  exact_mod_cast ne_of_gt hp.1.pos
end

/-- If the p-adic norm of `q` is 0, then `q` is 0. -/
lemma zero_of_padic_norm_eq_zero {q : ℚ} (h : padic_norm p q = 0) : q = 0 :=
begin
  apply by_contradiction, intro hq,
  unfold padic_norm at h, rw if_neg hq at h,
  apply absurd h,
  apply zpow_ne_zero_of_ne_zero,
  exact_mod_cast hp.1.ne_zero
end

/-- The p-adic norm is multiplicative. -/
@[simp] protected theorem mul (q r : ℚ) : padic_norm p (q*r) = padic_norm p q * padic_norm p r :=
if hq : q = 0 then
  by simp [hq]
else if hr : r = 0 then
  by simp [hr]
else
  have q*r ≠ 0, from mul_ne_zero hq hr,
  have (↑p : ℚ) ≠ 0, by simp [hp.1.ne_zero],
  by simp [padic_norm, *, padic_val_rat.mul, zpow_add₀ this, mul_comm]

/-- The p-adic norm respects division. -/
@[simp] protected theorem div (q r : ℚ) : padic_norm p (q / r) = padic_norm p q / padic_norm p r :=
if hr : r = 0 then by simp [hr] else
eq_div_of_mul_eq (padic_norm.nonzero _ hr) (by rw [←padic_norm.mul, div_mul_cancel _ hr])

/-- The p-adic norm of an integer is at most 1. -/
protected theorem of_int (z : ℤ) : padic_norm p ↑z ≤ 1 :=
if hz : z = 0 then by simp [hz, zero_le_one] else
begin
  unfold padic_norm,
  rw [if_neg _],
  { refine zpow_le_one_of_nonpos _ _,
    { exact_mod_cast le_of_lt hp.1.one_lt, },
    { rw [padic_val_rat_of_int _ hp.1.ne_one hz, neg_nonpos],
      norm_cast, simp }},
  exact_mod_cast hz
end

private lemma nonarchimedean_aux {q r : ℚ} (h : padic_val_rat p q ≤ padic_val_rat p r) :
  padic_norm p (q + r) ≤ max (padic_norm p q) (padic_norm p r) :=
have hnqp : padic_norm p q ≥ 0, from padic_norm.nonneg _ _,
have hnrp : padic_norm p r ≥ 0, from padic_norm.nonneg _ _,
if hq : q = 0 then
  by simp [hq, max_eq_right hnrp, le_max_right]
else if hr : r = 0 then
  by simp [hr, max_eq_left hnqp, le_max_left]
else if hqr : q + r = 0 then
  le_trans (by simpa [hqr] using hnqp) (le_max_left _ _)
else
  begin
    unfold padic_norm, split_ifs,
    apply le_max_iff.2,
    left,
    apply zpow_le_of_le,
    { exact_mod_cast le_of_lt hp.1.one_lt },
    { apply neg_le_neg,
      have : padic_val_rat p q =
              min (padic_val_rat p q) (padic_val_rat p r),
        from (min_eq_left h).symm,
      rw this,
      apply min_le_padic_val_rat_add; assumption }
  end

/--
The p-adic norm is nonarchimedean: the norm of `p + q` is at most the max of the norm of `p` and
the norm of `q`.
-/
protected theorem nonarchimedean {q r : ℚ} :
  padic_norm p (q + r) ≤ max (padic_norm p q) (padic_norm p r) :=
begin
    wlog hle := le_total (padic_val_rat p q) (padic_val_rat p r) using [q r],
    exact nonarchimedean_aux p hle
end

/--
The p-adic norm respects the triangle inequality: the norm of `p + q` is at most the norm of `p`
plus the norm of `q`.
-/
theorem triangle_ineq (q r : ℚ) : padic_norm p (q + r) ≤ padic_norm p q + padic_norm p r :=
calc padic_norm p (q + r) ≤ max (padic_norm p q) (padic_norm p r) : padic_norm.nonarchimedean p
                       ... ≤ padic_norm p q + padic_norm p r :
                         max_le_add_of_nonneg (padic_norm.nonneg p _) (padic_norm.nonneg p _)

/--
The p-adic norm of a difference is at most the max of each component. Restates the archimedean
property of the p-adic norm.
-/
protected theorem sub {q r : ℚ} : padic_norm p (q - r) ≤ max (padic_norm p q) (padic_norm p r) :=
by rw [sub_eq_add_neg, ←padic_norm.neg p r]; apply padic_norm.nonarchimedean

/--
If the p-adic norms of `q` and `r` are different, then the norm of `q + r` is equal to the max of
the norms of `q` and `r`.
-/
lemma add_eq_max_of_ne {q r : ℚ} (hne : padic_norm p q ≠ padic_norm p r) :
  padic_norm p (q + r) = max (padic_norm p q) (padic_norm p r) :=
begin
  wlog hle := le_total (padic_norm p r) (padic_norm p q) using [q r],
  have hlt : padic_norm p r < padic_norm p q, from lt_of_le_of_ne hle hne.symm,
  have : padic_norm p q ≤ max (padic_norm p (q + r)) (padic_norm p r), from calc
   padic_norm p q = padic_norm p (q + r - r) : by congr; ring
               ... ≤ max (padic_norm p (q + r)) (padic_norm p (-r)) : padic_norm.nonarchimedean p
               ... = max (padic_norm p (q + r)) (padic_norm p r) : by simp,
  have hnge : padic_norm p r ≤ padic_norm p (q + r),
  { apply le_of_not_gt,
    intro hgt,
    rw max_eq_right_of_lt hgt at this,
    apply not_lt_of_ge this,
    assumption },
  have : padic_norm p q ≤ padic_norm p (q + r), by rwa [max_eq_left hnge] at this,
  apply _root_.le_antisymm,
  { apply padic_norm.nonarchimedean p },
  { rw max_eq_left_of_lt hlt,
    assumption }
end

/--
The p-adic norm is an absolute value: positive-definite and multiplicative, satisfying the triangle
inequality.
-/
instance : is_absolute_value (padic_norm p) :=
{ abv_nonneg := padic_norm.nonneg p,
  abv_eq_zero :=
    begin
      intros,
      constructor; intro,
      { apply zero_of_padic_norm_eq_zero p, assumption },
      { simp [*] }
    end,
  abv_add := padic_norm.triangle_ineq p,
  abv_mul := padic_norm.mul p }

variable {p}

lemma dvd_iff_norm_le {n : ℕ} {z : ℤ} : ↑(p^n) ∣ z ↔ padic_norm p z ≤ ↑p ^ (-n : ℤ) :=
begin
  unfold padic_norm, split_ifs with hz,
  { norm_cast at hz,
    have : 0 ≤ (p^n : ℚ), {apply pow_nonneg, exact_mod_cast le_of_lt hp.1.pos },
    simp [hz, this] },
  { rw [zpow_le_iff_le, neg_le_neg_iff, padic_val_rat_of_int _ hp.1.ne_one _],
    { norm_cast,
      rw [← enat.coe_le_coe, enat.coe_get, ← multiplicity.pow_dvd_iff_le_multiplicity],
      simp },
    { exact_mod_cast hz },
    { exact_mod_cast hp.1.one_lt } }
end

end padic_norm
end padic_norm<|MERGE_RESOLUTION|>--- conflicted
+++ resolved
@@ -458,7 +458,6 @@
 lemma pow_succ_padic_val_nat_not_dvd {p n : ℕ} [hp : fact (nat.prime p)] (hn : 0 < n) :
   ¬ p ^ (padic_val_nat p n + 1) ∣ n :=
 begin
-<<<<<<< HEAD
   { rw multiplicity.pow_dvd_iff_le_multiplicity,
     rw padic_val_nat_def hn,
     { rw [nat.cast_add, enat.coe_get],
@@ -466,14 +465,12 @@
       exact enat.lt_add_one (ne_top_iff_finite.mpr
         (finite_nat_iff.mpr ⟨(fact.elim hp).ne_one, hn⟩)), },
     { apply_instance } }
-=======
-  rw multiplicity.pow_dvd_iff_le_multiplicity,
-  rw padic_val_nat_def (ne_of_gt hn),
-  { rw [nat.cast_add, enat.coe_get],
-    simp only [nat.cast_one, not_le],
-    apply enat.lt_add_one (ne_top_iff_finite.2 (finite_nat_iff.2 ⟨hp.elim.ne_one, hn⟩)) },
-  { apply_instance }
->>>>>>> 84cbbc98
+  -- rw multiplicity.pow_dvd_iff_le_multiplicity,
+  -- rw padic_val_nat_def (ne_of_gt hn),
+  -- { rw [nat.cast_add, enat.coe_get],
+  --   simp only [nat.cast_one, not_le],
+  --   apply enat.lt_add_one (ne_top_iff_finite.2 (finite_nat_iff.2 ⟨hp.elim.ne_one, hn⟩)) },
+  -- { apply_instance }
 end
 
 lemma padic_val_nat_primes {p q : ℕ} [p_prime : fact p.prime] [q_prime : fact q.prime]
