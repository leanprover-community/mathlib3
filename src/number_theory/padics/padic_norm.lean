/-
Copyright (c) 2018 Robert Y. Lewis. All rights reserved.
Released under Apache 2.0 license as described in the file LICENSE.
Authors: Robert Y. Lewis
-/
import number_theory.padics.padic_val

/-!
# p-adic norm

This file defines the p-adic norm on ℚ.

The p-adic valuation on ℚ is the difference of the multiplicities of `p` in the numerator and
denominator of `q`. This function obeys the standard properties of a valuation, with the appropriate
assumptions on p.

The valuation induces a norm on ℚ. This norm is a nonarchimedean absolute value.
It takes values in {0} ∪ {1/p^k | k ∈ ℤ}.

## Notations

This file uses the local notation `/.` for `rat.mk`.

## Implementation notes

Much, but not all, of this file assumes that `p` is prime. This assumption is inferred automatically
by taking `[fact (prime p)]` as a type class argument.

## References

* [F. Q. Gouvêa, *p-adic numbers*][gouvea1997]
* [R. Y. Lewis, *A formal proof of Hensel's lemma over the p-adic integers*][lewis2019]
* <https://en.wikipedia.org/wiki/P-adic_number>

## Tags

p-adic, p adic, padic, norm, valuation
-/

<<<<<<< HEAD
=======
universe u

open nat

open_locale rat

open multiplicity

/--
For `p ≠ 1`, the p-adic valuation of a natural `n ≠ 0` is the largest natural number `k` such that
p^k divides z.

If `n = 0` or `p = 1`, then `padic_val_nat p q` defaults to 0.
-/
def padic_val_nat (p : ℕ) (n : ℕ) : ℕ :=
if h : p ≠ 1 ∧ 0 < n
then (multiplicity p n).get (multiplicity.finite_nat_iff.2 h)
else 0

namespace padic_val_nat
open multiplicity
variables {p : ℕ}

/-- `padic_val_nat p 0` is 0 for any `p`. -/
@[simp] protected lemma zero : padic_val_nat p 0 = 0 :=
by simp [padic_val_nat]

/-- `padic_val_nat p 1` is 0 for any `p`. -/
@[simp] protected lemma one : padic_val_nat p 1 = 0 :=
by unfold padic_val_nat; split_ifs; simp *

/-- For `p ≠ 0, p ≠ 1, `padic_val_rat p p` is 1. -/
@[simp] lemma self (hp : 1 < p) : padic_val_nat p p = 1 :=
begin
  have neq_one : (¬ p = 1) ↔ true,
  { exact iff_of_true ((ne_of_lt hp).symm) trivial, },
  have eq_zero_false : (p = 0) ↔ false,
  { exact iff_false_intro ((ne_of_lt (trans zero_lt_one hp)).symm) },
  simp [padic_val_nat, neq_one, eq_zero_false],
end

lemma eq_zero_of_not_dvd {n : ℕ} (h : ¬ p ∣ n) : padic_val_nat p n = 0 :=
begin
  rw padic_val_nat,
  split_ifs,
  { simp [multiplicity_eq_zero_of_not_dvd h], },
  refl,
end

end padic_val_nat

/--
For `p ≠ 1`, the p-adic valuation of an integer `z ≠ 0` is the largest natural number `k` such that
p^k divides z.

If `x = 0` or `p = 1`, then `padic_val_int p q` defaults to 0.
-/
def padic_val_int (p : ℕ) (z : ℤ) : ℕ :=
padic_val_nat p (z.nat_abs)

namespace padic_val_int
open multiplicity
variables {p : ℕ}

lemma of_ne_one_ne_zero {z : ℤ} (hp : p ≠ 1) (hz : z ≠ 0) : padic_val_int p z =
  (multiplicity (p : ℤ) z).get (by {apply multiplicity.finite_int_iff.2, simp [hp, hz]}) :=
begin
  rw [padic_val_int, padic_val_nat, dif_pos (and.intro hp (int.nat_abs_pos_of_ne_zero hz))],
  simp_rw multiplicity.int.nat_abs p z,
  refl,
end

/-- `padic_val_int p 0` is 0 for any `p`. -/
@[simp] protected lemma zero : padic_val_int p 0 = 0 :=
by simp [padic_val_int]

/-- `padic_val_int p 1` is 0 for any `p`. -/
@[simp] protected lemma one : padic_val_int p 1 = 0 :=
by simp [padic_val_int]

/-- The p-adic value of an natural is its p-adic_value as an integer -/
@[simp] lemma of_nat {n : ℕ} : padic_val_int p (n : ℤ) = padic_val_nat p n :=
by simp [padic_val_int]

/-- For `p ≠ 0, p ≠ 1, `padic_val_int p p` is 1. -/
lemma self (hp : 1 < p) : padic_val_int p p = 1 :=
by simp [padic_val_nat.self hp]

lemma eq_zero_of_not_dvd {z : ℤ} (h : ¬ (p : ℤ) ∣ z) : padic_val_int p z = 0 :=
begin
  rw [padic_val_int, padic_val_nat],
  split_ifs,
  { simp_rw multiplicity.int.nat_abs,
    simp [multiplicity_eq_zero_of_not_dvd h], },
  refl,
end

end padic_val_int

/--
`padic_val_rat` defines the valuation of a rational `q` to be the valuation of `q.num` minus the
valuation of `q.denom`.
If `q = 0` or `p = 1`, then `padic_val_rat p q` defaults to 0.
-/
def padic_val_rat (p : ℕ) (q : ℚ) : ℤ :=
padic_val_int p q.num - padic_val_nat p q.denom

namespace padic_val_rat
open multiplicity
variables {p : ℕ}

/-- `padic_val_rat p q` is symmetric in `q`. -/
@[simp] protected lemma neg (q : ℚ) : padic_val_rat p (-q) = padic_val_rat p q :=
by simp [padic_val_rat, padic_val_int]

/-- `padic_val_rat p 0` is 0 for any `p`. -/
@[simp]
protected lemma zero (m : nat) : padic_val_rat m 0 = 0 := by simp [padic_val_rat, padic_val_int]

/-- `padic_val_rat p 1` is 0 for any `p`. -/
@[simp] protected lemma one : padic_val_rat p 1 = 0 := by simp [padic_val_rat, padic_val_int]

/-- The p-adic value of an integer `z ≠ 0` is its p-adic_value as a rational -/
@[simp] lemma of_int {z : ℤ} : padic_val_rat p (z : ℚ) = padic_val_int p z :=
by simp [padic_val_rat]

/-- The p-adic value of an integer `z ≠ 0` is the multiplicity of `p` in `z`. -/
lemma of_int_multiplicity (z : ℤ) (hp : p ≠ 1) (hz : z ≠ 0) :
  padic_val_rat p (z : ℚ) = (multiplicity (p : ℤ) z).get
    (finite_int_iff.2 ⟨hp, hz⟩) :=
by rw [of_int, padic_val_int.of_ne_one_ne_zero hp hz]

lemma multiplicity_sub_multiplicity {q : ℚ} (hp : p ≠ 1) (hq : q ≠ 0) :
  padic_val_rat p q =
  (multiplicity (p : ℤ) q.num).get (finite_int_iff.2 ⟨hp, rat.num_ne_zero_of_ne_zero hq⟩) -
  (multiplicity p q.denom).get
    (by { rw [←finite_iff_dom, finite_nat_iff, and_iff_right hp], exact q.pos }) :=
begin
  rw [padic_val_rat, padic_val_int.of_ne_one_ne_zero hp, padic_val_nat, dif_pos],
  { refl },
  { exact ⟨hp, q.pos⟩ },
  { exact rat.num_ne_zero_of_ne_zero hq },
end

/-- The p-adic value of an integer `z ≠ 0` is its p-adic_value as a rational -/
@[simp] lemma of_nat {n : ℕ} : padic_val_rat p (n : ℚ) = padic_val_nat p n :=
by simp [padic_val_rat, padic_val_int]

/-- For `p ≠ 0, p ≠ 1, `padic_val_rat p p` is 1. -/
lemma self (hp : 1 < p) : padic_val_rat p p = 1 := by simp [of_nat, hp]

end padic_val_rat

section padic_val_nat

lemma zero_le_padic_val_rat_of_nat (p n : ℕ) : 0 ≤ padic_val_rat p n := by simp

-- /-- `padic_val_rat` coincides with `padic_val_nat`. -/
@[norm_cast] lemma padic_val_rat_of_nat (p n : ℕ) :
  ↑(padic_val_nat p n) = padic_val_rat p n :=
by simp [padic_val_rat, padic_val_int]

/--
A simplification of `padic_val_nat` when one input is prime, by analogy with `padic_val_rat_def`.
-/
lemma padic_val_nat_def {p : ℕ} [hp : fact p.prime] {n : ℕ} (hn : 0 < n) :
  padic_val_nat p n =
  (multiplicity p n).get
    (multiplicity.finite_nat_iff.2 ⟨nat.prime.ne_one hp.1, hn⟩) :=
begin
  simp [padic_val_nat],
  split_ifs,
  { refl, },
  { exfalso,
    apply h ⟨(hp.out).ne_one, hn⟩, }
end

@[simp] lemma padic_val_nat_self (p : ℕ) [fact p.prime] : padic_val_nat p p = 1 :=
by simp [padic_val_nat_def (fact.out p.prime).pos]

lemma one_le_padic_val_nat_of_dvd
  {n p : nat} [prime : fact p.prime] (n_pos : 0 < n) (div : p ∣ n) :
  1 ≤ padic_val_nat p n :=
begin
  rw @padic_val_nat_def _ prime _ n_pos,
  let one_le_mul : _ ≤ multiplicity p n :=
    @multiplicity.le_multiplicity_of_pow_dvd _ _ _ p n 1 (begin norm_num, exact div end),
  simp only [nat.cast_one] at one_le_mul,
  rcases one_le_mul with ⟨_, q⟩,
  dsimp at q,
  solve_by_elim,
end

end padic_val_nat

namespace padic_val_rat
open multiplicity
variables (p : ℕ) [p_prime : fact p.prime]
include p_prime

/-- The multiplicity of `p : ℕ` in `a : ℤ` is finite exactly when `a ≠ 0`. -/
lemma finite_int_prime_iff {p : ℕ} [p_prime : fact p.prime] {a : ℤ} : finite (p : ℤ) a ↔ a ≠ 0 :=
by simp [finite_int_iff, ne.symm (ne_of_lt (p_prime.1.one_lt))]

/-- A rewrite lemma for `padic_val_rat p q` when `q` is expressed in terms of `rat.mk`. -/
protected lemma defn {q : ℚ} {n d : ℤ} (hqz : q ≠ 0) (qdf : q = n /. d) :
  padic_val_rat p q = (multiplicity (p : ℤ) n).get (finite_int_iff.2
    ⟨ne.symm $ ne_of_lt p_prime.1.one_lt, λ hn, by simp * at *⟩) -
  (multiplicity (p : ℤ) d).get (finite_int_iff.2 ⟨ne.symm $ ne_of_lt p_prime.1.one_lt,
    λ hd, by simp * at *⟩) :=
have hd : d ≠ 0, from rat.mk_denom_ne_zero_of_ne_zero hqz qdf,
let ⟨c, hc1, hc2⟩ := rat.num_denom_mk hd qdf in
begin
  rw [padic_val_rat.multiplicity_sub_multiplicity];
  simp [hc1, hc2, multiplicity.mul' (nat.prime_iff_prime_int.1 p_prime.1),
    (ne.symm (ne_of_lt p_prime.1.one_lt)), hqz, pos_iff_ne_zero],
  simp_rw [int.coe_nat_multiplicity p q.denom],
end

/-- A rewrite lemma for `padic_val_rat p (q * r)` with conditions `q ≠ 0`, `r ≠ 0`. -/
protected lemma mul {q r : ℚ} (hq : q ≠ 0) (hr : r ≠ 0) :
  padic_val_rat p (q * r) = padic_val_rat p q + padic_val_rat p r :=
have q*r = (q.num * r.num) /. (↑q.denom * ↑r.denom), by rw_mod_cast rat.mul_num_denom,
have hq' : q.num /. q.denom ≠ 0, by rw rat.num_denom; exact hq,
have hr' : r.num /. r.denom ≠ 0, by rw rat.num_denom; exact hr,
have hp' : _root_.prime (p : ℤ), from nat.prime_iff_prime_int.1 p_prime.1,
begin
  rw [padic_val_rat.defn p (mul_ne_zero hq hr) this],
  conv_rhs { rw [←(@rat.num_denom q), padic_val_rat.defn p hq',
    ←(@rat.num_denom r), padic_val_rat.defn p hr'] },
  rw [multiplicity.mul' hp', multiplicity.mul' hp']; simp [add_comm, add_left_comm, sub_eq_add_neg]
end

/-- A rewrite lemma for `padic_val_rat p (q^k)` with condition `q ≠ 0`. -/
protected lemma pow {q : ℚ} (hq : q ≠ 0) {k : ℕ} :
    padic_val_rat p (q ^ k) = k * padic_val_rat p q :=
by induction k; simp [*, padic_val_rat.mul _ hq (pow_ne_zero _ hq),
  pow_succ, add_mul, add_comm]

/--
A rewrite lemma for `padic_val_rat p (q⁻¹)` with condition `q ≠ 0`.
-/
protected lemma inv (q : ℚ) :
  padic_val_rat p (q⁻¹) = -padic_val_rat p q :=
begin
  by_cases hq : q = 0,
  { simp [hq], },
  { rw [eq_neg_iff_add_eq_zero, ← padic_val_rat.mul p (inv_ne_zero hq) hq,
      inv_mul_cancel hq, padic_val_rat.one] },
end

/-- A rewrite lemma for `padic_val_rat p (q / r)` with conditions `q ≠ 0`, `r ≠ 0`. -/
protected lemma div {q r : ℚ} (hq : q ≠ 0) (hr : r ≠ 0) :
  padic_val_rat p (q / r) = padic_val_rat p q - padic_val_rat p r :=
by rw [div_eq_mul_inv, padic_val_rat.mul p hq (inv_ne_zero hr),
    padic_val_rat.inv p r, sub_eq_add_neg]

/--
A condition for `padic_val_rat p (n₁ / d₁) ≤ padic_val_rat p (n₂ / d₂),
in terms of divisibility by `p^n`.
-/
lemma padic_val_rat_le_padic_val_rat_iff {n₁ n₂ d₁ d₂ : ℤ}
  (hn₁ : n₁ ≠ 0) (hn₂ : n₂ ≠ 0) (hd₁ : d₁ ≠ 0) (hd₂ : d₂ ≠ 0) :
  padic_val_rat p (n₁ /. d₁) ≤ padic_val_rat p (n₂ /. d₂) ↔
  ∀ (n : ℕ), ↑p ^ n ∣ n₁ * d₂ → ↑p ^ n ∣ n₂ * d₁ :=
have hf1 : finite (p : ℤ) (n₁ * d₂),
  from finite_int_prime_iff.2 (mul_ne_zero hn₁ hd₂),
have hf2 : finite (p : ℤ) (n₂ * d₁),
  from finite_int_prime_iff.2 (mul_ne_zero hn₂ hd₁),
  by conv
  { to_lhs,
    rw [padic_val_rat.defn p (rat.mk_ne_zero_of_ne_zero hn₁ hd₁) rfl,
      padic_val_rat.defn p (rat.mk_ne_zero_of_ne_zero hn₂ hd₂) rfl,
      sub_le_iff_le_add',
      ← add_sub_assoc,
      le_sub_iff_add_le],
    norm_cast,
    rw [← multiplicity.mul' (nat.prime_iff_prime_int.1 p_prime.1) hf1, add_comm,
      ← multiplicity.mul' (nat.prime_iff_prime_int.1 p_prime.1) hf2,
      enat.get_le_get, multiplicity_le_multiplicity_iff] }

/--
Sufficient conditions to show that the p-adic valuation of `q` is less than or equal to the
p-adic vlauation of `q + r`.
-/
theorem le_padic_val_rat_add_of_le {q r : ℚ}
  (hqr : q + r ≠ 0)
  (h : padic_val_rat p q ≤ padic_val_rat p r) :
  padic_val_rat p q ≤ padic_val_rat p (q + r) :=
if hq : q = 0 then by simpa [hq] using h else
if hr : r = 0 then by simp [hr] else
have hqn : q.num ≠ 0, from rat.num_ne_zero_of_ne_zero hq,
have hqd : (q.denom : ℤ) ≠ 0, by exact_mod_cast rat.denom_ne_zero _,
have hrn : r.num ≠ 0, from rat.num_ne_zero_of_ne_zero hr,
have hrd : (r.denom : ℤ) ≠ 0, by exact_mod_cast rat.denom_ne_zero _,
have hqreq : q + r = (((q.num * r.denom + q.denom * r.num : ℤ)) /. (↑q.denom * ↑r.denom : ℤ)),
  from rat.add_num_denom _ _,
have hqrd : q.num * ↑(r.denom) + ↑(q.denom) * r.num ≠ 0,
  from rat.mk_num_ne_zero_of_ne_zero hqr hqreq,
begin
  conv_lhs { rw ←(@rat.num_denom q) },
  rw [hqreq, padic_val_rat_le_padic_val_rat_iff p hqn hqrd hqd (mul_ne_zero hqd hrd),
    ← multiplicity_le_multiplicity_iff, mul_left_comm,
    multiplicity.mul (nat.prime_iff_prime_int.1 p_prime.1), add_mul],
  rw [←(@rat.num_denom q), ←(@rat.num_denom r),
    padic_val_rat_le_padic_val_rat_iff p hqn hrn hqd hrd, ← multiplicity_le_multiplicity_iff] at h,
  calc _ ≤ min (multiplicity ↑p (q.num * ↑(r.denom) * ↑(q.denom)))
    (multiplicity ↑p (↑(q.denom) * r.num * ↑(q.denom))) : (le_min
    (by rw [@multiplicity.mul _ _ _ _ (_ * _) _ (nat.prime_iff_prime_int.1 p_prime.1), add_comm])
    (by rw [mul_assoc, @multiplicity.mul _ _ _ _ (q.denom : ℤ)
        (_ * _) (nat.prime_iff_prime_int.1 p_prime.1)];
      exact add_le_add_left h _))
    ... ≤ _ : min_le_multiplicity_add
end

/--
The minimum of the valuations of `q` and `r` is less than or equal to the valuation of `q + r`.
-/
theorem min_le_padic_val_rat_add {q r : ℚ} (hqr : q + r ≠ 0) :
  min (padic_val_rat p q) (padic_val_rat p r) ≤ padic_val_rat p (q + r) :=
(le_total (padic_val_rat p q) (padic_val_rat p r)).elim
  (λ h, by rw [min_eq_left h]; exact le_padic_val_rat_add_of_le _ hqr h)
  (λ h, by rw [min_eq_right h, add_comm]; exact le_padic_val_rat_add_of_le _
    (by rwa add_comm) h)

open_locale big_operators

/-- A finite sum of rationals with positive p-adic valuation has positive p-adic valuation
  (if the sum is non-zero). -/
theorem sum_pos_of_pos {n : ℕ} {F : ℕ → ℚ}
  (hF : ∀ i, i < n → 0 < padic_val_rat p (F i)) (hn0 : ∑ i in finset.range n, F i ≠ 0) :
  0 < padic_val_rat p (∑ i in finset.range n, F i) :=
begin
  induction n with d hd,
  { exact false.elim (hn0 rfl) },
  { rw finset.sum_range_succ at hn0 ⊢,
    by_cases h : ∑ (x : ℕ) in finset.range d, F x = 0,
    { rw [h, zero_add],
      exact hF d (lt_add_one _) },
    { refine lt_of_lt_of_le _ (min_le_padic_val_rat_add p hn0),
      { refine lt_min (hd (λ i hi, _) h) (hF d (lt_add_one _)),
        exact hF _ (lt_trans hi (lt_add_one _)) }, } }
end

end padic_val_rat

namespace padic_val_nat

/-- A rewrite lemma for `padic_val_nat p (q * r)` with conditions `q ≠ 0`, `r ≠ 0`. -/
protected lemma mul (p : ℕ) [p_prime : fact p.prime] {q r : ℕ} (hq : q ≠ 0) (hr : r ≠ 0) :
  padic_val_nat p (q * r) = padic_val_nat p q + padic_val_nat p r :=
begin
  apply int.coe_nat_inj,
  simp only [padic_val_rat_of_nat, nat.cast_mul],
  rw padic_val_rat.mul,
  norm_cast,
  exact cast_ne_zero.mpr hq,
  exact cast_ne_zero.mpr hr,
end

protected lemma div_of_dvd (p : ℕ) [hp : fact p.prime] {a b : ℕ} (h : b ∣ a) :
  padic_val_nat p (a / b) = padic_val_nat p a - padic_val_nat p b :=
begin
  rcases eq_or_ne a 0 with rfl | ha,
  { simp },
  obtain ⟨k, rfl⟩ := h,
  obtain ⟨hb, hk⟩ := mul_ne_zero_iff.mp ha,
  rw [mul_comm, k.mul_div_cancel hb.bot_lt, padic_val_nat.mul p hk hb, nat.add_sub_cancel]
end

/-- Dividing out by a prime factor reduces the padic_val_nat by 1. -/
protected lemma div {p : ℕ} [p_prime : fact p.prime] {b : ℕ} (dvd : p ∣ b) :
  (padic_val_nat p (b / p)) = (padic_val_nat p b) - 1 :=
begin
  convert padic_val_nat.div_of_dvd p dvd,
  rw padic_val_nat_self p
end

/-- A version of `padic_val_rat.pow` for `padic_val_nat` -/
protected lemma pow (p q n : ℕ) [fact p.prime] (hq : q ≠ 0) :
  padic_val_nat p (q ^ n) = n * padic_val_nat p q :=
begin
  apply @nat.cast_injective ℤ,
  push_cast,
  exact padic_val_rat.pow _ (cast_ne_zero.mpr hq),
end

@[simp] protected lemma prime_pow (p n : ℕ) [fact p.prime] : padic_val_nat p (p ^ n) = n :=
by rw [padic_val_nat.pow p _ _ (fact.out p.prime).ne_zero, padic_val_nat_self p, mul_one]

protected lemma div_pow {p : ℕ} [p_prime : fact p.prime] {b k : ℕ} (dvd : p ^ k ∣ b) :
  (padic_val_nat p (b / p ^ k)) = (padic_val_nat p b) - k :=
begin
  convert padic_val_nat.div_of_dvd p dvd,
  rw padic_val_nat.prime_pow
end

end padic_val_nat

section padic_val_nat

lemma dvd_of_one_le_padic_val_nat {n p : nat} (hp : 1 ≤ padic_val_nat p n) :
  p ∣ n :=
begin
  by_contra h,
  rw padic_val_nat.eq_zero_of_not_dvd h at hp,
  exact lt_irrefl 0 (lt_of_lt_of_le zero_lt_one hp),
end

lemma pow_padic_val_nat_dvd {p n : ℕ} [fact (nat.prime p)] : p ^ (padic_val_nat p n) ∣ n :=
begin
  cases nat.eq_zero_or_pos n with hn hn,
  { rw hn, exact dvd_zero (p ^ padic_val_nat p 0) },
  { rw multiplicity.pow_dvd_iff_le_multiplicity,
    apply le_of_eq,
    rw padic_val_nat_def hn,
    { apply enat.coe_get },
    { apply_instance } }
end

lemma pow_succ_padic_val_nat_not_dvd {p n : ℕ} [hp : fact (nat.prime p)] (hn : 0 < n) :
  ¬ p ^ (padic_val_nat p n + 1) ∣ n :=
begin
  rw multiplicity.pow_dvd_iff_le_multiplicity,
  rw padic_val_nat_def hn,
  { rw [nat.cast_add, enat.coe_get],
    simp only [nat.cast_one, not_le],
    exact enat.lt_add_one (ne_top_iff_finite.mpr
      (finite_nat_iff.mpr ⟨(fact.elim hp).ne_one, hn⟩)), },
  { apply_instance }
end

lemma padic_val_nat_dvd_iff (p : ℕ) [hp :fact p.prime] (n : ℕ) (a : ℕ) :
  p^n ∣ a ↔ a = 0 ∨ n ≤ padic_val_nat p a :=
begin
  split,
  { rw [pow_dvd_iff_le_multiplicity, padic_val_nat],
    split_ifs,
    { rw enat.coe_le_iff,
      exact λ hn, or.inr (hn _) },
    { simp only [true_and, not_lt, ne.def, not_false_iff, nat.le_zero_iff, hp.out.ne_one] at h,
      exact λ hn, or.inl h } },
  { rintro (rfl|h),
    { exact dvd_zero (p ^ n) },
    { exact dvd_trans (pow_dvd_pow p h) pow_padic_val_nat_dvd } },
end

lemma padic_val_nat_primes {p q : ℕ} [p_prime : fact p.prime] [q_prime : fact q.prime]
  (neq : p ≠ q) : padic_val_nat p q = 0 :=
@padic_val_nat.eq_zero_of_not_dvd p q $
(not_congr (iff.symm (prime_dvd_prime_iff_eq p_prime.1 q_prime.1))).mp neq

protected lemma padic_val_nat.div' {p : ℕ} [p_prime : fact p.prime] :
  ∀ {m : ℕ} (cpm : coprime p m) {b : ℕ} (dvd : m ∣ b), padic_val_nat p (b / m) = padic_val_nat p b
| 0 := λ cpm b dvd, by { rw zero_dvd_iff at dvd, rw [dvd, nat.zero_div], }
| (n + 1) :=
  λ cpm b dvd,
  begin
    rcases dvd with ⟨c, rfl⟩,
    rw [mul_div_right c (nat.succ_pos _)],by_cases hc : c = 0,
    { rw [hc, mul_zero] },
    { rw padic_val_nat.mul,
      { suffices : ¬ p ∣ (n+1),
        { rw [padic_val_nat.eq_zero_of_not_dvd this, zero_add] },
        contrapose! cpm,
        exact p_prime.1.dvd_iff_not_coprime.mp cpm },
      { exact nat.succ_ne_zero _ },
      { exact hc } },
  end

lemma padic_val_nat_eq_factorization (p n : ℕ) [hp : fact p.prime] :
  padic_val_nat p n = n.factorization p :=
begin
  by_cases hn : n = 0, { subst hn, simp },
  rw @padic_val_nat_def p _ n (nat.pos_of_ne_zero hn),
  simp [@multiplicity_eq_factorization n p hp.elim hn],
end

open_locale big_operators

lemma prod_pow_prime_padic_val_nat (n : nat) (hn : n ≠ 0) (m : nat) (pr : n < m) :
  ∏ p in finset.filter nat.prime (finset.range m), p ^ (padic_val_nat p n) = n :=
begin
  nth_rewrite_rhs 0 ←factorization_prod_pow_eq_self hn,
  rw eq_comm,
  apply finset.prod_subset_one_on_sdiff,
  { exact λ p hp, finset.mem_filter.mpr
      ⟨finset.mem_range.mpr (gt_of_gt_of_ge pr (le_of_mem_factorization hp)),
       prime_of_mem_factorization hp⟩ },
  { intros p hp,
    cases finset.mem_sdiff.mp hp with hp1 hp2,
    haveI := fact_iff.mpr (finset.mem_filter.mp hp1).2,
    rw padic_val_nat_eq_factorization p n,
    simp [finsupp.not_mem_support_iff.mp hp2] },
  { intros p hp,
    haveI := fact_iff.mpr (prime_of_mem_factorization hp),
    simp [padic_val_nat_eq_factorization] }
end

lemma range_pow_padic_val_nat_subset_divisors {n : ℕ} (p : ℕ) [fact p.prime] (hn : n ≠ 0) :
  (finset.range (padic_val_nat p n + 1)).image (pow p) ⊆ n.divisors :=
begin
  intros t ht,
  simp only [exists_prop, finset.mem_image, finset.mem_range] at ht,
  obtain ⟨k, hk, rfl⟩ := ht,
  rw nat.mem_divisors,
  exact ⟨(pow_dvd_pow p $ by linarith).trans pow_padic_val_nat_dvd, hn⟩
end

lemma range_pow_padic_val_nat_subset_divisors' {n : ℕ} (p : ℕ) [h : fact p.prime] :
  (finset.range (padic_val_nat p n)).image (λ t, p ^ (t + 1)) ⊆ (n.divisors \ {1}) :=
begin
  rcases eq_or_ne n 0 with rfl | hn,
  { simp },
  intros t ht,
  simp only [exists_prop, finset.mem_image, finset.mem_range] at ht,
  obtain ⟨k, hk, rfl⟩ := ht,
  rw [finset.mem_sdiff, nat.mem_divisors],
  refine ⟨⟨(pow_dvd_pow p $ by linarith).trans pow_padic_val_nat_dvd, hn⟩, _⟩,
  rw [finset.mem_singleton],
  nth_rewrite 1 ←one_pow (k + 1),
  exact (nat.pow_lt_pow_of_lt_left h.1.one_lt $ nat.succ_pos k).ne',
end

end padic_val_nat

section padic_val_int
variables (p : ℕ) [p_prime : fact p.prime]

lemma padic_val_int_dvd_iff (p : ℕ) [fact p.prime] (n : ℕ) (a : ℤ) :
  ↑p^n ∣ a ↔ a = 0 ∨ n ≤ padic_val_int p a :=
by rw [padic_val_int, ←int.nat_abs_eq_zero, ←padic_val_nat_dvd_iff, ←int.coe_nat_dvd_left,
       int.coe_nat_pow]

lemma padic_val_int_dvd (p : ℕ) [fact p.prime] (a : ℤ) : ↑p^(padic_val_int p a) ∣ a :=
begin
  rw padic_val_int_dvd_iff,
  exact or.inr le_rfl,
end

lemma padic_val_int_self (p : ℕ) [pp : fact p.prime] : padic_val_int p p = 1 :=
padic_val_int.self pp.out.one_lt

lemma padic_val_int.mul (p : ℕ) [fact p.prime] {a b : ℤ} (ha : a ≠ 0) (hb : b ≠ 0) :
  padic_val_int p (a*b) = padic_val_int p a + padic_val_int p b :=
begin
  simp_rw padic_val_int,
  rw [int.nat_abs_mul, padic_val_nat.mul];
  rwa int.nat_abs_ne_zero,
end

lemma padic_val_int_mul_eq_succ (p : ℕ) [pp : fact p.prime] (a : ℤ) (ha : a ≠ 0) :
  padic_val_int p (a * p) = (padic_val_int p a) + 1 :=
begin
  rw padic_val_int.mul p ha (int.coe_nat_ne_zero.mpr (pp.out).ne_zero),
  simp only [eq_self_iff_true, padic_val_int.of_nat, padic_val_nat_self],
end

end padic_val_int


>>>>>>> 4e50b688
/--
If `q ≠ 0`, the p-adic norm of a rational `q` is `p ^ (-(padic_val_rat p q))`.
If `q = 0`, the p-adic norm of `q` is 0.
-/
def padic_norm (p : ℕ) (q : ℚ) : ℚ :=
if q = 0 then 0 else (↑p : ℚ) ^ (-(padic_val_rat p q))

namespace padic_norm

section padic_norm
open padic_val_rat
variables (p : ℕ)

/-- Unfolds the definition of the p-adic norm of `q` when `q ≠ 0`. -/
@[simp] protected lemma eq_zpow_of_nonzero {q : ℚ} (hq : q ≠ 0) :
  padic_norm p q = p ^ (-(padic_val_rat p q)) :=
by simp [hq, padic_norm]

/-- The p-adic norm is nonnegative. -/
protected lemma nonneg (q : ℚ) : 0 ≤ padic_norm p q :=
if hq : q = 0 then by simp [hq, padic_norm]
else
  begin
    unfold padic_norm; split_ifs,
    apply zpow_nonneg,
    exact_mod_cast nat.zero_le _
  end

/-- The p-adic norm of 0 is 0. -/
@[simp] protected lemma zero : padic_norm p 0 = 0 := by simp [padic_norm]

/-- The p-adic norm of 1 is 1. -/
@[simp] protected lemma one : padic_norm p 1 = 1 := by simp [padic_norm]

/--
The p-adic norm of `p` is `1/p` if `p > 1`.

See also `padic_norm.padic_norm_p_of_prime` for a version that assumes `p` is prime.
-/
lemma padic_norm_p {p : ℕ} (hp : 1 < p) : padic_norm p p = 1 / p :=
by simp [padic_norm, (pos_of_gt hp).ne', padic_val_nat.self hp]

/--
The p-adic norm of `p` is `1/p` if `p` is prime.

See also `padic_norm.padic_norm_p` for a version that assumes `1 < p`.
-/
@[simp] lemma padic_norm_p_of_prime (p : ℕ) [fact p.prime] : padic_norm p p = 1 / p :=
padic_norm_p $ nat.prime.one_lt (fact.out _)

/-- The p-adic norm of `q` is `1` if `q` is prime and not equal to `p`. -/
lemma padic_norm_of_prime_of_ne {p q : ℕ} [p_prime : fact p.prime] [q_prime : fact q.prime]
  (neq : p ≠ q) : padic_norm p q = 1 :=
begin
  have p : padic_val_rat p q = 0,
  { exact_mod_cast @padic_val_nat_primes p q p_prime q_prime neq },
  simp [padic_norm, p, q_prime.1.1, q_prime.1.ne_zero],
end

/--
The p-adic norm of `p` is less than 1 if `1 < p`.

See also `padic_norm.padic_norm_p_lt_one_of_prime` for a version assuming `prime p`.
-/
lemma padic_norm_p_lt_one {p : ℕ} (hp : 1 < p) : padic_norm p p < 1 :=
begin
  rw [padic_norm_p hp, div_lt_iff, one_mul],
  { exact_mod_cast hp },
  { exact_mod_cast zero_lt_one.trans hp },
end

/--
The p-adic norm of `p` is less than 1 if `p` is prime.

See also `padic_norm.padic_norm_p_lt_one` for a version assuming `1 < p`.
-/
lemma padic_norm_p_lt_one_of_prime (p : ℕ) [fact p.prime] : padic_norm p p < 1 :=
padic_norm_p_lt_one $ nat.prime.one_lt (fact.out _)

/-- `padic_norm p q` takes discrete values `p ^ -z` for `z : ℤ`. -/
protected theorem values_discrete {q : ℚ} (hq : q ≠ 0) : ∃ z : ℤ, padic_norm p q = p ^ (-z) :=
⟨ (padic_val_rat p q), by simp [padic_norm, hq] ⟩

/-- `padic_norm p` is symmetric. -/
@[simp] protected lemma neg (q : ℚ) : padic_norm p (-q) = padic_norm p q :=
if hq : q = 0 then by simp [hq]
else by simp [padic_norm, hq]

variable [hp : fact p.prime]
include hp

/-- If `q ≠ 0`, then `padic_norm p q ≠ 0`. -/
protected lemma nonzero {q : ℚ} (hq : q ≠ 0) : padic_norm p q ≠ 0 :=
begin
  rw padic_norm.eq_zpow_of_nonzero p hq,
  apply zpow_ne_zero_of_ne_zero,
  exact_mod_cast ne_of_gt hp.1.pos
end

/-- If the p-adic norm of `q` is 0, then `q` is 0. -/
lemma zero_of_padic_norm_eq_zero {q : ℚ} (h : padic_norm p q = 0) : q = 0 :=
begin
  apply by_contradiction, intro hq,
  unfold padic_norm at h, rw if_neg hq at h,
  apply absurd h,
  apply zpow_ne_zero_of_ne_zero,
  exact_mod_cast hp.1.ne_zero
end

/-- The p-adic norm is multiplicative. -/
@[simp] protected theorem mul (q r : ℚ) : padic_norm p (q*r) = padic_norm p q * padic_norm p r :=
if hq : q = 0 then
  by simp [hq]
else if hr : r = 0 then
  by simp [hr]
else
  have q*r ≠ 0, from mul_ne_zero hq hr,
  have (↑p : ℚ) ≠ 0, by simp [hp.1.ne_zero],
  by simp [padic_norm, *, padic_val_rat.mul, zpow_add₀ this, mul_comm]

/-- The p-adic norm respects division. -/
@[simp] protected theorem div (q r : ℚ) : padic_norm p (q / r) = padic_norm p q / padic_norm p r :=
if hr : r = 0 then by simp [hr] else
eq_div_of_mul_eq (padic_norm.nonzero _ hr) (by rw [←padic_norm.mul, div_mul_cancel _ hr])

/-- The p-adic norm of an integer is at most 1. -/
protected theorem of_int (z : ℤ) : padic_norm p ↑z ≤ 1 :=
if hz : z = 0 then by simp [hz, zero_le_one] else
begin
  unfold padic_norm,
  rw [if_neg _],
  { refine zpow_le_one_of_nonpos _ _,
    { exact_mod_cast le_of_lt hp.1.one_lt, },
    { rw [padic_val_rat.of_int, neg_nonpos],
      norm_cast, simp }},
  exact_mod_cast hz,
end

private lemma nonarchimedean_aux {q r : ℚ} (h : padic_val_rat p q ≤ padic_val_rat p r) :
  padic_norm p (q + r) ≤ max (padic_norm p q) (padic_norm p r) :=
have hnqp : padic_norm p q ≥ 0, from padic_norm.nonneg _ _,
have hnrp : padic_norm p r ≥ 0, from padic_norm.nonneg _ _,
if hq : q = 0 then
  by simp [hq, max_eq_right hnrp, le_max_right]
else if hr : r = 0 then
  by simp [hr, max_eq_left hnqp, le_max_left]
else if hqr : q + r = 0 then
  le_trans (by simpa [hqr] using hnqp) (le_max_left _ _)
else
  begin
    unfold padic_norm, split_ifs,
    apply le_max_iff.2,
    left,
    apply zpow_le_of_le,
    { exact_mod_cast le_of_lt hp.1.one_lt },
    { apply neg_le_neg,
      have : padic_val_rat p q =
              min (padic_val_rat p q) (padic_val_rat p r),
        from (min_eq_left h).symm,
      rw this,
      apply min_le_padic_val_rat_add; assumption }
  end

/--
The p-adic norm is nonarchimedean: the norm of `p + q` is at most the max of the norm of `p` and
the norm of `q`.
-/
protected theorem nonarchimedean {q r : ℚ} :
  padic_norm p (q + r) ≤ max (padic_norm p q) (padic_norm p r) :=
begin
    wlog hle := le_total (padic_val_rat p q) (padic_val_rat p r) using [q r],
    exact nonarchimedean_aux p hle
end

/--
The p-adic norm respects the triangle inequality: the norm of `p + q` is at most the norm of `p`
plus the norm of `q`.
-/
theorem triangle_ineq (q r : ℚ) : padic_norm p (q + r) ≤ padic_norm p q + padic_norm p r :=
calc padic_norm p (q + r) ≤ max (padic_norm p q) (padic_norm p r) : padic_norm.nonarchimedean p
                       ... ≤ padic_norm p q + padic_norm p r :
                         max_le_add_of_nonneg (padic_norm.nonneg p _) (padic_norm.nonneg p _)

/--
The p-adic norm of a difference is at most the max of each component. Restates the archimedean
property of the p-adic norm.
-/
protected theorem sub {q r : ℚ} : padic_norm p (q - r) ≤ max (padic_norm p q) (padic_norm p r) :=
by rw [sub_eq_add_neg, ←padic_norm.neg p r]; apply padic_norm.nonarchimedean

/--
If the p-adic norms of `q` and `r` are different, then the norm of `q + r` is equal to the max of
the norms of `q` and `r`.
-/
lemma add_eq_max_of_ne {q r : ℚ} (hne : padic_norm p q ≠ padic_norm p r) :
  padic_norm p (q + r) = max (padic_norm p q) (padic_norm p r) :=
begin
  wlog hle := le_total (padic_norm p r) (padic_norm p q) using [q r],
  have hlt : padic_norm p r < padic_norm p q, from lt_of_le_of_ne hle hne.symm,
  have : padic_norm p q ≤ max (padic_norm p (q + r)) (padic_norm p r), from calc
   padic_norm p q = padic_norm p (q + r - r) : by congr; ring
               ... ≤ max (padic_norm p (q + r)) (padic_norm p (-r)) : padic_norm.nonarchimedean p
               ... = max (padic_norm p (q + r)) (padic_norm p r) : by simp,
  have hnge : padic_norm p r ≤ padic_norm p (q + r),
  { apply le_of_not_gt,
    intro hgt,
    rw max_eq_right_of_lt hgt at this,
    apply not_lt_of_ge this,
    assumption },
  have : padic_norm p q ≤ padic_norm p (q + r), by rwa [max_eq_left hnge] at this,
  apply _root_.le_antisymm,
  { apply padic_norm.nonarchimedean p },
  { rw max_eq_left_of_lt hlt,
    assumption }
end

/--
The p-adic norm is an absolute value: positive-definite and multiplicative, satisfying the triangle
inequality.
-/
instance : is_absolute_value (padic_norm p) :=
{ abv_nonneg := padic_norm.nonneg p,
  abv_eq_zero :=
    begin
      intros,
      constructor; intro,
      { apply zero_of_padic_norm_eq_zero p, assumption },
      { simp [*] }
    end,
  abv_add := padic_norm.triangle_ineq p,
  abv_mul := padic_norm.mul p }

variable {p}

lemma dvd_iff_norm_le {n : ℕ} {z : ℤ} : ↑(p^n) ∣ z ↔ padic_norm p z ≤ ↑p ^ (-n : ℤ) :=
begin
  unfold padic_norm, split_ifs with hz,
  { norm_cast at hz,
    have : 0 ≤ (p^n : ℚ), {apply pow_nonneg, exact_mod_cast le_of_lt hp.1.pos },
    simp [hz, this] },
  { rw [zpow_le_iff_le, neg_le_neg_iff, padic_val_rat.of_int,
      padic_val_int.of_ne_one_ne_zero hp.1.ne_one _],
    { norm_cast,
      rw [← enat.coe_le_coe, enat.coe_get, ← multiplicity.pow_dvd_iff_le_multiplicity],
      simp },
    { exact_mod_cast hz },
    { exact_mod_cast hp.1.one_lt } }
end

end padic_norm
end padic_norm<|MERGE_RESOLUTION|>--- conflicted
+++ resolved
@@ -37,570 +37,6 @@
 p-adic, p adic, padic, norm, valuation
 -/
 
-<<<<<<< HEAD
-=======
-universe u
-
-open nat
-
-open_locale rat
-
-open multiplicity
-
-/--
-For `p ≠ 1`, the p-adic valuation of a natural `n ≠ 0` is the largest natural number `k` such that
-p^k divides z.
-
-If `n = 0` or `p = 1`, then `padic_val_nat p q` defaults to 0.
--/
-def padic_val_nat (p : ℕ) (n : ℕ) : ℕ :=
-if h : p ≠ 1 ∧ 0 < n
-then (multiplicity p n).get (multiplicity.finite_nat_iff.2 h)
-else 0
-
-namespace padic_val_nat
-open multiplicity
-variables {p : ℕ}
-
-/-- `padic_val_nat p 0` is 0 for any `p`. -/
-@[simp] protected lemma zero : padic_val_nat p 0 = 0 :=
-by simp [padic_val_nat]
-
-/-- `padic_val_nat p 1` is 0 for any `p`. -/
-@[simp] protected lemma one : padic_val_nat p 1 = 0 :=
-by unfold padic_val_nat; split_ifs; simp *
-
-/-- For `p ≠ 0, p ≠ 1, `padic_val_rat p p` is 1. -/
-@[simp] lemma self (hp : 1 < p) : padic_val_nat p p = 1 :=
-begin
-  have neq_one : (¬ p = 1) ↔ true,
-  { exact iff_of_true ((ne_of_lt hp).symm) trivial, },
-  have eq_zero_false : (p = 0) ↔ false,
-  { exact iff_false_intro ((ne_of_lt (trans zero_lt_one hp)).symm) },
-  simp [padic_val_nat, neq_one, eq_zero_false],
-end
-
-lemma eq_zero_of_not_dvd {n : ℕ} (h : ¬ p ∣ n) : padic_val_nat p n = 0 :=
-begin
-  rw padic_val_nat,
-  split_ifs,
-  { simp [multiplicity_eq_zero_of_not_dvd h], },
-  refl,
-end
-
-end padic_val_nat
-
-/--
-For `p ≠ 1`, the p-adic valuation of an integer `z ≠ 0` is the largest natural number `k` such that
-p^k divides z.
-
-If `x = 0` or `p = 1`, then `padic_val_int p q` defaults to 0.
--/
-def padic_val_int (p : ℕ) (z : ℤ) : ℕ :=
-padic_val_nat p (z.nat_abs)
-
-namespace padic_val_int
-open multiplicity
-variables {p : ℕ}
-
-lemma of_ne_one_ne_zero {z : ℤ} (hp : p ≠ 1) (hz : z ≠ 0) : padic_val_int p z =
-  (multiplicity (p : ℤ) z).get (by {apply multiplicity.finite_int_iff.2, simp [hp, hz]}) :=
-begin
-  rw [padic_val_int, padic_val_nat, dif_pos (and.intro hp (int.nat_abs_pos_of_ne_zero hz))],
-  simp_rw multiplicity.int.nat_abs p z,
-  refl,
-end
-
-/-- `padic_val_int p 0` is 0 for any `p`. -/
-@[simp] protected lemma zero : padic_val_int p 0 = 0 :=
-by simp [padic_val_int]
-
-/-- `padic_val_int p 1` is 0 for any `p`. -/
-@[simp] protected lemma one : padic_val_int p 1 = 0 :=
-by simp [padic_val_int]
-
-/-- The p-adic value of an natural is its p-adic_value as an integer -/
-@[simp] lemma of_nat {n : ℕ} : padic_val_int p (n : ℤ) = padic_val_nat p n :=
-by simp [padic_val_int]
-
-/-- For `p ≠ 0, p ≠ 1, `padic_val_int p p` is 1. -/
-lemma self (hp : 1 < p) : padic_val_int p p = 1 :=
-by simp [padic_val_nat.self hp]
-
-lemma eq_zero_of_not_dvd {z : ℤ} (h : ¬ (p : ℤ) ∣ z) : padic_val_int p z = 0 :=
-begin
-  rw [padic_val_int, padic_val_nat],
-  split_ifs,
-  { simp_rw multiplicity.int.nat_abs,
-    simp [multiplicity_eq_zero_of_not_dvd h], },
-  refl,
-end
-
-end padic_val_int
-
-/--
-`padic_val_rat` defines the valuation of a rational `q` to be the valuation of `q.num` minus the
-valuation of `q.denom`.
-If `q = 0` or `p = 1`, then `padic_val_rat p q` defaults to 0.
--/
-def padic_val_rat (p : ℕ) (q : ℚ) : ℤ :=
-padic_val_int p q.num - padic_val_nat p q.denom
-
-namespace padic_val_rat
-open multiplicity
-variables {p : ℕ}
-
-/-- `padic_val_rat p q` is symmetric in `q`. -/
-@[simp] protected lemma neg (q : ℚ) : padic_val_rat p (-q) = padic_val_rat p q :=
-by simp [padic_val_rat, padic_val_int]
-
-/-- `padic_val_rat p 0` is 0 for any `p`. -/
-@[simp]
-protected lemma zero (m : nat) : padic_val_rat m 0 = 0 := by simp [padic_val_rat, padic_val_int]
-
-/-- `padic_val_rat p 1` is 0 for any `p`. -/
-@[simp] protected lemma one : padic_val_rat p 1 = 0 := by simp [padic_val_rat, padic_val_int]
-
-/-- The p-adic value of an integer `z ≠ 0` is its p-adic_value as a rational -/
-@[simp] lemma of_int {z : ℤ} : padic_val_rat p (z : ℚ) = padic_val_int p z :=
-by simp [padic_val_rat]
-
-/-- The p-adic value of an integer `z ≠ 0` is the multiplicity of `p` in `z`. -/
-lemma of_int_multiplicity (z : ℤ) (hp : p ≠ 1) (hz : z ≠ 0) :
-  padic_val_rat p (z : ℚ) = (multiplicity (p : ℤ) z).get
-    (finite_int_iff.2 ⟨hp, hz⟩) :=
-by rw [of_int, padic_val_int.of_ne_one_ne_zero hp hz]
-
-lemma multiplicity_sub_multiplicity {q : ℚ} (hp : p ≠ 1) (hq : q ≠ 0) :
-  padic_val_rat p q =
-  (multiplicity (p : ℤ) q.num).get (finite_int_iff.2 ⟨hp, rat.num_ne_zero_of_ne_zero hq⟩) -
-  (multiplicity p q.denom).get
-    (by { rw [←finite_iff_dom, finite_nat_iff, and_iff_right hp], exact q.pos }) :=
-begin
-  rw [padic_val_rat, padic_val_int.of_ne_one_ne_zero hp, padic_val_nat, dif_pos],
-  { refl },
-  { exact ⟨hp, q.pos⟩ },
-  { exact rat.num_ne_zero_of_ne_zero hq },
-end
-
-/-- The p-adic value of an integer `z ≠ 0` is its p-adic_value as a rational -/
-@[simp] lemma of_nat {n : ℕ} : padic_val_rat p (n : ℚ) = padic_val_nat p n :=
-by simp [padic_val_rat, padic_val_int]
-
-/-- For `p ≠ 0, p ≠ 1, `padic_val_rat p p` is 1. -/
-lemma self (hp : 1 < p) : padic_val_rat p p = 1 := by simp [of_nat, hp]
-
-end padic_val_rat
-
-section padic_val_nat
-
-lemma zero_le_padic_val_rat_of_nat (p n : ℕ) : 0 ≤ padic_val_rat p n := by simp
-
--- /-- `padic_val_rat` coincides with `padic_val_nat`. -/
-@[norm_cast] lemma padic_val_rat_of_nat (p n : ℕ) :
-  ↑(padic_val_nat p n) = padic_val_rat p n :=
-by simp [padic_val_rat, padic_val_int]
-
-/--
-A simplification of `padic_val_nat` when one input is prime, by analogy with `padic_val_rat_def`.
--/
-lemma padic_val_nat_def {p : ℕ} [hp : fact p.prime] {n : ℕ} (hn : 0 < n) :
-  padic_val_nat p n =
-  (multiplicity p n).get
-    (multiplicity.finite_nat_iff.2 ⟨nat.prime.ne_one hp.1, hn⟩) :=
-begin
-  simp [padic_val_nat],
-  split_ifs,
-  { refl, },
-  { exfalso,
-    apply h ⟨(hp.out).ne_one, hn⟩, }
-end
-
-@[simp] lemma padic_val_nat_self (p : ℕ) [fact p.prime] : padic_val_nat p p = 1 :=
-by simp [padic_val_nat_def (fact.out p.prime).pos]
-
-lemma one_le_padic_val_nat_of_dvd
-  {n p : nat} [prime : fact p.prime] (n_pos : 0 < n) (div : p ∣ n) :
-  1 ≤ padic_val_nat p n :=
-begin
-  rw @padic_val_nat_def _ prime _ n_pos,
-  let one_le_mul : _ ≤ multiplicity p n :=
-    @multiplicity.le_multiplicity_of_pow_dvd _ _ _ p n 1 (begin norm_num, exact div end),
-  simp only [nat.cast_one] at one_le_mul,
-  rcases one_le_mul with ⟨_, q⟩,
-  dsimp at q,
-  solve_by_elim,
-end
-
-end padic_val_nat
-
-namespace padic_val_rat
-open multiplicity
-variables (p : ℕ) [p_prime : fact p.prime]
-include p_prime
-
-/-- The multiplicity of `p : ℕ` in `a : ℤ` is finite exactly when `a ≠ 0`. -/
-lemma finite_int_prime_iff {p : ℕ} [p_prime : fact p.prime] {a : ℤ} : finite (p : ℤ) a ↔ a ≠ 0 :=
-by simp [finite_int_iff, ne.symm (ne_of_lt (p_prime.1.one_lt))]
-
-/-- A rewrite lemma for `padic_val_rat p q` when `q` is expressed in terms of `rat.mk`. -/
-protected lemma defn {q : ℚ} {n d : ℤ} (hqz : q ≠ 0) (qdf : q = n /. d) :
-  padic_val_rat p q = (multiplicity (p : ℤ) n).get (finite_int_iff.2
-    ⟨ne.symm $ ne_of_lt p_prime.1.one_lt, λ hn, by simp * at *⟩) -
-  (multiplicity (p : ℤ) d).get (finite_int_iff.2 ⟨ne.symm $ ne_of_lt p_prime.1.one_lt,
-    λ hd, by simp * at *⟩) :=
-have hd : d ≠ 0, from rat.mk_denom_ne_zero_of_ne_zero hqz qdf,
-let ⟨c, hc1, hc2⟩ := rat.num_denom_mk hd qdf in
-begin
-  rw [padic_val_rat.multiplicity_sub_multiplicity];
-  simp [hc1, hc2, multiplicity.mul' (nat.prime_iff_prime_int.1 p_prime.1),
-    (ne.symm (ne_of_lt p_prime.1.one_lt)), hqz, pos_iff_ne_zero],
-  simp_rw [int.coe_nat_multiplicity p q.denom],
-end
-
-/-- A rewrite lemma for `padic_val_rat p (q * r)` with conditions `q ≠ 0`, `r ≠ 0`. -/
-protected lemma mul {q r : ℚ} (hq : q ≠ 0) (hr : r ≠ 0) :
-  padic_val_rat p (q * r) = padic_val_rat p q + padic_val_rat p r :=
-have q*r = (q.num * r.num) /. (↑q.denom * ↑r.denom), by rw_mod_cast rat.mul_num_denom,
-have hq' : q.num /. q.denom ≠ 0, by rw rat.num_denom; exact hq,
-have hr' : r.num /. r.denom ≠ 0, by rw rat.num_denom; exact hr,
-have hp' : _root_.prime (p : ℤ), from nat.prime_iff_prime_int.1 p_prime.1,
-begin
-  rw [padic_val_rat.defn p (mul_ne_zero hq hr) this],
-  conv_rhs { rw [←(@rat.num_denom q), padic_val_rat.defn p hq',
-    ←(@rat.num_denom r), padic_val_rat.defn p hr'] },
-  rw [multiplicity.mul' hp', multiplicity.mul' hp']; simp [add_comm, add_left_comm, sub_eq_add_neg]
-end
-
-/-- A rewrite lemma for `padic_val_rat p (q^k)` with condition `q ≠ 0`. -/
-protected lemma pow {q : ℚ} (hq : q ≠ 0) {k : ℕ} :
-    padic_val_rat p (q ^ k) = k * padic_val_rat p q :=
-by induction k; simp [*, padic_val_rat.mul _ hq (pow_ne_zero _ hq),
-  pow_succ, add_mul, add_comm]
-
-/--
-A rewrite lemma for `padic_val_rat p (q⁻¹)` with condition `q ≠ 0`.
--/
-protected lemma inv (q : ℚ) :
-  padic_val_rat p (q⁻¹) = -padic_val_rat p q :=
-begin
-  by_cases hq : q = 0,
-  { simp [hq], },
-  { rw [eq_neg_iff_add_eq_zero, ← padic_val_rat.mul p (inv_ne_zero hq) hq,
-      inv_mul_cancel hq, padic_val_rat.one] },
-end
-
-/-- A rewrite lemma for `padic_val_rat p (q / r)` with conditions `q ≠ 0`, `r ≠ 0`. -/
-protected lemma div {q r : ℚ} (hq : q ≠ 0) (hr : r ≠ 0) :
-  padic_val_rat p (q / r) = padic_val_rat p q - padic_val_rat p r :=
-by rw [div_eq_mul_inv, padic_val_rat.mul p hq (inv_ne_zero hr),
-    padic_val_rat.inv p r, sub_eq_add_neg]
-
-/--
-A condition for `padic_val_rat p (n₁ / d₁) ≤ padic_val_rat p (n₂ / d₂),
-in terms of divisibility by `p^n`.
--/
-lemma padic_val_rat_le_padic_val_rat_iff {n₁ n₂ d₁ d₂ : ℤ}
-  (hn₁ : n₁ ≠ 0) (hn₂ : n₂ ≠ 0) (hd₁ : d₁ ≠ 0) (hd₂ : d₂ ≠ 0) :
-  padic_val_rat p (n₁ /. d₁) ≤ padic_val_rat p (n₂ /. d₂) ↔
-  ∀ (n : ℕ), ↑p ^ n ∣ n₁ * d₂ → ↑p ^ n ∣ n₂ * d₁ :=
-have hf1 : finite (p : ℤ) (n₁ * d₂),
-  from finite_int_prime_iff.2 (mul_ne_zero hn₁ hd₂),
-have hf2 : finite (p : ℤ) (n₂ * d₁),
-  from finite_int_prime_iff.2 (mul_ne_zero hn₂ hd₁),
-  by conv
-  { to_lhs,
-    rw [padic_val_rat.defn p (rat.mk_ne_zero_of_ne_zero hn₁ hd₁) rfl,
-      padic_val_rat.defn p (rat.mk_ne_zero_of_ne_zero hn₂ hd₂) rfl,
-      sub_le_iff_le_add',
-      ← add_sub_assoc,
-      le_sub_iff_add_le],
-    norm_cast,
-    rw [← multiplicity.mul' (nat.prime_iff_prime_int.1 p_prime.1) hf1, add_comm,
-      ← multiplicity.mul' (nat.prime_iff_prime_int.1 p_prime.1) hf2,
-      enat.get_le_get, multiplicity_le_multiplicity_iff] }
-
-/--
-Sufficient conditions to show that the p-adic valuation of `q` is less than or equal to the
-p-adic vlauation of `q + r`.
--/
-theorem le_padic_val_rat_add_of_le {q r : ℚ}
-  (hqr : q + r ≠ 0)
-  (h : padic_val_rat p q ≤ padic_val_rat p r) :
-  padic_val_rat p q ≤ padic_val_rat p (q + r) :=
-if hq : q = 0 then by simpa [hq] using h else
-if hr : r = 0 then by simp [hr] else
-have hqn : q.num ≠ 0, from rat.num_ne_zero_of_ne_zero hq,
-have hqd : (q.denom : ℤ) ≠ 0, by exact_mod_cast rat.denom_ne_zero _,
-have hrn : r.num ≠ 0, from rat.num_ne_zero_of_ne_zero hr,
-have hrd : (r.denom : ℤ) ≠ 0, by exact_mod_cast rat.denom_ne_zero _,
-have hqreq : q + r = (((q.num * r.denom + q.denom * r.num : ℤ)) /. (↑q.denom * ↑r.denom : ℤ)),
-  from rat.add_num_denom _ _,
-have hqrd : q.num * ↑(r.denom) + ↑(q.denom) * r.num ≠ 0,
-  from rat.mk_num_ne_zero_of_ne_zero hqr hqreq,
-begin
-  conv_lhs { rw ←(@rat.num_denom q) },
-  rw [hqreq, padic_val_rat_le_padic_val_rat_iff p hqn hqrd hqd (mul_ne_zero hqd hrd),
-    ← multiplicity_le_multiplicity_iff, mul_left_comm,
-    multiplicity.mul (nat.prime_iff_prime_int.1 p_prime.1), add_mul],
-  rw [←(@rat.num_denom q), ←(@rat.num_denom r),
-    padic_val_rat_le_padic_val_rat_iff p hqn hrn hqd hrd, ← multiplicity_le_multiplicity_iff] at h,
-  calc _ ≤ min (multiplicity ↑p (q.num * ↑(r.denom) * ↑(q.denom)))
-    (multiplicity ↑p (↑(q.denom) * r.num * ↑(q.denom))) : (le_min
-    (by rw [@multiplicity.mul _ _ _ _ (_ * _) _ (nat.prime_iff_prime_int.1 p_prime.1), add_comm])
-    (by rw [mul_assoc, @multiplicity.mul _ _ _ _ (q.denom : ℤ)
-        (_ * _) (nat.prime_iff_prime_int.1 p_prime.1)];
-      exact add_le_add_left h _))
-    ... ≤ _ : min_le_multiplicity_add
-end
-
-/--
-The minimum of the valuations of `q` and `r` is less than or equal to the valuation of `q + r`.
--/
-theorem min_le_padic_val_rat_add {q r : ℚ} (hqr : q + r ≠ 0) :
-  min (padic_val_rat p q) (padic_val_rat p r) ≤ padic_val_rat p (q + r) :=
-(le_total (padic_val_rat p q) (padic_val_rat p r)).elim
-  (λ h, by rw [min_eq_left h]; exact le_padic_val_rat_add_of_le _ hqr h)
-  (λ h, by rw [min_eq_right h, add_comm]; exact le_padic_val_rat_add_of_le _
-    (by rwa add_comm) h)
-
-open_locale big_operators
-
-/-- A finite sum of rationals with positive p-adic valuation has positive p-adic valuation
-  (if the sum is non-zero). -/
-theorem sum_pos_of_pos {n : ℕ} {F : ℕ → ℚ}
-  (hF : ∀ i, i < n → 0 < padic_val_rat p (F i)) (hn0 : ∑ i in finset.range n, F i ≠ 0) :
-  0 < padic_val_rat p (∑ i in finset.range n, F i) :=
-begin
-  induction n with d hd,
-  { exact false.elim (hn0 rfl) },
-  { rw finset.sum_range_succ at hn0 ⊢,
-    by_cases h : ∑ (x : ℕ) in finset.range d, F x = 0,
-    { rw [h, zero_add],
-      exact hF d (lt_add_one _) },
-    { refine lt_of_lt_of_le _ (min_le_padic_val_rat_add p hn0),
-      { refine lt_min (hd (λ i hi, _) h) (hF d (lt_add_one _)),
-        exact hF _ (lt_trans hi (lt_add_one _)) }, } }
-end
-
-end padic_val_rat
-
-namespace padic_val_nat
-
-/-- A rewrite lemma for `padic_val_nat p (q * r)` with conditions `q ≠ 0`, `r ≠ 0`. -/
-protected lemma mul (p : ℕ) [p_prime : fact p.prime] {q r : ℕ} (hq : q ≠ 0) (hr : r ≠ 0) :
-  padic_val_nat p (q * r) = padic_val_nat p q + padic_val_nat p r :=
-begin
-  apply int.coe_nat_inj,
-  simp only [padic_val_rat_of_nat, nat.cast_mul],
-  rw padic_val_rat.mul,
-  norm_cast,
-  exact cast_ne_zero.mpr hq,
-  exact cast_ne_zero.mpr hr,
-end
-
-protected lemma div_of_dvd (p : ℕ) [hp : fact p.prime] {a b : ℕ} (h : b ∣ a) :
-  padic_val_nat p (a / b) = padic_val_nat p a - padic_val_nat p b :=
-begin
-  rcases eq_or_ne a 0 with rfl | ha,
-  { simp },
-  obtain ⟨k, rfl⟩ := h,
-  obtain ⟨hb, hk⟩ := mul_ne_zero_iff.mp ha,
-  rw [mul_comm, k.mul_div_cancel hb.bot_lt, padic_val_nat.mul p hk hb, nat.add_sub_cancel]
-end
-
-/-- Dividing out by a prime factor reduces the padic_val_nat by 1. -/
-protected lemma div {p : ℕ} [p_prime : fact p.prime] {b : ℕ} (dvd : p ∣ b) :
-  (padic_val_nat p (b / p)) = (padic_val_nat p b) - 1 :=
-begin
-  convert padic_val_nat.div_of_dvd p dvd,
-  rw padic_val_nat_self p
-end
-
-/-- A version of `padic_val_rat.pow` for `padic_val_nat` -/
-protected lemma pow (p q n : ℕ) [fact p.prime] (hq : q ≠ 0) :
-  padic_val_nat p (q ^ n) = n * padic_val_nat p q :=
-begin
-  apply @nat.cast_injective ℤ,
-  push_cast,
-  exact padic_val_rat.pow _ (cast_ne_zero.mpr hq),
-end
-
-@[simp] protected lemma prime_pow (p n : ℕ) [fact p.prime] : padic_val_nat p (p ^ n) = n :=
-by rw [padic_val_nat.pow p _ _ (fact.out p.prime).ne_zero, padic_val_nat_self p, mul_one]
-
-protected lemma div_pow {p : ℕ} [p_prime : fact p.prime] {b k : ℕ} (dvd : p ^ k ∣ b) :
-  (padic_val_nat p (b / p ^ k)) = (padic_val_nat p b) - k :=
-begin
-  convert padic_val_nat.div_of_dvd p dvd,
-  rw padic_val_nat.prime_pow
-end
-
-end padic_val_nat
-
-section padic_val_nat
-
-lemma dvd_of_one_le_padic_val_nat {n p : nat} (hp : 1 ≤ padic_val_nat p n) :
-  p ∣ n :=
-begin
-  by_contra h,
-  rw padic_val_nat.eq_zero_of_not_dvd h at hp,
-  exact lt_irrefl 0 (lt_of_lt_of_le zero_lt_one hp),
-end
-
-lemma pow_padic_val_nat_dvd {p n : ℕ} [fact (nat.prime p)] : p ^ (padic_val_nat p n) ∣ n :=
-begin
-  cases nat.eq_zero_or_pos n with hn hn,
-  { rw hn, exact dvd_zero (p ^ padic_val_nat p 0) },
-  { rw multiplicity.pow_dvd_iff_le_multiplicity,
-    apply le_of_eq,
-    rw padic_val_nat_def hn,
-    { apply enat.coe_get },
-    { apply_instance } }
-end
-
-lemma pow_succ_padic_val_nat_not_dvd {p n : ℕ} [hp : fact (nat.prime p)] (hn : 0 < n) :
-  ¬ p ^ (padic_val_nat p n + 1) ∣ n :=
-begin
-  rw multiplicity.pow_dvd_iff_le_multiplicity,
-  rw padic_val_nat_def hn,
-  { rw [nat.cast_add, enat.coe_get],
-    simp only [nat.cast_one, not_le],
-    exact enat.lt_add_one (ne_top_iff_finite.mpr
-      (finite_nat_iff.mpr ⟨(fact.elim hp).ne_one, hn⟩)), },
-  { apply_instance }
-end
-
-lemma padic_val_nat_dvd_iff (p : ℕ) [hp :fact p.prime] (n : ℕ) (a : ℕ) :
-  p^n ∣ a ↔ a = 0 ∨ n ≤ padic_val_nat p a :=
-begin
-  split,
-  { rw [pow_dvd_iff_le_multiplicity, padic_val_nat],
-    split_ifs,
-    { rw enat.coe_le_iff,
-      exact λ hn, or.inr (hn _) },
-    { simp only [true_and, not_lt, ne.def, not_false_iff, nat.le_zero_iff, hp.out.ne_one] at h,
-      exact λ hn, or.inl h } },
-  { rintro (rfl|h),
-    { exact dvd_zero (p ^ n) },
-    { exact dvd_trans (pow_dvd_pow p h) pow_padic_val_nat_dvd } },
-end
-
-lemma padic_val_nat_primes {p q : ℕ} [p_prime : fact p.prime] [q_prime : fact q.prime]
-  (neq : p ≠ q) : padic_val_nat p q = 0 :=
-@padic_val_nat.eq_zero_of_not_dvd p q $
-(not_congr (iff.symm (prime_dvd_prime_iff_eq p_prime.1 q_prime.1))).mp neq
-
-protected lemma padic_val_nat.div' {p : ℕ} [p_prime : fact p.prime] :
-  ∀ {m : ℕ} (cpm : coprime p m) {b : ℕ} (dvd : m ∣ b), padic_val_nat p (b / m) = padic_val_nat p b
-| 0 := λ cpm b dvd, by { rw zero_dvd_iff at dvd, rw [dvd, nat.zero_div], }
-| (n + 1) :=
-  λ cpm b dvd,
-  begin
-    rcases dvd with ⟨c, rfl⟩,
-    rw [mul_div_right c (nat.succ_pos _)],by_cases hc : c = 0,
-    { rw [hc, mul_zero] },
-    { rw padic_val_nat.mul,
-      { suffices : ¬ p ∣ (n+1),
-        { rw [padic_val_nat.eq_zero_of_not_dvd this, zero_add] },
-        contrapose! cpm,
-        exact p_prime.1.dvd_iff_not_coprime.mp cpm },
-      { exact nat.succ_ne_zero _ },
-      { exact hc } },
-  end
-
-lemma padic_val_nat_eq_factorization (p n : ℕ) [hp : fact p.prime] :
-  padic_val_nat p n = n.factorization p :=
-begin
-  by_cases hn : n = 0, { subst hn, simp },
-  rw @padic_val_nat_def p _ n (nat.pos_of_ne_zero hn),
-  simp [@multiplicity_eq_factorization n p hp.elim hn],
-end
-
-open_locale big_operators
-
-lemma prod_pow_prime_padic_val_nat (n : nat) (hn : n ≠ 0) (m : nat) (pr : n < m) :
-  ∏ p in finset.filter nat.prime (finset.range m), p ^ (padic_val_nat p n) = n :=
-begin
-  nth_rewrite_rhs 0 ←factorization_prod_pow_eq_self hn,
-  rw eq_comm,
-  apply finset.prod_subset_one_on_sdiff,
-  { exact λ p hp, finset.mem_filter.mpr
-      ⟨finset.mem_range.mpr (gt_of_gt_of_ge pr (le_of_mem_factorization hp)),
-       prime_of_mem_factorization hp⟩ },
-  { intros p hp,
-    cases finset.mem_sdiff.mp hp with hp1 hp2,
-    haveI := fact_iff.mpr (finset.mem_filter.mp hp1).2,
-    rw padic_val_nat_eq_factorization p n,
-    simp [finsupp.not_mem_support_iff.mp hp2] },
-  { intros p hp,
-    haveI := fact_iff.mpr (prime_of_mem_factorization hp),
-    simp [padic_val_nat_eq_factorization] }
-end
-
-lemma range_pow_padic_val_nat_subset_divisors {n : ℕ} (p : ℕ) [fact p.prime] (hn : n ≠ 0) :
-  (finset.range (padic_val_nat p n + 1)).image (pow p) ⊆ n.divisors :=
-begin
-  intros t ht,
-  simp only [exists_prop, finset.mem_image, finset.mem_range] at ht,
-  obtain ⟨k, hk, rfl⟩ := ht,
-  rw nat.mem_divisors,
-  exact ⟨(pow_dvd_pow p $ by linarith).trans pow_padic_val_nat_dvd, hn⟩
-end
-
-lemma range_pow_padic_val_nat_subset_divisors' {n : ℕ} (p : ℕ) [h : fact p.prime] :
-  (finset.range (padic_val_nat p n)).image (λ t, p ^ (t + 1)) ⊆ (n.divisors \ {1}) :=
-begin
-  rcases eq_or_ne n 0 with rfl | hn,
-  { simp },
-  intros t ht,
-  simp only [exists_prop, finset.mem_image, finset.mem_range] at ht,
-  obtain ⟨k, hk, rfl⟩ := ht,
-  rw [finset.mem_sdiff, nat.mem_divisors],
-  refine ⟨⟨(pow_dvd_pow p $ by linarith).trans pow_padic_val_nat_dvd, hn⟩, _⟩,
-  rw [finset.mem_singleton],
-  nth_rewrite 1 ←one_pow (k + 1),
-  exact (nat.pow_lt_pow_of_lt_left h.1.one_lt $ nat.succ_pos k).ne',
-end
-
-end padic_val_nat
-
-section padic_val_int
-variables (p : ℕ) [p_prime : fact p.prime]
-
-lemma padic_val_int_dvd_iff (p : ℕ) [fact p.prime] (n : ℕ) (a : ℤ) :
-  ↑p^n ∣ a ↔ a = 0 ∨ n ≤ padic_val_int p a :=
-by rw [padic_val_int, ←int.nat_abs_eq_zero, ←padic_val_nat_dvd_iff, ←int.coe_nat_dvd_left,
-       int.coe_nat_pow]
-
-lemma padic_val_int_dvd (p : ℕ) [fact p.prime] (a : ℤ) : ↑p^(padic_val_int p a) ∣ a :=
-begin
-  rw padic_val_int_dvd_iff,
-  exact or.inr le_rfl,
-end
-
-lemma padic_val_int_self (p : ℕ) [pp : fact p.prime] : padic_val_int p p = 1 :=
-padic_val_int.self pp.out.one_lt
-
-lemma padic_val_int.mul (p : ℕ) [fact p.prime] {a b : ℤ} (ha : a ≠ 0) (hb : b ≠ 0) :
-  padic_val_int p (a*b) = padic_val_int p a + padic_val_int p b :=
-begin
-  simp_rw padic_val_int,
-  rw [int.nat_abs_mul, padic_val_nat.mul];
-  rwa int.nat_abs_ne_zero,
-end
-
-lemma padic_val_int_mul_eq_succ (p : ℕ) [pp : fact p.prime] (a : ℤ) (ha : a ≠ 0) :
-  padic_val_int p (a * p) = (padic_val_int p a) + 1 :=
-begin
-  rw padic_val_int.mul p ha (int.coe_nat_ne_zero.mpr (pp.out).ne_zero),
-  simp only [eq_self_iff_true, padic_val_int.of_nat, padic_val_nat_self],
-end
-
-end padic_val_int
-
-
->>>>>>> 4e50b688
 /--
 If `q ≠ 0`, the p-adic norm of a rational `q` is `p ^ (-(padic_val_rat p q))`.
 If `q = 0`, the p-adic norm of `q` is 0.
