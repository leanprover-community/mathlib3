/-
Copyright (c) 2018 Robert Y. Lewis. All rights reserved.
Released under Apache 2.0 license as described in the file LICENSE.
Authors: Robert Y. Lewis
-/
import analysis.normed_space.basic
import number_theory.padics.padic_norm

/-!
# p-adic numbers

This file defines the `p`-adic numbers (rationals) `ℚ_[p]` as
the completion of `ℚ` with respect to the `p`-adic norm.
We show that the `p`-adic norm on `ℚ` extends to `ℚ_[p]`, that `ℚ` is embedded in `ℚ_[p]`,
and that `ℚ_[p]` is Cauchy complete.

## Important definitions

* `padic` : the type of `p`-adic numbers
* `padic_norm_e` : the rational valued `p`-adic norm on `ℚ_[p]`
* `padic.add_valuation` : the additive `p`-adic valuation on `ℚ_[p]`, with values in `with_top ℤ`

## Notation

We introduce the notation `ℚ_[p]` for the `p`-adic numbers.

## Implementation notes

Much, but not all, of this file assumes that `p` is prime. This assumption is inferred automatically
by taking `[fact p.prime]` as a type class argument.

We use the same concrete Cauchy sequence construction that is used to construct `ℝ`.
`ℚ_[p]` inherits a field structure from this construction.
The extension of the norm on `ℚ` to `ℚ_[p]` is *not* analogous to extending the absolute value to
`ℝ` and hence the proof that `ℚ_[p]` is complete is different from the proof that ℝ is complete.

A small special-purpose simplification tactic, `padic_index_simp`, is used to manipulate sequence
indices in the proof that the norm extends.

`padic_norm_e` is the rational-valued `p`-adic norm on `ℚ_[p]`.
To instantiate `ℚ_[p]` as a normed field, we must cast this into a `ℝ`-valued norm.
The `ℝ`-valued norm, using notation `∥ ∥` from normed spaces,
is the canonical representation of this norm.

`simp` prefers `padic_norm` to `padic_norm_e` when possible.
Since `padic_norm_e` and `∥ ∥` have different types, `simp` does not rewrite one to the other.

Coercions from `ℚ` to `ℚ_[p]` are set up to work with the `norm_cast` tactic.

## References

* [F. Q. Gouvêa, *p-adic numbers*][gouvea1997]
* [R. Y. Lewis, *A formal proof of Hensel's lemma over the p-adic integers*][lewis2019]
* <https://en.wikipedia.org/wiki/P-adic_number>

## Tags

p-adic, p adic, padic, norm, valuation, cauchy, completion, p-adic completion
-/

noncomputable theory
open_locale classical

open nat multiplicity padic_norm cau_seq cau_seq.completion metric

/-- The type of Cauchy sequences of rationals with respect to the `p`-adic norm. -/
@[reducible] def padic_seq (p : ℕ) := cau_seq _ (padic_norm p)

namespace padic_seq

section
variables {p : ℕ} [fact p.prime]

/-- The `p`-adic norm of the entries of a nonzero Cauchy sequence of rationals is eventually
constant. -/
lemma stationary {f : cau_seq ℚ (padic_norm p)} (hf : ¬ f ≈ 0) :
  ∃ N, ∀ m n, N ≤ m → N ≤ n → padic_norm p (f n) = padic_norm p (f m) :=
have ∃ ε > 0, ∃ N1, ∀ j ≥ N1, ε ≤ padic_norm p (f j),
  from cau_seq.abv_pos_of_not_lim_zero $ not_lim_zero_of_not_congr_zero hf,
let ⟨ε, hε, N1, hN1⟩ := this,
    ⟨N2, hN2⟩ := cau_seq.cauchy₂ f hε in
⟨ max N1 N2,
  λ n m hn hm,
  have padic_norm p (f n - f m) < ε, from hN2 _ (max_le_iff.1 hn).2 _ (max_le_iff.1 hm).2,
  have padic_norm p (f n - f m) < padic_norm p (f n),
    from lt_of_lt_of_le this $ hN1 _ (max_le_iff.1 hn).1,
  have  padic_norm p (f n - f m) < max (padic_norm p (f n)) (padic_norm p (f m)),
    from lt_max_iff.2 (or.inl this),
  begin
    by_contradiction hne,
    rw ← padic_norm.neg (f m) at hne,
    have hnam := add_eq_max_of_ne hne,
    rw [padic_norm.neg, max_comm] at hnam,
    rw [← hnam, sub_eq_add_neg, add_comm] at this,
    apply _root_.lt_irrefl _ this
  end ⟩

/-- For all `n ≥ stationary_point f hf`, the `p`-adic norm of `f n` is the same. -/
def stationary_point {f : padic_seq p} (hf : ¬ f ≈ 0) : ℕ := classical.some $ stationary hf

lemma stationary_point_spec {f : padic_seq p} (hf : ¬ f ≈ 0) :
  ∀ {m n}, stationary_point hf ≤ m → stationary_point hf ≤ n →
    padic_norm p (f n) = padic_norm p (f m) :=
classical.some_spec $ stationary hf

/-- Since the norm of the entries of a Cauchy sequence is eventually stationary,
we can lift the norm to sequences. -/
def norm (f : padic_seq p) : ℚ := if hf : f ≈ 0 then 0 else padic_norm p (f (stationary_point hf))

lemma norm_zero_iff (f : padic_seq p) : f.norm = 0 ↔ f ≈ 0 :=
begin
  constructor,
  { intro h,
    by_contradiction hf,
    unfold norm at h, split_ifs at h,
    apply hf,
    intros ε hε,
    existsi stationary_point hf,
    intros j hj,
    have heq := stationary_point_spec hf le_rfl hj,
    simpa [h, heq] },
  { intro h,
    simp [norm, h] }
end

end

section embedding
open cau_seq
variables {p : ℕ} [fact p.prime]

lemma equiv_zero_of_val_eq_of_equiv_zero {f g : padic_seq p}
  (h : ∀ k, padic_norm p (f k) = padic_norm p (g k)) (hf : f ≈ 0) : g ≈ 0 :=
λ ε hε, let ⟨i, hi⟩ := hf _ hε in ⟨i, λ j hj, by simpa [h] using hi _ hj⟩

lemma norm_nonzero_of_not_equiv_zero {f : padic_seq p} (hf : ¬ f ≈ 0) : f.norm ≠ 0 :=
hf ∘ f.norm_zero_iff.1

lemma norm_eq_norm_app_of_nonzero {f : padic_seq p} (hf : ¬ f ≈ 0) :
  ∃ k, f.norm = padic_norm p k ∧ k ≠ 0 :=
have heq : f.norm = padic_norm p (f $ stationary_point hf), by simp [norm, hf],
⟨f $ stationary_point hf, heq, λ h, norm_nonzero_of_not_equiv_zero hf (by simpa [h] using heq)⟩

lemma not_lim_zero_const_of_nonzero {q : ℚ} (hq : q ≠ 0) : ¬ lim_zero (const (padic_norm p) q) :=
λ h', hq $ const_lim_zero.1 h'

lemma not_equiv_zero_const_of_nonzero {q : ℚ} (hq : q ≠ 0) : ¬ const (padic_norm p) q ≈ 0 :=
λ h : lim_zero (const (padic_norm p) q - 0), not_lim_zero_const_of_nonzero hq $ by simpa using h

lemma norm_nonneg (f : padic_seq p) : 0 ≤ f.norm :=
if hf : f ≈ 0 then by simp [hf, norm] else by simp [norm, hf, padic_norm.nonneg]

/-- An auxiliary lemma for manipulating sequence indices. -/
lemma lift_index_left_left {f : padic_seq p} (hf : ¬ f ≈ 0) (v2 v3 : ℕ) :
  padic_norm p (f (stationary_point hf)) =
    padic_norm p (f (max (stationary_point hf) (max v2 v3))) :=
begin
  apply stationary_point_spec hf,
  { apply le_max_left },
  { exact le_rfl }
end

/-- An auxiliary lemma for manipulating sequence indices. -/
lemma lift_index_left {f : padic_seq p} (hf : ¬ f ≈ 0) (v1 v3 : ℕ) :
  padic_norm p (f (stationary_point hf)) =
    padic_norm p (f (max v1 (max (stationary_point hf) v3))) :=
begin
  apply stationary_point_spec hf,
  { apply le_trans,
    { apply le_max_left _ v3 },
    { apply le_max_right } },
  { exact le_rfl }
end

/-- An auxiliary lemma for manipulating sequence indices. -/
lemma lift_index_right {f : padic_seq p} (hf : ¬ f ≈ 0) (v1 v2 : ℕ) :
  padic_norm p (f (stationary_point hf)) =
    padic_norm p (f (max v1 (max v2 (stationary_point hf)))) :=
begin
  apply stationary_point_spec hf,
  { apply le_trans,
    { apply le_max_right v2 },
    { apply le_max_right } },
  { exact le_rfl }
end

end embedding

section valuation
open cau_seq
variables {p : ℕ} [fact p.prime]

/-! ### Valuation on `padic_seq` -/

/-- The `p`-adic valuation on `ℚ` lifts to `padic_seq p`.
`valuation f` is defined to be the valuation of the (`ℚ`-valued) stationary point of `f`. -/
def valuation (f : padic_seq p) : ℤ :=
if hf : f ≈ 0 then 0 else padic_val_rat p (f (stationary_point hf))

lemma norm_eq_pow_val {f : padic_seq p} (hf : ¬ f ≈ 0) : f.norm = p ^ (-f.valuation : ℤ) :=
begin
  rw [norm, valuation, dif_neg hf, dif_neg hf, padic_norm, if_neg],
  intro H,
  apply cau_seq.not_lim_zero_of_not_congr_zero hf,
  intros ε hε,
  use (stationary_point hf),
  intros n hn,
  rw stationary_point_spec hf le_rfl hn,
  simpa [H] using hε
end

lemma val_eq_iff_norm_eq {f g : padic_seq p} (hf : ¬ f ≈ 0) (hg : ¬ g ≈ 0) :
  f.valuation = g.valuation ↔ f.norm = g.norm :=
begin
  rw [norm_eq_pow_val hf, norm_eq_pow_val hg, ← neg_inj, zpow_inj],
  { exact_mod_cast (fact.out p.prime).pos },
  { exact_mod_cast (fact.out p.prime).ne_one }
end

end valuation

end padic_seq

section
open padic_seq

private meta def index_simp_core (hh hf hg : expr)
  (at_ : interactive.loc := interactive.loc.ns [none]) : tactic unit :=
do [v1, v2, v3] ← [hh, hf, hg].mmap
     (λ n, tactic.mk_app ``stationary_point [n] <|> return n),
   e1 ← tactic.mk_app ``lift_index_left_left [hh, v2, v3] <|> return `(true),
   e2 ← tactic.mk_app ``lift_index_left [hf, v1, v3] <|> return `(true),
   e3 ← tactic.mk_app ``lift_index_right [hg, v1, v2] <|> return `(true),
   sl ← [e1, e2, e3].mfoldl (λ s e, simp_lemmas.add s e) simp_lemmas.mk,
   when at_.include_goal (tactic.simp_target sl >> tactic.skip),
   hs ← at_.get_locals, hs.mmap' (tactic.simp_hyp sl [])

/-- This is a special-purpose tactic that lifts `padic_norm (f (stationary_point f))` to
`padic_norm (f (max _ _ _))`. -/
meta def tactic.interactive.padic_index_simp (l : interactive.parse interactive.types.pexpr_list)
  (at_ : interactive.parse interactive.types.location) : tactic unit :=
do [h, f, g] ← l.mmap tactic.i_to_expr,
   index_simp_core h f g at_
end

namespace padic_seq
section embedding

open cau_seq
variables {p : ℕ} [hp : fact p.prime]
include hp

lemma norm_mul (f g : padic_seq p) : (f * g).norm = f.norm * g.norm :=
if hf : f ≈ 0 then
  have hg : f * g ≈ 0, from mul_equiv_zero' _ hf,
  by simp only [hf, hg, norm, dif_pos, zero_mul]
else if hg : g ≈ 0 then
  have hf : f * g ≈ 0, from mul_equiv_zero _ hg,
  by simp only [hf, hg, norm, dif_pos, mul_zero]
else
  have hfg : ¬ f * g ≈ 0, by apply mul_not_equiv_zero; assumption,
  begin
    unfold norm,
    split_ifs,
    padic_index_simp [hfg, hf, hg],
    apply padic_norm.mul
  end

lemma eq_zero_iff_equiv_zero (f : padic_seq p) : mk f = 0 ↔ f ≈ 0 := mk_eq

lemma ne_zero_iff_nequiv_zero (f : padic_seq p) : mk f ≠ 0 ↔ ¬ f ≈ 0 :=
not_iff_not.2 (eq_zero_iff_equiv_zero _)

lemma norm_const (q : ℚ) : norm (const (padic_norm p) q) = padic_norm p q :=
if hq : q = 0 then
  have (const (padic_norm p) q) ≈ 0,
    by simp [hq]; apply setoid.refl (const (padic_norm p) 0),
  by subst hq; simp [norm, this]
else
  have ¬ (const (padic_norm p) q) ≈ 0, from not_equiv_zero_const_of_nonzero hq,
  by simp [norm, this]

lemma norm_values_discrete (a : padic_seq p) (ha : ¬ a ≈ 0) : ∃ z : ℤ, a.norm = p ^ -z :=
let ⟨k, hk, hk'⟩ := norm_eq_norm_app_of_nonzero ha in
by simpa [hk] using padic_norm.values_discrete hk'

lemma norm_one : norm (1 : padic_seq p) = 1 :=
have h1 : ¬ (1 : padic_seq p) ≈ 0, from one_not_equiv_zero _,
by simp [h1, norm, hp.1.one_lt]

private lemma norm_eq_of_equiv_aux {f g : padic_seq p} (hf : ¬ f ≈ 0) (hg : ¬ g ≈ 0) (hfg : f ≈ g)
  (h : padic_norm p (f (stationary_point hf)) ≠ padic_norm p (g (stationary_point hg)))
  (hlt : padic_norm p (g (stationary_point hg)) < padic_norm p (f (stationary_point hf))) : false :=
begin
  have hpn : 0 < padic_norm p (f (stationary_point hf)) - padic_norm p (g (stationary_point hg)),
    from sub_pos_of_lt hlt,
  cases hfg _ hpn with N hN,
  let i := max N (max (stationary_point hf) (stationary_point hg)),
  have hi : N ≤ i, from le_max_left _ _,
  have hN' := hN _ hi,
  padic_index_simp [N, hf, hg] at hN' h hlt,
  have hpne : padic_norm p (f i) ≠ padic_norm p (-(g i)),
    by rwa [← padic_norm.neg (g i)] at h,
  let hpnem := add_eq_max_of_ne hpne,
  have hpeq : padic_norm p ((f - g) i) = max (padic_norm p (f i)) (padic_norm p (g i)),
  { rwa padic_norm.neg at hpnem },
  rw [hpeq, max_eq_left_of_lt hlt] at hN',
  have : padic_norm p (f i) < padic_norm p (f i),
  { apply lt_of_lt_of_le hN', apply sub_le_self, apply padic_norm.nonneg },
  exact lt_irrefl _ this
end

private lemma norm_eq_of_equiv {f g : padic_seq p} (hf : ¬ f ≈ 0) (hg : ¬ g ≈ 0) (hfg : f ≈ g) :
  padic_norm p (f (stationary_point hf)) = padic_norm p (g (stationary_point hg)) :=
begin
  by_contradiction h,
  cases (decidable.em (padic_norm p (g (stationary_point hg)) <
          padic_norm p (f (stationary_point hf))))
      with hlt hnlt,
  { exact norm_eq_of_equiv_aux hf hg hfg h hlt },
  { apply norm_eq_of_equiv_aux hg hf (setoid.symm hfg) (ne.symm h),
    apply lt_of_le_of_ne,
    apply le_of_not_gt hnlt,
    apply h }
end

theorem norm_equiv {f g : padic_seq p} (hfg : f ≈ g) : f.norm = g.norm :=
if hf : f ≈ 0 then
  have hg : g ≈ 0, from setoid.trans (setoid.symm hfg) hf,
  by simp [norm, hf, hg]
else have hg : ¬ g ≈ 0, from hf ∘ setoid.trans hfg,
by unfold norm; split_ifs; exact norm_eq_of_equiv hf hg hfg

private lemma norm_nonarchimedean_aux {f g : padic_seq p}
  (hfg : ¬ f + g ≈ 0) (hf : ¬ f ≈ 0) (hg : ¬ g ≈ 0) : (f + g).norm ≤ max f.norm g.norm :=
begin
  unfold norm, split_ifs,
  padic_index_simp [hfg, hf, hg],
  apply padic_norm.nonarchimedean
end

theorem norm_nonarchimedean (f g : padic_seq p) : (f + g).norm ≤ max f.norm g.norm :=
if hfg : f + g ≈ 0 then
  have 0 ≤ max f.norm g.norm, from le_max_of_le_left (norm_nonneg _),
  by simpa only [hfg, norm, ne.def, le_max_iff, cau_seq.add_apply, not_true, dif_pos]
else if hf : f ≈ 0 then
  have hfg' : f + g ≈ g,
  { change lim_zero (f - 0) at hf,
    show lim_zero (f + g - g), by simpa only [sub_zero, add_sub_cancel] using hf },
  have hcfg : (f + g).norm = g.norm, from norm_equiv hfg',
  have hcl : f.norm = 0, from (norm_zero_iff f).2 hf,
  have max f.norm g.norm = g.norm,
    by rw hcl; exact max_eq_right (norm_nonneg _),
  by rw [this, hcfg]
else if hg : g ≈ 0 then
  have hfg' : f + g ≈ f,
  { change lim_zero (g - 0) at hg,
    show lim_zero (f + g - f), by simpa only [add_sub_cancel', sub_zero] using hg },
  have hcfg : (f + g).norm = f.norm, from norm_equiv hfg',
  have hcl : g.norm = 0, from (norm_zero_iff g).2 hg,
  have max f.norm g.norm = f.norm,
    by rw hcl; exact max_eq_left (norm_nonneg _),
  by rw [this, hcfg]
else norm_nonarchimedean_aux hfg hf hg

lemma norm_eq {f g : padic_seq p} (h : ∀ k, padic_norm p (f k) = padic_norm p (g k)) :
  f.norm = g.norm :=
if hf : f ≈ 0 then
  have hg : g ≈ 0, from equiv_zero_of_val_eq_of_equiv_zero h hf,
  by simp only [hf, hg, norm, dif_pos]
else
  have hg : ¬ g ≈ 0, from λ hg, hf $ equiv_zero_of_val_eq_of_equiv_zero
    (by simp only [h, forall_const, eq_self_iff_true]) hg,
  begin
    simp only [hg, hf, norm, dif_neg, not_false_iff],
    let i := max (stationary_point hf) (stationary_point hg),
    have hpf : padic_norm p (f (stationary_point hf)) = padic_norm p (f i),
    { apply stationary_point_spec, apply le_max_left, exact le_rfl },
    have hpg : padic_norm p (g (stationary_point hg)) = padic_norm p (g i),
    { apply stationary_point_spec, apply le_max_right, exact le_rfl },
    rw [hpf, hpg, h]
  end

lemma norm_neg (a : padic_seq p) : (-a).norm = a.norm := norm_eq $ by simp

lemma norm_eq_of_add_equiv_zero {f g : padic_seq p} (h : f + g ≈ 0) : f.norm = g.norm :=
have lim_zero (f + g - 0), from h,
have f ≈ -g, from show lim_zero (f - (-g)), by simpa only [sub_zero, sub_neg_eq_add],
have f.norm = (-g).norm, from norm_equiv this,
by simpa only [norm_neg] using this

lemma add_eq_max_of_ne {f g : padic_seq p} (hfgne : f.norm ≠ g.norm) :
  (f + g).norm = max f.norm g.norm :=
have hfg : ¬f + g ≈ 0, from mt norm_eq_of_add_equiv_zero hfgne,
if hf : f ≈ 0 then
  have lim_zero (f - 0), from hf,
  have f + g ≈ g, from show lim_zero ((f + g) - g), by simpa only [sub_zero, add_sub_cancel],
  have h1 : (f + g).norm = g.norm, from norm_equiv this,
  have h2 : f.norm = 0, from (norm_zero_iff _).2 hf,
  by rw [h1, h2]; rw max_eq_right (norm_nonneg _)
else if hg : g ≈ 0 then
  have lim_zero (g - 0), from hg,
  have f + g ≈ f, from show lim_zero ((f + g) - f), by rw [add_sub_cancel']; simpa only [sub_zero],
  have h1 : (f + g).norm = f.norm, from norm_equiv this,
  have h2 : g.norm = 0, from (norm_zero_iff _).2 hg,
  by rw [h1, h2]; rw max_eq_left (norm_nonneg _)
else
begin
  unfold norm at ⊢ hfgne, split_ifs at ⊢ hfgne,
  padic_index_simp [hfg, hf, hg] at ⊢ hfgne,
  exact padic_norm.add_eq_max_of_ne hfgne
end

end embedding
end padic_seq

/-- The `p`-adic numbers `ℚ_[p]` are the Cauchy completion of `ℚ` with respect to the `p`-adic norm.
-/
def padic (p : ℕ) [fact p.prime] := @cau_seq.completion.Cauchy _ _ _ _ (padic_norm p) _
notation `ℚ_[` p `]` := padic p

namespace padic

section completion
variables {p : ℕ} [fact p.prime]

instance : field (ℚ_[p]) := Cauchy.field

instance : inhabited ℚ_[p] := ⟨0⟩

-- short circuits

instance : comm_ring (ℚ_[p]) := Cauchy.comm_ring
instance : ring (ℚ_[p]) := Cauchy.ring
instance : has_zero ℚ_[p] := by apply_instance
instance : has_one ℚ_[p] := by apply_instance
instance : has_add ℚ_[p] := by apply_instance
instance : has_mul ℚ_[p] := by apply_instance
instance : has_sub ℚ_[p] := by apply_instance
instance : has_neg ℚ_[p] := by apply_instance
instance : has_div ℚ_[p] := by apply_instance
instance : add_comm_group ℚ_[p] := by apply_instance

/-- Builds the equivalence class of a Cauchy sequence of rationals. -/
def mk : padic_seq p → ℚ_[p] := quotient.mk

variables (p)

lemma zero_def : (0 : ℚ_[p]) = ⟦0⟧ := rfl

lemma mk_eq {f g : padic_seq p} : mk f = mk g ↔ f ≈ g := quotient.eq

lemma const_equiv {q r : ℚ} : const (padic_norm p) q ≈ const (padic_norm p) r ↔ q = r :=
⟨ λ heq, eq_of_sub_eq_zero $ const_lim_zero.1 heq, λ heq, by rw heq; apply setoid.refl _ ⟩

@[norm_cast] lemma coe_inj {q r : ℚ} : (↑q : ℚ_[p]) = ↑r ↔ q = r :=
⟨(const_equiv p).1 ∘ quotient.eq.1, λ h, by rw h⟩

instance : char_zero ℚ_[p] := ⟨λ m n, by { rw ← rat.cast_coe_nat, norm_cast, exact id }⟩

@[norm_cast] lemma coe_add : ∀ {x y : ℚ}, (↑(x + y) : ℚ_[p]) = ↑x + ↑y := rat.cast_add
@[norm_cast] lemma coe_neg : ∀ {x : ℚ}, (↑(-x) : ℚ_[p]) = -↑x := rat.cast_neg
@[norm_cast] lemma coe_mul : ∀ {x y : ℚ}, (↑(x * y) : ℚ_[p]) = ↑x * ↑y := rat.cast_mul
@[norm_cast] lemma coe_sub : ∀ {x y : ℚ}, (↑(x - y) : ℚ_[p]) = ↑x - ↑y := rat.cast_sub
@[norm_cast] lemma coe_div : ∀ {x y : ℚ}, (↑(x / y) : ℚ_[p]) = ↑x / ↑y := rat.cast_div
@[norm_cast] lemma coe_one : (↑1 : ℚ_[p]) = 1 := rfl
@[norm_cast] lemma coe_zero : (↑0 : ℚ_[p]) = 0 := rfl

end completion
end padic

/-- The rational-valued `p`-adic norm on `ℚ_[p]` is lifted from the norm on Cauchy sequences. The
canonical form of this function is the normed space instance, with notation `∥ ∥`. -/
def padic_norm_e {p : ℕ} [hp : fact p.prime] : absolute_value ℚ_[p] ℚ :=
{ to_fun := quotient.lift padic_seq.norm $ @padic_seq.norm_equiv _ _,
  map_mul' := λ q r, quotient.induction_on₂ q r $ padic_seq.norm_mul,
  nonneg' := λ q, quotient.induction_on q $ padic_seq.norm_nonneg,
  eq_zero' := λ q, quotient.induction_on q $
                    by simpa only [padic.zero_def, quotient.eq] using padic_seq.norm_zero_iff,
  add_le' := λ q r, begin
    transitivity max ((quotient.lift padic_seq.norm $ @padic_seq.norm_equiv _ _) q)
                     ((quotient.lift padic_seq.norm $ @padic_seq.norm_equiv _ _) r),
    exact (quotient.induction_on₂ q r $ padic_seq.norm_nonarchimedean),
    refine max_le_add_of_nonneg (quotient.induction_on q $ padic_seq.norm_nonneg) _,
    exact (quotient.induction_on r $ padic_seq.norm_nonneg)
  end }

namespace padic_norm_e
section embedding
open padic_seq
variables {p : ℕ} [fact p.prime]

lemma defn (f : padic_seq p) {ε : ℚ} (hε : 0 < ε) : ∃ N, ∀ i ≥ N, padic_norm_e (⟦f⟧ - f i) < ε :=
begin
  dsimp [padic_norm_e],
  change ∃ N, ∀ i ≥ N, (f - const _ (f i)).norm < ε,
  by_contra' h,
  cases cauchy₂ f hε with N hN,
  rcases h N with ⟨i, hi, hge⟩,
  have hne : ¬ (f - const (padic_norm p) (f i)) ≈ 0,
  { intro h, unfold padic_seq.norm at hge; split_ifs at hge, exact not_lt_of_ge hge hε },
  unfold padic_seq.norm at hge; split_ifs at hge,
  apply not_le_of_gt _ hge,
  cases em (N ≤ stationary_point hne) with hgen hngen,
  { apply hN _ hgen _ hi },
  { have := stationary_point_spec hne le_rfl (le_of_not_le hngen),
    rw ← this,
    exact hN _ le_rfl _ hi }
end

<<<<<<< HEAD
=======
protected lemma nonneg (q : ℚ_[p]) : 0 ≤ padic_norm_e q := quotient.induction_on q norm_nonneg

lemma zero_def : (0 : ℚ_[p]) = ⟦0⟧ := rfl

lemma zero_iff (q : ℚ_[p]) : padic_norm_e q = 0 ↔ q = 0 :=
quotient.induction_on q $ by simpa only [zero_def, quotient.eq] using norm_zero_iff

@[simp] protected lemma zero : padic_norm_e (0 : ℚ_[p]) = 0 := (zero_iff _).2 rfl

/-- Theorems about `padic_norm_e` are named with a `'` so the names do not conflict with the
equivalent theorems about `norm` (`∥ ∥`). -/
@[simp] protected lemma one' : padic_norm_e (1 : ℚ_[p]) = 1 := norm_one

@[simp] protected lemma neg (q : ℚ_[p]) : padic_norm_e (-q) = padic_norm_e q :=
quotient.induction_on q $ norm_neg

>>>>>>> 60851c93
/-- Theorems about `padic_norm_e` are named with a `'` so the names do not conflict with the
equivalent theorems about `norm` (`∥ ∥`). -/
theorem nonarchimedean' (q r : ℚ_[p]) :
  padic_norm_e (q + r) ≤ max (padic_norm_e q) (padic_norm_e r) :=
quotient.induction_on₂ q r $ norm_nonarchimedean

/-- Theorems about `padic_norm_e` are named with a `'` so the names do not conflict with the
equivalent theorems about `norm` (`∥ ∥`). -/
theorem add_eq_max_of_ne' {q r : ℚ_[p]} :
  padic_norm_e q ≠ padic_norm_e r → padic_norm_e (q + r) = max (padic_norm_e q) (padic_norm_e r) :=
quotient.induction_on₂ q r $ λ _ _, padic_seq.add_eq_max_of_ne

lemma triangle_ineq (x y z : ℚ_[p]) :
  padic_norm_e (x - z) ≤ padic_norm_e (x - y) + padic_norm_e (y - z) :=
calc padic_norm_e (x - z) = padic_norm_e ((x - y) + (y - z)) : by rw sub_add_sub_cancel
  ... ≤ max (padic_norm_e (x - y)) (padic_norm_e (y - z)) : padic_norm_e.nonarchimedean' _ _
  ... ≤ padic_norm_e (x - y) + padic_norm_e (y - z) :
    max_le_add_of_nonneg (padic_norm_e.nonneg _) (padic_norm_e.nonneg _)

@[simp] lemma eq_padic_norm' (q : ℚ) : padic_norm_e (q : ℚ_[p]) = padic_norm p q :=
norm_const _

protected theorem image' {q : ℚ_[p]} : q ≠ 0 → ∃ n : ℤ, padic_norm_e q = p ^ -n :=
quotient.induction_on q $ λ f hf,
  have ¬ f ≈ 0, from (ne_zero_iff_nequiv_zero f).1 hf,
  norm_values_discrete f this

<<<<<<< HEAD
=======
lemma sub_rev (q r : ℚ_[p]) : padic_norm_e (q - r) = padic_norm_e (r - q) :=
by rw ← padic_norm_e.neg; simp

>>>>>>> 60851c93
end embedding
end padic_norm_e

namespace padic

section complete
open padic_seq padic

variables {p : ℕ} [fact p.prime] (f : cau_seq _ (@padic_norm_e p _))

theorem rat_dense' (q : ℚ_[p]) {ε : ℚ} (hε : 0 < ε) :
  ∃ r : ℚ, padic_norm_e (q - r) < ε :=
quotient.induction_on q $ λ q',
  have ∃ N, ∀ m n ≥ N, padic_norm p (q' m - q' n) < ε, from cauchy₂ _ hε,
  let ⟨N, hN⟩ := this in
  ⟨q' N,
    begin
      dsimp [padic_norm_e],
      change padic_seq.norm (q' - const _ (q' N)) < ε,
      cases decidable.em ((q' - const (padic_norm p) (q' N)) ≈ 0) with heq hne',
      { simpa only [heq, padic_seq.norm, dif_pos] },
      { simp only [padic_seq.norm, dif_neg hne'],
        change padic_norm p (q' _ - q' _) < ε,
        have := stationary_point_spec hne',
        cases decidable.em (stationary_point hne' ≤ N) with hle hle,
        { have := eq.symm (this le_rfl hle),
          simp only [const_apply, sub_apply, padic_norm.zero, sub_self] at this,
          simpa only [this] },
        { exact hN _ (lt_of_not_ge hle).le _ le_rfl } }
    end⟩

open classical

private lemma div_nat_pos (n : ℕ) : 0 < 1 / (n + 1 : ℚ) :=
div_pos zero_lt_one (by exact_mod_cast succ_pos _)

/-- `lim_seq f`, for `f` a Cauchy sequence of `p`-adic numbers, is a sequence of rationals with the
same limit point as `f`. -/
def lim_seq : ℕ → ℚ := λ n, classical.some (rat_dense' (f n) (div_nat_pos n))

lemma exi_rat_seq_conv {ε : ℚ} (hε : 0 < ε) :
  ∃ N, ∀ i ≥ N, padic_norm_e (f i - (lim_seq f i : ℚ_[p])) < ε :=
begin
  refine (exists_nat_gt (1 / ε)).imp (λ N hN i hi, _),
  have h := classical.some_spec (rat_dense' (f i) (div_nat_pos i)),
  refine lt_of_lt_of_le h ((div_le_iff' $ by exact_mod_cast succ_pos _).mpr _),
  rw right_distrib,
  apply le_add_of_le_of_nonneg,
  { exact (div_le_iff hε).mp (le_trans (le_of_lt hN) (by exact_mod_cast hi)) },
  { apply le_of_lt, simpa }
end

lemma exi_rat_seq_conv_cauchy : is_cau_seq (padic_norm p) (lim_seq f) :=
assume ε hε,
have hε3 : 0 < ε / 3, from div_pos hε (by norm_num),
let ⟨N, hN⟩ := exi_rat_seq_conv f hε3,
    ⟨N2, hN2⟩ := f.cauchy₂ hε3 in
begin
  existsi max N N2,
  intros j hj,
  suffices :
    padic_norm_e ((lim_seq f j - f (max N N2)) + (f (max N N2) - lim_seq f (max N N2))) < ε,
  { ring_nf at this ⊢,
    rw [← padic_norm_e.eq_padic_norm'],
    exact_mod_cast this },
  { apply lt_of_le_of_lt,
    { apply padic_norm_e.add_le },
    { have : (3 : ℚ) ≠ 0, by norm_num,
      have : ε = ε / 3 + ε / 3 + ε / 3,
      { field_simp [this], simp only [bit0, bit1, mul_add, mul_one] },
      rw this,
      apply add_lt_add,
      { suffices : padic_norm_e ((lim_seq f j - f j) + (f j - f (max N N2))) < ε / 3 + ε / 3,
          by simpa only [sub_add_sub_cancel],
        apply lt_of_le_of_lt,
        { apply padic_norm_e.add_le },
        { apply add_lt_add,
          { rw [padic_norm_e.map_sub],
            apply_mod_cast hN,
            exact le_of_max_le_left hj },
          { exact hN2 _ (le_of_max_le_right hj) _ (le_max_right _ _) } } },
      { apply_mod_cast hN,
        apply le_max_left }}}
end

private def lim' : padic_seq p := ⟨_, exi_rat_seq_conv_cauchy f⟩

private def lim : ℚ_[p] := ⟦lim' f⟧

theorem complete' : ∃ q : ℚ_[p], ∀ ε > 0, ∃ N, ∀ i ≥ N, padic_norm_e (q - f i) < ε :=
⟨ lim f,
  λ ε hε,
  let ⟨N, hN⟩ := exi_rat_seq_conv f (show 0 < ε / 2, from div_pos hε (by norm_num)),
      ⟨N2, hN2⟩ := padic_norm_e.defn (lim' f) (show 0 < ε / 2, from div_pos hε (by norm_num)) in
  begin
    existsi max N N2,
    intros i hi,
    suffices : padic_norm_e ((lim f - lim' f i) + (lim' f i - f i)) < ε,
    { ring_nf at this; exact this },
    { apply lt_of_le_of_lt,
<<<<<<< HEAD
      { apply padic_norm_e.add_le },
      { have : ε = ε / 2 + ε / 2, by rw ←(add_self_div_two ε); simp,
=======
      { apply padic_norm_e.add },
      { have : ε = ε / 2 + ε / 2, by rw ← add_self_div_two ε; simp,
>>>>>>> 60851c93
        rw this,
        apply add_lt_add,
        { apply hN2, exact le_of_max_le_right hi },
        { rw_mod_cast [padic_norm_e.map_sub],
          apply hN,
          exact le_of_max_le_left hi }}}
  end ⟩

end complete

section normed_space
variables (p : ℕ) [fact p.prime]

instance : has_dist ℚ_[p] := ⟨λ x y, padic_norm_e (x - y)⟩

instance : metric_space ℚ_[p] :=
{ dist_self := by simp [dist],
  dist := dist,
  dist_comm := λ x y, by simp [dist, ←padic_norm_e.map_neg (x - y)],
  dist_triangle :=
    begin
      intros, unfold dist,
      exact_mod_cast padic_norm_e.triangle_ineq _ _ _,
    end,
  eq_of_dist_eq_zero :=
    begin
      unfold dist, intros _ _ h,
      apply eq_of_sub_eq_zero,
      apply padic_norm_e.eq_zero.1,
      exact_mod_cast h
    end }

instance : has_norm ℚ_[p] := ⟨λ x, padic_norm_e x⟩

instance : normed_field ℚ_[p] :=
{ dist_eq := λ _ _, rfl,
  norm_mul' := by simp [has_norm.norm, map_mul],
  norm := norm, .. padic.field, .. padic.metric_space p }

instance is_absolute_value : is_absolute_value (λ a : ℚ_[p], ∥a∥) :=
{ abv_nonneg := norm_nonneg,
  abv_eq_zero := λ _, norm_eq_zero,
  abv_add := norm_add_le,
  abv_mul := by simp [has_norm.norm, map_mul] }

theorem rat_dense (q : ℚ_[p]) {ε : ℝ} (hε : 0 < ε) : ∃ r : ℚ, ∥q - r∥ < ε :=
let ⟨ε', hε'l, hε'r⟩ := exists_rat_btwn hε,
    ⟨r, hr⟩ := rat_dense' q (by simpa using hε'l)  in
⟨r, lt_trans (by simpa [has_norm.norm] using hr) hε'r⟩

end normed_space
end padic

namespace padic_norm_e
section normed_space
variables {p : ℕ} [hp : fact p.prime]
include hp

@[simp] protected lemma mul (q r : ℚ_[p]) : ∥q * r∥ = ∥q∥ * ∥r∥ :=
by simp [has_norm.norm, map_mul]

protected lemma is_norm (q : ℚ_[p]) : ↑(padic_norm_e q) = ∥q∥ := rfl

theorem nonarchimedean (q r : ℚ_[p]) : ∥q + r∥ ≤ max (∥q∥) (∥r∥) :=
begin
  unfold has_norm.norm,
  exact_mod_cast nonarchimedean' _ _
end

theorem add_eq_max_of_ne {q r : ℚ_[p]} (h : ∥q∥ ≠ ∥r∥) : ∥q + r∥ = max (∥q∥) (∥r∥) :=
begin
  unfold has_norm.norm,
  apply_mod_cast add_eq_max_of_ne',
  intro h',
  apply h,
  unfold has_norm.norm,
  exact_mod_cast h'
end

@[simp] lemma eq_padic_norm (q : ℚ) : ∥(q : ℚ_[p])∥ = padic_norm p q :=
begin
  unfold has_norm.norm,
  rw [← padic_norm_e.eq_padic_norm']
end

@[simp] lemma norm_p : ∥(p : ℚ_[p])∥ = p⁻¹ :=
begin
  have p₀ : p ≠ 0 := hp.1.ne_zero,
  have p₁ : p ≠ 1 := hp.1.ne_one,
  rw ← @rat.cast_coe_nat ℝ _ p,
  rw ← @rat.cast_coe_nat (ℚ_[p]) _ p,
  simp [p₀, p₁, norm, padic_norm, padic_val_rat, padic_val_int, zpow_neg, -rat.cast_coe_nat],
end

lemma norm_p_lt_one : ∥(p : ℚ_[p])∥ < 1 :=
begin
  rw norm_p,
  apply inv_lt_one,
  exact_mod_cast hp.1.one_lt
end

@[simp] lemma norm_p_pow (n : ℤ) : ∥(p ^ n : ℚ_[p])∥ = p ^ -n :=
by rw [norm_zpow, norm_p]; field_simp

instance : nontrivially_normed_field ℚ_[p] :=
{ non_trivial := ⟨p⁻¹, begin
    rw [norm_inv, norm_p, inv_inv],
    exact_mod_cast hp.1.one_lt
  end⟩,
  .. padic.normed_field p }

protected theorem image {q : ℚ_[p]} : q ≠ 0 → ∃ n : ℤ, ∥q∥ = ↑((p : ℚ) ^ -n) :=
quotient.induction_on q $ λ f hf,
  have ¬ f ≈ 0, from (padic_seq.ne_zero_iff_nequiv_zero f).1 hf,
  let ⟨n, hn⟩ := padic_seq.norm_values_discrete f this in
  ⟨n, congr_arg coe hn⟩

protected lemma is_rat (q : ℚ_[p]) : ∃ q' : ℚ, ∥q∥ = q' :=
if h : q = 0 then ⟨0, by simp [h]⟩ else let ⟨n, hn⟩ := padic_norm_e.image h in ⟨_, hn⟩

/--`rat_norm q`, for a `p`-adic number `q` is the `p`-adic norm of `q`, as rational number.

The lemma `padic_norm_e.eq_rat_norm` asserts `∥q∥ = rat_norm q`. -/
def rat_norm (q : ℚ_[p]) : ℚ := classical.some (padic_norm_e.is_rat q)

lemma eq_rat_norm (q : ℚ_[p]) : ∥q∥ = rat_norm q := classical.some_spec (padic_norm_e.is_rat q)

theorem norm_rat_le_one : ∀ {q : ℚ} (hq : ¬ p ∣ q.denom), ∥(q : ℚ_[p])∥ ≤ 1
| ⟨n, d, hn, hd⟩ := λ hq : ¬ p ∣ d,
  if hnz : n = 0 then
    have (⟨n, d, hn, hd⟩ : ℚ) = 0,
    from rat.zero_iff_num_zero.mpr hnz,
    by norm_num [this]
  else
    begin
      have hnz' : { rat . num := n, denom := d, pos := hn, cop := hd } ≠ 0,
        from mt rat.zero_iff_num_zero.1 hnz,
      rw [padic_norm_e.eq_padic_norm],
      norm_cast,
      rw [padic_norm.eq_zpow_of_nonzero hnz', padic_val_rat, neg_sub,
        padic_val_nat.eq_zero_of_not_dvd hq],
      norm_cast,
      rw [zero_sub, zpow_neg, zpow_coe_nat],
      apply inv_le_one,
      { norm_cast,
        apply one_le_pow,
        exact hp.1.pos }
    end

theorem norm_int_le_one (z : ℤ) : ∥(z : ℚ_[p])∥ ≤ 1 :=
suffices ∥((z : ℚ) : ℚ_[p])∥ ≤ 1, by simpa, norm_rat_le_one $ by simp [hp.1.ne_one]

lemma norm_int_lt_one_iff_dvd (k : ℤ) : ∥(k : ℚ_[p])∥ < 1 ↔ ↑p ∣ k :=
begin
  split,
  { intro h,
    contrapose! h,
    apply le_of_eq,
    rw eq_comm,
    calc ∥(k : ℚ_[p])∥ = ∥((k : ℚ) : ℚ_[p])∥ : by { norm_cast }
    ... = padic_norm p k : padic_norm_e.eq_padic_norm _
    ... = 1 : _,
    rw padic_norm,
    split_ifs with H,
    { exfalso,
      apply h,
      norm_cast at H,
      rw H,
      apply dvd_zero },
    { norm_cast at H ⊢,
      convert zpow_zero _,
      rw [neg_eq_zero, padic_val_rat.of_int],
      norm_cast,
      apply padic_val_int.eq_zero_of_not_dvd h } },
  { rintro ⟨x, rfl⟩,
    push_cast,
    rw padic_norm_e.mul,
    calc _ ≤ ∥(p : ℚ_[p])∥ * 1 : mul_le_mul le_rfl (by simpa using norm_int_le_one _)
                                            (norm_nonneg _) (norm_nonneg _)
    ... < 1 : _,
    { rw [mul_one, padic_norm_e.norm_p],
      apply inv_lt_one,
      exact_mod_cast hp.1.one_lt } }
end

lemma norm_int_le_pow_iff_dvd (k : ℤ) (n : ℕ) : ∥(k : ℚ_[p])∥ ≤ ↑p ^ (-n : ℤ) ↔ ↑(p ^ n) ∣ k :=
begin
  have : (p : ℝ) ^ (-n : ℤ) = ↑(p ^ (-n : ℤ) : ℚ), {simp},
  rw [show (k : ℚ_[p]) = ((k : ℚ) : ℚ_[p]), by norm_cast, eq_padic_norm, this],
  norm_cast,
  rw ← padic_norm.dvd_iff_norm_le
end

lemma eq_of_norm_add_lt_right {z1 z2 : ℚ_[p]} (h : ∥z1 + z2∥ < ∥z2∥) : ∥z1∥ = ∥z2∥ :=
by_contradiction $ λ hne,
  not_lt_of_ge (by rw padic_norm_e.add_eq_max_of_ne hne; apply le_max_right) h

lemma eq_of_norm_add_lt_left {z1 z2 : ℚ_[p]} (h : ∥z1 + z2∥ < ∥z1∥) : ∥z1∥ = ∥z2∥ :=
by_contradiction $ λ hne,
  not_lt_of_ge (by rw padic_norm_e.add_eq_max_of_ne hne; apply le_max_left) h

end normed_space
end padic_norm_e

namespace padic
variables {p : ℕ} [hp : fact p.prime]
include hp

set_option eqn_compiler.zeta true
instance complete : cau_seq.is_complete ℚ_[p] norm :=
begin
  split, intro f,
  have cau_seq_norm_e : is_cau_seq padic_norm_e f,
  { intros ε hε,
    let h := is_cau f ε (by exact_mod_cast hε),
    unfold norm at h,
    apply_mod_cast h },
  cases padic.complete' ⟨f, cau_seq_norm_e⟩ with q hq,
  existsi q,
  intros ε hε,
  cases exists_rat_btwn hε with ε' hε',
  norm_cast at hε',
  cases hq ε' hε'.1 with N hN, existsi N,
  intros i hi, let h := hN i hi,
  unfold norm,
  rw_mod_cast [cau_seq.sub_apply, padic_norm_e.map_sub],
  refine lt_trans _ hε'.2,
  exact_mod_cast hN i hi
end

lemma padic_norm_e_lim_le {f : cau_seq ℚ_[p] norm} {a : ℝ} (ha : 0 < a) (hf : ∀ i, ∥f i∥ ≤ a) :
  ∥f.lim∥ ≤ a :=
let ⟨N, hN⟩ := setoid.symm (cau_seq.equiv_lim f) _ ha in
calc ∥f.lim∥ = ∥f.lim - f N + f N∥ : by simp
                ... ≤ max (∥f.lim - f N∥) (∥f N∥) : padic_norm_e.nonarchimedean _ _
                ... ≤ a : max_le (le_of_lt (hN _ le_rfl)) (hf _)

open filter set

instance : complete_space ℚ_[p] :=
begin
  apply complete_of_cauchy_seq_tendsto,
  intros u hu,
  let c : cau_seq ℚ_[p] norm := ⟨u, metric.cauchy_seq_iff'.mp hu⟩,
  refine ⟨c.lim, λ s h, _⟩,
  rcases metric.mem_nhds_iff.1 h with ⟨ε, ε0, hε⟩,
  have := c.equiv_lim ε ε0,
  simp only [mem_map, mem_at_top_sets, mem_set_of_eq],
  exact this.imp (λ N hN n hn, hε (hN n hn))
end

/-! ### Valuation on `ℚ_[p]` -/

/-- `padic.valuation` lifts the `p`-adic valuation on rationals to `ℚ_[p]`. -/
def valuation : ℚ_[p] → ℤ := quotient.lift (@padic_seq.valuation p _) (λ f g h,
begin
  by_cases hf : f ≈ 0,
  { have hg : g ≈ 0, from setoid.trans (setoid.symm h) hf,
    simp [hf, hg, padic_seq.valuation] },
  { have hg : ¬ g ≈ 0, from (λ hg, hf (setoid.trans h hg)),
    rw padic_seq.val_eq_iff_norm_eq hf hg,
    exact padic_seq.norm_equiv h }
end)

@[simp] lemma valuation_zero : valuation (0 : ℚ_[p]) = 0 := dif_pos ((const_equiv p).2 rfl)

@[simp] lemma valuation_one : valuation (1 : ℚ_[p]) = 0 :=
begin
  change dite (cau_seq.const (padic_norm p) 1 ≈ _) _ _ = _,
  have h : ¬ cau_seq.const (padic_norm p) 1 ≈ 0,
  { assume H, erw const_equiv p at H, exact one_ne_zero H },
  rw dif_neg h,
  simp
end

lemma norm_eq_pow_val {x : ℚ_[p]} : x ≠ 0 → ∥x∥ = p ^ -x.valuation :=
begin
  apply quotient.induction_on' x, clear x,
  intros f hf,
  change (padic_seq.norm _ : ℝ) = (p : ℝ) ^ -padic_seq.valuation _,
  rw padic_seq.norm_eq_pow_val,
  change ↑((p : ℚ) ^ -padic_seq.valuation f) = (p : ℝ) ^ -padic_seq.valuation f,
  { rw [rat.cast_zpow, rat.cast_coe_nat] },
  { apply cau_seq.not_lim_zero_of_not_congr_zero,
    contrapose! hf,
    apply quotient.sound,
    simpa using hf }
end

@[simp] lemma valuation_p : valuation (p : ℚ_[p]) = 1 :=
begin
  have h : (1 : ℝ) < p := by exact_mod_cast (fact.out p.prime).one_lt,
  refine neg_injective ((zpow_strict_mono h).injective $ (norm_eq_pow_val _).symm.trans _),
  { exact_mod_cast (fact.out p.prime).ne_zero },
  { simp }
end

lemma valuation_map_add {x y : ℚ_[p]} (hxy : x + y ≠ 0) :
  min (valuation x) (valuation y) ≤ valuation (x + y) :=
begin
  by_cases hx : x = 0,
  { rw [hx, zero_add],
    exact min_le_right _ _ },
  { by_cases hy : y = 0,
    { rw [hy, add_zero],
      exact min_le_left _ _ },
    { have h_norm : ∥x + y∥ ≤ (max ∥x∥ ∥y∥) := padic_norm_e.nonarchimedean x y,
      have hp_one : (1 : ℝ) < p,
      { rw [← nat.cast_one, nat.cast_lt],
        exact nat.prime.one_lt hp.elim },
      rwa [norm_eq_pow_val hx, norm_eq_pow_val hy, norm_eq_pow_val hxy,
        zpow_le_max_iff_min_le hp_one] at h_norm } }
end

@[simp] lemma valuation_map_mul {x y : ℚ_[p]} (hx : x ≠ 0) (hy : y ≠ 0) :
  valuation (x * y) = valuation x + valuation y :=
begin
  have h_norm : ∥x * y∥ = ∥x∥ * ∥y∥ := norm_mul x y,
  have hp_ne_one : (p : ℝ) ≠ 1,
  { rw [← nat.cast_one, ne.def, nat.cast_inj],
    exact nat.prime.ne_one hp.elim },
  have hp_pos : (0 : ℝ) < p,
  { rw [← nat.cast_zero, nat.cast_lt],
    exact nat.prime.pos hp.elim },
  rw [norm_eq_pow_val hx, norm_eq_pow_val hy, norm_eq_pow_val (mul_ne_zero hx hy),
    ← zpow_add₀ (ne_of_gt hp_pos), zpow_inj hp_pos hp_ne_one, ← neg_add, neg_inj] at h_norm,
  exact h_norm
end

/-- The additive `p`-adic valuation on `ℚ_[p]`, with values in `with_top ℤ`. -/
def add_valuation_def : ℚ_[p] → with_top ℤ := λ x, if x = 0 then ⊤ else x.valuation

@[simp] lemma add_valuation.map_zero : add_valuation_def (0 : ℚ_[p]) = ⊤ :=
by simp only [add_valuation_def, if_pos (eq.refl _)]

@[simp] lemma add_valuation.map_one : add_valuation_def (1 : ℚ_[p]) = 0 :=
by simp only [add_valuation_def, if_neg one_ne_zero, valuation_one, with_top.coe_zero]

lemma add_valuation.map_mul (x y : ℚ_[p]) :
  add_valuation_def (x * y) = add_valuation_def x + add_valuation_def y :=
begin
  simp only [add_valuation_def],
  by_cases hx : x = 0,
  { rw [hx, if_pos (eq.refl _), zero_mul, if_pos (eq.refl _), with_top.top_add] },
  { by_cases hy : y = 0,
    { rw [hy, if_pos (eq.refl _), mul_zero, if_pos (eq.refl _), with_top.add_top] },
    { rw [if_neg hx, if_neg hy, if_neg (mul_ne_zero hx hy), ← with_top.coe_add,
        with_top.coe_eq_coe, valuation_map_mul hx hy] }}
end

lemma add_valuation.map_add (x y : ℚ_[p]) :
  min (add_valuation_def x) (add_valuation_def y) ≤ add_valuation_def (x + y) :=
begin
  simp only [add_valuation_def],
  by_cases hxy : x + y = 0,
  { rw [hxy, if_pos (eq.refl _)],
    exact le_top },
  { by_cases hx : x = 0,
    { simp only [hx, if_pos (eq.refl _), min_eq_right, le_top, zero_add, le_refl] },
    { by_cases hy : y = 0,
      { simp only [hy, if_pos (eq.refl _), min_eq_left, le_top, add_zero, le_refl] },
      { rw [if_neg hx, if_neg hy, if_neg hxy, ← with_top.coe_min, with_top.coe_le_coe],
        exact valuation_map_add hxy }}}
end

/-- The additive `p`-adic valuation on `ℚ_[p]`, as an `add_valuation`. -/
def add_valuation : add_valuation ℚ_[p] (with_top ℤ) :=
add_valuation.of add_valuation_def add_valuation.map_zero add_valuation.map_one
  add_valuation.map_add add_valuation.map_mul

@[simp] lemma add_valuation.apply {x : ℚ_[p]} (hx : x ≠ 0) : x.add_valuation = x.valuation :=
by simp only [add_valuation, add_valuation.of_apply, add_valuation_def, if_neg hx]

section norm_le_iff

/-! ### Various characterizations of open unit balls -/

lemma norm_le_pow_iff_norm_lt_pow_add_one (x : ℚ_[p]) (n : ℤ) : ∥x∥ ≤ p ^ n ↔ ∥x∥ < p ^ (n + 1) :=
begin
  have aux : ∀ n : ℤ, 0 < (p ^ n : ℝ),
  { apply nat.zpow_pos_of_pos, exact hp.1.pos },
  by_cases hx0 : x = 0, { simp [hx0, norm_zero, aux, le_of_lt (aux _)] },
  rw norm_eq_pow_val hx0,
  have h1p : 1 < (p : ℝ), { exact_mod_cast hp.1.one_lt },
  have H := zpow_strict_mono h1p,
  rw [H.le_iff_le, H.lt_iff_lt, int.lt_add_one_iff]
end

lemma norm_lt_pow_iff_norm_le_pow_sub_one (x : ℚ_[p]) (n : ℤ) : ∥x∥ < p ^ n ↔ ∥x∥ ≤ p ^ (n - 1) :=
by rw [norm_le_pow_iff_norm_lt_pow_add_one, sub_add_cancel]

end norm_le_iff
end padic<|MERGE_RESOLUTION|>--- conflicted
+++ resolved
@@ -508,25 +508,26 @@
     exact hN _ le_rfl _ hi }
 end
 
-<<<<<<< HEAD
-=======
-protected lemma nonneg (q : ℚ_[p]) : 0 ≤ padic_norm_e q := quotient.induction_on q norm_nonneg
+protected lemma nonneg (q : ℚ_[p]) : 0 ≤ padic_norm_e q :=
+quotient.induction_on q $ norm_nonneg
 
 lemma zero_def : (0 : ℚ_[p]) = ⟦0⟧ := rfl
 
 lemma zero_iff (q : ℚ_[p]) : padic_norm_e q = 0 ↔ q = 0 :=
-quotient.induction_on q $ by simpa only [zero_def, quotient.eq] using norm_zero_iff
-
-@[simp] protected lemma zero : padic_norm_e (0 : ℚ_[p]) = 0 := (zero_iff _).2 rfl
+quotient.induction_on q $
+  by simpa only [zero_def, quotient.eq] using norm_zero_iff
+
+@[simp] protected lemma zero : padic_norm_e (0 : ℚ_[p]) = 0 :=
+(zero_iff _).2 rfl
 
 /-- Theorems about `padic_norm_e` are named with a `'` so the names do not conflict with the
 equivalent theorems about `norm` (`∥ ∥`). -/
-@[simp] protected lemma one' : padic_norm_e (1 : ℚ_[p]) = 1 := norm_one
+@[simp] protected lemma one' : padic_norm_e (1 : ℚ_[p]) = 1 :=
+norm_one
 
 @[simp] protected lemma neg (q : ℚ_[p]) : padic_norm_e (-q) = padic_norm_e q :=
 quotient.induction_on q $ norm_neg
 
->>>>>>> 60851c93
 /-- Theorems about `padic_norm_e` are named with a `'` so the names do not conflict with the
 equivalent theorems about `norm` (`∥ ∥`). -/
 theorem nonarchimedean' (q r : ℚ_[p]) :
@@ -554,12 +555,9 @@
   have ¬ f ≈ 0, from (ne_zero_iff_nequiv_zero f).1 hf,
   norm_values_discrete f this
 
-<<<<<<< HEAD
-=======
 lemma sub_rev (q r : ℚ_[p]) : padic_norm_e (q - r) = padic_norm_e (r - q) :=
-by rw ← padic_norm_e.neg; simp
-
->>>>>>> 60851c93
+by rw ←(padic_norm_e.neg); simp
+
 end embedding
 end padic_norm_e
 
@@ -660,13 +658,8 @@
     suffices : padic_norm_e ((lim f - lim' f i) + (lim' f i - f i)) < ε,
     { ring_nf at this; exact this },
     { apply lt_of_le_of_lt,
-<<<<<<< HEAD
       { apply padic_norm_e.add_le },
-      { have : ε = ε / 2 + ε / 2, by rw ←(add_self_div_two ε); simp,
-=======
-      { apply padic_norm_e.add },
       { have : ε = ε / 2 + ε / 2, by rw ← add_self_div_two ε; simp,
->>>>>>> 60851c93
         rw this,
         apply add_lt_add,
         { apply hN2, exact le_of_max_le_right hi },
