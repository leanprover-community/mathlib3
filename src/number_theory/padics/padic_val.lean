--- conflicted
+++ resolved
@@ -295,15 +295,9 @@
       padic_val_rat.defn p (rat.mk_ne_zero_of_ne_zero hn₂ hd₂) rfl,
       sub_le_iff_le_add', ← add_sub_assoc, le_sub_iff_add_le],
     norm_cast,
-<<<<<<< HEAD
     rw [← multiplicity.mul' (nat.prime_iff_prime_int.1 hp.1) hf1, add_comm,
       ← multiplicity.mul' (nat.prime_iff_prime_int.1 hp.1) hf2,
-      enat.get_le_get, multiplicity_le_multiplicity_iff] }
-=======
-    rw [← multiplicity.mul' (nat.prime_iff_prime_int.1 p_prime.1) hf1, add_comm,
-      ← multiplicity.mul' (nat.prime_iff_prime_int.1 p_prime.1) hf2,
       part_enat.get_le_get, multiplicity_le_multiplicity_iff] }
->>>>>>> cffa0311
 
 /-- Sufficient conditions to show that the `p`-adic valuation of `q` is less than or equal to the
   `p`-adic valuation of `q + r`. -/
@@ -437,18 +431,11 @@
 begin
   rw multiplicity.pow_dvd_iff_le_multiplicity,
   rw padic_val_nat_def hn,
-<<<<<<< HEAD
-  any_goals { apply_instance },
-  rw [nat.cast_add, enat.coe_get],
-  simpa only [nat.cast_one, not_le]
-  using enat.lt_add_one (ne_top_iff_finite.mpr (finite_nat_iff.mpr ⟨(fact.elim hp).ne_one, hn⟩))
-=======
   { rw [nat.cast_add, part_enat.coe_get],
     simp only [nat.cast_one, not_le],
     exact part_enat.lt_add_one (ne_top_iff_finite.mpr
       (finite_nat_iff.mpr ⟨(fact.elim hp).ne_one, hn⟩)), },
   { apply_instance }
->>>>>>> cffa0311
 end
 
 lemma padic_val_nat_dvd_iff {p : ℕ} (n : ℕ) [hp : fact p.prime] (a : ℕ) :
@@ -489,42 +476,9 @@
       { exact hc } }
   end
 
-<<<<<<< HEAD
-lemma padic_val_nat_eq_factorization {p : ℕ} [hp : fact p.prime] (n : ℕ) :
-  padic_val_nat p n = n.factorization p :=
-begin
-  by_cases hn : n = 0, { subst hn, simp },
-  rw @padic_val_nat_def p _ n (nat.pos_of_ne_zero hn),
-  simp [@multiplicity_eq_factorization n p hp.elim hn]
-end
-
 open_locale big_operators
 
-lemma prod_pow_prime_padic_val_nat {n m : ℕ} (hn : n ≠ 0) (pr : n < m) :
-  ∏ p in finset.filter nat.prime (finset.range m), p ^ padic_val_nat p n = n :=
-begin
-  nth_rewrite_rhs 0 ← factorization_prod_pow_eq_self hn,
-  rw eq_comm,
-  apply finset.prod_subset_one_on_sdiff,
-  { exact λ p hp, finset.mem_filter.mpr
-      ⟨finset.mem_range.mpr (gt_of_gt_of_ge pr (le_of_mem_factorization hp)),
-       prime_of_mem_factorization hp⟩ },
-  { intros p hp,
-    cases finset.mem_sdiff.mp hp with hp1 hp2,
-    haveI := fact_iff.mpr (finset.mem_filter.mp hp1).2,
-    rw padic_val_nat_eq_factorization,
-    simp [finsupp.not_mem_support_iff.mp hp2] },
-  { intros p hp,
-    haveI := fact_iff.mpr (prime_of_mem_factorization hp),
-    simp [padic_val_nat_eq_factorization] }
-end
-
-lemma range_pow_padic_val_nat_subset_divisors {p n : ℕ} (hn : n ≠ 0) :
-=======
-open_locale big_operators
-
 lemma range_pow_padic_val_nat_subset_divisors {n : ℕ} (p : ℕ) (hn : n ≠ 0) :
->>>>>>> cffa0311
   (finset.range (padic_val_nat p n + 1)).image (pow p) ⊆ n.divisors :=
 begin
   intros t ht,
