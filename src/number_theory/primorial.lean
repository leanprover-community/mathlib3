/-
Copyright (c) 2020 Patrick Stevens. All rights reserved.
Released under Apache 2.0 license as described in the file LICENSE.
Authors: Patrick Stevens, Yury Kudryashov
-/
import algebra.big_operators.associated
import data.nat.choose.sum
import data.nat.choose.dvd
import data.nat.parity
<<<<<<< HEAD
=======
import data.nat.prime
import tactic.ring_exp
>>>>>>> 996b0ff9

/-!
# Primorial

This file defines the primorial function (the product of primes less than or equal to some bound),
and proves that `primorial n ≤ 4 ^ n`.

## Notations

We use the local notation `n#` for the primorial of `n`: that is, the product of the primes less
than or equal to `n`.
-/

open finset
open nat
open_locale big_operators nat

/-- The primorial `n#` of `n` is the product of the primes less than or equal to `n`.
-/
def primorial (n : ℕ) : ℕ := ∏ p in (filter nat.prime (range (n + 1))), p
local notation x`#` := primorial x

lemma primorial_pos (n : ℕ) : 0 < n# :=
prod_pos $ λ p hp, (mem_filter.1 hp).2.pos

lemma primorial_succ {n : ℕ} (hn1 : n ≠ 1) (hn : odd n) : (n + 1)# = n# :=
begin
  refine prod_congr _ (λ _ _, rfl),
  rw [range_succ, filter_insert, if_neg (λ h, odd_iff_not_even.mp hn _)],
  exact (even_sub_one_of_prime_ne_two h $ mt succ.inj hn1)
end

lemma primorial_add (m n : ℕ) :
  (m + n)# = m# * ∏ p in filter nat.prime (Ico (m + 1) (m + n + 1)), p :=
begin
  rw [primorial, primorial, ← Ico_zero_eq_range, ← prod_union, ← filter_union,
    Ico_union_Ico_eq_Ico],
  exacts [zero_le _, add_le_add_right (nat.le_add_right _ _) _,
    disjoint_filter_filter $ Ico_disjoint_Ico_consecutive _ _ _]
end

lemma primorial_add_dvd {m n : ℕ} (h : n ≤ m) : (m + n)# ∣ m# * choose (m + n) m :=
calc (m + n)# = m# * ∏ p in filter nat.prime (Ico (m + 1) (m + n + 1)), p :
  primorial_add _ _
... ∣ m# * choose (m + n) m :
  mul_dvd_mul_left _ $ prod_primes_dvd _ (λ k hk, (mem_filter.1 hk).2.prime) $ λ p hp,
    begin
      rw [mem_filter, mem_Ico] at hp,
      exact hp.2.dvd_choose_add hp.1.1 (h.trans_lt (m.lt_succ_self.trans_le hp.1.1))
        (nat.lt_succ_iff.1 hp.1.2)
    end

lemma primorial_add_le {m n : ℕ} (h : n ≤ m) : (m + n)# ≤ m# * choose (m + n) m :=
le_of_dvd (mul_pos (primorial_pos _) (choose_pos $ nat.le_add_right _ _)) (primorial_add_dvd h)

lemma primorial_le_4_pow (n : ℕ) : n# ≤ 4 ^ n :=
begin
  induction n using nat.strong_induction_on with n ihn,
  cases n, { refl },
  rcases n.even_or_odd with (⟨m, rfl⟩ | ho),
  { rcases m.eq_zero_or_pos with rfl | hm, { dec_trivial },
    calc (m + m + 1)# = (m + 1 + m)# : by rw [add_right_comm]
    ... ≤ (m + 1)# * choose (m + 1 + m) (m + 1) : primorial_add_le m.le_succ
    ... = (m + 1)# * choose (2 * m + 1) m : by rw [choose_symm_add, two_mul, add_right_comm]
    ... ≤ 4 ^ (m + 1) * 4 ^ m :
      mul_le_mul' (ihn _ $ succ_lt_succ $ (lt_add_iff_pos_left _).2 hm) (choose_middle_le_pow _)
    ... ≤ 4 ^ (m + m + 1) : by rw [← pow_add, add_right_comm] },
  { rcases decidable.eq_or_ne n 1 with rfl | hn,
    { dec_trivial },
    { calc (n + 1)# = n# : primorial_succ hn ho
      ... ≤ 4 ^ n : ihn n n.lt_succ_self
      ... ≤ 4 ^ (n + 1) : pow_le_pow_of_le_right  four_pos n.le_succ } }
end<|MERGE_RESOLUTION|>--- conflicted
+++ resolved
@@ -7,11 +7,7 @@
 import data.nat.choose.sum
 import data.nat.choose.dvd
 import data.nat.parity
-<<<<<<< HEAD
-=======
 import data.nat.prime
-import tactic.ring_exp
->>>>>>> 996b0ff9
 
 /-!
 # Primorial
@@ -41,7 +37,7 @@
 begin
   refine prod_congr _ (λ _ _, rfl),
   rw [range_succ, filter_insert, if_neg (λ h, odd_iff_not_even.mp hn _)],
-  exact (even_sub_one_of_prime_ne_two h $ mt succ.inj hn1)
+  exact (h.even_sub_one $ mt succ.inj hn1)
 end
 
 lemma primorial_add (m n : ℕ) :
