/-
Copyright (c) 2020 Paul van Wamelen. All rights reserved.
Released under Apache 2.0 license as described in the file LICENSE.
Authors: Paul van Wamelen
-/
import algebra.field
import ring_theory.int.basic
import algebra.group_with_zero.power
import tactic.ring
import tactic.ring_exp
import tactic.field_simp
import data.zmod.basic

/-!
# Pythagorean Triples

The main result is the classification of Pythagorean triples. The final result is for general
Pythagorean triples. It follows from the more interesting relatively prime case. We use the
"rational parametrization of the circle" method for the proof. The parametrization maps the point
`(x / z, y / z)` to the slope of the line through `(-1 , 0)` and `(x / z, y / z)`. This quickly
shows that `(x / z, y / z) = (2 * m * n / (m ^ 2 + n ^ 2), (m ^ 2 - n ^ 2) / (m ^ 2 + n ^ 2))` where
`m / n` is the slope. In order to identify numerators and denominators we now need results showing
that these are coprime. This is easy except for the prime 2. In order to deal with that we have to
analyze the parity of `x`, `y`, `m` and `n` and eliminate all the impossible cases. This takes up
the bulk of the proof below.
-/

lemma sq_ne_two_fin_zmod_four (z : zmod 4) : z * z ≠ 2 :=
begin
  change fin 4 at z,
  fin_cases z; norm_num [fin.ext_iff, fin.coe_bit0, fin.coe_bit1]
end

lemma int.sq_ne_two_mod_four (z : ℤ) : (z * z) % 4 ≠ 2 :=
suffices ¬ (z * z) % (4 : ℕ) = 2 % (4 : ℕ), by norm_num at this,
begin
  rw ← zmod.int_coe_eq_int_coe_iff',
  simpa using sq_ne_two_fin_zmod_four _
end

noncomputable theory
open_locale classical

/-- Three integers `x`, `y`, and `z` form a Pythagorean triple if `x * x + y * y = z * z`. -/
def pythagorean_triple (x y z : ℤ) : Prop := x * x + y * y = z * z

/-- Pythagorean triples are interchangable, i.e `x * x + y * y = y * y + x * x = z * z`.
This comes from additive commutativity. -/
lemma pythagorean_triple_comm {x y z : ℤ} :
 (pythagorean_triple x y z) ↔ (pythagorean_triple y x z) :=
by { delta pythagorean_triple, rw add_comm }

/-- The zeroth Pythagorean triple is all zeros. -/
lemma pythagorean_triple.zero : pythagorean_triple 0 0 0 :=
by simp only [pythagorean_triple, zero_mul, zero_add]

namespace pythagorean_triple

variables {x y z : ℤ} (h : pythagorean_triple x y z)

include h

lemma eq : x * x + y * y = z * z := h

@[symm]
lemma symm :
  pythagorean_triple y x z :=
by rwa [pythagorean_triple_comm]

/-- A triple is still a triple if you multiply `x`, `y` and `z`
by a constant `k`. -/
lemma mul (k : ℤ) : pythagorean_triple (k * x) (k * y) (k * z) :=
begin
  by_cases hk : k = 0,
  { simp only [pythagorean_triple, hk, zero_mul, zero_add], },
  { calc (k * x) * (k * x) + (k * y) * (k * y)
        = k ^ 2 * (x * x + y * y) : by ring
    ... = k ^ 2 * (z * z)         : by rw h.eq
    ... = (k * z) * (k * z)       : by ring }
end

omit h

/-- `(k*x, k*y, k*z)` is a Pythagorean triple if and only if
`(x, y, z)` is also a triple. -/
lemma mul_iff (k : ℤ) (hk : k ≠ 0) :
  pythagorean_triple (k * x) (k * y) (k * z) ↔ pythagorean_triple x y z :=
begin
  refine ⟨_, λ h, h.mul k⟩,
  simp only [pythagorean_triple],
  intro h,
  rw ← mul_left_inj' (mul_ne_zero hk hk),
  convert h using 1; ring,
end

include h

/-- A Pythagorean triple `x, y, z` is “classified” if there exist integers `k, m, n` such that
either
 * `x = k * (m ^ 2 - n ^ 2)` and `y = k * (2 * m * n)`, or
 * `x = k * (2 * m * n)` and `y = k * (m ^ 2 - n ^ 2)`. -/
@[nolint unused_arguments] def is_classified := ∃ (k m n : ℤ),
  ((x = k * (m ^ 2 - n ^ 2) ∧ y = k * (2 * m * n))
    ∨ (x = k * (2 * m * n) ∧ y = k * (m ^ 2 - n ^ 2)))
  ∧ int.gcd m n = 1

/-- A primitive pythogorean triple `x, y, z` is a pythagorean triple with `x` and `y` coprime.
 Such a triple is “primitively classified” if there exist coprime integers `m, n` such that either
 * `x = m ^ 2 - n ^ 2` and `y = 2 * m * n`, or
 * `x = 2 * m * n` and `y = m ^ 2 - n ^ 2`.
-/
@[nolint unused_arguments] def is_primitive_classified := ∃ (m n : ℤ),
  ((x = m ^ 2 - n ^ 2 ∧ y = 2 * m * n)
    ∨ (x = 2 * m * n ∧ y = m ^ 2 - n ^ 2))
  ∧ int.gcd m n = 1
  ∧ ((m % 2 = 0 ∧ n % 2 = 1) ∨ (m % 2 = 1 ∧ n % 2 = 0))

lemma mul_is_classified (k : ℤ) (hc : h.is_classified) : (h.mul k).is_classified :=
begin
  obtain ⟨l, m, n, ⟨⟨rfl, rfl⟩ | ⟨rfl, rfl⟩, co⟩⟩ := hc,
  { use [k * l, m, n], apply and.intro _ co, left, split; ring },
  { use [k * l, m, n], apply and.intro _ co, right, split; ring },
end

lemma even_odd_of_coprime (hc : int.gcd x y = 1) :
  (x % 2 = 0 ∧ y % 2 = 1) ∨ (x % 2 = 1 ∧ y % 2 = 0) :=
begin
  cases int.mod_two_eq_zero_or_one x with hx hx;
    cases int.mod_two_eq_zero_or_one y with hy hy,
  { -- x even, y even
    exfalso,
    apply nat.not_coprime_of_dvd_of_dvd (dec_trivial : 1 < 2) _ _ hc,
    { apply int.dvd_nat_abs_of_of_nat_dvd, apply int.dvd_of_mod_eq_zero hx },
    { apply int.dvd_nat_abs_of_of_nat_dvd, apply int.dvd_of_mod_eq_zero hy } },
  { left, exact ⟨hx, hy⟩ },  -- x even, y odd
  { right, exact ⟨hx, hy⟩ }, -- x odd, y even
  { -- x odd, y odd
    exfalso,
    obtain ⟨x0, y0, rfl, rfl⟩ : ∃ x0 y0, x = x0* 2 + 1 ∧ y = y0 * 2 + 1,
    { cases exists_eq_mul_left_of_dvd (int.dvd_sub_of_mod_eq hx) with x0 hx2,
      cases exists_eq_mul_left_of_dvd (int.dvd_sub_of_mod_eq hy) with y0 hy2,
      rw sub_eq_iff_eq_add at hx2 hy2, exact ⟨x0, y0, hx2, hy2⟩ },
    apply int.sq_ne_two_mod_four z,
    rw show z * z = 4 * (x0 * x0 + x0 + y0 * y0 + y0) + 2, by { rw ← h.eq, ring },
    norm_num [int.add_mod] }
end

lemma gcd_dvd : (int.gcd x y : ℤ) ∣ z :=
begin
  by_cases h0 : int.gcd x y = 0,
  { have hx : x = 0, { apply int.nat_abs_eq_zero.mp, apply nat.eq_zero_of_gcd_eq_zero_left h0 },
    have hy : y = 0, { apply int.nat_abs_eq_zero.mp, apply nat.eq_zero_of_gcd_eq_zero_right h0 },
    have hz : z = 0,
    { simpa only [pythagorean_triple, hx, hy, add_zero, zero_eq_mul, mul_zero, or_self] using h },
    simp only [hz, dvd_zero], },
  obtain ⟨k, x0, y0, k0, h2, rfl, rfl⟩ :
    ∃ (k : ℕ) x0 y0, 0 < k ∧ int.gcd x0 y0 = 1 ∧ x = x0 * k ∧ y = y0 * k :=
    int.exists_gcd_one' (nat.pos_of_ne_zero h0),
  rw [int.gcd_mul_right, h2, int.nat_abs_of_nat, one_mul],
  rw [← int.pow_dvd_pow_iff (dec_trivial : 0 < 2), sq z, ← h.eq],
  rw (by ring : x0 * k * (x0 * k) + y0 * k * (y0 * k) = k ^ 2 * (x0 * x0 + y0 * y0)),
  exact dvd_mul_right _ _
end

lemma normalize : pythagorean_triple (x / int.gcd x y) (y / int.gcd x y) (z / int.gcd x y) :=
begin
  by_cases h0 : int.gcd x y = 0,
  { have hx : x = 0, { apply int.nat_abs_eq_zero.mp, apply nat.eq_zero_of_gcd_eq_zero_left h0 },
    have hy : y = 0, { apply int.nat_abs_eq_zero.mp, apply nat.eq_zero_of_gcd_eq_zero_right h0 },
    have hz : z = 0,
    { simpa only [pythagorean_triple, hx, hy, add_zero, zero_eq_mul, mul_zero, or_self] using h },
    simp only [hx, hy, hz, int.zero_div], exact zero },
  rcases h.gcd_dvd with ⟨z0, rfl⟩,
  obtain ⟨k, x0, y0, k0, h2, rfl, rfl⟩ :
    ∃ (k : ℕ) x0 y0, 0 < k ∧ int.gcd x0 y0 = 1 ∧ x = x0 * k ∧ y = y0 * k :=
    int.exists_gcd_one' (nat.pos_of_ne_zero h0),
  have hk : (k : ℤ) ≠ 0, { norm_cast, rwa pos_iff_ne_zero at k0 },
  rw [int.gcd_mul_right, h2, int.nat_abs_of_nat, one_mul] at h ⊢,
  rw [mul_comm x0, mul_comm y0, mul_iff k hk] at h,
  rwa [int.mul_div_cancel _ hk, int.mul_div_cancel _ hk, int.mul_div_cancel_left _ hk],
end

lemma is_classified_of_is_primitive_classified (hp : h.is_primitive_classified) :
  h.is_classified :=
begin
  obtain ⟨m, n, H⟩ := hp,
  use [1, m, n],
  rcases H with ⟨⟨rfl, rfl⟩ | ⟨rfl, rfl⟩, co, pp⟩;
  { apply and.intro _ co, rw one_mul, rw one_mul, tauto }
end

lemma is_classified_of_normalize_is_primitive_classified
  (hc : h.normalize.is_primitive_classified) : h.is_classified :=
begin
  convert h.normalize.mul_is_classified (int.gcd x y)
    (is_classified_of_is_primitive_classified h.normalize hc);
  rw int.mul_div_cancel',
  { exact int.gcd_dvd_left x y },
  { exact int.gcd_dvd_right x y },
  { exact h.gcd_dvd }
end

lemma ne_zero_of_coprime (hc : int.gcd x y = 1) : z ≠ 0 :=
begin
  suffices : 0 < z * z, { rintro rfl, norm_num at this },
  rw [← h.eq, ← sq, ← sq],
  have hc' : int.gcd x y ≠ 0, { rw hc, exact one_ne_zero },
  cases int.ne_zero_of_gcd hc' with hxz hyz,
  { apply lt_add_of_pos_of_le (sq_pos_of_ne_zero x hxz) (sq_nonneg y) },
  { apply lt_add_of_le_of_pos (sq_nonneg x) (sq_pos_of_ne_zero y hyz) }
end

lemma is_primitive_classified_of_coprime_of_zero_left (hc : int.gcd x y = 1) (hx : x = 0) :
  h.is_primitive_classified :=
begin
  subst x,
  change nat.gcd 0 (int.nat_abs y) = 1 at hc,
  rw [nat.gcd_zero_left (int.nat_abs y)] at hc,
  cases int.nat_abs_eq y with hy hy,
  { use [1, 0], rw [hy, hc, int.gcd_zero_right], norm_num },
  { use [0, 1], rw [hy, hc, int.gcd_zero_left], norm_num }
end

lemma coprime_of_coprime (hc : int.gcd x y = 1) : int.gcd y z = 1 :=
begin
  by_contradiction H,
  obtain ⟨p, hp, hpy, hpz⟩ := nat.prime.not_coprime_iff_dvd.mp H,
  apply hp.not_dvd_one,
  rw [← hc],
  apply nat.dvd_gcd (int.prime.dvd_nat_abs_of_coe_dvd_sq hp _ _) hpy,
  rw [sq, eq_sub_of_add_eq h],
  rw [← int.coe_nat_dvd_left] at hpy hpz,
  exact dvd_sub ((hpz).mul_right _) ((hpy).mul_right _),
end

end pythagorean_triple

section circle_equiv_gen
/-!
### A parametrization of the unit circle

For the classification of pythogorean triples, we will use a parametrization of the unit circle.
-/

variables {K : Type*} [field K]

/--  A parameterization of the unit circle that is useful for classifying Pythagorean triples.
 (To be applied in the case where `K = ℚ`.) -/
def circle_equiv_gen (hk : ∀ x : K, 1 + x^2 ≠ 0) :
  K ≃ {p : K × K // p.1^2 + p.2^2 = 1 ∧ p.2 ≠ -1} :=
{ to_fun := λ x, ⟨⟨2 * x / (1 + x^2), (1 - x^2) / (1 + x^2)⟩,
    by { field_simp [hk x, div_pow], ring },
    begin
      simp only [ne.def, div_eq_iff (hk x), ←neg_mul_eq_neg_mul, one_mul, neg_add,
        sub_eq_add_neg, add_left_inj],
      simpa only [eq_neg_iff_add_eq_zero, one_pow] using hk 1,
    end⟩,
  inv_fun := λ p, (p : K × K).1 / ((p : K × K).2 + 1),
  left_inv := λ x,
  begin
    have h2 : (1 + 1 : K) = 2 := rfl,
    have h3 : (2 : K) ≠ 0, { convert hk 1, rw [one_pow 2, h2] },
    field_simp [hk x, h2, add_assoc, add_comm, add_sub_cancel'_right, mul_comm],
  end,
  right_inv := λ ⟨⟨x, y⟩, hxy, hy⟩,
  begin
    change x ^ 2 + y ^ 2 = 1 at hxy,
    have h2 : y + 1 ≠ 0, { apply mt eq_neg_of_add_eq_zero, exact hy },
    have h3 : (y + 1) ^ 2 + x ^ 2 = 2 * (y + 1),
    { rw [(add_neg_eq_iff_eq_add.mpr hxy.symm).symm], ring },
    have h4 : (2 : K) ≠ 0, { convert hk 1, rw one_pow 2, refl },
    simp only [prod.mk.inj_iff, subtype.mk_eq_mk],
    split,
    { field_simp [h3], ring },
    { field_simp [h3], rw [← add_neg_eq_iff_eq_add.mpr hxy.symm], ring }
  end }

@[simp] lemma circle_equiv_apply (hk : ∀ x : K, 1 + x^2 ≠ 0) (x : K) :
  (circle_equiv_gen hk x : K × K) = ⟨2 * x / (1 + x^2), (1 - x^2) / (1 + x^2)⟩ := rfl

@[simp] lemma circle_equiv_symm_apply (hk : ∀ x : K, 1 + x^2 ≠ 0)
  (v : {p : K × K // p.1^2 + p.2^2 = 1 ∧ p.2 ≠ -1}) :
  (circle_equiv_gen hk).symm v = (v : K × K).1 / ((v : K × K).2 + 1) := rfl

end circle_equiv_gen

private lemma coprime_sq_sub_sq_add_of_even_odd {m n : ℤ} (h : int.gcd m n = 1)
  (hm : m % 2 = 0) (hn : n % 2 = 1) :
  int.gcd (m ^ 2 - n ^ 2) (m ^ 2 + n ^ 2) = 1 :=
begin
  by_contradiction H,
  obtain ⟨p, hp, hp1, hp2⟩ := nat.prime.not_coprime_iff_dvd.mp H,
  rw ← int.coe_nat_dvd_left at hp1 hp2,
  have h2m : (p : ℤ) ∣ 2 * m ^ 2, { convert dvd_add hp2 hp1, ring },
  have h2n : (p : ℤ) ∣ 2 * n ^ 2, { convert dvd_sub hp2 hp1, ring },
  have hmc : p = 2 ∨ p ∣ int.nat_abs m :=
    prime_two_or_dvd_of_dvd_two_mul_pow_self_two hp h2m,
  have hnc : p = 2 ∨ p ∣ int.nat_abs n :=
    prime_two_or_dvd_of_dvd_two_mul_pow_self_two hp h2n,
  by_cases h2 : p = 2,
  { have h3 : (m ^ 2 + n ^ 2) % 2 = 1, { norm_num [sq, int.add_mod, int.mul_mod, hm, hn] },
    have h4 : (m ^ 2 + n ^ 2) % 2 = 0, { apply int.mod_eq_zero_of_dvd, rwa h2 at hp2 },
    rw h4 at h3, exact zero_ne_one h3 },
  { apply hp.not_dvd_one,
    rw ← h,
    exact nat.dvd_gcd (or.resolve_left hmc h2) (or.resolve_left hnc h2), }
end

private lemma coprime_sq_sub_sq_add_of_odd_even {m n : ℤ} (h : int.gcd m n = 1)
  (hm : m % 2 = 1) (hn : n % 2 = 0):
  int.gcd (m ^ 2 - n ^ 2) (m ^ 2 + n ^ 2) = 1 :=
begin
  rw [int.gcd, ← int.nat_abs_neg (m ^ 2 - n ^ 2)],
  rw [(by ring : -(m ^ 2 - n ^ 2) = n ^ 2 - m ^ 2), add_comm],
  apply coprime_sq_sub_sq_add_of_even_odd _ hn hm, rwa [int.gcd_comm],
end

private lemma coprime_sq_sub_mul_of_even_odd {m n : ℤ} (h : int.gcd m n = 1)
  (hm : m % 2 = 0) (hn : n % 2 = 1) :
  int.gcd (m ^ 2 - n ^ 2) (2 * m * n) = 1 :=
begin
  by_contradiction H,
  obtain ⟨p, hp, hp1, hp2⟩ := nat.prime.not_coprime_iff_dvd.mp H,
  rw ← int.coe_nat_dvd_left at hp1 hp2,
  have hnp : ¬ (p : ℤ) ∣ int.gcd m n,
  { rw h, norm_cast, exact mt nat.dvd_one.mp (nat.prime.ne_one hp) },
  cases int.prime.dvd_mul hp hp2 with hp2m hpn,
  { rw int.nat_abs_mul at hp2m,
    cases (nat.prime.dvd_mul hp).mp hp2m with hp2 hpm,
    { have hp2' : p = 2 := (nat.le_of_dvd zero_lt_two hp2).antisymm hp.two_le,
      revert hp1, rw hp2',
      apply mt int.mod_eq_zero_of_dvd,
      norm_num [sq, int.sub_mod, int.mul_mod, hm, hn] },
    apply mt (int.dvd_gcd (int.coe_nat_dvd_left.mpr hpm)) hnp,
    apply (or_self _).mp, apply int.prime.dvd_mul' hp,
    rw (by ring : n * n = - (m ^ 2 - n ^ 2) + m * m),
    apply dvd_add (dvd_neg_of_dvd hp1),
<<<<<<< HEAD
    exact (int.coe_nat_dvd_left.mpr hpm).mul_right m
  },
=======
    exact dvd_mul_of_dvd_left (int.coe_nat_dvd_left.mpr hpm) m },
>>>>>>> f36c98e8
  rw int.gcd_comm at hnp,
  apply mt (int.dvd_gcd (int.coe_nat_dvd_left.mpr hpn)) hnp,
  apply (or_self _).mp, apply int.prime.dvd_mul' hp,
  rw (by ring : m * m = (m ^ 2 - n ^ 2) + n * n),
  apply dvd_add hp1,
  exact (int.coe_nat_dvd_left.mpr hpn).mul_right n
end

private lemma coprime_sq_sub_mul_of_odd_even {m n : ℤ} (h : int.gcd m n = 1)
  (hm : m % 2 = 1) (hn : n % 2 = 0) :
  int.gcd (m ^ 2 - n ^ 2) (2 * m * n) = 1 :=
begin
  rw [int.gcd, ← int.nat_abs_neg (m ^ 2 - n ^ 2)],
  rw [(by ring : 2 * m * n = 2 * n * m), (by ring : -(m ^ 2 - n ^ 2) = n ^ 2 - m ^ 2)],
  apply coprime_sq_sub_mul_of_even_odd _ hn hm, rwa [int.gcd_comm]
end

private lemma coprime_sq_sub_mul {m n : ℤ} (h : int.gcd m n = 1)
  (hmn : (m % 2 = 0 ∧ n % 2 = 1) ∨ (m % 2 = 1 ∧ n % 2 = 0)) :
  int.gcd (m ^ 2 - n ^ 2) (2 * m * n) = 1 :=
begin
  cases hmn with h1 h2,
  { exact coprime_sq_sub_mul_of_even_odd h h1.left h1.right },
  { exact coprime_sq_sub_mul_of_odd_even h h2.left h2.right }
end

private lemma coprime_sq_sub_sq_sum_of_odd_odd {m n : ℤ} (h : int.gcd m n = 1)
  (hm : m % 2 = 1) (hn : n % 2 = 1) :
  2 ∣ m ^ 2 + n ^ 2
  ∧ 2 ∣ m ^ 2 - n ^ 2
  ∧ ((m ^ 2 - n ^ 2) / 2) % 2 = 0
  ∧ int.gcd ((m ^ 2 - n ^ 2) / 2) ((m ^ 2 + n ^ 2) / 2) = 1 :=
begin
  cases exists_eq_mul_left_of_dvd (int.dvd_sub_of_mod_eq hm) with m0 hm2,
  cases exists_eq_mul_left_of_dvd (int.dvd_sub_of_mod_eq hn) with n0 hn2,
  rw sub_eq_iff_eq_add at hm2 hn2, subst m, subst n,
  have h1 : (m0 * 2 + 1) ^ 2 + (n0 * 2 + 1) ^ 2 = 2 * (2 * (m0 ^ 2 + n0 ^ 2 + m0 + n0) + 1),
  by ring_exp,
  have h2 : (m0 * 2 + 1) ^ 2 - (n0 * 2 + 1) ^ 2 = 2 * (2 * (m0 ^ 2 - n0 ^ 2 + m0 - n0)),
  by ring_exp,
  have h3 : ((m0 * 2 + 1) ^ 2 - (n0 * 2 + 1) ^ 2) / 2 % 2 = 0,
  { rw [h2, int.mul_div_cancel_left, int.mul_mod_right], exact dec_trivial },
  refine ⟨⟨_, h1⟩, ⟨_, h2⟩, h3, _⟩,
  have h20 : (2:ℤ) ≠ 0 := dec_trivial,
  rw [h1, h2, int.mul_div_cancel_left _ h20, int.mul_div_cancel_left _ h20],
  by_contra h4,
  obtain ⟨p, hp, hp1, hp2⟩ := nat.prime.not_coprime_iff_dvd.mp h4,
  apply hp.not_dvd_one,
  rw ← h,
  rw ← int.coe_nat_dvd_left at hp1 hp2,
  apply nat.dvd_gcd,
  { apply int.prime.dvd_nat_abs_of_coe_dvd_sq hp,
    convert dvd_add hp1 hp2, ring_exp },
  { apply int.prime.dvd_nat_abs_of_coe_dvd_sq hp,
    convert dvd_sub hp2 hp1, ring_exp },
end

namespace pythagorean_triple

variables {x y z : ℤ} (h : pythagorean_triple x y z)

include h

lemma is_primitive_classified_aux (hc : x.gcd y = 1) (hzpos : 0 < z)
  {m n : ℤ} (hm2n2 : 0 < m ^ 2 + n ^ 2)
  (hv2 : (x : ℚ) / z = 2 * m * n / (m ^ 2 + n ^ 2))
  (hw2 : (y : ℚ) / z = (m ^ 2 - n ^ 2) / (m ^ 2 + n ^ 2))
  (H : int.gcd (m ^ 2 - n ^ 2) (m ^ 2 + n ^ 2) = 1)
  (co : int.gcd m n = 1)
  (pp : (m % 2 = 0 ∧ n % 2 = 1) ∨ (m % 2 = 1 ∧ n % 2 = 0)):
  h.is_primitive_classified :=
begin
  have hz : z ≠ 0, apply ne_of_gt hzpos,
  have h2 : y = m ^ 2 - n ^ 2 ∧ z = m ^ 2 + n ^ 2,
    { apply rat.div_int_inj hzpos hm2n2 (h.coprime_of_coprime hc) H, rw [hw2], norm_cast },
  use [m, n], apply and.intro _ (and.intro co pp), right,
  refine ⟨_, h2.left⟩,
  rw [← rat.coe_int_inj _ _, ← div_left_inj' ((mt (rat.coe_int_inj z 0).mp) hz), hv2, h2.right],
  norm_cast
end

theorem is_primitive_classified_of_coprime_of_odd_of_pos
  (hc : int.gcd x y = 1) (hyo : y % 2 = 1) (hzpos : 0 < z) :
  h.is_primitive_classified :=
begin
  by_cases h0 : x = 0, { exact h.is_primitive_classified_of_coprime_of_zero_left hc h0 },
  let v := (x : ℚ) / z,
  let w := (y : ℚ) / z,
  have hz : z ≠ 0, apply ne_of_gt hzpos,
  have hq : v ^ 2 + w ^ 2 = 1,
  { field_simp [hz, sq], norm_cast, exact h },
  have hvz : v ≠ 0, { field_simp [hz], exact h0 },
  have hw1 : w ≠ -1,
  { contrapose! hvz with hw1,
    rw [hw1, neg_sq, one_pow, add_left_eq_self] at hq,
    exact pow_eq_zero hq, },
  have hQ : ∀ x : ℚ, 1 + x^2 ≠ 0,
  { intro q, apply ne_of_gt, exact lt_add_of_pos_of_le zero_lt_one (sq_nonneg q) },
  have hp : (⟨v, w⟩ : ℚ × ℚ) ∈ {p : ℚ × ℚ | p.1^2 + p.2^2 = 1 ∧ p.2 ≠ -1} := ⟨hq, hw1⟩,
  let q := (circle_equiv_gen hQ).symm ⟨⟨v, w⟩, hp⟩,
  have ht4 : v = 2 * q / (1 + q ^ 2) ∧ w = (1 - q ^ 2) / (1 + q ^ 2),
  { apply prod.mk.inj,
    have := ((circle_equiv_gen hQ).apply_symm_apply ⟨⟨v, w⟩, hp⟩).symm,
    exact congr_arg subtype.val this, },
  let m := (q.denom : ℤ),
  let n := q.num,
  have hm0 : m ≠ 0, { norm_cast, apply rat.denom_ne_zero q },
  have hq2 : q = n / m := (rat.num_div_denom q).symm,
  have hm2n2 : 0 < m ^ 2 + n ^ 2,
  { apply lt_add_of_pos_of_le _ (sq_nonneg n),
    exact lt_of_le_of_ne (sq_nonneg m) (ne.symm (pow_ne_zero 2 hm0)) },
  have hw2 : w = (m ^ 2 - n ^ 2) / (m ^ 2 + n ^ 2),
  { rw [ht4.2, hq2], field_simp [hm2n2, rat.denom_ne_zero q, -rat.num_div_denom] },
  have hm2n20 : (m : ℚ) ^ 2 + (n : ℚ) ^ 2 ≠ 0,
  { norm_cast, simpa only [int.coe_nat_pow] using ne_of_gt hm2n2 },
  have hv2 : v = 2 * m * n / (m ^ 2 + n ^ 2),
  { apply eq.symm, apply (div_eq_iff hm2n20).mpr, rw [ht4.1], field_simp [hQ q],
    rw [hq2] {occs := occurrences.pos [2, 3]},
    field_simp [rat.denom_ne_zero q, -rat.num_div_denom],
    ring },
  have hnmcp : int.gcd n m = 1 := q.cop,
  have hmncp : int.gcd m n = 1, { rw int.gcd_comm, exact hnmcp },
  cases int.mod_two_eq_zero_or_one m with hm2 hm2;
    cases int.mod_two_eq_zero_or_one n with hn2 hn2,
  { -- m even, n even
    exfalso,
    have h1 : 2 ∣ (int.gcd n m : ℤ),
    { exact int.dvd_gcd (int.dvd_of_mod_eq_zero hn2) (int.dvd_of_mod_eq_zero hm2) },
    rw hnmcp at h1, revert h1, norm_num },
  { -- m even, n odd
    apply h.is_primitive_classified_aux hc hzpos hm2n2 hv2 hw2 _ hmncp,
    { apply or.intro_left, exact and.intro hm2 hn2 },
    { apply coprime_sq_sub_sq_add_of_even_odd hmncp hm2 hn2 } },
  { -- m odd, n even
    apply h.is_primitive_classified_aux hc hzpos hm2n2 hv2 hw2 _ hmncp,
    { apply or.intro_right, exact and.intro hm2 hn2 },
    apply coprime_sq_sub_sq_add_of_odd_even hmncp hm2 hn2 },
  { -- m odd, n odd
    exfalso,
    have h1 : 2 ∣ m ^ 2 + n ^ 2 ∧ 2 ∣ m ^ 2 - n ^ 2
      ∧ ((m ^ 2 - n ^ 2) / 2) % 2 = 0 ∧ int.gcd ((m ^ 2 - n ^ 2) / 2) ((m ^ 2 + n ^ 2) / 2) = 1,
    { exact coprime_sq_sub_sq_sum_of_odd_odd hmncp hm2 hn2 },
    have h2 : y = (m ^ 2 - n ^ 2) / 2 ∧ z = (m ^ 2 + n ^ 2) / 2,
    { apply rat.div_int_inj hzpos _ (h.coprime_of_coprime hc) h1.2.2.2,
      { show w = _, rw [←rat.mk_eq_div, ←(rat.div_mk_div_cancel_left (by norm_num : (2 : ℤ) ≠ 0))],
        rw [int.div_mul_cancel h1.1, int.div_mul_cancel h1.2.1, hw2], norm_cast },
      { apply (mul_lt_mul_right (by norm_num : 0 < (2 : ℤ))).mp,
        rw [int.div_mul_cancel h1.1, zero_mul], exact hm2n2 } },
    rw [h2.1, h1.2.2.1] at hyo,
    revert hyo,
    norm_num }
end

theorem is_primitive_classified_of_coprime_of_pos (hc : int.gcd x y = 1) (hzpos : 0 < z):
  h.is_primitive_classified :=
begin
  cases h.even_odd_of_coprime hc with h1 h2,
  { exact (h.is_primitive_classified_of_coprime_of_odd_of_pos hc h1.right hzpos) },
  rw int.gcd_comm at hc,
  obtain ⟨m, n, H⟩ := (h.symm.is_primitive_classified_of_coprime_of_odd_of_pos hc h2.left hzpos),
  use [m, n], tauto
end

theorem is_primitive_classified_of_coprime (hc : int.gcd x y = 1) : h.is_primitive_classified :=
begin
  by_cases hz : 0 < z,
  { exact h.is_primitive_classified_of_coprime_of_pos hc hz },
  have h' : pythagorean_triple x y (-z),
  { simpa [pythagorean_triple, neg_mul_neg] using h.eq, },
  apply h'.is_primitive_classified_of_coprime_of_pos hc,
  apply lt_of_le_of_ne _ (h'.ne_zero_of_coprime hc).symm,
  exact le_neg.mp (not_lt.mp hz)
end

theorem classified : h.is_classified :=
begin
  by_cases h0 : int.gcd x y = 0,
  { have hx : x = 0, { apply int.nat_abs_eq_zero.mp, apply nat.eq_zero_of_gcd_eq_zero_left h0 },
    have hy : y = 0, { apply int.nat_abs_eq_zero.mp, apply nat.eq_zero_of_gcd_eq_zero_right h0 },
    use [0, 1, 0], norm_num [hx, hy], },
  apply h.is_classified_of_normalize_is_primitive_classified,
  apply h.normalize.is_primitive_classified_of_coprime,
  apply int.gcd_div_gcd_div_gcd (nat.pos_of_ne_zero h0),
end

omit h

theorem coprime_classification :
  pythagorean_triple x y z ∧ int.gcd x y = 1 ↔
  ∃ m n, ((x = m ^ 2 - n ^ 2 ∧ y = 2 * m * n) ∨
            (x = 2 * m * n ∧ y = m ^ 2 - n ^ 2))
          ∧ (z = m ^ 2 + n ^ 2 ∨ z = - (m ^ 2 + n ^ 2))
          ∧ int.gcd m n = 1
          ∧ ((m % 2 = 0 ∧ n % 2 = 1) ∨ (m % 2 = 1 ∧ n % 2 = 0)) :=
begin
  split,
  { intro h,
    obtain ⟨m, n, H⟩ := h.left.is_primitive_classified_of_coprime h.right,
    use [m, n],
    rcases H with ⟨⟨rfl, rfl⟩ | ⟨rfl, rfl⟩, co, pp⟩,
    { refine ⟨or.inl ⟨rfl, rfl⟩, _, co, pp⟩,
      have : z ^ 2 = (m ^ 2 + n ^ 2) ^ 2,
      { rw [sq, ← h.left.eq], ring },
      simpa using eq_or_eq_neg_of_sq_eq_sq _ _ this },
    { refine ⟨or.inr ⟨rfl, rfl⟩, _, co, pp⟩,
      have : z ^ 2 = (m ^ 2 + n ^ 2) ^ 2,
      { rw [sq, ← h.left.eq], ring },
      simpa using eq_or_eq_neg_of_sq_eq_sq _ _ this } },
  { delta pythagorean_triple,
    rintro ⟨m, n, ⟨rfl, rfl⟩ | ⟨rfl, rfl⟩, rfl | rfl, co, pp⟩;
    { split, { ring }, exact coprime_sq_sub_mul co pp }
    <|>
    { split, { ring }, rw int.gcd_comm, exact coprime_sq_sub_mul co pp } }
end

/-- by assuming `x` is odd and `z` is positive we get a slightly more precise classification of
the pythagorean triple `x ^ 2 + y ^ 2 = z ^ 2`-/
theorem coprime_classification' {x y z : ℤ} (h : pythagorean_triple x y z)
  (h_coprime : int.gcd x y = 1) (h_parity : x % 2 = 1) (h_pos : 0 < z) :
  ∃ m n,  x = m ^ 2 - n ^ 2
        ∧ y = 2 * m * n
        ∧ z = m ^ 2 + n ^ 2
        ∧ int.gcd m n = 1
        ∧ ((m % 2 = 0 ∧ n % 2 = 1) ∨ (m % 2 = 1 ∧ n % 2 = 0))
        ∧ 0 ≤ m :=
begin
  obtain ⟨m, n, ht1, ht2, ht3, ht4⟩ :=
    pythagorean_triple.coprime_classification.mp (and.intro h h_coprime),
  cases le_or_lt 0 m with hm hm,
  { use [m, n],
    cases ht1 with h_odd h_even,
    { apply and.intro h_odd.1,
      apply and.intro h_odd.2,
      cases ht2 with h_pos h_neg,
      { apply and.intro h_pos (and.intro ht3 (and.intro ht4 hm)) },
      { exfalso, revert h_pos, rw h_neg,
        exact imp_false.mpr (not_lt.mpr (neg_nonpos.mpr (add_nonneg (sq_nonneg m)
          (sq_nonneg n)))) } },
    exfalso,
    rcases h_even with ⟨rfl, -⟩,
    rw [mul_assoc, int.mul_mod_right] at h_parity,
    exact zero_ne_one h_parity },
  { use [-m, -n],
    cases ht1 with h_odd h_even,
    { rw [neg_sq m],
      rw [neg_sq n],
      apply and.intro h_odd.1,
      split, { rw h_odd.2, ring },
      cases ht2 with h_pos h_neg,
      { apply and.intro h_pos,
        split,
        { delta int.gcd, rw [int.nat_abs_neg, int.nat_abs_neg], exact ht3 },
        { rw [int.neg_mod_two, int.neg_mod_two],
          apply and.intro ht4, linarith } },
      { exfalso, revert h_pos, rw h_neg,
        exact imp_false.mpr (not_lt.mpr (neg_nonpos.mpr (add_nonneg (sq_nonneg m)
          (sq_nonneg n)))) } },
    exfalso,
    rcases h_even with ⟨rfl, -⟩,
    rw [mul_assoc, int.mul_mod_right] at h_parity,
    exact zero_ne_one h_parity }
end

/-- **Formula for Pythagorean Triples** -/
theorem classification :
  pythagorean_triple x y z ↔
  ∃ k m n, ((x = k * (m ^ 2 - n ^ 2) ∧ y = k * (2 * m * n)) ∨
            (x = k * (2 * m * n) ∧ y = k * (m ^ 2 - n ^ 2)))
          ∧ (z = k * (m ^ 2 + n ^ 2) ∨ z = - k * (m ^ 2 + n ^ 2)) :=
begin
  split,
  { intro h,
    obtain ⟨k, m, n, H⟩ := h.classified,
    use [k, m, n],
    rcases H with ⟨rfl, rfl⟩ | ⟨rfl, rfl⟩,
    { refine ⟨or.inl ⟨rfl, rfl⟩, _⟩,
      have : z ^ 2 = (k * (m ^ 2 + n ^ 2)) ^ 2,
      { rw [sq, ← h.eq], ring },
      simpa using eq_or_eq_neg_of_sq_eq_sq _ _ this },
    { refine ⟨or.inr ⟨rfl, rfl⟩, _⟩,
      have : z ^ 2 = (k * (m ^ 2 + n ^ 2)) ^ 2,
      { rw [sq, ← h.eq], ring },
      simpa using eq_or_eq_neg_of_sq_eq_sq _ _ this } },
  { rintro ⟨k, m, n, ⟨rfl, rfl⟩ | ⟨rfl, rfl⟩, rfl | rfl⟩;
    delta pythagorean_triple; ring }
end

end pythagorean_triple<|MERGE_RESOLUTION|>--- conflicted
+++ resolved
@@ -335,12 +335,7 @@
     apply (or_self _).mp, apply int.prime.dvd_mul' hp,
     rw (by ring : n * n = - (m ^ 2 - n ^ 2) + m * m),
     apply dvd_add (dvd_neg_of_dvd hp1),
-<<<<<<< HEAD
-    exact (int.coe_nat_dvd_left.mpr hpm).mul_right m
-  },
-=======
     exact dvd_mul_of_dvd_left (int.coe_nat_dvd_left.mpr hpm) m },
->>>>>>> f36c98e8
   rw int.gcd_comm at hnp,
   apply mt (int.dvd_gcd (int.coe_nat_dvd_left.mpr hpn)) hnp,
   apply (or_self _).mp, apply int.prime.dvd_mul' hp,
