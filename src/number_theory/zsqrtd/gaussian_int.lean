/-
Copyright (c) 2019 Chris Hughes. All rights reserved.
Released under Apache 2.0 license as described in the file LICENSE.
Authors: Chris Hughes
-/
import number_theory.zsqrtd.basic
import data.complex.basic
import ring_theory.principal_ideal_domain
import number_theory.legendre_symbol.quadratic_reciprocity
/-!
# Gaussian integers

The Gaussian integers are complex integer, complex numbers whose real and imaginary parts are both
integers.

## Main definitions

The Euclidean domain structure on `ℤ[i]` is defined in this file.

The homomorphism `to_complex` into the complex numbers is also defined in this file.

## Main statements

`prime_iff_mod_four_eq_three_of_nat_prime`
A prime natural number is prime in `ℤ[i]` if and only if it is `3` mod `4`

## Notations

This file uses the local notation `ℤ[i]` for `gaussian_int`

## Implementation notes

Gaussian integers are implemented using the more general definition `zsqrtd`, the type of integers
adjoined a square root of `d`, in this case `-1`. The definition is reducible, so that properties
and definitions about `zsqrtd` can easily be used.
-/

open zsqrtd complex

/-- The Gaussian integers, defined as `ℤ√(-1)`. -/
@[reducible] def gaussian_int : Type := zsqrtd (-1)

local notation `ℤ[i]` := gaussian_int

namespace gaussian_int

instance : has_repr ℤ[i] := ⟨λ x, "⟨" ++ repr x.re ++ ", " ++ repr x.im ++ "⟩"⟩

instance : comm_ring ℤ[i] := zsqrtd.comm_ring

section
local attribute [-instance] complex.field -- Avoid making things noncomputable unnecessarily.

/-- The embedding of the Gaussian integers into the complex numbers, as a ring homomorphism. -/
def to_complex : ℤ[i] →+* ℂ :=
zsqrtd.lift ⟨I, by simp⟩
end

instance : has_coe (ℤ[i]) ℂ := ⟨to_complex⟩

lemma to_complex_def (x : ℤ[i]) : (x : ℂ) = x.re + x.im * I := rfl

lemma to_complex_def' (x y : ℤ) : ((⟨x, y⟩ : ℤ[i]) : ℂ) = x + y * I := by simp [to_complex_def]

lemma to_complex_def₂ (x : ℤ[i]) : (x : ℂ) = ⟨x.re, x.im⟩ :=
by apply complex.ext; simp [to_complex_def]

@[simp] lemma to_real_re (x : ℤ[i]) : ((x.re : ℤ) : ℝ) = (x : ℂ).re := by simp [to_complex_def]
@[simp] lemma to_real_im (x : ℤ[i]) : ((x.im : ℤ) : ℝ) = (x : ℂ).im := by simp [to_complex_def]
@[simp] lemma to_complex_re (x y : ℤ) : ((⟨x, y⟩ : ℤ[i]) : ℂ).re = x := by simp [to_complex_def]
@[simp] lemma to_complex_im (x y : ℤ) : ((⟨x, y⟩ : ℤ[i]) : ℂ).im = y := by simp [to_complex_def]
@[simp] lemma to_complex_add (x y : ℤ[i]) : ((x + y : ℤ[i]) : ℂ) = x + y := to_complex.map_add _ _
@[simp] lemma to_complex_mul (x y : ℤ[i]) : ((x * y : ℤ[i]) : ℂ) = x * y := to_complex.map_mul _ _
@[simp] lemma to_complex_one : ((1 : ℤ[i]) : ℂ) = 1 := to_complex.map_one
@[simp] lemma to_complex_zero : ((0 : ℤ[i]) : ℂ) = 0 := to_complex.map_zero
@[simp] lemma to_complex_neg (x : ℤ[i]) : ((-x : ℤ[i]) : ℂ) = -x := to_complex.map_neg _
@[simp] lemma to_complex_sub (x y : ℤ[i]) : ((x - y : ℤ[i]) : ℂ) = x - y := to_complex.map_sub _ _

@[simp] lemma to_complex_inj {x y : ℤ[i]} : (x : ℂ) = y ↔ x = y :=
by cases x; cases y; simp [to_complex_def₂]

@[simp] lemma to_complex_eq_zero {x : ℤ[i]} : (x : ℂ) = 0 ↔ x = 0 :=
by rw [← to_complex_zero, to_complex_inj]

@[simp] lemma nat_cast_real_norm (x : ℤ[i]) : (x.norm : ℝ) = (x : ℂ).norm_sq :=
by rw [zsqrtd.norm, norm_sq]; simp

@[simp] lemma nat_cast_complex_norm (x : ℤ[i]) : (x.norm : ℂ) = (x : ℂ).norm_sq :=
by cases x; rw [zsqrtd.norm, norm_sq]; simp

lemma norm_nonneg (x : ℤ[i]) : 0 ≤ norm x := norm_nonneg (by norm_num) _

@[simp] lemma norm_eq_zero {x : ℤ[i]} : norm x = 0 ↔ x = 0 :=
by rw [← @int.cast_inj ℝ _ _ _]; simp

lemma norm_pos {x : ℤ[i]} : 0 < norm x ↔ x ≠ 0 :=
by rw [lt_iff_le_and_ne, ne.def, eq_comm, norm_eq_zero]; simp [norm_nonneg]

lemma coe_nat_abs_norm (x : ℤ[i]) : (x.norm.nat_abs : ℤ) = x.norm :=
int.nat_abs_of_nonneg (norm_nonneg _)

@[simp] lemma nat_cast_nat_abs_norm {α : Type*} [ring α]
  (x : ℤ[i]) : (x.norm.nat_abs : α) = x.norm :=
by rw [← int.cast_coe_nat, coe_nat_abs_norm]

lemma nat_abs_norm_eq (x : ℤ[i]) : x.norm.nat_abs =
  x.re.nat_abs * x.re.nat_abs + x.im.nat_abs * x.im.nat_abs :=
int.coe_nat_inj $ begin simp, simp [zsqrtd.norm] end

instance : has_div ℤ[i] :=
<<<<<<< HEAD
⟨λ x y, let n := (norm y)⁻¹, c := y.conj in
=======
⟨λ x y, let n := (norm y : ℚ)⁻¹, c := y.conj in
>>>>>>> 23cd34bb
  ⟨round ((x * c).re * n : ℚ), round ((x * c).im * n : ℚ)⟩⟩

lemma div_def (x y : ℤ[i]) : x / y = ⟨round ((x * conj y).re / norm y : ℚ),
  round ((x * conj y).im / norm y : ℚ)⟩ :=
<<<<<<< HEAD
show zsqrtd.mk _ _ = _, by simp [rat.coe_int_eq_mk, rat.mk_eq_div, div_eq_mul_inv]
=======
show zsqrtd.mk _ _ = _, by simp [div_eq_mul_inv]
>>>>>>> 23cd34bb

lemma to_complex_div_re (x y : ℤ[i]) : ((x / y : ℤ[i]) : ℂ).re = round ((x / y : ℂ).re) :=
by rw [div_def, ← @rat.round_cast ℝ _ _];
  simp [-rat.round_cast, mul_assoc, div_eq_mul_inv, mul_add, add_mul]

lemma to_complex_div_im (x y : ℤ[i]) : ((x / y : ℤ[i]) : ℂ).im = round ((x / y : ℂ).im) :=
by rw [div_def, ← @rat.round_cast ℝ _ _, ← @rat.round_cast ℝ _ _];
  simp [-rat.round_cast, mul_assoc, div_eq_mul_inv, mul_add, add_mul]

lemma norm_sq_le_norm_sq_of_re_le_of_im_le {x y : ℂ} (hre : |x.re| ≤ |y.re|)
  (him : |x.im| ≤ |y.im|) : x.norm_sq ≤ y.norm_sq :=
by rw [norm_sq_apply, norm_sq_apply, ← _root_.abs_mul_self, _root_.abs_mul,
  ← _root_.abs_mul_self y.re, _root_.abs_mul y.re,
  ← _root_.abs_mul_self x.im, _root_.abs_mul x.im,
  ← _root_.abs_mul_self y.im, _root_.abs_mul y.im]; exact
(add_le_add (mul_self_le_mul_self (abs_nonneg _) hre)
  (mul_self_le_mul_self (abs_nonneg _) him))

lemma norm_sq_div_sub_div_lt_one (x y : ℤ[i]) :
  ((x / y : ℂ) - ((x / y : ℤ[i]) : ℂ)).norm_sq < 1 :=
calc ((x / y : ℂ) - ((x / y : ℤ[i]) : ℂ)).norm_sq =
    ((x / y : ℂ).re - ((x / y : ℤ[i]) : ℂ).re +
    ((x / y : ℂ).im - ((x / y : ℤ[i]) : ℂ).im) * I : ℂ).norm_sq :
      congr_arg _ $ by apply complex.ext; simp
  ... ≤ (1 / 2 + 1 / 2 * I).norm_sq :
  have |(2⁻¹ : ℝ)| = 2⁻¹, from _root_.abs_of_nonneg (by norm_num),
  norm_sq_le_norm_sq_of_re_le_of_im_le
    (by rw [to_complex_div_re]; simp [norm_sq, this];
      simpa using abs_sub_round (x / y : ℂ).re)
    (by rw [to_complex_div_im]; simp [norm_sq, this];
      simpa using abs_sub_round (x / y : ℂ).im)
  ... < 1 : by simp [norm_sq]; norm_num

instance : has_mod ℤ[i] := ⟨λ x y, x - y * (x / y)⟩

lemma mod_def (x y : ℤ[i]) : x % y = x - y * (x / y) := rfl

lemma norm_mod_lt (x : ℤ[i]) {y : ℤ[i]} (hy : y ≠ 0) : (x % y).norm < y.norm :=
have (y : ℂ) ≠ 0, by rwa [ne.def, ← to_complex_zero, to_complex_inj],
(@int.cast_lt ℝ _ _ _ _).1 $
  calc ↑(zsqrtd.norm (x % y)) = (x - y * (x / y : ℤ[i]) : ℂ).norm_sq : by simp [mod_def]
  ... = (y : ℂ).norm_sq * (((x / y) - (x / y : ℤ[i])) : ℂ).norm_sq :
    by rw [← norm_sq_mul, mul_sub, mul_div_cancel' _ this]
  ... < (y : ℂ).norm_sq * 1 : mul_lt_mul_of_pos_left (norm_sq_div_sub_div_lt_one _ _)
    (norm_sq_pos.2 this)
  ... = zsqrtd.norm y : by simp

lemma nat_abs_norm_mod_lt (x : ℤ[i]) {y : ℤ[i]} (hy : y ≠ 0) :
  (x % y).norm.nat_abs < y.norm.nat_abs :=
int.coe_nat_lt.1 (by simp [-int.coe_nat_lt, norm_mod_lt x hy])

lemma norm_le_norm_mul_left (x : ℤ[i]) {y : ℤ[i]} (hy : y ≠ 0) :
  (norm x).nat_abs ≤ (norm (x * y)).nat_abs :=
by rw [zsqrtd.norm_mul, int.nat_abs_mul];
  exact le_mul_of_one_le_right (nat.zero_le _)
    (int.coe_nat_le.1 (by rw [coe_nat_abs_norm]; exact int.add_one_le_of_lt (norm_pos.2 hy)))

instance : nontrivial ℤ[i] :=
⟨⟨0, 1, dec_trivial⟩⟩

instance : euclidean_domain ℤ[i] :=
{ quotient := (/),
  remainder := (%),
  quotient_zero := by { simp [div_def], refl },
  quotient_mul_add_remainder_eq := λ _ _, by simp [mod_def],
  r := _,
  r_well_founded := measure_wf (int.nat_abs ∘ norm),
  remainder_lt := nat_abs_norm_mod_lt,
  mul_left_not_lt := λ a b hb0, not_lt_of_ge $ norm_le_norm_mul_left a hb0,
  .. gaussian_int.comm_ring,
  .. gaussian_int.nontrivial }

open principal_ideal_ring

lemma mod_four_eq_three_of_nat_prime_of_prime (p : ℕ) [hp : fact p.prime] (hpi : prime (p : ℤ[i])) :
  p % 4 = 3 :=
hp.1.eq_two_or_odd.elim
  (λ hp2, absurd hpi (mt irreducible_iff_prime.2 $
    λ ⟨hu, h⟩, begin
      have := h ⟨1, 1⟩ ⟨1, -1⟩ (hp2.symm ▸ rfl),
      rw [← norm_eq_one_iff, ← norm_eq_one_iff] at this,
      exact absurd this dec_trivial
    end))
  (λ hp1, by_contradiction $ λ hp3 : p % 4 ≠ 3,
    have hp41 : p % 4 = 1,
      begin
        rw [← nat.mod_mul_left_mod p 2 2, show 2 * 2 = 4, from rfl] at hp1,
        have := nat.mod_lt p (show 0 < 4, from dec_trivial),
        revert this hp3 hp1,
        generalize : p % 4 = m, dec_trivial!,
      end,
    let ⟨k, hk⟩ := zmod.exists_sq_eq_neg_one_iff.2 $
      by rw hp41; exact dec_trivial in
    begin
      obtain ⟨k, k_lt_p, rfl⟩ : ∃ (k' : ℕ) (h : k' < p), (k' : zmod p) = k,
      { refine ⟨k.val, k.val_lt, zmod.nat_cast_zmod_val k⟩ },
      have hpk : p ∣ k ^ 2 + 1,
        by { rw [pow_two, ← char_p.cast_eq_zero_iff (zmod p) p, nat.cast_add, nat.cast_mul,
                 nat.cast_one, ← hk, add_left_neg], },
      have hkmul : (k ^ 2 + 1 : ℤ[i]) = ⟨k, 1⟩ * ⟨k, -1⟩ :=
        by simp [sq, zsqrtd.ext],
      have hpne1 : p ≠ 1 := ne_of_gt hp.1.one_lt,
      have hkltp : 1 + k * k < p * p,
        from calc 1 + k * k ≤ k + k * k :
          add_le_add_right (nat.pos_of_ne_zero
            (λ hk0, by clear_aux_decl; simp [*, pow_succ'] at *)) _
        ... = k * (k + 1) : by simp [add_comm, mul_add]
        ... < p * p : mul_lt_mul k_lt_p k_lt_p (nat.succ_pos _) (nat.zero_le _),
      have hpk₁ : ¬ (p : ℤ[i]) ∣ ⟨k, -1⟩ :=
        λ ⟨x, hx⟩, lt_irrefl (p * x : ℤ[i]).norm.nat_abs $
          calc (norm (p * x : ℤ[i])).nat_abs = (zsqrtd.norm ⟨k, -1⟩).nat_abs : by rw hx
          ... < (norm (p : ℤ[i])).nat_abs : by simpa [add_comm, zsqrtd.norm] using hkltp
          ... ≤ (norm (p * x : ℤ[i])).nat_abs : norm_le_norm_mul_left _
            (λ hx0, (show (-1 : ℤ) ≠ 0, from dec_trivial) $
              by simpa [hx0] using congr_arg zsqrtd.im hx),
      have hpk₂ : ¬ (p : ℤ[i]) ∣ ⟨k, 1⟩ :=
        λ ⟨x, hx⟩, lt_irrefl (p * x : ℤ[i]).norm.nat_abs $
          calc (norm (p * x : ℤ[i])).nat_abs = (zsqrtd.norm ⟨k, 1⟩).nat_abs : by rw hx
          ... < (norm (p : ℤ[i])).nat_abs : by simpa [add_comm, zsqrtd.norm] using hkltp
          ... ≤ (norm (p * x : ℤ[i])).nat_abs : norm_le_norm_mul_left _
            (λ hx0, (show (1 : ℤ) ≠ 0, from dec_trivial) $
                by simpa [hx0] using congr_arg zsqrtd.im hx),
      have hpu : ¬ is_unit (p : ℤ[i]), from mt norm_eq_one_iff.2
        (by rw [norm_nat_cast, int.nat_abs_mul, nat.mul_eq_one_iff];
        exact λ h, (ne_of_lt hp.1.one_lt).symm h.1),
      obtain ⟨y, hy⟩ := hpk,
      have := hpi.2.2 ⟨k, 1⟩ ⟨k, -1⟩ ⟨y, by rw [← hkmul, ← nat.cast_mul p, ← hy]; simp⟩,
      clear_aux_decl, tauto
    end)

lemma sq_add_sq_of_nat_prime_of_not_irreducible (p : ℕ) [hp : fact p.prime]
  (hpi : ¬irreducible (p : ℤ[i])) : ∃ a b, a^2 + b^2 = p :=
have hpu : ¬ is_unit (p : ℤ[i]), from mt norm_eq_one_iff.2 $
  by rw [norm_nat_cast, int.nat_abs_mul, nat.mul_eq_one_iff];
    exact λ h, (ne_of_lt hp.1.one_lt).symm h.1,
have hab : ∃ a b, (p : ℤ[i]) = a * b ∧ ¬ is_unit a ∧ ¬ is_unit b,
  by simpa [irreducible_iff, hpu, not_forall, not_or_distrib] using hpi,
let ⟨a, b, hpab, hau, hbu⟩ := hab in
have hnap : (norm a).nat_abs = p, from ((hp.1.mul_eq_prime_sq_iff
    (mt norm_eq_one_iff.1 hau) (mt norm_eq_one_iff.1 hbu)).1 $
  by rw [← int.coe_nat_inj', int.coe_nat_pow, sq,
    ← @norm_nat_cast (-1), hpab];
    simp).1,
⟨a.re.nat_abs, a.im.nat_abs, by simpa [nat_abs_norm_eq, sq] using hnap⟩

lemma prime_of_nat_prime_of_mod_four_eq_three (p : ℕ) [hp : fact p.prime] (hp3 : p % 4 = 3) :
  prime (p : ℤ[i]) :=
irreducible_iff_prime.1 $ classical.by_contradiction $ λ hpi,
  let ⟨a, b, hab⟩ := sq_add_sq_of_nat_prime_of_not_irreducible p hpi in
have ∀ a b : zmod 4, a^2 + b^2 ≠ p, by erw [← zmod.nat_cast_mod p 4, hp3]; exact dec_trivial,
this a b (hab ▸ by simp)

/-- A prime natural number is prime in `ℤ[i]` if and only if it is `3` mod `4` -/
lemma prime_iff_mod_four_eq_three_of_nat_prime (p : ℕ) [hp : fact p.prime] :
  prime (p : ℤ[i]) ↔ p % 4 = 3 :=
⟨mod_four_eq_three_of_nat_prime_of_prime p, prime_of_nat_prime_of_mod_four_eq_three p⟩

end gaussian_int<|MERGE_RESOLUTION|>--- conflicted
+++ resolved
@@ -108,20 +108,12 @@
 int.coe_nat_inj $ begin simp, simp [zsqrtd.norm] end
 
 instance : has_div ℤ[i] :=
-<<<<<<< HEAD
-⟨λ x y, let n := (norm y)⁻¹, c := y.conj in
-=======
 ⟨λ x y, let n := (norm y : ℚ)⁻¹, c := y.conj in
->>>>>>> 23cd34bb
   ⟨round ((x * c).re * n : ℚ), round ((x * c).im * n : ℚ)⟩⟩
 
 lemma div_def (x y : ℤ[i]) : x / y = ⟨round ((x * conj y).re / norm y : ℚ),
   round ((x * conj y).im / norm y : ℚ)⟩ :=
-<<<<<<< HEAD
-show zsqrtd.mk _ _ = _, by simp [rat.coe_int_eq_mk, rat.mk_eq_div, div_eq_mul_inv]
-=======
 show zsqrtd.mk _ _ = _, by simp [div_eq_mul_inv]
->>>>>>> 23cd34bb
 
 lemma to_complex_div_re (x y : ℤ[i]) : ((x / y : ℤ[i]) : ℂ).re = round ((x / y : ℂ).re) :=
 by rw [div_def, ← @rat.round_cast ℝ _ _];
