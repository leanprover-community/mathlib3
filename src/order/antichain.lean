/-
Copyright (c) 2021 Yaël Dillies. All rights reserved.
Released under Apache 2.0 license as described in the file LICENSE.
Authors: Yaël Dillies
-/
<<<<<<< HEAD
import logic.relation.order
import data.set.pairwise
=======
import data.set.pairwise.basic
import order.bounds.basic
import order.directed
import order.hom.set
>>>>>>> 011cafb4

/-!
# Antichains

> THIS FILE IS SYNCHRONIZED WITH MATHLIB4.
> Any changes to this file require a corresponding PR to mathlib4.

This file defines antichains. An antichain is a set where any two distinct elements are not related.
If the relation is `(≤)`, this corresponds to incomparability and usual order antichains. If the
relation is `G.adj` for `G : simple_graph α`, this corresponds to independent sets of `G`.

## Definitions

* `is_antichain r s`: Any two elements of `s : set α` are unrelated by `r : α → α → Prop`.
* `is_strong_antichain r s`: Any two elements of `s : set α` are not related by `r : α → α → Prop`
  to a common element.
* `is_antichain.mk r s`: Turns `s` into an antichain by keeping only the "maximal" elements.
-/

open function set

section general
variables {α β : Type*} {r r₁ r₂ : α → α → Prop} {r' : β → β → Prop} {s t : set α} {a b : α}

/-- An antichain is a set such that no two distinct elements are related. -/
def is_antichain (r : α → α → Prop) (s : set α) : Prop := s.pairwise rᶜ

namespace is_antichain

protected lemma subset (hs : is_antichain r s) (h : t ⊆ s) : is_antichain r t := hs.mono h

lemma mono (hs : is_antichain r₁ s) (h : r₂ ≤ r₁) : is_antichain r₂ s := hs.mono' $ compl_le_compl h

lemma mono_on (hs : is_antichain r₁ s) (h : s.pairwise (λ ⦃a b⦄, r₂ a b → r₁ a b)) :
  is_antichain r₂ s :=
hs.imp_on $ h.imp $ λ a b h h₁ h₂, h₁ $ h h₂

protected lemma eq (hs : is_antichain r s) {a b : α} (ha : a ∈ s) (hb : b ∈ s) (h : r a b) :
  a = b :=
hs.eq ha hb $ not_not_intro h

protected lemma eq' (hs : is_antichain r s) {a b : α} (ha : a ∈ s) (hb : b ∈ s) (h : r b a) :
  a = b :=
(hs.eq hb ha h).symm

protected lemma is_antisymm (h : is_antichain r univ) : is_antisymm α r :=
⟨λ a b ha _, h.eq trivial trivial ha⟩

protected lemma subsingleton [is_trichotomous α r] (h : is_antichain r s) : s.subsingleton :=
begin
  rintro a ha b hb,
  obtain hab | hab | hab := trichotomous_of r a b,
  { exact h.eq ha hb hab },
  { exact hab },
  { exact h.eq' ha hb hab }
end

protected lemma flip (hs : is_antichain r s) : is_antichain (flip r) s :=
λ a ha b hb h, hs hb ha h.symm

lemma swap (hs : is_antichain r s) : is_antichain (swap r) s := hs.flip

lemma image (hs : is_antichain r s) (f : α → β) (h : ∀ ⦃a b⦄, r' (f a) (f b) → r a b) :
  is_antichain r' (f '' s) :=
begin
  rintro _ ⟨b, hb, rfl⟩ _ ⟨c, hc, rfl⟩ hbc hr,
  exact hs hb hc (ne_of_apply_ne _ hbc) (h hr),
end

lemma preimage (hs : is_antichain r s) {f : β → α} (hf : injective f)
  (h : ∀ ⦃a b⦄, r' a b → r (f a) (f b)) :
  is_antichain r' (f ⁻¹' s) :=
λ b hb c hc hbc hr, hs hb hc (hf.ne hbc) $ h hr

lemma _root_.is_antichain_insert :
  is_antichain r (insert a s) ↔ is_antichain r s ∧ ∀ ⦃b⦄, b ∈ s → a ≠ b → ¬ r a b ∧ ¬ r b a :=
set.pairwise_insert

protected lemma insert (hs : is_antichain r s) (hl : ∀ ⦃b⦄, b ∈ s → a ≠ b → ¬ r b a)
  (hr : ∀ ⦃b⦄, b ∈ s → a ≠ b → ¬ r a b) :
  is_antichain r (insert a s) :=
is_antichain_insert.2 ⟨hs, λ b hb hab, ⟨hr hb hab, hl hb hab⟩⟩

lemma _root_.is_antichain_insert_of_symmetric (hr : symmetric r) :
  is_antichain r (insert a s) ↔ is_antichain r s ∧ ∀ ⦃b⦄, b ∈ s → a ≠ b → ¬ r a b :=
pairwise_insert_of_symmetric hr.compl

lemma insert_of_symmetric (hs : is_antichain r s) (hr : symmetric r)
  (h : ∀ ⦃b⦄, b ∈ s → a ≠ b → ¬ r a b) :
  is_antichain r (insert a s) :=
(is_antichain_insert_of_symmetric hr).2 ⟨hs, h⟩

lemma image_rel_embedding (hs : is_antichain r s) (φ : r ↪r r') : is_antichain r' (φ '' s) :=
begin
  intros b hb b' hb' h₁ h₂,
  rw set.mem_image at hb hb',
  obtain ⟨⟨a,has,rfl⟩,⟨a',has',rfl⟩⟩ := ⟨hb,hb'⟩,
  exact hs has has' (λ haa', h₁ (haa'.subst (by refl))) (φ.map_rel_iff.mp h₂),
end

lemma preimage_rel_embedding {t : set β} (ht : is_antichain r' t) (φ : r ↪r r') :
  is_antichain r (φ ⁻¹' t) :=
λ a ha a' ha' hne hle, ht ha ha' (λ h, hne (φ.injective h)) (φ.map_rel_iff.mpr hle)

lemma image_rel_iso (hs : is_antichain r s) (φ : r ≃r r') : is_antichain r' (φ '' s) :=
hs.image_rel_embedding φ

lemma preimage_rel_iso {t : set β} (hs : is_antichain r' t) (φ : r ≃r r') :
  is_antichain r (φ ⁻¹' t) :=
hs.preimage_rel_embedding φ

lemma image_rel_embedding_iff {φ : r ↪r r'} : is_antichain r' (φ '' s) ↔ is_antichain r s :=
⟨λ h, (φ.injective.preimage_image s).subst (h.preimage_rel_embedding φ),
  λ h, h.image_rel_embedding φ⟩

lemma image_rel_iso_iff {φ : r ≃r r'} : is_antichain r' (φ '' s) ↔ is_antichain r s :=
  @image_rel_embedding_iff _ _ _ _ _ (φ : r ↪r r')

lemma image_embedding [has_le α] [has_le β] (hs : is_antichain (≤) s) (φ : α ↪o β) :
  is_antichain (≤) (φ '' s) :=
image_rel_embedding hs _

lemma preimage_embedding [has_le α] [has_le β] {t : set β} (ht : is_antichain (≤) t) (φ : α ↪o β) :
  is_antichain (≤) (φ ⁻¹' t) :=
preimage_rel_embedding ht _

lemma image_embedding_iff [has_le α] [has_le β] {φ : α ↪o β} :
  is_antichain (≤) (φ '' s) ↔ is_antichain (≤) s :=
image_rel_embedding_iff

lemma image_iso [has_le α] [has_le β] (hs : is_antichain (≤) s) (φ : α ≃o β) :
  is_antichain (≤) (φ '' s) :=
image_rel_embedding hs _

lemma image_iso_iff [has_le α] [has_le β] {φ : α ≃o β} :
  is_antichain (≤) (φ '' s) ↔ is_antichain (≤) s :=
image_rel_embedding_iff

lemma preimage_iso [has_le α] [has_le β] {t : set β} (ht : is_antichain (≤) t) (φ : α ≃o β) :
  is_antichain (≤) (φ ⁻¹' t) :=
preimage_rel_embedding ht _

lemma preimage_iso_iff [has_le α] [has_le β] {t : set β} {φ : α ≃o β} :
  is_antichain (≤) (φ ⁻¹' t) ↔ is_antichain (≤) t :=
⟨λ h, (φ.image_preimage t).subst (h.image_iso φ), λ h, h.preimage_iso _⟩

lemma to_dual [has_le α] (hs : is_antichain (≤) s) : @is_antichain αᵒᵈ (≤) s :=
λ a ha b hb hab, hs hb ha hab.symm

lemma to_dual_iff [has_le α] : is_antichain (≤) s ↔ @is_antichain αᵒᵈ (≤) s := ⟨to_dual, to_dual⟩

lemma image_compl [boolean_algebra α] (hs : is_antichain (≤) s) :
  is_antichain (≤) (compl '' s) :=
(hs.image_embedding (order_iso.compl α).to_order_embedding).flip

lemma preimage_compl [boolean_algebra α] (hs : is_antichain (≤) s) :
  is_antichain (≤) (compl ⁻¹' s) :=
λ a ha a' ha' hne hle, hs ha' ha (λ h, hne (compl_inj_iff.mp h.symm)) (compl_le_compl hle)

end is_antichain

lemma is_antichain_singleton (a : α) (r : α → α → Prop) : is_antichain r {a} :=
pairwise_singleton _ _

lemma set.subsingleton.is_antichain (hs : s.subsingleton) (r : α → α → Prop) : is_antichain r s :=
hs.pairwise _

section preorder
variables [preorder α]

lemma is_antichain.not_lt (hs : is_antichain (≤) s) (ha : a ∈ s) (hb : b ∈ s) : ¬ a < b :=
λ h, hs ha hb h.ne h.le

lemma is_antichain_and_least_iff : is_antichain (≤) s ∧ is_least s a ↔ s = {a} :=
⟨λ h, eq_singleton_iff_unique_mem.2 ⟨h.2.1, λ b hb, h.1.eq' hb h.2.1 (h.2.2 hb)⟩,
  by { rintro rfl, exact ⟨is_antichain_singleton _ _, is_least_singleton⟩ }⟩

lemma is_antichain_and_greatest_iff : is_antichain (≤) s ∧ is_greatest s a ↔ s = {a} :=
⟨λ h, eq_singleton_iff_unique_mem.2 ⟨h.2.1, λ b hb, h.1.eq hb h.2.1 (h.2.2 hb)⟩,
  by { rintro rfl, exact ⟨is_antichain_singleton _ _, is_greatest_singleton⟩ }⟩

lemma is_antichain.least_iff (hs : is_antichain (≤) s) : is_least s a ↔ s = {a} :=
(and_iff_right hs).symm.trans is_antichain_and_least_iff

lemma is_antichain.greatest_iff (hs : is_antichain (≤) s) : is_greatest s a ↔ s = {a} :=
(and_iff_right hs).symm.trans is_antichain_and_greatest_iff

lemma is_least.antichain_iff (hs : is_least s a) : is_antichain (≤) s ↔ s = {a} :=
(and_iff_left hs).symm.trans is_antichain_and_least_iff

lemma is_greatest.antichain_iff (hs : is_greatest s a) : is_antichain (≤) s ↔ s = {a} :=
(and_iff_left hs).symm.trans is_antichain_and_greatest_iff

lemma is_antichain.bot_mem_iff [order_bot α] (hs : is_antichain (≤) s) : ⊥ ∈ s ↔ s = {⊥} :=
is_least_bot_iff.symm.trans hs.least_iff

lemma is_antichain.top_mem_iff [order_top α] (hs : is_antichain (≤) s) : ⊤ ∈ s ↔ s = {⊤} :=
is_greatest_top_iff.symm.trans hs.greatest_iff

end preorder

section partial_order
variables [partial_order α]

lemma is_antichain_iff_forall_not_lt : is_antichain (≤) s ↔ ∀ ⦃a⦄, a ∈ s → ∀ ⦃b⦄, b ∈ s → ¬ a < b :=
⟨λ hs a ha b, hs.not_lt ha, λ hs a ha b hb h h', hs ha hb $ h'.lt_of_ne h⟩

end partial_order

/-! ### Strong antichains -/

/-- A strong (upward) antichain is a set such that no two distinct elements are related to a common
element. -/
def is_strong_antichain (r : α → α → Prop) (s : set α) : Prop :=
s.pairwise $ λ a b, ∀ c, ¬ r a c ∨ ¬ r b c

namespace is_strong_antichain

protected lemma subset (hs : is_strong_antichain r s) (h : t ⊆ s) : is_strong_antichain r t :=
hs.mono h

lemma mono (hs : is_strong_antichain r₁ s) (h : r₂ ≤ r₁) : is_strong_antichain r₂ s :=
hs.mono' $ λ a b hab c, (hab c).imp (compl_le_compl h _ _) (compl_le_compl h _ _)

lemma eq (hs : is_strong_antichain r s) {a b c : α} (ha : a ∈ s) (hb : b ∈ s) (hac : r a c)
  (hbc : r b c) :
  a = b :=
hs.eq ha hb $ λ h, false.elim $ (h c).elim (not_not_intro hac) (not_not_intro hbc)

protected lemma is_antichain [is_refl α r] (h : is_strong_antichain r s) : is_antichain r s :=
h.imp $ λ a b hab, (hab b).resolve_right (not_not_intro $ refl _)

protected lemma subsingleton [is_directed α r] (h : is_strong_antichain r s) : s.subsingleton :=
λ a ha b hb, let ⟨c, hac, hbc⟩ := directed_of r a b in h.eq ha hb hac hbc

protected lemma flip [is_symm α r] (hs : is_strong_antichain r s) :
  is_strong_antichain (flip r) s :=
λ a ha b hb h c, (hs ha hb h c).imp (mt $ symm_of r) (mt $ symm_of r)

lemma swap [is_symm α r] (hs : is_strong_antichain r s) : is_strong_antichain (swap r) s := hs.flip

lemma image (hs : is_strong_antichain r s) {f : α → β} (hf : surjective f)
  (h : ∀ a b, r' (f a) (f b) → r a b) :
  is_strong_antichain r' (f '' s) :=
begin
  rintro _ ⟨a, ha, rfl⟩ _ ⟨b, hb, rfl⟩ hab c,
  obtain ⟨c, rfl⟩ := hf c,
  exact (hs ha hb (ne_of_apply_ne _ hab) _).imp (mt $ h _ _) (mt $ h _ _),
end

lemma preimage (hs : is_strong_antichain r s) {f : β → α} (hf : injective f)
  (h : ∀ a b, r' a b → r (f a) (f b)) :
  is_strong_antichain r' (f ⁻¹' s) :=
λ a ha b hb hab c, (hs ha hb (hf.ne hab) _).imp (mt $ h _ _) (mt $ h _ _)

lemma _root_.is_strong_antichain_insert :
  is_strong_antichain r (insert a s) ↔ is_strong_antichain r s ∧
    ∀ ⦃b⦄, b ∈ s → a ≠ b → ∀ c, ¬ r a c ∨ ¬ r b c :=
set.pairwise_insert_of_symmetric $ λ a b h c, (h c).symm

protected lemma insert (hs : is_strong_antichain r s)
  (h : ∀ ⦃b⦄, b ∈ s → a ≠ b → ∀ c, ¬ r a c ∨ ¬ r b c) :
  is_strong_antichain r (insert a s) :=
is_strong_antichain_insert.2 ⟨hs, h⟩

end is_strong_antichain

lemma set.subsingleton.is_strong_antichain (hs : s.subsingleton) (r : α → α → Prop) :
  is_strong_antichain r s :=
hs.pairwise _

end general

/-! ### Weak antichains -/

section pi
variables {ι : Type*} {α : ι → Type*} [Π i, preorder (α i)] {s t : set (Π i, α i)}
  {a b c : Π i, α i}

local infix ` ≺ `:50 := strong_lt

/-- A weak antichain in `Π i, α i` is a set such that no two distinct elements are strongly less
than each other. -/
def is_weak_antichain (s : set (Π i, α i)) : Prop := is_antichain (≺) s

namespace is_weak_antichain

protected lemma subset (hs : is_weak_antichain s) : t ⊆ s → is_weak_antichain t := hs.subset
protected lemma eq (hs : is_weak_antichain s) : a ∈ s → b ∈ s → a ≺ b → a = b := hs.eq

protected lemma insert (hs : is_weak_antichain s) : (∀ ⦃b⦄, b ∈ s → a ≠ b → ¬ b ≺ a) →
  (∀ ⦃b⦄, b ∈ s → a ≠ b → ¬ a ≺ b) → is_weak_antichain (insert a s) :=
hs.insert

end is_weak_antichain

lemma is_weak_antichain_insert :
  is_weak_antichain (insert a s) ↔ is_weak_antichain s ∧ ∀ ⦃b⦄, b ∈ s → a ≠ b → ¬ a ≺ b ∧ ¬ b ≺ a :=
is_antichain_insert

protected lemma is_antichain.is_weak_antichain (hs : is_antichain (≤) s) : is_weak_antichain s :=
hs.mono $ λ a b, le_of_strong_lt

lemma set.subsingleton.is_weak_antichain (hs : s.subsingleton) : is_weak_antichain s :=
hs.is_antichain _

end pi<|MERGE_RESOLUTION|>--- conflicted
+++ resolved
@@ -3,15 +3,11 @@
 Released under Apache 2.0 license as described in the file LICENSE.
 Authors: Yaël Dillies
 -/
-<<<<<<< HEAD
+import data.set.pairwise.basic
 import logic.relation.order
-import data.set.pairwise
-=======
-import data.set.pairwise.basic
 import order.bounds.basic
 import order.directed
 import order.hom.set
->>>>>>> 011cafb4
 
 /-!
 # Antichains
