--- conflicted
+++ resolved
@@ -328,7 +328,6 @@
 
 end is_simple_lattice
 
-<<<<<<< HEAD
 namespace is_simple_lattice
 variables [complete_lattice α] [is_simple_lattice α]
 set_option default_priority 100
@@ -341,7 +340,6 @@
 instance : is_coatomistic α := is_coatomistic_iff_is_atomistic_dual.2 is_simple_lattice.is_atomistic
 
 end is_simple_lattice
-=======
 namespace fintype
 namespace is_simple_lattice
 variables [bounded_lattice α] [is_simple_lattice α] [decidable_eq α]
@@ -370,7 +368,6 @@
 end⟩
 
 end bool
->>>>>>> ed1b11cb
 
 theorem is_simple_lattice_iff_is_atom_top [bounded_lattice α] :
   is_simple_lattice α ↔ is_atom (⊤ : α) :=
