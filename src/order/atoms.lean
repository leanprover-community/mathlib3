/-
Copyright (c) 2020 Aaron Anderson. All rights reserved.
Released under Apache 2.0 license as described in the file LICENSE.
Authors: Aaron Anderson
-/

import order.complete_boolean_algebra
import order.cover
import order.modular_lattice
import data.fintype.basic

/-!
# Atoms, Coatoms, and Simple Lattices

This module defines atoms, which are minimal non-`⊥` elements in bounded lattices, simple lattices,
which are lattices with only two elements, and related ideas.

## Main definitions

### Atoms and Coatoms
  * `is_atom a` indicates that the only element below `a` is `⊥`.
  * `is_coatom a` indicates that the only element above `a` is `⊤`.

### Atomic and Atomistic Lattices
  * `is_atomic` indicates that every element other than `⊥` is above an atom.
  * `is_coatomic` indicates that every element other than `⊤` is below a coatom.
  * `is_atomistic` indicates that every element is the `Sup` of a set of atoms.
  * `is_coatomistic` indicates that every element is the `Inf` of a set of coatoms.

### Simple Lattices
  * `is_simple_order` indicates that an order has only two unique elements, `⊥` and `⊤`.
  * `is_simple_order.bounded_order`
  * `is_simple_order.distrib_lattice`
  * Given an instance of `is_simple_order`, we provide the following definitions. These are not
    made global instances as they contain data :
    * `is_simple_order.boolean_algebra`
    * `is_simple_order.complete_lattice`
    * `is_simple_order.complete_boolean_algebra`

## Main results
  * `is_atom_dual_iff_is_coatom` and `is_coatom_dual_iff_is_atom` express the (definitional) duality
   of `is_atom` and `is_coatom`.
  * `is_simple_order_iff_is_atom_top` and `is_simple_order_iff_is_coatom_bot` express the
  connection between atoms, coatoms, and simple lattices
  * `is_compl.is_atom_iff_is_coatom` and `is_compl.is_coatom_if_is_atom`: In a modular
  bounded lattice, a complement of an atom is a coatom and vice versa.
  * ``is_atomic_iff_is_coatomic`: A modular complemented lattice is atomic iff it is coatomic.

-/

variable {α : Type*}

section atoms

section is_atom

<<<<<<< HEAD
variables [partial_order α] [order_bot α] {a b : α}
=======
variables [partial_order α] [order_bot α] {a b x : α}
>>>>>>> 67cf4061

/-- An atom of an `order_bot` is an element with no other element between it and `⊥`,
  which is not `⊥`. -/
def is_atom (a : α) : Prop := a ≠ ⊥ ∧ (∀ b, b < a → b = ⊥)

<<<<<<< HEAD
lemma is_atom.eq_bot_or_eq (ha : is_atom a) (hab : b ≤ a) : b = ⊥ ∨ b = a :=
hab.lt_or_eq.imp_left (ha.2 b)

lemma is_atom.le_iff_eq (ha : is_atom a) (hb : b ≠ ⊥) : b ≤ a ↔ b = a :=
⟨λ h, (ha.eq_bot_or_eq h).resolve_left hb, le_of_eq⟩

lemma is_atom.Iic {x a : α} (ha : is_atom a) (hax : a ≤ x) : is_atom (⟨a, hax⟩ : set.Iic x) :=
=======
lemma eq_bot_or_eq_of_le_atom (ha : is_atom a) (hab : b ≤ a) : b = ⊥ ∨ b = a :=
hab.lt_or_eq.imp_left (ha.2 b)

lemma is_atom.Iic (ha : is_atom a) (hax : a ≤ x) : is_atom (⟨a, hax⟩ : set.Iic x) :=
>>>>>>> 67cf4061
⟨λ con, ha.1 (subtype.mk_eq_mk.1 con), λ ⟨b, hb⟩ hba, subtype.mk_eq_mk.2 (ha.2 b hba)⟩

lemma is_atom.of_is_atom_coe_Iic {a : set.Iic x} (ha : is_atom a) : is_atom (a : α) :=
⟨λ con, ha.1 (subtype.ext con), λ b hba, subtype.mk_eq_mk.1 (ha.2 ⟨b, hba.le.trans a.prop⟩ hba)⟩

@[simp] lemma bot_covers_iff : ⊥ ⋖ a ↔ is_atom a :=
⟨λ h, ⟨h.lt.ne', λ b hba, not_not.1 $ λ hb, h.2 (ne.bot_lt hb) hba⟩,
  λ h, ⟨h.1.bot_lt, λ b hb hba, hb.ne' $ h.2 _ hba⟩⟩

alias bot_covers_iff ↔ covers.is_atom is_atom.bot_covers

end is_atom

section is_coatom

<<<<<<< HEAD
variables [partial_order α] [order_top α] {a b : α}
=======
variables [partial_order α] [order_top α] {a b x : α}
>>>>>>> 67cf4061

/-- A coatom of an `order_top` is an element with no other element between it and `⊤`,
  which is not `⊤`. -/
def is_coatom (a : α) : Prop := a ≠ ⊤ ∧ (∀ b, a < b → b = ⊤)

<<<<<<< HEAD
lemma is_coatom.eq_top_or_eq (ha : is_coatom a) (hab : a ≤ b) : b = ⊤ ∨ b = a :=
hab.lt_or_eq.imp (ha.2 b) eq_comm.2

lemma is_coatom.le_iff_eq (ha : is_coatom a) (hb : b ≠ ⊤) : a ≤ b ↔ b = a :=
⟨λ h, (ha.eq_top_or_eq h).resolve_left hb, ge_of_eq⟩

lemma is_coatom.Ici {x a : α} (ha : is_coatom a) (hax : x ≤ a) : is_coatom (⟨a, hax⟩ : set.Ici x) :=
=======
lemma eq_top_or_eq_of_coatom_le (ha : is_coatom a) (hab : a ≤ b) : b = ⊤ ∨ b = a :=
hab.lt_or_eq.imp (ha.2 b) eq_comm.2

lemma is_coatom.Ici (ha : is_coatom a) (hax : x ≤ a) : is_coatom (⟨a, hax⟩ : set.Ici x) :=
>>>>>>> 67cf4061
⟨λ con, ha.1 (subtype.mk_eq_mk.1 con), λ ⟨b, hb⟩ hba, subtype.mk_eq_mk.2 (ha.2 b hba)⟩

lemma is_coatom.of_is_coatom_coe_Ici {a : set.Ici x} (ha : is_coatom a) :
  is_coatom (a : α) :=
⟨λ con, ha.1 (subtype.ext con), λ b hba, subtype.mk_eq_mk.1 (ha.2 ⟨b, le_trans a.prop hba.le⟩ hba)⟩

@[simp] lemma covers_top_iff : a ⋖ ⊤ ↔ is_coatom a :=
⟨λ h, ⟨h.ne, λ b hab, not_not.1 $ λ hb, h.2 hab $ ne.lt_top hb⟩,
  λ h, ⟨h.1.lt_top, λ b hab hb, hb.ne $ h.2 _ hab⟩⟩

alias covers_top_iff ↔ covers.is_coatom is_coatom.covers_top

end is_coatom

section pairwise

lemma is_atom.inf_eq_bot_of_ne [semilattice_inf α] [order_bot α] {a b : α}
  (ha : is_atom a) (hb : is_atom b) (hab : a ≠ b) : a ⊓ b = ⊥ :=
or.elim (ha.eq_bot_or_eq inf_le_left) id
  (λ h1, or.elim (hb.eq_bot_or_eq inf_le_right) id
  (λ h2, false.rec _ (hab (le_antisymm (inf_eq_left.mp h1) (inf_eq_right.mp h2)))))

lemma is_atom.disjoint_of_ne [semilattice_inf α] [order_bot α] {a b : α}
  (ha : is_atom a) (hb : is_atom b) (hab : a ≠ b) : disjoint a b :=
disjoint_iff.mpr (is_atom.inf_eq_bot_of_ne ha hb hab)

lemma is_coatom.sup_eq_top_of_ne [semilattice_sup α] [order_top α] {a b : α}
  (ha : is_coatom a) (hb : is_coatom b) (hab : a ≠ b) : a ⊔ b = ⊤ :=
or.elim (ha.eq_top_or_eq le_sup_left) id
  (λ h1, or.elim (hb.eq_top_or_eq le_sup_right) id
  (λ h2, false.rec _ (hab (le_antisymm (sup_eq_right.mp h2) (sup_eq_left.mp h1)))))

end pairwise

variables [partial_order α] {a : α}

@[simp]
lemma is_coatom_dual_iff_is_atom [order_bot α] :
  is_coatom (order_dual.to_dual a) ↔ is_atom a :=
iff.rfl

@[simp]
lemma is_atom_dual_iff_is_coatom [order_top α] :
  is_atom (order_dual.to_dual a) ↔ is_coatom a :=
iff.rfl

end atoms

section atomic

variables [partial_order α] (α)

/-- A lattice is atomic iff every element other than `⊥` has an atom below it. -/
class is_atomic [order_bot α] : Prop :=
(eq_bot_or_exists_atom_le : ∀ (b : α), b = ⊥ ∨ ∃ (a : α), is_atom a ∧ a ≤ b)

/-- A lattice is coatomic iff every element other than `⊤` has a coatom above it. -/
class is_coatomic [order_top α] : Prop :=
(eq_top_or_exists_le_coatom : ∀ (b : α), b = ⊤ ∨ ∃ (a : α), is_coatom a ∧ b ≤ a)

export is_atomic (eq_bot_or_exists_atom_le) is_coatomic (eq_top_or_exists_le_coatom)

variable {α}

@[simp] theorem is_coatomic_dual_iff_is_atomic [order_bot α] :
  is_coatomic (order_dual α) ↔ is_atomic α :=
⟨λ h, ⟨λ b, by apply h.eq_top_or_exists_le_coatom⟩, λ h, ⟨λ b, by apply h.eq_bot_or_exists_atom_le⟩⟩

@[simp] theorem is_atomic_dual_iff_is_coatomic [order_top α] :
  is_atomic (order_dual α) ↔ is_coatomic α :=
⟨λ h, ⟨λ b, by apply h.eq_bot_or_exists_atom_le⟩, λ h, ⟨λ b, by apply h.eq_top_or_exists_le_coatom⟩⟩

namespace is_atomic

variables [order_bot α] [is_atomic α]

instance is_coatomic_dual : is_coatomic (order_dual α) :=
is_coatomic_dual_iff_is_atomic.2 ‹is_atomic α›

instance {x : α} : is_atomic (set.Iic x) :=
⟨λ ⟨y, hy⟩, (eq_bot_or_exists_atom_le y).imp subtype.mk_eq_mk.2
  (λ ⟨a, ha, hay⟩, ⟨⟨a, hay.trans hy⟩, ha.Iic (hay.trans hy), hay⟩)⟩

end is_atomic

namespace is_coatomic

variables [order_top α] [is_coatomic α]

instance is_coatomic : is_atomic (order_dual α) :=
is_atomic_dual_iff_is_coatomic.2 ‹is_coatomic α›

instance {x : α} : is_coatomic (set.Ici x) :=
⟨λ ⟨y, hy⟩, (eq_top_or_exists_le_coatom y).imp subtype.mk_eq_mk.2
  (λ ⟨a, ha, hay⟩, ⟨⟨a, le_trans hy hay⟩, ha.Ici (le_trans hy hay), hay⟩)⟩

end is_coatomic

theorem is_atomic_iff_forall_is_atomic_Iic [order_bot α] :
  is_atomic α ↔ ∀ (x : α), is_atomic (set.Iic x) :=
⟨@is_atomic.set.Iic.is_atomic _ _ _, λ h, ⟨λ x, ((@eq_bot_or_exists_atom_le _ _ _ (h x))
  (⊤ : set.Iic x)).imp subtype.mk_eq_mk.1 (exists_imp_exists' coe
  (λ ⟨a, ha⟩, and.imp_left (is_atom.of_is_atom_coe_Iic)))⟩⟩

theorem is_coatomic_iff_forall_is_coatomic_Ici [order_top α] :
  is_coatomic α ↔ ∀ (x : α), is_coatomic (set.Ici x) :=
is_atomic_dual_iff_is_coatomic.symm.trans $ is_atomic_iff_forall_is_atomic_Iic.trans $ forall_congr
  (λ x, is_coatomic_dual_iff_is_atomic.symm.trans iff.rfl)

end atomic

section atomistic

variables (α) [complete_lattice α]

/-- A lattice is atomistic iff every element is a `Sup` of a set of atoms. -/
class is_atomistic : Prop :=
(eq_Sup_atoms : ∀ (b : α), ∃ (s : set α), b = Sup s ∧ ∀ a, a ∈ s → is_atom a)

/-- A lattice is coatomistic iff every element is an `Inf` of a set of coatoms. -/
class is_coatomistic : Prop :=
(eq_Inf_coatoms : ∀ (b : α), ∃ (s : set α), b = Inf s ∧ ∀ a, a ∈ s → is_coatom a)

export is_atomistic (eq_Sup_atoms) is_coatomistic (eq_Inf_coatoms)

variable {α}

@[simp]
theorem is_coatomistic_dual_iff_is_atomistic : is_coatomistic (order_dual α) ↔ is_atomistic α :=
⟨λ h, ⟨λ b, by apply h.eq_Inf_coatoms⟩, λ h, ⟨λ b, by apply h.eq_Sup_atoms⟩⟩

@[simp]
theorem is_atomistic_dual_iff_is_coatomistic : is_atomistic (order_dual α) ↔ is_coatomistic α :=
⟨λ h, ⟨λ b, by apply h.eq_Sup_atoms⟩, λ h, ⟨λ b, by apply h.eq_Inf_coatoms⟩⟩

namespace is_atomistic

instance is_coatomistic_dual [h : is_atomistic α] : is_coatomistic (order_dual α) :=
is_coatomistic_dual_iff_is_atomistic.2 h

variable [is_atomistic α]

@[priority 100]
instance : is_atomic α :=
⟨λ b, by { rcases eq_Sup_atoms b with ⟨s, rfl, hs⟩,
  cases s.eq_empty_or_nonempty with h h,
  { simp [h] },
  { exact or.intro_right _ ⟨h.some, hs _ h.some_spec, le_Sup h.some_spec⟩ } } ⟩

end is_atomistic

section is_atomistic
variables [is_atomistic α]

@[simp]
theorem Sup_atoms_le_eq (b : α) : Sup {a : α | is_atom a ∧ a ≤ b} = b :=
begin
  rcases eq_Sup_atoms b with ⟨s, rfl, hs⟩,
  exact le_antisymm (Sup_le (λ _, and.right)) (Sup_le_Sup (λ a ha, ⟨hs a ha, le_Sup ha⟩)),
end

@[simp]
theorem Sup_atoms_eq_top : Sup {a : α | is_atom a} = ⊤ :=
begin
  refine eq.trans (congr rfl (set.ext (λ x, _))) (Sup_atoms_le_eq ⊤),
  exact (and_iff_left le_top).symm,
end

theorem le_iff_atom_le_imp {a b : α} :
  a ≤ b ↔ ∀ c : α, is_atom c → c ≤ a → c ≤ b :=
⟨λ ab c hc ca, le_trans ca ab, λ h, begin
  rw [← Sup_atoms_le_eq a, ← Sup_atoms_le_eq b],
  exact Sup_le_Sup (λ c hc, ⟨hc.1, h c hc.1 hc.2⟩),
end⟩

end is_atomistic

namespace is_coatomistic

instance is_atomistic_dual [h : is_coatomistic α] : is_atomistic (order_dual α) :=
is_atomistic_dual_iff_is_coatomistic.2 h

variable [is_coatomistic α]

@[priority 100]
instance : is_coatomic α :=
⟨λ b, by { rcases eq_Inf_coatoms b with ⟨s, rfl, hs⟩,
  cases s.eq_empty_or_nonempty with h h,
  { simp [h] },
  { exact or.intro_right _ ⟨h.some, hs _ h.some_spec, Inf_le h.some_spec⟩ } } ⟩

end is_coatomistic
end atomistic

/-- An order is simple iff it has exactly two elements, `⊥` and `⊤`. -/
class is_simple_order (α : Type*) [has_le α] [bounded_order α] extends nontrivial α : Prop :=
(eq_bot_or_eq_top : ∀ (a : α), a = ⊥ ∨ a = ⊤)

export is_simple_order (eq_bot_or_eq_top)

theorem is_simple_order_iff_is_simple_order_order_dual [has_le α] [bounded_order α] :
  is_simple_order α ↔ is_simple_order (order_dual α) :=
begin
  split; intro i; haveI := i,
  { exact { exists_pair_ne := @exists_pair_ne α _,
      eq_bot_or_eq_top := λ a, or.symm (eq_bot_or_eq_top ((order_dual.of_dual a)) : _ ∨ _) } },
  { exact { exists_pair_ne := @exists_pair_ne (order_dual α) _,
      eq_bot_or_eq_top := λ a, or.symm (eq_bot_or_eq_top (order_dual.to_dual a)) } }
end

lemma is_simple_order.bot_ne_top [has_le α] [bounded_order α] [is_simple_order α] :
  (⊥ : α) ≠ (⊤ : α) :=
begin
  obtain ⟨a, b, h⟩ := exists_pair_ne α,
  rcases eq_bot_or_eq_top a with rfl|rfl;
  rcases eq_bot_or_eq_top b with rfl|rfl;
  simpa <|> simpa using h.symm
end

section is_simple_order

variables [partial_order α] [bounded_order α] [is_simple_order α]

instance {α} [has_le α] [bounded_order α] [is_simple_order α] : is_simple_order (order_dual α) :=
is_simple_order_iff_is_simple_order_order_dual.1 (by apply_instance)

/-- A simple `bounded_order` induces a preorder. This is not an instance to prevent loops. -/
protected def is_simple_order.preorder {α} [has_le α] [bounded_order α] [is_simple_order α] :
  preorder α :=
{ le := (≤),
  le_refl := λ a, by rcases eq_bot_or_eq_top a with rfl|rfl; simp,
  le_trans := λ a b c, begin
    rcases eq_bot_or_eq_top a with rfl|rfl,
    { simp },
    { rcases eq_bot_or_eq_top b with rfl|rfl,
      { rcases eq_bot_or_eq_top c with rfl|rfl; simp },
      { simp } }
  end }

/-- A simple partial ordered `bounded_order` induces a linear order.
This is not an instance to prevent loops. -/
protected def is_simple_order.linear_order [decidable_eq α] : linear_order α :=
{ le_total := λ a b, by rcases eq_bot_or_eq_top a with rfl|rfl; simp,
  decidable_le := λ a b, if ha : a = ⊥ then is_true (ha.le.trans bot_le) else
    if hb : b = ⊤ then is_true (le_top.trans hb.ge) else
      is_false (λ H, hb (top_unique
        (le_trans (top_le_iff.mpr (or.resolve_left (eq_bot_or_eq_top a) ha)) H))),
  decidable_eq := by assumption,
  ..(infer_instance : partial_order α) }

@[simp] lemma is_atom_top : is_atom (⊤ : α) :=
⟨top_ne_bot, λ a ha, or.resolve_right (eq_bot_or_eq_top a) (ne_of_lt ha)⟩

@[simp] lemma is_coatom_bot : is_coatom (⊥ : α) := is_atom_dual_iff_is_coatom.1 is_atom_top

lemma bot_covers_top : (⊥ : α) ⋖ ⊤ := is_atom_top.bot_covers

end is_simple_order

namespace is_simple_order

section bounded_order

variables [lattice α] [bounded_order α] [is_simple_order α]

/-- A simple partial ordered `bounded_order` induces a lattice.
This is not an instance to prevent loops -/
protected def lattice {α} [decidable_eq α] [partial_order α] [bounded_order α]
  [is_simple_order α] : lattice α :=
@lattice_of_linear_order α (is_simple_order.linear_order)

/-- A lattice that is a `bounded_order` is a distributive lattice.
This is not an instance to prevent loops -/
protected def distrib_lattice : distrib_lattice α :=
{ le_sup_inf := λ x y z, by { rcases eq_bot_or_eq_top x with rfl | rfl; simp },
  .. (infer_instance : lattice α) }

@[priority 100] -- see Note [lower instance priority]
instance : is_atomic α :=
⟨λ b, (eq_bot_or_eq_top b).imp_right (λ h, ⟨⊤, ⟨is_atom_top, ge_of_eq h⟩⟩)⟩

@[priority 100] -- see Note [lower instance priority]
instance : is_coatomic α := is_atomic_dual_iff_is_coatomic.1 is_simple_order.is_atomic

end bounded_order

/- It is important that in this section `is_simple_order` is the last type-class argument. -/
section decidable_eq

variables [decidable_eq α] [partial_order α] [bounded_order α] [is_simple_order α]

/-- Every simple lattice is isomorphic to `bool`, regardless of order. -/
@[simps] def equiv_bool {α} [decidable_eq α] [has_le α] [bounded_order α] [is_simple_order α] :
  α ≃ bool :=
{ to_fun := λ x, x = ⊤,
  inv_fun := λ x, cond x ⊤ ⊥,
  left_inv := λ x, by { rcases (eq_bot_or_eq_top x) with rfl | rfl; simp [bot_ne_top] },
  right_inv := λ x, by { cases x; simp [bot_ne_top] } }

/-- Every simple lattice over a partial order is order-isomorphic to `bool`. -/
def order_iso_bool : α ≃o bool :=
{ map_rel_iff' := λ a b, begin
    rcases (eq_bot_or_eq_top a) with rfl | rfl,
    { simp [bot_ne_top] },
    { rcases (eq_bot_or_eq_top b) with rfl | rfl,
      { simp [bot_ne_top.symm, bot_ne_top, bool.ff_lt_tt] },
      { simp [bot_ne_top] } }
  end,
  ..equiv_bool }

/- It is important that `is_simple_order` is the last type-class argument of this instance,
so that type-class inference fails quickly if it doesn't apply. -/
@[priority 200]
instance {α} [decidable_eq α] [has_le α] [bounded_order α] [is_simple_order α] : fintype α :=
fintype.of_equiv bool equiv_bool.symm

/-- A simple `bounded_order` is also a `boolean_algebra`. -/
protected def boolean_algebra {α} [decidable_eq α] [lattice α] [bounded_order α]
  [is_simple_order α] : boolean_algebra α :=
{ compl := λ x, if x = ⊥ then ⊤ else ⊥,
  sdiff := λ x y, if x = ⊤ ∧ y = ⊥ then ⊤ else ⊥,
  sdiff_eq := λ x y, by rcases eq_bot_or_eq_top x with rfl | rfl;
      simp [bot_ne_top, has_sdiff.sdiff, compl],
  inf_compl_le_bot := λ x, begin
      rcases eq_bot_or_eq_top x with rfl | rfl,
      { simp },
      { simp only [top_inf_eq],
        split_ifs with h h;
        simp [h] }
    end,
  top_le_sup_compl := λ x, by rcases eq_bot_or_eq_top x with rfl | rfl; simp,
  sup_inf_sdiff := λ x y, by rcases eq_bot_or_eq_top x with rfl | rfl;
      rcases eq_bot_or_eq_top y with rfl | rfl; simp [bot_ne_top],
  inf_inf_sdiff := λ x y, begin
      rcases eq_bot_or_eq_top x with rfl | rfl,
      { simpa },
      rcases eq_bot_or_eq_top y with rfl | rfl,
      { simpa },
      { simp only [true_and, top_inf_eq, eq_self_iff_true],
        split_ifs with h h;
        simpa [h] }
    end,
  .. (show bounded_order α, by apply_instance),
  .. is_simple_order.distrib_lattice }

end decidable_eq

variables [lattice α] [bounded_order α] [is_simple_order α]
open_locale classical

/-- A simple `bounded_order` is also complete. -/
protected noncomputable def complete_lattice : complete_lattice α :=
{ Sup := λ s, if ⊤ ∈ s then ⊤ else ⊥,
  Inf := λ s, if ⊥ ∈ s then ⊥ else ⊤,
  le_Sup := λ s x h, by { rcases eq_bot_or_eq_top x with rfl | rfl,
    { exact bot_le },
    { rw if_pos h } },
  Sup_le := λ s x h, by { rcases eq_bot_or_eq_top x with rfl | rfl,
    { rw if_neg,
      intro con,
      exact bot_ne_top (eq_top_iff.2 (h ⊤ con)) },
    { exact le_top } },
  Inf_le := λ s x h, by { rcases eq_bot_or_eq_top x with rfl | rfl,
    { rw if_pos h },
    { exact le_top } },
  le_Inf := λ s x h, by { rcases eq_bot_or_eq_top x with rfl | rfl,
    { exact bot_le },
    { rw if_neg,
      intro con,
      exact top_ne_bot (eq_bot_iff.2 (h ⊥ con)) } },
  .. (infer_instance : lattice α),
  .. (infer_instance : bounded_order α) }

/-- A simple `bounded_order` is also a `complete_boolean_algebra`. -/
protected noncomputable def complete_boolean_algebra : complete_boolean_algebra α :=
{ infi_sup_le_sup_Inf := λ x s, by { rcases eq_bot_or_eq_top x with rfl | rfl,
    { simp only [bot_sup_eq, ← Inf_eq_infi], apply le_refl },
    { simp only [top_sup_eq, le_top] }, },
  inf_Sup_le_supr_inf := λ x s, by { rcases eq_bot_or_eq_top x with rfl | rfl,
    { simp only [bot_inf_eq, bot_le] },
    { simp only [top_inf_eq, ← Sup_eq_supr], apply le_refl } },
  .. is_simple_order.complete_lattice,
  .. is_simple_order.boolean_algebra }

end is_simple_order

namespace is_simple_order
variables [complete_lattice α] [is_simple_order α]
set_option default_priority 100

instance : is_atomistic α :=
⟨λ b, (eq_bot_or_eq_top b).elim
  (λ h, ⟨∅, ⟨h.trans Sup_empty.symm, λ a ha, false.elim (set.not_mem_empty _ ha)⟩⟩)
  (λ h, ⟨{⊤}, h.trans Sup_singleton.symm, λ a ha, (set.mem_singleton_iff.1 ha).symm ▸ is_atom_top⟩)⟩

instance : is_coatomistic α := is_atomistic_dual_iff_is_coatomistic.1 is_simple_order.is_atomistic

end is_simple_order
namespace fintype
namespace is_simple_order
variables [partial_order α] [bounded_order α] [is_simple_order α] [decidable_eq α]

lemma univ : (finset.univ : finset α) = {⊤, ⊥} :=
begin
  change finset.map _ (finset.univ : finset bool) = _,
  rw fintype.univ_bool,
  simp only [finset.map_insert, function.embedding.coe_fn_mk, finset.map_singleton],
  refl,
end

lemma card : fintype.card α = 2 :=
(fintype.of_equiv_card _).trans fintype.card_bool

end is_simple_order
end fintype

namespace bool

instance : is_simple_order bool :=
⟨λ a, begin
  rw [← finset.mem_singleton, or.comm, ← finset.mem_insert,
      top_eq_tt, bot_eq_ff, ← fintype.univ_bool],
  apply finset.mem_univ,
end⟩

end bool

theorem is_simple_order_iff_is_atom_top [partial_order α] [bounded_order α] :
  is_simple_order α ↔ is_atom (⊤ : α) :=
⟨λ h, @is_atom_top _ _ _ h, λ h,
  { exists_pair_ne := ⟨⊤, ⊥, h.1⟩,
    eq_bot_or_eq_top := λ a, ((eq_or_lt_of_le le_top).imp_right (h.2 a)).symm }⟩

theorem is_simple_order_iff_is_coatom_bot [partial_order α] [bounded_order α] :
  is_simple_order α ↔ is_coatom (⊥ : α) :=
is_simple_order_iff_is_simple_order_order_dual.trans is_simple_order_iff_is_atom_top

namespace set

theorem is_simple_order_Iic_iff_is_atom [partial_order α] [bounded_order α] {a : α} :
  is_simple_order (Iic a) ↔ is_atom a :=
is_simple_order_iff_is_atom_top.trans $ and_congr (not_congr subtype.mk_eq_mk)
  ⟨λ h b ab, subtype.mk_eq_mk.1 (h ⟨b, le_of_lt ab⟩ ab),
    λ h ⟨b, hab⟩ hbotb, subtype.mk_eq_mk.2 (h b (subtype.mk_lt_mk.1 hbotb))⟩

theorem is_simple_order_Ici_iff_is_coatom [partial_order α] [bounded_order α] {a : α} :
  is_simple_order (Ici a) ↔ is_coatom a :=
is_simple_order_iff_is_coatom_bot.trans $ and_congr (not_congr subtype.mk_eq_mk)
  ⟨λ h b ab, subtype.mk_eq_mk.1 (h ⟨b, le_of_lt ab⟩ ab),
    λ h ⟨b, hab⟩ hbotb, subtype.mk_eq_mk.2 (h b (subtype.mk_lt_mk.1 hbotb))⟩

end set

namespace order_iso

variables {β : Type*}

@[simp] lemma is_atom_iff [partial_order α] [order_bot α] [partial_order β] [order_bot β]
  (f : α ≃o β) (a : α) :
  is_atom (f a) ↔ is_atom a :=
and_congr (not_congr ⟨λ h, f.injective (f.map_bot.symm ▸ h), λ h, f.map_bot ▸ (congr rfl h)⟩)
  ⟨λ h b hb, f.injective ((h (f b) ((f : α ↪o β).lt_iff_lt.2 hb)).trans f.map_bot.symm),
  λ h b hb, f.symm.injective begin
    rw f.symm.map_bot,
    apply h,
    rw [← f.symm_apply_apply a],
    exact (f.symm : β ↪o α).lt_iff_lt.2 hb,
  end⟩

@[simp] lemma is_coatom_iff [partial_order α] [order_top α] [partial_order β] [order_top β]
  (f : α ≃o β) (a : α) :
  is_coatom (f a) ↔ is_coatom a :=
f.dual.is_atom_iff a

lemma is_simple_order_iff [partial_order α] [bounded_order α] [partial_order β] [bounded_order β]
  (f : α ≃o β) :
  is_simple_order α ↔ is_simple_order β :=
by rw [is_simple_order_iff_is_atom_top, is_simple_order_iff_is_atom_top,
  ← f.is_atom_iff ⊤, f.map_top]

lemma is_simple_order [partial_order α] [bounded_order α] [partial_order β] [bounded_order β]
  [h : is_simple_order β] (f : α ≃o β) :
  is_simple_order α :=
f.is_simple_order_iff.mpr h

lemma is_atomic_iff [partial_order α] [order_bot α] [partial_order β] [order_bot β] (f : α ≃o β) :
  is_atomic α ↔ is_atomic β :=
begin
  suffices : (∀ b : α, b = ⊥ ∨ ∃ (a : α), is_atom a ∧ a ≤ b) ↔
    (∀ b : β, b = ⊥ ∨ ∃ (a : β), is_atom a ∧ a ≤ b),
  from ⟨λ ⟨p⟩, ⟨this.mp p⟩, λ ⟨p⟩, ⟨this.mpr p⟩⟩,
  apply f.to_equiv.forall_congr,
  simp_rw [rel_iso.coe_fn_to_equiv],
  intro b, apply or_congr,
  { rw [f.apply_eq_iff_eq_symm_apply, map_bot], },
  { split,
    { exact λ ⟨a, ha⟩, ⟨f a, ⟨(f.is_atom_iff a).mpr ha.1, f.le_iff_le.mpr ha.2⟩⟩, },
    { rintros ⟨b, ⟨hb1, hb2⟩⟩,
      refine ⟨f.symm b, ⟨(f.symm.is_atom_iff b).mpr hb1, _⟩⟩,
      rwa [←f.le_iff_le, f.apply_symm_apply], }, },
end

lemma is_coatomic_iff [partial_order α] [order_top α] [partial_order β] [order_top β] (f : α ≃o β) :
  is_coatomic α ↔ is_coatomic β :=
by { rw [←is_atomic_dual_iff_is_coatomic, ←is_atomic_dual_iff_is_coatomic],
  exact f.dual.is_atomic_iff }

end order_iso

section is_modular_lattice
variables [lattice α] [bounded_order α] [is_modular_lattice α]

namespace is_compl
variables {a b : α} (hc : is_compl a b)
include hc

lemma is_atom_iff_is_coatom : is_atom a ↔ is_coatom b :=
set.is_simple_order_Iic_iff_is_atom.symm.trans $ hc.Iic_order_iso_Ici.is_simple_order_iff.trans
  set.is_simple_order_Ici_iff_is_coatom

lemma is_coatom_iff_is_atom : is_coatom a ↔ is_atom b := hc.symm.is_atom_iff_is_coatom.symm

end is_compl

variables [is_complemented α]

lemma is_coatomic_of_is_atomic_of_is_complemented_of_is_modular [is_atomic α] : is_coatomic α :=
⟨λ x, begin
  rcases exists_is_compl x with ⟨y, xy⟩,
  apply (eq_bot_or_exists_atom_le y).imp _ _,
  { rintro rfl,
    exact eq_top_of_is_compl_bot xy },
  { rintro ⟨a, ha, ay⟩,
    rcases exists_is_compl (xy.symm.Iic_order_iso_Ici ⟨a, ay⟩) with ⟨⟨b, xb⟩, hb⟩,
    refine ⟨↑(⟨b, xb⟩ : set.Ici x), is_coatom.of_is_coatom_coe_Ici _, xb⟩,
    rw [← hb.is_atom_iff_is_coatom, order_iso.is_atom_iff],
    apply ha.Iic }
end⟩

lemma is_atomic_of_is_coatomic_of_is_complemented_of_is_modular [is_coatomic α] : is_atomic α :=
is_coatomic_dual_iff_is_atomic.1 is_coatomic_of_is_atomic_of_is_complemented_of_is_modular

theorem is_atomic_iff_is_coatomic : is_atomic α ↔ is_coatomic α :=
⟨λ h, @is_coatomic_of_is_atomic_of_is_complemented_of_is_modular _ _ _ _ _ h,
  λ h, @is_atomic_of_is_coatomic_of_is_complemented_of_is_modular _ _ _ _ _ h⟩

end is_modular_lattice

section boolean_algebra
variables [boolean_algebra α] {a b : α}

@[simp] lemma is_atom_compl_iff : is_atom aᶜ ↔ is_coatom a :=
is_compl_compl.is_coatom_iff_is_atom.symm

@[simp] lemma is_coatom_compl_iff : is_coatom aᶜ ↔ is_atom a :=
is_compl_compl.is_atom_iff_is_coatom.symm

protected alias is_atom_compl_iff ↔ _ is_coatom.compl
alias is_coatom_compl_iff ↔ _ is_atom.compl

attribute [protected] is_atom.compl is_coatom.compl

end boolean_algebra

namespace set
variables {s : set α}

lemma singleton_ne_empty (a : α) : ({a} : set α) ≠ ∅ := (singleton_nonempty _).ne_empty

lemma nonempty_of_ne_empty (hs : s ≠ ∅) : s.nonempty := ne_empty_iff_nonempty.1 hs

lemma is_atom_singleton (a : α) : is_atom ({a} : set α) :=
⟨singleton_ne_empty _, λ s, eq_empty_of_ssubset_singleton⟩

lemma is_coatom_compl_singleton (a : α) : is_coatom ({a}ᶜ : set α) := (is_atom_singleton a).compl

lemma is_atom_iff : is_atom s ↔ ∃ a, s = {a} :=
begin
  refine ⟨λ hs, exists_eq_singleton_iff_nonempty_unique_mem.2 ⟨nonempty_of_ne_empty hs.1,
    λ a b ha hb, _⟩, _⟩,
  { rw [←singleton_subset_iff] at ha hb,
    rw [←singleton_eq_singleton_iff, (hs.le_iff_eq $ singleton_ne_empty _).1 ha,
      (hs.le_iff_eq $ singleton_ne_empty _).1 hb] },
  { rintro ⟨a, rfl⟩,
    exact is_atom_singleton _ }
end

lemma is_coatom_iff : is_coatom s ↔ ∃ a, s = {a}ᶜ :=
begin
  convert is_atom_compl_iff.symm.trans is_atom_iff,
  ext a,
  rw [compl_eq_iff_is_compl, eq_compl_iff_is_compl],
end

end set

namespace finset
variables {s : finset α}

lemma exists_eq_singleton_iff_nonempty_unique_mem :
  (∃ a : α, s = {a}) ↔ s.nonempty ∧ ∀ a b ∈ s, a = b :=
begin
  refine ⟨_, λ h, _⟩,
  { rintro ⟨a, rfl⟩,
    exact ⟨singleton_nonempty a, λ b c hb hc,
      (eq_of_mem_singleton hb).trans (eq_of_mem_singleton hc).symm⟩ },
  { obtain ⟨a, ha⟩ := h.1,
    refine ⟨a, eq_singleton_iff_unique_mem.mpr ⟨ha, λ b hb, (h.2 _ _ hb ha)⟩⟩ }
end

lemma is_atom_singleton (a : α) : is_atom ({a} : finset α) :=
⟨singleton_ne_empty a, λ s, eq_empty_of_ssubset_singleton⟩

lemma is_coatom_compl_singleton [fintype α] [decidable_eq α] (a : α) :
  is_coatom ({a}ᶜ : finset α) :=
(is_atom_singleton a).compl

lemma is_atom_iff : is_atom s ↔ ∃ a, s = {a} :=
begin
  refine ⟨λ hs, exists_eq_singleton_iff_nonempty_unique_mem.2 ⟨nonempty_of_ne_empty hs.1,
    λ a b ha hb, _⟩, _⟩,
  { rw [←singleton_subset_iff] at ha hb,
    exact singleton_injective (((hs.le_iff_eq $ singleton_ne_empty _).1 ha).trans $
      ((hs.le_iff_eq $ singleton_ne_empty _).1 hb).symm) },
  { rintro ⟨a, rfl⟩,
    exact is_atom_singleton _ }
end

lemma is_coatom_iff [fintype α] [decidable_eq α] : is_coatom s ↔ ∃ a, s = {a}ᶜ :=
begin
  rw ←is_atom_compl_iff,
  convert is_atom_iff,
  ext a,
  rw [compl_eq_iff_is_compl, eq_compl_iff_is_compl],
end

end finset

namespace multiset
variables {m : multiset α}

lemma le_singleton_iff_eq {m : multiset α} {x : α} : m ≤ {x} ↔ m = 0 ∨ m = {x} :=
begin
  obtain rfl | hm := eq_or_ne m 0,
  use ⟨λ _, or.inl rfl, λ _, zero_le _⟩,
  simp [eq_singleton_iff_nonempty_unique_mem, hs, ne_empty_iff_nonempty.2 hs],
end

@[simp] lemma lt_singleton_iff {m : multiset α} {a : α} :  m < {a} ↔ m = 0 :=
begin
  rw [lt_iff_le_and_ne, le_singleton_iff_eq, or_and_distrib_right, and_not_self, or_false,
    and_iff_left_iff_imp],
  rintro rfl,
  refine ne_comm.1 (ne_empty_iff_nonempty.2 (singleton_nonempty _)),
end

lemma eq_empty_of_ssubset_singleton {s : finset α} {x : α} (hs : s ⊂ {x}) : s = ∅ :=
ssubset_singleton_iff.1 hs

lemma is_atom_singleton (a : α) : is_atom ({a} : multiset α) :=
⟨singleton_ne_zero a, λ s, eq_zero_of_lt_singleton⟩

lemma is_atom_iff : is_atom m ↔ ∃ a, m = {a} :=
begin
  refine ⟨λ hs, exists_eq_singleton_iff_nonempty_unique_mem.2 ⟨nonempty_of_ne_empty hs.1,
    λ a b ha hb, _⟩, _⟩,
  { rw [←singleton_subset_iff] at ha hb,
    exact singleton_injective (((hs.le_iff_eq $ singleton_ne_empty _).1 ha).trans $
      ((hs.le_iff_eq $ singleton_ne_empty _).1 hb).symm) },
  { rintro ⟨a, rfl⟩,
    exact is_atom_singleton _ }
end

end finset<|MERGE_RESOLUTION|>--- conflicted
+++ resolved
@@ -54,30 +54,19 @@
 
 section is_atom
 
-<<<<<<< HEAD
-variables [partial_order α] [order_bot α] {a b : α}
-=======
 variables [partial_order α] [order_bot α] {a b x : α}
->>>>>>> 67cf4061
 
 /-- An atom of an `order_bot` is an element with no other element between it and `⊥`,
   which is not `⊥`. -/
 def is_atom (a : α) : Prop := a ≠ ⊥ ∧ (∀ b, b < a → b = ⊥)
 
-<<<<<<< HEAD
 lemma is_atom.eq_bot_or_eq (ha : is_atom a) (hab : b ≤ a) : b = ⊥ ∨ b = a :=
 hab.lt_or_eq.imp_left (ha.2 b)
 
 lemma is_atom.le_iff_eq (ha : is_atom a) (hb : b ≠ ⊥) : b ≤ a ↔ b = a :=
 ⟨λ h, (ha.eq_bot_or_eq h).resolve_left hb, le_of_eq⟩
 
-lemma is_atom.Iic {x a : α} (ha : is_atom a) (hax : a ≤ x) : is_atom (⟨a, hax⟩ : set.Iic x) :=
-=======
-lemma eq_bot_or_eq_of_le_atom (ha : is_atom a) (hab : b ≤ a) : b = ⊥ ∨ b = a :=
-hab.lt_or_eq.imp_left (ha.2 b)
-
 lemma is_atom.Iic (ha : is_atom a) (hax : a ≤ x) : is_atom (⟨a, hax⟩ : set.Iic x) :=
->>>>>>> 67cf4061
 ⟨λ con, ha.1 (subtype.mk_eq_mk.1 con), λ ⟨b, hb⟩ hba, subtype.mk_eq_mk.2 (ha.2 b hba)⟩
 
 lemma is_atom.of_is_atom_coe_Iic {a : set.Iic x} (ha : is_atom a) : is_atom (a : α) :=
@@ -93,30 +82,19 @@
 
 section is_coatom
 
-<<<<<<< HEAD
-variables [partial_order α] [order_top α] {a b : α}
-=======
 variables [partial_order α] [order_top α] {a b x : α}
->>>>>>> 67cf4061
 
 /-- A coatom of an `order_top` is an element with no other element between it and `⊤`,
   which is not `⊤`. -/
 def is_coatom (a : α) : Prop := a ≠ ⊤ ∧ (∀ b, a < b → b = ⊤)
 
-<<<<<<< HEAD
 lemma is_coatom.eq_top_or_eq (ha : is_coatom a) (hab : a ≤ b) : b = ⊤ ∨ b = a :=
 hab.lt_or_eq.imp (ha.2 b) eq_comm.2
 
 lemma is_coatom.le_iff_eq (ha : is_coatom a) (hb : b ≠ ⊤) : a ≤ b ↔ b = a :=
 ⟨λ h, (ha.eq_top_or_eq h).resolve_left hb, ge_of_eq⟩
 
-lemma is_coatom.Ici {x a : α} (ha : is_coatom a) (hax : x ≤ a) : is_coatom (⟨a, hax⟩ : set.Ici x) :=
-=======
-lemma eq_top_or_eq_of_coatom_le (ha : is_coatom a) (hab : a ≤ b) : b = ⊤ ∨ b = a :=
-hab.lt_or_eq.imp (ha.2 b) eq_comm.2
-
 lemma is_coatom.Ici (ha : is_coatom a) (hax : x ≤ a) : is_coatom (⟨a, hax⟩ : set.Ici x) :=
->>>>>>> 67cf4061
 ⟨λ con, ha.1 (subtype.mk_eq_mk.1 con), λ ⟨b, hb⟩ hba, subtype.mk_eq_mk.2 (ha.2 b hba)⟩
 
 lemma is_coatom.of_is_coatom_coe_Ici {a : set.Ici x} (ha : is_coatom a) :
