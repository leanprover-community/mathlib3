/-
Copyright (c) 2020 Aaron Anderson. All rights reserved.
Released under Apache 2.0 license as described in the file LICENSE.
Authors: Aaron Anderson
-/
import order.modular_lattice
import order.well_founded

/-!
# Atoms, Coatoms, and Simple Lattices

> THIS FILE IS SYNCHRONIZED WITH MATHLIB4.
> Any changes to this file require a corresponding PR to mathlib4.

This module defines atoms, which are minimal non-`⊥` elements in bounded lattices, simple lattices,
which are lattices with only two elements, and related ideas.

## Main definitions

### Atoms and Coatoms
  * `is_atom a` indicates that the only element below `a` is `⊥`.
  * `is_coatom a` indicates that the only element above `a` is `⊤`.

### Atomic and Atomistic Lattices
  * `is_atomic` indicates that every element other than `⊥` is above an atom.
  * `is_coatomic` indicates that every element other than `⊤` is below a coatom.
  * `is_atomistic` indicates that every element is the `Sup` of a set of atoms.
  * `is_coatomistic` indicates that every element is the `Inf` of a set of coatoms.

### Simple Lattices
  * `is_simple_order` indicates that an order has only two unique elements, `⊥` and `⊤`.
  * `is_simple_order.bounded_order`
  * `is_simple_order.distrib_lattice`
  * Given an instance of `is_simple_order`, we provide the following definitions. These are not
    made global instances as they contain data :
    * `is_simple_order.boolean_algebra`
    * `is_simple_order.complete_lattice`
    * `is_simple_order.complete_boolean_algebra`

## Main results
  * `is_atom_dual_iff_is_coatom` and `is_coatom_dual_iff_is_atom` express the (definitional) duality
   of `is_atom` and `is_coatom`.
  * `is_simple_order_iff_is_atom_top` and `is_simple_order_iff_is_coatom_bot` express the
  connection between atoms, coatoms, and simple lattices
  * `is_compl.is_atom_iff_is_coatom` and `is_compl.is_coatom_if_is_atom`: In a modular
  bounded lattice, a complement of an atom is a coatom and vice versa.
  * `is_atomic_iff_is_coatomic`: A modular complemented lattice is atomic iff it is coatomic.

-/

variables {α β : Type*}

section atoms

section is_atom

section preorder

variables [preorder α] [order_bot α] {a b x : α}

/-- An atom of an `order_bot` is an element with no other element between it and `⊥`,
  which is not `⊥`. -/
def is_atom (a : α) : Prop := a ≠ ⊥ ∧ (∀ b, b < a → b = ⊥)

<<<<<<< HEAD
lemma is_atom.eq_bot_or_eq (ha : is_atom a) (hab : b ≤ a) : b = ⊥ ∨ b = a :=
hab.lt_or_eq.imp_left (ha.2 b)

lemma is_atom.le_iff_eq (ha : is_atom a) (hb : b ≠ ⊥) : b ≤ a ↔ b = a :=
⟨λ h, (ha.eq_bot_or_eq h).resolve_left hb, le_of_eq⟩

=======
>>>>>>> da3fc4a3
lemma is_atom.Iic (ha : is_atom a) (hax : a ≤ x) : is_atom (⟨a, hax⟩ : set.Iic x) :=
⟨λ con, ha.1 (subtype.mk_eq_mk.1 con), λ ⟨b, hb⟩ hba, subtype.mk_eq_mk.2 (ha.2 b hba)⟩

lemma is_atom.of_is_atom_coe_Iic {a : set.Iic x} (ha : is_atom a) : is_atom (a : α) :=
⟨λ con, ha.1 (subtype.ext con), λ b hba, subtype.mk_eq_mk.1 (ha.2 ⟨b, hba.le.trans a.prop⟩ hba)⟩

lemma is_atom_iff {a : α} : is_atom a ↔ a ≠ ⊥ ∧ ∀ b ≠ ⊥, b ≤ a → a ≤ b :=
and_congr iff.rfl $ forall_congr $
  λ b, by simp only [ne.def, @not_imp_comm (b = ⊥), not_imp, lt_iff_le_not_le]

end preorder

variables [partial_order α] [order_bot α] {a b x : α}

lemma is_atom.lt_iff (h : is_atom a) : x < a ↔ x = ⊥ := ⟨h.2 x, λ hx, hx.symm ▸ h.1.bot_lt⟩

lemma is_atom.le_iff (h : is_atom a) : x ≤ a ↔ x = ⊥ ∨ x = a :=
by rw [le_iff_lt_or_eq, h.lt_iff]

lemma is_atom.Iic_eq (h : is_atom a) : set.Iic a = {⊥, a} := set.ext $ λ x, h.le_iff

@[simp] lemma bot_covby_iff : ⊥ ⋖ a ↔ is_atom a :=
by simp only [covby, bot_lt_iff_ne_bot, is_atom, not_imp_not]

alias bot_covby_iff ↔ covby.is_atom is_atom.bot_covby

end is_atom

section is_coatom

section preorder

variables [preorder α]

/-- A coatom of an `order_top` is an element with no other element between it and `⊤`,
  which is not `⊤`. -/
def is_coatom [order_top α] (a : α) : Prop := a ≠ ⊤ ∧ (∀ b, a < b → b = ⊤)

<<<<<<< HEAD
lemma is_coatom.eq_top_or_eq (ha : is_coatom a) (hab : a ≤ b) : b = ⊤ ∨ b = a :=
hab.lt_or_eq.imp (ha.2 b) eq_comm.2
=======
@[simp] lemma is_coatom_dual_iff_is_atom [order_bot α] {a : α}:
  is_coatom (order_dual.to_dual a) ↔ is_atom a :=
iff.rfl

@[simp] lemma is_atom_dual_iff_is_coatom [order_top α] {a : α} :
  is_atom (order_dual.to_dual a) ↔ is_coatom a :=
iff.rfl

alias is_coatom_dual_iff_is_atom ↔ _ is_atom.dual
alias is_atom_dual_iff_is_coatom ↔ _ is_coatom.dual

variables [order_top α] {a x : α}
>>>>>>> da3fc4a3

lemma is_coatom.le_iff_eq (ha : is_coatom a) (hb : b ≠ ⊤) : a ≤ b ↔ b = a :=
⟨λ h, (ha.eq_top_or_eq h).resolve_left hb, ge_of_eq⟩

lemma is_coatom.Ici (ha : is_coatom a) (hax : x ≤ a) : is_coatom (⟨a, hax⟩ : set.Ici x) :=
ha.dual.Iic hax

lemma is_coatom.of_is_coatom_coe_Ici {a : set.Ici x} (ha : is_coatom a) :
  is_coatom (a : α) :=
@is_atom.of_is_atom_coe_Iic αᵒᵈ _ _ x a ha

lemma is_coatom_iff {a : α} : is_coatom a ↔ a ≠ ⊤ ∧ ∀ b ≠ ⊤, a ≤ b → b ≤ a := @is_atom_iff αᵒᵈ _ _ _

end preorder

variables [partial_order α] [order_top α] {a b x : α}

lemma is_coatom.lt_iff (h : is_coatom a) : a < x ↔ x = ⊤ := h.dual.lt_iff
lemma is_coatom.le_iff (h : is_coatom a) : a ≤ x ↔ x = ⊤ ∨ x = a := h.dual.le_iff
lemma is_coatom.Ici_eq (h : is_coatom a) : set.Ici a = {⊤, a} := h.dual.Iic_eq

@[simp] lemma covby_top_iff : a ⋖ ⊤ ↔ is_coatom a :=
to_dual_covby_to_dual_iff.symm.trans bot_covby_iff

alias covby_top_iff ↔ covby.is_coatom is_coatom.covby_top

end is_coatom

section partial_order
variables [partial_order α] {a b : α}

@[simp] lemma set.Ici.is_atom_iff {b : set.Ici a} : is_atom b ↔ a ⋖ b :=
begin
  rw ←bot_covby_iff,
  refine (set.ord_connected.apply_covby_apply_iff (order_embedding.subtype $ λ c, a ≤ c) _).symm,
  simpa only [order_embedding.subtype_apply, subtype.range_coe_subtype] using set.ord_connected_Ici,
end

@[simp] lemma set.Iic.is_coatom_iff {a : set.Iic b} : is_coatom a ↔ ↑a ⋖ b :=
begin
  rw ←covby_top_iff,
  refine (set.ord_connected.apply_covby_apply_iff (order_embedding.subtype $ λ c, c ≤ b) _).symm,
  simpa only [order_embedding.subtype_apply, subtype.range_coe_subtype] using set.ord_connected_Iic,
end

lemma covby_iff_atom_Ici (h : a ≤ b) : a ⋖ b ↔ is_atom (⟨b, h⟩ : set.Ici a) := by simp
lemma covby_iff_coatom_Iic (h : a ≤ b) : a ⋖ b ↔ is_coatom (⟨a, h⟩ : set.Iic b) := by simp

end partial_order

section pairwise

lemma is_atom.inf_eq_bot_of_ne [semilattice_inf α] [order_bot α] {a b : α}
  (ha : is_atom a) (hb : is_atom b) (hab : a ≠ b) : a ⊓ b = ⊥ :=
<<<<<<< HEAD
or.elim (ha.eq_bot_or_eq inf_le_left) id
  (λ h1, or.elim (hb.eq_bot_or_eq inf_le_right) id
  (λ h2, false.rec _ (hab (le_antisymm (inf_eq_left.mp h1) (inf_eq_right.mp h2)))))
=======
hab.not_le_or_not_le.elim (ha.lt_iff.1 ∘ inf_lt_left.2) (hb.lt_iff.1 ∘ inf_lt_right.2)
>>>>>>> da3fc4a3

lemma is_atom.disjoint_of_ne [semilattice_inf α] [order_bot α] {a b : α}
  (ha : is_atom a) (hb : is_atom b) (hab : a ≠ b) : disjoint a b :=
disjoint_iff.mpr (is_atom.inf_eq_bot_of_ne ha hb hab)

lemma is_coatom.sup_eq_top_of_ne [semilattice_sup α] [order_top α] {a b : α}
  (ha : is_coatom a) (hb : is_coatom b) (hab : a ≠ b) : a ⊔ b = ⊤ :=
<<<<<<< HEAD
or.elim (ha.eq_top_or_eq le_sup_left) id
  (λ h1, or.elim (hb.eq_top_or_eq le_sup_right) id
  (λ h2, false.rec _ (hab (le_antisymm (sup_eq_right.mp h2) (sup_eq_left.mp h1)))))
=======
ha.dual.inf_eq_bot_of_ne hb.dual hab
>>>>>>> da3fc4a3

end pairwise

end atoms

section atomic

variables [partial_order α] (α)

/-- A lattice is atomic iff every element other than `⊥` has an atom below it. -/
@[mk_iff] class is_atomic [order_bot α] : Prop :=
(eq_bot_or_exists_atom_le : ∀ (b : α), b = ⊥ ∨ ∃ (a : α), is_atom a ∧ a ≤ b)

/-- A lattice is coatomic iff every element other than `⊤` has a coatom above it. -/
@[mk_iff] class is_coatomic [order_top α] : Prop :=
(eq_top_or_exists_le_coatom : ∀ (b : α), b = ⊤ ∨ ∃ (a : α), is_coatom a ∧ b ≤ a)

export is_atomic (eq_bot_or_exists_atom_le) is_coatomic (eq_top_or_exists_le_coatom)

variable {α}

@[simp] lemma is_coatomic_dual_iff_is_atomic [order_bot α] : is_coatomic αᵒᵈ ↔ is_atomic α :=
⟨λ h, ⟨λ b, by apply h.eq_top_or_exists_le_coatom⟩, λ h, ⟨λ b, by apply h.eq_bot_or_exists_atom_le⟩⟩

@[simp] lemma is_atomic_dual_iff_is_coatomic [order_top α] : is_atomic αᵒᵈ ↔ is_coatomic α :=
⟨λ h, ⟨λ b, by apply h.eq_bot_or_exists_atom_le⟩, λ h, ⟨λ b, by apply h.eq_top_or_exists_le_coatom⟩⟩

namespace is_atomic

variables [order_bot α] [is_atomic α]

instance is_coatomic_dual : is_coatomic αᵒᵈ := is_coatomic_dual_iff_is_atomic.2 ‹is_atomic α›

instance {x : α} : is_atomic (set.Iic x) :=
⟨λ ⟨y, hy⟩, (eq_bot_or_exists_atom_le y).imp subtype.mk_eq_mk.2
  (λ ⟨a, ha, hay⟩, ⟨⟨a, hay.trans hy⟩, ha.Iic (hay.trans hy), hay⟩)⟩

end is_atomic

namespace is_coatomic

variables [order_top α] [is_coatomic α]

instance is_coatomic : is_atomic αᵒᵈ := is_atomic_dual_iff_is_coatomic.2 ‹is_coatomic α›

instance {x : α} : is_coatomic (set.Ici x) :=
⟨λ ⟨y, hy⟩, (eq_top_or_exists_le_coatom y).imp subtype.mk_eq_mk.2
  (λ ⟨a, ha, hay⟩, ⟨⟨a, le_trans hy hay⟩, ha.Ici (le_trans hy hay), hay⟩)⟩

end is_coatomic

theorem is_atomic_iff_forall_is_atomic_Iic [order_bot α] :
  is_atomic α ↔ ∀ (x : α), is_atomic (set.Iic x) :=
⟨@is_atomic.set.Iic.is_atomic _ _ _, λ h, ⟨λ x, ((@eq_bot_or_exists_atom_le _ _ _ (h x))
  (⊤ : set.Iic x)).imp subtype.mk_eq_mk.1 (exists_imp_exists' coe
  (λ ⟨a, ha⟩, and.imp_left (is_atom.of_is_atom_coe_Iic)))⟩⟩

theorem is_coatomic_iff_forall_is_coatomic_Ici [order_top α] :
  is_coatomic α ↔ ∀ (x : α), is_coatomic (set.Ici x) :=
is_atomic_dual_iff_is_coatomic.symm.trans $ is_atomic_iff_forall_is_atomic_Iic.trans $ forall_congr
  (λ x, is_coatomic_dual_iff_is_atomic.symm.trans iff.rfl)

section well_founded

lemma is_atomic_of_order_bot_well_founded_lt [order_bot α]
  (h : well_founded ((<) : α → α → Prop)) : is_atomic α :=
⟨λ a, or_iff_not_imp_left.2 $
  λ ha, let ⟨b, hb, hm⟩ := h.has_min { b | b ≠ ⊥ ∧ b ≤ a } ⟨a, ha, le_rfl⟩ in
  ⟨b, ⟨hb.1, λ c, not_imp_not.1 $ λ hc hl, hm c ⟨hc, hl.le.trans hb.2⟩ hl⟩, hb.2⟩⟩

lemma is_coatomic_of_order_top_gt_well_founded [order_top α]
  (h : well_founded ((>) : α → α → Prop)) : is_coatomic α :=
is_atomic_dual_iff_is_coatomic.1 (@is_atomic_of_order_bot_well_founded_lt αᵒᵈ _ _ h)

end well_founded

end atomic

section atomistic

variables (α) [complete_lattice α]

/-- A lattice is atomistic iff every element is a `Sup` of a set of atoms. -/
class is_atomistic : Prop :=
(eq_Sup_atoms : ∀ (b : α), ∃ (s : set α), b = Sup s ∧ ∀ a, a ∈ s → is_atom a)

/-- A lattice is coatomistic iff every element is an `Inf` of a set of coatoms. -/
class is_coatomistic : Prop :=
(eq_Inf_coatoms : ∀ (b : α), ∃ (s : set α), b = Inf s ∧ ∀ a, a ∈ s → is_coatom a)

export is_atomistic (eq_Sup_atoms) is_coatomistic (eq_Inf_coatoms)

variable {α}

@[simp]
theorem is_coatomistic_dual_iff_is_atomistic : is_coatomistic αᵒᵈ ↔ is_atomistic α :=
⟨λ h, ⟨λ b, by apply h.eq_Inf_coatoms⟩, λ h, ⟨λ b, by apply h.eq_Sup_atoms⟩⟩

@[simp]
theorem is_atomistic_dual_iff_is_coatomistic : is_atomistic αᵒᵈ ↔ is_coatomistic α :=
⟨λ h, ⟨λ b, by apply h.eq_Sup_atoms⟩, λ h, ⟨λ b, by apply h.eq_Inf_coatoms⟩⟩

namespace is_atomistic

instance is_coatomistic_dual [h : is_atomistic α] : is_coatomistic αᵒᵈ :=
is_coatomistic_dual_iff_is_atomistic.2 h

variable [is_atomistic α]

@[priority 100]
instance : is_atomic α :=
⟨λ b, by { rcases eq_Sup_atoms b with ⟨s, rfl, hs⟩,
  cases s.eq_empty_or_nonempty with h h,
  { simp [h] },
  { exact or.intro_right _ ⟨h.some, hs _ h.some_spec, le_Sup h.some_spec⟩ } } ⟩

end is_atomistic

section is_atomistic
variables [is_atomistic α]

@[simp]
theorem Sup_atoms_le_eq (b : α) : Sup {a : α | is_atom a ∧ a ≤ b} = b :=
begin
  rcases eq_Sup_atoms b with ⟨s, rfl, hs⟩,
  exact le_antisymm (Sup_le (λ _, and.right)) (Sup_le_Sup (λ a ha, ⟨hs a ha, le_Sup ha⟩)),
end

@[simp]
theorem Sup_atoms_eq_top : Sup {a : α | is_atom a} = ⊤ :=
begin
  refine eq.trans (congr rfl (set.ext (λ x, _))) (Sup_atoms_le_eq ⊤),
  exact (and_iff_left le_top).symm,
end

theorem le_iff_atom_le_imp {a b : α} :
  a ≤ b ↔ ∀ c : α, is_atom c → c ≤ a → c ≤ b :=
⟨λ ab c hc ca, le_trans ca ab, λ h, begin
  rw [← Sup_atoms_le_eq a, ← Sup_atoms_le_eq b],
  exact Sup_le_Sup (λ c hc, ⟨hc.1, h c hc.1 hc.2⟩),
end⟩

end is_atomistic

namespace is_coatomistic

instance is_atomistic_dual [h : is_coatomistic α] : is_atomistic αᵒᵈ :=
is_atomistic_dual_iff_is_coatomistic.2 h

variable [is_coatomistic α]

@[priority 100]
instance : is_coatomic α :=
⟨λ b, by { rcases eq_Inf_coatoms b with ⟨s, rfl, hs⟩,
  cases s.eq_empty_or_nonempty with h h,
  { simp [h] },
  { exact or.intro_right _ ⟨h.some, hs _ h.some_spec, Inf_le h.some_spec⟩ } } ⟩

end is_coatomistic
end atomistic

/-- An order is simple iff it has exactly two elements, `⊥` and `⊤`. -/
class is_simple_order (α : Type*) [has_le α] [bounded_order α] extends nontrivial α : Prop :=
(eq_bot_or_eq_top : ∀ (a : α), a = ⊥ ∨ a = ⊤)

export is_simple_order (eq_bot_or_eq_top)

theorem is_simple_order_iff_is_simple_order_order_dual [has_le α] [bounded_order α] :
  is_simple_order α ↔ is_simple_order αᵒᵈ :=
begin
  split; intro i; haveI := i,
  { exact { exists_pair_ne := @exists_pair_ne α _,
      eq_bot_or_eq_top := λ a, or.symm (eq_bot_or_eq_top ((order_dual.of_dual a)) : _ ∨ _) } },
  { exact { exists_pair_ne := @exists_pair_ne αᵒᵈ _,
      eq_bot_or_eq_top := λ a, or.symm (eq_bot_or_eq_top (order_dual.to_dual a)) } }
end

lemma is_simple_order.bot_ne_top [has_le α] [bounded_order α] [is_simple_order α] :
  (⊥ : α) ≠ (⊤ : α) :=
begin
  obtain ⟨a, b, h⟩ := exists_pair_ne α,
  rcases eq_bot_or_eq_top a with rfl|rfl;
  rcases eq_bot_or_eq_top b with rfl|rfl;
  simpa <|> simpa using h.symm
end

section is_simple_order

variables [partial_order α] [bounded_order α] [is_simple_order α]

instance {α} [has_le α] [bounded_order α] [is_simple_order α] : is_simple_order αᵒᵈ :=
is_simple_order_iff_is_simple_order_order_dual.1 (by apply_instance)

/-- A simple `bounded_order` induces a preorder. This is not an instance to prevent loops. -/
protected def is_simple_order.preorder {α} [has_le α] [bounded_order α] [is_simple_order α] :
  preorder α :=
{ le := (≤),
  le_refl := λ a, by rcases eq_bot_or_eq_top a with rfl|rfl; simp,
  le_trans := λ a b c, begin
    rcases eq_bot_or_eq_top a with rfl|rfl,
    { simp },
    { rcases eq_bot_or_eq_top b with rfl|rfl,
      { rcases eq_bot_or_eq_top c with rfl|rfl; simp },
      { simp } }
  end }

/-- A simple partial ordered `bounded_order` induces a linear order.
This is not an instance to prevent loops. -/
protected def is_simple_order.linear_order [decidable_eq α] : linear_order α :=
{ le_total := λ a b, by rcases eq_bot_or_eq_top a with rfl|rfl; simp,
  decidable_le := λ a b, if ha : a = ⊥ then is_true (ha.le.trans bot_le) else
    if hb : b = ⊤ then is_true (le_top.trans hb.ge) else
      is_false (λ H, hb (top_unique
        (le_trans (top_le_iff.mpr (or.resolve_left (eq_bot_or_eq_top a) ha)) H))),
  decidable_eq := by assumption,
  ..(infer_instance : partial_order α) }

@[simp] lemma is_atom_top : is_atom (⊤ : α) :=
⟨top_ne_bot, λ a ha, or.resolve_right (eq_bot_or_eq_top a) (ne_of_lt ha)⟩

@[simp] lemma is_coatom_bot : is_coatom (⊥ : α) := is_atom_dual_iff_is_coatom.1 is_atom_top

lemma bot_covby_top : (⊥ : α) ⋖ ⊤ := is_atom_top.bot_covby

end is_simple_order

namespace is_simple_order
section preorder
variables [preorder α] [bounded_order α] [is_simple_order α] {a b : α} (h : a < b)

lemma eq_bot_of_lt : a = ⊥ := (is_simple_order.eq_bot_or_eq_top _).resolve_right h.ne_top
lemma eq_top_of_lt : b = ⊤ := (is_simple_order.eq_bot_or_eq_top _).resolve_left h.ne_bot

alias eq_bot_of_lt ← has_lt.lt.eq_bot
alias eq_top_of_lt ← has_lt.lt.eq_top

end preorder

section bounded_order

variables [lattice α] [bounded_order α] [is_simple_order α]

/-- A simple partial ordered `bounded_order` induces a lattice.
This is not an instance to prevent loops -/
protected def lattice {α} [decidable_eq α] [partial_order α] [bounded_order α]
  [is_simple_order α] : lattice α :=
@linear_order.to_lattice α (is_simple_order.linear_order)

/-- A lattice that is a `bounded_order` is a distributive lattice.
This is not an instance to prevent loops -/
protected def distrib_lattice : distrib_lattice α :=
{ le_sup_inf := λ x y z, by { rcases eq_bot_or_eq_top x with rfl | rfl; simp },
  .. (infer_instance : lattice α) }

@[priority 100] -- see Note [lower instance priority]
instance : is_atomic α :=
⟨λ b, (eq_bot_or_eq_top b).imp_right (λ h, ⟨⊤, ⟨is_atom_top, ge_of_eq h⟩⟩)⟩

@[priority 100] -- see Note [lower instance priority]
instance : is_coatomic α := is_atomic_dual_iff_is_coatomic.1 is_simple_order.is_atomic

end bounded_order

/- It is important that in this section `is_simple_order` is the last type-class argument. -/
section decidable_eq

variables [decidable_eq α] [partial_order α] [bounded_order α] [is_simple_order α]

/-- Every simple lattice is isomorphic to `bool`, regardless of order. -/
@[simps] def equiv_bool {α} [decidable_eq α] [has_le α] [bounded_order α] [is_simple_order α] :
  α ≃ bool :=
{ to_fun := λ x, x = ⊤,
  inv_fun := λ x, cond x ⊤ ⊥,
  left_inv := λ x, by { rcases (eq_bot_or_eq_top x) with rfl | rfl; simp [bot_ne_top] },
  right_inv := λ x, by { cases x; simp [bot_ne_top] } }

/-- Every simple lattice over a partial order is order-isomorphic to `bool`. -/
def order_iso_bool : α ≃o bool :=
{ map_rel_iff' := λ a b, begin
    rcases (eq_bot_or_eq_top a) with rfl | rfl,
    { simp [bot_ne_top] },
    { rcases (eq_bot_or_eq_top b) with rfl | rfl,
      { simp [bot_ne_top.symm, bot_ne_top, bool.ff_lt_tt] },
      { simp [bot_ne_top] } }
  end,
  ..equiv_bool }

/-- A simple `bounded_order` is also a `boolean_algebra`. -/
protected def boolean_algebra {α} [decidable_eq α] [lattice α] [bounded_order α]
  [is_simple_order α] : boolean_algebra α :=
{ compl := λ x, if x = ⊥ then ⊤ else ⊥,
  sdiff := λ x y, if x = ⊤ ∧ y = ⊥ then ⊤ else ⊥,
  sdiff_eq := λ x y, by rcases eq_bot_or_eq_top x with rfl | rfl;
      simp [bot_ne_top, has_sdiff.sdiff, compl],
  inf_compl_le_bot := λ x, begin
      rcases eq_bot_or_eq_top x with rfl | rfl,
      { simp },
      { simp only [top_inf_eq],
        split_ifs with h h;
        simp [h] }
    end,
  top_le_sup_compl := λ x, by rcases eq_bot_or_eq_top x with rfl | rfl; simp,
  .. (show bounded_order α, by apply_instance),
  .. is_simple_order.distrib_lattice }

end decidable_eq

variables [lattice α] [bounded_order α] [is_simple_order α]
open_locale classical

/-- A simple `bounded_order` is also complete. -/
protected noncomputable def complete_lattice : complete_lattice α :=
{ Sup := λ s, if ⊤ ∈ s then ⊤ else ⊥,
  Inf := λ s, if ⊥ ∈ s then ⊥ else ⊤,
  le_Sup := λ s x h, by { rcases eq_bot_or_eq_top x with rfl | rfl,
    { exact bot_le },
    { rw if_pos h } },
  Sup_le := λ s x h, by { rcases eq_bot_or_eq_top x with rfl | rfl,
    { rw if_neg,
      intro con,
      exact bot_ne_top (eq_top_iff.2 (h ⊤ con)) },
    { exact le_top } },
  Inf_le := λ s x h, by { rcases eq_bot_or_eq_top x with rfl | rfl,
    { rw if_pos h },
    { exact le_top } },
  le_Inf := λ s x h, by { rcases eq_bot_or_eq_top x with rfl | rfl,
    { exact bot_le },
    { rw if_neg,
      intro con,
      exact top_ne_bot (eq_bot_iff.2 (h ⊥ con)) } },
  .. (infer_instance : lattice α),
  .. (infer_instance : bounded_order α) }

/-- A simple `bounded_order` is also a `complete_boolean_algebra`. -/
protected noncomputable def complete_boolean_algebra : complete_boolean_algebra α :=
{ infi_sup_le_sup_Inf := λ x s, by { rcases eq_bot_or_eq_top x with rfl | rfl,
    { simp only [bot_sup_eq, ← Inf_eq_infi], exact le_rfl },
    { simp only [top_sup_eq, le_top] }, },
  inf_Sup_le_supr_inf := λ x s, by { rcases eq_bot_or_eq_top x with rfl | rfl,
    { simp only [bot_inf_eq, bot_le] },
    { simp only [top_inf_eq, ← Sup_eq_supr], exact le_rfl } },
  .. is_simple_order.complete_lattice,
  .. is_simple_order.boolean_algebra }

end is_simple_order

namespace is_simple_order
variables [complete_lattice α] [is_simple_order α]
set_option default_priority 100

instance : is_atomistic α :=
⟨λ b, (eq_bot_or_eq_top b).elim
  (λ h, ⟨∅, ⟨h.trans Sup_empty.symm, λ a ha, false.elim (set.not_mem_empty _ ha)⟩⟩)
  (λ h, ⟨{⊤}, h.trans Sup_singleton.symm, λ a ha, (set.mem_singleton_iff.1 ha).symm ▸ is_atom_top⟩)⟩

instance : is_coatomistic α := is_atomistic_dual_iff_is_coatomistic.1 is_simple_order.is_atomistic

end is_simple_order

theorem is_simple_order_iff_is_atom_top [partial_order α] [bounded_order α] :
  is_simple_order α ↔ is_atom (⊤ : α) :=
⟨λ h, @is_atom_top _ _ _ h, λ h,
  { exists_pair_ne := ⟨⊤, ⊥, h.1⟩,
    eq_bot_or_eq_top := λ a, ((eq_or_lt_of_le le_top).imp_right (h.2 a)).symm }⟩

theorem is_simple_order_iff_is_coatom_bot [partial_order α] [bounded_order α] :
  is_simple_order α ↔ is_coatom (⊥ : α) :=
is_simple_order_iff_is_simple_order_order_dual.trans is_simple_order_iff_is_atom_top

namespace set

theorem is_simple_order_Iic_iff_is_atom [partial_order α] [order_bot α] {a : α} :
  is_simple_order (Iic a) ↔ is_atom a :=
is_simple_order_iff_is_atom_top.trans $ and_congr (not_congr subtype.mk_eq_mk)
  ⟨λ h b ab, subtype.mk_eq_mk.1 (h ⟨b, le_of_lt ab⟩ ab),
    λ h ⟨b, hab⟩ hbotb, subtype.mk_eq_mk.2 (h b (subtype.mk_lt_mk.1 hbotb))⟩

theorem is_simple_order_Ici_iff_is_coatom [partial_order α] [order_top α] {a : α} :
  is_simple_order (Ici a) ↔ is_coatom a :=
is_simple_order_iff_is_coatom_bot.trans $ and_congr (not_congr subtype.mk_eq_mk)
  ⟨λ h b ab, subtype.mk_eq_mk.1 (h ⟨b, le_of_lt ab⟩ ab),
    λ h ⟨b, hab⟩ hbotb, subtype.mk_eq_mk.2 (h b (subtype.mk_lt_mk.1 hbotb))⟩

end set

namespace order_embedding

variables [partial_order α] [partial_order β]

lemma is_atom_of_map_bot_of_image [order_bot α] [order_bot β] (f : β ↪o α) (hbot : f ⊥ = ⊥) {b : β}
  (hb : is_atom (f b)) : is_atom b :=
by { simp only [←bot_covby_iff] at hb ⊢, exact covby.of_image f (hbot.symm ▸ hb) }

lemma is_coatom_of_map_top_of_image [order_top α] [order_top β] (f : β ↪o α) (htop : f ⊤ = ⊤)
  {b : β} (hb : is_coatom (f b)) : is_coatom b :=
f.dual.is_atom_of_map_bot_of_image htop hb

end order_embedding

namespace galois_insertion

variables [partial_order α] [partial_order β]

lemma is_atom_of_u_bot [order_bot α] [order_bot β] {l : α → β} {u : β → α}
  (gi : galois_insertion l u) (hbot : u ⊥ = ⊥) {b : β} (hb : is_atom (u b)) : is_atom b :=
order_embedding.is_atom_of_map_bot_of_image
  ⟨⟨u, gi.u_injective⟩, @galois_insertion.u_le_u_iff _ _ _ _ _ _ gi⟩ hbot hb

lemma is_atom_iff [order_bot α] [is_atomic α] [order_bot β] {l : α → β} {u : β → α}
  (gi : galois_insertion l u) (hbot : u ⊥ = ⊥) (h_atom : ∀ a, is_atom a → u (l a) = a) (a : α) :
  is_atom (l a) ↔ is_atom a :=
begin
  refine ⟨λ hla, _, λ ha, gi.is_atom_of_u_bot hbot ((h_atom a ha).symm ▸ ha)⟩,
  obtain ⟨a', ha', hab'⟩ := (eq_bot_or_exists_atom_le (u (l a))).resolve_left
    (hbot ▸ λ h, hla.1 (gi.u_injective h)),
  have := (hla.le_iff.mp $ (gi.l_u_eq (l a) ▸ gi.gc.monotone_l hab' : l a' ≤ l a)).resolve_left
    (λ h, ha'.1 (hbot ▸ (h_atom a' ha') ▸ congr_arg u h)),
  have haa' : a = a' := (ha'.le_iff.mp $
    (gi.gc.le_u_l a).trans_eq (h_atom a' ha' ▸ congr_arg u this.symm)).resolve_left
    (mt (congr_arg l) (gi.gc.l_bot.symm ▸ hla.1)),
  exact haa'.symm ▸ ha'
end

lemma is_atom_iff' [order_bot α] [is_atomic α] [order_bot β] {l : α → β} {u : β → α}
  (gi : galois_insertion l u) (hbot : u ⊥ = ⊥) (h_atom : ∀ a, is_atom a → u (l a) = a) (b : β) :
  is_atom (u b) ↔ is_atom b :=
by rw [←gi.is_atom_iff hbot h_atom, gi.l_u_eq]

lemma is_coatom_of_image [order_top α] [order_top β] {l : α → β} {u : β → α}
  (gi : galois_insertion l u) {b : β} (hb : is_coatom (u b)) : is_coatom b :=
order_embedding.is_coatom_of_map_top_of_image
  ⟨⟨u, gi.u_injective⟩, @galois_insertion.u_le_u_iff _ _ _ _ _ _ gi⟩ gi.gc.u_top hb

lemma is_coatom_iff [order_top α] [is_coatomic α] [order_top β] {l : α → β} {u : β → α}
  (gi : galois_insertion l u) (h_coatom : ∀ a : α, is_coatom a → u (l a) = a) (b : β) :
  is_coatom (u b) ↔ is_coatom b :=
begin
  refine ⟨λ hb, gi.is_coatom_of_image hb, λ hb, _⟩,
  obtain ⟨a, ha, hab⟩ := (eq_top_or_exists_le_coatom (u b)).resolve_left
    (λ h, hb.1 $ (gi.gc.u_top ▸ gi.l_u_eq ⊤ : l ⊤ = ⊤) ▸ gi.l_u_eq b ▸ congr_arg l h),
  have : l a = b := (hb.le_iff.mp ((gi.l_u_eq b ▸ gi.gc.monotone_l hab) : b ≤ l a)).resolve_left
    (λ hla, ha.1 (gi.gc.u_top ▸ h_coatom a ha ▸ congr_arg u hla)),
  exact this ▸ (h_coatom a ha).symm ▸ ha,
end

end galois_insertion

namespace galois_coinsertion

variables [partial_order α] [partial_order β]

lemma is_coatom_of_l_top [order_top α] [order_top β] {l : α → β} {u : β → α}
  (gi : galois_coinsertion l u) (hbot : l ⊤ = ⊤) {a : α} (hb : is_coatom (l a)) : is_coatom a :=
gi.dual.is_atom_of_u_bot hbot hb.dual

lemma is_coatom_iff [order_top α] [order_top β] [is_coatomic β] {l : α → β} {u : β → α}
  (gi : galois_coinsertion l u) (htop : l ⊤ = ⊤) (h_coatom : ∀ b, is_coatom b → l (u b) = b)
  (b : β) : is_coatom (u b) ↔ is_coatom b :=
gi.dual.is_atom_iff htop h_coatom b

lemma is_coatom_iff' [order_top α] [order_top β] [is_coatomic β] {l : α → β} {u : β → α}
  (gi : galois_coinsertion l u) (htop : l ⊤ = ⊤) (h_coatom : ∀ b, is_coatom b → l (u b) = b)
  (a : α) : is_coatom (l a) ↔ is_coatom a :=
gi.dual.is_atom_iff' htop h_coatom a

lemma is_atom_of_image [order_bot α] [order_bot β] {l : α → β} {u : β → α}
  (gi : galois_coinsertion l u) {a : α} (hb : is_atom (l a)) : is_atom a :=
gi.dual.is_coatom_of_image hb.dual

lemma is_atom_iff [order_bot α] [order_bot β] [is_atomic β] {l : α → β} {u : β → α}
  (gi : galois_coinsertion l u) (h_atom : ∀ b, is_atom b → l (u b) = b) (a : α) :
  is_atom (l a) ↔ is_atom a :=
gi.dual.is_coatom_iff h_atom a

end galois_coinsertion

namespace order_iso

variables [partial_order α] [partial_order β]

@[simp] lemma is_atom_iff [order_bot α] [order_bot β] (f : α ≃o β) (a : α) :
  is_atom (f a) ↔ is_atom a :=
⟨f.to_galois_coinsertion.is_atom_of_image,
 λ ha, f.to_galois_insertion.is_atom_of_u_bot (map_bot f.symm) $ (f.symm_apply_apply a).symm ▸ ha⟩

@[simp] lemma is_coatom_iff [order_top α] [order_top β] (f : α ≃o β) (a : α) :
  is_coatom (f a) ↔ is_coatom a :=
f.dual.is_atom_iff a

lemma is_simple_order_iff [bounded_order α] [bounded_order β] (f : α ≃o β) :
  is_simple_order α ↔ is_simple_order β :=
by rw [is_simple_order_iff_is_atom_top, is_simple_order_iff_is_atom_top,
  ← f.is_atom_iff ⊤, f.map_top]

lemma is_simple_order [bounded_order α] [bounded_order β] [h : is_simple_order β] (f : α ≃o β) :
  is_simple_order α :=
f.is_simple_order_iff.mpr h

protected lemma is_atomic_iff [order_bot α] [order_bot β] (f : α ≃o β) :
  is_atomic α ↔ is_atomic β :=
by simp only [is_atomic_iff, f.surjective.forall, f.surjective.exists, ← map_bot f, f.eq_iff_eq,
  f.le_iff_le, f.is_atom_iff]

protected lemma is_coatomic_iff [order_top α] [order_top β] (f : α ≃o β) :
  is_coatomic α ↔ is_coatomic β :=
by simp only [← is_atomic_dual_iff_is_coatomic, f.dual.is_atomic_iff]

end order_iso

section is_modular_lattice
variables [lattice α] [bounded_order α] [is_modular_lattice α]

namespace is_compl
variables {a b : α} (hc : is_compl a b)
include hc

lemma is_atom_iff_is_coatom : is_atom a ↔ is_coatom b :=
set.is_simple_order_Iic_iff_is_atom.symm.trans $ hc.Iic_order_iso_Ici.is_simple_order_iff.trans
  set.is_simple_order_Ici_iff_is_coatom

lemma is_coatom_iff_is_atom : is_coatom a ↔ is_atom b := hc.symm.is_atom_iff_is_coatom.symm

end is_compl

variables [complemented_lattice α]

lemma is_coatomic_of_is_atomic_of_complemented_lattice_of_is_modular [is_atomic α] :
  is_coatomic α :=
⟨λ x, begin
  rcases exists_is_compl x with ⟨y, xy⟩,
  apply (eq_bot_or_exists_atom_le y).imp _ _,
  { rintro rfl,
    exact eq_top_of_is_compl_bot xy },
  { rintro ⟨a, ha, ay⟩,
    rcases exists_is_compl (xy.symm.Iic_order_iso_Ici ⟨a, ay⟩) with ⟨⟨b, xb⟩, hb⟩,
    refine ⟨↑(⟨b, xb⟩ : set.Ici x), is_coatom.of_is_coatom_coe_Ici _, xb⟩,
    rw [← hb.is_atom_iff_is_coatom, order_iso.is_atom_iff],
    apply ha.Iic }
end⟩

lemma is_atomic_of_is_coatomic_of_complemented_lattice_of_is_modular [is_coatomic α] :
  is_atomic α :=
is_coatomic_dual_iff_is_atomic.1 is_coatomic_of_is_atomic_of_complemented_lattice_of_is_modular

theorem is_atomic_iff_is_coatomic : is_atomic α ↔ is_coatomic α :=
⟨λ h, @is_coatomic_of_is_atomic_of_complemented_lattice_of_is_modular _ _ _ _ _ h,
  λ h, @is_atomic_of_is_coatomic_of_complemented_lattice_of_is_modular _ _ _ _ _ h⟩

end is_modular_lattice

namespace set

lemma is_atom_singleton (x : α) : is_atom ({x} : set α) :=
⟨singleton_ne_empty _, λ s hs, ssubset_singleton_iff.mp hs⟩

lemma is_atom_iff (s : set α) : is_atom s ↔ ∃ x, s = {x} :=
begin
  refine ⟨_, by { rintro ⟨x, rfl⟩, exact is_atom_singleton x }⟩,
  rw [is_atom_iff, bot_eq_empty, ←nonempty_iff_ne_empty],
  rintro ⟨⟨x, hx⟩, hs⟩,
  exact ⟨x, eq_singleton_iff_unique_mem.2 ⟨hx, λ y hy,
    (hs {y} (singleton_ne_empty _) (singleton_subset_iff.2 hy) hx).symm⟩⟩,
end

lemma is_coatom_iff (s : set α) : is_coatom s ↔ ∃ x, s = {x}ᶜ :=
by simp_rw [is_compl_compl.is_coatom_iff_is_atom, is_atom_iff, @eq_comm _ s, compl_eq_comm]

lemma is_coatom_singleton_compl (x : α) : is_coatom ({x}ᶜ : set α) :=
(is_coatom_iff {x}ᶜ).mpr ⟨x, rfl⟩

instance : is_atomistic (set α) :=
{ eq_Sup_atoms := λ s, ⟨(λ x, {x}) '' s,
    by rw [Sup_eq_sUnion, sUnion_image, bUnion_of_singleton],
    by { rintro - ⟨x, hx, rfl⟩, exact is_atom_singleton x }⟩ }

instance : is_coatomistic (set α) :=
{ eq_Inf_coatoms := λ s, ⟨(λ x, {x}ᶜ) '' sᶜ,
    by rw [Inf_eq_sInter, sInter_image, ←compl_Union₂, bUnion_of_singleton, compl_compl],
    by { rintro - ⟨x, hx, rfl⟩, exact is_coatom_singleton_compl x }⟩ }

<<<<<<< HEAD
end is_modular_lattice

section boolean_algebra
variables [boolean_algebra α] {a b : α}

@[simp] lemma is_atom_compl_iff : is_atom aᶜ ↔ is_coatom a :=
is_compl_compl.is_coatom_iff_is_atom.symm

@[simp] lemma is_coatom_compl_iff : is_coatom aᶜ ↔ is_atom a :=
is_compl_compl.is_atom_iff_is_coatom.symm

protected alias is_atom_compl_iff ↔ _ is_coatom.compl
alias is_coatom_compl_iff ↔ _ is_atom.compl

attribute [protected] is_atom.compl is_coatom.compl

end boolean_algebra

namespace set
variables {s : set α}

lemma singleton_ne_empty (a : α) : ({a} : set α) ≠ ∅ := (singleton_nonempty _).ne_empty

lemma nonempty_of_ne_empty (hs : s ≠ ∅) : s.nonempty := ne_empty_iff_nonempty.1 hs

lemma is_atom_singleton (a : α) : is_atom ({a} : set α) :=
⟨singleton_ne_empty _, λ s, eq_empty_of_ssubset_singleton⟩

lemma is_coatom_compl_singleton (a : α) : is_coatom ({a}ᶜ : set α) := (is_atom_singleton a).compl

lemma is_atom_iff : is_atom s ↔ ∃ a, s = {a} :=
begin
  refine ⟨λ hs, exists_eq_singleton_iff_nonempty_unique_mem.2 ⟨nonempty_of_ne_empty hs.1,
    λ a b ha hb, _⟩, _⟩,
  { rw [←singleton_subset_iff] at ha hb,
    rw [←singleton_eq_singleton_iff, (hs.le_iff_eq $ singleton_ne_empty _).1 ha,
      (hs.le_iff_eq $ singleton_ne_empty _).1 hb] },
  { rintro ⟨a, rfl⟩,
    exact is_atom_singleton _ }
end

lemma is_coatom_iff : is_coatom s ↔ ∃ a, s = {a}ᶜ :=
begin
  convert is_atom_compl_iff.symm.trans is_atom_iff,
  ext a,
  rw [compl_eq_iff_is_compl, eq_compl_iff_is_compl],
end

end set

namespace finset
variables {s : finset α}

lemma exists_eq_singleton_iff_nonempty_unique_mem :
  (∃ a : α, s = {a}) ↔ s.nonempty ∧ ∀ a b ∈ s, a = b :=
begin
  refine ⟨_, λ h, _⟩,
  { rintro ⟨a, rfl⟩,
    exact ⟨singleton_nonempty a, λ b c hb hc,
      (eq_of_mem_singleton hb).trans (eq_of_mem_singleton hc).symm⟩ },
  { obtain ⟨a, ha⟩ := h.1,
    refine ⟨a, eq_singleton_iff_unique_mem.mpr ⟨ha, λ b hb, (h.2 _ _ hb ha)⟩⟩ }
end

lemma is_atom_singleton (a : α) : is_atom ({a} : finset α) :=
⟨singleton_ne_empty a, λ s, eq_empty_of_ssubset_singleton⟩

lemma is_coatom_compl_singleton [fintype α] [decidable_eq α] (a : α) :
  is_coatom ({a}ᶜ : finset α) :=
(is_atom_singleton a).compl

lemma is_atom_iff : is_atom s ↔ ∃ a, s = {a} :=
begin
  refine ⟨λ hs, exists_eq_singleton_iff_nonempty_unique_mem.2 ⟨nonempty_of_ne_empty hs.1,
    λ a b ha hb, _⟩, _⟩,
  { rw [←singleton_subset_iff] at ha hb,
    exact singleton_injective (((hs.le_iff_eq $ singleton_ne_empty _).1 ha).trans $
      ((hs.le_iff_eq $ singleton_ne_empty _).1 hb).symm) },
  { rintro ⟨a, rfl⟩,
    exact is_atom_singleton _ }
end

lemma is_coatom_iff [fintype α] [decidable_eq α] : is_coatom s ↔ ∃ a, s = {a}ᶜ :=
begin
  rw ←is_atom_compl_iff,
  convert is_atom_iff,
  ext a,
  rw [compl_eq_iff_is_compl, eq_compl_iff_is_compl],
end

end finset

namespace multiset
variables {m : multiset α}

lemma le_singleton_iff_eq {m : multiset α} {x : α} : m ≤ {x} ↔ m = 0 ∨ m = {x} :=
begin
  obtain rfl | hm := eq_or_ne m 0,
  use ⟨λ _, or.inl rfl, λ _, zero_le _⟩,
  simp [eq_singleton_iff_nonempty_unique_mem, hs, ne_empty_iff_nonempty.2 hs],
end

@[simp] lemma lt_singleton_iff {m : multiset α} {a : α} :  m < {a} ↔ m = 0 :=
begin
  rw [lt_iff_le_and_ne, le_singleton_iff_eq, or_and_distrib_right, and_not_self, or_false,
    and_iff_left_iff_imp],
  rintro rfl,
  refine ne_comm.1 (ne_empty_iff_nonempty.2 (singleton_nonempty _)),
end

lemma eq_empty_of_ssubset_singleton {s : finset α} {x : α} (hs : s ⊂ {x}) : s = ∅ :=
ssubset_singleton_iff.1 hs

lemma is_atom_singleton (a : α) : is_atom ({a} : multiset α) :=
⟨singleton_ne_zero a, λ s, eq_zero_of_lt_singleton⟩

lemma is_atom_iff : is_atom m ↔ ∃ a, m = {a} :=
begin
  refine ⟨λ hs, exists_eq_singleton_iff_nonempty_unique_mem.2 ⟨nonempty_of_ne_empty hs.1,
    λ a b ha hb, _⟩, _⟩,
  { rw [←singleton_subset_iff] at ha hb,
    exact singleton_injective (((hs.le_iff_eq $ singleton_ne_empty _).1 ha).trans $
      ((hs.le_iff_eq $ singleton_ne_empty _).1 hb).symm) },
  { rintro ⟨a, rfl⟩,
    exact is_atom_singleton _ }
end

end finset
=======
end set
>>>>>>> da3fc4a3
<|MERGE_RESOLUTION|>--- conflicted
+++ resolved
@@ -62,15 +62,6 @@
   which is not `⊥`. -/
 def is_atom (a : α) : Prop := a ≠ ⊥ ∧ (∀ b, b < a → b = ⊥)
 
-<<<<<<< HEAD
-lemma is_atom.eq_bot_or_eq (ha : is_atom a) (hab : b ≤ a) : b = ⊥ ∨ b = a :=
-hab.lt_or_eq.imp_left (ha.2 b)
-
-lemma is_atom.le_iff_eq (ha : is_atom a) (hb : b ≠ ⊥) : b ≤ a ↔ b = a :=
-⟨λ h, (ha.eq_bot_or_eq h).resolve_left hb, le_of_eq⟩
-
-=======
->>>>>>> da3fc4a3
 lemma is_atom.Iic (ha : is_atom a) (hax : a ≤ x) : is_atom (⟨a, hax⟩ : set.Iic x) :=
 ⟨λ con, ha.1 (subtype.mk_eq_mk.1 con), λ ⟨b, hb⟩ hba, subtype.mk_eq_mk.2 (ha.2 b hba)⟩
 
@@ -109,10 +100,6 @@
   which is not `⊤`. -/
 def is_coatom [order_top α] (a : α) : Prop := a ≠ ⊤ ∧ (∀ b, a < b → b = ⊤)
 
-<<<<<<< HEAD
-lemma is_coatom.eq_top_or_eq (ha : is_coatom a) (hab : a ≤ b) : b = ⊤ ∨ b = a :=
-hab.lt_or_eq.imp (ha.2 b) eq_comm.2
-=======
 @[simp] lemma is_coatom_dual_iff_is_atom [order_bot α] {a : α}:
   is_coatom (order_dual.to_dual a) ↔ is_atom a :=
 iff.rfl
@@ -125,7 +112,6 @@
 alias is_atom_dual_iff_is_coatom ↔ _ is_coatom.dual
 
 variables [order_top α] {a x : α}
->>>>>>> da3fc4a3
 
 lemma is_coatom.le_iff_eq (ha : is_coatom a) (hb : b ≠ ⊤) : a ≤ b ↔ b = a :=
 ⟨λ h, (ha.eq_top_or_eq h).resolve_left hb, ge_of_eq⟩
@@ -180,13 +166,7 @@
 
 lemma is_atom.inf_eq_bot_of_ne [semilattice_inf α] [order_bot α] {a b : α}
   (ha : is_atom a) (hb : is_atom b) (hab : a ≠ b) : a ⊓ b = ⊥ :=
-<<<<<<< HEAD
-or.elim (ha.eq_bot_or_eq inf_le_left) id
-  (λ h1, or.elim (hb.eq_bot_or_eq inf_le_right) id
-  (λ h2, false.rec _ (hab (le_antisymm (inf_eq_left.mp h1) (inf_eq_right.mp h2)))))
-=======
 hab.not_le_or_not_le.elim (ha.lt_iff.1 ∘ inf_lt_left.2) (hb.lt_iff.1 ∘ inf_lt_right.2)
->>>>>>> da3fc4a3
 
 lemma is_atom.disjoint_of_ne [semilattice_inf α] [order_bot α] {a b : α}
   (ha : is_atom a) (hb : is_atom b) (hab : a ≠ b) : disjoint a b :=
@@ -194,13 +174,7 @@
 
 lemma is_coatom.sup_eq_top_of_ne [semilattice_sup α] [order_top α] {a b : α}
   (ha : is_coatom a) (hb : is_coatom b) (hab : a ≠ b) : a ⊔ b = ⊤ :=
-<<<<<<< HEAD
-or.elim (ha.eq_top_or_eq le_sup_left) id
-  (λ h1, or.elim (hb.eq_top_or_eq le_sup_right) id
-  (λ h2, false.rec _ (hab (le_antisymm (sup_eq_right.mp h2) (sup_eq_left.mp h1)))))
-=======
 ha.dual.inf_eq_bot_of_ne hb.dual hab
->>>>>>> da3fc4a3
 
 end pairwise
 
@@ -751,39 +725,6 @@
 
 end is_modular_lattice
 
-namespace set
-
-lemma is_atom_singleton (x : α) : is_atom ({x} : set α) :=
-⟨singleton_ne_empty _, λ s hs, ssubset_singleton_iff.mp hs⟩
-
-lemma is_atom_iff (s : set α) : is_atom s ↔ ∃ x, s = {x} :=
-begin
-  refine ⟨_, by { rintro ⟨x, rfl⟩, exact is_atom_singleton x }⟩,
-  rw [is_atom_iff, bot_eq_empty, ←nonempty_iff_ne_empty],
-  rintro ⟨⟨x, hx⟩, hs⟩,
-  exact ⟨x, eq_singleton_iff_unique_mem.2 ⟨hx, λ y hy,
-    (hs {y} (singleton_ne_empty _) (singleton_subset_iff.2 hy) hx).symm⟩⟩,
-end
-
-lemma is_coatom_iff (s : set α) : is_coatom s ↔ ∃ x, s = {x}ᶜ :=
-by simp_rw [is_compl_compl.is_coatom_iff_is_atom, is_atom_iff, @eq_comm _ s, compl_eq_comm]
-
-lemma is_coatom_singleton_compl (x : α) : is_coatom ({x}ᶜ : set α) :=
-(is_coatom_iff {x}ᶜ).mpr ⟨x, rfl⟩
-
-instance : is_atomistic (set α) :=
-{ eq_Sup_atoms := λ s, ⟨(λ x, {x}) '' s,
-    by rw [Sup_eq_sUnion, sUnion_image, bUnion_of_singleton],
-    by { rintro - ⟨x, hx, rfl⟩, exact is_atom_singleton x }⟩ }
-
-instance : is_coatomistic (set α) :=
-{ eq_Inf_coatoms := λ s, ⟨(λ x, {x}ᶜ) '' sᶜ,
-    by rw [Inf_eq_sInter, sInter_image, ←compl_Union₂, bUnion_of_singleton, compl_compl],
-    by { rintro - ⟨x, hx, rfl⟩, exact is_coatom_singleton_compl x }⟩ }
-
-<<<<<<< HEAD
-end is_modular_lattice
-
 section boolean_algebra
 variables [boolean_algebra α] {a b : α}
 
@@ -909,7 +850,4 @@
     exact is_atom_singleton _ }
 end
 
-end finset
-=======
-end set
->>>>>>> da3fc4a3
+end finset