--- conflicted
+++ resolved
@@ -565,22 +565,6 @@
 
 end set
 
-<<<<<<< HEAD
-namespace galois_insertion
-
-variables {β : Type*}
-
-lemma is_atom_of_u_bot [partial_order α] [order_bot α] [partial_order β]
-  [order_bot β] {l : α → β} {u : β → α} (gi : galois_insertion l u) (hbot : u ⊥ = ⊥)
-  {b : β} (hb : is_atom (u b)) : is_atom b :=
-let ⟨hb₁, hb₂⟩ := hb in
-  ⟨λ hb, hb₁ $ hbot ▸ congr_arg u hb,
-   λ b' hb', gi.gc.l_bot ▸ gi.l_u_eq b' ▸ congr_arg l (hb₂ (u b') (gi.strict_mono_u hb'))⟩
-
-lemma is_atom_iff [partial_order α] [order_bot α] [is_atomic α] [partial_order β]
-  [order_bot β] {l : α → β} {u : β → α} (gi : galois_insertion l u) (hbot : u ⊥ = ⊥)
-  (h_atom : ∀ a, is_atom a → u (l a) = a) (a : α) : is_atom (l a) ↔ is_atom a :=
-=======
 namespace order_embedding
 
 variables [partial_order α] [partial_order β]
@@ -607,7 +591,6 @@
 lemma is_atom_iff [order_bot α] [is_atomic α] [order_bot β] {l : α → β} {u : β → α}
   (gi : galois_insertion l u) (hbot : u ⊥ = ⊥) (h_atom : ∀ a, is_atom a → u (l a) = a) (a : α) :
   is_atom (l a) ↔ is_atom a :=
->>>>>>> 05b820ec
 begin
   refine ⟨λ hla, _, λ ha, gi.is_atom_of_u_bot hbot ((h_atom a ha).symm ▸ ha)⟩,
   obtain ⟨a', ha', hab'⟩ := (eq_bot_or_exists_atom_le (u (l a))).resolve_left
@@ -620,27 +603,6 @@
   exact haa'.symm ▸ ha'
 end
 
-<<<<<<< HEAD
-lemma is_atom_iff' [partial_order α] [order_bot α] [is_atomic α] [partial_order β]
-  [order_bot β] {l : α → β} {u : β → α} (gi : galois_insertion l u) (hbot : u ⊥ = ⊥)
-  (h_atom : ∀ a, is_atom a → u (l a) = a) (b : β) : is_atom (u b) ↔ is_atom b :=
-by rw [←gi.is_atom_iff hbot h_atom, gi.l_u_eq]
-
-lemma is_coatom_of_l_top [partial_order α] [order_top α] [partial_order β] [order_top β]
-  {l : α → β} {u : β → α} (gi : galois_insertion l u) (htop : l ⊤ = ⊤) {b : β}
-  (hb : is_coatom (u b)) : is_coatom b :=
-let ⟨hb₁, hb₂⟩ := hb in
-  ⟨mt (congr_arg u) (gi.gc.u_top.symm ▸ hb₁),
-   λ b' hb', htop ▸ gi.l_u_eq b' ▸ congr_arg l (hb₂ _ (gi.strict_mono_u hb'))⟩
-
-lemma is_coatom_iff [partial_order α] [order_top α] [is_coatomic α] [partial_order β] [order_top β]
-  {l : α → β} {u : β → α} (gi : galois_insertion l u) (htop : l ⊤ = ⊤)
-  (h_coatom : ∀ a, is_coatom a → u (l a) = a) (b : β) : is_coatom (u b) ↔ is_coatom b :=
-begin
-  refine ⟨λ hb, gi.is_coatom_of_l_top htop hb, λ hb, _⟩,
-  obtain ⟨a, ha, hab⟩ := (eq_top_or_exists_le_coatom (u b)).resolve_left
-    (λ h, hb.1 $ htop ▸ gi.l_u_eq b ▸ congr_arg l h),
-=======
 lemma is_atom_iff' [order_bot α] [is_atomic α] [order_bot β] {l : α → β} {u : β → α}
   (gi : galois_insertion l u) (hbot : u ⊥ = ⊥) (h_atom : ∀ a, is_atom a → u (l a) = a) (b : β) :
   is_atom (u b) ↔ is_atom b :=
@@ -658,7 +620,6 @@
   refine ⟨λ hb, gi.is_coatom_of_image hb, λ hb, _⟩,
   obtain ⟨a, ha, hab⟩ := (eq_top_or_exists_le_coatom (u b)).resolve_left
     (λ h, hb.1 $ (gi.gc.u_top ▸ gi.l_u_eq ⊤ : l ⊤ = ⊤) ▸ gi.l_u_eq b ▸ congr_arg l h),
->>>>>>> 05b820ec
   have : l a = b := (hb.le_iff.mp ((gi.l_u_eq b ▸ gi.gc.monotone_l hab) : b ≤ l a)).resolve_left
     (λ hla, ha.1 (gi.gc.u_top ▸ h_coatom a ha ▸ congr_arg u hla)),
   exact this ▸ (h_coatom a ha).symm ▸ ha,
@@ -668,34 +629,6 @@
 
 namespace galois_coinsertion
 
-<<<<<<< HEAD
-variables {β : Type*}
-
-lemma is_coatom_of_l_top [partial_order α] [order_top α] [partial_order β] [order_top β]
-  {l : α → β} {u : β → α} (gi : galois_coinsertion l u) (hbot : l ⊤ = ⊤) {a : α}
-  (hb : is_coatom (l a)) : is_coatom a :=
-gi.dual.is_atom_of_u_bot hbot hb.dual
-
-lemma is_coatom_iff [partial_order α] [order_top α] [partial_order β] [order_top β] [is_coatomic β]
-  {l : α → β} {u : β → α} (gi : galois_coinsertion l u) (htop : l ⊤ = ⊤)
-  (h_coatom : ∀ b, is_coatom b → l (u b) = b) (b : β) : is_coatom (u b) ↔ is_coatom b :=
-gi.dual.is_atom_iff htop h_coatom b
-
-lemma is_coatom_iff' [partial_order α] [order_top α] [partial_order β] [order_top β] [is_coatomic β]
-  {l : α → β} {u : β → α} (gi : galois_coinsertion l u) (htop : l ⊤ = ⊤)
-  (h_coatom : ∀ b, is_coatom b → l (u b) = b) (a : α) : is_coatom (l a) ↔ is_coatom a :=
-gi.dual.is_atom_iff' htop h_coatom a
-
-lemma is_atom_of_u_bot [partial_order α] [order_bot α] [partial_order β] [order_bot β]
-  {l : α → β} {u : β → α} (gi : galois_coinsertion l u) (hbot : u ⊥ = ⊥) {a : α}
-  (hb : is_atom (l a)) : is_atom a :=
-gi.dual.is_coatom_of_l_top hbot hb.dual
-
-lemma is_atom_iff [partial_order α] [order_bot α]  [partial_order β] [order_bot β] [is_atomic β]
-  {l : α → β} {u : β → α} (gi : galois_coinsertion l u) (hbot : u ⊥ = ⊥)
-  (h_atom : ∀ b, is_atom b → l (u b) = b) (a : α) : is_atom (l a) ↔ is_atom a :=
-gi.dual.is_coatom_iff hbot h_atom a
-=======
 variables [partial_order α] [partial_order β]
 
 lemma is_coatom_of_l_top [order_top α] [order_top β] {l : α → β} {u : β → α}
@@ -720,7 +653,6 @@
   (gi : galois_coinsertion l u) (h_atom : ∀ b, is_atom b → l (u b) = b) (a : α) :
   is_atom (l a) ↔ is_atom a :=
 gi.dual.is_coatom_iff h_atom a
->>>>>>> 05b820ec
 
 end galois_coinsertion
 
@@ -730,18 +662,10 @@
 
 @[simp] lemma is_atom_iff [order_bot α] [order_bot β] (f : α ≃o β) (a : α) :
   is_atom (f a) ↔ is_atom a :=
-<<<<<<< HEAD
-⟨f.to_galois_coinsertion.is_atom_of_u_bot (map_bot f.symm),
- λ ha, f.to_galois_insertion.is_atom_of_u_bot (map_bot f.symm) $ (f.symm_apply_apply a).symm ▸ ha⟩
-
-@[simp] lemma is_coatom_iff [partial_order α] [order_top α] [partial_order β] [order_top β]
-  (f : α ≃o β) (a : α) :
-=======
 ⟨f.to_galois_coinsertion.is_atom_of_image,
  λ ha, f.to_galois_insertion.is_atom_of_u_bot (map_bot f.symm) $ (f.symm_apply_apply a).symm ▸ ha⟩
 
 @[simp] lemma is_coatom_iff [order_top α] [order_top β] (f : α ≃o β) (a : α) :
->>>>>>> 05b820ec
   is_coatom (f a) ↔ is_coatom a :=
 f.dual.is_atom_iff a
 
