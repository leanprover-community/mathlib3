--- conflicted
+++ resolved
@@ -680,11 +680,7 @@
 begin
   refine is_coatomic.mk (λ b, or_iff_not_imp_left.2 (λ ht, _)),
   obtain ⟨c, hc, hmax⟩ := set.finite.exists_maximal_wrt id { x : α | b ≤ x ∧ x ≠ ⊤ }
-<<<<<<< HEAD
-    (set.finite_of_subtype _) ⟨b, le_rfl, ht⟩,
-=======
     (set.to_finite _) ⟨b, le_rfl, ht⟩,
->>>>>>> 7428bd9b
   refine ⟨c, ⟨hc.2, λ y hcy, _⟩, hc.1⟩,
   by_contra hyt,
   obtain rfl : c = y := hmax y ⟨hc.1.trans hcy.le, hyt⟩ hcy.le,
