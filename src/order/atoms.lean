--- conflicted
+++ resolved
@@ -60,13 +60,10 @@
 
 variables [preorder α] [order_bot α] {a b x : α}
 
-<<<<<<< HEAD
-=======
 /-- An atom of an `order_bot` is an element with no other element between it and `⊥`,
   which is not `⊥`. -/
 def is_atom (a : α) : Prop := a ≠ ⊥ ∧ (∀ b, b < a → b = ⊥)
 
->>>>>>> a6b56ec2
 lemma is_atom.Iic (ha : is_atom a) (hax : a ≤ x) : is_atom (⟨a, hax⟩ : set.Iic x) :=
 ⟨λ con, ha.1 (subtype.mk_eq_mk.1 con), λ ⟨b, hb⟩ hba, subtype.mk_eq_mk.2 (ha.2 b hba)⟩
 
@@ -108,56 +105,33 @@
   which is not `⊤`. -/
 def is_coatom [order_top α] (a : α) : Prop := a ≠ ⊤ ∧ (∀ b, a < b → b = ⊤)
 
-<<<<<<< HEAD
-lemma is_coatom.dual [preorder α] [order_top α] {a : α} (h : is_coatom a) :
-  is_atom (order_dual.to_dual a) :=
-h
-
-lemma is_atom.dual [preorder α] [order_bot α] {a : α} (h : is_atom a) :
-  is_coatom (order_dual.to_dual a) :=
-h
-
-variables [partial_order α] [order_top α] {a b x : α}
-
+@[simp] lemma is_coatom_dual_iff_is_atom [order_bot α] {a : α}:
+  is_coatom (order_dual.to_dual a) ↔ is_atom a :=
+iff.rfl
+
+@[simp] lemma is_atom_dual_iff_is_coatom [order_top α] {a : α} :
+  is_atom (order_dual.to_dual a) ↔ is_coatom a :=
+iff.rfl
+
+alias is_coatom_dual_iff_is_atom ↔ _ is_atom.dual
+alias is_atom_dual_iff_is_coatom ↔ _ is_coatom.dual
+
+variables [order_top α] {a x : α}
 
 lemma is_coatom.Ici (ha : is_coatom a) (hax : x ≤ a) : is_coatom (⟨a, hax⟩ : set.Ici x) :=
 ha.dual.Iic hax
+
+lemma is_coatom.of_is_coatom_coe_Ici {a : set.Ici x} (ha : is_coatom a) :
+  is_coatom (a : α) :=
+@is_atom.of_is_atom_coe_Iic αᵒᵈ _ _ x a ha
+
+end preorder
+
+variables [partial_order α] [order_top α] {a b x : α}
 
 lemma is_coatom.lt_iff (h : is_coatom a) : a < x ↔ x = ⊤ := h.dual.lt_iff
 lemma is_coatom.le_iff (h : is_coatom a) : a ≤ x ↔ x = ⊤ ∨ x = a := h.dual.le_iff
 lemma is_coatom.Ici_eq (h : is_coatom a) : set.Ici a = {⊤, a} := h.dual.Iic_eq
-=======
-@[simp] lemma is_coatom_dual_iff_is_atom [order_bot α] {a : α}:
-  is_coatom (order_dual.to_dual a) ↔ is_atom a :=
-iff.rfl
-
-@[simp] lemma is_atom_dual_iff_is_coatom [order_top α] {a : α} :
-  is_atom (order_dual.to_dual a) ↔ is_coatom a :=
-iff.rfl
-
-alias is_coatom_dual_iff_is_atom ↔ _ is_atom.dual
-alias is_atom_dual_iff_is_coatom ↔ _ is_coatom.dual
-
-variables [order_top α] {a x : α}
-
-lemma is_coatom.Ici (ha : is_coatom a) (hax : x ≤ a) : is_coatom (⟨a, hax⟩ : set.Ici x) :=
-ha.dual.Iic hax
->>>>>>> a6b56ec2
-
-lemma is_coatom.of_is_coatom_coe_Ici {a : set.Ici x} (ha : is_coatom a) :
-  is_coatom (a : α) :=
-@is_atom.of_is_atom_coe_Iic αᵒᵈ _ _ x a ha
-<<<<<<< HEAD
-=======
-
-end preorder
-
-variables [partial_order α] [order_top α] {a b x : α}
-
-lemma is_coatom.lt_iff (h : is_coatom a) : a < x ↔ x = ⊤ := h.dual.lt_iff
-lemma is_coatom.le_iff (h : is_coatom a) : a ≤ x ↔ x = ⊤ ∨ x = a := h.dual.le_iff
-lemma is_coatom.Ici_eq (h : is_coatom a) : set.Ici a = {⊤, a} := h.dual.Iic_eq
->>>>>>> a6b56ec2
 
 @[simp] lemma covby_top_iff : a ⋖ ⊤ ↔ is_coatom a :=
 to_dual_covby_to_dual_iff.symm.trans bot_covby_iff
