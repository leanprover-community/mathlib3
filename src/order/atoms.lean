/-
Copyright (c) 2020 Aaron Anderson. All rights reserved.
Released under Apache 2.0 license as described in the file LICENSE.
Authors: Aaron Anderson
-/

import order.complete_boolean_algebra
import order.modular_lattice
import data.fintype.basic

/-!
# Atoms, Coatoms, and Simple Lattices

This module defines atoms, which are minimal non-`⊥` elements in bounded lattices, simple lattices,
which are lattices with only two elements, and related ideas.

## Main definitions

### Atoms and Coatoms
  * `is_atom a` indicates that the only element below `a` is `⊥`.
  * `is_coatom a` indicates that the only element above `a` is `⊤`.

### Atomic and Atomistic Lattices
  * `is_atomic` indicates that every element other than `⊥` is above an atom.
  * `is_coatomic` indicates that every element other than `⊤` is below a coatom.
  * `is_atomistic` indicates that every element is the `Sup` of a set of atoms.
  * `is_coatomistic` indicates that every element is the `Inf` of a set of coatoms.

### Simple Lattices
  * `is_simple_lattice` indicates that a bounded lattice has only two elements, `⊥` and `⊤`.
  * `is_simple_lattice.bounded_lattice`
  * `is_simple_lattice.distrib_lattice`
  * Given an instance of `is_simple_lattice`, we provide the following definitions. These are not
    made global instances as they contain data :
    * `is_simple_lattice.boolean_algebra`
    * `is_simple_lattice.complete_lattice`
    * `is_simple_lattice.complete_boolean_algebra`

## Main results
  * `is_atom_dual_iff_is_coatom` and `is_coatom_dual_iff_is_atom` express the (definitional) duality
   of `is_atom` and `is_coatom`.
  * `is_simple_lattice_iff_is_atom_top` and `is_simple_lattice_iff_is_coatom_bot` express the
  connection between atoms, coatoms, and simple lattices
  * `is_compl.is_atom_iff_is_coatom` and `is_compl.is_coatom_if_is_atom`: In a modular
  bounded lattice, a complement of an atom is a coatom and vice versa.
  * ``is_atomic_iff_is_coatomic`: A modular complemented lattice is atomic iff it is coatomic.

-/

variable {α : Type*}

section atoms

section is_atom

variables [partial_order α] [order_bot α]

/-- An atom of an `order_bot` is an element with no other element between it and `⊥`,
  which is not `⊥`. -/
def is_atom (a : α) : Prop := a ≠ ⊥ ∧ (∀ b, b < a → b = ⊥)

lemma eq_bot_or_eq_of_le_atom {a b : α} (ha : is_atom a) (hab : b ≤ a) : b = ⊥ ∨ b = a :=
hab.lt_or_eq.imp_left (ha.2 b)

lemma is_atom.Iic {x a : α} (ha : is_atom a) (hax : a ≤ x) : is_atom (⟨a, hax⟩ : set.Iic x) :=
⟨λ con, ha.1 (subtype.mk_eq_mk.1 con), λ ⟨b, hb⟩ hba, subtype.mk_eq_mk.2 (ha.2 b hba)⟩

lemma is_atom.of_is_atom_coe_Iic {x : α} {a : set.Iic x} (ha : is_atom a) : is_atom (a : α) :=
⟨λ con, ha.1 (subtype.ext con), λ b hba, subtype.mk_eq_mk.1 (ha.2 ⟨b, hba.le.trans a.prop⟩ hba)⟩

end is_atom

section is_coatom

variables [partial_order α] [order_top α]

/-- A coatom of an `order_top` is an element with no other element between it and `⊤`,
  which is not `⊤`. -/
def is_coatom (a : α) : Prop := a ≠ ⊤ ∧ (∀ b, a < b → b = ⊤)

lemma eq_top_or_eq_of_coatom_le {a b : α} (ha : is_coatom a) (hab : a ≤ b) : b = ⊤ ∨ b = a :=
hab.lt_or_eq.imp (ha.2 b) eq_comm.2

lemma is_coatom.Ici {x a : α} (ha : is_coatom a) (hax : x ≤ a) : is_coatom (⟨a, hax⟩ : set.Ici x) :=
⟨λ con, ha.1 (subtype.mk_eq_mk.1 con), λ ⟨b, hb⟩ hba, subtype.mk_eq_mk.2 (ha.2 b hba)⟩

lemma is_coatom.of_is_coatom_coe_Ici {x : α} {a : set.Ici x} (ha : is_coatom a) :
  is_coatom (a : α) :=
⟨λ con, ha.1 (subtype.ext con), λ b hba, subtype.mk_eq_mk.1 (ha.2 ⟨b, le_trans a.prop hba.le⟩ hba)⟩

end is_coatom

section pairwise

lemma is_atom.inf_eq_bot_of_ne [semilattice_inf α] [order_bot α] {a b : α}
  (ha : is_atom a) (hb : is_atom b) (hab : a ≠ b) : a ⊓ b = ⊥ :=
or.elim (eq_bot_or_eq_of_le_atom ha inf_le_left) id
  (λ h1, or.elim (eq_bot_or_eq_of_le_atom hb inf_le_right) id
  (λ h2, false.rec _ (hab (le_antisymm (inf_eq_left.mp h1) (inf_eq_right.mp h2)))))

lemma is_atom.disjoint_of_ne [semilattice_inf α] [order_bot α] {a b : α}
  (ha : is_atom a) (hb : is_atom b) (hab : a ≠ b) : disjoint a b :=
disjoint_iff.mpr (is_atom.inf_eq_bot_of_ne ha hb hab)

lemma is_coatom.sup_eq_top_of_ne [semilattice_sup α] [order_top α] {a b : α}
  (ha : is_coatom a) (hb : is_coatom b) (hab : a ≠ b) : a ⊔ b = ⊤ :=
or.elim (eq_top_or_eq_of_coatom_le ha le_sup_left) id
  (λ h1, or.elim (eq_top_or_eq_of_coatom_le hb le_sup_right) id
  (λ h2, false.rec _ (hab (le_antisymm (sup_eq_right.mp h2) (sup_eq_left.mp h1)))))

end pairwise

variables [partial_order α] {a : α}

@[simp]
lemma is_coatom_dual_iff_is_atom [partial_order α] [order_bot α] :
  is_coatom (order_dual.to_dual a) ↔ is_atom a :=
iff.rfl

@[simp]
lemma is_atom_dual_iff_is_coatom [partial_order α] [order_top α] :
  is_atom (order_dual.to_dual a) ↔ is_coatom a :=
iff.rfl

end atoms

section atomic

variables [partial_order α] (α)

/-- A lattice is atomic iff every element other than `⊥` has an atom below it. -/
class is_atomic [partial_order α] [order_bot α] : Prop :=
(eq_bot_or_exists_atom_le : ∀ (b : α), b = ⊥ ∨ ∃ (a : α), is_atom a ∧ a ≤ b)

/-- A lattice is coatomic iff every element other than `⊤` has a coatom above it. -/
class is_coatomic [partial_order α] [order_top α] : Prop :=
(eq_top_or_exists_le_coatom : ∀ (b : α), b = ⊤ ∨ ∃ (a : α), is_coatom a ∧ b ≤ a)

export is_atomic (eq_bot_or_exists_atom_le) is_coatomic (eq_top_or_exists_le_coatom)

variable {α}

@[simp] theorem is_coatomic_dual_iff_is_atomic [partial_order α] [order_bot α] :
  is_coatomic (order_dual α) ↔ is_atomic α :=
⟨λ h, ⟨λ b, by apply h.eq_top_or_exists_le_coatom⟩, λ h, ⟨λ b, by apply h.eq_bot_or_exists_atom_le⟩⟩

@[simp] theorem is_atomic_dual_iff_is_coatomic [partial_order α] [order_top α] :
  is_atomic (order_dual α) ↔ is_coatomic α :=
⟨λ h, ⟨λ b, by apply h.eq_bot_or_exists_atom_le⟩, λ h, ⟨λ b, by apply h.eq_top_or_exists_le_coatom⟩⟩

namespace is_atomic

variables [partial_order α] [order_bot α] [is_atomic α]

instance is_coatomic_dual : is_coatomic (order_dual α) :=
is_coatomic_dual_iff_is_atomic.2 ‹is_atomic α›

instance {x : α} : is_atomic (set.Iic x) :=
⟨λ ⟨y, hy⟩, (eq_bot_or_exists_atom_le y).imp subtype.mk_eq_mk.2
  (λ ⟨a, ha, hay⟩, ⟨⟨a, hay.trans hy⟩, ha.Iic (hay.trans hy), hay⟩)⟩

end is_atomic

namespace is_coatomic

variables [partial_order α] [order_top α] [is_coatomic α]

instance is_coatomic : is_atomic (order_dual α) :=
is_atomic_dual_iff_is_coatomic.2 ‹is_coatomic α›

instance {x : α} : is_coatomic (set.Ici x) :=
⟨λ ⟨y, hy⟩, (eq_top_or_exists_le_coatom y).imp subtype.mk_eq_mk.2
  (λ ⟨a, ha, hay⟩, ⟨⟨a, le_trans hy hay⟩, ha.Ici (le_trans hy hay), hay⟩)⟩

end is_coatomic

theorem is_atomic_iff_forall_is_atomic_Iic [partial_order α] [order_bot α] :
  is_atomic α ↔ ∀ (x : α), is_atomic (set.Iic x) :=
⟨@is_atomic.set.Iic.is_atomic _ _ _, λ h, ⟨λ x, ((@eq_bot_or_exists_atom_le _ _ _ (h x))
  (⊤ : set.Iic x)).imp subtype.mk_eq_mk.1 (exists_imp_exists' coe
  (λ ⟨a, ha⟩, and.imp_left (is_atom.of_is_atom_coe_Iic)))⟩⟩

theorem is_coatomic_iff_forall_is_coatomic_Ici [partial_order α] [order_top α] :
  is_coatomic α ↔ ∀ (x : α), is_coatomic (set.Ici x) :=
is_atomic_dual_iff_is_coatomic.symm.trans $ is_atomic_iff_forall_is_atomic_Iic.trans $ forall_congr
  (λ x, is_coatomic_dual_iff_is_atomic.symm.trans iff.rfl)

end atomic

section atomistic

variables (α) [complete_lattice α]

/-- A lattice is atomistic iff every element is a `Sup` of a set of atoms. -/
class is_atomistic : Prop :=
(eq_Sup_atoms : ∀ (b : α), ∃ (s : set α), b = Sup s ∧ ∀ a, a ∈ s → is_atom a)

/-- A lattice is coatomistic iff every element is an `Inf` of a set of coatoms. -/
class is_coatomistic : Prop :=
(eq_Inf_coatoms : ∀ (b : α), ∃ (s : set α), b = Inf s ∧ ∀ a, a ∈ s → is_coatom a)

export is_atomistic (eq_Sup_atoms) is_coatomistic (eq_Inf_coatoms)

variable {α}

@[simp]
theorem is_coatomistic_dual_iff_is_atomistic : is_coatomistic (order_dual α) ↔ is_atomistic α :=
⟨λ h, ⟨λ b, by apply h.eq_Inf_coatoms⟩, λ h, ⟨λ b, by apply h.eq_Sup_atoms⟩⟩

@[simp]
theorem is_atomistic_dual_iff_is_coatomistic : is_atomistic (order_dual α) ↔ is_coatomistic α :=
⟨λ h, ⟨λ b, by apply h.eq_Sup_atoms⟩, λ h, ⟨λ b, by apply h.eq_Inf_coatoms⟩⟩

namespace is_atomistic

instance is_coatomistic_dual [h : is_atomistic α] : is_coatomistic (order_dual α) :=
is_coatomistic_dual_iff_is_atomistic.2 h

variable [is_atomistic α]

@[priority 100]
instance : is_atomic α :=
⟨λ b, by { rcases eq_Sup_atoms b with ⟨s, rfl, hs⟩,
  cases s.eq_empty_or_nonempty with h h,
  { simp [h] },
  { exact or.intro_right _ ⟨h.some, hs _ h.some_spec, le_Sup h.some_spec⟩ } } ⟩

end is_atomistic

section is_atomistic
variables [is_atomistic α]

@[simp]
theorem Sup_atoms_le_eq (b : α) : Sup {a : α | is_atom a ∧ a ≤ b} = b :=
begin
  rcases eq_Sup_atoms b with ⟨s, rfl, hs⟩,
  exact le_antisymm (Sup_le (λ _, and.right)) (Sup_le_Sup (λ a ha, ⟨hs a ha, le_Sup ha⟩)),
end

@[simp]
theorem Sup_atoms_eq_top : Sup {a : α | is_atom a} = ⊤ :=
begin
  refine eq.trans (congr rfl (set.ext (λ x, _))) (Sup_atoms_le_eq ⊤),
  exact (and_iff_left le_top).symm,
end

theorem le_iff_atom_le_imp {a b : α} :
  a ≤ b ↔ ∀ c : α, is_atom c → c ≤ a → c ≤ b :=
⟨λ ab c hc ca, le_trans ca ab, λ h, begin
  rw [← Sup_atoms_le_eq a, ← Sup_atoms_le_eq b],
  exact Sup_le_Sup (λ c hc, ⟨hc.1, h c hc.1 hc.2⟩),
end⟩

end is_atomistic

namespace is_coatomistic

instance is_atomistic_dual [h : is_coatomistic α] : is_atomistic (order_dual α) :=
is_atomistic_dual_iff_is_coatomistic.2 h

variable [is_coatomistic α]

@[priority 100]
instance : is_coatomic α :=
⟨λ b, by { rcases eq_Inf_coatoms b with ⟨s, rfl, hs⟩,
  cases s.eq_empty_or_nonempty with h h,
  { simp [h] },
  { exact or.intro_right _ ⟨h.some, hs _ h.some_spec, Inf_le h.some_spec⟩ } } ⟩

end is_coatomistic
end atomistic

/-- A lattice is simple iff it has only two elements, `⊥` and `⊤`. -/
class is_simple_lattice (α : Type*) [lattice α] [bounded_lattice α] extends nontrivial α : Prop :=
(eq_bot_or_eq_top : ∀ (a : α), a = ⊥ ∨ a = ⊤)

export is_simple_lattice (eq_bot_or_eq_top)

theorem is_simple_lattice_iff_is_simple_lattice_order_dual [lattice α] [bounded_lattice α] :
  is_simple_lattice α ↔ is_simple_lattice (order_dual α) :=
begin
  split; intro i; haveI := i,
  { exact { exists_pair_ne := @exists_pair_ne α _,
      eq_bot_or_eq_top := λ a, or.symm (eq_bot_or_eq_top ((order_dual.of_dual a)) : _ ∨ _) } },
  { exact { exists_pair_ne := @exists_pair_ne (order_dual α) _,
      eq_bot_or_eq_top := λ a, or.symm (eq_bot_or_eq_top (order_dual.to_dual a)) } }
end

section is_simple_lattice

variables [lattice α] [bounded_lattice α] [is_simple_lattice α]

instance : is_simple_lattice (order_dual α) :=
is_simple_lattice_iff_is_simple_lattice_order_dual.1 (by apply_instance)

@[simp] lemma is_atom_top : is_atom (⊤ : α) :=
⟨top_ne_bot, λ a ha, or.resolve_right (eq_bot_or_eq_top a) (ne_of_lt ha)⟩

@[simp] lemma is_coatom_bot : is_coatom (⊥ : α) := is_atom_dual_iff_is_coatom.1 is_atom_top

end is_simple_lattice

namespace is_simple_lattice

section bounded_lattice

variables [lattice α] [bounded_lattice α] [is_simple_lattice α]

/-- A simple `bounded_lattice` is also distributive. -/
@[priority 100]
instance : distrib_lattice α :=
{ le_sup_inf := λ x y z, by { rcases eq_bot_or_eq_top x with rfl | rfl; simp },
  .. (infer_instance : lattice α) }

@[priority 100]
instance : is_atomic α :=
⟨λ b, (eq_bot_or_eq_top b).imp_right (λ h, ⟨⊤, ⟨is_atom_top, ge_of_eq h⟩⟩)⟩

@[priority 100]
instance : is_coatomic α := is_atomic_dual_iff_is_coatomic.1 is_simple_lattice.is_atomic

end bounded_lattice

/- It is important that in this section `is_simple_lattice` is the last type-class argument. -/
section decidable_eq

variables [decidable_eq α] [lattice α] [bounded_lattice α] [is_simple_lattice α]

/-- Every simple lattice is order-isomorphic to `bool`. -/
def order_iso_bool : α ≃o bool :=
{ to_fun := λ x, x = ⊤,
  inv_fun := λ x, cond x ⊤ ⊥,
  left_inv := λ x, by { rcases (eq_bot_or_eq_top x) with rfl | rfl; simp [bot_ne_top] },
  right_inv := λ x, by { cases x; simp [bot_ne_top] },
  map_rel_iff' := λ a b, begin
    rcases (eq_bot_or_eq_top a) with rfl | rfl,
    { simp [bot_ne_top] },
    { rcases (eq_bot_or_eq_top b) with rfl | rfl,
      { simp [bot_ne_top.symm, bot_ne_top, bool.ff_lt_tt] },
      { simp [bot_ne_top] } }
  end }

/- It is important that `is_simple_lattice` is the last type-class argument of this instance,
so that type-class inference fails quickly if it doesn't apply. -/
@[priority 200]
instance : fintype α := fintype.of_equiv bool (order_iso_bool.to_equiv).symm

/-- A simple `bounded_lattice` is also a `boolean_algebra`. -/
protected def boolean_algebra : boolean_algebra α :=
{ compl := λ x, if x = ⊥ then ⊤ else ⊥,
  sdiff := λ x y, if x = ⊤ ∧ y = ⊥ then ⊤ else ⊥,
  sdiff_eq := λ x y, by rcases eq_bot_or_eq_top x with rfl | rfl;
      simp [bot_ne_top, has_sdiff.sdiff, compl],
  inf_compl_le_bot := λ x, begin
      rcases eq_bot_or_eq_top x with rfl | rfl,
      { simp },
      { simp only [top_inf_eq],
        split_ifs with h h;
        simp [h] }
    end,
  top_le_sup_compl := λ x, by rcases eq_bot_or_eq_top x with rfl | rfl; simp,
  sup_inf_sdiff := λ x y, by rcases eq_bot_or_eq_top x with rfl | rfl;
      rcases eq_bot_or_eq_top y with rfl | rfl; simp [bot_ne_top],
  inf_inf_sdiff := λ x y, begin
      rcases eq_bot_or_eq_top x with rfl | rfl,
      { simpa },
      rcases eq_bot_or_eq_top y with rfl | rfl,
      { simpa },
      { simp only [true_and, top_inf_eq, eq_self_iff_true],
        split_ifs with h h;
        simpa [h] }
    end,
  .. (show bounded_lattice α, by apply_instance),
  .. is_simple_lattice.distrib_lattice }

end decidable_eq

variables [lattice α] [bounded_lattice α] [is_simple_lattice α]
open_locale classical

/-- A simple `bounded_lattice` is also complete. -/
protected noncomputable def complete_lattice : complete_lattice α :=
{ Sup := λ s, if ⊤ ∈ s then ⊤ else ⊥,
  Inf := λ s, if ⊥ ∈ s then ⊥ else ⊤,
  le_Sup := λ s x h, by { rcases eq_bot_or_eq_top x with rfl | rfl,
    { exact bot_le },
    { rw if_pos h } },
  Sup_le := λ s x h, by { rcases eq_bot_or_eq_top x with rfl | rfl,
    { rw if_neg,
      intro con,
      exact bot_ne_top (eq_top_iff.2 (h ⊤ con)) },
    { exact le_top } },
  Inf_le := λ s x h, by { rcases eq_bot_or_eq_top x with rfl | rfl,
    { rw if_pos h },
    { exact le_top } },
  le_Inf := λ s x h, by { rcases eq_bot_or_eq_top x with rfl | rfl,
    { exact bot_le },
    { rw if_neg,
      intro con,
      exact top_ne_bot (eq_bot_iff.2 (h ⊥ con)) } },
  .. (infer_instance : lattice α),
  .. (infer_instance : bounded_lattice α) }

/-- A simple `bounded_lattice` is also a `complete_boolean_algebra`. -/
protected noncomputable def complete_boolean_algebra : complete_boolean_algebra α :=
{ infi_sup_le_sup_Inf := λ x s, by { rcases eq_bot_or_eq_top x with rfl | rfl,
    { simp only [bot_sup_eq, ← Inf_eq_infi], apply le_refl },
    { simp only [top_sup_eq, le_top] }, },
  inf_Sup_le_supr_inf := λ x s, by { rcases eq_bot_or_eq_top x with rfl | rfl,
    { simp only [bot_inf_eq, bot_le] },
    { simp only [top_inf_eq, ← Sup_eq_supr], apply le_refl } },
  .. is_simple_lattice.complete_lattice,
  .. is_simple_lattice.boolean_algebra }

end is_simple_lattice

namespace is_simple_lattice
variables [complete_lattice α] [is_simple_lattice α]
set_option default_priority 100

instance : is_atomistic α :=
⟨λ b, (eq_bot_or_eq_top b).elim
  (λ h, ⟨∅, ⟨h.trans Sup_empty.symm, λ a ha, false.elim (set.not_mem_empty _ ha)⟩⟩)
  (λ h, ⟨{⊤}, h.trans Sup_singleton.symm, λ a ha, (set.mem_singleton_iff.1 ha).symm ▸ is_atom_top⟩)⟩

instance : is_coatomistic α := is_atomistic_dual_iff_is_coatomistic.1 is_simple_lattice.is_atomistic

end is_simple_lattice
namespace fintype
namespace is_simple_lattice
variables [lattice α] [bounded_lattice α] [is_simple_lattice α] [decidable_eq α]

lemma univ : (finset.univ : finset α) = {⊤, ⊥} :=
begin
  change finset.map _ (finset.univ : finset bool) = _,
  rw fintype.univ_bool,
  simp only [finset.map_insert, function.embedding.coe_fn_mk, finset.map_singleton],
  refl,
end

lemma card : fintype.card α = 2 :=
(fintype.of_equiv_card _).trans fintype.card_bool

end is_simple_lattice
end fintype

namespace bool

instance : is_simple_lattice bool :=
⟨λ a, begin
  rw [← finset.mem_singleton, or.comm, ← finset.mem_insert,
      top_eq_tt, bot_eq_ff, ← fintype.univ_bool],
  apply finset.mem_univ,
end⟩

end bool

theorem is_simple_lattice_iff_is_atom_top [lattice α] [bounded_lattice α] :
  is_simple_lattice α ↔ is_atom (⊤ : α) :=
⟨λ h, @is_atom_top _ _ _ h, λ h, {
  exists_pair_ne := ⟨⊤, ⊥, h.1⟩,
  eq_bot_or_eq_top := λ a, ((eq_or_lt_of_le le_top).imp_right (h.2 a)).symm }⟩

theorem is_simple_lattice_iff_is_coatom_bot [lattice α] [bounded_lattice α] :
  is_simple_lattice α ↔ is_coatom (⊥ : α) :=
is_simple_lattice_iff_is_simple_lattice_order_dual.trans is_simple_lattice_iff_is_atom_top

namespace set

theorem is_simple_lattice_Iic_iff_is_atom [lattice α] [bounded_lattice α] {a : α} :
  is_simple_lattice (Iic a) ↔ is_atom a :=
is_simple_lattice_iff_is_atom_top.trans $ and_congr (not_congr subtype.mk_eq_mk)
  ⟨λ h b ab, subtype.mk_eq_mk.1 (h ⟨b, le_of_lt ab⟩ ab),
    λ h ⟨b, hab⟩ hbotb, subtype.mk_eq_mk.2 (h b (subtype.mk_lt_mk.1 hbotb))⟩

theorem is_simple_lattice_Ici_iff_is_coatom [lattice α] [bounded_lattice α] {a : α} :
  is_simple_lattice (Ici a) ↔ is_coatom a :=
is_simple_lattice_iff_is_coatom_bot.trans $ and_congr (not_congr subtype.mk_eq_mk)
  ⟨λ h b ab, subtype.mk_eq_mk.1 (h ⟨b, le_of_lt ab⟩ ab),
    λ h ⟨b, hab⟩ hbotb, subtype.mk_eq_mk.2 (h b (subtype.mk_lt_mk.1 hbotb))⟩

end set

namespace order_iso

<<<<<<< HEAD
variables {β : Type*}

@[simp] lemma is_atom_iff [partial_order α] [order_bot α] [partial_order β] [order_bot β]
  (f : α ≃o β) (a : α) :
=======
variables {β : Type*} [partial_order α] [partial_order β]

@[simp] lemma is_atom_iff [order_bot α] [order_bot β] (f : α ≃o β) (a : α) :
>>>>>>> e5a79a7a
  is_atom (f a) ↔ is_atom a :=
and_congr (not_congr ⟨λ h, f.injective (f.map_bot.symm ▸ h), λ h, f.map_bot ▸ (congr rfl h)⟩)
  ⟨λ h b hb, f.injective ((h (f b) ((f : α ↪o β).lt_iff_lt.2 hb)).trans f.map_bot.symm),
  λ h b hb, f.symm.injective begin
    rw f.symm.map_bot,
    apply h,
    rw [← f.symm_apply_apply a],
    exact (f.symm : β ↪o α).lt_iff_lt.2 hb,
  end⟩

<<<<<<< HEAD
@[simp] lemma is_coatom_iff [partial_order α] [order_top α] [partial_order β] [order_top β]
  (f : α ≃o β) (a : α) :
  is_coatom (f a) ↔ is_coatom a :=
f.dual.is_atom_iff a

lemma is_simple_lattice_iff [lattice α] [bounded_lattice α] [lattice β] [bounded_lattice β]
  (f : α ≃o β) :
=======
@[simp] lemma is_coatom_iff [order_top α] [order_top β] (f : α ≃o β) (a : α) :
  is_coatom (f a) ↔ is_coatom a :=
f.dual.is_atom_iff a

lemma is_simple_lattice_iff {α β} [bounded_lattice α] [bounded_lattice β] (f : α ≃o β) :
>>>>>>> e5a79a7a
  is_simple_lattice α ↔ is_simple_lattice β :=
by rw [is_simple_lattice_iff_is_atom_top, is_simple_lattice_iff_is_atom_top,
  ← f.is_atom_iff ⊤, f.map_top]

<<<<<<< HEAD
lemma is_simple_lattice [lattice α] [bounded_lattice α] [lattice β] [bounded_lattice β]
=======
lemma is_simple_lattice {α β} [bounded_lattice α] [bounded_lattice β]
>>>>>>> e5a79a7a
  [h : is_simple_lattice β] (f : α ≃o β) :
  is_simple_lattice α :=
f.is_simple_lattice_iff.mpr h

<<<<<<< HEAD
lemma is_atomic_iff [partial_order α] [order_bot α] [partial_order β] [order_bot β] (f : α ≃o β) :
=======
lemma is_atomic_iff [order_bot α] [order_bot β] (f : α ≃o β) :
>>>>>>> e5a79a7a
  is_atomic α ↔ is_atomic β :=
begin
  suffices : (∀ b : α, b = ⊥ ∨ ∃ (a : α), is_atom a ∧ a ≤ b) ↔
    (∀ b : β, b = ⊥ ∨ ∃ (a : β), is_atom a ∧ a ≤ b),
  from ⟨λ ⟨p⟩, ⟨this.mp p⟩, λ ⟨p⟩, ⟨this.mpr p⟩⟩,
  apply f.to_equiv.forall_congr,
  simp_rw [rel_iso.coe_fn_to_equiv],
  intro b, apply or_congr,
  { rw [f.apply_eq_iff_eq_symm_apply, map_bot], },
  { split,
    { exact λ ⟨a, ha⟩, ⟨f a, ⟨(f.is_atom_iff a).mpr ha.1, f.le_iff_le.mpr ha.2⟩⟩, },
    { rintros ⟨b, ⟨hb1, hb2⟩⟩,
      refine ⟨f.symm b, ⟨(f.symm.is_atom_iff b).mpr hb1, _⟩⟩,
      rwa [←f.le_iff_le, f.apply_symm_apply], }, },
end

<<<<<<< HEAD
lemma is_coatomic_iff [partial_order α] [order_top α] [partial_order β] [order_top β] (f : α ≃o β) :
=======
lemma is_coatomic_iff [order_top α] [order_top β] (f : α ≃o β) :
>>>>>>> e5a79a7a
  is_coatomic α ↔ is_coatomic β :=
by { rw [←is_atomic_dual_iff_is_coatomic, ←is_atomic_dual_iff_is_coatomic],
  exact f.dual.is_atomic_iff }

end order_iso

section is_modular_lattice
variables [lattice α] [bounded_lattice α] [is_modular_lattice α]

namespace is_compl
variables {a b : α} (hc : is_compl a b)
include hc

lemma is_atom_iff_is_coatom : is_atom a ↔ is_coatom b :=
set.is_simple_lattice_Iic_iff_is_atom.symm.trans $ hc.Iic_order_iso_Ici.is_simple_lattice_iff.trans
  set.is_simple_lattice_Ici_iff_is_coatom

lemma is_coatom_iff_is_atom : is_coatom a ↔ is_atom b := hc.symm.is_atom_iff_is_coatom.symm

end is_compl

variables [is_complemented α]

lemma is_coatomic_of_is_atomic_of_is_complemented_of_is_modular [is_atomic α] : is_coatomic α :=
⟨λ x, begin
  rcases exists_is_compl x with ⟨y, xy⟩,
  apply (eq_bot_or_exists_atom_le y).imp _ _,
  { rintro rfl,
    exact eq_top_of_is_compl_bot xy },
  { rintro ⟨a, ha, ay⟩,
    rcases exists_is_compl (xy.symm.Iic_order_iso_Ici ⟨a, ay⟩) with ⟨⟨b, xb⟩, hb⟩,
    refine ⟨↑(⟨b, xb⟩ : set.Ici x), is_coatom.of_is_coatom_coe_Ici _, xb⟩,
    rw [← hb.is_atom_iff_is_coatom, order_iso.is_atom_iff],
    apply ha.Iic }
end⟩

lemma is_atomic_of_is_coatomic_of_is_complemented_of_is_modular [is_coatomic α] : is_atomic α :=
is_coatomic_dual_iff_is_atomic.1 is_coatomic_of_is_atomic_of_is_complemented_of_is_modular

theorem is_atomic_iff_is_coatomic : is_atomic α ↔ is_coatomic α :=
⟨λ h, @is_coatomic_of_is_atomic_of_is_complemented_of_is_modular _ _ _ _ _ h,
  λ h, @is_atomic_of_is_coatomic_of_is_complemented_of_is_modular _ _ _ _ _ h⟩

end is_modular_lattice<|MERGE_RESOLUTION|>--- conflicted
+++ resolved
@@ -483,16 +483,10 @@
 
 namespace order_iso
 
-<<<<<<< HEAD
 variables {β : Type*}
 
 @[simp] lemma is_atom_iff [partial_order α] [order_bot α] [partial_order β] [order_bot β]
   (f : α ≃o β) (a : α) :
-=======
-variables {β : Type*} [partial_order α] [partial_order β]
-
-@[simp] lemma is_atom_iff [order_bot α] [order_bot β] (f : α ≃o β) (a : α) :
->>>>>>> e5a79a7a
   is_atom (f a) ↔ is_atom a :=
 and_congr (not_congr ⟨λ h, f.injective (f.map_bot.symm ▸ h), λ h, f.map_bot ▸ (congr rfl h)⟩)
   ⟨λ h b hb, f.injective ((h (f b) ((f : α ↪o β).lt_iff_lt.2 hb)).trans f.map_bot.symm),
@@ -503,7 +497,6 @@
     exact (f.symm : β ↪o α).lt_iff_lt.2 hb,
   end⟩
 
-<<<<<<< HEAD
 @[simp] lemma is_coatom_iff [partial_order α] [order_top α] [partial_order β] [order_top β]
   (f : α ≃o β) (a : α) :
   is_coatom (f a) ↔ is_coatom a :=
@@ -511,31 +504,16 @@
 
 lemma is_simple_lattice_iff [lattice α] [bounded_lattice α] [lattice β] [bounded_lattice β]
   (f : α ≃o β) :
-=======
-@[simp] lemma is_coatom_iff [order_top α] [order_top β] (f : α ≃o β) (a : α) :
-  is_coatom (f a) ↔ is_coatom a :=
-f.dual.is_atom_iff a
-
-lemma is_simple_lattice_iff {α β} [bounded_lattice α] [bounded_lattice β] (f : α ≃o β) :
->>>>>>> e5a79a7a
   is_simple_lattice α ↔ is_simple_lattice β :=
 by rw [is_simple_lattice_iff_is_atom_top, is_simple_lattice_iff_is_atom_top,
   ← f.is_atom_iff ⊤, f.map_top]
 
-<<<<<<< HEAD
 lemma is_simple_lattice [lattice α] [bounded_lattice α] [lattice β] [bounded_lattice β]
-=======
-lemma is_simple_lattice {α β} [bounded_lattice α] [bounded_lattice β]
->>>>>>> e5a79a7a
   [h : is_simple_lattice β] (f : α ≃o β) :
   is_simple_lattice α :=
 f.is_simple_lattice_iff.mpr h
 
-<<<<<<< HEAD
 lemma is_atomic_iff [partial_order α] [order_bot α] [partial_order β] [order_bot β] (f : α ≃o β) :
-=======
-lemma is_atomic_iff [order_bot α] [order_bot β] (f : α ≃o β) :
->>>>>>> e5a79a7a
   is_atomic α ↔ is_atomic β :=
 begin
   suffices : (∀ b : α, b = ⊥ ∨ ∃ (a : α), is_atom a ∧ a ≤ b) ↔
@@ -552,11 +530,7 @@
       rwa [←f.le_iff_le, f.apply_symm_apply], }, },
 end
 
-<<<<<<< HEAD
 lemma is_coatomic_iff [partial_order α] [order_top α] [partial_order β] [order_top β] (f : α ≃o β) :
-=======
-lemma is_coatomic_iff [order_top α] [order_top β] (f : α ≃o β) :
->>>>>>> e5a79a7a
   is_coatomic α ↔ is_coatomic β :=
 by { rw [←is_atomic_dual_iff_is_coatomic, ←is_atomic_dual_iff_is_coatomic],
   exact f.dual.is_atomic_iff }
