--- conflicted
+++ resolved
@@ -381,14 +381,6 @@
 section partial_order
 variables [partial_order α]
 
-<<<<<<< HEAD
-lemma comm_of_le {f : β → β → α} (comm : ∀ a b, f a b ≤ f b a) : ∀ a b, f a b = f b a :=
-λ a b, (comm _ _).antisymm $ comm _ _
-
-lemma assoc_of_comm_of_le {f : α → α → α} (comm : ∀ a b, f a b = f b a)
-  (assoc : ∀ a b c, f (f a b) c ≤ f a (f b c)) :
-  ∀ a b c, f (f a b) c = f a (f b c) :=
-=======
 /-- To prove commutativity of a binary operation `○`, we only to check `a ○ b ≤ b ○ a` for all `a`,
 `b`. -/
 lemma commutative_of_le {f : β → β → α} (comm : ∀ a b, f a b ≤ f b a) : ∀ a b, f a b = f b a :=
@@ -399,7 +391,6 @@
 lemma associative_of_commutative_of_le {f : α → α → α} (comm : commutative f)
   (assoc : ∀ a b c, f (f a b) c ≤ f a (f b c)) :
   associative f :=
->>>>>>> 49420fb1
 λ a b c, le_antisymm (assoc _ _ _) $ by { rw [comm, comm b, comm _ c, comm a], exact assoc _ _ _ }
 
 end partial_order
