--- conflicted
+++ resolved
@@ -365,14 +365,10 @@
               ... ≤ (x ⊔ z) ⊔ x : sup_le_sup_right h x
               ... ≤ z ⊔ x       : by rw [sup_assoc, sup_comm, sup_assoc, sup_idem])⟩
 
-<<<<<<< HEAD
 lemma le_sdiff_iff : x ≤ y \ x ↔ x = ⊥ :=
 ⟨λ h, disjoint_self.1 (disjoint_sdiff_self_right.mono_right h), λ h, h.le.trans bot_le⟩
 
-lemma sdiff_eq_bot_iff : y \ x = ⊥ ↔ y ≤ x :=
-=======
 @[simp] lemma sdiff_eq_bot_iff : y \ x = ⊥ ↔ y ≤ x :=
->>>>>>> e14e87ae
 by rw [←le_bot_iff, sdiff_le_iff, sup_bot_eq]
 
 lemma sdiff_le_comm : x \ y ≤ z ↔ x \ z ≤ y :=
