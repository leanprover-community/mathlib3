/-
Copyright (c) 2017 Johannes Hölzl. All rights reserved.
Released under Apache 2.0 license as described in the file LICENSE.
Authors: Johannes Hölzl, Bryan Gin-ge Chen
-/
import order.bounded_order
/-!
# (Generalized) Boolean algebras

A Boolean algebra is a bounded distributive lattice with a complement operator. Boolean algebras
generalize the (classical) logic of propositions and the lattice of subsets of a set.

Generalized Boolean algebras may be less familiar, but they are essentially Boolean algebras which
do not necessarily have a top element (`⊤`) (and hence not all elements may have complements). One
example in mathlib is `finset α`, the type of all finite subsets of an arbitrary
(not-necessarily-finite) type `α`.

`generalized_boolean_algebra α` is defined to be a distributive lattice with bottom (`⊥`) admitting
a *relative* complement operator, written using "set difference" notation as `x \ y` (`sdiff x y`).
For convenience, the `boolean_algebra` type class is defined to extend `generalized_boolean_algebra`
so that it is also bundled with a `\` operator.

(A terminological point: `x \ y` is the complement of `y` relative to the interval `[⊥, x]`. We do
not yet have relative complements for arbitrary intervals, as we do not even have lattice
intervals.)

## Main declarations

* `has_compl`: a type class for the complement operator
* `generalized_boolean_algebra`: a type class for generalized Boolean algebras
* `boolean_algebra.core`: a type class with the minimal assumptions for a Boolean algebras
* `boolean_algebra`: the main type class for Boolean algebras; it extends both
  `generalized_boolean_algebra` and `boolean_algebra.core`. An instance of `boolean_algebra` can be
  obtained from one of `boolean_algebra.core` using `boolean_algebra.of_core`.
* `Prop.boolean_algebra`: the Boolean algebra instance on `Prop`

## Implementation notes

The `sup_inf_sdiff` and `inf_inf_sdiff` axioms for the relative complement operator in
`generalized_boolean_algebra` are taken from
[Wikipedia](https://en.wikipedia.org/wiki/Boolean_algebra_(structure)#Generalizations).

[Stone's paper introducing generalized Boolean algebras][Stone1935] does not define a relative
complement operator `a \ b` for all `a`, `b`. Instead, the postulates there amount to an assumption
that for all `a, b : α` where `a ≤ b`, the equations `x ⊔ a = b` and `x ⊓ a = ⊥` have a solution
`x`. `disjoint.sdiff_unique` proves that this `x` is in fact `b \ a`.

## Notations

* `xᶜ` is notation for `compl x`
* `x \ y` is notation for `sdiff x y`.

## References

* <https://en.wikipedia.org/wiki/Boolean_algebra_(structure)#Generalizations>
* [*Postulates for Boolean Algebras and Generalized Boolean Algebras*, M.H. Stone][Stone1935]
* [*Lattice Theory: Foundation*, George Grätzer][Gratzer2011]

## Tags

generalized Boolean algebras, Boolean algebras, lattices, sdiff, compl
-/
set_option old_structure_cmd true

open function order_dual

universes u v
variables {α : Type u} {β : Type*} {w x y z : α}

/-!
### Generalized Boolean algebras

Some of the lemmas in this section are from:

* [*Lattice Theory: Foundation*, George Grätzer][Gratzer2011]
* <https://ncatlab.org/nlab/show/relative+complement>
* <https://people.math.gatech.edu/~mccuan/courses/4317/symmetricdifference.pdf>

-/

export has_sdiff (sdiff)

/-- A generalized Boolean algebra is a distributive lattice with `⊥` and a relative complement
operation `\` (called `sdiff`, after "set difference") satisfying `(a ⊓ b) ⊔ (a \ b) = a` and
`(a ⊓ b) ⊓ (a \ b) = ⊥`, i.e. `a \ b` is the complement of `b` in `a`.

This is a generalization of Boolean algebras which applies to `finset α` for arbitrary
(not-necessarily-`fintype`) `α`. -/
class generalized_boolean_algebra (α : Type u) extends distrib_lattice α, has_sdiff α, has_bot α :=
(sup_inf_sdiff : ∀a b:α, (a ⊓ b) ⊔ (a \ b) = a)
(inf_inf_sdiff : ∀a b:α, (a ⊓ b) ⊓ (a \ b) = ⊥)

-- We might want a `is_compl_of` predicate (for relative complements) generalizing `is_compl`,
-- however we'd need another type class for lattices with bot, and all the API for that.

section generalized_boolean_algebra
variables [generalized_boolean_algebra α]

@[simp] theorem sup_inf_sdiff (x y : α) : (x ⊓ y) ⊔ (x \ y) = x :=
generalized_boolean_algebra.sup_inf_sdiff _ _
@[simp] theorem inf_inf_sdiff (x y : α) : (x ⊓ y) ⊓ (x \ y) = ⊥ :=
generalized_boolean_algebra.inf_inf_sdiff _ _

@[simp] theorem sup_sdiff_inf (x y : α) : (x \ y) ⊔ (x ⊓ y) = x :=
by rw [sup_comm, sup_inf_sdiff]
@[simp] theorem inf_sdiff_inf (x y : α) : (x \ y) ⊓ (x ⊓ y) = ⊥ :=
by rw [inf_comm, inf_inf_sdiff]

@[priority 100]  -- see Note [lower instance priority]
instance generalized_boolean_algebra.to_order_bot : order_bot α :=
{ bot_le := λ a, by { rw [←inf_inf_sdiff a a, inf_assoc], exact inf_le_left },
  ..generalized_boolean_algebra.to_has_bot α }

theorem disjoint_inf_sdiff : disjoint (x ⊓ y) (x \ y) := (inf_inf_sdiff x y).le

-- TODO: in distributive lattices, relative complements are unique when they exist
theorem sdiff_unique (s : (x ⊓ y) ⊔ z = x) (i : (x ⊓ y) ⊓ z = ⊥) : x \ y = z :=
begin
  conv_rhs at s { rw [←sup_inf_sdiff x y, sup_comm] },
  rw sup_comm at s,
  conv_rhs at i { rw [←inf_inf_sdiff x y, inf_comm] },
  rw inf_comm at i,
  exact (eq_of_inf_eq_sup_eq i s).symm,
end

lemma sdiff_le : x \ y ≤ x :=
calc x \ y ≤ (x ⊓ y) ⊔ (x \ y) : le_sup_right
       ... = x                 : sup_inf_sdiff x y

@[simp] lemma bot_sdiff : ⊥ \ x = ⊥ := le_bot_iff.1 sdiff_le

lemma inf_sdiff_right : x ⊓ (x \ y) = x \ y := by rw [inf_of_le_right (@sdiff_le _ x y _)]
lemma inf_sdiff_left : (x \ y) ⊓ x = x \ y := by rw [inf_comm, inf_sdiff_right]

-- cf. `is_compl_top_bot`
@[simp] lemma sdiff_self : x \ x = ⊥ :=
by rw [←inf_inf_sdiff, inf_idem, inf_of_le_right (@sdiff_le _ x x _)]

@[simp] theorem sup_sdiff_self_right : x ⊔ (y \ x) = x ⊔ y :=
calc x ⊔ (y \ x) = (x ⊔ (x ⊓ y)) ⊔ (y \ x) : by rw sup_inf_self
             ... = x ⊔ ((y ⊓ x) ⊔ (y \ x)) : by ac_refl
             ... = x ⊔ y                   : by rw sup_inf_sdiff

@[simp] theorem sup_sdiff_self_left : (y \ x) ⊔ x = y ⊔ x :=
by rw [sup_comm, sup_sdiff_self_right, sup_comm]

lemma sup_sdiff_symm : x ⊔ (y \ x) = y ⊔ (x \ y) :=
by rw [sup_sdiff_self_right, sup_sdiff_self_right, sup_comm]

lemma sup_sdiff_cancel_right (h : x ≤ y) : x ⊔ (y \ x) = y :=
by conv_rhs { rw [←sup_inf_sdiff y x, inf_eq_right.2 h] }

lemma sdiff_sup_cancel (h : y ≤ x) : x \ y ⊔ y = x := by rw [sup_comm, sup_sdiff_cancel_right h]

lemma sup_le_of_le_sdiff_left (h : y ≤ z \ x) (hxz : x ≤ z) : x ⊔ y ≤ z :=
(sup_le_sup_left h x).trans (sup_sdiff_cancel_right hxz).le

lemma sup_le_of_le_sdiff_right (h : x ≤ z \ y) (hyz : y ≤ z) : x ⊔ y ≤ z :=
(sup_le_sup_right h y).trans (sdiff_sup_cancel hyz).le

@[simp] lemma sup_sdiff_left : x ⊔ (x \ y) = x := by { rw sup_eq_left, exact sdiff_le }
lemma sup_sdiff_right : (x \ y) ⊔ x = x := by rw [sup_comm, sup_sdiff_left]

@[simp] lemma sdiff_inf_sdiff : x \ y ⊓ (y \ x) = ⊥ :=
eq.symm $
  calc ⊥ = (x ⊓ y) ⊓ (x \ y)                           : by rw inf_inf_sdiff
     ... = (x ⊓ (y ⊓ x ⊔ y \ x)) ⊓ (x \ y)             : by rw sup_inf_sdiff
     ... = (x ⊓ (y ⊓ x) ⊔ x ⊓ (y \ x)) ⊓ (x \ y)       : by rw inf_sup_left
     ... = (y ⊓ (x ⊓ x) ⊔ x ⊓ (y \ x)) ⊓ (x \ y)       : by ac_refl
     ... = (y ⊓ x ⊔ x ⊓ (y \ x)) ⊓ (x \ y)             : by rw inf_idem
     ... = (x ⊓ y ⊓ (x \ y)) ⊔ (x ⊓ (y \ x) ⊓ (x \ y)) : by rw [inf_sup_right, @inf_comm _ _ x y]
     ... = x ⊓ (y \ x) ⊓ (x \ y)                       : by rw [inf_inf_sdiff, bot_sup_eq]
     ... = x ⊓ (x \ y) ⊓ (y \ x)                       : by ac_refl
     ... = (x \ y) ⊓ (y \ x)                           : by rw inf_sdiff_right

lemma disjoint_sdiff_sdiff : disjoint (x \ y) (y \ x) := sdiff_inf_sdiff.le

theorem le_sup_sdiff : y ≤ x ⊔ (y \ x) :=
by { rw [sup_sdiff_self_right], exact le_sup_right }

theorem le_sdiff_sup : y ≤ (y \ x) ⊔ x :=
by { rw [sup_comm], exact le_sup_sdiff }

@[simp] theorem inf_sdiff_self_right : x ⊓ (y \ x) = ⊥ :=
calc x ⊓ (y \ x) = ((x ⊓ y) ⊔ (x \ y)) ⊓ (y \ x)         : by rw sup_inf_sdiff
             ... = (x ⊓ y) ⊓ (y \ x) ⊔ (x \ y) ⊓ (y \ x) : by rw inf_sup_right
             ... = ⊥         : by rw [@inf_comm _ _ x y, inf_inf_sdiff, sdiff_inf_sdiff, bot_sup_eq]
@[simp] theorem inf_sdiff_self_left : (y \ x) ⊓ x = ⊥ := by rw [inf_comm, inf_sdiff_self_right]

theorem disjoint_sdiff_self_left : disjoint (y \ x) x := inf_sdiff_self_left.le
theorem disjoint_sdiff_self_right : disjoint x (y \ x) := inf_sdiff_self_right.le

lemma disjoint.disjoint_sdiff_left (h : disjoint x y) : disjoint (x \ z) y := h.mono_left sdiff_le
lemma disjoint.disjoint_sdiff_right (h : disjoint x y) : disjoint x (y \ z) := h.mono_right sdiff_le

/- TODO: we could make an alternative constructor for `generalized_boolean_algebra` using
`disjoint x (y \ x)` and `x ⊔ (y \ x) = y` as axioms. -/
theorem disjoint.sdiff_eq_of_sup_eq (hi : disjoint x z) (hs : x ⊔ z = y) : y \ x = z :=
have h : y ⊓ x = x := inf_eq_right.2 $ le_sup_left.trans hs.le,
sdiff_unique (by rw [h, hs]) (by rw [h, hi.eq_bot])

lemma disjoint.sup_sdiff_cancel_left (h : disjoint x y) : (x ⊔ y) \ x = y :=
h.sdiff_eq_of_sup_eq rfl
lemma disjoint.sup_sdiff_cancel_right (h : disjoint x y) : (x ⊔ y) \ y = x :=
h.symm.sdiff_eq_of_sup_eq sup_comm

protected theorem disjoint.sdiff_unique (hd : disjoint x z) (hz : z ≤ y) (hs : y ≤ x ⊔ z) :
  y \ x = z :=
sdiff_unique
  (begin
    rw ←inf_eq_right at hs,
    rwa [sup_inf_right, inf_sup_right, @sup_comm _ _ x, inf_sup_self, inf_comm, @sup_comm _ _ z,
      hs, sup_eq_left],
  end)
  (by rw [inf_assoc, hd.eq_bot, inf_bot_eq])

-- cf. `is_compl.disjoint_left_iff` and `is_compl.disjoint_right_iff`
lemma disjoint_sdiff_iff_le (hz : z ≤ y) (hx : x ≤ y) : disjoint z (y \ x) ↔ z ≤ x :=
⟨λ H, le_of_inf_le_sup_le
    (le_trans H bot_le)
    (begin
      rw sup_sdiff_cancel_right hx,
      refine le_trans (sup_le_sup_left sdiff_le z) _,
      rw sup_eq_right.2 hz,
    end),
 λ H, disjoint_sdiff_self_right.mono_left H⟩

-- cf. `is_compl.le_left_iff` and `is_compl.le_right_iff`
lemma le_iff_disjoint_sdiff (hz : z ≤ y) (hx : x ≤ y) : z ≤ x ↔ disjoint z (y \ x) :=
(disjoint_sdiff_iff_le hz hx).symm

-- cf. `is_compl.inf_left_eq_bot_iff` and `is_compl.inf_right_eq_bot_iff`
lemma inf_sdiff_eq_bot_iff (hz : z ≤ y) (hx : x ≤ y) : z ⊓ (y \ x) = ⊥ ↔ z ≤ x :=
by { rw ←disjoint_iff, exact disjoint_sdiff_iff_le hz hx }

-- cf. `is_compl.left_le_iff` and `is_compl.right_le_iff`
lemma le_iff_eq_sup_sdiff (hz : z ≤ y) (hx : x ≤ y) : x ≤ z ↔ y = z ⊔ (y \ x) :=
⟨λ H,
  begin
    apply le_antisymm,
    { conv_lhs { rw ←sup_inf_sdiff y x, },
      apply sup_le_sup_right,
      rwa inf_eq_right.2 hx, },
    { apply le_trans,
      { apply sup_le_sup_right hz, },
      { rw sup_sdiff_left, } }
  end,
 λ H,
  begin
    conv_lhs at H { rw ←sup_sdiff_cancel_right hx, },
    refine le_of_inf_le_sup_le _ H.le,
    rw inf_sdiff_self_right,
    exact bot_le,
  end⟩

lemma sup_sdiff_eq_sup (h : z ≤ x) : x ⊔ y \ z = x ⊔ y :=
sup_congr_left (sdiff_le.trans le_sup_right) $ le_sup_sdiff.trans $ sup_le_sup_right h _

-- cf. `set.union_diff_cancel'`
lemma sup_sdiff_cancel' (hx : x ≤ z) (hz : z ≤ y) : z ⊔ (y \ x) = y :=
((le_iff_eq_sup_sdiff hz (hx.trans hz)).1 hx).symm

-- cf. `is_compl.sup_inf`
lemma sdiff_sup : y \ (x ⊔ z) = (y \ x) ⊓ (y \ z) :=
sdiff_unique
  (calc y ⊓ (x ⊔ z) ⊔ y \ x ⊓ (y \ z) =
        (y ⊓ (x ⊔ z) ⊔ y \ x) ⊓ (y ⊓ (x ⊔ z) ⊔ (y \ z))         : by rw sup_inf_left
  ... = (y ⊓ x ⊔ y ⊓ z ⊔ y \ x) ⊓ (y ⊓ x ⊔ y ⊓ z ⊔ (y \ z))     : by rw @inf_sup_left _ _ y
  ... = (y ⊓ z ⊔ (y ⊓ x ⊔ y \ x)) ⊓ (y ⊓ x ⊔ (y ⊓ z ⊔ (y \ z))) : by ac_refl
  ... = (y ⊓ z ⊔ y) ⊓ (y ⊓ x ⊔ y)                             : by rw [sup_inf_sdiff, sup_inf_sdiff]
  ... = (y ⊔ y ⊓ z) ⊓ (y ⊔ y ⊓ x)                               : by ac_refl
  ... = y                                            : by rw [sup_inf_self, sup_inf_self, inf_idem])
  (calc y ⊓ (x ⊔ z) ⊓ ((y \ x) ⊓ (y \ z)) =
        (y ⊓ x ⊔ y ⊓ z) ⊓ ((y \ x) ⊓ (y \ z))                             : by rw inf_sup_left
  ... = ((y ⊓ x) ⊓ ((y \ x) ⊓ (y \ z))) ⊔ ((y ⊓ z) ⊓ ((y \ x) ⊓ (y \ z))) : by rw inf_sup_right
  ... = ((y ⊓ x) ⊓ (y \ x) ⊓ (y \ z)) ⊔ ((y \ x) ⊓ ((y \ z) ⊓ (y ⊓ z)))   : by ac_refl
  ... = ⊥ : by rw [inf_inf_sdiff, bot_inf_eq, bot_sup_eq, @inf_comm _ _ (y \ z), inf_inf_sdiff,
              inf_bot_eq])

-- cf. `is_compl.inf_sup`
lemma sdiff_inf : y \ (x ⊓ z) = y \ x ⊔ y \ z :=
sdiff_unique
  (calc y ⊓ (x ⊓ z) ⊔ (y \ x ⊔ y \ z) =
        (z ⊓ (y ⊓ x)) ⊔ (y \ x ⊔ y \ z)                     : by ac_refl
  ... = (z ⊔ (y \ x ⊔ y \ z)) ⊓ ((y ⊓ x) ⊔ (y \ x ⊔ y \ z)) : by rw sup_inf_right
  ... = (y \ x ⊔ (y \ z ⊔ z)) ⊓ (y ⊓ x ⊔ (y \ x ⊔ y \ z))   : by ac_refl
  ... = (y ⊔ z) ⊓ ((y ⊓ x) ⊔ (y \ x ⊔ y \ z)) :
                                            by rw [sup_sdiff_self_left, ←sup_assoc, sup_sdiff_right]
  ... = (y ⊔ z) ⊓ y                              : by rw [←sup_assoc, sup_inf_sdiff, sup_sdiff_left]
  ... = y                                                   : by rw [inf_comm, inf_sup_self])
  (calc y ⊓ (x ⊓ z) ⊓ ((y \ x) ⊔ (y \ z)) =
        (y ⊓ (x ⊓ z) ⊓ (y \ x)) ⊔ (y ⊓ (x ⊓ z) ⊓ (y \ z)) : by rw inf_sup_left
  ... = z ⊓ (y ⊓ x ⊓ (y \ x)) ⊔ z ⊓ (y ⊓ x) ⊓ (y \ z)     : by ac_refl
  ... = z ⊓ (y ⊓ x) ⊓ (y \ z)                        : by rw [inf_inf_sdiff, inf_bot_eq, bot_sup_eq]
  ... = x ⊓ ((y ⊓ z) ⊓ (y \ z))                           : by ac_refl
  ... = ⊥                                                 : by rw [inf_inf_sdiff, inf_bot_eq])

@[simp] lemma sdiff_inf_self_right : y \ (x ⊓ y) = y \ x :=
by rw [sdiff_inf, sdiff_self, sup_bot_eq]
@[simp] lemma sdiff_inf_self_left : y \ (y ⊓ x) = y \ x := by rw [inf_comm, sdiff_inf_self_right]

lemma sdiff_eq_sdiff_iff_inf_eq_inf : y \ x = y \ z ↔ y ⊓ x = y ⊓ z :=
⟨λ h, eq_of_inf_eq_sup_eq
  (by rw [inf_inf_sdiff, h, inf_inf_sdiff])
  (by rw [sup_inf_sdiff, h, sup_inf_sdiff]),
 λ h, by rw [←sdiff_inf_self_right, ←@sdiff_inf_self_right _ z y, inf_comm, h, inf_comm]⟩

theorem disjoint.sdiff_eq_left (h : disjoint x y) : x \ y = x :=
by conv_rhs { rw [←sup_inf_sdiff x y, h.eq_bot, bot_sup_eq] }
theorem disjoint.sdiff_eq_right (h : disjoint x y) : y \ x = y := h.symm.sdiff_eq_left

-- cf. `is_compl_bot_top`
@[simp] theorem sdiff_bot : x \ ⊥ = x := disjoint_bot_right.sdiff_eq_left

theorem sdiff_eq_self_iff_disjoint : x \ y = x ↔ disjoint y x :=
calc x \ y = x ↔ x \ y = x \ ⊥ : by rw sdiff_bot
           ... ↔ x ⊓ y = x ⊓ ⊥ : sdiff_eq_sdiff_iff_inf_eq_inf
           ... ↔ disjoint y x  : by rw [inf_bot_eq, inf_comm, disjoint_iff]

theorem sdiff_eq_self_iff_disjoint' : x \ y = x ↔ disjoint x y :=
by rw [sdiff_eq_self_iff_disjoint, disjoint.comm]

lemma sdiff_lt (hx : y ≤ x) (hy : y ≠ ⊥) :
  x \ y < x :=
begin
  refine sdiff_le.lt_of_ne (λ h, hy _),
  rw [sdiff_eq_self_iff_disjoint', disjoint_iff] at h,
  rw [←h, inf_eq_right.mpr hx],
end

-- cf. `is_compl.antitone`
lemma sdiff_le_sdiff_left (h : z ≤ x) : w \ x ≤ w \ z :=
le_of_inf_le_sup_le
  (calc (w \ x) ⊓ (w ⊓ z) ≤ (w \ x) ⊓ (w ⊓ x) : inf_le_inf le_rfl (inf_le_inf le_rfl h)
              ... = ⊥                         : by rw [inf_comm, inf_inf_sdiff]
              ... ≤ (w \ z) ⊓ (w ⊓ z)         : bot_le)
  (calc w \ x ⊔ (w ⊓ z) ≤ w \ x ⊔ (w ⊓ x)   : sup_le_sup le_rfl (inf_le_inf le_rfl h)
                    ... ≤ w                 : by rw [sup_comm, sup_inf_sdiff]
                    ... = (w \ z) ⊔ (w ⊓ z) : by rw [sup_comm, sup_inf_sdiff])

lemma sdiff_le_iff : y \ x ≤ z ↔ y ≤ x ⊔ z :=
⟨λ h, le_of_inf_le_sup_le
  (le_of_eq
    (calc y ⊓ (y \ x) = y \ x                         : inf_sdiff_right
                  ... = (x ⊓ (y \ x)) ⊔ (z ⊓ (y \ x)) :
                                          by rw [inf_eq_right.2 h, inf_sdiff_self_right, bot_sup_eq]
                  ... = (x ⊔ z) ⊓ (y \ x)             : inf_sup_right.symm))
  (calc y ⊔ y \ x = y                 : sup_sdiff_left
              ... ≤ y ⊔ (x ⊔ z)       : le_sup_left
              ... = ((y \ x) ⊔ x) ⊔ z : by rw [←sup_assoc, ←@sup_sdiff_self_left _ x y]
              ... = x ⊔ z ⊔ y \ x     : by ac_refl),
 λ h, le_of_inf_le_sup_le
  (calc y \ x ⊓ x = ⊥     : inf_sdiff_self_left
              ... ≤ z ⊓ x : bot_le)
  (calc y \ x ⊔ x = y ⊔ x       : sup_sdiff_self_left
              ... ≤ (x ⊔ z) ⊔ x : sup_le_sup_right h x
              ... ≤ z ⊔ x       : by rw [sup_assoc, sup_comm, sup_assoc, sup_idem])⟩

lemma sdiff_sdiff_le : x \ (x \ y) ≤ y := sdiff_le_iff.2 le_sdiff_sup

lemma sdiff_triangle (x y z : α) : x \ z ≤ x \ y ⊔ y \ z :=
begin
  rw [sdiff_le_iff, sup_left_comm, ←sdiff_le_iff],
  exact sdiff_sdiff_le.trans (sdiff_le_iff.1 le_rfl),
end

@[simp] lemma le_sdiff_iff : x ≤ y \ x ↔ x = ⊥ :=
⟨λ h, disjoint_self.1 (disjoint_sdiff_self_right.mono_right h), λ h, h.le.trans bot_le⟩

@[simp] lemma sdiff_eq_bot_iff : y \ x = ⊥ ↔ y ≤ x :=
by rw [←le_bot_iff, sdiff_le_iff, sup_bot_eq]

lemma sdiff_le_comm : x \ y ≤ z ↔ x \ z ≤ y :=
by rw [sdiff_le_iff, sup_comm, sdiff_le_iff]

lemma sdiff_le_sdiff_right (h : w ≤ y) : w \ x ≤ y \ x :=
le_of_inf_le_sup_le
  (calc (w \ x) ⊓ (w ⊓ x) = ⊥                 : by rw [inf_comm, inf_inf_sdiff]
                      ... ≤ (y \ x) ⊓ (w ⊓ x) : bot_le)
  (calc w \ x ⊔ (w ⊓ x) = w                       : by rw [sup_comm, sup_inf_sdiff]
                    ... ≤ (y ⊓ (y \ x)) ⊔ w       : le_sup_right
                    ... = (y ⊓ (y \ x)) ⊔ (y ⊓ w) : by rw inf_eq_right.2 h
                    ... = y ⊓ ((y \ x) ⊔ w)       : by rw inf_sup_left
                    ... = ((y \ x) ⊔ (y ⊓ x)) ⊓ ((y \ x) ⊔ w) :
                                                by rw [@sup_comm _ _ (y \ x) (y ⊓ x), sup_inf_sdiff]
                    ... = (y \ x) ⊔ ((y ⊓ x) ⊓ w) : by rw ←sup_inf_left
                    ... = (y \ x) ⊔ ((w ⊓ y) ⊓ x) : by ac_refl
                    ... = (y \ x) ⊔ (w ⊓ x)       : by rw inf_eq_left.2 h)

theorem sdiff_le_sdiff (h₁ : w ≤ y) (h₂ : z ≤ x) : w \ x ≤ y \ z :=
calc w \ x ≤ w \ z : sdiff_le_sdiff_left h₂
       ... ≤ y \ z : sdiff_le_sdiff_right h₁

lemma sdiff_lt_sdiff_right (h : x < y) (hz : z ≤ x) : x \ z < y \ z :=
(sdiff_le_sdiff_right h.le).lt_of_not_le $ λ h', h.not_le $
  le_sdiff_sup.trans $ sup_le_of_le_sdiff_right h' hz

lemma sup_inf_inf_sdiff : (x ⊓ y) ⊓ z ⊔ (y \ z) = (x ⊓ y) ⊔ (y \ z) :=
calc (x ⊓ y) ⊓ z ⊔ (y \ z) = x ⊓ (y ⊓ z) ⊔ (y \ z) : by rw inf_assoc
                       ... = (x ⊔ (y \ z)) ⊓ y     : by rw [sup_inf_right, sup_inf_sdiff]
                       ... = (x ⊓ y) ⊔ (y \ z)     : by rw [inf_sup_right, inf_sdiff_left]

@[simp] lemma inf_sdiff_sup_left : (x \ z) ⊓ (x ⊔ y) = x \ z :=
by rw [inf_sup_left, inf_sdiff_left, sup_inf_self]
@[simp] lemma inf_sdiff_sup_right : (x \ z) ⊓ (y ⊔ x) = x \ z :=
by rw [sup_comm, inf_sdiff_sup_left]

lemma sdiff_sdiff_right : x \ (y \ z) = (x \ y) ⊔ (x ⊓ y ⊓ z) :=
begin
  rw [sup_comm, inf_comm, ←inf_assoc, sup_inf_inf_sdiff],
  apply sdiff_unique,
  { calc x ⊓ (y \ z) ⊔ (z ⊓ x ⊔ x \ y) =
          (x ⊔ (z ⊓ x ⊔ x \ y)) ⊓ (y \ z ⊔ (z ⊓ x ⊔ x \ y)) : by rw sup_inf_right
    ... = (x ⊔ x ⊓ z ⊔ x \ y) ⊓ (y \ z ⊔ (x ⊓ z ⊔ x \ y))   : by ac_refl
    ... = x ⊓ (y \ z ⊔ x ⊓ z ⊔ x \ y)             : by rw [sup_inf_self, sup_sdiff_left, ←sup_assoc]
    ... = x ⊓ (y \ z ⊓ (z ⊔ y) ⊔ x ⊓ (z ⊔ y) ⊔ x \ y) :
                           by rw [sup_inf_left, sup_sdiff_self_left, inf_sup_right, @sup_comm _ _ y]
    ... = x ⊓ (y \ z ⊔ (x ⊓ z ⊔ x ⊓ y) ⊔ x \ y) :
                                                by rw [inf_sdiff_sup_right, @inf_sup_left _ _ x z y]
    ... = x ⊓ (y \ z ⊔ (x ⊓ z ⊔ (x ⊓ y ⊔ x \ y)))           : by ac_refl
    ... = x ⊓ (y \ z ⊔ (x ⊔ x ⊓ z))                   : by rw [sup_inf_sdiff, @sup_comm _ _ (x ⊓ z)]
    ... = x                                        : by rw [sup_inf_self, sup_comm, inf_sup_self] },
  { calc x ⊓ (y \ z) ⊓ (z ⊓ x ⊔ x \ y) =
          x ⊓ (y \ z) ⊓ (z ⊓ x) ⊔ x ⊓ (y \ z) ⊓ (x \ y) : by rw inf_sup_left
    ... = x ⊓ (y \ z ⊓ z ⊓ x) ⊔ x ⊓ (y \ z) ⊓ (x \ y)   : by ac_refl
    ... = x ⊓ (y \ z) ⊓ (x \ y) :    by rw [inf_sdiff_self_left, bot_inf_eq, inf_bot_eq, bot_sup_eq]
    ... = x ⊓ (y \ z ⊓ y) ⊓ (x \ y)                     : by conv_lhs { rw ←inf_sdiff_left }
    ... = x ⊓ (y \ z ⊓ (y ⊓ (x \ y)))                   : by ac_refl
    ... = ⊥                                 : by rw [inf_sdiff_self_right, inf_bot_eq, inf_bot_eq] }
end

lemma sdiff_sdiff_right' : x \ (y \ z) = (x \ y) ⊔ (x ⊓ z) :=
calc  x \ (y \ z) = (x \ y) ⊔ (x ⊓ y ⊓ z) : sdiff_sdiff_right
              ... = z ⊓ x ⊓ y ⊔ (x \ y)   : by ac_refl
              ... = (x \ y) ⊔ (x ⊓ z)     : by rw [sup_inf_inf_sdiff, sup_comm, inf_comm]

lemma sdiff_sdiff_eq_sdiff_sup (h : z ≤ x) : x \ (y \ z) = x \ y ⊔ z :=
by rw [sdiff_sdiff_right', inf_eq_right.2 h]

@[simp] lemma sdiff_sdiff_right_self : x \ (x \ y) = x ⊓ y :=
by rw [sdiff_sdiff_right, inf_idem, sdiff_self, bot_sup_eq]

lemma sdiff_sdiff_eq_self (h : y ≤ x) : x \ (x \ y) = y :=
by rw [sdiff_sdiff_right_self, inf_of_le_right h]

lemma sdiff_eq_symm (hy : y ≤ x) (h : x \ y = z) : x \ z = y := by rw [←h, sdiff_sdiff_eq_self hy]
lemma sdiff_eq_comm (hy : y ≤ x) (hz : z ≤ x) : x \ y = z ↔ x \ z = y :=
⟨sdiff_eq_symm hy, sdiff_eq_symm hz⟩

lemma eq_of_sdiff_eq_sdiff (hxz : x ≤ z) (hyz : y ≤ z) (h : z \ x = z \ y) : x = y :=
by rw [←sdiff_sdiff_eq_self hxz, h, sdiff_sdiff_eq_self hyz]

lemma sdiff_sdiff_left : (x \ y) \ z = x \ (y ⊔ z) :=
begin
  rw sdiff_sup,
  apply sdiff_unique,
  { rw [←inf_sup_left, sup_sdiff_self_right, inf_sdiff_sup_right] },
  { rw [inf_assoc, @inf_comm _ _ z, inf_assoc, inf_sdiff_self_left, inf_bot_eq, inf_bot_eq] }
end

lemma sdiff_sdiff_left' : (x \ y) \ z = (x \ y) ⊓ (x \ z) :=
by rw [sdiff_sdiff_left, sdiff_sup]

lemma sdiff_sdiff_comm : (x \ y) \ z = (x \ z) \ y :=
by rw [sdiff_sdiff_left, sup_comm, sdiff_sdiff_left]

@[simp] lemma sdiff_idem : x \ y \ y = x \ y := by rw [sdiff_sdiff_left, sup_idem]

@[simp] lemma sdiff_sdiff_self : x \ y \ x = ⊥ := by rw [sdiff_sdiff_comm, sdiff_self, bot_sdiff]

lemma sdiff_sdiff_sup_sdiff : z \ (x \ y ⊔ y \ x) = z ⊓ (z \ x ⊔ y) ⊓ (z \ y ⊔ x) :=
calc z \ (x \ y ⊔ y \ x) = (z \ x ⊔ z ⊓ x ⊓ y) ⊓ (z \ y ⊔ z ⊓ y ⊓ x) :
                                             by rw [sdiff_sup, sdiff_sdiff_right, sdiff_sdiff_right]
... = z ⊓ (z \ x ⊔ y) ⊓ (z \ y ⊔ z ⊓ y ⊓ x) : by rw [sup_inf_left, sup_comm, sup_inf_sdiff]
... = z ⊓ (z \ x ⊔ y) ⊓ (z ⊓ (z \ y ⊔ x)) :
                                          by rw [sup_inf_left, @sup_comm _ _ (z \ y), sup_inf_sdiff]
... = z ⊓ z ⊓ (z \ x ⊔ y) ⊓ (z \ y ⊔ x)     : by ac_refl
... = z ⊓ (z \ x ⊔ y) ⊓ (z \ y ⊔ x)         : by rw inf_idem

lemma sdiff_sdiff_sup_sdiff' : z \ (x \ y ⊔ y \ x) = z ⊓ x ⊓ y ⊔ ((z \ x) ⊓ (z \ y)) :=
calc z \ (x \ y ⊔ y \ x) =
      z \ (x \ y) ⊓ (z \ (y \ x))               : sdiff_sup
... = (z \ x ⊔ z ⊓ x ⊓ y) ⊓ (z \ y ⊔ z ⊓ y ⊓ x) : by rw [sdiff_sdiff_right, sdiff_sdiff_right]
... = (z \ x ⊔ z ⊓ y ⊓ x) ⊓ (z \ y ⊔ z ⊓ y ⊓ x) : by ac_refl
... = (z \ x) ⊓ (z \ y) ⊔ z ⊓ y ⊓ x             : sup_inf_right.symm
... = z ⊓ x ⊓ y ⊔ ((z \ x) ⊓ (z \ y))           : by ac_refl

lemma sup_sdiff : (x ⊔ y) \ z = (x \ z) ⊔ (y \ z) :=
sdiff_unique
  (calc (x ⊔ y) ⊓ z ⊔ (x \ z ⊔ y \ z) =
        (x ⊓ z ⊔ y ⊓ z) ⊔ (x \ z ⊔ y \ z) : by rw inf_sup_right
  ... = x ⊓ z ⊔ x \ z ⊔ y \ z ⊔ y ⊓ z     : by ac_refl
  ... = x ⊔ (y ⊓ z ⊔ y \ z)               : by rw [sup_inf_sdiff, sup_assoc, @sup_comm _ _ (y \ z)]
  ... = x ⊔ y                             : by rw sup_inf_sdiff)
  (calc (x ⊔ y) ⊓ z ⊓ (x \ z ⊔ y \ z) =
        (x ⊓ z ⊔ y ⊓ z) ⊓ (x \ z ⊔ y \ z)                       : by rw inf_sup_right
  ... = (x ⊓ z ⊔ y ⊓ z) ⊓ (x \ z) ⊔ ((x ⊓ z ⊔ y ⊓ z) ⊓ (y \ z)) :
                                                           by rw [@inf_sup_left _ _ (x ⊓ z ⊔ y ⊓ z)]
  ... = (y ⊓ z ⊓ (x \ z)) ⊔ ((x ⊓ z ⊔ y ⊓ z) ⊓ (y \ z)) :
                                                    by rw [inf_sup_right, inf_inf_sdiff, bot_sup_eq]
  ... = (x ⊓ z ⊔ y ⊓ z) ⊓ (y \ z)  : by rw [inf_assoc, inf_sdiff_self_right, inf_bot_eq, bot_sup_eq]
  ... = x ⊓ z ⊓ (y \ z)                           : by rw [inf_sup_right, inf_inf_sdiff, sup_bot_eq]
  ... = ⊥                                     : by rw [inf_assoc, inf_sdiff_self_right, inf_bot_eq])

lemma sup_sdiff_right_self : (x ⊔ y) \ y = x \ y :=
by rw [sup_sdiff, sdiff_self, sup_bot_eq]

lemma sup_sdiff_left_self : (x ⊔ y) \ x = y \ x :=
by rw [sup_comm, sup_sdiff_right_self]

lemma inf_sdiff : (x ⊓ y) \ z = (x \ z) ⊓ (y \ z) :=
sdiff_unique
  (calc (x ⊓ y) ⊓ z ⊔ ((x \ z) ⊓ (y \ z)) =
        ((x ⊓ y) ⊓ z ⊔ (x \ z)) ⊓ ((x ⊓ y) ⊓ z ⊔ (y \ z)) : by rw [sup_inf_left]
  ... = (x ⊓ y ⊓ (z ⊔ x) ⊔ x \ z) ⊓ (x ⊓ y ⊓ z ⊔ y \ z) :
                     by rw [sup_inf_right, sup_sdiff_self_right, inf_sup_right, inf_sdiff_sup_right]
  ... = (y ⊓ (x ⊓ (x ⊔ z)) ⊔ x \ z) ⊓ (x ⊓ y ⊓ z ⊔ y \ z) : by ac_refl
  ... = ((y ⊓ x) ⊔ (x \ z)) ⊓ ((x ⊓ y) ⊔ (y \ z))         : by rw [inf_sup_self, sup_inf_inf_sdiff]
  ... = (x ⊓ y) ⊔ ((x \ z) ⊓ (y \ z))                     : by rw [@inf_comm _ _ y, sup_inf_left]
  ... = x ⊓ y                                        : sup_eq_left.2 (inf_le_inf sdiff_le sdiff_le))
  (calc (x ⊓ y) ⊓ z ⊓ ((x \ z) ⊓ (y \ z)) =
        x ⊓ y ⊓ (z ⊓ (x \ z)) ⊓ (y \ z) : by ac_refl
  ... = ⊥                               : by rw [inf_sdiff_self_right, inf_bot_eq, bot_inf_eq])

lemma inf_sdiff_assoc : (x ⊓ y) \ z = x ⊓ (y \ z) :=
sdiff_unique
  (calc x ⊓ y ⊓ z ⊔ x ⊓ (y \ z) = x ⊓ (y ⊓ z) ⊔ x ⊓ (y \ z) : by rw inf_assoc
                            ... = x ⊓ ((y ⊓ z) ⊔ y \ z)     : inf_sup_left.symm
                            ... = x ⊓ y                     : by rw sup_inf_sdiff)
  (calc x ⊓ y ⊓ z ⊓ (x ⊓ (y \ z)) = x ⊓ x ⊓ ((y ⊓ z) ⊓ (y \ z)) : by ac_refl
                              ... = ⊥                           : by rw [inf_inf_sdiff, inf_bot_eq])

lemma inf_sdiff_right_comm : x \ z ⊓ y = (x ⊓ y) \ z :=
by rw [@inf_comm _ _ x, inf_comm, inf_sdiff_assoc]

lemma inf_sdiff_distrib_left (a b c : α) : a ⊓ b \ c = (a ⊓ b) \ (a ⊓ c) :=
by rw [sdiff_inf, sdiff_eq_bot_iff.2 inf_le_left, bot_sup_eq, inf_sdiff_assoc]

lemma inf_sdiff_distrib_right (a b c : α) : a \ b ⊓ c = (a ⊓ c) \ (b ⊓ c) :=
by simp_rw [@inf_comm _ _ _ c, inf_sdiff_distrib_left]

lemma sdiff_sup_sdiff_cancel (hyx : y ≤ x) (hzy : z ≤ y) : x \ y ⊔ y \ z = x \ z :=
by rw [←sup_sdiff_inf (x \ z) y, sdiff_sdiff_left, sup_eq_right.2 hzy, inf_sdiff_right_comm,
  inf_eq_right.2 hyx]

lemma sup_eq_sdiff_sup_sdiff_sup_inf : x ⊔ y = (x \ y) ⊔ (y \ x) ⊔ (x ⊓ y) :=
eq.symm $
  calc (x \ y) ⊔ (y \ x) ⊔ (x ⊓ y) =
        ((x \ y) ⊔ (y \ x) ⊔ x) ⊓ ((x \ y) ⊔ (y \ x) ⊔ y)   : by rw sup_inf_left
  ... = ((x \ y) ⊔ x ⊔ (y \ x)) ⊓ ((x \ y) ⊔ ((y \ x) ⊔ y)) : by ac_refl
  ... = (x ⊔ (y \ x)) ⊓ ((x \ y) ⊔ y)                     : by rw [sup_sdiff_right, sup_sdiff_right]
  ... = x ⊔ y                          : by rw [sup_sdiff_self_right, sup_sdiff_self_left, inf_idem]

lemma sdiff_le_sdiff_of_sup_le_sup_left (h : z ⊔ x ≤ z ⊔ y) : x \ z ≤ y \ z :=
begin
  rw [←sup_sdiff_left_self, ←@sup_sdiff_left_self _ _ y],
  exact sdiff_le_sdiff_right h,
end

lemma sdiff_le_sdiff_of_sup_le_sup_right (h : x ⊔ z ≤ y ⊔ z) : x \ z ≤ y \ z :=
begin
  rw [←sup_sdiff_right_self, ←@sup_sdiff_right_self _ y],
  exact sdiff_le_sdiff_right h,
end

lemma sup_lt_of_lt_sdiff_left (h : y < z \ x) (hxz : x ≤ z) : x ⊔ y < z :=
begin
  rw ←sup_sdiff_cancel_right hxz,
  refine (sup_le_sup_left h.le _).lt_of_not_le (λ h', h.not_le _),
  rw ←sdiff_idem,
  exact (sdiff_le_sdiff_of_sup_le_sup_left h').trans sdiff_le,
end

lemma sup_lt_of_lt_sdiff_right (h : x < z \ y) (hyz : y ≤ z) : x ⊔ y < z :=
begin
  rw ←sdiff_sup_cancel hyz,
  refine (sup_le_sup_right h.le _).lt_of_not_le (λ h', h.not_le _),
  rw ←sdiff_idem,
  exact (sdiff_le_sdiff_of_sup_le_sup_right h').trans sdiff_le,
end

instance pi.generalized_boolean_algebra {α : Type u} {β : Type v} [generalized_boolean_algebra β] :
  generalized_boolean_algebra (α → β) :=
by pi_instance

end generalized_boolean_algebra

/-!
### Boolean algebras
-/


/-- Set / lattice complement -/
@[notation_class] class has_compl (α : Type*) := (compl : α → α)

export has_compl (compl)

postfix `ᶜ`:(max+1) := compl

/-- This class contains the core axioms of a Boolean algebra. The `boolean_algebra` class extends
both this class and `generalized_boolean_algebra`, see Note [forgetful inheritance].

Since `bounded_order`, `order_bot`, and `order_top` are mixins that require `has_le`
to be present at define-time, the `extends` mechanism does not work with them.
Instead, we extend using the underlying `has_bot` and `has_top` data typeclasses, and replicate the
order axioms of those classes here. A "forgetful" instance back to `bounded_order` is provided.
-/
class boolean_algebra.core (α : Type u) extends distrib_lattice α, has_compl α,
  has_top α, has_bot α :=
(inf_compl_le_bot : ∀x:α, x ⊓ xᶜ ≤ ⊥)
(top_le_sup_compl : ∀x:α, ⊤ ≤ x ⊔ xᶜ)
(le_top : ∀ a : α, a ≤ ⊤)
(bot_le : ∀ a : α, ⊥ ≤ a)

@[priority 100]  -- see Note [lower instance priority]
instance boolean_algebra.core.to_bounded_order [h : boolean_algebra.core α] : bounded_order α :=
{ ..h }

section boolean_algebra_core
variables [boolean_algebra.core α]

@[simp] theorem inf_compl_eq_bot : x ⊓ xᶜ = ⊥ :=
bot_unique $ boolean_algebra.core.inf_compl_le_bot x

@[simp] theorem compl_inf_eq_bot : xᶜ ⊓ x = ⊥ :=
eq.trans inf_comm inf_compl_eq_bot

@[simp] theorem sup_compl_eq_top : x ⊔ xᶜ = ⊤ :=
top_unique $ boolean_algebra.core.top_le_sup_compl x

@[simp] theorem compl_sup_eq_top : xᶜ ⊔ x = ⊤ :=
eq.trans sup_comm sup_compl_eq_top

theorem is_compl_compl : is_compl x xᶜ :=
is_compl.of_eq inf_compl_eq_bot sup_compl_eq_top

theorem is_compl.eq_compl (h : is_compl x y) : x = yᶜ :=
h.left_unique is_compl_compl.symm

theorem is_compl.compl_eq (h : is_compl x y) : xᶜ = y :=
(h.right_unique is_compl_compl).symm

theorem eq_compl_iff_is_compl : x = yᶜ ↔ is_compl x y :=
⟨λ h, by { rw h, exact is_compl_compl.symm }, is_compl.eq_compl⟩

theorem compl_eq_iff_is_compl : xᶜ = y ↔ is_compl x y :=
⟨λ h, by { rw ←h, exact is_compl_compl }, is_compl.compl_eq⟩

theorem compl_eq_comm : xᶜ = y ↔ yᶜ = x :=
by rw [eq_comm, compl_eq_iff_is_compl, eq_compl_iff_is_compl]

theorem eq_compl_comm : x = yᶜ ↔ y = xᶜ :=
by rw [eq_comm, compl_eq_iff_is_compl, eq_compl_iff_is_compl]

theorem disjoint_compl_right : disjoint x xᶜ := is_compl_compl.disjoint
theorem disjoint_compl_left : disjoint xᶜ x := disjoint_compl_right.symm

theorem compl_unique (i : x ⊓ y = ⊥) (s : x ⊔ y = ⊤) : xᶜ = y :=
(is_compl.of_eq i s).compl_eq

@[simp] theorem compl_top : ⊤ᶜ = (⊥:α) :=
is_compl_top_bot.compl_eq

@[simp] theorem compl_bot : ⊥ᶜ = (⊤:α) :=
is_compl_bot_top.compl_eq

@[simp] theorem compl_compl (x : α) : xᶜᶜ = x :=
is_compl_compl.symm.compl_eq

theorem compl_comp_compl : compl ∘ compl = @id α := funext compl_compl

@[simp] theorem compl_involutive : function.involutive (compl : α → α) := compl_compl

theorem compl_bijective : function.bijective (compl : α → α) :=
compl_involutive.bijective

theorem compl_surjective : function.surjective (compl : α → α) :=
compl_involutive.surjective

theorem compl_injective : function.injective (compl : α → α) :=
compl_involutive.injective

@[simp] theorem compl_inj_iff : xᶜ = yᶜ ↔ x = y :=
compl_injective.eq_iff

theorem is_compl.compl_eq_iff (h : is_compl x y) : zᶜ = y ↔ z = x :=
h.compl_eq ▸ compl_inj_iff

@[simp] theorem compl_eq_top : xᶜ = ⊤ ↔ x = ⊥ :=
is_compl_bot_top.compl_eq_iff

@[simp] theorem compl_eq_bot : xᶜ = ⊥ ↔ x = ⊤ :=
is_compl_top_bot.compl_eq_iff

@[simp] theorem compl_inf : (x ⊓ y)ᶜ = xᶜ ⊔ yᶜ :=
(is_compl_compl.inf_sup is_compl_compl).compl_eq

@[simp] theorem compl_sup : (x ⊔ y)ᶜ = xᶜ ⊓ yᶜ :=
(is_compl_compl.sup_inf is_compl_compl).compl_eq

theorem compl_le_compl (h : y ≤ x) : xᶜ ≤ yᶜ :=
is_compl_compl.antitone is_compl_compl h

@[simp] theorem compl_le_compl_iff_le : yᶜ ≤ xᶜ ↔ x ≤ y :=
⟨assume h, by have h := compl_le_compl h; simp at h; assumption,
  compl_le_compl⟩

theorem le_compl_of_le_compl (h : y ≤ xᶜ) : x ≤ yᶜ :=
by simpa only [compl_compl] using compl_le_compl h

theorem compl_le_of_compl_le (h : yᶜ ≤ x) : xᶜ ≤ y :=
by simpa only [compl_compl] using compl_le_compl h

theorem le_compl_iff_le_compl : y ≤ xᶜ ↔ x ≤ yᶜ :=
⟨le_compl_of_le_compl, le_compl_of_le_compl⟩

theorem compl_le_iff_compl_le : xᶜ ≤ y ↔ yᶜ ≤ x :=
⟨compl_le_of_compl_le, compl_le_of_compl_le⟩

lemma le_compl_iff_disjoint_right : x ≤ yᶜ ↔ disjoint x y := is_compl_compl.le_right_iff
lemma le_compl_iff_disjoint_left : y ≤ xᶜ ↔ disjoint x y :=
le_compl_iff_disjoint_right.trans disjoint.comm

lemma disjoint_compl_left_iff : disjoint xᶜ y ↔ y ≤ x :=
by rw [←le_compl_iff_disjoint_left, compl_compl]

lemma disjoint_compl_right_iff : disjoint x yᶜ ↔ x ≤ y :=
by rw [←le_compl_iff_disjoint_right, compl_compl]

alias le_compl_iff_disjoint_right ↔ _ disjoint.le_compl_right
alias le_compl_iff_disjoint_left ↔ _ disjoint.le_compl_left
alias disjoint_compl_left_iff ↔ _ has_le.le.disjoint_compl_left
alias disjoint_compl_right_iff ↔ _ has_le.le.disjoint_compl_right

namespace boolean_algebra

@[priority 100]
instance : is_complemented α := ⟨λ x, ⟨xᶜ, is_compl_compl⟩⟩

end boolean_algebra

end boolean_algebra_core

/-- A Boolean algebra is a bounded distributive lattice with
a complement operator `ᶜ` such that `x ⊓ xᶜ = ⊥` and `x ⊔ xᶜ = ⊤`.
For convenience, it must also provide a set difference operation `\`
satisfying `x \ y = x ⊓ yᶜ`.

This is a generalization of (classical) logic of propositions, or
the powerset lattice. -/
-- Lean complains about metavariables in the type if the universe is not specified
class boolean_algebra (α : Type u) extends generalized_boolean_algebra α, boolean_algebra.core α :=
(sdiff_eq : ∀x y:α, x \ y = x ⊓ yᶜ)
-- TODO: is there a way to automatically fill in the proofs of sup_inf_sdiff and inf_inf_sdiff given
-- everything in `boolean_algebra.core` and `sdiff_eq`? The following doesn't work:
-- (sup_inf_sdiff := λ a b, by rw [sdiff_eq, ←inf_sup_left, sup_compl_eq_top, inf_top_eq])


section of_core

/-- Create a `has_sdiff` instance from a `boolean_algebra.core` instance, defining `x \ y` to
be `x ⊓ yᶜ`.

For some types, it may be more convenient to create the `boolean_algebra` instance by hand in order
to have a simpler `sdiff` operation.

See note [reducible non-instances]. -/
@[reducible]
def boolean_algebra.core.sdiff [boolean_algebra.core α] : has_sdiff α := ⟨λ x y, x ⊓ yᶜ⟩

local attribute [instance] boolean_algebra.core.sdiff

lemma boolean_algebra.core.sdiff_eq [boolean_algebra.core α] (a b : α) :
  a \ b = a ⊓ bᶜ := rfl

/-- Create a `boolean_algebra` instance from a `boolean_algebra.core` instance, defining `x \ y` to
be `x ⊓ yᶜ`.

For some types, it may be more convenient to create the `boolean_algebra` instance by hand in order
to have a simpler `sdiff` operation. -/
def boolean_algebra.of_core (B : boolean_algebra.core α) :
  boolean_algebra α :=
{ sdiff := λ x y, x ⊓ yᶜ,
  sdiff_eq := λ _ _, rfl,
  sup_inf_sdiff := λ a b, by rw [←inf_sup_left, sup_compl_eq_top, inf_top_eq],
  inf_inf_sdiff := λ a b, by { rw [inf_left_right_swap, boolean_algebra.core.sdiff_eq,
    @inf_assoc _ _ _ _ b, compl_inf_eq_bot, inf_bot_eq, bot_inf_eq], congr },
  ..B }

end of_core

section boolean_algebra
variables [boolean_algebra α]

--TODO@Yaël: Once we have co-Heyting algebras, we won't need to go through `boolean_algebra.of_core`
instance : boolean_algebra αᵒᵈ :=
boolean_algebra.of_core
{ compl := λ a, to_dual (of_dual a)ᶜ,
  inf_compl_le_bot := λ _, sup_compl_eq_top.ge,
  top_le_sup_compl := λ _, inf_compl_eq_bot.ge,
  ..order_dual.distrib_lattice α, ..order_dual.bounded_order α }

@[simp] lemma of_dual_compl (a : αᵒᵈ) : of_dual aᶜ = (of_dual a)ᶜ := rfl
@[simp] lemma to_dual_compl (a : α) : to_dual aᶜ = (to_dual a)ᶜ := rfl

theorem sdiff_eq : x \ y = x ⊓ yᶜ := boolean_algebra.sdiff_eq x y

@[simp] theorem sdiff_compl : x \ yᶜ = x ⊓ y := by rw [sdiff_eq, compl_compl]

@[simp] theorem top_sdiff : ⊤ \ x = xᶜ := by rw [sdiff_eq, top_inf_eq]
@[simp] theorem sdiff_top : x \ ⊤ = ⊥ := by rw [sdiff_eq, compl_top, inf_bot_eq]

@[simp] lemma sup_inf_inf_compl : (x ⊓ y) ⊔ (x ⊓ yᶜ) = x :=
by rw [← sdiff_eq, sup_inf_sdiff _ _]

@[simp] lemma compl_sdiff : (x \ y)ᶜ = xᶜ ⊔ y :=
by rw [sdiff_eq, compl_inf, compl_compl]

end boolean_algebra

instance Prop.boolean_algebra : boolean_algebra Prop :=
boolean_algebra.of_core
{ compl := not,
  inf_compl_le_bot := λ p ⟨Hp, Hpc⟩, Hpc Hp,
  top_le_sup_compl := λ p H, classical.em p,
  .. Prop.distrib_lattice,
  .. Prop.bounded_order }

instance pi.has_sdiff {ι : Type u} {α : ι → Type v} [∀ i, has_sdiff (α i)] :
  has_sdiff (Π i, α i) :=
⟨λ x y i, x i \ y i⟩

lemma pi.sdiff_def {ι : Type u} {α : ι → Type v} [∀ i, has_sdiff (α i)] (x y : Π i, α i) :
  (x \ y) = λ i, x i \ y i := rfl

@[simp]
lemma pi.sdiff_apply {ι : Type u} {α : ι → Type v} [∀ i, has_sdiff (α i)] (x y : Π i, α i) (i : ι) :
  (x \ y) i = x i \ y i := rfl

instance pi.has_compl {ι : Type u} {α : ι → Type v} [∀ i, has_compl (α i)] :
  has_compl (Π i, α i) :=
⟨λ x i, (x i)ᶜ⟩

lemma pi.compl_def {ι : Type u} {α : ι → Type v} [∀ i, has_compl (α i)] (x : Π i, α i) :
  xᶜ = λ i, (x i)ᶜ := rfl

instance is_irrefl.compl (r) [is_irrefl α r] : is_refl α rᶜ := ⟨@irrefl α r _⟩
instance is_refl.compl (r) [is_refl α r] : is_irrefl α rᶜ := ⟨λ a, not_not_intro (refl a)⟩

@[simp]
lemma pi.compl_apply {ι : Type u} {α : ι → Type v} [∀ i, has_compl (α i)] (x : Π i, α i) (i : ι)  :
  xᶜ i = (x i)ᶜ := rfl

instance pi.boolean_algebra {ι : Type u} {α : ι → Type v} [∀ i, boolean_algebra (α i)] :
  boolean_algebra (Π i, α i) :=
{ sdiff_eq := λ x y, funext $ λ i, sdiff_eq,
  sup_inf_sdiff := λ x y, funext $ λ i, sup_inf_sdiff (x i) (y i),
  inf_inf_sdiff := λ x y, funext $ λ i, inf_inf_sdiff (x i) (y i),
  inf_compl_le_bot := λ _ _, boolean_algebra.inf_compl_le_bot _,
  top_le_sup_compl := λ _ _, boolean_algebra.top_le_sup_compl _,
  .. pi.has_sdiff,
  .. pi.has_compl,
  .. pi.bounded_order,
  .. pi.distrib_lattice }

instance : boolean_algebra bool := boolean_algebra.of_core
{ sup := bor,
  le_sup_left := bool.left_le_bor,
  le_sup_right := bool.right_le_bor,
  sup_le := λ _ _ _, bool.bor_le,
  inf := band,
  inf_le_left := bool.band_le_left,
  inf_le_right := bool.band_le_right,
  le_inf := λ _ _ _, bool.le_band,
  le_sup_inf := dec_trivial,
  compl := bnot,
  inf_compl_le_bot := λ a, a.band_bnot_self.le,
  top_le_sup_compl := λ a, a.bor_bnot_self.ge,
  ..bool.linear_order, ..bool.bounded_order }

@[simp] lemma bool.sup_eq_bor : (⊔) = bor := rfl
@[simp] lemma bool.inf_eq_band : (⊓) = band := rfl
@[simp] lemma bool.compl_eq_bnot : has_compl.compl = bnot := rfl

section lift

/-- Pullback a `generalized_boolean_algebra` along an injection. -/
@[reducible] -- See note [reducible non-instances]
protected def function.injective.generalized_boolean_algebra [has_sup α] [has_inf α] [has_bot α]
  [has_sdiff α] [generalized_boolean_algebra β] (f : α → β) (hf : injective f)
  (map_sup : ∀ a b, f (a ⊔ b) = f a ⊔ f b) (map_inf : ∀ a b, f (a ⊓ b) = f a ⊓ f b)
  (map_bot : f ⊥ = ⊥) (map_sdiff : ∀ a b, f (a \ b) = f a \ f b) :
  generalized_boolean_algebra α :=
{ sdiff := (\),
  bot := ⊥,
  sup_inf_sdiff := λ a b, hf $ (map_sup _ _).trans begin
    rw map_sdiff,
    convert sup_inf_sdiff _ _,
    exact map_inf _ _,
  end,
  inf_inf_sdiff := λ a b, hf $ (map_inf _ _).trans begin
    rw map_sdiff,
    convert inf_inf_sdiff _ _,
    exact map_inf _ _,
  end,
  le_sup_inf := λ a b c, (map_inf _ _).le.trans $ by { convert le_sup_inf, exact map_sup _ _,
    exact map_sup _ _, convert map_sup _ _, exact (map_inf _ _).symm },
  ..hf.lattice f map_sup map_inf }

/-- Pullback a `boolean_algebra` along an injection. -/
@[reducible] -- See note [reducible non-instances]
protected def function.injective.boolean_algebra [has_sup α] [has_inf α] [has_top α] [has_bot α]
  [has_compl α] [has_sdiff α] [boolean_algebra β] (f : α → β) (hf : injective f)
  (map_sup : ∀ a b, f (a ⊔ b) = f a ⊔ f b) (map_inf : ∀ a b, f (a ⊓ b) = f a ⊓ f b)
  (map_top : f ⊤ = ⊤) (map_bot : f ⊥ = ⊥) (map_compl : ∀ a, f aᶜ = (f a)ᶜ)
  (map_sdiff : ∀ a b, f (a \ b) = f a \ f b) :
  boolean_algebra α :=
{ compl := compl,
  top := ⊤,
  le_top := λ a, (@le_top β _ _ _).trans map_top.ge,
  bot_le := λ a, map_bot.le.trans bot_le,
  inf_compl_le_bot := λ a, ((map_inf _ _).trans $ by rw [map_compl, inf_compl_eq_bot, map_bot]).le,
  top_le_sup_compl := λ a, ((map_sup _ _).trans $ by rw [map_compl, sup_compl_eq_top, map_top]).ge,
  sdiff_eq := λ a b, hf $ (map_sdiff _ _).trans $ sdiff_eq.trans $
    by { convert (map_inf _ _).symm, exact (map_compl _).symm },
  ..hf.generalized_boolean_algebra f map_sup map_inf map_bot map_sdiff }

end lift

namespace punit
variables (a b : punit.{u+1})

instance : boolean_algebra punit :=
by refine_struct
<<<<<<< HEAD
{ le := λ _ _, true,
  lt := λ _ _, false,
  top := star,
=======
{ top := star,
>>>>>>> 7c916a69
  bot := star,
  sup := λ _ _, star,
  inf := λ _ _, star,
  compl := λ _, star,
<<<<<<< HEAD
  sdiff := λ _ _, star };
    intros; trivial <|> simp only [eq_iff_true_of_subsingleton, not_true, and_false]
=======
  sdiff := λ _ _, star, ..punit.linear_order };
    intros; trivial <|> exact subsingleton.elim _ _
>>>>>>> 7c916a69

@[simp] lemma top_eq : (⊤ : punit) = star := rfl
@[simp] lemma bot_eq : (⊥ : punit) = star := rfl
@[simp] lemma sup_eq : a ⊔ b = star := rfl
@[simp] lemma inf_eq : a ⊓ b = star := rfl
@[simp] lemma compl_eq : aᶜ = star := rfl
@[simp] lemma sdiff_eq : a \ b = star := rfl
<<<<<<< HEAD
@[simp] protected lemma le : a ≤ b := trivial
@[simp] lemma not_lt : ¬ a < b := not_false
=======
>>>>>>> 7c916a69

end punit<|MERGE_RESOLUTION|>--- conflicted
+++ resolved
@@ -932,24 +932,13 @@
 
 instance : boolean_algebra punit :=
 by refine_struct
-<<<<<<< HEAD
-{ le := λ _ _, true,
-  lt := λ _ _, false,
-  top := star,
-=======
 { top := star,
->>>>>>> 7c916a69
   bot := star,
   sup := λ _ _, star,
   inf := λ _ _, star,
   compl := λ _, star,
-<<<<<<< HEAD
-  sdiff := λ _ _, star };
-    intros; trivial <|> simp only [eq_iff_true_of_subsingleton, not_true, and_false]
-=======
   sdiff := λ _ _, star, ..punit.linear_order };
     intros; trivial <|> exact subsingleton.elim _ _
->>>>>>> 7c916a69
 
 @[simp] lemma top_eq : (⊤ : punit) = star := rfl
 @[simp] lemma bot_eq : (⊥ : punit) = star := rfl
@@ -957,10 +946,5 @@
 @[simp] lemma inf_eq : a ⊓ b = star := rfl
 @[simp] lemma compl_eq : aᶜ = star := rfl
 @[simp] lemma sdiff_eq : a \ b = star := rfl
-<<<<<<< HEAD
-@[simp] protected lemma le : a ≤ b := trivial
-@[simp] lemma not_lt : ¬ a < b := not_false
-=======
->>>>>>> 7c916a69
 
 end punit