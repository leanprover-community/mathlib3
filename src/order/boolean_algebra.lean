/-
Copyright (c) 2017 Johannes Hölzl. All rights reserved.
Released under Apache 2.0 license as described in the file LICENSE.
Authors: Johannes Hölzl

Type class hierarchy for Boolean algebras.
-/
import order.bounded_lattice

set_option old_structure_cmd true

universes u v
variables {α : Type u} {w x y z : α}

/-- Set / lattice complement -/
class has_compl (α : Type*) := (compl : α → α)

export has_compl (compl)

postfix `ᶜ`:(max+1) := compl

/-- A boolean algebra is a bounded distributive lattice with a
  complementation operation `-` such that `x ⊓ - x = ⊥` and `x ⊔ - x = ⊤`.
  This is a generalization of (classical) logic of propositions, or
  the powerset lattice. -/
class boolean_algebra α extends bounded_distrib_lattice α, has_compl α, has_sdiff α :=
(inf_compl_le_bot : ∀x:α, x ⊓ xᶜ ≤ ⊥)
(top_le_sup_compl : ∀x:α, ⊤ ≤ x ⊔ xᶜ)
(sdiff_eq : ∀x y:α, x \ y = x ⊓ yᶜ)

section boolean_algebra
variables [boolean_algebra α]

@[simp] theorem inf_compl_eq_bot : x ⊓ xᶜ = ⊥ :=
bot_unique $ boolean_algebra.inf_compl_le_bot x

@[simp] theorem compl_inf_eq_bot : xᶜ ⊓ x = ⊥ :=
eq.trans inf_comm inf_compl_eq_bot

@[simp] theorem sup_compl_eq_top : x ⊔ xᶜ = ⊤ :=
top_unique $ boolean_algebra.top_le_sup_compl x

@[simp] theorem compl_sup_eq_top : xᶜ ⊔ x = ⊤ :=
eq.trans sup_comm sup_compl_eq_top

theorem is_compl_compl : is_compl x xᶜ :=
is_compl.of_eq inf_compl_eq_bot sup_compl_eq_top

theorem is_compl.compl_eq (h : is_compl x y) : xᶜ = y :=
(h.right_unique is_compl_compl).symm

theorem disjoint_compl_right : disjoint x xᶜ := is_compl_compl.disjoint
<<<<<<< HEAD

=======
>>>>>>> b5ab2f77
theorem disjoint_compl_left : disjoint xᶜ x := disjoint_compl_right.symm

theorem sdiff_eq : x \ y = x ⊓ yᶜ :=
boolean_algebra.sdiff_eq x y

theorem compl_unique (i : x ⊓ y = ⊥) (s : x ⊔ y = ⊤) : xᶜ = y :=
(is_compl.of_eq i s).compl_eq

@[simp] theorem compl_top : ⊤ᶜ = (⊥:α) :=
is_compl_top_bot.compl_eq

@[simp] theorem compl_bot : ⊥ᶜ = (⊤:α) :=
is_compl_bot_top.compl_eq

@[simp] theorem compl_compl' : xᶜᶜ = x :=
is_compl_compl.symm.compl_eq

@[simp] theorem disjoint_top : disjoint x ⊤ ↔ x = ⊥ := by simp [disjoint_iff]
@[simp] theorem top_disjoint : disjoint ⊤ x ↔ x = ⊥ := by simp [disjoint_iff]

theorem compl_injective : function.injective (compl : α → α) :=
function.involutive.injective $ λ x, compl_compl'

@[simp] theorem compl_inj_iff : xᶜ = yᶜ ↔ x = y :=
compl_injective.eq_iff

@[simp] theorem compl_inf : (x ⊓ y)ᶜ = xᶜ ⊔ yᶜ :=
(is_compl_compl.inf_sup is_compl_compl).compl_eq

@[simp] theorem compl_sup : (x ⊔ y)ᶜ = xᶜ ⊓ yᶜ :=
(is_compl_compl.sup_inf is_compl_compl).compl_eq

theorem compl_le_compl (h : y ≤ x) : xᶜ ≤ yᶜ :=
is_compl_compl.antimono is_compl_compl h

theorem compl_le_compl_iff_le : yᶜ ≤ xᶜ ↔ x ≤ y :=
⟨assume h, by have h := compl_le_compl h; simp at h; assumption,
  compl_le_compl⟩

theorem le_compl_of_le_compl (h : y ≤ xᶜ) : x ≤ yᶜ :=
by simpa only [compl_compl'] using compl_le_compl h

theorem compl_le_of_compl_le (h : yᶜ ≤ x) : xᶜ ≤ y :=
by simpa only [compl_compl'] using compl_le_compl h

theorem compl_le_iff_compl_le : y ≤ xᶜ ↔ x ≤ yᶜ :=
⟨le_compl_of_le_compl, le_compl_of_le_compl⟩

theorem sup_sdiff_same : x ⊔ (y \ x) = x ⊔ y :=
by simp [sdiff_eq, sup_inf_left]

theorem sdiff_eq_left (h : x ⊓ y = ⊥) : x \ y = x :=
by rwa [sdiff_eq, inf_eq_left, is_compl_compl.le_right_iff, disjoint_iff]

theorem sdiff_le_sdiff (h₁ : w ≤ y) (h₂ : z ≤ x) : w \ x ≤ y \ z :=
by rw [sdiff_eq, sdiff_eq]; from inf_le_inf h₁ (compl_le_compl h₂)

end boolean_algebra

instance boolean_algebra_Prop : boolean_algebra Prop :=
{ compl := not,
  sdiff := λ p q, p ∧ ¬ q,
  sdiff_eq := λ _ _, rfl,
  inf_compl_le_bot := λ p ⟨Hp, Hpc⟩, Hpc Hp,
  top_le_sup_compl := λ p H, classical.em p,
  .. bounded_distrib_lattice_Prop }

instance pi.boolean_algebra {α : Type u} {β : Type v} [boolean_algebra β] :
  boolean_algebra (α → β) :=
by pi_instance<|MERGE_RESOLUTION|>--- conflicted
+++ resolved
@@ -50,10 +50,6 @@
 (h.right_unique is_compl_compl).symm
 
 theorem disjoint_compl_right : disjoint x xᶜ := is_compl_compl.disjoint
-<<<<<<< HEAD
-
-=======
->>>>>>> b5ab2f77
 theorem disjoint_compl_left : disjoint xᶜ x := disjoint_compl_right.symm
 
 theorem sdiff_eq : x \ y = x ⊓ yᶜ :=
