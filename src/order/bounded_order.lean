--- conflicted
+++ resolved
@@ -584,449 +584,7 @@
 
 end linear_order
 
-<<<<<<< HEAD
-/-! ### Disjointness and complements -/
-
-section disjoint
-section partial_order_bot
-variables [partial_order α] [order_bot α] {a b c d : α}
-
-/-- Two elements of a lattice are disjoint if their inf is the bottom element.
-  (This generalizes disjoint sets, viewed as members of the subset lattice.)
-
-Note that we define this without reference to `⊓`, as this allows us to talk about orders where
-the infimum is not unique, or where implementing `has_inf` would require additional `decidable`
-arguments. -/
-def disjoint (a b : α) : Prop := ∀ ⦃x⦄, x ≤ a → x ≤ b → x ≤ ⊥
-
-lemma disjoint.comm : disjoint a b ↔ disjoint b a := forall_congr $ λ _, forall_swap
-@[symm] lemma disjoint.symm ⦃a b : α⦄ : disjoint a b → disjoint b a := disjoint.comm.1
-lemma symmetric_disjoint : symmetric (disjoint : α → α → Prop) := disjoint.symm
-
-@[simp] lemma disjoint_bot_left : disjoint ⊥ a := λ x hbot ha, hbot
-@[simp] lemma disjoint_bot_right : disjoint a ⊥ := λ x ha hbot, hbot
-
-lemma disjoint.mono (h₁ : a ≤ b) (h₂ : c ≤ d) : disjoint b d → disjoint a c :=
-λ h x ha hc, h (ha.trans h₁) (hc.trans h₂)
-
-lemma disjoint.mono_left (h : a ≤ b) : disjoint b c → disjoint a c := disjoint.mono h le_rfl
-lemma disjoint.mono_right : b ≤ c → disjoint a c → disjoint a b := disjoint.mono le_rfl
-
-@[simp] lemma disjoint_self : disjoint a a ↔ a = ⊥ :=
-⟨λ hd, bot_unique $ hd le_rfl le_rfl, λ h x ha hb, ha.trans_eq h⟩
-
-/- TODO: Rename `disjoint.eq_bot` to `disjoint.inf_eq` and `disjoint.eq_bot_of_self` to
-`disjoint.eq_bot` -/
-alias disjoint_self ↔ disjoint.eq_bot_of_self _
-
-lemma disjoint.ne (ha : a ≠ ⊥) (hab : disjoint a b) : a ≠ b :=
-λ h, ha $ disjoint_self.1 $ by rwa ←h at hab
-
-lemma disjoint.eq_bot_of_le (hab : disjoint a b) (h : a ≤ b) : a = ⊥ :=
-eq_bot_iff.2 $ hab le_rfl h
-
-lemma disjoint.eq_bot_of_ge (hab : disjoint a b) : b ≤ a → b = ⊥ := hab.symm.eq_bot_of_le
-
-end partial_order_bot
-
-section partial_bounded_order
-variables [partial_order α] [bounded_order α] {a : α}
-
-@[simp] theorem disjoint_top : disjoint a ⊤ ↔ a = ⊥ :=
-⟨λ h, bot_unique $ h le_rfl le_top, λ h x ha htop, ha.trans_eq h⟩
-
-@[simp] theorem top_disjoint : disjoint ⊤ a ↔ a = ⊥ :=
-⟨λ h, bot_unique $ h le_top le_rfl, λ h x htop ha, ha.trans_eq h⟩
-
-end partial_bounded_order
-
-section semilattice_inf_bot
-variables [semilattice_inf α] [order_bot α] {a b c d : α}
-
-lemma disjoint_iff_inf_le : disjoint a b ↔ a ⊓ b ≤ ⊥ :=
-⟨λ hd, hd inf_le_left inf_le_right, λ h x ha hb, (le_inf ha hb).trans h⟩
-lemma disjoint_iff : disjoint a b ↔ a ⊓ b = ⊥ := disjoint_iff_inf_le.trans le_bot_iff
-lemma disjoint.le_bot : disjoint a b → a ⊓ b ≤ ⊥ := disjoint_iff_inf_le.mp
-lemma disjoint.eq_bot : disjoint a b → a ⊓ b = ⊥ := bot_unique ∘ disjoint.le_bot
-lemma disjoint_assoc : disjoint (a ⊓ b) c ↔ disjoint a (b ⊓ c) :=
-by rw [disjoint_iff_inf_le, disjoint_iff_inf_le, inf_assoc]
-lemma disjoint_left_comm : disjoint a (b ⊓ c) ↔ disjoint b (a ⊓ c) :=
-by simp_rw [disjoint_iff_inf_le, inf_left_comm]
-lemma disjoint_right_comm : disjoint (a ⊓ b) c ↔ disjoint (a ⊓ c) b :=
-by simp_rw [disjoint_iff_inf_le, inf_right_comm]
-
-variables (c)
-
-lemma disjoint.inf_left (h : disjoint a b) : disjoint (a ⊓ c) b := h.mono_left inf_le_left
-lemma disjoint.inf_left' (h : disjoint a b) : disjoint (c ⊓ a) b := h.mono_left inf_le_right
-lemma disjoint.inf_right (h : disjoint a b) : disjoint a (b ⊓ c) := h.mono_right inf_le_left
-lemma disjoint.inf_right' (h : disjoint a b) : disjoint a (c ⊓ b) := h.mono_right inf_le_right
-
-variables {c}
-
-lemma disjoint.of_disjoint_inf_of_le (h : disjoint (a ⊓ b) c) (hle : a ≤ c) : disjoint a b :=
-disjoint_iff.2 $ h.eq_bot_of_le $ inf_le_of_left_le hle
-
-lemma disjoint.of_disjoint_inf_of_le' (h : disjoint (a ⊓ b) c) (hle : b ≤ c) : disjoint a b :=
-disjoint_iff.2 $ h.eq_bot_of_le $ inf_le_of_right_le hle
-
-end semilattice_inf_bot
-
-section distrib_lattice_bot
-variables [distrib_lattice α] [order_bot α] {a b c : α}
-
-@[simp] lemma disjoint_sup_left : disjoint (a ⊔ b) c ↔ disjoint a c ∧ disjoint b c :=
-by simp only [disjoint_iff, inf_sup_right, sup_eq_bot_iff]
-
-@[simp] lemma disjoint_sup_right : disjoint a (b ⊔ c) ↔ disjoint a b ∧ disjoint a c :=
-by simp only [disjoint_iff, inf_sup_left, sup_eq_bot_iff]
-
-lemma disjoint.sup_left (ha : disjoint a c) (hb : disjoint b c) : disjoint (a ⊔ b) c :=
-disjoint_sup_left.2 ⟨ha, hb⟩
-
-lemma disjoint.sup_right (hb : disjoint a b) (hc : disjoint a c) : disjoint a (b ⊔ c) :=
-disjoint_sup_right.2 ⟨hb, hc⟩
-
-lemma disjoint.left_le_of_le_sup_right (h : a ≤ b ⊔ c) (hd : disjoint a c) : a ≤ b :=
-le_of_inf_le_sup_le (le_trans hd.le_bot bot_le) $ sup_le h le_sup_right
-
-lemma disjoint.left_le_of_le_sup_left (h : a ≤ c ⊔ b) (hd : disjoint a c) : a ≤ b :=
-hd.left_le_of_le_sup_right $ by rwa sup_comm
-
-end distrib_lattice_bot
-end disjoint
-
-section codisjoint
-section partial_order_top
-variables [partial_order α] [order_top α] {a b c d : α}
-
-/-- Two elements of a lattice are codisjoint if their sup is the top element.
-
-Note that we define this without reference to `⊔`, as this allows us to talk about orders where
-the supremum is not unique, or where implement `has_sup` would require additional `decidable`
-arguments. -/
-def codisjoint (a b : α) : Prop := ∀ ⦃x⦄, a ≤ x → b ≤ x → ⊤ ≤ x
-
-lemma codisjoint.comm : codisjoint a b ↔ codisjoint b a := forall_congr $ λ _, forall_swap
-@[symm] lemma codisjoint.symm ⦃a b : α⦄ : codisjoint a b → codisjoint b a := codisjoint.comm.1
-lemma symmetric_codisjoint : symmetric (codisjoint : α → α → Prop) := codisjoint.symm
-
-@[simp] lemma codisjoint_top_left : codisjoint ⊤ a := λ x htop ha, htop
-@[simp] lemma codisjoint_top_right : codisjoint a ⊤ := λ x ha htop, htop
-
-lemma codisjoint.mono (h₁ : a ≤ b) (h₂ : c ≤ d) : codisjoint a c → codisjoint b d :=
-λ h x ha hc, h (h₁.trans ha) (h₂.trans hc)
-
-lemma codisjoint.mono_left (h : a ≤ b) : codisjoint a c → codisjoint b c :=
-codisjoint.mono h le_rfl
-lemma codisjoint.mono_right : b ≤ c → codisjoint a b → codisjoint a c :=
-codisjoint.mono le_rfl
-
-@[simp] lemma codisjoint_self : codisjoint a a ↔ a = ⊤ :=
-⟨λ hd, top_unique $ hd le_rfl le_rfl, λ h x ha hb, h.symm.trans_le ha⟩
-
-/- TODO: Rename `codisjoint.eq_top` to `codisjoint.sup_eq` and `codisjoint.eq_top_of_self` to
-`codisjoint.eq_top` -/
-alias codisjoint_self ↔ codisjoint.eq_top_of_self _
-
-lemma codisjoint.ne (ha : a ≠ ⊤) (hab : codisjoint a b) : a ≠ b :=
-λ h, ha $ codisjoint_self.1 $ by rwa ←h at hab
-
-lemma codisjoint.eq_top_of_le (hab : codisjoint a b) (h : b ≤ a) : a = ⊤ :=
-eq_top_iff.2 $ hab le_rfl h
-
-lemma codisjoint.eq_top_of_ge (hab : codisjoint a b) : a ≤ b → b = ⊤ := hab.symm.eq_top_of_le
-
-end partial_order_top
-
-section partial_bounded_order
-variables [partial_order α] [bounded_order α] {a : α}
-
-@[simp] theorem codisjoint_bot : codisjoint a ⊥ ↔ a = ⊤ :=
-⟨λ h, top_unique $ h le_rfl bot_le, λ h x ha htop, h.symm.trans_le ha⟩
-
-@[simp] theorem bot_codisjoint : codisjoint ⊥ a ↔ a = ⊤ :=
-⟨λ h, top_unique $ h bot_le le_rfl, λ h x htop ha, h.symm.trans_le ha⟩
-
-end partial_bounded_order
-
-section semilattice_sup_top
-variables [semilattice_sup α] [order_top α] {a b c d : α}
-
-lemma codisjoint_iff_le_sup : codisjoint a b ↔ ⊤ ≤ a ⊔ b := @disjoint_iff_inf_le αᵒᵈ _ _ _ _
-lemma codisjoint_iff : codisjoint a b ↔ a ⊔ b = ⊤ := @disjoint_iff αᵒᵈ _ _ _ _
-lemma codisjoint.top_le : codisjoint a b → ⊤ ≤ a ⊔ b := @disjoint.le_bot αᵒᵈ _ _ _ _
-lemma codisjoint.eq_top : codisjoint a b → a ⊔ b = ⊤ := @disjoint.eq_bot αᵒᵈ _ _ _ _
-lemma codisjoint_assoc : codisjoint (a ⊔ b) c ↔ codisjoint a (b ⊔ c) :=
-@disjoint_assoc αᵒᵈ _ _ _ _ _
-lemma codisjoint_left_comm : codisjoint a (b ⊔ c) ↔ codisjoint b (a ⊔ c) :=
-@disjoint_left_comm αᵒᵈ _ _ _ _ _
-lemma codisjoint_right_comm : codisjoint (a ⊔ b) c ↔ codisjoint (a ⊔ c) b :=
-@disjoint_right_comm αᵒᵈ _ _ _ _ _
-
-variables (c)
-
-lemma codisjoint.sup_left (h : codisjoint a b) : codisjoint (a ⊔ c) b := h.mono_left le_sup_left
-lemma codisjoint.sup_left' (h : codisjoint a b) : codisjoint (c ⊔ a) b := h.mono_left le_sup_right
-lemma codisjoint.sup_right (h : codisjoint a b) : codisjoint a (b ⊔ c) := h.mono_right le_sup_left
-lemma codisjoint.sup_right' (h : codisjoint a b) : codisjoint a (c ⊔ b) := h.mono_right le_sup_right
-
-variables {c}
-
-lemma codisjoint.of_codisjoint_sup_of_le (h : codisjoint (a ⊔ b) c) (hle : c ≤ a) :
-  codisjoint a b :=
-@disjoint.of_disjoint_inf_of_le αᵒᵈ _ _ _ _ _ h hle
-
-lemma codisjoint.of_codisjoint_sup_of_le' (h : codisjoint (a ⊔ b) c) (hle : c ≤ b) :
-  codisjoint a b :=
-@disjoint.of_disjoint_inf_of_le' αᵒᵈ _ _ _ _ _ h hle
-
-end semilattice_sup_top
-
-section distrib_lattice_top
-variables [distrib_lattice α] [order_top α] {a b c : α}
-
-@[simp] lemma codisjoint_inf_left : codisjoint (a ⊓ b) c ↔ codisjoint a c ∧ codisjoint b c :=
-by simp only [codisjoint_iff, sup_inf_right, inf_eq_top_iff]
-
-@[simp] lemma codisjoint_inf_right : codisjoint a (b ⊓ c) ↔ codisjoint a b ∧ codisjoint a c :=
-by simp only [codisjoint_iff, sup_inf_left, inf_eq_top_iff]
-
-lemma codisjoint.inf_left (ha : codisjoint a c) (hb : codisjoint b c) : codisjoint (a ⊓ b) c :=
-codisjoint_inf_left.2 ⟨ha, hb⟩
-
-lemma codisjoint.inf_right (hb : codisjoint a b) (hc : codisjoint a c) : codisjoint a (b ⊓ c) :=
-codisjoint_inf_right.2 ⟨hb, hc⟩
-
-lemma codisjoint.left_le_of_le_inf_right (h : a ⊓ b ≤ c) (hd : codisjoint b c) : a ≤ c :=
-@disjoint.left_le_of_le_sup_right αᵒᵈ _ _ _ _ _ h hd.symm
-
-lemma codisjoint.left_le_of_le_inf_left (h : b ⊓ a ≤ c) (hd : codisjoint b c) : a ≤ c :=
-hd.left_le_of_le_inf_right $ by rwa inf_comm
-
-end distrib_lattice_top
-end codisjoint
-
-lemma disjoint.dual [semilattice_inf α] [order_bot α] {a b : α} :
-  disjoint a b → codisjoint (to_dual a) (to_dual b) := id
-
-lemma codisjoint.dual [semilattice_sup α] [order_top α] {a b : α} :
-  codisjoint a b → disjoint (to_dual a) (to_dual b) := id
-
-@[simp] lemma disjoint_to_dual_iff [semilattice_sup α] [order_top α] {a b : α} :
-  disjoint (to_dual a) (to_dual b) ↔ codisjoint a b := iff.rfl
-@[simp] lemma disjoint_of_dual_iff [semilattice_inf α] [order_bot α] {a b : αᵒᵈ} :
-  disjoint (of_dual a) (of_dual b) ↔ codisjoint a b := iff.rfl
-@[simp] lemma codisjoint_to_dual_iff [semilattice_inf α] [order_bot α] {a b : α} :
-  codisjoint (to_dual a) (to_dual b) ↔ disjoint a b := iff.rfl
-@[simp] lemma codisjoint_of_dual_iff [semilattice_sup α] [order_top α] {a b : αᵒᵈ} :
-  codisjoint (of_dual a) (of_dual b) ↔ disjoint a b := iff.rfl
-
-section distrib_lattice
-variables [distrib_lattice α] [bounded_order α] {a b c : α}
-
-lemma disjoint.le_of_codisjoint (hab : disjoint a b) (hbc : codisjoint b c) : a ≤ c :=
-begin
-  rw [←@inf_top_eq _ _ _ a, ←@bot_sup_eq _ _ _ c, ←hab.eq_bot, ←hbc.eq_top, sup_inf_right],
-  exact inf_le_inf_right _ le_sup_left,
-end
-
-end distrib_lattice
-
-section is_compl
-
-/-- Two elements `x` and `y` are complements of each other if `x ⊔ y = ⊤` and `x ⊓ y = ⊥`. -/
-@[protect_proj] structure is_compl [partial_order α] [bounded_order α] (x y : α) : Prop :=
-(disjoint : disjoint x y)
-(codisjoint : codisjoint x y)
-
-lemma is_compl_iff [partial_order α] [bounded_order α] {a b : α} :
-  is_compl a b ↔ disjoint a b ∧ codisjoint a b := ⟨λ h, ⟨h.1, h.2⟩, λ h, ⟨h.1, h.2⟩⟩
-
-namespace is_compl
-
-section bounded_partial_order
-variables [partial_order α] [bounded_order α] {x y z : α}
-
-@[symm] protected lemma symm (h : is_compl x y) : is_compl y x := ⟨h.1.symm, h.2.symm⟩
-
-lemma dual (h : is_compl x y) : is_compl (to_dual x) (to_dual y) := ⟨h.2, h.1⟩
-lemma of_dual {a b : αᵒᵈ} (h : is_compl a b) : is_compl (of_dual a) (of_dual b) := ⟨h.2, h.1⟩
-
-end bounded_partial_order
-
-section bounded_lattice
-variables [lattice α] [bounded_order α] {x y z : α}
-
-lemma of_le (h₁ : x ⊓ y ≤ ⊥) (h₂ : ⊤ ≤ x ⊔ y) : is_compl x y :=
-⟨disjoint_iff_inf_le.mpr h₁, codisjoint_iff_le_sup.mpr h₂⟩
-
-lemma of_eq (h₁ : x ⊓ y = ⊥) (h₂ : x ⊔ y = ⊤) : is_compl x y :=
-⟨disjoint_iff.mpr h₁, codisjoint_iff.mpr h₂⟩
-
-lemma inf_eq_bot (h : is_compl x y) : x ⊓ y = ⊥ := h.disjoint.eq_bot
-lemma sup_eq_top (h : is_compl x y) : x ⊔ y = ⊤ := h.codisjoint.eq_top
-
-end bounded_lattice
-
-variables [distrib_lattice α] [bounded_order α] {a b x y z : α}
-
-lemma inf_left_le_of_le_sup_right (h : is_compl x y) (hle : a ≤ b ⊔ y) : a ⊓ x ≤ b :=
-calc a ⊓ x ≤ (b ⊔ y) ⊓ x : inf_le_inf hle le_rfl
-... = (b ⊓ x) ⊔ (y ⊓ x) : inf_sup_right
-... = b ⊓ x : by rw [h.symm.inf_eq_bot, sup_bot_eq]
-... ≤ b : inf_le_left
-
-lemma le_sup_right_iff_inf_left_le {a b} (h : is_compl x y) : a ≤ b ⊔ y ↔ a ⊓ x ≤ b :=
-⟨h.inf_left_le_of_le_sup_right, h.symm.dual.inf_left_le_of_le_sup_right⟩
-
-lemma inf_left_eq_bot_iff (h : is_compl y z) : x ⊓ y = ⊥ ↔ x ≤ z :=
-by rw [← le_bot_iff, ← h.le_sup_right_iff_inf_left_le, bot_sup_eq]
-
-lemma inf_right_eq_bot_iff (h : is_compl y z) : x ⊓ z = ⊥ ↔ x ≤ y :=
-h.symm.inf_left_eq_bot_iff
-
-lemma disjoint_left_iff (h : is_compl y z) : disjoint x y ↔ x ≤ z :=
-by { rw disjoint_iff, exact h.inf_left_eq_bot_iff }
-
-lemma disjoint_right_iff (h : is_compl y z) : disjoint x z ↔ x ≤ y :=
-h.symm.disjoint_left_iff
-
-lemma le_left_iff (h : is_compl x y) : z ≤ x ↔ disjoint z y :=
-h.disjoint_right_iff.symm
-
-lemma le_right_iff (h : is_compl x y) : z ≤ y ↔ disjoint z x :=
-h.symm.le_left_iff
-
-lemma left_le_iff (h : is_compl x y) : x ≤ z ↔ codisjoint z y := h.dual.le_left_iff
-
-lemma right_le_iff (h : is_compl x y) : y ≤ z ↔ codisjoint z x := h.symm.left_le_iff
-
-protected lemma antitone {x' y'} (h : is_compl x y) (h' : is_compl x' y') (hx : x ≤ x') :
-  y' ≤ y :=
-h'.right_le_iff.2 $ h.symm.codisjoint.mono_right hx
-
-lemma right_unique (hxy : is_compl x y) (hxz : is_compl x z) :
-  y = z :=
-le_antisymm (hxz.antitone hxy $ le_refl x) (hxy.antitone hxz $ le_refl x)
-
-lemma left_unique (hxz : is_compl x z) (hyz : is_compl y z) :
-  x = y :=
-hxz.symm.right_unique hyz.symm
-
-lemma sup_inf {x' y'} (h : is_compl x y) (h' : is_compl x' y') :
-  is_compl (x ⊔ x') (y ⊓ y') :=
-of_eq
-  (by rw [inf_sup_right, ← inf_assoc, h.inf_eq_bot, bot_inf_eq, bot_sup_eq, inf_left_comm,
-    h'.inf_eq_bot, inf_bot_eq])
-  (by rw [sup_inf_left, @sup_comm _ _ x, sup_assoc, h.sup_eq_top, sup_top_eq, top_inf_eq,
-    sup_assoc, sup_left_comm, h'.sup_eq_top, sup_top_eq])
-
-lemma inf_sup {x' y'} (h : is_compl x y) (h' : is_compl x' y') :
-  is_compl (x ⊓ x') (y ⊔ y') :=
-(h.symm.sup_inf h'.symm).symm
-
-end is_compl
-
-namespace prod
-variables [partial_order α] [partial_order β]
-
-protected lemma disjoint_iff [order_bot α] [order_bot β] {x y : α × β} :
-  disjoint x y ↔ disjoint x.1 y.1 ∧ disjoint x.2 y.2 :=
-begin
-  split,
-  { intros h,
-    refine ⟨λ a hx hy, (@h (a, ⊥) ⟨hx, _⟩ ⟨hy, _⟩).1, λ b hx hy, (@h (⊥, b) ⟨_, hx⟩ ⟨_, hy⟩).2⟩,
-    all_goals { exact bot_le }, },
-  { rintros ⟨ha, hb⟩ z hza hzb,
-    refine ⟨ha hza.1 hzb.1, hb hza.2 hzb.2⟩ },
-end
-
-protected lemma codisjoint_iff [order_top α] [order_top β] {x y : α × β} :
-  codisjoint x y ↔ codisjoint x.1 y.1 ∧ codisjoint x.2 y.2 :=
-@prod.disjoint_iff αᵒᵈ βᵒᵈ _ _ _ _ _ _
-
-protected lemma is_compl_iff [bounded_order α] [bounded_order β]
-  {x y : α × β} :
-  is_compl x y ↔ is_compl x.1 y.1 ∧ is_compl x.2 y.2 :=
-by simp_rw [is_compl_iff, prod.disjoint_iff, prod.codisjoint_iff, and_and_and_comm]
-
-end prod
-
-namespace pi
-variables {ι : Type*} {α' : ι → Type*} [Π i, partial_order (α' i)]
-
-lemma disjoint_iff [Π i, order_bot (α' i)] {f g : Π i, α' i} :
-  disjoint f g ↔ ∀ i, disjoint (f i) (g i) :=
-begin
-  split,
-  { intros h i x hf hg,
-    refine (update_le_iff.mp $
-      h (update_le_iff.mpr ⟨hf, λ _ _, _⟩) (update_le_iff.mpr ⟨hg, λ _ _, _⟩)).1,
-    { exact ⊥},
-    { exact bot_le },
-    { exact bot_le }, },
-  { intros h x hf hg i,
-    apply h i (hf i) (hg i) },
-end
-
-lemma codisjoint_iff [Π i, order_top (α' i)] {f g : Π i, α' i} :
-  codisjoint f g ↔ ∀ i, codisjoint (f i) (g i) :=
-@disjoint_iff _ (λ i, (α' i)ᵒᵈ) _ _ _ _
-
-lemma is_compl_iff [Π i, bounded_order (α' i)] {f g : Π i, α' i} :
-  is_compl f g ↔ ∀ i, is_compl (f i) (g i) :=
-by simp_rw [is_compl_iff, disjoint_iff, codisjoint_iff, forall_and_distrib]
-
-end pi
-
-@[simp] lemma Prop.disjoint_iff {P Q : Prop} : disjoint P Q ↔ ¬(P ∧ Q) := disjoint_iff_inf_le
-@[simp] lemma Prop.codisjoint_iff {P Q : Prop} : codisjoint P Q ↔ P ∨ Q :=
-codisjoint_iff_le_sup.trans $ forall_const _
-@[simp] lemma Prop.is_compl_iff {P Q : Prop} : is_compl P Q ↔ ¬(P ↔ Q) :=
-begin
-  rw [is_compl_iff, Prop.disjoint_iff, Prop.codisjoint_iff, not_iff],
-  tauto,
-end
-
-section
-variables [lattice α] [bounded_order α] {a b x : α}
-
-@[simp] lemma is_compl_to_dual_iff : is_compl (to_dual a) (to_dual b) ↔ is_compl a b :=
-⟨is_compl.of_dual, is_compl.dual⟩
-
-@[simp] lemma is_compl_of_dual_iff {a b : αᵒᵈ} : is_compl (of_dual a) (of_dual b) ↔ is_compl a b :=
-⟨is_compl.dual, is_compl.of_dual⟩
-
-lemma is_compl_bot_top : is_compl (⊥ : α) ⊤ := is_compl.of_eq bot_inf_eq sup_top_eq
-lemma is_compl_top_bot : is_compl (⊤ : α) ⊥ := is_compl.of_eq inf_bot_eq top_sup_eq
-
-lemma eq_top_of_is_compl_bot (h : is_compl x ⊥) : x = ⊤ := sup_bot_eq.symm.trans h.sup_eq_top
-lemma eq_top_of_bot_is_compl (h : is_compl ⊥ x) : x = ⊤ := eq_top_of_is_compl_bot h.symm
-lemma eq_bot_of_is_compl_top (h : is_compl x ⊤) : x = ⊥ := eq_top_of_is_compl_bot h.dual
-lemma eq_bot_of_top_is_compl (h : is_compl ⊤ x) : x = ⊥ := eq_top_of_bot_is_compl h.dual
-
-end
-
-/-- A complemented bounded lattice is one where every element has a (not necessarily unique)
-complement. -/
-class complemented_lattice (α) [lattice α] [bounded_order α] : Prop :=
-(exists_is_compl : ∀ (a : α), ∃ (b : α), is_compl a b)
-
-export complemented_lattice (exists_is_compl)
-
-namespace complemented_lattice
-variables [lattice α] [bounded_order α] [complemented_lattice α]
-
-instance : complemented_lattice αᵒᵈ :=
-⟨λ a, let ⟨b, hb⟩ := exists_is_compl (show α, from a) in ⟨b, hb.dual⟩⟩
-
-end complemented_lattice
-
-end is_compl
-=======
-
->>>>>>> dbde88c8
+
 
 section nontrivial
 
