--- conflicted
+++ resolved
@@ -72,14 +72,14 @@
 variables [has_le α] [order_top α] {a : α}
 
 @[simp] lemma le_top : a ≤ ⊤ := order_top.le_top a
-@[simp] lemma top_is_top : is_top (⊤ : α) := λ _, le_top
+@[simp] lemma is_top_top : is_top (⊤ : α) := λ _, le_top
 
 end has_le
 
 section preorder
 variables [preorder α] [order_top α] {a b : α}
 
-@[simp] lemma top_is_max : is_max (⊤ : α) := top_is_top.is_max
+@[simp] lemma top_is_max : is_max (⊤ : α) := is_top_top.is_max
 @[simp] lemma not_top_lt : ¬ ⊤ < a := top_is_max.not_lt
 
 lemma ne_top_of_lt (h : a < b) : a ≠ ⊤ := (h.trans_le le_top).ne
@@ -118,8 +118,7 @@
 
 lemma lt_top_iff_ne_top : a < ⊤ ↔ a ≠ ⊤ := le_top.lt_iff_ne
 
-lemma eq_top_or_lt_top (a : α) : a = ⊤ ∨ a < ⊤ :=
-le_top.eq_or_lt
+lemma eq_top_or_lt_top (a : α) : a = ⊤ ∨ a < ⊤ := le_top.eq_or_lt
 
 theorem ne_top_of_le_ne_top {a b : α} (hb : b ≠ ⊤) (hab : a ≤ b) : a ≠ ⊤ :=
 λ ha, hb $ top_unique $ ha ▸ hab
@@ -163,15 +162,14 @@
 variables [has_le α] [order_bot α] {a : α}
 
 @[simp] lemma bot_le : ⊥ ≤ a := order_bot.bot_le a
-@[simp] lemma bot_is_bot : is_bot (⊥ : α) := λ _, bot_le
+@[simp] lemma is_bot_bot : is_bot (⊥ : α) := λ _, bot_le
 
 end has_le
 
 section preorder
 variables [preorder α] [order_bot α] {a b : α}
 
-<<<<<<< HEAD
-@[simp] lemma bot_is_min : is_min (⊥ : α) := bot_is_bot.is_min
+@[simp] lemma bot_is_min : is_min (⊥ : α) := is_bot_bot.is_min
 @[simp] lemma not_lt_bot : ¬ a < ⊥ := bot_is_min.not_lt
 
 lemma ne_bot_of_gt (h : a < b) : b ≠ ⊥ := (bot_le.trans_lt h).ne'
@@ -181,12 +179,6 @@
 end preorder
 
 variables [partial_order α] [order_bot α] {a b : α}
-=======
-lemma is_bot_bot {α : Type u} [has_le α] [order_bot α] : is_bot (⊥ : α) := λ _, bot_le
-
-@[simp] theorem not_lt_bot {α : Type u} [preorder α] [order_bot α] {a : α} : ¬ a < ⊥ :=
-λ h, lt_irrefl a (lt_of_lt_of_le h bot_le)
->>>>>>> e6db2457
 
 theorem bot_unique (h : a ≤ ⊥) : a = ⊥ :=
 h.antisymm bot_le
@@ -222,14 +214,7 @@
   simp only [lt_iff_le_not_le, not_iff_not.mpr le_bot_iff, true_and, bot_le],
 end
 
-lemma eq_bot_or_bot_lt (a : α) : a = ⊥ ∨ ⊥ < a :=
-begin
-  by_cases h : a = ⊥,
-  { exact or.inl h },
-  right,
-  rw bot_lt_iff_ne_bot,
-  exact h,
-end
+lemma eq_bot_or_bot_lt (a : α) : a = ⊥ ∨ ⊥ < a := bot_le.eq_or_lt
 
 lemma eq_bot_of_minimal (h : ∀ b, ¬ b < a) : a = ⊥ :=
 or.elim (lt_or_eq_of_le bot_le) (λ hlt, absurd hlt (h ⊥)) (λ he, he.symm)
