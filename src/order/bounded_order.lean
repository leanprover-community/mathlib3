--- conflicted
+++ resolved
@@ -585,7 +585,159 @@
 end linear_order
 
 
-<<<<<<< HEAD
+section disjoint
+section semilattice_inf_bot
+variables [semilattice_inf α] [order_bot α] {a b c d : α}
+
+/-- Two elements of a lattice are disjoint if their inf is the bottom element.
+  (This generalizes disjoint sets, viewed as members of the subset lattice.) -/
+def disjoint (a b : α) : Prop := a ⊓ b ≤ ⊥
+
+lemma disjoint_iff : disjoint a b ↔ a ⊓ b = ⊥ := le_bot_iff
+lemma disjoint.eq_bot : disjoint a b → a ⊓ b = ⊥ := bot_unique
+lemma disjoint.comm : disjoint a b ↔ disjoint b a := by rw [disjoint, disjoint, inf_comm]
+@[symm] lemma disjoint.symm ⦃a b : α⦄ : disjoint a b → disjoint b a := disjoint.comm.1
+lemma symmetric_disjoint : symmetric (disjoint : α → α → Prop) := disjoint.symm
+lemma disjoint_assoc : disjoint (a ⊓ b) c ↔ disjoint a (b ⊓ c) :=
+by rw [disjoint, disjoint, inf_assoc]
+lemma disjoint_left_comm : disjoint a (b ⊓ c) ↔ disjoint b (a ⊓ c) :=
+by simp_rw [disjoint, inf_left_comm]
+lemma disjoint_right_comm : disjoint (a ⊓ b) c ↔ disjoint (a ⊓ c) b :=
+by simp_rw [disjoint, inf_right_comm]
+
+@[simp] lemma disjoint_bot_left : disjoint ⊥ a := inf_le_left
+@[simp] lemma disjoint_bot_right : disjoint a ⊥ := inf_le_right
+
+lemma disjoint.mono (h₁ : a ≤ b) (h₂ : c ≤ d) : disjoint b d → disjoint a c :=
+le_trans $ inf_le_inf h₁ h₂
+
+lemma disjoint.mono_left (h : a ≤ b) : disjoint b c → disjoint a c := disjoint.mono h le_rfl
+lemma disjoint.mono_right : b ≤ c → disjoint a c → disjoint a b := disjoint.mono le_rfl
+
+variables (c)
+
+lemma disjoint.inf_left (h : disjoint a b) : disjoint (a ⊓ c) b := h.mono_left inf_le_left
+lemma disjoint.inf_left' (h : disjoint a b) : disjoint (c ⊓ a) b := h.mono_left inf_le_right
+lemma disjoint.inf_right (h : disjoint a b) : disjoint a (b ⊓ c) := h.mono_right inf_le_left
+lemma disjoint.inf_right' (h : disjoint a b) : disjoint a (c ⊓ b) := h.mono_right inf_le_right
+
+variables {c}
+
+@[simp] lemma disjoint_self : disjoint a a ↔ a = ⊥ := by simp [disjoint]
+
+/- TODO: Rename `disjoint.eq_bot` to `disjoint.inf_eq` and `disjoint.eq_bot_of_self` to
+`disjoint.eq_bot` -/
+alias disjoint_self ↔ disjoint.eq_bot_of_self _
+
+lemma disjoint.ne (ha : a ≠ ⊥) (hab : disjoint a b) : a ≠ b :=
+λ h, ha $ disjoint_self.1 $ by rwa ←h at hab
+
+lemma disjoint.eq_bot_of_le (hab : disjoint a b) (h : a ≤ b) : a = ⊥ :=
+eq_bot_iff.2 (by rwa ←inf_eq_left.2 h)
+
+lemma disjoint.eq_bot_of_ge (hab : disjoint a b) : b ≤ a → b = ⊥ := hab.symm.eq_bot_of_le
+
+lemma disjoint.of_disjoint_inf_of_le (h : disjoint (a ⊓ b) c) (hle : a ≤ c) : disjoint a b :=
+disjoint_iff.2 $ h.eq_bot_of_le $ inf_le_of_left_le hle
+
+lemma disjoint.of_disjoint_inf_of_le' (h : disjoint (a ⊓ b) c) (hle : b ≤ c) : disjoint a b :=
+disjoint_iff.2 $ h.eq_bot_of_le $ inf_le_of_right_le hle
+
+end semilattice_inf_bot
+
+section lattice
+variables [lattice α] [bounded_order α] {a : α}
+
+@[simp] theorem disjoint_top : disjoint a ⊤ ↔ a = ⊥ := by simp [disjoint_iff]
+@[simp] theorem top_disjoint : disjoint ⊤ a ↔ a = ⊥ := by simp [disjoint_iff]
+
+end lattice
+
+section distrib_lattice_bot
+variables [distrib_lattice α] [order_bot α] {a b c : α}
+
+@[simp] lemma disjoint_sup_left : disjoint (a ⊔ b) c ↔ disjoint a c ∧ disjoint b c :=
+by simp only [disjoint_iff, inf_sup_right, sup_eq_bot_iff]
+
+@[simp] lemma disjoint_sup_right : disjoint a (b ⊔ c) ↔ disjoint a b ∧ disjoint a c :=
+by simp only [disjoint_iff, inf_sup_left, sup_eq_bot_iff]
+
+lemma disjoint.sup_left (ha : disjoint a c) (hb : disjoint b c) : disjoint (a ⊔ b) c :=
+disjoint_sup_left.2 ⟨ha, hb⟩
+
+lemma disjoint.sup_right (hb : disjoint a b) (hc : disjoint a c) : disjoint a (b ⊔ c) :=
+disjoint_sup_right.2 ⟨hb, hc⟩
+
+lemma disjoint.left_le_of_le_sup_right (h : a ≤ b ⊔ c) (hd : disjoint a c) : a ≤ b :=
+le_of_inf_le_sup_le (le_trans hd bot_le) $ sup_le h le_sup_right
+
+lemma disjoint.left_le_of_le_sup_left (h : a ≤ c ⊔ b) (hd : disjoint a c) : a ≤ b :=
+hd.left_le_of_le_sup_right $ by rwa sup_comm
+
+end distrib_lattice_bot
+end disjoint
+
+section codisjoint
+section semilattice_sup_top
+variables [semilattice_sup α] [order_top α] {a b c d : α}
+
+/-- Two elements of a lattice are codisjoint if their sup is the top element. -/
+def codisjoint (a b : α) : Prop := ⊤ ≤ a ⊔ b
+
+lemma codisjoint_iff : codisjoint a b ↔ a ⊔ b = ⊤ := top_le_iff
+lemma codisjoint.eq_top : codisjoint a b → a ⊔ b = ⊤ := top_unique
+lemma codisjoint.comm : codisjoint a b ↔ codisjoint b a := by rw [codisjoint, codisjoint, sup_comm]
+@[symm] lemma codisjoint.symm ⦃a b : α⦄ : codisjoint a b → codisjoint b a := codisjoint.comm.1
+lemma symmetric_codisjoint : symmetric (codisjoint : α → α → Prop) := codisjoint.symm
+lemma codisjoint_assoc : codisjoint (a ⊔ b) c ↔ codisjoint a (b ⊔ c) :=
+by rw [codisjoint, codisjoint, sup_assoc]
+lemma codisjoint_left_comm : codisjoint a (b ⊔ c) ↔ codisjoint b (a ⊔ c) :=
+by simp_rw [codisjoint, sup_left_comm]
+lemma codisjoint_right_comm : codisjoint (a ⊔ b) c ↔ codisjoint (a ⊔ c) b :=
+by simp_rw [codisjoint, sup_right_comm]
+
+@[simp] lemma codisjoint_top_left : codisjoint ⊤ a := le_sup_left
+@[simp] lemma codisjoint_top_right : codisjoint a ⊤ := le_sup_right
+
+lemma codisjoint.mono (h₁ : a ≤ b) (h₂ : c ≤ d) : codisjoint a c → codisjoint b d :=
+le_trans' $ sup_le_sup h₁ h₂
+
+lemma codisjoint.mono_left (h : a ≤ b) : codisjoint a c → codisjoint b c := codisjoint.mono h le_rfl
+lemma codisjoint.mono_right : b ≤ c → codisjoint a b → codisjoint a c := codisjoint.mono le_rfl
+
+variables (c)
+
+lemma codisjoint.sup_left (h : codisjoint a b) : codisjoint (a ⊔ c) b := h.mono_left le_sup_left
+lemma codisjoint.sup_left' (h : codisjoint a b) : codisjoint (c ⊔ a) b := h.mono_left le_sup_right
+lemma codisjoint.sup_right (h : codisjoint a b) : codisjoint a (b ⊔ c) := h.mono_right le_sup_left
+lemma codisjoint.sup_right' (h : codisjoint a b) : codisjoint a (c ⊔ b) := h.mono_right le_sup_right
+
+variables {c}
+
+@[simp] lemma codisjoint_self : codisjoint a a ↔ a = ⊤ := by simp [codisjoint]
+
+/- TODO: Rename `codisjoint.eq_top` to `codisjoint.sup_eq` and `codisjoint.eq_top_of_self` to
+`codisjoint.eq_top` -/
+alias codisjoint_self ↔ codisjoint.eq_top_of_self _
+
+lemma codisjoint.ne (ha : a ≠ ⊤) (hab : codisjoint a b) : a ≠ b :=
+λ h, ha $ codisjoint_self.1 $ by rwa ←h at hab
+
+lemma codisjoint.eq_top_of_ge (hab : codisjoint a b) (h : b ≤ a) : a = ⊤ :=
+eq_top_iff.2 $ by rwa ←sup_eq_left.2 h
+
+lemma codisjoint.eq_top_of_le (hab : codisjoint a b) : a ≤ b → b = ⊤ := hab.symm.eq_top_of_ge
+
+lemma codisjoint.of_codisjoint_sup_of_le (h : codisjoint (a ⊔ b) c) (hle : c ≤ a) :
+  codisjoint a b :=
+codisjoint_iff.2 $ h.eq_top_of_ge $ le_sup_of_le_left hle
+
+lemma codisjoint.of_codisjoint_sup_of_le' (h : codisjoint (a ⊔ b) c) (hle : c ≤ b) :
+  codisjoint a b :=
+codisjoint_iff.2 $ h.eq_top_of_ge $ le_sup_of_le_right hle
+
+end semilattice_sup_top
+
 section lattice
 variables [lattice α] [bounded_order α] {a : α}
 
@@ -776,7 +928,7 @@
 /-- A complemented bounded lattice is one where every element has a (not necessarily unique)
 complement. -/
 class complemented_lattice (α) [lattice α] [bounded_order α] : Prop :=
-(exists_is_compl : ∀ (a : α), ∃ (b : α), is_compl a b)
+(exists_is_compl : ∀ a : α, is_complemented a)
 
 export complemented_lattice (exists_is_compl)
 
@@ -790,7 +942,7 @@
 
 -- TODO: Define as a sublattice?
 /-- The sublattice of complemented elements. -/
-@[derive partial_order]
+@[reducible, derive partial_order]
 def complementeds (α : Type*) [lattice α] [bounded_order α] : Type* := {a : α // is_complemented a}
 
 namespace complementeds
@@ -802,18 +954,16 @@
 lemma coe_injective : injective (coe : complementeds α → α) := subtype.coe_injective
 
 @[simp, norm_cast] lemma coe_inj : (a : α) = b ↔ a = b := subtype.coe_inj
-
-@[simp, norm_cast] lemma coe_le_coe : (a : α) ≤ b ↔ a ≤ b := iff.rfl
+@[simp, norm_cast] lemma coe_le_coe : (a : α) ≤ b ↔ a ≤ b := by simp
 @[simp, norm_cast] lemma coe_lt_coe : (a : α) < b ↔ a < b := iff.rfl
 
 instance : bounded_order (complementeds α) :=
-{ top := ⟨⊤, is_complemented_top⟩,
-  le_top := λ _, le_top,
-  bot := ⟨⊥, is_complemented_bot⟩,
-  bot_le := λ _, bot_le }
+subtype.bounded_order is_complemented_bot is_complemented_top
 
 @[simp, norm_cast] lemma coe_bot : ((⊥ : complementeds α) : α) = ⊥ := rfl
 @[simp, norm_cast] lemma coe_top : ((⊤ : complementeds α) : α) = ⊤ := rfl
+@[simp] lemma mk_bot : (⟨⊥, is_complemented_bot⟩ : complementeds α) = ⊥ := rfl
+@[simp] lemma mk_top : (⟨⊤, is_complemented_top⟩ : complementeds α) = ⊤ := rfl
 
 instance : inhabited (complementeds α) := ⟨⊥⟩
 
@@ -826,6 +976,10 @@
 
 @[simp, norm_cast] lemma coe_sup (a b : complementeds α) : (↑(a ⊔ b) : α) = a ⊔ b := rfl
 @[simp, norm_cast] lemma coe_inf (a b : complementeds α) : (↑(a ⊓ b) : α) = a ⊓ b := rfl
+@[simp] lemma mk_sup_mk {a b : α} (ha : is_complemented a) (hb : is_complemented b) :
+  (⟨a, ha⟩ ⊔ ⟨b, hb⟩ : complementeds α) = ⟨a ⊔ b, ha.sup hb⟩ := rfl
+@[simp] lemma mk_inf_mk {a b : α} (ha : is_complemented a) (hb : is_complemented b) :
+  (⟨a, ha⟩ ⊓ ⟨b, hb⟩ : complementeds α) = ⟨a ⊓ b, ha.inf hb⟩ := rfl
 
 instance : distrib_lattice (complementeds α) :=
 complementeds.coe_injective.distrib_lattice _ coe_sup coe_inf
@@ -844,8 +998,6 @@
 
 end complementeds
 end is_compl
-=======
->>>>>>> 96aa788f
 
 section nontrivial
 
