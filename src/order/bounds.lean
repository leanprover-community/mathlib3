--- conflicted
+++ resolved
@@ -778,11 +778,7 @@
 
 lemma image_lower_bounds_subset_lower_bounds_image (hf : monotone f) :
   f '' lower_bounds s ⊆ lower_bounds (f '' s) :=
-<<<<<<< HEAD
 hf.dual.image_upper_bounds_subset_upper_bounds_image
-=======
-@image_upper_bounds_subset_upper_bounds_image (order_dual α) (order_dual β) _ _ _ _ hf.dual
->>>>>>> 63903f27
 
 /-- The image under a monotone function of a set which is bounded above is bounded above. -/
 lemma map_bdd_above (hf : monotone f) : bdd_above s → bdd_above (f '' s)
