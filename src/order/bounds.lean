/-
Copyright (c) 2017 Johannes Hölzl. All rights reserved.
Released under Apache 2.0 license as described in the file LICENSE.
Authors: Johannes Hölzl, Yury Kudryashov
-/
import data.set.intervals.basic

/-!

# Upper / lower bounds

In this file we define:

* `upper_bounds`, `lower_bounds` : the set of upper bounds (resp., lower bounds) of a set;
* `bdd_above s`, `bdd_below s` : the set `s` is bounded above (resp., below), i.e., the set of upper
  (resp., lower) bounds of `s` is nonempty;
* `is_least s a`, `is_greatest s a` : `a` is a least (resp., greatest) element of `s`;
  for a partial order, it is unique if exists;
* `is_lub s a`, `is_glb s a` : `a` is a least upper bound (resp., a greatest lower bound)
  of `s`; for a partial order, it is unique if exists.

We also prove various lemmas about monotonicity, behaviour under `∪`, `∩`, `insert`, and provide
formulas for `∅`, `univ`, and intervals.
-/
open set

universes u v w x
variables {α : Type u} {β : Type v} {γ : Type w} {ι : Sort x}

section
variables [preorder α] [preorder β] {s t : set α} {a b : α}

/-!
### Definitions
-/

/-- The set of upper bounds of a set. -/
def upper_bounds (s : set α) : set α := { x | ∀ ⦃a⦄, a ∈ s → a ≤ x }
/-- The set of lower bounds of a set. -/
def lower_bounds (s : set α) : set α := { x | ∀ ⦃a⦄, a ∈ s → x ≤ a }

/-- A set is bounded above if there exists an upper bound. -/
def bdd_above (s : set α) := (upper_bounds s).nonempty
/-- A set is bounded below if there exists a lower bound. -/
def bdd_below (s : set α) := (lower_bounds s).nonempty

/-- `a` is a least element of a set `s`; for a partial order, it is unique if exists. -/
def is_least (s : set α) (a : α) : Prop := a ∈ s ∧ a ∈ lower_bounds s
/-- `a` is a greatest element of a set `s`; for a partial order, it is unique if exists -/
def is_greatest (s : set α) (a : α) : Prop := a ∈ s ∧ a ∈ upper_bounds s

/-- `a` is a least upper bound of a set `s`; for a partial order, it is unique if exists. -/
def is_lub (s : set α) : α → Prop := is_least (upper_bounds s)
/-- `a` is a greatest lower bound of a set `s`; for a partial order, it is unique if exists. -/
def is_glb (s : set α) : α → Prop := is_greatest (lower_bounds s)

lemma mem_upper_bounds : a ∈ upper_bounds s ↔ ∀ x ∈ s, x ≤ a := iff.rfl

lemma mem_lower_bounds : a ∈ lower_bounds s ↔ ∀ x ∈ s, a ≤ x := iff.rfl

/-- A set `s` is not bounded above if and only if for each `x` there exists `y ∈ s` such that `x`
is not greater than or equal to `y`. This version only assumes `preorder` structure and uses
`¬(y ≤ x)`. A version for linear orders is called `not_bdd_above_iff`. -/
lemma not_bdd_above_iff' : ¬bdd_above s ↔ ∀ x, ∃ y ∈ s, ¬(y ≤ x) :=
by simp [bdd_above, upper_bounds, set.nonempty]

/-- A set `s` is not bounded below if and only if for each `x` there exists `y ∈ s` such that `x`
is not less than or equal to `y`. This version only assumes `preorder` structure and uses
`¬(x ≤ y)`. A version for linear orders is called `not_bdd_below_iff`. -/
lemma not_bdd_below_iff' : ¬bdd_below s ↔ ∀ x, ∃ y ∈ s, ¬(x ≤ y) :=
@not_bdd_above_iff' (order_dual α) _ _

/-- A set `s` is not bounded above if and only if for each `x` there exists `y ∈ s` that is greater
than `x`. A version for preorders is called `not_bdd_above_iff'`. -/
lemma not_bdd_above_iff {α : Type*} [linear_order α] {s : set α} :
  ¬bdd_above s ↔ ∀ x, ∃ y ∈ s, x < y :=
by simp only [not_bdd_above_iff', not_le]

/-- A set `s` is not bounded below if and only if for each `x` there exists `y ∈ s` that is less
than `x`. A version for preorders is called `not_bdd_below_iff'`. -/
lemma not_bdd_below_iff {α : Type*} [linear_order α] {s : set α} :
  ¬bdd_below s ↔ ∀ x, ∃ y ∈ s, y < x :=
@not_bdd_above_iff (order_dual α) _ _

/-!
### Monotonicity
-/

lemma upper_bounds_mono_set ⦃s t : set α⦄ (hst : s ⊆ t) :
  upper_bounds t ⊆ upper_bounds s :=
λ b hb x h, hb $ hst h

lemma lower_bounds_mono_set ⦃s t : set α⦄ (hst : s ⊆ t) :
  lower_bounds t ⊆ lower_bounds s :=
λ b hb x h, hb $ hst h

lemma upper_bounds_mono_mem ⦃a b⦄ (hab : a ≤ b) : a ∈ upper_bounds s → b ∈ upper_bounds s :=
λ ha x h, le_trans (ha h) hab

lemma lower_bounds_mono_mem ⦃a b⦄ (hab : a ≤ b) : b ∈ lower_bounds s → a ∈ lower_bounds s :=
λ hb x h, le_trans hab (hb h)

lemma upper_bounds_mono ⦃s t : set α⦄ (hst : s ⊆ t) ⦃a b⦄ (hab : a ≤ b) :
  a ∈ upper_bounds t → b ∈ upper_bounds s :=
λ ha, upper_bounds_mono_set hst $ upper_bounds_mono_mem hab ha

lemma lower_bounds_mono ⦃s t : set α⦄ (hst : s ⊆ t) ⦃a b⦄ (hab : a ≤ b) :
  b ∈ lower_bounds t → a ∈ lower_bounds s :=
λ hb, lower_bounds_mono_set hst $ lower_bounds_mono_mem hab hb

/-- If `s ⊆ t` and `t` is bounded above, then so is `s`. -/
lemma bdd_above.mono ⦃s t : set α⦄ (h : s ⊆ t) : bdd_above t → bdd_above s :=
nonempty.mono $ upper_bounds_mono_set h

/-- If `s ⊆ t` and `t` is bounded below, then so is `s`. -/
lemma bdd_below.mono ⦃s t : set α⦄ (h : s ⊆ t) : bdd_below t → bdd_below s :=
nonempty.mono $ lower_bounds_mono_set h

/-- If `a` is a least upper bound for sets `s` and `p`, then it is a least upper bound for any
set `t`, `s ⊆ t ⊆ p`. -/
lemma is_lub.of_subset_of_superset {s t p : set α} (hs : is_lub s a) (hp : is_lub p a)
  (hst : s ⊆ t) (htp : t ⊆ p) : is_lub t a :=
⟨upper_bounds_mono_set htp hp.1, lower_bounds_mono_set (upper_bounds_mono_set hst) hs.2⟩

/-- If `a` is a greatest lower bound for sets `s` and `p`, then it is a greater lower bound for any
set `t`, `s ⊆ t ⊆ p`. -/
lemma is_glb.of_subset_of_superset {s t p : set α} (hs : is_glb s a) (hp : is_glb p a)
  (hst : s ⊆ t) (htp : t ⊆ p) : is_glb t a :=
@is_lub.of_subset_of_superset (order_dual α) _ a s t p hs hp hst htp

lemma is_least.mono (ha : is_least s a) (hb : is_least t b) (hst : s ⊆ t) : b ≤ a :=
hb.2 (hst ha.1)

lemma is_greatest.mono (ha : is_greatest s a) (hb : is_greatest t b) (hst : s ⊆ t) : a ≤ b :=
hb.2 (hst ha.1)

lemma is_lub.mono (ha : is_lub s a) (hb : is_lub t b) (hst : s ⊆ t) : a ≤ b :=
hb.mono ha $ upper_bounds_mono_set hst

lemma is_glb.mono (ha : is_glb s a) (hb : is_glb t b) (hst : s ⊆ t) : b ≤ a :=
hb.mono ha $ lower_bounds_mono_set hst

lemma subset_lower_bounds_upper_bounds (s : set α) : s ⊆ lower_bounds (upper_bounds s) :=
λ x hx y hy, hy hx

lemma subset_upper_bounds_lower_bounds (s : set α) : s ⊆ upper_bounds (lower_bounds s) :=
λ x hx y hy, hy hx

lemma set.nonempty.bdd_above_lower_bounds (hs : s.nonempty) : bdd_above (lower_bounds s) :=
hs.mono (subset_upper_bounds_lower_bounds s)

lemma set.nonempty.bdd_below_upper_bounds (hs : s.nonempty) : bdd_below (upper_bounds s) :=
hs.mono (subset_lower_bounds_upper_bounds s)

/-!
### Conversions
-/

lemma is_least.is_glb (h : is_least s a) : is_glb s a := ⟨h.2, λ b hb, hb h.1⟩

lemma is_greatest.is_lub (h : is_greatest s a) : is_lub s a := ⟨h.2, λ b hb, hb h.1⟩

lemma is_lub.upper_bounds_eq (h : is_lub s a) : upper_bounds s = Ici a :=
set.ext $ λ b, ⟨λ hb, h.2 hb, λ hb, upper_bounds_mono_mem hb h.1⟩

lemma is_glb.lower_bounds_eq (h : is_glb s a) : lower_bounds s = Iic a :=
@is_lub.upper_bounds_eq (order_dual α) _ _ _ h

lemma is_least.lower_bounds_eq (h : is_least s a) : lower_bounds s = Iic a :=
h.is_glb.lower_bounds_eq

lemma is_greatest.upper_bounds_eq (h : is_greatest s a) : upper_bounds s = Ici a :=
h.is_lub.upper_bounds_eq

lemma is_lub_le_iff (h : is_lub s a) : a ≤ b ↔ b ∈ upper_bounds s :=
by { rw h.upper_bounds_eq, refl }

lemma le_is_glb_iff (h : is_glb s a) : b ≤ a ↔ b ∈ lower_bounds s :=
by { rw h.lower_bounds_eq, refl }

lemma is_lub_iff_le_iff : is_lub s a ↔ ∀ b, a ≤ b ↔ b ∈ upper_bounds s :=
⟨λ h b, is_lub_le_iff h, λ H, ⟨(H _).1 le_rfl, λ b hb, (H b).2 hb⟩⟩

lemma is_glb_iff_le_iff : is_glb s a ↔ ∀ b, b ≤ a ↔ b ∈ lower_bounds s :=
@is_lub_iff_le_iff (order_dual α) _ _ _

/-- If `s` has a least upper bound, then it is bounded above. -/
lemma is_lub.bdd_above (h : is_lub s a) : bdd_above s := ⟨a, h.1⟩

/-- If `s` has a greatest lower bound, then it is bounded below. -/
lemma is_glb.bdd_below (h : is_glb s a) : bdd_below s := ⟨a, h.1⟩

/-- If `s` has a greatest element, then it is bounded above. -/
lemma is_greatest.bdd_above (h : is_greatest s a) : bdd_above s := ⟨a, h.2⟩

/-- If `s` has a least element, then it is bounded below. -/
lemma is_least.bdd_below (h : is_least s a) : bdd_below s := ⟨a, h.2⟩

lemma is_least.nonempty (h : is_least s a) : s.nonempty := ⟨a, h.1⟩

lemma is_greatest.nonempty (h : is_greatest s a) : s.nonempty := ⟨a, h.1⟩

/-!
### Union and intersection
-/

@[simp] lemma upper_bounds_union : upper_bounds (s ∪ t) = upper_bounds s ∩ upper_bounds t :=
subset.antisymm
  (λ b hb, ⟨λ x hx, hb (or.inl hx), λ x hx, hb (or.inr hx)⟩)
  (λ b hb x hx, hx.elim (λ hs, hb.1 hs) (λ ht, hb.2 ht))

@[simp] lemma lower_bounds_union : lower_bounds (s ∪ t) = lower_bounds s ∩ lower_bounds t :=
@upper_bounds_union (order_dual α) _ s t

lemma union_upper_bounds_subset_upper_bounds_inter :
  upper_bounds s ∪ upper_bounds t ⊆ upper_bounds (s ∩ t) :=
union_subset
  (upper_bounds_mono_set $ inter_subset_left _ _)
  (upper_bounds_mono_set $ inter_subset_right _ _)

lemma union_lower_bounds_subset_lower_bounds_inter :
  lower_bounds s ∪ lower_bounds t ⊆ lower_bounds (s ∩ t) :=
@union_upper_bounds_subset_upper_bounds_inter (order_dual α) _ s t

lemma is_least_union_iff {a : α} {s t : set α} :
  is_least (s ∪ t) a ↔ (is_least s a ∧ a ∈ lower_bounds t ∨ a ∈ lower_bounds s ∧ is_least t a) :=
by simp [is_least, lower_bounds_union, or_and_distrib_right, and_comm (a ∈ t), and_assoc]

lemma is_greatest_union_iff :
  is_greatest (s ∪ t) a ↔ (is_greatest s a ∧ a ∈ upper_bounds t ∨
    a ∈ upper_bounds s ∧ is_greatest t a) :=
@is_least_union_iff (order_dual α) _ a s t

/-- If `s` is bounded, then so is `s ∩ t` -/
lemma bdd_above.inter_of_left (h : bdd_above s) : bdd_above (s ∩ t) :=
h.mono $ inter_subset_left s t

/-- If `t` is bounded, then so is `s ∩ t` -/
lemma bdd_above.inter_of_right (h : bdd_above t) : bdd_above (s ∩ t) :=
h.mono $ inter_subset_right s t

/-- If `s` is bounded, then so is `s ∩ t` -/
lemma bdd_below.inter_of_left (h : bdd_below s) : bdd_below (s ∩ t) :=
h.mono $ inter_subset_left s t

/-- If `t` is bounded, then so is `s ∩ t` -/
lemma bdd_below.inter_of_right (h : bdd_below t) : bdd_below (s ∩ t) :=
h.mono $ inter_subset_right s t

/-- If `s` and `t` are bounded above sets in a `semilattice_sup`, then so is `s ∪ t`. -/
lemma bdd_above.union [semilattice_sup γ] {s t : set γ} :
  bdd_above s → bdd_above t → bdd_above (s ∪ t) :=
begin
  rintros ⟨bs, hs⟩ ⟨bt, ht⟩,
  use bs ⊔ bt,
  rw upper_bounds_union,
  exact ⟨upper_bounds_mono_mem le_sup_left hs,
    upper_bounds_mono_mem le_sup_right ht⟩
end

/-- The union of two sets is bounded above if and only if each of the sets is. -/
lemma bdd_above_union [semilattice_sup γ] {s t : set γ} :
  bdd_above (s ∪ t) ↔ bdd_above s ∧ bdd_above t :=
⟨λ h, ⟨h.mono $ subset_union_left s t, h.mono $ subset_union_right s t⟩,
  λ h, h.1.union h.2⟩

lemma bdd_below.union [semilattice_inf γ] {s t : set γ} :
  bdd_below s → bdd_below t → bdd_below (s ∪ t) :=
@bdd_above.union (order_dual γ) _ s t

/--The union of two sets is bounded above if and only if each of the sets is.-/
lemma bdd_below_union [semilattice_inf γ] {s t : set γ} :
  bdd_below (s ∪ t) ↔ bdd_below s ∧ bdd_below t :=
@bdd_above_union (order_dual γ) _ s t

/-- If `a` is the least upper bound of `s` and `b` is the least upper bound of `t`,
then `a ⊔ b` is the least upper bound of `s ∪ t`. -/
lemma is_lub.union [semilattice_sup γ] {a b : γ} {s t : set γ}
  (hs : is_lub s a) (ht : is_lub t b) :
  is_lub (s ∪ t) (a ⊔ b) :=
⟨λ c h, h.cases_on (λ h, le_sup_of_le_left $ hs.left h) (λ h, le_sup_of_le_right $ ht.left h),
  assume c hc, sup_le
    (hs.right $ assume d hd, hc $ or.inl hd) (ht.right $ assume d hd, hc $ or.inr hd)⟩

/-- If `a` is the greatest lower bound of `s` and `b` is the greatest lower bound of `t`,
then `a ⊓ b` is the greatest lower bound of `s ∪ t`. -/
lemma is_glb.union [semilattice_inf γ] {a₁ a₂ : γ} {s t : set γ}
  (hs : is_glb s a₁) (ht : is_glb t a₂) :
  is_glb (s ∪ t) (a₁ ⊓ a₂) :=
@is_lub.union (order_dual γ) _ _ _ _ _ hs ht

/-- If `a` is the least element of `s` and `b` is the least element of `t`,
then `min a b` is the least element of `s ∪ t`. -/
lemma is_least.union [linear_order γ] {a b : γ} {s t : set γ}
  (ha : is_least s a) (hb : is_least t b) : is_least (s ∪ t) (min a b) :=
⟨by cases (le_total a b) with h h; simp [h, ha.1, hb.1],
  (ha.is_glb.union hb.is_glb).1⟩

/-- If `a` is the greatest element of `s` and `b` is the greatest element of `t`,
then `max a b` is the greatest element of `s ∪ t`. -/
lemma is_greatest.union [linear_order γ] {a b : γ} {s t : set γ}
  (ha : is_greatest s a) (hb : is_greatest t b) : is_greatest (s ∪ t) (max a b) :=
⟨by cases (le_total a b) with h h; simp [h, ha.1, hb.1],
  (ha.is_lub.union hb.is_lub).1⟩

lemma is_lub.inter_Ici_of_mem [linear_order γ] {s : set γ} {a b : γ} (ha : is_lub s a)
  (hb : b ∈ s) : is_lub (s ∩ Ici b) a :=
⟨λ x hx, ha.1 hx.1, λ c hc, have hbc : b ≤ c, from hc ⟨hb, le_rfl⟩,
  ha.2 $ λ x hx, (le_total x b).elim (λ hxb, hxb.trans hbc) $ λ hbx, hc ⟨hx, hbx⟩⟩

lemma is_glb.inter_Iic_of_mem [linear_order γ] {s : set γ} {a b : γ} (ha : is_glb s a)
  (hb : b ∈ s) : is_glb (s ∩ Iic b) a :=
@is_lub.inter_Ici_of_mem (order_dual γ) _ _ _ _ ha hb

/-!
### Specific sets

#### Unbounded intervals
-/

lemma is_least_Ici : is_least (Ici a) a := ⟨left_mem_Ici, λ x, id⟩

lemma is_greatest_Iic : is_greatest (Iic a) a := ⟨right_mem_Iic, λ x, id⟩

lemma is_lub_Iic : is_lub (Iic a) a := is_greatest_Iic.is_lub

lemma is_glb_Ici : is_glb (Ici a) a := is_least_Ici.is_glb

lemma upper_bounds_Iic : upper_bounds (Iic a) = Ici a := is_lub_Iic.upper_bounds_eq

lemma lower_bounds_Ici : lower_bounds (Ici a) = Iic a := is_glb_Ici.lower_bounds_eq

lemma bdd_above_Iic : bdd_above (Iic a) := is_lub_Iic.bdd_above

lemma bdd_below_Ici : bdd_below (Ici a) := is_glb_Ici.bdd_below

lemma bdd_above_Iio : bdd_above (Iio a) := ⟨a, λ x hx, le_of_lt hx⟩

lemma bdd_below_Ioi : bdd_below (Ioi a) := ⟨a, λ x hx, le_of_lt hx⟩

section

variables [linear_order γ] [densely_ordered γ]

lemma is_lub_Iio {a : γ} : is_lub (Iio a) a :=
⟨λ x hx, le_of_lt hx, λ y hy, le_of_forall_ge_of_dense hy⟩

lemma is_glb_Ioi {a : γ} : is_glb (Ioi a) a := @is_lub_Iio (order_dual γ) _ _ a

lemma upper_bounds_Iio {a : γ} : upper_bounds (Iio a) = Ici a := is_lub_Iio.upper_bounds_eq

lemma lower_bounds_Ioi {a : γ} : lower_bounds (Ioi a) = Iic a := is_glb_Ioi.lower_bounds_eq

end

/-!
#### Singleton
-/

lemma is_greatest_singleton : is_greatest {a} a :=
⟨mem_singleton a, λ x hx, le_of_eq $ eq_of_mem_singleton hx⟩

lemma is_least_singleton : is_least {a} a :=
@is_greatest_singleton (order_dual α) _ a

lemma is_lub_singleton : is_lub {a} a := is_greatest_singleton.is_lub

lemma is_glb_singleton : is_glb {a} a := is_least_singleton.is_glb

lemma bdd_above_singleton : bdd_above ({a} : set α) := is_lub_singleton.bdd_above

lemma bdd_below_singleton : bdd_below ({a} : set α) := is_glb_singleton.bdd_below

@[simp] lemma upper_bounds_singleton : upper_bounds {a} = Ici a := is_lub_singleton.upper_bounds_eq

@[simp] lemma lower_bounds_singleton : lower_bounds {a} = Iic a := is_glb_singleton.lower_bounds_eq

/-!
#### Bounded intervals
-/

lemma bdd_above_Icc : bdd_above (Icc a b) := ⟨b, λ _, and.right⟩

lemma bdd_below_Icc : bdd_below (Icc a b) := ⟨a, λ _, and.left⟩

lemma bdd_above_Ico : bdd_above (Ico a b) := bdd_above_Icc.mono Ico_subset_Icc_self

lemma bdd_below_Ico : bdd_below (Ico a b) := bdd_below_Icc.mono Ico_subset_Icc_self

lemma bdd_above_Ioc : bdd_above (Ioc a b) := bdd_above_Icc.mono Ioc_subset_Icc_self

lemma bdd_below_Ioc : bdd_below (Ioc a b) := bdd_below_Icc.mono Ioc_subset_Icc_self

lemma bdd_above_Ioo : bdd_above (Ioo a b) := bdd_above_Icc.mono Ioo_subset_Icc_self

lemma bdd_below_Ioo : bdd_below (Ioo a b) := bdd_below_Icc.mono Ioo_subset_Icc_self

lemma is_greatest_Icc (h : a ≤ b) : is_greatest (Icc a b) b :=
⟨right_mem_Icc.2 h, λ x, and.right⟩

lemma is_lub_Icc (h : a ≤ b) : is_lub (Icc a b) b := (is_greatest_Icc h).is_lub

lemma upper_bounds_Icc (h : a ≤ b) : upper_bounds (Icc a b) = Ici b :=
(is_lub_Icc h).upper_bounds_eq

lemma is_least_Icc (h : a ≤ b) : is_least (Icc a b) a :=
⟨left_mem_Icc.2 h, λ x, and.left⟩

lemma is_glb_Icc (h : a ≤ b) : is_glb (Icc a b) a := (is_least_Icc h).is_glb

lemma lower_bounds_Icc (h : a ≤ b) : lower_bounds (Icc a b) = Iic a :=
(is_glb_Icc h).lower_bounds_eq

lemma is_greatest_Ioc (h : a < b) : is_greatest (Ioc a b) b :=
⟨right_mem_Ioc.2 h, λ x, and.right⟩

lemma is_lub_Ioc (h : a < b) : is_lub (Ioc a b) b :=
(is_greatest_Ioc h).is_lub

lemma upper_bounds_Ioc (h : a < b) : upper_bounds (Ioc a b) = Ici b :=
(is_lub_Ioc h).upper_bounds_eq

lemma is_least_Ico (h : a < b) : is_least (Ico a b) a :=
⟨left_mem_Ico.2 h, λ x, and.left⟩

lemma is_glb_Ico (h : a < b) : is_glb (Ico a b) a :=
(is_least_Ico h).is_glb

lemma lower_bounds_Ico (h : a < b) : lower_bounds (Ico a b) = Iic a :=
(is_glb_Ico h).lower_bounds_eq

section

variables [semilattice_sup γ] [densely_ordered γ]

lemma is_glb_Ioo {a b : γ} (h : a < b) :
  is_glb (Ioo a b) a :=
⟨λ x hx, hx.1.le, λ x hx,
begin
  cases eq_or_lt_of_le (le_sup_right : a ≤ x ⊔ a) with h₁ h₂,
  { exact h₁.symm ▸ le_sup_left },
  obtain ⟨y, lty, ylt⟩ := exists_between h₂,
  apply (not_lt_of_le (sup_le (hx ⟨lty, ylt.trans_le (sup_le _ h.le)⟩) lty.le) ylt).elim,
  obtain ⟨u, au, ub⟩ := exists_between h,
  apply (hx ⟨au, ub⟩).trans ub.le,
end⟩

lemma lower_bounds_Ioo {a b : γ} (hab : a < b) : lower_bounds (Ioo a b) = Iic a :=
(is_glb_Ioo hab).lower_bounds_eq

lemma is_glb_Ioc {a b : γ} (hab : a < b) : is_glb (Ioc a b) a :=
(is_glb_Ioo hab).of_subset_of_superset (is_glb_Icc hab.le) Ioo_subset_Ioc_self Ioc_subset_Icc_self

lemma lower_bound_Ioc {a b : γ} (hab : a < b) : lower_bounds (Ioc a b) = Iic a :=
(is_glb_Ioc hab).lower_bounds_eq

end

section

variables [semilattice_inf γ] [densely_ordered γ]

lemma is_lub_Ioo {a b : γ} (hab : a < b) : is_lub (Ioo a b) b :=
by simpa only [dual_Ioo] using @is_glb_Ioo (order_dual γ) _ _ b a hab

lemma upper_bounds_Ioo {a b : γ} (hab : a < b) : upper_bounds (Ioo a b) = Ici b :=
(is_lub_Ioo hab).upper_bounds_eq

lemma is_lub_Ico {a b : γ} (hab : a < b) : is_lub (Ico a b) b :=
by simpa only [dual_Ioc] using @is_glb_Ioc (order_dual γ) _ _ b a hab

lemma upper_bounds_Ico {a b : γ} (hab : a < b) : upper_bounds (Ico a b) = Ici b :=
(is_lub_Ico hab).upper_bounds_eq

end

lemma bdd_below_iff_subset_Ici : bdd_below s ↔ ∃ a, s ⊆ Ici a := iff.rfl

lemma bdd_above_iff_subset_Iic : bdd_above s ↔ ∃ a, s ⊆ Iic a := iff.rfl

lemma bdd_below_bdd_above_iff_subset_Icc : bdd_below s ∧ bdd_above s ↔ ∃ a b, s ⊆ Icc a b :=
by simp only [Ici_inter_Iic.symm, subset_inter_iff, bdd_below_iff_subset_Ici,
  bdd_above_iff_subset_Iic, exists_and_distrib_left, exists_and_distrib_right]

/-!
#### Univ
-/

lemma is_greatest_univ [order_top γ] : is_greatest (univ : set γ) ⊤ :=
⟨mem_univ _, λ x hx, le_top⟩

@[simp] lemma order_top.upper_bounds_univ [order_top γ] : upper_bounds (univ : set γ) = {⊤} :=
by rw [is_greatest_univ.upper_bounds_eq, Ici_top]

lemma is_lub_univ [order_top γ] : is_lub (univ : set γ) ⊤ :=
is_greatest_univ.is_lub

@[simp] lemma order_bot.lower_bounds_univ [order_bot γ] : lower_bounds (univ : set γ) = {⊥} :=
@order_top.upper_bounds_univ (order_dual γ) _

lemma is_least_univ [order_bot γ] : is_least (univ : set γ) ⊥ :=
@is_greatest_univ (order_dual γ) _

lemma is_glb_univ [order_bot γ] : is_glb (univ : set γ) ⊥ :=
is_least_univ.is_glb

@[simp] lemma no_top_order.upper_bounds_univ [no_top_order α] : upper_bounds (univ : set α) = ∅ :=
eq_empty_of_subset_empty $ λ b hb, let ⟨x, hx⟩ := no_top b in
not_le_of_lt hx (hb trivial)

@[simp] lemma no_bot_order.lower_bounds_univ [no_bot_order α] : lower_bounds (univ : set α) = ∅ :=
@no_top_order.upper_bounds_univ (order_dual α) _ _

@[simp] lemma not_bdd_above_univ [no_top_order α] : ¬bdd_above (univ : set α) :=
by simp [bdd_above]

@[simp] lemma not_bdd_below_univ [no_bot_order α] : ¬bdd_below (univ : set α) :=
@not_bdd_above_univ (order_dual α) _ _

/-!
#### Empty set
-/

@[simp] lemma upper_bounds_empty : upper_bounds (∅ : set α) = univ :=
by simp only [upper_bounds, eq_univ_iff_forall, mem_set_of_eq, ball_empty_iff, forall_true_iff]

@[simp] lemma lower_bounds_empty : lower_bounds (∅ : set α) = univ :=
@upper_bounds_empty (order_dual α) _

@[simp] lemma bdd_above_empty [nonempty α] : bdd_above (∅ : set α) :=
by simp only [bdd_above, upper_bounds_empty, univ_nonempty]

@[simp] lemma bdd_below_empty [nonempty α] : bdd_below (∅ : set α) :=
by simp only [bdd_below, lower_bounds_empty, univ_nonempty]

lemma is_glb_empty [order_top γ] : is_glb ∅ (⊤:γ) :=
by simp only [is_glb, lower_bounds_empty, is_greatest_univ]

lemma is_lub_empty [order_bot γ] : is_lub ∅ (⊥:γ) :=
@is_glb_empty (order_dual γ) _

lemma is_lub.nonempty [no_bot_order α] (hs : is_lub s a) : s.nonempty :=
let ⟨a', ha'⟩ := no_bot a in
ne_empty_iff_nonempty.1 $ assume h,
have a ≤ a', from hs.right $ by simp only [h, upper_bounds_empty],
not_le_of_lt ha' this

lemma is_glb.nonempty [no_top_order α] (hs : is_glb s a) : s.nonempty :=
@is_lub.nonempty (order_dual α) _ _ _ _ hs

lemma nonempty_of_not_bdd_above [ha : nonempty α] (h : ¬bdd_above s) : s.nonempty :=
nonempty.elim ha $ λ x, (not_bdd_above_iff'.1 h x).imp $ λ a ha, ha.fst

lemma nonempty_of_not_bdd_below [ha : nonempty α] (h : ¬bdd_below s) : s.nonempty :=
@nonempty_of_not_bdd_above (order_dual α) _ _ _ h

/-!
#### insert
-/

/-- Adding a point to a set preserves its boundedness above. -/
@[simp] lemma bdd_above_insert [semilattice_sup γ] (a : γ) {s : set γ} :
  bdd_above (insert a s) ↔ bdd_above s :=
by simp only [insert_eq, bdd_above_union, bdd_above_singleton, true_and]

lemma bdd_above.insert [semilattice_sup γ] (a : γ) {s : set γ} (hs : bdd_above s) :
  bdd_above (insert a s) :=
(bdd_above_insert a).2 hs

/--Adding a point to a set preserves its boundedness below.-/
@[simp] lemma bdd_below_insert [semilattice_inf γ] (a : γ) {s : set γ} :
  bdd_below (insert a s) ↔ bdd_below s :=
by simp only [insert_eq, bdd_below_union, bdd_below_singleton, true_and]

lemma bdd_below.insert [semilattice_inf γ] (a : γ) {s : set γ} (hs : bdd_below s) :
  bdd_below (insert a s) :=
(bdd_below_insert a).2 hs

lemma is_lub.insert [semilattice_sup γ] (a) {b} {s : set γ} (hs : is_lub s b) :
  is_lub (insert a s) (a ⊔ b) :=
by { rw insert_eq, exact is_lub_singleton.union hs }

lemma is_glb.insert [semilattice_inf γ] (a) {b} {s : set γ} (hs : is_glb s b) :
  is_glb (insert a s) (a ⊓ b) :=
by { rw insert_eq, exact is_glb_singleton.union hs }

lemma is_greatest.insert [linear_order γ] (a) {b} {s : set γ} (hs : is_greatest s b) :
  is_greatest (insert a s) (max a b) :=
by { rw insert_eq, exact is_greatest_singleton.union hs }

lemma is_least.insert [linear_order γ] (a) {b} {s : set γ} (hs : is_least s b) :
  is_least (insert a s) (min a b) :=
by { rw insert_eq, exact is_least_singleton.union hs }

@[simp] lemma upper_bounds_insert (a : α) (s : set α) :
  upper_bounds (insert a s) = Ici a ∩ upper_bounds s :=
by rw [insert_eq, upper_bounds_union, upper_bounds_singleton]

@[simp] lemma lower_bounds_insert (a : α) (s : set α) :
  lower_bounds (insert a s) = Iic a ∩ lower_bounds s :=
by rw [insert_eq, lower_bounds_union, lower_bounds_singleton]

/-- When there is a global maximum, every set is bounded above. -/
@[simp] protected lemma order_top.bdd_above [order_top γ] (s : set γ) : bdd_above s :=
⟨⊤, assume a ha, order_top.le_top a⟩

/-- When there is a global minimum, every set is bounded below. -/
@[simp] protected lemma order_bot.bdd_below [order_bot γ] (s : set γ) : bdd_below s :=
⟨⊥, assume a ha, order_bot.bot_le a⟩

/-!
#### Pair
-/

lemma is_lub_pair [semilattice_sup γ] {a b : γ} : is_lub {a, b} (a ⊔ b) :=
is_lub_singleton.insert _

lemma is_glb_pair [semilattice_inf γ] {a b : γ} : is_glb {a, b} (a ⊓ b) :=
is_glb_singleton.insert _

lemma is_least_pair [linear_order γ] {a b : γ} : is_least {a, b} (min a b) :=
is_least_singleton.insert _

lemma is_greatest_pair [linear_order γ] {a b : γ} : is_greatest {a, b} (max a b) :=
is_greatest_singleton.insert _

/-!
#### Lower/upper bounds
-/

@[simp] lemma is_lub_lower_bounds : is_lub (lower_bounds s) a ↔ is_glb s a :=
⟨λ H, ⟨λ x hx, H.2 $ subset_upper_bounds_lower_bounds s hx, H.1⟩, is_greatest.is_lub⟩

@[simp] lemma is_glb_upper_bounds : is_glb (upper_bounds s) a ↔ is_lub s a :=
@is_lub_lower_bounds (order_dual α) _ _ _

end

/-!
### (In)equalities with the least upper bound and the greatest lower bound
-/

section preorder
variables [preorder α] {s : set α} {a b : α}

lemma lower_bounds_le_upper_bounds (ha : a ∈ lower_bounds s) (hb : b ∈ upper_bounds s) :
  s.nonempty → a ≤ b
| ⟨c, hc⟩ := le_trans (ha hc) (hb hc)

lemma is_glb_le_is_lub (ha : is_glb s a) (hb : is_lub s b) (hs : s.nonempty) : a ≤ b :=
lower_bounds_le_upper_bounds ha.1 hb.1 hs

lemma is_lub_lt_iff (ha : is_lub s a) : a < b ↔ ∃ c ∈ upper_bounds s, c < b :=
⟨λ hb, ⟨a, ha.1, hb⟩, λ ⟨c, hcs, hcb⟩, lt_of_le_of_lt (ha.2 hcs) hcb⟩

lemma lt_is_glb_iff (ha : is_glb s a) : b < a ↔ ∃ c ∈ lower_bounds s, b < c :=
@is_lub_lt_iff (order_dual α) _ s _ _ ha

lemma le_of_is_lub_le_is_glb {x y} (ha : is_glb s a) (hb : is_lub s b) (hab : b ≤ a)
  (hx : x ∈ s) (hy : y ∈ s) : x ≤ y :=
calc x ≤ b : hb.1 hx
   ... ≤ a : hab
   ... ≤ y : ha.1 hy

end preorder

section partial_order
variables [partial_order α] {s : set α} {a b : α}

lemma is_least.unique (Ha : is_least s a) (Hb : is_least s b) : a = b :=
le_antisymm (Ha.right Hb.left) (Hb.right Ha.left)

lemma is_least.is_least_iff_eq (Ha : is_least s a) : is_least s b ↔ a = b :=
iff.intro Ha.unique (assume h, h ▸ Ha)

lemma is_greatest.unique (Ha : is_greatest s a) (Hb : is_greatest s b) : a = b :=
le_antisymm (Hb.right Ha.left) (Ha.right Hb.left)

lemma is_greatest.is_greatest_iff_eq (Ha : is_greatest s a) : is_greatest s b ↔ a = b :=
iff.intro Ha.unique (assume h, h ▸ Ha)

lemma is_lub.unique (Ha : is_lub s a) (Hb : is_lub s b) : a = b :=
Ha.unique Hb

lemma is_glb.unique (Ha : is_glb s a) (Hb : is_glb s b) : a = b :=
Ha.unique Hb

lemma set.subsingleton_of_is_lub_le_is_glb (Ha : is_glb s a) (Hb : is_lub s b) (hab : b ≤ a) :
  s.subsingleton :=
λ x hx y hy, le_antisymm (le_of_is_lub_le_is_glb Ha Hb hab hx hy)
  (le_of_is_lub_le_is_glb Ha Hb hab hy hx)

lemma is_glb_lt_is_lub_of_ne (Ha : is_glb s a) (Hb : is_lub s b)
  {x y} (Hx : x ∈ s) (Hy : y ∈ s) (Hxy : x ≠ y) :
  a < b :=
lt_iff_le_not_le.2
  ⟨lower_bounds_le_upper_bounds Ha.1 Hb.1 ⟨x, Hx⟩,
    λ hab, Hxy $ set.subsingleton_of_is_lub_le_is_glb Ha Hb hab Hx Hy⟩

end partial_order

section linear_order
variables [linear_order α] {s : set α} {a b : α}

lemma lt_is_lub_iff (h : is_lub s a) : b < a ↔ ∃ c ∈ s, b < c :=
by simp only [← not_le, is_lub_le_iff h, mem_upper_bounds, not_forall]

lemma is_glb_lt_iff (h : is_glb s a) : a < b ↔ ∃ c ∈ s, c < b :=
@lt_is_lub_iff (order_dual α) _ _ _ _ h

lemma is_lub.exists_between (h : is_lub s a) (hb : b < a) :
  ∃ c ∈ s, b < c ∧ c ≤ a :=
let ⟨c, hcs, hbc⟩ := (lt_is_lub_iff h).1 hb in ⟨c, hcs, hbc, h.1 hcs⟩

lemma is_lub.exists_between' (h : is_lub s a) (h' : a ∉ s) (hb : b < a) :
  ∃ c ∈ s, b < c ∧ c < a :=
let ⟨c, hcs, hbc, hca⟩ := h.exists_between hb
in ⟨c, hcs, hbc, hca.lt_of_ne $ λ hac, h' $ hac ▸ hcs⟩

lemma is_glb.exists_between (h : is_glb s a) (hb : a < b) :
  ∃ c ∈ s, a ≤ c ∧ c < b :=
let ⟨c, hcs, hbc⟩ := (is_glb_lt_iff h).1 hb in ⟨c, hcs, h.1 hcs, hbc⟩

lemma is_glb.exists_between' (h : is_glb s a) (h' : a ∉ s) (hb : a < b) :
  ∃ c ∈ s, a < c ∧ c < b :=
let ⟨c, hcs, hac, hcb⟩ := h.exists_between hb
in ⟨c, hcs, hac.lt_of_ne $ λ hac, h' $ hac.symm ▸ hcs, hcb⟩

end linear_order

/-!
### Least upper bound and the greatest lower bound in linear ordered additive commutative groups
-/

section linear_ordered_add_comm_group

variables [linear_ordered_add_comm_group α] {s : set α} {a ε : α}

lemma is_glb.exists_between_self_add (h : is_glb s a) (hε : 0 < ε) :
  ∃ b ∈ s, a ≤ b ∧ b < a + ε :=
h.exists_between $ lt_add_of_pos_right _ hε

lemma is_glb.exists_between_self_add' (h : is_glb s a) (h₂ : a ∉ s) (hε : 0 < ε) :
  ∃ b ∈ s, a < b ∧ b < a + ε :=
h.exists_between' h₂ $ lt_add_of_pos_right _ hε

lemma is_lub.exists_between_sub_self  (h : is_lub s a) (hε : 0 < ε) : ∃ b ∈ s, a - ε < b ∧ b ≤ a :=
h.exists_between $ sub_lt_self _ hε

lemma is_lub.exists_between_sub_self' (h : is_lub s a) (h₂ : a ∉ s) (hε : 0 < ε) :
  ∃ b ∈ s, a - ε < b ∧ b < a :=
h.exists_between' h₂ $ sub_lt_self _ hε

end linear_ordered_add_comm_group

/-!
### Images of upper/lower bounds under monotone functions
-/

namespace monotone

variables [preorder α] [preorder β] {f : α → β} (Hf : monotone f) {a : α} {s : set α}

lemma mem_upper_bounds_image (Ha : a ∈ upper_bounds s) :
  f a ∈ upper_bounds (f '' s) :=
ball_image_of_ball (assume x H, Hf (Ha ‹x ∈ s›))

lemma mem_lower_bounds_image (Ha : a ∈ lower_bounds s) :
  f a ∈ lower_bounds (f '' s) :=
ball_image_of_ball (assume x H, Hf (Ha ‹x ∈ s›))

lemma image_upper_bounds_subset_upper_bounds_image (hf : monotone f) :
  f '' upper_bounds s ⊆ upper_bounds (f '' s) :=
begin
  rintro _ ⟨a, ha, rfl⟩,
  exact hf.mem_upper_bounds_image ha,
end

lemma image_lower_bounds_subset_lower_bounds_image (hf : monotone f) :
  f '' lower_bounds s ⊆ lower_bounds (f '' s) :=
hf.dual.image_upper_bounds_subset_upper_bounds_image

/-- The image under a monotone function of a set which is bounded above is bounded above. -/
lemma map_bdd_above (hf : monotone f) : bdd_above s → bdd_above (f '' s)
| ⟨C, hC⟩ := ⟨f C, hf.mem_upper_bounds_image hC⟩

/-- The image under a monotone function of a set which is bounded below is bounded below. -/
lemma map_bdd_below (hf : monotone f) : bdd_below s → bdd_below (f '' s)
| ⟨C, hC⟩ := ⟨f C, hf.mem_lower_bounds_image hC⟩

/-- A monotone map sends a least element of a set to a least element of its image. -/
lemma map_is_least (Ha : is_least s a) : is_least (f '' s) (f a) :=
⟨mem_image_of_mem _ Ha.1, Hf.mem_lower_bounds_image Ha.2⟩

/-- A monotone map sends a greatest element of a set to a greatest element of its image. -/
lemma map_is_greatest (Ha : is_greatest s a) : is_greatest (f '' s) (f a) :=
⟨mem_image_of_mem _ Ha.1, Hf.mem_upper_bounds_image Ha.2⟩

lemma is_lub_image_le (Ha : is_lub s a) {b : β} (Hb : is_lub (f '' s) b) :
  b ≤ f a :=
Hb.2 (Hf.mem_upper_bounds_image Ha.1)

lemma le_is_glb_image (Ha : is_glb s a) {b : β} (Hb : is_glb (f '' s) b) :
  f a ≤ b :=
Hb.2 (Hf.mem_lower_bounds_image Ha.1)

end monotone

namespace antitone
variables [preorder α] [preorder β] {f : α → β} (hf : antitone f) {a : α} {s : set α}

lemma mem_upper_bounds_image (ha : a ∈ lower_bounds s) :
  f a ∈ upper_bounds (f '' s) :=
<<<<<<< HEAD
@monotone.mem_lower_bounds_image α (order_dual β) _ _ _ hf _ _ ha

lemma mem_lower_bounds_image (ha : a ∈ upper_bounds s) :
  f a ∈ lower_bounds (f '' s) :=
@monotone.mem_upper_bounds_image α (order_dual β) _ _ _ hf _ _ ha

lemma image_lower_bounds_subset_upper_bounds_image (hf : antitone f) :
  f '' lower_bounds s ⊆ upper_bounds (f '' s) :=
begin
  rintro _ ⟨a, ha, rfl⟩,
  exact hf.mem_upper_bounds_image ha,
end

lemma image_upper_bounds_subset_lower_bounds_image (hf : antitone f) :
  f '' upper_bounds s ⊆ lower_bounds (f '' s) :=
@image_lower_bounds_subset_upper_bounds_image (order_dual α) (order_dual β) _ _ _ _ hf.dual

/-- The image under an antitone function of a set which is bounded above is bounded below. -/
lemma map_bdd_above (hf : antitone f) : bdd_above s → bdd_below (f '' s)
| ⟨C, hC⟩ := ⟨f C, hf.mem_lower_bounds_image hC⟩

/-- The image under an antitone function of a set which is bounded below is bounded above. -/
lemma map_bdd_below (hf : antitone f) : bdd_below s → bdd_above (f '' s)
| ⟨C, hC⟩ := ⟨f C, hf.mem_upper_bounds_image hC⟩

/-- An antitone map sends a greatest element of a set to a least element of its image. -/
lemma map_is_greatest (ha : is_greatest s a) : is_least (f '' s) (f a) :=
⟨mem_image_of_mem _ ha.1, hf.mem_lower_bounds_image ha.2⟩

/-- An antitone map sends a least element of a set to a greatest element of its image. -/
lemma map_is_least (ha : is_least s a) : is_greatest (f '' s) (f a) :=
⟨mem_image_of_mem _ ha.1, hf.mem_upper_bounds_image ha.2⟩

lemma is_lub_image_le (ha : is_glb s a) {b : β} (hb : is_lub (f '' s) b) : b ≤ f a :=
hb.2 (hf.mem_upper_bounds_image ha.1)

lemma le_is_glb_image (ha : is_lub s a) {b : β} (hb : is_glb (f '' s) b) : f a ≤ b :=
hb.2 (hf.mem_lower_bounds_image ha.1)
=======
hf.dual_right.mem_lower_bounds_image ha

lemma mem_lower_bounds_image (ha : a ∈ upper_bounds s) :
  f a ∈ lower_bounds (f '' s) :=
hf.dual_right.mem_upper_bounds_image ha

lemma image_lower_bounds_subset_upper_bounds_image (hf : antitone f) :
  f '' lower_bounds s ⊆ upper_bounds (f '' s) :=
hf.dual_right.image_lower_bounds_subset_lower_bounds_image

lemma image_upper_bounds_subset_lower_bounds_image (hf : antitone f) :
  f '' upper_bounds s ⊆ lower_bounds (f '' s) :=
hf.dual_right.image_upper_bounds_subset_upper_bounds_image

/-- The image under an antitone function of a set which is bounded above is bounded below. -/
lemma map_bdd_above (hf : antitone f) : bdd_above s → bdd_below (f '' s) :=
hf.dual_right.map_bdd_above

/-- The image under an antitone function of a set which is bounded below is bounded above. -/
lemma map_bdd_below (hf : antitone f) : bdd_below s → bdd_above (f '' s) :=
hf.dual_right.map_bdd_below

/-- An antitone map sends a greatest element of a set to a least element of its image. -/
lemma map_is_greatest (ha : is_greatest s a) : is_least (f '' s) (f a) :=
hf.dual_right.map_is_greatest ha

/-- An antitone map sends a least element of a set to a greatest element of its image. -/
lemma map_is_least (ha : is_least s a) : is_greatest (f '' s) (f a) :=
hf.dual_right.map_is_least ha

lemma is_lub_image_le (ha : is_glb s a) {b : β} (hb : is_lub (f '' s) b) : b ≤ f a :=
hf.dual_left.is_lub_image_le ha hb

lemma le_is_glb_image (ha : is_lub s a) {b : β} (hb : is_glb (f '' s) b) : f a ≤ b :=
hf.dual_left.le_is_glb_image ha hb
>>>>>>> b534feda

end antitone

lemma is_glb.of_image [preorder α] [preorder β] {f : α → β} (hf : ∀ {x y}, f x ≤ f y ↔ x ≤ y)
  {s : set α} {x : α} (hx : is_glb (f '' s) (f x)) :
  is_glb s x :=
⟨λ y hy, hf.1 $ hx.1 $ mem_image_of_mem _ hy,
  λ y hy, hf.1 $ hx.2 $ monotone.mem_lower_bounds_image (λ x y, hf.2) hy⟩

lemma is_lub.of_image [preorder α] [preorder β] {f : α → β} (hf : ∀ {x y}, f x ≤ f y ↔ x ≤ y)
  {s : set α} {x : α} (hx : is_lub (f '' s) (f x)) :
  is_lub s x :=
@is_glb.of_image (order_dual α) (order_dual β) _ _ f (λ x y, hf) _ _ hx

lemma is_lub_pi {π : α → Type*} [Π a, preorder (π a)] {s : set (Π a, π a)} {f : Π a, π a} :
  is_lub s f ↔ ∀ a, is_lub (function.eval a '' s) (f a) :=
begin
  classical,
  refine ⟨λ H a, ⟨(function.monotone_eval a).mem_upper_bounds_image H.1, λ b hb, _⟩, λ H, ⟨_, _⟩⟩,
  { suffices : function.update f a b ∈ upper_bounds s,
      from function.update_same a b f ▸ H.2 this a,
    refine λ g hg, le_update_iff.2 ⟨hb $ mem_image_of_mem _ hg, λ i hi, H.1 hg i⟩ },
  { exact λ g hg a, (H a).1 (mem_image_of_mem _ hg) },
  { exact λ g hg a, (H a).2 ((function.monotone_eval a).mem_upper_bounds_image hg) }
end

lemma is_glb_pi {π : α → Type*} [Π a, preorder (π a)] {s : set (Π a, π a)} {f : Π a, π a} :
  is_glb s f ↔ ∀ a, is_glb (function.eval a '' s) (f a) :=
@is_lub_pi α (λ a, order_dual (π a)) _ s f

lemma is_lub_prod [preorder α] [preorder β] {s : set (α × β)} (p : α × β) :
  is_lub s p ↔ is_lub (prod.fst '' s) p.1 ∧ is_lub (prod.snd '' s) p.2 :=
begin
  refine ⟨λ H, ⟨⟨monotone_fst.mem_upper_bounds_image H.1, λ a ha, _⟩,
    ⟨monotone_snd.mem_upper_bounds_image H.1, λ a ha, _⟩⟩, λ H, ⟨_, _⟩⟩,
  { suffices : (a, p.2) ∈ upper_bounds s, from (H.2 this).1,
    exact λ q hq, ⟨ha $ mem_image_of_mem _ hq, (H.1 hq).2⟩ },
  { suffices : (p.1, a) ∈ upper_bounds s, from (H.2 this).2,
    exact λ q hq, ⟨(H.1 hq).1, ha $ mem_image_of_mem _ hq⟩ },
  { exact λ q hq, ⟨H.1.1 $ mem_image_of_mem _ hq, H.2.1 $ mem_image_of_mem _ hq⟩ },
  { exact λ q hq, ⟨H.1.2 $ monotone_fst.mem_upper_bounds_image hq,
      H.2.2 $ monotone_snd.mem_upper_bounds_image hq⟩ }
end

lemma is_glb_prod [preorder α] [preorder β] {s : set (α × β)} (p : α × β) :
  is_glb s p ↔ is_glb (prod.fst '' s) p.1 ∧ is_glb (prod.snd '' s) p.2 :=
@is_lub_prod (order_dual α) (order_dual β) _ _ _ _

namespace order_iso

variables [preorder α] [preorder β] (f : α ≃o β)

lemma upper_bounds_image {s : set α} :
  upper_bounds (f '' s) = f '' upper_bounds s :=
subset.antisymm
  (λ x hx, ⟨f.symm x, λ y hy, f.le_symm_apply.2 (hx $ mem_image_of_mem _ hy), f.apply_symm_apply x⟩)
  f.monotone.image_upper_bounds_subset_upper_bounds_image

lemma lower_bounds_image {s : set α} :
  lower_bounds (f '' s) = f '' lower_bounds s :=
@upper_bounds_image (order_dual α) (order_dual β) _ _ f.dual _

@[simp] lemma is_lub_image {s : set α} {x : β} :
  is_lub (f '' s) x ↔ is_lub s (f.symm x) :=
⟨λ h, is_lub.of_image (λ _ _, f.le_iff_le) ((f.apply_symm_apply x).symm ▸ h),
  λ h, is_lub.of_image (λ _ _, f.symm.le_iff_le) $ (f.symm_image_image s).symm ▸ h⟩

lemma is_lub_image' {s : set α} {x : α} :
  is_lub (f '' s) (f x) ↔ is_lub s x :=
by rw [is_lub_image, f.symm_apply_apply]

@[simp] lemma is_glb_image {s : set α} {x : β} :
  is_glb (f '' s) x ↔ is_glb s (f.symm x) :=
f.dual.is_lub_image

lemma is_glb_image' {s : set α} {x : α} :
  is_glb (f '' s) (f x) ↔ is_glb s x :=
f.dual.is_lub_image'

@[simp] lemma is_lub_preimage {s : set β} {x : α} :
  is_lub (f ⁻¹' s) x ↔ is_lub s (f x) :=
by rw [← f.symm_symm, ← image_eq_preimage, is_lub_image]

lemma is_lub_preimage' {s : set β} {x : β} :
  is_lub (f ⁻¹' s) (f.symm x) ↔ is_lub s x :=
by rw [is_lub_preimage, f.apply_symm_apply]

@[simp] lemma is_glb_preimage {s : set β} {x : α} :
  is_glb (f ⁻¹' s) x ↔ is_glb s (f x) :=
f.dual.is_lub_preimage

lemma is_glb_preimage' {s : set β} {x : β} :
  is_glb (f ⁻¹' s) (f.symm x) ↔ is_glb s x :=
f.dual.is_lub_preimage'

end order_iso<|MERGE_RESOLUTION|>--- conflicted
+++ resolved
@@ -811,46 +811,6 @@
 
 lemma mem_upper_bounds_image (ha : a ∈ lower_bounds s) :
   f a ∈ upper_bounds (f '' s) :=
-<<<<<<< HEAD
-@monotone.mem_lower_bounds_image α (order_dual β) _ _ _ hf _ _ ha
-
-lemma mem_lower_bounds_image (ha : a ∈ upper_bounds s) :
-  f a ∈ lower_bounds (f '' s) :=
-@monotone.mem_upper_bounds_image α (order_dual β) _ _ _ hf _ _ ha
-
-lemma image_lower_bounds_subset_upper_bounds_image (hf : antitone f) :
-  f '' lower_bounds s ⊆ upper_bounds (f '' s) :=
-begin
-  rintro _ ⟨a, ha, rfl⟩,
-  exact hf.mem_upper_bounds_image ha,
-end
-
-lemma image_upper_bounds_subset_lower_bounds_image (hf : antitone f) :
-  f '' upper_bounds s ⊆ lower_bounds (f '' s) :=
-@image_lower_bounds_subset_upper_bounds_image (order_dual α) (order_dual β) _ _ _ _ hf.dual
-
-/-- The image under an antitone function of a set which is bounded above is bounded below. -/
-lemma map_bdd_above (hf : antitone f) : bdd_above s → bdd_below (f '' s)
-| ⟨C, hC⟩ := ⟨f C, hf.mem_lower_bounds_image hC⟩
-
-/-- The image under an antitone function of a set which is bounded below is bounded above. -/
-lemma map_bdd_below (hf : antitone f) : bdd_below s → bdd_above (f '' s)
-| ⟨C, hC⟩ := ⟨f C, hf.mem_upper_bounds_image hC⟩
-
-/-- An antitone map sends a greatest element of a set to a least element of its image. -/
-lemma map_is_greatest (ha : is_greatest s a) : is_least (f '' s) (f a) :=
-⟨mem_image_of_mem _ ha.1, hf.mem_lower_bounds_image ha.2⟩
-
-/-- An antitone map sends a least element of a set to a greatest element of its image. -/
-lemma map_is_least (ha : is_least s a) : is_greatest (f '' s) (f a) :=
-⟨mem_image_of_mem _ ha.1, hf.mem_upper_bounds_image ha.2⟩
-
-lemma is_lub_image_le (ha : is_glb s a) {b : β} (hb : is_lub (f '' s) b) : b ≤ f a :=
-hb.2 (hf.mem_upper_bounds_image ha.1)
-
-lemma le_is_glb_image (ha : is_lub s a) {b : β} (hb : is_glb (f '' s) b) : f a ≤ b :=
-hb.2 (hf.mem_lower_bounds_image ha.1)
-=======
 hf.dual_right.mem_lower_bounds_image ha
 
 lemma mem_lower_bounds_image (ha : a ∈ upper_bounds s) :
@@ -886,7 +846,6 @@
 
 lemma le_is_glb_image (ha : is_lub s a) {b : β} (hb : is_glb (f '' s) b) : f a ≤ b :=
 hf.dual_left.le_is_glb_image ha hb
->>>>>>> b534feda
 
 end antitone
 
