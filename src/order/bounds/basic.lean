/-
Copyright (c) 2017 Johannes Hölzl. All rights reserved.
Released under Apache 2.0 license as described in the file LICENSE.
Authors: Johannes Hölzl, Yury Kudryashov
-/
import data.set.intervals.basic
import data.set.n_ary
import order.directed

/-!

# Upper / lower bounds

> THIS FILE IS SYNCHRONIZED WITH MATHLIB4.
> Any changes to this file require a corresponding PR to mathlib4.

In this file we define:

* `upper_bounds`, `lower_bounds` : the set of upper bounds (resp., lower bounds) of a set;
* `bdd_above s`, `bdd_below s` : the set `s` is bounded above (resp., below), i.e., the set of upper
  (resp., lower) bounds of `s` is nonempty;
* `is_least s a`, `is_greatest s a` : `a` is a least (resp., greatest) element of `s`;
  for a partial order, it is unique if exists;
* `is_lub s a`, `is_glb s a` : `a` is a least upper bound (resp., a greatest lower bound)
  of `s`; for a partial order, it is unique if exists.

We also prove various lemmas about monotonicity, behaviour under `∪`, `∩`, `insert`, and provide
formulas for `∅`, `univ`, and intervals.
-/

open function set order_dual (to_dual of_dual)

universes u v w x
variables {α : Type u} {β : Type v} {γ : Type w} {ι : Sort x}

section
variables [preorder α] [preorder β] {s t : set α} {a b : α}

/-!
### Definitions
-/

/-- The set of upper bounds of a set. -/
def upper_bounds (s : set α) : set α := { x | ∀ ⦃a⦄, a ∈ s → a ≤ x }
/-- The set of lower bounds of a set. -/
def lower_bounds (s : set α) : set α := { x | ∀ ⦃a⦄, a ∈ s → x ≤ a }

/-- A set is bounded above if there exists an upper bound. -/
def bdd_above (s : set α) := (upper_bounds s).nonempty
/-- A set is bounded below if there exists a lower bound. -/
def bdd_below (s : set α) := (lower_bounds s).nonempty

/-- `a` is a least element of a set `s`; for a partial order, it is unique if exists. -/
def is_least (s : set α) (a : α) : Prop := a ∈ s ∧ a ∈ lower_bounds s
/-- `a` is a greatest element of a set `s`; for a partial order, it is unique if exists -/
def is_greatest (s : set α) (a : α) : Prop := a ∈ s ∧ a ∈ upper_bounds s

/-- `a` is a least upper bound of a set `s`; for a partial order, it is unique if exists. -/
def is_lub (s : set α) : α → Prop := is_least (upper_bounds s)
/-- `a` is a greatest lower bound of a set `s`; for a partial order, it is unique if exists. -/
def is_glb (s : set α) : α → Prop := is_greatest (lower_bounds s)

lemma mem_upper_bounds : a ∈ upper_bounds s ↔ ∀ x ∈ s, x ≤ a := iff.rfl
lemma mem_lower_bounds : a ∈ lower_bounds s ↔ ∀ x ∈ s, a ≤ x := iff.rfl

lemma bdd_above_def : bdd_above s ↔ ∃ x, ∀ y ∈ s, y ≤ x := iff.rfl
lemma bdd_below_def : bdd_below s ↔ ∃ x, ∀ y ∈ s, x ≤ y := iff.rfl

lemma bot_mem_lower_bounds [order_bot α] (s : set α) : ⊥ ∈ lower_bounds s := λ _ _, bot_le
lemma top_mem_upper_bounds [order_top α] (s : set α) : ⊤ ∈ upper_bounds s := λ _ _, le_top

@[simp] lemma is_least_bot_iff [order_bot α] : is_least s ⊥ ↔ ⊥ ∈ s :=
and_iff_left $ bot_mem_lower_bounds _

@[simp] lemma is_greatest_top_iff [order_top α] : is_greatest s ⊤ ↔ ⊤ ∈ s :=
and_iff_left $ top_mem_upper_bounds _

/-- A set `s` is not bounded above if and only if for each `x` there exists `y ∈ s` such that `x`
is not greater than or equal to `y`. This version only assumes `preorder` structure and uses
`¬(y ≤ x)`. A version for linear orders is called `not_bdd_above_iff`. -/
lemma not_bdd_above_iff' : ¬bdd_above s ↔ ∀ x, ∃ y ∈ s, ¬(y ≤ x) :=
by simp [bdd_above, upper_bounds, set.nonempty]

/-- A set `s` is not bounded below if and only if for each `x` there exists `y ∈ s` such that `x`
is not less than or equal to `y`. This version only assumes `preorder` structure and uses
`¬(x ≤ y)`. A version for linear orders is called `not_bdd_below_iff`. -/
lemma not_bdd_below_iff' : ¬bdd_below s ↔ ∀ x, ∃ y ∈ s, ¬ x ≤ y := @not_bdd_above_iff' αᵒᵈ _ _

/-- A set `s` is not bounded above if and only if for each `x` there exists `y ∈ s` that is greater
than `x`. A version for preorders is called `not_bdd_above_iff'`. -/
lemma not_bdd_above_iff {α : Type*} [linear_order α] {s : set α} :
  ¬bdd_above s ↔ ∀ x, ∃ y ∈ s, x < y :=
by simp only [not_bdd_above_iff', not_le]

/-- A set `s` is not bounded below if and only if for each `x` there exists `y ∈ s` that is less
than `x`. A version for preorders is called `not_bdd_below_iff'`. -/
lemma not_bdd_below_iff {α : Type*} [linear_order α] {s : set α} :
  ¬bdd_below s ↔ ∀ x, ∃ y ∈ s, y < x :=
@not_bdd_above_iff αᵒᵈ _ _

lemma bdd_above.dual (h : bdd_above s) : bdd_below (of_dual ⁻¹' s) := h

lemma bdd_below.dual (h : bdd_below s) : bdd_above (of_dual ⁻¹' s) := h

lemma is_least.dual (h : is_least s a) : is_greatest (of_dual ⁻¹' s) (to_dual a) := h

lemma is_greatest.dual (h : is_greatest s a) : is_least (of_dual ⁻¹' s) (to_dual a) := h

lemma is_lub.dual (h : is_lub s a) : is_glb (of_dual ⁻¹' s) (to_dual a) := h

lemma is_glb.dual (h : is_glb s a) : is_lub (of_dual ⁻¹' s) (to_dual a) := h

/-- If `a` is the least element of a set `s`, then subtype `s` is an order with bottom element. -/
@[reducible] def is_least.order_bot (h : is_least s a) : order_bot s :=
{ bot := ⟨a, h.1⟩,
  bot_le := subtype.forall.2 h.2 }

/-- If `a` is the greatest element of a set `s`, then subtype `s` is an order with top element. -/
@[reducible] def is_greatest.order_top (h : is_greatest s a) : order_top s :=
{ top := ⟨a, h.1⟩,
  le_top := subtype.forall.2 h.2 }

/-!
### Monotonicity
-/

lemma upper_bounds_mono_set ⦃s t : set α⦄ (hst : s ⊆ t) :
  upper_bounds t ⊆ upper_bounds s :=
λ b hb x h, hb $ hst h

lemma lower_bounds_mono_set ⦃s t : set α⦄ (hst : s ⊆ t) :
  lower_bounds t ⊆ lower_bounds s :=
λ b hb x h, hb $ hst h

lemma upper_bounds_mono_mem ⦃a b⦄ (hab : a ≤ b) : a ∈ upper_bounds s → b ∈ upper_bounds s :=
λ ha x h, le_trans (ha h) hab

lemma lower_bounds_mono_mem ⦃a b⦄ (hab : a ≤ b) : b ∈ lower_bounds s → a ∈ lower_bounds s :=
λ hb x h, le_trans hab (hb h)

lemma upper_bounds_mono ⦃s t : set α⦄ (hst : s ⊆ t) ⦃a b⦄ (hab : a ≤ b) :
  a ∈ upper_bounds t → b ∈ upper_bounds s :=
λ ha, upper_bounds_mono_set hst $ upper_bounds_mono_mem hab ha

lemma lower_bounds_mono ⦃s t : set α⦄ (hst : s ⊆ t) ⦃a b⦄ (hab : a ≤ b) :
  b ∈ lower_bounds t → a ∈ lower_bounds s :=
λ hb, lower_bounds_mono_set hst $ lower_bounds_mono_mem hab hb

/-- If `s ⊆ t` and `t` is bounded above, then so is `s`. -/
lemma bdd_above.mono ⦃s t : set α⦄ (h : s ⊆ t) : bdd_above t → bdd_above s :=
nonempty.mono $ upper_bounds_mono_set h

/-- If `s ⊆ t` and `t` is bounded below, then so is `s`. -/
lemma bdd_below.mono ⦃s t : set α⦄ (h : s ⊆ t) : bdd_below t → bdd_below s :=
nonempty.mono $ lower_bounds_mono_set h

/-- If `a` is a least upper bound for sets `s` and `p`, then it is a least upper bound for any
set `t`, `s ⊆ t ⊆ p`. -/
lemma is_lub.of_subset_of_superset {s t p : set α} (hs : is_lub s a) (hp : is_lub p a)
  (hst : s ⊆ t) (htp : t ⊆ p) : is_lub t a :=
⟨upper_bounds_mono_set htp hp.1, lower_bounds_mono_set (upper_bounds_mono_set hst) hs.2⟩

/-- If `a` is a greatest lower bound for sets `s` and `p`, then it is a greater lower bound for any
set `t`, `s ⊆ t ⊆ p`. -/
lemma is_glb.of_subset_of_superset {s t p : set α} (hs : is_glb s a) (hp : is_glb p a)
  (hst : s ⊆ t) (htp : t ⊆ p) : is_glb t a :=
hs.dual.of_subset_of_superset hp hst htp

lemma is_least.mono (ha : is_least s a) (hb : is_least t b) (hst : s ⊆ t) : b ≤ a :=
hb.2 (hst ha.1)

lemma is_greatest.mono (ha : is_greatest s a) (hb : is_greatest t b) (hst : s ⊆ t) : a ≤ b :=
hb.2 (hst ha.1)

lemma is_lub.mono (ha : is_lub s a) (hb : is_lub t b) (hst : s ⊆ t) : a ≤ b :=
hb.mono ha $ upper_bounds_mono_set hst

lemma is_glb.mono (ha : is_glb s a) (hb : is_glb t b) (hst : s ⊆ t) : b ≤ a :=
hb.mono ha $ lower_bounds_mono_set hst

lemma subset_lower_bounds_upper_bounds (s : set α) : s ⊆ lower_bounds (upper_bounds s) :=
λ x hx y hy, hy hx

lemma subset_upper_bounds_lower_bounds (s : set α) : s ⊆ upper_bounds (lower_bounds s) :=
λ x hx y hy, hy hx

lemma set.nonempty.bdd_above_lower_bounds (hs : s.nonempty) : bdd_above (lower_bounds s) :=
hs.mono (subset_upper_bounds_lower_bounds s)

lemma set.nonempty.bdd_below_upper_bounds (hs : s.nonempty) : bdd_below (upper_bounds s) :=
hs.mono (subset_lower_bounds_upper_bounds s)

/-!
### Conversions
-/

lemma is_least.is_glb (h : is_least s a) : is_glb s a := ⟨h.2, λ b hb, hb h.1⟩

lemma is_greatest.is_lub (h : is_greatest s a) : is_lub s a := ⟨h.2, λ b hb, hb h.1⟩

lemma is_lub.upper_bounds_eq (h : is_lub s a) : upper_bounds s = Ici a :=
set.ext $ λ b, ⟨λ hb, h.2 hb, λ hb, upper_bounds_mono_mem hb h.1⟩

lemma is_glb.lower_bounds_eq (h : is_glb s a) : lower_bounds s = Iic a := h.dual.upper_bounds_eq

lemma is_least.lower_bounds_eq (h : is_least s a) : lower_bounds s = Iic a :=
h.is_glb.lower_bounds_eq

lemma is_greatest.upper_bounds_eq (h : is_greatest s a) : upper_bounds s = Ici a :=
h.is_lub.upper_bounds_eq

lemma is_lub_le_iff (h : is_lub s a) : a ≤ b ↔ b ∈ upper_bounds s :=
by { rw h.upper_bounds_eq, refl }

lemma le_is_glb_iff (h : is_glb s a) : b ≤ a ↔ b ∈ lower_bounds s :=
by { rw h.lower_bounds_eq, refl }

lemma is_lub_iff_le_iff : is_lub s a ↔ ∀ b, a ≤ b ↔ b ∈ upper_bounds s :=
⟨λ h b, is_lub_le_iff h, λ H, ⟨(H _).1 le_rfl, λ b hb, (H b).2 hb⟩⟩

lemma is_glb_iff_le_iff : is_glb s a ↔ ∀ b, b ≤ a ↔ b ∈ lower_bounds s :=
@is_lub_iff_le_iff αᵒᵈ _ _ _

/-- If `s` has a least upper bound, then it is bounded above. -/
lemma is_lub.bdd_above (h : is_lub s a) : bdd_above s := ⟨a, h.1⟩

/-- If `s` has a greatest lower bound, then it is bounded below. -/
lemma is_glb.bdd_below (h : is_glb s a) : bdd_below s := ⟨a, h.1⟩

/-- If `s` has a greatest element, then it is bounded above. -/
lemma is_greatest.bdd_above (h : is_greatest s a) : bdd_above s := ⟨a, h.2⟩

/-- If `s` has a least element, then it is bounded below. -/
lemma is_least.bdd_below (h : is_least s a) : bdd_below s := ⟨a, h.2⟩

lemma is_least.nonempty (h : is_least s a) : s.nonempty := ⟨a, h.1⟩

lemma is_greatest.nonempty (h : is_greatest s a) : s.nonempty := ⟨a, h.1⟩

/-!
### Union and intersection
-/

@[simp] lemma upper_bounds_union : upper_bounds (s ∪ t) = upper_bounds s ∩ upper_bounds t :=
subset.antisymm
  (λ b hb, ⟨λ x hx, hb (or.inl hx), λ x hx, hb (or.inr hx)⟩)
  (λ b hb x hx, hx.elim (λ hs, hb.1 hs) (λ ht, hb.2 ht))

@[simp] lemma lower_bounds_union : lower_bounds (s ∪ t) = lower_bounds s ∩ lower_bounds t :=
@upper_bounds_union αᵒᵈ _ s t

lemma union_upper_bounds_subset_upper_bounds_inter :
  upper_bounds s ∪ upper_bounds t ⊆ upper_bounds (s ∩ t) :=
union_subset
  (upper_bounds_mono_set $ inter_subset_left _ _)
  (upper_bounds_mono_set $ inter_subset_right _ _)

lemma union_lower_bounds_subset_lower_bounds_inter :
  lower_bounds s ∪ lower_bounds t ⊆ lower_bounds (s ∩ t) :=
@union_upper_bounds_subset_upper_bounds_inter αᵒᵈ _ s t

lemma is_least_union_iff {a : α} {s t : set α} :
  is_least (s ∪ t) a ↔ (is_least s a ∧ a ∈ lower_bounds t ∨ a ∈ lower_bounds s ∧ is_least t a) :=
by simp [is_least, lower_bounds_union, or_and_distrib_right, and_comm (a ∈ t), and_assoc]

lemma is_greatest_union_iff :
  is_greatest (s ∪ t) a ↔ (is_greatest s a ∧ a ∈ upper_bounds t ∨
    a ∈ upper_bounds s ∧ is_greatest t a) :=
@is_least_union_iff αᵒᵈ _ a s t

/-- If `s` is bounded, then so is `s ∩ t` -/
lemma bdd_above.inter_of_left (h : bdd_above s) : bdd_above (s ∩ t) :=
h.mono $ inter_subset_left s t

/-- If `t` is bounded, then so is `s ∩ t` -/
lemma bdd_above.inter_of_right (h : bdd_above t) : bdd_above (s ∩ t) :=
h.mono $ inter_subset_right s t

/-- If `s` is bounded, then so is `s ∩ t` -/
lemma bdd_below.inter_of_left (h : bdd_below s) : bdd_below (s ∩ t) :=
h.mono $ inter_subset_left s t

/-- If `t` is bounded, then so is `s ∩ t` -/
lemma bdd_below.inter_of_right (h : bdd_below t) : bdd_below (s ∩ t) :=
h.mono $ inter_subset_right s t

/-- In a directed order, the union of bounded above sets is bounded above. -/
<<<<<<< HEAD
lemma bdd_above.union [is_directed α (≤)] : bdd_above s → bdd_above t → bdd_above (s ∪ t) :=
=======
lemma bdd_above.union [is_directed α (≤)] {s t : set α} :
  bdd_above s → bdd_above t → bdd_above (s ∪ t) :=
>>>>>>> ffde2d8a
begin
  rintro ⟨a, ha⟩ ⟨b, hb⟩,
  obtain ⟨c, hca, hcb⟩ := exists_ge_ge a b,
  rw [bdd_above, upper_bounds_union],
  exact ⟨c, upper_bounds_mono_mem hca ha, upper_bounds_mono_mem hcb hb⟩,
end

/-- In a directed order, the union of two sets is bounded above if and only if both sets are. -/
<<<<<<< HEAD
lemma bdd_above_union [is_directed α (≤)] : bdd_above (s ∪ t) ↔ bdd_above s ∧ bdd_above t :=
⟨λ h, ⟨h.mono $ subset_union_left _ _, h.mono $ subset_union_right _ _⟩, λ h, h.1.union h.2⟩

/-- In a codirected order, the union of bounded below sets is bounded below. -/
lemma bdd_below.union [is_directed α (≥)] : bdd_below s → bdd_below t → bdd_below (s ∪ t) :=
@bdd_above.union αᵒᵈ _ _ _ _

/-- In a codirected order, the union of two sets is bounded below if and only if both sets are. -/
lemma bdd_below_union [is_directed α (≥)] : bdd_below (s ∪ t) ↔ bdd_below s ∧ bdd_below t :=
=======
lemma bdd_above_union [is_directed α (≤)] {s t : set α} :
  bdd_above (s ∪ t) ↔ bdd_above s ∧ bdd_above t :=
⟨λ h, ⟨h.mono $ subset_union_left _ _, h.mono $ subset_union_right _ _⟩, λ h, h.1.union h.2⟩

/-- In a codirected order, the union of bounded below sets is bounded below. -/
lemma bdd_below.union [is_directed α (≥)] {s t : set α} :
  bdd_below s → bdd_below t → bdd_below (s ∪ t) :=
@bdd_above.union αᵒᵈ _ _ _ _

/-- In a codirected order, the union of two sets is bounded below if and only if both sets are. -/
lemma bdd_below_union [is_directed α (≥)] {s t : set α} :
  bdd_below (s ∪ t) ↔ bdd_below s ∧ bdd_below t :=
>>>>>>> ffde2d8a
@bdd_above_union αᵒᵈ _ _ _ _

/-- If `a` is the least upper bound of `s` and `b` is the least upper bound of `t`,
then `a ⊔ b` is the least upper bound of `s ∪ t`. -/
lemma is_lub.union [semilattice_sup γ] {a b : γ} {s t : set γ}
  (hs : is_lub s a) (ht : is_lub t b) :
  is_lub (s ∪ t) (a ⊔ b) :=
⟨λ c h, h.cases_on (λ h, le_sup_of_le_left $ hs.left h) (λ h, le_sup_of_le_right $ ht.left h),
  λ c hc, sup_le (hs.right $ λ d hd, hc $ or.inl hd) (ht.right $ λ d hd, hc $ or.inr hd)⟩

/-- If `a` is the greatest lower bound of `s` and `b` is the greatest lower bound of `t`,
then `a ⊓ b` is the greatest lower bound of `s ∪ t`. -/
lemma is_glb.union [semilattice_inf γ] {a₁ a₂ : γ} {s t : set γ}
  (hs : is_glb s a₁) (ht : is_glb t a₂) :
  is_glb (s ∪ t) (a₁ ⊓ a₂) :=
hs.dual.union ht

/-- If `a` is the least element of `s` and `b` is the least element of `t`,
then `min a b` is the least element of `s ∪ t`. -/
lemma is_least.union [linear_order γ] {a b : γ} {s t : set γ}
  (ha : is_least s a) (hb : is_least t b) : is_least (s ∪ t) (min a b) :=
⟨by cases (le_total a b) with h h; simp [h, ha.1, hb.1],
  (ha.is_glb.union hb.is_glb).1⟩

/-- If `a` is the greatest element of `s` and `b` is the greatest element of `t`,
then `max a b` is the greatest element of `s ∪ t`. -/
lemma is_greatest.union [linear_order γ] {a b : γ} {s t : set γ}
  (ha : is_greatest s a) (hb : is_greatest t b) : is_greatest (s ∪ t) (max a b) :=
⟨by cases (le_total a b) with h h; simp [h, ha.1, hb.1],
  (ha.is_lub.union hb.is_lub).1⟩

lemma is_lub.inter_Ici_of_mem [linear_order γ] {s : set γ} {a b : γ} (ha : is_lub s a)
  (hb : b ∈ s) : is_lub (s ∩ Ici b) a :=
⟨λ x hx, ha.1 hx.1, λ c hc, have hbc : b ≤ c, from hc ⟨hb, le_rfl⟩,
  ha.2 $ λ x hx, (le_total x b).elim (λ hxb, hxb.trans hbc) $ λ hbx, hc ⟨hx, hbx⟩⟩

lemma is_glb.inter_Iic_of_mem [linear_order γ] {s : set γ} {a b : γ} (ha : is_glb s a)
  (hb : b ∈ s) : is_glb (s ∩ Iic b) a :=
ha.dual.inter_Ici_of_mem hb

lemma bdd_above_iff_exists_ge [semilattice_sup γ] {s : set γ} (x₀ : γ) :
  bdd_above s ↔ ∃ x, x₀ ≤ x ∧ ∀ y ∈ s, y ≤ x :=
by { rw [bdd_above_def, exists_ge_and_iff_exists], exact monotone.ball (λ x hx, monotone_le) }

lemma bdd_below_iff_exists_le [semilattice_inf γ] {s : set γ} (x₀ : γ) :
  bdd_below s ↔ ∃ x, x ≤ x₀ ∧ ∀ y ∈ s, x ≤ y :=
bdd_above_iff_exists_ge (to_dual x₀)

lemma bdd_above.exists_ge  [semilattice_sup γ] {s : set γ} (hs : bdd_above s) (x₀ : γ) :
  ∃ x, x₀ ≤ x ∧ ∀ y ∈ s, y ≤ x :=
(bdd_above_iff_exists_ge x₀).mp hs

lemma bdd_below.exists_le  [semilattice_inf γ] {s : set γ} (hs : bdd_below s) (x₀ : γ) :
  ∃ x, x ≤ x₀ ∧ ∀ y ∈ s, x ≤ y :=
(bdd_below_iff_exists_le x₀).mp hs

/-!
### Specific sets

#### Unbounded intervals
-/

lemma is_least_Ici : is_least (Ici a) a := ⟨left_mem_Ici, λ x, id⟩

lemma is_greatest_Iic : is_greatest (Iic a) a := ⟨right_mem_Iic, λ x, id⟩

lemma is_lub_Iic : is_lub (Iic a) a := is_greatest_Iic.is_lub

lemma is_glb_Ici : is_glb (Ici a) a := is_least_Ici.is_glb

lemma upper_bounds_Iic : upper_bounds (Iic a) = Ici a := is_lub_Iic.upper_bounds_eq

lemma lower_bounds_Ici : lower_bounds (Ici a) = Iic a := is_glb_Ici.lower_bounds_eq

lemma bdd_above_Iic : bdd_above (Iic a) := is_lub_Iic.bdd_above

lemma bdd_below_Ici : bdd_below (Ici a) := is_glb_Ici.bdd_below

lemma bdd_above_Iio : bdd_above (Iio a) := ⟨a, λ x hx, le_of_lt hx⟩

lemma bdd_below_Ioi : bdd_below (Ioi a) := ⟨a, λ x hx, le_of_lt hx⟩

lemma lub_Iio_le (a : α) (hb : is_lub (set.Iio a) b) : b ≤ a :=
(is_lub_le_iff hb).mpr $ λ k hk, le_of_lt hk

lemma le_glb_Ioi (a : α) (hb : is_glb (set.Ioi a) b) : a ≤ b := @lub_Iio_le αᵒᵈ _ _ a hb

lemma lub_Iio_eq_self_or_Iio_eq_Iic [partial_order γ] {j : γ} (i : γ) (hj : is_lub (set.Iio i) j) :
  j = i ∨ set.Iio i = set.Iic j :=
begin
  cases eq_or_lt_of_le (lub_Iio_le i hj) with hj_eq_i hj_lt_i,
  { exact or.inl hj_eq_i, },
  { right,
    exact set.ext (λ k, ⟨λ hk_lt, hj.1 hk_lt, λ hk_le_j, lt_of_le_of_lt hk_le_j hj_lt_i⟩), },
end

lemma glb_Ioi_eq_self_or_Ioi_eq_Ici [partial_order γ] {j : γ} (i : γ) (hj : is_glb (set.Ioi i) j) :
  j = i ∨ set.Ioi i = set.Ici j :=
@lub_Iio_eq_self_or_Iio_eq_Iic γᵒᵈ _ j i hj

section

variables [linear_order γ]

lemma exists_lub_Iio (i : γ) : ∃ j, is_lub (set.Iio i) j :=
begin
  by_cases h_exists_lt : ∃ j, j ∈ upper_bounds (set.Iio i) ∧ j < i,
  { obtain ⟨j, hj_ub, hj_lt_i⟩ := h_exists_lt,
    exact ⟨j, hj_ub, λ k hk_ub, hk_ub hj_lt_i⟩, },
  { refine ⟨i, λ j hj, le_of_lt hj, _⟩,
    rw mem_lower_bounds,
    by_contra,
    refine h_exists_lt _,
    push_neg at h,
    exact h, },
end

lemma exists_glb_Ioi (i : γ) : ∃ j, is_glb (set.Ioi i) j := @exists_lub_Iio γᵒᵈ _ i

variables [densely_ordered γ]

lemma is_lub_Iio {a : γ} : is_lub (Iio a) a :=
⟨λ x hx, le_of_lt hx, λ y hy, le_of_forall_ge_of_dense hy⟩

lemma is_glb_Ioi {a : γ} : is_glb (Ioi a) a := @is_lub_Iio γᵒᵈ _ _ a

lemma upper_bounds_Iio {a : γ} : upper_bounds (Iio a) = Ici a := is_lub_Iio.upper_bounds_eq

lemma lower_bounds_Ioi {a : γ} : lower_bounds (Ioi a) = Iic a := is_glb_Ioi.lower_bounds_eq

end

/-!
#### Singleton
-/

lemma is_greatest_singleton : is_greatest {a} a :=
⟨mem_singleton a, λ x hx, le_of_eq $ eq_of_mem_singleton hx⟩

lemma is_least_singleton : is_least {a} a := @is_greatest_singleton αᵒᵈ _ a

lemma is_lub_singleton : is_lub {a} a := is_greatest_singleton.is_lub

lemma is_glb_singleton : is_glb {a} a := is_least_singleton.is_glb

lemma bdd_above_singleton : bdd_above ({a} : set α) := is_lub_singleton.bdd_above

lemma bdd_below_singleton : bdd_below ({a} : set α) := is_glb_singleton.bdd_below

@[simp] lemma upper_bounds_singleton : upper_bounds {a} = Ici a := is_lub_singleton.upper_bounds_eq

@[simp] lemma lower_bounds_singleton : lower_bounds {a} = Iic a := is_glb_singleton.lower_bounds_eq

/-!
#### Bounded intervals
-/

lemma bdd_above_Icc : bdd_above (Icc a b) := ⟨b, λ _, and.right⟩

lemma bdd_below_Icc : bdd_below (Icc a b) := ⟨a, λ _, and.left⟩

lemma bdd_above_Ico : bdd_above (Ico a b) := bdd_above_Icc.mono Ico_subset_Icc_self

lemma bdd_below_Ico : bdd_below (Ico a b) := bdd_below_Icc.mono Ico_subset_Icc_self

lemma bdd_above_Ioc : bdd_above (Ioc a b) := bdd_above_Icc.mono Ioc_subset_Icc_self

lemma bdd_below_Ioc : bdd_below (Ioc a b) := bdd_below_Icc.mono Ioc_subset_Icc_self

lemma bdd_above_Ioo : bdd_above (Ioo a b) := bdd_above_Icc.mono Ioo_subset_Icc_self

lemma bdd_below_Ioo : bdd_below (Ioo a b) := bdd_below_Icc.mono Ioo_subset_Icc_self

lemma is_greatest_Icc (h : a ≤ b) : is_greatest (Icc a b) b :=
⟨right_mem_Icc.2 h, λ x, and.right⟩

lemma is_lub_Icc (h : a ≤ b) : is_lub (Icc a b) b := (is_greatest_Icc h).is_lub

lemma upper_bounds_Icc (h : a ≤ b) : upper_bounds (Icc a b) = Ici b :=
(is_lub_Icc h).upper_bounds_eq

lemma is_least_Icc (h : a ≤ b) : is_least (Icc a b) a :=
⟨left_mem_Icc.2 h, λ x, and.left⟩

lemma is_glb_Icc (h : a ≤ b) : is_glb (Icc a b) a := (is_least_Icc h).is_glb

lemma lower_bounds_Icc (h : a ≤ b) : lower_bounds (Icc a b) = Iic a :=
(is_glb_Icc h).lower_bounds_eq

lemma is_greatest_Ioc (h : a < b) : is_greatest (Ioc a b) b :=
⟨right_mem_Ioc.2 h, λ x, and.right⟩

lemma is_lub_Ioc (h : a < b) : is_lub (Ioc a b) b :=
(is_greatest_Ioc h).is_lub

lemma upper_bounds_Ioc (h : a < b) : upper_bounds (Ioc a b) = Ici b :=
(is_lub_Ioc h).upper_bounds_eq

lemma is_least_Ico (h : a < b) : is_least (Ico a b) a :=
⟨left_mem_Ico.2 h, λ x, and.left⟩

lemma is_glb_Ico (h : a < b) : is_glb (Ico a b) a :=
(is_least_Ico h).is_glb

lemma lower_bounds_Ico (h : a < b) : lower_bounds (Ico a b) = Iic a :=
(is_glb_Ico h).lower_bounds_eq

section

variables [semilattice_sup γ] [densely_ordered γ]

lemma is_glb_Ioo {a b : γ} (h : a < b) :
  is_glb (Ioo a b) a :=
⟨λ x hx, hx.1.le, λ x hx,
begin
  cases eq_or_lt_of_le (le_sup_right : a ≤ x ⊔ a) with h₁ h₂,
  { exact h₁.symm ▸ le_sup_left },
  obtain ⟨y, lty, ylt⟩ := exists_between h₂,
  apply (not_lt_of_le (sup_le (hx ⟨lty, ylt.trans_le (sup_le _ h.le)⟩) lty.le) ylt).elim,
  obtain ⟨u, au, ub⟩ := exists_between h,
  apply (hx ⟨au, ub⟩).trans ub.le,
end⟩

lemma lower_bounds_Ioo {a b : γ} (hab : a < b) : lower_bounds (Ioo a b) = Iic a :=
(is_glb_Ioo hab).lower_bounds_eq

lemma is_glb_Ioc {a b : γ} (hab : a < b) : is_glb (Ioc a b) a :=
(is_glb_Ioo hab).of_subset_of_superset (is_glb_Icc hab.le) Ioo_subset_Ioc_self Ioc_subset_Icc_self

lemma lower_bound_Ioc {a b : γ} (hab : a < b) : lower_bounds (Ioc a b) = Iic a :=
(is_glb_Ioc hab).lower_bounds_eq

end

section

variables [semilattice_inf γ] [densely_ordered γ]

lemma is_lub_Ioo {a b : γ} (hab : a < b) : is_lub (Ioo a b) b :=
by simpa only [dual_Ioo] using is_glb_Ioo hab.dual

lemma upper_bounds_Ioo {a b : γ} (hab : a < b) : upper_bounds (Ioo a b) = Ici b :=
(is_lub_Ioo hab).upper_bounds_eq

lemma is_lub_Ico {a b : γ} (hab : a < b) : is_lub (Ico a b) b :=
by simpa only [dual_Ioc] using is_glb_Ioc hab.dual

lemma upper_bounds_Ico {a b : γ} (hab : a < b) : upper_bounds (Ico a b) = Ici b :=
(is_lub_Ico hab).upper_bounds_eq

end

lemma bdd_below_iff_subset_Ici : bdd_below s ↔ ∃ a, s ⊆ Ici a := iff.rfl

lemma bdd_above_iff_subset_Iic : bdd_above s ↔ ∃ a, s ⊆ Iic a := iff.rfl

lemma bdd_below_bdd_above_iff_subset_Icc : bdd_below s ∧ bdd_above s ↔ ∃ a b, s ⊆ Icc a b :=
by simp only [Ici_inter_Iic.symm, subset_inter_iff, bdd_below_iff_subset_Ici,
  bdd_above_iff_subset_Iic, exists_and_distrib_left, exists_and_distrib_right]

/-!
#### Univ
-/

@[simp] lemma is_greatest_univ_iff : is_greatest univ a ↔ is_top a :=
by simp [is_greatest, mem_upper_bounds, is_top]

lemma is_greatest_univ [order_top α] : is_greatest (univ : set α) ⊤ :=
is_greatest_univ_iff.2 is_top_top

@[simp] lemma order_top.upper_bounds_univ [partial_order γ] [order_top γ] :
  upper_bounds (univ : set γ) = {⊤} :=
by rw [is_greatest_univ.upper_bounds_eq, Ici_top]

lemma is_lub_univ [order_top α] : is_lub (univ : set α) ⊤ := is_greatest_univ.is_lub

@[simp] lemma order_bot.lower_bounds_univ [partial_order γ] [order_bot γ] :
  lower_bounds (univ : set γ) = {⊥} :=
@order_top.upper_bounds_univ γᵒᵈ _ _

@[simp] lemma is_least_univ_iff : is_least univ a ↔ is_bot a := @is_greatest_univ_iff αᵒᵈ _ _
lemma is_least_univ [order_bot α] : is_least (univ : set α) ⊥ := @is_greatest_univ αᵒᵈ _ _
lemma is_glb_univ [order_bot α] : is_glb (univ : set α) ⊥ := is_least_univ.is_glb

@[simp] lemma no_max_order.upper_bounds_univ [no_max_order α] : upper_bounds (univ : set α) = ∅ :=
eq_empty_of_subset_empty $ λ b hb, let ⟨x, hx⟩ := exists_gt b in
not_le_of_lt hx (hb trivial)

@[simp] lemma no_min_order.lower_bounds_univ [no_min_order α] : lower_bounds (univ : set α) = ∅ :=
@no_max_order.upper_bounds_univ αᵒᵈ _ _

@[simp] lemma not_bdd_above_univ [no_max_order α] : ¬bdd_above (univ : set α) :=
by simp [bdd_above]

@[simp] lemma not_bdd_below_univ [no_min_order α] : ¬bdd_below (univ : set α) :=
@not_bdd_above_univ αᵒᵈ _ _

/-!
#### Empty set
-/

@[simp] lemma upper_bounds_empty : upper_bounds (∅ : set α) = univ :=
by simp only [upper_bounds, eq_univ_iff_forall, mem_set_of_eq, ball_empty_iff, forall_true_iff]

@[simp] lemma lower_bounds_empty : lower_bounds (∅ : set α) = univ := @upper_bounds_empty αᵒᵈ _

@[simp] lemma bdd_above_empty [nonempty α] : bdd_above (∅ : set α) :=
by simp only [bdd_above, upper_bounds_empty, univ_nonempty]

@[simp] lemma bdd_below_empty [nonempty α] : bdd_below (∅ : set α) :=
by simp only [bdd_below, lower_bounds_empty, univ_nonempty]

@[simp] lemma is_glb_empty_iff : is_glb ∅ a ↔ is_top a := by simp [is_glb]
@[simp] lemma is_lub_empty_iff : is_lub ∅ a ↔ is_bot a := @is_glb_empty_iff αᵒᵈ _ _

lemma is_glb_empty [order_top α] : is_glb ∅ (⊤:α) := is_glb_empty_iff.2 is_top_top
lemma is_lub_empty [order_bot α] : is_lub ∅ (⊥:α) := @is_glb_empty αᵒᵈ _ _

lemma is_lub.nonempty [no_min_order α] (hs : is_lub s a) : s.nonempty :=
let ⟨a', ha'⟩ := exists_lt a in
nonempty_iff_ne_empty.2 $ λ h, not_le_of_lt ha' $ hs.right $ by simp only [h, upper_bounds_empty]

lemma is_glb.nonempty [no_max_order α] (hs : is_glb s a) : s.nonempty := hs.dual.nonempty

lemma nonempty_of_not_bdd_above [ha : nonempty α] (h : ¬bdd_above s) : s.nonempty :=
nonempty.elim ha $ λ x, (not_bdd_above_iff'.1 h x).imp $ λ a ha, ha.fst

lemma nonempty_of_not_bdd_below [ha : nonempty α] (h : ¬bdd_below s) : s.nonempty :=
@nonempty_of_not_bdd_above αᵒᵈ _ _ _ h

/-!
#### insert
-/

/-- Adding a point to a set preserves its boundedness above. -/
<<<<<<< HEAD
@[simp] lemma bdd_above_insert [is_directed α (≤)] : bdd_above (insert a s) ↔ bdd_above s :=
by simp only [insert_eq, bdd_above_union, bdd_above_singleton, true_and]

protected lemma bdd_above.insert [is_directed α (≤)] (a : α) :
=======
@[simp] lemma bdd_above_insert [is_directed α (≤)] {s : set α} {a : α} :
  bdd_above (insert a s) ↔ bdd_above s :=
by simp only [insert_eq, bdd_above_union, bdd_above_singleton, true_and]

protected lemma bdd_above.insert [is_directed α (≤)] {s : set α} (a : α) :
>>>>>>> ffde2d8a
  bdd_above s → bdd_above (insert a s) :=
bdd_above_insert.2

/--Adding a point to a set preserves its boundedness below.-/
<<<<<<< HEAD
@[simp] lemma bdd_below_insert [is_directed α (≥)] : bdd_below (insert a s) ↔ bdd_below s :=
by simp only [insert_eq, bdd_below_union, bdd_below_singleton, true_and]

lemma bdd_below.insert [is_directed α (≥)] (a : α) :
=======
@[simp] lemma bdd_below_insert [is_directed α (≥)] {s : set α} {a : α} :
  bdd_below (insert a s) ↔ bdd_below s :=
by simp only [insert_eq, bdd_below_union, bdd_below_singleton, true_and]

lemma bdd_below.insert [is_directed α (≥)] {s : set α} (a : α) :
>>>>>>> ffde2d8a
  bdd_below s → bdd_below (insert a s) :=
bdd_below_insert.2

lemma is_lub.insert [semilattice_sup γ] (a) {b} {s : set γ} (hs : is_lub s b) :
  is_lub (insert a s) (a ⊔ b) :=
by { rw insert_eq, exact is_lub_singleton.union hs }

lemma is_glb.insert [semilattice_inf γ] (a) {b} {s : set γ} (hs : is_glb s b) :
  is_glb (insert a s) (a ⊓ b) :=
by { rw insert_eq, exact is_glb_singleton.union hs }

lemma is_greatest.insert [linear_order γ] (a) {b} {s : set γ} (hs : is_greatest s b) :
  is_greatest (insert a s) (max a b) :=
by { rw insert_eq, exact is_greatest_singleton.union hs }

lemma is_least.insert [linear_order γ] (a) {b} {s : set γ} (hs : is_least s b) :
  is_least (insert a s) (min a b) :=
by { rw insert_eq, exact is_least_singleton.union hs }

@[simp] lemma upper_bounds_insert (a : α) (s : set α) :
  upper_bounds (insert a s) = Ici a ∩ upper_bounds s :=
by rw [insert_eq, upper_bounds_union, upper_bounds_singleton]

@[simp] lemma lower_bounds_insert (a : α) (s : set α) :
  lower_bounds (insert a s) = Iic a ∩ lower_bounds s :=
by rw [insert_eq, lower_bounds_union, lower_bounds_singleton]

/-- When there is a global maximum, every set is bounded above. -/
@[simp] protected lemma order_top.bdd_above [order_top α] (s : set α) : bdd_above s :=
⟨⊤, λ a ha, order_top.le_top a⟩

/-- When there is a global minimum, every set is bounded below. -/
@[simp] protected lemma order_bot.bdd_below [order_bot α] (s : set α) : bdd_below s :=
⟨⊥, λ a ha, order_bot.bot_le a⟩

/-!
#### Pair
-/

lemma is_lub_pair [semilattice_sup γ] {a b : γ} : is_lub {a, b} (a ⊔ b) :=
is_lub_singleton.insert _

lemma is_glb_pair [semilattice_inf γ] {a b : γ} : is_glb {a, b} (a ⊓ b) :=
is_glb_singleton.insert _

lemma is_least_pair [linear_order γ] {a b : γ} : is_least {a, b} (min a b) :=
is_least_singleton.insert _

lemma is_greatest_pair [linear_order γ] {a b : γ} : is_greatest {a, b} (max a b) :=
is_greatest_singleton.insert _

/-!
#### Lower/upper bounds
-/

@[simp] lemma is_lub_lower_bounds : is_lub (lower_bounds s) a ↔ is_glb s a :=
⟨λ H, ⟨λ x hx, H.2 $ subset_upper_bounds_lower_bounds s hx, H.1⟩, is_greatest.is_lub⟩

@[simp] lemma is_glb_upper_bounds : is_glb (upper_bounds s) a ↔ is_lub s a :=
@is_lub_lower_bounds αᵒᵈ _ _ _

end

/-!
### (In)equalities with the least upper bound and the greatest lower bound
-/

section preorder
variables [preorder α] {s : set α} {a b : α}

lemma lower_bounds_le_upper_bounds (ha : a ∈ lower_bounds s) (hb : b ∈ upper_bounds s) :
  s.nonempty → a ≤ b
| ⟨c, hc⟩ := le_trans (ha hc) (hb hc)

lemma is_glb_le_is_lub (ha : is_glb s a) (hb : is_lub s b) (hs : s.nonempty) : a ≤ b :=
lower_bounds_le_upper_bounds ha.1 hb.1 hs

lemma is_lub_lt_iff (ha : is_lub s a) : a < b ↔ ∃ c ∈ upper_bounds s, c < b :=
⟨λ hb, ⟨a, ha.1, hb⟩, λ ⟨c, hcs, hcb⟩, lt_of_le_of_lt (ha.2 hcs) hcb⟩

lemma lt_is_glb_iff (ha : is_glb s a) : b < a ↔ ∃ c ∈ lower_bounds s, b < c := is_lub_lt_iff ha.dual

lemma le_of_is_lub_le_is_glb {x y} (ha : is_glb s a) (hb : is_lub s b) (hab : b ≤ a)
  (hx : x ∈ s) (hy : y ∈ s) : x ≤ y :=
calc x ≤ b : hb.1 hx
   ... ≤ a : hab
   ... ≤ y : ha.1 hy

end preorder

section partial_order
variables [partial_order α] {s : set α} {a b : α}

lemma is_least.unique (Ha : is_least s a) (Hb : is_least s b) : a = b :=
le_antisymm (Ha.right Hb.left) (Hb.right Ha.left)

lemma is_least.is_least_iff_eq (Ha : is_least s a) : is_least s b ↔ a = b :=
iff.intro Ha.unique (λ h, h ▸ Ha)

lemma is_greatest.unique (Ha : is_greatest s a) (Hb : is_greatest s b) : a = b :=
le_antisymm (Hb.right Ha.left) (Ha.right Hb.left)

lemma is_greatest.is_greatest_iff_eq (Ha : is_greatest s a) : is_greatest s b ↔ a = b :=
iff.intro Ha.unique (λ h, h ▸ Ha)

lemma is_lub.unique (Ha : is_lub s a) (Hb : is_lub s b) : a = b :=
Ha.unique Hb

lemma is_glb.unique (Ha : is_glb s a) (Hb : is_glb s b) : a = b :=
Ha.unique Hb

lemma set.subsingleton_of_is_lub_le_is_glb (Ha : is_glb s a) (Hb : is_lub s b) (hab : b ≤ a) :
  s.subsingleton :=
λ x hx y hy, le_antisymm (le_of_is_lub_le_is_glb Ha Hb hab hx hy)
  (le_of_is_lub_le_is_glb Ha Hb hab hy hx)

lemma is_glb_lt_is_lub_of_ne (Ha : is_glb s a) (Hb : is_lub s b)
  {x y} (Hx : x ∈ s) (Hy : y ∈ s) (Hxy : x ≠ y) :
  a < b :=
lt_iff_le_not_le.2
  ⟨lower_bounds_le_upper_bounds Ha.1 Hb.1 ⟨x, Hx⟩,
    λ hab, Hxy $ set.subsingleton_of_is_lub_le_is_glb Ha Hb hab Hx Hy⟩

end partial_order

section linear_order
variables [linear_order α] {s : set α} {a b : α}

lemma lt_is_lub_iff (h : is_lub s a) : b < a ↔ ∃ c ∈ s, b < c :=
by simp only [← not_le, is_lub_le_iff h, mem_upper_bounds, not_forall]

lemma is_glb_lt_iff (h : is_glb s a) : a < b ↔ ∃ c ∈ s, c < b := lt_is_lub_iff h.dual

lemma is_lub.exists_between (h : is_lub s a) (hb : b < a) :
  ∃ c ∈ s, b < c ∧ c ≤ a :=
let ⟨c, hcs, hbc⟩ := (lt_is_lub_iff h).1 hb in ⟨c, hcs, hbc, h.1 hcs⟩

lemma is_lub.exists_between' (h : is_lub s a) (h' : a ∉ s) (hb : b < a) :
  ∃ c ∈ s, b < c ∧ c < a :=
let ⟨c, hcs, hbc, hca⟩ := h.exists_between hb
in ⟨c, hcs, hbc, hca.lt_of_ne $ λ hac, h' $ hac ▸ hcs⟩

lemma is_glb.exists_between (h : is_glb s a) (hb : a < b) :
  ∃ c ∈ s, a ≤ c ∧ c < b :=
let ⟨c, hcs, hbc⟩ := (is_glb_lt_iff h).1 hb in ⟨c, hcs, h.1 hcs, hbc⟩

lemma is_glb.exists_between' (h : is_glb s a) (h' : a ∉ s) (hb : a < b) :
  ∃ c ∈ s, a < c ∧ c < b :=
let ⟨c, hcs, hac, hcb⟩ := h.exists_between hb
in ⟨c, hcs, hac.lt_of_ne $ λ hac, h' $ hac.symm ▸ hcs, hcb⟩

end linear_order



/-!
### Images of upper/lower bounds under monotone functions
-/

namespace monotone_on

variables [preorder α] [preorder β] {f : α → β} {s t : set α}
  (Hf : monotone_on f t) {a : α} (Hst : s ⊆ t)
include Hf

lemma mem_upper_bounds_image (Has : a ∈ upper_bounds s) (Hat : a ∈ t) :
  f a ∈ upper_bounds (f '' s) :=
ball_image_of_ball (λ x H, Hf (Hst H) Hat (Has H))

lemma mem_upper_bounds_image_self : a ∈ upper_bounds t → a ∈ t → f a ∈ upper_bounds (f '' t) :=
Hf.mem_upper_bounds_image subset_rfl

lemma mem_lower_bounds_image (Has : a ∈ lower_bounds s) (Hat : a ∈ t) :
  f a ∈ lower_bounds (f '' s) :=
ball_image_of_ball (λ x H, Hf Hat (Hst H) (Has H))

lemma mem_lower_bounds_image_self : a ∈ lower_bounds t → a ∈ t → f a ∈ lower_bounds (f '' t) :=
Hf.mem_lower_bounds_image subset_rfl

lemma image_upper_bounds_subset_upper_bounds_image (Hst : s ⊆ t) :
  f '' (upper_bounds s ∩ t) ⊆ upper_bounds (f '' s) :=
by { rintro _ ⟨a, ha, rfl⟩, exact Hf.mem_upper_bounds_image Hst ha.1 ha.2 }

lemma image_lower_bounds_subset_lower_bounds_image :
  f '' (lower_bounds s ∩ t) ⊆ lower_bounds (f '' s) :=
Hf.dual.image_upper_bounds_subset_upper_bounds_image Hst

/-- The image under a monotone function on a set `t` of a subset which has an upper bound in `t`
  is bounded above. -/
lemma map_bdd_above : (upper_bounds s ∩ t).nonempty → bdd_above (f '' s) :=
λ ⟨C, hs, ht⟩, ⟨f C, Hf.mem_upper_bounds_image Hst hs ht⟩

/-- The image under a monotone function on a set `t` of a subset which has a lower bound in `t`
  is bounded below. -/
lemma map_bdd_below : (lower_bounds s ∩ t).nonempty → bdd_below (f '' s) :=
λ ⟨C, hs, ht⟩, ⟨f C, Hf.mem_lower_bounds_image Hst hs ht⟩

/-- A monotone map sends a least element of a set to a least element of its image. -/
lemma map_is_least (Ha : is_least t a) : is_least (f '' t) (f a) :=
⟨mem_image_of_mem _ Ha.1, Hf.mem_lower_bounds_image_self Ha.2 Ha.1⟩

/-- A monotone map sends a greatest element of a set to a greatest element of its image. -/
lemma map_is_greatest (Ha : is_greatest t a) : is_greatest (f '' t) (f a) :=
⟨mem_image_of_mem _ Ha.1, Hf.mem_upper_bounds_image_self Ha.2 Ha.1⟩

end monotone_on

namespace antitone_on

variables [preorder α] [preorder β] {f : α → β} {s t : set α}
  (Hf : antitone_on f t) {a : α} (Hst : s ⊆ t)
include Hf

lemma mem_upper_bounds_image (Has : a ∈ lower_bounds s) : a ∈ t → f a ∈ upper_bounds (f '' s) :=
Hf.dual_right.mem_lower_bounds_image Hst Has

lemma mem_upper_bounds_image_self : a ∈ lower_bounds t → a ∈ t → f a ∈ upper_bounds (f '' t) :=
Hf.dual_right.mem_lower_bounds_image_self

lemma mem_lower_bounds_image : a ∈ upper_bounds s → a ∈ t → f a ∈ lower_bounds (f '' s) :=
Hf.dual_right.mem_upper_bounds_image Hst

lemma mem_lower_bounds_image_self : a ∈ upper_bounds t → a ∈ t → f a ∈ lower_bounds (f '' t) :=
Hf.dual_right.mem_upper_bounds_image_self

lemma image_lower_bounds_subset_upper_bounds_image :
  f '' (lower_bounds s ∩ t) ⊆ upper_bounds (f '' s) :=
Hf.dual_right.image_lower_bounds_subset_lower_bounds_image Hst

lemma image_upper_bounds_subset_lower_bounds_image :
  f '' (upper_bounds s ∩ t) ⊆ lower_bounds (f '' s) :=
Hf.dual_right.image_upper_bounds_subset_upper_bounds_image Hst

/-- The image under an antitone function of a set which is bounded above is bounded below. -/
lemma map_bdd_above : (upper_bounds s ∩ t).nonempty → bdd_below (f '' s) :=
Hf.dual_right.map_bdd_above Hst

/-- The image under an antitone function of a set which is bounded below is bounded above. -/
lemma map_bdd_below : (lower_bounds s ∩ t).nonempty → bdd_above (f '' s) :=
Hf.dual_right.map_bdd_below Hst

/-- An antitone map sends a greatest element of a set to a least element of its image. -/
lemma map_is_greatest : is_greatest t a → is_least (f '' t) (f a) :=
Hf.dual_right.map_is_greatest

/-- An antitone map sends a least element of a set to a greatest element of its image. -/
lemma map_is_least : is_least t a → is_greatest (f '' t) (f a) :=
Hf.dual_right.map_is_least

end antitone_on

namespace monotone

variables [preorder α] [preorder β] {f : α → β} (Hf : monotone f) {a : α} {s : set α}
include Hf

lemma mem_upper_bounds_image (Ha : a ∈ upper_bounds s) : f a ∈ upper_bounds (f '' s) :=
ball_image_of_ball (λ x H, Hf (Ha H))

lemma mem_lower_bounds_image (Ha : a ∈ lower_bounds s) : f a ∈ lower_bounds (f '' s) :=
ball_image_of_ball (λ x H, Hf (Ha H))

lemma image_upper_bounds_subset_upper_bounds_image : f '' upper_bounds s ⊆ upper_bounds (f '' s) :=
by { rintro _ ⟨a, ha, rfl⟩, exact Hf.mem_upper_bounds_image ha }

lemma image_lower_bounds_subset_lower_bounds_image : f '' lower_bounds s ⊆ lower_bounds (f '' s) :=
Hf.dual.image_upper_bounds_subset_upper_bounds_image

/-- The image under a monotone function of a set which is bounded above is bounded above. See also
`bdd_above.image2`. -/
lemma map_bdd_above : bdd_above s → bdd_above (f '' s)
| ⟨C, hC⟩ := ⟨f C, Hf.mem_upper_bounds_image hC⟩

/-- The image under a monotone function of a set which is bounded below is bounded below. See also
`bdd_below.image2`. -/
lemma map_bdd_below : bdd_below s → bdd_below (f '' s)
| ⟨C, hC⟩ := ⟨f C, Hf.mem_lower_bounds_image hC⟩

/-- A monotone map sends a least element of a set to a least element of its image. -/
lemma map_is_least (Ha : is_least s a) : is_least (f '' s) (f a) :=
⟨mem_image_of_mem _ Ha.1, Hf.mem_lower_bounds_image Ha.2⟩

/-- A monotone map sends a greatest element of a set to a greatest element of its image. -/
lemma map_is_greatest (Ha : is_greatest s a) : is_greatest (f '' s) (f a) :=
⟨mem_image_of_mem _ Ha.1, Hf.mem_upper_bounds_image Ha.2⟩

end monotone

namespace antitone
variables [preorder α] [preorder β] {f : α → β} (hf : antitone f) {a : α} {s : set α}

lemma mem_upper_bounds_image : a ∈ lower_bounds s → f a ∈ upper_bounds (f '' s) :=
hf.dual_right.mem_lower_bounds_image

lemma mem_lower_bounds_image : a ∈ upper_bounds s → f a ∈ lower_bounds (f '' s) :=
hf.dual_right.mem_upper_bounds_image

lemma image_lower_bounds_subset_upper_bounds_image : f '' lower_bounds s ⊆ upper_bounds (f '' s) :=
hf.dual_right.image_lower_bounds_subset_lower_bounds_image

lemma image_upper_bounds_subset_lower_bounds_image : f '' upper_bounds s ⊆ lower_bounds (f '' s) :=
hf.dual_right.image_upper_bounds_subset_upper_bounds_image

/-- The image under an antitone function of a set which is bounded above is bounded below. -/
lemma map_bdd_above : bdd_above s → bdd_below (f '' s) :=
hf.dual_right.map_bdd_above

/-- The image under an antitone function of a set which is bounded below is bounded above. -/
lemma map_bdd_below : bdd_below s → bdd_above (f '' s) :=
hf.dual_right.map_bdd_below

/-- An antitone map sends a greatest element of a set to a least element of its image. -/
lemma map_is_greatest : is_greatest s a → is_least (f '' s) (f a) :=
hf.dual_right.map_is_greatest

/-- An antitone map sends a least element of a set to a greatest element of its image. -/
lemma map_is_least : is_least s a → is_greatest (f '' s) (f a) :=
hf.dual_right.map_is_least

end antitone

section image2
variables [preorder α] [preorder β] [preorder γ] {f : α → β → γ} {s : set α} {t : set β} {a : α}
  {b : β}

section monotone_monotone
variables (h₀ : ∀ b, monotone (swap f b)) (h₁ : ∀ a, monotone (f a))
include h₀ h₁

lemma mem_upper_bounds_image2 (ha : a ∈ upper_bounds s) (hb : b ∈ upper_bounds t) :
  f a b ∈ upper_bounds (image2 f s t) :=
forall_image2_iff.2 $ λ x hx y hy, (h₀ _ $ ha hx).trans $ h₁ _ $ hb hy

lemma mem_lower_bounds_image2 (ha : a ∈ lower_bounds s) (hb : b ∈ lower_bounds t) :
  f a b ∈ lower_bounds (image2 f s t) :=
forall_image2_iff.2 $ λ x hx y hy, (h₀ _ $ ha hx).trans $ h₁ _ $ hb hy

lemma image2_upper_bounds_upper_bounds_subset :
  image2 f (upper_bounds s) (upper_bounds t) ⊆ upper_bounds (image2 f s t) :=
by { rintro _ ⟨a, b, ha, hb, rfl⟩, exact mem_upper_bounds_image2 h₀ h₁ ha hb }

lemma image2_lower_bounds_lower_bounds_subset :
  image2 f (lower_bounds s) (lower_bounds t) ⊆ lower_bounds (image2 f s t) :=
by { rintro _ ⟨a, b, ha, hb, rfl⟩, exact mem_lower_bounds_image2 h₀ h₁ ha hb }

/-- See also `monotone.map_bdd_above`. -/
lemma bdd_above.image2 : bdd_above s → bdd_above t → bdd_above (image2 f s t) :=
by { rintro ⟨a, ha⟩ ⟨b, hb⟩, exact ⟨f a b, mem_upper_bounds_image2 h₀ h₁ ha hb⟩ }

/-- See also `monotone.map_bdd_below`. -/
lemma bdd_below.image2 : bdd_below s → bdd_below t → bdd_below (image2 f s t) :=
by { rintro ⟨a, ha⟩ ⟨b, hb⟩, exact ⟨f a b, mem_lower_bounds_image2 h₀ h₁ ha hb⟩ }

lemma is_greatest.image2 (ha : is_greatest s a) (hb : is_greatest t b) :
  is_greatest (image2 f s t) (f a b) :=
⟨mem_image2_of_mem ha.1 hb.1, mem_upper_bounds_image2 h₀ h₁ ha.2 hb.2⟩

lemma is_least.image2 (ha : is_least s a) (hb : is_least t b) : is_least (image2 f s t) (f a b) :=
⟨mem_image2_of_mem ha.1 hb.1, mem_lower_bounds_image2 h₀ h₁ ha.2 hb.2⟩

end monotone_monotone

section monotone_antitone
variables (h₀ : ∀ b, monotone (swap f b)) (h₁ : ∀ a, antitone (f a))
include h₀ h₁

lemma mem_upper_bounds_image2_of_mem_upper_bounds_of_mem_lower_bounds (ha : a ∈ upper_bounds s)
  (hb : b ∈ lower_bounds t) : f a b ∈ upper_bounds (image2 f s t) :=
forall_image2_iff.2 $ λ x hx y hy, (h₀ _ $ ha hx).trans $ h₁ _ $ hb hy

lemma mem_lower_bounds_image2_of_mem_lower_bounds_of_mem_upper_bounds (ha : a ∈ lower_bounds s)
  (hb : b ∈ upper_bounds t) : f a b ∈ lower_bounds (image2 f s t) :=
forall_image2_iff.2 $ λ x hx y hy, (h₀ _ $ ha hx).trans $ h₁ _ $ hb hy

lemma image2_upper_bounds_lower_bounds_subset_upper_bounds_image2 :
  image2 f (upper_bounds s) (lower_bounds t) ⊆ upper_bounds (image2 f s t) :=
by { rintro _ ⟨a, b, ha, hb, rfl⟩,
  exact mem_upper_bounds_image2_of_mem_upper_bounds_of_mem_lower_bounds h₀ h₁ ha hb }

lemma image2_lower_bounds_upper_bounds_subset_lower_bounds_image2 :
  image2 f (lower_bounds s) (upper_bounds t) ⊆ lower_bounds (image2 f s t) :=
by { rintro _ ⟨a, b, ha, hb, rfl⟩,
  exact mem_lower_bounds_image2_of_mem_lower_bounds_of_mem_upper_bounds h₀ h₁ ha hb }

lemma bdd_above.bdd_above_image2_of_bdd_below :
  bdd_above s → bdd_below t → bdd_above (image2 f s t) :=
by { rintro ⟨a, ha⟩ ⟨b, hb⟩,
  exact ⟨f a b, mem_upper_bounds_image2_of_mem_upper_bounds_of_mem_lower_bounds h₀ h₁ ha hb⟩ }

lemma bdd_below.bdd_below_image2_of_bdd_above :
  bdd_below s → bdd_above t → bdd_below (image2 f s t) :=
by { rintro ⟨a, ha⟩ ⟨b, hb⟩,
  exact ⟨f a b, mem_lower_bounds_image2_of_mem_lower_bounds_of_mem_upper_bounds h₀ h₁ ha hb⟩ }

lemma is_greatest.is_greatest_image2_of_is_least (ha : is_greatest s a) (hb : is_least t b) :
  is_greatest (image2 f s t) (f a b) :=
⟨mem_image2_of_mem ha.1 hb.1,
  mem_upper_bounds_image2_of_mem_upper_bounds_of_mem_lower_bounds h₀ h₁ ha.2 hb.2⟩

lemma is_least.is_least_image2_of_is_greatest (ha : is_least s a) (hb : is_greatest t b) :
  is_least (image2 f s t) (f a b) :=
⟨mem_image2_of_mem ha.1 hb.1,
  mem_lower_bounds_image2_of_mem_lower_bounds_of_mem_upper_bounds h₀ h₁ ha.2 hb.2⟩

end monotone_antitone

section antitone_antitone
variables (h₀ : ∀ b, antitone (swap f b)) (h₁ : ∀ a, antitone (f a))
include h₀ h₁

lemma mem_upper_bounds_image2_of_mem_lower_bounds (ha : a ∈ lower_bounds s)
  (hb : b ∈ lower_bounds t) :
  f a b ∈ upper_bounds (image2 f s t) :=
forall_image2_iff.2 $ λ x hx y hy, (h₀ _ $ ha hx).trans $ h₁ _ $ hb hy

lemma mem_lower_bounds_image2_of_mem_upper_bounds (ha : a ∈ upper_bounds s)
  (hb : b ∈ upper_bounds t) :
  f a b ∈ lower_bounds (image2 f s t) :=
forall_image2_iff.2 $ λ x hx y hy, (h₀ _ $ ha hx).trans $ h₁ _ $ hb hy

lemma image2_upper_bounds_upper_bounds_subset_upper_bounds_image2 :
  image2 f (lower_bounds s) (lower_bounds t) ⊆ upper_bounds (image2 f s t) :=
by { rintro _ ⟨a, b, ha, hb, rfl⟩, exact mem_upper_bounds_image2_of_mem_lower_bounds h₀ h₁ ha hb }

lemma image2_lower_bounds_lower_bounds_subset_lower_bounds_image2 :
  image2 f (upper_bounds s) (upper_bounds t) ⊆ lower_bounds (image2 f s t) :=
by { rintro _ ⟨a, b, ha, hb, rfl⟩, exact mem_lower_bounds_image2_of_mem_upper_bounds h₀ h₁ ha hb }

lemma bdd_below.image2_bdd_above : bdd_below s → bdd_below t → bdd_above (image2 f s t) :=
by { rintro ⟨a, ha⟩ ⟨b, hb⟩,
  exact ⟨f a b, mem_upper_bounds_image2_of_mem_lower_bounds h₀ h₁ ha hb⟩ }

lemma bdd_above.image2_bdd_below : bdd_above s → bdd_above t → bdd_below (image2 f s t) :=
by { rintro ⟨a, ha⟩ ⟨b, hb⟩,
  exact ⟨f a b, mem_lower_bounds_image2_of_mem_upper_bounds h₀ h₁ ha hb⟩ }

lemma is_least.is_greatest_image2 (ha : is_least s a) (hb : is_least t b) :
  is_greatest (image2 f s t) (f a b) :=
⟨mem_image2_of_mem ha.1 hb.1, mem_upper_bounds_image2_of_mem_lower_bounds h₀ h₁ ha.2 hb.2⟩

lemma is_greatest.is_least_image2 (ha : is_greatest s a) (hb : is_greatest t b) :
  is_least (image2 f s t) (f a b) :=
⟨mem_image2_of_mem ha.1 hb.1, mem_lower_bounds_image2_of_mem_upper_bounds h₀ h₁ ha.2 hb.2⟩

end antitone_antitone

section antitone_monotone
variables (h₀ : ∀ b, antitone (swap f b)) (h₁ : ∀ a, monotone (f a))
include h₀ h₁

lemma mem_upper_bounds_image2_of_mem_upper_bounds_of_mem_upper_bounds (ha : a ∈ lower_bounds s)
  (hb : b ∈ upper_bounds t) : f a b ∈ upper_bounds (image2 f s t) :=
forall_image2_iff.2 $ λ x hx y hy, (h₀ _ $ ha hx).trans $ h₁ _ $ hb hy

lemma mem_lower_bounds_image2_of_mem_lower_bounds_of_mem_lower_bounds (ha : a ∈ upper_bounds s)
  (hb : b ∈ lower_bounds t) : f a b ∈ lower_bounds (image2 f s t) :=
forall_image2_iff.2 $ λ x hx y hy, (h₀ _ $ ha hx).trans $ h₁ _ $ hb hy

lemma image2_lower_bounds_upper_bounds_subset_upper_bounds_image2 :
  image2 f (lower_bounds s) (upper_bounds t) ⊆ upper_bounds (image2 f s t) :=
by { rintro _ ⟨a, b, ha, hb, rfl⟩,
  exact mem_upper_bounds_image2_of_mem_upper_bounds_of_mem_upper_bounds h₀ h₁ ha hb }

lemma image2_upper_bounds_lower_bounds_subset_lower_bounds_image2 :
  image2 f (upper_bounds s) (lower_bounds t) ⊆ lower_bounds (image2 f s t) :=
by { rintro _ ⟨a, b, ha, hb, rfl⟩,
  exact mem_lower_bounds_image2_of_mem_lower_bounds_of_mem_lower_bounds h₀ h₁ ha hb }

lemma bdd_below.bdd_above_image2_of_bdd_above :
  bdd_below s → bdd_above t → bdd_above (image2 f s t) :=
by { rintro ⟨a, ha⟩ ⟨b, hb⟩,
  exact ⟨f a b, mem_upper_bounds_image2_of_mem_upper_bounds_of_mem_upper_bounds h₀ h₁ ha hb⟩ }

lemma bdd_above.bdd_below_image2_of_bdd_above :
  bdd_above s → bdd_below t → bdd_below (image2 f s t) :=
by { rintro ⟨a, ha⟩ ⟨b, hb⟩,
  exact ⟨f a b, mem_lower_bounds_image2_of_mem_lower_bounds_of_mem_lower_bounds h₀ h₁ ha hb⟩ }

lemma is_least.is_greatest_image2_of_is_greatest (ha : is_least s a) (hb : is_greatest t b) :
  is_greatest (image2 f s t) (f a b) :=
⟨mem_image2_of_mem ha.1 hb.1,
  mem_upper_bounds_image2_of_mem_upper_bounds_of_mem_upper_bounds h₀ h₁ ha.2 hb.2⟩

lemma is_greatest.is_least_image2_of_is_least (ha : is_greatest s a) (hb : is_least t b) :
  is_least (image2 f s t) (f a b) :=
⟨mem_image2_of_mem ha.1 hb.1,
  mem_lower_bounds_image2_of_mem_lower_bounds_of_mem_lower_bounds h₀ h₁ ha.2 hb.2⟩

end antitone_monotone
end image2

lemma is_glb.of_image [preorder α] [preorder β] {f : α → β} (hf : ∀ {x y}, f x ≤ f y ↔ x ≤ y)
  {s : set α} {x : α} (hx : is_glb (f '' s) (f x)) :
  is_glb s x :=
⟨λ y hy, hf.1 $ hx.1 $ mem_image_of_mem _ hy,
  λ y hy, hf.1 $ hx.2 $ monotone.mem_lower_bounds_image (λ x y, hf.2) hy⟩

lemma is_lub.of_image [preorder α] [preorder β] {f : α → β} (hf : ∀ {x y}, f x ≤ f y ↔ x ≤ y)
  {s : set α} {x : α} (hx : is_lub (f '' s) (f x)) :
  is_lub s x :=
@is_glb.of_image αᵒᵈ βᵒᵈ _ _ f (λ x y, hf) _ _ hx

lemma is_lub_pi {π : α → Type*} [Π a, preorder (π a)] {s : set (Π a, π a)} {f : Π a, π a} :
  is_lub s f ↔ ∀ a, is_lub (function.eval a '' s) (f a) :=
begin
  classical,
  refine ⟨λ H a, ⟨(function.monotone_eval a).mem_upper_bounds_image H.1, λ b hb, _⟩, λ H, ⟨_, _⟩⟩,
  { suffices : function.update f a b ∈ upper_bounds s,
      from function.update_same a b f ▸ H.2 this a,
    refine λ g hg, le_update_iff.2 ⟨hb $ mem_image_of_mem _ hg, λ i hi, H.1 hg i⟩ },
  { exact λ g hg a, (H a).1 (mem_image_of_mem _ hg) },
  { exact λ g hg a, (H a).2 ((function.monotone_eval a).mem_upper_bounds_image hg) }
end

lemma is_glb_pi {π : α → Type*} [Π a, preorder (π a)] {s : set (Π a, π a)} {f : Π a, π a} :
  is_glb s f ↔ ∀ a, is_glb (function.eval a '' s) (f a) :=
@is_lub_pi α (λ a, (π a)ᵒᵈ) _ s f

lemma is_lub_prod [preorder α] [preorder β] {s : set (α × β)} (p : α × β) :
  is_lub s p ↔ is_lub (prod.fst '' s) p.1 ∧ is_lub (prod.snd '' s) p.2 :=
begin
  refine ⟨λ H, ⟨⟨monotone_fst.mem_upper_bounds_image H.1, λ a ha, _⟩,
    ⟨monotone_snd.mem_upper_bounds_image H.1, λ a ha, _⟩⟩, λ H, ⟨_, _⟩⟩,
  { suffices : (a, p.2) ∈ upper_bounds s, from (H.2 this).1,
    exact λ q hq, ⟨ha $ mem_image_of_mem _ hq, (H.1 hq).2⟩ },
  { suffices : (p.1, a) ∈ upper_bounds s, from (H.2 this).2,
    exact λ q hq, ⟨(H.1 hq).1, ha $ mem_image_of_mem _ hq⟩ },
  { exact λ q hq, ⟨H.1.1 $ mem_image_of_mem _ hq, H.2.1 $ mem_image_of_mem _ hq⟩ },
  { exact λ q hq, ⟨H.1.2 $ monotone_fst.mem_upper_bounds_image hq,
      H.2.2 $ monotone_snd.mem_upper_bounds_image hq⟩ }
end

lemma is_glb_prod [preorder α] [preorder β] {s : set (α × β)} (p : α × β) :
  is_glb s p ↔ is_glb (prod.fst '' s) p.1 ∧ is_glb (prod.snd '' s) p.2 :=
@is_lub_prod αᵒᵈ βᵒᵈ _ _ _ _

section scott_continuous
variables [preorder α] [preorder β] {f : α → β} {a : α}

/-- A function between preorders is said to be Scott continuous if it preserves `is_lub` on directed
sets. It can be shown that a function is Scott continuous if and only if it is continuous wrt the
Scott topology.

The dual notion

```lean
∀ ⦃d : set α⦄, d.nonempty → directed_on (≥) d → ∀ ⦃a⦄, is_glb d a → is_glb (f '' d) (f a)
```

does not appear to play a significant role in the literature, so is omitted here.
-/
def scott_continuous (f : α → β) : Prop :=
∀ ⦃d : set α⦄, d.nonempty → directed_on (≤) d → ∀ ⦃a⦄, is_lub d a → is_lub (f '' d) (f a)

protected lemma scott_continuous.monotone (h : scott_continuous f) : monotone f :=
begin
  refine λ a b hab, (h (insert_nonempty _ _) (directed_on_pair le_refl hab) _).1
    (mem_image_of_mem _ $ mem_insert _ _),
  rw [is_lub, upper_bounds_insert, upper_bounds_singleton,
    inter_eq_self_of_subset_right (Ici_subset_Ici.2 hab)],
  exact is_least_Ici,
end

end scott_continuous<|MERGE_RESOLUTION|>--- conflicted
+++ resolved
@@ -285,12 +285,8 @@
 h.mono $ inter_subset_right s t
 
 /-- In a directed order, the union of bounded above sets is bounded above. -/
-<<<<<<< HEAD
-lemma bdd_above.union [is_directed α (≤)] : bdd_above s → bdd_above t → bdd_above (s ∪ t) :=
-=======
 lemma bdd_above.union [is_directed α (≤)] {s t : set α} :
   bdd_above s → bdd_above t → bdd_above (s ∪ t) :=
->>>>>>> ffde2d8a
 begin
   rintro ⟨a, ha⟩ ⟨b, hb⟩,
   obtain ⟨c, hca, hcb⟩ := exists_ge_ge a b,
@@ -299,17 +295,6 @@
 end
 
 /-- In a directed order, the union of two sets is bounded above if and only if both sets are. -/
-<<<<<<< HEAD
-lemma bdd_above_union [is_directed α (≤)] : bdd_above (s ∪ t) ↔ bdd_above s ∧ bdd_above t :=
-⟨λ h, ⟨h.mono $ subset_union_left _ _, h.mono $ subset_union_right _ _⟩, λ h, h.1.union h.2⟩
-
-/-- In a codirected order, the union of bounded below sets is bounded below. -/
-lemma bdd_below.union [is_directed α (≥)] : bdd_below s → bdd_below t → bdd_below (s ∪ t) :=
-@bdd_above.union αᵒᵈ _ _ _ _
-
-/-- In a codirected order, the union of two sets is bounded below if and only if both sets are. -/
-lemma bdd_below_union [is_directed α (≥)] : bdd_below (s ∪ t) ↔ bdd_below s ∧ bdd_below t :=
-=======
 lemma bdd_above_union [is_directed α (≤)] {s t : set α} :
   bdd_above (s ∪ t) ↔ bdd_above s ∧ bdd_above t :=
 ⟨λ h, ⟨h.mono $ subset_union_left _ _, h.mono $ subset_union_right _ _⟩, λ h, h.1.union h.2⟩
@@ -322,7 +307,6 @@
 /-- In a codirected order, the union of two sets is bounded below if and only if both sets are. -/
 lemma bdd_below_union [is_directed α (≥)] {s t : set α} :
   bdd_below (s ∪ t) ↔ bdd_below s ∧ bdd_below t :=
->>>>>>> ffde2d8a
 @bdd_above_union αᵒᵈ _ _ _ _
 
 /-- If `a` is the least upper bound of `s` and `b` is the least upper bound of `t`,
@@ -658,34 +642,20 @@
 -/
 
 /-- Adding a point to a set preserves its boundedness above. -/
-<<<<<<< HEAD
-@[simp] lemma bdd_above_insert [is_directed α (≤)] : bdd_above (insert a s) ↔ bdd_above s :=
-by simp only [insert_eq, bdd_above_union, bdd_above_singleton, true_and]
-
-protected lemma bdd_above.insert [is_directed α (≤)] (a : α) :
-=======
 @[simp] lemma bdd_above_insert [is_directed α (≤)] {s : set α} {a : α} :
   bdd_above (insert a s) ↔ bdd_above s :=
 by simp only [insert_eq, bdd_above_union, bdd_above_singleton, true_and]
 
 protected lemma bdd_above.insert [is_directed α (≤)] {s : set α} (a : α) :
->>>>>>> ffde2d8a
   bdd_above s → bdd_above (insert a s) :=
 bdd_above_insert.2
 
 /--Adding a point to a set preserves its boundedness below.-/
-<<<<<<< HEAD
-@[simp] lemma bdd_below_insert [is_directed α (≥)] : bdd_below (insert a s) ↔ bdd_below s :=
-by simp only [insert_eq, bdd_below_union, bdd_below_singleton, true_and]
-
-lemma bdd_below.insert [is_directed α (≥)] (a : α) :
-=======
 @[simp] lemma bdd_below_insert [is_directed α (≥)] {s : set α} {a : α} :
   bdd_below (insert a s) ↔ bdd_below s :=
 by simp only [insert_eq, bdd_below_union, bdd_below_singleton, true_and]
 
 lemma bdd_below.insert [is_directed α (≥)] {s : set α} (a : α) :
->>>>>>> ffde2d8a
   bdd_below s → bdd_below (insert a s) :=
 bdd_below_insert.2
 
