/-
Copyright (c) 2022 Yaël Dillies. All rights reserved.
Released under Apache 2.0 license as described in the file LICENSE.
Authors: Yaël Dillies
-/
import order.category.Lattice

/-!
# The category of distributive lattices

This file defines `DistribLattice`, the category of distributive lattices.

<<<<<<< HEAD
Note that [`DistLat`][https://ncatlab.org/nlab/show/DistLat] in the literature doesn't always
correspond to `DistribLattice` as we don't require bottom or top elements. Instead, this `DistLat`
corresponds to `BoundedDistribLattice`.
=======
Note that `DistribLattice` doesn't correspond to the literature definition of [`DistLat`]
(https://ncatlab.org/nlab/show/DistLat) as we don't require bottom or top elements. Instead,
`DistLat` corresponds to `BoundedDistribLattice` (not yet in mathlib).
>>>>>>> 1eebec51
-/

universes u

open category_theory

/-- The category of distributive lattices. -/
def DistribLattice := bundled distrib_lattice

namespace DistribLattice

instance : has_coe_to_sort DistribLattice Type* := bundled.has_coe_to_sort
instance (X : DistribLattice) : distrib_lattice X := X.str

/-- Construct a bundled `DistribLattice` from a `distrib_lattice` underlying type and typeclass. -/
def of (α : Type*) [distrib_lattice α] : DistribLattice := bundled.of α

instance : inhabited DistribLattice := ⟨of punit⟩

instance : bundled_hom.parent_projection @distrib_lattice.to_lattice := ⟨⟩

attribute [derive [large_category, concrete_category]] DistribLattice

instance has_forget_to_Lattice : has_forget₂ DistribLattice Lattice := bundled_hom.forget₂ _ _

/-- Constructs an equivalence between distributive lattices from an order isomorphism between them.
-/
@[simps] def iso.mk {α β : DistribLattice.{u}} (e : α ≃o β) : α ≅ β :=
{ hom := e,
  inv := e.symm,
  hom_inv_id' := by { ext, exact e.symm_apply_apply _ },
  inv_hom_id' := by { ext, exact e.apply_symm_apply _ } }

/-- `order_dual` as a functor. -/
@[simps] def dual : DistribLattice ⥤ DistribLattice :=
{ obj := λ X, of (order_dual X), map := λ X Y, lattice_hom.dual }

/-- The equivalence between `DistribLattice` and itself induced by `order_dual` both ways. -/
@[simps functor inverse] def dual_equiv : DistribLattice ≌ DistribLattice :=
equivalence.mk dual dual
  (nat_iso.of_components (λ X, iso.mk $ order_iso.dual_dual X) $ λ X Y f, rfl)
  (nat_iso.of_components (λ X, iso.mk $ order_iso.dual_dual X) $ λ X Y f, rfl)

end DistribLattice

lemma DistribLattice_dual_comp_forget_to_Lattice :
  DistribLattice.dual ⋙ forget₂ DistribLattice Lattice =
    forget₂ DistribLattice Lattice ⋙ Lattice.dual := rfl<|MERGE_RESOLUTION|>--- conflicted
+++ resolved
@@ -10,15 +10,9 @@
 
 This file defines `DistribLattice`, the category of distributive lattices.
 
-<<<<<<< HEAD
-Note that [`DistLat`][https://ncatlab.org/nlab/show/DistLat] in the literature doesn't always
+Note that [`DistLat`](https://ncatlab.org/nlab/show/DistLat) in the literature doesn't always
 correspond to `DistribLattice` as we don't require bottom or top elements. Instead, this `DistLat`
 corresponds to `BoundedDistribLattice`.
-=======
-Note that `DistribLattice` doesn't correspond to the literature definition of [`DistLat`]
-(https://ncatlab.org/nlab/show/DistLat) as we don't require bottom or top elements. Instead,
-`DistLat` corresponds to `BoundedDistribLattice` (not yet in mathlib).
->>>>>>> 1eebec51
 -/
 
 universes u
