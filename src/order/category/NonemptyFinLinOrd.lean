/-
Copyright (c) 2020 Johan Commelin. All rights reserved.
Released under Apache 2.0 license as described in the file LICENSE.
Authors: Johan Commelin
-/
import data.fintype.order
<<<<<<< HEAD
import order.category.FinPartialOrder
import order.category.LinearOrder
=======
import data.set.finite
import order.category.LinOrd
import category_theory.limits.shapes.images
import category_theory.limits.shapes.regular_mono
>>>>>>> 3905fa80

/-!
# Nonempty finite linear orders

> THIS FILE IS SYNCHRONIZED WITH MATHLIB4.
> Any changes to this file require a corresponding PR to mathlib4.

This defines `NonemptyFinLinOrd`, the category of nonempty finite linear orders with monotone maps.
This is the index category for simplicial objects.

Note: `NonemptyFinLinOrd` is NOT a subcategory of `FinDistribLattice` because its morphisms do not
preserve `⊥` and `⊤`.
-/

universes u v

open category_theory category_theory.limits

/-- A typeclass for nonempty finite linear orders. -/
class nonempty_fin_lin_ord (α : Type*) extends fintype α, linear_order α :=
(nonempty : nonempty α . tactic.apply_instance)

attribute [instance] nonempty_fin_lin_ord.nonempty

@[priority 100]
instance nonempty_fin_lin_ord.to_bounded_order (α : Type*) [nonempty_fin_lin_ord α] :
  bounded_order α :=
fintype.to_bounded_order α

instance punit.nonempty_fin_lin_ord : nonempty_fin_lin_ord punit := { }

instance fin.nonempty_fin_lin_ord (n : ℕ) : nonempty_fin_lin_ord (fin (n+1)) := { }

instance ulift.nonempty_fin_lin_ord (α : Type u) [nonempty_fin_lin_ord α] :
  nonempty_fin_lin_ord (ulift.{v} α) :=
{ .. linear_order.lift' equiv.ulift (equiv.injective _) }

instance (α : Type*) [nonempty_fin_lin_ord α] : nonempty_fin_lin_ord αᵒᵈ :=
{ ..order_dual.fintype α }

/-- The category of nonempty finite linear orders. -/
def NonemptyFinLinOrd := bundled nonempty_fin_lin_ord

namespace NonemptyFinLinOrd

instance : bundled_hom.parent_projection @nonempty_fin_lin_ord.to_linear_order := ⟨⟩

attribute [derive [large_category, concrete_category]] NonemptyFinLinOrd

instance : has_coe_to_sort NonemptyFinLinOrd Type* := bundled.has_coe_to_sort

/-- Construct a bundled `NonemptyFinLinOrd` from the underlying type and typeclass. -/
def of (α : Type*) [nonempty_fin_lin_ord α] : NonemptyFinLinOrd := bundled.of α

@[simp] lemma coe_of (α : Type*) [nonempty_fin_lin_ord α] : ↥(of α) = α := rfl

instance : inhabited NonemptyFinLinOrd := ⟨of punit⟩

instance (α : NonemptyFinLinOrd) : nonempty_fin_lin_ord α := α.str

instance has_forget_to_LinOrd : has_forget₂ NonemptyFinLinOrd LinOrd :=
bundled_hom.forget₂ _ _

instance has_forget_to_FinPartialOrder : has_forget₂ NonemptyFinLinOrd FinPartialOrder :=
{ forget₂ := { obj := λ X, FinPartialOrder.of X, map := λ X Y, id },
  forget_comp := rfl }

/-- Constructs an equivalence between nonempty finite linear orders from an order isomorphism
between them. -/
@[simps] def iso.mk {α β : NonemptyFinLinOrd.{u}} (e : α ≃o β) : α ≅ β :=
{ hom := e,
  inv := e.symm,
  hom_inv_id' := by { ext, exact e.symm_apply_apply x },
  inv_hom_id' := by { ext, exact e.apply_symm_apply x } }

/-- `order_dual` as a functor. -/
@[simps] def dual : NonemptyFinLinOrd ⥤ NonemptyFinLinOrd :=
{ obj := λ X, of Xᵒᵈ, map := λ X Y, order_hom.dual }

<<<<<<< HEAD
/-- The equivalence between `NonemptyFinLinOrd` and itself induced by `order_dual` both ways. -/
=======
/-- The equivalence between `FinPartOrd` and itself induced by `order_dual` both ways. -/
>>>>>>> 3905fa80
@[simps functor inverse] def dual_equiv : NonemptyFinLinOrd ≌ NonemptyFinLinOrd :=
equivalence.mk dual dual
  (nat_iso.of_components (λ X, iso.mk $ order_iso.dual_dual X) $ λ X Y f, rfl)
  (nat_iso.of_components (λ X, iso.mk $ order_iso.dual_dual X) $ λ X Y f, rfl)

lemma mono_iff_injective {A B : NonemptyFinLinOrd.{u}} (f : A ⟶ B) :
  mono f ↔ function.injective f :=
begin
  refine ⟨_, concrete_category.mono_of_injective f⟩,
  introI,
  intros a₁ a₂ h,
  let X : NonemptyFinLinOrd.{u} := ⟨ulift (fin 1)⟩,
  let g₁ : X ⟶ A := ⟨λ x, a₁, λ x₁ x₂ h, by refl⟩,
  let g₂ : X ⟶ A := ⟨λ x, a₂, λ x₁ x₂ h, by refl⟩,
  change g₁ (ulift.up (0 : fin 1)) = g₂ (ulift.up (0 : fin 1)),
  have eq : g₁ ≫ f = g₂ ≫ f := by { ext x, exact h, },
  rw cancel_mono at eq,
  rw eq,
end

lemma epi_iff_surjective {A B : NonemptyFinLinOrd.{u}} (f : A ⟶ B) :
  epi f ↔ function.surjective f :=
begin
  split,
  { introI,
    by_contra' hf',
    rcases hf' with ⟨m, hm⟩,
    let Y : NonemptyFinLinOrd.{u} := ⟨ulift (fin 2)⟩,
    let p₁ : B ⟶ Y := ⟨λ b, if b < m then ulift.up 0 else ulift.up 1, λ x₁ x₂ h, begin
      simp only,
      split_ifs with h₁ h₂ h₂,
      any_goals { apply fin.zero_le, },
      { exfalso,
        exact h₁ (lt_of_le_of_lt h h₂), },
      { refl, },
    end⟩,
    let p₂ : B ⟶ Y := ⟨λ b, if b ≤ m then ulift.up 0 else ulift.up 1, λ x₁ x₂ h, begin
      simp only,
      split_ifs with h₁ h₂ h₂,
      any_goals { apply fin.zero_le, },
      { exfalso,
        exact h₁ (h.trans h₂), },
      { refl, },
    end⟩,
    have h : p₁ m = p₂ m,
    { congr,
      rw ← cancel_epi f,
      ext a : 2,
      simp only [comp_apply, order_hom.coe_fun_mk],
      split_ifs with h₁ h₂ h₂,
      any_goals { refl, },
      { exfalso, exact h₂ (le_of_lt h₁), },
      { exfalso, exact hm a (eq_of_le_of_not_lt h₂ h₁), }, },
    simpa only [order_hom.coe_fun_mk, lt_self_iff_false, if_false, le_refl, if_true,
      ulift.up_inj, fin.one_eq_zero_iff, nat.succ_succ_ne_one] using h, },
  { intro h,
    exact concrete_category.epi_of_surjective f h, },
end

instance : split_epi_category NonemptyFinLinOrd.{u} :=
⟨λ X Y f hf, begin
  have H : ∀ (y : Y), nonempty (f⁻¹' { y }),
  { rw epi_iff_surjective at hf,
    intro y,
    exact nonempty.intro ⟨(hf y).some, (hf y).some_spec⟩, },
  let φ : Y → X := λ y, (H y).some.1,
  have hφ : ∀ (y : Y), f (φ y) = y := λ y, (H y).some.2,
  refine is_split_epi.mk' ⟨⟨φ, _⟩, _⟩, swap,
  { ext b,
    apply hφ, },
  { intros a b,
    contrapose,
    intro h,
    simp only [not_le] at h ⊢,
    suffices : b ≤ a,
    { apply lt_of_le_of_ne this,
      intro h',
      exfalso,
      simpa only [h', lt_self_iff_false] using h, },
    simpa only [hφ] using f.monotone (le_of_lt h), },
end⟩

instance : has_strong_epi_mono_factorisations NonemptyFinLinOrd.{u} :=
⟨λ X Y f, begin
  let I : NonemptyFinLinOrd.{u} := ⟨set.image (coe_fn f) ⊤, ⟨⟩⟩,
  let e : X ⟶ I := ⟨λ x, ⟨f x, ⟨x, by tidy⟩⟩, λ x₁ x₂ h, f.monotone h⟩,
  let m : I ⟶ Y := ⟨λ y, y, by tidy⟩,
  haveI : epi e := by { rw epi_iff_surjective, tidy, },
  haveI : strong_epi e := strong_epi_of_epi e,
  haveI : mono m := concrete_category.mono_of_injective _ (by tidy),
  exact nonempty.intro
  { I := I,
    m := m,
    e := e, },
end⟩

end NonemptyFinLinOrd

lemma NonemptyFinLinOrd_dual_comp_forget_to_LinOrd :
  NonemptyFinLinOrd.dual ⋙ forget₂ NonemptyFinLinOrd LinOrd =
    forget₂ NonemptyFinLinOrd LinOrd ⋙ LinOrd.dual := rfl<|MERGE_RESOLUTION|>--- conflicted
+++ resolved
@@ -4,15 +4,11 @@
 Authors: Johan Commelin
 -/
 import data.fintype.order
-<<<<<<< HEAD
+import data.set.finite
 import order.category.FinPartialOrder
-import order.category.LinearOrder
-=======
-import data.set.finite
 import order.category.LinOrd
 import category_theory.limits.shapes.images
 import category_theory.limits.shapes.regular_mono
->>>>>>> 3905fa80
 
 /-!
 # Nonempty finite linear orders
@@ -92,11 +88,7 @@
 @[simps] def dual : NonemptyFinLinOrd ⥤ NonemptyFinLinOrd :=
 { obj := λ X, of Xᵒᵈ, map := λ X Y, order_hom.dual }
 
-<<<<<<< HEAD
 /-- The equivalence between `NonemptyFinLinOrd` and itself induced by `order_dual` both ways. -/
-=======
-/-- The equivalence between `FinPartOrd` and itself induced by `order_dual` both ways. -/
->>>>>>> 3905fa80
 @[simps functor inverse] def dual_equiv : NonemptyFinLinOrd ≌ NonemptyFinLinOrd :=
 equivalence.mk dual dual
   (nat_iso.of_components (λ X, iso.mk $ order_iso.dual_dual X) $ λ X Y f, rfl)
