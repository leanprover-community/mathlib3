/-
Copyright (c) 2020 Johan Commelin. All rights reserved.
Released under Apache 2.0 license as described in the file LICENSE.
Authors: Johan Commelin
-/
import order.antisymmetrization
import order.category.Preorder

/-!
# Category of partial orders

This defines `PartialOrder`, the category of partial orders with monotone maps.
-/

open category_theory

universe u

/-- The category of partially ordered types. -/
def PartialOrder := bundled partial_order

namespace PartialOrder

instance : bundled_hom.parent_projection @partial_order.to_preorder := ⟨⟩

attribute [derive [large_category, concrete_category]] PartialOrder

instance : has_coe_to_sort PartialOrder Type* := bundled.has_coe_to_sort

/-- Construct a bundled PartialOrder from the underlying type and typeclass. -/
def of (α : Type*) [partial_order α] : PartialOrder := bundled.of α

instance : inhabited PartialOrder := ⟨of punit⟩

instance (α : PartialOrder) : partial_order α := α.str

instance has_forget_to_Preorder : has_forget₂ PartialOrder Preorder := bundled_hom.forget₂ _ _

/-- Constructs an equivalence between partial orders from an order isomorphism between them. -/
@[simps] def iso.mk {α β : PartialOrder.{u}} (e : α ≃o β) : α ≅ β :=
{ hom := e,
  inv := e.symm,
  hom_inv_id' := by { ext, exact e.symm_apply_apply x },
  inv_hom_id' := by { ext, exact e.apply_symm_apply x } }

/-- `order_dual` as a functor. -/
@[simps] def to_dual : PartialOrder ⥤ PartialOrder :=
{ obj := λ X, of (order_dual X), map := λ X Y, order_hom.dual }

/-- The equivalence between `PartialOrder` and itself induced by `order_dual` both ways. -/
@[simps functor inverse] def dual_equiv : PartialOrder ≌ PartialOrder :=
equivalence.mk to_dual to_dual
  (nat_iso.of_components (λ X, iso.mk $ order_iso.dual_dual X) $ λ X Y f, rfl)
  (nat_iso.of_components (λ X, iso.mk $ order_iso.dual_dual X) $ λ X Y f, rfl)

end PartialOrder

<<<<<<< HEAD
lemma PartialOrder_dual_equiv_comp_forget_to_Preorder :
  PartialOrder.dual_equiv.functor ⋙ forget₂ PartialOrder Preorder
  = forget₂ PartialOrder Preorder ⋙ Preorder.dual_equiv.functor := rfl

/-- `antisymmetrization` as a functor. It is the free functor. -/
def Preorder_to_PartialOrder : Preorder.{u} ⥤ PartialOrder :=
{ obj := λ X, PartialOrder.of (antisymmetrization X (≤)),
  map := λ X Y f, f.antisymmetrization,
  map_id' := λ X,
    by { ext, exact quotient.induction_on' x (λ x, quotient.map'_mk' _ (λ a b, id) _) },
  map_comp' := λ X Y Z f g,
    by { ext, exact quotient.induction_on' x (λ x, order_hom.antisymmetrization_apply_mk _ _) } }

/-- `Preorder_to_PartialOrder` is left adjoint to the forgetful functor, meaning it is the free
functor from `Preorder` to `PartialOrder`. -/
def Preorder_to_PartialOrder_forget_adjunction :
  Preorder_to_PartialOrder.{u} ⊣ forget₂ PartialOrder Preorder :=
adjunction.mk_of_hom_equiv
  { hom_equiv := λ X Y, { to_fun := λ f,
      ⟨f ∘ to_antisymmetrization (≤), f.mono.comp to_antisymmetrization_mono⟩,
    inv_fun := λ f, ⟨λ a, quotient.lift_on' a f $ λ a b h, (antisymm_rel.image f.mono h).eq, λ a b,
      quotient.induction_on₂' a b $ λ a b h, f.mono h⟩,
    left_inv := λ f, order_hom.ext _ _ $ funext $ λ x, quotient.induction_on' x $ λ x, rfl,
    right_inv := λ f, order_hom.ext _ _ $ funext $ λ x, rfl },
  hom_equiv_naturality_left_symm' := λ X Y Z f g,
    order_hom.ext _ _ $ funext $ λ x, quotient.induction_on' x $ λ x, rfl,
  hom_equiv_naturality_right' := λ X Y Z f g, order_hom.ext _ _ $ funext $ λ x, rfl }

/-- `Preorder_to_PartialOrder` and `order_dual` commute. -/
@[simps] def Preorder_to_PartialOrder_comp_to_dual_iso_to_dual_comp_Preorder_to_PartialOrder :
 (Preorder_to_PartialOrder.{u} ⋙ PartialOrder.to_dual) ≅
    (Preorder.to_dual ⋙ Preorder_to_PartialOrder) :=
nat_iso.of_components (λ X, PartialOrder.iso.mk $ order_iso.dual_antisymmetrization _) $
  λ X Y f, order_hom.ext _ _ $ funext $ λ x, quotient.induction_on' x $ λ x, rfl
=======
lemma PartialOrder_to_dual_comp_forget_to_Preorder :
  PartialOrder.to_dual ⋙ forget₂ PartialOrder Preorder =
    forget₂ PartialOrder Preorder ⋙ Preorder.to_dual := rfl
>>>>>>> 91cc4ae6
<|MERGE_RESOLUTION|>--- conflicted
+++ resolved
@@ -55,10 +55,9 @@
 
 end PartialOrder
 
-<<<<<<< HEAD
-lemma PartialOrder_dual_equiv_comp_forget_to_Preorder :
-  PartialOrder.dual_equiv.functor ⋙ forget₂ PartialOrder Preorder
-  = forget₂ PartialOrder Preorder ⋙ Preorder.dual_equiv.functor := rfl
+lemma PartialOrder_to_dual_comp_forget_to_Preorder :
+  PartialOrder.to_dual ⋙ forget₂ PartialOrder Preorder =
+    forget₂ PartialOrder Preorder ⋙ Preorder.to_dual := rfl
 
 /-- `antisymmetrization` as a functor. It is the free functor. -/
 def Preorder_to_PartialOrder : Preorder.{u} ⥤ PartialOrder :=
@@ -89,9 +88,4 @@
  (Preorder_to_PartialOrder.{u} ⋙ PartialOrder.to_dual) ≅
     (Preorder.to_dual ⋙ Preorder_to_PartialOrder) :=
 nat_iso.of_components (λ X, PartialOrder.iso.mk $ order_iso.dual_antisymmetrization _) $
-  λ X Y f, order_hom.ext _ _ $ funext $ λ x, quotient.induction_on' x $ λ x, rfl
-=======
-lemma PartialOrder_to_dual_comp_forget_to_Preorder :
-  PartialOrder.to_dual ⋙ forget₂ PartialOrder Preorder =
-    forget₂ PartialOrder Preorder ⋙ Preorder.to_dual := rfl
->>>>>>> 91cc4ae6
+  λ X Y f, order_hom.ext _ _ $ funext $ λ x, quotient.induction_on' x $ λ x, rfl