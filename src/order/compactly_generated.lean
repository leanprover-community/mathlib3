/-
Copyright (c) 2021 Oliver Nash. All rights reserved.
Released under Apache 2.0 license as described in the file LICENSE.
Authors: Oliver Nash
-/
import tactic.tfae
import order.atoms
import order.order_iso_nat
import order.sup_indep
import order.zorn
import data.finset.order
import data.finite.default

/-!
# Compactness properties for complete lattices

For complete lattices, there are numerous equivalent ways to express the fact that the relation `>`
is well-founded. In this file we define three especially-useful characterisations and provide
proofs that they are indeed equivalent to well-foundedness.

## Main definitions
 * `complete_lattice.is_sup_closed_compact`
 * `complete_lattice.is_Sup_finite_compact`
 * `complete_lattice.is_compact_element`
 * `complete_lattice.is_compactly_generated`

## Main results
The main result is that the following four conditions are equivalent for a complete lattice:
 * `well_founded (>)`
 * `complete_lattice.is_sup_closed_compact`
 * `complete_lattice.is_Sup_finite_compact`
 * `∀ k, complete_lattice.is_compact_element k`

This is demonstrated by means of the following four lemmas:
 * `complete_lattice.is_well_founded.is_Sup_finite_compact`
 * `complete_lattice.is_Sup_finite_compact.is_sup_closed_compact`
 * `complete_lattice.is_sup_closed_compact.well_founded`
 * `complete_lattice.is_Sup_finite_compact_iff_all_elements_compact`

 We also show well-founded lattices are compactly generated
 (`complete_lattice.compactly_generated_of_is_well_founded`).

## References
- [G. Călugăreanu, *Lattice Concepts of Module Theory*][calugareanu]

## Tags

complete lattice, well-founded, compact
-/

variables {α : Type*} [complete_lattice α]

namespace complete_lattice

variables (α)

/-- A compactness property for a complete lattice is that any `sup`-closed non-empty subset
contains its `Sup`. -/
def is_sup_closed_compact : Prop :=
  ∀ (s : set α) (h : s.nonempty), (∀ a b ∈ s, a ⊔ b ∈ s) → (Sup s) ∈ s

/-- A compactness property for a complete lattice is that any subset has a finite subset with the
same `Sup`. -/
def is_Sup_finite_compact : Prop :=
∀ (s : set α), ∃ (t : finset α), ↑t ⊆ s ∧ Sup s = t.sup id

/-- An element `k` of a complete lattice is said to be compact if any set with `Sup`
above `k` has a finite subset with `Sup` above `k`.  Such an element is also called
"finite" or "S-compact". -/
def is_compact_element {α : Type*} [complete_lattice α] (k : α) :=
∀ s : set α, k ≤ Sup s → ∃ t : finset α, ↑t ⊆ s ∧ k ≤ t.sup id

/-- An element `k` is compact if and only if any directed set with `Sup` above
`k` already got above `k` at some point in the set. -/
theorem is_compact_element_iff_le_of_directed_Sup_le (k : α) :
  is_compact_element k ↔
  ∀ s : set α, s.nonempty → directed_on (≤) s → k ≤ Sup s → ∃ x : α, x ∈ s ∧ k ≤ x :=
begin
  classical,
  split,
  { intros hk s hne hdir hsup,
    obtain ⟨t, ht⟩ := hk s hsup,
    -- certainly every element of t is below something in s, since ↑t ⊆ s.
    have t_below_s : ∀ x ∈ t, ∃ y ∈ s, x ≤ y, from λ x hxt, ⟨x, ht.left hxt, le_rfl⟩,
    obtain ⟨x, ⟨hxs, hsupx⟩⟩ := finset.sup_le_of_le_directed s hne hdir t t_below_s,
    exact ⟨x, ⟨hxs, le_trans ht.right hsupx⟩⟩, },
  { intros hk s hsup,
    -- Consider the set of finite joins of elements of the (plain) set s.
    let S : set α := { x | ∃ t : finset α, ↑t ⊆ s ∧ x = t.sup id },
    -- S is directed, nonempty, and still has sup above k.
    have dir_US : directed_on (≤) S,
    { rintros x ⟨c, hc⟩ y ⟨d, hd⟩,
      use x ⊔ y,
      split,
      { use c ∪ d,
        split,
        { simp only [hc.left, hd.left, set.union_subset_iff, finset.coe_union, and_self], },
        { simp only [hc.right, hd.right, finset.sup_union], }, },
      simp only [and_self, le_sup_left, le_sup_right], },
    have sup_S : Sup s ≤ Sup S,
    { apply Sup_le_Sup,
      intros x hx, use {x},
      simpa only [and_true, id.def, finset.coe_singleton, eq_self_iff_true, finset.sup_singleton,
        set.singleton_subset_iff], },
    have Sne : S.nonempty,
    { suffices : ⊥ ∈ S, from set.nonempty_of_mem this,
      use ∅,
      simp only [set.empty_subset, finset.coe_empty, finset.sup_empty,
        eq_self_iff_true, and_self], },
    -- Now apply the defn of compact and finish.
    obtain ⟨j, ⟨hjS, hjk⟩⟩ := hk S Sne dir_US (le_trans hsup sup_S),
    obtain ⟨t, ⟨htS, htsup⟩⟩ := hjS,
    use t, exact ⟨htS, by rwa ←htsup⟩, },
end

/-- A compact element `k` has the property that any directed set lying strictly below `k` has
its Sup strictly below `k`. -/
lemma is_compact_element.directed_Sup_lt_of_lt {α : Type*} [complete_lattice α] {k : α}
  (hk : is_compact_element k) {s : set α} (hemp : s.nonempty) (hdir : directed_on (≤) s)
  (hbelow : ∀ x ∈ s, x < k) : Sup s < k :=
begin
  rw is_compact_element_iff_le_of_directed_Sup_le at hk,
  by_contradiction,
  have sSup : Sup s ≤ k, from Sup_le (λ s hs, (hbelow s hs).le),
  replace sSup : Sup s = k := eq_iff_le_not_lt.mpr ⟨sSup, h⟩,
  obtain ⟨x, hxs, hkx⟩ := hk s hemp hdir sSup.symm.le,
  obtain hxk := hbelow x hxs,
  exact hxk.ne (hxk.le.antisymm hkx),
end

lemma finset_sup_compact_of_compact {α β : Type*} [complete_lattice α] {f : β → α}
  (s : finset β) (h : ∀ x ∈ s, is_compact_element (f x)) : is_compact_element (s.sup f) :=
begin
  classical,
  rw is_compact_element_iff_le_of_directed_Sup_le,
  intros d hemp hdir hsup,
  change f with id ∘ f, rw ←finset.sup_finset_image,
  apply finset.sup_le_of_le_directed d hemp hdir,
  rintros x hx,
  obtain ⟨p, ⟨hps, rfl⟩⟩ := finset.mem_image.mp hx,
  specialize h p hps,
  rw is_compact_element_iff_le_of_directed_Sup_le at h,
  specialize h d hemp hdir (le_trans (finset.le_sup hps) hsup),
  simpa only [exists_prop],
end

lemma well_founded_gt.is_Sup_finite_compact [well_founded_gt α] : is_Sup_finite_compact α :=
λ s, begin
  obtain ⟨m, ⟨t, ⟨ht₁, rfl⟩⟩, hm⟩ := well_founded_gt.has_max
    {x | ∃ t : finset α, ↑t ⊆ s ∧ t.sup id = x} ⟨⊥, ∅, by simp⟩,
  refine ⟨t, ht₁, (Sup_le (λ y hy, _)).antisymm _⟩,
  { classical,
    rw eq_of_le_of_not_lt (finset.sup_mono (t.subset_insert y))
      (hm _ ⟨insert y t, by simp [set.insert_subset, hy, ht₁]⟩),
    simp },
  { rw finset.sup_id_eq_Sup,
    exact Sup_le_Sup ht₁ },
end

lemma is_Sup_finite_compact.is_sup_closed_compact (h : is_Sup_finite_compact α) :
  is_sup_closed_compact α :=
begin
  intros s hne hsc, obtain ⟨t, ht₁, ht₂⟩ := h s, clear h,
  cases t.eq_empty_or_nonempty with h h,
  { subst h, rw finset.sup_empty at ht₂, rw ht₂,
    simp [eq_singleton_bot_of_Sup_eq_bot_of_nonempty ht₂ hne], },
  { rw ht₂, exact t.sup_closed_of_sup_closed h ht₁ hsc, },
end

lemma is_sup_closed_compact.well_founded (h : is_sup_closed_compact α) : well_founded_gt α :=
begin
  refine rel_embedding.is_well_founded_iff_no_descending_seq.mpr ⟨λ a, _⟩,
  suffices : Sup (set.range a) ∈ set.range a,
  { obtain ⟨n, hn⟩ := set.mem_range.mp this,
    have h' : Sup (set.range a) < a (n+1), { change _ > _, simp [← hn, a.map_rel_iff], },
    apply lt_irrefl (a (n+1)), apply lt_of_le_of_lt _ h', apply le_Sup, apply set.mem_range_self, },
  apply h (set.range a),
  { use a 37, apply set.mem_range_self, },
  { rintros x ⟨m, hm⟩ y ⟨n, hn⟩, use m ⊔ n, rw [← hm, ← hn], apply rel_hom_class.map_sup a, },
end

lemma is_Sup_finite_compact_iff_all_elements_compact :
  is_Sup_finite_compact α ↔ (∀ k : α, is_compact_element k) :=
begin
  refine ⟨λ h k s hs, _, λ h s, _⟩,
  { obtain ⟨t, ⟨hts, htsup⟩⟩ := h s,
    use [t, hts],
    rwa ←htsup, },
  { obtain ⟨t, ⟨hts, htsup⟩⟩ := h (Sup s) s (by refl),
    have : Sup s = t.sup id,
    { suffices : t.sup id ≤ Sup s, by { apply le_antisymm; assumption },
      simp only [id.def, finset.sup_le_iff],
      intros x hx,
      exact le_Sup (hts hx) },
    use [t, hts, this] },
end

lemma well_founded_characterisations :
  tfae [well_founded_gt α,
        is_Sup_finite_compact α,
        is_sup_closed_compact α,
        ∀ k : α, is_compact_element k] :=
begin
  tfae_have : 1 → 2, by { introI h, exact well_founded_gt.is_Sup_finite_compact α, },
  tfae_have : 2 → 3, by { exact is_Sup_finite_compact.is_sup_closed_compact α, },
  tfae_have : 3 → 1, by { exact is_sup_closed_compact.well_founded α, },
  tfae_have : 2 ↔ 4, by { exact is_Sup_finite_compact_iff_all_elements_compact α },
  tfae_finish,
end

lemma well_founded_iff_is_Sup_finite_compact :
  well_founded_gt α ↔ is_Sup_finite_compact α :=
(well_founded_characterisations α).out 0 1

lemma is_Sup_finite_compact_iff_is_sup_closed_compact :
  is_Sup_finite_compact α ↔ is_sup_closed_compact α :=
(well_founded_characterisations α).out 1 2

lemma is_sup_closed_compact_iff_well_founded :
  is_sup_closed_compact α ↔ well_founded_gt α :=
(well_founded_characterisations α).out 2 0

alias well_founded_iff_is_Sup_finite_compact ↔ _ is_Sup_finite_compact.well_founded
alias is_Sup_finite_compact_iff_is_sup_closed_compact ↔
      _ is_sup_closed_compact.is_Sup_finite_compact
alias is_sup_closed_compact_iff_well_founded ↔ _ _root_.well_founded.is_sup_closed_compact

variable {α}

lemma well_founded_gt.finite_of_set_independent [well_founded_gt α] {s : set α}
  (hs : set_independent s) : s.finite :=
begin
  classical,
  refine set.not_infinite.mp (λ contra, _),
  obtain ⟨t, ht₁, ht₂⟩ := well_founded_gt.is_Sup_finite_compact α s,
  replace contra : ∃ (x : α), x ∈ s ∧ x ≠ ⊥ ∧ x ∉ t,
  { have : (s \ (insert ⊥ t : finset α)).infinite := contra.diff (finset.finite_to_set _),
    obtain ⟨x, hx₁, hx₂⟩ := this.nonempty,
    exact ⟨x, hx₁, by simpa [not_or_distrib] using hx₂⟩, },
  obtain ⟨x, hx₀, hx₁, hx₂⟩ := contra,
  replace hs : x ⊓ Sup s = ⊥,
  { have := hs.mono (by simp [ht₁, hx₀, -set.union_singleton] : ↑t ∪ {x} ≤ s) (by simp : x ∈ _),
    simpa [disjoint, hx₂, ← t.sup_id_eq_Sup, ← ht₂] using this, },
  apply hx₁,
  rw [← hs, eq_comm, inf_eq_left],
  exact le_Sup hx₀,
end

lemma well_founded_gt.finite_of_independent [well_founded_gt α]
  {ι : Type*} {t : ι → α} (ht : independent t) (h_ne_bot : ∀ i, t i ≠ ⊥) : finite ι :=
begin
<<<<<<< HEAD
  haveI := (well_founded_gt.finite_of_set_independent ht.set_independent_range).finite,
=======
  haveI := (well_founded.finite_of_set_independent hwf ht.set_independent_range).to_subtype,
>>>>>>> b4979cbd
  exact finite.of_injective_finite_range (ht.injective h_ne_bot),
end

end complete_lattice

/-- A complete lattice is said to be compactly generated if any
element is the `Sup` of compact elements. -/
class is_compactly_generated (α : Type*) [complete_lattice α] : Prop :=
(exists_Sup_eq :
  ∀ (x : α), ∃ (s : set α), (∀ x ∈ s, complete_lattice.is_compact_element x) ∧ Sup s = x)

section
variables {α} [is_compactly_generated α] {a b : α} {s : set α}

@[simp]
lemma Sup_compact_le_eq (b) : Sup {c : α | complete_lattice.is_compact_element c ∧ c ≤ b} = b :=
begin
  rcases is_compactly_generated.exists_Sup_eq b with ⟨s, hs, rfl⟩,
  exact le_antisymm (Sup_le (λ c hc, hc.2)) (Sup_le_Sup (λ c cs, ⟨hs c cs, le_Sup cs⟩)),
end

@[simp]
theorem Sup_compact_eq_top :
  Sup {a : α | complete_lattice.is_compact_element a} = ⊤ :=
begin
  refine eq.trans (congr rfl (set.ext (λ x, _))) (Sup_compact_le_eq ⊤),
  exact (and_iff_left le_top).symm,
end

theorem le_iff_compact_le_imp {a b : α} :
  a ≤ b ↔ ∀ c : α, complete_lattice.is_compact_element c → c ≤ a → c ≤ b :=
⟨λ ab c hc ca, le_trans ca ab, λ h, begin
  rw [← Sup_compact_le_eq a, ← Sup_compact_le_eq b],
  exact Sup_le_Sup (λ c hc, ⟨hc.1, h c hc.1 hc.2⟩),
end⟩

/-- This property is sometimes referred to as `α` being upper continuous. -/
theorem inf_Sup_eq_of_directed_on (h : directed_on (≤) s):
  a ⊓ Sup s = ⨆ b ∈ s, a ⊓ b :=
le_antisymm (begin
  rw le_iff_compact_le_imp,
  by_cases hs : s.nonempty,
  { intros c hc hcinf,
    rw le_inf_iff at hcinf,
    rw complete_lattice.is_compact_element_iff_le_of_directed_Sup_le at hc,
    rcases hc s hs h hcinf.2 with ⟨d, ds, cd⟩,
    exact (le_inf hcinf.1 cd).trans (le_supr₂ d ds) },
  { rw set.not_nonempty_iff_eq_empty at hs,
    simp [hs] }
end) supr_inf_le_inf_Sup

/-- This property is equivalent to `α` being upper continuous. -/
theorem inf_Sup_eq_supr_inf_sup_finset :
  a ⊓ Sup s = ⨆ (t : finset α) (H : ↑t ⊆ s), a ⊓ (t.sup id) :=
le_antisymm (begin
  rw le_iff_compact_le_imp,
  intros c hc hcinf,
  rw le_inf_iff at hcinf,
  rcases hc s hcinf.2 with ⟨t, ht1, ht2⟩,
  exact (le_inf hcinf.1 ht2).trans (le_supr₂ t ht1),
end)
  (supr_le $ λ t, supr_le $ λ h, inf_le_inf_left _ ((finset.sup_id_eq_Sup t).symm ▸ (Sup_le_Sup h)))

theorem complete_lattice.set_independent_iff_finite {s : set α} :
  complete_lattice.set_independent s ↔
    ∀ t : finset α, ↑t ⊆ s → complete_lattice.set_independent (↑t : set α) :=
⟨λ hs t ht, hs.mono ht, λ h a ha, begin
  rw [disjoint_iff, inf_Sup_eq_supr_inf_sup_finset, supr_eq_bot],
  intro t,
  rw [supr_eq_bot, finset.sup_id_eq_Sup],
  intro ht,
  classical,
  have h' := (h (insert a t) _ (t.mem_insert_self a)).eq_bot,
  { rwa [finset.coe_insert, set.insert_diff_self_of_not_mem] at h',
    exact λ con, ((set.mem_diff a).1 (ht con)).2 (set.mem_singleton a) },
  { rw [finset.coe_insert, set.insert_subset],
    exact ⟨ha, set.subset.trans ht (set.diff_subset _ _)⟩ }
end⟩

lemma complete_lattice.set_independent_Union_of_directed {η : Type*}
  {s : η → set α} (hs : directed (⊆) s)
  (h : ∀ i, complete_lattice.set_independent (s i)) :
  complete_lattice.set_independent (⋃ i, s i) :=
begin
  by_cases hη : nonempty η,
  { resetI,
    rw complete_lattice.set_independent_iff_finite,
    intros t ht,
    obtain ⟨I, fi, hI⟩ := set.finite_subset_Union t.finite_to_set ht,
    obtain ⟨i, hi⟩ := hs.finset_le fi.to_finset,
    exact (h i).mono (set.subset.trans hI $ set.Union₂_subset $
      λ j hj, hi j (fi.mem_to_finset.2 hj)) },
  { rintros a ⟨_, ⟨i, _⟩, _⟩,
    exfalso, exact hη ⟨i⟩, },
end

lemma complete_lattice.independent_sUnion_of_directed {s : set (set α)}
  (hs : directed_on (⊆) s)
  (h : ∀ a ∈ s, complete_lattice.set_independent a) :
  complete_lattice.set_independent (⋃₀ s) :=
by rw set.sUnion_eq_Union; exact
  complete_lattice.set_independent_Union_of_directed hs.directed_coe (by simpa using h)

end

namespace complete_lattice

lemma compactly_generated_of_well_founded_gt [h : well_founded_gt α] :
  is_compactly_generated α :=
begin
  rw [well_founded_iff_is_Sup_finite_compact, is_Sup_finite_compact_iff_all_elements_compact] at h,
  -- x is the join of the set of compact elements {x}
  exact ⟨λ x, ⟨{x}, ⟨λ x _, h x, Sup_singleton⟩⟩⟩,
end

/-- A compact element `k` has the property that any `b < k` lies below a "maximal element below
`k`", which is to say `[⊥, k]` is coatomic. -/
theorem Iic_coatomic_of_compact_element {k : α} (h : is_compact_element k) :
  is_coatomic (set.Iic k) :=
⟨λ ⟨b, hbk⟩, begin
  by_cases htriv : b = k,
  { left, ext, simp only [htriv, set.Iic.coe_top, subtype.coe_mk], },
  right,
  obtain ⟨a, a₀, ba, h⟩ := zorn_nonempty_partial_order₀ (set.Iio k) _ b (lt_of_le_of_ne hbk htriv),
  { refine ⟨⟨a, le_of_lt a₀⟩, ⟨ne_of_lt a₀, λ c hck, by_contradiction $ λ c₀, _⟩, ba⟩,
    cases h c.1 (lt_of_le_of_ne c.2 (λ con, c₀ (subtype.ext con))) hck.le,
    exact lt_irrefl _ hck, },
  { intros S SC cC I IS,
    by_cases hS : S.nonempty,
    { exact ⟨Sup S, h.directed_Sup_lt_of_lt hS cC.directed_on SC, λ _, le_Sup⟩, },
    exact ⟨b, lt_of_le_of_ne hbk htriv, by simp only [set.not_nonempty_iff_eq_empty.mp hS,
      set.mem_empty_eq, forall_const, forall_prop_of_false, not_false_iff]⟩, },
end⟩

lemma coatomic_of_top_compact (h : is_compact_element (⊤ : α)) : is_coatomic α :=
(@order_iso.Iic_top α _ _).is_coatomic_iff.mp (Iic_coatomic_of_compact_element h)

end complete_lattice

section
variables [is_modular_lattice α] [is_compactly_generated α]

@[priority 100]
instance is_atomic_of_is_complemented [is_complemented α] : is_atomic α :=
⟨λ b, begin
  by_cases h : {c : α | complete_lattice.is_compact_element c ∧ c ≤ b} ⊆ {⊥},
  { left,
    rw [← Sup_compact_le_eq b, Sup_eq_bot],
    exact h },
  { rcases set.not_subset.1 h with ⟨c, ⟨hc, hcb⟩, hcbot⟩,
    right,
    have hc' := complete_lattice.Iic_coatomic_of_compact_element hc,
    rw ← is_atomic_iff_is_coatomic at hc',
    haveI := hc',
    obtain con | ⟨a, ha, hac⟩ := eq_bot_or_exists_atom_le (⟨c, le_refl c⟩ : set.Iic c),
    { exfalso,
      apply hcbot,
      simp only [subtype.ext_iff, set.Iic.coe_bot, subtype.coe_mk] at con,
      exact con },
    rw [← subtype.coe_le_coe, subtype.coe_mk] at hac,
    exact ⟨a, ha.of_is_atom_coe_Iic, hac.trans hcb⟩ },
end⟩

/-- See Lemma 5.1, Călugăreanu -/
@[priority 100]
instance is_atomistic_of_is_complemented [is_complemented α] : is_atomistic α :=
⟨λ b, ⟨{a | is_atom a ∧ a ≤ b}, begin
  symmetry,
  have hle : Sup {a : α | is_atom a ∧ a ≤ b} ≤ b := (Sup_le $ λ _, and.right),
  apply (lt_or_eq_of_le hle).resolve_left (λ con, _),
  obtain ⟨c, hc⟩ := exists_is_compl (⟨Sup {a : α | is_atom a ∧ a ≤ b}, hle⟩ : set.Iic b),
  obtain rfl | ⟨a, ha, hac⟩ := eq_bot_or_exists_atom_le c,
  { exact ne_of_lt con (subtype.ext_iff.1 (eq_top_of_is_compl_bot hc)) },
  { apply ha.1,
    rw eq_bot_iff,
    apply le_trans (le_inf _ hac) hc.1,
    rw [← subtype.coe_le_coe, subtype.coe_mk],
    exact le_Sup ⟨ha.of_is_atom_coe_Iic, a.2⟩ }
end, λ _, and.left⟩⟩

/-- See Theorem 6.6, Călugăreanu -/
theorem is_complemented_of_Sup_atoms_eq_top (h : Sup {a : α | is_atom a} = ⊤) : is_complemented α :=
⟨λ b, begin
  obtain ⟨s, ⟨s_ind, b_inf_Sup_s, s_atoms⟩, s_max⟩ := zorn_subset
    {s : set α | complete_lattice.set_independent s ∧ b ⊓ Sup s = ⊥ ∧ ∀ a ∈ s, is_atom a} _,
  { refine ⟨Sup s, le_of_eq b_inf_Sup_s, _⟩,
    rw [← h, Sup_le_iff],
    intros a ha,
    rw ← inf_eq_left,
    refine (ha.le_iff.mp inf_le_left).resolve_left (λ con, ha.1 _),
    rw [eq_bot_iff, ← con],
    refine le_inf (le_refl a) ((le_Sup _).trans le_sup_right),
    rw ← disjoint_iff at *,
    have a_dis_Sup_s : disjoint a (Sup s) := con.mono_right le_sup_right,
    rw ← s_max (s ∪ {a}) ⟨λ x hx, _, ⟨_, λ x hx, _⟩⟩ (set.subset_union_left _ _),
    { exact set.mem_union_right _ (set.mem_singleton _) },
    { rw [set.mem_union, set.mem_singleton_iff] at hx,
      by_cases xa : x = a,
      { simp only [xa, set.mem_singleton, set.insert_diff_of_mem, set.union_singleton],
        exact con.mono_right (le_trans (Sup_le_Sup (set.diff_subset s {a})) le_sup_right) },
      { have h : (s ∪ {a}) \ {x} = (s \ {x}) ∪ {a},
        { simp only [set.union_singleton],
          rw set.insert_diff_of_not_mem,
          rw set.mem_singleton_iff,
          exact ne.symm xa },
        rw [h, Sup_union, Sup_singleton],
        apply (s_ind (hx.resolve_right xa)).disjoint_sup_right_of_disjoint_sup_left
          (a_dis_Sup_s.mono_right _).symm,
        rw [← Sup_insert, set.insert_diff_singleton,
          set.insert_eq_of_mem (hx.resolve_right xa)] } },
    { rw [Sup_union, Sup_singleton, ← disjoint_iff],
      exact b_inf_Sup_s.disjoint_sup_right_of_disjoint_sup_left con.symm },
    { rw [set.mem_union, set.mem_singleton_iff] at hx,
      cases hx,
      { exact s_atoms x hx },
      { rw hx,
        exact ha } } },
  { intros c hc1 hc2,
    refine ⟨⋃₀ c, ⟨complete_lattice.independent_sUnion_of_directed hc2.directed_on
      (λ s hs, (hc1 hs).1), _, λ a ha, _⟩, λ _, set.subset_sUnion_of_mem⟩,
    { rw [Sup_sUnion, ← Sup_image, inf_Sup_eq_of_directed_on, supr_eq_bot],
      { intro i,
        rw supr_eq_bot,
        intro hi,
        obtain ⟨x, xc, rfl⟩ := (set.mem_image _ _ _).1 hi,
        exact (hc1 xc).2.1 },
      { rw directed_on_image,
        refine hc2.directed_on.mono (λ s t, Sup_le_Sup) } },
    { rcases set.mem_sUnion.1 ha with ⟨s, sc, as⟩,
      exact (hc1 sc).2.2 a as } }
end⟩

/-- See Theorem 6.6, Călugăreanu -/
theorem is_complemented_of_is_atomistic [is_atomistic α] : is_complemented α :=
is_complemented_of_Sup_atoms_eq_top Sup_atoms_eq_top

theorem is_complemented_iff_is_atomistic : is_complemented α ↔ is_atomistic α :=
begin
  split; introsI,
  { exact is_atomistic_of_is_complemented },
  { exact is_complemented_of_is_atomistic }
end

end<|MERGE_RESOLUTION|>--- conflicted
+++ resolved
@@ -249,11 +249,7 @@
 lemma well_founded_gt.finite_of_independent [well_founded_gt α]
   {ι : Type*} {t : ι → α} (ht : independent t) (h_ne_bot : ∀ i, t i ≠ ⊥) : finite ι :=
 begin
-<<<<<<< HEAD
-  haveI := (well_founded_gt.finite_of_set_independent ht.set_independent_range).finite,
-=======
-  haveI := (well_founded.finite_of_set_independent hwf ht.set_independent_range).to_subtype,
->>>>>>> b4979cbd
+  haveI := (well_founded_gt.finite_of_set_independent ht.set_independent_range).to_subtype,
   exact finite.of_injective_finite_range (ht.injective h_ne_bot),
 end
 
