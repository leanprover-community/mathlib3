/-
Copyright (c) 2021 Oliver Nash. All rights reserved.
Released under Apache 2.0 license as described in the file LICENSE.
Authors: Oliver Nash
-/
import order.atoms
import order.order_iso_nat
import order.rel_iso.set
import order.sup_indep
import order.zorn
import data.finset.order
import data.set.intervals.order_iso
import data.finite.set
import tactic.tfae

/-!
# Compactness properties for complete lattices

> THIS FILE IS SYNCHRONIZED WITH MATHLIB4.
> Any changes to this file require a corresponding PR to mathlib4.

For complete lattices, there are numerous equivalent ways to express the fact that the relation `>`
is well-founded. In this file we define three especially-useful characterisations and provide
proofs that they are indeed equivalent to well-foundedness.

## Main definitions
 * `complete_lattice.is_sup_closed_compact`
 * `complete_lattice.is_Sup_finite_compact`
 * `complete_lattice.is_compact_element`
 * `complete_lattice.is_compactly_generated`

## Main results
The main result is that the following four conditions are equivalent for a complete lattice:
 * `well_founded (>)`
 * `complete_lattice.is_sup_closed_compact`
 * `complete_lattice.is_Sup_finite_compact`
 * `∀ k, complete_lattice.is_compact_element k`

This is demonstrated by means of the following four lemmas:
 * `complete_lattice.well_founded.is_Sup_finite_compact`
 * `complete_lattice.is_Sup_finite_compact.is_sup_closed_compact`
 * `complete_lattice.is_sup_closed_compact.well_founded`
 * `complete_lattice.is_Sup_finite_compact_iff_all_elements_compact`

 We also show well-founded lattices are compactly generated
 (`complete_lattice.compactly_generated_of_well_founded`).

## References
- [G. Călugăreanu, *Lattice Concepts of Module Theory*][calugareanu]

## Tags

complete lattice, well-founded, compact
-/

alias directed_on_range ↔ directed.directed_on_range _

attribute [protected] directed.directed_on_range

variables {ι : Sort*} {α : Type*} [complete_lattice α] {f : ι → α}

namespace complete_lattice

variables (α)

/-- A compactness property for a complete lattice is that any `sup`-closed non-empty subset
contains its `Sup`. -/
def is_sup_closed_compact : Prop :=
  ∀ (s : set α) (h : s.nonempty), (∀ a b ∈ s, a ⊔ b ∈ s) → (Sup s) ∈ s

/-- A compactness property for a complete lattice is that any subset has a finite subset with the
same `Sup`. -/
def is_Sup_finite_compact : Prop :=
∀ (s : set α), ∃ (t : finset α), ↑t ⊆ s ∧ Sup s = t.sup id

/-- An element `k` of a complete lattice is said to be compact if any set with `Sup`
above `k` has a finite subset with `Sup` above `k`.  Such an element is also called
"finite" or "S-compact". -/
def is_compact_element {α : Type*} [complete_lattice α] (k : α) :=
∀ s : set α, k ≤ Sup s → ∃ t : finset α, ↑t ⊆ s ∧ k ≤ t.sup id

lemma {u} is_compact_element_iff {α : Type u} [complete_lattice α] (k : α) :
  complete_lattice.is_compact_element k ↔
    ∀ (ι : Type u) (s : ι → α), k ≤ supr s → ∃ t : finset ι, k ≤ t.sup s :=
begin
  classical,
  split,
  { intros H ι s hs,
    obtain ⟨t, ht, ht'⟩ := H (set.range s) hs,
    have : ∀ x : t, ∃ i, s i = x := λ x, ht x.prop,
    choose f hf using this,
    refine ⟨finset.univ.image f, ht'.trans _⟩,
    { rw finset.sup_le_iff,
      intros b hb,
      rw ← (show s (f ⟨b, hb⟩) = id b, from hf _),
      exact finset.le_sup (finset.mem_image_of_mem f $ finset.mem_univ ⟨b, hb⟩) } },
  { intros H s hs,
    obtain ⟨t, ht⟩ := H s coe (by { delta supr, rwa subtype.range_coe }),
    refine ⟨t.image coe, by simp, ht.trans _⟩,
    rw finset.sup_le_iff,
    exact λ x hx, @finset.le_sup _ _ _ _ _ id _ (finset.mem_image_of_mem coe hx) }
end

/-- An element `k` is compact if and only if any directed set with `Sup` above
`k` already got above `k` at some point in the set. -/
theorem is_compact_element_iff_le_of_directed_Sup_le (k : α) :
  is_compact_element k ↔
  ∀ s : set α, s.nonempty → directed_on (≤) s → k ≤ Sup s → ∃ x : α, x ∈ s ∧ k ≤ x :=
begin
  classical,
  split,
  { intros hk s hne hdir hsup,
    obtain ⟨t, ht⟩ := hk s hsup,
    -- certainly every element of t is below something in s, since ↑t ⊆ s.
    have t_below_s : ∀ x ∈ t, ∃ y ∈ s, x ≤ y, from λ x hxt, ⟨x, ht.left hxt, le_rfl⟩,
    obtain ⟨x, ⟨hxs, hsupx⟩⟩ := finset.sup_le_of_le_directed s hne hdir t t_below_s,
    exact ⟨x, ⟨hxs, le_trans ht.right hsupx⟩⟩, },
  { intros hk s hsup,
    -- Consider the set of finite joins of elements of the (plain) set s.
    let S : set α := { x | ∃ t : finset α, ↑t ⊆ s ∧ x = t.sup id },
    -- S is directed, nonempty, and still has sup above k.
    have dir_US : directed_on (≤) S,
    { rintros x ⟨c, hc⟩ y ⟨d, hd⟩,
      use x ⊔ y,
      split,
      { use c ∪ d,
        split,
        { simp only [hc.left, hd.left, set.union_subset_iff, finset.coe_union, and_self], },
        { simp only [hc.right, hd.right, finset.sup_union], }, },
      simp only [and_self, le_sup_left, le_sup_right], },
    have sup_S : Sup s ≤ Sup S,
    { apply Sup_le_Sup,
      intros x hx, use {x},
      simpa only [and_true, id.def, finset.coe_singleton, eq_self_iff_true, finset.sup_singleton,
        set.singleton_subset_iff], },
    have Sne : S.nonempty,
    { suffices : ⊥ ∈ S, from set.nonempty_of_mem this,
      use ∅,
      simp only [set.empty_subset, finset.coe_empty, finset.sup_empty,
        eq_self_iff_true, and_self], },
    -- Now apply the defn of compact and finish.
    obtain ⟨j, ⟨hjS, hjk⟩⟩ := hk S Sne dir_US (le_trans hsup sup_S),
    obtain ⟨t, ⟨htS, htsup⟩⟩ := hjS,
    use t, exact ⟨htS, by rwa ←htsup⟩, },
end

lemma is_compact_element.exists_finset_of_le_supr {k : α} (hk : is_compact_element k)
  {ι : Type*} (f : ι → α) (h : k ≤ ⨆ i, f i) : ∃ s : finset ι, k ≤ ⨆ i ∈ s, f i :=
begin
  classical,
  let g : finset ι → α := λ s, ⨆ i ∈ s, f i,
  have h1 : directed_on (≤) (set.range g),
  { rintros - ⟨s, rfl⟩ - ⟨t, rfl⟩,
    exact ⟨g (s ∪ t), ⟨s ∪ t, rfl⟩, supr_le_supr_of_subset (finset.subset_union_left s t),
      supr_le_supr_of_subset (finset.subset_union_right s t)⟩ },
  have h2 : k ≤ Sup (set.range g),
  { exact h.trans (supr_le (λ i, le_Sup_of_le ⟨{i}, rfl⟩ (le_supr_of_le i (le_supr_of_le
      (finset.mem_singleton_self i) le_rfl)))) },
  obtain ⟨-, ⟨s, rfl⟩, hs⟩ := (is_compact_element_iff_le_of_directed_Sup_le α k).mp hk
    (set.range g) (set.range_nonempty g) h1 h2,
  exact ⟨s, hs⟩,
end

/-- A compact element `k` has the property that any directed set lying strictly below `k` has
its Sup strictly below `k`. -/
lemma is_compact_element.directed_Sup_lt_of_lt {α : Type*} [complete_lattice α] {k : α}
  (hk : is_compact_element k) {s : set α} (hemp : s.nonempty) (hdir : directed_on (≤) s)
  (hbelow : ∀ x ∈ s, x < k) : Sup s < k :=
begin
  rw is_compact_element_iff_le_of_directed_Sup_le at hk,
  by_contradiction,
  have sSup : Sup s ≤ k, from Sup_le (λ s hs, (hbelow s hs).le),
  replace sSup : Sup s = k := eq_iff_le_not_lt.mpr ⟨sSup, h⟩,
  obtain ⟨x, hxs, hkx⟩ := hk s hemp hdir sSup.symm.le,
  obtain hxk := hbelow x hxs,
  exact hxk.ne (hxk.le.antisymm hkx),
end

lemma finset_sup_compact_of_compact {α β : Type*} [complete_lattice α] {f : β → α}
  (s : finset β) (h : ∀ x ∈ s, is_compact_element (f x)) : is_compact_element (s.sup f) :=
begin
  classical,
  rw is_compact_element_iff_le_of_directed_Sup_le,
  intros d hemp hdir hsup,
  change f with id ∘ f, rw ←finset.sup_finset_image,
  apply finset.sup_le_of_le_directed d hemp hdir,
  rintros x hx,
  obtain ⟨p, ⟨hps, rfl⟩⟩ := finset.mem_image.mp hx,
  specialize h p hps,
  rw is_compact_element_iff_le_of_directed_Sup_le at h,
  specialize h d hemp hdir (le_trans (finset.le_sup hps) hsup),
  simpa only [exists_prop],
end

lemma well_founded.is_Sup_finite_compact (h : well_founded ((>) : α → α → Prop)) :
  is_Sup_finite_compact α :=
λ s, begin
  obtain ⟨m, ⟨t, ⟨ht₁, rfl⟩⟩, hm⟩ := well_founded.well_founded_iff_has_min.mp h
    {x | ∃ t : finset α, ↑t ⊆ s ∧ t.sup id = x} ⟨⊥, ∅, by simp⟩,
  refine ⟨t, ht₁, (Sup_le (λ y hy, _)).antisymm _⟩,
  { classical,
    rw eq_of_le_of_not_lt (finset.sup_mono (t.subset_insert y))
      (hm _ ⟨insert y t, by simp [set.insert_subset, hy, ht₁]⟩),
    simp },
  { rw finset.sup_id_eq_Sup,
    exact Sup_le_Sup ht₁ },
end

lemma is_Sup_finite_compact.is_sup_closed_compact (h : is_Sup_finite_compact α) :
  is_sup_closed_compact α :=
begin
  intros s hne hsc, obtain ⟨t, ht₁, ht₂⟩ := h s, clear h,
  cases t.eq_empty_or_nonempty with h h,
  { subst h, rw finset.sup_empty at ht₂, rw ht₂,
    simp [eq_singleton_bot_of_Sup_eq_bot_of_nonempty ht₂ hne], },
  { rw ht₂, exact t.sup_closed_of_sup_closed h ht₁ hsc, },
end

lemma is_sup_closed_compact.well_founded (h : is_sup_closed_compact α) :
  well_founded ((>) : α → α → Prop) :=
begin
  refine rel_embedding.well_founded_iff_no_descending_seq.mpr ⟨λ a, _⟩,
  suffices : Sup (set.range a) ∈ set.range a,
  { obtain ⟨n, hn⟩ := set.mem_range.mp this,
    have h' : Sup (set.range a) < a (n+1), { change _ > _, simp [← hn, a.map_rel_iff], },
    apply lt_irrefl (a (n+1)), apply lt_of_le_of_lt _ h', apply le_Sup, apply set.mem_range_self, },
  apply h (set.range a),
  { use a 37, apply set.mem_range_self, },
  { rintros x ⟨m, hm⟩ y ⟨n, hn⟩, use m ⊔ n, rw [← hm, ← hn], apply rel_hom_class.map_sup a, },
end

lemma is_Sup_finite_compact_iff_all_elements_compact :
  is_Sup_finite_compact α ↔ (∀ k : α, is_compact_element k) :=
begin
  refine ⟨λ h k s hs, _, λ h s, _⟩,
  { obtain ⟨t, ⟨hts, htsup⟩⟩ := h s,
    use [t, hts],
    rwa ←htsup, },
  { obtain ⟨t, ⟨hts, htsup⟩⟩ := h (Sup s) s (by refl),
    have : Sup s = t.sup id,
    { suffices : t.sup id ≤ Sup s, by { apply le_antisymm; assumption },
      simp only [id.def, finset.sup_le_iff],
      intros x hx,
      exact le_Sup (hts hx) },
    use [t, hts, this] },
end

lemma well_founded_characterisations :
  tfae [well_founded ((>) : α → α → Prop),
        is_Sup_finite_compact α,
        is_sup_closed_compact α,
        ∀ k : α, is_compact_element k] :=
begin
  tfae_have : 1 → 2, by { exact well_founded.is_Sup_finite_compact α, },
  tfae_have : 2 → 3, by { exact is_Sup_finite_compact.is_sup_closed_compact α, },
  tfae_have : 3 → 1, by { exact is_sup_closed_compact.well_founded α, },
  tfae_have : 2 ↔ 4, by { exact is_Sup_finite_compact_iff_all_elements_compact α },
  tfae_finish,
end

lemma well_founded_iff_is_Sup_finite_compact :
  well_founded ((>) : α → α → Prop) ↔ is_Sup_finite_compact α :=
(well_founded_characterisations α).out 0 1

lemma is_Sup_finite_compact_iff_is_sup_closed_compact :
  is_Sup_finite_compact α ↔ is_sup_closed_compact α :=
(well_founded_characterisations α).out 1 2

lemma is_sup_closed_compact_iff_well_founded :
  is_sup_closed_compact α ↔ well_founded ((>) : α → α → Prop) :=
(well_founded_characterisations α).out 2 0

alias well_founded_iff_is_Sup_finite_compact ↔ _ is_Sup_finite_compact.well_founded
alias is_Sup_finite_compact_iff_is_sup_closed_compact ↔
      _ is_sup_closed_compact.is_Sup_finite_compact
alias is_sup_closed_compact_iff_well_founded ↔ _ _root_.well_founded.is_sup_closed_compact

variables {α}

lemma well_founded.finite_of_set_independent (h : well_founded ((>) : α → α → Prop))
  {s : set α} (hs : set_independent s) : s.finite :=
begin
  classical,
  refine set.not_infinite.mp (λ contra, _),
  obtain ⟨t, ht₁, ht₂⟩ := well_founded.is_Sup_finite_compact α h s,
  replace contra : ∃ (x : α), x ∈ s ∧ x ≠ ⊥ ∧ x ∉ t,
  { have : (s \ (insert ⊥ t : finset α)).infinite := contra.diff (finset.finite_to_set _),
    obtain ⟨x, hx₁, hx₂⟩ := this.nonempty,
    exact ⟨x, hx₁, by simpa [not_or_distrib] using hx₂⟩, },
  obtain ⟨x, hx₀, hx₁, hx₂⟩ := contra,
  replace hs : x ⊓ Sup s = ⊥,
  { have := hs.mono (by simp [ht₁, hx₀, -set.union_singleton] : ↑t ∪ {x} ≤ s) (by simp : x ∈ _),
    simpa [disjoint, hx₂, ← t.sup_id_eq_Sup, ← ht₂] using this.eq_bot, },
  apply hx₁,
  rw [← hs, eq_comm, inf_eq_left],
  exact le_Sup hx₀,
end

lemma well_founded.finite_of_independent (hwf : well_founded ((>) : α → α → Prop))
  {ι : Type*} {t : ι → α} (ht : independent t) (h_ne_bot : ∀ i, t i ≠ ⊥) : finite ι :=
begin
  haveI := (well_founded.finite_of_set_independent hwf ht.set_independent_range).to_subtype,
  exact finite.of_injective_finite_range (ht.injective h_ne_bot),
end

end complete_lattice

/-- A complete lattice is said to be compactly generated if any
element is the `Sup` of compact elements. -/
class is_compactly_generated (α : Type*) [complete_lattice α] : Prop :=
(exists_Sup_eq :
  ∀ (x : α), ∃ (s : set α), (∀ x ∈ s, complete_lattice.is_compact_element x) ∧ Sup s = x)

section
variables {α} [is_compactly_generated α] {a b : α} {s : set α}

@[simp]
lemma Sup_compact_le_eq (b) : Sup {c : α | complete_lattice.is_compact_element c ∧ c ≤ b} = b :=
begin
  rcases is_compactly_generated.exists_Sup_eq b with ⟨s, hs, rfl⟩,
  exact le_antisymm (Sup_le (λ c hc, hc.2)) (Sup_le_Sup (λ c cs, ⟨hs c cs, le_Sup cs⟩)),
end

@[simp]
theorem Sup_compact_eq_top :
  Sup {a : α | complete_lattice.is_compact_element a} = ⊤ :=
begin
  refine eq.trans (congr rfl (set.ext (λ x, _))) (Sup_compact_le_eq ⊤),
  exact (and_iff_left le_top).symm,
end

theorem le_iff_compact_le_imp {a b : α} :
  a ≤ b ↔ ∀ c : α, complete_lattice.is_compact_element c → c ≤ a → c ≤ b :=
⟨λ ab c hc ca, le_trans ca ab, λ h, begin
  rw [← Sup_compact_le_eq a, ← Sup_compact_le_eq b],
  exact Sup_le_Sup (λ c hc, ⟨hc.1, h c hc.1 hc.2⟩),
end⟩

/-- This property is sometimes referred to as `α` being upper continuous. -/
theorem directed_on.inf_Sup_eq (h : directed_on (≤) s) : a ⊓ Sup s = ⨆ b ∈ s, a ⊓ b :=
le_antisymm (begin
  rw le_iff_compact_le_imp,
  by_cases hs : s.nonempty,
  { intros c hc hcinf,
    rw le_inf_iff at hcinf,
    rw complete_lattice.is_compact_element_iff_le_of_directed_Sup_le at hc,
    rcases hc s hs h hcinf.2 with ⟨d, ds, cd⟩,
    exact (le_inf hcinf.1 cd).trans (le_supr₂ d ds) },
  { rw set.not_nonempty_iff_eq_empty at hs,
    simp [hs] }
end) supr_inf_le_inf_Sup

/-- This property is sometimes referred to as `α` being upper continuous. -/
protected lemma directed_on.Sup_inf_eq (h : directed_on (≤) s) : Sup s ⊓ a = ⨆ b ∈ s, b ⊓ a :=
by simp_rw [@inf_comm _ _ _ a, h.inf_Sup_eq]

protected lemma directed.inf_supr_eq (h : directed (≤) f) : a ⊓ (⨆ i, f i) = ⨆ i, a ⊓ f i :=
by rw [supr, h.directed_on_range.inf_Sup_eq, supr_range]

protected lemma directed.supr_inf_eq (h : directed (≤) f) : (⨆ i, f i) ⊓ a = ⨆ i, f i ⊓ a :=
by rw [supr, h.directed_on_range.Sup_inf_eq, supr_range]

protected lemma directed_on.disjoint_Sup_right (h : directed_on (≤) s) :
  disjoint a (Sup s) ↔ ∀ ⦃b⦄, b ∈ s → disjoint a b :=
by simp_rw [disjoint_iff, h.inf_Sup_eq, supr_eq_bot]

protected lemma directed_on.disjoint_Sup_left (h : directed_on (≤) s) :
  disjoint (Sup s) a ↔ ∀ ⦃b⦄, b ∈ s → disjoint b a :=
by simp_rw [disjoint_iff, h.Sup_inf_eq, supr_eq_bot]

protected lemma directed.disjoint_supr_right (h : directed (≤) f) :
  disjoint a (⨆ i, f i) ↔ ∀ i, disjoint a (f i) :=
by simp_rw [disjoint_iff, h.inf_supr_eq, supr_eq_bot]

protected lemma directed.disjoint_supr_left (h : directed (≤) f) :
  disjoint (⨆ i, f i) a ↔ ∀ i, disjoint (f i) a :=
by simp_rw [disjoint_iff, h.supr_inf_eq, supr_eq_bot]

/-- This property is equivalent to `α` being upper continuous. -/
theorem inf_Sup_eq_supr_inf_sup_finset :
  a ⊓ Sup s = ⨆ (t : finset α) (H : ↑t ⊆ s), a ⊓ (t.sup id) :=
le_antisymm (begin
  rw le_iff_compact_le_imp,
  intros c hc hcinf,
  rw le_inf_iff at hcinf,
  rcases hc s hcinf.2 with ⟨t, ht1, ht2⟩,
  exact (le_inf hcinf.1 ht2).trans (le_supr₂ t ht1),
end)
  (supr_le $ λ t, supr_le $ λ h, inf_le_inf_left _ ((finset.sup_id_eq_Sup t).symm ▸ (Sup_le_Sup h)))

theorem complete_lattice.set_independent_iff_finite {s : set α} :
  complete_lattice.set_independent s ↔
    ∀ t : finset α, ↑t ⊆ s → complete_lattice.set_independent (↑t : set α) :=
⟨λ hs t ht, hs.mono ht, λ h a ha, begin
  rw [disjoint_iff, inf_Sup_eq_supr_inf_sup_finset, supr_eq_bot],
  intro t,
  rw [supr_eq_bot, finset.sup_id_eq_Sup],
  intro ht,
  classical,
  have h' := (h (insert a t) _ (t.mem_insert_self a)).eq_bot,
  { rwa [finset.coe_insert, set.insert_diff_self_of_not_mem] at h',
    exact λ con, ((set.mem_diff a).1 (ht con)).2 (set.mem_singleton a) },
  { rw [finset.coe_insert, set.insert_subset],
    exact ⟨ha, set.subset.trans ht (set.diff_subset _ _)⟩ }
end⟩

lemma complete_lattice.set_independent_Union_of_directed {η : Type*}
  {s : η → set α} (hs : directed (⊆) s)
  (h : ∀ i, complete_lattice.set_independent (s i)) :
  complete_lattice.set_independent (⋃ i, s i) :=
begin
  by_cases hη : nonempty η,
  { resetI,
    rw complete_lattice.set_independent_iff_finite,
    intros t ht,
    obtain ⟨I, fi, hI⟩ := set.finite_subset_Union t.finite_to_set ht,
    obtain ⟨i, hi⟩ := hs.finset_le fi.to_finset,
    exact (h i).mono (set.subset.trans hI $ set.Union₂_subset $
      λ j hj, hi j (fi.mem_to_finset.2 hj)) },
  { rintros a ⟨_, ⟨i, _⟩, _⟩,
    exfalso, exact hη ⟨i⟩, },
end

lemma complete_lattice.independent_sUnion_of_directed {s : set (set α)}
  (hs : directed_on (⊆) s)
  (h : ∀ a ∈ s, complete_lattice.set_independent a) :
  complete_lattice.set_independent (⋃₀ s) :=
by rw set.sUnion_eq_Union; exact
  complete_lattice.set_independent_Union_of_directed hs.directed_coe (by simpa using h)


end

namespace complete_lattice

lemma compactly_generated_of_well_founded (h : well_founded ((>) : α → α → Prop)) :
  is_compactly_generated α :=
begin
  rw [well_founded_iff_is_Sup_finite_compact, is_Sup_finite_compact_iff_all_elements_compact] at h,
  -- x is the join of the set of compact elements {x}
  exact ⟨λ x, ⟨{x}, ⟨λ x _, h x, Sup_singleton⟩⟩⟩,
end

/-- A compact element `k` has the property that any `b < k` lies below a "maximal element below
`k`", which is to say `[⊥, k]` is coatomic. -/
theorem Iic_coatomic_of_compact_element {k : α} (h : is_compact_element k) :
  is_coatomic (set.Iic k) :=
⟨λ ⟨b, hbk⟩, begin
  by_cases htriv : b = k,
  { left, ext, simp only [htriv, set.Iic.coe_top, subtype.coe_mk], },
  right,
  obtain ⟨a, a₀, ba, h⟩ := zorn_nonempty_partial_order₀ (set.Iio k) _ b (lt_of_le_of_ne hbk htriv),
  { refine ⟨⟨a, le_of_lt a₀⟩, ⟨ne_of_lt a₀, λ c hck, by_contradiction $ λ c₀, _⟩, ba⟩,
    cases h c.1 (lt_of_le_of_ne c.2 (λ con, c₀ (subtype.ext con))) hck.le,
    exact lt_irrefl _ hck, },
  { intros S SC cC I IS,
    by_cases hS : S.nonempty,
    { exact ⟨Sup S, h.directed_Sup_lt_of_lt hS cC.directed_on SC, λ _, le_Sup⟩, },
    exact ⟨b, lt_of_le_of_ne hbk htriv, by simp only [set.not_nonempty_iff_eq_empty.mp hS,
      set.mem_empty_iff_false, forall_const, forall_prop_of_false, not_false_iff]⟩, },
end⟩

lemma coatomic_of_top_compact (h : is_compact_element (⊤ : α)) : is_coatomic α :=
(@order_iso.Iic_top α _ _).is_coatomic_iff.mp (Iic_coatomic_of_compact_element h)

end complete_lattice

section
variables [is_modular_lattice α] [is_compactly_generated α]

@[priority 100]
instance is_atomic_of_complemented_lattice [complemented_lattice α] : is_atomic α :=
⟨λ b, begin
  by_cases h : {c : α | complete_lattice.is_compact_element c ∧ c ≤ b} ⊆ {⊥},
  { left,
    rw [← Sup_compact_le_eq b, Sup_eq_bot],
    exact h },
  { rcases set.not_subset.1 h with ⟨c, ⟨hc, hcb⟩, hcbot⟩,
    right,
    have hc' := complete_lattice.Iic_coatomic_of_compact_element hc,
    rw ← is_atomic_iff_is_coatomic at hc',
    haveI := hc',
    obtain con | ⟨a, ha, hac⟩ := eq_bot_or_exists_atom_le (⟨c, le_refl c⟩ : set.Iic c),
    { exfalso,
      apply hcbot,
      simp only [subtype.ext_iff, set.Iic.coe_bot, subtype.coe_mk] at con,
      exact con },
    rw [← subtype.coe_le_coe, subtype.coe_mk] at hac,
    exact ⟨a, ha.of_is_atom_coe_Iic, hac.trans hcb⟩ },
end⟩

/-- See [Lemma 5.1][calugareanu]. -/
@[priority 100]
instance is_atomistic_of_complemented_lattice [complemented_lattice α] : is_atomistic α :=
⟨λ b, ⟨{a | is_atom a ∧ a ≤ b}, begin
  symmetry,
  have hle : Sup {a : α | is_atom a ∧ a ≤ b} ≤ b := (Sup_le $ λ _, and.right),
  apply (lt_or_eq_of_le hle).resolve_left (λ con, _),
  obtain ⟨c, hc⟩ := exists_is_compl (⟨Sup {a : α | is_atom a ∧ a ≤ b}, hle⟩ : set.Iic b),
  obtain rfl | ⟨a, ha, hac⟩ := eq_bot_or_exists_atom_le c,
  { exact ne_of_lt con (subtype.ext_iff.1 (eq_top_of_is_compl_bot hc)) },
  { apply ha.1,
    rw eq_bot_iff,
    apply le_trans (le_inf _ hac) hc.disjoint.le_bot,
    rw [← subtype.coe_le_coe, subtype.coe_mk],
    exact le_Sup ⟨ha.of_is_atom_coe_Iic, a.2⟩ }
end, λ _, and.left⟩⟩

<<<<<<< HEAD
/-- This encapsulates some of the general information one can get out of an atomistic lattice.
For more specific data, e.g. the existence of a maximal independent set of atoms, see below. -/
lemma exists_set_independent_Sup_atoms_eq_compl
  (h : Sup {a : α | is_atom a} = ⊤) (b : α) :
  ∃ s : set α, complete_lattice.set_independent s ∧ is_compl b (Sup s) ∧ ∀ a ∈ s, is_atom a :=
begin
  obtain ⟨s, ⟨s_ind, b_inf_Sup_s, s_atoms⟩, s_max⟩ := zorn.zorn_subset
    {s : set α | complete_lattice.set_independent s ∧ b ⊓ Sup s = ⊥ ∧ ∀ a ∈ s, is_atom a} _,
  { refine ⟨s, s_ind, ⟨b_inf_Sup_s.le, _⟩, s_atoms⟩,
    rw [← h, Sup_le_iff],
    intros a ha,
    rw ← inf_eq_left,
    refine (eq_bot_or_eq_of_le_atom ha inf_le_left).resolve_left (λ con, ha.1 _),
    rw [eq_bot_iff, ← con],
    refine le_inf (le_refl a) ((le_Sup _).trans le_sup_right),
    rw ← disjoint_iff at *,
    have a_dis_Sup_s : disjoint a (Sup s) := con.mono_right le_sup_right,
    rw ← s_max (s ∪ {a}) ⟨λ x hx, _, ⟨_, λ x hx, _⟩⟩ (set.subset_union_left _ _),
    { exact set.mem_union_right _ (set.mem_singleton _) },
    { rw [set.mem_union, set.mem_singleton_iff] at hx,
      by_cases xa : x = a,
      { simp only [xa, set.mem_singleton, set.insert_diff_of_mem, set.union_singleton],
        exact con.mono_right (le_trans (Sup_le_Sup (set.diff_subset s {a})) le_sup_right) },
      { have h : (s ∪ {a}) \ {x} = (s \ {x}) ∪ {a},
        { simp only [set.union_singleton],
          rw set.insert_diff_of_not_mem,
          rw set.mem_singleton_iff,
          exact ne.symm xa },
        rw [h, Sup_union, Sup_singleton],
        apply (s_ind (hx.resolve_right xa)).disjoint_sup_right_of_disjoint_sup_left
          (a_dis_Sup_s.mono_right _).symm,
        rw [← Sup_insert, set.insert_diff_singleton,
          set.insert_eq_of_mem (hx.resolve_right xa)] } },
    { rw [Sup_union, Sup_singleton, ← disjoint_iff],
      exact b_inf_Sup_s.disjoint_sup_right_of_disjoint_sup_left con.symm },
    { rw [set.mem_union, set.mem_singleton_iff] at hx,
      cases hx,
      { exact s_atoms x hx },
      { rw hx,
        exact ha } } },
  { intros c hc1 hc2,
    refine ⟨⋃₀ c, ⟨complete_lattice.independent_sUnion_of_directed hc2.directed_on
      (λ s hs, (hc1 hs).1), _, λ a ha, _⟩, λ _, set.subset_sUnion_of_mem⟩,
    { rw [Sup_sUnion, ← Sup_image, inf_Sup_eq_of_directed_on, supr_eq_bot],
      { intro i,
        rw supr_eq_bot,
        intro hi,
        obtain ⟨x, xc, rfl⟩ := (set.mem_image _ _ _).1 hi,
        exact (hc1 xc).2.1 },
      { rw directed_on_image,
        refine hc2.directed_on.mono (λ s t, Sup_le_Sup) } },
    { rcases set.mem_sUnion.1 ha with ⟨s, sc, as⟩,
      exact (hc1 sc).2.2 a as } }
end

/-- See Theorem 6.6, Călugăreanu -/
lemma is_complemented_of_Sup_atoms_eq_top
  (h : Sup {a : α | is_atom a} = ⊤) : is_complemented α :=
⟨λ b, begin
  obtain ⟨s, s_ind, s_top, s_atoms⟩ := exists_set_independent_Sup_atoms_eq_compl h b,
  refine ⟨Sup s, s_top⟩
end⟩

lemma is_atomistic.exist_set_independent_Sup_eq_top (h : Sup {a : α | is_atom a} = ⊤) :
  ∃ s : set α, complete_lattice.set_independent s ∧ Sup s = ⊤ ∧ ∀ a ∈ s, is_atom a :=
begin
  obtain ⟨s, s_ind, s_top, s_atoms⟩ := exists_set_independent_Sup_atoms_eq_compl h (⊥ : α),
  refine ⟨s, s_ind, eq_top_of_is_compl_bot (is_compl.symm s_top), s_atoms⟩,
end

/-- See Theorem 6.6, Călugăreanu -/
theorem is_complemented_of_is_atomistic [is_atomistic α] : is_complemented α :=
is_complemented_of_Sup_atoms_eq_top Sup_atoms_eq_top
=======
/-!
Now we will prove that a compactly generated modular atomistic lattice is a complemented lattice.
Most explicitly, every element is the complement of a supremum of indepedendent atoms.
-/

/-- In an atomic lattice, every element `b` has a complement of the form `Sup s`, where each element
of `s` is an atom. See also `complemented_lattice_of_Sup_atoms_eq_top`. -/
lemma exists_set_independent_is_compl_Sup_atoms (h : Sup {a : α | is_atom a} = ⊤) (b : α) :
  ∃ s : set α, complete_lattice.set_independent s ∧ is_compl b (Sup s) ∧ ∀ ⦃a⦄, a ∈ s → is_atom a :=
begin
  obtain ⟨s, ⟨s_ind, b_inf_Sup_s, s_atoms⟩, s_max⟩ := zorn_subset
    {s : set α | complete_lattice.set_independent s ∧ disjoint b (Sup s) ∧ ∀ a ∈ s, is_atom a}
    (λ c hc1 hc2, ⟨⋃₀ c, ⟨complete_lattice.independent_sUnion_of_directed hc2.directed_on
      (λ s hs, (hc1 hs).1), _, λ a ⟨s, sc, as⟩, (hc1 sc).2.2 a as⟩, λ _, set.subset_sUnion_of_mem⟩),
  swap,
  { rw [Sup_sUnion, ← Sup_image, directed_on.disjoint_Sup_right],
    { rintro _ ⟨s, hs, rfl⟩,
      exact (hc1 hs).2.1 },
    { rw directed_on_image,
      exact hc2.directed_on.mono (λ s t, Sup_le_Sup) } },
  refine ⟨s, s_ind, ⟨b_inf_Sup_s, _⟩, s_atoms⟩,
  rw [codisjoint_iff_le_sup, ←h, Sup_le_iff],
  intros a ha,
  rw ← inf_eq_left,
  refine (ha.le_iff.mp inf_le_left).resolve_left (λ con, ha.1 _),
  rw [←con, eq_comm, inf_eq_left],
  refine (le_Sup _).trans le_sup_right,
  rw ← disjoint_iff at con,
  have a_dis_Sup_s : disjoint a (Sup s) := con.mono_right le_sup_right,
  rw ← s_max (s ∪ {a}) ⟨λ x hx, _, ⟨_, λ x hx, _⟩⟩ (set.subset_union_left _ _),
  { exact set.mem_union_right _ (set.mem_singleton _) },
  { rw [set.mem_union, set.mem_singleton_iff] at hx,
    obtain rfl | xa := eq_or_ne x a,
    { simp only [set.mem_singleton, set.insert_diff_of_mem, set.union_singleton],
      exact con.mono_right ((Sup_le_Sup $ set.diff_subset _ _).trans le_sup_right) },
    { have h : (s ∪ {a}) \ {x} = (s \ {x}) ∪ {a},
      { simp only [set.union_singleton],
        rw set.insert_diff_of_not_mem,
        rw set.mem_singleton_iff,
        exact ne.symm xa },
      rw [h, Sup_union, Sup_singleton],
      apply (s_ind (hx.resolve_right xa)).disjoint_sup_right_of_disjoint_sup_left
        (a_dis_Sup_s.mono_right _).symm,
      rw [← Sup_insert, set.insert_diff_singleton,
        set.insert_eq_of_mem (hx.resolve_right xa)] } },
  { rw [Sup_union, Sup_singleton],
    exact b_inf_Sup_s.disjoint_sup_right_of_disjoint_sup_left con.symm },
  { rw [set.mem_union, set.mem_singleton_iff] at hx,
    obtain hx | rfl := hx,
    { exact s_atoms x hx },
    { exact ha } }
end

lemma exists_set_independent_of_Sup_atoms_eq_top (h : Sup {a : α | is_atom a} = ⊤) :
  ∃ s : set α, complete_lattice.set_independent s ∧ Sup s = ⊤ ∧ ∀ ⦃a⦄, a ∈ s → is_atom a :=
let ⟨s, s_ind, s_top, s_atoms⟩ := exists_set_independent_is_compl_Sup_atoms h ⊥ in
  ⟨s, s_ind, eq_top_of_is_compl_bot s_top.symm, s_atoms⟩

/-- See [Theorem 6.6][calugareanu]. -/
theorem complemented_lattice_of_Sup_atoms_eq_top (h : Sup {a : α | is_atom a} = ⊤) :
  complemented_lattice α :=
⟨λ b, let ⟨s, _, s_top, s_atoms⟩ := exists_set_independent_is_compl_Sup_atoms h b in ⟨Sup s, s_top⟩⟩

/-- See [Theorem 6.6][calugareanu]. -/
theorem complemented_lattice_of_is_atomistic [is_atomistic α] : complemented_lattice α :=
complemented_lattice_of_Sup_atoms_eq_top Sup_atoms_eq_top
>>>>>>> 7dfe8583

theorem complemented_lattice_iff_is_atomistic : complemented_lattice α ↔ is_atomistic α :=
begin
  split; introsI,
  { exact is_atomistic_of_complemented_lattice },
  { exact complemented_lattice_of_is_atomistic }
end

end<|MERGE_RESOLUTION|>--- conflicted
+++ resolved
@@ -506,81 +506,6 @@
     exact le_Sup ⟨ha.of_is_atom_coe_Iic, a.2⟩ }
 end, λ _, and.left⟩⟩
 
-<<<<<<< HEAD
-/-- This encapsulates some of the general information one can get out of an atomistic lattice.
-For more specific data, e.g. the existence of a maximal independent set of atoms, see below. -/
-lemma exists_set_independent_Sup_atoms_eq_compl
-  (h : Sup {a : α | is_atom a} = ⊤) (b : α) :
-  ∃ s : set α, complete_lattice.set_independent s ∧ is_compl b (Sup s) ∧ ∀ a ∈ s, is_atom a :=
-begin
-  obtain ⟨s, ⟨s_ind, b_inf_Sup_s, s_atoms⟩, s_max⟩ := zorn.zorn_subset
-    {s : set α | complete_lattice.set_independent s ∧ b ⊓ Sup s = ⊥ ∧ ∀ a ∈ s, is_atom a} _,
-  { refine ⟨s, s_ind, ⟨b_inf_Sup_s.le, _⟩, s_atoms⟩,
-    rw [← h, Sup_le_iff],
-    intros a ha,
-    rw ← inf_eq_left,
-    refine (eq_bot_or_eq_of_le_atom ha inf_le_left).resolve_left (λ con, ha.1 _),
-    rw [eq_bot_iff, ← con],
-    refine le_inf (le_refl a) ((le_Sup _).trans le_sup_right),
-    rw ← disjoint_iff at *,
-    have a_dis_Sup_s : disjoint a (Sup s) := con.mono_right le_sup_right,
-    rw ← s_max (s ∪ {a}) ⟨λ x hx, _, ⟨_, λ x hx, _⟩⟩ (set.subset_union_left _ _),
-    { exact set.mem_union_right _ (set.mem_singleton _) },
-    { rw [set.mem_union, set.mem_singleton_iff] at hx,
-      by_cases xa : x = a,
-      { simp only [xa, set.mem_singleton, set.insert_diff_of_mem, set.union_singleton],
-        exact con.mono_right (le_trans (Sup_le_Sup (set.diff_subset s {a})) le_sup_right) },
-      { have h : (s ∪ {a}) \ {x} = (s \ {x}) ∪ {a},
-        { simp only [set.union_singleton],
-          rw set.insert_diff_of_not_mem,
-          rw set.mem_singleton_iff,
-          exact ne.symm xa },
-        rw [h, Sup_union, Sup_singleton],
-        apply (s_ind (hx.resolve_right xa)).disjoint_sup_right_of_disjoint_sup_left
-          (a_dis_Sup_s.mono_right _).symm,
-        rw [← Sup_insert, set.insert_diff_singleton,
-          set.insert_eq_of_mem (hx.resolve_right xa)] } },
-    { rw [Sup_union, Sup_singleton, ← disjoint_iff],
-      exact b_inf_Sup_s.disjoint_sup_right_of_disjoint_sup_left con.symm },
-    { rw [set.mem_union, set.mem_singleton_iff] at hx,
-      cases hx,
-      { exact s_atoms x hx },
-      { rw hx,
-        exact ha } } },
-  { intros c hc1 hc2,
-    refine ⟨⋃₀ c, ⟨complete_lattice.independent_sUnion_of_directed hc2.directed_on
-      (λ s hs, (hc1 hs).1), _, λ a ha, _⟩, λ _, set.subset_sUnion_of_mem⟩,
-    { rw [Sup_sUnion, ← Sup_image, inf_Sup_eq_of_directed_on, supr_eq_bot],
-      { intro i,
-        rw supr_eq_bot,
-        intro hi,
-        obtain ⟨x, xc, rfl⟩ := (set.mem_image _ _ _).1 hi,
-        exact (hc1 xc).2.1 },
-      { rw directed_on_image,
-        refine hc2.directed_on.mono (λ s t, Sup_le_Sup) } },
-    { rcases set.mem_sUnion.1 ha with ⟨s, sc, as⟩,
-      exact (hc1 sc).2.2 a as } }
-end
-
-/-- See Theorem 6.6, Călugăreanu -/
-lemma is_complemented_of_Sup_atoms_eq_top
-  (h : Sup {a : α | is_atom a} = ⊤) : is_complemented α :=
-⟨λ b, begin
-  obtain ⟨s, s_ind, s_top, s_atoms⟩ := exists_set_independent_Sup_atoms_eq_compl h b,
-  refine ⟨Sup s, s_top⟩
-end⟩
-
-lemma is_atomistic.exist_set_independent_Sup_eq_top (h : Sup {a : α | is_atom a} = ⊤) :
-  ∃ s : set α, complete_lattice.set_independent s ∧ Sup s = ⊤ ∧ ∀ a ∈ s, is_atom a :=
-begin
-  obtain ⟨s, s_ind, s_top, s_atoms⟩ := exists_set_independent_Sup_atoms_eq_compl h (⊥ : α),
-  refine ⟨s, s_ind, eq_top_of_is_compl_bot (is_compl.symm s_top), s_atoms⟩,
-end
-
-/-- See Theorem 6.6, Călugăreanu -/
-theorem is_complemented_of_is_atomistic [is_atomistic α] : is_complemented α :=
-is_complemented_of_Sup_atoms_eq_top Sup_atoms_eq_top
-=======
 /-!
 Now we will prove that a compactly generated modular atomistic lattice is a complemented lattice.
 Most explicitly, every element is the complement of a supremum of indepedendent atoms.
@@ -647,7 +572,6 @@
 /-- See [Theorem 6.6][calugareanu]. -/
 theorem complemented_lattice_of_is_atomistic [is_atomistic α] : complemented_lattice α :=
 complemented_lattice_of_Sup_atoms_eq_top Sup_atoms_eq_top
->>>>>>> 7dfe8583
 
 theorem complemented_lattice_iff_is_atomistic : complemented_lattice α ↔ is_atomistic α :=
 begin
