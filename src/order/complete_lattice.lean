/-
Copyright (c) 2017 Johannes Hölzl. All rights reserved.
Released under Apache 2.0 license as described in the file LICENSE.
Authors: Johannes Hölzl
-/
import data.bool.set
import data.ulift
import data.nat.set
import order.bounds

/-!
# Theory of complete lattices

## Main definitions

* `Sup` and `Inf` are the supremum and the infimum of a set;
* `supr (f : ι → α)` and `infi (f : ι → α)` are indexed supremum and infimum of a function,
  defined as `Sup` and `Inf` of the range of this function;
* `class complete_lattice`: a bounded lattice such that `Sup s` is always the least upper boundary
  of `s` and `Inf s` is always the greatest lower boundary of `s`;
* `class complete_linear_order`: a linear ordered complete lattice.

## Naming conventions

In lemma names,
* `Sup` is called `Sup`
* `Inf` is called `Inf`
* `⨆ i, s i` is called `supr`
* `⨅ i, s i` is called `infi`
* `⨆ i j, s i j` is called `supr₂`. This is a `supr` inside a `supr`.
* `⨅ i j, s i j` is called `infi₂`. This is an `infi` inside an `infi`.
* `⨆ i ∈ s, t i` is called `bsupr` for "bounded `supr`". This is the special case of `supr₂`
  where `j : i ∈ s`.
* `⨅ i ∈ s, t i` is called `binfi` for "bounded `infi`". This is the special case of `infi₂`
  where `j : i ∈ s`.

## Notation

* `⨆ i, f i` : `supr f`, the supremum of the range of `f`;
* `⨅ i, f i` : `infi f`, the infimum of the range of `f`.
-/

set_option old_structure_cmd true
open function order_dual set

variables {α β β₂ γ : Type*} {ι ι' : Sort*} {κ : ι → Sort*} {κ' : ι' → Sort*}

/-- class for the `Sup` operator -/
class has_Sup (α : Type*) := (Sup : set α → α)
/-- class for the `Inf` operator -/
class has_Inf (α : Type*) := (Inf : set α → α)

export has_Sup (Sup) has_Inf (Inf)

/-- Supremum of a set -/
add_decl_doc has_Sup.Sup
/-- Infimum of a set -/
add_decl_doc has_Inf.Inf

/-- Indexed supremum -/
def supr [has_Sup α] {ι} (s : ι → α) : α := Sup (range s)
/-- Indexed infimum -/
def infi [has_Inf α] {ι} (s : ι → α) : α := Inf (range s)

@[priority 50] instance has_Inf_to_nonempty (α) [has_Inf α] : nonempty α := ⟨Inf ∅⟩
@[priority 50] instance has_Sup_to_nonempty (α) [has_Sup α] : nonempty α := ⟨Sup ∅⟩

notation `⨆` binders `, ` r:(scoped f, supr f) := r
notation `⨅` binders `, ` r:(scoped f, infi f) := r

instance (α) [has_Inf α] : has_Sup αᵒᵈ := ⟨(Inf : set α → α)⟩
instance (α) [has_Sup α] : has_Inf αᵒᵈ := ⟨(Sup : set α → α)⟩

/--
Note that we rarely use `complete_semilattice_Sup`
(in fact, any such object is always a `complete_lattice`, so it's usually best to start there).

Nevertheless it is sometimes a useful intermediate step in constructions.
-/
@[ancestor partial_order has_Sup]
class complete_semilattice_Sup (α : Type*) extends partial_order α, has_Sup α :=
(le_Sup : ∀ s, ∀ a ∈ s, a ≤ Sup s)
(Sup_le : ∀ s a, (∀ b ∈ s, b ≤ a) → Sup s ≤ a)

section
variables [complete_semilattice_Sup α] {s t : set α} {a b : α}

@[ematch] theorem le_Sup : a ∈ s → a ≤ Sup s := complete_semilattice_Sup.le_Sup s a

theorem Sup_le : (∀ b ∈ s, b ≤ a) → Sup s ≤ a := complete_semilattice_Sup.Sup_le s a

lemma is_lub_Sup (s : set α) : is_lub s (Sup s) := ⟨λ x, le_Sup, λ x, Sup_le⟩

lemma is_lub.Sup_eq (h : is_lub s a) : Sup s = a := (is_lub_Sup s).unique h

theorem le_Sup_of_le (hb : b ∈ s) (h : a ≤ b) : a ≤ Sup s :=
le_trans h (le_Sup hb)

theorem Sup_le_Sup (h : s ⊆ t) : Sup s ≤ Sup t :=
(is_lub_Sup s).mono (is_lub_Sup t) h

@[simp] theorem Sup_le_iff : Sup s ≤ a ↔ ∀ b ∈ s, b ≤ a :=
is_lub_le_iff (is_lub_Sup s)

lemma le_Sup_iff : a ≤ Sup s ↔ ∀ b ∈ upper_bounds s, a ≤ b :=
⟨λ h b hb, le_trans h (Sup_le hb), λ hb, hb _ (λ x, le_Sup)⟩

lemma le_supr_iff {s : ι → α} : a ≤ supr s ↔ ∀ b, (∀ i, s i ≤ b) → a ≤ b :=
by simp [supr, le_Sup_iff, upper_bounds]

theorem Sup_le_Sup_of_forall_exists_le (h : ∀ x ∈ s, ∃ y ∈ t, x ≤ y) : Sup s ≤ Sup t :=
le_Sup_iff.2 $ λ b hb, Sup_le $ λ a ha, let ⟨c, hct, hac⟩ := h a ha in hac.trans (hb hct)

-- We will generalize this to conditionally complete lattices in `cSup_singleton`.
theorem Sup_singleton {a : α} : Sup {a} = a :=
is_lub_singleton.Sup_eq

end

/--
Note that we rarely use `complete_semilattice_Inf`
(in fact, any such object is always a `complete_lattice`, so it's usually best to start there).

Nevertheless it is sometimes a useful intermediate step in constructions.
-/
@[ancestor partial_order has_Inf]
class complete_semilattice_Inf (α : Type*) extends partial_order α, has_Inf α :=
(Inf_le : ∀ s, ∀ a ∈ s, Inf s ≤ a)
(le_Inf : ∀ s a, (∀ b ∈ s, a ≤ b) → a ≤ Inf s)


section
variables [complete_semilattice_Inf α] {s t : set α} {a b : α}

@[ematch] theorem Inf_le : a ∈ s → Inf s ≤ a := complete_semilattice_Inf.Inf_le s a

theorem le_Inf : (∀ b ∈ s, a ≤ b) → a ≤ Inf s := complete_semilattice_Inf.le_Inf s a

lemma is_glb_Inf (s : set α) : is_glb s (Inf s) := ⟨λ a, Inf_le, λ a, le_Inf⟩

lemma is_glb.Inf_eq (h : is_glb s a) : Inf s = a := (is_glb_Inf s).unique h

theorem Inf_le_of_le (hb : b ∈ s) (h : b ≤ a) : Inf s ≤ a :=
le_trans (Inf_le hb) h

theorem Inf_le_Inf (h : s ⊆ t) : Inf t ≤ Inf s :=
(is_glb_Inf s).mono (is_glb_Inf t) h

@[simp] theorem le_Inf_iff : a ≤ Inf s ↔ ∀ b ∈ s, a ≤ b :=
le_is_glb_iff (is_glb_Inf s)

lemma Inf_le_iff : Inf s ≤ a ↔ ∀ b ∈ lower_bounds s, b ≤ a :=
⟨λ h b hb, le_trans (le_Inf hb) h, λ hb, hb _ (λ x, Inf_le)⟩

lemma infi_le_iff {s : ι → α} : infi s ≤ a ↔ ∀ b, (∀ i, b ≤ s i) → b ≤ a :=
by simp [infi, Inf_le_iff, lower_bounds]

theorem Inf_le_Inf_of_forall_exists_le (h : ∀ x ∈ s, ∃ y ∈ t, y ≤ x) : Inf t ≤ Inf s :=
le_of_forall_le begin
  simp only [le_Inf_iff],
  introv h₀ h₁,
  rcases h _ h₁ with ⟨y, hy, hy'⟩,
  solve_by_elim [le_trans _ hy']
end

-- We will generalize this to conditionally complete lattices in `cInf_singleton`.
theorem Inf_singleton {a : α} : Inf {a} = a :=
is_glb_singleton.Inf_eq

end

/-- A complete lattice is a bounded lattice which has suprema and infima for every subset. -/
@[protect_proj, ancestor lattice complete_semilattice_Sup complete_semilattice_Inf has_top has_bot]
class complete_lattice (α : Type*) extends
  lattice α, complete_semilattice_Sup α, complete_semilattice_Inf α, has_top α, has_bot α :=
(le_top : ∀ x : α, x ≤ ⊤)
(bot_le : ∀ x : α, ⊥ ≤ x)

@[priority 100]  -- see Note [lower instance priority]
instance complete_lattice.to_bounded_order [h : complete_lattice α] : bounded_order α :=
{ ..h }

/-- Create a `complete_lattice` from a `partial_order` and `Inf` function
that returns the greatest lower bound of a set. Usually this constructor provides
poor definitional equalities.  If other fields are known explicitly, they should be
provided; for example, if `inf` is known explicitly, construct the `complete_lattice`
instance as
```
instance : complete_lattice my_T :=
{ inf := better_inf,
  le_inf := ...,
  inf_le_right := ...,
  inf_le_left := ...
  -- don't care to fix sup, Sup, bot, top
  ..complete_lattice_of_Inf my_T _ }
```
-/
def complete_lattice_of_Inf (α : Type*) [H1 : partial_order α]
  [H2 : has_Inf α] (is_glb_Inf : ∀ s : set α, is_glb s (Inf s)) :
  complete_lattice α :=
{ bot := Inf univ,
  bot_le := λ x, (is_glb_Inf univ).1 trivial,
  top := Inf ∅,
  le_top := λ a, (is_glb_Inf ∅).2 $ by simp,
  sup := λ a b, Inf {x | a ≤ x ∧ b ≤ x},
  inf := λ a b, Inf {a, b},
  le_inf := λ a b c hab hac, by { apply (is_glb_Inf _).2, simp [*] },
  inf_le_right := λ a b, (is_glb_Inf _).1 $ mem_insert_of_mem _ $ mem_singleton _,
  inf_le_left := λ a b, (is_glb_Inf _).1 $ mem_insert _ _,
  sup_le := λ a b c hac hbc, (is_glb_Inf _).1 $ by simp [*],
  le_sup_left := λ a b, (is_glb_Inf _).2 $ λ x, and.left,
  le_sup_right := λ a b, (is_glb_Inf _).2 $ λ x, and.right,
  le_Inf := λ s a ha, (is_glb_Inf s).2 ha,
  Inf_le := λ s a ha, (is_glb_Inf s).1 ha,
  Sup := λ s, Inf (upper_bounds s),
  le_Sup := λ s a ha, (is_glb_Inf (upper_bounds s)).2 $ λ b hb, hb ha,
  Sup_le := λ s a ha, (is_glb_Inf (upper_bounds s)).1 ha,
  .. H1, .. H2 }

/--
Any `complete_semilattice_Inf` is in fact a `complete_lattice`.

Note that this construction has bad definitional properties:
see the doc-string on `complete_lattice_of_Inf`.
-/
def complete_lattice_of_complete_semilattice_Inf (α : Type*) [complete_semilattice_Inf α] :
  complete_lattice α :=
complete_lattice_of_Inf α (λ s, is_glb_Inf s)

/-- Create a `complete_lattice` from a `partial_order` and `Sup` function
that returns the least upper bound of a set. Usually this constructor provides
poor definitional equalities.  If other fields are known explicitly, they should be
provided; for example, if `inf` is known explicitly, construct the `complete_lattice`
instance as
```
instance : complete_lattice my_T :=
{ inf := better_inf,
  le_inf := ...,
  inf_le_right := ...,
  inf_le_left := ...
  -- don't care to fix sup, Inf, bot, top
  ..complete_lattice_of_Sup my_T _ }
```
-/
def complete_lattice_of_Sup (α : Type*) [H1 : partial_order α]
  [H2 : has_Sup α] (is_lub_Sup : ∀ s : set α, is_lub s (Sup s)) :
  complete_lattice α :=
{ top := Sup univ,
  le_top := λ x, (is_lub_Sup univ).1 trivial,
  bot := Sup ∅,
  bot_le := λ x, (is_lub_Sup ∅).2 $ by simp,
  sup := λ a b, Sup {a, b},
  sup_le := λ a b c hac hbc, (is_lub_Sup _).2 (by simp [*]),
  le_sup_left := λ a b, (is_lub_Sup _).1 $ mem_insert _ _,
  le_sup_right := λ a b, (is_lub_Sup _).1 $ mem_insert_of_mem _ $ mem_singleton _,
  inf := λ a b, Sup {x | x ≤ a ∧ x ≤ b},
  le_inf := λ a b c hab hac, (is_lub_Sup _).1 $ by simp [*],
  inf_le_left := λ a b, (is_lub_Sup _).2 (λ x, and.left),
  inf_le_right := λ a b, (is_lub_Sup _).2 (λ x, and.right),
  Inf := λ s, Sup (lower_bounds s),
  Sup_le := λ s a ha, (is_lub_Sup s).2 ha,
  le_Sup := λ s a ha, (is_lub_Sup s).1 ha,
  Inf_le := λ s a ha, (is_lub_Sup (lower_bounds s)).2 (λ b hb, hb ha),
  le_Inf := λ s a ha, (is_lub_Sup (lower_bounds s)).1 ha,
  .. H1, .. H2 }

/--
Any `complete_semilattice_Sup` is in fact a `complete_lattice`.

Note that this construction has bad definitional properties:
see the doc-string on `complete_lattice_of_Sup`.
-/
def complete_lattice_of_complete_semilattice_Sup (α : Type*) [complete_semilattice_Sup α] :
  complete_lattice α :=
complete_lattice_of_Sup α (λ s, is_lub_Sup s)

/-- A complete linear order is a linear order whose lattice structure is complete. -/
class complete_linear_order (α : Type*) extends complete_lattice α,
  linear_order α renaming max → sup min → inf

namespace order_dual
variable (α)

instance [complete_lattice α] : complete_lattice αᵒᵈ :=
{ le_Sup := @complete_lattice.Inf_le α _,
  Sup_le := @complete_lattice.le_Inf α _,
  Inf_le := @complete_lattice.le_Sup α _,
  le_Inf := @complete_lattice.Sup_le α _,
  .. order_dual.lattice α, ..order_dual.has_Sup α, ..order_dual.has_Inf α,
  .. order_dual.bounded_order α }

instance [complete_linear_order α] : complete_linear_order αᵒᵈ :=
{ .. order_dual.complete_lattice α, .. order_dual.linear_order α }

end order_dual

open order_dual

section
variables [complete_lattice α] {s t : set α} {a b : α}

@[simp] lemma to_dual_Sup (s : set α) : to_dual (Sup s) = Inf (of_dual ⁻¹' s) := rfl
@[simp] lemma to_dual_Inf (s : set α) : to_dual (Inf s) = Sup (of_dual ⁻¹' s) := rfl
@[simp] lemma of_dual_Sup (s : set αᵒᵈ) : of_dual (Sup s) = Inf (to_dual ⁻¹' s) := rfl
@[simp] lemma of_dual_Inf (s : set αᵒᵈ) : of_dual (Inf s) = Sup (to_dual ⁻¹' s) := rfl
@[simp] lemma to_dual_supr (f : ι → α) : to_dual (⨆ i, f i) = ⨅ i, to_dual (f i) := rfl
@[simp] lemma to_dual_infi (f : ι → α) : to_dual (⨅ i, f i) = ⨆ i, to_dual (f i) := rfl
@[simp] lemma of_dual_supr (f : ι → αᵒᵈ) : of_dual (⨆ i, f i) = ⨅ i, of_dual (f i) := rfl
@[simp] lemma of_dual_infi (f : ι → αᵒᵈ) : of_dual (⨅ i, f i) = ⨆ i, of_dual (f i) := rfl

theorem Inf_le_Sup (hs : s.nonempty) : Inf s ≤ Sup s :=
is_glb_le_is_lub (is_glb_Inf s) (is_lub_Sup s) hs

theorem Sup_union {s t : set α} : Sup (s ∪ t) = Sup s ⊔ Sup t :=
((is_lub_Sup s).union (is_lub_Sup t)).Sup_eq

theorem Inf_union {s t : set α} : Inf (s ∪ t) = Inf s ⊓ Inf t :=
((is_glb_Inf s).union (is_glb_Inf t)).Inf_eq

theorem Sup_inter_le {s t : set α} : Sup (s ∩ t) ≤ Sup s ⊓ Sup t :=
Sup_le $ λ b hb, le_inf (le_Sup hb.1) (le_Sup hb.2)

theorem le_Inf_inter {s t : set α} : Inf s ⊔ Inf t ≤ Inf (s ∩ t) := @Sup_inter_le αᵒᵈ _ _ _

@[simp] theorem Sup_empty : Sup ∅ = (⊥ : α) :=
(@is_lub_empty α _ _).Sup_eq

@[simp] theorem Inf_empty : Inf ∅ = (⊤ : α) :=
(@is_glb_empty α _ _).Inf_eq

@[simp] theorem Sup_univ : Sup univ = (⊤ : α) :=
(@is_lub_univ α _ _).Sup_eq

@[simp] theorem Inf_univ : Inf univ = (⊥ : α) :=
(@is_glb_univ α _ _).Inf_eq

-- TODO(Jeremy): get this automatically
@[simp] theorem Sup_insert {a : α} {s : set α} : Sup (insert a s) = a ⊔ Sup s :=
((is_lub_Sup s).insert a).Sup_eq

@[simp] theorem Inf_insert {a : α} {s : set α} : Inf (insert a s) = a ⊓ Inf s :=
((is_glb_Inf s).insert a).Inf_eq

theorem Sup_le_Sup_of_subset_insert_bot (h : s ⊆ insert ⊥ t) : Sup s ≤ Sup t :=
le_trans (Sup_le_Sup h) (le_of_eq (trans Sup_insert bot_sup_eq))

theorem Inf_le_Inf_of_subset_insert_top (h : s ⊆ insert ⊤ t) : Inf t ≤ Inf s :=
le_trans (le_of_eq (trans top_inf_eq.symm Inf_insert.symm)) (Inf_le_Inf h)

@[simp] theorem Sup_diff_singleton_bot (s : set α) : Sup (s \ {⊥}) = Sup s :=
(Sup_le_Sup (diff_subset _ _)).antisymm $ Sup_le_Sup_of_subset_insert_bot $
  subset_insert_diff_singleton _ _

@[simp] theorem Inf_diff_singleton_top (s : set α) : Inf (s \ {⊤}) = Inf s :=
@Sup_diff_singleton_bot αᵒᵈ _ s

theorem Sup_pair {a b : α} : Sup {a, b} = a ⊔ b :=
(@is_lub_pair α _ a b).Sup_eq

theorem Inf_pair {a b : α} : Inf {a, b} = a ⊓ b :=
(@is_glb_pair α _ a b).Inf_eq

@[simp] lemma Sup_eq_bot : Sup s = ⊥ ↔ ∀ a ∈ s, a = ⊥ :=
⟨λ h a ha, bot_unique $ h ▸ le_Sup ha,
  λ h, bot_unique $ Sup_le $ λ a ha, le_bot_iff.2 $ h a ha⟩

@[simp] lemma Inf_eq_top : Inf s = ⊤ ↔ ∀ a ∈ s, a = ⊤ := @Sup_eq_bot αᵒᵈ _ _

lemma eq_singleton_bot_of_Sup_eq_bot_of_nonempty {s : set α}
  (h_sup : Sup s = ⊥) (hne : s.nonempty) : s = {⊥} :=
by { rw set.eq_singleton_iff_nonempty_unique_mem, rw Sup_eq_bot at h_sup, exact ⟨hne, h_sup⟩, }

lemma eq_singleton_top_of_Inf_eq_top_of_nonempty : Inf s = ⊤ → s.nonempty → s = {⊤} :=
@eq_singleton_bot_of_Sup_eq_bot_of_nonempty αᵒᵈ _ _

/--Introduction rule to prove that `b` is the supremum of `s`: it suffices to check that `b`
is larger than all elements of `s`, and that this is not the case of any `w < b`.
See `cSup_eq_of_forall_le_of_forall_lt_exists_gt` for a version in conditionally complete
lattices. -/
theorem Sup_eq_of_forall_le_of_forall_lt_exists_gt (h₁ : ∀ a ∈ s, a ≤ b)
  (h₂ : ∀ w, w < b → ∃ a ∈ s, w < a) : Sup s = b :=
(Sup_le h₁).eq_of_not_lt $ λ h, let ⟨a, ha, ha'⟩ := h₂ _ h in ((le_Sup ha).trans_lt ha').false

/--Introduction rule to prove that `b` is the infimum of `s`: it suffices to check that `b`
is smaller than all elements of `s`, and that this is not the case of any `w > b`.
See `cInf_eq_of_forall_ge_of_forall_gt_exists_lt` for a version in conditionally complete
lattices. -/
theorem Inf_eq_of_forall_ge_of_forall_gt_exists_lt :
  (∀ a ∈ s, b ≤ a) → (∀ w, b < w → ∃ a ∈ s, a < w) → Inf s = b :=
@Sup_eq_of_forall_le_of_forall_lt_exists_gt αᵒᵈ _ _ _

end

section complete_linear_order
variables [complete_linear_order α] {s t : set α} {a b : α}

lemma lt_Sup_iff : b < Sup s ↔ ∃ a ∈ s, b < a := lt_is_lub_iff $ is_lub_Sup s
lemma Inf_lt_iff : Inf s < b ↔ ∃ a ∈ s, a < b := is_glb_lt_iff $ is_glb_Inf s

lemma Sup_eq_top : Sup s = ⊤ ↔ ∀ b < ⊤, ∃ a ∈ s, b < a :=
⟨λ h b hb, lt_Sup_iff.1 $ hb.trans_eq h.symm,
  λ h, top_unique $ le_of_not_gt $ λ h', let ⟨a, ha, h⟩ := h _ h' in (h.trans_le $ le_Sup ha).false⟩

lemma Inf_eq_bot : Inf s = ⊥ ↔ ∀ b > ⊥, ∃ a ∈ s, a < b := @Sup_eq_top αᵒᵈ _ _

lemma lt_supr_iff {f : ι → α} : a < supr f ↔ ∃ i, a < f i := lt_Sup_iff.trans exists_range_iff
lemma infi_lt_iff {f : ι → α} : infi f < a ↔ ∃ i, f i < a := Inf_lt_iff.trans exists_range_iff

end complete_linear_order

/-
### supr & infi
-/

section has_Sup
variables [has_Sup α] {f g : ι → α}

lemma Sup_range : Sup (range f) = supr f := rfl
lemma Sup_eq_supr' (s : set α) : Sup s = ⨆ a : s, a := by rw [supr, subtype.range_coe]

lemma supr_congr (h : ∀ i, f i = g i) : (⨆ i, f i) = ⨆ i, g i := congr_arg _ $ funext h

lemma function.surjective.supr_comp {f : ι → ι'} (hf : surjective f) (g : ι' → α) :
  (⨆ x, g (f x)) = ⨆ y, g y :=
by simp only [supr, hf.range_comp]

lemma equiv.supr_comp {g : ι' → α} (e : ι ≃ ι') :
  (⨆ x, g (e x)) = ⨆ y, g y :=
e.surjective.supr_comp _

protected lemma function.surjective.supr_congr {g : ι' → α} (h : ι → ι') (h1 : surjective h)
  (h2 : ∀ x, g (h x) = f x) : (⨆ x, f x) = ⨆ y, g y :=
by { convert h1.supr_comp g, exact (funext h2).symm }

protected lemma equiv.supr_congr {g : ι' → α} (e : ι ≃ ι') (h : ∀ x, g (e x) = f x) :
  (⨆ x, f x) = ⨆ y, g y :=
e.surjective.supr_congr _ h

@[congr] lemma supr_congr_Prop {p q : Prop} {f₁ : p → α} {f₂ : q → α} (pq : p ↔ q)
  (f : ∀ x, f₁ (pq.mpr x) = f₂ x) : supr f₁ = supr f₂ :=
by { obtain rfl := propext pq, congr' with x, apply f }

lemma supr_plift_up (f : plift ι → α) : (⨆ i, f (plift.up i)) = ⨆ i, f i :=
plift.up_surjective.supr_congr _ $ λ _, rfl

lemma supr_plift_down (f : ι → α) : (⨆ i, f (plift.down i)) = ⨆ i, f i :=
plift.down_surjective.supr_congr _ $ λ _, rfl

lemma supr_range' (g : β → α) (f : ι → β) : (⨆ b : range f, g b) = ⨆ i, g (f i) :=
by rw [supr, supr, ← image_eq_range, ← range_comp]

lemma Sup_image' {s : set β} {f : β → α} : Sup (f '' s) = ⨆ a : s, f a :=
by rw [supr, image_eq_range]

end has_Sup

section has_Inf
variables [has_Inf α] {f g : ι → α}

lemma Inf_range : Inf (range f) = infi f := rfl
lemma Inf_eq_infi' (s : set α) : Inf s = ⨅ a : s, a := @Sup_eq_supr' αᵒᵈ _ _

lemma infi_congr (h : ∀ i, f i = g i) : (⨅ i, f i) = ⨅ i, g i := congr_arg _ $ funext h

lemma function.surjective.infi_comp {f : ι → ι'} (hf : surjective f) (g : ι' → α) :
  (⨅ x, g (f x)) = ⨅ y, g y :=
@function.surjective.supr_comp αᵒᵈ _ _  _ f hf g

lemma equiv.infi_comp {g : ι' → α} (e : ι ≃ ι') :
  (⨅ x, g (e x)) = ⨅ y, g y :=
@equiv.supr_comp αᵒᵈ _ _ _ _ e

protected lemma function.surjective.infi_congr {g : ι' → α} (h : ι → ι') (h1 : surjective h)
  (h2 : ∀ x, g (h x) = f x) : (⨅ x, f x) = ⨅ y, g y :=
@function.surjective.supr_congr αᵒᵈ _ _ _ _ _ h h1 h2

protected lemma equiv.infi_congr {g : ι' → α} (e : ι ≃ ι') (h : ∀ x, g (e x) = f x) :
  (⨅ x, f x) = ⨅ y, g y :=
@equiv.supr_congr αᵒᵈ _ _ _ _ _ e h

@[congr]lemma infi_congr_Prop {p q : Prop} {f₁ : p → α} {f₂ : q → α}
  (pq : p ↔ q) (f : ∀ x, f₁ (pq.mpr x) = f₂ x) : infi f₁ = infi f₂ :=
@supr_congr_Prop αᵒᵈ _ p q f₁ f₂ pq f

lemma infi_plift_up (f : plift ι → α) : (⨅ i, f (plift.up i)) = ⨅ i, f i :=
plift.up_surjective.infi_congr _ $ λ _, rfl

lemma infi_plift_down (f : ι → α) : (⨅ i, f (plift.down i)) = ⨅ i, f i :=
plift.down_surjective.infi_congr _ $ λ _, rfl

lemma infi_range' (g : β → α) (f : ι → β) : (⨅ b : range f, g b) = ⨅ i, g (f i) :=
@supr_range' αᵒᵈ _ _ _ _ _

lemma Inf_image' {s : set β} {f : β → α} : Inf (f '' s) = ⨅ a : s, f a := @Sup_image' αᵒᵈ _ _ _ _

end has_Inf

section
variables [complete_lattice α] {f g s t : ι → α} {a b : α}

-- TODO: this declaration gives error when starting smt state
--@[ematch]
lemma le_supr (f : ι → α) (i : ι) : f i ≤ supr f := le_Sup ⟨i, rfl⟩
lemma infi_le (f : ι → α) (i : ι) : infi f ≤ f i := Inf_le ⟨i, rfl⟩

@[ematch] lemma le_supr' (f : ι → α) (i : ι) : (: f i ≤ supr f :) := le_Sup ⟨i, rfl⟩
@[ematch] lemma infi_le' (f : ι → α) (i : ι) : (: infi f ≤ f i :) := Inf_le ⟨i, rfl⟩

/- TODO: this version would be more powerful, but, alas, the pattern matcher
   doesn't accept it.
@[ematch] lemma le_supr' (f : ι → α) (i : ι) : (: f i :) ≤ (: supr f :) :=
le_Sup ⟨i, rfl⟩
-/

lemma is_lub_supr : is_lub (range f) (⨆ j, f j) := is_lub_Sup _
lemma is_glb_infi : is_glb (range f) (⨅ j, f j) := is_glb_Inf _

lemma is_lub.supr_eq (h : is_lub (range f) a) : (⨆ j, f j) = a := h.Sup_eq
lemma is_glb.infi_eq (h : is_glb (range f) a) : (⨅ j, f j) = a := h.Inf_eq

lemma le_supr_of_le (i : ι) (h : a ≤ f i) : a ≤ supr f := h.trans $ le_supr _ i
lemma infi_le_of_le (i : ι) (h : f i ≤ a) : infi f ≤ a := (infi_le _ i).trans h

lemma le_supr₂ {f : Π i, κ i → α} (i : ι) (j : κ i) : f i j ≤ ⨆ i j, f i j :=
le_supr_of_le i $ le_supr (f i) j

lemma infi₂_le {f : Π i, κ i → α} (i : ι) (j : κ i) : (⨅ i j, f i j) ≤ f i j :=
infi_le_of_le i $ infi_le (f i) j

lemma le_supr₂_of_le {f : Π i, κ i → α} (i : ι) (j : κ i) (h : a ≤ f i j) : a ≤ ⨆ i j, f i j :=
h.trans $ le_supr₂ i j

lemma infi₂_le_of_le {f : Π i, κ i → α} (i : ι) (j : κ i) (h : f i j ≤ a) : (⨅ i j, f i j) ≤ a :=
(infi₂_le i j).trans h

lemma supr_le (h : ∀ i, f i ≤ a) : supr f ≤ a := Sup_le $ λ b ⟨i, eq⟩, eq ▸ h i
lemma le_infi (h : ∀ i, a ≤ f i) : a ≤ infi f := le_Inf $ λ b ⟨i, eq⟩, eq ▸ h i

lemma supr₂_le {f : Π i, κ i → α} (h : ∀ i j, f i j ≤ a) : (⨆ i j, f i j) ≤ a :=
supr_le $ λ i, supr_le $ h i

lemma le_infi₂ {f : Π i, κ i → α} (h : ∀ i j, a ≤ f i j) : a ≤ ⨅ i j, f i j :=
le_infi $ λ i, le_infi $ h i

lemma supr₂_le_supr (κ : ι → Sort*) (f : ι → α) : (⨆ i (j : κ i), f i) ≤ ⨆ i, f i :=
supr₂_le $ λ i j, le_supr f i

lemma infi_le_infi₂ (κ : ι → Sort*) (f : ι → α) : (⨅ i, f i) ≤ ⨅ i (j : κ i), f i :=
le_infi₂ $ λ i j, infi_le f i

lemma supr_mono (h : ∀ i, f i ≤ g i) : supr f ≤ supr g := supr_le $ λ i, le_supr_of_le i $ h i
lemma infi_mono (h : ∀ i, f i ≤ g i) : infi f ≤ infi g := le_infi $ λ i, infi_le_of_le i $ h i

lemma supr₂_mono {f g : Π i, κ i → α} (h : ∀ i j, f i j ≤ g i j) : (⨆ i j, f i j) ≤ ⨆ i j, g i j :=
supr_mono $ λ i, supr_mono $ h i

lemma infi₂_mono {f g : Π i, κ i → α} (h : ∀ i j, f i j ≤ g i j) : (⨅ i j, f i j) ≤ ⨅ i j, g i j :=
infi_mono $ λ i, infi_mono $ h i

lemma supr_mono' {g : ι' → α} (h : ∀ i, ∃ i', f i ≤ g i') : supr f ≤ supr g :=
supr_le $ λ i, exists.elim (h i) le_supr_of_le

lemma infi_mono' {g : ι' → α} (h : ∀ i', ∃ i, f i ≤ g i') : infi f ≤ infi g :=
le_infi $ λ i', exists.elim (h i') infi_le_of_le

lemma supr₂_mono' {f : Π i, κ i → α} {g : Π i', κ' i' → α} (h : ∀ i j, ∃ i' j', f i j ≤ g i' j') :
  (⨆ i j, f i j) ≤ ⨆ i j, g i j :=
supr₂_le $ λ i j, let ⟨i', j', h⟩ := h i j in le_supr₂_of_le i' j' h

lemma infi₂_mono' {f : Π i, κ i → α} {g : Π i', κ' i' → α} (h : ∀ i j, ∃ i' j', f i' j' ≤ g i j) :
  (⨅ i j, f i j) ≤ ⨅ i j, g i j :=
le_infi₂ $ λ i j, let ⟨i', j', h⟩ := h i j in infi₂_le_of_le i' j' h

lemma supr_const_mono (h : ι → ι') : (⨆ i : ι, a) ≤ ⨆ j : ι', a := supr_le $ le_supr _ ∘ h
lemma infi_const_mono (h : ι' → ι) : (⨅ i : ι, a) ≤ ⨅ j : ι', a := le_infi $ infi_le _ ∘ h

lemma supr_infi_le_infi_supr (f : ι → ι' → α) : (⨆ i, ⨅ j, f i j) ≤ (⨅ j, ⨆ i, f i j) :=
supr_le $ λ i, infi_mono $ λ j, le_supr _ i

lemma bsupr_mono {p q : ι → Prop} (hpq : ∀ i, p i → q i) :
  (⨆ i (h : p i), f i) ≤ ⨆ i (h : q i), f i :=
supr_mono $ λ i, supr_const_mono (hpq i)

lemma binfi_mono {p q : ι → Prop} (hpq : ∀ i, p i → q i) :
  (⨅ i (h : q i), f i) ≤ ⨅ i (h : p i), f i :=
infi_mono $ λ i, infi_const_mono (hpq i)

@[simp] lemma supr_le_iff : supr f ≤ a ↔ ∀ i, f i ≤ a :=
(is_lub_le_iff is_lub_supr).trans forall_range_iff

@[simp] lemma le_infi_iff : a ≤ infi f ↔ ∀ i, a ≤ f i :=
(le_is_glb_iff is_glb_infi).trans forall_range_iff

@[simp] lemma supr₂_le_iff {f : Π i, κ i → α} : (⨆ i j, f i j) ≤ a ↔ ∀ i j, f i j ≤ a :=
by simp_rw supr_le_iff

@[simp] lemma le_infi₂_iff {f : Π i, κ i → α} : a ≤ (⨅ i j, f i j) ↔ ∀ i j, a ≤ f i j :=
by simp_rw le_infi_iff

lemma supr_lt_iff : supr f < a ↔ ∃ b, b < a ∧ ∀ i, f i ≤ b :=
⟨λ h, ⟨supr f, h, le_supr f⟩, λ ⟨b, h, hb⟩, (supr_le hb).trans_lt h⟩

lemma lt_infi_iff : a < infi f ↔ ∃ b, a < b ∧ ∀ i, b ≤ f i :=
⟨λ h, ⟨infi f, h, infi_le f⟩, λ ⟨b, h, hb⟩, h.trans_le $ le_infi hb⟩

lemma Sup_eq_supr {s : set α} : Sup s = ⨆ a ∈ s, a :=
le_antisymm (Sup_le le_supr₂) (supr₂_le $ λ b, le_Sup)

lemma Inf_eq_infi {s : set α} : Inf s = ⨅ a ∈ s, a := @Sup_eq_supr αᵒᵈ _ _

lemma monotone.le_map_supr [complete_lattice β] {f : α → β} (hf : monotone f) :
  (⨆ i, f (s i)) ≤ f (supr s) :=
supr_le $ λ i, hf $ le_supr _ _

lemma antitone.le_map_infi [complete_lattice β] {f : α → β} (hf : antitone f) :
  (⨆ i, f (s i)) ≤ f (infi s) :=
hf.dual_left.le_map_supr

lemma monotone.le_map_supr₂ [complete_lattice β] {f : α → β} (hf : monotone f) (s : Π i, κ i → α) :
  (⨆ i j, f (s i j)) ≤ f (⨆ i j, s i j) :=
supr₂_le $ λ i j, hf $ le_supr₂ _ _

lemma antitone.le_map_infi₂ [complete_lattice β] {f : α → β} (hf : antitone f) (s : Π i, κ i → α) :
  (⨆ i j, f (s i j)) ≤ f (⨅ i j, s i j) :=
hf.dual_left.le_map_supr₂ _

lemma monotone.le_map_Sup [complete_lattice β] {s : set α} {f : α → β} (hf : monotone f) :
  (⨆ a ∈ s, f a) ≤ f (Sup s) :=
by rw [Sup_eq_supr]; exact hf.le_map_supr₂ _

lemma antitone.le_map_Inf [complete_lattice β] {s : set α} {f : α → β} (hf : antitone f) :
  (⨆ a ∈ s, f a) ≤ f (Inf s) :=
hf.dual_left.le_map_Sup

lemma order_iso.map_supr [complete_lattice β] (f : α ≃o β) (x : ι → α) :
  f (⨆ i, x i) = ⨆ i, f (x i) :=
eq_of_forall_ge_iff $ f.surjective.forall.2 $ λ x,
  by simp only [f.le_iff_le, supr_le_iff]

lemma order_iso.map_infi [complete_lattice β] (f : α ≃o β) (x : ι → α) :
  f (⨅ i, x i) = ⨅ i, f (x i) :=
order_iso.map_supr f.dual _

lemma order_iso.map_Sup [complete_lattice β] (f : α ≃o β) (s : set α) :
  f (Sup s) = ⨆ a ∈ s, f a :=
by simp only [Sup_eq_supr, order_iso.map_supr]

lemma order_iso.map_Inf [complete_lattice β] (f : α ≃o β) (s : set α) :
  f (Inf s) = ⨅ a ∈ s, f a :=
order_iso.map_Sup f.dual _

lemma supr_comp_le {ι' : Sort*} (f : ι' → α) (g : ι → ι') : (⨆ x, f (g x)) ≤ ⨆ y, f y :=
supr_mono' $ λ x, ⟨_, le_rfl⟩

lemma le_infi_comp {ι' : Sort*} (f : ι' → α) (g : ι → ι') : (⨅ y, f y) ≤ ⨅ x, f (g x) :=
infi_mono' $ λ x, ⟨_, le_rfl⟩

lemma monotone.supr_comp_eq [preorder β] {f : β → α} (hf : monotone f)
  {s : ι → β} (hs : ∀ x, ∃ i, x ≤ s i) : (⨆ x, f (s x)) = ⨆ y, f y :=
le_antisymm (supr_comp_le _ _) (supr_mono' $ λ x, (hs x).imp $ λ i hi, hf hi)

lemma monotone.infi_comp_eq [preorder β] {f : β → α} (hf : monotone f)
  {s : ι → β} (hs : ∀ x, ∃ i, s i ≤ x) : (⨅ x, f (s x)) = ⨅ y, f y :=
le_antisymm (infi_mono' $ λ x, (hs x).imp $ λ i hi, hf hi) (le_infi_comp _ _)

lemma antitone.map_supr_le [complete_lattice β] {f : α → β} (hf : antitone f) :
  f (supr s) ≤ ⨅ i, f (s i) :=
le_infi $ λ i, hf $ le_supr _ _

lemma monotone.map_infi_le [complete_lattice β] {f : α → β} (hf : monotone f) :
  f (infi s) ≤ (⨅ i, f (s i)) :=
hf.dual_left.map_supr_le

lemma antitone.map_supr₂_le [complete_lattice β] {f : α → β} (hf : antitone f) (s : Π i, κ i → α) :
  f (⨆ i j, s i j) ≤ ⨅ i j, f (s i j) :=
hf.dual.le_map_infi₂ _

lemma monotone.map_infi₂_le [complete_lattice β] {f : α → β} (hf : monotone f) (s : Π i, κ i → α) :
  f (⨅ i j, s i j) ≤ ⨅ i j, f (s i j) :=
hf.dual.le_map_supr₂ _

lemma antitone.map_Sup_le [complete_lattice β] {s : set α} {f : α → β} (hf : antitone f) :
  f (Sup s) ≤ ⨅ a ∈ s, f a :=
by { rw Sup_eq_supr, exact hf.map_supr₂_le _ }

lemma monotone.map_Inf_le [complete_lattice β] {s : set α} {f : α → β} (hf : monotone f) :
  f (Inf s) ≤ ⨅ a ∈ s, f a :=
hf.dual_left.map_Sup_le

lemma supr_const_le : (⨆ i : ι, a) ≤ a := supr_le $ λ _, le_rfl
lemma le_infi_const : a ≤ ⨅ i : ι, a := le_infi $ λ _, le_rfl

/- We generalize this to conditionally complete lattices in `csupr_const` and `cinfi_const`. -/
theorem supr_const [nonempty ι] : (⨆ b : ι, a) = a := by rw [supr, range_const, Sup_singleton]
theorem infi_const [nonempty ι] : (⨅ b : ι, a) = a := @supr_const αᵒᵈ _ _ a _

@[simp] lemma supr_bot : (⨆ i : ι, ⊥ : α) = ⊥ := bot_unique supr_const_le
@[simp] lemma infi_top : (⨅ i : ι, ⊤ : α) = ⊤ := top_unique le_infi_const

@[simp] lemma supr_eq_bot : supr s = ⊥ ↔ ∀ i, s i = ⊥ := Sup_eq_bot.trans forall_range_iff
@[simp] lemma infi_eq_top : infi s = ⊤ ↔ ∀ i, s i = ⊤ := Inf_eq_top.trans forall_range_iff

@[simp] lemma supr₂_eq_bot {f : Π i, κ i → α} : (⨆ i j, f i j) = ⊥ ↔ ∀ i j, f i j = ⊥ :=
by simp_rw supr_eq_bot

@[simp] lemma infi₂_eq_top {f : Π i, κ i → α} : (⨅ i j, f i j) = ⊤ ↔ ∀ i j, f i j = ⊤ :=
by simp_rw infi_eq_top

@[simp] lemma supr_pos {p : Prop} {f : p → α} (hp : p) : (⨆ h : p, f h) = f hp :=
le_antisymm (supr_le $ λ h, le_rfl) (le_supr _ _)

@[simp] lemma infi_pos {p : Prop} {f : p → α} (hp : p) : (⨅ h : p, f h) = f hp :=
le_antisymm (infi_le _ _) (le_infi $ λ h, le_rfl)

@[simp] lemma supr_neg {p : Prop} {f : p → α} (hp : ¬ p) : (⨆ h : p, f h) = ⊥ :=
le_antisymm (supr_le $ λ h, (hp h).elim) bot_le

@[simp] lemma infi_neg {p : Prop} {f : p → α} (hp : ¬ p) : (⨅ h : p, f h) = ⊤ :=
le_antisymm le_top $ le_infi $ λ h, (hp h).elim

/--Introduction rule to prove that `b` is the supremum of `f`: it suffices to check that `b`
is larger than `f i` for all `i`, and that this is not the case of any `w<b`.
See `csupr_eq_of_forall_le_of_forall_lt_exists_gt` for a version in conditionally complete
lattices. -/
theorem supr_eq_of_forall_le_of_forall_lt_exists_gt {f : ι → α} (h₁ : ∀ i, f i ≤ b)
  (h₂ : ∀ w, w < b → (∃ i, w < f i)) : (⨆ (i : ι), f i) = b :=
Sup_eq_of_forall_le_of_forall_lt_exists_gt (forall_range_iff.mpr h₁)
  (λ w hw, exists_range_iff.mpr $ h₂ w hw)

/--Introduction rule to prove that `b` is the infimum of `f`: it suffices to check that `b`
is smaller than `f i` for all `i`, and that this is not the case of any `w>b`.
See `cinfi_eq_of_forall_ge_of_forall_gt_exists_lt` for a version in conditionally complete
lattices. -/
theorem infi_eq_of_forall_ge_of_forall_gt_exists_lt :
  (∀ i, b ≤ f i) → (∀ w, b < w → ∃ i, f i < w) → (⨅ i, f i) = b :=
@supr_eq_of_forall_le_of_forall_lt_exists_gt αᵒᵈ _ _ _ _

lemma supr_eq_dif {p : Prop} [decidable p] (a : p → α) :
  (⨆ h : p, a h) = if h : p then a h else ⊥ :=
by by_cases p; simp [h]

lemma supr_eq_if {p : Prop} [decidable p] (a : α) :
  (⨆ h : p, a) = if p then a else ⊥ :=
supr_eq_dif (λ _, a)

lemma infi_eq_dif {p : Prop} [decidable p] (a : p → α) :
  (⨅ h : p, a h) = if h : p then a h else ⊤ :=
@supr_eq_dif αᵒᵈ _ _ _ _

lemma infi_eq_if {p : Prop} [decidable p] (a : α) :
  (⨅ h : p, a) = if p then a else ⊤ :=
infi_eq_dif (λ _, a)

lemma supr_comm {f : ι → ι' → α} : (⨆ i j, f i j) = ⨆ j i, f i j :=
le_antisymm
  (supr_le $ λ i, supr_mono $ λ j, le_supr _ i)
  (supr_le $ λ j, supr_mono $ λ i, le_supr _ _)

lemma infi_comm {f : ι → ι' → α} : (⨅ i j, f i j) = ⨅ j i, f i j := @supr_comm αᵒᵈ _ _ _ _

lemma supr₂_comm {ι₁ ι₂ : Sort*} {κ₁ : ι₁ → Sort*} {κ₂ : ι₂ → Sort*}
  (f : Π i₁, κ₁ i₁ → Π i₂, κ₂ i₂ → α) :
  (⨆ i₁ j₁ i₂ j₂, f i₁ j₁ i₂ j₂) = ⨆ i₂ j₂ i₁ j₁, f i₁ j₁ i₂ j₂ :=
by simp only [@supr_comm _ (κ₁ _), @supr_comm _ ι₁]

lemma infi₂_comm {ι₁ ι₂ : Sort*} {κ₁ : ι₁ → Sort*} {κ₂ : ι₂ → Sort*}
  (f : Π i₁, κ₁ i₁ → Π i₂, κ₂ i₂ → α) :
  (⨅ i₁ j₁ i₂ j₂, f i₁ j₁ i₂ j₂) = ⨅ i₂ j₂ i₁ j₁, f i₁ j₁ i₂ j₂ :=
by simp only [@infi_comm _ (κ₁ _), @infi_comm _ ι₁]

/- TODO: this is strange. In the proof below, we get exactly the desired
   among the equalities, but close does not get it.
begin
  apply @le_antisymm,
    simp, intros,
    begin [smt]
      ematch, ematch, ematch, trace_state, have := le_refl (f i_1 i),
      trace_state, close
    end
end
-/

@[simp] theorem supr_supr_eq_left {b : β} {f : Π x : β, x = b → α} :
  (⨆ x, ⨆ h : x = b, f x h) = f b rfl :=
(@le_supr₂ _ _ _ _ f b rfl).antisymm' (supr_le $ λ c, supr_le $ by { rintro rfl, refl })

@[simp] theorem infi_infi_eq_left {b : β} {f : Π x : β, x = b → α} :
  (⨅ x, ⨅ h : x = b, f x h) = f b rfl :=
@supr_supr_eq_left αᵒᵈ _ _ _ _

@[simp] theorem supr_supr_eq_right {b : β} {f : Π x : β, b = x → α} :
  (⨆ x, ⨆ h : b = x, f x h) = f b rfl :=
(le_supr₂ b rfl).antisymm' (supr₂_le $ λ c, by { rintro rfl, refl })

@[simp] theorem infi_infi_eq_right {b : β} {f : Π x : β, b = x → α} :
  (⨅ x, ⨅ h : b = x, f x h) = f b rfl :=
@supr_supr_eq_right αᵒᵈ _ _ _ _

attribute [ematch] le_refl

theorem supr_subtype {p : ι → Prop} {f : subtype p → α} : supr f = (⨆ i (h : p i), f ⟨i, h⟩) :=
le_antisymm (supr_le $ λ ⟨i, h⟩, le_supr₂ i h) (supr₂_le $ λ i h, le_supr _ _)

theorem infi_subtype : ∀ {p : ι → Prop} {f : subtype p → α}, infi f = (⨅ i (h : p i), f ⟨i, h⟩) :=
@supr_subtype αᵒᵈ _ _

lemma supr_subtype' {p : ι → Prop} {f : Π i, p i → α} :
  (⨆ i h, f i h) = ⨆ x : subtype p, f x x.property :=
(@supr_subtype _ _ _ p (λ x, f x.val x.property)).symm

lemma infi_subtype' {p : ι → Prop} {f : ∀ i, p i → α} :
  (⨅ i (h : p i), f i h) = (⨅ x : subtype p, f x x.property) :=
(@infi_subtype _ _ _ p (λ x, f x.val x.property)).symm

lemma supr_subtype'' {ι} (s : set ι) (f : ι → α) : (⨆ i : s, f i) = ⨆ (t : ι) (H : t ∈ s), f t :=
supr_subtype

lemma infi_subtype'' {ι} (s : set ι) (f : ι → α) : (⨅ i : s, f i) = ⨅ (t : ι) (H : t ∈ s), f t :=
infi_subtype

lemma bsupr_const {ι : Sort*} {a : α} {s : set ι} (hs : s.nonempty) : (⨆ i ∈ s, a) = a :=
begin
  haveI : nonempty s := set.nonempty_coe_sort.mpr hs,
  rw [← supr_subtype'', supr_const],
end

lemma binfi_const {ι : Sort*} {a : α} {s : set ι} (hs : s.nonempty) : (⨅ i ∈ s, a) = a :=
@bsupr_const αᵒᵈ _ ι _ s hs

theorem supr_sup_eq : (⨆ x, f x ⊔ g x) = (⨆ x, f x) ⊔ (⨆ x, g x) :=
le_antisymm
  (supr_le $ λ i, sup_le_sup (le_supr _ _) $ le_supr _ _)
  (sup_le (supr_mono $ λ i, le_sup_left) $ supr_mono $ λ i, le_sup_right)

theorem infi_inf_eq : (⨅ x, f x ⊓ g x) = (⨅ x, f x) ⊓ (⨅ x, g x) := @supr_sup_eq αᵒᵈ _ _ _ _

/- TODO: here is another example where more flexible pattern matching
   might help.

begin
  apply @le_antisymm,
  safe, pose h := f a ⊓ g a, begin [smt] ematch, ematch  end
end
-/

lemma supr_sup [nonempty ι] {f : ι → α} {a : α} : (⨆ x, f x) ⊔ a = ⨆ x, f x ⊔ a :=
by rw [supr_sup_eq, supr_const]

lemma infi_inf [nonempty ι] {f : ι → α} {a : α} : (⨅ x, f x) ⊓ a = ⨅ x, f x ⊓ a :=
by rw [infi_inf_eq, infi_const]

lemma sup_supr [nonempty ι] {f : ι → α} {a : α} : a ⊔ (⨆ x, f x) = ⨆ x, a ⊔ f x :=
by rw [supr_sup_eq, supr_const]

lemma inf_infi [nonempty ι] {f : ι → α} {a : α} : a ⊓ (⨅ x, f x) = ⨅ x, a ⊓ f x :=
by rw [infi_inf_eq, infi_const]

lemma bsupr_sup {p : ι → Prop} {f : Π i, p i → α} {a : α} (h : ∃ i, p i) :
  (⨆ i (h : p i), f i h) ⊔ a = ⨆ i (h : p i), f i h ⊔ a :=
by haveI : nonempty {i // p i} := (let ⟨i, hi⟩ := h in ⟨⟨i, hi⟩⟩);
  rw [supr_subtype', supr_subtype', supr_sup]

lemma sup_bsupr {p : ι → Prop} {f : Π i, p i → α} {a : α} (h : ∃ i, p i) :
  a ⊔ (⨆ i (h : p i), f i h) = ⨆ i (h : p i), a ⊔ f i h :=
by simpa only [sup_comm] using bsupr_sup h

lemma binfi_inf {p : ι → Prop} {f : Π i, p i → α} {a : α} (h : ∃ i, p i) :
  (⨅ i (h : p i), f i h) ⊓ a = ⨅ i (h : p i), f i h ⊓ a :=
@bsupr_sup αᵒᵈ ι _ p f _ h

lemma inf_binfi {p : ι → Prop} {f : Π i, p i → α} {a : α} (h : ∃ i, p i) :
  a ⊓ (⨅ i (h : p i), f i h) = ⨅ i (h : p i), a ⊓ f i h :=
@sup_bsupr αᵒᵈ ι _ p f _ h

/-! ### `supr` and `infi` under `Prop` -/

@[simp] theorem supr_false {s : false → α} : supr s = ⊥ :=
le_antisymm (supr_le $ λ i, false.elim i) bot_le

@[simp] theorem infi_false {s : false → α} : infi s = ⊤ :=
le_antisymm le_top (le_infi $ λ i, false.elim i)

lemma supr_true {s : true → α} : supr s = s trivial := supr_pos trivial
lemma infi_true {s : true → α} : infi s = s trivial := infi_pos trivial

@[simp] lemma supr_exists {p : ι → Prop} {f : Exists p → α} : (⨆ x, f x)  = ⨆ i h, f ⟨i, h⟩ :=
le_antisymm (supr_le $ λ ⟨i, h⟩, le_supr₂ i h) (supr₂_le $ λ i h, le_supr _ _)

@[simp] lemma infi_exists {p : ι → Prop} {f : Exists p → α} : (⨅ x, f x)  = ⨅ i h, f ⟨i, h⟩ :=
@supr_exists αᵒᵈ _ _ _ _

lemma supr_and {p q : Prop} {s : p ∧ q → α} : supr s = ⨆ h₁ h₂, s ⟨h₁, h₂⟩ :=
le_antisymm (supr_le $ λ ⟨i, h⟩, le_supr₂ i h) (supr₂_le $ λ i h, le_supr _ _)

lemma infi_and {p q : Prop} {s : p ∧ q → α} : infi s = ⨅ h₁ h₂, s ⟨h₁, h₂⟩ := @supr_and αᵒᵈ _ _ _ _

/-- The symmetric case of `supr_and`, useful for rewriting into a supremum over a conjunction -/
lemma supr_and' {p q : Prop} {s : p → q → α} :
  (⨆ (h₁ : p) (h₂ : q), s h₁ h₂) = ⨆ (h : p ∧ q), s h.1 h.2 :=
eq.symm supr_and

/-- The symmetric case of `infi_and`, useful for rewriting into a infimum over a conjunction -/
lemma infi_and' {p q : Prop} {s : p → q → α} :
  (⨅ (h₁ : p) (h₂ : q), s h₁ h₂) = ⨅ (h : p ∧ q), s h.1 h.2 :=
eq.symm infi_and

theorem supr_or {p q : Prop} {s : p ∨ q → α} :
  (⨆ x, s x) = (⨆ i, s (or.inl i)) ⊔ (⨆ j, s (or.inr j)) :=
le_antisymm
  (supr_le $ λ i, match i with
  | or.inl i := le_sup_of_le_left $ le_supr _ i
  | or.inr j := le_sup_of_le_right $ le_supr _ j
  end)
  (sup_le (supr_comp_le _ _) (supr_comp_le _ _))

theorem infi_or {p q : Prop} {s : p ∨ q → α} :
  (⨅ x, s x) = (⨅ i, s (or.inl i)) ⊓ (⨅ j, s (or.inr j)) :=
@supr_or αᵒᵈ _ _ _ _

section

variables (p : ι → Prop) [decidable_pred p]

lemma supr_dite (f : Π i, p i → α) (g : Π i, ¬p i → α) :
  (⨆ i, if h : p i then f i h else g i h) = (⨆ i (h : p i), f i h) ⊔ (⨆ i (h : ¬ p i), g i h) :=
begin
  rw ←supr_sup_eq,
  congr' 1 with i,
  split_ifs with h;
  simp [h],
end

lemma infi_dite (f : Π i, p i → α) (g : Π i, ¬p i → α) :
  (⨅ i, if h : p i then f i h else g i h) = (⨅ i (h : p i), f i h) ⊓ (⨅ i (h : ¬ p i), g i h) :=
supr_dite p (show Π i, p i → αᵒᵈ, from f) g

lemma supr_ite (f g : ι → α) :
  (⨆ i, if p i then f i else g i) = (⨆ i (h : p i), f i) ⊔ (⨆ i (h : ¬ p i), g i) :=
supr_dite _ _ _

lemma infi_ite (f g : ι → α) :
  (⨅ i, if p i then f i else g i) = (⨅ i (h : p i), f i) ⊓ (⨅ i (h : ¬ p i), g i) :=
infi_dite _ _ _

end

lemma supr_range {g : β → α} {f : ι → β} : (⨆ b ∈ range f, g b) = ⨆ i, g (f i) :=
by rw [← supr_subtype'', supr_range']

lemma infi_range : ∀ {g : β → α} {f : ι → β}, (⨅ b ∈ range f, g b) = ⨅ i, g (f i) :=
@supr_range αᵒᵈ _ _ _

theorem Sup_image {s : set β} {f : β → α} : Sup (f '' s) = ⨆ a ∈ s, f a :=
by rw [← supr_subtype'', Sup_image']

theorem Inf_image {s : set β} {f : β → α} : Inf (f '' s) = ⨅ a ∈ s, f a := @Sup_image αᵒᵈ _ _ _ _

/-
### supr and infi under set constructions
-/

theorem supr_emptyset {f : β → α} : (⨆ x ∈ (∅ : set β), f x) = ⊥ := by simp
theorem infi_emptyset {f : β → α} : (⨅ x ∈ (∅ : set β), f x) = ⊤ := by simp

theorem supr_univ {f : β → α} : (⨆ x ∈ (univ : set β), f x) = ⨆ x, f x := by simp
theorem infi_univ {f : β → α} : (⨅ x ∈ (univ : set β), f x) = ⨅ x, f x := by simp

theorem supr_union {f : β → α} {s t : set β} :
  (⨆ x ∈ s ∪ t, f x) = (⨆ x ∈ s, f x) ⊔ (⨆ x ∈ t, f x) :=
by simp_rw [mem_union, supr_or, supr_sup_eq]

theorem infi_union {f : β → α} {s t : set β} :
  (⨅ x ∈ s ∪ t, f x) = (⨅ x ∈ s, f x) ⊓ (⨅ x ∈ t, f x) :=
@supr_union αᵒᵈ _ _ _ _ _

lemma supr_split (f : β → α) (p : β → Prop) :
  (⨆ i, f i) = (⨆ i (h : p i), f i) ⊔ (⨆ i (h : ¬ p i), f i) :=
by simpa [classical.em] using @supr_union _ _ _ f {i | p i} {i | ¬ p i}

lemma infi_split : ∀ (f : β → α) (p : β → Prop),
  (⨅ i, f i) = (⨅ i (h : p i), f i) ⊓ (⨅ i (h : ¬ p i), f i) :=
@supr_split αᵒᵈ _ _

lemma supr_split_single (f : β → α) (i₀ : β) : (⨆ i, f i) = f i₀ ⊔ ⨆ i (h : i ≠ i₀), f i :=
by { convert supr_split _ _, simp }

lemma infi_split_single (f : β → α) (i₀ : β) : (⨅ i, f i) = f i₀ ⊓ ⨅ i (h : i ≠ i₀), f i :=
@supr_split_single αᵒᵈ _ _ _ _

lemma supr_le_supr_of_subset {f : β → α} {s t : set β} : s ⊆ t → (⨆ x ∈ s, f x) ≤ ⨆ x ∈ t, f x :=
bsupr_mono

lemma infi_le_infi_of_subset {f : β → α} {s t : set β} : s ⊆ t → (⨅ x ∈ t, f x) ≤ ⨅ x ∈ s, f x :=
binfi_mono

theorem supr_insert {f : β → α} {s : set β} {b : β} :
  (⨆ x ∈ insert b s, f x) = f b ⊔ (⨆ x ∈ s, f x) :=
eq.trans supr_union $ congr_arg (λ x, x ⊔ (⨆ x ∈ s, f x)) supr_supr_eq_left

theorem infi_insert {f : β → α} {s : set β} {b : β} :
  (⨅ x ∈ insert b s, f x) = f b ⊓ (⨅ x ∈ s, f x) :=
eq.trans infi_union $ congr_arg (λ x, x ⊓ (⨅ x ∈ s, f x)) infi_infi_eq_left

theorem supr_singleton {f : β → α} {b : β} : (⨆ x ∈ (singleton b : set β), f x) = f b :=
by simp

theorem infi_singleton {f : β → α} {b : β} : (⨅ x ∈ (singleton b : set β), f x) = f b :=
by simp

theorem supr_pair {f : β → α} {a b : β} : (⨆ x ∈ ({a, b} : set β), f x) = f a ⊔ f b :=
by rw [supr_insert, supr_singleton]

theorem infi_pair {f : β → α} {a b : β} : (⨅ x ∈ ({a, b} : set β), f x) = f a ⊓ f b :=
by rw [infi_insert, infi_singleton]

lemma supr_image {γ} {f : β → γ} {g : γ → α} {t : set β} :
  (⨆ c ∈ f '' t, g c) = (⨆ b ∈ t, g (f b)) :=
by rw [← Sup_image, ← Sup_image, ← image_comp]

lemma infi_image : ∀ {γ} {f : β → γ} {g : γ → α} {t : set β},
  (⨅ c ∈ f '' t, g c) = (⨅ b ∈ t, g (f b)) :=
@supr_image αᵒᵈ _ _

theorem supr_extend_bot {e : ι → β} (he : injective e) (f : ι → α) :
  (⨆ j, extend e f ⊥ j) = ⨆ i, f i :=
begin
  rw supr_split _ (λ j, ∃ i, e i = j),
  simp [extend_apply he, extend_apply', @supr_comm _ β ι] { contextual := tt }
end

lemma infi_extend_top {e : ι → β} (he : injective e) (f : ι → α) : (⨅ j, extend e f ⊤ j) = infi f :=
@supr_extend_bot αᵒᵈ _ _ _ _ he _

/-!
### `supr` and `infi` under `Type`
-/

theorem supr_of_empty' {α ι} [has_Sup α] [is_empty ι] (f : ι → α) :
  supr f = Sup (∅ : set α) :=
congr_arg Sup (range_eq_empty f)

theorem infi_of_empty' {α ι} [has_Inf α] [is_empty ι] (f : ι → α) :
  infi f = Inf (∅ : set α) :=
congr_arg Inf (range_eq_empty f)

theorem supr_of_empty [is_empty ι] (f : ι → α) : supr f = ⊥ :=
(supr_of_empty' f).trans Sup_empty

theorem infi_of_empty [is_empty ι] (f : ι → α) : infi f = ⊤ := @supr_of_empty αᵒᵈ _ _ _ f

lemma supr_bool_eq {f : bool → α} : (⨆b:bool, f b) = f tt ⊔ f ff :=
by rw [supr, bool.range_eq, Sup_pair, sup_comm]

lemma infi_bool_eq {f : bool → α} : (⨅b:bool, f b) = f tt ⊓ f ff := @supr_bool_eq αᵒᵈ _ _

lemma sup_eq_supr (x y : α) : x ⊔ y = ⨆ b : bool, cond b x y :=
by rw [supr_bool_eq, bool.cond_tt, bool.cond_ff]

lemma inf_eq_infi (x y : α) : x ⊓ y = ⨅ b : bool, cond b x y := @sup_eq_supr αᵒᵈ _ _ _

lemma is_glb_binfi {s : set β} {f : β → α} : is_glb (f '' s) (⨅ x ∈ s, f x) :=
by simpa only [range_comp, subtype.range_coe, infi_subtype'] using @is_glb_infi α s _ (f ∘ coe)

lemma is_lub_bsupr {s : set β} {f : β → α} : is_lub (f '' s) (⨆ x ∈ s, f x) :=
by simpa only [range_comp, subtype.range_coe, supr_subtype'] using @is_lub_supr α s _ (f ∘ coe)

theorem supr_sigma {p : β → Type*} {f : sigma p → α} : (⨆ x, f x) = ⨆ i j, f ⟨i, j⟩ :=
eq_of_forall_ge_iff $ λ c, by simp only [supr_le_iff, sigma.forall]

theorem infi_sigma {p : β → Type*} {f : sigma p → α} : (⨅ x, f x) = ⨅ i j, f ⟨i, j⟩ :=
@supr_sigma αᵒᵈ _ _ _ _

theorem supr_prod {f : β × γ → α} : (⨆ x, f x) = ⨆ i j, f (i, j) :=
eq_of_forall_ge_iff $ λ c, by simp only [supr_le_iff, prod.forall]

theorem infi_prod {f : β × γ → α} : (⨅ x, f x)  = ⨅ i j, f (i, j) := @supr_prod αᵒᵈ _ _ _ _

lemma bsupr_prod {f : β × γ → α} {s : set β} {t : set γ} :
  (⨆ x ∈ s ×ˢ t, f x) = ⨆ (a ∈ s) (b ∈ t), f (a, b) :=
by { simp_rw [supr_prod, mem_prod, supr_and], exact supr_congr (λ _, supr_comm) }

lemma binfi_prod {f : β × γ → α} {s : set β} {t : set γ} :
  (⨅ x ∈ s ×ˢ t, f x) = ⨅ (a ∈ s) (b ∈ t), f (a, b) :=
@bsupr_prod αᵒᵈ _ _ _ _ _ _

theorem supr_sum {f : β ⊕ γ → α} :
  (⨆ x, f x) = (⨆ i, f (sum.inl i)) ⊔ (⨆ j, f (sum.inr j)) :=
eq_of_forall_ge_iff $ λ c, by simp only [sup_le_iff, supr_le_iff, sum.forall]

theorem infi_sum {f : β ⊕ γ → α} : (⨅ x, f x) = (⨅ i, f (sum.inl i)) ⊓ (⨅ j, f (sum.inr j)) :=
@supr_sum αᵒᵈ _ _ _ _

theorem supr_option (f : option β → α) : (⨆ o, f o) = f none ⊔ ⨆ b, f (option.some b) :=
eq_of_forall_ge_iff $ λ c, by simp only [supr_le_iff, sup_le_iff, option.forall]

theorem infi_option (f : option β → α) : (⨅ o, f o) = f none ⊓ ⨅ b, f (option.some b) :=
@supr_option αᵒᵈ _ _ _

/-- A version of `supr_option` useful for rewriting right-to-left. -/
lemma supr_option_elim (a : α) (f : β → α) : (⨆ o : option β, o.elim a f) = a ⊔ ⨆ b, f b :=
by simp [supr_option]

/-- A version of `infi_option` useful for rewriting right-to-left. -/
lemma infi_option_elim (a : α) (f : β → α) : (⨅ o : option β, o.elim a f) = a ⊓ ⨅ b, f b :=
@supr_option_elim αᵒᵈ _ _ _ _

/-- When taking the supremum of `f : ι → α`, the elements of `ι` on which `f` gives `⊥` can be
dropped, without changing the result. -/
lemma supr_ne_bot_subtype (f : ι → α) : (⨆ i : {i // f i ≠ ⊥}, f i) = ⨆ i, f i :=
begin
  by_cases htriv : ∀ i, f i = ⊥,
  { simp only [supr_bot, (funext htriv : f = _)] },
  refine (supr_comp_le f _).antisymm (supr_mono' $ λ i, _),
  by_cases hi : f i = ⊥,
  { rw hi,
    obtain ⟨i₀, hi₀⟩ := not_forall.mp htriv,
    exact ⟨⟨i₀, hi₀⟩, bot_le⟩ },
  { exact ⟨⟨i, hi⟩, rfl.le⟩ },
end

/-- When taking the infimum of `f : ι → α`, the elements of `ι` on which `f` gives `⊤` can be
dropped, without changing the result. -/
lemma infi_ne_top_subtype (f : ι → α) : (⨅ i : {i // f i ≠ ⊤}, f i) = ⨅ i, f i :=
@supr_ne_bot_subtype αᵒᵈ ι _ f

lemma Sup_image2 {f : β → γ → α} {s : set β} {t : set γ} :
  Sup (image2 f s t) = ⨆ (a ∈ s) (b ∈ t), f a b :=
by rw [←image_prod, Sup_image, bsupr_prod]

lemma Inf_image2 {f : β → γ → α} {s : set β} {t : set γ} :
  Inf (image2 f s t) = ⨅ (a ∈ s) (b ∈ t), f a b :=
by rw [←image_prod, Inf_image, binfi_prod]

/-!
### `supr` and `infi` under `ℕ`
-/

lemma supr_ge_eq_supr_nat_add (u : ℕ → α) (n : ℕ) : (⨆ i ≥ n, u i) = ⨆ i, u (i + n) :=
begin
  apply le_antisymm;
  simp only [supr_le_iff],
  { exact λ i hi, le_Sup ⟨i - n, by { dsimp only, rw nat.sub_add_cancel hi }⟩ },
  { exact λ i, le_Sup ⟨i + n, supr_pos (nat.le_add_left _ _)⟩ }
end

lemma infi_ge_eq_infi_nat_add (u : ℕ → α) (n : ℕ) : (⨅ i ≥ n, u i) = ⨅ i, u (i + n) :=
@supr_ge_eq_supr_nat_add αᵒᵈ _ _ _

lemma monotone.supr_nat_add {f : ℕ → α} (hf : monotone f) (k : ℕ) :
  (⨆ n, f (n + k)) = ⨆ n, f n :=
le_antisymm (supr_le $ λ i, le_supr _ (i + k)) $ supr_mono $ λ i, hf $ nat.le_add_right i k

lemma antitone.infi_nat_add {f : ℕ → α} (hf : antitone f) (k : ℕ) :
  (⨅ n, f (n + k)) = ⨅ n, f n :=
hf.dual_right.supr_nat_add k

@[simp] lemma supr_infi_ge_nat_add (f : ℕ → α) (k : ℕ) :
  (⨆ n, ⨅ i ≥ n, f (i + k)) = ⨆ n, ⨅ i ≥ n, f i :=
begin
  have hf : monotone (λ n, ⨅ i ≥ n, f i) := λ n m h, binfi_mono (λ i, h.trans),
  rw ←monotone.supr_nat_add hf k,
  { simp_rw [infi_ge_eq_infi_nat_add, ←nat.add_assoc], },
end

@[simp] lemma infi_supr_ge_nat_add : ∀ (f : ℕ → α) (k : ℕ),
  (⨅ n, ⨆ i ≥ n, f (i + k)) = ⨅ n, ⨆ i ≥ n, f i :=
@supr_infi_ge_nat_add αᵒᵈ _

lemma sup_supr_nat_succ (u : ℕ → α) : u 0 ⊔ (⨆ i, u (i + 1)) = ⨆ i, u i :=
<<<<<<< HEAD
calc u 0 ⊔ (⨆ i, u (i + 1)) = (⨆ (x : ℕ) (H : x ∈ {0} ∪ range nat.succ), u x)
=======
calc u 0 ⊔ (⨆ i, u (i + 1)) = (⨆ (x ∈ {0} ∪ range nat.succ), u x)
>>>>>>> 228404df
      : by rw [supr_union, supr_singleton, supr_range]
... = ⨆ i, u i
      : by rw [nat.zero_union_range_succ, supr_univ]

lemma inf_infi_nat_succ (u : ℕ → α) : u 0 ⊓ (⨅ i, u (i + 1)) = ⨅ i, u i :=
@sup_supr_nat_succ αᵒᵈ _ u

lemma infi_nat_gt_zero_eq (f : ℕ → α) :
  (⨅ (i > 0), f i) = ⨅ i, f (i + 1) :=
by { rw [←infi_range, nat.range_succ], simp only [mem_set_of] }

lemma supr_nat_gt_zero_eq (f : ℕ → α) :
  (⨆ (i > 0), f i) = ⨆ i, f (i + 1) :=
@infi_nat_gt_zero_eq αᵒᵈ _ f

end

section complete_linear_order
variables [complete_linear_order α]

lemma supr_eq_top (f : ι → α) : supr f = ⊤ ↔ ∀ b < ⊤, ∃ i, b < f i :=
by simp only [← Sup_range, Sup_eq_top, set.exists_range_iff]

lemma infi_eq_bot (f : ι → α) : infi f = ⊥ ↔ ∀ b > ⊥, ∃ i, f i < b :=
by simp only [← Inf_range, Inf_eq_bot, set.exists_range_iff]

end complete_linear_order

/-!
### Instances
-/

instance Prop.complete_lattice : complete_lattice Prop :=
{ Sup    := λ s, ∃ a ∈ s, a,
  le_Sup := λ s a h p, ⟨a, h, p⟩,
  Sup_le := λ s a h ⟨b, h', p⟩, h b h' p,
  Inf    := λ s, ∀ a, a ∈ s → a,
  Inf_le := λ s a h p, p a h,
  le_Inf := λ s a h p b hb, h b hb p,
  .. Prop.bounded_order,
  .. Prop.distrib_lattice }

noncomputable instance Prop.complete_linear_order : complete_linear_order Prop :=
{ ..Prop.complete_lattice, ..Prop.linear_order }

@[simp] lemma Sup_Prop_eq {s : set Prop} : Sup s = ∃ p ∈ s, p := rfl
@[simp] lemma Inf_Prop_eq {s : set Prop} : Inf s = ∀ p ∈ s, p := rfl

@[simp] lemma supr_Prop_eq {p : ι → Prop} : (⨆ i, p i) = ∃ i, p i :=
le_antisymm (λ ⟨q, ⟨i, (eq : p i = q)⟩, hq⟩, ⟨i, eq.symm ▸ hq⟩) (λ ⟨i, hi⟩, ⟨p i, ⟨i, rfl⟩, hi⟩)

@[simp] lemma infi_Prop_eq {p : ι → Prop} : (⨅ i, p i) = ∀ i, p i :=
le_antisymm (λ h i, h _ ⟨i, rfl⟩ ) (λ h p ⟨i, eq⟩, eq ▸ h i)

instance pi.has_Sup {α : Type*} {β : α → Type*} [Π i, has_Sup (β i)] : has_Sup (Π i, β i) :=
⟨λ s i, ⨆ f : s, (f : Π i, β i) i⟩

instance pi.has_Inf {α : Type*} {β : α → Type*} [Π i, has_Inf (β i)] : has_Inf (Π i, β i) :=
⟨λ s i, ⨅ f : s, (f : Π i, β i) i⟩

instance pi.complete_lattice {α : Type*} {β : α → Type*} [∀ i, complete_lattice (β i)] :
  complete_lattice (Π i, β i) :=
{ Sup := Sup,
  Inf := Inf,
  le_Sup := λ s f hf i, le_supr (λ f : s, (f : Π i, β i) i) ⟨f, hf⟩,
  Inf_le := λ s f hf i, infi_le (λ f : s, (f : Π i, β i) i) ⟨f, hf⟩,
  Sup_le := λ s f hf i, supr_le $ λ g, hf g g.2 i,
  le_Inf := λ s f hf i, le_infi $ λ g, hf g g.2 i,
  .. pi.bounded_order,
  .. pi.lattice }

lemma Sup_apply {α : Type*} {β : α → Type*} [Π i, has_Sup (β i)] {s : set (Π a, β a)} {a : α} :
  (Sup s) a = ⨆ f : s, (f : Π a, β a) a :=
rfl

lemma Inf_apply {α : Type*} {β : α → Type*} [Π i, has_Inf (β i)]
  {s : set (Π a, β a)} {a : α} : Inf s a = ⨅ f : s, (f : Π a, β a) a :=
rfl

@[simp] lemma supr_apply {α : Type*} {β : α → Type*} {ι : Sort*} [Π i, has_Sup (β i)]
  {f : ι → Π a, β a} {a : α} : (⨆ i, f i) a = ⨆ i, f i a :=
by rw [supr, Sup_apply, supr, supr, ← image_eq_range (λ f : Π i, β i, f a) (range f), ← range_comp]

@[simp] lemma infi_apply {α : Type*} {β : α → Type*} {ι : Sort*} [Π i, has_Inf (β i)]
  {f : ι → Π a, β a} {a : α} : (⨅ i, f i) a = ⨅ i, f i a :=
@supr_apply α (λ i, (β i)ᵒᵈ) _ _ _ _

lemma unary_relation_Sup_iff {α : Type*} (s : set (α → Prop)) {a : α} :
  Sup s a ↔ ∃ r : α → Prop, r ∈ s ∧ r a :=
by { unfold Sup, simp [←eq_iff_iff] }

lemma unary_relation_Inf_iff {α : Type*} (s : set (α → Prop)) {a : α} :
  Inf s a ↔ ∀ r : α → Prop, r ∈ s → r a :=
by { unfold Inf, simp [←eq_iff_iff] }

lemma binary_relation_Sup_iff {α β : Type*} (s : set (α → β → Prop)) {a : α} {b : β} :
  Sup s a b ↔ ∃ r : α → β → Prop, r ∈ s ∧ r a b :=
by { unfold Sup, simp [←eq_iff_iff] }

lemma binary_relation_Inf_iff {α β : Type*} (s : set (α → β → Prop)) {a : α} {b : β} :
  Inf s a b ↔ ∀ r : α → β → Prop, r ∈ s → r a b :=
by { unfold Inf, simp [←eq_iff_iff] }

section complete_lattice
variables [preorder α] [complete_lattice β]

theorem monotone_Sup_of_monotone {s : set (α → β)} (m_s : ∀ f ∈ s, monotone f) : monotone (Sup s) :=
λ x y h, supr_mono $ λ f, m_s f f.2 h

theorem monotone_Inf_of_monotone {s : set (α → β)} (m_s : ∀ f ∈ s, monotone f) : monotone (Inf s) :=
λ x y h, infi_mono $ λ f, m_s f f.2 h

end complete_lattice

namespace prod
variables (α β)

instance [has_Sup α] [has_Sup β] : has_Sup (α × β) :=
⟨λ s, (Sup (prod.fst '' s), Sup (prod.snd '' s))⟩

instance [has_Inf α] [has_Inf β] : has_Inf (α × β) :=
⟨λ s, (Inf (prod.fst '' s), Inf (prod.snd '' s))⟩

instance [complete_lattice α] [complete_lattice β] : complete_lattice (α × β) :=
{ le_Sup := λ s p hab, ⟨le_Sup $ mem_image_of_mem _ hab, le_Sup $ mem_image_of_mem _ hab⟩,
  Sup_le := λ s p h,
    ⟨ Sup_le $ ball_image_of_ball $ λ p hp, (h p hp).1,
      Sup_le $ ball_image_of_ball $ λ p hp, (h p hp).2⟩,
  Inf_le := λ s p hab, ⟨Inf_le $ mem_image_of_mem _ hab, Inf_le $ mem_image_of_mem _ hab⟩,
  le_Inf := λ s p h,
    ⟨ le_Inf $ ball_image_of_ball $ λ p hp, (h p hp).1,
      le_Inf $ ball_image_of_ball $ λ p hp, (h p hp).2⟩,
  .. prod.lattice α β,
  .. prod.bounded_order α β,
  .. prod.has_Sup α β,
  .. prod.has_Inf α β }

end prod

section complete_lattice
variables [complete_lattice α] {a : α} {s : set α}

/-- This is a weaker version of `sup_Inf_eq` -/
lemma sup_Inf_le_infi_sup : a ⊔ Inf s ≤ ⨅ b ∈ s, a ⊔ b :=
le_infi₂ $ λ i h, sup_le_sup_left (Inf_le h) _

/-- This is a weaker version of `inf_Sup_eq` -/
lemma supr_inf_le_inf_Sup : (⨆ b ∈ s, a ⊓ b) ≤ a ⊓ Sup s :=
@sup_Inf_le_infi_sup αᵒᵈ _ _ _

/-- This is a weaker version of `Inf_sup_eq` -/
lemma Inf_sup_le_infi_sup : Inf s ⊔ a ≤ ⨅ b ∈ s, b ⊔ a :=
le_infi₂ $ λ i h, sup_le_sup_right (Inf_le h) _

/-- This is a weaker version of `Sup_inf_eq` -/
lemma supr_inf_le_Sup_inf : (⨆ b ∈ s, b ⊓ a) ≤ Sup s ⊓ a :=
@Inf_sup_le_infi_sup αᵒᵈ _ _ _

lemma le_supr_inf_supr (f g : ι → α) : (⨆ i, f i ⊓ g i) ≤ (⨆ i, f i) ⊓ (⨆ i, g i) :=
le_inf (supr_mono $ λ i, inf_le_left) (supr_mono $ λ i, inf_le_right)

lemma infi_sup_infi_le (f g : ι → α) : (⨅ i, f i) ⊔ (⨅ i, g i) ≤ ⨅ i, f i ⊔ g i :=
@le_supr_inf_supr αᵒᵈ ι _ f g

lemma disjoint_Sup_left {a : set α} {b : α} (d : disjoint (Sup a) b) {i} (hi : i ∈ a) :
  disjoint i b :=
(supr₂_le_iff.1 (supr_inf_le_Sup_inf.trans d) i hi : _)

lemma disjoint_Sup_right {a : set α} {b : α} (d : disjoint b (Sup a)) {i} (hi : i ∈ a) :
  disjoint b i :=
(supr₂_le_iff.mp (supr_inf_le_inf_Sup.trans d) i hi : _)

end complete_lattice

/-- Pullback a `complete_lattice` along an injection. -/
@[reducible] -- See note [reducible non-instances]
protected def function.injective.complete_lattice [has_sup α] [has_inf α] [has_Sup α]
  [has_Inf α] [has_top α] [has_bot α] [complete_lattice β]
  (f : α → β) (hf : function.injective f) (map_sup : ∀ a b, f (a ⊔ b) = f a ⊔ f b)
  (map_inf : ∀ a b, f (a ⊓ b) = f a ⊓ f b) (map_Sup : ∀ s, f (Sup s) = ⨆ a ∈ s, f a)
  (map_Inf : ∀ s, f (Inf s) = ⨅ a ∈ s, f a) (map_top : f ⊤ = ⊤) (map_bot : f ⊥ = ⊥) :
  complete_lattice α :=
{ Sup := Sup,
  le_Sup := λ s a h, (le_supr₂ a h).trans (map_Sup _).ge,
  Sup_le := λ s a h, (map_Sup _).trans_le $ supr₂_le h,
  Inf := Inf,
  Inf_le := λ s a h, (map_Inf _).trans_le $ infi₂_le a h,
  le_Inf := λ s a h, (le_infi₂ h).trans (map_Inf _).ge,
  -- we cannot use bounded_order.lift here as the `has_le` instance doesn't exist yet
  top := ⊤,
  le_top := λ a, (@le_top β _ _ _).trans map_top.ge,
  bot := ⊥,
  bot_le := λ a, map_bot.le.trans bot_le,
  ..hf.lattice f map_sup map_inf }<|MERGE_RESOLUTION|>--- conflicted
+++ resolved
@@ -1167,11 +1167,7 @@
 @supr_infi_ge_nat_add αᵒᵈ _
 
 lemma sup_supr_nat_succ (u : ℕ → α) : u 0 ⊔ (⨆ i, u (i + 1)) = ⨆ i, u i :=
-<<<<<<< HEAD
-calc u 0 ⊔ (⨆ i, u (i + 1)) = (⨆ (x : ℕ) (H : x ∈ {0} ∪ range nat.succ), u x)
-=======
 calc u 0 ⊔ (⨆ i, u (i + 1)) = (⨆ (x ∈ {0} ∪ range nat.succ), u x)
->>>>>>> 228404df
       : by rw [supr_union, supr_singleton, supr_range]
 ... = ⨆ i, u i
       : by rw [nat.zero_union_range_succ, supr_univ]
