/-
Copyright (c) 2017 Johannes Hölzl. All rights reserved.
Released under Apache 2.0 license as described in the file LICENSE.
Authors: Johannes Hölzl
-/
import order.bounds

/-!
# Theory of complete lattices

## Main definitions

* `Sup` and `Inf` are the supremum and the infimum of a set;
* `supr (f : ι → α)` and `infi (f : ι → α)` are indexed supremum and infimum of a function,
  defined as `Sup` and `Inf` of the range of this function;
* `class complete_lattice`: a bounded lattice such that `Sup s` is always the least upper boundary
  of `s` and `Inf s` is always the greatest lower boundary of `s`;
* `class complete_linear_order`: a linear ordered complete lattice.

## Naming conventions

We use `Sup`/`Inf`/`supr`/`infi` for the corresponding functions in the statement. Sometimes we
also use `bsupr`/`binfi` for "bounded` supremum or infimum, i.e. one of `⨆ i ∈ s, f i`,
`⨆ i (hi : p i), f i`, or more generally `⨆ i (hi : p i), f i hi`.

## Notation

* `⨆ i, f i` : `supr f`, the supremum of the range of `f`;
* `⨅ i, f i` : `infi f`, the infimum of the range of `f`.
-/

set_option old_structure_cmd true
open set

variables {α β β₂ : Type*} {ι ι₂ : Sort*}

/-- class for the `Sup` operator -/
class has_Sup (α : Type*) := (Sup : set α → α)
/-- class for the `Inf` operator -/
class has_Inf (α : Type*) := (Inf : set α → α)
/-- Supremum of a set -/
def Sup [has_Sup α] : set α → α := has_Sup.Sup
/-- Infimum of a set -/
def Inf [has_Inf α] : set α → α := has_Inf.Inf
/-- Indexed supremum -/
def supr [has_Sup α] (s : ι → α) : α := Sup (range s)
/-- Indexed infimum -/
def infi [has_Inf α] (s : ι → α) : α := Inf (range s)

lemma has_Inf_to_nonempty (α) [has_Inf α] : nonempty α := ⟨Inf ∅⟩
lemma has_Sup_to_nonempty (α) [has_Sup α] : nonempty α := ⟨Sup ∅⟩

notation `⨆` binders `, ` r:(scoped f, supr f) := r
notation `⨅` binders `, ` r:(scoped f, infi f) := r

section prio
set_option default_priority 100 -- see Note [default priority]
/-- A complete lattice is a bounded lattice which
  has suprema and infima for every subset. -/
class complete_lattice (α : Type*) extends bounded_lattice α, has_Sup α, has_Inf α :=
(le_Sup : ∀s, ∀a∈s, a ≤ Sup s)
(Sup_le : ∀s a, (∀b∈s, b ≤ a) → Sup s ≤ a)
(Inf_le : ∀s, ∀a∈s, Inf s ≤ a)
(le_Inf : ∀s a, (∀b∈s, a ≤ b) → a ≤ Inf s)

/-- Create a `complete_lattice` from a `partial_order` and `Inf` function
that returns the greatest lower bound of a set. Usually this constructor provides
poor definitional equalities, so it should be used with
`.. complete_lattice_of_Inf α _`. -/
def complete_lattice_of_Inf (α : Type*) [H1 : partial_order α]
  [H2 : has_Inf α] (is_glb_Inf : ∀ s : set α, is_glb s (Inf s)) :
  complete_lattice α :=
{ bot := Inf univ,
  bot_le := λ x, (is_glb_Inf univ).1 trivial,
  top := Inf ∅,
  le_top := λ a, (is_glb_Inf ∅).2 $ by simp,
  sup := λ a b, Inf {x | a ≤ x ∧ b ≤ x},
  inf := λ a b, Inf {a, b},
  le_inf := λ a b c hab hac, by { apply (is_glb_Inf _).2, simp [*] },
  inf_le_right := λ a b, (is_glb_Inf _).1 $ mem_insert_of_mem _ $ mem_singleton _,
  inf_le_left := λ a b, (is_glb_Inf _).1 $ mem_insert _ _,
  sup_le := λ a b c hac hbc, (is_glb_Inf _).1 $ by simp [*],
  le_sup_left := λ a b, (is_glb_Inf _).2 $ λ x, and.left,
  le_sup_right := λ a b, (is_glb_Inf _).2 $ λ x, and.right,
  le_Inf := λ s a ha, (is_glb_Inf s).2 ha,
  Inf_le := λ s a ha, (is_glb_Inf s).1 ha,
  Sup := λ s, Inf (upper_bounds s),
  le_Sup := λ s a ha, (is_glb_Inf (upper_bounds s)).2 $ λ b hb, hb ha,
  Sup_le := λ s a ha, (is_glb_Inf (upper_bounds s)).1 ha,
  .. H1, .. H2 }

/-- Create a `complete_lattice` from a `partial_order` and `Sup` function
that returns the least upper bound of a set. Usually this constructor provides
poor definitional equalities, so it should be used with
`.. complete_lattice_of_Sup α _`. -/
def complete_lattice_of_Sup (α : Type*) [H1 : partial_order α]
  [H2 : has_Sup α] (is_lub_Sup : ∀ s : set α, is_lub s (Sup s)) :
  complete_lattice α :=
{ top := Sup univ,
  le_top := λ x, (is_lub_Sup univ).1 trivial,
  bot := Sup ∅,
  bot_le := λ x, (is_lub_Sup ∅).2 $ by simp,
  sup := λ a b, Sup {a, b},
  sup_le := λ a b c hac hbc, (is_lub_Sup _).2 (by simp [*]),
  le_sup_left := λ a b, (is_lub_Sup _).1 $ mem_insert _ _,
  le_sup_right := λ a b, (is_lub_Sup _).1 $ mem_insert_of_mem _ $ mem_singleton _,
  inf := λ a b, Sup {x | x ≤ a ∧ x ≤ b},
  le_inf := λ a b c hab hac, (is_lub_Sup _).1 $ by simp [*],
  inf_le_left := λ a b, (is_lub_Sup _).2 (λ x, and.left),
  inf_le_right := λ a b, (is_lub_Sup _).2 (λ x, and.right),
  Inf := λ s, Sup (lower_bounds s),
  Sup_le := λ s a ha, (is_lub_Sup s).2 ha,
  le_Sup := λ s a ha, (is_lub_Sup s).1 ha,
  Inf_le := λ s a ha, (is_lub_Sup (lower_bounds s)).2 (λ b hb, hb ha),
  le_Inf := λ s a ha, (is_lub_Sup (lower_bounds s)).1 ha,
  .. H1, .. H2 }

/-- A complete linear order is a linear order whose lattice structure is complete. -/
class complete_linear_order (α : Type*) extends complete_lattice α, decidable_linear_order α
end prio

section
variables [complete_lattice α] {s t : set α} {a b : α}

@[ematch] theorem le_Sup : a ∈ s → a ≤ Sup s := complete_lattice.le_Sup s a

theorem Sup_le : (∀b∈s, b ≤ a) → Sup s ≤ a := complete_lattice.Sup_le s a

@[ematch] theorem Inf_le : a ∈ s → Inf s ≤ a := complete_lattice.Inf_le s a

theorem le_Inf : (∀b∈s, a ≤ b) → a ≤ Inf s := complete_lattice.le_Inf s a

lemma is_lub_Sup (s : set α) : is_lub s (Sup s) := ⟨assume x, le_Sup, assume x, Sup_le⟩

lemma is_lub.Sup_eq (h : is_lub s a) : Sup s = a := (is_lub_Sup s).unique h

lemma is_glb_Inf (s : set α) : is_glb s (Inf s) := ⟨assume a, Inf_le, assume a, le_Inf⟩

lemma is_glb.Inf_eq (h : is_glb s a) : Inf s = a := (is_glb_Inf s).unique h

theorem le_Sup_of_le (hb : b ∈ s) (h : a ≤ b) : a ≤ Sup s :=
le_trans h (le_Sup hb)

theorem Inf_le_of_le (hb : b ∈ s) (h : b ≤ a) : Inf s ≤ a :=
le_trans (Inf_le hb) h

theorem Sup_le_Sup (h : s ⊆ t) : Sup s ≤ Sup t :=
(is_lub_Sup s).mono (is_lub_Sup t) h

theorem Inf_le_Inf (h : s ⊆ t) : Inf t ≤ Inf s :=
(is_glb_Inf s).mono (is_glb_Inf t) h

@[simp] theorem Sup_le_iff : Sup s ≤ a ↔ (∀b ∈ s, b ≤ a) :=
is_lub_le_iff (is_lub_Sup s)

@[simp] theorem le_Inf_iff : a ≤ Inf s ↔ (∀b ∈ s, a ≤ b) :=
le_is_glb_iff (is_glb_Inf s)

theorem Inf_le_Sup (hs : s.nonempty) : Inf s ≤ Sup s :=
is_glb_le_is_lub (is_glb_Inf s) (is_lub_Sup s) hs

-- TODO: it is weird that we have to add union_def
theorem Sup_union {s t : set α} : Sup (s ∪ t) = Sup s ⊔ Sup t :=
((is_lub_Sup s).union (is_lub_Sup t)).Sup_eq

theorem Sup_inter_le {s t : set α} : Sup (s ∩ t) ≤ Sup s ⊓ Sup t :=
by finish
/-
  Sup_le (assume a ⟨a_s, a_t⟩, le_inf (le_Sup a_s) (le_Sup a_t))
-/

theorem Inf_union {s t : set α} : Inf (s ∪ t) = Inf s ⊓ Inf t :=
((is_glb_Inf s).union (is_glb_Inf t)).Inf_eq

theorem le_Inf_inter {s t : set α} : Inf s ⊔ Inf t ≤ Inf (s ∩ t) :=
by finish
/-
le_Inf (assume a ⟨a_s, a_t⟩, sup_le (Inf_le a_s) (Inf_le a_t))
-/

@[simp] theorem Sup_empty : Sup ∅ = (⊥ : α) :=
is_lub_empty.Sup_eq

@[simp] theorem Inf_empty : Inf ∅ = (⊤ : α) :=
(@is_glb_empty α _).Inf_eq

@[simp] theorem Sup_univ : Sup univ = (⊤ : α) :=
(@is_lub_univ α _).Sup_eq

@[simp] theorem Inf_univ : Inf univ = (⊥ : α) :=
is_glb_univ.Inf_eq

-- TODO(Jeremy): get this automatically
@[simp] theorem Sup_insert {a : α} {s : set α} : Sup (insert a s) = a ⊔ Sup s :=
((is_lub_Sup s).insert a).Sup_eq

@[simp] theorem Inf_insert {a : α} {s : set α} : Inf (insert a s) = a ⊓ Inf s :=
((is_glb_Inf s).insert a).Inf_eq

-- We will generalize this to conditionally complete lattices in `cSup_singleton`.
theorem Sup_singleton {a : α} : Sup {a} = a :=
is_lub_singleton.Sup_eq

-- We will generalize this to conditionally complete lattices in `cInf_singleton`.
theorem Inf_singleton {a : α} : Inf {a} = a :=
is_glb_singleton.Inf_eq

theorem Sup_pair {a b : α} : Sup {a, b} = a ⊔ b :=
(@is_lub_pair α _ a b).Sup_eq

theorem Inf_pair {a b : α} : Inf {a, b} = a ⊓ b :=
(@is_glb_pair α _ a b).Inf_eq

@[simp] theorem Inf_eq_top : Inf s = ⊤ ↔ (∀a∈s, a = ⊤) :=
iff.intro
  (assume h a ha, top_unique $ h ▸ Inf_le ha)
  (assume h, top_unique $ le_Inf $ assume a ha, top_le_iff.2 $ h a ha)

@[simp] theorem Sup_eq_bot : Sup s = ⊥ ↔ (∀a∈s, a = ⊥) :=
iff.intro
  (assume h a ha, bot_unique $ h ▸ le_Sup ha)
  (assume h, bot_unique $ Sup_le $ assume a ha, le_bot_iff.2 $ h a ha)

end

section complete_linear_order
variables [complete_linear_order α] {s t : set α} {a b : α}

lemma Inf_lt_iff : Inf s < b ↔ (∃a∈s, a < b) :=
is_glb_lt_iff (is_glb_Inf s)

lemma lt_Sup_iff : b < Sup s ↔ (∃a∈s, b < a) :=
lt_is_lub_iff (is_lub_Sup s)

lemma Sup_eq_top : Sup s = ⊤ ↔ (∀b<⊤, ∃a∈s, b < a) :=
iff.intro
  (assume (h : Sup s = ⊤) b hb, by rwa [←h, lt_Sup_iff] at hb)
  (assume h, top_unique $ le_of_not_gt $ assume h',
    let ⟨a, ha, h⟩ := h _ h' in
    lt_irrefl a $ lt_of_le_of_lt (le_Sup ha) h)

@[nolint ge_or_gt] -- see Note [nolint_ge]
lemma Inf_eq_bot : Inf s = ⊥ ↔ (∀b>⊥, ∃a∈s, a < b) :=
iff.intro
  (assume (h : Inf s = ⊥) b (hb : ⊥ < b), by rwa [←h, Inf_lt_iff] at hb)
  (assume h, bot_unique $ le_of_not_gt $ assume h',
    let ⟨a, ha, h⟩ := h _ h' in
    lt_irrefl a $ lt_of_lt_of_le h (Inf_le ha))

lemma lt_supr_iff {f : ι → α} : a < supr f ↔ (∃i, a < f i) :=
lt_Sup_iff.trans exists_range_iff

lemma infi_lt_iff {f : ι → α} : infi f < a ↔ (∃i, f i < a) :=
Inf_lt_iff.trans exists_range_iff

end complete_linear_order

/- supr & infi -/

section
variables [complete_lattice α] {s t : ι → α} {a b : α}

-- TODO: this declaration gives error when starting smt state
--@[ematch]
theorem le_supr (s : ι → α) (i : ι) : s i ≤ supr s :=
le_Sup ⟨i, rfl⟩

@[ematch] theorem le_supr' (s : ι → α) (i : ι) : (: s i ≤ supr s :) :=
le_Sup ⟨i, rfl⟩

/- TODO: this version would be more powerful, but, alas, the pattern matcher
   doesn't accept it.
@[ematch] theorem le_supr' (s : ι → α) (i : ι) : (: s i :) ≤ (: supr s :) :=
le_Sup ⟨i, rfl⟩
-/

lemma is_lub_supr : is_lub (range s) (⨆j, s j) := is_lub_Sup _

lemma is_lub.supr_eq (h : is_lub (range s) a) : (⨆j, s j) = a := h.Sup_eq

lemma is_glb_infi : is_glb (range s) (⨅j, s j) := is_glb_Inf _

lemma is_glb.infi_eq (h : is_glb (range s) a) : (⨅j, s j) = a := h.Inf_eq

theorem le_supr_of_le (i : ι) (h : a ≤ s i) : a ≤ supr s :=
le_trans h (le_supr _ i)

<<<<<<< HEAD
theorem le_bsupr {p : ι → Prop} {f : Π i, p i → α} (i : ι) (hi : p i) :
=======
theorem le_bsupr {p : ι → Prop} {f : Π i (h : p i), α} (i : ι) (hi : p i) :
>>>>>>> 2ec83dc5
  f i hi ≤ ⨆ i hi, f i hi :=
le_supr_of_le i $ le_supr (f i) hi

theorem supr_le (h : ∀i, s i ≤ a) : supr s ≤ a :=
Sup_le $ assume b ⟨i, eq⟩, eq ▸ h i

<<<<<<< HEAD
theorem bsupr_le {p : ι → Prop} {f : Π i (h : p i), α} (h : ∀ i, p i → f i ‹_› ≤ a) :
  (⨆ i (h : p i), f i ‹_›) ≤ a :=
=======
theorem bsupr_le {p : ι → Prop} {f : Π i (h : p i), α} (h : ∀ i hi, f i hi ≤ a) :
  (⨆ i (hi : p i), f i hi) ≤ a :=
>>>>>>> 2ec83dc5
supr_le $ λ i, supr_le $ h i

theorem supr_le_supr (h : ∀i, s i ≤ t i) : supr s ≤ supr t :=
supr_le $ assume i, le_supr_of_le i (h i)

theorem supr_le_supr2 {t : ι₂ → α} (h : ∀i, ∃j, s i ≤ t j) : supr s ≤ supr t :=
supr_le $ assume j, exists.elim (h j) le_supr_of_le

<<<<<<< HEAD
theorem bsupr_le_bsupr {p : ι → Prop} {f g : Π i, p i → α} (h : ∀ i, p i → f i ‹_› ≤ g i ‹_›) :
=======
theorem bsupr_le_bsupr {p : ι → Prop} {f g : Π i (hi : p i), α} (h : ∀ i hi, f i hi ≤ g i hi) :
>>>>>>> 2ec83dc5
  (⨆ i hi, f i hi) ≤ ⨆ i hi, g i hi :=
bsupr_le $ λ i hi, le_trans (h i hi) (le_bsupr i hi)

theorem supr_le_supr_const (h : ι → ι₂) : (⨆ i:ι, a) ≤ (⨆ j:ι₂, a) :=
supr_le $ le_supr _ ∘ h

@[simp] theorem supr_le_iff : supr s ≤ a ↔ (∀i, s i ≤ a) :=
(is_lub_le_iff is_lub_supr).trans forall_range_iff

theorem Sup_eq_supr {s : set α} : Sup s = (⨆a ∈ s, a) :=
le_antisymm
  (Sup_le $ assume b h, le_supr_of_le b $ le_supr _ h)
  (supr_le $ assume b, supr_le $ assume h, le_Sup h)

lemma le_supr_iff : (a ≤ supr s) ↔ (∀ b, (∀ i, s i ≤ b) → a ≤ b) :=
⟨λ h b hb, le_trans h (supr_le hb), λ h, h _ $ λ i, le_supr s i⟩

lemma monotone.le_map_supr [complete_lattice β] {f : α → β} (hf : monotone f) :
  (⨆ i, f (s i)) ≤ f (supr s) :=
supr_le $ λ i, hf $ le_supr _ _

lemma monotone.le_map_supr2 [complete_lattice β] {f : α → β} (hf : monotone f)
  {ι' : ι → Sort*} (s : Π i, ι' i → α) :
  (⨆ i (h : ι' i), f (s i h)) ≤ f (⨆ i (h : ι' i), s i h) :=
calc (⨆ i h, f (s i h)) ≤ (⨆ i, f (⨆ h, s i h)) :
  supr_le_supr $ λ i, hf.le_map_supr
... ≤ f (⨆ i (h : ι' i), s i h) : hf.le_map_supr

lemma monotone.le_map_Sup [complete_lattice β] {s : set α} {f : α → β} (hf : monotone f) :
  (⨆a∈s, f a) ≤ f (Sup s) :=
by rw [Sup_eq_supr]; exact hf.le_map_supr2 _

lemma supr_comp_le {ι' : Sort*} (f : ι' → α) (g : ι → ι') :
  (⨆ x, f (g x)) ≤ ⨆ y, f y :=
supr_le_supr2 $ λ x, ⟨_, le_refl _⟩

lemma monotone.supr_comp_eq [preorder β] {f : β → α} (hf : monotone f)
  {s : ι → β} (hs : ∀ x, ∃ i, x ≤ s i) :
  (⨆ x, f (s x)) = ⨆ y, f y :=
le_antisymm (supr_comp_le _ _) (supr_le_supr2 $ λ x, (hs x).imp $ λ i hi, hf hi)

lemma supr_congr {f : β → α} {g : β₂ → α} (h : β → β₂)
  (h1 : function.surjective h) (h2 : ∀ x, g (h x) = f x) : (⨆ x, f x) = ⨆ y, g y :=
by { unfold supr, congr' 1, convert h1.range_comp g, ext, rw ←h2 }

-- TODO: finish doesn't do well here.
@[congr] theorem supr_congr_Prop {α : Type*} [has_Sup α] {p q : Prop} {f₁ : p → α} {f₂ : q → α}
  (pq : p ↔ q) (f : ∀x, f₁ (pq.mpr x) = f₂ x) : supr f₁ = supr f₂ :=
begin
  unfold supr,
  apply congr_arg,
  ext,
  simp,
  split,
  exact λ⟨h, W⟩, ⟨pq.1 h, eq.trans (f (pq.1 h)).symm W⟩,
  exact λ⟨h, W⟩, ⟨pq.2 h, eq.trans (f h) W⟩
end

theorem infi_le (s : ι → α) (i : ι) : infi s ≤ s i :=
Inf_le ⟨i, rfl⟩

@[ematch] theorem infi_le' (s : ι → α) (i : ι) : (: infi s ≤ s i :) :=
Inf_le ⟨i, rfl⟩

/- I wanted to see if this would help for infi_comm; it doesn't.
@[ematch] theorem infi_le₂' (s : ι → ι₂ → α) (i : ι) (j : ι₂) : (: ⨅ i j, s i j :) ≤ (: s i j :) :=
begin
  transitivity,
  apply (infi_le (λ i, ⨅ j, s i j) i),
  apply infi_le
end
-/

theorem infi_le_of_le (i : ι) (h : s i ≤ a) : infi s ≤ a :=
le_trans (infi_le _ i) h

<<<<<<< HEAD
theorem binfi_le {p : ι → Prop} {f : Π i, p i → α} (i : ι) (hi : p i) :
=======
theorem binfi_le {p : ι → Prop} {f : Π i (hi : p i), α} (i : ι) (hi : p i) :
>>>>>>> 2ec83dc5
  (⨅ i hi, f i hi) ≤ f i hi :=
infi_le_of_le i $ infi_le (f i) hi

theorem le_infi (h : ∀i, a ≤ s i) : a ≤ infi s :=
le_Inf $ assume b ⟨i, eq⟩, eq ▸ h i

<<<<<<< HEAD
theorem le_binfi {p : ι → Prop} {f : Π i (h : p i), α} (h : ∀ i, p i → a ≤ f i ‹_›) :
  a ≤ ⨅ i (h : p i), f i ‹_› :=
=======
theorem le_binfi {p : ι → Prop} {f : Π i (h : p i), α} (h : ∀ i hi, a ≤ f i hi) :
  a ≤ ⨅ i hi, f i hi :=
>>>>>>> 2ec83dc5
le_infi $ λ i, le_infi $ h i

theorem infi_le_infi (h : ∀i, s i ≤ t i) : infi s ≤ infi t :=
le_infi $ assume i, infi_le_of_le i (h i)

theorem infi_le_infi2 {t : ι₂ → α} (h : ∀j, ∃i, s i ≤ t j) : infi s ≤ infi t :=
le_infi $ assume j, exists.elim (h j) infi_le_of_le

<<<<<<< HEAD
theorem binfi_le_binfi {p : ι → Prop} {f g : Π i, p i → α} (h : ∀ i, p i → f i ‹_› ≤ g i ‹_›) :
=======
theorem binfi_le_binfi {p : ι → Prop} {f g : Π i (h : p i), α} (h : ∀ i hi, f i hi ≤ g i hi) :
>>>>>>> 2ec83dc5
  (⨅ i hi, f i hi) ≤ ⨅ i hi, g i hi :=
le_binfi $ λ i hi, le_trans (binfi_le i hi) (h i hi)

theorem infi_le_infi_const (h : ι₂ → ι) : (⨅ i:ι, a) ≤ (⨅ j:ι₂, a) :=
le_infi $ infi_le _ ∘ h

@[simp] theorem le_infi_iff : a ≤ infi s ↔ (∀i, a ≤ s i) :=
⟨assume : a ≤ infi s, assume i, le_trans this (infi_le _ _), le_infi⟩

theorem Inf_eq_infi {s : set α} : Inf s = (⨅a ∈ s, a) :=
le_antisymm
  (le_infi $ assume b, le_infi $ assume h, Inf_le h)
  (le_Inf $ assume b h, infi_le_of_le b $ infi_le _ h)

lemma monotone.map_infi_le [complete_lattice β] {f : α → β} (hf : monotone f) :
  f (infi s) ≤ (⨅ i, f (s i)) :=
le_infi $ λ i, hf $ infi_le _ _

lemma monotone.map_infi2_le [complete_lattice β] {f : α → β} (hf : monotone f)
  {ι' : ι → Sort*} (s : Π i, ι' i → α) :
  f (⨅ i (h : ι' i), s i h) ≤ (⨅ i (h : ι' i), f (s i h)) :=
calc f (⨅ i (h : ι' i), s i h) ≤ (⨅ i, f (⨅ h, s i h)) : hf.map_infi_le
... ≤ (⨅ i h, f (s i h)) : infi_le_infi $ λ i, hf.map_infi_le

lemma monotone.map_Inf_le [complete_lattice β] {s : set α} {f : α → β} (hf : monotone f) :
  f (Inf s) ≤ ⨅ a∈s, f a :=
by rw [Inf_eq_infi]; exact hf.map_infi2_le _

lemma le_infi_comp {ι' : Sort*} (f : ι' → α) (g : ι → ι') :
  (⨅ y, f y) ≤ ⨅ x, f (g x) :=
infi_le_infi2 $ λ x, ⟨_, le_refl _⟩

lemma monotone.infi_comp_eq [preorder β] {f : β → α} (hf : monotone f)
  {s : ι → β} (hs : ∀ x, ∃ i, s i ≤ x) :
  (⨅ x, f (s x)) = ⨅ y, f y :=
le_antisymm (infi_le_infi2 $ λ x, (hs x).imp $ λ i hi, hf hi) (le_infi_comp _ _)

lemma infi_congr {f : β → α} {g : β₂ → α} (h : β → β₂)
  (h1 : function.surjective h) (h2 : ∀ x, g (h x) = f x) : (⨅ x, f x) = ⨅ y, g y :=
by { unfold infi, congr' 1, convert h1.range_comp g, ext, rw ←h2 }

@[congr] theorem infi_congr_Prop {α : Type*} [has_Inf α] {p q : Prop} {f₁ : p → α} {f₂ : q → α}
  (pq : p ↔ q) (f : ∀x, f₁ (pq.mpr x) = f₂ x) : infi f₁ = infi f₂ :=
begin
  unfold infi,
  apply congr_arg,
  ext,
  simp,
  split,
  exact λ⟨h, W⟩, ⟨pq.1 h, eq.trans (f (pq.1 h)).symm W⟩,
  exact λ⟨h, W⟩, ⟨pq.2 h, eq.trans (f h) W⟩
end

-- We will generalize this to conditionally complete lattices in `cinfi_const`.
theorem infi_const [nonempty ι] {a : α} : (⨅ b:ι, a) = a :=
by rw [infi, range_const, Inf_singleton]

-- We will generalize this to conditionally complete lattices in `csupr_const`.
theorem supr_const [nonempty ι] {a : α} : (⨆ b:ι, a) = a :=
by rw [supr, range_const, Sup_singleton]

@[simp] lemma infi_top : (⨅i:ι, ⊤ : α) = ⊤ :=
top_unique $ le_infi $ assume i, le_refl _

@[simp] lemma supr_bot : (⨆i:ι, ⊥ : α) = ⊥ :=
bot_unique $ supr_le $ assume i, le_refl _

@[simp] lemma infi_eq_top : infi s = ⊤ ↔ (∀i, s i = ⊤) :=
iff.intro
  (assume eq i, top_unique $ eq ▸ infi_le _ _)
  (assume h, top_unique $ le_infi $ assume i, top_le_iff.2 $ h i)

@[simp] lemma supr_eq_bot : supr s = ⊥ ↔ (∀i, s i = ⊥) :=
iff.intro
  (assume eq i, bot_unique $ eq ▸ le_supr _ _)
  (assume h, bot_unique $ supr_le $ assume i, le_bot_iff.2 $ h i)

@[simp] lemma infi_pos {p : Prop} {f : p → α} (hp : p) : (⨅ h : p, f h) = f hp :=
le_antisymm (infi_le _ _) (le_infi $ assume h, le_refl _)

@[simp] lemma infi_neg {p : Prop} {f : p → α} (hp : ¬ p) : (⨅ h : p, f h) = ⊤ :=
le_antisymm le_top $ le_infi $ assume h, (hp h).elim

@[simp] lemma supr_pos {p : Prop} {f : p → α} (hp : p) : (⨆ h : p, f h) = f hp :=
le_antisymm (supr_le $ assume h, le_refl _) (le_supr _ _)

@[simp] lemma supr_neg {p : Prop} {f : p → α} (hp : ¬ p) : (⨆ h : p, f h) = ⊥ :=
le_antisymm (supr_le $ assume h, (hp h).elim) bot_le

lemma supr_eq_dif {p : Prop} [decidable p] (a : p → α) :
  (⨆h:p, a h) = (if h : p then a h else ⊥) :=
by by_cases p; simp [h]

lemma supr_eq_if {p : Prop} [decidable p] (a : α) :
  (⨆h:p, a) = (if p then a else ⊥) :=
by rw [supr_eq_dif, dif_eq_if]

lemma infi_eq_dif {p : Prop} [decidable p] (a : p → α) :
  (⨅h:p, a h) = (if h : p then a h else ⊤) :=
by by_cases p; simp [h]

lemma infi_eq_if {p : Prop} [decidable p] (a : α) :
  (⨅h:p, a) = (if p then a else ⊤) :=
by rw [infi_eq_dif, dif_eq_if]

-- TODO: should this be @[simp]?
theorem infi_comm {f : ι → ι₂ → α} : (⨅i, ⨅j, f i j) = (⨅j, ⨅i, f i j) :=
le_antisymm
  (le_infi $ assume i, le_infi $ assume j, infi_le_of_le j $ infi_le _ i)
  (le_infi $ assume j, le_infi $ assume i, infi_le_of_le i $ infi_le _ j)

/- TODO: this is strange. In the proof below, we get exactly the desired
   among the equalities, but close does not get it.
begin
  apply @le_antisymm,
    simp, intros,
    begin [smt]
      ematch, ematch, ematch, trace_state, have := le_refl (f i_1 i),
      trace_state, close
    end
end
-/

-- TODO: should this be @[simp]?
theorem supr_comm {f : ι → ι₂ → α} : (⨆i, ⨆j, f i j) = (⨆j, ⨆i, f i j) :=
le_antisymm
  (supr_le $ assume i, supr_le $ assume j, le_supr_of_le j $ le_supr _ i)
  (supr_le $ assume j, supr_le $ assume i, le_supr_of_le i $ le_supr _ j)

@[simp] theorem infi_infi_eq_left {b : β} {f : Πx:β, x = b → α} : (⨅x, ⨅h:x = b, f x h) = f b rfl :=
le_antisymm
  (infi_le_of_le b $ infi_le _ rfl)
  (le_infi $ assume b', le_infi $ assume eq, match b', eq with ._, rfl := le_refl _ end)

@[simp] theorem infi_infi_eq_right {b : β} {f : Πx:β, b = x → α} : (⨅x, ⨅h:b = x, f x h) = f b rfl :=
le_antisymm
  (infi_le_of_le b $ infi_le _ rfl)
  (le_infi $ assume b', le_infi $ assume eq, match b', eq with ._, rfl := le_refl _ end)

@[simp] theorem supr_supr_eq_left {b : β} {f : Πx:β, x = b → α} : (⨆x, ⨆h : x = b, f x h) = f b rfl :=
le_antisymm
  (supr_le $ assume b', supr_le $ assume eq, match b', eq with ._, rfl := le_refl _ end)
  (le_supr_of_le b $ le_supr _ rfl)

@[simp] theorem supr_supr_eq_right {b : β} {f : Πx:β, b = x → α} : (⨆x, ⨆h : b = x, f x h) = f b rfl :=
le_antisymm
  (supr_le $ assume b', supr_le $ assume eq, match b', eq with ._, rfl := le_refl _ end)
  (le_supr_of_le b $ le_supr _ rfl)

attribute [ematch] le_refl

theorem infi_inf_eq {f g : ι → α} : (⨅ x, f x ⊓ g x) = (⨅ x, f x) ⊓ (⨅ x, g x) :=
le_antisymm
  (le_inf
    (le_infi $ assume i, infi_le_of_le i inf_le_left)
    (le_infi $ assume i, infi_le_of_le i inf_le_right))
  (le_infi $ assume i, le_inf
    (inf_le_left_of_le $ infi_le _ _)
    (inf_le_right_of_le $ infi_le _ _))

/- TODO: here is another example where more flexible pattern matching
   might help.

begin
  apply @le_antisymm,
  safe, pose h := f a ⊓ g a, begin [smt] ematch, ematch  end
end
-/

lemma infi_inf {f : ι → α} {a : α} (i : ι) : (⨅x, f x) ⊓ a = (⨅ x, f x ⊓ a) :=
le_antisymm
  (le_infi $ assume i, le_inf (inf_le_left_of_le $ infi_le _ _) inf_le_right)
  (le_inf (infi_le_infi $ assume i, inf_le_left) (infi_le_of_le i inf_le_right))

lemma inf_infi {f : ι → α} {a : α} (i : ι) : a ⊓ (⨅x, f x) = (⨅ x, a ⊓ f x) :=
by rw [inf_comm, infi_inf i]; simp [inf_comm]

<<<<<<< HEAD
lemma binfi_inf {p : ι → Prop} {f : Πi, p i → α} {a : α} {i : ι} (hi : p i) :
=======
lemma binfi_inf {p : ι → Prop} {f : Π i (hi : p i), α} {a : α} {i : ι} (hi : p i) :
>>>>>>> 2ec83dc5
  (⨅i (h : p i), f i h) ⊓ a = (⨅ i (h : p i), f i h ⊓ a) :=
le_antisymm
  (le_infi $ assume i, le_infi $ assume hi,
    le_inf (inf_le_left_of_le $ infi_le_of_le i $ infi_le _ _) inf_le_right)
  (le_inf (infi_le_infi $ assume i, infi_le_infi $ assume hi, inf_le_left)
     (infi_le_of_le i $ infi_le_of_le hi $ inf_le_right))

theorem supr_sup_eq {f g : β → α} : (⨆ x, f x ⊔ g x) = (⨆ x, f x) ⊔ (⨆ x, g x) :=
le_antisymm
  (supr_le $ assume i, sup_le
    (le_sup_left_of_le $ le_supr _ _)
    (le_sup_right_of_le $ le_supr _ _))
  (sup_le
    (supr_le $ assume i, le_supr_of_le i le_sup_left)
    (supr_le $ assume i, le_supr_of_le i le_sup_right))

/- supr and infi under Prop -/

@[simp] theorem infi_false {s : false → α} : infi s = ⊤ :=
le_antisymm le_top (le_infi $ assume i, false.elim i)

@[simp] theorem supr_false {s : false → α} : supr s = ⊥ :=
le_antisymm (supr_le $ assume i, false.elim i) bot_le

@[simp] theorem infi_true {s : true → α} : infi s = s trivial :=
le_antisymm (infi_le _ _) (le_infi $ assume ⟨⟩, le_refl _)

@[simp] theorem supr_true {s : true → α} : supr s = s trivial :=
le_antisymm (supr_le $ assume ⟨⟩, le_refl _) (le_supr _ _)

@[simp] theorem infi_exists {p : ι → Prop} {f : Exists p → α} : (⨅ x, f x) = (⨅ i, ⨅ h:p i, f ⟨i, h⟩) :=
le_antisymm
  (le_infi $ assume i, le_infi $ assume : p i, infi_le _ _)
  (le_infi $ assume ⟨i, h⟩, infi_le_of_le i $ infi_le _ _)

@[simp] theorem supr_exists {p : ι → Prop} {f : Exists p → α} : (⨆ x, f x) = (⨆ i, ⨆ h:p i, f ⟨i, h⟩) :=
le_antisymm
  (supr_le $ assume ⟨i, h⟩, le_supr_of_le i $ le_supr (λh:p i, f ⟨i, h⟩) _)
  (supr_le $ assume i, supr_le $ assume : p i, le_supr _ _)

theorem infi_and {p q : Prop} {s : p ∧ q → α} : infi s = (⨅ h₁ h₂, s ⟨h₁, h₂⟩) :=
le_antisymm
  (le_infi $ assume i, le_infi $ assume j, infi_le _ _)
  (le_infi $ assume ⟨i, h⟩, infi_le_of_le i $ infi_le _ _)

/-- The symmetric case of `infi_and`, useful for rewriting into a infimum over a conjunction -/
lemma infi_and' {p q : Prop} {s : p → q → α} :
  (⨅ (h₁ : p) (h₂ : q), s h₁ h₂) = ⨅ (h : p ∧ q), s h.1 h.2 :=
by { symmetry, exact infi_and }

theorem supr_and {p q : Prop} {s : p ∧ q → α} : supr s = (⨆ h₁ h₂, s ⟨h₁, h₂⟩) :=
le_antisymm
  (supr_le $ assume ⟨i, h⟩, le_supr_of_le i $ le_supr (λj, s ⟨i, j⟩) _)
  (supr_le $ assume i, supr_le $ assume j, le_supr _ _)

/-- The symmetric case of `supr_and`, useful for rewriting into a supremum over a conjunction -/
lemma supr_and' {p q : Prop} {s : p → q → α} :
  (⨆ (h₁ : p) (h₂ : q), s h₁ h₂) = ⨆ (h : p ∧ q), s h.1 h.2 :=
by { symmetry, exact supr_and }

theorem infi_or {p q : Prop} {s : p ∨ q → α} :
  infi s = (⨅ h : p, s (or.inl h)) ⊓ (⨅ h : q, s (or.inr h)) :=
le_antisymm
  (le_inf
    (infi_le_infi2 $ assume j, ⟨_, le_refl _⟩)
    (infi_le_infi2 $ assume j, ⟨_, le_refl _⟩))
  (le_infi $ assume i, match i with
  | or.inl i := inf_le_left_of_le $ infi_le _ _
  | or.inr j := inf_le_right_of_le $ infi_le _ _
  end)

theorem supr_or {p q : Prop} {s : p ∨ q → α} :
  (⨆ x, s x) = (⨆ i, s (or.inl i)) ⊔ (⨆ j, s (or.inr j)) :=
le_antisymm
  (supr_le $ assume s, match s with
  | or.inl i := le_sup_left_of_le $ le_supr _ i
  | or.inr j := le_sup_right_of_le $ le_supr _ j
  end)
  (sup_le
    (supr_le_supr2 $ assume i, ⟨or.inl i, le_refl _⟩)
    (supr_le_supr2 $ assume j, ⟨or.inr j, le_refl _⟩))

lemma Sup_range {α : Type*} [has_Sup α] {f : ι → α} : Sup (range f) = supr f := rfl

lemma Inf_range {α : Type*} [has_Inf α] {f : ι → α} : Inf (range f) = infi f := rfl

lemma supr_range {g : β → α} {f : ι → β} : (⨆b∈range f, g b) = (⨆i, g (f i)) :=
le_antisymm
  (supr_le $ assume b, supr_le $ assume ⟨i, (h : f i = b)⟩, h ▸ le_supr _ i)
  (supr_le $ assume i, le_supr_of_le (f i) $ le_supr (λp, g (f i)) (mem_range_self _))

lemma infi_range {g : β → α} {f : ι → β} : (⨅b∈range f, g b) = (⨅i, g (f i)) :=
le_antisymm
  (le_infi $ assume i, infi_le_of_le (f i) $ infi_le (λp, g (f i)) (mem_range_self _))
  (le_infi $ assume b, le_infi $ assume ⟨i, (h : f i = b)⟩, h ▸ infi_le _ i)

theorem Inf_image {s : set β} {f : β → α} : Inf (f '' s) = (⨅ a ∈ s, f a) :=
calc Inf (set.image f s) = (⨅a, ⨅h : ∃b, b ∈ s ∧ f b = a, a) : Inf_eq_infi
                     ... = (⨅a, ⨅b, ⨅h : f b = a ∧ b ∈ s, a) : by simp [and_comm]
                     ... = (⨅a, ⨅b, ⨅h : a = f b, ⨅h : b ∈ s, a) : by simp [infi_and, eq_comm]
                     ... = (⨅b, ⨅a, ⨅h : a = f b, ⨅h : b ∈ s, a) : by rw [infi_comm]
                     ... = (⨅a∈s, f a) : congr_arg infi $ by funext x; rw [infi_infi_eq_left]

theorem Sup_image {s : set β} {f : β → α} : Sup (f '' s) = (⨆ a ∈ s, f a) :=
calc Sup (set.image f s) = (⨆a, ⨆h : ∃b, b ∈ s ∧ f b = a, a) : Sup_eq_supr
                     ... = (⨆a, ⨆b, ⨆h : f b = a ∧ b ∈ s, a) : by simp [and_comm]
                     ... = (⨆a, ⨆b, ⨆h : a = f b, ⨆h : b ∈ s, a) : by simp [supr_and, eq_comm]
                     ... = (⨆b, ⨆a, ⨆h : a = f b, ⨆h : b ∈ s, a) : by rw [supr_comm]
                     ... = (⨆a∈s, f a) : congr_arg supr $ by funext x; rw [supr_supr_eq_left]

/- supr and infi under set constructions -/

theorem infi_emptyset {f : β → α} : (⨅ x ∈ (∅ : set β), f x) = ⊤ :=
by simp

theorem supr_emptyset {f : β → α} : (⨆ x ∈ (∅ : set β), f x) = ⊥ :=
by simp

theorem infi_univ {f : β → α} : (⨅ x ∈ (univ : set β), f x) = (⨅ x, f x) :=
by simp

theorem supr_univ {f : β → α} : (⨆ x ∈ (univ : set β), f x) = (⨆ x, f x) :=
by simp

theorem infi_union {f : β → α} {s t : set β} : (⨅ x ∈ s ∪ t, f x) = (⨅x∈s, f x) ⊓ (⨅x∈t, f x) :=
calc (⨅ x ∈ s ∪ t, f x) = (⨅ x, (⨅h : x∈s, f x) ⊓ (⨅h : x∈t, f x)) : congr_arg infi $ funext $ assume x, infi_or
                    ... = (⨅x∈s, f x) ⊓ (⨅x∈t, f x) : infi_inf_eq

lemma infi_split (f : β → α) (p : β → Prop) :
  (⨅ i, f i) = (⨅ i (h : p i), f i) ⊓ (⨅ i (h : ¬ p i), f i) :=
by simpa [classical.em] using @infi_union _ _ _ f {i | p i} {i | ¬ p i}

lemma infi_split_single (f : β → α) (i₀ : β) :
  (⨅ i, f i) = f i₀ ⊓ (⨅ i (h : i ≠ i₀), f i) :=
by convert infi_split _ _; simp

theorem infi_le_infi_of_subset {f : β → α} {s t : set β} (h : s ⊆ t) :
  (⨅ x ∈ t, f x) ≤ (⨅ x ∈ s, f x) :=
by rw [(union_eq_self_of_subset_left h).symm, infi_union]; exact inf_le_left

theorem supr_union {f : β → α} {s t : set β} : (⨆ x ∈ s ∪ t, f x) = (⨆x∈s, f x) ⊔ (⨆x∈t, f x) :=
calc (⨆ x ∈ s ∪ t, f x) = (⨆ x, (⨆h : x∈s, f x) ⊔ (⨆h : x∈t, f x)) : congr_arg supr $ funext $ assume x, supr_or
                    ... = (⨆x∈s, f x) ⊔ (⨆x∈t, f x) : supr_sup_eq

lemma supr_split (f : β → α) (p : β → Prop) :
  (⨆ i, f i) = (⨆ i (h : p i), f i) ⊔ (⨆ i (h : ¬ p i), f i) :=
by simpa [classical.em] using @supr_union _ _ _ f {i | p i} {i | ¬ p i}

lemma supr_split_single (f : β → α) (i₀ : β) :
  (⨆ i, f i) = f i₀ ⊔ (⨆ i (h : i ≠ i₀), f i) :=
by convert supr_split _ _; simp

theorem supr_le_supr_of_subset {f : β → α} {s t : set β} (h : s ⊆ t) :
  (⨆ x ∈ s, f x) ≤ (⨆ x ∈ t, f x) :=
by rw [(union_eq_self_of_subset_left h).symm, supr_union]; exact le_sup_left

theorem infi_insert {f : β → α} {s : set β} {b : β} : (⨅ x ∈ insert b s, f x) = f b ⊓ (⨅x∈s, f x) :=
eq.trans infi_union $ congr_arg (λx:α, x ⊓ (⨅x∈s, f x)) infi_infi_eq_left

theorem supr_insert {f : β → α} {s : set β} {b : β} : (⨆ x ∈ insert b s, f x) = f b ⊔ (⨆x∈s, f x) :=
eq.trans supr_union $ congr_arg (λx:α, x ⊔ (⨆x∈s, f x)) supr_supr_eq_left

theorem infi_singleton {f : β → α} {b : β} : (⨅ x ∈ (singleton b : set β), f x) = f b :=
by simp

theorem infi_pair {f : β → α} {a b : β} : (⨅ x ∈ ({a, b} : set β), f x) = f a ⊓ f b :=
by rw [infi_insert, infi_singleton]

theorem supr_singleton {f : β → α} {b : β} : (⨆ x ∈ (singleton b : set β), f x) = f b :=
by simp

theorem supr_pair {f : β → α} {a b : β} : (⨆ x ∈ ({a, b} : set β), f x) = f a ⊔ f b :=
by rw [supr_insert, supr_singleton]

lemma infi_image {γ} {f : β → γ} {g : γ → α} {t : set β} :
  (⨅ c ∈ f '' t, g c) = (⨅ b ∈ t, g (f b)) :=
le_antisymm
  (le_infi $ assume b, le_infi $ assume hbt,
    infi_le_of_le (f b) $ infi_le (λ_, g (f b)) (mem_image_of_mem f hbt))
  (le_infi $ assume c, le_infi $ assume ⟨b, hbt, eq⟩,
    eq ▸ infi_le_of_le b $ infi_le (λ_, g (f b)) hbt)

lemma supr_image {γ} {f : β → γ} {g : γ → α} {t : set β} :
  (⨆ c ∈ f '' t, g c) = (⨆ b ∈ t, g (f b)) :=
le_antisymm
  (supr_le $ assume c, supr_le $ assume ⟨b, hbt, eq⟩,
    eq ▸ le_supr_of_le b $ le_supr (λ_, g (f b)) hbt)
  (supr_le $ assume b, supr_le $ assume hbt,
    le_supr_of_le (f b) $ le_supr (λ_, g (f b)) (mem_image_of_mem f hbt))

/- supr and infi under Type -/

@[simp] theorem infi_empty {s : empty → α} : infi s = ⊤ :=
le_antisymm le_top (le_infi $ assume i, empty.rec_on _ i)

@[simp] theorem supr_empty {s : empty → α} : supr s = ⊥ :=
le_antisymm (supr_le $ assume i, empty.rec_on _ i) bot_le

@[simp] theorem infi_unit {f : unit → α} : (⨅ x, f x) = f () :=
le_antisymm (infi_le _ _) (le_infi $ assume ⟨⟩, le_refl _)

@[simp] theorem supr_unit {f : unit → α} : (⨆ x, f x) = f () :=
le_antisymm (supr_le $ assume ⟨⟩, le_refl _) (le_supr _ _)

lemma supr_bool_eq {f : bool → α} : (⨆b:bool, f b) = f tt ⊔ f ff :=
le_antisymm
  (supr_le $ assume b, match b with tt := le_sup_left | ff := le_sup_right end)
  (sup_le (le_supr _ _) (le_supr _ _))

lemma infi_bool_eq {f : bool → α} : (⨅b:bool, f b) = f tt ⊓ f ff :=
le_antisymm
  (le_inf (infi_le _ _) (infi_le _ _))
  (le_infi $ assume b, match b with tt := inf_le_left | ff := inf_le_right end)

theorem infi_subtype {p : ι → Prop} {f : subtype p → α} : (⨅ x, f x) = (⨅ i (h:p i), f ⟨i, h⟩) :=
le_antisymm
  (le_infi $ assume i, le_infi $ assume : p i, infi_le _ _)
  (le_infi $ assume ⟨i, h⟩, infi_le_of_le i $ infi_le _ _)

lemma infi_subtype' {p : ι → Prop} {f : ∀ i, p i → α} :
  (⨅ i (h : p i), f i h) = (⨅ x : subtype p, f x.val x.property) :=
(@infi_subtype _ _ _ p (λ x, f x.val x.property)).symm

lemma infi_subtype'' {ι} (s : set ι) (f : ι → α) :
(⨅ i : s, f i) = ⨅ (t : ι) (H : t ∈ s), f t :=
infi_subtype

lemma is_glb_binfi {s : set β} {f : β → α} : is_glb (f '' s) (⨅ x ∈ s, f x) :=
by simpa only [range_comp, subtype.range_coe, infi_subtype'] using @is_glb_infi α s _ (f ∘ coe)

theorem supr_subtype {p : ι → Prop} {f : subtype p → α} : (⨆ x, f x) = (⨆ i (h:p i), f ⟨i, h⟩) :=
le_antisymm
  (supr_le $ assume ⟨i, h⟩, le_supr_of_le i $ le_supr (λh:p i, f ⟨i, h⟩) _)
  (supr_le $ assume i, supr_le $ assume : p i, le_supr _ _)

lemma supr_subtype' {p : ι → Prop} {f : ∀ i, p i → α} :
  (⨆ i (h : p i), f i h) = (⨆ x : subtype p, f x.val x.property) :=
(@supr_subtype _ _ _ p (λ x, f x.val x.property)).symm

lemma is_lub_bsupr {s : set β} {f : β → α} : is_lub (f '' s) (⨆ x ∈ s, f x) :=
by simpa only [range_comp, subtype.range_coe, supr_subtype'] using @is_lub_supr α s _ (f ∘ coe)

theorem infi_sigma {p : β → Type*} {f : sigma p → α} : (⨅ x, f x) = (⨅ i (h:p i), f ⟨i, h⟩) :=
le_antisymm
  (le_infi $ assume i, le_infi $ assume : p i, infi_le _ _)
  (le_infi $ assume ⟨i, h⟩, infi_le_of_le i $ infi_le _ _)

theorem supr_sigma {p : β → Type*} {f : sigma p → α} : (⨆ x, f x) = (⨆ i (h:p i), f ⟨i, h⟩) :=
le_antisymm
  (supr_le $ assume ⟨i, h⟩, le_supr_of_le i $ le_supr (λh:p i, f ⟨i, h⟩) _)
  (supr_le $ assume i, supr_le $ assume : p i, le_supr _ _)

theorem infi_prod {γ : Type*} {f : β × γ → α} : (⨅ x, f x) = (⨅ i j, f (i, j)) :=
le_antisymm
  (le_infi $ assume i, le_infi $ assume j, infi_le _ _)
  (le_infi $ assume ⟨i, h⟩, infi_le_of_le i $ infi_le _ _)

theorem supr_prod {γ : Type*} {f : β × γ → α} : (⨆ x, f x) = (⨆ i j, f (i, j)) :=
le_antisymm
  (supr_le $ assume ⟨i, h⟩, le_supr_of_le i $ le_supr (λj, f ⟨i, j⟩) _)
  (supr_le $ assume i, supr_le $ assume j, le_supr _ _)

theorem infi_sum {γ : Type*} {f : β ⊕ γ → α} :
  (⨅ x, f x) = (⨅ i, f (sum.inl i)) ⊓ (⨅ j, f (sum.inr j)) :=
le_antisymm
  (le_inf
    (infi_le_infi2 $ assume i, ⟨_, le_refl _⟩)
    (infi_le_infi2 $ assume j, ⟨_, le_refl _⟩))
  (le_infi $ assume s, match s with
  | sum.inl i := inf_le_left_of_le $ infi_le _ _
  | sum.inr j := inf_le_right_of_le $ infi_le _ _
  end)

theorem supr_sum {γ : Type*} {f : β ⊕ γ → α} :
  (⨆ x, f x) = (⨆ i, f (sum.inl i)) ⊔ (⨆ j, f (sum.inr j)) :=
le_antisymm
  (supr_le $ assume s, match s with
  | sum.inl i := le_sup_left_of_le $ le_supr _ i
  | sum.inr j := le_sup_right_of_le $ le_supr _ j
  end)
  (sup_le
    (supr_le_supr2 $ assume i, ⟨sum.inl i, le_refl _⟩)
    (supr_le_supr2 $ assume j, ⟨sum.inr j, le_refl _⟩))

end

section complete_linear_order
variables [complete_linear_order α]

lemma supr_eq_top (f : ι → α) : supr f = ⊤ ↔ (∀b<⊤, ∃i, b < f i) :=
by rw [← Sup_range, Sup_eq_top];
from forall_congr (assume b, forall_congr (assume hb, set.exists_range_iff))

@[nolint ge_or_gt] -- see Note [nolint_ge]
lemma infi_eq_bot (f : ι → α) : infi f = ⊥ ↔ (∀b>⊥, ∃i, b > f i) :=
by rw [← Inf_range, Inf_eq_bot];
from forall_congr (assume b, forall_congr (assume hb, set.exists_range_iff))

end complete_linear_order

/- Instances -/

instance complete_lattice_Prop : complete_lattice Prop :=
{ Sup    := λs, ∃a∈s, a,
  le_Sup := assume s a h p, ⟨a, h, p⟩,
  Sup_le := assume s a h ⟨b, h', p⟩, h b h' p,
  Inf    := λs, ∀a:Prop, a∈s → a,
  Inf_le := assume s a h p, p a h,
  le_Inf := assume s a h p b hb, h b hb p,
  ..bounded_lattice_Prop }

lemma Inf_Prop_eq {s : set Prop} : Inf s = (∀p ∈ s, p) := rfl

lemma Sup_Prop_eq {s : set Prop} : Sup s = (∃p ∈ s, p) := rfl

lemma infi_Prop_eq {ι : Sort*} {p : ι → Prop} : (⨅i, p i) = (∀i, p i) :=
le_antisymm (assume h i, h _ ⟨i, rfl⟩ ) (assume h p ⟨i, eq⟩, eq ▸ h i)

lemma supr_Prop_eq {ι : Sort*} {p : ι → Prop} : (⨆i, p i) = (∃i, p i) :=
le_antisymm (assume ⟨q, ⟨i, (eq : p i = q)⟩, hq⟩, ⟨i, eq.symm ▸ hq⟩) (assume ⟨i, hi⟩, ⟨p i, ⟨i, rfl⟩, hi⟩)

instance pi.complete_lattice {α : Type*} {β : α → Type*} [∀ i, complete_lattice (β i)] :
  complete_lattice (Π i, β i) :=
by { pi_instance;
     { intros, intro,
       apply_field, intros,
       simp at H, rcases H with ⟨ x, H₀, H₁ ⟩,
       subst b, apply a_1 _ H₀ i, } }

lemma Inf_apply
  {α : Type*} {β : α → Type*} [∀ i, complete_lattice (β i)] {s : set (Πa, β a)} {a : α} :
  (Inf s) a = (⨅f∈s, (f : Πa, β a) a) :=
by rw [← Inf_image]; refl

lemma infi_apply {α : Type*} {β : α → Type*} {ι : Sort*} [∀ i, complete_lattice (β i)]
  {f : ι → Πa, β a} {a : α} : (⨅i, f i) a = (⨅i, f i a) :=
by erw [← Inf_range, Inf_apply, infi_range]

lemma Sup_apply
  {α : Type*} {β : α → Type*} [∀ i, complete_lattice (β i)] {s : set (Πa, β a)} {a : α} :
  (Sup s) a = (⨆f∈s, (f : Πa, β a) a) :=
by rw [← Sup_image]; refl

lemma supr_apply {α : Type*} {β : α → Type*} {ι : Sort*} [∀ i, complete_lattice (β i)]
  {f : ι → Πa, β a} {a : α} : (⨆i, f i) a = (⨆i, f i a) :=
by erw [← Sup_range, Sup_apply, supr_range]

section complete_lattice
variables [preorder α] [complete_lattice β]

theorem monotone_Sup_of_monotone {s : set (α → β)} (m_s : ∀f∈s, monotone f) : monotone (Sup s) :=
assume x y h, Sup_le $ assume x' ⟨f, f_in, fx_eq⟩, le_Sup_of_le ⟨f, f_in, rfl⟩ $ fx_eq ▸ m_s _ f_in h

theorem monotone_Inf_of_monotone {s : set (α → β)} (m_s : ∀f∈s, monotone f) : monotone (Inf s) :=
assume x y h, le_Inf $ assume x' ⟨f, f_in, fx_eq⟩, Inf_le_of_le ⟨f, f_in, rfl⟩ $ fx_eq ▸ m_s _ f_in h

end complete_lattice

namespace order_dual
variable (α)

instance [has_Inf α] : has_Sup (order_dual α) := ⟨(Inf : set α → α)⟩
instance [has_Sup α] : has_Inf (order_dual α) := ⟨(Sup : set α → α)⟩

instance [complete_lattice α] : complete_lattice (order_dual α) :=
{ le_Sup := @complete_lattice.Inf_le α _,
  Sup_le := @complete_lattice.le_Inf α _,
  Inf_le := @complete_lattice.le_Sup α _,
  le_Inf := @complete_lattice.Sup_le α _,
  .. order_dual.bounded_lattice α, ..order_dual.has_Sup α, ..order_dual.has_Inf α }

instance [complete_linear_order α] : complete_linear_order (order_dual α) :=
{ .. order_dual.complete_lattice α, .. order_dual.decidable_linear_order α }

end order_dual

namespace prod
variables (α β)

instance [has_Inf α] [has_Inf β] : has_Inf (α × β) :=
⟨λs, (Inf (prod.fst '' s), Inf (prod.snd '' s))⟩

instance [has_Sup α] [has_Sup β] : has_Sup (α × β) :=
⟨λs, (Sup (prod.fst '' s), Sup (prod.snd '' s))⟩

instance [complete_lattice α] [complete_lattice β] : complete_lattice (α × β) :=
{ le_Sup := assume s p hab, ⟨le_Sup $ mem_image_of_mem _ hab, le_Sup $ mem_image_of_mem _ hab⟩,
  Sup_le := assume s p h,
    ⟨ Sup_le $ ball_image_of_ball $ assume p hp, (h p hp).1,
      Sup_le $ ball_image_of_ball $ assume p hp, (h p hp).2⟩,
  Inf_le := assume s p hab, ⟨Inf_le $ mem_image_of_mem _ hab, Inf_le $ mem_image_of_mem _ hab⟩,
  le_Inf := assume s p h,
    ⟨ le_Inf $ ball_image_of_ball $ assume p hp, (h p hp).1,
      le_Inf $ ball_image_of_ball $ assume p hp, (h p hp).2⟩,
  .. prod.bounded_lattice α β,
  .. prod.has_Sup α β,
  .. prod.has_Inf α β }

end prod<|MERGE_RESOLUTION|>--- conflicted
+++ resolved
@@ -285,24 +285,15 @@
 theorem le_supr_of_le (i : ι) (h : a ≤ s i) : a ≤ supr s :=
 le_trans h (le_supr _ i)
 
-<<<<<<< HEAD
-theorem le_bsupr {p : ι → Prop} {f : Π i, p i → α} (i : ι) (hi : p i) :
-=======
 theorem le_bsupr {p : ι → Prop} {f : Π i (h : p i), α} (i : ι) (hi : p i) :
->>>>>>> 2ec83dc5
   f i hi ≤ ⨆ i hi, f i hi :=
 le_supr_of_le i $ le_supr (f i) hi
 
 theorem supr_le (h : ∀i, s i ≤ a) : supr s ≤ a :=
 Sup_le $ assume b ⟨i, eq⟩, eq ▸ h i
 
-<<<<<<< HEAD
-theorem bsupr_le {p : ι → Prop} {f : Π i (h : p i), α} (h : ∀ i, p i → f i ‹_› ≤ a) :
-  (⨆ i (h : p i), f i ‹_›) ≤ a :=
-=======
 theorem bsupr_le {p : ι → Prop} {f : Π i (h : p i), α} (h : ∀ i hi, f i hi ≤ a) :
   (⨆ i (hi : p i), f i hi) ≤ a :=
->>>>>>> 2ec83dc5
 supr_le $ λ i, supr_le $ h i
 
 theorem supr_le_supr (h : ∀i, s i ≤ t i) : supr s ≤ supr t :=
@@ -311,11 +302,7 @@
 theorem supr_le_supr2 {t : ι₂ → α} (h : ∀i, ∃j, s i ≤ t j) : supr s ≤ supr t :=
 supr_le $ assume j, exists.elim (h j) le_supr_of_le
 
-<<<<<<< HEAD
-theorem bsupr_le_bsupr {p : ι → Prop} {f g : Π i, p i → α} (h : ∀ i, p i → f i ‹_› ≤ g i ‹_›) :
-=======
 theorem bsupr_le_bsupr {p : ι → Prop} {f g : Π i (hi : p i), α} (h : ∀ i hi, f i hi ≤ g i hi) :
->>>>>>> 2ec83dc5
   (⨆ i hi, f i hi) ≤ ⨆ i hi, g i hi :=
 bsupr_le $ λ i hi, le_trans (h i hi) (le_bsupr i hi)
 
@@ -392,24 +379,15 @@
 theorem infi_le_of_le (i : ι) (h : s i ≤ a) : infi s ≤ a :=
 le_trans (infi_le _ i) h
 
-<<<<<<< HEAD
-theorem binfi_le {p : ι → Prop} {f : Π i, p i → α} (i : ι) (hi : p i) :
-=======
 theorem binfi_le {p : ι → Prop} {f : Π i (hi : p i), α} (i : ι) (hi : p i) :
->>>>>>> 2ec83dc5
   (⨅ i hi, f i hi) ≤ f i hi :=
 infi_le_of_le i $ infi_le (f i) hi
 
 theorem le_infi (h : ∀i, a ≤ s i) : a ≤ infi s :=
 le_Inf $ assume b ⟨i, eq⟩, eq ▸ h i
 
-<<<<<<< HEAD
-theorem le_binfi {p : ι → Prop} {f : Π i (h : p i), α} (h : ∀ i, p i → a ≤ f i ‹_›) :
-  a ≤ ⨅ i (h : p i), f i ‹_› :=
-=======
 theorem le_binfi {p : ι → Prop} {f : Π i (h : p i), α} (h : ∀ i hi, a ≤ f i hi) :
   a ≤ ⨅ i hi, f i hi :=
->>>>>>> 2ec83dc5
 le_infi $ λ i, le_infi $ h i
 
 theorem infi_le_infi (h : ∀i, s i ≤ t i) : infi s ≤ infi t :=
@@ -418,11 +396,7 @@
 theorem infi_le_infi2 {t : ι₂ → α} (h : ∀j, ∃i, s i ≤ t j) : infi s ≤ infi t :=
 le_infi $ assume j, exists.elim (h j) infi_le_of_le
 
-<<<<<<< HEAD
-theorem binfi_le_binfi {p : ι → Prop} {f g : Π i, p i → α} (h : ∀ i, p i → f i ‹_› ≤ g i ‹_›) :
-=======
 theorem binfi_le_binfi {p : ι → Prop} {f g : Π i (h : p i), α} (h : ∀ i hi, f i hi ≤ g i hi) :
->>>>>>> 2ec83dc5
   (⨅ i hi, f i hi) ≤ ⨅ i hi, g i hi :=
 le_binfi $ λ i hi, le_trans (binfi_le i hi) (h i hi)
 
@@ -600,11 +574,7 @@
 lemma inf_infi {f : ι → α} {a : α} (i : ι) : a ⊓ (⨅x, f x) = (⨅ x, a ⊓ f x) :=
 by rw [inf_comm, infi_inf i]; simp [inf_comm]
 
-<<<<<<< HEAD
-lemma binfi_inf {p : ι → Prop} {f : Πi, p i → α} {a : α} {i : ι} (hi : p i) :
-=======
 lemma binfi_inf {p : ι → Prop} {f : Π i (hi : p i), α} {a : α} {i : ι} (hi : p i) :
->>>>>>> 2ec83dc5
   (⨅i (h : p i), f i h) ⊓ a = (⨅ i (h : p i), f i h ⊓ a) :=
 le_antisymm
   (le_infi $ assume i, le_infi $ assume hi,
