--- conflicted
+++ resolved
@@ -503,17 +503,9 @@
 have ∀ i, s i = s default := λ i, congr_arg s (unique.eq_default i),
 by simp only [this, csupr_const]
 
-<<<<<<< HEAD
-theorem infi_unique [unique ι] {s : ι → α} : (⨅ i, s i) = s default := @supr_unique αᵒᵈ _ _ _ _
-
-@[simp] lemma supr_unit {f : unit → α} : (⨆ x, f x) = f () := @supr_unique _ unit _ _ _
-@[simp] lemma infi_unit {f : unit → α} : (⨅ x, f x) = f () := @infi_unique _ unit _ _ _
-
-=======
 @[simp] theorem infi_unique [unique ι] {s : ι → α} : (⨅ i, s i) = s default :=
 @supr_unique (order_dual α) _ _ _ _
 
->>>>>>> 40b59523
 @[simp] lemma csupr_pos {p : Prop} {f : p → α} (hp : p) : (⨆ h : p, f h) = f hp :=
 by haveI := unique_prop hp; exact supr_unique
 
