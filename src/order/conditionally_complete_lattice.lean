--- conflicted
+++ resolved
@@ -3,15 +3,10 @@
 Released under Apache 2.0 license as described in the file LICENSE.
 Authors: Sébastien Gouëzel
 -/
-<<<<<<< HEAD
-import data.set.intervals.ord_connected
-import data.set.intervals.nontrivial
-=======
 import order.bounds
-import data.set.intervals.basic
 import data.set.finite
 import data.set.lattice
->>>>>>> 93df724a
+import data.set.intervals.nontrivial
 
 /-!
 # Theory of conditionally complete lattices.
