--- conflicted
+++ resolved
@@ -709,14 +709,12 @@
 lemma exists_lt_of_lt_csupr' {f : ι → α} {a : α} (h : a < ⨆ i, f i) : ∃ i, a < f i :=
 by { contrapose! h, exact csupr_le' h }
 
-<<<<<<< HEAD
 lemma csupr_mono' {ι'} {f : ι → α} {g : ι' → α} (hg : bdd_above (range g))
   (h : ∀ i, ∃ i', f i ≤ g i') : supr f ≤ supr g :=
 csupr_le' $ λ i, exists.elim (h i) (le_csupr_of_le hg)
-=======
+
 lemma cInf_le_cInf' {s t : set α} (h₁ : t.nonempty) (h₂ : t ⊆ s) : Inf s ≤ Inf t :=
 cInf_le_cInf (order_bot.bdd_below s) h₁ h₂
->>>>>>> 56185bdd
 
 end conditionally_complete_linear_order_bot
 
