/-
Copyright (c) 2018 Sébastien Gouëzel. All rights reserved.
Released under Apache 2.0 license as described in the file LICENSE.
Authors: Sébastien Gouëzel
-/
import data.set.intervals.ord_connected

/-!
# Theory of conditionally complete lattices.

A conditionally complete lattice is a lattice in which every non-empty bounded subset s
has a least upper bound and a greatest lower bound, denoted below by Sup s and Inf s.
Typical examples are real, nat, int with their usual orders.

The theory is very comparable to the theory of complete lattices, except that suitable
boundedness and nonemptiness assumptions have to be added to most statements.
We introduce two predicates bdd_above and bdd_below to express this boundedness, prove
their basic properties, and then go on to prove most useful properties of Sup and Inf
in conditionally complete lattices.

To differentiate the statements between complete lattices and conditionally complete
lattices, we prefix Inf and Sup in the statements by c, giving cInf and cSup. For instance,
Inf_le is a statement in complete lattices ensuring Inf s ≤ x, while cInf_le is the same
statement in conditionally complete lattices with an additional assumption that s is
bounded below.
-/

set_option old_structure_cmd true

open set

variables {α β : Type*} {ι : Sort*}

section

/-!
Extension of Sup and Inf from a preorder `α` to `with_top α` and `with_bot α`
-/

open_locale classical

noncomputable instance {α : Type*} [preorder α] [has_Sup α] : has_Sup (with_top α) :=
⟨λ S, if ⊤ ∈ S then ⊤ else
  if bdd_above (coe ⁻¹' S : set α) then ↑(Sup (coe ⁻¹' S : set α)) else ⊤⟩

noncomputable instance {α : Type*} [has_Inf α] : has_Inf (with_top α) :=
⟨λ S, if S ⊆ {⊤} then ⊤ else ↑(Inf (coe ⁻¹' S : set α))⟩

noncomputable instance {α : Type*} [has_Sup α] : has_Sup (with_bot α) :=
⟨(@with_top.has_Inf (order_dual α) _).Inf⟩

noncomputable instance {α : Type*} [preorder α] [has_Inf α] : has_Inf (with_bot α) :=
⟨(@with_top.has_Sup (order_dual α) _ _).Sup⟩

@[simp]
theorem with_top.cInf_empty {α : Type*} [has_Inf α] : Inf (∅ : set (with_top α)) = ⊤ :=
if_pos $ set.empty_subset _

@[simp]
theorem with_bot.cSup_empty {α : Type*} [has_Sup α] : Sup (∅ : set (with_bot α)) = ⊥ :=
if_pos $ set.empty_subset _

end -- section

/-- A conditionally complete lattice is a lattice in which
every nonempty subset which is bounded above has a supremum, and
every nonempty subset which is bounded below has an infimum.
Typical examples are real numbers or natural numbers.

To differentiate the statements from the corresponding statements in (unconditional)
complete lattices, we prefix Inf and Sup by a c everywhere. The same statements should
hold in both worlds, sometimes with additional assumptions of nonemptiness or
boundedness.-/
class conditionally_complete_lattice (α : Type*) extends lattice α, has_Sup α, has_Inf α :=
(le_cSup : ∀s a, bdd_above s → a ∈ s → a ≤ Sup s)
(cSup_le : ∀ s a, set.nonempty s → a ∈ upper_bounds s → Sup s ≤ a)
(cInf_le : ∀s a, bdd_below s → a ∈ s → Inf s ≤ a)
(le_cInf : ∀s a, set.nonempty s → a ∈ lower_bounds s → a ≤ Inf s)

/-- A conditionally complete linear order is a linear order in which
every nonempty subset which is bounded above has a supremum, and
every nonempty subset which is bounded below has an infimum.
Typical examples are real numbers or natural numbers.

To differentiate the statements from the corresponding statements in (unconditional)
complete linear orders, we prefix Inf and Sup by a c everywhere. The same statements should
hold in both worlds, sometimes with additional assumptions of nonemptiness or
boundedness.-/
class conditionally_complete_linear_order (α : Type*)
  extends conditionally_complete_lattice α, linear_order α

/-- A conditionally complete linear order with `bot` is a linear order with least element, in which
every nonempty subset which is bounded above has a supremum, and every nonempty subset (necessarily
bounded below) has an infimum.  A typical example is the natural numbers.

To differentiate the statements from the corresponding statements in (unconditional)
complete linear orders, we prefix Inf and Sup by a c everywhere. The same statements should
hold in both worlds, sometimes with additional assumptions of nonemptiness or
boundedness.-/
class conditionally_complete_linear_order_bot (α : Type*)
  extends conditionally_complete_linear_order α, order_bot α :=
(cSup_empty : Sup ∅ = ⊥)

/- A complete lattice is a conditionally complete lattice, as there are no restrictions
on the properties of Inf and Sup in a complete lattice.-/

@[priority 100] -- see Note [lower instance priority]
instance conditionally_complete_lattice_of_complete_lattice [complete_lattice α]:
  conditionally_complete_lattice α :=
{ le_cSup := by intros; apply le_Sup; assumption,
  cSup_le := by intros; apply Sup_le; assumption,
  cInf_le := by intros; apply Inf_le; assumption,
  le_cInf := by intros; apply le_Inf; assumption,
  ..‹complete_lattice α› }

@[priority 100] -- see Note [lower instance priority]
instance conditionally_complete_linear_order_of_complete_linear_order [complete_linear_order α]:
  conditionally_complete_linear_order α :=
{ ..conditionally_complete_lattice_of_complete_lattice, .. ‹complete_linear_order α› }

section order_dual

instance (α : Type*) [conditionally_complete_lattice α] :
  conditionally_complete_lattice (order_dual α) :=
{ le_cSup := @conditionally_complete_lattice.cInf_le α _,
  cSup_le := @conditionally_complete_lattice.le_cInf α _,
  le_cInf := @conditionally_complete_lattice.cSup_le α _,
  cInf_le := @conditionally_complete_lattice.le_cSup α _,
  ..order_dual.has_Inf α,
  ..order_dual.has_Sup α,
  ..order_dual.lattice α }

instance (α : Type*) [conditionally_complete_linear_order α] :
  conditionally_complete_linear_order (order_dual α) :=
{ ..order_dual.conditionally_complete_lattice α,
  ..order_dual.linear_order α }

end order_dual

section conditionally_complete_lattice
variables [conditionally_complete_lattice α] {s t : set α} {a b : α}

theorem le_cSup (h₁ : bdd_above s) (h₂ : a ∈ s) : a ≤ Sup s :=
conditionally_complete_lattice.le_cSup s a h₁ h₂

theorem cSup_le (h₁ : s.nonempty) (h₂ : ∀b∈s, b ≤ a) : Sup s ≤ a :=
conditionally_complete_lattice.cSup_le s a h₁ h₂

theorem cInf_le (h₁ : bdd_below s) (h₂ : a ∈ s) : Inf s ≤ a :=
conditionally_complete_lattice.cInf_le s a h₁ h₂

theorem le_cInf (h₁ : s.nonempty) (h₂ : ∀b∈s, a ≤ b) : a ≤ Inf s :=
conditionally_complete_lattice.le_cInf s a h₁ h₂

theorem le_cSup_of_le (_ : bdd_above s) (hb : b ∈ s) (h : a ≤ b) : a ≤ Sup s :=
le_trans h (le_cSup ‹bdd_above s› hb)

theorem cInf_le_of_le (_ : bdd_below s) (hb : b ∈ s) (h : b ≤ a) : Inf s ≤ a :=
le_trans (cInf_le ‹bdd_below s› hb) h

theorem cSup_le_cSup (_ : bdd_above t) (_ : s.nonempty) (h : s ⊆ t) : Sup s ≤ Sup t :=
cSup_le ‹_› (assume (a) (ha : a ∈ s), le_cSup ‹bdd_above t› (h ha))

theorem cInf_le_cInf (_ : bdd_below t) (_ : s.nonempty) (h : s ⊆ t) : Inf t ≤ Inf s :=
le_cInf ‹_› (assume (a) (ha : a ∈ s), cInf_le ‹bdd_below t› (h ha))

lemma is_lub_cSup (ne : s.nonempty) (H : bdd_above s) : is_lub s (Sup s) :=
⟨assume x, le_cSup H, assume x, cSup_le ne⟩

lemma is_lub_csupr [nonempty ι] {f : ι → α} (H : bdd_above (range f)) :
  is_lub (range f) (⨆ i, f i) :=
is_lub_cSup (range_nonempty f) H

lemma is_lub_csupr_set {f : β → α} {s : set β} (H : bdd_above (f '' s)) (Hne : s.nonempty) :
  is_lub (f '' s) (⨆ i : s, f i) :=
by { rw ← Sup_image', exact is_lub_cSup (Hne.image _) H }

lemma is_glb_cInf (ne : s.nonempty) (H : bdd_below s) : is_glb s (Inf s) :=
⟨assume x, cInf_le H, assume x, le_cInf ne⟩

lemma is_glb_cinfi [nonempty ι] {f : ι → α} (H : bdd_below (range f)) :
  is_glb (range f) (⨅ i, f i) :=
is_glb_cInf (range_nonempty f) H

lemma is_glb_cinfi_set {f : β → α} {s : set β} (H : bdd_below (f '' s)) (Hne : s.nonempty) :
  is_glb (f '' s) (⨅ i : s, f i) :=
@is_lub_csupr_set (order_dual α) _ _ _ _ H Hne

lemma is_lub.cSup_eq (H : is_lub s a) (ne : s.nonempty) : Sup s = a :=
(is_lub_cSup ne ⟨a, H.1⟩).unique H

lemma is_lub.csupr_eq [nonempty ι] {f : ι → α} (H : is_lub (range f) a) : (⨆ i, f i) = a :=
H.cSup_eq (range_nonempty f)

lemma is_lub.csupr_set_eq {s : set β} {f : β → α} (H : is_lub (f '' s) a) (Hne : s.nonempty) :
  (⨆ i : s, f i) = a :=
is_lub.cSup_eq (image_eq_range f s ▸ H) (image_eq_range f s ▸ Hne.image f)

/-- A greatest element of a set is the supremum of this set. -/
lemma is_greatest.cSup_eq (H : is_greatest s a) : Sup s = a :=
H.is_lub.cSup_eq H.nonempty

lemma is_greatest.Sup_mem (H : is_greatest s a) : Sup s ∈ s :=
H.cSup_eq.symm ▸ H.1

lemma is_glb.cInf_eq (H : is_glb s a) (ne : s.nonempty) : Inf s = a :=
(is_glb_cInf ne ⟨a, H.1⟩).unique H

lemma is_glb.cinfi_eq [nonempty ι] {f : ι → α} (H : is_lub (range f) a) : (⨆ i, f i) = a :=
H.cSup_eq (range_nonempty f)

lemma is_glb.cinfi_set_eq {s : set β} {f : β → α} (H : is_glb (f '' s) a) (Hne : s.nonempty) :
  (⨅ i : s, f i) = a :=
is_glb.cInf_eq (image_eq_range f s ▸ H) (image_eq_range f s ▸ Hne.image f)

/-- A least element of a set is the infimum of this set. -/
lemma is_least.cInf_eq (H : is_least s a) : Inf s = a :=
H.is_glb.cInf_eq H.nonempty

lemma is_least.Inf_mem (H : is_least s a) : Inf s ∈ s :=
H.cInf_eq.symm ▸ H.1

lemma subset_Icc_cInf_cSup (hb : bdd_below s) (ha : bdd_above s) :
  s ⊆ Icc (Inf s) (Sup s) :=
λ x hx, ⟨cInf_le hb hx, le_cSup ha hx⟩

theorem cSup_le_iff (hb : bdd_above s) (ne : s.nonempty) : Sup s ≤ a ↔ (∀b ∈ s, b ≤ a) :=
is_lub_le_iff (is_lub_cSup ne hb)

theorem le_cInf_iff (hb : bdd_below s) (ne : s.nonempty) : a ≤ Inf s ↔ (∀b ∈ s, a ≤ b) :=
le_is_glb_iff (is_glb_cInf ne hb)

lemma cSup_lower_bounds_eq_cInf {s : set α} (h : bdd_below s) (hs : s.nonempty) :
  Sup (lower_bounds s) = Inf s :=
(is_lub_cSup h $ hs.mono $ λ x hx y hy, hy hx).unique (is_glb_cInf hs h).is_lub

lemma cInf_upper_bounds_eq_cSup {s : set α} (h : bdd_above s) (hs : s.nonempty) :
  Inf (upper_bounds s) = Sup s :=
(is_glb_cInf h $ hs.mono $ λ x hx y hy, hy hx).unique (is_lub_cSup hs h).is_glb

/--Introduction rule to prove that `b` is the supremum of `s`: it suffices to check that `b`
is larger than all elements of `s`, and that this is not the case of any `w<b`.
See `Sup_eq_of_forall_le_of_forall_lt_exists_gt` for a version in complete lattices. -/
theorem cSup_eq_of_forall_le_of_forall_lt_exists_gt (_ : s.nonempty)
  (_ : ∀a∈s, a ≤ b) (H : ∀w, w < b → (∃a∈s, w < a)) : Sup s = b :=
have bdd_above s := ⟨b, by assumption⟩,
have (Sup s < b) ∨ (Sup s = b) := lt_or_eq_of_le (cSup_le ‹_› ‹∀a∈s, a ≤ b›),
have ¬(Sup s < b) :=
  assume: Sup s < b,
  let ⟨a, _, _⟩ := (H (Sup s) ‹Sup s < b›) in  /- a ∈ s, Sup s < a-/
  have Sup s < Sup s := lt_of_lt_of_le ‹Sup s < a› (le_cSup ‹bdd_above s› ‹a ∈ s›),
  show false, by finish [lt_irrefl (Sup s)],
show Sup s = b, by finish

/--Introduction rule to prove that `b` is the infimum of `s`: it suffices to check that `b`
is smaller than all elements of `s`, and that this is not the case of any `w>b`.
See `Inf_eq_of_forall_ge_of_forall_gt_exists_lt` for a version in complete lattices. -/
theorem cInf_eq_of_forall_ge_of_forall_gt_exists_lt (_ : s.nonempty) (_ : ∀a∈s, b ≤ a)
  (H : ∀w, b < w → (∃a∈s, a < w)) : Inf s = b :=
@cSup_eq_of_forall_le_of_forall_lt_exists_gt (order_dual α) _ _ _ ‹_› ‹_› ‹_›

/--b < Sup s when there is an element a in s with b < a, when s is bounded above.
This is essentially an iff, except that the assumptions for the two implications are
slightly different (one needs boundedness above for one direction, nonemptiness and linear
order for the other one), so we formulate separately the two implications, contrary to
the complete_lattice case.-/
lemma lt_cSup_of_lt (_ : bdd_above s) (_ : a ∈ s) (_ : b < a) : b < Sup s :=
lt_of_lt_of_le ‹b < a› (le_cSup ‹bdd_above s› ‹a ∈ s›)

/--Inf s < b when there is an element a in s with a < b, when s is bounded below.
This is essentially an iff, except that the assumptions for the two implications are
slightly different (one needs boundedness below for one direction, nonemptiness and linear
order for the other one), so we formulate separately the two implications, contrary to
the complete_lattice case.-/
lemma cInf_lt_of_lt (_ : bdd_below s) (_ : a ∈ s) (_ : a < b) : Inf s < b :=
@lt_cSup_of_lt (order_dual α) _ _ _ _ ‹_› ‹_› ‹_›

/-- If all elements of a nonempty set `s` are less than or equal to all elements
of a nonempty set `t`, then there exists an element between these sets. -/
lemma exists_between_of_forall_le (sne : s.nonempty) (tne : t.nonempty)
  (hst : ∀ (x ∈ s) (y ∈ t), x ≤ y) :
  (upper_bounds s ∩ lower_bounds t).nonempty :=
⟨Inf t, λ x hx, le_cInf tne $ hst x hx, λ y hy, cInf_le (sne.mono hst) hy⟩

/--The supremum of a singleton is the element of the singleton-/
@[simp] theorem cSup_singleton (a : α) : Sup {a} = a :=
is_greatest_singleton.cSup_eq

/--The infimum of a singleton is the element of the singleton-/
@[simp] theorem cInf_singleton (a : α) : Inf {a} = a :=
is_least_singleton.cInf_eq

/--If a set is bounded below and above, and nonempty, its infimum is less than or equal to
its supremum.-/
theorem cInf_le_cSup (hb : bdd_below s) (ha : bdd_above s) (ne : s.nonempty) : Inf s ≤ Sup s :=
is_glb_le_is_lub (is_glb_cInf ne hb) (is_lub_cSup ne ha) ne

/--The sup of a union of two sets is the max of the suprema of each subset, under the assumptions
that all sets are bounded above and nonempty.-/
theorem cSup_union (hs : bdd_above s) (sne : s.nonempty) (ht : bdd_above t) (tne : t.nonempty) :
  Sup (s ∪ t) = Sup s ⊔ Sup t :=
((is_lub_cSup sne hs).union (is_lub_cSup tne ht)).cSup_eq sne.inl

/--The inf of a union of two sets is the min of the infima of each subset, under the assumptions
that all sets are bounded below and nonempty.-/
theorem cInf_union (hs : bdd_below s) (sne : s.nonempty) (ht : bdd_below t) (tne : t.nonempty) :
  Inf (s ∪ t) = Inf s ⊓ Inf t :=
@cSup_union (order_dual α) _ _ _ hs sne ht tne

/--The supremum of an intersection of two sets is bounded by the minimum of the suprema of each
set, if all sets are bounded above and nonempty.-/
theorem cSup_inter_le (_ : bdd_above s) (_ : bdd_above t) (hst : (s ∩ t).nonempty) :
  Sup (s ∩ t) ≤ Sup s ⊓ Sup t :=
begin
  apply cSup_le hst, simp only [le_inf_iff, and_imp, set.mem_inter_eq], intros b _ _, split,
  apply le_cSup ‹bdd_above s› ‹b ∈ s›,
  apply le_cSup ‹bdd_above t› ‹b ∈ t›
end

/--The infimum of an intersection of two sets is bounded below by the maximum of the
infima of each set, if all sets are bounded below and nonempty.-/
theorem le_cInf_inter (_ : bdd_below s) (_ : bdd_below t) (hst : (s ∩ t).nonempty) :
  Inf s ⊔ Inf t ≤ Inf (s ∩ t) :=
@cSup_inter_le (order_dual α) _ _ _ ‹_› ‹_› hst

/-- The supremum of insert a s is the maximum of a and the supremum of s, if s is
nonempty and bounded above.-/
theorem cSup_insert (hs : bdd_above s) (sne : s.nonempty) : Sup (insert a s) = a ⊔ Sup s :=
((is_lub_cSup sne hs).insert a).cSup_eq (insert_nonempty a s)

/-- The infimum of insert a s is the minimum of a and the infimum of s, if s is
nonempty and bounded below.-/
theorem cInf_insert (hs : bdd_below s) (sne : s.nonempty) : Inf (insert a s) = a ⊓ Inf s :=
@cSup_insert (order_dual α) _ _ _ hs sne

@[simp] lemma cInf_Icc (h : a ≤ b) : Inf (Icc a b) = a :=
(is_glb_Icc h).cInf_eq (nonempty_Icc.2 h)

@[simp] lemma cInf_Ici : Inf (Ici a) = a := is_least_Ici.cInf_eq

@[simp] lemma cInf_Ico (h : a < b) : Inf (Ico a b) = a :=
(is_glb_Ico h).cInf_eq (nonempty_Ico.2 h)

@[simp] lemma cInf_Ioc [densely_ordered α] (h : a < b) : Inf (Ioc a b) = a :=
(is_glb_Ioc h).cInf_eq (nonempty_Ioc.2 h)

@[simp] lemma cInf_Ioi [no_top_order α] [densely_ordered α] : Inf (Ioi a) = a :=
cInf_eq_of_forall_ge_of_forall_gt_exists_lt nonempty_Ioi (λ _, le_of_lt)
  (λ w hw, by simpa using exists_between hw)

@[simp] lemma cInf_Ioo [densely_ordered α] (h : a < b) : Inf (Ioo a b) = a :=
(is_glb_Ioo h).cInf_eq (nonempty_Ioo.2 h)

@[simp] lemma cSup_Icc (h : a ≤ b) : Sup (Icc a b) = b :=
(is_lub_Icc h).cSup_eq (nonempty_Icc.2 h)

@[simp] lemma cSup_Ico [densely_ordered α] (h : a < b) : Sup (Ico a b) = b :=
(is_lub_Ico h).cSup_eq (nonempty_Ico.2 h)

@[simp] lemma cSup_Iic : Sup (Iic a) = a := is_greatest_Iic.cSup_eq

@[simp] lemma cSup_Iio [no_bot_order α] [densely_ordered α] : Sup (Iio a) = a :=
cSup_eq_of_forall_le_of_forall_lt_exists_gt nonempty_Iio (λ _, le_of_lt)
  (λ w hw, by simpa [and_comm] using exists_between hw)

@[simp] lemma cSup_Ioc (h : a < b) : Sup (Ioc a b) = b :=
(is_lub_Ioc h).cSup_eq (nonempty_Ioc.2 h)

@[simp] lemma cSup_Ioo [densely_ordered α] (h : a < b) : Sup (Ioo a b) = b :=
(is_lub_Ioo h).cSup_eq (nonempty_Ioo.2 h)

/--The indexed supremum of a function is bounded above by a uniform bound-/
lemma csupr_le [nonempty ι] {f : ι → α} {c : α} (H : ∀x, f x ≤ c) : supr f ≤ c :=
cSup_le (range_nonempty f) (by rwa forall_range_iff)

/--The indexed supremum of a function is bounded below by the value taken at one point-/
lemma le_csupr {f : ι → α} (H : bdd_above (range f)) (c : ι) : f c ≤ supr f :=
le_cSup H (mem_range_self _)

lemma le_csupr_of_le {f : ι → α} (H : bdd_above (range f)) (c : ι) (h : a ≤ f c) : a ≤ supr f :=
le_trans h (le_csupr H c)

/--The indexed supremum of two functions are comparable if the functions are pointwise comparable-/
lemma csupr_le_csupr {f g : ι → α} (B : bdd_above (range g)) (H : ∀x, f x ≤ g x) :
  supr f ≤ supr g :=
begin
  casesI is_empty_or_nonempty ι,
  { rw [supr_of_empty', supr_of_empty'] },
  { exact csupr_le (λ x, le_csupr_of_le B x (H x)) },
end

/--The indexed infimum of two functions are comparable if the functions are pointwise comparable-/
lemma cinfi_le_cinfi {f g : ι → α} (B : bdd_below (range f)) (H : ∀x, f x ≤ g x) :
  infi f ≤ infi g :=
@csupr_le_csupr (order_dual α) _ _ _ _ B H

/--The indexed minimum of a function is bounded below by a uniform lower bound-/
lemma le_cinfi [nonempty ι] {f : ι → α} {c : α} (H : ∀x, c ≤ f x) : c ≤ infi f :=
@csupr_le (order_dual α) _ _ _ _ _ H

/--The indexed infimum of a function is bounded above by the value taken at one point-/
lemma cinfi_le {f : ι → α} (H : bdd_below (range f)) (c : ι) : infi f ≤ f c :=
@le_csupr (order_dual α) _ _ _ H c

lemma cinfi_le_of_le {f : ι → α} (H : bdd_below (range f)) (c : ι) (h : f c ≤ a) : infi f ≤ a :=
@le_csupr_of_le (order_dual α) _ _ _ _ H c h

@[simp] theorem csupr_const [hι : nonempty ι] {a : α} : (⨆ b:ι, a) = a :=
by rw [supr, range_const, cSup_singleton]

@[simp] theorem cinfi_const [hι : nonempty ι] {a : α} : (⨅ b:ι, a) = a :=
@csupr_const (order_dual α) _ _ _ _

theorem supr_unique [unique ι] {s : ι → α} : (⨆ i, s i) = s (default ι) :=
have ∀ i, s i = s (default ι) := λ i, congr_arg s (unique.eq_default i),
by simp only [this, csupr_const]

theorem infi_unique [unique ι] {s : ι → α} : (⨅ i, s i) = s (default ι) :=
@supr_unique (order_dual α) _ _ _ _

@[simp] theorem supr_unit {f : unit → α} : (⨆ x, f x) = f () :=
by { convert supr_unique, apply_instance }

@[simp] theorem infi_unit {f : unit → α} : (⨅ x, f x) = f () :=
@supr_unit (order_dual α) _ _

@[simp] lemma csupr_pos {p : Prop} {f : p → α} (hp : p) : (⨆ h : p, f h) = f hp :=
by haveI := unique_prop hp; exact supr_unique

@[simp] lemma cinfi_pos {p : Prop} {f : p → α} (hp : p) : (⨅ h : p, f h) = f hp :=
@csupr_pos (order_dual α) _ _ _ hp

/--Introduction rule to prove that `b` is the supremum of `f`: it suffices to check that `b`
is larger than `f i` for all `i`, and that this is not the case of any `w<b`.
See `supr_eq_of_forall_le_of_forall_lt_exists_gt` for a version in complete lattices. -/
theorem csupr_eq_of_forall_le_of_forall_lt_exists_gt [nonempty ι] {f : ι → α} (h₁ : ∀ i, f i ≤ b)
  (h₂ : ∀ w, w < b → (∃ i, w < f i)) : (⨆ (i : ι), f i) = b :=
cSup_eq_of_forall_le_of_forall_lt_exists_gt (range_nonempty f) (forall_range_iff.mpr h₁)
  (λ w hw, exists_range_iff.mpr $ h₂ w hw)

/--Introduction rule to prove that `b` is the infimum of `f`: it suffices to check that `b`
is smaller than `f i` for all `i`, and that this is not the case of any `w>b`.
See `infi_eq_of_forall_ge_of_forall_gt_exists_lt` for a version in complete lattices. -/
theorem cinfi_eq_of_forall_ge_of_forall_gt_exists_lt [nonempty ι] {f : ι → α} (h₁ : ∀ i, b ≤ f i)
  (h₂ : ∀ w, b < w → (∃ i, f i < w)) : (⨅ (i : ι), f i) = b :=
@csupr_eq_of_forall_le_of_forall_lt_exists_gt (order_dual α) _ _ _ _ ‹_› ‹_› ‹_›

/-- Nested intervals lemma: if `f` is a monotonically increasing sequence, `g` is a monotonically
decreasing sequence, and `f n ≤ g n` for all `n`, then `⨆ n, f n` belongs to all the intervals
`[f n, g n]`. -/
lemma csupr_mem_Inter_Icc_of_mono_incr_of_mono_decr [nonempty β] [semilattice_sup β]
  {f g : β → α} (hf : monotone f) (hg : ∀ ⦃m n⦄, m ≤ n → g n ≤ g m) (h : ∀ n, f n ≤ g n) :
  (⨆ n, f n) ∈ ⋂ n, Icc (f n) (g n) :=
begin
  inhabit β,
  refine mem_Inter.2 (λ n, ⟨le_csupr ⟨g $ default β, forall_range_iff.2 $ λ m, _⟩ _,
    csupr_le $ λ m, _⟩); exact forall_le_of_monotone_of_mono_decr hf hg h _ _
end

/-- Nested intervals lemma: if `[f n, g n]` is a monotonically decreasing sequence of nonempty
closed intervals, then `⨆ n, f n` belongs to all the intervals `[f n, g n]`. -/
lemma csupr_mem_Inter_Icc_of_mono_decr_Icc [nonempty β] [semilattice_sup β]
  {f g : β → α} (h : ∀ ⦃m n⦄, m ≤ n → Icc (f n) (g n) ⊆ Icc (f m) (g m)) (h' : ∀ n, f n ≤ g n) :
  (⨆ n, f n) ∈ ⋂ n, Icc (f n) (g n) :=
csupr_mem_Inter_Icc_of_mono_incr_of_mono_decr (λ m n hmn, ((Icc_subset_Icc_iff (h' n)).1 (h hmn)).1)
  (λ m n hmn, ((Icc_subset_Icc_iff (h' n)).1 (h hmn)).2) h'

/-- Nested intervals lemma: if `[f n, g n]` is a monotonically decreasing sequence of nonempty
closed intervals, then `⨆ n, f n` belongs to all the intervals `[f n, g n]`. -/
lemma csupr_mem_Inter_Icc_of_mono_decr_Icc_nat
  {f g : ℕ → α} (h : ∀ n, Icc (f (n + 1)) (g (n + 1)) ⊆ Icc (f n) (g n)) (h' : ∀ n, f n ≤ g n) :
  (⨆ n, f n) ∈ ⋂ n, Icc (f n) (g n) :=
csupr_mem_Inter_Icc_of_mono_decr_Icc
  (@monotone_nat_of_le_succ (order_dual $ set α) _ (λ n, Icc (f n) (g n)) h) h'

lemma finset.nonempty.sup'_eq_cSup_image {s : finset β} (hs : s.nonempty) (f : β → α) :
  s.sup' hs f = Sup (f '' s) :=
eq_of_forall_ge_iff $ λ a,
  by simp [cSup_le_iff (s.finite_to_set.image f).bdd_above (hs.to_set.image f)]

lemma finset.nonempty.sup'_id_eq_cSup {s : finset α} (hs : s.nonempty) :
  s.sup' hs id = Sup s :=
by rw [hs.sup'_eq_cSup_image, image_id]

end conditionally_complete_lattice

instance pi.conditionally_complete_lattice {ι : Type*} {α : Π i : ι, Type*}
  [Π i, conditionally_complete_lattice (α i)] :
  conditionally_complete_lattice (Π i, α i) :=
{ le_cSup := λ s f ⟨g, hg⟩ hf i, le_cSup ⟨g i, set.forall_range_iff.2 $ λ ⟨f', hf'⟩, hg hf' i⟩
    ⟨⟨f, hf⟩, rfl⟩,
  cSup_le := λ s f hs hf i, cSup_le (by haveI := hs.to_subtype; apply range_nonempty) $
    λ b ⟨⟨g, hg⟩, hb⟩, hb ▸ hf hg i,
  cInf_le := λ s f ⟨g, hg⟩ hf i, cInf_le ⟨g i, set.forall_range_iff.2 $ λ ⟨f', hf'⟩, hg hf' i⟩
    ⟨⟨f, hf⟩, rfl⟩,
  le_cInf := λ s f hs hf i, le_cInf (by haveI := hs.to_subtype; apply range_nonempty) $
    λ b ⟨⟨g, hg⟩, hb⟩, hb ▸ hf hg i,
  .. pi.lattice, .. pi.has_Sup, .. pi.has_Inf }

section conditionally_complete_linear_order
variables [conditionally_complete_linear_order α] {s t : set α} {a b : α}

lemma finset.nonempty.cSup_eq_max' {s : finset α} (h : s.nonempty) : Sup ↑s = s.max' h :=
eq_of_forall_ge_iff $ λ a, (cSup_le_iff s.bdd_above h.to_set).trans (s.max'_le_iff h).symm

lemma finset.nonempty.cInf_eq_min' {s : finset α} (h : s.nonempty) : Inf ↑s = s.min' h :=
@finset.nonempty.cSup_eq_max' (order_dual α) _ s h

lemma finset.nonempty.cSup_mem {s : finset α} (h : s.nonempty) : Sup (s : set α) ∈ s :=
by { rw h.cSup_eq_max', exact s.max'_mem _ }

lemma finset.nonempty.cInf_mem {s : finset α} (h : s.nonempty) : Inf (s : set α) ∈ s :=
@finset.nonempty.cSup_mem (order_dual α) _ _ h

lemma set.nonempty.cSup_mem (h : s.nonempty) (hs : finite s) : Sup s ∈ s :=
by { unfreezingI { lift s to finset α using hs }, exact finset.nonempty.cSup_mem h }

lemma set.nonempty.cInf_mem (h : s.nonempty) (hs : finite s) : Inf s ∈ s :=
@set.nonempty.cSup_mem (order_dual α) _ _ h hs

lemma set.finite.cSup_lt_iff (hs : finite s) (h : s.nonempty) : Sup s < a ↔ ∀ x ∈ s, x < a :=
⟨λ h x hx, (le_cSup hs.bdd_above hx).trans_lt h, λ H, H _ $ h.cSup_mem hs⟩

lemma set.finite.lt_cInf_iff (hs : finite s) (h : s.nonempty) : a < Inf s ↔ ∀ x ∈ s, a < x :=
@set.finite.cSup_lt_iff (order_dual α) _ _ _ hs h

/-- When b < Sup s, there is an element a in s with b < a, if s is nonempty and the order is
a linear order. -/
lemma exists_lt_of_lt_cSup (hs : s.nonempty) (hb : b < Sup s) : ∃a∈s, b < a :=
begin
  classical, contrapose! hb,
  exact cSup_le hs hb
end

/--
Indexed version of the above lemma `exists_lt_of_lt_cSup`.
When `b < supr f`, there is an element `i` such that `b < f i`.
-/
lemma exists_lt_of_lt_csupr [nonempty ι] {f : ι → α} (h : b < supr f) :
  ∃i, b < f i :=
let ⟨_, ⟨i, rfl⟩, h⟩ := exists_lt_of_lt_cSup (range_nonempty f) h in ⟨i, h⟩

/--When Inf s < b, there is an element a in s with a < b, if s is nonempty and the order is
a linear order.-/
lemma exists_lt_of_cInf_lt (hs : s.nonempty) (hb : Inf s < b) : ∃a∈s, a < b :=
@exists_lt_of_lt_cSup (order_dual α) _ _ _ hs hb

/--
Indexed version of the above lemma `exists_lt_of_cInf_lt`
When `infi f < a`, there is an element `i` such that `f i < a`.
-/
lemma exists_lt_of_cinfi_lt [nonempty ι] {f : ι → α} (h : infi f < a) :
  (∃i, f i < a) :=
@exists_lt_of_lt_csupr (order_dual α) _ _ _ _ _ h

/--Introduction rule to prove that b is the supremum of s: it suffices to check that
1) b is an upper bound
2) every other upper bound b' satisfies b ≤ b'.-/
theorem cSup_eq_of_is_forall_le_of_forall_le_imp_ge (_ : s.nonempty)
  (h_is_ub : ∀ a ∈ s, a ≤ b) (h_b_le_ub : ∀ub, (∀ a ∈ s, a ≤ ub) → (b ≤ ub)) : Sup s = b :=
le_antisymm
  (show Sup s ≤ b, from cSup_le ‹s.nonempty› h_is_ub)
  (show b ≤ Sup s, from h_b_le_ub _ $ assume a, le_cSup ⟨b, h_is_ub⟩)

end conditionally_complete_linear_order

section conditionally_complete_linear_order_bot

variables [conditionally_complete_linear_order_bot α]

lemma cSup_empty : (Sup ∅ : α) = ⊥ :=
conditionally_complete_linear_order_bot.cSup_empty

lemma csupr_of_empty [is_empty ι] (f : ι → α) : (⨆ i, f i) = ⊥ :=
by rw [supr_of_empty', cSup_empty]
<<<<<<< HEAD

@[simp] lemma csupr_false (f : false → α) : (⨆ i, f i) = ⊥ := csupr_of_empty f

end conditionally_complete_linear_order_bot

namespace nat

open_locale classical
=======
>>>>>>> 6c3dda5c

@[simp] lemma csupr_false (f : false → α) : (⨆ i, f i) = ⊥ := csupr_of_empty f

end conditionally_complete_linear_order_bot

namespace with_top
open_locale classical

variables [conditionally_complete_linear_order_bot α]

/-- The Sup of a non-empty set is its least upper bound for a conditionally
complete lattice with a top. -/
lemma is_lub_Sup' {β : Type*} [conditionally_complete_lattice β]
  {s : set (with_top β)} (hs : s.nonempty) : is_lub s (Sup s) :=
begin
  split,
  { show ite _ _ _ ∈ _,
    split_ifs,
    { intros _ _, exact le_top },
    { rintro (⟨⟩|a) ha,
      { contradiction },
      apply some_le_some.2,
      exact le_cSup h_1 ha },
    { intros _ _, exact le_top } },
  { show ite _ _ _ ∈ _,
    split_ifs,
    { rintro (⟨⟩|a) ha,
      { exact _root_.le_refl _ },
      { exact false.elim (not_top_le_coe a (ha h)) } },
    { rintro (⟨⟩|b) hb,
      { exact le_top },
      refine some_le_some.2 (cSup_le _ _),
      { rcases hs with ⟨⟨⟩|b, hb⟩,
        { exact absurd hb h },
        { exact ⟨b, hb⟩ } },
      { intros a ha, exact some_le_some.1 (hb ha) } },
    { rintro (⟨⟩|b) hb,
      { exact _root_.le_refl _ },
      { exfalso, apply h_1, use b, intros a ha, exact some_le_some.1 (hb ha) } } }
end

lemma is_lub_Sup (s : set (with_top α)) : is_lub s (Sup s) :=
begin
  cases s.eq_empty_or_nonempty with hs hs,
  { rw hs,
    show is_lub ∅ (ite _ _ _),
    split_ifs,
    { cases h },
    { rw [preimage_empty, cSup_empty], exact is_lub_empty },
    { exfalso, apply h_1, use ⊥, rintro a ⟨⟩ } },
  exact is_lub_Sup' hs,
end

/-- The Inf of a bounded-below set is its greatest lower bound for a conditionally
complete lattice with a top. -/
lemma is_glb_Inf' {β : Type*} [conditionally_complete_lattice β]
  {s : set (with_top β)} (hs : bdd_below s) : is_glb s (Inf s) :=
begin
  split,
  { show ite _ _ _ ∈ _,
    split_ifs,
    { intros a ha, exact top_le_iff.2 (set.mem_singleton_iff.1 (h ha)) },
    { rintro (⟨⟩|a) ha,
      { exact le_top },
      refine some_le_some.2 (cInf_le _ ha),
      rcases hs with ⟨⟨⟩|b, hb⟩,
      { exfalso,
        apply h,
        intros c hc,
        rw [mem_singleton_iff, ←top_le_iff],
        exact hb hc },
      use b,
      intros c hc,
      exact some_le_some.1 (hb hc) } },
  { show ite _ _ _ ∈ _,
    split_ifs,
    { intros _ _, exact le_top },
    { rintro (⟨⟩|a) ha,
      { exfalso, apply h, intros b hb, exact set.mem_singleton_iff.2 (top_le_iff.1 (ha hb)) },
      { refine some_le_some.2 (le_cInf _ _),
        { classical, contrapose! h,
          rintros (⟨⟩|a) ha,
          { exact mem_singleton ⊤ },
          { exact (h ⟨a, ha⟩).elim }},
        { intros b hb,
          rw ←some_le_some,
          exact ha hb } } } }
end

lemma is_glb_Inf (s : set (with_top α)) : is_glb s (Inf s) :=
begin
  by_cases hs : bdd_below s,
  { exact is_glb_Inf' hs },
  { exfalso, apply hs, use ⊥, intros _ _, exact bot_le },
end

noncomputable instance : complete_linear_order (with_top α) :=
{ Sup := Sup, le_Sup := assume s, (is_lub_Sup s).1, Sup_le := assume s, (is_lub_Sup s).2,
  Inf := Inf, le_Inf := assume s, (is_glb_Inf s).2, Inf_le := assume s, (is_glb_Inf s).1,
  decidable_le := classical.dec_rel _,
  .. with_top.linear_order, ..with_top.lattice, ..with_top.order_top, ..with_top.order_bot }

lemma coe_Sup {s : set α} (hb : bdd_above s) : (↑(Sup s) : with_top α) = (⨆a∈s, ↑a) :=
begin
  cases s.eq_empty_or_nonempty with hs hs,
  { rw [hs, cSup_empty], simp only [set.mem_empty_eq, supr_bot, supr_false], refl },
  apply le_antisymm,
  { refine (coe_le_iff.2 $ assume b hb, cSup_le hs $ assume a has, coe_le_coe.1 $ hb ▸ _),
    exact (le_supr_of_le a $ le_supr_of_le has $ _root_.le_refl _) },
  { exact (supr_le $ assume a, supr_le $ assume ha, coe_le_coe.2 $ le_cSup hb ha) }
end

lemma coe_Inf {s : set α} (hs : s.nonempty) : (↑(Inf s) : with_top α) = (⨅a∈s, ↑a) :=
let ⟨x, hx⟩ := hs in
have (⨅a∈s, ↑a : with_top α) ≤ x, from infi_le_of_le x $ infi_le_of_le hx $ _root_.le_refl _,
let ⟨r, r_eq, hr⟩ := le_coe_iff.1 this in
le_antisymm
  (le_infi $ assume a, le_infi $ assume ha, coe_le_coe.2 $ cInf_le (order_bot.bdd_below s) ha)
  begin
    refine (r_eq.symm ▸ coe_le_coe.2 $ le_cInf hs $ assume a has, coe_le_coe.1 $ _),
    refine (r_eq ▸ infi_le_of_le a _),
    exact (infi_le_of_le has $ _root_.le_refl _),
  end

end with_top

namespace monotone
variables [preorder α] [conditionally_complete_lattice β] {f : α → β} (h_mono : monotone f)

/-! A monotone function into a conditionally complete lattice preserves the ordering properties of
`Sup` and `Inf`. -/

lemma le_cSup_image {s : set α} {c : α} (hcs : c ∈ s) (h_bdd : bdd_above s) :
  f c ≤ Sup (f '' s) :=
le_cSup (map_bdd_above h_mono h_bdd) (mem_image_of_mem f hcs)

lemma cSup_image_le {s : set α} (hs : s.nonempty) {B : α} (hB: B ∈ upper_bounds s) :
  Sup (f '' s) ≤ f B :=
cSup_le (nonempty.image f hs) (h_mono.mem_upper_bounds_image hB)

lemma cInf_image_le {s : set α} {c : α} (hcs : c ∈ s) (h_bdd : bdd_below s) :
  Inf (f '' s) ≤ f c :=
@le_cSup_image (order_dual α) (order_dual β) _ _ _ (λ x y hxy, h_mono hxy) _ _ hcs h_bdd

lemma le_cInf_image {s : set α} (hs : s.nonempty) {B : α} (hB: B ∈ lower_bounds s) :
  f B ≤ Inf (f '' s) :=
@cSup_image_le (order_dual α) (order_dual β) _ _ _ (λ x y hxy, h_mono hxy) _ hs _ hB

end monotone

namespace galois_connection

variables {γ : Type*} [conditionally_complete_lattice α] [conditionally_complete_lattice β]
  [nonempty ι] {l : α → β} {u : β → α}

lemma l_cSup (gc : galois_connection l u) {s : set α} (hne : s.nonempty)
  (hbdd : bdd_above s) :
  l (Sup s) = ⨆ x : s, l x :=
eq.symm $ is_lub.csupr_set_eq (gc.is_lub_l_image $ is_lub_cSup hne hbdd) hne

lemma l_csupr (gc : galois_connection l u) {f : ι → α}
  (hf : bdd_above (range f)) :
  l (⨆ i, f i) = ⨆ i, l (f i) :=
by rw [supr, gc.l_cSup (range_nonempty _) hf, supr_range']

lemma l_csupr_set (gc : galois_connection l u) {s : set γ} {f : γ → α}
  (hf : bdd_above (f '' s)) (hne : s.nonempty) :
  l (⨆ i : s, f i) = ⨆ i : s, l (f i) :=
by { haveI := hne.to_subtype, rw image_eq_range at hf, exact gc.l_csupr hf }

lemma u_cInf (gc : galois_connection l u) {s : set β} (hne : s.nonempty)
  (hbdd : bdd_below s) :
  u (Inf s) = ⨅ x : s, u x :=
gc.dual.l_cSup hne hbdd

lemma u_cinfi (gc : galois_connection l u) {f : ι → β}
  (hf : bdd_below (range f)) :
  u (⨅ i, f i) = ⨅ i, u (f i) :=
gc.dual.l_csupr hf

lemma u_cinfi_set (gc : galois_connection l u) {s : set γ} {f : γ → β}
  (hf : bdd_below (f '' s)) (hne : s.nonempty) :
  u (⨅ i : s, f i) = ⨅ i : s, u (f i) :=
gc.dual.l_csupr_set hf hne

end galois_connection

namespace order_iso

variables {γ : Type*} [conditionally_complete_lattice α] [conditionally_complete_lattice β]
  [nonempty ι]

lemma map_cSup (e : α ≃o β) {s : set α} (hne : s.nonempty) (hbdd : bdd_above s) :
  e (Sup s) = ⨆ x : s, e x :=
e.to_galois_connection.l_cSup hne hbdd

lemma map_csupr (e : α ≃o β) {f : ι → α} (hf : bdd_above (range f)) :
  e (⨆ i, f i) = ⨆ i, e (f i) :=
e.to_galois_connection.l_csupr hf

lemma map_csupr_set (e : α ≃o β) {s : set γ} {f : γ → α}
  (hf : bdd_above (f '' s)) (hne : s.nonempty) :
  e (⨆ i : s, f i) = ⨆ i : s, e (f i) :=
e.to_galois_connection.l_csupr_set hf hne

lemma map_cInf (e : α ≃o β) {s : set α} (hne : s.nonempty) (hbdd : bdd_below s) :
  e (Inf s) = ⨅ x : s, e x :=
e.dual.map_cSup hne hbdd

lemma map_cinfi (e : α ≃o β) {f : ι → α} (hf : bdd_below (range f)) :
  e (⨅ i, f i) = ⨅ i, e (f i) :=
e.dual.map_csupr hf

lemma map_cinfi_set (e : α ≃o β) {s : set γ} {f : γ → α}
  (hf : bdd_below (f '' s)) (hne : s.nonempty) :
  e (⨅ i : s, f i) = ⨅ i : s, e (f i) :=
e.dual.map_csupr_set hf hne

end order_iso

/-!
### Relation between `Sup` / `Inf` and `finset.sup'` / `finset.inf'`

Like the `Sup` of a `conditionally_complete_lattice`, `finset.sup'` also requires the set to be
non-empty. As a result, we can translate between the two.
-/

namespace finset

lemma sup'_eq_cSup_image [conditionally_complete_lattice β] (s : finset α) (H) (f : α → β) :
  s.sup' H f = Sup (f '' s) :=
begin
  apply le_antisymm,
  { refine (finset.sup'_le _ _ $ λ a ha, _),
    refine le_cSup ⟨s.sup' H f, _⟩ ⟨a, ha, rfl⟩,
    rintros i ⟨j, hj, rfl⟩,
    exact finset.le_sup' _ hj },
  { apply cSup_le ((coe_nonempty.mpr H).image _),
    rintros _ ⟨a, ha, rfl⟩,
    exact finset.le_sup' _ ha, }
end

lemma inf'_eq_cInf_image [conditionally_complete_lattice β] (s : finset α) (H) (f : α → β) :
  s.inf' H f = Inf (f '' s) :=
@sup'_eq_cSup_image _ (order_dual β) _ _ _ _

lemma sup'_id_eq_cSup [conditionally_complete_lattice α] (s : finset α) (H) :
  s.sup' H id = Sup s :=
by rw [sup'_eq_cSup_image s H, set.image_id]

lemma inf'_id_eq_cInf [conditionally_complete_lattice α] (s : finset α) (H) :
  s.inf' H id = Inf s :=
@sup'_id_eq_cSup (order_dual α) _ _ _

end finset

section with_top_bot

/-!
### Complete lattice structure on `with_top (with_bot α)`

If `α` is a `conditionally_complete_lattice`, then we show that `with_top α` and `with_bot α`
also inherit the structure of conditionally complete lattices. Furthermore, we show
that `with_top (with_bot α)` naturally inherits the structure of a complete lattice. Note that
for α a conditionally complete lattice, `Sup` and `Inf` both return junk values
for sets which are empty or unbounded. The extension of `Sup` to `with_top α` fixes
the unboundedness problem and the extension to `with_bot α` fixes the problem with
the empty set.

This result can be used to show that the extended reals [-∞, ∞] are a complete lattice.
-/

open_locale classical

/-- Adding a top element to a conditionally complete lattice
gives a conditionally complete lattice -/
noncomputable instance with_top.conditionally_complete_lattice
  {α : Type*} [conditionally_complete_lattice α] :
  conditionally_complete_lattice (with_top α) :=
{ le_cSup := λ S a hS haS, (with_top.is_lub_Sup' ⟨a, haS⟩).1 haS,
  cSup_le := λ S a hS haS, (with_top.is_lub_Sup' hS).2 haS,
  cInf_le := λ S a hS haS, (with_top.is_glb_Inf' hS).1 haS,
  le_cInf := λ S a hS haS, (with_top.is_glb_Inf' ⟨a, haS⟩).2 haS,
  ..with_top.lattice,
  ..with_top.has_Sup,
  ..with_top.has_Inf }

/-- Adding a bottom element to a conditionally complete lattice
gives a conditionally complete lattice -/
noncomputable instance with_bot.conditionally_complete_lattice
  {α : Type*} [conditionally_complete_lattice α] :
  conditionally_complete_lattice (with_bot α) :=
{ le_cSup := (@with_top.conditionally_complete_lattice (order_dual α) _).cInf_le,
  cSup_le := (@with_top.conditionally_complete_lattice (order_dual α) _).le_cInf,
  cInf_le := (@with_top.conditionally_complete_lattice (order_dual α) _).le_cSup,
  le_cInf := (@with_top.conditionally_complete_lattice (order_dual α) _).cSup_le,
  ..with_bot.lattice,
  ..with_bot.has_Sup,
  ..with_bot.has_Inf }

/-- Adding a bottom and a top to a conditionally complete lattice gives a bounded lattice-/
noncomputable instance with_top.with_bot.bounded_lattice {α : Type*}
  [conditionally_complete_lattice α] : bounded_lattice (with_top (with_bot α)) :=
{ ..with_top.order_bot,
  ..with_top.order_top,
  ..conditionally_complete_lattice.to_lattice _ }

noncomputable instance with_top.with_bot.complete_lattice {α : Type*}
  [conditionally_complete_lattice α] : complete_lattice (with_top (with_bot α)) :=
{ le_Sup := λ S a haS, (with_top.is_lub_Sup' ⟨a, haS⟩).1 haS,
  Sup_le := λ S a ha,
    begin
      cases S.eq_empty_or_nonempty with h,
      { show ite _ _ _ ≤ a,
        split_ifs,
        { rw h at h_1, cases h_1 },
        { convert bot_le, convert with_bot.cSup_empty, rw h, refl },
        { exfalso, apply h_2, use ⊥, rw h, rintro b ⟨⟩ } },
      { refine (with_top.is_lub_Sup' h).2 ha }
    end,
  Inf_le := λ S a haS,
    show ite _ _ _ ≤ a,
    begin
      split_ifs,
      { cases a with a, exact _root_.le_refl _,
        cases (h haS); tauto },
      { cases a,
        { exact le_top },
        { apply with_top.some_le_some.2, refine cInf_le _ haS, use ⊥, intros b hb, exact bot_le } }
    end,
  le_Inf := λ S a haS, (with_top.is_glb_Inf' ⟨a, haS⟩).2 haS,
  ..with_top.has_Inf,
  ..with_top.has_Sup,
  ..with_top.with_bot.bounded_lattice }

noncomputable instance with_top.with_bot.complete_linear_order {α : Type*}
  [conditionally_complete_linear_order α] : complete_linear_order (with_top (with_bot α)) :=
{ .. with_top.with_bot.complete_lattice,
  .. with_top.linear_order }

end with_top_bot

section subtype
variables (s : set α)

/-! ### Subtypes of conditionally complete linear orders

In this section we give conditions on a subset of a conditionally complete linear order, to ensure
that the subtype is itself conditionally complete.

We check that an `ord_connected` set satisfies these conditions.

TODO There are several possible variants; the `conditionally_complete_linear_order` could be changed
to `conditionally_complete_linear_order_bot` or `complete_linear_order`.
-/

open_locale classical

section has_Sup
variables [has_Sup α]

/-- `has_Sup` structure on a nonempty subset `s` of an object with `has_Sup`. This definition is
non-canonical (it uses `default s`); it should be used only as here, as an auxiliary instance in the
construction of the `conditionally_complete_linear_order` structure. -/
noncomputable def subset_has_Sup [inhabited s] : has_Sup s := {Sup := λ t,
if ht : Sup (coe '' t : set α) ∈ s then ⟨Sup (coe '' t : set α), ht⟩ else default s}

local attribute [instance] subset_has_Sup

@[simp] lemma subset_Sup_def [inhabited s] :
  @Sup s _ = λ t,
  if ht : Sup (coe '' t : set α) ∈ s then ⟨Sup (coe '' t : set α), ht⟩ else default s :=
rfl

lemma subset_Sup_of_within [inhabited s] {t : set s} (h : Sup (coe '' t : set α) ∈ s) :
  Sup (coe '' t : set α) = (@Sup s _ t : α) :=
by simp [dif_pos h]

end has_Sup

section has_Inf
variables [has_Inf α]

/-- `has_Inf` structure on a nonempty subset `s` of an object with `has_Inf`. This definition is
non-canonical (it uses `default s`); it should be used only as here, as an auxiliary instance in the
construction of the `conditionally_complete_linear_order` structure. -/
noncomputable def subset_has_Inf [inhabited s] : has_Inf s := {Inf := λ t,
if ht : Inf (coe '' t : set α) ∈ s then ⟨Inf (coe '' t : set α), ht⟩ else default s}

local attribute [instance] subset_has_Inf

@[simp] lemma subset_Inf_def [inhabited s] :
  @Inf s _ = λ t,
  if ht : Inf (coe '' t : set α) ∈ s then ⟨Inf (coe '' t : set α), ht⟩ else default s :=
rfl

lemma subset_Inf_of_within [inhabited s] {t : set s} (h : Inf (coe '' t : set α) ∈ s) :
  Inf (coe '' t : set α) = (@Inf s _ t : α) :=
by simp [dif_pos h]

end has_Inf

variables [conditionally_complete_linear_order α]

local attribute [instance] subset_has_Sup
local attribute [instance] subset_has_Inf

/-- For a nonempty subset of a conditionally complete linear order to be a conditionally complete
linear order, it suffices that it contain the `Sup` of all its nonempty bounded-above subsets, and
the `Inf` of all its nonempty bounded-below subsets. -/
noncomputable def subset_conditionally_complete_linear_order [inhabited s]
  (h_Sup : ∀ {t : set s} (ht : t.nonempty) (h_bdd : bdd_above t), Sup (coe '' t : set α) ∈ s)
  (h_Inf : ∀ {t : set s} (ht : t.nonempty) (h_bdd : bdd_below t), Inf (coe '' t : set α) ∈ s) :
  conditionally_complete_linear_order s :=
{ le_cSup := begin
    rintros t c h_bdd hct,
    -- The following would be a more natural way to finish, but gives a "deep recursion" error:
    -- simpa [subset_Sup_of_within (h_Sup t)] using
    --   (strict_mono_coe s).monotone.le_cSup_image hct h_bdd,
    have := (subtype.mono_coe s).le_cSup_image hct h_bdd,
    rwa subset_Sup_of_within s (h_Sup ⟨c, hct⟩ h_bdd) at this,
  end,
  cSup_le := begin
    rintros t B ht hB,
    have := (subtype.mono_coe s).cSup_image_le ht hB,
    rwa subset_Sup_of_within s (h_Sup ht ⟨B, hB⟩) at this,
  end,
  le_cInf := begin
    intros t B ht hB,
    have := (subtype.mono_coe s).le_cInf_image ht hB,
    rwa subset_Inf_of_within s (h_Inf ht ⟨B, hB⟩) at this,
  end,
  cInf_le := begin
    rintros t c h_bdd hct,
    have := (subtype.mono_coe s).cInf_image_le hct h_bdd,
    rwa subset_Inf_of_within s (h_Inf ⟨c, hct⟩ h_bdd) at this,
  end,
  ..subset_has_Sup s,
  ..subset_has_Inf s,
  ..distrib_lattice.to_lattice s,
  ..(infer_instance : linear_order s) }

section ord_connected

/-- The `Sup` function on a nonempty `ord_connected` set `s` in a conditionally complete linear
order takes values within `s`, for all nonempty bounded-above subsets of `s`. -/
lemma Sup_within_of_ord_connected
  {s : set α} [hs : ord_connected s] ⦃t : set s⦄ (ht : t.nonempty) (h_bdd : bdd_above t) :
  Sup (coe '' t : set α) ∈ s :=
begin
  obtain ⟨c, hct⟩ : ∃ c, c ∈ t := ht,
  obtain ⟨B, hB⟩ : ∃ B, B ∈ upper_bounds t := h_bdd,
  refine hs.out c.2 B.2 ⟨_, _⟩,
  { exact (subtype.mono_coe s).le_cSup_image hct ⟨B, hB⟩ },
  { exact (subtype.mono_coe s).cSup_image_le ⟨c, hct⟩ hB },
end

/-- The `Inf` function on a nonempty `ord_connected` set `s` in a conditionally complete linear
order takes values within `s`, for all nonempty bounded-below subsets of `s`. -/
lemma Inf_within_of_ord_connected
  {s : set α} [hs : ord_connected s] ⦃t : set s⦄ (ht : t.nonempty) (h_bdd : bdd_below t) :
  Inf (coe '' t : set α) ∈ s :=
begin
  obtain ⟨c, hct⟩ : ∃ c, c ∈ t := ht,
  obtain ⟨B, hB⟩ : ∃ B, B ∈ lower_bounds t := h_bdd,
  refine hs.out B.2 c.2 ⟨_, _⟩,
  { exact (subtype.mono_coe s).le_cInf_image ⟨c, hct⟩ hB },
  { exact (subtype.mono_coe s).cInf_image_le hct ⟨B, hB⟩ },
end

/-- A nonempty `ord_connected` set in a conditionally complete linear order is naturally a
conditionally complete linear order. -/
noncomputable instance ord_connected_subset_conditionally_complete_linear_order
  [inhabited s] [ord_connected s] :
  conditionally_complete_linear_order s :=
subset_conditionally_complete_linear_order s Sup_within_of_ord_connected Inf_within_of_ord_connected

end ord_connected

end subtype<|MERGE_RESOLUTION|>--- conflicted
+++ resolved
@@ -573,17 +573,6 @@
 
 lemma csupr_of_empty [is_empty ι] (f : ι → α) : (⨆ i, f i) = ⊥ :=
 by rw [supr_of_empty', cSup_empty]
-<<<<<<< HEAD
-
-@[simp] lemma csupr_false (f : false → α) : (⨆ i, f i) = ⊥ := csupr_of_empty f
-
-end conditionally_complete_linear_order_bot
-
-namespace nat
-
-open_locale classical
-=======
->>>>>>> 6c3dda5c
 
 @[simp] lemma csupr_false (f : false → α) : (⨆ i, f i) = ⊥ := csupr_of_empty f
 
