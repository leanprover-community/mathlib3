/-
Copyright (c) 2018 Sébastien Gouëzel. All rights reserved.
Released under Apache 2.0 license as described in the file LICENSE.
Authors: Sébastien Gouëzel
-/
import order.bounds
import data.set.intervals.basic
import data.set.finite
import data.set.lattice

/-!
# Theory of conditionally complete lattices.

A conditionally complete lattice is a lattice in which every non-empty bounded subset s
has a least upper bound and a greatest lower bound, denoted below by Sup s and Inf s.
Typical examples are real, nat, int with their usual orders.

The theory is very comparable to the theory of complete lattices, except that suitable
boundedness and nonemptiness assumptions have to be added to most statements.
We introduce two predicates bdd_above and bdd_below to express this boundedness, prove
their basic properties, and then go on to prove most useful properties of Sup and Inf
in conditionally complete lattices.

To differentiate the statements between complete lattices and conditionally complete
lattices, we prefix Inf and Sup in the statements by c, giving cInf and cSup. For instance,
Inf_le is a statement in complete lattices ensuring Inf s ≤ x, while cInf_le is the same
statement in conditionally complete lattices with an additional assumption that s is
bounded below.
-/

set_option old_structure_cmd true

open function order_dual set

variables {α β γ : Type*} {ι : Sort*}

section

/-!
Extension of Sup and Inf from a preorder `α` to `with_top α` and `with_bot α`
-/

open_locale classical

noncomputable instance {α : Type*} [preorder α] [has_Sup α] : has_Sup (with_top α) :=
⟨λ S, if ⊤ ∈ S then ⊤ else
  if bdd_above (coe ⁻¹' S : set α) then ↑(Sup (coe ⁻¹' S : set α)) else ⊤⟩

noncomputable instance {α : Type*} [has_Inf α] : has_Inf (with_top α) :=
⟨λ S, if S ⊆ {⊤} then ⊤ else ↑(Inf (coe ⁻¹' S : set α))⟩

noncomputable instance {α : Type*} [has_Sup α] : has_Sup (with_bot α) :=
⟨(@with_top.has_Inf αᵒᵈ _).Inf⟩

noncomputable instance {α : Type*} [preorder α] [has_Inf α] : has_Inf (with_bot α) :=
⟨(@with_top.has_Sup αᵒᵈ _ _).Sup⟩

@[simp]
theorem with_top.cInf_empty {α : Type*} [has_Inf α] : Inf (∅ : set (with_top α)) = ⊤ :=
if_pos $ set.empty_subset _

@[simp]
theorem with_top.cinfi_empty {α : Type*} [is_empty ι] [has_Inf α] (f : ι → with_top α) :
  (⨅ i, f i) = ⊤ :=
by rw [infi, range_eq_empty, with_top.cInf_empty]

lemma with_top.coe_Inf' [has_Inf α] {s : set α} (hs : s.nonempty) :
  ↑(Inf s) = (Inf (coe '' s) : with_top α) :=
begin
  obtain ⟨x, hx⟩ := hs,
  change _ = ite _ _ _,
  split_ifs,
  { cases h (mem_image_of_mem _ hx) },
  { rw preimage_image_eq,
    exact option.some_injective _ },
end

@[norm_cast] lemma with_top.coe_infi [nonempty ι] [has_Inf α] (f : ι → α) :
  ↑(⨅ i, f i) = (⨅ i, f i : with_top α) :=
by rw [infi, infi, with_top.coe_Inf' (range_nonempty f), range_comp]

theorem with_top.coe_Sup' [preorder α] [has_Sup α] {s : set α} (hs : bdd_above s) :
  ↑(Sup s) = (Sup (coe '' s) : with_top α) :=
begin
  change _ = ite _ _ _,
  rw [if_neg, preimage_image_eq, if_pos hs],
  { exact option.some_injective _ },
  { rintro ⟨x, h, ⟨⟩⟩ },
end

@[norm_cast] lemma with_top.coe_supr [preorder α] [has_Sup α] (f : ι → α)
  (h : bdd_above (set.range f)) :
  ↑(⨆ i, f i) = (⨆ i, f i : with_top α) :=
by rw [supr, supr, with_top.coe_Sup' h, range_comp]

@[simp]
theorem with_bot.cSup_empty {α : Type*} [has_Sup α] : Sup (∅ : set (with_bot α)) = ⊥ :=
if_pos $ set.empty_subset _

@[simp]
theorem with_bot.csupr_empty {α : Type*} [is_empty ι] [has_Sup α] (f : ι → with_bot α) :
  (⨆ i, f i) = ⊥ :=
@with_top.cinfi_empty _ αᵒᵈ _ _ _

@[norm_cast] lemma with_bot.coe_Sup' [has_Sup α] {s : set α} (hs : s.nonempty) :
  ↑(Sup s) = (Sup (coe '' s) : with_bot α) :=
@with_top.coe_Inf' αᵒᵈ _ _ hs

@[norm_cast] lemma with_bot.coe_supr [nonempty ι] [has_Sup α] (f : ι → α) :
  ↑(⨆ i, f i) = (⨆ i, f i : with_bot α) :=
@with_top.coe_infi αᵒᵈ _ _ _ _

@[norm_cast] theorem with_bot.coe_Inf' [preorder α] [has_Inf α] {s : set α} (hs : bdd_below s) :
  ↑(Inf s) = (Inf (coe '' s) : with_bot α) :=
@with_top.coe_Sup' αᵒᵈ _ _ _ hs

@[norm_cast] lemma with_bot.coe_infi [preorder α] [has_Inf α] (f : ι → α)
  (h : bdd_below (set.range f)) :
  ↑(⨅ i, f i) = (⨅ i, f i : with_bot α) :=
@with_top.coe_supr αᵒᵈ _ _ _ _ h

end -- section

/-- A conditionally complete lattice is a lattice in which
every nonempty subset which is bounded above has a supremum, and
every nonempty subset which is bounded below has an infimum.
Typical examples are real numbers or natural numbers.

To differentiate the statements from the corresponding statements in (unconditional)
complete lattices, we prefix Inf and Sup by a c everywhere. The same statements should
hold in both worlds, sometimes with additional assumptions of nonemptiness or
boundedness.-/
class conditionally_complete_lattice (α : Type*) extends lattice α, has_Sup α, has_Inf α :=
(le_cSup : ∀ s a, bdd_above s → a ∈ s → a ≤ Sup s)
(cSup_le : ∀ s a, set.nonempty s → a ∈ upper_bounds s → Sup s ≤ a)
(cInf_le : ∀ s a, bdd_below s → a ∈ s → Inf s ≤ a)
(le_cInf : ∀ s a, set.nonempty s → a ∈ lower_bounds s → a ≤ Inf s)

/-- A conditionally complete linear order is a linear order in which
every nonempty subset which is bounded above has a supremum, and
every nonempty subset which is bounded below has an infimum.
Typical examples are real numbers or natural numbers.

To differentiate the statements from the corresponding statements in (unconditional)
complete linear orders, we prefix Inf and Sup by a c everywhere. The same statements should
hold in both worlds, sometimes with additional assumptions of nonemptiness or
boundedness.-/
class conditionally_complete_linear_order (α : Type*)
  extends conditionally_complete_lattice α, linear_order α renaming max → sup min → inf

/-- A conditionally complete linear order with `bot` is a linear order with least element, in which
every nonempty subset which is bounded above has a supremum, and every nonempty subset (necessarily
bounded below) has an infimum.  A typical example is the natural numbers.

To differentiate the statements from the corresponding statements in (unconditional)
complete linear orders, we prefix Inf and Sup by a c everywhere. The same statements should
hold in both worlds, sometimes with additional assumptions of nonemptiness or
boundedness.-/
@[ancestor conditionally_complete_linear_order has_bot]
class conditionally_complete_linear_order_bot (α : Type*)
  extends conditionally_complete_linear_order α, has_bot α :=
(bot_le : ∀ x : α, ⊥ ≤ x)
(cSup_empty : Sup ∅ = ⊥)

@[priority 100]  -- see Note [lower instance priority]
instance conditionally_complete_linear_order_bot.to_order_bot
  [h : conditionally_complete_linear_order_bot α] : order_bot α :=
{ ..h }

/-- A complete lattice is a conditionally complete lattice, as there are no restrictions
on the properties of Inf and Sup in a complete lattice.-/
@[priority 100] -- see Note [lower instance priority]
instance complete_lattice.to_conditionally_complete_lattice [complete_lattice α] :
  conditionally_complete_lattice α :=
{ le_cSup := by intros; apply le_Sup; assumption,
  cSup_le := by intros; apply Sup_le; assumption,
  cInf_le := by intros; apply Inf_le; assumption,
  le_cInf := by intros; apply le_Inf; assumption,
  ..‹complete_lattice α› }

@[priority 100] -- see Note [lower instance priority]
instance complete_linear_order.to_conditionally_complete_linear_order_bot {α : Type*}
  [complete_linear_order α] :
  conditionally_complete_linear_order_bot α :=
{ cSup_empty := Sup_empty,
  ..complete_lattice.to_conditionally_complete_lattice, .. ‹complete_linear_order α› }

section
open_locale classical

/-- A well founded linear order is conditionally complete, with a bottom element. -/
@[reducible] noncomputable def is_well_order.conditionally_complete_linear_order_bot
  (α : Type*) [i₁ : linear_order α] [i₂ : order_bot α] [h : is_well_order α (<)] :
  conditionally_complete_linear_order_bot α :=
{ Inf := λ s, if hs : s.nonempty then h.wf.min s hs else ⊥,
  cInf_le := λ s a hs has, begin
    have s_ne : s.nonempty := ⟨a, has⟩,
    simpa [s_ne] using not_lt.1 (h.wf.not_lt_min s s_ne has),
  end,
  le_cInf := λ s a hs has, begin
    simp only [hs, dif_pos],
    exact has (h.wf.min_mem s hs),
  end,
  Sup := λ s, if hs : (upper_bounds s).nonempty then h.wf.min _ hs else ⊥,
  le_cSup := λ s a hs has, begin
    have h's : (upper_bounds s).nonempty := hs,
    simp only [h's, dif_pos],
    exact h.wf.min_mem _ h's has,
  end,
  cSup_le := λ s a hs has, begin
    have h's : (upper_bounds s).nonempty := ⟨a, has⟩,
    simp only [h's, dif_pos],
    simpa using h.wf.not_lt_min _ h's has,
  end,
  cSup_empty := by simpa using eq_bot_iff.2 (not_lt.1 $ h.wf.not_lt_min _ _ $ mem_univ ⊥),
  ..i₁, ..i₂, ..linear_order.to_lattice }

end

section order_dual

instance (α : Type*) [conditionally_complete_lattice α] : conditionally_complete_lattice αᵒᵈ :=
{ le_cSup := @conditionally_complete_lattice.cInf_le α _,
  cSup_le := @conditionally_complete_lattice.le_cInf α _,
  le_cInf := @conditionally_complete_lattice.cSup_le α _,
  cInf_le := @conditionally_complete_lattice.le_cSup α _,
  ..order_dual.has_Inf α,
  ..order_dual.has_Sup α,
  ..order_dual.lattice α }

instance (α : Type*) [conditionally_complete_linear_order α] :
  conditionally_complete_linear_order αᵒᵈ :=
{ ..order_dual.conditionally_complete_lattice α,
  ..order_dual.linear_order α }

end order_dual

/-- Create a `conditionally_complete_lattice` from a `partial_order` and `Sup` function
that returns the least upper bound of a nonempty set which is bounded above. Usually this
constructor provides poor definitional equalities.  If other fields are known explicitly, they
should be provided; for example, if `inf` is known explicitly, construct the
`conditionally_complete_lattice` instance as
```
instance : conditionally_complete_lattice my_T :=
{ inf := better_inf,
  le_inf := ...,
  inf_le_right := ...,
  inf_le_left := ...
<<<<<<< HEAD
  -- don't care to fix sup, Inf, bot, top
=======
  -- don't care to fix sup, Inf
>>>>>>> c82c2db1
  ..conditionally_complete_lattice_of_Sup my_T _ }
```
-/
def conditionally_complete_lattice_of_Sup (α : Type*) [H1 : partial_order α]
  [H2 : has_Sup α]
  (bdd_above_pair : ∀ a b : α, bdd_above ({a, b} : set α))
  (bdd_below_pair : ∀ a b : α, bdd_below ({a, b} : set α))
  (is_lub_Sup : ∀ s : set α, bdd_above s → s.nonempty → is_lub s (Sup s)) :
  conditionally_complete_lattice α :=
{ sup := λ a b, Sup {a, b},
  le_sup_left := λ a b, (is_lub_Sup {a, b} (bdd_above_pair a b)
    (insert_nonempty _ _)).1 (mem_insert _ _),
  le_sup_right := λ a b, (is_lub_Sup {a, b} (bdd_above_pair a b)
    (insert_nonempty _ _)).1 (mem_insert_of_mem _ (mem_singleton _)),
  sup_le := λ a b c hac hbc, (is_lub_Sup {a, b} (bdd_above_pair a b)
    (insert_nonempty _ _)).2 (forall_insert_of_forall (forall_eq.mpr hbc) hac),
  inf := λ a b, Sup (lower_bounds {a, b}),
  inf_le_left := λ a b, (is_lub_Sup (lower_bounds {a, b})
    (nonempty.bdd_above_lower_bounds ⟨a, mem_insert _ _⟩) (bdd_below_pair a b)).2
    (λ c hc, hc $ mem_insert _ _),
  inf_le_right := λ a b, (is_lub_Sup (lower_bounds {a, b})
    (nonempty.bdd_above_lower_bounds ⟨a, mem_insert _ _⟩)
    (bdd_below_pair a b)).2 (λ c hc, hc $ mem_insert_of_mem _ (mem_singleton _)),
  le_inf := λ c a b hca hcb, (is_lub_Sup (lower_bounds {a, b})
    (nonempty.bdd_above_lower_bounds ⟨a, mem_insert _ _⟩)
    ⟨c, forall_insert_of_forall (forall_eq.mpr hcb) hca⟩).1
    (forall_insert_of_forall (forall_eq.mpr hcb) hca),
  Inf := λ s, Sup (lower_bounds s),
  cSup_le := λ s a hs ha, (is_lub_Sup s ⟨a, ha⟩ hs).2 ha,
  le_cSup := λ s a hs ha, (is_lub_Sup s hs ⟨a, ha⟩).1 ha,
  cInf_le := λ s a hs ha, (is_lub_Sup (lower_bounds s)
    (nonempty.bdd_above_lower_bounds ⟨a, ha⟩) hs).2 (λ b hb, hb ha),
  le_cInf := λ s a hs ha, (is_lub_Sup (lower_bounds s) hs.bdd_above_lower_bounds ⟨a, ha⟩).1 ha,
  .. H1, .. H2 }

/-- Create a `conditionally_complete_lattice_of_Inf` from a `partial_order` and `Inf` function
that returns the greatest lower bound of a nonempty set which is bounded below. Usually this
constructor provides poor definitional equalities.  If other fields are known explicitly, they
should be provided; for example, if `inf` is known explicitly, construct the
`conditionally_complete_lattice` instance as
```
instance : conditionally_complete_lattice my_T :=
{ inf := better_inf,
  le_inf := ...,
  inf_le_right := ...,
  inf_le_left := ...
<<<<<<< HEAD
  -- don't care to fix sup, Sup, bot, top
=======
  -- don't care to fix sup, Sup
>>>>>>> c82c2db1
  ..conditionally_complete_lattice_of_Inf my_T _ }
```
-/
def conditionally_complete_lattice_of_Inf (α : Type*) [H1 : partial_order α]
  [H2 : has_Inf α]
  (bdd_above_pair : ∀ a b : α, bdd_above ({a, b} : set α))
  (bdd_below_pair : ∀ a b : α, bdd_below ({a, b} : set α))
  (is_glb_Inf : ∀ s : set α, bdd_below s → s.nonempty → is_glb s (Inf s)) :
  conditionally_complete_lattice α :=
{ inf := λ a b, Inf {a, b},
  inf_le_left := λ a b, (is_glb_Inf {a, b} (bdd_below_pair a b)
    (insert_nonempty _ _)).1 (mem_insert _ _),
  inf_le_right := λ a b, (is_glb_Inf {a, b} (bdd_below_pair a b)
    (insert_nonempty _ _)).1 (mem_insert_of_mem _ (mem_singleton _)),
  le_inf := λ c a b hca hcb, (is_glb_Inf {a, b} (bdd_below_pair a b)
    (insert_nonempty _ _)).2 (forall_insert_of_forall (forall_eq.mpr hcb) hca),
  sup := λ a b, Inf (upper_bounds {a, b}),
  le_sup_left := λ a b, (is_glb_Inf (upper_bounds {a, b})
    (nonempty.bdd_below_upper_bounds ⟨a, mem_insert _ _⟩) (bdd_above_pair a b)).2
    (λ c hc, hc $ mem_insert _ _),
  le_sup_right := λ a b, (is_glb_Inf (upper_bounds {a, b})
    (nonempty.bdd_below_upper_bounds ⟨a, mem_insert _ _⟩)
    (bdd_above_pair a b)).2 (λ c hc, hc $ mem_insert_of_mem _ (mem_singleton _)),
  sup_le := λ a b c hac hbc, (is_glb_Inf (upper_bounds {a, b})
    (nonempty.bdd_below_upper_bounds ⟨a, mem_insert _ _⟩)
    ⟨c, forall_insert_of_forall (forall_eq.mpr hbc) hac⟩).1
    (forall_insert_of_forall (forall_eq.mpr hbc) hac),
  Sup := λ s, Inf (upper_bounds s),
  le_cInf := λ s a hs ha, (is_glb_Inf s ⟨a, ha⟩ hs).2 ha,
  cInf_le := λ s a hs ha, (is_glb_Inf s hs ⟨a, ha⟩).1 ha,
  le_cSup := λ s a hs ha, (is_glb_Inf (upper_bounds s)
    (nonempty.bdd_below_upper_bounds ⟨a, ha⟩) hs).2 (λ b hb, hb ha),
  cSup_le := λ s a hs ha, (is_glb_Inf (upper_bounds s) hs.bdd_below_upper_bounds ⟨a, ha⟩).1 ha,
  .. H1, .. H2 }

/--
A version of `conditionally_complete_lattice_of_Sup` when we already know that `α` is a lattice.

<<<<<<< HEAD
Note that this construction has bad definitional properties:
see the doc-string on `conditionally_complete_lattice_of_Sup`.
-/
=======
This should only be used when it is both hard and unnecessary to provide `Inf` explicitly. -/
>>>>>>> c82c2db1
def conditionally_complete_lattice_of_lattice_of_Sup (α : Type*) [H1 : lattice α]
  [H2 : has_Sup α]
  (is_lub_Sup : ∀ s : set α, bdd_above s → s.nonempty → is_lub s (Sup s)) :
  conditionally_complete_lattice α :=
<<<<<<< HEAD
conditionally_complete_lattice_of_Sup α
  (λ a b, ⟨a ⊔ b, forall_insert_of_forall (forall_eq.mpr le_sup_right) le_sup_left⟩)
  (λ a b, ⟨a ⊓ b, forall_insert_of_forall (forall_eq.mpr inf_le_right) inf_le_left⟩)
  is_lub_Sup

/--
A version of `conditionally_complete_lattice_of_Inf` when we already know that `α` is a lattice.

Note that this construction has bad definitional properties:
see the doc-string on `conditionally_complete_lattice_of_Inf`.
-/
=======
{ ..H1, ..conditionally_complete_lattice_of_Sup α
  (λ a b, ⟨a ⊔ b, forall_insert_of_forall (forall_eq.mpr le_sup_right) le_sup_left⟩)
  (λ a b, ⟨a ⊓ b, forall_insert_of_forall (forall_eq.mpr inf_le_right) inf_le_left⟩)
  is_lub_Sup }

/--
A version of `conditionally_complete_lattice_of_Inf` when we already know that `α` is a lattice. 

This should only be used when it is both hard and unnecessary to provide `Sup` explicitly. -/
>>>>>>> c82c2db1
def conditionally_complete_lattice_of_lattice_of_Inf (α : Type*) [H1 : lattice α]
  [H2 : has_Inf α]
  (is_glb_Inf : ∀ s : set α, bdd_below s → s.nonempty → is_glb s (Inf s)) :
  conditionally_complete_lattice α :=
<<<<<<< HEAD
conditionally_complete_lattice_of_Inf α
  (λ a b, ⟨a ⊔ b, forall_insert_of_forall (forall_eq.mpr le_sup_right) le_sup_left⟩)
  (λ a b, ⟨a ⊓ b, forall_insert_of_forall (forall_eq.mpr inf_le_right) inf_le_left⟩)
  is_glb_Inf
=======
{ ..H1, ..conditionally_complete_lattice_of_Inf α
  (λ a b, ⟨a ⊔ b, forall_insert_of_forall (forall_eq.mpr le_sup_right) le_sup_left⟩)
  (λ a b, ⟨a ⊓ b, forall_insert_of_forall (forall_eq.mpr inf_le_right) inf_le_left⟩)
  is_glb_Inf }
>>>>>>> c82c2db1

section conditionally_complete_lattice
variables [conditionally_complete_lattice α] {s t : set α} {a b : α}

theorem le_cSup (h₁ : bdd_above s) (h₂ : a ∈ s) : a ≤ Sup s :=
conditionally_complete_lattice.le_cSup s a h₁ h₂

theorem cSup_le (h₁ : s.nonempty) (h₂ : ∀ b ∈ s, b ≤ a) : Sup s ≤ a :=
conditionally_complete_lattice.cSup_le s a h₁ h₂

theorem cInf_le (h₁ : bdd_below s) (h₂ : a ∈ s) : Inf s ≤ a :=
conditionally_complete_lattice.cInf_le s a h₁ h₂

theorem le_cInf (h₁ : s.nonempty) (h₂ : ∀ b ∈ s, a ≤ b) : a ≤ Inf s :=
conditionally_complete_lattice.le_cInf s a h₁ h₂

theorem le_cSup_of_le (hs : bdd_above s) (hb : b ∈ s) (h : a ≤ b) : a ≤ Sup s :=
le_trans h (le_cSup hs hb)

theorem cInf_le_of_le (hs : bdd_below s) (hb : b ∈ s) (h : b ≤ a) : Inf s ≤ a :=
le_trans (cInf_le hs hb) h

theorem cSup_le_cSup (ht : bdd_above t) (hs : s.nonempty) (h : s ⊆ t) : Sup s ≤ Sup t :=
cSup_le hs (λ a ha, le_cSup ht (h ha))

theorem cInf_le_cInf (ht : bdd_below t) (hs : s.nonempty) (h : s ⊆ t) : Inf t ≤ Inf s :=
le_cInf hs (λ a ha, cInf_le ht (h ha))

theorem le_cSup_iff (h : bdd_above s) (hs : s.nonempty) :
  a ≤ Sup s ↔ ∀ b, b ∈ upper_bounds s → a ≤ b :=
⟨λ h b hb, le_trans h (cSup_le hs hb), λ hb, hb _ (λ x, le_cSup h)⟩

theorem cInf_le_iff (h : bdd_below s) (hs : s.nonempty) :
  Inf s ≤ a ↔ ∀ b ∈ lower_bounds s, b ≤ a :=
⟨λ h b hb, le_trans (le_cInf hs hb) h, λ hb, hb _ (λ x, cInf_le h)⟩

lemma is_lub_cSup (ne : s.nonempty) (H : bdd_above s) : is_lub s (Sup s) :=
⟨λ x, le_cSup H, λ x, cSup_le ne⟩

lemma is_lub_csupr [nonempty ι] {f : ι → α} (H : bdd_above (range f)) :
  is_lub (range f) (⨆ i, f i) :=
is_lub_cSup (range_nonempty f) H

lemma is_lub_csupr_set {f : β → α} {s : set β} (H : bdd_above (f '' s)) (Hne : s.nonempty) :
  is_lub (f '' s) (⨆ i : s, f i) :=
by { rw ← Sup_image', exact is_lub_cSup (Hne.image _) H }

lemma is_glb_cInf (ne : s.nonempty) (H : bdd_below s) : is_glb s (Inf s) :=
⟨λ x, cInf_le H, λ x, le_cInf ne⟩

lemma is_glb_cinfi [nonempty ι] {f : ι → α} (H : bdd_below (range f)) :
  is_glb (range f) (⨅ i, f i) :=
is_glb_cInf (range_nonempty f) H

lemma is_glb_cinfi_set {f : β → α} {s : set β} (H : bdd_below (f '' s)) (Hne : s.nonempty) :
  is_glb (f '' s) (⨅ i : s, f i) :=
@is_lub_csupr_set αᵒᵈ _ _ _ _ H Hne

lemma csupr_le_iff [nonempty ι] {f : ι → α} {a : α} (hf : bdd_above (range f)) :
  supr f ≤ a ↔ ∀ i, f i ≤ a :=
(is_lub_le_iff $ is_lub_csupr hf).trans forall_range_iff

lemma le_cinfi_iff [nonempty ι] {f : ι → α} {a : α} (hf : bdd_below (range f)) :
  a ≤ infi f ↔ ∀ i, a ≤ f i :=
(le_is_glb_iff $ is_glb_cinfi hf).trans forall_range_iff

lemma csupr_set_le_iff {ι : Type*} {s : set ι} {f : ι → α} {a : α} (hs : s.nonempty)
  (hf : bdd_above (f '' s)) :
  (⨆ i : s, f i) ≤ a ↔ ∀ i ∈ s, f i ≤ a :=
(is_lub_le_iff $ is_lub_csupr_set hf hs).trans ball_image_iff

lemma le_cinfi_set_iff {ι : Type*} {s : set ι} {f : ι → α} {a : α} (hs : s.nonempty)
  (hf : bdd_below (f '' s)) :
  a ≤ (⨅ i : s, f i) ↔ ∀ i ∈ s, a ≤ f i :=
(le_is_glb_iff $ is_glb_cinfi_set hf hs).trans ball_image_iff

lemma is_lub.cSup_eq (H : is_lub s a) (ne : s.nonempty) : Sup s = a :=
(is_lub_cSup ne ⟨a, H.1⟩).unique H

lemma is_lub.csupr_eq [nonempty ι] {f : ι → α} (H : is_lub (range f) a) : (⨆ i, f i) = a :=
H.cSup_eq (range_nonempty f)

lemma is_lub.csupr_set_eq {s : set β} {f : β → α} (H : is_lub (f '' s) a) (Hne : s.nonempty) :
  (⨆ i : s, f i) = a :=
is_lub.cSup_eq (image_eq_range f s ▸ H) (image_eq_range f s ▸ Hne.image f)

/-- A greatest element of a set is the supremum of this set. -/
lemma is_greatest.cSup_eq (H : is_greatest s a) : Sup s = a :=
H.is_lub.cSup_eq H.nonempty

lemma is_greatest.Sup_mem (H : is_greatest s a) : Sup s ∈ s :=
H.cSup_eq.symm ▸ H.1

lemma is_glb.cInf_eq (H : is_glb s a) (ne : s.nonempty) : Inf s = a :=
(is_glb_cInf ne ⟨a, H.1⟩).unique H

lemma is_glb.cinfi_eq [nonempty ι] {f : ι → α} (H : is_glb (range f) a) : (⨅ i, f i) = a :=
H.cInf_eq (range_nonempty f)

lemma is_glb.cinfi_set_eq {s : set β} {f : β → α} (H : is_glb (f '' s) a) (Hne : s.nonempty) :
  (⨅ i : s, f i) = a :=
is_glb.cInf_eq (image_eq_range f s ▸ H) (image_eq_range f s ▸ Hne.image f)

/-- A least element of a set is the infimum of this set. -/
lemma is_least.cInf_eq (H : is_least s a) : Inf s = a :=
H.is_glb.cInf_eq H.nonempty

lemma is_least.Inf_mem (H : is_least s a) : Inf s ∈ s :=
H.cInf_eq.symm ▸ H.1

lemma subset_Icc_cInf_cSup (hb : bdd_below s) (ha : bdd_above s) :
  s ⊆ Icc (Inf s) (Sup s) :=
λ x hx, ⟨cInf_le hb hx, le_cSup ha hx⟩

theorem cSup_le_iff (hb : bdd_above s) (hs : s.nonempty) : Sup s ≤ a ↔ ∀ b ∈ s, b ≤ a :=
is_lub_le_iff (is_lub_cSup hs hb)

theorem le_cInf_iff (hb : bdd_below s) (hs : s.nonempty) : a ≤ Inf s ↔ ∀ b ∈ s, a ≤ b :=
le_is_glb_iff (is_glb_cInf hs hb)

lemma cSup_lower_bounds_eq_cInf {s : set α} (h : bdd_below s) (hs : s.nonempty) :
  Sup (lower_bounds s) = Inf s :=
(is_lub_cSup h $ hs.mono $ λ x hx y hy, hy hx).unique (is_glb_cInf hs h).is_lub

lemma cInf_upper_bounds_eq_cSup {s : set α} (h : bdd_above s) (hs : s.nonempty) :
  Inf (upper_bounds s) = Sup s :=
(is_glb_cInf h $ hs.mono $ λ x hx y hy, hy hx).unique (is_lub_cSup hs h).is_glb

lemma not_mem_of_lt_cInf {x : α} {s : set α} (h : x < Inf s) (hs : bdd_below s) : x ∉ s :=
λ hx, lt_irrefl _ (h.trans_le (cInf_le hs hx))

lemma not_mem_of_cSup_lt {x : α} {s : set α} (h : Sup s < x) (hs : bdd_above s) : x ∉ s :=
@not_mem_of_lt_cInf αᵒᵈ _ x s h hs

/--Introduction rule to prove that `b` is the supremum of `s`: it suffices to check that `b`
is larger than all elements of `s`, and that this is not the case of any `w<b`.
See `Sup_eq_of_forall_le_of_forall_lt_exists_gt` for a version in complete lattices. -/
theorem cSup_eq_of_forall_le_of_forall_lt_exists_gt (hs : s.nonempty)
  (H : ∀ a ∈ s, a ≤ b) (H' : ∀ w, w < b → ∃ a ∈ s, w < a) : Sup s = b :=
eq_of_le_of_not_lt (cSup_le hs H) $ λ hb, let ⟨a, ha, ha'⟩ := H' _ hb in
  lt_irrefl _ $ ha'.trans_le $ le_cSup ⟨b, H⟩ ha

/--Introduction rule to prove that `b` is the infimum of `s`: it suffices to check that `b`
is smaller than all elements of `s`, and that this is not the case of any `w>b`.
See `Inf_eq_of_forall_ge_of_forall_gt_exists_lt` for a version in complete lattices. -/
theorem cInf_eq_of_forall_ge_of_forall_gt_exists_lt : s.nonempty → (∀ a ∈ s, b ≤ a) →
  (∀ w, b < w → ∃ a ∈ s, a < w) → Inf s = b :=
@cSup_eq_of_forall_le_of_forall_lt_exists_gt αᵒᵈ _ _ _

/--b < Sup s when there is an element a in s with b < a, when s is bounded above.
This is essentially an iff, except that the assumptions for the two implications are
slightly different (one needs boundedness above for one direction, nonemptiness and linear
order for the other one), so we formulate separately the two implications, contrary to
the complete_lattice case.-/
lemma lt_cSup_of_lt (hs : bdd_above s) (ha : a ∈ s) (h : b < a) : b < Sup s :=
lt_of_lt_of_le h (le_cSup hs ha)

/--Inf s < b when there is an element a in s with a < b, when s is bounded below.
This is essentially an iff, except that the assumptions for the two implications are
slightly different (one needs boundedness below for one direction, nonemptiness and linear
order for the other one), so we formulate separately the two implications, contrary to
the complete_lattice case.-/
lemma cInf_lt_of_lt : bdd_below s → a ∈ s → a < b → Inf s < b :=
@lt_cSup_of_lt αᵒᵈ _ _ _ _

/-- If all elements of a nonempty set `s` are less than or equal to all elements
of a nonempty set `t`, then there exists an element between these sets. -/
lemma exists_between_of_forall_le (sne : s.nonempty) (tne : t.nonempty)
  (hst : ∀ (x ∈ s) (y ∈ t), x ≤ y) : (upper_bounds s ∩ lower_bounds t).nonempty :=
⟨Inf t, λ x hx, le_cInf tne $ hst x hx, λ y hy, cInf_le (sne.mono hst) hy⟩

/--The supremum of a singleton is the element of the singleton-/
@[simp] theorem cSup_singleton (a : α) : Sup {a} = a :=
is_greatest_singleton.cSup_eq

/--The infimum of a singleton is the element of the singleton-/
@[simp] theorem cInf_singleton (a : α) : Inf {a} = a :=
is_least_singleton.cInf_eq

@[simp] theorem cSup_pair (a b : α) : Sup {a, b} = a ⊔ b :=
(@is_lub_pair _ _ a b).cSup_eq (insert_nonempty _ _)

@[simp] theorem cInf_pair (a b : α) : Inf {a, b} = a ⊓ b :=
(@is_glb_pair _ _ a b).cInf_eq (insert_nonempty _ _)

/--If a set is bounded below and above, and nonempty, its infimum is less than or equal to
its supremum.-/
theorem cInf_le_cSup (hb : bdd_below s) (ha : bdd_above s) (ne : s.nonempty) : Inf s ≤ Sup s :=
is_glb_le_is_lub (is_glb_cInf ne hb) (is_lub_cSup ne ha) ne

/--The sup of a union of two sets is the max of the suprema of each subset, under the assumptions
that all sets are bounded above and nonempty.-/
theorem cSup_union (hs : bdd_above s) (sne : s.nonempty) (ht : bdd_above t) (tne : t.nonempty) :
  Sup (s ∪ t) = Sup s ⊔ Sup t :=
((is_lub_cSup sne hs).union (is_lub_cSup tne ht)).cSup_eq sne.inl

/--The inf of a union of two sets is the min of the infima of each subset, under the assumptions
that all sets are bounded below and nonempty.-/
theorem cInf_union (hs : bdd_below s) (sne : s.nonempty) (ht : bdd_below t) (tne : t.nonempty) :
  Inf (s ∪ t) = Inf s ⊓ Inf t :=
@cSup_union αᵒᵈ _ _ _ hs sne ht tne

/--The supremum of an intersection of two sets is bounded by the minimum of the suprema of each
set, if all sets are bounded above and nonempty.-/
theorem cSup_inter_le (hs : bdd_above s) (ht : bdd_above t) (hst : (s ∩ t).nonempty) :
  Sup (s ∩ t) ≤ Sup s ⊓ Sup t :=
cSup_le hst $ λ x hx, le_inf (le_cSup hs hx.1) (le_cSup ht hx.2)

/--The infimum of an intersection of two sets is bounded below by the maximum of the
infima of each set, if all sets are bounded below and nonempty.-/
theorem le_cInf_inter : bdd_below s → bdd_below t → (s ∩ t).nonempty →
  Inf s ⊔ Inf t ≤ Inf (s ∩ t) :=
@cSup_inter_le αᵒᵈ _ _ _

/-- The supremum of insert a s is the maximum of a and the supremum of s, if s is
nonempty and bounded above.-/
theorem cSup_insert (hs : bdd_above s) (sne : s.nonempty) : Sup (insert a s) = a ⊔ Sup s :=
((is_lub_cSup sne hs).insert a).cSup_eq (insert_nonempty a s)

/-- The infimum of insert a s is the minimum of a and the infimum of s, if s is
nonempty and bounded below.-/
theorem cInf_insert (hs : bdd_below s) (sne : s.nonempty) : Inf (insert a s) = a ⊓ Inf s :=
@cSup_insert αᵒᵈ _ _ _ hs sne

@[simp] lemma cInf_Icc (h : a ≤ b) : Inf (Icc a b) = a :=
(is_glb_Icc h).cInf_eq (nonempty_Icc.2 h)

@[simp] lemma cInf_Ici : Inf (Ici a) = a := is_least_Ici.cInf_eq

@[simp] lemma cInf_Ico (h : a < b) : Inf (Ico a b) = a :=
(is_glb_Ico h).cInf_eq (nonempty_Ico.2 h)

@[simp] lemma cInf_Ioc [densely_ordered α] (h : a < b) : Inf (Ioc a b) = a :=
(is_glb_Ioc h).cInf_eq (nonempty_Ioc.2 h)

@[simp] lemma cInf_Ioi [no_max_order α] [densely_ordered α] : Inf (Ioi a) = a :=
cInf_eq_of_forall_ge_of_forall_gt_exists_lt nonempty_Ioi (λ _, le_of_lt)
  (λ w hw, by simpa using exists_between hw)

@[simp] lemma cInf_Ioo [densely_ordered α] (h : a < b) : Inf (Ioo a b) = a :=
(is_glb_Ioo h).cInf_eq (nonempty_Ioo.2 h)

@[simp] lemma cSup_Icc (h : a ≤ b) : Sup (Icc a b) = b :=
(is_lub_Icc h).cSup_eq (nonempty_Icc.2 h)

@[simp] lemma cSup_Ico [densely_ordered α] (h : a < b) : Sup (Ico a b) = b :=
(is_lub_Ico h).cSup_eq (nonempty_Ico.2 h)

@[simp] lemma cSup_Iic : Sup (Iic a) = a := is_greatest_Iic.cSup_eq

@[simp] lemma cSup_Iio [no_min_order α] [densely_ordered α] : Sup (Iio a) = a :=
cSup_eq_of_forall_le_of_forall_lt_exists_gt nonempty_Iio (λ _, le_of_lt)
  (λ w hw, by simpa [and_comm] using exists_between hw)

@[simp] lemma cSup_Ioc (h : a < b) : Sup (Ioc a b) = b :=
(is_lub_Ioc h).cSup_eq (nonempty_Ioc.2 h)

@[simp] lemma cSup_Ioo [densely_ordered α] (h : a < b) : Sup (Ioo a b) = b :=
(is_lub_Ioo h).cSup_eq (nonempty_Ioo.2 h)

/--The indexed supremum of a function is bounded above by a uniform bound-/
lemma csupr_le [nonempty ι] {f : ι → α} {c : α} (H : ∀ x, f x ≤ c) : supr f ≤ c :=
cSup_le (range_nonempty f) (by rwa forall_range_iff)

/--The indexed supremum of a function is bounded below by the value taken at one point-/
lemma le_csupr {f : ι → α} (H : bdd_above (range f)) (c : ι) : f c ≤ supr f :=
le_cSup H (mem_range_self _)

lemma le_csupr_of_le {f : ι → α} (H : bdd_above (range f)) (c : ι) (h : a ≤ f c) : a ≤ supr f :=
le_trans h (le_csupr H c)

/--The indexed supremum of two functions are comparable if the functions are pointwise comparable-/
lemma csupr_mono {f g : ι → α} (B : bdd_above (range g)) (H : ∀ x, f x ≤ g x) :
  supr f ≤ supr g :=
begin
  casesI is_empty_or_nonempty ι,
  { rw [supr_of_empty', supr_of_empty'] },
  { exact csupr_le (λ x, le_csupr_of_le B x (H x)) },
end

lemma le_csupr_set {f : β → α} {s : set β}
  (H : bdd_above (f '' s)) {c : β} (hc : c ∈ s) : f c ≤ ⨆ i : s, f i :=
(le_cSup H $ mem_image_of_mem f hc).trans_eq Sup_image'

/--The indexed infimum of two functions are comparable if the functions are pointwise comparable-/
lemma cinfi_mono {f g : ι → α} (B : bdd_below (range f)) (H : ∀ x, f x ≤ g x) :
  infi f ≤ infi g :=
@csupr_mono αᵒᵈ _ _ _ _ B H

/--The indexed minimum of a function is bounded below by a uniform lower bound-/
lemma le_cinfi [nonempty ι] {f : ι → α} {c : α} (H : ∀ x, c ≤ f x) : c ≤ infi f :=
@csupr_le αᵒᵈ _ _ _ _ _ H

/--The indexed infimum of a function is bounded above by the value taken at one point-/
lemma cinfi_le {f : ι → α} (H : bdd_below (range f)) (c : ι) : infi f ≤ f c :=
@le_csupr αᵒᵈ _ _ _ H c

lemma cinfi_le_of_le {f : ι → α} (H : bdd_below (range f)) (c : ι) (h : f c ≤ a) : infi f ≤ a :=
@le_csupr_of_le αᵒᵈ _ _ _ _ H c h

lemma cinfi_set_le {f : β → α} {s : set β}
  (H : bdd_below (f '' s)) {c : β} (hc : c ∈ s) : (⨅ i : s, f i) ≤ f c :=
@le_csupr_set αᵒᵈ _ _ _ _ H _ hc

@[simp] theorem csupr_const [hι : nonempty ι] {a : α} : (⨆ b : ι, a) = a :=
by rw [supr, range_const, cSup_singleton]

@[simp] theorem cinfi_const [hι : nonempty ι] {a : α} : (⨅ b:ι, a) = a := @csupr_const αᵒᵈ _ _ _ _

@[simp] theorem supr_unique [unique ι] {s : ι → α} : (⨆ i, s i) = s default :=
have ∀ i, s i = s default := λ i, congr_arg s (unique.eq_default i),
by simp only [this, csupr_const]

@[simp] theorem infi_unique [unique ι] {s : ι → α} : (⨅ i, s i) = s default :=
@supr_unique αᵒᵈ _ _ _ _

@[simp] lemma csupr_pos {p : Prop} {f : p → α} (hp : p) : (⨆ h : p, f h) = f hp :=
by haveI := unique_prop hp; exact supr_unique

@[simp] lemma cinfi_pos {p : Prop} {f : p → α} (hp : p) : (⨅ h : p, f h) = f hp :=
@csupr_pos αᵒᵈ _ _ _ hp

/--Introduction rule to prove that `b` is the supremum of `f`: it suffices to check that `b`
is larger than `f i` for all `i`, and that this is not the case of any `w<b`.
See `supr_eq_of_forall_le_of_forall_lt_exists_gt` for a version in complete lattices. -/
theorem csupr_eq_of_forall_le_of_forall_lt_exists_gt [nonempty ι] {f : ι → α} (h₁ : ∀ i, f i ≤ b)
  (h₂ : ∀ w, w < b → (∃ i, w < f i)) : (⨆ (i : ι), f i) = b :=
cSup_eq_of_forall_le_of_forall_lt_exists_gt (range_nonempty f) (forall_range_iff.mpr h₁)
  (λ w hw, exists_range_iff.mpr $ h₂ w hw)

/--Introduction rule to prove that `b` is the infimum of `f`: it suffices to check that `b`
is smaller than `f i` for all `i`, and that this is not the case of any `w>b`.
See `infi_eq_of_forall_ge_of_forall_gt_exists_lt` for a version in complete lattices. -/
theorem cinfi_eq_of_forall_ge_of_forall_gt_exists_lt [nonempty ι] {f : ι → α} (h₁ : ∀ i, b ≤ f i)
  (h₂ : ∀ w, b < w → (∃ i, f i < w)) : (⨅ (i : ι), f i) = b :=
@csupr_eq_of_forall_le_of_forall_lt_exists_gt αᵒᵈ _ _ _ _ ‹_› ‹_› ‹_›

/-- Nested intervals lemma: if `f` is a monotone sequence, `g` is an antitone sequence, and
`f n ≤ g n` for all `n`, then `⨆ n, f n` belongs to all the intervals `[f n, g n]`. -/
lemma monotone.csupr_mem_Inter_Icc_of_antitone [semilattice_sup β]
  {f g : β → α} (hf : monotone f) (hg : antitone g) (h : f ≤ g) :
  (⨆ n, f n) ∈ ⋂ n, Icc (f n) (g n) :=
begin
  refine mem_Inter.2 (λ n, _),
  haveI : nonempty β := ⟨n⟩,
  have : ∀ m, f m ≤ g n := λ m, hf.forall_le_of_antitone hg h m n,
  exact ⟨le_csupr ⟨g $ n, forall_range_iff.2 this⟩ _, csupr_le this⟩
end

/-- Nested intervals lemma: if `[f n, g n]` is an antitone sequence of nonempty
closed intervals, then `⨆ n, f n` belongs to all the intervals `[f n, g n]`. -/
lemma csupr_mem_Inter_Icc_of_antitone_Icc [semilattice_sup β]
  {f g : β → α} (h : antitone (λ n, Icc (f n) (g n))) (h' : ∀ n, f n ≤ g n) :
  (⨆ n, f n) ∈ ⋂ n, Icc (f n) (g n) :=
monotone.csupr_mem_Inter_Icc_of_antitone (λ m n hmn, ((Icc_subset_Icc_iff (h' n)).1 (h hmn)).1)
  (λ m n hmn, ((Icc_subset_Icc_iff (h' n)).1 (h hmn)).2) h'

lemma finset.nonempty.sup'_eq_cSup_image {s : finset β} (hs : s.nonempty) (f : β → α) :
  s.sup' hs f = Sup (f '' s) :=
eq_of_forall_ge_iff $ λ a,
  by simp [cSup_le_iff (s.finite_to_set.image f).bdd_above (hs.to_set.image f)]

lemma finset.nonempty.sup'_id_eq_cSup {s : finset α} (hs : s.nonempty) :
  s.sup' hs id = Sup s :=
by rw [hs.sup'_eq_cSup_image, image_id]

/--Introduction rule to prove that b is the supremum of s: it suffices to check that
1) b is an upper bound
2) every other upper bound b' satisfies b ≤ b'.-/
theorem cSup_eq_of_is_forall_le_of_forall_le_imp_ge (hs : s.nonempty)
  (h_is_ub : ∀ a ∈ s, a ≤ b) (h_b_le_ub : ∀ub, (∀ a ∈ s, a ≤ ub) → (b ≤ ub)) : Sup s = b :=
(cSup_le hs h_is_ub).antisymm (h_b_le_ub _ $ λ a, le_cSup ⟨b, h_is_ub⟩)

end conditionally_complete_lattice

instance pi.conditionally_complete_lattice {ι : Type*} {α : Π i : ι, Type*}
  [Π i, conditionally_complete_lattice (α i)] :
  conditionally_complete_lattice (Π i, α i) :=
{ le_cSup := λ s f ⟨g, hg⟩ hf i, le_cSup ⟨g i, set.forall_range_iff.2 $ λ ⟨f', hf'⟩, hg hf' i⟩
    ⟨⟨f, hf⟩, rfl⟩,
  cSup_le := λ s f hs hf i, cSup_le (by haveI := hs.to_subtype; apply range_nonempty) $
    λ b ⟨⟨g, hg⟩, hb⟩, hb ▸ hf hg i,
  cInf_le := λ s f ⟨g, hg⟩ hf i, cInf_le ⟨g i, set.forall_range_iff.2 $ λ ⟨f', hf'⟩, hg hf' i⟩
    ⟨⟨f, hf⟩, rfl⟩,
  le_cInf := λ s f hs hf i, le_cInf (by haveI := hs.to_subtype; apply range_nonempty) $
    λ b ⟨⟨g, hg⟩, hb⟩, hb ▸ hf hg i,
  .. pi.lattice, .. pi.has_Sup, .. pi.has_Inf }

section conditionally_complete_linear_order
variables [conditionally_complete_linear_order α] {s t : set α} {a b : α}

lemma finset.nonempty.cSup_eq_max' {s : finset α} (h : s.nonempty) : Sup ↑s = s.max' h :=
eq_of_forall_ge_iff $ λ a, (cSup_le_iff s.bdd_above h.to_set).trans (s.max'_le_iff h).symm

lemma finset.nonempty.cInf_eq_min' {s : finset α} (h : s.nonempty) : Inf ↑s = s.min' h :=
@finset.nonempty.cSup_eq_max' αᵒᵈ _ s h

lemma finset.nonempty.cSup_mem {s : finset α} (h : s.nonempty) : Sup (s : set α) ∈ s :=
by { rw h.cSup_eq_max', exact s.max'_mem _ }

lemma finset.nonempty.cInf_mem {s : finset α} (h : s.nonempty) : Inf (s : set α) ∈ s :=
@finset.nonempty.cSup_mem αᵒᵈ _ _ h

lemma set.nonempty.cSup_mem (h : s.nonempty) (hs : s.finite) : Sup s ∈ s :=
by { lift s to finset α using hs, exact finset.nonempty.cSup_mem h }

lemma set.nonempty.cInf_mem (h : s.nonempty) (hs : s.finite) : Inf s ∈ s :=
@set.nonempty.cSup_mem αᵒᵈ _ _ h hs

lemma set.finite.cSup_lt_iff (hs : s.finite) (h : s.nonempty) : Sup s < a ↔ ∀ x ∈ s, x < a :=
⟨λ h x hx, (le_cSup hs.bdd_above hx).trans_lt h, λ H, H _ $ h.cSup_mem hs⟩

lemma set.finite.lt_cInf_iff (hs : s.finite) (h : s.nonempty) : a < Inf s ↔ ∀ x ∈ s, a < x :=
@set.finite.cSup_lt_iff αᵒᵈ _ _ _ hs h

/-- When b < Sup s, there is an element a in s with b < a, if s is nonempty and the order is
a linear order. -/
lemma exists_lt_of_lt_cSup (hs : s.nonempty) (hb : b < Sup s) : ∃ a ∈ s, b < a :=
by { contrapose! hb, exact cSup_le hs hb }

/--
Indexed version of the above lemma `exists_lt_of_lt_cSup`.
When `b < supr f`, there is an element `i` such that `b < f i`.
-/
lemma exists_lt_of_lt_csupr [nonempty ι] {f : ι → α} (h : b < supr f) : ∃ i, b < f i :=
let ⟨_, ⟨i, rfl⟩, h⟩ := exists_lt_of_lt_cSup (range_nonempty f) h in ⟨i, h⟩

/--When Inf s < b, there is an element a in s with a < b, if s is nonempty and the order is
a linear order.-/
lemma exists_lt_of_cInf_lt (hs : s.nonempty) (hb : Inf s < b) : ∃ a ∈ s, a < b :=
@exists_lt_of_lt_cSup αᵒᵈ _ _ _ hs hb

/--
Indexed version of the above lemma `exists_lt_of_cInf_lt`
When `infi f < a`, there is an element `i` such that `f i < a`.
-/
lemma exists_lt_of_cinfi_lt [nonempty ι] {f : ι → α} (h : infi f < a) : ∃ i, f i < a :=
@exists_lt_of_lt_csupr αᵒᵈ _ _ _ _ _ h

open function
variables [is_well_order α (<)]

lemma Inf_eq_argmin_on (hs : s.nonempty) :
  Inf s = argmin_on id (@is_well_founded.wf α (<) _) s hs :=
is_least.cInf_eq ⟨argmin_on_mem _ _ _ _, λ a ha, argmin_on_le id _ _ ha⟩

lemma is_least_Inf (hs : s.nonempty) : is_least s (Inf s) :=
by { rw Inf_eq_argmin_on hs, exact ⟨argmin_on_mem _ _ _ _, λ a ha, argmin_on_le id _ _ ha⟩ }

lemma le_cInf_iff' (hs : s.nonempty) : b ≤ Inf s ↔ b ∈ lower_bounds s :=
le_is_glb_iff (is_least_Inf hs).is_glb

lemma Inf_mem (hs : s.nonempty) : Inf s ∈ s := (is_least_Inf hs).1

lemma infi_mem [nonempty ι] (f : ι → α) : infi f ∈ range f := Inf_mem (range_nonempty f)

lemma monotone_on.map_Inf {β : Type*} [conditionally_complete_lattice β] {f : α → β}
  (hf : monotone_on f s) (hs : s.nonempty) : f (Inf s) = Inf (f '' s) :=
(hf.map_is_least (is_least_Inf hs)).cInf_eq.symm

lemma monotone.map_Inf {β : Type*} [conditionally_complete_lattice β] {f : α → β} (hf : monotone f)
  (hs : s.nonempty) : f (Inf s) = Inf (f '' s) :=
(hf.map_is_least (is_least_Inf hs)).cInf_eq.symm

end conditionally_complete_linear_order

/-!
### Lemmas about a conditionally complete linear order with bottom element

In this case we have `Sup ∅ = ⊥`, so we can drop some `nonempty`/`set.nonempty` assumptions.
-/

section conditionally_complete_linear_order_bot

variables [conditionally_complete_linear_order_bot α]

@[simp] lemma cSup_empty : (Sup ∅ : α) = ⊥ :=
conditionally_complete_linear_order_bot.cSup_empty

@[simp] lemma csupr_of_empty [is_empty ι] (f : ι → α) : (⨆ i, f i) = ⊥ :=
by rw [supr_of_empty', cSup_empty]

@[simp] lemma csupr_false (f : false → α) : (⨆ i, f i) = ⊥ := csupr_of_empty f

@[simp] lemma cInf_univ : Inf (univ : set α) = ⊥ := is_least_univ.cInf_eq

lemma is_lub_cSup' {s : set α} (hs : bdd_above s) : is_lub s (Sup s) :=
begin
  rcases eq_empty_or_nonempty s with (rfl|hne),
  { simp only [cSup_empty, is_lub_empty] },
  { exact is_lub_cSup hne hs }
end

lemma cSup_le_iff' {s : set α} (hs : bdd_above s) {a : α} : Sup s ≤ a ↔ ∀ x ∈ s, x ≤ a :=
is_lub_le_iff (is_lub_cSup' hs)

lemma cSup_le' {s : set α} {a : α} (h : a ∈ upper_bounds s) : Sup s ≤ a :=
(cSup_le_iff' ⟨a, h⟩).2 h

theorem le_cSup_iff' {s : set α} {a : α} (h : bdd_above s) :
  a ≤ Sup s ↔ ∀ b, b ∈ upper_bounds s → a ≤ b :=
⟨λ h b hb, le_trans h (cSup_le' hb), λ hb, hb _ (λ x, le_cSup h)⟩

lemma le_csupr_iff' {s : ι → α} {a : α} (h : bdd_above (range s)) :
  a ≤ supr s ↔ ∀ b, (∀ i, s i ≤ b) → a ≤ b :=
by simp [supr, h, le_cSup_iff', upper_bounds]

theorem le_cInf_iff'' {s : set α} {a : α} (ne : s.nonempty) :
  a ≤ Inf s ↔ ∀ (b : α), b ∈ s → a ≤ b :=
le_cInf_iff ⟨⊥, λ a _, bot_le⟩ ne

theorem le_cinfi_iff' [nonempty ι] {f : ι → α} {a : α} :
  a ≤ infi f ↔ ∀ i, a ≤ f i :=
le_cinfi_iff ⟨⊥, λ a _, bot_le⟩

theorem cInf_le' {s : set α} {a : α} (h : a ∈ s) : Inf s ≤ a :=
cInf_le ⟨⊥, λ a _, bot_le⟩ h

theorem cinfi_le' (f : ι → α) (i : ι) : infi f ≤ f i :=
cinfi_le ⟨⊥, λ a _, bot_le⟩ _

lemma exists_lt_of_lt_cSup' {s : set α} {a : α} (h : a < Sup s) : ∃ b ∈ s, a < b :=
by { contrapose! h, exact cSup_le' h }

lemma csupr_le_iff' {f : ι → α} (h : bdd_above (range f)) {a : α} :
  (⨆ i, f i) ≤ a ↔ ∀ i, f i ≤ a :=
(cSup_le_iff' h).trans forall_range_iff

lemma csupr_le' {f : ι → α} {a : α} (h : ∀ i, f i ≤ a) : (⨆ i, f i) ≤ a :=
cSup_le' $ forall_range_iff.2 h

lemma exists_lt_of_lt_csupr' {f : ι → α} {a : α} (h : a < ⨆ i, f i) : ∃ i, a < f i :=
by { contrapose! h, exact csupr_le' h }

lemma csupr_mono' {ι'} {f : ι → α} {g : ι' → α} (hg : bdd_above (range g))
  (h : ∀ i, ∃ i', f i ≤ g i') : supr f ≤ supr g :=
csupr_le' $ λ i, exists.elim (h i) (le_csupr_of_le hg)

lemma cInf_le_cInf' {s t : set α} (h₁ : t.nonempty) (h₂ : t ⊆ s) : Inf s ≤ Inf t :=
cInf_le_cInf (order_bot.bdd_below s) h₁ h₂

end conditionally_complete_linear_order_bot

namespace with_top
open_locale classical

variables [conditionally_complete_linear_order_bot α]

/-- The Sup of a non-empty set is its least upper bound for a conditionally
complete lattice with a top. -/
lemma is_lub_Sup' {β : Type*} [conditionally_complete_lattice β]
  {s : set (with_top β)} (hs : s.nonempty) : is_lub s (Sup s) :=
begin
  split,
  { show ite _ _ _ ∈ _,
    split_ifs,
    { intros _ _, exact le_top },
    { rintro (⟨⟩|a) ha,
      { contradiction },
      apply some_le_some.2,
      exact le_cSup h_1 ha },
    { intros _ _, exact le_top } },
  { show ite _ _ _ ∈ _,
    split_ifs,
    { rintro (⟨⟩|a) ha,
      { exact le_rfl },
      { exact false.elim (not_top_le_coe a (ha h)) } },
    { rintro (⟨⟩|b) hb,
      { exact le_top },
      refine some_le_some.2 (cSup_le _ _),
      { rcases hs with ⟨⟨⟩|b, hb⟩,
        { exact absurd hb h },
        { exact ⟨b, hb⟩ } },
      { intros a ha, exact some_le_some.1 (hb ha) } },
    { rintro (⟨⟩|b) hb,
      { exact le_rfl },
      { exfalso, apply h_1, use b, intros a ha, exact some_le_some.1 (hb ha) } } }
end

lemma is_lub_Sup (s : set (with_top α)) : is_lub s (Sup s) :=
begin
  cases s.eq_empty_or_nonempty with hs hs,
  { rw hs,
    show is_lub ∅ (ite _ _ _),
    split_ifs,
    { cases h },
    { rw [preimage_empty, cSup_empty], exact is_lub_empty },
    { exfalso, apply h_1, use ⊥, rintro a ⟨⟩ } },
  exact is_lub_Sup' hs,
end

/-- The Inf of a bounded-below set is its greatest lower bound for a conditionally
complete lattice with a top. -/
lemma is_glb_Inf' {β : Type*} [conditionally_complete_lattice β]
  {s : set (with_top β)} (hs : bdd_below s) : is_glb s (Inf s) :=
begin
  split,
  { show ite _ _ _ ∈ _,
    split_ifs,
    { intros a ha, exact top_le_iff.2 (set.mem_singleton_iff.1 (h ha)) },
    { rintro (⟨⟩|a) ha,
      { exact le_top },
      refine some_le_some.2 (cInf_le _ ha),
      rcases hs with ⟨⟨⟩|b, hb⟩,
      { exfalso,
        apply h,
        intros c hc,
        rw [mem_singleton_iff, ←top_le_iff],
        exact hb hc },
      use b,
      intros c hc,
      exact some_le_some.1 (hb hc) } },
  { show ite _ _ _ ∈ _,
    split_ifs,
    { intros _ _, exact le_top },
    { rintro (⟨⟩|a) ha,
      { exfalso, apply h, intros b hb, exact set.mem_singleton_iff.2 (top_le_iff.1 (ha hb)) },
      { refine some_le_some.2 (le_cInf _ _),
        { classical, contrapose! h,
          rintros (⟨⟩|a) ha,
          { exact mem_singleton ⊤ },
          { exact (h ⟨a, ha⟩).elim }},
        { intros b hb,
          rw ←some_le_some,
          exact ha hb } } } }
end

lemma is_glb_Inf (s : set (with_top α)) : is_glb s (Inf s) :=
begin
  by_cases hs : bdd_below s,
  { exact is_glb_Inf' hs },
  { exfalso, apply hs, use ⊥, intros _ _, exact bot_le },
end

noncomputable instance : complete_linear_order (with_top α) :=
{ Sup := Sup, le_Sup := λ s, (is_lub_Sup s).1, Sup_le := λ s, (is_lub_Sup s).2,
  Inf := Inf, le_Inf := λ s, (is_glb_Inf s).2, Inf_le := λ s, (is_glb_Inf s).1,
  .. with_top.linear_order, ..with_top.lattice, ..with_top.order_top, ..with_top.order_bot }

/-- A version of `with_top.coe_Sup'` with a more convenient but less general statement. -/
@[norm_cast] lemma coe_Sup {s : set α} (hb : bdd_above s) :
  ↑(Sup s) = (⨆ a ∈ s, ↑a : with_top α) :=
by rw [coe_Sup' hb, Sup_image]

/-- A version of `with_top.coe_Inf'` with a more convenient but less general statement. -/
@[norm_cast] lemma coe_Inf {s : set α} (hs : s.nonempty) :
  ↑(Inf s) = (⨅ a ∈ s, ↑a : with_top α) :=
by rw [coe_Inf' hs, Inf_image]

end with_top

namespace monotone
variables [preorder α] [conditionally_complete_lattice β] {f : α → β} (h_mono : monotone f)

/-! A monotone function into a conditionally complete lattice preserves the ordering properties of
`Sup` and `Inf`. -/

lemma le_cSup_image {s : set α} {c : α} (hcs : c ∈ s) (h_bdd : bdd_above s) :
  f c ≤ Sup (f '' s) :=
le_cSup (map_bdd_above h_mono h_bdd) (mem_image_of_mem f hcs)

lemma cSup_image_le {s : set α} (hs : s.nonempty) {B : α} (hB: B ∈ upper_bounds s) :
  Sup (f '' s) ≤ f B :=
cSup_le (nonempty.image f hs) (h_mono.mem_upper_bounds_image hB)

lemma cInf_image_le {s : set α} {c : α} (hcs : c ∈ s) (h_bdd : bdd_below s) :
  Inf (f '' s) ≤ f c :=
@le_cSup_image αᵒᵈ βᵒᵈ _ _ _ (λ x y hxy, h_mono hxy) _ _ hcs h_bdd

lemma le_cInf_image {s : set α} (hs : s.nonempty) {B : α} (hB: B ∈ lower_bounds s) :
  f B ≤ Inf (f '' s) :=
@cSup_image_le αᵒᵈ βᵒᵈ _ _ _ (λ x y hxy, h_mono hxy) _ hs _ hB

end monotone

namespace galois_connection
variables [conditionally_complete_lattice α] [conditionally_complete_lattice β] [nonempty ι]
  {l : α → β} {u : β → α}

lemma l_cSup (gc : galois_connection l u) {s : set α} (hne : s.nonempty)
  (hbdd : bdd_above s) :
  l (Sup s) = ⨆ x : s, l x :=
eq.symm $ is_lub.csupr_set_eq (gc.is_lub_l_image $ is_lub_cSup hne hbdd) hne

lemma l_cSup' (gc : galois_connection l u) {s : set α} (hne : s.nonempty) (hbdd : bdd_above s) :
  l (Sup s) = Sup (l '' s) :=
by rw [gc.l_cSup hne hbdd, Sup_image']

lemma l_csupr (gc : galois_connection l u) {f : ι → α}
  (hf : bdd_above (range f)) :
  l (⨆ i, f i) = ⨆ i, l (f i) :=
by rw [supr, gc.l_cSup (range_nonempty _) hf, supr_range']

lemma l_csupr_set (gc : galois_connection l u) {s : set γ} {f : γ → α}
  (hf : bdd_above (f '' s)) (hne : s.nonempty) :
  l (⨆ i : s, f i) = ⨆ i : s, l (f i) :=
by { haveI := hne.to_subtype, rw image_eq_range at hf, exact gc.l_csupr hf }

lemma u_cInf (gc : galois_connection l u) {s : set β} (hne : s.nonempty)
  (hbdd : bdd_below s) :
  u (Inf s) = ⨅ x : s, u x :=
gc.dual.l_cSup hne hbdd

lemma u_cInf' (gc : galois_connection l u) {s : set β} (hne : s.nonempty) (hbdd : bdd_below s) :
  u (Inf s) = Inf (u '' s) :=
gc.dual.l_cSup' hne hbdd

lemma u_cinfi (gc : galois_connection l u) {f : ι → β}
  (hf : bdd_below (range f)) :
  u (⨅ i, f i) = ⨅ i, u (f i) :=
gc.dual.l_csupr hf

lemma u_cinfi_set (gc : galois_connection l u) {s : set γ} {f : γ → β}
  (hf : bdd_below (f '' s)) (hne : s.nonempty) :
  u (⨅ i : s, f i) = ⨅ i : s, u (f i) :=
gc.dual.l_csupr_set hf hne

end galois_connection

namespace order_iso
variables [conditionally_complete_lattice α] [conditionally_complete_lattice β] [nonempty ι]

lemma map_cSup (e : α ≃o β) {s : set α} (hne : s.nonempty) (hbdd : bdd_above s) :
  e (Sup s) = ⨆ x : s, e x :=
e.to_galois_connection.l_cSup hne hbdd

lemma map_cSup' (e : α ≃o β) {s : set α} (hne : s.nonempty) (hbdd : bdd_above s) :
  e (Sup s) = Sup (e '' s) :=
e.to_galois_connection.l_cSup' hne hbdd

lemma map_csupr (e : α ≃o β) {f : ι → α} (hf : bdd_above (range f)) :
  e (⨆ i, f i) = ⨆ i, e (f i) :=
e.to_galois_connection.l_csupr hf

lemma map_csupr_set (e : α ≃o β) {s : set γ} {f : γ → α}
  (hf : bdd_above (f '' s)) (hne : s.nonempty) :
  e (⨆ i : s, f i) = ⨆ i : s, e (f i) :=
e.to_galois_connection.l_csupr_set hf hne

lemma map_cInf (e : α ≃o β) {s : set α} (hne : s.nonempty) (hbdd : bdd_below s) :
  e (Inf s) = ⨅ x : s, e x :=
e.dual.map_cSup hne hbdd

lemma map_cInf' (e : α ≃o β) {s : set α} (hne : s.nonempty) (hbdd : bdd_below s) :
  e (Inf s) = Inf (e '' s) :=
e.dual.map_cSup' hne hbdd

lemma map_cinfi (e : α ≃o β) {f : ι → α} (hf : bdd_below (range f)) :
  e (⨅ i, f i) = ⨅ i, e (f i) :=
e.dual.map_csupr hf

lemma map_cinfi_set (e : α ≃o β) {s : set γ} {f : γ → α}
  (hf : bdd_below (f '' s)) (hne : s.nonempty) :
  e (⨅ i : s, f i) = ⨅ i : s, e (f i) :=
e.dual.map_csupr_set hf hne

end order_iso

/-!
### Supremum/infimum of `set.image2`

A collection of lemmas showing what happens to the suprema/infima of `s` and `t` when mapped under
a binary function whose partial evaluations are lower/upper adjoints of Galois connections.
-/

section
variables [conditionally_complete_lattice α] [conditionally_complete_lattice β]
  [conditionally_complete_lattice γ] {f : α → β → γ} {s : set α} {t : set β}

variables {l u : α → β → γ} {l₁ u₁ : β → γ → α} {l₂ u₂ : α → γ → β}

lemma cSup_image2_eq_cSup_cSup (h₁ : ∀ b, galois_connection (swap l b) (u₁ b))
  (h₂ : ∀ a, galois_connection (l a) (u₂ a))
  (hs₀ : s.nonempty) (hs₁ : bdd_above s) (ht₀ : t.nonempty) (ht₁ : bdd_above t) :
  Sup (image2 l s t) = l (Sup s) (Sup t) :=
begin
  refine eq_of_forall_ge_iff (λ c, _),
  rw [cSup_le_iff (hs₁.image2 (λ _, (h₁ _).monotone_l) (λ _, (h₂ _).monotone_l) ht₁)
    (hs₀.image2 ht₀), forall_image2_iff, forall₂_swap, (h₂ _).le_iff_le, cSup_le_iff ht₁ ht₀],
  simp_rw [←(h₂ _).le_iff_le, (h₁ _).le_iff_le, cSup_le_iff hs₁ hs₀],
end

lemma cSup_image2_eq_cSup_cInf (h₁ : ∀ b, galois_connection (swap l b) (u₁ b))
  (h₂ : ∀ a, galois_connection (l a ∘ of_dual) (to_dual ∘ u₂ a)) :
  s.nonempty → bdd_above s → t.nonempty → bdd_below t → Sup (image2 l s t) = l (Sup s) (Inf t) :=
@cSup_image2_eq_cSup_cSup _ βᵒᵈ _ _ _ _ _ _ _ _ _ h₁ h₂

lemma cSup_image2_eq_cInf_cSup (h₁ : ∀ b, galois_connection (swap l b ∘ of_dual) (to_dual ∘ u₁ b))
  (h₂ : ∀ a, galois_connection (l a) (u₂ a)) :
  s.nonempty → bdd_below s → t.nonempty → bdd_above t → Sup (image2 l s t) = l (Inf s) (Sup t) :=
@cSup_image2_eq_cSup_cSup αᵒᵈ _ _ _ _ _ _ _ _ _ _ h₁ h₂

lemma cSup_image2_eq_cInf_cInf (h₁ : ∀ b, galois_connection (swap l b ∘ of_dual) (to_dual ∘ u₁ b))
  (h₂ : ∀ a, galois_connection (l a ∘ of_dual) (to_dual ∘ u₂ a)) :
  s.nonempty → bdd_below s → t.nonempty → bdd_below t → Sup (image2 l s t) = l (Inf s) (Inf t) :=
@cSup_image2_eq_cSup_cSup αᵒᵈ βᵒᵈ _ _ _ _ _ _ _ _ _ h₁ h₂

lemma cInf_image2_eq_cInf_cInf (h₁ : ∀ b, galois_connection (l₁ b) (swap u b))
  (h₂ : ∀ a, galois_connection (l₂ a) (u a)) :
  s.nonempty → bdd_below s → t.nonempty → bdd_below t →
  Inf (image2 u s t) = u (Inf s) (Inf t) :=
@cSup_image2_eq_cSup_cSup αᵒᵈ βᵒᵈ γᵒᵈ _ _ _ _ _ _ l₁ l₂ (λ _, (h₁ _).dual) (λ _, (h₂ _).dual)

lemma cInf_image2_eq_cInf_cSup (h₁ : ∀ b, galois_connection (l₁ b) (swap u b))
  (h₂ : ∀ a, galois_connection (to_dual ∘ l₂ a) (u a ∘ of_dual)) :
  s.nonempty → bdd_below s → t.nonempty → bdd_above t → Inf (image2 u s t) = u (Inf s) (Sup t) :=
@cInf_image2_eq_cInf_cInf _ βᵒᵈ _ _ _ _ _ _ _ _ _ h₁ h₂

lemma cInf_image2_eq_cSup_cInf (h₁ : ∀ b, galois_connection (to_dual ∘ l₁ b) (swap u b ∘ of_dual))
  (h₂ : ∀ a, galois_connection (l₂ a) (u a)) :
  s.nonempty → bdd_above s → t.nonempty → bdd_below t → Inf (image2 u s t) = u (Sup s) (Inf t) :=
@cInf_image2_eq_cInf_cInf αᵒᵈ _ _ _ _ _ _ _ _ _ _ h₁ h₂

lemma cInf_image2_eq_cSup_cSup (h₁ : ∀ b, galois_connection (to_dual ∘ l₁ b) (swap u b ∘ of_dual))
  (h₂ : ∀ a, galois_connection (to_dual ∘ l₂ a) (u a ∘ of_dual)) :
  s.nonempty →  bdd_above s → t.nonempty → bdd_above t → Inf (image2 u s t) = u (Sup s) (Sup t) :=
@cInf_image2_eq_cInf_cInf αᵒᵈ βᵒᵈ _ _ _ _ _ _ _ _ _ h₁ h₂

end

/-!
### Relation between `Sup` / `Inf` and `finset.sup'` / `finset.inf'`

Like the `Sup` of a `conditionally_complete_lattice`, `finset.sup'` also requires the set to be
non-empty. As a result, we can translate between the two.
-/

namespace finset

lemma sup'_eq_cSup_image [conditionally_complete_lattice β] (s : finset α) (H) (f : α → β) :
  s.sup' H f = Sup (f '' s) :=
begin
  apply le_antisymm,
  { refine (finset.sup'_le _ _ $ λ a ha, _),
    refine le_cSup ⟨s.sup' H f, _⟩ ⟨a, ha, rfl⟩,
    rintros i ⟨j, hj, rfl⟩,
    exact finset.le_sup' _ hj },
  { apply cSup_le ((coe_nonempty.mpr H).image _),
    rintros _ ⟨a, ha, rfl⟩,
    exact finset.le_sup' _ ha, }
end

lemma inf'_eq_cInf_image [conditionally_complete_lattice β] (s : finset α) (H) (f : α → β) :
  s.inf' H f = Inf (f '' s) :=
@sup'_eq_cSup_image _ βᵒᵈ _ _ H _

lemma sup'_id_eq_cSup [conditionally_complete_lattice α] (s : finset α) (H) :
  s.sup' H id = Sup s :=
by rw [sup'_eq_cSup_image s H, set.image_id]

lemma inf'_id_eq_cInf [conditionally_complete_lattice α] (s : finset α) (H) :
  s.inf' H id = Inf s :=
@sup'_id_eq_cSup αᵒᵈ _ _ H

end finset

section with_top_bot

/-!
### Complete lattice structure on `with_top (with_bot α)`

If `α` is a `conditionally_complete_lattice`, then we show that `with_top α` and `with_bot α`
also inherit the structure of conditionally complete lattices. Furthermore, we show
that `with_top (with_bot α)` naturally inherits the structure of a complete lattice. Note that
for α a conditionally complete lattice, `Sup` and `Inf` both return junk values
for sets which are empty or unbounded. The extension of `Sup` to `with_top α` fixes
the unboundedness problem and the extension to `with_bot α` fixes the problem with
the empty set.

This result can be used to show that the extended reals [-∞, ∞] are a complete lattice.
-/

open_locale classical

/-- Adding a top element to a conditionally complete lattice
gives a conditionally complete lattice -/
noncomputable instance with_top.conditionally_complete_lattice
  {α : Type*} [conditionally_complete_lattice α] :
  conditionally_complete_lattice (with_top α) :=
{ le_cSup := λ S a hS haS, (with_top.is_lub_Sup' ⟨a, haS⟩).1 haS,
  cSup_le := λ S a hS haS, (with_top.is_lub_Sup' hS).2 haS,
  cInf_le := λ S a hS haS, (with_top.is_glb_Inf' hS).1 haS,
  le_cInf := λ S a hS haS, (with_top.is_glb_Inf' ⟨a, haS⟩).2 haS,
  ..with_top.lattice,
  ..with_top.has_Sup,
  ..with_top.has_Inf }

/-- Adding a bottom element to a conditionally complete lattice
gives a conditionally complete lattice -/
noncomputable instance with_bot.conditionally_complete_lattice
  {α : Type*} [conditionally_complete_lattice α] :
  conditionally_complete_lattice (with_bot α) :=
{ le_cSup := (@with_top.conditionally_complete_lattice αᵒᵈ _).cInf_le,
  cSup_le := (@with_top.conditionally_complete_lattice αᵒᵈ _).le_cInf,
  cInf_le := (@with_top.conditionally_complete_lattice αᵒᵈ _).le_cSup,
  le_cInf := (@with_top.conditionally_complete_lattice αᵒᵈ _).cSup_le,
  ..with_bot.lattice,
  ..with_bot.has_Sup,
  ..with_bot.has_Inf }

noncomputable instance with_top.with_bot.complete_lattice {α : Type*}
  [conditionally_complete_lattice α] : complete_lattice (with_top (with_bot α)) :=
{ le_Sup := λ S a haS, (with_top.is_lub_Sup' ⟨a, haS⟩).1 haS,
  Sup_le := λ S a ha,
    begin
      cases S.eq_empty_or_nonempty with h,
      { show ite _ _ _ ≤ a,
        split_ifs,
        { rw h at h_1, cases h_1 },
        { convert bot_le, convert with_bot.cSup_empty, rw h, refl },
        { exfalso, apply h_2, use ⊥, rw h, rintro b ⟨⟩ } },
      { refine (with_top.is_lub_Sup' h).2 ha }
    end,
  Inf_le := λ S a haS,
    show ite _ _ _ ≤ a,
    begin
      split_ifs,
      { cases a with a, exact le_rfl,
        cases (h haS); tauto },
      { cases a,
        { exact le_top },
        { apply with_top.some_le_some.2, refine cInf_le _ haS, use ⊥, intros b hb, exact bot_le } }
    end,
  le_Inf := λ S a haS, (with_top.is_glb_Inf' ⟨a, haS⟩).2 haS,
  ..with_top.has_Inf,
  ..with_top.has_Sup,
  ..with_top.bounded_order,
  ..with_top.lattice }

noncomputable instance with_top.with_bot.complete_linear_order {α : Type*}
  [conditionally_complete_linear_order α] : complete_linear_order (with_top (with_bot α)) :=
{ .. with_top.with_bot.complete_lattice,
  .. with_top.linear_order }

lemma with_top.supr_coe_eq_top {ι : Sort*} {α : Type*} [conditionally_complete_linear_order_bot α]
  (f : ι → α) : (⨆ x, (f x : with_top α)) = ⊤ ↔ ¬ bdd_above (set.range f) :=
begin
  rw [supr_eq_top, not_bdd_above_iff],
  refine ⟨λ hf r, _, λ hf a ha, _⟩,
  { rcases hf r (with_top.coe_lt_top r) with ⟨i, hi⟩,
    exact ⟨f i, ⟨i, rfl⟩, with_top.coe_lt_coe.mp hi⟩ },
  { rcases hf (a.untop ha.ne) with ⟨-, ⟨i, rfl⟩, hi⟩,
    exact ⟨i, by simpa only [with_top.coe_untop _ ha.ne] using with_top.coe_lt_coe.mpr hi⟩ },
end

lemma with_top.supr_coe_lt_top {ι : Sort*} {α : Type*} [conditionally_complete_linear_order_bot α]
  (f : ι → α) : (⨆ x, (f x : with_top α)) < ⊤ ↔ bdd_above (set.range f) :=
lt_top_iff_ne_top.trans $ (with_top.supr_coe_eq_top f).not.trans not_not

end with_top_bot

section group

variables {ι' : Sort*} [nonempty ι] [nonempty ι'] [conditionally_complete_lattice α] [group α]

@[to_additive]
lemma le_mul_cinfi [covariant_class α α (*) (≤)] {a : α} {g : α} {h : ι → α}
  (H : ∀ j, a ≤ g * h j) : a ≤ g * infi h :=
inv_mul_le_iff_le_mul.mp $ le_cinfi $ λ hi, inv_mul_le_iff_le_mul.mpr $ H _

@[to_additive]
lemma mul_csupr_le [covariant_class α α (*) (≤)] {a : α} {g : α} {h : ι → α}
  (H : ∀ j, g * h j ≤ a) : g * supr h ≤ a :=
@le_mul_cinfi αᵒᵈ _ _ _ _ _ _ _ _ H

@[to_additive]
lemma le_cinfi_mul [covariant_class α α (function.swap (*)) (≤)] {a : α} {g : ι → α} {h : α}
  (H : ∀ i, a ≤ g i * h) : a ≤ infi g * h :=
mul_inv_le_iff_le_mul.mp $ le_cinfi $ λ gi, mul_inv_le_iff_le_mul.mpr $ H _

@[to_additive]
lemma csupr_mul_le [covariant_class α α (function.swap (*)) (≤)] {a : α} {g : ι → α} {h : α}
  (H : ∀ i, g i * h ≤ a) : supr g * h ≤ a :=
@le_cinfi_mul αᵒᵈ _ _ _ _ _ _ _ _ H

@[to_additive]
lemma le_cinfi_mul_cinfi [covariant_class α α (*) (≤)] [covariant_class α α (function.swap (*)) (≤)]
  {a : α} {g : ι → α} {h : ι' → α} (H : ∀ i j, a ≤ g i * h j) : a ≤ infi g * infi h :=
le_cinfi_mul $ λ i, le_mul_cinfi $ H _

@[to_additive]
lemma csupr_mul_csupr_le [covariant_class α α (*) (≤)] [covariant_class α α (function.swap (*)) (≤)]
  {a : α} {g : ι → α} {h : ι' → α} (H : ∀ i j, g i * h j ≤ a) : supr g * supr h ≤ a :=
csupr_mul_le $ λ i, mul_csupr_le $ H _

end group<|MERGE_RESOLUTION|>--- conflicted
+++ resolved
@@ -246,11 +246,7 @@
   le_inf := ...,
   inf_le_right := ...,
   inf_le_left := ...
-<<<<<<< HEAD
-  -- don't care to fix sup, Inf, bot, top
-=======
   -- don't care to fix sup, Inf
->>>>>>> c82c2db1
   ..conditionally_complete_lattice_of_Sup my_T _ }
 ```
 -/
@@ -297,11 +293,7 @@
   le_inf := ...,
   inf_le_right := ...,
   inf_le_left := ...
-<<<<<<< HEAD
-  -- don't care to fix sup, Sup, bot, top
-=======
   -- don't care to fix sup, Sup
->>>>>>> c82c2db1
   ..conditionally_complete_lattice_of_Inf my_T _ }
 ```
 -/
@@ -340,55 +332,28 @@
 /--
 A version of `conditionally_complete_lattice_of_Sup` when we already know that `α` is a lattice.
 
-<<<<<<< HEAD
-Note that this construction has bad definitional properties:
-see the doc-string on `conditionally_complete_lattice_of_Sup`.
--/
-=======
 This should only be used when it is both hard and unnecessary to provide `Inf` explicitly. -/
->>>>>>> c82c2db1
 def conditionally_complete_lattice_of_lattice_of_Sup (α : Type*) [H1 : lattice α]
   [H2 : has_Sup α]
   (is_lub_Sup : ∀ s : set α, bdd_above s → s.nonempty → is_lub s (Sup s)) :
   conditionally_complete_lattice α :=
-<<<<<<< HEAD
-conditionally_complete_lattice_of_Sup α
-  (λ a b, ⟨a ⊔ b, forall_insert_of_forall (forall_eq.mpr le_sup_right) le_sup_left⟩)
-  (λ a b, ⟨a ⊓ b, forall_insert_of_forall (forall_eq.mpr inf_le_right) inf_le_left⟩)
-  is_lub_Sup
-
-/--
-A version of `conditionally_complete_lattice_of_Inf` when we already know that `α` is a lattice.
-
-Note that this construction has bad definitional properties:
-see the doc-string on `conditionally_complete_lattice_of_Inf`.
--/
-=======
 { ..H1, ..conditionally_complete_lattice_of_Sup α
   (λ a b, ⟨a ⊔ b, forall_insert_of_forall (forall_eq.mpr le_sup_right) le_sup_left⟩)
   (λ a b, ⟨a ⊓ b, forall_insert_of_forall (forall_eq.mpr inf_le_right) inf_le_left⟩)
   is_lub_Sup }
 
 /--
-A version of `conditionally_complete_lattice_of_Inf` when we already know that `α` is a lattice. 
+A version of `conditionally_complete_lattice_of_Inf` when we already know that `α` is a lattice.
 
 This should only be used when it is both hard and unnecessary to provide `Sup` explicitly. -/
->>>>>>> c82c2db1
 def conditionally_complete_lattice_of_lattice_of_Inf (α : Type*) [H1 : lattice α]
   [H2 : has_Inf α]
   (is_glb_Inf : ∀ s : set α, bdd_below s → s.nonempty → is_glb s (Inf s)) :
   conditionally_complete_lattice α :=
-<<<<<<< HEAD
-conditionally_complete_lattice_of_Inf α
-  (λ a b, ⟨a ⊔ b, forall_insert_of_forall (forall_eq.mpr le_sup_right) le_sup_left⟩)
-  (λ a b, ⟨a ⊓ b, forall_insert_of_forall (forall_eq.mpr inf_le_right) inf_le_left⟩)
-  is_glb_Inf
-=======
 { ..H1, ..conditionally_complete_lattice_of_Inf α
   (λ a b, ⟨a ⊔ b, forall_insert_of_forall (forall_eq.mpr le_sup_right) le_sup_left⟩)
   (λ a b, ⟨a ⊓ b, forall_insert_of_forall (forall_eq.mpr inf_le_right) inf_le_left⟩)
   is_glb_Inf }
->>>>>>> c82c2db1
 
 section conditionally_complete_lattice
 variables [conditionally_complete_lattice α] {s t : set α} {a b : α}
