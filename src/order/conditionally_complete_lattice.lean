--- conflicted
+++ resolved
@@ -729,11 +729,7 @@
 lemma cInf_le_cInf' {s t : set α} (h₁ : t.nonempty) (h₂ : t ⊆ s) : Inf s ≤ Inf t :=
 cInf_le_cInf (order_bot.bdd_below s) h₁ h₂
 
-<<<<<<< HEAD
-theorem supr_sigma' {p : β → Type*} {f : sigma p → α} (hf : bdd_above (set.range f)) :
-=======
 theorem csupr_sigma {p : β → Type*} {f : sigma p → α} (hf : bdd_above (set.range f)) :
->>>>>>> 11bbcb9d
   (⨆ x, f x) = ⨆ i j, f ⟨i, j⟩ :=
 begin
   have hf' : ∀ i, bdd_above (set.range $ λ j, f ⟨i, j⟩) :=
@@ -747,13 +743,10 @@
   simp only [csupr_le_iff' hf, csupr_le_iff' hf'', csupr_le_iff' (hf' _), sigma.forall]
 end
 
-<<<<<<< HEAD
-=======
 theorem csupr_comp_le {ι' : Sort*} (f : ι' → α) (g : ι → ι') (hf : bdd_above $ range f) :
   (⨆ x, f (g x)) ≤ ⨆ y, f y :=
 csupr_mono' hf $ λ x, ⟨_, le_rfl⟩
 
->>>>>>> 11bbcb9d
 end conditionally_complete_linear_order_bot
 
 namespace with_top
