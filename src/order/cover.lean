/-
Copyright (c) 2021 Yaël Dillies. All rights reserved.
Released under Apache 2.0 license as described in the file LICENSE.
Authors: Yaël Dillies, Violeta Hernández Palacios, Grayson Burton, Floris van Doorn
-/
import data.set.intervals.ord_connected

/-!
# The covering relation

This file defines the covering relation in an order. `b` is said to cover `a` if `a < b` and there
is no element in between. We say that `b` weakly covers `a` if `a ≤ b` and there is no element
between `a` and `b`. In a partial order this is equivalent to `a ⋖ b ∨ a = b`, in a preorder this
is equivalent to `a ⋖ b ∨ (a ≤ b ∧ b ≤ a)`

## Notation

* `a ⋖ b` means that `b` covers `a`.
* `a ⩿ b` means that `b` weakly covers `a`.
-/

open set order_dual

variables {α β : Type*}

section weakly_covers

section preorder
variables [preorder α] [preorder β] {a b c: α}

/-- `wcovby a b` means that `a = b` or `b` covers `a`.
This means that `a ≤ b` and there is no element in between.
-/
def wcovby (a b : α) : Prop := a ≤ b ∧ ∀ ⦃c⦄, a < c → ¬ c < b

infix ` ⩿ `:50 := wcovby

lemma wcovby.le (h : a ⩿ b) : a ≤ b := h.1

lemma wcovby.refl (a : α) : a ⩿ a := ⟨le_rfl, λ c hc, hc.not_lt⟩
lemma wcovby.rfl : a ⩿ a := wcovby.refl a

protected lemma eq.wcovby (h : a = b) : a ⩿ b := h ▸ wcovby.rfl

lemma wcovby_of_le_of_le (h1 : a ≤ b) (h2 : b ≤ a) : a ⩿ b :=
⟨h1, λ c hac hcb, (hac.trans hcb).not_le h2⟩

alias wcovby_of_le_of_le ← has_le.le.wcovby_of_le

lemma wcovby.wcovby_iff_le (hab : a ⩿ b) : b ⩿ a ↔ b ≤ a :=
⟨λ h, h.le, λ h, h.wcovby_of_le hab.le⟩

lemma wcovby_of_eq_or_eq (hab : a ≤ b) (h : ∀ c, a ≤ c → c ≤ b → c = a ∨ c = b) : a ⩿ b :=
⟨hab, λ c ha hb, (h c ha.le hb.le).elim ha.ne' hb.ne⟩

/-- If `a ≤ b`, then `b` does not cover `a` iff there's an element in between. -/
lemma not_wcovby_iff (h : a ≤ b) : ¬ a ⩿ b ↔ ∃ c, a < c ∧ c < b :=
by simp_rw [wcovby, h, true_and, not_forall, exists_prop, not_not]

instance wcovby.is_refl : is_refl α (⩿) := ⟨wcovby.refl⟩

lemma wcovby.Ioo_eq (h : a ⩿ b) : Ioo a b = ∅ :=
eq_empty_iff_forall_not_mem.2 $ λ x hx, h.2 hx.1 hx.2

lemma wcovby.of_image (f : α ↪o β) (h : f a ⩿ f b) : a ⩿ b :=
⟨f.le_iff_le.mp h.le, λ c hac hcb, h.2 (f.lt_iff_lt.mpr hac) (f.lt_iff_lt.mpr hcb)⟩

lemma wcovby.image (f : α ↪o β) (hab : a ⩿ b) (h : (range f).ord_connected) : f a ⩿ f b :=
begin
  refine ⟨f.monotone hab.le, λ c ha hb, _⟩,
  obtain ⟨c, rfl⟩ := h.out (mem_range_self _) (mem_range_self _) ⟨ha.le, hb.le⟩,
  rw f.lt_iff_lt at ha hb,
  exact hab.2 ha hb,
end

lemma set.ord_connected.apply_wcovby_apply_iff (f : α ↪o β) (h : (range f).ord_connected) :
  f a ⩿ f b ↔ a ⩿ b :=
⟨λ h2, h2.of_image f, λ hab, hab.image f h⟩

@[simp] lemma apply_wcovby_apply_iff {E : Type*} [order_iso_class E α β] (e : E) :
  e a ⩿ e b ↔ a ⩿ b :=
(ord_connected_range (e : α ≃o β)).apply_wcovby_apply_iff ((e : α ≃o β) : α ↪o β)

@[simp] lemma to_dual_wcovby_to_dual_iff : to_dual b ⩿ to_dual a ↔ a ⩿ b :=
and_congr_right' $ forall_congr $ λ c, forall_swap

@[simp] lemma of_dual_wcovby_of_dual_iff {a b : order_dual α} :
  of_dual a ⩿ of_dual b ↔ b ⩿ a :=
and_congr_right' $ forall_congr $ λ c, forall_swap

alias to_dual_wcovby_to_dual_iff ↔ _ wcovby.to_dual
alias of_dual_wcovby_of_dual_iff ↔ _ wcovby.of_dual

end preorder

section partial_order
variables [partial_order α] {a b c : α}

lemma wcovby.eq_or_eq (h : a ⩿ b) (h2 : a ≤ c) (h3 : c ≤ b) : c = a ∨ c = b :=
begin
  rcases h2.eq_or_lt with h2|h2, { exact or.inl h2.symm },
  rcases h3.eq_or_lt with h3|h3, { exact or.inr h3 },
  exact (h.2 h2 h3).elim
end

lemma wcovby.le_and_le_iff (h : a ⩿ b) : a ≤ c ∧ c ≤ b ↔ c = a ∨ c = b :=
begin
  refine ⟨λ h2, h.eq_or_eq h2.1 h2.2, _⟩, rintro (rfl|rfl), exacts [⟨le_rfl, h.le⟩, ⟨h.le, le_rfl⟩]
end

lemma wcovby.Icc_eq (h : a ⩿ b) : Icc a b = {a, b} :=
by { ext c, exact h.le_and_le_iff }

lemma wcovby.Ico_subset (h : a ⩿ b) : Ico a b ⊆ {a} :=
by rw [← Icc_diff_right, h.Icc_eq, diff_singleton_subset_iff, pair_comm]

lemma wcovby.Ioc_subset (h : a ⩿ b) : Ioc a b ⊆ {b} :=
by rw [← Icc_diff_left, h.Icc_eq, diff_singleton_subset_iff]

end partial_order

end weakly_covers

section has_lt
variables [has_lt α] {a b : α}

/-- `covby a b` means that `b` covers `a`: `a < b` and there is no element in between. -/
def covby (a b : α) : Prop := a < b ∧ ∀ ⦃c⦄, a < c → ¬ c < b

infix ` ⋖ `:50 := covby

lemma covby.lt (h : a ⋖ b) : a < b := h.1

/-- If `a < b`, then `b` does not cover `a` iff there's an element in between. -/
lemma not_covby_iff (h : a < b) : ¬a ⋖ b ↔ ∃ c, a < c ∧ c < b :=
by simp_rw [covby, h, true_and, not_forall, exists_prop, not_not]

alias not_covby_iff ↔ exists_lt_lt_of_not_covby _
alias exists_lt_lt_of_not_covby ← has_lt.lt.exists_lt_lt

/-- In a dense order, nothing covers anything. -/
lemma not_covby [densely_ordered α] : ¬ a ⋖ b :=
λ h, let ⟨c, hc⟩ := exists_between h.1 in h.2 hc.1 hc.2

lemma densely_ordered_iff_forall_not_covby : densely_ordered α ↔ ∀ a b : α, ¬ a ⋖ b :=
⟨λ h a b, @not_covby _ _ _ _ h, λ h, ⟨λ a b hab, exists_lt_lt_of_not_covby hab $ h _ _⟩⟩

@[simp] lemma to_dual_covby_to_dual_iff : to_dual b ⋖ to_dual a ↔ a ⋖ b :=
and_congr_right' $ forall_congr $ λ c, forall_swap

@[simp] lemma of_dual_covby_of_dual_iff {a b : order_dual α} :
  of_dual a ⋖ of_dual b ↔ b ⋖ a :=
and_congr_right' $ forall_congr $ λ c, forall_swap

alias to_dual_covby_to_dual_iff ↔ _ covby.to_dual
alias of_dual_covby_of_dual_iff ↔ _ covby.of_dual

end has_lt

section preorder
variables [preorder α] [preorder β] {a b : α}

lemma covby.le (h : a ⋖ b) : a ≤ b := h.1.le
protected lemma covby.ne (h : a ⋖ b) : a ≠ b := h.lt.ne
lemma covby.ne' (h : a ⋖ b) : b ≠ a := h.lt.ne'

protected lemma covby.wcovby (h : a ⋖ b) : a ⩿ b := ⟨h.le, h.2⟩
lemma wcovby.covby_of_not_le (h : a ⩿ b) (h2 : ¬ b ≤ a) : a ⋖ b := ⟨h.le.lt_of_not_le h2, h.2⟩
lemma wcovby.covby_of_lt (h : a ⩿ b) (h2 : a < b) : a ⋖ b := ⟨h2, h.2⟩

lemma covby_iff_wcovby_and_lt : a ⋖ b ↔ a ⩿ b ∧ a < b :=
⟨λ h, ⟨h.wcovby, h.lt⟩, λ h, h.1.covby_of_lt h.2⟩

lemma covby_iff_wcovby_and_not_le : a ⋖ b ↔ a ⩿ b ∧ ¬ b ≤ a :=
⟨λ h, ⟨h.wcovby, h.lt.not_le⟩, λ h, h.1.covby_of_not_le h.2⟩

lemma wcovby_iff_covby_or_le_and_le : a ⩿ b ↔ a ⋖ b ∨ (a ≤ b ∧ b ≤ a) :=
⟨λ h, or_iff_not_imp_right.mpr $ λ h', h.covby_of_not_le $ λ hba, h' ⟨h.le, hba⟩,
  λ h', h'.elim (λ h, h.wcovby) (λ h, h.1.wcovby_of_le h.2)⟩

instance : is_nonstrict_strict_order α (⩿) (⋖) :=
⟨λ a b, covby_iff_wcovby_and_not_le.trans $ and_congr_right $ λ h, h.wcovby_iff_le.not.symm⟩

instance covby.is_irrefl : is_irrefl α (⋖) := ⟨λ a ha, ha.ne rfl⟩

lemma covby.Ioo_eq (h : a ⋖ b) : Ioo a b = ∅ :=
h.wcovby.Ioo_eq

lemma covby.of_image (f : α ↪o β) (h : f a ⋖ f b) : a ⋖ b :=
⟨f.lt_iff_lt.mp h.lt, λ c hac hcb, h.2 (f.lt_iff_lt.mpr hac) (f.lt_iff_lt.mpr hcb)⟩

lemma covby.image (f : α ↪o β) (hab : a ⋖ b) (h : (range f).ord_connected) : f a ⋖ f b :=
(hab.wcovby.image f h).covby_of_lt $ f.strict_mono hab.lt

lemma set.ord_connected.apply_covby_apply_iff (f : α ↪o β) (h : (range f).ord_connected) :
  f a ⋖ f b ↔ a ⋖ b :=
⟨covby.of_image f, λ hab, hab.image f h⟩

@[simp] lemma apply_covby_apply_iff {E : Type*} [order_iso_class E α β] (e : E) :
  e a ⋖ e b ↔ a ⋖ b :=
(ord_connected_range (e : α ≃o β)).apply_covby_apply_iff ((e : α ≃o β) : α ↪o β)

end preorder

section partial_order
variables [partial_order α] {a b : α}

lemma wcovby.covby_of_ne (h : a ⩿ b) (h2 : a ≠ b) : a ⋖ b := ⟨h.le.lt_of_ne h2, h.2⟩

lemma covby_iff_wcovby_and_ne : a ⋖ b ↔ a ⩿ b ∧ a ≠ b :=
⟨λ h, ⟨h.wcovby, h.ne⟩, λ h, h.1.covby_of_ne h.2⟩

lemma wcovby_iff_covby_or_eq : a ⩿ b ↔ a ⋖ b ∨ a = b :=
by rw [le_antisymm_iff, wcovby_iff_covby_or_le_and_le]

lemma covby.Ico_eq (h : a ⋖ b) : Ico a b = {a} :=
by rw [←Ioo_union_left h.lt, h.Ioo_eq, empty_union]

lemma covby.Ioc_eq (h : a ⋖ b) : Ioc a b = {b} :=
by rw [←Ioo_union_right h.lt, h.Ioo_eq, empty_union]

lemma covby.Icc_eq (h : a ⋖ b) : Icc a b = {a, b} :=
h.wcovby.Icc_eq

end partial_order

namespace set

lemma wcovby_insert (x : α) (s : set α) : s ⩿ insert x s :=
begin
  refine wcovby_of_eq_or_eq (subset_insert x s) (λ t hst h2t, _),
  by_cases h : x ∈ t,
  { exact or.inr (subset_antisymm h2t $ insert_subset.mpr ⟨h, hst⟩) },
  { refine or.inl (subset_antisymm _ hst),
    rwa [← diff_singleton_eq_self h, diff_singleton_subset_iff] }
end

lemma covby_insert {x : α} {s : set α} (hx : x ∉ s) : s ⋖ insert x s :=
(wcovby_insert x s).covby_of_lt $ ssubset_insert hx

<<<<<<< HEAD
end partial_order

section linear_order

variables [linear_order α] {a b : α}

lemma covby.Ioi_eq (h : a ⋖ b) : Ioi a = Ici b :=
by rw [← Ioo_union_Ici_eq_Ioi h.lt, h.Ioo_eq, empty_union]

lemma covby.Iio_eq (h : a ⋖ b) : Iio b = Iic a :=
by rw [← Iic_union_Ioo_eq_Iio h.lt, h.Ioo_eq, union_empty]

end linear_order
=======
end set
>>>>>>> 8d351dc3
<|MERGE_RESOLUTION|>--- conflicted
+++ resolved
@@ -224,6 +224,18 @@
 
 end partial_order
 
+section linear_order
+
+variables [linear_order α] {a b : α}
+
+lemma covby.Ioi_eq (h : a ⋖ b) : Ioi a = Ici b :=
+by rw [← Ioo_union_Ici_eq_Ioi h.lt, h.Ioo_eq, empty_union]
+
+lemma covby.Iio_eq (h : a ⋖ b) : Iio b = Iic a :=
+by rw [← Iic_union_Ioo_eq_Iio h.lt, h.Ioo_eq, union_empty]
+
+end linear_order
+
 namespace set
 
 lemma wcovby_insert (x : α) (s : set α) : s ⩿ insert x s :=
@@ -238,20 +250,4 @@
 lemma covby_insert {x : α} {s : set α} (hx : x ∉ s) : s ⋖ insert x s :=
 (wcovby_insert x s).covby_of_lt $ ssubset_insert hx
 
-<<<<<<< HEAD
-end partial_order
-
-section linear_order
-
-variables [linear_order α] {a b : α}
-
-lemma covby.Ioi_eq (h : a ⋖ b) : Ioi a = Ici b :=
-by rw [← Ioo_union_Ici_eq_Ioi h.lt, h.Ioo_eq, empty_union]
-
-lemma covby.Iio_eq (h : a ⋖ b) : Iio b = Iic a :=
-by rw [← Iic_union_Ioo_eq_Iio h.lt, h.Ioo_eq, union_empty]
-
-end linear_order
-=======
-end set
->>>>>>> 8d351dc3
+end set