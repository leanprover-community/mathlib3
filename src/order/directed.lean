/-
Copyright (c) 2017 Johannes Hölzl. All rights reserved.
Released under Apache 2.0 license as described in the file LICENSE.
Authors: Johannes Hölzl
-/
<<<<<<< HEAD
import order.lattice
import order.max
=======
>>>>>>> ee36571e
import data.set.basic

/-!
# Directed indexed families and sets

This file defines directed indexed families and directed sets. An indexed family/set is
directed iff each pair of elements has a shared upper bound.

## Main declarations

* `directed r f`: Predicate stating that the indexed family `f` is `r`-directed.
* `directed_on r s`: Predicate stating that the set `s` is `r`-directed.
* `is_directed α r`: Prop-valued mixin stating that `α` is `r`-directed. Follows the style of the
  unbundled relation classes such as `is_total`.
-/

open function

universes u v w

variables {α : Type u} {β : Type v} {ι : Sort w} (r s : α → α → Prop)
local infix ` ≼ ` : 50 := r

/-- A family of elements of α is directed (with respect to a relation `≼` on α)
  if there is a member of the family `≼`-above any pair in the family.  -/
def directed (f : ι → α) := ∀ x y, ∃ z, f x ≼ f z ∧ f y ≼ f z

/-- A subset of α is directed if there is an element of the set `≼`-above any
  pair of elements in the set. -/
def directed_on (s : set α) := ∀ (x ∈ s) (y ∈ s), ∃ z ∈ s, x ≼ z ∧ y ≼ z

variables {r}

theorem directed_on_iff_directed {s} : @directed_on α r s ↔ directed r (coe : s → α) :=
by simp [directed, directed_on]; refine ball_congr (λ x hx, by simp; refl)

alias directed_on_iff_directed ↔ directed_on.directed_coe _

theorem directed_on_image {s} {f : β → α} :
  directed_on r (f '' s) ↔ directed_on (f ⁻¹'o r) s :=
by simp only [directed_on, set.ball_image_iff, set.bex_image_iff, order.preimage]

theorem directed_on.mono {s : set α} (h : directed_on r s)
  {r' : α → α → Prop} (H : ∀ {a b}, r a b → r' a b) :
  directed_on r' s :=
λ x hx y hy, let ⟨z, zs, xz, yz⟩ := h x hx y hy in ⟨z, zs, H xz, H yz⟩

theorem directed_comp {ι} {f : ι → β} {g : β → α} :
  directed r (g ∘ f) ↔ directed (g ⁻¹'o r) f := iff.rfl

theorem directed.mono {s : α → α → Prop} {ι} {f : ι → α}
  (H : ∀ a b, r a b → s a b) (h : directed r f) : directed s f :=
λ a b, let ⟨c, h₁, h₂⟩ := h a b in ⟨c, H _ _ h₁, H _ _ h₂⟩

theorem directed.mono_comp {ι} {rb : β → β → Prop} {g : α → β} {f : ι → α}
  (hg : ∀ ⦃x y⦄, x ≼ y → rb (g x) (g y)) (hf : directed r f) :
  directed rb (g ∘ f) :=
directed_comp.2 $ hf.mono hg

/-- A monotone function on a sup-semilattice is directed. -/
lemma directed_of_sup [semilattice_sup α] {f : α → β} {r : β → β → Prop}
  (H : ∀ ⦃i j⦄, i ≤ j → r (f i) (f j)) : directed r f :=
λ a b, ⟨a ⊔ b, H le_sup_left, H le_sup_right⟩

lemma monotone.directed_le [semilattice_sup α] [preorder β] {f : α → β} :
  monotone f → directed (≤) f :=
directed_of_sup

lemma directed.extend_bot [preorder α] [order_bot α] {e : ι → β} {f : ι → α}
  (hf : directed (≤) f) (he : function.injective e) :
  directed (≤) (function.extend e f ⊥) :=
begin
  intros a b,
  rcases (em (∃ i, e i = a)).symm with ha | ⟨i, rfl⟩,
  { use b, simp [function.extend_apply' _ _ _ ha] },
  rcases (em (∃ i, e i = b)).symm with hb | ⟨j, rfl⟩,
  { use e i, simp [function.extend_apply' _ _ _ hb] },
  rcases hf i j with ⟨k, hi, hj⟩,
  use (e k),
  simp only [function.extend_apply he, *, true_and]
end

/-- An antitone function on an inf-semilattice is directed. -/
lemma directed_of_inf [semilattice_inf α] {r : β → β → Prop} {f : α → β}
  (hf : ∀ a₁ a₂, a₁ ≤ a₂ → r (f a₂) (f a₁)) : directed r f :=
λ x y, ⟨x ⊓ y, hf _ _ inf_le_left, hf _ _ inf_le_right⟩

/-- `is_directed α r` states that for any elements `a`, `b` there exists an element `c` such that
`r a c` and `r b c`. -/
class is_directed (α : Type*) (r : α → α → Prop) : Prop :=
(directed (a b : α) : ∃ c, r a c ∧ r b c)

lemma directed_of (r : α → α → Prop) [is_directed α r] (a b : α) : ∃ c, r a c ∧ r b c :=
is_directed.directed _ _

lemma directed_id [is_directed α r] : directed r id := by convert directed_of r
lemma directed_id_iff : directed r id ↔ is_directed α r := ⟨λ h, ⟨h⟩, @directed_id _ _⟩

lemma directed_on_univ [is_directed α r] : directed_on r set.univ :=
λ a _ b _, let ⟨c, hc⟩ := directed_of r a b in ⟨c, trivial, hc⟩

lemma directed_on_univ_iff : directed_on r set.univ ↔ is_directed α r :=
⟨λ h, ⟨λ a b, let ⟨c, _, hc⟩ := h a trivial b trivial in ⟨c, hc⟩⟩, @directed_on_univ _ _⟩

@[priority 100]  -- see Note [lower instance priority]
instance is_total.to_is_directed [is_total α r] : is_directed α r :=
⟨λ a b, or.cases_on (total_of r a b) (λ h, ⟨b, h, refl _⟩) (λ h, ⟨a, refl _, h⟩)⟩

lemma is_directed_mono [is_directed α r] (h : ∀ ⦃a b⦄, r a b → s a b) : is_directed α s :=
⟨λ a b, let ⟨c, ha, hb⟩ := is_directed.directed a b in ⟨c, h ha, h hb⟩⟩

lemma exists_ge_ge [has_le α] [is_directed α (≤)] (a b : α) : ∃ c, a ≤ c ∧ b ≤ c :=
directed_of (≤) a b

lemma exists_le_le [has_le α] [is_directed α (swap (≤))] (a b : α) : ∃ c, c ≤ a ∧ c ≤ b :=
directed_of (swap (≤)) a b

instance order_dual.is_directed_ge [has_le α] [is_directed α (≤)] :
  is_directed (order_dual α) (swap (≤)) :=
by assumption

instance order_dual.is_directed_le [has_le α] [is_directed α (swap (≤))] :
  is_directed (order_dual α) (≤) :=
by assumption

section preorder
variables [preorder α] {a : α}

protected lemma is_min.is_bot [is_directed α (swap (≤))] (h : is_min a) : is_bot a :=
λ b, let ⟨c, hca, hcb⟩ := exists_le_le a b in (h hca).trans hcb

protected lemma is_max.is_top [is_directed α (≤)] (h : is_max a) : is_top a :=
λ b, let ⟨c, hac, hbc⟩ := exists_ge_ge a b in hbc.trans $ h hac

lemma is_bot_iff_is_min [is_directed α (swap (≤))] : is_bot a ↔ is_min a :=
⟨is_bot.is_min, is_min.is_bot⟩

lemma is_top_iff_is_max [is_directed α (≤)] : is_top a ↔ is_max a := ⟨is_top.is_max, is_max.is_top⟩

end preorder

@[priority 100]  -- see Note [lower instance priority]
instance semilattice_sup.to_is_directed_le [semilattice_sup α] : is_directed α (≤) :=
⟨λ a b, ⟨a ⊔ b, le_sup_left, le_sup_right⟩⟩

@[priority 100]  -- see Note [lower instance priority]
instance semilattice_inf.to_is_directed_ge [semilattice_inf α] : is_directed α (swap (≤)) :=
⟨λ a b, ⟨a ⊓ b, inf_le_left, inf_le_right⟩⟩

@[priority 100]  -- see Note [lower instance priority]
instance order_top.to_is_directed_le [has_le α] [order_top α] : is_directed α (≤) :=
⟨λ a b, ⟨⊤, le_top, le_top⟩⟩

@[priority 100]  -- see Note [lower instance priority]
instance order_bot.to_is_directed_ge [has_le α] [order_bot α] : is_directed α (swap (≤)) :=
⟨λ a b, ⟨⊥, bot_le, bot_le⟩⟩<|MERGE_RESOLUTION|>--- conflicted
+++ resolved
@@ -3,12 +3,8 @@
 Released under Apache 2.0 license as described in the file LICENSE.
 Authors: Johannes Hölzl
 -/
-<<<<<<< HEAD
-import order.lattice
+import data.set.basic
 import order.max
-=======
->>>>>>> ee36571e
-import data.set.basic
 
 /-!
 # Directed indexed families and sets
