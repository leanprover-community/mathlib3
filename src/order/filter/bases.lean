/-
Copyright (c) 2020 Yury Kudryashov. All rights reserved.
Released under Apache 2.0 license as described in the file LICENSE.
Authors: Yury Kudryashov, Johannes Hölzl, Mario Carneiro, Patrick Massot
-/
import order.filter.basic
import data.set.countable
import data.pprod

/-!
# Filter bases

A filter basis `B : filter_basis α` on a type `α` is a nonempty collection of sets of `α`
such that the intersection of two elements of this collection contains some element of
the collection. Compared to filters, filter bases do not require that any set containing
an element of `B` belongs to `B`.
A filter basis `B` can be used to construct `B.filter : filter α` such that a set belongs
to `B.filter` if and only if it contains an element of `B`.

Given an indexing type `ι`, a predicate `p : ι → Prop`, and a map `s : ι → set α`,
the proposition `h : filter.is_basis p s` makes sure the range of `s` bounded by `p`
(ie. `s '' set_of p`) defines a filter basis `h.filter_basis`.

If one already has a filter `l` on `α`, `filter.has_basis l p s` (where `p : ι → Prop`
and `s : ι → set α` as above) means that a set belongs to `l` if and
only if it contains some `s i` with `p i`. It implies `h : filter.is_basis p s`, and
`l = h.filter_basis.filter`. The point of this definition is that checking statements
involving elements of `l` often reduces to checking them on the basis elements.

We define a function `has_basis.index (h : filter.has_basis l p s) (t) (ht : t ∈ l)` that returns
some index `i` such that `p i` and `s i ⊆ t`. This function can be useful to avoid manual
destruction of `h.mem_iff.mpr ht` using `cases` or `let`.

This file also introduces more restricted classes of bases, involving monotonicity or
countability. In particular, for `l : filter α`, `l.is_countably_generated` means
there is a countable set of sets which generates `s`. This is reformulated in term of bases,
and consequences are derived.

## Main statements

* `has_basis.mem_iff`, `has_basis.mem_of_superset`, `has_basis.mem_of_mem` : restate `t ∈ f`
  in terms of a basis;
* `basis_sets` : all sets of a filter form a basis;
* `has_basis.inf`, `has_basis.inf_principal`, `has_basis.prod`, `has_basis.prod_self`,
  `has_basis.map`, `has_basis.comap` : combinators to construct filters of `l ⊓ l'`,
  `l ⊓ 𝓟 t`, `l ×ᶠ l'`, `l ×ᶠ l`, `l.map f`, `l.comap f` respectively;
* `has_basis.le_iff`, `has_basis.ge_iff`, has_basis.le_basis_iff` : restate `l ≤ l'` in terms
  of bases.
* `has_basis.tendsto_right_iff`, `has_basis.tendsto_left_iff`, `has_basis.tendsto_iff` : restate
  `tendsto f l l'` in terms of bases.
* `is_countably_generated_iff_exists_antimono_basis` : proves a filter is
  countably generated if and only if it admis a basis parametrized by a
  decreasing sequence of sets indexed by `ℕ`.
* `tendsto_iff_seq_tendsto ` : an abstract version of "sequentially continuous implies continuous".

## Implementation notes

As with `Union`/`bUnion`/`sUnion`, there are three different approaches to filter bases:

* `has_basis l s`, `s : set (set α)`;
* `has_basis l s`, `s : ι → set α`;
* `has_basis l p s`, `p : ι → Prop`, `s : ι → set α`.

We use the latter one because, e.g., `𝓝 x` in an `emetric_space` or in a `metric_space` has a basis
of this form. The other two can be emulated using `s = id` or `p = λ _, true`.

With this approach sometimes one needs to `simp` the statement provided by the `has_basis`
machinery, e.g., `simp only [exists_prop, true_and]` or `simp only [forall_const]` can help
with the case `p = λ _, true`.
-/

open set filter
open_locale filter classical

section sort

variables {α β γ : Type*} {ι ι' : Sort*}

/-- A filter basis `B` on a type `α` is a nonempty collection of sets of `α`
such that the intersection of two elements of this collection contains some element
of the collection. -/
structure filter_basis (α : Type*) :=
(sets                   : set (set α))
(nonempty               : sets.nonempty)
(inter_sets {x y}       : x ∈ sets → y ∈ sets → ∃ z ∈ sets, z ⊆ x ∩ y)

instance filter_basis.nonempty_sets (B : filter_basis α) : nonempty B.sets := B.nonempty.to_subtype

/-- If `B` is a filter basis on `α`, and `U` a subset of `α` then we can write `U ∈ B` as
on paper. -/
@[reducible]
instance {α : Type*}: has_mem (set α) (filter_basis α) := ⟨λ U B, U ∈ B.sets⟩

-- For illustration purposes, the filter basis defining (at_top : filter ℕ)
instance : inhabited (filter_basis ℕ) :=
⟨{ sets := range Ici,
  nonempty := ⟨Ici 0, mem_range_self 0⟩,
  inter_sets := begin
    rintros _ _ ⟨n, rfl⟩ ⟨m, rfl⟩,
    refine ⟨Ici (max n m), mem_range_self _, _⟩,
    rintros p p_in,
    split ; rw mem_Ici at *,
    exact le_of_max_le_left p_in,
    exact le_of_max_le_right p_in,
  end }⟩

/-- `is_basis p s` means the image of `s` bounded by `p` is a filter basis. -/
protected structure filter.is_basis (p : ι → Prop) (s : ι → set α) : Prop :=
(nonempty : ∃ i, p i)
(inter : ∀ {i j}, p i → p j → ∃ k, p k ∧ s k ⊆ s i ∩ s j)

namespace filter
namespace is_basis

/-- Constructs a filter basis from an indexed family of sets satisfying `is_basis`. -/
protected def filter_basis {p : ι → Prop} {s : ι → set α} (h : is_basis p s) : filter_basis α :=
{ sets := {t | ∃ i, p i ∧ s i = t},
  nonempty := let ⟨i, hi⟩ := h.nonempty in ⟨s i, ⟨i, hi, rfl⟩⟩,
  inter_sets := by { rintros _ _ ⟨i, hi, rfl⟩ ⟨j, hj, rfl⟩,
                     rcases h.inter hi hj with ⟨k, hk, hk'⟩,
                     exact ⟨_, ⟨k, hk, rfl⟩, hk'⟩ } }

variables {p : ι → Prop} {s : ι → set α} (h : is_basis p s)

lemma mem_filter_basis_iff {U : set α} : U ∈ h.filter_basis ↔ ∃ i, p i ∧ s i = U :=
iff.rfl
end is_basis
end filter

namespace filter_basis

/-- The filter associated to a filter basis. -/
protected def filter (B : filter_basis α) : filter α :=
{ sets := {s | ∃ t ∈ B, t ⊆ s},
  univ_sets := let ⟨s, s_in⟩ := B.nonempty in ⟨s, s_in, s.subset_univ⟩,
  sets_of_superset := λ x y ⟨s, s_in, h⟩ hxy, ⟨s, s_in, set.subset.trans h hxy⟩,
  inter_sets := λ x y ⟨s, s_in, hs⟩ ⟨t, t_in, ht⟩,
                let ⟨u, u_in, u_sub⟩ := B.inter_sets s_in t_in in
                ⟨u, u_in, set.subset.trans u_sub $ set.inter_subset_inter hs ht⟩ }

lemma mem_filter_iff (B : filter_basis α) {U : set α} : U ∈ B.filter ↔ ∃ s ∈ B, s ⊆ U :=
iff.rfl

lemma mem_filter_of_mem (B : filter_basis α) {U : set α} : U ∈ B → U ∈ B.filter:=
λ U_in, ⟨U, U_in, subset.refl _⟩

lemma eq_infi_principal (B : filter_basis α) : B.filter = ⨅ s : B.sets, 𝓟 s :=
begin
  have : directed (≥) (λ (s : B.sets), 𝓟 (s : set α)),
  { rintros ⟨U, U_in⟩ ⟨V, V_in⟩,
    rcases B.inter_sets U_in V_in with ⟨W, W_in, W_sub⟩,
    use [W, W_in],
    finish },
  ext U,
  simp [mem_filter_iff, mem_infi_of_directed this]
end

protected lemma generate (B : filter_basis α) : generate B.sets = B.filter :=
begin
  apply le_antisymm,
  { intros U U_in,
    rcases B.mem_filter_iff.mp U_in with ⟨V, V_in, h⟩,
    exact generate_sets.superset (generate_sets.basic V_in) h },
  { rw sets_iff_generate,
    apply mem_filter_of_mem }
end
end filter_basis

namespace filter
namespace is_basis
variables {p : ι → Prop} {s : ι → set α}

/-- Constructs a filter from an indexed family of sets satisfying `is_basis`. -/
protected def filter (h : is_basis p s) : filter α := h.filter_basis.filter

protected lemma mem_filter_iff (h : is_basis p s) {U : set α} :
  U ∈ h.filter ↔ ∃ i, p i ∧ s i ⊆ U :=
begin
  erw [h.filter_basis.mem_filter_iff],
  simp only [mem_filter_basis_iff h, exists_prop],
  split,
  { rintros ⟨_, ⟨i, pi, rfl⟩, h⟩,
    tauto },
  { tauto }
end

lemma filter_eq_generate (h : is_basis p s) : h.filter = generate {U | ∃ i, p i ∧ s i = U} :=
by erw h.filter_basis.generate ; refl
end is_basis

/-- We say that a filter `l` has a basis `s : ι → set α` bounded by `p : ι → Prop`,
if `t ∈ l` if and only if `t` includes `s i` for some `i` such that `p i`. -/
protected structure has_basis (l : filter α) (p : ι → Prop) (s : ι → set α) : Prop :=
(mem_iff' : ∀ (t : set α), t ∈ l ↔ ∃ i (hi : p i), s i ⊆ t)

section same_type

variables {l l' : filter α} {p : ι → Prop} {s : ι → set α} {t : set α} {i : ι}
  {p' : ι' → Prop} {s' : ι' → set α} {i' : ι'}

lemma has_basis_generate (s : set (set α)) :
  (generate s).has_basis (λ t, finite t ∧ t ⊆ s) (λ t, ⋂₀ t) :=
⟨begin
  intro U,
  rw mem_generate_iff,
  apply exists_congr,
  tauto
end⟩

/-- The smallest filter basis containing a given collection of sets. -/
def filter_basis.of_sets (s : set (set α)) : filter_basis α :=
{ sets := sInter '' { t | finite t ∧ t ⊆ s},
  nonempty := ⟨univ, ∅, ⟨⟨finite_empty, empty_subset s⟩, sInter_empty⟩⟩,
  inter_sets := begin
    rintros _ _ ⟨a, ⟨fina, suba⟩, rfl⟩ ⟨b, ⟨finb, subb⟩, rfl⟩,
    exact ⟨⋂₀ (a ∪ b), mem_image_of_mem _ ⟨fina.union finb, union_subset suba subb⟩,
           by rw sInter_union⟩,
  end }

/-- Definition of `has_basis` unfolded with implicit set argument. -/
lemma has_basis.mem_iff (hl : l.has_basis p s) : t ∈ l ↔ ∃ i (hi : p i), s i ⊆ t :=
hl.mem_iff' t

lemma has_basis.eq_of_same_basis (hl : l.has_basis p s) (hl' : l'.has_basis p s) : l = l' :=
begin
  ext t,
  rw [hl.mem_iff, hl'.mem_iff]
end

lemma has_basis_iff : l.has_basis p s ↔ ∀ t, t ∈ l ↔ ∃ i (hi : p i), s i ⊆ t :=
⟨λ ⟨h⟩, h, λ h, ⟨h⟩⟩

lemma has_basis.ex_mem (h : l.has_basis p s) : ∃ i, p i :=
let ⟨i, pi, h⟩ := h.mem_iff.mp univ_mem in ⟨i, pi⟩

protected lemma has_basis.nonempty (h : l.has_basis p s) : nonempty ι :=
nonempty_of_exists h.ex_mem

protected lemma is_basis.has_basis (h : is_basis p s) : has_basis h.filter p s :=
⟨λ t, by simp only [h.mem_filter_iff, exists_prop]⟩

lemma has_basis.mem_of_superset (hl : l.has_basis p s) (hi : p i) (ht : s i ⊆ t) : t ∈ l :=
(hl.mem_iff).2 ⟨i, hi, ht⟩

lemma has_basis.mem_of_mem (hl : l.has_basis p s) (hi : p i) : s i ∈ l :=
hl.mem_of_superset hi $ subset.refl _

/-- Index of a basis set such that `s i ⊆ t` as an element of `subtype p`. -/
noncomputable def has_basis.index (h : l.has_basis p s) (t : set α) (ht : t ∈ l) :
  {i : ι // p i} :=
⟨(h.mem_iff.1 ht).some, (h.mem_iff.1 ht).some_spec.fst⟩

lemma has_basis.property_index (h : l.has_basis p s) (ht : t ∈ l) : p (h.index t ht) :=
(h.index t ht).2

lemma has_basis.set_index_mem (h : l.has_basis p s) (ht : t ∈ l) : s (h.index t ht) ∈ l :=
h.mem_of_mem $ h.property_index _

lemma has_basis.set_index_subset (h : l.has_basis p s) (ht : t ∈ l) : s (h.index t ht) ⊆ t :=
(h.mem_iff.1 ht).some_spec.snd

lemma has_basis.is_basis (h : l.has_basis p s) : is_basis p s :=
{ nonempty := let ⟨i, hi, H⟩ := h.mem_iff.mp univ_mem in ⟨i, hi⟩,
  inter := λ i j hi hj, by simpa [h.mem_iff]
    using l.inter_sets (h.mem_of_mem hi) (h.mem_of_mem hj) }

lemma has_basis.filter_eq (h : l.has_basis p s) : h.is_basis.filter = l :=
by { ext U, simp [h.mem_iff, is_basis.mem_filter_iff] }

lemma has_basis.eq_generate (h : l.has_basis p s) : l = generate { U | ∃ i, p i ∧ s i = U } :=
by rw [← h.is_basis.filter_eq_generate, h.filter_eq]

lemma generate_eq_generate_inter (s : set (set α)) :
  generate s = generate (sInter '' { t | finite t ∧ t ⊆ s}) :=
by erw [(filter_basis.of_sets s).generate, ← (has_basis_generate s).filter_eq] ; refl

lemma of_sets_filter_eq_generate (s : set (set α)) : (filter_basis.of_sets s).filter = generate s :=
by rw [← (filter_basis.of_sets s).generate, generate_eq_generate_inter s] ; refl

lemma has_basis.to_has_basis' (hl : l.has_basis p s) (h : ∀ i, p i → ∃ i', p' i' ∧ s' i' ⊆ s i)
  (h' : ∀ i', p' i' → s' i' ∈ l) : l.has_basis p' s' :=
begin
  refine ⟨λ t, ⟨λ ht, _, λ ⟨i', hi', ht⟩, mem_of_superset (h' i' hi') ht⟩⟩,
  rcases hl.mem_iff.1 ht with ⟨i, hi, ht⟩,
  rcases h i hi with ⟨i', hi', hs's⟩,
  exact ⟨i', hi', subset.trans hs's ht⟩
end

lemma has_basis.to_has_basis (hl : l.has_basis p s) (h : ∀ i, p i → ∃ i', p' i' ∧ s' i' ⊆ s i)
  (h' : ∀ i', p' i' → ∃ i, p i ∧ s i ⊆ s' i') : l.has_basis p' s' :=
hl.to_has_basis' h $ λ i' hi', let ⟨i, hi, hss'⟩ := h' i' hi' in hl.mem_iff.2 ⟨i, hi, hss'⟩

lemma has_basis.to_subset (hl : l.has_basis p s) {t : ι → set α} (h : ∀ i, p i → t i ⊆ s i)
  (ht : ∀ i, p i → t i ∈ l) : l.has_basis p t :=
hl.to_has_basis' (λ i hi, ⟨i, hi, h i hi⟩) ht

lemma has_basis.eventually_iff (hl : l.has_basis p s) {q : α → Prop} :
  (∀ᶠ x in l, q x) ↔ ∃ i, p i ∧ ∀ ⦃x⦄, x ∈ s i → q x :=
by simpa using hl.mem_iff

lemma has_basis.frequently_iff (hl : l.has_basis p s) {q : α → Prop} :
  (∃ᶠ x in l, q x) ↔ ∀ i, p i → ∃ x ∈ s i, q x :=
by simp [filter.frequently, hl.eventually_iff]

lemma has_basis.exists_iff (hl : l.has_basis p s) {P : set α → Prop}
  (mono : ∀ ⦃s t⦄, s ⊆ t → P t → P s) :
  (∃ s ∈ l, P s) ↔ ∃ (i) (hi : p i), P (s i) :=
⟨λ ⟨s, hs, hP⟩, let ⟨i, hi, his⟩ := hl.mem_iff.1 hs in ⟨i, hi, mono his hP⟩,
  λ ⟨i, hi, hP⟩, ⟨s i, hl.mem_of_mem hi, hP⟩⟩

lemma has_basis.forall_iff (hl : l.has_basis p s) {P : set α → Prop}
  (mono : ∀ ⦃s t⦄, s ⊆ t → P s → P t) :
  (∀ s ∈ l, P s) ↔ ∀ i, p i → P (s i) :=
⟨λ H i hi, H (s i) $ hl.mem_of_mem hi,
  λ H s hs, let ⟨i, hi, his⟩ := hl.mem_iff.1 hs in mono his (H i hi)⟩

lemma has_basis.ne_bot_iff (hl : l.has_basis p s) :
  ne_bot l ↔ (∀ {i}, p i → (s i).nonempty) :=
forall_mem_nonempty_iff_ne_bot.symm.trans $ hl.forall_iff $ λ _ _, nonempty.mono

lemma has_basis.eq_bot_iff (hl : l.has_basis p s) :
  l = ⊥ ↔ ∃ i, p i ∧ s i = ∅ :=
not_iff_not.1 $ ne_bot_iff.symm.trans $ hl.ne_bot_iff.trans $
by simp only [not_exists, not_and, ← ne_empty_iff_nonempty]

lemma basis_sets (l : filter α) : l.has_basis (λ s : set α, s ∈ l) id :=
⟨λ t, exists_mem_subset_iff.symm⟩

lemma has_basis_self {l : filter α} {P : set α → Prop} :
  has_basis l (λ s, s ∈ l ∧ P s) id ↔ ∀ t ∈ l, ∃ r ∈ l, P r ∧ r ⊆ t :=
begin
  simp only [has_basis_iff, exists_prop, id, and_assoc],
  exact forall_congr (λ s, ⟨λ h, h.1, λ h, ⟨h, λ ⟨t, hl, hP, hts⟩, mem_of_superset hl hts⟩⟩)
end

/-- If `{s i | p i}` is a basis of a filter `l` and each `s i` includes `s j` such that
`p j ∧ q j`, then `{s j | p j ∧ q j}` is a basis of `l`. -/
lemma has_basis.restrict (h : l.has_basis p s) {q : ι → Prop}
  (hq : ∀ i, p i → ∃ j, p j ∧ q j ∧ s j ⊆ s i) :
  l.has_basis (λ i, p i ∧ q i) s :=
begin
  refine ⟨λ t, ⟨λ ht, _, λ ⟨i, hpi, hti⟩, h.mem_iff.2 ⟨i, hpi.1, hti⟩⟩⟩,
  rcases h.mem_iff.1 ht with ⟨i, hpi, hti⟩,
  rcases hq i hpi with ⟨j, hpj, hqj, hji⟩,
  exact ⟨j, ⟨hpj, hqj⟩, subset.trans hji hti⟩
end

/-- If `{s i | p i}` is a basis of a filter `l` and `V ∈ l`, then `{s i | p i ∧ s i ⊆ V}`
is a basis of `l`. -/
lemma has_basis.restrict_subset (h : l.has_basis p s) {V : set α} (hV : V ∈ l) :
  l.has_basis (λ i, p i ∧ s i ⊆ V) s :=
h.restrict $ λ i hi, (h.mem_iff.1 (inter_mem hV (h.mem_of_mem hi))).imp $
  λ j hj, ⟨hj.fst, subset_inter_iff.1 hj.snd⟩

lemma has_basis.has_basis_self_subset {p : set α → Prop} (h : l.has_basis (λ s, s ∈ l ∧ p s) id)
  {V : set α} (hV : V ∈ l) : l.has_basis (λ s, s ∈ l ∧ p s ∧ s ⊆ V) id :=
by simpa only [and_assoc] using h.restrict_subset hV

theorem has_basis.ge_iff (hl' : l'.has_basis p' s')  : l ≤ l' ↔ ∀ i', p' i' → s' i' ∈ l :=
⟨λ h i' hi', h $ hl'.mem_of_mem hi',
  λ h s hs, let ⟨i', hi', hs⟩ := hl'.mem_iff.1 hs in mem_of_superset (h _ hi') hs⟩

theorem has_basis.le_iff (hl : l.has_basis p s) : l ≤ l' ↔ ∀ t ∈ l', ∃ i (hi : p i), s i ⊆ t :=
by simp only [le_def, hl.mem_iff]

theorem has_basis.le_basis_iff (hl : l.has_basis p s) (hl' : l'.has_basis p' s') :
  l ≤ l' ↔ ∀ i', p' i' → ∃ i (hi : p i), s i ⊆ s' i' :=
by simp only [hl'.ge_iff, hl.mem_iff]

lemma has_basis.ext (hl : l.has_basis p s) (hl' : l'.has_basis p' s')
  (h : ∀ i, p i → ∃ i', p' i' ∧ s' i' ⊆ s i)
  (h' : ∀ i', p' i' → ∃ i, p i ∧ s i ⊆ s' i') : l = l' :=
begin
  apply le_antisymm,
  { rw hl.le_basis_iff hl',
    simpa using h' },
  { rw hl'.le_basis_iff hl,
    simpa using h },
end

lemma has_basis.inf' (hl : l.has_basis p s) (hl' : l'.has_basis p' s') :
  (l ⊓ l').has_basis (λ i : pprod ι ι', p i.1 ∧ p' i.2) (λ i, s i.1 ∩ s' i.2) :=
⟨begin
  intro t,
  split,
  { simp only [mem_inf_iff, exists_prop, hl.mem_iff, hl'.mem_iff],
    rintros ⟨t, ⟨i, hi, ht⟩, t', ⟨i', hi', ht'⟩, rfl⟩,
    use [⟨i, i'⟩, ⟨hi, hi'⟩, inter_subset_inter ht ht'] },
  { rintros ⟨⟨i, i'⟩, ⟨hi, hi'⟩, H⟩,
    exact mem_inf_of_inter (hl.mem_of_mem hi) (hl'.mem_of_mem hi') H }
end⟩

lemma has_basis.inf {ι ι' : Type*} {p : ι → Prop} {s : ι → set α} {p' : ι' → Prop}
  {s' : ι' → set α} (hl : l.has_basis p s) (hl' : l'.has_basis p' s') :
  (l ⊓ l').has_basis (λ i : ι × ι', p i.1 ∧ p' i.2) (λ i, s i.1 ∩ s' i.2) :=
(hl.inf' hl').to_has_basis (λ i hi, ⟨⟨i.1, i.2⟩, hi, subset.rfl⟩)
  (λ i hi, ⟨⟨i.1, i.2⟩, hi, subset.rfl⟩)

lemma has_basis_principal (t : set α) : (𝓟 t).has_basis (λ i : unit, true) (λ i, t) :=
⟨λ U, by simp⟩

<<<<<<< HEAD
lemma has_basis_pure (x : α) : (pure x : filter α).has_basis (λ i : unit, true) (λ i, {x}) :=
by simp only [← principal_singleton, has_basis_principal]

lemma has_basis.sup (hl : l.has_basis p s) (hl' : l'.has_basis p' s') :
  (l ⊔ l').has_basis (λ i : ι × ι', p i.1 ∧ p' i.2) (λ i, s i.1 ∪ s' i.2) :=
=======
lemma has_basis.sup' (hl : l.has_basis p s) (hl' : l'.has_basis p' s') :
  (l ⊔ l').has_basis (λ i : pprod ι ι', p i.1 ∧ p' i.2) (λ i, s i.1 ∪ s' i.2) :=
>>>>>>> 7500529f
⟨begin
  intros t,
  simp only [mem_sup, hl.mem_iff, hl'.mem_iff, pprod.exists, union_subset_iff, exists_prop,
    and_assoc, exists_and_distrib_left],
  simp only [← and_assoc, exists_and_distrib_right, and_comm]
end⟩

<<<<<<< HEAD
lemma has_basis.sup_principal (hl : l.has_basis p s) (t : set α) :
  (l ⊔ 𝓟 t).has_basis p (λ i, s i ∪ t) :=
⟨λ u, by simp only [(hl.sup (has_basis_principal t)).mem_iff, prod.exists, exists_prop, and_true,
  unique.exists_iff]⟩

lemma has_basis.sup_pure (hl : l.has_basis p s) (x : α) :
  (l ⊔ pure x).has_basis p (λ i, s i ∪ {x}) :=
by simp only [← principal_singleton, hl.sup_principal]
=======
lemma has_basis.sup {ι ι' : Type*} {p : ι → Prop} {s : ι → set α} {p' : ι' → Prop}
  {s' : ι' → set α} (hl : l.has_basis p s) (hl' : l'.has_basis p' s') :
  (l ⊔ l').has_basis (λ i : ι × ι', p i.1 ∧ p' i.2) (λ i, s i.1 ∪ s' i.2) :=
(hl.sup' hl').to_has_basis (λ i hi, ⟨⟨i.1, i.2⟩, hi, subset.rfl⟩)
  (λ i hi, ⟨⟨i.1, i.2⟩, hi, subset.rfl⟩)

lemma has_basis_supr {ι : Sort*} {ι' : ι → Type*} {l : ι → filter α}
  {p : Π i, ι' i → Prop} {s : Π i, ι' i → set α} (hl : ∀ i, (l i).has_basis (p i) (s i)) :
  (⨆ i, l i).has_basis (λ f : Π i, ι' i, ∀ i, p i (f i)) (λ f : Π i, ι' i, ⋃ i, s i (f i)) :=
has_basis_iff.mpr $ λ t, by simp only [has_basis_iff, (hl _).mem_iff, classical.skolem,
  forall_and_distrib, Union_subset_iff, mem_supr]
>>>>>>> 7500529f

lemma has_basis.inf_principal (hl : l.has_basis p s) (s' : set α) :
  (l ⊓ 𝓟 s').has_basis p (λ i, s i ∩ s') :=
⟨λ t, by simp only [mem_inf_principal, hl.mem_iff, subset_def, mem_set_of_eq,
  mem_inter_iff, and_imp]⟩

lemma has_basis.inf_basis_ne_bot_iff (hl : l.has_basis p s) (hl' : l'.has_basis p' s') :
  ne_bot (l ⊓ l') ↔ ∀ ⦃i⦄ (hi : p i) ⦃i'⦄ (hi' : p' i'), (s i ∩ s' i').nonempty :=
(hl.inf' hl').ne_bot_iff.trans $ by simp [@forall_swap _ ι']

lemma has_basis.inf_ne_bot_iff (hl : l.has_basis p s) :
  ne_bot (l ⊓ l') ↔ ∀ ⦃i⦄ (hi : p i) ⦃s'⦄ (hs' : s' ∈ l'), (s i ∩ s').nonempty :=
hl.inf_basis_ne_bot_iff l'.basis_sets

lemma has_basis.inf_principal_ne_bot_iff (hl : l.has_basis p s) {t : set α} :
  ne_bot (l ⊓ 𝓟 t) ↔ ∀ ⦃i⦄ (hi : p i), (s i ∩ t).nonempty :=
(hl.inf_principal t).ne_bot_iff

lemma inf_ne_bot_iff :
  ne_bot (l ⊓ l') ↔ ∀ ⦃s : set α⦄ (hs : s ∈ l) ⦃s'⦄ (hs' : s' ∈ l'), (s ∩ s').nonempty :=
l.basis_sets.inf_ne_bot_iff

lemma inf_principal_ne_bot_iff {s : set α} :
  ne_bot (l ⊓ 𝓟 s) ↔ ∀ U ∈ l, (U ∩ s).nonempty :=
l.basis_sets.inf_principal_ne_bot_iff

lemma inf_eq_bot_iff {f g : filter α} :
  f ⊓ g = ⊥ ↔ ∃ (U ∈ f) (V ∈ g), U ∩ V = ∅ :=
not_iff_not.1 $ ne_bot_iff.symm.trans $ inf_ne_bot_iff.trans $
by simp [← ne_empty_iff_nonempty]

protected lemma disjoint_iff {f g : filter α} :
  disjoint f g ↔ ∃ (U ∈ f) (V ∈ g), U ∩ V = ∅ :=
disjoint_iff.trans inf_eq_bot_iff

lemma mem_iff_inf_principal_compl {f : filter α} {s : set α} :
  s ∈ f ↔ f ⊓ 𝓟 sᶜ = ⊥ :=
begin
  refine not_iff_not.1 ((inf_principal_ne_bot_iff.trans _).symm.trans ne_bot_iff),
  exact ⟨λ h hs, by simpa [empty_not_nonempty] using h s hs,
    λ hs t ht, inter_compl_nonempty_iff.2 $ λ hts, hs $ mem_of_superset ht hts⟩,
end

lemma not_mem_iff_inf_principal_compl {f : filter α} {s : set α} :
  s ∉ f ↔ ne_bot (f ⊓ 𝓟 sᶜ) :=
(not_congr mem_iff_inf_principal_compl).trans ne_bot_iff.symm

lemma mem_iff_disjoint_principal_compl {f : filter α} {s : set α} :
  s ∈ f ↔ disjoint f (𝓟 sᶜ) :=
mem_iff_inf_principal_compl.trans disjoint_iff.symm

lemma le_iff_forall_disjoint_principal_compl {f g : filter α} :
  f ≤ g ↔ ∀ V ∈ g, disjoint f (𝓟 Vᶜ) :=
forall_congr $ λ _, forall_congr $ λ _, mem_iff_disjoint_principal_compl

lemma le_iff_forall_inf_principal_compl {f g : filter α} :
  f ≤ g ↔ ∀ V ∈ g, f ⊓ 𝓟 Vᶜ = ⊥ :=
forall_congr $ λ _, forall_congr $ λ _, mem_iff_inf_principal_compl

lemma inf_ne_bot_iff_frequently_left {f g : filter α} :
  ne_bot (f ⊓ g) ↔ ∀ {p : α → Prop}, (∀ᶠ x in f, p x) → ∃ᶠ x in g, p x :=
by simpa only [inf_ne_bot_iff, frequently_iff, exists_prop, and_comm]

lemma inf_ne_bot_iff_frequently_right {f g : filter α} :
  ne_bot (f ⊓ g) ↔ ∀ {p : α → Prop}, (∀ᶠ x in g, p x) → ∃ᶠ x in f, p x :=
by { rw inf_comm, exact inf_ne_bot_iff_frequently_left }

lemma has_basis.eq_binfi (h : l.has_basis p s) :
  l = ⨅ i (_ : p i), 𝓟 (s i) :=
eq_binfi_of_mem_iff_exists_mem $ λ t, by simp only [h.mem_iff, mem_principal]

lemma has_basis.eq_infi (h : l.has_basis (λ _, true) s) :
  l = ⨅ i, 𝓟 (s i) :=
by simpa only [infi_true] using h.eq_binfi

lemma has_basis_infi_principal {s : ι → set α} (h : directed (≥) s) [nonempty ι] :
  (⨅ i, 𝓟 (s i)).has_basis (λ _, true) s :=
⟨begin
  refine λ t, (mem_infi_of_directed (h.mono_comp _ _) t).trans $
    by simp only [exists_prop, true_and, mem_principal],
  exact λ _ _, principal_mono.2
end⟩

/-- If `s : ι → set α` is an indexed family of sets, then finite intersections of `s i` form a basis
of `⨅ i, 𝓟 (s i)`.  -/
lemma has_basis_infi_principal_finite {ι : Type*} (s : ι → set α) :
  (⨅ i, 𝓟 (s i)).has_basis (λ t : set ι, finite t) (λ t, ⋂ i ∈ t, s i) :=
begin
  refine ⟨λ U, (mem_infi_finite _).trans _⟩,
  simp only [infi_principal_finset, mem_Union, mem_principal, exists_prop,
    exists_finite_iff_finset, finset.set_bInter_coe]
end

lemma has_basis_binfi_principal {s : β → set α} {S : set β} (h : directed_on (s ⁻¹'o (≥)) S)
  (ne : S.nonempty) :
  (⨅ i ∈ S, 𝓟 (s i)).has_basis (λ i, i ∈ S) s :=
⟨begin
  refine λ t, (mem_binfi_of_directed _ ne).trans $ by simp only [mem_principal],
  rw [directed_on_iff_directed, ← directed_comp, (∘)] at h ⊢,
  apply h.mono_comp _ _,
  exact λ _ _, principal_mono.2
end⟩

lemma has_basis_binfi_principal' {ι : Type*} {p : ι → Prop} {s : ι → set α}
  (h : ∀ i, p i → ∀ j, p j → ∃ k (h : p k), s k ⊆ s i ∧ s k ⊆ s j) (ne : ∃ i, p i) :
  (⨅ i (h : p i), 𝓟 (s i)).has_basis p s :=
filter.has_basis_binfi_principal h ne

lemma has_basis.map (f : α → β) (hl : l.has_basis p s) :
  (l.map f).has_basis p (λ i, f '' (s i)) :=
⟨λ t, by simp only [mem_map, image_subset_iff, hl.mem_iff, preimage]⟩

lemma has_basis.comap (f : β → α) (hl : l.has_basis p s) :
  (l.comap f).has_basis p (λ i, f ⁻¹' (s i)) :=
⟨begin
  intro t,
  simp only [mem_comap, exists_prop, hl.mem_iff],
  split,
  { rintros ⟨t', ⟨i, hi, ht'⟩, H⟩,
    exact ⟨i, hi, subset.trans (preimage_mono ht') H⟩ },
  { rintros ⟨i, hi, H⟩,
    exact ⟨s i, ⟨i, hi, subset.refl _⟩, H⟩ }
end⟩

lemma comap_has_basis (f : α → β) (l : filter β) :
  has_basis (comap f l) (λ s : set β, s ∈ l) (λ s, f ⁻¹' s) :=
⟨λ t, mem_comap⟩

lemma has_basis.prod_self (hl : l.has_basis p s) :
  (l ×ᶠ l).has_basis p (λ i, (s i).prod (s i)) :=
⟨begin
  intro t,
  apply mem_prod_iff.trans,
  split,
  { rintros ⟨t₁, ht₁, t₂, ht₂, H⟩,
    rcases hl.mem_iff.1 (inter_mem ht₁ ht₂) with ⟨i, hi, ht⟩,
    exact ⟨i, hi, λ p ⟨hp₁, hp₂⟩, H ⟨(ht hp₁).1, (ht hp₂).2⟩⟩ },
  { rintros ⟨i, hi, H⟩,
    exact ⟨s i, hl.mem_of_mem hi, s i, hl.mem_of_mem hi, H⟩ }
end⟩

lemma mem_prod_self_iff {s} : s ∈ l ×ᶠ l ↔ ∃ t ∈ l, set.prod t t ⊆ s :=
l.basis_sets.prod_self.mem_iff

lemma has_basis.sInter_sets (h : has_basis l p s) :
  ⋂₀ l.sets = ⋂ i (hi : p i), s i :=
begin
  ext x,
  suffices : (∀ t ∈ l, x ∈ t) ↔ ∀ i, p i → x ∈ s i,
    by simpa only [mem_Inter, mem_set_of_eq, mem_sInter],
  simp_rw h.mem_iff,
  split,
  { intros h i hi,
    exact h (s i) ⟨i, hi, subset.refl _⟩ },
  { rintros h _ ⟨i, hi, sub⟩,
    exact sub (h i hi) },
end

variables {ι'' : Type*} [preorder ι''] (l) (p'' : ι'' → Prop) (s'' : ι'' → set α)

/-- `is_antimono_basis p s` means the image of `s` bounded by `p` is a filter basis
such that `s` is decreasing and `p` is increasing, ie `i ≤ j → p i → p j`. -/
structure is_antimono_basis extends is_basis p'' s'' : Prop :=
(decreasing : ∀ {i j}, p'' i → p'' j → i ≤ j → s'' j ⊆ s'' i)
(mono : monotone p'')

/-- We say that a filter `l` has a antimono basis `s : ι → set α` bounded by `p : ι → Prop`,
if `t ∈ l` if and only if `t` includes `s i` for some `i` such that `p i`,
and `s` is decreasing and `p` is increasing, ie `i ≤ j → p i → p j`. -/
structure has_antimono_basis (l : filter α) (p : ι'' → Prop) (s : ι'' → set α)
  extends has_basis l p s : Prop :=
(decreasing : ∀ {i j}, p i → p j → i ≤ j → s j ⊆ s i)
(mono : monotone p)

end same_type

section two_types

variables {la : filter α} {pa : ι → Prop} {sa : ι → set α}
  {lb : filter β} {pb : ι' → Prop} {sb : ι' → set β} {f : α → β}

lemma has_basis.tendsto_left_iff (hla : la.has_basis pa sa) :
  tendsto f la lb ↔ ∀ t ∈ lb, ∃ i (hi : pa i), maps_to f (sa i) t :=
by { simp only [tendsto, (hla.map f).le_iff, image_subset_iff], refl }

lemma has_basis.tendsto_right_iff (hlb : lb.has_basis pb sb) :
  tendsto f la lb ↔ ∀ i (hi : pb i), ∀ᶠ x in la, f x ∈ sb i :=
by simpa only [tendsto, hlb.ge_iff, mem_map, filter.eventually]

lemma has_basis.tendsto_iff (hla : la.has_basis pa sa) (hlb : lb.has_basis pb sb) :
  tendsto f la lb ↔ ∀ ib (hib : pb ib), ∃ ia (hia : pa ia), ∀ x ∈ sa ia, f x ∈ sb ib :=
by simp [hlb.tendsto_right_iff, hla.eventually_iff]

lemma tendsto.basis_left (H : tendsto f la lb) (hla : la.has_basis pa sa) :
  ∀ t ∈ lb, ∃ i (hi : pa i), maps_to f (sa i) t :=
hla.tendsto_left_iff.1 H

lemma tendsto.basis_right (H : tendsto f la lb) (hlb : lb.has_basis pb sb) :
  ∀ i (hi : pb i), ∀ᶠ x in la, f x ∈ sb i :=
hlb.tendsto_right_iff.1 H

lemma tendsto.basis_both (H : tendsto f la lb) (hla : la.has_basis pa sa)
  (hlb : lb.has_basis pb sb) :
  ∀ ib (hib : pb ib), ∃ ia (hia : pa ia), ∀ x ∈ sa ia, f x ∈ sb ib :=
(hla.tendsto_iff hlb).1 H

lemma has_basis.prod'' (hla : la.has_basis pa sa) (hlb : lb.has_basis pb sb) :
  (la ×ᶠ lb).has_basis (λ i : pprod ι ι', pa i.1 ∧ pb i.2) (λ i, (sa i.1).prod (sb i.2)) :=
(hla.comap prod.fst).inf' (hlb.comap prod.snd)

lemma has_basis.prod {ι ι' : Type*} {pa : ι → Prop} {sa : ι → set α} {pb : ι' → Prop}
  {sb : ι' → set β} (hla : la.has_basis pa sa) (hlb : lb.has_basis pb sb) :
  (la ×ᶠ lb).has_basis (λ i : ι × ι', pa i.1 ∧ pb i.2) (λ i, (sa i.1).prod (sb i.2)) :=
(hla.comap prod.fst).inf (hlb.comap prod.snd)

lemma has_basis.prod' {la : filter α} {lb : filter β} {ι : Type*} {p : ι → Prop}
  {sa : ι → set α} {sb : ι → set β}
  (hla : la.has_basis p sa) (hlb : lb.has_basis p sb)
  (h_dir : ∀ {i j}, p i → p j → ∃ k, p k ∧ sa k ⊆ sa i ∧ sb k ⊆ sb j) :
  (la ×ᶠ lb).has_basis p (λ i, (sa i).prod (sb i)) :=
begin
  simp only [has_basis_iff, (hla.prod hlb).mem_iff],
  refine λ t, ⟨_, _⟩,
  { rintros ⟨⟨i, j⟩, ⟨hi, hj⟩, hsub : (sa i).prod (sb j) ⊆ t⟩,
    rcases h_dir hi hj with ⟨k, hk, ki, kj⟩,
    exact ⟨k, hk, (set.prod_mono ki kj).trans hsub⟩ },
  { rintro ⟨i, hi, h⟩,
    exact ⟨⟨i, i⟩, ⟨hi, hi⟩, h⟩ },
end

end two_types

end filter

end sort

namespace filter

variables {α β γ ι ι' : Type*}

/-- `is_countably_generated f` means `f = generate s` for some countable `s`. -/
def is_countably_generated (f : filter α) : Prop :=
∃ s : set (set α), countable s ∧ f = generate s

/-- `is_countable_basis p s` means the image of `s` bounded by `p` is a countable filter basis. -/
structure is_countable_basis (p : ι → Prop) (s : ι → set α) extends is_basis p s : Prop :=
(countable : countable $ set_of p)

/-- We say that a filter `l` has a countable basis `s : ι → set α` bounded by `p : ι → Prop`,
if `t ∈ l` if and only if `t` includes `s i` for some `i` such that `p i`, and the set
defined by `p` is countable. -/
structure has_countable_basis (l : filter α) (p : ι → Prop) (s : ι → set α)
  extends has_basis l p s : Prop :=
(countable : countable $ set_of p)

/-- A countable filter basis `B` on a type `α` is a nonempty countable collection of sets of `α`
such that the intersection of two elements of this collection contains some element
of the collection. -/
structure countable_filter_basis (α : Type*) extends filter_basis α :=
(countable : countable sets)

-- For illustration purposes, the countable filter basis defining (at_top : filter ℕ)
instance nat.inhabited_countable_filter_basis : inhabited (countable_filter_basis ℕ) :=
⟨{ countable := countable_range (λ n, Ici n),
   ..(default $ filter_basis ℕ),}⟩

lemma antimono_seq_of_seq (s : ℕ → set α) :
  ∃ t : ℕ → set α, (∀ i j, i ≤ j → t j ⊆ t i) ∧ (⨅ i, 𝓟 $ s i) = ⨅ i, 𝓟 (t i) :=
begin
  use λ n, ⋂ m ≤ n, s m, split,
  { exact λ i j hij, bInter_mono' (Iic_subset_Iic.2 hij) (λ n hn, subset.refl _) },
  apply le_antisymm; rw le_infi_iff; intro i,
  { rw le_principal_iff, refine (bInter_mem (finite_le_nat _)).2 (λ j hji, _),
    rw ← le_principal_iff, apply infi_le_of_le j _, apply le_refl _ },
  { apply infi_le_of_le i _, rw principal_mono, intro a, simp, intro h, apply h, refl },
end

lemma countable_binfi_eq_infi_seq [complete_lattice α] {B : set ι} (Bcbl : countable B)
  (Bne : B.nonempty) (f : ι → α) :
  ∃ (x : ℕ → ι), (⨅ t ∈ B, f t) = ⨅ i, f (x i) :=
begin
  rw countable_iff_exists_surjective_to_subtype Bne at Bcbl,
  rcases Bcbl with ⟨g, gsurj⟩,
  rw infi_subtype',
  use (λ n, g n), apply le_antisymm; rw le_infi_iff,
  { intro i, apply infi_le_of_le (g i) _, apply le_refl _ },
  { intros a, rcases gsurj a with ⟨i, rfl⟩, apply infi_le }
end

lemma countable_binfi_eq_infi_seq' [complete_lattice α] {B : set ι} (Bcbl : countable B) (f : ι → α)
  {i₀ : ι} (h : f i₀ = ⊤) :
  ∃ (x : ℕ → ι), (⨅ t ∈ B, f t) = ⨅ i, f (x i) :=
begin
  cases B.eq_empty_or_nonempty with hB Bnonempty,
  { rw [hB, infi_emptyset],
    use λ n, i₀,
    simp [h] },
  { exact countable_binfi_eq_infi_seq Bcbl Bnonempty f }
end

lemma countable_binfi_principal_eq_seq_infi {B : set (set α)} (Bcbl : countable B) :
  ∃ (x : ℕ → set α), (⨅ t ∈ B, 𝓟 t) = ⨅ i, 𝓟 (x i) :=
countable_binfi_eq_infi_seq' Bcbl 𝓟 principal_univ

namespace is_countably_generated

/-- A set generating a countably generated filter. -/
def generating_set {f : filter α} (h : is_countably_generated f) :=
classical.some h

lemma countable_generating_set {f : filter α} (h : is_countably_generated f) :
  countable h.generating_set :=
(classical.some_spec h).1

lemma eq_generate {f : filter α} (h : is_countably_generated f) :
  f = generate h.generating_set :=
(classical.some_spec h).2

/-- A countable filter basis for a countably generated filter. -/
def countable_filter_basis {l : filter α} (h : is_countably_generated l) :
  countable_filter_basis α :=
{ countable := (countable_set_of_finite_subset h.countable_generating_set).image _,
  ..filter_basis.of_sets (h.generating_set) }

lemma filter_basis_filter {l : filter α} (h : is_countably_generated l) :
h.countable_filter_basis.to_filter_basis.filter = l :=
begin
  conv_rhs { rw h.eq_generate },
  apply of_sets_filter_eq_generate,
end

lemma has_countable_basis {l : filter α} (h : is_countably_generated l) :
  l.has_countable_basis (λ t, finite t ∧ t ⊆ h.generating_set) (λ t, ⋂₀ t) :=
⟨by convert has_basis_generate _ ; exact h.eq_generate,
 countable_set_of_finite_subset h.countable_generating_set⟩

lemma exists_countable_infi_principal {f : filter α} (h : f.is_countably_generated) :
  ∃ s : set (set α), countable s ∧ f = ⨅ t ∈ s, 𝓟 t :=
begin
  let B := h.countable_filter_basis,
  use [B.sets, B.countable],
  rw ← h.filter_basis_filter,
  rw B.to_filter_basis.eq_infi_principal,
  rw infi_subtype''
end

lemma exists_seq {f : filter α} (cblb : f.is_countably_generated) :
  ∃ x : ℕ → set α, f = ⨅ i, 𝓟 (x i) :=
begin
  rcases cblb.exists_countable_infi_principal with ⟨B, Bcbl, rfl⟩,
  exact countable_binfi_principal_eq_seq_infi Bcbl,
end

/-- If `f` is countably generated and `f.has_basis p s`, then `f` admits a decreasing basis
enumerated by natural numbers such that all sets have the form `s i`. More precisely, there is a
sequence `i n` such that `p (i n)` for all `n` and `s (i n)` is a decreasing sequence of sets which
forms a basis of `f`-/
lemma exists_antimono_subbasis {f : filter α} (cblb : f.is_countably_generated)
  {p : ι → Prop} {s : ι → set α} (hs : f.has_basis p s) :
  ∃ x : ℕ → ι, (∀ i, p (x i)) ∧ f.has_antimono_basis (λ _, true) (λ i, s (x i)) :=
begin
  rcases cblb.exists_seq with ⟨x', hx'⟩,
  have : ∀ i, x' i ∈ f := λ i, hx'.symm ▸ (infi_le (λ i, 𝓟 (x' i)) i) (mem_principal_self _),
  let x : ℕ → {i : ι // p i} := λ n, nat.rec_on n (hs.index _ $ this 0)
    (λ n xn, (hs.index _ $ inter_mem (this $ n + 1) (hs.mem_of_mem xn.coe_prop))),
  have x_mono : ∀ n : ℕ, s (x n.succ) ⊆ s (x n) :=
    λ n, subset.trans (hs.set_index_subset _) (inter_subset_right _ _),
  replace x_mono : ∀ ⦃i j⦄, i ≤ j → s (x j) ≤ s (x i),
  { refine @monotone_nat_of_le_succ (order_dual $ set α) _ _ _,
    exact x_mono },
  have x_subset : ∀ i, s (x i) ⊆ x' i,
  { rintro (_|i),
    exacts [hs.set_index_subset _, subset.trans (hs.set_index_subset _) (inter_subset_left _ _)] },
  refine ⟨λ i, x i, λ i, (x i).2, _⟩,
  have : (⨅ i, 𝓟 (s (x i))).has_antimono_basis (λ _, true) (λ i, s (x i)) :=
    ⟨has_basis_infi_principal (directed_of_sup x_mono), λ i j _ _ hij, x_mono hij, monotone_const⟩,
  convert this,
  exact le_antisymm (le_infi $ λ i, le_principal_iff.2 $ by cases i; apply hs.set_index_mem)
    (hx'.symm ▸ le_infi (λ i, le_principal_iff.2 $
      this.to_has_basis.mem_iff.2 ⟨i, trivial, x_subset i⟩))
end

/-- A countably generated filter admits a basis formed by a monotonically decreasing sequence of
sets. -/
lemma exists_antimono_basis {f : filter α} (cblb : f.is_countably_generated) :
  ∃ x : ℕ → set α, f.has_antimono_basis (λ _, true) x :=
let ⟨x, hxf, hx⟩ := cblb.exists_antimono_subbasis f.basis_sets in ⟨x, hx⟩

end is_countably_generated

lemma has_countable_basis.is_countably_generated {f : filter α} {p : ι → Prop} {s : ι → set α}
  (h : f.has_countable_basis p s) :
  f.is_countably_generated :=
⟨{t | ∃ i, p i ∧ s i = t}, h.countable.image s, h.to_has_basis.eq_generate⟩

lemma is_countably_generated_seq (x : ℕ → set α) : is_countably_generated (⨅ i, 𝓟 $ x i) :=
begin
  rcases antimono_seq_of_seq x with ⟨y, am, h⟩,
  rw h,
  use [range y, countable_range _],
  rw (has_basis_infi_principal _).eq_generate,
  { simp [range] },
  { exact directed_of_sup am },
  { use 0 },
end

lemma is_countably_generated_of_seq {f : filter α} (h : ∃ x : ℕ → set α, f = ⨅ i, 𝓟 $ x i) :
  f.is_countably_generated  :=
let ⟨x, h⟩ := h in by rw h ; apply is_countably_generated_seq

lemma is_countably_generated_binfi_principal {B : set $ set α} (h : countable B) :
  is_countably_generated (⨅ (s ∈ B), 𝓟 s) :=
is_countably_generated_of_seq (countable_binfi_principal_eq_seq_infi h)

lemma is_countably_generated_iff_exists_antimono_basis {f : filter α} :
  is_countably_generated f ↔ ∃ x : ℕ → set α, f.has_antimono_basis (λ _, true) x :=
begin
  split,
  { exact λ h, h.exists_antimono_basis },
  { rintros ⟨x, h⟩,
    rw h.to_has_basis.eq_infi,
    exact is_countably_generated_seq x },
end

lemma is_countably_generated_principal (s : set α) : is_countably_generated (𝓟 s) :=
begin
  rw show 𝓟 s = ⨅ i : ℕ, 𝓟 s, by simp,
  apply is_countably_generated_seq
end

namespace is_countably_generated

lemma inf {f g : filter α} (hf : is_countably_generated f) (hg : is_countably_generated g) :
  is_countably_generated (f ⊓ g) :=
begin
  rw is_countably_generated_iff_exists_antimono_basis at hf hg,
  rcases hf with ⟨s, hs⟩,
  rcases hg with ⟨t, ht⟩,
  exact has_countable_basis.is_countably_generated
    ⟨hs.to_has_basis.inf ht.to_has_basis, set.countable_encodable _⟩
end

lemma inf_principal {f : filter α} (h : is_countably_generated f) (s : set α) :
  is_countably_generated (f ⊓ 𝓟 s) :=
h.inf (filter.is_countably_generated_principal s)

lemma exists_antimono_seq' {f : filter α} (cblb : f.is_countably_generated) :
  ∃ x : ℕ → set α, (∀ i j, i ≤ j → x j ⊆ x i) ∧ ∀ {s}, (s ∈ f ↔ ∃ i, x i ⊆ s) :=
let ⟨x, hx⟩ := is_countably_generated_iff_exists_antimono_basis.mp cblb in
⟨x, λ i j, hx.decreasing trivial trivial, λ s, by simp [hx.to_has_basis.mem_iff]⟩

protected lemma comap {l : filter β} (h : l.is_countably_generated) (f : α → β) :
  (comap f l).is_countably_generated :=
let ⟨x, hx_mono⟩ := h.exists_antimono_basis in
is_countably_generated_of_seq ⟨_, (hx_mono.to_has_basis.comap _).eq_infi⟩

end is_countably_generated

end filter<|MERGE_RESOLUTION|>--- conflicted
+++ resolved
@@ -399,16 +399,11 @@
 lemma has_basis_principal (t : set α) : (𝓟 t).has_basis (λ i : unit, true) (λ i, t) :=
 ⟨λ U, by simp⟩
 
-<<<<<<< HEAD
 lemma has_basis_pure (x : α) : (pure x : filter α).has_basis (λ i : unit, true) (λ i, {x}) :=
 by simp only [← principal_singleton, has_basis_principal]
 
-lemma has_basis.sup (hl : l.has_basis p s) (hl' : l'.has_basis p' s') :
-  (l ⊔ l').has_basis (λ i : ι × ι', p i.1 ∧ p' i.2) (λ i, s i.1 ∪ s' i.2) :=
-=======
 lemma has_basis.sup' (hl : l.has_basis p s) (hl' : l'.has_basis p' s') :
   (l ⊔ l').has_basis (λ i : pprod ι ι', p i.1 ∧ p' i.2) (λ i, s i.1 ∪ s' i.2) :=
->>>>>>> 7500529f
 ⟨begin
   intros t,
   simp only [mem_sup, hl.mem_iff, hl'.mem_iff, pprod.exists, union_subset_iff, exists_prop,
@@ -416,16 +411,6 @@
   simp only [← and_assoc, exists_and_distrib_right, and_comm]
 end⟩
 
-<<<<<<< HEAD
-lemma has_basis.sup_principal (hl : l.has_basis p s) (t : set α) :
-  (l ⊔ 𝓟 t).has_basis p (λ i, s i ∪ t) :=
-⟨λ u, by simp only [(hl.sup (has_basis_principal t)).mem_iff, prod.exists, exists_prop, and_true,
-  unique.exists_iff]⟩
-
-lemma has_basis.sup_pure (hl : l.has_basis p s) (x : α) :
-  (l ⊔ pure x).has_basis p (λ i, s i ∪ {x}) :=
-by simp only [← principal_singleton, hl.sup_principal]
-=======
 lemma has_basis.sup {ι ι' : Type*} {p : ι → Prop} {s : ι → set α} {p' : ι' → Prop}
   {s' : ι' → set α} (hl : l.has_basis p s) (hl' : l'.has_basis p' s') :
   (l ⊔ l').has_basis (λ i : ι × ι', p i.1 ∧ p' i.2) (λ i, s i.1 ∪ s' i.2) :=
@@ -437,7 +422,15 @@
   (⨆ i, l i).has_basis (λ f : Π i, ι' i, ∀ i, p i (f i)) (λ f : Π i, ι' i, ⋃ i, s i (f i)) :=
 has_basis_iff.mpr $ λ t, by simp only [has_basis_iff, (hl _).mem_iff, classical.skolem,
   forall_and_distrib, Union_subset_iff, mem_supr]
->>>>>>> 7500529f
+
+lemma has_basis.sup_principal (hl : l.has_basis p s) (t : set α) :
+  (l ⊔ 𝓟 t).has_basis p (λ i, s i ∪ t) :=
+⟨λ u, by simp only [(hl.sup (has_basis_principal t)).mem_iff, prod.exists, exists_prop, and_true,
+  unique.exists_iff]⟩
+
+lemma has_basis.sup_pure (hl : l.has_basis p s) (x : α) :
+  (l ⊔ pure x).has_basis p (λ i, s i ∪ {x}) :=
+by simp only [← principal_singleton, hl.sup_principal]
 
 lemma has_basis.inf_principal (hl : l.has_basis p s) (s' : set α) :
   (l ⊓ 𝓟 s').has_basis p (λ i, s i ∩ s') :=
