--- conflicted
+++ resolved
@@ -310,27 +310,17 @@
     use [s i, i, hi, subset.refl _, s' i', i', hi', subset.refl _, H] }
 end⟩
 
-<<<<<<< HEAD
 lemma has_basis.sup (hl : l.has_basis p s) (hl' : l'.has_basis p' s') :
   (l ⊔ l').has_basis (λ i : ι × ι', p i.1 ∧ p' i.2) (λ i, s i.1 ∪ s' i.2) :=
 ⟨begin
-  rintros t,
-  rw [mem_sup_sets, hl.mem_iff, hl'.mem_iff],
-  split,
-  { rintros ⟨⟨i, pi, hi⟩, ⟨i', pi', hi'⟩⟩,
-    use [(i, i'), pi, pi'],
-    finish },
-  { rintros ⟨⟨i, i'⟩, ⟨⟨pi, pi'⟩, h⟩⟩,
-    split,
-    { use [i, pi],
-      finish },
-    { use [i', pi'],
-      finish } }
-end⟩
-=======
+  intros t,
+  simp only [mem_sup_sets, hl.mem_iff, hl'.mem_iff, prod.exists, union_subset_iff, exists_prop,
+    and_assoc, exists_and_distrib_left],
+  simp only [← and_assoc, exists_and_distrib_right, and_comm]
+end⟩
+
 lemma has_basis_principal {t : set α} : (𝓟 t).has_basis (λ i : unit, true) (λ i, t) :=
 ⟨λ U, by simp⟩
->>>>>>> d486ae4b
 
 lemma has_basis.inf_principal (hl : l.has_basis p s) (s' : set α) :
   (l ⊓ 𝓟 s').has_basis p (λ i, s i ∩ s') :=
