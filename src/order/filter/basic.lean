--- conflicted
+++ resolved
@@ -1619,17 +1619,7 @@
 by simp only [Sup_eq_supr, comap_supr, eq_self_iff_true]
 
 lemma comap_sup : comap m (g₁ ⊔ g₂) = comap m g₁ ⊔ comap m g₂ :=
-<<<<<<< HEAD
-le_antisymm
-  (λ s ⟨⟨t₁, ht₁, hs₁⟩, t₂, ht₂, hs₂⟩,
-    ⟨t₁ ∪ t₂,
-      ⟨mem_sets_of_superset ht₁ (subset_union_left _ _),
-        mem_sets_of_superset ht₂ (subset_union_right _ _)⟩,
-      union_subset hs₁ hs₂⟩)
-  ((@comap_mono _ _ m).le_map_sup _ _)
-=======
 by rw [sup_eq_supr, comap_supr, supr_bool_eq, bool.cond_tt, bool.cond_ff]
->>>>>>> 8d0ed030
 
 lemma map_comap (f : filter β) (m : α → β) : (f.comap m).map m = f ⊓ 𝓟 (range m) :=
 begin
