--- conflicted
+++ resolved
@@ -1134,13 +1134,8 @@
   ∃ s ∈ l, eq_on f g s :=
 h.exists_mem
 
-<<<<<<< HEAD
-lemma eventually_eq_of_mem {l : filter α} {f g : α → β} {s : set α} (hs : s ∈ l) (h : eq_on f g s) :
-  f =ᶠ[l] g :=
-=======
 lemma eventually_eq_of_mem {l : filter α} {f g : α → β} {s : set α}
   (hs : s ∈ l) (h : eq_on f g s) : f =ᶠ[l] g :=
->>>>>>> 11179d53
 eventually_of_mem hs h
 
 lemma eventually_eq_iff_exists_mem {l : filter α} {f g : α → β} :
