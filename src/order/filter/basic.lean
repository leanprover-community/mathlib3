--- conflicted
+++ resolved
@@ -1201,15 +1201,13 @@
   ((λ x, f x - f' x) =ᶠ[l] (λ x, g x - g' x)) :=
 h.add h'.neg
 
-<<<<<<< HEAD
 @[simp] lemma eventually_eq_principal {s : set α} {f g : α → β} :
   f =ᶠ[𝓟 s] g ↔ eq_on f g s :=
 iff.rfl
-=======
+
 lemma eventually_eq_inf_principal_iff {F : filter α} {s : set α} {f g : α → β} :
   (f =ᶠ[F ⊓ 𝓟 s] g) ↔ ∀ᶠ x in F, x ∈ s → f x = g x :=
 eventually_inf_principal
->>>>>>> 5c5f5965
 
 section has_le
 
