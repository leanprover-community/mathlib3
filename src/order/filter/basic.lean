/-
Copyright (c) 2017 Johannes Hölzl. All rights reserved.
Released under Apache 2.0 license as described in the file LICENSE.
Authors: Johannes Hölzl, Jeremy Avigad
-/
import data.set.finite
import order.copy
import order.zorn
import tactic.monotonicity

/-!
# Theory of filters on sets

## Main definitions

* `filter` : filters on a set;
* `at_top`, `at_bot`, `cofinite`, `principal` : specific filters;
* `map`, `comap`, `prod` : operations on filters;
* `tendsto` : limit with respect to filters;
* `eventually` : `f.eventually p` means `{x | p x} ∈ f`;
* `frequently` : `f.frequently p` means `{x | ¬p x} ∉ f`;
* `filter_upwards [h₁, ..., hₙ]` : takes a list of proofs `hᵢ : sᵢ ∈ f`, and replaces a goal `s ∈ f`
  with `∀ x, x ∈ s₁ → ... → x ∈ sₙ → x ∈ s`;
* `ne_bot f` : an utility class stating that `f` is a non-trivial filter.

Filters on a type `X` are sets of sets of `X` satisfying three conditions. They are mostly used to
abstract two related kinds of ideas:
* *limits*, including finite or infinite limits of sequences, finite or infinite limits of functions
  at a point or at infinity, etc...
* *things happening eventually*, including things happening for large enough `n : ℕ`, or near enough
  a point `x`, or for close enough pairs of points, or things happening almost everywhere in the
  sense of measure theory. Dually, filters can also express the idea of *things happening often*:
  for arbitrarily large `n`, or at a point in any neighborhood of given a point etc...

In this file, we define the type `filter X` of filters on `X`, and endow it with a complete lattice
structure. This structure is lifted from the lattice structure on `set (set X)` using the Galois
insertion which maps a filter to its elements in one direction, and an arbitrary set of sets to
the smallest filter containing it in the other direction.
We also prove `filter` is a monadic functor, with a push-forward operation
`filter.map` and a pull-back operation `filter.comap` that form a Galois connections for the
order on filters.
Finally we describe a product operation `filter X → filter Y → filter (X × Y)`.

The examples of filters appearing in the description of the two motivating ideas are:
* `(at_top : filter ℕ)` : made of sets of `ℕ` containing `{n | n ≥ N}` for some `N`
* `𝓝 x` : made of neighborhoods of `x` in a topological space (defined in topology.basic)
* `𝓤 X` : made of entourages of a uniform space (those space are generalizations of metric spaces
  defined in topology.uniform_space.basic)
* `μ.ae` : made of sets whose complement has zero measure with respect to `μ` (defined in
  `measure_theory.measure_space`)

The general notion of limit of a map with respect to filters on the source and target types
is `filter.tendsto`. It is defined in terms of the order and the push-forward operation.
The predicate "happening eventually" is `filter.eventually`, and "happening often" is
`filter.frequently`, whose definitions are immediate after `filter` is defined (but they come
rather late in this file in order to immediately relate them to the lattice structure).

For instance, anticipating on topology.basic, the statement: "if a sequence `u` converges to
some `x` and `u n` belongs to a set `M` for `n` large enough then `x` is in the closure of
`M`" is formalized as: `tendsto u at_top (𝓝 x) → (∀ᶠ n in at_top, u n ∈ M) → x ∈ closure M`,
which is a special case of `mem_closure_of_tendsto` from topology.basic.

## Notations

* `∀ᶠ x in f, p x` : `f.eventually p`;
* `∃ᶠ x in f, p x` : `f.frequently p`;
* `f =ᶠ[l] g` : `∀ᶠ x in l, f x = g x`;
* `f ≤ᶠ[l] g` : `∀ᶠ x in l, f x ≤ g x`;
* `f ×ᶠ g` : `filter.prod f g`, localized in `filter`;
* `𝓟 s` : `principal s`, localized in `filter`.

## References

*  [N. Bourbaki, *General Topology*][bourbaki1966]

Important note: Bourbaki requires that a filter on `X` cannot contain all sets of `X`, which
we do *not* require. This gives `filter X` better formal properties, in particular a bottom element
`⊥` for its lattice structure, at the cost of including the assumption
`[ne_bot f]` in a number of lemmas and definitions.
-/

open set

universes u v w x y

open_locale classical

/-- A filter `F` on a type `α` is a collection of sets of `α` which contains the whole `α`,
is upwards-closed, and is stable under intersection. We do not forbid this collection to be
all sets of `α`. -/
structure filter (α : Type*) :=
(sets                   : set (set α))
(univ_sets              : set.univ ∈ sets)
(sets_of_superset {x y} : x ∈ sets → x ⊆ y → y ∈ sets)
(inter_sets {x y}       : x ∈ sets → y ∈ sets → x ∩ y ∈ sets)

/-- If `F` is a filter on `α`, and `U` a subset of `α` then we can write `U ∈ F` as on paper. -/
instance {α : Type*}: has_mem (set α) (filter α) := ⟨λ U F, U ∈ F.sets⟩

namespace filter
variables {α : Type u} {f g : filter α} {s t : set α}

@[simp] protected lemma mem_mk {t : set (set α)} {h₁ h₂ h₃} : s ∈ mk t h₁ h₂ h₃ ↔ s ∈ t := iff.rfl

@[simp] protected lemma mem_sets : s ∈ f.sets ↔ s ∈ f := iff.rfl

instance inhabited_mem : inhabited {s : set α // s ∈ f} := ⟨⟨univ, f.univ_sets⟩⟩

lemma filter_eq : ∀ {f g : filter α}, f.sets = g.sets → f = g
| ⟨a, _, _, _⟩ ⟨._, _, _, _⟩ rfl := rfl

lemma filter_eq_iff : f = g ↔ f.sets = g.sets :=
⟨congr_arg _, filter_eq⟩

protected lemma ext_iff : f = g ↔ ∀ s, s ∈ f ↔ s ∈ g :=
by simp only [filter_eq_iff, ext_iff, filter.mem_sets]

@[ext]
protected lemma ext : (∀ s, s ∈ f ↔ s ∈ g) → f = g :=
filter.ext_iff.2

@[simp] lemma univ_mem : univ ∈ f :=
f.univ_sets

lemma mem_of_superset : ∀ {x y : set α}, x ∈ f → x ⊆ y → y ∈ f :=
f.sets_of_superset

lemma inter_mem : ∀ {s t}, s ∈ f → t ∈ f → s ∩ t ∈ f :=
f.inter_sets

@[simp] lemma inter_mem_iff {s t} : s ∩ t ∈ f ↔ s ∈ f ∧ t ∈ f :=
⟨λ h, ⟨mem_of_superset h (inter_subset_left s t),
  mem_of_superset h (inter_subset_right s t)⟩, and_imp.2 inter_mem⟩

lemma univ_mem' (h : ∀ a, a ∈ s) : s ∈ f :=
mem_of_superset univ_mem (λ x _, h x)

lemma mp_mem (hs : s ∈ f) (h : {x | x ∈ s → x ∈ t} ∈ f) : t ∈ f :=
mem_of_superset (inter_mem hs h) $ λ x ⟨h₁, h₂⟩, h₂ h₁

lemma congr_sets (h : {x | x ∈ s ↔ x ∈ t} ∈ f) : s ∈ f ↔ t ∈ f :=
⟨λ hs, mp_mem hs (mem_of_superset h (λ x, iff.mp)),
 λ hs, mp_mem hs (mem_of_superset h (λ x, iff.mpr))⟩

@[simp] lemma bInter_mem {β : Type v} {s : β → set α} {is : set β} (hf : finite is) :
  (⋂ i ∈ is, s i) ∈ f ↔ ∀ i ∈ is, s i ∈ f :=
finite.induction_on hf (by simp) (λ i s hi _ hs, by simp [hs])

@[simp] lemma bInter_finset_mem {β : Type v} {s : β → set α} (is : finset β) :
  (⋂ i ∈ is, s i) ∈ f ↔ ∀ i ∈ is, s i ∈ f :=
bInter_mem is.finite_to_set

alias bInter_finset_mem ← finset.Inter_mem_sets
attribute [protected] finset.Inter_mem_sets

@[simp] lemma sInter_mem {s : set (set α)} (hfin : finite s) :
  ⋂₀ s ∈ f ↔ ∀ U ∈ s, U ∈ f :=
by rw [sInter_eq_bInter, bInter_mem hfin]

@[simp] lemma Inter_mem {β : Type v} {s : β → set α} [fintype β] :
  (⋂ i, s i) ∈ f ↔ ∀ i, s i ∈ f :=
by simpa using bInter_mem finite_univ

lemma exists_mem_subset_iff : (∃ t ∈ f, t ⊆ s) ↔ s ∈ f :=
⟨λ ⟨t, ht, ts⟩, mem_of_superset ht ts, λ hs, ⟨s, hs, subset.rfl⟩⟩

lemma monotone_mem {f : filter α} : monotone (λ s, s ∈ f) :=
λ s t hst h, mem_of_superset h hst

end filter

namespace tactic.interactive
open tactic interactive

/-- `filter_upwards [h1, ⋯, hn]` replaces a goal of the form `s ∈ f`
and terms `h1 : t1 ∈ f, ⋯, hn : tn ∈ f` with `∀ x, x ∈ t1 → ⋯ → x ∈ tn → x ∈ s`.

`filter_upwards [h1, ⋯, hn] e` is a short form for `{ filter_upwards [h1, ⋯, hn], exact e }`.
-/
meta def filter_upwards
  (s : parse types.pexpr_list)
  (e' : parse $ optional types.texpr) : tactic unit :=
do
  s.reverse.mmap (λ e, eapplyc `filter.mp_mem >> eapply e),
  eapplyc `filter.univ_mem',
  `[dsimp only [set.mem_set_of_eq]],
  match e' with
  | some e := interactive.exact e
  | none := skip
  end

add_tactic_doc
{ name := "filter_upwards",
  category := doc_category.tactic,
  decl_names := [`tactic.interactive.filter_upwards],
  tags := ["goal management", "lemma application"] }

end tactic.interactive

namespace filter
variables {α : Type u} {β : Type v} {γ : Type w} {ι : Sort x}

section principal

/-- The principal filter of `s` is the collection of all supersets of `s`. -/
def principal (s : set α) : filter α :=
{ sets             := {t | s ⊆ t},
  univ_sets        := subset_univ s,
  sets_of_superset := λ x y hx, subset.trans hx,
  inter_sets       := λ x y, subset_inter }

localized "notation `𝓟` := filter.principal" in filter

instance : inhabited (filter α) :=
⟨𝓟 ∅⟩

@[simp] lemma mem_principal {s t : set α} : s ∈ 𝓟 t ↔ t ⊆ s := iff.rfl

lemma mem_principal_self (s : set α) : s ∈ 𝓟 s := subset.rfl

end principal

open_locale filter

section join

/-- The join of a filter of filters is defined by the relation `s ∈ join f ↔ {t | s ∈ t} ∈ f`. -/
def join (f : filter (filter α)) : filter α :=
{ sets             := {s | {t : filter α | s ∈ t} ∈ f},
  univ_sets        := by simp only [mem_set_of_eq, univ_sets, ← filter.mem_sets, set_of_true],
  sets_of_superset := λ x y hx xy,
    mem_of_superset hx $ λ f h, mem_of_superset h xy,
  inter_sets       := λ x y hx hy,
    mem_of_superset (inter_mem hx hy) $ λ f ⟨h₁, h₂⟩, inter_mem h₁ h₂ }

@[simp] lemma mem_join {s : set α} {f : filter (filter α)} :
  s ∈ join f ↔ {t | s ∈ t} ∈ f := iff.rfl

end join

section lattice

instance : partial_order (filter α) :=
{ le            := λ f g, ∀ ⦃U : set α⦄, U ∈ g → U ∈ f,
  le_antisymm   := λ a b h₁ h₂, filter_eq $ subset.antisymm h₂ h₁,
  le_refl       := λ a, subset.rfl,
  le_trans      := λ a b c h₁ h₂, subset.trans h₂ h₁ }

theorem le_def {f g : filter α} : f ≤ g ↔ ∀ x ∈ g, x ∈ f := iff.rfl

/-- `generate_sets g s`: `s` is in the filter closure of `g`. -/
inductive generate_sets (g : set (set α)) : set α → Prop
| basic {s : set α}      : s ∈ g → generate_sets s
| univ                   : generate_sets univ
| superset {s t : set α} : generate_sets s → s ⊆ t → generate_sets t
| inter {s t : set α}    : generate_sets s → generate_sets t → generate_sets (s ∩ t)

/-- `generate g` is the smallest filter containing the sets `g`. -/
def generate (g : set (set α)) : filter α :=
{ sets             := generate_sets g,
  univ_sets        := generate_sets.univ,
  sets_of_superset := λ x y, generate_sets.superset,
  inter_sets       := λ s t, generate_sets.inter }

lemma sets_iff_generate {s : set (set α)} {f : filter α} : f ≤ filter.generate s ↔ s ⊆ f.sets :=
iff.intro
  (λ h u hu, h $ generate_sets.basic $ hu)
  (λ h u hu, hu.rec_on h univ_mem
    (λ x y _ hxy hx, mem_of_superset hx hxy)
    (λ x y _ _ hx hy, inter_mem hx hy))

lemma mem_generate_iff {s : set $ set α} {U : set α} :
  U ∈ generate s ↔ ∃ t ⊆ s, finite t ∧ ⋂₀ t ⊆ U :=
begin
  split ; intro h,
  { induction h with V V_in V W V_in hVW hV V W V_in W_in hV hW,
    { use {V},
      simp [V_in] },
    { use ∅,
      simp [subset.refl, univ] },
    { rcases hV with ⟨t, hts, htfin, hinter⟩,
      exact ⟨t, hts, htfin, hinter.trans hVW⟩ },
    { rcases hV with ⟨t, hts, htfin, htinter⟩,
      rcases hW with ⟨z, hzs, hzfin, hzinter⟩,
      refine ⟨t ∪ z, union_subset hts hzs, htfin.union hzfin, _⟩,
      rw sInter_union,
      exact inter_subset_inter htinter hzinter } },
  { rcases h with ⟨t, ts, tfin, h⟩,
    apply generate_sets.superset _ h,
    revert ts,
    apply finite.induction_on tfin,
    { intro h,
      rw sInter_empty,
      exact generate_sets.univ },
    { intros V r hV rfin hinter h,
      cases insert_subset.mp h with V_in r_sub,
      rw [insert_eq V r, sInter_union],
      apply generate_sets.inter _ (hinter r_sub),
      rw sInter_singleton,
      exact generate_sets.basic V_in } },
end

/-- `mk_of_closure s hs` constructs a filter on `α` whose elements set is exactly
`s : set (set α)`, provided one gives the assumption `hs : (generate s).sets = s`. -/
protected def mk_of_closure (s : set (set α)) (hs : (generate s).sets = s) : filter α :=
{ sets             := s,
  univ_sets        := hs ▸ (univ_mem : univ ∈ generate s),
  sets_of_superset := λ x y, hs ▸ (mem_of_superset : x ∈ generate s → x ⊆ y → y ∈ generate s),
  inter_sets       := λ x y, hs ▸ (inter_mem : x ∈ generate s → y ∈ generate s →
                        x ∩ y ∈ generate s) }

lemma mk_of_closure_sets {s : set (set α)} {hs : (generate s).sets = s} :
  filter.mk_of_closure s hs = generate s :=
filter.ext $ λ u,
show u ∈ (filter.mk_of_closure s hs).sets ↔ u ∈ (generate s).sets, from hs.symm ▸ iff.rfl

/-- Galois insertion from sets of sets into filters. -/
def gi_generate (α : Type*) :
  @galois_insertion (set (set α)) (order_dual (filter α)) _ _ filter.generate filter.sets :=
{ gc        := λ s f, sets_iff_generate,
  le_l_u    := λ f u h, generate_sets.basic h,
  choice    := λ s hs, filter.mk_of_closure s (le_antisymm hs $ sets_iff_generate.1 $ le_rfl),
  choice_eq := λ s hs, mk_of_closure_sets }

/-- The infimum of filters is the filter generated by intersections
  of elements of the two filters. -/
instance : has_inf (filter α) := ⟨λf g : filter α,
{ sets             := {s | ∃ (a ∈ f) (b ∈ g), s = a ∩ b },
  univ_sets        := ⟨_, univ_mem, _, univ_mem, by simp⟩,
  sets_of_superset := begin
    rintro x y ⟨a, ha, b, hb, rfl⟩ xy,
    refine ⟨a ∪ y, mem_of_superset ha (subset_union_left a y),
            b ∪ y, mem_of_superset hb (subset_union_left b y), _⟩,
    rw [← inter_union_distrib_right, union_eq_self_of_subset_left xy]
  end,
  inter_sets       := begin
    rintro x y ⟨a, ha, b, hb, rfl⟩ ⟨c, hc, d, hd, rfl⟩,
    refine ⟨a ∩ c, inter_mem ha hc, b ∩ d, inter_mem hb hd, _⟩,
    ac_refl
  end }⟩

lemma mem_inf_iff {f g : filter α} {s : set α} :
  s ∈ f ⊓ g ↔ ∃ t₁ ∈ f, ∃ t₂ ∈ g, s = t₁ ∩ t₂ := iff.rfl

lemma mem_inf_of_left {f g : filter α} {s : set α} (h : s ∈ f) : s ∈ f ⊓ g :=
⟨s, h, univ, univ_mem, (inter_univ s).symm⟩

lemma mem_inf_of_right {f g : filter α} {s : set α} (h : s ∈ g) : s ∈ f ⊓ g :=
⟨univ, univ_mem, s, h, (univ_inter s).symm⟩

lemma inter_mem_inf {α : Type u} {f g : filter α} {s t : set α}
  (hs : s ∈ f) (ht : t ∈ g) : s ∩ t ∈ f ⊓ g :=
⟨s, hs, t, ht, rfl⟩

lemma mem_inf_of_inter {f g : filter α} {s t u : set α} (hs : s ∈ f) (ht : t ∈ g) (h : s ∩ t ⊆ u) :
  u ∈ f ⊓ g :=
mem_of_superset (inter_mem_inf hs ht) h

lemma mem_inf_iff_superset {f g : filter α} {s : set α} :
  s ∈ f ⊓ g ↔ ∃ t₁ ∈ f, ∃ t₂ ∈ g, t₁ ∩ t₂ ⊆ s :=
⟨λ ⟨t₁, h₁, t₂, h₂, eq⟩, ⟨t₁, h₁, t₂, h₂, eq ▸ subset.rfl⟩,
  λ ⟨t₁, h₁, t₂, h₂, sub⟩, mem_inf_of_inter h₁ h₂ sub⟩

instance : has_top (filter α) :=
⟨{ sets            := {s | ∀ x, x ∈ s},
  univ_sets        := λ x, mem_univ x,
  sets_of_superset := λ x y hx hxy a, hxy (hx a),
  inter_sets       := λ x y hx hy a, mem_inter (hx _) (hy _) }⟩

lemma mem_top_iff_forall {s : set α} : s ∈ (⊤ : filter α) ↔ (∀ x, x ∈ s) :=
iff.rfl

@[simp] lemma mem_top {s : set α} : s ∈ (⊤ : filter α) ↔ s = univ :=
by rw [mem_top_iff_forall, eq_univ_iff_forall]

section complete_lattice

/- We lift the complete lattice along the Galois connection `generate` / `sets`. Unfortunately,
  we want to have different definitional equalities for the lattice operations. So we define them
  upfront and change the lattice operations for the complete lattice instance. -/

private def original_complete_lattice : complete_lattice (filter α) :=
@order_dual.complete_lattice _ (gi_generate α).lift_complete_lattice

local attribute [instance] original_complete_lattice

instance : complete_lattice (filter α) := original_complete_lattice.copy
  /- le  -/ filter.partial_order.le rfl
  /- top -/ (filter.has_top).1
  (top_unique $ λ s hs, by simp [mem_top.1 hs])
  /- bot -/ _ rfl
  /- sup -/ _ rfl
  /- inf -/ (filter.has_inf).1
  begin
    ext f g : 2,
    exact le_antisymm
      (le_inf (λ s, mem_inf_of_left) (λ s, mem_inf_of_right))
      (begin
        rintro s ⟨a, ha, b, hb, rfl⟩,
        exact inter_sets _ (@inf_le_left (filter α) _ _ _ _ ha)
                           (@inf_le_right (filter α) _ _ _ _ hb)
       end)
  end
  /- Sup -/ (join ∘ 𝓟) (by { ext s x, exact (@mem_bInter_iff _ _ s filter.sets x).symm.trans
    (set.ext_iff.1 (sInter_image _ _) x).symm})
  /- Inf -/ _ rfl

end complete_lattice

/-- A filter is `ne_bot` if it is not equal to `⊥`, or equivalently the empty set
does not belong to the filter. Bourbaki include this assumption in the definition
of a filter but we prefer to have a `complete_lattice` structure on filter, so
we use a typeclass argument in lemmas instead. -/
class ne_bot (f : filter α) : Prop := (ne' : f ≠ ⊥)

lemma ne_bot_iff {f : filter α} : ne_bot f ↔ f ≠ ⊥ := ⟨λ h, h.1, λ h, ⟨h⟩⟩

lemma ne_bot.ne {f : filter α} (hf : ne_bot f) : f ≠ ⊥ := ne_bot.ne'

@[simp] lemma not_ne_bot {α : Type*} {f : filter α} : ¬ f.ne_bot ↔ f = ⊥ :=
not_iff_comm.1 ne_bot_iff.symm

lemma ne_bot.mono {f g : filter α} (hf : ne_bot f) (hg : f ≤ g) : ne_bot g :=
⟨ne_bot_of_le_ne_bot hf.1 hg⟩

lemma ne_bot_of_le {f g : filter α} [hf : ne_bot f] (hg : f ≤ g) : ne_bot g :=
hf.mono hg

@[simp] lemma sup_ne_bot {f g : filter α} : ne_bot (f ⊔ g) ↔ ne_bot f ∨ ne_bot g :=
by simp [ne_bot_iff, not_and_distrib]

lemma bot_sets_eq : (⊥ : filter α).sets = univ := rfl

lemma sup_sets_eq {f g : filter α} : (f ⊔ g).sets = f.sets ∩ g.sets :=
(gi_generate α).gc.u_inf

lemma Sup_sets_eq {s : set (filter α)} : (Sup s).sets = (⋂ f ∈ s, (f : filter α).sets) :=
(gi_generate α).gc.u_Inf

lemma supr_sets_eq {f : ι → filter α} : (supr f).sets = (⋂ i, (f i).sets) :=
(gi_generate α).gc.u_infi

lemma generate_empty : filter.generate ∅ = (⊤ : filter α) :=
(gi_generate α).gc.l_bot

lemma generate_univ : filter.generate univ = (⊥ : filter α) :=
mk_of_closure_sets.symm

lemma generate_union {s t : set (set α)} :
  filter.generate (s ∪ t) = filter.generate s ⊓ filter.generate t :=
(gi_generate α).gc.l_sup

lemma generate_Union {s : ι → set (set α)} :
  filter.generate (⋃ i, s i) = (⨅ i, filter.generate (s i)) :=
(gi_generate α).gc.l_supr

@[simp] lemma mem_bot {s : set α} : s ∈ (⊥ : filter α) :=
trivial

@[simp] lemma mem_sup {f g : filter α} {s : set α} :
  s ∈ f ⊔ g ↔ s ∈ f ∧ s ∈ g :=
iff.rfl

lemma union_mem_sup {f g : filter α} {s t : set α} (hs : s ∈ f) (ht : t ∈ g) :
  s ∪ t ∈ f ⊔ g :=
⟨mem_of_superset hs (subset_union_left s t), mem_of_superset ht (subset_union_right s t)⟩

@[simp] lemma mem_Sup {x : set α} {s : set (filter α)} :
  x ∈ Sup s ↔ (∀ f ∈ s, x ∈ (f : filter α)) :=
iff.rfl

@[simp] lemma mem_supr {x : set α} {f : ι → filter α} :
  x ∈ supr f ↔ (∀ i, x ∈ f i) :=
by simp only [← filter.mem_sets, supr_sets_eq, iff_self, mem_Inter]

@[simp] lemma supr_ne_bot {f : ι → filter α} : (⨆ i, f i).ne_bot ↔ ∃ i, (f i).ne_bot :=
by simp [ne_bot_iff]

lemma infi_eq_generate (s : ι → filter α) : infi s = generate (⋃ i, (s i).sets) :=
show generate _ = generate _, from congr_arg _ $ congr_arg Sup $ (range_comp _ _).symm

lemma mem_infi_of_mem {f : ι → filter α} (i : ι) : ∀ {s}, s ∈ f i → s ∈ ⨅ i, f i :=
show (⨅ i, f i) ≤ f i, from infi_le _ _

lemma mem_infi_of_Inter {ι} {s : ι → filter α} {U : set α} {I : set ι} (I_fin : finite I)
  {V : I → set α} (hV : ∀ i, V i ∈ s i) (hU : (⋂ i, V i) ⊆ U) : U ∈ ⨅ i, s i :=
begin
  haveI := I_fin.fintype,
  refine mem_of_superset (Inter_mem.2 $ λ i, _) hU,
  exact mem_infi_of_mem i (hV _)
end

lemma mem_infi {ι} {s : ι → filter α} {U : set α} : (U ∈ ⨅ i, s i) ↔
  ∃ I : set ι, finite I ∧ ∃ V : I → set α, (∀ i, V i ∈ s i) ∧ U = ⋂ i, V i :=
begin
  split,
  { rw [infi_eq_generate, mem_generate_iff],
    rintro ⟨t, tsub, tfin, tinter⟩,
    rcases eq_finite_Union_of_finite_subset_Union tfin tsub with ⟨I, Ifin, σ, σfin, σsub, rfl⟩,
    rw sInter_Union at tinter,
    set V := λ i, U ∪ ⋂₀ σ i with hV,
    have V_in : ∀ i, V i ∈ s i,
    { rintro i,
      have : (⋂₀ σ i) ∈ s i,
      { rw sInter_mem (σfin _),
        apply σsub },
      exact mem_of_superset this (subset_union_right _ _) },
    refine ⟨I, Ifin, V, V_in, _⟩,
    rwa [hV, ← union_Inter, union_eq_self_of_subset_right] },
  { rintro ⟨I, Ifin, V, V_in, rfl⟩,
    exact mem_infi_of_Inter Ifin V_in subset.rfl }
end

lemma mem_infi' {ι} {s : ι → filter α} {U : set α} : (U ∈ ⨅ i, s i) ↔
  ∃ I : set ι, finite I ∧ ∃ V : ι → set α, (∀ i ∈ I, V i ∈ s i) ∧ U = ⋂ i ∈ I, V i  :=
begin
  simp only [mem_infi, set_coe.forall', bInter_eq_Inter],
  refine ⟨_, λ ⟨I, If, V, hV⟩, ⟨I, If, λ i, V i, hV⟩⟩,
  rintro ⟨I, If, V, hV⟩,
  lift V to ι → set α using trivial,
  exact ⟨I, If, V, hV⟩
end

lemma exists_Inter_of_mem_infi {ι : Type*} {α : Type*} {f : ι → filter α} {s}
  (hs : s ∈ ⨅ i, f i) : ∃ t : ι → set α, (∀ i, t i ∈ f i) ∧ s = ⋂ i, t i :=
begin
  classical,
  rcases mem_infi'.mp hs with ⟨I, I_fin, V, hV, rfl⟩,
  refine ⟨λ i, if i ∈ I then V i else univ, _, _⟩,
  { intro i,
    split_ifs,
    exacts [hV i h, univ_mem] },
  { simp [Inter_ite] },
end

lemma mem_infi_of_fintype {ι : Type*} [fintype ι] {α : Type*} {f : ι → filter α} (s) :
  s ∈ (⨅ i, f i) ↔ ∃ t : ι → set α, (∀ i, t i ∈ f i) ∧ s = ⋂ i, t i :=
begin
  refine ⟨exists_Inter_of_mem_infi, _⟩,
  rw mem_infi',
  rintros ⟨t, ht, ht'⟩,
  exact ⟨univ, finite_univ, ⟨t, λ i _, ht i, by simp [ht']⟩⟩
end

@[simp] lemma le_principal_iff {s : set α} {f : filter α} : f ≤ 𝓟 s ↔ s ∈ f :=
show (∀ {t}, s ⊆ t → t ∈ f) ↔ s ∈ f,
  from ⟨λ h, h (subset.refl s), λ hs t ht, mem_of_superset hs ht⟩

lemma principal_mono {s t : set α} : 𝓟 s ≤ 𝓟 t ↔ s ⊆ t :=
by simp only [le_principal_iff, iff_self, mem_principal]

@[mono] lemma monotone_principal : monotone (𝓟 : set α → filter α) :=
λ _ _, principal_mono.2

@[simp] lemma principal_eq_iff_eq {s t : set α} : 𝓟 s = 𝓟 t ↔ s = t :=
by simp only [le_antisymm_iff, le_principal_iff, mem_principal]; refl

@[simp] lemma join_principal_eq_Sup {s : set (filter α)} : join (𝓟 s) = Sup s := rfl

@[simp] lemma principal_univ : 𝓟 (univ : set α) = ⊤ :=
top_unique $ by simp only [le_principal_iff, mem_top, eq_self_iff_true]

@[simp] lemma principal_empty : 𝓟 (∅ : set α) = ⊥ :=
bot_unique $ λ s _, empty_subset _

/-! ### Lattice equations -/

lemma empty_mem_iff_bot {f : filter α} : ∅ ∈ f ↔ f = ⊥ :=
⟨λ h, bot_unique $ λ s _, mem_of_superset h (empty_subset s),
  λ h, h.symm ▸ mem_bot⟩

lemma nonempty_of_mem {f : filter α} [hf : ne_bot f] {s : set α} (hs : s ∈ f) :
  s.nonempty :=
s.eq_empty_or_nonempty.elim (λ h, absurd hs (h.symm ▸ mt empty_mem_iff_bot.mp hf.1)) id

lemma ne_bot.nonempty_of_mem {f : filter α} (hf : ne_bot f) {s : set α} (hs : s ∈ f) :
  s.nonempty :=
@nonempty_of_mem α f hf s hs

@[simp] lemma empty_not_mem (f : filter α) [ne_bot f] : ¬(∅ ∈ f) :=
λ h, (nonempty_of_mem h).ne_empty rfl

lemma nonempty_of_ne_bot (f : filter α) [ne_bot f] : nonempty α :=
nonempty_of_exists $ nonempty_of_mem (univ_mem : univ ∈ f)

lemma compl_not_mem {f : filter α} {s : set α} [ne_bot f] (h : s ∈ f) : sᶜ ∉ f :=
λ hsc, (nonempty_of_mem (inter_mem h hsc)).ne_empty $ inter_compl_self s

lemma filter_eq_bot_of_is_empty [is_empty α] (f : filter α) : f = ⊥ :=
empty_mem_iff_bot.mp $ univ_mem' is_empty_elim

/-- There is exactly one filter on an empty type. --/
-- TODO[gh-6025]: make this globally an instance once safe to do so
local attribute [instance]
protected def unique [is_empty α] : unique (filter α) :=
{ default := ⊥, uniq := filter_eq_bot_of_is_empty }

lemma forall_mem_nonempty_iff_ne_bot {f : filter α} :
  (∀ (s : set α), s ∈ f → s.nonempty) ↔ ne_bot f :=
⟨λ h, ⟨λ hf, empty_not_nonempty (h ∅ $ hf.symm ▸ mem_bot)⟩, @nonempty_of_mem _ _⟩

lemma nontrivial_iff_nonempty : nontrivial (filter α) ↔ nonempty α :=
⟨λ ⟨⟨f, g, hfg⟩⟩, by_contra $
  λ h, hfg $ by haveI : is_empty α := not_nonempty_iff.1 h; exact subsingleton.elim _ _,
  λ ⟨x⟩, ⟨⟨⊤, ⊥, ne_bot.ne $ forall_mem_nonempty_iff_ne_bot.1 $ λ s hs,
    by rwa [mem_top.1 hs, ← nonempty_iff_univ_nonempty]⟩⟩⟩

lemma eq_Inf_of_mem_iff_exists_mem {S : set (filter α)} {l : filter α}
  (h : ∀ {s}, s ∈ l ↔ ∃ f ∈ S, s ∈ f) : l = Inf S :=
le_antisymm (le_Inf $ λ f hf s hs, h.2 ⟨f, hf, hs⟩)
  (λ s hs, let ⟨f, hf, hs⟩ := h.1 hs in (Inf_le hf : Inf S ≤ f) hs)

lemma eq_infi_of_mem_iff_exists_mem {f : ι → filter α} {l : filter α}
  (h : ∀ {s}, s ∈ l ↔ ∃ i, s ∈ f i) :
  l = infi f :=
eq_Inf_of_mem_iff_exists_mem $ λ s, h.trans exists_range_iff.symm

lemma eq_binfi_of_mem_iff_exists_mem {f : ι → filter α} {p : ι  → Prop} {l : filter α}
  (h : ∀ {s}, s ∈ l ↔ ∃ i (_ : p i), s ∈ f i) :
  l = ⨅ i (_ : p i), f i :=
begin
  rw [infi_subtype'],
  apply eq_infi_of_mem_iff_exists_mem,
  intro s,
  exact h.trans ⟨λ ⟨i, pi, si⟩, ⟨⟨i, pi⟩, si⟩, λ ⟨⟨i, pi⟩, si⟩, ⟨i, pi, si⟩⟩
end

lemma infi_sets_eq {f : ι → filter α} (h : directed (≥) f) [ne : nonempty ι] :
  (infi f).sets = (⋃ i, (f i).sets) :=
let ⟨i⟩ := ne, u := { filter .
    sets             := (⋃ i, (f i).sets),
    univ_sets        := by simp only [mem_Union]; exact ⟨i, univ_mem⟩,
    sets_of_superset := by simp only [mem_Union, exists_imp_distrib];
                        intros x y i hx hxy; exact ⟨i, mem_of_superset hx hxy⟩,
    inter_sets       :=
    begin
      simp only [mem_Union, exists_imp_distrib],
      intros x y a hx b hy,
      rcases h a b with ⟨c, ha, hb⟩,
      exact ⟨c, inter_mem (ha hx) (hb hy)⟩
    end } in
have u = infi f, from eq_infi_of_mem_iff_exists_mem
  (λ s, by simp only [filter.mem_mk, mem_Union, filter.mem_sets]),
congr_arg filter.sets this.symm

lemma mem_infi_of_directed {f : ι → filter α} (h : directed (≥) f) [nonempty ι] (s) :
  s ∈ infi f ↔ ∃ i, s ∈ f i :=
by simp only [← filter.mem_sets, infi_sets_eq h, mem_Union]

lemma mem_binfi_of_directed {f : β → filter α} {s : set β}
  (h : directed_on (f ⁻¹'o (≥)) s) (ne : s.nonempty) {t : set α} :
  t ∈ (⨅ i ∈ s, f i) ↔ ∃ i ∈ s, t ∈ f i :=
by haveI : nonempty {x // x  ∈ s} := ne.to_subtype;
  erw [infi_subtype', mem_infi_of_directed h.directed_coe, subtype.exists]; refl

lemma binfi_sets_eq {f : β → filter α} {s : set β}
  (h : directed_on (f ⁻¹'o (≥)) s) (ne : s.nonempty) :
  (⨅ i ∈ s, f i).sets = ⋃ i ∈ s, (f i).sets :=
ext $ λ t, by simp [mem_binfi_of_directed h ne]

lemma infi_sets_eq_finite {ι : Type*} (f : ι → filter α) :
  (⨅ i, f i).sets = (⋃ t : finset ι, (⨅ i ∈ t, f i).sets) :=
begin
  rw [infi_eq_infi_finset, infi_sets_eq],
  exact (directed_of_sup $ λ s₁ s₂ hs, infi_le_infi $ λ i, infi_le_infi_const $ λ h, hs h),
end

lemma infi_sets_eq_finite' (f : ι → filter α) :
  (⨅ i, f i).sets = (⋃ t : finset (plift ι), (⨅ i ∈ t, f (plift.down i)).sets) :=
by { rw [← infi_sets_eq_finite, ← equiv.plift.surjective.infi_comp], refl }

lemma mem_infi_finite {ι : Type*} {f : ι → filter α} (s) :
  s ∈ infi f ↔ ∃ t : finset ι, s ∈ ⨅ i ∈ t, f i :=
(set.ext_iff.1 (infi_sets_eq_finite f) s).trans mem_Union

lemma mem_infi_finite' {f : ι → filter α} (s) :
  s ∈ infi f ↔ ∃ t : finset (plift ι), s ∈ ⨅ i ∈ t, f (plift.down i) :=
(set.ext_iff.1 (infi_sets_eq_finite' f) s).trans mem_Union

@[simp] lemma sup_join {f₁ f₂ : filter (filter α)} : (join f₁ ⊔ join f₂) = join (f₁ ⊔ f₂) :=
filter.ext $ λ x, by simp only [mem_sup, mem_join]

@[simp] lemma supr_join {ι : Sort w} {f : ι → filter (filter α)} :
  (⨆ x, join (f x)) = join (⨆ x, f x) :=
filter.ext $ λ x, by simp only [mem_supr, mem_join]

instance : bounded_distrib_lattice (filter α) :=
{ le_sup_inf :=
  begin
    intros x y z s,
    simp only [and_assoc, mem_inf_iff, mem_sup, exists_prop, exists_imp_distrib, and_imp],
    rintro hs t₁ ht₁ t₂ ht₂ rfl,
    exact ⟨t₁, x.sets_of_superset hs (inter_subset_left t₁ t₂),
      ht₁,
      t₂,
      x.sets_of_superset hs (inter_subset_right t₁ t₂),
      ht₂,
      rfl⟩
  end,
  ..filter.complete_lattice }

/- the complementary version with ⨆ i, f ⊓ g i does not hold! -/
lemma infi_sup_left {f : filter α} {g : ι → filter α} : (⨅ x, f ⊔ g x) = f ⊔ infi g :=
begin
  refine le_antisymm _ (le_infi $ λ i, sup_le_sup_left (infi_le _ _) _),
  rintro t ⟨h₁, h₂⟩,
  rw [infi_sets_eq_finite'] at h₂,
  simp only [mem_Union, (finset.inf_eq_infi _ _).symm] at h₂,
  rcases h₂ with ⟨s, hs⟩,
  suffices : (⨅ i, f ⊔ g i) ≤ f ⊔ s.inf (λ i, g i.down), { exact this ⟨h₁, hs⟩ },
  refine finset.induction_on s _ _,
  { exact le_sup_of_le_right le_top },
  { rintro ⟨i⟩ s his ih,
    rw [finset.inf_insert, sup_inf_left],
    exact le_inf (infi_le _ _) ih }
end

lemma infi_sup_right {f : filter α} {g : ι → filter α} : (⨅ x, g x ⊔ f) = infi g ⊔ f :=
by simp [sup_comm, ← infi_sup_left]

lemma binfi_sup_right (p : ι → Prop) (f : ι → filter α) (g : filter α) :
  (⨅ i (h : p i), (f i ⊔ g)) = (⨅ i (h : p i), f i) ⊔ g :=
by rw [infi_subtype', infi_sup_right, infi_subtype']

lemma binfi_sup_left (p : ι → Prop) (f : ι → filter α) (g : filter α) :
  (⨅ i (h : p i), (g ⊔ f i)) = g ⊔ (⨅ i (h : p i), f i) :=
by rw [infi_subtype', infi_sup_left, infi_subtype']

lemma mem_infi_finset {s : finset α} {f : α → filter β} :
  ∀ t, t ∈ (⨅ a ∈ s, f a) ↔ (∃ p : α → set β, (∀ a ∈ s, p a ∈ f a) ∧ t = ⋂ a ∈ s, p a) :=
show ∀ t, t ∈ (⨅ a ∈ s, f a) ↔ (∃ p : α → set β, (∀ a ∈ s, p a ∈ f a) ∧ t = ⨅ a ∈ s, p a),
begin
  simp only [(finset.inf_eq_infi _ _).symm],
  refine finset.induction_on s _ _,
  { simp only [finset.not_mem_empty, false_implies_iff, finset.inf_empty, top_le_iff,
      imp_true_iff, mem_top, true_and, exists_const],
    intros; refl },
  { intros a s has ih t,
    simp only [ih, finset.forall_mem_insert, finset.inf_insert, mem_inf_iff, exists_prop,
      iff_iff_implies_and_implies, exists_imp_distrib, and_imp, and_assoc] {contextual := tt},
    split,
    { rintro t₁ ht₁ t₂ p hp ht₂ rfl,
      use function.update p a t₁,
      have : ∀ a' ∈ s, function.update p a t₁ a' = p a',
        from λ a' ha',
        have a' ≠ a, from λ h, has $ h ▸ ha',
        function.update_noteq this _ _,
      have eq : s.inf (λj, function.update p a t₁ j) = s.inf (λj, p j) :=
        finset.inf_congr rfl this,
      simp only [this, ht₁, hp, function.update_same, true_and, imp_true_iff, eq]
        {contextual := tt},
      refl },
    rintro p hpa hp rfl,
    exact ⟨p a, hpa, s.inf p, ⟨p, hp, rfl⟩, rfl⟩ }
end

/-- If `f : ι → filter α` is directed, `ι` is not empty, and `∀ i, f i ≠ ⊥`, then `infi f ≠ ⊥`.
See also `infi_ne_bot_of_directed` for a version assuming `nonempty α` instead of `nonempty ι`. -/
lemma infi_ne_bot_of_directed' {f : ι → filter α} [nonempty ι]
  (hd : directed (≥) f) (hb : ∀ i, ne_bot (f i)) : ne_bot (infi f) :=
⟨begin
  intro h,
  have he : ∅  ∈ (infi f), from h.symm ▸ (mem_bot : ∅ ∈ (⊥ : filter α)),
  obtain ⟨i, hi⟩ : ∃ i, ∅ ∈ f i,
    from (mem_infi_of_directed hd ∅).1 he,
  exact (hb i).ne (empty_mem_iff_bot.1 hi)
end⟩

/-- If `f : ι → filter α` is directed, `α` is not empty, and `∀ i, f i ≠ ⊥`, then `infi f ≠ ⊥`.
See also `infi_ne_bot_of_directed'` for a version assuming `nonempty ι` instead of `nonempty α`. -/
lemma infi_ne_bot_of_directed {f : ι → filter α}
  [hn : nonempty α] (hd : directed (≥) f) (hb : ∀ i, ne_bot (f i)) : ne_bot (infi f) :=
if hι : nonempty ι then @infi_ne_bot_of_directed' _ _ _ hι hd hb else
⟨λ h : infi f = ⊥,
  have univ ⊆ (∅ : set α),
  begin
    rw [←principal_mono, principal_univ, principal_empty, ←h],
    exact (le_infi $ λ i, false.elim $ hι ⟨i⟩)
  end,
  let ⟨x⟩ := hn in this (mem_univ x)⟩

lemma infi_ne_bot_iff_of_directed' {f : ι → filter α} [nonempty ι] (hd : directed (≥) f) :
  ne_bot (infi f) ↔ ∀ i, ne_bot (f i) :=
⟨λ H i, H.mono (infi_le _ i), infi_ne_bot_of_directed' hd⟩

lemma infi_ne_bot_iff_of_directed {f : ι → filter α} [nonempty α] (hd : directed (≥) f) :
  ne_bot (infi f) ↔ (∀ i, ne_bot (f i)) :=
⟨λ H i, H.mono (infi_le _ i), infi_ne_bot_of_directed hd⟩

@[elab_as_eliminator]
lemma infi_sets_induct {f : ι → filter α} {s : set α} (hs : s ∈ infi f) {p : set α → Prop}
  (uni : p univ)
  (ins : ∀ {i s₁ s₂}, s₁ ∈ f i → p s₂ → p (s₁ ∩ s₂)) : p s :=
begin
  rw [mem_infi_finite'] at hs,
  simp only [← finset.inf_eq_infi] at hs,
  rcases hs with ⟨is, his⟩,
  revert s,
  refine finset.induction_on is _ _,
  { intros s hs, rwa [mem_top.1 hs] },
  { rintro ⟨i⟩ js his ih s hs,
    rw [finset.inf_insert, mem_inf_iff] at hs,
    rcases hs with ⟨s₁, hs₁, s₂, hs₂, rfl⟩,
    exact ins hs₁ (ih hs₂) }
end

/-! #### `principal` equations -/

@[simp] lemma inf_principal {s t : set α} : 𝓟 s ⊓ 𝓟 t = 𝓟 (s ∩ t) :=
le_antisymm
  (by simp only [le_principal_iff, mem_inf_iff]; exact ⟨s, subset.rfl, t, subset.rfl, rfl⟩)
  (by simp [le_inf_iff, inter_subset_left, inter_subset_right])

@[simp] lemma sup_principal {s t : set α} : 𝓟 s ⊔ 𝓟 t = 𝓟 (s ∪ t) :=
filter.ext $ λ u, by simp only [union_subset_iff, mem_sup, mem_principal]

@[simp] lemma supr_principal {ι : Sort w} {s : ι → set α} : (⨆ x, 𝓟 (s x)) = 𝓟 (⋃ i, s i) :=
filter.ext $ λ x, by simp only [mem_supr, mem_principal, Union_subset_iff]

@[simp] lemma principal_eq_bot_iff {s : set α} : 𝓟 s = ⊥ ↔ s = ∅ :=
empty_mem_iff_bot.symm.trans $ mem_principal.trans subset_empty_iff

@[simp] lemma principal_ne_bot_iff {s : set α} : ne_bot (𝓟 s) ↔ s.nonempty :=
ne_bot_iff.trans $ (not_congr principal_eq_bot_iff).trans ne_empty_iff_nonempty

lemma is_compl_principal (s : set α) : is_compl (𝓟 s) (𝓟 sᶜ) :=
⟨by simp only [inf_principal, inter_compl_self, principal_empty, le_refl],
  by simp only [sup_principal, union_compl_self, principal_univ, le_refl]⟩

theorem mem_inf_principal {f : filter α} {s t : set α} :
  s ∈ f ⊓ 𝓟 t ↔ {x | x ∈ t → x ∈ s} ∈ f :=
begin
  simp only [← le_principal_iff, (is_compl_principal s).le_left_iff, disjoint, inf_assoc,
    inf_principal, imp_iff_not_or],
  rw [← disjoint, ← (is_compl_principal (t ∩ sᶜ)).le_right_iff, compl_inter, compl_compl],
  refl
end

lemma supr_inf_principal (f : ι → filter α) (s : set α) :
  (⨆ i, f i ⊓ 𝓟 s) = (⨆ i, f i) ⊓ 𝓟 s :=
by { ext, simp only [mem_supr, mem_inf_principal] }

lemma inf_principal_eq_bot {f : filter α} {s : set α} : f ⊓ 𝓟 s = ⊥ ↔ sᶜ ∈ f :=
by { rw [← empty_mem_iff_bot, mem_inf_principal], refl }

lemma mem_of_eq_bot {f : filter α} {s : set α} (h : f ⊓ 𝓟 sᶜ = ⊥) : s ∈ f :=
by rwa [inf_principal_eq_bot, compl_compl] at h

lemma diff_mem_inf_principal_compl {f : filter α} {s : set α} (hs : s ∈ f) (t : set α) :
  s \ t ∈ f ⊓ 𝓟 tᶜ :=
begin
  rw mem_inf_principal,
  filter_upwards [hs],
  intros a has hat,
  exact ⟨has, hat⟩
end

lemma principal_le_iff {s : set α} {f : filter α} :
  𝓟 s ≤ f ↔ ∀ V ∈ f, s ⊆ V :=
begin
  change (∀ V, V ∈ f → V ∈ _) ↔ _,
  simp_rw mem_principal,
end

@[simp] lemma infi_principal_finset {ι : Type w} (s : finset ι) (f : ι → set α) :
  (⨅ i ∈ s, 𝓟 (f i)) = 𝓟 (⋂ i ∈ s, f i) :=
begin
  induction s using finset.induction_on with i s hi hs,
  { simp },
  { rw [finset.infi_insert, finset.set_bInter_insert, hs, inf_principal] },
end

@[simp] lemma infi_principal_fintype {ι : Type w} [fintype ι] (f : ι → set α) :
  (⨅ i, 𝓟 (f i)) = 𝓟 (⋂ i, f i) :=
by simpa using infi_principal_finset finset.univ f

lemma infi_principal_finite {ι : Type w} {s : set ι} (hs : finite s) (f : ι → set α) :
  (⨅ i ∈ s, 𝓟 (f i)) = 𝓟 (⋂ i ∈ s, f i) :=
begin
  lift s to finset ι using hs,
  exact_mod_cast infi_principal_finset s f
end

end lattice

@[mono] lemma join_mono {f₁ f₂ : filter (filter α)} (h : f₁ ≤ f₂) :
  join f₁ ≤ join f₂ :=
λ s hs, h hs

/-! ### Eventually -/

/-- `f.eventually p` or `∀ᶠ x in f, p x` mean that `{x | p x} ∈ f`. E.g., `∀ᶠ x in at_top, p x`
means that `p` holds true for sufficiently large `x`. -/
protected def eventually (p : α → Prop) (f : filter α) : Prop := {x | p x} ∈ f

notation `∀ᶠ` binders ` in ` f `, ` r:(scoped p, filter.eventually p f) := r

lemma eventually_iff {f : filter α} {P : α → Prop} : (∀ᶠ x in f, P x) ↔ {x | P x} ∈ f :=
iff.rfl

protected lemma ext' {f₁ f₂ : filter α}
  (h : ∀ p : α → Prop, (∀ᶠ x in f₁, p x) ↔ (∀ᶠ x in f₂, p x)) :
  f₁ = f₂ :=
filter.ext h

lemma eventually.filter_mono {f₁ f₂ : filter α} (h : f₁ ≤ f₂) {p : α → Prop}
  (hp : ∀ᶠ x in f₂, p x) :
  ∀ᶠ x in f₁, p x :=
h hp

lemma eventually_of_mem {f : filter α} {P : α → Prop} {U : set α} (hU : U ∈ f) (h : ∀ x ∈ U, P x) :
  ∀ᶠ x in f, P x :=
mem_of_superset hU h

protected lemma eventually.and {p q : α → Prop} {f : filter α} :
  f.eventually p → f.eventually q → ∀ᶠ x in f, p x ∧ q x :=
inter_mem

@[simp]
lemma eventually_true (f : filter α) : ∀ᶠ x in f, true := univ_mem

lemma eventually_of_forall {p : α → Prop} {f : filter α} (hp : ∀ x, p x) :
  ∀ᶠ x in f, p x :=
univ_mem' hp

@[simp] lemma eventually_false_iff_eq_bot {f : filter α} :
  (∀ᶠ x in f, false) ↔ f = ⊥ :=
empty_mem_iff_bot

@[simp] lemma eventually_const {f : filter α} [t : ne_bot f] {p : Prop} :
  (∀ᶠ x in f, p) ↔ p :=
classical.by_cases (λ h : p, by simp [h]) (λ h, by simpa [h] using t.ne)

lemma eventually_iff_exists_mem {p : α → Prop} {f : filter α} :
  (∀ᶠ x in f, p x) ↔ ∃ v ∈ f, ∀ y ∈ v, p y :=
exists_mem_subset_iff.symm

lemma eventually.exists_mem {p : α → Prop} {f : filter α} (hp : ∀ᶠ x in f, p x) :
  ∃ v ∈ f, ∀ y ∈ v, p y :=
eventually_iff_exists_mem.1 hp

lemma eventually.mp {p q : α → Prop} {f : filter α} (hp : ∀ᶠ x in f, p x)
  (hq : ∀ᶠ x in f, p x → q x) :
  ∀ᶠ x in f, q x :=
mp_mem hp hq

lemma eventually.mono {p q : α → Prop} {f : filter α} (hp : ∀ᶠ x in f, p x)
  (hq : ∀ x, p x → q x) :
  ∀ᶠ x in f, q x :=
hp.mp (eventually_of_forall hq)

@[simp] lemma eventually_and {p q : α → Prop} {f : filter α} :
  (∀ᶠ x in f, p x ∧ q x) ↔ (∀ᶠ x in f, p x) ∧ (∀ᶠ x in f, q x) :=
inter_mem_iff

lemma eventually.congr {f : filter α} {p q : α → Prop} (h' : ∀ᶠ x in f, p x)
  (h : ∀ᶠ x in f, p x ↔ q x) : ∀ᶠ x in f, q x :=
h'.mp (h.mono $ λ x hx, hx.mp)

lemma eventually_congr {f : filter α} {p q : α → Prop} (h : ∀ᶠ x in f, p x ↔ q x) :
  (∀ᶠ x in f, p x) ↔ (∀ᶠ x in f, q x) :=
⟨λ hp, hp.congr h, λ hq, hq.congr $ by simpa only [iff.comm] using h⟩

@[simp] lemma eventually_all {ι} [fintype ι] {l} {p : ι → α → Prop} :
  (∀ᶠ x in l, ∀ i, p i x) ↔ ∀ i, ∀ᶠ x in l, p i x :=
by simpa only [filter.eventually, set_of_forall] using Inter_mem

@[simp] lemma eventually_all_finite {ι} {I : set ι} (hI : I.finite) {l} {p : ι → α → Prop} :
  (∀ᶠ x in l, ∀ i ∈ I, p i x) ↔ (∀ i ∈ I, ∀ᶠ x in l, p i x) :=
by simpa only [filter.eventually, set_of_forall] using bInter_mem hI

alias eventually_all_finite ← set.finite.eventually_all
attribute [protected] set.finite.eventually_all

@[simp] lemma eventually_all_finset {ι} (I : finset ι) {l} {p : ι → α → Prop} :
  (∀ᶠ x in l, ∀ i ∈ I, p i x) ↔ ∀ i ∈ I, ∀ᶠ x in l, p i x :=
I.finite_to_set.eventually_all

alias eventually_all_finset ← finset.eventually_all
attribute [protected] finset.eventually_all

@[simp] lemma eventually_or_distrib_left {f : filter α} {p : Prop} {q : α → Prop} :
  (∀ᶠ x in f, p ∨ q x) ↔ (p ∨ ∀ᶠ x in f, q x) :=
classical.by_cases (λ h : p, by simp [h]) (λ h, by simp [h])

@[simp] lemma eventually_or_distrib_right {f : filter α} {p : α → Prop} {q : Prop} :
  (∀ᶠ x in f, p x ∨ q) ↔ ((∀ᶠ x in f, p x) ∨ q) :=
by simp only [or_comm _ q, eventually_or_distrib_left]

@[simp] lemma eventually_imp_distrib_left {f : filter α} {p : Prop} {q : α → Prop} :
  (∀ᶠ x in f, p → q x) ↔ (p → ∀ᶠ x in f, q x) :=
by simp only [imp_iff_not_or, eventually_or_distrib_left]

@[simp]
lemma eventually_bot {p : α → Prop} : ∀ᶠ x in ⊥, p x := ⟨⟩

@[simp]
lemma eventually_top {p : α → Prop} : (∀ᶠ x in ⊤, p x) ↔ (∀ x, p x) :=
iff.rfl

@[simp] lemma eventually_sup {p : α → Prop} {f g : filter α} :
  (∀ᶠ x in f ⊔ g, p x) ↔ (∀ᶠ x in f, p x) ∧ (∀ᶠ x in g, p x) :=
iff.rfl

@[simp]
lemma eventually_Sup {p : α → Prop} {fs : set (filter α)} :
  (∀ᶠ x in Sup fs, p x) ↔ (∀ f ∈ fs, ∀ᶠ x in f, p x) :=
iff.rfl

@[simp]
lemma eventually_supr {p : α → Prop} {fs : β → filter α} :
  (∀ᶠ x in (⨆ b, fs b), p x) ↔ (∀ b, ∀ᶠ x in fs b, p x) :=
mem_supr

@[simp]
lemma eventually_principal {a : set α} {p : α → Prop} :
  (∀ᶠ x in 𝓟 a, p x) ↔ (∀ x ∈ a, p x) :=
iff.rfl

lemma eventually_inf {f g : filter α} {p : α → Prop} :
  (∀ᶠ x in f ⊓ g, p x) ↔ ∃ (s ∈ f) (t ∈ g), ∀ x ∈ s ∩ t, p x :=
mem_inf_iff_superset

theorem eventually_inf_principal {f : filter α} {p : α → Prop} {s : set α} :
  (∀ᶠ x in f ⊓ 𝓟 s, p x) ↔ ∀ᶠ x in f, x ∈ s → p x :=
mem_inf_principal

/-! ### Frequently -/

/-- `f.frequently p` or `∃ᶠ x in f, p x` mean that `{x | ¬p x} ∉ f`. E.g., `∃ᶠ x in at_top, p x`
means that there exist arbitrarily large `x` for which `p` holds true. -/
protected def frequently (p : α → Prop) (f : filter α) : Prop := ¬∀ᶠ x in f, ¬p x

notation `∃ᶠ` binders ` in ` f `, ` r:(scoped p, filter.frequently p f) := r

lemma eventually.frequently {f : filter α} [ne_bot f] {p : α → Prop} (h : ∀ᶠ x in f, p x) :
  ∃ᶠ x in f, p x :=
compl_not_mem h

lemma frequently_of_forall {f : filter α} [ne_bot f] {p : α → Prop} (h : ∀ x, p x) :
  ∃ᶠ x in f, p x :=
eventually.frequently (eventually_of_forall h)

lemma frequently.mp {p q : α → Prop} {f : filter α} (h : ∃ᶠ x in f, p x)
  (hpq : ∀ᶠ x in f, p x → q x) :
  ∃ᶠ x in f, q x :=
mt (λ hq, hq.mp $ hpq.mono $ λ x, mt) h

lemma frequently.filter_mono {p : α → Prop} {f g : filter α} (h : ∃ᶠ x in f, p x) (hle : f ≤ g) :
  ∃ᶠ x in g, p x :=
mt (λ h', h'.filter_mono hle) h

lemma frequently.mono {p q : α → Prop} {f : filter α} (h : ∃ᶠ x in f, p x)
  (hpq : ∀ x, p x → q x) :
  ∃ᶠ x in f, q x :=
h.mp (eventually_of_forall hpq)

lemma frequently.and_eventually {p q : α → Prop} {f : filter α}
  (hp : ∃ᶠ x in f, p x) (hq : ∀ᶠ x in f, q x) :
  ∃ᶠ x in f, p x ∧ q x :=
begin
  refine mt (λ h, hq.mp $ h.mono _) hp,
  exact λ x hpq hq hp, hpq ⟨hp, hq⟩
end

lemma frequently.exists {p : α → Prop} {f : filter α} (hp : ∃ᶠ x in f, p x) : ∃ x, p x :=
begin
  by_contradiction H,
  replace H : ∀ᶠ x in f, ¬ p x, from eventually_of_forall (not_exists.1 H),
  exact hp H
end

lemma eventually.exists {p : α → Prop} {f : filter α} [ne_bot f] (hp : ∀ᶠ x in f, p x) :
  ∃ x, p x :=
hp.frequently.exists

lemma frequently_iff_forall_eventually_exists_and {p : α → Prop} {f : filter α} :
  (∃ᶠ x in f, p x) ↔ ∀ {q : α → Prop}, (∀ᶠ x in f, q x) → ∃ x, p x ∧ q x :=
⟨λ hp q hq, (hp.and_eventually hq).exists,
  λ H hp, by simpa only [and_not_self, exists_false] using H hp⟩

lemma frequently_iff {f : filter α} {P : α → Prop} :
  (∃ᶠ x in f, P x) ↔ ∀ {U}, U ∈ f → ∃ x ∈ U, P x :=
begin
  rw frequently_iff_forall_eventually_exists_and,
  split ; intro h,
  { intros U U_in,
    simpa [exists_prop, and_comm] using h U_in },
  { intros H H',
    simpa [and_comm] using h H' },
end

@[simp] lemma not_eventually {p : α → Prop} {f : filter α} :
  (¬ ∀ᶠ x in f, p x) ↔ (∃ᶠ x in f, ¬ p x) :=
by simp [filter.frequently]

@[simp] lemma not_frequently {p : α → Prop} {f : filter α} :
  (¬ ∃ᶠ x in f, p x) ↔ (∀ᶠ x in f, ¬ p x) :=
by simp only [filter.frequently, not_not]

@[simp] lemma frequently_true_iff_ne_bot (f : filter α) : (∃ᶠ x in f, true) ↔ ne_bot f :=
by simp [filter.frequently, -not_eventually, eventually_false_iff_eq_bot, ne_bot_iff]

@[simp] lemma frequently_false (f : filter α) : ¬ ∃ᶠ x in f, false := by simp

@[simp] lemma frequently_const {f : filter α} [ne_bot f] {p : Prop} :
  (∃ᶠ x in f, p) ↔ p :=
classical.by_cases (λ h : p, by simpa [h]) (λ h, by simp [h])

@[simp] lemma frequently_or_distrib {f : filter α} {p q : α → Prop} :
  (∃ᶠ x in f, p x ∨ q x) ↔ (∃ᶠ x in f, p x) ∨ (∃ᶠ x in f, q x) :=
by simp only [filter.frequently, ← not_and_distrib, not_or_distrib, eventually_and]

lemma frequently_or_distrib_left {f : filter α} [ne_bot f] {p : Prop} {q : α → Prop} :
  (∃ᶠ x in f, p ∨ q x) ↔ (p ∨ ∃ᶠ x in f, q x) :=
by simp

lemma frequently_or_distrib_right {f : filter α} [ne_bot f] {p : α → Prop} {q : Prop} :
  (∃ᶠ x in f, p x ∨ q) ↔ (∃ᶠ x in f, p x) ∨ q :=
by simp

@[simp] lemma frequently_imp_distrib {f : filter α} {p q : α → Prop} :
  (∃ᶠ x in f, p x → q x) ↔ ((∀ᶠ x in f, p x) → ∃ᶠ x in f, q x) :=
by simp [imp_iff_not_or, not_eventually, frequently_or_distrib]

lemma frequently_imp_distrib_left {f : filter α} [ne_bot f] {p : Prop} {q : α → Prop} :
  (∃ᶠ x in f, p → q x) ↔ (p → ∃ᶠ x in f, q x) :=
by simp

lemma frequently_imp_distrib_right {f : filter α} [ne_bot f] {p : α → Prop} {q : Prop} :
  (∃ᶠ x in f, p x → q) ↔ ((∀ᶠ x in f, p x) → q) :=
by simp

@[simp] lemma eventually_imp_distrib_right {f : filter α} {p : α → Prop} {q : Prop} :
  (∀ᶠ x in f, p x → q) ↔ ((∃ᶠ x in f, p x) → q) :=
by simp only [imp_iff_not_or, eventually_or_distrib_right, not_frequently]

@[simp] lemma frequently_bot {p : α → Prop} : ¬ ∃ᶠ x in ⊥, p x := by simp

@[simp]
lemma frequently_top {p : α → Prop} : (∃ᶠ x in ⊤, p x) ↔ (∃ x, p x) :=
by simp [filter.frequently]

@[simp]
lemma frequently_principal {a : set α} {p : α → Prop} :
  (∃ᶠ x in 𝓟 a, p x) ↔ (∃ x ∈ a, p x) :=
by simp [filter.frequently, not_forall]

lemma frequently_sup {p : α → Prop} {f g : filter α} :
  (∃ᶠ x in f ⊔ g, p x) ↔ (∃ᶠ x in f, p x) ∨ (∃ᶠ x in g, p x) :=
by simp only [filter.frequently, eventually_sup, not_and_distrib]

@[simp]
lemma frequently_Sup {p : α → Prop} {fs : set (filter α)} :
  (∃ᶠ x in Sup fs, p x) ↔ (∃ f ∈ fs, ∃ᶠ x in f, p x) :=
by simp [filter.frequently, -not_eventually, not_forall]

@[simp]
lemma frequently_supr {p : α → Prop} {fs : β → filter α} :
  (∃ᶠ x in (⨆ b, fs b), p x) ↔ (∃ b, ∃ᶠ x in fs b, p x) :=
by simp [filter.frequently, -not_eventually, not_forall]

/-!
### Relation “eventually equal”
-/

/-- Two functions `f` and `g` are *eventually equal* along a filter `l` if the set of `x` such that
`f x = g x` belongs to `l`. -/
def eventually_eq (l : filter α) (f g : α → β) : Prop := ∀ᶠ x in l, f x = g x

notation f ` =ᶠ[`:50 l:50 `] `:0 g:50 := eventually_eq l f g

lemma eventually_eq.eventually {l : filter α} {f g : α → β} (h : f =ᶠ[l] g) :
  ∀ᶠ x in l, f x = g x :=
h

lemma eventually_eq.rw {l : filter α} {f g : α → β} (h : f =ᶠ[l] g) (p : α → β → Prop)
  (hf : ∀ᶠ x in l, p x (f x)) :
  ∀ᶠ x in l, p x (g x) :=
hf.congr $ h.mono $ λ x hx, hx ▸ iff.rfl

lemma eventually_eq_set {s t : set α} {l : filter α} :
   s =ᶠ[l] t ↔ ∀ᶠ x in l, x ∈ s ↔ x ∈ t :=
eventually_congr $ eventually_of_forall $ λ x, ⟨eq.to_iff, iff.to_eq⟩

alias eventually_eq_set ↔ filter.eventually_eq.mem_iff filter.eventually.set_eq

lemma eventually_eq.exists_mem {l : filter α} {f g : α → β} (h : f =ᶠ[l] g) :
  ∃ s ∈ l, eq_on f g s :=
h.exists_mem

lemma eventually_eq_of_mem {l : filter α} {f g : α → β} {s : set α}
  (hs : s ∈ l) (h : eq_on f g s) : f =ᶠ[l] g :=
eventually_of_mem hs h

lemma eventually_eq_iff_exists_mem {l : filter α} {f g : α → β} :
  (f =ᶠ[l] g) ↔ ∃ s ∈ l, eq_on f g s :=
eventually_iff_exists_mem

lemma eventually_eq.filter_mono {l l' : filter α} {f g : α → β} (h₁ : f =ᶠ[l] g) (h₂ : l' ≤ l) :
  f =ᶠ[l'] g :=
h₂ h₁

@[refl] lemma eventually_eq.refl (l : filter α) (f : α → β) :
  f =ᶠ[l] f :=
eventually_of_forall $ λ x, rfl

lemma eventually_eq.rfl {l : filter α} {f : α → β} : f =ᶠ[l] f := eventually_eq.refl l f

@[symm] lemma eventually_eq.symm {f g : α → β} {l : filter α} (H : f =ᶠ[l] g) :
  g =ᶠ[l] f :=
H.mono $ λ _, eq.symm

@[trans] lemma eventually_eq.trans {f g h : α → β} {l : filter α}
  (H₁ : f =ᶠ[l] g) (H₂ : g =ᶠ[l] h) :
  f =ᶠ[l] h :=
H₂.rw (λ x y, f x = y) H₁

lemma eventually_eq.prod_mk {l} {f f' : α → β} (hf : f =ᶠ[l] f') {g g' : α → γ} (hg : g =ᶠ[l] g') :
  (λ x, (f x, g x)) =ᶠ[l] (λ x, (f' x, g' x)) :=
hf.mp $ hg.mono $ by { intros, simp only * }

lemma eventually_eq.fun_comp {f g : α → β} {l : filter α} (H : f =ᶠ[l] g) (h : β → γ) :
  (h ∘ f) =ᶠ[l] (h ∘ g) :=
H.mono $ λ x hx, congr_arg h hx

lemma eventually_eq.comp₂ {δ} {f f' : α → β} {g g' : α → γ} {l} (Hf : f =ᶠ[l] f') (h : β → γ → δ)
  (Hg : g =ᶠ[l] g') :
  (λ x, h (f x) (g x)) =ᶠ[l] (λ x, h (f' x) (g' x)) :=
(Hf.prod_mk Hg).fun_comp (function.uncurry h)

@[to_additive]
lemma eventually_eq.mul [has_mul β] {f f' g g' : α → β} {l : filter α} (h : f =ᶠ[l] g)
  (h' : f' =ᶠ[l] g') :
  ((λ x, f x * f' x) =ᶠ[l] (λ x, g x * g' x)) :=
h.comp₂ (*) h'

@[to_additive]
lemma eventually_eq.inv [has_inv β] {f g : α → β} {l : filter α} (h : f =ᶠ[l] g) :
  ((λ x, (f x)⁻¹) =ᶠ[l] (λ x, (g x)⁻¹)) :=
h.fun_comp has_inv.inv

lemma eventually_eq.div [group_with_zero β] {f f' g g' : α → β} {l : filter α} (h : f =ᶠ[l] g)
  (h' : f' =ᶠ[l] g') :
  ((λ x, f x / f' x) =ᶠ[l] (λ x, g x / g' x)) :=
by simpa only [div_eq_mul_inv] using h.mul h'.inv

lemma eventually_eq.div' [group β] {f f' g g' : α → β} {l : filter α} (h : f =ᶠ[l] g)
  (h' : f' =ᶠ[l] g') :
  ((λ x, f x / f' x) =ᶠ[l] (λ x, g x / g' x)) :=
by simpa only [div_eq_mul_inv] using h.mul h'.inv

lemma eventually_eq.sub [add_group β] {f f' g g' : α → β} {l : filter α} (h : f =ᶠ[l] g)
  (h' : f' =ᶠ[l] g') :
  ((λ x, f x - f' x) =ᶠ[l] (λ x, g x - g' x)) :=
by simpa only [sub_eq_add_neg] using h.add h'.neg

lemma eventually_eq.inter {s t s' t' : set α} {l : filter α} (h : s =ᶠ[l] t) (h' : s' =ᶠ[l] t') :
  (s ∩ s' : set α) =ᶠ[l] (t ∩ t' : set α) :=
h.comp₂ (∧) h'

lemma eventually_eq.union {s t s' t' : set α} {l : filter α} (h : s =ᶠ[l] t) (h' : s' =ᶠ[l] t') :
  (s ∪ s' : set α) =ᶠ[l] (t ∪ t' : set α) :=
h.comp₂ (∨) h'

lemma eventually_eq.compl {s t : set α} {l : filter α} (h : s =ᶠ[l] t) :
  (sᶜ : set α) =ᶠ[l] (tᶜ : set α) :=
h.fun_comp not

lemma eventually_eq.diff {s t s' t' : set α} {l : filter α} (h : s =ᶠ[l] t) (h' : s' =ᶠ[l] t') :
  (s \ s' : set α) =ᶠ[l] (t \ t' : set α) :=
h.inter h'.compl

lemma eventually_eq_empty {s : set α} {l : filter α} :
  s =ᶠ[l] (∅ : set α) ↔ ∀ᶠ x in l, x ∉ s :=
eventually_eq_set.trans $ by simp

lemma inter_eventually_eq_left {s t : set α} {l : filter α} :
  (s ∩ t : set α) =ᶠ[l] s ↔ ∀ᶠ x in l, x ∈ s → x ∈ t :=
by simp only [eventually_eq_set, mem_inter_eq, and_iff_left_iff_imp]

lemma inter_eventually_eq_right {s t : set α} {l : filter α} :
  (s ∩ t : set α) =ᶠ[l] t ↔ ∀ᶠ x in l, x ∈ t → x ∈ s :=
by rw [inter_comm, inter_eventually_eq_left]

@[simp] lemma eventually_eq_principal {s : set α} {f g : α → β} :
  f =ᶠ[𝓟 s] g ↔ eq_on f g s :=
iff.rfl

lemma eventually_eq_inf_principal_iff {F : filter α} {s : set α} {f g : α → β} :
  (f =ᶠ[F ⊓ 𝓟 s] g) ↔ ∀ᶠ x in F, x ∈ s → f x = g x :=
eventually_inf_principal

lemma eventually_eq.sub_eq [add_group β] {f g : α → β} {l : filter α} (h : f =ᶠ[l] g) :
  f - g =ᶠ[l] 0 :=
by simpa using (eventually_eq.sub (eventually_eq.refl l f) h).symm

lemma eventually_eq_iff_sub [add_group β] {f g : α → β} {l : filter α} :
  f =ᶠ[l] g ↔ f - g =ᶠ[l] 0 :=
⟨λ h, h.sub_eq, λ h, by simpa using h.add (eventually_eq.refl l g)⟩

section has_le

variables [has_le β] {l : filter α}

/-- A function `f` is eventually less than or equal to a function `g` at a filter `l`. -/
def eventually_le (l : filter α) (f g : α → β) : Prop := ∀ᶠ x in l, f x ≤ g x

notation f ` ≤ᶠ[`:50 l:50 `] `:0 g:50 := eventually_le l f g

lemma eventually_le.congr {f f' g g' : α → β} (H : f ≤ᶠ[l] g) (hf : f =ᶠ[l] f') (hg : g =ᶠ[l] g') :
  f' ≤ᶠ[l] g' :=
H.mp $ hg.mp $ hf.mono $ λ x hf hg H, by rwa [hf, hg] at H

lemma eventually_le_congr {f f' g g' : α → β} (hf : f =ᶠ[l] f') (hg : g =ᶠ[l] g') :
  f ≤ᶠ[l] g ↔ f' ≤ᶠ[l] g' :=
⟨λ H, H.congr hf hg, λ H, H.congr hf.symm hg.symm⟩

end has_le

section preorder

variables [preorder β] {l : filter α} {f g h : α → β}

lemma eventually_eq.le (h : f =ᶠ[l] g) : f ≤ᶠ[l] g := h.mono $ λ x, le_of_eq

@[refl] lemma eventually_le.refl (l : filter α) (f : α → β) :
  f ≤ᶠ[l] f :=
eventually_eq.rfl.le

lemma eventually_le.rfl : f ≤ᶠ[l] f := eventually_le.refl l f

@[trans] lemma eventually_le.trans (H₁ : f ≤ᶠ[l] g) (H₂ : g ≤ᶠ[l] h) : f ≤ᶠ[l] h :=
H₂.mp $ H₁.mono $ λ x, le_trans

@[trans] lemma eventually_eq.trans_le (H₁ : f =ᶠ[l] g) (H₂ : g ≤ᶠ[l] h) : f ≤ᶠ[l] h :=
H₁.le.trans H₂

@[trans] lemma eventually_le.trans_eq (H₁ : f ≤ᶠ[l] g) (H₂ : g =ᶠ[l] h) : f ≤ᶠ[l] h :=
H₁.trans H₂.le

end preorder

lemma eventually_le.antisymm [partial_order β] {l : filter α} {f g : α → β}
  (h₁ : f ≤ᶠ[l] g) (h₂ : g ≤ᶠ[l] f) :
  f =ᶠ[l] g :=
h₂.mp $ h₁.mono $ λ x, le_antisymm

lemma eventually_le_antisymm_iff [partial_order β] {l : filter α} {f g : α → β} :
  f =ᶠ[l] g ↔ f ≤ᶠ[l] g ∧ g ≤ᶠ[l] f :=
by simp only [eventually_eq, eventually_le, le_antisymm_iff, eventually_and]

lemma eventually_le.le_iff_eq [partial_order β] {l : filter α} {f g : α → β} (h : f ≤ᶠ[l] g) :
  g ≤ᶠ[l] f ↔ g =ᶠ[l] f :=
⟨λ h', h'.antisymm h, eventually_eq.le⟩

@[mono] lemma eventually_le.inter {s t s' t' : set α} {l : filter α} (h : s ≤ᶠ[l] t)
  (h' : s' ≤ᶠ[l] t') :
  (s ∩ s' : set α) ≤ᶠ[l] (t ∩ t' : set α) :=
h'.mp $ h.mono $ λ x, and.imp

@[mono] lemma eventually_le.union {s t s' t' : set α} {l : filter α} (h : s ≤ᶠ[l] t)
  (h' : s' ≤ᶠ[l] t') :
  (s ∪ s' : set α) ≤ᶠ[l] (t ∪ t' : set α) :=
h'.mp $ h.mono $ λ x, or.imp

@[mono] lemma eventually_le.compl {s t : set α} {l : filter α} (h : s ≤ᶠ[l] t) :
  (tᶜ : set α) ≤ᶠ[l] (sᶜ : set α) :=
h.mono $ λ x, mt

@[mono] lemma eventually_le.diff {s t s' t' : set α} {l : filter α} (h : s ≤ᶠ[l] t)
  (h' : t' ≤ᶠ[l] s') :
  (s \ s' : set α) ≤ᶠ[l] (t \ t' : set α) :=
h.inter h'.compl

lemma join_le {f : filter (filter α)} {l : filter α} (h : ∀ᶠ m in f, m ≤ l) : join f ≤ l :=
λ s hs, h.mono $ λ m hm, hm hs

/-! ### Push-forwards, pull-backs, and the monad structure -/

section map

/-- The forward map of a filter -/
def map (m : α → β) (f : filter α) : filter β :=
{ sets             := preimage m ⁻¹' f.sets,
  univ_sets        := univ_mem,
  sets_of_superset := λ s t hs st, mem_of_superset hs $ preimage_mono st,
  inter_sets       := λ s t hs ht, inter_mem hs ht }

@[simp] lemma map_principal {s : set α} {f : α → β} :
  map f (𝓟 s) = 𝓟 (set.image f s) :=
filter.ext $ λ a, image_subset_iff.symm

variables {f : filter α} {m : α → β} {m' : β → γ} {s : set α} {t : set β}

@[simp] lemma eventually_map {P : β → Prop} :
  (∀ᶠ b in map m f, P b) ↔ ∀ᶠ a in f, P (m a) :=
iff.rfl

@[simp] lemma frequently_map {P : β → Prop} :
  (∃ᶠ b in map m f, P b) ↔ ∃ᶠ a in f, P (m a) :=
iff.rfl

@[simp] lemma mem_map : t ∈ map m f ↔ m ⁻¹' t ∈ f := iff.rfl

lemma mem_map' : t ∈ map m f ↔ {x | m x ∈ t} ∈ f := iff.rfl

lemma image_mem_map (hs : s ∈ f) : m '' s ∈ map m f :=
f.sets_of_superset hs $ subset_preimage_image m s

lemma image_mem_map_iff (hf : function.injective m) : m '' s ∈ map m f ↔ s ∈ f :=
⟨λ h, by rwa [← preimage_image_eq s hf], image_mem_map⟩

lemma range_mem_map : range m ∈ map m f :=
by { rw ←image_univ, exact image_mem_map univ_mem }

lemma mem_map_iff_exists_image : t ∈ map m f ↔ (∃ s ∈ f, m '' s ⊆ t) :=
⟨λ ht, ⟨m ⁻¹' t, ht, image_preimage_subset _ _⟩,
  λ ⟨s, hs, ht⟩, mem_of_superset (image_mem_map hs) ht⟩

@[simp] lemma map_id : filter.map id f = f :=
filter_eq $ rfl

@[simp] lemma map_id' : filter.map (λ x, x) f = f := map_id

@[simp] lemma map_compose : filter.map m' ∘ filter.map m = filter.map (m' ∘ m) :=
funext $ λ _, filter_eq $ rfl

@[simp] lemma map_map : filter.map m' (filter.map m f) = filter.map (m' ∘ m) f :=
congr_fun (@@filter.map_compose m m') f

/-- If functions `m₁` and `m₂` are eventually equal at a filter `f`, then
they map this filter to the same filter. -/
lemma map_congr {m₁ m₂ : α → β} {f : filter α} (h : m₁ =ᶠ[f] m₂) :
  map m₁ f = map m₂ f :=
filter.ext' $ λ p,
by { simp only [eventually_map], exact eventually_congr (h.mono $ λ x hx, hx ▸ iff.rfl) }

end map

section comap

/-- The inverse map of a filter -/
def comap (m : α → β) (f : filter β) : filter α :=
{ sets             := { s | ∃ t ∈ f, m ⁻¹' t ⊆ s },
  univ_sets        := ⟨univ, univ_mem, by simp only [subset_univ, preimage_univ]⟩,
  sets_of_superset := λ a b ⟨a', ha', ma'a⟩ ab, ⟨a', ha', ma'a.trans ab⟩,
  inter_sets       := λ a b ⟨a', ha₁, ha₂⟩ ⟨b', hb₁, hb₂⟩,
    ⟨a' ∩ b', inter_mem ha₁ hb₁, inter_subset_inter ha₂ hb₂⟩ }

lemma eventually_comap' {f : filter β} {φ : α → β} {p : β → Prop} (hf : ∀ᶠ b in f, p b) :
  ∀ᶠ a in comap φ f, p (φ a) :=
⟨_, hf, (λ a h, h)⟩

@[simp] lemma eventually_comap {f : filter β} {φ : α → β} {P : α → Prop} :
  (∀ᶠ a in comap φ f, P a) ↔ ∀ᶠ b in f, ∀ a, φ a = b → P a :=
begin
  split ; intro h,
  { rcases h with ⟨t, t_in, ht⟩,
    apply mem_of_superset t_in,
    rintro y y_in _ rfl,
    apply ht y_in },
  { exact ⟨_, h, λ _ x_in, x_in _ rfl⟩ }
end

@[simp] lemma frequently_comap {f : filter β} {φ : α → β} {P : α → Prop} :
  (∃ᶠ a in comap φ f, P a) ↔ ∃ᶠ b in f, ∃ a, φ a = b ∧ P a :=
begin
  classical,
  erw [← not_iff_not, not_not, not_not, filter.eventually_comap],
  simp only [not_exists, not_and],
end

end comap

/-- The monadic bind operation on filter is defined the usual way in terms of `map` and `join`.

Unfortunately, this `bind` does not result in the expected applicative. See `filter.seq` for the
applicative instance. -/
def bind (f : filter α) (m : α → filter β) : filter β := join (map m f)

/-- The applicative sequentiation operation. This is not induced by the bind operation. -/
def seq (f : filter (α → β)) (g : filter α) : filter β :=
⟨{ s | ∃ u ∈ f, ∃ t ∈ g, (∀ m ∈ u, ∀ x ∈ t, (m : α → β) x ∈ s) },
  ⟨univ, univ_mem, univ, univ_mem,
    by simp only [forall_prop_of_true, mem_univ, forall_true_iff]⟩,
  λ s₀ s₁ ⟨t₀, t₁, h₀, h₁, h⟩ hst, ⟨t₀, t₁, h₀, h₁, λ x hx y hy, hst $ h _ hx _ hy⟩,
  λ s₀ s₁ ⟨t₀, ht₀, t₁, ht₁, ht⟩ ⟨u₀, hu₀, u₁, hu₁, hu⟩,
    ⟨t₀ ∩ u₀, inter_mem ht₀ hu₀, t₁ ∩ u₁, inter_mem ht₁ hu₁,
      λ x ⟨hx₀, hx₁⟩ x ⟨hy₀, hy₁⟩, ⟨ht _ hx₀ _ hy₀, hu _ hx₁ _ hy₁⟩⟩⟩

/-- `pure x` is the set of sets that contain `x`. It is equal to `𝓟 {x}` but
with this definition we have `s ∈ pure a` defeq `a ∈ s`. -/
instance : has_pure filter :=
⟨λ (α : Type u) x,
  { sets := {s | x ∈ s},
    inter_sets := λ s t, and.intro,
    sets_of_superset := λ s t hs hst, hst hs,
    univ_sets := trivial }⟩

instance : has_bind filter := ⟨@filter.bind⟩

instance : has_seq filter := ⟨@filter.seq⟩

instance : functor filter := { map := @filter.map }

lemma pure_sets (a : α) : (pure a : filter α).sets = {s | a ∈ s} := rfl

@[simp] lemma mem_pure {a : α} {s : set α} : s ∈ (pure a : filter α) ↔ a ∈ s := iff.rfl

@[simp] lemma eventually_pure {a : α} {p : α → Prop} :
  (∀ᶠ x in pure a, p x) ↔ p a :=
iff.rfl

@[simp] lemma principal_singleton (a : α) : 𝓟 {a} = pure a :=
filter.ext $ λ s, by simp only [mem_pure, mem_principal, singleton_subset_iff]

@[simp] lemma map_pure (f : α → β) (a : α) : map f (pure a) = pure (f a) :=
rfl

@[simp] lemma join_pure (f : filter α) : join (pure f) = f := filter.ext $ λ s, iff.rfl

@[simp] lemma pure_bind (a : α) (m : α → filter β) :
  bind (pure a) m = m a :=
by simp only [has_bind.bind, bind, map_pure, join_pure]

section
-- this section needs to be before applicative, otherwise the wrong instance will be chosen
/-- The monad structure on filters. -/
protected def monad : monad filter := { map := @filter.map }

local attribute [instance] filter.monad
protected lemma is_lawful_monad : is_lawful_monad filter :=
{ id_map     := λ α f, filter_eq rfl,
  pure_bind  := λ α β, pure_bind,
  bind_assoc := λ α β γ f m₁ m₂, filter_eq rfl,
  bind_pure_comp_eq_map := λ α β f x, filter.ext $ λ s,
    by simp only [has_bind.bind, bind, functor.map, mem_map', mem_join, mem_set_of_eq,
      function.comp, mem_pure] }
end

instance : applicative filter := { map := @filter.map, seq := @filter.seq }

instance : alternative filter :=
{ failure := λ α, ⊥,
  orelse  := λ α x y, x ⊔ y }

@[simp] lemma map_def {α β} (m : α → β) (f : filter α) : m <$> f = map m f := rfl

@[simp] lemma bind_def {α β} (f : filter α) (m : α → filter β) : f >>= m = bind f m := rfl

/-! #### `map` and `comap` equations -/
section map
variables {f f₁ f₂ : filter α} {g g₁ g₂ : filter β} {m : α → β} {m' : β → γ} {s : set α} {t : set β}

@[simp] theorem mem_comap : s ∈ comap m g ↔ ∃ t ∈ g, m ⁻¹' t ⊆ s := iff.rfl

theorem preimage_mem_comap (ht : t ∈ g) : m ⁻¹' t ∈ comap m g :=
⟨t, ht, subset.rfl⟩

lemma comap_id : comap id f = f :=
le_antisymm (λ s, preimage_mem_comap) (λ s ⟨t, ht, hst⟩, mem_of_superset ht hst)

lemma comap_const_of_not_mem {x : α} {f : filter α} {V : set α} (hV : V ∈ f) (hx : x ∉ V) :
  comap (λ y : α, x) f = ⊥ :=
begin
  ext W,
  suffices : ∃ t ∈ f, (λ (y : α), x) ⁻¹' t ⊆ W, by simpa,
  use [V, hV],
  simp [preimage_const_of_not_mem hx],
end

lemma comap_const_of_mem {x : α} {f : filter α} (h : ∀ V ∈ f, x ∈ V) : comap (λ y : α, x) f = ⊤ :=
begin
  ext W,
  suffices : (∃ (t : set α), t ∈ f ∧ (λ (y : α), x) ⁻¹' t ⊆ W) ↔ W = univ,
  by simpa,
  split,
  { rintro ⟨V, V_in, hW⟩,
    simpa [preimage_const_of_mem (h V V_in),  univ_subset_iff] using hW },
  { rintro rfl,
    use univ,
    simp [univ_mem] },
end

lemma comap_comap {m : γ → β} {n : β → α} : comap m (comap n f) = comap (n ∘ m) f :=
le_antisymm
  (λ c ⟨b, hb, (h : preimage (n ∘ m) b ⊆ c)⟩, ⟨preimage n b, preimage_mem_comap hb, h⟩)
  (λ c ⟨b, ⟨a, ha, (h₁ : preimage n a ⊆ b)⟩, (h₂ : preimage m b ⊆ c)⟩,
    ⟨a, ha, show preimage m (preimage n a) ⊆ c, from (preimage_mono h₁).trans h₂⟩)

section comm
variables  {δ : Type*}

/-!
The variables in the following lemmas are used as in this diagram:
```
    φ
  α → β
θ ↓   ↓ ψ
  γ → δ
    ρ
```
-/
variables {φ : α → β} {θ : α → γ} {ψ : β → δ} {ρ : γ → δ} (H : ψ ∘ φ = ρ ∘ θ)
include H

lemma map_comm (F : filter α) : map ψ (map φ F) = map ρ (map θ F) :=
by rw [filter.map_map, H, ← filter.map_map]

lemma comap_comm (G : filter δ) : comap φ (comap ψ G) = comap θ (comap ρ G) :=
by rw [filter.comap_comap, H, ← filter.comap_comap]
end comm

@[simp] theorem comap_principal {t : set β} : comap m (𝓟 t) = 𝓟 (m ⁻¹' t) :=
filter.ext $ λ s,
  ⟨λ ⟨u, (hu : t ⊆ u), (b : preimage m u ⊆ s)⟩, (preimage_mono hu).trans b,
    λ h, ⟨t, subset.refl t, h⟩⟩

@[simp] theorem comap_pure {b : β} : comap m (pure b) = 𝓟 (m ⁻¹' {b}) :=
by rw [← principal_singleton, comap_principal]

lemma map_le_iff_le_comap : map m f ≤ g ↔ f ≤ comap m g :=
⟨λ h s ⟨t, ht, hts⟩, mem_of_superset (h ht) hts, λ h s ht, h ⟨_, ht, subset.rfl⟩⟩

lemma gc_map_comap (m : α → β) : galois_connection (map m) (comap m) :=
λ f g, map_le_iff_le_comap

@[mono] lemma map_mono : monotone (map m) := (gc_map_comap m).monotone_l
@[mono] lemma comap_mono : monotone (comap m) := (gc_map_comap m).monotone_u

@[simp] lemma map_bot : map m ⊥ = ⊥ := (gc_map_comap m).l_bot
@[simp] lemma map_sup : map m (f₁ ⊔ f₂) = map m f₁ ⊔ map m f₂ := (gc_map_comap m).l_sup
@[simp] lemma map_supr {f : ι → filter α} : map m (⨆ i, f i) = (⨆ i, map m (f i)) :=
(gc_map_comap m).l_supr

@[simp] lemma comap_top : comap m ⊤ = ⊤ := (gc_map_comap m).u_top
@[simp] lemma comap_inf : comap m (g₁ ⊓ g₂) = comap m g₁ ⊓ comap m g₂ := (gc_map_comap m).u_inf
@[simp] lemma comap_infi {f : ι → filter β} : comap m (⨅ i, f i) = (⨅ i, comap m (f i)) :=
(gc_map_comap m).u_infi

lemma le_comap_top (f : α → β) (l : filter α) : l ≤ comap f ⊤ :=
by { rw [comap_top], exact le_top }

lemma map_comap_le : map m (comap m g) ≤ g := (gc_map_comap m).l_u_le _
lemma le_comap_map : f ≤ comap m (map m f) := (gc_map_comap m).le_u_l _

@[simp] lemma comap_bot : comap m ⊥ = ⊥ :=
bot_unique $ λ s _, ⟨∅, by simp only [mem_bot], by simp only [empty_subset, preimage_empty]⟩

lemma comap_supr {ι} {f : ι → filter β} {m : α → β} :
  comap m (supr f) = (⨆ i, comap m (f i)) :=
le_antisymm
  (λ s hs,
    have ∀ i, ∃ t, t ∈ f i ∧ m ⁻¹' t ⊆ s,
      by simpa only [mem_comap, exists_prop, mem_supr] using mem_supr.1 hs,
    let ⟨t, ht⟩ := classical.axiom_of_choice this in
    ⟨⋃ i, t i, mem_supr.2 $ λ i, (f i).sets_of_superset (ht i).1 (subset_Union _ _),
      begin
        rw [preimage_Union, Union_subset_iff],
        exact λ i, (ht i).2
      end⟩)
  (supr_le $ λ i, comap_mono $ le_supr _ _)

lemma comap_Sup {s : set (filter β)} {m : α → β} : comap m (Sup s) = (⨆ f ∈ s, comap m f) :=
by simp only [Sup_eq_supr, comap_supr, eq_self_iff_true]

lemma comap_sup : comap m (g₁ ⊔ g₂) = comap m g₁ ⊔ comap m g₂ :=
by rw [sup_eq_supr, comap_supr, supr_bool_eq, bool.cond_tt, bool.cond_ff]

lemma map_comap (f : filter β) (m : α → β) : (f.comap m).map m = f ⊓ 𝓟 (range m) :=
begin
  refine le_antisymm (le_inf map_comap_le $ le_principal_iff.2 range_mem_map) _,
  rintro t' ⟨t, ht, sub⟩,
  refine mem_inf_principal.2 (mem_of_superset ht _),
  rintro _ hxt ⟨x, rfl⟩,
  exact sub hxt
end

lemma map_comap_of_mem {f : filter β} {m : α → β} (hf : range m ∈ f) : (f.comap m).map m = f :=
by rw [map_comap, inf_eq_left.2 (le_principal_iff.2 hf)]

lemma comap_le_comap_iff {f g : filter β} {m : α → β} (hf : range m ∈ f) :
  comap m f ≤ comap m g ↔ f ≤ g :=
⟨λ h, map_comap_of_mem hf ▸ (map_mono h).trans map_comap_le, λ h, comap_mono h⟩

theorem map_comap_of_surjective {f : α → β} (hf : function.surjective f) (l : filter β) :
  map f (comap f l) = l :=
map_comap_of_mem $ by simp only [hf.range_eq, univ_mem]

lemma subtype_coe_map_comap (s : set α) (f : filter α) :
  map (coe : s → α) (comap (coe : s → α) f) = f ⊓ 𝓟 s :=
by rw [map_comap, subtype.range_coe]

lemma subtype_coe_map_comap_prod (s : set α) (f : filter (α × α)) :
  map (coe : s × s → α × α) (comap (coe : s × s → α × α) f) = f ⊓ 𝓟 (s.prod s) :=
have (coe : s × s → α × α) = (λ x, (x.1, x.2)), by ext ⟨x, y⟩; refl,
by simp [this, map_comap, ← prod_range_range_eq]

lemma image_mem_of_mem_comap {f : filter α} {c : β → α} (h : range c ∈ f) {W : set β}
  (W_in : W ∈ comap c f) : c '' W ∈ f :=
begin
  rw ← map_comap_of_mem h,
  exact image_mem_map W_in
end

lemma image_coe_mem_of_mem_comap {f : filter α} {U : set α} (h : U ∈ f) {W : set U}
  (W_in : W ∈ comap (coe : U → α) f) : coe '' W ∈ f :=
image_mem_of_mem_comap (by simp [h]) W_in

lemma comap_map {f : filter α} {m : α → β} (h : function.injective m) :
  comap m (map m f) = f :=
le_antisymm
  (λ s hs, mem_of_superset (preimage_mem_comap $ image_mem_map hs) $
    by simp only [preimage_image_eq s h])
  le_comap_map

lemma mem_comap_iff {f : filter β} {m : α → β} (inj : function.injective m)
  (large : set.range m ∈ f) {S : set α} : S ∈ comap m f ↔ m '' S ∈ f :=
by rw [← image_mem_map_iff inj, map_comap_of_mem large]

lemma le_of_map_le_map_inj' {f g : filter α} {m : α → β} {s : set α}
  (hsf : s ∈ f) (hsg : s ∈ g) (hm : ∀ x ∈ s, ∀ y ∈ s, m x = m y → x = y)
  (h : map m f ≤ map m g) : f ≤ g :=
λ t ht, by filter_upwards [hsf, h $ image_mem_map (inter_mem hsg ht)]
λ a has ⟨b, ⟨hbs, hb⟩, h⟩,
hm _ hbs _ has h ▸ hb

lemma le_of_map_le_map_inj_iff {f g : filter α} {m : α → β} {s : set α}
  (hsf : s ∈ f) (hsg : s ∈ g) (hm : ∀ x ∈ s, ∀ y ∈ s, m x = m y → x = y) :
  map m f ≤ map m g ↔ f ≤ g :=
iff.intro (le_of_map_le_map_inj' hsf hsg hm) (λ h, map_mono h)

lemma eq_of_map_eq_map_inj' {f g : filter α} {m : α → β} {s : set α}
  (hsf : s ∈ f) (hsg : s ∈ g) (hm : ∀ x ∈ s, ∀ y ∈ s, m x = m y → x = y)
  (h : map m f = map m g) : f = g :=
le_antisymm
  (le_of_map_le_map_inj' hsf hsg hm $ le_of_eq h)
  (le_of_map_le_map_inj' hsg hsf hm $ le_of_eq h.symm)

lemma map_inj {f g : filter α} {m : α → β} (hm : function.injective m) (h : map m f = map m g) :
  f = g :=
have comap m (map m f) = comap m (map m g), by rw h,
by rwa [comap_map hm, comap_map hm] at this

lemma comap_ne_bot_iff {f : filter β} {m : α → β} : ne_bot (comap m f) ↔ ∀ t ∈ f, ∃ a, m a ∈ t :=
begin
  rw ← forall_mem_nonempty_iff_ne_bot,
  exact ⟨λ h t t_in, h (m ⁻¹' t) ⟨t, t_in, subset.rfl⟩,
         λ h s ⟨u, u_in, hu⟩, let ⟨x, hx⟩ := h u u_in in ⟨x, hu hx⟩⟩,
end

lemma comap_ne_bot {f : filter β} {m : α → β} (hm : ∀ t ∈ f, ∃ a, m a ∈ t) : ne_bot (comap m f) :=
comap_ne_bot_iff.mpr hm

lemma comap_ne_bot_iff_frequently {f : filter β} {m : α → β} :
  ne_bot (comap m f) ↔ ∃ᶠ y in f, y ∈ range m :=
by simp [comap_ne_bot_iff, frequently_iff, ← exists_and_distrib_left, and.comm]

lemma comap_ne_bot_iff_compl_range {f : filter β} {m : α → β} :
  ne_bot (comap m f) ↔ (range m)ᶜ ∉ f :=
comap_ne_bot_iff_frequently

lemma ne_bot.comap_of_range_mem {f : filter β} {m : α → β}
  (hf : ne_bot f) (hm : range m ∈ f) : ne_bot (comap m f) :=
comap_ne_bot_iff_frequently.2 $ eventually.frequently hm

@[simp] lemma comap_fst_ne_bot_iff {f : filter α} :
  (f.comap (prod.fst : α × β → α)).ne_bot ↔ f.ne_bot ∧ nonempty β :=
begin
  casesI is_empty_or_nonempty β,
  { rw [filter_eq_bot_of_is_empty (f.comap _), ← not_iff_not]; [simp *, apply_instance] },
  { simp [comap_ne_bot_iff_frequently, h] }
end

@[instance] lemma comap_fst_ne_bot [nonempty β] {f : filter α} [ne_bot f] :
  (f.comap (prod.fst : α × β → α)).ne_bot :=
comap_fst_ne_bot_iff.2 ⟨‹_›, ‹_›⟩

@[simp] lemma comap_snd_ne_bot_iff {f : filter β} :
  (f.comap (prod.snd : α × β → β)).ne_bot ↔ nonempty α ∧ f.ne_bot :=
begin
  casesI is_empty_or_nonempty α with hα hα,
  { rw [filter_eq_bot_of_is_empty (f.comap _), ← not_iff_not];
      [simpa using hα.elim, apply_instance] },
  { simp [comap_ne_bot_iff_frequently, hα] }
end

@[instance] lemma comap_snd_ne_bot [nonempty α] {f : filter β} [ne_bot f] :
  (f.comap (prod.snd : α × β → β)).ne_bot :=
comap_snd_ne_bot_iff.2 ⟨‹_›, ‹_›⟩

lemma comap_eval_ne_bot_iff' {ι : Type*} {α : ι → Type*} {i : ι} {f : filter (α i)} :
  (comap (function.eval i) f).ne_bot ↔ (∀ j, nonempty (α j)) ∧ ne_bot f :=
begin
  casesI is_empty_or_nonempty (Π j, α j) with H H,
  { rw [filter_eq_bot_of_is_empty (f.comap _), ← not_iff_not]; [skip, assumption],
    simpa [← classical.nonempty_pi] using H.elim },
  { haveI : ∀ j, nonempty (α j), from classical.nonempty_pi.1 H,
    simp [comap_ne_bot_iff_frequently, *] }
end

@[simp] lemma comap_eval_ne_bot_iff {ι : Type*} {α : ι → Type*} [∀ j, nonempty (α j)]
  {i : ι} {f : filter (α i)} :
  (comap (function.eval i) f).ne_bot ↔ ne_bot f :=
by simp [comap_eval_ne_bot_iff', *]

@[instance] lemma comap_eval_ne_bot {ι : Type*} {α : ι → Type*} [∀ j, nonempty (α j)]
  (i : ι) (f : filter (α i)) [ne_bot f] :
  (comap (function.eval i) f).ne_bot :=
comap_eval_ne_bot_iff.2 ‹_›

lemma comap_inf_principal_ne_bot_of_image_mem {f : filter β} {m : α → β}
  (hf : ne_bot f) {s : set α} (hs : m '' s ∈ f) :
  ne_bot (comap m f ⊓ 𝓟 s) :=
begin
  refine ⟨compl_compl s ▸ mt mem_of_eq_bot _⟩,
  rintro ⟨t, ht, hts⟩,
  rcases hf.nonempty_of_mem (inter_mem hs ht) with ⟨_, ⟨x, hxs, rfl⟩, hxt⟩,
  exact absurd hxs (hts hxt)
end

lemma comap_coe_ne_bot_of_le_principal {s : set γ} {l : filter γ} [h : ne_bot l] (h' : l ≤ 𝓟 s) :
  ne_bot (comap (coe : s → γ) l) :=
h.comap_of_range_mem $ (@subtype.range_coe γ s).symm ▸ h' (mem_principal_self s)

lemma ne_bot.comap_of_surj {f : filter β} {m : α → β}
  (hf : ne_bot f) (hm : function.surjective m) :
  ne_bot (comap m f) :=
hf.comap_of_range_mem $ univ_mem' hm

lemma ne_bot.comap_of_image_mem {f : filter β} {m : α → β} (hf : ne_bot f)
  {s : set α} (hs : m '' s ∈ f) :
  ne_bot (comap m f) :=
hf.comap_of_range_mem $ mem_of_superset hs (image_subset_range _ _)

@[simp] lemma map_eq_bot_iff : map m f = ⊥ ↔ f = ⊥ :=
⟨by { rw [←empty_mem_iff_bot, ←empty_mem_iff_bot], exact id },
  λ h, by simp only [h, eq_self_iff_true, map_bot]⟩

lemma map_ne_bot_iff (f : α → β) {F : filter α} : ne_bot (map f F) ↔ ne_bot F :=
by simp only [ne_bot_iff, ne, map_eq_bot_iff]

lemma ne_bot.map (hf : ne_bot f) (m : α → β) : ne_bot (map m f) :=
(map_ne_bot_iff m).2 hf

instance map_ne_bot [hf : ne_bot f] : ne_bot (f.map m) := hf.map m

lemma sInter_comap_sets (f : α → β) (F : filter β) :
  ⋂₀ (comap f F).sets = ⋂ U ∈ F, f ⁻¹' U :=
begin
  ext x,
  suffices : (∀ (A : set α) (B : set β), B ∈ F → f ⁻¹' B ⊆ A → x ∈ A) ↔
    ∀ (B : set β), B ∈ F → f x ∈ B,
  by simp only [mem_sInter, mem_Inter, filter.mem_sets, mem_comap, this, and_imp,
                exists_prop, mem_preimage, exists_imp_distrib],
  split,
  { intros h U U_in,
    simpa only [subset.refl, forall_prop_of_true, mem_preimage] using h (f ⁻¹' U) U U_in },
  { intros h V U U_in f_U_V,
    exact f_U_V (h U U_in) },
end
end map

-- this is a generic rule for monotone functions:
lemma map_infi_le {f : ι → filter α} {m : α → β} :
  map m (infi f) ≤ (⨅ i, map m (f i)) :=
le_infi $ λ i, map_mono $ infi_le _ _

lemma map_infi_eq {f : ι → filter α} {m : α → β} (hf : directed (≥) f) [nonempty ι] :
  map m (infi f) = (⨅ i, map m (f i)) :=
map_infi_le.antisymm
  (λ s (hs : preimage m s ∈ infi f),
    let ⟨i, hi⟩ := (mem_infi_of_directed hf _).1 hs in
    have (⨅ i, map m (f i)) ≤ 𝓟 s, from
      infi_le_of_le i $ by { simp only [le_principal_iff, mem_map], assumption },
    filter.le_principal_iff.1 this)

lemma map_binfi_eq {ι : Type w} {f : ι → filter α} {m : α → β} {p : ι → Prop}
  (h : directed_on (f ⁻¹'o (≥)) {x | p x}) (ne : ∃ i, p i) :
  map m (⨅ i (h : p i), f i) = (⨅ i (h : p i), map m (f i)) :=
begin
  haveI := nonempty_subtype.2 ne,
  simp only [infi_subtype'],
  exact map_infi_eq h.directed_coe
end

lemma map_inf_le {f g : filter α} {m : α → β} : map m (f ⊓ g) ≤ map m f ⊓ map m g :=
(@map_mono _ _ m).map_inf_le f g

lemma map_inf' {f g : filter α} {m : α → β} {t : set α} (htf : t ∈ f) (htg : t ∈ g)
  (h : ∀ x ∈ t, ∀ y ∈ t, m x = m y → x = y) : map m (f ⊓ g) = map m f ⊓ map m g :=
begin
  refine le_antisymm map_inf_le (λ s hs, _),
  simp only [mem_inf_iff, exists_prop, mem_map, mem_preimage, mem_inf_iff] at hs,
  rcases hs with ⟨t₁, h₁, t₂, h₂, hs : m ⁻¹' s = t₁ ∩ t₂⟩,
  have : m '' (t₁ ∩ t) ∩ m '' (t₂ ∩ t) ∈ map m f ⊓ map m g,
  { apply inter_mem_inf ; apply image_mem_map,
    exacts [inter_mem h₁ htf, inter_mem h₂ htg] },
  apply mem_of_superset this,
  { rw [image_inter_on],
    { refine image_subset_iff.2 _,
      rw hs,
      exact λ x ⟨⟨h₁, _⟩, h₂, _⟩, ⟨h₁, h₂⟩ },
    { exact λ x ⟨_, hx⟩ y ⟨_, hy⟩, h x hx y hy } }
end

lemma map_inf {f g : filter α} {m : α → β} (h : function.injective m) :
  map m (f ⊓ g) = map m f ⊓ map m g :=
map_inf' univ_mem univ_mem (λ x _ y _ hxy, h hxy)

lemma map_eq_comap_of_inverse {f : filter α} {m : α → β} {n : β → α}
  (h₁ : m ∘ n = id) (h₂ : n ∘ m = id) : map m f = comap n f :=
le_antisymm
  (λ b ⟨a, ha, (h : preimage n a ⊆ b)⟩, f.sets_of_superset ha $
    calc a = preimage (n ∘ m) a : by simp only [h₂, preimage_id, eq_self_iff_true]
      ... ⊆ preimage m b : preimage_mono h)
  (λ b (hb : preimage m b ∈ f),
    ⟨preimage m b, hb, show preimage (m ∘ n) b ⊆ b, by simp only [h₁]; apply subset.refl⟩)

lemma map_swap_eq_comap_swap {f : filter (α × β)} : prod.swap <$> f = comap prod.swap f :=
map_eq_comap_of_inverse prod.swap_swap_eq prod.swap_swap_eq

lemma le_map {f : filter α} {m : α → β} {g : filter β} (h : ∀ s ∈ f, m '' s ∈ g) :
  g ≤ f.map m :=
λ s hs, mem_of_superset (h _ hs) $ image_preimage_subset _ _

protected lemma push_pull (f : α → β) (F : filter α) (G : filter β) :
  map f (F ⊓ comap f G) = map f F ⊓ G :=
begin
  apply le_antisymm,
  { calc map f (F ⊓ comap f G) ≤ map f F ⊓ (map f $ comap f G) : map_inf_le
      ... ≤ map f F ⊓ G : inf_le_inf_left (map f F) map_comap_le },
  { rintro U ⟨V, V_in, W, ⟨Z, Z_in, hZ⟩, h⟩,
    apply mem_inf_of_inter (image_mem_map V_in) Z_in,
    calc
      f '' V ∩ Z = f '' (V ∩ f ⁻¹' Z) : by rw image_inter_preimage
             ... ⊆ f '' (V ∩ W) :  image_subset _ (inter_subset_inter_right _ ‹_›)
             ... = f '' (f ⁻¹' U) : by rw h
             ... ⊆ U : image_preimage_subset f U }
end

protected lemma push_pull' (f : α → β) (F : filter α) (G : filter β) :
  map f (comap f G ⊓ F) = G ⊓ map f F :=
by simp only [filter.push_pull, inf_comm]

section applicative

lemma singleton_mem_pure {a : α} : {a} ∈ (pure a : filter α) :=
mem_singleton a

lemma pure_injective : function.injective (pure : α → filter α) :=
λ a b hab, (filter.ext_iff.1 hab {x | a = x}).1 rfl

instance pure_ne_bot {α : Type u} {a : α} : ne_bot (pure a) :=
⟨mt empty_mem_iff_bot.2 $ not_mem_empty a⟩

@[simp] lemma le_pure_iff {f : filter α} {a : α} : f ≤ pure a ↔ {a} ∈ f :=
⟨λ h, h singleton_mem_pure,
  λ h s hs, mem_of_superset h $ singleton_subset_iff.2 hs⟩

lemma mem_seq_def {f : filter (α → β)} {g : filter α} {s : set β} :
  s ∈ f.seq g ↔ (∃ u ∈ f, ∃ t ∈ g, ∀ x ∈ u, ∀ y ∈ t, (x : α → β) y ∈ s) :=
iff.rfl

lemma mem_seq_iff {f : filter (α → β)} {g : filter α} {s : set β} :
  s ∈ f.seq g ↔ (∃ u ∈ f, ∃ t ∈ g, set.seq u t ⊆ s) :=
by simp only [mem_seq_def, seq_subset, exists_prop, iff_self]

lemma mem_map_seq_iff {f : filter α} {g : filter β} {m : α → β → γ} {s : set γ} :
  s ∈ (f.map m).seq g ↔ (∃ t u, t ∈ g ∧ u ∈ f ∧ ∀ x ∈ u, ∀ y ∈ t, m x y ∈ s) :=
iff.intro
  (λ ⟨t, ht, s, hs, hts⟩, ⟨s, m ⁻¹' t, hs, ht, λ a, hts _⟩)
  (λ ⟨t, s, ht, hs, hts⟩, ⟨m '' s, image_mem_map hs, t, ht, λ f ⟨a, has, eq⟩, eq ▸ hts _ has⟩)

lemma seq_mem_seq {f : filter (α → β)} {g : filter α} {s : set (α → β)} {t : set α}
  (hs : s ∈ f) (ht : t ∈ g) : s.seq t ∈ f.seq g :=
⟨s, hs, t, ht, λ f hf a ha, ⟨f, hf, a, ha, rfl⟩⟩

lemma le_seq {f : filter (α → β)} {g : filter α} {h : filter β}
  (hh : ∀ t ∈ f, ∀ u ∈ g, set.seq t u ∈ h) : h ≤ seq f g :=
λ s ⟨t, ht, u, hu, hs⟩, mem_of_superset (hh _ ht _ hu) $
  λ b ⟨m, hm, a, ha, eq⟩, eq ▸ hs _ hm _ ha

@[mono] lemma seq_mono {f₁ f₂ : filter (α → β)} {g₁ g₂ : filter α}
  (hf : f₁ ≤ f₂) (hg : g₁ ≤ g₂) : f₁.seq g₁ ≤ f₂.seq g₂ :=
le_seq $ λ s hs t ht, seq_mem_seq (hf hs) (hg ht)

@[simp] lemma pure_seq_eq_map (g : α → β) (f : filter α) : seq (pure g) f = f.map g :=
begin
  refine le_antisymm (le_map $ λ s hs, _) (le_seq $ λ s hs t ht, _),
  { rw ← singleton_seq, apply seq_mem_seq _ hs,
    exact singleton_mem_pure },
  { refine sets_of_superset (map g f) (image_mem_map ht) _,
    rintro b ⟨a, ha, rfl⟩, exact ⟨g, hs, a, ha, rfl⟩ }
end

@[simp] lemma seq_pure (f : filter (α → β)) (a : α) : seq f (pure a) = map (λ g : α → β, g a) f :=
begin
  refine le_antisymm (le_map $ λ s hs, _) (le_seq $ λ s hs t ht, _),
  { rw ← seq_singleton,
    exact seq_mem_seq hs singleton_mem_pure },
  { refine sets_of_superset (map (λg:α→β, g a) f) (image_mem_map hs) _,
    rintro b ⟨g, hg, rfl⟩, exact ⟨g, hg, a, ht, rfl⟩ }
end

@[simp] lemma seq_assoc (x : filter α) (g : filter (α → β)) (h : filter (β → γ)) :
  seq h (seq g x) = seq (seq (map (∘) h) g) x :=
begin
  refine le_antisymm (le_seq $ λ s hs t ht, _) (le_seq $ λ s hs t ht, _),
  { rcases mem_seq_iff.1 hs with ⟨u, hu, v, hv, hs⟩,
    rcases mem_map_iff_exists_image.1 hu with ⟨w, hw, hu⟩,
    refine mem_of_superset _
      (set.seq_mono ((set.seq_mono hu subset.rfl).trans hs) subset.rfl),
    rw ← set.seq_seq,
    exact seq_mem_seq hw (seq_mem_seq hv ht) },
  { rcases mem_seq_iff.1 ht with ⟨u, hu, v, hv, ht⟩,
    refine mem_of_superset _ (set.seq_mono subset.rfl ht),
    rw set.seq_seq,
    exact seq_mem_seq (seq_mem_seq (image_mem_map hs) hu) hv }
end

lemma prod_map_seq_comm (f : filter α) (g : filter β) :
  (map prod.mk f).seq g = seq (map (λ b a, (a, b)) g) f :=
begin
  refine le_antisymm (le_seq $ λ s hs t ht, _) (le_seq $ λ s hs t ht, _),
  { rcases mem_map_iff_exists_image.1 hs with ⟨u, hu, hs⟩,
    refine mem_of_superset _ (set.seq_mono hs subset.rfl),
    rw ← set.prod_image_seq_comm,
    exact seq_mem_seq (image_mem_map ht) hu },
  { rcases mem_map_iff_exists_image.1 hs with ⟨u, hu, hs⟩,
    refine mem_of_superset _ (set.seq_mono hs subset.rfl),
    rw set.prod_image_seq_comm,
    exact seq_mem_seq (image_mem_map ht) hu }
end

instance : is_lawful_functor (filter : Type u → Type u) :=
{ id_map   := λ α f, map_id,
  comp_map := λ α β γ f g a, map_map.symm }

instance : is_lawful_applicative (filter : Type u → Type u) :=
{ pure_seq_eq_map := λ α β, pure_seq_eq_map,
  map_pure        := λ α β, map_pure,
  seq_pure        := λ α β, seq_pure,
  seq_assoc       := λ α β γ, seq_assoc }

instance : is_comm_applicative (filter : Type u → Type u) :=
⟨λ α β f g, prod_map_seq_comm f g⟩

lemma {l} seq_eq_filter_seq {α β : Type l} (f : filter (α → β)) (g : filter α) :
  f <*> g = seq f g := rfl

end applicative

/-! #### `bind` equations -/
section bind

@[simp] lemma eventually_bind {f : filter α} {m : α → filter β} {p : β → Prop} :
  (∀ᶠ y in bind f m, p y) ↔ ∀ᶠ x in f, ∀ᶠ y in m x, p y :=
iff.rfl

@[simp] lemma eventually_eq_bind {f : filter α} {m : α → filter β} {g₁ g₂ : β → γ} :
  (g₁ =ᶠ[bind f m] g₂) ↔ ∀ᶠ x in f, g₁ =ᶠ[m x] g₂ :=
iff.rfl

@[simp] lemma eventually_le_bind [has_le γ] {f : filter α} {m : α → filter β} {g₁ g₂ : β → γ} :
  (g₁ ≤ᶠ[bind f m] g₂) ↔ ∀ᶠ x in f, g₁ ≤ᶠ[m x] g₂ :=
iff.rfl

lemma mem_bind' {s : set β} {f : filter α} {m : α → filter β} :
  s ∈ bind f m ↔ {a | s ∈ m a} ∈ f :=
iff.rfl

@[simp] lemma mem_bind {s : set β} {f : filter α} {m : α → filter β} :
  s ∈ bind f m ↔ ∃ t ∈ f, ∀ x ∈ t, s ∈ m x :=
calc s ∈ bind f m ↔ {a | s ∈ m a} ∈ f           : iff.rfl
              ... ↔ (∃ t ∈ f, t ⊆ {a | s ∈ m a}) : exists_mem_subset_iff.symm
              ... ↔ (∃ t ∈ f, ∀ x ∈ t, s ∈ m x)   : iff.rfl

lemma bind_le {f : filter α} {g : α → filter β} {l : filter β} (h : ∀ᶠ x in f, g x ≤ l) :
  f.bind g ≤ l :=
join_le $ eventually_map.2 h

@[mono] lemma bind_mono {f₁ f₂ : filter α} {g₁ g₂ : α → filter β} (hf : f₁ ≤ f₂)
  (hg : g₁ ≤ᶠ[f₁] g₂) :
  bind f₁ g₁ ≤ bind f₂ g₂ :=
begin
  refine le_trans (λ s hs, _) (join_mono $ map_mono hf),
  simp only [mem_join, mem_bind', mem_map] at hs ⊢,
  filter_upwards [hg, hs],
  exact λ x hx hs, hx hs
end

lemma bind_inf_principal {f : filter α} {g : α → filter β} {s : set β} :
  f.bind (λ x, g x ⊓ 𝓟 s) = (f.bind g) ⊓ 𝓟 s :=
filter.ext $ λ s, by simp only [mem_bind, mem_inf_principal]

lemma sup_bind {f g : filter α} {h : α → filter β} :
  bind (f ⊔ g) h = bind f h ⊔ bind g h :=
by simp only [bind, sup_join, map_sup, eq_self_iff_true]

lemma principal_bind {s : set α} {f : α → filter β} :
  (bind (𝓟 s) f) = (⨆ x ∈ s, f x) :=
show join (map f (𝓟 s)) = (⨆ x ∈ s, f x),
  by simp only [Sup_image, join_principal_eq_Sup, map_principal, eq_self_iff_true]

end bind

section list_traverse
/- This is a separate section in order to open `list`, but mostly because of universe
   equality requirements in `traverse` -/

open list

lemma sequence_mono :
  ∀ (as bs : list (filter α)), forall₂ (≤) as bs → sequence as ≤ sequence bs
| []        []        forall₂.nil         := le_rfl
| (a :: as) (b :: bs) (forall₂.cons h hs) := seq_mono (map_mono h) (sequence_mono as bs hs)

variables {α' β' γ' : Type u} {f : β' → filter α'} {s : γ' → set α'}

lemma mem_traverse :
  ∀ (fs : list β') (us : list γ'),
    forall₂ (λ b c, s c ∈ f b) fs us → traverse s us ∈ traverse f fs
| []        []        forall₂.nil         := mem_pure.2 $ mem_singleton _
| (f :: fs) (u :: us) (forall₂.cons h hs) := seq_mem_seq (image_mem_map h) (mem_traverse fs us hs)

lemma mem_traverse_iff (fs : list β') (t : set (list α')) :
  t ∈ traverse f fs ↔
    (∃ us : list (set α'), forall₂ (λ b (s : set α'), s ∈ f b) fs us ∧ sequence us ⊆ t) :=
begin
  split,
  { induction fs generalizing t,
    case nil { simp only [sequence, mem_pure, imp_self, forall₂_nil_left_iff,
      exists_eq_left, set.pure_def, singleton_subset_iff, traverse_nil] },
    case cons : b fs ih t {
      intro ht,
      rcases mem_seq_iff.1 ht with ⟨u, hu, v, hv, ht⟩,
      rcases mem_map_iff_exists_image.1 hu with ⟨w, hw, hwu⟩,
      rcases ih v hv with ⟨us, hus, hu⟩,
      exact ⟨w :: us, forall₂.cons hw hus, (set.seq_mono hwu hu).trans ht⟩ } },
  { rintro ⟨us, hus, hs⟩,
    exact mem_of_superset (mem_traverse _ _ hus) hs }
end

end list_traverse

/-! ### Limits -/

/-- `tendsto` is the generic "limit of a function" predicate.
  `tendsto f l₁ l₂` asserts that for every `l₂` neighborhood `a`,
  the `f`-preimage of `a` is an `l₁` neighborhood. -/
def tendsto (f : α → β) (l₁ : filter α) (l₂ : filter β) := l₁.map f ≤ l₂

lemma tendsto_def {f : α → β} {l₁ : filter α} {l₂ : filter β} :
  tendsto f l₁ l₂ ↔ ∀ s ∈ l₂, f ⁻¹' s ∈ l₁ := iff.rfl

lemma tendsto_iff_eventually {f : α → β} {l₁ : filter α} {l₂ : filter β} :
  tendsto f l₁ l₂ ↔ ∀ ⦃p : β → Prop⦄, (∀ᶠ y in l₂, p y) → ∀ᶠ x in l₁, p (f x) :=
iff.rfl

lemma tendsto.eventually {f : α → β} {l₁ : filter α} {l₂ : filter β} {p : β → Prop}
  (hf : tendsto f l₁ l₂) (h : ∀ᶠ y in l₂, p y) :
  ∀ᶠ x in l₁, p (f x) :=
hf h

lemma tendsto.frequently {f : α → β} {l₁ : filter α} {l₂ : filter β} {p : β → Prop}
  (hf : tendsto f l₁ l₂) (h : ∃ᶠ x in l₁, p (f x)) :
  ∃ᶠ y in l₂, p y :=
mt hf.eventually h

lemma tendsto.frequently_map {l₁ : filter α} {l₂ : filter β} {p : α → Prop} {q : β → Prop}
  (f : α → β) (c : filter.tendsto f l₁ l₂) (w : ∀ x, p x → q (f x)) (h : ∃ᶠ x in l₁, p x) :
  ∃ᶠ y in l₂, q y :=
c.frequently (h.mono w)

@[simp] lemma tendsto_bot {f : α → β} {l : filter β} : tendsto f ⊥ l := by simp [tendsto]
@[simp] lemma tendsto_top {f : α → β} {l : filter α} : tendsto f l ⊤ := le_top

lemma le_map_of_right_inverse {mab : α → β} {mba : β → α} {f : filter α} {g : filter β}
  (h₁ : mab ∘ mba =ᶠ[g] id) (h₂ : tendsto mba g f) :
  g ≤ map mab f :=
by { rw [← @map_id _ g, ← map_congr h₁, ← map_map], exact map_mono h₂ }

lemma tendsto_of_is_empty [is_empty α] {f : α → β} {la : filter α} {lb : filter β} :
  tendsto f la lb :=
by simp only [filter_eq_bot_of_is_empty la, tendsto_bot]

lemma eventually_eq_of_left_inv_of_right_inv {f : α → β} {g₁ g₂ : β → α} {fa : filter α}
  {fb : filter β} (hleft : ∀ᶠ x in fa, g₁ (f x) = x) (hright : ∀ᶠ y in fb, f (g₂ y) = y)
  (htendsto : tendsto g₂ fb fa) :
  g₁ =ᶠ[fb] g₂ :=
(htendsto.eventually hleft).mp $ hright.mono $ λ y hr hl, (congr_arg g₁ hr.symm).trans hl

lemma tendsto_iff_comap {f : α → β} {l₁ : filter α} {l₂ : filter β} :
  tendsto f l₁ l₂ ↔ l₁ ≤ l₂.comap f :=
map_le_iff_le_comap

alias tendsto_iff_comap ↔ filter.tendsto.le_comap _

lemma tendsto_congr' {f₁ f₂ : α → β} {l₁ : filter α} {l₂ : filter β} (hl : f₁ =ᶠ[l₁] f₂) :
  tendsto f₁ l₁ l₂ ↔ tendsto f₂ l₁ l₂ :=
by rw [tendsto, tendsto, map_congr hl]

lemma tendsto.congr' {f₁ f₂ : α → β} {l₁ : filter α} {l₂ : filter β}
  (hl : f₁ =ᶠ[l₁] f₂) (h : tendsto f₁ l₁ l₂) : tendsto f₂ l₁ l₂ :=
(tendsto_congr' hl).1 h

theorem tendsto_congr {f₁ f₂ : α → β} {l₁ : filter α} {l₂ : filter β}
  (h : ∀ x, f₁ x = f₂ x) : tendsto f₁ l₁ l₂ ↔ tendsto f₂ l₁ l₂ :=
tendsto_congr' (univ_mem' h)

theorem tendsto.congr {f₁ f₂ : α → β} {l₁ : filter α} {l₂ : filter β}
  (h : ∀ x, f₁ x = f₂ x) : tendsto f₁ l₁ l₂ → tendsto f₂ l₁ l₂ :=
(tendsto_congr h).1

lemma tendsto_id' {x y : filter α} : x ≤ y → tendsto id x y :=
by simp only [tendsto, map_id, forall_true_iff] {contextual := tt}

lemma tendsto_id {x : filter α} : tendsto id x x := tendsto_id' $ le_refl x

lemma tendsto.comp {f : α → β} {g : β → γ} {x : filter α} {y : filter β} {z : filter γ}
  (hg : tendsto g y z) (hf : tendsto f x y) : tendsto (g ∘ f) x z :=
calc map (g ∘ f) x = map g (map f x) : by rw [map_map]
  ... ≤ map g y : map_mono hf
  ... ≤ z : hg

lemma tendsto.mono_left {f : α → β} {x y : filter α} {z : filter β}
  (hx : tendsto f x z) (h : y ≤ x) : tendsto f y z :=
(map_mono h).trans hx

lemma tendsto.mono_right {f : α → β} {x : filter α} {y z : filter β}
  (hy : tendsto f x y) (hz : y ≤ z) : tendsto f x z :=
le_trans hy hz

lemma tendsto.ne_bot {f : α → β} {x : filter α} {y : filter β} (h : tendsto f x y) [hx : ne_bot x] :
  ne_bot y :=
(hx.map _).mono h

lemma tendsto_map {f : α → β} {x : filter α} : tendsto f x (map f x) := le_refl (map f x)

lemma tendsto_map' {f : β → γ} {g : α → β} {x : filter α} {y : filter γ}
  (h : tendsto (f ∘ g) x y) : tendsto f (map g x) y :=
by rwa [tendsto, map_map]

@[simp] lemma tendsto_map'_iff {f : β → γ} {g : α → β} {x : filter α} {y : filter γ} :
  tendsto f (map g x) y ↔ tendsto (f ∘ g) x y :=
by { rw [tendsto, map_map], refl }

lemma tendsto_comap {f : α → β} {x : filter β} : tendsto f (comap f x) x :=
map_comap_le

@[simp] lemma tendsto_comap_iff {f : α → β} {g : β → γ} {a : filter α} {c : filter γ} :
  tendsto f a (c.comap g) ↔ tendsto (g ∘ f) a c :=
⟨λ h, tendsto_comap.comp h, λ h, map_le_iff_le_comap.mp $ by rwa [map_map]⟩

lemma tendsto_comap'_iff {m : α → β} {f : filter α} {g : filter β} {i : γ → α}
  (h : range i ∈ f) : tendsto (m ∘ i) (comap i f) g ↔ tendsto m f g :=
by { rw [tendsto, ← map_compose], simp only [(∘), map_comap_of_mem h, tendsto] }

lemma tendsto.of_tendsto_comp {f : α → β} {g : β → γ} {a : filter α} {b : filter β} {c : filter γ}
  (hfg : tendsto (g ∘ f) a c) (hg : comap g c ≤ b) :
  tendsto f a b :=
begin
  rw tendsto_iff_comap at hfg ⊢,
  calc a ≤ comap (g ∘ f) c : hfg
  ... ≤ comap f b : by simpa [comap_comap] using comap_mono hg
end

lemma comap_eq_of_inverse {f : filter α} {g : filter β} {φ : α → β} (ψ : β → α)
  (eq : ψ ∘ φ = id) (hφ : tendsto φ f g) (hψ : tendsto ψ g f) : comap φ g = f :=
begin
  refine ((comap_mono $ map_le_iff_le_comap.1 hψ).trans _).antisymm (map_le_iff_le_comap.1 hφ),
  rw [comap_comap, eq, comap_id],
  exact le_rfl
end

lemma map_eq_of_inverse {f : filter α} {g : filter β} {φ : α → β} (ψ : β → α)
  (eq : φ ∘ ψ = id) (hφ : tendsto φ f g) (hψ : tendsto ψ g f) : map φ f = g :=
begin
  refine le_antisymm hφ (le_trans _ (map_mono hψ)),
  rw [map_map, eq, map_id],
  exact le_rfl
end

lemma tendsto_inf {f : α → β} {x : filter α} {y₁ y₂ : filter β} :
  tendsto f x (y₁ ⊓ y₂) ↔ tendsto f x y₁ ∧ tendsto f x y₂ :=
by simp only [tendsto, le_inf_iff, iff_self]

lemma tendsto_inf_left {f : α → β} {x₁ x₂ : filter α} {y : filter β}
  (h : tendsto f x₁ y) : tendsto f (x₁ ⊓ x₂) y  :=
le_trans (map_mono inf_le_left) h

lemma tendsto_inf_right {f : α → β} {x₁ x₂ : filter α} {y : filter β}
  (h : tendsto f x₂ y) : tendsto f (x₁ ⊓ x₂) y  :=
le_trans (map_mono inf_le_right) h

lemma tendsto.inf {f : α → β} {x₁ x₂ : filter α} {y₁ y₂ : filter β}
  (h₁ : tendsto f x₁ y₁) (h₂ : tendsto f x₂ y₂) : tendsto f (x₁ ⊓ x₂) (y₁ ⊓ y₂) :=
tendsto_inf.2 ⟨tendsto_inf_left h₁, tendsto_inf_right h₂⟩

@[simp] lemma tendsto_infi {f : α → β} {x : filter α} {y : ι → filter β} :
  tendsto f x (⨅ i, y i) ↔ ∀ i, tendsto f x (y i) :=
by simp only [tendsto, iff_self, le_infi_iff]

lemma tendsto_infi' {f : α → β} {x : ι → filter α} {y : filter β} (i : ι) (hi : tendsto f (x i) y) :
  tendsto f (⨅ i, x i) y :=
hi.mono_left $ infi_le _ _

@[simp] lemma tendsto_sup {f : α → β} {x₁ x₂ : filter α} {y : filter β} :
  tendsto f (x₁ ⊔ x₂) y ↔ tendsto f x₁ y ∧ tendsto f x₂ y :=
by simp only [tendsto, map_sup, sup_le_iff]

lemma tendsto.sup {f : α → β} {x₁ x₂ : filter α} {y : filter β} :
  tendsto f x₁ y → tendsto f x₂ y → tendsto f (x₁ ⊔ x₂) y :=
λ h₁ h₂, tendsto_sup.mpr ⟨ h₁, h₂ ⟩

@[simp] lemma tendsto_supr {f : α → β} {x : ι → filter α} {y : filter β} :
  tendsto f (⨆ i, x i) y ↔ ∀ i, tendsto f (x i) y :=
by simp only [tendsto, map_supr, supr_le_iff]

@[simp] lemma tendsto_principal {f : α → β} {l : filter α} {s : set β} :
  tendsto f l (𝓟 s) ↔ ∀ᶠ a in l, f a ∈ s :=
by simp only [tendsto, le_principal_iff, mem_map', filter.eventually]

@[simp] lemma tendsto_principal_principal {f : α → β} {s : set α} {t : set β} :
  tendsto f (𝓟 s) (𝓟 t) ↔ ∀ a ∈ s, f a ∈ t :=
by simp only [tendsto_principal, eventually_principal]

@[simp] lemma tendsto_pure {f : α → β} {a : filter α} {b : β} :
  tendsto f a (pure b) ↔ ∀ᶠ x in a, f x = b :=
by simp only [tendsto, le_pure_iff, mem_map', mem_singleton_iff, filter.eventually]

lemma tendsto_pure_pure (f : α → β) (a : α) :
  tendsto f (pure a) (pure (f a)) :=
tendsto_pure.2 rfl

lemma tendsto_const_pure {a : filter α} {b : β} : tendsto (λ x, b) a (pure b) :=
tendsto_pure.2 $ univ_mem' $ λ _, rfl

lemma pure_le_iff {a : α} {l : filter α} : pure a ≤ l ↔ ∀ s ∈ l, a ∈ s :=
iff.rfl

lemma tendsto_pure_left {f : α → β} {a : α} {l : filter β} :
  tendsto f (pure a) l ↔ ∀ s ∈ l, f a ∈ s :=
iff.rfl

@[simp] lemma map_inf_principal_preimage {f : α → β} {s : set β} {l : filter α} :
  map f (l ⊓ 𝓟 (f ⁻¹' s)) = map f l ⊓ 𝓟 s :=
filter.ext $ λ t, by simp only [mem_map', mem_inf_principal, mem_set_of_eq, mem_preimage]

/-- If two filters are disjoint, then a function cannot tend to both of them along a non-trivial
filter. -/
lemma tendsto.not_tendsto {f : α → β} {a : filter α} {b₁ b₂ : filter β} (hf : tendsto f a b₁)
  [ne_bot a] (hb : disjoint b₁ b₂) :
  ¬ tendsto f a b₂ :=
λ hf', (tendsto_inf.2 ⟨hf, hf'⟩).ne_bot.ne hb.eq_bot

lemma tendsto.if {l₁ : filter α} {l₂ : filter β} {f g : α → β} {p : α → Prop} [∀ x, decidable (p x)]
  (h₀ : tendsto f (l₁ ⊓ 𝓟 {x | p x}) l₂) (h₁ : tendsto g (l₁ ⊓ 𝓟 { x | ¬ p x }) l₂) :
  tendsto (λ x, if p x then f x else g x) l₁ l₂ :=
begin
  simp only [tendsto_def, mem_inf_principal] at *,
  intros s hs,
  filter_upwards [h₀ s hs, h₁ s hs],
  simp only [mem_preimage], intros x hp₀ hp₁,
  split_ifs,
  exacts [hp₀ h, hp₁ h]
end

lemma tendsto.piecewise {l₁ : filter α} {l₂ : filter β} {f g : α → β}
  {s : set α} [∀ x, decidable (x ∈ s)]
  (h₀ : tendsto f (l₁ ⊓ 𝓟 s) l₂) (h₁ : tendsto g (l₁ ⊓ 𝓟 sᶜ) l₂) :
  tendsto (piecewise s f g) l₁ l₂ :=
h₀.if h₁

/-! ### Products of filters -/

section prod
variables {s : set α} {t : set β} {f : filter α} {g : filter β}
/- The product filter cannot be defined using the monad structure on filters. For example:

  F := do {x ← seq, y ← top, return (x, y)}
  hence:
    s ∈ F  ↔  ∃ n, [n..∞] × univ ⊆ s

  G := do {y ← top, x ← seq, return (x, y)}
  hence:
    s ∈ G  ↔  ∀ i:ℕ, ∃ n, [n..∞] × {i} ⊆ s

  Now ⋃ i, [i..∞] × {i}  is in G but not in F.

  As product filter we want to have F as result.
-/

/-- Product of filters. This is the filter generated by cartesian products
  of elements of the component filters. -/
protected def prod (f : filter α) (g : filter β) : filter (α × β) :=
f.comap prod.fst ⊓ g.comap prod.snd

localized "infix ` ×ᶠ `:60 := filter.prod" in filter

lemma prod_mem_prod {s : set α} {t : set β} {f : filter α} {g : filter β}
  (hs : s ∈ f) (ht : t ∈ g) : set.prod s t ∈ f ×ᶠ g :=
inter_mem_inf (preimage_mem_comap hs) (preimage_mem_comap ht)

lemma mem_prod_iff {s : set (α×β)} {f : filter α} {g : filter β} :
  s ∈ f ×ᶠ g ↔ (∃ t₁ ∈ f, ∃ t₂ ∈ g, set.prod t₁ t₂ ⊆ s) :=
begin
  simp only [filter.prod],
  split,
  { rintro ⟨t₁, ⟨s₁, hs₁, hts₁⟩, t₂, ⟨s₂, hs₂, hts₂⟩, rfl⟩,
    exact  ⟨s₁, hs₁, s₂, hs₂, λ p ⟨h, h'⟩, ⟨hts₁ h, hts₂ h'⟩⟩ },
  { rintro ⟨t₁, ht₁, t₂, ht₂, h⟩,
    exact mem_inf_of_inter (preimage_mem_comap ht₁) (preimage_mem_comap ht₂) h }
end

@[simp] lemma prod_mem_prod_iff {s : set α} {t : set β} {f : filter α} {g : filter β}
  [f.ne_bot] [g.ne_bot] :
  s.prod t ∈ f ×ᶠ g ↔ s ∈ f ∧ t ∈ g :=
⟨λ h, let ⟨s', hs', t', ht', H⟩ := mem_prod_iff.1 h in (prod_subset_prod_iff.1 H).elim
  (λ ⟨hs's, ht't⟩, ⟨mem_of_superset hs' hs's, mem_of_superset ht' ht't⟩)
  (λ h, h.elim
    (λ hs'e, absurd hs'e (nonempty_of_mem hs').ne_empty)
    (λ ht'e, absurd ht'e (nonempty_of_mem ht').ne_empty)),
  λ h, prod_mem_prod h.1 h.2⟩

lemma comap_prod (f : α → β × γ) (b : filter β) (c : filter γ) :
  comap f (b ×ᶠ c) = (comap (prod.fst ∘ f) b) ⊓ (comap (prod.snd ∘ f) c) :=
by erw [comap_inf, filter.comap_comap, filter.comap_comap]

lemma sup_prod (f₁ f₂ : filter α) (g : filter β) : (f₁ ⊔ f₂) ×ᶠ g = (f₁ ×ᶠ g) ⊔ (f₂ ×ᶠ g) :=
by rw [filter.prod, comap_sup, inf_sup_right, ← filter.prod, ← filter.prod]

lemma prod_sup (f : filter α) (g₁ g₂ : filter β) : f ×ᶠ (g₁ ⊔ g₂) = (f ×ᶠ g₁) ⊔ (f ×ᶠ g₂) :=
by rw [filter.prod, comap_sup, inf_sup_left, ← filter.prod, ← filter.prod]

lemma eventually_prod_iff {p : α × β → Prop} {f : filter α} {g : filter β} :
  (∀ᶠ x in f ×ᶠ g, p x) ↔ ∃ (pa : α → Prop) (ha : ∀ᶠ x in f, pa x)
    (pb : β → Prop) (hb : ∀ᶠ y in g, pb y), ∀ {x}, pa x → ∀ {y}, pb y → p (x, y) :=
by simpa only [set.prod_subset_iff] using @mem_prod_iff α β p f g

lemma tendsto_fst {f : filter α} {g : filter β} : tendsto prod.fst (f ×ᶠ g) f :=
tendsto_inf_left tendsto_comap

lemma tendsto_snd {f : filter α} {g : filter β} : tendsto prod.snd (f ×ᶠ g) g :=
tendsto_inf_right tendsto_comap

lemma tendsto.prod_mk {f : filter α} {g : filter β} {h : filter γ} {m₁ : α → β} {m₂ : α → γ}
  (h₁ : tendsto m₁ f g) (h₂ : tendsto m₂ f h) : tendsto (λ x, (m₁ x, m₂ x)) f (g ×ᶠ h) :=
tendsto_inf.2 ⟨tendsto_comap_iff.2 h₁, tendsto_comap_iff.2 h₂⟩

lemma eventually.prod_inl {la : filter α} {p : α → Prop} (h : ∀ᶠ x in la, p x) (lb : filter β) :
  ∀ᶠ x in la ×ᶠ lb, p (x : α × β).1 :=
tendsto_fst.eventually h

lemma eventually.prod_inr {lb : filter β} {p : β → Prop} (h : ∀ᶠ x in lb, p x) (la : filter α) :
  ∀ᶠ x in la ×ᶠ lb, p (x : α × β).2 :=
tendsto_snd.eventually h

lemma eventually.prod_mk {la : filter α} {pa : α → Prop} (ha : ∀ᶠ x in la, pa x)
  {lb : filter β} {pb : β → Prop} (hb : ∀ᶠ y in lb, pb y) :
  ∀ᶠ p in la ×ᶠ lb, pa (p : α × β).1 ∧ pb p.2 :=
(ha.prod_inl lb).and (hb.prod_inr la)

lemma eventually.curry {la : filter α} {lb : filter β} {p : α × β → Prop}
  (h : ∀ᶠ x in la ×ᶠ lb, p x) :
  ∀ᶠ x in la, ∀ᶠ y in lb, p (x, y) :=
begin
  rcases eventually_prod_iff.1 h with ⟨pa, ha, pb, hb, h⟩,
  exact ha.mono (λ a ha, hb.mono $ λ b hb, h ha hb)
end

lemma prod_infi_left [nonempty ι] {f : ι → filter α} {g : filter β}:
  (⨅ i, f i) ×ᶠ g = (⨅ i, (f i) ×ᶠ g) :=
by { rw [filter.prod, comap_infi, infi_inf], simp only [filter.prod, eq_self_iff_true] }

lemma prod_infi_right [nonempty ι] {f : filter α} {g : ι → filter β} :
  f ×ᶠ (⨅ i, g i) = (⨅ i, f ×ᶠ (g i)) :=
by { rw [filter.prod, comap_infi, inf_infi], simp only [filter.prod, eq_self_iff_true] }

@[mono] lemma prod_mono {f₁ f₂ : filter α} {g₁ g₂ : filter β} (hf : f₁ ≤ f₂) (hg : g₁ ≤ g₂) :
  f₁ ×ᶠ g₁ ≤ f₂ ×ᶠ g₂ :=
inf_le_inf (comap_mono hf) (comap_mono hg)

lemma prod_comap_comap_eq {α₁ : Type u} {α₂ : Type v} {β₁ : Type w} {β₂ : Type x}
  {f₁ : filter α₁} {f₂ : filter α₂} {m₁ : β₁ → α₁} {m₂ : β₂ → α₂} :
  (comap m₁ f₁) ×ᶠ (comap m₂ f₂) = comap (λ p : β₁×β₂, (m₁ p.1, m₂ p.2)) (f₁ ×ᶠ f₂) :=
by simp only [filter.prod, comap_comap, eq_self_iff_true, comap_inf]

lemma prod_comm' : f ×ᶠ g = comap (prod.swap) (g ×ᶠ f) :=
by simp only [filter.prod, comap_comap, (∘), inf_comm, prod.fst_swap,
  eq_self_iff_true, prod.snd_swap, comap_inf]

lemma prod_comm : f ×ᶠ g = map (λ p : β×α, (p.2, p.1)) (g ×ᶠ f) :=
by { rw [prod_comm', ← map_swap_eq_comap_swap], refl }

lemma prod_map_map_eq {α₁ : Type u} {α₂ : Type v} {β₁ : Type w} {β₂ : Type x}
  {f₁ : filter α₁} {f₂ : filter α₂} {m₁ : α₁ → β₁} {m₂ : α₂ → β₂} :
  (map m₁ f₁) ×ᶠ (map m₂ f₂) = map (λ p : α₁×α₂, (m₁ p.1, m₂ p.2)) (f₁ ×ᶠ f₂) :=
le_antisymm
  (λ s hs,
    let ⟨s₁, hs₁, s₂, hs₂, h⟩ := mem_prod_iff.mp hs in
    filter.sets_of_superset _ (prod_mem_prod (image_mem_map hs₁) (image_mem_map hs₂)) $
      calc set.prod (m₁ '' s₁) (m₂ '' s₂) = (λ p : α₁×α₂, (m₁ p.1, m₂ p.2)) '' set.prod s₁ s₂ :
          set.prod_image_image_eq
        ... ⊆ _ : by rwa [image_subset_iff])
  ((tendsto.comp le_rfl tendsto_fst).prod_mk (tendsto.comp le_rfl tendsto_snd))

lemma prod_map_map_eq' {α₁ : Type*} {α₂ : Type*} {β₁ : Type*} {β₂ : Type*}
  (f : α₁ → α₂) (g : β₁ → β₂) (F : filter α₁) (G : filter β₁) :
  (map f F) ×ᶠ (map g G) = map (prod.map f g) (F ×ᶠ G) :=
prod_map_map_eq

lemma tendsto.prod_map {δ : Type*} {f : α → γ} {g : β → δ} {a : filter α} {b : filter β}
  {c : filter γ} {d : filter δ} (hf : tendsto f a c) (hg : tendsto g b d) :
  tendsto (prod.map f g) (a ×ᶠ b) (c ×ᶠ d) :=
begin
  erw [tendsto, ← prod_map_map_eq],
  exact filter.prod_mono hf hg,
end

lemma map_prod (m : α × β → γ) (f : filter α) (g : filter β) :
  map m (f ×ᶠ g) = (f.map (λ a b, m (a, b))).seq g :=
begin
  simp [filter.ext_iff, mem_prod_iff, mem_map_seq_iff],
  intro s,
  split,
  exact λ ⟨t, ht, s, hs, h⟩, ⟨s, hs, t, ht, λ x hx y hy, @h ⟨x, y⟩ ⟨hx, hy⟩⟩,
  exact λ ⟨s, hs, t, ht, h⟩, ⟨t, ht, s, hs, λ ⟨x, y⟩ ⟨hx, hy⟩, h x hx y hy⟩
end

lemma prod_eq {f : filter α} {g : filter β} : f ×ᶠ g = (f.map prod.mk).seq g  :=
have h : _ := map_prod id f g, by rwa [map_id] at h

lemma prod_inf_prod {f₁ f₂ : filter α} {g₁ g₂ : filter β} :
  (f₁ ×ᶠ g₁) ⊓ (f₂ ×ᶠ g₂) = (f₁ ⊓ f₂) ×ᶠ (g₁ ⊓ g₂) :=
by simp only [filter.prod, comap_inf, inf_comm, inf_assoc, inf_left_comm]

@[simp] lemma prod_bot {f : filter α} : f ×ᶠ (⊥ : filter β) = ⊥ := by simp [filter.prod]
@[simp] lemma bot_prod {g : filter β} : (⊥ : filter α) ×ᶠ g = ⊥ := by simp [filter.prod]

@[simp] lemma prod_principal_principal {s : set α} {t : set β} :
  (𝓟 s) ×ᶠ (𝓟 t) = 𝓟 (set.prod s t) :=
by simp only [filter.prod, comap_principal, principal_eq_iff_eq, comap_principal, inf_principal];
  refl

@[simp] lemma pure_prod {a : α} {f : filter β} : pure a ×ᶠ f = map (prod.mk a) f :=
by rw [prod_eq, map_pure, pure_seq_eq_map]

@[simp] lemma prod_pure {f : filter α} {b : β} : f ×ᶠ pure b = map (λ a, (a, b)) f :=
by rw [prod_eq, seq_pure, map_map]

lemma prod_pure_pure {a : α} {b : β} : (pure a) ×ᶠ (pure b) = pure (a, b) :=
by simp

lemma prod_eq_bot {f : filter α} {g : filter β} : f ×ᶠ g = ⊥ ↔ (f = ⊥ ∨ g = ⊥) :=
begin
  split,
  { intro h,
    rcases mem_prod_iff.1 (empty_mem_iff_bot.2 h) with ⟨s, hs, t, ht, hst⟩,
    rw [subset_empty_iff, set.prod_eq_empty_iff] at hst,
    cases hst with s_eq t_eq,
    { left, exact empty_mem_iff_bot.1 (s_eq ▸ hs) },
    { right, exact empty_mem_iff_bot.1 (t_eq ▸ ht) } },
  { rintro (rfl | rfl),
    exact bot_prod,
    exact prod_bot }
end

lemma prod_ne_bot {f : filter α} {g : filter β} : ne_bot (f ×ᶠ g) ↔ (ne_bot f ∧ ne_bot g) :=
by simp only [ne_bot_iff, ne, prod_eq_bot, not_or_distrib]

lemma ne_bot.prod {f : filter α} {g : filter β} (hf : ne_bot f) (hg : ne_bot g) :
  ne_bot (f ×ᶠ g) :=
prod_ne_bot.2 ⟨hf, hg⟩

instance prod_ne_bot' {f : filter α} {g : filter β} [hf : ne_bot f] [hg : ne_bot g] :
  ne_bot (f ×ᶠ g) :=
hf.prod hg

lemma tendsto_prod_iff {f : α × β → γ} {x : filter α} {y : filter β} {z : filter γ} :
  filter.tendsto f (x ×ᶠ y) z ↔
  ∀ W ∈ z, ∃ U ∈ x,  ∃ V ∈ y, ∀ x y, x ∈ U → y ∈ V → f (x, y) ∈ W :=
by simp only [tendsto_def, mem_prod_iff, prod_sub_preimage_iff, exists_prop, iff_self]

end prod

/-! ### Coproducts of filters -/

section coprod
<<<<<<< HEAD
=======
variables {f : filter α} {g : filter β}
>>>>>>> 6d12b2e1

/-- Coproduct of filters. -/
protected def coprod (f : filter α) (g : filter β) : filter (α × β) :=
f.comap prod.fst ⊔ g.comap prod.snd

lemma mem_coprod_iff {s : set (α×β)} {f : filter α} {g : filter β} :
  s ∈ f.coprod g ↔ ((∃ t₁ ∈ f, prod.fst ⁻¹' t₁ ⊆ s) ∧ (∃ t₂ ∈ g, prod.snd ⁻¹' t₂ ⊆ s)) :=
by simp [filter.coprod]

@[mono] lemma coprod_mono {f₁ f₂ : filter α} {g₁ g₂ : filter β} (hf : f₁ ≤ f₂) (hg : g₁ ≤ g₂) :
  f₁.coprod g₁ ≤ f₂.coprod g₂ :=
sup_le_sup (comap_mono hf) (comap_mono hg)

variables {f : filter α} {g : filter β}

lemma coprod_ne_bot_iff : (f.coprod g).ne_bot ↔ f.ne_bot ∧ nonempty β ∨ nonempty α ∧ g.ne_bot :=
by simp [filter.coprod]

@[instance] lemma coprod_ne_bot_left [ne_bot f] [nonempty β] : (f.coprod g).ne_bot :=
coprod_ne_bot_iff.2 (or.inl ⟨‹_›, ‹_›⟩)

@[instance] lemma coprod_ne_bot_right [ne_bot g] [nonempty α] : (f.coprod g).ne_bot :=
coprod_ne_bot_iff.2 (or.inr ⟨‹_›, ‹_›⟩)

lemma principal_coprod_principal (s : set α) (t : set β) :
  (𝓟 s).coprod (𝓟 t) = 𝓟 (sᶜ.prod tᶜ)ᶜ :=
begin
  rw [filter.coprod, comap_principal, comap_principal, sup_principal],
  congr,
  ext x,
  simp ; tauto,
end

-- this inequality can be strict; see `map_const_principal_coprod_map_id_principal` and
-- `map_prod_map_const_id_principal_coprod_principal` below.
lemma map_prod_map_coprod_le {α₁ : Type u} {α₂ : Type v} {β₁ : Type w} {β₂ : Type x}
  {f₁ : filter α₁} {f₂ : filter α₂} {m₁ : α₁ → β₁} {m₂ : α₂ → β₂} :
  map (prod.map m₁ m₂) (f₁.coprod f₂) ≤ (map m₁ f₁).coprod (map m₂ f₂) :=
begin
  intros s,
  simp only [mem_map, mem_coprod_iff],
  rintro ⟨⟨u₁, hu₁, h₁⟩, u₂, hu₂, h₂⟩,
  refine ⟨⟨m₁ ⁻¹' u₁, hu₁, λ _ hx, h₁ _⟩, ⟨m₂ ⁻¹' u₂, hu₂, λ _ hx, h₂ _⟩⟩; convert hx
end

/-- Characterization of the coproduct of the `filter.map`s of two principal filters `𝓟 {a}` and
`𝓟 {i}`, the first under the constant function `λ a, b` and the second under the identity function.
Together with the next lemma, `map_prod_map_const_id_principal_coprod_principal`, this provides an
example showing that the inequality in the lemma `map_prod_map_coprod_le` can be strict. -/
lemma map_const_principal_coprod_map_id_principal {α β ι : Type*} (a : α) (b : β) (i : ι) :
  (map (λ _ : α, b) (𝓟 {a})).coprod (map id (𝓟 {i}))
  = 𝓟 (({b} : set β).prod (univ : set ι) ∪ (univ : set β).prod {i}) :=
begin
  rw [map_principal, map_principal, principal_coprod_principal],
  congr,
  ext ⟨b', i'⟩,
  simp,
  tauto,
end

/-- Characterization of the `filter.map` of the coproduct of two principal filters `𝓟 {a}` and
`𝓟 {i}`, under the `prod.map` of two functions, respectively the constant function `λ a, b` and the
identity function.  Together with the previous lemma,
`map_const_principal_coprod_map_id_principal`, this provides an example showing that the inequality
in the lemma `map_prod_map_coprod_le` can be strict. -/
lemma map_prod_map_const_id_principal_coprod_principal {α β ι : Type*} (a : α) (b : β) (i : ι) :
  map (prod.map (λ _ : α, b) id) ((𝓟 {a}).coprod (𝓟 {i}))
  = 𝓟 (({b} : set β).prod (univ : set ι)) :=
begin
  rw [principal_coprod_principal, map_principal],
  congr,
  ext ⟨b', i'⟩,
  split,
  { rintro ⟨⟨a'', i''⟩, h₁, h₂, h₃⟩,
    simp },
  { rintro ⟨h₁, h₂⟩,
    use (a, i'),
    simpa using h₁.symm }
end

lemma tendsto.prod_map_coprod {δ : Type*} {f : α → γ} {g : β → δ} {a : filter α} {b : filter β}
  {c : filter γ} {d : filter δ} (hf : tendsto f a c) (hg : tendsto g b d) :
  tendsto (prod.map f g) (a.coprod b) (c.coprod d) :=
map_prod_map_coprod_le.trans (coprod_mono hf hg)

end coprod

/-! ### `n`-ary coproducts of filters -/

section Coprod
variables {δ : Type*} {κ : δ → Type*}  -- {f : Π d, filter (κ d)}

/-- Coproduct of filters. -/
protected def Coprod (f : Π d, filter (κ d)) : filter (Π d, κ d) :=
⨆ d : δ, (f d).comap (λ k, k d)

lemma mem_Coprod_iff {s : set (Π d, κ d)} {f : Π d, filter (κ d)} :
  (s ∈ (filter.Coprod f)) ↔ (∀ d : δ, (∃ t₁ ∈ f d, (λ k : (Π d, κ d), k d) ⁻¹' t₁ ⊆ s)) :=
by simp [filter.Coprod]

lemma Coprod_ne_bot_iff' {f : Π d, filter (κ d)} :
  ne_bot (filter.Coprod f) ↔ (∀ d, nonempty (κ d)) ∧ ∃ d, ne_bot (f d) :=
by simp only [filter.Coprod, supr_ne_bot, ← exists_and_distrib_left, ← comap_eval_ne_bot_iff']

@[simp] lemma Coprod_ne_bot_iff [∀ d, nonempty (κ d)] {f : Π d, filter (κ d)} :
  ne_bot (filter.Coprod f) ↔ ∃ d, ne_bot (f d) :=
by simp [Coprod_ne_bot_iff', *]

lemma ne_bot.Coprod [∀ d, nonempty (κ d)] {f : Π d, filter (κ d)} {d : δ} (h : ne_bot (f d)) :
  ne_bot (filter.Coprod f) :=
Coprod_ne_bot_iff.2 ⟨d, h⟩

@[instance] lemma Coprod_ne_bot [∀ d, nonempty (κ d)] [nonempty δ] (f : Π d, filter (κ d))
  [H : ∀ d, ne_bot (f d)] : ne_bot (filter.Coprod f) :=
(H (classical.arbitrary δ)).Coprod

@[mono] lemma Coprod_mono {f₁ f₂ : Π d, filter (κ d)} (hf : ∀ d, f₁ d ≤ f₂ d) :
  filter.Coprod f₁ ≤ filter.Coprod f₂ :=
supr_le_supr $ λ d, comap_mono (hf d)

lemma map_pi_map_Coprod_le {μ : δ → Type*}
  {f : Π d, filter (κ d)} {m : Π d, κ d → μ d} :
  map (λ (k : Π d, κ d), λ d, m d (k d)) (filter.Coprod f) ≤ filter.Coprod (λ d, map (m d) (f d)) :=
begin
  intros s h,
  rw [mem_map', mem_Coprod_iff],
  intros d,
  rw mem_Coprod_iff at h,
  obtain ⟨t, H, hH⟩ := h d,
  rw mem_map at H,
  refine ⟨{x : κ d | m d x ∈ t}, H, _⟩,
  intros x hx,
  simp only [mem_set_of_eq, preimage_set_of_eq] at hx,
  rw mem_set_of_eq,
  exact set.mem_of_subset_of_mem hH (mem_preimage.mpr hx),
end

lemma tendsto.pi_map_Coprod {μ : δ → Type*} {f : Π d, filter (κ d)} {m : Π d, κ d → μ d}
  {g : Π d, filter (μ d)} (hf : ∀ d, tendsto (m d) (f d) (g d)) :
  tendsto (λ (k : Π d, κ d), λ d, m d (k d)) (filter.Coprod f) (filter.Coprod g) :=
map_pi_map_Coprod_le.trans (Coprod_mono hf)

end Coprod

end filter

open_locale filter

lemma set.eq_on.eventually_eq {α β} {s : set α} {f g : α → β} (h : eq_on f g s) :
  f =ᶠ[𝓟 s] g :=
h

lemma set.eq_on.eventually_eq_of_mem {α β} {s : set α} {l : filter α} {f g : α → β}
  (h : eq_on f g s) (hl : s ∈ l) :
  f =ᶠ[l] g :=
h.eventually_eq.filter_mono $ filter.le_principal_iff.2 hl

lemma set.subset.eventually_le {α} {l : filter α} {s t : set α} (h : s ⊆ t) : s ≤ᶠ[l] t :=
filter.eventually_of_forall h

lemma set.maps_to.tendsto {α β} {s : set α} {t : set β} {f : α → β} (h : maps_to f s t) :
  filter.tendsto f (𝓟 s) (𝓟 t) :=
filter.tendsto_principal_principal.2 h<|MERGE_RESOLUTION|>--- conflicted
+++ resolved
@@ -2589,10 +2589,7 @@
 /-! ### Coproducts of filters -/
 
 section coprod
-<<<<<<< HEAD
-=======
 variables {f : filter α} {g : filter β}
->>>>>>> 6d12b2e1
 
 /-- Coproduct of filters. -/
 protected def coprod (f : filter α) (g : filter β) : filter (α × β) :=
@@ -2605,8 +2602,6 @@
 @[mono] lemma coprod_mono {f₁ f₂ : filter α} {g₁ g₂ : filter β} (hf : f₁ ≤ f₂) (hg : g₁ ≤ g₂) :
   f₁.coprod g₁ ≤ f₂.coprod g₂ :=
 sup_le_sup (comap_mono hf) (comap_mono hg)
-
-variables {f : filter α} {g : filter β}
 
 lemma coprod_ne_bot_iff : (f.coprod g).ne_bot ↔ f.ne_bot ∧ nonempty β ∨ nonempty α ∧ g.ne_bot :=
 by simp [filter.coprod]
