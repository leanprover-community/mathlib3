--- conflicted
+++ resolved
@@ -126,15 +126,12 @@
   (h_mono : ∀ s t, s ∈ l → s ⊆ t → t ∈ l) :
   countable_Inter_filter (filter.of_countable_Inter l hp h_mono) := ⟨hp⟩
 
-<<<<<<< HEAD
-=======
 @[simp] lemma filter.mem_of_countable_Inter {l : set (set α)}
   (hp : ∀ S : set (set α), countable S → S ⊆ l → (⋂₀ S) ∈ l)
   (h_mono : ∀ s t, s ∈ l → s ⊆ t → t ∈ l) {s : set α} :
   s ∈ filter.of_countable_Inter l hp h_mono ↔ s ∈ l :=
 iff.rfl
 
->>>>>>> a763de51
 instance countable_Inter_filter_principal (s : set α) : countable_Inter_filter (𝓟 s) :=
 ⟨λ S hSc hS, subset_sInter hS⟩
 
