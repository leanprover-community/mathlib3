--- conflicted
+++ resolved
@@ -291,11 +291,7 @@
 
 lemma lift'_inf_principal_eq {h : set α → set β} {s : set β} :
   f.lift' h ⊓ 𝓟 s = f.lift' (λt, h t ∩ s) :=
-<<<<<<< HEAD
-by simp only [filter.lift', filter.lift, infi_subtype', infi_inf, (∘), inf_principal]
-=======
 by simp only [filter.lift', filter.lift, (∘), ← inf_principal, infi_subtype', ← infi_inf]
->>>>>>> d486ae4b
 
 lemma lift'_ne_bot_iff (hh : monotone h) : (ne_bot (f.lift' h)) ↔ (∀s∈f, (h s).nonempty) :=
 calc (ne_bot (f.lift' h)) ↔ (∀s∈f, ne_bot (𝓟 (h s))) :
