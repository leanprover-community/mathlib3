--- conflicted
+++ resolved
@@ -25,15 +25,6 @@
 
 variables {f f₁ f₂ : filter α} {g g₁ g₂ : set α → filter β}
 
-<<<<<<< HEAD
-/-- If `{s i | p i, i : ι}` is a basis of a filter `f`, `g` is a monotone function
-`set α → filter γ`, and for each `i`, `{sg x | pg x, x : β i}` is a basis of the filter `g (s i)`,
-then `{sg x | i : ι, x : β i, p i, pg i x}` is a basis of the filter `f.lift g`.
-
-This basis is parametrized by `i : ι` and `x : β i`, so formulating this fact using `has_basis` uses
-`Σ i, β i` as the index type, see `filter.has_basis.lift`. This lemma states the corresponding
-`mem_iff` statement without using a sigma type. -/
-=======
 /-- If `(p : ι → Prop, s : ι → set α)` is a basis of a filter `f`, `g` is a monotone function
 `set α → filter γ`, and for each `i`, `(pg : β i → Prop, sg : β i → set α)` is a basis
 of the filter `g (s i)`, then `(λ (i : ι) (x : β i), p i ∧ pg i x, λ (i : ι) (x : β i), sg i x)`
@@ -42,7 +33,6 @@
 This basis is parametrized by `i : ι` and `x : β i`, so in order to formulate this fact using
 `has_basis` one has to use `Σ i, β i` as the index type, see `filter.has_basis.lift`.
 This lemma states the corresponding `mem_iff` statement without using a sigma type. -/
->>>>>>> e99c4643
 lemma has_basis.mem_lift_iff {ι} {p : ι → Prop} {s : ι → set α} {f : filter α}
   (hf : f.has_basis p s) {β : ι → Type*} {pg : Π i, β i → Prop} {sg : Π i, β i → set γ}
   {g : set α → filter γ} (hg : ∀ i, (g $ s i).has_basis (pg i) (sg i)) (gm : monotone g)
@@ -57,15 +47,6 @@
     exact hf.exists_iff (λ t₁ t₂ ht H, gm ht H) }
 end
 
-<<<<<<< HEAD
-/-- If `{s i | p i, i : ι}` is a basis of a filter `f`, `g` is a monotone function
-`set α → filter γ`, and for each `i`, `{sg x | pg x, x : β i}` is a basis of the filter `g (s i)`,
-then `{sg x | i : ι, x : β i, p i, pg i x}` is a basis of the filter `f.lift g`.
-
-This basis is parametrized by `i : ι` and `x : β i`, so formulating this fact using `has_basis` uses
-`Σ i, β i` as the index type. See also `filter.has_basis.mem_lift_iff` for the corresponding
-`mem_iff` statement formulated without using a sigma type. -/
-=======
 /-- If `(p : ι → Prop, s : ι → set α)` is a basis of a filter `f`, `g` is a monotone function
 `set α → filter γ`, and for each `i`, `(pg : β i → Prop, sg : β i → set α)` is a basis
 of the filter `g (s i)`, then `(λ (i : ι) (x : β i), p i ∧ pg i x, λ (i : ι) (x : β i), sg i x)`
@@ -74,7 +55,6 @@
 This basis is parametrized by `i : ι` and `x : β i`, so in order to formulate this fact using
 `has_basis` one has to use `Σ i, β i` as the index type. See also `filter.has_basis.mem_lift_iff`
 for the corresponding `mem_iff` statement formulated without using a sigma type. -/
->>>>>>> e99c4643
 lemma has_basis.lift {ι} {p : ι → Prop} {s : ι → set α} {f : filter α} (hf : f.has_basis p s)
   {β : ι → Type*} {pg : Π i, β i → Prop} {sg : Π i, β i → set γ} {g : set α → filter γ}
   (hg : ∀ i, (g $ s i).has_basis (pg i) (sg i)) (gm : monotone g) :
