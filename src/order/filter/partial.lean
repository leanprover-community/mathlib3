--- conflicted
+++ resolved
@@ -51,13 +51,8 @@
 def rmap (r : rel α β) (l : filter α) : filter β :=
 { sets             := {s | r.core s ∈ l},
   univ_sets        := by simp,
-<<<<<<< HEAD
-  sets_of_superset := λ s t hs st, mem_sets_of_superset hs $ rel.core_mono _ st,
-  inter_sets       := λ s t hs ht, by simp [rel.core_inter, inter_mem_sets hs ht] }
-=======
-  sets_of_superset := assume s t hs st, mem_of_superset hs $ rel.core_mono _ st,
+  sets_of_superset := λ s t hs st, mem_of_superset hs $ rel.core_mono _ st,
   inter_sets       := λ s t hs ht, by simp [rel.core_inter, inter_mem hs ht] }
->>>>>>> c416a486
 
 theorem rmap_sets (r : rel α β) (l : filter α) : (l.rmap r).sets = r.core ⁻¹' l.sets := rfl
 
@@ -89,20 +84,11 @@
 `filter.comap` to relations. Note that `rel.core` generalizes `set.preimage`. -/
 def rcomap (r : rel α β) (f : filter β) : filter α :=
 { sets             := rel.image (λ s t, r.core s ⊆ t) f.sets,
-<<<<<<< HEAD
-  univ_sets        := ⟨set.univ, univ_mem_sets, set.subset_univ _⟩,
+  univ_sets        := ⟨set.univ, univ_mem, set.subset_univ _⟩,
   sets_of_superset := λ a b ⟨a', ha', ma'a⟩ ab, ⟨a', ha', ma'a.trans ab⟩,
   inter_sets       := λ a b ⟨a', ha₁, ha₂⟩ ⟨b', hb₁, hb₂⟩,
-                        ⟨a' ∩ b', inter_mem_sets ha₁ hb₁,
+                        ⟨a' ∩ b', inter_mem ha₁ hb₁,
                           (r.core_inter a' b').subset.trans (set.inter_subset_inter ha₂ hb₂)⟩ }
-=======
-  univ_sets        := ⟨set.univ, univ_mem, set.subset_univ _⟩,
-  sets_of_superset := assume a b ⟨a', ha', ma'a⟩ ab, ⟨a', ha', set.subset.trans ma'a ab⟩,
-  inter_sets       := assume a b ⟨a', ha₁, ha₂⟩ ⟨b', hb₁, hb₂⟩,
-                        ⟨a' ∩ b', inter_mem ha₁ hb₁,
-                          set.subset.trans (by rw rel.core_inter)
-                                           (set.inter_subset_inter ha₂ hb₂)⟩ }
->>>>>>> c416a486
 
 theorem rcomap_sets (r : rel α β) (f : filter β) :
   (rcomap r f).sets = rel.image (λ s t, r.core s ⊆ t) f.sets := rfl
@@ -116,7 +102,7 @@
   { rintros ⟨u, ⟨v, vsets, hv⟩, h⟩,
     exact ⟨v, vsets, set.subset.trans (rel.core_mono _ hv) h⟩ },
   rintros ⟨t, tsets, ht⟩,
-  exact ⟨rel.core s t, ⟨t, tsets, set.subset.refl _⟩, ht⟩
+  exact ⟨rel.core s t, ⟨t, tsets, set.subset.rfl⟩, ht⟩
 end
 
 @[simp]
@@ -129,15 +115,8 @@
   rw rtendsto_def,
   change (∀ (s : set β), s ∈ l₂.sets → r.core s ∈ l₁) ↔ l₁ ≤ rcomap r l₂,
   simp [filter.le_def, rcomap, rel.mem_image], split,
-<<<<<<< HEAD
-  { exact λ h s t tl₂, mem_sets_of_superset (h t tl₂) },
+  { exact λ h s t tl₂, mem_of_superset (h t tl₂) },
   { exact λ h t tl₂, h _ t tl₂ set.subset.rfl }
-=======
-  intros h s t tl₂ h',
-  { exact mem_of_superset (h t tl₂) h' },
-  intros h t tl₂,
-  apply h _ t tl₂ (set.subset.refl _),
->>>>>>> c416a486
 end
 
 -- Interestingly, there does not seem to be a way to express this relation using a forward map.
@@ -148,20 +127,11 @@
 to relations. -/
 def rcomap' (r : rel α β) (f : filter β) : filter α :=
 { sets             := rel.image (λ s t, r.preimage s ⊆ t) f.sets,
-<<<<<<< HEAD
-  univ_sets        := ⟨set.univ, univ_mem_sets, set.subset_univ _⟩,
+  univ_sets        := ⟨set.univ, univ_mem, set.subset_univ _⟩,
   sets_of_superset := λ a b ⟨a', ha', ma'a⟩ ab, ⟨a', ha', ma'a.trans ab⟩,
   inter_sets       := λ a b ⟨a', ha₁, ha₂⟩ ⟨b', hb₁, hb₂⟩,
-                        ⟨a' ∩ b', inter_mem_sets ha₁ hb₁,
+                        ⟨a' ∩ b', inter_mem ha₁ hb₁,
                          (@rel.preimage_inter _ _ r _ _).trans (set.inter_subset_inter ha₂ hb₂)⟩ }
-=======
-  univ_sets        := ⟨set.univ, univ_mem, set.subset_univ _⟩,
-  sets_of_superset := assume a b ⟨a', ha', ma'a⟩ ab, ⟨a', ha', set.subset.trans ma'a ab⟩,
-  inter_sets       := assume a b ⟨a', ha₁, ha₂⟩ ⟨b', hb₁, hb₂⟩,
-                        ⟨a' ∩ b', inter_mem ha₁ hb₁,
-                          set.subset.trans (@rel.preimage_inter _ _ r _ _)
-                                           (set.inter_subset_inter ha₂ hb₂)⟩ }
->>>>>>> c416a486
 
 @[simp]
 lemma mem_rcomap' (r : rel α β) (l : filter β) (s : set α) :
@@ -195,15 +165,9 @@
 theorem rtendsto'_def (r : rel α β) (l₁ : filter α) (l₂ : filter β) :
   rtendsto' r l₁ l₂ ↔ ∀ s ∈ l₂, r.preimage s ∈ l₁ :=
 begin
-<<<<<<< HEAD
   unfold rtendsto' rcomap', simp [le_def, rel.mem_image], split,
-  { exact λ h s hs, h _ _ hs set.subset.rfl },
-  { exact λ h s t ht, mem_sets_of_superset (h t ht) }
-=======
-  unfold rtendsto', unfold rcomap', simp [le_def, rel.mem_image], split,
-  { intros h s hs, apply (h _ _ hs (set.subset.refl _)) },
-  intros h s t ht h', apply mem_of_superset (h t ht) h'
->>>>>>> c416a486
+  { exact λ h s hs, h _ _ hs subset.rfl },
+  { exact λ h s t ht, mem_of_superset (h t ht) }
 end
 
 theorem tendsto_iff_rtendsto (l₁ : filter α) (l₂ : filter β) (f : α → β) :
@@ -240,21 +204,10 @@
 
 theorem pmap_res (l : filter α) (s : set α) (f : α → β) :
   pmap (pfun.res f s) l = map f (l ⊓ 𝓟 s) :=
-<<<<<<< HEAD
-filter.ext $ λ t,
-begin
-  simp [pfun.core_res], split,
-  { intro h, constructor, split, { exact h },
-    constructor, split, { reflexivity },
-    simp [set.inter_distrib_right], apply set.inter_subset_left },
-  rintro ⟨t₁, h₁, t₂, h₂, h₃⟩, apply mem_sets_of_superset h₁, rw ← set.inter_subset,
-  exact (set.inter_subset_inter_right _ h₂).trans h₃
-=======
 begin
   ext t,
   simp only [pfun.core_res, mem_pmap, mem_map, mem_inf_principal, imp_iff_not_or],
   refl
->>>>>>> c416a486
 end
 
 theorem tendsto_iff_ptendsto (l₁ : filter α) (l₂ : filter β) (s : set α) (f : α → β) :
@@ -283,12 +236,7 @@
   ptendsto' f l₁ l₂ → ptendsto f l₁ l₂ :=
 begin
   rw [ptendsto_def, ptendsto'_def],
-<<<<<<< HEAD
-  exact λ h s sl₂, mem_sets_of_superset (h s sl₂) (pfun.preimage_subset_core _ _),
-=======
-  assume h s sl₂,
-  exacts mem_of_superset (h s sl₂) (pfun.preimage_subset_core _ _),
->>>>>>> c416a486
+  exact λ h s sl₂, mem_of_superset (h s sl₂) (pfun.preimage_subset_core _ _),
 end
 
 theorem ptendsto'_of_ptendsto {f : α →. β} {l₁ : filter α} {l₂ : filter β} (h : f.dom ∈ l₁) :
@@ -297,12 +245,7 @@
   rw [ptendsto_def, ptendsto'_def],
   rintro h' s sl₂,
   rw pfun.preimage_eq,
-<<<<<<< HEAD
-  exact inter_mem_sets (h' s sl₂) h
-=======
-  show pfun.core f s ∩ pfun.dom f ∈ l₁,
   exact inter_mem (h' s sl₂) h
->>>>>>> c416a486
 end
 
 end filter