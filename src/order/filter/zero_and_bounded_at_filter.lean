/-
Copyright (c) 2022 Chris Birkbeck. All rights reserved.
Released under Apache 2.0 license as described in the file LICENSE.
Authors: Chris Birkbeck, David Loeffler
-/
import algebra.module.submodule.basic
import topology.algebra.monoid
import analysis.asymptotics.asymptotics

/-!
# Zero and Bounded at filter

Given a filter `l` we define the notion of a function being `zero_at_filter` as well as being
`bounded_at_filter`. Alongside this we construct the `submodule`, `add_submonoid` of functions
that are `zero_at_filter`. Similarly, we construct the `submodule` and `subalgebra` of functions
that are `bounded_at_filter`.

-/

namespace filter

variables {α β : Type*}

open_locale topological_space

/-- If `l` is a filter on `α`, then a function `f : α → β` is `zero_at_filter l`
  if it tends to zero along `l`. -/
def zero_at_filter [has_zero β] [topological_space β] (l : filter α) (f : α → β) : Prop :=
filter.tendsto f l (𝓝 0)

lemma zero_is_zero_at_filter [has_zero β] [topological_space β] (l : filter α) : zero_at_filter l
  (0 : α → β) := tendsto_const_nhds

/-- `zero_at_filter_submodule l` is the submodule of `f : α → β` which
tend to zero along `l`. -/
def zero_at_filter_submodule [topological_space β] [semiring β]
  [has_continuous_add β] [has_continuous_mul β] (l : filter α) : submodule β (α → β) :=
{ carrier := zero_at_filter l,
  zero_mem' := zero_is_zero_at_filter l,
  add_mem' := by { intros a b ha hb, simpa using ha.add hb, },
  smul_mem' := by { intros c f hf, simpa using hf.const_mul c }, }

/-- `zero_at_filter_add_submonoid l` is the additive submonoid of `f : α → β`
which tend to zero along `l`. -/
def zero_at_filter_add_submonoid [topological_space β]
  [add_zero_class β] [has_continuous_add β] (l : filter α) : add_submonoid (α → β) :=
{ carrier := zero_at_filter l,
  add_mem' := by { intros a b ha hb, simpa using ha.add hb },
  zero_mem' := zero_is_zero_at_filter l, }

/-- If `l` is a filter on `α`, then a function `f: α → β` is `bounded_at_filter l`
if `f =O[l] 1`. -/
def bounded_at_filter [has_norm β] [has_one (α → β)] (l : filter α) (f : α → β) : Prop :=
asymptotics.is_O l f (1 : α → β)

<<<<<<< HEAD
lemma zero_at_filter_is_bounded_at_filter [normed_field β] {l : filter α} {f : α → β}
=======
lemma zero_at_filter.bounded_at_filter [normed_field β] {l : filter α} {f : α → β}
>>>>>>> 62a56268
  (hf : zero_at_filter l f) : bounded_at_filter l f :=
asymptotics.is_O_of_div_tendsto_nhds (by simp) _ (by { convert hf, ext1, simp, })

lemma zero_is_bounded_at_filter [normed_field β] {l : filter α} :
  bounded_at_filter l (0 : α → β) :=
<<<<<<< HEAD
zero_at_filter_is_bounded_at_filter (zero_is_zero_at_filter l)
=======
(zero_is_zero_at_filter l).bounded_at_filter
>>>>>>> 62a56268

/-- The submodule of functions that are bounded along a filter `l`. -/
def bounded_filter_submodule [normed_field β] (l : filter α) : submodule β (α → β) :=
{ carrier := bounded_at_filter l,
  zero_mem' := zero_is_bounded_at_filter,
  add_mem' := by { intros f g hf hg, simpa using hf.add hg, },
  smul_mem' := by { intros c f hf, simpa using hf.const_mul_left c }, }

/-- The subalgebra of functions that are bounded along a filter `l`. -/
def bounded_filter_subalgebra [normed_field β] (l : filter α) :
  subalgebra β (α → β) :=
begin
  refine submodule.to_subalgebra (bounded_filter_submodule l) _ (λ f g hf hg, _),
  { simpa using asymptotics.is_O_const_mul_self (1 : β) (1 : α → β) l },
  { simpa only [pi.one_apply, mul_one, norm_mul] using hf.mul hg, },
end

end filter<|MERGE_RESOLUTION|>--- conflicted
+++ resolved
@@ -53,21 +53,13 @@
 def bounded_at_filter [has_norm β] [has_one (α → β)] (l : filter α) (f : α → β) : Prop :=
 asymptotics.is_O l f (1 : α → β)
 
-<<<<<<< HEAD
-lemma zero_at_filter_is_bounded_at_filter [normed_field β] {l : filter α} {f : α → β}
-=======
 lemma zero_at_filter.bounded_at_filter [normed_field β] {l : filter α} {f : α → β}
->>>>>>> 62a56268
   (hf : zero_at_filter l f) : bounded_at_filter l f :=
 asymptotics.is_O_of_div_tendsto_nhds (by simp) _ (by { convert hf, ext1, simp, })
 
 lemma zero_is_bounded_at_filter [normed_field β] {l : filter α} :
   bounded_at_filter l (0 : α → β) :=
-<<<<<<< HEAD
-zero_at_filter_is_bounded_at_filter (zero_is_zero_at_filter l)
-=======
 (zero_is_zero_at_filter l).bounded_at_filter
->>>>>>> 62a56268
 
 /-- The submodule of functions that are bounded along a filter `l`. -/
 def bounded_filter_submodule [normed_field β] (l : filter α) : submodule β (α → β) :=
