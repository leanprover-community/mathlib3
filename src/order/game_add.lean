--- conflicted
+++ resolved
@@ -131,15 +131,8 @@
 
 namespace sym2
 
-<<<<<<< HEAD
-variables (rα)
-
-/-- `sym2.game_add rα x y` means that `x` can be reached from `y` by decreasing either entry. -/
-def game_add : sym2 α → sym2 α → Prop :=
-=======
 /-- `sym2.game_add rα x y` means that `x` can be reached from `y` by decreasing either entry. -/
 def game_add (rα : α → α → Prop): sym2 α → sym2 α → Prop :=
->>>>>>> a51ce549
 sym2.lift₂
 ⟨λ a₁ b₁ a₂ b₂, prod.game_add rα rα (a₁, b₁) (a₂, b₂) ∨ prod.game_add rα rα (b₁, a₁) (a₂, b₂),
   λ a₁ b₁ a₂ b₂, begin
@@ -147,11 +140,7 @@
     simp [or_comm]
   end⟩
 
-<<<<<<< HEAD
-variables {rα}
-=======
 variable {rα}
->>>>>>> a51ce549
 
 lemma game_add_iff : ∀ {x y : α × α}, game_add rα ⟦x⟧ ⟦y⟧ ↔
   prod.game_add rα rα x y ∨ prod.game_add rα rα x.swap y :=
@@ -172,17 +161,10 @@
 (prod.game_add.snd h).to_sym2
 
 lemma game_add.fst_snd {a₁ a₂ b : α} (h : rα a₁ a₂) : game_add rα ⟦(a₁, b)⟧ ⟦(b, a₂)⟧ :=
-<<<<<<< HEAD
-by { rw [sym2.eq_swap], exact game_add.snd h }
-
-lemma game_add.snd_fst {a₁ a₂ b : α} (h : rα a₁ a₂) : game_add rα ⟦(b, a₁)⟧ ⟦(a₂, b)⟧ :=
-by { rw [sym2.eq_swap], exact game_add.fst h }
-=======
 by { rw sym2.eq_swap, exact game_add.snd h }
 
 lemma game_add.snd_fst {a₁ a₂ b : α} (h : rα a₁ a₂) : game_add rα ⟦(b, a₁)⟧ ⟦(a₂, b)⟧ :=
 by { rw sym2.eq_swap, exact game_add.fst h }
->>>>>>> a51ce549
 
 end sym2
 
