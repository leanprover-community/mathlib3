/-
Copyright (c) 2022 Junyan Xu. All rights reserved.
Released under Apache 2.0 license as described in the file LICENSE.
Authors: Junyan Xu
-/
import data.sym.sym2
import logic.relation

/-!
# Game addition relation

> THIS FILE IS SYNCHRONIZED WITH MATHLIB4.
<<<<<<< HEAD
> https://github.com/leanprover-community/mathlib4/pull/645
=======
>>>>>>> dbde88c8
> Any changes to this file require a corresponding PR to mathlib4.

This file defines, given relations `rα : α → α → Prop` and `rβ : β → β → Prop`, a relation
`prod.game_add` on pairs, such that `game_add rα rβ x y` iff `x` can be reached from `y` by
decreasing either entry (with respect to `rα` and `rβ`). It is so called since it models the
subsequency relation on the addition of combinatorial games.

We also define `sym2.game_add`, which is the unordered pair analog of `prod.game_add`.

## Main definitions and results

- `prod.game_add`: the game addition relation on ordered pairs.
- `well_founded.prod_game_add`: formalizes induction on ordered pairs, where exactly one entry
  decreases at a time.

- `sym2.game_add`: the game addition relation on unordered pairs.
- `well_founded.sym2_game_add`: formalizes induction on unordered pairs, where exactly one entry
  decreases at a time.
-/

variables {α β : Type*} {rα : α → α → Prop} {rβ : β → β → Prop}

/-! ### `prod.game_add` -/

namespace prod

variables (rα rβ)

/-- `prod.game_add rα rβ x y` means that `x` can be reached from `y` by decreasing either entry with
  respect to the relations `rα` and `rβ`.

  It is so called, as it models game addition within combinatorial game theory. If `rα a₁ a₂` means
  that `a₂ ⟶ a₁` is a valid move in game `α`, and `rβ b₁ b₂` means that `b₂ ⟶ b₁` is a valid move
  in game `β`, then `game_add rα rβ` specifies the valid moves in the juxtaposition of `α` and `β`:
  the player is free to choose one of the games and make a move in it, while leaving the other game
  unchanged.

  See `sym2.game_add` for the unordered pair analog. -/
inductive game_add : α × β → α × β → Prop
| fst {a₁ a₂ b} : rα a₁ a₂ → game_add (a₁, b) (a₂, b)
| snd {a b₁ b₂} : rβ b₁ b₂ → game_add (a, b₁) (a, b₂)

lemma game_add_iff {rα rβ} {x y : α × β} :
  game_add rα rβ x y ↔ rα x.1 y.1 ∧ x.2 = y.2 ∨ rβ x.2 y.2 ∧ x.1 = y.1 :=
begin
  split,
  { rintro (@⟨a₁, a₂, b, h⟩ | @⟨a, b₁, b₂, h⟩),
    exacts [or.inl ⟨h, rfl⟩, or.inr ⟨h, rfl⟩] },
  { revert x y,
    rintro ⟨a₁, b₁⟩ ⟨a₂, b₂⟩ (⟨h, rfl : b₁ = b₂⟩ | ⟨h, rfl : a₁ = a₂⟩),
    exacts [game_add.fst h, game_add.snd h] }
end

lemma game_add_mk_iff {rα rβ} {a₁ a₂ : α} {b₁ b₂ : β} :
  game_add rα rβ (a₁, b₁) (a₂, b₂) ↔ rα a₁ a₂ ∧ b₁ = b₂ ∨ rβ b₁ b₂ ∧ a₁ = a₂ :=
game_add_iff

@[simp] lemma game_add_swap_swap : ∀ a b : α × β,
  game_add rβ rα a.swap b.swap ↔ game_add rα rβ a b :=
λ ⟨a₁, b₁⟩ ⟨a₂, b₂⟩, by rw [prod.swap, game_add_mk_iff, game_add_mk_iff, or_comm]

lemma game_add_swap_swap_mk (a₁ a₂ : α) (b₁ b₂ : β) :
  game_add rα rβ (a₁, b₁) (a₂, b₂) ↔ game_add rβ rα (b₁, a₁) (b₂, a₂) :=
game_add_swap_swap rβ rα (b₁, a₁) (b₂, a₂)

/-- `prod.game_add` is a `subrelation` of `prod.lex`. -/
lemma game_add_le_lex : game_add rα rβ ≤ prod.lex rα rβ :=
λ _ _ h, h.rec (λ _ _ b, prod.lex.left b b) (λ a _ _, prod.lex.right a)

/-- `prod.rprod` is a subrelation of the transitive closure of `prod.game_add`. -/
lemma rprod_le_trans_gen_game_add : rprod rα rβ ≤ relation.trans_gen (game_add rα rβ) :=
λ _ _ h, h.rec begin
  intros _ _ _ _ hα hβ,
  exact relation.trans_gen.tail (relation.trans_gen.single $ game_add.fst hα) (game_add.snd hβ),
end

end prod

/-- If `a` is accessible under `rα` and `b` is accessible under `rβ`, then `(a, b)` is
  accessible under `prod.game_add rα rβ`. Notice that `prod.lex_accessible` requires the
  stronger condition `∀ b, acc rβ b`. -/
lemma acc.prod_game_add {a b} (ha : acc rα a) (hb : acc rβ b) : acc (prod.game_add rα rβ) (a, b) :=
begin
  induction ha with a ha iha generalizing b,
  induction hb with b hb ihb,
  refine acc.intro _ (λ h, _),
  rintro (⟨ra⟩ | ⟨rb⟩),
  exacts [iha _ ra (acc.intro b hb), ihb _ rb],
end

/-- The `prod.game_add` relation on well-founded inputs is well-founded.

  In particular, the sum of two well-founded games is well-founded. -/
lemma well_founded.prod_game_add (hα : well_founded rα) (hβ : well_founded rβ) :
  well_founded (prod.game_add rα rβ) := ⟨λ ⟨a, b⟩, (hα.apply a).prod_game_add (hβ.apply b)⟩

namespace prod

/-- Recursion on the well-founded `prod.game_add` relation.

  Note that it's strictly more general to recurse on the lexicographic order instead. -/
def game_add.fix {C : α → β → Sort*} (hα : well_founded rα) (hβ : well_founded rβ)
  (IH : Π a₁ b₁, (Π a₂ b₂, game_add rα rβ (a₂, b₂) (a₁, b₁) → C a₂ b₂) → C a₁ b₁) (a : α) (b : β) :
  C a b :=
@well_founded.fix (α × β) (λ x, C x.1 x.2) _ (hα.prod_game_add hβ)
  (λ ⟨x₁, x₂⟩ IH', IH x₁ x₂ $ λ a' b', IH' ⟨a', b'⟩) ⟨a, b⟩

lemma game_add.fix_eq {C : α → β → Sort*} (hα : well_founded rα) (hβ : well_founded rβ)
  (IH : Π a₁ b₁, (Π a₂ b₂, game_add rα rβ (a₂, b₂) (a₁, b₁) → C a₂ b₂) → C a₁ b₁) (a : α) (b : β) :
  game_add.fix hα hβ IH a b = IH a b (λ a' b' h, game_add.fix hα hβ IH a' b') :=
well_founded.fix_eq _ _ _

/-- Induction on the well-founded `prod.game_add` relation.

  Note that it's strictly more general to induct on the lexicographic order instead. -/
lemma game_add.induction {C : α → β → Prop} : well_founded rα → well_founded rβ →
  (∀ a₁ b₁, (∀ a₂ b₂, game_add rα rβ (a₂, b₂) (a₁, b₁) → C a₂ b₂) → C a₁ b₁) → ∀ a b, C a b :=
game_add.fix

end prod

/-! ### `sym2.game_add` -/

namespace sym2

/-- `sym2.game_add rα x y` means that `x` can be reached from `y` by decreasing either entry with
  respect to the relation `rα`.

  See `prod.game_add` for the ordered pair analog. -/
def game_add (rα : α → α → Prop): sym2 α → sym2 α → Prop :=
sym2.lift₂
⟨λ a₁ b₁ a₂ b₂, prod.game_add rα rα (a₁, b₁) (a₂, b₂) ∨ prod.game_add rα rα (b₁, a₁) (a₂, b₂),
  λ a₁ b₁ a₂ b₂, begin
    rw [prod.game_add_swap_swap_mk _ _ b₁ b₂ a₁ a₂, prod.game_add_swap_swap_mk _ _ a₁ b₂ b₁ a₂],
    simp [or_comm]
  end⟩

variable {rα}

lemma game_add_iff : ∀ {x y : α × α}, game_add rα ⟦x⟧ ⟦y⟧ ↔
  prod.game_add rα rα x y ∨ prod.game_add rα rα x.swap y :=
by { rintros ⟨_, _⟩ ⟨_, _⟩, refl }

lemma game_add_mk_iff {a₁ a₂ b₁ b₂ : α} : game_add rα ⟦(a₁, b₁)⟧ ⟦(a₂, b₂)⟧ ↔
  prod.game_add rα rα (a₁, b₁) (a₂, b₂) ∨ prod.game_add rα rα (b₁, a₁) (a₂, b₂) :=
iff.rfl

lemma _root_.prod.game_add.to_sym2 {a₁ a₂ b₁ b₂ : α}
  (h : prod.game_add rα rα (a₁, b₁) (a₂, b₂)) : sym2.game_add rα ⟦(a₁, b₁)⟧ ⟦(a₂, b₂)⟧ :=
game_add_mk_iff.2 $ or.inl $ h

lemma game_add.fst {a₁ a₂ b : α} (h : rα a₁ a₂) : game_add rα ⟦(a₁, b)⟧ ⟦(a₂, b)⟧ :=
(prod.game_add.fst h).to_sym2

lemma game_add.snd {a b₁ b₂ : α} (h : rα b₁ b₂) : game_add rα ⟦(a, b₁)⟧ ⟦(a, b₂)⟧ :=
(prod.game_add.snd h).to_sym2

lemma game_add.fst_snd {a₁ a₂ b : α} (h : rα a₁ a₂) : game_add rα ⟦(a₁, b)⟧ ⟦(b, a₂)⟧ :=
by { rw sym2.eq_swap, exact game_add.snd h }

lemma game_add.snd_fst {a₁ a₂ b : α} (h : rα a₁ a₂) : game_add rα ⟦(b, a₁)⟧ ⟦(a₂, b)⟧ :=
by { rw sym2.eq_swap, exact game_add.fst h }

end sym2

lemma acc.sym2_game_add {a b} (ha : acc rα a) (hb : acc rα b) : acc (sym2.game_add rα) ⟦(a, b)⟧ :=
begin
  induction ha with a ha iha generalizing b,
  induction hb with b hb ihb,
  refine acc.intro _ (λ s, _),
  induction s using sym2.induction_on with c d,
  rintros ((rc | rd) | (rd | rc)),
  { exact iha c rc ⟨b, hb⟩ },
  { exact ihb d rd },
  { rw sym2.eq_swap,
    exact iha d rd ⟨b, hb⟩ },
  { rw sym2.eq_swap,
    exact ihb c rc }
end

/-- The `sym2.game_add` relation on well-founded inputs is well-founded. -/
lemma well_founded.sym2_game_add (h : well_founded rα) : well_founded (sym2.game_add rα) :=
⟨λ i, sym2.induction_on i $ λ x y, (h.apply x).sym2_game_add (h.apply y)⟩

namespace sym2

/-- Recursion on the well-founded `sym2.game_add` relation. -/
def game_add.fix {C : α → α → Sort*} (hr : well_founded rα)
  (IH : Π a₁ b₁, (Π a₂ b₂, sym2.game_add rα ⟦(a₂, b₂)⟧ ⟦(a₁, b₁)⟧ → C a₂ b₂) → C a₁ b₁) (a b : α) :
  C a b :=
@well_founded.fix (α × α) (λ x, C x.1 x.2) _ hr.sym2_game_add.of_quotient_lift₂
  (λ ⟨x₁, x₂⟩ IH', IH x₁ x₂ $ λ a' b', IH' ⟨a', b'⟩) (a, b)

lemma game_add.fix_eq {C : α → α → Sort*} (hr : well_founded rα)
  (IH : Π a₁ b₁, (Π a₂ b₂, sym2.game_add rα ⟦(a₂, b₂)⟧ ⟦(a₁, b₁)⟧ → C a₂ b₂) → C a₁ b₁) (a b : α) :
  game_add.fix hr IH a b = IH a b (λ a' b' h, game_add.fix hr IH a' b') :=
well_founded.fix_eq _ _ _

/-- Induction on the well-founded `sym2.game_add` relation. -/
lemma game_add.induction {C : α → α → Prop} : well_founded rα →
  (∀ a₁ b₁, (∀ a₂ b₂, sym2.game_add rα ⟦(a₂, b₂)⟧ ⟦(a₁, b₁)⟧ → C a₂ b₂) → C a₁ b₁) → ∀ a b, C a b :=
game_add.fix

end sym2<|MERGE_RESOLUTION|>--- conflicted
+++ resolved
@@ -10,10 +10,6 @@
 # Game addition relation
 
 > THIS FILE IS SYNCHRONIZED WITH MATHLIB4.
-<<<<<<< HEAD
-> https://github.com/leanprover-community/mathlib4/pull/645
-=======
->>>>>>> dbde88c8
 > Any changes to this file require a corresponding PR to mathlib4.
 
 This file defines, given relations `rα : α → α → Prop` and `rβ : β → β → Prop`, a relation
