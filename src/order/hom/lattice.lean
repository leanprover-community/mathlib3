/-
Copyright (c) 2022 Yaël Dillies. All rights reserved.
Released under Apache 2.0 license as described in the file LICENSE.
Authors: Yaël Dillies
-/
import order.hom.bounded
import order.symm_diff

/-!
# Lattice homomorphisms

> THIS FILE IS SYNCHRONIZED WITH MATHLIB4.
> Any changes to this file require a corresponding PR to mathlib4.

This file defines (bounded) lattice homomorphisms.

We use the `fun_like` design, so each type of morphisms has a companion typeclass which is meant to
be satisfied by itself and all stricter types.

## Types of morphisms

* `sup_hom`: Maps which preserve `⊔`.
* `inf_hom`: Maps which preserve `⊓`.
* `sup_bot_hom`: Finitary supremum homomorphisms. Maps which preserve `⊔` and `⊥`.
* `inf_top_hom`: Finitary infimum homomorphisms. Maps which preserve `⊓` and `⊤`.
* `lattice_hom`: Lattice homomorphisms. Maps which preserve `⊔` and `⊓`.
* `bounded_lattice_hom`: Bounded lattice homomorphisms. Maps which preserve `⊤`, `⊥`, `⊔` and `⊓`.

## Typeclasses

* `sup_hom_class`
* `inf_hom_class`
* `sup_bot_hom_class`
* `inf_top_hom_class`
* `lattice_hom_class`
* `bounded_lattice_hom_class`

## TODO

Do we need more intersections between `bot_hom`, `top_hom` and lattice homomorphisms?
-/

open function order_dual

variables {F ι α β γ δ : Type*}

/-- The type of `⊔`-preserving functions from `α` to `β`. -/
structure sup_hom (α β : Type*) [has_sup α] [has_sup β] :=
(to_fun   : α → β)
(map_sup' (a b : α) : to_fun (a ⊔ b) = to_fun a ⊔ to_fun b)

/-- The type of `⊓`-preserving functions from `α` to `β`. -/
structure inf_hom (α β : Type*) [has_inf α] [has_inf β] :=
(to_fun   : α → β)
(map_inf' (a b : α) : to_fun (a ⊓ b) = to_fun a ⊓ to_fun b)

/-- The type of finitary supremum-preserving homomorphisms from `α` to `β`. -/
structure sup_bot_hom (α β : Type*) [has_sup α] [has_sup β] [has_bot α] [has_bot β]
  extends sup_hom α β :=
(map_bot' : to_fun ⊥ = ⊥)

/-- The type of finitary infimum-preserving homomorphisms from `α` to `β`. -/
structure inf_top_hom (α β : Type*) [has_inf α] [has_inf β] [has_top α] [has_top β]
  extends inf_hom α β :=
(map_top' : to_fun ⊤ = ⊤)

/-- The type of lattice homomorphisms from `α` to `β`. -/
structure lattice_hom (α β : Type*) [lattice α] [lattice β] extends sup_hom α β :=
(map_inf' (a b : α) : to_fun (a ⊓ b) = to_fun a ⊓ to_fun b)

/-- The type of bounded lattice homomorphisms from `α` to `β`. -/
structure bounded_lattice_hom (α β : Type*) [lattice α] [lattice β] [bounded_order α]
  [bounded_order β]
  extends lattice_hom α β :=
(map_top' : to_fun ⊤ = ⊤)
(map_bot' : to_fun ⊥ = ⊥)

section
set_option old_structure_cmd true

/-- `sup_hom_class F α β` states that `F` is a type of `⊔`-preserving morphisms.

You should extend this class when you extend `sup_hom`. -/
class sup_hom_class (F : Type*) (α β : out_param $ Type*) [has_sup α] [has_sup β]
  extends fun_like F α (λ _, β) :=
(map_sup (f : F) (a b : α) : f (a ⊔ b) = f a ⊔ f b)

/-- `inf_hom_class F α β` states that `F` is a type of `⊓`-preserving morphisms.

You should extend this class when you extend `inf_hom`. -/
class inf_hom_class (F : Type*) (α β : out_param $ Type*) [has_inf α] [has_inf β]
  extends fun_like F α (λ _, β) :=
(map_inf (f : F) (a b : α) : f (a ⊓ b) = f a ⊓ f b)

/-- `sup_bot_hom_class F α β` states that `F` is a type of finitary supremum-preserving morphisms.

You should extend this class when you extend `sup_bot_hom`. -/
class sup_bot_hom_class (F : Type*) (α β : out_param $ Type*) [has_sup α] [has_sup β] [has_bot α]
  [has_bot β] extends sup_hom_class F α β :=
(map_bot (f : F) : f ⊥ = ⊥)

/-- `inf_top_hom_class F α β` states that `F` is a type of finitary infimum-preserving morphisms.

You should extend this class when you extend `sup_bot_hom`. -/
class inf_top_hom_class (F : Type*) (α β : out_param $ Type*) [has_inf α]
  [has_inf β] [has_top α] [has_top β] extends inf_hom_class F α β :=
(map_top (f : F) : f ⊤ = ⊤)

/-- `lattice_hom_class F α β` states that `F` is a type of lattice morphisms.

You should extend this class when you extend `lattice_hom`. -/
class lattice_hom_class (F : Type*) (α β : out_param $ Type*) [lattice α] [lattice β]
  extends sup_hom_class F α β :=
(map_inf (f : F) (a b : α) : f (a ⊓ b) = f a ⊓ f b)

/-- `bounded_lattice_hom_class F α β` states that `F` is a type of bounded lattice morphisms.

You should extend this class when you extend `bounded_lattice_hom`. -/
class bounded_lattice_hom_class (F : Type*) (α β : out_param $ Type*) [lattice α] [lattice β]
  [bounded_order α] [bounded_order β]
  extends lattice_hom_class F α β :=
(map_top (f : F) : f ⊤ = ⊤)
(map_bot (f : F) : f ⊥ = ⊥)

end

export sup_hom_class (map_sup)
export inf_hom_class (map_inf)

attribute [simp] map_top map_bot map_sup map_inf

@[priority 100] -- See note [lower instance priority]
instance sup_hom_class.to_order_hom_class [semilattice_sup α] [semilattice_sup β]
  [sup_hom_class F α β] :
  order_hom_class F α β :=
{ map_rel := λ f a b h, by rw [←sup_eq_right, ←map_sup, sup_eq_right.2 h],
  ..‹sup_hom_class F α β› }

@[priority 100] -- See note [lower instance priority]
instance inf_hom_class.to_order_hom_class [semilattice_inf α] [semilattice_inf β]
  [inf_hom_class F α β] : order_hom_class F α β :=
{ map_rel := λ f a b h, by rw [←inf_eq_left, ←map_inf, inf_eq_left.2 h]
  ..‹inf_hom_class F α β› }

@[priority 100] -- See note [lower instance priority]
instance sup_bot_hom_class.to_bot_hom_class [has_sup α] [has_sup β] [has_bot α] [has_bot β]
  [sup_bot_hom_class F α β] :
  bot_hom_class F α β :=
{ .. ‹sup_bot_hom_class F α β› }

@[priority 100] -- See note [lower instance priority]
instance inf_top_hom_class.to_top_hom_class [has_inf α] [has_inf β] [has_top α] [has_top β]
  [inf_top_hom_class F α β] :
  top_hom_class F α β :=
{ .. ‹inf_top_hom_class F α β› }

@[priority 100] -- See note [lower instance priority]
instance lattice_hom_class.to_inf_hom_class [lattice α] [lattice β] [lattice_hom_class F α β] :
  inf_hom_class F α β :=
{ .. ‹lattice_hom_class F α β› }

@[priority 100] -- See note [lower instance priority]
instance bounded_lattice_hom_class.to_sup_bot_hom_class [lattice α] [lattice β]
  [bounded_order α] [bounded_order β] [bounded_lattice_hom_class F α β] :
  sup_bot_hom_class F α β :=
{ .. ‹bounded_lattice_hom_class F α β› }

@[priority 100] -- See note [lower instance priority]
instance bounded_lattice_hom_class.to_inf_top_hom_class [lattice α] [lattice β]
  [bounded_order α] [bounded_order β] [bounded_lattice_hom_class F α β] :
  inf_top_hom_class F α β :=
{ .. ‹bounded_lattice_hom_class F α β› }

@[priority 100] -- See note [lower instance priority]
instance bounded_lattice_hom_class.to_bounded_order_hom_class [lattice α] [lattice β]
  [bounded_order α] [bounded_order β] [bounded_lattice_hom_class F α β] :
  bounded_order_hom_class F α β :=
{ .. show order_hom_class F α β, from infer_instance,
  .. ‹bounded_lattice_hom_class F α β› }

@[priority 100] -- See note [lower instance priority]
instance order_iso_class.to_sup_hom_class [semilattice_sup α] [semilattice_sup β]
  [order_iso_class F α β] :
  sup_hom_class F α β :=
{ map_sup := λ f a b, eq_of_forall_ge_iff $ λ c, by simp only [←le_map_inv_iff, sup_le_iff],
  .. show order_hom_class F α β, from infer_instance }

@[priority 100] -- See note [lower instance priority]
instance order_iso_class.to_inf_hom_class [semilattice_inf α] [semilattice_inf β]
  [order_iso_class F α β] :
  inf_hom_class F α β :=
{ map_inf := λ f a b, eq_of_forall_le_iff $ λ c, by simp only [←map_inv_le_iff, le_inf_iff],
  .. show order_hom_class F α β, from infer_instance }

@[priority 100] -- See note [lower instance priority]
instance order_iso_class.to_sup_bot_hom_class [semilattice_sup α] [order_bot α] [semilattice_sup β]
  [order_bot β] [order_iso_class F α β] :
  sup_bot_hom_class F α β :=
{ ..order_iso_class.to_sup_hom_class, ..order_iso_class.to_bot_hom_class }

@[priority 100] -- See note [lower instance priority]
instance order_iso_class.to_inf_top_hom_class [semilattice_inf α] [order_top α] [semilattice_inf β]
  [order_top β] [order_iso_class F α β] :
  inf_top_hom_class F α β :=
{ ..order_iso_class.to_inf_hom_class, ..order_iso_class.to_top_hom_class }

@[priority 100] -- See note [lower instance priority]
instance order_iso_class.to_lattice_hom_class [lattice α] [lattice β] [order_iso_class F α β] :
  lattice_hom_class F α β :=
{ ..order_iso_class.to_sup_hom_class, ..order_iso_class.to_inf_hom_class }

@[priority 100] -- See note [lower instance priority]
instance order_iso_class.to_bounded_lattice_hom_class [lattice α] [lattice β] [bounded_order α]
  [bounded_order β] [order_iso_class F α β] :
  bounded_lattice_hom_class F α β :=
{ ..order_iso_class.to_lattice_hom_class, ..order_iso_class.to_bounded_order_hom_class }

section bounded_lattice
variables [lattice α] [bounded_order α] [lattice β] [bounded_order β]
  [bounded_lattice_hom_class F α β] (f : F) {a b : α}
include β

lemma disjoint.map (h : disjoint a b) : disjoint (f a) (f b) :=
by rw [disjoint_iff, ←map_inf, h.eq_bot, map_bot]

lemma codisjoint.map (h : codisjoint a b) : codisjoint (f a) (f b) :=
by rw [codisjoint_iff, ←map_sup, h.eq_top, map_top]

lemma is_compl.map (h : is_compl a b) : is_compl (f a) (f b) := ⟨h.1.map _, h.2.map _⟩

end bounded_lattice

section boolean_algebra
variables [boolean_algebra α] [boolean_algebra β] [bounded_lattice_hom_class F α β] (f : F)
include β

/-- Special case of `map_compl` for boolean algebras. -/
lemma map_compl' (a : α) : f aᶜ = (f a)ᶜ := (is_compl_compl.map _).compl_eq.symm

/-- Special case of `map_sdiff` for boolean algebras. -/
lemma map_sdiff' (a b : α) : f (a \ b) = f a \ f b :=
by rw [sdiff_eq, sdiff_eq, map_inf, map_compl']

/-- Special case of `map_symm_diff` for boolean algebras. -/
lemma map_symm_diff' (a b : α) : f (a ∆ b) = f a ∆ f b :=
by rw [symm_diff, symm_diff, map_sup, map_sdiff', map_sdiff']

end boolean_algebra

instance [has_sup α] [has_sup β] [sup_hom_class F α β] : has_coe_t F (sup_hom α β) :=
⟨λ f, ⟨f, map_sup f⟩⟩

instance [has_inf α] [has_inf β] [inf_hom_class F α β] : has_coe_t F (inf_hom α β) :=
⟨λ f, ⟨f, map_inf f⟩⟩

instance [has_sup α] [has_sup β] [has_bot α] [has_bot β] [sup_bot_hom_class F α β] :
  has_coe_t F (sup_bot_hom α β) :=
⟨λ f, ⟨f, map_bot f⟩⟩

instance [has_inf α] [has_inf β] [has_top α] [has_top β] [inf_top_hom_class F α β] :
  has_coe_t F (inf_top_hom α β) :=
⟨λ f, ⟨f, map_top f⟩⟩

instance [lattice α] [lattice β] [lattice_hom_class F α β] : has_coe_t F (lattice_hom α β) :=
⟨λ f, { to_fun := f, map_sup' := map_sup f, map_inf' := map_inf f }⟩

instance [lattice α] [lattice β] [bounded_order α] [bounded_order β]
  [bounded_lattice_hom_class F α β] : has_coe_t F (bounded_lattice_hom α β) :=
⟨λ f, { to_fun := f, map_top' := map_top f, map_bot' := map_bot f, ..(f : lattice_hom α β) }⟩

/-! ### Supremum homomorphisms -/

namespace sup_hom
variables [has_sup α]

section has_sup
variables [has_sup β] [has_sup γ] [has_sup δ]

instance : sup_hom_class (sup_hom α β) α β :=
{ coe := sup_hom.to_fun,
  coe_injective' := λ f g h, by cases f; cases g; congr',
  map_sup := sup_hom.map_sup' }

/-- Helper instance for when there's too many metavariables to apply `fun_like.has_coe_to_fun`
directly. -/
instance : has_coe_to_fun (sup_hom α β) (λ _, α → β) := ⟨λ f, f.to_fun⟩

@[simp] lemma to_fun_eq_coe {f : sup_hom α β} : f.to_fun = (f : α → β) := rfl

@[ext] lemma ext {f g : sup_hom α β} (h : ∀ a, f a = g a) : f = g := fun_like.ext f g h

/-- Copy of a `sup_hom` with a new `to_fun` equal to the old one. Useful to fix definitional
equalities. -/
protected def copy (f : sup_hom α β) (f' : α → β) (h : f' = f) : sup_hom α β :=
{ to_fun := f',
  map_sup' := h.symm ▸ f.map_sup' }

@[simp] lemma coe_copy (f : sup_hom α β) (f' : α → β) (h : f' = f) : ⇑(f.copy f' h) = f' := rfl
lemma copy_eq (f : sup_hom α β) (f' : α → β) (h : f' = f) : f.copy f' h = f := fun_like.ext' h

variables (α)

/-- `id` as a `sup_hom`. -/
protected def id : sup_hom α α := ⟨id, λ a b, rfl⟩

instance : inhabited (sup_hom α α) := ⟨sup_hom.id α⟩

@[simp] lemma coe_id : ⇑(sup_hom.id α) = id := rfl

variables {α}

@[simp] lemma id_apply (a : α) : sup_hom.id α a = a := rfl

/-- Composition of `sup_hom`s as a `sup_hom`. -/
def comp (f : sup_hom β γ) (g : sup_hom α β) : sup_hom α γ :=
{ to_fun := f ∘ g,
  map_sup' := λ a b, by rw [comp_apply, map_sup, map_sup] }

@[simp] lemma coe_comp (f : sup_hom β γ) (g : sup_hom α β) : (f.comp g : α → γ) = f ∘ g := rfl
@[simp] lemma comp_apply (f : sup_hom β γ) (g : sup_hom α β) (a : α) :
  (f.comp g) a = f (g a) := rfl
@[simp] lemma comp_assoc (f : sup_hom γ δ) (g : sup_hom β γ) (h : sup_hom α β) :
  (f.comp g).comp h = f.comp (g.comp h) := rfl
@[simp] lemma comp_id (f : sup_hom α β) : f.comp (sup_hom.id α) = f := sup_hom.ext $ λ a, rfl
@[simp] lemma id_comp (f : sup_hom α β) : (sup_hom.id β).comp f = f := sup_hom.ext $ λ a, rfl

lemma cancel_right {g₁ g₂ : sup_hom β γ} {f : sup_hom α β} (hf : surjective f) :
  g₁.comp f = g₂.comp f ↔ g₁ = g₂ :=
⟨λ h, sup_hom.ext $ hf.forall.2 $ fun_like.ext_iff.1 h, congr_arg _⟩

lemma cancel_left {g : sup_hom β γ} {f₁ f₂ : sup_hom α β} (hg : injective g) :
  g.comp f₁ = g.comp f₂ ↔ f₁ = f₂ :=
⟨λ h, sup_hom.ext $ λ a, hg $
  by rw [←sup_hom.comp_apply, h, sup_hom.comp_apply], congr_arg _⟩

end has_sup

variables (α) [semilattice_sup β]

/-- The constant function as a `sup_hom`. -/
def const (b : β) : sup_hom α β := ⟨λ _, b, λ _ _, sup_idem.symm⟩

@[simp] lemma coe_const (b : β) : ⇑(const α b) = function.const α b := rfl
@[simp] lemma const_apply (b : β) (a : α) : const α b a = b := rfl

variables {α}

instance : has_sup (sup_hom α β) :=
⟨λ f g, ⟨f ⊔ g, λ a b, by { rw [pi.sup_apply, map_sup, map_sup], exact sup_sup_sup_comm _ _ _ _ }⟩⟩

instance : semilattice_sup (sup_hom α β) := fun_like.coe_injective.semilattice_sup _ $ λ f g, rfl

instance [has_bot β] : has_bot (sup_hom α β) := ⟨sup_hom.const α ⊥⟩
instance [has_top β] : has_top (sup_hom α β) := ⟨sup_hom.const α ⊤⟩

instance [order_bot β] : order_bot (sup_hom α β) :=
order_bot.lift (coe_fn : _ → α → β) (λ _ _, id) rfl

instance [order_top β] : order_top (sup_hom α β) :=
order_top.lift (coe_fn : _ → α → β) (λ _ _, id) rfl

instance [bounded_order β] : bounded_order (sup_hom α β) :=
bounded_order.lift (coe_fn : _ → α → β) (λ _ _, id) rfl rfl

@[simp] lemma coe_sup (f g : sup_hom α β) : ⇑(f ⊔ g) = f ⊔ g := rfl
@[simp] lemma coe_bot [has_bot β] : ⇑(⊥ : sup_hom α β) = ⊥ := rfl
@[simp] lemma coe_top [has_top β] : ⇑(⊤ : sup_hom α β) = ⊤ := rfl
@[simp] lemma sup_apply (f g : sup_hom α β) (a : α) : (f ⊔ g) a = f a ⊔ g a := rfl
@[simp] lemma bot_apply [has_bot β] (a : α) : (⊥ : sup_hom α β) a = ⊥ := rfl
@[simp] lemma top_apply [has_top β] (a : α) : (⊤ : sup_hom α β) a = ⊤ := rfl

end sup_hom

/-! ### Infimum homomorphisms -/

namespace inf_hom
variables [has_inf α]

section has_inf
variables [has_inf β] [has_inf γ] [has_inf δ]

instance : inf_hom_class (inf_hom α β) α β :=
{ coe := inf_hom.to_fun,
  coe_injective' := λ f g h, by cases f; cases g; congr',
  map_inf := inf_hom.map_inf' }

/-- Helper instance for when there's too many metavariables to apply `fun_like.has_coe_to_fun`
directly. -/
instance : has_coe_to_fun (inf_hom α β) (λ _, α → β) := ⟨λ f, f.to_fun⟩

@[simp] lemma to_fun_eq_coe {f : inf_hom α β} : f.to_fun = (f : α → β) := rfl

@[ext] lemma ext {f g : inf_hom α β} (h : ∀ a, f a = g a) : f = g := fun_like.ext f g h

/-- Copy of an `inf_hom` with a new `to_fun` equal to the old one. Useful to fix definitional
equalities. -/
protected def copy (f : inf_hom α β) (f' : α → β) (h : f' = f) : inf_hom α β :=
{ to_fun := f',
  map_inf' := h.symm ▸ f.map_inf' }

@[simp] lemma coe_copy (f : inf_hom α β) (f' : α → β) (h : f' = f) : ⇑(f.copy f' h) = f' := rfl
lemma copy_eq (f : inf_hom α β) (f' : α → β) (h : f' = f) : f.copy f' h = f := fun_like.ext' h

variables (α)

/-- `id` as an `inf_hom`. -/
protected def id : inf_hom α α := ⟨id, λ a b, rfl⟩

instance : inhabited (inf_hom α α) := ⟨inf_hom.id α⟩

@[simp] lemma coe_id : ⇑(inf_hom.id α) = id := rfl

variables {α}

@[simp] lemma id_apply (a : α) : inf_hom.id α a = a := rfl

/-- Composition of `inf_hom`s as an `inf_hom`. -/
def comp (f : inf_hom β γ) (g : inf_hom α β) : inf_hom α γ :=
{ to_fun := f ∘ g,
  map_inf' := λ a b, by rw [comp_apply, map_inf, map_inf] }

@[simp] lemma coe_comp (f : inf_hom β γ) (g : inf_hom α β) : (f.comp g : α → γ) = f ∘ g := rfl
@[simp] lemma comp_apply (f : inf_hom β γ) (g : inf_hom α β) (a : α) :
  (f.comp g) a = f (g a) := rfl
@[simp] lemma comp_assoc (f : inf_hom γ δ) (g : inf_hom β γ) (h : inf_hom α β) :
  (f.comp g).comp h = f.comp (g.comp h) := rfl
@[simp] lemma comp_id (f : inf_hom α β) : f.comp (inf_hom.id α) = f := inf_hom.ext $ λ a, rfl
@[simp] lemma id_comp (f : inf_hom α β) : (inf_hom.id β).comp f = f := inf_hom.ext $ λ a, rfl

lemma cancel_right {g₁ g₂ : inf_hom β γ} {f : inf_hom α β} (hf : surjective f) :
  g₁.comp f = g₂.comp f ↔ g₁ = g₂ :=
⟨λ h, inf_hom.ext $ hf.forall.2 $ fun_like.ext_iff.1 h, congr_arg _⟩

lemma cancel_left {g : inf_hom β γ} {f₁ f₂ : inf_hom α β} (hg : injective g) :
  g.comp f₁ = g.comp f₂ ↔ f₁ = f₂ :=
⟨λ h, inf_hom.ext $ λ a, hg $
  by rw [←inf_hom.comp_apply, h, inf_hom.comp_apply], congr_arg _⟩

end has_inf

variables (α) [semilattice_inf β]

/-- The constant function as an `inf_hom`. -/
def const (b : β) : inf_hom α β := ⟨λ _, b, λ _ _, inf_idem.symm⟩

@[simp] lemma coe_const (b : β) : ⇑(const α b) = function.const α b := rfl
@[simp] lemma const_apply (b : β) (a : α) : const α b a = b := rfl

variables {α}

instance : has_inf (inf_hom α β) :=
⟨λ f g, ⟨f ⊓ g, λ a b, by { rw [pi.inf_apply, map_inf, map_inf], exact inf_inf_inf_comm _ _ _ _ }⟩⟩

instance : semilattice_inf (inf_hom α β) := fun_like.coe_injective.semilattice_inf _ $ λ f g, rfl

instance [has_bot β] : has_bot (inf_hom α β) := ⟨inf_hom.const α ⊥⟩
instance [has_top β] : has_top (inf_hom α β) := ⟨inf_hom.const α ⊤⟩

instance [order_bot β] : order_bot (inf_hom α β) :=
order_bot.lift (coe_fn : _ → α → β) (λ _ _, id) rfl

instance [order_top β] : order_top (inf_hom α β) :=
order_top.lift (coe_fn : _ → α → β) (λ _ _, id) rfl

instance [bounded_order β] : bounded_order (inf_hom α β) :=
bounded_order.lift (coe_fn : _ → α → β) (λ _ _, id) rfl rfl

@[simp] lemma coe_inf (f g : inf_hom α β) : ⇑(f ⊓ g) = f ⊓ g := rfl
@[simp] lemma coe_bot [has_bot β] : ⇑(⊥ : inf_hom α β) = ⊥ := rfl
@[simp] lemma coe_top [has_top β] : ⇑(⊤ : inf_hom α β) = ⊤ := rfl
@[simp] lemma inf_apply (f g : inf_hom α β) (a : α) : (f ⊓ g) a = f a ⊓ g a := rfl
@[simp] lemma bot_apply [has_bot β] (a : α) : (⊥ : inf_hom α β) a = ⊥ := rfl
@[simp] lemma top_apply [has_top β] (a : α) : (⊤ : inf_hom α β) a = ⊤ := rfl

end inf_hom

/-! ### Finitary supremum homomorphisms -/

namespace sup_bot_hom
variables [has_sup α] [has_bot α]

section has_sup
variables [has_sup β] [has_bot β] [has_sup γ] [has_bot γ] [has_sup δ] [has_bot δ]

/-- Reinterpret a `sup_bot_hom` as a `bot_hom`. -/
def to_bot_hom (f : sup_bot_hom α β) : bot_hom α β := { ..f }

instance : sup_bot_hom_class (sup_bot_hom α β) α β :=
{ coe :=  λ f, f.to_fun,
  coe_injective' := λ f g h, by { obtain ⟨⟨_, _⟩, _⟩ := f, obtain ⟨⟨_, _⟩, _⟩ := g, congr' },
  map_sup := λ f, f.map_sup',
  map_bot := λ f, f.map_bot' }

/-- Helper instance for when there's too many metavariables to apply `fun_like.has_coe_to_fun`
directly. -/
instance : has_coe_to_fun (sup_bot_hom α β) (λ _, α → β) := fun_like.has_coe_to_fun

@[simp] lemma to_fun_eq_coe {f : sup_bot_hom α β} : f.to_fun = (f : α → β) := rfl

@[ext] lemma ext {f g : sup_bot_hom α β} (h : ∀ a, f a = g a) : f = g := fun_like.ext f g h

/-- Copy of a `sup_bot_hom` with a new `to_fun` equal to the old one. Useful to fix definitional
equalities. -/
protected def copy (f : sup_bot_hom α β) (f' : α → β) (h : f' = f) : sup_bot_hom α β :=
{ to_sup_hom := f.to_sup_hom.copy f' h, ..f.to_bot_hom.copy f' h }

@[simp] lemma coe_copy (f : sup_bot_hom α β) (f' : α → β) (h : f' = f) : ⇑(f.copy f' h) = f' := rfl
lemma copy_eq (f : sup_bot_hom α β) (f' : α → β) (h : f' = f) : f.copy f' h = f := fun_like.ext' h

variables (α)

/-- `id` as a `sup_bot_hom`. -/
@[simps] protected def id : sup_bot_hom α α := ⟨sup_hom.id α, rfl⟩

instance : inhabited (sup_bot_hom α α) := ⟨sup_bot_hom.id α⟩

@[simp] lemma coe_id : ⇑(sup_bot_hom.id α) = id := rfl

variables {α}

@[simp] lemma id_apply (a : α) : sup_bot_hom.id α a = a := rfl

/-- Composition of `sup_bot_hom`s as a `sup_bot_hom`. -/
def comp (f : sup_bot_hom β γ) (g : sup_bot_hom α β) : sup_bot_hom α γ :=
{ ..f.to_sup_hom.comp g.to_sup_hom, ..f.to_bot_hom.comp g.to_bot_hom }

@[simp] lemma coe_comp (f : sup_bot_hom β γ) (g : sup_bot_hom α β) : (f.comp g : α → γ) = f ∘ g :=
rfl
@[simp] lemma comp_apply (f : sup_bot_hom β γ) (g : sup_bot_hom α β) (a : α) :
  (f.comp g) a = f (g a) := rfl
@[simp] lemma comp_assoc (f : sup_bot_hom γ δ) (g : sup_bot_hom β γ) (h : sup_bot_hom α β) :
  (f.comp g).comp h = f.comp (g.comp h) := rfl
@[simp] lemma comp_id (f : sup_bot_hom α β) : f.comp (sup_bot_hom.id α) = f := ext $ λ a, rfl
@[simp] lemma id_comp (f : sup_bot_hom α β) : (sup_bot_hom.id β).comp f = f := ext $ λ a, rfl

lemma cancel_right {g₁ g₂ : sup_bot_hom β γ} {f : sup_bot_hom α β} (hf : surjective f) :
  g₁.comp f = g₂.comp f ↔ g₁ = g₂ :=
⟨λ h, ext $ hf.forall.2 $ fun_like.ext_iff.1 h, congr_arg _⟩

lemma cancel_left {g : sup_bot_hom β γ} {f₁ f₂ : sup_bot_hom α β} (hg : injective g) :
  g.comp f₁ = g.comp f₂ ↔ f₁ = f₂ :=
⟨λ h, sup_bot_hom.ext $ λ a, hg $
  by rw [←comp_apply, h, comp_apply], congr_arg _⟩

end has_sup

variables [semilattice_sup β] [order_bot β]

instance : has_sup (sup_bot_hom α β) :=
⟨λ f g, { to_sup_hom := f.to_sup_hom ⊔ g.to_sup_hom, ..f.to_bot_hom ⊔ g.to_bot_hom }⟩

instance : semilattice_sup (sup_bot_hom α β) :=
fun_like.coe_injective.semilattice_sup _ $ λ f g, rfl

instance : order_bot (sup_bot_hom α β) := { bot := ⟨⊥, rfl⟩, bot_le := λ f, bot_le }

@[simp] lemma coe_sup (f g : sup_bot_hom α β) : ⇑(f ⊔ g) = f ⊔ g := rfl
@[simp] lemma coe_bot : ⇑(⊥ : sup_bot_hom α β) = ⊥ := rfl
@[simp] lemma sup_apply (f g : sup_bot_hom α β) (a : α) : (f ⊔ g) a = f a ⊔ g a := rfl
@[simp] lemma bot_apply (a : α) : (⊥ : sup_bot_hom α β) a = ⊥ := rfl

end sup_bot_hom

/-! ### Finitary infimum homomorphisms -/

namespace inf_top_hom
variables [has_inf α] [has_top α]

section has_inf
variables [has_inf β] [has_top β] [has_inf γ] [has_top γ] [has_inf δ] [has_top δ]

/-- Reinterpret an `inf_top_hom` as a `top_hom`. -/
def to_top_hom (f : inf_top_hom α β) : top_hom α β := { ..f }

instance : inf_top_hom_class (inf_top_hom α β) α β :=
{ coe :=  λ f, f.to_fun,
  coe_injective' := λ f g h, by { obtain ⟨⟨_, _⟩, _⟩ := f, obtain ⟨⟨_, _⟩, _⟩ := g, congr' },
  map_inf := λ f, f.map_inf',
  map_top := λ f, f.map_top' }

/-- Helper instance for when there's too many metavariables to apply `fun_like.has_coe_to_fun`
directly. -/
instance : has_coe_to_fun (inf_top_hom α β) (λ _, α → β) := fun_like.has_coe_to_fun

@[simp] lemma to_fun_eq_coe {f : inf_top_hom α β} : f.to_fun = (f : α → β) := rfl

@[ext] lemma ext {f g : inf_top_hom α β} (h : ∀ a, f a = g a) : f = g := fun_like.ext f g h

/-- Copy of an `inf_top_hom` with a new `to_fun` equal to the old one. Useful to fix definitional
equalities. -/
protected def copy (f : inf_top_hom α β) (f' : α → β) (h : f' = f) : inf_top_hom α β :=
{ to_inf_hom := f.to_inf_hom.copy f' h, ..f.to_top_hom.copy f' h }

@[simp] lemma coe_copy (f : inf_top_hom α β) (f' : α → β) (h : f' = f) : ⇑(f.copy f' h) = f' := rfl
lemma copy_eq (f : inf_top_hom α β) (f' : α → β) (h : f' = f) : f.copy f' h = f := fun_like.ext' h

variables (α)

/-- `id` as an `inf_top_hom`. -/
@[simps] protected def id : inf_top_hom α α := ⟨inf_hom.id α, rfl⟩

instance : inhabited (inf_top_hom α α) := ⟨inf_top_hom.id α⟩

@[simp] lemma coe_id : ⇑(inf_top_hom.id α) = id := rfl

variables {α}

@[simp] lemma id_apply (a : α) : inf_top_hom.id α a = a := rfl

/-- Composition of `inf_top_hom`s as an `inf_top_hom`. -/
def comp (f : inf_top_hom β γ) (g : inf_top_hom α β) : inf_top_hom α γ :=
{ ..f.to_inf_hom.comp g.to_inf_hom, ..f.to_top_hom.comp g.to_top_hom }

@[simp] lemma coe_comp (f : inf_top_hom β γ) (g : inf_top_hom α β) : (f.comp g : α → γ) = f ∘ g :=
rfl
@[simp] lemma comp_apply (f : inf_top_hom β γ) (g : inf_top_hom α β) (a : α) :
  (f.comp g) a = f (g a) := rfl
@[simp] lemma comp_assoc (f : inf_top_hom γ δ) (g : inf_top_hom β γ) (h : inf_top_hom α β) :
  (f.comp g).comp h = f.comp (g.comp h) := rfl
@[simp] lemma comp_id (f : inf_top_hom α β) : f.comp (inf_top_hom.id α) = f := ext $ λ a, rfl
@[simp] lemma id_comp (f : inf_top_hom α β) : (inf_top_hom.id β).comp f = f := ext $ λ a, rfl

lemma cancel_right {g₁ g₂ : inf_top_hom β γ} {f : inf_top_hom α β} (hf : surjective f) :
  g₁.comp f = g₂.comp f ↔ g₁ = g₂ :=
⟨λ h, ext $ hf.forall.2 $ fun_like.ext_iff.1 h, congr_arg _⟩

lemma cancel_left {g : inf_top_hom β γ} {f₁ f₂ : inf_top_hom α β} (hg : injective g) :
  g.comp f₁ = g.comp f₂ ↔ f₁ = f₂ :=
⟨λ h, inf_top_hom.ext $ λ a, hg $
  by rw [←comp_apply, h, comp_apply], congr_arg _⟩

end has_inf

variables [semilattice_inf β] [order_top β]

instance : has_inf (inf_top_hom α β) :=
⟨λ f g, { to_inf_hom := f.to_inf_hom ⊓ g.to_inf_hom, ..f.to_top_hom ⊓ g.to_top_hom }⟩

instance : semilattice_inf (inf_top_hom α β) :=
fun_like.coe_injective.semilattice_inf _ $ λ f g, rfl

instance : order_top (inf_top_hom α β) := { top := ⟨⊤, rfl⟩, le_top := λ f, le_top }

@[simp] lemma coe_inf (f g : inf_top_hom α β) : ⇑(f ⊓ g) = f ⊓ g := rfl
@[simp] lemma coe_top : ⇑(⊤ : inf_top_hom α β) = ⊤ := rfl
@[simp] lemma inf_apply (f g : inf_top_hom α β) (a : α) : (f ⊓ g) a = f a ⊓ g a := rfl
@[simp] lemma top_apply (a : α) : (⊤ : inf_top_hom α β) a = ⊤ := rfl

end inf_top_hom

/-! ### Lattice homomorphisms -/

namespace lattice_hom
variables [lattice α] [lattice β] [lattice γ] [lattice δ]

/-- Reinterpret a `lattice_hom` as an `inf_hom`. -/
def to_inf_hom (f : lattice_hom α β) : inf_hom α β := { ..f }

instance : lattice_hom_class (lattice_hom α β) α β :=
{ coe := λ f, f.to_fun,
  coe_injective' := λ f g h, by obtain ⟨⟨_, _⟩, _⟩ := f; obtain ⟨⟨_, _⟩, _⟩ := g; congr',
  map_sup := λ f, f.map_sup',
  map_inf := λ f, f.map_inf' }

/-- Helper instance for when there's too many metavariables to apply `fun_like.has_coe_to_fun`
directly. -/
instance : has_coe_to_fun (lattice_hom α β) (λ _, α → β) := ⟨λ f, f.to_fun⟩

@[simp] lemma to_fun_eq_coe {f : lattice_hom α β} : f.to_fun = (f : α → β) := rfl

@[ext] lemma ext {f g : lattice_hom α β} (h : ∀ a, f a = g a) : f = g := fun_like.ext f g h

/-- Copy of a `lattice_hom` with a new `to_fun` equal to the old one. Useful to fix definitional
equalities. -/
protected def copy (f : lattice_hom α β) (f' : α → β) (h : f' = f) : lattice_hom α β :=
{ .. f.to_sup_hom.copy f' h, .. f.to_inf_hom.copy f' h }

@[simp] lemma coe_copy (f : lattice_hom α β) (f' : α → β) (h : f' = f) : ⇑(f.copy f' h) = f' := rfl
lemma copy_eq (f : lattice_hom α β) (f' : α → β) (h : f' = f) : f.copy f' h = f := fun_like.ext' h

variables (α)

/-- `id` as a `lattice_hom`. -/
protected def id : lattice_hom α α :=
{ to_fun := id,
  map_sup' := λ _ _, rfl,
  map_inf' := λ _ _, rfl }

instance : inhabited (lattice_hom α α) := ⟨lattice_hom.id α⟩

@[simp] lemma coe_id : ⇑(lattice_hom.id α) = id := rfl

variables {α}

@[simp] lemma id_apply (a : α) : lattice_hom.id α a = a := rfl

/-- Composition of `lattice_hom`s as a `lattice_hom`. -/
def comp (f : lattice_hom β γ) (g : lattice_hom α β) : lattice_hom α γ :=
{ ..f.to_sup_hom.comp g.to_sup_hom, ..f.to_inf_hom.comp g.to_inf_hom }

@[simp] lemma coe_comp (f : lattice_hom β γ) (g : lattice_hom α β) : (f.comp g : α → γ) = f ∘ g :=
rfl
@[simp] lemma comp_apply (f : lattice_hom β γ) (g : lattice_hom α β) (a : α) :
  (f.comp g) a = f (g a) := rfl
@[simp] lemma coe_comp_sup_hom (f : lattice_hom β γ) (g : lattice_hom α β) :
  (f.comp g : sup_hom α γ) = (f : sup_hom β γ).comp g := rfl
@[simp] lemma coe_comp_inf_hom (f : lattice_hom β γ) (g : lattice_hom α β) :
  (f.comp g : inf_hom α γ) = (f : inf_hom β γ).comp g := rfl
@[simp] lemma comp_assoc (f : lattice_hom γ δ) (g : lattice_hom β γ) (h : lattice_hom α β) :
  (f.comp g).comp h = f.comp (g.comp h) := rfl
@[simp] lemma comp_id (f : lattice_hom α β) : f.comp (lattice_hom.id α) = f :=
lattice_hom.ext $ λ a, rfl
@[simp] lemma id_comp (f : lattice_hom α β) : (lattice_hom.id β).comp f = f :=
lattice_hom.ext $ λ a, rfl

lemma cancel_right {g₁ g₂ : lattice_hom β γ} {f : lattice_hom α β} (hf : surjective f) :
  g₁.comp f = g₂.comp f ↔ g₁ = g₂ :=
⟨λ h, lattice_hom.ext $ hf.forall.2 $ fun_like.ext_iff.1 h, congr_arg _⟩

lemma cancel_left {g : lattice_hom β γ} {f₁ f₂ : lattice_hom α β} (hg : injective g) :
  g.comp f₁ = g.comp f₂ ↔ f₁ = f₂ :=
⟨λ h, lattice_hom.ext $ λ a, hg $
  by rw [←lattice_hom.comp_apply, h, lattice_hom.comp_apply], congr_arg _⟩

end lattice_hom

namespace order_hom_class
variables (α β) [linear_order α] [lattice β] [order_hom_class F α β]

/-- An order homomorphism from a linear order is a lattice homomorphism. -/
@[reducible] def to_lattice_hom_class : lattice_hom_class F α β :=
{ map_sup := λ f a b, begin
    obtain h | h := le_total a b,
    { rw [sup_eq_right.2 h, sup_eq_right.2 (order_hom_class.mono f h : f a ≤ f b)] },
    { rw [sup_eq_left.2 h, sup_eq_left.2 (order_hom_class.mono f h : f b ≤ f a)] }
  end,
  map_inf := λ f a b, begin
    obtain h | h := le_total a b,
    { rw [inf_eq_left.2 h, inf_eq_left.2 (order_hom_class.mono f h : f a ≤ f b)] },
    { rw [inf_eq_right.2 h, inf_eq_right.2 (order_hom_class.mono f h : f b ≤ f a)] }
  end,
  .. ‹order_hom_class F α β› }

/-- Reinterpret an order homomorphism to a linear order as a `lattice_hom`. -/
def to_lattice_hom (f : F) : lattice_hom α β :=
by { haveI : lattice_hom_class F α β := order_hom_class.to_lattice_hom_class α β, exact f }

@[simp] lemma coe_to_lattice_hom (f : F) : ⇑(to_lattice_hom α β f) = f := rfl
@[simp] lemma to_lattice_hom_apply (f : F) (a : α) : to_lattice_hom α β f a = f a := rfl

end order_hom_class

/-! ### Bounded lattice homomorphisms -/

namespace bounded_lattice_hom
variables [lattice α] [lattice β] [lattice γ] [lattice δ] [bounded_order α] [bounded_order β]
  [bounded_order γ] [bounded_order δ]

/-- Reinterpret a `bounded_lattice_hom` as a `sup_bot_hom`. -/
def to_sup_bot_hom (f : bounded_lattice_hom α β) : sup_bot_hom α β := { ..f }

/-- Reinterpret a `bounded_lattice_hom` as an `inf_top_hom`. -/
def to_inf_top_hom (f : bounded_lattice_hom α β) : inf_top_hom α β := { ..f }

/-- Reinterpret a `bounded_lattice_hom` as a `bounded_order_hom`. -/
def to_bounded_order_hom (f : bounded_lattice_hom α β) : bounded_order_hom α β :=
{ ..f, ..(f.to_lattice_hom : α →o β) }

instance : bounded_lattice_hom_class (bounded_lattice_hom α β) α β :=
{ coe := λ f, f.to_fun,
  coe_injective' := λ f g h, by obtain ⟨⟨⟨_, _⟩, _⟩, _⟩ := f; obtain ⟨⟨⟨_, _⟩, _⟩, _⟩ := g; congr',
  map_sup := λ f, f.map_sup',
  map_inf := λ f, f.map_inf',
  map_top := λ f, f.map_top',
  map_bot := λ f, f.map_bot' }

/-- Helper instance for when there's too many metavariables to apply `fun_like.has_coe_to_fun`
directly. -/
instance : has_coe_to_fun (bounded_lattice_hom α β) (λ _, α → β) := ⟨λ f, f.to_fun⟩

@[simp] lemma to_fun_eq_coe {f : bounded_lattice_hom α β} : f.to_fun = (f : α → β) := rfl

@[ext] lemma ext {f g : bounded_lattice_hom α β} (h : ∀ a, f a = g a) : f = g := fun_like.ext f g h

/-- Copy of a `bounded_lattice_hom` with a new `to_fun` equal to the old one. Useful to fix
definitional equalities. -/
protected def copy (f : bounded_lattice_hom α β) (f' : α → β) (h : f' = f) :
  bounded_lattice_hom α β :=
{ .. f.to_lattice_hom.copy f' h, .. f.to_bounded_order_hom.copy f' h }

@[simp] lemma coe_copy (f : bounded_lattice_hom α β) (f' : α → β) (h : f' = f) :
  ⇑(f.copy f' h) = f' :=
rfl

lemma copy_eq (f : bounded_lattice_hom α β) (f' : α → β) (h : f' = f) : f.copy f' h = f :=
fun_like.ext' h

variables (α)

/-- `id` as a `bounded_lattice_hom`. -/
protected def id : bounded_lattice_hom α α := { ..lattice_hom.id α, ..bounded_order_hom.id α }

instance : inhabited (bounded_lattice_hom α α) := ⟨bounded_lattice_hom.id α⟩

@[simp] lemma coe_id : ⇑(bounded_lattice_hom.id α) = id := rfl

variables {α}

@[simp] lemma id_apply (a : α) : bounded_lattice_hom.id α a = a := rfl

/-- Composition of `bounded_lattice_hom`s as a `bounded_lattice_hom`. -/
def comp (f : bounded_lattice_hom β γ) (g : bounded_lattice_hom α β) : bounded_lattice_hom α γ :=
{ ..f.to_lattice_hom.comp g.to_lattice_hom, ..f.to_bounded_order_hom.comp g.to_bounded_order_hom }

@[simp] lemma coe_comp (f : bounded_lattice_hom β γ) (g : bounded_lattice_hom α β) :
  (f.comp g : α → γ) = f ∘ g := rfl
@[simp] lemma comp_apply (f : bounded_lattice_hom β γ) (g : bounded_lattice_hom α β) (a : α) :
  (f.comp g) a = f (g a) := rfl
@[simp] lemma coe_comp_lattice_hom (f : bounded_lattice_hom β γ) (g : bounded_lattice_hom α β) :
  (f.comp g : lattice_hom α γ) = (f : lattice_hom β γ).comp g := rfl
@[simp] lemma coe_comp_sup_hom (f : bounded_lattice_hom β γ) (g : bounded_lattice_hom α β) :
  (f.comp g : sup_hom α γ) = (f : sup_hom β γ).comp g := rfl
@[simp] lemma coe_comp_inf_hom (f : bounded_lattice_hom β γ) (g : bounded_lattice_hom α β) :
  (f.comp g : inf_hom α γ) = (f : inf_hom β γ).comp g := rfl
@[simp] lemma comp_assoc (f : bounded_lattice_hom γ δ) (g : bounded_lattice_hom β γ)
  (h : bounded_lattice_hom α β) :
  (f.comp g).comp h = f.comp (g.comp h) := rfl
@[simp] lemma comp_id (f : bounded_lattice_hom α β) : f.comp (bounded_lattice_hom.id α) = f :=
bounded_lattice_hom.ext $ λ a, rfl
@[simp] lemma id_comp (f : bounded_lattice_hom α β) : (bounded_lattice_hom.id β).comp f = f :=
bounded_lattice_hom.ext $ λ a, rfl

lemma cancel_right {g₁ g₂ : bounded_lattice_hom β γ} {f : bounded_lattice_hom α β}
  (hf : surjective f) :
  g₁.comp f = g₂.comp f ↔ g₁ = g₂ :=
⟨λ h, bounded_lattice_hom.ext $ hf.forall.2 $ fun_like.ext_iff.1 h, congr_arg _⟩

lemma cancel_left {g : bounded_lattice_hom β γ} {f₁ f₂ : bounded_lattice_hom α β}
  (hg : injective g) :
  g.comp f₁ = g.comp f₂ ↔ f₁ = f₂ :=
⟨λ h, ext $ λ a, hg $ by rw [←comp_apply, h, comp_apply], congr_arg _⟩

end bounded_lattice_hom

/-! ### Dual homs -/

namespace sup_hom
variables [has_sup α] [has_sup β] [has_sup γ]

/-- Reinterpret a supremum homomorphism as an infimum homomorphism between the dual lattices. -/
@[simps] protected def dual : sup_hom α β ≃ inf_hom αᵒᵈ βᵒᵈ :=
{ to_fun := λ f, ⟨f, f.map_sup'⟩,
  inv_fun := λ f, ⟨f, f.map_inf'⟩,
  left_inv := λ f, sup_hom.ext $ λ _, rfl,
  right_inv := λ f, inf_hom.ext $ λ _, rfl }

@[simp] lemma dual_id : (sup_hom.id α).dual = inf_hom.id _ := rfl
@[simp] lemma dual_comp (g : sup_hom β γ) (f : sup_hom α β) :
  (g.comp f).dual = g.dual.comp f.dual := rfl

@[simp] lemma symm_dual_id : sup_hom.dual.symm (inf_hom.id _) = sup_hom.id α := rfl
@[simp] lemma symm_dual_comp (g : inf_hom βᵒᵈ γᵒᵈ) (f : inf_hom αᵒᵈ βᵒᵈ) :
  sup_hom.dual.symm (g.comp f) = (sup_hom.dual.symm g).comp (sup_hom.dual.symm f) := rfl

end sup_hom

namespace inf_hom
variables [has_inf α] [has_inf β] [has_inf γ]

/-- Reinterpret an infimum homomorphism as a supremum homomorphism between the dual lattices. -/
@[simps] protected def dual : inf_hom α β ≃ sup_hom αᵒᵈ βᵒᵈ :=
{ to_fun := λ f, ⟨f, f.map_inf'⟩,
  inv_fun := λ f, ⟨f, f.map_sup'⟩,
  left_inv := λ f, inf_hom.ext $ λ _, rfl,
  right_inv := λ f, sup_hom.ext $ λ _, rfl }

@[simp] lemma dual_id : (inf_hom.id α).dual = sup_hom.id _ := rfl
@[simp] lemma dual_comp (g : inf_hom β γ) (f : inf_hom α β) :
  (g.comp f).dual = g.dual.comp f.dual := rfl

@[simp] lemma symm_dual_id : inf_hom.dual.symm (sup_hom.id _) = inf_hom.id α := rfl
@[simp] lemma symm_dual_comp (g : sup_hom βᵒᵈ γᵒᵈ) (f : sup_hom αᵒᵈ βᵒᵈ) :
  inf_hom.dual.symm (g.comp f) = (inf_hom.dual.symm g).comp (inf_hom.dual.symm f) := rfl

end inf_hom

namespace sup_bot_hom
variables [has_sup α] [has_bot α] [has_sup β] [has_bot β] [has_sup γ] [has_bot γ]

/-- Reinterpret a finitary supremum homomorphism as a finitary infimum homomorphism between the dual
lattices. -/
def dual : sup_bot_hom α β ≃ inf_top_hom αᵒᵈ βᵒᵈ :=
{ to_fun := λ f, ⟨f.to_sup_hom.dual, f.map_bot'⟩,
  inv_fun := λ f, ⟨sup_hom.dual.symm f.to_inf_hom, f.map_top'⟩,
  left_inv := λ f, sup_bot_hom.ext $ λ _, rfl,
  right_inv := λ f, inf_top_hom.ext $ λ _, rfl }

@[simp] lemma dual_id : (sup_bot_hom.id α).dual = inf_top_hom.id _ := rfl
@[simp] lemma dual_comp (g : sup_bot_hom β γ) (f : sup_bot_hom α β) :
  (g.comp f).dual = g.dual.comp f.dual := rfl

@[simp] lemma symm_dual_id : sup_bot_hom.dual.symm (inf_top_hom.id _) = sup_bot_hom.id α := rfl
@[simp] lemma symm_dual_comp (g : inf_top_hom βᵒᵈ γᵒᵈ) (f : inf_top_hom αᵒᵈ βᵒᵈ) :
  sup_bot_hom.dual.symm (g.comp f) = (sup_bot_hom.dual.symm g).comp (sup_bot_hom.dual.symm f) := rfl

end sup_bot_hom

namespace inf_top_hom
variables [has_inf α] [has_top α] [has_inf β] [has_top β] [has_inf γ] [has_top γ]

/-- Reinterpret a finitary infimum homomorphism as a finitary supremum homomorphism between the dual
lattices. -/
@[simps] protected def dual : inf_top_hom α β ≃ sup_bot_hom αᵒᵈ βᵒᵈ :=
{ to_fun := λ f, ⟨f.to_inf_hom.dual, f.map_top'⟩,
  inv_fun := λ f, ⟨inf_hom.dual.symm f.to_sup_hom, f.map_bot'⟩,
  left_inv := λ f, inf_top_hom.ext $ λ _, rfl,
  right_inv := λ f, sup_bot_hom.ext $ λ _, rfl }

@[simp] lemma dual_id : (inf_top_hom.id α).dual = sup_bot_hom.id _ := rfl
@[simp] lemma dual_comp (g : inf_top_hom β γ) (f : inf_top_hom α β) :
  (g.comp f).dual = g.dual.comp f.dual := rfl

@[simp] lemma symm_dual_id : inf_top_hom.dual.symm (sup_bot_hom.id _) = inf_top_hom.id α := rfl
@[simp] lemma symm_dual_comp (g : sup_bot_hom βᵒᵈ γᵒᵈ) (f : sup_bot_hom αᵒᵈ βᵒᵈ) :
  inf_top_hom.dual.symm (g.comp f) = (inf_top_hom.dual.symm g).comp (inf_top_hom.dual.symm f) := rfl

end inf_top_hom

namespace lattice_hom
variables [lattice α] [lattice β] [lattice γ]

/-- Reinterpret a lattice homomorphism as a lattice homomorphism between the dual lattices. -/
@[simps] protected def dual : lattice_hom α β ≃ lattice_hom αᵒᵈ βᵒᵈ :=
{ to_fun := λ f, ⟨f.to_inf_hom.dual, f.map_sup'⟩,
  inv_fun := λ f, ⟨f.to_inf_hom.dual, f.map_sup'⟩,
  left_inv := λ f, ext $ λ a, rfl,
  right_inv := λ f, ext $ λ a, rfl }

@[simp] lemma dual_id : (lattice_hom.id α).dual = lattice_hom.id _ := rfl
@[simp] lemma dual_comp (g : lattice_hom β γ) (f : lattice_hom α β) :
  (g.comp f).dual = g.dual.comp f.dual := rfl

@[simp] lemma symm_dual_id : lattice_hom.dual.symm (lattice_hom.id _) = lattice_hom.id α := rfl
@[simp] lemma symm_dual_comp (g : lattice_hom βᵒᵈ γᵒᵈ) (f : lattice_hom αᵒᵈ βᵒᵈ) :
  lattice_hom.dual.symm (g.comp f) = (lattice_hom.dual.symm g).comp (lattice_hom.dual.symm f) := rfl

end lattice_hom

namespace bounded_lattice_hom
variables [lattice α] [bounded_order α] [lattice β] [bounded_order β] [lattice γ] [bounded_order γ]

/-- Reinterpret a bounded lattice homomorphism as a bounded lattice homomorphism between the dual
bounded lattices. -/
@[simps] protected def dual : bounded_lattice_hom α β ≃ bounded_lattice_hom αᵒᵈ βᵒᵈ :=
{ to_fun := λ f, ⟨f.to_lattice_hom.dual, f.map_bot', f.map_top'⟩,
  inv_fun := λ f, ⟨lattice_hom.dual.symm f.to_lattice_hom, f.map_bot', f.map_top'⟩,
  left_inv := λ f, ext $ λ a, rfl,
  right_inv := λ f, ext $ λ a, rfl }

<<<<<<< HEAD
end bounded_lattice_hom

/-! ### `with_top`, `with_bot` -/

namespace sup_hom
variables [semilattice_sup α] [semilattice_sup β] [semilattice_sup γ]

/-- Adjoins a `⊤` to the domain and codomain of a `sup_hom`. -/
@[simps] protected def with_top (f : sup_hom α β) : sup_hom (with_top α) (with_top β) :=
{ to_fun := option.map f,
  map_sup' := λ a b, match a, b with
    | ⊤, ⊤ := rfl
    | ⊤, (b : α) := rfl
    | (a : α), ⊤ := rfl
    | (a : α), (b : α) := congr_arg _ (f.map_sup' _ _)
  end }

@[simp] lemma with_top_id : (sup_hom.id α).with_top = sup_hom.id _ :=
fun_like.coe_injective option.map_id

@[simp] lemma with_top_comp (f : sup_hom β γ) (g : sup_hom α β) :
  (f.comp g).with_top = f.with_top.comp g.with_top :=
fun_like.coe_injective (option.map_comp_map _ _).symm

/-- Adjoins a `⊥` to the domain and codomain of a `sup_hom`. -/
@[simps] protected def with_bot (f : sup_hom α β) : sup_bot_hom (with_bot α) (with_bot β) :=
{ to_fun := option.map f,
  map_sup' := λ a b, match a, b with
    | ⊥, ⊥ := rfl
    | ⊥, (b : α) := rfl
    | (a : α), ⊥ := rfl
    | (a : α), (b : α) := congr_arg _ (f.map_sup' _ _)
  end,
  map_bot' := rfl }

@[simp] lemma with_bot_id : (sup_hom.id α).with_bot = sup_bot_hom.id _ :=
fun_like.coe_injective option.map_id

@[simp] lemma with_bot_comp (f : sup_hom β γ) (g : sup_hom α β) :
  (f.comp g).with_bot = f.with_bot.comp g.with_bot :=
fun_like.coe_injective (option.map_comp_map _ _).symm

/-- Adjoins a `⊤` to the codomain of a `sup_hom`. -/
@[simps] def with_top' [order_top β] (f : sup_hom α β) : sup_hom (with_top α) β :=
{ to_fun := λ a, a.elim ⊤ f,
  map_sup' := λ a b, match a, b with
    | ⊤, ⊤ := top_sup_eq.symm
    | ⊤, (b : α) := top_sup_eq.symm
    | (a : α), ⊤ := sup_top_eq.symm
    | (a : α), (b : α) := f.map_sup' _ _
  end }

/-- Adjoins a `⊥` to the domain of a `sup_hom`. -/
@[simps] def with_bot' [order_bot β] (f : sup_hom α β) : sup_bot_hom (with_bot α) β :=
{ to_fun := λ a, a.elim ⊥ f,
  map_sup' := λ a b, match a, b with
    | ⊥, ⊥ := bot_sup_eq.symm
    | ⊥, (b : α) := bot_sup_eq.symm
    | (a : α), ⊥ := sup_bot_eq.symm
    | (a : α), (b : α) := f.map_sup' _ _
  end,
  map_bot' := rfl }

end sup_hom

namespace inf_hom
variables [semilattice_inf α] [semilattice_inf β] [semilattice_inf γ]

/-- Adjoins a `⊤` to the domain and codomain of an `inf_hom`. -/
@[simps] protected def with_top (f : inf_hom α β) : inf_top_hom (with_top α) (with_top β) :=
{ to_fun := option.map f,
  map_inf' := λ a b, match a, b with
    | ⊤, ⊤ := rfl
    | ⊤, (b : α) := rfl
    | (a : α), ⊤ := rfl
    | (a : α), (b : α) := congr_arg _ (f.map_inf' _ _)
  end,
  map_top' := rfl }

@[simp] lemma with_top_id : (inf_hom.id α).with_top = inf_top_hom.id _ :=
fun_like.coe_injective option.map_id

@[simp] lemma with_top_comp (f : inf_hom β γ) (g : inf_hom α β) :
  (f.comp g).with_top = f.with_top.comp g.with_top :=
fun_like.coe_injective (option.map_comp_map _ _).symm

/-- Adjoins a `⊥ to the domain and codomain of an `inf_hom`. -/
@[simps] protected def with_bot (f : inf_hom α β) : inf_hom (with_bot α) (with_bot β) :=
{ to_fun := option.map f,
  map_inf' := λ a b, match a, b with
    | ⊥, ⊥ := rfl
    | ⊥, (b : α) := rfl
    | (a : α), ⊥ := rfl
    | (a : α), (b : α) := congr_arg _ (f.map_inf' _ _)
  end }

@[simp] lemma with_bot_id : (inf_hom.id α).with_bot = inf_hom.id _ :=
fun_like.coe_injective option.map_id

@[simp] lemma with_bot_comp (f : inf_hom β γ) (g : inf_hom α β) :
  (f.comp g).with_bot = f.with_bot.comp g.with_bot :=
fun_like.coe_injective (option.map_comp_map _ _).symm

/-- Adjoins a `⊤` to the codomain of an `inf_hom`. -/
@[simps] def with_top' [order_top β] (f : inf_hom α β) : inf_top_hom (with_top α) β :=
{ to_fun := λ a, a.elim ⊤ f,
  map_inf' := λ a b, match a, b with
    | ⊤, ⊤ := top_inf_eq.symm
    | ⊤, (b : α)  := top_inf_eq.symm
    | (a : α), ⊤ := inf_top_eq.symm
    | (a : α), (b : α) := f.map_inf' _ _
  end,
  map_top' := rfl }

/-- Adjoins a `⊥` to the codomain of an `inf_hom`. -/
@[simps] def with_bot' [order_bot β] (f : inf_hom α β) : inf_hom (with_bot α) β :=
{ to_fun := λ a, a.elim ⊥ f,
  map_inf' := λ a b, match a, b with
    | ⊥, ⊥ := bot_inf_eq.symm
    | ⊥, (b : α) := bot_inf_eq.symm
    | (a : α), ⊥ := inf_bot_eq.symm
    | (a : α), (b : α) := f.map_inf' _ _
  end }

end inf_hom

namespace lattice_hom
variables [lattice α] [lattice β] [lattice γ]

/-- Adjoins a `⊤` to the domain and codomain of a `lattice_hom`. -/
@[simps] protected def with_top (f : lattice_hom α β) : lattice_hom (with_top α) (with_top β) :=
{ to_sup_hom := f.to_sup_hom.with_top, ..f.to_inf_hom.with_top }

@[simp] lemma with_top_id : (lattice_hom.id α).with_top = lattice_hom.id _ :=
fun_like.coe_injective option.map_id

@[simp] lemma with_top_comp (f : lattice_hom β γ) (g : lattice_hom α β) :
  (f.comp g).with_top = f.with_top.comp g.with_top :=
fun_like.coe_injective (option.map_comp_map _ _).symm

/-- Adjoins a `⊥` to the domain and codomain of a `lattice_hom`. -/
@[simps] protected def with_bot (f : lattice_hom α β) : lattice_hom (with_bot α) (with_bot β) :=
{ to_sup_hom := f.to_sup_hom.with_bot, ..f.to_inf_hom.with_bot }

@[simp] lemma with_bot_id : (lattice_hom.id α).with_bot = lattice_hom.id _ :=
fun_like.coe_injective option.map_id

@[simp] lemma with_bot_comp (f : lattice_hom β γ) (g : lattice_hom α β) :
  (f.comp g).with_bot = f.with_bot.comp g.with_bot :=
fun_like.coe_injective (option.map_comp_map _ _).symm

/-- Adjoins a `⊤` and `⊥` to the domain and codomain of a `lattice_hom`. -/
@[simps] def with_top_with_bot (f : lattice_hom α β) :
  bounded_lattice_hom (with_top $ with_bot α) (with_top $ with_bot β) :=
⟨f.with_bot.with_top, rfl, rfl⟩

@[simp] lemma with_top_with_bot_id :
  (lattice_hom.id α).with_top_with_bot = bounded_lattice_hom.id _ :=
fun_like.coe_injective $ begin
  refine (congr_arg option.map _).trans option.map_id,
  rw with_bot_id,
  refl,
end

@[simp] lemma with_top_with_bot_comp (f : lattice_hom β γ) (g : lattice_hom α β) :
  (f.comp g).with_top_with_bot = f.with_top_with_bot.comp g.with_top_with_bot :=
fun_like.coe_injective $ (congr_arg option.map $ (option.map_comp_map _ _).symm).trans
  (option.map_comp_map _ _).symm

/-- Adjoins a `⊥` to the codomain of a `lattice_hom`. -/
@[simps] def with_top' [order_top β] (f : lattice_hom α β) : lattice_hom (with_top α) β :=
{ ..f.to_sup_hom.with_top', ..f.to_inf_hom.with_top' }

/-- Adjoins a `⊥` to the domain and codomain of a `lattice_hom`. -/
@[simps] def with_bot' [order_bot β] (f : lattice_hom α β) : lattice_hom (with_bot α) β :=
{ ..f.to_sup_hom.with_bot', ..f.to_inf_hom.with_bot' }

/-- Adjoins a `⊤` and `⊥` to the codomain of a `lattice_hom`. -/
@[simps] def with_top_with_bot' [bounded_order β] (f : lattice_hom α β) :
  bounded_lattice_hom (with_top $ with_bot α) β :=
{ to_lattice_hom := f.with_bot'.with_top', map_top' := rfl, map_bot' := rfl }

end lattice_hom
=======
@[simp] lemma dual_id : (bounded_lattice_hom.id α).dual = bounded_lattice_hom.id _ := rfl
@[simp] lemma dual_comp (g : bounded_lattice_hom β γ) (f : bounded_lattice_hom α β) :
  (g.comp f).dual = g.dual.comp f.dual := rfl

@[simp] lemma symm_dual_id :
  bounded_lattice_hom.dual.symm (bounded_lattice_hom.id _) = bounded_lattice_hom.id α := rfl
@[simp] lemma symm_dual_comp (g : bounded_lattice_hom βᵒᵈ γᵒᵈ) (f : bounded_lattice_hom αᵒᵈ βᵒᵈ) :
  bounded_lattice_hom.dual.symm (g.comp f) =
    (bounded_lattice_hom.dual.symm g).comp (bounded_lattice_hom.dual.symm f) := rfl

end bounded_lattice_hom
>>>>>>> 3905fa80
<|MERGE_RESOLUTION|>--- conflicted
+++ resolved
@@ -957,7 +957,16 @@
   left_inv := λ f, ext $ λ a, rfl,
   right_inv := λ f, ext $ λ a, rfl }
 
-<<<<<<< HEAD
+@[simp] lemma dual_id : (bounded_lattice_hom.id α).dual = bounded_lattice_hom.id _ := rfl
+@[simp] lemma dual_comp (g : bounded_lattice_hom β γ) (f : bounded_lattice_hom α β) :
+  (g.comp f).dual = g.dual.comp f.dual := rfl
+
+@[simp] lemma symm_dual_id :
+  bounded_lattice_hom.dual.symm (bounded_lattice_hom.id _) = bounded_lattice_hom.id α := rfl
+@[simp] lemma symm_dual_comp (g : bounded_lattice_hom βᵒᵈ γᵒᵈ) (f : bounded_lattice_hom αᵒᵈ βᵒᵈ) :
+  bounded_lattice_hom.dual.symm (g.comp f) =
+    (bounded_lattice_hom.dual.symm g).comp (bounded_lattice_hom.dual.symm f) := rfl
+
 end bounded_lattice_hom
 
 /-! ### `with_top`, `with_bot` -/
@@ -1140,17 +1149,4 @@
   bounded_lattice_hom (with_top $ with_bot α) β :=
 { to_lattice_hom := f.with_bot'.with_top', map_top' := rfl, map_bot' := rfl }
 
-end lattice_hom
-=======
-@[simp] lemma dual_id : (bounded_lattice_hom.id α).dual = bounded_lattice_hom.id _ := rfl
-@[simp] lemma dual_comp (g : bounded_lattice_hom β γ) (f : bounded_lattice_hom α β) :
-  (g.comp f).dual = g.dual.comp f.dual := rfl
-
-@[simp] lemma symm_dual_id :
-  bounded_lattice_hom.dual.symm (bounded_lattice_hom.id _) = bounded_lattice_hom.id α := rfl
-@[simp] lemma symm_dual_comp (g : bounded_lattice_hom βᵒᵈ γᵒᵈ) (f : bounded_lattice_hom αᵒᵈ βᵒᵈ) :
-  bounded_lattice_hom.dual.symm (g.comp f) =
-    (bounded_lattice_hom.dual.symm g).comp (bounded_lattice_hom.dual.symm f) := rfl
-
-end bounded_lattice_hom
->>>>>>> 3905fa80
+end lattice_hom