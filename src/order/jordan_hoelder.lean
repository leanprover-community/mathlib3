--- conflicted
+++ resolved
@@ -40,11 +40,7 @@
 
 ## Main theorems
 
-<<<<<<< HEAD
-The main theorem is `jordan_holder`, which says that if two composition
-=======
-The main theorem is `composition_series.jordan_hoelder`, which says that if two composition
->>>>>>> 55790449
+The main theorem is `composition_series.jordan_holder`, which says that if two composition
 series have the same least element and the same largest element,
 then they are `equivalent`.
 -/
