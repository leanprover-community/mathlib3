--- conflicted
+++ resolved
@@ -446,17 +446,10 @@
 instance fintype_Ioo : fintype (Ioo a b) :=
 fintype.of_finset (finset.Ioo a b) (λ x, by rw [finset.mem_Ioo, mem_Ioo])
 
-<<<<<<< HEAD
-lemma finite_Icc : (Icc a b).finite := set.finite_of_subtype _
-lemma finite_Ico : (Ico a b).finite := set.finite_of_subtype _
-lemma finite_Ioc : (Ioc a b).finite := set.finite_of_subtype _
-lemma finite_Ioo : (Ioo a b).finite := set.finite_of_subtype _
-=======
 lemma finite_Icc : (Icc a b).finite := (Icc a b).to_finite
 lemma finite_Ico : (Ico a b).finite := (Ico a b).to_finite
 lemma finite_Ioc : (Ioc a b).finite := (Ioc a b).to_finite
 lemma finite_Ioo : (Ioo a b).finite := (Ioo a b).to_finite
->>>>>>> 7428bd9b
 
 end preorder
 
@@ -469,13 +462,8 @@
 instance fintype_Ioi : fintype (Ioi a) :=
 fintype.of_finset (finset.Ioi a) (λ x, by rw [finset.mem_Ioi, mem_Ioi])
 
-<<<<<<< HEAD
-lemma finite_Ici : (Ici a).finite := set.finite_of_subtype _
-lemma finite_Ioi : (Ioi a).finite := set.finite_of_subtype _
-=======
 lemma finite_Ici : (Ici a).finite := (Ici a).to_finite
 lemma finite_Ioi : (Ioi a).finite := (Ioi a).to_finite
->>>>>>> 7428bd9b
 
 end order_top
 
@@ -488,13 +476,8 @@
 instance fintype_Iio : fintype (Iio b) :=
 fintype.of_finset (finset.Iio b) (λ x, by rw [finset.mem_Iio, mem_Iio])
 
-<<<<<<< HEAD
-lemma finite_Iic : (Iic b).finite := set.finite_of_subtype _
-lemma finite_Iio : (Iio b).finite := set.finite_of_subtype _
-=======
 lemma finite_Iic : (Iic b).finite := (Iic b).to_finite
 lemma finite_Iio : (Iio b).finite := (Iio b).to_finite
->>>>>>> 7428bd9b
 
 end order_bot
 
