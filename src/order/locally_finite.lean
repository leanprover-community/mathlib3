--- conflicted
+++ resolved
@@ -784,14 +784,6 @@
 
 end with_bot
 
-<<<<<<< HEAD
-/-! #### Transfer locally finite orders across order isomorphisms -/
-
-/-- Transfer `locally_finite_order` across an `order_iso`. -/
-@[reducible]
-def order_iso.locally_finite_order [preorder α] [preorder β] [locally_finite_order β]
-  (f : α ≃o β) : locally_finite_order α :=
-=======
 namespace order_iso
 variables [preorder α] [preorder β]
 
@@ -800,7 +792,6 @@
 /-- Transfer `locally_finite_order` across an `order_iso`. -/
 @[reducible] -- See note [reducible non-instances]
 def locally_finite_order [locally_finite_order β] (f : α ≃o β) : locally_finite_order α :=
->>>>>>> f84386d7
 { finset_Icc := λ a b, (Icc (f a) (f b)).map f.symm.to_equiv.to_embedding,
   finset_Ico := λ a b, (Ico (f a) (f b)).map f.symm.to_equiv.to_embedding,
   finset_Ioc := λ a b, (Ioc (f a) (f b)).map f.symm.to_equiv.to_embedding,
@@ -811,13 +802,8 @@
   finset_mem_Ioo := by simp }
 
 /-- Transfer `locally_finite_order_top` across an `order_iso`. -/
-<<<<<<< HEAD
-@[reducible]
-def order_iso.locally_finite_order_top [preorder α] [preorder β] [locally_finite_order_top β]
-=======
 @[reducible] -- See note [reducible non-instances]
 def locally_finite_order_top [locally_finite_order_top β]
->>>>>>> f84386d7
   (f : α ≃o β) : locally_finite_order_top α :=
 { finset_Ici := λ a, (Ici (f a)).map f.symm.to_equiv.to_embedding,
   finset_Ioi := λ a, (Ioi (f a)).map f.symm.to_equiv.to_embedding,
@@ -825,24 +811,16 @@
   finset_mem_Ioi := by simp }
 
 /-- Transfer `locally_finite_order_bot` across an `order_iso`. -/
-<<<<<<< HEAD
-@[reducible]
-def order_iso.locally_finite_order_bot [preorder α] [preorder β] [locally_finite_order_bot β]
-=======
 @[reducible] -- See note [reducible non-instances]
 def locally_finite_order_bot [locally_finite_order_bot β]
->>>>>>> f84386d7
   (f : α ≃o β) : locally_finite_order_bot α :=
 { finset_Iic := λ a, (Iic (f a)).map f.symm.to_equiv.to_embedding,
   finset_Iio := λ a, (Iio (f a)).map f.symm.to_equiv.to_embedding,
   finset_mem_Iic := by simp,
   finset_mem_Iio := by simp }
 
-<<<<<<< HEAD
-=======
 end order_iso
 
->>>>>>> f84386d7
 /-! #### Subtype of a locally finite order -/
 
 variables [preorder α] (p : α → Prop) [decidable_pred p]
