/-
Copyright (c) 2014 Jeremy Avigad. All rights reserved.
Released under Apache 2.0 license as described in the file LICENSE.
Authors: Jeremy Avigad, Yury Kudryashov, Yaël Dillies
-/
import order.synonym

/-!
# Minimal/maximal and bottom/top elements

This file defines predicates for elements to be minimal/maximal or bottom/top and typeclasses
saying that there are no such elements.

## Predicates

* `is_bot`: An element is *bottom* if all elements are greater than it.
* `is_top`: An element is *top* if all elements are less than it.
* `is_min`: An element is *minimal* if no element is strictly less than it.
* `is_max`: An element is *maximal* if no element is strictly greater than it.

See also `is_bot_iff_is_min` and `is_top_iff_is_max` for the equivalences in a (co)directed order.

## Typeclasses

* `no_bot_order`: An order without bottom elements.
* `no_top_order`: An order without top elements.
* `no_min_order`: An order without minimal elements.
* `no_max_order`: An order without maximal elements.
-/

open order_dual

variables {α β : Type*}

/-- Order without bottom elements. -/
class no_bot_order (α : Type*) [has_le α] : Prop :=
(exists_not_ge (a : α) : ∃ b, ¬ a ≤ b)

/-- Order without top elements. -/
class no_top_order (α : Type*) [has_le α] : Prop :=
(exists_not_le (a : α) : ∃ b, ¬ b ≤ a)

/-- Order without minimal elements. Sometimes called coinitial or dense. -/
class no_min_order (α : Type*) [has_lt α] : Prop :=
(exists_lt (a : α) : ∃ b, b < a)

/-- Order without maximal elements. Sometimes called cofinal. -/
class no_max_order (α : Type*) [has_lt α] : Prop :=
(exists_gt (a : α) : ∃ b, a < b)

export no_bot_order (exists_not_ge)
export no_top_order (exists_not_le)
export no_min_order (exists_lt)
export no_max_order (exists_gt)

instance nonempty_lt [has_lt α] [no_min_order α] (a : α) : nonempty {x // x < a} :=
nonempty_subtype.2 (exists_lt a)

instance nonempty_gt [has_lt α] [no_max_order α] (a : α) : nonempty {x // a < x} :=
nonempty_subtype.2 (exists_gt a)

instance order_dual.no_bot_order (α : Type*) [has_le α] [no_top_order α] : no_bot_order αᵒᵈ :=
⟨λ a, @exists_not_le α _ _ a⟩

instance order_dual.no_top_order (α : Type*) [has_le α] [no_bot_order α] : no_top_order αᵒᵈ :=
⟨λ a, @exists_not_ge α _ _ a⟩

instance order_dual.no_min_order (α : Type*) [has_lt α] [no_max_order α] : no_min_order αᵒᵈ :=
⟨λ a, @exists_gt α _ _ a⟩

instance order_dual.no_max_order (α : Type*) [has_lt α] [no_min_order α] : no_max_order αᵒᵈ :=
⟨λ a, @exists_lt α _ _ a⟩

@[priority 100] -- See note [lower instance priority]
instance no_min_order.to_no_bot_order (α : Type*) [preorder α] [no_min_order α] : no_bot_order α :=
⟨λ a, (exists_lt a).imp $ λ _, not_le_of_lt⟩

@[priority 100] -- See note [lower instance priority]
instance no_max_order.to_no_top_order (α : Type*) [preorder α] [no_max_order α] : no_top_order α :=
⟨λ a, (exists_gt a).imp $ λ _, not_le_of_lt⟩

section has_le
variables [has_le α] {a b : α}

/-- `a : α` is a bottom element of `α` if it is less than or equal to any other element of `α`.
This predicate is roughly an unbundled version of `order_bot`, except that a preorder may have
several bottom elements. When `α` is linear, this is useful to make a case disjunction on
`no_min_order α` within a proof. -/
def is_bot (a : α) : Prop := ∀ b, a ≤ b

/-- `a : α` is a top element of `α` if it is greater than or equal to any other element of `α`.
This predicate is roughly an unbundled version of `order_bot`, except that a preorder may have
several top elements. When `α` is linear, this is useful to make a case disjunction on
`no_max_order α` within a proof. -/
def is_top (a : α) : Prop := ∀ b, b ≤ a

/-- `a` is a minimal element of `α` if no element is strictly less than it. We spell it without `<`
to avoid having to convert between `≤` and `<`. Instead, `is_min_iff_forall_not_lt` does the
conversion. -/
def is_min (a : α) : Prop := ∀ ⦃b⦄, b ≤ a → a ≤ b

/-- `a` is a maximal element of `α` if no element is strictly greater than it. We spell it without
`<` to avoid having to convert between `≤` and `<`. Instead, `is_max_iff_forall_not_lt` does the
conversion. -/
def is_max (a : α) : Prop := ∀ ⦃b⦄, a ≤ b → b ≤ a

@[simp] lemma not_is_bot [no_bot_order α] (a : α) : ¬is_bot a :=
λ h, let ⟨b, hb⟩ := exists_not_ge a in hb $ h _

@[simp] lemma not_is_top [no_top_order α] (a : α) : ¬is_top a :=
λ h, let ⟨b, hb⟩ := exists_not_le a in hb $ h _

protected lemma is_bot.is_min (h : is_bot a) : is_min a := λ b _, h b
protected lemma is_top.is_max (h : is_top a) : is_max a := λ b _, h b

@[simp] lemma is_bot_to_dual_iff : is_bot (to_dual a) ↔ is_top a := iff.rfl
@[simp] lemma is_top_to_dual_iff : is_top (to_dual a) ↔ is_bot a := iff.rfl
@[simp] lemma is_min_to_dual_iff : is_min (to_dual a) ↔ is_max a := iff.rfl
@[simp] lemma is_max_to_dual_iff : is_max (to_dual a) ↔ is_min a := iff.rfl
@[simp] lemma is_bot_of_dual_iff {a : αᵒᵈ} : is_bot (of_dual a) ↔ is_top a := iff.rfl
@[simp] lemma is_top_of_dual_iff {a : αᵒᵈ} : is_top (of_dual a) ↔ is_bot a := iff.rfl
@[simp] lemma is_min_of_dual_iff {a : αᵒᵈ} : is_min (of_dual a) ↔ is_max a := iff.rfl
@[simp] lemma is_max_of_dual_iff {a : αᵒᵈ} : is_max (of_dual a) ↔ is_min a := iff.rfl

alias is_bot_to_dual_iff ↔ _ is_top.to_dual
alias is_top_to_dual_iff ↔ _ is_bot.to_dual
alias is_min_to_dual_iff ↔ _ is_max.to_dual
alias is_max_to_dual_iff ↔ _ is_min.to_dual
alias is_bot_of_dual_iff ↔ _ is_top.of_dual
alias is_top_of_dual_iff ↔ _ is_bot.of_dual
alias is_min_of_dual_iff ↔ _ is_max.of_dual
alias is_max_of_dual_iff ↔ _ is_min.of_dual

end has_le

section preorder
variables [preorder α] {a b : α}

lemma is_bot.mono (ha : is_bot a) (h : b ≤ a) : is_bot b := λ c, h.trans $ ha _
lemma is_top.mono (ha : is_top a) (h : a ≤ b) : is_top b := λ c, (ha _).trans h
lemma is_min.mono (ha : is_min a) (h : b ≤ a) : is_min b := λ c hc, h.trans $ ha $ hc.trans h
lemma is_max.mono (ha : is_max a) (h : a ≤ b) : is_max b := λ c hc, (ha $ h.trans hc).trans h

lemma is_min.not_lt (h : is_min a) : ¬ b < a := λ hb, hb.not_le $ h hb.le
lemma is_max.not_lt (h : is_max a) : ¬ a < b := λ hb, hb.not_le $ h hb.le
@[simp] lemma not_is_min_of_lt (h : b < a) : ¬ is_min a := λ ha, ha.not_lt h
@[simp] lemma not_is_max_of_lt (h : a < b) : ¬ is_max a := λ ha, ha.not_lt h

alias not_is_min_of_lt ← has_lt.lt.not_is_min
alias not_is_max_of_lt ← has_lt.lt.not_is_max

lemma is_min_iff_forall_not_lt : is_min a ↔ ∀ b, ¬ b < a :=
⟨λ h _, h.not_lt, λ h b hba, of_not_not $ λ hab, h _ $ hba.lt_of_not_le hab⟩

lemma is_max_iff_forall_not_lt : is_max a ↔ ∀ b, ¬ a < b :=
⟨λ h _, h.not_lt, λ h b hba, of_not_not $ λ hab, h _ $ hba.lt_of_not_le hab⟩

@[simp] lemma not_is_min_iff : ¬ is_min a ↔ ∃ b, b < a :=
by simp_rw [lt_iff_le_not_le, is_min, not_forall, exists_prop]

@[simp] lemma not_is_max_iff : ¬ is_max a ↔ ∃ b, a < b :=
by simp_rw [lt_iff_le_not_le, is_max, not_forall, exists_prop]

@[simp] lemma not_is_min [no_min_order α] (a : α) : ¬ is_min a := not_is_min_iff.2 $ exists_lt a
@[simp] lemma not_is_max [no_max_order α] (a : α) : ¬ is_max a := not_is_max_iff.2 $ exists_gt a

namespace subsingleton
variable [subsingleton α]

protected lemma is_bot (a : α) : is_bot a := λ _, (subsingleton.elim _ _).le
protected lemma is_top (a : α) : is_top a := λ _, (subsingleton.elim _ _).le
protected lemma is_min (a : α) : is_min a := (subsingleton.is_bot _).is_min
protected lemma is_max (a : α) : is_max a := (subsingleton.is_top _).is_max

end subsingleton
end preorder

section partial_order
variables [partial_order α] {a b : α}

protected lemma is_min.eq_of_le (ha : is_min a) (h : b ≤ a) : b = a := h.antisymm $ ha h
protected lemma is_min.eq_of_ge (ha : is_min a) (h : b ≤ a) : a = b := h.antisymm' $ ha h
protected lemma is_max.eq_of_le (ha : is_max a) (h : a ≤ b) : a = b := h.antisymm $ ha h
protected lemma is_max.eq_of_ge (ha : is_max a) (h : a ≤ b) : b = a := h.antisymm' $ ha h

<<<<<<< HEAD
end partial_order
=======
end partial_order

section prod
variables [preorder α] [preorder β] {a a₁ a₂ : α} {b b₁ b₂ : β} {x y : α × β}

lemma is_bot.prod_mk (ha : is_bot a) (hb : is_bot b) : is_bot (a, b) := λ c, ⟨ha _, hb _⟩
lemma is_top.prod_mk (ha : is_top a) (hb : is_top b) : is_top (a, b) := λ c, ⟨ha _, hb _⟩
lemma is_min.prod_mk (ha : is_min a) (hb : is_min b) : is_min (a, b) := λ c hc, ⟨ha hc.1, hb hc.2⟩
lemma is_max.prod_mk (ha : is_max a) (hb : is_max b) : is_max (a, b) := λ c hc, ⟨ha hc.1, hb hc.2⟩

lemma is_bot.fst (hx : is_bot x) : is_bot x.1 := λ c, (hx (c, x.2)).1
lemma is_bot.snd (hx : is_bot x) : is_bot x.2 := λ c, (hx (x.1, c)).2
lemma is_top.fst (hx : is_top x) : is_top x.1 := λ c, (hx (c, x.2)).1
lemma is_top.snd (hx : is_top x) : is_top x.2 := λ c, (hx (x.1, c)).2

lemma is_min.fst (hx : is_min x) : is_min x.1 :=
λ c hc, (hx $ show (c, x.2) ≤ x, from (and_iff_left le_rfl).2 hc).1

lemma is_min.snd (hx : is_min x) : is_min x.2 :=
λ c hc, (hx $ show (x.1, c) ≤ x, from (and_iff_right le_rfl).2 hc).2

lemma is_max.fst (hx : is_max x) : is_max x.1 :=
λ c hc, (hx $ show x ≤ (c, x.2), from (and_iff_left le_rfl).2 hc).1

lemma is_max.snd (hx : is_max x) : is_max x.2 :=
λ c hc, (hx $ show x ≤ (x.1, c), from (and_iff_right le_rfl).2 hc).2

lemma prod.is_bot_iff : is_bot x ↔ is_bot x.1 ∧ is_bot x.2 :=
⟨λ hx, ⟨hx.fst, hx.snd⟩, λ h, h.1.prod_mk h.2⟩

lemma prod.is_top_iff : is_top x ↔ is_top x.1 ∧ is_top x.2 :=
⟨λ hx, ⟨hx.fst, hx.snd⟩, λ h, h.1.prod_mk h.2⟩

lemma prod.is_min_iff : is_min x ↔ is_min x.1 ∧ is_min x.2 :=
⟨λ hx, ⟨hx.fst, hx.snd⟩, λ h, h.1.prod_mk h.2⟩

lemma prod.is_max_iff : is_max x ↔ is_max x.1 ∧ is_max x.2 :=
⟨λ hx, ⟨hx.fst, hx.snd⟩, λ h, h.1.prod_mk h.2⟩

end prod
>>>>>>> a6b56ec2
<|MERGE_RESOLUTION|>--- conflicted
+++ resolved
@@ -183,9 +183,6 @@
 protected lemma is_max.eq_of_le (ha : is_max a) (h : a ≤ b) : a = b := h.antisymm $ ha h
 protected lemma is_max.eq_of_ge (ha : is_max a) (h : a ≤ b) : b = a := h.antisymm' $ ha h
 
-<<<<<<< HEAD
-end partial_order
-=======
 end partial_order
 
 section prod
@@ -225,5 +222,4 @@
 lemma prod.is_max_iff : is_max x ↔ is_max x.1 ∧ is_max x.2 :=
 ⟨λ hx, ⟨hx.fst, hx.snd⟩, λ h, h.1.prod_mk h.2⟩
 
-end prod
->>>>>>> a6b56ec2
+end prod