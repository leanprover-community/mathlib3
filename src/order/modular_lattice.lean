/-
Copyright (c) 2020 Aaron Anderson. All rights reserved.
Released under Apache 2.0 license as described in the file LICENSE.
Authors: Aaron Anderson
-/
import order.rel_iso
import order.lattice_intervals
import order.order_dual
import order.galois_connection

/-!
# Modular Lattices
This file defines Modular Lattices, a kind of lattice useful in algebra.
For examples, look to the subobject lattices of abelian groups, submodules, and ideals, or consider
any distributive lattice.

## Main Definitions
- `is_modular_lattice` defines a modular lattice to be one such that
  `x ≤ z → (x ⊔ y) ⊓ z ≤ x ⊔ (y ⊓ z)`
- `inf_Icc_order_iso_Icc_sup` gives an order isomorphism between the intervals
  `[a ⊓ b, a]` and `[b, a ⊔ b]`.
  This corresponds to the diamond (or second) isomorphism theorems of algebra.

## Main Results
- `is_modular_lattice_iff_inf_sup_inf_assoc`:
  Modularity is equivalent to the `inf_sup_inf_assoc`: `(x ⊓ z) ⊔ (y ⊓ z) = ((x ⊓ z) ⊔ y) ⊓ z`
- `distrib_lattice.is_modular_lattice`: Distributive lattices are modular.

## To do
- Relate atoms and coatoms in modular lattices

-/

variable {α : Type*}

/-- A modular lattice is one with a limited associativity between `⊓` and `⊔`. -/
class is_modular_lattice α [lattice α] : Prop :=
(sup_inf_le_assoc_of_le : ∀ {x : α} (y : α) {z : α}, x ≤ z → (x ⊔ y) ⊓ z ≤ x ⊔ (y ⊓ z))

section is_modular_lattice
variables [lattice α] [is_modular_lattice α ]

theorem sup_inf_assoc_of_le {x : α} (y : α) {z : α} (h : x ≤ z) :
  (x ⊔ y) ⊓ z = x ⊔ (y ⊓ z) :=
le_antisymm (is_modular_lattice.sup_inf_le_assoc_of_le y h)
  (le_inf (sup_le_sup_left inf_le_left _) (sup_le h inf_le_right))

theorem is_modular_lattice.inf_sup_inf_assoc {x y z : α} :
  (x ⊓ z) ⊔ (y ⊓ z) = ((x ⊓ z) ⊔ y) ⊓ z :=
(sup_inf_assoc_of_le y inf_le_right).symm

lemma inf_sup_assoc_of_le {x : α} (y : α) {z : α} (h : z ≤ x) :
  (x ⊓ y) ⊔ z = x ⊓ (y ⊔ z) :=
by rw [inf_comm, sup_comm, ← sup_inf_assoc_of_le y h, inf_comm, sup_comm]

instance : is_modular_lattice (order_dual α) :=
⟨λ x y z xz, le_of_eq (by { rw [inf_comm, sup_comm, eq_comm, inf_comm, sup_comm],
  convert sup_inf_assoc_of_le (order_dual.of_dual y) (order_dual.dual_le.2 xz) })⟩

variables {x y z : α}

theorem is_modular_lattice.sup_inf_sup_assoc :
  (x ⊔ z) ⊓ (y ⊔ z) = ((x ⊔ z) ⊓ y) ⊔ z :=
@is_modular_lattice.inf_sup_inf_assoc (order_dual α) _ _ _ _ _

<<<<<<< HEAD

theorem eq_of_le_of_inf_le_of_sup_le
  {x y z : α}
  (hxy : x ≤ y)
  (hinf : y ⊓ z ≤ x ⊓ z)
  (hsup : y ⊔ z ≤ x ⊔ z) :
=======
theorem eq_of_le_of_inf_le_of_sup_le (hxy : x ≤ y) (hinf : y ⊓ z ≤ x ⊓ z) (hsup : y ⊔ z ≤ x ⊔ z) :
>>>>>>> e597b75c
  x = y :=
le_antisymm hxy $
  have h : y ≤ x ⊔ z,
    from calc y ≤ y ⊔ z : le_sup_left
      ... ≤ x ⊔ z : hsup,
  calc y ≤ (x ⊔ z) ⊓ y : le_inf h (le_refl _)
    ... = x ⊔ (z ⊓ y) : sup_inf_assoc_of_le _ hxy
    ... ≤ x ⊔ (z ⊓ x) : sup_le_sup_left
      (by rw [inf_comm, @inf_comm _ _ z]; exact hinf) _
    ... ≤ x : sup_le (le_refl _) inf_le_right

<<<<<<< HEAD
theorem sup_lt_sup_of_lt_of_inf_le_inf
  {x y z : α}
  (hxy : x < y)
  (hinf : y ⊓ z ≤ x ⊓ z) :
  x ⊔ z < y ⊔ z :=
=======
theorem sup_lt_sup_of_lt_of_inf_le_inf (hxy : x < y) (hinf : y ⊓ z ≤ x ⊓ z) : x ⊔ z < y ⊔ z :=
>>>>>>> e597b75c
lt_of_le_of_ne
  (sup_le_sup_right (le_of_lt hxy) _)
  (λ hsup, ne_of_lt hxy $ eq_of_le_of_inf_le_of_sup_le (le_of_lt hxy) hinf
    (le_of_eq hsup.symm))

<<<<<<< HEAD
theorem inf_lt_inf_of_lt_of_sup_le_sup
  {x y z : α}
  (hxy : x < y)
  (hinf : y ⊔ z ≤ x ⊔ z) :
  x ⊓ z < y ⊓ z :=
@sup_lt_sup_of_lt_of_inf_le_inf (order_dual α) _ _ _ _ _ hxy hinf

/-- A generalization of the theorem that  -/
=======
theorem inf_lt_inf_of_lt_of_sup_le_sup (hxy : x < y) (hinf : y ⊔ z ≤ x ⊔ z) : x ⊓ z < y ⊓ z :=
@sup_lt_sup_of_lt_of_inf_le_inf (order_dual α) _ _ _ _ _ hxy hinf

/-- A generalization of the theorem that if `N` is a submodule of `M` and
  `N` and `M / N` are both Artinian, then `M` is Artinian. -/
>>>>>>> e597b75c
theorem well_founded_lt_exact_sequence
  {β γ : Type*} [partial_order β] [partial_order γ]
  (h₁ : well_founded ((<) : β → β → Prop))
  (h₂ : well_founded ((<) : γ → γ → Prop))
  (K : α) (f₁ : β → α) (f₂ : α → β) (g₁ : γ → α) (g₂ : α → γ)
  (gci : galois_coinsertion f₁ f₂)
  (gi : galois_insertion g₂ g₁)
  (hf : ∀ a, f₁ (f₂ a) = a ⊓ K)
  (hg : ∀ a, g₁ (g₂ a) = a ⊔ K) :
  well_founded ((<) : α → α → Prop) :=
subrelation.wf
  (λ A B hAB, show prod.lex (<) (<) (f₂ A, g₂ A) (f₂ B, g₂ B),
    begin
      simp only [prod.lex_def, lt_iff_le_not_le, ← gci.l_le_l_iff,
        ← gi.u_le_u_iff, hf, hg, le_antisymm_iff],
      simp only [gci.l_le_l_iff, gi.u_le_u_iff, ← lt_iff_le_not_le, ← le_antisymm_iff],
      cases lt_or_eq_of_le (inf_le_inf_right K (le_of_lt hAB)) with h h,
      { exact or.inl h },
      { exact or.inr ⟨h, sup_lt_sup_of_lt_of_inf_le_inf hAB (le_of_eq h.symm)⟩ }
    end)
  (inv_image.wf _ (prod.lex_wf h₁ h₂))

<<<<<<< HEAD
=======
/-- A generalization of the theorem that if `N` is a submodule of `M` and
  `N` and `M / N` are both Noetherian, then `M` is Noetherian.  -/
>>>>>>> e597b75c
theorem well_founded_gt_exact_sequence
  {β γ : Type*} [partial_order β] [partial_order γ]
  (h₁ : well_founded ((>) : β → β → Prop))
  (h₂ : well_founded ((>) : γ → γ → Prop))
  (K : α) (f₁ : β → α) (f₂ : α → β) (g₁ : γ → α) (g₂ : α → γ)
  (gci : galois_coinsertion f₁ f₂)
  (gi : galois_insertion g₂ g₁)
  (hf : ∀ a, f₁ (f₂ a) = a ⊓ K)
  (hg : ∀ a, g₁ (g₂ a) = a ⊔ K) :
  well_founded ((>) : α → α → Prop) :=
@well_founded_lt_exact_sequence
  (order_dual α) _ _ (order_dual γ) (order_dual β) _ _
  h₂ h₁ K g₁ g₂ f₁ f₂ gi.dual gci.dual hg hf

/-- The diamond isomorphism between the intervals `[a ⊓ b, a]` and `[b, a ⊔ b]` -/
def inf_Icc_order_iso_Icc_sup (a b : α) : set.Icc (a ⊓ b) a ≃o set.Icc b (a ⊔ b) :=
{ to_fun := λ x, ⟨x ⊔ b, ⟨le_sup_right, sup_le_sup_right x.prop.2 b⟩⟩,
  inv_fun := λ x, ⟨a ⊓ x, ⟨inf_le_inf_left a x.prop.1, inf_le_left⟩⟩,
  left_inv := λ x, subtype.ext (by { change a ⊓ (↑x ⊔ b) = ↑x,
    rw [sup_comm, ← inf_sup_assoc_of_le _ x.prop.2, sup_eq_right.2 x.prop.1] }),
  right_inv := λ x, subtype.ext (by { change a ⊓ ↑x ⊔ b = ↑x,
    rw [inf_comm, inf_sup_assoc_of_le _ x.prop.1, inf_eq_left.2 x.prop.2] }),
  map_rel_iff' := λ x y, begin
    simp only [subtype.mk_le_mk, equiv.coe_fn_mk, and_true, le_sup_right],
    rw [← subtype.coe_le_coe],
    refine ⟨λ h, _, λ h, sup_le_sup_right h _⟩,
    rw [← sup_eq_right.2 x.prop.1, inf_sup_assoc_of_le _ x.prop.2, sup_comm,
      ← sup_eq_right.2 y.prop.1, inf_sup_assoc_of_le _ y.prop.2, @sup_comm _ _ b],
    exact inf_le_inf_left _ h
  end }
end is_modular_lattice

namespace is_compl
variables [bounded_lattice α] [is_modular_lattice α]

/-- The diamond isomorphism between the intervals `set.Iic a` and `set.Ici b`. -/
def Iic_order_iso_Ici {a b : α} (h : is_compl a b) : set.Iic a ≃o set.Ici b :=
(order_iso.set_congr (set.Iic a) (set.Icc (a ⊓ b) a) (h.inf_eq_bot.symm ▸ set.Icc_bot.symm)).trans $
  (inf_Icc_order_iso_Icc_sup a b).trans
  (order_iso.set_congr (set.Icc b (a ⊔ b)) (set.Ici b) (h.sup_eq_top.symm ▸ set.Icc_top))

end is_compl

theorem is_modular_lattice_iff_inf_sup_inf_assoc [lattice α] :
  is_modular_lattice α ↔ ∀ (x y z : α), (x ⊓ z) ⊔ (y ⊓ z) = ((x ⊓ z) ⊔ y) ⊓ z :=
⟨λ h, @is_modular_lattice.inf_sup_inf_assoc _ _ h, λ h, ⟨λ x y z xz, by rw [← inf_eq_left.2 xz, h]⟩⟩

namespace distrib_lattice

@[priority 100]
instance [distrib_lattice α] : is_modular_lattice α :=
⟨λ x y z xz, by rw [inf_sup_right, inf_eq_left.2 xz]⟩

end distrib_lattice

theorem disjoint.disjoint_sup_right_of_disjoint_sup_left
  [bounded_lattice α] [is_modular_lattice α] {a b c : α}
  (h : disjoint a b) (hsup : disjoint (a ⊔ b) c) :
  disjoint a (b ⊔ c) :=
begin
  rw [disjoint, ← h.eq_bot, sup_comm],
  apply le_inf inf_le_left,
  apply (inf_le_inf_right (c ⊔ b) le_sup_right).trans,
  rw [sup_comm, is_modular_lattice.sup_inf_sup_assoc, hsup.eq_bot, bot_sup_eq]
end

theorem disjoint.disjoint_sup_left_of_disjoint_sup_right
  [bounded_lattice α] [is_modular_lattice α] {a b c : α}
  (h : disjoint b c) (hsup : disjoint a (b ⊔ c)) :
  disjoint (a ⊔ b) c :=
begin
  rw [disjoint.comm, sup_comm],
  apply disjoint.disjoint_sup_right_of_disjoint_sup_left h.symm,
  rwa [sup_comm, disjoint.comm] at hsup,
end

namespace is_modular_lattice

variables [bounded_lattice α] [is_modular_lattice α] {a : α}

instance is_modular_lattice_Iic : is_modular_lattice (set.Iic a) :=
⟨λ x y z xz, (sup_inf_le_assoc_of_le (y : α) xz : (↑x ⊔ ↑y) ⊓ ↑z ≤ ↑x ⊔ ↑y ⊓ ↑z)⟩

instance is_modular_lattice_Ici : is_modular_lattice (set.Ici a) :=
⟨λ x y z xz, (sup_inf_le_assoc_of_le (y : α) xz : (↑x ⊔ ↑y) ⊓ ↑z ≤ ↑x ⊔ ↑y ⊓ ↑z)⟩

section is_complemented
variables [is_complemented α]

instance is_complemented_Iic : is_complemented (set.Iic a) :=
⟨λ ⟨x, hx⟩, let ⟨y, hy⟩ := exists_is_compl x in
  ⟨⟨y ⊓ a, set.mem_Iic.2 inf_le_right⟩, begin
    split,
    { change x ⊓ (y ⊓ a) ≤ ⊥, -- improve lattice subtype API
      rw ← inf_assoc,
      exact le_trans inf_le_left hy.1 },
    { change a ≤ x ⊔ (y ⊓ a), -- improve lattice subtype API
      rw [← sup_inf_assoc_of_le _ (set.mem_Iic.1 hx), top_le_iff.1 hy.2, top_inf_eq] }
  end⟩⟩

instance is_complemented_Ici : is_complemented (set.Ici a) :=
⟨λ ⟨x, hx⟩, let ⟨y, hy⟩ := exists_is_compl x in
  ⟨⟨y ⊔ a, set.mem_Ici.2 le_sup_right⟩, begin
    split,
    { change x ⊓ (y ⊔ a) ≤ a, -- improve lattice subtype API
      rw [← inf_sup_assoc_of_le _ (set.mem_Ici.1 hx),  le_bot_iff.1 hy.1, bot_sup_eq] },
    { change ⊤ ≤ x ⊔ (y ⊔ a), -- improve lattice subtype API
      rw ← sup_assoc,
      exact le_trans hy.2 le_sup_left }
  end⟩⟩

end is_complemented

end is_modular_lattice<|MERGE_RESOLUTION|>--- conflicted
+++ resolved
@@ -63,16 +63,7 @@
   (x ⊔ z) ⊓ (y ⊔ z) = ((x ⊔ z) ⊓ y) ⊔ z :=
 @is_modular_lattice.inf_sup_inf_assoc (order_dual α) _ _ _ _ _
 
-<<<<<<< HEAD
-
-theorem eq_of_le_of_inf_le_of_sup_le
-  {x y z : α}
-  (hxy : x ≤ y)
-  (hinf : y ⊓ z ≤ x ⊓ z)
-  (hsup : y ⊔ z ≤ x ⊔ z) :
-=======
 theorem eq_of_le_of_inf_le_of_sup_le (hxy : x ≤ y) (hinf : y ⊓ z ≤ x ⊓ z) (hsup : y ⊔ z ≤ x ⊔ z) :
->>>>>>> e597b75c
   x = y :=
 le_antisymm hxy $
   have h : y ≤ x ⊔ z,
@@ -84,36 +75,17 @@
       (by rw [inf_comm, @inf_comm _ _ z]; exact hinf) _
     ... ≤ x : sup_le (le_refl _) inf_le_right
 
-<<<<<<< HEAD
-theorem sup_lt_sup_of_lt_of_inf_le_inf
-  {x y z : α}
-  (hxy : x < y)
-  (hinf : y ⊓ z ≤ x ⊓ z) :
-  x ⊔ z < y ⊔ z :=
-=======
 theorem sup_lt_sup_of_lt_of_inf_le_inf (hxy : x < y) (hinf : y ⊓ z ≤ x ⊓ z) : x ⊔ z < y ⊔ z :=
->>>>>>> e597b75c
 lt_of_le_of_ne
   (sup_le_sup_right (le_of_lt hxy) _)
   (λ hsup, ne_of_lt hxy $ eq_of_le_of_inf_le_of_sup_le (le_of_lt hxy) hinf
     (le_of_eq hsup.symm))
 
-<<<<<<< HEAD
-theorem inf_lt_inf_of_lt_of_sup_le_sup
-  {x y z : α}
-  (hxy : x < y)
-  (hinf : y ⊔ z ≤ x ⊔ z) :
-  x ⊓ z < y ⊓ z :=
-@sup_lt_sup_of_lt_of_inf_le_inf (order_dual α) _ _ _ _ _ hxy hinf
-
-/-- A generalization of the theorem that  -/
-=======
 theorem inf_lt_inf_of_lt_of_sup_le_sup (hxy : x < y) (hinf : y ⊔ z ≤ x ⊔ z) : x ⊓ z < y ⊓ z :=
 @sup_lt_sup_of_lt_of_inf_le_inf (order_dual α) _ _ _ _ _ hxy hinf
 
 /-- A generalization of the theorem that if `N` is a submodule of `M` and
   `N` and `M / N` are both Artinian, then `M` is Artinian. -/
->>>>>>> e597b75c
 theorem well_founded_lt_exact_sequence
   {β γ : Type*} [partial_order β] [partial_order γ]
   (h₁ : well_founded ((<) : β → β → Prop))
@@ -136,11 +108,8 @@
     end)
   (inv_image.wf _ (prod.lex_wf h₁ h₂))
 
-<<<<<<< HEAD
-=======
 /-- A generalization of the theorem that if `N` is a submodule of `M` and
   `N` and `M / N` are both Noetherian, then `M` is Noetherian.  -/
->>>>>>> e597b75c
 theorem well_founded_gt_exact_sequence
   {β γ : Type*} [partial_order β] [partial_order γ]
   (h₁ : well_founded ((>) : β → β → Prop))
