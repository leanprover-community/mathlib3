/-
Copyright (c) 2020 Simon Hudon. All rights reserved.
Released under Apache 2.0 license as described in the file LICENSE.
Author: Simon Hudon
-/
import data.pfun
import order.preorder_hom
import tactic.wlog

/-!
# Omega Complete Partial Orders

An omega-complete partial order is a partial order with a supremum
operation on increasing sequences indexed by natural numbers (which we
call `ωSup`). In this sense, it is strictly weaker than join complete
semi-lattices as only ω-sized totally ordered sets have a supremum.

The concept of an omega-complete partial order (ωCPO) is useful for the
formalization of the semantics of programming languages. Its notion of
supremum helps define the meaning of recursive procedures.

## Main definitions

 * class `omega_complete_partial_order`
 * `ite`, `map`, `bind`, `seq` as continuous morphisms

## Instances of `omega_complete_partial_order`

 * `roption`
 * every `complete_lattice`
 * pi-types
 * product types
 * `monotone_hom`
 * `continuous_hom` (with notation →𝒄)
   * an instance of `omega_complete_partial_order (α →𝒄 β)`
 * `continuous_hom.of_fun`
 * `continuous_hom.of_mono`
 * continuous functions:
   * `id`
   * `ite`
   * `const`
   * `roption.bind`
   * `roption.map`
   * `roption.seq`

## References

 * [G. Markowsky, *Chain-complete posets and directed sets with applications*, https://doi.org/10.1007/BF02485815][markowsky]
 * [J. M. Cadiou and Zohar Manna, *Recursive definitions of partial functions and their computations.*, https://doi.org/10.1145/942580.807072][cadiou]
 * [Carl A. Gunter, *Semantics of Programming Languages: Structures and Techniques*, ISBN: 0262570955][gunter]
-/

universes u v

local attribute [-simp] roption.bind_eq_bind roption.map_eq_map
open_locale classical

namespace preorder_hom

variables (α : Type*) (β : Type*) {γ : Type*} {φ : Type*}
variables [preorder α] [preorder β] [preorder γ] [preorder φ]

instance : preorder (α →ₘ β) :=
preorder.lift preorder_hom.to_fun

variables {β γ}

/-- The constant function, as a monotone function. -/
@[simps]
def const (f : β) : α →ₘ β :=
{ to_fun := function.const _ f,
  monotone := assume x y h, le_refl _}

variables {α} {α' : Type*} {β' : Type*} [preorder α'] [preorder β']

/-- The diagonal function, as a monotone function. -/
@[simps]
def prod.diag : α →ₘ (α × α) :=
{ to_fun := λ x, (x,x),
  monotone := λ x y h, ⟨h,h⟩ }

/-- The `prod.map` function, as a monotone function. -/
@[simps]
def prod.map (f : α →ₘ β) (f' : α' →ₘ β') : (α × α') →ₘ (β × β') :=
{ to_fun := prod.map f f',
  monotone := λ ⟨x,x'⟩ ⟨y,y'⟩ ⟨h,h'⟩, ⟨f.monotone h,f'.monotone h'⟩ }

/-- The `prod.fst` projection, as a monotone function. -/
@[simps]
def prod.fst : (α × β) →ₘ α :=
{ to_fun := prod.fst,
  monotone := λ ⟨x,x'⟩ ⟨y,y'⟩ ⟨h,h'⟩, h }

/-- The `prod.snd` projection, as a monotone function. -/
@[simps]
def prod.snd : (α × β) →ₘ β :=
{ to_fun := prod.snd,
  monotone := λ ⟨x,x'⟩ ⟨y,y'⟩ ⟨h,h'⟩, h' }

/-- The `prod` constructor, as a monotone function. -/
@[simps {rhs_md := semireducible}]
def prod.zip (f : α →ₘ β) (g : α →ₘ γ) : α →ₘ (β × γ) :=
(prod.map f g).comp prod.diag

<<<<<<< HEAD
/-- the `if _ then _ else _` function as a monotone function -/
def ite (p : Prop) [decidable p] (f g : α →ₘ β) : α →ₘ β := if p then f else g

@[simp] theorem ite_apply (p) [decidable p] (f g : α →ₘ β) (x) :
  (ite p f g).to_fun x = if p then f x else g x := by rw ite; split_ifs; refl

=======
>>>>>>> b2853533
/-- `roption.bind` as a monotone function -/
@[simps]
def bind {β γ} (f : α →ₘ roption β) (g : α →ₘ β → roption γ) : α →ₘ roption γ :=
{ to_fun := λ x, f x >>= g x,
  monotone :=
  begin
    intros x y h a,
    simp only [and_imp, exists_prop, roption.bind_eq_bind, roption.mem_bind_iff, exists_imp_distrib],
    intros b hb ha,
    refine ⟨b, f.monotone h _ hb, g.monotone h _ _ ha⟩,
  end }

end preorder_hom

namespace omega_complete_partial_order

/-- Chains are monotonically increasing sequences/

See definition on page 114 of [gunter]-/
def chain (α : Type u) [preorder α] :=
ℕ →ₘ α

namespace chain

variables {α : Type u} {β : Type v} {γ : Type*}
variables [preorder α] [preorder β] [preorder γ]

instance : has_coe_to_fun (chain α) :=
@infer_instance (has_coe_to_fun $ ℕ →ₘ α) _

instance [inhabited α] : inhabited (chain α) :=
⟨ ⟨ λ _, default _, λ _ _ _, le_refl _ ⟩ ⟩

instance : has_mem α (chain α) :=
⟨λa (c : ℕ →ₘ α), ∃ i, a = c i⟩

variables (c c' : chain α)
variables (f : α →ₘ β)
variables (g : β →ₘ γ)

instance : has_le (chain α) :=
{ le := λ x y, ∀ i, ∃ j, x i ≤ y j  }

/-- `map` function for `chain` -/
@[simps {rhs_md := semireducible}] def map : chain β :=
f.comp c

variables {f}

lemma mem_map (x : α) : x ∈ c → f x ∈ chain.map c f :=
λ ⟨i,h⟩, ⟨i, h.symm ▸ rfl⟩

lemma exists_of_mem_map {b : β} : b ∈ c.map f → ∃ a, a ∈ c ∧ f a = b :=
λ ⟨i,h⟩, ⟨c i, ⟨i, rfl⟩, h.symm⟩

lemma mem_map_iff {b : β} : b ∈ c.map f ↔ ∃ a, a ∈ c ∧ f a = b :=
⟨ exists_of_mem_map _, λ h, by { rcases h with ⟨w,h,h'⟩, subst b, apply mem_map c _ h, } ⟩

@[simp]
lemma map_id : c.map preorder_hom.id = c :=
preorder_hom.comp_id _

lemma map_comp : (c.map f).map g = c.map (g.comp f) := rfl

lemma map_le_map {g : α →ₘ β} (h : f ≤ g) : c.map f ≤ c.map g :=
λ i, by simp [mem_map_iff]; intros; existsi i; apply h

/-- `chain.zip` pairs up the elements of two chains that have the same index -/
@[simps {rhs_md := semireducible}]
def zip (c₀ : chain α) (c₁ : chain β) : chain (α × β) :=
preorder_hom.prod.zip c₀ c₁

end chain

end omega_complete_partial_order

open omega_complete_partial_order

section prio
set_option default_priority 50 -- see Note [default priority]

/-- An omega-complete partial order is a partial order with a supremum
operation on increasing sequences indexed by natural numbers (which we
call `ωSup`). In this sense, it is strictly weaker than join complete
semi-lattices as only ω-sized totally ordered sets have a supremum.

See definition on page 114 of [gunter] -/
class omega_complete_partial_order (α : Type*) extends partial_order α :=
(ωSup     : chain α → α)
(le_ωSup  : ∀(c:chain α), ∀ i, c i ≤ ωSup c)
(ωSup_le  : ∀(c:chain α) x, (∀ i, c i ≤ x) → ωSup c ≤ x)

end prio

namespace omega_complete_partial_order
variables {α : Type u} {β : Type v} {γ : Type*}
variables [omega_complete_partial_order α]

/-- Transfer a `omega_complete_partial_order` on `β` to a `omega_complete_partial_order` on `α` using
a strictly monotone function `f : β →ₘ α`, a definition of ωSup and a proof that `f` is continuous
with regard to the provided `ωSup` and the ωCPO on `α`. -/
@[reducible]
protected def lift [partial_order β] (f : β →ₘ α)
  (ωSup₀ : chain β → β)
  (h : ∀ x y, f x ≤ f y → x ≤ y)
  (h' : ∀ c, f (ωSup₀ c) = ωSup (c.map f)) : omega_complete_partial_order β :=
{ ωSup := ωSup₀,
  ωSup_le := λ c x hx, h _ _ (by rw h'; apply ωSup_le; intro; apply f.monotone (hx i)),
  le_ωSup := λ c i, h _ _ (by rw h'; apply le_ωSup (c.map f)) }

lemma le_ωSup_of_le {c : chain α} {x : α} (i : ℕ) (h : x ≤ c i) : x ≤ ωSup c :=
le_trans h (le_ωSup c _)

lemma ωSup_total {c : chain α} {x : α} (h : ∀ i, c i ≤ x ∨ x ≤ c i) : ωSup c ≤ x ∨ x ≤ ωSup c :=
classical.by_cases
  (assume : ∀ i, c i ≤ x, or.inl (ωSup_le _ _ this))
  (assume : ¬ ∀ i, c i ≤ x,
    have ∃ i, ¬ c i ≤ x,
      by simp only [not_forall] at this ⊢; assumption,
    let ⟨i, hx⟩ := this in
    have x ≤ c i, from (h i).resolve_left hx,
    or.inr $ le_ωSup_of_le _ this)

lemma ωSup_le_ωSup_of_le {c₀ c₁ : chain α} (h : c₀ ≤ c₁) : ωSup c₀ ≤ ωSup c₁ :=
ωSup_le _ _ $
λ i, Exists.rec_on (h i) $
λ j h, le_trans h (le_ωSup _ _)

lemma ωSup_le_iff (c : chain α) (x : α) : ωSup c ≤ x ↔ (∀ i, c i ≤ x) :=
begin
  split; intros,
  { transitivity ωSup c,
    apply le_ωSup _ _, exact a },
  apply ωSup_le _ _ a,
end

section continuity
open chain

variables [omega_complete_partial_order β]
variables [omega_complete_partial_order γ]

/-- A monotone function `f : α →ₘ β` is continuous if it distributes over ωSup.

In order to distinguish it from the (more commonly used) continuity from topology
(see topology/basic.lean), the present definition is often referred to as
"Scott-continuity" (referring to Dana Scott). It corresponds to continuity
in Scott topological spaces (not defined here). -/
def continuous (f : α →ₘ β) : Prop :=
∀ c : chain α, f (ωSup c) = ωSup (c.map f)

/-- `continuous' f` asserts that `f` is both monotone and continuous -/
def continuous' (f : α → β) : Prop :=
∃ hf : monotone f, continuous ⟨f, hf⟩

lemma continuous.to_monotone {f : α → β} (hf : continuous' f) : monotone f := hf.fst

lemma continuous.of_bundled (f : α → β) (hf : monotone f)
  (hf' : continuous ⟨f, hf⟩) : continuous' f := ⟨hf, hf'⟩

lemma continuous.of_bundled' (f : α →ₘ β) (hf' : continuous f) : continuous' f :=
⟨f.monotone, hf'⟩

lemma continuous.to_bundled (f : α → β) (hf : continuous' f) :
  continuous ⟨f, continuous.to_monotone hf⟩ := hf.snd

variables (f : α →ₘ β) (g : β →ₘ γ)

lemma continuous_id : continuous (@preorder_hom.id α _) :=
by intro; rw c.map_id; refl

lemma continuous_comp (hfc : continuous f) (hgc : continuous g) : continuous (g.comp f):=
begin
  dsimp [continuous] at *, intro,
  rw [hfc,hgc,chain.map_comp]
end

lemma id_continuous' : continuous' (@id α) :=
continuous.of_bundled _ (λ a b h, h)
begin
  intro c, apply eq_of_forall_ge_iff, intro z,
  simp [ωSup_le_iff,function.const],
end

lemma const_continuous' (x: β) : continuous' (function.const α x) :=
continuous.of_bundled _ (λ a b h, le_refl _)
begin
  intro c, apply eq_of_forall_ge_iff, intro z,
  simp [ωSup_le_iff,function.const],
end

end continuity

end omega_complete_partial_order

namespace roption

variables {α : Type u} {β : Type v} {γ : Type*}
open omega_complete_partial_order

lemma eq_of_chain {c : chain (roption α)} {a b : α} (ha : some a ∈ c) (hb : some b ∈ c) : a = b :=
begin
  cases ha with i ha, replace ha := ha.symm,
  cases hb with j hb, replace hb := hb.symm,
  wlog h : i ≤ j := le_total i j using [a b i j, b a j i],
  rw [eq_some_iff] at ha hb,
  have := c.monotone h _ ha, apply mem_unique this hb
end

/-- the `ωSup` definition for the instance `omega_complete_partial_order (roption α)` -/
protected noncomputable def ωSup (c : chain (roption α)) : roption α :=
if h : ∃a, some a ∈ c then some (classical.some h) else none

lemma ωSup_eq_some {c : chain (roption α)} {a : α} (h : some a ∈ c) : roption.ωSup c = some a :=
have ∃a, some a ∈ c, from ⟨a, h⟩,
have a' : some (classical.some this) ∈ c, from classical.some_spec this,
calc roption.ωSup c = some (classical.some this) : dif_pos this
                ... = some a : congr_arg _ (eq_of_chain a' h)

lemma ωSup_eq_none {c : chain (roption α)} (h : ¬∃a, some a ∈ c) : roption.ωSup c = none :=
dif_neg h

lemma mem_chain_of_mem_ωSup {c : chain (roption α)} {a : α} (h : a ∈ roption.ωSup c) : some a ∈ c :=
begin
  simp [roption.ωSup] at h, split_ifs at h,
  { have h' := classical.some_spec h_1,
    rw ← eq_some_iff at h, rw ← h, exact h' },
  { rcases h with ⟨ ⟨ ⟩ ⟩ }
end

noncomputable instance omega_complete_partial_order : omega_complete_partial_order (roption α) :=
{ ωSup    := roption.ωSup,
  le_ωSup := λ c i, by { intros x hx, rw ← eq_some_iff at hx ⊢,
                         rw [ωSup_eq_some, ← hx], rw ← hx, exact ⟨i,rfl⟩ },
  ωSup_le := by { rintros c x hx a ha, replace ha := mem_chain_of_mem_ωSup ha,
                  cases ha with i ha, apply hx i, rw ← ha, apply mem_some } }

section inst

lemma mem_ωSup (x : α) (c : chain (roption α)) : x ∈ ωSup c ↔ some x ∈ c :=
begin
  simp [omega_complete_partial_order.ωSup,roption.ωSup],
  split,
  { split_ifs, swap, rintro ⟨⟨⟩⟩,
    intro h', have hh := classical.some_spec h,
    simp at h', subst x, exact hh },
  { intro h,
    have h' : ∃ (a : α), some a ∈ c := ⟨_,h⟩,
    rw dif_pos h', have hh := classical.some_spec h',
    rw eq_of_chain hh h, simp }
end

end inst

end roption

namespace pi

variables {α : Type*} {β : α → Type*} {γ : Type*}

/-- function application as a monotone function from function spaces to result,
for a fixed arguments -/
@[simps]
def monotone_apply [∀a, partial_order (β a)] (a : α) : (Πa, β a) →ₘ β a  :=
{ to_fun := (λf:Πa, β a, f a),
  monotone := assume f g hfg, hfg a }

open omega_complete_partial_order omega_complete_partial_order.chain

set_option trace.simps.verbose true

instance [∀a, omega_complete_partial_order (β a)] : omega_complete_partial_order (Πa, β a) :=
{ ωSup    := λc a, ωSup (c.map (monotone_apply a)),
  ωSup_le := assume c f hf a, ωSup_le _ _ $ by { rintro i, apply hf },
  le_ωSup := assume c i x, le_ωSup_of_le _ $ le_refl _ }

namespace omega_complete_partial_order

variables [∀ x, omega_complete_partial_order $ β x]
variables [omega_complete_partial_order γ]

lemma flip₁_continuous'
  (f : ∀ x : α, γ → β x) (a : α) (hf : continuous' (λ x y, f y x)) :
  continuous' (f a) :=
continuous.of_bundled _
  (λ x y h, continuous.to_monotone hf h a)
  (λ c, congr_fun (continuous.to_bundled _ hf c) a)

lemma flip₂_continuous'
  (f : γ → Π x, β x) (hf : ∀ x, continuous' (λ g, f g x)) : continuous' f :=
continuous.of_bundled _
  (λ x y h a, continuous.to_monotone (hf a) h)
  (by intro c; ext a; apply continuous.to_bundled _ (hf a) c)

end omega_complete_partial_order

end pi

namespace prod

open omega_complete_partial_order
variables {α : Type*} {β : Type*} {γ : Type*}
variables [omega_complete_partial_order α]
variables [omega_complete_partial_order β]
variables [omega_complete_partial_order γ]

/-- `ωSup` operator for product types -/
@[simps]
protected def ωSup (c : chain (α × β)) : α × β :=
(ωSup (c.map preorder_hom.prod.fst), ωSup (c.map preorder_hom.prod.snd))

@[simps ωSup_fst ωSup_snd {rhs_md := semireducible}]
instance : omega_complete_partial_order (α × β) :=
{ ωSup := prod.ωSup,
  ωSup_le := λ c ⟨x,x'⟩ h, ⟨ωSup_le _ _ $ λ i, (h i).1, ωSup_le _ _ $ λ i, (h i).2⟩,
  le_ωSup := λ c i, by split; [refine le_ωSup (c.map preorder_hom.prod.fst) i, refine le_ωSup (c.map preorder_hom.prod.snd) i] }

end prod

namespace complete_lattice
variables (α : Type u) [complete_lattice α]

set_option default_priority 100 -- see Note [default priority]

instance : omega_complete_partial_order α :=
{ ωSup    := λc, ⨆ i, c i,
  ωSup_le := assume ⟨c, _⟩ s hs, by simp only [supr_le_iff, preorder_hom.coe_fun_mk] at ⊢ hs; intros i; apply hs i,
  le_ωSup := assume ⟨c, _⟩ i, by simp only [preorder_hom.coe_fun_mk]; apply le_supr_of_le i; refl }

end complete_lattice

namespace omega_complete_partial_order

variables {α : Type u} {α' : Type*} {β : Type v} {β' : Type*} {γ : Type*} {φ : Type*}

variables [omega_complete_partial_order α] [omega_complete_partial_order β]
variables [omega_complete_partial_order γ] [omega_complete_partial_order φ]
variables [omega_complete_partial_order α'] [omega_complete_partial_order β']

namespace preorder_hom

instance : partial_order (α →ₘ β) :=
partial_order.lift preorder_hom.to_fun $ by rintro ⟨⟩ ⟨⟩ h; congr; exact h

/-- function application as a monotone function from monotone functions to result,
for a fixed arguments -/
@[simps]
def monotone_apply (a : α) : (α →ₘ β) →ₘ β :=
{ to_fun := (λf : α →ₘ β, f a),
  monotone := assume f g hfg, hfg a }

/-- `preorder_hom.to_fun` as a monotone function from `α →ₘ β` to `α → β` -/
def to_fun_hom : (α →ₘ β) →ₘ (α → β) :=
{ to_fun := λ f, f.to_fun,
  monotone := λ x y h, h }

/-- `ωSup` operator for monotone functions -/
@[simps]
protected def ωSup (c : chain (α →ₘ β)) : α →ₘ β :=
{ to_fun := λ a, ωSup (c.map (monotone_apply a)),
  monotone := λ x y h, ωSup_le_ωSup_of_le (chain.map_le_map _ $ λ a, a.monotone h) }

@[simps ωSup_to_fun {rhs_md := semireducible, simp_rhs := tt}]
instance : omega_complete_partial_order (α →ₘ β) :=
omega_complete_partial_order.lift preorder_hom.to_fun_hom preorder_hom.ωSup
  (λ x y h, h) (λ c, rfl)

end preorder_hom

section old_struct
set_option old_structure_cmd true
variables (α β)

/-- A monotone function is continuous if it preserves the supremum of chains -/
structure continuous_hom extends preorder_hom α β :=
(cont : continuous (preorder_hom.mk to_fun monotone))

attribute [nolint doc_blame] continuous_hom.to_preorder_hom

infixr ` →𝒄 `:25 := continuous_hom -- Input: \r\MIc

instance : has_coe_to_fun (α →𝒄 β) :=
{ F := λ _, α → β,
  coe :=  continuous_hom.to_fun }

instance : has_coe (α →𝒄 β) (α →ₘ β) :=
{ coe :=  continuous_hom.to_preorder_hom }

instance : partial_order (α →𝒄 β) :=
partial_order.lift continuous_hom.to_fun $ by rintro ⟨⟩ ⟨⟩ h; congr; exact h

end old_struct

namespace continuous_hom

<<<<<<< HEAD
lemma ωSup_ite {p : Prop} [hp : decidable p] (c : chain α) (f g : α →ₘ β) :
  ωSup (c.map (preorder_hom.ite p f g)) = ite p (ωSup $ c.map f) (ωSup $ c.map g) :=
by dsimp [preorder_hom.ite]; split_ifs; refl

lemma ite_continuous' {p : Prop} [hp : decidable p] (f g : α → β)
  (hf : continuous' f) (hg : continuous' g) : continuous' (λ x, if p then f x else g x) :=
by split_ifs; simp *
=======
lemma ite_continuous' {p : Prop} [hp : decidable p] (f g : α → β) :
  continuous' f → continuous' g → continuous' (λ x, ite p (f x) (g x))
| hf hg := by split_ifs; assumption
>>>>>>> b2853533

lemma ωSup_bind {β γ : Type v} (c : chain α) (f : α →ₘ roption β) (g : α →ₘ β → roption γ) :
  ωSup (c.map (f.bind g)) = ωSup (c.map f) >>= ωSup (c.map g) :=
begin
  apply eq_of_forall_ge_iff, intro x,
  simp only [ωSup_le_iff, roption.bind_le, chain.mem_map_iff, and_imp, preorder_hom.bind_to_fun, exists_imp_distrib],
  split; intro h''',
  { intros b hb, apply ωSup_le _ _ _,
    rintros i y hy, simp only [roption.mem_ωSup] at hb,
    rcases hb with ⟨j,hb⟩, replace hb := hb.symm,
    simp only [roption.eq_some_iff, chain.map_to_fun, function.comp_app, pi.monotone_apply_to_fun] at hy hb,
    replace hb : b ∈ f (c (max i j))   := f.monotone (c.monotone (le_max_right i j)) _ hb,
    replace hy : y ∈ g (c (max i j)) b := g.monotone (c.monotone (le_max_left i j)) _ _ hy,
    apply h''' (max i j),
    simp only [exists_prop, roption.bind_eq_bind, roption.mem_bind_iff, chain.map_to_fun, function.comp_app,
               preorder_hom.bind_to_fun],
    exact ⟨_,hb,hy⟩, },
  { intros i, intros y hy,
    simp only [exists_prop, roption.bind_eq_bind, roption.mem_bind_iff, chain.map_to_fun, function.comp_app,
               preorder_hom.bind_to_fun] at hy,
    rcases hy with ⟨b,hb₀,hb₁⟩,
    apply h''' b _,
    { apply le_ωSup (c.map g) _ _ _ hb₁ },
    { apply le_ωSup (c.map f) i _ hb₀ } },
end

lemma bind_continuous' {β γ : Type v} (f : α → roption β) (g : α → β → roption γ) :
  continuous' f → continuous' g →
  continuous' (λ x, f x >>= g x)
| ⟨hf,hf'⟩ ⟨hg,hg'⟩ :=
continuous.of_bundled' (preorder_hom.bind ⟨f,hf⟩ ⟨g,hg⟩)
  (by intro c; rw [ωSup_bind, ← hf', ← hg']; refl)

lemma map_continuous' {β γ : Type v} (f : β → γ) (g : α → roption β)
  (hg : continuous' g) :
  continuous' (λ x, f <$> g x) :=
by simp only [map_eq_bind_pure_comp];
   apply bind_continuous' _ _ hg;
   apply const_continuous'

lemma seq_continuous' {β γ : Type v} (f : α → roption (β → γ)) (g : α → roption β)
  (hf : continuous' f) (hg : continuous' g) :
  continuous' (λ x, f x <*> g x) :=
by simp only [seq_eq_bind_map];
   apply bind_continuous' _ _ hf;
   apply pi.omega_complete_partial_order.flip₂_continuous'; intro;
   apply map_continuous' _ _ hg

lemma continuous (F : α →𝒄 β) (C : chain α) : F (ωSup C) = ωSup (C.map F) :=
continuous_hom.cont _ _

/-- Construct a continuous function from a bare function, a continuous function, and a proof that
they are equal. -/
@[simps, reducible]
def of_fun (f : α → β) (g : α →𝒄 β) (h : f = g) : α →𝒄 β :=
by refine {to_fun := f, ..}; subst h; cases g; assumption

/-- Construct a continuous function from a monotone function with a proof of continuity. -/
@[simps, reducible]
def of_mono (f : α →ₘ β) (h : ∀ c : chain α, f (ωSup c) = ωSup (c.map f)) : α →𝒄 β :=
{ to_fun := f,
  monotone := f.monotone,
  cont := h }

/-- The identity as a continuous function. -/
@[simps { rhs_md := reducible }]
def id : α →𝒄 α :=
of_mono preorder_hom.id
  (by intro; rw [chain.map_id]; refl)

/-- The composition of continuous functions. -/
@[simps { rhs_md := reducible }]
def comp (f : β →𝒄 γ) (g : α →𝒄 β) : α →𝒄 γ :=
of_mono (preorder_hom.comp (↑f) (↑g))
  (by intro; rw [preorder_hom.comp,← preorder_hom.comp,← chain.map_comp,← f.continuous,← g.continuous]; refl)

@[ext]
protected lemma ext (f g : α →𝒄 β) (h : ∀ x, f x = g x) : f = g :=
by cases f; cases g; congr; ext; apply h

protected lemma coe_inj (f g : α →𝒄 β) (h : (f : α → β) = g) : f = g :=
continuous_hom.ext _ _ $ congr_fun h

@[simp]
lemma comp_id (f : β →𝒄 γ) : f.comp id = f := by ext; refl

@[simp]
lemma id_comp (f : β →𝒄 γ) : id.comp f = f := by ext; refl

@[simp]
lemma comp_assoc (f : γ →𝒄 φ) (g : β →𝒄 γ) (h : α →𝒄 β) : f.comp (g.comp h) = (f.comp g).comp h := by ext; refl

@[simp]
lemma coe_apply (a : α) (f : α →𝒄 β) : (f : α →ₘ β) a = f a := rfl

/-- `function.const` is a continuous function. -/
@[simps {rhs_md := reducible}]
def const (f : β) : α →𝒄 β :=
of_mono (preorder_hom.const _ f)
    begin
      intro c, apply le_antisymm,
      { simp only [function.const, preorder_hom.const_to_fun],
        apply le_ωSup_of_le 0, refl },
      { apply ωSup_le, simp only [preorder_hom.const_to_fun, chain.map_to_fun, function.comp_app],
        intros, refl },
    end

instance [inhabited β] : inhabited (α →𝒄 β) :=
⟨ const (default β) ⟩

namespace prod

/-- The application of continuous functions as a monotone function.

(It would make sense to make it a continuous function, but we are currently constructing a
`omega_complete_partial_order` instance for `α →𝒄 β`, and we cannot use it as the domain or image
of a continuous function before we do.) -/
@[simps]
def apply : (α →𝒄 β) × α →ₘ β :=
{ to_fun := λ f, f.1 f.2,
  monotone := λ x y h, by dsimp; transitivity y.fst x.snd; [apply h.1, apply y.1.monotone h.2] }

end prod

/-- The map from continuous functions to monotone functions is itself a monotone function. -/
@[simps]
def to_mono : (α →𝒄 β) →ₘ (α →ₘ β) :=
{ to_fun := λ f, f,
  monotone := λ x y h, h }

/-- When proving that a chain of applications is below a bound `z`, it suffices to consider the
functions and values being selected from the same index in the chains.

This lemma is more specific than necessary, i.e. `c₀` only needs to be a
chain of monotone functions, but it is only used with continuous functions. -/
@[simp]
lemma forall_forall_merge (c₀ : chain (α →𝒄 β)) (c₁ : chain α) (z : β) :
  (∀ (i j : ℕ), (c₀ i) (c₁ j) ≤ z) ↔ ∀ (i : ℕ), (c₀ i) (c₁ i) ≤ z :=
begin
  split; introv h,
  { apply h },
  { apply le_trans _ (h (max i j)),
    transitivity c₀ i (c₁ (max i j)),
    { apply (c₀ i).monotone, apply c₁.monotone, apply le_max_right },
    { apply c₀.monotone, apply le_max_left } }
end

@[simp]
lemma forall_forall_merge' (c₀ : chain (α →𝒄 β)) (c₁ : chain α) (z : β) :
  (∀ (j i : ℕ), (c₀ i) (c₁ j) ≤ z) ↔ ∀ (i : ℕ), (c₀ i) (c₁ i) ≤ z :=
by rw [forall_swap,forall_forall_merge]

/-- The `ωSup` operator for continuous functions, which takes the pointwise countable supremum
of the functions in the `ω`-chain. -/
@[simps { rhs_md := reducible }]
protected def ωSup (c : chain (α →𝒄 β)) : α →𝒄 β :=
continuous_hom.of_mono (ωSup $ c.map to_mono)
begin
  intro c',
  apply eq_of_forall_ge_iff, intro z,
  simp only [ωSup_le_iff, (c _).continuous, chain.map_to_fun, preorder_hom.monotone_apply_to_fun,
    to_mono_to_fun, coe_apply, preorder_hom.omega_complete_partial_order_ωSup_to_fun,
    forall_forall_merge, forall_forall_merge', function.comp_app],
end

@[simps ωSup {rhs_md := reducible}]
instance : omega_complete_partial_order (α →𝒄 β) :=
omega_complete_partial_order.lift continuous_hom.to_mono continuous_hom.ωSup
  (λ x y h, h) (λ c, rfl)

lemma ωSup_def (c : chain (α →𝒄 β)) (x : α) : ωSup c x = continuous_hom.ωSup c x := rfl

lemma ωSup_ωSup (c₀ : chain (α →𝒄 β)) (c₁ : chain α) :
  ωSup c₀ (ωSup c₁) = ωSup (continuous_hom.prod.apply.comp $ c₀.zip c₁) :=
begin
  apply eq_of_forall_ge_iff, intro z,
  simp only [ωSup_le_iff, (c₀ _).continuous, chain.map_to_fun, to_mono_to_fun, coe_apply,
    preorder_hom.omega_complete_partial_order_ωSup_to_fun, ωSup_def, forall_forall_merge,
    chain.zip_to_fun, preorder_hom.prod.map_to_fun, preorder_hom.prod.diag_to_fun, prod.map_mk,
    preorder_hom.monotone_apply_to_fun, function.comp_app, prod.apply_to_fun,
    preorder_hom.comp_to_fun, ωSup_to_fun],
end

/-- `if-then-else` is a continuous function, when the property `p` does not depend on the
domain `α`. -/
def ite (p : Prop) [hp : decidable p] (f g : α →𝒄 β) : α →𝒄 β := if p then f else g

@[simp] theorem ite_apply (p) [decidable p] (f g : α →𝒄 β) (x) :
  (ite p f g).to_fun x = if p then f x else g x := by rw ite; split_ifs; refl

/-- A family of continuous functions yields a continuous family of functions. -/
@[simps]
def flip {α : Type*} (f : α → β →𝒄 γ) : β →𝒄 α → γ :=
{ to_fun := λ x y, f y x,
  monotone := λ x y h a, (f a).monotone h,
  cont := by intro; ext; change f x _ = _; rw [(f x).continuous ]; refl, }

/-- `roption.bind` as a continuous function. -/
@[simps { rhs_md := reducible }]
noncomputable def bind {β γ : Type v}
  (f : α →𝒄 roption β) (g : α →𝒄 β → roption γ) : α →𝒄 roption γ :=
of_mono (preorder_hom.bind (↑f) (↑g))
  (λ c, by rw [preorder_hom.bind, ← preorder_hom.bind, ωSup_bind, ← f.continuous, ← g.continuous]; refl)

/-- `roption.map` as a continuous function. -/
@[simps {rhs_md := reducible}]
noncomputable def map {β γ : Type v} (f : β → γ) (g : α →𝒄 roption β) : α →𝒄 roption γ :=
of_fun (λ x, f <$> g x) (bind g (const (pure ∘ f)))
  (by ext; simp only [map_eq_bind_pure_comp, bind_to_fun, preorder_hom.bind_to_fun, const_to_fun, preorder_hom.const_to_fun, coe_apply])

/-- `roption.seq` as a continuous function. -/
@[simps {rhs_md := reducible}]
noncomputable def seq {β γ : Type v} (f : α →𝒄 roption (β → γ)) (g : α →𝒄 roption β) : α →𝒄 roption γ :=
of_fun (λ x, f x <*> g x) (bind f $ (flip $ _root_.flip map g))
  (by ext; simp only [seq_eq_bind_map, flip, roption.bind_eq_bind, map_to_fun, roption.mem_bind_iff, bind_to_fun,
                      preorder_hom.bind_to_fun, coe_apply, flip_to_fun]; refl)

end continuous_hom

end omega_complete_partial_order<|MERGE_RESOLUTION|>--- conflicted
+++ resolved
@@ -102,15 +102,6 @@
 def prod.zip (f : α →ₘ β) (g : α →ₘ γ) : α →ₘ (β × γ) :=
 (prod.map f g).comp prod.diag
 
-<<<<<<< HEAD
-/-- the `if _ then _ else _` function as a monotone function -/
-def ite (p : Prop) [decidable p] (f g : α →ₘ β) : α →ₘ β := if p then f else g
-
-@[simp] theorem ite_apply (p) [decidable p] (f g : α →ₘ β) (x) :
-  (ite p f g).to_fun x = if p then f x else g x := by rw ite; split_ifs; refl
-
-=======
->>>>>>> b2853533
 /-- `roption.bind` as a monotone function -/
 @[simps]
 def bind {β γ} (f : α →ₘ roption β) (g : α →ₘ β → roption γ) : α →ₘ roption γ :=
@@ -506,19 +497,9 @@
 
 namespace continuous_hom
 
-<<<<<<< HEAD
-lemma ωSup_ite {p : Prop} [hp : decidable p] (c : chain α) (f g : α →ₘ β) :
-  ωSup (c.map (preorder_hom.ite p f g)) = ite p (ωSup $ c.map f) (ωSup $ c.map g) :=
-by dsimp [preorder_hom.ite]; split_ifs; refl
-
 lemma ite_continuous' {p : Prop} [hp : decidable p] (f g : α → β)
   (hf : continuous' f) (hg : continuous' g) : continuous' (λ x, if p then f x else g x) :=
 by split_ifs; simp *
-=======
-lemma ite_continuous' {p : Prop} [hp : decidable p] (f g : α → β) :
-  continuous' f → continuous' g → continuous' (λ x, ite p (f x) (g x))
-| hf hg := by split_ifs; assumption
->>>>>>> b2853533
 
 lemma ωSup_bind {β γ : Type v} (c : chain α) (f : α →ₘ roption β) (g : α →ₘ β → roption γ) :
   ωSup (c.map (f.bind g)) = ωSup (c.map f) >>= ωSup (c.map g) :=
