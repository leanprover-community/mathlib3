/-
Copyright (c) 2020 Simon Hudon. All rights reserved.
Released under Apache 2.0 license as described in the file LICENSE.
Authors: Simon Hudon
-/
import data.pfun
import order.preorder_hom
import tactic.wlog
import tactic.monotonicity

/-!
# Omega Complete Partial Orders

An omega-complete partial order is a partial order with a supremum
operation on increasing sequences indexed by natural numbers (which we
call `ωSup`). In this sense, it is strictly weaker than join complete
semi-lattices as only ω-sized totally ordered sets have a supremum.

The concept of an omega-complete partial order (ωCPO) is useful for the
formalization of the semantics of programming languages. Its notion of
supremum helps define the meaning of recursive procedures.

## Main definitions

 * class `omega_complete_partial_order`
 * `ite`, `map`, `bind`, `seq` as continuous morphisms

## Instances of `omega_complete_partial_order`

 * `part`
 * every `complete_lattice`
 * pi-types
 * product types
 * `monotone_hom`
 * `continuous_hom` (with notation →𝒄)
   * an instance of `omega_complete_partial_order (α →𝒄 β)`
 * `continuous_hom.of_fun`
 * `continuous_hom.of_mono`
 * continuous functions:
   * `id`
   * `ite`
   * `const`
   * `part.bind`
   * `part.map`
   * `part.seq`

## References

 * [Chain-complete posets and directed sets with applications][markowsky1976]
 * [Recursive definitions of partial functions and their computations][cadiou1972]
 * [Semantics of Programming Languages: Structures and Techniques][gunter1992]
-/

universes u v

local attribute [-simp] part.bind_eq_bind part.map_eq_map
open_locale classical

namespace preorder_hom

variables (α : Type*) (β : Type*) {γ : Type*} {φ : Type*}
variables [preorder α] [preorder β] [preorder γ] [preorder φ]

variables {β γ}

variables {α} {α' : Type*} {β' : Type*} [preorder α'] [preorder β']

/-- `part.bind` as a monotone function -/
@[simps]
def bind {β γ} (f : α →ₘ part β) (g : α →ₘ β → part γ) : α →ₘ part γ :=
{ to_fun := λ x, f x >>= g x,
  monotone' :=
  begin
    intros x y h a,
    simp only [and_imp, exists_prop, part.bind_eq_bind, part.mem_bind_iff,
               exists_imp_distrib],
    intros b hb ha,
    refine ⟨b, f.monotone h _ hb, g.monotone h _ _ ha⟩,
  end }

end preorder_hom

namespace omega_complete_partial_order

/-- A chain is a monotone sequence.

See the definition on page 114 of [gunter1992]. -/
def chain (α : Type u) [preorder α] :=
ℕ →ₘ α

namespace chain

variables {α : Type u} {β : Type v} {γ : Type*}
variables [preorder α] [preorder β] [preorder γ]

instance : has_coe_to_fun (chain α) (λ _, ℕ → α) := preorder_hom.has_coe_to_fun

instance [inhabited α] : inhabited (chain α) :=
⟨ ⟨ λ _, default _, λ _ _ _, le_refl _ ⟩ ⟩

instance : has_mem α (chain α) :=
⟨λa (c : ℕ →ₘ α), ∃ i, a = c i⟩

variables (c c' : chain α)
variables (f : α →ₘ β)
variables (g : β →ₘ γ)

instance : has_le (chain α) :=
{ le := λ x y, ∀ i, ∃ j, x i ≤ y j }

/-- `map` function for `chain` -/
@[simps {fully_applied := ff}] def map : chain β :=
f.comp c

variables {f}

lemma mem_map (x : α) : x ∈ c → f x ∈ chain.map c f :=
λ ⟨i,h⟩, ⟨i, h.symm ▸ rfl⟩

lemma exists_of_mem_map {b : β} : b ∈ c.map f → ∃ a, a ∈ c ∧ f a = b :=
λ ⟨i,h⟩, ⟨c i, ⟨i, rfl⟩, h.symm⟩

lemma mem_map_iff {b : β} : b ∈ c.map f ↔ ∃ a, a ∈ c ∧ f a = b :=
⟨ exists_of_mem_map _, λ h, by { rcases h with ⟨w,h,h'⟩, subst b, apply mem_map c _ h, } ⟩

@[simp]
lemma map_id : c.map preorder_hom.id = c :=
preorder_hom.comp_id _

lemma map_comp : (c.map f).map g = c.map (g.comp f) := rfl

@[mono]
lemma map_le_map {g : α →ₘ β} (h : f ≤ g) : c.map f ≤ c.map g :=
λ i, by simp [mem_map_iff]; intros; existsi i; apply h

/-- `chain.zip` pairs up the elements of two chains that have the same index -/
@[simps]
def zip (c₀ : chain α) (c₁ : chain β) : chain (α × β) :=
preorder_hom.prod c₀ c₁

end chain

end omega_complete_partial_order

open omega_complete_partial_order

section prio
set_option extends_priority 50

/-- An omega-complete partial order is a partial order with a supremum
operation on increasing sequences indexed by natural numbers (which we
call `ωSup`). In this sense, it is strictly weaker than join complete
semi-lattices as only ω-sized totally ordered sets have a supremum.

See the definition on page 114 of [gunter1992]. -/
class omega_complete_partial_order (α : Type*) extends partial_order α :=
(ωSup     : chain α → α)
(le_ωSup  : ∀(c:chain α), ∀ i, c i ≤ ωSup c)
(ωSup_le  : ∀(c:chain α) x, (∀ i, c i ≤ x) → ωSup c ≤ x)

end prio

namespace omega_complete_partial_order
variables {α : Type u} {β : Type v} {γ : Type*}
variables [omega_complete_partial_order α]

/-- Transfer a `omega_complete_partial_order` on `β` to a `omega_complete_partial_order` on `α`
using a strictly monotone function `f : β →ₘ α`, a definition of ωSup and a proof that `f` is
continuous with regard to the provided `ωSup` and the ωCPO on `α`. -/
@[reducible]
protected def lift [partial_order β] (f : β →ₘ α)
  (ωSup₀ : chain β → β)
  (h : ∀ x y, f x ≤ f y → x ≤ y)
  (h' : ∀ c, f (ωSup₀ c) = ωSup (c.map f)) : omega_complete_partial_order β :=
{ ωSup := ωSup₀,
  ωSup_le := λ c x hx, h _ _ (by rw h'; apply ωSup_le; intro; apply f.monotone (hx i)),
  le_ωSup := λ c i, h _ _ (by rw h'; apply le_ωSup (c.map f)) }

lemma le_ωSup_of_le {c : chain α} {x : α} (i : ℕ) (h : x ≤ c i) : x ≤ ωSup c :=
le_trans h (le_ωSup c _)

lemma ωSup_total {c : chain α} {x : α} (h : ∀ i, c i ≤ x ∨ x ≤ c i) : ωSup c ≤ x ∨ x ≤ ωSup c :=
classical.by_cases
  (assume : ∀ i, c i ≤ x, or.inl (ωSup_le _ _ this))
  (assume : ¬ ∀ i, c i ≤ x,
    have ∃ i, ¬ c i ≤ x,
      by simp only [not_forall] at this ⊢; assumption,
    let ⟨i, hx⟩ := this in
    have x ≤ c i, from (h i).resolve_left hx,
    or.inr $ le_ωSup_of_le _ this)

@[mono]
lemma ωSup_le_ωSup_of_le {c₀ c₁ : chain α} (h : c₀ ≤ c₁) : ωSup c₀ ≤ ωSup c₁ :=
ωSup_le _ _ $
λ i, Exists.rec_on (h i) $
λ j h, le_trans h (le_ωSup _ _)

lemma ωSup_le_iff (c : chain α) (x : α) : ωSup c ≤ x ↔ (∀ i, c i ≤ x) :=
begin
  split; intros,
  { transitivity ωSup c,
    exact le_ωSup _ _, assumption },
  exact ωSup_le _ _ ‹_›,
end

/-- A subset `p : α → Prop` of the type closed under `ωSup` induces an
`omega_complete_partial_order` on the subtype `{a : α // p a}`. -/
def subtype {α : Type*} [omega_complete_partial_order α] (p : α → Prop)
  (hp : ∀ (c : chain α), (∀ i ∈ c, p i) → p (ωSup c)) :
  omega_complete_partial_order (subtype p) :=
omega_complete_partial_order.lift
  (preorder_hom.subtype.val p)
  (λ c, ⟨ωSup _, hp (c.map (preorder_hom.subtype.val p)) (λ i ⟨n, q⟩, q.symm ▸ (c n).2)⟩)
  (λ x y h, h)
  (λ c, rfl)

section continuity
open chain

variables [omega_complete_partial_order β]
variables [omega_complete_partial_order γ]

/-- A monotone function `f : α →ₘ β` is continuous if it distributes over ωSup.

In order to distinguish it from the (more commonly used) continuity from topology
(see topology/basic.lean), the present definition is often referred to as
"Scott-continuity" (referring to Dana Scott). It corresponds to continuity
in Scott topological spaces (not defined here). -/
def continuous (f : α →ₘ β) : Prop :=
∀ c : chain α, f (ωSup c) = ωSup (c.map f)

/-- `continuous' f` asserts that `f` is both monotone and continuous. -/
def continuous' (f : α → β) : Prop :=
∃ hf : monotone f, continuous ⟨f, hf⟩

lemma continuous'.to_monotone {f : α → β} (hf : continuous' f) : monotone f := hf.fst

lemma continuous.of_bundled (f : α → β) (hf : monotone f)
  (hf' : continuous ⟨f, hf⟩) : continuous' f := ⟨hf, hf'⟩

lemma continuous.of_bundled' (f : α →ₘ β) (hf' : continuous f) : continuous' f :=
⟨f.mono, hf'⟩

lemma continuous'.to_bundled (f : α → β) (hf : continuous' f) :
  continuous ⟨f, hf.to_monotone⟩ := hf.snd

@[simp, norm_cast] lemma continuous'_coe : ∀ {f : α →ₘ β}, continuous' f ↔ continuous f
| ⟨f, hf⟩ := ⟨λ ⟨hf', hc⟩, hc, λ hc, ⟨hf, hc⟩⟩

variables (f : α →ₘ β) (g : β →ₘ γ)

lemma continuous_id : continuous (@preorder_hom.id α _) :=
by intro; rw c.map_id; refl

lemma continuous_comp (hfc : continuous f) (hgc : continuous g) : continuous (g.comp f):=
begin
  dsimp [continuous] at *, intro,
  rw [hfc,hgc,chain.map_comp]
end

lemma id_continuous' : continuous' (@id α) :=
continuous_id.of_bundled' _

lemma continuous_const (x : β) : continuous (preorder_hom.const α x) :=
λ c, eq_of_forall_ge_iff $ λ z, by simp [ωSup_le_iff]

lemma const_continuous' (x: β) : continuous' (function.const α x) :=
continuous.of_bundled' (preorder_hom.const α x) (continuous_const x)

end continuity

end omega_complete_partial_order

namespace part

variables {α : Type u} {β : Type v} {γ : Type*}
open omega_complete_partial_order

lemma eq_of_chain {c : chain (part α)} {a b : α} (ha : some a ∈ c) (hb : some b ∈ c) : a = b :=
begin
  cases ha with i ha, replace ha := ha.symm,
  cases hb with j hb, replace hb := hb.symm,
  wlog h : i ≤ j := le_total i j using [a b i j, b a j i],
  rw [eq_some_iff] at ha hb,
  have := c.monotone h _ ha, apply mem_unique this hb
end

/-- The (noncomputable) `ωSup` definition for the `ω`-CPO structure on `part α`. -/
protected noncomputable def ωSup (c : chain (part α)) : part α :=
if h : ∃a, some a ∈ c then some (classical.some h) else none

lemma ωSup_eq_some {c : chain (part α)} {a : α} (h : some a ∈ c) : part.ωSup c = some a :=
have ∃a, some a ∈ c, from ⟨a, h⟩,
have a' : some (classical.some this) ∈ c, from classical.some_spec this,
calc part.ωSup c = some (classical.some this) : dif_pos this
                ... = some a : congr_arg _ (eq_of_chain a' h)

lemma ωSup_eq_none {c : chain (part α)} (h : ¬∃a, some a ∈ c) : part.ωSup c = none :=
dif_neg h

lemma mem_chain_of_mem_ωSup {c : chain (part α)} {a : α} (h : a ∈ part.ωSup c) : some a ∈ c :=
begin
  simp [part.ωSup] at h, split_ifs at h,
  { have h' := classical.some_spec h_1,
    rw ← eq_some_iff at h, rw ← h, exact h' },
  { rcases h with ⟨ ⟨ ⟩ ⟩ }
end

noncomputable instance omega_complete_partial_order : omega_complete_partial_order (part α) :=
{ ωSup    := part.ωSup,
  le_ωSup := λ c i, by { intros x hx, rw ← eq_some_iff at hx ⊢,
                         rw [ωSup_eq_some, ← hx], rw ← hx, exact ⟨i,rfl⟩ },
  ωSup_le := by { rintros c x hx a ha, replace ha := mem_chain_of_mem_ωSup ha,
                  cases ha with i ha, apply hx i, rw ← ha, apply mem_some } }

section inst

lemma mem_ωSup (x : α) (c : chain (part α)) : x ∈ ωSup c ↔ some x ∈ c :=
begin
  simp [omega_complete_partial_order.ωSup,part.ωSup],
  split,
  { split_ifs, swap, rintro ⟨⟨⟩⟩,
    intro h', have hh := classical.some_spec h,
    simp at h', subst x, exact hh },
  { intro h,
    have h' : ∃ (a : α), some a ∈ c := ⟨_,h⟩,
    rw dif_pos h', have hh := classical.some_spec h',
    rw eq_of_chain hh h, simp }
end

end inst

end part

namespace pi

variables {α : Type*} {β : α → Type*} {γ : Type*}

open omega_complete_partial_order omega_complete_partial_order.chain

instance [∀a, omega_complete_partial_order (β a)] : omega_complete_partial_order (Πa, β a) :=
{ ωSup    := λc a, ωSup (c.map (pi.eval_preorder_hom a)),
  ωSup_le := assume c f hf a, ωSup_le _ _ $ by { rintro i, apply hf },
  le_ωSup := assume c i x, le_ωSup_of_le _ $ le_refl _ }

namespace omega_complete_partial_order

variables [∀ x, omega_complete_partial_order $ β x]
variables [omega_complete_partial_order γ]

lemma flip₁_continuous'
  (f : ∀ x : α, γ → β x) (a : α) (hf : continuous' (λ x y, f y x)) :
  continuous' (f a) :=
continuous.of_bundled _
  (λ x y h, hf.to_monotone h a)
  (λ c, congr_fun (hf.to_bundled _ c) a)

lemma flip₂_continuous'
  (f : γ → Π x, β x) (hf : ∀ x, continuous' (λ g, f g x)) : continuous' f :=
continuous.of_bundled _
  (λ x y h a, (hf a).to_monotone h)
  (by intro c; ext a; apply (hf a).to_bundled _ c)

end omega_complete_partial_order

end pi

namespace prod

open omega_complete_partial_order
variables {α : Type*} {β : Type*} {γ : Type*}
variables [omega_complete_partial_order α]
variables [omega_complete_partial_order β]
variables [omega_complete_partial_order γ]

/-- The supremum of a chain in the product `ω`-CPO. -/
@[simps]
protected def ωSup (c : chain (α × β)) : α × β :=
(ωSup (c.map preorder_hom.fst), ωSup (c.map preorder_hom.snd))

@[simps ωSup_fst ωSup_snd]
instance : omega_complete_partial_order (α × β) :=
{ ωSup := prod.ωSup,
  ωSup_le := λ c ⟨x,x'⟩ h, ⟨ωSup_le _ _ $ λ i, (h i).1, ωSup_le _ _ $ λ i, (h i).2⟩,
  le_ωSup := λ c i,
    ⟨le_ωSup (c.map preorder_hom.fst) i, le_ωSup (c.map preorder_hom.snd) i⟩ }

end prod

namespace complete_lattice
variables (α : Type u)

/-- Any complete lattice has an `ω`-CPO structure where the countable supremum is a special case
of arbitrary suprema. -/

@[priority 100] -- see Note [lower instance priority]
instance [complete_lattice α] : omega_complete_partial_order α :=
{ ωSup    := λc, ⨆ i, c i,
  ωSup_le := λ ⟨c, _⟩ s hs, by simp only [supr_le_iff, preorder_hom.coe_fun_mk] at ⊢ hs;
    intros i; apply hs i,
  le_ωSup := assume ⟨c, _⟩ i, by simp only [preorder_hom.coe_fun_mk]; apply le_supr_of_le i; refl }

variables {α} {β : Type v} [omega_complete_partial_order α] [complete_lattice β]
open omega_complete_partial_order

lemma inf_continuous [is_total β (≤)] (f g : α →ₘ β) (hf : continuous f) (hg : continuous g) :
  continuous (f ⊓ g) :=
begin
  intro c,
  apply eq_of_forall_ge_iff, intro z,
  simp only [inf_le_iff, hf c, hg c, ωSup_le_iff, ←forall_or_distrib_left, ←forall_or_distrib_right,
             function.comp_app, chain.map_coe, preorder_hom.has_inf_inf_coe],
  split,
  { introv h, apply h },
  { intros h i j,
    apply or.imp _ _ (h (max i j)); apply le_trans; mono*; try { exact le_rfl },
    { apply le_max_left },
    { apply le_max_right }, },
end

lemma Sup_continuous (s : set $ α →ₘ β) (hs : ∀ f ∈ s, continuous f) :
  continuous (Sup s) :=
begin
  intro c, apply eq_of_forall_ge_iff, intro z,
  suffices : (∀ (f ∈ s) n, (f : _) (c n) ≤ z) ↔ (∀ n (f ∈ s), (f : _) (c n) ≤ z),
    by simpa [ωSup_le_iff, hs _ _ _] { contextual := tt },
  exact ⟨λ H n f hf, H f hf n, λ H f hf n, H n f hf⟩
end

lemma supr_continuous {ι : Sort*} {f : ι → α →ₘ β} (h : ∀ i, continuous (f i)) :
  continuous (⨆ i, f i) :=
Sup_continuous _ $ set.forall_range_iff.2 h

theorem Sup_continuous' (s : set (α → β)) (hc : ∀ f ∈ s, continuous' f) :
  continuous' (Sup s) :=
begin
  lift s to set (α →ₘ β) using λ f hf, (hc f hf).to_monotone,
  simp only [set.ball_image_iff, continuous'_coe] at hc,
  rw [Sup_image],
  norm_cast,
  exact supr_continuous (λ f, supr_continuous (λ hf, hc f hf)),
end

lemma sup_continuous {f g : α →ₘ β} (hf : continuous f) (hg : continuous g) :
  continuous (f ⊔ g) :=
begin
  rw ← Sup_pair, apply Sup_continuous,
  rintro f (rfl|rfl|_); assumption
end

lemma top_continuous :
  continuous (⊤ : α →ₘ β) :=
begin
  intro c, apply eq_of_forall_ge_iff, intro z,
  simp only [ωSup_le_iff, forall_const, chain.map_coe, (∘), function.const,
             preorder_hom.has_top_top, preorder_hom.const_coe_coe],
end

lemma bot_continuous :
  continuous (⊥ : α →ₘ β) :=
begin
  rw ← Sup_empty,
  exact Sup_continuous _ (λ f hf, hf.elim),
end

end complete_lattice

namespace omega_complete_partial_order

variables {α : Type u} {α' : Type*} {β : Type v} {β' : Type*} {γ : Type*} {φ : Type*}

variables [omega_complete_partial_order α] [omega_complete_partial_order β]
variables [omega_complete_partial_order γ] [omega_complete_partial_order φ]
variables [omega_complete_partial_order α'] [omega_complete_partial_order β']

namespace preorder_hom

/-- The `ωSup` operator for monotone functions. -/
@[simps]
protected def ωSup (c : chain (α →ₘ β)) : α →ₘ β :=
{ to_fun := λ a, ωSup (c.map (preorder_hom.apply a)),
  monotone' := λ x y h, ωSup_le_ωSup_of_le (chain.map_le_map _ $ λ a, a.monotone h) }

@[simps ωSup_coe]
instance omega_complete_partial_order : omega_complete_partial_order (α →ₘ β) :=
omega_complete_partial_order.lift preorder_hom.coe_fn_hom preorder_hom.ωSup
  (λ x y h, h) (λ c, rfl)

end preorder_hom

section
variables (α β)

/-- A monotone function on `ω`-continuous partial orders is said to be continuous
if for every chain `c : chain α`, `f (⊔ i, c i) = ⊔ i, f (c i)`.
This is just the bundled version of `preorder_hom.continuous`. -/
structure continuous_hom extends preorder_hom α β :=
(cont : continuous (preorder_hom.mk to_fun monotone'))

attribute [nolint doc_blame] continuous_hom.to_preorder_hom

infixr ` →𝒄 `:25 := continuous_hom -- Input: \r\MIc

<<<<<<< HEAD
instance : has_coe_to_fun (α →𝒄 β) (λ _, α → β) := ⟨continuous_hom.to_fun⟩
=======
instance : has_coe_to_fun (α →𝒄 β) :=
{ F := λ _, α → β,
  coe :=  λ f, f.to_preorder_hom.to_fun }
>>>>>>> a132d0ab

instance : has_coe (α →𝒄 β) (α →ₘ β) :=
{ coe :=  continuous_hom.to_preorder_hom }

instance : partial_order (α →𝒄 β) :=
partial_order.lift (λ f, f.to_preorder_hom.to_fun) $ by rintro ⟨⟨⟩⟩ ⟨⟨⟩⟩ h; congr; exact h

/-- See Note [custom simps projection]. We need to specify this projection explicitly in this case,
  because it is a composition of multiple projections. -/
def continuous_hom.simps.apply (h : α →𝒄 β) : α → β := h

initialize_simps_projections continuous_hom
  (to_preorder_hom_to_fun → apply, -to_preorder_hom)

end

namespace continuous_hom

theorem congr_fun {f g : α →𝒄 β} (h : f = g) (x : α) : f x = g x :=
congr_arg (λ h : α →𝒄 β, h x) h

theorem congr_arg (f : α →𝒄 β) {x y : α} (h : x = y) : f x = f y :=
congr_arg (λ x : α, f x) h

protected lemma monotone (f : α →𝒄 β) : monotone f := f.monotone'

@[mono] lemma apply_mono {f g : α →𝒄 β} {x y : α} (h₁ : f ≤ g) (h₂ : x ≤ y) : f x ≤ g y :=
preorder_hom.apply_mono (show (f : α →ₘ β) ≤ g, from h₁) h₂

lemma ite_continuous' {p : Prop} [hp : decidable p] (f g : α → β)
  (hf : continuous' f) (hg : continuous' g) : continuous' (λ x, if p then f x else g x) :=
by split_ifs; simp *

lemma ωSup_bind {β γ : Type v} (c : chain α) (f : α →ₘ part β) (g : α →ₘ β → part γ) :
  ωSup (c.map (f.bind g)) = ωSup (c.map f) >>= ωSup (c.map g) :=
begin
  apply eq_of_forall_ge_iff, intro x,
  simp only [ωSup_le_iff, part.bind_le, chain.mem_map_iff, and_imp, preorder_hom.bind_coe,
    exists_imp_distrib],
  split; intro h''',
  { intros b hb, apply ωSup_le _ _ _,
    rintros i y hy, simp only [part.mem_ωSup] at hb,
    rcases hb with ⟨j,hb⟩, replace hb := hb.symm,
    simp only [part.eq_some_iff, chain.map_coe, function.comp_app, preorder_hom.apply_coe]
      at hy hb,
    replace hb : b ∈ f (c (max i j))   := f.mono (c.mono (le_max_right i j)) _ hb,
    replace hy : y ∈ g (c (max i j)) b := g.mono (c.mono (le_max_left i j)) _ _ hy,
    apply h''' (max i j),
    simp only [exists_prop, part.bind_eq_bind, part.mem_bind_iff, chain.map_coe,
               function.comp_app, preorder_hom.bind_coe],
    exact ⟨_,hb,hy⟩, },
  { intros i, intros y hy,
    simp only [exists_prop, part.bind_eq_bind, part.mem_bind_iff, chain.map_coe,
               function.comp_app, preorder_hom.bind_coe] at hy,
    rcases hy with ⟨b,hb₀,hb₁⟩,
    apply h''' b _,
    { apply le_ωSup (c.map g) _ _ _ hb₁ },
    { apply le_ωSup (c.map f) i _ hb₀ } },
end

lemma bind_continuous' {β γ : Type v} (f : α → part β) (g : α → β → part γ) :
  continuous' f → continuous' g →
  continuous' (λ x, f x >>= g x)
| ⟨hf,hf'⟩ ⟨hg,hg'⟩ :=
continuous.of_bundled' (preorder_hom.bind ⟨f,hf⟩ ⟨g,hg⟩)
  (by intro c; rw [ωSup_bind, ← hf', ← hg']; refl)

lemma map_continuous' {β γ : Type v} (f : β → γ) (g : α → part β)
  (hg : continuous' g) :
  continuous' (λ x, f <$> g x) :=
by simp only [map_eq_bind_pure_comp];
   apply bind_continuous' _ _ hg;
   apply const_continuous'

lemma seq_continuous' {β γ : Type v} (f : α → part (β → γ)) (g : α → part β)
  (hf : continuous' f) (hg : continuous' g) :
  continuous' (λ x, f x <*> g x) :=
by simp only [seq_eq_bind_map];
   apply bind_continuous' _ _ hf;
   apply pi.omega_complete_partial_order.flip₂_continuous'; intro;
   apply map_continuous' _ _ hg

lemma continuous (F : α →𝒄 β) (C : chain α) : F (ωSup C) = ωSup (C.map F) :=
continuous_hom.cont _ _

/-- Construct a continuous function from a bare function, a continuous function, and a proof that
they are equal. -/
@[simps, reducible]
def of_fun (f : α → β) (g : α →𝒄 β) (h : f = g) : α →𝒄 β :=
by refine {to_preorder_hom := {to_fun := f, ..}, ..}; subst h; rcases g with ⟨⟨⟩⟩; assumption

/-- Construct a continuous function from a monotone function with a proof of continuity. -/
@[simps, reducible]
def of_mono (f : α →ₘ β) (h : ∀ c : chain α, f (ωSup c) = ωSup (c.map f)) : α →𝒄 β :=
{ to_fun := f,
  monotone' := f.monotone,
  cont := h }

/-- The identity as a continuous function. -/
@[simps]
def id : α →𝒄 α :=
of_mono preorder_hom.id continuous_id

/-- The composition of continuous functions. -/
@[simps]
def comp (f : β →𝒄 γ) (g : α →𝒄 β) : α →𝒄 γ :=
of_mono (preorder_hom.comp (↑f) (↑g)) (continuous_comp _ _ g.cont f.cont)

@[ext]
protected lemma ext (f g : α →𝒄 β) (h : ∀ x, f x = g x) : f = g :=
by cases f; cases g; congr; ext; apply h

protected lemma coe_inj (f g : α →𝒄 β) (h : (f : α → β) = g) : f = g :=
continuous_hom.ext _ _ $ _root_.congr_fun h

@[simp]
lemma comp_id (f : β →𝒄 γ) : f.comp id = f := by ext; refl

@[simp]
lemma id_comp (f : β →𝒄 γ) : id.comp f = f := by ext; refl

@[simp]
lemma comp_assoc (f : γ →𝒄 φ) (g : β →𝒄 γ) (h : α →𝒄 β) : f.comp (g.comp h) = (f.comp g).comp h :=
by ext; refl

@[simp]
lemma coe_apply (a : α) (f : α →𝒄 β) : (f : α →ₘ β) a = f a := rfl

/-- `function.const` is a continuous function. -/
def const (x : β) : α →𝒄 β :=
of_mono (preorder_hom.const _ x) (continuous_const x)

@[simp] theorem const_apply (f : β) (a : α) : const f a = f := rfl

instance [inhabited β] : inhabited (α →𝒄 β) :=
⟨ const (default β) ⟩

namespace prod

/-- The application of continuous functions as a monotone function.

(It would make sense to make it a continuous function, but we are currently constructing a
`omega_complete_partial_order` instance for `α →𝒄 β`, and we cannot use it as the domain or image
of a continuous function before we do.) -/
@[simps]
def apply : (α →𝒄 β) × α →ₘ β :=
{ to_fun := λ f, f.1 f.2,
  monotone' := λ x y h, by dsimp; transitivity y.fst x.snd; [apply h.1, apply y.1.monotone h.2] }

end prod

/-- The map from continuous functions to monotone functions is itself a monotone function. -/
@[simps]
def to_mono : (α →𝒄 β) →ₘ (α →ₘ β) :=
{ to_fun := λ f, f,
  monotone' := λ x y h, h }

/-- When proving that a chain of applications is below a bound `z`, it suffices to consider the
functions and values being selected from the same index in the chains.

This lemma is more specific than necessary, i.e. `c₀` only needs to be a
chain of monotone functions, but it is only used with continuous functions. -/
@[simp]
lemma forall_forall_merge (c₀ : chain (α →𝒄 β)) (c₁ : chain α) (z : β) :
  (∀ (i j : ℕ), (c₀ i) (c₁ j) ≤ z) ↔ ∀ (i : ℕ), (c₀ i) (c₁ i) ≤ z :=
begin
  split; introv h,
  { apply h },
  { apply le_trans _ (h (max i j)),
    transitivity c₀ i (c₁ (max i j)),
    { apply (c₀ i).monotone, apply c₁.monotone, apply le_max_right },
    { apply c₀.monotone, apply le_max_left } }
end

@[simp]
lemma forall_forall_merge' (c₀ : chain (α →𝒄 β)) (c₁ : chain α) (z : β) :
  (∀ (j i : ℕ), (c₀ i) (c₁ j) ≤ z) ↔ ∀ (i : ℕ), (c₀ i) (c₁ i) ≤ z :=
by rw [forall_swap,forall_forall_merge]

/-- The `ωSup` operator for continuous functions, which takes the pointwise countable supremum
of the functions in the `ω`-chain. -/
@[simps]
protected def ωSup (c : chain (α →𝒄 β)) : α →𝒄 β :=
continuous_hom.of_mono (ωSup $ c.map to_mono)
begin
  intro c',
  apply eq_of_forall_ge_iff, intro z,
  simp only [ωSup_le_iff, (c _).continuous, chain.map_coe, preorder_hom.apply_coe,
    to_mono_coe, coe_apply, preorder_hom.omega_complete_partial_order_ωSup_coe,
    forall_forall_merge, forall_forall_merge', (∘), function.eval],
end

@[simps ωSup]
instance : omega_complete_partial_order (α →𝒄 β) :=
omega_complete_partial_order.lift continuous_hom.to_mono continuous_hom.ωSup
  (λ x y h, h) (λ c, rfl)

lemma ωSup_def (c : chain (α →𝒄 β)) (x : α) : ωSup c x = continuous_hom.ωSup c x := rfl

lemma ωSup_ωSup (c₀ : chain (α →𝒄 β)) (c₁ : chain α) :
  ωSup c₀ (ωSup c₁) = ωSup (continuous_hom.prod.apply.comp $ c₀.zip c₁) :=
begin
  apply eq_of_forall_ge_iff, intro z,
  simp only [ωSup_le_iff, (c₀ _).continuous, chain.map_coe, to_mono_coe, coe_apply,
    preorder_hom.omega_complete_partial_order_ωSup_coe, ωSup_def, forall_forall_merge,
    chain.zip_coe, preorder_hom.prod_map_coe, preorder_hom.diag_coe, prod.map_mk,
    preorder_hom.apply_coe, function.comp_app, prod.apply_coe,
    preorder_hom.comp_coe, ωSup_apply, function.eval],
end

/-- A family of continuous functions yields a continuous family of functions. -/
@[simps]
def flip {α : Type*} (f : α → β →𝒄 γ) : β →𝒄 α → γ :=
{ to_fun := λ x y, f y x,
  monotone' := λ x y h a, (f a).monotone h,
  cont := by intro; ext; change f x _ = _; rw [(f x).continuous ]; refl, }

/-- `part.bind` as a continuous function. -/
@[simps { rhs_md := reducible }]
noncomputable def bind {β γ : Type v}
  (f : α →𝒄 part β) (g : α →𝒄 β → part γ) : α →𝒄 part γ :=
of_mono (preorder_hom.bind (↑f) (↑g)) $ λ c, begin
  rw [preorder_hom.bind, ← preorder_hom.bind, ωSup_bind, ← f.continuous, ← g.continuous],
  refl
end

/-- `part.map` as a continuous function. -/
@[simps {rhs_md := reducible}]
noncomputable def map {β γ : Type v} (f : β → γ) (g : α →𝒄 part β) : α →𝒄 part γ :=
of_fun (λ x, f <$> g x) (bind g (const (pure ∘ f))) $
by ext; simp only [map_eq_bind_pure_comp, bind_apply, preorder_hom.bind_coe, const_apply,
  preorder_hom.const_coe_coe, coe_apply]

/-- `part.seq` as a continuous function. -/
@[simps {rhs_md := reducible}]
noncomputable def seq {β γ : Type v} (f : α →𝒄 part (β → γ)) (g : α →𝒄 part β) :
  α →𝒄 part γ :=
of_fun (λ x, f x <*> g x) (bind f $ (flip $ _root_.flip map g))
  (by ext; simp only [seq_eq_bind_map, flip, part.bind_eq_bind, map_apply, part.mem_bind_iff,
                      bind_apply, preorder_hom.bind_coe, coe_apply, flip_apply]; refl)

end continuous_hom

end omega_complete_partial_order<|MERGE_RESOLUTION|>--- conflicted
+++ resolved
@@ -501,13 +501,7 @@
 
 infixr ` →𝒄 `:25 := continuous_hom -- Input: \r\MIc
 
-<<<<<<< HEAD
-instance : has_coe_to_fun (α →𝒄 β) (λ _, α → β) := ⟨continuous_hom.to_fun⟩
-=======
-instance : has_coe_to_fun (α →𝒄 β) :=
-{ F := λ _, α → β,
-  coe :=  λ f, f.to_preorder_hom.to_fun }
->>>>>>> a132d0ab
+instance : has_coe_to_fun (α →𝒄 β) (λ _, α → β) := ⟨λ f, f.to_preorder_hom.to_fun⟩
 
 instance : has_coe (α →𝒄 β) (α →ₘ β) :=
 { coe :=  continuous_hom.to_preorder_hom }
