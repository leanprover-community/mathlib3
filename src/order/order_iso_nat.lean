/-
Copyright (c) 2017 Mario Carneiro. All rights reserved.
Released under Apache 2.0 license as described in the file LICENSE.
Authors: Mario Carneiro
-/
import data.nat.lattice
import logic.denumerable
import logic.function.iterate
import order.hom.basic
import tactic.congrm

/-!
# Relation embeddings from the naturals

This file allows translation from monotone functions `ℕ → α` to order embeddings `ℕ ↪ α` and
defines the limit value of an eventually-constant sequence.

## Main declarations

* `nat_lt`/`nat_gt`: Make an order embedding `ℕ ↪ α` from an increasing/decreasing function `ℕ → α`.
* `monotonic_sequence_limit`: The limit of an eventually-constant monotone sequence `ℕ →o α`.
* `monotonic_sequence_limit_index`: The index of the first occurence of `monotonic_sequence_limit`
  in the sequence.
-/

variable {α : Type*}

namespace rel_embedding

variables {r : α → α → Prop} [is_strict_order α r]

/-- If `f` is a strictly `r`-increasing sequence, then this returns `f` as an order embedding. -/
def nat_lt (f : ℕ → α) (H : ∀ n : ℕ, r (f n) (f (n + 1))) :
  ((<) : ℕ → ℕ → Prop) ↪r r :=
of_monotone f $ nat.rel_of_forall_rel_succ_of_lt r H

@[simp]
lemma nat_lt_apply {f : ℕ → α} {H : ∀ n : ℕ, r (f n) (f (n + 1))} {n : ℕ} : nat_lt f H n = f n :=
rfl

/-- If `f` is a strictly `r`-decreasing sequence, then this returns `f` as an order embedding. -/
def nat_gt (f : ℕ → α) (H : ∀ n : ℕ, r (f (n + 1)) (f n)) : ((>) : ℕ → ℕ → Prop) ↪r r :=
by haveI := is_strict_order.swap r; exact rel_embedding.swap (nat_lt f H)

theorem well_founded_iff_no_descending_seq :
  well_founded r ↔ is_empty (((>) : ℕ → ℕ → Prop) ↪r r) :=
⟨λ ⟨h⟩, ⟨λ ⟨f, o⟩,
  suffices ∀ a, acc r a → ∀ n, a ≠ f n, from this (f 0) (h _) 0 rfl,
  λ a ac, begin
    induction ac with a _ IH,
    rintro n rfl,
    exact IH (f (n+1)) (o.2 (nat.lt_succ_self _)) _ rfl
  end⟩,
λ E, ⟨λ a, classical.by_contradiction $ λ na,
  let ⟨f, h⟩ := classical.axiom_of_choice $
    show ∀ x : {a // ¬ acc r a}, ∃ y : {a // ¬ acc r a}, r y.1 x.1,
    from λ ⟨x, h⟩, classical.by_contradiction $ λ hn, h $
      ⟨_, λ y h, classical.by_contradiction $ λ na, hn ⟨⟨y, na⟩, h⟩⟩ in
  E.elim' (nat_gt (λ n, (f^[n] ⟨a, na⟩).1) $ λ n,
    by { rw [function.iterate_succ'], apply h })⟩⟩

end rel_embedding

namespace nat
variables (s : set ℕ) [decidable_pred (∈ s)] [infinite s]

/-- An order embedding from `ℕ` to itself with a specified range -/
def order_embedding_of_set : ℕ ↪o ℕ :=
(rel_embedding.order_embedding_of_lt_embedding
  (rel_embedding.nat_lt (nat.subtype.of_nat s) (λ n, nat.subtype.lt_succ_self _))).trans
  (order_embedding.subtype s)

/-- `nat.subtype.of_nat` as an order isomorphism between `ℕ` and an infinite decidable subset.
See also `nat.nth` for a version where the subset may be finite. -/
noncomputable def subtype.order_iso_of_nat : ℕ ≃o s :=
rel_iso.of_surjective (rel_embedding.order_embedding_of_lt_embedding
  (rel_embedding.nat_lt (nat.subtype.of_nat s) (λ n, nat.subtype.lt_succ_self _)))
  nat.subtype.of_nat_surjective

variable {s}

@[simp]
lemma coe_order_embedding_of_set : ⇑(order_embedding_of_set s) = coe ∘ subtype.of_nat s := rfl

lemma order_embedding_of_set_apply {n : ℕ} : order_embedding_of_set s n = subtype.of_nat s n := rfl

@[simp]
lemma subtype.order_iso_of_nat_apply {n : ℕ} : subtype.order_iso_of_nat s n = subtype.of_nat s n :=
by simp [subtype.order_iso_of_nat]

variable (s)

lemma order_embedding_of_set_range : set.range (nat.order_embedding_of_set s) = s :=
subtype.coe_comp_of_nat_range

theorem exists_subseq_of_forall_mem_union {s t : set α} (e : ℕ → α) (he : ∀ n, e n ∈ s ∪ t) :
  ∃ g : ℕ ↪o ℕ, (∀ n, e (g n) ∈ s) ∨ (∀ n, e (g n) ∈ t) :=
begin
  classical,
  have : infinite (e ⁻¹' s) ∨ infinite (e ⁻¹' t),
    by simp only [set.infinite_coe_iff, ← set.infinite_union, ← set.preimage_union,
      set.eq_univ_of_forall (λ n, set.mem_preimage.2 (he n)), set.infinite_univ],
  casesI this,
  exacts [⟨nat.order_embedding_of_set (e ⁻¹' s), or.inl $ λ n, (nat.subtype.of_nat (e ⁻¹' s) _).2⟩,
    ⟨nat.order_embedding_of_set (e ⁻¹' t), or.inr $ λ n, (nat.subtype.of_nat (e ⁻¹' t) _).2⟩]
end

end nat

theorem exists_increasing_or_nonincreasing_subseq' (r : α → α → Prop) (f : ℕ → α) :
  ∃ (g : ℕ ↪o ℕ), (∀ n : ℕ, r (f (g n)) (f (g (n + 1)))) ∨
    (∀ m n : ℕ, m < n → ¬ r (f (g m)) (f (g n))) :=
begin
  classical,
  let bad : set ℕ := { m | ∀ n, m < n → ¬ r (f m) (f n) },
  by_cases hbad : infinite bad,
  { haveI := hbad,
    refine ⟨nat.order_embedding_of_set bad, or.intro_right _ (λ m n mn, _)⟩,
    have h := set.mem_range_self m,
    rw nat.order_embedding_of_set_range bad at h,
    exact h _ ((order_embedding.lt_iff_lt _).2 mn) },
  { rw [set.infinite_coe_iff, set.infinite, not_not] at hbad,
    obtain ⟨m, hm⟩ : ∃ m, ∀ n, m ≤ n → ¬ n ∈ bad,
    { by_cases he : hbad.to_finset.nonempty,
      { refine ⟨(hbad.to_finset.max' he).succ, λ n hn nbad, nat.not_succ_le_self _
        (hn.trans (hbad.to_finset.le_max' n (hbad.mem_to_finset.2 nbad)))⟩ },
      { exact ⟨0, λ n hn nbad, he ⟨n, hbad.mem_to_finset.2 nbad⟩⟩ } },
    have h : ∀ (n : ℕ), ∃ (n' : ℕ), n < n' ∧ r (f (n + m)) (f (n' + m)),
    { intro n,
      have h := hm _ (le_add_of_nonneg_left n.zero_le),
      simp only [exists_prop, not_not, set.mem_set_of_eq, not_forall] at h,
      obtain ⟨n', hn1, hn2⟩ := h,
      obtain ⟨x, hpos, rfl⟩ := exists_pos_add_of_lt hn1,
      refine ⟨n + x, add_lt_add_left hpos n, _⟩,
      rw [add_assoc, add_comm x m, ← add_assoc],
      exact hn2 },
    let g' : ℕ → ℕ := @nat.rec (λ _, ℕ) m (λ n gn, nat.find (h gn)),
    exact ⟨(rel_embedding.nat_lt (λ n, g' n + m)
      (λ n, nat.add_lt_add_right (nat.find_spec (h (g' n))).1 m)).order_embedding_of_lt_embedding,
      or.intro_left _ (λ n, (nat.find_spec (h (g' n))).2)⟩ }
end

/-- This is the infinitary Erdős–Szekeres theorem, and an important lemma in the usual proof of
    Bolzano-Weierstrass for `ℝ`. -/
theorem exists_increasing_or_nonincreasing_subseq (r : α → α → Prop) [is_trans α r] (f : ℕ → α) :
  ∃ (g : ℕ ↪o ℕ), (∀ m n : ℕ, m < n → r (f (g m)) (f (g n))) ∨
    (∀ m n : ℕ, m < n → ¬ r (f (g m)) (f (g n))) :=
begin
  obtain ⟨g, hr | hnr⟩ := exists_increasing_or_nonincreasing_subseq' r f,
  { refine ⟨g, or.intro_left _ (λ m n mn, _)⟩,
    obtain ⟨x, rfl⟩ := le_iff_exists_add.1 (nat.succ_le_iff.2 mn),
    induction x with x ih,
    { apply hr },
    { apply is_trans.trans _ _ _ _ (hr _),
      exact ih (lt_of_lt_of_le m.lt_succ_self (nat.le_add_right _ _)) } },
  { exact ⟨g, or.intro_right _ hnr⟩ }
end

lemma well_founded.monotone_chain_condition' [preorder α] :
  well_founded ((>) : α → α → Prop) ↔ ∀ (a : ℕ →o α), ∃ n, ∀ m, n ≤ m → ¬ a n < a m :=
begin
  refine ⟨λ h a, _, λ h, _⟩,
  { have hne : (set.range a).nonempty := ⟨a 0, by simp⟩,
    obtain ⟨x, ⟨n, rfl⟩, H⟩ := h.has_min _ hne,
    exact ⟨n, λ m hm, H _ (set.mem_range_self _)⟩ },
  { refine rel_embedding.well_founded_iff_no_descending_seq.2 ⟨λ a, _⟩,
    obtain ⟨n, hn⟩ := h (a.swap : ((<) : ℕ → ℕ → Prop) →r ((<) : α → α → Prop)).to_order_hom,
    exact hn n.succ n.lt_succ_self.le ((rel_embedding.map_rel_iff _).2 n.lt_succ_self) },
end

/-- The "monotone chain condition" below is sometimes a convenient form of well foundedness. -/
lemma well_founded.monotone_chain_condition [partial_order α] :
  well_founded ((>) : α → α → Prop) ↔ ∀ (a : ℕ →o α), ∃ n, ∀ m, n ≤ m → a n = a m :=
well_founded.monotone_chain_condition'.trans $ begin
  congrm ∀ a, ∃ n, ∀ m (h : n ≤ m), (_ : Prop),
  rw lt_iff_le_and_ne,
  simp [a.mono h]
end

/-- Given an eventually-constant monotone sequence `a₀ ≤ a₁ ≤ a₂ ≤ ...` in a partially-ordered
type, `monotonic_sequence_limit_index a` is the least natural number `n` for which `aₙ` reaches the
constant value. For sequences that are not eventually constant, `monotonic_sequence_limit_index a`
is defined, but is a junk value. -/
<<<<<<< HEAD
noncomputable def monotonic_sequence_limit_index {α : Type*} [preorder α] (a : ℕ →o α) : ℕ :=
=======
noncomputable def monotonic_sequence_limit_index [preorder α] (a : ℕ →o α) : ℕ :=
>>>>>>> 7415a38e
Inf {n | ∀ m, n ≤ m → a n = a m}

/-- The constant value of an eventually-constant monotone sequence `a₀ ≤ a₁ ≤ a₂ ≤ ...` in a
partially-ordered type. -/
noncomputable def monotonic_sequence_limit [preorder α] (a : ℕ →o α) :=
a (monotonic_sequence_limit_index a)

<<<<<<< HEAD
lemma well_founded.supr_eq_monotonic_sequence_limit {α : Type*} [complete_lattice α]
=======
lemma well_founded.supr_eq_monotonic_sequence_limit [complete_lattice α]
>>>>>>> 7415a38e
  (h : well_founded ((>) : α → α → Prop)) (a : ℕ →o α) : supr a = monotonic_sequence_limit a :=
begin
  apply (supr_le (λ m, _)).antisymm (le_supr a _),
  cases le_or_lt m (monotonic_sequence_limit_index a) with hm hm,
  { exact a.monotone hm },
  { cases well_founded.monotone_chain_condition'.1 h a with n hn,
    exact (nat.Inf_mem ⟨n, λ k hk, (a.mono hk).eq_of_not_lt (hn k hk)⟩ m hm.le).ge }
end<|MERGE_RESOLUTION|>--- conflicted
+++ resolved
@@ -181,11 +181,7 @@
 type, `monotonic_sequence_limit_index a` is the least natural number `n` for which `aₙ` reaches the
 constant value. For sequences that are not eventually constant, `monotonic_sequence_limit_index a`
 is defined, but is a junk value. -/
-<<<<<<< HEAD
-noncomputable def monotonic_sequence_limit_index {α : Type*} [preorder α] (a : ℕ →o α) : ℕ :=
-=======
 noncomputable def monotonic_sequence_limit_index [preorder α] (a : ℕ →o α) : ℕ :=
->>>>>>> 7415a38e
 Inf {n | ∀ m, n ≤ m → a n = a m}
 
 /-- The constant value of an eventually-constant monotone sequence `a₀ ≤ a₁ ≤ a₂ ≤ ...` in a
@@ -193,11 +189,7 @@
 noncomputable def monotonic_sequence_limit [preorder α] (a : ℕ →o α) :=
 a (monotonic_sequence_limit_index a)
 
-<<<<<<< HEAD
-lemma well_founded.supr_eq_monotonic_sequence_limit {α : Type*} [complete_lattice α]
-=======
 lemma well_founded.supr_eq_monotonic_sequence_limit [complete_lattice α]
->>>>>>> 7415a38e
   (h : well_founded ((>) : α → α → Prop)) (a : ℕ →o α) : supr a = monotonic_sequence_limit a :=
 begin
   apply (supr_le (λ m, _)).antisymm (le_supr a _),
