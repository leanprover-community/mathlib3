/-
Copyright (c) 2020 Johan Commelin. All rights reserved.
Released under Apache 2.0 license as described in the file LICENSE.
Authors: Johan Commelin
-/
import logic.function.iterate
import order.bounded_lattice
import order.complete_lattice
import tactic.monotonicity

/-!
# Preorder homomorphisms

<<<<<<< HEAD
Bundled monotone functions, `x ≤ y → f x ≤ f y`.
=======
This file defines preorder homomorphisms, which are bundled monotone functions. A preorder
homomorphism `f : α →ₘ β` is a function `α → β` along with a proof that `∀ x y, x ≤ y → f x ≤ f y`.
>>>>>>> 01adfd65
-/

/-- Bundled monotone (aka, increasing) function -/
structure preorder_hom (α β : Type*) [preorder α] [preorder β] :=
(to_fun   : α → β)
(monotone' : monotone to_fun)

infixr ` →ₘ `:25 := preorder_hom

namespace preorder_hom
variables {α β γ δ : Type*} [preorder α] [preorder β] [preorder γ] [preorder δ]

instance : has_coe_to_fun (α →ₘ β) :=
{ F := λ f, α → β,
  coe := preorder_hom.to_fun }

initialize_simps_projections preorder_hom (to_fun → coe)

protected lemma monotone (f : α →ₘ β) : monotone f := f.monotone'
protected lemma mono (f : α →ₘ β) : monotone f := f.monotone

@[simp] lemma to_fun_eq_coe {f : α →ₘ β} : f.to_fun = f := rfl
@[simp] lemma coe_fun_mk {f : α → β} (hf : _root_.monotone f) : (mk f hf : α → β) = f := rfl

@[ext] -- See library note [partially-applied ext lemmas]
lemma ext (f g : α →ₘ β) (h : (f : α → β) = g) : f = g :=
by { cases f, cases g, congr, exact h }

/-- One can lift an unbundled monotone function to a bundled one. -/
instance : can_lift (α → β) (α →ₘ β) :=
{ coe := coe_fn,
  cond := monotone,
  prf := λ f h, ⟨⟨f, h⟩, rfl⟩ }

/-- The identity function as bundled monotone function. -/
@[simps {fully_applied := ff}]
def id : α →ₘ α := ⟨id, monotone_id⟩

instance : inhabited (α →ₘ α) := ⟨id⟩

/-- The preorder structure of `α →ₘ β` is pointwise inequality: `f ≤ g ↔ ∀ a, f a ≤ g a`. -/
instance : preorder (α →ₘ β) :=
@preorder.lift (α →ₘ β) (α → β) _ coe_fn

instance {β : Type*} [partial_order β] : partial_order (α →ₘ β) :=
@partial_order.lift (α →ₘ β) (α → β) _ coe_fn ext

lemma le_def {f g : α →ₘ β} : f ≤ g ↔ ∀ x, f x ≤ g x := iff.rfl

@[simp, norm_cast] lemma coe_le_coe {f g : α →ₘ β} : (f : α → β) ≤ g ↔ f ≤ g := iff.rfl

@[simp] lemma mk_le_mk {f g : α → β} {hf hg} : mk f hf ≤ mk g hg ↔ f ≤ g := iff.rfl

@[mono] lemma apply_mono {f g : α →ₘ β} {x y : α} (h₁ : f ≤ g) (h₂ : x ≤ y) :
  f x ≤ g y :=
(h₁ x).trans $ g.mono h₂

/-- Curry/uncurry as an order isomorphism between `α × β →ₘ γ` and `α →ₘ β →ₘ γ`. -/
def curry : (α × β →ₘ γ) ≃o (α →ₘ β →ₘ γ) :=
{ to_fun := λ f, ⟨λ x, ⟨function.curry f x, λ y₁ y₂ h, f.mono ⟨le_rfl, h⟩⟩,
    λ x₁ x₂ h y, f.mono ⟨h, le_rfl⟩⟩,
  inv_fun := λ f, ⟨function.uncurry (λ x, f x), λ x y h, (f.mono h.1 x.2).trans $ (f y.1).mono h.2⟩,
  left_inv := λ f, by { ext ⟨x, y⟩, refl },
  right_inv := λ f, by { ext x y, refl },
  map_rel_iff' := λ f g, by simp [le_def] }

@[simp] lemma curry_apply (f : α × β →ₘ γ) (x : α) (y : β) : curry f x y = f (x, y) := rfl

@[simp] lemma curry_symm_apply (f : α →ₘ β →ₘ γ) (x : α × β) : curry.symm f x = f x.1 x.2 := rfl

/-- The composition of two bundled monotone functions. -/
@[simps {fully_applied := ff}]
def comp (g : β →ₘ γ) (f : α →ₘ β) : α →ₘ γ := ⟨g ∘ f, g.mono.comp f.mono⟩

@[mono] lemma comp_mono ⦃g₁ g₂ : β →ₘ γ⦄ (hg : g₁ ≤ g₂) ⦃f₁ f₂ : α →ₘ β⦄ (hf : f₁ ≤ f₂) :
  g₁.comp f₁ ≤ g₂.comp f₂ :=
λ x, (hg _).trans (g₂.mono $ hf _)

/-- The composition of two bundled monotone functions, a fully bundled version. -/
@[simps {fully_applied := ff}]
def compₘ : (β →ₘ γ) →ₘ (α →ₘ β) →ₘ α →ₘ γ :=
curry ⟨λ f : (β →ₘ γ) × (α →ₘ β), f.1.comp f.2, λ f₁ f₂ h, comp_mono h.1 h.2⟩

@[simp] lemma comp_id (f : α →ₘ β) : comp f id = f :=
by { ext, refl }

@[simp] lemma id_comp (f : α →ₘ β) : comp id f = f :=
by { ext, refl }

/-- Constant function bundled as a `preorder_hom`. -/
@[simps {fully_applied := ff}]
def const (α : Type*) [preorder α] {β : Type*} [preorder β] : β →ₘ α →ₘ β :=
{ to_fun := λ b, ⟨function.const α b, λ _ _ _, le_rfl⟩,
  monotone' := λ b₁ b₂ h x, h }

@[simp] lemma const_comp (f : α →ₘ β) (c : γ) : (const β c).comp f = const α c := rfl

@[simp] lemma comp_const (γ : Type*) [preorder γ] (f : α →ₘ β) (c : α) :
  f.comp (const γ c) = const γ (f c) := rfl

/-- Given two bundled monotone maps `f`, `g`, `f.prod g` is the map `x ↦ (f x, g x)` bundled as a
`preorder_hom`. -/
@[simps] protected def prod (f : α →ₘ β) (g : α →ₘ γ) : α →ₘ (β × γ) :=
⟨λ x, (f x, g x), λ x y h, ⟨f.mono h, g.mono h⟩⟩

@[mono] lemma prod_mono {f₁ f₂ : α →ₘ β} (hf : f₁ ≤ f₂) {g₁ g₂ : α →ₘ γ} (hg : g₁ ≤ g₂) :
  f₁.prod g₁ ≤ f₂.prod g₂ :=
λ x, prod.le_def.2 ⟨hf _, hg _⟩

lemma comp_prod_comp_same (f₁ f₂ : β →ₘ γ) (g : α →ₘ β) :
  (f₁.comp g).prod (f₂.comp g) = (f₁.prod f₂).comp g :=
rfl

/-- Given two bundled monotone maps `f`, `g`, `f.prod g` is the map `x ↦ (f x, g x)` bundled as a
`preorder_hom`. This is a fully bundled version. -/
@[simps] def prodₘ : (α →ₘ β) →ₘ (α →ₘ γ) →ₘ α →ₘ β × γ :=
curry ⟨λ f : (α →ₘ β) × (α →ₘ γ), f.1.prod f.2, λ f₁ f₂ h, prod_mono h.1 h.2⟩

/-- Diagonal embedding of `α` into `α × α` as a `preorder_hom`. -/
@[simps] def diag : α →ₘ α × α := id.prod id

/-- Restriction of `f : α →ₘ α →ₘ β` to the diagonal. -/
@[simps {simp_rhs := tt}] def on_diag (f : α →ₘ α →ₘ β) : α →ₘ β := (curry.symm f).comp diag

/-- `prod.fst` as a `preorder_hom`. -/
@[simps] def fst : α × β →ₘ α := ⟨prod.fst, λ x y h, h.1⟩

/-- `prod.snd` as a `preorder_hom`. -/
@[simps] def snd : α × β →ₘ β := ⟨prod.snd, λ x y h, h.2⟩

@[simp] lemma fst_prod_snd : (fst : α × β →ₘ α).prod snd = id :=
by { ext ⟨x, y⟩ : 2, refl }

@[simp] lemma fst_comp_prod (f : α →ₘ β) (g : α →ₘ γ) : fst.comp (f.prod g) = f := ext _ _ rfl

@[simp] lemma snd_comp_prod (f : α →ₘ β) (g : α →ₘ γ) : snd.comp (f.prod g) = g := ext _ _ rfl

/-- Order isomorphism between the space of monotone maps to `β × γ` and the product of the spaces
of monotone maps to `β` and `γ`. -/
@[simps] def prod_iso : (α →ₘ β × γ) ≃o (α →ₘ β) × (α →ₘ γ) :=
{ to_fun := λ f, (fst.comp f, snd.comp f),
  inv_fun := λ f, f.1.prod f.2,
  left_inv := λ f, by ext; refl,
  right_inv := λ f, by ext; refl,
  map_rel_iff' := λ f g, forall_and_distrib.symm }

/-- `prod.map` of two `preorder_hom`s as a `preorder_hom`. -/
@[simps] def prod_map (f : α →ₘ β) (g : γ →ₘ δ) : α × γ →ₘ β × δ :=
⟨prod.map f g, λ x y h, ⟨f.mono h.1, g.mono h.2⟩⟩

variables {ι : Type*} {π : ι → Type*} [Π i, preorder (π i)]

/-- Evaluation of an unbundled function at a point as a `preorder_hom`. -/
@[simps {fully_applied := ff}]
def eval (i : ι) : (Π j, π j) →ₘ π i := ⟨function.eval i, function.monotone_eval i⟩

/-- The "forgetful functor" from `α →ₘ β` to `α → β` that takes the underlying function,
is monotone. -/
@[simps {fully_applied := ff}] def to_fun_hom : (α →ₘ β) →ₘ (α → β) :=
{ to_fun := λ f, f,
  monotone' := λ x y h, h }

/-- Function application `λ f, f a` (for fixed `a`) is a monotone function from the
monotone function space `α →ₘ β` to `β`. See also `preorder_hom.eval`.  -/
@[simps {fully_applied := ff}] def apply (x : α) : (α →ₘ β) →ₘ β :=
(eval x).comp to_fun_hom

/-- Construct a bundled monotone map `α →ₘ Π i, π i` from a family of monotone maps
`f i : α →ₘ π i`. -/
@[simps] def pi (f : Π i, α →ₘ π i) : α →ₘ (Π i, π i) :=
⟨λ x i, f i x, λ x y h i, (f i).mono h⟩

/-- Order isomorphism between bundled monotone maps `α →ₘ Π i, π i` and families of bundled monotone
maps `Π i, α →ₘ π i`. -/
@[simps] def pi_iso : (α →ₘ Π i, π i) ≃o Π i, α →ₘ π i :=
{ to_fun := λ f i, (eval i).comp f,
  inv_fun := pi,
  left_inv := λ f, by { ext x i, refl },
  right_inv := λ f, by { ext x i, refl },
  map_rel_iff' := λ f g, forall_swap }

/-- `subtype.val` as a bundled monotone function.  -/
@[simps {fully_applied := ff}]
def subtype.val (p : α → Prop) : subtype p →ₘ α :=
⟨subtype.val, λ x y h, h⟩

-- TODO[gh-6025]: make this a global instance once safe to do so
/-- There is a unique monotone map from a subsingleton to itself. -/
local attribute [instance]
def unique [subsingleton α] : unique (α →ₘ α) :=
{ default := preorder_hom.id, uniq := λ a, ext _ _ (subsingleton.elim _ _) }

lemma preorder_hom_eq_id [subsingleton α] (g : α →ₘ α) : g = preorder_hom.id :=
subsingleton.elim _ _

/-- Reinterpret a bundled monotone function as a monotone function between dual orders. -/
@[simps] protected def dual : (α →ₘ β) ≃ (order_dual α →ₘ order_dual β) :=
{ to_fun := λ f, ⟨order_dual.to_dual ∘ f ∘ order_dual.of_dual, f.mono.order_dual⟩,
  inv_fun := λ f, ⟨order_dual.of_dual ∘ f ∘ order_dual.to_dual, f.mono.order_dual⟩,
  left_inv := λ f, ext _ _ rfl,
  right_inv := λ f, ext _ _ rfl }

/-- `preorder_hom.dual` as an order isomorphism. -/
def dual_iso (α β : Type*) [preorder α] [preorder β] :
  (α →ₘ β) ≃o order_dual (order_dual α →ₘ order_dual β) :=
{ to_equiv := preorder_hom.dual.trans order_dual.to_dual,
  map_rel_iff' := λ f g, iff.rfl }

@[simps]
instance {β : Type*} [semilattice_sup β] : has_sup (α →ₘ β) :=
{ sup := λ f g, ⟨λ a, f a ⊔ g a, f.mono.sup g.mono⟩ }

instance {β : Type*} [semilattice_sup β] : semilattice_sup (α →ₘ β) :=
{ sup := has_sup.sup,
  le_sup_left := λ a b x, le_sup_left,
  le_sup_right := λ a b x, le_sup_right,
  sup_le := λ a b c h₀ h₁ x, sup_le (h₀ x) (h₁ x),
  .. (_ : partial_order (α →ₘ β)) }

@[simps]
instance {β : Type*} [semilattice_inf β] : has_inf (α →ₘ β) :=
{ inf := λ f g, ⟨λ a, f a ⊓ g a, f.mono.inf g.mono⟩ }

instance {β : Type*} [semilattice_inf β] : semilattice_inf (α →ₘ β) :=
{ inf := (⊓),
  .. (_ : partial_order (α →ₘ β)),
  .. (dual_iso α β).symm.to_galois_insertion.lift_semilattice_inf }

instance {β : Type*} [lattice β] : lattice (α →ₘ β) :=
{ .. (_ : semilattice_sup (α →ₘ β)),
  .. (_ : semilattice_inf (α →ₘ β)) }

@[simps]
instance {β : Type*} [order_bot β] : has_bot (α →ₘ β) :=
{ bot := const α ⊥ }

instance {β : Type*} [order_bot β] : order_bot (α →ₘ β) :=
{ bot := ⊥,
  bot_le := λ a x, bot_le,
  .. (_ : partial_order (α →ₘ β)) }

@[simps]
instance {β : Type*} [order_top β] : has_top (α →ₘ β) :=
{ top := const α ⊤ }

instance {β : Type*} [order_top β] : order_top (α →ₘ β) :=
{ top := ⊤,
  le_top := λ a x, le_top,
  .. (_ : partial_order (α →ₘ β)) }

instance {β : Type*} [complete_lattice β] : has_Inf (α →ₘ β) :=
{ Inf := λ s, ⟨λ x, ⨅ f ∈ s, (f : _) x, λ x y h, binfi_le_binfi (λ f _, f.mono h)⟩ }

@[simp] lemma Inf_apply {β : Type*} [complete_lattice β] (s : set (α →ₘ β)) (x : α) :
  Inf s x = ⨅ f ∈ s, (f : _) x := rfl

lemma infi_apply {ι : Sort*} {β : Type*} [complete_lattice β] (f : ι → α →ₘ β) (x : α) :
  (⨅ i, f i) x = ⨅ i, f i x :=
(Inf_apply _ _).trans infi_range

@[simp, norm_cast] lemma coe_infi {ι : Sort*} {β : Type*} [complete_lattice β] (f : ι → α →ₘ β) :
  ((⨅ i, f i : α →ₘ β) : α → β) = ⨅ i, f i :=
funext $ λ x, (infi_apply f x).trans (@_root_.infi_apply _ _ _ _ (λ i, f i) _).symm

instance {β : Type*} [complete_lattice β] : has_Sup (α →ₘ β) :=
{ Sup := λ s, ⟨λ x, ⨆ f ∈ s, (f : _) x, λ x y h, bsupr_le_bsupr (λ f _, f.mono h)⟩ }

@[simp] lemma Sup_apply {β : Type*} [complete_lattice β] (s : set (α →ₘ β)) (x : α) :
  Sup s x = ⨆ f ∈ s, (f : _) x := rfl

lemma supr_apply {ι : Sort*} {β : Type*} [complete_lattice β] (f : ι → α →ₘ β) (x : α) :
  (⨆ i, f i) x = ⨆ i, f i x :=
(Sup_apply _ _).trans supr_range

@[simp, norm_cast] lemma coe_supr {ι : Sort*} {β : Type*} [complete_lattice β] (f : ι → α →ₘ β) :
  ((⨆ i, f i : α →ₘ β) : α → β) = ⨆ i, f i :=
funext $ λ x, (supr_apply f x).trans (@_root_.supr_apply _ _ _ _ (λ i, f i) _).symm

instance {β : Type*} [complete_lattice β] : complete_lattice (α →ₘ β) :=
{ Sup := Sup,
  le_Sup := λ s f hf x, le_supr_of_le f (le_supr _ hf),
  Sup_le := λ s f hf x, bsupr_le (λ g hg, hf g hg x),
  Inf := Inf,
  le_Inf := λ s f hf x, le_binfi (λ g hg, hf g hg x),
  Inf_le := λ s f hf x, infi_le_of_le f (infi_le _ hf),
  .. (_ : lattice (α →ₘ β)),
  .. (_ : order_top (α →ₘ β)),
  .. (_ : order_bot (α →ₘ β)) }

lemma iterate_sup_le_sup_iff {α : Type*} [semilattice_sup α] (f : α →ₘ α) :
  (∀ n₁ n₂ a₁ a₂, f^[n₁ + n₂] (a₁ ⊔ a₂) ≤ (f^[n₁] a₁) ⊔ (f^[n₂] a₂)) ↔
  (∀ a₁ a₂, f (a₁ ⊔ a₂) ≤ (f a₁) ⊔ a₂) :=
begin
  split; intros h,
  { exact h 1 0, },
  { intros n₁ n₂ a₁ a₂, have h' : ∀ n a₁ a₂, f^[n] (a₁ ⊔ a₂) ≤ (f^[n] a₁) ⊔ a₂,
    { intros n, induction n with n ih; intros a₁ a₂,
      { refl, },
      { calc f^[n + 1] (a₁ ⊔ a₂) = (f^[n] (f (a₁ ⊔ a₂))) : function.iterate_succ_apply f n _
                             ... ≤ (f^[n] ((f a₁) ⊔ a₂)) : f.mono.iterate n (h a₁ a₂)
                             ... ≤ (f^[n] (f a₁)) ⊔ a₂ : ih _ _
                             ... = (f^[n + 1] a₁) ⊔ a₂ : by rw ← function.iterate_succ_apply, }, },
    calc f^[n₁ + n₂] (a₁ ⊔ a₂) = (f^[n₁] (f^[n₂] (a₁ ⊔ a₂))) : function.iterate_add_apply f n₁ n₂ _
                           ... = (f^[n₁] (f^[n₂] (a₂ ⊔ a₁))) : by rw sup_comm
                           ... ≤ (f^[n₁] ((f^[n₂] a₂) ⊔ a₁)) : f.mono.iterate n₁ (h' n₂ _ _)
                           ... = (f^[n₁] (a₁ ⊔ (f^[n₂] a₂))) : by rw sup_comm
                           ... ≤ (f^[n₁] a₁) ⊔ (f^[n₂] a₂) : h' n₁ a₁ _, },
end

end preorder_hom

namespace order_embedding

/-- Convert an `order_embedding` to a `preorder_hom`. -/
@[simps {fully_applied := ff}]
def to_preorder_hom {X Y : Type*} [preorder X] [preorder Y] (f : X ↪o Y) : X →ₘ Y :=
{ to_fun := f,
  monotone' := f.monotone }

end order_embedding
section rel_hom

variables {α β : Type*} [partial_order α] [preorder β]

namespace rel_hom

variables (f : ((<) : α → α → Prop) →r ((<) : β → β → Prop))

/-- A bundled expression of the fact that a map between partial orders that is strictly monotonic
is weakly monotonic. -/
@[simps {fully_applied := ff}]
def to_preorder_hom : α →ₘ β :=
{ to_fun    := f,
  monotone' := strict_mono.monotone (λ x y, f.map_rel), }

end rel_hom

lemma rel_embedding.to_preorder_hom_injective (f : ((<) : α → α → Prop) ↪r ((<) : β → β → Prop)) :
  function.injective (f : ((<) : α → α → Prop) →r ((<) : β → β → Prop)).to_preorder_hom :=
λ _ _ h, f.injective h

end rel_hom<|MERGE_RESOLUTION|>--- conflicted
+++ resolved
@@ -11,12 +11,8 @@
 /-!
 # Preorder homomorphisms
 
-<<<<<<< HEAD
-Bundled monotone functions, `x ≤ y → f x ≤ f y`.
-=======
 This file defines preorder homomorphisms, which are bundled monotone functions. A preorder
 homomorphism `f : α →ₘ β` is a function `α → β` along with a proof that `∀ x y, x ≤ y → f x ≤ f y`.
->>>>>>> 01adfd65
 -/
 
 /-- Bundled monotone (aka, increasing) function -/
