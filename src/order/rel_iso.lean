--- conflicted
+++ resolved
@@ -367,8 +367,6 @@
 def of_is_empty (r : α → α → Prop) (s : β → β → Prop) [is_empty α] : r ↪r s :=
 ⟨embedding.of_is_empty, is_empty_elim⟩
 
-<<<<<<< HEAD
-=======
 /-- `sum.inl` as a relation embedding into `sum.lift_rel r s`. -/
 @[simps] def sum_lift_rel_inl (r : α → α → Prop) (s : β → β → Prop) : r ↪r sum.lift_rel r s :=
 { to_fun := sum.inl,
@@ -423,7 +421,6 @@
   inj' := f.injective.prod_map g.injective,
   map_rel_iff' := λ a b, by simp [prod.lex_def, f.map_rel_iff, g.map_rel_iff] }
 
->>>>>>> 0a3e8d38
 end rel_embedding
 
 /-- A relation isomorphism is an equivalence that is also a relation embedding. -/
