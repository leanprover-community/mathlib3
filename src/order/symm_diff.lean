--- conflicted
+++ resolved
@@ -21,7 +21,6 @@
 ## Main declarations
 
 * `symm_diff`: the symmetric difference operator, defined as `(A \ B) ⊔ (B \ A)`
-* `equiv.symm_diff`: Symmetric difference by `a` as an `equiv`.
 
 In generalized Boolean algebras, the symmetric difference operator is:
 
@@ -170,8 +169,6 @@
 @[simp] lemma inf_symm_diff_symm_diff : (a ⊓ b) ∆ (a ∆ b) = a ⊔ b :=
 by rw [symm_diff_comm, symm_diff_symm_diff_inf]
 
-<<<<<<< HEAD
-=======
 lemma symm_diff_triangle : a ∆ c ≤ a ∆ b ⊔ b ∆ c :=
 begin
   refine (sup_le_sup (sdiff_triangle a b c) $ sdiff_triangle _ b _).trans_eq _,
@@ -179,7 +176,6 @@
   refl,
 end
 
->>>>>>> ea89af8b
 lemma symm_diff_assoc : a ∆ b ∆ c = a ∆ (b ∆ c) :=
 by rw [symm_diff_symm_diff_left, symm_diff_symm_diff_right]
 
