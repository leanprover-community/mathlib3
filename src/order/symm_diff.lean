--- conflicted
+++ resolved
@@ -170,20 +170,6 @@
 @[simp] lemma inf_symm_diff_symm_diff : (a ⊓ b) ∆ (a ∆ b) = a ⊔ b :=
 by rw [symm_diff_comm, symm_diff_symm_diff_inf]
 
-lemma symm_diff_assoc : a ∆ b ∆ c = a ∆ (b ∆ c) :=
-by rw [symm_diff_symm_diff_left, symm_diff_symm_diff_right]
-
-instance symm_diff_is_assoc : is_associative α (∆) := ⟨symm_diff_assoc⟩
-
-lemma symm_diff_left_comm : a ∆ (b ∆ c) = b ∆ (a ∆ c) :=
-by simp_rw [←symm_diff_assoc, symm_diff_comm]
-
-lemma symm_diff_right_comm : a ∆ b ∆ c = a ∆ c ∆ b := by simp_rw [symm_diff_assoc, symm_diff_comm]
-
-lemma symm_diff_symm_diff_symm_diff_comm : (a ∆ b) ∆ (c ∆ d) = (a ∆ c) ∆ (b ∆ d) :=
-by simp_rw [symm_diff_assoc, symm_diff_left_comm]
-
-<<<<<<< HEAD
 lemma symm_diff_triangle : a ∆ c ≤ a ∆ b ⊔ b ∆ c :=
 begin
   refine (sup_le_sup (sdiff_triangle a b c) $ sdiff_triangle _ b _).trans_eq _,
@@ -191,11 +177,21 @@
   refl,
 end
 
-@[simp] lemma symm_diff_symm_diff_self : a ∆ (a ∆ b) = b := by simp [←symm_diff_assoc]
-=======
+lemma symm_diff_assoc : a ∆ b ∆ c = a ∆ (b ∆ c) :=
+by rw [symm_diff_symm_diff_left, symm_diff_symm_diff_right]
+
+instance symm_diff_is_assoc : is_associative α (∆) := ⟨symm_diff_assoc⟩
+
+lemma symm_diff_left_comm : a ∆ (b ∆ c) = b ∆ (a ∆ c) :=
+by simp_rw [←symm_diff_assoc, symm_diff_comm]
+
+lemma symm_diff_right_comm : a ∆ b ∆ c = a ∆ c ∆ b := by simp_rw [symm_diff_assoc, symm_diff_comm]
+
+lemma symm_diff_symm_diff_symm_diff_comm : (a ∆ b) ∆ (c ∆ d) = (a ∆ c) ∆ (b ∆ d) :=
+by simp_rw [symm_diff_assoc, symm_diff_left_comm]
+
 @[simp] lemma symm_diff_symm_diff_cancel_left : a ∆ (a ∆ b) = b := by simp [←symm_diff_assoc]
 @[simp] lemma symm_diff_symm_diff_cancel_right : b ∆ a ∆ a = b := by simp [symm_diff_assoc]
->>>>>>> 871fcd87
 
 @[simp] lemma symm_diff_symm_diff_self' : a ∆ b ∆ a = b :=
 by rw [symm_diff_comm,symm_diff_symm_diff_cancel_left]
