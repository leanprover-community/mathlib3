--- conflicted
+++ resolved
@@ -37,42 +37,14 @@
 Lattice structure on antichains. Order equivalence between upper/lower sets and antichains.
 -/
 
-namespace set
-variables {ι : Sort*} {κ : ι → Sort*} {α β : Type*} {f : α → β}
-
-open function
-
-@[simp] lemma Inter_of_empty [is_empty ι] (s : ι → set α) : (⋂ i, s i) = univ :=
-by simp only [Inter_eq_univ, is_empty.forall_iff]
-
-@[simp] lemma Union_of_empty [is_empty ι] (s : ι → set α) : (⋃ i, s i) = ∅ :=
-by simp only [Union_eq_empty, is_empty.forall_iff]
-
-lemma image_Inter (hf : bijective f) (s : ι → set α) : f '' (⋂ i, s i) = ⋂ i, f '' s i :=
-begin
-  casesI is_empty_or_nonempty ι,
-  { simp_rw [Inter_of_empty, image_univ_of_surjective hf.surjective] },
-  { exact (hf.injective.inj_on _).image_Inter_eq }
-end
-
-lemma image_Inter₂ (hf : bijective f) (s : Π i, κ i → set α) :
-  f '' (⋂ i j, s i j) = ⋂ i j, f '' s i j :=
-by simp_rw image_Inter hf
-
-end set
-
 open order_dual set
 
-<<<<<<< HEAD
-variables {α β : Type*} {ι : Sort*} {κ : ι → Sort*}
-=======
 variables {α β γ : Type*} {ι : Sort*} {κ : ι → Sort*}
->>>>>>> 7dff92aa
 
 /-! ### Unbundled upper/lower sets -/
 
 section has_le
-variables [has_le α] [has_le β] {s t : set α}
+variables [has_le α] [has_le β] [has_le β] {s t : set α}
 
 /-- An upper set in an order `α` is a set such that any element greater than one of its members is
 also a member. Also called up-set, upward-closed set. -/
@@ -164,7 +136,7 @@
 end has_le
 
 section preorder
-variables [preorder α] [preorder β] {s : set α} (a : α)
+variables [preorder α] [preorder β] [preorder β] {s : set α} (a : α)
 
 lemma is_upper_set_Ici : is_upper_set (Ici a) := λ _ _, ge_trans
 lemma is_lower_set_Iic : is_lower_set (Iic a) := λ _ _, le_trans
@@ -527,11 +499,7 @@
 /-! #### Map -/
 
 section
-<<<<<<< HEAD
-variables [preorder α] [preorder β]
-=======
 variables [preorder α] [preorder β] [preorder γ]
->>>>>>> 7dff92aa
 
 namespace upper_set
 variables {f : α ≃o β} {s t : upper_set α} {a : α} {b : β}
@@ -546,21 +514,15 @@
 
 @[simp] lemma symm_map (f : α ≃o β) : (map f).symm = map f.symm :=
 fun_like.ext _ _ $ λ s, ext $ set.preimage_equiv_eq_image_symm _ _
-<<<<<<< HEAD
+
 @[simp] lemma mem_map : b ∈ map f s ↔ f.symm b ∈ s :=
 by { rw [←f.symm_symm, ←symm_map, f.symm_symm], refl }
 
-=======
-
-@[simp] lemma mem_map : b ∈ map f s ↔ f.symm b ∈ s :=
-by { rw [←f.symm_symm, ←symm_map, f.symm_symm], refl }
-
 @[simp] lemma map_refl : map (order_iso.refl α) = order_iso.refl _ := by { ext, simp }
 
 @[simp] lemma map_map (g : β ≃o γ) (f : α ≃o β) : map g (map f s) = map (f.trans g) s :=
 by { ext, simp }
 
->>>>>>> 7dff92aa
 variables (f s t)
 
 @[simp, norm_cast] lemma coe_map : (map f s : set β) = f '' s := rfl
@@ -601,14 +563,11 @@
 @[simp] lemma mem_map {f : α ≃o β} {b : β} : b ∈ map f s ↔ f.symm b ∈ s :=
 by { rw [←f.symm_symm, ←symm_map, f.symm_symm], refl }
 
-<<<<<<< HEAD
-=======
 @[simp] lemma map_refl : map (order_iso.refl α) = order_iso.refl _ := by { ext, simp }
 
 @[simp] lemma map_map (g : β ≃o γ) (f : α ≃o β) : map g (map f s) = map (f.trans g) s :=
 by { ext, simp }
 
->>>>>>> 7dff92aa
 variables (f s t)
 
 @[simp, norm_cast] lemma coe_map : (map f s : set β) = f '' s := rfl
