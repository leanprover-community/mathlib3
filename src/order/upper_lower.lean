/-
Copyright (c) 2022 Yaël Dillies, Sara Rousta. All rights reserved.
Released under Apache 2.0 license as described in the file LICENSE.
Authors: Yaël Dillies, Sara Rousta
-/
import data.set_like.basic
import data.set.intervals.ord_connected
import data.set.intervals.order_iso
import order.hom.complete_lattice

/-!
# Up-sets and down-sets

This file defines upper and lower sets in an order.

## Main declarations

* `is_upper_set`: Predicate for a set to be an upper set. This means every element greater than a
  member of the set is in the set itself.
* `is_lower_set`: Predicate for a set to be a lower set. This means every element less than a member
  of the set is in the set itself.
* `upper_set`: The type of upper sets.
* `lower_set`: The type of lower sets.
* `upper_closure`: The greatest upper set containing a set.
* `lower_closure`: The least lower set containing a set.
* `upper_set.Ici`: Principal upper set. `set.Ici` as an upper set.
* `upper_set.Ioi`: Strict principal upper set. `set.Ioi` as an upper set.
* `lower_set.Iic`: Principal lower set. `set.Iic` as an lower set.
* `lower_set.Iio`: Strict principal lower set. `set.Iio` as an lower set.

## Notes

Upper sets are ordered by **reverse** inclusion. This convention is motivated by the fact that this
makes them order-isomorphic to lower sets and antichains, and matches the convention on `filter`.

## TODO

Lattice structure on antichains. Order equivalence between upper/lower sets and antichains.
-/

open order_dual set

variables {α β γ : Type*} {ι : Sort*} {κ : ι → Sort*}

/-! ### Unbundled upper/lower sets -/

section has_le
variables [has_le α] [has_le β] {s t : set α}

/-- An upper set in an order `α` is a set such that any element greater than one of its members is
also a member. Also called up-set, upward-closed set. -/
def is_upper_set (s : set α) : Prop := ∀ ⦃a b : α⦄, a ≤ b → a ∈ s → b ∈ s

/-- A lower set in an order `α` is a set such that any element less than one of its members is also
a member. Also called down-set, downward-closed set. -/
def is_lower_set (s : set α) : Prop := ∀ ⦃a b : α⦄, b ≤ a → a ∈ s → b ∈ s

lemma is_upper_set_empty : is_upper_set (∅ : set α) := λ _ _ _, id
lemma is_lower_set_empty : is_lower_set (∅ : set α) := λ _ _ _, id
lemma is_upper_set_univ : is_upper_set (univ : set α) := λ _ _ _, id
lemma is_lower_set_univ : is_lower_set (univ : set α) := λ _ _ _, id
lemma is_upper_set.compl (hs : is_upper_set s) : is_lower_set sᶜ := λ a b h hb ha, hb $ hs h ha
lemma is_lower_set.compl (hs : is_lower_set s) : is_upper_set sᶜ := λ a b h hb ha, hb $ hs h ha

@[simp] lemma is_upper_set_compl : is_upper_set sᶜ ↔ is_lower_set s :=
⟨λ h, by { convert h.compl, rw compl_compl }, is_lower_set.compl⟩

@[simp] lemma is_lower_set_compl : is_lower_set sᶜ ↔ is_upper_set s :=
⟨λ h, by { convert h.compl, rw compl_compl }, is_upper_set.compl⟩

lemma is_upper_set.union (hs : is_upper_set s) (ht : is_upper_set t) : is_upper_set (s ∪ t) :=
λ a b h, or.imp (hs h) (ht h)

lemma is_lower_set.union (hs : is_lower_set s) (ht : is_lower_set t) : is_lower_set (s ∪ t) :=
λ a b h, or.imp (hs h) (ht h)

lemma is_upper_set.inter (hs : is_upper_set s) (ht : is_upper_set t) : is_upper_set (s ∩ t) :=
λ a b h, and.imp (hs h) (ht h)

lemma is_lower_set.inter (hs : is_lower_set s) (ht : is_lower_set t) : is_lower_set (s ∩ t) :=
λ a b h, and.imp (hs h) (ht h)

lemma is_upper_set_Union {f : ι → set α} (hf : ∀ i, is_upper_set (f i)) : is_upper_set (⋃ i, f i) :=
λ a b h, Exists₂.imp $ forall_range_iff.2 $ λ i, hf i h

lemma is_lower_set_Union {f : ι → set α} (hf : ∀ i, is_lower_set (f i)) : is_lower_set (⋃ i, f i) :=
λ a b h, Exists₂.imp $ forall_range_iff.2 $ λ i, hf i h

lemma is_upper_set_Union₂ {f : Π i, κ i → set α} (hf : ∀ i j, is_upper_set (f i j)) :
  is_upper_set (⋃ i j, f i j) :=
is_upper_set_Union $ λ i, is_upper_set_Union $ hf i

lemma is_lower_set_Union₂ {f : Π i, κ i → set α} (hf : ∀ i j, is_lower_set (f i j)) :
  is_lower_set (⋃ i j, f i j) :=
is_lower_set_Union $ λ i, is_lower_set_Union $ hf i

lemma is_upper_set_sUnion {S : set (set α)} (hf : ∀ s ∈ S, is_upper_set s) : is_upper_set (⋃₀ S) :=
λ a b h, Exists₂.imp $ λ s hs, hf s hs h

lemma is_lower_set_sUnion {S : set (set α)} (hf : ∀ s ∈ S, is_lower_set s) : is_lower_set (⋃₀ S) :=
λ a b h, Exists₂.imp $ λ s hs, hf s hs h

lemma is_upper_set_Inter {f : ι → set α} (hf : ∀ i, is_upper_set (f i)) : is_upper_set (⋂ i, f i) :=
λ a b h, forall₂_imp $ forall_range_iff.2 $ λ i, hf i h

lemma is_lower_set_Inter {f : ι → set α} (hf : ∀ i, is_lower_set (f i)) : is_lower_set (⋂ i, f i) :=
λ a b h, forall₂_imp $ forall_range_iff.2 $ λ i, hf i h

lemma is_upper_set_Inter₂ {f : Π i, κ i → set α} (hf : ∀ i j, is_upper_set (f i j)) :
  is_upper_set (⋂ i j, f i j) :=
is_upper_set_Inter $ λ i, is_upper_set_Inter $ hf i

lemma is_lower_set_Inter₂ {f : Π i, κ i → set α} (hf : ∀ i j, is_lower_set (f i j)) :
  is_lower_set (⋂ i j, f i j) :=
is_lower_set_Inter $ λ i, is_lower_set_Inter $ hf i

lemma is_upper_set_sInter {S : set (set α)} (hf : ∀ s ∈ S, is_upper_set s) : is_upper_set (⋂₀ S) :=
λ a b h, forall₂_imp $ λ s hs, hf s hs h

lemma is_lower_set_sInter {S : set (set α)} (hf : ∀ s ∈ S, is_lower_set s) : is_lower_set (⋂₀ S) :=
λ a b h, forall₂_imp $ λ s hs, hf s hs h

@[simp] lemma is_lower_set_preimage_of_dual_iff : is_lower_set (of_dual ⁻¹' s) ↔ is_upper_set s :=
iff.rfl
@[simp] lemma is_upper_set_preimage_of_dual_iff : is_upper_set (of_dual ⁻¹' s) ↔ is_lower_set s :=
iff.rfl
@[simp] lemma is_lower_set_preimage_to_dual_iff {s : set αᵒᵈ} :
  is_lower_set (to_dual ⁻¹' s) ↔ is_upper_set s := iff.rfl
@[simp] lemma is_upper_set_preimage_to_dual_iff {s : set αᵒᵈ} :
  is_upper_set (to_dual ⁻¹' s) ↔ is_lower_set s := iff.rfl

alias is_lower_set_preimage_of_dual_iff ↔ _ is_upper_set.of_dual
alias is_upper_set_preimage_of_dual_iff ↔ _ is_lower_set.of_dual
alias is_lower_set_preimage_to_dual_iff ↔ _ is_upper_set.to_dual
alias is_upper_set_preimage_to_dual_iff ↔ _ is_lower_set.to_dual

end has_le

section preorder
variables [preorder α] [preorder β] {s : set α} {p : α → Prop} (a : α)

lemma is_upper_set_Ici : is_upper_set (Ici a) := λ _ _, ge_trans
lemma is_lower_set_Iic : is_lower_set (Iic a) := λ _ _, le_trans
lemma is_upper_set_Ioi : is_upper_set (Ioi a) := λ _ _, flip lt_of_lt_of_le
lemma is_lower_set_Iio : is_lower_set (Iio a) := λ _ _, lt_of_le_of_lt

lemma is_upper_set_iff_Ici_subset : is_upper_set s ↔ ∀ ⦃a⦄, a ∈ s → Ici a ⊆ s :=
by simp [is_upper_set, subset_def, @forall_swap (_ ∈ s)]

lemma is_lower_set_iff_Iic_subset : is_lower_set s ↔ ∀ ⦃a⦄, a ∈ s → Iic a ⊆ s :=
by simp [is_lower_set, subset_def, @forall_swap (_ ∈ s)]

alias is_upper_set_iff_Ici_subset ↔ is_upper_set.Ici_subset _
alias is_lower_set_iff_Iic_subset ↔ is_lower_set.Iic_subset _

lemma is_upper_set.ord_connected (h : is_upper_set s) : s.ord_connected :=
⟨λ a ha b _, Icc_subset_Ici_self.trans $ h.Ici_subset ha⟩

lemma is_lower_set.ord_connected (h : is_lower_set s) : s.ord_connected :=
⟨λ a _ b hb, Icc_subset_Iic_self.trans $ h.Iic_subset hb⟩

lemma is_upper_set.preimage (hs : is_upper_set s) {f : β → α} (hf : monotone f) :
  is_upper_set (f ⁻¹' s : set β) :=
λ x y hxy, hs $ hf hxy

lemma is_lower_set.preimage (hs : is_lower_set s) {f : β → α} (hf : monotone f) :
  is_lower_set (f ⁻¹' s : set β) :=
λ x y hxy, hs $ hf hxy

lemma is_upper_set.image (hs : is_upper_set s) (f : α ≃o β) : is_upper_set (f '' s : set β) :=
by { change is_upper_set ((f : α ≃ β) '' s), rw set.image_equiv_eq_preimage_symm,
  exact hs.preimage f.symm.monotone }

lemma is_lower_set.image (hs : is_lower_set s) (f : α ≃o β) : is_lower_set (f '' s : set β) :=
by { change is_lower_set ((f : α ≃ β) '' s), rw set.image_equiv_eq_preimage_symm,
  exact hs.preimage f.symm.monotone }

@[simp] lemma set.monotone_mem : monotone (∈ s) ↔ is_upper_set s := iff.rfl
@[simp] lemma set.antitone_mem : antitone (∈ s) ↔ is_lower_set s := forall_swap

@[simp] lemma is_upper_set_set_of : is_upper_set {a | p a} ↔ monotone p := iff.rfl
@[simp] lemma is_lower_set_set_of : is_lower_set {a | p a} ↔ antitone p := forall_swap

section order_top
variables [order_top α]

lemma is_lower_set.top_mem (hs : is_lower_set s) : ⊤ ∈ s ↔ s = univ :=
⟨λ h, eq_univ_of_forall $ λ a, hs le_top h, λ h, h.symm ▸ mem_univ _⟩

lemma is_upper_set.top_mem (hs : is_upper_set s) : ⊤ ∈ s ↔ s.nonempty :=
⟨λ h, ⟨_, h⟩, λ ⟨a, ha⟩, hs le_top ha⟩

lemma is_upper_set.not_top_mem (hs : is_upper_set s) : ⊤ ∉ s ↔ s = ∅ :=
hs.top_mem.not.trans not_nonempty_iff_eq_empty

end order_top

section order_bot
variables [order_bot α]

lemma is_upper_set.bot_mem (hs : is_upper_set s) : ⊥ ∈ s ↔ s = univ :=
⟨λ h, eq_univ_of_forall $ λ a, hs bot_le h, λ h, h.symm ▸ mem_univ _⟩

lemma is_lower_set.bot_mem (hs : is_lower_set s) : ⊥ ∈ s ↔ s.nonempty :=
⟨λ h, ⟨_, h⟩, λ ⟨a, ha⟩, hs bot_le ha⟩

lemma is_lower_set.not_bot_mem (hs : is_lower_set s) : ⊥ ∉ s ↔ s = ∅ :=
hs.bot_mem.not.trans not_nonempty_iff_eq_empty

end order_bot

section no_max_order
variables [no_max_order α] (a)

lemma is_upper_set.not_bdd_above (hs : is_upper_set s) : s.nonempty → ¬ bdd_above s :=
begin
  rintro ⟨a, ha⟩ ⟨b, hb⟩,
  obtain ⟨c, hc⟩ := exists_gt b,
  exact hc.not_le (hb $ hs ((hb ha).trans hc.le) ha),
end

lemma not_bdd_above_Ici : ¬ bdd_above (Ici a) := (is_upper_set_Ici _).not_bdd_above nonempty_Ici
lemma not_bdd_above_Ioi : ¬ bdd_above (Ioi a) := (is_upper_set_Ioi _).not_bdd_above nonempty_Ioi

end no_max_order

section no_min_order
variables [no_min_order α] (a)

lemma is_lower_set.not_bdd_below (hs : is_lower_set s) : s.nonempty → ¬ bdd_below s :=
begin
  rintro ⟨a, ha⟩ ⟨b, hb⟩,
  obtain ⟨c, hc⟩ := exists_lt b,
  exact hc.not_le (hb $ hs (hc.le.trans $ hb ha) ha),
end

lemma not_bdd_below_Iic : ¬ bdd_below (Iic a) := (is_lower_set_Iic _).not_bdd_below nonempty_Iic
lemma not_bdd_below_Iio : ¬ bdd_below (Iio a) := (is_lower_set_Iio _).not_bdd_below nonempty_Iio

end no_min_order
end preorder

section partial_order
variables [partial_order α] {s : set α}

lemma is_upper_set_iff_forall_lt : is_upper_set s ↔ ∀ ⦃a b : α⦄, a < b → a ∈ s → b ∈ s :=
forall_congr $ λ a, by simp [le_iff_eq_or_lt, or_imp_distrib, forall_and_distrib]

lemma is_lower_set_iff_forall_lt : is_lower_set s ↔ ∀ ⦃a b : α⦄, b < a → a ∈ s → b ∈ s :=
forall_congr $ λ a, by simp [le_iff_eq_or_lt, or_imp_distrib, forall_and_distrib]

lemma is_upper_set_iff_Ioi_subset : is_upper_set s ↔ ∀ ⦃a⦄, a ∈ s → Ioi a ⊆ s :=
by simp [is_upper_set_iff_forall_lt, subset_def, @forall_swap (_ ∈ s)]

lemma is_lower_set_iff_Iio_subset : is_lower_set s ↔ ∀ ⦃a⦄, a ∈ s → Iio a ⊆ s :=
by simp [is_lower_set_iff_forall_lt, subset_def, @forall_swap (_ ∈ s)]

alias is_upper_set_iff_Ioi_subset ↔ is_upper_set.Ioi_subset _
alias is_lower_set_iff_Iio_subset ↔ is_lower_set.Iio_subset _

end partial_order

/-! ### Bundled upper/lower sets -/

section has_le
variables [has_le α]

/-- The type of upper sets of an order. -/
structure upper_set (α : Type*) [has_le α] :=
(carrier : set α)
(upper' : is_upper_set carrier)

/-- The type of lower sets of an order. -/
structure lower_set (α : Type*) [has_le α] :=
(carrier : set α)
(lower' : is_lower_set carrier)

namespace upper_set

instance : set_like (upper_set α) α :=
{ coe := upper_set.carrier,
  coe_injective' := λ s t h, by { cases s, cases t, congr' } }

@[ext] lemma ext {s t : upper_set α} : (s : set α) = t → s = t := set_like.ext'

@[simp] lemma carrier_eq_coe (s : upper_set α) : s.carrier = s := rfl

protected lemma upper (s : upper_set α) : is_upper_set (s : set α) := s.upper'

@[simp] lemma mem_mk (carrier : set α) (upper') {a : α} : a ∈ mk carrier upper' ↔ a ∈ carrier :=
iff.rfl

end upper_set

namespace lower_set

instance : set_like (lower_set α) α :=
{ coe := lower_set.carrier,
  coe_injective' := λ s t h, by { cases s, cases t, congr' } }

@[ext] lemma ext {s t : lower_set α} : (s : set α) = t → s = t := set_like.ext'

@[simp] lemma carrier_eq_coe (s : lower_set α) : s.carrier = s := rfl

protected lemma lower (s : lower_set α) : is_lower_set (s : set α) := s.lower'

@[simp] lemma mem_mk (carrier : set α) (lower') {a : α} : a ∈ mk carrier lower' ↔ a ∈ carrier :=
iff.rfl

end lower_set

/-! #### Order -/

namespace upper_set
variables {S : set (upper_set α)} {s t : upper_set α} {a : α}

instance : has_sup (upper_set α) := ⟨λ s t, ⟨s ∩ t, s.upper.inter t.upper⟩⟩
instance : has_inf (upper_set α) := ⟨λ s t, ⟨s ∪ t, s.upper.union t.upper⟩⟩
instance : has_top (upper_set α) := ⟨⟨∅, is_upper_set_empty⟩⟩
instance : has_bot (upper_set α) := ⟨⟨univ, is_upper_set_univ⟩⟩
instance : has_Sup (upper_set α) :=
⟨λ S, ⟨⋂ s ∈ S, ↑s, is_upper_set_Inter₂ $ λ s _, s.upper⟩⟩
instance : has_Inf (upper_set α) :=
⟨λ S, ⟨⋃ s ∈ S, ↑s, is_upper_set_Union₂ $ λ s _, s.upper⟩⟩

instance : complete_distrib_lattice (upper_set α) :=
(to_dual.injective.comp $ set_like.coe_injective).complete_distrib_lattice _
  (λ _ _, rfl) (λ _ _, rfl) (λ _, rfl) (λ _, rfl) rfl rfl

instance : inhabited (upper_set α) := ⟨⊥⟩

@[simp, norm_cast] lemma coe_subset_coe : (s : set α) ⊆ t ↔ t ≤ s := iff.rfl
@[simp, norm_cast] lemma coe_top : ((⊤ : upper_set α) : set α) = ∅ := rfl
@[simp, norm_cast] lemma coe_bot : ((⊥ : upper_set α) : set α) = univ := rfl
@[simp, norm_cast] lemma coe_eq_univ : (s : set α) = univ ↔ s = ⊥ := by simp [set_like.ext'_iff]
@[simp, norm_cast] lemma coe_eq_empty : (s : set α) = ∅ ↔ s = ⊤ := by simp [set_like.ext'_iff]
@[simp, norm_cast] lemma coe_sup (s t : upper_set α) : (↑(s ⊔ t) : set α) = s ∩ t := rfl
@[simp, norm_cast] lemma coe_inf (s t : upper_set α) : (↑(s ⊓ t) : set α) = s ∪ t := rfl
@[simp, norm_cast] lemma coe_Sup (S : set (upper_set α)) : (↑(Sup S) : set α) = ⋂ s ∈ S, ↑s := rfl
@[simp, norm_cast] lemma coe_Inf (S : set (upper_set α)) : (↑(Inf S) : set α) = ⋃ s ∈ S, ↑s := rfl
@[simp, norm_cast] lemma coe_supr (f : ι → upper_set α) : (↑(⨆ i, f i) : set α) = ⋂ i, f i :=
by simp [supr]
@[simp, norm_cast] lemma coe_infi (f : ι → upper_set α) : (↑(⨅ i, f i) : set α) = ⋃ i, f i :=
by simp [infi]
@[simp, norm_cast] lemma coe_supr₂ (f : Π i, κ i → upper_set α) :
  (↑(⨆ i j, f i j) : set α) = ⋂ i j, f i j := by simp_rw coe_supr
@[simp, norm_cast] lemma coe_infi₂ (f : Π i, κ i → upper_set α) :
  (↑(⨅ i j, f i j) : set α) = ⋃ i j, f i j := by simp_rw coe_infi

@[simp] lemma not_mem_top : a ∉ (⊤ : upper_set α) := id
@[simp] lemma mem_bot : a ∈ (⊥ : upper_set α) := trivial
@[simp] lemma mem_sup_iff : a ∈ s ⊔ t ↔ a ∈ s ∧ a ∈ t := iff.rfl
@[simp] lemma mem_inf_iff : a ∈ s ⊓ t ↔ a ∈ s ∨ a ∈ t := iff.rfl
@[simp] lemma mem_Sup_iff : a ∈ Sup S ↔ ∀ s ∈ S, a ∈ s := mem_Inter₂
@[simp] lemma mem_Inf_iff  : a ∈ Inf S ↔ ∃ s ∈ S, a ∈ s := mem_Union₂
@[simp] lemma mem_supr_iff {f : ι → upper_set α} : a ∈ (⨆ i, f i) ↔ ∀ i, a ∈ f i :=
by { rw [←set_like.mem_coe, coe_supr], exact mem_Inter }
@[simp] lemma mem_infi_iff {f : ι → upper_set α} : a ∈ (⨅ i, f i) ↔ ∃ i, a ∈ f i :=
by { rw [←set_like.mem_coe, coe_infi], exact mem_Union }
@[simp] lemma mem_supr₂_iff {f : Π i, κ i → upper_set α} : a ∈ (⨆ i j, f i j) ↔ ∀ i j, a ∈ f i j :=
by simp_rw mem_supr_iff
@[simp] lemma mem_infi₂_iff {f : Π i, κ i → upper_set α} : a ∈ (⨅ i j, f i j) ↔ ∃ i j, a ∈ f i j :=
by simp_rw mem_infi_iff

@[simp, norm_cast] lemma codisjoint_coe : codisjoint (s : set α) t ↔ disjoint s t :=
by simp [disjoint_iff, codisjoint_iff, set_like.ext'_iff]

end upper_set

namespace lower_set
variables {S : set (lower_set α)} {s t : lower_set α} {a : α}

instance : has_sup (lower_set α) := ⟨λ s t, ⟨s ∪ t, λ a b h, or.imp (s.lower h) (t.lower h)⟩⟩
instance : has_inf (lower_set α) := ⟨λ s t, ⟨s ∩ t, λ a b h, and.imp (s.lower h) (t.lower h)⟩⟩
instance : has_top (lower_set α) := ⟨⟨univ, λ a b h, id⟩⟩
instance : has_bot (lower_set α) := ⟨⟨∅, λ a b h, id⟩⟩
instance : has_Sup (lower_set α) := ⟨λ S, ⟨⋃ s ∈ S, ↑s, is_lower_set_Union₂ $ λ s _, s.lower⟩⟩
instance : has_Inf (lower_set α) := ⟨λ S, ⟨⋂ s ∈ S, ↑s, is_lower_set_Inter₂ $ λ s _, s.lower⟩⟩

instance : complete_distrib_lattice (lower_set α) :=
set_like.coe_injective.complete_distrib_lattice _
  (λ _ _, rfl) (λ _ _, rfl) (λ _, rfl) (λ _, rfl) rfl rfl

instance : inhabited (lower_set α) := ⟨⊥⟩

@[simp, norm_cast] lemma coe_subset_coe : (s : set α) ⊆ t ↔ s ≤ t := iff.rfl
@[simp, norm_cast] lemma coe_top : ((⊤ : lower_set α) : set α) = univ := rfl
@[simp, norm_cast] lemma coe_bot : ((⊥ : lower_set α) : set α) = ∅ := rfl
@[simp, norm_cast] lemma coe_eq_univ : (s : set α) = univ ↔ s = ⊤ := by simp [set_like.ext'_iff]
@[simp, norm_cast] lemma coe_eq_empty : (s : set α) = ∅ ↔ s = ⊥ := by simp [set_like.ext'_iff]
@[simp, norm_cast] lemma coe_sup (s t : lower_set α) : (↑(s ⊔ t) : set α) = s ∪ t := rfl
@[simp, norm_cast] lemma coe_inf (s t : lower_set α) : (↑(s ⊓ t) : set α) = s ∩ t := rfl
@[simp, norm_cast] lemma coe_Sup (S : set (lower_set α)) : (↑(Sup S) : set α) = ⋃ s ∈ S, ↑s := rfl
@[simp, norm_cast] lemma coe_Inf (S : set (lower_set α)) : (↑(Inf S) : set α) = ⋂ s ∈ S, ↑s := rfl
@[simp, norm_cast] lemma coe_supr (f : ι → lower_set α) : (↑(⨆ i, f i) : set α) = ⋃ i, f i :=
by simp_rw [supr, coe_Sup, mem_range, Union_exists, Union_Union_eq']
@[simp, norm_cast] lemma coe_infi (f : ι → lower_set α) : (↑(⨅ i, f i) : set α) = ⋂ i, f i :=
by simp_rw [infi, coe_Inf, mem_range, Inter_exists, Inter_Inter_eq']
@[simp, norm_cast] lemma coe_supr₂ (f : Π i, κ i → lower_set α) :
  (↑(⨆ i j, f i j) : set α) = ⋃ i j, f i j := by simp_rw coe_supr
@[simp, norm_cast] lemma coe_infi₂ (f : Π i, κ i → lower_set α) :
  (↑(⨅ i j, f i j) : set α) = ⋂ i j, f i j := by simp_rw coe_infi

@[simp] lemma mem_top : a ∈ (⊤ : lower_set α) := trivial
@[simp] lemma not_mem_bot : a ∉ (⊥ : lower_set α) := id
@[simp] lemma mem_sup_iff : a ∈ s ⊔ t ↔ a ∈ s ∨ a ∈ t := iff.rfl
@[simp] lemma mem_inf_iff : a ∈ s ⊓ t ↔ a ∈ s ∧ a ∈ t := iff.rfl
@[simp] lemma mem_Sup_iff : a ∈ Sup S ↔ ∃ s ∈ S, a ∈ s := mem_Union₂
@[simp] lemma mem_Inf_iff  : a ∈ Inf S ↔ ∀ s ∈ S, a ∈ s := mem_Inter₂
@[simp] lemma mem_supr_iff {f : ι → lower_set α} : a ∈ (⨆ i, f i) ↔ ∃ i, a ∈ f i :=
by { rw [←set_like.mem_coe, coe_supr], exact mem_Union }
@[simp] lemma mem_infi_iff {f : ι → lower_set α} : a ∈ (⨅ i, f i) ↔ ∀ i, a ∈ f i :=
by { rw [←set_like.mem_coe, coe_infi], exact mem_Inter }
@[simp] lemma mem_supr₂_iff {f : Π i, κ i → lower_set α} : a ∈ (⨆ i j, f i j) ↔ ∃ i j, a ∈ f i j :=
by simp_rw mem_supr_iff
@[simp] lemma mem_infi₂_iff {f : Π i, κ i → lower_set α} : a ∈ (⨅ i j, f i j) ↔ ∀ i j, a ∈ f i j :=
by simp_rw mem_infi_iff

@[simp, norm_cast] lemma disjoint_coe : disjoint (s : set α) t ↔ disjoint s t :=
by simp [disjoint_iff, set_like.ext'_iff]

end lower_set

/-! #### Complement -/

/-- The complement of a lower set as an upper set. -/
def upper_set.compl (s : upper_set α) : lower_set α := ⟨sᶜ, s.upper.compl⟩

/-- The complement of a lower set as an upper set. -/
def lower_set.compl (s : lower_set α) : upper_set α := ⟨sᶜ, s.lower.compl⟩

namespace upper_set
variables {s t : upper_set α} {a : α}

@[simp] lemma coe_compl (s : upper_set α) : (s.compl : set α) = sᶜ := rfl
@[simp] lemma mem_compl_iff : a ∈ s.compl ↔ a ∉ s := iff.rfl
@[simp] lemma compl_compl (s : upper_set α) : s.compl.compl = s := upper_set.ext $ compl_compl _
@[simp] lemma compl_le_compl : s.compl ≤ t.compl ↔ s ≤ t := compl_subset_compl

@[simp] protected lemma compl_sup (s t : upper_set α) : (s ⊔ t).compl = s.compl ⊔ t.compl :=
lower_set.ext compl_inf
@[simp] protected lemma compl_inf (s t : upper_set α) : (s ⊓ t).compl = s.compl ⊓ t.compl :=
lower_set.ext compl_sup
@[simp] protected lemma compl_top : (⊤ : upper_set α).compl = ⊤ := lower_set.ext compl_empty
@[simp] protected lemma compl_bot : (⊥ : upper_set α).compl = ⊥  := lower_set.ext compl_univ
@[simp] protected lemma compl_Sup (S : set (upper_set α)) :
  (Sup S).compl = ⨆ s ∈ S, upper_set.compl s :=
lower_set.ext $ by simp only [coe_compl, coe_Sup, compl_Inter₂, lower_set.coe_supr₂]

@[simp] protected lemma compl_Inf (S : set (upper_set α)) :
  (Inf S).compl = ⨅ s ∈ S, upper_set.compl s :=
lower_set.ext $ by simp only [coe_compl, coe_Inf, compl_Union₂, lower_set.coe_infi₂]

@[simp] protected lemma compl_supr (f : ι → upper_set α) : (⨆ i, f i).compl = ⨆ i, (f i).compl :=
lower_set.ext $ by simp only [coe_compl, coe_supr, compl_Inter, lower_set.coe_supr]

@[simp] protected lemma compl_infi (f : ι → upper_set α) : (⨅ i, f i).compl = ⨅ i, (f i).compl :=
lower_set.ext $ by simp only [coe_compl, coe_infi, compl_Union, lower_set.coe_infi]

@[simp] lemma compl_supr₂ (f : Π i, κ i → upper_set α) :
  (⨆ i j, f i j).compl = ⨆ i j, (f i j).compl :=
by simp_rw upper_set.compl_supr

@[simp] lemma compl_infi₂ (f : Π i, κ i → upper_set α) :
  (⨅ i j, f i j).compl = ⨅ i j, (f i j).compl :=
by simp_rw upper_set.compl_infi

end upper_set

namespace lower_set
variables {s t : lower_set α} {a : α}

@[simp] lemma coe_compl (s : lower_set α) : (s.compl : set α) = sᶜ := rfl
@[simp] lemma mem_compl_iff : a ∈ s.compl ↔ a ∉ s := iff.rfl
@[simp] lemma compl_compl (s : lower_set α) : s.compl.compl = s := lower_set.ext $ compl_compl _
@[simp] lemma compl_le_compl : s.compl ≤ t.compl ↔ s ≤ t := compl_subset_compl

protected lemma compl_sup (s t : lower_set α) : (s ⊔ t).compl = s.compl ⊔ t.compl :=
upper_set.ext compl_sup
protected lemma compl_inf (s t : lower_set α) : (s ⊓ t).compl = s.compl ⊓ t.compl :=
upper_set.ext compl_inf
protected lemma compl_top : (⊤ : lower_set α).compl = ⊤ := upper_set.ext compl_univ
protected lemma compl_bot : (⊥ : lower_set α).compl = ⊥ := upper_set.ext compl_empty
protected lemma compl_Sup (S : set (lower_set α)) : (Sup S).compl = ⨆ s ∈ S, lower_set.compl s :=
upper_set.ext $ by simp only [coe_compl, coe_Sup, compl_Union₂, upper_set.coe_supr₂]

protected lemma compl_Inf (S : set (lower_set α)) : (Inf S).compl = ⨅ s ∈ S, lower_set.compl s :=
upper_set.ext $ by simp only [coe_compl, coe_Inf, compl_Inter₂, upper_set.coe_infi₂]

protected lemma compl_supr (f : ι → lower_set α) : (⨆ i, f i).compl = ⨆ i, (f i).compl :=
upper_set.ext $ by simp only [coe_compl, coe_supr, compl_Union, upper_set.coe_supr]

protected lemma compl_infi (f : ι → lower_set α) : (⨅ i, f i).compl = ⨅ i, (f i).compl :=
upper_set.ext $ by simp only [coe_compl, coe_infi, compl_Inter, upper_set.coe_infi]

@[simp] lemma compl_supr₂ (f : Π i, κ i → lower_set α) :
  (⨆ i j, f i j).compl = ⨆ i j, (f i j).compl :=
by simp_rw lower_set.compl_supr

@[simp] lemma compl_infi₂ (f : Π i, κ i → lower_set α) :
  (⨅ i j, f i j).compl = ⨅ i j, (f i j).compl :=
by simp_rw lower_set.compl_infi

end lower_set

/-- Upper sets are order-isomorphic to lower sets under complementation. -/
@[simps] def upper_set_iso_lower_set : upper_set α ≃o lower_set α :=
{ to_fun := upper_set.compl,
  inv_fun := lower_set.compl,
  left_inv := upper_set.compl_compl,
  right_inv := lower_set.compl_compl,
  map_rel_iff' := λ _ _, upper_set.compl_le_compl }

end has_le

/-! #### Map -/

section
variables [preorder α] [preorder β] [preorder γ]

namespace upper_set
variables {f : α ≃o β} {s t : upper_set α} {a : α} {b : β}

/-- An order isomorphism of preorders induces an order isomorphism of their upper sets. -/
def map (f : α ≃o β) : upper_set α ≃o upper_set β :=
{ to_fun := λ s, ⟨f '' s, s.upper.image f⟩,
  inv_fun := λ t, ⟨f ⁻¹' t, t.upper.preimage f.monotone⟩,
  left_inv := λ _, ext $ f.preimage_image _,
  right_inv := λ _, ext $ f.image_preimage _,
  map_rel_iff' := λ s t, image_subset_image_iff f.injective }

@[simp] lemma symm_map (f : α ≃o β) : (map f).symm = map f.symm :=
fun_like.ext _ _ $ λ s, ext $ set.preimage_equiv_eq_image_symm _ _

@[simp] lemma mem_map : b ∈ map f s ↔ f.symm b ∈ s :=
by { rw [←f.symm_symm, ←symm_map, f.symm_symm], refl }

@[simp] lemma map_refl : map (order_iso.refl α) = order_iso.refl _ := by { ext, simp }

@[simp] lemma map_map (g : β ≃o γ) (f : α ≃o β) : map g (map f s) = map (f.trans g) s :=
by { ext, simp }

variables (f s t)

@[simp, norm_cast] lemma coe_map : (map f s : set β) = f '' s := rfl

@[simp] protected lemma map_sup : map f (s ⊔ t) = map f s ⊔ map f t :=
ext $ (image_inter f.injective).symm
@[simp] protected lemma map_inf : map f (s ⊓ t) = map f s ⊓ map f t := ext $ image_union _ _ _
@[simp] protected lemma map_top : map f ⊤ = ⊤ := ext $ image_empty _
@[simp] protected lemma map_bot : map f ⊥ = ⊥ := ext $ image_univ_of_surjective f.surjective
@[simp] protected lemma map_Sup (S : set (upper_set α)) : map f (Sup S) = ⨆ s ∈ S, map f s :=
ext $ by { push_cast, exact image_Inter₂ f.bijective _ }

@[simp] protected lemma map_Inf (S : set (upper_set α)) : map f (Inf S) = ⨅ s ∈ S, map f s :=
ext $ by { push_cast, exact image_Union₂ _ _ }

@[simp] protected lemma map_supr (g : ι → upper_set α) : map f (⨆ i, g i) = ⨆ i, map f (g i) :=
ext $ by { push_cast, exact image_Inter f.bijective _ }

@[simp] protected lemma map_infi (g : ι → upper_set α) : map f (⨅ i, g i) = ⨅ i, map f (g i) :=
ext $ by { push_cast, exact image_Union }

end upper_set

namespace lower_set
variables {f : α ≃o β} {s t : lower_set α} {a : α} {b : β}

/-- An order isomorphism of preorders induces an order isomorphism of their lower sets. -/
def map (f : α ≃o β) : lower_set α ≃o lower_set β :=
{ to_fun := λ s, ⟨f '' s, s.lower.image f⟩,
  inv_fun := λ t, ⟨f ⁻¹' t, t.lower.preimage f.monotone⟩,
  left_inv := λ _, set_like.coe_injective $ f.preimage_image _,
  right_inv := λ _, set_like.coe_injective $ f.image_preimage _,
  map_rel_iff' := λ s t, image_subset_image_iff f.injective }

@[simp] lemma symm_map (f : α ≃o β) : (map f).symm = map f.symm :=
fun_like.ext _ _ $ λ s, set_like.coe_injective $ set.preimage_equiv_eq_image_symm _ _

@[simp] lemma mem_map {f : α ≃o β} {b : β} : b ∈ map f s ↔ f.symm b ∈ s :=
by { rw [←f.symm_symm, ←symm_map, f.symm_symm], refl }

@[simp] lemma map_refl : map (order_iso.refl α) = order_iso.refl _ := by { ext, simp }

@[simp] lemma map_map (g : β ≃o γ) (f : α ≃o β) : map g (map f s) = map (f.trans g) s :=
by { ext, simp }

variables (f s t)

@[simp, norm_cast] lemma coe_map : (map f s : set β) = f '' s := rfl

@[simp] protected lemma map_sup : map f (s ⊔ t) = map f s ⊔ map f t := ext $ image_union _ _ _
@[simp] protected lemma map_inf : map f (s ⊓ t) = map f s ⊓ map f t :=
ext $ (image_inter f.injective).symm
@[simp] protected lemma map_top : map f ⊤ = ⊤ := ext $ image_univ_of_surjective f.surjective
@[simp] protected lemma map_bot : map f ⊥ = ⊥ := ext $ image_empty _
@[simp] protected lemma map_Sup (S : set (lower_set α)) : map f (Sup S) = ⨆ s ∈ S, map f s :=
ext $ by { push_cast, exact image_Union₂ _ _ }

protected lemma map_Inf (S : set (lower_set α)) : map f (Inf S) = ⨅ s ∈ S, map f s :=
ext $ by { push_cast, exact image_Inter₂ f.bijective _ }

protected lemma map_supr (g : ι → lower_set α) : map f (⨆ i, g i) = ⨆ i, map f (g i) :=
ext $ by { push_cast, exact image_Union }

protected lemma map_infi (g : ι → lower_set α) : map f (⨅ i, g i) = ⨅ i, map f (g i) :=
ext $ by { push_cast, exact image_Inter f.bijective _ }

end lower_set

namespace upper_set

@[simp] lemma compl_map (f : α ≃o β) (s : upper_set α) :
  (map f s).compl = lower_set.map f s.compl :=
set_like.coe_injective (set.image_compl_eq f.bijective).symm

end upper_set

namespace lower_set

@[simp] lemma compl_map (f : α ≃o β) (s : lower_set α) :
  (map f s).compl = upper_set.map f s.compl :=
set_like.coe_injective (set.image_compl_eq f.bijective).symm

end lower_set

end

/-! #### Principal sets -/

namespace upper_set
section preorder
variables [preorder α] [preorder β] {s : upper_set α} {a b : α}

/-- The smallest upper set containing a given element. -/
def Ici (a : α) : upper_set α := ⟨Ici a, is_upper_set_Ici a⟩

/-- The smallest upper set containing a given element. -/
def Ioi (a : α) : upper_set α := ⟨Ioi a, is_upper_set_Ioi a⟩

@[simp] lemma coe_Ici (a : α) : ↑(Ici a) = set.Ici a := rfl
@[simp] lemma coe_Ioi (a : α) : ↑(Ioi a) = set.Ioi a := rfl
@[simp] lemma mem_Ici_iff : b ∈ Ici a ↔ a ≤ b := iff.rfl
@[simp] lemma mem_Ioi_iff : b ∈ Ioi a ↔ a < b := iff.rfl
@[simp] lemma map_Ici (f : α ≃o β) (a : α) : map f (Ici a) = Ici (f a) := by { ext, simp }
@[simp] lemma map_Ioi (f : α ≃o β) (a : α) : map f (Ioi a) = Ioi (f a) := by { ext, simp }

lemma Ici_le_Ioi (a : α) : Ici a ≤ Ioi a := Ioi_subset_Ici_self

@[simp] lemma Ioi_top [order_top α] : Ioi (⊤ : α) = ⊤ := set_like.coe_injective Ioi_top
@[simp] lemma Ici_bot [order_bot α] : Ici (⊥ : α) = ⊥ := set_like.coe_injective Ici_bot

end preorder

section semilattice_sup
variables [semilattice_sup α]

@[simp] lemma Ici_sup (a b : α) : Ici (a ⊔ b) = Ici a ⊔ Ici b := ext Ici_inter_Ici.symm

/-- `upper_set.Ici` as a `sup_hom`. -/
def Ici_sup_hom : sup_hom α (upper_set α) := ⟨Ici, Ici_sup⟩

@[simp] lemma Ici_sup_hom_apply (a : α) : Ici_sup_hom a = (Ici a) := rfl

end semilattice_sup

section complete_lattice
variables [complete_lattice α]

@[simp] lemma Ici_Sup (S : set α) : Ici (Sup S) = ⨆ a ∈ S, Ici a :=
set_like.ext $ λ c, by simp only [mem_Ici_iff, mem_supr_iff, Sup_le_iff]

@[simp] lemma Ici_supr (f : ι → α) : Ici (⨆ i, f i) = ⨆ i, Ici (f i) :=
set_like.ext $ λ c, by simp only [mem_Ici_iff, mem_supr_iff, supr_le_iff]

@[simp] lemma Ici_supr₂ (f : Π i, κ i → α) : Ici (⨆ i j, f i j) = ⨆ i j, Ici (f i j) :=
by simp_rw Ici_supr

/-- `upper_set.Ici` as a `Sup_hom`. -/
def Ici_Sup_hom : Sup_hom α (upper_set α) := ⟨Ici, λ s, (Ici_Sup s).trans Sup_image.symm⟩

@[simp] lemma Ici_Sup_hom_apply (a : α) : Ici_Sup_hom a = to_dual (Ici a) := rfl

end complete_lattice
end upper_set

namespace lower_set
section preorder
variables [preorder α] [preorder β] {s : lower_set α} {a b : α}

/-- Principal lower set. `set.Iic` as a lower set. The smallest lower set containing a given
element. -/
def Iic (a : α) : lower_set α := ⟨Iic a, is_lower_set_Iic a⟩

/-- Strict principal lower set. `set.Iio` as a lower set. -/
def Iio (a : α) : lower_set α := ⟨Iio a, is_lower_set_Iio a⟩

@[simp] lemma coe_Iic (a : α) : ↑(Iic a) = set.Iic a := rfl
@[simp] lemma coe_Iio (a : α) : ↑(Iio a) = set.Iio a := rfl
@[simp] lemma mem_Iic_iff : b ∈ Iic a ↔ b ≤ a := iff.rfl
@[simp] lemma mem_Iio_iff : b ∈ Iio a ↔ b < a := iff.rfl
@[simp] lemma map_Iic (f : α ≃o β) (a : α) : map f (Iic a) = Iic (f a) := by { ext, simp }
@[simp] lemma map_Iio (f : α ≃o β) (a : α) : map f (Iio a) = Iio (f a) := by { ext, simp }

lemma Ioi_le_Ici (a : α) : Ioi a ≤ Ici a := Ioi_subset_Ici_self

@[simp] lemma Iic_top [order_top α] : Iic (⊤ : α) = ⊤ := set_like.coe_injective Iic_top
@[simp] lemma Iio_bot [order_bot α] : Iio (⊥ : α) = ⊥ := set_like.coe_injective Iio_bot

end preorder

section semilattice_inf
variables [semilattice_inf α]

@[simp] lemma Iic_inf (a b : α) : Iic (a ⊓ b) = Iic a ⊓ Iic b :=
set_like.coe_injective Iic_inter_Iic.symm

/-- `lower_set.Iic` as an `inf_hom`. -/
def Iic_inf_hom : inf_hom α (lower_set α) := ⟨Iic, Iic_inf⟩

@[simp] lemma coe_Iic_inf_hom : (Iic_inf_hom : α → lower_set α) = Iic := rfl
@[simp] lemma Iic_inf_hom_apply (a : α) : Iic_inf_hom a = Iic a := rfl

end semilattice_inf

section complete_lattice
variables [complete_lattice α]

@[simp] lemma Iic_Inf (S : set α) : Iic (Inf S) = ⨅ a ∈ S, Iic a :=
set_like.ext $ λ c, by simp only [mem_Iic_iff, mem_infi₂_iff, le_Inf_iff]

@[simp] lemma Iic_infi (f : ι → α) : Iic (⨅ i, f i) = ⨅ i, Iic (f i) :=
set_like.ext $ λ c, by simp only [mem_Iic_iff, mem_infi_iff, le_infi_iff]

@[simp] lemma Iic_infi₂ (f : Π i, κ i → α) : Iic (⨅ i j, f i j) = ⨅ i j, Iic (f i j) :=
by simp_rw Iic_infi

/-- `lower_set.Iic` as an `Inf_hom`. -/
def Iic_Inf_hom : Inf_hom α (lower_set α) := ⟨Iic, λ s, (Iic_Inf s).trans Inf_image.symm⟩

@[simp] lemma coe_Iic_Inf_hom : (Iic_Inf_hom : α → lower_set α) = Iic := rfl
@[simp] lemma Iic_Inf_hom_apply (a : α) : Iic_Inf_hom a = Iic a := rfl

end complete_lattice
end lower_set

section closure
variables [preorder α] [preorder β] {s t : set α} {x : α}

/-- The greatest upper set containing a given set. -/
def upper_closure (s : set α) : upper_set α :=
⟨{x | ∃ a ∈ s, a ≤ x}, λ x y h, Exists₂.imp $ λ a _, h.trans'⟩

/-- The least lower set containing a given set. -/
def lower_closure (s : set α) : lower_set α :=
⟨{x | ∃ a ∈ s, x ≤ a}, λ x y h, Exists₂.imp $ λ a _, h.trans⟩

-- We do not tag those two as `simp` to respect the abstraction.
@[norm_cast] lemma coe_upper_closure (s : set α) : ↑(upper_closure s) = {x | ∃ a ∈ s, a ≤ x} := rfl
@[norm_cast] lemma coe_lower_closure (s : set α) : ↑(lower_closure s) = {x | ∃ a ∈ s, x ≤ a} := rfl

@[simp] lemma mem_upper_closure : x ∈ upper_closure s ↔ ∃ a ∈ s, a ≤ x := iff.rfl
@[simp] lemma mem_lower_closure : x ∈ lower_closure s ↔ ∃ a ∈ s, x ≤ a := iff.rfl

lemma subset_upper_closure : s ⊆ upper_closure s := λ x hx, ⟨x, hx, le_rfl⟩
lemma subset_lower_closure : s ⊆ lower_closure s := λ x hx, ⟨x, hx, le_rfl⟩

lemma upper_closure_min (h : s ⊆ t) (ht : is_upper_set t) : ↑(upper_closure s) ⊆ t :=
λ a ⟨b, hb, hba⟩, ht hba $ h hb

lemma lower_closure_min (h : s ⊆ t) (ht : is_lower_set t) : ↑(lower_closure s) ⊆ t :=
λ a ⟨b, hb, hab⟩, ht hab $ h hb

protected lemma is_upper_set.upper_closure (hs : is_upper_set s) : ↑(upper_closure s) = s :=
(upper_closure_min subset.rfl hs).antisymm subset_upper_closure

protected lemma is_lower_set.lower_closure (hs : is_lower_set s) : ↑(lower_closure s) = s :=
(lower_closure_min subset.rfl hs).antisymm subset_lower_closure

@[simp] protected lemma upper_set.upper_closure (s : upper_set α) : upper_closure (s : set α) = s :=
set_like.coe_injective s.2.upper_closure

@[simp] protected lemma lower_set.lower_closure (s : lower_set α) : lower_closure (s : set α) = s :=
set_like.coe_injective s.2.lower_closure

@[simp] lemma upper_closure_image (f : α ≃o β) :
  upper_closure (f '' s) = upper_set.map f (upper_closure s) :=
begin
  rw [←f.symm_symm, ←upper_set.symm_map, f.symm_symm],
  ext,
  simp [-upper_set.symm_map, upper_set.map, order_iso.symm, ←f.le_symm_apply],
end

@[simp] lemma lower_closure_image (f : α ≃o β) :
  lower_closure (f '' s) = lower_set.map f (lower_closure s) :=
begin
  rw [←f.symm_symm, ←lower_set.symm_map, f.symm_symm],
  ext,
  simp [-lower_set.symm_map, lower_set.map, order_iso.symm, ←f.symm_apply_le],
end

@[simp] lemma upper_set.infi_Ici (s : set α) : (⨅ a ∈ s, upper_set.Ici a) = upper_closure s :=
by { ext, simp }

@[simp] lemma lower_set.supr_Iic (s : set α) : (⨆ a ∈ s, lower_set.Iic a) = lower_closure s :=
by { ext, simp }

lemma gc_upper_closure_coe :
  galois_connection (to_dual ∘ upper_closure : set α → (upper_set α)ᵒᵈ) (coe ∘ of_dual) :=
λ s t, ⟨λ h, subset_upper_closure.trans $ upper_set.coe_subset_coe.2 h,
  λ h, upper_closure_min h t.upper⟩

lemma gc_lower_closure_coe : galois_connection (lower_closure : set α → lower_set α) coe :=
λ s t, ⟨λ h, subset_lower_closure.trans $ lower_set.coe_subset_coe.2 h,
  λ h, lower_closure_min h t.lower⟩

/-- `upper_closure` forms a reversed Galois insertion with the coercion from upper sets to sets. -/
def gi_upper_closure_coe :
  galois_insertion (to_dual ∘ upper_closure : set α → (upper_set α)ᵒᵈ) (coe ∘ of_dual) :=
{ choice := λ s hs, to_dual (⟨s, λ a b hab ha, hs ⟨a, ha, hab⟩⟩ : upper_set α),
  gc := gc_upper_closure_coe,
  le_l_u := λ _, subset_upper_closure,
  choice_eq := λ s hs,
    of_dual.injective $ set_like.coe_injective $ subset_upper_closure.antisymm hs }

/-- `lower_closure` forms a Galois insertion with the coercion from lower sets to sets. -/
def gi_lower_closure_coe : galois_insertion (lower_closure : set α → lower_set α) coe :=
{ choice := λ s hs, ⟨s, λ a b hba ha, hs ⟨a, ha, hba⟩⟩,
  gc := gc_lower_closure_coe,
  le_l_u := λ _, subset_lower_closure,
  choice_eq := λ s hs, set_like.coe_injective $ subset_lower_closure.antisymm hs }

lemma upper_closure_anti : antitone (upper_closure : set α → upper_set α) :=
gc_upper_closure_coe.monotone_l

lemma lower_closure_mono : monotone (lower_closure : set α → lower_set α) :=
gc_lower_closure_coe.monotone_l

@[simp] lemma upper_closure_empty : upper_closure (∅ : set α) = ⊤ := by { ext, simp }
@[simp] lemma lower_closure_empty : lower_closure (∅ : set α) = ⊥ := by { ext, simp }

@[simp] lemma upper_closure_singleton (a : α) : upper_closure ({a} : set α) = upper_set.Ici a :=
by { ext, simp }

@[simp] lemma lower_closure_singleton (a : α) : lower_closure ({a} : set α) = lower_set.Iic a :=
by { ext, simp }

@[simp] lemma upper_closure_univ : upper_closure (univ : set α) = ⊥ :=
le_bot_iff.1 subset_upper_closure

@[simp] lemma lower_closure_univ : lower_closure (univ : set α) = ⊤ :=
top_le_iff.1 subset_lower_closure

@[simp] lemma upper_closure_eq_top_iff : upper_closure s = ⊤ ↔ s = ∅ :=
⟨λ h, subset_empty_iff.1 $ subset_upper_closure.trans (congr_arg coe h).subset,
  by { rintro rfl, exact upper_closure_empty }⟩

@[simp] lemma lower_closure_eq_bot_iff : lower_closure s = ⊥ ↔ s = ∅ :=
⟨λ h, subset_empty_iff.1 $ subset_lower_closure.trans (congr_arg coe h).subset,
  by { rintro rfl, exact lower_closure_empty }⟩

@[simp] lemma upper_closure_union (s t : set α) :
  upper_closure (s ∪ t) = upper_closure s ⊓ upper_closure t :=
by { ext, simp [or_and_distrib_right, exists_or_distrib] }

@[simp] lemma lower_closure_union (s t : set α) :
  lower_closure (s ∪ t) = lower_closure s ⊔ lower_closure t :=
by { ext, simp [or_and_distrib_right, exists_or_distrib] }

@[simp] lemma upper_closure_Union (f : ι → set α) :
  upper_closure (⋃ i, f i) = ⨅ i, upper_closure (f i) :=
by { ext, simp [←exists_and_distrib_right, @exists_comm α] }

@[simp] lemma lower_closure_Union (f : ι → set α) :
  lower_closure (⋃ i, f i) = ⨆ i, lower_closure (f i) :=
by { ext, simp [←exists_and_distrib_right, @exists_comm α] }

@[simp] lemma upper_closure_sUnion (S : set (set α)) :
  upper_closure (⋃₀ S) = ⨅ s ∈ S, upper_closure s :=
by simp_rw [sUnion_eq_bUnion, upper_closure_Union]

@[simp] lemma lower_closure_sUnion (S : set (set α)) :
  lower_closure (⋃₀ S) = ⨆ s ∈ S, lower_closure s :=
by simp_rw [sUnion_eq_bUnion, lower_closure_Union]

lemma set.ord_connected.upper_closure_inter_lower_closure (h : s.ord_connected) :
  ↑(upper_closure s) ∩ ↑(lower_closure s) = s :=
(subset_inter subset_upper_closure subset_lower_closure).antisymm' $ λ a ⟨⟨b, hb, hba⟩, c, hc, hac⟩,
  h.out hb hc ⟨hba, hac⟩

lemma ord_connected_iff_upper_closure_inter_lower_closure :
  s.ord_connected ↔ ↑(upper_closure s) ∩ ↑(lower_closure s) = s :=
begin
  refine ⟨set.ord_connected.upper_closure_inter_lower_closure, λ h, _⟩,
  rw ←h,
  exact (upper_set.upper _).ord_connected.inter (lower_set.lower _).ord_connected,
end

end closure

/-! ### Product -/

section preorder
variables [preorder α] [preorder β]

section
variables {s : set α} {t : set β} {x : α × β}

lemma is_upper_set.prod (hs : is_upper_set s) (ht : is_upper_set t) : is_upper_set (s ×ˢ t) :=
λ a b h ha, ⟨hs h.1 ha.1, ht h.2 ha.2⟩

lemma is_lower_set.prod (hs : is_lower_set s) (ht : is_lower_set t) : is_lower_set (s ×ˢ t) :=
λ a b h ha, ⟨hs h.1 ha.1, ht h.2 ha.2⟩

end

namespace upper_set
variables (s s₁ s₂ : upper_set α) (t t₁ t₂ : upper_set β) {x : α × β}

/-- The product of two upper sets as an upper set. -/
def prod : upper_set (α × β) := ⟨s ×ˢ t, s.2.prod t.2⟩

infixr (name := upper_set.prod) ` ×ˢ `:82 := prod

@[simp, norm_cast] lemma coe_prod : (↑(s ×ˢ t) : set (α × β)) = s ×ˢ t := rfl

<<<<<<< HEAD
infixr (name := upper_set.prod) ` ×ˢ `:82 := prod

@[simp] lemma mem_prod {s : upper_set α} {t : upper_set β} : x ∈ s ×ˢ t ↔ x.1 ∈ s ∧ x.2 ∈ t :=
iff.rfl

lemma Ici_prod (x : α × β) : Ici x = (Ici x.1) ×ˢ (Ici x.2) := rfl
@[simp] lemma Ici_prod_Ici (a : α) (b : β) : (Ici a) ×ˢ (Ici b) = Ici (a, b) := rfl

@[simp] lemma bot_prod_bot : (⊥ : upper_set α) ×ˢ (⊥ : upper_set β) = ⊥ := ext univ_prod_univ
@[simp] lemma prod_top (s : upper_set α) : s ×ˢ (⊤ : upper_set β) = ⊤ := ext prod_empty
@[simp] lemma top_prod (t : upper_set β) : (⊤ : upper_set α) ×ˢ t = ⊤ := ext empty_prod
=======
@[simp] lemma mem_prod {s : upper_set α} {t : upper_set β} : x ∈ s ×ˢ t ↔ x.1 ∈ s ∧ x.2 ∈ t :=
iff.rfl

lemma Ici_prod (x : α × β) : Ici x = Ici x.1 ×ˢ Ici x.2 := rfl
@[simp] lemma Ici_prod_Ici (a : α) (b : β) : Ici a ×ˢ Ici b = Ici (a, b) := rfl

@[simp] lemma prod_top : s ×ˢ (⊤ : upper_set β) = ⊤ := ext prod_empty
@[simp] lemma top_prod : (⊤ : upper_set α) ×ˢ t = ⊤ := ext empty_prod
@[simp] lemma bot_prod_bot : (⊥ : upper_set α) ×ˢ (⊥ : upper_set β) = ⊥ := ext univ_prod_univ
@[simp] lemma sup_prod : (s₁ ⊔ s₂) ×ˢ t = s₁ ×ˢ t ⊔ s₂ ×ˢ t := ext inter_prod
@[simp] lemma prod_sup : s ×ˢ (t₁ ⊔ t₂) = s ×ˢ t₁ ⊔ s ×ˢ t₂ := ext prod_inter
@[simp] lemma inf_prod : (s₁ ⊓ s₂) ×ˢ t = s₁ ×ˢ t ⊓ s₂ ×ˢ t := ext union_prod
@[simp] lemma prod_inf : s ×ˢ (t₁ ⊓ t₂) = s ×ˢ t₁ ⊓ s ×ˢ t₂ := ext prod_union
lemma prod_sup_prod : s₁ ×ˢ t₁ ⊔ s₂ ×ˢ t₂ = (s₁ ⊔ s₂) ×ˢ (t₁ ⊔ t₂) := ext prod_inter_prod

variables {s s₁ s₂ t t₁ t₂}

lemma prod_mono : s₁ ≤ s₂ → t₁ ≤ t₂ → s₁ ×ˢ t₁ ≤ s₂ ×ˢ t₂ := prod_mono
lemma prod_mono_left : s₁ ≤ s₂ → s₁ ×ˢ t ≤ s₂ ×ˢ t := prod_mono_left
lemma prod_mono_right : t₁ ≤ t₂ → s ×ˢ t₁ ≤ s ×ˢ t₂ := prod_mono_right

@[simp] lemma prod_self_le_prod_self : s₁ ×ˢ s₁ ≤ s₂ ×ˢ s₂ ↔ s₁ ≤ s₂ := prod_self_subset_prod_self
@[simp] lemma prod_self_lt_prod_self : s₁ ×ˢ s₁ < s₂ ×ˢ s₂ ↔ s₁ < s₂ := prod_self_ssubset_prod_self

lemma prod_le_prod_iff : s₁ ×ˢ t₁ ≤ s₂ ×ˢ t₂ ↔ s₁ ≤ s₂ ∧ t₁ ≤ t₂ ∨ s₂ = ⊤ ∨ t₂ = ⊤ :=
prod_subset_prod_iff.trans $ by simp

@[simp] lemma prod_eq_top : s ×ˢ t = ⊤ ↔ s = ⊤ ∨ t = ⊤ :=
by { simp_rw set_like.ext'_iff, exact prod_eq_empty_iff }

@[simp] lemma codisjoint_prod :
  codisjoint (s₁ ×ˢ t₁) (s₂ ×ˢ t₂) ↔ codisjoint s₁ s₂ ∨ codisjoint t₁ t₂ :=
by simp_rw [codisjoint_iff, prod_sup_prod, prod_eq_top]
>>>>>>> 02c8da89

end upper_set

namespace lower_set
variables (s s₁ s₂ : lower_set α) (t t₁ t₂ : lower_set β) {x : α × β}

/-- The product of two lower sets as a lower set. -/
def prod : lower_set (α × β) := ⟨s ×ˢ t, s.2.prod t.2⟩

infixr (name := lower_set.prod) ` ×ˢ `:82 := lower_set.prod

<<<<<<< HEAD
infixr (name := lower_set.prod) ` ×ˢ `:82 := lower_set.prod
=======
@[simp, norm_cast] lemma coe_prod : (↑(s ×ˢ t) : set (α × β)) = s ×ˢ t := rfl
>>>>>>> 02c8da89

@[simp] lemma mem_prod {s : lower_set α} {t : lower_set β} : x ∈ s ×ˢ t ↔ x.1 ∈ s ∧ x.2 ∈ t :=
iff.rfl

<<<<<<< HEAD
lemma Iic_prod (x : α × β) : Iic x = (Iic x.1) ×ˢ (Iic x.2) := rfl
@[simp] lemma Ici_prod_Ici (a : α) (b : β) : (Iic a) ×ˢ (Iic b) = Iic (a, b) := rfl

@[simp] lemma prod_bot (s : lower_set α) : s ×ˢ (⊥ : lower_set β) = ⊥ := ext prod_empty
@[simp] lemma bot_prod (t : lower_set β) : (⊥ : lower_set α) ×ˢ t = ⊥ := ext empty_prod
@[simp] lemma top_prod_top : (⊤ : lower_set α) ×ˢ (⊤ : lower_set β) = ⊤ := ext univ_prod_univ
=======
lemma Iic_prod (x : α × β) : Iic x = Iic x.1 ×ˢ Iic x.2 := rfl
@[simp] lemma Ici_prod_Ici (a : α) (b : β) : Iic a ×ˢ Iic b = Iic (a, b) := rfl

@[simp] lemma prod_bot : s ×ˢ (⊥ : lower_set β) = ⊥ := ext prod_empty
@[simp] lemma bot_prod : (⊥ : lower_set α) ×ˢ t = ⊥ := ext empty_prod
@[simp] lemma top_prod_top : (⊤ : lower_set α) ×ˢ (⊤ : lower_set β) = ⊤ := ext univ_prod_univ
@[simp] lemma inf_prod : (s₁ ⊓ s₂) ×ˢ t = s₁ ×ˢ t ⊓ s₂ ×ˢ t := ext inter_prod
@[simp] lemma prod_inf : s ×ˢ (t₁ ⊓ t₂) = s ×ˢ t₁ ⊓ s ×ˢ t₂ := ext prod_inter
@[simp] lemma sup_prod : (s₁ ⊔ s₂) ×ˢ t = s₁ ×ˢ t ⊔ s₂ ×ˢ t := ext union_prod
@[simp] lemma prod_sup : s ×ˢ (t₁ ⊔ t₂) = s ×ˢ t₁ ⊔ s ×ˢ t₂ := ext prod_union
lemma prod_inf_prod : s₁ ×ˢ t₁ ⊓ s₂ ×ˢ t₂ = (s₁ ⊓ s₂) ×ˢ (t₁ ⊓ t₂) := ext prod_inter_prod

variables {s s₁ s₂ t t₁ t₂}

lemma prod_mono : s₁ ≤ s₂ → t₁ ≤ t₂ → s₁ ×ˢ t₁ ≤ s₂ ×ˢ t₂ := prod_mono
lemma prod_mono_left : s₁ ≤ s₂ → s₁ ×ˢ t ≤ s₂ ×ˢ t := prod_mono_left
lemma prod_mono_right : t₁ ≤ t₂ → s ×ˢ t₁ ≤ s ×ˢ t₂ := prod_mono_right

@[simp] lemma prod_self_le_prod_self : s₁ ×ˢ s₁ ≤ s₂ ×ˢ s₂ ↔ s₁ ≤ s₂ := prod_self_subset_prod_self
@[simp] lemma prod_self_lt_prod_self : s₁ ×ˢ s₁ < s₂ ×ˢ s₂ ↔ s₁ < s₂ := prod_self_ssubset_prod_self

lemma prod_le_prod_iff : s₁ ×ˢ t₁ ≤ s₂ ×ˢ t₂ ↔ s₁ ≤ s₂ ∧ t₁ ≤ t₂ ∨ s₁ = ⊥ ∨ t₁ = ⊥ :=
prod_subset_prod_iff.trans $ by simp

@[simp] lemma prod_eq_bot : s ×ˢ t = ⊥ ↔ s = ⊥ ∨ t = ⊥ :=
by { simp_rw set_like.ext'_iff, exact prod_eq_empty_iff }

@[simp] lemma disjoint_prod : disjoint (s₁ ×ˢ t₁) (s₂ ×ˢ t₂) ↔ disjoint s₁ s₂ ∨ disjoint t₁ t₂ :=
by simp_rw [disjoint_iff, prod_inf_prod, prod_eq_bot]
>>>>>>> 02c8da89

end lower_set

@[simp] lemma upper_closure_prod (s : set α) (t : set β) :
<<<<<<< HEAD
  upper_closure (s ×ˢ t) = (upper_closure s) ×ˢ (upper_closure t) :=
=======
  upper_closure (s ×ˢ t) = upper_closure s ×ˢ upper_closure t :=
>>>>>>> 02c8da89
by { ext, simp [prod.le_def, and_and_and_comm _ (_ ∈ t)] }

lemma upper_closure_prod_eq_bot_prod_upper_closure_join_upper_closure_prod_bot (F₁ : set α)
 (F₂ : set β) : upper_closure (F₁ ×ˢ F₂)  =
  (⊥ : upper_set α) ×ˢ (upper_closure F₂) ⊔ (upper_closure F₁) ×ˢ (⊥ : upper_set β) :=
upper_set.ext begin
  rw [upper_closure_prod, subset_antisymm_iff],
  split,
  { rintros x h,
    finish, },
  { rintros x h,
    finish, },
end

lemma Ici_eq_bot_prod_Ici_join_Ici_prod_bot (a : α) (b : β) : upper_set.Ici (a,b) =
    (⊥ : upper_set α) ×ˢ (upper_set.Ici b) ⊔ (upper_set.Ici a) ×ˢ (⊥ : upper_set β) :=
by rw [← upper_set.Ici_prod_Ici, ← upper_closure_singleton, ← upper_closure_singleton,
  ←upper_closure_prod, upper_closure_prod_eq_bot_prod_upper_closure_join_upper_closure_prod_bot]

@[simp] lemma lower_closure_prod (s : set α) (t : set β) :
<<<<<<< HEAD
  lower_closure (s ×ˢ t) = (lower_closure s) ×ˢ (lower_closure t) :=
=======
  lower_closure (s ×ˢ t) = lower_closure s ×ˢ lower_closure t :=
>>>>>>> 02c8da89
by { ext, simp [prod.le_def, and_and_and_comm _ (_ ∈ t)] }

lemma upper_closure_compl_prod_upper_closure_compl (F₁ : set α) (F₂ : set β)
  : ((upper_closure F₁).compl ×ˢ (upper_closure F₂).compl)  =
  (upper_closure (univ ×ˢ F₂)).compl ⊓ (upper_closure (F₁ ×ˢ univ)).compl :=
lower_set.ext begin
  rw subset_antisymm_iff,
  split,
  { rintros x h, finish, },
  { rintros x h,
    simp only [set_like.mem_coe, lower_set.mem_prod, upper_set.mem_compl_iff, mem_upper_closure,
      exists_prop, not_exists, not_and],
    simp only [upper_closure_prod, upper_closure_univ, lower_set.coe_inf, upper_set.coe_compl,
    mem_inter_iff, mem_compl_iff, set_like.mem_coe, upper_set.mem_prod, upper_set.mem_bot,
    mem_upper_closure, exists_prop, true_and, not_exists, not_and, and_true] at h,
    rw and_comm,
    exact h, },
end

end preorder<|MERGE_RESOLUTION|>--- conflicted
+++ resolved
@@ -924,19 +924,6 @@
 
 @[simp, norm_cast] lemma coe_prod : (↑(s ×ˢ t) : set (α × β)) = s ×ˢ t := rfl
 
-<<<<<<< HEAD
-infixr (name := upper_set.prod) ` ×ˢ `:82 := prod
-
-@[simp] lemma mem_prod {s : upper_set α} {t : upper_set β} : x ∈ s ×ˢ t ↔ x.1 ∈ s ∧ x.2 ∈ t :=
-iff.rfl
-
-lemma Ici_prod (x : α × β) : Ici x = (Ici x.1) ×ˢ (Ici x.2) := rfl
-@[simp] lemma Ici_prod_Ici (a : α) (b : β) : (Ici a) ×ˢ (Ici b) = Ici (a, b) := rfl
-
-@[simp] lemma bot_prod_bot : (⊥ : upper_set α) ×ˢ (⊥ : upper_set β) = ⊥ := ext univ_prod_univ
-@[simp] lemma prod_top (s : upper_set α) : s ×ˢ (⊤ : upper_set β) = ⊤ := ext prod_empty
-@[simp] lemma top_prod (t : upper_set β) : (⊤ : upper_set α) ×ˢ t = ⊤ := ext empty_prod
-=======
 @[simp] lemma mem_prod {s : upper_set α} {t : upper_set β} : x ∈ s ×ˢ t ↔ x.1 ∈ s ∧ x.2 ∈ t :=
 iff.rfl
 
@@ -970,7 +957,6 @@
 @[simp] lemma codisjoint_prod :
   codisjoint (s₁ ×ˢ t₁) (s₂ ×ˢ t₂) ↔ codisjoint s₁ s₂ ∨ codisjoint t₁ t₂ :=
 by simp_rw [codisjoint_iff, prod_sup_prod, prod_eq_top]
->>>>>>> 02c8da89
 
 end upper_set
 
@@ -982,23 +968,11 @@
 
 infixr (name := lower_set.prod) ` ×ˢ `:82 := lower_set.prod
 
-<<<<<<< HEAD
-infixr (name := lower_set.prod) ` ×ˢ `:82 := lower_set.prod
-=======
 @[simp, norm_cast] lemma coe_prod : (↑(s ×ˢ t) : set (α × β)) = s ×ˢ t := rfl
->>>>>>> 02c8da89
 
 @[simp] lemma mem_prod {s : lower_set α} {t : lower_set β} : x ∈ s ×ˢ t ↔ x.1 ∈ s ∧ x.2 ∈ t :=
 iff.rfl
 
-<<<<<<< HEAD
-lemma Iic_prod (x : α × β) : Iic x = (Iic x.1) ×ˢ (Iic x.2) := rfl
-@[simp] lemma Ici_prod_Ici (a : α) (b : β) : (Iic a) ×ˢ (Iic b) = Iic (a, b) := rfl
-
-@[simp] lemma prod_bot (s : lower_set α) : s ×ˢ (⊥ : lower_set β) = ⊥ := ext prod_empty
-@[simp] lemma bot_prod (t : lower_set β) : (⊥ : lower_set α) ×ˢ t = ⊥ := ext empty_prod
-@[simp] lemma top_prod_top : (⊤ : lower_set α) ×ˢ (⊤ : lower_set β) = ⊤ := ext univ_prod_univ
-=======
 lemma Iic_prod (x : α × β) : Iic x = Iic x.1 ×ˢ Iic x.2 := rfl
 @[simp] lemma Ici_prod_Ici (a : α) (b : β) : Iic a ×ˢ Iic b = Iic (a, b) := rfl
 
@@ -1028,16 +1002,11 @@
 
 @[simp] lemma disjoint_prod : disjoint (s₁ ×ˢ t₁) (s₂ ×ˢ t₂) ↔ disjoint s₁ s₂ ∨ disjoint t₁ t₂ :=
 by simp_rw [disjoint_iff, prod_inf_prod, prod_eq_bot]
->>>>>>> 02c8da89
 
 end lower_set
 
 @[simp] lemma upper_closure_prod (s : set α) (t : set β) :
-<<<<<<< HEAD
-  upper_closure (s ×ˢ t) = (upper_closure s) ×ˢ (upper_closure t) :=
-=======
   upper_closure (s ×ˢ t) = upper_closure s ×ˢ upper_closure t :=
->>>>>>> 02c8da89
 by { ext, simp [prod.le_def, and_and_and_comm _ (_ ∈ t)] }
 
 lemma upper_closure_prod_eq_bot_prod_upper_closure_join_upper_closure_prod_bot (F₁ : set α)
@@ -1058,11 +1027,7 @@
   ←upper_closure_prod, upper_closure_prod_eq_bot_prod_upper_closure_join_upper_closure_prod_bot]
 
 @[simp] lemma lower_closure_prod (s : set α) (t : set β) :
-<<<<<<< HEAD
-  lower_closure (s ×ˢ t) = (lower_closure s) ×ˢ (lower_closure t) :=
-=======
   lower_closure (s ×ˢ t) = lower_closure s ×ˢ lower_closure t :=
->>>>>>> 02c8da89
 by { ext, simp [prod.le_def, and_and_and_comm _ (_ ∈ t)] }
 
 lemma upper_closure_compl_prod_upper_closure_compl (F₁ : set α) (F₂ : set β)
