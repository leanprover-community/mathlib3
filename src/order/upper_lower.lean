/-
Copyright (c) 2022 Yaël Dillies, Sara Rousta. All rights reserved.
Released under Apache 2.0 license as described in the file LICENSE.
Authors: Yaël Dillies, Sara Rousta
-/
import data.set_like.basic
import data.set.intervals.ord_connected
import order.hom.complete_lattice

/-!
# Up-sets and down-sets

This file defines upper and lower sets in an order.

## Main declarations

* `is_upper_set`: Predicate for a set to be an upper set. This means every element greater than a
  member of the set is in the set itself.
* `is_lower_set`: Predicate for a set to be a lower set. This means every element less than a member
  of the set is in the set itself.
* `upper_set`: The type of upper sets.
* `lower_set`: The type of lower sets.
* `upper_closure`: The greatest upper set containing a set.
* `lower_closure`: The least lower set containing a set.
* `upper_set.Ici`: Principal upper set. `set.Ici` as an upper set.
* `upper_set.Ioi`: Strict principal upper set. `set.Ioi` as an upper set.
* `lower_set.Iic`: Principal lower set. `set.Iic` as an lower set.
* `lower_set.Iio`: Strict principal lower set. `set.Iio` as an lower set.

## Notes

Upper sets are ordered by **reverse** inclusion. This convention is motivated by the fact that this
makes them order-isomorphic to lower sets and antichains, and matches the convention on `filter`.

## TODO

Lattice structure on antichains. Order equivalence between upper/lower sets and antichains.
-/

open order_dual set

variables {α : Type*} {ι : Sort*} {κ : ι → Sort*}

/-! ### Unbundled upper/lower sets -/

section has_le
variables [has_le α] {s t : set α}

/-- An upper set in an order `α` is a set such that any element greater than one of its members is
also a member. Also called up-set, upward-closed set. -/
def is_upper_set (s : set α) : Prop := ∀ ⦃a b : α⦄, a ≤ b → a ∈ s → b ∈ s

/-- A lower set in an order `α` is a set such that any element less than one of its members is also
a member. Also called down-set, downward-closed set. -/
def is_lower_set (s : set α) : Prop := ∀ ⦃a b : α⦄, b ≤ a → a ∈ s → b ∈ s

lemma is_upper_set_empty : is_upper_set (∅ : set α) := λ _ _ _, id
lemma is_lower_set_empty : is_lower_set (∅ : set α) := λ _ _ _, id
lemma is_upper_set_univ : is_upper_set (univ : set α) := λ _ _ _, id
lemma is_lower_set_univ : is_lower_set (univ : set α) := λ _ _ _, id
lemma is_upper_set.compl (hs : is_upper_set s) : is_lower_set sᶜ := λ a b h hb ha, hb $ hs h ha
lemma is_lower_set.compl (hs : is_lower_set s) : is_upper_set sᶜ := λ a b h hb ha, hb $ hs h ha

@[simp] lemma is_upper_set_compl : is_upper_set sᶜ ↔ is_lower_set s :=
⟨λ h, by { convert h.compl, rw compl_compl }, is_lower_set.compl⟩

@[simp] lemma is_lower_set_compl : is_lower_set sᶜ ↔ is_upper_set s :=
⟨λ h, by { convert h.compl, rw compl_compl }, is_upper_set.compl⟩

lemma is_upper_set.union (hs : is_upper_set s) (ht : is_upper_set t) : is_upper_set (s ∪ t) :=
λ a b h, or.imp (hs h) (ht h)

lemma is_lower_set.union (hs : is_lower_set s) (ht : is_lower_set t) : is_lower_set (s ∪ t) :=
λ a b h, or.imp (hs h) (ht h)

lemma is_upper_set.inter (hs : is_upper_set s) (ht : is_upper_set t) : is_upper_set (s ∩ t) :=
λ a b h, and.imp (hs h) (ht h)

lemma is_lower_set.inter (hs : is_lower_set s) (ht : is_lower_set t) : is_lower_set (s ∩ t) :=
λ a b h, and.imp (hs h) (ht h)

lemma is_upper_set_Union {f : ι → set α} (hf : ∀ i, is_upper_set (f i)) : is_upper_set (⋃ i, f i) :=
λ a b h, Exists₂.imp $ forall_range_iff.2 $ λ i, hf i h

lemma is_lower_set_Union {f : ι → set α} (hf : ∀ i, is_lower_set (f i)) : is_lower_set (⋃ i, f i) :=
λ a b h, Exists₂.imp $ forall_range_iff.2 $ λ i, hf i h

lemma is_upper_set_Union₂ {f : Π i, κ i → set α} (hf : ∀ i j, is_upper_set (f i j)) :
  is_upper_set (⋃ i j, f i j) :=
is_upper_set_Union $ λ i, is_upper_set_Union $ hf i

lemma is_lower_set_Union₂ {f : Π i, κ i → set α} (hf : ∀ i j, is_lower_set (f i j)) :
  is_lower_set (⋃ i j, f i j) :=
is_lower_set_Union $ λ i, is_lower_set_Union $ hf i

lemma is_upper_set_sUnion {S : set (set α)} (hf : ∀ s ∈ S, is_upper_set s) : is_upper_set (⋃₀ S) :=
λ a b h, Exists₂.imp $ λ s hs, hf s hs h

lemma is_lower_set_sUnion {S : set (set α)} (hf : ∀ s ∈ S, is_lower_set s) : is_lower_set (⋃₀ S) :=
λ a b h, Exists₂.imp $ λ s hs, hf s hs h

lemma is_upper_set_Inter {f : ι → set α} (hf : ∀ i, is_upper_set (f i)) : is_upper_set (⋂ i, f i) :=
λ a b h, forall₂_imp $ forall_range_iff.2 $ λ i, hf i h

lemma is_lower_set_Inter {f : ι → set α} (hf : ∀ i, is_lower_set (f i)) : is_lower_set (⋂ i, f i) :=
λ a b h, forall₂_imp $ forall_range_iff.2 $ λ i, hf i h

lemma is_upper_set_Inter₂ {f : Π i, κ i → set α} (hf : ∀ i j, is_upper_set (f i j)) :
  is_upper_set (⋂ i j, f i j) :=
is_upper_set_Inter $ λ i, is_upper_set_Inter $ hf i

lemma is_lower_set_Inter₂ {f : Π i, κ i → set α} (hf : ∀ i j, is_lower_set (f i j)) :
  is_lower_set (⋂ i j, f i j) :=
is_lower_set_Inter $ λ i, is_lower_set_Inter $ hf i

lemma is_upper_set_sInter {S : set (set α)} (hf : ∀ s ∈ S, is_upper_set s) : is_upper_set (⋂₀ S) :=
λ a b h, forall₂_imp $ λ s hs, hf s hs h

lemma is_lower_set_sInter {S : set (set α)} (hf : ∀ s ∈ S, is_lower_set s) : is_lower_set (⋂₀ S) :=
λ a b h, forall₂_imp $ λ s hs, hf s hs h

@[simp] lemma is_lower_set_preimage_of_dual_iff : is_lower_set (of_dual ⁻¹' s) ↔ is_upper_set s :=
iff.rfl
@[simp] lemma is_upper_set_preimage_of_dual_iff : is_upper_set (of_dual ⁻¹' s) ↔ is_lower_set s :=
iff.rfl
@[simp] lemma is_lower_set_preimage_to_dual_iff {s : set αᵒᵈ} :
  is_lower_set (to_dual ⁻¹' s) ↔ is_upper_set s := iff.rfl
@[simp] lemma is_upper_set_preimage_to_dual_iff {s : set αᵒᵈ} :
  is_upper_set (to_dual ⁻¹' s) ↔ is_lower_set s := iff.rfl

alias is_lower_set_preimage_of_dual_iff ↔ _ is_upper_set.of_dual
alias is_upper_set_preimage_of_dual_iff ↔ _ is_lower_set.of_dual
alias is_lower_set_preimage_to_dual_iff ↔ _ is_upper_set.to_dual
alias is_upper_set_preimage_to_dual_iff ↔ _ is_lower_set.to_dual

end has_le

section preorder
variables [preorder α] {s : set α} (a : α)

lemma is_upper_set_Ici : is_upper_set (Ici a) := λ _ _, ge_trans
lemma is_lower_set_Iic : is_lower_set (Iic a) := λ _ _, le_trans
lemma is_upper_set_Ioi : is_upper_set (Ioi a) := λ _ _, flip lt_of_lt_of_le
lemma is_lower_set_Iio : is_lower_set (Iio a) := λ _ _, lt_of_le_of_lt

lemma is_upper_set_iff_Ici_subset : is_upper_set s ↔ ∀ ⦃a⦄, a ∈ s → Ici a ⊆ s :=
by simp [is_upper_set, subset_def, @forall_swap (_ ∈ s)]

lemma is_lower_set_iff_Iic_subset : is_lower_set s ↔ ∀ ⦃a⦄, a ∈ s → Iic a ⊆ s :=
by simp [is_lower_set, subset_def, @forall_swap (_ ∈ s)]

alias is_upper_set_iff_Ici_subset ↔ is_upper_set.Ici_subset _
alias is_lower_set_iff_Iic_subset ↔ is_lower_set.Iic_subset _

lemma is_upper_set.ord_connected (h : is_upper_set s) : s.ord_connected :=
⟨λ a ha b _, Icc_subset_Ici_self.trans $ h.Ici_subset ha⟩

lemma is_lower_set.ord_connected (h : is_lower_set s) : s.ord_connected :=
⟨λ a _ b hb, Icc_subset_Iic_self.trans $ h.Iic_subset hb⟩

section order_top
variables [order_top α]

lemma is_lower_set.top_mem (hs : is_lower_set s) : ⊤ ∈ s ↔ s = univ :=
⟨λ h, eq_univ_of_forall $ λ a, hs le_top h, λ h, h.symm ▸ mem_univ _⟩

lemma is_upper_set.top_mem (hs : is_upper_set s) : ⊤ ∈ s ↔ s.nonempty :=
⟨λ h, ⟨_, h⟩, λ ⟨a, ha⟩, hs le_top ha⟩

lemma is_upper_set.not_top_mem (hs : is_upper_set s) : ⊤ ∉ s ↔ s = ∅ :=
hs.top_mem.not.trans not_nonempty_iff_eq_empty

end order_top

section order_bot
variables [order_bot α]

lemma is_upper_set.bot_mem (hs : is_upper_set s) : ⊥ ∈ s ↔ s = univ :=
⟨λ h, eq_univ_of_forall $ λ a, hs bot_le h, λ h, h.symm ▸ mem_univ _⟩

lemma is_lower_set.bot_mem (hs : is_lower_set s) : ⊥ ∈ s ↔ s.nonempty :=
⟨λ h, ⟨_, h⟩, λ ⟨a, ha⟩, hs bot_le ha⟩

lemma is_lower_set.not_bot_mem (hs : is_lower_set s) : ⊥ ∉ s ↔ s = ∅ :=
hs.bot_mem.not.trans not_nonempty_iff_eq_empty

end order_bot
end preorder

/-! ### Bundled upper/lower sets -/

section has_le
variables [has_le α]

/-- The type of upper sets of an order. -/
structure upper_set (α : Type*) [has_le α] :=
(carrier : set α)
(upper' : is_upper_set carrier)

/-- The type of lower sets of an order. -/
structure lower_set (α : Type*) [has_le α] :=
(carrier : set α)
(lower' : is_lower_set carrier)

namespace upper_set

instance : set_like (upper_set α) α :=
{ coe := upper_set.carrier,
  coe_injective' := λ s t h, by { cases s, cases t, congr' } }

@[ext] lemma ext {s t : upper_set α} : (s : set α) = t → s = t := set_like.ext'

@[simp] lemma carrier_eq_coe (s : upper_set α) : s.carrier = s := rfl

protected lemma upper (s : upper_set α) : is_upper_set (s : set α) := s.upper'

end upper_set

namespace lower_set

instance : set_like (lower_set α) α :=
{ coe := lower_set.carrier,
  coe_injective' := λ s t h, by { cases s, cases t, congr' } }

@[ext] lemma ext {s t : lower_set α} : (s : set α) = t → s = t := set_like.ext'

@[simp] lemma carrier_eq_coe (s : lower_set α) : s.carrier = s := rfl

protected lemma lower (s : lower_set α) : is_lower_set (s : set α) := s.lower'

end lower_set

/-! #### Order -/

namespace upper_set
variables {S : set (upper_set α)} {s t : upper_set α} {a : α}

instance : has_sup (upper_set α) := ⟨λ s t, ⟨s ∩ t, s.upper.inter t.upper⟩⟩
instance : has_inf (upper_set α) := ⟨λ s t, ⟨s ∪ t, s.upper.union t.upper⟩⟩
instance : has_top (upper_set α) := ⟨⟨∅, is_upper_set_empty⟩⟩
instance : has_bot (upper_set α) := ⟨⟨univ, is_upper_set_univ⟩⟩
instance : has_Sup (upper_set α) :=
⟨λ S, ⟨⋂ s ∈ S, ↑s, is_upper_set_Inter₂ $ λ s _, s.upper⟩⟩
instance : has_Inf (upper_set α) :=
⟨λ S, ⟨⋃ s ∈ S, ↑s, is_upper_set_Union₂ $ λ s _, s.upper⟩⟩

instance : complete_distrib_lattice (upper_set α) :=
(to_dual.injective.comp $ set_like.coe_injective).complete_distrib_lattice _
  (λ _ _, rfl) (λ _ _, rfl) (λ _, rfl) (λ _, rfl) rfl rfl

instance : inhabited (upper_set α) := ⟨⊥⟩

@[simp, norm_cast] lemma coe_subset_coe : (s : set α) ⊆ t ↔ t ≤ s := iff.rfl
@[simp, norm_cast] lemma coe_top : ((⊤ : upper_set α) : set α) = ∅ := rfl
@[simp, norm_cast] lemma coe_bot : ((⊥ : upper_set α) : set α) = univ := rfl
@[simp, norm_cast] lemma coe_sup (s t : upper_set α) : (↑(s ⊔ t) : set α) = s ∩ t := rfl
@[simp, norm_cast] lemma coe_inf (s t : upper_set α) : (↑(s ⊓ t) : set α) = s ∪ t := rfl
@[simp, norm_cast] lemma coe_Sup (S : set (upper_set α)) : (↑(Sup S) : set α) = ⋂ s ∈ S, ↑s := rfl
@[simp, norm_cast] lemma coe_Inf (S : set (upper_set α)) : (↑(Inf S) : set α) = ⋃ s ∈ S, ↑s := rfl
@[simp, norm_cast] lemma coe_supr (f : ι → upper_set α) : (↑(⨆ i, f i) : set α) = ⋂ i, f i :=
by simp [supr]
@[simp, norm_cast] lemma coe_infi (f : ι → upper_set α) : (↑(⨅ i, f i) : set α) = ⋃ i, f i :=
by simp [infi]
@[simp, norm_cast] lemma coe_supr₂ (f : Π i, κ i → upper_set α) :
  (↑(⨆ i j, f i j) : set α) = ⋂ i j, f i j := by simp_rw coe_supr
@[simp, norm_cast] lemma coe_infi₂ (f : Π i, κ i → upper_set α) :
  (↑(⨅ i j, f i j) : set α) = ⋃ i j, f i j := by simp_rw coe_infi

@[simp] lemma not_mem_top : a ∉ (⊤ : upper_set α) := id
@[simp] lemma mem_bot : a ∈ (⊥ : upper_set α) := trivial
@[simp] lemma mem_sup_iff : a ∈ s ⊔ t ↔ a ∈ s ∧ a ∈ t := iff.rfl
@[simp] lemma mem_inf_iff : a ∈ s ⊓ t ↔ a ∈ s ∨ a ∈ t := iff.rfl
@[simp] lemma mem_Sup_iff : a ∈ Sup S ↔ ∀ s ∈ S, a ∈ s := mem_Inter₂
@[simp] lemma mem_Inf_iff  : a ∈ Inf S ↔ ∃ s ∈ S, a ∈ s := mem_Union₂
@[simp] lemma mem_supr_iff {f : ι → upper_set α} : a ∈ (⨆ i, f i) ↔ ∀ i, a ∈ f i :=
by { rw [←set_like.mem_coe, coe_supr], exact mem_Inter }
@[simp] lemma mem_infi_iff {f : ι → upper_set α} : a ∈ (⨅ i, f i) ↔ ∃ i, a ∈ f i :=
by { rw [←set_like.mem_coe, coe_infi], exact mem_Union }
@[simp] lemma mem_supr₂_iff {f : Π i, κ i → upper_set α} : a ∈ (⨆ i j, f i j) ↔ ∀ i j, a ∈ f i j :=
by simp_rw mem_supr_iff
@[simp] lemma mem_infi₂_iff {f : Π i, κ i → upper_set α} : a ∈ (⨅ i j, f i j) ↔ ∃ i j, a ∈ f i j :=
by simp_rw mem_infi_iff

end upper_set

namespace lower_set
variables {S : set (lower_set α)} {s t : lower_set α} {a : α}

instance : has_sup (lower_set α) := ⟨λ s t, ⟨s ∪ t, λ a b h, or.imp (s.lower h) (t.lower h)⟩⟩
instance : has_inf (lower_set α) := ⟨λ s t, ⟨s ∩ t, λ a b h, and.imp (s.lower h) (t.lower h)⟩⟩
instance : has_top (lower_set α) := ⟨⟨univ, λ a b h, id⟩⟩
instance : has_bot (lower_set α) := ⟨⟨∅, λ a b h, id⟩⟩
instance : has_Sup (lower_set α) := ⟨λ S, ⟨⋃ s ∈ S, ↑s, is_lower_set_Union₂ $ λ s _, s.lower⟩⟩
instance : has_Inf (lower_set α) := ⟨λ S, ⟨⋂ s ∈ S, ↑s, is_lower_set_Inter₂ $ λ s _, s.lower⟩⟩

instance : complete_distrib_lattice (lower_set α) :=
set_like.coe_injective.complete_distrib_lattice _
  (λ _ _, rfl) (λ _ _, rfl) (λ _, rfl) (λ _, rfl) rfl rfl

instance : inhabited (lower_set α) := ⟨⊥⟩

@[simp, norm_cast] lemma coe_subset_coe : (s : set α) ⊆ t ↔ s ≤ t := iff.rfl
@[simp, norm_cast] lemma coe_top : ((⊤ : lower_set α) : set α) = univ := rfl
@[simp, norm_cast] lemma coe_bot : ((⊥ : lower_set α) : set α) = ∅ := rfl
@[simp, norm_cast] lemma coe_sup (s t : lower_set α) : (↑(s ⊔ t) : set α) = s ∪ t := rfl
@[simp, norm_cast] lemma coe_inf (s t : lower_set α) : (↑(s ⊓ t) : set α) = s ∩ t := rfl
@[simp, norm_cast] lemma coe_Sup (S : set (lower_set α)) : (↑(Sup S) : set α) = ⋃ s ∈ S, ↑s := rfl
@[simp, norm_cast] lemma coe_Inf (S : set (lower_set α)) : (↑(Inf S) : set α) = ⋂ s ∈ S, ↑s := rfl
@[simp, norm_cast] lemma coe_supr (f : ι → lower_set α) : (↑(⨆ i, f i) : set α) = ⋃ i, f i :=
by simp_rw [supr, coe_Sup, mem_range, Union_exists, Union_Union_eq']
@[simp, norm_cast] lemma coe_infi (f : ι → lower_set α) : (↑(⨅ i, f i) : set α) = ⋂ i, f i :=
by simp_rw [infi, coe_Inf, mem_range, Inter_exists, Inter_Inter_eq']
@[simp, norm_cast] lemma coe_supr₂ (f : Π i, κ i → lower_set α) :
  (↑(⨆ i j, f i j) : set α) = ⋃ i j, f i j := by simp_rw coe_supr
@[simp, norm_cast] lemma coe_infi₂ (f : Π i, κ i → lower_set α) :
  (↑(⨅ i j, f i j) : set α) = ⋂ i j, f i j := by simp_rw coe_infi

@[simp] lemma mem_top : a ∈ (⊤ : lower_set α) := trivial
@[simp] lemma not_mem_bot : a ∉ (⊥ : lower_set α) := id
@[simp] lemma mem_sup_iff : a ∈ s ⊔ t ↔ a ∈ s ∨ a ∈ t := iff.rfl
@[simp] lemma mem_inf_iff : a ∈ s ⊓ t ↔ a ∈ s ∧ a ∈ t := iff.rfl
@[simp] lemma mem_Sup_iff : a ∈ Sup S ↔ ∃ s ∈ S, a ∈ s := mem_Union₂
@[simp] lemma mem_Inf_iff  : a ∈ Inf S ↔ ∀ s ∈ S, a ∈ s := mem_Inter₂
@[simp] lemma mem_supr_iff {f : ι → lower_set α} : a ∈ (⨆ i, f i) ↔ ∃ i, a ∈ f i :=
by { rw [←set_like.mem_coe, coe_supr], exact mem_Union }
@[simp] lemma mem_infi_iff {f : ι → lower_set α} : a ∈ (⨅ i, f i) ↔ ∀ i, a ∈ f i :=
by { rw [←set_like.mem_coe, coe_infi], exact mem_Inter }
@[simp] lemma mem_supr₂_iff {f : Π i, κ i → lower_set α} : a ∈ (⨆ i j, f i j) ↔ ∃ i j, a ∈ f i j :=
by simp_rw mem_supr_iff
@[simp] lemma mem_infi₂_iff {f : Π i, κ i → lower_set α} : a ∈ (⨅ i j, f i j) ↔ ∀ i j, a ∈ f i j :=
by simp_rw mem_infi_iff

end lower_set

/-! #### Complement -/

/-- The complement of a lower set as an upper set. -/
def upper_set.compl (s : upper_set α) : lower_set α := ⟨sᶜ, s.upper.compl⟩

/-- The complement of a lower set as an upper set. -/
def lower_set.compl (s : lower_set α) : upper_set α := ⟨sᶜ, s.lower.compl⟩

namespace upper_set
variables {s t : upper_set α} {a : α}

@[simp] lemma coe_compl (s : upper_set α) : (s.compl : set α) = sᶜ := rfl
@[simp] lemma mem_compl_iff : a ∈ s.compl ↔ a ∉ s := iff.rfl
@[simp] lemma compl_compl (s : upper_set α) : s.compl.compl = s := upper_set.ext $ compl_compl _
@[simp] lemma compl_le_compl : s.compl ≤ t.compl ↔ s ≤ t := compl_subset_compl

@[simp] protected lemma compl_sup (s t : upper_set α) : (s ⊔ t).compl = s.compl ⊔ t.compl :=
lower_set.ext compl_inf
@[simp] protected lemma compl_inf (s t : upper_set α) : (s ⊓ t).compl = s.compl ⊓ t.compl :=
lower_set.ext compl_sup
@[simp] protected lemma compl_top : (⊤ : upper_set α).compl = ⊤ := lower_set.ext compl_empty
@[simp] protected lemma compl_bot : (⊥ : upper_set α).compl = ⊥  := lower_set.ext compl_univ
@[simp] protected lemma compl_Sup (S : set (upper_set α)) :
  (Sup S).compl = ⨆ s ∈ S, upper_set.compl s :=
lower_set.ext $ by simp only [coe_compl, coe_Sup, compl_Inter₂, lower_set.coe_supr₂]

@[simp] protected lemma compl_Inf (S : set (upper_set α)) :
  (Inf S).compl = ⨅ s ∈ S, upper_set.compl s :=
lower_set.ext $ by simp only [coe_compl, coe_Inf, compl_Union₂, lower_set.coe_infi₂]

@[simp] protected lemma compl_supr (f : ι → upper_set α) : (⨆ i, f i).compl = ⨆ i, (f i).compl :=
lower_set.ext $ by simp only [coe_compl, coe_supr, compl_Inter, lower_set.coe_supr]

@[simp] protected lemma compl_infi (f : ι → upper_set α) : (⨅ i, f i).compl = ⨅ i, (f i).compl :=
lower_set.ext $ by simp only [coe_compl, coe_infi, compl_Union, lower_set.coe_infi]

@[simp] lemma compl_supr₂ (f : Π i, κ i → upper_set α) :
  (⨆ i j, f i j).compl = ⨆ i j, (f i j).compl :=
by simp_rw upper_set.compl_supr

@[simp] lemma compl_infi₂ (f : Π i, κ i → upper_set α) :
  (⨅ i j, f i j).compl = ⨅ i j, (f i j).compl :=
by simp_rw upper_set.compl_infi

end upper_set

namespace lower_set
variables {s t : lower_set α} {a : α}

@[simp] lemma coe_compl (s : lower_set α) : (s.compl : set α) = sᶜ := rfl
@[simp] lemma mem_compl_iff : a ∈ s.compl ↔ a ∉ s := iff.rfl
@[simp] lemma compl_compl (s : lower_set α) : s.compl.compl = s := lower_set.ext $ compl_compl _
@[simp] lemma compl_le_compl : s.compl ≤ t.compl ↔ s ≤ t := compl_subset_compl

protected lemma compl_sup (s t : lower_set α) : (s ⊔ t).compl = s.compl ⊔ t.compl :=
upper_set.ext compl_sup
protected lemma compl_inf (s t : lower_set α) : (s ⊓ t).compl = s.compl ⊓ t.compl :=
upper_set.ext compl_inf
protected lemma compl_top : (⊤ : lower_set α).compl = ⊤ := upper_set.ext compl_univ
protected lemma compl_bot : (⊥ : lower_set α).compl = ⊥ := upper_set.ext compl_empty
protected lemma compl_Sup (S : set (lower_set α)) : (Sup S).compl = ⨆ s ∈ S, lower_set.compl s :=
upper_set.ext $ by simp only [coe_compl, coe_Sup, compl_Union₂, upper_set.coe_supr₂]

protected lemma compl_Inf (S : set (lower_set α)) : (Inf S).compl = ⨅ s ∈ S, lower_set.compl s :=
upper_set.ext $ by simp only [coe_compl, coe_Inf, compl_Inter₂, upper_set.coe_infi₂]

protected lemma compl_supr (f : ι → lower_set α) : (⨆ i, f i).compl = ⨆ i, (f i).compl :=
upper_set.ext $ by simp only [coe_compl, coe_supr, compl_Union, upper_set.coe_supr]

protected lemma compl_infi (f : ι → lower_set α) : (⨅ i, f i).compl = ⨅ i, (f i).compl :=
upper_set.ext $ by simp only [coe_compl, coe_infi, compl_Inter, upper_set.coe_infi]

@[simp] lemma compl_supr₂ (f : Π i, κ i → lower_set α) :
  (⨆ i j, f i j).compl = ⨆ i j, (f i j).compl :=
by simp_rw lower_set.compl_supr

@[simp] lemma compl_infi₂ (f : Π i, κ i → lower_set α) :
  (⨅ i j, f i j).compl = ⨅ i j, (f i j).compl :=
by simp_rw lower_set.compl_infi

end lower_set

/-- Upper sets are order-isomorphic to lower sets under complementation. -/
@[simps] def upper_set_iso_lower_set : upper_set α ≃o lower_set α :=
{ to_fun := upper_set.compl,
  inv_fun := lower_set.compl,
  left_inv := upper_set.compl_compl,
  right_inv := lower_set.compl_compl,
  map_rel_iff' := λ _ _, upper_set.compl_le_compl }

end has_le

/-! #### Principal sets -/

namespace upper_set
section preorder
variables [preorder α] {a b : α}

/-- The smallest upper set containing a given element. -/
def Ici (a : α) : upper_set α := ⟨Ici a, is_upper_set_Ici a⟩

/-- The smallest upper set containing a given element. -/
def Ioi (a : α) : upper_set α := ⟨Ioi a, is_upper_set_Ioi a⟩

@[simp] lemma coe_Ici (a : α) : ↑(Ici a) = set.Ici a := rfl
@[simp] lemma coe_Ioi (a : α) : ↑(Ioi a) = set.Ioi a := rfl
@[simp] lemma mem_Ici_iff : b ∈ Ici a ↔ a ≤ b := iff.rfl
@[simp] lemma mem_Ioi_iff : b ∈ Ioi a ↔ a < b := iff.rfl

lemma Ici_le_Ioi (a : α) : Ici a ≤ Ioi a := Ioi_subset_Ici_self

@[simp] lemma Ioi_top [order_top α] : Ioi (⊤ : α) = ⊤ := set_like.coe_injective Ioi_top
@[simp] lemma Ici_bot [order_bot α] : Ici (⊥ : α) = ⊥ := set_like.coe_injective Ici_bot

end preorder

section semilattice_sup
variables [semilattice_sup α]

@[simp] lemma Ici_sup (a b : α) : Ici (a ⊔ b) = Ici a ⊔ Ici b := ext Ici_inter_Ici.symm

/-- `upper_set.Ici` as a `sup_hom`. -/
def Ici_sup_hom : sup_hom α (upper_set α) := ⟨Ici, Ici_sup⟩

@[simp] lemma Ici_sup_hom_apply (a : α) : Ici_sup_hom a = (Ici a) := rfl

end semilattice_sup

section complete_lattice
variables [complete_lattice α]

@[simp] lemma Ici_Sup (S : set α) : Ici (Sup S) = ⨆ a ∈ S, Ici a :=
set_like.ext $ λ c, by simp only [mem_Ici_iff, mem_supr_iff, Sup_le_iff]

@[simp] lemma Ici_supr (f : ι → α) : Ici (⨆ i, f i) = ⨆ i, Ici (f i) :=
set_like.ext $ λ c, by simp only [mem_Ici_iff, mem_supr_iff, supr_le_iff]

@[simp] lemma Ici_supr₂ (f : Π i, κ i → α) : Ici (⨆ i j, f i j) = ⨆ i j, Ici (f i j) :=
by simp_rw Ici_supr

/-- `upper_set.Ici` as a `Sup_hom`. -/
def Ici_Sup_hom : Sup_hom α (upper_set α) := ⟨Ici, λ s, (Ici_Sup s).trans Sup_image.symm⟩

@[simp] lemma Ici_Sup_hom_apply (a : α) : Ici_Sup_hom a = to_dual (Ici a) := rfl

end complete_lattice
end upper_set

namespace lower_set
section preorder
variables [preorder α] {a b : α}

/-- Principal lower set. `set.Iic` as a lower set. The smallest lower set containing a given
element. -/
def Iic (a : α) : lower_set α := ⟨Iic a, is_lower_set_Iic a⟩

/-- Strict principal lower set. `set.Iio` as a lower set. -/
def Iio (a : α) : lower_set α := ⟨Iio a, is_lower_set_Iio a⟩

@[simp] lemma coe_Iic (a : α) : ↑(Iic a) = set.Iic a := rfl
@[simp] lemma coe_Iio (a : α) : ↑(Iio a) = set.Iio a := rfl
@[simp] lemma mem_Iic_iff : b ∈ Iic a ↔ b ≤ a := iff.rfl
@[simp] lemma mem_Iio_iff : b ∈ Iio a ↔ b < a := iff.rfl

lemma Ioi_le_Ici (a : α) : Ioi a ≤ Ici a := Ioi_subset_Ici_self

@[simp] lemma Iic_top [order_top α] : Iic (⊤ : α) = ⊤ := set_like.coe_injective Iic_top
@[simp] lemma Iio_bot [order_bot α] : Iio (⊥ : α) = ⊥ := set_like.coe_injective Iio_bot

end preorder

section semilattice_inf
variables [semilattice_inf α]

@[simp] lemma Iic_inf (a b : α) : Iic (a ⊓ b) = Iic a ⊓ Iic b :=
set_like.coe_injective Iic_inter_Iic.symm

/-- `lower_set.Iic` as an `inf_hom`. -/
def Iic_inf_hom : inf_hom α (lower_set α) := ⟨Iic, Iic_inf⟩

@[simp] lemma coe_Iic_inf_hom : (Iic_inf_hom : α → lower_set α) = Iic := rfl
@[simp] lemma Iic_inf_hom_apply (a : α) : Iic_inf_hom a = Iic a := rfl

end semilattice_inf

section complete_lattice
variables [complete_lattice α]

@[simp] lemma Iic_Inf (S : set α) : Iic (Inf S) = ⨅ a ∈ S, Iic a :=
set_like.ext $ λ c, by simp only [mem_Iic_iff, mem_infi₂_iff, le_Inf_iff]

@[simp] lemma Iic_infi (f : ι → α) : Iic (⨅ i, f i) = ⨅ i, Iic (f i) :=
set_like.ext $ λ c, by simp only [mem_Iic_iff, mem_infi_iff, le_infi_iff]

@[simp] lemma Iic_infi₂ (f : Π i, κ i → α) : Iic (⨅ i j, f i j) = ⨅ i j, Iic (f i j) :=
by simp_rw Iic_infi

/-- `lower_set.Iic` as an `Inf_hom`. -/
def Iic_Inf_hom : Inf_hom α (lower_set α) := ⟨Iic, λ s, (Iic_Inf s).trans Inf_image.symm⟩

@[simp] lemma coe_Iic_Inf_hom : (Iic_Inf_hom : α → lower_set α) = Iic := rfl
@[simp] lemma Iic_Inf_hom_apply (a : α) : Iic_Inf_hom a = Iic a := rfl

end complete_lattice
end lower_set

section closure
variables [preorder α] {s t : set α} {x : α}

/-- The greatest upper set containing a given set. -/
def upper_closure (s : set α) : upper_set α :=
⟨{x | ∃ a ∈ s, a ≤ x}, λ x y h, Exists₂.imp $ λ a _, h.trans'⟩

/-- The least lower set containing a given set. -/
def lower_closure (s : set α) : lower_set α :=
⟨{x | ∃ a ∈ s, x ≤ a}, λ x y h, Exists₂.imp $ λ a _, h.trans⟩

@[simp, norm_cast] lemma coe_upper_closure (s : set α) :
  ↑(upper_closure s) = {x | ∃ a ∈ s, a ≤ x} := rfl

@[simp, norm_cast] lemma coe_lower_closure (s : set α) :
  ↑(lower_closure s) = {x | ∃ a ∈ s, x ≤ a} := rfl

@[simp] lemma mem_upper_closure : x ∈ upper_closure s ↔ ∃ a ∈ s, a ≤ x := iff.rfl
@[simp] lemma mem_lower_closure : x ∈ lower_closure s ↔ ∃ a ∈ s, x ≤ a := iff.rfl

lemma subset_upper_closure : s ⊆ upper_closure s := λ x hx, ⟨x, hx, le_rfl⟩
lemma subset_lower_closure : s ⊆ lower_closure s := λ x hx, ⟨x, hx, le_rfl⟩

<<<<<<< HEAD
=======
lemma upper_closure_min (h : s ⊆ t) (ht : is_upper_set t) : ↑(upper_closure s) ⊆ t :=
λ a ⟨b, hb, hba⟩, ht hba $ h hb

lemma lower_closure_min (h : s ⊆ t) (ht : is_lower_set t) : ↑(lower_closure s) ⊆ t :=
λ a ⟨b, hb, hab⟩, ht hab $ h hb

>>>>>>> 11bd2a08
@[simp] lemma upper_set.infi_Ici (s : set α) : (⨅ a ∈ s, upper_set.Ici a) = upper_closure s :=
by { ext, simp }

@[simp] lemma lower_set.supr_Iic (s : set α) : (⨆ a ∈ s, lower_set.Iic a) = lower_closure s :=
by { ext, simp }

lemma gc_upper_closure_coe :
  galois_connection (to_dual ∘ upper_closure : set α → (upper_set α)ᵒᵈ) (coe ∘ of_dual) :=
λ s t, ⟨λ h, subset_upper_closure.trans $ upper_set.coe_subset_coe.2 h,
<<<<<<< HEAD
  λ h a ⟨b, hb, hba⟩, t.upper hba $ h hb⟩

lemma gc_lower_closure_coe : galois_connection (lower_closure : set α → lower_set α) coe :=
λ s t, ⟨λ h, subset_lower_closure.trans $ lower_set.coe_subset_coe.2 h,
  λ h a ⟨b, hb, hab⟩, t.lower hab $ h hb⟩
=======
  λ h, upper_closure_min h t.upper⟩

lemma gc_lower_closure_coe : galois_connection (lower_closure : set α → lower_set α) coe :=
λ s t, ⟨λ h, subset_lower_closure.trans $ lower_set.coe_subset_coe.2 h,
  λ h, lower_closure_min h t.lower⟩
>>>>>>> 11bd2a08

/-- `upper_closure` forms a reversed Galois insertion with the coercion from upper sets to sets. -/
def gi_upper_closure_coe :
  galois_insertion (to_dual ∘ upper_closure : set α → (upper_set α)ᵒᵈ) (coe ∘ of_dual) :=
{ choice := λ s hs, to_dual (⟨s, λ a b hab ha, hs ⟨a, ha, hab⟩⟩ : upper_set α),
  gc := gc_upper_closure_coe,
  le_l_u := λ _, subset_upper_closure,
  choice_eq := λ s hs,
    of_dual.injective $ set_like.coe_injective $ subset_upper_closure.antisymm hs }

/-- `lower_closure` forms a Galois insertion with the coercion from lower sets to sets. -/
def gi_lower_closure_coe : galois_insertion (lower_closure : set α → lower_set α) coe :=
{ choice := λ s hs, ⟨s, λ a b hba ha, hs ⟨a, ha, hba⟩⟩,
  gc := gc_lower_closure_coe,
  le_l_u := λ _, subset_lower_closure,
  choice_eq := λ s hs, set_like.coe_injective $ subset_lower_closure.antisymm hs }

lemma upper_closure_anti : antitone (upper_closure : set α → upper_set α) :=
gc_upper_closure_coe.monotone_l

lemma lower_closure_mono : monotone (lower_closure : set α → lower_set α) :=
gc_lower_closure_coe.monotone_l

@[simp] lemma upper_closure_empty : upper_closure (∅ : set α) = ⊤ := by { ext, simp }
@[simp] lemma lower_closure_empty : lower_closure (∅ : set α) = ⊥ := by { ext, simp }

@[simp] lemma upper_closure_univ : upper_closure (univ : set α) = ⊥ :=
le_bot_iff.1 subset_upper_closure

@[simp] lemma lower_closure_univ : lower_closure (univ : set α) = ⊤ :=
top_le_iff.1 subset_lower_closure

@[simp] lemma upper_closure_eq_top_iff : upper_closure s = ⊤ ↔ s = ∅ :=
⟨λ h, subset_empty_iff.1 $ subset_upper_closure.trans (congr_arg coe h).subset,
  by { rintro rfl, exact upper_closure_empty }⟩

@[simp] lemma lower_closure_eq_bot_iff : lower_closure s = ⊥ ↔ s = ∅ :=
⟨λ h, subset_empty_iff.1 $ subset_lower_closure.trans (congr_arg coe h).subset,
  by { rintro rfl, exact lower_closure_empty }⟩

@[simp] lemma upper_closure_union (s t : set α) :
  upper_closure (s ∪ t) = upper_closure s ⊓ upper_closure t :=
by { ext, simp [or_and_distrib_right, exists_or_distrib] }

@[simp] lemma lower_closure_union (s t : set α) :
  lower_closure (s ∪ t) = lower_closure s ⊔ lower_closure t :=
by { ext, simp [or_and_distrib_right, exists_or_distrib] }

@[simp] lemma upper_closure_Union (f : ι → set α) :
  upper_closure (⋃ i, f i) = ⨅ i, upper_closure (f i) :=
by { ext, simp [←exists_and_distrib_right, @exists_comm α] }

@[simp] lemma lower_closure_Union (f : ι → set α) :
  lower_closure (⋃ i, f i) = ⨆ i, lower_closure (f i) :=
by { ext, simp [←exists_and_distrib_right, @exists_comm α] }

@[simp] lemma upper_closure_sUnion (S : set (set α)) :
  upper_closure (⋃₀ S) = ⨅ s ∈ S, upper_closure s :=
by simp_rw [sUnion_eq_bUnion, upper_closure_Union]

@[simp] lemma lower_closure_sUnion (S : set (set α)) :
  lower_closure (⋃₀ S) = ⨆ s ∈ S, lower_closure s :=
by simp_rw [sUnion_eq_bUnion, lower_closure_Union]

lemma set.ord_connected.upper_closure_inter_lower_closure (h : s.ord_connected) :
  ↑(upper_closure s) ∩ ↑(lower_closure s) = s :=
(subset_inter subset_upper_closure subset_lower_closure).antisymm' $ λ a ⟨⟨b, hb, hba⟩, c, hc, hac⟩,
  h.out hb hc ⟨hba, hac⟩

lemma ord_connected_iff_upper_closure_inter_lower_closure :
  s.ord_connected ↔ ↑(upper_closure s) ∩ ↑(lower_closure s) = s :=
begin
  refine ⟨set.ord_connected.upper_closure_inter_lower_closure, λ h, _⟩,
  rw ←h,
  exact (upper_set.upper _).ord_connected.inter (lower_set.lower _).ord_connected,
end

end closure<|MERGE_RESOLUTION|>--- conflicted
+++ resolved
@@ -536,137 +536,4 @@
 @[simp] lemma Iic_Inf_hom_apply (a : α) : Iic_Inf_hom a = Iic a := rfl
 
 end complete_lattice
-end lower_set
-
-section closure
-variables [preorder α] {s t : set α} {x : α}
-
-/-- The greatest upper set containing a given set. -/
-def upper_closure (s : set α) : upper_set α :=
-⟨{x | ∃ a ∈ s, a ≤ x}, λ x y h, Exists₂.imp $ λ a _, h.trans'⟩
-
-/-- The least lower set containing a given set. -/
-def lower_closure (s : set α) : lower_set α :=
-⟨{x | ∃ a ∈ s, x ≤ a}, λ x y h, Exists₂.imp $ λ a _, h.trans⟩
-
-@[simp, norm_cast] lemma coe_upper_closure (s : set α) :
-  ↑(upper_closure s) = {x | ∃ a ∈ s, a ≤ x} := rfl
-
-@[simp, norm_cast] lemma coe_lower_closure (s : set α) :
-  ↑(lower_closure s) = {x | ∃ a ∈ s, x ≤ a} := rfl
-
-@[simp] lemma mem_upper_closure : x ∈ upper_closure s ↔ ∃ a ∈ s, a ≤ x := iff.rfl
-@[simp] lemma mem_lower_closure : x ∈ lower_closure s ↔ ∃ a ∈ s, x ≤ a := iff.rfl
-
-lemma subset_upper_closure : s ⊆ upper_closure s := λ x hx, ⟨x, hx, le_rfl⟩
-lemma subset_lower_closure : s ⊆ lower_closure s := λ x hx, ⟨x, hx, le_rfl⟩
-
-<<<<<<< HEAD
-=======
-lemma upper_closure_min (h : s ⊆ t) (ht : is_upper_set t) : ↑(upper_closure s) ⊆ t :=
-λ a ⟨b, hb, hba⟩, ht hba $ h hb
-
-lemma lower_closure_min (h : s ⊆ t) (ht : is_lower_set t) : ↑(lower_closure s) ⊆ t :=
-λ a ⟨b, hb, hab⟩, ht hab $ h hb
-
->>>>>>> 11bd2a08
-@[simp] lemma upper_set.infi_Ici (s : set α) : (⨅ a ∈ s, upper_set.Ici a) = upper_closure s :=
-by { ext, simp }
-
-@[simp] lemma lower_set.supr_Iic (s : set α) : (⨆ a ∈ s, lower_set.Iic a) = lower_closure s :=
-by { ext, simp }
-
-lemma gc_upper_closure_coe :
-  galois_connection (to_dual ∘ upper_closure : set α → (upper_set α)ᵒᵈ) (coe ∘ of_dual) :=
-λ s t, ⟨λ h, subset_upper_closure.trans $ upper_set.coe_subset_coe.2 h,
-<<<<<<< HEAD
-  λ h a ⟨b, hb, hba⟩, t.upper hba $ h hb⟩
-
-lemma gc_lower_closure_coe : galois_connection (lower_closure : set α → lower_set α) coe :=
-λ s t, ⟨λ h, subset_lower_closure.trans $ lower_set.coe_subset_coe.2 h,
-  λ h a ⟨b, hb, hab⟩, t.lower hab $ h hb⟩
-=======
-  λ h, upper_closure_min h t.upper⟩
-
-lemma gc_lower_closure_coe : galois_connection (lower_closure : set α → lower_set α) coe :=
-λ s t, ⟨λ h, subset_lower_closure.trans $ lower_set.coe_subset_coe.2 h,
-  λ h, lower_closure_min h t.lower⟩
->>>>>>> 11bd2a08
-
-/-- `upper_closure` forms a reversed Galois insertion with the coercion from upper sets to sets. -/
-def gi_upper_closure_coe :
-  galois_insertion (to_dual ∘ upper_closure : set α → (upper_set α)ᵒᵈ) (coe ∘ of_dual) :=
-{ choice := λ s hs, to_dual (⟨s, λ a b hab ha, hs ⟨a, ha, hab⟩⟩ : upper_set α),
-  gc := gc_upper_closure_coe,
-  le_l_u := λ _, subset_upper_closure,
-  choice_eq := λ s hs,
-    of_dual.injective $ set_like.coe_injective $ subset_upper_closure.antisymm hs }
-
-/-- `lower_closure` forms a Galois insertion with the coercion from lower sets to sets. -/
-def gi_lower_closure_coe : galois_insertion (lower_closure : set α → lower_set α) coe :=
-{ choice := λ s hs, ⟨s, λ a b hba ha, hs ⟨a, ha, hba⟩⟩,
-  gc := gc_lower_closure_coe,
-  le_l_u := λ _, subset_lower_closure,
-  choice_eq := λ s hs, set_like.coe_injective $ subset_lower_closure.antisymm hs }
-
-lemma upper_closure_anti : antitone (upper_closure : set α → upper_set α) :=
-gc_upper_closure_coe.monotone_l
-
-lemma lower_closure_mono : monotone (lower_closure : set α → lower_set α) :=
-gc_lower_closure_coe.monotone_l
-
-@[simp] lemma upper_closure_empty : upper_closure (∅ : set α) = ⊤ := by { ext, simp }
-@[simp] lemma lower_closure_empty : lower_closure (∅ : set α) = ⊥ := by { ext, simp }
-
-@[simp] lemma upper_closure_univ : upper_closure (univ : set α) = ⊥ :=
-le_bot_iff.1 subset_upper_closure
-
-@[simp] lemma lower_closure_univ : lower_closure (univ : set α) = ⊤ :=
-top_le_iff.1 subset_lower_closure
-
-@[simp] lemma upper_closure_eq_top_iff : upper_closure s = ⊤ ↔ s = ∅ :=
-⟨λ h, subset_empty_iff.1 $ subset_upper_closure.trans (congr_arg coe h).subset,
-  by { rintro rfl, exact upper_closure_empty }⟩
-
-@[simp] lemma lower_closure_eq_bot_iff : lower_closure s = ⊥ ↔ s = ∅ :=
-⟨λ h, subset_empty_iff.1 $ subset_lower_closure.trans (congr_arg coe h).subset,
-  by { rintro rfl, exact lower_closure_empty }⟩
-
-@[simp] lemma upper_closure_union (s t : set α) :
-  upper_closure (s ∪ t) = upper_closure s ⊓ upper_closure t :=
-by { ext, simp [or_and_distrib_right, exists_or_distrib] }
-
-@[simp] lemma lower_closure_union (s t : set α) :
-  lower_closure (s ∪ t) = lower_closure s ⊔ lower_closure t :=
-by { ext, simp [or_and_distrib_right, exists_or_distrib] }
-
-@[simp] lemma upper_closure_Union (f : ι → set α) :
-  upper_closure (⋃ i, f i) = ⨅ i, upper_closure (f i) :=
-by { ext, simp [←exists_and_distrib_right, @exists_comm α] }
-
-@[simp] lemma lower_closure_Union (f : ι → set α) :
-  lower_closure (⋃ i, f i) = ⨆ i, lower_closure (f i) :=
-by { ext, simp [←exists_and_distrib_right, @exists_comm α] }
-
-@[simp] lemma upper_closure_sUnion (S : set (set α)) :
-  upper_closure (⋃₀ S) = ⨅ s ∈ S, upper_closure s :=
-by simp_rw [sUnion_eq_bUnion, upper_closure_Union]
-
-@[simp] lemma lower_closure_sUnion (S : set (set α)) :
-  lower_closure (⋃₀ S) = ⨆ s ∈ S, lower_closure s :=
-by simp_rw [sUnion_eq_bUnion, lower_closure_Union]
-
-lemma set.ord_connected.upper_closure_inter_lower_closure (h : s.ord_connected) :
-  ↑(upper_closure s) ∩ ↑(lower_closure s) = s :=
-(subset_inter subset_upper_closure subset_lower_closure).antisymm' $ λ a ⟨⟨b, hb, hba⟩, c, hc, hac⟩,
-  h.out hb hc ⟨hba, hac⟩
-
-lemma ord_connected_iff_upper_closure_inter_lower_closure :
-  s.ord_connected ↔ ↑(upper_closure s) ∩ ↑(lower_closure s) = s :=
-begin
-  refine ⟨set.ord_connected.upper_closure_inter_lower_closure, λ h, _⟩,
-  rw ←h,
-  exact (upper_set.upper _).ord_connected.inter (lower_set.lower _).ord_connected,
-end
-
-end closure+end lower_set