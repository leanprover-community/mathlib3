/-
Copyright (c) 2020 Jeremy Avigad. All rights reserved.
Released under Apache 2.0 license as described in the file LICENSE.
Authors: Jeremy Avigad, Mario Carneiro
-/
import data.set.basic

/-!
# Well-founded relations

A relation is well-founded if it can be used for induction: for each `x`, `(∀ y, r y x → P y) → P x`
implies `P x`. Well-founded relations can be used for induction and recursion, including
construction of fixed points in the space of dependent functions `Π x : α , β x`.

The predicate `well_founded` is defined in the core library. In this file we prove some extra lemmas
and provide a few new definitions: `well_founded.min`, `well_founded.sup`, and `well_founded.succ`.
-/

variables {α : Type*}

namespace well_founded
/-- If `r` is a well-founded relation, then any nonempty set has a minimal element
with respect to `r`. -/
theorem has_min {α} {r : α → α → Prop} (H : well_founded r)
  (s : set α) : s.nonempty → ∃ a ∈ s, ∀ x ∈ s, ¬ r x a
| ⟨a, ha⟩ := (acc.rec_on (H.apply a) $ λ x _ IH, not_imp_not.1 $ λ hne hx, hne $
  ⟨x, hx, λ y hy hyx, hne $ IH y hyx hy⟩) ha

/-- A minimal element of a nonempty set in a well-founded order -/
noncomputable def min {α} {r : α → α → Prop} (H : well_founded r)
  (p : set α) (h : p.nonempty) : α :=
classical.some (H.has_min p h)

theorem min_mem {α} {r : α → α → Prop} (H : well_founded r)
  (p : set α) (h : p.nonempty) : H.min p h ∈ p :=
let ⟨h, _⟩ := classical.some_spec (H.has_min p h) in h

theorem not_lt_min {α} {r : α → α → Prop} (H : well_founded r)
  (p : set α) (h : p.nonempty) {x} (xp : x ∈ p) : ¬ r x (H.min p h) :=
let ⟨_, h'⟩ := classical.some_spec (H.has_min p h) in h' _ xp

theorem well_founded_iff_has_min  {α} {r : α → α → Prop} : (well_founded r) ↔
  ∀ (p : set α), p.nonempty → ∃ m ∈ p, ∀ x ∈ p, ¬ r x m :=
begin
  classical,
  split,
  { exact has_min, },
  { set counterexamples := { x : α | ¬ acc r x},
    intro exists_max,
    fconstructor,
    intro x,
    by_contra hx,
    obtain ⟨m, m_mem, hm⟩ := exists_max counterexamples ⟨x, hx⟩,
    refine m_mem (acc.intro _ ( λ y y_gt_m, _)),
    by_contra hy,
    exact hm y hy y_gt_m, },
end

lemma eq_iff_not_lt_of_le {α} [partial_order α] {x y : α} : x ≤ y → y = x ↔ ¬ x < y :=
begin
  split,
  { intros xle nge,
    cases le_not_le_of_lt nge,
    rw xle left at nge,
    exact lt_irrefl x nge },
  { intros ngt xle,
    contrapose! ngt,
    exact lt_of_le_of_ne xle (ne.symm ngt) }
end

theorem well_founded_iff_has_max' [partial_order α] : (well_founded ((>) : α → α → Prop) ↔
  ∀ (p : set α), p.nonempty → ∃ m ∈ p, ∀ x ∈ p, m ≤ x → x = m) :=
by simp only [eq_iff_not_lt_of_le, well_founded_iff_has_min]

theorem well_founded_iff_has_min' [partial_order α] : (well_founded (has_lt.lt : α → α → Prop)) ↔
  ∀ (p : set α), p.nonempty → ∃ m ∈ p, ∀ x ∈ p, x ≤ m → x = m :=
@well_founded_iff_has_max' (order_dual α) _

open set
/-- The supremum of a bounded, well-founded order -/
protected noncomputable def sup {α} {r : α → α → Prop} (wf : well_founded r) (s : set α)
  (h : bounded r s) : α :=
wf.min { x | ∀a ∈ s, r a x } h

protected lemma lt_sup {α} {r : α → α → Prop} (wf : well_founded r) {s : set α} (h : bounded r s)
  {x} (hx : x ∈ s) : r x (wf.sup s h) :=
min_mem wf { x | ∀a ∈ s, r a x } h x hx

section
open_locale classical
/-- A successor of an element `x` in a well-founded order is a minimal element `y` such that
`x < y` if one exists. Otherwise it is `x` itself. -/
protected noncomputable def succ {α} {r : α → α → Prop} (wf : well_founded r) (x : α) : α :=
if h : ∃y, r x y then wf.min { y | r x y } h else x

protected lemma lt_succ {α} {r : α → α → Prop} (wf : well_founded r) {x : α} (h : ∃y, r x y) :
  r x (wf.succ x) :=
by { rw [well_founded.succ, dif_pos h], apply min_mem }
end

protected lemma lt_succ_iff {α} {r : α → α → Prop} [wo : is_well_order α r] {x : α} (h : ∃y, r x y)
  (y : α) : r y (wo.wf.succ x) ↔ r y x ∨ y = x :=
begin
  split,
  { intro h', have : ¬r x y,
    { intro hy, rw [well_founded.succ, dif_pos] at h',
      exact wo.wf.not_lt_min _ h hy h' },
    rcases trichotomous_of r x y with hy | hy | hy,
    exfalso, exact this hy,
    right, exact hy.symm,
    left, exact hy },
  rintro (hy | rfl), exact trans hy (wo.wf.lt_succ h), exact wo.wf.lt_succ h
end

end well_founded

namespace function

variables {β : Type*} (f : α → β)

section has_lt

variables [has_lt β] (h : well_founded ((<) : β → β → Prop))

/-- Given a function `f : α → β` where `β` carries a well-founded `<`, this is an element of `α`
whose image under `f` is minimal in the sense of `function.not_lt_argmin`. -/
noncomputable def argmin [nonempty α] : α :=
well_founded.min (inv_image.wf f h) set.univ set.univ_nonempty

lemma not_lt_argmin [nonempty α] (a : α) : ¬ f a < f (argmin f h) :=
well_founded.not_lt_min (inv_image.wf f h) _ _ (set.mem_univ a)

/-- Given a function `f : α → β` where `β` carries a well-founded `<`, and a non-empty subset `s`
of `α`, this is an element of `s` whose image under `f` is minimal in the sense of
`function.not_lt_argmin_on`. -/
noncomputable def argmin_on (s : set α) (hs : s.nonempty) : α :=
well_founded.min (inv_image.wf f h) s hs

@[simp] lemma argmin_on_mem (s : set α) (hs : s.nonempty) :
  argmin_on f h s hs ∈ s :=
well_founded.min_mem _ _ _

@[simp] lemma not_lt_argmin_on (s : set α) {a : α} (ha : a ∈ s)
  (hs : s.nonempty := set.nonempty_of_mem ha) :
  ¬ f a < f (argmin_on f h s hs) :=
well_founded.not_lt_min (inv_image.wf f h) s hs ha

end has_lt

section linear_order

variables [linear_order β] (h : well_founded ((<) : β → β → Prop))

@[simp] lemma argmin_le (a : α) [nonempty α] : f (argmin f h) ≤ f a :=
not_lt.mp $ not_lt_argmin f h a

@[simp] lemma argmin_on_le (s : set α) {a : α} (ha : a ∈ s)
  (hs : s.nonempty := set.nonempty_of_mem ha) : f (argmin_on f h s hs) ≤ f a :=
not_lt.mp $ not_lt_argmin_on f h s ha hs

<<<<<<< HEAD
end linear_order

end function

theorem strict_mono.id_le_of_wo {α : Type*} [linear_order α] {φ : α → α}
(h : strict_mono φ) (H : @well_founded α (<)) :
  ∀ n, n ≤ φ n :=
=======
include h
theorem well_founded.self_le_of_strict_mono {φ : β → β} (hφ : strict_mono φ) : ∀ n, n ≤ φ n :=
>>>>>>> 9c34d7ae
begin
  by_contra h',
  push_neg at h',
  exact h.not_lt_min _ h' (@hφ _ (h.min _ h') (h.min_mem _ h')) (h.min_mem _ h')
end

end linear_order

end function<|MERGE_RESOLUTION|>--- conflicted
+++ resolved
@@ -158,18 +158,8 @@
   (hs : s.nonempty := set.nonempty_of_mem ha) : f (argmin_on f h s hs) ≤ f a :=
 not_lt.mp $ not_lt_argmin_on f h s ha hs
 
-<<<<<<< HEAD
-end linear_order
-
-end function
-
-theorem strict_mono.id_le_of_wo {α : Type*} [linear_order α] {φ : α → α}
-(h : strict_mono φ) (H : @well_founded α (<)) :
-  ∀ n, n ≤ φ n :=
-=======
 include h
 theorem well_founded.self_le_of_strict_mono {φ : β → β} (hφ : strict_mono φ) : ∀ n, n ≤ φ n :=
->>>>>>> 9c34d7ae
 begin
   by_contra h',
   push_neg at h',
