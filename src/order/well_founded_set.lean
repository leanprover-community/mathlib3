/-
Copyright (c) 2021 Aaron Anderson. All rights reserved.
Released under Apache 2.0 license as described in the file LICENSE.
Authors: Aaron Anderson
-/
import data.set.pointwise
import order.antichain
import order.order_iso_nat
import order.well_founded

/-!
# Well-founded sets

A well-founded subset of an ordered type is one on which the relation `<` is well-founded.

## Main Definitions
 * `set.well_founded_on s r` indicates that the relation `r` is
  well-founded when restricted to the set `s`.
 * `set.is_wf s` indicates that `<` is well-founded when restricted to `s`.
 * `set.partially_well_ordered_on s r` indicates that the relation `r` is
  partially well-ordered (also known as well quasi-ordered) when restricted to the set `s`.
 * `set.is_pwo s` indicates that any infinite sequence of elements in `s`
  contains an infinite monotone subsequence. Note that

### Definitions for Hahn Series
 * `set.add_antidiagonal s t a` and `set.mul_antidiagonal s t a` are the sets of pairs of elements
  from `s` and `t` that add/multiply to `a`.
 * `finset.add_antidiagonal` and `finset.mul_antidiagonal` are finite versions of
  `set.add_antidiagonal` and `set.mul_antidiagonal` defined when `s` and `t` are well-founded.

## Main Results
 * Higman's Lemma, `set.partially_well_ordered_on.partially_well_ordered_on_sublist_forall₂`,
  shows that if `r` is partially well-ordered on `s`, then `list.sublist_forall₂` is partially
  well-ordered on the set of lists of elements of `s`. The result was originally published by
  Higman, but this proof more closely follows Nash-Williams.
 * `set.well_founded_on_iff` relates `well_founded_on` to the well-foundedness of a relation on the
 original type, to avoid dealing with subtypes.
 * `set.is_wf.mono` shows that a subset of a well-founded subset is well-founded.
 * `set.is_wf.union` shows that the union of two well-founded subsets is well-founded.
 * `finset.is_wf` shows that all `finset`s are well-founded.

## TODO

Prove that `s` is partial well ordered iff it has no infinite descending chain or antichain.

## References
 * [Higman, *Ordering by Divisibility in Abstract Algebras*][Higman52]
 * [Nash-Williams, *On Well-Quasi-Ordering Finite Trees*][Nash-Williams63]
-/

open_locale pointwise

variables {α : Type*}

namespace set

/-- `s.well_founded_on r` indicates that the relation `r` is well-founded when restricted to `s`. -/
def well_founded_on (s : set α) (r : α → α → Prop) : Prop :=
well_founded (λ (a : s) (b : s), r a b)

@[simp] lemma well_founded_on_empty (r : α → α → Prop) : well_founded_on ∅ r :=
well_founded_of_empty _

lemma well_founded_on_iff {s : set α} {r : α → α → Prop} :
  s.well_founded_on r ↔ well_founded (λ (a b : α), r a b ∧ a ∈ s ∧ b ∈ s) :=
begin
  have f : rel_embedding (λ (a : s) (b : s), r a b) (λ (a b : α), r a b ∧ a ∈ s ∧ b ∈ s) :=
    ⟨⟨coe, subtype.coe_injective⟩, λ a b, by simp⟩,
  refine ⟨λ h, _, f.well_founded⟩,
  rw well_founded.well_founded_iff_has_min,
  intros t ht,
  by_cases hst : (s ∩ t).nonempty,
  { rw ← subtype.preimage_coe_nonempty at hst,
    rcases h.has_min (coe ⁻¹' t) hst with ⟨⟨m, ms⟩, mt, hm⟩,
    exact ⟨m, mt, λ x xt ⟨xm, xs, ms⟩, hm ⟨x, xs⟩ xt xm⟩ },
  { rcases ht with ⟨m, mt⟩,
    exact ⟨m, mt, λ x xt ⟨xm, xs, ms⟩, hst ⟨m, ⟨ms, mt⟩⟩⟩ }
end

lemma well_founded_on.induction {s : set α} {r : α → α → Prop} (hs : s.well_founded_on r) {x : α}
  (hx : x ∈ s) {P : α → Prop} (hP : ∀ (y ∈ s), (∀ (z ∈ s), r z y → P z) → P y) : P x :=
begin
  let Q : s → Prop := λ y, P y,
  change Q ⟨x, hx⟩,
  refine well_founded.induction hs ⟨x, hx⟩ _,
  rintros ⟨y, ys⟩ ih,
  exact hP _ ys (λ z zs zy, ih ⟨z, zs⟩ zy),
end

instance is_strict_order.subset {s : set α} {r : α → α → Prop} [is_strict_order α r] :
  is_strict_order α (λ (a b : α), r a b ∧ a ∈ s ∧ b ∈ s) :=
{ to_is_irrefl := ⟨λ a con, irrefl_of r a con.1 ⟩,
  to_is_trans := ⟨λ a b c ab bc, ⟨trans_of r ab.1 bc.1, ab.2.1, bc.2.2⟩ ⟩ }

theorem well_founded_on_iff_no_descending_seq {s : set α} {r : α → α → Prop} [is_strict_order α r] :
  s.well_founded_on r ↔ ∀ (f : ((>) : ℕ → ℕ → Prop) ↪r r), ¬ (range f) ⊆ s :=
begin
  rw [well_founded_on_iff, rel_embedding.well_founded_iff_no_descending_seq],
  refine ⟨λ h f con, begin
      refine h.elim' ⟨⟨f, f.injective⟩, λ a b, _⟩,
       simp only [con (mem_range_self a), con (mem_range_self b), and_true, gt_iff_lt,
        function.embedding.coe_fn_mk, f.map_rel_iff]
    end, λ h, ⟨λ con, _⟩⟩,
  rcases con with ⟨f, hf⟩,
  have hfs' : ∀ n : ℕ, f n ∈ s := λ n, (hf.2 n.lt_succ_self).2.2,
  refine h ⟨f, λ a b, _⟩ (λ n hn, _),
  { rw ← hf,
    exact ⟨λ h, ⟨h, hfs' _, hfs' _⟩, λ h, h.1⟩ },
  { rcases set.mem_range.1 hn with ⟨m, hm⟩,
    rw ← hm,
    apply hfs' }
end

section has_lt
variables [has_lt α]

/-- `s.is_wf` indicates that `<` is well-founded when restricted to `s`. -/
def is_wf (s : set α) : Prop := well_founded_on s (<)

<<<<<<< HEAD
@[simp] lemma is_wf_univ_iff : is_wf (univ : set α) ↔ well_founded ((<) : α → α → Prop) :=
=======
@[simp] lemma is_wf_empty : is_wf (∅ : set α) := well_founded_of_empty _

lemma is_wf_univ_iff : is_wf (univ : set α) ↔ well_founded ((<) : α → α → Prop) :=
>>>>>>> d1795d68
by simp [is_wf, well_founded_on_iff]

theorem is_wf.mono {s t : set α} (h : is_wf t) (st : s ⊆ t) : is_wf s :=
begin
  rw [is_wf, well_founded_on_iff] at *,
  refine subrelation.wf (λ x y xy, _) h,
  exact ⟨xy.1, st xy.2.1, st xy.2.2⟩,
end

lemma _root_.well_founded.is_wf (h : well_founded ((<) : α → α → Prop)) (s : set α) : s.is_wf :=
(set.is_wf_univ_iff.2 h).mono $ set.subset_univ s

end has_lt

section partial_order
variables [partial_order α] {s t : set α} {a : α}

theorem is_wf_iff_no_descending_seq : is_wf s ↔ ∀ f : ℕᵒᵈ ↪o α, ¬ (range f) ⊆ s :=
begin
  rw [is_wf, well_founded_on_iff_no_descending_seq],
  exact ⟨λ h f, h f.lt_embedding, λ h f, h (order_embedding.of_strict_mono
    f (λ _ _, f.map_rel_iff.2))⟩,
end

theorem is_wf.union (hs : is_wf s) (ht : is_wf t) : is_wf (s ∪ t) :=
begin
  classical,
  rw [is_wf_iff_no_descending_seq] at *,
  rintros f fst,
  have h : (f ⁻¹' s).infinite ∨ (f ⁻¹' t).infinite,
  { have h : (univ : set ℕ).infinite := infinite_univ,
    have hpre : f ⁻¹' (s ∪ t) = set.univ,
    { rw [← image_univ, image_subset_iff, univ_subset_iff] at fst,
      exact fst },
    rw preimage_union at hpre,
    rw [set.infinite, set.infinite],
    rw [← hpre, set.infinite] at h,
    contrapose! h,
    exact finite.union h.1 h.2, },
  rw [← infinite_coe_iff, ← infinite_coe_iff] at h,
  cases h with inf inf; haveI := inf,
  { apply hs ((nat.order_embedding_of_set (f ⁻¹' s)).dual.trans f),
    change range (function.comp f (nat.order_embedding_of_set (f ⁻¹' s))) ⊆ s,
    rw [range_comp, image_subset_iff],
      simp },
  { apply ht ((nat.order_embedding_of_set (f ⁻¹' t)).dual.trans f),
    change range (function.comp f (nat.order_embedding_of_set (f ⁻¹' t))) ⊆ t,
    rw [range_comp, image_subset_iff],
      simp }
end

end partial_order
end set

namespace set

/-- A subset is partially well-ordered by a relation `r` when any infinite sequence contains
  two elements where the first is related to the second by `r`. -/
def partially_well_ordered_on (s) (r : α → α → Prop) : Prop :=
  ∀ (f : ℕ → α), range f ⊆ s → ∃ (m n : ℕ), m < n ∧ r (f m) (f n)

@[simp] theorem partially_well_ordered_on_empty (r : α → α → Prop) :
  partially_well_ordered_on (∅ : set α) r :=
λ f h, begin
  rw subset_empty_iff at h,
  exact ((range_nonempty f).ne_empty h).elim
end

/-- A subset of a preorder is partially well-ordered when any infinite sequence contains
  a monotone subsequence of length 2 (or equivalently, an infinite monotone subsequence). -/
def is_pwo [preorder α] (s) : Prop :=
partially_well_ordered_on s ((≤) : α → α → Prop)

@[simp] theorem is_pwo_empty [preorder α] : is_pwo (∅ : set α) := partially_well_ordered_on_empty _

theorem partially_well_ordered_on.mono {s t : set α} {r : α → α → Prop}
  (ht : t.partially_well_ordered_on r) (hsub : s ⊆ t) :
  s.partially_well_ordered_on r :=
λ f hf, ht f (set.subset.trans hf hsub)

theorem is_pwo.mono [preorder α] {s t : set α}
  (ht : t.is_pwo) (hsub : s ⊆ t) :
  s.is_pwo :=
partially_well_ordered_on.mono ht hsub

theorem partially_well_ordered_on.image_of_monotone_on {s : set α}
  {r : α → α → Prop} {β : Type*} {r' : β → β → Prop}
  (hs : s.partially_well_ordered_on r) {f : α → β}
  (hf : ∀ a1 a2 : α, a1 ∈ s → a2 ∈ s → r a1 a2 → r' (f a1) (f a2)) :
  (f '' s).partially_well_ordered_on r' :=
λ g hg, begin
  have h := λ (n : ℕ), ((mem_image _ _ _).1 (hg (mem_range_self n))),
  obtain ⟨m, n, hlt, hmn⟩ := hs (λ n, classical.some (h n)) _,
  { refine ⟨m, n, hlt, _⟩,
    rw [← (classical.some_spec (h m)).2, ← (classical.some_spec (h n)).2],
    exact hf _ _ (classical.some_spec (h m)).1 (classical.some_spec (h n)).1 hmn },
  { rintros _ ⟨n, rfl⟩,
    exact (classical.some_spec (h n)).1 }
end

lemma _root_.is_antichain.finite_of_partially_well_ordered_on {s : set α} {r : α → α → Prop}
  (ha : is_antichain r s) (hp : s.partially_well_ordered_on r) :
  s.finite :=
begin
  refine finite_or_infinite.resolve_right (λ hi, _),
  obtain ⟨m, n, hmn, h⟩ := hp (λ n, hi.nat_embedding _ n) (range_subset_iff.2 $
    λ n, (hi.nat_embedding _ n).2),
  exact hmn.ne ((hi.nat_embedding _).injective $ subtype.val_injective $
    ha.eq (hi.nat_embedding _ m).2 (hi.nat_embedding _ n).2 h),
end

lemma finite.partially_well_ordered_on {s : set α} {r : α → α → Prop} [is_refl α r] (h : s.finite) :
  s.partially_well_ordered_on r :=
begin
  intros f hf,
  obtain ⟨m, n, hmn, hf⟩ := h.exists_lt_map_eq_of_range_subset hf,
  exact ⟨m, n, hmn, hf.subst $ refl (f m)⟩,
end

lemma _root_.is_antichain.partially_well_ordered_on_iff {s : set α} {r : α → α → Prop} [is_refl α r]
  (hs : is_antichain r s) : s.partially_well_ordered_on r ↔ s.finite :=
⟨hs.finite_of_partially_well_ordered_on, finite.partially_well_ordered_on⟩

lemma partially_well_ordered_on_iff_finite_antichains {s : set α} {r : α → α → Prop} [is_refl α r]
  [is_symm α r] : s.partially_well_ordered_on r ↔ ∀ t ⊆ s, is_antichain r t → t.finite :=
begin
  refine ⟨λ h t ht hrt, hrt.finite_of_partially_well_ordered_on (h.mono ht), _⟩,
  rintro hs f hf,
  by_contra' H,
  refine set.infinite_range_of_injective (λ m n hmn, _) (hs _ hf _),
  { obtain h | h | h := lt_trichotomy m n,
    { refine (H _ _ h _).elim,
      rw hmn,
      exact refl _ },
    { exact h },
    { refine (H _ _ h _).elim,
      rw hmn,
      exact refl _ } },
  rintro _ ⟨m, hm, rfl⟩ _ ⟨n, hn, rfl⟩ hmn,
  obtain h | h  := (ne_of_apply_ne _ hmn).lt_or_lt,
  { exact H _ _ h },
  { exact mt symm (H _ _ h) }
end

section partial_order
variables {s : set α} {t : set α} {r : α → α → Prop}

theorem partially_well_ordered_on.exists_monotone_subseq [is_refl α r] [is_trans α r]
  (h : s.partially_well_ordered_on r) (f : ℕ → α) (hf : range f ⊆ s) :
  ∃ (g : ℕ ↪o ℕ), ∀ m n : ℕ, m ≤ n → r (f (g m)) (f (g n)) :=
begin
  obtain ⟨g, h1 | h2⟩ := exists_increasing_or_nonincreasing_subseq r f,
  { refine ⟨g, λ m n hle, _⟩,
    obtain hlt | heq := lt_or_eq_of_le hle,
    { exact h1 m n hlt, },
    { rw [heq],
      apply refl_of r } },
  { exfalso,
    obtain ⟨m, n, hlt, hle⟩ := h (f ∘ g) (subset.trans (range_comp_subset_range _ _) hf),
    exact h2 m n hlt hle }
end

theorem partially_well_ordered_on_iff_exists_monotone_subseq [is_refl α r] [is_trans α r] :
  s.partially_well_ordered_on r ↔
    ∀ f : ℕ → α, range f ⊆ s → ∃ (g : ℕ ↪o ℕ), ∀ m n : ℕ, m ≤ n → r (f (g m)) (f (g n)) :=
begin
  classical,
  split; intros h f hf,
  { exact h.exists_monotone_subseq f hf },
  { obtain ⟨g, gmon⟩ := h f hf,
    refine ⟨g 0, g 1, g.lt_iff_lt.2 zero_lt_one, gmon _ _ zero_le_one⟩, }
end

lemma partially_well_ordered_on.well_founded_on [is_partial_order α r]
  (h : s.partially_well_ordered_on r) : s.well_founded_on (λ a b, r a b ∧ a ≠ b) :=
begin
  haveI : is_strict_order α (λ a b, r a b ∧ a ≠ b) :=
  { to_is_irrefl := ⟨λ a con, con.2 rfl⟩,
    to_is_trans := ⟨λ a b c ab bc, ⟨trans ab.1 bc.1,
      λ ac, ab.2 (antisymm ab.1 (ac.symm ▸ bc.1))⟩⟩ },
  rw well_founded_on_iff_no_descending_seq,
  intros f con,
  obtain ⟨m, n, hlt, hle⟩ := h f con,
  exact (f.map_rel_iff.2 hlt).2 (antisymm hle (f.map_rel_iff.2 hlt).1).symm,
end

variables [partial_order α]

lemma is_pwo.is_wf (h : s.is_pwo) : s.is_wf :=
begin
  rw [is_wf],
  convert h.well_founded_on,
  ext x y,
  rw lt_iff_le_and_ne,
end

theorem is_pwo.exists_monotone_subseq (h : s.is_pwo) (f : ℕ → α) (hf : range f ⊆ s) :
  ∃ (g : ℕ ↪o ℕ), monotone (f ∘ g) :=
h.exists_monotone_subseq f hf

theorem is_pwo_iff_exists_monotone_subseq :
  s.is_pwo ↔ ∀ f : ℕ → α, range f ⊆ s → ∃ (g : ℕ ↪o ℕ), monotone (f ∘ g) :=
partially_well_ordered_on_iff_exists_monotone_subseq

lemma is_pwo.prod (hs : s.is_pwo) (ht : t.is_pwo) : (s ×ˢ t : set _).is_pwo :=
begin
  classical,
  rw is_pwo_iff_exists_monotone_subseq at *,
  intros f hf,
  obtain ⟨g1, h1⟩ := hs (prod.fst ∘ f) _,
  swap,
  { rw [range_comp, image_subset_iff],
    refine subset.trans hf _,
    rintros ⟨x1, x2⟩ hx,
    simp only [mem_preimage, hx.1] },
  obtain ⟨g2, h2⟩ := ht (prod.snd ∘ f ∘ g1) _,
  refine ⟨g2.trans g1, λ m n mn, _⟩,
  swap,
  { rw [range_comp, image_subset_iff],
    refine subset.trans (range_comp_subset_range _ _) (subset.trans hf _),
    rintros ⟨x1, x2⟩ hx,
    simp only [mem_preimage, hx.2] },
  simp only [rel_embedding.coe_trans, function.comp_app],
  exact ⟨h1 (g2.le_iff_le.2 mn), h2 mn⟩,
end

theorem is_pwo.image_of_monotone {β : Type*} [partial_order β]
  (hs : s.is_pwo) {f : α → β} (hf : monotone f) : is_pwo (f '' s) :=
hs.image_of_monotone_on (λ _ _ _ _ ab, hf ab)

theorem is_pwo.union (hs : is_pwo s) (ht : is_pwo t) : is_pwo (s ∪ t) :=
begin
  classical,
  rw [is_pwo_iff_exists_monotone_subseq] at *,
  rintros f fst,
  have h : (f ⁻¹' s).infinite ∨ (f ⁻¹' t).infinite,
  { have h : (univ : set ℕ).infinite := infinite_univ,
    have hpre : f ⁻¹' (s ∪ t) = set.univ,
    { rw [← image_univ, image_subset_iff, univ_subset_iff] at fst,
      exact fst },
    rw preimage_union at hpre,
    rw ← hpre at h,
    rw [set.infinite, set.infinite],
    rw set.infinite at h,
    contrapose! h,
    exact finite.union h.1 h.2, },
  rw [← infinite_coe_iff, ← infinite_coe_iff] at h,
  cases h with inf inf; haveI := inf,
  { obtain ⟨g, hg⟩ := hs (f ∘ (nat.order_embedding_of_set (f ⁻¹' s))) _,
    { rw [function.comp.assoc, ← rel_embedding.coe_trans] at hg,
      exact ⟨_, hg⟩ },
    rw [range_comp, image_subset_iff],
    simp },
  { obtain ⟨g, hg⟩ := ht (f ∘ (nat.order_embedding_of_set (f ⁻¹' t))) _,
    { rw [function.comp.assoc, ← rel_embedding.coe_trans] at hg,
      exact ⟨_, hg⟩ },
    rw [range_comp, image_subset_iff],
    simp }
end

end partial_order

theorem is_wf.is_pwo [linear_order α] {s : set α} (hs : s.is_wf) : s.is_pwo :=
λ f hf, begin
  rw [is_wf, well_founded_on_iff] at hs,
  have hrange : (range f).nonempty := ⟨f 0, mem_range_self 0⟩,
  let a := hs.min (range f) hrange,
  obtain ⟨m, hm⟩ := hs.min_mem (range f) hrange,
  refine ⟨m, m.succ, m.lt_succ_self, le_of_not_lt (λ con, _)⟩,
  rw hm at con,
  apply hs.not_lt_min (range f) hrange (mem_range_self m.succ)
    ⟨con, hf (mem_range_self m.succ), hf _⟩,
  rw ← hm,
  apply mem_range_self,
end

@[simp] theorem is_pwo_iff_is_pwf [linear_order α] {s : set α} : s.is_pwo ↔ s.is_wf :=
⟨is_pwo.is_wf, is_wf.is_pwo⟩

end set

namespace finset

@[simp] lemma partially_well_ordered_on {r : α → α → Prop} [is_refl α r] (s : finset α) :
  (s : set α).partially_well_ordered_on r :=
s.finite_to_set.partially_well_ordered_on

@[simp] theorem is_pwo [partial_order α] (f : finset α) : set.is_pwo (↑f : set α) :=
f.partially_well_ordered_on

@[simp] theorem well_founded_on {r : α → α → Prop} [is_strict_order α r] (f : finset α) :
  set.well_founded_on (↑f : set α) r :=
begin
  rw [set.well_founded_on_iff_no_descending_seq],
  intros g con,
  apply set.infinite_of_injective_forall_mem g.injective (set.range_subset_iff.1 con),
  exact f.finite_to_set,
end

@[simp] theorem is_wf [partial_order α] (f : finset α) : set.is_wf (↑f : set α) :=
f.is_pwo.is_wf

end finset

namespace set
variables [partial_order α] {s : set α} {a : α}

theorem finite.is_pwo (h : s.finite) : s.is_pwo :=
by { rw ← h.coe_to_finset, exact h.to_finset.is_pwo }

@[simp] theorem fintype.is_pwo [fintype α] : s.is_pwo := s.to_finite.is_pwo

<<<<<<< HEAD
@[simp] theorem is_pwo_empty : is_pwo (∅ : set α) := finite_empty.is_pwo

@[simp] theorem is_pwo_singleton (a) : is_pwo ({a} : set α) := (finite_singleton a).is_pwo
=======
@[simp]
theorem is_pwo_singleton (a) : is_pwo ({a} : set α) :=
(finite_singleton a).is_pwo
>>>>>>> d1795d68

theorem is_pwo.insert (a) (hs : is_pwo s) : is_pwo (insert a s) :=
by { rw ← union_singleton, exact hs.union (is_pwo_singleton a) }

/-- `is_wf.min` returns a minimal element of a nonempty well-founded set. -/
noncomputable def is_wf.min (hs : is_wf s) (hn : s.nonempty) : α :=
hs.min univ (nonempty_iff_univ_nonempty.1 hn.to_subtype)

lemma is_wf.min_mem (hs : is_wf s) (hn : s.nonempty) : hs.min hn ∈ s :=
(well_founded.min hs univ (nonempty_iff_univ_nonempty.1 hn.to_subtype)).2

lemma is_wf.not_lt_min (hs : is_wf s) (ha : a ∈ s) (hn : s.nonempty := ⟨a, ha⟩) : ¬ a < hs.min hn :=
hs.not_lt_min univ (nonempty_iff_univ_nonempty.1 hn.to_subtype) (mem_univ ⟨a, ha⟩)

@[simp] lemma is_wf_min_singleton (a) (hs : is_wf ({a} : set α) := (is_pwo_singleton a).is_wf)
  (hn : ({a} : set α).nonempty := singleton_nonempty a) : hs.min hn = a :=
eq_of_mem_singleton (hs.min_mem hn)

end set

theorem finset.is_wf_sup {ι : Type*} [partial_order α] (f : finset ι) (g : ι → set α)
  (hf : ∀ i : ι, i ∈ f → (g i).is_wf) : (f.sup g).is_wf :=
finset.sup_induction set.is_pwo_empty.is_wf (λ a ha b hb, ha.union hb) hf

theorem finset.is_pwo_sup {ι : Type*} [partial_order α] (f : finset ι) (g : ι → set α)
  (hf : ∀ i : ι, i ∈ f → (g i).is_pwo) : (f.sup g).is_pwo :=
finset.sup_induction set.is_pwo_empty (λ a ha b hb, ha.union hb) hf

namespace set
variables [linear_order α] {s t : set α} {a : α}

lemma is_wf.min_le (hs : s.is_wf) (ha : a ∈ s) (hn : s.nonempty := ⟨a, ha⟩) : hs.min hn ≤ a :=
le_of_not_lt $ hs.not_lt_min ha

lemma is_wf.le_min_iff (hs : s.is_wf) (hn : s.nonempty) : a ≤ hs.min hn ↔ ∀ b, b ∈ s → a ≤ b :=
⟨λ ha b hb, ha.trans (hs.min_le hb), λ h, h _ (hs.min_mem hn)⟩

lemma is_wf.min_le_min_of_subset (hs : s.is_wf) (hsn : s.nonempty) (ht : t.is_wf) (hst : s ⊆ t)
  (htn : t.nonempty := hsn.mono hst) : ht.min htn ≤ hs.min hsn :=
(is_wf.le_min_iff _ _).2 $ λ b hb, ht.min_le $ hst hb

lemma is_wf.min_union (hs : s.is_wf) (hsn : s.nonempty) (ht : t.is_wf) (htn : t.nonempty)
  (hstn : (s ∪ t).nonempty := (union_nonempty.2 (or.intro_left _ hsn))) :
  (hs.union ht).min hstn = min (hs.min hsn) (ht.min htn) :=
begin
  refine le_antisymm (le_min (is_wf.min_le_min_of_subset _ _ _ (subset_union_left _ _))
    (is_wf.min_le_min_of_subset _ _ _ (subset_union_right _ _))) _,
  rw min_le_iff,
  exact ((mem_union _ _ _).1 ((hs.union ht).min_mem
    (union_nonempty.2 (or.intro_left _ hsn)))).imp hs.min_le ht.min_le,
end

end set

namespace set

variables {s : set α} {t : set α}

@[to_additive]
theorem is_pwo.mul [ordered_cancel_comm_monoid α] (hs : s.is_pwo) (ht : t.is_pwo) :
  is_pwo (s * t) :=
begin
  rw ← image_mul_prod,
  exact (is_pwo.prod hs ht).image_of_monotone (λ _ _ h, mul_le_mul' h.1 h.2),
end

variable [linear_ordered_cancel_comm_monoid α]

@[to_additive]
theorem is_wf.mul (hs : s.is_wf) (ht : t.is_wf) : is_wf (s * t) :=
(hs.is_pwo.mul ht.is_pwo).is_wf

@[to_additive]
theorem is_wf.min_mul (hs : s.is_wf) (ht : t.is_wf) (hsn : s.nonempty) (htn : t.nonempty)
  (hstn : (s * t).nonempty := hsn.mul htn) : (hs.mul ht).min hstn = hs.min hsn * ht.min htn :=
begin
  refine le_antisymm (is_wf.min_le _ (mem_mul.2 ⟨_, _, hs.min_mem _, ht.min_mem _, rfl⟩)) _,
  rw is_wf.le_min_iff,
  rintros _ ⟨x, y, hx, hy, rfl⟩,
  exact mul_le_mul' (hs.min_le hx) (ht.min_le hy),
end

end set

namespace set
namespace partially_well_ordered_on

/-- In the context of partial well-orderings, a bad sequence is a nonincreasing sequence
  whose range is contained in a particular set `s`. One exists if and only if `s` is not
  partially well-ordered. -/
def is_bad_seq (r : α → α → Prop) (s : set α) (f : ℕ → α) : Prop :=
set.range f ⊆ s ∧ ∀ (m n : ℕ), m < n → ¬ r (f m) (f n)

lemma iff_forall_not_is_bad_seq (r : α → α → Prop) (s : set α) :
  s.partially_well_ordered_on r ↔ ∀ f, ¬ is_bad_seq r s f :=
begin
  rw [set.partially_well_ordered_on],
  apply forall_congr (λ f, _),
  simp [is_bad_seq]
end

/-- This indicates that every bad sequence `g` that agrees with `f` on the first `n`
  terms has `rk (f n) ≤ rk (g n)`. -/
def is_min_bad_seq (r : α → α → Prop) (rk : α → ℕ) (s : set α) (n : ℕ) (f : ℕ → α) : Prop :=
  ∀ g : ℕ → α, (∀ (m : ℕ), m < n → f m = g m) → rk (g n) < rk (f n) → ¬ is_bad_seq r s g

/-- Given a bad sequence `f`, this constructs a bad sequence that agrees with `f` on the first `n`
  terms and is minimal at `n`. -/
noncomputable def min_bad_seq_of_bad_seq (r : α → α → Prop) (rk : α → ℕ) (s : set α)
  (n : ℕ) (f : ℕ → α) (hf : is_bad_seq r s f) :
  {g : ℕ → α // (∀ (m : ℕ), m < n → f m = g m) ∧ is_bad_seq r s g ∧ is_min_bad_seq r rk s n g} :=
begin
  classical,
  have h : ∃ (k : ℕ) (g : ℕ → α), (∀ m, m < n → f m = g m) ∧ is_bad_seq r s g ∧ rk (g n) = k :=
    ⟨_, f, λ _ _, rfl, hf, rfl⟩,
  obtain ⟨h1, h2, h3⟩ := classical.some_spec (nat.find_spec h),
  refine ⟨classical.some (nat.find_spec h), h1, by convert h2, λ g hg1 hg2 con, _⟩,
  refine nat.find_min h _ ⟨g, λ m mn, (h1 m mn).trans (hg1 m mn), by convert con, rfl⟩,
  rwa ← h3,
end

lemma exists_min_bad_of_exists_bad (r : α → α → Prop) (rk : α → ℕ) (s : set α) :
  (∃ f, is_bad_seq r s f) → ∃ f, is_bad_seq r s f ∧ ∀ n, is_min_bad_seq r rk s n f :=
begin
  rintro ⟨f0, (hf0 : is_bad_seq r s f0)⟩,
  let fs : Π (n : ℕ), { f :  ℕ → α // is_bad_seq r s f ∧ is_min_bad_seq r rk s n f },
  { refine nat.rec _ _,
    { exact ⟨(min_bad_seq_of_bad_seq r rk s 0 f0 hf0).1,
        (min_bad_seq_of_bad_seq r rk s 0 f0 hf0).2.2⟩, },
    { exact λ n fn, ⟨(min_bad_seq_of_bad_seq r rk s (n + 1) fn.1 fn.2.1).1,
        (min_bad_seq_of_bad_seq r rk s (n + 1) fn.1 fn.2.1).2.2⟩ } },
  have h : ∀ m n, m ≤ n → (fs m).1 m = (fs n).1 m,
  { intros m n mn,
    obtain ⟨k, rfl⟩ := exists_add_of_le mn,
    clear mn,
    induction k with k ih,
    { refl },
    rw [ih, ((min_bad_seq_of_bad_seq r rk s (m + k).succ (fs (m + k)).1 (fs (m + k)).2.1).2.1 m
        (nat.lt_succ_iff.2 (nat.add_le_add_left k.zero_le m)))],
    refl },
  refine ⟨λ n, (fs n).1 n, ⟨set.range_subset_iff.2 (λ n, ((fs n).2).1.1 (mem_range_self n)),
    λ m n mn, _⟩, λ n g hg1 hg2, _⟩,
  { dsimp,
    rw [← subtype.val_eq_coe, h m n (le_of_lt mn)],
    convert (fs n).2.1.2 m n mn },
  { convert (fs n).2.2 g (λ m mn, eq.trans _ (hg1 m mn)) (lt_of_lt_of_le hg2 le_rfl),
    rw ← h m n (le_of_lt mn) },
end

lemma iff_not_exists_is_min_bad_seq {r : α → α → Prop} (rk : α → ℕ) {s : set α} :
  s.partially_well_ordered_on r ↔ ¬ ∃ f, is_bad_seq r s f ∧ ∀ n, is_min_bad_seq r rk s n f :=
begin
  rw [iff_forall_not_is_bad_seq, ← not_exists, not_congr],
  split,
  { apply exists_min_bad_of_exists_bad },
  rintro ⟨f, hf1, hf2⟩,
  exact ⟨f, hf1⟩,
end

/-- Higman's Lemma, which states that for any reflexive, transitive relation `r` which is
  partially well-ordered on a set `s`, the relation `list.sublist_forall₂ r` is partially
  well-ordered on the set of lists of elements of `s`. That relation is defined so that
  `list.sublist_forall₂ r l₁ l₂` whenever `l₁` related pointwise by `r` to a sublist of `l₂`.  -/
lemma partially_well_ordered_on_sublist_forall₂ (r : α → α → Prop) [is_refl α r] [is_trans α r]
  {s : set α} (h : s.partially_well_ordered_on r) :
  {l : list α | ∀ x, x ∈ l → x ∈ s}.partially_well_ordered_on (list.sublist_forall₂ r) :=
begin
  rcases s.eq_empty_or_nonempty with rfl | ⟨as, has⟩,
  { apply partially_well_ordered_on.mono (finset.partially_well_ordered_on {list.nil}),
    { intros l hl,
      rw [finset.mem_coe, finset.mem_singleton, list.eq_nil_iff_forall_not_mem],
      exact hl, },
    apply_instance },
  haveI : inhabited α := ⟨as⟩,
  rw [iff_not_exists_is_min_bad_seq (list.length)],
  rintro ⟨f, hf1, hf2⟩,
  have hnil : ∀ n, f n ≠ list.nil :=
    λ n con, (hf1).2 n n.succ n.lt_succ_self (con.symm ▸ list.sublist_forall₂.nil),
  obtain ⟨g, hg⟩ := h.exists_monotone_subseq (list.head ∘ f) _,
  swap, { simp only [set.range_subset_iff, function.comp_apply],
    exact λ n, hf1.1 (set.mem_range_self n) _ (list.head_mem_self (hnil n)) },
  have hf' := hf2 (g 0) (λ n, if n < g 0 then f n else list.tail (f (g (n - g 0))))
    (λ m hm, (if_pos hm).symm) _,
  swap, { simp only [if_neg (lt_irrefl (g 0)), tsub_self],
    rw [list.length_tail, ← nat.pred_eq_sub_one],
    exact nat.pred_lt (λ con, hnil _ (list.length_eq_zero.1 con)) },
  rw [is_bad_seq] at hf',
  push_neg at hf',
  obtain ⟨m, n, mn, hmn⟩ := hf' _,
  swap, { rw set.range_subset_iff,
    rintro n x hx,
    split_ifs at hx with hn hn,
    { exact hf1.1 (set.mem_range_self _) _ hx },
    { refine hf1.1 (set.mem_range_self _) _ (list.tail_subset _ hx), } },
  by_cases hn : n < g 0,
  { apply hf1.2 m n mn,
    rwa [if_pos hn, if_pos (mn.trans hn)] at hmn },
  { obtain ⟨n', rfl⟩ := exists_add_of_le (not_lt.1 hn),
    rw [if_neg hn, add_comm (g 0) n', add_tsub_cancel_right] at hmn,
    split_ifs at hmn with hm hm,
    { apply hf1.2 m (g n') (lt_of_lt_of_le hm (g.monotone n'.zero_le)),
      exact trans hmn (list.tail_sublist_forall₂_self _) },
    { rw [← (tsub_lt_iff_left (le_of_not_lt hm))] at mn,
      apply hf1.2 _ _ (g.lt_iff_lt.2 mn),
      rw [← list.cons_head_tail (hnil (g (m - g 0))), ← list.cons_head_tail (hnil (g n'))],
      exact list.sublist_forall₂.cons (hg _ _ (le_of_lt mn)) hmn, } }
end

end partially_well_ordered_on

namespace is_pwo

@[to_additive]
lemma submonoid_closure [ordered_cancel_comm_monoid α] {s : set α} (hpos : ∀ x : α, x ∈ s → 1 ≤ x)
  (h : s.is_pwo) : is_pwo ((submonoid.closure s) : set α) :=
begin
  have hl : ((submonoid.closure s) : set α) ⊆ list.prod '' { l : list α | ∀ x, x ∈ l → x ∈ s },
  { intros x hx,
    rw set_like.mem_coe at hx,
    refine submonoid.closure_induction hx (λ x hx, ⟨_, λ y hy, _, list.prod_singleton⟩)
      ⟨_, λ y hy, (list.not_mem_nil _ hy).elim, list.prod_nil⟩ _,
    { rwa list.mem_singleton.1 hy },
    rintros _ _ ⟨l, hl, rfl⟩ ⟨l', hl', rfl⟩,
    refine ⟨_, λ y hy, _, list.prod_append⟩,
    cases list.mem_append.1 hy with hy hy,
    { exact hl _ hy },
    { exact hl' _ hy } },
  apply ((h.partially_well_ordered_on_sublist_forall₂ (≤)).image_of_monotone_on _).mono hl,
  exact λ l1 l2 hl1 hl2 h12, h12.prod_le_prod' (λ x hx, hpos x $ hl2 x hx)
end

end is_pwo

/-- `set.mul_antidiagonal s t a` is the set of all pairs of an element in `s` and an element in `t`
  that multiply to `a`. -/
@[to_additive "`set.add_antidiagonal s t a` is the set of all pairs of an element in `s`
  and an element in `t` that add to `a`."]
def mul_antidiagonal [monoid α] (s t : set α) (a : α) : set (α × α) :=
{x | x.1 * x.2 = a ∧ x.1 ∈ s ∧ x.2 ∈ t}

namespace mul_antidiagonal

@[simp, to_additive]
lemma mem_mul_antidiagonal [monoid α] {s t : set α} {a : α} {x : α × α} :
  x ∈ mul_antidiagonal s t a ↔ x.1 * x.2 = a ∧ x.1 ∈ s ∧ x.2 ∈ t := iff.refl _

section cancel_comm_monoid
variables [cancel_comm_monoid α] {s t : set α} {a : α}

@[to_additive]
lemma fst_eq_fst_iff_snd_eq_snd {x y : (mul_antidiagonal s t a)} :
  (x : α × α).fst = (y : α × α).fst ↔ (x : α × α).snd = (y : α × α).snd :=
⟨λ h, begin
  have hx := x.2.1,
  rw [subtype.val_eq_coe, h] at hx,
  apply mul_left_cancel (hx.trans y.2.1.symm),
end, λ h, begin
  have hx := x.2.1,
  rw [subtype.val_eq_coe, h] at hx,
  apply mul_right_cancel (hx.trans y.2.1.symm),
end⟩

@[to_additive]
lemma eq_of_fst_eq_fst {x y : (mul_antidiagonal s t a)}
  (h : (x : α × α).fst = (y : α × α).fst) : x = y :=
subtype.ext (prod.ext h (mul_antidiagonal.fst_eq_fst_iff_snd_eq_snd.1 h))

@[to_additive]
lemma eq_of_snd_eq_snd {x y : (mul_antidiagonal s t a)}
  (h : (x : α × α).snd = (y : α × α).snd) : x = y :=
subtype.ext (prod.ext (mul_antidiagonal.fst_eq_fst_iff_snd_eq_snd.2 h) h)

end cancel_comm_monoid

section ordered_cancel_comm_monoid
variables [ordered_cancel_comm_monoid α] (s t : set α) (a : α)

@[to_additive]
lemma eq_of_fst_le_fst_of_snd_le_snd {x y : (mul_antidiagonal s t a)}
  (h1 : (x : α × α).fst ≤ (y : α × α).fst) (h2 : (x : α × α).snd ≤ (y : α × α).snd) : x = y :=
begin
  apply eq_of_fst_eq_fst,
  cases eq_or_lt_of_le h1 with heq hlt,
  { exact heq },
  exfalso,
  exact ne_of_lt (mul_lt_mul_of_lt_of_le hlt h2)
    ((mem_mul_antidiagonal.1 x.2).1.trans (mem_mul_antidiagonal.1 y.2).1.symm)
end

variables {s} {t}

@[to_additive]
theorem finite_of_is_pwo (hs : s.is_pwo) (ht : t.is_pwo) (a) : (mul_antidiagonal s t a).finite :=
begin
  by_contra h,
  rw [← set.infinite] at h,
  have h1 : (mul_antidiagonal s t a).partially_well_ordered_on (prod.fst ⁻¹'o (≤)),
  { intros f hf,
    refine hs (prod.fst ∘ f) _,
    rw range_comp,
    rintros _ ⟨⟨x, y⟩, hxy, rfl⟩,
    exact (mem_mul_antidiagonal.1 (hf hxy)).2.1 },
  have h2 : (mul_antidiagonal s t a).partially_well_ordered_on (prod.snd ⁻¹'o (≤)),
  { intros f hf,
    refine ht (prod.snd ∘ f) _,
    rw range_comp,
    rintros _ ⟨⟨x, y⟩, hxy, rfl⟩,
    exact (mem_mul_antidiagonal.1 (hf hxy)).2.2 },
  obtain ⟨g, hg⟩ := h1.exists_monotone_subseq (λ x, h.nat_embedding _ x) _,
  swap, { rintro _ ⟨k, rfl⟩,
    exact ((infinite.nat_embedding (s.mul_antidiagonal t a) h) _).2 },
  obtain ⟨m, n, mn, h2'⟩ := h2 (λ x, (h.nat_embedding _) (g x)) _,
  swap, { rintro _ ⟨k, rfl⟩,
    exact ((infinite.nat_embedding (s.mul_antidiagonal t a) h) _).2, },
  apply ne_of_lt mn (g.injective ((h.nat_embedding _).injective _)),
  exact eq_of_fst_le_fst_of_snd_le_snd _ _ _ (hg _ _ (le_of_lt mn)) h2',
end

end ordered_cancel_comm_monoid

@[to_additive]
theorem finite_of_is_wf [linear_ordered_cancel_comm_monoid α] {s t : set α}
  (hs : s.is_wf) (ht : t.is_wf) (a) : (mul_antidiagonal s t a).finite :=
finite_of_is_pwo hs.is_pwo ht.is_pwo a

end mul_antidiagonal
end set

namespace finset

variables [ordered_cancel_comm_monoid α]
variables {s t : set α} (hs : s.is_pwo) (ht : t.is_pwo) (a : α)

/-- `finset.mul_antidiagonal_of_is_wf hs ht a` is the set of all pairs of an element in
  `s` and an element in `t` that multiply to `a`, but its construction requires proofs
  `hs` and `ht` that `s` and `t` are well-ordered. -/
@[to_additive "`finset.add_antidiagonal_of_is_wf hs ht a` is the set of all pairs of an element in
  `s` and an element in `t` that add to `a`, but its construction requires proofs
  `hs` and `ht` that `s` and `t` are well-ordered."]
noncomputable def mul_antidiagonal : finset (α × α) :=
(set.mul_antidiagonal.finite_of_is_pwo hs ht a).to_finset

variables {hs} {ht} {u : set α} {hu : u.is_pwo} {a} {x : α × α}

@[simp, to_additive]
lemma mem_mul_antidiagonal : x ∈ mul_antidiagonal hs ht a ↔ x.1 * x.2 = a ∧ x.1 ∈ s ∧ x.2 ∈ t :=
by simp [mul_antidiagonal]

@[to_additive]
lemma mul_antidiagonal_mono_left (hus : u ⊆ s) :
  (finset.mul_antidiagonal hu ht a) ⊆ (finset.mul_antidiagonal hs ht a) :=
λ x hx, begin
  rw mem_mul_antidiagonal at *,
  exact ⟨hx.1, hus hx.2.1, hx.2.2⟩,
end

@[to_additive]
lemma mul_antidiagonal_mono_right (hut : u ⊆ t) :
  (finset.mul_antidiagonal hs hu a) ⊆ (finset.mul_antidiagonal hs ht a) :=
λ x hx, begin
  rw mem_mul_antidiagonal at *,
  exact ⟨hx.1, hx.2.1, hut hx.2.2⟩,
end

@[to_additive]
lemma support_mul_antidiagonal_subset_mul : {a : α | (mul_antidiagonal hs ht a).nonempty} ⊆ s * t :=
(λ x ⟨⟨a1, a2⟩, ha⟩, begin
  obtain ⟨hmul, h1, h2⟩ := mem_mul_antidiagonal.1 ha,
  exact ⟨a1, a2, h1, h2, hmul⟩,
end)

@[to_additive]
theorem is_pwo_support_mul_antidiagonal : {a : α | (mul_antidiagonal hs ht a).nonempty}.is_pwo :=
(hs.mul ht).mono support_mul_antidiagonal_subset_mul

@[to_additive]
theorem mul_antidiagonal_min_mul_min {α} [linear_ordered_cancel_comm_monoid α] {s t : set α}
  (hs : s.is_wf) (ht : t.is_wf) (hns : s.nonempty) (hnt : t.nonempty) :
  mul_antidiagonal hs.is_pwo ht.is_pwo ((hs.min hns) * (ht.min hnt)) = {(hs.min hns, ht.min hnt)} :=
begin
  ext ⟨a1, a2⟩,
  rw [mem_mul_antidiagonal, finset.mem_singleton, prod.ext_iff],
  split,
  { rintro ⟨hast, has, hat⟩,
    cases eq_or_lt_of_le (hs.min_le has hns) with heq hlt,
    { refine ⟨heq.symm, _⟩,
      rw heq at hast,
      exact mul_left_cancel hast },
    { contrapose hast,
      exact (mul_lt_mul_of_lt_of_le hlt (ht.min_le hat)).ne' } },
  { rintro ⟨ha1, ha2⟩,
    rw [ha1, ha2],
    exact ⟨rfl, hs.min_mem _, ht.min_mem _⟩ }
end

end finset

/-- A version of **Dickson's lemma** any subset of functions `Π s : σ, α s` is partially well
ordered, when `σ` is a `fintype` and each `α s` is a linear well order.
This includes the classical case of Dickson's lemma that `ℕ ^ n` is a well partial order.
Some generalizations would be possible based on this proof, to include cases where the target
is partially well ordered, and also to consider the case of `partially_well_ordered_on` instead of
`is_pwo`. -/
lemma pi.is_pwo {σ : Type*} {α : σ → Type*} [∀ s, linear_order (α s)] [∀ s, is_well_order (α s) (<)]
  [fintype σ] (S : set (Π s : σ, α s)) : S.is_pwo :=
begin
  classical,
  refine set.is_pwo.mono _ (set.subset_univ _),
  rw set.is_pwo_iff_exists_monotone_subseq,
  simp_rw [monotone, pi.le_def],
  suffices : ∀ s : finset σ, ∀ (f : ℕ → (Π s, α s)), set.range f ⊆ set.univ → ∃ (g : ℕ ↪o ℕ),
    ∀ ⦃a b : ℕ⦄, a ≤ b → ∀ (x : σ) (hs : x ∈ s), (f ∘ g) a x ≤ (f ∘ g) b x,
  { simpa only [forall_true_left, finset.mem_univ] using this finset.univ, },
  apply' finset.induction,
  { intros f hf, existsi rel_embedding.refl (≤),
    simp only [is_empty.forall_iff, implies_true_iff, forall_const, finset.not_mem_empty], },
  { intros x s hx ih f hf,
    obtain ⟨g, hg⟩ := (is_well_order.wf.is_wf (set.univ : set _)).is_pwo.exists_monotone_subseq
      ((λ mo : Π s : σ, α s, mo x) ∘ f) (set.subset_univ _),
    obtain ⟨g', hg'⟩ := ih (f ∘ g) (set.subset_univ _),
    refine ⟨g'.trans g, λ a b hab, _⟩,
    simp only [finset.mem_insert, rel_embedding.coe_trans, function.comp_app, forall_eq_or_imp],
    exact ⟨hg (order_hom_class.mono g' hab), hg' hab⟩, },
end<|MERGE_RESOLUTION|>--- conflicted
+++ resolved
@@ -117,13 +117,9 @@
 /-- `s.is_wf` indicates that `<` is well-founded when restricted to `s`. -/
 def is_wf (s : set α) : Prop := well_founded_on s (<)
 
-<<<<<<< HEAD
-@[simp] lemma is_wf_univ_iff : is_wf (univ : set α) ↔ well_founded ((<) : α → α → Prop) :=
-=======
 @[simp] lemma is_wf_empty : is_wf (∅ : set α) := well_founded_of_empty _
 
 lemma is_wf_univ_iff : is_wf (univ : set α) ↔ well_founded ((<) : α → α → Prop) :=
->>>>>>> d1795d68
 by simp [is_wf, well_founded_on_iff]
 
 theorem is_wf.mono {s t : set α} (h : is_wf t) (st : s ⊆ t) : is_wf s :=
@@ -436,15 +432,9 @@
 
 @[simp] theorem fintype.is_pwo [fintype α] : s.is_pwo := s.to_finite.is_pwo
 
-<<<<<<< HEAD
 @[simp] theorem is_pwo_empty : is_pwo (∅ : set α) := finite_empty.is_pwo
 
 @[simp] theorem is_pwo_singleton (a) : is_pwo ({a} : set α) := (finite_singleton a).is_pwo
-=======
-@[simp]
-theorem is_pwo_singleton (a) : is_pwo ({a} : set α) :=
-(finite_singleton a).is_pwo
->>>>>>> d1795d68
 
 theorem is_pwo.insert (a) (hs : is_pwo s) : is_pwo (insert a s) :=
 by { rw ← union_singleton, exact hs.union (is_pwo_singleton a) }
