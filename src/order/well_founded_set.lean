/-
Copyright (c) 2021 Aaron Anderson. All rights reserved.
Released under Apache 2.0 license as described in the file LICENSE.
Authors: Aaron Anderson
-/
import data.set.pointwise
import group_theory.submonoid.membership
import order.antichain
import order.order_iso_nat
import order.well_founded

/-!
# Well-founded sets

A well-founded subset of an ordered type is one on which the relation `<` is well-founded.

## Main Definitions
 * `set.well_founded_on s r` indicates that the relation `r` is
  well-founded when restricted to the set `s`.
 * `set.is_wf s` indicates that `<` is well-founded when restricted to `s`.
 * `set.partially_well_ordered_on s r` indicates that the relation `r` is
  partially well-ordered (also known as well quasi-ordered) when restricted to the set `s`.
 * `set.is_pwo s` indicates that any infinite sequence of elements in `s`
  contains an infinite monotone subsequence. Note that

### Definitions for Hahn Series
 * `set.add_antidiagonal s t a` and `set.mul_antidiagonal s t a` are the sets of pairs of elements
  from `s` and `t` that add/multiply to `a`.
 * `finset.add_antidiagonal` and `finset.mul_antidiagonal` are finite versions of
  `set.add_antidiagonal` and `set.mul_antidiagonal` defined when `s` and `t` are well-founded.

## Main Results
 * Higman's Lemma, `set.partially_well_ordered_on.partially_well_ordered_on_sublist_forall₂`,
  shows that if `r` is partially well-ordered on `s`, then `list.sublist_forall₂` is partially
  well-ordered on the set of lists of elements of `s`. The result was originally published by
  Higman, but this proof more closely follows Nash-Williams.
 * `set.well_founded_on_iff` relates `well_founded_on` to the well-foundedness of a relation on the
 original type, to avoid dealing with subtypes.
 * `set.is_wf.mono` shows that a subset of a well-founded subset is well-founded.
 * `set.is_wf.union` shows that the union of two well-founded subsets is well-founded.
 * `finset.is_wf` shows that all `finset`s are well-founded.

## TODO

Prove that `s` is partial well ordered iff it has no infinite descending chain or antichain.

## References
 * [Higman, *Ordering by Divisibility in Abstract Algebras*][Higman52]
 * [Nash-Williams, *On Well-Quasi-Ordering Finite Trees*][Nash-Williams63]
-/

open_locale pointwise

variables {α : Type*}

namespace set

/-!
### Relations well-founded on sets
-/

/-- `s.well_founded_on r` indicates that the relation `r` is well-founded when restricted to `s`. -/
def well_founded_on (s : set α) (r : α → α → Prop) : Prop :=
well_founded (λ (a : s) (b : s), r a b)

<<<<<<< HEAD
section well_founded_on

variables {r r' : α → α → Prop}

section any_rel

variables {s t : set α} {x y : α}

lemma well_founded_on_iff :
=======
@[simp] lemma well_founded_on_empty (r : α → α → Prop) : well_founded_on ∅ r :=
well_founded_of_empty _

lemma well_founded_on_iff {s : set α} {r : α → α → Prop} :
>>>>>>> 0ac6ba04
  s.well_founded_on r ↔ well_founded (λ (a b : α), r a b ∧ a ∈ s ∧ b ∈ s) :=
begin
  have f : rel_embedding (λ (a : s) (b : s), r a b) (λ (a b : α), r a b ∧ a ∈ s ∧ b ∈ s) :=
    ⟨⟨coe, subtype.coe_injective⟩, λ a b, by simp⟩,
  refine ⟨λ h, _, f.well_founded⟩,
  rw well_founded.well_founded_iff_has_min,
  intros t ht,
  by_cases hst : (s ∩ t).nonempty,
  { rw ← subtype.preimage_coe_nonempty at hst,
    rcases h.has_min (coe ⁻¹' t) hst with ⟨⟨m, ms⟩, mt, hm⟩,
    exact ⟨m, mt, λ x xt ⟨xm, xs, ms⟩, hm ⟨x, xs⟩ xt xm⟩ },
  { rcases ht with ⟨m, mt⟩,
    exact ⟨m, mt, λ x xt ⟨xm, xs, ms⟩, hst ⟨m, ⟨ms, mt⟩⟩⟩ }
end

namespace well_founded_on

protected lemma induction (hs : s.well_founded_on r) (hx : x ∈ s) {P : α → Prop}
  (hP : ∀ (y ∈ s), (∀ (z ∈ s), r z y → P z) → P y) : P x :=
begin
  let Q : s → Prop := λ y, P y,
  change Q ⟨x, hx⟩,
  refine well_founded.induction hs ⟨x, hx⟩ _,
  simpa only [subtype.forall]
end

protected lemma mono (h : t.well_founded_on r') (hle : r ≤ r') (hst : s ⊆ t) :
  s.well_founded_on r :=
begin
  rw well_founded_on_iff at *,
  refine subrelation.wf (λ x y xy, _) h,
  exact ⟨hle _ _ xy.1, hst xy.2.1, hst xy.2.2⟩
end

lemma subset (h : t.well_founded_on r) (hst : s ⊆ t) : s.well_founded_on r := h.mono le_rfl hst

end well_founded_on

end any_rel

section is_strict_order

variables [is_strict_order α r] {s t : set α}

instance is_strict_order.subset :
  is_strict_order α (λ (a b : α), r a b ∧ a ∈ s ∧ b ∈ s) :=
{ to_is_irrefl := ⟨λ a con, irrefl_of r a con.1 ⟩,
  to_is_trans := ⟨λ a b c ab bc, ⟨trans_of r ab.1 bc.1, ab.2.1, bc.2.2⟩ ⟩ }

theorem well_founded_on_iff_no_descending_seq :
  s.well_founded_on r ↔ ∀ (f : ((>) : ℕ → ℕ → Prop) ↪r r), ¬∀ n, f n ∈ s :=
begin
  simp only [well_founded_on_iff, rel_embedding.well_founded_iff_no_descending_seq, ← not_exists,
    ← not_nonempty_iff, not_iff_not],
  split,
  { rintro ⟨⟨f, hf : ∀ {m n}, (r (f m) (f n) ∧ f m ∈ s ∧ f n ∈ s) ↔ n < m⟩⟩,
    have H : ∀ n, f n ∈ s, from λ n, (hf.2 n.lt_succ_self).2.2,
    refine ⟨⟨f, _⟩, H⟩,
    simpa only [H, and_true] using @hf },
  { rintro ⟨⟨f, hf⟩, hfs : ∀ n, f n ∈ s⟩,
    refine ⟨⟨f, _⟩⟩,
    simpa only [hfs, and_true] using @hf },
end

theorem well_founded_on.union {s t : set α} {r : α → α → Prop} [is_strict_order α r]
  (hs : s.well_founded_on r) (ht : t.well_founded_on r) : (s ∪ t).well_founded_on r :=
begin
  rw well_founded_on_iff_no_descending_seq at *,
  rintros f hf,
  rcases nat.exists_subseq_of_forall_mem_union f hf with ⟨g, hg|hg⟩,
  exacts [hs (g.dual.lt_embedding.trans f) hg, ht (g.dual.lt_embedding.trans f) hg]
end

@[simp] lemma well_founded_on_union {s t : set α} {r : α → α → Prop} [is_strict_order α r] :
  (s ∪ t).well_founded_on r ↔ s.well_founded_on r ∧ t.well_founded_on r :=
⟨λ h, ⟨h.subset $ subset_union_left _ _, h.subset $ subset_union_right _ _⟩, λ h, h.1.union h.2⟩

end is_strict_order

end well_founded_on

/-!
### Sets well-founded w.r.t. the strict inequality
-/

section has_lt

variables [has_lt α] {s t : set α}

/-- `s.is_wf` indicates that `<` is well-founded when restricted to `s`. -/
def is_wf (s : set α) : Prop := well_founded_on s (<)

@[simp] lemma is_wf_empty : is_wf (∅ : set α) := well_founded_of_empty _

lemma is_wf_univ_iff : is_wf (univ : set α) ↔ well_founded ((<) : α → α → Prop) :=
by simp [is_wf, well_founded_on_iff]

theorem is_wf.mono (h : is_wf t) (st : s ⊆ t) : is_wf s := h.subset st

end has_lt

section preorder
variables [preorder α] {s t : set α} {a : α}

protected theorem is_wf.union (hs : is_wf s) (ht : is_wf t) : is_wf (s ∪ t) := hs.union ht

@[simp] theorem is_wf_union : is_wf (s ∪ t) ↔ is_wf s ∧ is_wf t := well_founded_on_union

end preorder

section partial_order
variables [partial_order α] {s t : set α} {a : α}

theorem is_wf_iff_no_descending_seq :
  is_wf s ↔ ∀ f : ℕ → α, strict_anti f → ¬(∀ n, f (order_dual.to_dual n) ∈ s) :=
well_founded_on_iff_no_descending_seq.trans
  ⟨λ H f hf, H ⟨⟨f, hf.injective⟩, λ a b, hf.lt_iff_lt⟩, λ H f, H f (λ _ _, f.map_rel_iff.2)⟩

<<<<<<< HEAD
=======
theorem is_wf.union (hs : is_wf s) (ht : is_wf t) : is_wf (s ∪ t) :=
begin
  classical,
  rw [is_wf_iff_no_descending_seq] at *,
  rintros f fst,
  have h : (f ⁻¹' s).infinite ∨ (f ⁻¹' t).infinite,
  { have h : (univ : set ℕ).infinite := infinite_univ,
    have hpre : f ⁻¹' (s ∪ t) = set.univ,
    { rw [← image_univ, image_subset_iff, univ_subset_iff] at fst,
      exact fst },
    rw preimage_union at hpre,
    rw ← hpre at h,
    rw [set.infinite, set.infinite],
    rw set.infinite at h,
    contrapose! h,
    exact finite.union h.1 h.2, },
  rw [← infinite_coe_iff, ← infinite_coe_iff] at h,
  cases h with inf inf; haveI := inf,
  { apply hs ((nat.order_embedding_of_set (f ⁻¹' s)).dual.trans f),
    change range (function.comp f (nat.order_embedding_of_set (f ⁻¹' s))) ⊆ s,
    rw [range_comp, image_subset_iff],
      simp },
  { apply ht ((nat.order_embedding_of_set (f ⁻¹' t)).dual.trans f),
    change range (function.comp f (nat.order_embedding_of_set (f ⁻¹' t))) ⊆ t,
    rw [range_comp, image_subset_iff],
      simp }
end
>>>>>>> 0ac6ba04
end partial_order

/-!
### Partially well-ordered sets

A set is partially well-ordered by a relation `r` when any infinite sequence contains two elements
where the first is related to the second by `r`. Equivalently, any antichain (see `is_antichain`) is
finite, see `set.partially_well_ordered_on_iff_finite_antichains`.
-/

/-- A subset is partially well-ordered by a relation `r` when any infinite sequence contains
  two elements where the first is related to the second by `r`. -/
def partially_well_ordered_on (s : set α) (r : α → α → Prop) : Prop :=
  ∀ (f : ℕ → α), (∀ n, f n ∈ s) → ∃ (m n : ℕ), m < n ∧ r (f m) (f n)

@[simp] theorem partially_well_ordered_on_empty (r : α → α → Prop) :
  partially_well_ordered_on (∅ : set α) r :=
λ f h, begin
  rw subset_empty_iff at h,
  exact ((range_nonempty f).ne_empty h).elim
end

/-- A subset of a preorder is partially well-ordered when any infinite sequence contains
  a monotone subsequence of length 2 (or equivalently, an infinite monotone subsequence). -/
def is_pwo [preorder α] (s) : Prop :=
partially_well_ordered_on s ((≤) : α → α → Prop)

@[simp] theorem is_pwo_empty [preorder α] : is_pwo (∅ : set α) := partially_well_ordered_on_empty _

theorem partially_well_ordered_on.mono {s t : set α} {r : α → α → Prop}
  (ht : t.partially_well_ordered_on r) (hsub : s ⊆ t) :
  s.partially_well_ordered_on r :=
λ f hf, ht f (λ n, hsub (hf n))

lemma partially_well_ordered_on.union {s t : set α} {r : α → α → Prop}
  (hs : s.partially_well_ordered_on r) (ht : t.partially_well_ordered_on r) :
  (s ∪ t).partially_well_ordered_on r :=
begin
  rintros f hf,
  rcases nat.exists_subseq_of_forall_mem_union f hf with ⟨g, hgs|hgt⟩,
  { rcases hs _ hgs with ⟨m, n, hlt, hr⟩,
    exact ⟨g m, g n, g.strict_mono hlt, hr⟩ },
  { rcases ht _ hgt with ⟨m, n, hlt, hr⟩,
    exact ⟨g m, g n, g.strict_mono hlt, hr⟩ }
end

@[simp] lemma partially_well_ordered_on_union {s t : set α} {r : α → α → Prop} :
  (s ∪ t).partially_well_ordered_on r ↔
    s.partially_well_ordered_on r ∧ t.partially_well_ordered_on r :=
⟨λ h, ⟨h.mono $ subset_union_left _ _, h.mono $ subset_union_right _ _⟩, λ h, h.1.union h.2⟩

theorem is_pwo.mono [preorder α] {s t : set α}
  (ht : t.is_pwo) (hsub : s ⊆ t) :
  s.is_pwo :=
partially_well_ordered_on.mono ht hsub

theorem partially_well_ordered_on.image_of_monotone_on {s : set α}
  {r : α → α → Prop} {β : Type*} {r' : β → β → Prop}
  (hs : s.partially_well_ordered_on r) {f : α → β}
  (hf : ∀ (a₁ ∈ s) (a₂ ∈ s), r a₁ a₂ → r' (f a₁) (f a₂)) :
  (f '' s).partially_well_ordered_on r' :=
begin
  intros g' hg',
  choose g hgs heq using hg',
  obtain rfl : f ∘ g = g', from funext heq,
  obtain ⟨m, n, hlt, hmn⟩ := hs g hgs,
  exact ⟨m, n, hlt, hf _ (hgs m) _ (hgs n) hmn⟩
end

lemma _root_.is_antichain.finite_of_partially_well_ordered_on {s : set α} {r : α → α → Prop}
  (ha : is_antichain r s) (hp : s.partially_well_ordered_on r) :
  s.finite :=
begin
  refine finite_or_infinite.resolve_right (λ hi, _),
  obtain ⟨m, n, hmn, h⟩ := hp (λ n, hi.nat_embedding _ n) (λ n, (hi.nat_embedding _ n).2),
  exact hmn.ne ((hi.nat_embedding _).injective $ subtype.val_injective $
    ha.eq (hi.nat_embedding _ m).2 (hi.nat_embedding _ n).2 h),
end

protected lemma finite.partially_well_ordered_on {s : set α} {r : α → α → Prop} [is_refl α r]
  (hs : s.finite) :
  s.partially_well_ordered_on r :=
begin
  intros f hf,
  obtain ⟨m, n, hmn, h⟩ := hs.exists_lt_map_eq_of_forall_mem hf,
  exact ⟨m, n, hmn, h.subst $ refl (f m)⟩,
end

lemma _root_.is_antichain.partially_well_ordered_on_iff {s : set α} {r : α → α → Prop} [is_refl α r]
  (hs : is_antichain r s) :
  s.partially_well_ordered_on r ↔ s.finite :=
⟨hs.finite_of_partially_well_ordered_on, finite.partially_well_ordered_on⟩

lemma partially_well_ordered_on_iff_finite_antichains {s : set α} {r : α → α → Prop} [is_refl α r]
  [is_symm α r] :
  s.partially_well_ordered_on r ↔ ∀ t ⊆ s, is_antichain r t → t.finite :=
begin
  refine ⟨λ h t ht hrt, hrt.finite_of_partially_well_ordered_on (h.mono ht), _⟩,
  rintro hs f hf,
  by_contra' H,
  refine set.infinite_range_of_injective (λ m n hmn, _) (hs _ (range_subset_iff.mpr hf) _),
  { obtain h | h | h := lt_trichotomy m n,
    { refine (H _ _ h _).elim,
      rw hmn,
      exact refl _ },
    { exact h },
    { refine (H _ _ h _).elim,
      rw hmn,
      exact refl _ } },
  rintro _ ⟨m, hm, rfl⟩ _ ⟨n, hn, rfl⟩ hmn,
  obtain h | h  := (ne_of_apply_ne _ hmn).lt_or_lt,
  { exact H _ _ h },
  { exact mt symm (H _ _ h) }
end

section partial_order
variables {s : set α} {t : set α} {r : α → α → Prop}

theorem partially_well_ordered_on.exists_monotone_subseq [is_refl α r] [is_trans α r]
  (h : s.partially_well_ordered_on r) (f : ℕ → α) (hf : ∀ n, f n ∈ s) :
  ∃ (g : ℕ ↪o ℕ), ∀ m n : ℕ, m ≤ n → r (f (g m)) (f (g n)) :=
begin
  obtain ⟨g, h1 | h2⟩ := exists_increasing_or_nonincreasing_subseq r f,
  { refine ⟨g, λ m n hle, _⟩,
    obtain hlt | rfl := hle.lt_or_eq,
    exacts [h1 m n hlt, refl_of r _] },
  { exfalso,
    obtain ⟨m, n, hlt, hle⟩ := h (f ∘ g) (λ n, hf _),
    exact h2 m n hlt hle }
end

theorem partially_well_ordered_on_iff_exists_monotone_subseq [is_refl α r] [is_trans α r] :
  s.partially_well_ordered_on r ↔
    ∀ f : ℕ → α, (∀ n, f n ∈ s) → ∃ (g : ℕ ↪o ℕ), ∀ m n : ℕ, m ≤ n → r (f (g m)) (f (g n)) :=
begin
  classical,
  split; intros h f hf,
  { exact h.exists_monotone_subseq f hf },
  { obtain ⟨g, gmon⟩ := h f hf,
    refine ⟨g 0, g 1, g.lt_iff_lt.2 zero_lt_one, gmon _ _ zero_le_one⟩, }
end

lemma partially_well_ordered_on.well_founded_on [is_preorder α r]
  (h : s.partially_well_ordered_on r) :
  s.well_founded_on (λ a b, r a b ∧ ¬r b a) :=
begin
  letI : preorder α := { le := r, le_refl := refl_of r, le_trans := λ _ _ _, trans_of r },
  change s.well_founded_on (<), change s.partially_well_ordered_on (≤) at h,
  rw well_founded_on_iff_no_descending_seq,
  intros f hf,
  obtain ⟨m, n, hlt, hle⟩ := h f hf,
  exact (f.map_rel_iff.2 hlt).not_le hle,
end

@[simp] theorem partially_well_ordered_on_empty (r : α → α → Prop) :
  partially_well_ordered_on ∅ r :=
λ f hf, (hf 0).elim

@[simp] theorem partially_well_ordered_on_singleton [is_refl α r] (a : α) :
  partially_well_ordered_on {a} r :=
(finite_singleton a).partially_well_ordered_on

@[simp] theorem partially_well_ordered_on_insert [is_refl α r] {a : α} :
  partially_well_ordered_on (insert a s) r ↔ partially_well_ordered_on s r :=
by simp only [← singleton_union, partially_well_ordered_on_union,
  partially_well_ordered_on_singleton, true_and]

protected theorem partially_well_ordered_on.insert [is_refl α r] (h : partially_well_ordered_on s r)
  (a : α) : partially_well_ordered_on (insert a s) r :=
partially_well_ordered_on_insert.2 h

protected theorem partially_well_ordered_on.prod [is_refl α r] [is_trans α r] {β}
  {rb : β → β → Prop} {t : set β}
  (hs : partially_well_ordered_on s r) (ht : partially_well_ordered_on t rb) :
  partially_well_ordered_on (s ×ˢ t) (λ x y : α × β, r x.1 y.1 ∧ rb x.2 y.2) :=
begin
  intros f hf,
  obtain ⟨g₁, h₁⟩ := hs.exists_monotone_subseq (prod.fst ∘ f) (λ n, (hf n).1),
  obtain ⟨m, n, hlt, hle⟩ := ht (prod.snd ∘ f ∘ g₁) (λ n, (hf _).2),
  exact ⟨g₁ m, g₁ n, g₁.strict_mono hlt, h₁ _ _ hlt.le, hle⟩
end

end partial_order

section preorder

variables [preorder α] {s t : set α}

theorem is_pwo.exists_monotone_subseq (h : s.is_pwo) (f : ℕ → α) (hf : ∀ n, f n ∈ s) :
  ∃ (g : ℕ ↪o ℕ), monotone (f ∘ g) :=
h.exists_monotone_subseq f hf

theorem is_pwo_iff_exists_monotone_subseq :
  s.is_pwo ↔ ∀ f : ℕ → α, (∀ n, f n ∈ s) → ∃ (g : ℕ ↪o ℕ), monotone (f ∘ g) :=
partially_well_ordered_on_iff_exists_monotone_subseq

<<<<<<< HEAD
protected lemma is_pwo.is_wf (h : s.is_pwo) : s.is_wf :=
by simpa only [← lt_iff_le_not_le] using h.well_founded_on
=======
lemma is_pwo.prod (hs : s.is_pwo)
  (ht : t.is_pwo) :
  (s ×ˢ t).is_pwo :=
begin
  classical,
  rw is_pwo_iff_exists_monotone_subseq at *,
  intros f hf,
  obtain ⟨g1, h1⟩ := hs (prod.fst ∘ f) _,
  swap,
  { rw [range_comp, image_subset_iff],
    refine subset.trans hf _,
    rintros ⟨x1, x2⟩ hx,
    simp only [mem_preimage, hx.1] },
  obtain ⟨g2, h2⟩ := ht (prod.snd ∘ f ∘ g1) _,
  refine ⟨g2.trans g1, λ m n mn, _⟩,
  swap,
  { rw [range_comp, image_subset_iff],
    refine subset.trans (range_comp_subset_range _ _) (subset.trans hf _),
    rintros ⟨x1, x2⟩ hx,
    simp only [mem_preimage, hx.2] },
  simp only [rel_embedding.coe_trans, function.comp_app],
  exact ⟨h1 (g2.le_iff_le.2 mn), h2 mn⟩,
end
>>>>>>> 0ac6ba04

lemma is_pwo.prod {β : Type*} [preorder β] {t : set β} (hs : s.is_pwo) (ht : t.is_pwo) :
  is_pwo (s ×ˢ t) :=
hs.prod ht

theorem is_pwo.image_of_monotone_on {β : Type*} [preorder β] (hs : s.is_pwo) {f : α → β}
  (hf : monotone_on f s) :
  is_pwo (f '' s) :=
hs.image_of_monotone_on hf

<<<<<<< HEAD
theorem is_pwo.image_of_monotone {β : Type*} [preorder β] (hs : s.is_pwo) {f : α → β}
  (hf : monotone f) :
  is_pwo (f '' s) :=
hs.image_of_monotone_on (hf.monotone_on _)
=======
theorem is_pwo.union (hs : is_pwo s) (ht : is_pwo t) : is_pwo (s ∪ t) :=
begin
  classical,
  rw [is_pwo_iff_exists_monotone_subseq] at *,
  rintros f fst,
  have h : (f ⁻¹' s).infinite ∨ (f ⁻¹' t).infinite,
  { have h : (univ : set ℕ).infinite := infinite_univ,
    have hpre : f ⁻¹' (s ∪ t) = set.univ,
    { rw [← image_univ, image_subset_iff, univ_subset_iff] at fst,
      exact fst },
    rw preimage_union at hpre,
    rw ← hpre at h,
    rw [set.infinite, set.infinite],
    rw set.infinite at h,
    contrapose! h,
    exact finite.union h.1 h.2, },
  rw [← infinite_coe_iff, ← infinite_coe_iff] at h,
  cases h with inf inf; haveI := inf,
  { obtain ⟨g, hg⟩ := hs (f ∘ (nat.order_embedding_of_set (f ⁻¹' s))) _,
    { rw [function.comp.assoc, ← rel_embedding.coe_trans] at hg,
      exact ⟨_, hg⟩ },
    rw [range_comp, image_subset_iff],
    simp },
  { obtain ⟨g, hg⟩ := ht (f ∘ (nat.order_embedding_of_set (f ⁻¹' t))) _,
    { rw [function.comp.assoc, ← rel_embedding.coe_trans] at hg,
      exact ⟨_, hg⟩ },
    rw [range_comp, image_subset_iff],
    simp }
end
>>>>>>> 0ac6ba04

protected theorem is_pwo.union (hs : is_pwo s) (ht : is_pwo t) : is_pwo (s ∪ t) := hs.union ht

@[simp] theorem is_pwo_union : is_pwo (s ∪ t) ↔ is_pwo s ∧ is_pwo t :=
partially_well_ordered_on_union

protected theorem finite.is_pwo (hs : finite s) : is_pwo s := hs.partially_well_ordered_on

@[simp] theorem is_pwo_singleton (a : α) : is_pwo ({a} : set α) := (finite_singleton a).is_pwo

@[simp] theorem is_pwo_empty : is_pwo (∅ : set α) := finite_empty.is_pwo

protected theorem subsingleton.is_pwo (hs : s.subsingleton) : is_pwo s := hs.finite.is_pwo

@[simp] theorem is_pwo_insert {a} : is_pwo (insert a s) ↔ is_pwo s :=
by simp only [← singleton_union, is_pwo_union, is_pwo_singleton, true_and]

protected theorem is_pwo.insert (h : is_pwo s) (a : α) : is_pwo (insert a s) := is_pwo_insert.2 h

protected theorem finite.is_wf (hs : finite s) : is_wf s := hs.is_pwo.is_wf
@[simp] theorem is_wf_empty : is_wf (∅ : set α) := finite_empty.is_wf
@[simp] theorem is_wf_singleton {a : α} : is_wf ({a} : set α) := (finite_singleton a).is_wf
protected theorem subsingleton.is_wf (hs : s.subsingleton) : is_wf s := hs.is_pwo.is_wf

@[simp] theorem is_wf_insert {a} : is_wf (insert a s) ↔ is_wf s :=
by simp only [← singleton_union, is_wf_union, is_wf_singleton, true_and]

theorem is_wf.insert (h : is_wf s) (a : α) : is_wf (insert a s) := is_wf_insert.2 h

end preorder

section well_founded_on

variables {r : α → α → Prop} [is_strict_order α r] {s : set α} {a : α}

protected theorem finite.well_founded_on (hs : finite s) :
  set.well_founded_on s r :=
by { letI := partial_order_of_SO r, exact hs.is_wf }

@[simp] theorem well_founded_on_empty : well_founded_on (∅ : set α) r :=
finite_empty.well_founded_on

@[simp] theorem well_founded_on_singleton : well_founded_on ({a} : set α) r :=
(finite_singleton a).well_founded_on

protected theorem subsingleton.well_founded_on (hs : s.subsingleton) :
  well_founded_on s r :=
hs.finite.well_founded_on

@[simp] theorem well_founded_on_insert : well_founded_on (insert a s) r ↔ well_founded_on s r :=
by simp only [← singleton_union, well_founded_on_union, well_founded_on_singleton, true_and]

theorem well_founded_on.insert (h : well_founded_on s r) (a : α) : well_founded_on (insert a s) r :=
well_founded_on_insert.2 h

end well_founded_on

protected theorem is_wf.is_pwo [linear_order α] {s : set α} (hs : s.is_wf) : s.is_pwo :=
begin
  intros f hf,
  lift f to ℕ → s using hf,
  have hrange : (range f).nonempty := range_nonempty _,
  rcases hs.has_min (range f) (range_nonempty _) with ⟨_, ⟨m, rfl⟩, hm⟩,
  simp only [forall_range_iff, not_lt] at hm,
  exact ⟨m, m + 1, lt_add_one m, hm _⟩,
end

/-- In a linear order, the predicates `set.is_wf` and `set.is_pwo` are equivalent. -/
theorem is_wf_iff_is_pwo [linear_order α] {s : set α} :
  s.is_wf ↔ s.is_pwo :=
⟨is_wf.is_pwo, is_pwo.is_wf⟩

end set

namespace finset

@[simp] protected lemma partially_well_ordered_on {r : α → α → Prop} [is_refl α r] (s : finset α) :
  (s : set α).partially_well_ordered_on r :=
s.finite_to_set.partially_well_ordered_on

@[simp] protected theorem is_pwo [preorder α] (s : finset α) : set.is_pwo (↑s : set α) :=
s.partially_well_ordered_on

@[simp] protected theorem is_wf [preorder α] (s : finset α) : set.is_wf (↑s : set α) :=
s.finite_to_set.is_wf

@[simp] protected theorem well_founded_on {r : α → α → Prop} [is_strict_order α r] (s : finset α) :
  set.well_founded_on (↑s : set α) r :=
by { letI := partial_order_of_SO r, exact s.is_wf }

@[simp] theorem well_founded_on_sup {ι : Type*} {r : α → α → Prop} [is_strict_order α r]
  (s : finset ι) {f : ι → set α} :
  (s.sup f).well_founded_on r ↔ ∀ i ∈ s, (f i).well_founded_on r :=
finset.cons_induction_on s (by simp) (λ a s ha hs, by simp [hs])

@[simp] theorem partially_well_ordered_on_sup {ι : Type*} {r : α → α → Prop}
  (s : finset ι) {f : ι → set α} :
  (s.sup f).partially_well_ordered_on r ↔ ∀ i ∈ s, (f i).partially_well_ordered_on r :=
finset.cons_induction_on s (by simp) (λ a s ha hs, by simp [hs])

@[simp] theorem is_wf_sup {ι : Type*} [preorder α] (s : finset ι) {f : ι → set α} :
  (s.sup f).is_wf ↔ ∀ i ∈ s, (f i).is_wf :=
s.well_founded_on_sup

<<<<<<< HEAD
@[simp] theorem is_pwo_sup {ι : Type*} [partial_order α] (s : finset ι) {f : ι → set α} :
  (s.sup f).is_pwo ↔ ∀ i ∈ s, (f i).is_pwo :=
s.partially_well_ordered_on_sup

@[simp] theorem well_founded_on_bUnion {ι : Type*} {r : α → α → Prop} [is_strict_order α r]
  (s : finset ι) {f : ι → set α} :
  (⋃ i ∈ s, f i).well_founded_on r ↔ ∀ i ∈ s, (f i).well_founded_on r :=
by simpa only [finset.sup_eq_supr] using s.well_founded_on_sup
=======
@[simp]
theorem fintype.is_pwo [fintype α] : s.is_pwo := s.to_finite.is_pwo
>>>>>>> 0ac6ba04

@[simp] theorem partially_well_ordered_on_bUnion {ι : Type*} {r : α → α → Prop}
  (s : finset ι) {f : ι → set α} :
  (⋃ i ∈ s, f i).partially_well_ordered_on r ↔ ∀ i ∈ s, (f i).partially_well_ordered_on r :=
by simpa only [finset.sup_eq_supr] using s.partially_well_ordered_on_sup

@[simp] theorem is_wf_bUnion {ι : Type*} [partial_order α] (s : finset ι) {f : ι → set α} :
  (⋃ i ∈ s, f i).is_wf ↔ ∀ i ∈ s, (f i).is_wf :=
s.well_founded_on_bUnion

@[simp] theorem is_pwo_bUnion {ι : Type*} [partial_order α] (s : finset ι) {f : ι → set α} :
  (⋃ i ∈ s, f i).is_pwo ↔ ∀ i ∈ s, (f i).is_pwo :=
s.partially_well_ordered_on_bUnion

end finset

namespace set

section preorder

variables [preorder α] {s : set α} {a : α}

@[simp] protected theorem fintype.is_pwo [fintype α] : s.is_pwo := (finite.of_fintype s).is_pwo

/-- `is_wf.min` returns a minimal element of a nonempty well-founded set. -/
noncomputable def is_wf.min (hs : is_wf s) (hn : s.nonempty) : α :=
hs.min univ (nonempty_iff_univ_nonempty.1 hn.to_subtype)

lemma is_wf.min_mem (hs : is_wf s) (hn : s.nonempty) : hs.min hn ∈ s :=
(well_founded.min hs univ (nonempty_iff_univ_nonempty.1 hn.to_subtype)).2

lemma is_wf.not_lt_min (hs : is_wf s) (hn : s.nonempty) (ha : a ∈ s) : ¬ a < hs.min hn :=
hs.not_lt_min univ (nonempty_iff_univ_nonempty.1 hn.to_subtype) (mem_univ (⟨a, ha⟩ : s))

@[simp]
lemma is_wf_min_singleton (a) {hs : is_wf ({a} : set α)} {hn : ({a} : set α).nonempty} :
  hs.min hn = a :=
eq_of_mem_singleton (is_wf.min_mem hs hn)

end preorder

section linear_order

variables [linear_order α] {s t : set α} {a : α}

lemma is_wf.min_le
  (hs : s.is_wf) (hn : s.nonempty) (ha : a ∈ s) : hs.min hn ≤ a :=
le_of_not_lt (hs.not_lt_min hn ha)

lemma is_wf.le_min_iff
  (hs : s.is_wf) (hn : s.nonempty) :
  a ≤ hs.min hn ↔ ∀ b, b ∈ s → a ≤ b :=
⟨λ ha b hb, le_trans ha (hs.min_le hn hb), λ h, h _ (hs.min_mem _)⟩

lemma is_wf.min_le_min_of_subset
  {hs : s.is_wf} {hsn : s.nonempty} {ht : t.is_wf} {htn : t.nonempty} (hst : s ⊆ t) :
  ht.min htn ≤ hs.min hsn :=
(is_wf.le_min_iff _ _).2 (λ b hb, ht.min_le htn (hst hb))

lemma is_wf.min_union (hs : s.is_wf) (hsn : s.nonempty) (ht : t.is_wf) (htn : t.nonempty) :
  (hs.union ht).min (union_nonempty.2 (or.intro_left _ hsn)) = min (hs.min hsn) (ht.min htn) :=
begin
  refine le_antisymm (le_min (is_wf.min_le_min_of_subset (subset_union_left _ _))
      (is_wf.min_le_min_of_subset (subset_union_right _ _))) _,
  rw min_le_iff,
  exact ((mem_union _ _ _).1 ((hs.union ht).min_mem
    (union_nonempty.2 (or.intro_left _ hsn)))).imp (hs.min_le _) (ht.min_le _),
end

end linear_order

section pointwise

@[to_additive]
theorem is_pwo.mul [ordered_cancel_comm_monoid α] {s t : set α} (hs : s.is_pwo) (ht : t.is_pwo) :
  is_pwo (s * t) :=
begin
  rw ← image_mul_prod,
  exact (hs.prod ht).image_of_monotone (monotone_fst.mul' monotone_snd)
end

variables [linear_ordered_cancel_comm_monoid α] {s t : set α}

@[to_additive]
theorem is_wf.mul (hs : s.is_wf) (ht : t.is_wf) : is_wf (s * t) := (hs.is_pwo.mul ht.is_pwo).is_wf

@[to_additive]
theorem is_wf.min_mul (hs : s.is_wf) (ht : t.is_wf) (hsn : s.nonempty) (htn : t.nonempty) :
  (hs.mul ht).min (hsn.mul htn) = hs.min hsn * ht.min htn :=
begin
  refine le_antisymm (is_wf.min_le _ _ (mem_mul.2 ⟨_, _, hs.min_mem _, ht.min_mem _, rfl⟩)) _,
  rw is_wf.le_min_iff,
  rintros _ ⟨x, y, hx, hy, rfl⟩,
  exact mul_le_mul' (hs.min_le _ hx) (ht.min_le _ hy),
end

end pointwise

end set

namespace set
namespace partially_well_ordered_on

/-- In the context of partial well-orderings, a bad sequence is a nonincreasing sequence
  whose range is contained in a particular set `s`. One exists if and only if `s` is not
  partially well-ordered. -/
def is_bad_seq (r : α → α → Prop) (s : set α) (f : ℕ → α) : Prop :=
(∀ n, f n ∈ s) ∧ ∀ (m n : ℕ), m < n → ¬ r (f m) (f n)

lemma iff_forall_not_is_bad_seq (r : α → α → Prop) (s : set α) :
  s.partially_well_ordered_on r ↔ ∀ f, ¬ is_bad_seq r s f :=
begin
  rw [set.partially_well_ordered_on],
  apply forall_congr (λ f, _),
  simp [is_bad_seq]
end

/-- This indicates that every bad sequence `g` that agrees with `f` on the first `n`
  terms has `rk (f n) ≤ rk (g n)`. -/
def is_min_bad_seq (r : α → α → Prop) (rk : α → ℕ) (s : set α) (n : ℕ) (f : ℕ → α) : Prop :=
  ∀ g : ℕ → α, (∀ (m : ℕ), m < n → f m = g m) → rk (g n) < rk (f n) → ¬ is_bad_seq r s g

/-- Given a bad sequence `f`, this constructs a bad sequence that agrees with `f` on the first `n`
  terms and is minimal at `n`.
-/
noncomputable def min_bad_seq_of_bad_seq (r : α → α → Prop) (rk : α → ℕ) (s : set α)
  (n : ℕ) (f : ℕ → α) (hf : is_bad_seq r s f) :
  { g : ℕ → α // (∀ (m : ℕ), m < n → f m = g m) ∧ is_bad_seq r s g ∧ is_min_bad_seq r rk s n g } :=
begin
  classical,
  have h : ∃ (k : ℕ) (g : ℕ → α), (∀ m, m < n → f m = g m) ∧ is_bad_seq r s g
        ∧ rk (g n) = k :=
  ⟨_, f, λ _ _, rfl, hf, rfl⟩,
  obtain ⟨h1, h2, h3⟩ := classical.some_spec (nat.find_spec h),
  refine ⟨classical.some (nat.find_spec h), h1, by convert h2, λ g hg1 hg2 con, _⟩,
  refine nat.find_min h _ ⟨g, λ m mn, (h1 m mn).trans (hg1 m mn), by convert con, rfl⟩,
  rwa ← h3,
end

lemma exists_min_bad_of_exists_bad (r : α → α → Prop) (rk : α → ℕ) (s : set α) :
  (∃ f, is_bad_seq r s f) → ∃ f, is_bad_seq r s f ∧ ∀ n, is_min_bad_seq r rk s n f :=
begin
  rintro ⟨f0, (hf0 : is_bad_seq r s f0)⟩,
  let fs : Π (n : ℕ), { f :  ℕ → α // is_bad_seq r s f ∧ is_min_bad_seq r rk s n f },
  { refine nat.rec _ _,
    { exact ⟨(min_bad_seq_of_bad_seq r rk s 0 f0 hf0).1,
        (min_bad_seq_of_bad_seq r rk s 0 f0 hf0).2.2⟩, },
    { exact λ n fn, ⟨(min_bad_seq_of_bad_seq r rk s (n + 1) fn.1 fn.2.1).1,
        (min_bad_seq_of_bad_seq r rk s (n + 1) fn.1 fn.2.1).2.2⟩ } },
  have h : ∀ m n, m ≤ n → (fs m).1 m = (fs n).1 m,
  { intros m n mn,
    obtain ⟨k, rfl⟩ := exists_add_of_le mn,
    clear mn,
    induction k with k ih,
    { refl },
    rw [ih, ((min_bad_seq_of_bad_seq r rk s (m + k).succ (fs (m + k)).1 (fs (m + k)).2.1).2.1 m
        (nat.lt_succ_iff.2 (nat.add_le_add_left k.zero_le m)))],
    refl },
  refine ⟨λ n, (fs n).1 n, ⟨(λ n, ((fs n).2).1.1 n), λ m n mn, _⟩, λ n g hg1 hg2, _⟩,
  { dsimp,
    rw [← subtype.val_eq_coe, h m n (le_of_lt mn)],
    convert (fs n).2.1.2 m n mn },
  { convert (fs n).2.2 g (λ m mn, eq.trans _ (hg1 m mn)) (lt_of_lt_of_le hg2 le_rfl),
    rw ← h m n (le_of_lt mn) },
end

lemma iff_not_exists_is_min_bad_seq {r : α → α → Prop} (rk : α → ℕ) {s : set α} :
  s.partially_well_ordered_on r ↔ ¬ ∃ f, is_bad_seq r s f ∧ ∀ n, is_min_bad_seq r rk s n f :=
begin
  rw [iff_forall_not_is_bad_seq, ← not_exists, not_congr],
  split,
  { apply exists_min_bad_of_exists_bad },
  rintro ⟨f, hf1, hf2⟩,
  exact ⟨f, hf1⟩,
end

/-- Higman's Lemma, which states that for any reflexive, transitive relation `r` which is
  partially well-ordered on a set `s`, the relation `list.sublist_forall₂ r` is partially
  well-ordered on the set of lists of elements of `s`. That relation is defined so that
  `list.sublist_forall₂ r l₁ l₂` whenever `l₁` related pointwise by `r` to a sublist of `l₂`.  -/
lemma partially_well_ordered_on_sublist_forall₂ (r : α → α → Prop) [is_refl α r] [is_trans α r]
  {s : set α} (h : s.partially_well_ordered_on r) :
  { l : list α | ∀ x, x ∈ l → x ∈ s }.partially_well_ordered_on (list.sublist_forall₂ r) :=
begin
  rcases s.eq_empty_or_nonempty with rfl | ⟨as, has⟩,
  { apply partially_well_ordered_on.mono (finset.partially_well_ordered_on {list.nil}),
    { intros l hl,
      rw [finset.mem_coe, finset.mem_singleton, list.eq_nil_iff_forall_not_mem],
      exact hl, },
    apply_instance },
  haveI : inhabited α := ⟨as⟩,
  rw [iff_not_exists_is_min_bad_seq (list.length)],
  rintro ⟨f, hf1, hf2⟩,
  have hnil : ∀ n, f n ≠ list.nil :=
    λ n con, (hf1).2 n n.succ n.lt_succ_self (con.symm ▸ list.sublist_forall₂.nil),
  obtain ⟨g, hg⟩ := h.exists_monotone_subseq (list.head ∘ f) _,
  swap, { simp only [set.range_subset_iff, function.comp_apply],
    exact λ n, hf1.1 n _ (list.head_mem_self (hnil n)) },
  have hf' := hf2 (g 0) (λ n, if n < g 0 then f n else list.tail (f (g (n - g 0))))
    (λ m hm, (if_pos hm).symm) _,
  swap, { simp only [if_neg (lt_irrefl (g 0)), tsub_self],
    rw [list.length_tail, ← nat.pred_eq_sub_one],
    exact nat.pred_lt (λ con, hnil _ (list.length_eq_zero.1 con)) },
  rw [is_bad_seq] at hf',
  push_neg at hf',
  obtain ⟨m, n, mn, hmn⟩ := hf' _,
  swap,
  { rintro n x hx,
    split_ifs at hx with hn hn,
    { exact hf1.1 _ _ hx },
    { refine hf1.1 _ _ (list.tail_subset _ hx), } },
  by_cases hn : n < g 0,
  { apply hf1.2 m n mn,
    rwa [if_pos hn, if_pos (mn.trans hn)] at hmn },
  { obtain ⟨n', rfl⟩ := exists_add_of_le (not_lt.1 hn),
    rw [if_neg hn, add_comm (g 0) n', add_tsub_cancel_right] at hmn,
    split_ifs at hmn with hm hm,
    { apply hf1.2 m (g n') (lt_of_lt_of_le hm (g.monotone n'.zero_le)),
      exact trans hmn (list.tail_sublist_forall₂_self _) },
    { rw [← (tsub_lt_iff_left (le_of_not_lt hm))] at mn,
      apply hf1.2 _ _ (g.lt_iff_lt.2 mn),
      rw [← list.cons_head_tail (hnil (g (m - g 0))), ← list.cons_head_tail (hnil (g n'))],
      exact list.sublist_forall₂.cons (hg _ _ (le_of_lt mn)) hmn, } }
end

end partially_well_ordered_on

namespace is_pwo

@[to_additive]
lemma submonoid_closure [ordered_cancel_comm_monoid α] {s : set α} (hpos : ∀ x : α, x ∈ s → 1 ≤ x)
  (h : s.is_pwo) : is_pwo ((submonoid.closure s) : set α) :=
begin
  rw submonoid.closure_eq_image_prod,
  refine (h.partially_well_ordered_on_sublist_forall₂ (≤)).image_of_monotone_on _,
  exact λ l1 hl1 l2 hl2 h12, h12.prod_le_prod' (λ x hx, hpos x $ hl2 x hx)
end

end is_pwo

/-- `set.mul_antidiagonal s t a` is the set of all pairs of an element in `s` and an element in `t`
  that multiply to `a`. -/
@[to_additive "`set.add_antidiagonal s t a` is the set of all pairs of an element in `s`
  and an element in `t` that add to `a`."]
def mul_antidiagonal [monoid α] (s t : set α) (a : α) : set (α × α) :=
{ x | x.1 * x.2 = a ∧ x.1 ∈ s ∧ x.2 ∈ t }

namespace mul_antidiagonal

@[simp, to_additive]
lemma mem_mul_antidiagonal [monoid α] {s t : set α} {a : α} {x : α × α} :
  x ∈ mul_antidiagonal s t a ↔ x.1 * x.2 = a ∧ x.1 ∈ s ∧ x.2 ∈ t := iff.refl _

section cancel_comm_monoid
variables [cancel_comm_monoid α] {s t : set α} {a : α}

@[to_additive]
lemma fst_eq_fst_iff_snd_eq_snd {x y : (mul_antidiagonal s t a)} :
  (x : α × α).fst = (y : α × α).fst ↔ (x : α × α).snd = (y : α × α).snd :=
⟨λ h, begin
  have hx := x.2.1,
  rw [subtype.val_eq_coe, h] at hx,
  apply mul_left_cancel (hx.trans y.2.1.symm),
end, λ h, begin
  have hx := x.2.1,
  rw [subtype.val_eq_coe, h] at hx,
  apply mul_right_cancel (hx.trans y.2.1.symm),
end⟩

@[to_additive]
lemma eq_of_fst_eq_fst {x y : (mul_antidiagonal s t a)}
  (h : (x : α × α).fst = (y : α × α).fst) : x = y :=
subtype.ext (prod.ext h (mul_antidiagonal.fst_eq_fst_iff_snd_eq_snd.1 h))

@[to_additive]
lemma eq_of_snd_eq_snd {x y : (mul_antidiagonal s t a)}
  (h : (x : α × α).snd = (y : α × α).snd) : x = y :=
subtype.ext (prod.ext (mul_antidiagonal.fst_eq_fst_iff_snd_eq_snd.2 h) h)

end cancel_comm_monoid

section ordered_cancel_comm_monoid
variables [ordered_cancel_comm_monoid α] (s t : set α) (a : α)

@[to_additive]
lemma eq_of_fst_le_fst_of_snd_le_snd {x y : (mul_antidiagonal s t a)}
  (h1 : (x : α × α).fst ≤ (y : α × α).fst) (h2 : (x : α × α).snd ≤ (y : α × α).snd ) :
  x = y :=
begin
  apply eq_of_fst_eq_fst,
  cases eq_or_lt_of_le h1 with heq hlt,
  { exact heq },
  exfalso,
  exact ne_of_lt (mul_lt_mul_of_lt_of_le hlt h2)
    ((mem_mul_antidiagonal.1 x.2).1.trans (mem_mul_antidiagonal.1 y.2).1.symm)
end

variables {s} {t}

@[to_additive]
theorem finite_of_is_pwo (hs : s.is_pwo) (ht : t.is_pwo) (a) :
  (mul_antidiagonal s t a).finite :=
begin
  by_contra h,
  rw [← set.infinite] at h,
  have h1 : (mul_antidiagonal s t a).partially_well_ordered_on (prod.fst ⁻¹'o (≤)),
    from λ f hf, hs (prod.fst ∘ f) (λ n, (mem_mul_antidiagonal.1 (hf n)).2.1),
  have h2 : (mul_antidiagonal s t a).partially_well_ordered_on (prod.snd ⁻¹'o (≤)),
    from λ f hf, ht (prod.snd ∘ f) (λ n, (mem_mul_antidiagonal.1 (hf n)).2.2),
  obtain ⟨g, hg⟩ := h1.exists_monotone_subseq (λ n, h.nat_embedding _ n)
    (λ n, (h.nat_embedding _ n).2),
  obtain ⟨m, n, mn, h2'⟩ := h2 (λ x, (h.nat_embedding _) (g x)) (λ n, (h.nat_embedding _ _).2),
  apply ne_of_lt mn (g.injective ((h.nat_embedding _).injective _)),
  exact eq_of_fst_le_fst_of_snd_le_snd _ _ _ (hg _ _ (le_of_lt mn)) h2',
end

end ordered_cancel_comm_monoid

@[to_additive]
theorem finite_of_is_wf [linear_ordered_cancel_comm_monoid α] {s t : set α}
  (hs : s.is_wf) (ht : t.is_wf) (a) :
  (mul_antidiagonal s t a).finite :=
finite_of_is_pwo hs.is_pwo ht.is_pwo a

end mul_antidiagonal
end set

namespace finset

variables [ordered_cancel_comm_monoid α]
variables {s t : set α} (hs : s.is_pwo) (ht : t.is_pwo) (a : α)

/-- `finset.mul_antidiagonal_of_is_wf hs ht a` is the set of all pairs of an element in
  `s` and an element in `t` that multiply to `a`, but its construction requires proofs
  `hs` and `ht` that `s` and `t` are well-ordered. -/
@[to_additive "`finset.add_antidiagonal_of_is_wf hs ht a` is the set of all pairs of an element in
  `s` and an element in `t` that add to `a`, but its construction requires proofs
  `hs` and `ht` that `s` and `t` are well-ordered."]
noncomputable def mul_antidiagonal : finset (α × α) :=
(set.mul_antidiagonal.finite_of_is_pwo hs ht a).to_finset

variables {hs} {ht} {u : set α} {hu : u.is_pwo} {a} {x : α × α}

@[simp, to_additive]
lemma mem_mul_antidiagonal :
  x ∈ mul_antidiagonal hs ht a ↔ x.1 * x.2 = a ∧ x.1 ∈ s ∧ x.2 ∈ t :=
by simp [mul_antidiagonal]

@[to_additive]
lemma mul_antidiagonal_mono_left (hus : u ⊆ s) :
  (finset.mul_antidiagonal hu ht a) ⊆ (finset.mul_antidiagonal hs ht a) :=
λ x hx, begin
  rw mem_mul_antidiagonal at *,
  exact ⟨hx.1, hus hx.2.1, hx.2.2⟩,
end

@[to_additive]
lemma mul_antidiagonal_mono_right (hut : u ⊆ t) :
  (finset.mul_antidiagonal hs hu a) ⊆ (finset.mul_antidiagonal hs ht a) :=
λ x hx, begin
  rw mem_mul_antidiagonal at *,
  exact ⟨hx.1, hx.2.1, hut hx.2.2⟩,
end

@[to_additive]
lemma support_mul_antidiagonal_subset_mul :
  { a : α | (mul_antidiagonal hs ht a).nonempty } ⊆ s * t :=
(λ x ⟨⟨a1, a2⟩, ha⟩, begin
  obtain ⟨hmul, h1, h2⟩ := mem_mul_antidiagonal.1 ha,
  exact ⟨a1, a2, h1, h2, hmul⟩,
end)

@[to_additive]
theorem is_pwo_support_mul_antidiagonal :
  { a : α | (mul_antidiagonal hs ht a).nonempty }.is_pwo :=
(hs.mul ht).mono support_mul_antidiagonal_subset_mul

@[to_additive]
theorem mul_antidiagonal_min_mul_min {α} [linear_ordered_cancel_comm_monoid α] {s t : set α}
  (hs : s.is_wf) (ht : t.is_wf)
  (hns : s.nonempty) (hnt : t.nonempty) :
  mul_antidiagonal hs.is_pwo ht.is_pwo ((hs.min hns) * (ht.min hnt)) =
    {(hs.min hns, ht.min hnt)} :=
begin
  ext ⟨a1, a2⟩,
  rw [mem_mul_antidiagonal, finset.mem_singleton, prod.ext_iff],
  split,
  { rintro ⟨hast, has, hat⟩,
    cases eq_or_lt_of_le (hs.min_le hns has) with heq hlt,
    { refine ⟨heq.symm, _⟩,
      rw heq at hast,
      exact mul_left_cancel hast },
    { contrapose hast,
      exact ne_of_gt (mul_lt_mul_of_lt_of_le hlt (ht.min_le hnt hat)) } },
  { rintro ⟨ha1, ha2⟩,
    rw [ha1, ha2],
    exact ⟨rfl, hs.min_mem _, ht.min_mem _⟩ }
end

end finset

lemma well_founded.is_wf [has_lt α] (h : well_founded ((<) : α → α → Prop)) (s : set α) :
  s.is_wf :=
(set.is_wf_univ_iff.2 h).mono (set.subset_univ s)

/-- A version of **Dickson's lemma** any subset of functions `Π s : σ, α s` is partially well
ordered, when `σ` is a `fintype` and each `α s` is a linear well order.
This includes the classical case of Dickson's lemma that `ℕ ^ n` is a well partial order.
Some generalizations would be possible based on this proof, to include cases where the target
is partially well ordered, and also to consider the case of `partially_well_ordered_on` instead of
`is_pwo`. -/
lemma pi.is_pwo {σ : Type*} {α : σ → Type*} [∀ s, linear_order (α s)] [∀ s, is_well_order (α s) (<)]
  [fintype σ] (S : set (Π s : σ, α s)) : S.is_pwo :=
begin
  classical,
  refine set.is_pwo.mono _ (set.subset_univ _),
  rw set.is_pwo_iff_exists_monotone_subseq,
  simp_rw [monotone, pi.le_def],
  suffices : ∀ s : finset σ, ∀ (f : ℕ → (Π s, α s)), set.range f ⊆ set.univ → ∃ (g : ℕ ↪o ℕ),
    ∀ ⦃a b : ℕ⦄, a ≤ b → ∀ (x : σ) (hs : x ∈ s), (f ∘ g) a x ≤ (f ∘ g) b x,
  { simpa only [forall_true_left, finset.mem_univ] using this finset.univ, },
  apply' finset.induction,
  { intros f hf, existsi rel_embedding.refl (≤),
    simp only [is_empty.forall_iff, implies_true_iff, forall_const, finset.not_mem_empty], },
  { intros x s hx ih f hf,
    obtain ⟨g, hg⟩ := (is_well_founded.wf.is_wf (set.univ : set _)).is_pwo.exists_monotone_subseq
      ((λ mo : Π s : σ, α s, mo x) ∘ f) (set.subset_univ _),
    obtain ⟨g', hg'⟩ := ih (f ∘ g) (set.subset_univ _),
    refine ⟨g'.trans g, λ a b hab, _⟩,
    simp only [finset.mem_insert, rel_embedding.coe_trans, function.comp_app, forall_eq_or_imp],
    exact ⟨hg (order_hom_class.mono g' hab), hg' hab⟩, },
end<|MERGE_RESOLUTION|>--- conflicted
+++ resolved
@@ -60,25 +60,20 @@
 -/
 
 /-- `s.well_founded_on r` indicates that the relation `r` is well-founded when restricted to `s`. -/
-def well_founded_on (s : set α) (r : α → α → Prop) : Prop :=
-well_founded (λ (a : s) (b : s), r a b)
-
-<<<<<<< HEAD
-section well_founded_on
-
-variables {r r' : α → α → Prop}
-
-section any_rel
-
-variables {s t : set α} {x y : α}
-
-lemma well_founded_on_iff :
-=======
+def well_founded_on (s : set α) (r : α → α → Prop) : Prop := well_founded $ λ a b : s, r a b
+
 @[simp] lemma well_founded_on_empty (r : α → α → Prop) : well_founded_on ∅ r :=
 well_founded_of_empty _
 
-lemma well_founded_on_iff {s : set α} {r : α → α → Prop} :
->>>>>>> 0ac6ba04
+section well_founded_on
+
+variables {r r' : α → α → Prop}
+
+section any_rel
+
+variables {s t : set α} {x y : α}
+
+lemma well_founded_on_iff :
   s.well_founded_on r ↔ well_founded (λ (a b : α), r a b ∧ a ∈ s ∧ b ∈ s) :=
 begin
   have f : rel_embedding (λ (a : s) (b : s), r a b) (λ (a b : α), r a b ∧ a ∈ s ∧ b ∈ s) :=
@@ -183,9 +178,9 @@
 section preorder
 variables [preorder α] {s t : set α} {a : α}
 
-protected theorem is_wf.union (hs : is_wf s) (ht : is_wf t) : is_wf (s ∪ t) := hs.union ht
-
-@[simp] theorem is_wf_union : is_wf (s ∪ t) ↔ is_wf s ∧ is_wf t := well_founded_on_union
+protected lemma is_wf.union (hs : is_wf s) (ht : is_wf t) : is_wf (s ∪ t) := hs.union ht
+
+@[simp] lemma is_wf_union : is_wf (s ∪ t) ↔ is_wf s ∧ is_wf t := well_founded_on_union
 
 end preorder
 
@@ -197,36 +192,6 @@
 well_founded_on_iff_no_descending_seq.trans
   ⟨λ H f hf, H ⟨⟨f, hf.injective⟩, λ a b, hf.lt_iff_lt⟩, λ H f, H f (λ _ _, f.map_rel_iff.2)⟩
 
-<<<<<<< HEAD
-=======
-theorem is_wf.union (hs : is_wf s) (ht : is_wf t) : is_wf (s ∪ t) :=
-begin
-  classical,
-  rw [is_wf_iff_no_descending_seq] at *,
-  rintros f fst,
-  have h : (f ⁻¹' s).infinite ∨ (f ⁻¹' t).infinite,
-  { have h : (univ : set ℕ).infinite := infinite_univ,
-    have hpre : f ⁻¹' (s ∪ t) = set.univ,
-    { rw [← image_univ, image_subset_iff, univ_subset_iff] at fst,
-      exact fst },
-    rw preimage_union at hpre,
-    rw ← hpre at h,
-    rw [set.infinite, set.infinite],
-    rw set.infinite at h,
-    contrapose! h,
-    exact finite.union h.1 h.2, },
-  rw [← infinite_coe_iff, ← infinite_coe_iff] at h,
-  cases h with inf inf; haveI := inf,
-  { apply hs ((nat.order_embedding_of_set (f ⁻¹' s)).dual.trans f),
-    change range (function.comp f (nat.order_embedding_of_set (f ⁻¹' s))) ⊆ s,
-    rw [range_comp, image_subset_iff],
-      simp },
-  { apply ht ((nat.order_embedding_of_set (f ⁻¹' t)).dual.trans f),
-    change range (function.comp f (nat.order_embedding_of_set (f ⁻¹' t))) ⊆ t,
-    rw [range_comp, image_subset_iff],
-      simp }
-end
->>>>>>> 0ac6ba04
 end partial_order
 
 /-!
@@ -240,14 +205,7 @@
 /-- A subset is partially well-ordered by a relation `r` when any infinite sequence contains
   two elements where the first is related to the second by `r`. -/
 def partially_well_ordered_on (s : set α) (r : α → α → Prop) : Prop :=
-  ∀ (f : ℕ → α), (∀ n, f n ∈ s) → ∃ (m n : ℕ), m < n ∧ r (f m) (f n)
-
-@[simp] theorem partially_well_ordered_on_empty (r : α → α → Prop) :
-  partially_well_ordered_on (∅ : set α) r :=
-λ f h, begin
-  rw subset_empty_iff at h,
-  exact ((range_nonempty f).ne_empty h).elim
-end
+∀ f : ℕ → α, (∀ n, f n ∈ s) → ∃ m n : ℕ, m < n ∧ r (f m) (f n)
 
 /-- A subset of a preorder is partially well-ordered when any infinite sequence contains
   a monotone subsequence of length 2 (or equivalently, an infinite monotone subsequence). -/
@@ -423,34 +381,8 @@
   s.is_pwo ↔ ∀ f : ℕ → α, (∀ n, f n ∈ s) → ∃ (g : ℕ ↪o ℕ), monotone (f ∘ g) :=
 partially_well_ordered_on_iff_exists_monotone_subseq
 
-<<<<<<< HEAD
 protected lemma is_pwo.is_wf (h : s.is_pwo) : s.is_wf :=
 by simpa only [← lt_iff_le_not_le] using h.well_founded_on
-=======
-lemma is_pwo.prod (hs : s.is_pwo)
-  (ht : t.is_pwo) :
-  (s ×ˢ t).is_pwo :=
-begin
-  classical,
-  rw is_pwo_iff_exists_monotone_subseq at *,
-  intros f hf,
-  obtain ⟨g1, h1⟩ := hs (prod.fst ∘ f) _,
-  swap,
-  { rw [range_comp, image_subset_iff],
-    refine subset.trans hf _,
-    rintros ⟨x1, x2⟩ hx,
-    simp only [mem_preimage, hx.1] },
-  obtain ⟨g2, h2⟩ := ht (prod.snd ∘ f ∘ g1) _,
-  refine ⟨g2.trans g1, λ m n mn, _⟩,
-  swap,
-  { rw [range_comp, image_subset_iff],
-    refine subset.trans (range_comp_subset_range _ _) (subset.trans hf _),
-    rintros ⟨x1, x2⟩ hx,
-    simp only [mem_preimage, hx.2] },
-  simp only [rel_embedding.coe_trans, function.comp_app],
-  exact ⟨h1 (g2.le_iff_le.2 mn), h2 mn⟩,
-end
->>>>>>> 0ac6ba04
 
 lemma is_pwo.prod {β : Type*} [preorder β] {t : set β} (hs : s.is_pwo) (ht : t.is_pwo) :
   is_pwo (s ×ˢ t) :=
@@ -461,42 +393,10 @@
   is_pwo (f '' s) :=
 hs.image_of_monotone_on hf
 
-<<<<<<< HEAD
 theorem is_pwo.image_of_monotone {β : Type*} [preorder β] (hs : s.is_pwo) {f : α → β}
   (hf : monotone f) :
   is_pwo (f '' s) :=
 hs.image_of_monotone_on (hf.monotone_on _)
-=======
-theorem is_pwo.union (hs : is_pwo s) (ht : is_pwo t) : is_pwo (s ∪ t) :=
-begin
-  classical,
-  rw [is_pwo_iff_exists_monotone_subseq] at *,
-  rintros f fst,
-  have h : (f ⁻¹' s).infinite ∨ (f ⁻¹' t).infinite,
-  { have h : (univ : set ℕ).infinite := infinite_univ,
-    have hpre : f ⁻¹' (s ∪ t) = set.univ,
-    { rw [← image_univ, image_subset_iff, univ_subset_iff] at fst,
-      exact fst },
-    rw preimage_union at hpre,
-    rw ← hpre at h,
-    rw [set.infinite, set.infinite],
-    rw set.infinite at h,
-    contrapose! h,
-    exact finite.union h.1 h.2, },
-  rw [← infinite_coe_iff, ← infinite_coe_iff] at h,
-  cases h with inf inf; haveI := inf,
-  { obtain ⟨g, hg⟩ := hs (f ∘ (nat.order_embedding_of_set (f ⁻¹' s))) _,
-    { rw [function.comp.assoc, ← rel_embedding.coe_trans] at hg,
-      exact ⟨_, hg⟩ },
-    rw [range_comp, image_subset_iff],
-    simp },
-  { obtain ⟨g, hg⟩ := ht (f ∘ (nat.order_embedding_of_set (f ⁻¹' t))) _,
-    { rw [function.comp.assoc, ← rel_embedding.coe_trans] at hg,
-      exact ⟨_, hg⟩ },
-    rw [range_comp, image_subset_iff],
-    simp }
-end
->>>>>>> 0ac6ba04
 
 protected theorem is_pwo.union (hs : is_pwo s) (ht : is_pwo t) : is_pwo (s ∪ t) := hs.union ht
 
@@ -601,7 +501,6 @@
   (s.sup f).is_wf ↔ ∀ i ∈ s, (f i).is_wf :=
 s.well_founded_on_sup
 
-<<<<<<< HEAD
 @[simp] theorem is_pwo_sup {ι : Type*} [partial_order α] (s : finset ι) {f : ι → set α} :
   (s.sup f).is_pwo ↔ ∀ i ∈ s, (f i).is_pwo :=
 s.partially_well_ordered_on_sup
@@ -610,10 +509,6 @@
   (s : finset ι) {f : ι → set α} :
   (⋃ i ∈ s, f i).well_founded_on r ↔ ∀ i ∈ s, (f i).well_founded_on r :=
 by simpa only [finset.sup_eq_supr] using s.well_founded_on_sup
-=======
-@[simp]
-theorem fintype.is_pwo [fintype α] : s.is_pwo := s.to_finite.is_pwo
->>>>>>> 0ac6ba04
 
 @[simp] theorem partially_well_ordered_on_bUnion {ι : Type*} {r : α → α → Prop}
   (s : finset ι) {f : ι → set α} :
