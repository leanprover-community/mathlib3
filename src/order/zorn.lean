/-
Copyright (c) 2017 Johannes Hölzl. All rights reserved.
Released under Apache 2.0 license as described in the file LICENSE.
Authors: Johannes Hölzl

Zorn's lemmas.

Ported from Isabelle/HOL (written by Jacques D. Fleuriot, Tobias Nipkow, and Christian Sternagel).
-/
import data.set.lattice
noncomputable theory

universes u
open set classical
open_locale classical

namespace zorn

section chain
parameters {α : Type u} (r : α → α → Prop)
local infix ` ≺ `:50  := r

/-- A chain is a subset `c` satisfying
  `x ≺ y ∨ x = y ∨ y ≺ x` for all `x y ∈ c`. -/
def chain (c : set α) := pairwise_on c (λx y, x ≺ y ∨ y ≺ x)
parameters {r}

theorem chain.total_of_refl [is_refl α r]
  {c} (H : chain c) {x y} (hx : x ∈ c) (hy : y ∈ c) :
  x ≺ y ∨ y ≺ x :=
if e : x = y then or.inl (e ▸ refl _) else H _ hx _ hy e

theorem chain.mono {c c'} : c' ⊆ c → chain c → chain c' :=
pairwise_on.mono

theorem chain.directed_on [is_refl α r] {c} (H : chain c) : directed_on (≺) c :=
assume x hx y hy,
match H.total_of_refl hx hy with
| or.inl h := ⟨y, hy, h, refl _⟩
| or.inr h := ⟨x, hx, refl _, h⟩
end

theorem chain_insert {c : set α} {a : α} (hc : chain c) (ha : ∀b∈c, b ≠ a → a ≺ b ∨ b ≺ a) :
  chain (insert a c) :=
forall_insert_of_forall
  (assume x hx, forall_insert_of_forall (hc x hx) (assume hneq, (ha x hx hneq).symm))
  (forall_insert_of_forall
    (assume x hx hneq, ha x hx $ assume h', hneq h'.symm) (assume h, (h rfl).rec _))

/-- `super_chain c₁ c₂` means that `c₂ is a chain that strictly includes `c₁`. -/
def super_chain (c₁ c₂ : set α) : Prop := chain c₂ ∧ c₁ ⊂ c₂

/-- A chain `c` is a maximal chain if there does not exists a chain strictly including `c`. -/
def is_max_chain (c : set α) := chain c ∧ ¬ (∃c', super_chain c c')

/-- Given a set `c`, if there exists a chain `c'` strictly including `c`, then `succ_chain c`
is one of these chains. Otherwise it is `c`. -/
def succ_chain (c : set α) : set α :=
if h : ∃c', chain c ∧ super_chain c c' then some h else c

theorem succ_spec {c : set α} (h : ∃c', chain c ∧ super_chain c c') :
  super_chain c (succ_chain c) :=
let ⟨c', hc'⟩ := h in
have chain c ∧ super_chain c (some h),
  from @some_spec _ (λc', chain c ∧ super_chain c c') _,
by simp [succ_chain, dif_pos, h, this.right]

theorem chain_succ {c : set α} (hc : chain c) : chain (succ_chain c) :=
if h : ∃c', chain c ∧ super_chain c c' then
  (succ_spec h).left
else
  by simp [succ_chain, dif_neg, h]; exact hc

theorem super_of_not_max {c : set α} (hc₁ : chain c) (hc₂ : ¬ is_max_chain c) :
  super_chain c (succ_chain c) :=
begin
  simp [is_max_chain, not_and_distrib, not_forall_not] at hc₂,
  cases hc₂.neg_resolve_left hc₁ with c' hc',
  exact succ_spec ⟨c', hc₁, hc'⟩
end

theorem succ_increasing {c : set α} : c ⊆ succ_chain c :=
if h : ∃c', chain c ∧ super_chain c c' then
  have super_chain c (succ_chain c), from succ_spec h,
  this.right.left
else by simp [succ_chain, dif_neg, h, subset.refl]

/-- Set of sets reachable from `∅` using `succ_chain` and `⋃₀`. -/
inductive chain_closure : set α → Prop
| succ : ∀{s}, chain_closure s → chain_closure (succ_chain s)
| union : ∀{s}, (∀a∈s, chain_closure a) → chain_closure (⋃₀ s)

theorem chain_closure_empty : chain_closure ∅ :=
have chain_closure (⋃₀ ∅),
  from chain_closure.union $ assume a h, h.rec _,
by simp at this; assumption

theorem chain_closure_closure : chain_closure (⋃₀ chain_closure) :=
chain_closure.union $ assume s hs, hs

variables {c c₁ c₂ c₃ : set α}

private lemma chain_closure_succ_total_aux (hc₁ : chain_closure c₁) (hc₂ : chain_closure c₂)
  (h : ∀{c₃}, chain_closure c₃ → c₃ ⊆ c₂ → c₂ = c₃ ∨ succ_chain c₃ ⊆ c₂) :
  c₁ ⊆ c₂ ∨ succ_chain c₂ ⊆ c₁ :=
begin
  induction hc₁,
  case succ : c₃ hc₃ ih {
    cases ih with ih ih,
    { have h := h hc₃ ih,
      cases h with h h,
      { exact or.inr (h ▸ subset.refl _) },
      { exact or.inl h } },
    { exact or.inr (subset.trans ih succ_increasing) } },
  case union : s hs ih {
    refine (or_iff_not_imp_right.2 $ λ hn, sUnion_subset $ λ a ha, _),
    apply (ih a ha).resolve_right,
    apply mt (λ h, _) hn,
    exact subset.trans h (subset_sUnion_of_mem ha) }
end

private lemma chain_closure_succ_total (hc₁ : chain_closure c₁) (hc₂ : chain_closure c₂)
  (h : c₁ ⊆ c₂) :
  c₂ = c₁ ∨ succ_chain c₁ ⊆ c₂ :=
begin
  induction hc₂ generalizing c₁ hc₁ h,
  case succ : c₂ hc₂ ih {
    have h₁ : c₁ ⊆ c₂ ∨ @succ_chain α r c₂ ⊆ c₁ :=
      (chain_closure_succ_total_aux hc₁ hc₂ $ assume c₁, ih),
    cases h₁ with h₁ h₁,
    { have h₂ := ih hc₁ h₁,
      cases h₂ with h₂ h₂,
      { exact (or.inr $ h₂ ▸ subset.refl _) },
      { exact (or.inr $ subset.trans h₂ succ_increasing) } },
    { exact (or.inl $ subset.antisymm h₁ h) } },
  case union : s hs ih {
    apply or.imp_left (assume h', subset.antisymm h' h),
    apply classical.by_contradiction,
    simp [not_or_distrib, sUnion_subset_iff, not_forall],
    intros c₃ hc₃ h₁ h₂,
    have h := chain_closure_succ_total_aux hc₁ (hs c₃ hc₃) (assume c₄, ih _ hc₃),
    cases h with h h,
    { have h' := ih c₃ hc₃ hc₁ h,
      cases h' with h' h',
      { exact (h₁ $ h' ▸ subset.refl _) },
      { exact (h₂ $ subset.trans h' $ subset_sUnion_of_mem hc₃) } },
    { exact (h₁ $ subset.trans succ_increasing h) } }
end

theorem chain_closure_total (hc₁ : chain_closure c₁) (hc₂ : chain_closure c₂) : c₁ ⊆ c₂ ∨ c₂ ⊆ c₁ :=
have c₁ ⊆ c₂ ∨ succ_chain c₂ ⊆ c₁,
  from chain_closure_succ_total_aux hc₁ hc₂ $ assume c₃ hc₃, chain_closure_succ_total hc₃ hc₂,
or.imp_right (assume : succ_chain c₂ ⊆ c₁, subset.trans succ_increasing this) this

theorem chain_closure_succ_fixpoint (hc₁ : chain_closure c₁) (hc₂ : chain_closure c₂)
  (h_eq : succ_chain c₂ = c₂) : c₁ ⊆ c₂ :=
begin
  induction hc₁,
  case succ : c₁ hc₁ h {
    exact or.elim (chain_closure_succ_total hc₁ hc₂ h)
      (assume h, h ▸ h_eq.symm ▸ subset.refl c₂) id },
  case union : s hs ih {
    exact (sUnion_subset $ assume c₁ hc₁, ih c₁ hc₁) }
end

theorem chain_closure_succ_fixpoint_iff (hc : chain_closure c) :
  succ_chain c = c ↔ c = ⋃₀ chain_closure :=
⟨assume h, subset.antisymm
    (subset_sUnion_of_mem hc)
    (chain_closure_succ_fixpoint chain_closure_closure hc h),
  assume : c = ⋃₀{c : set α | chain_closure c},
  subset.antisymm
    (calc succ_chain c ⊆ ⋃₀{c : set α | chain_closure c} :
        subset_sUnion_of_mem $ chain_closure.succ hc
      ... = c : this.symm)
    succ_increasing⟩

theorem chain_chain_closure (hc : chain_closure c) : chain c :=
begin
  induction hc,
  case succ : c hc h {
    exact chain_succ h },
  case union : s hs h {
    have h : ∀c∈s, zorn.chain c := h,
    exact assume c₁ ⟨t₁, ht₁, (hc₁ : c₁ ∈ t₁)⟩ c₂ ⟨t₂, ht₂, (hc₂ : c₂ ∈ t₂)⟩ hneq,
      have t₁ ⊆ t₂ ∨ t₂ ⊆ t₁, from chain_closure_total (hs _ ht₁) (hs _ ht₂),
      or.elim this
        (assume : t₁ ⊆ t₂, h t₂ ht₂ c₁ (this hc₁) c₂ hc₂ hneq)
        (assume : t₂ ⊆ t₁, h t₁ ht₁ c₁ hc₁ c₂ (this hc₂) hneq) }
end

/-- `max_chain` is the union of all sets in the chain closure. -/
def max_chain := ⋃₀ chain_closure

/-- Hausdorff's maximality principle

There exists a maximal totally ordered subset of `α`.
Note that we do not require `α` to be partially ordered by `r`. -/
theorem max_chain_spec : is_max_chain max_chain :=
classical.by_contradiction $
assume : ¬ is_max_chain (⋃₀ chain_closure),
have super_chain (⋃₀ chain_closure) (succ_chain (⋃₀ chain_closure)),
  from super_of_not_max (chain_chain_closure chain_closure_closure) this,
let ⟨h₁, H⟩ := this,
  ⟨h₂, (h₃ : (⋃₀ chain_closure) ≠ succ_chain (⋃₀ chain_closure))⟩ := ssubset_iff_subset_ne.1 H in
have succ_chain (⋃₀ chain_closure) = (⋃₀ chain_closure),
  from (chain_closure_succ_fixpoint_iff chain_closure_closure).mpr rfl,
h₃ this.symm

/-- Zorn's lemma

If every chain has an upper bound, then there is a maximal element -/
theorem exists_maximal_of_chains_bounded
  (h : ∀c, chain c → ∃ub, ∀a∈c, a ≺ ub) (trans : ∀{a b c}, a ≺ b → b ≺ c → a ≺ c) :
  ∃m, ∀a, m ≺ a → a ≺ m :=
have ∃ub, ∀a∈max_chain, a ≺ ub,
  from h _ $ max_chain_spec.left,
let ⟨ub, (hub : ∀a∈max_chain, a ≺ ub)⟩ := this in
⟨ub, assume a ha,
  have chain (insert a max_chain),
    from chain_insert max_chain_spec.left $ assume b hb _, or.inr $ trans (hub b hb) ha,
  have a ∈ max_chain, from
    classical.by_contradiction $ assume h : a ∉ max_chain,
    max_chain_spec.right $ ⟨insert a max_chain, this, ssubset_insert h⟩,
  hub a this⟩

/--
If every nonempty chain of a nonempty type has an upper bound, then there is a maximal element.
<<<<<<< HEAD
=======
(A variant of Zorn's lemma.)
>>>>>>> fe5d6604
-/
theorem exists_maximal_of_nonempty_chains_bounded [nonempty α]
  (h : ∀c, chain c → c.nonempty → ∃ub, ∀a∈c, a ≺ ub) (trans : ∀{a b c}, a ≺ b → b ≺ c → a ≺ c) :
  ∃m, ∀a, m ≺ a → a ≺ m :=
exists_maximal_of_chains_bounded
  (λ c hc,
    (eq_empty_or_nonempty c).elim
      (λ h, ⟨classical.arbitrary α, λ x hx, (h ▸ hx : x ∈ (∅ : set α)).elim⟩)
      (h c hc))
  (λ a b c, trans)

end chain

theorem zorn_partial_order {α : Type u} [partial_order α]
  (h : ∀c:set α, chain (≤) c → ∃ub, ∀a∈c, a ≤ ub) : ∃m:α, ∀a, m ≤ a → a = m :=
let ⟨m, hm⟩ := @exists_maximal_of_chains_bounded α (≤) h (assume a b c, le_trans) in
⟨m, assume a ha, le_antisymm (hm a ha) ha⟩

theorem zorn_nonempty_partial_order {α : Type u} [partial_order α] [nonempty α]
  (h : ∀ (c : set α), chain (≤) c → c.nonempty → ∃ub, ∀ a ∈ c, a ≤ ub) :
  ∃ (m : α), ∀ a, m ≤ a → a = m :=
let ⟨m, hm⟩ := @exists_maximal_of_nonempty_chains_bounded α (≤) _ h (λ a b c, le_trans) in
⟨m, λ a ha, le_antisymm (hm a ha) ha⟩

theorem zorn_partial_order₀ {α : Type u} [partial_order α] (s : set α)
  (ih : ∀ c ⊆ s, chain (≤) c → ∀ y ∈ c, ∃ ub ∈ s, ∀ z ∈ c, z ≤ ub)
  (x : α) (hxs : x ∈ s) : ∃ m ∈ s, x ≤ m ∧ ∀ z ∈ s, m ≤ z → z = m :=
let ⟨⟨m, hms, hxm⟩, h⟩ := @zorn_partial_order {m // m ∈ s ∧ x ≤ m} _
  (λ c hc, c.eq_empty_or_nonempty.elim
    (assume hce, hce.symm ▸ ⟨⟨x, hxs, le_refl _⟩, λ _, false.elim⟩)
    (assume ⟨m, hmc⟩,
      let ⟨ub, hubs, hub⟩ := ih (subtype.val '' c) (image_subset_iff.2 $ λ z hzc, z.2.1)
        (by rintro _ ⟨p, hpc, rfl⟩ _ ⟨q, hqc, rfl⟩ hpq;
          exact hc p hpc q hqc (mt (by rintro rfl; refl) hpq)) m.1 (mem_image_of_mem _ hmc) in
    ⟨⟨ub, hubs, le_trans m.2.2 $ hub m.1 $ mem_image_of_mem _ hmc⟩,
      λ a hac, hub a.1 ⟨a, hac, rfl⟩⟩)) in
⟨m, hms, hxm, λ z hzs hmz, congr_arg subtype.val $ h ⟨z, hzs, le_trans hxm hmz⟩ hmz⟩

theorem zorn_subset {α : Type u} (S : set (set α))
  (h : ∀c ⊆ S, chain (⊆) c → ∃ub ∈ S, ∀ s ∈ c, s ⊆ ub) :
  ∃ m ∈ S, ∀a ∈ S, m ⊆ a → a = m :=
begin
  letI : partial_order S := partial_order.lift subtype.val (λ _ _, subtype.ext_val),
  have : ∀c:set S, @chain S (≤) c → ∃ub, ∀a∈c, a ≤ ub,
  { intros c hc,
    rcases h (subtype.val '' c) (image_subset_iff.2 _) _ with ⟨s, sS, hs⟩,
    { exact ⟨⟨s, sS⟩, λ ⟨x, hx⟩ H, hs _ (mem_image_of_mem _ H)⟩ },
    { rintro ⟨x, hx⟩ _, exact hx },
    { rintro _ ⟨x, cx, rfl⟩ _ ⟨y, cy, rfl⟩ xy,
      exact hc x cx y cy (mt (congr_arg _) xy) } },
  rcases zorn_partial_order this with ⟨⟨m, mS⟩, hm⟩,
  exact ⟨m, mS, λ a aS ha, congr_arg subtype.val (hm ⟨a, aS⟩ ha)⟩
end

theorem zorn_subset₀ {α : Type u} (S : set (set α))
  (H : ∀c ⊆ S, chain (⊆) c → c.nonempty → ∃ub ∈ S, ∀ s ∈ c, s ⊆ ub) (x) (hx : x ∈ S) :
  ∃ m ∈ S, x ⊆ m ∧ ∀a ∈ S, m ⊆ a → a = m :=
begin
  let T := {s ∈ S | x ⊆ s},
  rcases zorn_subset T _ with ⟨m, ⟨mS, mx⟩, hm⟩,
  { exact ⟨m, mS, mx, λ a ha ha', hm a ⟨ha, subset.trans mx ha'⟩ ha'⟩ },
  { intros c cT hc,
    cases c.eq_empty_or_nonempty with c0 c0,
    { rw c0, exact ⟨x, ⟨hx, subset.refl _⟩, λ _, false.elim⟩ },
    { rcases H _ (subset.trans cT (sep_subset _ _)) hc c0 with ⟨ub, us, h⟩,
      refine ⟨ub, ⟨us, _⟩, h⟩,
      rcases c0 with ⟨s, hs⟩,
      exact subset.trans (cT hs).2 (h _ hs) } }
end

theorem chain.total {α : Type u} [preorder α]
  {c : set α} (H : chain (≤) c) :
  ∀ {x y}, x ∈ c → y ∈ c → x ≤ y ∨ y ≤ x :=
λ x y, H.total_of_refl

theorem chain.image {α β : Type*} (r : α → α → Prop)
  (s : β → β → Prop) (f : α → β)
  (h : ∀ x y, r x y → s (f x) (f y))
  {c : set α} (hrc : chain r c) : chain s (f '' c) :=
λ x ⟨a, ha₁, ha₂⟩ y ⟨b, hb₁, hb₂⟩, ha₂ ▸ hb₂ ▸ λ hxy,
  (hrc a ha₁ b hb₁ (mt (congr_arg f) $ hxy)).elim
    (or.inl ∘ h _ _) (or.inr ∘ h _ _)

end zorn

theorem directed_of_chain {α β r} [is_refl β r] {f : α → β} {c : set α}
  (h : zorn.chain (f ⁻¹'o r) c) :
  directed r (λx:{a:α // a ∈ c}, f x) :=
assume ⟨a, ha⟩ ⟨b, hb⟩, classical.by_cases
  (assume : a = b, by simp only [this, exists_prop, and_self, subtype.exists];
    exact ⟨b, hb, refl _⟩)
  (assume : a ≠ b, (h a ha b hb this).elim
    (λ h : r (f a) (f b), ⟨⟨b, hb⟩, h, refl _⟩)
    (λ h : r (f b) (f a), ⟨⟨a, ha⟩, refl _, h⟩))<|MERGE_RESOLUTION|>--- conflicted
+++ resolved
@@ -226,10 +226,7 @@
 
 /--
 If every nonempty chain of a nonempty type has an upper bound, then there is a maximal element.
-<<<<<<< HEAD
-=======
 (A variant of Zorn's lemma.)
->>>>>>> fe5d6604
 -/
 theorem exists_maximal_of_nonempty_chains_bounded [nonempty α]
   (h : ∀c, chain c → c.nonempty → ∃ub, ∀a∈c, a ≺ ub) (trans : ∀{a b c}, a ≺ b → b ≺ c → a ≺ c) :
