--- conflicted
+++ resolved
@@ -216,13 +216,8 @@
 end
 
 lemma indep_sets.bUnion [measurable_space Ω] {s : ι → set (set Ω)} {s' : set (set Ω)}
-<<<<<<< HEAD
-  {μ : measure Ω} {p : ι → Prop} (hyp : ∀ n, p n → indep_sets (s n) s' μ) :
-  indep_sets (⋃ n (hn : p n), s n) s' μ :=
-=======
   {μ : measure Ω} {u : set ι} (hyp : ∀ n ∈ u, indep_sets (s n) s' μ) :
   indep_sets (⋃ n ∈ u, s n) s' μ :=
->>>>>>> 71a9381e
 begin
   intros t1 t2 ht1 ht2,
   simp_rw set.mem_Union at ht1,
@@ -241,13 +236,8 @@
 by {intros t1 t2 ht1 ht2, cases h with n h, exact h t1 t2 (set.mem_Inter.mp ht1 n) ht2 }
 
 lemma indep_sets.bInter [measurable_space Ω] {s : ι → set (set Ω)} {s' : set (set Ω)}
-<<<<<<< HEAD
-  {μ : measure Ω} {p : ι → Prop} (h : ∃ n (hn : p n), indep_sets (s n) s' μ) :
-  indep_sets (⋂ n (hn : p n), s n) s' μ :=
-=======
   {μ : measure Ω} {u : set ι} (h : ∃ n ∈ u, indep_sets (s n) s' μ) :
   indep_sets (⋂ n ∈ u, s n) s' μ :=
->>>>>>> 71a9381e
 begin
   intros t1 t2 ht1 ht2,
   rcases h with ⟨n, hn, h⟩,
@@ -422,75 +412,24 @@
     finset.union_inter_cancel_right, ht1_eq, ← h_indep p1 ht1_m, ht2_eq, ← h_indep p2 ht2_m],
 end
 
-<<<<<<< HEAD
-lemma Indep_set.indep_generate_from_of_disjoint [is_probability_measure μ]
-  (s : ι → set Ω)
-  (hsm : ∀ n, measurable_set (s n)) (hs : Indep_set s μ) (S T : set ι) (hST : disjoint S T) :
-  indep (generate_from {t | ∃ n ∈ S, s n = t}) (generate_from {t | ∃ k ∈ T, s k = t}) μ :=
-begin
-  classical,
-  rw [← generate_from_pi_Union_Inter_singleton_left_subsets,
-    ← generate_from_pi_Union_Inter_singleton_left_subsets],
-=======
 lemma Indep_set.indep_generate_from_of_disjoint [is_probability_measure μ] {s : ι → set Ω}
   (hsm : ∀ n, measurable_set (s n)) (hs : Indep_set s μ) (S T : set ι) (hST : disjoint S T) :
   indep (generate_from {t | ∃ n ∈ S, s n = t}) (generate_from {t | ∃ k ∈ T, s k = t}) μ :=
 begin
   rw [← generate_from_pi_Union_Inter_singleton_left,
     ← generate_from_pi_Union_Inter_singleton_left],
->>>>>>> 71a9381e
   refine indep_sets.indep'
     (λ t ht, generate_from_pi_Union_Inter_le _ _ _ _ (measurable_set_generate_from ht))
     (λ t ht, generate_from_pi_Union_Inter_le _ _ _ _ (measurable_set_generate_from ht))
     _ _ _,
   { exact λ k, generate_from_le $ λ t ht, (set.mem_singleton_iff.1 ht).symm ▸ hsm k, },
   { exact λ k, generate_from_le $ λ t ht, (set.mem_singleton_iff.1 ht).symm ▸ hsm k, },
-<<<<<<< HEAD
-  { refine is_pi_system_pi_Union_Inter _ (λ k, is_pi_system.singleton _) _ (λ a b ha hb, _),
-    rw set.mem_set_of_eq at ha hb ⊢,
-    simp only [ha, hb, finset.sup_eq_union, finset.coe_union, set.union_subset_iff, and_self], },
-  { refine is_pi_system_pi_Union_Inter _ (λ k, is_pi_system.singleton _) _ (λ a b ha hb, _),
-    rw set.mem_set_of_eq at ha hb ⊢,
-    simp only [ha, hb, finset.sup_eq_union, finset.coe_union, set.union_subset_iff, and_self], },
-  { refine indep_sets_pi_Union_Inter_of_disjoint (Indep.Indep_sets (λ n, rfl) hs) _,
-    intros u v hu hv,
-    have : disjoint (u : set ι) ↑v := set.disjoint_of_subset hu hv hST,
-    rw finset.disjoint_iff_inter_eq_empty,
-    rwa [set.disjoint_iff_inter_eq_empty, ← finset.coe_inter, finset.coe_eq_empty] at this, },
-end
-
-lemma Indep_set.indep_generate_from_lt [preorder ι] [is_probability_measure μ]
-  {s : ι → set Ω} (hsm : ∀ n, measurable_set (s n)) (hs : Indep_set s μ) (i : ι) :
-  indep (generate_from {s i}) (generate_from {t | ∃ j < i, s j = t}) μ :=
-begin
-  convert hs.indep_generate_from_of_disjoint _ hsm {i} {j | j < i}
-    (λ x ⟨hx₁, hx₂⟩, (set.mem_set_of.1 hx₂).ne $ set.mem_singleton_iff.1 hx₁),
-  simp only [set.mem_singleton_iff, exists_prop, exists_eq_left, set.set_of_eq_eq_singleton'],
-end
-
-lemma Indep_set.indep_generate_from_le [linear_order ι] [is_probability_measure μ]
-  {s : ι → set Ω} (hsm : ∀ n, measurable_set (s n)) (hs : Indep_set s μ)
-  (i : ι) {k : ι} (hk : i < k) :
-  indep (generate_from {s k}) (generate_from {t | ∃ j ≤ i, s j = t}) μ :=
-begin
-  convert hs.indep_generate_from_of_disjoint _ hsm {k} {j | j ≤ i}
-    (λ x ⟨hx₁, hx₂⟩, not_lt.2 (set.mem_set_of.2 hx₂) $ (set.mem_singleton_iff.1 hx₁).symm ▸ hk),
-  simp only [set.mem_singleton_iff, exists_prop, exists_eq_left, set.set_of_eq_eq_singleton'],
-end
-
-lemma Indep_set.indep_generate_from_le_nat [is_probability_measure μ]
-  {s : ℕ → set Ω} (hsm : ∀ n, measurable_set (s n)) (hs : Indep_set s μ) (n : ℕ):
-  indep (generate_from {s (n + 1)}) (generate_from {t | ∃ k ≤ n, s k = t}) μ :=
-hs.indep_generate_from_le hsm _ n.lt_succ_self
-
-=======
   { exact is_pi_system_pi_Union_Inter _ (λ k, is_pi_system.singleton _) _, },
   { exact is_pi_system_pi_Union_Inter _ (λ k, is_pi_system.singleton _) _, },
   { classical,
     exact indep_sets_pi_Union_Inter_of_disjoint (Indep.Indep_sets (λ n, rfl) hs) hST, },
 end
 
->>>>>>> 71a9381e
 lemma indep_supr_of_disjoint [is_probability_measure μ] {m : ι → measurable_space Ω}
   (h_le : ∀ i, m i ≤ m0) (h_indep : Indep m μ) {S T : set ι} (hST : disjoint S T) :
   indep (⨆ i ∈ S, m i) (⨆ i ∈ T, m i) μ :=
@@ -540,20 +479,12 @@
   indep (⨆ i, m i) m' μ :=
 indep_supr_of_directed_le h_indep h_le h_le' (directed_of_inf hm)
 
-<<<<<<< HEAD
-lemma Indep_sets.pi_Union_Inter_of_not_mem {π : ι → set (set Ω)} {a : ι} {S : set (finset ι)}
-  (hp_ind : Indep_sets π μ) (haS : ∀ t ∈ S, a ∉ t) :
-  indep_sets (pi_Union_Inter π S) (π a) μ :=
-begin
-  rintros t1 t2 ⟨s, hs_mem, ft1, hft1_mem, ht1_eq⟩ ht2_mem_pia,
-=======
 lemma Indep_sets.pi_Union_Inter_of_not_mem {π : ι → set (set Ω)} {a : ι} {S : finset ι}
   (hp_ind : Indep_sets π μ) (haS : a ∉ S) :
   indep_sets (pi_Union_Inter π S) (π a) μ :=
 begin
   rintros t1 t2 ⟨s, hs_mem, ft1, hft1_mem, ht1_eq⟩ ht2_mem_pia,
   rw [finset.coe_subset] at hs_mem,
->>>>>>> 71a9381e
   classical,
   let f := λ n, ite (n = a) t2 (ite (n ∈ s) (ft1 n) set.univ),
   have h_f_mem : ∀ n ∈ insert a s, f n ∈ π n,
@@ -561,11 +492,7 @@
     simp_rw f,
     cases (finset.mem_insert.mp hn_mem_insert) with hn_mem hn_mem,
     { simp [hn_mem, ht2_mem_pia], },
-<<<<<<< HEAD
-    { have hn_ne_a : n ≠ a, by { rintro rfl, exact haS s hs_mem hn_mem, },
-=======
     { have hn_ne_a : n ≠ a, by { rintro rfl, exact haS (hs_mem hn_mem), },
->>>>>>> 71a9381e
       simp [hn_ne_a, hn_mem, hft1_mem n hn_mem], }, },
   have h_f_mem_pi : ∀ n ∈ s, f n ∈ π n, from λ x hxS, h_f_mem x (by simp [hxS]),
   have h_t1 : t1 = ⋂ n ∈ s, f n,
@@ -575,11 +502,7 @@
       congr' with hns y,
       simp only [(h_forall n hns).symm], },
     intros n hnS,
-<<<<<<< HEAD
-    have hn_ne_a : n ≠ a, by { rintro rfl, exact haS s hs_mem hnS, },
-=======
     have hn_ne_a : n ≠ a, by { rintro rfl, exact haS (hs_mem hnS), },
->>>>>>> 71a9381e
     simp_rw [f, if_pos hnS, if_neg hn_ne_a], },
   have h_μ_t1 : μ t1 = ∏ n in s, μ (f n), by rw [h_t1, ← hp_ind s h_f_mem_pi],
   have h_t2 : t2 = f a, by { simp_rw [f], simp, },
@@ -587,25 +510,12 @@
   { have h_t1_inter_t2 : t1 ∩ t2 = ⋂ n ∈ insert a s, f n,
       by rw [h_t1, h_t2, finset.set_bInter_insert, set.inter_comm],
     rw [h_t1_inter_t2, ← hp_ind (insert a s) h_f_mem], },
-<<<<<<< HEAD
-  rw [h_μ_inter, finset.prod_insert (haS s hs_mem), h_t2, mul_comm, h_μ_t1],
-end
-
-lemma Indep_sets.pi_Union_Inter_singleton {π : ι → set (set Ω)} {a : ι} {S : finset ι}
-  (hp_ind : Indep_sets π μ) (haS : a ∉ S) :
-  indep_sets (pi_Union_Inter π {S}) (π a) μ :=
-by { refine hp_ind.pi_Union_Inter_of_not_mem (λ t ht, _), rw set.mem_singleton_iff at ht, rwa ht, }
-
-/-- Auxiliary lemma for `Indep_sets.Indep`. -/
-theorem Indep_sets.Indep_aux [is_probability_measure μ] (m : ι → measurable_space Ω)
-=======
   have has : a ∉ s := λ has_mem, haS (hs_mem has_mem),
   rw [h_μ_inter, finset.prod_insert has, h_t2, mul_comm, h_μ_t1],
 end
 
 /-- The measurable space structures generated by independent pi-systems are independent. -/
 theorem Indep_sets.Indep [is_probability_measure μ] (m : ι → measurable_space Ω)
->>>>>>> 71a9381e
   (h_le : ∀ i, m i ≤ m0) (π : ι → set (set Ω)) (h_pi : ∀ n, is_pi_system (π n))
   (h_generate : ∀ i, m i = generate_from (π i)) (h_ind : Indep_sets π μ) :
   Indep m μ :=
