/-
Copyright (c) 2022 Rémy Degenne. All rights reserved.
Released under Apache 2.0 license as described in the file LICENSE.
Authors: Rémy Degenne
-/

import measure_theory.constructions.prod

/-!
# Markov Kernels

A kernel from a measurable space `α` to another measurable space `β` is a measurable map
`α → measure β`, where the measurable space instance on `measure β` is the one defined in
`measure_theory.measure.measurable_space`. That is, a kernel `κ` verifies that for all measurable
sets `s` of `β`, `a ↦ κ a s` is measurable.

## Main definitions

Classes of kernels:
* `kernel α β`: kernels from `α` to `β`, defined as the `add_submonoid` of the measurable
  functions in `α → measure β`.
* `is_markov_kernel κ`: a kernel from `α` to `β` is said to be a Markov kernel if for all `a : α`,
  `k a` is a probability measure.
* `is_finite_kernel κ`: a kernel from `α` to `β` is said to be finite if there exists `C : ℝ≥0∞`
  such that `C < ∞` and for all `a : α`, `κ a univ ≤ C`. This implies in particular that all
  measures in the image of `κ` are finite, but is stronger since it requires an uniform bound. This
  stronger condition is necessary to ensure that the composition of two finite kernels is finite.
* `is_s_finite_kernel κ`: a kernel is called s-finite if it is a countable sum of finite kernels.

Particular kernels:
* `deterministic {f : α → β} (hf : measurable f)`: kernel `a ↦ measure.dirac (f a)`.
* `const α (μβ : measure β)`: constant kernel `a ↦ μβ`.
* `kernel.restrict κ (hs : measurable_set s)`: kernel for which the image of `a : α` is
  `(κ a).restrict s`.
  Integral: `∫⁻ b, f b ∂(kernel.restrict κ hs a) = ∫⁻ b in s, f b ∂(κ a)`
* `kernel.with_density κ (f : α → β → ℝ≥0∞)`: kernel `a ↦ (κ a).with_density (f a)`.
  It is defined if `κ` is s-finite. If `f` is finite everywhere, then this is also an s-finite
  kernel. The class of s-finite kernels is the smallest class of kernels that contains finite
  kernels and which is stable by `with_density`.
  Integral: `∫⁻ b, g b ∂(with_density κ f a) = ∫⁻ b, f a b * g b ∂(κ a)`

## Main statements

* `ext_fun`: if `∫⁻ b, f b ∂(κ a) = ∫⁻ b, f b ∂(η a)` for all measurable functions `f` and all `a`,
  then the two kernels `κ` and `η` are equal.

* `measurable_lintegral`: the function `a ↦ ∫⁻ b, f a b ∂(κ a)` is measurable, for an s-finite
  kernel `κ : kernel α β` and a function `f : α → β → ℝ≥0∞` such that `function.uncurry f`
  is measurable.

-/

open measure_theory

open_locale measure_theory ennreal nnreal big_operators

namespace probability_theory

/-- A kernel from a measurable space `α` to another measurable space `β` is a measurable function
`κ : α → measure β`. The measurable space structure on `measure β` is given by
`measure_theory.measure.measurable_space`. A map `κ : α → measure β` is measurable iff
`∀ s : set β, measurable_set s → measurable (λ a, κ a s)`. -/
def kernel (α β : Type*) [measurable_space α] [measurable_space β] :
  add_submonoid (α → measure β) :=
{ carrier := measurable,
  zero_mem' := measurable_zero,
  add_mem' := λ f g hf hg, measurable.add hf hg, }

instance {α β : Type*} [measurable_space α] [measurable_space β] :
  has_coe_to_fun (kernel α β) (λ _, α → measure β) := ⟨λ κ, κ.val⟩

variables {α β ι : Type*} {mα : measurable_space α} {mβ : measurable_space β}

include mα mβ

namespace kernel

@[simp] lemma coe_fn_zero : ⇑(0 : kernel α β) = 0 := rfl
@[simp] lemma coe_fn_add (κ η : kernel α β) : ⇑(κ + η) = κ + η := rfl

omit mα mβ

/-- Coercion to a function as an additive monoid homomorphism. -/
def coe_add_hom (α β : Type*) [measurable_space α] [measurable_space β] :
  kernel α β →+ (α → measure β) :=
⟨coe_fn, coe_fn_zero, coe_fn_add⟩

include mα mβ

@[simp] lemma zero_apply (a : α) : (0 : kernel α β) a = 0 := rfl

@[simp] lemma coe_finset_sum (I : finset ι) (κ : ι → kernel α β) :
  ⇑(∑ i in I, κ i) = ∑ i in I, κ i :=
(coe_add_hom α β).map_sum _ _

lemma finset_sum_apply (I : finset ι) (κ : ι → kernel α β) (a : α) :
  (∑ i in I, κ i) a = ∑ i in I, κ i a :=
by rw [coe_finset_sum, finset.sum_apply]

lemma finset_sum_apply' (I : finset ι) (κ : ι → kernel α β) (a : α) (s : set β) :
  (∑ i in I, κ i) a s = ∑ i in I, κ i a s :=
by rw [finset_sum_apply, measure.finset_sum_apply]

end kernel

/-- A kernel is a Markov kernel if every measure in its image is a probability measure. -/
class is_markov_kernel (κ : kernel α β) : Prop :=
(is_probability_measure : ∀ a, is_probability_measure (κ a))

/-- A kernel is finite if every measure in its image is finite, with a uniform bound. -/
class is_finite_kernel (κ : kernel α β) : Prop :=
(exists_univ_le : ∃ C : ℝ≥0∞, C < ∞ ∧ ∀ a, κ a set.univ ≤ C)

/-- A constant `C : ℝ≥0∞` such that `C < ∞` (`is_finite_kernel.bound_lt_top κ`) and for all
`a : α` and `s : set β`, `κ a s ≤ C` (`measure_le_bound κ a s`). -/
noncomputable
def is_finite_kernel.bound (κ : kernel α β) [h : is_finite_kernel κ] : ℝ≥0∞ :=
h.exists_univ_le.some

lemma is_finite_kernel.bound_lt_top (κ : kernel α β) [h : is_finite_kernel κ] :
  is_finite_kernel.bound κ < ∞ :=
h.exists_univ_le.some_spec.1

lemma is_finite_kernel.bound_ne_top (κ : kernel α β) [h : is_finite_kernel κ] :
  is_finite_kernel.bound κ ≠ ∞ :=
(is_finite_kernel.bound_lt_top κ).ne

lemma kernel.measure_le_bound (κ : kernel α β) [h : is_finite_kernel κ] (a : α) (s : set β) :
  κ a s ≤ is_finite_kernel.bound κ :=
(measure_mono (set.subset_univ s)).trans (h.exists_univ_le.some_spec.2 a)

instance is_finite_kernel_zero (α β : Type*) {mα : measurable_space α} {mβ : measurable_space β} :
  is_finite_kernel (0 : kernel α β) :=
⟨⟨0, ennreal.coe_lt_top,
  λ a, by simp only [kernel.zero_apply, measure.coe_zero, pi.zero_apply, le_zero_iff]⟩⟩

instance is_finite_kernel.add (κ η : kernel α β) [is_finite_kernel κ] [is_finite_kernel η] :
  is_finite_kernel (κ + η) :=
begin
  refine ⟨⟨is_finite_kernel.bound κ + is_finite_kernel.bound η,
    ennreal.add_lt_top.mpr ⟨is_finite_kernel.bound_lt_top κ, is_finite_kernel.bound_lt_top η⟩,
    λ a, _⟩⟩,
  simp_rw [kernel.coe_fn_add, pi.add_apply, measure.coe_add, pi.add_apply],
  exact add_le_add (kernel.measure_le_bound _ _ _) (kernel.measure_le_bound _ _ _),
end

variables {κ : kernel α β}

instance is_markov_kernel.is_probability_measure' [h : is_markov_kernel κ] (a : α) :
  is_probability_measure (κ a) :=
is_markov_kernel.is_probability_measure a

instance is_finite_kernel.is_finite_measure [h : is_finite_kernel κ] (a : α) :
  is_finite_measure (κ a) :=
⟨(kernel.measure_le_bound κ a set.univ).trans_lt (is_finite_kernel.bound_lt_top κ)⟩

@[priority 100]
instance is_markov_kernel.is_finite_kernel [h : is_markov_kernel κ] : is_finite_kernel κ :=
⟨⟨1, ennreal.one_lt_top, λ a, prob_le_one⟩⟩

namespace kernel

@[ext] lemma ext {κ : kernel α β} {η : kernel α β} (h : ∀ a, κ a = η a) : κ = η :=
by { ext1, ext1 a, exact h a, }

lemma ext_fun {κ η : kernel α β} (h : ∀ a f, measurable f → ∫⁻ b, f b ∂(κ a) = ∫⁻ b, f b ∂(η a)) :
  κ = η :=
begin
  ext a s hs,
  specialize h a (s.indicator (λ _, 1)) (measurable.indicator measurable_const hs),
  simp_rw [lintegral_indicator_const hs, one_mul] at h,
  rw h,
end

protected lemma measurable (κ : kernel α β) : measurable κ := κ.prop

protected lemma measurable_coe (κ : kernel α β) {s : set β} (hs : measurable_set s) :
  measurable (λ a, κ a s) :=
(measure.measurable_coe hs).comp (kernel.measurable κ)

section sum

/-- Sum of an indexed family of kernels. -/
protected noncomputable
def sum [countable ι] (κ : ι → kernel α β) : kernel α β :=
{ val := λ a, measure.sum (λ n, κ n a),
  property :=
  begin
    refine measure.measurable_of_measurable_coe _ (λ s hs, _),
    simp_rw measure.sum_apply _ hs,
    exact measurable.ennreal_tsum (λ n, kernel.measurable_coe (κ n) hs),
  end, }

lemma sum_apply [countable ι] (κ : ι → kernel α β) (a : α) :
  kernel.sum κ a = measure.sum (λ n, κ n a) := rfl

lemma sum_apply' [countable ι] (κ : ι → kernel α β) (a : α) {s : set β} (hs : measurable_set s) :
  kernel.sum κ a s = ∑' n, κ n a s :=
by rw [sum_apply κ a, measure.sum_apply _ hs]

<<<<<<< HEAD
=======
@[simp]
>>>>>>> 3180fab6
lemma sum_zero [countable ι] : kernel.sum (λ (i : ι), (0 : kernel α β)) = 0 :=
begin
  ext a s hs : 2,
  rw [sum_apply' _ a hs],
  simp only [zero_apply, measure.coe_zero, pi.zero_apply, tsum_zero],
end

lemma sum_comm [countable ι] (κ : ι → ι → kernel α β) :
  kernel.sum (λ n, kernel.sum (κ n)) = kernel.sum (λ m, kernel.sum (λ n, κ n m)) :=
by { ext a s hs, simp_rw [sum_apply], rw measure.sum_comm, }

@[simp] lemma sum_fintype [fintype ι] (κ : ι → kernel α β) : kernel.sum κ = ∑ i, κ i :=
by { ext a s hs, simp only [sum_apply' κ a hs, finset_sum_apply' _ κ a s, tsum_fintype], }

lemma sum_add [countable ι] (κ η : ι → kernel α β) :
  kernel.sum (λ n, κ n + η n) = kernel.sum κ + kernel.sum η :=
begin
  ext a s hs,
  simp only [coe_fn_add, pi.add_apply, sum_apply, measure.sum_apply _ hs, pi.add_apply,
    measure.coe_add, tsum_add ennreal.summable ennreal.summable],
end

end sum

section s_finite

/-- A kernel is s-finite if it can be written as the sum of countably many finite kernels. -/
class is_s_finite_kernel (κ : kernel α β) : Prop :=
(tsum_finite : ∃ κs : ℕ → kernel α β, (∀ n, is_finite_kernel (κs n)) ∧ κ = kernel.sum κs)

@[priority 100]
instance is_finite_kernel.is_s_finite_kernel [h : is_finite_kernel κ] : is_s_finite_kernel κ :=
⟨⟨λ n, if n = 0 then κ else 0,
  λ n, by { split_ifs, exact h, apply_instance, },
  begin
    ext a s hs,
    rw kernel.sum_apply' _ _ hs,
    have : (λ i, ((ite (i = 0) κ 0) a) s) = λ i, ite (i = 0) (κ a s) 0,
    { ext1 i, split_ifs; refl, },
    rw [this, tsum_ite_eq],
  end⟩⟩

/-- A sequence of finite kernels such that `κ = kernel.sum (seq κ)`. See `is_finite_kernel_seq`
and `kernel_sum_seq`. -/
noncomputable
def seq (κ : kernel α β) [h : is_s_finite_kernel κ] :
  ℕ → kernel α β :=
h.tsum_finite.some

lemma kernel_sum_seq (κ : kernel α β) [h : is_s_finite_kernel κ] :
  kernel.sum (seq κ) = κ :=
h.tsum_finite.some_spec.2.symm

lemma measure_sum_seq (κ : kernel α β) [h : is_s_finite_kernel κ] (a : α) :
  measure.sum (λ n, seq κ n a) = κ a :=
by rw [← kernel.sum_apply, kernel_sum_seq κ]

instance is_finite_kernel_seq (κ : kernel α β) [h : is_s_finite_kernel κ] (n : ℕ) :
  is_finite_kernel (kernel.seq κ n) :=
h.tsum_finite.some_spec.1 n

instance is_s_finite_kernel.add (κ η : kernel α β) [is_s_finite_kernel κ] [is_s_finite_kernel η] :
  is_s_finite_kernel (κ + η) :=
begin
  refine ⟨⟨λ n, seq κ n + seq η n, λ n, infer_instance, _⟩⟩,
  rw [sum_add, kernel_sum_seq κ, kernel_sum_seq η],
end

lemma is_s_finite_kernel.finset_sum {κs : ι → kernel α β} (I : finset ι)
  (h : ∀ i ∈ I, is_s_finite_kernel (κs i)) :
  is_s_finite_kernel (∑ i in I, κs i) :=
begin
  classical,
  unfreezingI
  { induction I using finset.induction with i I hi_nmem_I h_ind h,
    { rw [finset.sum_empty], apply_instance, },
    { rw finset.sum_insert hi_nmem_I,
      haveI : is_s_finite_kernel (κs i) := h i (finset.mem_insert_self _ _),
      haveI : is_s_finite_kernel (∑ (x : ι) in I, κs x),
        from h_ind (λ i hiI, h i (finset.mem_insert_of_mem hiI)),
      exact is_s_finite_kernel.add _ _, }, },
end

lemma is_s_finite_kernel_sum_of_denumerable [denumerable ι] {κs : ι → kernel α β}
  (hκs : ∀ n, is_s_finite_kernel (κs n)) :
  is_s_finite_kernel (kernel.sum κs) :=
begin
  let e : ℕ ≃ (ι × ℕ) := denumerable.equiv₂ ℕ (ι × ℕ),
  refine ⟨⟨λ n, seq (κs (e n).1) (e n).2, infer_instance, _⟩⟩,
  have hκ_eq : kernel.sum κs = kernel.sum (λ n, kernel.sum (seq (κs n))),
  { simp_rw kernel_sum_seq, },
  ext a s hs : 2,
  rw hκ_eq,
  simp_rw kernel.sum_apply' _ _ hs,
  change ∑' i m, seq (κs i) m a s = ∑' n, (λ im : ι × ℕ, seq (κs im.fst) im.snd a s) (e n),
  rw e.tsum_eq,
  { rw tsum_prod' ennreal.summable (λ _, ennreal.summable), },
  { apply_instance, },
end

lemma is_s_finite_kernel_sum [countable ι] {κs : ι → kernel α β}
  (hκs : ∀ n, is_s_finite_kernel (κs n)) :
  is_s_finite_kernel (kernel.sum κs) :=
begin
  casesI fintype_or_infinite ι,
  { rw sum_fintype,
    exact is_s_finite_kernel.finset_sum finset.univ (λ i _, hκs i), },
  haveI : encodable ι := encodable.of_countable ι,
  haveI : denumerable ι := denumerable.of_encodable_of_infinite ι,
  exact is_s_finite_kernel_sum_of_denumerable hκs,
end

end s_finite

section deterministic

/-- Kernel which to `a` associates the dirac measure at `f a`. This is a Markov kernel. -/
noncomputable
def deterministic {f : α → β} (hf : measurable f) :
  kernel α β :=
{ val := λ a, measure.dirac (f a),
  property :=
    begin
      refine measure.measurable_of_measurable_coe _ (λ s hs, _),
      simp_rw measure.dirac_apply' _ hs,
      exact measurable_one.indicator (hf hs),
    end, }

lemma deterministic_apply {f : α → β} (hf : measurable f) (a : α) :
  deterministic hf a = measure.dirac (f a) := rfl

lemma deterministic_apply' {f : α → β} (hf : measurable f) (a : α) {s : set β}
  (hs : measurable_set s) :
  deterministic hf a s = s.indicator (λ _, 1) (f a) :=
begin
  rw [deterministic],
  change measure.dirac (f a) s = s.indicator 1 (f a),
  simp_rw measure.dirac_apply' _ hs,
end

instance is_markov_kernel_deterministic {f : α → β} (hf : measurable f) :
  is_markov_kernel (deterministic hf) :=
⟨λ a, by { rw deterministic_apply hf, apply_instance, }⟩

end deterministic

section const

omit mα mβ

/-- Constant kernel, which always returns the same measure. -/
def const (α : Type*) {β : Type*} [measurable_space α] {mβ : measurable_space β} (μβ : measure β) :
  kernel α β :=
{ val := λ _, μβ,
  property := measure.measurable_of_measurable_coe _ (λ s hs, measurable_const), }

include mα mβ

lemma const_apply (μβ : measure β) (a : α) :
  const α μβ a = μβ :=
rfl

instance is_finite_kernel_const {μβ : measure β} [hμβ : is_finite_measure μβ] :
  is_finite_kernel (const α μβ) :=
⟨⟨μβ set.univ, measure_lt_top _ _, λ a, le_rfl⟩⟩

instance is_markov_kernel_const {μβ : measure β} [hμβ : is_probability_measure μβ] :
  is_markov_kernel (const α μβ) :=
⟨λ a, hμβ⟩

end const

omit mα

/-- In a countable space with measurable singletons, every function `α → measure β` defines a
kernel. -/
def of_fun_of_countable [measurable_space α] {mβ : measurable_space β}
  [countable α] [measurable_singleton_class α] (f : α → measure β) :
  kernel α β :=
{ val := f,
  property := measurable_of_countable f }

include mα

section restrict
variables {s t : set β}

/-- Kernel given by the restriction of the measures in the image of a kernel to a set. -/
protected noncomputable
def restrict (κ : kernel α β) (hs : measurable_set s) : kernel α β :=
{ val := λ a, (κ a).restrict s,
  property :=
  begin
    refine measure.measurable_of_measurable_coe _ (λ t ht, _),
    simp_rw measure.restrict_apply ht,
    exact kernel.measurable_coe κ (ht.inter hs),
  end, }

lemma restrict_apply (κ : kernel α β) (hs : measurable_set s) (a : α) :
  kernel.restrict κ hs a = (κ a).restrict s := rfl

lemma restrict_apply' (κ : kernel α β) (hs : measurable_set s) (a : α) (ht : measurable_set t) :
  kernel.restrict κ hs a t = (κ a) (t ∩ s) :=
by rw [restrict_apply κ hs a, measure.restrict_apply ht]

lemma lintegral_restrict (κ : kernel α β) (hs : measurable_set s) (a : α) (f : β → ℝ≥0∞) :
  ∫⁻ b, f b ∂(kernel.restrict κ hs a) = ∫⁻ b in s, f b ∂(κ a) :=
by rw restrict_apply

instance is_finite_kernel.restrict (κ : kernel α β) [is_finite_kernel κ] (hs : measurable_set s) :
  is_finite_kernel (kernel.restrict κ hs) :=
begin
  refine ⟨⟨is_finite_kernel.bound κ, is_finite_kernel.bound_lt_top κ, λ a, _⟩⟩,
  rw restrict_apply' κ hs a measurable_set.univ,
  exact measure_le_bound κ a _,
end

instance is_s_finite_kernel.restrict (κ : kernel α β) [is_s_finite_kernel κ]
  (hs : measurable_set s) :
  is_s_finite_kernel (kernel.restrict κ hs) :=
begin
  refine ⟨⟨λ n, kernel.restrict (seq κ n) hs, infer_instance, _⟩⟩,
  ext1 a,
  simp_rw [sum_apply, restrict_apply, ← measure.restrict_sum _ hs, ← sum_apply, kernel_sum_seq],
end

end restrict

section measurable_lintegral

/-- This is an auxiliary lemma for `measurable_prod_mk_mem`. -/
lemma measurable_prod_mk_mem_of_finite (κ : kernel α β) {t : set (α × β)} (ht : measurable_set t)
  (hκs : ∀ a, is_finite_measure (κ a)) :
  measurable (λ a, κ a {b | (a, b) ∈ t}) :=
begin
  -- `t` is a measurable set in the product `α × β`: we use that the product σ-algebra is generated
  -- by boxes to prove the result by induction.
  refine measurable_space.induction_on_inter generate_from_prod.symm is_pi_system_prod _ _ _ _ ht,
  { -- case `t = ∅`
    simp only [set.mem_empty_iff_false, set.set_of_false, measure_empty, measurable_const], },
  { -- case of a box: `t = t₁ ×ˢ t₂` for measurable sets `t₁` and `t₂`
    intros t' ht',
    simp only [set.mem_image2, set.mem_set_of_eq, exists_and_distrib_left] at ht',
    obtain ⟨t₁, ht₁, t₂, ht₂, rfl⟩ := ht',
    simp only [set.prod_mk_mem_set_prod_eq],
    classical,
    have h_eq_ite : (λ a, κ a {b : β | a ∈ t₁ ∧ b ∈ t₂}) = λ a, ite (a ∈ t₁) (κ a t₂) 0,
    { ext1 a,
      split_ifs,
      { simp only [h, true_and], refl, },
      { simp only [h, false_and, set.set_of_false, set.inter_empty, measure_empty], }, },
    rw h_eq_ite,
    exact measurable.ite ht₁ (kernel.measurable_coe κ ht₂) measurable_const },
  { -- we assume that the result is true for `t` and we prove it for `tᶜ`
    intros t' ht' h_meas,
    have h_eq_sdiff : ∀ a, {b : β | (a, b) ∈ t'ᶜ} = set.univ \ {b : β | (a, b) ∈ t'},
    { intro a,
      ext1 b,
      simp only [set.mem_compl_iff, set.mem_set_of_eq, set.mem_diff, set.mem_univ, true_and], },
    simp_rw h_eq_sdiff,
    have : (λ a, κ a (set.univ \ {b : β | (a, b) ∈ t'}))
      = (λ a, (κ a set.univ - κ a {b : β | (a, b) ∈ t'})),
    { ext1 a,
      rw [← set.diff_inter_self_eq_diff, set.inter_univ, measure_diff],
      { exact set.subset_univ _, },
      { exact (@measurable_prod_mk_left α β _ _ a) t' ht', },
      { exact measure_ne_top _ _, }, },
    rw this,
    exact measurable.sub (kernel.measurable_coe κ measurable_set.univ) h_meas, },
  { -- we assume that the result is true for a family of disjoint sets and prove it for their union
    intros f h_disj hf_meas hf,
    have h_Union : (λ a, κ a {b : β | (a, b) ∈ ⋃ i, f i}) = λ a, κ a (⋃ i, {b : β | (a, b) ∈ f i}),
    { ext1 a,
      congr' with b,
      simp only [set.mem_Union, set.supr_eq_Union, set.mem_set_of_eq],
      refl, },
    rw h_Union,
    have h_tsum : (λ a, κ a (⋃ i, {b : β | (a, b) ∈ f i})) = λ a, ∑' i, κ a {b : β | (a, b) ∈ f i},
    { ext1 a,
      rw measure_Union,
      { intros i j hij s hsi hsj b hbs,
        have habi : {(a, b)} ⊆ f i, by { rw set.singleton_subset_iff, exact hsi hbs, },
        have habj : {(a, b)} ⊆ f j, by { rw set.singleton_subset_iff, exact hsj hbs, },
        simpa only [set.bot_eq_empty, set.le_eq_subset, set.singleton_subset_iff,
          set.mem_empty_iff_false] using h_disj hij habi habj, },
      { exact λ i, (@measurable_prod_mk_left α β _ _ a) _ (hf_meas i), }, },
    rw h_tsum,
    exact measurable.ennreal_tsum hf, },
end

lemma measurable_prod_mk_mem (κ : kernel α β) [is_s_finite_kernel κ]
  {t : set (α × β)} (ht : measurable_set t) :
  measurable (λ a, κ a {b | (a, b) ∈ t}) :=
begin
  rw ← kernel_sum_seq κ,
  have : ∀ a, kernel.sum (seq κ) a {b : β | (a, b) ∈ t} = ∑' n, seq κ n a {b : β | (a, b) ∈ t},
    from λ a, kernel.sum_apply' _ _ (measurable_prod_mk_left ht),
  simp_rw this,
  refine measurable.ennreal_tsum (λ n, _),
  exact measurable_prod_mk_mem_of_finite (seq κ n) ht infer_instance,
end

lemma measurable_lintegral_indicator_const (κ : kernel α β) [is_s_finite_kernel κ]
  {t : set (α × β)} (ht : measurable_set t) (c : ℝ≥0∞) :
  measurable (λ a, ∫⁻ b, t.indicator (function.const (α × β) c) (a, b) ∂(κ a)) :=
begin
  simp_rw lintegral_indicator_const_comp measurable_prod_mk_left ht _,
  exact measurable.const_mul (measurable_prod_mk_mem _ ht) c,
end

/-- For an s-finite kernel `κ` and a function `f : α → β → ℝ≥0∞` which is measurable when seen as a
map from `α × β` (hypothesis `measurable (function.uncurry f)`), the integral
`a ↦ ∫⁻ b, f a b ∂(κ a)` is measurable. -/
theorem measurable_lintegral (κ : kernel α β) [is_s_finite_kernel κ]
  {f : α → β → ℝ≥0∞} (hf : measurable (function.uncurry f)) :
  measurable (λ a, ∫⁻ b, f a b ∂(κ a)) :=
begin
  let F : ℕ → simple_func (α × β) ℝ≥0∞ := simple_func.eapprox (function.uncurry f),
  have h : ∀ a, (⨆ n, F n a) = function.uncurry f a,
    from simple_func.supr_eapprox_apply (function.uncurry f) hf,
  simp only [prod.forall, function.uncurry_apply_pair] at h,
  simp_rw ← h,
  have : ∀ a, ∫⁻ b, (⨆ n, F n (a, b)) ∂(κ a) = ⨆ n, ∫⁻ b, F n (a, b) ∂(κ a),
  { intro a,
    rw lintegral_supr,
    { exact λ n, (F n).measurable.comp measurable_prod_mk_left, },
    { exact λ i j hij b, simple_func.monotone_eapprox (function.uncurry f) hij _, }, },
  simp_rw this,
  refine measurable_supr (λ n, simple_func.induction _ _ (F n)),
  { intros c t ht,
    simp only [simple_func.const_zero, simple_func.coe_piecewise, simple_func.coe_const,
      simple_func.coe_zero, set.piecewise_eq_indicator],
    exact measurable_lintegral_indicator_const κ ht c, },
  { intros g₁ g₂ h_disj hm₁ hm₂,
    simp only [simple_func.coe_add, pi.add_apply],
    have h_add : (λ a, ∫⁻ b, g₁ (a, b) + g₂ (a, b) ∂(κ a))
      = (λ a, ∫⁻ b, g₁ (a, b) ∂(κ a)) + (λ a, ∫⁻ b, g₂ (a, b) ∂(κ a)),
    { ext1 a,
      rw [pi.add_apply, lintegral_add_left (g₁.measurable.comp measurable_prod_mk_left)], },
    rw h_add,
    exact measurable.add hm₁ hm₂, },
end

lemma measurable_lintegral' (κ : kernel α β) [is_s_finite_kernel κ]
  {f : β → ℝ≥0∞} (hf : measurable f) :
  measurable (λ a, ∫⁻ b, f b ∂(κ a)) :=
measurable_lintegral κ (hf.comp measurable_snd)

lemma measurable_set_lintegral (κ : kernel α β) [is_s_finite_kernel κ]
  {f : α → β → ℝ≥0∞} (hf : measurable (function.uncurry f)) {s : set β} (hs : measurable_set s) :
  measurable (λ a, ∫⁻ b in s, f a b ∂(κ a)) :=
by { simp_rw ← lintegral_restrict κ hs, exact measurable_lintegral _ hf }

lemma measurable_set_lintegral' (κ : kernel α β) [is_s_finite_kernel κ]
  {f : β → ℝ≥0∞} (hf : measurable f) {s : set β} (hs : measurable_set s) :
  measurable (λ a, ∫⁻ b in s, f b ∂(κ a)) :=
measurable_set_lintegral κ (hf.comp measurable_snd) hs

end measurable_lintegral

section with_density
variables {f : α → β → ℝ≥0∞}

<<<<<<< HEAD
/-- Kernel with image `(κ a).with_density (f a)`. If `function.uncurry f` is measurable, it verifies
`∫⁻ b, g b ∂(with_density κ f hf a) = ∫⁻ b, f a b * g b ∂(κ a)`. Otherwise it takes the default
value 0. -/
=======
/-- Kernel with image `(κ a).with_density (f a)` if `function.uncurry f` is measurable, and
with image 0 otherwise. If `function.uncurry f` is measurable, it satisfies
`∫⁻ b, g b ∂(with_density κ f hf a) = ∫⁻ b, f a b * g b ∂(κ a)`. -/
>>>>>>> 3180fab6
noncomputable
def with_density (κ : kernel α β) [is_s_finite_kernel κ] (f : α → β → ℝ≥0∞) :
  kernel α β :=
@dite _ (measurable (function.uncurry f)) (classical.dec _)
<<<<<<< HEAD
  (λ hf,({ val := λ a, (κ a).with_density (f a),
    property :=
    begin
      refine measure.measurable_of_measurable_coe _ (λ s hs, _),
      have : (λ a, (κ a).with_density (f a) s) = (λ a, ∫⁻ b in s, f a b ∂(κ a)),
      { ext1 a, exact with_density_apply (f a) hs, },
      rw this,
=======
  (λ hf, ({ val := λ a, (κ a).with_density (f a),
    property :=
    begin
      refine measure.measurable_of_measurable_coe _ (λ s hs, _),
      simp_rw with_density_apply _ hs,
>>>>>>> 3180fab6
      exact measurable_set_lintegral κ hf hs,
    end, } : kernel α β))
  (λ hf, 0)

lemma with_density_of_not_measurable (κ : kernel α β) [is_s_finite_kernel κ]
  (hf : ¬ measurable (function.uncurry f)) :
  with_density κ f = 0 :=
by { classical, exact dif_neg hf, }

protected lemma with_density_apply (κ : kernel α β) [is_s_finite_kernel κ]
  (hf : measurable (function.uncurry f)) (a : α) :
  with_density κ f a = (κ a).with_density (f a) :=
by { classical, rw [with_density, dif_pos hf], refl, }

lemma with_density_apply' (κ : kernel α β) [is_s_finite_kernel κ]
  (hf : measurable (function.uncurry f)) (a : α) {s : set β} (hs : measurable_set s) :
  with_density κ f a s = ∫⁻ b in s, f a b ∂(κ a) :=
by rw [kernel.with_density_apply κ hf, with_density_apply _ hs]

lemma lintegral_with_density (κ : kernel α β) [is_s_finite_kernel κ]
  (hf : measurable (function.uncurry f)) (a : α) {g : β → ℝ≥0∞} (hg : measurable g) :
  ∫⁻ b, g b ∂(with_density κ f a) = ∫⁻ b, f a b * g b ∂(κ a) :=
begin
  rw [kernel.with_density_apply _ hf,
    lintegral_with_density_eq_lintegral_mul _ (measurable.of_uncurry_left hf) hg],
  simp_rw pi.mul_apply,
end

lemma with_density_add_left (κ η : kernel α β) [is_s_finite_kernel κ] [is_s_finite_kernel η]
  (f : α → β → ℝ≥0∞) :
  with_density (κ + η) f = with_density κ f + with_density η f :=
begin
  by_cases hf : measurable (function.uncurry f),
  { ext a s hs : 2,
<<<<<<< HEAD
    simp only [with_density_apply' _ hf _ hs, coe_fn_add, pi.add_apply, measure.restrict_add,
      lintegral_add_measure, measure.coe_add], },
=======
    simp only [kernel.with_density_apply _ hf, coe_fn_add, pi.add_apply, with_density_add_measure,
      measure.add_apply], },
>>>>>>> 3180fab6
  { simp_rw [with_density_of_not_measurable _ hf],
    rw zero_add, },
end

<<<<<<< HEAD
omit mα
/-- TODO: move to the file where `with_density` is defined for measures. -/
lemma with_density_sum (μ : ι → measure β) (f : β → ℝ≥0∞) :
  (measure.sum μ).with_density f = measure.sum (λ n, (μ n).with_density f) :=
begin
  ext1 s hs,
  simp_rw [measure.sum_apply _ hs, with_density_apply f hs, measure.restrict_sum μ hs,
    lintegral_sum_measure],
end
include mα

=======
>>>>>>> 3180fab6
lemma with_density_kernel_sum [countable ι] (κ : ι → kernel α β)
  (hκ : ∀ i, is_s_finite_kernel (κ i)) (f : α → β → ℝ≥0∞) :
  @with_density _ _ _ _ (kernel.sum κ) (is_s_finite_kernel_sum hκ) f
    = kernel.sum (λ i, with_density (κ i) f) :=
begin
  by_cases hf : measurable (function.uncurry f),
  { ext1 a,
    simp_rw [sum_apply, kernel.with_density_apply _ hf, sum_apply,
      with_density_sum (λ n, κ n a) (f a)], },
  { simp_rw [with_density_of_not_measurable _ hf],
    exact sum_zero.symm, },
end

<<<<<<< HEAD
/- TODO: remove the measurability hypothesis. -/
=======
>>>>>>> 3180fab6
lemma with_density_tsum [countable ι] (κ : kernel α β) [is_s_finite_kernel κ]
  {f : ι → α → β → ℝ≥0∞} (hf : ∀ i, measurable (function.uncurry (f i))) :
  with_density κ (∑' n, f n) = kernel.sum (λ n, with_density κ (f n)) :=
begin
  have h_sum_a : ∀ a, summable (λ n, f n a) := λ a, pi.summable.mpr (λ b, ennreal.summable),
  have h_sum : summable (λ n, f n) := pi.summable.mpr h_sum_a,
  ext a s hs : 2,
  rw [sum_apply' _ a hs, with_density_apply' κ _ a hs],
  swap,
  { have : function.uncurry (∑' n, f n) = ∑' n, function.uncurry (f n),
    { ext1 p,
      simp only [function.uncurry_def],
      rw [tsum_apply h_sum, tsum_apply (h_sum_a _), tsum_apply],
      exact pi.summable.mpr (λ p, ennreal.summable), },
    rw this,
    exact measurable.ennreal_tsum' hf, },
  have : ∫⁻ b in s, (∑' n, f n) a b ∂(κ a) = ∫⁻ b in s, (∑' n, (λ b, f n a b) b) ∂(κ a),
  { congr' with b,
    rw [tsum_apply h_sum, tsum_apply (h_sum_a a)], },
  rw [this, lintegral_tsum (λ n, (measurable.of_uncurry_left (hf n)).ae_measurable)],
  congr' with n,
  rw with_density_apply' _ (hf n) a hs,
end

/-- If a kernel `κ` is finite and a function `f : α → β → ℝ≥0∞` is bounded, then `with_density κ f`
is finite. -/
lemma is_finite_kernel_with_density_of_bounded (κ : kernel α β) [is_finite_kernel κ]
  {B : ℝ≥0∞} (hB_top : B ≠ ∞) (hf_B : ∀ a b, f a b ≤ B) :
  is_finite_kernel (with_density κ f) :=
begin
  by_cases hf : measurable (function.uncurry f),
  { exact
      ⟨⟨B * is_finite_kernel.bound κ, ennreal.mul_lt_top hB_top (is_finite_kernel.bound_ne_top κ),
        λ a,
        begin
          rw with_density_apply' κ hf a measurable_set.univ,
          calc ∫⁻ b in set.univ, f a b ∂(κ a)
              ≤ ∫⁻ b in set.univ, B ∂(κ a) : lintegral_mono (hf_B a)
          ... = B * κ a set.univ : by simp only [measure.restrict_univ, lintegral_const]
          ... ≤ B * is_finite_kernel.bound κ :
<<<<<<< HEAD
            ennreal.mul_le_mul le_rfl (measure_le_bound κ a set.univ),
=======
            mul_le_mul_left' (measure_le_bound κ a set.univ) _,
>>>>>>> 3180fab6
        end⟩⟩, },
  { rw with_density_of_not_measurable _ hf,
    apply_instance, },
end

<<<<<<< HEAD
open_locale topological_space

/-- Auxiliary lemma for `is_s_finite_kernel_with_density`.
If a kernel `κ` is finite, `with_density κ f` is s-finite. -/
=======
/-- Auxiliary lemma for `is_s_finite_kernel_with_density`.
If a kernel `κ` is finite, then `with_density κ f` is s-finite. -/
>>>>>>> 3180fab6
lemma is_s_finite_kernel_with_density_of_is_finite_kernel (κ : kernel α β) [is_finite_kernel κ]
  (hf_ne_top : ∀ a b, f a b ≠ ∞) :
  is_s_finite_kernel (with_density κ f) :=
begin
<<<<<<< HEAD
=======
  -- We already have that for `f` bounded from above and a `κ` a finite kernel,
  -- `with_density κ f` is finite. We write any function as a countable sum of bounded
  -- functions, and decompose an s-finite kernel as a sum of finite kernels. We then use that
  -- `with_density` commutes with sums for both arguments and get a sum of finite kernels.
>>>>>>> 3180fab6
  by_cases hf : measurable (function.uncurry f),
  swap, { rw with_density_of_not_measurable _ hf, apply_instance, },
  let fs : ℕ → α → β → ℝ≥0∞ := λ n a b, min (f a b) (n + 1) - min (f a b) n,
  have h_le : ∀ a b n, ⌈(f a b).to_real⌉₊ ≤ n → f a b ≤ n,
  { intros a b n hn,
    have : (f a b).to_real ≤ n := nat.le_of_ceil_le hn,
    rw ← ennreal.le_of_real_iff_to_real_le (hf_ne_top a b) _ at this,
    { refine this.trans (le_of_eq _),
      rw ennreal.of_real_coe_nat, },
    { norm_cast,
      exact zero_le _, }, },
  have h_zero : ∀ a b n, ⌈(f a b).to_real⌉₊ ≤ n → fs n a b = 0,
  { intros a b n hn,
    suffices : min (f a b) (n + 1) = f a b ∧ min (f a b) n = f a b,
    { simp_rw [fs, this.1, this.2, tsub_self (f a b)], },
    exact ⟨min_eq_left ((h_le a b n hn).trans (le_add_of_nonneg_right zero_le_one)),
      min_eq_left (h_le a b n hn)⟩, },
  have hf_eq_tsum : f = ∑' n, fs n,
  { have h_sum_a : ∀ a, summable (λ n, fs n a),
    { refine λ a, pi.summable.mpr (λ b, _),
      suffices : ∀ n, n ∉ finset.range ⌈(f a b).to_real⌉₊ → fs n a b = 0,
        from summable_of_ne_finset_zero this,
      intros n hn_not_mem,
      rw [finset.mem_range, not_lt] at hn_not_mem,
      exact h_zero a b n hn_not_mem, },
    ext a b : 2,
    rw [tsum_apply (pi.summable.mpr h_sum_a), tsum_apply (h_sum_a a),
      ennreal.tsum_eq_liminf_sum_nat],
    have h_finset_sum : ∀ n, ∑ i in finset.range n, fs i a b = min (f a b) n,
    { intros n,
      induction n with n hn,
      { simp only [finset.range_zero, finset.sum_empty, algebra_map.coe_zero, min_zero], },
      rw [finset.sum_range_succ, hn],
      simp_rw [fs],
      norm_cast,
      rw add_tsub_cancel_iff_le,
      refine min_le_min le_rfl _,
      norm_cast,
      exact nat.le_succ n, },
    simp_rw h_finset_sum,
    refine (filter.tendsto.liminf_eq _).symm,
    refine filter.tendsto.congr' _ tendsto_const_nhds,
    rw [filter.eventually_eq, filter.eventually_at_top],
    exact ⟨⌈(f a b).to_real⌉₊, λ n hn, (min_eq_left (h_le a b n hn)).symm⟩, },
  rw [hf_eq_tsum, with_density_tsum _ (λ (n : ℕ), _)],
  swap, { exact (hf.min measurable_const).sub (hf.min measurable_const), },
  refine is_s_finite_kernel_sum (λ n, _),
  suffices : is_finite_kernel (with_density κ (fs n)), by { haveI := this, apply_instance, },
  refine is_finite_kernel_with_density_of_bounded _ (ennreal.coe_ne_top : (↑n + 1) ≠ ∞) (λ a b, _),
  norm_cast,
<<<<<<< HEAD
  calc fs n a b
      ≤ min (f a b) (n + 1) : tsub_le_self
  ... ≤ (n + 1) : min_le_right _ _
  ... = ↑(n + 1) : by norm_cast,
end

/-- For a s-finite kernel `κ` and a function `f` which is everywhere finite, `with_density κ f` is
s-finite. `` -/
=======
  calc fs n a b ≤ min (f a b) (n + 1) : tsub_le_self
            ... ≤ (n + 1) : min_le_right _ _
            ... = ↑(n + 1) : by norm_cast,
end

/-- For a s-finite kernel `κ` and a function `f : α → β → ℝ≥0∞` which is everywhere finite,
`with_density κ f` is s-finite. -/
>>>>>>> 3180fab6
theorem is_s_finite_kernel.with_density (κ : kernel α β) [is_s_finite_kernel κ]
  (hf_ne_top : ∀ a b, f a b ≠ ∞) :
  is_s_finite_kernel (with_density κ f) :=
begin
  have h_eq_sum : with_density κ f = kernel.sum (λ i, with_density (seq κ i) f),
  { rw ← with_density_kernel_sum _ _,
    congr,
    exact (kernel_sum_seq κ).symm, },
  rw h_eq_sum,
  exact is_s_finite_kernel_sum
    (λ n, is_s_finite_kernel_with_density_of_is_finite_kernel (seq κ n) hf_ne_top),
end

<<<<<<< HEAD
=======
/-- For a s-finite kernel `κ` and a function `f : α → β → ℝ≥0`, `with_density κ f` is s-finite. -/
instance (κ : kernel α β) [is_s_finite_kernel κ] (f : α → β → ℝ≥0) :
  is_s_finite_kernel (with_density κ (λ a b, f a b)) :=
is_s_finite_kernel.with_density κ (λ _ _, ennreal.coe_ne_top)

>>>>>>> 3180fab6
end with_density

end kernel

end probability_theory<|MERGE_RESOLUTION|>--- conflicted
+++ resolved
@@ -198,10 +198,7 @@
   kernel.sum κ a s = ∑' n, κ n a s :=
 by rw [sum_apply κ a, measure.sum_apply _ hs]
 
-<<<<<<< HEAD
-=======
 @[simp]
->>>>>>> 3180fab6
 lemma sum_zero [countable ι] : kernel.sum (λ (i : ι), (0 : kernel α β)) = 0 :=
 begin
   ext a s hs : 2,
@@ -565,34 +562,18 @@
 section with_density
 variables {f : α → β → ℝ≥0∞}
 
-<<<<<<< HEAD
-/-- Kernel with image `(κ a).with_density (f a)`. If `function.uncurry f` is measurable, it verifies
-`∫⁻ b, g b ∂(with_density κ f hf a) = ∫⁻ b, f a b * g b ∂(κ a)`. Otherwise it takes the default
-value 0. -/
-=======
 /-- Kernel with image `(κ a).with_density (f a)` if `function.uncurry f` is measurable, and
 with image 0 otherwise. If `function.uncurry f` is measurable, it satisfies
 `∫⁻ b, g b ∂(with_density κ f hf a) = ∫⁻ b, f a b * g b ∂(κ a)`. -/
->>>>>>> 3180fab6
 noncomputable
 def with_density (κ : kernel α β) [is_s_finite_kernel κ] (f : α → β → ℝ≥0∞) :
   kernel α β :=
 @dite _ (measurable (function.uncurry f)) (classical.dec _)
-<<<<<<< HEAD
-  (λ hf,({ val := λ a, (κ a).with_density (f a),
-    property :=
-    begin
-      refine measure.measurable_of_measurable_coe _ (λ s hs, _),
-      have : (λ a, (κ a).with_density (f a) s) = (λ a, ∫⁻ b in s, f a b ∂(κ a)),
-      { ext1 a, exact with_density_apply (f a) hs, },
-      rw this,
-=======
   (λ hf, ({ val := λ a, (κ a).with_density (f a),
     property :=
     begin
       refine measure.measurable_of_measurable_coe _ (λ s hs, _),
       simp_rw with_density_apply _ hs,
->>>>>>> 3180fab6
       exact measurable_set_lintegral κ hf hs,
     end, } : kernel α β))
   (λ hf, 0)
@@ -627,31 +608,12 @@
 begin
   by_cases hf : measurable (function.uncurry f),
   { ext a s hs : 2,
-<<<<<<< HEAD
-    simp only [with_density_apply' _ hf _ hs, coe_fn_add, pi.add_apply, measure.restrict_add,
-      lintegral_add_measure, measure.coe_add], },
-=======
     simp only [kernel.with_density_apply _ hf, coe_fn_add, pi.add_apply, with_density_add_measure,
       measure.add_apply], },
->>>>>>> 3180fab6
   { simp_rw [with_density_of_not_measurable _ hf],
     rw zero_add, },
 end
 
-<<<<<<< HEAD
-omit mα
-/-- TODO: move to the file where `with_density` is defined for measures. -/
-lemma with_density_sum (μ : ι → measure β) (f : β → ℝ≥0∞) :
-  (measure.sum μ).with_density f = measure.sum (λ n, (μ n).with_density f) :=
-begin
-  ext1 s hs,
-  simp_rw [measure.sum_apply _ hs, with_density_apply f hs, measure.restrict_sum μ hs,
-    lintegral_sum_measure],
-end
-include mα
-
-=======
->>>>>>> 3180fab6
 lemma with_density_kernel_sum [countable ι] (κ : ι → kernel α β)
   (hκ : ∀ i, is_s_finite_kernel (κ i)) (f : α → β → ℝ≥0∞) :
   @with_density _ _ _ _ (kernel.sum κ) (is_s_finite_kernel_sum hκ) f
@@ -665,10 +627,6 @@
     exact sum_zero.symm, },
 end
 
-<<<<<<< HEAD
-/- TODO: remove the measurability hypothesis. -/
-=======
->>>>>>> 3180fab6
 lemma with_density_tsum [countable ι] (κ : kernel α β) [is_s_finite_kernel κ]
   {f : ι → α → β → ℝ≥0∞} (hf : ∀ i, measurable (function.uncurry (f i))) :
   with_density κ (∑' n, f n) = kernel.sum (λ n, with_density κ (f n)) :=
@@ -709,36 +667,22 @@
               ≤ ∫⁻ b in set.univ, B ∂(κ a) : lintegral_mono (hf_B a)
           ... = B * κ a set.univ : by simp only [measure.restrict_univ, lintegral_const]
           ... ≤ B * is_finite_kernel.bound κ :
-<<<<<<< HEAD
-            ennreal.mul_le_mul le_rfl (measure_le_bound κ a set.univ),
-=======
             mul_le_mul_left' (measure_le_bound κ a set.univ) _,
->>>>>>> 3180fab6
         end⟩⟩, },
   { rw with_density_of_not_measurable _ hf,
     apply_instance, },
 end
 
-<<<<<<< HEAD
-open_locale topological_space
-
-/-- Auxiliary lemma for `is_s_finite_kernel_with_density`.
-If a kernel `κ` is finite, `with_density κ f` is s-finite. -/
-=======
 /-- Auxiliary lemma for `is_s_finite_kernel_with_density`.
 If a kernel `κ` is finite, then `with_density κ f` is s-finite. -/
->>>>>>> 3180fab6
 lemma is_s_finite_kernel_with_density_of_is_finite_kernel (κ : kernel α β) [is_finite_kernel κ]
   (hf_ne_top : ∀ a b, f a b ≠ ∞) :
   is_s_finite_kernel (with_density κ f) :=
 begin
-<<<<<<< HEAD
-=======
   -- We already have that for `f` bounded from above and a `κ` a finite kernel,
   -- `with_density κ f` is finite. We write any function as a countable sum of bounded
   -- functions, and decompose an s-finite kernel as a sum of finite kernels. We then use that
   -- `with_density` commutes with sums for both arguments and get a sum of finite kernels.
->>>>>>> 3180fab6
   by_cases hf : measurable (function.uncurry f),
   swap, { rw with_density_of_not_measurable _ hf, apply_instance, },
   let fs : ℕ → α → β → ℝ≥0∞ := λ n a b, min (f a b) (n + 1) - min (f a b) n,
@@ -789,16 +733,6 @@
   suffices : is_finite_kernel (with_density κ (fs n)), by { haveI := this, apply_instance, },
   refine is_finite_kernel_with_density_of_bounded _ (ennreal.coe_ne_top : (↑n + 1) ≠ ∞) (λ a b, _),
   norm_cast,
-<<<<<<< HEAD
-  calc fs n a b
-      ≤ min (f a b) (n + 1) : tsub_le_self
-  ... ≤ (n + 1) : min_le_right _ _
-  ... = ↑(n + 1) : by norm_cast,
-end
-
-/-- For a s-finite kernel `κ` and a function `f` which is everywhere finite, `with_density κ f` is
-s-finite. `` -/
-=======
   calc fs n a b ≤ min (f a b) (n + 1) : tsub_le_self
             ... ≤ (n + 1) : min_le_right _ _
             ... = ↑(n + 1) : by norm_cast,
@@ -806,7 +740,6 @@
 
 /-- For a s-finite kernel `κ` and a function `f : α → β → ℝ≥0∞` which is everywhere finite,
 `with_density κ f` is s-finite. -/
->>>>>>> 3180fab6
 theorem is_s_finite_kernel.with_density (κ : kernel α β) [is_s_finite_kernel κ]
   (hf_ne_top : ∀ a b, f a b ≠ ∞) :
   is_s_finite_kernel (with_density κ f) :=
@@ -820,14 +753,11 @@
     (λ n, is_s_finite_kernel_with_density_of_is_finite_kernel (seq κ n) hf_ne_top),
 end
 
-<<<<<<< HEAD
-=======
 /-- For a s-finite kernel `κ` and a function `f : α → β → ℝ≥0`, `with_density κ f` is s-finite. -/
 instance (κ : kernel α β) [is_s_finite_kernel κ] (f : α → β → ℝ≥0) :
   is_s_finite_kernel (with_density κ (λ a b, f a b)) :=
 is_s_finite_kernel.with_density κ (λ _ _, ennreal.coe_ne_top)
 
->>>>>>> 3180fab6
 end with_density
 
 end kernel
