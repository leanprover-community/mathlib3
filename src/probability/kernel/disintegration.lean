--- conflicted
+++ resolved
@@ -431,11 +431,7 @@
   ∫⁻ a in s, ∫⁻ ω in t, f (a, ω) ∂(ρ.cond_kernel a) ∂ρ.fst = ∫⁻ x in s ×ˢ t, f x ∂ρ :=
 begin
   conv_rhs { rw measure_eq_comp_prod ρ, },
-<<<<<<< HEAD
-  simp_rw [← kernel.restrict_apply _ (hs.prod ht), ← comp_prod_restrict,
-=======
   simp_rw [← kernel.restrict_apply _ (hs.prod ht), ← kernel.comp_prod_restrict,
->>>>>>> 5bfbcca0
     kernel.lintegral_comp_prod _ _ _ hf, kernel.restrict_apply, kernel.const_apply,
     kernel.prod_mk_left_apply],
 end
@@ -459,11 +455,7 @@
   ae_strongly_measurable (λ x, ∫ y, f (x, y) ∂(ρ.cond_kernel x)) ρ.fst :=
 begin
   rw measure_eq_comp_prod ρ at hf,
-<<<<<<< HEAD
-  exact ae_strongly_measurable.integral_kernel_prod_right' hf,
-=======
   exact ae_strongly_measurable.integral_kernel_comp_prod hf,
->>>>>>> 5bfbcca0
 end
 
 lemma integral_cond_kernel {ρ : measure (α × Ω)} [is_finite_measure ρ]
@@ -500,22 +492,56 @@
   ∫ a, ∫ ω in t, f (a, ω) ∂(ρ.cond_kernel a) ∂ρ.fst = ∫ x in univ ×ˢ t, f x ∂ρ :=
 by { rw ← set_integral_cond_kernel measurable_set.univ ht hf, simp_rw measure.restrict_univ, }
 
-<<<<<<< HEAD
-lemma _root_.measure_theory.integrable.integral_norm_cond_kernel
-  {F : Type*} [normed_add_comm_group F]
-  {ρ : measure (α × Ω)} [is_finite_measure ρ] {f : α × Ω → F} (hf_int : integrable f ρ) :
+end integral_cond_kernel
+
+end polish
+
+end probability_theory
+
+namespace measure_theory
+/-! ### Integrability
+
+We place these lemmas in the `measure_theory` namespace to enable dot notation. -/
+
+open probability_theory
+
+variables {α Ω E F : Type*} {mα : measurable_space α} [measurable_space Ω] [topological_space Ω]
+  [borel_space Ω] [polish_space Ω] [nonempty Ω]
+  [normed_add_comm_group E] [normed_space ℝ E] [complete_space E]
+  [normed_add_comm_group F]
+  {ρ : measure (α × Ω)} [is_finite_measure ρ]
+
+include mα
+
+lemma ae_strongly_measurable.ae_integrable_cond_kernel_iff
+  {f : α × Ω → F} (hf : ae_strongly_measurable f ρ) :
+  (∀ᵐ a ∂ρ.fst, integrable (λ ω, f (a, ω)) (ρ.cond_kernel a))
+    ∧ integrable (λ a, ∫ ω, ‖f (a, ω)‖ ∂(ρ.cond_kernel a)) ρ.fst
+  ↔ integrable f ρ :=
+begin
+  rw measure_eq_comp_prod ρ at hf,
+  conv_rhs { rw measure_eq_comp_prod ρ, },
+  rw integrable_comp_prod_iff hf,
+  simp_rw [kernel.prod_mk_left_apply, kernel.const_apply],
+end
+
+lemma integrable.cond_kernel_ae {f : α × Ω → F} (hf_int : integrable f ρ) :
+  ∀ᵐ a ∂ρ.fst, integrable (λ ω, f (a, ω)) (ρ.cond_kernel a) :=
+begin
+  have hf_ae : ae_strongly_measurable f ρ := hf_int.1,
+  rw ← hf_ae.ae_integrable_cond_kernel_iff at hf_int,
+  exact hf_int.1,
+end
+
+lemma integrable.integral_norm_cond_kernel {f : α × Ω → F} (hf_int : integrable f ρ) :
   integrable (λ x, ∫ y, ‖f (x, y)‖ ∂(ρ.cond_kernel x)) ρ.fst :=
 begin
   have hf_ae : ae_strongly_measurable f ρ := hf_int.1,
-  nth_rewrite 0 measure_eq_comp_prod ρ at hf_int,
-  rw integrable_comp_prod_iff at hf_int,
-  { simp_rw [kernel.prod_mk_left_apply, kernel.const_apply] at hf_int,
-    exact hf_int.2, },
-  { rwa ← measure_eq_comp_prod ρ, },
-end
-
-lemma _root_.measure_theory.integrable.norm_integral_cond_kernel
-  {ρ : measure (α × Ω)} [is_finite_measure ρ] {f : α × Ω → E} (hf_int : integrable f ρ) :
+  rw ← hf_ae.ae_integrable_cond_kernel_iff at hf_int,
+  exact hf_int.2,
+end
+
+lemma integrable.norm_integral_cond_kernel {f : α × Ω → E} (hf_int : integrable f ρ) :
   integrable (λ x, ‖∫ y, f (x, y) ∂(ρ.cond_kernel x)‖) ρ.fst :=
 begin
   refine hf_int.integral_norm_cond_kernel.mono hf_int.1.integral_cond_kernel.norm _,
@@ -525,72 +551,6 @@
   exact integral_nonneg_of_ae (eventually_of_forall (λ y, norm_nonneg _)),
 end
 
-lemma _root_.measure_theory.integrable.integral_cond_kernel
-  {ρ : measure (α × Ω)} [is_finite_measure ρ] {f : α × Ω → E} (hf_int : integrable f ρ) :
-  integrable (λ x, ∫ y, f (x, y) ∂(ρ.cond_kernel x)) ρ.fst :=
-(integrable_norm_iff hf_int.1.integral_cond_kernel).mp hf_int.norm_integral_cond_kernel
-
-=======
->>>>>>> 5bfbcca0
-end integral_cond_kernel
-
-end polish
-
-end probability_theory
-
-namespace measure_theory
-/-! ### Integrability
-
-We place these lemmas in the `measure_theory` namespace to enable dot notation. -/
-
-open probability_theory
-
-variables {α Ω E F : Type*} {mα : measurable_space α} [measurable_space Ω] [topological_space Ω]
-  [borel_space Ω] [polish_space Ω] [nonempty Ω]
-  [normed_add_comm_group E] [normed_space ℝ E] [complete_space E]
-  [normed_add_comm_group F]
-  {ρ : measure (α × Ω)} [is_finite_measure ρ]
-
-include mα
-
-lemma ae_strongly_measurable.ae_integrable_cond_kernel_iff
-  {f : α × Ω → F} (hf : ae_strongly_measurable f ρ) :
-  (∀ᵐ a ∂ρ.fst, integrable (λ ω, f (a, ω)) (ρ.cond_kernel a))
-    ∧ integrable (λ a, ∫ ω, ‖f (a, ω)‖ ∂(ρ.cond_kernel a)) ρ.fst
-  ↔ integrable f ρ :=
-begin
-  rw measure_eq_comp_prod ρ at hf,
-  conv_rhs { rw measure_eq_comp_prod ρ, },
-  rw integrable_comp_prod_iff hf,
-  simp_rw [kernel.prod_mk_left_apply, kernel.const_apply],
-end
-
-lemma integrable.cond_kernel_ae {f : α × Ω → F} (hf_int : integrable f ρ) :
-  ∀ᵐ a ∂ρ.fst, integrable (λ ω, f (a, ω)) (ρ.cond_kernel a) :=
-begin
-  have hf_ae : ae_strongly_measurable f ρ := hf_int.1,
-  rw ← hf_ae.ae_integrable_cond_kernel_iff at hf_int,
-  exact hf_int.1,
-end
-
-lemma integrable.integral_norm_cond_kernel {f : α × Ω → F} (hf_int : integrable f ρ) :
-  integrable (λ x, ∫ y, ‖f (x, y)‖ ∂(ρ.cond_kernel x)) ρ.fst :=
-begin
-  have hf_ae : ae_strongly_measurable f ρ := hf_int.1,
-  rw ← hf_ae.ae_integrable_cond_kernel_iff at hf_int,
-  exact hf_int.2,
-end
-
-lemma integrable.norm_integral_cond_kernel {f : α × Ω → E} (hf_int : integrable f ρ) :
-  integrable (λ x, ‖∫ y, f (x, y) ∂(ρ.cond_kernel x)‖) ρ.fst :=
-begin
-  refine hf_int.integral_norm_cond_kernel.mono hf_int.1.integral_cond_kernel.norm _,
-  refine eventually_of_forall (λ x, _),
-  rw norm_norm,
-  refine (norm_integral_le_integral_norm _).trans_eq (real.norm_of_nonneg _).symm,
-  exact integral_nonneg_of_ae (eventually_of_forall (λ y, norm_nonneg _)),
-end
-
 lemma integrable.integral_cond_kernel {f : α × Ω → E} (hf_int : integrable f ρ) :
   integrable (λ x, ∫ y, f (x, y) ∂(ρ.cond_kernel x)) ρ.fst :=
 (integrable_norm_iff hf_int.1.integral_cond_kernel).mp hf_int.norm_integral_cond_kernel
