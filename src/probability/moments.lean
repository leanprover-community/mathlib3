/-
Copyright (c) 2022 Rémy Degenne. All rights reserved.
Released under Apache 2.0 license as described in the file LICENSE.
Authors: Rémy Degenne
-/

import probability.variance

/-!
# Moments and moment generating function

## Main definitions

* `probability_theory.moment X p μ`: `p`th moment of a real random variable `X` with respect to
  measure `μ`, `μ[X^p]`
* `probability_theory.central_moment X p μ`:`p`th central moment of `X` with respect to measure `μ`,
  `μ[(X - μ[X])^p]`
* `probability_theory.mgf X μ t`: moment generating function of `X` with respect to measure `μ`,
  `μ[exp(t*X)]`
* `probability_theory.cgf X μ t`: cumulant generating function, logarithm of the moment generating
  function

## Main results

* `probability_theory.indep_fun.mgf_add`: if two real random variables `X` and `Y` are independent
  and their mgf are defined at `t`, then `mgf (X + Y) μ t = mgf X μ t * mgf Y μ t`
* `probability_theory.indep_fun.cgf_add`: if two real random variables `X` and `Y` are independent
  and their mgf are defined at `t`, then `cgf (X + Y) μ t = cgf X μ t + cgf Y μ t`
* `probability_theory.measure_ge_le_exp_cgf` and `probability_theory.measure_le_le_exp_cgf`:
  Chernoff bound on the upper (resp. lower) tail of a random variable. For `t` nonnegative such that
  the cgf exists, `ℙ(ε ≤ X) ≤ exp(- t*ε + cgf X ℙ t)`. See also
  `probability_theory.measure_ge_le_exp_mul_mgf` and
  `probability_theory.measure_le_le_exp_mul_mgf` for versions of these results using `mgf` instead
  of `cgf`.

-/

open measure_theory filter finset real

noncomputable theory

open_locale big_operators measure_theory probability_theory ennreal nnreal

namespace probability_theory

variables {Ω ι : Type*} {m : measurable_space Ω} {X : Ω → ℝ} {p : ℕ} {μ : measure Ω}

include m

/-- Moment of a real random variable, `μ[X ^ p]`. -/
def moment (X : Ω → ℝ) (p : ℕ) (μ : measure Ω) : ℝ := μ[X ^ p]

/-- Central moment of a real random variable, `μ[(X - μ[X]) ^ p]`. -/
def central_moment (X : Ω → ℝ) (p : ℕ) (μ : measure Ω) : ℝ := μ[(X - (λ x, μ[X])) ^ p]

@[simp] lemma moment_zero (hp : p ≠ 0) : moment 0 p μ = 0 :=
by simp only [moment, hp, zero_pow', ne.def, not_false_iff, pi.zero_apply, integral_const,
  algebra.id.smul_eq_mul, mul_zero]

@[simp] lemma central_moment_zero (hp : p ≠ 0) : central_moment 0 p μ = 0 :=
by simp only [central_moment, hp, pi.zero_apply, integral_const, algebra.id.smul_eq_mul,
  mul_zero, zero_sub, pi.pow_apply, pi.neg_apply, neg_zero', zero_pow', ne.def, not_false_iff]

lemma central_moment_one' [is_finite_measure μ] (h_int : integrable X μ) :
  central_moment X 1 μ = (1 - (μ set.univ).to_real) * μ[X] :=
begin
  simp only [central_moment, pi.sub_apply, pow_one],
  rw integral_sub h_int (integrable_const _),
  simp only [sub_mul, integral_const, algebra.id.smul_eq_mul, one_mul],
end

@[simp] lemma central_moment_one [is_probability_measure μ] : central_moment X 1 μ = 0 :=
begin
  by_cases h_int : integrable X μ,
  { rw central_moment_one' h_int,
    simp only [measure_univ, ennreal.one_to_real, sub_self, zero_mul], },
  { simp only [central_moment, pi.sub_apply, pow_one],
    have : ¬ integrable (λ x, X x - integral μ X) μ,
    { refine λ h_sub, h_int _,
      have h_add : X = (λ x, X x - integral μ X) + (λ x, integral μ X),
      { ext1 x, simp, },
      rw h_add,
      exact h_sub.add (integrable_const _), },
    rw integral_undef this, },
end

@[simp] lemma central_moment_two_eq_variance : central_moment X 2 μ = variance X μ := rfl

section moment_generating_function

variables {t : ℝ}

/-- Moment generating function of a real random variable `X`: `λ t, μ[exp(t*X)]`. -/
def mgf (X : Ω → ℝ) (μ : measure Ω) (t : ℝ) : ℝ := μ[λ ω, exp (t * X ω)]

/-- Cumulant generating function of a real random variable `X`: `λ t, log μ[exp(t*X)]`. -/
def cgf (X : Ω → ℝ) (μ : measure Ω) (t : ℝ) : ℝ := log (mgf X μ t)

@[simp] lemma mgf_zero_fun : mgf 0 μ t = (μ set.univ).to_real :=
by simp only [mgf, pi.zero_apply, mul_zero, exp_zero, integral_const, algebra.id.smul_eq_mul,
  mul_one]

@[simp] lemma cgf_zero_fun : cgf 0 μ t = log (μ set.univ).to_real :=
by simp only [cgf, mgf_zero_fun]

@[simp] lemma mgf_zero_measure : mgf X (0 : measure Ω) t = 0 :=
by simp only [mgf, integral_zero_measure]

@[simp] lemma cgf_zero_measure : cgf X (0 : measure Ω) t = 0 :=
by simp only [cgf, log_zero, mgf_zero_measure]

@[simp] lemma mgf_const' (c : ℝ) : mgf (λ _, c) μ t = (μ set.univ).to_real * exp (t * c) :=
by simp only [mgf, integral_const, algebra.id.smul_eq_mul]

@[simp] lemma mgf_const (c : ℝ) [is_probability_measure μ] : mgf (λ _, c) μ t = exp (t * c) :=
by simp only [mgf_const', measure_univ, ennreal.one_to_real, one_mul]

@[simp] lemma cgf_const' [is_finite_measure μ] (hμ : μ ≠ 0) (c : ℝ) :
  cgf (λ _, c) μ t = log (μ set.univ).to_real + t * c :=
begin
  simp only [cgf, mgf_const'],
  rw log_mul _ (exp_pos _).ne',
  { rw log_exp _, },
  { rw [ne.def, ennreal.to_real_eq_zero_iff, measure.measure_univ_eq_zero],
    simp only [hμ, measure_ne_top μ set.univ, or_self, not_false_iff], },
end

@[simp] lemma cgf_const [is_probability_measure μ] (c : ℝ) : cgf (λ _, c) μ t = t * c :=
by simp only [cgf, mgf_const, log_exp]

@[simp] lemma mgf_zero' : mgf X μ 0 = (μ set.univ).to_real :=
by simp only [mgf, zero_mul, exp_zero, integral_const, algebra.id.smul_eq_mul, mul_one]

@[simp] lemma mgf_zero [is_probability_measure μ] : mgf X μ 0 = 1 :=
by simp only [mgf_zero', measure_univ, ennreal.one_to_real]

@[simp] lemma cgf_zero' : cgf X μ 0 = log (μ set.univ).to_real :=
by simp only [cgf, mgf_zero']

@[simp] lemma cgf_zero [is_probability_measure μ] : cgf X μ 0 = 0 :=
by simp only [cgf_zero', measure_univ, ennreal.one_to_real, log_one]

lemma mgf_undef (hX : ¬ integrable (λ ω, exp (t * X ω)) μ) : mgf X μ t = 0 :=
by simp only [mgf, integral_undef hX]

lemma cgf_undef (hX : ¬ integrable (λ ω, exp (t * X ω)) μ) : cgf X μ t = 0 :=
by simp only [cgf, mgf_undef hX, log_zero]

lemma mgf_nonneg : 0 ≤ mgf X μ t :=
begin
  refine integral_nonneg _,
  intro ω,
  simp only [pi.zero_apply],
  exact (exp_pos _).le,
end

lemma mgf_pos' (hμ : μ ≠ 0) (h_int_X : integrable (λ ω, exp (t * X ω)) μ) : 0 < mgf X μ t :=
begin
  simp_rw mgf,
  have : ∫ (x : Ω), exp (t * X x) ∂μ = ∫ (x : Ω) in set.univ, exp (t * X x) ∂μ,
  { simp only [measure.restrict_univ], },
  rw [this, set_integral_pos_iff_support_of_nonneg_ae _ _],
  { have h_eq_univ : function.support (λ (x : Ω), exp (t * X x)) = set.univ,
    { ext1 x,
      simp only [function.mem_support, set.mem_univ, iff_true],
      exact (exp_pos _).ne', },
    rw [h_eq_univ, set.inter_univ _],
    refine ne.bot_lt _,
    simp only [hμ, ennreal.bot_eq_zero, ne.def, measure.measure_univ_eq_zero, not_false_iff], },
  { refine eventually_of_forall (λ x, _),
    rw pi.zero_apply,
    exact (exp_pos _).le, },
  { rwa integrable_on_univ, },
end

lemma mgf_pos [is_probability_measure μ] (h_int_X : integrable (λ ω, exp (t * X ω)) μ) :
  0 < mgf X μ t :=
mgf_pos' (is_probability_measure.ne_zero μ) h_int_X

lemma mgf_neg : mgf (-X) μ t = mgf X μ (-t) :=
by simp_rw [mgf, pi.neg_apply, mul_neg, neg_mul]

lemma cgf_neg : cgf (-X) μ t = cgf X μ (-t) := by simp_rw [cgf, mgf_neg]

<<<<<<< HEAD
/-- This is a trivial application of `indep_fun.comp` but it will come up frequently. -/
lemma indep_fun.exp_mul {X Y : Ω → ℝ} (h_indep : indep_fun X Y μ) (t : ℝ) :
  indep_fun (λ ω, real.exp (t * X ω)) (λ ω, real.exp (t * Y ω)) μ :=
begin
  have h_meas : measurable (λ x, real.exp (t * x)) := (measurable_id'.const_mul t).exp,
  change indep_fun ((λ x, real.exp (t * x)) ∘ X) ((λ x, real.exp (t * x)) ∘ Y) μ,
  exact indep_fun.comp h_indep h_meas h_meas,
end

=======
>>>>>>> a8fdd990
lemma indep_fun.mgf_add {X Y : Ω → ℝ} (h_indep : indep_fun X Y μ)
  (h_int_X : integrable (λ ω, exp (t * X ω)) μ)
  (h_int_Y : integrable (λ ω, exp (t * Y ω)) μ) :
  mgf (X + Y) μ t = mgf X μ t * mgf Y μ t :=
begin
<<<<<<< HEAD
  simp_rw [mgf, pi.add_apply, mul_add, real.exp_add],
  exact (h_indep.exp_mul t).integral_mul_of_integrable' h_int_X h_int_Y,
=======
  simp_rw [mgf, pi.add_apply, mul_add, exp_add],
  refine indep_fun.integral_mul_of_integrable' _ h_int_X h_int_Y,
  have h_meas : measurable (λ x, exp (t * x)) := (measurable_id'.const_mul t).exp,
  change indep_fun ((λ x, exp (t * x)) ∘ X) ((λ x, exp (t * x)) ∘ Y) μ,
  exact indep_fun.comp h_indep h_meas h_meas,
>>>>>>> a8fdd990
end

lemma indep_fun.cgf_add {X Y : Ω → ℝ} (h_indep : indep_fun X Y μ)
  (h_int_X : integrable (λ ω, exp (t * X ω)) μ)
  (h_int_Y : integrable (λ ω, exp (t * Y ω)) μ) :
  cgf (X + Y) μ t = cgf X μ t + cgf Y μ t :=
begin
  by_cases hμ : μ = 0,
  { simp [hμ], },
  simp only [cgf, h_indep.mgf_add h_int_X h_int_Y],
  exact log_mul (mgf_pos' hμ h_int_X).ne' (mgf_pos' hμ h_int_Y).ne',
end

/-- **Chernoff bound** on the upper tail of a real random variable. -/
lemma measure_ge_le_exp_mul_mgf [is_finite_measure μ] (ε : ℝ) (ht : 0 ≤ t)
  (h_int : integrable (λ ω, exp (t * X ω)) μ) :
  (μ {ω | ε ≤ X ω}).to_real ≤ exp (- t * ε) * mgf X μ t :=
begin
  cases ht.eq_or_lt with ht_zero_eq ht_pos,
  { rw ht_zero_eq.symm,
    simp only [neg_zero', zero_mul, exp_zero, mgf_zero', one_mul],
    rw ennreal.to_real_le_to_real (measure_ne_top μ _) (measure_ne_top μ _),
    exact measure_mono (set.subset_univ _), },
  calc (μ {ω | ε ≤ X ω}).to_real
      = (μ {ω | exp (t * ε) ≤ exp (t * X ω)}).to_real :
    begin
      congr' with ω,
      simp only [exp_le_exp, eq_iff_iff],
      exact ⟨λ h, mul_le_mul_of_nonneg_left h ht_pos.le, λ h, le_of_mul_le_mul_left h ht_pos⟩,
    end
  ... ≤ (exp (t * ε))⁻¹ * μ[λ ω, exp (t * X ω)] :
    begin
      have : exp (t * ε) * (μ {ω | exp (t * ε) ≤ exp (t * X ω)}).to_real
          ≤ μ[λ ω, exp (t * X ω)],
        from mul_meas_ge_le_integral_of_nonneg (λ x, (exp_pos _).le) h_int _,
      rwa [mul_comm (exp (t * ε))⁻¹, ← div_eq_mul_inv, le_div_iff' (exp_pos _)],
    end
  ... = exp (- t * ε) * mgf X μ t : by { rw [neg_mul, exp_neg], refl, },
end

/-- **Chernoff bound** on the lower tail of a real random variable. -/
lemma measure_le_le_exp_mul_mgf [is_finite_measure μ] (ε : ℝ) (ht : t ≤ 0)
  (h_int : integrable (λ ω, exp (t * X ω)) μ) :
  (μ {ω | X ω ≤ ε}).to_real ≤ exp (- t * ε) * mgf X μ t :=
begin
  rw [← neg_neg t, ← mgf_neg, neg_neg, ← neg_mul_neg (-t)],
  refine eq.trans_le _ (measure_ge_le_exp_mul_mgf (-ε) (neg_nonneg.mpr ht) _),
  { congr' with ω,
    simp only [pi.neg_apply, neg_le_neg_iff], },
  { simp_rw [pi.neg_apply, neg_mul_neg],
    exact h_int, },
end

/-- **Chernoff bound** on the upper tail of a real random variable. -/
lemma measure_ge_le_exp_cgf [is_finite_measure μ] (ε : ℝ) (ht : 0 ≤ t)
  (h_int : integrable (λ ω, exp (t * X ω)) μ) :
  (μ {ω | ε ≤ X ω}).to_real ≤ exp (- t * ε + cgf X μ t) :=
begin
  refine (measure_ge_le_exp_mul_mgf ε ht h_int).trans _,
  rw exp_add,
  exact mul_le_mul le_rfl (le_exp_log _) mgf_nonneg (exp_pos _).le,
end

/-- **Chernoff bound** on the lower tail of a real random variable. -/
lemma measure_le_le_exp_cgf [is_finite_measure μ] (ε : ℝ) (ht : t ≤ 0)
  (h_int : integrable (λ ω, exp (t * X ω)) μ) :
  (μ {ω | X ω ≤ ε}).to_real ≤ exp (- t * ε + cgf X μ t) :=
begin
  refine (measure_le_le_exp_mul_mgf ε ht h_int).trans _,
  rw exp_add,
  exact mul_le_mul le_rfl (le_exp_log _) mgf_nonneg (exp_pos _).le,
end

lemma indep_fun.integrable_exp_mul_add {X Y : Ω → ℝ} (h_indep : indep_fun X Y μ)
  (h_int_X : integrable (λ ω, real.exp (t * X ω)) μ)
  (h_int_Y : integrable (λ ω, real.exp (t * Y ω)) μ) :
  integrable (λ ω, real.exp (t * (X + Y) ω)) μ :=
begin
  simp_rw [pi.add_apply, mul_add, real.exp_add],
  exact (h_indep.exp_mul t).integrable_mul h_int_X h_int_Y,
end

lemma Indep_fun.integrable_exp_mul_sum [is_probability_measure μ]
  {X : ι → Ω → ℝ} (h_indep : Indep_fun (λ i, infer_instance) X μ) (h_meas : ∀ i, measurable (X i))
  {s : finset ι} (h_int : ∀ i ∈ s, integrable (λ ω, real.exp (t * X i ω)) μ) :
  integrable (λ ω, real.exp (t * (∑ i in s, X i) ω)) μ :=
begin
  classical,
  revert h_int,
  refine finset.induction_on s (λ h, _) (λ i s hi_notin_s h_rec h_int, _),
  { simp only [pi.zero_apply, sum_apply, sum_empty, mul_zero, real.exp_zero],
    exact integrable_const _, },
  { have : ∀ (i : ι), i ∈ s → integrable (λ (ω : Ω), real.exp (t * X i ω)) μ,
      from λ i hi, h_int i (mem_insert_of_mem hi),
    specialize h_rec this,
    rw sum_insert hi_notin_s,
    refine indep_fun.integrable_exp_mul_add _ (h_int i (mem_insert_self _ _)) h_rec,
    exact (h_indep.indep_fun_finset_sum_of_not_mem h_meas hi_notin_s).symm, },
end

lemma Indep_fun.mgf_sum [is_probability_measure μ]
  {X : ι → Ω → ℝ} (h_indep : Indep_fun (λ i, infer_instance) X μ) (h_meas : ∀ i, measurable (X i))
  {s : finset ι} (h_int : ∀ i ∈ s, integrable (λ ω, real.exp (t * X i ω)) μ) :
  mgf (∑ i in s, X i) μ t = ∏ i in s, mgf (X i) μ t :=
begin
  classical,
  revert h_int,
  refine finset.induction_on s (λ h, _) (λ i s hi_notin_s h_rec h_int, _),
  { simp only [sum_empty, mgf_zero_fun, measure_univ, ennreal.one_to_real, prod_empty], },
  { have h_int' : ∀ (i : ι), i ∈ s → integrable (λ (ω : Ω), real.exp (t * X i ω)) μ,
      from λ i hi, h_int i (mem_insert_of_mem hi),
    rw [sum_insert hi_notin_s, indep_fun.mgf_add
        (h_indep.indep_fun_finset_sum_of_not_mem h_meas hi_notin_s).symm
        (h_int i (mem_insert_self _ _)) (h_indep.integrable_exp_mul_sum h_meas h_int'),
      h_rec h_int', prod_insert hi_notin_s], },
end

lemma Indep_fun.cgf_sum [is_probability_measure μ]
  {X : ι → Ω → ℝ} (h_indep : Indep_fun (λ i, infer_instance) X μ) (h_meas : ∀ i, measurable (X i))
  {s : finset ι} (h_int : ∀ i ∈ s, integrable (λ ω, real.exp (t * X i ω)) μ) :
  cgf (∑ i in s, X i) μ t = ∑ i in s, cgf (X i) μ t :=
begin
  simp_rw cgf,
  by_cases hμ : μ = 0,
  { simp [hμ], },
  rw ← real.log_prod _ _ (λ j hj, _),
  { rw h_indep.mgf_sum h_meas h_int, },
  { exact (mgf_pos (h_int j hj)).ne', },
end

/-- **Chernoff bound** on the upper tail of a real random variable. -/
lemma measure_ge_le_exp_mul_mgf [is_finite_measure μ] (ε : ℝ) (ht : 0 ≤ t)
  (h_int : integrable (λ ω, real.exp (t * X ω)) μ) :
  (μ {ω | ε ≤ X ω}).to_real ≤ real.exp(- t * ε) * mgf X μ t :=
begin
  rw le_iff_eq_or_lt at ht,
  cases ht with ht_zero_eq ht_pos,
  { rw ht_zero_eq.symm,
    simp only [neg_zero', zero_mul, real.exp_zero, mgf_zero', one_mul],
    rw ennreal.to_real_le_to_real (measure_ne_top μ _) (measure_ne_top μ _),
    exact measure_mono (set.subset_univ _), },
  calc (μ {ω | ε ≤ X ω}).to_real
      = (μ {ω | real.exp (t * ε) ≤ real.exp (t * X ω)}).to_real :
    begin
      congr' with ω,
      simp only [real.exp_le_exp, eq_iff_iff],
      exact ⟨λ h, mul_le_mul_of_nonneg_left h ht_pos.le, λ h, le_of_mul_le_mul_left h ht_pos⟩,
    end
  ... ≤ (real.exp (t * ε))⁻¹ * μ[λ ω, real.exp (t * X ω)] :
    begin
      have : real.exp (t * ε) * (μ {ω | real.exp (t * ε) ≤ real.exp (t * X ω)}).to_real
          ≤ μ[λ ω, real.exp (t * X ω)],
        from mul_meas_ge_le_integral_of_nonneg (λ x, (real.exp_pos _).le) h_int _,
      rwa [mul_comm (real.exp (t * ε))⁻¹, ← div_eq_mul_inv, le_div_iff' (real.exp_pos _)],
    end
  ... = real.exp(- t * ε) * mgf X μ t : by { rw [neg_mul, real.exp_neg], refl, },
end

/-- **Chernoff bound** on the lower tail of a real random variable. -/
lemma measure_le_le_exp_mul_mgf [is_finite_measure μ] (ε : ℝ) (ht : t ≤ 0)
  (h_int : integrable (λ ω, real.exp (t * X ω)) μ) :
  (μ {ω | X ω ≤ ε}).to_real ≤ real.exp(- t * ε) * mgf X μ t :=
begin
  rw [← neg_neg t, ← mgf_neg, neg_neg, ← neg_mul_neg (-t)],
  refine eq.trans_le _ (measure_ge_le_exp_mul_mgf (-ε) (neg_nonneg.mpr ht) _),
  { congr' with ω,
    simp only [pi.neg_apply, neg_le_neg_iff], },
  { simp_rw [pi.neg_apply, neg_mul_neg],
    exact h_int, },
end

/-- **Chernoff bound** on the upper tail of a real random variable. -/
lemma measure_ge_le_exp_cgf [is_finite_measure μ] (ε : ℝ) (ht : 0 ≤ t)
  (h_int : integrable (λ ω, real.exp (t * X ω)) μ) :
  (μ {ω | ε ≤ X ω}).to_real ≤ real.exp(- t * ε + cgf X μ t) :=
begin
  refine (measure_ge_le_exp_mul_mgf ε ht h_int).trans _,
  rw real.exp_add,
  exact mul_le_mul le_rfl (real.le_exp_log _) mgf_nonneg (real.exp_pos _).le,
end

/-- **Chernoff bound** on the lower tail of a real random variable. -/
lemma measure_le_le_exp_cgf [is_finite_measure μ] (ε : ℝ) (ht : t ≤ 0)
  (h_int : integrable (λ ω, real.exp (t * X ω)) μ) :
  (μ {ω | X ω ≤ ε}).to_real ≤ real.exp(- t * ε + cgf X μ t) :=
begin
  refine (measure_le_le_exp_mul_mgf ε ht h_int).trans _,
  rw real.exp_add,
  exact mul_le_mul le_rfl (real.le_exp_log _) mgf_nonneg (real.exp_pos _).le,
end

end moment_generating_function

end probability_theory<|MERGE_RESOLUTION|>--- conflicted
+++ resolved
@@ -182,33 +182,22 @@
 
 lemma cgf_neg : cgf (-X) μ t = cgf X μ (-t) := by simp_rw [cgf, mgf_neg]
 
-<<<<<<< HEAD
 /-- This is a trivial application of `indep_fun.comp` but it will come up frequently. -/
 lemma indep_fun.exp_mul {X Y : Ω → ℝ} (h_indep : indep_fun X Y μ) (t : ℝ) :
-  indep_fun (λ ω, real.exp (t * X ω)) (λ ω, real.exp (t * Y ω)) μ :=
-begin
-  have h_meas : measurable (λ x, real.exp (t * x)) := (measurable_id'.const_mul t).exp,
-  change indep_fun ((λ x, real.exp (t * x)) ∘ X) ((λ x, real.exp (t * x)) ∘ Y) μ,
+  indep_fun (λ ω, exp (t * X ω)) (λ ω, exp (t * Y ω)) μ :=
+begin
+  have h_meas : measurable (λ x, exp (t * x)) := (measurable_id'.const_mul t).exp,
+  change indep_fun ((λ x, exp (t * x)) ∘ X) ((λ x, exp (t * x)) ∘ Y) μ,
   exact indep_fun.comp h_indep h_meas h_meas,
 end
 
-=======
->>>>>>> a8fdd990
 lemma indep_fun.mgf_add {X Y : Ω → ℝ} (h_indep : indep_fun X Y μ)
   (h_int_X : integrable (λ ω, exp (t * X ω)) μ)
   (h_int_Y : integrable (λ ω, exp (t * Y ω)) μ) :
   mgf (X + Y) μ t = mgf X μ t * mgf Y μ t :=
 begin
-<<<<<<< HEAD
-  simp_rw [mgf, pi.add_apply, mul_add, real.exp_add],
+  simp_rw [mgf, pi.add_apply, mul_add, exp_add],
   exact (h_indep.exp_mul t).integral_mul_of_integrable' h_int_X h_int_Y,
-=======
-  simp_rw [mgf, pi.add_apply, mul_add, exp_add],
-  refine indep_fun.integral_mul_of_integrable' _ h_int_X h_int_Y,
-  have h_meas : measurable (λ x, exp (t * x)) := (measurable_id'.const_mul t).exp,
-  change indep_fun ((λ x, exp (t * x)) ∘ X) ((λ x, exp (t * x)) ∘ Y) μ,
-  exact indep_fun.comp h_indep h_meas h_meas,
->>>>>>> a8fdd990
 end
 
 lemma indep_fun.cgf_add {X Y : Ω → ℝ} (h_indep : indep_fun X Y μ)
