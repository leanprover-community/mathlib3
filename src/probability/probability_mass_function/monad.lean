--- conflicted
+++ resolved
@@ -91,19 +91,11 @@
 
 @[simp] lemma bind_apply (b : β) : p.bind f b = ∑'a, p a * f a b := rfl
 
-<<<<<<< HEAD
-@[simp] lemma support_bind : (p.bind f).support = {b | ∃ a ∈ p.support, b ∈ (f a).support} :=
-set.ext (λ b, by simp [mem_support_iff, ennreal.tsum_eq_zero, not_or_distrib])
-
-lemma mem_support_bind_iff (b : β) : b ∈ (p.bind f).support ↔ ∃ a ∈ p.support, b ∈ (f a).support :=
-by simp only [support_bind, set.mem_set_of_eq]
-=======
 @[simp] lemma support_bind : (p.bind f).support = ⋃ a ∈ p.support, (f a).support :=
 set.ext (λ b, by simp [mem_support_iff, ennreal.tsum_eq_zero, not_or_distrib])
 
 lemma mem_support_bind_iff (b : β) : b ∈ (p.bind f).support ↔ ∃ a ∈ p.support, b ∈ (f a).support :=
 by simp only [support_bind, set.mem_Union, set.mem_set_of_eq]
->>>>>>> dbde88c8
 
 @[simp] lemma pure_bind (a : α) (f : α → pmf β) : (pure a).bind f = f a :=
 have ∀ b a', ite (a' = a) 1 0 * f a' b = ite (a' = a) (f a b) 0, from
@@ -186,22 +178,14 @@
 begin
   refine set.ext (λ b, _),
   simp only [ennreal.tsum_eq_zero, not_or_distrib, mem_support_iff,
-<<<<<<< HEAD
-    bind_on_support_apply, ne.def, not_forall, mul_eq_zero],
-=======
     bind_on_support_apply, ne.def, not_forall, mul_eq_zero, set.mem_Union],
->>>>>>> dbde88c8
   exact ⟨λ hb, let ⟨a, ⟨ha, ha'⟩⟩ := hb in ⟨a, ha, by simpa [ha] using ha'⟩,
     λ hb, let ⟨a, ha, ha'⟩ := hb in ⟨a, ⟨ha, by simpa [(mem_support_iff _ a).1 ha] using ha'⟩⟩⟩
 end
 
 lemma mem_support_bind_on_support_iff (b : β) :
   b ∈ (p.bind_on_support f).support ↔ ∃ (a : α) (h : a ∈ p.support), b ∈ (f a h).support :=
-<<<<<<< HEAD
-by rw [support_bind_on_support, set.mem_set_of_eq]
-=======
 by simp only [support_bind_on_support, set.mem_set_of_eq, set.mem_Union]
->>>>>>> dbde88c8
 
 /-- `bind_on_support` reduces to `bind` if `f` doesn't depend on the additional hypothesis -/
 @[simp] lemma bind_on_support_eq_bind (p : pmf α) (f : α → pmf β) :
