/-
Copyright (c) 2021 Kexing Ying. All rights reserved.
Released under Apache 2.0 license as described in the file LICENSE.
Authors: Kexing Ying
-/
import measure_theory.function.conditional_expectation
import topology.instances.discrete

/-!
# Filtration and stopping time

This file defines some standard definition from the theory of stochastic processes including
filtrations and stopping times. These definitions are used to model the amount of information
at a specific time and is the first step in formalizing stochastic processes.

## Main definitions

* `measure_theory.filtration`: a filtration on a measurable space
* `measure_theory.adapted`: a sequence of functions `u` is said to be adapted to a
  filtration `f` if at each point in time `i`, `u i` is `f i`-strongly measurable
* `measure_theory.prog_measurable`: a sequence of functions `u` is said to be progressively
  measurable with respect to a filtration `f` if at each point in time `i`, `u` restricted to
  `set.Iic i × α` is strongly measurable with respect to the product `measurable_space` structure
  where the σ-algebra used for `α` is `f i`.
* `measure_theory.filtration.natural`: the natural filtration with respect to a sequence of
  measurable functions is the smallest filtration to which it is adapted to
* `measure_theory.is_stopping_time`: a stopping time with respect to some filtration `f` is a
  function `τ` such that for all `i`, the preimage of `{j | j ≤ i}` along `τ` is
  `f i`-measurable
* `measure_theory.is_stopping_time.measurable_space`: the σ-algebra associated with a stopping time

## Main results

* `adapted.prog_measurable_of_continuous`: a continuous adapted process is progressively measurable.
* `prog_measurable.stopped_process`: the stopped process of a progressively measurable process is
  progressively measurable.
* `mem_ℒp_stopped_process`: if a process belongs to `ℒp` at every time in `ℕ`, then its stopped
  process belongs to `ℒp` as well.

## Tags

filtration, stopping time, stochastic process

-/

open filter order topological_space
open_locale classical measure_theory nnreal ennreal topological_space big_operators

namespace measure_theory

/-! ### Filtrations -/

/-- A `filtration` on measurable space `α` with σ-algebra `m` is a monotone
sequence of sub-σ-algebras of `m`. -/
structure filtration {α : Type*} (ι : Type*) [preorder ι] (m : measurable_space α) :=
(seq   : ι → measurable_space α)
(mono' : monotone seq)
(le'   : ∀ i : ι, seq i ≤ m)

variables {α β ι : Type*} {m : measurable_space α}

instance [preorder ι] : has_coe_to_fun (filtration ι m) (λ _, ι → measurable_space α) :=
⟨λ f, f.seq⟩

namespace filtration
variables [preorder ι]

protected lemma mono {i j : ι} (f : filtration ι m) (hij : i ≤ j) : f i ≤ f j := f.mono' hij

protected lemma le (f : filtration ι m) (i : ι) : f i ≤ m := f.le' i

@[ext] protected lemma ext {f g : filtration ι m} (h : (f : ι → measurable_space α) = g) : f = g :=
by { cases f, cases g, simp only, exact h, }

variable (ι)
/-- The constant filtration which is equal to `m` for all `i : ι`. -/
def const (m' : measurable_space α) (hm' : m' ≤ m) : filtration ι m :=
⟨λ _, m', monotone_const, λ _, hm'⟩
variable {ι}

@[simp]
lemma const_apply {m' : measurable_space α} {hm' : m' ≤ m} (i : ι) : const ι m' hm' i = m' := rfl

instance : inhabited (filtration ι m) := ⟨const ι m le_rfl⟩

instance : has_le (filtration ι m) := ⟨λ f g, ∀ i, f i ≤ g i⟩

instance : has_bot (filtration ι m) := ⟨const ι ⊥ bot_le⟩

instance : has_top (filtration ι m) := ⟨const ι m le_rfl⟩

instance : has_sup (filtration ι m) := ⟨λ f g,
{ seq   := λ i, f i ⊔ g i,
  mono' := λ i j hij, sup_le ((f.mono hij).trans le_sup_left) ((g.mono hij).trans le_sup_right),
  le'   := λ i, sup_le (f.le i) (g.le i) }⟩

@[norm_cast] lemma coe_fn_sup {f g : filtration ι m} : ⇑(f ⊔ g) = f ⊔ g := rfl

instance : has_inf (filtration ι m) := ⟨λ f g,
{ seq   := λ i, f i ⊓ g i,
  mono' := λ i j hij, le_inf (inf_le_left.trans (f.mono hij)) (inf_le_right.trans (g.mono hij)),
  le'   := λ i, inf_le_left.trans (f.le i) }⟩

@[norm_cast] lemma coe_fn_inf {f g : filtration ι m} : ⇑(f ⊓ g) = f ⊓ g := rfl

instance : has_Sup (filtration ι m) := ⟨λ s,
{ seq   := λ i, Sup ((λ f : filtration ι m, f i) '' s),
  mono' := λ i j hij,
  begin
    refine Sup_le (λ m' hm', _),
    rw [set.mem_image] at hm',
    obtain ⟨f, hf_mem, hfm'⟩ := hm',
    rw ← hfm',
    refine (f.mono hij).trans _,
    have hfj_mem : f j ∈ ((λ g : filtration ι m, g j) '' s), from ⟨f, hf_mem, rfl⟩,
    exact le_Sup hfj_mem,
  end,
  le'   := λ i,
  begin
    refine Sup_le (λ m' hm', _),
    rw [set.mem_image] at hm',
    obtain ⟨f, hf_mem, hfm'⟩ := hm',
    rw ← hfm',
    exact f.le i,
  end, }⟩

lemma Sup_def (s : set (filtration ι m)) (i : ι) :
  Sup s i = Sup ((λ f : filtration ι m, f i) '' s) :=
rfl

noncomputable
instance : has_Inf (filtration ι m) := ⟨λ s,
{ seq   := λ i, if set.nonempty s then Inf ((λ f : filtration ι m, f i) '' s) else m,
  mono' := λ i j hij,
  begin
    by_cases h_nonempty : set.nonempty s,
    swap, { simp only [h_nonempty, set.nonempty_image_iff, if_false, le_refl], },
    simp only [h_nonempty, if_true, le_Inf_iff, set.mem_image, forall_exists_index, and_imp,
      forall_apply_eq_imp_iff₂],
    refine λ f hf_mem, le_trans _ (f.mono hij),
    have hfi_mem : f i ∈ ((λ g : filtration ι m, g i) '' s), from ⟨f, hf_mem, rfl⟩,
    exact Inf_le hfi_mem,
  end,
  le'   := λ i,
  begin
    by_cases h_nonempty : set.nonempty s,
    swap, { simp only [h_nonempty, if_false, le_refl], },
    simp only [h_nonempty, if_true],
    obtain ⟨f, hf_mem⟩ := h_nonempty,
    exact le_trans (Inf_le ⟨f, hf_mem, rfl⟩) (f.le i),
  end, }⟩

lemma Inf_def (s : set (filtration ι m)) (i : ι) :
  Inf s i = if set.nonempty s then Inf ((λ f : filtration ι m, f i) '' s) else m :=
rfl

noncomputable
instance : complete_lattice (filtration ι m) :=
{ le           := (≤),
  le_refl      := λ f i, le_rfl,
  le_trans     := λ f g h h_fg h_gh i, (h_fg i).trans (h_gh i),
  le_antisymm  := λ f g h_fg h_gf, filtration.ext $ funext $ λ i, (h_fg i).antisymm (h_gf i),
  sup          := (⊔),
  le_sup_left  := λ f g i, le_sup_left,
  le_sup_right := λ f g i, le_sup_right,
  sup_le       := λ f g h h_fh h_gh i, sup_le (h_fh i) (h_gh _),
  inf          := (⊓),
  inf_le_left  := λ f g i, inf_le_left,
  inf_le_right := λ f g i, inf_le_right,
  le_inf       := λ f g h h_fg h_fh i, le_inf (h_fg i) (h_fh i),
  Sup          := Sup,
  le_Sup       := λ s f hf_mem i, le_Sup ⟨f, hf_mem, rfl⟩,
  Sup_le       := λ s f h_forall i, Sup_le $ λ m' hm',
  begin
    obtain ⟨g, hg_mem, hfm'⟩ := hm',
    rw ← hfm',
    exact h_forall g hg_mem i,
  end,
  Inf          := Inf,
  Inf_le       := λ s f hf_mem i,
  begin
    have hs : s.nonempty := ⟨f, hf_mem⟩,
    simp only [Inf_def, hs, if_true],
    exact Inf_le ⟨f, hf_mem, rfl⟩,
  end,
  le_Inf       := λ s f h_forall i,
  begin
    by_cases hs : s.nonempty,
    swap, { simp only [Inf_def, hs, if_false], exact f.le i, },
    simp only [Inf_def, hs, if_true, le_Inf_iff, set.mem_image, forall_exists_index, and_imp,
      forall_apply_eq_imp_iff₂],
    exact λ g hg_mem, h_forall g hg_mem i,
  end,
  top          := ⊤,
  bot          := ⊥,
  le_top       := λ f i, f.le' i,
  bot_le       := λ f i, bot_le, }

end filtration

lemma measurable_set_of_filtration [preorder ι] {f : filtration ι m} {s : set α} {i : ι}
  (hs : measurable_set[f i] s) : measurable_set[m] s :=
f.le i s hs

/-- A measure is σ-finite with respect to filtration if it is σ-finite with respect
to all the sub-σ-algebra of the filtration. -/
class sigma_finite_filtration [preorder ι] (μ : measure α) (f : filtration ι m) : Prop :=
(sigma_finite : ∀ i : ι, sigma_finite (μ.trim (f.le i)))

instance sigma_finite_of_sigma_finite_filtration [preorder ι] (μ : measure α) (f : filtration ι m)
  [hf : sigma_finite_filtration μ f] (i : ι) :
  sigma_finite (μ.trim (f.le i)) :=
by apply hf.sigma_finite -- can't exact here

@[priority 100]
instance is_finite_measure.sigma_finite_filtration [preorder ι] (μ : measure α) (f : filtration ι m)
  [is_finite_measure μ] :
  sigma_finite_filtration μ f :=
⟨λ n, by apply_instance⟩

/-- Given a integrable function `g`, the conditional expectations of `g` with respect to a
filtration is uniformly integrable. -/
lemma integrable.uniform_integrable_condexp_filtration
  [preorder ι] {μ : measure α} [is_finite_measure μ] {f : filtration ι m}
  {g : α → ℝ} (hg : integrable g μ) :
  uniform_integrable (λ i, μ[g | f i]) 1 μ :=
hg.uniform_integrable_condexp f.le

section adapted_process

variables [topological_space β] [preorder ι]
  {u v : ι → α → β} {f : filtration ι m}

/-- A sequence of functions `u` is adapted to a filtration `f` if for all `i`,
`u i` is `f i`-measurable. -/
def adapted (f : filtration ι m) (u : ι → α → β) : Prop :=
∀ i : ι, strongly_measurable[f i] (u i)

namespace adapted

<<<<<<< HEAD
@[protected] lemma add [has_add β] [has_continuous_add β] (hu : adapted f u) (hv : adapted f v) :
  adapted f (u + v) :=
λ i, (hu i).add (hv i)

@[protected] lemma neg [add_group β] [topological_add_group β] (hu : adapted f u) :
  adapted f (-u) :=
λ i, (hu i).neg

@[protected] lemma sub [add_group β] [topological_add_group β]
  (hu : adapted f u) (hv : adapted f v) :
  adapted f (u - v) :=
(sub_eq_add_neg u v).symm ▸ hu.add hv.neg

lemma smul [has_smul ℝ β] [has_continuous_smul ℝ β] (c : ℝ) (hu : adapted f u) :
=======
@[protected, to_additive] lemma mul [has_mul β] [has_continuous_mul β]
  (hu : adapted f u) (hv : adapted f v) :
  adapted f (u * v) :=
λ i, (hu i).mul (hv i)

@[protected, to_additive] lemma inv [group β] [topological_group β] (hu : adapted f u) :
  adapted f u⁻¹ :=
λ i, (hu i).inv

@[protected] lemma smul [has_smul ℝ β] [has_continuous_smul ℝ β] (c : ℝ) (hu : adapted f u) :
>>>>>>> 123f4542
  adapted f (c • u) :=
λ i, (hu i).const_smul c

@[protected] lemma strongly_measurable {i : ι} (hf : adapted f u) :
  strongly_measurable[m] (u i) :=
(hf i).mono (f.le i)

lemma strongly_measurable_le {i j : ι} (hf : adapted f u) (hij : i ≤ j) :
  strongly_measurable[f j] (u i) :=
(hf i).mono (f.mono hij)

end adapted

lemma adapted_const (f : filtration ι m) (x : β) : adapted f (λ _ _, x) :=
λ i, strongly_measurable_const

variable (β)
lemma adapted_zero [has_zero β] (f : filtration ι m) : adapted f (0 : ι → α → β) :=
λ i, @strongly_measurable_zero α β (f i) _ _
variable {β}

/-- Progressively measurable process. A sequence of functions `u` is said to be progressively
measurable with respect to a filtration `f` if at each point in time `i`, `u` restricted to
`set.Iic i × α` is measurable with respect to the product `measurable_space` structure where the
σ-algebra used for `α` is `f i`.
The usual definition uses the interval `[0,i]`, which we replace by `set.Iic i`. We recover the
usual definition for index types `ℝ≥0` or `ℕ`. -/
def prog_measurable [measurable_space ι] (f : filtration ι m) (u : ι → α → β) : Prop :=
∀ i, strongly_measurable[subtype.measurable_space.prod (f i)] (λ p : set.Iic i × α, u p.1 p.2)

lemma prog_measurable_const [measurable_space ι] (f : filtration ι m) (b : β) :
  prog_measurable f ((λ _ _, b) : ι → α → β) :=
λ i, @strongly_measurable_const _ _ (subtype.measurable_space.prod (f i)) _ _

namespace prog_measurable

variables [measurable_space ι]

protected lemma adapted (h : prog_measurable f u) : adapted f u :=
begin
  intro i,
  have : u i = (λ p : set.Iic i × α, u p.1 p.2) ∘ (λ x, (⟨i, set.mem_Iic.mpr le_rfl⟩, x)) := rfl,
  rw this,
  exact (h i).comp_measurable measurable_prod_mk_left,
end

protected lemma comp {t : ι → α → ι} [topological_space ι] [borel_space ι] [metrizable_space ι]
  (h : prog_measurable f u) (ht : prog_measurable f t)
  (ht_le : ∀ i x, t i x ≤ i) :
  prog_measurable f (λ i x, u (t i x) x) :=
begin
  intro i,
  have : (λ p : ↥(set.Iic i) × α, u (t (p.fst : ι) p.snd) p.snd)
    = (λ p : ↥(set.Iic i) × α, u (p.fst : ι) p.snd) ∘ (λ p : ↥(set.Iic i) × α,
      (⟨t (p.fst : ι) p.snd, set.mem_Iic.mpr ((ht_le _ _).trans p.fst.prop)⟩, p.snd)) := rfl,
  rw this,
  exact (h i).comp_measurable ((ht i).measurable.subtype_mk.prod_mk measurable_snd),
end

section arithmetic

@[to_additive] protected lemma mul [has_mul β] [has_continuous_mul β]
  (hu : prog_measurable f u) (hv : prog_measurable f v) :
  prog_measurable f (λ i x, u i x * v i x) :=
λ i, (hu i).mul (hv i)

@[to_additive] protected lemma finset_prod' {γ} [comm_monoid β] [has_continuous_mul β]
  {U : γ → ι → α → β} {s : finset γ} (h : ∀ c ∈ s, prog_measurable f (U c)) :
  prog_measurable f (∏ c in s, U c) :=
finset.prod_induction U (prog_measurable f) (λ _ _, prog_measurable.mul)
  (prog_measurable_const _ 1) h

@[to_additive] protected lemma finset_prod {γ} [comm_monoid β] [has_continuous_mul β]
  {U : γ → ι → α → β} {s : finset γ} (h : ∀ c ∈ s, prog_measurable f (U c)) :
  prog_measurable f (λ i a, ∏ c in s, U c i a) :=
by { convert prog_measurable.finset_prod' h, ext i a, simp only [finset.prod_apply], }

@[to_additive] protected lemma inv [group β] [topological_group β] (hu : prog_measurable f u) :
  prog_measurable f (λ i x, (u i x)⁻¹) :=
λ i, (hu i).inv

@[to_additive] protected lemma div [group β] [topological_group β]
  (hu : prog_measurable f u) (hv : prog_measurable f v) :
  prog_measurable f (λ i x, u i x / v i x) :=
λ i, (hu i).div (hv i)

end arithmetic

end prog_measurable

lemma prog_measurable_of_tendsto' {γ} [measurable_space ι] [metrizable_space β]
  (fltr : filter γ) [fltr.ne_bot] [fltr.is_countably_generated] {U : γ → ι → α → β}
  (h : ∀ l, prog_measurable f (U l)) (h_tendsto : tendsto U fltr (𝓝 u)) :
  prog_measurable f u :=
begin
  assume i,
  apply @strongly_measurable_of_tendsto (set.Iic i × α) β γ (measurable_space.prod _ (f i))
   _ _ fltr _ _ _ _ (λ l, h l i),
  rw tendsto_pi_nhds at h_tendsto ⊢,
  intro x,
  specialize h_tendsto x.fst,
  rw tendsto_nhds at h_tendsto ⊢,
  exact λ s hs h_mem, h_tendsto {g | g x.snd ∈ s} (hs.preimage (continuous_apply x.snd)) h_mem,
end

lemma prog_measurable_of_tendsto [measurable_space ι] [metrizable_space β]
  {U : ℕ → ι → α → β}
  (h : ∀ l, prog_measurable f (U l)) (h_tendsto : tendsto U at_top (𝓝 u)) :
  prog_measurable f u :=
prog_measurable_of_tendsto' at_top h h_tendsto


/-- A continuous and adapted process is progressively measurable. -/
theorem adapted.prog_measurable_of_continuous
  [topological_space ι] [metrizable_space ι] [measurable_space ι]
  [second_countable_topology ι] [opens_measurable_space ι] [metrizable_space β]
  (h : adapted f u) (hu_cont : ∀ x, continuous (λ i, u i x)) :
  prog_measurable f u :=
λ i, @strongly_measurable_uncurry_of_continuous_of_strongly_measurable _ _ (set.Iic i) _ _ _ _ _ _ _
  (f i) _ (λ x, (hu_cont x).comp continuous_induced_dom) (λ j, (h j).mono (f.mono j.prop))

end adapted_process

namespace filtration
variables [topological_space β] [metrizable_space β] [mβ : measurable_space β] [borel_space β]
  [preorder ι]

include mβ

/-- Given a sequence of functions, the natural filtration is the smallest sequence
of σ-algebras such that that sequence of functions is measurable with respect to
the filtration. -/
def natural (u : ι → α → β) (hum : ∀ i, strongly_measurable (u i)) : filtration ι m :=
{ seq   := λ i, ⨆ j ≤ i, measurable_space.comap (u j) mβ,
  mono' := λ i j hij, bsupr_mono $ λ k, ge_trans hij,
  le'   := λ i,
  begin
    refine supr₂_le _,
    rintros j hj s ⟨t, ht, rfl⟩,
    exact (hum j).measurable ht,
  end }

lemma adapted_natural {u : ι → α → β} (hum : ∀ i, strongly_measurable[m] (u i)) :
  adapted (natural u hum) u :=
begin
  assume i,
  refine strongly_measurable.mono _ (le_supr₂_of_le i (le_refl i) le_rfl),
  rw strongly_measurable_iff_measurable_separable,
  exact ⟨measurable_iff_comap_le.2 le_rfl, (hum i).is_separable_range⟩
end

end filtration

/-! ### Stopping times -/

/-- A stopping time with respect to some filtration `f` is a function
`τ` such that for all `i`, the preimage of `{j | j ≤ i}` along `τ` is measurable
with respect to `f i`.

Intuitively, the stopping time `τ` describes some stopping rule such that at time
`i`, we may determine it with the information we have at time `i`. -/
def is_stopping_time [preorder ι] (f : filtration ι m) (τ : α → ι) :=
∀ i : ι, measurable_set[f i] $ {x | τ x ≤ i}

lemma is_stopping_time_const [preorder ι] (f : filtration ι m) (i : ι) :
  is_stopping_time f (λ x, i) :=
λ j, by simp only [measurable_set.const]

section measurable_set

section preorder
variables [preorder ι] {f : filtration ι m} {τ : α → ι}

protected lemma is_stopping_time.measurable_set_le (hτ : is_stopping_time f τ) (i : ι) :
  measurable_set[f i] {x | τ x ≤ i} :=
hτ i

lemma is_stopping_time.measurable_set_lt_of_pred [pred_order ι]
  (hτ : is_stopping_time f τ) (i : ι) :
  measurable_set[f i] {x | τ x < i} :=
begin
  by_cases hi_min : is_min i,
  { suffices : {x : α | τ x < i} = ∅, by { rw this, exact @measurable_set.empty _ (f i), },
    ext1 x,
    simp only [set.mem_set_of_eq, set.mem_empty_eq, iff_false],
    rw is_min_iff_forall_not_lt at hi_min,
    exact hi_min (τ x), },
  have : {x : α | τ x < i} = τ ⁻¹' (set.Iio i) := rfl,
  rw [this, ←Iic_pred_of_not_is_min hi_min],
  exact f.mono (pred_le i) _ (hτ.measurable_set_le $ pred i),
end

end preorder

section countable_stopping_time

namespace is_stopping_time

variables [partial_order ι] {τ : α → ι} {f : filtration ι m}

protected lemma measurable_set_eq_of_countable
  (hτ : is_stopping_time f τ) (h_countable : (set.range τ).countable) (i : ι) :
  measurable_set[f i] {a | τ a = i} :=
begin
  have : {a | τ a = i} = {a | τ a ≤ i} \ (⋃ (j ∈ set.range τ) (hj : j < i), {a | τ a ≤ j}),
  { ext1 a,
    simp only [set.mem_set_of_eq, set.mem_range, set.Union_exists, set.Union_Union_eq',
      set.mem_diff, set.mem_Union, exists_prop, not_exists, not_and, not_le],
    split; intro h,
    { simp only [h, lt_iff_le_not_le, le_refl, and_imp, imp_self, implies_true_iff, and_self], },
    { have h_lt_or_eq : τ a < i ∨ τ a = i := lt_or_eq_of_le h.1,
      rcases h_lt_or_eq with h_lt | rfl,
      { exfalso,
        exact h.2 a h_lt (le_refl (τ a)), },
      { refl, }, }, },
  rw this,
  refine (hτ.measurable_set_le i).diff _,
  refine measurable_set.bUnion h_countable (λ j hj, _),
  by_cases hji : j < i,
  { simp only [hji, set.Union_true],
    exact f.mono hji.le _ (hτ.measurable_set_le j), },
  { simp only [hji, set.Union_false],
    exact @measurable_set.empty _ (f i), },
end

protected lemma measurable_set_eq_of_encodable [encodable ι] (hτ : is_stopping_time f τ) (i : ι) :
  measurable_set[f i] {a | τ a = i} :=
hτ.measurable_set_eq_of_countable (set.to_countable _) i

protected lemma measurable_set_lt_of_countable
  (hτ : is_stopping_time f τ) (h_countable : (set.range τ).countable) (i : ι) :
  measurable_set[f i] {a | τ a < i} :=
begin
  have : {a | τ a < i} = {a | τ a ≤ i} \ {a | τ a = i},
  { ext1 x, simp [lt_iff_le_and_ne], },
  rw this,
  exact (hτ.measurable_set_le i).diff (hτ.measurable_set_eq_of_countable h_countable i),
end

protected lemma measurable_set_lt_of_encodable [encodable ι] (hτ : is_stopping_time f τ) (i : ι) :
  measurable_set[f i] {a | τ a < i} :=
hτ.measurable_set_lt_of_countable (set.to_countable _) i

protected lemma measurable_set_ge_of_countable {ι} [linear_order ι] {τ : α → ι} {f : filtration ι m}
  (hτ : is_stopping_time f τ) (h_countable : (set.range τ).countable) (i : ι) :
  measurable_set[f i] {a | i ≤ τ a} :=
begin
  have : {x | i ≤ τ x} = {x | τ x < i}ᶜ,
  { ext1 x, simp only [set.mem_set_of_eq, set.mem_compl_eq, not_lt], },
  rw this,
  exact (hτ.measurable_set_lt_of_countable h_countable i).compl,
end

protected lemma measurable_set_ge_of_encodable {ι} [linear_order ι] {τ : α → ι} {f : filtration ι m}
  [encodable ι] (hτ : is_stopping_time f τ) (i : ι) :
  measurable_set[f i] {a | i ≤ τ a} :=
hτ.measurable_set_ge_of_countable (set.to_countable _) i

end is_stopping_time

end countable_stopping_time

section linear_order
variables [linear_order ι] {f : filtration ι m} {τ : α → ι}

lemma is_stopping_time.measurable_set_gt (hτ : is_stopping_time f τ) (i : ι) :
  measurable_set[f i] {x | i < τ x} :=
begin
  have : {x | i < τ x} = {x | τ x ≤ i}ᶜ,
  { ext1 x, simp only [set.mem_set_of_eq, set.mem_compl_eq, not_le], },
  rw this,
  exact (hτ.measurable_set_le i).compl,
end

section topological_space

variables [topological_space ι] [order_topology ι] [first_countable_topology ι]

/-- Auxiliary lemma for `is_stopping_time.measurable_set_lt`. -/
lemma is_stopping_time.measurable_set_lt_of_is_lub
  (hτ : is_stopping_time f τ) (i : ι) (h_lub : is_lub (set.Iio i) i) :
  measurable_set[f i] {x | τ x < i} :=
begin
  by_cases hi_min : is_min i,
  { suffices : {x : α | τ x < i} = ∅, by { rw this, exact @measurable_set.empty _ (f i), },
    ext1 x,
    simp only [set.mem_set_of_eq, set.mem_empty_eq, iff_false],
    exact is_min_iff_forall_not_lt.mp hi_min (τ x), },
  obtain ⟨seq, -, -, h_tendsto, h_bound⟩ : ∃ seq : ℕ → ι,
      monotone seq ∧ (∀ j, seq j ≤ i) ∧ tendsto seq at_top (𝓝 i) ∧ (∀ j, seq j < i),
    from h_lub.exists_seq_monotone_tendsto (not_is_min_iff.mp hi_min),
  have h_Ioi_eq_Union : set.Iio i = ⋃ j, { k | k ≤ seq j},
  { ext1 k,
    simp only [set.mem_Iio, set.mem_Union, set.mem_set_of_eq],
    refine ⟨λ hk_lt_i, _, λ h_exists_k_le_seq, _⟩,
    { rw tendsto_at_top' at h_tendsto,
      have h_nhds : set.Ici k ∈ 𝓝 i,
        from mem_nhds_iff.mpr ⟨set.Ioi k, set.Ioi_subset_Ici le_rfl, is_open_Ioi, hk_lt_i⟩,
      obtain ⟨a, ha⟩ : ∃ (a : ℕ), ∀ (b : ℕ), b ≥ a → k ≤ seq b := h_tendsto (set.Ici k) h_nhds,
      exact ⟨a, ha a le_rfl⟩, },
    { obtain ⟨j, hk_seq_j⟩ := h_exists_k_le_seq,
      exact hk_seq_j.trans_lt (h_bound j), }, },
  have h_lt_eq_preimage : {x : α | τ x < i} = τ ⁻¹' (set.Iio i),
  { ext1 x, simp only [set.mem_set_of_eq, set.mem_preimage, set.mem_Iio], },
  rw [h_lt_eq_preimage, h_Ioi_eq_Union],
  simp only [set.preimage_Union, set.preimage_set_of_eq],
  exact measurable_set.Union
    (λ n, f.mono (h_bound n).le _ (hτ.measurable_set_le (seq n))),
end

lemma is_stopping_time.measurable_set_lt (hτ : is_stopping_time f τ) (i : ι) :
  measurable_set[f i] {x | τ x < i} :=
begin
  obtain ⟨i', hi'_lub⟩ : ∃ i', is_lub (set.Iio i) i', from exists_lub_Iio i,
  cases lub_Iio_eq_self_or_Iio_eq_Iic i hi'_lub with hi'_eq_i h_Iio_eq_Iic,
  { rw ← hi'_eq_i at hi'_lub ⊢,
    exact hτ.measurable_set_lt_of_is_lub i' hi'_lub, },
  { have h_lt_eq_preimage : {x : α | τ x < i} = τ ⁻¹' (set.Iio i) := rfl,
    rw [h_lt_eq_preimage, h_Iio_eq_Iic],
    exact f.mono (lub_Iio_le i hi'_lub) _ (hτ.measurable_set_le i'), },
end

lemma is_stopping_time.measurable_set_ge (hτ : is_stopping_time f τ) (i : ι) :
  measurable_set[f i] {x | i ≤ τ x} :=
begin
  have : {x | i ≤ τ x} = {x | τ x < i}ᶜ,
  { ext1 x, simp only [set.mem_set_of_eq, set.mem_compl_eq, not_lt], },
  rw this,
  exact (hτ.measurable_set_lt i).compl,
end

lemma is_stopping_time.measurable_set_eq (hτ : is_stopping_time f τ) (i : ι) :
  measurable_set[f i] {x | τ x = i} :=
begin
  have : {x | τ x = i} = {x | τ x ≤ i} ∩ {x | τ x ≥ i},
  { ext1 x, simp only [set.mem_set_of_eq, ge_iff_le, set.mem_inter_eq, le_antisymm_iff], },
  rw this,
  exact (hτ.measurable_set_le i).inter (hτ.measurable_set_ge i),
end

lemma is_stopping_time.measurable_set_eq_le (hτ : is_stopping_time f τ) {i j : ι} (hle : i ≤ j) :
  measurable_set[f j] {x | τ x = i} :=
f.mono hle _ $ hτ.measurable_set_eq i

lemma is_stopping_time.measurable_set_lt_le (hτ : is_stopping_time f τ) {i j : ι} (hle : i ≤ j) :
  measurable_set[f j] {x | τ x < i} :=
f.mono hle _ $ hτ.measurable_set_lt i

end topological_space

end linear_order

section encodable

lemma is_stopping_time_of_measurable_set_eq [preorder ι] [encodable ι]
  {f : filtration ι m} {τ : α → ι} (hτ : ∀ i, measurable_set[f i] {x | τ x = i}) :
  is_stopping_time f τ :=
begin
  intro i,
  rw show {x | τ x ≤ i} = ⋃ k ≤ i, {x | τ x = k}, by { ext, simp },
  refine measurable_set.bUnion (set.to_countable _) (λ k hk, _),
  exact f.mono hk _ (hτ k),
end

end encodable

end measurable_set

namespace is_stopping_time

protected lemma max [linear_order ι] {f : filtration ι m} {τ π : α → ι}
  (hτ : is_stopping_time f τ) (hπ : is_stopping_time f π) :
  is_stopping_time f (λ x, max (τ x) (π x)) :=
begin
  intro i,
  simp_rw [max_le_iff, set.set_of_and],
  exact (hτ i).inter (hπ i),
end

protected lemma max_const [linear_order ι] {f : filtration ι m} {τ : α → ι}
  (hτ : is_stopping_time f τ) (i : ι) :
  is_stopping_time f (λ x, max (τ x) i) :=
hτ.max (is_stopping_time_const f i)

protected lemma min [linear_order ι] {f : filtration ι m} {τ π : α → ι}
  (hτ : is_stopping_time f τ) (hπ : is_stopping_time f π) :
  is_stopping_time f (λ x, min (τ x) (π x)) :=
begin
  intro i,
  simp_rw [min_le_iff, set.set_of_or],
  exact (hτ i).union (hπ i),
end

protected lemma min_const [linear_order ι] {f : filtration ι m} {τ : α → ι}
  (hτ : is_stopping_time f τ) (i : ι) :
  is_stopping_time f (λ x, min (τ x) i) :=
hτ.min (is_stopping_time_const f i)

lemma add_const [add_group ι] [preorder ι] [covariant_class ι ι (function.swap (+)) (≤)]
  [covariant_class ι ι (+) (≤)]
  {f : filtration ι m} {τ : α → ι} (hτ : is_stopping_time f τ) {i : ι} (hi : 0 ≤ i) :
  is_stopping_time f (λ x, τ x + i) :=
begin
  intro j,
  simp_rw [← le_sub_iff_add_le],
  exact f.mono (sub_le_self j hi) _ (hτ (j - i)),
end

lemma add_const_nat
  {f : filtration ℕ m} {τ : α → ℕ} (hτ : is_stopping_time f τ) {i : ℕ} :
  is_stopping_time f (λ x, τ x + i) :=
begin
  refine is_stopping_time_of_measurable_set_eq (λ j, _),
  by_cases hij : i ≤ j,
  { simp_rw [eq_comm, ← nat.sub_eq_iff_eq_add hij, eq_comm],
    exact f.mono (j.sub_le i) _ (hτ.measurable_set_eq (j - i)) },
  { rw not_le at hij,
    convert measurable_set.empty,
    ext x,
    simp only [set.mem_empty_eq, iff_false],
    rintro (hx : τ x + i = j),
    linarith },
end

-- generalize to certain encodable type?
lemma add
  {f : filtration ℕ m} {τ π : α → ℕ} (hτ : is_stopping_time f τ) (hπ : is_stopping_time f π) :
  is_stopping_time f (τ + π) :=
begin
  intro i,
  rw (_ : {x | (τ + π) x ≤ i} = ⋃ k ≤ i, {x | π x = k} ∩ {x | τ x + k ≤ i}),
  { exact measurable_set.Union (λ k, measurable_set.Union_Prop
      (λ hk, (hπ.measurable_set_eq_le hk).inter (hτ.add_const_nat i))) },
  ext,
  simp only [pi.add_apply, set.mem_set_of_eq, set.mem_Union, set.mem_inter_eq, exists_prop],
  refine ⟨λ h, ⟨π x, by linarith, rfl, h⟩, _⟩,
  rintro ⟨j, hj, rfl, h⟩,
  assumption
end

section preorder

variables [preorder ι] {f : filtration ι m} {τ π : α → ι}

/-- The associated σ-algebra with a stopping time. -/
protected def measurable_space (hτ : is_stopping_time f τ) : measurable_space α :=
{ measurable_set' := λ s, ∀ i : ι, measurable_set[f i] (s ∩ {x | τ x ≤ i}),
  measurable_set_empty :=
    λ i, (set.empty_inter {x | τ x ≤ i}).symm ▸ @measurable_set.empty _ (f i),
  measurable_set_compl := λ s hs i,
    begin
      rw (_ : sᶜ ∩ {x | τ x ≤ i} = (sᶜ ∪ {x | τ x ≤ i}ᶜ) ∩ {x | τ x ≤ i}),
      { refine measurable_set.inter _ _,
        { rw ← set.compl_inter,
          exact (hs i).compl },
        { exact hτ i} },
      { rw set.union_inter_distrib_right,
        simp only [set.compl_inter_self, set.union_empty] }
    end,
  measurable_set_Union := λ s hs i,
    begin
      rw forall_swap at hs,
      rw set.Union_inter,
      exact measurable_set.Union (hs i),
    end }

protected lemma measurable_set (hτ : is_stopping_time f τ) (s : set α) :
  measurable_set[hτ.measurable_space] s ↔
  ∀ i : ι, measurable_set[f i] (s ∩ {x | τ x ≤ i}) :=
iff.rfl

lemma measurable_space_mono
  (hτ : is_stopping_time f τ) (hπ : is_stopping_time f π) (hle : τ ≤ π) :
  hτ.measurable_space ≤ hπ.measurable_space :=
begin
  intros s hs i,
  rw (_ : s ∩ {x | π x ≤ i} = s ∩ {x | τ x ≤ i} ∩ {x | π x ≤ i}),
  { exact (hs i).inter (hπ i) },
  { ext,
    simp only [set.mem_inter_eq, iff_self_and, and.congr_left_iff, set.mem_set_of_eq],
    intros hle' _,
    exact le_trans (hle _) hle' },
end

lemma measurable_space_le_of_encodable [encodable ι] (hτ : is_stopping_time f τ) :
  hτ.measurable_space ≤ m :=
begin
  intros s hs,
  change ∀ i, measurable_set[f i] (s ∩ {x | τ x ≤ i}) at hs,
  rw (_ : s = ⋃ i, s ∩ {x | τ x ≤ i}),
  { exact measurable_set.Union (λ i, f.le i _ (hs i)) },
  { ext x, split; rw set.mem_Union,
    { exact λ hx, ⟨τ x, hx, le_rfl⟩ },
    { rintro ⟨_, hx, _⟩,
      exact hx } }
end

lemma measurable_space_le' [is_countably_generated (at_top : filter ι)] [(at_top : filter ι).ne_bot]
  (hτ : is_stopping_time f τ) :
  hτ.measurable_space ≤ m :=
begin
  intros s hs,
  change ∀ i, measurable_set[f i] (s ∩ {x | τ x ≤ i}) at hs,
  obtain ⟨seq : ℕ → ι, h_seq_tendsto⟩ := at_top.exists_seq_tendsto,
  rw (_ : s = ⋃ n, s ∩ {x | τ x ≤ seq n}),
  { exact measurable_set.Union (λ i, f.le (seq i) _ (hs (seq i))), },
  { ext x, split; rw set.mem_Union,
    { intros hx,
      suffices : ∃ i, τ x ≤ seq i, from ⟨this.some, hx, this.some_spec⟩,
      rw tendsto_at_top at h_seq_tendsto,
      exact (h_seq_tendsto (τ x)).exists, },
    { rintro ⟨_, hx, _⟩,
      exact hx }, },
  all_goals { apply_instance, },
end

lemma measurable_space_le {ι} [semilattice_sup ι] {f : filtration ι m} {τ : α → ι}
  [is_countably_generated (at_top : filter ι)] (hτ : is_stopping_time f τ) :
  hτ.measurable_space ≤ m :=
begin
  casesI is_empty_or_nonempty ι,
  { haveI : is_empty α := ⟨λ x, is_empty.false (τ x)⟩,
    intros s hsτ,
    suffices hs : s = ∅, by { rw hs, exact measurable_set.empty, },
    haveI : unique (set α) := set.unique_empty,
    rw [unique.eq_default s, unique.eq_default ∅], },
  exact measurable_space_le' hτ,
end

example {f : filtration ℕ m} {τ : α → ℕ} (hτ : is_stopping_time f τ) : hτ.measurable_space ≤ m :=
hτ.measurable_space_le

example {f : filtration ℝ m} {τ : α → ℝ} (hτ : is_stopping_time f τ) : hτ.measurable_space ≤ m :=
hτ.measurable_space_le

@[simp] lemma measurable_space_const (f : filtration ι m) (i : ι) :
  (is_stopping_time_const f i).measurable_space = f i :=
begin
  ext1 s,
  change measurable_set[(is_stopping_time_const f i).measurable_space] s ↔ measurable_set[f i] s,
  rw is_stopping_time.measurable_set,
  split; intro h,
  { specialize h i,
    simpa only [le_refl, set.set_of_true, set.inter_univ] using h, },
  { intro j,
    by_cases hij : i ≤ j,
    { simp only [hij, set.set_of_true, set.inter_univ],
      exact f.mono hij _ h, },
    { simp only [hij, set.set_of_false, set.inter_empty, measurable_set.empty], }, },
end

lemma measurable_set_inter_eq_iff (hτ : is_stopping_time f τ) (s : set α) (i : ι) :
  measurable_set[hτ.measurable_space] (s ∩ {x | τ x = i})
    ↔ measurable_set[f i] (s ∩ {x | τ x = i}) :=
begin
  have : ∀ j, ({x : α | τ x = i} ∩ {x : α | τ x ≤ j}) = {x : α | τ x = i} ∩ {x | i ≤ j},
  { intro j,
    ext1 x,
    simp only [set.mem_inter_eq, set.mem_set_of_eq, and.congr_right_iff],
    intro hxi,
    rw hxi, },
  split; intro h,
  { specialize h i,
    simpa only [set.inter_assoc, this, le_refl, set.set_of_true, set.inter_univ] using h, },
  { intro j,
    rw [set.inter_assoc, this],
    by_cases hij : i ≤ j,
    { simp only [hij, set.set_of_true, set.inter_univ],
      exact f.mono hij _ h, },
    { simp [hij], }, },
end

lemma measurable_space_le_of_le_const (hτ : is_stopping_time f τ) {i : ι} (hτ_le : ∀ x, τ x ≤ i) :
  hτ.measurable_space ≤ f i :=
(measurable_space_mono hτ _ hτ_le).trans (measurable_space_const _ _).le

lemma le_measurable_space_of_const_le (hτ : is_stopping_time f τ) {i : ι} (hτ_le : ∀ x, i ≤ τ x) :
  f i ≤ hτ.measurable_space :=
(measurable_space_const _ _).symm.le.trans (measurable_space_mono _ hτ hτ_le)

end preorder

instance sigma_finite_stopping_time {ι} [semilattice_sup ι] [order_bot ι]
  [(filter.at_top : filter ι).is_countably_generated]
  {μ : measure α} {f : filtration ι m} {τ : α → ι}
  [sigma_finite_filtration μ f] (hτ : is_stopping_time f τ) :
  sigma_finite (μ.trim hτ.measurable_space_le) :=
begin
  refine sigma_finite_trim_mono hτ.measurable_space_le _,
  { exact f ⊥, },
  { exact hτ.le_measurable_space_of_const_le (λ _, bot_le), },
  { apply_instance, },
end

section linear_order

variables [linear_order ι] {f : filtration ι m} {τ π : α → ι}

protected lemma measurable_set_le' (hτ : is_stopping_time f τ) (i : ι) :
  measurable_set[hτ.measurable_space] {x | τ x ≤ i} :=
begin
  intro j,
  have : {x : α | τ x ≤ i} ∩ {x : α | τ x ≤ j} = {x : α | τ x ≤ min i j},
  { ext1 x, simp only [set.mem_inter_eq, set.mem_set_of_eq, le_min_iff], },
  rw this,
  exact f.mono (min_le_right i j) _ (hτ _),
end

protected lemma measurable_set_gt' (hτ : is_stopping_time f τ) (i : ι) :
  measurable_set[hτ.measurable_space] {x | i < τ x} :=
begin
  have : {x : α | i < τ x} = {x : α | τ x ≤ i}ᶜ, by { ext1 x, simp, },
  rw this,
  exact (hτ.measurable_set_le' i).compl,
end

protected lemma measurable_set_eq' [topological_space ι] [order_topology ι]
  [first_countable_topology ι]
  (hτ : is_stopping_time f τ) (i : ι) :
  measurable_set[hτ.measurable_space] {x | τ x = i} :=
begin
  rw [← set.univ_inter {x | τ x = i}, measurable_set_inter_eq_iff, set.univ_inter],
  exact hτ.measurable_set_eq i,
end

protected lemma measurable_set_ge' [topological_space ι] [order_topology ι]
  [first_countable_topology ι]
  (hτ : is_stopping_time f τ) (i : ι) :
  measurable_set[hτ.measurable_space] {x | i ≤ τ x} :=
begin
  have : {x | i ≤ τ x} = {x | τ x = i} ∪ {x | i < τ x},
  { ext1 x,
    simp only [le_iff_lt_or_eq, set.mem_set_of_eq, set.mem_union_eq],
    rw [@eq_comm _ i, or_comm], },
  rw this,
  exact (hτ.measurable_set_eq' i).union (hτ.measurable_set_gt' i),
end

protected lemma measurable_set_lt' [topological_space ι] [order_topology ι]
  [first_countable_topology ι]
  (hτ : is_stopping_time f τ) (i : ι) :
  measurable_set[hτ.measurable_space] {x | τ x < i} :=
begin
  have : {x | τ x < i} = {x | τ x ≤ i} \ {x | τ x = i},
  { ext1 x,
    simp only [lt_iff_le_and_ne, set.mem_set_of_eq, set.mem_diff], },
  rw this,
  exact (hτ.measurable_set_le' i).diff (hτ.measurable_set_eq' i),
end

section countable

protected lemma measurable_set_eq_of_countable'
  (hτ : is_stopping_time f τ) (h_countable : (set.range τ).countable) (i : ι) :
  measurable_set[hτ.measurable_space] {x | τ x = i} :=
begin
  rw [← set.univ_inter {x | τ x = i}, measurable_set_inter_eq_iff, set.univ_inter],
  exact hτ.measurable_set_eq_of_countable h_countable i,
end

protected lemma measurable_set_eq_of_encodable' [encodable ι] (hτ : is_stopping_time f τ) (i : ι) :
  measurable_set[hτ.measurable_space] {a | τ a = i} :=
hτ.measurable_set_eq_of_countable' (set.to_countable _) i

protected lemma measurable_set_ge_of_countable'
  (hτ : is_stopping_time f τ) (h_countable : (set.range τ).countable) (i : ι) :
  measurable_set[hτ.measurable_space] {x | i ≤ τ x} :=
begin
  have : {x | i ≤ τ x} = {x | τ x = i} ∪ {x | i < τ x},
  { ext1 x,
    simp only [le_iff_lt_or_eq, set.mem_set_of_eq, set.mem_union_eq],
    rw [@eq_comm _ i, or_comm], },
  rw this,
  exact (hτ.measurable_set_eq_of_countable' h_countable i).union (hτ.measurable_set_gt' i),
end

protected lemma measurable_set_ge_of_encodable' [encodable ι] (hτ : is_stopping_time f τ) (i : ι) :
  measurable_set[hτ.measurable_space] {a | i ≤ τ a} :=
hτ.measurable_set_ge_of_countable' (set.to_countable _) i

protected lemma measurable_set_lt_of_countable'
  (hτ : is_stopping_time f τ) (h_countable : (set.range τ).countable) (i : ι) :
  measurable_set[hτ.measurable_space] {x | τ x < i} :=
begin
  have : {x | τ x < i} = {x | τ x ≤ i} \ {x | τ x = i},
  { ext1 x,
    simp only [lt_iff_le_and_ne, set.mem_set_of_eq, set.mem_diff], },
  rw this,
  exact (hτ.measurable_set_le' i).diff (hτ.measurable_set_eq_of_countable' h_countable i),
end

protected lemma measurable_set_lt_of_encodable' [encodable ι] (hτ : is_stopping_time f τ) (i : ι) :
  measurable_set[hτ.measurable_space] {a | τ a < i} :=
hτ.measurable_set_lt_of_countable' (set.to_countable _) i

protected lemma measurable_space_le_of_countable (hτ : is_stopping_time f τ)
  (h_countable : (set.range τ).countable) :
  hτ.measurable_space ≤ m :=
begin
  intros s hs,
  change ∀ i, measurable_set[f i] (s ∩ {x | τ x ≤ i}) at hs,
  rw (_ : s = ⋃ (i ∈ set.range τ), s ∩ {x | τ x ≤ i}),
  { exact measurable_set.bUnion h_countable (λ i _, f.le i _ (hs i)), },
  { ext x,
    split; rw set.mem_Union,
    { exact λ hx, ⟨τ x, by simpa using hx⟩,},
    { rintro ⟨i, hx⟩,
      simp only [set.mem_range, set.Union_exists, set.mem_Union, set.mem_inter_eq,
        set.mem_set_of_eq, exists_prop, exists_and_distrib_right] at hx,
      exact hx.1.2, } }
end

end countable

protected lemma measurable [topological_space ι] [measurable_space ι]
  [borel_space ι] [order_topology ι] [second_countable_topology ι]
  (hτ : is_stopping_time f τ) :
  measurable[hτ.measurable_space] τ :=
@measurable_of_Iic ι α _ _ _ hτ.measurable_space _ _ _ _ (λ i, hτ.measurable_set_le' i)

protected lemma measurable_of_le [topological_space ι] [measurable_space ι]
  [borel_space ι] [order_topology ι] [second_countable_topology ι]
  (hτ : is_stopping_time f τ) {i : ι} (hτ_le : ∀ x, τ x ≤ i) :
  measurable[f i] τ :=
hτ.measurable.mono (measurable_space_le_of_le_const _ hτ_le) le_rfl

lemma measurable_space_min (hτ : is_stopping_time f τ) (hπ : is_stopping_time f π) :
  (hτ.min hπ).measurable_space = hτ.measurable_space ⊓ hπ.measurable_space :=
begin
  refine le_antisymm _ _,
  { exact le_inf (measurable_space_mono _ hτ (λ _, min_le_left _ _))
      (measurable_space_mono _ hπ (λ _, min_le_right _ _)), },
  { intro s,
    change measurable_set[hτ.measurable_space] s ∧ measurable_set[hπ.measurable_space] s
      → measurable_set[(hτ.min hπ).measurable_space] s,
    simp_rw is_stopping_time.measurable_set,
    have : ∀ i, {x | min (τ x) (π x) ≤ i} = {x | τ x ≤ i} ∪ {x | π x ≤ i},
    { intro i, ext1 x, simp, },
    simp_rw [this, set.inter_union_distrib_left],
    exact λ h i, (h.left i).union (h.right i), },
end

lemma measurable_set_min_iff (hτ : is_stopping_time f τ) (hπ : is_stopping_time f π) (s : set α) :
  measurable_set[(hτ.min hπ).measurable_space] s
    ↔ measurable_set[hτ.measurable_space] s ∧ measurable_set[hπ.measurable_space] s :=
by { rw measurable_space_min, refl, }

lemma measurable_space_min_const (hτ : is_stopping_time f τ) {i : ι} :
  (hτ.min_const i).measurable_space = hτ.measurable_space ⊓ f i :=
by rw [hτ.measurable_space_min (is_stopping_time_const _ i), measurable_space_const]

lemma measurable_set_min_const_iff (hτ : is_stopping_time f τ) (s : set α)
  {i : ι} :
  measurable_set[(hτ.min_const i).measurable_space] s
    ↔ measurable_set[hτ.measurable_space] s ∧ measurable_set[f i] s :=
by rw [measurable_space_min_const, measurable_space.measurable_set_inf]

lemma measurable_set_inter_le [topological_space ι] [second_countable_topology ι] [order_topology ι]
  [measurable_space ι] [borel_space ι]
  (hτ : is_stopping_time f τ) (hπ : is_stopping_time f π) (s : set α)
  (hs : measurable_set[hτ.measurable_space] s) :
  measurable_set[(hτ.min hπ).measurable_space] (s ∩ {x | τ x ≤ π x}) :=
begin
  simp_rw is_stopping_time.measurable_set at ⊢ hs,
  intro i,
  have : (s ∩ {x | τ x ≤ π x} ∩ {x | min (τ x) (π x) ≤ i})
    = (s ∩ {x | τ x ≤ i}) ∩ {x | min (τ x) (π x) ≤ i} ∩ {x | min (τ x) i ≤ min (min (τ x) (π x)) i},
  { ext1 x,
    simp only [min_le_iff, set.mem_inter_eq, set.mem_set_of_eq, le_min_iff, le_refl, true_and,
      and_true, true_or, or_true],
    by_cases hτi : τ x ≤ i,
    { simp only [hτi, true_or, and_true, and.congr_right_iff],
      intro hx,
      split; intro h,
      { exact or.inl h, },
      { cases h,
        { exact h, },
        { exact hτi.trans h, }, }, },
    simp only [hτi, false_or, and_false, false_and, iff_false, not_and, not_le, and_imp],
    refine λ hx hτ_le_π, lt_of_lt_of_le _ hτ_le_π,
    rw ← not_le,
    exact hτi, },
  rw this,
  refine ((hs i).inter ((hτ.min hπ) i)).inter _,
  apply measurable_set_le,
  { exact (hτ.min_const i).measurable_of_le (λ _, min_le_right _ _), },
  { exact ((hτ.min hπ).min_const i).measurable_of_le (λ _, min_le_right _ _),  },
end

lemma measurable_set_inter_le_iff [topological_space ι]
  [second_countable_topology ι] [order_topology ι] [measurable_space ι] [borel_space ι]
  (hτ : is_stopping_time f τ) (hπ : is_stopping_time f π)
  (s : set α) :
  measurable_set[hτ.measurable_space] (s ∩ {x | τ x ≤ π x})
    ↔ measurable_set[(hτ.min hπ).measurable_space] (s ∩ {x | τ x ≤ π x}) :=
begin
  split; intro h,
  { have : s ∩ {x | τ x ≤ π x} = s ∩ {x | τ x ≤ π x} ∩ {x | τ x ≤ π x},
      by rw [set.inter_assoc, set.inter_self],
    rw this,
    exact measurable_set_inter_le _ _ _ h, },
  { rw measurable_set_min_iff at h,
    exact h.1, },
end

lemma measurable_set_le_stopping_time [topological_space ι]
  [second_countable_topology ι] [order_topology ι] [measurable_space ι] [borel_space ι]
  (hτ : is_stopping_time f τ) (hπ : is_stopping_time f π) :
  measurable_set[hτ.measurable_space] {x | τ x ≤ π x} :=
begin
  rw hτ.measurable_set,
  intro j,
  have : {x | τ x ≤ π x} ∩ {x | τ x ≤ j} = {x | min (τ x) j ≤ min (π x) j} ∩ {x | τ x ≤ j},
  { ext1 x,
    simp only [set.mem_inter_eq, set.mem_set_of_eq, min_le_iff, le_min_iff, le_refl, and_true,
      and.congr_left_iff],
    intro h,
    simp only [h, or_self, and_true],
    by_cases hj : j ≤ π x,
    { simp only [hj, h.trans hj, or_self], },
    { simp only [hj, or_false], }, },
  rw this,
  refine measurable_set.inter _ (hτ.measurable_set_le j),
  apply measurable_set_le,
  { exact (hτ.min_const j).measurable_of_le (λ _, min_le_right _ _), },
  { exact (hπ.min_const j).measurable_of_le (λ _, min_le_right _ _), },
end

lemma measurable_set_stopping_time_le [topological_space ι]
  [second_countable_topology ι] [order_topology ι] [measurable_space ι] [borel_space ι]
  (hτ : is_stopping_time f τ) (hπ : is_stopping_time f π) :
  measurable_set[hπ.measurable_space] {x | τ x ≤ π x} :=
begin
  suffices : measurable_set[(hτ.min hπ).measurable_space] {x : α | τ x ≤ π x},
    by { rw measurable_set_min_iff hτ hπ at this, exact this.2, },
  rw [← set.univ_inter {x : α | τ x ≤ π x}, ← hτ.measurable_set_inter_le_iff hπ, set.univ_inter],
  exact measurable_set_le_stopping_time hτ hπ,
end

lemma measurable_set_eq_stopping_time [add_group ι]
  [topological_space ι] [measurable_space ι] [borel_space ι] [order_topology ι]
  [measurable_singleton_class ι] [second_countable_topology ι] [has_measurable_sub₂ ι]
  (hτ : is_stopping_time f τ) (hπ : is_stopping_time f π) :
  measurable_set[hτ.measurable_space] {x | τ x = π x} :=
begin
  rw hτ.measurable_set,
  intro j,
  have : {x | τ x = π x} ∩ {x | τ x ≤ j}
    = {x | min (τ x) j = min (π x) j} ∩ {x | τ x ≤ j} ∩ {x | π x ≤ j},
  { ext1 x,
    simp only [set.mem_inter_eq, set.mem_set_of_eq],
    refine ⟨λ h, ⟨⟨_, h.2⟩, _⟩, λ h, ⟨_, h.1.2⟩⟩,
    { rw h.1, },
    { rw ← h.1, exact h.2, },
    { cases h with h' hσ_le,
      cases h' with h_eq hτ_le,
      rwa [min_eq_left hτ_le, min_eq_left hσ_le] at h_eq, }, },
  rw this,
  refine measurable_set.inter (measurable_set.inter _ (hτ.measurable_set_le j))
    (hπ.measurable_set_le j),
  apply measurable_set_eq_fun,
  { exact (hτ.min_const j).measurable_of_le (λ _, min_le_right _ _), },
  { exact (hπ.min_const j).measurable_of_le (λ _, min_le_right _ _), },
end

lemma measurable_set_eq_stopping_time_of_encodable [encodable ι]
  [topological_space ι] [measurable_space ι] [borel_space ι] [order_topology ι]
  [measurable_singleton_class ι] [second_countable_topology ι]
  (hτ : is_stopping_time f τ) (hπ : is_stopping_time f π) :
  measurable_set[hτ.measurable_space] {x | τ x = π x} :=
begin
  rw hτ.measurable_set,
  intro j,
  have : {x | τ x = π x} ∩ {x | τ x ≤ j}
    = {x | min (τ x) j = min (π x) j} ∩ {x | τ x ≤ j} ∩ {x | π x ≤ j},
  { ext1 x,
    simp only [set.mem_inter_eq, set.mem_set_of_eq],
    refine ⟨λ h, ⟨⟨_, h.2⟩, _⟩, λ h, ⟨_, h.1.2⟩⟩,
    { rw h.1, },
    { rw ← h.1, exact h.2, },
    { cases h with h' hπ_le,
      cases h' with h_eq hτ_le,
      rwa [min_eq_left hτ_le, min_eq_left hπ_le] at h_eq, }, },
  rw this,
  refine measurable_set.inter (measurable_set.inter _ (hτ.measurable_set_le j))
    (hπ.measurable_set_le j),
  apply measurable_set_eq_fun_of_encodable,
  { exact (hτ.min_const j).measurable_of_le (λ _, min_le_right _ _), },
  { exact (hπ.min_const j).measurable_of_le (λ _, min_le_right _ _), },
end

end linear_order

end is_stopping_time

section linear_order

/-! ## Stopped value and stopped process -/

/-- Given a map `u : ι → α → E`, its stopped value with respect to the stopping
time `τ` is the map `x ↦ u (τ x) x`. -/
def stopped_value (u : ι → α → β) (τ : α → ι) : α → β :=
λ x, u (τ x) x

lemma stopped_value_const (u : ι → α → β) (i : ι) : stopped_value u (λ x, i) = u i :=
rfl

variable [linear_order ι]

/-- Given a map `u : ι → α → E`, the stopped process with respect to `τ` is `u i x` if
`i ≤ τ x`, and `u (τ x) x` otherwise.

Intuitively, the stopped process stops evolving once the stopping time has occured. -/
def stopped_process (u : ι → α → β) (τ : α → ι) : ι → α → β :=
λ i x, u (min i (τ x)) x

lemma stopped_process_eq_of_le {u : ι → α → β} {τ : α → ι}
  {i : ι} {x : α} (h : i ≤ τ x) : stopped_process u τ i x = u i x :=
by simp [stopped_process, min_eq_left h]

lemma stopped_process_eq_of_ge {u : ι → α → β} {τ : α → ι}
  {i : ι} {x : α} (h : τ x ≤ i) : stopped_process u τ i x = u (τ x) x :=
by simp [stopped_process, min_eq_right h]

section prog_measurable

variables [measurable_space ι] [topological_space ι] [order_topology ι]
  [second_countable_topology ι] [borel_space ι]
  [topological_space β]
  {u : ι → α → β} {τ : α → ι} {f : filtration ι m}

lemma prog_measurable_min_stopping_time [metrizable_space ι] (hτ : is_stopping_time f τ) :
  prog_measurable f (λ i x, min i (τ x)) :=
begin
  intro i,
  let m_prod : measurable_space (set.Iic i × α) := measurable_space.prod _ (f i),
  let m_set : ∀ t : set (set.Iic i × α), measurable_space t :=
    λ _, @subtype.measurable_space (set.Iic i × α) _ m_prod,
  let s := {p : set.Iic i × α | τ p.2 ≤ i},
  have hs : measurable_set[m_prod] s, from @measurable_snd (set.Iic i) α _ (f i) _ (hτ i),
  have h_meas_fst : ∀ t : set (set.Iic i × α),
      measurable[m_set t] (λ x : t, ((x : set.Iic i × α).fst : ι)),
    from λ t, (@measurable_subtype_coe (set.Iic i × α) m_prod _).fst.subtype_coe,
  apply measurable.strongly_measurable,
  refine measurable_of_restrict_of_restrict_compl hs _ _,
  { refine @measurable.min _ _ _ _ _ (m_set s) _ _ _ _ _ (h_meas_fst s) _,
    refine @measurable_of_Iic ι s _ _ _ (m_set s) _ _ _ _ (λ j, _),
    have h_set_eq : (λ x : s, τ (x : set.Iic i × α).snd) ⁻¹' set.Iic j
      = (λ x : s, (x : set.Iic i × α).snd) ⁻¹' {x | τ x ≤ min i j},
    { ext1 x,
      simp only [set.mem_preimage, set.mem_Iic, iff_and_self, le_min_iff, set.mem_set_of_eq],
      exact λ _, x.prop, },
    rw h_set_eq,
    suffices h_meas : @measurable _ _ (m_set s) (f i) (λ x : s, (x : set.Iic i × α).snd),
      from h_meas (f.mono (min_le_left _ _) _ (hτ.measurable_set_le (min i j))),
    exact measurable_snd.comp (@measurable_subtype_coe _ m_prod _), },
  { suffices h_min_eq_left : (λ x : sᶜ, min ↑((x : set.Iic i × α).fst) (τ (x : set.Iic i × α).snd))
      = λ x : sᶜ, ↑((x : set.Iic i × α).fst),
    { rw [set.restrict, h_min_eq_left],
      exact h_meas_fst _, },
    ext1 x,
    rw min_eq_left,
    have hx_fst_le : ↑(x : set.Iic i × α).fst ≤ i, from (x : set.Iic i × α).fst.prop,
    refine hx_fst_le.trans (le_of_lt _),
    convert x.prop,
    simp only [not_le, set.mem_compl_eq, set.mem_set_of_eq], },
end

lemma prog_measurable.stopped_process [metrizable_space ι]
  (h : prog_measurable f u) (hτ : is_stopping_time f τ) :
  prog_measurable f (stopped_process u τ) :=
h.comp (prog_measurable_min_stopping_time hτ) (λ i x, min_le_left _ _)

lemma prog_measurable.adapted_stopped_process [metrizable_space ι]
  (h : prog_measurable f u) (hτ : is_stopping_time f τ) :
  adapted f (stopped_process u τ) :=
(h.stopped_process hτ).adapted

lemma prog_measurable.strongly_measurable_stopped_process [metrizable_space ι]
  (hu : prog_measurable f u) (hτ : is_stopping_time f τ) (i : ι) :
  strongly_measurable (stopped_process u τ i) :=
(hu.adapted_stopped_process hτ i).mono (f.le _)

lemma strongly_measurable_stopped_value_of_le
  (h : prog_measurable f u) (hτ : is_stopping_time f τ) {n : ι} (hτ_le : ∀ x, τ x ≤ n) :
  strongly_measurable[f n] (stopped_value u τ) :=
begin
  have : stopped_value u τ = (λ (p : set.Iic n × α), u ↑(p.fst) p.snd) ∘ (λ x, (⟨τ x, hτ_le x⟩, x)),
  { ext1 x, simp only [stopped_value, function.comp_app, subtype.coe_mk], },
  rw this,
  refine strongly_measurable.comp_measurable (h n) _,
  exact (hτ.measurable_of_le hτ_le).subtype_mk.prod_mk measurable_id,
end

lemma measurable_stopped_value [metrizable_space β] [measurable_space β] [borel_space β]
  (hf_prog : prog_measurable f u) (hτ : is_stopping_time f τ) :
  measurable[hτ.measurable_space] (stopped_value u τ) :=
begin
  have h_str_meas : ∀ i, strongly_measurable[f i] (stopped_value u (λ x, min (τ x) i)),
    from λ i, strongly_measurable_stopped_value_of_le hf_prog (hτ.min_const i)
      (λ _, min_le_right _ _),
  intros t ht i,
  suffices : stopped_value u τ ⁻¹' t ∩ {x : α | τ x ≤ i}
      = stopped_value u (λ x, min (τ x) i) ⁻¹' t ∩ {x : α | τ x ≤ i},
    by { rw this, exact ((h_str_meas i).measurable ht).inter (hτ.measurable_set_le i), },
  ext1 x,
  simp only [stopped_value, set.mem_inter_eq, set.mem_preimage, set.mem_set_of_eq,
    and.congr_left_iff],
  intro h,
  rw min_eq_left h,
end

end prog_measurable

end linear_order

section nat
/-! ### Filtrations indexed by `ℕ` -/

open filtration

variables {f : filtration ℕ m} {u : ℕ → α → β} {τ π : α → ℕ}

lemma stopped_value_sub_eq_sum [add_comm_group β] (hle : τ ≤ π) :
  stopped_value u π - stopped_value u τ =
  λ x, (∑ i in finset.Ico (τ x) (π x), (u (i + 1) - u i)) x :=
begin
  ext x,
  rw [finset.sum_Ico_eq_sub _ (hle x), finset.sum_range_sub, finset.sum_range_sub],
  simp [stopped_value],
end

lemma stopped_value_sub_eq_sum' [add_comm_group β] (hle : τ ≤ π) {N : ℕ} (hbdd : ∀ x, π x ≤ N) :
  stopped_value u π - stopped_value u τ =
  λ x, (∑ i in finset.range (N + 1),
    set.indicator {x | τ x ≤ i ∧ i < π x} (u (i + 1) - u i)) x :=
begin
  rw stopped_value_sub_eq_sum hle,
  ext x,
  simp only [finset.sum_apply, finset.sum_indicator_eq_sum_filter],
  refine finset.sum_congr _ (λ _ _, rfl),
  ext i,
  simp only [finset.mem_filter, set.mem_set_of_eq, finset.mem_range, finset.mem_Ico],
  exact ⟨λ h, ⟨lt_trans h.2 (nat.lt_succ_iff.2 $ hbdd _), h⟩, λ h, h.2⟩
end

section add_comm_monoid

variables [add_comm_monoid β]

/-- For filtrations indexed by `ℕ`, `adapted` and `prog_measurable` are equivalent. This lemma
provides `adapted f u → prog_measurable f u`. See `prog_measurable.adapted` for the reverse
direction, which is true more generally. -/
lemma adapted.prog_measurable_of_nat [topological_space β] [has_continuous_add β]
  (h : adapted f u) : prog_measurable f u :=
begin
  intro i,
  have : (λ p : ↥(set.Iic i) × α, u ↑(p.fst) p.snd)
    = λ p : ↥(set.Iic i) × α, ∑ j in finset.range (i + 1), if ↑p.fst = j then u j p.snd else 0,
  { ext1 p,
    rw finset.sum_ite_eq,
    have hp_mem : (p.fst : ℕ) ∈ finset.range (i + 1) := finset.mem_range_succ_iff.mpr p.fst.prop,
    simp only [hp_mem, if_true], },
  rw this,
  refine finset.strongly_measurable_sum _ (λ j hj, strongly_measurable.ite _ _ _),
  { suffices h_meas : measurable[measurable_space.prod _ (f i)]
        (λ a : ↥(set.Iic i) × α, (a.fst : ℕ)),
      from h_meas (measurable_set_singleton j),
    exact measurable_fst.subtype_coe, },
  { have h_le : j ≤ i, from finset.mem_range_succ_iff.mp hj,
    exact (strongly_measurable.mono (h j) (f.mono h_le)).comp_measurable measurable_snd, },
  { exact strongly_measurable_const, },
end

/-- For filtrations indexed by `ℕ`, the stopped process obtained from an adapted process is
adapted. -/
lemma adapted.stopped_process_of_nat [topological_space β] [has_continuous_add β]
  (hu : adapted f u) (hτ : is_stopping_time f τ) :
  adapted f (stopped_process u τ) :=
(hu.prog_measurable_of_nat.stopped_process hτ).adapted

lemma adapted.strongly_measurable_stopped_process_of_nat [topological_space β]
  [has_continuous_add β]
  (hτ : is_stopping_time f τ) (hu : adapted f u) (n : ℕ) :
  strongly_measurable (stopped_process u τ n) :=
hu.prog_measurable_of_nat.strongly_measurable_stopped_process hτ n

lemma stopped_value_eq {N : ℕ} (hbdd : ∀ x, τ x ≤ N) :
  stopped_value u τ =
  λ x, (∑ i in finset.range (N + 1), set.indicator {x | τ x = i} (u i)) x :=
begin
  ext y,
  rw [stopped_value, finset.sum_apply, finset.sum_eq_single (τ y)],
  { rw set.indicator_of_mem,
    exact rfl },
  { exact λ i hi hneq, set.indicator_of_not_mem hneq.symm _ },
  { intro hy,
    rw set.indicator_of_not_mem,
    exact λ _, hy (finset.mem_range.2 $ lt_of_le_of_lt (hbdd _) (nat.lt_succ_self _)) }
end

lemma stopped_process_eq (n : ℕ) :
  stopped_process u τ n =
  set.indicator {a | n ≤ τ a} (u n) +
    ∑ i in finset.range n, set.indicator {a | τ a = i} (u i) :=
begin
  ext x,
  rw [pi.add_apply, finset.sum_apply],
  cases le_or_lt n (τ x),
  { rw [stopped_process_eq_of_le h, set.indicator_of_mem, finset.sum_eq_zero, add_zero],
    { intros m hm,
      rw finset.mem_range at hm,
      exact set.indicator_of_not_mem ((lt_of_lt_of_le hm h).ne.symm) _ },
    { exact h } },
  { rw [stopped_process_eq_of_ge (le_of_lt h), finset.sum_eq_single_of_mem (τ x)],
    { rw [set.indicator_of_not_mem, zero_add, set.indicator_of_mem],
      { exact rfl }, -- refl does not work
      { exact not_le.2 h } },
    { rwa [finset.mem_range] },
    { intros b hb hneq,
      rw set.indicator_of_not_mem,
      exact hneq.symm } },
end

end add_comm_monoid

section normed_add_comm_group

variables [normed_add_comm_group β] {p : ℝ≥0∞} {μ : measure α}

lemma mem_ℒp_stopped_process (hτ : is_stopping_time f τ) (hu : ∀ n, mem_ℒp (u n) p μ) (n : ℕ) :
  mem_ℒp (stopped_process u τ n) p μ :=
begin
  rw stopped_process_eq,
  refine mem_ℒp.add _ _,
  { exact mem_ℒp.indicator (f.le n {a : α | n ≤ τ a} (hτ.measurable_set_ge n)) (hu n) },
  { suffices : mem_ℒp (λ x, ∑ (i : ℕ) in finset.range n, {a : α | τ a = i}.indicator (u i) x) p μ,
    { convert this, ext1 x, simp only [finset.sum_apply] },
    refine mem_ℒp_finset_sum _ (λ i hi, mem_ℒp.indicator _ (hu i)),
    exact f.le i {a : α | τ a = i} (hτ.measurable_set_eq i) },
end

lemma integrable_stopped_process (hτ : is_stopping_time f τ)
  (hu : ∀ n, integrable (u n) μ) (n : ℕ) :
  integrable (stopped_process u τ n) μ :=
by { simp_rw ← mem_ℒp_one_iff_integrable at hu ⊢, exact mem_ℒp_stopped_process hτ hu n, }

lemma mem_ℒp_stopped_value (hτ : is_stopping_time f τ)
  (hu : ∀ n, mem_ℒp (u n) p μ) {N : ℕ} (hbdd : ∀ x, τ x ≤ N) :
  mem_ℒp (stopped_value u τ) p μ :=
begin
  rw stopped_value_eq hbdd,
  suffices : mem_ℒp (λ x, ∑ (i : ℕ) in finset.range (N + 1),
    {a : α | τ a = i}.indicator (u i) x) p μ,
  { convert this, ext1 x, simp only [finset.sum_apply] },
  refine mem_ℒp_finset_sum _ (λ i hi, mem_ℒp.indicator _ (hu i)),
  exact f.le i {a : α | τ a = i} (hτ.measurable_set_eq i)
end

lemma integrable_stopped_value (hτ : is_stopping_time f τ)
  (hu : ∀ n, integrable (u n) μ) {N : ℕ} (hbdd : ∀ x, τ x ≤ N) :
  integrable (stopped_value u τ) μ :=
by { simp_rw ← mem_ℒp_one_iff_integrable at hu ⊢, exact mem_ℒp_stopped_value hτ hu hbdd, }

end normed_add_comm_group

end nat

section piecewise_const

variables [preorder ι] {𝒢 : filtration ι m} {τ η : α → ι} {i j : ι} {s : set α}
  [decidable_pred (∈ s)]

/-- Given stopping times `τ` and `η` which are bounded below, `set.piecewise s τ η` is also
a stopping time with respect to the same filtration. -/
lemma is_stopping_time.piecewise_of_le (hτ_st : is_stopping_time 𝒢 τ)
  (hη_st : is_stopping_time 𝒢 η) (hτ : ∀ x, i ≤ τ x) (hη : ∀ x, i ≤ η x)
  (hs : measurable_set[𝒢 i] s) :
  is_stopping_time 𝒢 (s.piecewise τ η) :=
begin
  intro n,
  have : {x | s.piecewise τ η x ≤ n}
    = (s ∩ {x | τ x ≤ n}) ∪ (sᶜ ∩ {x | η x ≤ n}),
  { ext1 x,
    simp only [set.piecewise, set.mem_inter_eq, set.mem_set_of_eq, and.congr_right_iff],
    by_cases hx : x ∈ s; simp [hx], },
  rw this,
  by_cases hin : i ≤ n,
  { have hs_n : measurable_set[𝒢 n] s, from 𝒢.mono hin _ hs,
    exact (hs_n.inter (hτ_st n)).union (hs_n.compl.inter (hη_st n)), },
  { have hτn : ∀ x, ¬ τ x ≤ n := λ x hτn, hin ((hτ x).trans hτn),
    have hηn : ∀ x, ¬ η x ≤ n := λ x hηn, hin ((hη x).trans hηn),
    simp [hτn, hηn], },
end

lemma is_stopping_time_piecewise_const (hij : i ≤ j) (hs : measurable_set[𝒢 i] s) :
  is_stopping_time 𝒢 (s.piecewise (λ _, i) (λ _, j)) :=
(is_stopping_time_const 𝒢 i).piecewise_of_le (is_stopping_time_const 𝒢 j)
  (λ x, le_rfl) (λ _, hij) hs

lemma stopped_value_piecewise_const {ι' : Type*} {i j : ι'} {f : ι' → α → ℝ} :
  stopped_value f (s.piecewise (λ _, i) (λ _, j)) = s.piecewise (f i) (f j) :=
by { ext x, rw stopped_value, by_cases hx : x ∈ s; simp [hx] }

lemma stopped_value_piecewise_const' {ι' : Type*} {i j : ι'} {f : ι' → α → ℝ} :
  stopped_value f (s.piecewise (λ _, i) (λ _, j)) = s.indicator (f i) + sᶜ.indicator (f j) :=
by { ext x, rw stopped_value, by_cases hx : x ∈ s; simp [hx] }

end piecewise_const

end measure_theory<|MERGE_RESOLUTION|>--- conflicted
+++ resolved
@@ -238,22 +238,6 @@
 
 namespace adapted
 
-<<<<<<< HEAD
-@[protected] lemma add [has_add β] [has_continuous_add β] (hu : adapted f u) (hv : adapted f v) :
-  adapted f (u + v) :=
-λ i, (hu i).add (hv i)
-
-@[protected] lemma neg [add_group β] [topological_add_group β] (hu : adapted f u) :
-  adapted f (-u) :=
-λ i, (hu i).neg
-
-@[protected] lemma sub [add_group β] [topological_add_group β]
-  (hu : adapted f u) (hv : adapted f v) :
-  adapted f (u - v) :=
-(sub_eq_add_neg u v).symm ▸ hu.add hv.neg
-
-lemma smul [has_smul ℝ β] [has_continuous_smul ℝ β] (c : ℝ) (hu : adapted f u) :
-=======
 @[protected, to_additive] lemma mul [has_mul β] [has_continuous_mul β]
   (hu : adapted f u) (hv : adapted f v) :
   adapted f (u * v) :=
@@ -264,7 +248,6 @@
 λ i, (hu i).inv
 
 @[protected] lemma smul [has_smul ℝ β] [has_continuous_smul ℝ β] (c : ℝ) (hu : adapted f u) :
->>>>>>> 123f4542
   adapted f (c • u) :=
 λ i, (hu i).const_smul c
 
