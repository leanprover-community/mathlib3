/-
Copyright (c) 2021 Kexing Ying. All rights reserved.
Released under Apache 2.0 license as described in the file LICENSE.
Authors: Kexing Ying
-/
import measure_theory.function.conditional_expectation.real
import topology.instances.discrete

/-!
# Filtration and stopping time

This file defines some standard definition from the theory of stochastic processes including
filtrations and stopping times. These definitions are used to model the amount of information
at a specific time and is the first step in formalizing stochastic processes.

## Main definitions

* `measure_theory.filtration`: a filtration on a measurable space
* `measure_theory.adapted`: a sequence of functions `u` is said to be adapted to a
  filtration `f` if at each point in time `i`, `u i` is `f i`-strongly measurable
* `measure_theory.prog_measurable`: a sequence of functions `u` is said to be progressively
  measurable with respect to a filtration `f` if at each point in time `i`, `u` restricted to
  `set.Iic i × Ω` is strongly measurable with respect to the product `measurable_space` structure
  where the σ-algebra used for `Ω` is `f i`.
* `measure_theory.filtration.natural`: the natural filtration with respect to a sequence of
  measurable functions is the smallest filtration to which it is adapted to
* `measure_theory.is_stopping_time`: a stopping time with respect to some filtration `f` is a
  function `τ` such that for all `i`, the preimage of `{j | j ≤ i}` along `τ` is
  `f i`-measurable
* `measure_theory.is_stopping_time.measurable_space`: the σ-algebra associated with a stopping time

## Main results

* `adapted.prog_measurable_of_continuous`: a continuous adapted process is progressively measurable.
* `prog_measurable.stopped_process`: the stopped process of a progressively measurable process is
  progressively measurable.
* `mem_ℒp_stopped_process`: if a process belongs to `ℒp` at every time in `ℕ`, then its stopped
  process belongs to `ℒp` as well.

## Tags

filtration, stopping time, stochastic process

-/

open filter order topological_space
open_locale classical measure_theory nnreal ennreal topological_space big_operators

namespace measure_theory

/-! ### Filtrations -/

/-- A `filtration` on measurable space `Ω` with σ-algebra `m` is a monotone
sequence of sub-σ-algebras of `m`. -/
structure filtration {Ω : Type*} (ι : Type*) [preorder ι] (m : measurable_space Ω) :=
(seq   : ι → measurable_space Ω)
(mono' : monotone seq)
(le'   : ∀ i : ι, seq i ≤ m)

variables {Ω β ι : Type*} {m : measurable_space Ω}

instance [preorder ι] : has_coe_to_fun (filtration ι m) (λ _, ι → measurable_space Ω) :=
⟨λ f, f.seq⟩

namespace filtration
variables [preorder ι]

protected lemma mono {i j : ι} (f : filtration ι m) (hij : i ≤ j) : f i ≤ f j := f.mono' hij

protected lemma le (f : filtration ι m) (i : ι) : f i ≤ m := f.le' i

@[ext] protected lemma ext {f g : filtration ι m} (h : (f : ι → measurable_space Ω) = g) : f = g :=
by { cases f, cases g, simp only, exact h, }

variable (ι)
/-- The constant filtration which is equal to `m` for all `i : ι`. -/
def const (m' : measurable_space Ω) (hm' : m' ≤ m) : filtration ι m :=
⟨λ _, m', monotone_const, λ _, hm'⟩
variable {ι}

@[simp]
lemma const_apply {m' : measurable_space Ω} {hm' : m' ≤ m} (i : ι) : const ι m' hm' i = m' := rfl

instance : inhabited (filtration ι m) := ⟨const ι m le_rfl⟩

instance : has_le (filtration ι m) := ⟨λ f g, ∀ i, f i ≤ g i⟩

instance : has_bot (filtration ι m) := ⟨const ι ⊥ bot_le⟩

instance : has_top (filtration ι m) := ⟨const ι m le_rfl⟩

instance : has_sup (filtration ι m) := ⟨λ f g,
{ seq   := λ i, f i ⊔ g i,
  mono' := λ i j hij, sup_le ((f.mono hij).trans le_sup_left) ((g.mono hij).trans le_sup_right),
  le'   := λ i, sup_le (f.le i) (g.le i) }⟩

@[norm_cast] lemma coe_fn_sup {f g : filtration ι m} : ⇑(f ⊔ g) = f ⊔ g := rfl

instance : has_inf (filtration ι m) := ⟨λ f g,
{ seq   := λ i, f i ⊓ g i,
  mono' := λ i j hij, le_inf (inf_le_left.trans (f.mono hij)) (inf_le_right.trans (g.mono hij)),
  le'   := λ i, inf_le_left.trans (f.le i) }⟩

@[norm_cast] lemma coe_fn_inf {f g : filtration ι m} : ⇑(f ⊓ g) = f ⊓ g := rfl

instance : has_Sup (filtration ι m) := ⟨λ s,
{ seq   := λ i, Sup ((λ f : filtration ι m, f i) '' s),
  mono' := λ i j hij,
  begin
    refine Sup_le (λ m' hm', _),
    rw [set.mem_image] at hm',
    obtain ⟨f, hf_mem, hfm'⟩ := hm',
    rw ← hfm',
    refine (f.mono hij).trans _,
    have hfj_mem : f j ∈ ((λ g : filtration ι m, g j) '' s), from ⟨f, hf_mem, rfl⟩,
    exact le_Sup hfj_mem,
  end,
  le'   := λ i,
  begin
    refine Sup_le (λ m' hm', _),
    rw [set.mem_image] at hm',
    obtain ⟨f, hf_mem, hfm'⟩ := hm',
    rw ← hfm',
    exact f.le i,
  end, }⟩

lemma Sup_def (s : set (filtration ι m)) (i : ι) :
  Sup s i = Sup ((λ f : filtration ι m, f i) '' s) :=
rfl

noncomputable
instance : has_Inf (filtration ι m) := ⟨λ s,
{ seq   := λ i, if set.nonempty s then Inf ((λ f : filtration ι m, f i) '' s) else m,
  mono' := λ i j hij,
  begin
    by_cases h_nonempty : set.nonempty s,
    swap, { simp only [h_nonempty, set.nonempty_image_iff, if_false, le_refl], },
    simp only [h_nonempty, if_true, le_Inf_iff, set.mem_image, forall_exists_index, and_imp,
      forall_apply_eq_imp_iff₂],
    refine λ f hf_mem, le_trans _ (f.mono hij),
    have hfi_mem : f i ∈ ((λ g : filtration ι m, g i) '' s), from ⟨f, hf_mem, rfl⟩,
    exact Inf_le hfi_mem,
  end,
  le'   := λ i,
  begin
    by_cases h_nonempty : set.nonempty s,
    swap, { simp only [h_nonempty, if_false, le_refl], },
    simp only [h_nonempty, if_true],
    obtain ⟨f, hf_mem⟩ := h_nonempty,
    exact le_trans (Inf_le ⟨f, hf_mem, rfl⟩) (f.le i),
  end, }⟩

lemma Inf_def (s : set (filtration ι m)) (i : ι) :
  Inf s i = if set.nonempty s then Inf ((λ f : filtration ι m, f i) '' s) else m :=
rfl

noncomputable
instance : complete_lattice (filtration ι m) :=
{ le           := (≤),
  le_refl      := λ f i, le_rfl,
  le_trans     := λ f g h h_fg h_gh i, (h_fg i).trans (h_gh i),
  le_antisymm  := λ f g h_fg h_gf, filtration.ext $ funext $ λ i, (h_fg i).antisymm (h_gf i),
  sup          := (⊔),
  le_sup_left  := λ f g i, le_sup_left,
  le_sup_right := λ f g i, le_sup_right,
  sup_le       := λ f g h h_fh h_gh i, sup_le (h_fh i) (h_gh _),
  inf          := (⊓),
  inf_le_left  := λ f g i, inf_le_left,
  inf_le_right := λ f g i, inf_le_right,
  le_inf       := λ f g h h_fg h_fh i, le_inf (h_fg i) (h_fh i),
  Sup          := Sup,
  le_Sup       := λ s f hf_mem i, le_Sup ⟨f, hf_mem, rfl⟩,
  Sup_le       := λ s f h_forall i, Sup_le $ λ m' hm',
  begin
    obtain ⟨g, hg_mem, hfm'⟩ := hm',
    rw ← hfm',
    exact h_forall g hg_mem i,
  end,
  Inf          := Inf,
  Inf_le       := λ s f hf_mem i,
  begin
    have hs : s.nonempty := ⟨f, hf_mem⟩,
    simp only [Inf_def, hs, if_true],
    exact Inf_le ⟨f, hf_mem, rfl⟩,
  end,
  le_Inf       := λ s f h_forall i,
  begin
    by_cases hs : s.nonempty,
    swap, { simp only [Inf_def, hs, if_false], exact f.le i, },
    simp only [Inf_def, hs, if_true, le_Inf_iff, set.mem_image, forall_exists_index, and_imp,
      forall_apply_eq_imp_iff₂],
    exact λ g hg_mem, h_forall g hg_mem i,
  end,
  top          := ⊤,
  bot          := ⊥,
  le_top       := λ f i, f.le' i,
  bot_le       := λ f i, bot_le, }

end filtration

lemma measurable_set_of_filtration [preorder ι] {f : filtration ι m} {s : set Ω} {i : ι}
  (hs : measurable_set[f i] s) : measurable_set[m] s :=
f.le i s hs

/-- A measure is σ-finite with respect to filtration if it is σ-finite with respect
to all the sub-σ-algebra of the filtration. -/
class sigma_finite_filtration [preorder ι] (μ : measure Ω) (f : filtration ι m) : Prop :=
(sigma_finite : ∀ i : ι, sigma_finite (μ.trim (f.le i)))

instance sigma_finite_of_sigma_finite_filtration [preorder ι] (μ : measure Ω) (f : filtration ι m)
  [hf : sigma_finite_filtration μ f] (i : ι) :
  sigma_finite (μ.trim (f.le i)) :=
by apply hf.sigma_finite -- can't exact here

@[priority 100]
instance is_finite_measure.sigma_finite_filtration [preorder ι] (μ : measure Ω) (f : filtration ι m)
  [is_finite_measure μ] :
  sigma_finite_filtration μ f :=
⟨λ n, by apply_instance⟩

/-- Given a integrable function `g`, the conditional expectations of `g` with respect to a
filtration is uniformly integrable. -/
lemma integrable.uniform_integrable_condexp_filtration
  [preorder ι] {μ : measure Ω} [is_finite_measure μ] {f : filtration ι m}
  {g : Ω → ℝ} (hg : integrable g μ) :
  uniform_integrable (λ i, μ[g | f i]) 1 μ :=
hg.uniform_integrable_condexp f.le

section adapted_process

variables [topological_space β] [preorder ι]
  {u v : ι → Ω → β} {f : filtration ι m}

/-- A sequence of functions `u` is adapted to a filtration `f` if for all `i`,
`u i` is `f i`-measurable. -/
def adapted (f : filtration ι m) (u : ι → Ω → β) : Prop :=
∀ i : ι, strongly_measurable[f i] (u i)

namespace adapted

@[protected, to_additive] lemma mul [has_mul β] [has_continuous_mul β]
  (hu : adapted f u) (hv : adapted f v) :
  adapted f (u * v) :=
λ i, (hu i).mul (hv i)

@[protected, to_additive] lemma inv [group β] [topological_group β] (hu : adapted f u) :
  adapted f u⁻¹ :=
λ i, (hu i).inv

@[protected] lemma smul [has_smul ℝ β] [has_continuous_smul ℝ β] (c : ℝ) (hu : adapted f u) :
  adapted f (c • u) :=
λ i, (hu i).const_smul c

@[protected] lemma strongly_measurable {i : ι} (hf : adapted f u) :
  strongly_measurable[m] (u i) :=
(hf i).mono (f.le i)

lemma strongly_measurable_le {i j : ι} (hf : adapted f u) (hij : i ≤ j) :
  strongly_measurable[f j] (u i) :=
(hf i).mono (f.mono hij)

end adapted

lemma adapted_const (f : filtration ι m) (x : β) : adapted f (λ _ _, x) :=
λ i, strongly_measurable_const

variable (β)
lemma adapted_zero [has_zero β] (f : filtration ι m) : adapted f (0 : ι → Ω → β) :=
λ i, @strongly_measurable_zero Ω β (f i) _ _
variable {β}

/-- Progressively measurable process. A sequence of functions `u` is said to be progressively
measurable with respect to a filtration `f` if at each point in time `i`, `u` restricted to
`set.Iic i × Ω` is measurable with respect to the product `measurable_space` structure where the
σ-algebra used for `Ω` is `f i`.
The usual definition uses the interval `[0,i]`, which we replace by `set.Iic i`. We recover the
usual definition for index types `ℝ≥0` or `ℕ`. -/
def prog_measurable [measurable_space ι] (f : filtration ι m) (u : ι → Ω → β) : Prop :=
∀ i, strongly_measurable[subtype.measurable_space.prod (f i)] (λ p : set.Iic i × Ω, u p.1 p.2)

lemma prog_measurable_const [measurable_space ι] (f : filtration ι m) (b : β) :
  prog_measurable f ((λ _ _, b) : ι → Ω → β) :=
λ i, @strongly_measurable_const _ _ (subtype.measurable_space.prod (f i)) _ _

namespace prog_measurable

variables [measurable_space ι]

protected lemma adapted (h : prog_measurable f u) : adapted f u :=
begin
  intro i,
  have : u i = (λ p : set.Iic i × Ω, u p.1 p.2) ∘ (λ x, (⟨i, set.mem_Iic.mpr le_rfl⟩, x)) := rfl,
  rw this,
  exact (h i).comp_measurable measurable_prod_mk_left,
end

protected lemma comp {t : ι → Ω → ι} [topological_space ι] [borel_space ι] [metrizable_space ι]
  (h : prog_measurable f u) (ht : prog_measurable f t)
  (ht_le : ∀ i ω, t i ω ≤ i) :
  prog_measurable f (λ i ω, u (t i ω) ω) :=
begin
  intro i,
  have : (λ p : ↥(set.Iic i) × Ω, u (t (p.fst : ι) p.snd) p.snd)
    = (λ p : ↥(set.Iic i) × Ω, u (p.fst : ι) p.snd) ∘ (λ p : ↥(set.Iic i) × Ω,
      (⟨t (p.fst : ι) p.snd, set.mem_Iic.mpr ((ht_le _ _).trans p.fst.prop)⟩, p.snd)) := rfl,
  rw this,
  exact (h i).comp_measurable ((ht i).measurable.subtype_mk.prod_mk measurable_snd),
end

section arithmetic

@[to_additive] protected lemma mul [has_mul β] [has_continuous_mul β]
  (hu : prog_measurable f u) (hv : prog_measurable f v) :
  prog_measurable f (λ i ω, u i ω * v i ω) :=
λ i, (hu i).mul (hv i)

@[to_additive] protected lemma finset_prod' {γ} [comm_monoid β] [has_continuous_mul β]
  {U : γ → ι → Ω → β} {s : finset γ} (h : ∀ c ∈ s, prog_measurable f (U c)) :
  prog_measurable f (∏ c in s, U c) :=
finset.prod_induction U (prog_measurable f) (λ _ _, prog_measurable.mul)
  (prog_measurable_const _ 1) h

@[to_additive] protected lemma finset_prod {γ} [comm_monoid β] [has_continuous_mul β]
  {U : γ → ι → Ω → β} {s : finset γ} (h : ∀ c ∈ s, prog_measurable f (U c)) :
  prog_measurable f (λ i a, ∏ c in s, U c i a) :=
by { convert prog_measurable.finset_prod' h, ext i a, simp only [finset.prod_apply], }

@[to_additive] protected lemma inv [group β] [topological_group β] (hu : prog_measurable f u) :
  prog_measurable f (λ i ω, (u i ω)⁻¹) :=
λ i, (hu i).inv

@[to_additive] protected lemma div [group β] [topological_group β]
  (hu : prog_measurable f u) (hv : prog_measurable f v) :
  prog_measurable f (λ i ω, u i ω / v i ω) :=
λ i, (hu i).div (hv i)

end arithmetic

end prog_measurable

lemma prog_measurable_of_tendsto' {γ} [measurable_space ι] [metrizable_space β]
  (fltr : filter γ) [fltr.ne_bot] [fltr.is_countably_generated] {U : γ → ι → Ω → β}
  (h : ∀ l, prog_measurable f (U l)) (h_tendsto : tendsto U fltr (𝓝 u)) :
  prog_measurable f u :=
begin
  assume i,
  apply @strongly_measurable_of_tendsto (set.Iic i × Ω) β γ (measurable_space.prod _ (f i))
   _ _ fltr _ _ _ _ (λ l, h l i),
  rw tendsto_pi_nhds at h_tendsto ⊢,
  intro x,
  specialize h_tendsto x.fst,
  rw tendsto_nhds at h_tendsto ⊢,
  exact λ s hs h_mem, h_tendsto {g | g x.snd ∈ s} (hs.preimage (continuous_apply x.snd)) h_mem,
end

lemma prog_measurable_of_tendsto [measurable_space ι] [metrizable_space β]
  {U : ℕ → ι → Ω → β}
  (h : ∀ l, prog_measurable f (U l)) (h_tendsto : tendsto U at_top (𝓝 u)) :
  prog_measurable f u :=
prog_measurable_of_tendsto' at_top h h_tendsto


/-- A continuous and adapted process is progressively measurable. -/
theorem adapted.prog_measurable_of_continuous
  [topological_space ι] [metrizable_space ι] [measurable_space ι]
  [second_countable_topology ι] [opens_measurable_space ι] [metrizable_space β]
  (h : adapted f u) (hu_cont : ∀ ω, continuous (λ i, u i ω)) :
  prog_measurable f u :=
λ i, @strongly_measurable_uncurry_of_continuous_of_strongly_measurable _ _ (set.Iic i) _ _ _ _ _ _ _
  (f i) _ (λ ω, (hu_cont ω).comp continuous_induced_dom) (λ j, (h j).mono (f.mono j.prop))

end adapted_process

namespace filtration
variables [topological_space β] [metrizable_space β] [mβ : measurable_space β] [borel_space β]
  [preorder ι]

include mβ

/-- Given a sequence of functions, the natural filtration is the smallest sequence
of σ-algebras such that that sequence of functions is measurable with respect to
the filtration. -/
def natural (u : ι → Ω → β) (hum : ∀ i, strongly_measurable (u i)) : filtration ι m :=
{ seq   := λ i, ⨆ j ≤ i, measurable_space.comap (u j) mβ,
  mono' := λ i j hij, bsupr_mono $ λ k, ge_trans hij,
  le'   := λ i,
  begin
    refine supr₂_le _,
    rintros j hj s ⟨t, ht, rfl⟩,
    exact (hum j).measurable ht,
  end }

lemma adapted_natural {u : ι → Ω → β} (hum : ∀ i, strongly_measurable[m] (u i)) :
  adapted (natural u hum) u :=
begin
  assume i,
  refine strongly_measurable.mono _ (le_supr₂_of_le i (le_refl i) le_rfl),
  rw strongly_measurable_iff_measurable_separable,
  exact ⟨measurable_iff_comap_le.2 le_rfl, (hum i).is_separable_range⟩
end

section limit

omit mβ

variables {E : Type*} [has_zero E] [topological_space E]
  {ℱ : filtration ι m} {f : ι → Ω → E} {μ : measure Ω}

/-- Given a process `f` and a filtration `ℱ`, if `f` converges to some `g` almost everywhere and
`g` is `⨆ n, ℱ n`-measurable, then `limit_process f ℱ μ` chooses said `g`, else it returns 0.

This definition is used to phrase the a.e. martingale convergence theorem
`submartingale.ae_tendsto_limit_process` where an L¹-bounded submartingale `f` adapted to `ℱ`
converges to `limit_process f ℱ μ` `μ`-almost everywhere. -/
noncomputable
def limit_process (f : ι → Ω → E) (ℱ : filtration ι m) (μ : measure Ω . volume_tac) :=
if h : ∃ g : Ω → E, strongly_measurable[⨆ n, ℱ n] g ∧
  ∀ᵐ ω ∂μ, tendsto (λ n, f n ω) at_top (𝓝 (g ω)) then classical.some h else 0

lemma strongly_measurable_limit_process :
  strongly_measurable[⨆ n, ℱ n] (limit_process f ℱ μ) :=
begin
  rw limit_process,
  split_ifs with h h,
  exacts [(classical.some_spec h).1, strongly_measurable_zero]
end

lemma strongly_measurable_limit_process' :
  strongly_measurable[m] (limit_process f ℱ μ) :=
strongly_measurable_limit_process.mono (Sup_le (λ m ⟨n, hn⟩, hn ▸ ℱ.le _))

lemma mem_ℒp_limit_process_of_snorm_bdd {R : ℝ≥0} {p : ℝ≥0∞}
  {F : Type*} [normed_add_comm_group F] {ℱ : filtration ℕ m} {f : ℕ → Ω → F}
  (hfm : ∀ n, ae_strongly_measurable (f n) μ) (hbdd : ∀ n, snorm (f n) p μ ≤ R) :
  mem_ℒp (limit_process f ℱ μ) p μ :=
begin
  rw limit_process,
  split_ifs with h,
  { refine ⟨strongly_measurable.ae_strongly_measurable
      ((classical.some_spec h).1.mono (Sup_le (λ m ⟨n, hn⟩, hn ▸ ℱ.le _))),
      lt_of_le_of_lt (Lp.snorm_lim_le_liminf_snorm hfm _ (classical.some_spec h).2)
        (lt_of_le_of_lt _ (ennreal.coe_lt_top : ↑R < ∞))⟩,
    simp_rw [liminf_eq, eventually_at_top],
    exact Sup_le (λ b ⟨a, ha⟩, (ha a le_rfl).trans (hbdd _)) },
  { exact zero_mem_ℒp }
end

end limit

end filtration

/-! ### Stopping times -/

/-- A stopping time with respect to some filtration `f` is a function
`τ` such that for all `i`, the preimage of `{j | j ≤ i}` along `τ` is measurable
with respect to `f i`.

Intuitively, the stopping time `τ` describes some stopping rule such that at time
`i`, we may determine it with the information we have at time `i`. -/
def is_stopping_time [preorder ι] (f : filtration ι m) (τ : Ω → ι) :=
∀ i : ι, measurable_set[f i] $ {ω | τ ω ≤ i}

lemma is_stopping_time_const [preorder ι] (f : filtration ι m) (i : ι) :
  is_stopping_time f (λ ω, i) :=
λ j, by simp only [measurable_set.const]

section measurable_set

section preorder
variables [preorder ι] {f : filtration ι m} {τ : Ω → ι}

protected lemma is_stopping_time.measurable_set_le (hτ : is_stopping_time f τ) (i : ι) :
  measurable_set[f i] {ω | τ ω ≤ i} :=
hτ i

lemma is_stopping_time.measurable_set_lt_of_pred [pred_order ι]
  (hτ : is_stopping_time f τ) (i : ι) :
  measurable_set[f i] {ω | τ ω < i} :=
begin
  by_cases hi_min : is_min i,
  { suffices : {ω : Ω | τ ω < i} = ∅, by { rw this, exact @measurable_set.empty _ (f i), },
    ext1 ω,
    simp only [set.mem_set_of_eq, set.mem_empty_eq, iff_false],
    rw is_min_iff_forall_not_lt at hi_min,
    exact hi_min (τ ω), },
  have : {ω : Ω | τ ω < i} = τ ⁻¹' (set.Iio i) := rfl,
  rw [this, ←Iic_pred_of_not_is_min hi_min],
  exact f.mono (pred_le i) _ (hτ.measurable_set_le $ pred i),
end

end preorder

section countable_stopping_time

namespace is_stopping_time

variables [partial_order ι] {τ : Ω → ι} {f : filtration ι m}

protected lemma measurable_set_eq_of_countable_range
  (hτ : is_stopping_time f τ) (h_countable : (set.range τ).countable) (i : ι) :
  measurable_set[f i] {ω | τ ω = i} :=
begin
  have : {ω | τ ω = i} = {ω | τ ω ≤ i} \ (⋃ (j ∈ set.range τ) (hj : j < i), {ω | τ ω ≤ j}),
  { ext1 a,
    simp only [set.mem_set_of_eq, set.mem_range, set.Union_exists, set.Union_Union_eq',
      set.mem_diff, set.mem_Union, exists_prop, not_exists, not_and, not_le],
    split; intro h,
    { simp only [h, lt_iff_le_not_le, le_refl, and_imp, imp_self, implies_true_iff, and_self], },
    { have h_lt_or_eq : τ a < i ∨ τ a = i := lt_or_eq_of_le h.1,
      rcases h_lt_or_eq with h_lt | rfl,
      { exfalso,
        exact h.2 a h_lt (le_refl (τ a)), },
      { refl, }, }, },
  rw this,
  refine (hτ.measurable_set_le i).diff _,
  refine measurable_set.bUnion h_countable (λ j hj, _),
  by_cases hji : j < i,
  { simp only [hji, set.Union_true],
    exact f.mono hji.le _ (hτ.measurable_set_le j), },
  { simp only [hji, set.Union_false],
    exact @measurable_set.empty _ (f i), },
end

protected lemma measurable_set_eq_of_countable [countable ι] (hτ : is_stopping_time f τ) (i : ι) :
  measurable_set[f i] {ω | τ ω = i} :=
hτ.measurable_set_eq_of_countable_range (set.to_countable _) i

protected lemma measurable_set_lt_of_countable_range
  (hτ : is_stopping_time f τ) (h_countable : (set.range τ).countable) (i : ι) :
  measurable_set[f i] {ω | τ ω < i} :=
begin
  have : {ω | τ ω < i} = {ω | τ ω ≤ i} \ {ω | τ ω = i},
  { ext1 ω, simp [lt_iff_le_and_ne], },
  rw this,
  exact (hτ.measurable_set_le i).diff (hτ.measurable_set_eq_of_countable_range h_countable i),
end

protected lemma measurable_set_lt_of_countable [countable ι] (hτ : is_stopping_time f τ) (i : ι) :
  measurable_set[f i] {ω | τ ω < i} :=
hτ.measurable_set_lt_of_countable_range (set.to_countable _) i

protected lemma measurable_set_ge_of_countable_range {ι} [linear_order ι] {τ : Ω → ι}
  {f : filtration ι m}
  (hτ : is_stopping_time f τ) (h_countable : (set.range τ).countable) (i : ι) :
  measurable_set[f i] {ω | i ≤ τ ω} :=
begin
  have : {ω | i ≤ τ ω} = {ω | τ ω < i}ᶜ,
  { ext1 ω, simp only [set.mem_set_of_eq, set.mem_compl_eq, not_lt], },
  rw this,
  exact (hτ.measurable_set_lt_of_countable_range h_countable i).compl,
end

protected lemma measurable_set_ge_of_countable {ι} [linear_order ι] {τ : Ω → ι} {f : filtration ι m}
  [countable ι] (hτ : is_stopping_time f τ) (i : ι) :
  measurable_set[f i] {ω | i ≤ τ ω} :=
hτ.measurable_set_ge_of_countable_range (set.to_countable _) i

end is_stopping_time

end countable_stopping_time

section linear_order
variables [linear_order ι] {f : filtration ι m} {τ : Ω → ι}

lemma is_stopping_time.measurable_set_gt (hτ : is_stopping_time f τ) (i : ι) :
  measurable_set[f i] {ω | i < τ ω} :=
begin
  have : {ω | i < τ ω} = {ω | τ ω ≤ i}ᶜ,
  { ext1 ω, simp only [set.mem_set_of_eq, set.mem_compl_eq, not_le], },
  rw this,
  exact (hτ.measurable_set_le i).compl,
end

section topological_space

variables [topological_space ι] [order_topology ι] [first_countable_topology ι]

/-- Auxiliary lemma for `is_stopping_time.measurable_set_lt`. -/
lemma is_stopping_time.measurable_set_lt_of_is_lub
  (hτ : is_stopping_time f τ) (i : ι) (h_lub : is_lub (set.Iio i) i) :
  measurable_set[f i] {ω | τ ω < i} :=
begin
  by_cases hi_min : is_min i,
  { suffices : {ω | τ ω < i} = ∅, by { rw this, exact @measurable_set.empty _ (f i), },
    ext1 ω,
    simp only [set.mem_set_of_eq, set.mem_empty_eq, iff_false],
    exact is_min_iff_forall_not_lt.mp hi_min (τ ω), },
  obtain ⟨seq, -, -, h_tendsto, h_bound⟩ : ∃ seq : ℕ → ι,
      monotone seq ∧ (∀ j, seq j ≤ i) ∧ tendsto seq at_top (𝓝 i) ∧ (∀ j, seq j < i),
    from h_lub.exists_seq_monotone_tendsto (not_is_min_iff.mp hi_min),
  have h_Ioi_eq_Union : set.Iio i = ⋃ j, {k | k ≤ seq j},
  { ext1 k,
    simp only [set.mem_Iio, set.mem_Union, set.mem_set_of_eq],
    refine ⟨λ hk_lt_i, _, λ h_exists_k_le_seq, _⟩,
    { rw tendsto_at_top' at h_tendsto,
      have h_nhds : set.Ici k ∈ 𝓝 i,
        from mem_nhds_iff.mpr ⟨set.Ioi k, set.Ioi_subset_Ici le_rfl, is_open_Ioi, hk_lt_i⟩,
      obtain ⟨a, ha⟩ : ∃ (a : ℕ), ∀ (b : ℕ), b ≥ a → k ≤ seq b := h_tendsto (set.Ici k) h_nhds,
      exact ⟨a, ha a le_rfl⟩, },
    { obtain ⟨j, hk_seq_j⟩ := h_exists_k_le_seq,
      exact hk_seq_j.trans_lt (h_bound j), }, },
  have h_lt_eq_preimage : {ω | τ ω < i} = τ ⁻¹' (set.Iio i),
  { ext1 ω, simp only [set.mem_set_of_eq, set.mem_preimage, set.mem_Iio], },
  rw [h_lt_eq_preimage, h_Ioi_eq_Union],
  simp only [set.preimage_Union, set.preimage_set_of_eq],
  exact measurable_set.Union
    (λ n, f.mono (h_bound n).le _ (hτ.measurable_set_le (seq n))),
end

lemma is_stopping_time.measurable_set_lt (hτ : is_stopping_time f τ) (i : ι) :
  measurable_set[f i] {ω | τ ω < i} :=
begin
  obtain ⟨i', hi'_lub⟩ : ∃ i', is_lub (set.Iio i) i', from exists_lub_Iio i,
  cases lub_Iio_eq_self_or_Iio_eq_Iic i hi'_lub with hi'_eq_i h_Iio_eq_Iic,
  { rw ← hi'_eq_i at hi'_lub ⊢,
    exact hτ.measurable_set_lt_of_is_lub i' hi'_lub, },
  { have h_lt_eq_preimage : {ω : Ω | τ ω < i} = τ ⁻¹' (set.Iio i) := rfl,
    rw [h_lt_eq_preimage, h_Iio_eq_Iic],
    exact f.mono (lub_Iio_le i hi'_lub) _ (hτ.measurable_set_le i'), },
end

lemma is_stopping_time.measurable_set_ge (hτ : is_stopping_time f τ) (i : ι) :
  measurable_set[f i] {ω | i ≤ τ ω} :=
begin
  have : {ω | i ≤ τ ω} = {ω | τ ω < i}ᶜ,
  { ext1 ω, simp only [set.mem_set_of_eq, set.mem_compl_eq, not_lt], },
  rw this,
  exact (hτ.measurable_set_lt i).compl,
end

lemma is_stopping_time.measurable_set_eq (hτ : is_stopping_time f τ) (i : ι) :
  measurable_set[f i] {ω | τ ω = i} :=
begin
  have : {ω | τ ω = i} = {ω | τ ω ≤ i} ∩ {ω | τ ω ≥ i},
  { ext1 ω, simp only [set.mem_set_of_eq, ge_iff_le, set.mem_inter_eq, le_antisymm_iff], },
  rw this,
  exact (hτ.measurable_set_le i).inter (hτ.measurable_set_ge i),
end

lemma is_stopping_time.measurable_set_eq_le (hτ : is_stopping_time f τ) {i j : ι} (hle : i ≤ j) :
  measurable_set[f j] {ω | τ ω = i} :=
f.mono hle _ $ hτ.measurable_set_eq i

lemma is_stopping_time.measurable_set_lt_le (hτ : is_stopping_time f τ) {i j : ι} (hle : i ≤ j) :
  measurable_set[f j] {ω | τ ω < i} :=
f.mono hle _ $ hτ.measurable_set_lt i

end topological_space

end linear_order

section countable

lemma is_stopping_time_of_measurable_set_eq [preorder ι] [countable ι]
  {f : filtration ι m} {τ : Ω → ι} (hτ : ∀ i, measurable_set[f i] {ω | τ ω = i}) :
  is_stopping_time f τ :=
begin
  intro i,
  rw show {ω | τ ω ≤ i} = ⋃ k ≤ i, {ω | τ ω = k}, by { ext, simp },
  refine measurable_set.bUnion (set.to_countable _) (λ k hk, _),
  exact f.mono hk _ (hτ k),
end

end countable

end measurable_set

namespace is_stopping_time

protected lemma max [linear_order ι] {f : filtration ι m} {τ π : Ω → ι}
  (hτ : is_stopping_time f τ) (hπ : is_stopping_time f π) :
  is_stopping_time f (λ ω, max (τ ω) (π ω)) :=
begin
  intro i,
  simp_rw [max_le_iff, set.set_of_and],
  exact (hτ i).inter (hπ i),
end

protected lemma max_const [linear_order ι] {f : filtration ι m} {τ : Ω → ι}
  (hτ : is_stopping_time f τ) (i : ι) :
  is_stopping_time f (λ ω, max (τ ω) i) :=
hτ.max (is_stopping_time_const f i)

protected lemma min [linear_order ι] {f : filtration ι m} {τ π : Ω → ι}
  (hτ : is_stopping_time f τ) (hπ : is_stopping_time f π) :
  is_stopping_time f (λ ω, min (τ ω) (π ω)) :=
begin
  intro i,
  simp_rw [min_le_iff, set.set_of_or],
  exact (hτ i).union (hπ i),
end

protected lemma min_const [linear_order ι] {f : filtration ι m} {τ : Ω → ι}
  (hτ : is_stopping_time f τ) (i : ι) :
  is_stopping_time f (λ ω, min (τ ω) i) :=
hτ.min (is_stopping_time_const f i)

lemma add_const [add_group ι] [preorder ι] [covariant_class ι ι (function.swap (+)) (≤)]
  [covariant_class ι ι (+) (≤)]
  {f : filtration ι m} {τ : Ω → ι} (hτ : is_stopping_time f τ) {i : ι} (hi : 0 ≤ i) :
  is_stopping_time f (λ ω, τ ω + i) :=
begin
  intro j,
  simp_rw [← le_sub_iff_add_le],
  exact f.mono (sub_le_self j hi) _ (hτ (j - i)),
end

lemma add_const_nat
  {f : filtration ℕ m} {τ : Ω → ℕ} (hτ : is_stopping_time f τ) {i : ℕ} :
  is_stopping_time f (λ ω, τ ω + i) :=
begin
  refine is_stopping_time_of_measurable_set_eq (λ j, _),
  by_cases hij : i ≤ j,
  { simp_rw [eq_comm, ← nat.sub_eq_iff_eq_add hij, eq_comm],
    exact f.mono (j.sub_le i) _ (hτ.measurable_set_eq (j - i)) },
  { rw not_le at hij,
    convert measurable_set.empty,
    ext ω,
    simp only [set.mem_empty_eq, iff_false],
    rintro (hx : τ ω + i = j),
    linarith },
end

-- generalize to certain countable type?
lemma add
  {f : filtration ℕ m} {τ π : Ω → ℕ} (hτ : is_stopping_time f τ) (hπ : is_stopping_time f π) :
  is_stopping_time f (τ + π) :=
begin
  intro i,
  rw (_ : {ω | (τ + π) ω ≤ i} = ⋃ k ≤ i, {ω | π ω = k} ∩ {ω | τ ω + k ≤ i}),
  { exact measurable_set.Union (λ k, measurable_set.Union
      (λ hk, (hπ.measurable_set_eq_le hk).inter (hτ.add_const_nat i))) },
  ext ω,
  simp only [pi.add_apply, set.mem_set_of_eq, set.mem_Union, set.mem_inter_eq, exists_prop],
  refine ⟨λ h, ⟨π ω, by linarith, rfl, h⟩, _⟩,
  rintro ⟨j, hj, rfl, h⟩,
  assumption
end

section preorder

variables [preorder ι] {f : filtration ι m} {τ π : Ω → ι}

/-- The associated σ-algebra with a stopping time. -/
protected def measurable_space (hτ : is_stopping_time f τ) : measurable_space Ω :=
{ measurable_set' := λ s, ∀ i : ι, measurable_set[f i] (s ∩ {ω | τ ω ≤ i}),
  measurable_set_empty :=
    λ i, (set.empty_inter {ω | τ ω ≤ i}).symm ▸ @measurable_set.empty _ (f i),
  measurable_set_compl := λ s hs i,
    begin
      rw (_ : sᶜ ∩ {ω | τ ω ≤ i} = (sᶜ ∪ {ω | τ ω ≤ i}ᶜ) ∩ {ω | τ ω ≤ i}),
      { refine measurable_set.inter _ _,
        { rw ← set.compl_inter,
          exact (hs i).compl },
        { exact hτ i} },
      { rw set.union_inter_distrib_right,
        simp only [set.compl_inter_self, set.union_empty] }
    end,
  measurable_set_Union := λ s hs i,
    begin
      rw forall_swap at hs,
      rw set.Union_inter,
      exact measurable_set.Union (hs i),
    end }

protected lemma measurable_set (hτ : is_stopping_time f τ) (s : set Ω) :
  measurable_set[hτ.measurable_space] s ↔
  ∀ i : ι, measurable_set[f i] (s ∩ {ω | τ ω ≤ i}) :=
iff.rfl

lemma measurable_space_mono
  (hτ : is_stopping_time f τ) (hπ : is_stopping_time f π) (hle : τ ≤ π) :
  hτ.measurable_space ≤ hπ.measurable_space :=
begin
  intros s hs i,
  rw (_ : s ∩ {ω | π ω ≤ i} = s ∩ {ω | τ ω ≤ i} ∩ {ω | π ω ≤ i}),
  { exact (hs i).inter (hπ i) },
  { ext,
    simp only [set.mem_inter_eq, iff_self_and, and.congr_left_iff, set.mem_set_of_eq],
    intros hle' _,
    exact le_trans (hle _) hle' },
end

lemma measurable_space_le_of_countable [countable ι] (hτ : is_stopping_time f τ) :
  hτ.measurable_space ≤ m :=
begin
  intros s hs,
  change ∀ i, measurable_set[f i] (s ∩ {ω | τ ω ≤ i}) at hs,
  rw (_ : s = ⋃ i, s ∩ {ω | τ ω ≤ i}),
  { exact measurable_set.Union (λ i, f.le i _ (hs i)) },
  { ext ω, split; rw set.mem_Union,
    { exact λ hx, ⟨τ ω, hx, le_rfl⟩ },
    { rintro ⟨_, hx, _⟩,
      exact hx } }
end

lemma measurable_space_le' [is_countably_generated (at_top : filter ι)] [(at_top : filter ι).ne_bot]
  (hτ : is_stopping_time f τ) :
  hτ.measurable_space ≤ m :=
begin
  intros s hs,
  change ∀ i, measurable_set[f i] (s ∩ {ω | τ ω ≤ i}) at hs,
  obtain ⟨seq : ℕ → ι, h_seq_tendsto⟩ := at_top.exists_seq_tendsto,
  rw (_ : s = ⋃ n, s ∩ {ω | τ ω ≤ seq n}),
  { exact measurable_set.Union (λ i, f.le (seq i) _ (hs (seq i))), },
  { ext ω, split; rw set.mem_Union,
    { intros hx,
      suffices : ∃ i, τ ω ≤ seq i, from ⟨this.some, hx, this.some_spec⟩,
      rw tendsto_at_top at h_seq_tendsto,
      exact (h_seq_tendsto (τ ω)).exists, },
    { rintro ⟨_, hx, _⟩,
      exact hx }, },
  all_goals { apply_instance, },
end

lemma measurable_space_le {ι} [semilattice_sup ι] {f : filtration ι m} {τ : Ω → ι}
  [is_countably_generated (at_top : filter ι)] (hτ : is_stopping_time f τ) :
  hτ.measurable_space ≤ m :=
begin
  casesI is_empty_or_nonempty ι,
  { haveI : is_empty Ω := ⟨λ ω, is_empty.false (τ ω)⟩,
    intros s hsτ,
    suffices hs : s = ∅, by { rw hs, exact measurable_set.empty, },
    haveI : unique (set Ω) := set.unique_empty,
    rw [unique.eq_default s, unique.eq_default ∅], },
  exact measurable_space_le' hτ,
end

example {f : filtration ℕ m} {τ : Ω → ℕ} (hτ : is_stopping_time f τ) : hτ.measurable_space ≤ m :=
hτ.measurable_space_le

example {f : filtration ℝ m} {τ : Ω → ℝ} (hτ : is_stopping_time f τ) : hτ.measurable_space ≤ m :=
hτ.measurable_space_le

@[simp] lemma measurable_space_const (f : filtration ι m) (i : ι) :
  (is_stopping_time_const f i).measurable_space = f i :=
begin
  ext1 s,
  change measurable_set[(is_stopping_time_const f i).measurable_space] s ↔ measurable_set[f i] s,
  rw is_stopping_time.measurable_set,
  split; intro h,
  { specialize h i,
    simpa only [le_refl, set.set_of_true, set.inter_univ] using h, },
  { intro j,
    by_cases hij : i ≤ j,
    { simp only [hij, set.set_of_true, set.inter_univ],
      exact f.mono hij _ h, },
    { simp only [hij, set.set_of_false, set.inter_empty, measurable_set.empty], }, },
end

lemma measurable_set_inter_eq_iff (hτ : is_stopping_time f τ) (s : set Ω) (i : ι) :
  measurable_set[hτ.measurable_space] (s ∩ {ω | τ ω = i})
    ↔ measurable_set[f i] (s ∩ {ω | τ ω = i}) :=
begin
  have : ∀ j, ({ω : Ω | τ ω = i} ∩ {ω : Ω | τ ω ≤ j}) = {ω : Ω | τ ω = i} ∩ {ω | i ≤ j},
  { intro j,
    ext1 ω,
    simp only [set.mem_inter_eq, set.mem_set_of_eq, and.congr_right_iff],
    intro hxi,
    rw hxi, },
  split; intro h,
  { specialize h i,
    simpa only [set.inter_assoc, this, le_refl, set.set_of_true, set.inter_univ] using h, },
  { intro j,
    rw [set.inter_assoc, this],
    by_cases hij : i ≤ j,
    { simp only [hij, set.set_of_true, set.inter_univ],
      exact f.mono hij _ h, },
    { simp [hij], }, },
end

lemma measurable_space_le_of_le_const (hτ : is_stopping_time f τ) {i : ι} (hτ_le : ∀ ω, τ ω ≤ i) :
  hτ.measurable_space ≤ f i :=
(measurable_space_mono hτ _ hτ_le).trans (measurable_space_const _ _).le

<<<<<<< HEAD
lemma measurable_space_le_of_le (hτ : is_stopping_time f τ) {n : ι} (hτ_le : ∀ x, τ x ≤ n) :
=======
lemma measurable_space_le_of_le (hτ : is_stopping_time f τ) {n : ι} (hτ_le : ∀ ω, τ ω ≤ n) :
>>>>>>> 7fd4a0bf
  hτ.measurable_space ≤ m :=
(hτ.measurable_space_le_of_le_const hτ_le).trans (f.le n)

lemma le_measurable_space_of_const_le (hτ : is_stopping_time f τ) {i : ι} (hτ_le : ∀ ω, i ≤ τ ω) :
  f i ≤ hτ.measurable_space :=
(measurable_space_const _ _).symm.le.trans (measurable_space_mono _ hτ hτ_le)

end preorder

instance sigma_finite_stopping_time {ι} [semilattice_sup ι] [order_bot ι]
  [(filter.at_top : filter ι).is_countably_generated]
  {μ : measure Ω} {f : filtration ι m} {τ : Ω → ι}
  [sigma_finite_filtration μ f] (hτ : is_stopping_time f τ) :
  sigma_finite (μ.trim hτ.measurable_space_le) :=
begin
  refine sigma_finite_trim_mono hτ.measurable_space_le _,
  { exact f ⊥, },
  { exact hτ.le_measurable_space_of_const_le (λ _, bot_le), },
  { apply_instance, },
end

instance sigma_finite_stopping_time_of_le {ι} [semilattice_sup ι] [order_bot ι]
  {μ : measure Ω} {f : filtration ι m} {τ : Ω → ι}
<<<<<<< HEAD
  [sigma_finite_filtration μ f] (hτ : is_stopping_time f τ) {n : ι} (hτ_le : ∀ x, τ x ≤ n) :
=======
  [sigma_finite_filtration μ f] (hτ : is_stopping_time f τ) {n : ι} (hτ_le : ∀ ω, τ ω ≤ n) :
>>>>>>> 7fd4a0bf
  sigma_finite (μ.trim (hτ.measurable_space_le_of_le hτ_le)) :=
begin
  refine sigma_finite_trim_mono (hτ.measurable_space_le_of_le hτ_le) _,
  { exact f ⊥, },
  { exact hτ.le_measurable_space_of_const_le (λ _, bot_le), },
  { apply_instance, },
end

section linear_order

variables [linear_order ι] {f : filtration ι m} {τ π : Ω → ι}

protected lemma measurable_set_le' (hτ : is_stopping_time f τ) (i : ι) :
  measurable_set[hτ.measurable_space] {ω | τ ω ≤ i} :=
begin
  intro j,
  have : {ω : Ω | τ ω ≤ i} ∩ {ω : Ω | τ ω ≤ j} = {ω : Ω | τ ω ≤ min i j},
  { ext1 ω, simp only [set.mem_inter_eq, set.mem_set_of_eq, le_min_iff], },
  rw this,
  exact f.mono (min_le_right i j) _ (hτ _),
end

protected lemma measurable_set_gt' (hτ : is_stopping_time f τ) (i : ι) :
  measurable_set[hτ.measurable_space] {ω | i < τ ω} :=
begin
  have : {ω : Ω | i < τ ω} = {ω : Ω | τ ω ≤ i}ᶜ, by { ext1 ω, simp, },
  rw this,
  exact (hτ.measurable_set_le' i).compl,
end

protected lemma measurable_set_eq' [topological_space ι] [order_topology ι]
  [first_countable_topology ι]
  (hτ : is_stopping_time f τ) (i : ι) :
  measurable_set[hτ.measurable_space] {ω | τ ω = i} :=
begin
  rw [← set.univ_inter {ω | τ ω = i}, measurable_set_inter_eq_iff, set.univ_inter],
  exact hτ.measurable_set_eq i,
end

protected lemma measurable_set_ge' [topological_space ι] [order_topology ι]
  [first_countable_topology ι]
  (hτ : is_stopping_time f τ) (i : ι) :
  measurable_set[hτ.measurable_space] {ω | i ≤ τ ω} :=
begin
  have : {ω | i ≤ τ ω} = {ω | τ ω = i} ∪ {ω | i < τ ω},
  { ext1 ω,
    simp only [le_iff_lt_or_eq, set.mem_set_of_eq, set.mem_union_eq],
    rw [@eq_comm _ i, or_comm], },
  rw this,
  exact (hτ.measurable_set_eq' i).union (hτ.measurable_set_gt' i),
end

protected lemma measurable_set_lt' [topological_space ι] [order_topology ι]
  [first_countable_topology ι]
  (hτ : is_stopping_time f τ) (i : ι) :
  measurable_set[hτ.measurable_space] {ω | τ ω < i} :=
begin
  have : {ω | τ ω < i} = {ω | τ ω ≤ i} \ {ω | τ ω = i},
  { ext1 ω,
    simp only [lt_iff_le_and_ne, set.mem_set_of_eq, set.mem_diff], },
  rw this,
  exact (hτ.measurable_set_le' i).diff (hτ.measurable_set_eq' i),
end

section countable

protected lemma measurable_set_eq_of_countable_range'
  (hτ : is_stopping_time f τ) (h_countable : (set.range τ).countable) (i : ι) :
  measurable_set[hτ.measurable_space] {ω | τ ω = i} :=
begin
  rw [← set.univ_inter {ω | τ ω = i}, measurable_set_inter_eq_iff, set.univ_inter],
  exact hτ.measurable_set_eq_of_countable_range h_countable i,
end

protected lemma measurable_set_eq_of_countable' [countable ι] (hτ : is_stopping_time f τ) (i : ι) :
  measurable_set[hτ.measurable_space] {ω | τ ω = i} :=
hτ.measurable_set_eq_of_countable_range' (set.to_countable _) i

protected lemma measurable_set_ge_of_countable_range'
  (hτ : is_stopping_time f τ) (h_countable : (set.range τ).countable) (i : ι) :
  measurable_set[hτ.measurable_space] {ω | i ≤ τ ω} :=
begin
  have : {ω | i ≤ τ ω} = {ω | τ ω = i} ∪ {ω | i < τ ω},
  { ext1 ω,
    simp only [le_iff_lt_or_eq, set.mem_set_of_eq, set.mem_union_eq],
    rw [@eq_comm _ i, or_comm], },
  rw this,
  exact (hτ.measurable_set_eq_of_countable_range' h_countable i).union (hτ.measurable_set_gt' i),
end

protected lemma measurable_set_ge_of_countable' [countable ι] (hτ : is_stopping_time f τ) (i : ι) :
  measurable_set[hτ.measurable_space] {ω | i ≤ τ ω} :=
hτ.measurable_set_ge_of_countable_range' (set.to_countable _) i

protected lemma measurable_set_lt_of_countable_range'
  (hτ : is_stopping_time f τ) (h_countable : (set.range τ).countable) (i : ι) :
  measurable_set[hτ.measurable_space] {ω | τ ω < i} :=
begin
  have : {ω | τ ω < i} = {ω | τ ω ≤ i} \ {ω | τ ω = i},
  { ext1 ω,
    simp only [lt_iff_le_and_ne, set.mem_set_of_eq, set.mem_diff], },
  rw this,
  exact (hτ.measurable_set_le' i).diff (hτ.measurable_set_eq_of_countable_range' h_countable i),
end

protected lemma measurable_set_lt_of_countable' [countable ι] (hτ : is_stopping_time f τ) (i : ι) :
  measurable_set[hτ.measurable_space] {ω | τ ω < i} :=
hτ.measurable_set_lt_of_countable_range' (set.to_countable _) i

protected lemma measurable_space_le_of_countable_range (hτ : is_stopping_time f τ)
  (h_countable : (set.range τ).countable) :
  hτ.measurable_space ≤ m :=
begin
  intros s hs,
  change ∀ i, measurable_set[f i] (s ∩ {ω | τ ω ≤ i}) at hs,
  rw (_ : s = ⋃ (i ∈ set.range τ), s ∩ {ω | τ ω ≤ i}),
  { exact measurable_set.bUnion h_countable (λ i _, f.le i _ (hs i)), },
  { ext ω,
    split; rw set.mem_Union,
    { exact λ hx, ⟨τ ω, by simpa using hx⟩,},
    { rintro ⟨i, hx⟩,
      simp only [set.mem_range, set.Union_exists, set.mem_Union, set.mem_inter_eq,
        set.mem_set_of_eq, exists_prop, exists_and_distrib_right] at hx,
      exact hx.1.2, } }
end

end countable

protected lemma measurable [topological_space ι] [measurable_space ι]
  [borel_space ι] [order_topology ι] [second_countable_topology ι]
  (hτ : is_stopping_time f τ) :
  measurable[hτ.measurable_space] τ :=
@measurable_of_Iic ι Ω _ _ _ hτ.measurable_space _ _ _ _ (λ i, hτ.measurable_set_le' i)

protected lemma measurable_of_le [topological_space ι] [measurable_space ι]
  [borel_space ι] [order_topology ι] [second_countable_topology ι]
  (hτ : is_stopping_time f τ) {i : ι} (hτ_le : ∀ ω, τ ω ≤ i) :
  measurable[f i] τ :=
hτ.measurable.mono (measurable_space_le_of_le_const _ hτ_le) le_rfl

lemma measurable_space_min (hτ : is_stopping_time f τ) (hπ : is_stopping_time f π) :
  (hτ.min hπ).measurable_space = hτ.measurable_space ⊓ hπ.measurable_space :=
begin
  refine le_antisymm _ _,
  { exact le_inf (measurable_space_mono _ hτ (λ _, min_le_left _ _))
      (measurable_space_mono _ hπ (λ _, min_le_right _ _)), },
  { intro s,
    change measurable_set[hτ.measurable_space] s ∧ measurable_set[hπ.measurable_space] s
      → measurable_set[(hτ.min hπ).measurable_space] s,
    simp_rw is_stopping_time.measurable_set,
    have : ∀ i, {ω | min (τ ω) (π ω) ≤ i} = {ω | τ ω ≤ i} ∪ {ω | π ω ≤ i},
    { intro i, ext1 ω, simp, },
    simp_rw [this, set.inter_union_distrib_left],
    exact λ h i, (h.left i).union (h.right i), },
end

lemma measurable_set_min_iff (hτ : is_stopping_time f τ) (hπ : is_stopping_time f π) (s : set Ω) :
  measurable_set[(hτ.min hπ).measurable_space] s
    ↔ measurable_set[hτ.measurable_space] s ∧ measurable_set[hπ.measurable_space] s :=
by { rw measurable_space_min, refl, }

lemma measurable_space_min_const (hτ : is_stopping_time f τ) {i : ι} :
  (hτ.min_const i).measurable_space = hτ.measurable_space ⊓ f i :=
by rw [hτ.measurable_space_min (is_stopping_time_const _ i), measurable_space_const]

lemma measurable_set_min_const_iff (hτ : is_stopping_time f τ) (s : set Ω)
  {i : ι} :
  measurable_set[(hτ.min_const i).measurable_space] s
    ↔ measurable_set[hτ.measurable_space] s ∧ measurable_set[f i] s :=
by rw [measurable_space_min_const, measurable_space.measurable_set_inf]

lemma measurable_set_inter_le [topological_space ι] [second_countable_topology ι] [order_topology ι]
  [measurable_space ι] [borel_space ι]
  (hτ : is_stopping_time f τ) (hπ : is_stopping_time f π) (s : set Ω)
  (hs : measurable_set[hτ.measurable_space] s) :
  measurable_set[(hτ.min hπ).measurable_space] (s ∩ {ω | τ ω ≤ π ω}) :=
begin
  simp_rw is_stopping_time.measurable_set at ⊢ hs,
  intro i,
  have : (s ∩ {ω | τ ω ≤ π ω} ∩ {ω | min (τ ω) (π ω) ≤ i})
    = (s ∩ {ω | τ ω ≤ i}) ∩ {ω | min (τ ω) (π ω) ≤ i} ∩ {ω | min (τ ω) i ≤ min (min (τ ω) (π ω)) i},
  { ext1 ω,
    simp only [min_le_iff, set.mem_inter_eq, set.mem_set_of_eq, le_min_iff, le_refl, true_and,
      and_true, true_or, or_true],
    by_cases hτi : τ ω ≤ i,
    { simp only [hτi, true_or, and_true, and.congr_right_iff],
      intro hx,
      split; intro h,
      { exact or.inl h, },
      { cases h,
        { exact h, },
        { exact hτi.trans h, }, }, },
    simp only [hτi, false_or, and_false, false_and, iff_false, not_and, not_le, and_imp],
    refine λ hx hτ_le_π, lt_of_lt_of_le _ hτ_le_π,
    rw ← not_le,
    exact hτi, },
  rw this,
  refine ((hs i).inter ((hτ.min hπ) i)).inter _,
  apply measurable_set_le,
  { exact (hτ.min_const i).measurable_of_le (λ _, min_le_right _ _), },
  { exact ((hτ.min hπ).min_const i).measurable_of_le (λ _, min_le_right _ _),  },
end

lemma measurable_set_inter_le_iff [topological_space ι]
  [second_countable_topology ι] [order_topology ι] [measurable_space ι] [borel_space ι]
  (hτ : is_stopping_time f τ) (hπ : is_stopping_time f π)
  (s : set Ω) :
  measurable_set[hτ.measurable_space] (s ∩ {ω | τ ω ≤ π ω})
    ↔ measurable_set[(hτ.min hπ).measurable_space] (s ∩ {ω | τ ω ≤ π ω}) :=
begin
  split; intro h,
  { have : s ∩ {ω | τ ω ≤ π ω} = s ∩ {ω | τ ω ≤ π ω} ∩ {ω | τ ω ≤ π ω},
      by rw [set.inter_assoc, set.inter_self],
    rw this,
    exact measurable_set_inter_le _ _ _ h, },
  { rw measurable_set_min_iff at h,
    exact h.1, },
end

lemma measurable_set_inter_le_const_iff (hτ : is_stopping_time f τ) (s : set Ω) (i : ι) :
<<<<<<< HEAD
  measurable_set[hτ.measurable_space] (s ∩ {x | τ x ≤ i})
    ↔ measurable_set[(hτ.min_const i).measurable_space] (s ∩ {x | τ x ≤ i}) :=
=======
  measurable_set[hτ.measurable_space] (s ∩ {ω | τ ω ≤ i})
    ↔ measurable_set[(hτ.min_const i).measurable_space] (s ∩ {ω | τ ω ≤ i}) :=
>>>>>>> 7fd4a0bf
begin
  rw [is_stopping_time.measurable_set_min_iff hτ (is_stopping_time_const _ i),
    is_stopping_time.measurable_space_const, is_stopping_time.measurable_set],
  refine ⟨λ h, ⟨h, _⟩, λ h j, h.1 j⟩,
  specialize h i,
  rwa [set.inter_assoc, set.inter_self] at h,
end

lemma measurable_set_le_stopping_time [topological_space ι]
  [second_countable_topology ι] [order_topology ι] [measurable_space ι] [borel_space ι]
  (hτ : is_stopping_time f τ) (hπ : is_stopping_time f π) :
  measurable_set[hτ.measurable_space] {ω | τ ω ≤ π ω} :=
begin
  rw hτ.measurable_set,
  intro j,
  have : {ω | τ ω ≤ π ω} ∩ {ω | τ ω ≤ j} = {ω | min (τ ω) j ≤ min (π ω) j} ∩ {ω | τ ω ≤ j},
  { ext1 ω,
    simp only [set.mem_inter_eq, set.mem_set_of_eq, min_le_iff, le_min_iff, le_refl, and_true,
      and.congr_left_iff],
    intro h,
    simp only [h, or_self, and_true],
    by_cases hj : j ≤ π ω,
    { simp only [hj, h.trans hj, or_self], },
    { simp only [hj, or_false], }, },
  rw this,
  refine measurable_set.inter _ (hτ.measurable_set_le j),
  apply measurable_set_le,
  { exact (hτ.min_const j).measurable_of_le (λ _, min_le_right _ _), },
  { exact (hπ.min_const j).measurable_of_le (λ _, min_le_right _ _), },
end

lemma measurable_set_stopping_time_le [topological_space ι]
  [second_countable_topology ι] [order_topology ι] [measurable_space ι] [borel_space ι]
  (hτ : is_stopping_time f τ) (hπ : is_stopping_time f π) :
  measurable_set[hπ.measurable_space] {ω | τ ω ≤ π ω} :=
begin
  suffices : measurable_set[(hτ.min hπ).measurable_space] {ω : Ω | τ ω ≤ π ω},
    by { rw measurable_set_min_iff hτ hπ at this, exact this.2, },
  rw [← set.univ_inter {ω : Ω | τ ω ≤ π ω}, ← hτ.measurable_set_inter_le_iff hπ, set.univ_inter],
  exact measurable_set_le_stopping_time hτ hπ,
end

lemma measurable_set_eq_stopping_time [add_group ι]
  [topological_space ι] [measurable_space ι] [borel_space ι] [order_topology ι]
  [measurable_singleton_class ι] [second_countable_topology ι] [has_measurable_sub₂ ι]
  (hτ : is_stopping_time f τ) (hπ : is_stopping_time f π) :
  measurable_set[hτ.measurable_space] {ω | τ ω = π ω} :=
begin
  rw hτ.measurable_set,
  intro j,
  have : {ω | τ ω = π ω} ∩ {ω | τ ω ≤ j}
    = {ω | min (τ ω) j = min (π ω) j} ∩ {ω | τ ω ≤ j} ∩ {ω | π ω ≤ j},
  { ext1 ω,
    simp only [set.mem_inter_eq, set.mem_set_of_eq],
    refine ⟨λ h, ⟨⟨_, h.2⟩, _⟩, λ h, ⟨_, h.1.2⟩⟩,
    { rw h.1, },
    { rw ← h.1, exact h.2, },
    { cases h with h' hσ_le,
      cases h' with h_eq hτ_le,
      rwa [min_eq_left hτ_le, min_eq_left hσ_le] at h_eq, }, },
  rw this,
  refine measurable_set.inter (measurable_set.inter _ (hτ.measurable_set_le j))
    (hπ.measurable_set_le j),
  apply measurable_set_eq_fun,
  { exact (hτ.min_const j).measurable_of_le (λ _, min_le_right _ _), },
  { exact (hπ.min_const j).measurable_of_le (λ _, min_le_right _ _), },
end

lemma measurable_set_eq_stopping_time_of_countable [countable ι]
  [topological_space ι] [measurable_space ι] [borel_space ι] [order_topology ι]
  [measurable_singleton_class ι] [second_countable_topology ι]
  (hτ : is_stopping_time f τ) (hπ : is_stopping_time f π) :
  measurable_set[hτ.measurable_space] {ω | τ ω = π ω} :=
begin
  rw hτ.measurable_set,
  intro j,
  have : {ω | τ ω = π ω} ∩ {ω | τ ω ≤ j}
    = {ω | min (τ ω) j = min (π ω) j} ∩ {ω | τ ω ≤ j} ∩ {ω | π ω ≤ j},
  { ext1 ω,
    simp only [set.mem_inter_eq, set.mem_set_of_eq],
    refine ⟨λ h, ⟨⟨_, h.2⟩, _⟩, λ h, ⟨_, h.1.2⟩⟩,
    { rw h.1, },
    { rw ← h.1, exact h.2, },
    { cases h with h' hπ_le,
      cases h' with h_eq hτ_le,
      rwa [min_eq_left hτ_le, min_eq_left hπ_le] at h_eq, }, },
  rw this,
  refine measurable_set.inter (measurable_set.inter _ (hτ.measurable_set_le j))
    (hπ.measurable_set_le j),
  apply measurable_set_eq_fun_of_countable,
  { exact (hτ.min_const j).measurable_of_le (λ _, min_le_right _ _), },
  { exact (hπ.min_const j).measurable_of_le (λ _, min_le_right _ _), },
end

end linear_order

end is_stopping_time

section linear_order

/-! ## Stopped value and stopped process -/

/-- Given a map `u : ι → Ω → E`, its stopped value with respect to the stopping
time `τ` is the map `x ↦ u (τ ω) ω`. -/
def stopped_value (u : ι → Ω → β) (τ : Ω → ι) : Ω → β :=
λ ω, u (τ ω) ω

lemma stopped_value_const (u : ι → Ω → β) (i : ι) : stopped_value u (λ ω, i) = u i :=
rfl

variable [linear_order ι]

/-- Given a map `u : ι → Ω → E`, the stopped process with respect to `τ` is `u i ω` if
`i ≤ τ ω`, and `u (τ ω) ω` otherwise.

Intuitively, the stopped process stops evolving once the stopping time has occured. -/
def stopped_process (u : ι → Ω → β) (τ : Ω → ι) : ι → Ω → β :=
λ i ω, u (min i (τ ω)) ω

lemma stopped_process_eq_stopped_value {u : ι → Ω → β} {τ : Ω → ι} :
  stopped_process u τ = λ i, stopped_value u (λ ω, min i (τ ω)) := rfl

lemma stopped_value_stopped_process {u : ι → Ω → β} {τ σ : Ω → ι} :
  stopped_value (stopped_process u τ) σ = stopped_value u (λ ω, min (σ ω) (τ ω)) := rfl

lemma stopped_process_eq_of_le {u : ι → Ω → β} {τ : Ω → ι}
  {i : ι} {ω : Ω} (h : i ≤ τ ω) : stopped_process u τ i ω = u i ω :=
by simp [stopped_process, min_eq_left h]

lemma stopped_process_eq_of_ge {u : ι → Ω → β} {τ : Ω → ι}
  {i : ι} {ω : Ω} (h : τ ω ≤ i) : stopped_process u τ i ω = u (τ ω) ω :=
by simp [stopped_process, min_eq_right h]

section prog_measurable

variables [measurable_space ι] [topological_space ι] [order_topology ι]
  [second_countable_topology ι] [borel_space ι]
  [topological_space β]
  {u : ι → Ω → β} {τ : Ω → ι} {f : filtration ι m}

lemma prog_measurable_min_stopping_time [metrizable_space ι] (hτ : is_stopping_time f τ) :
  prog_measurable f (λ i ω, min i (τ ω)) :=
begin
  intro i,
  let m_prod : measurable_space (set.Iic i × Ω) := measurable_space.prod _ (f i),
  let m_set : ∀ t : set (set.Iic i × Ω), measurable_space t :=
    λ _, @subtype.measurable_space (set.Iic i × Ω) _ m_prod,
  let s := {p : set.Iic i × Ω | τ p.2 ≤ i},
  have hs : measurable_set[m_prod] s, from @measurable_snd (set.Iic i) Ω _ (f i) _ (hτ i),
  have h_meas_fst : ∀ t : set (set.Iic i × Ω),
      measurable[m_set t] (λ x : t, ((x : set.Iic i × Ω).fst : ι)),
    from λ t, (@measurable_subtype_coe (set.Iic i × Ω) m_prod _).fst.subtype_coe,
  apply measurable.strongly_measurable,
  refine measurable_of_restrict_of_restrict_compl hs _ _,
  { refine @measurable.min _ _ _ _ _ (m_set s) _ _ _ _ _ (h_meas_fst s) _,
    refine @measurable_of_Iic ι s _ _ _ (m_set s) _ _ _ _ (λ j, _),
    have h_set_eq : (λ x : s, τ (x : set.Iic i × Ω).snd) ⁻¹' set.Iic j
      = (λ x : s, (x : set.Iic i × Ω).snd) ⁻¹' {ω | τ ω ≤ min i j},
    { ext1 ω,
      simp only [set.mem_preimage, set.mem_Iic, iff_and_self, le_min_iff, set.mem_set_of_eq],
      exact λ _, ω.prop, },
    rw h_set_eq,
    suffices h_meas : @measurable _ _ (m_set s) (f i) (λ x : s, (x : set.Iic i × Ω).snd),
      from h_meas (f.mono (min_le_left _ _) _ (hτ.measurable_set_le (min i j))),
    exact measurable_snd.comp (@measurable_subtype_coe _ m_prod _), },
  { suffices h_min_eq_left : (λ x : sᶜ, min ↑((x : set.Iic i × Ω).fst) (τ (x : set.Iic i × Ω).snd))
      = λ x : sᶜ, ↑((x : set.Iic i × Ω).fst),
    { rw [set.restrict, h_min_eq_left],
      exact h_meas_fst _, },
    ext1 ω,
    rw min_eq_left,
    have hx_fst_le : ↑(ω : set.Iic i × Ω).fst ≤ i, from (ω : set.Iic i × Ω).fst.prop,
    refine hx_fst_le.trans (le_of_lt _),
    convert ω.prop,
    simp only [not_le, set.mem_compl_eq, set.mem_set_of_eq], },
end

lemma prog_measurable.stopped_process [metrizable_space ι]
  (h : prog_measurable f u) (hτ : is_stopping_time f τ) :
  prog_measurable f (stopped_process u τ) :=
h.comp (prog_measurable_min_stopping_time hτ) (λ i x, min_le_left _ _)

lemma prog_measurable.adapted_stopped_process [metrizable_space ι]
  (h : prog_measurable f u) (hτ : is_stopping_time f τ) :
  adapted f (stopped_process u τ) :=
(h.stopped_process hτ).adapted

lemma prog_measurable.strongly_measurable_stopped_process [metrizable_space ι]
  (hu : prog_measurable f u) (hτ : is_stopping_time f τ) (i : ι) :
  strongly_measurable (stopped_process u τ i) :=
(hu.adapted_stopped_process hτ i).mono (f.le _)

lemma strongly_measurable_stopped_value_of_le
  (h : prog_measurable f u) (hτ : is_stopping_time f τ) {n : ι} (hτ_le : ∀ ω, τ ω ≤ n) :
  strongly_measurable[f n] (stopped_value u τ) :=
begin
  have : stopped_value u τ = (λ (p : set.Iic n × Ω), u ↑(p.fst) p.snd) ∘ (λ ω, (⟨τ ω, hτ_le ω⟩, ω)),
  { ext1 ω, simp only [stopped_value, function.comp_app, subtype.coe_mk], },
  rw this,
  refine strongly_measurable.comp_measurable (h n) _,
  exact (hτ.measurable_of_le hτ_le).subtype_mk.prod_mk measurable_id,
end

lemma measurable_stopped_value [metrizable_space β] [measurable_space β] [borel_space β]
  (hf_prog : prog_measurable f u) (hτ : is_stopping_time f τ) :
  measurable[hτ.measurable_space] (stopped_value u τ) :=
begin
  have h_str_meas : ∀ i, strongly_measurable[f i] (stopped_value u (λ ω, min (τ ω) i)),
    from λ i, strongly_measurable_stopped_value_of_le hf_prog (hτ.min_const i)
      (λ _, min_le_right _ _),
  intros t ht i,
  suffices : stopped_value u τ ⁻¹' t ∩ {ω : Ω | τ ω ≤ i}
      = stopped_value u (λ ω, min (τ ω) i) ⁻¹' t ∩ {ω : Ω | τ ω ≤ i},
    by { rw this, exact ((h_str_meas i).measurable ht).inter (hτ.measurable_set_le i), },
  ext1 ω,
  simp only [stopped_value, set.mem_inter_eq, set.mem_preimage, set.mem_set_of_eq,
    and.congr_left_iff],
  intro h,
  rw min_eq_left h,
end

end prog_measurable

end linear_order

section stopped_value_of_mem_finset

variables {μ : measure Ω} {τ σ : Ω → ι} {E : Type*} {p : ℝ≥0∞} {u : ι → Ω → E}

<<<<<<< HEAD
lemma stopped_value_eq_of_mem_finset [add_comm_monoid E] {s : finset ι} (hbdd : ∀ x, τ x ∈ s) :
  stopped_value u τ = ∑ i in s, set.indicator {x | τ x = i} (u i) :=
begin
  ext y,
  rw [stopped_value, finset.sum_apply, finset.sum_indicator_eq_sum_filter],
  suffices : finset.filter (λ i, y ∈ {x : Ω | τ x = i}) s = ({τ y} : finset ι),
    by rw [this, finset.sum_singleton],
  ext1 x,
=======
lemma stopped_value_eq_of_mem_finset [add_comm_monoid E] {s : finset ι} (hbdd : ∀ ω, τ ω ∈ s) :
  stopped_value u τ = ∑ i in s, set.indicator {ω | τ ω = i} (u i) :=
begin
  ext y,
  rw [stopped_value, finset.sum_apply, finset.sum_indicator_eq_sum_filter],
  suffices : finset.filter (λ i, y ∈ {ω : Ω | τ ω = i}) s = ({τ y} : finset ι),
    by rw [this, finset.sum_singleton],
  ext1 ω,
>>>>>>> 7fd4a0bf
  simp only [set.mem_set_of_eq, finset.mem_filter, finset.mem_singleton],
  split; intro h,
  { exact h.2.symm, },
  { refine ⟨_, h.symm⟩, rw h, exact hbdd y, },
end

lemma stopped_value_eq' [preorder ι] [locally_finite_order_bot ι] [add_comm_monoid E]
<<<<<<< HEAD
  {N : ι} (hbdd : ∀ x, τ x ≤ N) :
  stopped_value u τ = ∑ i in finset.Iic N, set.indicator {x | τ x = i} (u i) :=
=======
  {N : ι} (hbdd : ∀ ω, τ ω ≤ N) :
  stopped_value u τ = ∑ i in finset.Iic N, set.indicator {ω | τ ω = i} (u i) :=
>>>>>>> 7fd4a0bf
stopped_value_eq_of_mem_finset (λ ω, finset.mem_Iic.mpr (hbdd ω))

variables [partial_order ι] {ℱ : filtration ι m} [normed_add_comm_group E]

lemma mem_ℒp_stopped_value_of_mem_finset (hτ : is_stopping_time ℱ τ) (hu : ∀ n, mem_ℒp (u n) p μ)
<<<<<<< HEAD
  {s : finset ι} (hbdd : ∀ x, τ x ∈ s)  :
=======
  {s : finset ι} (hbdd : ∀ ω, τ ω ∈ s)  :
>>>>>>> 7fd4a0bf
  mem_ℒp (stopped_value u τ) p μ :=
begin
  rw stopped_value_eq_of_mem_finset hbdd,
  swap, apply_instance,
  refine mem_ℒp_finset_sum' _ (λ i hi, mem_ℒp.indicator _ (hu i)),
  refine ℱ.le i {a : Ω | τ a = i} (hτ.measurable_set_eq_of_countable_range _ i),
<<<<<<< HEAD
  refine ((finset.finite_to_set s).subset (λ x hx, _)).countable,
  obtain ⟨y, rfl⟩ := hx,
=======
  refine ((finset.finite_to_set s).subset (λ ω hω, _)).countable,
  obtain ⟨y, rfl⟩ := hω,
>>>>>>> 7fd4a0bf
  exact hbdd y,
end

lemma mem_ℒp_stopped_value [locally_finite_order_bot ι]
<<<<<<< HEAD
  (hτ : is_stopping_time ℱ τ) (hu : ∀ n, mem_ℒp (u n) p μ) {N : ι} (hbdd : ∀ x, τ x ≤ N) :
=======
  (hτ : is_stopping_time ℱ τ) (hu : ∀ n, mem_ℒp (u n) p μ) {N : ι} (hbdd : ∀ ω, τ ω ≤ N) :
>>>>>>> 7fd4a0bf
  mem_ℒp (stopped_value u τ) p μ :=
mem_ℒp_stopped_value_of_mem_finset hτ hu (λ ω, finset.mem_Iic.mpr (hbdd ω))

lemma integrable_stopped_value_of_mem_finset (hτ : is_stopping_time ℱ τ)
<<<<<<< HEAD
  (hu : ∀ n, integrable (u n) μ) {s : finset ι} (hbdd : ∀ x, τ x ∈ s) :
=======
  (hu : ∀ n, integrable (u n) μ) {s : finset ι} (hbdd : ∀ ω, τ ω ∈ s) :
>>>>>>> 7fd4a0bf
  integrable (stopped_value u τ) μ :=
begin
  simp_rw ← mem_ℒp_one_iff_integrable at hu ⊢,
  exact mem_ℒp_stopped_value_of_mem_finset hτ hu hbdd,
end

<<<<<<< HEAD
lemma integrable_stopped_value [locally_finite_order_bot ι]
  (hτ : is_stopping_time ℱ τ) (hu : ∀ n, integrable (u n) μ) {N : ι} (hbdd : ∀ x, τ x ≤ N) :
  integrable (stopped_value u τ) μ :=
integrable_stopped_value_of_mem_finset hτ hu (λ ω, finset.mem_Iic.mpr (hbdd ω))

=======
variables (ι)

lemma integrable_stopped_value [locally_finite_order_bot ι]
  (hτ : is_stopping_time ℱ τ) (hu : ∀ n, integrable (u n) μ) {N : ι} (hbdd : ∀ ω, τ ω ≤ N) :
  integrable (stopped_value u τ) μ :=
integrable_stopped_value_of_mem_finset hτ hu (λ ω, finset.mem_Iic.mpr (hbdd ω))
>>>>>>> 7fd4a0bf
end stopped_value_of_mem_finset


section nat
/-! ### Filtrations indexed by `ℕ` -/

open filtration

variables {f : filtration ℕ m} {u : ℕ → Ω → β} {τ π : Ω → ℕ}

lemma stopped_value_sub_eq_sum [add_comm_group β] (hle : τ ≤ π) :
  stopped_value u π - stopped_value u τ =
  λ ω, (∑ i in finset.Ico (τ ω) (π ω), (u (i + 1) - u i)) ω :=
begin
  ext ω,
  rw [finset.sum_Ico_eq_sub _ (hle ω), finset.sum_range_sub, finset.sum_range_sub],
  simp [stopped_value],
end

lemma stopped_value_sub_eq_sum' [add_comm_group β] (hle : τ ≤ π) {N : ℕ} (hbdd : ∀ ω, π ω ≤ N) :
  stopped_value u π - stopped_value u τ =
  λ ω, (∑ i in finset.range (N + 1),
    set.indicator {ω | τ ω ≤ i ∧ i < π ω} (u (i + 1) - u i)) ω :=
begin
  rw stopped_value_sub_eq_sum hle,
  ext ω,
  simp only [finset.sum_apply, finset.sum_indicator_eq_sum_filter],
  refine finset.sum_congr _ (λ _ _, rfl),
  ext i,
  simp only [finset.mem_filter, set.mem_set_of_eq, finset.mem_range, finset.mem_Ico],
  exact ⟨λ h, ⟨lt_trans h.2 (nat.lt_succ_iff.2 $ hbdd _), h⟩, λ h, h.2⟩
end

section add_comm_monoid

variables [add_comm_monoid β]

/-- For filtrations indexed by `ℕ`, `adapted` and `prog_measurable` are equivalent. This lemma
provides `adapted f u → prog_measurable f u`. See `prog_measurable.adapted` for the reverse
direction, which is true more generally. -/
lemma adapted.prog_measurable_of_nat [topological_space β] [has_continuous_add β]
  (h : adapted f u) : prog_measurable f u :=
begin
  intro i,
  have : (λ p : ↥(set.Iic i) × Ω, u ↑(p.fst) p.snd)
    = λ p : ↥(set.Iic i) × Ω, ∑ j in finset.range (i + 1), if ↑p.fst = j then u j p.snd else 0,
  { ext1 p,
    rw finset.sum_ite_eq,
    have hp_mem : (p.fst : ℕ) ∈ finset.range (i + 1) := finset.mem_range_succ_iff.mpr p.fst.prop,
    simp only [hp_mem, if_true], },
  rw this,
  refine finset.strongly_measurable_sum _ (λ j hj, strongly_measurable.ite _ _ _),
  { suffices h_meas : measurable[measurable_space.prod _ (f i)]
        (λ a : ↥(set.Iic i) × Ω, (a.fst : ℕ)),
      from h_meas (measurable_set_singleton j),
    exact measurable_fst.subtype_coe, },
  { have h_le : j ≤ i, from finset.mem_range_succ_iff.mp hj,
    exact (strongly_measurable.mono (h j) (f.mono h_le)).comp_measurable measurable_snd, },
  { exact strongly_measurable_const, },
end

/-- For filtrations indexed by `ℕ`, the stopped process obtained from an adapted process is
adapted. -/
lemma adapted.stopped_process_of_nat [topological_space β] [has_continuous_add β]
  (hu : adapted f u) (hτ : is_stopping_time f τ) :
  adapted f (stopped_process u τ) :=
(hu.prog_measurable_of_nat.stopped_process hτ).adapted

lemma adapted.strongly_measurable_stopped_process_of_nat [topological_space β]
  [has_continuous_add β]
  (hτ : is_stopping_time f τ) (hu : adapted f u) (n : ℕ) :
  strongly_measurable (stopped_process u τ n) :=
hu.prog_measurable_of_nat.strongly_measurable_stopped_process hτ n

lemma stopped_value_eq {N : ℕ} (hbdd : ∀ ω, τ ω ≤ N) :
  stopped_value u τ =
  λ x, (∑ i in finset.range (N + 1), set.indicator {ω | τ ω = i} (u i)) x :=
stopped_value_eq_of_mem_finset (λ ω, finset.mem_range_succ_iff.mpr (hbdd ω))

lemma stopped_process_eq (n : ℕ) :
  stopped_process u τ n =
  set.indicator {a | n ≤ τ a} (u n) +
    ∑ i in finset.range n, set.indicator {ω | τ ω = i} (u i) :=
begin
  ext ω,
  rw [pi.add_apply, finset.sum_apply],
  cases le_or_lt n (τ ω),
  { rw [stopped_process_eq_of_le h, set.indicator_of_mem, finset.sum_eq_zero, add_zero],
    { intros m hm,
      rw finset.mem_range at hm,
      exact set.indicator_of_not_mem ((lt_of_lt_of_le hm h).ne.symm) _ },
    { exact h } },
  { rw [stopped_process_eq_of_ge (le_of_lt h), finset.sum_eq_single_of_mem (τ ω)],
    { rw [set.indicator_of_not_mem, zero_add, set.indicator_of_mem],
      { exact rfl }, -- refl does not work
      { exact not_le.2 h } },
    { rwa [finset.mem_range] },
    { intros b hb hneq,
      rw set.indicator_of_not_mem,
      exact hneq.symm } },
end

lemma stopped_process_eq' (n : ℕ) :
  stopped_process u τ n =
  set.indicator {a | n + 1 ≤ τ a} (u n) +
    ∑ i in finset.range (n + 1), set.indicator {a | τ a = i} (u i) :=
begin
  have : {a | n ≤ τ a}.indicator (u n) =
    {a | n + 1 ≤ τ a}.indicator (u n) + {a | τ a = n}.indicator (u n),
  { ext x,
    rw [add_comm, pi.add_apply, ← set.indicator_union_of_not_mem_inter],
    { simp_rw [@eq_comm _ _ n, @le_iff_eq_or_lt _ _ n, nat.succ_le_iff],
      refl },
    { rintro ⟨h₁, h₂⟩,
      exact (nat.succ_le_iff.1 h₂).ne h₁.symm } },
  rw [stopped_process_eq, this, finset.sum_range_succ_comm, ← add_assoc],
end

end add_comm_monoid

section normed_add_comm_group

variables [normed_add_comm_group β] {p : ℝ≥0∞} {μ : measure Ω}

lemma mem_ℒp_stopped_process (hτ : is_stopping_time f τ) (hu : ∀ n, mem_ℒp (u n) p μ) (n : ℕ) :
  mem_ℒp (stopped_process u τ n) p μ :=
begin
  rw stopped_process_eq,
  refine mem_ℒp.add _ _,
  { exact mem_ℒp.indicator (f.le n {a : Ω | n ≤ τ a} (hτ.measurable_set_ge n)) (hu n) },
  { suffices : mem_ℒp (λ ω, ∑ (i : ℕ) in finset.range n, {a : Ω | τ a = i}.indicator (u i) ω) p μ,
    { convert this, ext1 ω, simp only [finset.sum_apply] },
    refine mem_ℒp_finset_sum _ (λ i hi, mem_ℒp.indicator _ (hu i)),
    exact f.le i {a : Ω | τ a = i} (hτ.measurable_set_eq i) },
end

lemma integrable_stopped_process (hτ : is_stopping_time f τ)
  (hu : ∀ n, integrable (u n) μ) (n : ℕ) :
  integrable (stopped_process u τ n) μ :=
by { simp_rw ← mem_ℒp_one_iff_integrable at hu ⊢, exact mem_ℒp_stopped_process hτ hu n, }

end normed_add_comm_group

end nat

section piecewise_const

variables [preorder ι] {𝒢 : filtration ι m} {τ η : Ω → ι} {i j : ι} {s : set Ω}
  [decidable_pred (∈ s)]

/-- Given stopping times `τ` and `η` which are bounded below, `set.piecewise s τ η` is also
a stopping time with respect to the same filtration. -/
lemma is_stopping_time.piecewise_of_le (hτ_st : is_stopping_time 𝒢 τ)
  (hη_st : is_stopping_time 𝒢 η) (hτ : ∀ ω, i ≤ τ ω) (hη : ∀ ω, i ≤ η ω)
  (hs : measurable_set[𝒢 i] s) :
  is_stopping_time 𝒢 (s.piecewise τ η) :=
begin
  intro n,
  have : {ω | s.piecewise τ η ω ≤ n} = (s ∩ {ω | τ ω ≤ n}) ∪ (sᶜ ∩ {ω | η ω ≤ n}),
  { ext1 ω,
    simp only [set.piecewise, set.mem_inter_eq, set.mem_set_of_eq, and.congr_right_iff],
    by_cases hx : ω ∈ s; simp [hx], },
  rw this,
  by_cases hin : i ≤ n,
  { have hs_n : measurable_set[𝒢 n] s, from 𝒢.mono hin _ hs,
    exact (hs_n.inter (hτ_st n)).union (hs_n.compl.inter (hη_st n)), },
  { have hτn : ∀ ω, ¬ τ ω ≤ n := λ ω hτn, hin ((hτ ω).trans hτn),
    have hηn : ∀ ω, ¬ η ω ≤ n := λ ω hηn, hin ((hη ω).trans hηn),
    simp [hτn, hηn], },
end

lemma is_stopping_time_piecewise_const (hij : i ≤ j) (hs : measurable_set[𝒢 i] s) :
  is_stopping_time 𝒢 (s.piecewise (λ _, i) (λ _, j)) :=
(is_stopping_time_const 𝒢 i).piecewise_of_le (is_stopping_time_const 𝒢 j)
  (λ x, le_rfl) (λ _, hij) hs

lemma stopped_value_piecewise_const {ι' : Type*} {i j : ι'} {f : ι' → Ω → ℝ} :
  stopped_value f (s.piecewise (λ _, i) (λ _, j)) = s.piecewise (f i) (f j) :=
by { ext ω, rw stopped_value, by_cases hx : ω ∈ s; simp [hx] }

lemma stopped_value_piecewise_const' {ι' : Type*} {i j : ι'} {f : ι' → Ω → ℝ} :
  stopped_value f (s.piecewise (λ _, i) (λ _, j)) = s.indicator (f i) + sᶜ.indicator (f j) :=
by { ext ω, rw stopped_value, by_cases hx : ω ∈ s; simp [hx] }

end piecewise_const

section condexp
/-! ### Conditional expectation with respect to the σ-algebra generated by a stopping time -/

variables [linear_order ι] {μ : measure Ω} {ℱ : filtration ι m} {τ σ : Ω → ι}
  {E : Type*} [normed_add_comm_group E] [normed_space ℝ E] [complete_space E] {f : Ω → E}

lemma condexp_stopping_time_ae_eq_restrict_eq_of_countable_range [sigma_finite_filtration μ ℱ]
  (hτ : is_stopping_time ℱ τ) (h_countable : (set.range τ).countable)
  [sigma_finite (μ.trim (hτ.measurable_space_le_of_countable_range h_countable))] (i : ι) :
  μ[f | hτ.measurable_space] =ᵐ[μ.restrict {x | τ x = i}] μ[f | ℱ i] :=
begin
  refine condexp_ae_eq_restrict_of_measurable_space_eq_on
    (hτ.measurable_space_le_of_countable_range h_countable) (ℱ.le i)
    (hτ.measurable_set_eq_of_countable_range' h_countable i) (λ t, _),
  rw [set.inter_comm _ t, is_stopping_time.measurable_set_inter_eq_iff],
end

lemma condexp_stopping_time_ae_eq_restrict_eq_of_countable [countable ι]
  [sigma_finite_filtration μ ℱ]
  (hτ : is_stopping_time ℱ τ) [sigma_finite (μ.trim hτ.measurable_space_le_of_countable)] (i : ι) :
  μ[f | hτ.measurable_space] =ᵐ[μ.restrict {x | τ x = i}] μ[f | ℱ i] :=
condexp_stopping_time_ae_eq_restrict_eq_of_countable_range hτ (set.to_countable _) i

variables [(filter.at_top : filter ι).is_countably_generated]

lemma condexp_min_stopping_time_ae_eq_restrict_le_const
  (hτ : is_stopping_time ℱ τ) [sigma_finite (μ.trim hτ.measurable_space_le)]
  [∀ i, sigma_finite (μ.trim (hτ.min_const i).measurable_space_le)] (i : ι) :
  μ[f | (hτ.min_const i).measurable_space]
    =ᵐ[μ.restrict {x | τ x ≤ i}] μ[f | hτ.measurable_space] :=
begin
  refine (condexp_ae_eq_restrict_of_measurable_space_eq_on hτ.measurable_space_le
    (hτ.min_const i).measurable_space_le (hτ.measurable_set_le' i) (λ t, _)).symm,
  rw [set.inter_comm _ t, hτ.measurable_set_inter_le_const_iff],
end

variables [topological_space ι] [order_topology ι]

lemma condexp_stopping_time_ae_eq_restrict_eq
  [first_countable_topology ι] [sigma_finite_filtration μ ℱ]
  (hτ : is_stopping_time ℱ τ) [sigma_finite (μ.trim hτ.measurable_space_le)] (i : ι) :
  μ[f | hτ.measurable_space] =ᵐ[μ.restrict {x | τ x = i}] μ[f | ℱ i] :=
begin
  refine condexp_ae_eq_restrict_of_measurable_space_eq_on
    hτ.measurable_space_le (ℱ.le i) (hτ.measurable_set_eq' i) (λ t, _),
  rw [set.inter_comm _ t, is_stopping_time.measurable_set_inter_eq_iff],
end

lemma condexp_min_stopping_time_ae_eq_restrict_le [measurable_space ι]
  [second_countable_topology ι] [borel_space ι]
  (hτ : is_stopping_time ℱ τ) (hσ : is_stopping_time ℱ σ)
  [sigma_finite (μ.trim hτ.measurable_space_le)]
  [sigma_finite (μ.trim (hτ.min hσ).measurable_space_le)] :
  μ[f | (hτ.min hσ).measurable_space] =ᵐ[μ.restrict {x | τ x ≤ σ x}] μ[f | hτ.measurable_space] :=
begin
  refine (condexp_ae_eq_restrict_of_measurable_space_eq_on hτ.measurable_space_le
    (hτ.min hσ).measurable_space_le (hτ.measurable_set_le_stopping_time hσ) (λ t, _)).symm,
  rw [set.inter_comm _ t, is_stopping_time.measurable_set_inter_le_iff],
end

end condexp

end measure_theory<|MERGE_RESOLUTION|>--- conflicted
+++ resolved
@@ -873,11 +873,7 @@
   hτ.measurable_space ≤ f i :=
 (measurable_space_mono hτ _ hτ_le).trans (measurable_space_const _ _).le
 
-<<<<<<< HEAD
-lemma measurable_space_le_of_le (hτ : is_stopping_time f τ) {n : ι} (hτ_le : ∀ x, τ x ≤ n) :
-=======
 lemma measurable_space_le_of_le (hτ : is_stopping_time f τ) {n : ι} (hτ_le : ∀ ω, τ ω ≤ n) :
->>>>>>> 7fd4a0bf
   hτ.measurable_space ≤ m :=
 (hτ.measurable_space_le_of_le_const hτ_le).trans (f.le n)
 
@@ -901,11 +897,7 @@
 
 instance sigma_finite_stopping_time_of_le {ι} [semilattice_sup ι] [order_bot ι]
   {μ : measure Ω} {f : filtration ι m} {τ : Ω → ι}
-<<<<<<< HEAD
-  [sigma_finite_filtration μ f] (hτ : is_stopping_time f τ) {n : ι} (hτ_le : ∀ x, τ x ≤ n) :
-=======
   [sigma_finite_filtration μ f] (hτ : is_stopping_time f τ) {n : ι} (hτ_le : ∀ ω, τ ω ≤ n) :
->>>>>>> 7fd4a0bf
   sigma_finite (μ.trim (hτ.measurable_space_le_of_le hτ_le)) :=
 begin
   refine sigma_finite_trim_mono (hτ.measurable_space_le_of_le hτ_le) _,
@@ -1126,13 +1118,8 @@
 end
 
 lemma measurable_set_inter_le_const_iff (hτ : is_stopping_time f τ) (s : set Ω) (i : ι) :
-<<<<<<< HEAD
-  measurable_set[hτ.measurable_space] (s ∩ {x | τ x ≤ i})
-    ↔ measurable_set[(hτ.min_const i).measurable_space] (s ∩ {x | τ x ≤ i}) :=
-=======
   measurable_set[hτ.measurable_space] (s ∩ {ω | τ ω ≤ i})
     ↔ measurable_set[(hτ.min_const i).measurable_space] (s ∩ {ω | τ ω ≤ i}) :=
->>>>>>> 7fd4a0bf
 begin
   rw [is_stopping_time.measurable_set_min_iff hτ (is_stopping_time_const _ i),
     is_stopping_time.measurable_space_const, is_stopping_time.measurable_set],
@@ -1362,16 +1349,6 @@
 
 variables {μ : measure Ω} {τ σ : Ω → ι} {E : Type*} {p : ℝ≥0∞} {u : ι → Ω → E}
 
-<<<<<<< HEAD
-lemma stopped_value_eq_of_mem_finset [add_comm_monoid E] {s : finset ι} (hbdd : ∀ x, τ x ∈ s) :
-  stopped_value u τ = ∑ i in s, set.indicator {x | τ x = i} (u i) :=
-begin
-  ext y,
-  rw [stopped_value, finset.sum_apply, finset.sum_indicator_eq_sum_filter],
-  suffices : finset.filter (λ i, y ∈ {x : Ω | τ x = i}) s = ({τ y} : finset ι),
-    by rw [this, finset.sum_singleton],
-  ext1 x,
-=======
 lemma stopped_value_eq_of_mem_finset [add_comm_monoid E] {s : finset ι} (hbdd : ∀ ω, τ ω ∈ s) :
   stopped_value u τ = ∑ i in s, set.indicator {ω | τ ω = i} (u i) :=
 begin
@@ -1380,7 +1357,6 @@
   suffices : finset.filter (λ i, y ∈ {ω : Ω | τ ω = i}) s = ({τ y} : finset ι),
     by rw [this, finset.sum_singleton],
   ext1 ω,
->>>>>>> 7fd4a0bf
   simp only [set.mem_set_of_eq, finset.mem_filter, finset.mem_singleton],
   split; intro h,
   { exact h.2.symm, },
@@ -1388,74 +1364,44 @@
 end
 
 lemma stopped_value_eq' [preorder ι] [locally_finite_order_bot ι] [add_comm_monoid E]
-<<<<<<< HEAD
-  {N : ι} (hbdd : ∀ x, τ x ≤ N) :
-  stopped_value u τ = ∑ i in finset.Iic N, set.indicator {x | τ x = i} (u i) :=
-=======
   {N : ι} (hbdd : ∀ ω, τ ω ≤ N) :
   stopped_value u τ = ∑ i in finset.Iic N, set.indicator {ω | τ ω = i} (u i) :=
->>>>>>> 7fd4a0bf
 stopped_value_eq_of_mem_finset (λ ω, finset.mem_Iic.mpr (hbdd ω))
 
 variables [partial_order ι] {ℱ : filtration ι m} [normed_add_comm_group E]
 
 lemma mem_ℒp_stopped_value_of_mem_finset (hτ : is_stopping_time ℱ τ) (hu : ∀ n, mem_ℒp (u n) p μ)
-<<<<<<< HEAD
-  {s : finset ι} (hbdd : ∀ x, τ x ∈ s)  :
-=======
   {s : finset ι} (hbdd : ∀ ω, τ ω ∈ s)  :
->>>>>>> 7fd4a0bf
   mem_ℒp (stopped_value u τ) p μ :=
 begin
   rw stopped_value_eq_of_mem_finset hbdd,
   swap, apply_instance,
   refine mem_ℒp_finset_sum' _ (λ i hi, mem_ℒp.indicator _ (hu i)),
   refine ℱ.le i {a : Ω | τ a = i} (hτ.measurable_set_eq_of_countable_range _ i),
-<<<<<<< HEAD
-  refine ((finset.finite_to_set s).subset (λ x hx, _)).countable,
-  obtain ⟨y, rfl⟩ := hx,
-=======
   refine ((finset.finite_to_set s).subset (λ ω hω, _)).countable,
   obtain ⟨y, rfl⟩ := hω,
->>>>>>> 7fd4a0bf
   exact hbdd y,
 end
 
 lemma mem_ℒp_stopped_value [locally_finite_order_bot ι]
-<<<<<<< HEAD
-  (hτ : is_stopping_time ℱ τ) (hu : ∀ n, mem_ℒp (u n) p μ) {N : ι} (hbdd : ∀ x, τ x ≤ N) :
-=======
   (hτ : is_stopping_time ℱ τ) (hu : ∀ n, mem_ℒp (u n) p μ) {N : ι} (hbdd : ∀ ω, τ ω ≤ N) :
->>>>>>> 7fd4a0bf
   mem_ℒp (stopped_value u τ) p μ :=
 mem_ℒp_stopped_value_of_mem_finset hτ hu (λ ω, finset.mem_Iic.mpr (hbdd ω))
 
 lemma integrable_stopped_value_of_mem_finset (hτ : is_stopping_time ℱ τ)
-<<<<<<< HEAD
-  (hu : ∀ n, integrable (u n) μ) {s : finset ι} (hbdd : ∀ x, τ x ∈ s) :
-=======
   (hu : ∀ n, integrable (u n) μ) {s : finset ι} (hbdd : ∀ ω, τ ω ∈ s) :
->>>>>>> 7fd4a0bf
   integrable (stopped_value u τ) μ :=
 begin
   simp_rw ← mem_ℒp_one_iff_integrable at hu ⊢,
   exact mem_ℒp_stopped_value_of_mem_finset hτ hu hbdd,
 end
 
-<<<<<<< HEAD
-lemma integrable_stopped_value [locally_finite_order_bot ι]
-  (hτ : is_stopping_time ℱ τ) (hu : ∀ n, integrable (u n) μ) {N : ι} (hbdd : ∀ x, τ x ≤ N) :
-  integrable (stopped_value u τ) μ :=
-integrable_stopped_value_of_mem_finset hτ hu (λ ω, finset.mem_Iic.mpr (hbdd ω))
-
-=======
 variables (ι)
 
 lemma integrable_stopped_value [locally_finite_order_bot ι]
   (hτ : is_stopping_time ℱ τ) (hu : ∀ n, integrable (u n) μ) {N : ι} (hbdd : ∀ ω, τ ω ≤ N) :
   integrable (stopped_value u τ) μ :=
 integrable_stopped_value_of_mem_finset hτ hu (λ ω, finset.mem_Iic.mpr (hbdd ω))
->>>>>>> 7fd4a0bf
 end stopped_value_of_mem_finset
 
 
