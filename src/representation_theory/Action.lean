--- conflicted
+++ resolved
@@ -535,8 +535,6 @@
   (of_mul_action G H).ρ g x = (g • x : H) :=
 rfl
 
-<<<<<<< HEAD
-=======
 /-- Given a family `F` of types with `G`-actions, this is the limit cone demonstrating that the
 product of `F` as types is a product in the category of `G`-sets. -/
 def of_mul_action_limit_cone {ι : Type v} (G : Type (max v u)) [monoid G]
@@ -577,7 +575,6 @@
       congr,
     end } }
 
->>>>>>> c9f6b6f0
 end Action
 
 namespace category_theory.functor
