--- conflicted
+++ resolved
@@ -79,8 +79,6 @@
   (ρ : representation k G V) (g : Mon.of G) :
   (Rep.of ρ).ρ g = ρ (g : G) := rfl
 
-<<<<<<< HEAD
-=======
 @[simp] lemma ρ_inv_self_apply {G : Type u} [group G] (A : Rep k G) (g : G) (x : A) :
   A.ρ g⁻¹ (A.ρ g x) = x :=
 show (A.ρ g⁻¹ * A.ρ g) x = x, by rw [←map_mul, inv_mul_self, map_one, linear_map.one_apply]
@@ -89,7 +87,6 @@
   A.ρ g (A.ρ g⁻¹ x) = x :=
 show (A.ρ g * A.ρ g⁻¹) x = x, by rw [←map_mul, mul_inv_self, map_one, linear_map.one_apply]
 
->>>>>>> 5dc6092d
 lemma hom_comm_apply {A B : Rep k G} (f : A ⟶ B) (g : G) (x : A) :
   f.hom (A.ρ g x) = B.ρ g (f.hom x) :=
 linear_map.ext_iff.1 (f.comm g) x
