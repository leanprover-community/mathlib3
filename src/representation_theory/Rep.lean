--- conflicted
+++ resolved
@@ -19,13 +19,9 @@
 Conversely, given a homomorphism `ρ : G →* (V →ₗ[k] V)`,
 you can construct the bundled representation as `Rep.of ρ`.
 
-<<<<<<< HEAD
-We verify that `Rep k G` is an abelian monoidal category with all (co)limits.
+We verify that `Rep k G` is an abelian symmetric monoidal category with all (co)limits.
 
 We construct the categorical equivalence `Rep k G ≌ Module (monoid_algebra k G)`.
-=======
-We verify that `Rep k G` is an abelian symmetric monoidal category with all (co)limits.
->>>>>>> db0b495b
 -/
 
 universes u
@@ -80,7 +76,6 @@
 namespace Rep
 variables {k G : Type u} [comm_ring k] [monoid G]
 
-<<<<<<< HEAD
 noncomputable theory
 
 /-- Auxilliary lemma for `to_Module_monoid_algebra`. -/
@@ -184,12 +179,8 @@
   unit_iso := nat_iso.of_components (λ V, unit_iso V) (by tidy),
   counit_iso := nat_iso.of_components (λ M, counit_iso M) (by tidy), }
 
--- Verify that the monoidal structure is available.
-example : monoidal_category (Rep k G) := by apply_instance
-=======
 -- Verify that the symmetric monoidal structure is available.
 example : symmetric_category (Rep k G) := by apply_instance
->>>>>>> db0b495b
 
 -- TODO Verify that the equivalence with `Module (monoid_algebra k G)` is a monoidal functor.
 
