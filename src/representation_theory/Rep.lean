/-
Copyright (c) 2020 Scott Morrison. All rights reserved.
Released under Apache 2.0 license as described in the file LICENSE.
Authors: Scott Morrison
-/
import representation_theory.basic
import representation_theory.Action
import algebra.category.Module.abelian
import algebra.category.Module.colimits
import algebra.category.Module.monoidal.closed
import algebra.category.Module.adjunctions
import category_theory.closed.functor_category

/-!
# `Rep k G` is the category of `k`-linear representations of `G`.

If `V : Rep k G`, there is a coercion that allows you to treat `V` as a type,
and this type comes equipped with a `module k V` instance.
Also `V.ρ` gives the homomorphism `G →* (V →ₗ[k] V)`.

Conversely, given a homomorphism `ρ : G →* (V →ₗ[k] V)`,
you can construct the bundled representation as `Rep.of ρ`.

We construct the categorical equivalence `Rep k G ≌ Module (monoid_algebra k G)`.
We verify that `Rep k G` is a `k`-linear abelian symmetric monoidal category with all (co)limits.
-/

universes u

open category_theory
open category_theory.limits

/-- The category of `k`-linear representations of a monoid `G`. -/
@[derive [large_category, concrete_category, has_limits, has_colimits,
  preadditive, abelian]]
abbreviation Rep (k G : Type u) [ring k] [monoid G] :=
Action (Module.{u} k) (Mon.of G)

instance (k G : Type u) [comm_ring k] [monoid G] : linear k (Rep k G) :=
by apply_instance

namespace Rep
variables {k G : Type u} [comm_ring k]
section
variables [monoid G]

instance : has_coe_to_sort (Rep k G) (Type u) := concrete_category.has_coe_to_sort _

instance (V : Rep k G) : add_comm_group V :=
by { change add_comm_group ((forget₂ (Rep k G) (Module k)).obj V), apply_instance, }

instance (V : Rep k G) : module k V :=
by { change module k ((forget₂ (Rep k G) (Module k)).obj V), apply_instance, }

/--
Specialize the existing `Action.ρ`, changing the type to `representation k G V`.
-/
def ρ (V : Rep k G) : representation k G V := V.ρ

/-- Lift an unbundled representation to `Rep`. -/
def of {V : Type u} [add_comm_group V] [module k V] (ρ : G →* (V →ₗ[k] V)) : Rep k G :=
⟨Module.of k V, ρ⟩

@[simp]
lemma coe_of {V : Type u} [add_comm_group V] [module k V] (ρ : G →* (V →ₗ[k] V)) :
  (of ρ : Type u) = V := rfl

@[simp] lemma of_ρ {V : Type u} [add_comm_group V] [module k V] (ρ : G →* (V →ₗ[k] V)) :
  (of ρ).ρ = ρ := rfl

@[simp] lemma Action_ρ_eq_ρ {A : Rep k G} : Action.ρ A = A.ρ := rfl

/-- Allows us to apply lemmas about the underlying `ρ`, which would take an element `g : G` rather
than `g : Mon.of G` as an argument. -/
lemma of_ρ_apply {V : Type u} [add_comm_group V] [module k V]
  (ρ : representation k G V) (g : Mon.of G) :
  (Rep.of ρ).ρ g = ρ (g : G) := rfl

variables (k G)

/-- The trivial `k`-linear `G`-representation on a `k`-module `V.` -/
def trivial (V : Type u) [add_comm_group V] [module k V] : Rep k G :=
Rep.of (@representation.trivial k G V _ _ _ _)

variables {k G}

lemma trivial_def {V : Type u} [add_comm_group V] [module k V] (g : G) (v : V) :
  (trivial k G V).ρ g v = v := rfl

-- Verify that limits are calculated correctly.
noncomputable example : preserves_limits (forget₂ (Rep k G) (Module.{u} k)) :=
by apply_instance
noncomputable example : preserves_colimits (forget₂ (Rep k G) (Module.{u} k)) :=
by apply_instance

@[simp] lemma monoidal_category.braiding_hom_apply {A B : Rep k G} (x : A) (y : B) :
  Action.hom.hom (β_ A B).hom (tensor_product.tmul k x y) = tensor_product.tmul k y x := rfl

@[simp] lemma monoidal_category.braiding_inv_apply {A B : Rep k G} (x : A) (y : B) :
  Action.hom.hom (β_ A B).inv (tensor_product.tmul k y x) = tensor_product.tmul k x y := rfl

section linearization

variables (k G)

/-- The monoidal functor sending a type `H` with a `G`-action to the induced `k`-linear
`G`-representation on `k[H].` -/
noncomputable def linearization :
  monoidal_functor (Action (Type u) (Mon.of G)) (Rep k G) :=
(Module.monoidal_free k).map_Action (Mon.of G)

variables {k G}

@[simp] lemma linearization_obj_ρ (X : Action (Type u) (Mon.of G)) (g : G) (x : X.V →₀ k) :
  ((linearization k G).obj X).ρ g x = finsupp.lmap_domain k k (X.ρ g) x := rfl

@[simp] lemma linearization_of (X : Action (Type u) (Mon.of G)) (g : G) (x : X.V) :
  ((linearization k G).obj X).ρ g (finsupp.single x (1 : k))
    = finsupp.single (X.ρ g x) (1 : k) :=
by rw [linearization_obj_ρ, finsupp.lmap_domain_apply, finsupp.map_domain_single]

variables {X Y : Action (Type u) (Mon.of G)} (f : X ⟶ Y)

@[simp] lemma linearization_map_hom :
  ((linearization k G).map f).hom = finsupp.lmap_domain k k f.hom := rfl

lemma linearization_map_hom_single (x : X.V) (r : k) :
  ((linearization k G).map f).hom (finsupp.single x r)
    = finsupp.single (f.hom x) r :=
by rw [linearization_map_hom, finsupp.lmap_domain_apply, finsupp.map_domain_single]

@[simp] lemma linearization_μ_hom (X Y : Action (Type u) (Mon.of G)) :
  ((linearization k G).μ X Y).hom = (finsupp_tensor_finsupp' k X.V Y.V).to_linear_map :=
rfl

@[simp] lemma linearization_μ_inv_hom (X Y : Action (Type u) (Mon.of G)) :
  (inv ((linearization k G).μ X Y)).hom = (finsupp_tensor_finsupp' k X.V Y.V).symm.to_linear_map :=
begin
  simp_rw [←Action.forget_map, functor.map_inv, Action.forget_map, linearization_μ_hom],
  apply is_iso.inv_eq_of_hom_inv_id _,
  exact linear_map.ext (λ x, linear_equiv.symm_apply_apply _ _),
end

@[simp] lemma linearization_ε_hom :
  (linearization k G).ε.hom = finsupp.lsingle punit.star :=
rfl

@[simp] lemma linearization_ε_inv_hom_apply (r : k) :
  (inv (linearization k G).ε).hom (finsupp.single punit.star r) = r :=
begin
  simp_rw [←Action.forget_map, functor.map_inv, Action.forget_map],
  rw [←finsupp.lsingle_apply punit.star r],
  apply is_iso.hom_inv_id_apply _ _,
end

variables (k G)

/-- The linearization of a type `X` on which `G` acts trivially is the trivial `G`-representation
on `k[X]`. -/
@[simps] noncomputable def linearization_trivial_iso (X : Type u) :
  (linearization k G).obj (Action.mk X 1) ≅ trivial k G (X →₀ k) :=
Action.mk_iso (iso.refl _) $ λ g, by { ext1, ext1, exact linearization_of _ _ _ }

variables (k G)

/-- Given a `G`-action on `H`, this is `k[H]` bundled with the natural representation
`G →* End(k[H])` as a term of type `Rep k G`. -/
noncomputable abbreviation of_mul_action (H : Type u) [mul_action G H] : Rep k G :=
of $ representation.of_mul_action k G H

/-- The `k`-linear `G`-representation on `k[G]`, induced by left multiplication. -/
noncomputable def left_regular : Rep k G :=
of_mul_action k G G

/-- The `k`-linear `G`-representation on `k[Gⁿ]`, induced by left multiplication. -/
noncomputable def diagonal (n : ℕ) : Rep k G :=
of_mul_action k G (fin n → G)

/-- The linearization of a type `H` with a `G`-action is definitionally isomorphic to the
`k`-linear `G`-representation on `k[H]` induced by the `G`-action on `H`. -/
noncomputable def linearization_of_mul_action_iso (H : Type u) [mul_action G H] :
  (linearization k G).obj (Action.of_mul_action G H)
    ≅ of_mul_action k G H := iso.refl _

variables {k G}

/-- Given an element `x : A`, there is a natural morphism of representations `k[G] ⟶ A` sending
`g ↦ A.ρ(g)(x).` -/
@[simps] noncomputable def left_regular_hom (A : Rep k G) (x : A) :
  Rep.of_mul_action k G G ⟶ A :=
{ hom := finsupp.lift _ _ _ (λ g, A.ρ g x),
  comm' := λ g,
  begin
    refine finsupp.lhom_ext' (λ y, linear_map.ext_ring _),
    simpa only [linear_map.comp_apply, Module.comp_def, finsupp.lsingle_apply,
      finsupp.lift_apply, Action_ρ_eq_ρ, of_ρ_apply, representation.of_mul_action_single,
      finsupp.sum_single_index, zero_smul, one_smul, smul_eq_mul, A.ρ.map_mul],
  end }

lemma left_regular_hom_apply {A : Rep k G} (x : A) :
  (left_regular_hom A x).hom (finsupp.single 1 1) = x :=
begin
  simpa only [left_regular_hom_hom, finsupp.lift_apply, finsupp.sum_single_index, one_smul,
    A.ρ.map_one, zero_smul],
end

/-- Given a `k`-linear `G`-representation `A`, there is a `k`-linear isomorphism between
representation morphisms `Hom(k[G], A)` and `A`. -/
@[simps] noncomputable def left_regular_hom_equiv (A : Rep k G) :
  (Rep.of_mul_action k G G ⟶ A) ≃ₗ[k] A :=
{ to_fun := λ f, f.hom (finsupp.single 1 1),
  map_add' := λ x y, rfl,
  map_smul' := λ r x, rfl,
  inv_fun := λ x, left_regular_hom A x,
  left_inv := λ f,
  begin
    refine Action.hom.ext _ _ (finsupp.lhom_ext' (λ (x : G), linear_map.ext_ring _)),
    have : f.hom (((of_mul_action k G G).ρ) x (finsupp.single (1 : G) (1 : k)))
      = A.ρ x (f.hom (finsupp.single (1 : G) (1 : k))) :=
      linear_map.ext_iff.1 (f.comm x) (finsupp.single 1 1),
    simp only [linear_map.comp_apply, finsupp.lsingle_apply,
      left_regular_hom_hom, finsupp.lift_apply, finsupp.sum_single_index, one_smul, ←this,
      zero_smul, of_ρ_apply, representation.of_mul_action_single x (1 : G) (1 : k), smul_eq_mul,
      mul_one],
  end,
  right_inv := λ x, left_regular_hom_apply x }

lemma left_regular_hom_equiv_symm_single {A : Rep k G} (x : A) (g : G) :
  ((left_regular_hom_equiv A).symm x).hom (finsupp.single g 1) = A.ρ g x :=
begin
  simp only [left_regular_hom_equiv_symm_apply, left_regular_hom_hom,
    finsupp.lift_apply, finsupp.sum_single_index, zero_smul, one_smul],
end

variables {k G}

/-- Given an element `x : A`, there is a natural morphism of representations `k[G] ⟶ A` sending
`g ↦ A.ρ(g)(x).` -/
@[simps] noncomputable def left_regular_hom (A : Rep k G) (x : A) :
  Rep.of_mul_action k G G ⟶ A :=
{ hom := finsupp.lift _ _ _ (λ g, A.ρ g x),
  comm' := λ g,
  begin
    refine finsupp.lhom_ext' (λ x, linear_map.ext_ring _),
    simp only [linear_map.comp_apply, Module.comp_def, finsupp.lsingle_apply,
      finsupp.lift_apply],
    show finsupp.sum (finsupp.map_domain _ _) _ = _,
    rw [finsupp.map_domain_single,  finsupp.sum_single_index, one_smul, finsupp.sum_single_index,
      one_smul, smul_eq_mul, A.ρ.map_mul, linear_map.mul_apply],
    { refl },
    { rw zero_smul },
    { rw zero_smul },
  end }

lemma left_regular_hom_apply {A : Rep k G} (x : A) :
  (left_regular_hom A x).hom (finsupp.single 1 1) = x :=
begin
  dsimp only [left_regular_hom_hom, finsupp.lift_apply],
  rw [finsupp.sum_single_index, one_smul, A.ρ.map_one],
  { refl },
  { rw zero_smul },
end

/-- Given a `k`-linear `G`-representation `A`, there is a `k`-linear isomorphism between
representation morphisms `Hom(k[G], A)` and `A`. -/
@[simps] noncomputable def left_regular_hom_equiv (A : Rep k G) :
  (Rep.of_mul_action k G G ⟶ A) ≃ₗ[k] A :=
{ to_fun := λ f, f.hom (finsupp.single 1 1),
  map_add' := λ x y, rfl,
  map_smul' := λ r x, rfl,
  inv_fun := λ x, left_regular_hom A x,
  left_inv := λ f,
  begin
    refine Action.hom.ext _ _ (finsupp.lhom_ext' (λ (x : G), linear_map.ext_ring _)),
    simp only [linear_map.comp_apply, finsupp.lsingle_apply,
      left_regular_hom_hom, finsupp.lift_apply],
    rw [finsupp.sum_single_index, one_smul],
    have := linear_map.ext_iff.1 (f.comm x) (finsupp.single 1 1),
    simp only [Module.coe_comp, function.comp_apply, linear_map.to_fun_eq_coe,
      linear_map.comp_apply, Rep.of_ρ] at this,
    erw ←this,
    show f.hom (finsupp.map_domain _ _) = _,
    rw [finsupp.map_domain_single, smul_eq_mul, mul_one],
    { rw zero_smul },
  end,
  right_inv := λ x, left_regular_hom_apply x }

lemma left_regular_hom_equiv_symm_single {A : Rep k G} (x : A) (g : G) :
  ((left_regular_hom_equiv A).symm x).hom (finsupp.single g 1) = A.ρ g x :=
begin
  simp only [left_regular_hom_equiv_symm_apply, left_regular_hom_hom,
    finsupp.lift_apply, finsupp.sum_single_index, zero_smul, one_smul],
end

end linearization
end
section
open Action
variables [group G] (A B C : Rep k G)

noncomputable instance : monoidal_closed (Rep k G) :=
monoidal_closed.of_equiv (functor_category_monoidal_equivalence _ _)

<<<<<<< HEAD
=======
/-- Explicit description of the 'internal Hom' `iHom(A, B)` of two representations `A, B`:
this is `F⁻¹(iHom(F(A), F(B)))`, where `F` is an equivalence
`Rep k G ≌ (single_obj G ⥤ Module k)`. Just used to prove `Rep.ihom_obj_ρ`. -/
>>>>>>> d4f691b9
lemma ihom_obj_ρ_def :
  ((ihom A).obj B).ρ = (functor_category_equivalence.inverse.obj
  ((functor_category_equivalence.functor.obj A).closed_ihom.obj
  (functor_category_equivalence.functor.obj B))).ρ := rfl

<<<<<<< HEAD
=======
/-- Given `k`-linear `G`-representations `(A, ρ₁), (B, ρ₂)`, the 'internal Hom' is the
representation on `Homₖ(A, B)` sending `g : G` and `f : A →ₗ[k] B` to `(ρ₂ g) ∘ₗ f ∘ₗ (ρ₁ g⁻¹)`. -/
>>>>>>> d4f691b9
@[simp] lemma ihom_obj_ρ :
  ((ihom A).obj B).ρ = A.ρ.lin_hom B.ρ :=
begin
  refine monoid_hom.ext (λ g, _),
<<<<<<< HEAD
  rw [ihom_obj_ρ_def, functor_category_equivalence.inverse_obj_ρ_apply,
    functor.closed_ihom_obj_map, ←functor.map_inv],
  dsimp only [functor_category_equivalence.functor_obj_obj,
    functor_category_equivalence.functor_obj_map, functor.closed_ihom_obj_map],
  simpa only [Module.monoidal_closed_pre_app, single_obj.inv_as_inv],
end

lemma ihom_map_def {B C : Rep k G} (f : B ⟶ C) :
  ((ihom A).map f) = (functor_category_equivalence.inverse.map
  ((functor_category_equivalence.functor.obj A).closed_ihom.map
  (functor_category_equivalence.functor.map f))) := rfl

@[simp] lemma ihom_map_hom {B C : Rep k G} (f : B ⟶ C) :
  ((ihom A).map f).hom = linear_map.llcomp k A B C f.hom :=
begin
  rw [ihom_map_def, functor_category_equivalence.inverse_map_hom, functor.closed_ihom_map_app],
  refl,
end

=======
  simpa only [ihom_obj_ρ_def, functor_category_equivalence.inverse_obj_ρ_apply,
    functor.closed_ihom_obj_map, ←functor.map_inv, single_obj.inv_as_inv],
end

@[simp] lemma ihom_map_hom {B C : Rep k G} (f : B ⟶ C) :
  ((ihom A).map f).hom = linear_map.llcomp k A B C f.hom :=
rfl

/-- Unfolds the unit in the adjunction `A ⊗ - ⊣ iHom(A, -)`; just used to prove
`Rep.ihom_coev_app_hom`. -/
>>>>>>> d4f691b9
lemma ihom_coev_app_def :
  (ihom.coev A).app B = functor_category_equivalence.unit_iso.hom.app B ≫
  functor_category_equivalence.inverse.map
  ((functor_category_equivalence.functor.obj A).closed_unit.app _ ≫
  (functor_category_equivalence.functor.obj A).closed_ihom.map
  ((functor_category_monoidal_equivalence (Module.{u} k) (Mon.of G)).μ A B)) :=
rfl

<<<<<<< HEAD
=======
/-- Describes the unit in the adjunction `A ⊗ - ⊣ iHom(A, -)`; given another `k`-linear
`G`-representation `B,` the `k`-linear map underlying the resulting map `B ⟶ iHom(A, A ⊗ B)` is
given by flipping the arguments in the natural `k`-bilinear map `A →ₗ[k] B →ₗ[k] A ⊗ B`. -/
>>>>>>> d4f691b9
@[simp] lemma ihom_coev_app_hom :
  Action.hom.hom ((ihom.coev A).app B) = (tensor_product.mk _ _ _).flip :=
begin
  refine linear_map.ext (λ x, linear_map.ext (λ y, _)),
<<<<<<< HEAD
  simpa only [ihom_coev_app_def, functor_category_equivalence_unit_iso, iso.app_hom,
    functor.map_comp, comp_hom, functor_category_equivalence.unit_iso_hom_app_hom,
    functor_category_equivalence.inverse_map_hom, functor.closed_unit_app_app,
    functor.closed_ihom_map_app, Module.ihom_coev_app, Module.coe_comp,
    function.comp_app, tensor_product.curry_apply, linear_map.flip_apply,
    Module.ihom_map_apply, Module.monoidal_category.braiding_hom_apply,
    functor_category_monoidal_equivalence.μ_app, id_apply, linear_map.id_apply],
=======
  simpa only [ihom_coev_app_def, functor.map_comp, comp_hom,
    functor_category_equivalence.inverse_map_hom, functor.closed_ihom_map_app,
    functor_category_monoidal_equivalence.μ_app],
>>>>>>> d4f691b9
end

variables {A B C}

<<<<<<< HEAD
@[simp] lemma monoidal_closed_curry_hom (f : A ⊗ B ⟶ C) :
  (monoidal_closed.curry f).hom = (tensor_product.curry f.hom).flip :=
begin
  rw [monoidal_closed.curry_eq, comp_hom, ihom_coev_app_hom, ihom_map_hom],
  ext,
  refl,
end

=======
/-- Given a `k`-linear `G`-representation `A`, the adjunction `A ⊗ - ⊣ iHom(A, -)` defines a
bijection `Hom(A ⊗ B, C) ≃ Hom(B, iHom(A, C))` for all `B, C`. Given `f : A ⊗ B ⟶ C`, this lemma
describes the `k`-linear map underlying `f`'s image under the bijection. It is given by currying the
`k`-linear map underlying `f`, giving a map `A →ₗ[k] B →ₗ[k] C`, then flipping the arguments. -/
@[simp] lemma monoidal_closed_curry_hom (f : A ⊗ B ⟶ C) :
  (monoidal_closed.curry f).hom = (tensor_product.curry f.hom).flip :=
begin
  rw [monoidal_closed.curry_eq, comp_hom, ihom_coev_app_hom],
  refl,
end

/-- Given a `k`-linear `G`-representation `A`, the adjunction `A ⊗ - ⊣ iHom(A, -)` defines a
bijection `Hom(A ⊗ B, C) ≃ Hom(B, iHom(A, C))` for all `B, C`. Given `f : B ⟶ iHom(A, C)`, this
lemma describes the `k`-linear map underlying `f`'s image under the bijection. It is given by
flipping the arguments of the `k`-linear map underlying `f`, giving a map `A →ₗ[k] B →ₗ[k] C`, then
uncurrying. -/
>>>>>>> d4f691b9
@[simp] lemma monoidal_closed_uncurry_hom (f : B ⟶ (ihom A).obj C) :
  (monoidal_closed.uncurry f).hom = tensor_product.uncurry _ _ _ _ f.hom.flip :=
begin
  simp only [monoidal_closed.of_equiv_uncurry_def, comp_inv_iso_inv_app,
<<<<<<< HEAD
    monoidal_functor.comm_tensor_left_inv_app, adjunction.hom_equiv_counit,
    category.assoc, comp_hom, functor_category_monoidal_equivalence.inv_counit_app_hom,
    functor_category_monoidal_equivalence.counit_app],
  simp only [monoidal_closed.uncurry_eq, category_theory.functor.ihom_ev_app, functor.map_comp,
    Action.comp_hom, category.assoc, functor_category_monoidal_equivalence.inverse_map,
    functor_category_monoidal_equivalence.functor_map, functor_category_equivalence.inverse_map_hom,
    functor_category_equivalence.functor_map_app, monoidal_category.id_tensor_comp,
    nat_trans.comp_app, monoidal.tensor_hom_app, nat_trans.id_app, functor.closed_counit_app_app,
    Module.ihom_ev_app, functor_category_monoidal_equivalence.μ_iso_inv_app,
    functor_category_monoidal_equivalence.counit_app],
=======
    monoidal_functor.comm_tensor_left_inv_app, comp_hom,
    functor_category_monoidal_equivalence.inverse_map, functor_category_equivalence.inverse_map_hom,
    functor_category_monoidal_equivalence.μ_iso_inv_app],
>>>>>>> d4f691b9
  ext,
  refl,
end

<<<<<<< HEAD
=======
/-- Describes the counit in the adjunction `A ⊗ - ⊣ iHom(A, -)`; given another `k`-linear
`G`-representation `B,` the `k`-linear map underlying the resulting morphism `A ⊗ iHom(A, B) ⟶ B`
is given by uncurrying the map `A →ₗ[k] (A →ₗ[k] B) →ₗ[k] B` defined by flipping the arguments in
the identity map on `Homₖ(A, B).` -/
>>>>>>> d4f691b9
@[simp] lemma ihom_ev_app_hom : Action.hom.hom ((ihom.ev A).app B) =
  tensor_product.uncurry _ _ _ _ linear_map.id.flip :=
monoidal_closed_uncurry_hom _

variables (A B C)

/-- There is a `k`-linear isomorphism between the sets of representation morphisms`Hom(A ⊗ B, C)`
and `Hom(B, Homₖ(A, C))`. -/
noncomputable def monoidal_closed.linear_hom_equiv :
  (A ⊗ B ⟶ C) ≃ₗ[k] (B ⟶ (A ⟶[Rep k G] C)) :=
{ map_add' := λ f g, rfl,
  map_smul' := λ r f, rfl, ..(ihom.adjunction A).hom_equiv _ _ }

/-- There is a `k`-linear isomorphism between the sets of representation morphisms`Hom(A ⊗ B, C)`
and `Hom(A, Homₖ(B, C))`. -/
noncomputable def monoidal_closed.linear_hom_equiv_comm :
  (A ⊗ B ⟶ C) ≃ₗ[k] (A ⟶ (B ⟶[Rep k G] C)) :=
<<<<<<< HEAD
(linear.arrow_congr k (β_ A B) (iso.refl _)) ≪≫ₗ
=======
(linear.hom_congr k (β_ A B) (iso.refl _)) ≪≫ₗ
>>>>>>> d4f691b9
  monoidal_closed.linear_hom_equiv _ _ _

variables {A B C}

lemma monoidal_closed.linear_hom_equiv_hom (f : A ⊗ B ⟶ C) :
  (monoidal_closed.linear_hom_equiv A B C f).hom =
  (tensor_product.curry f.hom).flip :=
monoidal_closed_curry_hom _

lemma monoidal_closed.linear_hom_equiv_comm_hom (f : A ⊗ B ⟶ C) :
  (monoidal_closed.linear_hom_equiv_comm A B C f).hom =
 tensor_product.curry f.hom :=
begin
  dunfold monoidal_closed.linear_hom_equiv_comm,
  refine linear_map.ext (λ x, linear_map.ext (λ y, _)),
  simp only [linear_equiv.trans_apply, monoidal_closed.linear_hom_equiv_hom,
<<<<<<< HEAD
    linear.arrow_congr_apply, iso.refl_hom, iso.symm_hom, linear_map.to_fun_eq_coe,
=======
    linear.hom_congr_apply, iso.refl_hom, iso.symm_hom, linear_map.to_fun_eq_coe,
>>>>>>> d4f691b9
    linear_map.coe_comp, function.comp_app, linear.left_comp_apply, linear.right_comp_apply,
    category.comp_id, Action.comp_hom, linear_map.flip_apply, tensor_product.curry_apply,
    Module.coe_comp, function.comp_app, monoidal_category.braiding_inv_apply],
end

lemma monoidal_closed.linear_hom_equiv_symm_hom (f : B ⟶ (A ⟶[Rep k G] C)) :
  ((monoidal_closed.linear_hom_equiv A B C).symm f).hom =
  tensor_product.uncurry k A B C f.hom.flip :=
monoidal_closed_uncurry_hom _

lemma monoidal_closed.linear_hom_equiv_comm_symm_hom (f : A ⟶ (B ⟶[Rep k G] C)) :
  ((monoidal_closed.linear_hom_equiv_comm A B C).symm f).hom =
  tensor_product.uncurry k A B C f.hom :=
begin
  dunfold monoidal_closed.linear_hom_equiv_comm,
  refine tensor_product.algebra_tensor_module.curry_injective
    (linear_map.ext (λ x, linear_map.ext (λ y, _))),
<<<<<<< HEAD
  simp only [linear_equiv.trans_symm, linear_equiv.trans_apply, linear.arrow_congr_symm_apply,
=======
  simp only [linear_equiv.trans_symm, linear_equiv.trans_apply, linear.hom_congr_symm_apply,
>>>>>>> d4f691b9
    iso.refl_inv, linear_map.coe_comp, function.comp_app, category.comp_id, Action.comp_hom,
    monoidal_closed.linear_hom_equiv_symm_hom, tensor_product.algebra_tensor_module.curry_apply,
    linear_map.coe_restrict_scalars, linear_map.to_fun_eq_coe, linear_map.flip_apply,
    tensor_product.curry_apply, Module.coe_comp, function.comp_app,
    monoidal_category.braiding_hom_apply, tensor_product.uncurry_apply],
end

end
end Rep
namespace representation
variables {k G : Type u} [comm_ring k] [monoid G] {V W : Type u}
  [add_comm_group V] [add_comm_group W] [module k V] [module k W]
  (ρ : representation k G V) (τ : representation k G W)

/-- Tautological isomorphism to help Lean in typechecking. -/
def Rep_of_tprod_iso : Rep.of (ρ.tprod τ) ≅ Rep.of ρ ⊗ Rep.of τ := iso.refl _

lemma Rep_of_tprod_iso_apply (x : tensor_product k V W) :
  (Rep_of_tprod_iso ρ τ).hom.hom x = x := rfl

lemma Rep_of_tprod_iso_inv_apply (x : tensor_product k V W) :
  (Rep_of_tprod_iso ρ τ).inv.hom x = x := rfl

end representation
/-!
# The categorical equivalence `Rep k G ≌ Module.{u} (monoid_algebra k G)`.
-/
namespace Rep
variables {k G : Type u} [comm_ring k] [monoid G]

-- Verify that the symmetric monoidal structure is available.
example : symmetric_category (Rep k G) := by apply_instance
example : monoidal_preadditive (Rep k G) := by apply_instance
example : monoidal_linear k (Rep k G) := by apply_instance

noncomputable theory

/-- Auxilliary lemma for `to_Module_monoid_algebra`. -/
lemma to_Module_monoid_algebra_map_aux {k G : Type*} [comm_ring k] [monoid G]
  (V W : Type*) [add_comm_group V] [add_comm_group W] [module k V] [module k W]
  (ρ : G →* V →ₗ[k] V) (σ : G →* W →ₗ[k] W)
  (f : V →ₗ[k] W) (w : ∀ (g : G), f.comp (ρ g) = (σ g).comp f)
  (r : monoid_algebra k G) (x : V) :
  f ((((monoid_algebra.lift k G (V →ₗ[k] V)) ρ) r) x) =
    (((monoid_algebra.lift k G (W →ₗ[k] W)) σ) r) (f x) :=
begin
  apply monoid_algebra.induction_on r,
  { intro g,
    simp only [one_smul, monoid_algebra.lift_single, monoid_algebra.of_apply],
    exact linear_map.congr_fun (w g) x, },
  { intros g h gw hw, simp only [map_add, add_left_inj, linear_map.add_apply, hw, gw], },
  { intros r g w,
    simp only [alg_hom.map_smul, w, ring_hom.id_apply,
      linear_map.smul_apply, linear_map.map_smulₛₗ], }
end

/-- Auxilliary definition for `to_Module_monoid_algebra`. -/
def to_Module_monoid_algebra_map {V W : Rep k G} (f : V ⟶ W) :
  Module.of (monoid_algebra k G) V.ρ.as_module ⟶ Module.of (monoid_algebra k G) W.ρ.as_module :=
{ map_smul' := λ r x, to_Module_monoid_algebra_map_aux V.V W.V V.ρ W.ρ f.hom f.comm r x,
  ..f.hom, }

/-- Functorially convert a representation of `G` into a module over `monoid_algebra k G`. -/
def to_Module_monoid_algebra : Rep k G ⥤ Module.{u} (monoid_algebra k G) :=
{ obj := λ V, Module.of _ V.ρ.as_module ,
  map := λ V W f, to_Module_monoid_algebra_map f, }

/-- Functorially convert a module over `monoid_algebra k G` into a representation of `G`. -/
def of_Module_monoid_algebra : Module.{u} (monoid_algebra k G) ⥤ Rep k G :=
{ obj := λ M, Rep.of (representation.of_module k G M),
  map := λ M N f,
  { hom :=
    { map_smul' := λ r x, f.map_smul (algebra_map k _ r) x,
      ..f },
    comm' := λ g, by { ext, apply f.map_smul, }, }, }.

lemma of_Module_monoid_algebra_obj_coe (M : Module.{u} (monoid_algebra k G)) :
  (of_Module_monoid_algebra.obj M : Type u) = restrict_scalars k (monoid_algebra k G) M := rfl

lemma of_Module_monoid_algebra_obj_ρ (M : Module.{u} (monoid_algebra k G)) :
  (of_Module_monoid_algebra.obj M).ρ = representation.of_module k G M := rfl

/-- Auxilliary definition for `equivalence_Module_monoid_algebra`. -/
def counit_iso_add_equiv {M : Module.{u} (monoid_algebra k G)} :
  ((of_Module_monoid_algebra ⋙ to_Module_monoid_algebra).obj M) ≃+ M :=
begin
  dsimp [of_Module_monoid_algebra, to_Module_monoid_algebra],
  refine (representation.of_module k G ↥M).as_module_equiv.trans (restrict_scalars.add_equiv _ _ _),
end

/-- Auxilliary definition for `equivalence_Module_monoid_algebra`. -/
def unit_iso_add_equiv {V : Rep k G} :
  V ≃+ ((to_Module_monoid_algebra ⋙ of_Module_monoid_algebra).obj V) :=
begin
  dsimp [of_Module_monoid_algebra, to_Module_monoid_algebra],
  refine V.ρ.as_module_equiv.symm.trans _,
  exact (restrict_scalars.add_equiv _ _ _).symm,
end

/-- Auxilliary definition for `equivalence_Module_monoid_algebra`. -/
def counit_iso (M : Module.{u} (monoid_algebra k G)) :
  (of_Module_monoid_algebra ⋙ to_Module_monoid_algebra).obj M ≅ M :=
linear_equiv.to_Module_iso'
{ map_smul' := λ r x, begin
    dsimp [counit_iso_add_equiv],
    simp,
  end,
  ..counit_iso_add_equiv, }

lemma unit_iso_comm (V : Rep k G) (g : G) (x : V) :
  unit_iso_add_equiv (((V.ρ) g).to_fun x) =
    (((of_Module_monoid_algebra.obj (to_Module_monoid_algebra.obj V)).ρ) g).to_fun
      (unit_iso_add_equiv x) :=
begin
  dsimp [unit_iso_add_equiv, of_Module_monoid_algebra, to_Module_monoid_algebra],
  simp only [add_equiv.apply_eq_iff_eq, add_equiv.apply_symm_apply,
    representation.as_module_equiv_symm_map_rho, representation.of_module_as_module_act],
end

/-- Auxilliary definition for `equivalence_Module_monoid_algebra`. -/
def unit_iso (V : Rep k G) :
  V ≅ ((to_Module_monoid_algebra ⋙ of_Module_monoid_algebra).obj V) :=
Action.mk_iso (linear_equiv.to_Module_iso'
{ map_smul' := λ r x, begin
    dsimp [unit_iso_add_equiv],
    simp only [representation.as_module_equiv_symm_map_smul,
      restrict_scalars.add_equiv_symm_map_algebra_map_smul],
  end,
  ..unit_iso_add_equiv, })
  (λ g, by { ext, apply unit_iso_comm, })

/-- The categorical equivalence `Rep k G ≌ Module (monoid_algebra k G)`. -/
def equivalence_Module_monoid_algebra : Rep k G ≌ Module.{u} (monoid_algebra k G) :=
{ functor := to_Module_monoid_algebra,
  inverse := of_Module_monoid_algebra,
  unit_iso := nat_iso.of_components (λ V, unit_iso V) (by tidy),
  counit_iso := nat_iso.of_components (λ M, counit_iso M) (by tidy), }

-- TODO Verify that the equivalence with `Module (monoid_algebra k G)` is a monoidal functor.

end Rep<|MERGE_RESOLUTION|>--- conflicted
+++ resolved
@@ -301,47 +301,20 @@
 noncomputable instance : monoidal_closed (Rep k G) :=
 monoidal_closed.of_equiv (functor_category_monoidal_equivalence _ _)
 
-<<<<<<< HEAD
-=======
 /-- Explicit description of the 'internal Hom' `iHom(A, B)` of two representations `A, B`:
 this is `F⁻¹(iHom(F(A), F(B)))`, where `F` is an equivalence
 `Rep k G ≌ (single_obj G ⥤ Module k)`. Just used to prove `Rep.ihom_obj_ρ`. -/
->>>>>>> d4f691b9
 lemma ihom_obj_ρ_def :
   ((ihom A).obj B).ρ = (functor_category_equivalence.inverse.obj
   ((functor_category_equivalence.functor.obj A).closed_ihom.obj
   (functor_category_equivalence.functor.obj B))).ρ := rfl
 
-<<<<<<< HEAD
-=======
 /-- Given `k`-linear `G`-representations `(A, ρ₁), (B, ρ₂)`, the 'internal Hom' is the
 representation on `Homₖ(A, B)` sending `g : G` and `f : A →ₗ[k] B` to `(ρ₂ g) ∘ₗ f ∘ₗ (ρ₁ g⁻¹)`. -/
->>>>>>> d4f691b9
 @[simp] lemma ihom_obj_ρ :
   ((ihom A).obj B).ρ = A.ρ.lin_hom B.ρ :=
 begin
   refine monoid_hom.ext (λ g, _),
-<<<<<<< HEAD
-  rw [ihom_obj_ρ_def, functor_category_equivalence.inverse_obj_ρ_apply,
-    functor.closed_ihom_obj_map, ←functor.map_inv],
-  dsimp only [functor_category_equivalence.functor_obj_obj,
-    functor_category_equivalence.functor_obj_map, functor.closed_ihom_obj_map],
-  simpa only [Module.monoidal_closed_pre_app, single_obj.inv_as_inv],
-end
-
-lemma ihom_map_def {B C : Rep k G} (f : B ⟶ C) :
-  ((ihom A).map f) = (functor_category_equivalence.inverse.map
-  ((functor_category_equivalence.functor.obj A).closed_ihom.map
-  (functor_category_equivalence.functor.map f))) := rfl
-
-@[simp] lemma ihom_map_hom {B C : Rep k G} (f : B ⟶ C) :
-  ((ihom A).map f).hom = linear_map.llcomp k A B C f.hom :=
-begin
-  rw [ihom_map_def, functor_category_equivalence.inverse_map_hom, functor.closed_ihom_map_app],
-  refl,
-end
-
-=======
   simpa only [ihom_obj_ρ_def, functor_category_equivalence.inverse_obj_ρ_apply,
     functor.closed_ihom_obj_map, ←functor.map_inv, single_obj.inv_as_inv],
 end
@@ -352,7 +325,6 @@
 
 /-- Unfolds the unit in the adjunction `A ⊗ - ⊣ iHom(A, -)`; just used to prove
 `Rep.ihom_coev_app_hom`. -/
->>>>>>> d4f691b9
 lemma ihom_coev_app_def :
   (ihom.coev A).app B = functor_category_equivalence.unit_iso.hom.app B ≫
   functor_category_equivalence.inverse.map
@@ -361,43 +333,20 @@
   ((functor_category_monoidal_equivalence (Module.{u} k) (Mon.of G)).μ A B)) :=
 rfl
 
-<<<<<<< HEAD
-=======
 /-- Describes the unit in the adjunction `A ⊗ - ⊣ iHom(A, -)`; given another `k`-linear
 `G`-representation `B,` the `k`-linear map underlying the resulting map `B ⟶ iHom(A, A ⊗ B)` is
 given by flipping the arguments in the natural `k`-bilinear map `A →ₗ[k] B →ₗ[k] A ⊗ B`. -/
->>>>>>> d4f691b9
 @[simp] lemma ihom_coev_app_hom :
   Action.hom.hom ((ihom.coev A).app B) = (tensor_product.mk _ _ _).flip :=
 begin
   refine linear_map.ext (λ x, linear_map.ext (λ y, _)),
-<<<<<<< HEAD
-  simpa only [ihom_coev_app_def, functor_category_equivalence_unit_iso, iso.app_hom,
-    functor.map_comp, comp_hom, functor_category_equivalence.unit_iso_hom_app_hom,
-    functor_category_equivalence.inverse_map_hom, functor.closed_unit_app_app,
-    functor.closed_ihom_map_app, Module.ihom_coev_app, Module.coe_comp,
-    function.comp_app, tensor_product.curry_apply, linear_map.flip_apply,
-    Module.ihom_map_apply, Module.monoidal_category.braiding_hom_apply,
-    functor_category_monoidal_equivalence.μ_app, id_apply, linear_map.id_apply],
-=======
   simpa only [ihom_coev_app_def, functor.map_comp, comp_hom,
     functor_category_equivalence.inverse_map_hom, functor.closed_ihom_map_app,
     functor_category_monoidal_equivalence.μ_app],
->>>>>>> d4f691b9
 end
 
 variables {A B C}
 
-<<<<<<< HEAD
-@[simp] lemma monoidal_closed_curry_hom (f : A ⊗ B ⟶ C) :
-  (monoidal_closed.curry f).hom = (tensor_product.curry f.hom).flip :=
-begin
-  rw [monoidal_closed.curry_eq, comp_hom, ihom_coev_app_hom, ihom_map_hom],
-  ext,
-  refl,
-end
-
-=======
 /-- Given a `k`-linear `G`-representation `A`, the adjunction `A ⊗ - ⊣ iHom(A, -)` defines a
 bijection `Hom(A ⊗ B, C) ≃ Hom(B, iHom(A, C))` for all `B, C`. Given `f : A ⊗ B ⟶ C`, this lemma
 describes the `k`-linear map underlying `f`'s image under the bijection. It is given by currying the
@@ -414,38 +363,21 @@
 lemma describes the `k`-linear map underlying `f`'s image under the bijection. It is given by
 flipping the arguments of the `k`-linear map underlying `f`, giving a map `A →ₗ[k] B →ₗ[k] C`, then
 uncurrying. -/
->>>>>>> d4f691b9
 @[simp] lemma monoidal_closed_uncurry_hom (f : B ⟶ (ihom A).obj C) :
   (monoidal_closed.uncurry f).hom = tensor_product.uncurry _ _ _ _ f.hom.flip :=
 begin
   simp only [monoidal_closed.of_equiv_uncurry_def, comp_inv_iso_inv_app,
-<<<<<<< HEAD
-    monoidal_functor.comm_tensor_left_inv_app, adjunction.hom_equiv_counit,
-    category.assoc, comp_hom, functor_category_monoidal_equivalence.inv_counit_app_hom,
-    functor_category_monoidal_equivalence.counit_app],
-  simp only [monoidal_closed.uncurry_eq, category_theory.functor.ihom_ev_app, functor.map_comp,
-    Action.comp_hom, category.assoc, functor_category_monoidal_equivalence.inverse_map,
-    functor_category_monoidal_equivalence.functor_map, functor_category_equivalence.inverse_map_hom,
-    functor_category_equivalence.functor_map_app, monoidal_category.id_tensor_comp,
-    nat_trans.comp_app, monoidal.tensor_hom_app, nat_trans.id_app, functor.closed_counit_app_app,
-    Module.ihom_ev_app, functor_category_monoidal_equivalence.μ_iso_inv_app,
-    functor_category_monoidal_equivalence.counit_app],
-=======
     monoidal_functor.comm_tensor_left_inv_app, comp_hom,
     functor_category_monoidal_equivalence.inverse_map, functor_category_equivalence.inverse_map_hom,
     functor_category_monoidal_equivalence.μ_iso_inv_app],
->>>>>>> d4f691b9
   ext,
   refl,
 end
 
-<<<<<<< HEAD
-=======
 /-- Describes the counit in the adjunction `A ⊗ - ⊣ iHom(A, -)`; given another `k`-linear
 `G`-representation `B,` the `k`-linear map underlying the resulting morphism `A ⊗ iHom(A, B) ⟶ B`
 is given by uncurrying the map `A →ₗ[k] (A →ₗ[k] B) →ₗ[k] B` defined by flipping the arguments in
 the identity map on `Homₖ(A, B).` -/
->>>>>>> d4f691b9
 @[simp] lemma ihom_ev_app_hom : Action.hom.hom ((ihom.ev A).app B) =
   tensor_product.uncurry _ _ _ _ linear_map.id.flip :=
 monoidal_closed_uncurry_hom _
@@ -463,11 +395,7 @@
 and `Hom(A, Homₖ(B, C))`. -/
 noncomputable def monoidal_closed.linear_hom_equiv_comm :
   (A ⊗ B ⟶ C) ≃ₗ[k] (A ⟶ (B ⟶[Rep k G] C)) :=
-<<<<<<< HEAD
-(linear.arrow_congr k (β_ A B) (iso.refl _)) ≪≫ₗ
-=======
 (linear.hom_congr k (β_ A B) (iso.refl _)) ≪≫ₗ
->>>>>>> d4f691b9
   monoidal_closed.linear_hom_equiv _ _ _
 
 variables {A B C}
@@ -484,11 +412,7 @@
   dunfold monoidal_closed.linear_hom_equiv_comm,
   refine linear_map.ext (λ x, linear_map.ext (λ y, _)),
   simp only [linear_equiv.trans_apply, monoidal_closed.linear_hom_equiv_hom,
-<<<<<<< HEAD
-    linear.arrow_congr_apply, iso.refl_hom, iso.symm_hom, linear_map.to_fun_eq_coe,
-=======
     linear.hom_congr_apply, iso.refl_hom, iso.symm_hom, linear_map.to_fun_eq_coe,
->>>>>>> d4f691b9
     linear_map.coe_comp, function.comp_app, linear.left_comp_apply, linear.right_comp_apply,
     category.comp_id, Action.comp_hom, linear_map.flip_apply, tensor_product.curry_apply,
     Module.coe_comp, function.comp_app, monoidal_category.braiding_inv_apply],
@@ -506,11 +430,7 @@
   dunfold monoidal_closed.linear_hom_equiv_comm,
   refine tensor_product.algebra_tensor_module.curry_injective
     (linear_map.ext (λ x, linear_map.ext (λ y, _))),
-<<<<<<< HEAD
-  simp only [linear_equiv.trans_symm, linear_equiv.trans_apply, linear.arrow_congr_symm_apply,
-=======
   simp only [linear_equiv.trans_symm, linear_equiv.trans_apply, linear.hom_congr_symm_apply,
->>>>>>> d4f691b9
     iso.refl_inv, linear_map.coe_comp, function.comp_app, category.comp_id, Action.comp_hom,
     monoidal_closed.linear_hom_equiv_symm_hom, tensor_product.algebra_tensor_module.curry_apply,
     linear_map.coe_restrict_scalars, linear_map.to_fun_eq_coe, linear_map.flip_apply,
