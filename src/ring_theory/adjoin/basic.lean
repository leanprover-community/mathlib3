/-
Copyright (c) 2019 Kenny Lau. All rights reserved.
Released under Apache 2.0 license as described in the file LICENSE.
Authors: Kenny Lau
-/
import ring_theory.polynomial.basic
import algebra.algebra.subalgebra

/-!
# Adjoining elements to form subalgebras

This file develops the basic theory of subalgebras of an R-algebra generated
by a set of elements. A basic interface for `adjoin` is set up, and various
results about finitely-generated subalgebras and submodules are proved.

## Definitions

* `fg (S : subalgebra R A)` : A predicate saying that the subalgebra is finitely-generated
as an A-algebra

## Tags

adjoin, algebra, finitely-generated algebra

-/

universes u v w

open submodule

namespace algebra

variables {R : Type u} {A : Type v} {B : Type w}

section semiring
variables [comm_semiring R] [semiring A] [semiring B]
variables [algebra R A] [algebra R B] {s t : set A}
open subsemiring

theorem subset_adjoin : s ⊆ adjoin R s :=
algebra.gc.le_u_l s

theorem adjoin_le {S : subalgebra R A} (H : s ⊆ S) : adjoin R s ≤ S :=
algebra.gc.l_le H

theorem adjoin_le_iff {S : subalgebra R A} : adjoin R s ≤ S ↔ s ⊆ S:=
algebra.gc _ _

theorem adjoin_mono (H : s ⊆ t) : adjoin R s ≤ adjoin R t :=
algebra.gc.monotone_l H

theorem adjoin_eq_of_le (S : subalgebra R A) (h₁ : s ⊆ S) (h₂ : S ≤ adjoin R s) : adjoin R s = S :=
le_antisymm (adjoin_le h₁) h₂

theorem adjoin_eq (S : subalgebra R A) : adjoin R ↑S = S :=
adjoin_eq_of_le _ (set.subset.refl _) subset_adjoin

<<<<<<< HEAD
theorem adjoin_induction {p : A → Prop} {x : A} (h : x ∈ adjoin R s) (Hs : ∀ x ∈ s, p x)
  (Halg : ∀ r, p (algebra_map R A r))
  (Hadd : ∀ x y, p x → p y → p (x + y))
  (Hmul : ∀ x y, p x → p y → p (x * y)) : p x :=
let S : subalgebra R A :=
{ carrier := p, mul_mem' := Hmul, add_mem' := Hadd, algebra_map_mem' := Halg } in
adjoin_le (show s ≤ S, from Hs) h

lemma coe_inf (S T : subalgebra R A) : (↑(S ⊓ T) : set A) = (S : set A) ∩ (T : set A) :=
begin
  apply le_antisymm,
  { simp },
  { rw ←galois_insertion.l_inf_u (@algebra.gi R A _ _ _),
    exact algebra.subset_adjoin }
end

lemma adjoin_union (s t : set A) : adjoin R (s ∪ t) = adjoin R s ⊔ adjoin R t :=
(algebra.gc : galois_connection _ (coe : subalgebra R A → set A)).l_sup

=======
>>>>>>> 61ca31a9
variables (R A)
@[simp] theorem adjoin_empty : adjoin R (∅ : set A) = ⊥ :=
show adjoin R ⊥ = ⊥, by { apply galois_connection.l_bot, exact algebra.gc }

variables (R) {A} (s)

theorem adjoin_eq_span : (adjoin R s).to_submodule = span R (submonoid.closure s) :=
begin
  apply le_antisymm,
  { intros r hr, rcases subsemiring.mem_closure_iff_exists_list.1 hr with ⟨L, HL, rfl⟩, clear hr,
    induction L with hd tl ih, { exact zero_mem _ },
    rw list.forall_mem_cons at HL,
    rw [list.map_cons, list.sum_cons],
    refine submodule.add_mem _ _ (ih HL.2),
    replace HL := HL.1, clear ih tl,
    suffices : ∃ z r (hr : r ∈ submonoid.closure s), has_scalar.smul z r = list.prod hd,
    { rcases this with ⟨z, r, hr, hzr⟩, rw ← hzr,
      exact smul_mem _ _ (subset_span hr) },
    induction hd with hd tl ih, { exact ⟨1, 1, (submonoid.closure s).one_mem', one_smul _ _⟩ },
    rw list.forall_mem_cons at HL,
    rcases (ih HL.2) with ⟨z, r, hr, hzr⟩, rw [list.prod_cons, ← hzr],
    rcases HL.1 with ⟨hd, rfl⟩ | hs,
    { refine ⟨hd * z, r, hr, _⟩,
      rw [algebra.smul_def, algebra.smul_def, (algebra_map _ _).map_mul, _root_.mul_assoc] },
    { exact ⟨z, hd * r, submonoid.mul_mem _ (submonoid.subset_closure hs) hr,
        (mul_smul_comm _ _ _).symm⟩ } },
  refine span_le.2 _,
  change submonoid.closure s ≤ (adjoin R s).to_subsemiring.to_submonoid,
  exact submonoid.closure_le.2 subset_adjoin
end

lemma adjoin_image (f : A →ₐ[R] B) (s : set A) :
  adjoin R (f '' s) = (adjoin R s).map f :=
le_antisymm (adjoin_le $ set.image_subset _ subset_adjoin) $
subalgebra.map_le.2 $ adjoin_le $ set.image_subset_iff.1 subset_adjoin

@[simp] lemma adjoin_insert_adjoin (x : A) :
  adjoin R (insert x ↑(adjoin R s)) = adjoin R (insert x s) :=
le_antisymm
  (adjoin_le (set.insert_subset.mpr
    ⟨subset_adjoin (set.mem_insert _ _), adjoin_mono (set.subset_insert _ _)⟩))
  (algebra.adjoin_mono (set.insert_subset_insert algebra.subset_adjoin))

lemma adjoint_prod_le (s : set A) (t : set B) :
  adjoin R (set.prod s t) ≤ (adjoin R s).prod (adjoin R t) :=
adjoin_le $ set.prod_mono subset_adjoin subset_adjoin

<<<<<<< HEAD
lemma adjoin_le_prod (s) (t) : adjoin R ((set.insert (1, 0) ((linear_map.inl R A B) '' s)) ∪
  (set.insert (0, 1) ((linear_map.inr R A B) '' t))) ≤ (adjoin R s).prod (adjoin R t) :=
begin
  refine adjoin_le (set.union_subset
    (set.insert_subset.2 ⟨set.mem_prod.2 ⟨set_like.mem_coe.2 $ one_mem _,
    set_like.mem_coe.2 $ zero_mem _⟩, λ x, _⟩)
    (set.insert_subset.2 ⟨set.mem_prod.2 ⟨set_like.mem_coe.2 $ zero_mem _,
    set_like.mem_coe.2 $ one_mem _⟩, λ x, _⟩)),
  { simp_intros hx,
    obtain ⟨X, hXmem, hXx⟩ := hx,
    exact ⟨subset_adjoin (by rwa ←hXx), by { rwa ←hXx, exact zero_mem _ }⟩ },
  { simp_intros hx,
    obtain ⟨X, hXmem, hXx⟩ := hx,
    exact ⟨by { rwa ←hXx, exact zero_mem _ }, subset_adjoin (by rwa ←hXx)⟩ }
end

lemma adjoint_prod_fst_mem (B) [semiring B] [algebra R B] {s} {x : A} (h : x ∈ adjoin R s) :
  ((x, 0) : (A × B)) ∈ (adjoin R (set.insert (1, 0) ((linear_map.inl R A B) '' s))) :=
begin
  let S := adjoin R (set.insert (1, 0) ((linear_map.inl R A B) '' s)),
  refine @adjoin_induction R A _ _ _ _ (λ a, ((a, 0) : (A × B)) ∈ S) x h
    (λ a ha, subset_adjoin $ set.subset_insert _ _ ⟨a, ⟨ha, rfl⟩⟩)
    (λ r, _)
    (λ y z hy hz, by simpa [hy, hz] using subalgebra.add_mem _ hy hz)
    (λ y z hy hz, by simpa [hy, hz] using subalgebra.mul_mem _ hy hz),
  have : ((1, 0) : A × B) ∈ S := subset_adjoin (set.mem_insert _ _),
  replace this := subalgebra.smul_mem S this r,
  rw [prod.smul_mk, smul_zero] at this,
  convert this,
  exact algebra_map_eq_smul_one r,
end

lemma adjoint_prod_snd_mem (A) [semiring A] [algebra R A] {t} {x : B} (h : x ∈ adjoin R t) :
  ((0, x) : (A × B)) ∈ (adjoin R (set.insert (0, 1) ((linear_map.inr R A B) '' t))) :=
begin
  let T := adjoin R (set.insert (0, 1) ((linear_map.inr R A B) '' t)),
  refine @adjoin_induction R B _ _ _ _ (λ b, ((0, b) : (A × B)) ∈ T) x h
    (λ b hb, subset_adjoin $ set.subset_insert _ _ ⟨b, ⟨hb, rfl⟩⟩)
    (λ r, _)
    (λ y z hy hz, by simpa [hy, hz] using subalgebra.add_mem _ hy hz)
    (λ y z hy hz, by simpa [hy, hz] using subalgebra.mul_mem _ hy hz),
  have : ((0, 1) : A × B) ∈ T := subset_adjoin (set.mem_insert _ _),
  replace this := subalgebra.smul_mem T this r,
  rw [prod.smul_mk, smul_zero] at this,
  convert this,
  exact algebra_map_eq_smul_one r,
end

lemma adjoin_eq_prod (s) (t) : adjoin R ((set.insert (1, 0) ((linear_map.inl R A B) '' s)) ∪
  (set.insert (0, 1) ((linear_map.inr R A B) '' t))) = (adjoin R s).prod (adjoin R t) :=
begin
  let T := adjoin R ((set.insert (1, 0) ((linear_map.inl R A B) '' s)) ∪
    (set.insert (0, 1) ((linear_map.inr R A B) '' t))),
  refine le_antisymm (adjoin_le_prod R s t) _,
  rintro ⟨a, b⟩ ⟨ha, hb⟩,
  have Ha := adjoint_prod_fst_mem R B ha,
  have Hb := adjoint_prod_snd_mem R A hb,
  replace Ha : (a, (0 : B)) ∈ T :=
    adjoin_mono (set.subset_union_of_subset_left (set.subset.refl _) _) Ha,
  replace Hb : ((0 : A), b) ∈ T :=
    adjoin_mono (set.subset_union_of_subset_right (set.subset.refl _) _) Hb,
  simpa using subalgebra.add_mem _ Ha Hb
end

@[simp] lemma prod_inf_prod {S T : subalgebra R A} {S₁ T₁ : subalgebra R B} :
  S.prod S₁ ⊓ T.prod T₁ = (S ⊓ T).prod (S₁ ⊓ T₁) :=
begin
  refine set_like.coe_injective _,
  rw [subalgebra.coe_prod, coe_inf, coe_inf, coe_inf, subalgebra.coe_prod, subalgebra.coe_prod,
    set.prod_inter_prod]
end

=======
>>>>>>> 61ca31a9
end semiring

section comm_semiring
variables [comm_semiring R] [comm_semiring A]
variables [algebra R A] {s t : set A}
open subsemiring

variables (R s t)
theorem adjoin_union_eq_under : adjoin R (s ∪ t) = (adjoin R s).under (adjoin (adjoin R s) t) :=
le_antisymm
  (closure_mono $ set.union_subset
    (set.range_subset_iff.2 $ λ r, or.inl ⟨algebra_map R (adjoin R s) r, rfl⟩)
    (set.union_subset_union_left _ $ λ x hxs, ⟨⟨_, subset_adjoin hxs⟩, rfl⟩))
  (closure_le.2 $ set.union_subset
    (set.range_subset_iff.2 $ λ x, adjoin_mono (set.subset_union_left _ _) x.2)
    (set.subset.trans (set.subset_union_right _ _) subset_adjoin))

theorem adjoin_eq_range :
  adjoin R s = (mv_polynomial.aeval (coe : s → A)).range :=
le_antisymm
  (adjoin_le $ λ x hx, ⟨mv_polynomial.X ⟨x, hx⟩, mv_polynomial.eval₂_X _ _ _⟩)
  (λ x ⟨p, (hp : mv_polynomial.aeval coe p = x)⟩, hp ▸ mv_polynomial.induction_on p
    (λ r, by { rw [mv_polynomial.aeval_def, mv_polynomial.eval₂_C],
               exact (adjoin R s).algebra_map_mem r })
    (λ p q hp hq, by rw alg_hom.map_add; exact subalgebra.add_mem _ hp hq)
    (λ p ⟨n, hn⟩ hp, by rw [alg_hom.map_mul, mv_polynomial.aeval_def _ (mv_polynomial.X _),
      mv_polynomial.eval₂_X]; exact subalgebra.mul_mem _ hp (subset_adjoin hn)))

theorem adjoin_singleton_eq_range (x : A) : adjoin R {x} = (polynomial.aeval x).range :=
le_antisymm
  (adjoin_le $ set.singleton_subset_iff.2 ⟨polynomial.X, polynomial.eval₂_X _ _⟩)
  (λ y ⟨p, (hp : polynomial.aeval x p = y)⟩, hp ▸ polynomial.induction_on p
    (λ r, by { rw [polynomial.aeval_def, polynomial.eval₂_C],
               exact (adjoin R _).algebra_map_mem r })
    (λ p q hp hq, by rw alg_hom.map_add; exact subalgebra.add_mem _ hp hq)
    (λ n r ih, by { rw [pow_succ', ← mul_assoc, alg_hom.map_mul,
      polynomial.aeval_def _ polynomial.X, polynomial.eval₂_X],
      exact subalgebra.mul_mem _ ih (subset_adjoin rfl) }))

lemma adjoin_singleton_one : adjoin R ({1} : set A) = ⊥ :=
eq_bot_iff.2 $ adjoin_le $ set.singleton_subset_iff.2 $ set_like.mem_coe.2 $ one_mem _

theorem adjoin_union_coe_submodule : (adjoin R (s ∪ t)).to_submodule =
  (adjoin R s).to_submodule * (adjoin R t).to_submodule :=
begin
  rw [adjoin_eq_span, adjoin_eq_span, adjoin_eq_span, span_mul_span],
  congr' 1 with z, simp [submonoid.closure_union, submonoid.mem_sup, set.mem_mul]
end

end comm_semiring

section ring
variables [comm_ring R] [ring A]
variables [algebra R A] {s t : set A}
variables {R s t}
open ring

theorem adjoin_int (s : set R) : adjoin ℤ s = subalgebra_of_is_subring (closure s) :=
le_antisymm (adjoin_le subset_closure) (closure_subset subset_adjoin : closure s ≤ adjoin ℤ s)

theorem mem_adjoin_iff {s : set A} {x : A} :
  x ∈ adjoin R s ↔ x ∈ closure (set.range (algebra_map R A) ∪ s) :=
⟨λ hx, subsemiring.closure_induction hx subset_closure is_add_submonoid.zero_mem
  is_submonoid.one_mem (λ _ _, is_add_submonoid.add_mem) (λ _ _, is_submonoid.mul_mem),
suffices closure (set.range ⇑(algebra_map R A) ∪ s) ⊆ adjoin R s, from @this x,
closure_subset subsemiring.subset_closure⟩

theorem adjoin_eq_ring_closure (s : set A) :
  (adjoin R s : set A) = closure (set.range (algebra_map R A) ∪ s) :=
set.ext $ λ x, mem_adjoin_iff

end ring

section comm_ring
variables [comm_ring R] [comm_ring A]
variables [algebra R A] {s t : set A}
variables {R s t}
open ring

theorem fg_trans (h1 : (adjoin R s).to_submodule.fg)
  (h2 : (adjoin (adjoin R s) t).to_submodule.fg) :
  (adjoin R (s ∪ t)).to_submodule.fg :=
begin
  rcases fg_def.1 h1 with ⟨p, hp, hp'⟩,
  rcases fg_def.1 h2 with ⟨q, hq, hq'⟩,
  refine fg_def.2 ⟨p * q, hp.mul hq, le_antisymm _ _⟩,
  { rw [span_le],
    rintros _ ⟨x, y, hx, hy, rfl⟩,
    change x * y ∈ _,
    refine is_submonoid.mul_mem _ _,
    { have : x ∈ (adjoin R s).to_submodule,
      { rw ← hp', exact subset_span hx },
      exact adjoin_mono (set.subset_union_left _ _) this },
    have : y ∈ (adjoin (adjoin R s) t).to_submodule,
    { rw ← hq', exact subset_span hy },
    change y ∈ adjoin R (s ∪ t), rwa adjoin_union_eq_under },
  { intros r hr,
    change r ∈ adjoin R (s ∪ t) at hr,
    rw adjoin_union_eq_under at hr,
    change r ∈ (adjoin (adjoin R s) t).to_submodule at hr,
    haveI := classical.dec_eq A,
    haveI := classical.dec_eq R,
    rw [← hq', ← set.image_id q, finsupp.mem_span_image_iff_total (adjoin R s)] at hr,
    rcases hr with ⟨l, hlq, rfl⟩,
    have := @finsupp.total_apply A A (adjoin R s),
    rw [this, finsupp.sum],
    refine sum_mem _ _,
    intros z hz, change (l z).1 * _ ∈ _,
    have : (l z).1 ∈ (adjoin R s).to_submodule := (l z).2,
    rw [← hp', ← set.image_id p, finsupp.mem_span_image_iff_total R] at this,
    rcases this with ⟨l2, hlp, hl⟩,
    have := @finsupp.total_apply A A R,
    rw this at hl,
    rw [←hl, finsupp.sum_mul],
    refine sum_mem _ _,
    intros t ht, change _ * _ ∈ _, rw smul_mul_assoc, refine smul_mem _ _ _,
    exact subset_span ⟨t, z, hlp ht, hlq hz, rfl⟩ }
end

end comm_ring

end algebra

namespace subalgebra

variables {R : Type u} {A : Type v} {B : Type w}
variables [comm_semiring R] [semiring A] [algebra R A] [semiring B] [algebra R B]

/-- A subalgebra `S` is finitely generated if there exists `t : finset A` such that
`algebra.adjoin R t = S`. -/
def fg (S : subalgebra R A) : Prop :=
∃ t : finset A, algebra.adjoin R ↑t = S

lemma fg_adjoin_finset (s : finset A) : (algebra.adjoin R (↑s : set A)).fg :=
⟨s, rfl⟩

theorem fg_def {S : subalgebra R A} : S.fg ↔ ∃ t : set A, set.finite t ∧ algebra.adjoin R t = S :=
⟨λ ⟨t, ht⟩, ⟨↑t, set.finite_mem_finset t, ht⟩,
λ ⟨t, ht1, ht2⟩, ⟨ht1.to_finset, by rwa set.finite.coe_to_finset⟩⟩

theorem fg_bot : (⊥ : subalgebra R A).fg :=
⟨∅, algebra.adjoin_empty R A⟩

theorem fg_of_fg_to_submodule {S : subalgebra R A} : S.to_submodule.fg → S.fg :=
λ ⟨t, ht⟩, ⟨t, le_antisymm
  (algebra.adjoin_le (λ x hx, show x ∈ S.to_submodule, from ht ▸ subset_span hx)) $
  show S.to_submodule ≤ (algebra.adjoin R ↑t).to_submodule,
  from (λ x hx, span_le.mpr
    (λ x hx, algebra.subset_adjoin hx)
      (show x ∈ span R ↑t, by { rw ht, exact hx }))⟩

theorem fg_of_noetherian [is_noetherian R A] (S : subalgebra R A) : S.fg :=
fg_of_fg_to_submodule (is_noetherian.noetherian S.to_submodule)

lemma fg_of_submodule_fg (h : (⊤ : submodule R A).fg) : (⊤ : subalgebra R A).fg :=
let ⟨s, hs⟩ := h in ⟨s, to_submodule_injective $
by { rw [algebra.top_to_submodule, eq_top_iff, ← hs, span_le], exact algebra.subset_adjoin }⟩

lemma fg_prod {S : subalgebra R A} {T : subalgebra R B} (hS : S.fg) (hT : T.fg) : (S.prod T).fg :=
begin
  obtain ⟨s, hs⟩ := fg_def.1 hS,
  obtain ⟨t, ht⟩ := fg_def.1 hT,
  rw [← hs.2, ← ht.2],
  let s₁ := set.insert (1, 0) ((linear_map.inl R A B) '' s),
  let t₁ := set.insert (0, 1) ((linear_map.inr R A B) '' t),
  exact fg_def.2 ⟨s₁ ∪ t₁, set.finite.union (set.finite.insert _ (set.finite.image _ hs.1))
    (set.finite.insert _ (set.finite.image _ ht.1)), algebra.adjoin_eq_prod R s t⟩
end

section
open_locale classical
lemma fg_map (S : subalgebra R A) (f : A →ₐ[R] B) (hs : S.fg) : (S.map f).fg :=
let ⟨s, hs⟩ := hs in ⟨s.image f, by rw [finset.coe_image, algebra.adjoin_image, hs]⟩
end

lemma fg_of_fg_map (S : subalgebra R A) (f : A →ₐ[R] B) (hf : function.injective f)
  (hs : (S.map f).fg) : S.fg :=
let ⟨s, hs⟩ := hs in ⟨s.preimage f $ λ _ _ _ _ h, hf h, map_injective f hf $
by { rw [← algebra.adjoin_image, finset.coe_preimage, set.image_preimage_eq_of_subset, hs],
  rw [← alg_hom.coe_range, ← algebra.adjoin_le_iff, hs, ← algebra.map_top], exact map_mono le_top }⟩

lemma fg_top (S : subalgebra R A) : (⊤ : subalgebra R S).fg ↔ S.fg :=
⟨λ h, by { rw [← S.range_val, ← algebra.map_top], exact fg_map _ _ h },
λ h, fg_of_fg_map _ S.val subtype.val_injective $ by { rw [algebra.map_top, range_val], exact h }⟩

lemma induction_on_adjoin [is_noetherian R A] (P : subalgebra R A → Prop)
  (base : P ⊥) (ih : ∀ (S : subalgebra R A) (x : A), P S → P (algebra.adjoin R (insert x S)))
  (S : subalgebra R A) : P S :=
begin
  classical,
  obtain ⟨t, rfl⟩ := S.fg_of_noetherian,
  refine finset.induction_on t _ _,
  { simpa using base },
  intros x t hxt h,
  convert ih _ x h using 1,
  rw [finset.coe_insert, algebra.adjoin_insert_adjoin]
end

end subalgebra

variables {R : Type u} {A : Type v} {B : Type w}
variables [comm_ring R] [comm_ring A] [comm_ring B] [algebra R A] [algebra R B]

/-- The image of a Noetherian R-algebra under an R-algebra map is a Noetherian ring. -/
instance alg_hom.is_noetherian_ring_range (f : A →ₐ[R] B) [is_noetherian_ring A] :
  is_noetherian_ring f.range :=
is_noetherian_ring_range f.to_ring_hom

theorem is_noetherian_ring_of_fg {S : subalgebra R A} (HS : S.fg)
  [is_noetherian_ring R] : is_noetherian_ring S :=
let ⟨t, ht⟩ := HS in ht ▸ (algebra.adjoin_eq_range R (↑t : set A)).symm ▸
by haveI : is_noetherian_ring (mv_polynomial (↑t : set A) R) :=
mv_polynomial.is_noetherian_ring;
convert alg_hom.is_noetherian_ring_range _; apply_instance

theorem is_noetherian_ring_closure (s : set R) (hs : s.finite) :
  @@is_noetherian_ring (ring.closure s) subset.ring :=
show is_noetherian_ring (subalgebra_of_is_subring (ring.closure s)), from
algebra.adjoin_int s ▸ is_noetherian_ring_of_fg (subalgebra.fg_def.2 ⟨s, hs, rfl⟩)<|MERGE_RESOLUTION|>--- conflicted
+++ resolved
@@ -55,7 +55,6 @@
 theorem adjoin_eq (S : subalgebra R A) : adjoin R ↑S = S :=
 adjoin_eq_of_le _ (set.subset.refl _) subset_adjoin
 
-<<<<<<< HEAD
 theorem adjoin_induction {p : A → Prop} {x : A} (h : x ∈ adjoin R s) (Hs : ∀ x ∈ s, p x)
   (Halg : ∀ r, p (algebra_map R A r))
   (Hadd : ∀ x y, p x → p y → p (x + y))
@@ -75,8 +74,6 @@
 lemma adjoin_union (s t : set A) : adjoin R (s ∪ t) = adjoin R s ⊔ adjoin R t :=
 (algebra.gc : galois_connection _ (coe : subalgebra R A → set A)).l_sup
 
-=======
->>>>>>> 61ca31a9
 variables (R A)
 @[simp] theorem adjoin_empty : adjoin R (∅ : set A) = ⊥ :=
 show adjoin R ⊥ = ⊥, by { apply galois_connection.l_bot, exact algebra.gc }
@@ -124,7 +121,6 @@
   adjoin R (set.prod s t) ≤ (adjoin R s).prod (adjoin R t) :=
 adjoin_le $ set.prod_mono subset_adjoin subset_adjoin
 
-<<<<<<< HEAD
 lemma adjoin_le_prod (s) (t) : adjoin R ((set.insert (1, 0) ((linear_map.inl R A B) '' s)) ∪
   (set.insert (0, 1) ((linear_map.inr R A B) '' t))) ≤ (adjoin R s).prod (adjoin R t) :=
 begin
@@ -197,8 +193,6 @@
     set.prod_inter_prod]
 end
 
-=======
->>>>>>> 61ca31a9
 end semiring
 
 section comm_semiring
