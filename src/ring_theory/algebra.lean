--- conflicted
+++ resolved
@@ -35,22 +35,16 @@
 setting we have a forgetful functor R-Alg ⥤ R-Mod.
 However here it extends module in order to preserve
 definitional equality in certain cases. -/
-<<<<<<< HEAD
-class algebra (R : Type u) (A : Type v) [comm_ring R] [ring A] extends has_scalar R A :=
-(to_fun [] : R → A) [hom [] : is_ring_hom to_fun]
-(commutes' : ∀ r x, x * to_fun r = to_fun r * x)
-=======
 @[nolint has_inhabited_instance]
 class algebra (R : Type u) (A : Type v) [comm_semiring R] [semiring A]
   extends has_scalar R A, R →+* A :=
 (commutes' : ∀ r x, to_fun r * x = x * to_fun r)
->>>>>>> e7582631
 (smul_def' : ∀ r x, r • x = to_fun r * x)
 end prio
 
 /-- Embedding `R →+* A` given by `algebra` structure. -/
 def algebra_map (R : Type u) (A : Type v) [comm_semiring R] [semiring A] [algebra R A] : R →+* A :=
-algebra.to_ring_hom R A
+algebra.to_ring_hom
 
 /-- Creating an algebra from a morphism in CRing. -/
 def ring_hom.to_algebra {R S} [comm_semiring R] [semiring S] (i : R →+* S)
@@ -535,16 +529,9 @@
 variables {R}
 /-- A subring is a `ℤ`-subalgebra. -/
 def subalgebra_of_subring (S : set R) [is_subring S] : subalgebra ℤ R :=
-<<<<<<< HEAD
-{ carrier := S, range_le' := λ x ⟨i, h⟩, h ▸ int.induction_on i
-    (by rw algebra.map_zero; exact is_add_submonoid.zero_mem)
-    (λ i hi, by rw [algebra.map_add, algebra.map_one]; exact is_add_submonoid.add_mem hi is_submonoid.one_mem)
-    (λ i hi, by rw [algebra.map_sub, algebra.map_one]; exact is_add_subgroup.sub_mem _ _ _ hi is_submonoid.one_mem) }
-=======
 { carrier := S,
   range_le' := by { rintros _ ⟨i, rfl⟩, rw [ring_hom.eq_int_cast, ← gsmul_one],
-    exact is_add_subgroup.gsmul_mem (is_submonoid.one_mem _) } }
->>>>>>> e7582631
+    exact is_add_subgroup.gsmul_mem is_submonoid.one_mem } }
 
 @[simp] lemma mem_subalgebra_of_subring {x : R} {S : set R} [is_subring S] :
   x ∈ subalgebra_of_subring S ↔ x ∈ S :=
