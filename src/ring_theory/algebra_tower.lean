/-
Copyright (c) 2020 Kenny Lau. All rights reserved.
Released under Apache 2.0 license as described in the file LICENSE.
Authors: Kenny Lau
-/

import ring_theory.adjoin

/-!
# Towers of algebras

We set up the basic theory of algebra towers.
An algebra tower A/S/R is expressed by having instances of `algebra A S`,
`algebra R S`, `algebra R A` and `is_scalar_tower R S A`, the later asserting the
compatibility condition `(r • s) • a = r • (s • a)`.

In `field_theory/tower.lean` we use this to prove the tower law for finite extensions,
that if `R` and `S` are both fields, then `[A:R] = [A:S] [S:A]`.

In this file we prepare the main lemma:
if `{bi | i ∈ I}` is an `R`-basis of `S` and `{cj | j ∈ J}` is a `S`-basis
of `A`, then `{bi cj | i ∈ I, j ∈ J}` is an `R`-basis of `A`. This statement does not require the
base rings to be a field, so we also generalize the lemma to rings in this file.
-/

universes u v w u₁

variables (R : Type u) (S : Type v) (A : Type w) (B : Type u₁)

namespace is_scalar_tower

section semimodule

variables [comm_semiring R] [semiring S] [add_comm_monoid A] [add_comm_monoid B]
variables [algebra R S] [semimodule S A] [semimodule R A] [semimodule S B] [semimodule R B]
variables [is_scalar_tower R S A] [is_scalar_tower R S B]

variables {R} (S) {A}
theorem algebra_map_smul (r : R) (x : A) : algebra_map R S r • x = r • x :=
by rw [algebra.algebra_map_eq_smul_one, smul_assoc, one_smul]

variables {R S A}
theorem smul_left_comm (r : R) (s : S) (x : A) : r • s • x = s • r • x :=
by rw [← smul_assoc, algebra.smul_def r s, algebra.commutes, mul_smul, algebra_map_smul]

end semimodule

section semiring
variables [comm_semiring R] [comm_semiring S] [semiring A] [semiring B]
variables [algebra R S] [algebra S A] [algebra R A] [algebra S B] [algebra R B]
variables {R S A}

theorem of_algebra_map_eq (h : ∀ x, algebra_map R A x = algebra_map S A (algebra_map R S x)) :
  is_scalar_tower R S A :=
⟨λ x y z, by simp_rw [algebra.smul_def, ring_hom.map_mul, mul_assoc, h]⟩

variables [is_scalar_tower R S A] [is_scalar_tower R S B]

variables (R S A)
theorem algebra_map_eq :
  algebra_map R A = (algebra_map S A).comp (algebra_map R S) :=
ring_hom.ext $ λ x, by simp_rw [ring_hom.comp_apply, algebra.algebra_map_eq_smul_one,
    smul_assoc, one_smul]

theorem algebra_map_apply (x : R) : algebra_map R A x = algebra_map S A (algebra_map R S x) :=
by rw [algebra_map_eq R S A, ring_hom.comp_apply]

@[ext] lemma algebra.ext {S : Type u} {A : Type v} [comm_semiring S] [semiring A]
  (h1 h2 : algebra S A) (h : ∀ {r : S} {x : A}, (by haveI := h1; exact r • x) = r • x) : h1 = h2 :=
begin
  unfreezingI { cases h1 with f1 g1 h11 h12, cases h2 with f2 g2 h21 h22,
  cases f1, cases f2, congr', { ext r x, exact h },
  ext r, erw [← mul_one (g1 r), ← h12, ← mul_one (g2 r), ← h22, h], refl }
end

variables (R S A)
theorem algebra_comap_eq : algebra.comap.algebra R S A = ‹_› :=
algebra.ext _ _ $ λ x (z : A),
calc  algebra_map R S x • z
    = (x • 1 : S) • z : by rw algebra.algebra_map_eq_smul_one
... = x • (1 : S) • z : by rw smul_assoc
... = (by exact x • z : A) : by rw one_smul

/-- In a tower, the canonical map from the middle element to the top element is an
algebra homomorphism over the bottom element. -/
def to_alg_hom : S →ₐ[R] A :=
{ commutes' := λ _, (algebra_map_apply _ _ _ _).symm,
  .. algebra_map S A }

@[simp] lemma to_alg_hom_apply (y : S) : to_alg_hom R S A y = algebra_map S A y := rfl

variables (R) {S A B}
/-- R ⟶ S induces S-Alg ⥤ R-Alg -/
def restrict_base (f : A →ₐ[S] B) : A →ₐ[R] B :=
{ commutes' := λ r, by { rw [algebra_map_apply R S A, algebra_map_apply R S B],
    exact f.commutes (algebra_map R S r) },
  .. (f : A →+* B) }

@[simp] lemma restrict_base_apply (f : A →ₐ[S] B) (x : A) : restrict_base R f x = f x := rfl

instance right : is_scalar_tower R S S :=
of_algebra_map_eq $ λ x, rfl

instance nat : is_scalar_tower ℕ S A :=
of_algebra_map_eq $ λ x, ((algebra_map S A).map_nat_cast x).symm

instance comap {R S A : Type*} [comm_semiring R] [comm_semiring S] [semiring A]
  [algebra R S] [algebra S A] : is_scalar_tower R S (algebra.comap R S A) :=
of_algebra_map_eq $ λ x, rfl

instance subsemiring (U : subsemiring S) : is_scalar_tower U S A :=
of_algebra_map_eq $ λ x, rfl

instance subring {S A : Type*} [comm_ring S] [ring A] [algebra S A]
  (U : set S) [is_subring U] : is_scalar_tower U S A :=
of_algebra_map_eq $ λ x, rfl

@[nolint instance_priority]
instance of_ring_hom {R A B : Type*} [comm_semiring R] [comm_semiring A] [comm_semiring B]
  [algebra R A] [algebra R B] (f : A →ₐ[R] B) :
  @is_scalar_tower R A B _ (f.to_ring_hom.to_algebra.to_has_scalar) _ :=
by { letI := (f : A →+* B).to_algebra, exact of_algebra_map_eq (λ x, (f.commutes x).symm) }

end semiring

section comm_semiring
variables [comm_semiring R] [comm_semiring A] [algebra R A]
variables [comm_semiring B] [algebra A B] [algebra R B] [is_scalar_tower R A B]

instance subalgebra (S : subalgebra R A) : is_scalar_tower R S A :=
of_algebra_map_eq $ λ x, rfl

instance polynomial : is_scalar_tower R A (polynomial B) :=
of_algebra_map_eq $ λ x, congr_arg polynomial.C $ algebra_map_apply R A B x

theorem aeval_apply (x : B) (p : polynomial R) : polynomial.aeval x p =
  polynomial.aeval x (polynomial.map (algebra_map R A) p) :=
by rw [polynomial.aeval_def, polynomial.aeval_def, polynomial.eval₂_map, algebra_map_eq R A B]

instance linear_map (R : Type u) (A : Type v) (V : Type w)
  [comm_semiring R] [comm_semiring A] [add_comm_monoid V]
  [semimodule R V] [algebra R A] : is_scalar_tower R A (V →ₗ[R] A) :=
⟨λ x y f, linear_map.ext $ λ v, algebra.smul_mul_assoc x y (f v)⟩

end comm_semiring

section comm_ring
variables [comm_ring R] [comm_ring S] [comm_ring A] [algebra R S] [algebra S A] [algebra R A]
variables [is_scalar_tower R S A]

instance int : is_scalar_tower ℤ S A :=
of_algebra_map_eq $ λ x, ((algebra_map S A).map_int_cast x).symm

end comm_ring

section division_ring
variables [field R] [division_ring S] [algebra R S] [char_zero R] [char_zero S]

instance rat : is_scalar_tower ℚ R S :=
of_algebra_map_eq $ λ x, ((algebra_map R S).map_rat_cast x).symm

end division_ring

end is_scalar_tower

namespace algebra

theorem adjoin_algebra_map' {R : Type u} {S : Type v} {A : Type w}
  [comm_ring R] [comm_ring S] [comm_ring A] [algebra R S] [algebra S A] (s : set S) :
  adjoin R (algebra_map S (comap R S A) '' s) = subalgebra.map (adjoin R s) (to_comap R S A) :=
le_antisymm (adjoin_le $ set.image_subset_iff.2 $ λ y hy, ⟨y, subset_adjoin hy, rfl⟩)
  (subalgebra.map_le.2 $ adjoin_le $ λ y hy, subset_adjoin ⟨y, hy, rfl⟩)

theorem adjoin_algebra_map (R : Type u) (S : Type v) (A : Type w)
  [comm_ring R] [comm_ring S] [comm_ring A] [algebra R S] [algebra S A] [algebra R A]
  [is_scalar_tower R S A] (s : set S) :
  adjoin R (algebra_map S A '' s) = subalgebra.map (adjoin R s) (is_scalar_tower.to_alg_hom R S A) :=
le_antisymm (adjoin_le $ set.image_subset_iff.2 $ λ y hy, ⟨y, subset_adjoin hy, rfl⟩)
  (subalgebra.map_le.2 $ adjoin_le $ λ y hy, subset_adjoin ⟨y, hy, rfl⟩)

end algebra

namespace subalgebra

open is_scalar_tower

variables (R) {S A} [comm_semiring R] [comm_semiring S] [semiring A]
variables [algebra R S] [algebra S A] [algebra R A] [is_scalar_tower R S A]

/-- If A/S/R is a tower of algebras then the `res`triction of a S-subalgebra of A is an R-subalgebra of A. -/
def res (U : subalgebra S A) : subalgebra R A :=
{ algebra_map_mem' := λ x, by { rw algebra_map_apply R S A, exact U.algebra_map_mem _ },
<<<<<<< HEAD
  .. U }
=======
  .. U}
>>>>>>> 516b0dfd

@[simp] lemma res_top : res R (⊤ : subalgebra S A) = ⊤ :=
algebra.eq_top_iff.2 $ λ _, show _ ∈ (⊤ : subalgebra S A), from algebra.mem_top

@[simp] lemma mem_res {U : subalgebra S A} {x : A} : x ∈ res R U ↔ x ∈ U := iff.rfl

lemma res_inj {U V : subalgebra S A} (H : res R U = res R V) : U = V :=
ext $ λ x, by rw [← mem_res R, H, mem_res]

/-- Produces a map from `subalgebra.under`. -/
def of_under {R A B : Type*} [comm_semiring R] [comm_semiring A] [semiring B]
  [algebra R A] [algebra R B] (S : subalgebra R A) (U : subalgebra S A)
  [algebra S B] [is_scalar_tower R S B] (f : U →ₐ[S] B) : S.under U →ₐ[R] B :=
{ commutes' := λ r, (f.commutes (algebra_map R S r)).trans (algebra_map_apply R S B r).symm,
  .. f }

end subalgebra

namespace is_scalar_tower

open subalgebra

variables [comm_semiring R] [comm_semiring S] [comm_semiring A]
variables [algebra R S] [algebra S A] [algebra R A] [is_scalar_tower R S A]

theorem range_under_adjoin (t : set A) :
  (to_alg_hom R S A).range.under (algebra.adjoin _ t) = res R (algebra.adjoin S t) :=
subalgebra.ext $ λ z,
show z ∈ subsemiring.closure (set.range (algebra_map (to_alg_hom R S A).range A) ∪ t : set A) ↔
  z ∈ subsemiring.closure (set.range (algebra_map S A) ∪ t : set A),
from suffices set.range (algebra_map (to_alg_hom R S A).range A) = set.range (algebra_map S A),
  by rw this,
by { ext z, exact ⟨λ ⟨⟨x, y, _, h1⟩, h2⟩, ⟨y, h2 ▸ h1⟩, λ ⟨y, hy⟩, ⟨⟨z, y, set.mem_univ _, hy⟩, rfl⟩⟩ }

end is_scalar_tower

namespace submodule

open is_scalar_tower

variables [comm_semiring R] [semiring S] [add_comm_monoid A]
variables [algebra R S] [semimodule S A] [semimodule R A] [is_scalar_tower R S A]

variables (R) {S A}
/-- Restricting the scalars of submodules in an algebra tower. -/
def restrict_scalars' (U : submodule S A) : submodule R A :=
{ smul_mem' := λ r x hx, algebra_map_smul S r x ▸ U.smul_mem _ hx, .. U }

variables (R S A)
theorem restrict_scalars'_top : restrict_scalars' R (⊤ : submodule S A) = ⊤ := rfl

variables {R S A}
theorem restrict_scalars'_injective (U₁ U₂ : submodule S A)
  (h : restrict_scalars' R U₁ = restrict_scalars' R U₂) : U₁ = U₂ :=
ext $ by convert set.ext_iff.1 (ext'_iff.1 h); refl

theorem restrict_scalars'_inj {U₁ U₂ : submodule S A} :
  restrict_scalars' R U₁ = restrict_scalars' R U₂ ↔ U₁ = U₂ :=
⟨restrict_scalars'_injective U₁ U₂, congr_arg _⟩

end submodule

section semiring

variables {R S A}
variables [comm_semiring R] [semiring S] [add_comm_monoid A]
variables [algebra R S] [semimodule S A] [semimodule R A] [is_scalar_tower R S A]

namespace submodule

open is_scalar_tower

theorem smul_mem_span_smul_of_mem {s : set S} {t : set A} {k : S} (hks : k ∈ span R s)
  {x : A} (hx : x ∈ t) : k • x ∈ span R (s • t) :=
span_induction hks (λ c hc, subset_span $ set.mem_smul.2 ⟨c, x, hc, hx, rfl⟩)
  (by { rw zero_smul, exact zero_mem _ })
  (λ c₁ c₂ ih₁ ih₂, by { rw add_smul, exact add_mem _ ih₁ ih₂ })
  (λ b c hc, by { rw is_scalar_tower.smul_assoc, exact smul_mem _ _ hc })

theorem smul_mem_span_smul {s : set S} (hs : span R s = ⊤) {t : set A} {k : S}
  {x : A} (hx : x ∈ span R t) :
  k • x ∈ span R (s • t) :=
span_induction hx (λ x hx, smul_mem_span_smul_of_mem (hs.symm ▸ mem_top) hx)
  (by { rw smul_zero, exact zero_mem _ })
  (λ x y ihx ihy, by { rw smul_add, exact add_mem _ ihx ihy })
  (λ c x hx, smul_left_comm c k x ▸ smul_mem _ _ hx)

theorem smul_mem_span_smul' {s : set S} (hs : span R s = ⊤) {t : set A} {k : S}
  {x : A} (hx : x ∈ span R (s • t)) :
  k • x ∈ span R (s • t) :=
span_induction hx (λ x hx, let ⟨p, q, hp, hq, hpq⟩ := set.mem_smul.1 hx in
    by { rw [← hpq, smul_smul], exact smul_mem_span_smul_of_mem (hs.symm ▸ mem_top) hq })
  (by { rw smul_zero, exact zero_mem _ })
  (λ x y ihx ihy, by { rw smul_add, exact add_mem _ ihx ihy })
  (λ c x hx, smul_left_comm c k x ▸ smul_mem _ _ hx)

theorem span_smul {s : set S} (hs : span R s = ⊤) (t : set A) :
  span R (s • t) = (span S t).restrict_scalars' R :=
le_antisymm (span_le.2 $ λ x hx, let ⟨p, q, hps, hqt, hpqx⟩ := set.mem_smul.1 hx in
  hpqx ▸ (span S t).smul_mem p (subset_span hqt)) $
λ p hp, span_induction hp (λ x hx, one_smul S x ▸ smul_mem_span_smul hs (subset_span hx))
  (zero_mem _)
  (λ _ _, add_mem _)
  (λ k x hx, smul_mem_span_smul' hs hx)

end submodule

end semiring


section ring

open finsupp
open_locale big_operators classical
universes v₁ w₁

variables {R S A}
variables [comm_ring R] [ring S] [add_comm_group A]
variables [algebra R S] [module S A] [module R A] [is_scalar_tower R S A]

theorem linear_independent_smul {ι : Type v₁} {b : ι → S} {ι' : Type w₁} {c : ι' → A}
  (hb : linear_independent R b) (hc : linear_independent S c) :
  linear_independent R (λ p : ι × ι', b p.1 • c p.2) :=
begin
  rw linear_independent_iff' at hb hc, rw linear_independent_iff'', rintros s g hg hsg ⟨i, k⟩,
  by_cases hik : (i, k) ∈ s,
  { have h1 : ∑ i in (s.image prod.fst).product (s.image prod.snd), g i • b i.1 • c i.2 = 0,
    { rw ← hsg, exact (finset.sum_subset finset.subset_product $ λ p _ hp,
        show g p • b p.1 • c p.2 = 0, by rw [hg p hp, zero_smul]).symm },
    rw [finset.sum_product, finset.sum_comm] at h1,
    simp_rw [← smul_assoc, ← finset.sum_smul] at h1,
    exact hb _ _ (hc _ _ h1 k (finset.mem_image_of_mem _ hik)) i (finset.mem_image_of_mem _ hik) },
  exact hg _ hik
end

theorem is_basis.smul {ι : Type v₁} {b : ι → S} {ι' : Type w₁} {c : ι' → A}
  (hb : is_basis R b) (hc : is_basis S c) : is_basis R (λ p : ι × ι', b p.1 • c p.2) :=
⟨linear_independent_smul hb.1 hc.1,
by rw [← set.range_smul_range, submodule.span_smul hb.2, ← submodule.restrict_scalars'_top R S A,
    submodule.restrict_scalars'_inj, hc.2]⟩

theorem is_basis.smul_repr
  {ι ι' : Type*} {b : ι → S} {c : ι' → A}
  (hb : is_basis R b) (hc : is_basis S c) (x : A) (ij : ι × ι') :
  (hb.smul hc).repr x ij = hb.repr (hc.repr x ij.2) ij.1 :=
begin
  apply (hb.smul hc).repr_apply_eq,
  { intros x y, ext, simp only [linear_map.map_add, add_apply, pi.add_apply] },
  { intros c x, ext,
    simp only [← is_scalar_tower.algebra_map_smul S c x, linear_map.map_smul, smul_eq_mul,
               ← algebra.smul_def, smul_apply, pi.smul_apply] },
  rintros ij,
  ext ij',
  rw single_apply,
  split_ifs with hij,
  { simp [hij] },
  rw [linear_map.map_smul, smul_apply, hc.repr_self_apply],
  split_ifs with hj,
  { simp [hj, show ¬ (ij.1 = ij'.1), from λ hi, hij (prod.ext hi hj)] },
  simp
end

theorem is_basis.smul_repr_mk
  {ι ι' : Type*} {b : ι → S} {c : ι' → A}
  (hb : is_basis R b) (hc : is_basis S c) (x : A) (i : ι) (j : ι') :
  (hb.smul hc).repr x (i, j) = hb.repr (hc.repr x j) i :=
by simp [is_basis.smul_repr]

end ring<|MERGE_RESOLUTION|>--- conflicted
+++ resolved
@@ -190,11 +190,7 @@
 /-- If A/S/R is a tower of algebras then the `res`triction of a S-subalgebra of A is an R-subalgebra of A. -/
 def res (U : subalgebra S A) : subalgebra R A :=
 { algebra_map_mem' := λ x, by { rw algebra_map_apply R S A, exact U.algebra_map_mem _ },
-<<<<<<< HEAD
   .. U }
-=======
-  .. U}
->>>>>>> 516b0dfd
 
 @[simp] lemma res_top : res R (⊤ : subalgebra S A) = ⊤ :=
 algebra.eq_top_iff.2 $ λ _, show _ ∈ (⊤ : subalgebra S A), from algebra.mem_top
