--- conflicted
+++ resolved
@@ -5,14 +5,9 @@
 -/
 
 import algebra.invertible
-<<<<<<< HEAD
 import data.polynomial.algebra_map
 import linear_algebra.basis
 import ring_theory.adjoin
-=======
-import ring_theory.adjoin
-import linear_algebra.basis
->>>>>>> e9b43b6a
 
 /-!
 # Towers of algebras
