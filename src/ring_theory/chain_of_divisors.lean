/-
Copyright (c) 2021 Paul Lezeau. All rights reserved.
Released under Apache 2.0 license as described in the file LICENSE.
Authors: Anne Baanen, Paul Lezeau
-/
import algebra.is_prime_pow
import algebra.squarefree
import order.hom.bounded
import algebra.gcd_monoid.basic

/-!

# Chains of divisors

The results in this file show that in the monoid `associates M` of a `unique_factorization_monoid`
`M`, an element `a` is an n-th prime power iff its set of divisors is a strictly increasing chain
of length `n + 1`, meaning that we can find a strictly increasing bijection between `fin (n + 1)`
and the set of factors of `a`.

## Main results
- `divisor_chain.exists_chain_of_prime_pow` : existence of a chain for prime powers.
- `divisor_chain.is_prime_pow_of_has_chain` : elements that have a chain are prime powers.
- `multiplicity_prime_eq_multiplicity_image_by_factor_order_iso` : if there is a
  monotone bijection `d` between the set of factors of `a : associates M` and the set of factors of
  `b : associates N` then for any prime `p ∣ a`, `multiplicity p a = multiplicity (d p) b`.
- `multiplicity_eq_multiplicity_factor_dvd_iso_of_mem_normalized_factor` : if there is a bijection
  between the set of factors of `a : M` and `b : N` then for any prime `p ∣ a`,
  `multiplicity p a = multiplicity (d p) b`


## Todo
- Create a structure for chains of divisors.
- Simplify proof of `mem_normalized_factors_factor_dvd_iso_of_mem_normalized_factors` using
  `mem_normalized_factors_factor_order_iso_of_mem_normalized_factors` or vice versa.

-/


variables {M : Type*} [cancel_comm_monoid_with_zero M]

open unique_factorization_monoid multiplicity irreducible associates

namespace divisor_chain

lemma exists_chain_of_prime_pow {p : associates M} {n : ℕ} (hn : n ≠ 0) (hp : prime p) :
  ∃ c : fin (n + 1) → associates M,
    c 1 = p ∧ strict_mono c ∧
    ∀ {r : associates M}, r ≤ p^n ↔ ∃ i, r = c i :=
begin
  refine ⟨λ i, p^(i : ℕ), _, λ n m h, _, λ y, ⟨λ h, _, _⟩⟩,
  { rw [fin.coe_one', nat.mod_eq_of_lt, pow_one],
    exact nat.lt_succ_of_le (nat.one_le_iff_ne_zero.mpr hn) },
  { exact associates.dvd_not_unit_iff_lt.mp ⟨pow_ne_zero n hp.ne_zero, p^(m - n : ℕ),
      not_is_unit_of_not_is_unit_dvd hp.not_unit (dvd_pow dvd_rfl (nat.sub_pos_of_lt h).ne'),
      (pow_mul_pow_sub p h.le).symm⟩ },
  { obtain ⟨i, i_le, hi⟩ := (dvd_prime_pow hp n).1 h,
    rw associated_iff_eq at hi,
    exact ⟨⟨i, nat.lt_succ_of_le i_le⟩, hi⟩ },
  { rintro ⟨i, rfl⟩,
    exact ⟨p^(n - i : ℕ), (pow_mul_pow_sub p (nat.succ_le_succ_iff.mp i.2)).symm⟩ }
end

lemma element_of_chain_not_is_unit_of_index_ne_zero {n : ℕ} {i : fin (n + 1)} (i_pos : i ≠ 0)
  {c : fin (n + 1) → associates M} (h₁ : strict_mono c) :
  ¬ is_unit (c i) :=
dvd_not_unit.not_unit (associates.dvd_not_unit_iff_lt.2
  (h₁ $ show (0 : fin (n + 1)) < i, from i.pos_iff_ne_zero.mpr i_pos))

lemma first_of_chain_is_unit {q : associates M} {n : ℕ} {c : fin (n + 1) → associates M}
  (h₁ : strict_mono c) (h₂ : ∀ {r}, r ≤ q ↔ ∃ i, r = c i) : is_unit (c 0) :=
begin
  obtain ⟨i, hr⟩ := h₂.mp associates.one_le,
  rw [associates.is_unit_iff_eq_one, ← associates.le_one_iff, hr],
  exact h₁.monotone (fin.zero_le i)
end

/-- The second element of a chain is irreducible. -/
lemma second_of_chain_is_irreducible {q : associates M} {n : ℕ} (hn : n ≠ 0)
  {c : fin (n + 1) → associates M} (h₁ : strict_mono c) (h₂ : ∀ {r}, r ≤ q ↔ ∃ i, r = c i)
  (hq : q ≠ 0) : irreducible (c 1) :=
begin
  cases n, { contradiction },
  refine (associates.is_atom_iff (ne_zero_of_dvd_ne_zero hq (h₂.2 ⟨1, rfl⟩))).mp ⟨_, λ b hb, _⟩,
  { exact ne_bot_of_gt (h₁ (show (0 : fin (n + 2)) < 1, from fin.one_pos)) },
  obtain ⟨⟨i, hi⟩, rfl⟩ := h₂.1 (hb.le.trans (h₂.2 ⟨1, rfl⟩)),
  cases i,
  { exact (associates.is_unit_iff_eq_one _).mp (first_of_chain_is_unit h₁ @h₂) },
  { simpa [fin.lt_iff_coe_lt_coe] using h₁.lt_iff_lt.mp hb },
end

lemma eq_second_of_chain_of_prime_dvd {p q r : associates M} {n : ℕ} (hn : n ≠ 0)
  {c : fin (n + 1) → associates M} (h₁ : strict_mono c)
  (h₂ : ∀ {r : associates M}, r ≤ q ↔ ∃ i, r = c i) (hp : prime p) (hr : r ∣ q) (hp' : p ∣ r) :
  p = c 1 :=
begin
  cases n,
  { contradiction },
  obtain ⟨i, rfl⟩ := h₂.1 (dvd_trans hp' hr),
  refine congr_arg c (eq_of_ge_of_not_gt _ $ λ hi, _),
  { rw [fin.le_iff_coe_le_coe, fin.coe_one, nat.succ_le_iff, ← fin.coe_zero,
        ← fin.lt_iff_coe_lt_coe, fin.pos_iff_ne_zero],
    rintro rfl,
    exact hp.not_unit (first_of_chain_is_unit h₁ @h₂) },
  obtain (rfl | ⟨j, rfl⟩) := i.eq_zero_or_eq_succ,
  { cases hi },
  refine not_irreducible_of_not_unit_dvd_not_unit
    (dvd_not_unit.not_unit (associates.dvd_not_unit_iff_lt.2
    (h₁ (show (0 : fin (n + 2)) < j, from _)) )) _ hp.irreducible,
  { simpa [← fin.succ_zero_eq_one, fin.succ_lt_succ_iff] using hi },
  { refine associates.dvd_not_unit_iff_lt.2 (h₁ _),
    simpa only [fin.coe_eq_cast_succ] using fin.lt_succ }
end

lemma card_subset_divisors_le_length_of_chain {q : associates M}
  {n : ℕ} {c : fin (n + 1) → associates M} (h₂ : ∀ {r}, r ≤ q ↔ ∃ i, r = c i)
  {m : finset (associates M)} (hm : ∀ r, r ∈ m → r ≤ q) : m.card ≤ n + 1 :=
begin
  classical,
  have mem_image : ∀ (r : associates M), r ≤ q → r ∈ finset.univ.image c,
  { intros r hr,
    obtain ⟨i, hi⟩ := h₂.1 hr,
    exact finset.mem_image.2 ⟨i, finset.mem_univ _, hi.symm⟩ },
  rw ←finset.card_fin (n + 1),
  exact (finset.card_le_of_subset $ λ x hx, mem_image x $ hm x hx).trans finset.card_image_le,
end

variables [unique_factorization_monoid M]

lemma element_of_chain_eq_pow_second_of_chain {q r : associates M} {n : ℕ} (hn : n ≠ 0)
  {c : fin (n + 1) → associates M} (h₁ : strict_mono c)
  (h₂ : ∀ {r}, r ≤ q ↔ ∃ i, r = c i) (hr : r ∣ q)
  (hq : q ≠ 0) : ∃ (i : fin (n + 1)), r = (c 1) ^ (i : ℕ) :=
begin
  classical,
  let i := (normalized_factors r).card,
  have hi : normalized_factors r = multiset.repeat (c 1) i,
  { apply multiset.eq_repeat_of_mem,
    intros b hb,
    refine eq_second_of_chain_of_prime_dvd hn h₁ (λ r', h₂) (prime_of_normalized_factor b hb) hr
      (dvd_of_mem_normalized_factors hb) },
  have H : r = (c 1)^i,
  { have := unique_factorization_monoid.normalized_factors_prod (ne_zero_of_dvd_ne_zero hq hr),
    rw [associated_iff_eq, hi, multiset.prod_repeat] at this,
    rw this },

  refine ⟨⟨i, _⟩, H⟩,
  have : (finset.univ.image (λ (m : fin (i + 1)), (c 1) ^ (m : ℕ))).card = i + 1,
  { conv_rhs { rw [← finset.card_fin (i+1)] },
    cases n, { contradiction },
    rw finset.card_image_iff,
    refine set.inj_on_of_injective (λ m m' h, fin.ext _) _,
    refine pow_injective_of_not_unit
      (element_of_chain_not_is_unit_of_index_ne_zero (by simp) h₁) _ h,
    exact irreducible.ne_zero (second_of_chain_is_irreducible hn h₁ @h₂ hq) },

  suffices H' : ∀ r ∈ (finset.univ.image (λ (m : fin (i + 1)), (c 1) ^ (m : ℕ))), r ≤ q,
  { simp only [← nat.succ_le_iff, nat.succ_eq_add_one, ← this],
    apply card_subset_divisors_le_length_of_chain @h₂ H' },

  simp only [finset.mem_image],
  rintros r ⟨a, ha, rfl⟩,
  refine dvd_trans _ hr,
  use (c 1)^(i - a),
  rw pow_mul_pow_sub (c 1),
  { exact H },
  { exact nat.succ_le_succ_iff.mp a.2 }
end

lemma eq_pow_second_of_chain_of_has_chain {q : associates M} {n : ℕ} (hn : n ≠ 0)
  {c : fin (n + 1) → associates M} (h₁ : strict_mono c)
  (h₂ : ∀ {r : associates M}, r ≤ q ↔ ∃ i, r = c i) (hq : q ≠ 0) : q = (c 1)^n :=
begin
  classical,
  obtain ⟨i, hi'⟩ := element_of_chain_eq_pow_second_of_chain hn h₁ (λ r, h₂) (dvd_refl q) hq,
  convert hi',
  refine (nat.lt_succ_iff.1 i.prop).antisymm' (nat.le_of_succ_le_succ _),
  calc n + 1 = (finset.univ : finset (fin (n + 1))).card : (finset.card_fin _).symm
         ... = (finset.univ.image c).card :
    (finset.card_image_iff.mpr (h₁.injective.inj_on _)).symm
         ... ≤ (finset.univ.image (λ (m : fin (i + 1)), (c 1)^(m : ℕ))).card :
          finset.card_le_of_subset _
         ... ≤ (finset.univ : finset (fin (i + 1))).card : finset.card_image_le
         ... = i + 1 : finset.card_fin _,
  intros r hr,
  obtain ⟨j, -, rfl⟩ := finset.mem_image.1 hr,
  have := h₂.2 ⟨j, rfl⟩,
  rw hi' at this,
  obtain ⟨u, hu, hu'⟩ := (dvd_prime_pow (show prime (c 1), from _) i).1 this,
  refine finset.mem_image.mpr ⟨u, finset.mem_univ _, _⟩,
  { rw associated_iff_eq at hu', rw [fin.coe_coe_of_lt (nat.lt_succ_of_le hu), hu'] },
  { rw ← irreducible_iff_prime, exact second_of_chain_is_irreducible hn h₁ @h₂ hq, }
end

lemma is_prime_pow_of_has_chain {q : associates M} {n : ℕ} (hn : n ≠ 0)
  {c : fin (n + 1) → associates M} (h₁ : strict_mono c)
  (h₂ : ∀ {r : associates M}, r ≤ q ↔ ∃ i, r = c i) (hq : q ≠ 0) : is_prime_pow q :=
⟨c 1, n, irreducible_iff_prime.mp (second_of_chain_is_irreducible hn h₁ @h₂ hq),
  zero_lt_iff.mpr hn, (eq_pow_second_of_chain_of_has_chain hn h₁ @h₂ hq).symm⟩

end divisor_chain

variables {N : Type*} [cancel_comm_monoid_with_zero N]

lemma factor_order_iso_map_one_eq_bot {m : associates M} {n : associates N}
  (d : {l : associates M // l ≤ m} ≃o {l : associates N // l ≤ n}) :
  (d ⟨1, one_dvd m⟩ : associates N) = 1 :=
begin
  letI : order_bot {l : associates M // l ≤ m} := subtype.order_bot bot_le,
  letI : order_bot {l : associates N // l ≤ n} := subtype.order_bot bot_le,
  simp [←associates.bot_eq_one]
end

lemma coe_factor_order_iso_map_eq_one_iff {m u : associates M} {n : associates N}
  (hu' : u ≤ m) (d : set.Iic m ≃o set.Iic n) :
  (d ⟨u, hu'⟩ : associates N) = 1 ↔ u = 1 :=
⟨λ hu, by { rw (show u = ↑(d.symm ⟨↑(d ⟨u, hu'⟩), (d ⟨u, hu'⟩).prop⟩), by simp only
    [subtype.coe_eta, order_iso.symm_apply_apply, subtype.coe_mk]),
  convert factor_order_iso_map_one_eq_bot d.symm },
  λ hu, by {simp_rw hu, convert factor_order_iso_map_one_eq_bot d } ⟩

section

variables [unique_factorization_monoid N] [unique_factorization_monoid M]

open divisor_chain

lemma pow_image_of_prime_by_factor_order_iso_dvd [decidable_eq (associates M)] {m p : associates M}
  {n : associates N} (hn : n ≠ 0) (hp : p ∈ normalized_factors m)
  (d : set.Iic m ≃o set.Iic n) {s : ℕ} (hs' : p^s ≤ m) :
  (d ⟨p, dvd_of_mem_normalized_factors hp⟩ : associates N)^s ≤ n :=
begin
  by_cases hs : s = 0,
  { simp [hs], },
  suffices : (d ⟨p, dvd_of_mem_normalized_factors hp⟩ : associates N)^s = ↑(d ⟨p^s, hs'⟩),
  { rw this,
    apply subtype.prop (d ⟨p^s, hs'⟩) },
  obtain ⟨c₁, rfl, hc₁', hc₁''⟩ := exists_chain_of_prime_pow hs (prime_of_normalized_factor p hp),

  set c₂ : fin (s + 1) → associates N := λ t, d ⟨c₁ t, le_trans (hc₁''.2 ⟨t, by simp⟩) hs'⟩,
  have c₂.def : ∀ (t), c₂ t = d ⟨c₁ t, _⟩ := λ t, rfl,
  refine (congr_arg (^s) (c₂.def 1).symm).trans _,
  refine (eq_pow_second_of_chain_of_has_chain hs (λ t u h, _) (λ r, ⟨λ hr, _, _⟩) _).symm,
  { rw [c₂.def, c₂.def, subtype.coe_lt_coe, d.lt_iff_lt, subtype.mk_lt_mk, (hc₁').lt_iff_lt],
    exact h },
  { have : r ≤ n := hr.trans (d ⟨c₁ 1 ^ s, _⟩).2,
    suffices : d.symm ⟨r, this⟩ ≤ ⟨c₁ 1 ^ s, hs'⟩,
    { obtain ⟨i, hi⟩ := hc₁''.1 this,
      use i,
      simp only [c₂.def, ← hi, d.apply_symm_apply, subtype.coe_eta, subtype.coe_mk] },
    conv_rhs { rw ← d.symm_apply_apply ⟨c₁ 1 ^ s, hs'⟩ },
    rw d.symm.le_iff_le,
    simpa only [← subtype.coe_le_coe, subtype.coe_mk] using hr },
  { rintros ⟨i, hr⟩,
    rw [hr, c₂.def, subtype.coe_le_coe, d.le_iff_le],
    simpa [subtype.mk_le_mk] using hc₁''.2 ⟨i, rfl⟩ },
  exact ne_zero_of_dvd_ne_zero hn (subtype.prop (d ⟨c₁ 1 ^ s, _⟩))
end

lemma map_prime_of_factor_order_iso [decidable_eq (associates M)]
  {m p : associates M} {n : associates N} (hn : n ≠ 0) (hp : p ∈ normalized_factors m)
  (d : set.Iic m ≃o set.Iic n) : prime (d ⟨p, dvd_of_mem_normalized_factors hp⟩ : associates N) :=
begin
  rw ← irreducible_iff_prime,
  refine (associates.is_atom_iff $ ne_zero_of_dvd_ne_zero hn (d ⟨p, _⟩).prop).mp ⟨_, λ b hb, _⟩,
  { rw [ne.def, ← associates.is_unit_iff_eq_bot, associates.is_unit_iff_eq_one,
      coe_factor_order_iso_map_eq_one_iff _ d],
    rintro rfl,
    exact (prime_of_normalized_factor 1 hp).not_unit is_unit_one },
  { obtain ⟨x, hx⟩ := d.surjective ⟨b, le_trans (le_of_lt hb)
      (d ⟨p, dvd_of_mem_normalized_factors hp⟩).prop⟩,
    rw [← subtype.coe_mk b _ , subtype.coe_lt_coe, ← hx] at hb,
    letI : order_bot {l : associates M // l ≤ m} := subtype.order_bot bot_le,
    letI : order_bot {l : associates N // l ≤ n} := subtype.order_bot bot_le,
    suffices : x = ⊥,
    { rw [this, order_iso.map_bot d] at hx,
      refine (subtype.mk_eq_bot_iff _ _).mp hx.symm,
      exact bot_le },
    obtain ⟨a, ha⟩ := x,
    rw subtype.mk_eq_bot_iff,
    { exact ((associates.is_atom_iff $ prime.ne_zero $ prime_of_normalized_factor p hp).mpr $
      irreducible_of_normalized_factor p hp).right a (subtype.mk_lt_mk.mp $ d.lt_iff_lt.mp hb) },
  exact bot_le }
end

lemma mem_normalized_factors_factor_order_iso_of_mem_normalized_factors
  [decidable_eq (associates M)] [decidable_eq (associates N)] {m p : associates M}
  {n : associates N} (hn : n ≠ 0) (hp : p ∈ normalized_factors m)
  (d : set.Iic m ≃o set.Iic n) :
  ↑(d ⟨p, dvd_of_mem_normalized_factors hp⟩) ∈ normalized_factors n :=
begin
  obtain ⟨q, hq, hq'⟩ := exists_mem_normalized_factors_of_dvd hn
    (map_prime_of_factor_order_iso hn hp d).irreducible
    (d ⟨p, dvd_of_mem_normalized_factors hp⟩).prop,
  rw associated_iff_eq at hq',
  rwa hq'
end

variables [decidable_rel ((∣) : M → M → Prop)] [decidable_rel ((∣) : N → N → Prop)]

lemma multiplicity_prime_le_multiplicity_image_by_factor_order_iso [decidable_eq (associates M)]
  {m p : associates M} {n : associates N} (hp : p ∈ normalized_factors m)
  (d : set.Iic m ≃o set.Iic n) :
  multiplicity p m ≤ multiplicity ↑(d ⟨p, dvd_of_mem_normalized_factors hp⟩) n :=
begin
  by_cases hn : n = 0,
  { simp [hn], },
  by_cases hm : m = 0,
  { simpa [hm] using hp, },
  rw [← part_enat.coe_get
    (finite_iff_dom.1 $ finite_prime_left (prime_of_normalized_factor p hp) hm),
    ← pow_dvd_iff_le_multiplicity],
  exact pow_image_of_prime_by_factor_order_iso_dvd hn hp d (pow_multiplicity_dvd _),
end

lemma multiplicity_prime_eq_multiplicity_image_by_factor_order_iso [decidable_eq (associates M)]
  {m p : associates M} {n : associates N} (hn : n ≠ 0)
  (hp : p ∈ normalized_factors m) (d : set.Iic m ≃o set.Iic n) :
  multiplicity p m = multiplicity ↑(d ⟨p, dvd_of_mem_normalized_factors hp⟩) n :=
begin
  refine le_antisymm (multiplicity_prime_le_multiplicity_image_by_factor_order_iso hp d) _,
  suffices : multiplicity ↑(d ⟨p, dvd_of_mem_normalized_factors hp⟩) n ≤
    multiplicity ↑(d.symm (d ⟨p, dvd_of_mem_normalized_factors hp⟩)) m,
  { rw [d.symm_apply_apply ⟨p, dvd_of_mem_normalized_factors hp⟩, subtype.coe_mk] at this,
    exact this },
  letI := classical.dec_eq (associates N),
  simpa only [subtype.coe_eta] using
    (multiplicity_prime_le_multiplicity_image_by_factor_order_iso
      (mem_normalized_factors_factor_order_iso_of_mem_normalized_factors hn hp d) d.symm),
end

end

variables [unique (Mˣ)] [unique (Nˣ)]

/-- The order isomorphism between the factors of `mk m` and the factors of `mk n` induced by a
  bijection between the factors of `m` and the factors of `n` that preserves `∣`. -/
@[simps]
def mk_factor_order_iso_of_factor_dvd_equiv
<<<<<<< HEAD
  {m : M} {n : N} (d : {l : M // l ∣ m} ≃ {l : N // l ∣ n})
=======
  {m : M} {n : N} {d : {l : M // l ∣ m} ≃ {l : N // l ∣ n}}
>>>>>>> 0a3e8d38
  (hd : ∀ l l', ((d l) : N) ∣ (d l') ↔ (l : M) ∣ (l' : M)) :
   set.Iic (associates.mk m) ≃o set.Iic (associates.mk n) :=
{ to_fun := λ l, ⟨associates.mk (d ⟨associates_equiv_of_unique_units ↑l,
    by { obtain ⟨x, hx⟩ := l, rw [subtype.coe_mk,  associates_equiv_of_unique_units_apply,
      out_dvd_iff], exact hx } ⟩),
    mk_le_mk_iff_dvd_iff.mpr (subtype.prop (d ⟨associates_equiv_of_unique_units ↑l, _ ⟩)) ⟩,
  inv_fun := λ l, ⟨associates.mk (d.symm (⟨(associates_equiv_of_unique_units ↑l),
      by obtain ⟨x, hx⟩ := l ; rw [subtype.coe_mk, associates_equiv_of_unique_units_apply,
      out_dvd_iff] ; exact hx ⟩)),
    mk_le_mk_iff_dvd_iff.mpr (subtype.prop (d.symm ⟨associates_equiv_of_unique_units ↑l, _ ⟩)) ⟩,
  left_inv := λ ⟨l, hl⟩, by simp only [subtype.coe_eta, equiv.symm_apply_apply, subtype.coe_mk,
    associates_equiv_of_unique_units_apply, mk_out, out_mk, normalize_eq],
  right_inv := λ ⟨l, hl⟩, by simp only [subtype.coe_eta, equiv.apply_symm_apply, subtype.coe_mk,
    associates_equiv_of_unique_units_apply, out_mk, normalize_eq, mk_out],
  map_rel_iff' :=
    by rintros ⟨a, ha⟩ ⟨b, hb⟩ ; simp only [equiv.coe_fn_mk, subtype.mk_le_mk,
      associates.mk_le_mk_iff_dvd_iff, hd, subtype.coe_mk, associates_equiv_of_unique_units_apply,
      out_dvd_iff, mk_out] }

variables [unique_factorization_monoid M] [unique_factorization_monoid N]
  [decidable_eq M]

lemma mem_normalized_factors_factor_dvd_iso_of_mem_normalized_factors [decidable_eq N] {m p : M}
  {n : N} (hm : m ≠ 0) (hn : n ≠ 0) (hp : p ∈ normalized_factors m)
<<<<<<< HEAD
  (d : {l : M // l ∣ m} ≃ {l : N // l ∣ n})
=======
  {d : {l : M // l ∣ m} ≃ {l : N // l ∣ n}}
>>>>>>> 0a3e8d38
  (hd : ∀ l l', ((d l) : N) ∣ (d l') ↔ (l : M) ∣ (l' : M)) :
    ↑(d ⟨p, dvd_of_mem_normalized_factors hp⟩) ∈ normalized_factors n :=
begin
  suffices : prime ↑(d ⟨associates_equiv_of_unique_units (associates_equiv_of_unique_units.symm p),
    by simp [dvd_of_mem_normalized_factors hp]⟩),
  { simp only [associates_equiv_of_unique_units_apply, out_mk, normalize_eq,
      associates_equiv_of_unique_units_symm_apply] at this,
    obtain ⟨q, hq, hq'⟩ := exists_mem_normalized_factors_of_dvd hn (this.irreducible)
      (d ⟨p, by apply dvd_of_mem_normalized_factors ; convert hp⟩).prop,
    rwa associated_iff_eq.mp hq' },
  have : associates.mk ↑(d ⟨associates_equiv_of_unique_units
    (associates_equiv_of_unique_units.symm p), by simp only [dvd_of_mem_normalized_factors hp,
      associates_equiv_of_unique_units_apply, out_mk, normalize_eq,
      associates_equiv_of_unique_units_symm_apply] ⟩)
<<<<<<< HEAD
    = ↑(mk_factor_order_iso_of_factor_dvd_equiv d hd ⟨( associates_equiv_of_unique_units.symm p),
=======
    = ↑(mk_factor_order_iso_of_factor_dvd_equiv hd ⟨( associates_equiv_of_unique_units.symm p),
>>>>>>> 0a3e8d38
      by simp only [associates_equiv_of_unique_units_symm_apply] ;
        exact mk_dvd_mk.mpr (dvd_of_mem_normalized_factors hp) ⟩),
  { rw mk_factor_order_iso_of_factor_dvd_equiv_apply_coe,
    simp only [subtype.coe_mk] },
  rw [ ← associates.prime_mk, this],
  letI := classical.dec_eq (associates M),
  refine map_prime_of_factor_order_iso (mk_ne_zero.mpr hn) _ _,
  obtain ⟨q, hq, hq'⟩ := exists_mem_normalized_factors_of_dvd (mk_ne_zero.mpr hm)
    ((prime_mk p).mpr (prime_of_normalized_factor p (by convert hp))).irreducible
      (mk_le_mk_of_dvd (dvd_of_mem_normalized_factors hp)),
  simpa only [associated_iff_eq.mp hq', associates_equiv_of_unique_units_symm_apply] using hq,
end

variables [decidable_rel ((∣) : M → M → Prop)] [decidable_rel ((∣) : N → N → Prop)]

<<<<<<< HEAD
lemma multiplicity_eq_multiplicity_factor_dvd_iso_of_mem_normalized_factor {m p : M} {n : N}
  (hm : m ≠ 0) (hn : n ≠ 0) (hp : p ∈ normalized_factors m)
  (d : {l : M // l ∣ m} ≃ {l : N // l ∣ n}) (hd : ∀ l l', ((d l) : N) ∣ (d l') ↔ (l : M) ∣ l') :
    multiplicity p m = multiplicity ((d ⟨p, dvd_of_mem_normalized_factors hp⟩) : N) n :=
begin
=======
lemma multiplicity_factor_dvd_iso_eq_multiplicity_of_mem_normalized_factor {m p : M} {n : N}
  (hm : m ≠ 0) (hn : n ≠ 0) (hp : p ∈ normalized_factors m)
  {d : {l : M // l ∣ m} ≃ {l : N // l ∣ n}} (hd : ∀ l l', ((d l) : N) ∣ (d l') ↔ (l : M) ∣ l') :
    multiplicity ((d ⟨p, dvd_of_mem_normalized_factors hp⟩) : N) n = multiplicity p m :=
begin
  apply eq.symm,
>>>>>>> 0a3e8d38
  suffices : multiplicity (associates.mk p) (associates.mk m) = multiplicity (associates.mk
    ↑(d ⟨associates_equiv_of_unique_units (associates_equiv_of_unique_units.symm p),
      by simp [dvd_of_mem_normalized_factors hp]⟩))
    (associates.mk n),
  { simpa only [multiplicity_mk_eq_multiplicity, associates_equiv_of_unique_units_symm_apply,
      associates_equiv_of_unique_units_apply, out_mk, normalize_eq] using this },
  have : associates.mk ↑(d ⟨associates_equiv_of_unique_units
    (associates_equiv_of_unique_units.symm p), by simp only [dvd_of_mem_normalized_factors hp,
      associates_equiv_of_unique_units_symm_apply, associates_equiv_of_unique_units_apply,
      out_mk, normalize_eq] ⟩)
<<<<<<< HEAD
      = ↑(mk_factor_order_iso_of_factor_dvd_equiv d hd ⟨(associates_equiv_of_unique_units.symm p),
=======
      = ↑(mk_factor_order_iso_of_factor_dvd_equiv hd ⟨(associates_equiv_of_unique_units.symm p),
>>>>>>> 0a3e8d38
        by rw [associates_equiv_of_unique_units_symm_apply] ;
          exact mk_le_mk_of_dvd (dvd_of_mem_normalized_factors hp) ⟩),
  { rw mk_factor_order_iso_of_factor_dvd_equiv_apply_coe, refl },
  rw this,
  letI := classical.dec_eq (associates M),
  refine multiplicity_prime_eq_multiplicity_image_by_factor_order_iso (mk_ne_zero.mpr hn) _
<<<<<<< HEAD
    (mk_factor_order_iso_of_factor_dvd_equiv d hd),
=======
    (mk_factor_order_iso_of_factor_dvd_equiv hd),
>>>>>>> 0a3e8d38
  obtain ⟨q, hq, hq'⟩ := exists_mem_normalized_factors_of_dvd (mk_ne_zero.mpr hm)
    ((prime_mk p).mpr (prime_of_normalized_factor p hp)).irreducible
      (mk_le_mk_of_dvd (dvd_of_mem_normalized_factors hp)),
  rwa associated_iff_eq.mp hq',
end<|MERGE_RESOLUTION|>--- conflicted
+++ resolved
@@ -336,11 +336,7 @@
   bijection between the factors of `m` and the factors of `n` that preserves `∣`. -/
 @[simps]
 def mk_factor_order_iso_of_factor_dvd_equiv
-<<<<<<< HEAD
-  {m : M} {n : N} (d : {l : M // l ∣ m} ≃ {l : N // l ∣ n})
-=======
   {m : M} {n : N} {d : {l : M // l ∣ m} ≃ {l : N // l ∣ n}}
->>>>>>> 0a3e8d38
   (hd : ∀ l l', ((d l) : N) ∣ (d l') ↔ (l : M) ∣ (l' : M)) :
    set.Iic (associates.mk m) ≃o set.Iic (associates.mk n) :=
 { to_fun := λ l, ⟨associates.mk (d ⟨associates_equiv_of_unique_units ↑l,
@@ -365,11 +361,7 @@
 
 lemma mem_normalized_factors_factor_dvd_iso_of_mem_normalized_factors [decidable_eq N] {m p : M}
   {n : N} (hm : m ≠ 0) (hn : n ≠ 0) (hp : p ∈ normalized_factors m)
-<<<<<<< HEAD
-  (d : {l : M // l ∣ m} ≃ {l : N // l ∣ n})
-=======
   {d : {l : M // l ∣ m} ≃ {l : N // l ∣ n}}
->>>>>>> 0a3e8d38
   (hd : ∀ l l', ((d l) : N) ∣ (d l') ↔ (l : M) ∣ (l' : M)) :
     ↑(d ⟨p, dvd_of_mem_normalized_factors hp⟩) ∈ normalized_factors n :=
 begin
@@ -384,11 +376,7 @@
     (associates_equiv_of_unique_units.symm p), by simp only [dvd_of_mem_normalized_factors hp,
       associates_equiv_of_unique_units_apply, out_mk, normalize_eq,
       associates_equiv_of_unique_units_symm_apply] ⟩)
-<<<<<<< HEAD
-    = ↑(mk_factor_order_iso_of_factor_dvd_equiv d hd ⟨( associates_equiv_of_unique_units.symm p),
-=======
     = ↑(mk_factor_order_iso_of_factor_dvd_equiv hd ⟨( associates_equiv_of_unique_units.symm p),
->>>>>>> 0a3e8d38
       by simp only [associates_equiv_of_unique_units_symm_apply] ;
         exact mk_dvd_mk.mpr (dvd_of_mem_normalized_factors hp) ⟩),
   { rw mk_factor_order_iso_of_factor_dvd_equiv_apply_coe,
@@ -404,20 +392,12 @@
 
 variables [decidable_rel ((∣) : M → M → Prop)] [decidable_rel ((∣) : N → N → Prop)]
 
-<<<<<<< HEAD
-lemma multiplicity_eq_multiplicity_factor_dvd_iso_of_mem_normalized_factor {m p : M} {n : N}
-  (hm : m ≠ 0) (hn : n ≠ 0) (hp : p ∈ normalized_factors m)
-  (d : {l : M // l ∣ m} ≃ {l : N // l ∣ n}) (hd : ∀ l l', ((d l) : N) ∣ (d l') ↔ (l : M) ∣ l') :
-    multiplicity p m = multiplicity ((d ⟨p, dvd_of_mem_normalized_factors hp⟩) : N) n :=
-begin
-=======
 lemma multiplicity_factor_dvd_iso_eq_multiplicity_of_mem_normalized_factor {m p : M} {n : N}
   (hm : m ≠ 0) (hn : n ≠ 0) (hp : p ∈ normalized_factors m)
   {d : {l : M // l ∣ m} ≃ {l : N // l ∣ n}} (hd : ∀ l l', ((d l) : N) ∣ (d l') ↔ (l : M) ∣ l') :
     multiplicity ((d ⟨p, dvd_of_mem_normalized_factors hp⟩) : N) n = multiplicity p m :=
 begin
   apply eq.symm,
->>>>>>> 0a3e8d38
   suffices : multiplicity (associates.mk p) (associates.mk m) = multiplicity (associates.mk
     ↑(d ⟨associates_equiv_of_unique_units (associates_equiv_of_unique_units.symm p),
       by simp [dvd_of_mem_normalized_factors hp]⟩))
@@ -428,22 +408,14 @@
     (associates_equiv_of_unique_units.symm p), by simp only [dvd_of_mem_normalized_factors hp,
       associates_equiv_of_unique_units_symm_apply, associates_equiv_of_unique_units_apply,
       out_mk, normalize_eq] ⟩)
-<<<<<<< HEAD
-      = ↑(mk_factor_order_iso_of_factor_dvd_equiv d hd ⟨(associates_equiv_of_unique_units.symm p),
-=======
       = ↑(mk_factor_order_iso_of_factor_dvd_equiv hd ⟨(associates_equiv_of_unique_units.symm p),
->>>>>>> 0a3e8d38
         by rw [associates_equiv_of_unique_units_symm_apply] ;
           exact mk_le_mk_of_dvd (dvd_of_mem_normalized_factors hp) ⟩),
   { rw mk_factor_order_iso_of_factor_dvd_equiv_apply_coe, refl },
   rw this,
   letI := classical.dec_eq (associates M),
   refine multiplicity_prime_eq_multiplicity_image_by_factor_order_iso (mk_ne_zero.mpr hn) _
-<<<<<<< HEAD
-    (mk_factor_order_iso_of_factor_dvd_equiv d hd),
-=======
     (mk_factor_order_iso_of_factor_dvd_equiv hd),
->>>>>>> 0a3e8d38
   obtain ⟨q, hq, hq'⟩ := exists_mem_normalized_factors_of_dvd (mk_ne_zero.mpr hm)
     ((prime_mk p).mpr (prime_of_normalized_factor p hp)).irreducible
       (mk_le_mk_of_dvd (dvd_of_mem_normalized_factors hp)),
