--- conflicted
+++ resolved
@@ -138,11 +138,7 @@
 by rw [span_singleton_div_span_singleton, div_self hx, span_singleton_one]
 
 lemma coe_ideal_span_singleton_div_self {x : R₁} (hx : x ≠ 0) :
-<<<<<<< HEAD
-  ((ideal.span {x} : ideal R₁) : fractional_ideal R₁⁰ K) / (ideal.span {x} : ideal R₁) = 1 :=
-=======
   (ideal.span ({x} : set R₁) : fractional_ideal R₁⁰ K) / ideal.span ({x} : set R₁) = 1 :=
->>>>>>> 867bcef6
 by rw [coe_ideal_span_singleton, span_singleton_div_self K $
         (map_ne_zero_iff _ $ no_zero_smul_divisors.algebra_map_injective R₁ K).mpr hx]
 
@@ -151,11 +147,7 @@
 by rw [span_singleton_inv, span_singleton_mul_span_singleton, mul_inv_cancel hx, span_singleton_one]
 
 lemma coe_ideal_span_singleton_mul_inv {x : R₁} (hx : x ≠ 0) :
-<<<<<<< HEAD
-  ((ideal.span {x} : ideal R₁) : fractional_ideal R₁⁰ K) * (ideal.span {x} : ideal R₁)⁻¹ = 1 :=
-=======
   (ideal.span ({x} : set R₁) : fractional_ideal R₁⁰ K) * (ideal.span ({x} : set R₁))⁻¹ = 1 :=
->>>>>>> 867bcef6
 by rw [coe_ideal_span_singleton, span_singleton_mul_inv K $
         (map_ne_zero_iff _ $ no_zero_smul_divisors.algebra_map_injective R₁ K).mpr hx]
 
