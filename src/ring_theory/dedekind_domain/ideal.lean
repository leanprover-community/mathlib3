--- conflicted
+++ resolved
@@ -847,10 +847,6 @@
 
 /-- The height one prime spectrum of a Dedekind domain `R` is the type of nonzero prime ideals of
 `R`. Note that this equals the maximal spectrum if `R` has Krull dimension 1. -/
-<<<<<<< HEAD
-@[nolint has_nonempty_instance unused_arguments]
-def height_one_spectrum := {I : ideal R // I.is_prime ∧ I ≠ ⊥}
-=======
 @[ext, nolint has_nonempty_instance unused_arguments]
 structure height_one_spectrum :=
 (as_ideal : ideal R)
@@ -858,61 +854,11 @@
 (ne_bot : as_ideal ≠ ⊥)
 
 attribute [instance] height_one_spectrum.is_prime
->>>>>>> 95d651d6
 
 variables (v : height_one_spectrum R) {R}
 
 namespace height_one_spectrum
 
-<<<<<<< HEAD
-/-- View a point in the height one spectrum of a commutative ring as an ideal of that ring. -/
-abbreviation as_ideal (x : height_one_spectrum R) : ideal R := x.val
-
-@[ext] lemma ext {x y : height_one_spectrum R} : x = y ↔ x.as_ideal = y.as_ideal :=
-subtype.ext_iff_val
-
-instance is_prime : v.as_ideal.is_prime := v.property.left
-
-lemma ne_bot : v.as_ideal ≠ ⊥ := v.property.right
-
-instance is_maximal : v.as_ideal.is_maximal := dimension_le_one v.as_ideal v.ne_bot v.is_prime
-
-lemma prime : prime v.as_ideal := ideal.prime_of_is_prime v.ne_bot v.is_prime
-
-lemma irreducible : irreducible v.as_ideal :=
-unique_factorization_monoid.irreducible_iff_prime.mpr v.prime
-
-lemma associates_irreducible : _root_.irreducible $ associates.mk v.as_ideal :=
-(associates.irreducible_mk _).mpr v.irreducible
-
-/-- An equivalence between the height one and maximal spectra for rings of Krull dimension 1. -/
-def equiv_maximal_spectrum (hR : ¬is_field R) : height_one_spectrum R ≃ maximal_spectrum R :=
-{ to_fun    := λ v, ⟨v.val, dimension_le_one v.val v.property.right v.property.left⟩,
-  inv_fun   := λ v, ⟨v.val, v.is_prime, ring.ne_bot_of_is_maximal_of_not_is_field v.property hR⟩,
-  left_inv  := λ ⟨_, _, _⟩, rfl,
-  right_inv := λ ⟨_, _⟩, rfl }
-
-/-- A Dedekind domain is equal to the intersection of its localizations at all its height one
-non-zero prime ideals viewed as subalgebras of its field of fractions. -/
-theorem localization_infi_eq_bot [algebra R K] [hK : is_fraction_ring R K] :
-  (⨅ v : height_one_spectrum R, localization.subalgebra.of_field K v.as_ideal.prime_compl $
-    le_non_zero_divisors_of_no_zero_divisors $ not_not_intro v.as_ideal.zero_mem) = ⊥ :=
-begin
-  ext x,
-  rw [algebra.mem_infi],
-  split,
-  by_cases hR : is_field R,
-  { rcases function.bijective_iff_has_inverse.mp
-      (is_field.localization_map_bijective (flip non_zero_divisors.ne_zero rfl : 0 ∉ R⁰) hR)
-      with ⟨algebra_map_inv, _, algebra_map_right_inv⟩,
-    exact λ _, algebra.mem_bot.mpr ⟨algebra_map_inv x, algebra_map_right_inv x⟩,
-    exact hK },
-  all_goals { rw [← maximal_spectrum.localization_infi_eq_bot, algebra.mem_infi] },
-  { exact λ hx ⟨v, hv⟩, hx ((equiv_maximal_spectrum hR).symm ⟨v, hv⟩) },
-  { exact λ hx ⟨v, hv, hbot⟩, hx ⟨v, dimension_le_one v hbot hv⟩ }
-end
-
-=======
 instance is_maximal : v.as_ideal.is_maximal := dimension_le_one v.as_ideal v.ne_bot v.is_prime
 
 lemma prime : prime v.as_ideal := ideal.prime_of_is_prime v.ne_bot v.is_prime
@@ -931,7 +877,6 @@
   left_inv  := λ ⟨_, _, _⟩, rfl,
   right_inv := λ ⟨_, _⟩, rfl }
 
->>>>>>> 95d651d6
 end height_one_spectrum
 
 end is_dedekind_domain
