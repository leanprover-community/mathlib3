--- conflicted
+++ resolved
@@ -139,8 +139,6 @@
     .. (f : M →ₗ[R] N).comp (D : A →ₗ[R] M), },
   map_add'  := λ D₁ D₂, by { ext, exact linear_map.map_add _ _ _, },
   map_smul' := λ r D, by { ext, exact linear_map.map_smul _ _ _, }, }
-<<<<<<< HEAD
-=======
 
 @[simp] lemma coe_to_linear_map_comp :
   (f.comp_der D : A →ₗ[R] N) = (f : M →ₗ[R] N).comp (D : A →ₗ[R] M) :=
@@ -149,7 +147,6 @@
 @[simp] lemma coe_comp :
   (f.comp_der D : A → N) = (f : M →ₗ[R] N).comp (D : A →ₗ[R] M) :=
 rfl
->>>>>>> 685adb01
 
 end push_forward
 
