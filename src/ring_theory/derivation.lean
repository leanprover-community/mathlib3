--- conflicted
+++ resolved
@@ -562,17 +562,6 @@
 end
 
 /--
-<<<<<<< HEAD
-The module of Kähler differentials.
-This is implemented as `I / I ^ 2` with `I` the kernel of the multiplication map `S ⊗[R] S →ₐ[R] S`.
-To view elements as a linear combination of the form `s • D s'`, use
-`derivation_module.tensor_product_to_surjective` and `derivation.tensor_product_to_tmul`.
--/
-@[derive [add_comm_group, module R, module S, module (S ⊗[R] S)]]
-def derivation_module : Type* := (derivation_module.ideal R S).cotangent
-
-notation `Ω[`:100 S ` ⁄ `:0 R `]`:0 := derivation_module R S
-=======
 The module of Kähler differentials (Kahler differentials, Kaehler differentials).
 This is implemented as `I / I ^ 2` with `I` the kernel of the multiplication map `S ⊗[R] S →ₐ[R] S`.
 To view elements as a linear combination of the form `s • D s'`, use
@@ -585,44 +574,20 @@
 def kaehler_differential : Type* := (kaehler_differential.ideal R S).cotangent
 
 notation `Ω[ `:100 S ` ⁄ `:0 R ` ]`:0 := kaehler_differential R S
->>>>>>> 40ac1b25
 
 instance : nonempty Ω[S⁄R] := ⟨0⟩
 
 instance : is_scalar_tower S (S ⊗[R] S) Ω[S⁄R] :=
 ideal.cotangent.is_scalar_tower _
 
-<<<<<<< HEAD
-instance derivation_module.is_scalar_tower' : is_scalar_tower R S Ω[S⁄R] :=
-begin
-  haveI : is_scalar_tower R S (derivation_module.ideal R S),
-=======
 instance kaehler_differential.is_scalar_tower' : is_scalar_tower R S Ω[S⁄R] :=
 begin
   haveI : is_scalar_tower R S (kaehler_differential.ideal R S),
->>>>>>> 40ac1b25
   { constructor, intros x y z, ext1, exact smul_assoc x y z.1 },
   exact submodule.quotient.is_scalar_tower _ _
 end
 
 /-- (Implementation) The underlying linear map of the derivation into `Ω[S⁄R]`. -/
-<<<<<<< HEAD
-def derivation_module.D_linear_map : S →ₗ[R] Ω[S⁄R] :=
-((derivation_module.ideal R S).to_cotangent.restrict_scalars R).comp
-  ((tensor_product.include_right.to_linear_map - tensor_product.include_left.to_linear_map :
-    S →ₗ[R] S ⊗[R] S).cod_restrict ((derivation_module.ideal R S).restrict_scalars R)
-      (derivation_module.one_smul_sub_smul_one_mem_ideal R) : _ →ₗ[R] _)
-
-lemma derivation_module.D_linear_map_apply (s : S) :
-  derivation_module.D_linear_map R S s = (derivation_module.ideal R S).to_cotangent
-    ⟨1 ⊗ₜ s - s ⊗ₜ 1, derivation_module.one_smul_sub_smul_one_mem_ideal R s⟩ :=
-rfl
-
-/-- The universal derivation into `Ω[S⁄R]`. -/
-def derivation_module.D : derivation R S Ω[S⁄R] :=
-{ map_one_eq_zero' := begin
-    dsimp [derivation_module.D_linear_map_apply],
-=======
 def kaehler_differential.D_linear_map : S →ₗ[R] Ω[S⁄R] :=
 ((kaehler_differential.ideal R S).to_cotangent.restrict_scalars R).comp
   ((tensor_product.include_right.to_linear_map - tensor_product.include_left.to_linear_map :
@@ -638,40 +603,20 @@
 def kaehler_differential.D : derivation R S Ω[S⁄R] :=
 { map_one_eq_zero' := begin
     dsimp [kaehler_differential.D_linear_map_apply],
->>>>>>> 40ac1b25
     rw [ideal.to_cotangent_eq_zero, subtype.coe_mk, sub_self],
     exact zero_mem _
   end,
   leibniz' := λ a b, begin
-<<<<<<< HEAD
-    dsimp [derivation_module.D_linear_map_apply],
-    rw [← linear_map.map_smul_of_tower, ← linear_map.map_smul_of_tower, ← map_add,
-      ideal.to_cotangent_eq, pow_two],
-    convert submodule.mul_mem_mul (derivation_module.one_smul_sub_smul_one_mem_ideal R a : _)
-      (derivation_module.one_smul_sub_smul_one_mem_ideal R b : _) using 1,
-=======
     dsimp [kaehler_differential.D_linear_map_apply],
     rw [← linear_map.map_smul_of_tower, ← linear_map.map_smul_of_tower, ← map_add,
       ideal.to_cotangent_eq, pow_two],
     convert submodule.mul_mem_mul (kaehler_differential.one_smul_sub_smul_one_mem_ideal R a : _)
       (kaehler_differential.one_smul_sub_smul_one_mem_ideal R b : _) using 1,
->>>>>>> 40ac1b25
     simp only [add_subgroup_class.coe_sub, submodule.coe_add, submodule.coe_mk,
       tensor_product.tmul_mul_tmul, mul_sub, sub_mul, mul_comm b,
       submodule.coe_smul_of_tower, smul_sub, tensor_product.smul_tmul', smul_eq_mul, mul_one],
     ring_nf,
   end,
-<<<<<<< HEAD
-  ..(derivation_module.D_linear_map R S) }
-
-lemma derivation_module.D_apply (s : S) :
-  derivation_module.D R S s = (derivation_module.ideal R S).to_cotangent
-    ⟨1 ⊗ₜ s - s ⊗ₜ 1, derivation_module.one_smul_sub_smul_one_mem_ideal R s⟩ :=
-rfl
-
-lemma derivation_module.span_range_derivation :
-  submodule.span S (set.range $ derivation_module.D R S) = ⊤ :=
-=======
   ..(kaehler_differential.D_linear_map R S) }
 
 lemma kaehler_differential.D_apply (s : S) :
@@ -681,26 +626,10 @@
 
 lemma kaehler_differential.span_range_derivation :
   submodule.span S (set.range $ kaehler_differential.D R S) = ⊤ :=
->>>>>>> 40ac1b25
 begin
   rw _root_.eq_top_iff,
   rintros x -,
   obtain ⟨⟨x, hx⟩, rfl⟩ := ideal.to_cotangent_surjective _ x,
-<<<<<<< HEAD
-  have : x ∈ (derivation_module.ideal R S).restrict_scalars S := hx,
-  rw ← derivation_module.submodule_span_range_eq_ideal at this,
-  suffices : ∃ hx, (derivation_module.ideal R S).to_cotangent ⟨x, hx⟩ ∈
-    submodule.span S (set.range $ derivation_module.D R S),
-  { exact this.some_spec },
-  apply submodule.span_induction this,
-  { rintros _ ⟨x, rfl⟩,
-    refine ⟨derivation_module.one_smul_sub_smul_one_mem_ideal R x, _⟩,
-    apply submodule.subset_span,
-    exact ⟨x, derivation_module.D_linear_map_apply R S x⟩ },
-  { exact ⟨zero_mem _, zero_mem _⟩ },
-  { rintros x y ⟨hx₁, hx₂⟩ ⟨hy₁, hy₂⟩, exact ⟨add_mem hx₁ hy₁, add_mem hx₂ hy₂⟩ },
-  { rintros r x ⟨hx₁, hx₂⟩, exact ⟨((derivation_module.ideal R S).restrict_scalars S).smul_mem
-=======
   have : x ∈ (kaehler_differential.ideal R S).restrict_scalars S := hx,
   rw ← kaehler_differential.submodule_span_range_eq_ideal at this,
   suffices : ∃ hx, (kaehler_differential.ideal R S).to_cotangent ⟨x, hx⟩ ∈
@@ -714,27 +643,17 @@
   { exact ⟨zero_mem _, zero_mem _⟩ },
   { rintros x y ⟨hx₁, hx₂⟩ ⟨hy₁, hy₂⟩, exact ⟨add_mem hx₁ hy₁, add_mem hx₂ hy₂⟩ },
   { rintros r x ⟨hx₁, hx₂⟩, exact ⟨((kaehler_differential.ideal R S).restrict_scalars S).smul_mem
->>>>>>> 40ac1b25
       r hx₁, submodule.smul_mem _ r hx₂⟩ }
 end
 
 variables {R S}
 
-<<<<<<< HEAD
-/-- The linear map from the derivation module, associated with a derivation. -/
-def derivation.lift_derivation_module (D : derivation R S M) : Ω[S⁄R] →ₗ[S] M :=
-begin
-  refine ((derivation_module.ideal R S • ⊤ : submodule (S ⊗[R] S) (derivation_module.ideal R S))
-    .restrict_scalars S).liftq _ _,
-  { exact D.tensor_product_to.comp ((derivation_module.ideal R S).subtype.restrict_scalars S) },
-=======
 /-- The linear map from `Ω[S⁄R]`, associated with a derivation. -/
 def derivation.lift_kaehler_differential (D : derivation R S M) : Ω[S⁄R] →ₗ[S] M :=
 begin
   refine ((kaehler_differential.ideal R S • ⊤ :
     submodule (S ⊗[R] S) (kaehler_differential.ideal R S)).restrict_scalars S).liftq _ _,
   { exact D.tensor_product_to.comp ((kaehler_differential.ideal R S).subtype.restrict_scalars S) },
->>>>>>> 40ac1b25
   { intros x hx,
     change _ = _,
     apply submodule.smul_induction_on hx; clear hx x,
@@ -744,18 +663,6 @@
     { intros x y ex ey, rw [map_add, ex, ey, zero_add] } }
 end
 
-<<<<<<< HEAD
-lemma derivation.lift_derivation_module_apply (D : derivation R S M) (x) :
-  D.lift_derivation_module ((derivation_module.ideal R S).to_cotangent x) = D.tensor_product_to x :=
-rfl
-
-lemma derivation.lift_derivation_module_comp (D : derivation R S M) :
-  D.lift_derivation_module.comp_der (derivation_module.D R S) = D :=
-begin
-  ext a,
-  dsimp [derivation_module.D_apply],
-  refine (D.lift_derivation_module_apply _).trans _,
-=======
 lemma derivation.lift_kaehler_differential_apply (D : derivation R S M) (x) :
   D.lift_kaehler_differential
     ((kaehler_differential.ideal R S).to_cotangent x) = D.tensor_product_to x :=
@@ -767,34 +674,21 @@
   ext a,
   dsimp [kaehler_differential.D_apply],
   refine (D.lift_kaehler_differential_apply _).trans _,
->>>>>>> 40ac1b25
   rw [subtype.coe_mk, map_sub, derivation.tensor_product_to_tmul,
     derivation.tensor_product_to_tmul, one_smul, D.map_one_eq_zero, smul_zero, sub_zero],
 end
 
 @[ext]
-<<<<<<< HEAD
-lemma derivation.lift_derivation_module_unique
-  (f f' : Ω[S⁄R] →ₗ[S] M)
-  (hf : f.comp_der (derivation_module.D R S) =
-    f'.comp_der (derivation_module.D R S)) :
-=======
 lemma derivation.lift_kaehler_differential_unique
   (f f' : Ω[S⁄R] →ₗ[S] M)
   (hf : f.comp_der (kaehler_differential.D R S) =
     f'.comp_der (kaehler_differential.D R S)) :
->>>>>>> 40ac1b25
   f = f' :=
 begin
   apply linear_map.ext,
   intro x,
-<<<<<<< HEAD
-  have : x ∈ submodule.span S (set.range $ derivation_module.D R S),
-  { rw derivation_module.span_range_derivation, trivial },
-=======
   have : x ∈ submodule.span S (set.range $ kaehler_differential.D R S),
   { rw kaehler_differential.span_range_derivation, trivial },
->>>>>>> 40ac1b25
   apply submodule.span_induction this,
   { rintros _ ⟨x, rfl⟩, exact congr_arg (λ D : derivation R S M, D x) hf },
   { rw [map_zero, map_zero] },
@@ -804,18 +698,6 @@
 
 variables (R S)
 
-<<<<<<< HEAD
-lemma derivation.lift_derivation_module_D :
-  (derivation_module.D R S).lift_derivation_module = linear_map.id :=
-derivation.lift_derivation_module_unique _ _ (derivation_module.D R S).lift_derivation_module_comp
-
-variables {R S}
-
-lemma derivation_module.D_tensor_product_to (x : derivation_module.ideal R S) :
-  (derivation_module.D R S).tensor_product_to x = (derivation_module.ideal R S).to_cotangent x :=
-begin
-  rw [← derivation.lift_derivation_module_apply, derivation.lift_derivation_module_D],
-=======
 lemma derivation.lift_kaehler_differential_D :
   (kaehler_differential.D R S).lift_kaehler_differential = linear_map.id :=
 derivation.lift_kaehler_differential_unique _ _
@@ -828,107 +710,20 @@
     (kaehler_differential.ideal R S).to_cotangent x :=
 begin
   rw [← derivation.lift_kaehler_differential_apply, derivation.lift_kaehler_differential_D],
->>>>>>> 40ac1b25
   refl,
 end
 
 variables (R S)
 
-<<<<<<< HEAD
-lemma derivation_module.tensor_product_to_surjective :
-  function.surjective (derivation_module.D R S).tensor_product_to :=
-begin
-  intro x, obtain ⟨x, rfl⟩ := (derivation_module.ideal R S).to_cotangent_surjective x,
-  exact ⟨x, derivation_module.D_tensor_product_to x⟩
-=======
 lemma kaehler_differential.tensor_product_to_surjective :
   function.surjective (kaehler_differential.D R S).tensor_product_to :=
 begin
   intro x, obtain ⟨x, rfl⟩ := (kaehler_differential.ideal R S).to_cotangent_surjective x,
   exact ⟨x, kaehler_differential.D_tensor_product_to x⟩
->>>>>>> 40ac1b25
 end
 
 /-- The `S`-linear maps from `Ω[S⁄R]` to `M` are (`S`-linearly) equivalent to `R`-derivations
 from `S` to `M`.  -/
-<<<<<<< HEAD
-def derivation_module.linear_map_equiv_derivation : (Ω[S⁄R] →ₗ[S] M) ≃ₗ[S] derivation R S M :=
-{ inv_fun := derivation.lift_derivation_module,
-  left_inv := λ f, derivation.lift_derivation_module_unique _ _
-    (derivation.lift_derivation_module_comp _),
-  right_inv := derivation.lift_derivation_module_comp,
-  ..(derivation.llcomp.flip $ derivation_module.D R S) }
-
-/-- The quotient ring of `S ⊗ S ⧸ J` by `Ω[S⁄R]` is isomorphic to `S`. -/
-def derivation_module.quotient_cotangent_ideal :
-  (S ⊗ S ⧸ derivation_module.ideal R S ^ 2) ⧸ (derivation_module.ideal R S).cotangent_ideal ≃+* S :=
-begin
-  have : function.right_inverse tensor_product.include_left
-    (↑(tensor_product.lmul' R : S ⊗[R] S →ₐ[R] S) : S ⊗[R] S →+* S),
-  { intro x, rw [alg_hom.coe_to_ring_hom, ← alg_hom.comp_apply,
-      tensor_product.lmul'_comp_include_left], refl },
-  refine (ideal.quot_cotangent _).trans _,
-  refine (ideal.quot_equiv_of_eq _).trans (ring_hom.quotient_ker_equiv_of_right_inverse this),
-  ext, refl,
-end
-
-lemma derivation_module.End_equiv_aux (f : S →ₐ[R] S ⊗ S ⧸ derivation_module.ideal R S ^ 2) :
-  (ideal.quotient.mkₐ R (derivation_module.ideal R S).cotangent_ideal).comp f =
-    is_scalar_tower.to_alg_hom R S _ ↔
-  (tensor_product.lmul' R : S ⊗[R] S →ₐ[R] S).ker_square_lift.comp f = alg_hom.id R S :=
-begin
-  rw [alg_hom.ext_iff, alg_hom.ext_iff],
-  apply forall_congr,
-  intro x,
-  have e₁ : (tensor_product.lmul' R : S ⊗[R] S →ₐ[R] S).ker_square_lift (f x) =
-    derivation_module.quotient_cotangent_ideal R S
-      (ideal.quotient.mk (derivation_module.ideal R S).cotangent_ideal $ f x),
-  { generalize : f x = y, obtain ⟨y, rfl⟩ := ideal.quotient.mk_surjective y, refl },
-  have e₂ : x = derivation_module.quotient_cotangent_ideal R S (is_scalar_tower.to_alg_hom R S _ x),
-  { exact ((tensor_product.lmul'_apply_tmul x 1).trans (mul_one x)).symm },
-  split,
-  { intro e,
-    exact (e₁.trans (@ring_equiv.congr_arg _ _ _ _ _ _
-      (derivation_module.quotient_cotangent_ideal R S) _ _ e)).trans e₂.symm },
-  { intro e, apply (derivation_module.quotient_cotangent_ideal R S).injective,
-    exact e₁.symm.trans (e.trans e₂) }
-end
-
-/-- Derivations into `Ω[S⁄R]` is equivalent to derivations
-into `(derivation_module.ideal R S).cotangent_ideal` -/
--- This has type
--- `derivation R S Ω[ S / R ] ≃ₗ[R] derivation R S (derivation_module.ideal R S).cotangent_ideal`
--- But lean times-out if this is given explicitly.
-noncomputable
-def derivation_module.End_equiv_derivation' :=
-@linear_equiv.comp_der R _ _ _ _ Ω[S⁄R] _ _ _ _ _ _ _ _ _
-  ((derivation_module.ideal R S).cotangent_equiv_ideal.restrict_scalars S)
-
-/-- (Implementation) An `equiv` version of `derivation_module.End_equiv_aux`.
-Used in `derivation_module.End_equiv`. -/
-def derivation_module.End_equiv_aux_equiv :
-  {f // (ideal.quotient.mkₐ R (derivation_module.ideal R S).cotangent_ideal).comp f =
-    is_scalar_tower.to_alg_hom R S _ } ≃
-  { f // (tensor_product.lmul' R : S ⊗[R] S →ₐ[R] S).ker_square_lift.comp f = alg_hom.id R S } :=
-(equiv.refl _).subtype_equiv (derivation_module.End_equiv_aux R S)
-
-/--
-The endomorphisms of `Ω[S⁄R]` corresponds to sections of the surjection `S ⊗[R] S ⧸ J ^ 2 →ₐ[R] S`,
-with `J` being the kernel of the multiplication map `S ⊗[R] S →ₐ[R] S`.
--/
-noncomputable
-def derivation_module.End_equiv :
-  module.End S Ω[S⁄R] ≃
-    { f // (tensor_product.lmul' R : S ⊗[R] S →ₐ[R] S).ker_square_lift.comp f = alg_hom.id R S } :=
-(derivation_module.linear_map_equiv_derivation R S).to_equiv.trans $
-  (derivation_module.End_equiv_derivation' R S).to_equiv.trans $
-  (derivation_to_square_zero_equiv_lift
-  (derivation_module.ideal R S).cotangent_ideal
-  (derivation_module.ideal R S).cotangent_ideal_square).trans $
-  derivation_module.End_equiv_aux_equiv R S
-
-end derivation_module
-=======
 def kaehler_differential.linear_map_equiv_derivation : (Ω[S⁄R] →ₗ[S] M) ≃ₗ[S] derivation R S M :=
 { inv_fun := derivation.lift_kaehler_differential,
   left_inv := λ f, derivation.lift_kaehler_differential_unique _ _
@@ -936,5 +731,4 @@
   right_inv := derivation.lift_kaehler_differential_comp,
   ..(derivation.llcomp.flip $ kaehler_differential.D R S) }
 
-end kaehler_differential
->>>>>>> 40ac1b25
+end kaehler_differential