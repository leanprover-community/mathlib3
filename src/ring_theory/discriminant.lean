/-
Copyright (c) 2021 Riccardo Brasca. All rights reserved.
Released under Apache 2.0 license as described in the file LICENSE.
Authors: Riccardo Brasca
-/

import ring_theory.trace
import ring_theory.norm
import number_theory.number_field

/-!
# Discriminant of a family of vectors

Given an `A`-algebra `B` and `b`, an `ι`-indexed family of elements of `B`, we define the
*discriminant* of `b` as the determinant of the matrix whose `(i j)`-th element is the trace of
`b i * b j`.

## Main definition

* `algebra.discr A b` : the discriminant of `b : ι → B`.

## Main results

* `algebra.discr_zero_of_not_linear_independent` : if `b` is not linear independent, then
  `algebra.discr A b = 0`.
* `algebra.discr_of_matrix_vec_mul` and `discr_of_matrix_mul_vec` : formulas relating
  `algebra.discr A ι b` with `algebra.discr A ((P.map (algebra_map A B)).vec_mul b)` and
  `algebra.discr A ((P.map (algebra_map A B)).mul_vec b)`.
* `algebra.discr_not_zero_of_basis` : over a field, if `b` is a basis, then
  `algebra.discr K b ≠ 0`.
* `algebra.discr_eq_det_embeddings_matrix_reindex_pow_two` : if `L/K` is a field extension and
  `b : ι → L`, then `discr K b` is the square of the determinant of the matrix whose `(i, j)`
  coefficient is `σⱼ (b i)`, where `σⱼ : L →ₐ[K] E` is the embedding in an algebraically closed
  field `E` corresponding to `j : ι` via a bijection `e : ι ≃ (L →ₐ[K] E)`.
* `algebra.discr_of_power_basis_eq_prod` : the discriminant of a power basis.
* `discr_is_integral` : if `K` and `L` are fields and `is_scalar_tower R K L`, is `b : ι → L`
  satisfies ` ∀ i, is_integral R (b i)`, then `is_integral R (discr K b)`.
* `discr_mul_is_integral_mem_adjoin` : let `K` be the fraction field of an integrally closed domain
  `R` and let `L` be a finite separable extension of `K`. Let `B : power_basis K L` be such that
  `is_integral R B.gen`. Then for all, `z : L` we have
  `(discr K B.basis) • z ∈ adjoin R ({B.gen} : set L)`.

## Implementation details

Our definition works for any `A`-algebra `B`, but note that if `B` is not free as an `A`-module,
then `trace A B = 0` by definition, so `discr A b = 0` for any `b`.
-/

universes u v w z

open_locale matrix big_operators

open matrix finite_dimensional fintype polynomial finset intermediate_field

namespace algebra

variables (A : Type u) {B : Type v} (C : Type z) {ι : Type w}
variables [comm_ring A] [comm_ring B] [algebra A B] [comm_ring C] [algebra A C]

section discr

/-- Given an `A`-algebra `B` and `b`, an `ι`-indexed family of elements of `B`, we define
`discr A ι b` as the determinant of `trace_matrix A ι b`. -/
noncomputable
def discr (A : Type u) {B : Type v} [comm_ring A] [comm_ring B] [algebra A B] [fintype ι]
  (b : ι → B) := by { classical, exact (trace_matrix A b).det }

lemma discr_def [decidable_eq ι] [fintype ι] (b : ι → B) :
  discr A b = (trace_matrix A b).det := by convert rfl

variables {ι' : Type*} [fintype ι'] [fintype ι]

section basic

@[simp] lemma discr_reindex (b : basis ι A B) (f : ι ≃ ι') :
  discr A (b ∘ ⇑(f.symm)) = discr A b :=
begin
  classical,
  rw [← basis.coe_reindex, discr_def, trace_matrix_reindex, det_reindex_self, ← discr_def]
end

/-- If `b` is not linear independent, then `algebra.discr A b = 0`. -/
lemma discr_zero_of_not_linear_independent [is_domain A] {b : ι → B}
  (hli : ¬linear_independent A b) : discr A b = 0 :=
begin
  classical,
  obtain ⟨g, hg, i, hi⟩ := fintype.not_linear_independent_iff.1 hli,
  have : (trace_matrix A b).mul_vec g = 0,
  { ext i,
    have : ∀ j, (trace A B) (b i * b j) * g j = (trace A B) (((g j) • (b j)) * b i),
    { intro j, simp [mul_comm], },
    simp only [mul_vec, dot_product, trace_matrix, pi.zero_apply, trace_form_apply,
      λ j, this j, ← linear_map.map_sum, ← sum_mul, hg, zero_mul, linear_map.map_zero] },
  by_contra h,
  rw discr_def at h,
  simpa [matrix.eq_zero_of_mul_vec_eq_zero h this] using hi,
end

variable {A}

/-- Relation between `algebra.discr A ι b` and
`algebra.discr A ((P.map (algebra_map A B)).vec_mul b)`. -/
lemma discr_of_matrix_vec_mul [decidable_eq ι] (b : ι → B) (P : matrix ι ι A) :
  discr A ((P.map (algebra_map A B)).vec_mul b) = P.det ^ 2 * discr A b :=
by rw [discr_def, trace_matrix_of_matrix_vec_mul, det_mul, det_mul, det_transpose, mul_comm,
    ← mul_assoc, discr_def, pow_two]

/-- Relation between `algebra.discr A ι b` and
`algebra.discr A ((P.map (algebra_map A B)).mul_vec b)`. -/
lemma discr_of_matrix_mul_vec [decidable_eq ι] (b : ι → B) (P : matrix ι ι A) :
  discr A ((P.map (algebra_map A B)).mul_vec b) = P.det ^ 2 * discr A b :=
by rw [discr_def, trace_matrix_of_matrix_mul_vec, det_mul, det_mul, det_transpose,
  mul_comm, ← mul_assoc, discr_def, pow_two]

end basic

section field

variables (K : Type u) {L : Type v} (E : Type z) [field K] [field L] [field E]
variables [algebra K L] [algebra K E]
variables [module.finite K L]  [is_alg_closed E]

/-- Over a field, if `b` is a basis, then `algebra.discr K b ≠ 0`. -/
lemma discr_not_zero_of_basis [is_separable K L] (b : basis ι K L) : discr K b ≠ 0 :=
begin
  casesI is_empty_or_nonempty ι,
  { simp [discr] },
  { have := span_eq_top_of_linear_independent_of_card_eq_finrank b.linear_independent
      (finrank_eq_card_basis b).symm,
    rw [discr_def, trace_matrix_def],
    simp_rw [← basis.mk_apply b.linear_independent this],
    rw [← trace_matrix_def, trace_matrix_of_basis, ← bilin_form.nondegenerate_iff_det_ne_zero],
    exact trace_form_nondegenerate _ _ },
end

/-- Over a field, if `b` is a basis, then `algebra.discr K b` is a unit. -/
lemma discr_is_unit_of_basis [is_separable K L] (b : basis ι K L) : is_unit (discr K b) :=
is_unit.mk0 _ (discr_not_zero_of_basis _ _)

variables (b : ι → L) (pb : power_basis K L)

/-- If `L/K` is a field extension and `b : ι → L`, then `discr K b` is the square of the
determinant of the matrix whose `(i, j)` coefficient is `σⱼ (b i)`, where `σⱼ : L →ₐ[K] E` is the
embedding in an algebraically closed field `E` corresponding to `j : ι` via a bijection
`e : ι ≃ (L →ₐ[K] E)`. -/
lemma discr_eq_det_embeddings_matrix_reindex_pow_two [decidable_eq ι] [is_separable K L]
  (e : ι ≃ (L →ₐ[K] E)) : algebra_map K E (discr K b) =
  (embeddings_matrix_reindex K E b e).det ^ 2 :=
by rw [discr_def, ring_hom.map_det, ring_hom.map_matrix_apply,
    trace_matrix_eq_embeddings_matrix_reindex_mul_trans, det_mul, det_transpose, pow_two]

/-- The discriminant of a power basis. -/
lemma discr_power_basis_eq_prod (e : fin pb.dim ≃ (L →ₐ[K] E)) [is_separable K L] :
  algebra_map K E (discr K pb.basis) =
  ∏ i : fin pb.dim, ∏ j in Ioi i, (e j pb.gen- (e i pb.gen)) ^ 2 :=
begin
  rw [discr_eq_det_embeddings_matrix_reindex_pow_two K E pb.basis e,
    embeddings_matrix_reindex_eq_vandermonde, det_transpose, det_vandermonde, ← prod_pow],
  congr, ext i,
  rw [← prod_pow]
end

/-- A variation of `of_power_basis_eq_prod`. -/
lemma discr_power_basis_eq_prod' [is_separable K L] (e : fin pb.dim ≃ (L →ₐ[K] E)) :
  algebra_map K E (discr K pb.basis) =
  ∏ i : fin pb.dim, ∏ j in Ioi i, -((e j pb.gen - e i pb.gen) * (e i pb.gen - e j pb.gen)) :=
begin
  rw [discr_power_basis_eq_prod _ _ _ e],
  congr, ext i, congr, ext j,
  ring
end

local notation `n` := finrank K L

/-- A variation of `of_power_basis_eq_prod`. -/
lemma discr_power_basis_eq_prod'' [is_separable K L] (e : fin pb.dim ≃ (L →ₐ[K] E)) :
  algebra_map K E (discr K pb.basis) =
  (-1) ^ (n * (n - 1) / 2) * ∏ i : fin pb.dim, ∏ j in Ioi i,
    (e j pb.gen - e i pb.gen) * (e i pb.gen - e j pb.gen) :=
begin
  rw [discr_power_basis_eq_prod' _ _ _ e],
  simp_rw [λ i j, neg_eq_neg_one_mul ((e j pb.gen- (e i pb.gen)) * (e i pb.gen- (e j pb.gen))),
    prod_mul_distrib],
  congr,
  simp only [prod_pow_eq_pow_sum, prod_const],
  congr,
<<<<<<< HEAD
  simp_rw [fin.card_filter_lt],
  rw ← @nat.cast_inj ℚ,
=======
  apply (@nat.cast_inj ℚ _ _ _ _ _).1,
>>>>>>> 72cff840
  rw [nat.cast_sum],
  have : ∀ (x : fin pb.dim), (↑x + 1) ≤ pb.dim := by simp [nat.succ_le_iff, fin.is_lt],
  simp_rw [fin.card_Ioi, nat.sub_sub, add_comm 1],
  simp only [nat.cast_sub, this, finset.card_fin, nsmul_eq_mul, sum_const, sum_sub_distrib,
    nat.cast_add, nat.cast_one, sum_add_distrib, mul_one],
  rw [← nat.cast_sum, ← @finset.sum_range ℕ _ pb.dim (λ i, i), sum_range_id ],
  have hn : n = pb.dim,
  { rw [← alg_hom.card K L E, ← fintype.card_fin pb.dim],
    exact card_congr (equiv.symm e) },
  have h₂ : 2 ∣ (pb.dim * (pb.dim - 1)) := even_iff_two_dvd.1 (nat.even_mul_self_pred _),
  have hne : ((2 : ℕ) : ℚ) ≠ 0 := by simp,
  have hle : 1 ≤ pb.dim,
  { rw [← hn, nat.one_le_iff_ne_zero, ← zero_lt_iff, finite_dimensional.finrank_pos_iff],
    apply_instance },
  rw [hn, nat.cast_div h₂ hne, nat.cast_mul, nat.cast_sub hle],
  field_simp,
  ring,
end

/-- Formula for the discriminant of a power basis using the norm of the field extension. -/
lemma discr_power_basis_eq_norm [is_separable K L] : discr K pb.basis =
  (-1) ^ (n * (n - 1) / 2) * (norm K (aeval pb.gen (minpoly K pb.gen).derivative)) :=
begin
  let E := algebraic_closure L,
  letI := λ (a b : E), classical.prop_decidable (eq a b),

  have e : fin pb.dim ≃ (L →ₐ[K] E),
  { refine equiv_of_card_eq _,
    rw [fintype.card_fin, alg_hom.card],
    exact (power_basis.finrank pb).symm },
  have hnodup : (map (algebra_map K E) (minpoly K pb.gen)).roots.nodup :=
    nodup_roots (separable.map (is_separable.separable K pb.gen)),
  have hroots : ∀ σ : L →ₐ[K] E, σ pb.gen ∈ (map (algebra_map K E) (minpoly K pb.gen)).roots,
  { intro σ,
    rw [mem_roots, is_root.def, eval_map, ← aeval_def, aeval_alg_hom_apply],
    repeat { simp [minpoly.ne_zero (is_separable.is_integral K pb.gen)] } },

  apply (algebra_map K E).injective,
  rw [ring_hom.map_mul, ring_hom.map_pow, ring_hom.map_neg, ring_hom.map_one,
    discr_power_basis_eq_prod'' _ _ _ e],
  congr,
  rw [norm_eq_prod_embeddings, prod_prod_Ioi_mul_eq_prod_prod_off_diag],
  conv_rhs { congr, skip, funext,
    rw [← aeval_alg_hom_apply, aeval_root_derivative_of_splits (minpoly.monic
      (is_separable.is_integral K pb.gen)) (is_alg_closed.splits_codomain _) (hroots σ),
      ← finset.prod_mk _ (hnodup.erase _)] },
  rw [prod_sigma', prod_sigma'],
  refine prod_bij (λ i hi, ⟨e i.2, e i.1 pb.gen⟩) (λ i hi, _) (λ i hi, by simp at hi)
    (λ i j hi hj hij, _) (λ σ hσ, _),
  { simp only [true_and, finset.mem_mk, mem_univ, mem_sigma],
    rw [multiset.mem_erase_of_ne (λ h, _)],
    { exact hroots _ },
    { simp only [true_and, mem_univ, ne.def, mem_sigma, mem_compl, mem_singleton] at hi,
      rw [← power_basis.lift_equiv_apply_coe, ← power_basis.lift_equiv_apply_coe] at h,
      exact hi (e.injective $ pb.lift_equiv.injective $ subtype.eq h.symm) } },
  { simp only [equiv.apply_eq_iff_eq, heq_iff_eq] at hij,
    have h := hij.2,
    rw [← power_basis.lift_equiv_apply_coe, ← power_basis.lift_equiv_apply_coe] at h,
    refine sigma.eq (equiv.injective e (equiv.injective _ (subtype.eq h))) (by simp [hij.1]) },
  { simp only [true_and, finset.mem_mk, mem_univ, mem_sigma] at ⊢ hσ,
    simp only [sigma.exists, exists_prop, mem_compl, mem_singleton, ne.def],
    refine ⟨e.symm (power_basis.lift pb σ.2 _), e.symm σ.1, ⟨λ h, _, sigma.eq _ _⟩⟩,
    { rw [aeval_def, eval₂_eq_eval_map, ← is_root.def, ← mem_roots],
      { exact multiset.erase_subset _ _ hσ },
      { simp [minpoly.ne_zero (is_separable.is_integral K pb.gen)] } },
    { replace h := alg_hom.congr_fun (equiv.injective _ h) pb.gen,
      rw [power_basis.lift_gen] at h,
      rw [← h] at hσ,
      exact hnodup.not_mem_erase hσ },
    all_goals { simp } }
end

section integral

variables {R : Type z} [comm_ring R] [algebra R K] [algebra R L] [is_scalar_tower R K L]

local notation `is_integral` := _root_.is_integral

/-- If `K` and `L` are fields and `is_scalar_tower R K L`, and `b : ι → L` satisfies
` ∀ i, is_integral R (b i)`, then `is_integral R (discr K b)`. -/
lemma discr_is_integral {b : ι → L} (h : ∀ i, is_integral R (b i)) :
  is_integral R (discr K b) :=
begin
  classical,
  rw [discr_def],
  exact is_integral.det (λ i j, is_integral_trace (is_integral_mul (h i) (h j)))
end

/-- If `b` and `b'` are `ℚ`-bases of a number field `K` such that
`∀ i j, is_integral ℤ (b.to_matrix b' i j)` and `∀ i j, is_integral ℤ (b'.to_matrix b i j)` then
`discr ℚ b = discr ℚ b'`. -/
lemma discr_eq_discr_of_to_matrix_coeff_is_integral [number_field K] {b : basis ι ℚ K}
  {b' : basis ι' ℚ K} (h : ∀ i j, is_integral ℤ (b.to_matrix b' i j))
  (h' : ∀ i j, is_integral ℤ (b'.to_matrix b i j)) :
  discr ℚ b = discr ℚ b' :=
begin
  replace h' : ∀ i j, is_integral ℤ (b'.to_matrix ((b.reindex (b.index_equiv b'))) i j),
  { intros i j,
    convert h' i ((b.index_equiv b').symm j),
    simpa },
  classical,
  rw [← (b.reindex (b.index_equiv b')).to_matrix_map_vec_mul b', discr_of_matrix_vec_mul,
    ← one_mul (discr ℚ b), basis.coe_reindex, discr_reindex],
  congr,
  have hint : is_integral ℤ (((b.reindex (b.index_equiv b')).to_matrix b').det) :=
    is_integral.det (λ i j, h _ _),
  obtain ⟨r, hr⟩ := is_integrally_closed.is_integral_iff.1 hint,
  have hunit : is_unit r,
  { have : is_integral ℤ ((b'.to_matrix (b.reindex (b.index_equiv b'))).det) :=
      is_integral.det (λ i j, h' _ _),
    obtain ⟨r', hr'⟩ := is_integrally_closed.is_integral_iff.1 this,
    refine is_unit_iff_exists_inv.2 ⟨r', _⟩,
    suffices : algebra_map ℤ ℚ (r * r') = 1,
    { rw [← ring_hom.map_one (algebra_map ℤ ℚ)] at this,
      exact (is_fraction_ring.injective ℤ ℚ) this },
    rw [ring_hom.map_mul, hr, hr', ← det_mul, basis.to_matrix_mul_to_matrix_flip, det_one] },
  rw [← ring_hom.map_one (algebra_map ℤ ℚ), ← hr],
  cases int.is_unit_iff.1 hunit with hp hm,
  { simp [hp] },
  { simp [hm] }
end

/-- Let `K` be the fraction field of an integrally closed domain `R` and let `L` be a finite
separable extension of `K`. Let `B : power_basis K L` be such that `is_integral R B.gen`.
Then for all, `z : L` that are integral over `R`, we have
`(discr K B.basis) • z ∈ adjoin R ({B.gen} : set L)`. -/
lemma discr_mul_is_integral_mem_adjoin [is_domain R] [is_separable K L] [is_integrally_closed R]
  [is_fraction_ring R K] {B : power_basis K L} (hint : is_integral R B.gen) {z : L}
  (hz : is_integral R z) : (discr K B.basis) • z ∈ adjoin R ({B.gen} : set L) :=
begin
  have hinv : is_unit (trace_matrix K B.basis).det :=
    by simpa [← discr_def] using discr_is_unit_of_basis _ B.basis,

  have H : (trace_matrix K B.basis).det • (trace_matrix K B.basis).mul_vec (B.basis.equiv_fun z) =
    (trace_matrix K B.basis).det • (λ i, trace K L (z * B.basis i)),
  { congr, exact trace_matrix_of_basis_mul_vec _ _ },
  have cramer := mul_vec_cramer (trace_matrix K B.basis) (λ i, trace K L (z * B.basis i)),

  suffices : ∀ i, ((trace_matrix K B.basis).det • (B.basis.equiv_fun z)) i ∈ (⊥ : subalgebra R K),
  { rw [← B.basis.sum_repr z, finset.smul_sum],
    refine subalgebra.sum_mem _ (λ i hi, _),
    replace this := this i,
    rw [← discr_def, pi.smul_apply, mem_bot] at this,
    obtain ⟨r, hr⟩ := this,
    rw [basis.equiv_fun_apply] at hr,
    rw [← smul_assoc, ← hr, algebra_map_smul],
    refine subalgebra.smul_mem _ _ _,
    rw [B.basis_eq_pow i],
    refine subalgebra.pow_mem _ (subset_adjoin (set.mem_singleton _)) _},
  intro i,
  rw [← H, ← mul_vec_smul] at cramer,
  replace cramer := congr_arg (mul_vec (trace_matrix K B.basis)⁻¹) cramer,
  rw [mul_vec_mul_vec, nonsing_inv_mul _ hinv, mul_vec_mul_vec, nonsing_inv_mul _ hinv,
    one_mul_vec, one_mul_vec] at cramer,
  rw [← congr_fun cramer i, cramer_apply, det_apply],
  refine subalgebra.sum_mem _ (λ σ _, subalgebra.zsmul_mem _ (subalgebra.prod_mem _ (λ j _, _)) _),
  by_cases hji : j = i,
  { simp only [update_column_apply, hji, eq_self_iff_true, power_basis.coe_basis],
    exact mem_bot.2 (is_integrally_closed.is_integral_iff.1 $ is_integral_trace $
      is_integral_mul hz $ is_integral.pow hint _) },
  { simp only [update_column_apply, hji, power_basis.coe_basis],
    exact mem_bot.2 (is_integrally_closed.is_integral_iff.1 $ is_integral_trace
      $ is_integral_mul (is_integral.pow hint _) (is_integral.pow hint _)) }
end

end integral

end field

end discr

end algebra<|MERGE_RESOLUTION|>--- conflicted
+++ resolved
@@ -184,13 +184,7 @@
   congr,
   simp only [prod_pow_eq_pow_sum, prod_const],
   congr,
-<<<<<<< HEAD
-  simp_rw [fin.card_filter_lt],
-  rw ← @nat.cast_inj ℚ,
-=======
-  apply (@nat.cast_inj ℚ _ _ _ _ _).1,
->>>>>>> 72cff840
-  rw [nat.cast_sum],
+  rw [← @nat.cast_inj ℚ, nat.cast_sum],
   have : ∀ (x : fin pb.dim), (↑x + 1) ≤ pb.dim := by simp [nat.succ_le_iff, fin.is_lt],
   simp_rw [fin.card_Ioi, nat.sub_sub, add_comm 1],
   simp only [nat.cast_sub, this, finset.card_fin, nsmul_eq_mul, sum_const, sum_sub_distrib,
