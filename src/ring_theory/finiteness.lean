/-
Copyright (c) 2020 Johan Commelin. All rights reserved.
Released under Apache 2.0 license as described in the file LICENSE.
Authors: Johan Commelin
-/

import group_theory.finiteness
import ring_theory.algebra_tower
import ring_theory.ideal.quotient
import ring_theory.noetherian

/-!
# Finiteness conditions in commutative algebra

In this file we define several notions of finiteness that are common in commutative algebra.

## Main declarations

- `module.finite`, `algebra.finite`, `ring_hom.finite`, `alg_hom.finite`
  all of these express that some object is finitely generated *as module* over some base ring.
- `algebra.finite_type`, `ring_hom.finite_type`, `alg_hom.finite_type`
  all of these express that some object is finitely generated *as algebra* over some base ring.
- `algebra.finite_presentation`, `ring_hom.finite_presentation`, `alg_hom.finite_presentation`
  all of these express that some object is finitely presented *as algebra* over some base ring.

-/

open function (surjective)
open_locale big_operators

section module_and_algebra

variables (R A B M N : Type*)

/-- A module over a semiring is `finite` if it is finitely generated as a module. -/
class module.finite [semiring R] [add_comm_monoid M] [module R M] :
  Prop := (out : (⊤ : submodule R M).fg)

/-- An algebra over a commutative semiring is of `finite_type` if it is finitely generated
over the base ring as algebra. -/
class algebra.finite_type [comm_semiring R] [semiring A] [algebra R A] : Prop :=
(out : (⊤ : subalgebra R A).fg)

/-- An algebra over a commutative semiring is `finite_presentation` if it is the quotient of a
polynomial ring in `n` variables by a finitely generated ideal. -/
def algebra.finite_presentation [comm_semiring R] [semiring A] [algebra R A] : Prop :=
∃ (n : ℕ) (f : mv_polynomial (fin n) R →ₐ[R] A),
  surjective f ∧ f.to_ring_hom.ker.fg

namespace module

variables [semiring R] [add_comm_monoid M] [module R M] [add_comm_monoid N] [module R N]

lemma finite_def {R M} [semiring R] [add_comm_monoid M] [module R M] :
  finite R M ↔ (⊤ : submodule R M).fg := ⟨λ h, h.1, λ h, ⟨h⟩⟩

@[priority 100] -- see Note [lower instance priority]
instance is_noetherian.finite [is_noetherian R M] : finite R M :=
⟨is_noetherian.noetherian ⊤⟩

namespace finite
open _root_.submodule set

lemma iff_add_monoid_fg {M : Type*} [add_comm_monoid M] : module.finite ℕ M ↔ add_monoid.fg M :=
⟨λ h, add_monoid.fg_def.2 $ (fg_iff_add_submonoid_fg ⊤).1 (finite_def.1 h),
  λ h, finite_def.2 $ (fg_iff_add_submonoid_fg ⊤).2 (add_monoid.fg_def.1 h)⟩

lemma iff_add_group_fg {G : Type*} [add_comm_group G] : module.finite ℤ G ↔ add_group.fg G :=
⟨λ h, add_group.fg_def.2 $ (fg_iff_add_subgroup_fg ⊤).1 (finite_def.1 h),
  λ h, finite_def.2 $ (fg_iff_add_subgroup_fg ⊤).2 (add_group.fg_def.1 h)⟩

variables {R M N}

lemma exists_fin [finite R M] : ∃ (n : ℕ) (s : fin n → M), span R (range s) = ⊤ :=
submodule.fg_iff_exists_fin_generating_family.mp out

lemma of_surjective [hM : finite R M] (f : M →ₗ[R] N) (hf : surjective f) :
  finite R N :=
⟨begin
  rw [← linear_map.range_eq_top.2 hf, ← submodule.map_top],
  exact submodule.fg_map hM.1
end⟩

<<<<<<< HEAD
lemma of_injective {R M N : Type*} [ring R] [add_comm_group M] [module R M] [add_comm_group N]
  [module R N] [is_noetherian R N] (f : M →ₗ[R] N)
=======
lemma of_injective [is_noetherian R N] (f : M →ₗ[R] N)
>>>>>>> ecc544ea
  (hf : function.injective f) : finite R M :=
⟨fg_of_injective f hf⟩

variables (R)

instance self : finite R R :=
⟨⟨{1}, by simpa only [finset.coe_singleton] using ideal.span_singleton_one⟩⟩

variable (M)

lemma of_restrict_scalars_finite (R A M : Type*) [comm_semiring R] [semiring A] [add_comm_monoid M]
  [module R M] [module A M] [algebra R A] [is_scalar_tower R A M] [hM : finite R M] :
  finite A M :=
begin
  rw [finite_def, fg_def] at hM ⊢,
  obtain ⟨S, hSfin, hSgen⟩ := hM,
  refine ⟨S, hSfin, eq_top_iff.2 _⟩,
  have := submodule.span_le_restrict_scalars R A M S,
  rw hSgen at this,
  exact this
end

variables {R M}

instance prod [hM : finite R M] [hN : finite R N] : finite R (M × N) :=
⟨begin
  rw ← submodule.prod_top,
  exact submodule.fg_prod hM.1 hN.1
end⟩

lemma equiv [hM : finite R M] (e : M ≃ₗ[R] N) : finite R N :=
of_surjective (e : M →ₗ[R] N) e.surjective

section algebra

lemma trans {R : Type*} (A B : Type*) [comm_semiring R] [comm_semiring A] [algebra R A]
  [semiring B] [algebra R B] [algebra A B] [is_scalar_tower R A B] :
  ∀ [finite R A] [finite A B], finite R B
| ⟨⟨s, hs⟩⟩ ⟨⟨t, ht⟩⟩ := ⟨submodule.fg_def.2
  ⟨set.image2 (•) (↑s : set A) (↑t : set B),
    set.finite.image2 _ s.finite_to_set t.finite_to_set,
    by rw [set.image2_smul, submodule.span_smul hs (↑t : set B),
      ht, submodule.restrict_scalars_top]⟩⟩

@[priority 100] -- see Note [lower instance priority]
instance finite_type {R : Type*} (A : Type*) [comm_semiring R] [comm_semiring A]
  [algebra R A] [hRA : finite R A] : algebra.finite_type R A :=
⟨subalgebra.fg_of_submodule_fg hRA.1⟩

end algebra

end finite

end module

namespace algebra

variables [comm_ring R] [comm_ring A] [algebra R A] [comm_ring B] [algebra R B]
variables [add_comm_group M] [module R M]
variables [add_comm_group N] [module R N]

namespace finite_type

lemma self : finite_type R R := ⟨⟨{1}, subsingleton.elim _ _⟩⟩

section
open_locale classical

protected lemma mv_polynomial (ι : Type*) [fintype ι] : finite_type R (mv_polynomial ι R) :=
⟨⟨finset.univ.image mv_polynomial.X, begin
  rw eq_top_iff, refine λ p, mv_polynomial.induction_on' p
    (λ u x, finsupp.induction u (subalgebra.algebra_map_mem _ x)
      (λ i n f hif hn ih, _))
    (λ p q ihp ihq, subalgebra.add_mem _ ihp ihq),
  rw [add_comm, mv_polynomial.monomial_add_single],
  exact subalgebra.mul_mem _ ih
    (subalgebra.pow_mem _ (subset_adjoin $ finset.mem_image_of_mem _ $ finset.mem_univ _) _)
end⟩⟩
end

lemma of_restrict_scalars_finite_type [algebra A B] [is_scalar_tower R A B] [hB : finite_type R B] :
  finite_type A B :=
begin
  obtain ⟨S, hS⟩ := hB.out,
  refine ⟨⟨S, eq_top_iff.2 (λ b, _)⟩⟩,
  have le : adjoin R (S : set B) ≤ subalgebra.restrict_scalars R (adjoin A S),
  { apply (algebra.adjoin_le _ : _ ≤ (subalgebra.restrict_scalars R (adjoin A ↑S))),
    simp only [subalgebra.coe_restrict_scalars],
    exact algebra.subset_adjoin, },
  exact le (eq_top_iff.1 hS b),
end

variables {R A B}

lemma of_surjective (hRA : finite_type R A) (f : A →ₐ[R] B) (hf : surjective f) :
  finite_type R B :=
⟨begin
  convert subalgebra.fg_map _ f hRA.1,
  simpa only [map_top f, @eq_comm _ ⊤, eq_top_iff, alg_hom.mem_range] using hf
end⟩

lemma equiv (hRA : finite_type R A) (e : A ≃ₐ[R] B) : finite_type R B :=
hRA.of_surjective e e.surjective

lemma trans [algebra A B] [is_scalar_tower R A B] (hRA : finite_type R A) (hAB : finite_type A B) :
  finite_type R B :=
⟨fg_trans' hRA.1 hAB.1⟩

/-- An algebra is finitely generated if and only if it is a quotient
of a polynomial ring whose variables are indexed by a finset. -/
lemma iff_quotient_mv_polynomial : (finite_type R A) ↔ ∃ (s : finset A)
  (f : (mv_polynomial {x // x ∈ s} R) →ₐ[R] A), (surjective f) :=
begin
  split,
  { rintro ⟨s, hs⟩,
    use [s, mv_polynomial.aeval coe],
    intro x,
    have hrw : (↑s : set A) = (λ (x : A), x ∈ s.val) := rfl,
    rw [← set.mem_range, ← alg_hom.coe_range, ← adjoin_eq_range, ← hrw, hs],
    exact set.mem_univ x },
  { rintro ⟨s, ⟨f, hsur⟩⟩,
    exact finite_type.of_surjective (finite_type.mv_polynomial R {x // x ∈ s}) f hsur }
end

/-- An algebra is finitely generated if and only if it is a quotient
of a polynomial ring whose variables are indexed by a fintype. -/
lemma iff_quotient_mv_polynomial' : (finite_type R A) ↔ ∃ (ι : Type u_2) (_ : fintype ι)
  (f : (mv_polynomial ι R) →ₐ[R] A), (surjective f) :=
begin
  split,
  { rw iff_quotient_mv_polynomial,
    rintro ⟨s, ⟨f, hsur⟩⟩,
    use [{x // x ∈ s}, by apply_instance, f, hsur] },
  { rintro ⟨ι, ⟨hfintype, ⟨f, hsur⟩⟩⟩,
    letI : fintype ι := hfintype,
    exact finite_type.of_surjective (finite_type.mv_polynomial R ι) f hsur }
end

/-- An algebra is finitely generated if and only if it is a quotient of a polynomial ring in `n`
variables. -/
lemma iff_quotient_mv_polynomial'' : (finite_type R A) ↔ ∃ (n : ℕ)
  (f : (mv_polynomial (fin n) R) →ₐ[R] A), (surjective f) :=
begin
  split,
  { rw iff_quotient_mv_polynomial',
    rintro ⟨ι, hfintype, ⟨f, hsur⟩⟩,
    letI := hfintype,
    obtain ⟨equiv⟩ := @fintype.trunc_equiv_fin ι (classical.dec_eq ι) hfintype,
    replace equiv := mv_polynomial.rename_equiv R equiv,
    exact ⟨fintype.card ι, alg_hom.comp f equiv.symm, function.surjective.comp hsur
      (alg_equiv.symm equiv).surjective⟩ },
  { rintro ⟨n, ⟨f, hsur⟩⟩,
    exact finite_type.of_surjective (finite_type.mv_polynomial R (fin n)) f hsur }
end

/-- A finitely presented algebra is of finite type. -/
lemma of_finite_presentation : finite_presentation R A → finite_type R A :=
begin
  rintro ⟨n, f, hf⟩,
  apply (finite_type.iff_quotient_mv_polynomial'').2,
  exact ⟨n, f, hf.1⟩
end

instance prod [hA : finite_type R A] [hB : finite_type R B] : finite_type R (A × B) :=
⟨begin
  rw ← subalgebra.prod_top,
  exact subalgebra.fg_prod hA.1 hB.1
end⟩

end finite_type

namespace finite_presentation

variables {R A B}

/-- An algebra over a Noetherian ring is finitely generated if and only if it is finitely
presented. -/
lemma of_finite_type [is_noetherian_ring R] : finite_type R A ↔ finite_presentation R A :=
begin
  refine ⟨λ h, _, algebra.finite_type.of_finite_presentation⟩,
  obtain ⟨n, f, hf⟩ := algebra.finite_type.iff_quotient_mv_polynomial''.1 h,
  refine ⟨n, f, hf, _⟩,
  have hnoet : is_noetherian_ring (mv_polynomial (fin n) R) := by apply_instance,
  replace hnoet := (is_noetherian_ring_iff.1 hnoet).noetherian,
  exact hnoet f.to_ring_hom.ker,
end

/-- If `e : A ≃ₐ[R] B` and `A` is finitely presented, then so is `B`. -/
lemma equiv (hfp : finite_presentation R A) (e : A ≃ₐ[R] B) : finite_presentation R B :=
begin
  obtain ⟨n, f, hf⟩ := hfp,
  use [n, alg_hom.comp ↑e f],
  split,
  { exact function.surjective.comp e.surjective hf.1 },
  suffices hker : (alg_hom.comp ↑e f).to_ring_hom.ker = f.to_ring_hom.ker,
  { rw hker, exact hf.2 },
  { have hco : (alg_hom.comp ↑e f).to_ring_hom = ring_hom.comp ↑e.to_ring_equiv f.to_ring_hom,
    { have h : (alg_hom.comp ↑e f).to_ring_hom = e.to_alg_hom.to_ring_hom.comp f.to_ring_hom := rfl,
      have h1 : ↑(e.to_ring_equiv) = (e.to_alg_hom).to_ring_hom := rfl,
      rw [h, h1] },
    rw [ring_hom.ker_eq_comap_bot, hco, ← ideal.comap_comap, ← ring_hom.ker_eq_comap_bot,
      ring_hom.ker_coe_equiv (alg_equiv.to_ring_equiv e), ring_hom.ker_eq_comap_bot] }
end

variable (R)

/-- The ring of polynomials in finitely many variables is finitely presented. -/
lemma mv_polynomial (ι : Type u_2) [fintype ι] : finite_presentation R (mv_polynomial ι R) :=
begin
  obtain ⟨equiv⟩ := @fintype.trunc_equiv_fin ι (classical.dec_eq ι) _,
  replace equiv := mv_polynomial.rename_equiv R equiv,
  refine ⟨_, alg_equiv.to_alg_hom equiv.symm, _⟩,
  split,
  { exact (alg_equiv.symm equiv).surjective },
  suffices hinj : function.injective equiv.symm.to_alg_hom.to_ring_hom,
  { rw [(ring_hom.injective_iff_ker_eq_bot _).1 hinj],
    exact submodule.fg_bot },
  exact (alg_equiv.symm equiv).injective
end

/-- `R` is finitely presented as `R`-algebra. -/
lemma self : finite_presentation R R :=
equiv (mv_polynomial R pempty) (mv_polynomial.is_empty_alg_equiv R pempty)

variable {R}

/-- The quotient of a finitely presented algebra by a finitely generated ideal is finitely
presented. -/
lemma quotient {I : ideal A} (h : submodule.fg I) (hfp : finite_presentation R A) :
  finite_presentation R I.quotient :=
begin
  obtain ⟨n, f, hf⟩ := hfp,
  refine ⟨n, (ideal.quotient.mkₐ R I).comp f, _, _⟩,
  { exact (ideal.quotient.mkₐ_surjective R I).comp hf.1 },
  { refine submodule.fg_ker_ring_hom_comp _ _ hf.2 _ hf.1,
    simp [h] }
end

/-- If `f : A →ₐ[R] B` is surjective with finitely generated kernel and `A` is finitely presented,
then so is `B`. -/
lemma of_surjective {f : A →ₐ[R] B} (hf : function.surjective f) (hker : f.to_ring_hom.ker.fg)
  (hfp : finite_presentation R A) : finite_presentation R B :=
equiv (quotient hker hfp) (ideal.quotient_ker_alg_equiv_of_surjective hf)

lemma iff : finite_presentation R A ↔
  ∃ n (I : ideal (_root_.mv_polynomial (fin n) R)) (e : I.quotient ≃ₐ[R] A), I.fg :=
begin
  split,
  { rintros ⟨n, f, hf⟩,
    exact ⟨n, f.to_ring_hom.ker, ideal.quotient_ker_alg_equiv_of_surjective hf.1, hf.2⟩ },
  { rintros ⟨n, I, e, hfg⟩,
    exact equiv (quotient hfg (mv_polynomial R _)) e }
end

/-- An algebra is finitely presented if and only if it is a quotient of a polynomial ring whose
variables are indexed by a fintype by a finitely generated ideal. -/
lemma iff_quotient_mv_polynomial' : finite_presentation R A ↔ ∃ (ι : Type u_2) (_ : fintype ι)
  (f : (_root_.mv_polynomial ι R) →ₐ[R] A), (surjective f) ∧ f.to_ring_hom.ker.fg :=
begin
  split,
  { rintro ⟨n, f, hfs, hfk⟩,
    set ulift_var := mv_polynomial.rename_equiv R equiv.ulift,
    refine ⟨ulift (fin n), infer_instance, f.comp ulift_var.to_alg_hom,
      hfs.comp ulift_var.surjective,
      submodule.fg_ker_ring_hom_comp _ _ _ hfk ulift_var.surjective⟩,
    convert submodule.fg_bot,
    exact ring_hom.ker_coe_equiv ulift_var.to_ring_equiv, },
  { rintro ⟨ι, hfintype, f, hf⟩,
    haveI : fintype ι := hfintype,
    obtain ⟨equiv⟩ := @fintype.trunc_equiv_fin ι (classical.dec_eq ι) _,
    replace equiv := mv_polynomial.rename_equiv R equiv,
    refine ⟨fintype.card ι, f.comp equiv.symm,
      hf.1.comp (alg_equiv.symm equiv).surjective,
      submodule.fg_ker_ring_hom_comp _ f _ hf.2 equiv.symm.surjective⟩,
    convert submodule.fg_bot,
    exact ring_hom.ker_coe_equiv (equiv.symm.to_ring_equiv), }
end

/-- If `A` is a finitely presented `R`-algebra, then `mv_polynomial (fin n) A` is finitely presented
as `R`-algebra. -/
lemma mv_polynomial_of_finite_presentation (hfp : finite_presentation R A) (ι : Type*)
  [fintype ι] : finite_presentation R (_root_.mv_polynomial ι A) :=
begin
  classical,
  let n := fintype.card ι,
  obtain ⟨e⟩ := fintype.trunc_equiv_fin ι,
  replace e := (mv_polynomial.rename_equiv A e).restrict_scalars R,
  refine equiv _ e.symm,
  obtain ⟨m, I, e, hfg⟩ := iff.1 hfp,
  refine equiv _ (mv_polynomial.map_alg_equiv (fin n) e),
  -- typeclass inference seems to struggle to find this path
  letI : is_scalar_tower R
    (_root_.mv_polynomial (fin m) R) (_root_.mv_polynomial (fin m) R) :=
      is_scalar_tower.right,
  letI : is_scalar_tower R
    (_root_.mv_polynomial (fin m) R)
    (_root_.mv_polynomial (fin n) (_root_.mv_polynomial (fin m) R)) :=
      mv_polynomial.is_scalar_tower,

  refine equiv _ ((@mv_polynomial.quotient_equiv_quotient_mv_polynomial
    _ (fin n) _ I).restrict_scalars R).symm,
  refine quotient (submodule.map_fg_of_fg I hfg _) _,
  let := mv_polynomial.sum_alg_equiv R (fin n) (fin m),
  refine equiv _ this,
  exact equiv (mv_polynomial R (fin (n + m))) (mv_polynomial.rename_equiv R fin_sum_fin_equiv).symm
end


/-- If `A` is an `R`-algebra and `S` is an `A`-algebra, both finitely presented, then `S` is
  finitely presented as `R`-algebra. -/
lemma trans [algebra A B] [is_scalar_tower R A B] (hfpA : finite_presentation R A)
  (hfpB : finite_presentation A B) : finite_presentation R B :=
begin
  obtain ⟨n, I, e, hfg⟩ := iff.1 hfpB,
  exact equiv (quotient hfg (mv_polynomial_of_finite_presentation hfpA _)) (e.restrict_scalars R)
end

end finite_presentation

end algebra

end module_and_algebra

namespace ring_hom
variables {A B C : Type*} [comm_ring A] [comm_ring B] [comm_ring C]

/-- A ring morphism `A →+* B` is `finite` if `B` is finitely generated as `A`-module. -/
def finite (f : A →+* B) : Prop :=
by letI : algebra A B := f.to_algebra; exact module.finite A B

/-- A ring morphism `A →+* B` is of `finite_type` if `B` is finitely generated as `A`-algebra. -/
def finite_type (f : A →+* B) : Prop := @algebra.finite_type A B _ _ f.to_algebra

/-- A ring morphism `A →+* B` is of `finite_presentation` if `B` is finitely presented as
`A`-algebra. -/
def finite_presentation (f : A →+* B) : Prop := @algebra.finite_presentation A B _ _ f.to_algebra

namespace finite

variables (A)

lemma id : finite (ring_hom.id A) := module.finite.self A

variables {A}

lemma of_surjective (f : A →+* B) (hf : surjective f) : f.finite :=
begin
  letI := f.to_algebra,
  exact module.finite.of_surjective (algebra.of_id A B).to_linear_map hf
end

lemma comp {g : B →+* C} {f : A →+* B} (hg : g.finite) (hf : f.finite) : (g.comp f).finite :=
@module.finite.trans A B C _ _ f.to_algebra _ (g.comp f).to_algebra g.to_algebra
begin
  fconstructor,
  intros a b c,
  simp only [algebra.smul_def, ring_hom.map_mul, mul_assoc],
  refl
end
hf hg

lemma finite_type {f : A →+* B} (hf : f.finite) : finite_type f :=
@module.finite.finite_type _ _ _ _ f.to_algebra hf

lemma of_comp_finite {f : A →+* B} {g : B →+* C} (h : (g.comp f).finite) : g.finite :=
begin
  letI := f.to_algebra,
  letI := g.to_algebra,
  letI := (g.comp f).to_algebra,
  letI : is_scalar_tower A B C := restrict_scalars.is_scalar_tower A B C,
  letI : module.finite A C := h,
  exact module.finite.of_restrict_scalars_finite A B C
end

end finite

namespace finite_type

variables (A)

lemma id : finite_type (ring_hom.id A) := algebra.finite_type.self A

variables {A}

lemma comp_surjective {f : A →+* B} {g : B →+* C} (hf : f.finite_type) (hg : surjective g) :
  (g.comp f).finite_type :=
@algebra.finite_type.of_surjective A B C _ _ f.to_algebra _ (g.comp f).to_algebra hf
{ to_fun := g, commutes' := λ a, rfl, .. g } hg

lemma of_surjective (f : A →+* B) (hf : surjective f) : f.finite_type :=
by { rw ← f.comp_id, exact (id A).comp_surjective hf }

lemma comp {g : B →+* C} {f : A →+* B} (hg : g.finite_type) (hf : f.finite_type) :
  (g.comp f).finite_type :=
@algebra.finite_type.trans A B C _ _ f.to_algebra _ (g.comp f).to_algebra g.to_algebra
begin
  fconstructor,
  intros a b c,
  simp only [algebra.smul_def, ring_hom.map_mul, mul_assoc],
  refl
end
hf hg

lemma of_finite_presentation {f : A →+* B} (hf : f.finite_presentation) : f.finite_type :=
@algebra.finite_type.of_finite_presentation A B _ _ f.to_algebra hf

lemma of_comp_finite_type {f : A →+* B} {g : B →+* C} (h : (g.comp f).finite_type) :
  g.finite_type :=
begin
  letI := f.to_algebra,
  letI := g.to_algebra,
  letI := (g.comp f).to_algebra,
  letI : is_scalar_tower A B C := restrict_scalars.is_scalar_tower A B C,
  letI : algebra.finite_type A C := h,
  exact algebra.finite_type.of_restrict_scalars_finite_type A B C
end

end finite_type

namespace finite_presentation

variables (A)

lemma id : finite_presentation (ring_hom.id A) := algebra.finite_presentation.self A

variables {A}

lemma comp_surjective {f : A →+* B} {g : B →+* C} (hf : f.finite_presentation) (hg : surjective g)
  (hker : g.ker.fg) :  (g.comp f).finite_presentation :=
@algebra.finite_presentation.of_surjective A B C _ _ f.to_algebra _ (g.comp f).to_algebra
{ to_fun := g, commutes' := λ a, rfl, .. g } hg hker hf

lemma of_surjective (f : A →+* B) (hf : surjective f) (hker : f.ker.fg) : f.finite_presentation :=
by { rw ← f.comp_id, exact (id A).comp_surjective hf hker}

lemma of_finite_type [is_noetherian_ring A] {f : A →+* B} : f.finite_type ↔ f.finite_presentation :=
@algebra.finite_presentation.of_finite_type A B _ _ f.to_algebra _

lemma comp {g : B →+* C} {f : A →+* B} (hg : g.finite_presentation) (hf : f.finite_presentation) :
  (g.comp f).finite_presentation :=
@algebra.finite_presentation.trans A B C _ _ f.to_algebra _ (g.comp f).to_algebra g.to_algebra
{ smul_assoc := λ a b c, begin
    simp only [algebra.smul_def, ring_hom.map_mul, mul_assoc],
    refl
  end }
hf hg

end finite_presentation

end ring_hom

namespace alg_hom

variables {R A B C : Type*} [comm_ring R]
variables [comm_ring A] [comm_ring B] [comm_ring C]
variables [algebra R A] [algebra R B] [algebra R C]

/-- An algebra morphism `A →ₐ[R] B` is finite if it is finite as ring morphism.
In other words, if `B` is finitely generated as `A`-module. -/
def finite (f : A →ₐ[R] B) : Prop := f.to_ring_hom.finite

/-- An algebra morphism `A →ₐ[R] B` is of `finite_type` if it is of finite type as ring morphism.
In other words, if `B` is finitely generated as `A`-algebra. -/
def finite_type (f : A →ₐ[R] B) : Prop := f.to_ring_hom.finite_type

/-- An algebra morphism `A →ₐ[R] B` is of `finite_presentation` if it is of finite presentation as
ring morphism. In other words, if `B` is finitely presented as `A`-algebra. -/
def finite_presentation (f : A →ₐ[R] B) : Prop := f.to_ring_hom.finite_presentation

namespace finite

variables (R A)

lemma id : finite (alg_hom.id R A) := ring_hom.finite.id A

variables {R A}

lemma comp {g : B →ₐ[R] C} {f : A →ₐ[R] B} (hg : g.finite) (hf : f.finite) : (g.comp f).finite :=
ring_hom.finite.comp hg hf

lemma of_surjective (f : A →ₐ[R] B) (hf : surjective f) : f.finite :=
ring_hom.finite.of_surjective f hf

lemma finite_type {f : A →ₐ[R] B} (hf : f.finite) : finite_type f :=
ring_hom.finite.finite_type hf

lemma of_comp_finite {f : A →ₐ[R] B} {g : B →ₐ[R] C} (h : (g.comp f).finite) : g.finite :=
ring_hom.finite.of_comp_finite h

end finite

namespace finite_type

variables (R A)

lemma id : finite_type (alg_hom.id R A) := ring_hom.finite_type.id A

variables {R A}

lemma comp {g : B →ₐ[R] C} {f : A →ₐ[R] B} (hg : g.finite_type) (hf : f.finite_type) :
  (g.comp f).finite_type :=
ring_hom.finite_type.comp hg hf

lemma comp_surjective {f : A →ₐ[R] B} {g : B →ₐ[R] C} (hf : f.finite_type) (hg : surjective g) :
  (g.comp f).finite_type :=
ring_hom.finite_type.comp_surjective hf hg

lemma of_surjective (f : A →ₐ[R] B) (hf : surjective f) : f.finite_type :=
ring_hom.finite_type.of_surjective f hf

lemma of_finite_presentation {f : A →ₐ[R] B} (hf : f.finite_presentation) : f.finite_type :=
ring_hom.finite_type.of_finite_presentation hf

lemma of_comp_finite_type {f : A →ₐ[R] B} {g : B →ₐ[R] C} (h : (g.comp f).finite_type) :
g.finite_type :=
ring_hom.finite_type.of_comp_finite_type h

end finite_type

namespace finite_presentation

variables (R A)

lemma id : finite_presentation (alg_hom.id R A) := ring_hom.finite_presentation.id A

variables {R A}

lemma comp {g : B →ₐ[R] C} {f : A →ₐ[R] B} (hg : g.finite_presentation)
  (hf : f.finite_presentation) : (g.comp f).finite_presentation :=
ring_hom.finite_presentation.comp hg hf

lemma comp_surjective {f : A →ₐ[R] B} {g : B →ₐ[R] C} (hf : f.finite_presentation)
  (hg : surjective g) (hker : g.to_ring_hom.ker.fg) : (g.comp f).finite_presentation :=
ring_hom.finite_presentation.comp_surjective hf hg hker

lemma of_surjective (f : A →ₐ[R] B) (hf : surjective f) (hker : f.to_ring_hom.ker.fg) :
  f.finite_presentation :=
ring_hom.finite_presentation.of_surjective f hf hker

lemma of_finite_type [is_noetherian_ring A] {f : A →ₐ[R] B} :
  f.finite_type ↔ f.finite_presentation :=
ring_hom.finite_presentation.of_finite_type

end finite_presentation

end alg_hom

section monoid_algebra

variables {R : Type*} {M : Type*}

namespace add_monoid_algebra

open algebra add_submonoid submodule

section span

section semiring

variables [comm_semiring R] [add_monoid M]

/-- An element of `add_monoid_algebra R M` is in the subalgebra generated by its support. -/
lemma mem_adjoin_support (f : add_monoid_algebra R M) : f ∈ adjoin R (of' R M '' f.support) :=
begin
  suffices : span R (of' R M '' f.support) ≤ (adjoin R (of' R M '' f.support)).to_submodule,
  { exact this (mem_span_support f) },
  rw submodule.span_le,
  exact subset_adjoin
end

/-- If a set `S` generates, as algebra, `add_monoid_algebra R M`, then the set of supports of
elements of `S` generates `add_monoid_algebra R M`. -/
lemma support_gen_of_gen {S : set (add_monoid_algebra R M)} (hS : algebra.adjoin R S = ⊤) :
  algebra.adjoin R (⋃ f ∈ S, (of' R M '' (f.support : set M))) = ⊤ :=
begin
  refine le_antisymm le_top _,
  rw [← hS, adjoin_le_iff],
  intros f hf,
  have hincl : of' R M '' f.support ⊆
    ⋃ (g : add_monoid_algebra R M) (H : g ∈ S), of' R M '' g.support,
  { intros s hs,
    exact set.mem_bUnion_iff.2 ⟨f, ⟨hf, hs⟩⟩ },
  exact adjoin_mono hincl (mem_adjoin_support f)
end

/-- If a set `S` generates, as algebra, `add_monoid_algebra R M`, then the image of the union of
the supports of elements of `S` generates `add_monoid_algebra R M`. -/
lemma support_gen_of_gen' {S : set (add_monoid_algebra R M)} (hS : algebra.adjoin R S = ⊤) :
  algebra.adjoin R (of' R M '' (⋃ f ∈ S, (f.support : set M))) = ⊤ :=
begin
  suffices : of' R M '' (⋃ f ∈ S, (f.support : set M)) = ⋃ f ∈ S, (of' R M '' (f.support : set M)),
  { rw this,
    exact support_gen_of_gen hS },
  simp only [set.image_Union]
end

end semiring

section ring

variables [comm_ring R] [add_comm_monoid M]

/-- If `add_monoid_algebra R M` is of finite type, there there is a `G : finset M` such that its
image generates, as algera, `add_monoid_algebra R M`. -/
lemma exists_finset_adjoin_eq_top [h : finite_type R (add_monoid_algebra R M)] :
  ∃ G : finset M, algebra.adjoin R (of' R M '' G) = ⊤ :=
begin
  unfreezingI { obtain ⟨S, hS⟩ := h },
  letI : decidable_eq M := classical.dec_eq M,
  use finset.bUnion S (λ f, f.support),
  have : (finset.bUnion S (λ f, f.support) : set M) = ⋃ f ∈ S, (f.support : set M),
  { simp only [finset.set_bUnion_coe, finset.coe_bUnion] },
  rw [this],
  exact support_gen_of_gen' hS
end

/-- The image of an element `m : M` in `add_monoid_algebra R M` belongs the submodule generated by
`S : set M` if and only if `m ∈ S`. -/
lemma of'_mem_span [nontrivial R] {m : M} {S : set M} :
  of' R M m ∈ span R (of' R M '' S) ↔ m ∈ S :=
begin
  refine ⟨λ h, _, λ h, submodule.subset_span $ set.mem_image_of_mem (of R M) h⟩,
  rw [of', ← finsupp.supported_eq_span_single, finsupp.mem_supported,
    finsupp.support_single_ne_zero (@one_ne_zero R _ (by apply_instance))] at h,
  simpa using h
end

/--If the image of an element `m : M` in `add_monoid_algebra R M` belongs the submodule generated by
the closure of some `S : set M` then `m ∈ closure S`. -/
lemma mem_closure_of_mem_span_closure [nontrivial R] {m : M} {S : set M}
  (h : of' R M m ∈ span R (submonoid.closure (of' R M '' S) : set (add_monoid_algebra R M))) :
  m ∈ closure S :=
begin
  suffices : multiplicative.of_add m ∈ submonoid.closure (multiplicative.to_add ⁻¹' S),
  { simpa [← to_submonoid_closure] },
  rw [set.image_congr' (show ∀ x, of' R M x = of R M x, from λ x, of'_eq_of x),
    ← monoid_hom.map_mclosure] at h,
  simpa using of'_mem_span.1 h
end

end ring

end span

variables [add_comm_monoid M]

/-- If a set `S` generates an additive monoid `M`, then the image of `M` generates, as algebra,
`add_monoid_algebra R M`. -/
lemma mv_polynomial_aeval_of_surjective_of_closure [comm_semiring R] {S : set M}
  (hS : closure S = ⊤) : function.surjective (mv_polynomial.aeval
  (λ (s : S), of' R M ↑s) : mv_polynomial S R → add_monoid_algebra R M) :=
begin
  refine λ f, induction_on f (λ m, _) _ _,
  { have : m ∈ closure S := hS.symm ▸ mem_top _,
    refine closure_induction this (λ m hm, _) _ _,
    { exact ⟨mv_polynomial.X ⟨m, hm⟩, mv_polynomial.aeval_X _ _⟩ },
    { exact ⟨1, alg_hom.map_one _⟩ },
    { rintro m₁ m₂ ⟨P₁, hP₁⟩ ⟨P₂, hP₂⟩,
      exact ⟨P₁ * P₂, by rw [alg_hom.map_mul, hP₁, hP₂, of_apply, of_apply, of_apply,
        single_mul_single, one_mul]; refl⟩ } },
  { rintro f g ⟨P, rfl⟩ ⟨Q, rfl⟩,
    exact ⟨P + Q, alg_hom.map_add _ _ _⟩ },
  { rintro r f ⟨P, rfl⟩,
    exact ⟨r • P, alg_hom.map_smul _ _ _⟩ }
end

variables (R M)

/-- If an additive monoid `M` is finitely generated then `add_monoid_algebra R M` is of finite
type. -/
instance finite_type_of_fg [comm_ring R] [h : add_monoid.fg M] :
  finite_type R (add_monoid_algebra R M) :=
begin
  obtain ⟨S, hS⟩ := h.out,
  exact (finite_type.mv_polynomial R (S : set M)).of_surjective (mv_polynomial.aeval
    (λ (s : (S : set M)), of' R M ↑s)) (mv_polynomial_aeval_of_surjective_of_closure hS)
end

variables {R M}

/-- An additive monoid `M` is finitely generated if and only if `add_monoid_algebra R M` is of
finite type. -/
lemma finite_type_iff_fg [comm_ring R] [nontrivial R] :
  finite_type R (add_monoid_algebra R M) ↔ add_monoid.fg M :=
begin
  refine ⟨λ h, _, λ h, @add_monoid_algebra.finite_type_of_fg _ _ _ _ h⟩,
  obtain ⟨S, hS⟩ := @exists_finset_adjoin_eq_top R M _ _ h,
  refine add_monoid.fg_def.2 ⟨S, (eq_top_iff' _).2 (λ m, _)⟩,
  have hm : of' R M m ∈ (adjoin R (of' R M '' ↑S)).to_submodule,
  { simp only [hS, top_to_submodule, submodule.mem_top], },
  rw [adjoin_eq_span] at hm,
  exact mem_closure_of_mem_span_closure hm
end

/-- If `add_monoid_algebra R M` is of finite type then `M` is finitely generated. -/
lemma fg_of_finite_type [comm_ring R] [nontrivial R] [h : finite_type R (add_monoid_algebra R M)] :
  add_monoid.fg M :=
finite_type_iff_fg.1 h

/-- An additive group `G` is finitely generated if and only if `add_monoid_algebra R G` is of
finite type. -/
lemma finite_type_iff_group_fg {G : Type*} [add_comm_group G] [comm_ring R] [nontrivial R] :
  finite_type R (add_monoid_algebra R G) ↔ add_group.fg G :=
by simpa [add_group.fg_iff_add_monoid.fg] using finite_type_iff_fg

end add_monoid_algebra

namespace monoid_algebra

open algebra submonoid submodule

section span

section semiring

variables [comm_semiring R] [monoid M]

/-- An element of `monoid_algebra R M` is in the subalgebra generated by its support. -/
lemma mem_adjoint_support (f : monoid_algebra R M) : f ∈ adjoin R (of R M '' f.support) :=
begin
  suffices : span R (of R M '' f.support) ≤ (adjoin R (of R M '' f.support)).to_submodule,
  { exact this (mem_span_support f) },
  rw submodule.span_le,
  exact subset_adjoin
end

/-- If a set `S` generates, as algebra, `monoid_algebra R M`, then the set of supports of elements
of `S` generates `monoid_algebra R M`. -/
lemma support_gen_of_gen {S : set (monoid_algebra R M)} (hS : algebra.adjoin R S = ⊤) :
  algebra.adjoin R (⋃ f ∈ S, (of R M '' (f.support : set M))) = ⊤ :=
begin
  refine le_antisymm le_top _,
  rw [← hS, adjoin_le_iff],
  intros f hf,
  have hincl : (of R M) '' f.support ⊆
    ⋃ (g : monoid_algebra R M) (H : g ∈ S), of R M '' g.support,
  { intros s hs,
    exact set.mem_bUnion_iff.2 ⟨f, ⟨hf, hs⟩⟩ },
  exact adjoin_mono hincl (mem_adjoint_support f)
end

/-- If a set `S` generates, as algebra, `monoid_algebra R M`, then the image of the union of the
supports of elements of `S` generates `monoid_algebra R M`. -/
lemma support_gen_of_gen' {S : set (monoid_algebra R M)} (hS : algebra.adjoin R S = ⊤) :
  algebra.adjoin R (of R M '' (⋃ f ∈ S, (f.support : set M))) = ⊤ :=
begin
  suffices : of R M '' (⋃ f ∈ S, (f.support : set M)) = ⋃ f ∈ S, (of R M '' (f.support : set M)),
  { rw this,
    exact support_gen_of_gen hS },
  simp only [set.image_Union]
end

end semiring

section ring

variables [comm_ring R] [comm_monoid M]

/-- If `monoid_algebra R M` is of finite type, there there is a `G : finset M` such that its image
generates, as algera, `monoid_algebra R M`. -/
lemma exists_finset_adjoin_eq_top [h :finite_type R (monoid_algebra R M)] :
  ∃ G : finset M, algebra.adjoin R (of R M '' G) = ⊤ :=
begin
  unfreezingI { obtain ⟨S, hS⟩ := h },
  letI : decidable_eq M := classical.dec_eq M,
  use finset.bUnion S (λ f, f.support),
  have : (finset.bUnion S (λ f, f.support) : set M) = ⋃ f ∈ S, (f.support : set M),
  { simp only [finset.set_bUnion_coe, finset.coe_bUnion] },
  rw [this],
  exact support_gen_of_gen' hS
end

/-- The image of an element `m : M` in `monoid_algebra R M` belongs the submodule generated by
`S : set M` if and only if `m ∈ S`. -/
lemma of_mem_span_of_iff [nontrivial R] {m : M} {S : set M} :
  of R M m ∈ span R (of R M '' S) ↔ m ∈ S :=
begin
  refine ⟨λ h, _, λ h, submodule.subset_span $ set.mem_image_of_mem (of R M) h⟩,
  rw [of, monoid_hom.coe_mk, ← finsupp.supported_eq_span_single, finsupp.mem_supported,
    finsupp.support_single_ne_zero (@one_ne_zero R _ (by apply_instance))] at h,
  simpa using h
end

/--If the image of an element `m : M` in `monoid_algebra R M` belongs the submodule generated by the
closure of some `S : set M` then `m ∈ closure S`. -/
lemma mem_closure_of_mem_span_closure [nontrivial R] {m : M} {S : set M}
  (h : of R M m ∈ span R (submonoid.closure (of R M '' S) : set (monoid_algebra R M))) :
  m ∈ closure S :=
begin
  rw ← monoid_hom.map_mclosure at h,
  simpa using of_mem_span_of_iff.1 h
end

end ring

end span

variables [comm_monoid M]

/-- If a set `S` generates a monoid `M`, then the image of `M` generates, as algebra,
`monoid_algebra R M`. -/
lemma mv_polynomial_aeval_of_surjective_of_closure [comm_semiring R] {S : set M}
  (hS : closure S = ⊤) : function.surjective (mv_polynomial.aeval
  (λ (s : S), of R M ↑s) : mv_polynomial S R → monoid_algebra R M) :=
begin
  refine λ f, induction_on f (λ m, _) _ _,
  { have : m ∈ closure S := hS.symm ▸ mem_top _,
    refine closure_induction this (λ m hm, _) _ _,
    { exact ⟨mv_polynomial.X ⟨m, hm⟩, mv_polynomial.aeval_X _ _⟩ },
    { exact ⟨1, alg_hom.map_one _⟩ },
    { rintro m₁ m₂ ⟨P₁, hP₁⟩ ⟨P₂, hP₂⟩,
      exact ⟨P₁ * P₂, by rw [alg_hom.map_mul, hP₁, hP₂, of_apply, of_apply, of_apply,
        single_mul_single, one_mul]⟩ } },
  { rintro f g ⟨P, rfl⟩ ⟨Q, rfl⟩,
    exact ⟨P + Q, alg_hom.map_add _ _ _⟩ },
  { rintro r f ⟨P, rfl⟩,
    exact ⟨r • P, alg_hom.map_smul _ _ _⟩ }
end

/-- If a monoid `M` is finitely generated then `monoid_algebra R M` is of finite type. -/
instance finite_type_of_fg [comm_ring R] [monoid.fg M] : finite_type R (monoid_algebra R M) :=
(add_monoid_algebra.finite_type_of_fg R (additive M)).equiv (to_additive_alg_equiv R M).symm

/-- A monoid `M` is finitely generated if and only if `monoid_algebra R M` is of finite type. -/
lemma finite_type_iff_fg [comm_ring R] [nontrivial R] :
  finite_type R (monoid_algebra R M) ↔ monoid.fg M :=
⟨λ h, monoid.fg_iff_add_fg.2 $ add_monoid_algebra.finite_type_iff_fg.1 $ h.equiv $
  to_additive_alg_equiv R M, λ h, @monoid_algebra.finite_type_of_fg _ _ _ _ h⟩

/-- If `monoid_algebra R M` is of finite type then `M` is finitely generated. -/
lemma fg_of_finite_type [comm_ring R] [nontrivial R] [h : finite_type R (monoid_algebra R M)] :
  monoid.fg M :=
finite_type_iff_fg.1 h

/-- A group `G` is finitely generated if and only if `add_monoid_algebra R G` is of finite type. -/
lemma finite_type_iff_group_fg {G : Type*} [comm_group G] [comm_ring R] [nontrivial R] :
  finite_type R (monoid_algebra R G) ↔ group.fg G :=
by simpa [group.fg_iff_monoid.fg] using finite_type_iff_fg

end monoid_algebra

end monoid_algebra<|MERGE_RESOLUTION|>--- conflicted
+++ resolved
@@ -81,12 +81,7 @@
   exact submodule.fg_map hM.1
 end⟩
 
-<<<<<<< HEAD
-lemma of_injective {R M N : Type*} [ring R] [add_comm_group M] [module R M] [add_comm_group N]
-  [module R N] [is_noetherian R N] (f : M →ₗ[R] N)
-=======
 lemma of_injective [is_noetherian R N] (f : M →ₗ[R] N)
->>>>>>> ecc544ea
   (hf : function.injective f) : finite R M :=
 ⟨fg_of_injective f hf⟩
 
