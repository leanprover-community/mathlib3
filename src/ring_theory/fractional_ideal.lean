/-
Copyright (c) 2020 Anne Baanen. All rights reserved.
Released under Apache 2.0 license as described in the file LICENSE.
Authors: Anne Baanen, Filippo A. E. Nuccio
-/
import ring_theory.localization
import ring_theory.noetherian
import ring_theory.principal_ideal_domain
import tactic.field_simp

/-!
# Fractional ideals

This file defines fractional ideals of an integral domain and proves basic facts about them.

## Main definitions
Let `S` be a submonoid of an integral domain `R`, `P` the localization of `R` at `S`, and `f` the
natural ring hom from `R` to `P`.
 * `is_fractional` defines which `R`-submodules of `P` are fractional ideals
 * `fractional_ideal S P` is the type of fractional ideals in `P`
 * `has_coe_t (ideal R) (fractional_ideal S P)` instance
 * `comm_semiring (fractional_ideal S P)` instance:
   the typical ideal operations generalized to fractional ideals
 * `lattice (fractional_ideal S P)` instance
 * `map` is the pushforward of a fractional ideal along an algebra morphism

Let `K` be the localization of `R` at `R⁰ = R \ {0}` (i.e. the field of fractions).
 * `fractional_ideal R⁰ K` is the type of fractional ideals in the field of fractions
 * `has_div (fractional_ideal R⁰ K)` instance:
   the ideal quotient `I / J` (typically written $I : J$, but a `:` operator cannot be defined)

## Main statements

  * `mul_left_mono` and `mul_right_mono` state that ideal multiplication is monotone
  * `prod_one_self_div_eq` states that `1 / I` is the inverse of `I` if one exists
  * `is_noetherian` states that very fractional ideal of a noetherian integral domain is noetherian

## Implementation notes

Fractional ideals are considered equal when they contain the same elements,
independent of the denominator `a : R` such that `a I ⊆ R`.
Thus, we define `fractional_ideal` to be the subtype of the predicate `is_fractional`,
instead of having `fractional_ideal` be a structure of which `a` is a field.

Most definitions in this file specialize operations from submodules to fractional ideals,
proving that the result of this operation is fractional if the input is fractional.
Exceptions to this rule are defining `(+) := (⊔)` and `⊥ := 0`,
in order to re-use their respective proof terms.
We can still use `simp` to show `↑I + ↑J = ↑(I + J)` and `↑⊥ = ↑0`.

Many results in fact do not need that `P` is a localization, only that `P` is an
`R`-algebra. We omit the `is_localization` parameter whenever this is practical.
Similarly, we don't assume that the localization is a field until we need it to
define ideal quotients. When this assumption is needed, we replace `S` with `R⁰`,
making the localization a field.

## References

  * https://en.wikipedia.org/wiki/Fractional_ideal

## Tags

fractional ideal, fractional ideals, invertible ideal
-/

open is_localization
open_locale pointwise

open_locale non_zero_divisors

section defs

variables {R : Type*} [comm_ring R] {S : submonoid R} {P : Type*} [comm_ring P]
variables [algebra R P]

variables (S)

/-- A submodule `I` is a fractional ideal if `a I ⊆ R` for some `a ≠ 0`. -/
def is_fractional (I : submodule R P) :=
∃ a ∈ S, ∀ b ∈ I, is_integer R (a • b)

variables (S P)

/-- The fractional ideals of a domain `R` are ideals of `R` divided by some `a ∈ R`.

  More precisely, let `P` be a localization of `R` at some submonoid `S`,
  then a fractional ideal `I ⊆ P` is an `R`-submodule of `P`,
  such that there is a nonzero `a : R` with `a I ⊆ R`.
-/
def fractional_ideal :=
{I : submodule R P // is_fractional S I}

end defs

namespace fractional_ideal

open set
open submodule

variables {R : Type*} [comm_ring R] {S : submonoid R} {P : Type*} [comm_ring P]
variables [algebra R P] [loc : is_localization S P]

/-- Map a fractional ideal `I` to a submodule by forgetting that `∃ a, a I ⊆ R`.

This coercion is typically called `coe_to_submodule` in lemma names
(or `coe` when the coercion is clear from the context),
not to be confused with `is_localization.coe_submodule : ideal R → submodule R P`
(which we use to define `coe : ideal R → fractional_ideal S P`,
referred to as `coe_ideal` in theorem names).
-/
instance : has_coe (fractional_ideal S P) (submodule R P) := ⟨λ I, I.val⟩

protected lemma is_fractional (I : fractional_ideal S P) :
  is_fractional S (I : submodule R P) :=
I.prop

section set_like

instance : set_like (fractional_ideal S P) P :=
{ coe := λ I, ↑(I : submodule R P),
  coe_injective' := set_like.coe_injective.comp subtype.coe_injective }

@[simp] lemma mem_coe {I : fractional_ideal S P} {x : P} :
  x ∈ (I : submodule R P) ↔ x ∈ I :=
iff.rfl

@[ext] lemma ext {I J : fractional_ideal S P} : (∀ x, x ∈ I ↔ x ∈ J) → I = J := set_like.ext

/-- Copy of a `fractional_ideal` with a new underlying set equal to the old one.
Useful to fix definitional equalities. -/
protected def copy (p : fractional_ideal S P) (s : set P) (hs : s = ↑p) : fractional_ideal S P :=
⟨submodule.copy p s hs, by { convert p.is_fractional, ext, simp only [hs], refl }⟩

end set_like

@[simp] lemma val_eq_coe (I : fractional_ideal S P) : I.val = I := rfl

@[simp, norm_cast] lemma coe_mk (I : submodule R P) (hI : is_fractional S I) :
  (subtype.mk I hI : submodule R P) = I := rfl

lemma coe_to_submodule_injective :
  function.injective (coe : fractional_ideal S P → submodule R P) :=
subtype.coe_injective

lemma is_fractional_of_le_one (I : submodule R P) (h : I ≤ 1) :
  is_fractional S I :=
begin
  use [1, S.one_mem],
  intros b hb,
  rw one_smul,
  obtain ⟨b', b'_mem, rfl⟩ := h hb,
  exact set.mem_range_self b',
end

lemma is_fractional_of_le {I : submodule R P} {J : fractional_ideal S P}
  (hIJ : I ≤ J) : is_fractional S I :=
begin
  obtain ⟨a, a_mem, ha⟩ := J.is_fractional,
  use [a, a_mem],
  intros b b_mem,
  exact ha b (hIJ b_mem)
end

/-- Map an ideal `I` to a fractional ideal by forgetting `I` is integral.

This is a bundled version of `is_localization.coe_submodule : ideal R → submodule R P`,
which is not to be confused with the `coe : fractional_ideal S P → submodule R P`,
also called `coe_to_submodule` in theorem names.

This map is available as a ring hom, called `fractional_ideal.coe_ideal_hom`.
-/
-- Is a `coe_t` rather than `coe` to speed up failing inference, see library note [use has_coe_t]
instance coe_to_fractional_ideal : has_coe_t (ideal R) (fractional_ideal S P) :=
⟨λ I, ⟨coe_submodule P I, is_fractional_of_le_one _
  (by simpa using coe_submodule_mono P (le_top : I ≤ ⊤))⟩⟩

@[simp, norm_cast] lemma coe_coe_ideal (I : ideal R) :
  ((I : fractional_ideal S P) : submodule R P) = coe_submodule P I := rfl

variables (S)

@[simp] lemma mem_coe_ideal {x : P} {I : ideal R} :
  x ∈ (I : fractional_ideal S P) ↔ ∃ x', x' ∈ I ∧ algebra_map R P x' = x :=
mem_coe_submodule _ _

lemma mem_coe_ideal_of_mem {x : R} {I : ideal R} (hx : x ∈ I) :
  algebra_map R P x ∈ (I : fractional_ideal S P) :=
(mem_coe_ideal S).mpr ⟨x, hx, rfl⟩

lemma coe_ideal_le_coe_ideal' [is_localization S P] (h : S ≤ non_zero_divisors R)
  {I J : ideal R} : (I : fractional_ideal S P) ≤ J ↔ I ≤ J :=
coe_submodule_le_coe_submodule h

@[simp] lemma coe_ideal_le_coe_ideal (K : Type*) [comm_ring K] [algebra R K] [is_fraction_ring R K]
  {I J : ideal R} : (I : fractional_ideal R⁰ K) ≤ J ↔ I ≤ J :=
is_fraction_ring.coe_submodule_le_coe_submodule

instance : has_zero (fractional_ideal S P) := ⟨(0 : ideal R)⟩

@[simp] lemma mem_zero_iff {x : P} : x ∈ (0 : fractional_ideal S P) ↔ x = 0 :=
⟨(λ ⟨x', x'_mem_zero, x'_eq_x⟩,
   have x'_eq_zero : x' = 0 := x'_mem_zero,
   by simp [x'_eq_x.symm, x'_eq_zero]),
 (λ hx, ⟨0, rfl, by simp [hx]⟩)⟩

variables {S}

@[simp, norm_cast] lemma coe_zero : ↑(0 : fractional_ideal S P) = (⊥ : submodule R P) :=
submodule.ext $ λ _, mem_zero_iff S

@[simp, norm_cast] lemma coe_to_fractional_ideal_bot : ((⊥ : ideal R) : fractional_ideal S P) = 0 :=
rfl

variables (P)

include loc

@[simp] lemma exists_mem_to_map_eq {x : R} {I : ideal R} (h : S ≤ non_zero_divisors R) :
  (∃ x', x' ∈ I ∧ algebra_map R P x' = algebra_map R P x) ↔ x ∈ I :=
⟨λ ⟨x', hx', eq⟩, is_localization.injective _ h eq ▸ hx', λ h, ⟨x, h, rfl⟩⟩

variables {P}

lemma coe_to_fractional_ideal_injective (h : S ≤ non_zero_divisors R) :
  function.injective (coe : ideal R → fractional_ideal S P) :=
λ I J heq, have
  ∀ (x : R), algebra_map R P x ∈ (I : fractional_ideal S P) ↔
             algebra_map R P x ∈ (J : fractional_ideal S P) :=
λ x, heq ▸ iff.rfl,
ideal.ext (by simpa only [mem_coe_ideal, exists_prop, exists_mem_to_map_eq P h] using this)

lemma coe_to_fractional_ideal_eq_zero {I : ideal R} (hS : S ≤ non_zero_divisors R) :
  (I : fractional_ideal S P) = 0 ↔ I = (⊥ : ideal R) :=
⟨λ h, coe_to_fractional_ideal_injective hS h,
 λ h, by rw [h, coe_to_fractional_ideal_bot]⟩

lemma coe_to_fractional_ideal_ne_zero {I : ideal R} (hS : S ≤ non_zero_divisors R) :
  (I : fractional_ideal S P) ≠ 0 ↔ I ≠ (⊥ : ideal R) :=
not_iff_not.mpr (coe_to_fractional_ideal_eq_zero hS)

omit loc

lemma coe_to_submodule_eq_bot {I : fractional_ideal S P} :
  (I : submodule R P) = ⊥ ↔ I = 0 :=
⟨λ h, coe_to_submodule_injective (by simp [h]),
 λ h, by simp [h]⟩

lemma coe_to_submodule_ne_bot {I : fractional_ideal S P} :
  ↑I ≠ (⊥ : submodule R P) ↔ I ≠ 0 :=
not_iff_not.mpr coe_to_submodule_eq_bot

instance : inhabited (fractional_ideal S P) := ⟨0⟩

instance : has_one (fractional_ideal S P) :=
⟨(⊤ : ideal R)⟩

variables (S)

@[simp, norm_cast] lemma coe_ideal_top : ((⊤ : ideal R) : fractional_ideal S P) = 1 :=
rfl

lemma mem_one_iff {x : P} : x ∈ (1 : fractional_ideal S P) ↔ ∃ x' : R, algebra_map R P x' = x :=
iff.intro (λ ⟨x', _, h⟩, ⟨x', h⟩) (λ ⟨x', h⟩, ⟨x', ⟨⟩, h⟩)

lemma coe_mem_one (x : R) : algebra_map R P x ∈ (1 : fractional_ideal S P) :=
(mem_one_iff S).mpr ⟨x, rfl⟩

lemma one_mem_one : (1 : P) ∈ (1 : fractional_ideal S P) :=
(mem_one_iff S).mpr ⟨1, ring_hom.map_one _⟩

variables {S}

/-- `(1 : fractional_ideal S P)` is defined as the R-submodule `f(R) ≤ P`.

However, this is not definitionally equal to `1 : submodule R P`,
which is proved in the actual `simp` lemma `coe_one`. -/
lemma coe_one_eq_coe_submodule_top :
  ↑(1 : fractional_ideal S P) = coe_submodule P (⊤ : ideal R) :=
rfl

@[simp, norm_cast] lemma coe_one :
  (↑(1 : fractional_ideal S P) : submodule R P) = 1 :=
by rw [coe_one_eq_coe_submodule_top, coe_submodule_top]

section lattice

/-!
### `lattice` section

Defines the order on fractional ideals as inclusion of their underlying sets,
and ports the lattice structure on submodules to fractional ideals.
-/

@[simp] lemma coe_le_coe {I J : fractional_ideal S P} :
  (I : submodule R P) ≤ (J : submodule R P) ↔ I ≤ J :=
iff.rfl

lemma zero_le (I : fractional_ideal S P) : 0 ≤ I :=
begin
  intros x hx,
  convert submodule.zero_mem _,
  simpa using hx
end

instance order_bot : order_bot (fractional_ideal S P) :=
{ bot := 0,
  bot_le := zero_le,
  ..set_like.partial_order }

@[simp] lemma bot_eq_zero : (⊥ : fractional_ideal S P) = 0 :=
rfl

@[simp] lemma le_zero_iff {I : fractional_ideal S P} : I ≤ 0 ↔ I = 0 :=
le_bot_iff

lemma eq_zero_iff {I : fractional_ideal S P} : I = 0 ↔ (∀ x ∈ I, x = (0 : P)) :=
⟨ (λ h x hx, by simpa [h, mem_zero_iff] using hx),
  (λ h, le_bot_iff.mp (λ x hx, (mem_zero_iff S).mpr (h x hx))) ⟩

lemma fractional_sup (I J : fractional_ideal S P) : is_fractional S (I ⊔ J : submodule R P) :=
begin
  rcases I.is_fractional with ⟨aI, haI, hI⟩,
  rcases J.is_fractional with ⟨aJ, haJ, hJ⟩,
  use aI * aJ,
  use S.mul_mem haI haJ,
  intros b hb,
  rcases mem_sup.mp hb with ⟨bI, hbI, bJ, hbJ, rfl⟩,
  rw smul_add,
  apply is_integer_add,
  { rw [mul_smul, smul_comm],
    exact is_integer_smul (hI bI hbI), },
  { rw mul_smul,
    exact is_integer_smul (hJ bJ hbJ) }
end

lemma fractional_inf (I J : fractional_ideal S P) : is_fractional S (I ⊓ J : submodule R P) :=
begin
  rcases I.is_fractional with ⟨aI, haI, hI⟩,
  use aI,
  use haI,
  intros b hb,
  rcases mem_inf.mp hb with ⟨hbI, hbJ⟩,
  exact hI b hbI
end

instance lattice : lattice (fractional_ideal S P) :=
{ inf := λ I J, ⟨I ⊓ J, fractional_inf I J⟩,
  sup := λ I J, ⟨I ⊔ J, fractional_sup I J⟩,
  inf_le_left := λ I J, show (I ⊓ J : submodule R P) ≤ I, from inf_le_left,
  inf_le_right := λ I J, show (I ⊓ J : submodule R P) ≤ J, from inf_le_right,
  le_inf := λ I J K hIJ hIK, show (I : submodule R P) ≤ J ⊓ K, from le_inf hIJ hIK,
  le_sup_left := λ I J, show (I : submodule R P) ≤ I ⊔ J, from le_sup_left,
  le_sup_right := λ I J, show (J : submodule R P) ≤ I ⊔ J, from le_sup_right,
  sup_le := λ I J K hIK hJK, show (I ⊔ J : submodule R P) ≤ K, from sup_le hIK hJK,
  ..set_like.partial_order }

instance : semilattice_sup_bot (fractional_ideal S P) :=
{ ..fractional_ideal.order_bot, ..fractional_ideal.lattice }

end lattice

section semiring

instance : has_add (fractional_ideal S P) := ⟨(⊔)⟩

@[simp]
lemma sup_eq_add (I J : fractional_ideal S P) : I ⊔ J = I + J := rfl

@[simp, norm_cast]
lemma coe_add (I J : fractional_ideal S P) : (↑(I + J) : submodule R P) = I + J := rfl

@[simp, norm_cast]
lemma coe_ideal_sup (I J : ideal R) : ↑(I ⊔ J) = (I + J : fractional_ideal S P) :=
coe_to_submodule_injective $ coe_submodule_sup _ _ _

lemma fractional_mul (I J : fractional_ideal S P) : is_fractional S (I * J : submodule R P) :=
begin
  rcases I with ⟨I, aI, haI, hI⟩,
  rcases J with ⟨J, aJ, haJ, hJ⟩,
  use aI * aJ,
  use S.mul_mem haI haJ,
  intros b hb,
  apply submodule.mul_induction_on hb,
  { intros m hm n hn,
    obtain ⟨n', hn'⟩ := hJ n hn,
    rw [mul_smul, mul_comm m, ← smul_mul_assoc, ← hn', ← algebra.smul_def],
    apply hI,
    exact submodule.smul_mem _ _ hm },
  { rw smul_zero,
    exact ⟨0, ring_hom.map_zero _⟩ },
  { intros x y hx hy,
    rw smul_add,
    apply is_integer_add hx hy },
  { intros r x hx,
    rw smul_comm,
    exact is_integer_smul hx },
end

/-- `fractional_ideal.mul` is the product of two fractional ideals,
used to define the `has_mul` instance.

This is only an auxiliary definition: the preferred way of writing `I.mul J` is `I * J`.

Elaborated terms involving `fractional_ideal` tend to grow quite large,
so by making definitions irreducible, we hope to avoid deep unfolds.
-/
@[irreducible]
def mul (I J : fractional_ideal S P) : fractional_ideal S P :=
⟨I * J, fractional_mul I J⟩

local attribute [semireducible] mul

instance : has_mul (fractional_ideal S P) := ⟨λ I J, mul I J⟩

@[simp] lemma mul_eq_mul (I J : fractional_ideal S P) : mul I J = I * J := rfl

@[simp, norm_cast]
lemma coe_mul (I J : fractional_ideal S P) : (↑(I * J) : submodule R P) = I * J := rfl

@[simp, norm_cast]
lemma coe_ideal_mul (I J : ideal R) : (↑(I * J) : fractional_ideal S P) = I * J :=
coe_to_submodule_injective $ coe_submodule_mul _ _ _

lemma mul_left_mono (I : fractional_ideal S P) : monotone ((*) I) :=
λ J J' h, mul_le.mpr (λ x hx y hy, mul_mem_mul hx (h hy))

lemma mul_right_mono (I : fractional_ideal S P) : monotone (λ J, J * I) :=
λ J J' h, mul_le.mpr (λ x hx y hy, mul_mem_mul (h hx) hy)

lemma mul_mem_mul {I J : fractional_ideal S P} {i j : P} (hi : i ∈ I) (hj : j ∈ J) :
  i * j ∈ I * J := submodule.mul_mem_mul hi hj

lemma mul_le {I J K : fractional_ideal S P} :
  I * J ≤ K ↔ (∀ (i ∈ I) (j ∈ J), i * j ∈ K) :=
submodule.mul_le

@[elab_as_eliminator] protected theorem mul_induction_on
  {I J : fractional_ideal S P}
  {C : P → Prop} {r : P} (hr : r ∈ I * J)
  (hm : ∀ (i ∈ I) (j ∈ J), C (i * j))
  (h0 : C 0) (ha : ∀ x y, C x → C y → C (x + y))
  (hs : ∀ (r : R) x, C x → C (r • x)) : C r :=
submodule.mul_induction_on hr hm h0 ha hs

instance comm_semiring : comm_semiring (fractional_ideal S P) :=
{ add_assoc := λ I J K, sup_assoc,
  add_comm := λ I J, sup_comm,
  add_zero := λ I, sup_bot_eq,
  zero_add := λ I, bot_sup_eq,
  mul_assoc := λ I J K, coe_to_submodule_injective (submodule.mul_assoc _ _ _),
  mul_comm := λ I J, coe_to_submodule_injective (submodule.mul_comm _ _),
  mul_one := λ I, begin
    ext,
    split; intro h,
    { apply mul_le.mpr _ h,
      rintros x hx y ⟨y', y'_mem_R, rfl⟩,
      convert submodule.smul_mem _ y' hx,
      rw [mul_comm, eq_comm],
      exact algebra.smul_def y' x },
    { have : x * 1 ∈ (I * 1) := mul_mem_mul h (one_mem_one _),
      rwa [mul_one] at this }
  end,
  one_mul := λ I, begin
    ext,
    split; intro h,
    { apply mul_le.mpr _ h,
      rintros x ⟨x', x'_mem_R, rfl⟩ y hy,
      convert submodule.smul_mem _ x' hy,
      rw eq_comm,
      exact algebra.smul_def x' y },
    { have : 1 * x ∈ (1 * I) := mul_mem_mul (one_mem_one _) h,
      rwa one_mul at this }
  end,
  mul_zero := λ I, eq_zero_iff.mpr (λ x hx, submodule.mul_induction_on hx
    (λ x hx y hy, by simp [(mem_zero_iff S).mp hy])
    rfl
    (λ x y hx hy, by simp [hx, hy])
    (λ r x hx, by simp [hx])),
  zero_mul := λ I, eq_zero_iff.mpr (λ x hx, submodule.mul_induction_on hx
    (λ x hx y hy, by simp [(mem_zero_iff S).mp hx])
    rfl
    (λ x y hx hy, by simp [hx, hy])
    (λ r x hx, by simp [hx])),
  left_distrib := λ I J K, coe_to_submodule_injective (mul_add _ _ _),
  right_distrib := λ I J K, coe_to_submodule_injective (add_mul _ _ _),
  ..fractional_ideal.has_zero S,
  ..fractional_ideal.has_add,
  ..fractional_ideal.has_one,
  ..fractional_ideal.has_mul }

section order

lemma add_le_add_left {I J : fractional_ideal S P} (hIJ : I ≤ J) (J' : fractional_ideal S P) :
  J' + I ≤ J' + J :=
sup_le_sup_left hIJ J'

lemma mul_le_mul_left {I J : fractional_ideal S P} (hIJ : I ≤ J) (J' : fractional_ideal S P) :
  J' * I ≤ J' * J :=
mul_le.mpr (λ k hk j hj, mul_mem_mul hk (hIJ hj))

lemma le_self_mul_self {I : fractional_ideal S P} (hI: 1 ≤ I) : I ≤ I * I :=
begin
  convert mul_left_mono I hI,
  exact (mul_one I).symm
end

lemma mul_self_le_self {I : fractional_ideal S P} (hI: I ≤ 1) : I * I ≤ I :=
begin
  convert mul_left_mono I hI,
  exact (mul_one I).symm
end

lemma coe_ideal_le_one {I : ideal R} : (I : fractional_ideal S P) ≤ 1 :=
λ x hx, let ⟨y, _, hy⟩ := (fractional_ideal.mem_coe_ideal S).mp hx
  in (fractional_ideal.mem_one_iff S).mpr ⟨y, hy⟩

lemma le_one_iff_exists_coe_ideal {J : fractional_ideal S P} :
  J ≤ (1 : fractional_ideal S P) ↔ ∃ (I : ideal R), ↑I = J :=
begin
  split,
  { intro hJ,
    refine ⟨⟨{x : R | algebra_map R P x ∈ J}, _, _, _⟩, _⟩,
    { rw [mem_set_of_eq, ring_hom.map_zero],
      exact J.val.zero_mem },
    { intros a b ha hb,
      rw [mem_set_of_eq, ring_hom.map_add],
      exact J.val.add_mem ha hb },
    { intros c x hx,
      rw [smul_eq_mul, mem_set_of_eq, ring_hom.map_mul, ← algebra.smul_def],
      exact J.val.smul_mem c hx },
    { ext x,
      split,
      { rintros ⟨y, hy, eq_y⟩,
        rwa ← eq_y },
      { intro hx,
        obtain ⟨y, eq_x⟩ := (fractional_ideal.mem_one_iff S).mp (hJ hx),
        rw ← eq_x at *,
        exact ⟨y, hx, rfl⟩ } } },
  { rintro ⟨I, hI⟩,
    rw ← hI,
    apply coe_ideal_le_one },
end

variables (S P)

/-- `coe_ideal_hom (S : submonoid R) P` is `coe : ideal R → fractional_ideal S P` as a ring hom -/
@[simps]
def coe_ideal_hom : ideal R →+* fractional_ideal S P :=
{ to_fun := coe,
  map_add' := coe_ideal_sup,
  map_mul' := coe_ideal_mul,
  map_one' := by rw [ideal.one_eq_top, coe_ideal_top],
  map_zero' := coe_to_fractional_ideal_bot }

end order

variables {P' : Type*} [comm_ring P'] [algebra R P'] [loc' : is_localization S P']
variables {P'' : Type*} [comm_ring P''] [algebra R P''] [loc'' : is_localization S P'']

lemma fractional_map (g : P →ₐ[R] P') (I : fractional_ideal S P) :
  is_fractional S (submodule.map g.to_linear_map I) :=
begin
  rcases I with ⟨I, a, a_nonzero, hI⟩,
  use [a, a_nonzero],
  intros b hb,
  obtain ⟨b', b'_mem, hb'⟩ := submodule.mem_map.mp hb,
  obtain ⟨x, hx⟩ := hI b' b'_mem,
  use x,
  erw [←g.commutes, hx, g.map_smul, hb']
end

/-- `I.map g` is the pushforward of the fractional ideal `I` along the algebra morphism `g` -/
def map (g : P →ₐ[R] P') :
  fractional_ideal S P → fractional_ideal S P' :=
λ I, ⟨submodule.map g.to_linear_map I, fractional_map g I⟩

@[simp, norm_cast] lemma coe_map (g : P →ₐ[R] P') (I : fractional_ideal S P) :
  ↑(map g I) = submodule.map g.to_linear_map I := rfl

@[simp] lemma mem_map {I : fractional_ideal S P} {g : P →ₐ[R] P'}
  {y : P'} : y ∈ I.map g ↔ ∃ x, x ∈ I ∧ g x = y :=
submodule.mem_map

variables (I J : fractional_ideal S P) (g : P →ₐ[R] P')

@[simp] lemma map_id : I.map (alg_hom.id _ _) = I :=
coe_to_submodule_injective (submodule.map_id I)

@[simp] lemma map_comp (g' : P' →ₐ[R] P'') :
  I.map (g'.comp g) = (I.map g).map g' :=
coe_to_submodule_injective (submodule.map_comp g.to_linear_map g'.to_linear_map I)

@[simp, norm_cast] lemma map_coe_ideal (I : ideal R) :
  (I : fractional_ideal S P).map g = I :=
begin
  ext x,
  simp only [mem_coe_ideal],
  split,
  { rintro ⟨_, ⟨y, hy, rfl⟩, rfl⟩,
    exact ⟨y, hy, (g.commutes y).symm⟩ },
  { rintro ⟨y, hy, rfl⟩,
    exact ⟨_, ⟨y, hy, rfl⟩, g.commutes y⟩ },
end

@[simp] lemma map_one :
  (1 : fractional_ideal S P).map g = 1 :=
map_coe_ideal g ⊤

@[simp] lemma map_zero :
  (0 : fractional_ideal S P).map g = 0 :=
map_coe_ideal g 0

@[simp] lemma map_add : (I + J).map g = I.map g + J.map g :=
coe_to_submodule_injective (submodule.map_sup _ _ _)

@[simp] lemma map_mul : (I * J).map g = I.map g * J.map g :=
coe_to_submodule_injective (submodule.map_mul _ _ _)

@[simp] lemma map_map_symm (g : P ≃ₐ[R] P') :
  (I.map (g : P →ₐ[R] P')).map (g.symm : P' →ₐ[R] P) = I :=
by rw [←map_comp, g.symm_comp, map_id]

@[simp] lemma map_symm_map (I : fractional_ideal S P') (g : P ≃ₐ[R] P') :
  (I.map (g.symm : P' →ₐ[R] P)).map (g : P →ₐ[R] P') = I :=
by rw [←map_comp, g.comp_symm, map_id]

lemma map_mem_map {f : P →ₐ[R] P'} (h : function.injective f) {x : P} {I : fractional_ideal S P} :
  f x ∈ map f I ↔ x ∈ I :=
mem_map.trans ⟨λ ⟨x', hx', x'_eq⟩, h x'_eq ▸ hx', λ h, ⟨x, h, rfl⟩⟩

lemma map_injective (f : P →ₐ[R] P') (h : function.injective f) :
  function.injective (map f : fractional_ideal S P → fractional_ideal S P') :=
λ I J hIJ, fractional_ideal.ext (λ x, (fractional_ideal.map_mem_map h).symm.trans
  (hIJ.symm ▸ fractional_ideal.map_mem_map h))

/-- If `g` is an equivalence, `map g` is an isomorphism -/
def map_equiv (g : P ≃ₐ[R] P') :
  fractional_ideal S P ≃+* fractional_ideal S P' :=
{ to_fun := map g,
  inv_fun := map g.symm,
  map_add' := λ I J, map_add I J _,
  map_mul' := λ I J, map_mul I J _,
  left_inv := λ I, by { rw [←map_comp, alg_equiv.symm_comp, map_id] },
  right_inv := λ I, by { rw [←map_comp, alg_equiv.comp_symm, map_id] } }

@[simp] lemma coe_fun_map_equiv (g : P ≃ₐ[R] P') :
  (map_equiv g : fractional_ideal S P → fractional_ideal S P') = map g :=
rfl

@[simp] lemma map_equiv_apply (g : P ≃ₐ[R] P') (I : fractional_ideal S P) :
  map_equiv g I = map ↑g I := rfl

@[simp] lemma map_equiv_symm (g : P ≃ₐ[R] P') :
  ((map_equiv g).symm : fractional_ideal S P' ≃+* _) = map_equiv g.symm := rfl

@[simp] lemma map_equiv_refl :
  map_equiv alg_equiv.refl = ring_equiv.refl (fractional_ideal S P) :=
ring_equiv.ext (λ x, by simp)

lemma is_fractional_span_iff {s : set P} :
  is_fractional S (span R s) ↔ ∃ a ∈ S, ∀ (b : P), b ∈ s → is_integer R (a • b) :=
⟨λ ⟨a, a_mem, h⟩, ⟨a, a_mem, λ b hb, h b (subset_span hb)⟩,
 λ ⟨a, a_mem, h⟩, ⟨a, a_mem, λ b hb, span_induction hb
   h
   (by { rw smul_zero, exact is_integer_zero })
   (λ x y hx hy, by { rw smul_add, exact is_integer_add hx hy })
   (λ s x hx, by { rw smul_comm, exact is_integer_smul hx })⟩⟩

include loc

lemma is_fractional_of_fg {I : submodule R P} (hI : I.fg) :
  is_fractional S I :=
begin
  rcases hI with ⟨I, rfl⟩,
  rcases exist_integer_multiples_of_finset S I with ⟨⟨s, hs1⟩, hs⟩,
  rw is_fractional_span_iff,
  exact ⟨s, hs1, hs⟩,
end

omit loc

lemma mem_span_mul_finite_of_mem_mul {I J : fractional_ideal S P} {x : P} (hx : x ∈ I * J) :
  ∃ (T T' : finset P), (T : set P) ⊆ I ∧ (T' : set P) ⊆ J ∧ x ∈ span R (T * T' : set P) :=
submodule.mem_span_mul_finite_of_mem_mul (by simpa using mem_coe.mpr hx)

variables (S)

lemma coe_ideal_fg (inj : function.injective (algebra_map R P)) (I : ideal R) :
  fg ((I : fractional_ideal S P) : submodule R P) ↔ fg I :=
coe_submodule_fg _ inj _

variables {S}

lemma fg_unit (I : units (fractional_ideal S P)) :
  fg (I : submodule R P) :=
begin
  have : (1 : P) ∈ (I * ↑I⁻¹ : fractional_ideal S P),
  { rw units.mul_inv, exact one_mem_one _ },
  obtain ⟨T, T', hT, hT', one_mem⟩ := mem_span_mul_finite_of_mem_mul this,
  refine ⟨T, submodule.span_eq_of_le _ hT _⟩,
  rw [← one_mul ↑I, ← mul_one (span R ↑T)],
  conv_rhs { rw [← fractional_ideal.coe_one, ← units.mul_inv I, fractional_ideal.coe_mul,
                 mul_comm ↑↑I, ← mul_assoc] },
  refine submodule.mul_le_mul_left
    (le_trans _ (submodule.mul_le_mul_right (submodule.span_le.mpr hT'))),
  rwa [submodule.one_le, submodule.span_mul_span]
end

lemma fg_of_is_unit (I : fractional_ideal S P) (h : is_unit I) :
  fg (I : submodule R P) :=
by { rcases h with ⟨I, rfl⟩, exact fg_unit I }

lemma _root_.ideal.fg_of_is_unit (inj : function.injective (algebra_map R P))
  (I : ideal R) (h : is_unit (I : fractional_ideal S P)) :
  I.fg :=
by { rw ← coe_ideal_fg S inj I, exact fg_of_is_unit I h }

variables (S P P')

include loc loc'

/-- `canonical_equiv f f'` is the canonical equivalence between the fractional
ideals in `P` and in `P'` -/
@[irreducible]
noncomputable def canonical_equiv :
  fractional_ideal S P ≃+* fractional_ideal S P' :=
map_equiv
  { commutes' := λ r, ring_equiv_of_ring_equiv_eq _ _,
    ..ring_equiv_of_ring_equiv P P' (ring_equiv.refl R)
      (show S.map _ = S, by rw [ring_equiv.to_monoid_hom_refl, submonoid.map_id]) }

@[simp] lemma mem_canonical_equiv_apply {I : fractional_ideal S P} {x : P'} :
  x ∈ canonical_equiv S P P' I ↔
    ∃ y ∈ I, is_localization.map P' (ring_hom.id R)
      (λ y (hy : y ∈ S), show ring_hom.id R y ∈ S, from hy) (y : P) = x :=
begin
  rw [canonical_equiv, map_equiv_apply, mem_map],
  exact ⟨λ ⟨y, mem, eq⟩, ⟨y, mem, eq⟩, λ ⟨y, mem, eq⟩, ⟨y, mem, eq⟩⟩
end

@[simp] lemma canonical_equiv_symm :
  (canonical_equiv S P P').symm = canonical_equiv S P' P :=
ring_equiv.ext $ λ I, set_like.ext_iff.mpr $ λ x,
by { rw [mem_canonical_equiv_apply, canonical_equiv, map_equiv_symm, map_equiv,
         ring_equiv.coe_mk, mem_map],
    exact ⟨λ ⟨y, mem, eq⟩, ⟨y, mem, eq⟩, λ ⟨y, mem, eq⟩, ⟨y, mem, eq⟩⟩ }

@[simp] lemma canonical_equiv_flip (I) :
  canonical_equiv S P P' (canonical_equiv S P' P I) = I :=
by rw [←canonical_equiv_symm, ring_equiv.symm_apply_apply]

end semiring

section is_fraction_ring

/-!
### `is_fraction_ring` section

This section concerns fractional ideals in the field of fractions,
i.e. the type `fractional_ideal R⁰ K` where `is_fraction_ring R K`.
-/

variables {K K' : Type*} [field K] [field K']
variables [algebra R K] [is_fraction_ring R K] [algebra R K'] [is_fraction_ring R K']
variables {I J : fractional_ideal R⁰ K} (h : K →ₐ[R] K')

/-- Nonzero fractional ideals contain a nonzero integer. -/
lemma exists_ne_zero_mem_is_integer [nontrivial R] (hI : I ≠ 0) :
  ∃ x ≠ (0 : R), algebra_map R K x ∈ I :=
begin
  obtain ⟨y, y_mem, y_not_mem⟩ := set_like.exists_of_lt (bot_lt_iff_ne_bot.mpr hI),
  have y_ne_zero : y ≠ 0 := by simpa using y_not_mem,
  obtain ⟨z, ⟨x, hx⟩⟩ := exists_integer_multiple R⁰ y,
  refine ⟨x, _, _⟩,
  { rw [ne.def, ← @is_fraction_ring.to_map_eq_zero_iff R _ K, hx, algebra.smul_def],
    exact mul_ne_zero (is_fraction_ring.to_map_ne_zero_of_mem_non_zero_divisors z.2) y_ne_zero },
  { rw hx,
    exact smul_mem _ _ y_mem }
end

lemma map_ne_zero [nontrivial R] (hI : I ≠ 0) : I.map h ≠ 0 :=
begin
  obtain ⟨x, x_ne_zero, hx⟩ := exists_ne_zero_mem_is_integer hI,
  contrapose! x_ne_zero with map_eq_zero,
  refine is_fraction_ring.to_map_eq_zero_iff.mp (eq_zero_iff.mp map_eq_zero _ (mem_map.mpr _)),
  exact ⟨algebra_map R K x, hx, h.commutes x⟩,
end

@[simp] lemma map_eq_zero_iff [nontrivial R] : I.map h = 0 ↔ I = 0 :=
⟨imp_of_not_imp_not _ _ (map_ne_zero _),
 λ hI, hI.symm ▸ map_zero h⟩

lemma coe_ideal_injective :
  function.injective (coe : ideal R → fractional_ideal R⁰ K) :=
injective_of_le_imp_le _ (λ _ _, (coe_ideal_le_coe_ideal _).mp)

@[simp]
lemma coe_ideal_eq_zero_iff
  {I : ideal R} : (I : fractional_ideal R⁰ K) = 0 ↔ I = ⊥ :=
by { rw ← coe_to_fractional_ideal_bot, exact coe_ideal_injective.eq_iff }

lemma coe_ideal_ne_zero_iff
  {I : ideal R} : (I : fractional_ideal R⁰ K) ≠ 0 ↔ I ≠ ⊥ :=
not_iff_not.mpr coe_ideal_eq_zero_iff

lemma coe_ideal_ne_zero
  {I : ideal R} (hI : I ≠ ⊥) : (I : fractional_ideal R⁰ K) ≠ 0 :=
coe_ideal_ne_zero_iff.mpr hI

end is_fraction_ring

section quotient

/-!
### `quotient` section

This section defines the ideal quotient of fractional ideals.

In this section we need that each non-zero `y : R` has an inverse in
the localization, i.e. that the localization is a field. We satisfy this
assumption by taking `S = non_zero_divisors R`, `R`'s localization at which
is a field because `R` is a domain.
-/

open_locale classical

variables {R₁ : Type*} [comm_ring R₁] {K : Type*} [field K]
variables [algebra R₁ K] [frac : is_fraction_ring R₁ K]

instance : nontrivial (fractional_ideal R₁⁰ K) :=
⟨⟨0, 1, λ h,
  have this : (1 : K) ∈ (0 : fractional_ideal R₁⁰ K) :=
    by { rw ← (algebra_map R₁ K).map_one, simpa only [h] using coe_mem_one R₁⁰ 1 },
  one_ne_zero ((mem_zero_iff _).mp this)⟩⟩

lemma ne_zero_of_mul_eq_one (I J : fractional_ideal R₁⁰ K) (h : I * J = 1) : I ≠ 0 :=
λ hI, @zero_ne_one (fractional_ideal R₁⁰ K) _ _ (by { convert h, simp [hI], })

variables [integral_domain R₁]

include frac

lemma fractional_div_of_nonzero {I J : fractional_ideal R₁⁰ K} (h : J ≠ 0) :
  is_fractional R₁⁰ (I / J : submodule R₁ K) :=
begin
  rcases I with ⟨I, aI, haI, hI⟩,
  rcases J with ⟨J, aJ, haJ, hJ⟩,
  obtain ⟨y, mem_J, not_mem_zero⟩ := set_like.exists_of_lt (bot_lt_iff_ne_bot.mpr h),
  obtain ⟨y', hy'⟩ := hJ y mem_J,
  use (aI * y'),
  split,
  { apply (non_zero_divisors R₁).mul_mem haI (mem_non_zero_divisors_iff_ne_zero.mpr _),
    intro y'_eq_zero,
    have : algebra_map R₁ K aJ * y = 0,
    { rw [← algebra.smul_def, ←hy', y'_eq_zero, ring_hom.map_zero] },
    have y_zero := (mul_eq_zero.mp this).resolve_left
      (mt ((algebra_map R₁ K).injective_iff.1 (is_fraction_ring.injective _ _) _)
          (mem_non_zero_divisors_iff_ne_zero.mp haJ)),
    exact not_mem_zero ((mem_zero_iff R₁⁰).mpr y_zero) },
  intros b hb,
  convert hI _ (hb _ (submodule.smul_mem _ aJ mem_J)) using 1,
  rw [← hy', mul_comm b, ← algebra.smul_def, mul_smul]
end

noncomputable instance fractional_ideal_has_div :
  has_div (fractional_ideal R₁⁰ K) :=
⟨ λ I J, if h : J = 0 then 0 else ⟨I / J, fractional_div_of_nonzero h⟩ ⟩

variables {I J : fractional_ideal R₁⁰ K} [ J ≠ 0 ]

@[simp] lemma div_zero {I : fractional_ideal R₁⁰ K} :
  I / 0 = 0 :=
dif_pos rfl

lemma div_nonzero {I J : fractional_ideal R₁⁰ K} (h : J ≠ 0) :
  (I / J) = ⟨I / J, fractional_div_of_nonzero h⟩ :=
dif_neg h

@[simp] lemma coe_div {I J : fractional_ideal R₁⁰ K} (hJ : J ≠ 0) :
  (↑(I / J) : submodule R₁ K) = ↑I / (↑J : submodule R₁ K) :=
begin
  unfold has_div.div,
  simp only [dif_neg hJ, coe_mk, val_eq_coe],
end

lemma mem_div_iff_of_nonzero {I J : fractional_ideal R₁⁰ K} (h : J ≠ 0) {x} :
  x ∈ I / J ↔ ∀ y ∈ J, x * y ∈ I :=
by { rw div_nonzero h, exact submodule.mem_div_iff_forall_mul_mem }

lemma mul_one_div_le_one {I : fractional_ideal R₁⁰ K} : I * (1 / I) ≤ 1 :=
begin
  by_cases hI : I = 0,
  { rw [hI, div_zero, mul_zero],
    exact zero_le 1 },
  { rw [← coe_le_coe, coe_mul, coe_div hI, coe_one],
    apply submodule.mul_one_div_le_one },
end

lemma le_self_mul_one_div {I : fractional_ideal R₁⁰ K} (hI : I ≤ (1 : fractional_ideal R₁⁰ K)) :
  I ≤ I * (1 / I) :=
begin
  by_cases hI_nz : I = 0,
  { rw [hI_nz, div_zero, mul_zero], exact zero_le 0 },
  { rw [← coe_le_coe, coe_mul, coe_div hI_nz, coe_one],
    rw [← coe_le_coe, coe_one] at hI,
    exact submodule.le_self_mul_one_div hI },
end

lemma le_div_iff_of_nonzero {I J J' : fractional_ideal R₁⁰ K} (hJ' : J' ≠ 0) :
  I ≤ J / J' ↔ ∀ (x ∈ I) (y ∈ J'), x * y ∈ J :=
⟨ λ h x hx, (mem_div_iff_of_nonzero hJ').mp (h hx),
  λ h x hx, (mem_div_iff_of_nonzero hJ').mpr (h x hx) ⟩

lemma le_div_iff_mul_le {I J J' : fractional_ideal R₁⁰ K} (hJ' : J' ≠ 0) :
  I ≤ J / J' ↔ I * J' ≤ J :=
begin
  rw div_nonzero hJ',
  convert submodule.le_div_iff_mul_le using 1,
  rw [← coe_mul, coe_le_coe]
end

@[simp] lemma div_one {I : fractional_ideal R₁⁰ K} : I / 1 = I :=
begin
  rw [div_nonzero (@one_ne_zero (fractional_ideal R₁⁰ K) _ _)],
  ext,
  split; intro h,
  { simpa using mem_div_iff_forall_mul_mem.mp h 1
      ((algebra_map R₁ K).map_one ▸ coe_mem_one R₁⁰ 1) },
  { apply mem_div_iff_forall_mul_mem.mpr,
    rintros y ⟨y', _, rfl⟩,
    rw mul_comm,
    convert submodule.smul_mem _ y' h,
    exact (algebra.smul_def _ _).symm }
end

theorem eq_one_div_of_mul_eq_one (I J : fractional_ideal R₁⁰ K) (h : I * J = 1) :
  J = 1 / I :=
begin
  have hI : I ≠ 0 := ne_zero_of_mul_eq_one I J h,
  suffices h' : I * (1 / I) = 1,
  { exact (congr_arg units.inv $
      @units.ext _ _ (units.mk_of_mul_eq_one _ _ h) (units.mk_of_mul_eq_one _ _ h') rfl) },
  apply le_antisymm,
  { apply mul_le.mpr _,
    intros x hx y hy,
    rw mul_comm,
    exact (mem_div_iff_of_nonzero hI).mp hy x hx },
  rw ← h,
  apply mul_left_mono I,
  apply (le_div_iff_of_nonzero hI).mpr _,
  intros y hy x hx,
  rw mul_comm,
  exact mul_mem_mul hx hy,
end

theorem mul_div_self_cancel_iff {I : fractional_ideal R₁⁰ K} :
  I * (1 / I) = 1 ↔ ∃ J, I * J = 1 :=
⟨λ h, ⟨(1 / I), h⟩, λ ⟨J, hJ⟩, by rwa [← eq_one_div_of_mul_eq_one I J hJ]⟩

variables {K' : Type*} [field K'] [algebra R₁ K'] [is_fraction_ring R₁ K']

@[simp] lemma map_div (I J : fractional_ideal R₁⁰ K) (h : K ≃ₐ[R₁] K') :
  (I / J).map (h : K →ₐ[R₁] K') = I.map h / J.map h :=
begin
  by_cases H : J = 0,
  { rw [H, div_zero, map_zero, div_zero] },
  { apply coe_to_submodule_injective,
    simp [div_nonzero H, div_nonzero (map_ne_zero _ H), submodule.map_div] }
end

@[simp] lemma map_one_div (I : fractional_ideal R₁⁰ K) (h : K ≃ₐ[R₁] K') :
  (1 / I).map (h : K →ₐ[R₁] K') = 1 / I.map h :=
by rw [map_div, map_one]

end quotient

section field

variables {R₁ K L : Type*} [comm_ring R₁] [integral_domain R₁] [field K] [field L]
variables [algebra R₁ K] [is_fraction_ring R₁ K] [algebra K L] [is_fraction_ring K L]

lemma eq_zero_or_one (I : fractional_ideal K⁰ L) : I = 0 ∨ I = 1 :=
begin
  rw or_iff_not_imp_left,
  intro hI,
  simp_rw [@set_like.ext_iff _ _ _ I 1, fractional_ideal.mem_one_iff],
  intro x,
  split,
  { intro x_mem,
    obtain ⟨n, d, rfl⟩ := is_localization.mk'_surjective K⁰ x,
    refine ⟨n / d, _⟩,
    rw [ring_hom.map_div, is_fraction_ring.mk'_eq_div] },
  { rintro ⟨x, rfl⟩,
    obtain ⟨y, y_ne, y_mem⟩ := fractional_ideal.exists_ne_zero_mem_is_integer hI,
    rw [← div_mul_cancel x y_ne, ring_hom.map_mul, ← algebra.smul_def],
    exact submodule.smul_mem I _ y_mem }
end

lemma eq_zero_or_one_of_is_field (hF : is_field R₁) (I : fractional_ideal R₁⁰ K) : I = 0 ∨ I = 1 :=
begin
  letI : field R₁ := hF.to_field R₁,
  -- TODO can this be less ugly?
  exact @eq_zero_or_one R₁ K _ _ _ (by { unfreezingI {cases _inst_4}, convert _inst_9 }) I
end

end field

section principal_ideal_ring

variables {R₁ : Type*} [comm_ring R₁] {K : Type*} [field K]
variables [algebra R₁ K] [is_fraction_ring R₁ K]

open_locale classical

open submodule submodule.is_principal

include loc

lemma is_fractional_span_singleton (x : P) : is_fractional S (span R {x} : submodule R P) :=
let ⟨a, ha⟩ := exists_integer_multiple S x in
is_fractional_span_iff.mpr ⟨a, a.2, λ x' hx', (set.mem_singleton_iff.mp hx').symm ▸ ha⟩

variables (S)

/-- `span_singleton x` is the fractional ideal generated by `x` if `0 ∉ S` -/
@[irreducible]
def span_singleton (x : P) : fractional_ideal S P :=
⟨span R {x}, is_fractional_span_singleton x⟩

local attribute [semireducible] span_singleton

@[simp] lemma coe_span_singleton (x : P) :
  (span_singleton S x : submodule R P) = span R {x} := rfl

@[simp] lemma mem_span_singleton {x y : P} :
  x ∈ span_singleton S y ↔ ∃ (z : R), z • y = x :=
submodule.mem_span_singleton

lemma mem_span_singleton_self (x : P) :
  x ∈ span_singleton S x :=
(mem_span_singleton S).mpr ⟨1, one_smul _ _⟩

variables {S}

lemma eq_span_singleton_of_principal (I : fractional_ideal S P)
  [is_principal (I : submodule R P)] :
  I = span_singleton S (generator (I : submodule R P)) :=
coe_to_submodule_injective (span_singleton_generator ↑I).symm

lemma is_principal_iff (I : fractional_ideal S P) :
  is_principal (I : submodule R P) ↔ ∃ x, I = span_singleton S x :=
⟨λ h, ⟨@generator _ _ _ _ _ ↑I h, @eq_span_singleton_of_principal _ _ _ _ _ _ _ I h⟩,
 λ ⟨x, hx⟩, { principal := ⟨x, trans (congr_arg _ hx) (coe_span_singleton _ x)⟩ } ⟩

@[simp] lemma span_singleton_zero : span_singleton S (0 : P) = 0 :=
by { ext, simp [submodule.mem_span_singleton, eq_comm] }

lemma span_singleton_eq_zero_iff {y : P} : span_singleton S y = 0 ↔ y = 0 :=
⟨λ h, span_eq_bot.mp (by simpa using congr_arg subtype.val h : span R {y} = ⊥) y (mem_singleton y),
 λ h, by simp [h] ⟩

lemma span_singleton_ne_zero_iff {y : P} : span_singleton S y ≠ 0 ↔ y ≠ 0 :=
not_congr span_singleton_eq_zero_iff

@[simp] lemma span_singleton_one : span_singleton S (1 : P) = 1 :=
begin
  ext,
  refine (mem_span_singleton S).trans ((exists_congr _).trans (mem_one_iff S).symm),
  intro x',
  rw [algebra.smul_def, mul_one]
end

@[simp]
lemma span_singleton_mul_span_singleton (x y : P) :
  span_singleton S x * span_singleton S y = span_singleton S (x * y) :=
begin
  apply coe_to_submodule_injective,
  simp only [coe_mul, coe_span_singleton, span_mul_span, singleton_mul_singleton],
end

@[simp]
lemma coe_ideal_span_singleton (x : R) :
  (↑(ideal.span {x} : ideal R) : fractional_ideal S P) = span_singleton S (algebra_map R P x) :=
begin
  ext y,
  refine (mem_coe_ideal S).trans (iff.trans _ (mem_span_singleton S).symm),
  split,
  { rintros ⟨y', hy', rfl⟩,
    obtain ⟨x', rfl⟩ := submodule.mem_span_singleton.mp hy',
    use x',
    rw [smul_eq_mul, ring_hom.map_mul, algebra.smul_def] },
  { rintros ⟨y', rfl⟩,
    refine ⟨y' * x, submodule.mem_span_singleton.mpr ⟨y', rfl⟩, _⟩,
    rw [ring_hom.map_mul, algebra.smul_def] }
end

@[simp]
lemma canonical_equiv_span_singleton {P'} [comm_ring P'] [algebra R P'] [is_localization S P']
  (x : P) :
  canonical_equiv S P P' (span_singleton S x) =
    span_singleton S (is_localization.map P' (ring_hom.id R)
      (λ y (hy : y ∈ S), show ring_hom.id R y ∈ S, from hy) x) :=
begin
  apply set_like.ext_iff.mpr,
  intro y,
  split; intro h,
  { rw mem_span_singleton,
    obtain ⟨x', hx', rfl⟩ := (mem_canonical_equiv_apply _ _ _).mp h,
    obtain ⟨z, rfl⟩ := (mem_span_singleton _).mp hx',
    use z,
    rw is_localization.map_smul,
    refl },
  { rw mem_canonical_equiv_apply,
    obtain ⟨z, rfl⟩ := (mem_span_singleton _).mp h,
    use z • x,
    use (mem_span_singleton _).mpr ⟨z, rfl⟩,
    simp [is_localization.map_smul] }
end

lemma mem_singleton_mul {x y : P} {I : fractional_ideal S P} :
  y ∈ span_singleton S x * I ↔ ∃ y' ∈ I, y = x * y' :=
begin
  split,
  { intro h,
    apply fractional_ideal.mul_induction_on h,
    { intros x' hx' y' hy',
      obtain ⟨a, ha⟩ := (mem_span_singleton S).mp hx',
      use [a • y', submodule.smul_mem I a hy'],
      rw [←ha, algebra.mul_smul_comm, algebra.smul_mul_assoc] },
    { exact ⟨0, submodule.zero_mem I, (mul_zero x).symm⟩ },
    { rintros _ _ ⟨y, hy, rfl⟩ ⟨y', hy', rfl⟩,
      exact ⟨y + y', submodule.add_mem I hy hy', (mul_add _ _ _).symm⟩ },
    { rintros r _ ⟨y', hy', rfl⟩,
      exact ⟨r • y', submodule.smul_mem I r hy', (algebra.mul_smul_comm _ _ _).symm ⟩ } },
  { rintros ⟨y', hy', rfl⟩,
    exact mul_mem_mul ((mem_span_singleton S).mpr ⟨1, one_smul _ _⟩) hy' }
end

omit loc

variables (K)

lemma mk'_mul_coe_ideal_eq_coe_ideal {I J : ideal R₁} {x y : R₁} (hy : y ∈ R₁⁰) :
  span_singleton R₁⁰ (is_localization.mk' K x ⟨y, hy⟩) * I = (J : fractional_ideal R₁⁰ K) ↔
  ideal.span {x} * I = ideal.span {y} * J :=
begin
  have inj : function.injective (coe : ideal R₁ → fractional_ideal R₁⁰ K) :=
    fractional_ideal.coe_ideal_injective,
  have : span_singleton R₁⁰ (is_localization.mk' _ 1 ⟨y, hy⟩) *
           span_singleton R₁⁰ (algebra_map R₁ K y) = 1,
  { rw [span_singleton_mul_span_singleton, mul_comm, ← is_localization.mk'_eq_mul_mk'_one,
        is_localization.mk'_self, span_singleton_one] },
  let y' : units (fractional_ideal R₁⁰ K) := units.mk_of_mul_eq_one _ _ this,
  have coe_y' : ↑y' = span_singleton R₁⁰ (is_localization.mk' K 1 ⟨y, hy⟩) := rfl,
  refine iff.trans _ (y'.mul_right_inj.trans inj.eq_iff),
  rw [coe_y', coe_ideal_mul, coe_ideal_span_singleton, coe_ideal_mul, coe_ideal_span_singleton,
    ←mul_assoc, span_singleton_mul_span_singleton, ←mul_assoc, span_singleton_mul_span_singleton,
    mul_comm (mk' _ _ _), ← is_localization.mk'_eq_mul_mk'_one,
    mul_comm (mk' _ _ _), ← is_localization.mk'_eq_mul_mk'_one,
    is_localization.mk'_self, span_singleton_one, one_mul],
end

variables {K}

lemma span_singleton_mul_coe_ideal_eq_coe_ideal {I J : ideal R₁} {z : K} :
  span_singleton R₁⁰ z * (I : fractional_ideal R₁⁰ K) = J ↔
  ideal.span {((is_localization.sec R₁⁰ z).1 : R₁)} * I =
    ideal.span {(is_localization.sec R₁⁰ z).2} * J :=
-- `erw` to deal with the distinction between `y` and `⟨y.1, y.2⟩`
by erw [← mk'_mul_coe_ideal_eq_coe_ideal K (is_localization.sec R₁⁰ z).2.prop,
        is_localization.mk'_sec K z]

variables [integral_domain R₁]

lemma one_div_span_singleton (x : K) :
  1 / span_singleton R₁⁰ x = span_singleton R₁⁰ (x⁻¹) :=
if h : x = 0 then by simp [h] else (eq_one_div_of_mul_eq_one _ _ (by simp [h])).symm

@[simp] lemma div_span_singleton (J : fractional_ideal R₁⁰ K) (d : K) :
  J / span_singleton R₁⁰ d = span_singleton R₁⁰ (d⁻¹) * J :=
begin
  rw ← one_div_span_singleton,
  by_cases hd : d = 0,
  { simp only [hd, span_singleton_zero, div_zero, zero_mul] },
  have h_spand : span_singleton R₁⁰ d ≠ 0 := mt span_singleton_eq_zero_iff.mp hd,
  apply le_antisymm,
  { intros x hx,
    rw [← mem_coe, coe_div h_spand, submodule.mem_div_iff_forall_mul_mem] at hx,
    specialize hx d (mem_span_singleton_self R₁⁰ d),
    have h_xd : x = d⁻¹ * (x * d), { field_simp },
    rw [← mem_coe, coe_mul, one_div_span_singleton, h_xd],
    exact submodule.mul_mem_mul (mem_span_singleton_self R₁⁰ _) hx },
  { rw [le_div_iff_mul_le h_spand, mul_assoc, mul_left_comm, one_div_span_singleton,
    span_singleton_mul_span_singleton, inv_mul_cancel hd, span_singleton_one, mul_one],
    exact le_refl J },
end

lemma exists_eq_span_singleton_mul (I : fractional_ideal R₁⁰ K) :
  ∃ (a : R₁) (aI : ideal R₁), a ≠ 0 ∧ I = span_singleton R₁⁰ (algebra_map R₁ K a)⁻¹ * aI :=
begin
  obtain ⟨a_inv, nonzero, ha⟩ := I.is_fractional,
  have nonzero := mem_non_zero_divisors_iff_ne_zero.mp nonzero,
  have map_a_nonzero : algebra_map R₁ K a_inv ≠ 0 :=
    mt is_fraction_ring.to_map_eq_zero_iff.mp nonzero,
  refine ⟨a_inv,
          submodule.comap (algebra.linear_map R₁ K)
            ↑(span_singleton R₁⁰ (algebra_map R₁ K a_inv) * I),
          nonzero,
          ext (λ x, iff.trans ⟨_, _⟩ mem_singleton_mul.symm)⟩,
  { intro hx,
    obtain ⟨x', hx'⟩ := ha x hx,
    rw algebra.smul_def at hx',
    refine ⟨algebra_map R₁ K x', (mem_coe_ideal _).mpr ⟨x', mem_singleton_mul.mpr _, rfl⟩, _⟩,
    { exact ⟨x, hx, hx'⟩ },
    { rw [hx', ← mul_assoc, inv_mul_cancel map_a_nonzero, one_mul] } },
  { rintros ⟨y, hy, rfl⟩,
    obtain ⟨x', hx', rfl⟩ := (mem_coe_ideal _).mp hy,
    obtain ⟨y', hy', hx'⟩ := mem_singleton_mul.mp hx',
    rw algebra.linear_map_apply at hx',
    rwa [hx', ←mul_assoc, inv_mul_cancel map_a_nonzero, one_mul] }
end

instance is_principal {R} [comm_ring R] [integral_domain R] [is_principal_ideal_ring R]
  [algebra R K] [is_fraction_ring R K]
  (I : fractional_ideal R⁰ K) : (I : submodule R K).is_principal :=
begin
  obtain ⟨a, aI, -, ha⟩ := exists_eq_span_singleton_mul I,
  use (algebra_map R K a)⁻¹ * algebra_map R K (generator aI),
  suffices : I = span_singleton R⁰ ((algebra_map R K a)⁻¹ * algebra_map R K (generator aI)),
  { exact congr_arg subtype.val this },
  conv_lhs { rw [ha, ←span_singleton_generator aI] },
  rw [ideal.submodule_span_eq, coe_ideal_span_singleton (generator aI),
      span_singleton_mul_span_singleton]
end

include loc

lemma le_span_singleton_mul_iff {x : P} {I J : fractional_ideal S P} :
  I ≤ span_singleton S x * J ↔ ∀ zI ∈ I, ∃ zJ ∈ J, x * zJ = zI :=
show (∀ {zI} (hzI : zI ∈ I), zI ∈ span_singleton _ x * J) ↔ ∀ zI ∈ I, ∃ zJ ∈ J, x * zJ = zI,
by simp only [fractional_ideal.mem_singleton_mul, eq_comm]

lemma span_singleton_mul_le_iff {x : P} {I J : fractional_ideal S P} :
  span_singleton _ x * I ≤ J ↔ ∀ z ∈ I, x * z ∈ J :=
begin
  simp only [fractional_ideal.mul_le, fractional_ideal.mem_singleton_mul,
             fractional_ideal.mem_span_singleton],
  split,
  { intros h zI hzI,
    exact h x ⟨1, one_smul _ _⟩ zI hzI },
  { rintros h _ ⟨z, rfl⟩ zI hzI,
    rw [algebra.smul_mul_assoc],
    exact submodule.smul_mem J.1 _ (h zI hzI) },
end

lemma eq_span_singleton_mul {x : P} {I J : fractional_ideal S P} :
  I = span_singleton _ x * J ↔ (∀ zI ∈ I, ∃ zJ ∈ J, x * zJ = zI) ∧ ∀ z ∈ J, x * z ∈ I :=
by simp only [le_antisymm_iff, fractional_ideal.le_span_singleton_mul_iff,
              fractional_ideal.span_singleton_mul_le_iff]

<<<<<<< HEAD
omit loc

variables (K)

lemma mk'_mul_coe_ideal_eq_coe_ideal {I J : ideal R₁} {x y : R₁} (hy : y ∈ R₁⁰) :
  span_singleton R₁⁰ (is_localization.mk' K x ⟨y, hy⟩) * I = (J : fractional_ideal R₁⁰ K) ↔
  ideal.span {x} * I = ideal.span {y} * J :=
begin
  have inj : function.injective (coe : ideal R₁ → fractional_ideal R₁⁰ K) :=
    fractional_ideal.coe_ideal_injective,
  have : span_singleton R₁⁰ (is_localization.mk' _ (1 : R₁) ⟨y, hy⟩) *
           span_singleton R₁⁰ (algebra_map R₁ K y) = 1,
  { rw [span_singleton_mul_span_singleton, mul_comm, ← is_localization.mk'_eq_mul_mk'_one,
        is_localization.mk'_self, span_singleton_one] },
  let y' : units (fractional_ideal R₁⁰ K) := units.mk_of_mul_eq_one _ _ this,
  have coe_y' : ↑y' = span_singleton R₁⁰ (is_localization.mk' K (1 : R₁) ⟨y, hy⟩) := rfl,
  refine iff.trans _ (y'.mul_right_inj.trans inj.eq_iff),
  simp only [coe_ideal_mul, coe_ideal_span_singleton, ← mul_assoc, coe_y',
    span_singleton_mul_span_singleton, mul_comm _ (algebra_map _ _ _),
    ← is_localization.mk'_eq_mul_mk'_one, is_localization.mk'_self, span_singleton_one, one_mul],
end

variables {K}

lemma span_singleton_mul_coe_ideal_eq_coe_ideal {I J : ideal R₁} {z : K} :
  span_singleton R₁⁰ z * (I : fractional_ideal R₁⁰ K) = J ↔
  ideal.span {((is_localization.sec R₁⁰ z).1 : R₁)} * I =
    ideal.span {(is_localization.sec R₁⁰ z).2} * J :=
-- `erw` to deal with the distinction between `y` and `⟨y.1, y.2⟩`
by erw [← mk'_mul_coe_ideal_eq_coe_ideal K (is_localization.sec R₁⁰ z).2.prop,
        is_localization.mk'_sec K z]

=======
>>>>>>> 34aa23af
end principal_ideal_ring

variables {R₁ : Type*} [comm_ring R₁]
variables {K : Type*} [field K] [algebra R₁ K] [frac : is_fraction_ring R₁ K]

local attribute [instance] classical.prop_decidable

lemma is_noetherian_zero : is_noetherian R₁ (0 : fractional_ideal R₁⁰ K) :=
is_noetherian_submodule.mpr (λ I (hI : I ≤ (0 : fractional_ideal R₁⁰ K)),
  by { rw coe_zero at hI, rw le_bot_iff.mp hI, exact fg_bot })

lemma is_noetherian_iff {I : fractional_ideal R₁⁰ K} :
  is_noetherian R₁ I ↔ ∀ J ≤ I, (J : submodule R₁ K).fg :=
is_noetherian_submodule.trans ⟨λ h J hJ, h _ hJ, λ h J hJ, h ⟨J, is_fractional_of_le hJ⟩ hJ⟩

lemma is_noetherian_coe_to_fractional_ideal [_root_.is_noetherian_ring R₁] (I : ideal R₁) :
  is_noetherian R₁ (I : fractional_ideal R₁⁰ K) :=
begin
  rw is_noetherian_iff,
  intros J hJ,
  obtain ⟨J, rfl⟩ := le_one_iff_exists_coe_ideal.mp (le_trans hJ coe_ideal_le_one),
  exact fg_map (is_noetherian.noetherian J),
end

include frac
variables [integral_domain R₁]

lemma is_noetherian_span_singleton_inv_to_map_mul (x : R₁) {I : fractional_ideal R₁⁰ K}
  (hI : is_noetherian R₁ I) :
  is_noetherian R₁ (span_singleton R₁⁰ (algebra_map R₁ K x)⁻¹ * I : fractional_ideal R₁⁰ K) :=
begin
  by_cases hx : x = 0,
  { rw [hx, ring_hom.map_zero, _root_.inv_zero, span_singleton_zero, zero_mul],
    exact is_noetherian_zero },
  have h_gx : algebra_map R₁ K x ≠ 0,
    from mt ((algebra_map R₁ K).injective_iff.mp (is_fraction_ring.injective _ _) x) hx,
  have h_spanx : span_singleton R₁⁰ (algebra_map R₁ K x) ≠ 0,
    from span_singleton_ne_zero_iff.mpr h_gx,

  rw is_noetherian_iff at ⊢ hI,
  intros J hJ,
  rw [← div_span_singleton, le_div_iff_mul_le h_spanx] at hJ,
  obtain ⟨s, hs⟩ := hI _ hJ,
  use s * {(algebra_map R₁ K x)⁻¹},
  rw [finset.coe_mul, finset.coe_singleton, ← span_mul_span, hs, ← coe_span_singleton R₁⁰,
      ← coe_mul, mul_assoc, span_singleton_mul_span_singleton, mul_inv_cancel h_gx,
      span_singleton_one, mul_one],
end

/-- Every fractional ideal of a noetherian integral domain is noetherian. -/
theorem is_noetherian [_root_.is_noetherian_ring R₁] (I : fractional_ideal R₁⁰ K) :
  is_noetherian R₁ I :=
begin
  obtain ⟨d, J, h_nzd, rfl⟩ := exists_eq_span_singleton_mul I,
  apply is_noetherian_span_singleton_inv_to_map_mul,
  apply is_noetherian_coe_to_fractional_ideal,
end

section adjoin

include loc
omit frac

variables {R P} (S) (x : P) (hx : is_integral R x)

/-- `A[x]` is a fractional ideal for every integral `x`. -/
lemma is_fractional_adjoin_integral :
  is_fractional S (algebra.adjoin R ({x} : set P)).to_submodule :=
is_fractional_of_fg (fg_adjoin_singleton_of_integral x hx)

/-- `fractional_ideal.adjoin_integral (S : submonoid R) x hx` is `R[x]` as a fractional ideal,
where `hx` is a proof that `x : P` is integral over `R`. -/
@[simps]
def adjoin_integral : fractional_ideal S P :=
⟨_, is_fractional_adjoin_integral S x hx⟩

lemma mem_adjoin_integral_self :
  x ∈ adjoin_integral S x hx :=
algebra.subset_adjoin (set.mem_singleton x)

end adjoin

end fractional_ideal<|MERGE_RESOLUTION|>--- conflicted
+++ resolved
@@ -1146,12 +1146,12 @@
 begin
   have inj : function.injective (coe : ideal R₁ → fractional_ideal R₁⁰ K) :=
     fractional_ideal.coe_ideal_injective,
-  have : span_singleton R₁⁰ (is_localization.mk' _ 1 ⟨y, hy⟩) *
+  have : span_singleton R₁⁰ (is_localization.mk' _ (1 : R₁) ⟨y, hy⟩) *
            span_singleton R₁⁰ (algebra_map R₁ K y) = 1,
   { rw [span_singleton_mul_span_singleton, mul_comm, ← is_localization.mk'_eq_mul_mk'_one,
         is_localization.mk'_self, span_singleton_one] },
   let y' : units (fractional_ideal R₁⁰ K) := units.mk_of_mul_eq_one _ _ this,
-  have coe_y' : ↑y' = span_singleton R₁⁰ (is_localization.mk' K 1 ⟨y, hy⟩) := rfl,
+  have coe_y' : ↑y' = span_singleton R₁⁰ (is_localization.mk' K (1 : R₁) ⟨y, hy⟩) := rfl,
   refine iff.trans _ (y'.mul_right_inj.trans inj.eq_iff),
   rw [coe_y', coe_ideal_mul, coe_ideal_span_singleton, coe_ideal_mul, coe_ideal_span_singleton,
     ←mul_assoc, span_singleton_mul_span_singleton, ←mul_assoc, span_singleton_mul_span_singleton,
@@ -1258,41 +1258,6 @@
 by simp only [le_antisymm_iff, fractional_ideal.le_span_singleton_mul_iff,
               fractional_ideal.span_singleton_mul_le_iff]
 
-<<<<<<< HEAD
-omit loc
-
-variables (K)
-
-lemma mk'_mul_coe_ideal_eq_coe_ideal {I J : ideal R₁} {x y : R₁} (hy : y ∈ R₁⁰) :
-  span_singleton R₁⁰ (is_localization.mk' K x ⟨y, hy⟩) * I = (J : fractional_ideal R₁⁰ K) ↔
-  ideal.span {x} * I = ideal.span {y} * J :=
-begin
-  have inj : function.injective (coe : ideal R₁ → fractional_ideal R₁⁰ K) :=
-    fractional_ideal.coe_ideal_injective,
-  have : span_singleton R₁⁰ (is_localization.mk' _ (1 : R₁) ⟨y, hy⟩) *
-           span_singleton R₁⁰ (algebra_map R₁ K y) = 1,
-  { rw [span_singleton_mul_span_singleton, mul_comm, ← is_localization.mk'_eq_mul_mk'_one,
-        is_localization.mk'_self, span_singleton_one] },
-  let y' : units (fractional_ideal R₁⁰ K) := units.mk_of_mul_eq_one _ _ this,
-  have coe_y' : ↑y' = span_singleton R₁⁰ (is_localization.mk' K (1 : R₁) ⟨y, hy⟩) := rfl,
-  refine iff.trans _ (y'.mul_right_inj.trans inj.eq_iff),
-  simp only [coe_ideal_mul, coe_ideal_span_singleton, ← mul_assoc, coe_y',
-    span_singleton_mul_span_singleton, mul_comm _ (algebra_map _ _ _),
-    ← is_localization.mk'_eq_mul_mk'_one, is_localization.mk'_self, span_singleton_one, one_mul],
-end
-
-variables {K}
-
-lemma span_singleton_mul_coe_ideal_eq_coe_ideal {I J : ideal R₁} {z : K} :
-  span_singleton R₁⁰ z * (I : fractional_ideal R₁⁰ K) = J ↔
-  ideal.span {((is_localization.sec R₁⁰ z).1 : R₁)} * I =
-    ideal.span {(is_localization.sec R₁⁰ z).2} * J :=
--- `erw` to deal with the distinction between `y` and `⟨y.1, y.2⟩`
-by erw [← mk'_mul_coe_ideal_eq_coe_ideal K (is_localization.sec R₁⁰ z).2.prop,
-        is_localization.mk'_sec K z]
-
-=======
->>>>>>> 34aa23af
 end principal_ideal_ring
 
 variables {R₁ : Type*} [comm_ring R₁]
