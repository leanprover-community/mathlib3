/-
Copyright (c) 2020 Anne Baanen. All rights reserved.
Released under Apache 2.0 license as described in the file LICENSE.
Authors: Anne Baanen, Filippo A. E. Nuccio
-/
import ring_theory.localization
import ring_theory.noetherian
import ring_theory.principal_ideal_domain
import tactic.field_simp

/-!
# Fractional ideals

This file defines fractional ideals of an integral domain and proves basic facts about them.

## Main definitions
Let `S` be a submonoid of an integral domain `R`, `P` the localization of `R` at `S`, and `f` the
natural ring hom from `R` to `P`.
 * `is_fractional` defines which `R`-submodules of `P` are fractional ideals
 * `fractional_ideal S P` is the type of fractional ideals in `P`
 * `has_coe_t (ideal R) (fractional_ideal S P)` instance
 * `comm_semiring (fractional_ideal S P)` instance:
   the typical ideal operations generalized to fractional ideals
 * `lattice (fractional_ideal S P)` instance
 * `map` is the pushforward of a fractional ideal along an algebra morphism

Let `K` be the localization of `R` at `R⁰ = R \ {0}` (i.e. the field of fractions).
 * `fractional_ideal R⁰ K` is the type of fractional ideals in the field of fractions
 * `has_div (fractional_ideal R⁰ K)` instance:
   the ideal quotient `I / J` (typically written $I : J$, but a `:` operator cannot be defined)

## Main statements

  * `mul_left_mono` and `mul_right_mono` state that ideal multiplication is monotone
  * `prod_one_self_div_eq` states that `1 / I` is the inverse of `I` if one exists
  * `is_noetherian` states that every fractional ideal of a noetherian integral domain is noetherian

## Implementation notes

Fractional ideals are considered equal when they contain the same elements,
independent of the denominator `a : R` such that `a I ⊆ R`.
Thus, we define `fractional_ideal` to be the subtype of the predicate `is_fractional`,
instead of having `fractional_ideal` be a structure of which `a` is a field.

Most definitions in this file specialize operations from submodules to fractional ideals,
proving that the result of this operation is fractional if the input is fractional.
Exceptions to this rule are defining `(+) := (⊔)` and `⊥ := 0`,
in order to re-use their respective proof terms.
We can still use `simp` to show `↑I + ↑J = ↑(I + J)` and `↑⊥ = ↑0`.

Many results in fact do not need that `P` is a localization, only that `P` is an
`R`-algebra. We omit the `is_localization` parameter whenever this is practical.
Similarly, we don't assume that the localization is a field until we need it to
define ideal quotients. When this assumption is needed, we replace `S` with `R⁰`,
making the localization a field.

## References

  * https://en.wikipedia.org/wiki/Fractional_ideal

## Tags

fractional ideal, fractional ideals, invertible ideal
-/

open is_localization
open_locale pointwise

open_locale non_zero_divisors

section defs

variables {R : Type*} [comm_ring R] {S : submonoid R} {P : Type*} [comm_ring P]
variables [algebra R P]

variables (S)

/-- A submodule `I` is a fractional ideal if `a I ⊆ R` for some `a ≠ 0`. -/
def is_fractional (I : submodule R P) :=
∃ a ∈ S, ∀ b ∈ I, is_integer R (a • b)

variables (S P)

/-- The fractional ideals of a domain `R` are ideals of `R` divided by some `a ∈ R`.

  More precisely, let `P` be a localization of `R` at some submonoid `S`,
  then a fractional ideal `I ⊆ P` is an `R`-submodule of `P`,
  such that there is a nonzero `a : R` with `a I ⊆ R`.
-/
def fractional_ideal :=
{I : submodule R P // is_fractional S I}

end defs

namespace fractional_ideal

open set
open submodule

variables {R : Type*} [comm_ring R] {S : submonoid R} {P : Type*} [comm_ring P]
variables [algebra R P] [loc : is_localization S P]

/-- Map a fractional ideal `I` to a submodule by forgetting that `∃ a, a I ⊆ R`.

This coercion is typically called `coe_to_submodule` in lemma names
(or `coe` when the coercion is clear from the context),
not to be confused with `is_localization.coe_submodule : ideal R → submodule R P`
(which we use to define `coe : ideal R → fractional_ideal S P`,
referred to as `coe_ideal` in theorem names).
-/
instance : has_coe (fractional_ideal S P) (submodule R P) := ⟨λ I, I.val⟩

protected lemma is_fractional (I : fractional_ideal S P) :
  is_fractional S (I : submodule R P) :=
I.prop

section set_like

instance : set_like (fractional_ideal S P) P :=
{ coe := λ I, ↑(I : submodule R P),
  coe_injective' := set_like.coe_injective.comp subtype.coe_injective }

@[simp] lemma mem_coe {I : fractional_ideal S P} {x : P} :
  x ∈ (I : submodule R P) ↔ x ∈ I :=
iff.rfl

@[ext] lemma ext {I J : fractional_ideal S P} : (∀ x, x ∈ I ↔ x ∈ J) → I = J := set_like.ext

/-- Copy of a `fractional_ideal` with a new underlying set equal to the old one.
Useful to fix definitional equalities. -/
protected def copy (p : fractional_ideal S P) (s : set P) (hs : s = ↑p) : fractional_ideal S P :=
⟨submodule.copy p s hs, by { convert p.is_fractional, ext, simp only [hs], refl }⟩

end set_like

@[simp] lemma val_eq_coe (I : fractional_ideal S P) : I.val = I := rfl

@[simp, norm_cast] lemma coe_mk (I : submodule R P) (hI : is_fractional S I) :
  (subtype.mk I hI : submodule R P) = I := rfl

lemma coe_to_submodule_injective :
  function.injective (coe : fractional_ideal S P → submodule R P) :=
subtype.coe_injective

lemma is_fractional_of_le_one (I : submodule R P) (h : I ≤ 1) :
  is_fractional S I :=
begin
  use [1, S.one_mem],
  intros b hb,
  rw one_smul,
  obtain ⟨b', b'_mem, rfl⟩ := h hb,
  exact set.mem_range_self b',
end

lemma is_fractional_of_le {I : submodule R P} {J : fractional_ideal S P}
  (hIJ : I ≤ J) : is_fractional S I :=
begin
  obtain ⟨a, a_mem, ha⟩ := J.is_fractional,
  use [a, a_mem],
  intros b b_mem,
  exact ha b (hIJ b_mem)
end

/-- Map an ideal `I` to a fractional ideal by forgetting `I` is integral.

This is a bundled version of `is_localization.coe_submodule : ideal R → submodule R P`,
which is not to be confused with the `coe : fractional_ideal S P → submodule R P`,
also called `coe_to_submodule` in theorem names.

This map is available as a ring hom, called `fractional_ideal.coe_ideal_hom`.
-/
-- Is a `coe_t` rather than `coe` to speed up failing inference, see library note [use has_coe_t]
instance coe_to_fractional_ideal : has_coe_t (ideal R) (fractional_ideal S P) :=
⟨λ I, ⟨coe_submodule P I, is_fractional_of_le_one _
  (by simpa using coe_submodule_mono P (le_top : I ≤ ⊤))⟩⟩

@[simp, norm_cast] lemma coe_coe_ideal (I : ideal R) :
  ((I : fractional_ideal S P) : submodule R P) = coe_submodule P I := rfl

variables (S)

@[simp] lemma mem_coe_ideal {x : P} {I : ideal R} :
  x ∈ (I : fractional_ideal S P) ↔ ∃ x', x' ∈ I ∧ algebra_map R P x' = x :=
mem_coe_submodule _ _

lemma mem_coe_ideal_of_mem {x : R} {I : ideal R} (hx : x ∈ I) :
  algebra_map R P x ∈ (I : fractional_ideal S P) :=
(mem_coe_ideal S).mpr ⟨x, hx, rfl⟩

lemma coe_ideal_le_coe_ideal' [is_localization S P] (h : S ≤ non_zero_divisors R)
  {I J : ideal R} : (I : fractional_ideal S P) ≤ J ↔ I ≤ J :=
coe_submodule_le_coe_submodule h

@[simp] lemma coe_ideal_le_coe_ideal (K : Type*) [comm_ring K] [algebra R K] [is_fraction_ring R K]
  {I J : ideal R} : (I : fractional_ideal R⁰ K) ≤ J ↔ I ≤ J :=
is_fraction_ring.coe_submodule_le_coe_submodule

instance : has_zero (fractional_ideal S P) := ⟨(0 : ideal R)⟩

@[simp] lemma mem_zero_iff {x : P} : x ∈ (0 : fractional_ideal S P) ↔ x = 0 :=
⟨(λ ⟨x', x'_mem_zero, x'_eq_x⟩,
   have x'_eq_zero : x' = 0 := x'_mem_zero,
   by simp [x'_eq_x.symm, x'_eq_zero]),
 (λ hx, ⟨0, rfl, by simp [hx]⟩)⟩

variables {S}

@[simp, norm_cast] lemma coe_zero : ↑(0 : fractional_ideal S P) = (⊥ : submodule R P) :=
submodule.ext $ λ _, mem_zero_iff S

@[simp, norm_cast] lemma coe_to_fractional_ideal_bot : ((⊥ : ideal R) : fractional_ideal S P) = 0 :=
rfl

variables (P)

include loc

@[simp] lemma exists_mem_to_map_eq {x : R} {I : ideal R} (h : S ≤ non_zero_divisors R) :
  (∃ x', x' ∈ I ∧ algebra_map R P x' = algebra_map R P x) ↔ x ∈ I :=
⟨λ ⟨x', hx', eq⟩, is_localization.injective _ h eq ▸ hx', λ h, ⟨x, h, rfl⟩⟩

variables {P}

lemma coe_to_fractional_ideal_injective (h : S ≤ non_zero_divisors R) :
  function.injective (coe : ideal R → fractional_ideal S P) :=
λ I J heq, have
  ∀ (x : R), algebra_map R P x ∈ (I : fractional_ideal S P) ↔
             algebra_map R P x ∈ (J : fractional_ideal S P) :=
λ x, heq ▸ iff.rfl,
ideal.ext (by simpa only [mem_coe_ideal, exists_prop, exists_mem_to_map_eq P h] using this)

lemma coe_to_fractional_ideal_eq_zero {I : ideal R} (hS : S ≤ non_zero_divisors R) :
  (I : fractional_ideal S P) = 0 ↔ I = (⊥ : ideal R) :=
⟨λ h, coe_to_fractional_ideal_injective hS h,
 λ h, by rw [h, coe_to_fractional_ideal_bot]⟩

lemma coe_to_fractional_ideal_ne_zero {I : ideal R} (hS : S ≤ non_zero_divisors R) :
  (I : fractional_ideal S P) ≠ 0 ↔ I ≠ (⊥ : ideal R) :=
not_iff_not.mpr (coe_to_fractional_ideal_eq_zero hS)

omit loc

lemma coe_to_submodule_eq_bot {I : fractional_ideal S P} :
  (I : submodule R P) = ⊥ ↔ I = 0 :=
⟨λ h, coe_to_submodule_injective (by simp [h]),
 λ h, by simp [h]⟩

lemma coe_to_submodule_ne_bot {I : fractional_ideal S P} :
  ↑I ≠ (⊥ : submodule R P) ↔ I ≠ 0 :=
not_iff_not.mpr coe_to_submodule_eq_bot

instance : inhabited (fractional_ideal S P) := ⟨0⟩

instance : has_one (fractional_ideal S P) :=
⟨(⊤ : ideal R)⟩

variables (S)

@[simp, norm_cast] lemma coe_ideal_top : ((⊤ : ideal R) : fractional_ideal S P) = 1 :=
rfl

lemma mem_one_iff {x : P} : x ∈ (1 : fractional_ideal S P) ↔ ∃ x' : R, algebra_map R P x' = x :=
iff.intro (λ ⟨x', _, h⟩, ⟨x', h⟩) (λ ⟨x', h⟩, ⟨x', ⟨⟩, h⟩)

lemma coe_mem_one (x : R) : algebra_map R P x ∈ (1 : fractional_ideal S P) :=
(mem_one_iff S).mpr ⟨x, rfl⟩

lemma one_mem_one : (1 : P) ∈ (1 : fractional_ideal S P) :=
(mem_one_iff S).mpr ⟨1, ring_hom.map_one _⟩

variables {S}

/-- `(1 : fractional_ideal S P)` is defined as the R-submodule `f(R) ≤ P`.

However, this is not definitionally equal to `1 : submodule R P`,
which is proved in the actual `simp` lemma `coe_one`. -/
lemma coe_one_eq_coe_submodule_top :
  ↑(1 : fractional_ideal S P) = coe_submodule P (⊤ : ideal R) :=
rfl

@[simp, norm_cast] lemma coe_one :
  (↑(1 : fractional_ideal S P) : submodule R P) = 1 :=
by rw [coe_one_eq_coe_submodule_top, coe_submodule_top]

section lattice

/-!
### `lattice` section

Defines the order on fractional ideals as inclusion of their underlying sets,
and ports the lattice structure on submodules to fractional ideals.
-/

@[simp] lemma coe_le_coe {I J : fractional_ideal S P} :
  (I : submodule R P) ≤ (J : submodule R P) ↔ I ≤ J :=
iff.rfl

lemma zero_le (I : fractional_ideal S P) : 0 ≤ I :=
begin
  intros x hx,
  convert submodule.zero_mem _,
  simpa using hx
end

instance order_bot : order_bot (fractional_ideal S P) :=
{ bot := 0,
  bot_le := zero_le }

@[simp] lemma bot_eq_zero : (⊥ : fractional_ideal S P) = 0 :=
rfl

@[simp] lemma le_zero_iff {I : fractional_ideal S P} : I ≤ 0 ↔ I = 0 :=
le_bot_iff

lemma eq_zero_iff {I : fractional_ideal S P} : I = 0 ↔ (∀ x ∈ I, x = (0 : P)) :=
⟨ (λ h x hx, by simpa [h, mem_zero_iff] using hx),
  (λ h, le_bot_iff.mp (λ x hx, (mem_zero_iff S).mpr (h x hx))) ⟩

lemma _root_.is_fractional.sup {I J : submodule R P} :
  is_fractional S I → is_fractional S J → is_fractional S (I ⊔ J)
| ⟨aI, haI, hI⟩ ⟨aJ, haJ, hJ⟩ := ⟨aI * aJ, S.mul_mem haI haJ, λ b hb, begin
  rcases mem_sup.mp hb with ⟨bI, hbI, bJ, hbJ, rfl⟩,
  rw smul_add,
  apply is_integer_add,
  { rw [mul_smul, smul_comm],
    exact is_integer_smul (hI bI hbI), },
  { rw mul_smul,
    exact is_integer_smul (hJ bJ hbJ) }
end⟩

lemma _root_.is_fractional.inf_right {I : submodule R P} :
  is_fractional S I → ∀ J, is_fractional S (I ⊓ J)
| ⟨aI, haI, hI⟩ J := ⟨aI, haI, λ b hb, begin
  rcases mem_inf.mp hb with ⟨hbI, hbJ⟩,
  exact hI b hbI
end⟩

instance : has_inf (fractional_ideal S P) := ⟨λ I J, ⟨I ⊓ J, I.is_fractional.inf_right J⟩⟩

@[simp, norm_cast]
lemma coe_inf (I J : fractional_ideal S P) : ↑(I ⊓ J) = (I ⊓ J : submodule R P) := rfl

instance : has_sup (fractional_ideal S P) := ⟨λ I J, ⟨I ⊔ J, I.is_fractional.sup J.is_fractional⟩⟩

@[simp, norm_cast]
lemma coe_sup (I J : fractional_ideal S P) : ↑(I ⊔ J) = (I ⊔ J : submodule R P) := rfl

instance : has_inf (fractional_ideal S P) := ⟨λ I J, ⟨I ⊓ J, fractional_inf I J⟩⟩

@[simp, norm_cast]
lemma coe_inf (I J : fractional_ideal S P) : ↑(I ⊓ J) = (I ⊓ J : submodule R P) := rfl

instance : has_sup (fractional_ideal S P) := ⟨λ I J, ⟨I ⊔ J, fractional_sup I J⟩⟩

@[norm_cast]
lemma coe_sup (I J : fractional_ideal S P) : ↑(I ⊔ J) = (I ⊔ J : submodule R P) := rfl

instance lattice : lattice (fractional_ideal S P) :=
function.injective.lattice _ subtype.coe_injective coe_sup coe_inf

instance : semilattice_sup (fractional_ideal S P) :=
{ ..fractional_ideal.lattice }

end lattice

section semiring

instance : has_add (fractional_ideal S P) := ⟨(⊔)⟩

@[simp]
lemma sup_eq_add (I J : fractional_ideal S P) : I ⊔ J = I + J := rfl

@[simp, norm_cast]
lemma coe_add (I J : fractional_ideal S P) : (↑(I + J) : submodule R P) = I + J := rfl

@[simp, norm_cast]
lemma coe_ideal_sup (I J : ideal R) : ↑(I ⊔ J) = (I + J : fractional_ideal S P) :=
coe_to_submodule_injective $ coe_submodule_sup _ _ _

lemma _root_.is_fractional.mul {I J : submodule R P} :
  is_fractional S I → is_fractional S J → is_fractional S (I * J : submodule R P)
| ⟨aI, haI, hI⟩ ⟨aJ, haJ, hJ⟩ := ⟨aI * aJ, S.mul_mem haI haJ, λ b hb, begin
  apply submodule.mul_induction_on hb,
  { intros m hm n hn,
    obtain ⟨n', hn'⟩ := hJ n hn,
    rw [mul_smul, mul_comm m, ← smul_mul_assoc, ← hn', ← algebra.smul_def],
    apply hI,
    exact submodule.smul_mem _ _ hm },
  { intros x y hx hy,
    rw smul_add,
    apply is_integer_add hx hy },
end⟩

lemma _root_.is_fractional.pow {I : submodule R P} (h : is_fractional S I) :
  ∀ n : ℕ, is_fractional S (I ^ n : submodule R P)
| 0 := is_fractional_of_le_one _ (pow_zero _).le
| (n + 1) := (pow_succ I n).symm ▸ h.mul (_root_.is_fractional.pow n)

/-- `fractional_ideal.mul` is the product of two fractional ideals,
used to define the `has_mul` instance.

This is only an auxiliary definition: the preferred way of writing `I.mul J` is `I * J`.

Elaborated terms involving `fractional_ideal` tend to grow quite large,
so by making definitions irreducible, we hope to avoid deep unfolds.
-/
@[irreducible]
def mul (I J : fractional_ideal S P) : fractional_ideal S P :=
⟨I * J, I.is_fractional.mul J.is_fractional⟩

local attribute [semireducible] mul

instance : has_mul (fractional_ideal S P) := ⟨λ I J, mul I J⟩

@[simp] lemma mul_eq_mul (I J : fractional_ideal S P) : mul I J = I * J := rfl

@[simp, norm_cast]
lemma coe_mul (I J : fractional_ideal S P) : (↑(I * J) : submodule R P) = I * J := rfl

@[simp, norm_cast]
lemma coe_ideal_mul (I J : ideal R) : (↑(I * J) : fractional_ideal S P) = I * J :=
coe_to_submodule_injective $ coe_submodule_mul _ _ _

lemma mul_left_mono (I : fractional_ideal S P) : monotone ((*) I) :=
λ J J' h, mul_le.mpr (λ x hx y hy, mul_mem_mul hx (h hy))

lemma mul_right_mono (I : fractional_ideal S P) : monotone (λ J, J * I) :=
λ J J' h, mul_le.mpr (λ x hx y hy, mul_mem_mul (h hx) hy)

lemma mul_mem_mul {I J : fractional_ideal S P} {i j : P} (hi : i ∈ I) (hj : j ∈ J) :
  i * j ∈ I * J := submodule.mul_mem_mul hi hj

lemma mul_le {I J K : fractional_ideal S P} :
  I * J ≤ K ↔ (∀ (i ∈ I) (j ∈ J), i * j ∈ K) :=
submodule.mul_le

instance : has_pow (fractional_ideal S P) ℕ := ⟨λ I n, ⟨I^n, I.is_fractional.pow n⟩⟩

@[simp, norm_cast]
lemma coe_pow (I : fractional_ideal S P) (n : ℕ) : ↑(I ^ n) = (I ^ n : submodule R P) := rfl

@[elab_as_eliminator] protected theorem mul_induction_on
  {I J : fractional_ideal S P}
  {C : P → Prop} {r : P} (hr : r ∈ I * J)
  (hm : ∀ (i ∈ I) (j ∈ J), C (i * j))
  (ha : ∀ x y, C x → C y → C (x + y)) : C r :=
submodule.mul_induction_on hr hm ha

<<<<<<< HEAD
instance : comm_semigroup (fractional_ideal S P) :=
function.injective.comm_semigroup _ subtype.coe_injective coe_mul

instance : monoid (fractional_ideal S P) :=
function.injective.monoid_pow _ subtype.coe_injective coe_one coe_mul coe_pow

instance : non_unital_non_assoc_semiring (fractional_ideal S P) :=
function.injective.non_unital_non_assoc_semiring _ subtype.coe_injective coe_zero coe_add coe_mul

instance : comm_semiring (fractional_ideal S P) :=
{ ..fractional_ideal.monoid,
  ..fractional_ideal.comm_semigroup,
  ..fractional_ideal.non_unital_non_assoc_semiring }
=======
instance : comm_semiring (fractional_ideal S P) :=
function.injective.comm_semiring _ subtype.coe_injective coe_zero coe_one coe_add coe_mul
>>>>>>> b395a671

section order

lemma add_le_add_left {I J : fractional_ideal S P} (hIJ : I ≤ J) (J' : fractional_ideal S P) :
  J' + I ≤ J' + J :=
sup_le_sup_left hIJ J'

lemma mul_le_mul_left {I J : fractional_ideal S P} (hIJ : I ≤ J) (J' : fractional_ideal S P) :
  J' * I ≤ J' * J :=
mul_le.mpr (λ k hk j hj, mul_mem_mul hk (hIJ hj))

lemma le_self_mul_self {I : fractional_ideal S P} (hI: 1 ≤ I) : I ≤ I * I :=
begin
  convert mul_left_mono I hI,
  exact (mul_one I).symm
end

lemma mul_self_le_self {I : fractional_ideal S P} (hI: I ≤ 1) : I * I ≤ I :=
begin
  convert mul_left_mono I hI,
  exact (mul_one I).symm
end

lemma coe_ideal_le_one {I : ideal R} : (I : fractional_ideal S P) ≤ 1 :=
λ x hx, let ⟨y, _, hy⟩ := (fractional_ideal.mem_coe_ideal S).mp hx
  in (fractional_ideal.mem_one_iff S).mpr ⟨y, hy⟩

lemma le_one_iff_exists_coe_ideal {J : fractional_ideal S P} :
  J ≤ (1 : fractional_ideal S P) ↔ ∃ (I : ideal R), ↑I = J :=
begin
  split,
  { intro hJ,
    refine ⟨⟨{x : R | algebra_map R P x ∈ J}, _, _, _⟩, _⟩,
    { rw [mem_set_of_eq, ring_hom.map_zero],
      exact J.val.zero_mem },
    { intros a b ha hb,
      rw [mem_set_of_eq, ring_hom.map_add],
      exact J.val.add_mem ha hb },
    { intros c x hx,
      rw [smul_eq_mul, mem_set_of_eq, ring_hom.map_mul, ← algebra.smul_def],
      exact J.val.smul_mem c hx },
    { ext x,
      split,
      { rintros ⟨y, hy, eq_y⟩,
        rwa ← eq_y },
      { intro hx,
        obtain ⟨y, eq_x⟩ := (fractional_ideal.mem_one_iff S).mp (hJ hx),
        rw ← eq_x at *,
        exact ⟨y, hx, rfl⟩ } } },
  { rintro ⟨I, hI⟩,
    rw ← hI,
    apply coe_ideal_le_one },
end

variables (S P)

/-- `coe_ideal_hom (S : submonoid R) P` is `coe : ideal R → fractional_ideal S P` as a ring hom -/
@[simps]
def coe_ideal_hom : ideal R →+* fractional_ideal S P :=
{ to_fun := coe,
  map_add' := coe_ideal_sup,
  map_mul' := coe_ideal_mul,
  map_one' := by rw [ideal.one_eq_top, coe_ideal_top],
  map_zero' := coe_to_fractional_ideal_bot }

end order

variables {P' : Type*} [comm_ring P'] [algebra R P'] [loc' : is_localization S P']
variables {P'' : Type*} [comm_ring P''] [algebra R P''] [loc'' : is_localization S P'']

lemma _root_.is_fractional.map (g : P →ₐ[R] P') {I : submodule R P} :
  is_fractional S I → is_fractional S (submodule.map g.to_linear_map I)
| ⟨a, a_nonzero, hI⟩ := ⟨a, a_nonzero, λ b hb, begin
  obtain ⟨b', b'_mem, hb'⟩ := submodule.mem_map.mp hb,
  obtain ⟨x, hx⟩ := hI b' b'_mem,
  use x,
  erw [←g.commutes, hx, g.map_smul, hb']
end⟩

/-- `I.map g` is the pushforward of the fractional ideal `I` along the algebra morphism `g` -/
def map (g : P →ₐ[R] P') :
  fractional_ideal S P → fractional_ideal S P' :=
λ I, ⟨submodule.map g.to_linear_map I, I.is_fractional.map g⟩

@[simp, norm_cast] lemma coe_map (g : P →ₐ[R] P') (I : fractional_ideal S P) :
  ↑(map g I) = submodule.map g.to_linear_map I := rfl

@[simp] lemma mem_map {I : fractional_ideal S P} {g : P →ₐ[R] P'}
  {y : P'} : y ∈ I.map g ↔ ∃ x, x ∈ I ∧ g x = y :=
submodule.mem_map

variables (I J : fractional_ideal S P) (g : P →ₐ[R] P')

@[simp] lemma map_id : I.map (alg_hom.id _ _) = I :=
coe_to_submodule_injective (submodule.map_id I)

@[simp] lemma map_comp (g' : P' →ₐ[R] P'') :
  I.map (g'.comp g) = (I.map g).map g' :=
coe_to_submodule_injective (submodule.map_comp g.to_linear_map g'.to_linear_map I)

@[simp, norm_cast] lemma map_coe_ideal (I : ideal R) :
  (I : fractional_ideal S P).map g = I :=
begin
  ext x,
  simp only [mem_coe_ideal],
  split,
  { rintro ⟨_, ⟨y, hy, rfl⟩, rfl⟩,
    exact ⟨y, hy, (g.commutes y).symm⟩ },
  { rintro ⟨y, hy, rfl⟩,
    exact ⟨_, ⟨y, hy, rfl⟩, g.commutes y⟩ },
end

@[simp] lemma map_one :
  (1 : fractional_ideal S P).map g = 1 :=
map_coe_ideal g ⊤

@[simp] lemma map_zero :
  (0 : fractional_ideal S P).map g = 0 :=
map_coe_ideal g 0

@[simp] lemma map_add : (I + J).map g = I.map g + J.map g :=
coe_to_submodule_injective (submodule.map_sup _ _ _)

@[simp] lemma map_mul : (I * J).map g = I.map g * J.map g :=
coe_to_submodule_injective (submodule.map_mul _ _ _)

@[simp] lemma map_map_symm (g : P ≃ₐ[R] P') :
  (I.map (g : P →ₐ[R] P')).map (g.symm : P' →ₐ[R] P) = I :=
by rw [←map_comp, g.symm_comp, map_id]

@[simp] lemma map_symm_map (I : fractional_ideal S P') (g : P ≃ₐ[R] P') :
  (I.map (g.symm : P' →ₐ[R] P)).map (g : P →ₐ[R] P') = I :=
by rw [←map_comp, g.comp_symm, map_id]

lemma map_mem_map {f : P →ₐ[R] P'} (h : function.injective f) {x : P} {I : fractional_ideal S P} :
  f x ∈ map f I ↔ x ∈ I :=
mem_map.trans ⟨λ ⟨x', hx', x'_eq⟩, h x'_eq ▸ hx', λ h, ⟨x, h, rfl⟩⟩

lemma map_injective (f : P →ₐ[R] P') (h : function.injective f) :
  function.injective (map f : fractional_ideal S P → fractional_ideal S P') :=
λ I J hIJ, fractional_ideal.ext (λ x, (fractional_ideal.map_mem_map h).symm.trans
  (hIJ.symm ▸ fractional_ideal.map_mem_map h))

/-- If `g` is an equivalence, `map g` is an isomorphism -/
def map_equiv (g : P ≃ₐ[R] P') :
  fractional_ideal S P ≃+* fractional_ideal S P' :=
{ to_fun := map g,
  inv_fun := map g.symm,
  map_add' := λ I J, map_add I J _,
  map_mul' := λ I J, map_mul I J _,
  left_inv := λ I, by { rw [←map_comp, alg_equiv.symm_comp, map_id] },
  right_inv := λ I, by { rw [←map_comp, alg_equiv.comp_symm, map_id] } }

@[simp] lemma coe_fun_map_equiv (g : P ≃ₐ[R] P') :
  (map_equiv g : fractional_ideal S P → fractional_ideal S P') = map g :=
rfl

@[simp] lemma map_equiv_apply (g : P ≃ₐ[R] P') (I : fractional_ideal S P) :
  map_equiv g I = map ↑g I := rfl

@[simp] lemma map_equiv_symm (g : P ≃ₐ[R] P') :
  ((map_equiv g).symm : fractional_ideal S P' ≃+* _) = map_equiv g.symm := rfl

@[simp] lemma map_equiv_refl :
  map_equiv alg_equiv.refl = ring_equiv.refl (fractional_ideal S P) :=
ring_equiv.ext (λ x, by simp)

lemma is_fractional_span_iff {s : set P} :
  is_fractional S (span R s) ↔ ∃ a ∈ S, ∀ (b : P), b ∈ s → is_integer R (a • b) :=
⟨λ ⟨a, a_mem, h⟩, ⟨a, a_mem, λ b hb, h b (subset_span hb)⟩,
 λ ⟨a, a_mem, h⟩, ⟨a, a_mem, λ b hb, span_induction hb
   h
   (by { rw smul_zero, exact is_integer_zero })
   (λ x y hx hy, by { rw smul_add, exact is_integer_add hx hy })
   (λ s x hx, by { rw smul_comm, exact is_integer_smul hx })⟩⟩

include loc

lemma is_fractional_of_fg {I : submodule R P} (hI : I.fg) :
  is_fractional S I :=
begin
  rcases hI with ⟨I, rfl⟩,
  rcases exist_integer_multiples_of_finset S I with ⟨⟨s, hs1⟩, hs⟩,
  rw is_fractional_span_iff,
  exact ⟨s, hs1, hs⟩,
end

omit loc

lemma mem_span_mul_finite_of_mem_mul {I J : fractional_ideal S P} {x : P} (hx : x ∈ I * J) :
  ∃ (T T' : finset P), (T : set P) ⊆ I ∧ (T' : set P) ⊆ J ∧ x ∈ span R (T * T' : set P) :=
submodule.mem_span_mul_finite_of_mem_mul (by simpa using mem_coe.mpr hx)

variables (S)

lemma coe_ideal_fg (inj : function.injective (algebra_map R P)) (I : ideal R) :
  fg ((I : fractional_ideal S P) : submodule R P) ↔ I.fg :=
coe_submodule_fg _ inj _

variables {S}

lemma fg_unit (I : (fractional_ideal S P)ˣ) :
  fg (I : submodule R P) :=
begin
  have : (1 : P) ∈ (I * ↑I⁻¹ : fractional_ideal S P),
  { rw units.mul_inv, exact one_mem_one _ },
  obtain ⟨T, T', hT, hT', one_mem⟩ := mem_span_mul_finite_of_mem_mul this,
  refine ⟨T, submodule.span_eq_of_le _ hT _⟩,
  rw [← one_mul ↑I, ← mul_one (span R ↑T)],
  conv_rhs { rw [← fractional_ideal.coe_one, ← units.mul_inv I, fractional_ideal.coe_mul,
                 mul_comm ↑↑I, ← mul_assoc] },
  refine submodule.mul_le_mul_left
    (le_trans _ (submodule.mul_le_mul_right (submodule.span_le.mpr hT'))),
  rwa [submodule.one_le, submodule.span_mul_span]
end

lemma fg_of_is_unit (I : fractional_ideal S P) (h : is_unit I) :
  fg (I : submodule R P) :=
by { rcases h with ⟨I, rfl⟩, exact fg_unit I }

lemma _root_.ideal.fg_of_is_unit (inj : function.injective (algebra_map R P))
  (I : ideal R) (h : is_unit (I : fractional_ideal S P)) :
  I.fg :=
by { rw ← coe_ideal_fg S inj I, exact fg_of_is_unit I h }

variables (S P P')

include loc loc'

/-- `canonical_equiv f f'` is the canonical equivalence between the fractional
ideals in `P` and in `P'` -/
@[irreducible]
noncomputable def canonical_equiv :
  fractional_ideal S P ≃+* fractional_ideal S P' :=
map_equiv
  { commutes' := λ r, ring_equiv_of_ring_equiv_eq _ _,
    ..ring_equiv_of_ring_equiv P P' (ring_equiv.refl R)
      (show S.map _ = S, by rw [ring_equiv.to_monoid_hom_refl, submonoid.map_id]) }

@[simp] lemma mem_canonical_equiv_apply {I : fractional_ideal S P} {x : P'} :
  x ∈ canonical_equiv S P P' I ↔
    ∃ y ∈ I, is_localization.map P' (ring_hom.id R)
      (λ y (hy : y ∈ S), show ring_hom.id R y ∈ S, from hy) (y : P) = x :=
begin
  rw [canonical_equiv, map_equiv_apply, mem_map],
  exact ⟨λ ⟨y, mem, eq⟩, ⟨y, mem, eq⟩, λ ⟨y, mem, eq⟩, ⟨y, mem, eq⟩⟩
end

@[simp] lemma canonical_equiv_symm :
  (canonical_equiv S P P').symm = canonical_equiv S P' P :=
ring_equiv.ext $ λ I, set_like.ext_iff.mpr $ λ x,
by { rw [mem_canonical_equiv_apply, canonical_equiv, map_equiv_symm, map_equiv,
         ring_equiv.coe_mk, mem_map],
    exact ⟨λ ⟨y, mem, eq⟩, ⟨y, mem, eq⟩, λ ⟨y, mem, eq⟩, ⟨y, mem, eq⟩⟩ }

@[simp] lemma canonical_equiv_flip (I) :
  canonical_equiv S P P' (canonical_equiv S P' P I) = I :=
by rw [←canonical_equiv_symm, ring_equiv.symm_apply_apply]

end semiring

section is_fraction_ring

/-!
### `is_fraction_ring` section

This section concerns fractional ideals in the field of fractions,
i.e. the type `fractional_ideal R⁰ K` where `is_fraction_ring R K`.
-/

variables {K K' : Type*} [field K] [field K']
variables [algebra R K] [is_fraction_ring R K] [algebra R K'] [is_fraction_ring R K']
variables {I J : fractional_ideal R⁰ K} (h : K →ₐ[R] K')

/-- Nonzero fractional ideals contain a nonzero integer. -/
lemma exists_ne_zero_mem_is_integer [nontrivial R] (hI : I ≠ 0) :
  ∃ x ≠ (0 : R), algebra_map R K x ∈ I :=
begin
  obtain ⟨y, y_mem, y_not_mem⟩ := set_like.exists_of_lt
    (by simpa only using bot_lt_iff_ne_bot.mpr hI),
  have y_ne_zero : y ≠ 0 := by simpa using y_not_mem,
  obtain ⟨z, ⟨x, hx⟩⟩ := exists_integer_multiple R⁰ y,
  refine ⟨x, _, _⟩,
  { rw [ne.def, ← @is_fraction_ring.to_map_eq_zero_iff R _ K, hx, algebra.smul_def],
    exact mul_ne_zero (is_fraction_ring.to_map_ne_zero_of_mem_non_zero_divisors z.2) y_ne_zero },
  { rw hx,
    exact smul_mem _ _ y_mem }
end

lemma map_ne_zero [nontrivial R] (hI : I ≠ 0) : I.map h ≠ 0 :=
begin
  obtain ⟨x, x_ne_zero, hx⟩ := exists_ne_zero_mem_is_integer hI,
  contrapose! x_ne_zero with map_eq_zero,
  refine is_fraction_ring.to_map_eq_zero_iff.mp (eq_zero_iff.mp map_eq_zero _ (mem_map.mpr _)),
  exact ⟨algebra_map R K x, hx, h.commutes x⟩,
end

@[simp] lemma map_eq_zero_iff [nontrivial R] : I.map h = 0 ↔ I = 0 :=
⟨imp_of_not_imp_not _ _ (map_ne_zero _),
 λ hI, hI.symm ▸ map_zero h⟩

lemma coe_ideal_injective :
  function.injective (coe : ideal R → fractional_ideal R⁰ K) :=
injective_of_le_imp_le _ (λ _ _, (coe_ideal_le_coe_ideal _).mp)

@[simp]
lemma coe_ideal_eq_zero_iff
  {I : ideal R} : (I : fractional_ideal R⁰ K) = 0 ↔ I = ⊥ :=
by { rw ← coe_to_fractional_ideal_bot, exact coe_ideal_injective.eq_iff }

lemma coe_ideal_ne_zero_iff
  {I : ideal R} : (I : fractional_ideal R⁰ K) ≠ 0 ↔ I ≠ ⊥ :=
not_iff_not.mpr coe_ideal_eq_zero_iff

lemma coe_ideal_ne_zero
  {I : ideal R} (hI : I ≠ ⊥) : (I : fractional_ideal R⁰ K) ≠ 0 :=
coe_ideal_ne_zero_iff.mpr hI

end is_fraction_ring

section quotient

/-!
### `quotient` section

This section defines the ideal quotient of fractional ideals.

In this section we need that each non-zero `y : R` has an inverse in
the localization, i.e. that the localization is a field. We satisfy this
assumption by taking `S = non_zero_divisors R`, `R`'s localization at which
is a field because `R` is a domain.
-/

open_locale classical

variables {R₁ : Type*} [comm_ring R₁] {K : Type*} [field K]
variables [algebra R₁ K] [frac : is_fraction_ring R₁ K]

instance : nontrivial (fractional_ideal R₁⁰ K) :=
⟨⟨0, 1, λ h,
  have this : (1 : K) ∈ (0 : fractional_ideal R₁⁰ K) :=
    by { rw ← (algebra_map R₁ K).map_one, simpa only [h] using coe_mem_one R₁⁰ 1 },
  one_ne_zero ((mem_zero_iff _).mp this)⟩⟩

lemma ne_zero_of_mul_eq_one (I J : fractional_ideal R₁⁰ K) (h : I * J = 1) : I ≠ 0 :=
λ hI, @zero_ne_one (fractional_ideal R₁⁰ K) _ _ (by { convert h, simp [hI], })

variables [is_domain R₁]

include frac

lemma _root_.is_fractional.div_of_nonzero {I J : submodule R₁ K} :
  is_fractional R₁⁰ I → is_fractional R₁⁰ J → J ≠ 0 → is_fractional R₁⁰ (I / J)
| ⟨aI, haI, hI⟩ ⟨aJ, haJ, hJ⟩ h := begin
  obtain ⟨y, mem_J, not_mem_zero⟩ := set_like.exists_of_lt
    (by simpa only using bot_lt_iff_ne_bot.mpr h),
  obtain ⟨y', hy'⟩ := hJ y mem_J,
  use (aI * y'),
  split,
  { apply (non_zero_divisors R₁).mul_mem haI (mem_non_zero_divisors_iff_ne_zero.mpr _),
    intro y'_eq_zero,
    have : algebra_map R₁ K aJ * y = 0,
    { rw [← algebra.smul_def, ←hy', y'_eq_zero, ring_hom.map_zero] },
    have y_zero := (mul_eq_zero.mp this).resolve_left
      (mt ((algebra_map R₁ K).injective_iff.1 (is_fraction_ring.injective _ _) _)
          (mem_non_zero_divisors_iff_ne_zero.mp haJ)),
    apply not_mem_zero,
    simpa only using (mem_zero_iff R₁⁰).mpr y_zero, },
  intros b hb,
  convert hI _ (hb _ (submodule.smul_mem _ aJ mem_J)) using 1,
  rw [← hy', mul_comm b, ← algebra.smul_def, mul_smul]
end

lemma fractional_div_of_nonzero {I J : fractional_ideal R₁⁰ K} (h : J ≠ 0) :
  is_fractional R₁⁰ (I / J : submodule R₁ K) :=
I.is_fractional.div_of_nonzero J.is_fractional $ λ H, h $
  coe_to_submodule_injective $ H.trans coe_zero.symm

noncomputable instance fractional_ideal_has_div :
  has_div (fractional_ideal R₁⁰ K) :=
⟨ λ I J, if h : J = 0 then 0 else ⟨I / J, fractional_div_of_nonzero h⟩ ⟩

variables {I J : fractional_ideal R₁⁰ K} [ J ≠ 0 ]

@[simp] lemma div_zero {I : fractional_ideal R₁⁰ K} :
  I / 0 = 0 :=
dif_pos rfl

lemma div_nonzero {I J : fractional_ideal R₁⁰ K} (h : J ≠ 0) :
  (I / J) = ⟨I / J, fractional_div_of_nonzero h⟩ :=
dif_neg h

@[simp] lemma coe_div {I J : fractional_ideal R₁⁰ K} (hJ : J ≠ 0) :
  (↑(I / J) : submodule R₁ K) = ↑I / (↑J : submodule R₁ K) :=
congr_arg _ (dif_neg hJ)

lemma mem_div_iff_of_nonzero {I J : fractional_ideal R₁⁰ K} (h : J ≠ 0) {x} :
  x ∈ I / J ↔ ∀ y ∈ J, x * y ∈ I :=
by { rw div_nonzero h, exact submodule.mem_div_iff_forall_mul_mem }

lemma mul_one_div_le_one {I : fractional_ideal R₁⁰ K} : I * (1 / I) ≤ 1 :=
begin
  by_cases hI : I = 0,
  { rw [hI, div_zero, mul_zero],
    exact zero_le 1 },
  { rw [← coe_le_coe, coe_mul, coe_div hI, coe_one],
    apply submodule.mul_one_div_le_one },
end

lemma le_self_mul_one_div {I : fractional_ideal R₁⁰ K} (hI : I ≤ (1 : fractional_ideal R₁⁰ K)) :
  I ≤ I * (1 / I) :=
begin
  by_cases hI_nz : I = 0,
  { rw [hI_nz, div_zero, mul_zero], exact zero_le 0 },
  { rw [← coe_le_coe, coe_mul, coe_div hI_nz, coe_one],
    rw [← coe_le_coe, coe_one] at hI,
    exact submodule.le_self_mul_one_div hI },
end

lemma le_div_iff_of_nonzero {I J J' : fractional_ideal R₁⁰ K} (hJ' : J' ≠ 0) :
  I ≤ J / J' ↔ ∀ (x ∈ I) (y ∈ J'), x * y ∈ J :=
⟨ λ h x hx, (mem_div_iff_of_nonzero hJ').mp (h hx),
  λ h x hx, (mem_div_iff_of_nonzero hJ').mpr (h x hx) ⟩

lemma le_div_iff_mul_le {I J J' : fractional_ideal R₁⁰ K} (hJ' : J' ≠ 0) :
  I ≤ J / J' ↔ I * J' ≤ J :=
begin
  rw div_nonzero hJ',
  convert submodule.le_div_iff_mul_le using 1,
  rw [← coe_mul, coe_le_coe]
end

@[simp] lemma div_one {I : fractional_ideal R₁⁰ K} : I / 1 = I :=
begin
  rw [div_nonzero (@one_ne_zero (fractional_ideal R₁⁰ K) _ _)],
  ext,
  split; intro h,
  { simpa using mem_div_iff_forall_mul_mem.mp h 1
      ((algebra_map R₁ K).map_one ▸ coe_mem_one R₁⁰ 1) },
  { apply mem_div_iff_forall_mul_mem.mpr,
    rintros y ⟨y', _, rfl⟩,
    rw mul_comm,
    convert submodule.smul_mem _ y' h,
    exact (algebra.smul_def _ _).symm }
end

theorem eq_one_div_of_mul_eq_one (I J : fractional_ideal R₁⁰ K) (h : I * J = 1) :
  J = 1 / I :=
begin
  have hI : I ≠ 0 := ne_zero_of_mul_eq_one I J h,
  suffices h' : I * (1 / I) = 1,
  { exact (congr_arg units.inv $
      @units.ext _ _ (units.mk_of_mul_eq_one _ _ h) (units.mk_of_mul_eq_one _ _ h') rfl) },
  apply le_antisymm,
  { apply mul_le.mpr _,
    intros x hx y hy,
    rw mul_comm,
    exact (mem_div_iff_of_nonzero hI).mp hy x hx },
  rw ← h,
  apply mul_left_mono I,
  apply (le_div_iff_of_nonzero hI).mpr _,
  intros y hy x hx,
  rw mul_comm,
  exact mul_mem_mul hx hy,
end

theorem mul_div_self_cancel_iff {I : fractional_ideal R₁⁰ K} :
  I * (1 / I) = 1 ↔ ∃ J, I * J = 1 :=
⟨λ h, ⟨(1 / I), h⟩, λ ⟨J, hJ⟩, by rwa [← eq_one_div_of_mul_eq_one I J hJ]⟩

variables {K' : Type*} [field K'] [algebra R₁ K'] [is_fraction_ring R₁ K']

@[simp] lemma map_div (I J : fractional_ideal R₁⁰ K) (h : K ≃ₐ[R₁] K') :
  (I / J).map (h : K →ₐ[R₁] K') = I.map h / J.map h :=
begin
  by_cases H : J = 0,
  { rw [H, div_zero, map_zero, div_zero] },
  { apply coe_to_submodule_injective,
    simp [div_nonzero H, div_nonzero (map_ne_zero _ H), submodule.map_div] }
end

@[simp] lemma map_one_div (I : fractional_ideal R₁⁰ K) (h : K ≃ₐ[R₁] K') :
  (1 / I).map (h : K →ₐ[R₁] K') = 1 / I.map h :=
by rw [map_div, map_one]

end quotient

section field

variables {R₁ K L : Type*} [comm_ring R₁] [is_domain R₁] [field K] [field L]
variables [algebra R₁ K] [is_fraction_ring R₁ K] [algebra K L] [is_fraction_ring K L]

lemma eq_zero_or_one (I : fractional_ideal K⁰ L) : I = 0 ∨ I = 1 :=
begin
  rw or_iff_not_imp_left,
  intro hI,
  simp_rw [@set_like.ext_iff _ _ _ I 1, fractional_ideal.mem_one_iff],
  intro x,
  split,
  { intro x_mem,
    obtain ⟨n, d, rfl⟩ := is_localization.mk'_surjective K⁰ x,
    refine ⟨n / d, _⟩,
    rw [ring_hom.map_div, is_fraction_ring.mk'_eq_div] },
  { rintro ⟨x, rfl⟩,
    obtain ⟨y, y_ne, y_mem⟩ := fractional_ideal.exists_ne_zero_mem_is_integer hI,
    rw [← div_mul_cancel x y_ne, ring_hom.map_mul, ← algebra.smul_def],
    exact submodule.smul_mem I _ y_mem }
end

lemma eq_zero_or_one_of_is_field (hF : is_field R₁) (I : fractional_ideal R₁⁰ K) : I = 0 ∨ I = 1 :=
begin
  letI : field R₁ := hF.to_field R₁,
  -- TODO can this be less ugly?
  exact @eq_zero_or_one R₁ K _ _ _ (by { unfreezingI {cases _inst_4}, convert _inst_9 }) I
end

end field

section principal_ideal_ring

variables {R₁ : Type*} [comm_ring R₁] {K : Type*} [field K]
variables [algebra R₁ K] [is_fraction_ring R₁ K]

open_locale classical

open submodule.is_principal

include loc

lemma is_fractional_span_singleton (x : P) : is_fractional S (span R {x} : submodule R P) :=
let ⟨a, ha⟩ := exists_integer_multiple S x in
is_fractional_span_iff.mpr ⟨a, a.2, λ x' hx', (set.mem_singleton_iff.mp hx').symm ▸ ha⟩

variables (S)

/-- `span_singleton x` is the fractional ideal generated by `x` if `0 ∉ S` -/
@[irreducible]
def span_singleton (x : P) : fractional_ideal S P :=
⟨span R {x}, is_fractional_span_singleton x⟩

local attribute [semireducible] span_singleton

@[simp] lemma coe_span_singleton (x : P) :
  (span_singleton S x : submodule R P) = span R {x} := rfl

@[simp] lemma mem_span_singleton {x y : P} :
  x ∈ span_singleton S y ↔ ∃ (z : R), z • y = x :=
submodule.mem_span_singleton

lemma mem_span_singleton_self (x : P) :
  x ∈ span_singleton S x :=
(mem_span_singleton S).mpr ⟨1, one_smul _ _⟩

variables {S}

lemma eq_span_singleton_of_principal (I : fractional_ideal S P)
  [is_principal (I : submodule R P)] :
  I = span_singleton S (generator (I : submodule R P)) :=
coe_to_submodule_injective (span_singleton_generator ↑I).symm

lemma is_principal_iff (I : fractional_ideal S P) :
  is_principal (I : submodule R P) ↔ ∃ x, I = span_singleton S x :=
⟨λ h, ⟨@generator _ _ _ _ _ ↑I h, @eq_span_singleton_of_principal _ _ _ _ _ _ _ I h⟩,
 λ ⟨x, hx⟩, { principal := ⟨x, trans (congr_arg _ hx) (coe_span_singleton _ x)⟩ } ⟩

@[simp] lemma span_singleton_zero : span_singleton S (0 : P) = 0 :=
by { ext, simp [submodule.mem_span_singleton, eq_comm] }

lemma span_singleton_eq_zero_iff {y : P} : span_singleton S y = 0 ↔ y = 0 :=
⟨λ h, span_eq_bot.mp (by simpa using congr_arg subtype.val h : span R {y} = ⊥) y (mem_singleton y),
 λ h, by simp [h] ⟩

lemma span_singleton_ne_zero_iff {y : P} : span_singleton S y ≠ 0 ↔ y ≠ 0 :=
not_congr span_singleton_eq_zero_iff

@[simp] lemma span_singleton_one : span_singleton S (1 : P) = 1 :=
begin
  ext,
  refine (mem_span_singleton S).trans ((exists_congr _).trans (mem_one_iff S).symm),
  intro x',
  rw [algebra.smul_def, mul_one]
end

@[simp]
lemma span_singleton_mul_span_singleton (x y : P) :
  span_singleton S x * span_singleton S y = span_singleton S (x * y) :=
begin
  apply coe_to_submodule_injective,
  simp only [coe_mul, coe_span_singleton, span_mul_span, singleton_mul_singleton],
end

@[simp]
lemma coe_ideal_span_singleton (x : R) :
  (↑(ideal.span {x} : ideal R) : fractional_ideal S P) = span_singleton S (algebra_map R P x) :=
begin
  ext y,
  refine (mem_coe_ideal S).trans (iff.trans _ (mem_span_singleton S).symm),
  split,
  { rintros ⟨y', hy', rfl⟩,
    obtain ⟨x', rfl⟩ := submodule.mem_span_singleton.mp hy',
    use x',
    rw [smul_eq_mul, ring_hom.map_mul, algebra.smul_def] },
  { rintros ⟨y', rfl⟩,
    refine ⟨y' * x, submodule.mem_span_singleton.mpr ⟨y', rfl⟩, _⟩,
    rw [ring_hom.map_mul, algebra.smul_def] }
end

@[simp]
lemma canonical_equiv_span_singleton {P'} [comm_ring P'] [algebra R P'] [is_localization S P']
  (x : P) :
  canonical_equiv S P P' (span_singleton S x) =
    span_singleton S (is_localization.map P' (ring_hom.id R)
      (λ y (hy : y ∈ S), show ring_hom.id R y ∈ S, from hy) x) :=
begin
  apply set_like.ext_iff.mpr,
  intro y,
  split; intro h,
  { rw mem_span_singleton,
    obtain ⟨x', hx', rfl⟩ := (mem_canonical_equiv_apply _ _ _).mp h,
    obtain ⟨z, rfl⟩ := (mem_span_singleton _).mp hx',
    use z,
    rw is_localization.map_smul,
    refl },
  { rw mem_canonical_equiv_apply,
    obtain ⟨z, rfl⟩ := (mem_span_singleton _).mp h,
    use z • x,
    use (mem_span_singleton _).mpr ⟨z, rfl⟩,
    simp [is_localization.map_smul] }
end

lemma mem_singleton_mul {x y : P} {I : fractional_ideal S P} :
  y ∈ span_singleton S x * I ↔ ∃ y' ∈ I, y = x * y' :=
begin
  split,
  { intro h,
    apply fractional_ideal.mul_induction_on h,
    { intros x' hx' y' hy',
      obtain ⟨a, ha⟩ := (mem_span_singleton S).mp hx',
      use [a • y', submodule.smul_mem I a hy'],
      rw [←ha, algebra.mul_smul_comm, algebra.smul_mul_assoc] },
    { rintros _ _ ⟨y, hy, rfl⟩ ⟨y', hy', rfl⟩,
      exact ⟨y + y', submodule.add_mem I hy hy', (mul_add _ _ _).symm⟩ } },
  { rintros ⟨y', hy', rfl⟩,
    exact mul_mem_mul ((mem_span_singleton S).mpr ⟨1, one_smul _ _⟩) hy' }
end

omit loc

variables (K)

lemma mk'_mul_coe_ideal_eq_coe_ideal {I J : ideal R₁} {x y : R₁} (hy : y ∈ R₁⁰) :
  span_singleton R₁⁰ (is_localization.mk' K x ⟨y, hy⟩) * I = (J : fractional_ideal R₁⁰ K) ↔
  ideal.span {x} * I = ideal.span {y} * J :=
begin
  have inj : function.injective (coe : ideal R₁ → fractional_ideal R₁⁰ K) :=
    fractional_ideal.coe_ideal_injective,
  have : span_singleton R₁⁰ (is_localization.mk' _ (1 : R₁) ⟨y, hy⟩) *
           span_singleton R₁⁰ (algebra_map R₁ K y) = 1,
  { rw [span_singleton_mul_span_singleton, mul_comm, ← is_localization.mk'_eq_mul_mk'_one,
        is_localization.mk'_self, span_singleton_one] },
  let y' : (fractional_ideal R₁⁰ K)ˣ := units.mk_of_mul_eq_one _ _ this,
  have coe_y' : ↑y' = span_singleton R₁⁰ (is_localization.mk' K (1 : R₁) ⟨y, hy⟩) := rfl,
  refine iff.trans _ (y'.mul_right_inj.trans inj.eq_iff),
  rw [coe_y', coe_ideal_mul, coe_ideal_span_singleton, coe_ideal_mul, coe_ideal_span_singleton,
    ←mul_assoc, span_singleton_mul_span_singleton, ←mul_assoc, span_singleton_mul_span_singleton,
    mul_comm (mk' _ _ _), ← is_localization.mk'_eq_mul_mk'_one,
    mul_comm (mk' _ _ _), ← is_localization.mk'_eq_mul_mk'_one,
    is_localization.mk'_self, span_singleton_one, one_mul],
end

variables {K}

lemma span_singleton_mul_coe_ideal_eq_coe_ideal {I J : ideal R₁} {z : K} :
  span_singleton R₁⁰ z * (I : fractional_ideal R₁⁰ K) = J ↔
  ideal.span {((is_localization.sec R₁⁰ z).1 : R₁)} * I =
    ideal.span {(is_localization.sec R₁⁰ z).2} * J :=
-- `erw` to deal with the distinction between `y` and `⟨y.1, y.2⟩`
by erw [← mk'_mul_coe_ideal_eq_coe_ideal K (is_localization.sec R₁⁰ z).2.prop,
        is_localization.mk'_sec K z]

variables [is_domain R₁]

lemma one_div_span_singleton (x : K) :
  1 / span_singleton R₁⁰ x = span_singleton R₁⁰ (x⁻¹) :=
if h : x = 0 then by simp [h] else (eq_one_div_of_mul_eq_one _ _ (by simp [h])).symm

@[simp] lemma div_span_singleton (J : fractional_ideal R₁⁰ K) (d : K) :
  J / span_singleton R₁⁰ d = span_singleton R₁⁰ (d⁻¹) * J :=
begin
  rw ← one_div_span_singleton,
  by_cases hd : d = 0,
  { simp only [hd, span_singleton_zero, div_zero, zero_mul] },
  have h_spand : span_singleton R₁⁰ d ≠ 0 := mt span_singleton_eq_zero_iff.mp hd,
  apply le_antisymm,
  { intros x hx,
    rw [← mem_coe, coe_div h_spand, submodule.mem_div_iff_forall_mul_mem] at hx,
    specialize hx d (mem_span_singleton_self R₁⁰ d),
    have h_xd : x = d⁻¹ * (x * d), { field_simp },
    rw [← mem_coe, coe_mul, one_div_span_singleton, h_xd],
    exact submodule.mul_mem_mul (mem_span_singleton_self R₁⁰ _) hx },
  { rw [le_div_iff_mul_le h_spand, mul_assoc, mul_left_comm, one_div_span_singleton,
    span_singleton_mul_span_singleton, inv_mul_cancel hd, span_singleton_one, mul_one],
    exact le_refl J },
end

lemma exists_eq_span_singleton_mul (I : fractional_ideal R₁⁰ K) :
  ∃ (a : R₁) (aI : ideal R₁), a ≠ 0 ∧ I = span_singleton R₁⁰ (algebra_map R₁ K a)⁻¹ * aI :=
begin
  obtain ⟨a_inv, nonzero, ha⟩ := I.is_fractional,
  have nonzero := mem_non_zero_divisors_iff_ne_zero.mp nonzero,
  have map_a_nonzero : algebra_map R₁ K a_inv ≠ 0 :=
    mt is_fraction_ring.to_map_eq_zero_iff.mp nonzero,
  refine ⟨a_inv,
          submodule.comap (algebra.linear_map R₁ K)
            ↑(span_singleton R₁⁰ (algebra_map R₁ K a_inv) * I),
          nonzero,
          ext (λ x, iff.trans ⟨_, _⟩ mem_singleton_mul.symm)⟩,
  { intro hx,
    obtain ⟨x', hx'⟩ := ha x hx,
    rw algebra.smul_def at hx',
    refine ⟨algebra_map R₁ K x', (mem_coe_ideal _).mpr ⟨x', mem_singleton_mul.mpr _, rfl⟩, _⟩,
    { exact ⟨x, hx, hx'⟩ },
    { rw [hx', ← mul_assoc, inv_mul_cancel map_a_nonzero, one_mul] } },
  { rintros ⟨y, hy, rfl⟩,
    obtain ⟨x', hx', rfl⟩ := (mem_coe_ideal _).mp hy,
    obtain ⟨y', hy', hx'⟩ := mem_singleton_mul.mp hx',
    rw algebra.linear_map_apply at hx',
    rwa [hx', ←mul_assoc, inv_mul_cancel map_a_nonzero, one_mul] }
end

instance is_principal {R} [comm_ring R] [is_domain R] [is_principal_ideal_ring R]
  [algebra R K] [is_fraction_ring R K]
  (I : fractional_ideal R⁰ K) : (I : submodule R K).is_principal :=
begin
  obtain ⟨a, aI, -, ha⟩ := exists_eq_span_singleton_mul I,
  use (algebra_map R K a)⁻¹ * algebra_map R K (generator aI),
  suffices : I = span_singleton R⁰ ((algebra_map R K a)⁻¹ * algebra_map R K (generator aI)),
  { exact congr_arg subtype.val this },
  conv_lhs { rw [ha, ←span_singleton_generator aI] },
  rw [ideal.submodule_span_eq, coe_ideal_span_singleton (generator aI),
      span_singleton_mul_span_singleton]
end

include loc

lemma le_span_singleton_mul_iff {x : P} {I J : fractional_ideal S P} :
  I ≤ span_singleton S x * J ↔ ∀ zI ∈ I, ∃ zJ ∈ J, x * zJ = zI :=
show (∀ {zI} (hzI : zI ∈ I), zI ∈ span_singleton _ x * J) ↔ ∀ zI ∈ I, ∃ zJ ∈ J, x * zJ = zI,
by simp only [fractional_ideal.mem_singleton_mul, eq_comm]

lemma span_singleton_mul_le_iff {x : P} {I J : fractional_ideal S P} :
  span_singleton _ x * I ≤ J ↔ ∀ z ∈ I, x * z ∈ J :=
begin
  simp only [fractional_ideal.mul_le, fractional_ideal.mem_singleton_mul,
             fractional_ideal.mem_span_singleton],
  split,
  { intros h zI hzI,
    exact h x ⟨1, one_smul _ _⟩ zI hzI },
  { rintros h _ ⟨z, rfl⟩ zI hzI,
    rw [algebra.smul_mul_assoc],
    exact submodule.smul_mem J.1 _ (h zI hzI) },
end

lemma eq_span_singleton_mul {x : P} {I J : fractional_ideal S P} :
  I = span_singleton _ x * J ↔ (∀ zI ∈ I, ∃ zJ ∈ J, x * zJ = zI) ∧ ∀ z ∈ J, x * z ∈ I :=
by simp only [le_antisymm_iff, fractional_ideal.le_span_singleton_mul_iff,
              fractional_ideal.span_singleton_mul_le_iff]

end principal_ideal_ring

variables {R₁ : Type*} [comm_ring R₁]
variables {K : Type*} [field K] [algebra R₁ K] [frac : is_fraction_ring R₁ K]

local attribute [instance] classical.prop_decidable

lemma is_noetherian_zero : is_noetherian R₁ (0 : fractional_ideal R₁⁰ K) :=
is_noetherian_submodule.mpr (λ I (hI : I ≤ (0 : fractional_ideal R₁⁰ K)),
  by { rw coe_zero at hI, rw le_bot_iff.mp hI, exact fg_bot })

lemma is_noetherian_iff {I : fractional_ideal R₁⁰ K} :
  is_noetherian R₁ I ↔ ∀ J ≤ I, (J : submodule R₁ K).fg :=
is_noetherian_submodule.trans ⟨λ h J hJ, h _ hJ, λ h J hJ, h ⟨J, is_fractional_of_le hJ⟩ hJ⟩

lemma is_noetherian_coe_to_fractional_ideal [_root_.is_noetherian_ring R₁] (I : ideal R₁) :
  is_noetherian R₁ (I : fractional_ideal R₁⁰ K) :=
begin
  rw is_noetherian_iff,
  intros J hJ,
  obtain ⟨J, rfl⟩ := le_one_iff_exists_coe_ideal.mp (le_trans hJ coe_ideal_le_one),
  exact (is_noetherian.noetherian J).map _,
end

include frac
variables [is_domain R₁]

lemma is_noetherian_span_singleton_inv_to_map_mul (x : R₁) {I : fractional_ideal R₁⁰ K}
  (hI : is_noetherian R₁ I) :
  is_noetherian R₁ (span_singleton R₁⁰ (algebra_map R₁ K x)⁻¹ * I : fractional_ideal R₁⁰ K) :=
begin
  by_cases hx : x = 0,
  { rw [hx, ring_hom.map_zero, _root_.inv_zero, span_singleton_zero, zero_mul],
    exact is_noetherian_zero },
  have h_gx : algebra_map R₁ K x ≠ 0,
    from mt ((algebra_map R₁ K).injective_iff.mp (is_fraction_ring.injective _ _) x) hx,
  have h_spanx : span_singleton R₁⁰ (algebra_map R₁ K x) ≠ 0,
    from span_singleton_ne_zero_iff.mpr h_gx,

  rw is_noetherian_iff at ⊢ hI,
  intros J hJ,
  rw [← div_span_singleton, le_div_iff_mul_le h_spanx] at hJ,
  obtain ⟨s, hs⟩ := hI _ hJ,
  use s * {(algebra_map R₁ K x)⁻¹},
  rw [finset.coe_mul, finset.coe_singleton, ← span_mul_span, hs, ← coe_span_singleton R₁⁰,
      ← coe_mul, mul_assoc, span_singleton_mul_span_singleton, mul_inv_cancel h_gx,
      span_singleton_one, mul_one],
end

/-- Every fractional ideal of a noetherian integral domain is noetherian. -/
theorem is_noetherian [_root_.is_noetherian_ring R₁] (I : fractional_ideal R₁⁰ K) :
  is_noetherian R₁ I :=
begin
  obtain ⟨d, J, h_nzd, rfl⟩ := exists_eq_span_singleton_mul I,
  apply is_noetherian_span_singleton_inv_to_map_mul,
  apply is_noetherian_coe_to_fractional_ideal,
end

section adjoin

include loc
omit frac

variables {R P} (S) (x : P) (hx : is_integral R x)

/-- `A[x]` is a fractional ideal for every integral `x`. -/
lemma is_fractional_adjoin_integral :
  is_fractional S (algebra.adjoin R ({x} : set P)).to_submodule :=
is_fractional_of_fg (fg_adjoin_singleton_of_integral x hx)

/-- `fractional_ideal.adjoin_integral (S : submonoid R) x hx` is `R[x]` as a fractional ideal,
where `hx` is a proof that `x : P` is integral over `R`. -/
@[simps]
def adjoin_integral : fractional_ideal S P :=
⟨_, is_fractional_adjoin_integral S x hx⟩

lemma mem_adjoin_integral_self :
  x ∈ adjoin_integral S x hx :=
algebra.subset_adjoin (set.mem_singleton x)

end adjoin

end fractional_ideal<|MERGE_RESOLUTION|>--- conflicted
+++ resolved
@@ -446,7 +446,6 @@
   (ha : ∀ x y, C x → C y → C (x + y)) : C r :=
 submodule.mul_induction_on hr hm ha
 
-<<<<<<< HEAD
 instance : comm_semigroup (fractional_ideal S P) :=
 function.injective.comm_semigroup _ subtype.coe_injective coe_mul
 
@@ -460,10 +459,6 @@
 { ..fractional_ideal.monoid,
   ..fractional_ideal.comm_semigroup,
   ..fractional_ideal.non_unital_non_assoc_semiring }
-=======
-instance : comm_semiring (fractional_ideal S P) :=
-function.injective.comm_semiring _ subtype.coe_injective coe_zero coe_one coe_add coe_mul
->>>>>>> b395a671
 
 section order
 
