/-
Copyright (c) 2020 Anne Baanen. All rights reserved.
Released under Apache 2.0 license as described in the file LICENSE.
Authors: Anne Baanen, Filippo A. E. Nuccio
-/
import algebra.big_operators.finprod
import ring_theory.integral_closure
import ring_theory.localization.integer
import ring_theory.localization.submodule
import ring_theory.noetherian
import ring_theory.principal_ideal_domain
import tactic.field_simp

/-!
# Fractional ideals

This file defines fractional ideals of an integral domain and proves basic facts about them.

## Main definitions
Let `S` be a submonoid of an integral domain `R`, `P` the localization of `R` at `S`, and `f` the
natural ring hom from `R` to `P`.
 * `is_fractional` defines which `R`-submodules of `P` are fractional ideals
 * `fractional_ideal S P` is the type of fractional ideals in `P`
 * `has_coe_t (ideal R) (fractional_ideal S P)` instance
 * `comm_semiring (fractional_ideal S P)` instance:
   the typical ideal operations generalized to fractional ideals
 * `lattice (fractional_ideal S P)` instance
 * `map` is the pushforward of a fractional ideal along an algebra morphism

Let `K` be the localization of `R` at `R⁰ = R \ {0}` (i.e. the field of fractions).
 * `fractional_ideal R⁰ K` is the type of fractional ideals in the field of fractions
 * `has_div (fractional_ideal R⁰ K)` instance:
   the ideal quotient `I / J` (typically written $I : J$, but a `:` operator cannot be defined)

## Main statements

  * `mul_left_mono` and `mul_right_mono` state that ideal multiplication is monotone
  * `prod_one_self_div_eq` states that `1 / I` is the inverse of `I` if one exists
  * `is_noetherian` states that every fractional ideal of a noetherian integral domain is noetherian

## Implementation notes

Fractional ideals are considered equal when they contain the same elements,
independent of the denominator `a : R` such that `a I ⊆ R`.
Thus, we define `fractional_ideal` to be the subtype of the predicate `is_fractional`,
instead of having `fractional_ideal` be a structure of which `a` is a field.

Most definitions in this file specialize operations from submodules to fractional ideals,
proving that the result of this operation is fractional if the input is fractional.
Exceptions to this rule are defining `(+) := (⊔)` and `⊥ := 0`,
in order to re-use their respective proof terms.
We can still use `simp` to show `↑I + ↑J = ↑(I + J)` and `↑⊥ = ↑0`.

Many results in fact do not need that `P` is a localization, only that `P` is an
`R`-algebra. We omit the `is_localization` parameter whenever this is practical.
Similarly, we don't assume that the localization is a field until we need it to
define ideal quotients. When this assumption is needed, we replace `S` with `R⁰`,
making the localization a field.

## References

  * https://en.wikipedia.org/wiki/Fractional_ideal

## Tags

fractional ideal, fractional ideals, invertible ideal
-/

open is_localization
open_locale pointwise

open_locale non_zero_divisors

section defs

variables {R : Type*} [comm_ring R] {S : submonoid R} {P : Type*} [comm_ring P]
variables [algebra R P]

variables (S)

/-- A submodule `I` is a fractional ideal if `a I ⊆ R` for some `a ≠ 0`. -/
def is_fractional (I : submodule R P) :=
∃ a ∈ S, ∀ b ∈ I, is_integer R (a • b)

variables (S P)

/-- The fractional ideals of a domain `R` are ideals of `R` divided by some `a ∈ R`.

  More precisely, let `P` be a localization of `R` at some submonoid `S`,
  then a fractional ideal `I ⊆ P` is an `R`-submodule of `P`,
  such that there is a nonzero `a : R` with `a I ⊆ R`.
-/
def fractional_ideal :=
{I : submodule R P // is_fractional S I}

end defs

namespace fractional_ideal

open set
open submodule

variables {R : Type*} [comm_ring R] {S : submonoid R} {P : Type*} [comm_ring P]
variables [algebra R P] [loc : is_localization S P]

/-- Map a fractional ideal `I` to a submodule by forgetting that `∃ a, a I ⊆ R`.

This coercion is typically called `coe_to_submodule` in lemma names
(or `coe` when the coercion is clear from the context),
not to be confused with `is_localization.coe_submodule : ideal R → submodule R P`
(which we use to define `coe : ideal R → fractional_ideal S P`,
referred to as `coe_ideal` in theorem names).
-/
instance : has_coe (fractional_ideal S P) (submodule R P) := ⟨λ I, I.val⟩

protected lemma is_fractional (I : fractional_ideal S P) :
  is_fractional S (I : submodule R P) :=
I.prop

section set_like

instance : set_like (fractional_ideal S P) P :=
{ coe := λ I, ↑(I : submodule R P),
  coe_injective' := set_like.coe_injective.comp subtype.coe_injective }

@[simp] lemma mem_coe {I : fractional_ideal S P} {x : P} :
  x ∈ (I : submodule R P) ↔ x ∈ I :=
iff.rfl

@[ext] lemma ext {I J : fractional_ideal S P} : (∀ x, x ∈ I ↔ x ∈ J) → I = J := set_like.ext

/-- Copy of a `fractional_ideal` with a new underlying set equal to the old one.
Useful to fix definitional equalities. -/
protected def copy (p : fractional_ideal S P) (s : set P) (hs : s = ↑p) : fractional_ideal S P :=
⟨submodule.copy p s hs, by { convert p.is_fractional, ext, simp only [hs], refl }⟩

end set_like

@[simp] lemma val_eq_coe (I : fractional_ideal S P) : I.val = I := rfl

@[simp, norm_cast] lemma coe_mk (I : submodule R P) (hI : is_fractional S I) :
  (subtype.mk I hI : submodule R P) = I := rfl

lemma coe_to_submodule_injective :
  function.injective (coe : fractional_ideal S P → submodule R P) :=
subtype.coe_injective

lemma is_fractional_of_le_one (I : submodule R P) (h : I ≤ 1) :
  is_fractional S I :=
begin
  use [1, S.one_mem],
  intros b hb,
  rw one_smul,
  obtain ⟨b', b'_mem, rfl⟩ := h hb,
  exact set.mem_range_self b',
end

lemma is_fractional_of_le {I : submodule R P} {J : fractional_ideal S P}
  (hIJ : I ≤ J) : is_fractional S I :=
begin
  obtain ⟨a, a_mem, ha⟩ := J.is_fractional,
  use [a, a_mem],
  intros b b_mem,
  exact ha b (hIJ b_mem)
end

/-- Map an ideal `I` to a fractional ideal by forgetting `I` is integral.

This is a bundled version of `is_localization.coe_submodule : ideal R → submodule R P`,
which is not to be confused with the `coe : fractional_ideal S P → submodule R P`,
also called `coe_to_submodule` in theorem names.

This map is available as a ring hom, called `fractional_ideal.coe_ideal_hom`.
-/
-- Is a `coe_t` rather than `coe` to speed up failing inference, see library note [use has_coe_t]
instance coe_to_fractional_ideal : has_coe_t (ideal R) (fractional_ideal S P) :=
⟨λ I, ⟨coe_submodule P I, is_fractional_of_le_one _
  (by simpa using coe_submodule_mono P (le_top : I ≤ ⊤))⟩⟩

@[simp, norm_cast] lemma coe_coe_ideal (I : ideal R) :
  ((I : fractional_ideal S P) : submodule R P) = coe_submodule P I := rfl

variables (S)

@[simp] lemma mem_coe_ideal {x : P} {I : ideal R} :
  x ∈ (I : fractional_ideal S P) ↔ ∃ x', x' ∈ I ∧ algebra_map R P x' = x :=
mem_coe_submodule _ _

lemma mem_coe_ideal_of_mem {x : R} {I : ideal R} (hx : x ∈ I) :
  algebra_map R P x ∈ (I : fractional_ideal S P) :=
(mem_coe_ideal S).mpr ⟨x, hx, rfl⟩

lemma coe_ideal_le_coe_ideal' [is_localization S P] (h : S ≤ non_zero_divisors R)
  {I J : ideal R} : (I : fractional_ideal S P) ≤ J ↔ I ≤ J :=
coe_submodule_le_coe_submodule h

@[simp] lemma coe_ideal_le_coe_ideal (K : Type*) [comm_ring K] [algebra R K] [is_fraction_ring R K]
  {I J : ideal R} : (I : fractional_ideal R⁰ K) ≤ J ↔ I ≤ J :=
is_fraction_ring.coe_submodule_le_coe_submodule

instance : has_zero (fractional_ideal S P) := ⟨(0 : ideal R)⟩

@[simp] lemma mem_zero_iff {x : P} : x ∈ (0 : fractional_ideal S P) ↔ x = 0 :=
⟨(λ ⟨x', x'_mem_zero, x'_eq_x⟩,
   have x'_eq_zero : x' = 0 := x'_mem_zero,
   by simp [x'_eq_x.symm, x'_eq_zero]),
 (λ hx, ⟨0, rfl, by simp [hx]⟩)⟩

variables {S}

@[simp, norm_cast] lemma coe_zero : ↑(0 : fractional_ideal S P) = (⊥ : submodule R P) :=
submodule.ext $ λ _, mem_zero_iff S

@[simp, norm_cast] lemma coe_to_fractional_ideal_bot : ((⊥ : ideal R) : fractional_ideal S P) = 0 :=
rfl

variables (P)

include loc

@[simp] lemma exists_mem_to_map_eq {x : R} {I : ideal R} (h : S ≤ non_zero_divisors R) :
  (∃ x', x' ∈ I ∧ algebra_map R P x' = algebra_map R P x) ↔ x ∈ I :=
⟨λ ⟨x', hx', eq⟩, is_localization.injective _ h eq ▸ hx', λ h, ⟨x, h, rfl⟩⟩

variables {P}

lemma coe_to_fractional_ideal_injective (h : S ≤ non_zero_divisors R) :
  function.injective (coe : ideal R → fractional_ideal S P) :=
λ I J heq, have
  ∀ (x : R), algebra_map R P x ∈ (I : fractional_ideal S P) ↔
             algebra_map R P x ∈ (J : fractional_ideal S P) :=
λ x, heq ▸ iff.rfl,
ideal.ext (by simpa only [mem_coe_ideal, exists_prop, exists_mem_to_map_eq P h] using this)

lemma coe_to_fractional_ideal_eq_zero {I : ideal R} (hS : S ≤ non_zero_divisors R) :
  (I : fractional_ideal S P) = 0 ↔ I = (⊥ : ideal R) :=
⟨λ h, coe_to_fractional_ideal_injective hS h,
 λ h, by rw [h, coe_to_fractional_ideal_bot]⟩

lemma coe_to_fractional_ideal_ne_zero {I : ideal R} (hS : S ≤ non_zero_divisors R) :
  (I : fractional_ideal S P) ≠ 0 ↔ I ≠ (⊥ : ideal R) :=
not_iff_not.mpr (coe_to_fractional_ideal_eq_zero hS)

omit loc

lemma coe_to_submodule_eq_bot {I : fractional_ideal S P} :
  (I : submodule R P) = ⊥ ↔ I = 0 :=
⟨λ h, coe_to_submodule_injective (by simp [h]),
 λ h, by simp [h]⟩

lemma coe_to_submodule_ne_bot {I : fractional_ideal S P} :
  ↑I ≠ (⊥ : submodule R P) ↔ I ≠ 0 :=
not_iff_not.mpr coe_to_submodule_eq_bot

instance : inhabited (fractional_ideal S P) := ⟨0⟩

instance : has_one (fractional_ideal S P) :=
⟨(⊤ : ideal R)⟩

variables (S)

@[simp, norm_cast] lemma coe_ideal_top : ((⊤ : ideal R) : fractional_ideal S P) = 1 :=
rfl

lemma mem_one_iff {x : P} : x ∈ (1 : fractional_ideal S P) ↔ ∃ x' : R, algebra_map R P x' = x :=
iff.intro (λ ⟨x', _, h⟩, ⟨x', h⟩) (λ ⟨x', h⟩, ⟨x', ⟨⟩, h⟩)

lemma coe_mem_one (x : R) : algebra_map R P x ∈ (1 : fractional_ideal S P) :=
(mem_one_iff S).mpr ⟨x, rfl⟩

lemma one_mem_one : (1 : P) ∈ (1 : fractional_ideal S P) :=
(mem_one_iff S).mpr ⟨1, ring_hom.map_one _⟩

variables {S}

/-- `(1 : fractional_ideal S P)` is defined as the R-submodule `f(R) ≤ P`.

However, this is not definitionally equal to `1 : submodule R P`,
which is proved in the actual `simp` lemma `coe_one`. -/
lemma coe_one_eq_coe_submodule_top :
  ↑(1 : fractional_ideal S P) = coe_submodule P (⊤ : ideal R) :=
rfl

@[simp, norm_cast] lemma coe_one :
  (↑(1 : fractional_ideal S P) : submodule R P) = 1 :=
by rw [coe_one_eq_coe_submodule_top, coe_submodule_top]

section lattice

/-!
### `lattice` section

Defines the order on fractional ideals as inclusion of their underlying sets,
and ports the lattice structure on submodules to fractional ideals.
-/

@[simp] lemma coe_le_coe {I J : fractional_ideal S P} :
  (I : submodule R P) ≤ (J : submodule R P) ↔ I ≤ J :=
iff.rfl

lemma zero_le (I : fractional_ideal S P) : 0 ≤ I :=
begin
  intros x hx,
  convert submodule.zero_mem _,
  simpa using hx
end

instance order_bot : order_bot (fractional_ideal S P) :=
{ bot := 0,
  bot_le := zero_le }

@[simp] lemma bot_eq_zero : (⊥ : fractional_ideal S P) = 0 :=
rfl

@[simp] lemma le_zero_iff {I : fractional_ideal S P} : I ≤ 0 ↔ I = 0 :=
le_bot_iff

lemma eq_zero_iff {I : fractional_ideal S P} : I = 0 ↔ (∀ x ∈ I, x = (0 : P)) :=
⟨ (λ h x hx, by simpa [h, mem_zero_iff] using hx),
  (λ h, le_bot_iff.mp (λ x hx, (mem_zero_iff S).mpr (h x hx))) ⟩

lemma _root_.is_fractional.sup {I J : submodule R P} :
  is_fractional S I → is_fractional S J → is_fractional S (I ⊔ J)
| ⟨aI, haI, hI⟩ ⟨aJ, haJ, hJ⟩ := ⟨aI * aJ, S.mul_mem haI haJ, λ b hb, begin
  rcases mem_sup.mp hb with ⟨bI, hbI, bJ, hbJ, rfl⟩,
  rw smul_add,
  apply is_integer_add,
  { rw [mul_smul, smul_comm],
    exact is_integer_smul (hI bI hbI), },
  { rw mul_smul,
    exact is_integer_smul (hJ bJ hbJ) }
end⟩

lemma _root_.is_fractional.inf_right {I : submodule R P} :
  is_fractional S I → ∀ J, is_fractional S (I ⊓ J)
| ⟨aI, haI, hI⟩ J := ⟨aI, haI, λ b hb, begin
  rcases mem_inf.mp hb with ⟨hbI, hbJ⟩,
  exact hI b hbI
end⟩

instance : has_inf (fractional_ideal S P) := ⟨λ I J, ⟨I ⊓ J, I.is_fractional.inf_right J⟩⟩

@[simp, norm_cast]
lemma coe_inf (I J : fractional_ideal S P) : ↑(I ⊓ J) = (I ⊓ J : submodule R P) := rfl

instance : has_sup (fractional_ideal S P) := ⟨λ I J, ⟨I ⊔ J, I.is_fractional.sup J.is_fractional⟩⟩

@[norm_cast]
lemma coe_sup (I J : fractional_ideal S P) : ↑(I ⊔ J) = (I ⊔ J : submodule R P) := rfl

instance : has_inf (fractional_ideal S P) := ⟨λ I J, ⟨I ⊓ J, fractional_inf I J⟩⟩

@[simp, norm_cast]
lemma coe_inf (I J : fractional_ideal S P) : ↑(I ⊓ J) = (I ⊓ J : submodule R P) := rfl

instance : has_sup (fractional_ideal S P) := ⟨λ I J, ⟨I ⊔ J, fractional_sup I J⟩⟩

@[norm_cast]
lemma coe_sup (I J : fractional_ideal S P) : ↑(I ⊔ J) = (I ⊔ J : submodule R P) := rfl

instance lattice : lattice (fractional_ideal S P) :=
function.injective.lattice _ subtype.coe_injective coe_sup coe_inf

instance : semilattice_sup (fractional_ideal S P) :=
{ ..fractional_ideal.lattice }

end lattice

section semiring

instance : has_add (fractional_ideal S P) := ⟨(⊔)⟩

@[simp]
lemma sup_eq_add (I J : fractional_ideal S P) : I ⊔ J = I + J := rfl

@[simp, norm_cast]
lemma coe_add (I J : fractional_ideal S P) : (↑(I + J) : submodule R P) = I + J := rfl

@[simp, norm_cast]
lemma coe_ideal_sup (I J : ideal R) : ↑(I ⊔ J) = (I + J : fractional_ideal S P) :=
coe_to_submodule_injective $ coe_submodule_sup _ _ _

lemma _root_.is_fractional.nsmul {I : submodule R P} :
  Π n : ℕ, is_fractional S I → is_fractional S (n • I : submodule R P)
| 0 _ := begin
    rw [zero_smul],
    convert ((0 : ideal R) : fractional_ideal S P).is_fractional,
    simp,
  end
| (n + 1) h := begin
  rw succ_nsmul,
  exact h.sup (_root_.is_fractional.nsmul n h)
end

instance : has_scalar ℕ (fractional_ideal S P) :=
{ smul := λ n I, ⟨n • I, I.is_fractional.nsmul n⟩}

@[norm_cast]
lemma coe_nsmul (n : ℕ) (I : fractional_ideal S P) : (↑(n • I) : submodule R P) = n • I := rfl

lemma _root_.is_fractional.mul {I J : submodule R P} :
  is_fractional S I → is_fractional S J → is_fractional S (I * J : submodule R P)
| ⟨aI, haI, hI⟩ ⟨aJ, haJ, hJ⟩ := ⟨aI * aJ, S.mul_mem haI haJ, λ b hb, begin
  apply submodule.mul_induction_on hb,
  { intros m hm n hn,
    obtain ⟨n', hn'⟩ := hJ n hn,
    rw [mul_smul, mul_comm m, ← smul_mul_assoc, ← hn', ← algebra.smul_def],
    apply hI,
    exact submodule.smul_mem _ _ hm },
  { intros x y hx hy,
    rw smul_add,
    apply is_integer_add hx hy },
end⟩

lemma _root_.is_fractional.pow {I : submodule R P} (h : is_fractional S I) :
  ∀ n : ℕ, is_fractional S (I ^ n : submodule R P)
| 0 := is_fractional_of_le_one _ (pow_zero _).le
| (n + 1) := (pow_succ I n).symm ▸ h.mul (_root_.is_fractional.pow n)

/-- `fractional_ideal.mul` is the product of two fractional ideals,
used to define the `has_mul` instance.

This is only an auxiliary definition: the preferred way of writing `I.mul J` is `I * J`.

Elaborated terms involving `fractional_ideal` tend to grow quite large,
so by making definitions irreducible, we hope to avoid deep unfolds.
-/
@[irreducible]
def mul (I J : fractional_ideal S P) : fractional_ideal S P :=
⟨I * J, I.is_fractional.mul J.is_fractional⟩

local attribute [semireducible] mul

instance : has_mul (fractional_ideal S P) := ⟨λ I J, mul I J⟩

@[simp] lemma mul_eq_mul (I J : fractional_ideal S P) : mul I J = I * J := rfl

@[simp, norm_cast]
lemma coe_mul (I J : fractional_ideal S P) : (↑(I * J) : submodule R P) = I * J := rfl

@[simp, norm_cast]
lemma coe_ideal_mul (I J : ideal R) : (↑(I * J) : fractional_ideal S P) = I * J :=
coe_to_submodule_injective $ coe_submodule_mul _ _ _

lemma mul_left_mono (I : fractional_ideal S P) : monotone ((*) I) :=
λ J J' h, mul_le.mpr (λ x hx y hy, mul_mem_mul hx (h hy))

lemma mul_right_mono (I : fractional_ideal S P) : monotone (λ J, J * I) :=
λ J J' h, mul_le.mpr (λ x hx y hy, mul_mem_mul (h hx) hy)

lemma mul_mem_mul {I J : fractional_ideal S P} {i j : P} (hi : i ∈ I) (hj : j ∈ J) :
  i * j ∈ I * J := submodule.mul_mem_mul hi hj

lemma mul_le {I J K : fractional_ideal S P} :
  I * J ≤ K ↔ (∀ (i ∈ I) (j ∈ J), i * j ∈ K) :=
submodule.mul_le

instance : has_pow (fractional_ideal S P) ℕ := ⟨λ I n, ⟨I^n, I.is_fractional.pow n⟩⟩

@[simp, norm_cast]
lemma coe_pow (I : fractional_ideal S P) (n : ℕ) : ↑(I ^ n) = (I ^ n : submodule R P) := rfl

@[elab_as_eliminator] protected theorem mul_induction_on
  {I J : fractional_ideal S P}
  {C : P → Prop} {r : P} (hr : r ∈ I * J)
  (hm : ∀ (i ∈ I) (j ∈ J), C (i * j))
  (ha : ∀ x y, C x → C y → C (x + y)) : C r :=
submodule.mul_induction_on hr hm ha

instance : comm_semiring (fractional_ideal S P) :=
<<<<<<< HEAD
function.injective.comm_semiring _ subtype.coe_injective coe_zero coe_one coe_add coe_mul
=======
function.injective.comm_semiring _ subtype.coe_injective
  coe_zero coe_one coe_add coe_mul (λ _ _, coe_nsmul _ _) coe_pow
>>>>>>> 53578832

section order

lemma add_le_add_left {I J : fractional_ideal S P} (hIJ : I ≤ J) (J' : fractional_ideal S P) :
  J' + I ≤ J' + J :=
sup_le_sup_left hIJ J'

lemma mul_le_mul_left {I J : fractional_ideal S P} (hIJ : I ≤ J) (J' : fractional_ideal S P) :
  J' * I ≤ J' * J :=
mul_le.mpr (λ k hk j hj, mul_mem_mul hk (hIJ hj))

lemma le_self_mul_self {I : fractional_ideal S P} (hI: 1 ≤ I) : I ≤ I * I :=
begin
  convert mul_left_mono I hI,
  exact (mul_one I).symm
end

lemma mul_self_le_self {I : fractional_ideal S P} (hI: I ≤ 1) : I * I ≤ I :=
begin
  convert mul_left_mono I hI,
  exact (mul_one I).symm
end

lemma coe_ideal_le_one {I : ideal R} : (I : fractional_ideal S P) ≤ 1 :=
λ x hx, let ⟨y, _, hy⟩ := (fractional_ideal.mem_coe_ideal S).mp hx
  in (fractional_ideal.mem_one_iff S).mpr ⟨y, hy⟩

lemma le_one_iff_exists_coe_ideal {J : fractional_ideal S P} :
  J ≤ (1 : fractional_ideal S P) ↔ ∃ (I : ideal R), ↑I = J :=
begin
  split,
  { intro hJ,
    refine ⟨⟨{x : R | algebra_map R P x ∈ J}, _, _, _⟩, _⟩,
    { intros a b ha hb,
      rw [mem_set_of_eq, ring_hom.map_add],
      exact J.val.add_mem ha hb },
    { rw [mem_set_of_eq, ring_hom.map_zero],
      exact J.val.zero_mem },
    { intros c x hx,
      rw [smul_eq_mul, mem_set_of_eq, ring_hom.map_mul, ← algebra.smul_def],
      exact J.val.smul_mem c hx },
    { ext x,
      split,
      { rintros ⟨y, hy, eq_y⟩,
        rwa ← eq_y },
      { intro hx,
        obtain ⟨y, eq_x⟩ := (fractional_ideal.mem_one_iff S).mp (hJ hx),
        rw ← eq_x at *,
        exact ⟨y, hx, rfl⟩ } } },
  { rintro ⟨I, hI⟩,
    rw ← hI,
    apply coe_ideal_le_one },
end

variables (S P)

/-- `coe_ideal_hom (S : submonoid R) P` is `coe : ideal R → fractional_ideal S P` as a ring hom -/
@[simps]
def coe_ideal_hom : ideal R →+* fractional_ideal S P :=
{ to_fun := coe,
  map_add' := coe_ideal_sup,
  map_mul' := coe_ideal_mul,
  map_one' := by rw [ideal.one_eq_top, coe_ideal_top],
  map_zero' := coe_to_fractional_ideal_bot }

lemma coe_ideal_pow (I : ideal R) (n : ℕ) : (↑(I^n) : fractional_ideal S P) = I^n :=
(fractional_ideal.coe_ideal_hom S P).map_pow _ n

open_locale big_operators
lemma coe_ideal_finprod [is_localization S P] {α : Sort*} {f : α → ideal R}
  (hS : S ≤ non_zero_divisors R) :
  ((∏ᶠ a : α, f a : ideal R) : fractional_ideal S P) = ∏ᶠ a : α, (f a : fractional_ideal S P) :=
monoid_hom.map_finprod_of_injective (fractional_ideal.coe_ideal_hom S P).to_monoid_hom
  (fractional_ideal.coe_to_fractional_ideal_injective hS) f

end order

variables {P' : Type*} [comm_ring P'] [algebra R P'] [loc' : is_localization S P']
variables {P'' : Type*} [comm_ring P''] [algebra R P''] [loc'' : is_localization S P'']

lemma _root_.is_fractional.map (g : P →ₐ[R] P') {I : submodule R P} :
  is_fractional S I → is_fractional S (submodule.map g.to_linear_map I)
| ⟨a, a_nonzero, hI⟩ := ⟨a, a_nonzero, λ b hb, begin
  obtain ⟨b', b'_mem, hb'⟩ := submodule.mem_map.mp hb,
  obtain ⟨x, hx⟩ := hI b' b'_mem,
  use x,
  erw [←g.commutes, hx, g.map_smul, hb']
end⟩

/-- `I.map g` is the pushforward of the fractional ideal `I` along the algebra morphism `g` -/
def map (g : P →ₐ[R] P') :
  fractional_ideal S P → fractional_ideal S P' :=
λ I, ⟨submodule.map g.to_linear_map I, I.is_fractional.map g⟩

@[simp, norm_cast] lemma coe_map (g : P →ₐ[R] P') (I : fractional_ideal S P) :
  ↑(map g I) = submodule.map g.to_linear_map I := rfl

@[simp] lemma mem_map {I : fractional_ideal S P} {g : P →ₐ[R] P'}
  {y : P'} : y ∈ I.map g ↔ ∃ x, x ∈ I ∧ g x = y :=
submodule.mem_map

variables (I J : fractional_ideal S P) (g : P →ₐ[R] P')

@[simp] lemma map_id : I.map (alg_hom.id _ _) = I :=
coe_to_submodule_injective (submodule.map_id I)

@[simp] lemma map_comp (g' : P' →ₐ[R] P'') :
  I.map (g'.comp g) = (I.map g).map g' :=
coe_to_submodule_injective (submodule.map_comp g.to_linear_map g'.to_linear_map I)

@[simp, norm_cast] lemma map_coe_ideal (I : ideal R) :
  (I : fractional_ideal S P).map g = I :=
begin
  ext x,
  simp only [mem_coe_ideal],
  split,
  { rintro ⟨_, ⟨y, hy, rfl⟩, rfl⟩,
    exact ⟨y, hy, (g.commutes y).symm⟩ },
  { rintro ⟨y, hy, rfl⟩,
    exact ⟨_, ⟨y, hy, rfl⟩, g.commutes y⟩ },
end

@[simp] lemma map_one :
  (1 : fractional_ideal S P).map g = 1 :=
map_coe_ideal g ⊤

@[simp] lemma map_zero :
  (0 : fractional_ideal S P).map g = 0 :=
map_coe_ideal g 0

@[simp] lemma map_add : (I + J).map g = I.map g + J.map g :=
coe_to_submodule_injective (submodule.map_sup _ _ _)

@[simp] lemma map_mul : (I * J).map g = I.map g * J.map g :=
coe_to_submodule_injective (submodule.map_mul _ _ _)

@[simp] lemma map_map_symm (g : P ≃ₐ[R] P') :
  (I.map (g : P →ₐ[R] P')).map (g.symm : P' →ₐ[R] P) = I :=
by rw [←map_comp, g.symm_comp, map_id]

@[simp] lemma map_symm_map (I : fractional_ideal S P') (g : P ≃ₐ[R] P') :
  (I.map (g.symm : P' →ₐ[R] P)).map (g : P →ₐ[R] P') = I :=
by rw [←map_comp, g.comp_symm, map_id]

lemma map_mem_map {f : P →ₐ[R] P'} (h : function.injective f) {x : P} {I : fractional_ideal S P} :
  f x ∈ map f I ↔ x ∈ I :=
mem_map.trans ⟨λ ⟨x', hx', x'_eq⟩, h x'_eq ▸ hx', λ h, ⟨x, h, rfl⟩⟩

lemma map_injective (f : P →ₐ[R] P') (h : function.injective f) :
  function.injective (map f : fractional_ideal S P → fractional_ideal S P') :=
λ I J hIJ, fractional_ideal.ext (λ x, (fractional_ideal.map_mem_map h).symm.trans
  (hIJ.symm ▸ fractional_ideal.map_mem_map h))

/-- If `g` is an equivalence, `map g` is an isomorphism -/
def map_equiv (g : P ≃ₐ[R] P') :
  fractional_ideal S P ≃+* fractional_ideal S P' :=
{ to_fun := map g,
  inv_fun := map g.symm,
  map_add' := λ I J, map_add I J _,
  map_mul' := λ I J, map_mul I J _,
  left_inv := λ I, by { rw [←map_comp, alg_equiv.symm_comp, map_id] },
  right_inv := λ I, by { rw [←map_comp, alg_equiv.comp_symm, map_id] } }

@[simp] lemma coe_fun_map_equiv (g : P ≃ₐ[R] P') :
  (map_equiv g : fractional_ideal S P → fractional_ideal S P') = map g :=
rfl

@[simp] lemma map_equiv_apply (g : P ≃ₐ[R] P') (I : fractional_ideal S P) :
  map_equiv g I = map ↑g I := rfl

@[simp] lemma map_equiv_symm (g : P ≃ₐ[R] P') :
  ((map_equiv g).symm : fractional_ideal S P' ≃+* _) = map_equiv g.symm := rfl

@[simp] lemma map_equiv_refl :
  map_equiv alg_equiv.refl = ring_equiv.refl (fractional_ideal S P) :=
ring_equiv.ext (λ x, by simp)

lemma is_fractional_span_iff {s : set P} :
  is_fractional S (span R s) ↔ ∃ a ∈ S, ∀ (b : P), b ∈ s → is_integer R (a • b) :=
⟨λ ⟨a, a_mem, h⟩, ⟨a, a_mem, λ b hb, h b (subset_span hb)⟩,
 λ ⟨a, a_mem, h⟩, ⟨a, a_mem, λ b hb, span_induction hb
   h
   (by { rw smul_zero, exact is_integer_zero })
   (λ x y hx hy, by { rw smul_add, exact is_integer_add hx hy })
   (λ s x hx, by { rw smul_comm, exact is_integer_smul hx })⟩⟩

include loc

lemma is_fractional_of_fg {I : submodule R P} (hI : I.fg) :
  is_fractional S I :=
begin
  rcases hI with ⟨I, rfl⟩,
  rcases exist_integer_multiples_of_finset S I with ⟨⟨s, hs1⟩, hs⟩,
  rw is_fractional_span_iff,
  exact ⟨s, hs1, hs⟩,
end

omit loc

lemma mem_span_mul_finite_of_mem_mul {I J : fractional_ideal S P} {x : P} (hx : x ∈ I * J) :
  ∃ (T T' : finset P), (T : set P) ⊆ I ∧ (T' : set P) ⊆ J ∧ x ∈ span R (T * T' : set P) :=
submodule.mem_span_mul_finite_of_mem_mul (by simpa using mem_coe.mpr hx)

variables (S)

lemma coe_ideal_fg (inj : function.injective (algebra_map R P)) (I : ideal R) :
  fg ((I : fractional_ideal S P) : submodule R P) ↔ I.fg :=
coe_submodule_fg _ inj _

variables {S}

lemma fg_unit (I : (fractional_ideal S P)ˣ) :
  fg (I : submodule R P) :=
begin
  have : (1 : P) ∈ (I * ↑I⁻¹ : fractional_ideal S P),
  { rw units.mul_inv, exact one_mem_one _ },
  obtain ⟨T, T', hT, hT', one_mem⟩ := mem_span_mul_finite_of_mem_mul this,
  refine ⟨T, submodule.span_eq_of_le _ hT _⟩,
  rw [← one_mul ↑I, ← mul_one (span R ↑T)],
  conv_rhs { rw [← fractional_ideal.coe_one, ← units.mul_inv I, fractional_ideal.coe_mul,
                 mul_comm ↑↑I, ← mul_assoc] },
  refine submodule.mul_le_mul_left
    (le_trans _ (submodule.mul_le_mul_right (submodule.span_le.mpr hT'))),
  rwa [submodule.one_le, submodule.span_mul_span]
end

lemma fg_of_is_unit (I : fractional_ideal S P) (h : is_unit I) :
  fg (I : submodule R P) :=
by { rcases h with ⟨I, rfl⟩, exact fg_unit I }

lemma _root_.ideal.fg_of_is_unit (inj : function.injective (algebra_map R P))
  (I : ideal R) (h : is_unit (I : fractional_ideal S P)) :
  I.fg :=
by { rw ← coe_ideal_fg S inj I, exact fg_of_is_unit I h }

variables (S P P')

include loc loc'

/-- `canonical_equiv f f'` is the canonical equivalence between the fractional
ideals in `P` and in `P'` -/
@[irreducible]
noncomputable def canonical_equiv :
  fractional_ideal S P ≃+* fractional_ideal S P' :=
map_equiv
  { commutes' := λ r, ring_equiv_of_ring_equiv_eq _ _,
    ..ring_equiv_of_ring_equiv P P' (ring_equiv.refl R)
      (show S.map _ = S, by rw [ring_equiv.to_monoid_hom_refl, submonoid.map_id]) }

@[simp] lemma mem_canonical_equiv_apply {I : fractional_ideal S P} {x : P'} :
  x ∈ canonical_equiv S P P' I ↔
    ∃ y ∈ I, is_localization.map P' (ring_hom.id R)
      (λ y (hy : y ∈ S), show ring_hom.id R y ∈ S, from hy) (y : P) = x :=
begin
  rw [canonical_equiv, map_equiv_apply, mem_map],
  exact ⟨λ ⟨y, mem, eq⟩, ⟨y, mem, eq⟩, λ ⟨y, mem, eq⟩, ⟨y, mem, eq⟩⟩
end

@[simp] lemma canonical_equiv_symm :
  (canonical_equiv S P P').symm = canonical_equiv S P' P :=
ring_equiv.ext $ λ I, set_like.ext_iff.mpr $ λ x,
by { rw [mem_canonical_equiv_apply, canonical_equiv, map_equiv_symm, map_equiv,
         ring_equiv.coe_mk, mem_map],
    exact ⟨λ ⟨y, mem, eq⟩, ⟨y, mem, eq⟩, λ ⟨y, mem, eq⟩, ⟨y, mem, eq⟩⟩ }

@[simp] lemma canonical_equiv_flip (I) :
  canonical_equiv S P P' (canonical_equiv S P' P I) = I :=
by rw [←canonical_equiv_symm, ring_equiv.symm_apply_apply]

end semiring

section is_fraction_ring

/-!
### `is_fraction_ring` section

This section concerns fractional ideals in the field of fractions,
i.e. the type `fractional_ideal R⁰ K` where `is_fraction_ring R K`.
-/

variables {K K' : Type*} [field K] [field K']
variables [algebra R K] [is_fraction_ring R K] [algebra R K'] [is_fraction_ring R K']
variables {I J : fractional_ideal R⁰ K} (h : K →ₐ[R] K')

/-- Nonzero fractional ideals contain a nonzero integer. -/
lemma exists_ne_zero_mem_is_integer [nontrivial R] (hI : I ≠ 0) :
  ∃ x ≠ (0 : R), algebra_map R K x ∈ I :=
begin
  obtain ⟨y, y_mem, y_not_mem⟩ := set_like.exists_of_lt
    (by simpa only using bot_lt_iff_ne_bot.mpr hI),
  have y_ne_zero : y ≠ 0 := by simpa using y_not_mem,
  obtain ⟨z, ⟨x, hx⟩⟩ := exists_integer_multiple R⁰ y,
  refine ⟨x, _, _⟩,
  { rw [ne.def, ← @is_fraction_ring.to_map_eq_zero_iff R _ K, hx, algebra.smul_def],
    exact mul_ne_zero (is_fraction_ring.to_map_ne_zero_of_mem_non_zero_divisors z.2) y_ne_zero },
  { rw hx,
    exact smul_mem _ _ y_mem }
end

lemma map_ne_zero [nontrivial R] (hI : I ≠ 0) : I.map h ≠ 0 :=
begin
  obtain ⟨x, x_ne_zero, hx⟩ := exists_ne_zero_mem_is_integer hI,
  contrapose! x_ne_zero with map_eq_zero,
  refine is_fraction_ring.to_map_eq_zero_iff.mp (eq_zero_iff.mp map_eq_zero _ (mem_map.mpr _)),
  exact ⟨algebra_map R K x, hx, h.commutes x⟩,
end

@[simp] lemma map_eq_zero_iff [nontrivial R] : I.map h = 0 ↔ I = 0 :=
⟨imp_of_not_imp_not _ _ (map_ne_zero _),
 λ hI, hI.symm ▸ map_zero h⟩

lemma coe_ideal_injective :
  function.injective (coe : ideal R → fractional_ideal R⁰ K) :=
injective_of_le_imp_le _ (λ _ _, (coe_ideal_le_coe_ideal _).mp)

@[simp]
lemma coe_ideal_eq_zero_iff
  {I : ideal R} : (I : fractional_ideal R⁰ K) = 0 ↔ I = ⊥ :=
by { rw ← coe_to_fractional_ideal_bot, exact coe_ideal_injective.eq_iff }

lemma coe_ideal_ne_zero_iff
  {I : ideal R} : (I : fractional_ideal R⁰ K) ≠ 0 ↔ I ≠ ⊥ :=
not_iff_not.mpr coe_ideal_eq_zero_iff

lemma coe_ideal_ne_zero
  {I : ideal R} (hI : I ≠ ⊥) : (I : fractional_ideal R⁰ K) ≠ 0 :=
coe_ideal_ne_zero_iff.mpr hI

end is_fraction_ring

section quotient

/-!
### `quotient` section

This section defines the ideal quotient of fractional ideals.

In this section we need that each non-zero `y : R` has an inverse in
the localization, i.e. that the localization is a field. We satisfy this
assumption by taking `S = non_zero_divisors R`, `R`'s localization at which
is a field because `R` is a domain.
-/

open_locale classical

variables {R₁ : Type*} [comm_ring R₁] {K : Type*} [field K]
variables [algebra R₁ K] [frac : is_fraction_ring R₁ K]

instance : nontrivial (fractional_ideal R₁⁰ K) :=
⟨⟨0, 1, λ h,
  have this : (1 : K) ∈ (0 : fractional_ideal R₁⁰ K) :=
    by { rw ← (algebra_map R₁ K).map_one, simpa only [h] using coe_mem_one R₁⁰ 1 },
  one_ne_zero ((mem_zero_iff _).mp this)⟩⟩

lemma ne_zero_of_mul_eq_one (I J : fractional_ideal R₁⁰ K) (h : I * J = 1) : I ≠ 0 :=
λ hI, @zero_ne_one (fractional_ideal R₁⁰ K) _ _ (by { convert h, simp [hI], })

variables [is_domain R₁]

include frac

lemma _root_.is_fractional.div_of_nonzero {I J : submodule R₁ K} :
  is_fractional R₁⁰ I → is_fractional R₁⁰ J → J ≠ 0 → is_fractional R₁⁰ (I / J)
| ⟨aI, haI, hI⟩ ⟨aJ, haJ, hJ⟩ h := begin
  obtain ⟨y, mem_J, not_mem_zero⟩ := set_like.exists_of_lt
    (by simpa only using bot_lt_iff_ne_bot.mpr h),
  obtain ⟨y', hy'⟩ := hJ y mem_J,
  use (aI * y'),
  split,
  { apply (non_zero_divisors R₁).mul_mem haI (mem_non_zero_divisors_iff_ne_zero.mpr _),
    intro y'_eq_zero,
    have : algebra_map R₁ K aJ * y = 0,
    { rw [← algebra.smul_def, ←hy', y'_eq_zero, ring_hom.map_zero] },
    have y_zero := (mul_eq_zero.mp this).resolve_left
      (mt ((algebra_map R₁ K).injective_iff.1 (is_fraction_ring.injective _ _) _)
          (mem_non_zero_divisors_iff_ne_zero.mp haJ)),
    apply not_mem_zero,
    simpa only using (mem_zero_iff R₁⁰).mpr y_zero, },
  intros b hb,
  convert hI _ (hb _ (submodule.smul_mem _ aJ mem_J)) using 1,
  rw [← hy', mul_comm b, ← algebra.smul_def, mul_smul]
end

lemma fractional_div_of_nonzero {I J : fractional_ideal R₁⁰ K} (h : J ≠ 0) :
  is_fractional R₁⁰ (I / J : submodule R₁ K) :=
I.is_fractional.div_of_nonzero J.is_fractional $ λ H, h $
  coe_to_submodule_injective $ H.trans coe_zero.symm

noncomputable instance fractional_ideal_has_div :
  has_div (fractional_ideal R₁⁰ K) :=
⟨ λ I J, if h : J = 0 then 0 else ⟨I / J, fractional_div_of_nonzero h⟩ ⟩

variables {I J : fractional_ideal R₁⁰ K} [ J ≠ 0 ]

@[simp] lemma div_zero {I : fractional_ideal R₁⁰ K} :
  I / 0 = 0 :=
dif_pos rfl

lemma div_nonzero {I J : fractional_ideal R₁⁰ K} (h : J ≠ 0) :
  (I / J) = ⟨I / J, fractional_div_of_nonzero h⟩ :=
dif_neg h

@[simp] lemma coe_div {I J : fractional_ideal R₁⁰ K} (hJ : J ≠ 0) :
  (↑(I / J) : submodule R₁ K) = ↑I / (↑J : submodule R₁ K) :=
congr_arg _ (dif_neg hJ)

lemma mem_div_iff_of_nonzero {I J : fractional_ideal R₁⁰ K} (h : J ≠ 0) {x} :
  x ∈ I / J ↔ ∀ y ∈ J, x * y ∈ I :=
by { rw div_nonzero h, exact submodule.mem_div_iff_forall_mul_mem }

lemma mul_one_div_le_one {I : fractional_ideal R₁⁰ K} : I * (1 / I) ≤ 1 :=
begin
  by_cases hI : I = 0,
  { rw [hI, div_zero, mul_zero],
    exact zero_le 1 },
  { rw [← coe_le_coe, coe_mul, coe_div hI, coe_one],
    apply submodule.mul_one_div_le_one },
end

lemma le_self_mul_one_div {I : fractional_ideal R₁⁰ K} (hI : I ≤ (1 : fractional_ideal R₁⁰ K)) :
  I ≤ I * (1 / I) :=
begin
  by_cases hI_nz : I = 0,
  { rw [hI_nz, div_zero, mul_zero], exact zero_le 0 },
  { rw [← coe_le_coe, coe_mul, coe_div hI_nz, coe_one],
    rw [← coe_le_coe, coe_one] at hI,
    exact submodule.le_self_mul_one_div hI },
end

lemma le_div_iff_of_nonzero {I J J' : fractional_ideal R₁⁰ K} (hJ' : J' ≠ 0) :
  I ≤ J / J' ↔ ∀ (x ∈ I) (y ∈ J'), x * y ∈ J :=
⟨ λ h x hx, (mem_div_iff_of_nonzero hJ').mp (h hx),
  λ h x hx, (mem_div_iff_of_nonzero hJ').mpr (h x hx) ⟩

lemma le_div_iff_mul_le {I J J' : fractional_ideal R₁⁰ K} (hJ' : J' ≠ 0) :
  I ≤ J / J' ↔ I * J' ≤ J :=
begin
  rw div_nonzero hJ',
  convert submodule.le_div_iff_mul_le using 1,
  rw [← coe_mul, coe_le_coe]
end

@[simp] lemma div_one {I : fractional_ideal R₁⁰ K} : I / 1 = I :=
begin
  rw [div_nonzero (@one_ne_zero (fractional_ideal R₁⁰ K) _ _)],
  ext,
  split; intro h,
  { simpa using mem_div_iff_forall_mul_mem.mp h 1
      ((algebra_map R₁ K).map_one ▸ coe_mem_one R₁⁰ 1) },
  { apply mem_div_iff_forall_mul_mem.mpr,
    rintros y ⟨y', _, rfl⟩,
    rw mul_comm,
    convert submodule.smul_mem _ y' h,
    exact (algebra.smul_def _ _).symm }
end

theorem eq_one_div_of_mul_eq_one (I J : fractional_ideal R₁⁰ K) (h : I * J = 1) :
  J = 1 / I :=
begin
  have hI : I ≠ 0 := ne_zero_of_mul_eq_one I J h,
  suffices h' : I * (1 / I) = 1,
  { exact (congr_arg units.inv $
      @units.ext _ _ (units.mk_of_mul_eq_one _ _ h) (units.mk_of_mul_eq_one _ _ h') rfl) },
  apply le_antisymm,
  { apply mul_le.mpr _,
    intros x hx y hy,
    rw mul_comm,
    exact (mem_div_iff_of_nonzero hI).mp hy x hx },
  rw ← h,
  apply mul_left_mono I,
  apply (le_div_iff_of_nonzero hI).mpr _,
  intros y hy x hx,
  rw mul_comm,
  exact mul_mem_mul hx hy,
end

theorem mul_div_self_cancel_iff {I : fractional_ideal R₁⁰ K} :
  I * (1 / I) = 1 ↔ ∃ J, I * J = 1 :=
⟨λ h, ⟨(1 / I), h⟩, λ ⟨J, hJ⟩, by rwa [← eq_one_div_of_mul_eq_one I J hJ]⟩

variables {K' : Type*} [field K'] [algebra R₁ K'] [is_fraction_ring R₁ K']

@[simp] lemma map_div (I J : fractional_ideal R₁⁰ K) (h : K ≃ₐ[R₁] K') :
  (I / J).map (h : K →ₐ[R₁] K') = I.map h / J.map h :=
begin
  by_cases H : J = 0,
  { rw [H, div_zero, map_zero, div_zero] },
  { apply coe_to_submodule_injective,
    simp [div_nonzero H, div_nonzero (map_ne_zero _ H), submodule.map_div] }
end

@[simp] lemma map_one_div (I : fractional_ideal R₁⁰ K) (h : K ≃ₐ[R₁] K') :
  (1 / I).map (h : K →ₐ[R₁] K') = 1 / I.map h :=
by rw [map_div, map_one]

end quotient

section field

variables {R₁ K L : Type*} [comm_ring R₁] [is_domain R₁] [field K] [field L]
variables [algebra R₁ K] [is_fraction_ring R₁ K] [algebra K L] [is_fraction_ring K L]

lemma eq_zero_or_one (I : fractional_ideal K⁰ L) : I = 0 ∨ I = 1 :=
begin
  rw or_iff_not_imp_left,
  intro hI,
  simp_rw [@set_like.ext_iff _ _ _ I 1, fractional_ideal.mem_one_iff],
  intro x,
  split,
  { intro x_mem,
    obtain ⟨n, d, rfl⟩ := is_localization.mk'_surjective K⁰ x,
    refine ⟨n / d, _⟩,
    rw [ring_hom.map_div, is_fraction_ring.mk'_eq_div] },
  { rintro ⟨x, rfl⟩,
    obtain ⟨y, y_ne, y_mem⟩ := fractional_ideal.exists_ne_zero_mem_is_integer hI,
    rw [← div_mul_cancel x y_ne, ring_hom.map_mul, ← algebra.smul_def],
    exact submodule.smul_mem I _ y_mem }
end

lemma eq_zero_or_one_of_is_field (hF : is_field R₁) (I : fractional_ideal R₁⁰ K) : I = 0 ∨ I = 1 :=
begin
  letI : field R₁ := hF.to_field R₁,
  -- TODO can this be less ugly?
  exact @eq_zero_or_one R₁ K _ _ _ (by { unfreezingI {cases _inst_4}, convert _inst_9 }) I
end

end field

section principal_ideal_ring

variables {R₁ : Type*} [comm_ring R₁] {K : Type*} [field K]
variables [algebra R₁ K] [is_fraction_ring R₁ K]

open_locale classical

variables (R₁)

/-- `fractional_ideal.span_finset R₁ s f` is the fractional ideal of `R₁` generated by `f '' s`. -/
@[simps] def span_finset {ι : Type*} (s : finset ι) (f : ι → K) :
  fractional_ideal R₁⁰ K :=
⟨submodule.span R₁ (f '' s), begin
  obtain ⟨a', ha'⟩ := is_localization.exist_integer_multiples R₁⁰ s f,
  refine ⟨a', a'.2, λ x hx, submodule.span_induction hx _ _ _ _⟩,
  { rintro _ ⟨i, hi, rfl⟩, exact ha' i hi },
  { rw smul_zero, exact is_localization.is_integer_zero },
  { intros x y hx hy, rw smul_add, exact is_localization.is_integer_add hx hy },
  { intros c x hx, rw smul_comm, exact is_localization.is_integer_smul hx }
end⟩

variables {R₁}

@[simp] lemma span_finset_eq_zero {ι : Type*} {s : finset ι} {f : ι → K} :
  span_finset R₁ s f = 0 ↔ ∀ j ∈ s, f j = 0 :=
by simp only [← coe_to_submodule_injective.eq_iff, span_finset_coe, coe_zero, submodule.span_eq_bot,
  set.mem_image, finset.mem_coe, forall_exists_index, and_imp, forall_apply_eq_imp_iff₂]

lemma span_finset_ne_zero {ι : Type*} {s : finset ι} {f : ι → K} :
  span_finset R₁ s f ≠ 0 ↔ ∃ j ∈ s, f j ≠ 0 :=
by simp

open submodule.is_principal

include loc

lemma is_fractional_span_singleton (x : P) : is_fractional S (span R {x} : submodule R P) :=
let ⟨a, ha⟩ := exists_integer_multiple S x in
is_fractional_span_iff.mpr ⟨a, a.2, λ x' hx', (set.mem_singleton_iff.mp hx').symm ▸ ha⟩

variables (S)

/-- `span_singleton x` is the fractional ideal generated by `x` if `0 ∉ S` -/
@[irreducible]
def span_singleton (x : P) : fractional_ideal S P :=
⟨span R {x}, is_fractional_span_singleton x⟩

local attribute [semireducible] span_singleton

@[simp] lemma coe_span_singleton (x : P) :
  (span_singleton S x : submodule R P) = span R {x} := rfl

@[simp] lemma mem_span_singleton {x y : P} :
  x ∈ span_singleton S y ↔ ∃ (z : R), z • y = x :=
submodule.mem_span_singleton

lemma mem_span_singleton_self (x : P) :
  x ∈ span_singleton S x :=
(mem_span_singleton S).mpr ⟨1, one_smul _ _⟩

variables {S}

lemma span_singleton_eq_span_singleton [no_zero_smul_divisors R P] {x y : P} :
  span_singleton S x = span_singleton S y ↔ ∃ z : Rˣ, z • x = y :=
by { rw [← submodule.span_singleton_eq_span_singleton], exact subtype.mk_eq_mk }

lemma eq_span_singleton_of_principal (I : fractional_ideal S P)
  [is_principal (I : submodule R P)] :
  I = span_singleton S (generator (I : submodule R P)) :=
coe_to_submodule_injective (span_singleton_generator ↑I).symm

lemma is_principal_iff (I : fractional_ideal S P) :
  is_principal (I : submodule R P) ↔ ∃ x, I = span_singleton S x :=
⟨λ h, ⟨@generator _ _ _ _ _ ↑I h, @eq_span_singleton_of_principal _ _ _ _ _ _ _ I h⟩,
 λ ⟨x, hx⟩, { principal := ⟨x, trans (congr_arg _ hx) (coe_span_singleton _ x)⟩ } ⟩

@[simp] lemma span_singleton_zero : span_singleton S (0 : P) = 0 :=
by { ext, simp [submodule.mem_span_singleton, eq_comm] }

lemma span_singleton_eq_zero_iff {y : P} : span_singleton S y = 0 ↔ y = 0 :=
⟨λ h, span_eq_bot.mp (by simpa using congr_arg subtype.val h : span R {y} = ⊥) y (mem_singleton y),
 λ h, by simp [h] ⟩

lemma span_singleton_ne_zero_iff {y : P} : span_singleton S y ≠ 0 ↔ y ≠ 0 :=
not_congr span_singleton_eq_zero_iff

@[simp] lemma span_singleton_one : span_singleton S (1 : P) = 1 :=
begin
  ext,
  refine (mem_span_singleton S).trans ((exists_congr _).trans (mem_one_iff S).symm),
  intro x',
  rw [algebra.smul_def, mul_one]
end

@[simp]
lemma span_singleton_mul_span_singleton (x y : P) :
  span_singleton S x * span_singleton S y = span_singleton S (x * y) :=
begin
  apply coe_to_submodule_injective,
  simp only [coe_mul, coe_span_singleton, span_mul_span, singleton_mul_singleton],
end

@[simp]
lemma span_singleton_pow (x : P) (n : ℕ) : span_singleton S x ^ n = span_singleton S (x ^ n) :=
begin
  induction n with n hn,
  { rw [pow_zero, pow_zero, span_singleton_one] },
  { rw [pow_succ, hn, span_singleton_mul_span_singleton, pow_succ] }
end

@[simp]
lemma coe_ideal_span_singleton (x : R) :
  (↑(ideal.span {x} : ideal R) : fractional_ideal S P) = span_singleton S (algebra_map R P x) :=
begin
  ext y,
  refine (mem_coe_ideal S).trans (iff.trans _ (mem_span_singleton S).symm),
  split,
  { rintros ⟨y', hy', rfl⟩,
    obtain ⟨x', rfl⟩ := submodule.mem_span_singleton.mp hy',
    use x',
    rw [smul_eq_mul, ring_hom.map_mul, algebra.smul_def] },
  { rintros ⟨y', rfl⟩,
    refine ⟨y' * x, submodule.mem_span_singleton.mpr ⟨y', rfl⟩, _⟩,
    rw [ring_hom.map_mul, algebra.smul_def] }
end

@[simp]
lemma canonical_equiv_span_singleton {P'} [comm_ring P'] [algebra R P'] [is_localization S P']
  (x : P) :
  canonical_equiv S P P' (span_singleton S x) =
    span_singleton S (is_localization.map P' (ring_hom.id R)
      (λ y (hy : y ∈ S), show ring_hom.id R y ∈ S, from hy) x) :=
begin
  apply set_like.ext_iff.mpr,
  intro y,
  split; intro h,
  { rw mem_span_singleton,
    obtain ⟨x', hx', rfl⟩ := (mem_canonical_equiv_apply _ _ _).mp h,
    obtain ⟨z, rfl⟩ := (mem_span_singleton _).mp hx',
    use z,
    rw is_localization.map_smul,
    refl },
  { rw mem_canonical_equiv_apply,
    obtain ⟨z, rfl⟩ := (mem_span_singleton _).mp h,
    use z • x,
    use (mem_span_singleton _).mpr ⟨z, rfl⟩,
    simp [is_localization.map_smul] }
end

lemma mem_singleton_mul {x y : P} {I : fractional_ideal S P} :
  y ∈ span_singleton S x * I ↔ ∃ y' ∈ I, y = x * y' :=
begin
  split,
  { intro h,
    apply fractional_ideal.mul_induction_on h,
    { intros x' hx' y' hy',
      obtain ⟨a, ha⟩ := (mem_span_singleton S).mp hx',
      use [a • y', submodule.smul_mem I a hy'],
      rw [←ha, algebra.mul_smul_comm, algebra.smul_mul_assoc] },
    { rintros _ _ ⟨y, hy, rfl⟩ ⟨y', hy', rfl⟩,
      exact ⟨y + y', submodule.add_mem I hy hy', (mul_add _ _ _).symm⟩ } },
  { rintros ⟨y', hy', rfl⟩,
    exact mul_mem_mul ((mem_span_singleton S).mpr ⟨1, one_smul _ _⟩) hy' }
end

omit loc

variables (K)

lemma mk'_mul_coe_ideal_eq_coe_ideal {I J : ideal R₁} {x y : R₁} (hy : y ∈ R₁⁰) :
  span_singleton R₁⁰ (is_localization.mk' K x ⟨y, hy⟩) * I = (J : fractional_ideal R₁⁰ K) ↔
  ideal.span {x} * I = ideal.span {y} * J :=
begin
  have inj : function.injective (coe : ideal R₁ → fractional_ideal R₁⁰ K) :=
    fractional_ideal.coe_ideal_injective,
  have : span_singleton R₁⁰ (is_localization.mk' _ (1 : R₁) ⟨y, hy⟩) *
           span_singleton R₁⁰ (algebra_map R₁ K y) = 1,
  { rw [span_singleton_mul_span_singleton, mul_comm, ← is_localization.mk'_eq_mul_mk'_one,
        is_localization.mk'_self, span_singleton_one] },
  let y' : (fractional_ideal R₁⁰ K)ˣ := units.mk_of_mul_eq_one _ _ this,
  have coe_y' : ↑y' = span_singleton R₁⁰ (is_localization.mk' K (1 : R₁) ⟨y, hy⟩) := rfl,
  refine iff.trans _ (y'.mul_right_inj.trans inj.eq_iff),
  rw [coe_y', coe_ideal_mul, coe_ideal_span_singleton, coe_ideal_mul, coe_ideal_span_singleton,
    ←mul_assoc, span_singleton_mul_span_singleton, ←mul_assoc, span_singleton_mul_span_singleton,
    mul_comm (mk' _ _ _), ← is_localization.mk'_eq_mul_mk'_one,
    mul_comm (mk' _ _ _), ← is_localization.mk'_eq_mul_mk'_one,
    is_localization.mk'_self, span_singleton_one, one_mul],
end

variables {K}

lemma span_singleton_mul_coe_ideal_eq_coe_ideal {I J : ideal R₁} {z : K} :
  span_singleton R₁⁰ z * (I : fractional_ideal R₁⁰ K) = J ↔
  ideal.span {((is_localization.sec R₁⁰ z).1 : R₁)} * I =
    ideal.span {(is_localization.sec R₁⁰ z).2} * J :=
-- `erw` to deal with the distinction between `y` and `⟨y.1, y.2⟩`
by erw [← mk'_mul_coe_ideal_eq_coe_ideal K (is_localization.sec R₁⁰ z).2.prop,
        is_localization.mk'_sec K z]

variables [is_domain R₁]

lemma one_div_span_singleton (x : K) :
  1 / span_singleton R₁⁰ x = span_singleton R₁⁰ (x⁻¹) :=
if h : x = 0 then by simp [h] else (eq_one_div_of_mul_eq_one _ _ (by simp [h])).symm

@[simp] lemma div_span_singleton (J : fractional_ideal R₁⁰ K) (d : K) :
  J / span_singleton R₁⁰ d = span_singleton R₁⁰ (d⁻¹) * J :=
begin
  rw ← one_div_span_singleton,
  by_cases hd : d = 0,
  { simp only [hd, span_singleton_zero, div_zero, zero_mul] },
  have h_spand : span_singleton R₁⁰ d ≠ 0 := mt span_singleton_eq_zero_iff.mp hd,
  apply le_antisymm,
  { intros x hx,
    rw [← mem_coe, coe_div h_spand, submodule.mem_div_iff_forall_mul_mem] at hx,
    specialize hx d (mem_span_singleton_self R₁⁰ d),
    have h_xd : x = d⁻¹ * (x * d), { field_simp },
    rw [← mem_coe, coe_mul, one_div_span_singleton, h_xd],
    exact submodule.mul_mem_mul (mem_span_singleton_self R₁⁰ _) hx },
  { rw [le_div_iff_mul_le h_spand, mul_assoc, mul_left_comm, one_div_span_singleton,
    span_singleton_mul_span_singleton, inv_mul_cancel hd, span_singleton_one, mul_one],
    exact le_refl J },
end

lemma exists_eq_span_singleton_mul (I : fractional_ideal R₁⁰ K) :
  ∃ (a : R₁) (aI : ideal R₁), a ≠ 0 ∧ I = span_singleton R₁⁰ (algebra_map R₁ K a)⁻¹ * aI :=
begin
  obtain ⟨a_inv, nonzero, ha⟩ := I.is_fractional,
  have nonzero := mem_non_zero_divisors_iff_ne_zero.mp nonzero,
  have map_a_nonzero : algebra_map R₁ K a_inv ≠ 0 :=
    mt is_fraction_ring.to_map_eq_zero_iff.mp nonzero,
  refine ⟨a_inv,
          submodule.comap (algebra.linear_map R₁ K)
            ↑(span_singleton R₁⁰ (algebra_map R₁ K a_inv) * I),
          nonzero,
          ext (λ x, iff.trans ⟨_, _⟩ mem_singleton_mul.symm)⟩,
  { intro hx,
    obtain ⟨x', hx'⟩ := ha x hx,
    rw algebra.smul_def at hx',
    refine ⟨algebra_map R₁ K x', (mem_coe_ideal _).mpr ⟨x', mem_singleton_mul.mpr _, rfl⟩, _⟩,
    { exact ⟨x, hx, hx'⟩ },
    { rw [hx', ← mul_assoc, inv_mul_cancel map_a_nonzero, one_mul] } },
  { rintros ⟨y, hy, rfl⟩,
    obtain ⟨x', hx', rfl⟩ := (mem_coe_ideal _).mp hy,
    obtain ⟨y', hy', hx'⟩ := mem_singleton_mul.mp hx',
    rw algebra.linear_map_apply at hx',
    rwa [hx', ←mul_assoc, inv_mul_cancel map_a_nonzero, one_mul] }
end

instance is_principal {R} [comm_ring R] [is_domain R] [is_principal_ideal_ring R]
  [algebra R K] [is_fraction_ring R K]
  (I : fractional_ideal R⁰ K) : (I : submodule R K).is_principal :=
begin
  obtain ⟨a, aI, -, ha⟩ := exists_eq_span_singleton_mul I,
  use (algebra_map R K a)⁻¹ * algebra_map R K (generator aI),
  suffices : I = span_singleton R⁰ ((algebra_map R K a)⁻¹ * algebra_map R K (generator aI)),
  { exact congr_arg subtype.val this },
  conv_lhs { rw [ha, ←span_singleton_generator aI] },
  rw [ideal.submodule_span_eq, coe_ideal_span_singleton (generator aI),
      span_singleton_mul_span_singleton]
end

include loc

lemma le_span_singleton_mul_iff {x : P} {I J : fractional_ideal S P} :
  I ≤ span_singleton S x * J ↔ ∀ zI ∈ I, ∃ zJ ∈ J, x * zJ = zI :=
show (∀ {zI} (hzI : zI ∈ I), zI ∈ span_singleton _ x * J) ↔ ∀ zI ∈ I, ∃ zJ ∈ J, x * zJ = zI,
by simp only [fractional_ideal.mem_singleton_mul, eq_comm]

lemma span_singleton_mul_le_iff {x : P} {I J : fractional_ideal S P} :
  span_singleton _ x * I ≤ J ↔ ∀ z ∈ I, x * z ∈ J :=
begin
  simp only [fractional_ideal.mul_le, fractional_ideal.mem_singleton_mul,
             fractional_ideal.mem_span_singleton],
  split,
  { intros h zI hzI,
    exact h x ⟨1, one_smul _ _⟩ zI hzI },
  { rintros h _ ⟨z, rfl⟩ zI hzI,
    rw [algebra.smul_mul_assoc],
    exact submodule.smul_mem J.1 _ (h zI hzI) },
end

lemma eq_span_singleton_mul {x : P} {I J : fractional_ideal S P} :
  I = span_singleton _ x * J ↔ (∀ zI ∈ I, ∃ zJ ∈ J, x * zJ = zI) ∧ ∀ z ∈ J, x * z ∈ I :=
by simp only [le_antisymm_iff, fractional_ideal.le_span_singleton_mul_iff,
              fractional_ideal.span_singleton_mul_le_iff]

end principal_ideal_ring

variables {R₁ : Type*} [comm_ring R₁]
variables {K : Type*} [field K] [algebra R₁ K] [frac : is_fraction_ring R₁ K]

local attribute [instance] classical.prop_decidable

lemma is_noetherian_zero : is_noetherian R₁ (0 : fractional_ideal R₁⁰ K) :=
is_noetherian_submodule.mpr (λ I (hI : I ≤ (0 : fractional_ideal R₁⁰ K)),
  by { rw coe_zero at hI, rw le_bot_iff.mp hI, exact fg_bot })

lemma is_noetherian_iff {I : fractional_ideal R₁⁰ K} :
  is_noetherian R₁ I ↔ ∀ J ≤ I, (J : submodule R₁ K).fg :=
is_noetherian_submodule.trans ⟨λ h J hJ, h _ hJ, λ h J hJ, h ⟨J, is_fractional_of_le hJ⟩ hJ⟩

lemma is_noetherian_coe_to_fractional_ideal [_root_.is_noetherian_ring R₁] (I : ideal R₁) :
  is_noetherian R₁ (I : fractional_ideal R₁⁰ K) :=
begin
  rw is_noetherian_iff,
  intros J hJ,
  obtain ⟨J, rfl⟩ := le_one_iff_exists_coe_ideal.mp (le_trans hJ coe_ideal_le_one),
  exact (is_noetherian.noetherian J).map _,
end

include frac
variables [is_domain R₁]

lemma is_noetherian_span_singleton_inv_to_map_mul (x : R₁) {I : fractional_ideal R₁⁰ K}
  (hI : is_noetherian R₁ I) :
  is_noetherian R₁ (span_singleton R₁⁰ (algebra_map R₁ K x)⁻¹ * I : fractional_ideal R₁⁰ K) :=
begin
  by_cases hx : x = 0,
  { rw [hx, ring_hom.map_zero, _root_.inv_zero, span_singleton_zero, zero_mul],
    exact is_noetherian_zero },
  have h_gx : algebra_map R₁ K x ≠ 0,
    from mt ((algebra_map R₁ K).injective_iff.mp (is_fraction_ring.injective _ _) x) hx,
  have h_spanx : span_singleton R₁⁰ (algebra_map R₁ K x) ≠ 0,
    from span_singleton_ne_zero_iff.mpr h_gx,

  rw is_noetherian_iff at ⊢ hI,
  intros J hJ,
  rw [← div_span_singleton, le_div_iff_mul_le h_spanx] at hJ,
  obtain ⟨s, hs⟩ := hI _ hJ,
  use s * {(algebra_map R₁ K x)⁻¹},
  rw [finset.coe_mul, finset.coe_singleton, ← span_mul_span, hs, ← coe_span_singleton R₁⁰,
      ← coe_mul, mul_assoc, span_singleton_mul_span_singleton, mul_inv_cancel h_gx,
      span_singleton_one, mul_one],
end

/-- Every fractional ideal of a noetherian integral domain is noetherian. -/
theorem is_noetherian [_root_.is_noetherian_ring R₁] (I : fractional_ideal R₁⁰ K) :
  is_noetherian R₁ I :=
begin
  obtain ⟨d, J, h_nzd, rfl⟩ := exists_eq_span_singleton_mul I,
  apply is_noetherian_span_singleton_inv_to_map_mul,
  apply is_noetherian_coe_to_fractional_ideal,
end

section adjoin

include loc
omit frac

variables {R P} (S) (x : P) (hx : is_integral R x)

/-- `A[x]` is a fractional ideal for every integral `x`. -/
lemma is_fractional_adjoin_integral :
  is_fractional S (algebra.adjoin R ({x} : set P)).to_submodule :=
is_fractional_of_fg (fg_adjoin_singleton_of_integral x hx)

/-- `fractional_ideal.adjoin_integral (S : submonoid R) x hx` is `R[x]` as a fractional ideal,
where `hx` is a proof that `x : P` is integral over `R`. -/
@[simps]
def adjoin_integral : fractional_ideal S P :=
⟨_, is_fractional_adjoin_integral S x hx⟩

lemma mem_adjoin_integral_self :
  x ∈ adjoin_integral S x hx :=
algebra.subset_adjoin (set.mem_singleton x)

end adjoin

end fractional_ideal<|MERGE_RESOLUTION|>--- conflicted
+++ resolved
@@ -344,16 +344,6 @@
 lemma coe_inf (I J : fractional_ideal S P) : ↑(I ⊓ J) = (I ⊓ J : submodule R P) := rfl
 
 instance : has_sup (fractional_ideal S P) := ⟨λ I J, ⟨I ⊔ J, I.is_fractional.sup J.is_fractional⟩⟩
-
-@[norm_cast]
-lemma coe_sup (I J : fractional_ideal S P) : ↑(I ⊔ J) = (I ⊔ J : submodule R P) := rfl
-
-instance : has_inf (fractional_ideal S P) := ⟨λ I J, ⟨I ⊓ J, fractional_inf I J⟩⟩
-
-@[simp, norm_cast]
-lemma coe_inf (I J : fractional_ideal S P) : ↑(I ⊓ J) = (I ⊓ J : submodule R P) := rfl
-
-instance : has_sup (fractional_ideal S P) := ⟨λ I J, ⟨I ⊔ J, fractional_sup I J⟩⟩
 
 @[norm_cast]
 lemma coe_sup (I J : fractional_ideal S P) : ↑(I ⊔ J) = (I ⊔ J : submodule R P) := rfl
@@ -468,12 +458,8 @@
 submodule.mul_induction_on hr hm ha
 
 instance : comm_semiring (fractional_ideal S P) :=
-<<<<<<< HEAD
-function.injective.comm_semiring _ subtype.coe_injective coe_zero coe_one coe_add coe_mul
-=======
 function.injective.comm_semiring _ subtype.coe_injective
   coe_zero coe_one coe_add coe_mul (λ _ _, coe_nsmul _ _) coe_pow
->>>>>>> 53578832
 
 section order
 
