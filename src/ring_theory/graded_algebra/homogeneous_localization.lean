/-
Copyright (c) 2022 Jujian Zhang. All rights reserved.
Released under Apache 2.0 license as described in the file LICENSE.
Authors: Jujian Zhang, Eric Wieser
-/
import ring_theory.localization.at_prime
import ring_theory.graded_algebra.basic

/-!
# Homogeneous Localization

## Notation
- `ι` is a commutative monoid;
- `R` is a commutative semiring;
- `A` is a commutative ring and an `R`-algebra;
- `𝒜 : ι → submodule R A` is the grading of `A`;
- `x : ideal A` is a prime ideal.

## Main definitions and results

This file constructs the subring of `Aₓ` where the numerator and denominator have the same grading,
i.e. `{a/b ∈ Aₓ | ∃ (i : ι), a ∈ 𝒜ᵢ ∧ b ∈ 𝒜ᵢ}`.

* `homogeneous_localization.num_denom_same_deg`: a structure with a numerator and denominator field
  where they are required to have the same grading.

However `num_denom_same_deg 𝒜 x` cannot have a ring structure for many reasons, for example if `c`
is a `num_denom_same_deg`, then generally, `c + (-c)` is not necessarily `0` for degree reasons ---
`0` is considered to have grade zero (see `deg_zero`) but `c + (-c)` has the same degree as `c`. To
circumvent this, we quotient `num_denom_same_deg 𝒜 x` by the kernel of `c ↦ c.num / c.denom`.

* `homogeneous_localization.num_denom_same_deg.embedding` : for `x : prime ideal of A` and any
  `c : num_denom_same_deg 𝒜 x`, or equivalent a numerator and a denominator of the same degree,
  we get an element `c.num / c.denom` of `Aₓ`.
* `homogeneous_localization`: `num_denom_same_deg 𝒜 x` quotiented by kernel of `embedding 𝒜 x`.
* `homogeneous_localization.val`: if `f : homogeneous_localization 𝒜 x`, then `f.val` is an element
  of `Aₓ`. In another word, one can view `homogeneous_localization 𝒜 x` as a subring of `Aₓ`
  through `homogeneous_localization.val`.
* `homogeneous_localization.num`: if `f : homogeneous_localization 𝒜 x`, then `f.num : A` is the
  numerator of `f`.
* `homogeneous_localization.num`: if `f : homogeneous_localization 𝒜 x`, then `f.denom : A` is the
  denominator of `f`.
* `homogeneous_localization.deg`: if `f : homogeneous_localization 𝒜 x`, then `f.deg : ι` is the
  degree of `f` such that `f.num ∈ 𝒜 f.deg` and `f.denom ∈ 𝒜 f.deg`
  (see `homogeneous_localization.num_mem` and `homogeneous_localization.denom_mem`).
* `homogeneous_localization.num_mem`: if `f : homogeneous_localization 𝒜 x`, then `f.num_mem` is a
  proof that `f.num ∈ f.deg`.
* `homogeneous_localization.denom_mem`: if `f : homogeneous_localization 𝒜 x`, then `f.denom_mem`
  is a proof that `f.denom ∈ f.deg`.
* `homogeneous_localization.eq_num_div_denom`: if `f : homogeneous_localization 𝒜 x`, then
  `f.val : Aₓ` is equal to `f.num / f.denom`.

* `homogeneous_localization.local_ring`: `homogeneous_localization 𝒜 x` is a local ring.

## References

* [Robin Hartshorne, *Algebraic Geometry*][Har77]


-/

noncomputable theory

open_locale direct_sum big_operators pointwise
open direct_sum set_like

variables {ι R A: Type*}
variables [add_comm_monoid ι] [decidable_eq ι]
variables [comm_ring R] [comm_ring A] [algebra R A]
variables (𝒜 : ι → submodule R A) [graded_algebra 𝒜]
variables (x : ideal A) [ideal.is_prime x]

local notation `at ` x := localization.at_prime x

namespace homogeneous_localization

section
/--
Let `x` be a prime ideal, then `num_denom_same_deg 𝒜 x` is a structure with a numerator and a
denominator with same grading such that the denominator is not contained in `x`.
-/
@[nolint has_inhabited_instance]
structure num_denom_same_deg :=
(deg : ι)
(num denom : 𝒜 deg)
(denom_not_mem : (denom : A) ∉ x)

end

namespace num_denom_same_deg

open set_like.graded_monoid submodule

variable {𝒜}
@[ext] lemma ext {c1 c2 : num_denom_same_deg 𝒜 x} (hdeg : c1.deg = c2.deg)
  (hnum : (c1.num : A) = c2.num) (hdenom : (c1.denom : A) = c2.denom) :
  c1 = c2 :=
begin
  rcases c1 with ⟨i1, ⟨n1, hn1⟩, ⟨d1, hd1⟩, h1⟩,
  rcases c2 with ⟨i2, ⟨n2, hn2⟩, ⟨d2, hd2⟩, h2⟩,
  dsimp only [subtype.coe_mk] at *,
  simp only,
  exact ⟨hdeg, by subst hdeg; subst hnum, by subst hdeg; subst hdenom⟩,
end

instance : has_one (num_denom_same_deg 𝒜 x) :=
{ one :=
  { deg := 0,
    num := ⟨1, one_mem⟩,
    denom := ⟨1, one_mem⟩,
    denom_not_mem := λ r, (infer_instance : x.is_prime).ne_top $ x.eq_top_iff_one.mpr r } }

@[simp] lemma deg_one : (1 : num_denom_same_deg 𝒜 x).deg = 0 := rfl
@[simp] lemma num_one : ((1 : num_denom_same_deg 𝒜 x).num : A) = 1 := rfl
@[simp] lemma denom_one : ((1 : num_denom_same_deg 𝒜 x).denom : A) = 1 := rfl

instance : has_zero (num_denom_same_deg 𝒜 x) :=
{ zero := ⟨0, 0, ⟨1, one_mem⟩, λ r, (infer_instance : x.is_prime).ne_top $ x.eq_top_iff_one.mpr r⟩ }

@[simp] lemma deg_zero : (0 : num_denom_same_deg 𝒜 x).deg = 0 := rfl
@[simp] lemma num_zero : (0 : num_denom_same_deg 𝒜 x).num = 0 := rfl
@[simp] lemma denom_zero : ((0 : num_denom_same_deg 𝒜 x).denom : A) = 1 := rfl

instance : has_mul (num_denom_same_deg 𝒜 x) :=
{ mul := λ p q,
  { deg := p.deg + q.deg,
    num := ⟨p.num * q.num, mul_mem p.num.prop q.num.prop⟩,
    denom := ⟨p.denom * q.denom, mul_mem p.denom.prop q.denom.prop⟩,
    denom_not_mem := λ r, or.elim
      ((infer_instance : x.is_prime).mem_or_mem r) p.denom_not_mem q.denom_not_mem } }

@[simp] lemma deg_mul (c1 c2 : num_denom_same_deg 𝒜 x) : (c1 * c2).deg = c1.deg + c2.deg := rfl
@[simp] lemma num_mul (c1 c2 : num_denom_same_deg 𝒜 x) :
  ((c1 * c2).num : A) = c1.num * c2.num := rfl
@[simp] lemma denom_mul (c1 c2 : num_denom_same_deg 𝒜 x) :
  ((c1 * c2).denom : A) = c1.denom * c2.denom := rfl

instance : has_add (num_denom_same_deg 𝒜 x) :=
{ add := λ c1 c2,
  { deg := c1.deg + c2.deg,
    num := ⟨c1.denom * c2.num + c2.denom * c1.num,
      add_mem _ (mul_mem c1.denom.2 c2.num.2)
        (add_comm c2.deg c1.deg ▸ mul_mem c2.denom.2 c1.num.2)⟩,
    denom := ⟨c1.denom * c2.denom, mul_mem c1.denom.2 c2.denom.2⟩,
    denom_not_mem := λ r, or.elim
      ((infer_instance : x.is_prime).mem_or_mem r) c1.denom_not_mem c2.denom_not_mem } }

@[simp] lemma deg_add (c1 c2 : num_denom_same_deg 𝒜 x) : (c1 + c2).deg = c1.deg + c2.deg := rfl
@[simp] lemma num_add (c1 c2 : num_denom_same_deg 𝒜 x) :
  ((c1 + c2).num : A) = c1.denom * c2.num + c2.denom * c1.num := rfl
@[simp] lemma denom_add (c1 c2 : num_denom_same_deg 𝒜 x) :
  ((c1 + c2).denom : A) = c1.denom * c2.denom := rfl

instance : has_neg (num_denom_same_deg 𝒜 x) :=
{ neg := λ c, ⟨c.deg, ⟨-c.num, neg_mem _ c.num.2⟩, c.denom, c.denom_not_mem⟩ }

@[simp] lemma deg_neg (c : num_denom_same_deg 𝒜 x) : (-c).deg = c.deg := rfl
@[simp] lemma num_neg (c : num_denom_same_deg 𝒜 x) : ((-c).num : A) = -c.num := rfl
@[simp] lemma denom_neg (c : num_denom_same_deg 𝒜 x) : ((-c).denom : A) = c.denom := rfl

instance : comm_monoid (num_denom_same_deg 𝒜 x) :=
{ one := 1,
  mul := (*),
  mul_assoc := λ c1 c2 c3, ext _ (add_assoc _ _ _) (mul_assoc _ _ _) (mul_assoc _ _ _),
  one_mul := λ c, ext _ (zero_add _) (one_mul _) (one_mul _),
  mul_one := λ c, ext _ (add_zero _) (mul_one _) (mul_one _),
  mul_comm := λ c1 c2, ext _ (add_comm _ _) (mul_comm _ _) (mul_comm _ _) }

instance : has_pow (num_denom_same_deg 𝒜 x) ℕ :=
{ pow := λ c n, ⟨n • c.deg, ⟨c.num ^ n, pow_mem n c.num.2⟩, ⟨c.denom ^ n, pow_mem n c.denom.2⟩,
    begin
      cases n,
      { simp only [pow_zero],
        exact λ r, (infer_instance : x.is_prime).ne_top $ (ideal.eq_top_iff_one _).mpr r, },
      { exact λ r, c.denom_not_mem $
          ((infer_instance : x.is_prime).pow_mem_iff_mem n.succ (nat.zero_lt_succ _)).mp r }
    end⟩ }

@[simp] lemma deg_pow (c : num_denom_same_deg 𝒜 x) (n : ℕ) : (c ^ n).deg = n • c.deg := rfl
@[simp] lemma num_pow (c : num_denom_same_deg 𝒜 x) (n : ℕ) : ((c ^ n).num : A) = c.num ^ n := rfl
@[simp] lemma denom_pow (c : num_denom_same_deg 𝒜 x) (n : ℕ) :
  ((c ^ n).denom : A) = c.denom ^ n := rfl

section has_scalar
variables {α : Type*} [has_scalar α R] [has_scalar α A] [is_scalar_tower α R A]

instance : has_scalar α (num_denom_same_deg 𝒜 x) :=
{ smul := λ m c, ⟨c.deg, m • c.num, c.denom, c.denom_not_mem⟩ }

@[simp] lemma deg_smul (c : num_denom_same_deg 𝒜 x) (m : α) : (m • c).deg = c.deg := rfl
@[simp] lemma num_smul (c : num_denom_same_deg 𝒜 x) (m : α) : ((m • c).num : A) = m • c.num := rfl
@[simp] lemma denom_smul (c : num_denom_same_deg 𝒜 x) (m : α) :
  ((m • c).denom : A) = c.denom := rfl

end has_scalar

variable (𝒜)

/--
For `x : prime ideal of A` and any `p : num_denom_same_deg 𝒜 x`, or equivalent a numerator and a
denominator of the same degree, we get an element `p.num / p.denom` of `Aₓ`.
-/
def embedding (p : num_denom_same_deg 𝒜 x) : at x :=
localization.mk p.num ⟨p.denom, p.denom_not_mem⟩

end num_denom_same_deg

end homogeneous_localization

/--
For `x : prime ideal of A`, `homogeneous_localization 𝒜 x` is `num_denom_same_deg 𝒜 x` modulo the
kernel of `embedding 𝒜 x`. This is essentially the subring of `Aₓ` where the numerator and
denominator share the same grading.
-/
@[nolint has_inhabited_instance]
def homogeneous_localization : Type* :=
quotient (setoid.ker $ homogeneous_localization.num_denom_same_deg.embedding 𝒜 x)

namespace homogeneous_localization

open homogeneous_localization homogeneous_localization.num_denom_same_deg

variables {𝒜} {x}
/--
View an element of `homogeneous_localization 𝒜 x` as an element of `Aₓ` by forgetting that the
numerator and denominator are of the same grading.
-/
def val (y : homogeneous_localization 𝒜 x) : at x :=
quotient.lift_on' y (num_denom_same_deg.embedding 𝒜 x) $ λ _ _, id

@[simp] lemma val_mk' (i : num_denom_same_deg 𝒜 x) :
  val (quotient.mk' i) = localization.mk i.num ⟨i.denom, i.denom_not_mem⟩ :=
<<<<<<< HEAD
by simp only [val, embedding, quotient.lift_on'_mk']
=======
rfl
>>>>>>> be147af1

variable (x)
lemma val_injective :
  function.injective (@homogeneous_localization.val _ _ _ _ _ _ _ _ 𝒜 _ x _) :=
λ a b, quotient.rec_on_subsingleton₂' a b $ λ a b h, quotient.sound' h

instance has_pow : has_pow (homogeneous_localization 𝒜 x) ℕ :=
{ pow := λ z n, (quotient.map' (^ n)
    (λ c1 c2 (h : localization.mk _ _ = localization.mk _ _), begin
      change localization.mk _ _ = localization.mk _ _,
      simp only [num_pow, denom_pow],
      convert congr_arg (λ z, z ^ n) h;
      erw localization.mk_pow;
      refl,
    end) : homogeneous_localization 𝒜 x → homogeneous_localization 𝒜 x) z }

section has_scalar
variables {α : Type*} [has_scalar α R] [has_scalar α A] [is_scalar_tower α R A]
variables [is_scalar_tower α A A]

instance : has_scalar α (homogeneous_localization 𝒜 x) :=
{ smul := λ m, quotient.map' ((•) m)
    (λ c1 c2 (h : localization.mk _ _ = localization.mk _ _), begin
      change localization.mk _ _ = localization.mk _ _,
      simp only [num_smul, denom_smul],
      convert congr_arg (λ z : at x, m • z) h;
      rw localization.smul_mk;
      refl,
    end) }

@[simp] lemma smul_val (y : homogeneous_localization 𝒜 x) (n : α) :
  (n • y).val = n • y.val :=
begin
  induction y using quotient.induction_on,
  unfold homogeneous_localization.val has_scalar.smul,
  simp only [quotient.lift_on₂'_mk, quotient.lift_on'_mk],
  change localization.mk _ _ = n • localization.mk _ _,
  dsimp only,
  rw localization.smul_mk,
  congr' 1,
end

end has_scalar

instance : has_neg (homogeneous_localization 𝒜 x) :=
{ neg := quotient.map' has_neg.neg
    (λ c1 c2 (h : localization.mk _ _ = localization.mk _ _), begin
      change localization.mk _ _ = localization.mk _ _,
      simp only [num_neg, denom_neg, ←localization.neg_mk],
      exact congr_arg (λ c, -c) h
    end) }

instance : has_add (homogeneous_localization 𝒜 x) :=
{ add := quotient.map₂' (+) (λ c1 c2 (h : localization.mk _ _ = localization.mk _ _)
    c3 c4 (h' : localization.mk _ _ = localization.mk _ _), begin
    change localization.mk _ _ = localization.mk _ _,
    simp only [num_add, denom_add, ←localization.add_mk],
    convert congr_arg2 (+) h h';
    erw [localization.add_mk];
    refl
  end) }

instance : has_sub (homogeneous_localization 𝒜 x) :=
{ sub := λ z1 z2, z1 + (-z2) }

instance : has_mul (homogeneous_localization 𝒜 x) :=
{ mul := quotient.map₂' (*) (λ c1 c2 (h : localization.mk _ _ = localization.mk _ _)
    c3 c4 (h' : localization.mk _ _ = localization.mk _ _), begin
    change localization.mk _ _ = localization.mk _ _,
    simp only [num_mul, denom_mul],
    convert congr_arg2 (*) h h';
    erw [localization.mk_mul];
    refl,
  end) }

instance : has_one (homogeneous_localization 𝒜 x) :=
{ one := quotient.mk' 1 }

instance : has_zero (homogeneous_localization 𝒜 x) :=
{ zero := quotient.mk' 0 }

lemma zero_eq :
  (0 : homogeneous_localization 𝒜 x) = quotient.mk' 0 := rfl

lemma one_eq :
  (1 : homogeneous_localization 𝒜 x) = quotient.mk' 1 := rfl

variable {x}
lemma zero_val : (0 : homogeneous_localization 𝒜 x).val = 0 :=
localization.mk_zero _

lemma one_val : (1 : homogeneous_localization 𝒜 x).val = 1 :=
localization.mk_one

@[simp] lemma add_val (y1 y2 : homogeneous_localization 𝒜 x) :
  (y1 + y2).val = y1.val + y2.val :=
begin
  induction y1 using quotient.induction_on,
  induction y2 using quotient.induction_on,
  unfold homogeneous_localization.val has_add.add,
  simp only [quotient.lift_on₂'_mk, quotient.lift_on'_mk],
  change localization.mk _ _ = localization.mk _ _ + localization.mk _ _,
  dsimp only,
  rw [localization.add_mk],
  refl
end

@[simp] lemma mul_val (y1 y2 : homogeneous_localization 𝒜 x) :
  (y1 * y2).val = y1.val * y2.val :=
begin
  induction y1 using quotient.induction_on,
  induction y2 using quotient.induction_on,
  unfold homogeneous_localization.val has_mul.mul,
  simp only [quotient.lift_on₂'_mk, quotient.lift_on'_mk],
  change localization.mk _ _ = localization.mk _ _ * localization.mk _ _,
  dsimp only,
  rw [localization.mk_mul],
  refl,
end

@[simp] lemma neg_val (y : homogeneous_localization 𝒜 x) :
  (-y).val = -y.val :=
begin
  induction y using quotient.induction_on,
  unfold homogeneous_localization.val has_neg.neg,
  simp only [quotient.lift_on₂'_mk, quotient.lift_on'_mk],
  change localization.mk _ _ = - localization.mk _ _,
  dsimp only,
  rw [localization.neg_mk],
  refl,
end

@[simp] lemma sub_val (y1 y2 : homogeneous_localization 𝒜 x) :
  (y1 - y2).val = y1.val - y2.val :=
by rw [show y1 - y2 = y1 + (-y2), from rfl, add_val, neg_val]; refl

@[simp] lemma pow_val (y : homogeneous_localization 𝒜 x) (n : ℕ) :
  (y ^ n).val = y.val ^ n :=
begin
  induction y using quotient.induction_on,
  unfold homogeneous_localization.val has_pow.pow,
  simp only [quotient.lift_on₂'_mk, quotient.lift_on'_mk],
  change localization.mk _ _ = (localization.mk _ _) ^ n,
  rw localization.mk_pow,
  dsimp only,
  congr' 1,
end

instance : comm_ring (homogeneous_localization 𝒜 x) :=
(homogeneous_localization.val_injective x).comm_ring _ zero_val one_val add_val mul_val neg_val
  sub_val (λ z n, smul_val x z n) (λ z n, smul_val x z n) pow_val

end homogeneous_localization

namespace homogeneous_localization

open homogeneous_localization homogeneous_localization.num_denom_same_deg

variables {𝒜} {x}

/-- numerator of an element in `homogeneous_localization x`-/
def num (f : homogeneous_localization 𝒜 x) : A :=
(quotient.out' f).num

/-- denominator of an element in `homogeneous_localization x`-/
def denom (f : homogeneous_localization 𝒜 x) : A :=
(quotient.out' f).denom

/-- For an element in `homogeneous_localization x`, degree is the natural number `i` such that
  `𝒜 i` contains both numerator and denominator. -/
def deg (f : homogeneous_localization 𝒜 x) : ι :=
(quotient.out' f).deg

lemma denom_not_mem (f : homogeneous_localization 𝒜 x) :
  f.denom ∉ x :=
(quotient.out' f).denom_not_mem

lemma num_mem (f : homogeneous_localization 𝒜 x) : f.num ∈ 𝒜 f.deg :=
(quotient.out' f).num.2

lemma denom_mem (f : homogeneous_localization 𝒜 x) : f.denom ∈ 𝒜 f.deg :=
(quotient.out' f).denom.2

lemma eq_num_div_denom (f : homogeneous_localization 𝒜 x) :
  f.val = localization.mk f.num ⟨f.denom, f.denom_not_mem⟩ :=
begin
  have := (quotient.out_eq' f),
  apply_fun homogeneous_localization.val at this,
  rw ← this,
  unfold homogeneous_localization.val,
  simp only [quotient.lift_on'_mk'],
  refl,
end

lemma ext_iff_val (f g : homogeneous_localization 𝒜 x) : f = g ↔ f.val = g.val :=
{ mp := λ h, h ▸ rfl,
  mpr := λ h, begin
    induction f using quotient.induction_on,
    induction g using quotient.induction_on,
    rw quotient.eq,
    unfold homogeneous_localization.val at h,
    simpa only [quotient.lift_on'_mk] using h,
  end }

lemma is_unit_iff_is_unit_val (f : homogeneous_localization 𝒜 x) :
  is_unit f.val ↔ is_unit f :=
⟨λ h1, begin
  rcases h1 with ⟨⟨a, b, eq0, eq1⟩, (eq2 : a = f.val)⟩,
  rw eq2 at eq0 eq1,
  clear' a eq2,
  induction b using localization.induction_on with data,
  rcases data with ⟨a, ⟨b, hb⟩⟩,
  dsimp only at eq0 eq1,
  have b_f_denom_not_mem : b * f.denom ∈ x.prime_compl := λ r, or.elim
    (ideal.is_prime.mem_or_mem infer_instance r) (λ r2, hb r2) (λ r2, f.denom_not_mem r2),
  rw [f.eq_num_div_denom, localization.mk_mul,
    show (⟨b, hb⟩ : x.prime_compl) * ⟨f.denom, _⟩ = ⟨b * f.denom, _⟩, from rfl,
    show (1 : at x) = localization.mk 1 1, by erw localization.mk_self 1,
    localization.mk_eq_mk', is_localization.eq] at eq1,
  rcases eq1 with ⟨⟨c, hc⟩, eq1⟩,
  simp only [← subtype.val_eq_coe] at eq1,
  change a * f.num * 1 * c = _ at eq1,
  simp only [one_mul, mul_one] at eq1,
<<<<<<< HEAD
  have mem1 : a * f.num * c ∈ x.prime_compl,
  { rw eq1,
    intro rid,
    rcases ideal.is_prime.mem_or_mem infer_instance rid with h1|h2,
    { exact b_f_denom_not_mem h1, },
    { exact hc h2, }, },
  have mem2 : f.num ∉ x,
  { contrapose! mem1,
    erw [not_not],
    apply ideal.mul_mem_right,
    apply ideal.mul_mem_left,
    assumption, },
=======
  have mem1 : a * f.num * c ∈ x.prime_compl :=
    eq1.symm ▸ λ r, or.elim (ideal.is_prime.mem_or_mem infer_instance r) (by tauto)(by tauto),
  have mem2 : f.num ∉ x,
  { contrapose! mem1,
    erw [not_not],
    exact ideal.mul_mem_right _ _ (ideal.mul_mem_left _ _ mem1), },
>>>>>>> be147af1
  refine ⟨⟨f, quotient.mk' ⟨f.deg, ⟨f.denom, f.denom_mem⟩, ⟨f.num, f.num_mem⟩, mem2⟩, _, _⟩, rfl⟩;
  simp only [ext_iff_val, mul_val, val_mk', ← subtype.val_eq_coe, f.eq_num_div_denom,
    localization.mk_mul, one_val];
  convert localization.mk_self _;
<<<<<<< HEAD
  rw mul_comm;
  refl,
=======
  simpa only [mul_comm]
>>>>>>> be147af1
end, λ ⟨⟨_, b, eq1, eq2⟩, rfl⟩, begin
  simp only [ext_iff_val, mul_val, one_val] at eq1 eq2,
  exact ⟨⟨f.val, b.val, eq1, eq2⟩, rfl⟩
end⟩

instance : local_ring (homogeneous_localization 𝒜 x) :=
<<<<<<< HEAD
{ exists_pair_ne := ⟨0, 1, λ rid, begin
    rw [homogeneous_localization.ext_iff_val, homogeneous_localization.zero_val,
      homogeneous_localization.one_val] at rid,
    simpa only [localization.mk_eq_mk', is_localization.mk'_eq_iff_eq, mul_one, map_one,
      submonoid.coe_one, zero_ne_one, map_zero] using rid,
  end⟩,
  is_local := λ a, begin
    rw [← homogeneous_localization.is_unit_iff_is_unit_val,
      ← homogeneous_localization.is_unit_iff_is_unit_val,
      homogeneous_localization.sub_val,
      homogeneous_localization.one_val],
=======
{ exists_pair_ne := ⟨0, 1, λ r, by simpa [ext_iff_val, zero_val, one_val, zero_ne_one] using r⟩,
  is_local := λ a, begin
    simp only [← is_unit_iff_is_unit_val, sub_val, one_val],
>>>>>>> be147af1
    induction a using quotient.induction_on',
    simp only [homogeneous_localization.val_mk', ← subtype.val_eq_coe],
    by_cases mem1 : a.num.1 ∈ x,
    { right,
<<<<<<< HEAD
      have : a.denom.1 - a.num.1 ∈ x.prime_compl,
      { intro h,
        apply a.denom_not_mem,
        convert submodule.add_mem' _ h mem1,
        rw sub_add_cancel,
        refl, },
      apply is_unit_of_mul_eq_one _
        (localization.mk a.denom.1 ⟨a.denom.1 - a.num.1, this⟩),
      simp only [sub_mul, localization.mk_mul, one_mul, localization.sub_mk, ← subtype.val_eq_coe,
        show ∀ (z z' : x.prime_compl), (z * z').1 = z.1 * z'.1, from λ _ _, rfl],
      convert localization.mk_self _,
      simp only [← subtype.val_eq_coe,
        show ∀ (z z' : x.prime_compl), (z * z').1 = z.1 * z'.1, from λ _ _, rfl],
=======
      have : a.denom.1 - a.num.1 ∈ x.prime_compl := λ h, a.denom_not_mem
        ((sub_add_cancel a.denom.val a.num.val) ▸ ideal.add_mem _ h mem1 : a.denom.1 ∈ x),
      apply is_unit_of_mul_eq_one _ (localization.mk a.denom.1 ⟨a.denom.1 - a.num.1, this⟩),
      simp only [sub_mul, localization.mk_mul, one_mul, localization.sub_mk, ← subtype.val_eq_coe,
        submonoid.coe_mul],
      convert localization.mk_self _,
      simp only [← subtype.val_eq_coe, submonoid.coe_mul],
>>>>>>> be147af1
      ring, },
    { left,
      change _ ∈ x.prime_compl at mem1,
      apply is_unit_of_mul_eq_one _ (localization.mk a.denom.1 ⟨a.num.1, mem1⟩),
      rw [localization.mk_mul],
      convert localization.mk_self _,
<<<<<<< HEAD
      rw mul_comm,
      refl },
end}
=======
      simpa only [mul_comm], },
end }
>>>>>>> be147af1

end homogeneous_localization<|MERGE_RESOLUTION|>--- conflicted
+++ resolved
@@ -230,11 +230,7 @@
 
 @[simp] lemma val_mk' (i : num_denom_same_deg 𝒜 x) :
   val (quotient.mk' i) = localization.mk i.num ⟨i.denom, i.denom_not_mem⟩ :=
-<<<<<<< HEAD
-by simp only [val, embedding, quotient.lift_on'_mk']
-=======
 rfl
->>>>>>> be147af1
 
 variable (x)
 lemma val_injective :
@@ -458,79 +454,30 @@
   simp only [← subtype.val_eq_coe] at eq1,
   change a * f.num * 1 * c = _ at eq1,
   simp only [one_mul, mul_one] at eq1,
-<<<<<<< HEAD
-  have mem1 : a * f.num * c ∈ x.prime_compl,
-  { rw eq1,
-    intro rid,
-    rcases ideal.is_prime.mem_or_mem infer_instance rid with h1|h2,
-    { exact b_f_denom_not_mem h1, },
-    { exact hc h2, }, },
-  have mem2 : f.num ∉ x,
-  { contrapose! mem1,
-    erw [not_not],
-    apply ideal.mul_mem_right,
-    apply ideal.mul_mem_left,
-    assumption, },
-=======
   have mem1 : a * f.num * c ∈ x.prime_compl :=
     eq1.symm ▸ λ r, or.elim (ideal.is_prime.mem_or_mem infer_instance r) (by tauto)(by tauto),
   have mem2 : f.num ∉ x,
   { contrapose! mem1,
     erw [not_not],
     exact ideal.mul_mem_right _ _ (ideal.mul_mem_left _ _ mem1), },
->>>>>>> be147af1
   refine ⟨⟨f, quotient.mk' ⟨f.deg, ⟨f.denom, f.denom_mem⟩, ⟨f.num, f.num_mem⟩, mem2⟩, _, _⟩, rfl⟩;
   simp only [ext_iff_val, mul_val, val_mk', ← subtype.val_eq_coe, f.eq_num_div_denom,
     localization.mk_mul, one_val];
   convert localization.mk_self _;
-<<<<<<< HEAD
-  rw mul_comm;
-  refl,
-=======
   simpa only [mul_comm]
->>>>>>> be147af1
 end, λ ⟨⟨_, b, eq1, eq2⟩, rfl⟩, begin
   simp only [ext_iff_val, mul_val, one_val] at eq1 eq2,
   exact ⟨⟨f.val, b.val, eq1, eq2⟩, rfl⟩
 end⟩
 
 instance : local_ring (homogeneous_localization 𝒜 x) :=
-<<<<<<< HEAD
-{ exists_pair_ne := ⟨0, 1, λ rid, begin
-    rw [homogeneous_localization.ext_iff_val, homogeneous_localization.zero_val,
-      homogeneous_localization.one_val] at rid,
-    simpa only [localization.mk_eq_mk', is_localization.mk'_eq_iff_eq, mul_one, map_one,
-      submonoid.coe_one, zero_ne_one, map_zero] using rid,
-  end⟩,
-  is_local := λ a, begin
-    rw [← homogeneous_localization.is_unit_iff_is_unit_val,
-      ← homogeneous_localization.is_unit_iff_is_unit_val,
-      homogeneous_localization.sub_val,
-      homogeneous_localization.one_val],
-=======
 { exists_pair_ne := ⟨0, 1, λ r, by simpa [ext_iff_val, zero_val, one_val, zero_ne_one] using r⟩,
   is_local := λ a, begin
     simp only [← is_unit_iff_is_unit_val, sub_val, one_val],
->>>>>>> be147af1
     induction a using quotient.induction_on',
     simp only [homogeneous_localization.val_mk', ← subtype.val_eq_coe],
     by_cases mem1 : a.num.1 ∈ x,
     { right,
-<<<<<<< HEAD
-      have : a.denom.1 - a.num.1 ∈ x.prime_compl,
-      { intro h,
-        apply a.denom_not_mem,
-        convert submodule.add_mem' _ h mem1,
-        rw sub_add_cancel,
-        refl, },
-      apply is_unit_of_mul_eq_one _
-        (localization.mk a.denom.1 ⟨a.denom.1 - a.num.1, this⟩),
-      simp only [sub_mul, localization.mk_mul, one_mul, localization.sub_mk, ← subtype.val_eq_coe,
-        show ∀ (z z' : x.prime_compl), (z * z').1 = z.1 * z'.1, from λ _ _, rfl],
-      convert localization.mk_self _,
-      simp only [← subtype.val_eq_coe,
-        show ∀ (z z' : x.prime_compl), (z * z').1 = z.1 * z'.1, from λ _ _, rfl],
-=======
       have : a.denom.1 - a.num.1 ∈ x.prime_compl := λ h, a.denom_not_mem
         ((sub_add_cancel a.denom.val a.num.val) ▸ ideal.add_mem _ h mem1 : a.denom.1 ∈ x),
       apply is_unit_of_mul_eq_one _ (localization.mk a.denom.1 ⟨a.denom.1 - a.num.1, this⟩),
@@ -538,20 +485,13 @@
         submonoid.coe_mul],
       convert localization.mk_self _,
       simp only [← subtype.val_eq_coe, submonoid.coe_mul],
->>>>>>> be147af1
       ring, },
     { left,
       change _ ∈ x.prime_compl at mem1,
       apply is_unit_of_mul_eq_one _ (localization.mk a.denom.1 ⟨a.num.1, mem1⟩),
       rw [localization.mk_mul],
       convert localization.mk_self _,
-<<<<<<< HEAD
-      rw mul_comm,
-      refl },
-end}
-=======
       simpa only [mul_comm], },
 end }
->>>>>>> be147af1
 
 end homogeneous_localization