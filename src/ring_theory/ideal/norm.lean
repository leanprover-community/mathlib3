/-
Copyright (c) 2022 Anne Baanen. All rights reserved.
Released under Apache 2.0 license as described in the file LICENSE.
Authors: Anne Baanen, Alex J. Best
-/

<<<<<<< HEAD
import data.finsupp.fintype
import data.int.absolute_value
import data.int.associated
import data.matrix.notation
import data.zmod.quotient
import linear_algebra.free_module.determinant
import linear_algebra.free_module.ideal_quotient
import linear_algebra.free_module.pid
import linear_algebra.isomorphisms
import ring_theory.dedekind_domain.ideal
import ring_theory.norm
=======
import algebra.char_p.quotient
import data.finsupp.fintype
import data.int.absolute_value
import data.int.associated
import linear_algebra.free_module.determinant
import linear_algebra.free_module.ideal_quotient
import ring_theory.dedekind_domain.pid
import ring_theory.local_properties
import ring_theory.localization.norm
>>>>>>> dbde88c8

/-!

# Ideal norms

This file defines the absolute ideal norm `ideal.abs_norm (I : ideal R) : ℕ` as the cardinality of
<<<<<<< HEAD
the quotient `R ⧸ I` (setting it to 0 if the cardinality is infinite).
=======
the quotient `R ⧸ I` (setting it to 0 if the cardinality is infinite),
and the relative ideal norm `ideal.span_norm R (I : ideal S) : ideal S` as the ideal spanned by
the norms of elements in `I`.
>>>>>>> dbde88c8

## Main definitions

 * `submodule.card_quot (S : submodule R M)`: the cardinality of the quotient `M ⧸ S`, in `ℕ`.
   This maps `⊥` to `0` and `⊤` to `1`.
 * `ideal.abs_norm (I : ideal R)`: the absolute ideal norm, defined as
   the cardinality of the quotient `R ⧸ I`, as a bundled monoid-with-zero homomorphism.
<<<<<<< HEAD

## Main results

 * `map_mul ideal.abs_norm`: multiplicativity of the ideal norm is bundled in
   the definition of `ideal.abs_norm`
 * `ideal.nat_abs_det_basis_change`: the ideal norm is given by the determinant
   of the basis change matrix
 * `ideal.abs_norm_span_singleton`: the ideal norm of a principal ideal is the
   norm of its generator

## TODO

Define the relative norm.
=======
 * `ideal.span_norm R (I : ideal S)`: the ideal spanned by the norms of elements in `I`.
    This is used to define `ideal.rel_norm`.
 * `ideal.rel_norm R (I : ideal S)`: the relative ideal norm as a bundled monoid-with-zero morphism,
   defined as the ideal spanned by the norms of elements in `I`.

## Main results

 * `map_mul ideal.abs_norm`: multiplicativity of the ideal norm is bundled in
   the definition of `ideal.abs_norm`
 * `ideal.nat_abs_det_basis_change`: the ideal norm is given by the determinant
   of the basis change matrix
 * `ideal.abs_norm_span_singleton`: the ideal norm of a principal ideal is the
   norm of its generator
 * `map_mul ideal.rel_norm`: multiplicativity of the relative ideal norm
>>>>>>> dbde88c8
-/

open_locale big_operators
open_locale non_zero_divisors

section abs_norm

namespace submodule

variables {R M : Type*} [ring R] [add_comm_group M] [module R M]

section

/-- The cardinality of `(M ⧸ S)`, if `(M ⧸ S)` is finite, and `0` otherwise.
This is used to define the absolute ideal norm `ideal.abs_norm`.
-/
noncomputable def card_quot (S : submodule R M) : ℕ :=
add_subgroup.index S.to_add_subgroup

@[simp] lemma card_quot_apply (S : submodule R M) [fintype (M ⧸ S)] :
  card_quot S = fintype.card (M ⧸ S) :=
add_subgroup.index_eq_card _

variables (R M)

@[simp] lemma card_quot_bot [infinite M] : card_quot (⊥ : submodule R M) = 0 :=
add_subgroup.index_bot.trans nat.card_eq_zero_of_infinite

@[simp] lemma card_quot_top : card_quot (⊤ : submodule R M) = 1 :=
add_subgroup.index_top

variables {R M}

@[simp] lemma card_quot_eq_one_iff {P : submodule R M} : card_quot P = 1 ↔ P = ⊤ :=
add_subgroup.index_eq_one.trans (by simp [set_like.ext_iff])

end

end submodule

<<<<<<< HEAD
=======
section ring_of_integers

>>>>>>> dbde88c8
variables {S : Type*} [comm_ring S] [is_domain S]

open submodule

/-- Multiplicity of the ideal norm, for coprime ideals.
This is essentially just a repackaging of the Chinese Remainder Theorem.
-/
lemma card_quot_mul_of_coprime [is_dedekind_domain S] [module.free ℤ S] [module.finite ℤ S]
  {I J : ideal S} (coprime : I ⊔ J = ⊤) : card_quot (I * J) = card_quot I * card_quot J :=
begin
  let b := module.free.choose_basis ℤ S,
  casesI is_empty_or_nonempty (module.free.choose_basis_index ℤ S),
  { haveI : subsingleton S := function.surjective.subsingleton b.repr.to_equiv.symm.surjective,
    nontriviality S,
    exfalso,
    exact not_nontrivial_iff_subsingleton.mpr ‹subsingleton S› ‹nontrivial S› },
  haveI : infinite S := infinite.of_surjective _ b.repr.to_equiv.surjective,
  by_cases hI : I = ⊥,
  { rw [hI, submodule.bot_mul, card_quot_bot, zero_mul] },
  by_cases hJ : J = ⊥,
  { rw [hJ, submodule.mul_bot, card_quot_bot, mul_zero] },
  have hIJ : I * J ≠ ⊥ := mt ideal.mul_eq_bot.mp (not_or hI hJ),

  letI := classical.dec_eq (module.free.choose_basis_index ℤ S),
  letI := I.fintype_quotient_of_free_of_ne_bot hI,
  letI := J.fintype_quotient_of_free_of_ne_bot hJ,
  letI := (I * J).fintype_quotient_of_free_of_ne_bot hIJ,

  rw [card_quot_apply, card_quot_apply, card_quot_apply,
      fintype.card_eq.mpr ⟨(ideal.quotient_mul_equiv_quotient_prod I J coprime).to_equiv⟩,
      fintype.card_prod]
end

/-- If the `d` from `ideal.exists_mul_add_mem_pow_succ` is unique, up to `P`,
then so are the `c`s, up to `P ^ (i + 1)`.
Inspired by [Neukirch], proposition 6.1 -/
lemma ideal.mul_add_mem_pow_succ_inj
  (P : ideal S) {i : ℕ} (a d d' e e' : S) (a_mem : a ∈ P ^ i)
  (e_mem : e ∈ P ^ (i + 1)) (e'_mem : e' ∈ P ^ (i + 1))
  (h : d - d' ∈ P) : (a * d + e) - (a * d' + e') ∈ P ^ (i + 1) :=
begin
  have : a * d - a * d' ∈ P ^ (i + 1),
  { convert ideal.mul_mem_mul a_mem h; simp [mul_sub, pow_succ, mul_comm] },
  convert ideal.add_mem _ this (ideal.sub_mem _ e_mem e'_mem),
  ring,
end

section P_prime

variables {P : ideal S} [P_prime : P.is_prime] (hP : P ≠ ⊥)
include P_prime hP

/-- If `a ∈ P^i \ P^(i+1)` and `c ∈ P^i`, then `a * d + e = c` for `e ∈ P^(i+1)`.
`ideal.mul_add_mem_pow_succ_unique` shows the choice of `d` is unique, up to `P`.
Inspired by [Neukirch], proposition 6.1 -/
lemma ideal.exists_mul_add_mem_pow_succ [is_dedekind_domain S] {i : ℕ}
  (a c : S) (a_mem : a ∈ P ^ i) (a_not_mem : a ∉ P ^ (i + 1)) (c_mem : c ∈ P ^ i) :
  ∃ (d : S) (e ∈ P ^ (i + 1)), a * d + e = c :=
begin
  suffices eq_b : P ^ i = ideal.span {a} ⊔ P ^ (i + 1),
  { rw eq_b at c_mem,
    simp only [mul_comm a],
    exact ideal.mem_span_singleton_sup.mp c_mem },
  refine (ideal.eq_prime_pow_of_succ_lt_of_le hP
    (lt_of_le_of_ne le_sup_right _)
    (sup_le (ideal.span_le.mpr (set.singleton_subset_iff.mpr a_mem))
      (ideal.pow_succ_lt_pow hP i).le)).symm,
  contrapose! a_not_mem with this,
  rw this,
  exact mem_sup.mpr ⟨a, mem_span_singleton_self a, 0, by simp, by simp⟩
end

lemma ideal.mem_prime_of_mul_mem_pow [is_dedekind_domain S]
  {P : ideal S} [P_prime : P.is_prime] (hP : P ≠ ⊥) {i : ℕ}
  {a b : S} (a_not_mem : a ∉ P ^ (i + 1))
  (ab_mem : a * b ∈ P ^ (i + 1)) : b ∈ P :=
begin
  simp only [← ideal.span_singleton_le_iff_mem, ← ideal.dvd_iff_le, pow_succ,
       ← ideal.span_singleton_mul_span_singleton] at a_not_mem ab_mem ⊢,
  exact (prime_pow_succ_dvd_mul (ideal.prime_of_is_prime hP P_prime) ab_mem).resolve_left a_not_mem
end

/-- The choice of `d` in `ideal.exists_mul_add_mem_pow_succ` is unique, up to `P`.
Inspired by [Neukirch], proposition 6.1 -/
lemma ideal.mul_add_mem_pow_succ_unique [is_dedekind_domain S] {i : ℕ}
  (a d d' e e' : S) (a_not_mem : a ∉ P ^ (i + 1))
  (e_mem : e ∈ P ^ (i + 1)) (e'_mem : e' ∈ P ^ (i + 1))
  (h : (a * d + e) - (a * d' + e') ∈ P ^ (i + 1)) : d - d' ∈ P :=
begin
  have : e' - e ∈ P ^ (i + 1) := ideal.sub_mem _ e'_mem e_mem,
  have h' : a * (d - d') ∈ P ^ (i + 1),
  { convert ideal.add_mem _ h (ideal.sub_mem _ e'_mem e_mem),
    ring },
  exact ideal.mem_prime_of_mul_mem_pow hP a_not_mem h'
end

/-- Multiplicity of the ideal norm, for powers of prime ideals. -/
lemma card_quot_pow_of_prime [is_dedekind_domain S] [module.finite ℤ S] [module.free ℤ S] {i : ℕ} :
  card_quot (P ^ i) = card_quot P ^ i :=
begin
  let b := module.free.choose_basis ℤ S,
  classical,
  induction i with i ih,
  { simp },
  letI := ideal.fintype_quotient_of_free_of_ne_bot (P ^ i.succ) (pow_ne_zero _ hP),
  letI := ideal.fintype_quotient_of_free_of_ne_bot (P ^ i) (pow_ne_zero _ hP),
  letI := ideal.fintype_quotient_of_free_of_ne_bot P hP,
  have : P ^ (i + 1) < P ^ i := ideal.pow_succ_lt_pow hP i,
  suffices hquot : map (P ^ i.succ).mkq (P ^ i) ≃ S ⧸ P,
  { rw [pow_succ (card_quot P), ← ih, card_quot_apply (P ^ i.succ),
      ← card_quotient_mul_card_quotient (P ^ i) (P ^ i.succ) this.le,
      card_quot_apply (P ^ i), card_quot_apply P],
    congr' 1,
    rw fintype.card_eq,
    exact ⟨hquot⟩ },
  choose a a_mem a_not_mem using set_like.exists_of_lt this,
  choose f g hg hf using λ c (hc : c ∈ P ^ i),
    ideal.exists_mul_add_mem_pow_succ hP a c a_mem a_not_mem hc,
  choose k hk_mem hk_eq using λ c' (hc' : c' ∈ (map (mkq (P ^ i.succ)) (P ^ i))),
    submodule.mem_map.mp hc',
  refine equiv.of_bijective (λ c', quotient.mk' (f (k c' c'.prop) (hk_mem c' c'.prop))) ⟨_, _⟩,
  { rintros ⟨c₁', hc₁'⟩ ⟨c₂', hc₂'⟩ h,
    rw [subtype.mk_eq_mk, ← hk_eq _ hc₁', ← hk_eq _ hc₂', mkq_apply, mkq_apply,
        submodule.quotient.eq, ← hf _ (hk_mem _ hc₁'), ← hf _ (hk_mem _ hc₂')],
    refine ideal.mul_add_mem_pow_succ_inj _ _ _ _ _ _ a_mem (hg _ _) (hg _ _) _,
    simpa only [submodule.quotient.mk'_eq_mk, submodule.quotient.mk'_eq_mk, submodule.quotient.eq]
      using h, },
  { intros d',
    refine quotient.induction_on' d' (λ d, _),
    have hd' := mem_map.mpr ⟨a * d, ideal.mul_mem_right d _ a_mem, rfl⟩,
    refine ⟨⟨_, hd'⟩, _⟩,
    simp only [submodule.quotient.mk'_eq_mk, ideal.quotient.mk_eq_mk, ideal.quotient.eq,
        subtype.coe_mk],
    refine ideal.mul_add_mem_pow_succ_unique hP a _ _ _ _ a_not_mem
      (hg _ (hk_mem _ hd'))
      (zero_mem _)
      _,
    rw [hf, add_zero],
    exact (submodule.quotient.eq _).mp (hk_eq _ hd') }
end

end P_prime

/-- Multiplicativity of the ideal norm in number rings. -/
theorem card_quot_mul [is_dedekind_domain S] [module.free ℤ S] [module.finite ℤ S] (I J : ideal S) :
  card_quot (I * J) = card_quot I * card_quot J :=
begin
  let b := module.free.choose_basis ℤ S,
  casesI is_empty_or_nonempty (module.free.choose_basis_index ℤ S),
  { haveI : subsingleton S := function.surjective.subsingleton b.repr.to_equiv.symm.surjective,
    nontriviality S,
    exfalso,
    exact not_nontrivial_iff_subsingleton.mpr ‹subsingleton S› ‹nontrivial S›, },
  haveI : infinite S := infinite.of_surjective _ b.repr.to_equiv.surjective,
  exact unique_factorization_monoid.multiplicative_of_coprime card_quot I J
    (card_quot_bot _ _)
    (λ I J hI, by simp [ideal.is_unit_iff.mp hI, ideal.mul_top])
    (λ I i hI, have ideal.is_prime I := ideal.is_prime_of_prime hI,
              by exactI card_quot_pow_of_prime hI.ne_zero)
    (λ I J hIJ, card_quot_mul_of_coprime (ideal.is_unit_iff.mp (hIJ _
      (ideal.dvd_iff_le.mpr le_sup_left)
      (ideal.dvd_iff_le.mpr le_sup_right))))
end

/-- The absolute norm of the ideal `I : ideal R` is the cardinality of the quotient `R ⧸ I`. -/
noncomputable def ideal.abs_norm [infinite S] [is_dedekind_domain S]
  [module.free ℤ S] [module.finite ℤ S] :
  ideal S →*₀ ℕ :=
{ to_fun := submodule.card_quot,
  map_mul' := λ I J, by rw card_quot_mul,
  map_one' := by rw [ideal.one_eq_top, card_quot_top],
  map_zero' := by rw [ideal.zero_eq_bot, card_quot_bot] }

namespace ideal

variables [infinite S] [is_dedekind_domain S] [module.free ℤ S] [module.finite ℤ S]

lemma abs_norm_apply (I : ideal S) : abs_norm I = card_quot I := rfl

@[simp] lemma abs_norm_bot : abs_norm (⊥ : ideal S) = 0 :=
by rw [← ideal.zero_eq_bot, _root_.map_zero]

@[simp] lemma abs_norm_top : abs_norm (⊤ : ideal S) = 1 :=
by rw [← ideal.one_eq_top, _root_.map_one]

@[simp] lemma abs_norm_eq_one_iff {I : ideal S} : abs_norm I = 1 ↔ I = ⊤ :=
by rw [abs_norm_apply, card_quot_eq_one_iff]

<<<<<<< HEAD
=======
lemma abs_norm_ne_zero_iff (I : ideal S) : ideal.abs_norm I ≠ 0 ↔ finite (S ⧸ I) :=
⟨λ h,nat.finite_of_card_ne_zero h,
  λ h, (@add_subgroup.finite_index_of_finite_quotient _ _ _ h).finite_index⟩

>>>>>>> dbde88c8
/-- Let `e : S ≃ I` be an additive isomorphism (therefore a `ℤ`-linear equiv).
Then an alternative way to compute the norm of `I` is given by taking the determinant of `e`.
See `nat_abs_det_basis_change` for a more familiar formulation of this result. -/
theorem nat_abs_det_equiv (I : ideal S) {E : Type*} [add_equiv_class E S I] (e : E) :
  int.nat_abs (linear_map.det
      ((submodule.subtype I).restrict_scalars ℤ ∘ₗ add_monoid_hom.to_int_linear_map (e : S →+ I))) =
  ideal.abs_norm I :=
begin
  -- `S ⧸ I` might be infinite if `I = ⊥`, but then `e` can't be an equiv.
  by_cases hI : I = ⊥,
  { unfreezingI { subst hI },
    have : (1 : S) ≠ 0 := one_ne_zero,
    have : (1 : S) = 0 := equiv_like.injective e (subsingleton.elim _ _),
    contradiction },

  let ι := module.free.choose_basis_index ℤ S,
  let b := module.free.choose_basis ℤ S,
  casesI is_empty_or_nonempty ι,
  { nontriviality S,
    exact (not_nontrivial_iff_subsingleton.mpr
      (function.surjective.subsingleton b.repr.to_equiv.symm.surjective)
      (by apply_instance)).elim },

  -- Thus `(S ⧸ I)` is isomorphic to a product of `zmod`s, so it is a fintype.
  letI := ideal.fintype_quotient_of_free_of_ne_bot I hI,
  -- Use the Smith normal form to choose a nice basis for `I`.
  letI := classical.dec_eq ι,
  let a := I.smith_coeffs b hI,
  let b' := I.ring_basis b hI,
  let ab := I.self_basis b hI,
  have ab_eq := I.self_basis_def b hI,
  let e' : S ≃ₗ[ℤ] I := b'.equiv ab (equiv.refl _),
  let f : S →ₗ[ℤ] S := (I.subtype.restrict_scalars ℤ).comp (e' : S →ₗ[ℤ] I),
  let f_apply : ∀ x, f x = b'.equiv ab (equiv.refl _) x := λ x, rfl,
  suffices : (linear_map.det f).nat_abs = ideal.abs_norm I,
  { calc  (linear_map.det ((submodule.subtype I).restrict_scalars ℤ ∘ₗ _)).nat_abs
        = (linear_map.det ((submodule.subtype I).restrict_scalars ℤ ∘ₗ
            (↑(add_equiv.to_int_linear_equiv ↑e) : S →ₗ[ℤ] I))).nat_abs : rfl
    ... = (linear_map.det ((submodule.subtype I).restrict_scalars ℤ ∘ₗ _)).nat_abs :
      int.nat_abs_eq_iff_associated.mpr (linear_map.associated_det_comp_equiv _ _ _)
    ... = abs_norm I : this },

  have ha : ∀ i, f (b' i) = a i • b' i,
  { intro i, rw [f_apply, b'.equiv_apply, equiv.refl_apply, ab_eq] },
  have mem_I_iff : ∀ x, x ∈ I ↔ ∀ i, a i ∣ b'.repr x i,
  { intro x, simp_rw [ab.mem_ideal_iff', ab_eq],
    have : ∀ (c : ι → ℤ) i, b'.repr (∑ (j : ι), c j • a j • b' j) i = a i * c i,
    { intros c i,
      simp only [← mul_action.mul_smul, b'.repr_sum_self, mul_comm] },
    split,
    { rintro ⟨c, rfl⟩ i, exact ⟨c i, this c i⟩ },
    { rintros ha,
      choose c hc using ha, exact ⟨c, b'.ext_elem (λ i, trans (hc i) (this c i).symm)⟩ } },

  -- `det f` is equal to `∏ i, a i`,
  letI := classical.dec_eq ι,
  calc  int.nat_abs (linear_map.det f)
      = int.nat_abs (linear_map.to_matrix b' b' f).det : by rw linear_map.det_to_matrix
  ... = int.nat_abs (matrix.diagonal a).det : _
  ... = int.nat_abs (∏ i, a i) : by rw matrix.det_diagonal
  ... = ∏ i, int.nat_abs (a i) : map_prod int.nat_abs_hom a finset.univ
  ... = fintype.card (S ⧸ I) : _
  ... = abs_norm I : (submodule.card_quot_apply _).symm,
  -- since `linear_map.to_matrix b' b' f` is the diagonal matrix with `a` along the diagonal.
  { congr, ext i j,
    rw [linear_map.to_matrix_apply, ha, linear_equiv.map_smul, basis.repr_self, finsupp.smul_single,
        smul_eq_mul, mul_one],
    by_cases h : i = j,
    { rw [h, matrix.diagonal_apply_eq, finsupp.single_eq_same] },
    { rw [matrix.diagonal_apply_ne _ h, finsupp.single_eq_of_ne (ne.symm h)] } },

  -- Now we map everything through the linear equiv `S ≃ₗ (ι → ℤ)`,
  -- which maps `(S ⧸ I)` to `Π i, zmod (a i).nat_abs`.
  haveI : ∀ i, ne_zero ((a i).nat_abs) := λ i,
    ⟨int.nat_abs_ne_zero_of_ne_zero (ideal.smith_coeffs_ne_zero b I hI i)⟩,
  simp_rw [fintype.card_eq.mpr ⟨(ideal.quotient_equiv_pi_zmod I b hI).to_equiv⟩, fintype.card_pi,
           zmod.card] ,
end

/-- Let `b` be a basis for `S` over `ℤ` and `bI` a basis for `I` over `ℤ` of the same dimension.
Then an alternative way to compute the norm of `I` is given by taking the determinant of `bI`
over `b`. -/
theorem nat_abs_det_basis_change {ι : Type*} [fintype ι] [decidable_eq ι]
  (b : basis ι ℤ S) (I : ideal S) (bI : basis ι ℤ I) :
  (b.det (coe ∘ bI)).nat_abs = ideal.abs_norm I :=
begin
  let e := b.equiv bI (equiv.refl _),
  calc (b.det ((submodule.subtype I).restrict_scalars ℤ ∘ bI)).nat_abs
      = (linear_map.det ((submodule.subtype I).restrict_scalars ℤ ∘ₗ (e : S →ₗ[ℤ] I))).nat_abs
    : by rw basis.det_comp_basis
  ... = _ : nat_abs_det_equiv I e
end

@[simp]
lemma abs_norm_span_singleton (r : S) :
  abs_norm (span ({r} : set S)) = (algebra.norm ℤ r).nat_abs :=
begin
  rw algebra.norm_apply,
  by_cases hr : r = 0,
  { simp only [hr, ideal.span_zero, algebra.coe_lmul_eq_mul, eq_self_iff_true, ideal.abs_norm_bot,
      linear_map.det_zero'', set.singleton_zero, _root_.map_zero, int.nat_abs_zero] },
  letI := ideal.fintype_quotient_of_free_of_ne_bot (span {r}) (mt span_singleton_eq_bot.mp hr),
  let b := module.free.choose_basis ℤ S,
  rw [← nat_abs_det_equiv _ (b.equiv (basis_span_singleton b hr) (equiv.refl _))],
  swap, apply_instance,
  congr,
  refine b.ext (λ i, _),
  simp
end

lemma abs_norm_dvd_abs_norm_of_le {I J : ideal S} (h : J ≤ I) : I.abs_norm ∣ J.abs_norm :=
map_dvd abs_norm (dvd_iff_le.mpr h)

<<<<<<< HEAD
=======
lemma abs_norm_dvd_norm_of_mem {I : ideal S} {x : S} (h : x ∈ I) : ↑I.abs_norm ∣ algebra.norm ℤ x :=
begin
  rw [← int.dvd_nat_abs, ← abs_norm_span_singleton x, int.coe_nat_dvd],
  exact abs_norm_dvd_abs_norm_of_le ((span_singleton_le_iff_mem _).mpr h)
end

>>>>>>> dbde88c8
@[simp]
lemma abs_norm_span_insert (r : S) (s : set S) :
  abs_norm (span (insert r s)) ∣ gcd (abs_norm (span s)) (algebra.norm ℤ r).nat_abs :=
(dvd_gcd_iff _ _ _).mpr
  ⟨abs_norm_dvd_abs_norm_of_le (span_mono (set.subset_insert _ _)),
  trans
    (abs_norm_dvd_abs_norm_of_le (span_mono (set.singleton_subset_iff.mpr (set.mem_insert _ _))))
    (by rw abs_norm_span_singleton)⟩

lemma irreducible_of_irreducible_abs_norm {I : ideal S} (hI : irreducible I.abs_norm) :
  irreducible I :=
irreducible_iff.mpr
  ⟨λ h, hI.not_unit (by simpa only [ideal.is_unit_iff, nat.is_unit_iff, abs_norm_eq_one_iff]
      using h),
   by rintro a b rfl; simpa only [ideal.is_unit_iff, nat.is_unit_iff, abs_norm_eq_one_iff]
      using hI.is_unit_or_is_unit (_root_.map_mul abs_norm a b)⟩

lemma is_prime_of_irreducible_abs_norm {I : ideal S} (hI : irreducible I.abs_norm) :
  I.is_prime :=
is_prime_of_prime (unique_factorization_monoid.irreducible_iff_prime.mp
  (irreducible_of_irreducible_abs_norm hI))

lemma prime_of_irreducible_abs_norm_span {a : S} (ha : a ≠ 0)
  (hI : irreducible (ideal.span ({a} : set S)).abs_norm) :
  prime a :=
(ideal.span_singleton_prime ha).mp (is_prime_of_irreducible_abs_norm hI)

<<<<<<< HEAD
end ideal
=======
lemma abs_norm_mem (I : ideal S) : ↑I.abs_norm ∈ I :=
by rw [abs_norm_apply, card_quot, ← ideal.quotient.eq_zero_iff_mem, map_nat_cast,
       quotient.index_eq_zero]

lemma span_singleton_abs_norm_le (I : ideal S) :
  ideal.span { (ideal.abs_norm I : S) } ≤ I :=
by simp only [ideal.span_le, set.singleton_subset_iff, set_like.mem_coe, ideal.abs_norm_mem I]

lemma finite_set_of_abs_norm_eq [char_zero S] {n : ℕ} (hn : 0 < n) :
  { I : ideal S | ideal.abs_norm I = n }.finite :=
begin
  let f := λ I : ideal S, ideal.map (ideal.quotient.mk (@ideal.span S _ {n})) I,
  refine @set.finite.of_finite_image _ _ _ f _ _,
  { suffices : finite (S ⧸ @ideal.span S _ {n}),
    { let g := (coe : ideal (S ⧸ @ideal.span S _ {n}) → set (S ⧸ @ideal.span S _ {n})),
      refine @set.finite.of_finite_image _ _ _ g _ (set_like.coe_injective.inj_on _),
      exact set.finite.subset (@set.finite_univ _ (@set.finite' _ this)) ( set.subset_univ _), },
    rw [← abs_norm_ne_zero_iff, abs_norm_span_singleton],
    simpa only [ne.def, int.nat_abs_eq_zero, algebra.norm_eq_zero_iff, nat.cast_eq_zero]
      using ne_of_gt hn, },
  { intros I hI J hJ h,
    rw [← comap_map_mk (span_singleton_abs_norm_le I), ← hI.symm,
      ← comap_map_mk (span_singleton_abs_norm_le J), ← hJ.symm],
    exact congr_arg (ideal.comap (ideal.quotient.mk (@ideal.span S _ {n}))) h, },
end

end ideal

end ring_of_integers

end abs_norm

section span_norm

namespace ideal

open submodule

variables (R : Type*) [comm_ring R] {S : Type*} [comm_ring S] [algebra R S]

/-- `ideal.span_norm R (I : ideal S)` is the ideal generated by mapping `algebra.norm R` over `I`.

See also `ideal.rel_norm`.
-/
def span_norm (I : ideal S) : ideal R :=
ideal.span (algebra.norm R '' (I : set S))

@[simp] lemma span_norm_bot
  [nontrivial S] [module.free R S] [module.finite R S] :
  span_norm R (⊥ : ideal S) = ⊥ :=
span_eq_bot.mpr (λ x hx, by simpa using hx)

variables {R}

@[simp] lemma span_norm_eq_bot_iff [is_domain R] [is_domain S]
  [module.free R S] [module.finite R S] {I : ideal S} :
  span_norm R I = ⊥ ↔ I = ⊥ :=
begin
  simp only [span_norm, ideal.span_eq_bot, set.mem_image, set_like.mem_coe, forall_exists_index,
    and_imp, forall_apply_eq_imp_iff₂,
    algebra.norm_eq_zero_iff_of_basis (module.free.choose_basis R S), @eq_bot_iff _ _ _ I,
    set_like.le_def],
  refl
end

variables (R)

lemma norm_mem_span_norm {I : ideal S} (x : S) (hx : x ∈ I) : algebra.norm R x ∈ I.span_norm R :=
subset_span (set.mem_image_of_mem _ hx)

@[simp] lemma span_norm_singleton {r : S} :
  span_norm R (span ({r} : set S)) = span {algebra.norm R r} :=
le_antisymm
  (span_le.mpr (λ x hx, mem_span_singleton.mpr begin
    obtain ⟨x, hx', rfl⟩ := (set.mem_image _ _ _).mp hx,
    exact map_dvd _ (mem_span_singleton.mp hx')
  end))
  ((span_singleton_le_iff_mem _).mpr (norm_mem_span_norm _ _ (mem_span_singleton_self _)))

@[simp] lemma span_norm_top : span_norm R (⊤ : ideal S) = ⊤ :=
by simp [← ideal.span_singleton_one]

lemma map_span_norm (I : ideal S) {T : Type*} [comm_ring T] (f : R →+* T) :
  map f (span_norm R I) = span ((f ∘ algebra.norm R) '' (I : set S)) :=
by rw [span_norm, map_span, set.image_image]

@[mono]
lemma span_norm_mono {I J : ideal S} (h : I ≤ J) : span_norm R I ≤ span_norm R J :=
ideal.span_mono (set.monotone_image h)

lemma span_norm_localization (I : ideal S) [module.finite R S] [module.free R S]
  (M : submonoid R) {Rₘ : Type*} (Sₘ : Type*)
  [comm_ring Rₘ] [algebra R Rₘ] [comm_ring Sₘ] [algebra S Sₘ]
  [algebra Rₘ Sₘ] [algebra R Sₘ] [is_scalar_tower R Rₘ Sₘ] [is_scalar_tower R S Sₘ]
  [is_localization M Rₘ] [is_localization (algebra.algebra_map_submonoid S M) Sₘ] :
  span_norm Rₘ (I.map (algebra_map S Sₘ)) = (span_norm R I).map (algebra_map R Rₘ) :=
begin
  casesI h : subsingleton_or_nontrivial R,
  { haveI := is_localization.unique R Rₘ M,
    simp },
  let b := module.free.choose_basis R S,
  rw map_span_norm,
  refine span_eq_span (set.image_subset_iff.mpr _) (set.image_subset_iff.mpr _),
  { rintros a' ha',
    simp only [set.mem_preimage, submodule_span_eq, ← map_span_norm, set_like.mem_coe,
        is_localization.mem_map_algebra_map_iff (algebra.algebra_map_submonoid S M) Sₘ,
        is_localization.mem_map_algebra_map_iff M Rₘ, prod.exists]
      at ⊢ ha',
    obtain ⟨⟨a, ha⟩, ⟨_, ⟨s, hs, rfl⟩⟩, has⟩ := ha',
    refine ⟨⟨algebra.norm R a, norm_mem_span_norm _ _ ha⟩,
            ⟨s ^ fintype.card (module.free.choose_basis_index R S), pow_mem hs _⟩, _⟩,
    swap,
    simp only [submodule.coe_mk, subtype.coe_mk, map_pow] at ⊢ has,
    apply_fun algebra.norm Rₘ at has,
    rwa [_root_.map_mul, ← is_scalar_tower.algebra_map_apply,
        is_scalar_tower.algebra_map_apply R Rₘ,
        algebra.norm_algebra_map_of_basis (b.localization_localization Rₘ M Sₘ),
        algebra.norm_localization R M a] at has,
    all_goals { apply_instance } },
  { intros a ha,
    rw [set.mem_preimage, function.comp_app, ← algebra.norm_localization R M a],
    exact subset_span (set.mem_image_of_mem _ (mem_map_of_mem _ ha)),
    all_goals { apply_instance } },
end

lemma span_norm_mul_span_norm_le (I J : ideal S) :
  span_norm R I * span_norm R J ≤ span_norm R (I * J) :=
begin
  rw [span_norm, span_norm, span_norm, ideal.span_mul_span', ← set.image_mul],
  refine ideal.span_mono (set.monotone_image _),
  rintros _ ⟨x, y, hxI, hyJ, rfl⟩,
  exact ideal.mul_mem_mul hxI hyJ
end

/-- This condition `eq_bot_or_top` is equivalent to being a field.
However, `span_norm_mul_of_field` is harder to apply since we'd need to upgrade a `comm_ring R`
instance to a `field R` instance. -/
lemma span_norm_mul_of_bot_or_top [is_domain R] [is_domain S]
  [module.free R S] [module.finite R S]
  (eq_bot_or_top : ∀ I : ideal R, I = ⊥ ∨ I = ⊤)
  (I J : ideal S) :
  span_norm R (I * J) = span_norm R I * span_norm R J :=
begin
  refine le_antisymm _ (span_norm_mul_span_norm_le _ _ _),
  cases eq_bot_or_top (span_norm R I) with hI hI,
  { rw [hI, span_norm_eq_bot_iff.mp hI, bot_mul, span_norm_bot],
    exact bot_le },
  rw [hI, ideal.top_mul],
  cases eq_bot_or_top (span_norm R J) with hJ hJ,
  { rw [hJ, span_norm_eq_bot_iff.mp hJ, mul_bot, span_norm_bot],
    exact bot_le },
  rw hJ,
  exact le_top
end

@[simp] lemma span_norm_mul_of_field {K : Type*} [field K] [algebra K S] [is_domain S]
  [module.finite K S] (I J : ideal S) :
  span_norm K (I * J) = span_norm K I * span_norm K J :=
span_norm_mul_of_bot_or_top K eq_bot_or_top I J

variables [is_domain R] [is_domain S] [is_dedekind_domain R] [is_dedekind_domain S]
variables [module.finite R S] [module.free R S]

/-- Multiplicativity of `ideal.span_norm`. simp-normal form is `map_mul (ideal.rel_norm R)`. -/
lemma span_norm_mul (I J : ideal S) : span_norm R (I * J) = span_norm R I * span_norm R J :=
begin
  nontriviality R,
  casesI subsingleton_or_nontrivial S,
  { have : ∀ I : ideal S, I = ⊤ := λ I, subsingleton.elim I ⊤,
    simp [this I, this J, this (I * J)] },
  refine eq_of_localization_maximal _,
  unfreezingI { intros P hP },
  by_cases hP0 : P = ⊥,
  { unfreezingI { subst hP0 },
    rw span_norm_mul_of_bot_or_top,
    intros I,
    refine or_iff_not_imp_right.mpr (λ hI, _),
    exact (hP.eq_of_le hI bot_le).symm },
  let P' := algebra.algebra_map_submonoid S P.prime_compl,
  letI : algebra (localization.at_prime P) (localization P') :=
    localization_algebra P.prime_compl S,
  haveI : is_scalar_tower R (localization.at_prime P) (localization P') :=
    is_scalar_tower.of_algebra_map_eq (λ x, (is_localization.map_eq _ _).symm),
  have h : P' ≤ S⁰ :=
    map_le_non_zero_divisors_of_injective _ (no_zero_smul_divisors.algebra_map_injective _ _)
      P.prime_compl_le_non_zero_divisors,
  haveI : is_domain (localization P') := is_localization.is_domain_localization h,
  haveI : is_dedekind_domain (localization P') := is_localization.is_dedekind_domain S h _,
  letI := classical.dec_eq (ideal (localization P')),
  haveI : is_principal_ideal_ring (localization P') :=
    is_dedekind_domain.is_principal_ideal_ring_localization_over_prime S P hP0,
  rw [ideal.map_mul, ← span_norm_localization R I P.prime_compl (localization P'),
    ← span_norm_localization R J P.prime_compl (localization P'),
    ← span_norm_localization R (I * J) P.prime_compl (localization P'), ideal.map_mul,
    ← (I.map _).span_singleton_generator, ← (J.map _).span_singleton_generator,
    span_singleton_mul_span_singleton, span_norm_singleton, span_norm_singleton,
    span_norm_singleton, span_singleton_mul_span_singleton, _root_.map_mul],
  repeat { apply_instance },
  repeat { assumption },
end

/-- The relative norm `ideal.rel_norm R (I : ideal S)`, where `R` and `S` are Dedekind domains,
and `S` is an extension of `R` that is finite and free as a module. -/
def rel_norm : ideal S →*₀ ideal R :=
{ to_fun := span_norm R,
  map_zero' := span_norm_bot R,
  map_one' := by rw [one_eq_top, span_norm_top R, one_eq_top],
  map_mul' := span_norm_mul R }

lemma rel_norm_apply (I : ideal S) :
  rel_norm R I = span (algebra.norm R '' (I : set S) : set R) :=
rfl

@[simp] lemma span_norm_eq (I : ideal S) : span_norm R I = rel_norm R I := rfl

@[simp] lemma rel_norm_bot : rel_norm R (⊥ : ideal S) = ⊥ :=
by simpa only [zero_eq_bot] using map_zero (rel_norm R : ideal S →*₀ _)

@[simp] lemma rel_norm_top : rel_norm R (⊤ : ideal S) = ⊤ :=
by simpa only [one_eq_top] using map_one (rel_norm R : ideal S →*₀ _)

variables {R}

@[simp] lemma rel_norm_eq_bot_iff {I : ideal S} : rel_norm R I = ⊥ ↔ I = ⊥ :=
span_norm_eq_bot_iff

variables (R)

lemma norm_mem_rel_norm (I : ideal S) {x : S} (hx : x ∈ I) : algebra.norm R x ∈ rel_norm R I :=
norm_mem_span_norm R x hx

@[simp] lemma rel_norm_singleton (r : S) :
  rel_norm R (span ({r} : set S)) = span {algebra.norm R r} :=
span_norm_singleton R

lemma map_rel_norm (I : ideal S) {T : Type*} [comm_ring T] (f : R →+* T) :
  map f (rel_norm R I) = span ((f ∘ algebra.norm R) '' (I : set S)) :=
map_span_norm R I f

@[mono]
lemma rel_norm_mono {I J : ideal S} (h : I ≤ J) : rel_norm R I ≤ rel_norm R J :=
span_norm_mono R h

end ideal

end span_norm
>>>>>>> dbde88c8
<|MERGE_RESOLUTION|>--- conflicted
+++ resolved
@@ -4,19 +4,6 @@
 Authors: Anne Baanen, Alex J. Best
 -/
 
-<<<<<<< HEAD
-import data.finsupp.fintype
-import data.int.absolute_value
-import data.int.associated
-import data.matrix.notation
-import data.zmod.quotient
-import linear_algebra.free_module.determinant
-import linear_algebra.free_module.ideal_quotient
-import linear_algebra.free_module.pid
-import linear_algebra.isomorphisms
-import ring_theory.dedekind_domain.ideal
-import ring_theory.norm
-=======
 import algebra.char_p.quotient
 import data.finsupp.fintype
 import data.int.absolute_value
@@ -26,20 +13,15 @@
 import ring_theory.dedekind_domain.pid
 import ring_theory.local_properties
 import ring_theory.localization.norm
->>>>>>> dbde88c8
 
 /-!
 
 # Ideal norms
 
 This file defines the absolute ideal norm `ideal.abs_norm (I : ideal R) : ℕ` as the cardinality of
-<<<<<<< HEAD
-the quotient `R ⧸ I` (setting it to 0 if the cardinality is infinite).
-=======
 the quotient `R ⧸ I` (setting it to 0 if the cardinality is infinite),
 and the relative ideal norm `ideal.span_norm R (I : ideal S) : ideal S` as the ideal spanned by
 the norms of elements in `I`.
->>>>>>> dbde88c8
 
 ## Main definitions
 
@@ -47,21 +29,6 @@
    This maps `⊥` to `0` and `⊤` to `1`.
  * `ideal.abs_norm (I : ideal R)`: the absolute ideal norm, defined as
    the cardinality of the quotient `R ⧸ I`, as a bundled monoid-with-zero homomorphism.
-<<<<<<< HEAD
-
-## Main results
-
- * `map_mul ideal.abs_norm`: multiplicativity of the ideal norm is bundled in
-   the definition of `ideal.abs_norm`
- * `ideal.nat_abs_det_basis_change`: the ideal norm is given by the determinant
-   of the basis change matrix
- * `ideal.abs_norm_span_singleton`: the ideal norm of a principal ideal is the
-   norm of its generator
-
-## TODO
-
-Define the relative norm.
-=======
  * `ideal.span_norm R (I : ideal S)`: the ideal spanned by the norms of elements in `I`.
     This is used to define `ideal.rel_norm`.
  * `ideal.rel_norm R (I : ideal S)`: the relative ideal norm as a bundled monoid-with-zero morphism,
@@ -76,7 +43,6 @@
  * `ideal.abs_norm_span_singleton`: the ideal norm of a principal ideal is the
    norm of its generator
  * `map_mul ideal.rel_norm`: multiplicativity of the relative ideal norm
->>>>>>> dbde88c8
 -/
 
 open_locale big_operators
@@ -117,11 +83,8 @@
 
 end submodule
 
-<<<<<<< HEAD
-=======
 section ring_of_integers
 
->>>>>>> dbde88c8
 variables {S : Type*} [comm_ring S] [is_domain S]
 
 open submodule
@@ -310,13 +273,10 @@
 @[simp] lemma abs_norm_eq_one_iff {I : ideal S} : abs_norm I = 1 ↔ I = ⊤ :=
 by rw [abs_norm_apply, card_quot_eq_one_iff]
 
-<<<<<<< HEAD
-=======
 lemma abs_norm_ne_zero_iff (I : ideal S) : ideal.abs_norm I ≠ 0 ↔ finite (S ⧸ I) :=
 ⟨λ h,nat.finite_of_card_ne_zero h,
   λ h, (@add_subgroup.finite_index_of_finite_quotient _ _ _ h).finite_index⟩
 
->>>>>>> dbde88c8
 /-- Let `e : S ≃ I` be an additive isomorphism (therefore a `ℤ`-linear equiv).
 Then an alternative way to compute the norm of `I` is given by taking the determinant of `e`.
 See `nat_abs_det_basis_change` for a more familiar formulation of this result. -/
@@ -430,15 +390,12 @@
 lemma abs_norm_dvd_abs_norm_of_le {I J : ideal S} (h : J ≤ I) : I.abs_norm ∣ J.abs_norm :=
 map_dvd abs_norm (dvd_iff_le.mpr h)
 
-<<<<<<< HEAD
-=======
 lemma abs_norm_dvd_norm_of_mem {I : ideal S} {x : S} (h : x ∈ I) : ↑I.abs_norm ∣ algebra.norm ℤ x :=
 begin
   rw [← int.dvd_nat_abs, ← abs_norm_span_singleton x, int.coe_nat_dvd],
   exact abs_norm_dvd_abs_norm_of_le ((span_singleton_le_iff_mem _).mpr h)
 end
 
->>>>>>> dbde88c8
 @[simp]
 lemma abs_norm_span_insert (r : S) (s : set S) :
   abs_norm (span (insert r s)) ∣ gcd (abs_norm (span s)) (algebra.norm ℤ r).nat_abs :=
@@ -466,9 +423,6 @@
   prime a :=
 (ideal.span_singleton_prime ha).mp (is_prime_of_irreducible_abs_norm hI)
 
-<<<<<<< HEAD
-end ideal
-=======
 lemma abs_norm_mem (I : ideal S) : ↑I.abs_norm ∈ I :=
 by rw [abs_norm_apply, card_quot, ← ideal.quotient.eq_zero_iff_mem, map_nat_cast,
        quotient.index_eq_zero]
@@ -714,5 +668,4 @@
 
 end ideal
 
-end span_norm
->>>>>>> dbde88c8
+end span_norm