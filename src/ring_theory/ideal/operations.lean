--- conflicted
+++ resolved
@@ -1763,12 +1763,8 @@
 
 /-- The obvious isomorphism `(R/I)/J' → (R/J)/I' `   -/
 def quot_quot_equiv_comm : (J.map I^.quotient.mk).quotient ≃+* (I.map J^.quotient.mk).quotient :=
-<<<<<<< HEAD
-  ring_equiv.trans (ring_equiv.trans (quot_quot_equiv_quot_sup I J) (quot_equiv_of_eq sup_comm))
-=======
-(quot_quot_equiv_quot_sup I J).trans $ (quot_sup_to_quot_sup_comm I J).trans $
->>>>>>> 7702d900
-  (quot_quot_equiv_quot_sup J I).symm
+  ((quot_quot_equiv_quot_sup I J).trans (quot_equiv_of_eq sup_comm)).trans
+    (quot_quot_equiv_quot_sup J I).symm
 
 @[simp]
 lemma quot_quot_equiv_comm_quot_quot_mk : ring_hom.comp ↑(quot_quot_equiv_comm I J)
