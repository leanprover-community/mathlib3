--- conflicted
+++ resolved
@@ -1438,19 +1438,9 @@
 section total
 
 variables (ι : Type*)
-<<<<<<< HEAD
-variables {M : Type*} [add_comm_group M] {R : Type*} [comm_ring R] [module R M] (I : ideal R)
-variables (v : ι → M) (hv : submodule.span R (set.range v) = ⊤)
-
-variables {M' : Type*} [add_comm_monoid M'] [module R M']
-variables (v' : ι → M') (hv' : submodule.span R (set.range v') = ⊤)
-
-variables (M)
-=======
 variables (M : Type*) [add_comm_group M] {R : Type*} [comm_ring R] [module R M] (I : ideal R)
 variables (v : ι → M) (hv : submodule.span R (set.range v) = ⊤)
 
->>>>>>> b2e818bb
 
 open_locale big_operators
 
@@ -1471,46 +1461,11 @@
 
 lemma finsupp_total_apply_eq_of_fintype [fintype ι] (f : ι →₀ I) :
   finsupp_total ι M I v f = ∑ i, (f i : R) • v i :=
-<<<<<<< HEAD
-begin
-  rw finsupp_total_apply,
-  apply finset.sum_subset (finset.subset_univ _),
-  intros x _ hx,
-  rw finsupp.not_mem_support_iff.mp hx,
-  exact zero_smul _ _
-end
-=======
 by { rw [finsupp_total_apply, finsupp.sum_fintype], exact λ _, zero_smul _ _ }
->>>>>>> b2e818bb
 
 lemma range_finsupp_total :
   (finsupp_total ι M I v).range = I • (submodule.span R (set.range v)) :=
 begin
-<<<<<<< HEAD
-  apply le_antisymm,
-  { rintros x ⟨f, rfl⟩,
-    rw finsupp_total_apply,
-    apply submodule.sum_mem _ _,
-    intros c _,
-    apply submodule.smul_mem_smul (f c).2,
-    apply submodule.subset_span,
-    exact set.mem_range_self c },
-  { rw submodule.smul_le,
-    rintros r hr m hm,
-    rw ← set.image_univ at hm,
-    obtain ⟨l, hl, rfl⟩ := (finsupp.mem_span_image_iff_total _).mp hm,
-    let l' : ι →₀ I := finsupp.map_range (λ x : R, (⟨x * r, I.mul_mem_left _ hr⟩ : I))
-      (subtype.ext $ zero_mul _) l,
-    use l',
-    rw [finsupp_total_apply, finsupp.total_apply, finsupp.sum, finsupp.sum, finset.smul_sum],
-    dsimp,
-    simp only [← mul_smul, mul_comm r],
-    apply finset.sum_subset,
-    { exact finsupp.support_map_range },
-    { intros x hx hx',
-      have : l x * r = 0 := by injection finsupp.not_mem_support_iff.mp hx',
-      rw [this, zero_smul] } }
-=======
   ext,
   rw submodule.mem_ideal_smul_span_iff_exists_sum,
   refine ⟨λ ⟨f, h⟩, ⟨finsupp.map_range.linear_map I.subtype f, λ i, (f i).2, h⟩, _⟩,
@@ -1520,7 +1475,6 @@
   rw [finsupp_total_apply, finsupp.sum_map_range_index],
   { apply finsupp.sum_congr, intros i _, rw dif_pos (ha i), refl },
   { exact λ _, zero_smul _ _ },
->>>>>>> b2e818bb
 end
 
 end total
