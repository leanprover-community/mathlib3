--- conflicted
+++ resolved
@@ -327,11 +327,7 @@
 mul_comm r s ▸ mul_mem_mul hr hs
 
 lemma pow_mem_pow {x : R} (hx : x ∈ I) (n : ℕ) : x ^ n ∈ I ^ n :=
-<<<<<<< HEAD
-submodule.pow_mem_pow _ hx
-=======
 submodule.pow_mem_pow _ hx _
->>>>>>> 7b94ffe4
 
 lemma prod_mem_prod {ι : Type*} {s : finset ι} {I : ι → ideal R} {x : ι → R} :
   (∀ i ∈ s, x i ∈ I i) → ∏ i in s, x i ∈ ∏ i in s, I i :=
