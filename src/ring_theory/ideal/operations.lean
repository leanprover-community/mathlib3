--- conflicted
+++ resolved
@@ -1194,14 +1194,6 @@
   by rw [← f.map_mul];
   exact mem_map_of_mem f (mul_mem_mul hri hsj))
 
-<<<<<<< HEAD
-theorem map_pow (n : ℕ) : map f (I^n) = (map f I)^n :=
-begin
-  induction n with n hn,
-  { rw [pow_zero, one_eq_top, map_top, pow_zero, one_eq_top], },
-  { rw [pow_succ, map_mul, pow_succ, hn], },
-end
-=======
 /-- The pushforward `ideal.map` as a monoid-with-zero homomorphism. -/
 @[simps]
 def map_hom : ideal R →*₀ ideal S :=
@@ -1212,7 +1204,6 @@
 
 protected theorem map_pow (n : ℕ) : map f (I^n) = (map f I)^n :=
 map_pow (map_hom f) I n
->>>>>>> 7959d982
 
 theorem comap_radical : comap f (radical K) = radical (comap f K) :=
 le_antisymm (λ r ⟨n, hfrnk⟩, ⟨n, show f (r ^ n) ∈ K,
