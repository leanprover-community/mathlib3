--- conflicted
+++ resolved
@@ -1051,15 +1051,11 @@
 @[simp] lemma ker_coe_equiv (f : R ≃+* S) : ker (f : R →+* S) = ⊥ :=
 by simpa only [←injective_iff_ker_eq_bot] using f.injective
 
-<<<<<<< HEAD
-/-- The induced map from the quotient by the kernel to the codomain. -/
-=======
 /-- The induced map from the quotient by the kernel to the codomain.
 
 This is an isomorphism if `f` has a right inverse (`quotient_ker_equiv_of_right_inverse`) /
 is surjective (`quotient_ker_equiv_of_surjective`).
 -/
->>>>>>> c54a8d09
 def ker_lift (f : R →+* S) : f.ker.quotient →+* S :=
 ideal.quotient.lift _ f $ λ r, f.mem_ker.mp
 
@@ -1089,8 +1085,6 @@
   right_inv := hf,
   ..ker_lift f}
 
-<<<<<<< HEAD
-=======
 @[simp]
 lemma quotient_ker_equiv_of_right_inverse.apply {g : S → R} (hf : function.right_inverse g f)
   (x : f.ker.quotient) : quotient_ker_equiv_of_right_inverse hf x = ker_lift f x := rfl
@@ -1099,7 +1093,6 @@
 lemma quotient_ker_equiv_of_right_inverse.symm.apply {g : S → R} (hf : function.right_inverse g f)
   (x : S) : (quotient_ker_equiv_of_right_inverse hf).symm x = ideal.quotient.mk f.ker (g x) := rfl
 
->>>>>>> c54a8d09
 /-- The first isomorphism theorem for commutative rings. -/
 noncomputable def quotient_ker_equiv_of_surjective (hf : function.surjective f) :
   f.ker.quotient ≃+* S :=
@@ -1230,11 +1223,7 @@
 
 variables {R} {B : Type*} [comm_ring B] [algebra R B]
 
-<<<<<<< HEAD
-lemma quotient.smul (f : A →ₐ[R] B) (r : R) (x : f.to_ring_hom.ker.quotient) :
-=======
 lemma ker_lift.map_smul (f : A →ₐ[R] B) (r : R) (x : f.to_ring_hom.ker.quotient) :
->>>>>>> c54a8d09
   f.to_ring_hom.ker_lift (r • x) = r • f.to_ring_hom.ker_lift x :=
 begin
   obtain ⟨a, rfl⟩ := quotient.mkₐ_surjective R _ x,
@@ -1242,11 +1231,6 @@
   exact f.map_smul _ _
 end
 
-<<<<<<< HEAD
-/-- The induced algebras morphism from the quotient by the kernel to the codomain. -/
-def ker_lift_alg (f : A →ₐ[R] B) : f.to_ring_hom.ker.quotient →ₐ[R] B :=
-alg_hom.mk' f.to_ring_hom.ker_lift (λ _ _, quotient.smul f _ _)
-=======
 /-- The induced algebras morphism from the quotient by the kernel to the codomain.
 
 This is an isomorphism if `f` has a right inverse (`quotient_ker_alg_equiv_of_right_inverse`) /
@@ -1254,7 +1238,6 @@
 -/
 def ker_lift_alg (f : A →ₐ[R] B) : f.to_ring_hom.ker.quotient →ₐ[R] B :=
 alg_hom.mk' f.to_ring_hom.ker_lift (λ _ _, ker_lift.map_smul f _ _)
->>>>>>> c54a8d09
 
 @[simp]
 lemma ker_lift_alg_mk (f : A →ₐ[R] B) (a : A) :
@@ -1272,19 +1255,6 @@
 def quotient_ker_alg_equiv_of_right_inverse
   {f : A →ₐ[R] B} {g : B → A} (hf : function.right_inverse g f) :
   f.to_ring_hom.ker.quotient ≃ₐ[R] B :=
-<<<<<<< HEAD
-{ to_fun := ker_lift_alg f,
-  inv_fun := (quotient.mkₐ R f.to_ring_hom.ker) ∘ g,
-  left_inv := begin
-    rintro ⟨a⟩,
-    apply ker_lift_alg_injective,
-    change f (g (f a)) = f a,
-    exact hf (f a),
-  end,
-  right_inv := hf,
-  ..ker_lift_alg f}
-
-=======
 { ..ring_hom.quotient_ker_equiv_of_right_inverse (λ x, show f.to_ring_hom (g x) = x, from hf x),
   ..ker_lift_alg f}
 
@@ -1298,7 +1268,6 @@
   (hf : function.right_inverse g f) (x : B) :
   (quotient_ker_alg_equiv_of_right_inverse hf).symm x = quotient.mkₐ R f.to_ring_hom.ker (g x) := rfl
 
->>>>>>> c54a8d09
 /-- The first isomorphism theorem for agebras. -/
 noncomputable def quotient_ker_alg_equiv_of_surjective {f : A →ₐ[R] B} (hf : function.surjective f) :
   f.to_ring_hom.ker.quotient ≃ₐ[R] B :=
