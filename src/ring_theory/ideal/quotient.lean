--- conflicted
+++ resolved
@@ -205,11 +205,7 @@
 @[simp] lemma lift_mk (I : ideal R) (f : R →+* S) (H : ∀ (a : R), a ∈ I → f a = 0) :
   lift I f H (mk I a) = f a := rfl
 
-<<<<<<< HEAD
-lemma lift_surjective_of_surjective (I : ideal R) (f : R →+* S) (H : ∀ (a : R), a ∈ I → f a = 0)
-=======
 lemma lift_surjective_of_surjective (I : ideal R) {f : R →+* S} (H : ∀ (a : R), a ∈ I → f a = 0)
->>>>>>> 3a1f0172
   (hf : function.surjective f) : function.surjective (ideal.quotient.lift I f H) :=
 begin
   intro y,
