/-
Copyright (c) 2019 Kenny Lau. All rights reserved.
Released under Apache 2.0 license as described in the file LICENSE.
Authors: Kenny Lau
-/
import data.polynomial.expand
import linear_algebra.finite_dimensional
import linear_algebra.matrix.determinant
import ring_theory.adjoin.fg
import ring_theory.polynomial.scale_roots
import ring_theory.polynomial.tower
import ring_theory.tensor_product

/-!
# Integral closure of a subring.

If A is an R-algebra then `a : A` is integral over R if it is a root of a monic polynomial
with coefficients in R. Enough theory is developed to prove that integral elements
form a sub-R-algebra of A.

## Main definitions

Let `R` be a `comm_ring` and let `A` be an R-algebra.

* `ring_hom.is_integral_elem (f : R →+* A) (x : A)` : `x` is integral with respect to the map `f`,

* `is_integral (x : A)`  : `x` is integral over `R`, i.e., is a root of a monic polynomial with
                           coefficients in `R`.
* `integral_closure R A` : the integral closure of `R` in `A`, regarded as a sub-`R`-algebra of `A`.
-/

open_locale classical
open_locale big_operators polynomial
open polynomial submodule

section ring
variables {R S A : Type*}
variables [comm_ring R] [ring A] [ring S] (f : R →+* S)

/-- An element `x` of `A` is said to be integral over `R` with respect to `f`
if it is a root of a monic polynomial `p : R[X]` evaluated under `f` -/
def ring_hom.is_integral_elem (f : R →+* A) (x : A) :=
∃ p : R[X], monic p ∧ eval₂ f x p = 0

/-- A ring homomorphism `f : R →+* A` is said to be integral
if every element `A` is integral with respect to the map `f` -/
def ring_hom.is_integral (f : R →+* A) :=
∀ x : A, f.is_integral_elem x

variables [algebra R A] (R)

/-- An element `x` of an algebra `A` over a commutative ring `R` is said to be *integral*,
if it is a root of some monic polynomial `p : R[X]`.
Equivalently, the element is integral over `R` with respect to the induced `algebra_map` -/
def is_integral (x : A) : Prop :=
(algebra_map R A).is_integral_elem x

variable (A)

/-- An algebra is integral if every element of the extension is integral over the base ring -/
def algebra.is_integral : Prop :=
(algebra_map R A).is_integral

variables {R A}

lemma ring_hom.is_integral_map {x : R} : f.is_integral_elem (f x) :=
⟨X - C x, monic_X_sub_C _, by simp⟩

theorem is_integral_algebra_map {x : R} : is_integral R (algebra_map R A x) :=
(algebra_map R A).is_integral_map

theorem is_integral_of_noetherian (H : is_noetherian R A) (x : A) :
  is_integral R x :=
begin
  let leval : (R[X] →ₗ[R] A) := (aeval x).to_linear_map,
  let D : ℕ → submodule R A := λ n, (degree_le R n).map leval,
  let M := well_founded.min (is_noetherian_iff_well_founded.1 H)
    (set.range D) ⟨_, ⟨0, rfl⟩⟩,
  have HM : M ∈ set.range D := well_founded.min_mem _ _ _,
  cases HM with N HN,
  have HM : ¬M < D (N+1) := well_founded.not_lt_min
    (is_noetherian_iff_well_founded.1 H) (set.range D) _ ⟨N+1, rfl⟩,
  rw ← HN at HM,
  have HN2 : D (N+1) ≤ D N := classical.by_contradiction (λ H, HM
    (lt_of_le_not_le (map_mono (degree_le_mono
      (with_bot.coe_le_coe.2 (nat.le_succ N)))) H)),
  have HN3 : leval (X^(N+1)) ∈ D N,
  { exact HN2 (mem_map_of_mem (mem_degree_le.2 (degree_X_pow_le _))) },
  rcases HN3 with ⟨p, hdp, hpe⟩,
  refine ⟨X^(N+1) - p, monic_X_pow_sub (mem_degree_le.1 hdp), _⟩,
  show leval (X ^ (N + 1) - p) = 0,
  rw [linear_map.map_sub, hpe, sub_self]
end

theorem is_integral_of_submodule_noetherian (S : subalgebra R A)
  (H : is_noetherian R S.to_submodule) (x : A) (hx : x ∈ S) :
  is_integral R x :=
begin
  suffices : is_integral R (show S, from ⟨x, hx⟩),
  { rcases this with ⟨p, hpm, hpx⟩,
    replace hpx := congr_arg S.val hpx,
    refine ⟨p, hpm, eq.trans _ hpx⟩,
    simp only [aeval_def, eval₂, sum_def],
    rw S.val.map_sum,
    refine finset.sum_congr rfl (λ n hn, _),
    rw [S.val.map_mul, S.val.map_pow, S.val.commutes, S.val_apply, subtype.coe_mk], },
  refine is_integral_of_noetherian H ⟨x, hx⟩
end

end ring

section
variables {R A B S : Type*}
variables [comm_ring R] [comm_ring A] [comm_ring B] [comm_ring S]
variables [algebra R A] [algebra R B] (f : R →+* S)

theorem is_integral_alg_hom (f : A →ₐ[R] B) {x : A} (hx : is_integral R x) : is_integral R (f x) :=
let ⟨p, hp, hpx⟩ :=
hx in ⟨p, hp, by rw [← aeval_def, aeval_alg_hom_apply, aeval_def, hpx, f.map_zero]⟩

@[simp]
theorem is_integral_alg_equiv (f : A ≃ₐ[R] B) {x : A} : is_integral R (f x) ↔ is_integral R x :=
⟨λ h, by simpa using is_integral_alg_hom f.symm.to_alg_hom h, is_integral_alg_hom f.to_alg_hom⟩

theorem is_integral_of_is_scalar_tower [algebra A B] [is_scalar_tower R A B]
  (x : B) (hx : is_integral R x) : is_integral A x :=
let ⟨p, hp, hpx⟩ := hx in
⟨p.map $ algebra_map R A, hp.map _,
<<<<<<< HEAD
  by rw [← aeval_def, aeval_apply_algebra_map, aeval_def, hpx]⟩
=======
  by rw [← aeval_def, aeval_map_algebra_map, aeval_def, hpx]⟩
>>>>>>> 7aebb349

theorem is_integral_of_subring {x : A} (T : subring R)
  (hx : is_integral T x) : is_integral R x :=
is_integral_of_is_scalar_tower x hx

lemma is_integral.algebra_map [algebra A B] [is_scalar_tower R A B]
  {x : A} (h : is_integral R x) :
  is_integral R (algebra_map A B x) :=
begin
  rcases h with ⟨f, hf, hx⟩,
  use [f, hf],
  rw [is_scalar_tower.algebra_map_eq R A B, ← hom_eval₂, hx, ring_hom.map_zero]
end

lemma is_integral_algebra_map_iff [algebra A B] [is_scalar_tower R A B]
  {x : A} (hAB : function.injective (algebra_map A B)) :
  is_integral R (algebra_map A B x) ↔ is_integral R x :=
begin
  refine ⟨_, λ h, h.algebra_map⟩,
  rintros ⟨f, hf, hx⟩,
  use [f, hf],
  exact (aeval_algebra_map_eq_zero_iff_of_injective hAB).mp hx,
end

theorem is_integral_iff_is_integral_closure_finite {r : A} :
  is_integral R r ↔ ∃ s : set R, s.finite ∧ is_integral (subring.closure s) r :=
begin
  split; intro hr,
  { rcases hr with ⟨p, hmp, hpr⟩,
    refine ⟨_, finset.finite_to_set _, p.restriction, monic_restriction.2 hmp, _⟩,
<<<<<<< HEAD
    rw [← aeval_def, ← aeval_apply_algebra_map R r p.restriction,
=======
    rw [← aeval_def, ← aeval_map_algebra_map R r p.restriction,
>>>>>>> 7aebb349
      map_restriction, aeval_def, hpr], },
  rcases hr with ⟨s, hs, hsr⟩,
  exact is_integral_of_subring _ hsr
end

theorem fg_adjoin_singleton_of_integral (x : A) (hx : is_integral R x) :
  (algebra.adjoin R ({x} : set A)).to_submodule.fg :=
begin
  rcases hx with ⟨f, hfm, hfx⟩,
  existsi finset.image ((^) x) (finset.range (nat_degree f + 1)),
  apply le_antisymm,
  { rw span_le, intros s hs, rw finset.mem_coe at hs,
    rcases finset.mem_image.1 hs with ⟨k, hk, rfl⟩, clear hk,
    exact (algebra.adjoin R {x}).pow_mem (algebra.subset_adjoin (set.mem_singleton _)) k },
  intros r hr, change r ∈ algebra.adjoin R ({x} : set A) at hr,
  rw algebra.adjoin_singleton_eq_range_aeval at hr,
  rcases (aeval x).mem_range.mp hr with ⟨p, rfl⟩,
  rw ← mod_by_monic_add_div p hfm,
  rw ← aeval_def at hfx,
  rw [alg_hom.map_add, alg_hom.map_mul, hfx, zero_mul, add_zero],
  have : degree (p %ₘ f) ≤ degree f := degree_mod_by_monic_le p hfm,
  generalize_hyp : p %ₘ f = q at this ⊢,
  rw [← sum_C_mul_X_eq q, aeval_def, eval₂_sum, sum_def],
  refine sum_mem (λ k hkq, _),
  rw [eval₂_mul, eval₂_C, eval₂_pow, eval₂_X, ← algebra.smul_def],
  refine smul_mem _ _ (subset_span _),
  rw finset.mem_coe, refine finset.mem_image.2 ⟨_, _, rfl⟩,
  rw [finset.mem_range, nat.lt_succ_iff], refine le_of_not_lt (λ hk, _),
  rw [degree_le_iff_coeff_zero] at this,
  rw [mem_support_iff] at hkq, apply hkq, apply this,
  exact lt_of_le_of_lt degree_le_nat_degree (with_bot.coe_lt_coe.2 hk)
end

theorem fg_adjoin_of_finite {s : set A} (hfs : s.finite)
  (his : ∀ x ∈ s, is_integral R x) : (algebra.adjoin R s).to_submodule.fg :=
set.finite.induction_on hfs (λ _, ⟨{1}, submodule.ext $ λ x,
  by { erw [algebra.adjoin_empty, finset.coe_singleton, ← one_eq_span, one_eq_range,
            linear_map.mem_range, algebra.mem_bot], refl }⟩)
(λ a s has hs ih his, by rw [← set.union_singleton, algebra.adjoin_union_coe_submodule]; exact
  fg.mul (ih $ λ i hi, his i $ set.mem_insert_of_mem a hi)
    (fg_adjoin_singleton_of_integral _ $ his a $ set.mem_insert a s)) his

lemma is_noetherian_adjoin_finset [is_noetherian_ring R] (s : finset A)
  (hs : ∀ x ∈ s, is_integral R x) :
  is_noetherian R (algebra.adjoin R (↑s : set A)) :=
is_noetherian_of_fg_of_noetherian _ (fg_adjoin_of_finite s.finite_to_set hs)

/-- If `S` is a sub-`R`-algebra of `A` and `S` is finitely-generated as an `R`-module,
  then all elements of `S` are integral over `R`. -/
theorem is_integral_of_mem_of_fg (S : subalgebra R A)
  (HS : S.to_submodule.fg) (x : A) (hx : x ∈ S) : is_integral R x :=
begin
  -- say `x ∈ S`. We want to prove that `x` is integral over `R`.
  -- Say `S` is generated as an `R`-module by the set `y`.
  cases HS with y hy,
  -- We can write `x` as `∑ rᵢ yᵢ` for `yᵢ ∈ Y`.
  obtain ⟨lx, hlx1, hlx2⟩ :
    ∃ (l : A →₀ R) (H : l ∈ finsupp.supported R R ↑y), (finsupp.total A A R id) l = x,
  { rwa [←(@finsupp.mem_span_image_iff_total A A R _ _ _ id ↑y x), set.image_id ↑y, hy] },
  -- Note that `y ⊆ S`.
  have hyS : ∀ {p}, p ∈ y → p ∈ S := λ p hp, show p ∈ S.to_submodule,
    by { rw ← hy, exact subset_span hp },
  -- Now `S` is a subalgebra so the product of two elements of `y` is also in `S`.
  have : ∀ (jk : (↑(y ×ˢ y) : set (A × A))), jk.1.1 * jk.1.2 ∈ S.to_submodule :=
    λ jk, S.mul_mem (hyS (finset.mem_product.1 jk.2).1) (hyS (finset.mem_product.1 jk.2).2),
  rw [← hy, ← set.image_id ↑y] at this, simp only [finsupp.mem_span_image_iff_total] at this,
  -- Say `yᵢyⱼ = ∑rᵢⱼₖ yₖ`
  choose ly hly1 hly2,
  -- Now let `S₀` be the subring of `R` generated by the `rᵢ` and the `rᵢⱼₖ`.
  let S₀ : subring R :=
    subring.closure ↑(lx.frange ∪ finset.bUnion finset.univ (finsupp.frange ∘ ly)),
  -- It suffices to prove that `x` is integral over `S₀`.
  refine is_integral_of_subring S₀ _,
  letI : comm_ring S₀ := subring_class.to_comm_ring S₀,
  letI : algebra S₀ A := algebra.of_subring S₀,
  -- Claim: the `S₀`-module span (in `A`) of the set `y ∪ {1}` is closed under
  -- multiplication (indeed, this is the motivation for the definition of `S₀`).
  have :
    span S₀ (insert 1 ↑y : set A) * span S₀ (insert 1 ↑y : set A) ≤ span S₀ (insert 1 ↑y : set A),
  { rw span_mul_span, refine span_le.2 (λ z hz, _),
    rcases set.mem_mul.1 hz with ⟨p, q, rfl | hp, hq, rfl⟩,
    { rw one_mul, exact subset_span hq },
    rcases hq with rfl | hq,
    { rw mul_one, exact subset_span (or.inr hp) },
    erw ← hly2 ⟨(p, q), finset.mem_product.2 ⟨hp, hq⟩⟩,
    rw [finsupp.total_apply, finsupp.sum],
    refine (span S₀ (insert 1 ↑y : set A)).sum_mem (λ t ht, _),
    have : ly ⟨(p, q), finset.mem_product.2 ⟨hp, hq⟩⟩ t ∈ S₀ :=
    subring.subset_closure (finset.mem_union_right _ $ finset.mem_bUnion.2
      ⟨⟨(p, q), finset.mem_product.2 ⟨hp, hq⟩⟩, finset.mem_univ _,
        finsupp.mem_frange.2 ⟨finsupp.mem_support_iff.1 ht, _, rfl⟩⟩),
    change (⟨_, this⟩ : S₀) • t ∈ _, exact smul_mem _ _ (subset_span $ or.inr $ hly1 _ ht) },
  -- Hence this span is a subring. Call this subring `S₁`.
  let S₁ : subring A :=
  { carrier := span S₀ (insert 1 ↑y : set A),
    one_mem' := subset_span $ or.inl rfl,
    mul_mem' := λ p q hp hq, this $ mul_mem_mul hp hq,
    zero_mem' := (span S₀ (insert 1 ↑y : set A)).zero_mem,
    add_mem' := λ _ _, (span S₀ (insert 1 ↑y : set A)).add_mem,
    neg_mem' := λ _, (span S₀ (insert 1 ↑y : set A)).neg_mem },
  have : S₁ = subalgebra.to_subring (algebra.adjoin S₀ (↑y : set A)),
  { ext z,
    suffices : z ∈ span ↥S₀ (insert 1 ↑y : set A) ↔
      z ∈ (algebra.adjoin ↥S₀ (y : set A)).to_submodule,
    { simpa },
    split; intro hz,
    { exact (span_le.2
        (set.insert_subset.2 ⟨(algebra.adjoin S₀ ↑y).one_mem, algebra.subset_adjoin⟩)) hz },
    { rw [subalgebra.mem_to_submodule, algebra.mem_adjoin_iff] at hz,
      suffices : subring.closure (set.range ⇑(algebra_map ↥S₀ A) ∪ ↑y) ≤ S₁,
      { exact this hz },
      refine subring.closure_le.2 (set.union_subset _ (λ t ht, subset_span $ or.inr ht)),
      rw set.range_subset_iff,
      intro y,
      rw algebra.algebra_map_eq_smul_one,
      exact smul_mem _ y (subset_span (or.inl rfl)) } },
  have foo : ∀ z, z ∈ S₁ ↔ z ∈ algebra.adjoin ↥S₀ (y : set A),
    simp [this],
  haveI : is_noetherian_ring ↥S₀ := is_noetherian_subring_closure _ (finset.finite_to_set _),
  refine is_integral_of_submodule_noetherian (algebra.adjoin S₀ ↑y)
    (is_noetherian_of_fg_of_noetherian _ ⟨insert 1 y,
      by { rw [finset.coe_insert], ext z, simp [S₁], convert foo z}⟩) _ _,
  rw [← hlx2, finsupp.total_apply, finsupp.sum], refine subalgebra.sum_mem _ (λ r hr, _),
  have : lx r ∈ S₀ :=
    subring.subset_closure (finset.mem_union_left _ (finset.mem_image_of_mem _ hr)),
  change (⟨_, this⟩ : S₀) • r ∈ _,
  rw finsupp.mem_supported at hlx1,
  exact subalgebra.smul_mem _ (algebra.subset_adjoin $ hlx1 hr) _
end

variables {f}

lemma ring_hom.finite.to_is_integral (h : f.finite) : f.is_integral :=
by { letI := f.to_algebra, exact λ x, is_integral_of_mem_of_fg ⊤ h.1 _ trivial }

alias ring_hom.finite.to_is_integral ← ring_hom.is_integral.of_finite

lemma ring_hom.is_integral.to_finite (h : f.is_integral) (h' : f.finite_type) : f.finite :=
begin
  letI := f.to_algebra,
  unfreezingI { obtain ⟨s, hs⟩ := h' },
  constructor,
  change (⊤ : subalgebra R S).to_submodule.fg,
  rw ← hs,
  exact fg_adjoin_of_finite (set.to_finite _) (λ x _, h x)
end

alias ring_hom.is_integral.to_finite ← ring_hom.finite.of_is_integral_of_finite_type

/-- finite = integral + finite type -/
lemma ring_hom.finite_iff_is_integral_and_finite_type :
  f.finite ↔ f.is_integral ∧ f.finite_type :=
⟨λ h, ⟨h.to_is_integral, h.to_finite_type⟩, λ ⟨h, h'⟩, h.to_finite h'⟩

lemma algebra.is_integral.finite (h : algebra.is_integral R A) [h' : algebra.finite_type R A] :
  module.finite R A :=
begin
  have := h.to_finite
    (by { delta ring_hom.finite_type, convert h', ext, exact (algebra.smul_def _ _).symm }),
  delta ring_hom.finite at this, convert this, ext, exact algebra.smul_def _ _,
end

lemma algebra.is_integral.of_finite [h : module.finite R A] : algebra.is_integral R A :=
begin
  apply ring_hom.finite.to_is_integral,
  delta ring_hom.finite, convert h, ext, exact (algebra.smul_def _ _).symm,
end

/-- finite = integral + finite type -/
lemma algebra.finite_iff_is_integral_and_finite_type :
  module.finite R A ↔ algebra.is_integral R A ∧ algebra.finite_type R A :=
⟨λ h, by exactI ⟨algebra.is_integral.of_finite, infer_instance⟩, λ ⟨h, h'⟩, by exactI h.finite⟩

variables (f)

lemma ring_hom.is_integral_of_mem_closure {x y z : S}
  (hx : f.is_integral_elem x) (hy : f.is_integral_elem y)
  (hz : z ∈ subring.closure ({x, y} : set S)) :
  f.is_integral_elem z :=
begin
  letI : algebra R S := f.to_algebra,
  have := (fg_adjoin_singleton_of_integral x hx).mul (fg_adjoin_singleton_of_integral y hy),
  rw [← algebra.adjoin_union_coe_submodule, set.singleton_union] at this,
  exact is_integral_of_mem_of_fg (algebra.adjoin R {x, y}) this z
    (algebra.mem_adjoin_iff.2 $ subring.closure_mono (set.subset_union_right _ _) hz),
end

theorem is_integral_of_mem_closure {x y z : A}
  (hx : is_integral R x) (hy : is_integral R y)
  (hz : z ∈ subring.closure ({x, y} : set A)) :
  is_integral R z :=
(algebra_map R A).is_integral_of_mem_closure hx hy hz

lemma ring_hom.is_integral_zero : f.is_integral_elem 0 :=
f.map_zero ▸ f.is_integral_map

theorem is_integral_zero : is_integral R (0:A) :=
(algebra_map R A).is_integral_zero

lemma ring_hom.is_integral_one : f.is_integral_elem 1 :=
f.map_one ▸ f.is_integral_map

theorem is_integral_one : is_integral R (1:A) :=
(algebra_map R A).is_integral_one

lemma ring_hom.is_integral_add {x y : S}
  (hx : f.is_integral_elem x) (hy : f.is_integral_elem y) :
  f.is_integral_elem (x + y) :=
f.is_integral_of_mem_closure hx hy $ subring.add_mem _
  (subring.subset_closure (or.inl rfl)) (subring.subset_closure (or.inr rfl))

theorem is_integral_add {x y : A}
  (hx : is_integral R x) (hy : is_integral R y) :
  is_integral R (x + y) :=
(algebra_map R A).is_integral_add hx hy

lemma ring_hom.is_integral_neg {x : S}
  (hx : f.is_integral_elem x) : f.is_integral_elem (-x) :=
f.is_integral_of_mem_closure hx hx (subring.neg_mem _ (subring.subset_closure (or.inl rfl)))

theorem is_integral_neg {x : A}
  (hx : is_integral R x) : is_integral R (-x) :=
(algebra_map R A).is_integral_neg hx

lemma ring_hom.is_integral_sub {x y : S}
  (hx : f.is_integral_elem x) (hy : f.is_integral_elem y) : f.is_integral_elem (x - y) :=
by simpa only [sub_eq_add_neg] using f.is_integral_add hx (f.is_integral_neg hy)

theorem is_integral_sub {x y : A}
  (hx : is_integral R x) (hy : is_integral R y) : is_integral R (x - y) :=
(algebra_map R A).is_integral_sub hx hy

lemma ring_hom.is_integral_mul {x y : S}
  (hx : f.is_integral_elem x) (hy : f.is_integral_elem y) : f.is_integral_elem (x * y) :=
f.is_integral_of_mem_closure hx hy (subring.mul_mem _
  (subring.subset_closure (or.inl rfl)) (subring.subset_closure (or.inr rfl)))

theorem is_integral_mul {x y : A}
  (hx : is_integral R x) (hy : is_integral R y) : is_integral R (x * y) :=
(algebra_map R A).is_integral_mul hx hy

lemma is_integral_smul [algebra S A] [algebra R S] [is_scalar_tower R S A] {x : A} (r : R)
  (hx : is_integral S x) : is_integral S (r • x) :=
begin
  rw [algebra.smul_def, is_scalar_tower.algebra_map_apply R S A],
  exact is_integral_mul is_integral_algebra_map hx,
end

lemma is_integral_of_pow {x : A} {n : ℕ} (hn : 0 < n) (hx : is_integral R $ x ^ n) :
  is_integral R x :=
begin
  rcases hx with ⟨p, ⟨hmonic, heval⟩⟩,
  exact ⟨expand R n p, monic.expand hn hmonic,
         by rwa [eval₂_eq_eval_map, map_expand, expand_eval, ← eval₂_eq_eval_map]⟩
end

variables (R A)

/-- The integral closure of R in an R-algebra A. -/
def integral_closure : subalgebra R A :=
{ carrier := { r | is_integral R r },
  zero_mem' := is_integral_zero,
  one_mem' := is_integral_one,
  add_mem' := λ _ _, is_integral_add,
  mul_mem' := λ _ _, is_integral_mul,
  algebra_map_mem' := λ x, is_integral_algebra_map }

theorem mem_integral_closure_iff_mem_fg {r : A} :
  r ∈ integral_closure R A ↔ ∃ M : subalgebra R A, M.to_submodule.fg ∧ r ∈ M :=
⟨λ hr, ⟨algebra.adjoin R {r}, fg_adjoin_singleton_of_integral _ hr, algebra.subset_adjoin rfl⟩,
λ ⟨M, Hf, hrM⟩, is_integral_of_mem_of_fg M Hf _ hrM⟩

variables {R} {A}

lemma adjoin_le_integral_closure {x : A} (hx : is_integral R x) :
  algebra.adjoin R {x} ≤ integral_closure R A :=
begin
  rw [algebra.adjoin_le_iff],
  simp only [set_like.mem_coe, set.singleton_subset_iff],
  exact hx
end

lemma le_integral_closure_iff_is_integral {S : subalgebra R A} :
  S ≤ integral_closure R A ↔ algebra.is_integral R S :=
set_like.forall.symm.trans (forall_congr (λ x, show is_integral R (algebra_map S A x)
  ↔ is_integral R x, from is_integral_algebra_map_iff subtype.coe_injective))

lemma is_integral_sup {S T : subalgebra R A} :
  algebra.is_integral R ↥(S ⊔ T) ↔ algebra.is_integral R S ∧ algebra.is_integral R T :=
by simp only [←le_integral_closure_iff_is_integral, sup_le_iff]

/-- Mapping an integral closure along an `alg_equiv` gives the integral closure. -/
lemma integral_closure_map_alg_equiv (f : A ≃ₐ[R] B) :
  (integral_closure R A).map (f : A →ₐ[R] B) = integral_closure R B :=
begin
  ext y,
  rw subalgebra.mem_map,
  split,
  { rintros ⟨x, hx, rfl⟩,
    exact is_integral_alg_hom f hx },
  { intro hy,
    use [f.symm y, is_integral_alg_hom (f.symm : B →ₐ[R] A) hy],
    simp }
end

lemma integral_closure.is_integral (x : integral_closure R A) : is_integral R x :=
let ⟨p, hpm, hpx⟩ := x.2 in ⟨p, hpm, subtype.eq $
by rwa [← aeval_def, subtype.val_eq_coe, ← subalgebra.val_apply, aeval_alg_hom_apply] at hpx⟩

lemma ring_hom.is_integral_of_is_integral_mul_unit (x y : S) (r : R) (hr : f r * y = 1)
  (hx : f.is_integral_elem (x * y)) : f.is_integral_elem x :=
begin
  obtain ⟨p, ⟨p_monic, hp⟩⟩ := hx,
  refine ⟨scale_roots p r, ⟨(monic_scale_roots_iff r).2 p_monic, _⟩⟩,
  convert scale_roots_eval₂_eq_zero f hp,
  rw [mul_comm x y, ← mul_assoc, hr, one_mul],
end

theorem is_integral_of_is_integral_mul_unit {x y : A} {r : R} (hr : algebra_map R A r * y = 1)
  (hx : is_integral R (x * y)) : is_integral R x :=
(algebra_map R A).is_integral_of_is_integral_mul_unit x y r hr hx

/-- Generalization of `is_integral_of_mem_closure` bootstrapped up from that lemma -/
lemma is_integral_of_mem_closure' (G : set A) (hG : ∀ x ∈ G, is_integral R x) :
  ∀ x ∈ (subring.closure G), is_integral R x :=
λ x hx, subring.closure_induction hx hG is_integral_zero is_integral_one
  (λ _ _, is_integral_add) (λ _, is_integral_neg) (λ _ _, is_integral_mul)

lemma is_integral_of_mem_closure'' {S : Type*} [comm_ring S] {f : R →+* S} (G : set S)
  (hG : ∀ x ∈ G, f.is_integral_elem x) : ∀ x ∈ (subring.closure G), f.is_integral_elem x :=
λ x hx, @is_integral_of_mem_closure' R S _ _ f.to_algebra G hG x hx

lemma is_integral.pow {x : A} (h : is_integral R x) (n : ℕ) : is_integral R (x ^ n) :=
(integral_closure R A).pow_mem h n

lemma is_integral.nsmul {x : A} (h : is_integral R x) (n : ℕ) : is_integral R (n • x) :=
(integral_closure R A).nsmul_mem h n

lemma is_integral.zsmul {x : A} (h : is_integral R x) (n : ℤ) : is_integral R (n • x) :=
(integral_closure R A).zsmul_mem h n

lemma is_integral.multiset_prod {s : multiset A} (h : ∀ x ∈ s, is_integral R x) :
  is_integral R s.prod :=
(integral_closure R A).multiset_prod_mem h

lemma is_integral.multiset_sum {s : multiset A} (h : ∀ x ∈ s, is_integral R x) :
  is_integral R s.sum :=
(integral_closure R A).multiset_sum_mem h

lemma is_integral.prod {α : Type*} {s : finset α} (f : α → A) (h : ∀ x ∈ s, is_integral R (f x)) :
  is_integral R (∏ x in s, f x) :=
(integral_closure R A).prod_mem h

lemma is_integral.sum {α : Type*} {s : finset α} (f : α → A) (h : ∀ x ∈ s, is_integral R (f x)) :
  is_integral R (∑ x in s, f x) :=
(integral_closure R A).sum_mem h

lemma is_integral.det {n : Type*} [fintype n] [decidable_eq n] {M : matrix n n A}
  (h : ∀ i j, is_integral R (M i j)) :
  is_integral R M.det :=
begin
  rw [matrix.det_apply],
  exact is_integral.sum _ (λ σ hσ, is_integral.zsmul (is_integral.prod _ (λ i hi, h _ _)) _)
end

@[simp] lemma is_integral.pow_iff {x : A} {n : ℕ} (hn : 0 < n) :
  is_integral R (x ^ n) ↔ is_integral R x :=
⟨is_integral_of_pow hn, λ hx, is_integral.pow hx n⟩

open_locale tensor_product

lemma is_integral.tmul (x : A) {y : B} (h : is_integral R y) : is_integral A (x ⊗ₜ[R] y) :=
begin
  obtain ⟨p, hp, hp'⟩ := h,
  refine ⟨(p.map (algebra_map R A)).scale_roots x, _, _⟩,
  { rw polynomial.monic_scale_roots_iff, exact hp.map _ },
  convert @polynomial.scale_roots_eval₂_mul (A ⊗[R] B) A _ _ _
    algebra.tensor_product.include_left.to_ring_hom (1 ⊗ₜ y) x using 2,
  { simp only [alg_hom.to_ring_hom_eq_coe, alg_hom.coe_to_ring_hom, mul_one, one_mul,
      algebra.tensor_product.include_left_apply, algebra.tensor_product.tmul_mul_tmul] },
  convert (mul_zero _).symm,
  rw [polynomial.eval₂_map, algebra.tensor_product.include_left_comp_algebra_map,
    ← polynomial.eval₂_map],
  convert polynomial.eval₂_at_apply algebra.tensor_product.include_right.to_ring_hom y,
  rw [polynomial.eval_map, hp', _root_.map_zero],
end

section

variables (p : R[X]) (x : S)

/--  The monic polynomial whose roots are `p.leading_coeff * x` for roots `x` of `p`. -/
noncomputable
def normalize_scale_roots (p : R[X]) : R[X] :=
∑ i in p.support, monomial i
  (if i = p.nat_degree then 1 else p.coeff i * p.leading_coeff ^ (p.nat_degree - 1 - i))

lemma normalize_scale_roots_coeff_mul_leading_coeff_pow (i : ℕ) (hp : 1 ≤ nat_degree p) :
  (normalize_scale_roots p).coeff i * p.leading_coeff ^ i =
    p.coeff i * p.leading_coeff ^ (p.nat_degree - 1) :=
begin
  simp only [normalize_scale_roots, finset_sum_coeff, coeff_monomial, finset.sum_ite_eq', one_mul,
    zero_mul, mem_support_iff, ite_mul, ne.def, ite_not],
  split_ifs with h₁ h₂,
  { simp [h₁], },
  { rw [h₂, leading_coeff, ← pow_succ, tsub_add_cancel_of_le hp], },
  { rw [mul_assoc, ← pow_add, tsub_add_cancel_of_le],
    apply nat.le_pred_of_lt,
    rw lt_iff_le_and_ne,
    exact ⟨le_nat_degree_of_ne_zero h₁, h₂⟩, },
end

lemma leading_coeff_smul_normalize_scale_roots (p : R[X]) :
  p.leading_coeff • normalize_scale_roots p = scale_roots p p.leading_coeff :=
begin
  ext,
  simp only [coeff_scale_roots, normalize_scale_roots, coeff_monomial, coeff_smul, finset.smul_sum,
    ne.def, finset.sum_ite_eq', finset_sum_coeff, smul_ite, smul_zero, mem_support_iff],
  split_ifs with h₁ h₂,
  { simp [*] },
  { simp [*] },
  { rw [algebra.id.smul_eq_mul, mul_comm, mul_assoc, ← pow_succ', tsub_right_comm,
      tsub_add_cancel_of_le],
    rw nat.succ_le_iff,
    exact tsub_pos_of_lt (lt_of_le_of_ne (le_nat_degree_of_ne_zero h₁) h₂) },
end

lemma normalize_scale_roots_support :
  (normalize_scale_roots p).support ≤ p.support :=
begin
  intro x,
  contrapose,
  simp only [not_mem_support_iff, normalize_scale_roots, finset_sum_coeff, coeff_monomial,
    finset.sum_ite_eq', mem_support_iff, ne.def, not_not, ite_eq_right_iff],
  intros h₁ h₂,
  exact (h₂ h₁).rec _,
end

lemma normalize_scale_roots_degree :
  (normalize_scale_roots p).degree = p.degree :=
begin
  apply le_antisymm,
  { exact finset.sup_mono (normalize_scale_roots_support p) },
  { rw [← degree_scale_roots, ← leading_coeff_smul_normalize_scale_roots],
    exact degree_smul_le _ _ }
end

lemma normalize_scale_roots_eval₂_leading_coeff_mul (h : 1 ≤ p.nat_degree) (f : R →+* S) (x : S) :
  (normalize_scale_roots p).eval₂ f (f p.leading_coeff * x) =
    f p.leading_coeff ^ (p.nat_degree - 1) * (p.eval₂ f x) :=
begin
  rw [eval₂_eq_sum_range, eval₂_eq_sum_range, finset.mul_sum],
  apply finset.sum_congr,
  { rw nat_degree_eq_of_degree_eq (normalize_scale_roots_degree p) },
  intros n hn,
  rw [mul_pow, ← mul_assoc, ← f.map_pow, ← f.map_mul,
    normalize_scale_roots_coeff_mul_leading_coeff_pow _ _ h, f.map_mul, f.map_pow],
  ring,
end

lemma normalize_scale_roots_monic (h : p ≠ 0) : (normalize_scale_roots p).monic :=
begin
  delta monic leading_coeff,
  rw nat_degree_eq_of_degree_eq (normalize_scale_roots_degree p),
  suffices : p = 0 → (0 : R) = 1,
  { simpa [normalize_scale_roots, coeff_monomial] },
  exact λ h', (h h').rec _,
end

/-- Given a `p : R[X]` and a `x : S` such that `p.eval₂ f x = 0`,
`f p.leading_coeff * x` is integral. -/
lemma ring_hom.is_integral_elem_leading_coeff_mul (h : p.eval₂ f x = 0) :
  f.is_integral_elem (f p.leading_coeff * x) :=
begin
  by_cases h' : 1 ≤ p.nat_degree,
  { use normalize_scale_roots p,
    have : p ≠ 0 := λ h'', by { rw [h'', nat_degree_zero] at h', exact nat.not_succ_le_zero 0 h' },
    use normalize_scale_roots_monic p this,
    rw [normalize_scale_roots_eval₂_leading_coeff_mul p h' f x, h, mul_zero] },
  { by_cases hp : p.map f = 0,
    { apply_fun (λ q, coeff q p.nat_degree) at hp,
      rw [coeff_map, coeff_zero, coeff_nat_degree] at hp,
      rw [hp, zero_mul],
      exact f.is_integral_zero },
    { rw [nat.one_le_iff_ne_zero, not_not] at h',
      rw [eq_C_of_nat_degree_eq_zero h', eval₂_C] at h,
      suffices : p.map f = 0,
      { exact (hp this).rec _ },
      rw [eq_C_of_nat_degree_eq_zero h', map_C, h, C_eq_zero] } }
end

/-- Given a `p : R[X]` and a root `x : S`,
then `p.leading_coeff • x : S` is integral over `R`. -/
lemma is_integral_leading_coeff_smul [algebra R S] (h : aeval x p = 0) :
  is_integral R (p.leading_coeff • x) :=
begin
  rw aeval_def at h,
  rw algebra.smul_def,
  exact (algebra_map R S).is_integral_elem_leading_coeff_mul p x h,
end

end

end

section is_integral_closure

/-- `is_integral_closure A R B` is the characteristic predicate stating `A` is
the integral closure of `R` in `B`,
i.e. that an element of `B` is integral over `R` iff it is an element of (the image of) `A`.
-/
class is_integral_closure (A R B : Type*) [comm_ring R] [comm_semiring A] [comm_ring B]
  [algebra R B] [algebra A B] : Prop :=
(algebra_map_injective [] : function.injective (algebra_map A B))
(is_integral_iff : ∀ {x : B}, is_integral R x ↔ ∃ y, algebra_map A B y = x)

instance integral_closure.is_integral_closure (R A : Type*) [comm_ring R] [comm_ring A]
  [algebra R A] : is_integral_closure (integral_closure R A) R A :=
⟨subtype.coe_injective, λ x, ⟨λ h, ⟨⟨x, h⟩, rfl⟩, by { rintro ⟨⟨_, h⟩, rfl⟩, exact h }⟩⟩

namespace is_integral_closure

variables {R A B : Type*} [comm_ring R] [comm_ring A] [comm_ring B]
variables [algebra R B] [algebra A B] [is_integral_closure A R B]

variables (R) {A} (B)
protected theorem is_integral [algebra R A] [is_scalar_tower R A B] (x : A) : is_integral R x :=
(is_integral_algebra_map_iff (algebra_map_injective A R B)).mp $
show is_integral R (algebra_map A B x), from is_integral_iff.mpr ⟨x, rfl⟩

theorem is_integral_algebra [algebra R A] [is_scalar_tower R A B] :
  algebra.is_integral R A :=
λ x, is_integral_closure.is_integral R B x

variables {R} (A) {B}

/-- If `x : B` is integral over `R`, then it is an element of the integral closure of `R` in `B`. -/
noncomputable def mk' (x : B) (hx : is_integral R x) : A :=
classical.some (is_integral_iff.mp hx)

@[simp] lemma algebra_map_mk' (x : B) (hx : is_integral R x) :
  algebra_map A B (mk' A x hx) = x :=
classical.some_spec (is_integral_iff.mp hx)

@[simp] lemma mk'_one (h : is_integral R (1 : B) := is_integral_one) :
  mk' A 1 h = 1 :=
algebra_map_injective A R B $ by rw [algebra_map_mk', ring_hom.map_one]

@[simp] lemma mk'_zero (h : is_integral R (0 : B) := is_integral_zero) :
  mk' A 0 h = 0 :=
algebra_map_injective A R B $ by rw [algebra_map_mk', ring_hom.map_zero]

@[simp] lemma mk'_add (x y : B) (hx : is_integral R x) (hy : is_integral R y) :
  mk' A (x + y) (is_integral_add hx hy) = mk' A x hx + mk' A y hy :=
algebra_map_injective A R B $ by simp only [algebra_map_mk', ring_hom.map_add]

@[simp] lemma mk'_mul (x y : B) (hx : is_integral R x) (hy : is_integral R y) :
  mk' A (x * y) (is_integral_mul hx hy) = mk' A x hx * mk' A y hy :=
algebra_map_injective A R B $ by simp only [algebra_map_mk', ring_hom.map_mul]

@[simp] lemma mk'_algebra_map [algebra R A] [is_scalar_tower R A B] (x : R)
  (h : is_integral R (algebra_map R B x) := is_integral_algebra_map) :
  is_integral_closure.mk' A (algebra_map R B x) h = algebra_map R A x :=
algebra_map_injective A R B $ by rw [algebra_map_mk', ← is_scalar_tower.algebra_map_apply]

section lift

variables {R} (A B) {S : Type*} [comm_ring S] [algebra R S] [algebra S B] [is_scalar_tower R S B]
variables [algebra R A] [is_scalar_tower R A B] (h : algebra.is_integral R S)

/-- If `B / S / R` is a tower of ring extensions where `S` is integral over `R`,
then `S` maps (uniquely) into an integral closure `B / A / R`. -/
noncomputable def lift : S →ₐ[R] A :=
{ to_fun := λ x, mk' A (algebra_map S B x) (is_integral.algebra_map (h x)),
  map_one' := by simp only [ring_hom.map_one, mk'_one],
  map_zero' := by simp only [ring_hom.map_zero, mk'_zero],
  map_add' := λ x y, by simp_rw [← mk'_add, ring_hom.map_add],
  map_mul' := λ x y, by simp_rw [← mk'_mul, ring_hom.map_mul],
  commutes' := λ x, by simp_rw [← is_scalar_tower.algebra_map_apply, mk'_algebra_map] }

@[simp] lemma algebra_map_lift (x : S) : algebra_map A B (lift A B h x) = algebra_map S B x :=
algebra_map_mk' _ _ _

end lift

section equiv

variables (R A B) (A' : Type*) [comm_ring A'] [algebra A' B] [is_integral_closure A' R B]
variables [algebra R A] [algebra R A'] [is_scalar_tower R A B] [is_scalar_tower R A' B]

/-- Integral closures are all isomorphic to each other. -/
noncomputable def equiv : A ≃ₐ[R] A' :=
alg_equiv.of_alg_hom (lift _ B (is_integral_algebra R B)) (lift _ B (is_integral_algebra R B))
  (by { ext x, apply algebra_map_injective A' R B, simp })
  (by { ext x, apply algebra_map_injective A R B, simp })

@[simp] lemma algebra_map_equiv (x : A) : algebra_map A' B (equiv R A B A' x) = algebra_map A B x :=
algebra_map_lift _ _ _ _

end equiv

end is_integral_closure

end is_integral_closure

section algebra
open algebra
variables {R A B S T : Type*}
variables [comm_ring R] [comm_ring A] [comm_ring B] [comm_ring S] [comm_ring T]
variables [algebra A B] [algebra R B] (f : R →+* S) (g : S →+* T)

lemma is_integral_trans_aux (x : B) {p : A[X]} (pmonic : monic p) (hp : aeval x p = 0) :
  is_integral (adjoin R (↑(p.map $ algebra_map A B).frange : set B)) x :=
begin
  generalize hS : (↑(p.map $ algebra_map A B).frange : set B) = S,
  have coeffs_mem : ∀ i, (p.map $ algebra_map A B).coeff i ∈ adjoin R S,
  { intro i, by_cases hi : (p.map $ algebra_map A B).coeff i = 0,
    { rw hi, exact subalgebra.zero_mem _ },
    rw ← hS,
    exact subset_adjoin (coeff_mem_frange _ _ hi) },
  obtain ⟨q, hq⟩ : ∃ q : (adjoin R S)[X], q.map (algebra_map (adjoin R S) B) =
      (p.map $ algebra_map A B),
  { rw ← set.mem_range, exact (polynomial.mem_map_range _).2 (λ i, ⟨⟨_, coeffs_mem i⟩, rfl⟩) },
  use q,
  split,
  { suffices h : (q.map (algebra_map (adjoin R S) B)).monic,
    { refine monic_of_injective _ h,
      exact subtype.val_injective },
    { rw hq, exact pmonic.map _ } },
  { convert hp using 1,
    replace hq := congr_arg (eval x) hq,
    convert hq using 1; symmetry; apply eval_map },
end

variables [algebra R A] [is_scalar_tower R A B]

/-- If A is an R-algebra all of whose elements are integral over R,
and x is an element of an A-algebra that is integral over A, then x is integral over R.-/
lemma is_integral_trans (A_int : is_integral R A) (x : B) (hx : is_integral A x) :
  is_integral R x :=
begin
  rcases hx with ⟨p, pmonic, hp⟩,
  let S : set B := ↑(p.map $ algebra_map A B).frange,
  refine is_integral_of_mem_of_fg (adjoin R (S ∪ {x})) _ _ (subset_adjoin $ or.inr rfl),
  refine fg_trans (fg_adjoin_of_finite (finset.finite_to_set _) (λ x hx, _)) _,
  { rw [finset.mem_coe, frange, finset.mem_image] at hx,
    rcases hx with ⟨i, _, rfl⟩,
    rw coeff_map,
    exact is_integral_alg_hom (is_scalar_tower.to_alg_hom R A B) (A_int _) },
  { apply fg_adjoin_singleton_of_integral,
    exact is_integral_trans_aux _ pmonic hp }
end

/-- If A is an R-algebra all of whose elements are integral over R,
and B is an A-algebra all of whose elements are integral over A,
then all elements of B are integral over R.-/
lemma algebra.is_integral_trans (hA : is_integral R A) (hB : is_integral A B) : is_integral R B :=
λ x, is_integral_trans hA x (hB x)

lemma ring_hom.is_integral_trans (hf : f.is_integral) (hg : g.is_integral) :
  (g.comp f).is_integral :=
@algebra.is_integral_trans R S T _ _ _ g.to_algebra (g.comp f).to_algebra f.to_algebra
  (@is_scalar_tower.of_algebra_map_eq R S T _ _ _ f.to_algebra g.to_algebra (g.comp f).to_algebra
  (ring_hom.comp_apply g f)) hf hg

lemma ring_hom.is_integral_of_surjective (hf : function.surjective f) : f.is_integral :=
λ x, (hf x).rec_on (λ y hy, (hy ▸ f.is_integral_map : f.is_integral_elem x))

lemma is_integral_of_surjective (h : function.surjective (algebra_map R A)) : is_integral R A :=
(algebra_map R A).is_integral_of_surjective h

/-- If `R → A → B` is an algebra tower with `A → B` injective,
then if the entire tower is an integral extension so is `R → A` -/
lemma is_integral_tower_bot_of_is_integral (H : function.injective (algebra_map A B))
  {x : A} (h : is_integral R (algebra_map A B x)) : is_integral R x :=
begin
  rcases h with ⟨p, ⟨hp, hp'⟩⟩,
  refine ⟨p, ⟨hp, _⟩⟩,
  rw [is_scalar_tower.algebra_map_eq R A B, ← eval₂_map,
      eval₂_hom, ← ring_hom.map_zero (algebra_map A B)] at hp',
  rw [eval₂_eq_eval_map],
  exact H hp',
end

lemma ring_hom.is_integral_tower_bot_of_is_integral (hg : function.injective g)
  (hfg : (g.comp f).is_integral) : f.is_integral :=
λ x,
  @is_integral_tower_bot_of_is_integral R S T _ _ _ g.to_algebra (g.comp f).to_algebra f.to_algebra
  (@is_scalar_tower.of_algebra_map_eq R S T _ _ _ f.to_algebra g.to_algebra (g.comp f).to_algebra
  (ring_hom.comp_apply g f))  hg x (hfg (g x))

lemma is_integral_tower_bot_of_is_integral_field {R A B : Type*} [comm_ring R] [field A]
  [comm_ring B] [nontrivial B] [algebra R A] [algebra A B] [algebra R B] [is_scalar_tower R A B]
  {x : A} (h : is_integral R (algebra_map A B x)) : is_integral R x :=
is_integral_tower_bot_of_is_integral (algebra_map A B).injective h

lemma ring_hom.is_integral_elem_of_is_integral_elem_comp {x : T}
  (h : (g.comp f).is_integral_elem x) : g.is_integral_elem x :=
let ⟨p, ⟨hp, hp'⟩⟩ := h in ⟨p.map f, hp.map f, by rwa ← eval₂_map at hp'⟩

lemma ring_hom.is_integral_tower_top_of_is_integral (h : (g.comp f).is_integral) : g.is_integral :=
λ x, ring_hom.is_integral_elem_of_is_integral_elem_comp f g (h x)

/-- If `R → A → B` is an algebra tower,
then if the entire tower is an integral extension so is `A → B`. -/
lemma is_integral_tower_top_of_is_integral {x : B} (h : is_integral R x) : is_integral A x :=
begin
  rcases h with ⟨p, ⟨hp, hp'⟩⟩,
  refine ⟨p.map (algebra_map R A), ⟨hp.map (algebra_map R A), _⟩⟩,
  rw [is_scalar_tower.algebra_map_eq R A B, ← eval₂_map] at hp',
  exact hp',
end

lemma ring_hom.is_integral_quotient_of_is_integral {I : ideal S} (hf : f.is_integral) :
  (ideal.quotient_map I f le_rfl).is_integral :=
begin
  rintros ⟨x⟩,
  obtain ⟨p, ⟨p_monic, hpx⟩⟩ := hf x,
  refine ⟨p.map (ideal.quotient.mk _), ⟨p_monic.map _, _⟩⟩,
  simpa only [hom_eval₂, eval₂_map] using congr_arg (ideal.quotient.mk I) hpx
end

lemma is_integral_quotient_of_is_integral {I : ideal A} (hRA : is_integral R A) :
  is_integral (R ⧸ I.comap (algebra_map R A)) (A ⧸ I) :=
(algebra_map R A).is_integral_quotient_of_is_integral hRA

lemma is_integral_quotient_map_iff {I : ideal S} :
  (ideal.quotient_map I f le_rfl).is_integral ↔
    ((ideal.quotient.mk I).comp f : R →+* S ⧸ I).is_integral :=
begin
  let g := ideal.quotient.mk (I.comap f),
  have := ideal.quotient_map_comp_mk le_rfl,
  refine ⟨λ h, _, λ h, ring_hom.is_integral_tower_top_of_is_integral g _ (this ▸ h)⟩,
  refine this ▸ ring_hom.is_integral_trans g (ideal.quotient_map I f le_rfl) _ h,
  exact ring_hom.is_integral_of_surjective g ideal.quotient.mk_surjective,
end

/-- If the integral extension `R → S` is injective, and `S` is a field, then `R` is also a field. -/
lemma is_field_of_is_integral_of_is_field
  {R S : Type*} [comm_ring R] [nontrivial R] [comm_ring S] [is_domain S]
  [algebra R S] (H : is_integral R S) (hRS : function.injective (algebra_map R S))
  (hS : is_field S) : is_field R :=
begin
  refine ⟨⟨0, 1, zero_ne_one⟩, mul_comm, λ a ha, _⟩,
  -- Let `a_inv` be the inverse of `algebra_map R S a`,
  -- then we need to show that `a_inv` is of the form `algebra_map R S b`.
  obtain ⟨a_inv, ha_inv⟩ := hS.mul_inv_cancel (λ h, ha (hRS (trans h (ring_hom.map_zero _).symm))),

  -- Let `p : R[X]` be monic with root `a_inv`,
  -- and `q` be `p` with coefficients reversed (so `q(a) = q'(a) * a + 1`).
  -- We claim that `q(a) = 0`, so `-q'(a)` is the inverse of `a`.
  obtain ⟨p, p_monic, hp⟩ := H a_inv,
  use -∑ (i : ℕ) in finset.range p.nat_degree, (p.coeff i) * a ^ (p.nat_degree - i - 1),

  -- `q(a) = 0`, because multiplying everything with `a_inv^n` gives `p(a_inv) = 0`.
  -- TODO: this could be a lemma for `polynomial.reverse`.
  have hq : ∑ (i : ℕ) in finset.range (p.nat_degree + 1), (p.coeff i) * a ^ (p.nat_degree - i) = 0,
  { apply (injective_iff_map_eq_zero (algebra_map R S)).mp hRS,
    have a_inv_ne_zero : a_inv ≠ 0 := right_ne_zero_of_mul (mt ha_inv.symm.trans one_ne_zero),
    refine (mul_eq_zero.mp _).resolve_right (pow_ne_zero p.nat_degree a_inv_ne_zero),
    rw [eval₂_eq_sum_range] at hp,
    rw [ring_hom.map_sum, finset.sum_mul],
    refine (finset.sum_congr rfl (λ i hi, _)).trans hp,
    rw [ring_hom.map_mul, mul_assoc],
    congr,
    have : a_inv ^ p.nat_degree = a_inv ^ (p.nat_degree - i) * a_inv ^ i,
    { rw [← pow_add a_inv, tsub_add_cancel_of_le (nat.le_of_lt_succ (finset.mem_range.mp hi))] },
    rw [ring_hom.map_pow, this, ← mul_assoc, ← mul_pow, ha_inv, one_pow, one_mul] },

  -- Since `q(a) = 0` and `q(a) = q'(a) * a + 1`, we have `a * -q'(a) = 1`.
  -- TODO: we could use a lemma for `polynomial.div_X` here.
  rw [finset.sum_range_succ_comm, p_monic.coeff_nat_degree, one_mul, tsub_self, pow_zero,
      add_eq_zero_iff_eq_neg, eq_comm] at hq,
  rw [mul_comm, neg_mul, finset.sum_mul],
  convert hq using 2,
  refine finset.sum_congr rfl (λ i hi, _),
  have : 1 ≤ p.nat_degree - i := le_tsub_of_add_le_left (finset.mem_range.mp hi),
  rw [mul_assoc, ← pow_succ', tsub_add_cancel_of_le this]
end

lemma is_field_of_is_integral_of_is_field'
  {R S : Type*} [comm_ring R] [comm_ring S] [is_domain S] [algebra R S]
  (H : algebra.is_integral R S) (hR : is_field R) :
  is_field S :=
begin
  letI := hR.to_field,
  refine ⟨⟨0, 1, zero_ne_one⟩, mul_comm, λ x hx, _⟩,
  let A := algebra.adjoin R ({x} : set S),
  haveI : is_noetherian R A :=
  is_noetherian_of_fg_of_noetherian A.to_submodule (fg_adjoin_singleton_of_integral x (H x)),
  haveI : module.finite R A := module.is_noetherian.finite R A,
  obtain ⟨y, hy⟩ := linear_map.surjective_of_injective (@linear_map.mul_left_injective R A _ _ _ _
    ⟨x, subset_adjoin (set.mem_singleton x)⟩ (λ h, hx (subtype.ext_iff.mp h))) 1,
  exact ⟨y, subtype.ext_iff.mp hy⟩,
end

lemma algebra.is_integral.is_field_iff_is_field
  {R S : Type*} [comm_ring R] [nontrivial R] [comm_ring S] [is_domain S] [algebra R S]
  (H : algebra.is_integral R S) (hRS : function.injective (algebra_map R S)) :
  is_field R ↔ is_field S :=
⟨is_field_of_is_integral_of_is_field' H, is_field_of_is_integral_of_is_field H hRS⟩

end algebra

theorem integral_closure_idem {R : Type*} {A : Type*} [comm_ring R] [comm_ring A] [algebra R A] :
  integral_closure (integral_closure R A : set A) A = ⊥ :=
eq_bot_iff.2 $ λ x hx, algebra.mem_bot.2
⟨⟨x, @is_integral_trans _ _ _ _ _ _ _ _ (integral_closure R A).algebra
     _ integral_closure.is_integral x hx⟩, rfl⟩

section is_domain
variables {R S : Type*} [comm_ring R] [comm_ring S] [is_domain S] [algebra R S]

instance : is_domain (integral_closure R S) :=
infer_instance

end is_domain<|MERGE_RESOLUTION|>--- conflicted
+++ resolved
@@ -126,11 +126,7 @@
   (x : B) (hx : is_integral R x) : is_integral A x :=
 let ⟨p, hp, hpx⟩ := hx in
 ⟨p.map $ algebra_map R A, hp.map _,
-<<<<<<< HEAD
-  by rw [← aeval_def, aeval_apply_algebra_map, aeval_def, hpx]⟩
-=======
   by rw [← aeval_def, aeval_map_algebra_map, aeval_def, hpx]⟩
->>>>>>> 7aebb349
 
 theorem is_integral_of_subring {x : A} (T : subring R)
   (hx : is_integral T x) : is_integral R x :=
@@ -161,11 +157,7 @@
   split; intro hr,
   { rcases hr with ⟨p, hmp, hpr⟩,
     refine ⟨_, finset.finite_to_set _, p.restriction, monic_restriction.2 hmp, _⟩,
-<<<<<<< HEAD
-    rw [← aeval_def, ← aeval_apply_algebra_map R r p.restriction,
-=======
     rw [← aeval_def, ← aeval_map_algebra_map R r p.restriction,
->>>>>>> 7aebb349
       map_restriction, aeval_def, hpr], },
   rcases hr with ⟨s, hs, hsr⟩,
   exact is_integral_of_subring _ hsr
