--- conflicted
+++ resolved
@@ -149,15 +149,9 @@
   let S₀ : set R := ring.closure ↑S₀',
   refine is_integral_of_subring (ring.closure ↑S₀') _,
   letI : algebra S₀ (algebra.comap S₀ R A) := algebra.comap.algebra _ _ _,
-<<<<<<< HEAD
-  letI hmod : module S₀ (algebra.comap S₀ R A) := algebra.module,
+  letI hmod : module S₀ (algebra.comap S₀ R A) := algebra.to_module,
   have : (span S₀ (insert 1 (↑y:set A) : set (algebra.comap S₀ R A)) : submodule S₀ (algebra.comap S₀ R A)) =
       (algebra.adjoin S₀ ((↑y : set A) : set (algebra.comap S₀ R A)) : subalgebra S₀ (algebra.comap S₀ R A)),
-=======
-  letI : module S₀ (algebra.comap S₀ R A) := algebra.to_module,
-  have : (span S₀ (insert 1 (↑m:set A) : set (algebra.comap S₀ R A)) : submodule S₀ (algebra.comap S₀ R A)) =
-      (algebra.adjoin S₀ ((↑m : set A) : set (algebra.comap S₀ R A)) : subalgebra S₀ (algebra.comap S₀ R A)),
->>>>>>> cbf81dff
   { apply le_antisymm,
     { rw [span_le, set.insert_subset, mem_coe], split,
       change _ ∈ ring.closure _, exact is_submonoid.one_mem _, exact algebra.subset_adjoin },
