/-
Copyright (c) 2020 Devon Tuma. All rights reserved.
Released under Apache 2.0 license as described in the file LICENSE.
Authors: Devon Tuma
-/
import data.mv_polynomial
import ring_theory.ideal.over
import ring_theory.jacobson_ideal
import ring_theory.localization

/-!
# Jacobson Rings
The following conditions are equivalent for a ring `R`:
1. Every radical ideal `I` is equal to its Jacobson radical
2. Every radical ideal `I` can be written as an intersection of maximal ideals
3. Every prime ideal `I` is equal to its Jacobson radical
Any ring satisfying any of these equivalent conditions is said to be Jacobson.
Some particular examples of Jacobson rings are also proven.
`is_jacobson_quotient` says that the quotient of a Jacobson ring is Jacobson.
`is_jacobson_localization` says the localization of a Jacobson ring to a single element is Jacobson.
`is_jacobson_polynomial_iff_is_jacobson` says polynomials over a Jacobson ring form a Jacobson ring.
## Main definitions
Let `R` be a commutative ring. Jacobson Rings are defined using the first of the above conditions
* `is_jacobson R` is the proposition that `R` is a Jacobson ring. It is a class,
  implemented as the predicate that for any ideal, `I.radical = I` implies `I.jacobson = I`.

## Main statements
* `is_jacobson_iff_prime_eq` is the equivalence between conditions 1 and 3 above.
* `is_jacobson_iff_Inf_maximal` is the equivalence between conditions 1 and 2 above.
* `is_jacobson_of_surjective` says that if `R` is a Jacobson ring and `f : R →+* S` is surjective,
  then `S` is also a Jacobson ring
* `is_jacobson_mv_polynomial` says that multi-variate polynomials over a Jacobson ring are Jacobson.
## Tags
Jacobson, Jacobson Ring
-/

namespace ideal

open polynomial

section is_jacobson
variables {R S : Type*} [comm_ring R] [comm_ring S] {I : ideal R}

/-- A ring is a Jacobson ring if for every radical ideal `I`,
 the Jacobson radical of `I` is equal to `I`.
 See `is_jacobson_iff_prime_eq` and `is_jacobson_iff_Inf_maximal` for equivalent definitions. -/
class is_jacobson (R : Type*) [comm_ring R] : Prop :=
(out' : ∀ (I : ideal R), I.radical = I → I.jacobson = I)

theorem is_jacobson_iff {R} [comm_ring R] :
  is_jacobson R ↔ ∀ (I : ideal R), I.radical = I → I.jacobson = I :=
⟨λ h, h.1, λ h, ⟨h⟩⟩

theorem is_jacobson.out {R} [comm_ring R] :
  is_jacobson R → ∀ {I : ideal R}, I.radical = I → I.jacobson = I := is_jacobson_iff.1

/--  A ring is a Jacobson ring if and only if for all prime ideals `P`,
 the Jacobson radical of `P` is equal to `P`. -/
lemma is_jacobson_iff_prime_eq : is_jacobson R ↔ ∀ P : ideal R, is_prime P → P.jacobson = P :=
begin
  refine is_jacobson_iff.trans ⟨λ h I hI, h I (is_prime.radical hI), _⟩,
  refine λ h I hI, le_antisymm (λ x hx, _) (λ x hx, mem_Inf.mpr (λ _ hJ, hJ.left hx)),
  rw [← hI, radical_eq_Inf I, mem_Inf],
  intros P hP,
  rw set.mem_set_of_eq at hP,
  erw mem_Inf at hx,
  erw [← h P hP.right, mem_Inf],
  exact λ J hJ, hx ⟨le_trans hP.left hJ.left, hJ.right⟩
end

/-- A ring `R` is Jacobson if and only if for every prime ideal `I`,
 `I` can be written as the infimum of some collection of maximal ideals.
 Allowing ⊤ in the set `M` of maximal ideals is equivalent, but makes some proofs cleaner. -/
lemma is_jacobson_iff_Inf_maximal : is_jacobson R ↔
  ∀ {I : ideal R}, I.is_prime → ∃ M : set (ideal R), (∀ J ∈ M, is_maximal J ∨ J = ⊤) ∧ I = Inf M :=
⟨λ H I h, eq_jacobson_iff_Inf_maximal.1 (H.out (is_prime.radical h)),
  λ H, is_jacobson_iff_prime_eq.2 (λ P hP, eq_jacobson_iff_Inf_maximal.2 (H hP))⟩

lemma is_jacobson_iff_Inf_maximal' : is_jacobson R ↔
  ∀ {I : ideal R}, I.is_prime → ∃ M : set (ideal R),
  (∀ (J ∈ M) (K : ideal R), J < K → K = ⊤) ∧ I = Inf M :=
⟨λ H I h, eq_jacobson_iff_Inf_maximal'.1 (H.out (is_prime.radical h)),
  λ H, is_jacobson_iff_prime_eq.2 (λ P hP, eq_jacobson_iff_Inf_maximal'.2 (H hP))⟩

lemma radical_eq_jacobson [H : is_jacobson R] (I : ideal R) : I.radical = I.jacobson :=
le_antisymm (le_Inf (λ J ⟨hJ, hJ_max⟩, (is_prime.radical_le_iff hJ_max.is_prime).mpr hJ))
            ((H.out (radical_idem I)) ▸ (jacobson_mono le_radical))

/-- Fields have only two ideals, and the condition holds for both of them.  -/
@[priority 100]
instance is_jacobson_field {K : Type*} [field K] : is_jacobson K :=
⟨λ I hI, or.rec_on (eq_bot_or_top I)
(λ h, le_antisymm
  (Inf_le ⟨le_of_eq rfl, (eq.symm h) ▸ bot_is_maximal⟩)
  ((eq.symm h) ▸ bot_le))
(λ h, by rw [h, jacobson_eq_top_iff])⟩

theorem is_jacobson_of_surjective [H : is_jacobson R] :
  (∃ (f : R →+* S), function.surjective f) → is_jacobson S :=
begin
  rintros ⟨f, hf⟩,
  rw is_jacobson_iff_Inf_maximal,
  intros p hp,
  use map f '' {J : ideal R | comap f p ≤ J ∧ J.is_maximal },
  use λ j ⟨J, hJ, hmap⟩, hmap ▸ or.symm (map_eq_top_or_is_maximal_of_surjective f hf hJ.right),
  have : p = map f ((comap f p).jacobson),
  from (is_jacobson.out' (comap f p) (by rw [← comap_radical, is_prime.radical hp])).symm
    ▸ (map_comap_of_surjective f hf p).symm,
  exact eq.trans this (map_Inf hf (λ J ⟨hJ, _⟩, le_trans (ideal.ker_le_comap f) hJ)),
end

@[priority 100]
instance is_jacobson_quotient [is_jacobson R] : is_jacobson (quotient I) :=
is_jacobson_of_surjective ⟨quotient.mk I, (by rintro ⟨x⟩; use x; refl)⟩

lemma is_jacobson_iso (e : R ≃+* S) : is_jacobson R ↔ is_jacobson S :=
⟨λ h, @is_jacobson_of_surjective _ _ _ _ h ⟨(e : R →+* S), e.surjective⟩,
  λ h, @is_jacobson_of_surjective _ _ _ _ h ⟨(e.symm : S →+* R), e.symm.surjective⟩⟩

lemma is_jacobson_of_is_integral [algebra R S] (hRS : algebra.is_integral R S)
  (hR : is_jacobson R) : is_jacobson S :=
begin
  rw is_jacobson_iff_prime_eq,
  introsI P hP,
  by_cases hP_top : comap (algebra_map R S) P = ⊤,
  { simp [comap_eq_top_iff.1 hP_top] },
  { haveI : nontrivial (comap (algebra_map R S) P).quotient := quotient.nontrivial hP_top,
    rw jacobson_eq_iff_jacobson_quotient_eq_bot,
    refine eq_bot_of_comap_eq_bot (is_integral_quotient_of_is_integral hRS) _,
    rw [eq_bot_iff, ← jacobson_eq_iff_jacobson_quotient_eq_bot.1 ((is_jacobson_iff_prime_eq.1 hR)
      (comap (algebra_map R S) P) (comap_is_prime _ _)), comap_jacobson],
    refine Inf_le_Inf (λ J hJ, _),
    simp only [true_and, set.mem_image, bot_le, set.mem_set_of_eq],
    haveI : J.is_maximal := by simpa using hJ,
    exact exists_ideal_over_maximal_of_is_integral (is_integral_quotient_of_is_integral hRS) J
      (comap_bot_le_of_injective _ algebra_map_quotient_injective) }
end

lemma is_jacobson_of_is_integral' (f : R →+* S) (hf : f.is_integral)
  (hR : is_jacobson R) : is_jacobson S :=
@is_jacobson_of_is_integral _ _ _ _ f.to_algebra hf hR

end is_jacobson


section localization
open localization_map submonoid
variables {R S : Type*} [comm_ring R] [comm_ring S] {I : ideal R}
variables {y : R} (f : away_map y S)

lemma disjoint_powers_iff_not_mem (hI : I.radical = I) :
  disjoint ((submonoid.powers y) : set R) ↑I ↔ y ∉ I.1 :=
begin
  refine ⟨λ h, set.disjoint_left.1 h (mem_powers _), λ h, (disjoint_iff).mpr (eq_bot_iff.mpr _)⟩,
  rintros x ⟨⟨n, rfl⟩, hx'⟩,
  rw [← hI] at hx',
  exact absurd (hI ▸ mem_radical_of_pow_mem hx' : y ∈ I.carrier) h
end

/-- If `R` is a Jacobson ring, then maximal ideals in the localization at `y`
correspond to maximal ideals in the original ring `R` that don't contain `y`.
This lemma gives the correspondence in the particular case of an ideal and its comap.
See `le_rel_iso_of_maximal` for the more general relation isomorphism -/
lemma is_maximal_iff_is_maximal_disjoint [H : is_jacobson R] (J : ideal S) :
  J.is_maximal ↔ (comap f.to_map J).is_maximal ∧ y ∉ ideal.comap f.to_map J :=
begin
  split,
  { refine λ h, ⟨_, λ hy, h.ne_top (ideal.eq_top_of_is_unit_mem _ hy
      (map_units f ⟨y, submonoid.mem_powers _⟩))⟩,
    have hJ : J.is_prime := is_maximal.is_prime h,
    rw is_prime_iff_is_prime_disjoint f at hJ,
    have : y ∉ (comap f.to_map J).1 :=
      set.disjoint_left.1 hJ.right (submonoid.mem_powers _),
    erw [← H.out (is_prime.radical hJ.left), mem_Inf] at this,
    push_neg at this,
    rcases this with ⟨I, hI, hI'⟩,
    convert hI.right,
    by_cases hJ : J = map f.to_map I,
    { rw [hJ, comap_map_of_is_prime_disjoint f I (is_maximal.is_prime hI.right)],
      rwa disjoint_powers_iff_not_mem (is_maximal.is_prime hI.right).radical},
    { have hI_p : (map f.to_map I).is_prime,
      { refine is_prime_of_is_prime_disjoint f I hI.right.is_prime _,
        rwa disjoint_powers_iff_not_mem (is_maximal.is_prime hI.right).radical },
      have : J ≤ map f.to_map I := (map_comap f J) ▸ (map_mono hI.left),
      exact absurd (h.1.2 _ (lt_of_le_of_ne this hJ)) hI_p.1 } },
  { refine λ h, ⟨⟨λ hJ, h.1.ne_top (eq_top_iff.2 _), λ I hI, _⟩⟩,
    { rwa [eq_top_iff, ← f.order_embedding.le_iff_le] at hJ },
    { have := congr_arg (map f.to_map) (h.1.1.2 _ ⟨comap_mono (le_of_lt hI), _⟩),
      rwa [map_comap f I, map_top f.to_map] at this,
      refine λ hI', hI.right _,
      rw [← map_comap f I, ← map_comap f J],
      exact map_mono hI' } }
end

/-- If `R` is a Jacobson ring, then maximal ideals in the localization at `y`
correspond to maximal ideals in the original ring `R` that don't contain `y`.
This lemma gives the correspondence in the particular case of an ideal and its map.
See `le_rel_iso_of_maximal` for the more general statement, and the reverse of this implication -/
lemma is_maximal_of_is_maximal_disjoint [is_jacobson R] (I : ideal R) (hI : I.is_maximal)
  (hy : y ∉ I) : (map f.to_map I).is_maximal :=
begin
  rw [is_maximal_iff_is_maximal_disjoint f,
    comap_map_of_is_prime_disjoint f I (is_maximal.is_prime hI)
    ((disjoint_powers_iff_not_mem (is_maximal.is_prime hI).radical).2 hy)],
  exact ⟨hI, hy⟩
end

/-- If `R` is a Jacobson ring, then maximal ideals in the localization at `y`
correspond to maximal ideals in the original ring `R` that don't contain `y` -/
def order_iso_of_maximal [is_jacobson R] :
  {p : ideal S // p.is_maximal} ≃o {p : ideal R // p.is_maximal ∧ y ∉ p} :=
{ to_fun := λ p, ⟨ideal.comap f.to_map p.1, (is_maximal_iff_is_maximal_disjoint f p.1).1 p.2⟩,
  inv_fun := λ p, ⟨ideal.map f.to_map p.1, is_maximal_of_is_maximal_disjoint f p.1 p.2.1 p.2.2⟩,
  left_inv := λ J, subtype.eq (map_comap f J),
  right_inv := λ I, subtype.eq (comap_map_of_is_prime_disjoint f I.1 (is_maximal.is_prime I.2.1)
    ((disjoint_powers_iff_not_mem I.2.1.is_prime.radical).2 I.2.2)),
  map_rel_iff' := λ I I', ⟨λ h, (show I.val ≤ I'.val,
    from (map_comap f I.val) ▸ (map_comap f I'.val) ▸ (ideal.map_mono h)), λ h x hx, h hx⟩ }

/-- If `S` is the localization of the Jacobson ring `R` at the submonoid generated by `y : R`, then
`S` is Jacobson. -/
lemma is_jacobson_localization [H : is_jacobson R]
  (f : away_map y S) : is_jacobson S :=
begin
  rw is_jacobson_iff_prime_eq,
  refine λ P' hP', le_antisymm _ le_jacobson,
  obtain ⟨hP', hPM⟩ := (localization_map.is_prime_iff_is_prime_disjoint f P').mp hP',
  have hP := H.out (is_prime.radical hP'),
  refine le_trans (le_trans (le_of_eq (localization_map.map_comap f P'.jacobson).symm) (map_mono _))
    (le_of_eq (localization_map.map_comap f P')),
  have : Inf { I : ideal R | comap f.to_map P' ≤ I ∧ I.is_maximal ∧ y ∉ I } ≤ comap f.to_map P',
  { intros x hx,
    have hxy : x * y ∈ (comap f.to_map P').jacobson,
    { rw [ideal.jacobson, mem_Inf],
      intros J hJ,
      by_cases y ∈ J,
      { exact J.smul_mem x h },
      { exact (mul_comm y x) ▸ J.smul_mem y ((mem_Inf.1 hx) ⟨hJ.left, ⟨hJ.right, h⟩⟩) } },
    rw hP at hxy,
    cases hP'.mem_or_mem hxy with hxy hxy,
    { exact hxy },
    { exact (hPM ⟨submonoid.mem_powers _, hxy⟩).elim } },
  refine le_trans _ this,
  rw [ideal.jacobson, comap_Inf', Inf_eq_infi],
  refine infi_le_infi_of_subset (λ I hI, ⟨map f.to_map I, ⟨_, _⟩⟩),
  { exact ⟨le_trans (le_of_eq ((localization_map.map_comap f P').symm)) (map_mono hI.1),
    is_maximal_of_is_maximal_disjoint f _ hI.2.1 hI.2.2⟩ },
  { exact localization_map.comap_map_of_is_prime_disjoint f I (is_maximal.is_prime hI.2.1)
    ((disjoint_powers_iff_not_mem hI.2.1.is_prime.radical).2 hI.2.2) }
end

end localization

namespace polynomial
open polynomial

section comm_ring
variables {R S : Type*} [comm_ring R] [integral_domain S]
variables {Rₘ Sₘ : Type*} [comm_ring Rₘ] [comm_ring Sₘ]

/-- If `I` is a prime ideal of `polynomial R` and `pX ∈ I` is a non-constant polynomial,
  then the map `R →+* R[x]/I` descends to an integral map when localizing at `pX.leading_coeff`.
  In particular `X` is integral because it satisfies `pX`, and constants are trivially integral,
  so integrality of the entire extension follows by closure under addition and multiplication. -/
lemma is_integral_localization_map_polynomial_quotient
  (P : ideal (polynomial R)) [P.is_prime] (pX : polynomial R) (hpX : pX ∈ P)
  (ϕ : localization_map (submonoid.powers (pX.map (quotient.mk (P.comap C))).leading_coeff) Rₘ)
  (ϕ' : localization_map ((submonoid.powers (pX.map (quotient.mk (P.comap C))).leading_coeff).map
    (quotient_map P C le_rfl) : submonoid P.quotient) Sₘ) :
  (ϕ.map ((submonoid.powers (pX.map (quotient.mk (P.comap C))).leading_coeff).mem_map_of_mem
      (quotient_map P C le_rfl : (P.comap C : ideal R).quotient →* P.quotient)) ϕ').is_integral :=
begin
  let P' : ideal R := P.comap C,
  let M : submonoid P'.quotient :=
  submonoid.powers (pX.map (quotient.mk (P.comap C))).leading_coeff,
  let φ : P'.quotient →+* P.quotient := quotient_map P C le_rfl,
  let φ' := (ϕ.map (M.mem_map_of_mem (φ : P'.quotient →* P.quotient)) ϕ'),
  have hφ' : φ.comp (quotient.mk P') = (quotient.mk P).comp C := rfl,
  intro p,
  obtain ⟨⟨p', ⟨q, hq⟩⟩, hp⟩ := ϕ'.surj p,
  suffices : φ'.is_integral_elem (ϕ'.to_map p'),
  { obtain ⟨q', hq', rfl⟩ := hq,
    obtain ⟨q'', hq''⟩ := is_unit_iff_exists_inv'.1 (ϕ.map_units ⟨q', hq'⟩),
    refine φ'.is_integral_of_is_integral_mul_unit p (ϕ'.to_map (φ q')) q'' _ (hp.symm ▸ this),
    convert trans (trans (φ'.map_mul _ _).symm (congr_arg φ' hq'')) φ'.map_one using 2,
    rw [← φ'.comp_apply, localization_map.map_comp, ϕ'.to_map.comp_apply, subtype.coe_mk] },
  refine is_integral_of_mem_closure''
    ((ϕ'.to_map.comp (quotient.mk P)) '' (insert X {p | p.degree ≤ 0})) _ _ _,
  { rintros x ⟨p, hp, rfl⟩,
    refine hp.rec_on (λ hy, _) (λ hy, _),
    { refine hy.symm ▸ (φ.is_integral_elem_localization_at_leading_coeff ((quotient.mk P) X)
        (pX.map (quotient.mk P')) _ M ⟨1, pow_one _⟩ _ _),
      rwa [eval₂_map, hφ', ← hom_eval₂, quotient.eq_zero_iff_mem, eval₂_C_X] },
    { rw [set.mem_set_of_eq, degree_le_zero_iff] at hy,
      refine hy.symm ▸ ⟨X - C (ϕ.to_map ((quotient.mk P') (p.coeff 0))), monic_X_sub_C _, _⟩,
      simp only [eval₂_sub, eval₂_C, eval₂_X],
      rw [sub_eq_zero, ← φ'.comp_apply, localization_map.map_comp, ring_hom.comp_apply],
      refl } },
  { obtain ⟨p, rfl⟩ := quotient.mk_surjective p',
    refine polynomial.induction_on p
      (λ r, subring.subset_closure $ set.mem_image_of_mem _ (or.inr degree_C_le))
      (λ _ _ h1 h2, _) (λ n _ hr, _),
    { convert subring.add_mem _ h1 h2,
      rw [ring_hom.map_add, ring_hom.map_add] },
    { rw [pow_succ X n, mul_comm X, ← mul_assoc, ring_hom.map_mul, ϕ'.to_map.map_mul],
      exact subring.mul_mem _ hr (subring.subset_closure (set.mem_image_of_mem _ (or.inl rfl))) } },
end

/-- If `f : R → S` descends to an integral map in the localization at `x`,
  and `R` is a Jacobson ring, then the intersection of all maximal ideals in `S` is trivial -/
lemma jacobson_bot_of_integral_localization {R : Type*} [integral_domain R] [is_jacobson R]
  (φ : R →+* S) (hφ : function.injective φ) (x : R) (hx : x ≠ 0)
  (ϕ : localization_map (submonoid.powers x) Rₘ)
  (ϕ' : localization_map ((submonoid.powers x).map φ : submonoid S) Sₘ)
  (hφ' : (ϕ.map ((submonoid.powers x).mem_map_of_mem (φ : R →* S)) ϕ').is_integral) :
  (⊥ : ideal S).jacobson = ⊥ :=
begin
  have hM : ((submonoid.powers x).map φ : submonoid S) ≤ non_zero_divisors S :=
    map_le_non_zero_divisors_of_injective hφ (powers_le_non_zero_divisors_of_domain hx),
  letI : integral_domain Sₘ := localization_map.integral_domain_of_le_non_zero_divisors ϕ' hM,
  let φ' : Rₘ →+* Sₘ := ϕ.map ((submonoid.powers x).mem_map_of_mem (φ : R →* S)) ϕ',
  suffices : ∀ I : ideal Sₘ, I.is_maximal → (I.comap ϕ'.to_map).is_maximal,
  { have hϕ' : comap ϕ'.to_map ⊥ = ⊥,
    { simpa [ring_hom.injective_iff_ker_eq_bot, ring_hom.ker_eq_comap_bot] using ϕ'.injective hM },
    refine eq_bot_iff.2 (le_trans _ (le_of_eq hϕ')),
    have hSₘ : is_jacobson Sₘ := is_jacobson_of_is_integral' φ' hφ' (is_jacobson_localization ϕ),
    rw [← hSₘ.out radical_bot_of_integral_domain, comap_jacobson],
    exact Inf_le_Inf (λ j hj, ⟨bot_le, let ⟨J, hJ⟩ := hj in hJ.2 ▸ this J hJ.1.2⟩) },
  introsI I hI,
  -- Remainder of the proof is pulling and pushing ideals around the square and the quotient square
  haveI : (I.comap ϕ'.to_map).is_prime := comap_is_prime ϕ'.to_map I,
  haveI : (I.comap φ').is_prime := comap_is_prime φ' I,
  haveI : (⊥ : ideal (I.comap ϕ'.to_map).quotient).is_prime := bot_prime,
  have hcomm: φ'.comp ϕ.to_map = ϕ'.to_map.comp φ := ϕ.map_comp _,
  let f := quotient_map (I.comap ϕ'.to_map) φ le_rfl,
  let g := quotient_map I ϕ'.to_map le_rfl,
  have := is_maximal_comap_of_is_integral_of_is_maximal' φ' hφ' I
    (by convert hI; casesI _inst_4; refl),
  have := ((is_maximal_iff_is_maximal_disjoint ϕ _).1 this).left,
  have : ((I.comap ϕ'.to_map).comap φ).is_maximal,
  { rwa [comap_comap, hcomm, ← comap_comap] at this },
  rw ← bot_quotient_is_maximal_iff at this ⊢,
  refine is_maximal_of_is_integral_of_is_maximal_comap' f _ ⊥
    ((eq_bot_iff.2 (comap_bot_le_of_injective f quotient_map_injective)).symm ▸ this),
  exact f.is_integral_tower_bot_of_is_integral g quotient_map_injective
    ((comp_quotient_map_eq_of_comp_eq hcomm I).symm ▸
    (ring_hom.is_integral_trans _ _ (ring_hom.is_integral_of_surjective _
      (localization_map.surjective_quotient_map_of_maximal_of_localization
      (by rwa [comap_comap, hcomm, ← bot_quotient_is_maximal_iff])))
      (ring_hom.is_integral_quotient_of_is_integral _ hφ'))),
end

/-- Used to bootstrap the proof of `is_jacobson_polynomial_iff_is_jacobson`.
  That theorem is more general and should be used instead of this one. -/
private lemma is_jacobson_polynomial_of_domain (R : Type*) [integral_domain R] [hR : is_jacobson R]
  (P : ideal (polynomial R)) [is_prime P] (hP : ∀ (x : R), C x ∈ P → x = 0) :
  P.jacobson = P :=
begin
  by_cases Pb : (P = ⊥),
  { exact Pb.symm ▸ jacobson_bot_polynomial_of_jacobson_bot
      (hR.out radical_bot_of_integral_domain) },
  { refine jacobson_eq_iff_jacobson_quotient_eq_bot.mpr _,
    haveI : (P.comap (C : R →+* polynomial R)).is_prime := comap_is_prime C P,
    obtain ⟨p, pP, p0⟩ := exists_nonzero_mem_of_ne_bot Pb hP,
    refine jacobson_bot_of_integral_localization (quotient_map P C le_rfl) quotient_map_injective
      _ _ (localization.of (submonoid.powers (p.map (quotient.mk (P.comap C))).leading_coeff))
      (localization.of _)
<<<<<<< HEAD
      (by convert (is_integral_localization_map_polynomial_quotient P _ pP _ _)),
=======
      (by apply (is_integral_localization_map_polynomial_quotient P _ pP _ _)),
>>>>>>> f438c43b
    rwa [ne.def, leading_coeff_eq_zero] }
end

lemma is_jacobson_polynomial_of_is_jacobson (hR : is_jacobson R) :
  is_jacobson (polynomial R) :=
begin
  refine is_jacobson_iff_prime_eq.mpr (λ I, _),
  introI hI,
  let R' : subring I.quotient := ((quotient.mk I).comp C).range,
  let i : R →+* R' := ((quotient.mk I).comp C).range_restrict,
  have hi : function.surjective (i : R → R') := ((quotient.mk I).comp C).range_restrict_surjective,
  have hi' : (polynomial.map_ring_hom i : polynomial R →+* polynomial R').ker ≤ I,
  { refine λ f hf, polynomial_mem_ideal_of_coeff_mem_ideal I f (λ n, _),
    replace hf := congr_arg (λ (g : polynomial (((quotient.mk I).comp C).range)), g.coeff n) hf,
    change (polynomial.map ((quotient.mk I).comp C).range_restrict f).coeff n = 0 at hf,
    rw [coeff_map, subtype.ext_iff] at hf,
    rwa [mem_comap, ← quotient.eq_zero_iff_mem, ← ring_hom.comp_apply] },
  haveI : (ideal.map (map_ring_hom i) I).is_prime :=
    map_is_prime_of_surjective (map_surjective i hi) hi',
  suffices : (I.map (polynomial.map_ring_hom i)).jacobson = (I.map (polynomial.map_ring_hom i)),
  { replace this := congr_arg (comap (polynomial.map_ring_hom i)) this,
    rw [← map_jacobson_of_surjective _ hi',
      comap_map_of_surjective _ _, comap_map_of_surjective _ _] at this,
    refine le_antisymm (le_trans (le_sup_left_of_le le_rfl)
      (le_trans (le_of_eq this) (sup_le le_rfl hi'))) le_jacobson,
    all_goals {exact polynomial.map_surjective i hi} },
  exact @is_jacobson_polynomial_of_domain R' _ (is_jacobson_of_surjective ⟨i, hi⟩)
    (map (map_ring_hom i) I) _ (eq_zero_of_polynomial_mem_map_range I),
end

theorem is_jacobson_polynomial_iff_is_jacobson :
  is_jacobson (polynomial R) ↔ is_jacobson R :=
begin
  refine ⟨_, is_jacobson_polynomial_of_is_jacobson⟩,
  introI H,
  exact is_jacobson_of_surjective ⟨eval₂_ring_hom (ring_hom.id _) 1, λ x,
    ⟨C x, by simp only [coe_eval₂_ring_hom, ring_hom.id_apply, eval₂_C]⟩⟩,
end

instance [is_jacobson R] : is_jacobson (polynomial R) :=
is_jacobson_polynomial_iff_is_jacobson.mpr ‹is_jacobson R›

end comm_ring

section integral_domain
variables {R : Type*} [integral_domain R] [is_jacobson R]
variables (P : ideal (polynomial R)) [hP : P.is_maximal]

include P hP

lemma is_maximal_comap_C_of_is_maximal (hP' : ∀ (x : R), C x ∈ P → x = 0) :
  is_maximal (comap C P : ideal R) :=
begin
  haveI hp'_prime : (P.comap C : ideal R).is_prime := comap_is_prime C P,
  obtain ⟨m, hm⟩ := submodule.nonzero_mem_of_bot_lt (bot_lt_of_maximal P polynomial_not_is_field),
  have : (m : polynomial R) ≠ 0, rwa [ne.def, submodule.coe_eq_zero],
  let φ : (P.comap C : ideal R).quotient →+* P.quotient := quotient_map P C le_rfl,
  let M : submonoid (P.comap C : ideal R).quotient :=
    submonoid.powers ((m : polynomial R).map (quotient.mk (P.comap C : ideal R))).leading_coeff,
  rw ← bot_quotient_is_maximal_iff at hP ⊢,
  have hp0 : ((m : polynomial R).map (quotient.mk (P.comap C : ideal R))).leading_coeff ≠ 0 :=
    λ hp0', this $ map_injective (quotient.mk (P.comap C : ideal R))
      ((quotient.mk (P.comap C : ideal R)).injective_iff.2 (λ x hx,
      by rwa [quotient.eq_zero_iff_mem, (by rwa eq_bot_iff : (P.comap C : ideal R) = ⊥)] at hx))
      (by simpa only [leading_coeff_eq_zero, map_zero] using hp0'),
  let ϕ : localization_map M (localization M) := localization.of M,
  have hM : (0 : ((P.comap C : ideal R)).quotient) ∉ M := λ ⟨n, hn⟩, hp0 (pow_eq_zero hn),
  suffices : (⊥ : ideal (localization M)).is_maximal,
  { rw ← ϕ.comap_map_of_is_prime_disjoint ⊥ bot_prime (λ x hx, hM (hx.2 ▸ hx.1)),
    refine ((is_maximal_iff_is_maximal_disjoint ϕ _).mp _).1,
    rwa map_bot },
  let M' : submonoid P.quotient := M.map φ,
  have hM' : (0 : P.quotient) ∉ M' :=
    λ ⟨z, hz⟩, hM (quotient_map_injective (trans hz.2 φ.map_zero.symm) ▸ hz.1),
  letI : integral_domain (localization M') :=
    localization_map.integral_domain_localization (le_non_zero_divisors_of_domain hM'),
  let ϕ' : localization_map (M.map ↑φ) (localization (M.map ↑φ)) := localization.of (M.map ↑φ),
  suffices : (⊥ : ideal (localization M')).is_maximal,
  { rw le_antisymm bot_le (comap_bot_le_of_injective _ (map_injective_of_injective _
      quotient_map_injective M ϕ ϕ' (le_non_zero_divisors_of_domain hM'))),
    refine is_maximal_comap_of_is_integral_of_is_maximal' _ _ ⊥ this,
<<<<<<< HEAD
    have := is_integral_localization_map_polynomial_quotient P _ (submodule.coe_mem m) ϕ (ϕ' : _),
    exact this },
=======
    apply is_integral_localization_map_polynomial_quotient P _ (submodule.coe_mem m) ϕ (ϕ' : _) },
>>>>>>> f438c43b
  rw (map_bot.symm : (⊥ : ideal (localization M')) = map ϕ'.to_map ⊥),
  refine map.is_maximal ϕ'.to_map (localization_map_bijective_of_field hM' _ ϕ') hP,
  rwa [← quotient.maximal_ideal_iff_is_field_quotient, ← bot_quotient_is_maximal_iff],
end

/-- Used to bootstrap the more general `quotient_mk_comp_C_is_integral_of_jacobson` -/
private lemma quotient_mk_comp_C_is_integral_of_jacobson' (hR : is_jacobson R)
  (hP' : ∀ (x : R), C x ∈ P → x = 0) :
  ((quotient.mk P).comp C : R →+* P.quotient).is_integral :=
begin
  refine (is_integral_quotient_map_iff _).mp _,
  let P' : ideal R := P.comap C,
  obtain ⟨pX, hpX, hp0⟩ :=
    exists_nonzero_mem_of_ne_bot (ne_of_lt (bot_lt_of_maximal P polynomial_not_is_field)).symm hP',
  let M : submonoid P'.quotient := submonoid.powers (pX.map (quotient.mk P')).leading_coeff,
  let φ : P'.quotient →+* P.quotient := quotient_map P C le_rfl,
  let ϕ' : localization_map (M.map ↑φ) (localization (M.map ↑φ)) := localization.of (M.map ↑φ),
  haveI hp'_prime : P'.is_prime := comap_is_prime C P,
  have hM : (0 : P'.quotient) ∉ M := λ ⟨n, hn⟩, hp0 $ leading_coeff_eq_zero.mp (pow_eq_zero hn),
  refine ((quotient_map P C le_rfl).is_integral_tower_bot_of_is_integral
    (localization.of (M.map ↑(quotient_map P C le_rfl))).to_map _ _),
  { refine ϕ'.injective (le_non_zero_divisors_of_domain (λ hM', hM _)),
    exact (let ⟨z, zM, z0⟩ := hM' in (quotient_map_injective (trans z0 φ.map_zero.symm)) ▸ zM) },
  { let ϕ : localization_map M (localization M) := localization.of M,
    rw ← (ϕ.map_comp _),
    refine ring_hom.is_integral_trans ϕ.to_map
      (ϕ.map (M.mem_map_of_mem (φ : P'.quotient →* P.quotient)) ϕ') _ _,
    { exact ϕ.to_map.is_integral_of_surjective (localization_map_bijective_of_field hM
        ((quotient.maximal_ideal_iff_is_field_quotient _).mp
        (is_maximal_comap_C_of_is_maximal P hP')) _).2 },
    { exact is_integral_localization_map_polynomial_quotient P pX hpX _ _ } }
end

/-- If `R` is a Jacobson ring, and `P` is a maximal ideal of `polynomial R`,
  then `R → (polynomial R)/P` is an integral map. -/
lemma quotient_mk_comp_C_is_integral_of_jacobson :
  ((quotient.mk P).comp C : R →+* P.quotient).is_integral :=
begin
  let P' : ideal R := P.comap C,
  haveI : P'.is_prime := comap_is_prime C P,
  let f : polynomial R →+* polynomial P'.quotient := polynomial.map_ring_hom (quotient.mk P'),
  have hf : function.surjective f := map_surjective (quotient.mk P') quotient.mk_surjective,
  have hPJ : P = (P.map f).comap f,
  { rw comap_map_of_surjective _ hf,
    refine le_antisymm (le_sup_left_of_le le_rfl) (sup_le le_rfl _),
    refine λ p hp, polynomial_mem_ideal_of_coeff_mem_ideal P p (λ n, quotient.eq_zero_iff_mem.mp _),
    simpa only [coeff_map, coe_map_ring_hom] using (polynomial.ext_iff.mp hp) n },
  refine ring_hom.is_integral_tower_bot_of_is_integral _ _ (injective_quotient_le_comap_map P) _,
  rw ← quotient_mk_maps_eq,
  refine ring_hom.is_integral_trans _ _
    ((quotient.mk P').is_integral_of_surjective quotient.mk_surjective) _,
  apply quotient_mk_comp_C_is_integral_of_jacobson' _ _ (λ x hx, _),
  any_goals { exact ideal.is_jacobson_quotient },
  { exact or.rec_on (map_eq_top_or_is_maximal_of_surjective f hf hP)
    (λ h, absurd (trans (h ▸ hPJ : P = comap f ⊤) comap_top : P = ⊤) hP.ne_top) id },
  { obtain ⟨z, rfl⟩ := quotient.mk_surjective x,
    rwa [quotient.eq_zero_iff_mem, mem_comap, hPJ, mem_comap, coe_map_ring_hom, map_C] }
end

lemma is_maximal_comap_C_of_is_jacobson : (P.comap (C : R →+* polynomial R)).is_maximal :=
begin
  rw [← @mk_ker _ _ P, ring_hom.ker_eq_comap_bot, comap_comap],
  exact is_maximal_comap_of_is_integral_of_is_maximal' _
    (quotient_mk_comp_C_is_integral_of_jacobson P) ⊥ ((bot_quotient_is_maximal_iff _).mpr hP),
end

omit P hP

lemma comp_C_integral_of_surjective_of_jacobson
  {S : Type*} [field S] (f : (polynomial R) →+* S) (hf : function.surjective f) :
  (f.comp C).is_integral :=
begin
  haveI : (f.ker).is_maximal := @comap_is_maximal_of_surjective _ _ _ _ f ⊥ hf bot_is_maximal,
  let g : f.ker.quotient →+* S := ideal.quotient.lift f.ker f (λ _ h, h),
  have hfg : (g.comp (quotient.mk f.ker)) = f := ring_hom_ext' rfl rfl,
  rw [← hfg, ring_hom.comp_assoc],
  refine ring_hom.is_integral_trans _ g (quotient_mk_comp_C_is_integral_of_jacobson f.ker)
    (g.is_integral_of_surjective _), --(quotient.lift_surjective f.ker f _ hf)),
  rw [← hfg] at hf,
  exact function.surjective.of_comp hf,
end

end integral_domain

end polynomial

namespace mv_polynomial
open mv_polynomial ring_hom

lemma is_jacobson_mv_polynomial_fin {R : Type*} [comm_ring R] [H : is_jacobson R] :
  ∀ (n : ℕ), is_jacobson (mv_polynomial (fin n) R)
| 0 := ((is_jacobson_iso ((rename_equiv R
  (equiv.equiv_pempty $ fin.elim0)).to_ring_equiv.trans (pempty_ring_equiv R))).mpr H)
| (n+1) := (is_jacobson_iso (fin_succ_equiv R n).to_ring_equiv).2
  (polynomial.is_jacobson_polynomial_iff_is_jacobson.2 (is_jacobson_mv_polynomial_fin n))

/-- General form of the nullstellensatz for Jacobson rings, since in a Jacobson ring we have
  `Inf {P maximal | P ≥ I} = Inf {P prime | P ≥ I} = I.radical`. Fields are always Jacobson,
  and in that special case this is (most of) the classical Nullstellensatz,
  since `I(V(I))` is the intersection of maximal ideals containing `I`, which is then `I.radical` -/
instance {R : Type*} [comm_ring R] {ι : Type*} [fintype ι] [is_jacobson R] :
  is_jacobson (mv_polynomial ι R) :=
begin
  haveI := classical.dec_eq ι,
  obtain ⟨e⟩ := fintype.equiv_fin ι,
  rw is_jacobson_iso (rename_equiv R e).to_ring_equiv,
  exact is_jacobson_mv_polynomial_fin _
end

variables {n : ℕ}

lemma quotient_mk_comp_C_is_integral_of_jacobson {R : Type*} [integral_domain R] [is_jacobson R]
  (P : ideal (mv_polynomial (fin n) R)) [P.is_maximal] :
  ((quotient.mk P).comp mv_polynomial.C : R →+* P.quotient).is_integral :=
begin
  unfreezingI {induction n with n IH},
  { refine ring_hom.is_integral_of_surjective _ (function.surjective.comp quotient.mk_surjective _),
    exact C_surjective_fin_0 },
  { rw [← fin_succ_equiv_comp_C_eq_C, ← ring_hom.comp_assoc, ← ring_hom.comp_assoc,
      ← quotient_map_comp_mk le_rfl, ring_hom.comp_assoc (polynomial.C),
      ← quotient_map_comp_mk le_rfl, ring_hom.comp_assoc, ring_hom.comp_assoc,
      ← quotient_map_comp_mk le_rfl, ← ring_hom.comp_assoc (quotient.mk _)],
    refine ring_hom.is_integral_trans _ _ _ _,
    { refine ring_hom.is_integral_trans _ _ (is_integral_of_surjective _ quotient.mk_surjective) _,
      refine ring_hom.is_integral_trans _ _ _ _,
      { apply (is_integral_quotient_map_iff _).mpr (IH _),
        apply polynomial.is_maximal_comap_C_of_is_jacobson _,
        { exact mv_polynomial.is_jacobson_mv_polynomial_fin n },
        { apply comap_is_maximal_of_surjective,
          exact (fin_succ_equiv R n).symm.surjective } },
      { refine (is_integral_quotient_map_iff _).mpr _,
        rw ← quotient_map_comp_mk le_rfl,
        refine ring_hom.is_integral_trans _ _ _ ((is_integral_quotient_map_iff _).mpr _),
        { exact ring_hom.is_integral_of_surjective _ quotient.mk_surjective },
        { apply polynomial.quotient_mk_comp_C_is_integral_of_jacobson _,
          { exact mv_polynomial.is_jacobson_mv_polynomial_fin n },
          { exact comap_is_maximal_of_surjective _ (fin_succ_equiv R n).symm.surjective } } } },
    { refine (is_integral_quotient_map_iff _).mpr _,
      refine ring_hom.is_integral_trans _ _ _ (is_integral_of_surjective _ quotient.mk_surjective),
      exact ring_hom.is_integral_of_surjective _ (fin_succ_equiv R n).symm.surjective } }
end

lemma comp_C_integral_of_surjective_of_jacobson {R : Type*} [integral_domain R] [is_jacobson R]
  {σ : Type*} [fintype σ] {S : Type*} [field S] (f : mv_polynomial σ R →+* S)
  (hf : function.surjective f) : (f.comp C).is_integral :=
begin
  haveI := classical.dec_eq σ,
  obtain ⟨e⟩ := fintype.equiv_fin σ,
  let f' : mv_polynomial (fin _) R →+* S :=
    f.comp (rename_equiv R e.symm).to_ring_equiv.to_ring_hom,
  have hf' : function.surjective f' :=
    ((function.surjective.comp hf (rename_equiv R e.symm).surjective)),
  have : (f'.comp C).is_integral,
  { haveI : (f'.ker).is_maximal := @comap_is_maximal_of_surjective _ _ _ _ f' ⊥ hf' bot_is_maximal,
    let g : f'.ker.quotient →+* S := ideal.quotient.lift f'.ker f' (λ _ h, h),
    have hfg : (g.comp (quotient.mk f'.ker)) = f' := ring_hom_ext (λ r, rfl) (λ i, rfl),
    rw [← hfg, ring_hom.comp_assoc],
    refine ring_hom.is_integral_trans _ g (quotient_mk_comp_C_is_integral_of_jacobson f'.ker)
      (g.is_integral_of_surjective _),
    rw ← hfg at hf',
    exact function.surjective.of_comp hf' },
  rw ring_hom.comp_assoc at this,
  convert this,
  refine ring_hom.ext (λ x, _),
  exact ((rename_equiv R e.symm).commutes' x).symm,
end

end mv_polynomial

end ideal<|MERGE_RESOLUTION|>--- conflicted
+++ resolved
@@ -365,11 +365,7 @@
     refine jacobson_bot_of_integral_localization (quotient_map P C le_rfl) quotient_map_injective
       _ _ (localization.of (submonoid.powers (p.map (quotient.mk (P.comap C))).leading_coeff))
       (localization.of _)
-<<<<<<< HEAD
-      (by convert (is_integral_localization_map_polynomial_quotient P _ pP _ _)),
-=======
       (by apply (is_integral_localization_map_polynomial_quotient P _ pP _ _)),
->>>>>>> f438c43b
     rwa [ne.def, leading_coeff_eq_zero] }
 end
 
@@ -451,12 +447,7 @@
   { rw le_antisymm bot_le (comap_bot_le_of_injective _ (map_injective_of_injective _
       quotient_map_injective M ϕ ϕ' (le_non_zero_divisors_of_domain hM'))),
     refine is_maximal_comap_of_is_integral_of_is_maximal' _ _ ⊥ this,
-<<<<<<< HEAD
-    have := is_integral_localization_map_polynomial_quotient P _ (submodule.coe_mem m) ϕ (ϕ' : _),
-    exact this },
-=======
     apply is_integral_localization_map_polynomial_quotient P _ (submodule.coe_mem m) ϕ (ϕ' : _) },
->>>>>>> f438c43b
   rw (map_bot.symm : (⊥ : ideal (localization M')) = map ϕ'.to_map ⊥),
   refine map.is_maximal ϕ'.to_map (localization_map_bijective_of_field hM' _ ϕ') hP,
   rwa [← quotient.maximal_ideal_iff_is_field_quotient, ← bot_quotient_is_maximal_iff],
