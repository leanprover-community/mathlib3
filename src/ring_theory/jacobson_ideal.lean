/-
Copyright (c) 2020 Devon Tuma. All rights reserved.
Released under Apache 2.0 license as described in the file LICENSE.
Authors: Kenny Lau, Devon Tuma
-/
import ring_theory.ideal.operations
import ring_theory.polynomial.basic

/-!
# Jacobson radical

The Jacobson radical of a ring `R` is defined to be the intersection of all maximal ideals of `R`.
This is similar to how the nilradical is equal to the intersection of all prime ideals of `R`.

We can extend the idea of the nilradical to ideals of `R`,
by letting the radical of an ideal `I` be the intersection of prime ideals containing `I`.
Under this extension, the original nilradical is the radical of the zero ideal `⊥`.
Here we define the Jacobson radical of an ideal `I` in a similar way,
as the intersection of maximal ideals containing `I`.

## Main definitions

Let `R` be a commutative ring, and `I` be an ideal of `R`

* `jacobson I` is the jacobson radical, i.e. the infimum of all maximal ideals containing I.

* `is_local I` is the proposition that the jacobson radical of `I` is itself a maximal ideal

## Main statements

* `mem_jacobson_iff` gives a characterization of members of the jacobson of I

* `is_local_of_is_maximal_radical`: if the radical of I is maximal then so is the jacobson radical

## Tags

Jacobson, Jacobson radical, Local Ideal

-/

universes u v

namespace ideal
variables {R : Type u} [comm_ring R] {I : ideal R}
variables {S : Type v} [comm_ring S]

section jacobson

/-- The Jacobson radical of `I` is the infimum of all maximal ideals containing `I`. -/
def jacobson (I : ideal R) : ideal R :=
Inf {J : ideal R | I ≤ J ∧ is_maximal J}

lemma le_jacobson : I ≤ jacobson I :=
λ x hx, mem_Inf.mpr (λ J hJ, hJ.left hx)

@[simp] lemma jacobson_idem : jacobson (jacobson I) = jacobson I :=
le_antisymm (Inf_le_Inf (λ J hJ, ⟨Inf_le hJ, hJ.2⟩)) le_jacobson

lemma radical_le_jacobson : radical I ≤ jacobson I :=
le_Inf (λ J hJ, (radical_eq_Inf I).symm ▸ Inf_le ⟨hJ.left, is_maximal.is_prime hJ.right⟩)

lemma eq_radical_of_eq_jacobson : jacobson I = I → radical I = I :=
λ h, le_antisymm (le_trans radical_le_jacobson (le_of_eq h)) le_radical

@[simp] lemma jacobson_top : jacobson (⊤ : ideal R) = ⊤ :=
eq_top_iff.2 le_jacobson

@[simp] theorem jacobson_eq_top_iff : jacobson I = ⊤ ↔ I = ⊤ :=
⟨λ H, classical.by_contradiction $ λ hi, let ⟨M, hm, him⟩ := exists_le_maximal I hi in
  lt_top_iff_ne_top.1
    (lt_of_le_of_lt (show jacobson I ≤ M, from Inf_le ⟨him, hm⟩) $
      lt_top_iff_ne_top.2 hm.ne_top) H,
λ H, eq_top_iff.2 $ le_Inf $ λ J ⟨hij, hj⟩, H ▸ hij⟩

lemma jacobson_eq_bot : jacobson I = ⊥ → I = ⊥ :=
λ h, eq_bot_iff.mpr (h ▸ le_jacobson)

lemma jacobson_eq_self_of_is_maximal [H : is_maximal I] : I.jacobson = I :=
le_antisymm (Inf_le ⟨le_of_eq rfl, H⟩) le_jacobson

@[priority 100]
instance jacobson.is_maximal [H : is_maximal I] : is_maximal (jacobson I) :=
⟨⟨λ htop, H.1.1 (jacobson_eq_top_iff.1 htop),
  λ J hJ, H.1.2 _ (lt_of_le_of_lt le_jacobson hJ)⟩⟩

theorem mem_jacobson_iff {x : R} : x ∈ jacobson I ↔ ∀ y, ∃ z, x * y * z + z - 1 ∈ I :=
⟨λ hx y, classical.by_cases
  (assume hxy : I ⊔ span {x * y + 1} = ⊤,
    let ⟨p, hpi, q, hq, hpq⟩ := submodule.mem_sup.1 ((eq_top_iff_one _).1 hxy) in
    let ⟨r, hr⟩ := mem_span_singleton.1 hq in
    ⟨r, by rw [← one_mul r, ← mul_assoc, ← add_mul, mul_one, ← hr, ← hpq, ← neg_sub, add_sub_cancel]; exact I.neg_mem hpi⟩)
  (assume hxy : I ⊔ span {x * y + 1} ≠ ⊤,
    let ⟨M, hm1, hm2⟩ := exists_le_maximal _ hxy in
    suffices x ∉ M, from (this $ mem_Inf.1 hx ⟨le_trans le_sup_left hm2, hm1⟩).elim,
    λ hxm, hm1.1.1 $ (eq_top_iff_one _).2 $ add_sub_cancel' (x * y) 1 ▸ M.sub_mem
      (le_trans le_sup_right hm2 $ mem_span_singleton.2 $ dvd_refl _)
      (M.mul_mem_right _ hxm)),
λ hx, mem_Inf.2 $ λ M ⟨him, hm⟩, classical.by_contradiction $ λ hxm,
  let ⟨y, hy⟩ := hm.exists_inv hxm, ⟨z, hz⟩ := hx (-y) in
<<<<<<< HEAD
  hm.1.1 $ (eq_top_iff_one _).2 $ sub_sub_cancel (x * -y * z + z) 1 ▸ M.sub_mem
    (by rw [← one_mul z, ← mul_assoc, ← add_mul, mul_one, mul_neg_eq_neg_mul_symm, neg_add_eq_sub, ← neg_sub,
        neg_mul_eq_neg_mul_symm, neg_mul_eq_mul_neg, mul_comm x y]; exact M.mul_mem_right _ hy)
    (him hz)⟩
=======
  hm.1 $ (eq_top_iff_one _).2 $ sub_sub_cancel (x * -y * z + z) 1 ▸ M.sub_mem
    (by { rw [← one_mul z, ← mul_assoc, ← add_mul, mul_one, mul_neg_eq_neg_mul_symm, neg_add_eq_sub,
        ← neg_sub, neg_mul_eq_neg_mul_symm, neg_mul_eq_mul_neg, mul_comm x y, mul_comm _ (- z)],
      rcases hy with ⟨i, hi, df⟩,
      rw [← (sub_eq_iff_eq_add.mpr df.symm), sub_sub, add_comm, ← sub_sub, sub_self, zero_sub],
      refine M.mul_mem_left (-z) ((neg_mem_iff _).mpr hi) }) (him hz)⟩
>>>>>>> bb15b1ce

/-- An ideal equals its Jacobson radical iff it is the intersection of a set of maximal ideals.
Allowing the set to include ⊤ is equivalent, and is included only to simplify some proofs. -/
theorem eq_jacobson_iff_Inf_maximal :
  I.jacobson = I ↔ ∃ M : set (ideal R), (∀ J ∈ M, is_maximal J ∨ J = ⊤) ∧ I = Inf M :=
begin
  use λ hI, ⟨{J : ideal R | I ≤ J ∧ J.is_maximal}, ⟨λ _ hJ, or.inl hJ.right, hI.symm⟩⟩,
  rintros ⟨M, hM, hInf⟩,
  refine le_antisymm (λ x hx, _) le_jacobson,
  rw [hInf, mem_Inf],
  intros I hI,
  cases hM I hI with is_max is_top,
  { exact (mem_Inf.1 hx) ⟨le_Inf_iff.1 (le_of_eq hInf) I hI, is_max⟩ },
  { exact is_top.symm ▸ submodule.mem_top }
end

theorem eq_jacobson_iff_Inf_maximal' :
  I.jacobson = I ↔ ∃ M : set (ideal R), (∀ (J ∈ M) (K : ideal R), J < K → K = ⊤) ∧ I = Inf M :=
eq_jacobson_iff_Inf_maximal.trans
  ⟨λ h, let ⟨M, hM⟩ := h in ⟨M, ⟨λ J hJ K hK, or.rec_on (hM.1 J hJ) (λ h, h.1.2 K hK)
    (λ h, eq_top_iff.2 (le_of_lt (h ▸ hK))), hM.2⟩⟩,
  λ h, let ⟨M, hM⟩ := h in ⟨M, ⟨λ J hJ, or.rec_on (classical.em (J = ⊤)) (λ h, or.inr h)
    (λ h, or.inl ⟨⟨h, hM.1 J hJ⟩⟩), hM.2⟩⟩⟩

/-- An ideal `I` equals its Jacobson radical if and only if every element outside `I`
also lies outside of a maximal ideal containing `I`. -/
lemma eq_jacobson_iff_not_mem :
  I.jacobson = I ↔ ∀ x ∉ I, ∃ M : ideal R, (I ≤ M ∧ M.is_maximal) ∧ x ∉ M :=
begin
  split,
  { intros h x hx,
    erw [← h, mem_Inf] at hx,
    push_neg at hx,
    exact hx },
  { refine λ h, le_antisymm (λ x hx, _) le_jacobson,
    contrapose hx,
    erw mem_Inf,
    push_neg,
    exact h x hx }
end

theorem map_jacobson_of_surjective {f : R →+* S} (hf : function.surjective f) :
  ring_hom.ker f ≤ I → map f (I.jacobson) = (map f I).jacobson :=
begin
  intro h,
  unfold ideal.jacobson,
  have : ∀ J ∈ {J : ideal R | I ≤ J ∧ J.is_maximal}, f.ker ≤ J := λ J hJ, le_trans h hJ.left,
  refine trans (map_Inf hf this) (le_antisymm _ _),
  { refine Inf_le_Inf (λ J hJ, ⟨comap f J, ⟨⟨le_comap_of_map_le hJ.1, _⟩, map_comap_of_surjective f hf J⟩⟩),
    haveI : J.is_maximal := hJ.right,
    exact comap_is_maximal_of_surjective f hf },
  { refine Inf_le_Inf_of_subset_insert_top (λ j hj, hj.rec_on (λ J hJ, _)),
    rw ← hJ.2,
    cases map_eq_top_or_is_maximal_of_surjective f hf hJ.left.right with htop hmax,
    { exact htop.symm ▸ set.mem_insert ⊤ _ },
    { exact set.mem_insert_of_mem ⊤ ⟨map_mono hJ.1.1, hmax⟩ } },
end

lemma map_jacobson_of_bijective {f : R →+* S} (hf : function.bijective f) :
  map f (I.jacobson) = (map f I).jacobson :=
map_jacobson_of_surjective hf.right
  (le_trans (le_of_eq (f.injective_iff_ker_eq_bot.1 hf.left)) bot_le)

lemma comap_jacobson {f : R →+* S} {K : ideal S} :
  comap f (K.jacobson) = Inf (comap f '' {J : ideal S | K ≤ J ∧ J.is_maximal}) :=
trans (comap_Inf' f _) (Inf_eq_infi).symm

theorem comap_jacobson_of_surjective {f : R →+* S} (hf : function.surjective f) {K : ideal S} :
  comap f (K.jacobson) = (comap f K).jacobson :=
begin
  unfold ideal.jacobson,
  refine le_antisymm _ _,
  { refine le_trans (comap_mono (le_of_eq (trans top_inf_eq.symm Inf_insert.symm))) _,
    rw [comap_Inf', Inf_eq_infi],
    refine infi_le_infi_of_subset (λ J hJ, _),
    have : comap f (map f J) = J := trans (comap_map_of_surjective f hf J)
      (le_antisymm (sup_le_iff.2 ⟨le_of_eq rfl, le_trans (comap_mono bot_le) hJ.left⟩) le_sup_left),
    cases map_eq_top_or_is_maximal_of_surjective _ hf hJ.right with htop hmax,
    { refine ⟨⊤, ⟨set.mem_insert ⊤ _, htop ▸ this⟩⟩ },
    { refine ⟨map f J, ⟨set.mem_insert_of_mem _
        ⟨le_map_of_comap_le_of_surjective f hf hJ.1, hmax⟩, this⟩⟩ } },
  { rw comap_Inf,
    refine le_infi_iff.2 (λ J, (le_infi_iff.2 (λ hJ, _))),
    haveI : J.is_maximal := hJ.right,
    refine Inf_le ⟨comap_mono hJ.left, comap_is_maximal_of_surjective _ hf⟩ }
end

lemma mem_jacobson_bot {x : R} : x ∈ jacobson (⊥ : ideal R) ↔ ∀ y, is_unit (x * y + 1) :=
⟨λ hx y, let ⟨z, hz⟩ := (mem_jacobson_iff.1 hx) y in
  is_unit_iff_exists_inv.2 ⟨z, by rwa [add_mul, one_mul, ← sub_eq_zero_iff_eq]⟩,
λ h, mem_jacobson_iff.mpr (λ y, (let ⟨b, hb⟩ := is_unit_iff_exists_inv.1 (h y) in
  ⟨b, (submodule.mem_bot R).2 (hb ▸ (by ring))⟩))⟩

/-- An ideal `I` of `R` is equal to its Jacobson radical if and only if
the Jacobson radical of the quotient ring `R/I` is the zero ideal -/
theorem jacobson_eq_iff_jacobson_quotient_eq_bot :
  I.jacobson = I ↔ jacobson (⊥ : ideal (I.quotient)) = ⊥ :=
begin
  have hf : function.surjective (quotient.mk I) := submodule.quotient.mk_surjective I,
  split,
  { intro h,
    replace h := congr_arg (map (quotient.mk I)) h,
    rw map_jacobson_of_surjective hf (le_of_eq mk_ker) at h,
    simpa using h },
  { intro h,
    replace h := congr_arg (comap (quotient.mk I)) h,
    rw [comap_jacobson_of_surjective hf, ← (quotient.mk I).ker_eq_comap_bot] at h,
    simpa using h }
end

/-- The standard radical and Jacobson radical of an ideal `I` of `R` are equal if and only if
the nilradical and Jacobson radical of the quotient ring `R/I` coincide -/
theorem radical_eq_jacobson_iff_radical_quotient_eq_jacobson_bot :
  I.radical = I.jacobson ↔ radical (⊥ : ideal (I.quotient)) = jacobson ⊥ :=
begin
  have hf : function.surjective (quotient.mk I) := submodule.quotient.mk_surjective I,
  split,
  { intro h,
    have := congr_arg (map (quotient.mk I)) h,
    rw [map_radical_of_surjective hf (le_of_eq mk_ker),
      map_jacobson_of_surjective hf (le_of_eq mk_ker)] at this,
    simpa using this },
  { intro h,
    have := congr_arg (comap (quotient.mk I)) h,
    rw [comap_radical, comap_jacobson_of_surjective hf, ← (quotient.mk I).ker_eq_comap_bot] at this,
    simpa using this }
end

@[mono] lemma jacobson_mono {I J : ideal R} : I ≤ J → I.jacobson ≤ J.jacobson :=
begin
  intros h x hx,
  erw mem_Inf at ⊢ hx,
  exact λ K ⟨hK, hK_max⟩, hx ⟨trans h hK, hK_max⟩
end

lemma jacobson_radical_eq_jacobson :
  I.radical.jacobson = I.jacobson :=
le_antisymm (le_trans (le_of_eq (congr_arg jacobson (radical_eq_Inf I)))
  (Inf_le_Inf (λ J hJ, ⟨Inf_le ⟨hJ.1, hJ.2.is_prime⟩, hJ.2⟩))) (jacobson_mono le_radical)

end jacobson

section polynomial
open polynomial

lemma jacobson_bot_polynomial_le_Inf_map_maximal :
  jacobson (⊥ : ideal (polynomial R)) ≤ Inf (map C '' {J : ideal R | J.is_maximal}) :=
begin
  refine le_Inf (λ J, exists_imp_distrib.2 (λ j hj, _)),
  haveI : j.is_maximal := hj.1,
  refine trans (jacobson_mono bot_le) (le_of_eq _ : J.jacobson ≤ J),
  suffices : (⊥ : ideal (polynomial j.quotient)).jacobson = ⊥,
  { rw [← hj.2, jacobson_eq_iff_jacobson_quotient_eq_bot],
    replace this := congr_arg (map (polynomial_quotient_equiv_quotient_polynomial j).to_ring_hom) this,
    rwa [map_jacobson_of_bijective _, map_bot] at this,
    exact (ring_equiv.bijective (polynomial_quotient_equiv_quotient_polynomial j)) },
  refine eq_bot_iff.2 (λ f hf, _),
  simpa [(λ hX, by simpa using congr_arg (λ f, coeff f 1) hX : (X : polynomial j.quotient) ≠ 0)]
    using eq_C_of_degree_eq_zero (degree_eq_zero_of_is_unit ((mem_jacobson_bot.1 hf) X)),
end

lemma jacobson_bot_polynomial_of_jacobson_bot (h : jacobson (⊥ : ideal R) = ⊥) :
  jacobson (⊥ : ideal (polynomial R)) = ⊥ :=
begin
  refine eq_bot_iff.2 (le_trans jacobson_bot_polynomial_le_Inf_map_maximal _),
  refine (λ f hf, ((submodule.mem_bot _).2 (polynomial.ext (λ n, trans _ (coeff_zero n).symm)))),
  suffices : f.coeff n ∈ ideal.jacobson ⊥, by rwa [h, submodule.mem_bot] at this,
  exact mem_Inf.2 (λ j hj, (mem_map_C_iff.1 ((mem_Inf.1 hf) ⟨j, ⟨hj.2, rfl⟩⟩)) n),
end

end polynomial

section is_local

/-- An ideal `I` is local iff its Jacobson radical is maximal. -/
class is_local (I : ideal R) : Prop := (out : is_maximal (jacobson I))

theorem is_local_iff {I : ideal R} : is_local I ↔ is_maximal (jacobson I) :=
⟨λ h, h.1, λ h, ⟨h⟩⟩

theorem is_local_of_is_maximal_radical {I : ideal R} (hi : is_maximal (radical I)) : is_local I :=
⟨have radical I = jacobson I,
from le_antisymm (le_Inf $ λ M ⟨him, hm⟩, hm.is_prime.radical_le_iff.2 him)
  (Inf_le ⟨le_radical, hi⟩),
show is_maximal (jacobson I), from this ▸ hi⟩

theorem is_local.le_jacobson {I J : ideal R} (hi : is_local I) (hij : I ≤ J) (hj : J ≠ ⊤) : J ≤ jacobson I :=
let ⟨M, hm, hjm⟩ := exists_le_maximal J hj in
le_trans hjm $ le_of_eq $ eq.symm $ hi.1.eq_of_le hm.1.1 $ Inf_le ⟨le_trans hij hjm, hm⟩

theorem is_local.mem_jacobson_or_exists_inv {I : ideal R} (hi : is_local I) (x : R) :
  x ∈ jacobson I ∨ ∃ y, y * x - 1 ∈ I :=
classical.by_cases
  (assume h : I ⊔ span {x} = ⊤,
    let ⟨p, hpi, q, hq, hpq⟩ := submodule.mem_sup.1 ((eq_top_iff_one _).1 h) in
    let ⟨r, hr⟩ := mem_span_singleton.1 hq in
    or.inr ⟨r, by rw [← hpq, mul_comm, ← hr, ← neg_sub, add_sub_cancel]; exact I.neg_mem hpi⟩)
  (assume h : I ⊔ span {x} ≠ ⊤,
    or.inl $ le_trans le_sup_right (hi.le_jacobson le_sup_left h) $ mem_span_singleton.2 $ dvd_refl x)

end is_local

theorem is_primary_of_is_maximal_radical {I : ideal R} (hi : is_maximal (radical I)) : is_primary I :=
have radical I = jacobson I,
from le_antisymm (le_Inf $ λ M ⟨him, hm⟩, hm.is_prime.radical_le_iff.2 him)
  (Inf_le ⟨le_radical, hi⟩),
⟨ne_top_of_lt $ lt_of_le_of_lt le_radical (lt_top_iff_ne_top.2 hi.1.1),
λ x y hxy, ((is_local_of_is_maximal_radical hi).mem_jacobson_or_exists_inv y).symm.imp
  (λ ⟨z, hz⟩, by rw [← mul_one x, ← sub_sub_cancel (z * y) 1, mul_sub, mul_left_comm]; exact
    I.sub_mem (I.mul_mem_left _ hxy) (I.mul_mem_left _ hz))
  (this ▸ id)⟩


end ideal<|MERGE_RESOLUTION|>--- conflicted
+++ resolved
@@ -97,19 +97,12 @@
       (M.mul_mem_right _ hxm)),
 λ hx, mem_Inf.2 $ λ M ⟨him, hm⟩, classical.by_contradiction $ λ hxm,
   let ⟨y, hy⟩ := hm.exists_inv hxm, ⟨z, hz⟩ := hx (-y) in
-<<<<<<< HEAD
   hm.1.1 $ (eq_top_iff_one _).2 $ sub_sub_cancel (x * -y * z + z) 1 ▸ M.sub_mem
-    (by rw [← one_mul z, ← mul_assoc, ← add_mul, mul_one, mul_neg_eq_neg_mul_symm, neg_add_eq_sub, ← neg_sub,
-        neg_mul_eq_neg_mul_symm, neg_mul_eq_mul_neg, mul_comm x y]; exact M.mul_mem_right _ hy)
-    (him hz)⟩
-=======
-  hm.1 $ (eq_top_iff_one _).2 $ sub_sub_cancel (x * -y * z + z) 1 ▸ M.sub_mem
     (by { rw [← one_mul z, ← mul_assoc, ← add_mul, mul_one, mul_neg_eq_neg_mul_symm, neg_add_eq_sub,
         ← neg_sub, neg_mul_eq_neg_mul_symm, neg_mul_eq_mul_neg, mul_comm x y, mul_comm _ (- z)],
       rcases hy with ⟨i, hi, df⟩,
       rw [← (sub_eq_iff_eq_add.mpr df.symm), sub_sub, add_comm, ← sub_sub, sub_self, zero_sub],
       refine M.mul_mem_left (-z) ((neg_mem_iff _).mpr hi) }) (him hz)⟩
->>>>>>> bb15b1ce
 
 /-- An ideal equals its Jacobson radical iff it is the intersection of a set of maximal ideals.
 Allowing the set to include ⊤ is equivalent, and is included only to simplify some proofs. -/
