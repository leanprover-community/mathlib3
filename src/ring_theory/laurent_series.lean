/-
Copyright (c) 2021 Aaron Anderson. All rights reserved.
Released under Apache 2.0 license as described in the file LICENSE.
Authors: Aaron Anderson
-/
import ring_theory.hahn_series
import ring_theory.localization

/-!
# Laurent Series

## Main Definitions
* Defines `laurent_series` as an abbreviation for `hahn_series ℤ`.
* Provides a coercion `power_series R` into `laurent_series R` given by
  `hahn_series.of_power_series`.
* Defines `laurent_series.power_series_part`
* Defines the localization map `laurent_series.of_power_series_localization` which evaluates to
  `hahn_series.of_power_series`.

-/

open hahn_series
open_locale big_operators classical
noncomputable theory

universe u

/-- A `laurent_series` is implemented as a `hahn_series` with value group `ℤ`. -/
abbreviation laurent_series (R : Type*) [has_zero R] := hahn_series ℤ R

variables {R : Type u}

namespace laurent_series

section semiring
variable [semiring R]

instance : has_coe (power_series R) (laurent_series R) :=
⟨hahn_series.of_power_series ℤ R⟩

lemma coe_power_series (x : power_series R) : (x : laurent_series R) =
  hahn_series.of_power_series ℤ R x := rfl

@[simp] lemma coeff_coe_power_series (x : power_series R) (n : ℕ) :
  hahn_series.coeff (x : laurent_series R) n = power_series.coeff R n x :=
by rw [← int.nat_cast_eq_coe_nat, coe_power_series, of_power_series_apply_coeff]

/-- This is a power series that can be multiplied by an integer power of `X` to give our
  Laurent series. If the Laurent series is nonzero, `power_series_part` has a nonzero
  constant term.  -/
def power_series_part (x : laurent_series R) : power_series R :=
power_series.mk (λ n, x.coeff (x.order + n))

@[simp] lemma power_series_part_coeff (x : laurent_series R) (n : ℕ) :
  power_series.coeff R n x.power_series_part = x.coeff (x.order + n) :=
power_series.coeff_mk _ _

@[simp] lemma power_series_part_zero : power_series_part (0 : laurent_series R) = 0 :=
by { ext, simp }

@[simp] lemma power_series_part_eq_zero (x : laurent_series R) :
  x.power_series_part = 0 ↔ x = 0 :=
begin
  split,
  { contrapose!,
    intro h,
    rw [power_series.ext_iff, not_forall],
    refine ⟨0, _⟩,
    simp [coeff_order_ne_zero h] },
  { rintro rfl,
    simp }
end

@[simp] lemma single_order_mul_power_series_part (x : laurent_series R) :
  (single x.order 1 : laurent_series R) * x.power_series_part = x :=
begin
  ext n,
  rw [← sub_add_cancel n x.order, single_mul_coeff_add, sub_add_cancel, one_mul],
  by_cases h : x.order ≤ n,
  { rw [int.eq_nat_abs_of_zero_le (sub_nonneg_of_le h), coeff_coe_power_series,
      power_series_part_coeff, ← int.eq_nat_abs_of_zero_le (sub_nonneg_of_le h),
      add_sub_cancel'_right] },
  { rw [coe_power_series, of_power_series_apply, emb_domain_notin_range],
    { contrapose! h,
      exact order_le_of_coeff_ne_zero h.symm },
    { contrapose! h,
      simp only [set.mem_range, rel_embedding.coe_fn_mk, function.embedding.coe_fn_mk,
        int.nat_cast_eq_coe_nat] at h,
      obtain ⟨m, hm⟩ := h,
      rw [← sub_nonneg, ← hm],
      exact int.zero_le_of_nat _ } }
end

lemma of_power_series_power_series_part (x : laurent_series R) :
  of_power_series ℤ R x.power_series_part = single (-x.order) 1 * x :=
begin
  refine eq.trans _ (congr rfl x.single_order_mul_power_series_part),
  rw [← mul_assoc, single_mul_single, neg_add_self, mul_one, ← C_apply, C_one, one_mul,
    coe_power_series],
end

<<<<<<< HEAD
@[simp] lemma of_power_series_X :
  of_power_series ℤ R power_series.X = single 1 1 :=
begin
  ext n,
  cases n,
  { rw [int.of_nat_eq_coe, ← int.nat_cast_eq_coe_nat, of_power_series_apply_coeff],
    by_cases h1 : n = 1,
    { simp [h1] },
    { rw [power_series.coeff_X, single_coeff, if_neg h1, if_neg],
      contrapose! h1,
      rw [← nat.cast_one] at h1,
      exact nat.cast_injective h1 } },
  { rw [of_power_series_apply, emb_domain_notin_range, single_coeff_of_ne],
    { dec_trivial },
    rw [set.mem_range, not_exists],
    intro m,
    simp only [rel_embedding.coe_fn_mk, function.embedding.coe_fn_mk, int.nat_cast_eq_coe_nat],
    dec_trivial }
end

@[simp] lemma of_power_series_C (r : R) :
  of_power_series ℤ R (power_series.C R r) = single 0 r :=
begin
  ext n,
  cases n,
  { rw [int.of_nat_eq_coe, ← int.nat_cast_eq_coe_nat, of_power_series_apply_coeff],
    by_cases h1 : n = 0,
    { simp [h1] },
    { rw [power_series.coeff_C, single_coeff, if_neg h1, if_neg],
      contrapose! h1,
      rw [← nat.cast_zero] at h1,
      exact nat.cast_injective h1 } },
  { rw [of_power_series_apply, emb_domain_notin_range, single_coeff_of_ne],
    { dec_trivial },
    rw [set.mem_range, not_exists],
    intro m,
    simp only [rel_embedding.coe_fn_mk, function.embedding.coe_fn_mk, int.nat_cast_eq_coe_nat],
    dec_trivial }
end

=======
>>>>>>> a196f9be
end semiring

instance [comm_semiring R] : algebra (power_series R) (laurent_series R) :=
(hahn_series.of_power_series ℤ R).to_algebra

@[simp] lemma coe_algebra_map [comm_semiring R] :
  ⇑(algebra_map (power_series R) (laurent_series R)) = hahn_series.of_power_series ℤ R :=
rfl

/-- The localization map from power series to Laurent series. -/
@[simps] instance of_power_series_localization [comm_ring R] :
  is_localization (submonoid.powers (power_series.X : power_series R)) (laurent_series R) :=
{ map_units := (begin rintro ⟨_, n, rfl⟩,
    refine ⟨⟨single (n : ℤ) 1, single (-n : ℤ) 1, _, _⟩, _⟩,
    { simp only [single_mul_single, mul_one, add_right_neg],
      refl },
    { simp only [single_mul_single, mul_one, add_left_neg],
      refl },
    { simp } end),
 surj := (begin intro z,
    by_cases h : 0 ≤ z.order,
    { refine ⟨⟨power_series.X ^ (int.nat_abs z.order) * power_series_part z, 1⟩, _⟩,
      simp only [ring_hom.map_one, mul_one, ring_hom.map_mul, coe_algebra_map,
        of_power_series_X_pow, submonoid.coe_one, int.nat_cast_eq_coe_nat],
      rw [int.nat_abs_of_nonneg h, ← coe_power_series, single_order_mul_power_series_part] },
    { refine ⟨⟨power_series_part z, power_series.X ^ (int.nat_abs z.order), ⟨_, rfl⟩⟩, _⟩,
      simp only [coe_algebra_map, of_power_series_power_series_part],
      rw [mul_comm _ z],
      refine congr rfl _,
      rw [subtype.coe_mk, of_power_series_X_pow,
          int.nat_cast_eq_coe_nat, int.of_nat_nat_abs_of_nonpos],
      exact le_of_not_ge h } end),
  eq_iff_exists := (begin intros x y,
    rw [coe_algebra_map, of_power_series_injective.eq_iff],
    split,
    { rintro rfl,
      exact ⟨1, rfl⟩ },
    { rintro ⟨⟨_, n, rfl⟩, hc⟩,
      rw [← sub_eq_zero, ← sub_mul, power_series.ext_iff] at hc,
      rw [← sub_eq_zero, power_series.ext_iff],
      intro m,
      have h := hc (m + n),
      rw [linear_map.map_zero, subtype.coe_mk, power_series.X_pow_eq, power_series.monomial,
        power_series.coeff, finsupp.single_add, mv_power_series.coeff_add_mul_monomial,
        mul_one] at h,
      exact h } end) }

instance {K : Type u} [field K] : is_fraction_ring (power_series K) (laurent_series K) :=
is_localization.of_le (submonoid.powers (power_series.X : power_series K)) _
  (powers_le_non_zero_divisors_of_no_zero_divisors power_series.X_ne_zero)
  (λ f hf, is_unit_of_mem_non_zero_divisors $ ring_hom.map_mem_non_zero_divisors _
    hahn_series.of_power_series_injective hf)

end laurent_series

namespace power_series

open laurent_series

variables [semiring R] (f g : power_series R)

@[simp, norm_cast] lemma coe_zero : ((0 : power_series R) : laurent_series R) = 0 :=
(of_power_series ℤ R).map_zero

@[simp, norm_cast] lemma coe_one : ((1 : power_series R) : laurent_series R) = 1 :=
(of_power_series ℤ R).map_one

@[simp, norm_cast] lemma coe_add : ((f + g : power_series R) : laurent_series R) = f + g :=
(of_power_series ℤ R).map_add _ _

@[simp, norm_cast] lemma coe_mul : ((f * g : power_series R) : laurent_series R) = f * g :=
(of_power_series ℤ R).map_mul _ _

lemma coeff_coe (i : ℤ) :
  ((f : power_series R) : laurent_series R).coeff i =
    if i < 0 then 0 else power_series.coeff R i.nat_abs f :=
begin
  cases i,
  { rw [int.nat_abs_of_nat_core, int.of_nat_eq_coe, coeff_coe_power_series,
        if_neg (int.coe_nat_nonneg _).not_lt] },
  { rw [coe_power_series, of_power_series_apply, emb_domain_notin_image_support,
        if_pos (int.neg_succ_lt_zero _)],
    simp only [not_exists, rel_embedding.coe_fn_mk, set.mem_image, not_and,
               function.embedding.coe_fn_mk, ne.def, to_power_series_symm_apply_coeff, mem_support,
               int.nat_cast_eq_coe_nat, int.coe_nat_eq, implies_true_iff, not_false_iff] }
end

@[simp, norm_cast] lemma coe_C (r : R) : ((C R r : power_series R) : laurent_series R) =
  hahn_series.C r :=
of_power_series_C _

@[simp] lemma coe_X : ((X : power_series R) : laurent_series R) = single 1 1 :=
of_power_series_X

@[simp, norm_cast] lemma coe_smul {S : Type*} [semiring S] [module R S]
  (r : R) (x : power_series S) : ((r • x : power_series S) : laurent_series S) = r • x :=
by { ext, simp [coeff_coe, coeff_smul, smul_ite] }

@[simp, norm_cast] lemma coe_bit0 :
  ((bit0 f : power_series R) : laurent_series R) = bit0 f :=
(of_power_series ℤ R).map_bit0 _

@[simp, norm_cast] lemma coe_bit1 :
  ((bit1 f : power_series R) : laurent_series R) = bit1 f :=
(of_power_series ℤ R).map_bit1 _

@[simp, norm_cast] lemma coe_pow (n : ℕ) :
  ((f ^ n : power_series R) : laurent_series R) = f ^ n :=
(of_power_series ℤ R).map_pow _ _

end power_series<|MERGE_RESOLUTION|>--- conflicted
+++ resolved
@@ -99,7 +99,6 @@
     coe_power_series],
 end
 
-<<<<<<< HEAD
 @[simp] lemma of_power_series_X :
   of_power_series ℤ R power_series.X = single 1 1 :=
 begin
@@ -140,8 +139,6 @@
     dec_trivial }
 end
 
-=======
->>>>>>> a196f9be
 end semiring
 
 instance [comm_semiring R] : algebra (power_series R) (laurent_series R) :=
