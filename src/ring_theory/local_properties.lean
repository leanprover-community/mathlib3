/-
Copyright (c) 2021 Andrew Yang. All rights reserved.
Released under Apache 2.0 license as described in the file LICENSE.
Authors: Andrew Yang
-/
import group_theory.submonoid.pointwise
import logic.equiv.transfer_instance
import ring_theory.finiteness
import ring_theory.localization.at_prime
import ring_theory.localization.away
import ring_theory.localization.integer
import ring_theory.localization.submodule
import ring_theory.nilpotent
import ring_theory.ring_hom_properties

/-!
# Local properties of commutative rings

In this file, we provide the proofs of various local properties.

## Naming Conventions

* `localization_P` : `P` holds for `S⁻¹R` if `P` holds for `R`.
* `P_of_localization_maximal` : `P` holds for `R` if `P` holds for `Rₘ` for all maximal `m`.
* `P_of_localization_prime` : `P` holds for `R` if `P` holds for `Rₘ` for all prime `m`.
* `P_of_localization_span` : `P` holds for `R` if given a spanning set `{fᵢ}`, `P` holds for all
  `R_{fᵢ}`.

## Main results

The following properties are covered:

* The triviality of an ideal or an element:
  `ideal_eq_zero_of_localization`, `eq_zero_of_localization`
* `is_reduced` : `localization_is_reduced`, `is_reduced_of_localization_maximal`.
* `finite`: `localization_finite`, `finite_of_localization_span`
* `finite_type`: `localization_finite_type`, `finite_type_of_localization_span`

-/

open_locale pointwise classical big_operators

universe u

variables {R S : Type u} [comm_ring R] [comm_ring S] (M : submonoid R)
variables (N : submonoid S) (R' S' : Type u) [comm_ring R'] [comm_ring S'] (f : R →+* S)
variables [algebra R R'] [algebra S S']

section properties

section comm_ring

variable (P : ∀ (R : Type u) [comm_ring R], Prop)

include P

/-- A property `P` of comm rings is said to be preserved by localization
  if `P` holds for `M⁻¹R` whenever `P` holds for `R`. -/
def localization_preserves : Prop :=
  ∀ {R : Type u} [hR : comm_ring R] (M : by exactI submonoid R) (S : Type u) [hS : comm_ring S]
    [by exactI algebra R S] [by exactI is_localization M S], @P R hR → @P S hS

/-- A property `P` of comm rings satisfies `of_localization_maximal` if
  if `P` holds for `R` whenever `P` holds for `Rₘ` for all maximal ideal `m`. -/
def of_localization_maximal : Prop :=
  ∀ (R : Type u) [comm_ring R],
    by exactI (∀ (J : ideal R) (hJ : J.is_maximal), by exactI P (localization.at_prime J)) → P R

end comm_ring

section ring_hom

variable (P : ∀ {R S : Type u} [comm_ring R] [comm_ring S] (f : by exactI R →+* S), Prop)

include P

/-- A property `P` of ring homs is said to be preserved by localization
 if `P` holds for `M⁻¹R →+* M⁻¹S` whenever `P` holds for `R →+* S`. -/
def ring_hom.localization_preserves :=
  ∀ ⦃R S : Type u⦄ [comm_ring R] [comm_ring S] (f : by exactI R →+* S) (M : by exactI submonoid R)
    (R' S' : Type u) [comm_ring R'] [comm_ring S'] [by exactI algebra R R']
    [by exactI algebra S S'] [by exactI is_localization M R']
    [by exactI is_localization (M.map f) S'],
    by exactI (P f → P (is_localization.map S' f (submonoid.le_comap_map M) : R' →+* S'))

/-- A property `P` of ring homs satisfies `ring_hom.of_localization_finite_span`
if `P` holds for `R →+* S` whenever there exists a finite set `{ r }` that spans `R` such that
`P` holds for `Rᵣ →+* Sᵣ`.

Note that this is equivalent to `ring_hom.of_localization_span` via
`ring_hom.of_localization_span_iff_finite`, but this is easier to prove. -/
def ring_hom.of_localization_finite_span :=
  ∀ ⦃R S : Type u⦄ [comm_ring R] [comm_ring S] (f : by exactI R →+* S)
    (s : finset R) (hs : by exactI ideal.span (s : set R) = ⊤)
    (H : by exactI (∀ (r : s), P (localization.away_map f r))), by exactI P f

/-- A property `P` of ring homs satisfies `ring_hom.of_localization_finite_span`
if `P` holds for `R →+* S` whenever there exists a set `{ r }` that spans `R` such that
`P` holds for `Rᵣ →+* Sᵣ`.

Note that this is equivalent to `ring_hom.of_localization_finite_span` via
`ring_hom.of_localization_span_iff_finite`, but this has less restrictions when applying. -/
def ring_hom.of_localization_span :=
  ∀ ⦃R S : Type u⦄ [comm_ring R] [comm_ring S] (f : by exactI R →+* S)
    (s : set R) (hs : by exactI ideal.span s = ⊤)
    (H : by exactI (∀ (r : s), P (localization.away_map f r))), by exactI P f

/-- A property `P` of ring homs satisfies `ring_hom.holds_for_localization_away`
 if `P` holds for each localization map `R →+* Rᵣ`. -/
def ring_hom.holds_for_localization_away : Prop :=
∀ ⦃R : Type u⦄ (S : Type u) [comm_ring R] [comm_ring S] [by exactI algebra R S] (r : R)
  [by exactI is_localization.away r S], by exactI P (algebra_map R S)

<<<<<<< HEAD
/-- A property `P` of ring homs satisfies `ring_hom.of_localization_span_target`
if `P` holds for `R →+* S` whenever there exists a finite set `{ r }` that spans `S` such that
`P` holds for `R →+* Sᵣ`. -/
=======
/-- A property `P` of ring homs satisfies `ring_hom.of_localization_finite_span_target`
if `P` holds for `R →+* S` whenever there exists a finite set `{ r }` that spans `S` such that
`P` holds for `R →+* Sᵣ`.

Note that this is equivalent to `ring_hom.of_localization_span_target` via
`ring_hom.of_localization_span_target_iff_finite`, but this is easier to prove. -/
def ring_hom.of_localization_finite_span_target : Prop :=
∀ ⦃R S : Type u⦄ [comm_ring R] [comm_ring S] (f : by exactI R →+* S)
  (s : finset S) (hs : by exactI ideal.span (s : set S) = ⊤)
  (H : by exactI (∀ (r : s), P ((algebra_map S (localization.away (r : S))).comp f))),
  by exactI P f

/-- A property `P` of ring homs satisfies `ring_hom.of_localization_span_target`
if `P` holds for `R →+* S` whenever there exists a set `{ r }` that spans `S` such that
`P` holds for `R →+* Sᵣ`.

Note that this is equivalent to `ring_hom.of_localization_finite_span_target` via
`ring_hom.of_localization_span_target_iff_finite`, but this has less restrictions when applying. -/
>>>>>>> 0a3e8d38
def ring_hom.of_localization_span_target : Prop :=
∀ ⦃R S : Type u⦄ [comm_ring R] [comm_ring S] (f : by exactI R →+* S)
  (s : set S) (hs : by exactI ideal.span s = ⊤)
  (H : by exactI (∀ (r : s), P ((algebra_map S (localization.away (r : S))).comp f))),
  by exactI P f

/-- A property `P` of ring homs satisfies `of_localization_prime` if
  if `P` holds for `R` whenever `P` holds for `Rₘ` for all prime ideals `p`. -/
def ring_hom.of_localization_prime : Prop :=
∀ ⦃R S : Type u⦄ [comm_ring R] [comm_ring S] (f : by exactI R →+* S),
  by exactI (∀ (J : ideal S) (hJ : J.is_prime),
    by exactI P (localization.local_ring_hom _ J f rfl)) → P f

/-- A property of ring homs is local if it is preserved by localizations and compositions, and for
each `{ r }` that spans `S`, we have `P (R →+* S) ↔ ∀ r, P (R →+* Sᵣ)`. -/
structure ring_hom.property_is_local : Prop :=
(localization_preserves : ring_hom.localization_preserves @P)
(of_localization_span_target : ring_hom.of_localization_span_target @P)
(stable_under_composition : ring_hom.stable_under_composition @P)
(holds_for_localization_away : ring_hom.holds_for_localization_away @P)

lemma ring_hom.of_localization_span_iff_finite :
  ring_hom.of_localization_span @P ↔ ring_hom.of_localization_finite_span @P :=
begin
  delta ring_hom.of_localization_span ring_hom.of_localization_finite_span,
  apply forall₅_congr, -- TODO: Using `refine` here breaks `resetI`.
  introsI,
  split,
  { intros h s, exact h s },
  { intros h s hs hs',
    obtain ⟨s', h₁, h₂⟩ := (ideal.span_eq_top_iff_finite s).mp hs,
    exact h s' h₂ (λ x, hs' ⟨_, h₁ x.prop⟩) }
end

lemma ring_hom.of_localization_span_target_iff_finite :
  ring_hom.of_localization_span_target @P ↔ ring_hom.of_localization_finite_span_target @P :=
begin
  delta ring_hom.of_localization_span_target ring_hom.of_localization_finite_span_target,
  apply forall₅_congr, -- TODO: Using `refine` here breaks `resetI`.
  introsI,
  split,
  { intros h s, exact h s },
  { intros h s hs hs',
    obtain ⟨s', h₁, h₂⟩ := (ideal.span_eq_top_iff_finite s).mp hs,
    exact h s' h₂ (λ x, hs' ⟨_, h₁ x.prop⟩) }
end

variables {P f R' S'}

lemma _root_.ring_hom.property_is_local.respects_iso (hP : ring_hom.property_is_local @P) :
  ring_hom.respects_iso @P :=
begin
  apply hP.stable_under_composition.respects_iso,
  introv,
  resetI,
  letI := e.to_ring_hom.to_algebra,
  apply_with hP.holds_for_localization_away { instances := ff },
  apply is_localization.away_of_is_unit_of_bijective _ is_unit_one,
  exact e.bijective
end

-- Almost all arguments are implicit since this is not intended to use mid-proof.
lemma ring_hom.localization_preserves.away
  (H : ring_hom.localization_preserves @P) (r : R) [is_localization.away r R']
  [is_localization.away (f r) S'] (hf : P f) :
    P (by exactI is_localization.away.map R' S' f r) :=
begin
  resetI,
  haveI : is_localization ((submonoid.powers r).map f) S',
  { rw submonoid.map_powers, assumption },
  exact H f (submonoid.powers r) R' S' hf,
end

lemma ring_hom.property_is_local.of_localization_span (hP : ring_hom.property_is_local @P) :
  ring_hom.of_localization_span @P :=
begin
  introv R hs hs',
  resetI,
  apply_fun (ideal.map f) at hs,
  rw [ideal.map_span, ideal.map_top] at hs,
  apply hP.of_localization_span_target _ _ hs,
  rintro ⟨_, r, hr, rfl⟩,
  have := hs' ⟨r, hr⟩,
  convert hP.stable_under_composition _ _ (hP.holds_for_localization_away (localization.away r) r)
    (hs' ⟨r, hr⟩) using 1,
  exact (is_localization.map_comp _).symm
end

end ring_hom

end properties

section ideal

-- This proof should work for all modules, but we do not know how to localize a module yet.
/-- An ideal is trivial if its localization at every maximal ideal is trivial. -/
lemma ideal_eq_zero_of_localization (I : ideal R)
   (h : ∀ (J : ideal R) (hJ : J.is_maximal),
      by exactI is_localization.coe_submodule (localization.at_prime J) I = 0) : I = 0 :=
begin
  by_contradiction hI, change I ≠ ⊥ at hI,
  obtain ⟨x, hx, hx'⟩ := set_like.exists_of_lt hI.bot_lt,
  rw [submodule.mem_bot] at hx',
  have H : (ideal.span ({x} : set R)).annihilator ≠ ⊤,
  { rw [ne.def, submodule.annihilator_eq_top_iff],
    by_contra,
    apply hx',
    rw [← set.mem_singleton_iff, ← @submodule.bot_coe R, ← h],
    exact ideal.subset_span (set.mem_singleton x) },
  obtain ⟨p, hp₁, hp₂⟩ := ideal.exists_le_maximal _ H,
  resetI,
  specialize h p hp₁,
  have : algebra_map R (localization.at_prime p) x = 0,
  { rw ← set.mem_singleton_iff,
    change algebra_map R (localization.at_prime p) x ∈ (0 : submodule R (localization.at_prime p)),
    rw ← h,
    exact submodule.mem_map_of_mem hx },
  rw is_localization.map_eq_zero_iff p.prime_compl at this,
  obtain ⟨m, hm⟩ := this,
  apply m.prop,
  refine hp₂ _,
  erw submodule.mem_annihilator_span_singleton,
  rwa mul_comm at hm,
end

lemma eq_zero_of_localization (r : R)
   (h : ∀ (J : ideal R) (hJ : J.is_maximal),
      by exactI algebra_map R (localization.at_prime J) r = 0) : r = 0 :=
begin
  rw ← ideal.span_singleton_eq_bot,
  apply ideal_eq_zero_of_localization,
  intros J hJ,
  delta is_localization.coe_submodule,
  erw [submodule.map_span, submodule.span_eq_bot],
  rintro _ ⟨_, h', rfl⟩,
  cases set.mem_singleton_iff.mpr h',
  exact h J hJ,
end

end ideal

section reduced

lemma localization_is_reduced : localization_preserves (λ R hR, by exactI is_reduced R) :=
begin
  introv R _ _,
  resetI,
  constructor,
  rintro x ⟨(_|n), e⟩,
  { simpa using congr_arg (*x) e },
  obtain ⟨⟨y, m⟩, hx⟩ := is_localization.surj M x,
  dsimp only at hx,
  let hx' := congr_arg (^ n.succ) hx,
  simp only [mul_pow, e, zero_mul, ← ring_hom.map_pow] at hx',
  rw [← (algebra_map R S).map_zero] at hx',
  obtain ⟨m', hm'⟩ := (is_localization.eq_iff_exists M S).mp hx',
  apply_fun (*m'^n) at hm',
  simp only [mul_assoc, zero_mul] at hm',
  rw [mul_comm, ← pow_succ, ← mul_pow] at hm',
  replace hm' := is_nilpotent.eq_zero ⟨_, hm'.symm⟩,
  rw [← (is_localization.map_units S m).mul_left_inj, hx, zero_mul,
    is_localization.map_eq_zero_iff M],
  exact ⟨m', by rw [← hm', mul_comm]⟩
end

instance [is_reduced R] : is_reduced (localization M) := localization_is_reduced M _ infer_instance

lemma is_reduced_of_localization_maximal :
  of_localization_maximal (λ R hR, by exactI is_reduced R) :=
begin
  introv R h,
  constructor,
  intros x hx,
  apply eq_zero_of_localization,
  intros J hJ,
  specialize h J hJ,
  resetI,
  exact (hx.map $ algebra_map R $ localization.at_prime J).eq_zero,
end

end reduced

section surjective

lemma localization_preserves_surjective :
  ring_hom.localization_preserves (λ R S _ _ f, function.surjective f) :=
begin
  introv R H x,
  resetI,
  obtain ⟨x, ⟨_, s, hs, rfl⟩, rfl⟩ := is_localization.mk'_surjective (M.map f) x,
  obtain ⟨y, rfl⟩ := H x,
  use is_localization.mk' R' y ⟨s, hs⟩,
  rw is_localization.map_mk',
  refl,
end

lemma surjective_of_localization_span :
  ring_hom.of_localization_span (λ R S _ _ f, function.surjective f) :=
begin
  introv R e H,
  rw [← set.range_iff_surjective, set.eq_univ_iff_forall],
  resetI,
  letI := f.to_algebra,
  intro x,
  apply submodule.mem_of_span_eq_top_of_smul_pow_mem (algebra.of_id R S).to_linear_map.range s e,
  intro r,
  obtain ⟨a, e'⟩ := H r (algebra_map _ _ x),
  obtain ⟨b, ⟨_, n, rfl⟩, rfl⟩ := is_localization.mk'_surjective (submonoid.powers (r : R)) a,
  erw is_localization.map_mk' at e',
  rw [eq_comm, is_localization.eq_mk'_iff_mul_eq, subtype.coe_mk, subtype.coe_mk, ← map_mul] at e',
  obtain ⟨⟨_, n', rfl⟩, e''⟩ := (is_localization.eq_iff_exists (submonoid.powers (f r)) _).mp e',
  rw [subtype.coe_mk, mul_assoc, ← map_pow, ← map_mul, ← map_mul, ← pow_add, mul_comm] at e'',
  exact ⟨n + n', _, e''.symm⟩
end

end surjective

section finite

/-- If `S` is a finite `R`-algebra, then `S' = M⁻¹S` is a finite `R' = M⁻¹R`-algebra. -/
lemma localization_finite : ring_hom.localization_preserves @ring_hom.finite :=
begin
  introv R hf,
  -- Setting up the `algebra` and `is_scalar_tower` instances needed
  resetI,
  letI := f.to_algebra,
  letI := ((algebra_map S S').comp f).to_algebra,
  let f' : R' →+* S' := is_localization.map S' f (submonoid.le_comap_map M),
  letI := f'.to_algebra,
  haveI : is_scalar_tower R R' S' :=
    is_scalar_tower.of_algebra_map_eq' (is_localization.map_comp _).symm,
  let fₐ : S →ₐ[R] S' := alg_hom.mk' (algebra_map S S') (λ c x, ring_hom.map_mul _ _ _),

  -- We claim that if `S` is generated by `T` as an `R`-module,
  -- then `S'` is generated by `T` as an `R'`-module.
  unfreezingI { obtain ⟨T, hT⟩ := hf },
  use T.image (algebra_map S S'),
  rw eq_top_iff,
  rintro x -,

  -- By the hypotheses, for each `x : S'`, we have `x = y / (f r)` for some `y : S` and `r : M`.
  -- Since `S` is generated by `T`, the image of `y` should fall in the span of the image of `T`.
  obtain ⟨y, ⟨_, ⟨r, hr, rfl⟩⟩, rfl⟩ := is_localization.mk'_surjective (M.map f) x,
  rw [is_localization.mk'_eq_mul_mk'_one, mul_comm, finset.coe_image],
  have hy : y ∈ submodule.span R ↑T, by { rw hT, trivial },
  replace hy : algebra_map S S' y ∈ submodule.map fₐ.to_linear_map (submodule.span R T) :=
    submodule.mem_map_of_mem hy,
  rw submodule.map_span fₐ.to_linear_map T at hy,
  have H : submodule.span R ((algebra_map S S') '' T) ≤
    (submodule.span R' ((algebra_map S S') '' T)).restrict_scalars R,
  { rw submodule.span_le, exact submodule.subset_span },

  -- Now, since `y ∈ span T`, and `(f r)⁻¹ ∈ R'`, `x / (f r)` is in `span T` as well.
  convert (submodule.span R' ((algebra_map S S') '' T)).smul_mem
    (is_localization.mk' R' (1 : R) ⟨r, hr⟩) (H hy) using 1,
  rw algebra.smul_def,
  erw is_localization.map_mk',
  rw map_one,
  refl,
end

lemma localization_away_map_finite (r : R) [is_localization.away r R']
  [is_localization.away (f r) S'] (hf : f.finite) :
    (is_localization.away.map R' S' f r).finite :=
localization_finite.away r hf

/--
Let `S` be an `R`-algebra, `M` an submonoid of `R`, and `S' = M⁻¹S`.
If the image of some `x : S` falls in the span of some finite `s ⊆ S'` over `R`,
then there exists some `m : M` such that `m • x` falls in the
span of `finset_integer_multiple _ s` over `R`.
-/
lemma is_localization.smul_mem_finset_integer_multiple_span [algebra R S]
  [algebra R S'] [is_scalar_tower R S S']
  [is_localization (M.map (algebra_map R S : R →* S)) S'] (x : S)
  (s : finset S') (hx : algebra_map S S' x ∈ submodule.span R (s : set S')) :
    ∃ m : M, m • x ∈ submodule.span R
      (is_localization.finset_integer_multiple (M.map (algebra_map R S : R →* S)) s : set S) :=
begin
  let g : S →ₐ[R] S' := alg_hom.mk' (algebra_map S S')
    (λ c x, by simp [algebra.algebra_map_eq_smul_one]),

  -- We first obtain the `y' ∈ M` such that `s' = y' • s` is falls in the image of `S` in `S'`.
  let y := is_localization.common_denom_of_finset (M.map (algebra_map R S : R →* S)) s,
  have hx₁ : (y : S) • ↑s = g '' _ := (is_localization.finset_integer_multiple_image _ s).symm,
  obtain ⟨y', hy', e : algebra_map R S y' = y⟩ := y.prop,
  have : algebra_map R S y' • (s : set S') = y' • s :=
    by simp_rw [algebra.algebra_map_eq_smul_one, smul_assoc, one_smul],
  rw [← e, this] at hx₁,
  replace hx₁ := congr_arg (submodule.span R) hx₁,
  rw submodule.span_smul_eq at hx₁,
  replace hx : _ ∈ y' • submodule.span R (s : set S') := set.smul_mem_smul_set hx,
  rw hx₁ at hx,
  erw [← g.map_smul, ← submodule.map_span (g : S →ₗ[R] S')] at hx,
  -- Since `x` falls in the span of `s` in `S'`, `y' • x : S` falls in the span of `s'` in `S'`.
  -- That is, there exists some `x' : S` in the span of `s'` in `S` and `x' = y' • x` in `S'`.
  -- Thus `a • (y' • x) = a • x' ∈ span s'` in `S` for some `a ∈ M`.
  obtain ⟨x', hx', hx'' : algebra_map _ _ _ = _⟩ := hx,
  obtain ⟨⟨_, a, ha₁, rfl⟩, ha₂⟩ := (is_localization.eq_iff_exists
    (M.map (algebra_map R S : R →* S)) S').mp hx'',
  use (⟨a, ha₁⟩ : M) * (⟨y', hy'⟩ : M),
  convert (submodule.span R (is_localization.finset_integer_multiple
    (submonoid.map (algebra_map R S : R →* S) M) s : set S)).smul_mem a hx' using 1,
  convert ha₂.symm,
  { rw [mul_comm (y' • x), subtype.coe_mk, submonoid.smul_def, submonoid.coe_mul, ← smul_smul],
    exact algebra.smul_def _ _ },
  { rw mul_comm, exact algebra.smul_def _ _ }
end

/-- If `S` is an `R' = M⁻¹R` algebra, and `x ∈ span R' s`,
then `t • x ∈ span R s` for some `t : M`.-/
lemma multiple_mem_span_of_mem_localization_span [algebra R' S] [algebra R S]
  [is_scalar_tower R R' S] [is_localization M R']
  (s : set S) (x : S) (hx : x ∈ submodule.span R' s) :
    ∃ t : M, t • x ∈ submodule.span R s :=
begin
  classical,
  obtain ⟨s', hss', hs'⟩ := submodule.mem_span_finite_of_mem_span hx,
  suffices : ∃ t : M, t • x ∈ submodule.span R (s' : set S),
  { obtain ⟨t, ht⟩ := this,
    exact ⟨t, submodule.span_mono hss' ht⟩ },
  clear hx hss' s,
  revert x,
  apply s'.induction_on,
  { intros x hx, use 1, simpa using hx },
  rintros a s ha hs x hx,
  simp only [finset.coe_insert, finset.image_insert, finset.coe_image, subtype.coe_mk,
    submodule.mem_span_insert] at hx ⊢,
  rcases hx with ⟨y, z, hz, rfl⟩,
  rcases is_localization.surj M y with ⟨⟨y', s'⟩, e⟩,
  replace e : _ * a = _ * a := (congr_arg (λ x, algebra_map R' S x * a) e : _),
  simp_rw [ring_hom.map_mul, ← is_scalar_tower.algebra_map_apply, mul_comm (algebra_map R' S y),
    mul_assoc, ← algebra.smul_def] at e,
  rcases hs _ hz with ⟨t, ht⟩,
  refine ⟨t*s', t*y', _, (submodule.span R (s : set S)).smul_mem s' ht, _⟩,
  rw [smul_add, ← smul_smul, mul_comm, ← smul_smul, ← smul_smul, ← e],
  refl,
end

/-- If `S` is an `R' = M⁻¹R` algebra, and `x ∈ adjoin R' s`,
then `t • x ∈ adjoin R s` for some `t : M`.-/
lemma multiple_mem_adjoin_of_mem_localization_adjoin [algebra R' S] [algebra R S]
  [is_scalar_tower R R' S] [is_localization M R']
  (s : set S) (x : S) (hx : x ∈ algebra.adjoin R' s) :
    ∃ t : M, t • x ∈ algebra.adjoin R s :=
begin
  change ∃ (t : M), t • x ∈ (algebra.adjoin R s).to_submodule,
  change x ∈ (algebra.adjoin R' s).to_submodule at hx,
  simp_rw [algebra.adjoin_eq_span] at hx ⊢,
  exact multiple_mem_span_of_mem_localization_span M R' _ _ hx
end

lemma finite_of_localization_span : ring_hom.of_localization_span @ring_hom.finite :=
begin
  rw ring_hom.of_localization_span_iff_finite,
  introv R hs H,
  -- We first setup the instances
  resetI,
  letI := f.to_algebra,
  letI := λ (r : s), (localization.away_map f r).to_algebra,
  haveI : ∀ r : s, is_localization ((submonoid.powers (r : R)).map (algebra_map R S : R →* S))
    (localization.away (f r)),
  { intro r, rw submonoid.map_powers, exact localization.is_localization },
  haveI : ∀ r : s, is_scalar_tower R (localization.away (r : R)) (localization.away (f r)) :=
    λ r, is_scalar_tower.of_algebra_map_eq' (is_localization.map_comp _).symm,

  -- By the hypothesis, we may find a finite generating set for each `Sᵣ`. This set can then be
  -- lifted into `R` by multiplying a sufficiently large power of `r`. I claim that the union of
  -- these generates `S`.
  constructor,
  replace H := λ r, (H r).1,
  choose s₁ s₂ using H,
  let sf := λ (x : s), is_localization.finset_integer_multiple (submonoid.powers (f x)) (s₁ x),
  use s.attach.bUnion sf,
  rw [submodule.span_attach_bUnion, eq_top_iff],

  -- It suffices to show that `r ^ n • x ∈ span T` for each `r : s`, since `{ r ^ n }` spans `R`.
  -- This then follows from the fact that each `x : R` is a linear combination of the generating set
  -- of `Sᵣ`. By multiplying a sufficiently large power of `r`, we can cancel out the `r`s in the
  -- denominators of both the generating set and the coefficients.
  rintro x -,
  apply submodule.mem_of_span_eq_top_of_smul_pow_mem _ (s : set R) hs _ _,
  intro r,
  obtain ⟨⟨_, n₁, rfl⟩, hn₁⟩ := multiple_mem_span_of_mem_localization_span
    (submonoid.powers (r : R)) (localization.away (r : R)) (s₁ r : set (localization.away (f r)))
      (algebra_map S _ x) (by { rw s₂ r, trivial }),
  rw [submonoid.smul_def, algebra.smul_def, is_scalar_tower.algebra_map_apply R S,
    subtype.coe_mk, ← map_mul] at hn₁,
  obtain ⟨⟨_, n₂, rfl⟩, hn₂⟩ := is_localization.smul_mem_finset_integer_multiple_span
    (submonoid.powers (r : R)) (localization.away (f r)) _ (s₁ r) hn₁,
  rw [submonoid.smul_def, ← algebra.smul_def, smul_smul, subtype.coe_mk, ← pow_add] at hn₂,
  use n₂ + n₁,
  refine le_supr (λ (x : s), submodule.span R (sf x : set S)) r _,
  change _ ∈ submodule.span R
    ((is_localization.finset_integer_multiple _ (s₁ r) : finset S) : set S),
  convert hn₂,
  rw submonoid.map_powers, refl,
end

end finite

section finite_type

lemma localization_finite_type : ring_hom.localization_preserves @ring_hom.finite_type :=
begin
  introv R hf,
  -- mirrors the proof of `localization_map_finite`
  resetI,
  letI := f.to_algebra,
  letI := ((algebra_map S S').comp f).to_algebra,
  let f' : R' →+* S' := is_localization.map S' f (submonoid.le_comap_map M),
  letI := f'.to_algebra,
  haveI : is_scalar_tower R R' S' :=
    is_scalar_tower.of_algebra_map_eq' (is_localization.map_comp _).symm,
  let fₐ : S →ₐ[R] S' := alg_hom.mk' (algebra_map S S') (λ c x, ring_hom.map_mul _ _ _),

  obtain ⟨T, hT⟩ := id hf,
  use T.image (algebra_map S S'),
  rw eq_top_iff,
  rintro x -,
  obtain ⟨y, ⟨_, ⟨r, hr, rfl⟩⟩, rfl⟩ := is_localization.mk'_surjective (M.map f) x,
  rw [is_localization.mk'_eq_mul_mk'_one, mul_comm, finset.coe_image],
  have hy : y ∈ algebra.adjoin R (T : set S), by { rw hT, trivial },
  replace hy : algebra_map S S' y ∈ (algebra.adjoin R (T : set S)).map fₐ :=
    subalgebra.mem_map.mpr ⟨_, hy, rfl⟩,
  rw fₐ.map_adjoin T at hy,
  have H : algebra.adjoin R ((algebra_map S S') '' T) ≤
    (algebra.adjoin R' ((algebra_map S S') '' T)).restrict_scalars R,
  { rw algebra.adjoin_le_iff, exact algebra.subset_adjoin },
  convert (algebra.adjoin R' ((algebra_map S S') '' T)).smul_mem (H hy)
    (is_localization.mk' R' (1 : R) ⟨r, hr⟩) using 1,
  rw algebra.smul_def,
  erw is_localization.map_mk',
  rw map_one,
  refl,
end

lemma localization_away_map_finite_type (r : R) [is_localization.away r R']
  [is_localization.away (f r) S'] (hf : f.finite_type) :
    (is_localization.away.map R' S' f r).finite_type :=
localization_finite_type.away r hf
<<<<<<< HEAD
=======

variable {S'}

/--
Let `S` be an `R`-algebra, `M` a submonoid of `S`, `S' = M⁻¹S`.
Suppose the image of some `x : S` falls in the adjoin of some finite `s ⊆ S'` over `R`,
and `A` is an `R`-subalgebra of `S` containing both `M` and the numerators of `s`.
Then, there exists some `m : M` such that `m • x` falls in `A`.
-/
lemma is_localization.exists_smul_mem_of_mem_adjoin [algebra R S]
  [algebra R S'] [is_scalar_tower R S S'] (M : submonoid S)
  [is_localization M S'] (x : S) (s : finset S') (A : subalgebra R S)
  (hA₁ : (is_localization.finset_integer_multiple M s : set S) ⊆ A)
  (hA₂ : M ≤ A.to_submonoid)
  (hx : algebra_map S S' x ∈ algebra.adjoin R (s : set S')) :
    ∃ m : M, m • x ∈ A :=
begin
  let g : S →ₐ[R] S' := is_scalar_tower.to_alg_hom R S S',
  let y := is_localization.common_denom_of_finset M s,
  have hx₁ : (y : S) • ↑s = g '' _ := (is_localization.finset_integer_multiple_image _ s).symm,
  obtain ⟨n, hn⟩ := algebra.pow_smul_mem_of_smul_subset_of_mem_adjoin (y : S) (s : set S')
    (A.map g) (by { rw hx₁, exact set.image_subset _ hA₁ }) hx (set.mem_image_of_mem _ (hA₂ y.2)),
  obtain ⟨x', hx', hx''⟩ := hn n (le_of_eq rfl),
  rw [algebra.smul_def, ← _root_.map_mul] at hx'',
  obtain ⟨a, ha₂⟩ := (is_localization.eq_iff_exists M S').mp hx'',
  use a * y ^ n,
  convert A.mul_mem hx' (hA₂ a.2),
  convert ha₂.symm,
  simp only [submonoid.smul_def, submonoid.coe_pow, smul_eq_mul, submonoid.coe_mul],
  ring,
end
>>>>>>> 0a3e8d38

/--
Let `S` be an `R`-algebra, `M` an submonoid of `R`, and `S' = M⁻¹S`.
If the image of some `x : S` falls in the adjoin of some finite `s ⊆ S'` over `R`,
then there exists some `m : M` such that `m • x` falls in the
adjoin of `finset_integer_multiple _ s` over `R`.
-/
lemma is_localization.lift_mem_adjoin_finset_integer_multiple [algebra R S]
  [algebra R S'] [is_scalar_tower R S S']
  [is_localization (M.map (algebra_map R S : R →* S)) S'] (x : S)
  (s : finset S') (hx : algebra_map S S' x ∈ algebra.adjoin R (s : set S')) :
    ∃ m : M, m • x ∈ algebra.adjoin R
      (is_localization.finset_integer_multiple (M.map (algebra_map R S : R →* S)) s : set S) :=
begin
<<<<<<< HEAD
  -- mirrors the proof of `is_localization.smul_mem_finset_integer_multiple_span`
  let g : S →ₐ[R] S' := alg_hom.mk' (algebra_map S S')
    (λ c x, by simp [algebra.algebra_map_eq_smul_one]),

  let y := is_localization.common_denom_of_finset (M.map (algebra_map R S : R →* S)) s,
  have hx₁ : (y : S) • ↑s = g '' _ := (is_localization.finset_integer_multiple_image _ s).symm,
  obtain ⟨y', hy', e : algebra_map R S y' = y⟩ := y.prop,
  have : algebra_map R S y' • (s : set S') = y' • s :=
    by simp_rw [algebra.algebra_map_eq_smul_one, smul_assoc, one_smul],
  rw [← e, this] at hx₁,
  replace hx₁ := congr_arg (algebra.adjoin R) hx₁,
  obtain ⟨n, hn⟩ := algebra.pow_smul_mem_adjoin_smul _ y' (s : set S') hx,
  specialize hn n (le_of_eq rfl),
  erw [hx₁, ← g.map_smul, ← g.map_adjoin] at hn,
  obtain ⟨x', hx', hx''⟩ := hn,
  obtain ⟨⟨_, a, ha₁, rfl⟩, ha₂⟩ := (is_localization.eq_iff_exists
    (M.map (algebra_map R S : R →* S)) S').mp hx'',
  use (⟨a, ha₁⟩ : M) * (⟨y', hy'⟩ : M) ^ n,
  convert (algebra.adjoin R (is_localization.finset_integer_multiple
    (submonoid.map (algebra_map R S : R →* S) M) s : set S)).smul_mem hx' a using 1,
  convert ha₂.symm,
  { rw [mul_comm (y' ^ n • x), subtype.coe_mk, submonoid.smul_def, submonoid.coe_mul, ← smul_smul,
      algebra.smul_def, submonoid_class.coe_pow], refl },
  { rw mul_comm, exact algebra.smul_def _ _ }
=======
  obtain ⟨⟨_, a, ha, rfl⟩, e⟩ := is_localization.exists_smul_mem_of_mem_adjoin
    (M.map (algebra_map R S : R →* S)) x s (algebra.adjoin R _) algebra.subset_adjoin _ hx,
  { exact ⟨⟨a, ha⟩, by simpa [submonoid.smul_def] using e⟩ },
{ rintros _ ⟨a, ha, rfl⟩, exact subalgebra.algebra_map_mem _ a }
>>>>>>> 0a3e8d38
end

lemma finite_type_of_localization_span : ring_hom.of_localization_span @ring_hom.finite_type :=
begin
  rw ring_hom.of_localization_span_iff_finite,
  introv R hs H,
  -- mirrors the proof of `finite_of_localization_span`
  resetI,
  letI := f.to_algebra,
  letI := λ (r : s), (localization.away_map f r).to_algebra,
  haveI : ∀ r : s, is_localization ((submonoid.powers (r : R)).map (algebra_map R S : R →* S))
    (localization.away (f r)),
  { intro r, rw submonoid.map_powers, exact localization.is_localization },
  haveI : ∀ r : s, is_scalar_tower R (localization.away (r : R)) (localization.away (f r)) :=
    λ r, is_scalar_tower.of_algebra_map_eq' (is_localization.map_comp _).symm,

  constructor,
  replace H := λ r, (H r).1,
  choose s₁ s₂ using H,
  let sf := λ (x : s), is_localization.finset_integer_multiple (submonoid.powers (f x)) (s₁ x),
  use s.attach.bUnion sf,
  convert (algebra.adjoin_attach_bUnion sf).trans _,
  rw eq_top_iff,
  rintro x -,
  apply (⨆ (x : s), algebra.adjoin R (sf x : set S)).to_submodule
    .mem_of_span_eq_top_of_smul_pow_mem _ hs _ _,
  intro r,
  obtain ⟨⟨_, n₁, rfl⟩, hn₁⟩ := multiple_mem_adjoin_of_mem_localization_adjoin
    (submonoid.powers (r : R)) (localization.away (r : R)) (s₁ r : set (localization.away (f r)))
      (algebra_map S (localization.away (f r)) x) (by { rw s₂ r, trivial }),
  rw [submonoid.smul_def, algebra.smul_def, is_scalar_tower.algebra_map_apply R S,
    subtype.coe_mk, ← map_mul] at hn₁,
  obtain ⟨⟨_, n₂, rfl⟩, hn₂⟩ := is_localization.lift_mem_adjoin_finset_integer_multiple
    (submonoid.powers (r : R)) _ (s₁ r) hn₁,
  rw [submonoid.smul_def, ← algebra.smul_def, smul_smul, subtype.coe_mk, ← pow_add] at hn₂,
  use n₂ + n₁,
  refine le_supr (λ (x : s), algebra.adjoin R (sf x : set S)) r _,
  change _ ∈ algebra.adjoin R
    ((is_localization.finset_integer_multiple _ (s₁ r) : finset S) : set S),
  convert hn₂,
  rw submonoid.map_powers,
  refl,
end

end finite_type<|MERGE_RESOLUTION|>--- conflicted
+++ resolved
@@ -111,11 +111,6 @@
 ∀ ⦃R : Type u⦄ (S : Type u) [comm_ring R] [comm_ring S] [by exactI algebra R S] (r : R)
   [by exactI is_localization.away r S], by exactI P (algebra_map R S)
 
-<<<<<<< HEAD
-/-- A property `P` of ring homs satisfies `ring_hom.of_localization_span_target`
-if `P` holds for `R →+* S` whenever there exists a finite set `{ r }` that spans `S` such that
-`P` holds for `R →+* Sᵣ`. -/
-=======
 /-- A property `P` of ring homs satisfies `ring_hom.of_localization_finite_span_target`
 if `P` holds for `R →+* S` whenever there exists a finite set `{ r }` that spans `S` such that
 `P` holds for `R →+* Sᵣ`.
@@ -134,7 +129,6 @@
 
 Note that this is equivalent to `ring_hom.of_localization_finite_span_target` via
 `ring_hom.of_localization_span_target_iff_finite`, but this has less restrictions when applying. -/
->>>>>>> 0a3e8d38
 def ring_hom.of_localization_span_target : Prop :=
 ∀ ⦃R S : Type u⦄ [comm_ring R] [comm_ring S] (f : by exactI R →+* S)
   (s : set S) (hs : by exactI ideal.span s = ⊤)
@@ -576,8 +570,6 @@
   [is_localization.away (f r) S'] (hf : f.finite_type) :
     (is_localization.away.map R' S' f r).finite_type :=
 localization_finite_type.away r hf
-<<<<<<< HEAD
-=======
 
 variable {S'}
 
@@ -609,7 +601,6 @@
   simp only [submonoid.smul_def, submonoid.coe_pow, smul_eq_mul, submonoid.coe_mul],
   ring,
 end
->>>>>>> 0a3e8d38
 
 /--
 Let `S` be an `R`-algebra, `M` an submonoid of `R`, and `S' = M⁻¹S`.
@@ -624,37 +615,10 @@
     ∃ m : M, m • x ∈ algebra.adjoin R
       (is_localization.finset_integer_multiple (M.map (algebra_map R S : R →* S)) s : set S) :=
 begin
-<<<<<<< HEAD
-  -- mirrors the proof of `is_localization.smul_mem_finset_integer_multiple_span`
-  let g : S →ₐ[R] S' := alg_hom.mk' (algebra_map S S')
-    (λ c x, by simp [algebra.algebra_map_eq_smul_one]),
-
-  let y := is_localization.common_denom_of_finset (M.map (algebra_map R S : R →* S)) s,
-  have hx₁ : (y : S) • ↑s = g '' _ := (is_localization.finset_integer_multiple_image _ s).symm,
-  obtain ⟨y', hy', e : algebra_map R S y' = y⟩ := y.prop,
-  have : algebra_map R S y' • (s : set S') = y' • s :=
-    by simp_rw [algebra.algebra_map_eq_smul_one, smul_assoc, one_smul],
-  rw [← e, this] at hx₁,
-  replace hx₁ := congr_arg (algebra.adjoin R) hx₁,
-  obtain ⟨n, hn⟩ := algebra.pow_smul_mem_adjoin_smul _ y' (s : set S') hx,
-  specialize hn n (le_of_eq rfl),
-  erw [hx₁, ← g.map_smul, ← g.map_adjoin] at hn,
-  obtain ⟨x', hx', hx''⟩ := hn,
-  obtain ⟨⟨_, a, ha₁, rfl⟩, ha₂⟩ := (is_localization.eq_iff_exists
-    (M.map (algebra_map R S : R →* S)) S').mp hx'',
-  use (⟨a, ha₁⟩ : M) * (⟨y', hy'⟩ : M) ^ n,
-  convert (algebra.adjoin R (is_localization.finset_integer_multiple
-    (submonoid.map (algebra_map R S : R →* S) M) s : set S)).smul_mem hx' a using 1,
-  convert ha₂.symm,
-  { rw [mul_comm (y' ^ n • x), subtype.coe_mk, submonoid.smul_def, submonoid.coe_mul, ← smul_smul,
-      algebra.smul_def, submonoid_class.coe_pow], refl },
-  { rw mul_comm, exact algebra.smul_def _ _ }
-=======
   obtain ⟨⟨_, a, ha, rfl⟩, e⟩ := is_localization.exists_smul_mem_of_mem_adjoin
     (M.map (algebra_map R S : R →* S)) x s (algebra.adjoin R _) algebra.subset_adjoin _ hx,
   { exact ⟨⟨a, ha⟩, by simpa [submonoid.smul_def] using e⟩ },
 { rintros _ ⟨a, ha, rfl⟩, exact subalgebra.algebra_map_mem _ a }
->>>>>>> 0a3e8d38
 end
 
 lemma finite_type_of_localization_span : ring_hom.of_localization_span @ring_hom.finite_type :=
