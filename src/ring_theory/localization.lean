--- conflicted
+++ resolved
@@ -2406,11 +2406,7 @@
 lemma is_fraction_ring_of_is_localization (S T : Type*) [comm_ring S] [comm_ring T]
   [algebra R S] [algebra R T] [algebra S T] [is_scalar_tower R S T]
   [is_localization M S] [is_fraction_ring R T] (hM : M ≤ non_zero_divisors R) :
-<<<<<<< HEAD
-    is_fraction_ring S T :=
-=======
   is_fraction_ring S T :=
->>>>>>> 8fbc009a
 begin
   have := is_localization_of_submonoid_le S T M (non_zero_divisors R) _,
   refine @@is_localization_of_is_exists_mul_mem _ _ _ _ _ _ this _ _,
@@ -2428,12 +2424,6 @@
   { exact hM }
 end
 
-<<<<<<< HEAD
-lemma is_fraction_ring_of_is_domain_of_is_localization [is_domain R] (S T : Type*)
-  [comm_ring S] [nontrivial S] [comm_ring T] [algebra R S] [algebra R T] [algebra S T]
-  [is_scalar_tower R S T] [is_localization M S] [is_fraction_ring R T] : is_fraction_ring S T :=
-begin
-=======
 protected
 lemma nontrivial (R S : Type*) [comm_ring R] [nontrivial R] [comm_ring S] [algebra R S]
   [is_fraction_ring R S] : nontrivial S :=
@@ -2451,7 +2441,6 @@
 begin
   haveI := is_fraction_ring.nontrivial R T,
   haveI := (algebra_map S T).domain_nontrivial,
->>>>>>> 8fbc009a
   apply is_fraction_ring_of_is_localization M S T,
   intros x hx,
   rw mem_non_zero_divisors_iff_ne_zero,
