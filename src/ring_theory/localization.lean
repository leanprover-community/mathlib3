--- conflicted
+++ resolved
@@ -791,49 +791,6 @@
 calc mk 0 b = mk 0 1 : mk_eq_mk_iff.mpr (r_of_eq (by simp))
 ... = 0 : by  unfold has_zero.zero localization.zero
 
-<<<<<<< HEAD
-=======
-/-- Scalar multiplication in a ring localization is defined as `c • ⟨a, b⟩ = ⟨c • a, c • b⟩`. -/
-@[irreducible] protected def smul {S : Type*} [has_scalar S R] [is_scalar_tower S R R]
-  (c : S) (z : localization M) : localization M :=
-localization.lift_on z (λ a b, mk (c • a) b) $
-  λ a a' b b' h, mk_eq_mk_iff.2
-begin
-  cases b with b hb,
-  cases b' with b' hb',
-  rw r_eq_r' at h ⊢,
-  cases h with t ht,
-  use t,
-  simp only [smul_mul_assoc, ht]
-end
-
-instance {S : Type*} [has_scalar S R] [is_scalar_tower S R R] :
-  has_scalar S (localization M) :=
-{ smul := localization.smul }
-
-lemma smul_mk {S : Type*} [has_scalar S R] [is_scalar_tower S R R]
-  (c : S) (a b) : c • (mk a b : localization M) = mk (c • a) b :=
-by { unfold has_scalar.smul localization.smul, apply lift_on_mk }
-
-instance {S T : Type*} [has_scalar S R] [has_scalar T R]
-  [is_scalar_tower S R R] [is_scalar_tower T R R]
-  [smul_comm_class S T R] : smul_comm_class S T (localization M) :=
-{ smul_comm := λ s t, localization.ind $ prod.rec $ by exact λ r x,
-    by simp only [smul_mk, smul_comm s t r]  }
-
-instance {S T : Type*} [has_scalar S R] [has_scalar T R]
-  [is_scalar_tower S R R] [is_scalar_tower T R R]
-  [has_scalar S T] [is_scalar_tower S T R] : is_scalar_tower S T (localization M) :=
-{ smul_assoc := λ s t, localization.ind $ prod.rec $ by exact λ r x,
-    by simp only [smul_mk, smul_assoc s t r]  }
-
-instance {S : Type*} [has_scalar S R] [has_scalar Sᵐᵒᵖ R]
-  [is_scalar_tower S R R] [is_scalar_tower Sᵐᵒᵖ R R]
-  [is_central_scalar S R] : is_central_scalar S (localization M) :=
-{ op_smul_eq_smul := λ s, localization.ind $ prod.rec $ by exact λ r x,
-    by simp only [smul_mk, op_smul_eq_smul] }
-
->>>>>>> d592a194
 private meta def tac := `[
 { intros,
   simp only [add_mk, localization.mk_mul, neg_mk, ← mk_zero 1],
@@ -871,36 +828,17 @@
   right_distrib  := λ m n k, localization.induction_on₃ m n k (by tac),
    ..localization.comm_monoid M }
 
-<<<<<<< HEAD
-=======
-instance {S : Type*} [monoid S] [mul_action S R] [is_scalar_tower S R R] :
-  mul_action S (localization M) :=
-{ one_smul := localization.ind $ prod.rec $
-    by { intros, simp only [localization.smul_mk, one_smul] },
-  mul_smul := λ s₁ s₂, localization.ind $ prod.rec $
-    by { intros, simp only [localization.smul_mk, mul_smul] } }
-
-instance is_scalar_tower_right {S : Type*} [has_scalar S R] [is_scalar_tower S R R] :
-  is_scalar_tower S (localization M) (localization M) :=
-{ smul_assoc := λ s, localization.ind $ prod.rec $ by exact λ r₁ x₁,
-                     localization.ind $ prod.rec $ by exact λ r₂ x₂,
-    by simp only [smul_mk, smul_eq_mul, mk_mul, smul_mul_assoc] }
-
-instance smul_comm_class_right {S : Type*} [has_scalar S R] [is_scalar_tower S R R] :
-  smul_comm_class S (localization M) (localization M) :=
-{ smul_comm := λ s, localization.ind $ prod.rec $ by exact λ r₁ x₁,
-                    localization.ind $ prod.rec $ by exact λ r₂ x₂,
-    by simp only [smul_mk, smul_eq_mul, mk_mul, mul_comm r₁, smul_mul_assoc] }
-
->>>>>>> d592a194
 instance {S : Type*} [monoid S] [distrib_mul_action S R] [is_scalar_tower S R R] :
   distrib_mul_action S (localization M) :=
 { smul_zero := λ s, by simp only [←localization.mk_zero 1, localization.smul_mk, smul_zero],
   smul_add := λ s x y, localization.induction_on₂ x y $
     prod.rec $ by exact λ r₁ x₁, prod.rec $ by exact λ r₂ x₂,
       by simp only [localization.smul_mk, localization.add_mk, smul_add, mul_comm _ (s • _),
-                    mul_comm _ r₁, mul_comm _ r₂, smul_mul_assoc],
-  ..localization.mul_action }
+                    mul_comm _ r₁, mul_comm _ r₂, smul_mul_assoc] }
+
+instance {S : Type*} [semiring S] [mul_semiring_action S R] [is_scalar_tower S R R] :
+  mul_semiring_action S (localization M) :=
+{ ..localization.mul_distrib_mul_action }
 
 instance {S : Type*} [semiring S] [module S R] [is_scalar_tower S R R] :
   module S (localization M) :=
