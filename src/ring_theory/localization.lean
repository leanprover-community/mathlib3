/-
Copyright (c) 2018 Kenny Lau. All rights reserved.
Released under Apache 2.0 license as described in the file LICENSE.
Authors: Kenny Lau, Mario Carneiro, Johan Commelin, Amelia Livingston
-/

import data.equiv.ring
import group_theory.monoid_localization
import ring_theory.ideal.operations
import ring_theory.algebraic
import ring_theory.integral_closure
import ring_theory.non_zero_divisors

/-!
# Localizations of commutative rings

We characterize the localization of a commutative ring `R` at a submonoid `M` up to
isomorphism; that is, a commutative ring `S` is the localization of `R` at `M` iff we can find a
ring homomorphism `f : R →+* S` satisfying 3 properties:
1. For all `y ∈ M`, `f y` is a unit;
2. For all `z : S`, there exists `(x, y) : R × M` such that `z * f y = f x`;
3. For all `x, y : R`, `f x = f y` iff there exists `c ∈ M` such that `x * c = y * c`.

Given such a localization map `f : R →+* S`, we can define the surjection
`localization_map.mk'` sending `(x, y) : R × M` to `f x * (f y)⁻¹`, and
`localization_map.lift`, the homomorphism from `S` induced by a homomorphism from `R` which maps
elements of `M` to invertible elements of the codomain. Similarly, given commutative rings
`P, Q`, a submonoid `T` of `P` and a localization map for `T` from `P` to `Q`, then a homomorphism
`g : R →+* P` such that `g(M) ⊆ T` induces a homomorphism of localizations,
`localization_map.map`, from `S` to `Q`.
We treat the special case of localizing away from an element in the sections `away_map` and `away`.

We show the localization as a quotient type, defined in `group_theory.monoid_localization` as
`submonoid.localization`, is a `comm_ring` and that the natural ring hom
`of : R →+* localization M` is a localization map.

We show that a localization at the complement of a prime ideal is a local ring.

We prove some lemmas about the `R`-algebra structure of `S`.

When `R` is an integral domain, we define `fraction_map R K` as an abbreviation for
`localization (non_zero_divisors R) K`, the natural map to `R`'s field of fractions.

We show that a `comm_ring` `K` which is the localization of an integral domain `R` at `R \ {0}`
is a field. We use this to show the field of fractions as a quotient type, `fraction_ring`, is
a field.

## Implementation notes

In maths it is natural to reason up to isomorphism, but in Lean we cannot naturally `rewrite` one
structure with an isomorphic one; one way around this is to isolate a predicate characterizing
a structure up to isomorphism, and reason about things that satisfy the predicate.

A ring localization map is defined to be a localization map of the underlying `comm_monoid` (a
`submonoid.localization_map`) which is also a ring hom. To prove most lemmas about a
`localization_map` `f` in this file we invoke the corresponding proof for the underlying
`comm_monoid` localization map `f.to_localization_map`, which can be found in
`group_theory.monoid_localization` and the namespace `submonoid.localization_map`.

To apply a localization map `f` as a function, we use `f.to_map`, as coercions don't work well for
this structure.

To reason about the localization as a quotient type, use `mk_eq_of_mk'` and associated lemmas.
These show the quotient map `mk : R → M → localization M` equals the surjection
`localization_map.mk'` induced by the map `of : localization_map M (localization M)`
(where `of` establishes the localization as a quotient type satisfies the characteristic
predicate). The lemma `mk_eq_of_mk'` hence gives you access to the results in the rest of the file,
which are about the `localization_map.mk'` induced by any localization map.

We define a copy of the localization map `f`'s codomain `S` carrying the data of `f` so that
instances on `S` induced by `f` can 'know' the map needed to induce the instance.

The proof that "a `comm_ring` `K` which is the localization of an integral domain `R` at `R \ {0}`
is a field" is a `def` rather than an `instance`, so if you want to reason about a field of
fractions `K`, assume `[field K]` instead of just `[comm_ring K]`.

## Tags
localization, ring localization, commutative ring localization, characteristic predicate,
commutative ring, field of fractions
-/
variables {R : Type*} [comm_ring R] (M : submonoid R) (S : Type*) [comm_ring S]
          {P : Type*} [comm_ring P]

open function
open_locale big_operators

set_option old_structure_cmd true

/-- The type of ring homomorphisms satisfying the characteristic predicate: if `f : R →+* S`
satisfies this predicate, then `S` is isomorphic to the localization of `R` at `M`.
We later define an instance coercing a localization map `f` to its codomain `S` so
that instances on `S` induced by `f` can 'know' the map needed to induce the instance. -/
@[nolint has_inhabited_instance] structure localization_map
extends ring_hom R S, submonoid.localization_map M S

/-- The ring hom underlying a `localization_map`. -/
add_decl_doc localization_map.to_ring_hom

/-- The `comm_monoid` `localization_map` underlying a `comm_ring` `localization_map`.
See `group_theory.monoid_localization` for its definition. -/
add_decl_doc localization_map.to_localization_map

variables {M S}

namespace ring_hom

/-- Makes a localization map from a `comm_ring` hom satisfying the characteristic predicate. -/
def to_localization_map (f : R →+* S) (H1 : ∀ y : M, is_unit (f y))
  (H2 : ∀ z, ∃ x : R × M, z * f x.2 = f x.1) (H3 : ∀ x y, f x = f y ↔ ∃ c : M, x * c = y * c) :
  localization_map M S :=
{ map_units' := H1,
  surj' := H2,
  eq_iff_exists' := H3,
  .. f }

end ring_hom

/-- Makes a `comm_ring` localization map from an additive `comm_monoid` localization map of
`comm_ring`s. -/
def submonoid.localization_map.to_ring_localization
  (f : submonoid.localization_map M S)
  (h : ∀ x y, f.to_map (x + y) = f.to_map x + f.to_map y) :
  localization_map M S :=
{ ..ring_hom.mk' f.to_monoid_hom h, ..f }

namespace localization_map

variables (f : localization_map M S)

/-- We define a copy of the localization map `f`'s codomain `S` carrying the data of `f` so that
instances on `S` induced by `f` can 'know` the map needed to induce the instance. -/
@[nolint unused_arguments has_inhabited_instance]
def codomain (f : localization_map M S) := S

instance : comm_ring f.codomain := by assumption
instance {K : Type*} [field K] (f : localization_map M K) : field f.codomain := by assumption

/-- Short for `to_ring_hom`; used for applying a localization map as a function. -/
abbreviation to_map := f.to_ring_hom

lemma map_units (y : M) : is_unit (f.to_map y) := f.6 y

lemma surj (z) : ∃ x : R × M, z * f.to_map x.2 = f.to_map x.1 := f.7 z

lemma eq_iff_exists {x y} : f.to_map x = f.to_map y ↔ ∃ c : M, x * c = y * c := f.8 x y

@[ext] lemma ext {f g : localization_map M S}
  (h : ∀ x, f.to_map x = g.to_map x) : f = g :=
begin
  cases f, cases g,
  simp only at *,
  exact funext h
end

lemma ext_iff {f g : localization_map M S} : f = g ↔ ∀ x, f.to_map x = g.to_map x :=
⟨λ h x, h ▸ rfl, ext⟩

lemma to_map_injective : injective (@localization_map.to_map _ _ M S _) :=
λ _ _ h, ext $ ring_hom.ext_iff.1 h

/-- Given `a : S`, `S` a localization of `R`, `is_integer a` iff `a` is in the image of
the localization map from `R` to `S`. -/
def is_integer (a : S) : Prop := a ∈ set.range f.to_map

-- TODO: define a subalgebra of `is_integer`s
lemma is_integer_zero : f.is_integer 0 := ⟨0, f.to_map.map_zero⟩

lemma is_integer_one : f.is_integer 1 := ⟨1, f.to_map.map_one⟩

variables {f}

lemma is_integer_add {a b} (ha : f.is_integer a) (hb : f.is_integer b) :
  f.is_integer (a + b) :=
begin
  rcases ha with ⟨a', ha⟩,
  rcases hb with ⟨b', hb⟩,
  use a' + b',
  rw [f.to_map.map_add, ha, hb]
end

lemma is_integer_mul {a b} (ha : f.is_integer a) (hb : f.is_integer b) :
  f.is_integer (a * b) :=
begin
  rcases ha with ⟨a', ha⟩,
  rcases hb with ⟨b', hb⟩,
  use a' * b',
  rw [f.to_map.map_mul, ha, hb]
end

lemma is_integer_smul {a : R} {b} (hb : f.is_integer b) :
  f.is_integer (f.to_map a * b) :=
begin
  rcases hb with ⟨b', hb⟩,
  use a * b',
  rw [←hb, f.to_map.map_mul]
end

variables (f)

/-- Each element `a : S` has an `M`-multiple which is an integer.

This version multiplies `a` on the right, matching the argument order in `localization_map.surj`.
-/
lemma exists_integer_multiple' (a : S) :
  ∃ (b : M), is_integer f (a * f.to_map b) :=
let ⟨⟨num, denom⟩, h⟩ := f.surj a in ⟨denom, set.mem_range.mpr ⟨num, h.symm⟩⟩

/-- Each element `a : S` has an `M`-multiple which is an integer.

This version multiplies `a` on the left, matching the argument order in the `has_scalar` instance.
-/
lemma exists_integer_multiple (a : S) :
  ∃ (b : M), is_integer f (f.to_map b * a) :=
by { simp_rw mul_comm _ a, apply exists_integer_multiple' }

/-- Given `z : S`, `f.to_localization_map.sec z` is defined to be a pair `(x, y) : R × M` such
that `z * f y = f x` (so this lemma is true by definition). -/
lemma sec_spec {f : localization_map M S} (z : S) :
  z * f.to_map (f.to_localization_map.sec z).2 = f.to_map (f.to_localization_map.sec z).1 :=
classical.some_spec $ f.surj z

/-- Given `z : S`, `f.to_localization_map.sec z` is defined to be a pair `(x, y) : R × M` such
that `z * f y = f x`, so this lemma is just an application of `S`'s commutativity. -/
lemma sec_spec' {f : localization_map M S} (z : S) :
  f.to_map (f.to_localization_map.sec z).1 = f.to_map (f.to_localization_map.sec z).2 * z :=
by rw [mul_comm, sec_spec]

open_locale big_operators

/-- We can clear the denominators of a finite set of fractions. -/
lemma exist_integer_multiples_of_finset (s : finset S) :
  ∃ (b : M), ∀ a ∈ s, is_integer f (f.to_map b * a) :=
begin
  haveI := classical.prop_decidable,
  use ∏ a in s, (f.to_localization_map.sec a).2,
  intros a ha,
  use (∏ x in s.erase a, (f.to_localization_map.sec x).2) * (f.to_localization_map.sec a).1,
  rw [ring_hom.map_mul, sec_spec', ←mul_assoc, ←f.to_map.map_mul],
  congr' 2,
  refine trans _ ((submonoid.subtype M).map_prod _ _).symm,
  rw [mul_comm, ←finset.prod_insert (s.not_mem_erase a), finset.insert_erase ha],
  refl,
end

lemma map_right_cancel {x y} {c : M} (h : f.to_map (c * x) = f.to_map (c * y)) :
  f.to_map x = f.to_map y :=
f.to_localization_map.map_right_cancel h

lemma map_left_cancel {x y} {c : M} (h : f.to_map (x * c) = f.to_map (y * c)) :
  f.to_map x = f.to_map y :=
f.to_localization_map.map_left_cancel h

lemma eq_zero_of_fst_eq_zero {z x} {y : M}
  (h : z * f.to_map y = f.to_map x) (hx : x = 0) : z = 0 :=
by rw [hx, f.to_map.map_zero] at h; exact (f.map_units y).mul_left_eq_zero.1 h

/-- Given a localization map `f : R →+* S`, the surjection sending `(x, y) : R × M` to
`f x * (f y)⁻¹`. -/
noncomputable def mk' (f : localization_map M S) (x : R) (y : M) : S :=
f.to_localization_map.mk' x y

@[simp] lemma mk'_sec (z : S) :
  f.mk' (f.to_localization_map.sec z).1 (f.to_localization_map.sec z).2 = z :=
f.to_localization_map.mk'_sec _

lemma mk'_mul (x₁ x₂ : R) (y₁ y₂ : M) :
  f.mk' (x₁ * x₂) (y₁ * y₂) = f.mk' x₁ y₁ * f.mk' x₂ y₂ :=
f.to_localization_map.mk'_mul _ _ _ _

lemma mk'_one (x) : f.mk' x (1 : M) = f.to_map x :=
f.to_localization_map.mk'_one _

@[simp]
lemma mk'_spec (x) (y : M) :
  f.mk' x y * f.to_map y = f.to_map x :=
f.to_localization_map.mk'_spec _ _

@[simp]
lemma mk'_spec' (x) (y : M) :
  f.to_map y * f.mk' x y = f.to_map x :=
f.to_localization_map.mk'_spec' _ _

theorem eq_mk'_iff_mul_eq {x} {y : M} {z} :
  z = f.mk' x y ↔ z * f.to_map y = f.to_map x :=
f.to_localization_map.eq_mk'_iff_mul_eq

theorem mk'_eq_iff_eq_mul {x} {y : M} {z} :
  f.mk' x y = z ↔ f.to_map x = z * f.to_map y :=
f.to_localization_map.mk'_eq_iff_eq_mul

lemma mk'_surjective (z : S) : ∃ x (y : M), f.mk' x y = z :=
let ⟨r, hr⟩ := f.surj z in ⟨r.1, r.2, (f.eq_mk'_iff_mul_eq.2 hr).symm⟩

lemma mk'_eq_iff_eq {x₁ x₂} {y₁ y₂ : M} :
  f.mk' x₁ y₁ = f.mk' x₂ y₂ ↔ f.to_map (x₁ * y₂) = f.to_map (x₂ * y₁) :=
f.to_localization_map.mk'_eq_iff_eq

lemma mk'_mem_iff {x} {y : M} {I : ideal S} : f.mk' x y ∈ I ↔ f.to_map x ∈ I :=
begin
  split;
  intro h,
  { rw [← mk'_spec f x y, mul_comm],
    exact I.mul_mem_left (f.to_map y) h },
  { rw ← mk'_spec f x y at h,
    obtain ⟨b, hb⟩ := is_unit_iff_exists_inv.1 (map_units f y),
    have := I.mul_mem_left b h,
    rwa [mul_comm, mul_assoc, hb, mul_one] at this }
end

protected lemma eq {a₁ b₁} {a₂ b₂ : M} :
  f.mk' a₁ a₂ = f.mk' b₁ b₂ ↔ ∃ c : M, a₁ * b₂ * c = b₁ * a₂ * c :=
f.to_localization_map.eq

lemma eq_iff_eq (g : localization_map M P) {x y} :
  f.to_map x = f.to_map y ↔ g.to_map x = g.to_map y :=
f.to_localization_map.eq_iff_eq g.to_localization_map

lemma mk'_eq_iff_mk'_eq (g : localization_map M P) {x₁ x₂}
  {y₁ y₂ : M} : f.mk' x₁ y₁ = f.mk' x₂ y₂ ↔ g.mk' x₁ y₁ = g.mk' x₂ y₂ :=
f.to_localization_map.mk'_eq_iff_mk'_eq g.to_localization_map

lemma mk'_eq_of_eq {a₁ b₁ : R} {a₂ b₂ : M} (H : b₁ * a₂ = a₁ * b₂) :
  f.mk' a₁ a₂ = f.mk' b₁ b₂ :=
f.to_localization_map.mk'_eq_of_eq H

@[simp] lemma mk'_self {x : R} (hx : x ∈ M) : f.mk' x ⟨x, hx⟩ = 1 :=
f.to_localization_map.mk'_self _ hx

@[simp] lemma mk'_self' {x : M} : f.mk' x x = 1 :=
f.to_localization_map.mk'_self' _

lemma mk'_self'' {x : M} : f.mk' x.1 x = 1 :=
f.mk'_self'

lemma mul_mk'_eq_mk'_of_mul (x y : R) (z : M) :
  f.to_map x * f.mk' y z = f.mk' (x * y) z :=
f.to_localization_map.mul_mk'_eq_mk'_of_mul _ _ _

lemma mk'_eq_mul_mk'_one (x : R) (y : M) :
  f.mk' x y = f.to_map x * f.mk' 1 y :=
(f.to_localization_map.mul_mk'_one_eq_mk' _ _).symm

@[simp] lemma mk'_mul_cancel_left (x : R) (y : M) :
  f.mk' (y * x) y = f.to_map x :=
f.to_localization_map.mk'_mul_cancel_left _ _

lemma mk'_mul_cancel_right (x : R) (y : M) :
  f.mk' (x * y) y = f.to_map x :=
f.to_localization_map.mk'_mul_cancel_right _ _

@[simp] lemma mk'_mul_mk'_eq_one (x y : M) :
  f.mk' x y * f.mk' y x = 1 :=
by rw [←f.mk'_mul, mul_comm]; exact f.mk'_self _

lemma mk'_mul_mk'_eq_one' (x : R) (y : M) (h : x ∈ M) :
  f.mk' x y * f.mk' y ⟨x, h⟩ = 1 :=
f.mk'_mul_mk'_eq_one ⟨x, h⟩ _

lemma is_unit_comp (j : S →+* P) (y : M) :
  is_unit (j.comp f.to_map y) :=
f.to_localization_map.is_unit_comp j.to_monoid_hom _

/-- Given a localization map `f : R →+* S` for a submonoid `M ⊆ R` and a map of `comm_ring`s
`g : R →+* P` such that `g(M) ⊆ units P`, `f x = f y → g x = g y` for all `x y : R`. -/
lemma eq_of_eq {g : R →+* P} (hg : ∀ y : M, is_unit (g y)) {x y} (h : f.to_map x = f.to_map y) :
  g x = g y :=
@submonoid.localization_map.eq_of_eq _ _ _ _ _ _ _
  f.to_localization_map g.to_monoid_hom hg _ _ h

lemma mk'_add (x₁ x₂ : R) (y₁ y₂ : M) :
  f.mk' (x₁ * y₂ + x₂ * y₁) (y₁ * y₂) = f.mk' x₁ y₁ + f.mk' x₂ y₂ :=
f.mk'_eq_iff_eq_mul.2 $ eq.symm
begin
  rw [mul_comm (_ + _), mul_add, mul_mk'_eq_mk'_of_mul, ←eq_sub_iff_add_eq, mk'_eq_iff_eq_mul,
      mul_comm _ (f.to_map _), mul_sub, eq_sub_iff_add_eq, ←eq_sub_iff_add_eq', ←mul_assoc,
      ←f.to_map.map_mul, mul_mk'_eq_mk'_of_mul, mk'_eq_iff_eq_mul],
  simp only [f.to_map.map_add, submonoid.coe_mul, f.to_map.map_mul],
  ring_exp,
end

/-- Given a localization map `f : R →+* S` for a submonoid `M ⊆ R` and a map of `comm_ring`s
`g : R →+* P` such that `g y` is invertible for all `y : M`, the homomorphism induced from
`S` to `P` sending `z : S` to `g x * (g y)⁻¹`, where `(x, y) : R × M` are such that
`z = f x * (f y)⁻¹`. -/
noncomputable def lift {g : R →+* P} (hg : ∀ y : M, is_unit (g y)) : S →+* P :=
ring_hom.mk' (@submonoid.localization_map.lift _ _ _ _ _ _ _
  f.to_localization_map g.to_monoid_hom hg) $
begin
  intros x y,
  rw [f.to_localization_map.lift_spec, mul_comm, add_mul, ←sub_eq_iff_eq_add, eq_comm,
      f.to_localization_map.lift_spec_mul, mul_comm _ (_ - _), sub_mul, eq_sub_iff_add_eq',
      ←eq_sub_iff_add_eq, mul_assoc, f.to_localization_map.lift_spec_mul],
  show g _ * (g _ * g _) = g _ * (g _ * g _ - g _ * g _),
  repeat {rw ←g.map_mul},
  rw [←g.map_sub, ←g.map_mul],
  apply f.eq_of_eq hg,
  erw [f.to_map.map_mul, sec_spec', mul_sub, f.to_map.map_sub],
  simp only [f.to_map.map_mul, sec_spec'],
  ring_exp,
end

variables {g : R →+* P} (hg : ∀ y : M, is_unit (g y))

/-- Given a localization map `f : R →+* S` for a submonoid `M ⊆ R` and a map of `comm_ring`s
`g : R →* P` such that `g y` is invertible for all `y : M`, the homomorphism induced from
`S` to `P` maps `f x * (f y)⁻¹` to `g x * (g y)⁻¹` for all `x : R, y ∈ M`. -/
lemma lift_mk' (x y) :
  f.lift hg (f.mk' x y) = g x * ↑(is_unit.lift_right (g.to_monoid_hom.mrestrict M) hg y)⁻¹ :=
f.to_localization_map.lift_mk' _ _ _

lemma lift_mk'_spec (x v) (y : M) :
  f.lift hg (f.mk' x y) = v ↔ g x = g y * v :=
f.to_localization_map.lift_mk'_spec _ _ _ _

@[simp] lemma lift_eq (x : R) :
  f.lift hg (f.to_map x) = g x :=
f.to_localization_map.lift_eq _ _

lemma lift_eq_iff {x y : R × M} :
  f.lift hg (f.mk' x.1 x.2) = f.lift hg (f.mk' y.1 y.2) ↔ g (x.1 * y.2) = g (y.1 * x.2) :=
f.to_localization_map.lift_eq_iff _

@[simp] lemma lift_comp : (f.lift hg).comp f.to_map = g :=
ring_hom.ext $ monoid_hom.ext_iff.1 $ f.to_localization_map.lift_comp _

@[simp] lemma lift_of_comp (j : S →+* P) :
  f.lift (f.is_unit_comp j) = j :=
ring_hom.ext $ monoid_hom.ext_iff.1 $ f.to_localization_map.lift_of_comp j.to_monoid_hom

lemma epic_of_localization_map {j k : S →+* P}
  (h : ∀ a, j.comp f.to_map a = k.comp f.to_map a) : j = k :=
ring_hom.ext $ monoid_hom.ext_iff.1 $ @submonoid.localization_map.epic_of_localization_map
  _ _ _ _ _ _ _ f.to_localization_map j.to_monoid_hom k.to_monoid_hom h

lemma lift_unique {j : S →+* P}
  (hj : ∀ x, j (f.to_map x) = g x) : f.lift hg = j :=
ring_hom.ext $ monoid_hom.ext_iff.1 $ @submonoid.localization_map.lift_unique
  _ _ _ _ _ _ _ f.to_localization_map g.to_monoid_hom hg j.to_monoid_hom hj

@[simp] lemma lift_id (x) : f.lift f.map_units x = x :=
f.to_localization_map.lift_id _

/-- Given two localization maps `f : R →+* S, k : R →+* P` for a submonoid `M ⊆ R`,
the hom from `P` to `S` induced by `f` is left inverse to the hom from `S` to `P`
induced by `k`. -/
@[simp] lemma lift_left_inverse {k : localization_map M S} (z : S) :
  k.lift f.map_units (f.lift k.map_units z) = z :=
f.to_localization_map.lift_left_inverse _

lemma lift_surjective_iff :
  surjective (f.lift hg) ↔ ∀ v : P, ∃ x : R × M, v * g x.2 = g x.1 :=
f.to_localization_map.lift_surjective_iff hg

lemma lift_injective_iff :
  injective (f.lift hg) ↔ ∀ x y, f.to_map x = f.to_map y ↔ g x = g y :=
f.to_localization_map.lift_injective_iff hg

variables {T : submonoid P} (hy : ∀ y : M, g y ∈ T) {Q : Type*} [comm_ring Q]
          (k : localization_map T Q)

/-- Given a `comm_ring` homomorphism `g : R →+* P` where for submonoids `M ⊆ R, T ⊆ P` we have
`g(M) ⊆ T`, the induced ring homomorphism from the localization of `R` at `M` to the
localization of `P` at `T`: if `f : R →+* S` and `k : P →+* Q` are localization maps for `M`
and `T` respectively, we send `z : S` to `k (g x) * (k (g y))⁻¹`, where `(x, y) : R × M` are
such that `z = f x * (f y)⁻¹`. -/
noncomputable def map : S →+* Q :=
@lift _ _ _ _ _ _ _ f (k.to_map.comp g) $ λ y, k.map_units ⟨g y, hy y⟩

variables {k}

lemma map_eq (x) :
  f.map hy k (f.to_map x) = k.to_map (g x) :=
f.lift_eq (λ y, k.map_units ⟨g y, hy y⟩) x

@[simp] lemma map_comp :
  (f.map hy k).comp f.to_map = k.to_map.comp g :=
f.lift_comp $ λ y, k.map_units ⟨g y, hy y⟩

lemma map_mk' (x) (y : M) :
  f.map hy k (f.mk' x y) = k.mk' (g x) ⟨g y, hy y⟩ :=
@submonoid.localization_map.map_mk' _ _ _ _ _ _ _ f.to_localization_map
g.to_monoid_hom _ hy _ _ k.to_localization_map _ _

@[simp] lemma map_id (z : S) :
  f.map (λ y, show ring_hom.id R y ∈ M, from y.2) f z = z :=
f.lift_id _

lemma map_unique {j : S →+* Q}
  (hj : ∀ x : R, j (f.to_map x) = k.to_map (g x)) : f.map hy k = j :=
f.lift_unique (λ y, k.map_units ⟨g y, hy y⟩) hj

/-- If `comm_ring` homs `g : R →+* P, l : P →+* A` induce maps of localizations, the composition
of the induced maps equals the map of localizations induced by `l ∘ g`. -/
lemma map_comp_map {A : Type*} [comm_ring A] {U : submonoid A} {W} [comm_ring W]
  (j : localization_map U W) {l : P →+* A} (hl : ∀ w : T, l w ∈ U) :
  (k.map hl j).comp (f.map hy k) = f.map (λ x, show l.comp g x ∈ U, from hl ⟨g x, hy x⟩) j :=
ring_hom.ext $ monoid_hom.ext_iff.1 $ @submonoid.localization_map.map_comp_map _ _ _ _ _ _ _
  f.to_localization_map g.to_monoid_hom _ hy _ _ k.to_localization_map
    _ _ _ _ _ j.to_localization_map l.to_monoid_hom hl

/-- If `comm_ring` homs `g : R →+* P, l : P →+* A` induce maps of localizations, the composition
of the induced maps equals the map of localizations induced by `l ∘ g`. -/
lemma map_map {A : Type*} [comm_ring A] {U : submonoid A} {W} [comm_ring W]
  (j : localization_map U W) {l : P →+* A} (hl : ∀ w : T, l w ∈ U) (x) :
  k.map hl j (f.map hy k x) = f.map (λ x, show l.comp g x ∈ U, from hl ⟨g x, hy x⟩) j x :=
by rw ←f.map_comp_map hy j hl; refl

/-- Given localization maps `f : R →+* S, k : P →+* Q` for submonoids `M, T` respectively, an
isomorphism `j : R ≃+* P` such that `j(M) = T` induces an isomorphism of localizations
`S ≃+* Q`. -/
noncomputable def ring_equiv_of_ring_equiv (k : localization_map T Q) (h : R ≃+* P)
  (H : M.map h.to_monoid_hom = T) :
  S ≃+* Q :=
(f.to_localization_map.mul_equiv_of_mul_equiv k.to_localization_map H).to_ring_equiv $
(@lift _ _ _ _ _ _ _ f (k.to_map.comp h.to_ring_hom)
  (λ y, k.map_units ⟨(h y), H ▸ set.mem_image_of_mem h y.2⟩)).map_add

@[simp] lemma ring_equiv_of_ring_equiv_eq_map_apply {j : R ≃+* P}
  (H : M.map j.to_monoid_hom = T) (x) :
  f.ring_equiv_of_ring_equiv k j H x =
    f.map (λ y : M, show j.to_monoid_hom y ∈ T, from H ▸ set.mem_image_of_mem j y.2) k x := rfl

lemma ring_equiv_of_ring_equiv_eq_map {j : R ≃+* P} (H : M.map j.to_monoid_hom = T) :
  (f.ring_equiv_of_ring_equiv k j H).to_monoid_hom =
    f.map (λ y : M, show j.to_monoid_hom y ∈ T, from H ▸ set.mem_image_of_mem j y.2) k := rfl

@[simp] lemma ring_equiv_of_ring_equiv_eq {j : R ≃+* P} (H : M.map j.to_monoid_hom = T) (x) :
  f.ring_equiv_of_ring_equiv k j H (f.to_map x) = k.to_map (j x) :=
f.to_localization_map.mul_equiv_of_mul_equiv_eq H _

lemma ring_equiv_of_ring_equiv_mk' {j : R ≃+* P} (H : M.map j.to_monoid_hom = T) (x y) :
  f.ring_equiv_of_ring_equiv k j H (f.mk' x y) =
    k.mk' (j x) ⟨j y, H ▸ set.mem_image_of_mem j y.2⟩ :=
f.to_localization_map.mul_equiv_of_mul_equiv_mk' H _ _

section away_map

variables (x : R)
/-- Given `x : R`, the type of homomorphisms `f : R →* S` such that `S`
is isomorphic to the localization of `R` at the submonoid generated by `x`. -/
@[reducible]
def away_map (S' : Type*) [comm_ring S'] :=
localization_map (submonoid.powers x) S'

variables (F : away_map x S)

/-- Given `x : R` and a localization map `F : R →+* S` away from `x`, `inv_self` is `(F x)⁻¹`. -/
noncomputable def away_map.inv_self : S :=
F.mk' 1 ⟨x, submonoid.mem_powers _⟩

/-- Given `x : R`, a localization map `F : R →+* S` away from `x`, and a map of `comm_ring`s
`g : R →+* P` such that `g x` is invertible, the homomorphism induced from `S` to `P` sending
`z : S` to `g y * (g x)⁻ⁿ`, where `y : R, n : ℕ` are such that `z = F y * (F x)⁻ⁿ`. -/
noncomputable def away_map.lift (hg : is_unit (g x)) : S →+* P :=
localization_map.lift F $ λ y, show is_unit (g y.1),
begin
  obtain ⟨n, hn⟩ := y.2,
  rw [←hn, g.map_pow],
  exact is_unit.map (monoid_hom.of $ ((^ n) : P → P)) hg,
end

@[simp] lemma away_map.lift_eq (hg : is_unit (g x)) (a : R) :
  F.lift x hg (F.to_map a) = g a := lift_eq _ _ _

@[simp] lemma away_map.lift_comp (hg : is_unit (g x)) :
  (F.lift x hg).comp F.to_map = g := lift_comp _ _

/-- Given `x y : R` and localization maps `F : R →+* S, G : R →+* P` away from `x` and `x * y`
respectively, the homomorphism induced from `S` to `P`. -/
noncomputable def away_to_away_right (y : R) (G : away_map (x * y) P) : S →* P :=
F.lift x $ show is_unit (G.to_map x), from
is_unit_of_mul_eq_one (G.to_map x) (G.mk' y ⟨x * y, submonoid.mem_powers _⟩) $
by rw [mul_mk'_eq_mk'_of_mul, mk'_self]

end away_map
end localization_map

namespace localization

variables {M}

instance : has_add (localization M) :=
⟨λ z w, con.lift_on₂ z w
  (λ x y : R × M, mk ((x.2 : R) * y.1 + y.2 * x.1) (x.2 * y.2)) $
λ r1 r2 r3 r4 h1 h2, (con.eq _).2
begin
  rw r_eq_r' at h1 h2 ⊢,
  cases h1 with t₅ ht₅,
  cases h2 with t₆ ht₆,
  use t₆ * t₅,
  calc ((r1.2 : R) * r2.1 + r2.2 * r1.1) * (r3.2 * r4.2) * (t₆ * t₅) =
      (r2.1 * r4.2 * t₆) * (r1.2 * r3.2 * t₅) + (r1.1 * r3.2 * t₅) * (r2.2 * r4.2 * t₆) : by ring
      ... = (r3.2 * r4.1 + r4.2 * r3.1) * (r1.2 * r2.2) * (t₆ * t₅) : by rw [ht₆, ht₅]; ring
end⟩

instance : has_neg (localization M) :=
⟨λ z, con.lift_on z (λ x : R × M, mk (-x.1) x.2) $
  λ r1 r2 h, (con.eq _).2
begin
  rw r_eq_r' at h ⊢,
  cases h with t ht,
  use t,
  rw [neg_mul_eq_neg_mul_symm, neg_mul_eq_neg_mul_symm, ht],
  ring_nf,
end⟩

instance : has_zero (localization M) :=
⟨mk 0 1⟩

private meta def tac := `[{
  intros,
  refine quotient.sound' (r_of_eq _),
  simp only [prod.snd_mul, prod.fst_mul, submonoid.coe_mul],
  ring }]

instance : comm_ring (localization M) :=
{ zero := 0,
  one  := 1,
  add  := (+),
  mul  := (*),
  add_assoc      := λ m n k, quotient.induction_on₃' m n k (by tac),
  zero_add       := λ y, quotient.induction_on' y (by tac),
  add_zero       := λ y, quotient.induction_on' y (by tac),
  neg            := has_neg.neg,
  sub            := λ x y, x + -y,
  sub_eq_add_neg := λ x y, rfl,
  add_left_neg   := λ y, by exact quotient.induction_on' y (by tac),
  add_comm       := λ y z, quotient.induction_on₂' z y (by tac),
  left_distrib   := λ m n k, quotient.induction_on₃' m n k (by tac),
  right_distrib  := λ m n k, quotient.induction_on₃' m n k (by tac),
   ..localization.comm_monoid M }

variables (M)
/-- Natural hom sending `x : R`, `R` a `comm_ring`, to the equivalence class of
`(x, 1)` in the localization of `R` at a submonoid. -/
def of : localization_map M (localization M) :=
(localization.monoid_of M).to_ring_localization $
  λ x y, (con.eq _).2 $ r_of_eq $ by simp [add_comm]

variables {M}

lemma monoid_of_eq_of (x) : (monoid_of M).to_map x = (of M).to_map x := rfl

lemma mk_one_eq_of (x) : mk x 1 = (of M).to_map x := rfl

lemma mk_eq_mk'_apply (x y) : mk x y = (of M).mk' x y :=
mk_eq_monoid_of_mk'_apply _ _

@[simp] lemma mk_eq_mk' : mk = (of M).mk' :=
mk_eq_monoid_of_mk'

variables (f : localization_map M S)
/-- Given a localization map `f : R →+* S` for a submonoid `M`, we get an isomorphism
between the localization of `R` at `M` as a quotient type and `S`. -/
noncomputable def ring_equiv_of_quotient :
  localization M ≃+* S :=
(mul_equiv_of_quotient f.to_localization_map).to_ring_equiv $
((of M).lift f.map_units).map_add

variables {f}

@[simp] lemma ring_equiv_of_quotient_apply (x) :
  ring_equiv_of_quotient f x = (of M).lift f.map_units x := rfl

@[simp] lemma ring_equiv_of_quotient_mk' (x y) :
  ring_equiv_of_quotient f ((of M).mk' x y) = f.mk' x y :=
mul_equiv_of_quotient_mk' _ _

lemma ring_equiv_of_quotient_mk (x y) :
  ring_equiv_of_quotient f (mk x y) = f.mk' x y :=
mul_equiv_of_quotient_mk _ _

@[simp] lemma ring_equiv_of_quotient_of (x) :
  ring_equiv_of_quotient f ((of M).to_map x) = f.to_map x :=
mul_equiv_of_quotient_monoid_of _

@[simp] lemma ring_equiv_of_quotient_symm_mk' (x y) :
  (ring_equiv_of_quotient f).symm (f.mk' x y) = (of M).mk' x y :=
mul_equiv_of_quotient_symm_mk' _ _

lemma ring_equiv_of_quotient_symm_mk (x y) :
  (ring_equiv_of_quotient f).symm (f.mk' x y) = mk x y :=
mul_equiv_of_quotient_symm_mk _ _

@[simp] lemma ring_equiv_of_quotient_symm_of (x) :
  (ring_equiv_of_quotient f).symm (f.to_map x) = (of M).to_map x :=
mul_equiv_of_quotient_symm_monoid_of _

section away

variables (x : R)

/-- Given `x : R`, the natural hom sending `y : R`, `R` a `comm_ring`, to the equivalence class
of `(y, 1)` in the localization of `R` at the submonoid generated by `x`. -/
@[reducible] def away.of : localization_map.away_map x (away x) := of (submonoid.powers x)

@[simp] lemma away.mk_eq_mk' : mk = (away.of x).mk' :=
mk_eq_mk'

/-- Given `x : R` and a localization map `f : R →+* S` away from `x`, we get an isomorphism between
the localization of `R` at the submonoid generated by `x` as a quotient type and `S`. -/
noncomputable def away.ring_equiv_of_quotient (f : localization_map.away_map x S) :
  away x ≃+* S :=
ring_equiv_of_quotient f

end away
end localization
variables {M}

section at_prime

variables (I : ideal R) [hp : I.is_prime]
include hp
namespace ideal

/-- The complement of a prime ideal `I ⊆ R` is a submonoid of `R`. -/
def prime_compl :
  submonoid R :=
{ carrier := (Iᶜ : set R),
  one_mem' := by convert I.ne_top_iff_one.1 hp.1; refl,
  mul_mem' := λ x y hnx hny hxy, or.cases_on (hp.mem_or_mem hxy) hnx hny }

end ideal

namespace localization_map
variables (S)

/-- A localization map from `R` to `S` where the submonoid is the complement of a prime
ideal of `R`. -/
@[reducible] def at_prime :=
localization_map I.prime_compl S

end localization_map
namespace localization

/-- The localization of `R` at the complement of a prime ideal, as a quotient type. -/
@[reducible] def at_prime :=
localization I.prime_compl

end localization
namespace localization_map

variables {I}

/-- When `f` is a localization map from `R` at the complement of a prime ideal `I`, we use a
copy of the localization map `f`'s codomain `S` carrying the data of `f` so that the `local_ring`
instance on `S` can 'know' the map needed to induce the instance. -/
instance at_prime.local_ring (f : at_prime S I) : local_ring f.codomain :=
local_of_nonunits_ideal
  (λ hze, begin
    rw [←f.to_map.map_one, ←f.to_map.map_zero] at hze,
    obtain ⟨t, ht⟩ := f.eq_iff_exists.1 hze,
    exact ((show (t : R) ∉ I, from t.2) (have htz : (t : R) = 0, by simpa using ht.symm,
      htz.symm ▸ I.zero_mem))
    end)
  (begin
    intros x y hx hy hu,
    cases is_unit_iff_exists_inv.1 hu with z hxyz,
    have : ∀ {r s}, f.mk' r s ∈ nonunits S → r ∈ I, from
      λ r s, not_imp_comm.1
        (λ nr, is_unit_iff_exists_inv.2 ⟨f.mk' s ⟨r, nr⟩, f.mk'_mul_mk'_eq_one' _ _ nr⟩),
    rcases f.mk'_surjective x with ⟨rx, sx, hrx⟩,
    rcases f.mk'_surjective y with ⟨ry, sy, hry⟩,
    rcases f.mk'_surjective z with ⟨rz, sz, hrz⟩,
    rw [←hrx, ←hry, ←hrz, ←f.mk'_add, ←f.mk'_mul,
        ←f.mk'_self I.prime_compl.one_mem] at hxyz,
    rw ←hrx at hx, rw ←hry at hy,
    cases f.eq.1 hxyz with t ht,
    simp only [mul_one, one_mul, submonoid.coe_mul, subtype.coe_mk] at ht,
    rw [←sub_eq_zero, ←sub_mul] at ht,
    have hr := (hp.mem_or_mem_of_mul_eq_zero ht).resolve_right t.2,
    rw sub_eq_add_neg at hr,
    have := I.neg_mem_iff.1 ((ideal.add_mem_iff_right _ _).1 hr),
    { exact not_or (mt hp.mem_or_mem (not_or sx.2 sy.2)) sz.2 (hp.mem_or_mem this)},
    { exact I.mul_mem_right _ (I.add_mem (I.mul_mem_right _ (this hx))
                                         (I.mul_mem_right _ (this hy)))}
  end)

end localization_map
namespace localization

/-- The localization of `R` at the complement of a prime ideal is a local ring. -/
instance at_prime.local_ring : local_ring (localization I.prime_compl) :=
localization_map.at_prime.local_ring (of I.prime_compl)

end localization
end at_prime
namespace localization_map
variables (f : localization_map M S)

section ideals

/-- Explicit characterization of the ideal given by `ideal.map f.to_map I`.
In practice, this ideal differs only in that the carrier set is defined explicitly.
This definition is only meant to be used in proving `mem_map_to_map_iff`,
and any proof that needs to refer to the explicit carrier set should use that theorem. -/
private def to_map_ideal (I : ideal R) : ideal S :=
{ carrier := { z : S | ∃ x : I × M, z * (f.to_map x.2) = f.to_map x.1},
  zero_mem' := ⟨⟨0, 1⟩, by simp⟩,
  add_mem' := begin
    rintros a b ⟨a', ha⟩ ⟨b', hb⟩,
    use ⟨a'.2 * b'.1 + b'.2 * a'.1, I.add_mem (I.mul_mem_left _ b'.1.2) (I.mul_mem_left _ a'.1.2)⟩,
    use a'.2 * b'.2,
    simp only [ring_hom.map_add, submodule.coe_mk, submonoid.coe_mul, ring_hom.map_mul],
    rw [add_mul, ← mul_assoc a, ha, mul_comm (f.to_map a'.2) (f.to_map b'.2), ← mul_assoc b, hb],
    ring
  end,
  smul_mem' := begin
    rintros c x ⟨x', hx⟩,
    obtain ⟨c', hc⟩ := localization_map.surj f c,
    use ⟨c'.1 * x'.1, I.mul_mem_left c'.1 x'.1.2⟩,
    use c'.2 * x'.2,
    simp only [←hx, ←hc, smul_eq_mul, submodule.coe_mk, submonoid.coe_mul, ring_hom.map_mul],
    ring
  end }

theorem mem_map_to_map_iff {I : ideal R} {z} :
  z ∈ ideal.map f.to_map I ↔ ∃ x : I × M, z * (f.to_map x.2) = f.to_map x.1 :=
begin
  split,
  { show _ → z ∈ to_map_ideal f I,
    refine λ h, ideal.mem_Inf.1 h (λ z hz, _),
    obtain ⟨y, hy⟩ := hz,
    use ⟨⟨⟨y, hy.left⟩, 1⟩, by simp [hy.right]⟩ },
  { rintros ⟨⟨a, s⟩, h⟩,
    rw [← ideal.unit_mul_mem_iff_mem _ (map_units f s), mul_comm],
    exact h.symm ▸ ideal.mem_map_of_mem _ a.2 }
end

theorem map_comap (J : ideal S) :
  ideal.map f.to_map (ideal.comap f.to_map J) = J :=
le_antisymm (ideal.map_le_iff_le_comap.2 (le_refl _)) $ λ x hJ,
begin
  obtain ⟨r, s, hx⟩ := f.mk'_surjective x,
  rw ←hx at ⊢ hJ,
  exact ideal.mul_mem_right _ _ (ideal.mem_map_of_mem _ (show f.to_map r ∈ J, from
    f.mk'_spec r s ▸ J.mul_mem_right (f.to_map s) hJ)),
end

theorem comap_map_of_is_prime_disjoint (I : ideal R) (hI : I.is_prime)
  (hM : disjoint (M : set R) I) : ideal.comap f.to_map (ideal.map f.to_map I) = I :=
begin
  refine le_antisymm (λ a ha, _) ideal.le_comap_map,
  rw [ideal.mem_comap, mem_map_to_map_iff] at ha,
  obtain ⟨⟨b, s⟩, h⟩ := ha,
  have : f.to_map (a * ↑s - b) = 0 := by simpa [sub_eq_zero] using h,
  rw [← f.to_map.map_zero, eq_iff_exists] at this,
  obtain ⟨c, hc⟩ := this,
  have : a * s ∈ I,
  { rw zero_mul at hc,
    let this : (a * ↑s - ↑b) * ↑c ∈ I := hc.symm ▸ I.zero_mem,
    cases hI.mem_or_mem this with h1 h2,
    { simpa using I.add_mem h1 b.2 },
    { exfalso,
      refine hM ⟨c.2, h2⟩ } },
  cases hI.mem_or_mem this with h1 h2,
  { exact h1 },
  { exfalso,
    refine hM ⟨s.2, h2⟩ }
end

/-- If `S` is the localization of `R` at a submonoid, the ordering of ideals of `S` is
embedded in the ordering of ideals of `R`. -/
def order_embedding : ideal S ↪o ideal R :=
{ to_fun := λ J, ideal.comap f.to_map J,
  inj'   := function.left_inverse.injective f.map_comap,
  map_rel_iff'   := λ J₁ J₂, ⟨λ hJ, f.map_comap J₁ ▸ f.map_comap J₂ ▸ ideal.map_mono hJ,
    ideal.comap_mono⟩ }

/-- If `R` is a ring, then prime ideals in the localization at `M`
correspond to prime ideals in the original ring `R` that are disjoint from `M`.
This lemma gives the particular case for an ideal and its comap,
see `le_rel_iso_of_prime` for the more general relation isomorphism -/
lemma is_prime_iff_is_prime_disjoint (J : ideal S) :
  J.is_prime ↔ (ideal.comap f.to_map J).is_prime ∧ disjoint (M : set R) ↑(ideal.comap f.to_map J) :=
begin
  split,
  { refine λ h, ⟨⟨_, _⟩, λ m hm,
      h.ne_top (ideal.eq_top_of_is_unit_mem _ hm.2 (map_units f ⟨m, hm.left⟩))⟩,
    { refine λ hJ, h.ne_top _,
      rw [eq_top_iff, ← f.order_embedding.le_iff_le],
      exact le_of_eq hJ.symm },
    { intros x y hxy,
      rw [ideal.mem_comap, ring_hom.map_mul] at hxy,
      exact h.mem_or_mem hxy } },
  { refine λ h, ⟨λ hJ, h.left.ne_top (eq_top_iff.2 _), _⟩,
    { rwa [eq_top_iff, ← f.order_embedding.le_iff_le] at hJ },
    { intros x y hxy,
      obtain ⟨a, s, ha⟩ := mk'_surjective f x,
      obtain ⟨b, t, hb⟩ := mk'_surjective f y,
      have : f.mk' (a * b) (s * t) ∈ J := by rwa [mk'_mul, ha, hb],
      rw [mk'_mem_iff, ← ideal.mem_comap] at this,
      replace this := h.left.mem_or_mem this,
      rw [ideal.mem_comap, ideal.mem_comap] at this,
      rwa [← ha, ← hb, mk'_mem_iff, mk'_mem_iff] } }
end

/-- If `R` is a ring, then prime ideals in the localization at `M`
correspond to prime ideals in the original ring `R` that are disjoint from `M`.
This lemma gives the particular case for an ideal and its map,
see `le_rel_iso_of_prime` for the more general relation isomorphism, and the reverse implication -/
lemma is_prime_of_is_prime_disjoint (I : ideal R) (hp : I.is_prime)
  (hd : disjoint (M : set R) ↑I) : (ideal.map f.to_map I).is_prime :=
begin
  rw [is_prime_iff_is_prime_disjoint f, comap_map_of_is_prime_disjoint f I hp hd],
  exact ⟨hp, hd⟩
end

/-- If `R` is a ring, then prime ideals in the localization at `M`
correspond to prime ideals in the original ring `R` that are disjoint from `M` -/
def order_iso_of_prime (f : localization_map M S) :
  {p : ideal S // p.is_prime} ≃o {p : ideal R // p.is_prime ∧ disjoint (M : set R) ↑p} :=
{ to_fun := λ p, ⟨ideal.comap f.to_map p.1, (is_prime_iff_is_prime_disjoint f p.1).1 p.2⟩,
  inv_fun := λ p, ⟨ideal.map f.to_map p.1, is_prime_of_is_prime_disjoint f p.1 p.2.1 p.2.2⟩,
  left_inv := λ J, subtype.eq (map_comap f J),
  right_inv := λ I, subtype.eq (comap_map_of_is_prime_disjoint f I.1 I.2.1 I.2.2),
  map_rel_iff' := λ I I', ⟨λ h, (show I.val ≤ I'.val,
    from (map_comap f I.val) ▸ (map_comap f I'.val) ▸ (ideal.map_mono h)), λ h x hx, h hx⟩ }

/-- `quotient_map` applied to maximal ideals of a localization is `surjective`.
  The quotient by a maximal ideal is a field, so inverses to elements already exist,
  and the localization necessarily maps the equivalence class of the inverse in the localization -/
lemma surjective_quotient_map_of_maximal_of_localization {f : localization_map M S} {I : ideal S}
  [I.is_prime] {J : ideal R} {H : J ≤ I.comap f.to_map} (hI : (I.comap f.to_map).is_maximal) :
  function.surjective (I.quotient_map f.to_map H) :=
begin
  intro s,
  obtain ⟨s, rfl⟩ := ideal.quotient.mk_surjective s,
  obtain ⟨r, ⟨m, hm⟩, rfl⟩ := f.mk'_surjective s,
  by_cases hM : (ideal.quotient.mk (I.comap f.to_map)) m = 0,
  { have : I = ⊤,
    { rw ideal.eq_top_iff_one,
      rw [ideal.quotient.eq_zero_iff_mem, ideal.mem_comap] at hM,
      convert I.mul_mem_right (f.mk' 1 ⟨m, hm⟩) hM,
      rw [← f.mk'_eq_mul_mk'_one, f.mk'_self] },
    exact ⟨0, eq_comm.1 (by simp [ideal.quotient.eq_zero_iff_mem, this])⟩ },
  { rw ideal.quotient.maximal_ideal_iff_is_field_quotient at hI,
    obtain ⟨n, hn⟩ := hI.3 hM,
    obtain ⟨rn, rfl⟩ := ideal.quotient.mk_surjective n,
    refine ⟨(ideal.quotient.mk J) (r * rn), _⟩,
    -- The rest of the proof is essentially just algebraic manipulations to prove the equality
    rw ← ring_hom.map_mul at hn,
    replace hn := congr_arg (ideal.quotient_map I f.to_map le_rfl) hn,
    simp only [ring_hom.map_one, ideal.quotient_map_mk, ring_hom.map_mul] at hn,
    rw [ideal.quotient_map_mk, ← sub_eq_zero, ← ring_hom.map_sub,
      ideal.quotient.eq_zero_iff_mem, ← ideal.quotient.eq_zero_iff_mem, ring_hom.map_sub,
      sub_eq_zero, localization_map.mk'_eq_mul_mk'_one],
    simp only [mul_eq_mul_left_iff, ring_hom.map_mul],
    exact or.inl (mul_left_cancel' (λ hn, hM (ideal.quotient.eq_zero_iff_mem.2
      (ideal.mem_comap.2 (ideal.quotient.eq_zero_iff_mem.1 hn)))) (trans hn
      (by rw [← ring_hom.map_mul, ← f.mk'_eq_mul_mk'_one, f.mk'_self, ring_hom.map_one]))) }
end

end ideals

/-!
### `algebra` section

Defines the `R`-algebra instance on a copy of `S` carrying the data of the localization map
`f` needed to induce the `R`-algebra structure. -/

/-- We use a copy of the localization map `f`'s codomain `S` carrying the data of `f` so that the
`R`-algebra instance on `S` can 'know' the map needed to induce the `R`-algebra structure. -/
instance algebra : algebra R f.codomain := f.to_map.to_algebra

end localization_map
namespace localization

instance : algebra R (localization M) := localization_map.algebra (of M)

end localization
namespace localization_map
variables (f : localization_map M S)

@[simp] lemma of_id (a : R) :
  (algebra.of_id R f.codomain) a = f.to_map a :=
rfl

@[simp] lemma algebra_map_eq : algebra_map R f.codomain = f.to_map := rfl

variables (f)
/-- Localization map `f` from `R` to `S` as an `R`-linear map. -/
def lin_coe : R →ₗ[R] f.codomain :=
{ to_fun    := f.to_map,
  map_add'  := f.to_map.map_add,
  map_smul' := f.to_map.map_mul }

/-- Map from ideals of `R` to submodules of `S` induced by `f`. -/
-- This was previously a `has_coe` instance, but if `f.codomain = R` then this will loop.
-- It could be a `has_coe_t` instance, but we keep it explicit here to avoid slowing down
-- the rest of the library.
def coe_submodule (I : ideal R) : submodule R f.codomain := submodule.map f.lin_coe I

variables {f}

lemma mem_coe_submodule (I : ideal R) {x : S} :
  x ∈ f.coe_submodule I ↔ ∃ y : R, y ∈ I ∧ f.to_map y = x :=
iff.rfl

@[simp] lemma lin_coe_apply {x} : f.lin_coe x = f.to_map x := rfl

variables {g : R →+* P}
variables {T : submonoid P} (hy : ∀ y : M, g y ∈ T) {Q : Type*} [comm_ring Q]
(k : localization_map T Q)

lemma map_smul (x : f.codomain) (z : R) :
  f.map hy k (z • x : f.codomain) = @has_scalar.smul P k.codomain _ (g z) (f.map hy k x) :=
show f.map hy k (f.to_map z * x) = k.to_map (g z) * f.map hy k x,
by rw [ring_hom.map_mul, map_eq]

lemma is_noetherian_ring (h : is_noetherian_ring R) : is_noetherian_ring f.codomain :=
begin
  rw [is_noetherian_ring_iff, is_noetherian_iff_well_founded] at h ⊢,
  exact order_embedding.well_founded (f.order_embedding.dual) h
end

end localization_map

namespace localization

variables (f : localization_map M S)

/-- Given a localization map `f : R →+* S` for a submonoid `M`, we get an `R`-preserving
isomorphism between the localization of `R` at `M` as a quotient type and `S`. -/
noncomputable def alg_equiv_of_quotient : localization M ≃ₐ[R] f.codomain :=
{ commutes' := ring_equiv_of_quotient_of,
  ..ring_equiv_of_quotient f }

lemma alg_equiv_of_quotient_apply (x : localization M) :
alg_equiv_of_quotient f x = ring_equiv_of_quotient f x := rfl

lemma alg_equiv_of_quotient_symm_apply (x : f.codomain) :
  (alg_equiv_of_quotient f).symm x = (ring_equiv_of_quotient f).symm x := rfl

end localization

namespace localization_map

section integer_normalization

variables {f : localization_map M S}

open polynomial
open_locale classical

/-- `coeff_integer_normalization p` gives the coefficients of the polynomial
`integer_normalization p` -/
noncomputable def coeff_integer_normalization (p : polynomial f.codomain) (i : ℕ) : R :=
if hi : i ∈ p.support
then classical.some (classical.some_spec
      (f.exist_integer_multiples_of_finset (p.support.image p.coeff))
      (p.coeff i)
      (finset.mem_image.mpr ⟨i, hi, rfl⟩))
else 0

lemma coeff_integer_normalization_of_not_mem_support (p : polynomial f.codomain) (i : ℕ)
  (h : coeff p i = 0) : coeff_integer_normalization p i = 0 :=
by simp only [coeff_integer_normalization, h, mem_support_iff, eq_self_iff_true, not_true,
  ne.def, dif_neg, not_false_iff]

lemma coeff_integer_normalization_mem_support (p : polynomial f.codomain) (i : ℕ)
  (h : coeff_integer_normalization p i ≠ 0) : i ∈ p.support :=
begin
  contrapose h,
  rw [ne.def, not_not, coeff_integer_normalization, dif_neg h]
end

/-- `integer_normalization g` normalizes `g` to have integer coefficients
by clearing the denominators -/
noncomputable def integer_normalization (f : localization_map M S) (p : polynomial f.codomain) :
  polynomial R :=
∑ i in p.support, monomial i (coeff_integer_normalization p i)

@[simp]
lemma integer_normalization_coeff (p : polynomial f.codomain) (i : ℕ) :
  (f.integer_normalization p).coeff i = coeff_integer_normalization p i :=
by simp [integer_normalization, coeff_monomial, coeff_integer_normalization_of_not_mem_support]
  {contextual := tt}

lemma integer_normalization_spec (p : polynomial f.codomain) :
  ∃ (b : M), ∀ i, f.to_map ((f.integer_normalization p).coeff i) = f.to_map b * p.coeff i :=
begin
  use classical.some (f.exist_integer_multiples_of_finset (p.support.image p.coeff)),
  intro i,
  rw [integer_normalization_coeff, coeff_integer_normalization],
  split_ifs with hi,
  { exact classical.some_spec (classical.some_spec
      (f.exist_integer_multiples_of_finset (p.support.image p.coeff))
      (p.coeff i)
      (finset.mem_image.mpr ⟨i, hi, rfl⟩)) },
  { convert (_root_.mul_zero (f.to_map _)).symm,
    { exact f.to_ring_hom.map_zero },
    { exact not_mem_support_iff.mp hi } }
end

lemma integer_normalization_map_to_map (p : polynomial f.codomain) :
  ∃ (b : M), (f.integer_normalization p).map f.to_map = f.to_map b • p :=
let ⟨b, hb⟩ := integer_normalization_spec p in
⟨b, polynomial.ext (λ i, by { rw [coeff_map, coeff_smul], exact hb i })⟩

variables {R' : Type*} [comm_ring R']

lemma integer_normalization_eval₂_eq_zero (g : f.codomain →+* R') (p : polynomial f.codomain)
  {x : R'} (hx : eval₂ g x p = 0) : eval₂ (g.comp f.to_map) x (f.integer_normalization p) = 0 :=
let ⟨b, hb⟩ := integer_normalization_map_to_map p in
trans (eval₂_map f.to_map g x).symm (by rw [hb, eval₂_smul, hx, mul_zero])

lemma integer_normalization_aeval_eq_zero [algebra R R'] [algebra f.codomain R']
  [is_scalar_tower R f.codomain R'] (p : polynomial f.codomain)
  {x : R'} (hx : aeval x p = 0) : aeval x (f.integer_normalization p) = 0 :=
by rw [aeval_def, is_scalar_tower.algebra_map_eq R f.codomain R', algebra_map_eq,
    integer_normalization_eval₂_eq_zero _ _ hx]

end integer_normalization

variables {R} {A K : Type*} [integral_domain A]

lemma to_map_eq_zero_iff (f : localization_map M S) {x : R} (hM : M ≤ non_zero_divisors R) :
  f.to_map x = 0 ↔ x = 0 :=
begin
  rw ← f.to_map.map_zero,
  split; intro h,
  { cases f.eq_iff_exists.mp h with c hc,
    rw zero_mul at hc,
    exact hM c.2 x hc },
  { rw h },
end

lemma injective (f : localization_map M S) (hM : M ≤ non_zero_divisors R) :
  injective f.to_map :=
begin
  rw ring_hom.injective_iff f.to_map,
  intros a ha,
  rw [← f.to_map.map_zero, f.eq_iff_exists] at ha,
  cases ha with c hc,
  rw zero_mul at hc,
  exact hM c.2 a hc,
end

protected lemma to_map_ne_zero_of_mem_non_zero_divisors [nontrivial R] (f : localization_map M S)
  (hM : M ≤ non_zero_divisors R) (x : non_zero_divisors R) : f.to_map x ≠ 0 :=
map_ne_zero_of_mem_non_zero_divisors (f.injective hM)

/-- A `comm_ring` `S` which is the localization of an integral domain `R` at a subset of
non-zero elements is an integral domain. -/
def integral_domain_of_le_non_zero_divisors {M : submonoid A} (f : localization_map M S)
  (hM : M ≤ non_zero_divisors A) : integral_domain S :=
{ eq_zero_or_eq_zero_of_mul_eq_zero :=
    begin
      intros z w h,
      cases f.surj z with x hx,
      cases f.surj w with y hy,
      have : z * w * f.to_map y.2 * f.to_map x.2 = f.to_map x.1 * f.to_map y.1,
      by rw [mul_assoc z, hy, ←hx]; ac_refl,
      rw [h, zero_mul, zero_mul, ← f.to_map.map_mul] at this,
      cases eq_zero_or_eq_zero_of_mul_eq_zero ((to_map_eq_zero_iff f hM).mp this.symm) with H H,
      { exact or.inl (f.eq_zero_of_fst_eq_zero hx H) },
      { exact or.inr (f.eq_zero_of_fst_eq_zero hy H) },
    end,
  exists_pair_ne := ⟨f.to_map 0, f.to_map 1, λ h, zero_ne_one (f.injective hM h)⟩,
  ..(infer_instance : comm_ring S) }

/-- The localization at of an integral domain to a set of non-zero elements is an integral domain -/
def integral_domain_localization {M : submonoid A} (hM : M ≤ non_zero_divisors A) :
  integral_domain (localization M) :=
(localization.of M).integral_domain_of_le_non_zero_divisors hM

/--
The localization of an integral domain at the complement of a prime ideal is an integral domain.
-/
instance integral_domain_of_local_at_prime {P : ideal A} (hp : P.is_prime) :
  integral_domain (localization.at_prime P) :=
integral_domain_localization (le_non_zero_divisors_of_domain (by simpa only [] using P.zero_mem))

end localization_map

section at_prime

namespace localization_map

variables (I : ideal R) [hI : I.is_prime] (f : at_prime S I)
include hI

lemma at_prime.is_unit_to_map_iff (x : R) :
  is_unit (f.to_map x) ↔ x ∈ I.prime_compl :=
⟨λ h hx, (f.is_prime_of_is_prime_disjoint I hI disjoint_compl_left).ne_top $
  (ideal.map f.to_map I).eq_top_of_is_unit_mem (ideal.mem_map_of_mem _ hx) h,
λ h, f.map_units ⟨x, h⟩⟩

lemma at_prime.to_map_mem_maximal_iff (x : R) :
  f.to_map x ∈ local_ring.maximal_ideal (f.codomain) ↔ x ∈ I :=
not_iff_not.mp $ by
simpa only [@local_ring.mem_maximal_ideal (f.codomain), mem_nonunits_iff, not_not]
  using f.is_unit_to_map_iff I x

lemma at_prime.is_unit_mk'_iff (x : R) (y : I.prime_compl) :
  is_unit (f.mk' x y) ↔ x ∈ I.prime_compl :=
⟨λ h hx, (mk'_mem_iff f).mpr ((f.to_map_mem_maximal_iff I x).mpr hx) h,
λ h, is_unit_iff_exists_inv.mpr ⟨f.mk' y ⟨x, h⟩, f.mk'_mul_mk'_eq_one ⟨x, h⟩ y⟩⟩

lemma at_prime.mk'_mem_maximal_iff (x : R) (y : I.prime_compl) :
  f.mk' x y ∈ local_ring.maximal_ideal (f.codomain) ↔ x ∈ I :=
not_iff_not.mp $ by
simpa only [@local_ring.mem_maximal_ideal (f.codomain), mem_nonunits_iff, not_not]
  using f.is_unit_mk'_iff I x y

end localization_map

namespace localization
open localization_map

local attribute [instance] classical.prop_decidable

variables (I : ideal R) [hI : I.is_prime]
include hI

variables {I}
/-- The unique maximal ideal of the localization at `I.prime_compl` lies over the ideal `I`. -/
lemma at_prime.comap_maximal_ideal :
  ideal.comap (localization.of I.prime_compl).to_map
  (local_ring.maximal_ideal (localization I.prime_compl)) = I :=
ideal.ext $ λ x, by
simpa only [ideal.mem_comap] using at_prime.to_map_mem_maximal_iff I _ x

/-- The image of `I` in the localization at `I.prime_compl` is a maximal ideal, and in particular
it is the unique maximal ideal given by the local ring structure `at_prime.local_ring` -/
lemma at_prime.map_eq_maximal_ideal :
  ideal.map (localization.of I.prime_compl).to_map I =
    (local_ring.maximal_ideal (localization I.prime_compl)) :=
begin
  convert congr_arg (ideal.map (localization.of _).to_map) at_prime.comap_maximal_ideal.symm,
  rw map_comap,
end

variables (I)

<<<<<<< HEAD
/-- For a ring hom `f : P →+* R` and a prime ideal `I` in `R`, the induced ring hom from the
localization of `P` at `ideal.comap f I` to the localization of `R` at `I` -/
noncomputable def local_ring_hom (J : ideal S) [hJ : J.is_prime] (f : R →+* S)
  (hIJ : ∀ r : R, r ∈ I ↔ f r ∈ J) : at_prime I →+* at_prime J :=
(localization.of _).map
  (λ x, show f x ∈ J.prime_compl, from λ hfxJ, x.2 ((hIJ x).mpr hfxJ))
  (localization.of _)

lemma local_ring_hom_to_map (J : ideal S) [hJ : J.is_prime] (f : R →+* S)
  (hIJ : ∀ r : R, r ∈ I ↔ f r ∈ J) (x : R) :
=======
/--
For a ring hom `f : R →+* S` and a prime ideal `J` in `S`, the induced ring hom from the
localization of `R` at `J.comap f` to the localization of `S` at `J`.

To make this definition more flexible, we allow any ideal `I` of `R` as input, together with a proof
that `I = J.comap f`. This can be useful when `I` is not definitionally equal to `J.comap f`.
 -/
noncomputable def local_ring_hom (J : ideal S) [hJ : J.is_prime] (f : R →+* S)
  (hIJ : I = J.comap f) :
  at_prime I →+* at_prime J :=
(localization.of _).map
  (λ x, show f x ∈ J.prime_compl, from λ hfxJ, x.2 ((set_like.ext_iff.mp hIJ x.1).mpr hfxJ))
  (localization.of _)

lemma local_ring_hom_to_map (J : ideal S) [hJ : J.is_prime] (f : R →+* S)
  (hIJ : I = J.comap f) (x : R) :
>>>>>>> bf83c301
  local_ring_hom I J f hIJ ((localization.of _).to_map x) = (localization.of _).to_map (f x) :=
map_eq _ _ _

lemma local_ring_hom_mk' (J : ideal S) [hJ : J.is_prime] (f : R →+* S)
<<<<<<< HEAD
  (hIJ : ∀ r : R, r ∈ I ↔ f r ∈ J) (x : R) (y : I.prime_compl) :
  local_ring_hom I J f hIJ ((localization.of _).mk' x y) =
  (localization.of _).mk' (f x) ⟨f y, λ hfyJ, y.2 ((hIJ y).mpr hfyJ)⟩ :=
map_mk' _ _ _ _

instance is_local_ring_hom_local_ring_hom (J : ideal S) [hJ : J.is_prime] (f : R →+* S)
  (hIJ : ∀ r : R, r ∈ I ↔ f r ∈ J) :
=======
  (hIJ : I = J.comap f) (x : R) (y : I.prime_compl) :
  local_ring_hom I J f hIJ ((localization.of _).mk' x y) =
  (localization.of _).mk' (f x) ⟨f y, λ hfyJ, y.2 ((set_like.ext_iff.mp hIJ y.1).mpr hfyJ)⟩ :=
map_mk' _ _ _ _

instance is_local_ring_hom_local_ring_hom (J : ideal S) [hJ : J.is_prime] (f : R →+* S)
  (hIJ : I = J.comap f) :
>>>>>>> bf83c301
  is_local_ring_hom (local_ring_hom I J f hIJ) :=
is_local_ring_hom.mk $ λ x hx,
begin
  rcases (localization.of _).mk'_surjective x with ⟨r, s, rfl⟩,
  rw local_ring_hom_mk' at hx,
  rw at_prime.is_unit_mk'_iff at hx ⊢,
<<<<<<< HEAD
  exact λ hr, hx ((hIJ r).mp hr),
end

lemma local_ring_hom_unique (J : ideal S) [hJ : J.is_prime] (f : R →+* S)
  (hIJ : ∀ r : R, r ∈ I ↔ f r ∈ J) {j : at_prime I →+* at_prime J}
=======
  exact λ hr, hx ((set_like.ext_iff.mp hIJ r).mp hr),
end

lemma local_ring_hom_unique (J : ideal S) [hJ : J.is_prime] (f : R →+* S)
  (hIJ : I = J.comap f) {j : at_prime I →+* at_prime J}
>>>>>>> bf83c301
  (hj : ∀ x : R, j ((localization.of _).to_map x) = (localization.of _).to_map (f x)) :
  local_ring_hom I J f hIJ = j :=
map_unique _ _ hj

@[simp] lemma local_ring_hom_id :
<<<<<<< HEAD
  local_ring_hom I I (ring_hom.id R) (λ r, iff.rfl) = ring_hom.id (at_prime I) :=
local_ring_hom_unique _ _ _ _ (λ x, rfl)

@[simp] lemma local_ring_hom_comp (J : ideal S) [hJ : J.is_prime] (K : ideal P) [hK : K.is_prime]
  (f : R →+* S) (hIJ : ∀ r : R, r ∈ I ↔ f r ∈ J)  (g : S →+* P) (hJK : ∀ s : S, s ∈ J ↔ g s ∈ K) :
  local_ring_hom I K (g.comp f) (λ r, iff.trans (hIJ r) (hJK (f r))) =
=======
  local_ring_hom I I (ring_hom.id R) (ideal.comap_id I).symm = ring_hom.id (at_prime I) :=
local_ring_hom_unique _ _ _ _ (λ x, rfl)

@[simp] lemma local_ring_hom_comp (J : ideal S) [hJ : J.is_prime] (K : ideal P) [hK : K.is_prime]
  (f : R →+* S) (hIJ : I = J.comap f)  (g : S →+* P) (hJK : J = K.comap g) :
  local_ring_hom I K (g.comp f) (by rw [hIJ, hJK, ideal.comap_comap f g]) =
>>>>>>> bf83c301
  (local_ring_hom J K g hJK).comp (local_ring_hom I J f hIJ) :=
local_ring_hom_unique _ _ _ _
  (λ r, by simp only [function.comp_app, ring_hom.coe_comp, local_ring_hom_to_map])

end localization
end at_prime

/-- If `R` is a field, then localizing at a submonoid not containing `0` adds no new elements. -/
lemma localization_map_bijective_of_field {R Rₘ : Type*} [integral_domain R] [comm_ring Rₘ]
  {M : submonoid R} (hM : (0 : R) ∉ M) (hR : is_field R)
  (f : localization_map M Rₘ) : function.bijective f.to_map :=
begin
  refine ⟨f.injective (le_non_zero_divisors_of_domain hM), λ x, _⟩,
  obtain ⟨r, ⟨m, hm⟩, rfl⟩ := f.mk'_surjective x,
  obtain ⟨n, hn⟩ := hR.mul_inv_cancel (λ hm0, hM (hm0 ▸ hm) : m ≠ 0),
  exact ⟨r * n,
    by erw [f.eq_mk'_iff_mul_eq, ← f.to_map.map_mul, mul_assoc, mul_comm n, hn, mul_one]⟩
end

variables (R) {A : Type*} [integral_domain A]
variables (K : Type*)

/-- Localization map from an integral domain `R` to its field of fractions. -/
@[reducible] def fraction_map [comm_ring K] := localization_map (non_zero_divisors R) K

namespace fraction_map
open localization_map
variables {R K}

lemma to_map_eq_zero_iff [comm_ring K] (φ : fraction_map R K) {x : R} :
  φ.to_map x = 0 ↔ x = 0 :=
φ.to_map_eq_zero_iff (le_of_eq rfl)

protected theorem injective [comm_ring K] (φ : fraction_map R K) :
  function.injective φ.to_map :=
φ.injective (le_of_eq rfl)

protected lemma to_map_ne_zero_of_mem_non_zero_divisors [nontrivial R] [comm_ring K]
  (φ : fraction_map R K) (x : non_zero_divisors R) : φ.to_map x ≠ 0 :=
φ.to_map_ne_zero_of_mem_non_zero_divisors (le_of_eq rfl) x

/-- A `comm_ring` `K` which is the localization of an integral domain `R` at `R - {0}` is an
integral domain. -/
def to_integral_domain [comm_ring K] (φ : fraction_map A K) : integral_domain K :=
φ.integral_domain_of_le_non_zero_divisors (le_of_eq rfl)

local attribute [instance] classical.dec_eq

/-- The inverse of an element in the field of fractions of an integral domain. -/
protected noncomputable def inv [comm_ring K] (φ : fraction_map A K) (z : K) : K :=
if h : z = 0 then 0 else
φ.mk' (φ.to_localization_map.sec z).2 ⟨(φ.to_localization_map.sec z).1,
  mem_non_zero_divisors_iff_ne_zero.2 $ λ h0, h $ φ.eq_zero_of_fst_eq_zero (sec_spec z) h0⟩

protected lemma mul_inv_cancel [comm_ring K] (φ : fraction_map A K) (x : K) (hx : x ≠ 0) :
  x * φ.inv x = 1 :=
show x * dite _ _ _ = 1, by rw [dif_neg hx,
  ←is_unit.mul_left_inj (φ.map_units ⟨(φ.to_localization_map.sec x).1,
    mem_non_zero_divisors_iff_ne_zero.2 $ λ h0, hx $ φ.eq_zero_of_fst_eq_zero (sec_spec x) h0⟩),
  one_mul, mul_assoc, mk'_spec, ←eq_mk'_iff_mul_eq]; exact (φ.mk'_sec x).symm

/-- A `comm_ring` `K` which is the localization of an integral domain `R` at `R - {0}` is a
field. -/
noncomputable def to_field [comm_ring K] (φ : fraction_map A K) : field K :=
{ inv := φ.inv,
  mul_inv_cancel := φ.mul_inv_cancel,
  inv_zero := dif_pos rfl, ..φ.to_integral_domain }

variables {B : Type*} [integral_domain B] [field K] {L : Type*} [field L]
  (f : fraction_map A K) {g : A →+* L}

lemma mk'_eq_div {r s} : f.mk' r s = f.to_map r / f.to_map s :=
f.mk'_eq_iff_eq_mul.2 $ (div_mul_cancel _
    (f.to_map_ne_zero_of_mem_non_zero_divisors _)).symm

lemma is_unit_map_of_injective (hg : function.injective g)
  (y : non_zero_divisors A) : is_unit (g y) :=
is_unit.mk0 (g y) $ map_ne_zero_of_mem_non_zero_divisors hg

/-- Given an integral domain `A`, a localization map to its fields of fractions
`f : A →+* K`, and an injective ring hom `g : A →+* L` where `L` is a field, we get a
field hom sending `z : K` to `g x * (g y)⁻¹`, where `(x, y) : A × (non_zero_divisors A)` are
such that `z = f x * (f y)⁻¹`. -/
noncomputable def lift (hg : injective g) : K →+* L :=
f.lift $ is_unit_map_of_injective hg

/-- Given an integral domain `A`, a localization map to its fields of fractions
`f : A →+* K`, and an injective ring hom `g : A →+* L` where `L` is a field,
field hom induced from `K` to `L` maps `f x / f y` to `g x / g y` for all
`x : A, y ∈ non_zero_divisors A`. -/
@[simp] lemma lift_mk' (hg : injective g) (x y) :
  f.lift hg (f.mk' x y) = g x / g y :=
begin
  erw f.lift_mk' (is_unit_map_of_injective hg),
  erw submonoid.localization_map.mul_inv_left
  (λ y : non_zero_divisors A, show is_unit (g.to_monoid_hom y), from
    is_unit_map_of_injective hg y),
  exact (mul_div_cancel' _ (map_ne_zero_of_mem_non_zero_divisors hg)).symm,
end

/-- Given integral domains `A, B` and localization maps to their fields of fractions
`f : A →+* K, g : B →+* L` and an injective ring hom `j : A →+* B`, we get a field hom
sending `z : K` to `g (j x) * (g (j y))⁻¹`, where `(x, y) : A × (non_zero_divisors A)` are
such that `z = f x * (f y)⁻¹`. -/
noncomputable def map (g : fraction_map B L) {j : A →+* B} (hj : injective j) :
  K →+* L :=
f.map (λ y, mem_non_zero_divisors_iff_ne_zero.2 $
  map_ne_zero_of_mem_non_zero_divisors hj) g

/-- Given integral domains `A, B` and localization maps to their fields of fractions
`f : A →+* K, g : B →+* L`, an isomorphism `j : A ≃+* B` induces an isomorphism of
fields of fractions `K ≃+* L`. -/
noncomputable def field_equiv_of_ring_equiv (g : fraction_map B L) (h : A ≃+* B) :
  K ≃+* L :=
f.ring_equiv_of_ring_equiv g h
begin
  ext b,
  show b ∈ h.to_equiv '' _ ↔ _,
  erw [h.to_equiv.image_eq_preimage, set.preimage, set.mem_set_of_eq,
       mem_non_zero_divisors_iff_ne_zero, mem_non_zero_divisors_iff_ne_zero],
  exact h.symm.map_ne_zero_iff
end
/-- The cast from `int` to `rat` as a `fraction_map`. -/
def int.fraction_map : fraction_map ℤ ℚ :=
{ to_fun := coe,
  map_units' :=
  begin
    rintro ⟨x, hx⟩,
    rw mem_non_zero_divisors_iff_ne_zero at hx,
    simpa only [is_unit_iff_ne_zero, int.cast_eq_zero, ne.def, subtype.coe_mk] using hx,
  end,
  surj' :=
  begin
    rintro ⟨n, d, hd, h⟩,
    refine ⟨⟨n, ⟨d, _⟩⟩, rat.mul_denom_eq_num⟩,
    rwa [mem_non_zero_divisors_iff_ne_zero, int.coe_nat_ne_zero_iff_pos]
  end,
  eq_iff_exists' :=
  begin
    intros x y,
    rw [int.cast_inj],
    refine ⟨by { rintro rfl, use 1 }, _⟩,
    rintro ⟨⟨c, hc⟩, h⟩,
    apply int.eq_of_mul_eq_mul_right _ h,
    rwa mem_non_zero_divisors_iff_ne_zero at hc,
  end,
  ..int.cast_ring_hom ℚ }

lemma integer_normalization_eq_zero_iff {p : polynomial f.codomain} :
  f.integer_normalization p = 0 ↔ p = 0 :=
begin
  refine (polynomial.ext_iff.trans (polynomial.ext_iff.trans _).symm),
  obtain ⟨⟨b, nonzero⟩, hb⟩ := integer_normalization_spec p,
  split; intros h i,
  { apply f.to_map_eq_zero_iff.mp,
    rw [hb i, h i],
    exact _root_.mul_zero _ },
  { have hi := h i,
    rw [polynomial.coeff_zero, ← f.to_map_eq_zero_iff, hb i] at hi,
    apply or.resolve_left (eq_zero_or_eq_zero_of_mul_eq_zero hi),
    intro h,
    apply mem_non_zero_divisors_iff_ne_zero.mp nonzero,
    exact f.to_map_eq_zero_iff.mp h }
end

/-- A field is algebraic over the ring `A` iff it is algebraic over the field of fractions of `A`.
-/
lemma comap_is_algebraic_iff [algebra A L] [algebra f.codomain L] [is_scalar_tower A f.codomain L] :
  algebra.is_algebraic A L ↔ algebra.is_algebraic f.codomain L :=
begin
  split; intros h x; obtain ⟨p, hp, px⟩ := h x,
  { refine ⟨p.map f.to_map, λ h, hp (polynomial.ext (λ i, _)), _⟩,
  { have : f.to_map (p.coeff i) = 0 := trans (polynomial.coeff_map _ _).symm (by simp [h]),
    exact f.to_map_eq_zero_iff.mp this },
  { rwa [is_scalar_tower.aeval_apply _ f.codomain, algebra_map_eq] at px } },
  { exact ⟨f.integer_normalization p,
           mt f.integer_normalization_eq_zero_iff.mp hp,
           integer_normalization_aeval_eq_zero p px⟩ },
end

section num_denom

variables [unique_factorization_monoid A] (φ : fraction_map A K)

lemma exists_reduced_fraction (x : φ.codomain) :
  ∃ (a : A) (b : non_zero_divisors A),
  (∀ {d}, d ∣ a → d ∣ b → is_unit d) ∧ φ.mk' a b = x :=
begin
  obtain ⟨⟨b, b_nonzero⟩, a, hab⟩ := φ.exists_integer_multiple x,
  obtain ⟨a', b', c', no_factor, rfl, rfl⟩ :=
    unique_factorization_monoid.exists_reduced_factors' a b
      (mem_non_zero_divisors_iff_ne_zero.mp b_nonzero),
  obtain ⟨c'_nonzero, b'_nonzero⟩ := mul_mem_non_zero_divisors.mp b_nonzero,
  refine ⟨a', ⟨b', b'_nonzero⟩, @no_factor, _⟩,
  apply mul_left_cancel' (φ.to_map_ne_zero_of_mem_non_zero_divisors ⟨c' * b', b_nonzero⟩),
  simp only [subtype.coe_mk, φ.to_map.map_mul] at *,
  erw [←hab, mul_assoc, φ.mk'_spec' a' ⟨b', b'_nonzero⟩],
end

/-- `f.num x` is the numerator of `x : f.codomain` as a reduced fraction. -/
noncomputable def num (x : φ.codomain) : A :=
classical.some (φ.exists_reduced_fraction x)

/-- `f.num x` is the denominator of `x : f.codomain` as a reduced fraction. -/
noncomputable def denom (x : φ.codomain) : non_zero_divisors A :=
classical.some (classical.some_spec (φ.exists_reduced_fraction x))

lemma num_denom_reduced (x : φ.codomain) :
  ∀ {d}, d ∣ φ.num x → d ∣ φ.denom x → is_unit d :=
(classical.some_spec (classical.some_spec (φ.exists_reduced_fraction x))).1

@[simp] lemma mk'_num_denom (x : φ.codomain) : φ.mk' (φ.num x) (φ.denom x) = x :=
(classical.some_spec (classical.some_spec (φ.exists_reduced_fraction x))).2

lemma num_mul_denom_eq_num_iff_eq {x y : φ.codomain} :
  x * φ.to_map (φ.denom y) = φ.to_map (φ.num y) ↔ x = y :=
⟨ λ h, by simpa only [mk'_num_denom] using φ.eq_mk'_iff_mul_eq.mpr h,
  λ h, φ.eq_mk'_iff_mul_eq.mp (by rw [h, mk'_num_denom]) ⟩

lemma num_mul_denom_eq_num_iff_eq' {x y : φ.codomain} :
  y * φ.to_map (φ.denom x) = φ.to_map (φ.num x) ↔ x = y :=
⟨ λ h, by simpa only [eq_comm, mk'_num_denom] using φ.eq_mk'_iff_mul_eq.mpr h,
  λ h, φ.eq_mk'_iff_mul_eq.mp (by rw [h, mk'_num_denom]) ⟩

lemma num_mul_denom_eq_num_mul_denom_iff_eq {x y : φ.codomain} :
  φ.num y * φ.denom x = φ.num x * φ.denom y ↔ x = y :=
⟨ λ h, by simpa only [mk'_num_denom] using φ.mk'_eq_of_eq h,
  λ h, by rw h ⟩

lemma eq_zero_of_num_eq_zero {x : φ.codomain} (h : φ.num x = 0) : x = 0 :=
φ.num_mul_denom_eq_num_iff_eq'.mp (by rw [zero_mul, h, ring_hom.map_zero])

lemma is_integer_of_is_unit_denom {x : φ.codomain} (h : is_unit (φ.denom x : A)) : φ.is_integer x :=
begin
  cases h with d hd,
  have d_ne_zero : φ.to_map (φ.denom x) ≠ 0 :=
    φ.to_map_ne_zero_of_mem_non_zero_divisors (φ.denom x),
  use ↑d⁻¹ * φ.num x,
  refine trans _ (φ.mk'_num_denom x),
  rw [φ.to_map.map_mul, φ.to_map.map_units_inv, hd],
  apply mul_left_cancel' d_ne_zero,
  rw [←mul_assoc, mul_inv_cancel d_ne_zero, one_mul, φ.mk'_spec']
end

lemma is_unit_denom_of_num_eq_zero {x : φ.codomain} (h : φ.num x = 0) : is_unit (φ.denom x : A) :=
φ.num_denom_reduced x (h.symm ▸ dvd_zero _) (dvd_refl _)

end num_denom

end fraction_map

section algebra

section is_integral
variables {R S} {Rₘ Sₘ : Type*} [comm_ring Rₘ] [comm_ring Sₘ] [algebra R S]

/-- Definition of the natural algebra induced by the localization of an algebra.
Given an algebra `R → S`, a submonoid `R` of `M`, and a localization `Rₘ` for `M`,
let `Sₘ` be the localization of `S` to the image of `M` under `algebra_map R S`.
Then this is the natural algebra structure on `Rₘ → Sₘ`, such that the entire square commutes,
where `localization_map.map_comp` gives the commutativity of the underlying maps -/
noncomputable def localization_algebra (M : submonoid R) (f : localization_map M Rₘ)
  (g : localization_map (algebra.algebra_map_submonoid S M) Sₘ) : algebra Rₘ Sₘ :=
(f.map (@algebra.mem_algebra_map_submonoid_of_mem R S _ _ _ _) g).to_algebra

variables (f : localization_map M Rₘ)
variables (g : localization_map (algebra.algebra_map_submonoid S M) Sₘ)

lemma algebra_map_mk' (r : R) (m : M) :
  (@algebra_map Rₘ Sₘ _ _ (localization_algebra M f g)) (f.mk' r m) =
    g.mk' (algebra_map R S r) ⟨algebra_map R S m, algebra.mem_algebra_map_submonoid_of_mem m⟩ :=
localization_map.map_mk' f _ r m

/-- Injectivity of a map descends to the map induced on localizations. -/
lemma map_injective_of_injective {R S : Type*} [comm_ring R] [comm_ring S]
  (ϕ : R →+* S) (hϕ : function.injective ϕ) (M : submonoid R)
  (f : localization_map M Rₘ) (g : localization_map (M.map ϕ : submonoid S) Sₘ)
  (hM : (M.map ϕ : submonoid S) ≤ non_zero_divisors S) :
  function.injective (f.map (M.apply_coe_mem_map (ϕ : R →* S)) g) :=
begin
  rintros x y hxy,
  obtain ⟨a, b, rfl⟩ := localization_map.mk'_surjective f x,
  obtain ⟨c, d, rfl⟩ := localization_map.mk'_surjective f y,
  rw [localization_map.map_mk' f _ a b, localization_map.map_mk' f _ c d,
    localization_map.mk'_eq_iff_eq] at hxy,
  refine (localization_map.mk'_eq_iff_eq f).2 (congr_arg f.to_map (hϕ _)),
  convert g.injective hM hxy; simp,
end

/-- Injectivity of the underlying `algebra_map` descends to the algebra induced by localization. -/
lemma localization_algebra_injective (hRS : function.injective (algebra_map R S))
  (hM : algebra.algebra_map_submonoid S M ≤ non_zero_divisors S) :
  function.injective (@algebra_map Rₘ Sₘ _ _ (localization_algebra M f g)) :=
map_injective_of_injective (algebra_map R S) hRS M f g hM

open polynomial

lemma ring_hom.is_integral_elem_localization_at_leading_coeff
  {R S : Type*} [comm_ring R] [comm_ring S] (f : R →+* S)
  (x : S) (p : polynomial R) (hf : p.eval₂ f x = 0) (M : submonoid R)
  (hM : p.leading_coeff ∈ M) {Rₘ Sₘ : Type*} [comm_ring Rₘ] [comm_ring Sₘ]
  (ϕ : localization_map M Rₘ) (ϕ' : localization_map (M.map ↑f : submonoid S) Sₘ) :
  (ϕ.map (M.apply_coe_mem_map (f : R →* S)) ϕ').is_integral_elem (ϕ'.to_map x) :=
begin
  by_cases triv : (1 : Rₘ) = 0,
  { exact ⟨0, ⟨trans leading_coeff_zero triv.symm, eval₂_zero _ _⟩⟩ },
  haveI : nontrivial Rₘ := nontrivial_of_ne 1 0 triv,
  obtain ⟨b, hb⟩ := is_unit_iff_exists_inv.mp
    (localization_map.map_units ϕ ⟨p.leading_coeff, hM⟩),
  refine ⟨(p.map ϕ.to_map) * C b, ⟨_, _⟩⟩,
  { refine monic_mul_C_of_leading_coeff_mul_eq_one _,
    rwa leading_coeff_map_of_leading_coeff_ne_zero ϕ.to_map,
    refine λ hfp, zero_ne_one (trans (zero_mul b).symm (hfp ▸ hb) : (0 : Rₘ) = 1) },
  { refine eval₂_mul_eq_zero_of_left _ _ _ _,
    erw [eval₂_map, localization_map.map_comp, ← hom_eval₂ _ f ϕ'.to_map x],
    exact trans (congr_arg ϕ'.to_map hf) ϕ'.to_map.map_zero }
end

/-- Given a particular witness to an element being algebraic over an algebra `R → S`,
We can localize to a submonoid containing the leading coefficient to make it integral.
Explicitly, the map between the localizations will be an integral ring morphism -/
theorem is_integral_localization_at_leading_coeff {x : S} (p : polynomial R)
  (hp : aeval x p = 0) (hM : p.leading_coeff ∈ M) :
  (f.map (@algebra.mem_algebra_map_submonoid_of_mem R S _ _ _ _) g).is_integral_elem (g.to_map x) :=
(algebra_map R S).is_integral_elem_localization_at_leading_coeff x p hp M hM f g

/-- If `R → S` is an integral extension, `M` is a submonoid of `R`,
`Rₘ` is the localization of `R` at `M`,
and `Sₘ` is the localization of `S` at the image of `M` under the extension map,
then the induced map `Rₘ → Sₘ` is also an integral extension -/
theorem is_integral_localization (H : algebra.is_integral R S) :
  (f.map (@algebra.mem_algebra_map_submonoid_of_mem R S _ _ _ _) g).is_integral :=
begin
  intro x,
  by_cases triv : (1 : R) = 0,
  { have : (1 : Rₘ) = 0 := by convert congr_arg f.to_map triv; simp,
    exact ⟨0, ⟨trans leading_coeff_zero this.symm, eval₂_zero _ _⟩⟩ },
  { haveI : nontrivial R := nontrivial_of_ne 1 0 triv,
    obtain ⟨⟨s, ⟨u, hu⟩⟩, hx⟩ := g.surj x,
    obtain ⟨v, hv⟩ := hu,
    obtain ⟨v', hv'⟩ := is_unit_iff_exists_inv'.1 (f.map_units ⟨v, hv.1⟩),
    refine @is_integral_of_is_integral_mul_unit Rₘ _ _ _
      (localization_algebra M f g) x (g.to_map u) v' _ _,
    { replace hv' := congr_arg (@algebra_map Rₘ Sₘ _ _ (localization_algebra M f g)) hv',
      rw [ring_hom.map_mul, ring_hom.map_one, ← ring_hom.comp_apply _ f.to_map] at hv',
      erw localization_map.map_comp at hv',
      exact hv.2 ▸ hv' },
    { obtain ⟨p, hp⟩ := H s,
      exact hx.symm ▸ is_integral_localization_at_leading_coeff
        f g p hp.2 (hp.1.symm ▸ M.one_mem) } }
end

lemma is_integral_localization' {R S : Type*} [comm_ring R] [comm_ring S]
  {f : R →+* S} (hf : f.is_integral) (M : submonoid R) :
  ((localization.of M).map (M.apply_coe_mem_map (f : R →* S))
  (localization.of (M.map ↑f))).is_integral :=
@is_integral_localization R _ M S _ _ _ _ _ f.to_algebra _ _ hf

end is_integral

namespace integral_closure

variables {L : Type*} [field K] [field L] (f : fraction_map A K)

open algebra

/-- If the field `L` is an algebraic extension of the integral domain `A`,
the integral closure of `A` in `L` has fraction field `L`. -/
def fraction_map_of_algebraic [algebra A L] (alg : is_algebraic A L)
  (inj : ∀ x, algebra_map A L x = 0 → x = 0) :
  fraction_map (integral_closure A L) L :=
(algebra_map (integral_closure A L) L).to_localization_map
  (λ ⟨⟨y, integral⟩, nonzero⟩,
    have y ≠ 0 := λ h, mem_non_zero_divisors_iff_ne_zero.mp nonzero (subtype.ext_iff_val.mpr h),
    show is_unit y, from ⟨⟨y, y⁻¹, mul_inv_cancel this, inv_mul_cancel this⟩, rfl⟩)
  (λ z, let ⟨x, y, hy, hxy⟩ := exists_integral_multiple (alg z) inj in
    ⟨⟨x, ⟨y, mem_non_zero_divisors_iff_ne_zero.mpr hy⟩⟩, hxy⟩)
  (λ x y, ⟨ λ (h : x.1 = y.1), ⟨1, by simpa using subtype.ext_iff_val.mpr h⟩,
            λ ⟨c, hc⟩, congr_arg (algebra_map _ L)
              (mul_right_cancel' (mem_non_zero_divisors_iff_ne_zero.mp c.2) hc) ⟩)

variables {K} (L)

/-- If the field `L` is a finite extension of the fraction field of the integral domain `A`,
the integral closure of `A` in `L` has fraction field `L`. -/
def fraction_map_of_finite_extension [algebra A L] [algebra f.codomain L]
  [is_scalar_tower A f.codomain L] [finite_dimensional f.codomain L] :
  fraction_map (integral_closure A L) L :=
fraction_map_of_algebraic
  (f.comap_is_algebraic_iff.mpr is_algebraic_of_finite)
  (λ x hx, f.to_map_eq_zero_iff.mp ((algebra_map f.codomain L).map_eq_zero.mp $
    (is_scalar_tower.algebra_map_apply _ _ _ _).symm.trans hx))

end integral_closure

end algebra

variables (A)

/-- The fraction field of an integral domain as a quotient type. -/
@[reducible] def fraction_ring := localization (non_zero_divisors A)

namespace fraction_ring

/-- Natural hom sending `x : A`, `A` an integral domain, to the equivalence class of
`(x, 1)` in the field of fractions of `A`. -/
def of : fraction_map A (localization (non_zero_divisors A)) :=
localization.of (non_zero_divisors A)

variables {A}

noncomputable instance : field (fraction_ring A) :=
(of A).to_field

@[simp] lemma mk_eq_div {r s} : (localization.mk r s : fraction_ring A) =
  ((of A).to_map r / (of A).to_map s : fraction_ring A) :=
by erw [localization.mk_eq_mk', (of A).mk'_eq_div]

/-- Given an integral domain `A` and a localization map to a field of fractions
`f : A →+* K`, we get an `A`-isomorphism between the field of fractions of `A` as a quotient
type and `K`. -/
noncomputable def alg_equiv_of_quotient {K : Type*} [field K] (f : fraction_map A K) :
  fraction_ring A ≃ₐ[A] f.codomain :=
localization.alg_equiv_of_quotient f

instance : algebra A (fraction_ring A) :=
(of A).to_map.to_algebra

end fraction_ring<|MERGE_RESOLUTION|>--- conflicted
+++ resolved
@@ -1234,18 +1234,6 @@
 
 variables (I)
 
-<<<<<<< HEAD
-/-- For a ring hom `f : P →+* R` and a prime ideal `I` in `R`, the induced ring hom from the
-localization of `P` at `ideal.comap f I` to the localization of `R` at `I` -/
-noncomputable def local_ring_hom (J : ideal S) [hJ : J.is_prime] (f : R →+* S)
-  (hIJ : ∀ r : R, r ∈ I ↔ f r ∈ J) : at_prime I →+* at_prime J :=
-(localization.of _).map
-  (λ x, show f x ∈ J.prime_compl, from λ hfxJ, x.2 ((hIJ x).mpr hfxJ))
-  (localization.of _)
-
-lemma local_ring_hom_to_map (J : ideal S) [hJ : J.is_prime] (f : R →+* S)
-  (hIJ : ∀ r : R, r ∈ I ↔ f r ∈ J) (x : R) :
-=======
 /--
 For a ring hom `f : R →+* S` and a prime ideal `J` in `S`, the induced ring hom from the
 localization of `R` at `J.comap f` to the localization of `S` at `J`.
@@ -1262,20 +1250,10 @@
 
 lemma local_ring_hom_to_map (J : ideal S) [hJ : J.is_prime] (f : R →+* S)
   (hIJ : I = J.comap f) (x : R) :
->>>>>>> bf83c301
   local_ring_hom I J f hIJ ((localization.of _).to_map x) = (localization.of _).to_map (f x) :=
 map_eq _ _ _
 
 lemma local_ring_hom_mk' (J : ideal S) [hJ : J.is_prime] (f : R →+* S)
-<<<<<<< HEAD
-  (hIJ : ∀ r : R, r ∈ I ↔ f r ∈ J) (x : R) (y : I.prime_compl) :
-  local_ring_hom I J f hIJ ((localization.of _).mk' x y) =
-  (localization.of _).mk' (f x) ⟨f y, λ hfyJ, y.2 ((hIJ y).mpr hfyJ)⟩ :=
-map_mk' _ _ _ _
-
-instance is_local_ring_hom_local_ring_hom (J : ideal S) [hJ : J.is_prime] (f : R →+* S)
-  (hIJ : ∀ r : R, r ∈ I ↔ f r ∈ J) :
-=======
   (hIJ : I = J.comap f) (x : R) (y : I.prime_compl) :
   local_ring_hom I J f hIJ ((localization.of _).mk' x y) =
   (localization.of _).mk' (f x) ⟨f y, λ hfyJ, y.2 ((set_like.ext_iff.mp hIJ y.1).mpr hfyJ)⟩ :=
@@ -1283,46 +1261,28 @@
 
 instance is_local_ring_hom_local_ring_hom (J : ideal S) [hJ : J.is_prime] (f : R →+* S)
   (hIJ : I = J.comap f) :
->>>>>>> bf83c301
   is_local_ring_hom (local_ring_hom I J f hIJ) :=
 is_local_ring_hom.mk $ λ x hx,
 begin
   rcases (localization.of _).mk'_surjective x with ⟨r, s, rfl⟩,
   rw local_ring_hom_mk' at hx,
   rw at_prime.is_unit_mk'_iff at hx ⊢,
-<<<<<<< HEAD
-  exact λ hr, hx ((hIJ r).mp hr),
-end
-
-lemma local_ring_hom_unique (J : ideal S) [hJ : J.is_prime] (f : R →+* S)
-  (hIJ : ∀ r : R, r ∈ I ↔ f r ∈ J) {j : at_prime I →+* at_prime J}
-=======
   exact λ hr, hx ((set_like.ext_iff.mp hIJ r).mp hr),
 end
 
 lemma local_ring_hom_unique (J : ideal S) [hJ : J.is_prime] (f : R →+* S)
   (hIJ : I = J.comap f) {j : at_prime I →+* at_prime J}
->>>>>>> bf83c301
   (hj : ∀ x : R, j ((localization.of _).to_map x) = (localization.of _).to_map (f x)) :
   local_ring_hom I J f hIJ = j :=
 map_unique _ _ hj
 
 @[simp] lemma local_ring_hom_id :
-<<<<<<< HEAD
-  local_ring_hom I I (ring_hom.id R) (λ r, iff.rfl) = ring_hom.id (at_prime I) :=
-local_ring_hom_unique _ _ _ _ (λ x, rfl)
-
-@[simp] lemma local_ring_hom_comp (J : ideal S) [hJ : J.is_prime] (K : ideal P) [hK : K.is_prime]
-  (f : R →+* S) (hIJ : ∀ r : R, r ∈ I ↔ f r ∈ J)  (g : S →+* P) (hJK : ∀ s : S, s ∈ J ↔ g s ∈ K) :
-  local_ring_hom I K (g.comp f) (λ r, iff.trans (hIJ r) (hJK (f r))) =
-=======
   local_ring_hom I I (ring_hom.id R) (ideal.comap_id I).symm = ring_hom.id (at_prime I) :=
 local_ring_hom_unique _ _ _ _ (λ x, rfl)
 
 @[simp] lemma local_ring_hom_comp (J : ideal S) [hJ : J.is_prime] (K : ideal P) [hK : K.is_prime]
   (f : R →+* S) (hIJ : I = J.comap f)  (g : S →+* P) (hJK : J = K.comap g) :
   local_ring_hom I K (g.comp f) (by rw [hIJ, hJK, ideal.comap_comap f g]) =
->>>>>>> bf83c301
   (local_ring_hom J K g hJK).comp (local_ring_hom I J f hIJ) :=
 local_ring_hom_unique _ _ _ _
   (λ r, by simp only [function.comp_app, ring_hom.coe_comp, local_ring_hom_to_map])
