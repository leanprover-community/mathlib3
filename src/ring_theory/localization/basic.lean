/-
Copyright (c) 2018 Kenny Lau. All rights reserved.
Released under Apache 2.0 license as described in the file LICENSE.
Authors: Kenny Lau, Mario Carneiro, Johan Commelin, Amelia Livingston, Anne Baanen
-/
import algebra.algebra.basic
import algebra.ring.equiv
import group_theory.monoid_localization
import ring_theory.ideal.basic
import ring_theory.non_zero_divisors
import tactic.ring_exp

/-!
# Localizations of commutative rings

We characterize the localization of a commutative ring `R` at a submonoid `M` up to
isomorphism; that is, a commutative ring `S` is the localization of `R` at `M` iff we can find a
ring homomorphism `f : R →+* S` satisfying 3 properties:
1. For all `y ∈ M`, `f y` is a unit;
2. For all `z : S`, there exists `(x, y) : R × M` such that `z * f y = f x`;
3. For all `x, y : R`, `f x = f y` iff there exists `c ∈ M` such that `x * c = y * c`.

In the following, let `R, P` be commutative rings, `S, Q` be `R`- and `P`-algebras
and `M, T` be submonoids of `R` and `P` respectively, e.g.:
```
variables (R S P Q : Type*) [comm_ring R] [comm_ring S] [comm_ring P] [comm_ring Q]
variables [algebra R S] [algebra P Q] (M : submonoid R) (T : submonoid P)
```

## Main definitions

 * `is_localization (M : submonoid R) (S : Type*)` is a typeclass expressing that `S` is a
   localization of `R` at `M`, i.e. the canonical map `algebra_map R S : R →+* S` is a
   localization map (satisfying the above properties).
 * `is_localization.mk' S` is a surjection sending `(x, y) : R × M` to `f x * (f y)⁻¹`
 * `is_localization.lift` is the ring homomorphism from `S` induced by a homomorphism from `R`
   which maps elements of `M` to invertible elements of the codomain.
 * `is_localization.map S Q` is the ring homomorphism from `S` to `Q` which maps elements
   of `M` to elements of `T`
 * `is_localization.ring_equiv_of_ring_equiv`: if `R` and `P` are isomorphic by an isomorphism
   sending `M` to `T`, then `S` and `Q` are isomorphic
 * `is_localization.alg_equiv`: if `Q` is another localization of `R` at `M`, then `S` and `Q`
   are isomorphic as `R`-algebras

## Main results

 * `localization M S`, a construction of the localization as a quotient type, defined in
   `group_theory.monoid_localization`, has `comm_ring`, `algebra R` and `is_localization M`
   instances if `R` is a ring. `localization.away`, `localization.at_prime` and `fraction_ring`
   are abbreviations for `localization`s and have their corresponding `is_localization` instances

## Implementation notes

In maths it is natural to reason up to isomorphism, but in Lean we cannot naturally `rewrite` one
structure with an isomorphic one; one way around this is to isolate a predicate characterizing
a structure up to isomorphism, and reason about things that satisfy the predicate.

A previous version of this file used a fully bundled type of ring localization maps,
then used a type synonym `f.codomain` for `f : localization_map M S` to instantiate the
`R`-algebra structure on `S`. This results in defining ad-hoc copies for everything already
defined on `S`. By making `is_localization` a predicate on the `algebra_map R S`,
we can ensure the localization map commutes nicely with other `algebra_map`s.

To prove most lemmas about a localization map `algebra_map R S` in this file we invoke the
corresponding proof for the underlying `comm_monoid` localization map
`is_localization.to_localization_map M S`, which can be found in `group_theory.monoid_localization`
and the namespace `submonoid.localization_map`.

To reason about the localization as a quotient type, use `mk_eq_of_mk'` and associated lemmas.
These show the quotient map `mk : R → M → localization M` equals the surjection
`localization_map.mk'` induced by the map `algebra_map : R →+* localization M`.
The lemma `mk_eq_of_mk'` hence gives you access to the results in the rest of the file,
which are about the `localization_map.mk'` induced by any localization map.

The proof that "a `comm_ring` `K` which is the localization of an integral domain `R` at `R \ {0}`
is a field" is a `def` rather than an `instance`, so if you want to reason about a field of
fractions `K`, assume `[field K]` instead of just `[comm_ring K]`.

## Tags
localization, ring localization, commutative ring localization, characteristic predicate,
commutative ring, field of fractions
-/

open function
open_locale big_operators

section comm_semiring
variables {R : Type*} [comm_semiring R] (M : submonoid R) (S : Type*) [comm_semiring S]
variables [algebra R S] {P : Type*} [comm_semiring P]

/-- The typeclass `is_localization (M : submodule R) S` where `S` is an `R`-algebra
expresses that `S` is isomorphic to the localization of `R` at `M`. -/
class is_localization : Prop :=
(map_units [] : ∀ y : M, is_unit (algebra_map R S y))
(surj [] : ∀ z : S, ∃ x : R × M, z * algebra_map R S x.2 = algebra_map R S x.1)
(eq_iff_exists [] : ∀ {x y}, algebra_map R S x = algebra_map R S y ↔ ∃ c : M, x * c = y * c)

variables {M S}

namespace is_localization

section is_localization

variables [is_localization M S]

section

variables (M)

lemma of_le (N : submonoid R) (h₁ : M ≤ N)
  (h₂ : ∀ r ∈ N, is_unit (algebra_map R S r)) : is_localization N S :=
{ map_units := λ r, h₂ r r.2,
  surj := λ s, by { obtain ⟨⟨x, y, hy⟩, H⟩ := is_localization.surj M s, exact ⟨⟨x, y, h₁ hy⟩, H⟩ },
  eq_iff_exists := λ x y, begin
    split,
    { rw is_localization.eq_iff_exists M,
      rintro ⟨c, hc⟩,
      exact ⟨⟨c, h₁ c.2⟩, hc⟩ },
    { rintro ⟨c, h⟩,
      simpa only [set_like.coe_mk, map_mul, (h₂ c c.2).mul_left_inj] using
        congr_arg (algebra_map R S) h }
  end }

variables (S)

/-- `is_localization.to_localization_with_zero_map M S` shows `S` is the monoid localization of
`R` at `M`. -/
@[simps]
def to_localization_with_zero_map : submonoid.localization_with_zero_map M S :=
{ to_fun := algebra_map R S,
  map_units' := is_localization.map_units _,
  surj' := is_localization.surj _,
  eq_iff_exists' := λ _ _, is_localization.eq_iff_exists _ _,
  .. algebra_map R S }

/-- `is_localization.to_localization_map M S` shows `S` is the monoid localization of `R` at `M`. -/
abbreviation to_localization_map : submonoid.localization_map M S :=
(to_localization_with_zero_map M S).to_localization_map

@[simp]
lemma to_localization_map_to_map :
  (to_localization_map M S).to_map = (algebra_map R S : R →*₀ S) := rfl

lemma to_localization_map_to_map_apply (x) :
  (to_localization_map M S).to_map x = algebra_map R S x := rfl

end

variables (M)

/-- Given a localization map `f : M →* N`, a section function sending `z : N` to some
`(x, y) : M × S` such that `f x * (f y)⁻¹ = z`. -/
noncomputable def sec (z : S) : R × M :=
classical.some $ is_localization.surj _ z

@[simp] lemma to_localization_map_sec : (to_localization_map M S).sec = sec M := rfl

/-- Given `z : S`, `is_localization.sec M z` is defined to be a pair `(x, y) : R × M` such
that `z * f y = f x` (so this lemma is true by definition). -/
lemma sec_spec (z : S) :
  z * algebra_map R S (is_localization.sec M z).2 =
    algebra_map R S (is_localization.sec M z).1 :=
classical.some_spec $ is_localization.surj _ z

/-- Given `z : S`, `is_localization.sec M z` is defined to be a pair `(x, y) : R × M` such
that `z * f y = f x`, so this lemma is just an application of `S`'s commutativity. -/
lemma sec_spec' (z : S) :
  algebra_map R S (is_localization.sec M z).1 =
    algebra_map R S (is_localization.sec M z).2 * z :=
by rw [mul_comm, sec_spec]

variables {R M}

lemma map_right_cancel {x y} {c : M} (h : algebra_map R S (c * x) = algebra_map R S (c * y)) :
  algebra_map R S x = algebra_map R S y :=
(to_localization_map M S).map_right_cancel h

lemma map_left_cancel {x y} {c : M} (h : algebra_map R S (x * c) = algebra_map R S (y * c)) :
  algebra_map R S x = algebra_map R S y :=
(to_localization_map M S).map_left_cancel h

lemma eq_zero_of_fst_eq_zero {z x} {y : M}
  (h : z * algebra_map R S y = algebra_map R S x) (hx : x = 0) : z = 0 :=
by { rw [hx, (algebra_map R S).map_zero] at h,
     exact (is_unit.mul_left_eq_zero (is_localization.map_units S y)).1 h}

variables (M S)

lemma map_eq_zero_iff (r : R) :
  algebra_map R S r = 0 ↔ ∃ m : M, r * m = 0 :=
begin
  split,
  intro h,
  { obtain ⟨m, hm⟩ := (is_localization.eq_iff_exists M S).mp
      ((algebra_map R S).map_zero.trans h.symm),
    exact ⟨m, by simpa using hm.symm⟩ },
  { rintro ⟨m, hm⟩,
    rw [← (is_localization.map_units S m).mul_left_inj, zero_mul, ← ring_hom.map_mul, hm,
      ring_hom.map_zero] }
end

variables {M}

/-- `is_localization.mk' S` is the surjection sending `(x, y) : R × M` to
`f x * (f y)⁻¹`. -/
noncomputable def mk' (x : R) (y : M) : S :=
(to_localization_map M S).mk' x y

@[simp] lemma mk'_sec (z : S) :
  mk' S (is_localization.sec M z).1 (is_localization.sec M z).2 = z :=
(to_localization_map M S).mk'_sec _

lemma mk'_mul (x₁ x₂ : R) (y₁ y₂ : M) :
  mk' S (x₁ * x₂) (y₁ * y₂) = mk' S x₁ y₁ * mk' S x₂ y₂ :=
(to_localization_map M S).mk'_mul _ _ _ _

lemma mk'_one (x) : mk' S x (1 : M) = algebra_map R S x :=
(to_localization_map M S).mk'_one _

@[simp]
lemma mk'_spec (x) (y : M) :
  mk' S x y * algebra_map R S y = algebra_map R S x :=
(to_localization_map M S).mk'_spec _ _

@[simp]
lemma mk'_spec' (x) (y : M) :
  algebra_map R S y * mk' S x y = algebra_map R S x :=
(to_localization_map M S).mk'_spec' _ _

@[simp]
lemma mk'_spec_mk (x) (y : R) (hy : y ∈ M) :
  mk' S x ⟨y, hy⟩ * algebra_map R S y = algebra_map R S x :=
mk'_spec S x ⟨y, hy⟩

@[simp]
lemma mk'_spec'_mk (x) (y : R) (hy : y ∈ M) :
  algebra_map R S y * mk' S x ⟨y, hy⟩ = algebra_map R S x :=
mk'_spec' S x ⟨y, hy⟩

variables {S}

theorem eq_mk'_iff_mul_eq {x} {y : M} {z} :
  z = mk' S x y ↔ z * algebra_map R S y = algebra_map R S x :=
(to_localization_map M S).eq_mk'_iff_mul_eq

theorem mk'_eq_iff_eq_mul {x} {y : M} {z} :
  mk' S x y = z ↔ algebra_map R S x = z * algebra_map R S y :=
(to_localization_map M S).mk'_eq_iff_eq_mul

theorem mk'_add_eq_iff_add_mul_eq_mul {x} {y : M} {z₁ z₂} :
  mk' S x y + z₁ = z₂ ↔ algebra_map R S x + z₁ * algebra_map R S y = z₂ * algebra_map R S y :=
by rw [←mk'_spec S x y, ←is_unit.mul_left_inj (is_localization.map_units S y), right_distrib]

variables (M)

lemma mk'_surjective (z : S) : ∃ x (y : M), mk' S x y = z :=
let ⟨r, hr⟩ := is_localization.surj _ z in ⟨r.1, r.2, (eq_mk'_iff_mul_eq.2 hr).symm⟩

variables (S)

include M

/-- The localization of a `fintype` is a `fintype`. Cannot be an instance. -/
noncomputable def fintype' [fintype R] : fintype S :=
have _ := classical.prop_decidable, by exactI
fintype.of_surjective (function.uncurry $ is_localization.mk' S)
                      (λ a, prod.exists'.mpr $ is_localization.mk'_surjective M a)

omit M

variables {M S}

/-- Localizing at a submonoid with 0 inside it leads to the trivial ring. -/
def unique_of_zero_mem (h : (0 : R) ∈ M) : unique S :=
unique_of_zero_eq_one $ by simpa using is_localization.map_units S ⟨0, h⟩

lemma mk'_eq_iff_eq {x₁ x₂} {y₁ y₂ : M} :
  mk' S x₁ y₁ = mk' S x₂ y₂ ↔ algebra_map R S (x₁ * y₂) = algebra_map R S (x₂ * y₁) :=
(to_localization_map M S).mk'_eq_iff_eq

lemma mk'_mem_iff {x} {y : M} {I : ideal S} : mk' S x y ∈ I ↔ algebra_map R S x ∈ I :=
begin
  split;
  intro h,
  { rw [← mk'_spec S x y, mul_comm],
    exact I.mul_mem_left ((algebra_map R S) y) h },
  { rw ← mk'_spec S x y at h,
    obtain ⟨b, hb⟩ := is_unit_iff_exists_inv.1 (map_units S y),
    have := I.mul_mem_left b h,
    rwa [mul_comm, mul_assoc, hb, mul_one] at this }
end

protected lemma eq {a₁ b₁} {a₂ b₂ : M} :
  mk' S a₁ a₂ = mk' S b₁ b₂ ↔ ∃ c : M, a₁ * b₂ * c = b₁ * a₂ * c :=
(to_localization_map M S).eq

lemma mk'_eq_zero_iff (x : R) (s : M) :
  mk' S x s = 0 ↔ ∃ (m : M), x * m = 0 :=
by rw [← (map_units S s).mul_left_inj, mk'_spec, zero_mul, map_eq_zero_iff M]

@[simp] lemma mk'_zero (s : M) : is_localization.mk' S 0 s = 0 :=
by rw [eq_comm, is_localization.eq_mk'_iff_mul_eq, zero_mul, map_zero]

lemma ne_zero_of_mk'_ne_zero {x : R} {y : M} (hxy : is_localization.mk' S x y ≠ 0) : x ≠ 0 :=
begin
  rintro rfl,
  exact hxy (is_localization.mk'_zero _)
end

section ext

variables [algebra R P] [is_localization M P]

lemma eq_iff_eq {x y} :
  algebra_map R S x = algebra_map R S y ↔ algebra_map R P x = algebra_map R P y :=
(to_localization_map M S).eq_iff_eq (to_localization_map M P)

lemma mk'_eq_iff_mk'_eq {x₁ x₂}
  {y₁ y₂ : M} : mk' S x₁ y₁ = mk' S x₂ y₂ ↔ mk' P x₁ y₁ = mk' P x₂ y₂ :=
(to_localization_map M S).mk'_eq_iff_mk'_eq (to_localization_map M P)

lemma mk'_eq_of_eq {a₁ b₁ : R} {a₂ b₂ : M} (H : b₁ * a₂ = a₁ * b₂) :
  mk' S a₁ a₂ = mk' S b₁ b₂ :=
(to_localization_map M S).mk'_eq_of_eq H

variables (S)

@[simp] lemma mk'_self {x : R} (hx : x ∈ M) : mk' S x ⟨x, hx⟩ = 1 :=
(to_localization_map M S).mk'_self _ hx

@[simp] lemma mk'_self' {x : M} : mk' S (x : R) x = 1 :=
(to_localization_map M S).mk'_self' _

lemma mk'_self'' {x : M} : mk' S x.1 x = 1 :=
mk'_self' _

end ext

lemma mul_mk'_eq_mk'_of_mul (x y : R) (z : M) :
  (algebra_map R S) x * mk' S y z = mk' S (x * y) z :=
(to_localization_map M S).mul_mk'_eq_mk'_of_mul _ _ _

lemma mk'_eq_mul_mk'_one (x : R) (y : M) :
  mk' S x y = (algebra_map R S) x * mk' S 1 y :=
((to_localization_map M S).mul_mk'_one_eq_mk' _ _).symm

@[simp] lemma mk'_mul_cancel_left (x : R) (y : M) :
  mk' S (y * x : R) y = (algebra_map R S) x :=
(to_localization_map M S).mk'_mul_cancel_left _ _

lemma mk'_mul_cancel_right (x : R) (y : M) :
  mk' S (x * y) y = (algebra_map R S) x :=
(to_localization_map M S).mk'_mul_cancel_right _ _

@[simp] lemma mk'_mul_mk'_eq_one (x y : M) :
  mk' S (x : R) y * mk' S (y : R) x = 1 :=
by rw [←mk'_mul, mul_comm]; exact mk'_self _ _

lemma mk'_mul_mk'_eq_one' (x : R) (y : M) (h : x ∈ M) :
  mk' S x y * mk' S (y : R) ⟨x, h⟩ = 1 :=
mk'_mul_mk'_eq_one ⟨x, h⟩ _

section

variables (M)

lemma is_unit_comp (j : S →+* P) (y : M) :
  is_unit (j.comp (algebra_map R S) y) :=
(to_localization_map M S).is_unit_comp j.to_monoid_hom _

end

/-- Given a localization map `f : R →+* S` for a submonoid `M ⊆ R` and a map of `comm_semiring`s
`g : R →+* P` such that `g(M) ⊆ units P`, `f x = f y → g x = g y` for all `x y : R`. -/
lemma eq_of_eq {g : R →+* P} (hg : ∀ y : M, is_unit (g y)) {x y}
  (h : (algebra_map R S) x = (algebra_map R S) y) :
  g x = g y :=
@submonoid.localization_map.eq_of_eq _ _ _ _ _ _ _
  (to_localization_map M S) g.to_monoid_hom hg _ _ h

lemma mk'_add (x₁ x₂ : R) (y₁ y₂ : M) :
  mk' S (x₁ * y₂ + x₂ * y₁) (y₁ * y₂) = mk' S x₁ y₁ + mk' S x₂ y₂ :=
mk'_eq_iff_eq_mul.2 $ eq.symm
begin
  rw [mul_comm (_ + _), mul_add, mul_mk'_eq_mk'_of_mul, mk'_add_eq_iff_add_mul_eq_mul,
    mul_comm (_ * _), ←mul_assoc, add_comm, ←map_mul, mul_mk'_eq_mk'_of_mul,
    mk'_add_eq_iff_add_mul_eq_mul],
  simp only [map_add, submonoid.coe_mul, map_mul],
  ring
end

lemma mul_add_inv_left {g : R →+* P} (h : ∀ y : M, is_unit (g y)) (y : M) (w z₁ z₂ : P) :
  w * ↑(is_unit.lift_right (g.to_monoid_hom.restrict M) h y)⁻¹ + z₁ = z₂
    ↔ w + g y * z₁ = g y * z₂ :=
begin
  rw [mul_comm, ←one_mul z₁, ←units.inv_mul (is_unit.lift_right (g.to_monoid_hom.restrict M) h y),
    mul_assoc, ←mul_add, units.inv_mul_eq_iff_eq_mul, units.inv_mul_cancel_left,
    is_unit.coe_lift_right],
  simp only [ring_hom.to_monoid_hom_eq_coe, monoid_hom.restrict_apply, ring_hom.coe_monoid_hom]
end

lemma lift_spec_mul_add {g : R →+* P} (hg : ∀ y : M, is_unit (g y)) (z w w' v) :
  ((to_localization_with_zero_map M S).lift g.to_monoid_with_zero_hom hg) z * w + w' = v
    ↔ g ((to_localization_map M S).sec z).1 * w + g ((to_localization_map M S).sec z).2 * w'
      = g ((to_localization_map M S).sec z).2 * v :=
begin
  show  (_ * _) * _ + _ = _ ↔  _ = _,
  erw [mul_comm, ←mul_assoc, mul_add_inv_left hg, mul_comm],
  refl
end

/-- Given a localization map `f : R →+* S` for a submonoid `M ⊆ R` and a map of `comm_semiring`s
`g : R →+* P` such that `g y` is invertible for all `y : M`, the homomorphism induced from
`S` to `P` sending `z : S` to `g x * (g y)⁻¹`, where `(x, y) : R × M` are such that
`z = f x * (f y)⁻¹`. -/
noncomputable def lift {g : R →+* P} (hg : ∀ y : M, is_unit (g y)) : S →+* P :=
{ map_add' :=
  begin
    intros x y,
    erw [(to_localization_map M S).lift_spec, mul_add, mul_comm, eq_comm, lift_spec_mul_add,
      add_comm, mul_comm,mul_assoc,mul_comm,mul_assoc, lift_spec_mul_add],
    simp_rw ←mul_assoc,
    show g _ * g _ * g _ + g _ * g _ * g _ = g _ * g _ * g _,
    simp_rw [←map_mul g, ←map_add g],
    apply @eq_of_eq _ _ _ S _ _ _ _ _ g hg,
    simp only [sec_spec', to_localization_map_sec, map_add, map_mul],
    ring
  end,
  .. @submonoid.localization_with_zero_map.lift _ _ _ _ _ _ _
      (to_localization_with_zero_map M S) g.to_monoid_with_zero_hom hg }

variables {g : R →+* P} (hg : ∀ y : M, is_unit (g y))

/-- Given a localization map `f : R →+* S` for a submonoid `M ⊆ R` and a map of `comm_semiring`s
`g : R →* P` such that `g y` is invertible for all `y : M`, the homomorphism induced from
`S` to `P` maps `f x * (f y)⁻¹` to `g x * (g y)⁻¹` for all `x : R, y ∈ M`. -/
lemma lift_mk' (x y) :
  lift hg (mk' S x y) = g x * ↑(is_unit.lift_right (g.to_monoid_hom.restrict M) hg y)⁻¹ :=
(to_localization_map M S).lift_mk' _ _ _

lemma lift_mk'_spec (x v) (y : M) :
  lift hg (mk' S x y) = v ↔ g x = g y * v :=
(to_localization_map M S).lift_mk'_spec _ _ _ _

@[simp] lemma lift_eq (x : R) :
  lift hg ((algebra_map R S) x) = g x :=
(to_localization_map M S).lift_eq _ _

lemma lift_eq_iff {x y : R × M} :
  lift hg (mk' S x.1 x.2) = lift hg (mk' S y.1 y.2) ↔ g (x.1 * y.2) = g (y.1 * x.2) :=
(to_localization_map M S).lift_eq_iff _

@[simp] lemma lift_comp : (lift hg).comp (algebra_map R S) = g :=
ring_hom.ext $ monoid_hom.ext_iff.1 $ (to_localization_map M S).lift_comp _

@[simp] lemma lift_of_comp (j : S →+* P) :
  lift (is_unit_comp M j) = j :=
ring_hom.ext $ monoid_hom.ext_iff.1 $ (to_localization_map M S).lift_of_comp j.to_monoid_hom

variables (M)
/-- See note [partially-applied ext lemmas] -/
lemma monoid_hom_ext ⦃j k : S →* P⦄
  (h : j.comp (algebra_map R S : R →* S) = k.comp (algebra_map R S)) : j = k :=
submonoid.localization_map.epic_of_localization_map (to_localization_map M S) $
  monoid_hom.congr_fun h

/-- See note [partially-applied ext lemmas] -/
lemma ring_hom_ext ⦃j k : S →+* P⦄
  (h : j.comp (algebra_map R S) = k.comp (algebra_map R S)) : j = k :=
ring_hom.coe_monoid_hom_injective $ monoid_hom_ext M $ monoid_hom.ext $ ring_hom.congr_fun h

/- This is not an instance because the submonoid `M` would become a metavariable
  in typeclass search. -/
lemma alg_hom_subsingleton [algebra R P] : subsingleton (S →ₐ[R] P) :=
⟨λ f g, alg_hom.coe_ring_hom_injective $ is_localization.ring_hom_ext M $
  by rw [f.comp_algebra_map, g.comp_algebra_map]⟩

/-- To show `j` and `k` agree on the whole localization, it suffices to show they agree
on the image of the base ring, if they preserve `1` and `*`. -/
protected lemma ext (j k : S → P) (hj1 : j 1 = 1) (hk1 : k 1 = 1)
  (hjm : ∀ a b, j (a * b) = j a * j b) (hkm : ∀ a b, k (a * b) = k a * k b)
  (h : ∀ a, j (algebra_map R S a) = k (algebra_map R S a)) : j = k :=
monoid_hom.mk.inj (monoid_hom_ext M $ monoid_hom.ext h : (⟨j, hj1, hjm⟩ : S →* P) = ⟨k, hk1, hkm⟩)

variables {M}

lemma lift_unique {j : S →+* P}
  (hj : ∀ x, j ((algebra_map R S) x) = g x) : lift hg = j :=
ring_hom.ext $ monoid_hom.ext_iff.1 $ @submonoid.localization_map.lift_unique
  _ _ _ _ _ _ _ (to_localization_map M S) g.to_monoid_hom hg j.to_monoid_hom hj

@[simp] lemma lift_id (x) : lift (map_units S : ∀ y : M, is_unit _) x = x :=
(to_localization_map M S).lift_id _

lemma lift_surjective_iff :
  surjective (lift hg : S → P) ↔ ∀ v : P, ∃ x : R × M, v * g x.2 = g x.1 :=
(to_localization_map M S).lift_surjective_iff hg

lemma lift_injective_iff :
  injective (lift hg : S → P) ↔ ∀ x y, algebra_map R S x = algebra_map R S y ↔ g x = g y :=
(to_localization_map M S).lift_injective_iff hg

section map

variables {T : submonoid P} {Q : Type*} [comm_semiring Q] (hy : M ≤ T.comap g)
variables [algebra P Q] [is_localization T Q]

section

variables (Q)

/-- Map a homomorphism `g : R →+* P` to `S →+* Q`, where `S` and `Q` are
localizations of `R` and `P` at `M` and `T` respectively,
such that `g(M) ⊆ T`.

We send `z : S` to `algebra_map P Q (g x) * (algebra_map P Q (g y))⁻¹`, where
`(x, y) : R × M` are such that `z = f x * (f y)⁻¹`. -/
noncomputable def map (g : R →+* P) (hy : M ≤ T.comap g) : S →+* Q :=
@lift R _ M _ _ _ _ _ _ ((algebra_map P Q).comp g) (λ y, map_units _ ⟨g y, hy y.2⟩)

end

lemma map_eq (x) :
  map Q g hy ((algebra_map R S) x) = algebra_map P Q (g x) :=
lift_eq (λ y, map_units _ ⟨g y, hy y.2⟩) x

@[simp] lemma map_comp :
  (map Q g hy).comp (algebra_map R S) = (algebra_map P Q).comp g :=
lift_comp $ λ y, map_units _ ⟨g y, hy y.2⟩

lemma map_mk' (x) (y : M) :
  map Q g hy (mk' S x y) = mk' Q (g x) ⟨g y, hy y.2⟩ :=
@submonoid.localization_map.map_mk' _ _ _ _ _ _ _ (to_localization_map M S)
g.to_monoid_hom _ (λ y, hy y.2) _ _ (to_localization_map T Q) _ _

@[simp] lemma map_id (z : S) (h : M ≤ M.comap (ring_hom.id R) := le_refl M) :
  map S (ring_hom.id _) h z = z :=
lift_id _

lemma map_unique (j : S →+* Q)
  (hj : ∀ x : R, j (algebra_map R S x) = algebra_map P Q (g x)) : map Q g hy = j :=
lift_unique (λ y, map_units _ ⟨g y, hy y.2⟩) hj

/-- If `comm_semiring` homs `g : R →+* P, l : P →+* A` induce maps of localizations, the composition
of the induced maps equals the map of localizations induced by `l ∘ g`. -/
lemma map_comp_map {A : Type*} [comm_semiring A] {U : submonoid A} {W} [comm_semiring W]
  [algebra A W] [is_localization U W] {l : P →+* A} (hl : T ≤ U.comap l) :
  (map W l hl).comp (map Q g hy : S →+* _) = map W (l.comp g) (λ x hx, hl (hy hx)) :=
ring_hom.ext $ λ x, @submonoid.localization_map.map_map _ _ _ _ _ P _ (to_localization_map M S) g _
_ _ _ _ _ _ _ _ _ (to_localization_map U W) l _ x

/-- If `comm_semiring` homs `g : R →+* P, l : P →+* A` induce maps of localizations, the composition
of the induced maps equals the map of localizations induced by `l ∘ g`. -/
lemma map_map {A : Type*} [comm_semiring A] {U : submonoid A} {W} [comm_semiring W]
  [algebra A W] [is_localization U W] {l : P →+* A} (hl : T ≤ U.comap l) (x : S) :
  map W l hl (map Q g hy x) = map W (l.comp g) (λ x hx, hl (hy hx)) x :=
by rw ←map_comp_map hy hl; refl

lemma map_smul (x : S) (z : R) :
  map Q g hy (z • x : S) = g z • map Q g hy x :=
by rw [algebra.smul_def, algebra.smul_def, ring_hom.map_mul, map_eq]

section

variables (S Q)

/-- If `S`, `Q` are localizations of `R` and `P` at submonoids `M, T` respectively, an
isomorphism `j : R ≃+* P` such that `j(M) = T` induces an isomorphism of localizations
`S ≃+* Q`. -/
@[simps]
noncomputable def ring_equiv_of_ring_equiv (h : R ≃+* P) (H : M.map h.to_monoid_hom = T) :
  S ≃+* Q :=
have H' : T.map h.symm.to_monoid_hom = M,
by { rw [← M.map_id, ← H, submonoid.map_map], congr, ext, apply h.symm_apply_apply },
{ to_fun := map Q (h : R →+* P) (M.le_comap_of_map_le (le_of_eq H)),
  inv_fun := map S (h.symm : P →+* R) (T.le_comap_of_map_le (le_of_eq H')),
  left_inv := λ x, by { rw [map_map, map_unique _ (ring_hom.id _), ring_hom.id_apply],
                        intro x, convert congr_arg (algebra_map R S) (h.symm_apply_apply x).symm },
  right_inv := λ x, by { rw [map_map, map_unique _ (ring_hom.id _), ring_hom.id_apply],
                         intro x, convert congr_arg (algebra_map P Q) (h.apply_symm_apply x).symm },
  .. map Q (h : R →+* P) _ }

end

lemma ring_equiv_of_ring_equiv_eq_map {j : R ≃+* P} (H : M.map j.to_monoid_hom = T) :
  (ring_equiv_of_ring_equiv S Q j H : S →+* Q) =
    map Q (j : R →+* P) (M.le_comap_of_map_le (le_of_eq H)) := rfl

@[simp] lemma ring_equiv_of_ring_equiv_eq {j : R ≃+* P} (H : M.map j.to_monoid_hom = T) (x) :
  ring_equiv_of_ring_equiv S Q j H ((algebra_map R S) x) = algebra_map P Q (j x) :=
map_eq _ _

lemma ring_equiv_of_ring_equiv_mk' {j : R ≃+* P} (H : M.map j.to_monoid_hom = T) (x : R) (y : M) :
  ring_equiv_of_ring_equiv S Q j H (mk' S x y) =
    mk' Q (j x) ⟨j y, show j y ∈ T, from H ▸ set.mem_image_of_mem j y.2⟩ :=
map_mk' _ _ _

end map

section alg_equiv

variables {Q : Type*} [comm_semiring Q] [algebra R Q] [is_localization M Q]

section

variables (M S Q)

/-- If `S`, `Q` are localizations of `R` at the submonoid `M` respectively,
there is an isomorphism of localizations `S ≃ₐ[R] Q`. -/
@[simps]
noncomputable def alg_equiv : S ≃ₐ[R] Q :=
{ commutes' := ring_equiv_of_ring_equiv_eq _,
  .. ring_equiv_of_ring_equiv S Q (ring_equiv.refl R) M.map_id }

end

@[simp]
lemma alg_equiv_mk' (x : R) (y : M) : alg_equiv M S Q (mk' S x y) = mk' Q x y:=
map_mk' _ _ _

@[simp]
lemma alg_equiv_symm_mk' (x : R) (y : M) : (alg_equiv M S Q).symm (mk' Q x y) = mk' S x y:=
map_mk' _ _ _

end alg_equiv

end is_localization

section

variables (M)

lemma is_localization_of_alg_equiv [algebra R P] [is_localization M S] (h : S ≃ₐ[R] P) :
  is_localization M P :=
begin
  constructor,
  { intro y,
    convert (is_localization.map_units S y).map h.to_alg_hom.to_ring_hom.to_monoid_hom,
    exact (h.commutes y).symm },
  { intro y,
    obtain ⟨⟨x, s⟩, e⟩ := is_localization.surj M (h.symm y),
    apply_fun h at e,
    simp only [h.map_mul, h.apply_symm_apply, h.commutes] at e,
    exact ⟨⟨x, s⟩, e⟩ },
  { intros x y,
    rw [← h.symm.to_equiv.injective.eq_iff, ← is_localization.eq_iff_exists M S,
      ← h.symm.commutes, ← h.symm.commutes],
    refl }
end

lemma is_localization_iff_of_alg_equiv [algebra R P] (h : S ≃ₐ[R] P) :
  is_localization M S ↔ is_localization M P :=
⟨λ _, by exactI is_localization_of_alg_equiv M h,
  λ _, by exactI is_localization_of_alg_equiv M h.symm⟩

lemma is_localization_iff_of_ring_equiv (h : S ≃+* P) :
  is_localization M S ↔
    @@is_localization _ M P _ (h.to_ring_hom.comp $ algebra_map R S).to_algebra :=
begin
  letI := (h.to_ring_hom.comp $ algebra_map R S).to_algebra,
  exact is_localization_iff_of_alg_equiv M { commutes' := λ _, rfl, ..h },
end

variable (S)

lemma is_localization_of_base_ring_equiv [is_localization M S] (h : R ≃+* P) :
  @@is_localization _ (M.map h.to_monoid_hom) S _
    ((algebra_map R S).comp h.symm.to_ring_hom).to_algebra :=
begin
  constructor,
  { rintros ⟨_, ⟨y, hy, rfl⟩⟩,
    convert is_localization.map_units S ⟨y, hy⟩,
    dsimp only [ring_hom.algebra_map_to_algebra, ring_hom.comp_apply],
    exact congr_arg _ (h.symm_apply_apply _) },
  { intro y,
    obtain ⟨⟨x, s⟩, e⟩ := is_localization.surj M y,
    refine ⟨⟨h x, _, _, s.prop, rfl⟩, _⟩,
    dsimp only [ring_hom.algebra_map_to_algebra, ring_hom.comp_apply] at ⊢ e,
    convert e; exact h.symm_apply_apply _ },
  { intros x y,
    rw [ring_hom.algebra_map_to_algebra, ring_hom.comp_apply, ring_hom.comp_apply,
      is_localization.eq_iff_exists M S],
    simp_rw ← h.to_equiv.apply_eq_iff_eq,
    change (∃ (c : M), h (h.symm x * c) = h (h.symm y * c)) ↔ _,
    simp only [ring_equiv.apply_symm_apply, ring_equiv.map_mul],
    exact ⟨λ ⟨c, e⟩, ⟨⟨_, _, c.prop, rfl⟩, e⟩, λ ⟨⟨_, c, h, e₁⟩, e₂⟩, ⟨⟨_, h⟩, e₁.symm ▸ e₂⟩⟩ }
end

lemma is_localization_iff_of_base_ring_equiv (h : R ≃+* P) :
  is_localization M S ↔ @@is_localization _ (M.map h.to_monoid_hom) S _
    ((algebra_map R S).comp h.symm.to_ring_hom).to_algebra :=
begin
  refine ⟨λ _, by exactI is_localization_of_base_ring_equiv _ _ h, _⟩,
  letI := ((algebra_map R S).comp h.symm.to_ring_hom).to_algebra,
  intro H,
  convert @@is_localization_of_base_ring_equiv _ _ _ _ _ _ H h.symm,
  { erw [submonoid.map_equiv_eq_comap_symm, submonoid.comap_map_eq_of_injective],
    exact h.to_equiv.injective },
  rw [ring_hom.algebra_map_to_algebra, ring_hom.comp_assoc],
  simp only [ring_hom.comp_id, ring_equiv.symm_symm, ring_equiv.symm_to_ring_hom_comp_to_ring_hom],
  apply algebra.algebra_ext,
  intro r,
  rw ring_hom.algebra_map_to_algebra
end

end

variables (M S)

include M

lemma non_zero_divisors_le_comap [is_localization M S] :
    non_zero_divisors R ≤ (non_zero_divisors S).comap (algebra_map R S)  :=
begin
  rintros a ha b (e : b * algebra_map R S a = 0),
  obtain ⟨x, s, rfl⟩ := mk'_surjective M b,
  rw [← @mk'_one R _ M, ← mk'_mul, ← (algebra_map R S).map_zero, ← @mk'_one R _ M,
    is_localization.eq] at e,
  obtain ⟨c, e⟩ := e,
  rw [zero_mul, zero_mul, submonoid.coe_one, mul_one, mul_comm x a, mul_assoc, mul_comm] at e,
  rw mk'_eq_zero_iff,
  exact ⟨c, ha _ e⟩
end

lemma map_non_zero_divisors_le [is_localization M S] :
    (non_zero_divisors R).map (algebra_map R S).to_monoid_hom ≤ non_zero_divisors S  :=
submonoid.map_le_iff_le_comap.mpr (non_zero_divisors_le_comap M S)

end is_localization

namespace localization

open is_localization

/-! ### Constructing a localization at a given submonoid -/

variables {M}

section

instance [subsingleton R] : unique (localization M) :=
⟨⟨1⟩, begin intro a, induction a, induction default, congr, refl, refl end⟩

/-- Addition in a ring localization is defined as `⟨a, b⟩ + ⟨c, d⟩ = ⟨b * c + d * a, b * d⟩`.

Should not be confused with `add_localization.add`, which is defined as
`⟨a, b⟩ + ⟨c, d⟩ = ⟨a + c, b + d⟩`.
-/
@[irreducible] protected def add (z w : localization M) : localization M :=
localization.lift_on₂ z w
  (λ a b c d, mk ((b : R) * c + d * a) (b * d)) $
λ a a' b b' c c' d d' h1 h2, mk_eq_mk_iff.2
begin
  rw r_eq_r' at h1 h2 ⊢,
  cases h1 with t₅ ht₅,
  cases h2 with t₆ ht₆,
  use t₆ * t₅,
  calc ((b : R) * c + d * a) * (b' * d') * (t₆ * t₅) =
      (c * d' * t₆) * (b * b' * t₅) + (a * b' * t₅) * (d * d' * t₆) : by ring
      ... = (b' * c' + d' * a') * (b * d) * (t₆ * t₅) : by rw [ht₆, ht₅]; ring
end

instance : has_add (localization M) := ⟨localization.add⟩

lemma add_mk (a b c d) : (mk a b : localization M) + mk c d = mk (b * c + d * a) (b * d) :=
by { unfold has_add.add localization.add, apply lift_on₂_mk }

lemma add_mk_self (a b c) : (mk a b : localization M) + mk c b = mk (a + c) b :=
begin
  rw [add_mk, mk_eq_mk_iff, r_eq_r'],
  refine (r' M).symm ⟨1, _⟩,
  simp only [submonoid.coe_one, submonoid.coe_mul],
  ring
end

private meta def tac := `[
{ intros,
  simp only [add_mk, localization.mk_mul, ← localization.mk_zero 1],
  refine mk_eq_mk_iff.mpr (r_of_eq _),
  simp only [submonoid.coe_mul],
  ring }]

instance : comm_semiring (localization M) :=
{ zero := 0,
  one  := 1,
  add  := (+),
  mul  := (*),
  npow := localization.npow _,
  nsmul := (•),
  nsmul_zero' := λ x, localization.induction_on x
    (λ x, by simp only [smul_mk, zero_nsmul, mk_zero]),
  nsmul_succ' := λ n x, localization.induction_on x
    (λ x, by simp only [smul_mk, succ_nsmul, add_mk_self]),
  add_assoc      := λ m n k, localization.induction_on₃ m n k (by tac),
  zero_add       := λ y, localization.induction_on y (by tac),
  add_zero       := λ y, localization.induction_on y (by tac),
  add_comm       := λ y z, localization.induction_on₂ z y (by tac),
  left_distrib   := λ m n k, localization.induction_on₃ m n k (by tac),
  right_distrib  := λ m n k, localization.induction_on₃ m n k (by tac),
  .. localization.comm_monoid_with_zero M }

/--For any given denominator `b : M`, the map `a ↦ a / b` is an `add_monoid_hom` from `R` to
  `localization M`-/
@[simps]
def mk_add_monoid_hom (b : M) : R →+ localization M :=
{ to_fun := λ a, mk a b,
  map_zero' := mk_zero _,
  map_add' := λ x y, (add_mk_self _ _ _).symm }

lemma mk_sum {ι : Type*} (f : ι → R) (s : finset ι) (b : M) :
  mk (∑ i in s, f i) b = ∑ i in s, mk (f i) b :=
(mk_add_monoid_hom b).map_sum f s

lemma mk_list_sum (l : list R) (b : M) :
  mk l.sum b = (l.map $ λ a, mk a b).sum :=
(mk_add_monoid_hom b).map_list_sum l

lemma mk_multiset_sum (l : multiset R) (b : M) :
  mk l.sum b = (l.map $ λ a, mk a b).sum :=
(mk_add_monoid_hom b).map_multiset_sum l

instance {S : Type*} [monoid S] [distrib_mul_action S R] [is_scalar_tower S R R] :
  distrib_mul_action S (localization M) :=
{ smul_zero := λ s, by simp only [←localization.mk_zero 1, localization.smul_mk, smul_zero],
  smul_add := λ s x y, localization.induction_on₂ x y $
    prod.rec $ by exact λ r₁ x₁, prod.rec $ by exact λ r₂ x₂,
      by simp only [localization.smul_mk, localization.add_mk, smul_add, mul_comm _ (s • _),
                    mul_comm _ r₁, mul_comm _ r₂, smul_mul_assoc] }

instance {S : Type*} [semiring S] [mul_semiring_action S R] [is_scalar_tower S R R] :
  mul_semiring_action S (localization M) :=
{ ..localization.mul_distrib_mul_action }

instance {S : Type*} [semiring S] [module S R] [is_scalar_tower S R R] :
  module S (localization M) :=
{ zero_smul := localization.ind $ prod.rec $
    by { intros, simp only [localization.smul_mk, zero_smul, mk_zero] },
  add_smul := λ s₁ s₂, localization.ind $ prod.rec $
    by { intros, simp only [localization.smul_mk, add_smul, add_mk_self] },
  ..localization.distrib_mul_action }

instance {S : Type*} [comm_semiring S] [algebra S R] : algebra S (localization M) :=
{ to_ring_hom :=
  ring_hom.comp
  { to_fun := (monoid_of M).to_map,
    map_zero' := by rw [← mk_zero (1 : M), mk_one_eq_monoid_of_mk],
    map_add' := λ x y,
      by simp only [← mk_one_eq_monoid_of_mk, add_mk, submonoid.coe_one, one_mul, add_comm],
    .. localization.monoid_of M } (algebra_map S R),
  smul_def' := λ s, localization.ind $ prod.rec $ begin
    intros r x,
    dsimp,
    simp only [←mk_one_eq_monoid_of_mk, mk_mul, localization.smul_mk, one_mul, algebra.smul_def],
  end,
  commutes' := λ s, localization.ind $ prod.rec $ begin
    intros r x,
    dsimp,
    simp only [←mk_one_eq_monoid_of_mk, mk_mul, localization.smul_mk, one_mul, mul_one,
               algebra.commutes],
  end }

instance : is_localization M (localization M) :=
{ map_units := (localization.monoid_of M).map_units,
  surj := (localization.monoid_of M).surj,
  eq_iff_exists := λ _ _, (localization.monoid_of M).eq_iff_exists }

end

@[simp] lemma to_localization_map_eq_monoid_of :
  to_localization_map M (localization M) = monoid_of M := rfl

lemma monoid_of_eq_algebra_map (x) :
  (monoid_of M).to_map x = algebra_map R (localization M) x :=
rfl

lemma mk_one_eq_algebra_map (x) : mk x 1 = algebra_map R (localization M) x := rfl

lemma mk_eq_mk'_apply (x y) : mk x y = is_localization.mk' (localization M) x y :=
by rw [mk_eq_monoid_of_mk'_apply, mk', to_localization_map_eq_monoid_of]

@[simp] lemma mk_eq_mk' : (mk : R → M → localization M) = is_localization.mk' (localization M) :=
mk_eq_monoid_of_mk'

lemma mk_algebra_map {A : Type*} [comm_semiring A] [algebra A R] (m : A) :
  mk (algebra_map A R m) 1 = algebra_map A (localization M) m :=
by rw [mk_eq_mk', mk'_eq_iff_eq_mul, submonoid.coe_one, map_one, mul_one]; refl

lemma mk_nat_cast (m : ℕ) : (mk m 1 : localization M) = m :=
by simpa using @mk_algebra_map R _ M ℕ _ _ m

variables [is_localization M S]

section

variables (M S)

/-- The localization of `R` at `M` as a quotient type is isomorphic to any other localization. -/
@[simps]
noncomputable def alg_equiv : localization M ≃ₐ[R] S :=
is_localization.alg_equiv M _ _

/-- The localization of a singleton is a singleton. Cannot be an instance due to metavariables. -/
noncomputable def _root_.is_localization.unique (R Rₘ) [comm_semiring R] [comm_semiring Rₘ]
  (M : submonoid R) [subsingleton R] [algebra R Rₘ] [is_localization M Rₘ] : unique Rₘ :=
have inhabited Rₘ := ⟨1⟩,
by exactI (alg_equiv M Rₘ).symm.injective.unique

end

@[simp] lemma alg_equiv_mk' (x : R) (y : M) :
  alg_equiv M S (mk' (localization M) x y) = mk' S x y :=
alg_equiv_mk' _ _

@[simp] lemma alg_equiv_symm_mk' (x : R) (y : M) :
  (alg_equiv M S).symm (mk' S x y) = mk' (localization M) x y :=
alg_equiv_symm_mk' _ _

lemma alg_equiv_mk (x y) :
  alg_equiv M S (mk x y) = mk' S x y :=
by rw [mk_eq_mk', alg_equiv_mk']

lemma alg_equiv_symm_mk (x : R) (y : M) :
  (alg_equiv M S).symm (mk' S x y) = mk x y :=
by rw [mk_eq_mk', alg_equiv_symm_mk']

end localization

end comm_semiring

section comm_ring
variables {R : Type*} [comm_ring R] {M : submonoid R} (S : Type*) [comm_ring S]
variables [algebra R S] {P : Type*} [comm_ring P]

namespace localization

/-- Negation in a ring localization is defined as `-⟨a, b⟩ = ⟨-a, b⟩`. -/
@[irreducible] protected def neg (z : localization M) : localization M :=
localization.lift_on z (λ a b, mk (-a) b) $
  λ a b c d h, mk_eq_mk_iff.2
begin
  rw r_eq_r' at h ⊢,
  cases h with t ht,
  use t,
  rw [neg_mul, neg_mul, ht],
  ring_nf,
end

instance : has_neg (localization M) := ⟨localization.neg⟩

lemma neg_mk (a b) : -(mk a b : localization M) = mk (-a) b :=
by { unfold has_neg.neg localization.neg, apply lift_on_mk }

instance : comm_ring (localization M) :=
{ zsmul := (•),
  zsmul_zero' := λ x, localization.induction_on x
    (λ x, by simp only [smul_mk, zero_zsmul, mk_zero]),
  zsmul_succ' := λ n x, localization.induction_on x
    (λ x, by simp [smul_mk, add_mk_self, -mk_eq_monoid_of_mk', add_comm (n : ℤ) 1, add_smul]),
  zsmul_neg' := λ n x, localization.induction_on x
    (λ x, by { rw [smul_mk, smul_mk, neg_mk, ← neg_smul], refl }),
  neg            := has_neg.neg,
  sub            := λ x y, x + -y,
  sub_eq_add_neg := λ x y, rfl,
  add_left_neg   := λ y, by exact localization.induction_on y
  begin
    intros,
    simp only [add_mk, localization.mk_mul, neg_mk, ← mk_zero 1],
    refine mk_eq_mk_iff.mpr (r_of_eq _),
    simp only [submonoid.coe_mul],
    ring
  end,
   .. localization.comm_semiring }

lemma sub_mk (a c) (b d) : (mk a b : localization M) - mk c d = mk (d * a - b * c) (b * d) :=
calc  mk a b - mk c d
    = mk a b + (- mk c d) : sub_eq_add_neg _ _
... = mk a b + (mk (-c) d) : by rw neg_mk
... = mk (b * (-c) + d * a) (b * d) : add_mk _ _ _ _
... = mk (d * a - b * c) (b * d) : by congr'; ring

lemma mk_int_cast (m : ℤ) : (mk m 1 : localization M) = m :=
by simpa using @mk_algebra_map R _ M ℤ _ _ m

end localization

namespace is_localization

variables {R M} (S) {K : Type*} [is_localization M S]

lemma to_map_eq_zero_iff {x : R} (hM : M ≤ non_zero_divisors R) :
  algebra_map R S x = 0 ↔ x = 0 :=
begin
  rw ← (algebra_map R S).map_zero,
  split; intro h,
  { cases (eq_iff_exists M S).mp h with c hc,
    rw zero_mul at hc,
    exact hM c.2 x hc },
  { rw h },
end

protected lemma injective (hM : M ≤ non_zero_divisors R) :
  injective (algebra_map R S) :=
begin
  rw injective_iff_map_eq_zero (algebra_map R S),
  intros a ha,
  rwa to_map_eq_zero_iff S hM at ha
end

protected lemma to_map_ne_zero_of_mem_non_zero_divisors [nontrivial R]
  (hM : M ≤ non_zero_divisors R) {x : R} (hx : x ∈ non_zero_divisors R) : algebra_map R S x ≠ 0 :=
show (algebra_map R S).to_monoid_with_zero_hom x ≠ 0,
from map_ne_zero_of_mem_non_zero_divisors (algebra_map R S) (is_localization.injective S hM) hx

variables {S}

<<<<<<< HEAD
lemma sec_snd_ne_zero [nontrivial R] (hM : M ≤ non_zero_divisors R) {x : S} :
  ((sec M x).snd : R) ≠ 0 :=
begin
  change ((⟨(sec M x).snd.val, hM (sec M x).snd.property⟩ : non_zero_divisors R) : R) ≠ 0,
  exact non_zero_divisors.coe_ne_zero _
end
=======
lemma sec_snd_ne_zero [nontrivial R] (hM : M ≤ non_zero_divisors R) (x : S) :
  ((sec M x).snd : R) ≠ 0 :=
non_zero_divisors.coe_ne_zero ⟨(sec M x).snd.val, hM (sec M x).snd.property⟩
>>>>>>> f5afe205

lemma sec_fst_ne_zero [nontrivial R] [no_zero_divisors S] (hM : M ≤ non_zero_divisors R) {x : S}
  (hx : x ≠ 0) : (sec M x).fst ≠ 0 :=
begin
  have hsec := sec_spec M x,
  intro hfst,
  rw [hfst, map_zero, mul_eq_zero, _root_.map_eq_zero_iff] at hsec,
<<<<<<< HEAD
  { exact or.elim hsec hx (sec_snd_ne_zero hM) },
=======
  { exact or.elim hsec hx (sec_snd_ne_zero hM x) },
>>>>>>> f5afe205
  { exact is_localization.injective S hM }
end

variables (S M) (Q : Type*) [comm_ring Q] {g : R →+* P} [algebra P Q]

/-- Injectivity of a map descends to the map induced on localizations. -/
lemma map_injective_of_injective
  (hg : function.injective g) [is_localization (M.map g : submonoid P) Q] :
  function.injective (map Q g M.le_comap_map : S → Q) :=
begin
  rw injective_iff_map_eq_zero,
  intros z hz,
  obtain ⟨a, b, rfl⟩ := mk'_surjective M z,
  rw [map_mk', mk'_eq_zero_iff] at hz,
  obtain ⟨⟨m', hm'⟩, hm⟩ := hz,
  rw submonoid.mem_map at hm',
  obtain ⟨n, hn, hnm⟩ := hm',
  rw [subtype.coe_mk, ← hnm,  ← map_mul, ← map_zero g] at hm,
  rw [mk'_eq_zero_iff],
  exact ⟨⟨n, hn⟩, hg hm⟩,
end

variables {S Q M}

variables (A : Type*) [comm_ring A] [is_domain A]

/-- A `comm_ring` `S` which is the localization of an integral domain `R` at a subset of
non-zero elements is an integral domain.
See note [reducible non-instances]. -/
@[reducible]
theorem is_domain_of_le_non_zero_divisors
  [algebra A S] {M : submonoid A} [is_localization M S]
  (hM : M ≤ non_zero_divisors A) : is_domain S :=
{ eq_zero_or_eq_zero_of_mul_eq_zero :=
    begin
      intros z w h,
      cases surj M z with x hx,
      cases surj M w with y hy,
      have : z * w * algebra_map A S y.2 * algebra_map A S x.2 =
        algebra_map A S x.1 * algebra_map A S y.1,
      by rw [mul_assoc z, hy, ←hx]; ring,
      rw [h, zero_mul, zero_mul, ← (algebra_map A S).map_mul] at this,
      cases eq_zero_or_eq_zero_of_mul_eq_zero ((to_map_eq_zero_iff S hM).mp this.symm) with H H,
      { exact or.inl (eq_zero_of_fst_eq_zero hx H) },
      { exact or.inr (eq_zero_of_fst_eq_zero hy H) },
    end,
  exists_pair_ne := ⟨(algebra_map A S) 0, (algebra_map A S) 1,
                     λ h, zero_ne_one (is_localization.injective S hM h)⟩, }

variables {A}

/-- The localization at of an integral domain to a set of non-zero elements is an integral domain.
See note [reducible non-instances]. -/
@[reducible]
theorem is_domain_localization {M : submonoid A} (hM : M ≤ non_zero_divisors A) :
  is_domain (localization M) :=
is_domain_of_le_non_zero_divisors _ hM

end is_localization

open is_localization

/-- If `R` is a field, then localizing at a submonoid not containing `0` adds no new elements. -/
lemma is_field.localization_map_bijective
  {R Rₘ : Type*} [comm_ring R] [comm_ring Rₘ]
  {M : submonoid R} (hM : (0 : R) ∉ M) (hR : is_field R)
  [algebra R Rₘ] [is_localization M Rₘ] : function.bijective (algebra_map R Rₘ) :=
begin
  letI := hR.to_field,
  replace hM := le_non_zero_divisors_of_no_zero_divisors hM,
  refine ⟨is_localization.injective _ hM, λ x, _⟩,
  obtain ⟨r, ⟨m, hm⟩, rfl⟩ := mk'_surjective M x,
  obtain ⟨n, hn⟩ := hR.mul_inv_cancel (non_zero_divisors.ne_zero $ hM hm),
  exact ⟨r * n, by erw [eq_mk'_iff_mul_eq, ←map_mul, mul_assoc, mul_comm n, hn, mul_one]⟩
end

/-- If `R` is a field, then localizing at a submonoid not containing `0` adds no new elements. -/
lemma field.localization_map_bijective
  {K Kₘ : Type*} [field K] [comm_ring Kₘ] {M : submonoid K} (hM : (0 : K) ∉ M)
  [algebra K Kₘ] [is_localization M Kₘ] : function.bijective (algebra_map K Kₘ) :=
(field.to_is_field K).localization_map_bijective hM
-- this looks weird due to the `letI` inside the above lemma, but trying to do it the other
-- way round causes issues with defeq of instances, so this is actually easier.

section algebra

variables {R S} {Rₘ Sₘ : Type*} [comm_ring Rₘ] [comm_ring Sₘ]
variables [algebra R Rₘ] [is_localization M Rₘ]
variables [algebra S Sₘ] [is_localization (algebra.algebra_map_submonoid S M) Sₘ]

section

variables (S M)

/-- Definition of the natural algebra induced by the localization of an algebra.
Given an algebra `R → S`, a submonoid `R` of `M`, and a localization `Rₘ` for `M`,
let `Sₘ` be the localization of `S` to the image of `M` under `algebra_map R S`.
Then this is the natural algebra structure on `Rₘ → Sₘ`, such that the entire square commutes,
where `localization_map.map_comp` gives the commutativity of the underlying maps -/
noncomputable def localization_algebra : algebra Rₘ Sₘ :=
(map Sₘ (algebra_map R S)
    (show _ ≤ (algebra.algebra_map_submonoid S M).comap _, from M.le_comap_map)
  : Rₘ →+* Sₘ).to_algebra

end

lemma algebra_map_mk' (r : R) (m : M) :
  (@algebra_map Rₘ Sₘ _ _ (localization_algebra M S)) (mk' Rₘ r m) =
    mk' Sₘ (algebra_map R S r) ⟨algebra_map R S m, algebra.mem_algebra_map_submonoid_of_mem m⟩ :=
map_mk' _ _ _

variables (Rₘ Sₘ)

/-- Injectivity of the underlying `algebra_map` descends to the algebra induced by localization. -/
lemma localization_algebra_injective (hRS : function.injective (algebra_map R S)) :
  function.injective (@algebra_map Rₘ Sₘ _ _ (localization_algebra M S)) :=
is_localization.map_injective_of_injective M Rₘ Sₘ hRS

end algebra

end comm_ring<|MERGE_RESOLUTION|>--- conflicted
+++ resolved
@@ -1013,18 +1013,9 @@
 
 variables {S}
 
-<<<<<<< HEAD
-lemma sec_snd_ne_zero [nontrivial R] (hM : M ≤ non_zero_divisors R) {x : S} :
-  ((sec M x).snd : R) ≠ 0 :=
-begin
-  change ((⟨(sec M x).snd.val, hM (sec M x).snd.property⟩ : non_zero_divisors R) : R) ≠ 0,
-  exact non_zero_divisors.coe_ne_zero _
-end
-=======
 lemma sec_snd_ne_zero [nontrivial R] (hM : M ≤ non_zero_divisors R) (x : S) :
   ((sec M x).snd : R) ≠ 0 :=
 non_zero_divisors.coe_ne_zero ⟨(sec M x).snd.val, hM (sec M x).snd.property⟩
->>>>>>> f5afe205
 
 lemma sec_fst_ne_zero [nontrivial R] [no_zero_divisors S] (hM : M ≤ non_zero_divisors R) {x : S}
   (hx : x ≠ 0) : (sec M x).fst ≠ 0 :=
@@ -1032,11 +1023,7 @@
   have hsec := sec_spec M x,
   intro hfst,
   rw [hfst, map_zero, mul_eq_zero, _root_.map_eq_zero_iff] at hsec,
-<<<<<<< HEAD
-  { exact or.elim hsec hx (sec_snd_ne_zero hM) },
-=======
   { exact or.elim hsec hx (sec_snd_ne_zero hM x) },
->>>>>>> f5afe205
   { exact is_localization.injective S hM }
 end
 
