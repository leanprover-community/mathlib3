/-
Copyright (c) 2018 Kenny Lau. All rights reserved.
Released under Apache 2.0 license as described in the file LICENSE.
Authors: Kenny Lau, Mario Carneiro, Johan Commelin, Amelia Livingston, Anne Baanen
-/
import ring_theory.localization.fraction_ring
import ring_theory.localization.integer
import ring_theory.unique_factorization_domain

/-!
# Numerator and denominator in a localization

## Implementation notes

See `src/ring_theory/localization/basic.lean` for a design overview.

## Tags
localization, ring localization, commutative ring localization, characteristic predicate,
commutative ring, field of fractions
-/
variables {R : Type*} [comm_ring R] (M : submonoid R) {S : Type*} [comm_ring S]
variables [algebra R S] {P : Type*} [comm_ring P]

namespace is_fraction_ring

open is_localization

section num_denom

variables (A : Type*) [comm_ring A] [is_domain A] [unique_factorization_monoid A]
variables {K : Type*} [field K] [algebra A K] [is_fraction_ring A K]

lemma exists_reduced_fraction (x : K) :
  ∃ (a : A) (b : non_zero_divisors A),
  (∀ {d}, d ∣ a → d ∣ b → is_unit d) ∧ mk' K a b = x :=
begin
  obtain ⟨⟨b, b_nonzero⟩, a, hab⟩ := exists_integer_multiple (non_zero_divisors A) x,
  obtain ⟨a', b', c', no_factor, rfl, rfl⟩ :=
    unique_factorization_monoid.exists_reduced_factors' a b
      (mem_non_zero_divisors_iff_ne_zero.mp b_nonzero),
  obtain ⟨c'_nonzero, b'_nonzero⟩ := mul_mem_non_zero_divisors.mp b_nonzero,
  refine ⟨a', ⟨b', b'_nonzero⟩, @no_factor, _⟩,
  refine mul_left_cancel₀
    (is_fraction_ring.to_map_ne_zero_of_mem_non_zero_divisors b_nonzero) _,
  simp only [subtype.coe_mk, ring_hom.map_mul, algebra.smul_def] at *,
  erw [←hab, mul_assoc, mk'_spec' _ a' ⟨b', b'_nonzero⟩],
end

/-- `f.num x` is the numerator of `x : f.codomain` as a reduced fraction. -/
noncomputable def num (x : K) : A :=
classical.some (exists_reduced_fraction A x)

/-- `f.num x` is the denominator of `x : f.codomain` as a reduced fraction. -/
noncomputable def denom (x : K) : non_zero_divisors A :=
classical.some (classical.some_spec (exists_reduced_fraction A x))

lemma num_denom_reduced (x : K) :
  ∀ {d}, d ∣ num A x → d ∣ denom A x → is_unit d :=
(classical.some_spec (classical.some_spec (exists_reduced_fraction A x))).1

@[simp] lemma mk'_num_denom (x : K) : mk' K (num A x) (denom A x) = x :=
(classical.some_spec (classical.some_spec (exists_reduced_fraction A x))).2

variables {A}

lemma num_mul_denom_eq_num_iff_eq {x y : K} :
  x * algebra_map A K (denom A y) = algebra_map A K (num A y) ↔ x = y :=
⟨λ h, by simpa only [mk'_num_denom] using eq_mk'_iff_mul_eq.mpr h,
 λ h, eq_mk'_iff_mul_eq.mp (by rw [h, mk'_num_denom])⟩

lemma num_mul_denom_eq_num_iff_eq' {x y : K} :
  y * algebra_map A K (denom A x) = algebra_map A K (num A x) ↔ x = y :=
⟨λ h, by simpa only [eq_comm, mk'_num_denom] using eq_mk'_iff_mul_eq.mpr h,
 λ h, eq_mk'_iff_mul_eq.mp (by rw [h, mk'_num_denom])⟩

lemma num_mul_denom_eq_num_mul_denom_iff_eq {x y : K} :
  num A y * denom A x = num A x * denom A y ↔ x = y :=
⟨λ h, by simpa only [mk'_num_denom] using mk'_eq_of_eq h,
 λ h, by rw h⟩

lemma eq_zero_of_num_eq_zero {x : K} (h : num A x = 0) : x = 0 :=
num_mul_denom_eq_num_iff_eq'.mp (by rw [zero_mul, h, ring_hom.map_zero])

lemma is_integer_of_is_unit_denom {x : K} (h : is_unit (denom A x : A)) : is_integer A x :=
begin
  cases h with d hd,
  have d_ne_zero : algebra_map A K (denom A x) ≠ 0 :=
    is_fraction_ring.to_map_ne_zero_of_mem_non_zero_divisors (denom A x).2,
  use ↑d⁻¹ * num A x,
  refine trans _ (mk'_num_denom A x),
<<<<<<< HEAD
  rw [ring_hom.map_mul, map_units_inv, hd],
=======
  rw [map_mul, map_units_inv, hd],
>>>>>>> 90dc6175
  apply mul_left_cancel₀ d_ne_zero,
  rw [←mul_assoc, mul_inv_cancel d_ne_zero, one_mul, mk'_spec']
end

lemma is_unit_denom_of_num_eq_zero {x : K} (h : num A x = 0) : is_unit (denom A x : A) :=
num_denom_reduced A x (h.symm ▸ dvd_zero _) dvd_rfl

end num_denom

variables (S)

end is_fraction_ring<|MERGE_RESOLUTION|>--- conflicted
+++ resolved
@@ -88,11 +88,7 @@
     is_fraction_ring.to_map_ne_zero_of_mem_non_zero_divisors (denom A x).2,
   use ↑d⁻¹ * num A x,
   refine trans _ (mk'_num_denom A x),
-<<<<<<< HEAD
-  rw [ring_hom.map_mul, map_units_inv, hd],
-=======
   rw [map_mul, map_units_inv, hd],
->>>>>>> 90dc6175
   apply mul_left_cancel₀ d_ne_zero,
   rw [←mul_assoc, mul_inv_cancel d_ne_zero, one_mul, mk'_spec']
 end
