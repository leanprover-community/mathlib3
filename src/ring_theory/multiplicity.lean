--- conflicted
+++ resolved
@@ -123,11 +123,7 @@
   by simpa [is_unit_iff_dvd_one.symm] using not_unit_of_finite ha⟩)
 
 @[simp] lemma multiplicity_unit {a : α} (b : α) (ha : is_unit a) : multiplicity a b = ⊤ :=
-<<<<<<< HEAD
-eq_top_iff.2 (λ _, is_unit_iff_forall_dvd.1 (is_unit.pow _ ha) _)
-=======
 eq_top_iff.2 (λ _, is_unit_iff_forall_dvd.1 (ha.pow _) _)
->>>>>>> 30f15921
 
 @[simp] lemma one_left (b : α) : multiplicity 1 b = ⊤ := by simp [eq_top_iff]
 
