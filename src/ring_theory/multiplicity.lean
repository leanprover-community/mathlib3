/-
Copyright (c) 2018 Robert Y. Lewis. All rights reserved.
Released under Apache 2.0 license as described in the file LICENSE.
Authors: Robert Y. Lewis, Chris Hughes
-/
import algebra.associated
import algebra.big_operators.basic
import ring_theory.valuation.basic

/-!
# Multiplicity of a divisor

For a commutative monoid, this file introduces the notion of multiplicity of a divisor and proves
several basic results on it.

## Main definitions

* `multiplicity a b`: for two elements `a` and `b` of a commutative monoid returns the largest
  number `n` such that `a ^ n ∣ b` or infinity, written `⊤`, if `a ^ n ∣ b` for all natural numbers
  `n`.
* `multiplicity.finite a b`: a predicate denoting that the multiplicity of `a` in `b` is finite.
-/

variables {α : Type*}

open nat part
open_locale big_operators

/-- `multiplicity a b` returns the largest natural number `n` such that
  `a ^ n ∣ b`, as an `enat` or natural with infinity. If `∀ n, a ^ n ∣ b`,
  then it returns `⊤`-/
def multiplicity [comm_monoid α] [decidable_rel ((∣) : α → α → Prop)] (a b : α) : enat :=
enat.find $ λ n, ¬a ^ (n + 1) ∣ b

namespace multiplicity

section comm_monoid
variables [comm_monoid α]

/-- `multiplicity.finite a b` indicates that the multiplicity of `a` in `b` is finite. -/
@[reducible] def finite (a b : α) : Prop := ∃ n : ℕ, ¬a ^ (n + 1) ∣ b

lemma finite_iff_dom [decidable_rel ((∣) : α → α → Prop)] {a b : α} :
  finite a b ↔ (multiplicity a b).dom := iff.rfl

lemma finite_def {a b : α} : finite a b ↔ ∃ n : ℕ, ¬a ^ (n + 1) ∣ b := iff.rfl

@[norm_cast]
theorem int.coe_nat_multiplicity (a b : ℕ) :
    multiplicity (a : ℤ) (b : ℤ) = multiplicity a b :=
begin
  apply part.ext',
  { repeat { rw [← finite_iff_dom, finite_def] },
    norm_cast },
  { intros h1 h2,
    apply _root_.le_antisymm; { apply nat.find_mono, norm_cast, simp } }
end

lemma not_finite_iff_forall {a b : α} : (¬ finite a b) ↔ ∀ n : ℕ, a ^ n ∣ b :=
⟨λ h n, nat.cases_on n (by { rw pow_zero, exact one_dvd _ }) (by simpa [finite, not_not] using h),
  by simp [finite, multiplicity, not_not]; tauto⟩

lemma not_unit_of_finite {a b : α} (h : finite a b) : ¬is_unit a :=
let ⟨n, hn⟩ := h in mt (is_unit_iff_forall_dvd.1 ∘ is_unit.pow (n + 1)) $
λ h, hn (h b)

lemma finite_of_finite_mul_left {a b c : α} : finite a (b * c) → finite a c :=
λ ⟨n, hn⟩, ⟨n, λ h, hn (h.trans (by simp [mul_pow]))⟩

lemma finite_of_finite_mul_right {a b c : α} : finite a (b * c) → finite a b :=
by rw mul_comm; exact finite_of_finite_mul_left

variable [decidable_rel ((∣) : α → α → Prop)]

lemma pow_dvd_of_le_multiplicity {a b : α} {k : ℕ} : (k : enat) ≤ multiplicity a b → a ^ k ∣ b :=
by { rw ← enat.some_eq_coe, exact
nat.cases_on k (λ _, by { rw pow_zero, exact one_dvd _ })
  (λ k ⟨h₁, h₂⟩, by_contradiction (λ hk, (nat.find_min _ (lt_of_succ_le (h₂ ⟨k, hk⟩)) hk))) }

lemma pow_multiplicity_dvd {a b : α} (h : finite a b) : a ^ get (multiplicity a b) h ∣ b :=
pow_dvd_of_le_multiplicity (by rw enat.coe_get)

lemma is_greatest  {a b : α} {m : ℕ} (hm : multiplicity a b < m) : ¬a ^ m ∣ b :=
λ h, by rw [enat.lt_coe_iff] at hm; exact nat.find_spec hm.fst ((pow_dvd_pow _ hm.snd).trans h)

lemma is_greatest' {a b : α} {m : ℕ} (h : finite a b) (hm : get (multiplicity a b) h < m) :
  ¬a ^ m ∣ b :=
is_greatest (by rwa [← enat.coe_lt_coe, enat.coe_get] at hm)

lemma pos_of_dvd {a b : α} (hfin : finite a b) (hdiv : a ∣ b) : 0 < (multiplicity a b).get hfin :=
begin
  refine zero_lt_iff.2 (λ h, _),
  simpa [hdiv] using (is_greatest' hfin (lt_one_iff.mpr h)),
end

lemma unique {a b : α} {k : ℕ} (hk : a ^ k ∣ b) (hsucc : ¬a ^ (k + 1) ∣ b) :
  (k : enat) = multiplicity a b :=
le_antisymm (le_of_not_gt (λ hk', is_greatest hk' hk)) $
  have finite a b, from ⟨k, hsucc⟩,
  by { rw [enat.le_coe_iff], exact ⟨this, nat.find_min' _ hsucc⟩ }

lemma unique' {a b : α} {k : ℕ} (hk : a ^ k ∣ b) (hsucc : ¬ a ^ (k + 1) ∣ b) :
  k = get (multiplicity a b) ⟨k, hsucc⟩ :=
by rw [← enat.coe_inj, enat.coe_get, unique hk hsucc]

lemma le_multiplicity_of_pow_dvd {a b : α}
  {k : ℕ} (hk : a ^ k ∣ b) : (k : enat) ≤ multiplicity a b :=
le_of_not_gt $ λ hk', is_greatest hk' hk

lemma pow_dvd_iff_le_multiplicity {a b : α}
  {k : ℕ} : a ^ k ∣ b ↔ (k : enat) ≤ multiplicity a b :=
⟨le_multiplicity_of_pow_dvd, pow_dvd_of_le_multiplicity⟩

lemma multiplicity_lt_iff_neg_dvd {a b : α} {k : ℕ} :
  multiplicity a b < (k : enat) ↔ ¬ a ^ k ∣ b :=
by { rw [pow_dvd_iff_le_multiplicity, not_le] }

lemma eq_coe_iff {a b : α} {n : ℕ} :
  multiplicity a b = (n : enat) ↔ a ^ n ∣ b ∧ ¬a ^ (n + 1) ∣ b :=
begin
  rw [← enat.some_eq_coe],
  exact ⟨λ h, let ⟨h₁, h₂⟩ := eq_some_iff.1 h in
      h₂ ▸ ⟨pow_multiplicity_dvd _, is_greatest
        (by { rw [enat.lt_coe_iff], exact ⟨h₁, lt_succ_self _⟩ })⟩,
    λ h, eq_some_iff.2 ⟨⟨n, h.2⟩, eq.symm $ unique' h.1 h.2⟩⟩
end

lemma eq_top_iff {a b : α} :
  multiplicity a b = ⊤ ↔ ∀ n : ℕ, a ^ n ∣ b :=
(enat.find_eq_top_iff _).trans $
by { simp only [not_not],
     exact ⟨λ h n, nat.cases_on n (by { rw pow_zero, exact one_dvd _}) (λ n, h _), λ h n, h _⟩ }

@[simp] lemma is_unit_left {a : α} (b : α) (ha : is_unit a) : multiplicity a b = ⊤ :=
eq_top_iff.2 (λ _, is_unit_iff_forall_dvd.1 (ha.pow _) _)

lemma is_unit_right {a b : α} (ha : ¬is_unit a) (hb : is_unit b) :
  multiplicity a b = 0 :=
eq_coe_iff.2 ⟨show a ^ 0 ∣ b, by simp only [pow_zero, one_dvd],
  by { rw pow_one, exact λ h, mt (is_unit_of_dvd_unit h) ha hb }⟩

@[simp] lemma one_left (b : α) : multiplicity 1 b = ⊤ := is_unit_left b is_unit_one

lemma one_right {a : α} (ha : ¬is_unit a) : multiplicity a 1 = 0 := is_unit_right ha is_unit_one

@[simp] lemma get_one_right {a : α} (ha : finite a 1) : get (multiplicity a 1) ha = 0 :=
begin
  rw [enat.get_eq_iff_eq_coe, eq_coe_iff, pow_zero],
  simpa [is_unit_iff_dvd_one.symm] using not_unit_of_finite ha,
end

@[simp] lemma unit_left (a : α) (u : units α) : multiplicity (u : α) a = ⊤ :=
is_unit_left a u.is_unit

lemma unit_right {a : α} (ha : ¬is_unit a) (u : units α) : multiplicity a u = 0 :=
is_unit_right ha u.is_unit

lemma multiplicity_eq_zero_of_not_dvd {a b : α} (ha : ¬a ∣ b) : multiplicity a b = 0 :=
by { rw [← nat.cast_zero, eq_coe_iff], simpa }

lemma eq_top_iff_not_finite {a b : α} : multiplicity a b = ⊤ ↔ ¬ finite a b :=
part.eq_none_iff'

lemma ne_top_iff_finite {a b : α} : multiplicity a b ≠ ⊤ ↔ finite a b :=
by rw [ne.def, eq_top_iff_not_finite, not_not]

lemma lt_top_iff_finite {a b : α} : multiplicity a b < ⊤ ↔ finite a b :=
by rw [lt_top_iff_ne_top, ne_top_iff_finite]

<<<<<<< HEAD
lemma eq_pow_mul_not_dvd {a b : α} (hfin : finite a b) :
=======
lemma exists_eq_pow_mul_and_not_dvd {a b : α} (hfin : finite a b) :
>>>>>>> ef8005cd
  ∃ (c : α), b = a ^ ((multiplicity a b).get hfin) * c ∧ ¬ a ∣ c :=
begin
  obtain ⟨c, hc⟩ := multiplicity.pow_multiplicity_dvd hfin,
  refine ⟨c, hc, _⟩,
  rintro ⟨k, hk⟩,
  rw [hk, ← mul_assoc, ← pow_succ'] at hc,
  have h₁ : a ^ ((multiplicity a b).get hfin + 1) ∣ b := ⟨k, hc⟩,
  exact (multiplicity.eq_coe_iff.1 (by simp)).2 h₁,
end

open_locale classical

lemma multiplicity_le_multiplicity_iff {a b c d : α} : multiplicity a b ≤ multiplicity c d ↔
  (∀ n : ℕ, a ^ n ∣ b → c ^ n ∣ d) :=
⟨λ h n hab, (pow_dvd_of_le_multiplicity (le_trans (le_multiplicity_of_pow_dvd hab) h)),
  λ h, if hab : finite a b
    then by rw [← enat.coe_get (finite_iff_dom.1 hab)];
      exact le_multiplicity_of_pow_dvd (h _ (pow_multiplicity_dvd _))
    else
    have ∀ n : ℕ, c ^ n ∣ d, from λ n, h n (not_finite_iff_forall.1 hab _),
    by rw [eq_top_iff_not_finite.2 hab, eq_top_iff_not_finite.2
      (not_finite_iff_forall.2 this)]⟩

lemma multiplicity_le_multiplicity_of_dvd_left {a b c : α} (hdvd : a ∣ b) :
  multiplicity b c ≤ multiplicity a c :=
multiplicity_le_multiplicity_iff.2 $ λ n h, (pow_dvd_pow_of_dvd hdvd n).trans h

lemma eq_of_associated_left {a b c : α} (h : associated a b) :
  multiplicity b c = multiplicity a c :=
le_antisymm (multiplicity_le_multiplicity_of_dvd_left h.dvd)
  (multiplicity_le_multiplicity_of_dvd_left h.symm.dvd)

lemma multiplicity_le_multiplicity_of_dvd_right {a b c : α} (h : b ∣ c) :
  multiplicity a b ≤ multiplicity a c :=
multiplicity_le_multiplicity_iff.2 $ λ n hb, hb.trans h

lemma eq_of_associated_right {a b c : α} (h : associated b c) :
  multiplicity a b = multiplicity a c :=
le_antisymm (multiplicity_le_multiplicity_of_dvd_right h.dvd)
  (multiplicity_le_multiplicity_of_dvd_right h.symm.dvd)

lemma dvd_of_multiplicity_pos {a b : α} (h : (0 : enat) < multiplicity a b) : a ∣ b :=
begin
  rw ← pow_one a,
  apply pow_dvd_of_le_multiplicity,
  simpa only [nat.cast_one, enat.pos_iff_one_le] using h
end

lemma dvd_iff_multiplicity_pos {a b : α} : (0 : enat) < multiplicity a b ↔ a ∣ b :=
⟨dvd_of_multiplicity_pos,
  λ hdvd, lt_of_le_of_ne (zero_le _) (λ heq, is_greatest
    (show multiplicity a b < ↑1,
      by simpa only [heq, nat.cast_zero] using enat.coe_lt_coe.mpr zero_lt_one)
    (by rwa pow_one a))⟩

lemma finite_nat_iff {a b : ℕ} : finite a b ↔ (a ≠ 1 ∧ 0 < b) :=
begin
  rw [← not_iff_not, not_finite_iff_forall, not_and_distrib, ne.def,
    not_not, not_lt, nat.le_zero_iff],
  exact ⟨λ h, or_iff_not_imp_right.2 (λ hb,
    have ha : a ≠ 0, from λ ha, by simpa [ha] using h 1,
    by_contradiction (λ ha1 : a ≠ 1,
      have ha_gt_one : 1 < a, from
        lt_of_not_ge (λ ha', by { clear h, revert ha ha1, dec_trivial! }),
      not_lt_of_ge (le_of_dvd (nat.pos_of_ne_zero hb) (h b))
          (lt_pow_self ha_gt_one b))),
    λ h, by cases h; simp *⟩
end

end comm_monoid

section comm_monoid_with_zero

variable [comm_monoid_with_zero α]

lemma ne_zero_of_finite {a b : α} (h : finite a b) : b ≠ 0 :=
let ⟨n, hn⟩ := h in λ hb, by simpa [hb] using hn

variable [decidable_rel ((∣) : α → α → Prop)]

@[simp] protected lemma zero (a : α) : multiplicity a 0 = ⊤ :=
part.eq_none_iff.2 (λ n ⟨⟨k, hk⟩, _⟩, hk (dvd_zero _))

@[simp] lemma multiplicity_zero_eq_zero_of_ne_zero (a : α) (ha : a ≠ 0) : multiplicity 0 a = 0 :=
begin
  apply multiplicity.multiplicity_eq_zero_of_not_dvd,
  rwa zero_dvd_iff,
end


end comm_monoid_with_zero

section comm_semiring

variables [comm_semiring α] [decidable_rel ((∣) : α → α → Prop)]

lemma min_le_multiplicity_add {p a b : α} :
  min (multiplicity p a) (multiplicity p b) ≤ multiplicity p (a + b) :=
(le_total (multiplicity p a) (multiplicity p b)).elim
  (λ h, by rw [min_eq_left h, multiplicity_le_multiplicity_iff];
    exact λ n hn, dvd_add hn (multiplicity_le_multiplicity_iff.1 h n hn))
  (λ h, by rw [min_eq_right h, multiplicity_le_multiplicity_iff];
    exact λ n hn, dvd_add (multiplicity_le_multiplicity_iff.1 h n hn) hn)

end comm_semiring

section comm_ring

variables [comm_ring α] [decidable_rel ((∣) : α → α → Prop)]

open_locale classical

@[simp] protected lemma neg (a b : α) : multiplicity a (-b) = multiplicity a b :=
part.ext' (by simp only [multiplicity, enat.find, dvd_neg])
  (λ h₁ h₂, enat.coe_inj.1 (by rw [enat.coe_get]; exact
    eq.symm (unique ((dvd_neg _ _).2 (pow_multiplicity_dvd _))
      (mt (dvd_neg _ _).1 (is_greatest' _ (lt_succ_self _))))))

lemma multiplicity_add_of_gt {p a b : α} (h : multiplicity p b < multiplicity p a) :
  multiplicity p (a + b) = multiplicity p b :=
begin
  apply le_antisymm,
  { apply enat.le_of_lt_add_one,
    cases enat.ne_top_iff.mp (enat.ne_top_of_lt h) with k hk,
    rw [hk], rw_mod_cast [multiplicity_lt_iff_neg_dvd], intro h_dvd,
    rw [← dvd_add_iff_right] at h_dvd,
    apply multiplicity.is_greatest _ h_dvd, rw [hk], apply_mod_cast nat.lt_succ_self,
    rw [pow_dvd_iff_le_multiplicity, nat.cast_add, ← hk, nat.cast_one],
    exact enat.add_one_le_of_lt h },
  { convert min_le_multiplicity_add, rw [min_eq_right (le_of_lt h)] }
end

lemma multiplicity_sub_of_gt {p a b : α} (h : multiplicity p b < multiplicity p a) :
  multiplicity p (a - b) = multiplicity p b :=
by { rw [sub_eq_add_neg, multiplicity_add_of_gt]; rwa [multiplicity.neg] }

lemma multiplicity_add_eq_min {p a b : α} (h : multiplicity p a ≠ multiplicity p b) :
  multiplicity p (a + b) = min (multiplicity p a) (multiplicity p b) :=
begin
  rcases lt_trichotomy (multiplicity p a) (multiplicity p b) with hab|hab|hab,
  { rw [add_comm, multiplicity_add_of_gt hab, min_eq_left], exact le_of_lt hab },
  { contradiction },
  { rw [multiplicity_add_of_gt hab, min_eq_right], exact le_of_lt hab},
end

end comm_ring

section cancel_comm_monoid_with_zero

variables [cancel_comm_monoid_with_zero α]

lemma finite_mul_aux {p : α} (hp : prime p) : ∀ {n m : ℕ} {a b : α},
  ¬p ^ (n + 1) ∣ a → ¬p ^ (m + 1) ∣ b → ¬p ^ (n + m + 1) ∣ a * b
| n m := λ a b ha hb ⟨s, hs⟩,
  have p ∣ a * b, from ⟨p ^ (n + m) * s,
    by simp [hs, pow_add, mul_comm, mul_assoc, mul_left_comm]⟩,
  (hp.2.2 a b this).elim
    (λ ⟨x, hx⟩, have hn0 : 0 < n,
        from nat.pos_of_ne_zero (λ hn0, by clear _fun_match _fun_match; simpa [hx, hn0] using ha),
      have wf : (n - 1) < n, from tsub_lt_self hn0 dec_trivial,
      have hpx : ¬ p ^ (n - 1 + 1) ∣ x,
        from λ ⟨y, hy⟩, ha (hx.symm ▸ ⟨y, mul_right_cancel₀ hp.1
          $ by rw [tsub_add_cancel_of_le (succ_le_of_lt hn0)] at hy;
            simp [hy, pow_add, mul_comm, mul_assoc, mul_left_comm]⟩),
      have 1 ≤ n + m, from le_trans hn0 (nat.le_add_right n m),
      finite_mul_aux hpx hb ⟨s, mul_right_cancel₀ hp.1 begin
          rw [tsub_add_eq_add_tsub (succ_le_of_lt hn0), tsub_add_cancel_of_le this],
          clear _fun_match _fun_match finite_mul_aux,
          simp [*, mul_comm, mul_assoc, mul_left_comm, pow_add] at *
        end⟩)
    (λ ⟨x, hx⟩, have hm0 : 0 < m,
        from nat.pos_of_ne_zero (λ hm0, by clear _fun_match _fun_match; simpa [hx, hm0] using hb),
      have wf : (m - 1) < m, from tsub_lt_self hm0 dec_trivial,
      have hpx : ¬ p ^ (m - 1 + 1) ∣ x,
        from λ ⟨y, hy⟩, hb (hx.symm ▸ ⟨y, mul_right_cancel₀ hp.1
          $ by rw [tsub_add_cancel_of_le (succ_le_of_lt hm0)] at hy;
            simp [hy, pow_add, mul_comm, mul_assoc, mul_left_comm]⟩),
      finite_mul_aux ha hpx ⟨s, mul_right_cancel₀ hp.1 begin
          rw [add_assoc, tsub_add_cancel_of_le (succ_le_of_lt hm0)],
          clear _fun_match _fun_match finite_mul_aux,
          simp [*, mul_comm, mul_assoc, mul_left_comm, pow_add] at *
        end⟩)

lemma finite_mul {p a b : α} (hp : prime p) : finite p a → finite p b → finite p (a * b) :=
λ ⟨n, hn⟩ ⟨m, hm⟩, ⟨n + m, finite_mul_aux hp hn hm⟩

lemma finite_mul_iff {p a b : α} (hp : prime p) : finite p (a * b) ↔ finite p a ∧ finite p b :=
⟨λ h, ⟨finite_of_finite_mul_right h, finite_of_finite_mul_left h⟩,
  λ h, finite_mul hp h.1 h.2⟩

lemma finite_pow {p a : α} (hp : prime p) : Π {k : ℕ} (ha : finite p a), finite p (a ^ k)
| 0     ha := ⟨0, by simp [mt is_unit_iff_dvd_one.2 hp.2.1]⟩
| (k+1) ha := by rw [pow_succ]; exact finite_mul hp ha (finite_pow ha)

variable [decidable_rel ((∣) : α → α → Prop)]

@[simp] lemma multiplicity_self {a : α} (ha : ¬is_unit a) (ha0 : a ≠ 0) :
  multiplicity a a = 1 :=
by { rw ← nat.cast_one, exact
eq_coe_iff.2 ⟨by simp, λ ⟨b, hb⟩, ha (is_unit_iff_dvd_one.2
  ⟨b, mul_left_cancel₀ ha0 $ by { clear _fun_match,
    simpa [pow_succ, mul_assoc] using hb }⟩)⟩ }

@[simp] lemma get_multiplicity_self {a : α} (ha : finite a a) :
  get (multiplicity a a) ha = 1 :=
enat.get_eq_iff_eq_coe.2 (eq_coe_iff.2
  ⟨by simp, λ ⟨b, hb⟩,
    by rw [← mul_one a, pow_add, pow_one, mul_assoc, mul_assoc,
        mul_right_inj' (ne_zero_of_finite ha)] at hb;
      exact mt is_unit_iff_dvd_one.2 (not_unit_of_finite ha)
        ⟨b, by clear _fun_match; simp * at *⟩⟩)

protected lemma mul' {p a b : α} (hp : prime p)
  (h : (multiplicity p (a * b)).dom) :
  get (multiplicity p (a * b)) h =
  get (multiplicity p a) ((finite_mul_iff hp).1 h).1 +
  get (multiplicity p b) ((finite_mul_iff hp).1 h).2 :=
have hdiva : p ^ get (multiplicity p a) ((finite_mul_iff hp).1 h).1 ∣ a,
  from pow_multiplicity_dvd _,
have hdivb : p ^ get (multiplicity p b) ((finite_mul_iff hp).1 h).2 ∣ b,
  from pow_multiplicity_dvd _,
have hpoweq : p ^ (get (multiplicity p a) ((finite_mul_iff hp).1 h).1 +
    get (multiplicity p b) ((finite_mul_iff hp).1 h).2) =
    p ^ get (multiplicity p a) ((finite_mul_iff hp).1 h).1 *
    p ^ get (multiplicity p b) ((finite_mul_iff hp).1 h).2,
  by simp [pow_add],
have hdiv : p ^ (get (multiplicity p a) ((finite_mul_iff hp).1 h).1 +
    get (multiplicity p b) ((finite_mul_iff hp).1 h).2) ∣ a * b,
  by rw [hpoweq]; apply mul_dvd_mul; assumption,
have hsucc : ¬p ^ ((get (multiplicity p a) ((finite_mul_iff hp).1 h).1 +
    get (multiplicity p b) ((finite_mul_iff hp).1 h).2) + 1) ∣ a * b,
  from λ h, by exact
    not_or (is_greatest' _ (lt_succ_self _)) (is_greatest' _ (lt_succ_self _))
      (_root_.succ_dvd_or_succ_dvd_of_succ_sum_dvd_mul hp hdiva hdivb h),
by rw [← enat.coe_inj, enat.coe_get, eq_coe_iff];
  exact ⟨hdiv, hsucc⟩

open_locale classical

protected lemma mul {p a b : α} (hp : prime p) :
  multiplicity p (a * b) = multiplicity p a + multiplicity p b :=
if h : finite p a ∧ finite p b then
by rw [← enat.coe_get (finite_iff_dom.1 h.1), ← enat.coe_get (finite_iff_dom.1 h.2),
  ← enat.coe_get (finite_iff_dom.1 (finite_mul hp h.1 h.2)),
    ← nat.cast_add, enat.coe_inj, multiplicity.mul' hp]; refl
else begin
  rw [eq_top_iff_not_finite.2 (mt (finite_mul_iff hp).1 h)],
  cases not_and_distrib.1 h with h h;
    simp [eq_top_iff_not_finite.2 h]
end

lemma finset.prod {β : Type*} {p : α} (hp : prime p) (s : finset β) (f : β → α) :
  multiplicity p (∏ x in s, f x) = ∑ x in s, multiplicity p (f x) :=
begin
  classical,
  induction s using finset.induction with a s has ih h,
  { simp only [finset.sum_empty, finset.prod_empty],
    convert one_right hp.not_unit },
  { simp [has, ← ih],
    convert multiplicity.mul hp }
end

protected lemma pow' {p a : α} (hp : prime p) (ha : finite p a) : ∀ {k : ℕ},
  get (multiplicity p (a ^ k)) (finite_pow hp ha) = k * get (multiplicity p a) ha
| 0     := by simp [one_right hp.not_unit]
| (k+1) := have multiplicity p (a ^ (k + 1)) = multiplicity p (a * a ^ k), by rw pow_succ,
    by rw [get_eq_get_of_eq _ _ this, multiplicity.mul' hp, pow', add_mul, one_mul, add_comm]

lemma pow {p a : α} (hp : prime p) : ∀ {k : ℕ},
  multiplicity p (a ^ k) = k • (multiplicity p a)
| 0        := by simp [one_right hp.not_unit]
| (succ k) := by simp [pow_succ, succ_nsmul, pow, multiplicity.mul hp]

lemma multiplicity_pow_self {p : α} (h0 : p ≠ 0) (hu : ¬ is_unit p) (n : ℕ) :
  multiplicity p (p ^ n) = n :=
by { rw [eq_coe_iff], use dvd_rfl, rw [pow_dvd_pow_iff h0 hu], apply nat.not_succ_le_self }

lemma multiplicity_pow_self_of_prime {p : α} (hp : prime p) (n : ℕ) :
  multiplicity p (p ^ n) = n :=
multiplicity_pow_self hp.ne_zero hp.not_unit n


end cancel_comm_monoid_with_zero

section valuation

variables {R : Type*} [comm_ring R] [is_domain R] {p : R}
  [decidable_rel (has_dvd.dvd : R → R → Prop)]

/-- `multiplicity` of a prime inan integral domain as an additive valuation to `enat`. -/
noncomputable def add_valuation (hp : prime p) : add_valuation R enat :=
add_valuation.of (multiplicity p) (multiplicity.zero _) (one_right hp.not_unit)
  (λ _ _, min_le_multiplicity_add) (λ a b, multiplicity.mul hp)

@[simp]
lemma add_valuation_apply {hp : prime p} {r : R} : add_valuation hp r = multiplicity p r := rfl

end valuation

end multiplicity

section nat
open multiplicity

lemma multiplicity_eq_zero_of_coprime {p a b : ℕ} (hp : p ≠ 1)
  (hle : multiplicity p a ≤ multiplicity p b)
  (hab : nat.coprime a b) : multiplicity p a = 0 :=
begin
  rw [multiplicity_le_multiplicity_iff] at hle,
  rw [← nonpos_iff_eq_zero, ← not_lt, enat.pos_iff_one_le, ← nat.cast_one,
    ← pow_dvd_iff_le_multiplicity],
  assume h,
  have := nat.dvd_gcd h (hle _ h),
  rw [coprime.gcd_eq_one hab, nat.dvd_one, pow_one] at this,
  exact hp this
end

end nat<|MERGE_RESOLUTION|>--- conflicted
+++ resolved
@@ -167,11 +167,7 @@
 lemma lt_top_iff_finite {a b : α} : multiplicity a b < ⊤ ↔ finite a b :=
 by rw [lt_top_iff_ne_top, ne_top_iff_finite]
 
-<<<<<<< HEAD
-lemma eq_pow_mul_not_dvd {a b : α} (hfin : finite a b) :
-=======
 lemma exists_eq_pow_mul_and_not_dvd {a b : α} (hfin : finite a b) :
->>>>>>> ef8005cd
   ∃ (c : α), b = a ^ ((multiplicity a b).get hfin) * c ∧ ¬ a ∣ c :=
 begin
   obtain ⟨c, hc⟩ := multiplicity.pow_multiplicity_dvd hfin,
