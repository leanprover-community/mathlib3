--- conflicted
+++ resolved
@@ -45,16 +45,10 @@
 ⟨λ h, neg_neg x ▸ h.neg, λ h, h.neg⟩
 
 /-- A structure that has zero and pow is reduced if it has no nonzero nilpotent elements. -/
-<<<<<<< HEAD
-class is_reduced (R : Type*) [has_zero R] [has_pow R ℕ] :=
-(eq_zero : ∀ (x : R), is_nilpotent x → x = 0)
-
-=======
 class is_reduced (R : Type*) [has_zero R] [has_pow R ℕ] : Prop :=
 (eq_zero : ∀ (x : R), is_nilpotent x → x = 0)
 
 @[priority 900]
->>>>>>> 294753e9
 instance is_reduced_of_no_zero_divisors [monoid_with_zero R] [no_zero_divisors R] : is_reduced R :=
 ⟨λ _ ⟨_, hn⟩, pow_eq_zero hn⟩
 
@@ -122,11 +116,7 @@
 
 variable [comm_semiring R]
 
-<<<<<<< HEAD
-/-- The nilradical of a commutative semiring is the nilradical -/
-=======
 /-- The nilradical of a commutative semiring is the ideal of nilpotent elements. -/
->>>>>>> 294753e9
 def nilradical (R : Type*) [comm_semiring R] : ideal R := (0 : ideal R).radical
 
 lemma mem_nilradical : x ∈ nilradical R ↔ is_nilpotent x := iff.rfl
@@ -141,11 +131,7 @@
 lemma nilradical_le_prime (J : ideal R) [H : J.is_prime] : nilradical R ≤ J :=
 (nilradical_eq_Inf R).symm ▸ Inf_le H
 
-<<<<<<< HEAD
-@[simp] lemma nilradical_eq_zero [comm_semiring R] [is_reduced R] : nilradical R = 0 :=
-=======
 @[simp] lemma nilradical_eq_zero (R : Type*) [comm_semiring R] [is_reduced R] : nilradical R = 0 :=
->>>>>>> 294753e9
 ideal.ext $ λ _, is_nilpotent_iff_eq_zero
 
 end comm_semiring
