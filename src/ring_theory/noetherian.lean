--- conflicted
+++ resolved
@@ -202,13 +202,8 @@
 end
 
 /-- The image of a finitely generated ideal is finitely generated. -/
-<<<<<<< HEAD
-lemma map_fg_of_fg {R S : Type*} [comm_ring R] [comm_ring S] (I : ideal R) (h : submodule.fg I)
-  (f : R →+* S) : (I.map f).fg :=
-=======
 lemma map_fg_of_fg {R S : Type*} [comm_ring R] [comm_ring S] (I : ideal R) (h : I.fg) (f : R →+* S)
   : (I.map f).fg :=
->>>>>>> 6669a285
 begin
   obtain ⟨X, hXfin, hXgen⟩ := fg_def.1 h,
   apply fg_def.2,
