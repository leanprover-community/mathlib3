--- conflicted
+++ resolved
@@ -214,20 +214,12 @@
   intros i hi,
   refine submodule.span_induction hi (λ x hx, _) _ (λ x y hx hy, _) (λ r x hx, _),
   { simp only [mem_coe, mem_preimage],
-<<<<<<< HEAD
-    suffices : f x ∈ f '' X,  { exact (ideal.subset_span ) this },
-=======
     suffices : f x ∈ f '' X, { exact ideal.subset_span this },
->>>>>>> d98c51f4
     exact mem_image_of_mem ⇑f hx },
   { simp only [mem_coe, ring_hom.map_zero, mem_preimage, zero_mem] },
   { simp only [mem_coe, mem_preimage] at hx hy,
     simp only [ring_hom.map_add, mem_coe, mem_preimage],
-<<<<<<< HEAD
-    exact submodule.add_mem _ hx hy  },
-=======
     exact submodule.add_mem _ hx hy },
->>>>>>> d98c51f4
   { simp only [mem_coe, mem_preimage] at hx,
     simp only [algebra.id.smul_eq_mul, mem_coe, mem_preimage, ring_hom.map_mul],
     exact submodule.smul_mem _ _ hx }
