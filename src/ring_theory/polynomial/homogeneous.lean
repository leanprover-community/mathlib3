/-
Copyright (c) 2020 Johan Commelin. All rights reserved.
Released under Apache 2.0 license as described in the file LICENSE.
Authors: Johan Commelin
-/

import data.mv_polynomial
import algebra.algebra.operations
import data.fintype.card
import algebra.direct_sum.algebra

/-!
# Homogeneous polynomials

A multivariate polynomial `φ` is homogeneous of degree `n`
if all monomials occuring in `φ` have degree `n`.

## Main definitions/lemmas

* `is_homogeneous φ n`: a predicate that asserts that `φ` is homogeneous of degree `n`.
* `homogeneous_submodule σ R n`: the submodule of homogeneous polynomials of degree `n`.
* `homogeneous_component n`: the additive morphism that projects polynomials onto
  their summand that is homogeneous of degree `n`.
* `sum_homogeneous_component`: every polynomial is the sum of its homogeneous components

-/

open_locale big_operators

namespace mv_polynomial
variables {σ : Type*} {τ : Type*} {R : Type*} {S : Type*}

/-
TODO
* create definition for `∑ i in d.support, d i`
* show that `mv_polynomial σ R ≃ₐ[R] ⨁ i, homogeneous_submodule σ R i`
-/

/-- A multivariate polynomial `φ` is homogeneous of degree `n`
if all monomials occuring in `φ` have degree `n`. -/
def is_homogeneous [comm_semiring R] (φ : mv_polynomial σ R) (n : ℕ) :=
∀ ⦃d⦄, coeff d φ ≠ 0 → ∑ i in d.support, d i = n

variables (σ R)

/-- The submodule of homogeneous `mv_polynomial`s of degree `n`. -/
noncomputable def homogeneous_submodule [comm_semiring R] (n : ℕ) :
  submodule R (mv_polynomial σ R) :=
{ carrier := { x | x.is_homogeneous n },
  smul_mem' := λ r a ha c hc, begin
    rw coeff_smul at hc,
    apply ha,
    intro h,
    apply hc,
    rw h,
    exact smul_zero r,
  end,
  zero_mem' := λ d hd, false.elim (hd $ coeff_zero _),
  add_mem' := λ a b ha hb c hc, begin
    rw coeff_add at hc,
    obtain h|h : coeff c a ≠ 0 ∨ coeff c b ≠ 0,
    { contrapose! hc, simp only [hc, add_zero] },
    { exact ha h },
    { exact hb h }
  end }

variables {σ R}

@[simp] lemma mem_homogeneous_submodule [comm_semiring R] (n : ℕ) (p : mv_polynomial σ R) :
  p ∈ homogeneous_submodule σ R n ↔ p.is_homogeneous n := iff.rfl

variables (σ R)

/-- While equal, the former has a convenient definitional reduction. -/
lemma homogeneous_submodule_eq_finsupp_supported [comm_semiring R] (n : ℕ) :
  homogeneous_submodule σ R n = finsupp.supported _ R {d | ∑ i in d.support, d i = n} :=
begin
  ext,
  rw [finsupp.mem_supported, set.subset_def],
  simp only [finsupp.mem_support_iff, finset.mem_coe],
  refl,
end

variables {σ R}

lemma homogeneous_submodule_mul [comm_semiring R] (m n : ℕ) :
  homogeneous_submodule σ R m * homogeneous_submodule σ R n ≤ homogeneous_submodule σ R (m + n) :=
begin
  rw submodule.mul_le,
  intros φ hφ ψ hψ c hc,
  rw [coeff_mul] at hc,
  obtain ⟨⟨d, e⟩, hde, H⟩ := finset.exists_ne_zero_of_sum_ne_zero hc,
  have aux : coeff d φ ≠ 0 ∧ coeff e ψ ≠ 0,
  { contrapose! H,
    by_cases h : coeff d φ = 0;
    simp only [*, ne.def, not_false_iff, zero_mul, mul_zero] at * },
  specialize hφ aux.1, specialize hψ aux.2,
  rw finsupp.mem_antidiagonal at hde,
  classical,
  have hd' : d.support ⊆ d.support ∪ e.support := finset.subset_union_left _ _,
  have he' : e.support ⊆ d.support ∪ e.support := finset.subset_union_right _ _,
  rw [← hde, ← hφ, ← hψ, finset.sum_subset (finsupp.support_add),
    finset.sum_subset hd', finset.sum_subset he', ← finset.sum_add_distrib],
  { congr },
  all_goals { intros i hi, apply finsupp.not_mem_support_iff.mp },
end

section
variables [comm_semiring R]

variables {σ R}

lemma is_homogeneous_monomial (d : σ →₀ ℕ) (r : R) (n : ℕ) (hn : ∑ i in d.support, d i = n) :
  is_homogeneous (monomial d r) n :=
begin
  intros c hc,
  classical,
  rw coeff_monomial at hc,
  split_ifs at hc with h,
  { subst c, exact hn },
  { contradiction }
end
variables (σ) {R}

lemma is_homogeneous_C (r : R) :
  is_homogeneous (C r : mv_polynomial σ R) 0 :=
begin
  apply is_homogeneous_monomial,
  simp only [finsupp.zero_apply, finset.sum_const_zero],
end

variables (σ R)

lemma is_homogeneous_zero (n : ℕ) : is_homogeneous (0 : mv_polynomial σ R) n :=
(homogeneous_submodule σ R n).zero_mem

lemma is_homogeneous_one : is_homogeneous (1 : mv_polynomial σ R) 0 :=
is_homogeneous_C _ _

variables {σ} (R)

lemma is_homogeneous_X (i : σ) :
  is_homogeneous (X i : mv_polynomial σ R) 1 :=
begin
  apply is_homogeneous_monomial,
  simp only [finsupp.support_single_ne_zero one_ne_zero, finset.sum_singleton],
  exact finsupp.single_eq_same
end

end

namespace is_homogeneous
variables [comm_semiring R] {φ ψ : mv_polynomial σ R} {m n : ℕ}

lemma coeff_eq_zero (hφ : is_homogeneous φ n) (d : σ →₀ ℕ) (hd : ∑ i in d.support, d i ≠ n) :
  coeff d φ = 0 :=
by { have aux := mt (@hφ d) hd, classical, rwa not_not at aux }

lemma inj_right (hm : is_homogeneous φ m) (hn : is_homogeneous φ n) (hφ : φ ≠ 0) :
  m = n :=
begin
  obtain ⟨d, hd⟩ : ∃ d, coeff d φ ≠ 0 := exists_coeff_ne_zero hφ,
  rw [← hm hd, ← hn hd]
end

lemma add (hφ : is_homogeneous φ n) (hψ : is_homogeneous ψ n) :
  is_homogeneous (φ + ψ) n :=
(homogeneous_submodule σ R n).add_mem hφ hψ

lemma sum {ι : Type*} (s : finset ι) (φ : ι → mv_polynomial σ R) (n : ℕ)
  (h : ∀ i ∈ s, is_homogeneous (φ i) n) :
  is_homogeneous (∑ i in s, φ i) n :=
(homogeneous_submodule σ R n).sum_mem h

lemma mul (hφ : is_homogeneous φ m) (hψ : is_homogeneous ψ n) :
  is_homogeneous (φ * ψ) (m + n) :=
homogeneous_submodule_mul m n $ submodule.mul_mem_mul hφ hψ

lemma prod {ι : Type*} (s : finset ι) (φ : ι → mv_polynomial σ R) (n : ι → ℕ)
  (h : ∀ i ∈ s, is_homogeneous (φ i) (n i)) :
  is_homogeneous (∏ i in s, φ i) (∑ i in s, n i) :=
begin
  classical,
  revert h,
  apply finset.induction_on s,
  { intro, simp only [is_homogeneous_one, finset.sum_empty, finset.prod_empty] },
  { intros i s his IH h,
    simp only [his, finset.prod_insert, finset.sum_insert, not_false_iff],
    apply (h i (finset.mem_insert_self _ _)).mul (IH _),
    intros j hjs,
    exact h j (finset.mem_insert_of_mem hjs) }
end

lemma total_degree (hφ : is_homogeneous φ n) (h : φ ≠ 0) :
  total_degree φ = n :=
begin
  rw total_degree,
  apply le_antisymm,
  { apply finset.sup_le,
    intros d hd,
    rw mem_support_iff at hd,
    rw [finsupp.sum, hφ hd], },
  { obtain ⟨d, hd⟩ : ∃ d, coeff d φ ≠ 0 := exists_coeff_ne_zero h,
    simp only [← hφ hd, finsupp.sum],
    replace hd := finsupp.mem_support_iff.mpr hd,
    exact finset.le_sup hd, }
end

/--
<<<<<<< HEAD
The homogenous submodules form a graded ring. This instance is used by `direct_sum.comm_semiring`
and `direct_sum.algebra`. -/
=======
The homogeneous submodules form a graded ring. This instance is used by `direct_sum.comm_semiring`.
-/
>>>>>>> 2bae06af
noncomputable instance homogeneous_submodule.gcomm_monoid :
  direct_sum.gcomm_monoid (λ i, homogeneous_submodule σ R i) :=
direct_sum.gcomm_monoid.of_submodules _
  (is_homogeneous_one σ R)
  (λ i j hi hj, is_homogeneous.mul hi.prop hj.prop)

open_locale direct_sum
noncomputable example : comm_semiring (⨁ i, homogeneous_submodule σ R i) := infer_instance
noncomputable example : algebra R (⨁ i, homogeneous_submodule σ R i) := infer_instance

end is_homogeneous

section
noncomputable theory
open_locale classical
open finset

/-- `homogeneous_component n φ` is the part of `φ` that is homogeneous of degree `n`.
See `sum_homogeneous_component` for the statement that `φ` is equal to the sum
of all its homogeneous components. -/
def homogeneous_component [comm_semiring R] (n : ℕ) :
  mv_polynomial σ R →ₗ[R] mv_polynomial σ R :=
(submodule.subtype _).comp $ finsupp.restrict_dom _ _ {d | ∑ i in d.support, d i = n}

section homogeneous_component
open finset
variables [comm_semiring R] (n : ℕ) (φ : mv_polynomial σ R)

lemma coeff_homogeneous_component (d : σ →₀ ℕ) :
  coeff d (homogeneous_component n φ) = if ∑ i in d.support, d i = n then coeff d φ else 0 :=
by convert finsupp.filter_apply (λ d : σ →₀ ℕ, ∑ i in d.support, d i = n) φ d

lemma homogeneous_component_apply :
  homogeneous_component n φ =
  ∑ d in φ.support.filter (λ d, ∑ i in d.support, d i = n), monomial d (coeff d φ) :=
by convert finsupp.filter_eq_sum (λ d : σ →₀ ℕ, ∑ i in d.support, d i = n) φ

lemma homogeneous_component_is_homogeneous :
  (homogeneous_component n φ).is_homogeneous n :=
begin
  intros d hd,
  contrapose! hd,
  rw [coeff_homogeneous_component, if_neg hd]
end

lemma homogeneous_component_zero : homogeneous_component 0 φ = C (coeff 0 φ) :=
begin
  ext1 d,
  rcases em (d = 0) with (rfl|hd),
  { simp only [coeff_homogeneous_component, sum_eq_zero_iff, finsupp.zero_apply, if_true, coeff_C,
      eq_self_iff_true, forall_true_iff] },
  { rw [coeff_homogeneous_component, if_neg, coeff_C, if_neg (ne.symm hd)],
    simp only [finsupp.ext_iff, finsupp.zero_apply] at hd,
    simp [hd] }
end

lemma homogeneous_component_eq_zero' (h : ∀ d : σ →₀ ℕ, d ∈ φ.support → ∑ i in d.support, d i ≠ n) :
  homogeneous_component n φ = 0 :=
begin
  rw [homogeneous_component_apply, sum_eq_zero],
  intros d hd, rw mem_filter at hd,
  exfalso, exact h _ hd.1 hd.2
end

lemma homogeneous_component_eq_zero (h : φ.total_degree < n) :
  homogeneous_component n φ = 0 :=
begin
  apply homogeneous_component_eq_zero',
  rw [total_degree, finset.sup_lt_iff] at h,
  { intros d hd, exact ne_of_lt (h d hd), },
  { exact lt_of_le_of_lt (nat.zero_le _) h, }
end

lemma sum_homogeneous_component :
  ∑ i in range (φ.total_degree + 1), homogeneous_component i φ = φ :=
begin
  ext1 d,
  suffices : φ.total_degree < d.support.sum d → 0 = coeff d φ,
    by simpa [coeff_sum, coeff_homogeneous_component],
  exact λ h, (coeff_eq_zero_of_total_degree_lt h).symm
end

end homogeneous_component

end

end mv_polynomial<|MERGE_RESOLUTION|>--- conflicted
+++ resolved
@@ -207,13 +207,8 @@
 end
 
 /--
-<<<<<<< HEAD
-The homogenous submodules form a graded ring. This instance is used by `direct_sum.comm_semiring`
+The homogeneous submodules form a graded ring. This instance is used by `direct_sum.comm_semiring`
 and `direct_sum.algebra`. -/
-=======
-The homogeneous submodules form a graded ring. This instance is used by `direct_sum.comm_semiring`.
--/
->>>>>>> 2bae06af
 noncomputable instance homogeneous_submodule.gcomm_monoid :
   direct_sum.gcomm_monoid (λ i, homogeneous_submodule σ R i) :=
 direct_sum.gcomm_monoid.of_submodules _
