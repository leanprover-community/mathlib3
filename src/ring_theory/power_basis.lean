--- conflicted
+++ resolved
@@ -219,20 +219,7 @@
 
 section equiv
 
-<<<<<<< HEAD
 variables [algebra A S] {S' : Type*} [ring S'] [algebra A S']
-
-lemma nat_degree_lt_nat_degree {p q : R[X]} (hp : p ≠ 0) (hpq : p.degree < q.degree) :
-  p.nat_degree < q.nat_degree :=
-begin
-  by_cases hq : q = 0, { rw [hq, degree_zero] at hpq, have := not_lt_bot hpq, contradiction },
-  rwa [degree_eq_nat_degree hp, degree_eq_nat_degree hq, with_bot.coe_lt_coe] at hpq
-end
-
-variables [is_domain A]
-=======
-variables [algebra A S] {S' : Type*} [comm_ring S'] [algebra A S'] [is_domain A]
->>>>>>> 1db04677
 
 lemma constr_pow_aeval (pb : power_basis A S) {y : S'}
   (hy : aeval y (minpoly A pb.gen) = 0) (f : A[X]) :
