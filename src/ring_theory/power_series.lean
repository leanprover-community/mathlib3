--- conflicted
+++ resolved
@@ -1467,13 +1467,7 @@
   power_series.coeff α n φ = coeff φ n :=
 congr_arg (coeff φ) (finsupp.single_eq_same)
 
-<<<<<<< HEAD
-@[reducible] def monomial (n : ℕ) (a : α) : polynomial α := single n a
-
 @[simp, norm_cast] lemma coe_monomial (n : ℕ) (a : α) :
-=======
-@[simp, elim_cast] lemma coe_monomial (n : ℕ) (a : α) :
->>>>>>> ca986598
   (monomial n a : power_series α) = power_series.monomial α n a :=
 power_series.ext $ λ m,
 begin
