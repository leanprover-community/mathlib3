--- conflicted
+++ resolved
@@ -885,12 +885,10 @@
 @[simp] lemma monomial_zero (a : α) : (monomial 0 a : power_series α) = C a :=
 ext $ λ n, by rw [coeff_C, coeff_monomial]
 
-<<<<<<< HEAD
 lemma X_eq : (X : power_series α) = monomial 1 1 := rfl
-=======
+
 @[simp] lemma coeff_C_zero (a : α) : coeff 0 (C a) = a :=
 by rw [← monomial_zero, coeff_monomial' 0 a]
->>>>>>> bfe9c6c1
 
 lemma coeff_X (n : ℕ) :
   coeff n (X : power_series α) = if n = 1 then 1 else 0 :=
@@ -1532,14 +1530,8 @@
 instance coe_to_power_series : has_coe (polynomial α) (power_series α) :=
 ⟨λ φ, power_series.mk $ λ n, coeff φ n⟩
 
-<<<<<<< HEAD
 @[simp, elim_cast] lemma coeff_coe (φ : polynomial α) (n) :
 power_series.coeff n ↑φ = coeff φ n := rfl
-=======
-@[simp] lemma to_power_series_coeff (φ : polynomial α) (n) :
-  power_series.coeff n (φ.to_power_series) = coeff φ n :=
-power_series.coeff_mk n _
->>>>>>> bfe9c6c1
 
 @[reducible] def monomial (n : ℕ) (a : α) : polynomial α := single n a
 
