/-
Copyright (c) 2019 Johan Commelin. All rights reserved.
Released under Apache 2.0 license as described in the file LICENSE.
Authors: Johan Commelin, Kenny Lau
-/
import data.mv_polynomial
import ring_theory.ideal.operations
import ring_theory.multiplicity
import ring_theory.algebra_tower
import tactic.linarith

/-!
# Formal power series

This file defines (multivariate) formal power series
and develops the basic properties of these objects.

A formal power series is to a polynomial like an infinite sum is to a finite sum.

We provide the natural inclusion from polynomials to formal power series.

## Generalities

The file starts with setting up the (semi)ring structure on multivariate power series.

`trunc n φ` truncates a formal power series to the polynomial
that has the same coefficients as `φ`, for all `m ≤ n`, and `0` otherwise.

If the constant coefficient of a formal power series is invertible,
then this formal power series is invertible.

Formal power series over a local ring form a local ring.

## Formal power series in one variable

We prove that if the ring of coefficients is an integral domain,
then formal power series in one variable form an integral domain.

The `order` of a formal power series `φ` is the multiplicity of the variable `X` in `φ`.

If the coefficients form an integral domain, then `order` is a valuation
(`order_mul`, `le_order_add`).

## Implementation notes

In this file we define multivariate formal power series with
variables indexed by `σ` and coefficients in `R` as
`mv_power_series σ R := (σ →₀ ℕ) → R`.
Unfortunately there is not yet enough API to show that they are the completion
of the ring of multivariate polynomials. However, we provide most of the infrastructure
that is needed to do this. Once I-adic completion (topological or algebraic) is available
it should not be hard to fill in the details.

Formal power series in one variable are defined as
`power_series R := mv_power_series unit R`.

This allows us to port a lot of proofs and properties
from the multivariate case to the single variable case.
However, it means that formal power series are indexed by `unit →₀ ℕ`,
which is of course canonically isomorphic to `ℕ`.
We then build some glue to treat formal power series as if they are indexed by `ℕ`.
Occasionally this leads to proofs that are uglier than expected.
-/

noncomputable theory
open_locale classical big_operators

/-- Multivariate formal power series, where `σ` is the index set of the variables
and `R` is the coefficient ring.-/
def mv_power_series (σ : Type*) (R : Type*) := (σ →₀ ℕ) → R

namespace mv_power_series
open finsupp
variables {σ R : Type*}

instance [inhabited R]       : inhabited       (mv_power_series σ R) := ⟨λ _, default _⟩
instance [has_zero R]        : has_zero        (mv_power_series σ R) := pi.has_zero
instance [add_monoid R]      : add_monoid      (mv_power_series σ R) := pi.add_monoid
instance [add_group R]       : add_group       (mv_power_series σ R) := pi.add_group
instance [add_comm_monoid R] : add_comm_monoid (mv_power_series σ R) := pi.add_comm_monoid
instance [add_comm_group R]  : add_comm_group  (mv_power_series σ R) := pi.add_comm_group
instance [nontrivial R]      : nontrivial      (mv_power_series σ R) := function.nontrivial

instance {A} [semiring R] [add_comm_monoid A] [semimodule R A] :
  semimodule R (mv_power_series σ A) := pi.semimodule _ _ _

instance {A S} [semiring R] [semiring S] [add_comm_monoid A] [semimodule R A] [semimodule S A]
  [has_scalar R S] [is_scalar_tower R S A] :
  is_scalar_tower R S (mv_power_series σ A) :=
pi.is_scalar_tower

section semiring
variables (R) [semiring R]

/-- The `n`th monomial with coefficient `a` as multivariate formal power series.-/
def monomial (n : σ →₀ ℕ) : R →ₗ[R] mv_power_series σ R :=
linear_map.std_basis R _ n

/-- The `n`th coefficient of a multivariate formal power series.-/
def coeff (n : σ →₀ ℕ) : (mv_power_series σ R) →ₗ[R] R := linear_map.proj n

variables {R}

/-- Two multivariate formal power series are equal if all their coefficients are equal.-/
@[ext] lemma ext {φ ψ} (h : ∀ (n : σ →₀ ℕ), coeff R n φ = coeff R n ψ) :
  φ = ψ :=
funext h

/-- Two multivariate formal power series are equal
 if and only if all their coefficients are equal.-/
lemma ext_iff {φ ψ : mv_power_series σ R} :
  φ = ψ ↔ (∀ (n : σ →₀ ℕ), coeff R n φ = coeff R n ψ) :=
function.funext_iff

lemma coeff_monomial (m n : σ →₀ ℕ) (a : R) :
  coeff R m (monomial R n a) = if m = n then a else 0 :=
by rw [coeff, monomial, linear_map.proj_apply, linear_map.std_basis_apply, function.update_apply,
  pi.zero_apply]

@[simp] lemma coeff_monomial_same (n : σ →₀ ℕ) (a : R) :
  coeff R n (monomial R n a) = a :=
linear_map.std_basis_same _ _ _ _

lemma coeff_monomial_ne {m n : σ →₀ ℕ} (h : m ≠ n) (a : R) :
  coeff R m (monomial R n a) = 0 :=
linear_map.std_basis_ne  _ _ _ _ h a

lemma eq_of_coeff_monomial_ne_zero {m n : σ →₀ ℕ} {a : R} (h : coeff R m (monomial R n a) ≠ 0) :
  m = n :=
by_contra $ λ h', h $ coeff_monomial_ne h' a

@[simp] lemma coeff_comp_monomial (n : σ →₀ ℕ) :
  (coeff R n).comp (monomial R n) = linear_map.id :=
linear_map.ext $ coeff_monomial_same n

@[simp] lemma coeff_zero (n : σ →₀ ℕ) : coeff R n (0 : mv_power_series σ R) = 0 := rfl

variables (m n : σ →₀ ℕ) (φ ψ : mv_power_series σ R)

instance : has_one (mv_power_series σ R) := ⟨monomial R (0 : σ →₀ ℕ) 1⟩

lemma coeff_one :
  coeff R n (1 : mv_power_series σ R) = if n = 0 then 1 else 0 :=
coeff_monomial _ _ _

@[simp] lemma coeff_zero_one : coeff R (0 : σ →₀ ℕ) 1 = 1 :=
coeff_monomial_same 0 1

@[simp] lemma monomial_zero_one : monomial R (0 : σ →₀ ℕ) 1 = 1 := rfl

instance : has_mul (mv_power_series σ R) :=
⟨λ φ ψ n, ∑ p in (finsupp.antidiagonal n).support, coeff R p.1 φ * coeff R p.2 ψ⟩

lemma coeff_mul : coeff R n (φ * ψ) =
  ∑ p in (finsupp.antidiagonal n).support, coeff R p.1 φ * coeff R p.2 ψ := rfl

protected lemma zero_mul : (0 : mv_power_series σ R) * φ = 0 :=
ext $ λ n, by simp [coeff_mul]

protected lemma mul_zero : φ * 0 = 0 :=
ext $ λ n, by simp [coeff_mul]
  
lemma coeff_monomial_mul (a : R) :
  coeff R m (monomial R n a * φ) = if n ≤ m then a * coeff R (m - n) φ else 0 :=
begin
  have : ∀ p ∈ (antidiagonal m).support,
    coeff R (p : (σ →₀ ℕ) × (σ →₀ ℕ)).1 (monomial R n a) * coeff R p.2 φ ≠ 0 → p.1 = n :=
    λ p _ hp, eq_of_coeff_monomial_ne_zero (left_ne_zero_of_mul hp),
  rw [coeff_mul, ← finset.sum_filter_of_ne this, antidiagonal_support_filter_fst_eq,
    finset.sum_ite_index],
  simp only [finset.sum_singleton, coeff_monomial_same, finset.sum_empty]
end

lemma coeff_mul_monomial (a : R) :
  coeff R m (φ * monomial R n a) = if n ≤ m then coeff R (m - n) φ * a else 0 :=
begin
<<<<<<< HEAD
  have : ∀ p ∈ (antidiagonal m).support,
    coeff R (p : (σ →₀ ℕ) × (σ →₀ ℕ)).1 φ * coeff R p.2 (monomial R n a) ≠ 0 → p.2 = n :=
    λ p _ hp, eq_of_coeff_monomial_ne_zero (right_ne_zero_of_mul hp),
  rw [coeff_mul, ← finset.sum_filter_of_ne this, antidiagonal_support_filter_snd_eq,
    finset.sum_ite_index],
  simp only [finset.sum_singleton, coeff_monomial_same, finset.sum_empty]
=======
  rw [coeff_mul, finset.sum_eq_single ((0 : σ →₀ ℕ), n)];
  simp [mem_antidiagonal_support, coeff_one],
  show ∀ (i j : σ →₀ ℕ), i + j = n → (i = 0 → j ≠ n) →
    i = 0 → coeff R j φ = 0,
  rintros i j hij h rfl,
  rw zero_add at hij,
  exact (h rfl hij).elim
>>>>>>> 88fb7cab
end

lemma coeff_add_monomial_mul (a : R) :
  coeff R (m + n) (monomial R m a * φ) = a * coeff R n φ :=
begin
  rw [coeff_monomial_mul, if_pos, nat_add_sub_cancel_left],
  exact le_add_right le_rfl
end

lemma coeff_add_mul_monomial (a : R) :
  coeff R (m + n) (φ * monomial R n a) = coeff R m φ * a :=
begin
  rw [coeff_mul_monomial, if_pos, nat_add_sub_cancel],
  exact le_add_left le_rfl
end

protected lemma one_mul : (1 : mv_power_series σ R) * φ = φ :=
ext $ λ n, by simpa using coeff_add_monomial_mul 0 n φ 1

protected lemma mul_one : φ * 1 = φ :=
ext $ λ n, by simpa using coeff_add_mul_monomial n 0 φ 1

protected lemma mul_add (φ₁ φ₂ φ₃ : mv_power_series σ R) :
  φ₁ * (φ₂ + φ₃) = φ₁ * φ₂ + φ₁ * φ₃ :=
ext $ λ n, by simp only [coeff_mul, mul_add, finset.sum_add_distrib, linear_map.map_add]

protected lemma add_mul (φ₁ φ₂ φ₃ : mv_power_series σ R) :
  (φ₁ + φ₂) * φ₃ = φ₁ * φ₃ + φ₂ * φ₃ :=
ext $ λ n, by simp only [coeff_mul, add_mul, finset.sum_add_distrib, linear_map.map_add]

protected lemma mul_assoc (φ₁ φ₂ φ₃ : mv_power_series σ R) :
  (φ₁ * φ₂) * φ₃ = φ₁ * (φ₂ * φ₃) :=
ext $ λ n,
begin
  simp only [coeff_mul],
  have := @finset.sum_sigma ((σ →₀ ℕ) × (σ →₀ ℕ)) R _ _ (antidiagonal n).support
    (λ p, (antidiagonal (p.1)).support) (λ x, coeff R x.2.1 φ₁ * coeff R x.2.2 φ₂ * coeff R x.1.2 φ₃),
  convert this.symm using 1; clear this,
  { apply finset.sum_congr rfl,
    intros p hp, exact finset.sum_mul },
  have := @finset.sum_sigma ((σ →₀ ℕ) × (σ →₀ ℕ)) R _ _ (antidiagonal n).support
    (λ p, (antidiagonal (p.2)).support) (λ x, coeff R x.1.1 φ₁ * (coeff R x.2.1 φ₂ * coeff R x.2.2 φ₃)),
  convert this.symm using 1; clear this,
  { apply finset.sum_congr rfl, intros p hp, rw finset.mul_sum },
  apply finset.sum_bij,
  swap 5,
  { rintros ⟨⟨i,j⟩, ⟨k,l⟩⟩ H, exact ⟨(k, l+j), (l, j)⟩ },
  { rintros ⟨⟨i,j⟩, ⟨k,l⟩⟩ H,
    simp only [finset.mem_sigma, mem_antidiagonal_support] at H ⊢, finish },
  { rintros ⟨⟨i,j⟩, ⟨k,l⟩⟩ H, simp only [mul_assoc] },
  { rintros ⟨⟨a,b⟩, ⟨c,d⟩⟩ ⟨⟨i,j⟩, ⟨k,l⟩⟩ H₁ H₂,
    simp only [finset.mem_sigma, mem_antidiagonal_support,
      and_imp, prod.mk.inj_iff, add_comm, heq_iff_eq] at H₁ H₂ ⊢,
    finish },
  { rintros ⟨⟨i,j⟩, ⟨k,l⟩⟩ H, refine ⟨⟨(i+k, l), (i, k)⟩, _, _⟩;
    { simp only [finset.mem_sigma, mem_antidiagonal_support] at H ⊢, finish } }
end

instance : semiring (mv_power_series σ R) :=
{ mul_one := mv_power_series.mul_one,
  one_mul := mv_power_series.one_mul,
  mul_assoc := mv_power_series.mul_assoc,
  mul_zero := mv_power_series.mul_zero,
  zero_mul := mv_power_series.zero_mul,
  left_distrib := mv_power_series.mul_add,
  right_distrib := mv_power_series.add_mul,
  .. mv_power_series.has_one,
  .. mv_power_series.has_mul,
  .. mv_power_series.add_comm_monoid }

end semiring

instance [comm_semiring R] : comm_semiring (mv_power_series σ R) :=
{ mul_comm := λ φ ψ, ext $ λ n, by simpa only [coeff_mul, mul_comm]
    using sum_antidiagonal_support_swap n (λ a b, coeff R a φ * coeff R b ψ),
  .. mv_power_series.semiring }

instance [ring R] : ring (mv_power_series σ R) :=
{ .. mv_power_series.semiring,
  .. mv_power_series.add_comm_group }

instance [comm_ring R] : comm_ring (mv_power_series σ R) :=
{ .. mv_power_series.comm_semiring,
  .. mv_power_series.add_comm_group }

section semiring
variables [semiring R]

lemma monomial_mul_monomial (m n : σ →₀ ℕ) (a b : R) :
  monomial R m a * monomial R n b = monomial R (m + n) (a * b) :=
begin
  ext k,
  simp only [coeff_mul_monomial, coeff_monomial],
  split_ifs with h₁ h₂ h₃ h₃ h₂; try { refl },
  { rw [← h₂, nat_sub_add_cancel h₁] at h₃, exact (h₃ rfl).elim },
  { rw [h₃, nat_add_sub_cancel] at h₂, exact (h₂ rfl).elim },
  { exact zero_mul b },
  { rw h₂ at h₁, exact (h₁ $ le_add_left le_rfl).elim }
end

variables (σ) (R)

/-- The constant multivariate formal power series.-/
def C : R →+* mv_power_series σ R :=
{ map_one' := rfl,
  map_mul' := λ a b, (monomial_mul_monomial 0 0 a b).symm,
  map_zero' := (monomial R (0 : _)).map_zero,
  .. monomial R (0 : σ →₀ ℕ) }

variables {σ} {R}

@[simp] lemma monomial_zero_eq_C : ⇑(monomial R (0 : σ →₀ ℕ)) = C σ R := rfl

lemma monomial_zero_eq_C_apply (a : R) : monomial R (0 : σ →₀ ℕ) a = C σ R a := rfl

lemma coeff_C (n : σ →₀ ℕ) (a : R) :
  coeff R n (C σ R a) = if n = 0 then a else 0 :=
coeff_monomial _ _ _

@[simp] lemma coeff_zero_C (a : R) : coeff R (0 : σ →₀ℕ) (C σ R a) = a :=
coeff_monomial_same 0 a

/-- The variables of the multivariate formal power series ring.-/
def X (s : σ) : mv_power_series σ R := monomial R (single s 1) 1

lemma coeff_X (n : σ →₀ ℕ) (s : σ) :
  coeff R n (X s : mv_power_series σ R) = if n = (single s 1) then 1 else 0 :=
coeff_monomial _ _ _

lemma coeff_index_single_X (s t : σ) :
  coeff R (single t 1) (X s : mv_power_series σ R) = if t = s then 1 else 0 :=
by { simp only [coeff_X, single_left_inj one_ne_zero], split_ifs; refl }

@[simp] lemma coeff_index_single_self_X (s : σ) :
  coeff R (single s 1) (X s : mv_power_series σ R) = 1 :=
coeff_monomial_same _ _

@[simp] lemma coeff_zero_X (s : σ) : coeff R (0 : σ →₀ ℕ) (X s : mv_power_series σ R) = 0 :=
by { rw [coeff_X, if_neg], intro h, exact one_ne_zero (single_eq_zero.mp h.symm) }

lemma X_def (s : σ) : X s = monomial R (single s 1) 1 := rfl

lemma X_pow_eq (s : σ) (n : ℕ) :
  (X s : mv_power_series σ R)^n = monomial R (single s n) 1 :=
begin
  induction n with n ih,
  { rw [pow_zero, finsupp.single_zero, monomial_zero_one] },
  { rw [pow_succ', ih, nat.succ_eq_add_one, finsupp.single_add, X, monomial_mul_monomial, one_mul] }
end

lemma coeff_X_pow (m : σ →₀ ℕ) (s : σ) (n : ℕ) :
  coeff R m ((X s : mv_power_series σ R)^n) = if m = single s n then 1 else 0 :=
by rw [X_pow_eq s n, coeff_monomial]

@[simp] lemma coeff_mul_C (n : σ →₀ ℕ) (φ : mv_power_series σ R) (a : R) :
  coeff R n (φ * C σ R a) = coeff R n φ * a :=
by simpa using coeff_add_mul_monomial n 0 φ a

@[simp] lemma coeff_C_mul (n : σ →₀ ℕ) (φ : mv_power_series σ R) (a : R) :
  coeff R n (C σ R a * φ) = a * coeff R n φ :=
by simpa using coeff_add_monomial_mul 0 n φ a

lemma coeff_zero_mul_X (φ : mv_power_series σ R) (s : σ) :
  coeff R (0 : σ →₀ ℕ) (φ * X s) = 0 :=
begin
  have : ¬single s 1 ≤ 0, from λ h, by simpa using h s,
  simp [X, coeff_mul_monomial, if_neg this]
end

variables (σ) (R)

/-- The constant coefficient of a formal power series.-/
def constant_coeff : (mv_power_series σ R) →+* R :=
{ to_fun := coeff R (0 : σ →₀ ℕ),
  map_one' := coeff_zero_one,
  map_mul' := λ φ ψ, by simp [coeff_mul, support_single_ne_zero],
  map_zero' := linear_map.map_zero _,
  .. coeff R (0 : σ →₀ ℕ) }

variables {σ} {R}

@[simp] lemma coeff_zero_eq_constant_coeff :
  ⇑(coeff R (0 : σ →₀ ℕ)) = constant_coeff σ R := rfl

lemma coeff_zero_eq_constant_coeff_apply (φ : mv_power_series σ R) :
  coeff R (0 : σ →₀ ℕ) φ = constant_coeff σ R φ := rfl

@[simp] lemma constant_coeff_C (a : R) : constant_coeff σ R (C σ R a) = a := rfl
@[simp] lemma constant_coeff_comp_C :
  (constant_coeff σ R).comp (C σ R) = ring_hom.id R := rfl

@[simp] lemma constant_coeff_zero : constant_coeff σ R 0 = 0 := rfl
@[simp] lemma constant_coeff_one : constant_coeff σ R 1 = 1 := rfl
@[simp] lemma constant_coeff_X (s : σ) : constant_coeff σ R (X s) = 0 := coeff_zero_X s

/-- If a multivariate formal power series is invertible,
 then so is its constant coefficient.-/
lemma is_unit_constant_coeff (φ : mv_power_series σ R) (h : is_unit φ) :
  is_unit (constant_coeff σ R φ) :=
h.map' (constant_coeff σ R)

@[simp]
lemma coeff_smul (f : mv_power_series σ R) (n) (a : R) :
  coeff _ n (a • f) = a * coeff _ n f :=
rfl

lemma X_inj [nontrivial R] {s t : σ} : (X s : mv_power_series σ R) = X t ↔ s = t :=
⟨begin
  intro h, replace h := congr_arg (coeff R (single s 1)) h, rw [coeff_X, if_pos rfl, coeff_X] at h,
  split_ifs at h with H,
  { rw finsupp.single_eq_single_iff at H,
    cases H, { exact H.1 }, { exfalso, exact one_ne_zero H.1 } },
  { exfalso, exact one_ne_zero h }
end, congr_arg X⟩

end semiring

section map
variables {S T : Type*} [semiring R] [semiring S] [semiring T]
variables (f : R →+* S) (g : S →+* T)

variable (σ)

/-- The map between multivariate formal power series induced by a map on the coefficients.-/
def map : mv_power_series σ R →+* mv_power_series σ S :=
{ to_fun := λ φ n, f $ coeff R n φ,
  map_zero' := ext $ λ n, f.map_zero,
  map_one' := ext $ λ n, show f ((coeff R n) 1) = (coeff S n) 1,
    by { rw [coeff_one, coeff_one], split_ifs; simp [f.map_one, f.map_zero] },
  map_add' := λ φ ψ, ext $ λ n,
    show f ((coeff R n) (φ + ψ)) = f ((coeff R n) φ) + f ((coeff R n) ψ), by simp,
  map_mul' := λ φ ψ, ext $ λ n, show f _ = _,
  begin
    rw [coeff_mul, ← finset.sum_hom _ f, coeff_mul, finset.sum_congr rfl],
    rintros ⟨i,j⟩ hij, rw [f.map_mul], refl,
  end }

variable {σ}

@[simp] lemma map_id : map σ (ring_hom.id R) = ring_hom.id _ := rfl

lemma map_comp : map σ (g.comp f) = (map σ g).comp (map σ f) := rfl

@[simp] lemma coeff_map (n : σ →₀ ℕ) (φ : mv_power_series σ R) :
  coeff S n (map σ f φ) = f (coeff R n φ) := rfl

@[simp] lemma constant_coeff_map (φ : mv_power_series σ R) :
  constant_coeff σ S (map σ f φ) = f (constant_coeff σ R φ) := rfl

@[simp] lemma map_monomial (n : σ →₀ ℕ) (a : R) :
  map σ f (monomial R n a) = monomial S n (f a) :=
by { ext m, simp [coeff_monomial, apply_ite f] }

@[simp] lemma map_C (a : R) : map σ f (C σ R a) = C σ S (f a) :=
map_monomial _ _ _

@[simp] lemma map_X (s : σ) : map σ f (X s) = X s := by simp [X]

end map

instance {A} [comm_semiring R] [semiring A] [algebra R A] : algebra R (mv_power_series σ A) :=
{ commutes' := λ a φ, by { ext n, simp [algebra.commutes] },
  smul_def' := λ a σ, by { ext n, simp [(coeff A n).map_smul_of_tower a, algebra.smul_def] },
  to_ring_hom := (mv_power_series.map σ (algebra_map R A)).comp (C σ R),
  .. mv_power_series.semimodule }

section trunc
variables [comm_semiring R] (n : σ →₀ ℕ)

/-- Auxiliary definition for the truncation function. -/
def trunc_fun (φ : mv_power_series σ R) : mv_polynomial σ R :=
{ support := (n.antidiagonal.support.image prod.fst).filter (λ m, coeff R m φ ≠ 0),
  to_fun := λ m, if m ≤ n then coeff R m φ else 0,
  mem_support_to_fun := λ m,
  begin
    suffices : m ∈ finset.image prod.fst ((antidiagonal n).support) ↔ m ≤ n,
    { rw [finset.mem_filter, this], split,
      { intro h, rw [if_pos h.1], exact h.2 },
      { intro h, split_ifs at h with H H,
        { exact ⟨H, h⟩ },
        { exfalso, exact h rfl } } },
    rw finset.mem_image, split,
    { rintros ⟨⟨i,j⟩, h, rfl⟩ s,
      rw finsupp.mem_antidiagonal_support at h,
      rw ← h, exact nat.le_add_right _ _ },
    { intro h, refine ⟨(m, n-m), _, rfl⟩,
      rw finsupp.mem_antidiagonal_support, ext s, exact nat.add_sub_of_le (h s) }
  end }

variable (R)

/-- The `n`th truncation of a multivariate formal power series to a multivariate polynomial -/
def trunc : mv_power_series σ R →+ mv_polynomial σ R :=
{ to_fun := trunc_fun n,
  map_zero' := mv_polynomial.ext _ _ $ λ m, by { change ite _ _ _ = _, split_ifs; refl },
  map_add' := λ φ ψ, mv_polynomial.ext _ _ $ λ m,
  begin
    rw mv_polynomial.coeff_add,
    change ite _ _ _ = ite _ _ _ + ite _ _ _,
    split_ifs with H, {refl}, {rw [zero_add]}
  end }

variable {R}

lemma coeff_trunc (m : σ →₀ ℕ) (φ : mv_power_series σ R) :
  mv_polynomial.coeff m (trunc R n φ) =
  if m ≤ n then coeff R m φ else 0 := rfl

@[simp] lemma trunc_one : trunc R n 1 = 1 :=
mv_polynomial.ext _ _ $ λ m,
begin
  rw [coeff_trunc, coeff_one],
  split_ifs with H H' H',
  { subst m, erw mv_polynomial.coeff_C 0, simp },
  { symmetry, erw mv_polynomial.coeff_monomial, convert if_neg (ne.elim (ne.symm H')), },
  { symmetry, erw mv_polynomial.coeff_monomial, convert if_neg _,
    intro H', apply H, subst m, intro s, exact nat.zero_le _ }
end

@[simp] lemma trunc_C (a : R) : trunc R n (C σ R a) = mv_polynomial.C a :=
mv_polynomial.ext _ _ $ λ m,
begin
  rw [coeff_trunc, coeff_C, mv_polynomial.coeff_C],
  split_ifs with H; refl <|> try {simp * at *},
  exfalso, apply H, subst m, intro s, exact nat.zero_le _
end

end trunc

section comm_semiring
variable [comm_semiring R]

lemma X_pow_dvd_iff {s : σ} {n : ℕ} {φ : mv_power_series σ R} :
  (X s : mv_power_series σ R)^n ∣ φ ↔ ∀ m : σ →₀ ℕ, m s < n → coeff R m φ = 0 :=
begin
  split,
  { rintros ⟨φ, rfl⟩ m h,
    rw [coeff_mul, finset.sum_eq_zero],
    rintros ⟨i,j⟩ hij, rw [coeff_X_pow, if_neg, zero_mul],
    contrapose! h, subst i, rw finsupp.mem_antidiagonal_support at hij,
    rw [← hij, finsupp.add_apply, finsupp.single_eq_same], exact nat.le_add_right n _ },
  { intro h, refine ⟨λ m, coeff R (m + (single s n)) φ, _⟩,
    ext m, by_cases H : m - single s n + single s n = m,
    { rw [coeff_mul, finset.sum_eq_single (single s n, m - single s n)],
      { rw [coeff_X_pow, if_pos rfl, one_mul],
        simpa using congr_arg (λ (m : σ →₀ ℕ), coeff R m φ) H.symm },
      { rintros ⟨i,j⟩ hij hne, rw finsupp.mem_antidiagonal_support at hij,
        rw coeff_X_pow, split_ifs with hi,
        { exfalso, apply hne, rw [← hij, ← hi, prod.mk.inj_iff], refine ⟨rfl, _⟩,
          ext t, simp only [nat.add_sub_cancel_left, finsupp.add_apply, finsupp.nat_sub_apply] },
        { exact zero_mul _ } },
        { intro hni, exfalso, apply hni, rwa [finsupp.mem_antidiagonal_support, add_comm] } },
    { rw [h, coeff_mul, finset.sum_eq_zero],
      { rintros ⟨i,j⟩ hij, rw finsupp.mem_antidiagonal_support at hij,
        rw coeff_X_pow, split_ifs with hi,
        { exfalso, apply H, rw [← hij, hi], ext, simp, cc },
        { exact zero_mul _ } },
      { classical, contrapose! H, ext t,
        by_cases hst : s = t,
        { subst t, simpa using nat.sub_add_cancel H },
        { simp [finsupp.single_apply, hst] } } } }
end

lemma X_dvd_iff {s : σ} {φ : mv_power_series σ R} :
  (X s : mv_power_series σ R) ∣ φ ↔ ∀ m : σ →₀ ℕ, m s = 0 → coeff R m φ = 0 :=
begin
  rw [← pow_one (X s : mv_power_series σ R), X_pow_dvd_iff],
  split; intros h m hm,
  { exact h m (hm.symm ▸ zero_lt_one) },
  { exact h m (nat.eq_zero_of_le_zero $ nat.le_of_succ_le_succ hm) }
end
end comm_semiring

section ring
variables [ring R]

/-
The inverse of a multivariate formal power series is defined by
well-founded recursion on the coeffients of the inverse.
-/

/-- Auxiliary definition that unifies
 the totalised inverse formal power series `(_)⁻¹` and
 the inverse formal power series that depends on
 an inverse of the constant coefficient `inv_of_unit`.-/
protected noncomputable def inv.aux (a : R) (φ : mv_power_series σ R) : mv_power_series σ R
| n := if n = 0 then a else
- a * ∑ x in n.antidiagonal.support,
    if h : x.2 < n then coeff R x.1 φ * inv.aux x.2 else 0
using_well_founded
{ rel_tac := λ _ _, `[exact ⟨_, finsupp.lt_wf σ⟩],
  dec_tac := tactic.assumption }

lemma coeff_inv_aux (n : σ →₀ ℕ) (a : R) (φ : mv_power_series σ R) :
  coeff R n (inv.aux a φ) = if n = 0 then a else
  - a * ∑ x in n.antidiagonal.support,
    if x.2 < n then coeff R x.1 φ * coeff R x.2 (inv.aux a φ) else 0 :=
show inv.aux a φ n = _, by { rw inv.aux, refl }

/-- A multivariate formal power series is invertible if the constant coefficient is invertible.-/
def inv_of_unit (φ : mv_power_series σ R) (u : units R) : mv_power_series σ R :=
inv.aux (↑u⁻¹) φ

lemma coeff_inv_of_unit (n : σ →₀ ℕ) (φ : mv_power_series σ R) (u : units R) :
  coeff R n (inv_of_unit φ u) = if n = 0 then ↑u⁻¹ else
  - ↑u⁻¹ * ∑ x in n.antidiagonal.support,
    if x.2 < n then coeff R x.1 φ * coeff R x.2 (inv_of_unit φ u) else 0 :=
coeff_inv_aux n (↑u⁻¹) φ

@[simp] lemma constant_coeff_inv_of_unit (φ : mv_power_series σ R) (u : units R) :
  constant_coeff σ R (inv_of_unit φ u) = ↑u⁻¹ :=
by rw [← coeff_zero_eq_constant_coeff_apply, coeff_inv_of_unit, if_pos rfl]

lemma mul_inv_of_unit (φ : mv_power_series σ R) (u : units R) (h : constant_coeff σ R φ = u) :
  φ * inv_of_unit φ u = 1 :=
ext $ λ n, if H : n = 0 then by { rw H, simp [coeff_mul, support_single_ne_zero, h], }
else
begin
  have : ((0 : σ →₀ ℕ), n) ∈ n.antidiagonal.support,
  { rw [finsupp.mem_antidiagonal_support, zero_add] },
  rw [coeff_one, if_neg H, coeff_mul,
    ← finset.insert_erase this, finset.sum_insert (finset.not_mem_erase _ _),
    coeff_zero_eq_constant_coeff_apply, h, coeff_inv_of_unit, if_neg H,
    neg_mul_eq_neg_mul_symm, mul_neg_eq_neg_mul_symm, units.mul_inv_cancel_left,
    ← finset.insert_erase this, finset.sum_insert (finset.not_mem_erase _ _),
    finset.insert_erase this, if_neg (not_lt_of_ge $ le_refl _), zero_add, add_comm,
    ← sub_eq_add_neg, sub_eq_zero, finset.sum_congr rfl],
  rintros ⟨i,j⟩ hij, rw [finset.mem_erase, finsupp.mem_antidiagonal_support] at hij,
  cases hij with h₁ h₂,
  subst n, rw if_pos,
  suffices : (0 : _) + j < i + j, {simpa},
  apply add_lt_add_right,
  split,
  { intro s, exact nat.zero_le _ },
  { intro H, apply h₁,
    suffices : i = 0, {simp [this]},
    ext1 s, exact nat.eq_zero_of_le_zero (H s) }
end

end ring

section comm_ring
variable [comm_ring R]

/-- Multivariate formal power series over a local ring form a local ring. -/
instance is_local_ring [local_ring R] : local_ring (mv_power_series σ R) :=
{ is_local := by { intro φ, rcases local_ring.is_local (constant_coeff σ R φ) with ⟨u,h⟩|⟨u,h⟩;
    [left, right];
    { refine is_unit_of_mul_eq_one _ _ (mul_inv_of_unit _ u _),
      simpa using h.symm } } }

-- TODO(jmc): once adic topology lands, show that this is complete

end comm_ring

section local_ring
variables {S : Type*} [comm_ring R] [comm_ring S] (f : R →+* S)
  [is_local_ring_hom f]

-- Thanks to the linter for informing us that  this instance does
-- not actually need R and S to be local rings!

/-- The map `A[[X]] → B[[X]]` induced by a local ring hom `A → B` is local -/
instance map.is_local_ring_hom : is_local_ring_hom (map σ f) :=
⟨begin
  rintros φ ⟨ψ, h⟩,
  replace h := congr_arg (constant_coeff σ S) h,
  rw constant_coeff_map at h,
  have : is_unit (constant_coeff σ S ↑ψ) := @is_unit_constant_coeff σ S _ (↑ψ) (is_unit_unit ψ),
  rw h at this,
  rcases is_unit_of_map_unit f _ this with ⟨c, hc⟩,
  exact is_unit_of_mul_eq_one φ (inv_of_unit φ c) (mul_inv_of_unit φ c hc.symm)
end⟩

variables [local_ring R] [local_ring S]

instance : local_ring (mv_power_series σ R) :=
{ is_local := local_ring.is_local }

end local_ring

section field
variables {k : Type*} [field k]

/-- The inverse `1/f` of a multivariable power series `f` over a field -/
protected def inv (φ : mv_power_series σ k) : mv_power_series σ k :=
inv.aux (constant_coeff σ k φ)⁻¹ φ

instance : has_inv (mv_power_series σ k) := ⟨mv_power_series.inv⟩

lemma coeff_inv (n : σ →₀ ℕ) (φ : mv_power_series σ k) :
  coeff k n (φ⁻¹) = if n = 0 then (constant_coeff σ k φ)⁻¹ else
  - (constant_coeff σ k φ)⁻¹ * ∑ x in n.antidiagonal.support,
    if x.2 < n then coeff k x.1 φ * coeff k x.2 (φ⁻¹) else 0 :=
coeff_inv_aux n _ φ

@[simp] lemma constant_coeff_inv (φ : mv_power_series σ k) :
  constant_coeff σ k (φ⁻¹) = (constant_coeff σ k φ)⁻¹ :=
by rw [← coeff_zero_eq_constant_coeff_apply, coeff_inv, if_pos rfl]

lemma inv_eq_zero {φ : mv_power_series σ k} :
  φ⁻¹ = 0 ↔ constant_coeff σ k φ = 0 :=
⟨λ h, by simpa using congr_arg (constant_coeff σ k) h,
 λ h, ext $ λ n, by { rw coeff_inv, split_ifs;
 simp only [h, mv_power_series.coeff_zero, zero_mul, inv_zero, neg_zero] }⟩

@[simp, priority 1100] lemma inv_of_unit_eq (φ : mv_power_series σ k) (h : constant_coeff σ k φ ≠ 0) :
  inv_of_unit φ (units.mk0 _ h) = φ⁻¹ := rfl

@[simp] lemma inv_of_unit_eq' (φ : mv_power_series σ k) (u : units k) (h : constant_coeff σ k φ = u) :
  inv_of_unit φ u = φ⁻¹ :=
begin
  rw ← inv_of_unit_eq φ (h.symm ▸ u.ne_zero),
  congr' 1, rw [units.ext_iff], exact h.symm,
end

@[simp] protected lemma mul_inv (φ : mv_power_series σ k) (h : constant_coeff σ k φ ≠ 0) :
  φ * φ⁻¹ = 1 :=
by rw [← inv_of_unit_eq φ h, mul_inv_of_unit φ (units.mk0 _ h) rfl]

@[simp] protected lemma inv_mul (φ : mv_power_series σ k) (h : constant_coeff σ k φ ≠ 0) :
  φ⁻¹ * φ = 1 :=
by rw [mul_comm, φ.mul_inv h]

protected lemma eq_mul_inv_iff_mul_eq {φ₁ φ₂ φ₃ : mv_power_series σ k}
  (h : constant_coeff σ k φ₃ ≠ 0) :
  φ₁ = φ₂ * φ₃⁻¹ ↔ φ₁ * φ₃ = φ₂ :=
⟨λ k, by simp [k, mul_assoc, mv_power_series.inv_mul _ h],
 λ k, by simp [← k, mul_assoc, mv_power_series.mul_inv _ h]⟩

protected lemma eq_inv_iff_mul_eq_one {φ ψ : mv_power_series σ k} (h : constant_coeff σ k ψ ≠ 0) :
  φ = ψ⁻¹ ↔ φ * ψ = 1 :=
by rw [← mv_power_series.eq_mul_inv_iff_mul_eq h, one_mul]

protected lemma inv_eq_iff_mul_eq_one {φ ψ : mv_power_series σ k} (h : constant_coeff σ k ψ ≠ 0) :
  ψ⁻¹ = φ ↔ φ * ψ = 1 :=
by rw [eq_comm, mv_power_series.eq_inv_iff_mul_eq_one h]

end field

end mv_power_series

namespace mv_polynomial
open finsupp
variables {σ : Type*} {R : Type*} [comm_semiring R]

/-- The natural inclusion from multivariate polynomials into multivariate formal power series.-/
instance coe_to_mv_power_series : has_coe (mv_polynomial σ R) (mv_power_series σ R) :=
⟨λ φ n, coeff n φ⟩

@[simp, norm_cast] lemma coeff_coe (φ : mv_polynomial σ R) (n : σ →₀ ℕ) :
mv_power_series.coeff R n ↑φ = coeff n φ := rfl

@[simp, norm_cast] lemma coe_monomial (n : σ →₀ ℕ) (a : R) :
  (monomial n a : mv_power_series σ R) = mv_power_series.monomial R n a :=
mv_power_series.ext $ λ m,
begin
  rw [coeff_coe, coeff_monomial, mv_power_series.coeff_monomial],
  split_ifs with h₁ h₂; refl <|> subst m; contradiction
end

@[simp, norm_cast] lemma coe_zero : ((0 : mv_polynomial σ R) : mv_power_series σ R) = 0 := rfl

@[simp, norm_cast] lemma coe_one : ((1 : mv_polynomial σ R) : mv_power_series σ R) = 1 :=
coe_monomial _ _

@[simp, norm_cast] lemma coe_add (φ ψ : mv_polynomial σ R) :
  ((φ + ψ : mv_polynomial σ R) : mv_power_series σ R) = φ + ψ := rfl

@[simp, norm_cast] lemma coe_mul (φ ψ : mv_polynomial σ R) :
  ((φ * ψ : mv_polynomial σ R) : mv_power_series σ R) = φ * ψ :=
mv_power_series.ext $ λ n,
by simp only [coeff_coe, mv_power_series.coeff_mul, coeff_mul]

@[simp, norm_cast] lemma coe_C (a : R) :
  ((C a : mv_polynomial σ R) : mv_power_series σ R) = mv_power_series.C σ R a :=
coe_monomial _ _

@[simp, norm_cast] lemma coe_X (s : σ) :
  ((X s : mv_polynomial σ R) : mv_power_series σ R) = mv_power_series.X s :=
coe_monomial _ _

/--
The coercion from multivariable polynomials to multivariable power series
as a ring homomorphism.
-/
-- TODO as an algebra homomorphism?
def coe_to_mv_power_series.ring_hom : mv_polynomial σ R →+* mv_power_series σ R :=
{ to_fun := (coe : mv_polynomial σ R → mv_power_series σ R),
  map_zero' := coe_zero,
  map_one' := coe_one,
  map_add' := coe_add,
  map_mul' := coe_mul }

end mv_polynomial

/-- Formal power series over the coefficient ring `R`.-/
def power_series (R : Type*) := mv_power_series unit R

namespace power_series
open finsupp (single)
variable {R : Type*}

section
local attribute [reducible] power_series

instance [inhabited R]       : inhabited       (power_series R) := by apply_instance
instance [add_monoid R]      : add_monoid      (power_series R) := by apply_instance
instance [add_group R]       : add_group       (power_series R) := by apply_instance
instance [add_comm_monoid R] : add_comm_monoid (power_series R) := by apply_instance
instance [add_comm_group R]  : add_comm_group  (power_series R) := by apply_instance
instance [semiring R]        : semiring        (power_series R) := by apply_instance
instance [comm_semiring R]   : comm_semiring   (power_series R) := by apply_instance
instance [ring R]            : ring            (power_series R) := by apply_instance
instance [comm_ring R]       : comm_ring       (power_series R) := by apply_instance
instance [nontrivial R]      : nontrivial      (power_series R) := by apply_instance
instance [semiring R]        : semimodule R    (power_series R) := by apply_instance
instance [comm_ring R]       : algebra R       (power_series R) := by apply_instance

end

section semiring
variables (R) [semiring R]

/-- The `n`th coefficient of a formal power series.-/
def coeff (n : ℕ) : power_series R →ₗ[R] R := mv_power_series.coeff R (single () n)

/-- The `n`th monomial with coefficient `a` as formal power series.-/
def monomial (n : ℕ) : R →ₗ[R] power_series R := mv_power_series.monomial R (single () n)

variables {R}

lemma coeff_def {s : unit →₀ ℕ} {n : ℕ} (h : s () = n) :
  coeff R n = mv_power_series.coeff R s :=
by erw [coeff, ← h, ← finsupp.unique_single s]

/-- Two formal power series are equal if all their coefficients are equal.-/
@[ext] lemma ext {φ ψ : power_series R} (h : ∀ n, coeff R n φ = coeff R n ψ) :
  φ = ψ :=
mv_power_series.ext $ λ n,
by { rw ← coeff_def, { apply h }, refl }

/-- Two formal power series are equal if all their coefficients are equal.-/
lemma ext_iff {φ ψ : power_series R} : φ = ψ ↔ (∀ n, coeff R n φ = coeff R n ψ) :=
⟨λ h n, congr_arg (coeff R n) h, ext⟩

/-- Constructor for formal power series.-/
def mk {R} (f : ℕ → R) : power_series R := λ s, f (s ())

@[simp] lemma coeff_mk (n : ℕ) (f : ℕ → R) : coeff R n (mk f) = f n :=
congr_arg f finsupp.single_eq_same

lemma coeff_monomial (m n : ℕ) (a : R) :
  coeff R m (monomial R n a) = if m = n then a else 0 :=
calc coeff R m (monomial R n a) = _ : mv_power_series.coeff_monomial _ _ _
    ... = if m = n then a else 0 :
by { simp only [finsupp.unique_single_eq_iff], split_ifs; refl }

lemma monomial_eq_mk (n : ℕ) (a : R) :
  monomial R n a = mk (λ m, if m = n then a else 0) :=
ext $ λ m, by { rw [coeff_monomial, coeff_mk] }

@[simp] lemma coeff_monomial_same (n : ℕ) (a : R) :
  coeff R n (monomial R n a) = a :=
mv_power_series.coeff_monomial_same _ _

@[simp] lemma coeff_comp_monomial (n : ℕ) :
  (coeff R n).comp (monomial R n) = linear_map.id :=
linear_map.ext $ coeff_monomial_same n

variable (R)

/--The constant coefficient of a formal power series. -/
def constant_coeff : power_series R →+* R := mv_power_series.constant_coeff unit R

/-- The constant formal power series.-/
def C : R →+* power_series R := mv_power_series.C unit R

variable {R}

/-- The variable of the formal power series ring.-/
def X : power_series R := mv_power_series.X ()

@[simp] lemma coeff_zero_eq_constant_coeff :
  ⇑(coeff R 0) = constant_coeff R :=
by { rw [coeff, finsupp.single_zero], refl }

lemma coeff_zero_eq_constant_coeff_apply (φ : power_series R) :
  coeff R 0 φ = constant_coeff R φ :=
by rw [coeff_zero_eq_constant_coeff]; refl

@[simp] lemma monomial_zero_eq_C : ⇑(monomial R 0) = C R :=
by rw [monomial, finsupp.single_zero, mv_power_series.monomial_zero_eq_C, C]

lemma monomial_zero_eq_C_apply (a : R) : monomial R 0 a = C R a :=
by simp

lemma coeff_C (n : ℕ) (a : R) :
  coeff R n (C R a : power_series R) = if n = 0 then a else 0 :=
by rw [← monomial_zero_eq_C_apply, coeff_monomial]

lemma coeff_zero_C (a : R) : coeff R 0 (C R a) = a :=
by rw [← monomial_zero_eq_C_apply, coeff_monomial_same 0 a]

lemma X_eq : (X : power_series R) = monomial R 1 1 := rfl

lemma coeff_X (n : ℕ) :
  coeff R n (X : power_series R) = if n = 1 then 1 else 0 :=
by rw [X_eq, coeff_monomial]

lemma coeff_zero_X : coeff R 0 (X : power_series R) = 0 :=
by rw [coeff, finsupp.single_zero, X, mv_power_series.coeff_zero_X]

@[simp] lemma coeff_one_X : coeff R 1 (X : power_series R) = 1 :=
by rw [coeff_X, if_pos rfl]

lemma X_pow_eq (n : ℕ) : (X : power_series R)^n = monomial R n 1 :=
mv_power_series.X_pow_eq _ n

lemma coeff_X_pow (m n : ℕ) :
  coeff R m ((X : power_series R)^n) = if m = n then 1 else 0 :=
by rw [X_pow_eq, coeff_monomial]

@[simp] lemma coeff_X_pow_self (n : ℕ) :
  coeff R n ((X : power_series R)^n) = 1 :=
by rw [coeff_X_pow, if_pos rfl]

@[simp] lemma coeff_one (n : ℕ) :
  coeff R n (1 : power_series R) = if n = 0 then 1 else 0 :=
calc coeff R n (1 : power_series R) = _ : mv_power_series.coeff_one _
    ... = if n = 0 then 1 else 0 :
by { simp only [finsupp.single_eq_zero], split_ifs; refl }

lemma coeff_zero_one : coeff R 0 (1 : power_series R) = 1 :=
coeff_zero_C 1

lemma coeff_mul (n : ℕ) (φ ψ : power_series R) :
  coeff R n (φ * ψ) = ∑ p in finset.nat.antidiagonal n, coeff R p.1 φ * coeff R p.2 ψ :=
begin
  symmetry,
  apply finset.sum_bij (λ (p : ℕ × ℕ) h, (single () p.1, single () p.2)),
  { rintros ⟨i,j⟩ hij, rw finset.nat.mem_antidiagonal at hij,
    rw [finsupp.mem_antidiagonal_support, ← finsupp.single_add, hij], },
  { rintros ⟨i,j⟩ hij, refl },
  { rintros ⟨i,j⟩ ⟨k,l⟩ hij hkl,
    simpa only [prod.mk.inj_iff, finsupp.unique_single_eq_iff] using id },
  { rintros ⟨f,g⟩ hfg,
    refine ⟨(f (), g ()), _, _⟩,
    { rw finsupp.mem_antidiagonal_support at hfg,
      rw [finset.nat.mem_antidiagonal, ← finsupp.add_apply, hfg, finsupp.single_eq_same] },
    { rw prod.mk.inj_iff, dsimp,
      exact ⟨finsupp.unique_single f, finsupp.unique_single g⟩ } }
end

@[simp] lemma coeff_mul_C (n : ℕ) (φ : power_series R) (a : R) :
  coeff R n (φ * C R a) = coeff R n φ * a :=
mv_power_series.coeff_mul_C _ φ a

@[simp] lemma coeff_C_mul (n : ℕ) (φ : power_series R) (a : R) :
  coeff R n (C R a * φ) = a * coeff R n φ :=
mv_power_series.coeff_C_mul _ φ a

@[simp] lemma coeff_smul (n : ℕ) (φ : power_series R) (a : R) :
  coeff R n (a • φ) = a * coeff R n φ :=
rfl

@[simp] lemma coeff_succ_mul_X (n : ℕ) (φ : power_series R) :
  coeff R (n+1) (φ * X) = coeff R n φ :=
begin
  rw [coeff_mul _ φ, finset.sum_eq_single (n,1)],
  { rw [coeff_X, if_pos rfl, mul_one] },
  { rintro ⟨i,j⟩ hij hne,
    by_cases hj : j = 1,
    { subst hj, simp at *, contradiction },
    { simp [coeff_X, hj] } },
  { intro h, exfalso, apply h, simp },
end

@[simp] lemma constant_coeff_C (a : R) : constant_coeff R (C R a) = a := rfl
@[simp] lemma constant_coeff_comp_C :
  (constant_coeff R).comp (C R) = ring_hom.id R := rfl

@[simp] lemma constant_coeff_zero : constant_coeff R 0 = 0 := rfl
@[simp] lemma constant_coeff_one : constant_coeff R 1 = 1 := rfl
@[simp] lemma constant_coeff_X : constant_coeff R X = 0 := mv_power_series.coeff_zero_X _

lemma coeff_zero_mul_X (φ : power_series R) : coeff R 0 (φ * X) = 0 := by simp

/-- If a formal power series is invertible, then so is its constant coefficient.-/
lemma is_unit_constant_coeff (φ : power_series R) (h : is_unit φ) :
  is_unit (constant_coeff R φ) :=
mv_power_series.is_unit_constant_coeff φ h

section map
variables {S : Type*} {T : Type*} [semiring S] [semiring T]
variables (f : R →+* S) (g : S →+* T)

/-- The map between formal power series induced by a map on the coefficients.-/
def map : power_series R →+* power_series S :=
mv_power_series.map _ f

@[simp] lemma map_id : (map (ring_hom.id R) :
  power_series R → power_series R) = id := rfl

lemma map_comp : map (g.comp f) = (map g).comp (map f) := rfl

@[simp] lemma coeff_map (n : ℕ) (φ : power_series R) :
  coeff S n (map f φ) = f (coeff R n φ) := rfl

end map

end semiring

section comm_semiring
variables [comm_semiring R]

lemma X_pow_dvd_iff {n : ℕ} {φ : power_series R} :
  (X : power_series R)^n ∣ φ ↔ ∀ m, m < n → coeff R m φ = 0 :=
begin
  convert @mv_power_series.X_pow_dvd_iff unit R _ () n φ, apply propext,
  classical, split; intros h m hm,
  { rw finsupp.unique_single m, convert h _ hm },
  { apply h, simpa only [finsupp.single_eq_same] using hm }
end

lemma X_dvd_iff {φ : power_series R} :
  (X : power_series R) ∣ φ ↔ constant_coeff R φ = 0 :=
begin
  rw [← pow_one (X : power_series R), X_pow_dvd_iff, ← coeff_zero_eq_constant_coeff_apply],
  split; intro h,
  { exact h 0 zero_lt_one },
  { intros m hm, rwa nat.eq_zero_of_le_zero (nat.le_of_succ_le_succ hm) }
end

section trunc

/-- The `n`th truncation of a formal power series to a polynomial -/
def trunc (n : ℕ) (φ : power_series R) : polynomial R :=
{ support := ((finset.nat.antidiagonal n).image prod.fst).filter (λ m, coeff R m φ ≠ 0),
  to_fun := λ m, if m ≤ n then coeff R m φ else 0,
  mem_support_to_fun := λ m,
  begin
    suffices : m ∈ ((finset.nat.antidiagonal n).image prod.fst) ↔ m ≤ n,
    { rw [finset.mem_filter, this], split,
      { intro h, rw [if_pos h.1], exact h.2 },
      { intro h, split_ifs at h with H H,
        { exact ⟨H, h⟩ },
        { exfalso, exact h rfl } } },
    rw finset.mem_image, split,
    { rintros ⟨⟨i,j⟩, h, rfl⟩,
      rw finset.nat.mem_antidiagonal at h,
      rw ← h, exact nat.le_add_right _ _ },
    { intro h, refine ⟨(m, n-m), _, rfl⟩,
      rw finset.nat.mem_antidiagonal, exact nat.add_sub_of_le h }
  end }

lemma coeff_trunc (m) (n) (φ : power_series R) :
  polynomial.coeff (trunc n φ) m = if m ≤ n then coeff R m φ else 0 := rfl

@[simp] lemma trunc_zero (n) : trunc n (0 : power_series R) = 0 :=
polynomial.ext $ λ m,
begin
  rw [coeff_trunc, linear_map.map_zero, polynomial.coeff_zero],
  split_ifs; refl
end

@[simp] lemma trunc_one (n) : trunc n (1 : power_series R) = 1 :=
polynomial.ext $ λ m,
begin
  rw [coeff_trunc, coeff_one],
  split_ifs with H H' H'; rw [polynomial.coeff_one],
  { subst m, rw [if_pos rfl] },
  { symmetry, exact if_neg (ne.elim (ne.symm H')) },
  { symmetry, refine if_neg _,
    intro H', apply H, subst m, exact nat.zero_le _ }
end

@[simp] lemma trunc_C (n) (a : R) : trunc n (C R a) = polynomial.C a :=
polynomial.ext $ λ m,

begin
  rw [coeff_trunc, coeff_C, polynomial.coeff_C],
  split_ifs with H; refl <|> try {simp * at *}
end

@[simp] lemma trunc_add (n) (φ ψ : power_series R) :
  trunc n (φ + ψ) = trunc n φ + trunc n ψ :=
polynomial.ext $ λ m,
begin
  simp only [coeff_trunc, add_monoid_hom.map_add, polynomial.coeff_add],
  split_ifs with H, {refl}, {rw [zero_add]}
end

end trunc

end comm_semiring

section ring
variables [ring R]

/-- Auxiliary function used for computing inverse of a power series -/
protected def inv.aux : R → power_series R → power_series R :=
mv_power_series.inv.aux

lemma coeff_inv_aux (n : ℕ) (a : R) (φ : power_series R) :
  coeff R n (inv.aux a φ) = if n = 0 then a else
  - a * ∑ x in finset.nat.antidiagonal n,
    if x.2 < n then coeff R x.1 φ * coeff R x.2 (inv.aux a φ) else 0 :=
begin
  rw [coeff, inv.aux, mv_power_series.coeff_inv_aux],
  simp only [finsupp.single_eq_zero],
  split_ifs, {refl},
  congr' 1,
  symmetry,
  apply finset.sum_bij (λ (p : ℕ × ℕ) h, (single () p.1, single () p.2)),
  { rintros ⟨i,j⟩ hij, rw finset.nat.mem_antidiagonal at hij,
    rw [finsupp.mem_antidiagonal_support, ← finsupp.single_add, hij], },
  { rintros ⟨i,j⟩ hij,
    by_cases H : j < n,
    { rw [if_pos H, if_pos], {refl},
      split,
      { rintro ⟨⟩, simpa [finsupp.single_eq_same] using le_of_lt H },
      { intro hh, rw lt_iff_not_ge at H, apply H,
        simpa [finsupp.single_eq_same] using hh () } },
    { rw [if_neg H, if_neg], rintro ⟨h₁, h₂⟩, apply h₂, rintro ⟨⟩,
     simpa [finsupp.single_eq_same] using not_lt.1 H } },
  { rintros ⟨i,j⟩ ⟨k,l⟩ hij hkl,
    simpa only [prod.mk.inj_iff, finsupp.unique_single_eq_iff] using id },
  { rintros ⟨f,g⟩ hfg,
    refine ⟨(f (), g ()), _, _⟩,
    { rw finsupp.mem_antidiagonal_support at hfg,
      rw [finset.nat.mem_antidiagonal, ← finsupp.add_apply, hfg, finsupp.single_eq_same] },
    { rw prod.mk.inj_iff, dsimp,
      exact ⟨finsupp.unique_single f, finsupp.unique_single g⟩ } }
end

/-- A formal power series is invertible if the constant coefficient is invertible.-/
def inv_of_unit (φ : power_series R) (u : units R) : power_series R :=
mv_power_series.inv_of_unit φ u

lemma coeff_inv_of_unit (n : ℕ) (φ : power_series R) (u : units R) :
  coeff R n (inv_of_unit φ u) = if n = 0 then ↑u⁻¹ else
  - ↑u⁻¹ * ∑ x in finset.nat.antidiagonal n,
    if x.2 < n then coeff R x.1 φ * coeff R x.2 (inv_of_unit φ u) else 0 :=
coeff_inv_aux n ↑u⁻¹ φ

@[simp] lemma constant_coeff_inv_of_unit (φ : power_series R) (u : units R) :
  constant_coeff R (inv_of_unit φ u) = ↑u⁻¹ :=
by rw [← coeff_zero_eq_constant_coeff_apply, coeff_inv_of_unit, if_pos rfl]

lemma mul_inv_of_unit (φ : power_series R) (u : units R) (h : constant_coeff R φ = u) :
  φ * inv_of_unit φ u = 1 :=
mv_power_series.mul_inv_of_unit φ u $ h

end ring

section integral_domain
variable [integral_domain R]

lemma eq_zero_or_eq_zero_of_mul_eq_zero (φ ψ : power_series R) (h : φ * ψ = 0) :
  φ = 0 ∨ ψ = 0 :=
begin
    rw or_iff_not_imp_left, intro H,
    have ex : ∃ m, coeff R m φ ≠ 0, { contrapose! H, exact ext H },
    let m := nat.find ex,
    have hm₁ : coeff R m φ ≠ 0 := nat.find_spec ex,
    have hm₂ : ∀ k < m, ¬coeff R k φ ≠ 0 := λ k, nat.find_min ex,
    ext n, rw (coeff R n).map_zero, apply nat.strong_induction_on n,
    clear n, intros n ih,
    replace h := congr_arg (coeff R (m + n)) h,
    rw [linear_map.map_zero, coeff_mul, finset.sum_eq_single (m,n)] at h,
    { replace h := eq_zero_or_eq_zero_of_mul_eq_zero h,
      rw or_iff_not_imp_left at h, exact h hm₁ },
    { rintro ⟨i,j⟩ hij hne,
      by_cases hj : j < n, { rw [ih j hj, mul_zero] },
      by_cases hi : i < m,
      { specialize hm₂ _ hi, push_neg at hm₂, rw [hm₂, zero_mul] },
      rw finset.nat.mem_antidiagonal at hij,
      push_neg at hi hj,
      suffices : m < i,
      { have : m + n < i + j := add_lt_add_of_lt_of_le this hj,
        exfalso, exact ne_of_lt this hij.symm },
      contrapose! hne, have : i = m := le_antisymm hne hi, subst i, clear hi hne,
      simpa [ne.def, prod.mk.inj_iff] using (add_right_inj m).mp hij },
    { contrapose!, intro h, rw finset.nat.mem_antidiagonal }
end

instance : integral_domain (power_series R) :=
{ eq_zero_or_eq_zero_of_mul_eq_zero := eq_zero_or_eq_zero_of_mul_eq_zero,
  .. power_series.nontrivial,
  .. power_series.comm_ring }

/-- The ideal spanned by the variable in the power series ring
 over an integral domain is a prime ideal.-/
lemma span_X_is_prime : (ideal.span ({X} : set (power_series R))).is_prime :=
begin
  suffices : ideal.span ({X} : set (power_series R)) = (constant_coeff R).ker,
  { rw this, exact ring_hom.ker_is_prime _ },
  apply ideal.ext, intro φ,
  rw [ring_hom.mem_ker, ideal.mem_span_singleton, X_dvd_iff]
end

/-- The variable of the power series ring over an integral domain is prime.-/
lemma X_prime : prime (X : power_series R) :=
begin
  rw ← ideal.span_singleton_prime,
  { exact span_X_is_prime },
  { intro h, simpa using congr_arg (coeff R 1) h }
end

end integral_domain

section local_ring
variables {S : Type*} [comm_ring R] [comm_ring S]
  (f : R →+* S) [is_local_ring_hom f]

instance map.is_local_ring_hom : is_local_ring_hom (map f) :=
mv_power_series.map.is_local_ring_hom f

variables [local_ring R] [local_ring S]

instance : local_ring (power_series R) :=
mv_power_series.local_ring

end local_ring

section field
variables {k : Type*} [field k]

/-- The inverse 1/f of a power series f defined over a field -/
protected def inv : power_series k → power_series k :=
mv_power_series.inv

instance : has_inv (power_series k) := ⟨power_series.inv⟩

lemma inv_eq_inv_aux (φ : power_series k) :
  φ⁻¹ = inv.aux (constant_coeff k φ)⁻¹ φ := rfl

lemma coeff_inv (n) (φ : power_series k) :
  coeff k n (φ⁻¹) = if n = 0 then (constant_coeff k φ)⁻¹ else
  - (constant_coeff k φ)⁻¹ * ∑ x in finset.nat.antidiagonal n,
    if x.2 < n then coeff k x.1 φ * coeff k x.2 (φ⁻¹) else 0 :=
by rw [inv_eq_inv_aux, coeff_inv_aux n (constant_coeff k φ)⁻¹ φ]

@[simp] lemma constant_coeff_inv (φ : power_series k) :
  constant_coeff k (φ⁻¹) = (constant_coeff k φ)⁻¹ :=
mv_power_series.constant_coeff_inv φ

lemma inv_eq_zero {φ : power_series k} :
  φ⁻¹ = 0 ↔ constant_coeff k φ = 0 :=
mv_power_series.inv_eq_zero

@[simp, priority 1100] lemma inv_of_unit_eq (φ : power_series k) (h : constant_coeff k φ ≠ 0) :
  inv_of_unit φ (units.mk0 _ h) = φ⁻¹ :=
mv_power_series.inv_of_unit_eq _ _

@[simp] lemma inv_of_unit_eq' (φ : power_series k) (u : units k) (h : constant_coeff k φ = u) :
  inv_of_unit φ u = φ⁻¹ :=
mv_power_series.inv_of_unit_eq' φ _ h

@[simp] protected lemma mul_inv (φ : power_series k) (h : constant_coeff k φ ≠ 0) :
  φ * φ⁻¹ = 1 :=
mv_power_series.mul_inv φ h

@[simp] protected lemma inv_mul (φ : power_series k) (h : constant_coeff k φ ≠ 0) :
  φ⁻¹ * φ = 1 :=
mv_power_series.inv_mul φ h

lemma eq_mul_inv_iff_mul_eq {φ₁ φ₂ φ₃ : power_series k} (h : constant_coeff k φ₃ ≠ 0) :
  φ₁ = φ₂ * φ₃⁻¹ ↔ φ₁ * φ₃ = φ₂ :=
mv_power_series.eq_mul_inv_iff_mul_eq h

lemma eq_inv_iff_mul_eq_one {φ ψ : power_series k} (h : constant_coeff k ψ ≠ 0) :
  φ = ψ⁻¹ ↔ φ * ψ = 1 :=
mv_power_series.eq_inv_iff_mul_eq_one h

lemma inv_eq_iff_mul_eq_one {φ ψ : power_series k} (h : constant_coeff k ψ ≠ 0) :
  ψ⁻¹ = φ ↔ φ * ψ = 1 :=
mv_power_series.inv_eq_iff_mul_eq_one h

end field

end power_series

namespace power_series
variable {R : Type*}

local attribute [instance, priority 1] classical.prop_decidable
noncomputable theory

section order_basic
open multiplicity
variables [comm_semiring R]

/-- The order of a formal power series `φ` is the greatest `n : enat`
such that `X^n` divides `φ`. The order is `⊤` if and only if `φ = 0`. -/
@[reducible] def order (φ : power_series R) : enat :=
multiplicity X φ

lemma order_finite_of_coeff_ne_zero (φ : power_series R) (h : ∃ n, coeff R n φ ≠ 0) :
  (order φ).dom :=
begin
  cases h with n h, refine ⟨n, _⟩,
  rw X_pow_dvd_iff, push_neg, exact ⟨n, lt_add_one n, h⟩
end

/-- If the order of a formal power series is finite,
then the coefficient indexed by the order is nonzero.-/
lemma coeff_order (φ : power_series R) (h : (order φ).dom) :
  coeff R (φ.order.get h) φ ≠ 0 :=
begin
  have H := nat.find_spec h, contrapose! H, rw X_pow_dvd_iff,
  intros m hm, by_cases Hm : m < nat.find h,
  { have := nat.find_min h Hm, push_neg at this,
    rw X_pow_dvd_iff at this, exact this m (lt_add_one m) },
  have : m = nat.find h, {linarith}, {rwa this}
end

/-- If the `n`th coefficient of a formal power series is nonzero,
then the order of the power series is less than or equal to `n`.-/
lemma order_le (φ : power_series R) (n : ℕ) (h : coeff R n φ ≠ 0) :
  order φ ≤ n :=
begin
  have h : ¬ X^(n+1) ∣ φ,
  { rw X_pow_dvd_iff, push_neg, exact ⟨n, lt_add_one n, h⟩ },
  have : (order φ).dom := ⟨n, h⟩,
  rw [← enat.coe_get this, enat.coe_le_coe],
  refine nat.find_min' this h
end

/-- The `n`th coefficient of a formal power series is `0` if `n` is strictly
smaller than the order of the power series.-/
lemma coeff_of_lt_order (φ : power_series R) (n : ℕ) (h: ↑n < order φ) :
  coeff R n φ = 0 :=
by { contrapose! h, exact order_le _ _ h }

/-- The order of the `0` power series is infinite.-/
@[simp] lemma order_zero : order (0 : power_series R) = ⊤ :=
multiplicity.zero _

/-- The `0` power series is the unique power series with infinite order.-/
@[simp] lemma order_eq_top {φ : power_series R} :
  φ.order = ⊤ ↔ φ = 0 :=
begin
  split,
  { intro h, ext n, rw [(coeff R n).map_zero, coeff_of_lt_order], simp [h] },
  { rintros rfl, exact order_zero  }
end

/-- The order of a formal power series is at least `n` if
the `i`th coefficient is `0` for all `i < n`.-/
lemma nat_le_order (φ : power_series R) (n : ℕ) (h : ∀ i < n, coeff R i φ = 0) :
  ↑n ≤ order φ :=
begin
  by_contra H, rw not_le at H,
  have : (order φ).dom := enat.dom_of_le_some (le_of_lt H),
  rw [← enat.coe_get this, enat.coe_lt_coe] at H,
  exact coeff_order _ this (h _ H)
end

/-- The order of a formal power series is at least `n` if
the `i`th coefficient is `0` for all `i < n`.-/
lemma le_order (φ : power_series R) (n : enat) (h : ∀ i : ℕ, ↑i < n → coeff R i φ = 0) :
  n ≤ order φ :=
begin
  induction n using enat.cases_on,
  { show _ ≤ _, rw [top_le_iff, order_eq_top],
    ext i, exact h _ (enat.coe_lt_top i) },
  { apply nat_le_order, simpa only [enat.coe_lt_coe] using h }
end

/-- The order of a formal power series is exactly `n` if the `n`th coefficient is nonzero,
and the `i`th coefficient is `0` for all `i < n`.-/
lemma order_eq_nat {φ : power_series R} {n : ℕ} :
  order φ = n ↔ (coeff R n φ ≠ 0) ∧ (∀ i, i < n → coeff R i φ = 0) :=
begin
  simp only [eq_some_iff, X_pow_dvd_iff], push_neg,
  split,
  { rintros ⟨h₁, m, hm₁, hm₂⟩, refine ⟨_, h₁⟩,
    suffices : n = m, { rwa this },
    suffices : m ≥ n, { linarith },
    contrapose! hm₂, exact h₁ _ hm₂ },
  { rintros ⟨h₁, h₂⟩, exact ⟨h₂, n, lt_add_one n, h₁⟩ }
end

/-- The order of a formal power series is exactly `n` if the `n`th coefficient is nonzero,
and the `i`th coefficient is `0` for all `i < n`.-/
lemma order_eq {φ : power_series R} {n : enat} :
  order φ = n ↔ (∀ i:ℕ, ↑i = n → coeff R i φ ≠ 0) ∧ (∀ i:ℕ, ↑i < n → coeff R i φ = 0) :=
begin
  induction n using enat.cases_on,
  { rw order_eq_top, split,
    { rintro rfl, split; intros,
      { exfalso, exact enat.coe_ne_top ‹_› ‹_› },
      { exact (coeff _ _).map_zero } },
    { rintro ⟨h₁, h₂⟩, ext i, exact h₂ i (enat.coe_lt_top i) } },
  { simpa [enat.coe_inj] using order_eq_nat }
end

/-- The order of the sum of two formal power series
 is at least the minimum of their orders.-/
lemma le_order_add (φ ψ : power_series R) :
  min (order φ) (order ψ) ≤ order (φ + ψ) :=
multiplicity.min_le_multiplicity_add

private lemma order_add_of_order_eq.aux (φ ψ : power_series R)
  (h : order φ ≠ order ψ) (H : order φ < order ψ) :
  order (φ + ψ) ≤ order φ ⊓ order ψ :=
begin
  suffices : order (φ + ψ) = order φ,
  { rw [le_inf_iff, this], exact ⟨le_refl _, le_of_lt H⟩ },
  { rw order_eq, split,
    { intros i hi, rw [(coeff _ _).map_add, coeff_of_lt_order ψ i (hi.symm ▸ H), add_zero],
      exact (order_eq_nat.1 hi.symm).1 },
    { intros i hi,
      rw [(coeff _ _).map_add, coeff_of_lt_order φ i hi,
        coeff_of_lt_order ψ i (lt_trans hi H), zero_add] } }
end

/-- The order of the sum of two formal power series
 is the minimum of their orders if their orders differ.-/
lemma order_add_of_order_eq (φ ψ : power_series R) (h : order φ ≠ order ψ) :
  order (φ + ψ) = order φ ⊓ order ψ :=
begin
  refine le_antisymm _ (le_order_add _ _),
  by_cases H₁ : order φ < order ψ,
  { apply order_add_of_order_eq.aux _ _ h H₁ },
  by_cases H₂ : order ψ < order φ,
  { simpa only [add_comm, inf_comm] using order_add_of_order_eq.aux _ _ h.symm H₂ },
  exfalso, exact h (le_antisymm (not_lt.1 H₂) (not_lt.1 H₁))
end

/-- The order of the product of two formal power series
 is at least the sum of their orders.-/
lemma order_mul_ge (φ ψ : power_series R) :
  order φ + order ψ ≤ order (φ * ψ) :=
begin
  apply le_order,
  intros n hn, rw [coeff_mul, finset.sum_eq_zero],
  rintros ⟨i,j⟩ hij,
  by_cases hi : ↑i < order φ,
  { rw [coeff_of_lt_order φ i hi, zero_mul] },
  by_cases hj : ↑j < order ψ,
  { rw [coeff_of_lt_order ψ j hj, mul_zero] },
  rw not_lt at hi hj, rw finset.nat.mem_antidiagonal at hij,
  exfalso,
  apply ne_of_lt (lt_of_lt_of_le hn $ add_le_add hi hj),
  rw [← enat.coe_add, hij]
end

/-- The order of the monomial `a*X^n` is infinite if `a = 0` and `n` otherwise.-/
lemma order_monomial (n : ℕ) (a : R) :
  order (monomial R n a) = if a = 0 then ⊤ else n :=
begin
  split_ifs with h,
  { rw [h, order_eq_top, linear_map.map_zero] },
  { rw [order_eq], split; intros i hi,
    { rw [enat.coe_inj] at hi, rwa [hi, coeff_monomial_same] },
    { rw [enat.coe_lt_coe] at hi, rw [coeff_monomial, if_neg], exact ne_of_lt hi } }
end

/-- The order of the monomial `a*X^n` is `n` if `a ≠ 0`.-/
lemma order_monomial_of_ne_zero (n : ℕ) (a : R) (h : a ≠ 0) :
  order (monomial R n a) = n :=
by rw [order_monomial, if_neg h]

end order_basic

section order_zero_ne_one
variables [comm_semiring R] [nontrivial R]

/-- The order of the formal power series `1` is `0`.-/
@[simp] lemma order_one : order (1 : power_series R) = 0 :=
by simpa using order_monomial_of_ne_zero 0 (1:R) one_ne_zero

/-- The order of the formal power series `X` is `1`.-/
@[simp] lemma order_X : order (X : power_series R) = 1 :=
order_monomial_of_ne_zero 1 (1:R) one_ne_zero

/-- The order of the formal power series `X^n` is `n`.-/
@[simp] lemma order_X_pow (n : ℕ) : order ((X : power_series R)^n) = n :=
by { rw [X_pow_eq, order_monomial_of_ne_zero], exact one_ne_zero }

end order_zero_ne_one

section order_integral_domain
variables [integral_domain R]

/-- The order of the product of two formal power series over an integral domain
 is the sum of their orders.-/
lemma order_mul (φ ψ : power_series R) :
  order (φ * ψ) = order φ + order ψ :=
multiplicity.mul (X_prime)

end order_integral_domain

end power_series

namespace polynomial
open finsupp
variables {σ : Type*} {R : Type*} [comm_semiring R]

/-- The natural inclusion from polynomials into formal power series.-/
instance coe_to_power_series : has_coe (polynomial R) (power_series R) :=
⟨λ φ, power_series.mk $ λ n, coeff φ n⟩

@[simp, norm_cast] lemma coeff_coe (φ : polynomial R) (n) :
  power_series.coeff R n φ = coeff φ n :=
congr_arg (coeff φ) (finsupp.single_eq_same)

@[simp, norm_cast] lemma coe_monomial (n : ℕ) (a : R) :
  (monomial n a : power_series R) = power_series.monomial R n a :=
power_series.ext $ λ m,
begin
  rw [coeff_coe, power_series.coeff_monomial],
  simp only [@eq_comm _ m n],
  convert finsupp.single_apply,
end

@[simp, norm_cast] lemma coe_zero : ((0 : polynomial R) : power_series R) = 0 := rfl

@[simp, norm_cast] lemma coe_one : ((1 : polynomial R) : power_series R) = 1 :=
begin
  have := coe_monomial 0 (1:R),
  rwa power_series.monomial_zero_eq_C_apply at this,
end

@[simp, norm_cast] lemma coe_add (φ ψ : polynomial R) :
  ((φ + ψ : polynomial R) : power_series R) = φ + ψ := rfl

@[simp, norm_cast] lemma coe_mul (φ ψ : polynomial R) :
  ((φ * ψ : polynomial R) : power_series R) = φ * ψ :=
power_series.ext $ λ n,
by simp only [coeff_coe, power_series.coeff_mul, coeff_mul]

@[simp, norm_cast] lemma coe_C (a : R) :
  ((C a : polynomial R) : power_series R) = power_series.C R a :=
begin
  have := coe_monomial 0 a,
  rwa power_series.monomial_zero_eq_C_apply at this,
end

@[simp, norm_cast] lemma coe_X :
  ((X : polynomial R) : power_series R) = power_series.X :=
coe_monomial _ _

/--
The coercion from polynomials to power series
as a ring homomorphism.
-/
-- TODO as an algebra homomorphism?
def coe_to_power_series.ring_hom : polynomial R →+* power_series R  :=
{ to_fun := (coe : polynomial R → power_series R),
  map_zero' := coe_zero,
  map_one' := coe_one,
  map_add' := coe_add,
  map_mul' := coe_mul }

end polynomial<|MERGE_RESOLUTION|>--- conflicted
+++ resolved
@@ -159,7 +159,7 @@
 
 protected lemma mul_zero : φ * 0 = 0 :=
 ext $ λ n, by simp [coeff_mul]
-  
+
 lemma coeff_monomial_mul (a : R) :
   coeff R m (monomial R n a * φ) = if n ≤ m then a * coeff R (m - n) φ else 0 :=
 begin
@@ -174,22 +174,12 @@
 lemma coeff_mul_monomial (a : R) :
   coeff R m (φ * monomial R n a) = if n ≤ m then coeff R (m - n) φ * a else 0 :=
 begin
-<<<<<<< HEAD
   have : ∀ p ∈ (antidiagonal m).support,
     coeff R (p : (σ →₀ ℕ) × (σ →₀ ℕ)).1 φ * coeff R p.2 (monomial R n a) ≠ 0 → p.2 = n :=
     λ p _ hp, eq_of_coeff_monomial_ne_zero (right_ne_zero_of_mul hp),
   rw [coeff_mul, ← finset.sum_filter_of_ne this, antidiagonal_support_filter_snd_eq,
     finset.sum_ite_index],
   simp only [finset.sum_singleton, coeff_monomial_same, finset.sum_empty]
-=======
-  rw [coeff_mul, finset.sum_eq_single ((0 : σ →₀ ℕ), n)];
-  simp [mem_antidiagonal_support, coeff_one],
-  show ∀ (i j : σ →₀ ℕ), i + j = n → (i = 0 → j ≠ n) →
-    i = 0 → coeff R j φ = 0,
-  rintros i j hij h rfl,
-  rw zero_add at hij,
-  exact (h rfl hij).elim
->>>>>>> 88fb7cab
 end
 
 lemma coeff_add_monomial_mul (a : R) :
