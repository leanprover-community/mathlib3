/-
Copyright (c) 2020 Ashvni Narayanan. All rights reserved.
Released under Apache 2.0 license as described in the file LICENSE.
Authors: Ashvni Narayanan
-/

import group_theory.subgroup.basic
import ring_theory.subsemiring.basic

/-!
# Subrings

> THIS FILE IS SYNCHRONIZED WITH MATHLIB4.
> Any changes to this file require a corresponding PR to mathlib4.

Let `R` be a ring. This file defines the "bundled" subring type `subring R`, a type
whose terms correspond to subrings of `R`. This is the preferred way to talk
about subrings in mathlib. Unbundled subrings (`s : set R` and `is_subring s`)
are not in this file, and they will ultimately be deprecated.

We prove that subrings are a complete lattice, and that you can `map` (pushforward) and
`comap` (pull back) them along ring homomorphisms.

We define the `closure` construction from `set R` to `subring R`, sending a subset of `R`
to the subring it generates, and prove that it is a Galois insertion.

## Main definitions

Notation used here:

`(R : Type u) [ring R] (S : Type u) [ring S] (f g : R →+* S)`
`(A : subring R) (B : subring S) (s : set R)`

* `subring R` : the type of subrings of a ring `R`.

* `instance : complete_lattice (subring R)` : the complete lattice structure on the subrings.

* `subring.center` : the center of a ring `R`.

* `subring.closure` : subring closure of a set, i.e., the smallest subring that includes the set.

* `subring.gi` : `closure : set M → subring M` and coercion `coe : subring M → set M`
  form a `galois_insertion`.

* `comap f B : subring A` : the preimage of a subring `B` along the ring homomorphism `f`

* `map f A : subring B` : the image of a subring `A` along the ring homomorphism `f`.

* `prod A B : subring (R × S)` : the product of subrings

* `f.range : subring B` : the range of the ring homomorphism `f`.

* `eq_locus f g : subring R` : given ring homomorphisms `f g : R →+* S`,
     the subring of `R` where `f x = g x`

## Implementation notes

A subring is implemented as a subsemiring which is also an additive subgroup.
The initial PR was as a submonoid which is also an additive subgroup.

Lattice inclusion (e.g. `≤` and `⊓`) is used rather than set notation (`⊆` and `∩`), although
`∈` is defined as membership of a subring's underlying set.

## Tags
subring, subrings
-/

open_locale big_operators
universes u v w

variables {R : Type u} {S : Type v} {T : Type w} [ring R]

section subring_class

/-- `subring_class S R` states that `S` is a type of subsets `s ⊆ R` that
are both a multiplicative submonoid and an additive subgroup. -/
class subring_class (S : Type*) (R : Type u) [ring R] [set_like S R]
  extends subsemiring_class S R, neg_mem_class S R : Prop

@[priority 100] -- See note [lower instance priority]
instance subring_class.add_subgroup_class (S : Type*) (R : Type u) [set_like S R]
  [ring R] [h : subring_class S R] : add_subgroup_class S R :=
{ .. h }

variables [set_like S R] [hSR : subring_class S R] (s : S)
include hSR

lemma coe_int_mem (n : ℤ) : (n : R) ∈ s :=
by simp only [← zsmul_one, zsmul_mem, one_mem]

namespace subring_class

@[priority 75]
instance to_has_int_cast : has_int_cast s :=
⟨λ n, ⟨n, coe_int_mem s n⟩⟩

/-- A subring of a ring inherits a ring structure -/
@[priority 75] -- Prefer subclasses of `ring` over subclasses of `subring_class`.
instance to_ring : ring s :=
subtype.coe_injective.ring coe rfl rfl (λ _ _, rfl) (λ _ _, rfl) (λ _, rfl) (λ _ _, rfl)
  (λ _ _, rfl) (λ _ _, rfl) (λ _ _, rfl) (λ _, rfl) (λ _, rfl)

omit hSR
/-- A subring of a `comm_ring` is a `comm_ring`. -/
@[priority 75] -- Prefer subclasses of `ring` over subclasses of `subring_class`.
instance to_comm_ring {R} [comm_ring R] [set_like S R] [subring_class S R] : comm_ring s :=
subtype.coe_injective.comm_ring coe rfl rfl (λ _ _, rfl) (λ _ _, rfl) (λ _, rfl) (λ _ _, rfl)
  (λ _ _, rfl) (λ _ _, rfl) (λ _ _, rfl) (λ _, rfl) (λ _, rfl)

/-- A subring of a domain is a domain. -/
@[priority 75] -- Prefer subclasses of `ring` over subclasses of `subring_class`.
instance {R} [ring R] [is_domain R] [set_like S R] [subring_class S R] : is_domain s :=
no_zero_divisors.to_is_domain _

/-- A subring of an `ordered_ring` is an `ordered_ring`. -/
@[priority 75] -- Prefer subclasses of `ring` over subclasses of `subring_class`.
instance to_ordered_ring {R} [ordered_ring R] [set_like S R] [subring_class S R] :
  ordered_ring s :=
subtype.coe_injective.ordered_ring coe rfl rfl (λ _ _, rfl) (λ _ _, rfl) (λ _, rfl) (λ _ _, rfl)
  (λ _ _, rfl) (λ _ _, rfl) (λ _ _, rfl) (λ _, rfl) (λ _, rfl)

/-- A subring of an `ordered_comm_ring` is an `ordered_comm_ring`. -/
@[priority 75] -- Prefer subclasses of `ring` over subclasses of `subring_class`.
instance to_ordered_comm_ring {R} [ordered_comm_ring R] [set_like S R] [subring_class S R] :
  ordered_comm_ring s :=
subtype.coe_injective.ordered_comm_ring coe rfl rfl (λ _ _, rfl) (λ _ _, rfl) (λ _, rfl)
  (λ _ _, rfl) (λ _ _, rfl) (λ _ _, rfl) (λ _ _, rfl) (λ _, rfl) (λ _, rfl)

/-- A subring of a `linear_ordered_ring` is a `linear_ordered_ring`. -/
@[priority 75] -- Prefer subclasses of `ring` over subclasses of `subring_class`.
instance to_linear_ordered_ring {R} [linear_ordered_ring R] [set_like S R] [subring_class S R] :
  linear_ordered_ring s :=
subtype.coe_injective.linear_ordered_ring coe rfl rfl (λ _ _, rfl) (λ _ _, rfl) (λ _, rfl)
  (λ _ _, rfl) (λ _ _, rfl) (λ _ _, rfl) (λ _ _, rfl) (λ _, rfl) (λ _, rfl) (λ _ _, rfl)
  (λ _ _, rfl)

/-- A subring of a `linear_ordered_comm_ring` is a `linear_ordered_comm_ring`. -/
@[priority 75] -- Prefer subclasses of `ring` over subclasses of `subring_class`.
instance to_linear_ordered_comm_ring {R} [linear_ordered_comm_ring R] [set_like S R]
  [subring_class S R] : linear_ordered_comm_ring s :=
subtype.coe_injective.linear_ordered_comm_ring coe rfl rfl (λ _ _, rfl) (λ _ _, rfl) (λ _, rfl)
  (λ _ _, rfl) (λ _ _, rfl) (λ _ _, rfl) (λ _ _, rfl) (λ _, rfl) (λ _, rfl) (λ _ _, rfl)
  (λ _ _, rfl)

include hSR

/-- The natural ring hom from a subring of ring `R` to `R`. -/
def subtype (s : S) : s →+* R :=
{ to_fun := coe,
 .. submonoid_class.subtype s,
 .. add_subgroup_class.subtype s }

@[simp] theorem coe_subtype : (subtype s : s → R) = coe := rfl
@[simp, norm_cast] lemma coe_nat_cast (n : ℕ) : ((n : s) : R) = n := map_nat_cast (subtype s) n
@[simp, norm_cast] lemma coe_int_cast (n : ℤ) : ((n : s) : R) = n := map_int_cast (subtype s) n

end subring_class

end subring_class

variables [ring S] [ring T]

set_option old_structure_cmd true

/-- `subring R` is the type of subrings of `R`. A subring of `R` is a subset `s` that is a
  multiplicative submonoid and an additive subgroup. Note in particular that it shares the
  same 0 and 1 as R. -/
structure subring (R : Type u) [ring R] extends subsemiring R, add_subgroup R

/-- Reinterpret a `subring` as a `subsemiring`. -/
add_decl_doc subring.to_subsemiring

/-- Reinterpret a `subring` as an `add_subgroup`. -/
add_decl_doc subring.to_add_subgroup

namespace subring

/-- The underlying submonoid of a subring. -/
def to_submonoid (s : subring R) : submonoid R :=
{ carrier := s.carrier,
  ..s.to_subsemiring.to_submonoid }

instance : set_like (subring R) R :=
{ coe := subring.carrier,
  coe_injective' := λ p q h, by cases p; cases q; congr' }

instance : subring_class (subring R) R :=
{ zero_mem := zero_mem',
  add_mem := add_mem',
  one_mem := one_mem',
  mul_mem := mul_mem',
  neg_mem := neg_mem' }

@[simp]
lemma mem_carrier {s : subring R} {x : R} : x ∈ s.carrier ↔ x ∈ s := iff.rfl

@[simp]
lemma mem_mk {S : set R} {x : R} (h₁ h₂ h₃ h₄ h₅) :
  x ∈ (⟨S, h₁, h₂, h₃, h₄, h₅⟩ : subring R) ↔ x ∈ S := iff.rfl

@[simp] lemma coe_set_mk (S : set R) (h₁ h₂ h₃ h₄ h₅) :
  ((⟨S, h₁, h₂, h₃, h₄, h₅⟩ : subring R) : set R) = S := rfl

@[simp]
lemma mk_le_mk {S S' : set R} (h₁ h₂ h₃  h₄ h₅ h₁' h₂' h₃'  h₄' h₅') :
  (⟨S, h₁, h₂, h₃, h₄, h₅⟩ : subring R) ≤ (⟨S', h₁', h₂', h₃', h₄', h₅'⟩ : subring R) ↔ S ⊆ S' :=
iff.rfl

/-- Two subrings are equal if they have the same elements. -/
@[ext] theorem ext {S T : subring R} (h : ∀ x, x ∈ S ↔ x ∈ T) : S = T := set_like.ext h

/-- Copy of a subring with a new `carrier` equal to the old one. Useful to fix definitional
equalities. -/
protected def copy (S : subring R) (s : set R) (hs : s = ↑S) : subring R :=
{ carrier := s,
  neg_mem' := λ _, hs.symm ▸ S.neg_mem',
  ..S.to_subsemiring.copy s hs }

@[simp] lemma coe_copy (S : subring R) (s : set R) (hs : s = ↑S) :
  (S.copy s hs : set R) = s := rfl

lemma copy_eq (S : subring R) (s : set R) (hs : s = ↑S) : S.copy s hs = S :=
set_like.coe_injective hs

lemma to_subsemiring_injective : function.injective (to_subsemiring : subring R → subsemiring R)
| r s h := ext (set_like.ext_iff.mp h : _)

@[mono]
lemma to_subsemiring_strict_mono : strict_mono (to_subsemiring : subring R → subsemiring R) :=
λ _ _, id

@[mono]
lemma to_subsemiring_mono : monotone (to_subsemiring : subring R → subsemiring R) :=
to_subsemiring_strict_mono.monotone

lemma to_add_subgroup_injective : function.injective (to_add_subgroup : subring R → add_subgroup R)
| r s h := ext (set_like.ext_iff.mp h : _)

@[mono]
lemma to_add_subgroup_strict_mono : strict_mono (to_add_subgroup : subring R → add_subgroup R) :=
λ _ _, id

@[mono]
lemma to_add_subgroup_mono : monotone (to_add_subgroup : subring R → add_subgroup R) :=
to_add_subgroup_strict_mono.monotone

lemma to_submonoid_injective : function.injective (to_submonoid : subring R → submonoid R)
| r s h := ext (set_like.ext_iff.mp h : _)

@[mono]
lemma to_submonoid_strict_mono : strict_mono (to_submonoid : subring R → submonoid R) :=
λ _ _, id

@[mono]
lemma to_submonoid_mono : monotone (to_submonoid : subring R → submonoid R) :=
to_submonoid_strict_mono.monotone

/-- Construct a `subring R` from a set `s`, a submonoid `sm`, and an additive
subgroup `sa` such that `x ∈ s ↔ x ∈ sm ↔ x ∈ sa`. -/
protected def mk' (s : set R) (sm : submonoid R) (sa : add_subgroup R)
  (hm : ↑sm = s) (ha : ↑sa = s) :
  subring R :=
{ carrier := s,
  zero_mem' := ha ▸ sa.zero_mem,
  one_mem' := hm ▸ sm.one_mem,
  add_mem' := λ x y, by simpa only [← ha] using sa.add_mem,
  mul_mem' := λ x y, by simpa only [← hm] using sm.mul_mem,
  neg_mem' := λ x, by simpa only [← ha] using sa.neg_mem, }

@[simp] lemma coe_mk' {s : set R} {sm : submonoid R} (hm : ↑sm = s)
  {sa : add_subgroup R} (ha : ↑sa = s) :
  (subring.mk' s sm sa hm ha : set R) = s := rfl

@[simp] lemma mem_mk' {s : set R} {sm : submonoid R} (hm : ↑sm = s)
  {sa : add_subgroup R} (ha : ↑sa = s) {x : R} :
  x ∈ subring.mk' s sm sa hm ha ↔ x ∈ s :=
iff.rfl

@[simp] lemma mk'_to_submonoid {s : set R} {sm : submonoid R} (hm : ↑sm = s)
  {sa : add_subgroup R} (ha : ↑sa = s) :
  (subring.mk' s sm sa hm ha).to_submonoid = sm :=
set_like.coe_injective hm.symm

@[simp] lemma mk'_to_add_subgroup {s : set R} {sm : submonoid R} (hm : ↑sm = s)
  {sa : add_subgroup R} (ha : ↑sa  =s) :
  (subring.mk' s sm sa hm ha).to_add_subgroup = sa :=
set_like.coe_injective ha.symm

end subring

/-- A `subsemiring` containing -1 is a `subring`. -/
def subsemiring.to_subring (s : subsemiring R) (hneg : (-1 : R) ∈ s) : subring R :=
{ neg_mem' := by { rintros x, rw <-neg_one_mul, apply subsemiring.mul_mem, exact hneg, }
..s.to_submonoid, ..s.to_add_submonoid }

namespace subring

variables (s : subring R)

/-- A subring contains the ring's 1. -/
protected theorem one_mem : (1 : R) ∈ s := one_mem _

/-- A subring contains the ring's 0. -/
protected theorem zero_mem : (0 : R) ∈ s := zero_mem _

/-- A subring is closed under multiplication. -/
protected theorem mul_mem {x y : R} : x ∈ s → y ∈ s → x * y ∈ s := mul_mem

/-- A subring is closed under addition. -/
protected theorem add_mem {x y : R} : x ∈ s → y ∈ s → x + y ∈ s := add_mem

/-- A subring is closed under negation. -/
protected theorem neg_mem {x : R} : x ∈ s → -x ∈ s := neg_mem

/-- A subring is closed under subtraction -/
protected theorem sub_mem {x y : R} (hx : x ∈ s) (hy : y ∈ s) : x - y ∈ s := sub_mem hx hy

/-- Product of a list of elements in a subring is in the subring. -/
protected lemma list_prod_mem {l : list R} : (∀x ∈ l, x ∈ s) → l.prod ∈ s := list_prod_mem

/-- Sum of a list of elements in a subring is in the subring. -/
protected lemma list_sum_mem {l : list R} : (∀x ∈ l, x ∈ s) → l.sum ∈ s := list_sum_mem

/-- Product of a multiset of elements in a subring of a `comm_ring` is in the subring. -/
protected lemma multiset_prod_mem {R} [comm_ring R] (s : subring R) (m : multiset R) :
  (∀a ∈ m, a ∈ s) → m.prod ∈ s :=
multiset_prod_mem _

/-- Sum of a multiset of elements in an `subring` of a `ring` is
in the `subring`. -/
protected lemma multiset_sum_mem {R} [ring R] (s : subring R) (m : multiset R) :
  (∀a ∈ m, a ∈ s) → m.sum ∈ s :=
multiset_sum_mem _

/-- Product of elements of a subring of a `comm_ring` indexed by a `finset` is in the
    subring. -/
protected lemma prod_mem {R : Type*} [comm_ring R] (s : subring R)
  {ι : Type*} {t : finset ι} {f : ι → R} (h : ∀c ∈ t, f c ∈ s) :
  ∏ i in t, f i ∈ s :=
prod_mem h

/-- Sum of elements in a `subring` of a `ring` indexed by a `finset`
is in the `subring`. -/
protected lemma sum_mem {R : Type*} [ring R] (s : subring R)
  {ι : Type*} {t : finset ι} {f : ι → R} (h : ∀c ∈ t, f c ∈ s) :
  ∑ i in t, f i ∈ s :=
sum_mem h

/-- A subring of a ring inherits a ring structure -/
instance to_ring : ring s :=
subtype.coe_injective.ring coe rfl rfl (λ _ _, rfl) (λ _ _, rfl) (λ _, rfl) (λ _ _, rfl)
  (λ _ _, rfl) (λ _ _, rfl) (λ _ _, rfl) (λ _, rfl) (λ _, rfl)

protected lemma zsmul_mem {x : R} (hx : x ∈ s) (n : ℤ) : n • x ∈ s := zsmul_mem hx n

protected lemma pow_mem {x : R} (hx : x ∈ s) (n : ℕ) : x^n ∈ s := pow_mem hx n

@[simp, norm_cast] lemma coe_add (x y : s) : (↑(x + y) : R) = ↑x + ↑y := rfl
@[simp, norm_cast] lemma coe_neg (x : s) : (↑(-x) : R) = -↑x := rfl
@[simp, norm_cast] lemma coe_mul (x y : s) : (↑(x * y) : R) = ↑x * ↑y := rfl
@[simp, norm_cast] lemma coe_zero : ((0 : s) : R) = 0 := rfl
@[simp, norm_cast] lemma coe_one : ((1 : s) : R) = 1 := rfl
@[simp, norm_cast] lemma coe_pow (x : s) (n : ℕ) : (↑(x ^ n) : R) = x ^ n :=
submonoid_class.coe_pow x n

-- TODO: can be generalized to `add_submonoid_class`
@[simp] lemma coe_eq_zero_iff {x : s} : (x : R) = 0 ↔ x = 0 :=
⟨λ h, subtype.ext (trans h s.coe_zero.symm),
 λ h, h.symm ▸ s.coe_zero⟩

/-- A subring of a `comm_ring` is a `comm_ring`. -/
instance to_comm_ring {R} [comm_ring R] (s : subring R) : comm_ring s :=
subtype.coe_injective.comm_ring coe rfl rfl (λ _ _, rfl) (λ _ _, rfl) (λ _, rfl) (λ _ _, rfl)
  (λ _ _, rfl) (λ _ _, rfl) (λ _ _, rfl) (λ _, rfl) (λ _, rfl)

/-- A subring of a non-trivial ring is non-trivial. -/
instance {R} [ring R] [nontrivial R] (s : subring R) : nontrivial s :=
s.to_subsemiring.nontrivial

/-- A subring of a ring with no zero divisors has no zero divisors. -/
instance {R} [ring R] [no_zero_divisors R] (s : subring R) : no_zero_divisors s :=
s.to_subsemiring.no_zero_divisors

/-- A subring of a domain is a domain. -/
instance {R} [ring R] [is_domain R] (s : subring R) : is_domain s :=
no_zero_divisors.to_is_domain _

/-- A subring of an `ordered_ring` is an `ordered_ring`. -/
instance to_ordered_ring {R} [ordered_ring R] (s : subring R) : ordered_ring s :=
subtype.coe_injective.ordered_ring coe rfl rfl (λ _ _, rfl) (λ _ _, rfl) (λ _, rfl) (λ _ _, rfl)
  (λ _ _, rfl) (λ _ _, rfl) (λ _ _, rfl) (λ _, rfl) (λ _, rfl)

/-- A subring of an `ordered_comm_ring` is an `ordered_comm_ring`. -/
instance to_ordered_comm_ring {R} [ordered_comm_ring R] (s : subring R) : ordered_comm_ring s :=
subtype.coe_injective.ordered_comm_ring coe rfl rfl (λ _ _, rfl) (λ _ _, rfl) (λ _, rfl)
  (λ _ _, rfl) (λ _ _, rfl) (λ _ _, rfl) (λ _ _, rfl) (λ _, rfl) (λ _, rfl)

/-- A subring of a `linear_ordered_ring` is a `linear_ordered_ring`. -/
instance to_linear_ordered_ring {R} [linear_ordered_ring R] (s : subring R) :
  linear_ordered_ring s :=
subtype.coe_injective.linear_ordered_ring coe rfl rfl (λ _ _, rfl) (λ _ _, rfl) (λ _, rfl)
  (λ _ _, rfl) (λ _ _, rfl) (λ _ _, rfl) (λ _ _, rfl) (λ _, rfl) (λ _, rfl) (λ _ _, rfl)
  (λ _ _, rfl)

/-- A subring of a `linear_ordered_comm_ring` is a `linear_ordered_comm_ring`. -/
instance to_linear_ordered_comm_ring {R} [linear_ordered_comm_ring R] (s : subring R) :
  linear_ordered_comm_ring s :=
subtype.coe_injective.linear_ordered_comm_ring coe rfl rfl (λ _ _, rfl) (λ _ _, rfl) (λ _, rfl)
  (λ _ _, rfl) (λ _ _, rfl) (λ _ _, rfl) (λ _ _, rfl) (λ _, rfl) (λ _, rfl) (λ _ _, rfl)
  (λ _ _, rfl)

/-- The natural ring hom from a subring of ring `R` to `R`. -/
def subtype (s : subring R) : s →+* R :=
{ to_fun := coe,
 .. s.to_submonoid.subtype, .. s.to_add_subgroup.subtype }

@[simp] theorem coe_subtype : ⇑s.subtype = coe := rfl
@[simp, norm_cast] lemma coe_nat_cast : ∀ n : ℕ, ((n : s) : R) = n := map_nat_cast s.subtype
@[simp, norm_cast] lemma coe_int_cast : ∀ n : ℤ, ((n : s) : R) = n := map_int_cast s.subtype

/-! ## Partial order -/

@[simp] lemma mem_to_submonoid {s : subring R} {x : R} : x ∈ s.to_submonoid ↔ x ∈ s := iff.rfl
@[simp] lemma coe_to_submonoid (s : subring R) : (s.to_submonoid : set R) = s := rfl
@[simp] lemma mem_to_add_subgroup {s : subring R} {x : R} :
  x ∈ s.to_add_subgroup ↔ x ∈ s := iff.rfl
@[simp] lemma coe_to_add_subgroup (s : subring R) : (s.to_add_subgroup : set R) = s := rfl

/-! ## top -/

/-- The subring `R` of the ring `R`. -/
instance : has_top (subring R) :=
⟨{ .. (⊤ : submonoid R), .. (⊤ : add_subgroup R) }⟩

@[simp] lemma mem_top (x : R) : x ∈ (⊤ : subring R) := set.mem_univ x

@[simp] lemma coe_top : ((⊤ : subring R) : set R) = set.univ := rfl

/-- The ring equiv between the top element of `subring R` and `R`. -/
@[simps]
def top_equiv : (⊤ : subring R) ≃+* R := subsemiring.top_equiv

/-! ## comap -/

/-- The preimage of a subring along a ring homomorphism is a subring. -/
def comap {R : Type u} {S : Type v} [ring R] [ring S]
  (f : R →+* S) (s : subring S) : subring R :=
{ carrier := f ⁻¹' s.carrier,
 .. s.to_submonoid.comap (f : R →* S),
  .. s.to_add_subgroup.comap (f : R →+ S) }

@[simp] lemma coe_comap (s : subring S) (f : R →+* S) : (s.comap f : set R) = f ⁻¹' s := rfl

@[simp]
lemma mem_comap {s : subring S} {f : R →+* S} {x : R} : x ∈ s.comap f ↔ f x ∈ s := iff.rfl

lemma comap_comap (s : subring T) (g : S →+* T) (f : R →+* S) :
  (s.comap g).comap f = s.comap (g.comp f) :=
rfl

/-! ## map -/

/-- The image of a subring along a ring homomorphism is a subring. -/
def map {R : Type u} {S : Type v} [ring R] [ring S]
  (f : R →+* S) (s : subring R) : subring S :=
  { carrier := f '' s.carrier,
.. s.to_submonoid.map (f : R →* S),
.. s.to_add_subgroup.map (f : R →+ S) }

@[simp] lemma coe_map (f : R →+* S) (s : subring R) : (s.map f : set S) = f '' s := rfl

@[simp] lemma mem_map {f : R →+* S} {s : subring R} {y : S} :
  y ∈ s.map f ↔ ∃ x ∈ s, f x = y :=
set.mem_image_iff_bex

@[simp] lemma map_id : s.map (ring_hom.id R) = s :=
set_like.coe_injective $ set.image_id _

lemma map_map (g : S →+* T) (f : R →+* S) : (s.map f).map g = s.map (g.comp f) :=
set_like.coe_injective $ set.image_image _ _ _

lemma map_le_iff_le_comap {f : R →+* S} {s : subring R} {t : subring S} :
  s.map f ≤ t ↔ s ≤ t.comap f :=
set.image_subset_iff

lemma gc_map_comap (f : R →+* S) : galois_connection (map f) (comap f) :=
λ S T, map_le_iff_le_comap

/-- A subring is isomorphic to its image under an injective function -/
noncomputable def equiv_map_of_injective
  (f : R →+* S) (hf : function.injective f) : s ≃+* s.map f :=
{ map_mul' := λ _ _, subtype.ext (f.map_mul _ _),
  map_add' := λ _ _, subtype.ext (f.map_add _ _),
  ..equiv.set.image f s hf }

@[simp] lemma coe_equiv_map_of_injective_apply
  (f : R →+* S) (hf : function.injective f) (x : s) :
  (equiv_map_of_injective s f hf x : S) = f x := rfl

end subring

namespace ring_hom

variables (g : S →+* T) (f : R →+* S)

/-! ## range -/

/-- The range of a ring homomorphism, as a subring of the target. See Note [range copy pattern]. -/
def range {R : Type u} {S : Type v} [ring R] [ring S] (f : R →+* S) : subring S :=
((⊤ : subring R).map f).copy (set.range f) set.image_univ.symm

@[simp] lemma coe_range : (f.range : set S) = set.range f := rfl

@[simp] lemma mem_range {f : R →+* S} {y : S} : y ∈ f.range ↔ ∃ x, f x = y := iff.rfl

lemma range_eq_map (f : R →+* S) : f.range = subring.map f ⊤ :=
by { ext, simp }

lemma mem_range_self (f : R →+* S) (x : R) : f x ∈ f.range :=
mem_range.mpr ⟨x, rfl⟩

lemma map_range : f.range.map g = (g.comp f).range :=
by simpa only [range_eq_map] using (⊤ : subring R).map_map g f

/-- The range of a ring homomorphism is a fintype, if the domain is a fintype.
Note: this instance can form a diamond with `subtype.fintype` in the
  presence of `fintype S`. -/
instance fintype_range [fintype R] [decidable_eq S] (f : R →+* S) : fintype (range f) :=
set.fintype_range f

end ring_hom

namespace subring

/-! ## bot -/

instance : has_bot (subring R) := ⟨(int.cast_ring_hom R).range⟩

instance : inhabited (subring R) := ⟨⊥⟩

lemma coe_bot : ((⊥ : subring R) : set R) = set.range (coe : ℤ → R) :=
ring_hom.coe_range (int.cast_ring_hom R)

lemma mem_bot {x : R} : x ∈ (⊥ : subring R) ↔ ∃ (n : ℤ), ↑n = x :=
ring_hom.mem_range

/-! ## inf -/

/-- The inf of two subrings is their intersection. -/
instance : has_inf (subring R) :=
⟨λ s t,
  { carrier := s ∩ t,
    .. s.to_submonoid ⊓ t.to_submonoid,
    .. s.to_add_subgroup ⊓ t.to_add_subgroup }⟩

@[simp] lemma coe_inf (p p' : subring R) : ((p ⊓ p' : subring R) : set R) = p ∩ p' := rfl

@[simp] lemma mem_inf {p p' : subring R} {x : R} : x ∈ p ⊓ p' ↔ x ∈ p ∧ x ∈ p' := iff.rfl

instance : has_Inf (subring R) :=
⟨λ s, subring.mk' (⋂ t ∈ s, ↑t) (⨅ t ∈ s, subring.to_submonoid t )
  (⨅ t ∈ s, subring.to_add_subgroup t) (by simp) (by simp)⟩

@[simp, norm_cast] lemma coe_Inf (S : set (subring R)) :
  ((Inf S : subring R) : set R) = ⋂ s ∈ S, ↑s := rfl

lemma mem_Inf {S : set (subring R)} {x : R} : x ∈ Inf S ↔ ∀ p ∈ S, x ∈ p := set.mem_Inter₂

@[simp, norm_cast] lemma coe_infi {ι : Sort*} {S : ι → subring R} :
  (↑(⨅ i, S i) : set R) = ⋂ i, S i :=
by simp only [infi, coe_Inf, set.bInter_range]

lemma mem_infi {ι : Sort*} {S : ι → subring R} {x : R} : (x ∈ ⨅ i, S i) ↔ ∀ i, x ∈ S i :=
by simp only [infi, mem_Inf, set.forall_range_iff]

@[simp] lemma Inf_to_submonoid (s : set (subring R)) :
  (Inf s).to_submonoid = ⨅ t ∈ s, subring.to_submonoid t := mk'_to_submonoid _ _

@[simp] lemma Inf_to_add_subgroup (s : set (subring R)) :
  (Inf s).to_add_subgroup = ⨅ t ∈ s, subring.to_add_subgroup t := mk'_to_add_subgroup _ _

/-- Subrings of a ring form a complete lattice. -/
instance : complete_lattice (subring R) :=
{ bot := (⊥),
  bot_le := λ s x hx, let ⟨n, hn⟩ := mem_bot.1 hx in hn ▸ coe_int_mem s n,
  top := (⊤),
  le_top := λ s x hx, trivial,
  inf := (⊓),
  inf_le_left := λ s t x, and.left,
  inf_le_right := λ s t x, and.right,
  le_inf := λ s t₁ t₂ h₁ h₂ x hx, ⟨h₁ hx, h₂ hx⟩,
  .. complete_lattice_of_Inf (subring R)
    (λ s, is_glb.of_image (λ s t,
      show (s : set R) ≤ t ↔ s ≤ t, from set_like.coe_subset_coe) is_glb_binfi)}

lemma eq_top_iff' (A : subring R) : A = ⊤ ↔ ∀ x : R, x ∈ A :=
eq_top_iff.trans ⟨λ h m, h $ mem_top m, λ h m _, h m⟩

/-! ## Center of a ring -/

section

variables (R)

/-- The center of a ring `R` is the set of elements that commute with everything in `R` -/
def center : subring R :=
{ carrier := set.center R,
  neg_mem' := λ a, set.neg_mem_center,
  .. subsemiring.center R }

lemma coe_center : ↑(center R) = set.center R := rfl

@[simp] lemma center_to_subsemiring : (center R).to_subsemiring = subsemiring.center R := rfl

variables {R}

lemma mem_center_iff {z : R} : z ∈ center R ↔ ∀ g, g * z = z * g :=
iff.rfl

instance decidable_mem_center [decidable_eq R] [fintype R] : decidable_pred (∈ center R) :=
λ _, decidable_of_iff' _ mem_center_iff

@[simp] lemma center_eq_top (R) [comm_ring R] : center R = ⊤ :=
set_like.coe_injective (set.center_eq_univ R)

/-- The center is commutative. -/
instance : comm_ring (center R) :=
{ ..subsemiring.center.comm_semiring,
  ..(center R).to_ring}

end

section division_ring

variables {K : Type u} [division_ring K]

instance : field (center K) :=
{ inv := λ a, ⟨a⁻¹, set.inv_mem_center₀ a.prop⟩,
  mul_inv_cancel := λ ⟨a, ha⟩ h, subtype.ext $ mul_inv_cancel $ subtype.coe_injective.ne h,
  div := λ a b, ⟨a / b, set.div_mem_center₀ a.prop b.prop⟩,
  div_eq_mul_inv := λ a b, subtype.ext $ div_eq_mul_inv _ _,
  inv_zero := subtype.ext inv_zero,
  ..(center K).nontrivial,
  ..center.comm_ring }

@[simp]
lemma center.coe_inv (a : center K) : ((a⁻¹ : center K) : K) = (a : K)⁻¹ := rfl

@[simp]
lemma center.coe_div (a b : center K) : ((a / b : center K) : K) = (a : K) / (b : K) := rfl

end division_ring

section centralizer

<<<<<<< HEAD
/-- The centralizer of a ring as a `subring`. -/
=======
/-- The centralizer of a set inside a ring as a `subring`. -/
>>>>>>> 7e5137f5
def centralizer (s : set R) : subring R :=
{ neg_mem' := λ x, set.neg_mem_centralizer,
  ..subsemiring.centralizer s }

@[simp, norm_cast]
lemma coe_centralizer (s : set R) : (centralizer s : set R) = s.centralizer := rfl

lemma centralizer_to_submonoid (s : set R) :
  (centralizer s).to_submonoid = submonoid.centralizer s := rfl

lemma centralizer_to_subsemiring (s : set R) :
  (centralizer s).to_subsemiring = subsemiring.centralizer s := rfl

lemma mem_centralizer_iff {s : set R} {z : R} :
  z ∈ centralizer s ↔ ∀ g ∈ s, g * z = z * g :=
iff.rfl

lemma center_le_centralizer (s) : center R ≤ centralizer s := s.center_subset_centralizer

lemma centralizer_le (s t : set R) (h : s ⊆ t) : centralizer t ≤ centralizer s :=
set.centralizer_subset h

<<<<<<< HEAD
@[simp] lemma centralizer_univ : centralizer set.univ = center R :=
set_like.ext' (set.centralizer_univ R)

lemma mem_center_of_centralizer_eq_top {r : R} (h : centralizer ({r} : set R) = ⊤) :
  r ∈ center R :=
λ x, eq.symm $ by simpa [mem_centralizer_iff] using eq_top_iff.mp h (mem_top x)

=======
@[simp] lemma centralizer_eq_top_iff_subset {s : set R} : centralizer s = ⊤ ↔ s ⊆ center R :=
set_like.ext'_iff.trans set.centralizer_eq_top_iff_subset

@[simp] lemma centralizer_univ : centralizer set.univ = center R :=
set_like.ext' (set.centralizer_univ R)

>>>>>>> 7e5137f5
end centralizer

/-! ## subring closure of a subset -/

/-- The `subring` generated by a set. -/
def closure (s : set R) : subring R := Inf {S | s ⊆ S}

lemma mem_closure {x : R} {s : set R} : x ∈ closure s ↔ ∀ S : subring R, s ⊆ S → x ∈ S :=
mem_Inf

/-- The subring generated by a set includes the set. -/
@[simp] lemma subset_closure {s : set R} : s ⊆ closure s := λ x hx, mem_closure.2 $ λ S hS, hS hx

lemma not_mem_of_not_mem_closure {s : set R} {P : R} (hP : P ∉ closure s) : P ∉ s :=
λ h, hP (subset_closure h)

/-- A subring `t` includes `closure s` if and only if it includes `s`. -/
@[simp]
lemma closure_le {s : set R} {t : subring R} : closure s ≤ t ↔ s ⊆ t :=
⟨set.subset.trans subset_closure, λ h, Inf_le h⟩

/-- Subring closure of a set is monotone in its argument: if `s ⊆ t`,
then `closure s ≤ closure t`. -/
lemma closure_mono ⦃s t : set R⦄ (h : s ⊆ t) : closure s ≤ closure t :=
closure_le.2 $ set.subset.trans h subset_closure

lemma closure_eq_of_le {s : set R} {t : subring R} (h₁ : s ⊆ t) (h₂ : t ≤ closure s) :
  closure s = t :=
le_antisymm (closure_le.2 h₁) h₂

/-- An induction principle for closure membership. If `p` holds for `0`, `1`, and all elements
of `s`, and is preserved under addition, negation, and multiplication, then `p` holds for all
elements of the closure of `s`. -/
@[elab_as_eliminator]
lemma closure_induction {s : set R} {p : R → Prop} {x} (h : x ∈ closure s)
  (Hs : ∀ x ∈ s, p x) (H0 : p 0) (H1 : p 1)
  (Hadd : ∀ x y, p x → p y → p (x + y))
  (Hneg : ∀ (x : R), p x → p (-x))
  (Hmul : ∀ x y, p x → p y → p (x * y)) : p x :=
(@closure_le _ _ _ ⟨p, Hmul, H1, Hadd, H0, Hneg⟩).2 Hs h

/-- An induction principle for closure membership, for predicates with two arguments. -/
@[elab_as_eliminator]
lemma closure_induction₂ {s : set R} {p : R → R → Prop} {a b : R}
  (ha : a ∈ closure s) (hb : b ∈ closure s)
  (Hs : ∀ (x ∈ s) (y ∈ s), p x y)
  (H0_left : ∀ x, p 0 x)
  (H0_right : ∀ x, p x 0)
  (H1_left : ∀ x, p 1 x)
  (H1_right : ∀ x, p x 1)
  (Hneg_left : ∀ x y, p x y → p (-x) y)
  (Hneg_right : ∀ x y, p x y → p x (-y))
  (Hadd_left : ∀ x₁ x₂ y, p x₁ y → p x₂ y → p (x₁ + x₂) y)
  (Hadd_right : ∀ x y₁ y₂, p x y₁ → p x y₂ → p x (y₁ + y₂))
  (Hmul_left : ∀ x₁ x₂ y, p x₁ y → p x₂ y → p (x₁ * x₂) y)
  (Hmul_right : ∀ x y₁ y₂, p x y₁ → p x y₂ → p x (y₁ * y₂)) : p a b :=
begin
  refine closure_induction hb _ (H0_right _) (H1_right _)
    (Hadd_right a) (Hneg_right a) (Hmul_right a),
  refine closure_induction ha Hs (λ x _, H0_left x) (λ x _, H1_left x) _ _ _,
  { exact (λ x y H₁ H₂ z zs, Hadd_left x y z (H₁ z zs) (H₂ z zs)) },
  { exact (λ x hx z zs, Hneg_left x z (hx z zs)) },
  { exact (λ x y H₁ H₂ z zs, Hmul_left x y z (H₁ z zs) (H₂ z zs)) }
end

lemma mem_closure_iff {s : set R} {x} :
  x ∈ closure s ↔ x ∈ add_subgroup.closure (submonoid.closure s : set R) :=
⟨λ h, closure_induction h (λ x hx, add_subgroup.subset_closure $ submonoid.subset_closure hx)
 (add_subgroup.zero_mem _)
 (add_subgroup.subset_closure ( submonoid.one_mem (submonoid.closure s)) )
 (λ x y hx hy, add_subgroup.add_mem _ hx hy )
 (λ x hx, add_subgroup.neg_mem _ hx )
   (λ x y hx hy, add_subgroup.closure_induction hy
     (λ q hq, add_subgroup.closure_induction hx
       (λ p hp, add_subgroup.subset_closure ((submonoid.closure s).mul_mem hp hq))
       (begin rw zero_mul q, apply add_subgroup.zero_mem _, end)
       (λ p₁ p₂ ihp₁ ihp₂, begin rw add_mul p₁ p₂ q, apply add_subgroup.add_mem _ ihp₁ ihp₂, end)
       (λ x hx, begin have f : -x * q = -(x*q) :=
         by simp, rw f, apply add_subgroup.neg_mem _ hx, end))
     (begin rw mul_zero x, apply add_subgroup.zero_mem _, end)
     (λ q₁ q₂ ihq₁ ihq₂, begin rw mul_add x q₁ q₂, apply add_subgroup.add_mem _ ihq₁ ihq₂ end)
     (λ z hz, begin have f : x * -z = -(x*z) := by simp,
       rw f, apply add_subgroup.neg_mem _ hz, end)),
 λ h, add_subgroup.closure_induction h
   (λ x hx, submonoid.closure_induction hx
     (λ x hx, subset_closure hx)
     (one_mem _)
     (λ x y hx hy, mul_mem hx hy))
 (zero_mem _)
 (λ x y hx hy, add_mem hx hy)
 (λ x hx, neg_mem hx)⟩

/-- If all elements of `s : set A` commute pairwise, then `closure s` is a commutative ring.  -/
def closure_comm_ring_of_comm {s : set R} (hcomm : ∀ (a ∈ s) (b ∈ s), a * b = b * a) :
  comm_ring (closure s) :=
{ mul_comm := λ x y,
  begin
    ext,
    simp only [subring.coe_mul],
    refine closure_induction₂ x.prop y.prop
    hcomm
    (λ x, by simp only [mul_zero, zero_mul])
    (λ x, by simp only [mul_zero, zero_mul])
    (λ x, by simp only [mul_one, one_mul])
    (λ x, by simp only [mul_one, one_mul])
    (λ x y hxy, by simp only [mul_neg, neg_mul, hxy])
    (λ x y hxy, by simp only [mul_neg, neg_mul, hxy])
    (λ x₁ x₂ y h₁ h₂, by simp only [add_mul, mul_add, h₁, h₂])
    (λ x₁ x₂ y h₁ h₂, by simp only [add_mul, mul_add, h₁, h₂])
    (λ x₁ x₂ y h₁ h₂, by rw [←mul_assoc, ←h₁, mul_assoc x₁ y x₂, ←h₂, mul_assoc])
    (λ x₁ x₂ y h₁ h₂, by rw [←mul_assoc, h₁, mul_assoc, h₂, ←mul_assoc])
  end,
  ..(closure s).to_ring }


theorem exists_list_of_mem_closure {s : set R} {x : R} (h : x ∈ closure s) :
  (∃ L : list (list R), (∀ t ∈ L, ∀ y ∈ t, y ∈ s ∨ y = (-1:R)) ∧ (L.map list.prod).sum = x) :=
add_subgroup.closure_induction (mem_closure_iff.1 h)
  (λ x hx, let ⟨l, hl, h⟩ :=submonoid.exists_list_of_mem_closure hx in ⟨[l], by simp [h];
    clear_aux_decl; tauto!⟩)
  ⟨[], by simp⟩
  (λ x y ⟨l, hl1, hl2⟩ ⟨m, hm1, hm2⟩, ⟨l ++ m, λ t ht, (list.mem_append.1 ht).elim (hl1 t) (hm1 t),
    by simp [hl2, hm2]⟩)
  (λ x ⟨L, hL⟩, ⟨L.map (list.cons (-1)), list.forall_mem_map_iff.2 $ λ j hj, list.forall_mem_cons.2
    ⟨or.inr rfl, hL.1 j hj⟩, hL.2 ▸ list.rec_on L (by simp)
      (by simp [list.map_cons, add_comm] {contextual := tt})⟩)

variable (R)
/-- `closure` forms a Galois insertion with the coercion to set. -/
protected def gi : galois_insertion (@closure R _) coe :=
{ choice := λ s _, closure s,
  gc := λ s t, closure_le,
  le_l_u := λ s, subset_closure,
  choice_eq := λ s h, rfl }

variable {R}

/-- Closure of a subring `S` equals `S`. -/
lemma closure_eq (s : subring R) : closure (s : set R) = s := (subring.gi R).l_u_eq s

@[simp] lemma closure_empty : closure (∅ : set R) = ⊥ := (subring.gi R).gc.l_bot

@[simp] lemma closure_univ : closure (set.univ : set R) = ⊤ := @coe_top R _ ▸ closure_eq ⊤

lemma closure_union (s t : set R) : closure (s ∪ t) = closure s ⊔ closure t :=
(subring.gi R).gc.l_sup

lemma closure_Union {ι} (s : ι → set R) : closure (⋃ i, s i) = ⨆ i, closure (s i) :=
(subring.gi R).gc.l_supr

lemma closure_sUnion (s : set (set R)) : closure (⋃₀ s) = ⨆ t ∈ s, closure t :=
(subring.gi R).gc.l_Sup

lemma map_sup (s t : subring R) (f : R →+* S) : (s ⊔ t).map f = s.map f ⊔ t.map f :=
(gc_map_comap f).l_sup

lemma map_supr {ι : Sort*} (f : R →+* S) (s : ι → subring R) :
  (supr s).map f = ⨆ i, (s i).map f :=
(gc_map_comap f).l_supr

lemma comap_inf (s t : subring S) (f : R →+* S) : (s ⊓ t).comap f = s.comap f ⊓ t.comap f :=
(gc_map_comap f).u_inf

lemma comap_infi {ι : Sort*} (f : R →+* S) (s : ι → subring S) :
  (infi s).comap f = ⨅ i, (s i).comap f :=
(gc_map_comap f).u_infi

@[simp] lemma map_bot (f : R →+* S) : (⊥ : subring R).map f = ⊥ :=
(gc_map_comap f).l_bot

@[simp] lemma comap_top (f : R →+* S) : (⊤ : subring S).comap f = ⊤ :=
(gc_map_comap f).u_top

/-- Given `subring`s `s`, `t` of rings `R`, `S` respectively, `s.prod t` is `s ×̂ t`
as a subring of `R × S`. -/
def prod (s : subring R) (t : subring S) : subring (R × S) :=
{ carrier := s ×ˢ t,
  .. s.to_submonoid.prod t.to_submonoid, .. s.to_add_subgroup.prod t.to_add_subgroup}

@[norm_cast]
lemma coe_prod (s : subring R) (t : subring S) : (s.prod t : set (R × S)) = s ×ˢ t := rfl

lemma mem_prod {s : subring R} {t : subring S} {p : R × S} :
  p ∈ s.prod t ↔ p.1 ∈ s ∧ p.2 ∈ t := iff.rfl

@[mono] lemma prod_mono ⦃s₁ s₂ : subring R⦄ (hs : s₁ ≤ s₂) ⦃t₁ t₂ : subring S⦄
  (ht : t₁ ≤ t₂) : s₁.prod t₁ ≤ s₂.prod t₂ :=
set.prod_mono hs ht

lemma prod_mono_right (s : subring R) : monotone (λ t : subring S, s.prod t) :=
prod_mono (le_refl s)

lemma prod_mono_left (t : subring S) : monotone (λ s : subring R, s.prod t) :=
λ s₁ s₂ hs, prod_mono hs (le_refl t)

lemma prod_top (s : subring R) :
  s.prod (⊤ : subring S) = s.comap (ring_hom.fst R S) :=
ext $ λ x, by simp [mem_prod, monoid_hom.coe_fst]

lemma top_prod (s : subring S) :
  (⊤ : subring R).prod s = s.comap (ring_hom.snd R S) :=
ext $ λ x, by simp [mem_prod, monoid_hom.coe_snd]

@[simp]
lemma top_prod_top : (⊤ : subring R).prod (⊤ : subring S) = ⊤ :=
(top_prod _).trans $ comap_top _

/-- Product of subrings is isomorphic to their product as rings. -/
def prod_equiv (s : subring R) (t : subring S) : s.prod t ≃+* s × t :=
{ map_mul' := λ x y, rfl, map_add' := λ x y, rfl, .. equiv.set.prod ↑s ↑t }

/-- The underlying set of a non-empty directed Sup of subrings is just a union of the subrings.
  Note that this fails without the directedness assumption (the union of two subrings is
  typically not a subring) -/
lemma mem_supr_of_directed {ι} [hι : nonempty ι] {S : ι → subring R} (hS : directed (≤) S)
  {x : R} :
  x ∈ (⨆ i, S i) ↔ ∃ i, x ∈ S i :=
begin
  refine ⟨_, λ ⟨i, hi⟩, (set_like.le_def.1 $ le_supr S i) hi⟩,
  let U : subring R := subring.mk' (⋃ i, (S i : set R))
    (⨆ i, (S i).to_submonoid) (⨆ i, (S i).to_add_subgroup)
    (submonoid.coe_supr_of_directed $ hS.mono_comp _ (λ _ _, id))
    (add_subgroup.coe_supr_of_directed $ hS.mono_comp _ (λ _ _, id)),
  suffices : (⨆ i, S i) ≤ U, by simpa using @this x,
  exact supr_le (λ i x hx, set.mem_Union.2 ⟨i, hx⟩),
end

lemma coe_supr_of_directed {ι} [hι : nonempty ι] {S : ι → subring R} (hS : directed (≤) S) :
  ((⨆ i, S i : subring R) : set R) = ⋃ i, ↑(S i) :=
set.ext $ λ x, by simp [mem_supr_of_directed hS]

lemma mem_Sup_of_directed_on {S : set (subring R)} (Sne : S.nonempty)
  (hS : directed_on (≤) S) {x : R} :
  x ∈ Sup S ↔ ∃ s ∈ S, x ∈ s :=
begin
  haveI : nonempty S := Sne.to_subtype,
  simp only [Sup_eq_supr', mem_supr_of_directed hS.directed_coe, set_coe.exists, subtype.coe_mk]
end

lemma coe_Sup_of_directed_on {S : set (subring R)} (Sne : S.nonempty) (hS : directed_on (≤) S) :
  (↑(Sup S) : set R) = ⋃ s ∈ S, ↑s :=
set.ext $ λ x, by simp [mem_Sup_of_directed_on Sne hS]

lemma mem_map_equiv {f : R ≃+* S} {K : subring R} {x : S} :
  x ∈ K.map (f : R →+* S) ↔ f.symm x ∈ K :=
@set.mem_image_equiv _ _ ↑K f.to_equiv x

lemma map_equiv_eq_comap_symm (f : R ≃+* S) (K : subring R) :
  K.map (f : R →+* S) = K.comap f.symm :=
set_like.coe_injective (f.to_equiv.image_eq_preimage K)

lemma comap_equiv_eq_map_symm (f : R ≃+* S) (K : subring S) :
  K.comap (f : R →+* S) = K.map f.symm :=
(map_equiv_eq_comap_symm f.symm K).symm

end subring

namespace ring_hom

variables {s : subring R}

open subring

/-- Restriction of a ring homomorphism to its range interpreted as a subsemiring.

This is the bundled version of `set.range_factorization`. -/
def range_restrict (f : R →+* S) : R →+* f.range :=
f.cod_restrict f.range $ λ x, ⟨x, rfl⟩

@[simp] lemma coe_range_restrict (f : R →+* S) (x : R) : (f.range_restrict x : S) = f x := rfl

lemma range_restrict_surjective (f : R →+* S) : function.surjective f.range_restrict :=
λ ⟨y, hy⟩, let ⟨x, hx⟩ := mem_range.mp hy in ⟨x, subtype.ext hx⟩

lemma range_top_iff_surjective {f : R →+* S} :
  f.range = (⊤ : subring S) ↔ function.surjective f :=
set_like.ext'_iff.trans $ iff.trans (by rw [coe_range, coe_top]) set.range_iff_surjective

/-- The range of a surjective ring homomorphism is the whole of the codomain. -/
lemma range_top_of_surjective (f : R →+* S) (hf : function.surjective f) :
  f.range = (⊤ : subring S) :=
range_top_iff_surjective.2 hf

/-- The subring of elements `x : R` such that `f x = g x`, i.e.,
  the equalizer of f and g as a subring of R -/
def eq_locus (f g : R →+* S) : subring R :=
{ carrier := {x | f x = g x}, .. (f : R →* S).eq_mlocus g, .. (f : R →+ S).eq_locus g }

@[simp] lemma eq_locus_same (f : R →+* S) : f.eq_locus f = ⊤ :=
set_like.ext $ λ _, eq_self_iff_true _

/-- If two ring homomorphisms are equal on a set, then they are equal on its subring closure. -/
lemma eq_on_set_closure {f g : R →+* S} {s : set R} (h : set.eq_on f g s) :
  set.eq_on f g (closure s) :=
show closure s ≤ f.eq_locus g, from closure_le.2 h

lemma eq_of_eq_on_set_top {f g : R →+* S} (h : set.eq_on f g (⊤ : subring R)) :
  f = g :=
ext $ λ x, h trivial

lemma eq_of_eq_on_set_dense {s : set R} (hs : closure s = ⊤) {f g : R →+* S} (h : s.eq_on f g) :
  f = g :=
eq_of_eq_on_set_top $ hs ▸ eq_on_set_closure h

lemma closure_preimage_le (f : R →+* S) (s : set S) :
  closure (f ⁻¹' s) ≤ (closure s).comap f :=
closure_le.2 $ λ x hx, set_like.mem_coe.2 $ mem_comap.2 $ subset_closure hx

/-- The image under a ring homomorphism of the subring generated by a set equals
the subring generated by the image of the set. -/
lemma map_closure (f : R →+* S) (s : set R) :
  (closure s).map f = closure (f '' s) :=
le_antisymm
  (map_le_iff_le_comap.2 $ le_trans (closure_mono $ set.subset_preimage_image _ _)
    (closure_preimage_le _ _))
  (closure_le.2 $ set.image_subset _ subset_closure)

end ring_hom

namespace subring

open ring_hom

/-- The ring homomorphism associated to an inclusion of subrings. -/
def inclusion {S T : subring R} (h : S ≤ T) : S →+* T :=
S.subtype.cod_restrict _ (λ x, h x.2)

@[simp] lemma range_subtype (s : subring R) : s.subtype.range = s :=
set_like.coe_injective $ (coe_srange _).trans subtype.range_coe

@[simp]
lemma range_fst : (fst R S).srange = ⊤ :=
(fst R S).srange_top_of_surjective $ prod.fst_surjective

@[simp]
lemma range_snd : (snd R S).srange = ⊤ :=
(snd R S).srange_top_of_surjective $ prod.snd_surjective

@[simp]
lemma prod_bot_sup_bot_prod (s : subring R) (t : subring S) :
  (s.prod ⊥) ⊔ (prod ⊥ t) = s.prod t :=
le_antisymm (sup_le (prod_mono_right s bot_le) (prod_mono_left t bot_le)) $
assume p hp, prod.fst_mul_snd p ▸ mul_mem
  ((le_sup_left : s.prod ⊥ ≤ s.prod ⊥ ⊔ prod ⊥ t) ⟨hp.1, set_like.mem_coe.2 $ one_mem ⊥⟩)
  ((le_sup_right : prod ⊥ t ≤ s.prod ⊥ ⊔ prod ⊥ t) ⟨set_like.mem_coe.2 $ one_mem ⊥, hp.2⟩)

end subring

namespace ring_equiv

variables {s t : subring R}

/-- Makes the identity isomorphism from a proof two subrings of a multiplicative
    monoid are equal. -/
def subring_congr (h : s = t) : s ≃+* t :=
{ map_mul' :=  λ _ _, rfl, map_add' := λ _ _, rfl, ..equiv.set_congr $ congr_arg _ h }

/-- Restrict a ring homomorphism with a left inverse to a ring isomorphism to its
`ring_hom.range`. -/
def of_left_inverse {g : S → R} {f : R →+* S} (h : function.left_inverse g f) :
  R ≃+* f.range :=
{ to_fun := λ x, f.range_restrict x,
  inv_fun := λ x, (g ∘ f.range.subtype) x,
  left_inv := h,
  right_inv := λ x, subtype.ext $
    let ⟨x', hx'⟩ := ring_hom.mem_range.mp x.prop in
    show f (g x) = x, by rw [←hx', h x'],
  ..f.range_restrict }

@[simp] lemma of_left_inverse_apply
  {g : S → R} {f : R →+* S} (h : function.left_inverse g f) (x : R) :
  ↑(of_left_inverse h x) = f x := rfl

@[simp] lemma of_left_inverse_symm_apply
  {g : S → R} {f : R →+* S} (h : function.left_inverse g f) (x : f.range) :
  (of_left_inverse h).symm x = g x := rfl

/-- Given an equivalence `e : R ≃+* S` of rings and a subring `s` of `R`,
`subring_equiv_map e s` is the induced equivalence between `s` and `s.map e` -/
@[simps] def subring_map (e : R ≃+* S) :
  s ≃+* s.map e.to_ring_hom :=
e.subsemiring_map s.to_subsemiring

end ring_equiv

namespace subring

variables {s : set R}
local attribute [reducible] closure

@[elab_as_eliminator]
protected theorem in_closure.rec_on {C : R → Prop} {x : R} (hx : x ∈ closure s)
  (h1 : C 1) (hneg1 : C (-1)) (hs : ∀ z ∈ s, ∀ n, C n → C (z * n))
  (ha : ∀ {x y}, C x → C y → C (x + y)) : C x :=
begin
  have h0 : C 0 := add_neg_self (1:R) ▸ ha h1 hneg1,
  rcases exists_list_of_mem_closure hx with ⟨L, HL, rfl⟩, clear hx,
  induction L with hd tl ih, { exact h0 },
  rw list.forall_mem_cons at HL,
  suffices : C (list.prod hd),
  { rw [list.map_cons, list.sum_cons],
    exact ha this (ih HL.2) },
  replace HL := HL.1, clear ih tl,
  rsuffices ⟨L, HL', HP | HP⟩ : ∃ L : list R, (∀ x ∈ L, x ∈ s) ∧
    (list.prod hd = list.prod L ∨ list.prod hd = -list.prod L),
  { rw HP, clear HP HL hd, induction L with hd tl ih, { exact h1 },
    rw list.forall_mem_cons at HL',
    rw list.prod_cons,
    exact hs _ HL'.1 _ (ih HL'.2) },
  { rw HP, clear HP HL hd, induction L with hd tl ih, { exact hneg1 },
    rw [list.prod_cons, neg_mul_eq_mul_neg],
    rw list.forall_mem_cons at HL',
    exact hs _ HL'.1 _ (ih HL'.2) },
  induction hd with hd tl ih,
  { exact ⟨[], list.forall_mem_nil _, or.inl rfl⟩ },
  rw list.forall_mem_cons at HL,
  rcases ih HL.2 with ⟨L, HL', HP | HP⟩; cases HL.1 with hhd hhd,
  { exact ⟨hd :: L, list.forall_mem_cons.2 ⟨hhd, HL'⟩, or.inl $
      by rw [list.prod_cons, list.prod_cons, HP]⟩ },
  { exact ⟨L, HL', or.inr $ by rw [list.prod_cons, hhd, neg_one_mul, HP]⟩ },
  { exact ⟨hd :: L, list.forall_mem_cons.2 ⟨hhd, HL'⟩, or.inr $
      by rw [list.prod_cons, list.prod_cons, HP, neg_mul_eq_mul_neg]⟩ },
  { exact ⟨L, HL', or.inl $ by rw [list.prod_cons, hhd, HP, neg_one_mul, neg_neg]⟩ }
end

lemma closure_preimage_le (f : R →+* S) (s : set S) :
  closure (f ⁻¹' s) ≤ (closure s).comap f :=
closure_le.2 $ λ x hx, set_like.mem_coe.2 $ mem_comap.2 $ subset_closure hx

end subring

lemma add_subgroup.int_mul_mem {G : add_subgroup R} (k : ℤ) {g : R} (h : g ∈ G) :
  (k : R) * g ∈ G :=
by { convert add_subgroup.zsmul_mem G h k, simp }

/-! ## Actions by `subring`s

These are just copies of the definitions about `subsemiring` starting from
`subsemiring.mul_action`.

When `R` is commutative, `algebra.of_subring` provides a stronger result than those found in
this file, which uses the same scalar action.
-/
section actions

namespace subring

variables {α β : Type*}

/-- The action by a subring is the action by the underlying ring. -/
instance [has_smul R α] (S : subring R) : has_smul S α := S.to_subsemiring.has_smul

lemma smul_def [has_smul R α] {S : subring R} (g : S) (m : α) : g • m = (g : R) • m := rfl

instance smul_comm_class_left
  [has_smul R β] [has_smul α β] [smul_comm_class R α β] (S : subring R) :
  smul_comm_class S α β :=
S.to_subsemiring.smul_comm_class_left

instance smul_comm_class_right
  [has_smul α β] [has_smul R β] [smul_comm_class α R β] (S : subring R) :
  smul_comm_class α S β :=
S.to_subsemiring.smul_comm_class_right

/-- Note that this provides `is_scalar_tower S R R` which is needed by `smul_mul_assoc`. -/
instance
  [has_smul α β] [has_smul R α] [has_smul R β] [is_scalar_tower R α β] (S : subring R) :
  is_scalar_tower S α β :=
S.to_subsemiring.is_scalar_tower

instance [has_smul R α] [has_faithful_smul R α] (S : subring R) :
  has_faithful_smul S α :=
S.to_subsemiring.has_faithful_smul

/-- The action by a subring is the action by the underlying ring. -/
instance [mul_action R α] (S : subring R) : mul_action S α :=
S.to_subsemiring.mul_action

/-- The action by a subring is the action by the underlying ring. -/
instance [add_monoid α] [distrib_mul_action R α] (S : subring R) : distrib_mul_action S α :=
S.to_subsemiring.distrib_mul_action

/-- The action by a subring is the action by the underlying ring. -/
instance [monoid α] [mul_distrib_mul_action R α] (S : subring R) : mul_distrib_mul_action S α :=
S.to_subsemiring.mul_distrib_mul_action

/-- The action by a subring is the action by the underlying ring. -/
instance [has_zero α] [smul_with_zero R α] (S : subring R) : smul_with_zero S α :=
S.to_subsemiring.smul_with_zero

/-- The action by a subring is the action by the underlying ring. -/
instance [has_zero α] [mul_action_with_zero R α] (S : subring R) : mul_action_with_zero S α :=
S.to_subsemiring.mul_action_with_zero

/-- The action by a subring is the action by the underlying ring. -/
instance [add_comm_monoid α] [module R α] (S : subring R) : module S α :=
S.to_subsemiring.module

/-- The action by a subsemiring is the action by the underlying ring. -/
instance [semiring α] [mul_semiring_action R α] (S : subring R) : mul_semiring_action S α :=
S.to_submonoid.mul_semiring_action

/-- The center of a semiring acts commutatively on that semiring. -/
instance center.smul_comm_class_left : smul_comm_class (center R) R R :=
subsemiring.center.smul_comm_class_left

/-- The center of a semiring acts commutatively on that semiring. -/
instance center.smul_comm_class_right : smul_comm_class R (center R) R :=
subsemiring.center.smul_comm_class_right

end subring

end actions

-- while this definition is not about subrings, this is the earliest we have
-- both ordered ring structures and submonoids available

/-- The subgroup of positive units of a linear ordered semiring. -/
def units.pos_subgroup (R : Type*) [linear_ordered_semiring R] :
  subgroup Rˣ :=
{ carrier := {x | (0 : R) < x},
  inv_mem' := λ x, units.inv_pos.mpr,
  ..(pos_submonoid R).comap (units.coe_hom R)}

@[simp] lemma units.mem_pos_subgroup {R : Type*} [linear_ordered_semiring R]
  (u : Rˣ) : u ∈ units.pos_subgroup R ↔ (0 : R) < u := iff.rfl<|MERGE_RESOLUTION|>--- conflicted
+++ resolved
@@ -653,11 +653,7 @@
 
 section centralizer
 
-<<<<<<< HEAD
-/-- The centralizer of a ring as a `subring`. -/
-=======
 /-- The centralizer of a set inside a ring as a `subring`. -/
->>>>>>> 7e5137f5
 def centralizer (s : set R) : subring R :=
 { neg_mem' := λ x, set.neg_mem_centralizer,
   ..subsemiring.centralizer s }
@@ -680,22 +676,12 @@
 lemma centralizer_le (s t : set R) (h : s ⊆ t) : centralizer t ≤ centralizer s :=
 set.centralizer_subset h
 
-<<<<<<< HEAD
+@[simp] lemma centralizer_eq_top_iff_subset {s : set R} : centralizer s = ⊤ ↔ s ⊆ center R :=
+set_like.ext'_iff.trans set.centralizer_eq_top_iff_subset
+
 @[simp] lemma centralizer_univ : centralizer set.univ = center R :=
 set_like.ext' (set.centralizer_univ R)
 
-lemma mem_center_of_centralizer_eq_top {r : R} (h : centralizer ({r} : set R) = ⊤) :
-  r ∈ center R :=
-λ x, eq.symm $ by simpa [mem_centralizer_iff] using eq_top_iff.mp h (mem_top x)
-
-=======
-@[simp] lemma centralizer_eq_top_iff_subset {s : set R} : centralizer s = ⊤ ↔ s ⊆ center R :=
-set_like.ext'_iff.trans set.centralizer_eq_top_iff_subset
-
-@[simp] lemma centralizer_univ : centralizer set.univ = center R :=
-set_like.ext' (set.centralizer_univ R)
-
->>>>>>> 7e5137f5
 end centralizer
 
 /-! ## subring closure of a subset -/
