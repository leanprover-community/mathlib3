--- conflicted
+++ resolved
@@ -402,17 +402,11 @@
 /-- The tensor product of two `R`-algebras is an `R`-algebra. -/
 instance : algebra R (A ⊗[R] B) := infer_instance
 
-<<<<<<< HEAD
-/-- This could be proved using the simp lemma `left_algebra.algebra_map_apply`. -/
-lemma algebra_map_apply (r : R) :
-  (algebra_map R (A ⊗[R] B)) r = ((algebra_map R A) r) ⊗ₜ[R] 1 := rfl
-=======
 @[simp]
 lemma algebra_map_apply (r : S) :
   (algebra_map S (A ⊗[R] B)) r = ((algebra_map S A) r) ⊗ₜ 1 := rfl
 
 instance : is_scalar_tower R S (A ⊗[R] B) := ⟨λ a b c, by simp⟩
->>>>>>> 1e72fb3f
 
 local attribute [simp] algebra_map_apply
 
@@ -837,15 +831,9 @@
 variables [algebra R A] [algebra R A'] [algebra A A'] [is_scalar_tower R A A'] [algebra R B]
 variables [algebra R S] [algebra A S] [is_scalar_tower R A S]
 
-<<<<<<< HEAD
-/-- If `A'` is an `A`-algebra, then the product map of `f : A' →ₐ[A] S` and `g : B →ₐ[R] S` is
-an `A`-algebra homomorphism. -/
-@[simps] def product_left_algebra_map (f : A' →ₐ[A] S) (g : B →ₐ[R] S) : A' ⊗[R] B →ₐ[A] S :=
-=======
 /-- If `A`, `B` are `R`-algebras, `A'` is an `A`-algebra, then the product map of `f : A' →ₐ[A] S`
 and `g : B →ₐ[R] S` is an `A`-algebra homomorphism. -/
 @[simps] def product_left_alg_hom (f : A' →ₐ[A] S) (g : B →ₐ[R] S) : A' ⊗[R] B →ₐ[A] S :=
->>>>>>> 1e72fb3f
 { commutes' := λ r, by { dsimp, simp },
   ..(product_map (f.restrict_scalars R) g).to_ring_hom }
 
