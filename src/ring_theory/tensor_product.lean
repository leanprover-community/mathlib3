/-
Copyright (c) 2020 Scott Morrison. All rights reserved.
Released under Apache 2.0 license as described in the file LICENSE.
Authors: Scott Morrison, Johan Commelin
-/

<<<<<<< HEAD
import algebra.algebra.tower
import ring_theory.adjoin.basic
import linear_algebra.finite_dimensional
import linear_algebra.tensor_product_basis
=======
import linear_algebra.tensor_product
import ring_theory.adjoin.basic
>>>>>>> c40c7013

/-!
# The tensor product of R-algebras

Let `R` be a (semi)ring and `A` an `R`-algebra.
In this file we:

- Define the `A`-module structure on `A ⊗ M`, for an `R`-module `M`.
- Define the `R`-algebra structure on `A ⊗ B`, for another `R`-algebra `B`.
  and provide the structure isomorphisms
  * `R ⊗[R] A ≃ₐ[R] A`
  * `A ⊗[R] R ≃ₐ[R] A`
  * `A ⊗[R] B ≃ₐ[R] B ⊗[R] A`
  * `((A ⊗[R] B) ⊗[R] C) ≃ₐ[R] (A ⊗[R] (B ⊗[R] C))`

## Main declaration

- `linear_map.base_change A f` is the `A`-linear map `A ⊗ f`, for an `R`-linear map `f`.

## Implementation notes

The heterobasic definitions below such as:
 * `tensor_product.algebra_tensor_module.curry`
 * `tensor_product.algebra_tensor_module.uncurry`
 * `tensor_product.algebra_tensor_module.lcurry`
 * `tensor_product.algebra_tensor_module.lift`
 * `tensor_product.algebra_tensor_module.lift.equiv`
 * `tensor_product.algebra_tensor_module.mk`
 * `tensor_product.algebra_tensor_module.assoc`

are just more general versions of the definitions already in `linear_algebra/tensor_product`. We
could thus consider replacing the less general definitions with these ones. If we do this, we
probably should still implement the less general ones as abbreviations to the more general ones with
fewer type arguments.
-/

universes u v₁ v₂ v₃ v₄

open_locale tensor_product
open tensor_product

namespace tensor_product

variables {R A M N P : Type*}

/-!
### The `A`-module structure on `A ⊗[R] M`
-/

open linear_map
open algebra (lsmul)

namespace algebra_tensor_module

section semiring
variables [comm_semiring R] [semiring A] [algebra R A]
variables [add_comm_monoid M] [module R M] [module A M] [is_scalar_tower R A M]
variables [add_comm_monoid N] [module R N]
variables [add_comm_monoid P] [module R P] [module A P] [is_scalar_tower R A P]

lemma smul_eq_lsmul_rtensor (a : A) (x : M ⊗[R] N) : a • x = (lsmul R M a).rtensor N x := rfl

/-- Heterobasic version of `tensor_product.curry`:

Given a linear map `M ⊗[R] N →[A] P`, compose it with the canonical
bilinear map `M →[A] N →[R] M ⊗[R] N` to form a bilinear map `M →[A] N →[R] P`. -/
@[simps] def curry (f : (M ⊗[R] N) →ₗ[A] P) : M →ₗ[A] (N →ₗ[R] P) :=
{ map_smul' := λ c x, linear_map.ext $ λ y, f.map_smul c (x ⊗ₜ y),
  .. curry (f.restrict_scalars R) }

lemma restrict_scalars_curry (f : (M ⊗[R] N) →ₗ[A] P) :
  restrict_scalars R (curry f) = curry (f.restrict_scalars R) :=
rfl

/-- Just as `tensor_product.ext` is marked `ext` instead of `tensor_product.ext'`, this is
a better `ext` lemma than `tensor_product.algebra_tensor_module.ext` below.

See note [partially-applied ext lemmas]. -/
@[ext] lemma curry_injective :
  function.injective (curry : (M ⊗ N →ₗ[A] P) → (M →ₗ[A] N →ₗ[R] P)) :=
λ x y h, linear_map.restrict_scalars_injective R $ curry_injective $
  (congr_arg (linear_map.restrict_scalars R) h : _)

theorem ext {g h : (M ⊗[R] N) →ₗ[A] P}
  (H : ∀ x y, g (x ⊗ₜ y) = h (x ⊗ₜ y)) : g = h :=
curry_injective $ linear_map.ext₂ H

end semiring

section comm_semiring
variables [comm_semiring R] [comm_semiring A] [algebra R A]
variables [add_comm_monoid M] [module R M] [module A M] [is_scalar_tower R A M]
variables [add_comm_monoid N] [module R N]
variables [add_comm_monoid P] [module R P] [module A P] [is_scalar_tower R A P]

/-- Heterobasic version of `tensor_product.lift`:

Constructing a linear map `M ⊗[R] N →[A] P` given a bilinear map `M →[A] N →[R] P` with the
property that its composition with the canonical bilinear map `M →[A] N →[R] M ⊗[R] N` is
the given bilinear map `M →[A] N →[R] P`. -/
@[simps] def lift (f : M →ₗ[A] (N →ₗ[R] P)) : (M ⊗[R] N) →ₗ[A] P :=
{ map_smul' := λ c, show ∀ x : M ⊗[R] N, (lift (f.restrict_scalars R)).comp (lsmul R _ c) x =
      (lsmul R _ c).comp (lift (f.restrict_scalars R)) x,
    from ext_iff.1 $ tensor_product.ext' $ λ x y,
    by simp only [comp_apply, algebra.lsmul_coe, smul_tmul', lift.tmul, coe_restrict_scalars_eq_coe,
        f.map_smul, smul_apply],
  .. lift (f.restrict_scalars R) }

@[simp] lemma lift_tmul (f : M →ₗ[A] (N →ₗ[R] P)) (x : M) (y : N) :
  lift f (x ⊗ₜ y) = f x y :=
lift.tmul' x y

variables (R A M N P)
/-- Heterobasic version of `tensor_product.uncurry`:

Linearly constructing a linear map `M ⊗[R] N →[A] P` given a bilinear map `M →[A] N →[R] P`
with the property that its composition with the canonical bilinear map `M →[A] N →[R] M ⊗[R] N` is
the given bilinear map `M →[A] N →[R] P`. -/
@[simps] def uncurry : (M →ₗ[A] (N →ₗ[R] P)) →ₗ[A] ((M ⊗[R] N) →ₗ[A] P) :=
{ to_fun := lift,
  map_add' := λ f g, ext $ λ x y, by simp only [lift_tmul, add_apply],
  map_smul' := λ c f, ext $ λ x y, by simp only [lift_tmul, smul_apply, ring_hom.id_apply] }

/-- Heterobasic version of `tensor_product.lcurry`:

Given a linear map `M ⊗[R] N →[A] P`, compose it with the canonical
bilinear map `M →[A] N →[R] M ⊗[R] N` to form a bilinear map `M →[A] N →[R] P`. -/
@[simps] def lcurry : ((M ⊗[R] N) →ₗ[A] P) →ₗ[A] (M →ₗ[A] (N →ₗ[R] P)) :=
{ to_fun := curry,
  map_add' := λ f g, rfl,
  map_smul' := λ c f, rfl }

/-- Heterobasic version of `tensor_product.lift.equiv`:

A linear equivalence constructing a linear map `M ⊗[R] N →[A] P` given a
bilinear map `M →[A] N →[R] P` with the property that its composition with the
canonical bilinear map `M →[A] N →[R] M ⊗[R] N` is the given bilinear map `M →[A] N →[R] P`. -/
def lift.equiv : (M →ₗ[A] (N →ₗ[R] P)) ≃ₗ[A] ((M ⊗[R] N) →ₗ[A] P) :=
linear_equiv.of_linear (uncurry R A M N P) (lcurry R A M N P)
  (linear_map.ext $ λ f, ext $ λ x y, lift_tmul _ x y)
  (linear_map.ext $ λ f, linear_map.ext $ λ x, linear_map.ext $ λ y, lift_tmul f x y)

variables (R A M N P)
/-- Heterobasic version of `tensor_product.mk`:

The canonical bilinear map `M →[A] N →[R] M ⊗[R] N`. -/
@[simps] def mk : M →ₗ[A] N →ₗ[R] M ⊗[R] N :=
{ map_smul' := λ c x, rfl,
  .. mk R M N }

local attribute [ext] tensor_product.ext

/-- Heterobasic version of `tensor_product.assoc`:

Linear equivalence between `(M ⊗[A] N) ⊗[R] P` and `M ⊗[A] (N ⊗[R] P)`. -/
def assoc : ((M ⊗[A] P) ⊗[R] N) ≃ₗ[A] (M ⊗[A] (P ⊗[R] N)) :=
linear_equiv.of_linear
  (lift $ tensor_product.uncurry A _ _ _ $ comp (lcurry R A _ _ _) $
    tensor_product.mk A M (P ⊗[R] N))
  (tensor_product.uncurry A _ _ _ $ comp (uncurry R A _ _ _) $
    by { apply tensor_product.curry, exact (mk R A _ _) })
  (by { ext, refl, })
  (by { ext, simp only [curry_apply, tensor_product.curry_apply, mk_apply, tensor_product.mk_apply,
              uncurry_apply, tensor_product.uncurry_apply, id_apply, lift_tmul, compr₂_apply,
              restrict_scalars_apply, function.comp_app, to_fun_eq_coe, lcurry_apply,
              linear_map.comp_apply] })

end comm_semiring

end algebra_tensor_module

end tensor_product

namespace linear_map
open tensor_product

/-!
### The base-change of a linear map of `R`-modules to a linear map of `A`-modules
-/

section semiring

variables {R A B M N : Type*} [comm_semiring R]
variables [semiring A] [algebra R A] [semiring B] [algebra R B]
variables [add_comm_monoid M] [module R M] [add_comm_monoid N] [module R N]
variables (r : R) (f g : M →ₗ[R] N)

variables (A)

/-- `base_change A f` for `f : M →ₗ[R] N` is the `A`-linear map `A ⊗[R] M →ₗ[A] A ⊗[R] N`. -/
def base_change (f : M →ₗ[R] N) : A ⊗[R] M →ₗ[A] A ⊗[R] N :=
{ to_fun := f.ltensor A,
  map_add' := (f.ltensor A).map_add,
  map_smul' := λ a x,
    show (f.ltensor A) (rtensor M (algebra.lmul R A a) x) =
      (rtensor N ((algebra.lmul R A) a)) ((ltensor A f) x),
    by { rw [← comp_apply, ← comp_apply],
      simp only [ltensor_comp_rtensor, rtensor_comp_ltensor] } }

variables {A}

@[simp] lemma base_change_tmul (a : A) (x : M) :
  f.base_change A (a ⊗ₜ x) = a ⊗ₜ (f x) := rfl

lemma base_change_eq_ltensor :
  (f.base_change A : A ⊗ M → A ⊗ N) = f.ltensor A := rfl

@[simp] lemma base_change_add :
  (f + g).base_change A = f.base_change A + g.base_change A :=
by { ext, simp [base_change_eq_ltensor], }

@[simp] lemma base_change_zero : base_change A (0 : M →ₗ[R] N) = 0 :=
by { ext, simp [base_change_eq_ltensor], }

@[simp] lemma base_change_smul : (r • f).base_change A = r • (f.base_change A) :=
by { ext, simp [base_change_tmul], }

variables (R A M N)
/-- `base_change` as a linear map. -/
@[simps] def base_change_hom : (M →ₗ[R] N) →ₗ[R] A ⊗[R] M →ₗ[A] A ⊗[R] N :=
{ to_fun := base_change A,
  map_add' := base_change_add,
  map_smul' := base_change_smul }

end semiring

section ring

variables {R A B M N : Type*} [comm_ring R]
variables [ring A] [algebra R A] [ring B] [algebra R B]
variables [add_comm_group M] [module R M] [add_comm_group N] [module R N]
variables (f g : M →ₗ[R] N)

@[simp] lemma base_change_sub :
  (f - g).base_change A = f.base_change A - g.base_change A :=
by { ext, simp [base_change_eq_ltensor], }

@[simp] lemma base_change_neg : (-f).base_change A = -(f.base_change A) :=
by { ext, simp [base_change_eq_ltensor], }

end ring

end linear_map

namespace algebra
namespace tensor_product

section semiring

variables {R : Type u} [comm_semiring R]
variables {A : Type v₁} [semiring A] [algebra R A]
variables {B : Type v₂} [semiring B] [algebra R B]

/-!
### The `R`-algebra structure on `A ⊗[R] B`
-/

/--
(Implementation detail)
The multiplication map on `A ⊗[R] B`,
for a fixed pure tensor in the first argument,
as an `R`-linear map.
-/
def mul_aux (a₁ : A) (b₁ : B) : (A ⊗[R] B) →ₗ[R] (A ⊗[R] B) :=
tensor_product.map (lmul_left R a₁) (lmul_left R b₁)

@[simp]
lemma mul_aux_apply (a₁ a₂ : A) (b₁ b₂ : B) :
  (mul_aux a₁ b₁) (a₂ ⊗ₜ[R] b₂) = (a₁ * a₂) ⊗ₜ[R] (b₁ * b₂) :=
rfl

/--
(Implementation detail)
The multiplication map on `A ⊗[R] B`,
as an `R`-bilinear map.
-/
def mul : (A ⊗[R] B) →ₗ[R] (A ⊗[R] B) →ₗ[R] (A ⊗[R] B) :=
tensor_product.lift $ linear_map.mk₂ R mul_aux
  (λ x₁ x₂ y, tensor_product.ext' $ λ x' y',
    by simp only [mul_aux_apply, linear_map.add_apply, add_mul, add_tmul])
  (λ c x y, tensor_product.ext' $ λ x' y',
    by simp only [mul_aux_apply, linear_map.smul_apply, smul_tmul', smul_mul_assoc])
  (λ x y₁ y₂, tensor_product.ext' $ λ x' y',
    by simp only [mul_aux_apply, linear_map.add_apply, add_mul, tmul_add])
  (λ c x y, tensor_product.ext' $ λ x' y',
    by simp only [mul_aux_apply, linear_map.smul_apply, smul_tmul, smul_tmul', smul_mul_assoc])

@[simp]
lemma mul_apply (a₁ a₂ : A) (b₁ b₂ : B) :
  mul (a₁ ⊗ₜ[R] b₁) (a₂ ⊗ₜ[R] b₂) = (a₁ * a₂) ⊗ₜ[R] (b₁ * b₂) :=
rfl

lemma mul_assoc' (mul : (A ⊗[R] B) →ₗ[R] (A ⊗[R] B) →ₗ[R] (A ⊗[R] B))
  (h : ∀ (a₁ a₂ a₃ : A) (b₁ b₂ b₃ : B),
    mul (mul (a₁ ⊗ₜ[R] b₁) (a₂ ⊗ₜ[R] b₂)) (a₃ ⊗ₜ[R] b₃) =
      mul (a₁ ⊗ₜ[R] b₁) (mul (a₂ ⊗ₜ[R] b₂) (a₃ ⊗ₜ[R] b₃))) :
  ∀ (x y z : A ⊗[R] B), mul (mul x y) z = mul x (mul y z) :=
begin
  intros,
  apply tensor_product.induction_on x,
  { simp only [linear_map.map_zero, linear_map.zero_apply], },
  apply tensor_product.induction_on y,
  { simp only [linear_map.map_zero, forall_const, linear_map.zero_apply], },
  apply tensor_product.induction_on z,
  { simp only [linear_map.map_zero, forall_const], },
  { intros, simp only [h], },
  { intros, simp only [linear_map.map_add, *], },
  { intros, simp only [linear_map.map_add, *, linear_map.add_apply], },
  { intros, simp only [linear_map.map_add, *, linear_map.add_apply], },
end

lemma mul_assoc (x y z : A ⊗[R] B) : mul (mul x y) z = mul x (mul y z) :=
mul_assoc' mul (by { intros, simp only [mul_apply, mul_assoc], }) x y z

lemma one_mul (x : A ⊗[R] B) : mul (1 ⊗ₜ 1) x = x :=
begin
  apply tensor_product.induction_on x;
  simp {contextual := tt},
end

lemma mul_one (x : A ⊗[R] B) : mul x (1 ⊗ₜ 1) = x :=
begin
  apply tensor_product.induction_on x;
  simp {contextual := tt},
end

instance : semiring (A ⊗[R] B) :=
{ zero := 0,
  add := (+),
  one := 1 ⊗ₜ 1,
  mul := λ a b, mul a b,
  one_mul := one_mul,
  mul_one := mul_one,
  mul_assoc := mul_assoc,
  zero_mul := by simp,
  mul_zero := by simp,
  left_distrib := by simp,
  right_distrib := by simp,
  .. (by apply_instance : add_comm_monoid (A ⊗[R] B)) }.

lemma one_def : (1 : A ⊗[R] B) = (1 : A) ⊗ₜ (1 : B) := rfl

@[simp]
lemma tmul_mul_tmul (a₁ a₂ : A) (b₁ b₂ : B) :
  (a₁ ⊗ₜ[R] b₁) * (a₂ ⊗ₜ[R] b₂) = (a₁ * a₂) ⊗ₜ[R] (b₁ * b₂) :=
rfl

@[simp]
lemma tmul_pow (a : A) (b : B) (k : ℕ) :
  (a ⊗ₜ[R] b)^k = (a^k) ⊗ₜ[R] (b^k) :=
begin
  induction k with k ih,
  { simp [one_def], },
  { simp [pow_succ, ih], }
end


/--
The algebra map `R →+* (A ⊗[R] B)` giving `A ⊗[R] B` the structure of an `R`-algebra.
-/
def tensor_algebra_map : R →+* (A ⊗[R] B) :=
{ to_fun := λ r, algebra_map R A r ⊗ₜ[R] 1,
  map_one' := by { simp, refl },
  map_mul' := by simp,
  map_zero' := by simp [zero_tmul],
  map_add' := by simp [add_tmul], }

instance : algebra R (A ⊗[R] B) :=
{ commutes' := λ r x,
  begin
    apply tensor_product.induction_on x,
    { simp, },
    { intros a b, simp [tensor_algebra_map, algebra.commutes], },
    { intros y y' h h', simp at h h', simp [mul_add, add_mul, h, h'], },
  end,
  smul_def' := λ r x,
  begin
    apply tensor_product.induction_on x,
    { simp [smul_zero], },
    { intros a b,
      rw [tensor_algebra_map, ←tmul_smul, ←smul_tmul, algebra.smul_def r a],
      simp, },
    { intros, dsimp, simp [smul_add, mul_add, *], },
  end,
  .. tensor_algebra_map,
  .. (by apply_instance : module R (A ⊗[R] B)) }.

@[simp]
lemma algebra_map_apply (r : R) :
  (algebra_map R (A ⊗[R] B)) r = ((algebra_map R A) r) ⊗ₜ[R] 1 := rfl

variables {C : Type v₃} [semiring C] [algebra R C]

@[ext]
theorem ext {g h : (A ⊗[R] B) →ₐ[R] C}
  (H : ∀ a b, g (a ⊗ₜ b) = h (a ⊗ₜ b)) : g = h :=
begin
  apply @alg_hom.to_linear_map_injective R (A ⊗[R] B) C _ _ _ _ _ _ _ _,
  ext,
  simp [H],
end

/-- The algebra morphism `A →ₐ[R] A ⊗[R] B` sending `a` to `a ⊗ₜ 1`. -/
def include_left : A →ₐ[R] A ⊗[R] B :=
{ to_fun := λ a, a ⊗ₜ 1,
  map_zero' := by simp,
  map_add' := by simp [add_tmul],
  map_one' := rfl,
  map_mul' := by simp,
  commutes' := by simp, }

@[simp]
lemma include_left_apply (a : A) : (include_left : A →ₐ[R] A ⊗[R] B) a = a ⊗ₜ 1 := rfl

/-- The algebra morphism `B →ₐ[R] A ⊗[R] B` sending `b` to `1 ⊗ₜ b`. -/
def include_right : B →ₐ[R] A ⊗[R] B :=
{ to_fun := λ b, 1 ⊗ₜ b,
  map_zero' := by simp,
  map_add' := by simp [tmul_add],
  map_one' := rfl,
  map_mul' := by simp,
  commutes' := λ r,
  begin
    simp only [algebra_map_apply],
    transitivity r • ((1 : A) ⊗ₜ[R] (1 : B)),
    { rw [←tmul_smul, algebra.smul_def], simp, },
    { simp [algebra.smul_def], },
  end, }

@[simp]
lemma include_right_apply (b : B) : (include_right : B →ₐ[R] A ⊗[R] B) b = 1 ⊗ₜ b := rfl

end semiring

section ring

variables {R : Type u} [comm_ring R]
variables {A : Type v₁} [ring A] [algebra R A]
variables {B : Type v₂} [ring B] [algebra R B]

instance : ring (A ⊗[R] B) :=
{ .. (by apply_instance : add_comm_group (A ⊗[R] B)),
  .. (by apply_instance : semiring (A ⊗[R] B)) }.

end ring

section comm_ring

variables {R : Type u} [comm_ring R]
variables {A : Type v₁} [comm_ring A] [algebra R A]
variables {B : Type v₂} [comm_ring B] [algebra R B]

instance : comm_ring (A ⊗[R] B) :=
{ mul_comm := λ x y,
  begin
    apply tensor_product.induction_on x,
    { simp, },
    { intros a₁ b₁,
      apply tensor_product.induction_on y,
      { simp, },
      { intros a₂ b₂,
        simp [mul_comm], },
      { intros a₂ b₂ ha hb,
        simp [mul_add, add_mul, ha, hb], }, },
    { intros x₁ x₂ h₁ h₂,
      simp [mul_add, add_mul, h₁, h₂], },
  end
  .. (by apply_instance : ring (A ⊗[R] B)) }.

end comm_ring

/--
Verify that typeclass search finds the ring structure on `A ⊗[ℤ] B`
when `A` and `B` are merely rings, by treating both as `ℤ`-algebras.
-/
example {A : Type v₁} [ring A] {B : Type v₂} [ring B] : ring (A ⊗[ℤ] B) :=
by apply_instance

/--
Verify that typeclass search finds the comm_ring structure on `A ⊗[ℤ] B`
when `A` and `B` are merely comm_rings, by treating both as `ℤ`-algebras.
-/
example {A : Type v₁} [comm_ring A] {B : Type v₂} [comm_ring B] : comm_ring (A ⊗[ℤ] B) :=
by apply_instance

/-!
We now build the structure maps for the symmetric monoidal category of `R`-algebras.
-/
section monoidal

section
variables {R : Type u} [comm_semiring R]
variables {A : Type v₁} [semiring A] [algebra R A]
variables {B : Type v₂} [semiring B] [algebra R B]
variables {C : Type v₃} [semiring C] [algebra R C]
variables {D : Type v₄} [semiring D] [algebra R D]

/--
Build an algebra morphism from a linear map out of a tensor product,
and evidence of multiplicativity on pure tensors.
-/
def alg_hom_of_linear_map_tensor_product
  (f : A ⊗[R] B →ₗ[R] C)
  (w₁ : ∀ (a₁ a₂ : A) (b₁ b₂ : B), f ((a₁ * a₂) ⊗ₜ (b₁ * b₂)) = f (a₁ ⊗ₜ b₁) * f (a₂ ⊗ₜ b₂))
  (w₂ : ∀ r, f ((algebra_map R A) r ⊗ₜ[R] 1) = (algebra_map R C) r):
  A ⊗[R] B →ₐ[R] C :=
{ map_one' := by rw [←(algebra_map R C).map_one, ←w₂, (algebra_map R A).map_one]; refl,
  map_zero' := by rw [linear_map.to_fun_eq_coe, map_zero],
  map_mul' := λ x y, by
  { rw linear_map.to_fun_eq_coe,
    apply tensor_product.induction_on x,
    { rw [zero_mul, map_zero, zero_mul] },
    { intros a₁ b₁,
      apply tensor_product.induction_on y,
      { rw [mul_zero, map_zero, mul_zero] },
      { intros a₂ b₂,
        rw [tmul_mul_tmul, w₁] },
      { intros x₁ x₂ h₁ h₂,
        rw [mul_add, map_add, map_add, mul_add, h₁, h₂] } },
    { intros x₁ x₂ h₁ h₂,
      rw [add_mul, map_add, map_add, add_mul, h₁, h₂] } },
<<<<<<< HEAD
  commutes' := λ r, by  rw [linear_map.to_fun_eq_coe, algebra_map_apply, w₂],
=======
  commutes' := λ r, by rw [linear_map.to_fun_eq_coe, algebra_map_apply, w₂],
>>>>>>> c40c7013
  .. f }

@[simp]
lemma alg_hom_of_linear_map_tensor_product_apply (f w₁ w₂ x) :
  (alg_hom_of_linear_map_tensor_product f w₁ w₂ : A ⊗[R] B →ₐ[R] C) x = f x := rfl

/--
Build an algebra equivalence from a linear equivalence out of a tensor product,
and evidence of multiplicativity on pure tensors.
-/
def alg_equiv_of_linear_equiv_tensor_product
  (f : A ⊗[R] B ≃ₗ[R] C)
  (w₁ : ∀ (a₁ a₂ : A) (b₁ b₂ : B), f ((a₁ * a₂) ⊗ₜ (b₁ * b₂)) = f (a₁ ⊗ₜ b₁) * f (a₂ ⊗ₜ b₂))
  (w₂ : ∀ r, f ((algebra_map R A) r ⊗ₜ[R] 1) = (algebra_map R C) r):
  A ⊗[R] B ≃ₐ[R] C :=
{ .. alg_hom_of_linear_map_tensor_product (f : A ⊗[R] B →ₗ[R] C) w₁ w₂,
  .. f }

@[simp]
lemma alg_equiv_of_linear_equiv_tensor_product_apply (f w₁ w₂ x) :
  (alg_equiv_of_linear_equiv_tensor_product f w₁ w₂ : A ⊗[R] B ≃ₐ[R] C) x = f x := rfl

/--
Build an algebra equivalence from a linear equivalence out of a triple tensor product,
and evidence of multiplicativity on pure tensors.
-/
def alg_equiv_of_linear_equiv_triple_tensor_product
  (f : ((A ⊗[R] B) ⊗[R] C) ≃ₗ[R] D)
  (w₁ : ∀ (a₁ a₂ : A) (b₁ b₂ : B) (c₁ c₂ : C),
    f ((a₁ * a₂) ⊗ₜ (b₁ * b₂) ⊗ₜ (c₁ * c₂)) = f (a₁ ⊗ₜ b₁ ⊗ₜ c₁) * f (a₂ ⊗ₜ b₂ ⊗ₜ c₂))
  (w₂ : ∀ r, f (((algebra_map R A) r ⊗ₜ[R] (1 : B)) ⊗ₜ[R] (1 : C)) = (algebra_map R D) r) :
  (A ⊗[R] B) ⊗[R] C ≃ₐ[R] D :=
{ to_fun := f,
  map_mul' := λ x y,
  begin
    apply tensor_product.induction_on x,
    { simp only [map_zero, zero_mul] },
    { intros ab₁ c₁,
      apply tensor_product.induction_on y,
      { simp only [map_zero, mul_zero] },
      { intros ab₂ c₂,
        apply tensor_product.induction_on ab₁,
        { simp only [zero_tmul, map_zero, zero_mul] },
        { intros a₁ b₁,
          apply tensor_product.induction_on ab₂,
          { simp only [zero_tmul, map_zero, mul_zero] },
          { intros, simp only [tmul_mul_tmul, w₁] },
          { intros x₁ x₂ h₁ h₂,
            simp only [tmul_mul_tmul] at h₁ h₂,
            simp only [tmul_mul_tmul, mul_add, add_tmul, map_add, h₁, h₂] } },
        { intros x₁ x₂ h₁ h₂,
          simp only [tmul_mul_tmul] at h₁ h₂,
          simp only [tmul_mul_tmul, add_mul, add_tmul, map_add, h₁, h₂] } },
      { intros x₁ x₂ h₁ h₂,
        simp only [tmul_mul_tmul, map_add, mul_add, add_mul, h₁, h₂], }, },
    { intros x₁ x₂ h₁ h₂,
      simp only [tmul_mul_tmul, map_add, mul_add, add_mul, h₁, h₂], }
  end,
  commutes' := λ r, by simp [w₂],
  .. f }

@[simp]
lemma alg_equiv_of_linear_equiv_triple_tensor_product_apply (f w₁ w₂ x) :
  (alg_equiv_of_linear_equiv_triple_tensor_product f w₁ w₂ : (A ⊗[R] B) ⊗[R] C ≃ₐ[R] D) x = f x :=
rfl

end

variables {R : Type u} [comm_semiring R]
variables {A : Type v₁} [semiring A] [algebra R A]
variables {B : Type v₂} [semiring B] [algebra R B]
variables {C : Type v₃} [semiring C] [algebra R C]
variables {D : Type v₄} [semiring D] [algebra R D]

section
variables (R A)
/--
The base ring is a left identity for the tensor product of algebra, up to algebra isomorphism.
-/
protected def lid : R ⊗[R] A ≃ₐ[R] A :=
alg_equiv_of_linear_equiv_tensor_product (tensor_product.lid R A)
(by simp [mul_smul]) (by simp [algebra.smul_def])

@[simp] theorem lid_tmul (r : R) (a : A) :
  (tensor_product.lid R A : (R ⊗ A → A)) (r ⊗ₜ a) = r • a :=
by simp [tensor_product.lid]

/--
The base ring is a right identity for the tensor product of algebra, up to algebra isomorphism.
-/
protected def rid : A ⊗[R] R ≃ₐ[R] A :=
alg_equiv_of_linear_equiv_tensor_product (tensor_product.rid R A)
(by simp [mul_smul]) (by simp [algebra.smul_def])

@[simp] theorem rid_tmul (r : R) (a : A) :
  (tensor_product.rid R A : (A ⊗ R → A)) (a ⊗ₜ r) = r • a :=
by simp [tensor_product.rid]

section
variables (R A B)

/--
The tensor product of R-algebras is commutative, up to algebra isomorphism.
-/
protected def comm : A ⊗[R] B ≃ₐ[R] B ⊗[R] A :=
alg_equiv_of_linear_equiv_tensor_product (tensor_product.comm R A B)
(by simp)
(λ r, begin
  transitivity r • ((1 : B) ⊗ₜ[R] (1 : A)),
  { rw [←tmul_smul, algebra.smul_def], simp, },
  { simp [algebra.smul_def], },
end)

@[simp]
theorem comm_tmul (a : A) (b : B) :
  (tensor_product.comm R A B : (A ⊗[R] B → B ⊗[R] A)) (a ⊗ₜ b) = (b ⊗ₜ a) :=
by simp [tensor_product.comm]

lemma adjoin_tmul_eq_top : adjoin R {t : A ⊗[R] B | ∃ a b, a ⊗ₜ[R] b = t} = ⊤ :=
<<<<<<< HEAD
top_le_iff.mp ((top_le_iff.mpr (span_tmul_eq_top R A B)).trans (span_le_adjoin R _))
=======
top_le_iff.mp $ (top_le_iff.mpr $ span_tmul_eq_top R A B).trans (span_le_adjoin R _)
>>>>>>> c40c7013

end

section
variables {R A B C}

lemma assoc_aux_1 (a₁ a₂ : A) (b₁ b₂ : B) (c₁ c₂ : C) :
  (tensor_product.assoc R A B C) (((a₁ * a₂) ⊗ₜ[R] (b₁ * b₂)) ⊗ₜ[R] (c₁ * c₂)) =
    (tensor_product.assoc R A B C) ((a₁ ⊗ₜ[R] b₁) ⊗ₜ[R] c₁) *
      (tensor_product.assoc R A B C) ((a₂ ⊗ₜ[R] b₂) ⊗ₜ[R] c₂) :=
rfl

lemma assoc_aux_2 (r : R) :
  (tensor_product.assoc R A B C) (((algebra_map R A) r ⊗ₜ[R] 1) ⊗ₜ[R] 1) =
    (algebra_map R (A ⊗ (B ⊗ C))) r := rfl

-- variables (R A B C)

-- -- local attribute [elab_simple] alg_equiv_of_linear_equiv_triple_tensor_product

-- /-- The associator for tensor product of R-algebras, as an algebra isomorphism. -/
-- -- FIXME This is _really_ slow to compile. :-(
-- protected def assoc : ((A ⊗[R] B) ⊗[R] C) ≃ₐ[R] (A ⊗[R] (B ⊗[R] C)) :=
-- alg_equiv_of_linear_equiv_triple_tensor_product
--   (tensor_product.assoc R A B C)
--   assoc_aux_1 assoc_aux_2

-- variables {R A B C}

-- @[simp] theorem assoc_tmul (a : A) (b : B) (c : C) :
--   ((tensor_product.assoc R A B C) :
--   (A ⊗[R] B) ⊗[R] C → A ⊗[R] (B ⊗[R] C)) ((a ⊗ₜ b) ⊗ₜ c) = a ⊗ₜ (b ⊗ₜ c) :=
-- rfl

end

variables {R A B C D}

/-- The tensor product of a pair of algebra morphisms. -/
def map (f : A →ₐ[R] B) (g : C →ₐ[R] D) : A ⊗[R] C →ₐ[R] B ⊗[R] D :=
alg_hom_of_linear_map_tensor_product
  (tensor_product.map f.to_linear_map g.to_linear_map)
  (by simp)
  (by simp [alg_hom.commutes])

@[simp] theorem map_tmul (f : A →ₐ[R] B) (g : C →ₐ[R] D) (a : A) (c : C) :
  map f g (a ⊗ₜ c) = f a ⊗ₜ g c :=
rfl

@[simp] lemma map_comp_include_left (f : A →ₐ[R] B) (g : C →ₐ[R] D) :
  (map f g).comp include_left = include_left.comp f := alg_hom.ext $ by simp

@[simp] lemma map_comp_include_right (f : A →ₐ[R] B) (g : C →ₐ[R] D) :
  (map f g).comp include_right = include_right.comp g := alg_hom.ext $ by simp

/--
Construct an isomorphism between tensor products of R-algebras
from isomorphisms between the tensor factors.
-/
def congr (f : A ≃ₐ[R] B) (g : C ≃ₐ[R] D) : A ⊗[R] C ≃ₐ[R] B ⊗[R] D :=
alg_equiv.of_alg_hom (map f g) (map f.symm g.symm)
  (ext $ λ b d, by simp)
  (ext $ λ a c, by simp)

@[simp]
lemma congr_apply (f : A ≃ₐ[R] B) (g : C ≃ₐ[R] D) (x) :
  congr f g x = (map (f : A →ₐ[R] B) (g : C →ₐ[R] D)) x := rfl

@[simp]
lemma congr_symm_apply (f : A ≃ₐ[R] B) (g : C ≃ₐ[R] D) (x) :
  (congr f g).symm x = (map (f.symm : B →ₐ[R] A) (g.symm : D →ₐ[R] C)) x := rfl

end

end monoidal

section

variables {R A B S : Type*} [comm_semiring R] [semiring A] [semiring B] [comm_semiring S]
variables [algebra R A] [algebra R B] [algebra R S]
variables (f : A →ₐ[R] S) (g : B →ₐ[R] S)

variables (R)

/-- `algebra.lmul'` is an alg_hom on commutative rings. -/
def lmul' : S ⊗[R] S →ₐ[R] S :=
alg_hom_of_linear_map_tensor_product (algebra.lmul' R)
  (λ a₁ a₂ b₁ b₂, by simp only [algebra.lmul'_apply, mul_mul_mul_comm])
  (λ r, by simp only [algebra.lmul'_apply, _root_.mul_one])

variables {R}

lemma lmul'_to_linear_map : (lmul' R : _ →ₐ[R] S).to_linear_map = algebra.lmul' R := rfl

@[simp] lemma lmul'_apply_tmul (a b : S) : lmul' R (a ⊗ₜ[R] b) = a * b := lmul'_apply

@[simp]
lemma lmul'_comp_include_left : (lmul' R : _ →ₐ[R] S).comp include_left = alg_hom.id R S :=
alg_hom.ext $ λ _, (lmul'_apply_tmul _ _).trans (_root_.mul_one _)

@[simp]
lemma lmul'_comp_include_right : (lmul' R : _ →ₐ[R] S).comp include_right = alg_hom.id R S :=
alg_hom.ext $ λ _, (lmul'_apply_tmul _ _).trans (_root_.one_mul _)

/--
If `S` is commutative, for a pair of morphisms `f : A →ₐ[R] S`, `g : B →ₐ[R] S`,
We obtain a map `A ⊗[R] B →ₐ[R] S` that commutes with `f`, `g` via `a ⊗ b ↦ f(a) * g(b)`.
-/
def product_map : A ⊗[R] B →ₐ[R] S := (lmul' R).comp (tensor_product.map f g)

@[simp] lemma product_map_apply_tmul (a : A) (b : B) : product_map f g (a ⊗ₜ b) = f a * g b :=
by { unfold product_map lmul', simp }

lemma product_map_left_apply (a : A) : product_map f g (include_left a) = f a := by simp

@[simp] lemma product_map_left : (product_map f g).comp include_left = f := alg_hom.ext $ by simp

lemma product_map_right_apply (b : B) : product_map f g (include_right b) = g b := by simp

@[simp] lemma product_map_right : (product_map f g).comp include_right = g := alg_hom.ext $ by simp

lemma product_map_range : (product_map f g).range = f.range ⊔ g.range :=
begin
  refine le_antisymm _ (sup_le (le_trans (ge_of_eq (congr_arg _ (product_map_left f g)))
    (include_left.range_comp_le_range (product_map f g))) (le_trans (ge_of_eq (congr_arg _
    (product_map_right f g))) (include_right.range_comp_le_range (product_map f g)))),
  rw [←map_top, ←adjoin_tmul_eq_top, ←adjoin_image, adjoin_le_iff],
  rintros _ ⟨_, ⟨a, b, rfl⟩, rfl⟩,
  rw product_map_apply_tmul,
  exact mul_mem_sup (f.mem_range_self a) (g.mem_range_self b),
end

end
end tensor_product
end algebra

lemma subalgebra.finite_dimensional_sup {K L : Type*} [field K] [comm_ring L] [algebra K L]
  (E1 E2 : subalgebra K L) [finite_dimensional K E1] [finite_dimensional K E2] :
  finite_dimensional K ↥(E1 ⊔ E2) :=
begin
  rw [←E1.range_val, ←E2.range_val, ←algebra.tensor_product.product_map_range],
  exact (algebra.tensor_product.product_map E1.val E2.val).to_linear_map.finite_dimensional_range,
end<|MERGE_RESOLUTION|>--- conflicted
+++ resolved
@@ -4,15 +4,10 @@
 Authors: Scott Morrison, Johan Commelin
 -/
 
-<<<<<<< HEAD
 import algebra.algebra.tower
 import ring_theory.adjoin.basic
 import linear_algebra.finite_dimensional
 import linear_algebra.tensor_product_basis
-=======
-import linear_algebra.tensor_product
-import ring_theory.adjoin.basic
->>>>>>> c40c7013
 
 /-!
 # The tensor product of R-algebras
@@ -534,11 +529,7 @@
         rw [mul_add, map_add, map_add, mul_add, h₁, h₂] } },
     { intros x₁ x₂ h₁ h₂,
       rw [add_mul, map_add, map_add, add_mul, h₁, h₂] } },
-<<<<<<< HEAD
-  commutes' := λ r, by  rw [linear_map.to_fun_eq_coe, algebra_map_apply, w₂],
-=======
   commutes' := λ r, by rw [linear_map.to_fun_eq_coe, algebra_map_apply, w₂],
->>>>>>> c40c7013
   .. f }
 
 @[simp]
@@ -658,11 +649,7 @@
 by simp [tensor_product.comm]
 
 lemma adjoin_tmul_eq_top : adjoin R {t : A ⊗[R] B | ∃ a b, a ⊗ₜ[R] b = t} = ⊤ :=
-<<<<<<< HEAD
-top_le_iff.mp ((top_le_iff.mpr (span_tmul_eq_top R A B)).trans (span_le_adjoin R _))
-=======
 top_le_iff.mp $ (top_le_iff.mpr $ span_tmul_eq_top R A B).trans (span_le_adjoin R _)
->>>>>>> c40c7013
 
 end
 
