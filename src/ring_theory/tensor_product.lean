/-
Copyright (c) 2020 Scott Morrison. All rights reserved.
Released under Apache 2.0 license as described in the file LICENSE.
Authors: Scott Morrison, Johan Commelin
-/

import linear_algebra.finite_dimensional
import ring_theory.adjoin.basic
import linear_algebra.direct_sum.finsupp

/-!
# The tensor product of R-algebras

> THIS FILE IS SYNCHRONIZED WITH MATHLIB4.
> Any changes to this file require a corresponding PR to mathlib4.

Let `R` be a (semi)ring and `A` an `R`-algebra.
In this file we:

- Define the `A`-module structure on `A ⊗ M`, for an `R`-module `M`.
- Define the `R`-algebra structure on `A ⊗ B`, for another `R`-algebra `B`.
  and provide the structure isomorphisms
  * `R ⊗[R] A ≃ₐ[R] A`
  * `A ⊗[R] R ≃ₐ[R] A`
  * `A ⊗[R] B ≃ₐ[R] B ⊗[R] A`
  * `((A ⊗[R] B) ⊗[R] C) ≃ₐ[R] (A ⊗[R] (B ⊗[R] C))`

## Main declaration

- `linear_map.base_change A f` is the `A`-linear map `A ⊗ f`, for an `R`-linear map `f`.

## Implementation notes

The heterobasic definitions below such as:
 * `tensor_product.algebra_tensor_module.curry`
 * `tensor_product.algebra_tensor_module.uncurry`
 * `tensor_product.algebra_tensor_module.lcurry`
 * `tensor_product.algebra_tensor_module.lift`
 * `tensor_product.algebra_tensor_module.lift.equiv`
 * `tensor_product.algebra_tensor_module.mk`
 * `tensor_product.algebra_tensor_module.assoc`

are just more general versions of the definitions already in `linear_algebra/tensor_product`. We
could thus consider replacing the less general definitions with these ones. If we do this, we
probably should still implement the less general ones as abbreviations to the more general ones with
fewer type arguments.
-/

universes u v₁ v₂ v₃ v₄

open_locale tensor_product
open tensor_product

namespace tensor_product

variables {R A M N P : Type*}

/-!
### The `A`-module structure on `A ⊗[R] M`
-/

open linear_map
open algebra (lsmul)

namespace algebra_tensor_module

section semiring
variables [comm_semiring R] [semiring A] [algebra R A]
variables [add_comm_monoid M] [module R M] [module A M] [is_scalar_tower R A M]
variables [add_comm_monoid N] [module R N]
variables [add_comm_monoid P] [module R P] [module A P] [is_scalar_tower R A P]

lemma smul_eq_lsmul_rtensor [module Rᵐᵒᵖ M] [is_central_scalar R M]
  (a : A) (x : M ⊗[R] N) :
  a • x = (lsmul R M a).rtensor N x := rfl

/-- Heterobasic version of `tensor_product.curry`:

Given a linear map `M ⊗[R] N →[A] P`, compose it with the canonical
bilinear map `M →[A] N →[R] M ⊗[R] N` to form a bilinear map `M →[A] N →[R] P`. -/
@[simps] def curry (f : (M ⊗[R] N) →ₗ[A] P) : M →ₗ[A] (N →ₗ[R] P) :=
{ to_fun := curry (f.restrict_scalars R),
  map_smul' := λ c x, linear_map.ext $ λ y, f.map_smul c (x ⊗ₜ y),
  .. curry (f.restrict_scalars R) }

lemma restrict_scalars_curry (f : (M ⊗[R] N) →ₗ[A] P) :
  restrict_scalars R (curry f) = curry (f.restrict_scalars R) :=
rfl

/-- Just as `tensor_product.ext` is marked `ext` instead of `tensor_product.ext'`, this is
a better `ext` lemma than `tensor_product.algebra_tensor_module.ext` below.

See note [partially-applied ext lemmas]. -/
@[ext] lemma curry_injective :
  function.injective (curry : (M ⊗ N →ₗ[A] P) → (M →ₗ[A] N →ₗ[R] P)) :=
λ x y h, linear_map.restrict_scalars_injective R $ curry_injective $
  (congr_arg (linear_map.restrict_scalars R) h : _)

theorem ext {g h : (M ⊗[R] N) →ₗ[A] P}
  (H : ∀ x y, g (x ⊗ₜ y) = h (x ⊗ₜ y)) : g = h :=
curry_injective $ linear_map.ext₂ H

end semiring

section comm_semiring
variables [comm_semiring R] [comm_semiring A] [algebra R A]
variables [add_comm_monoid M] [module R M] [module A M] [is_scalar_tower R A M]
variables [add_comm_monoid N] [module R N]
variables [add_comm_monoid P] [module R P] [module A P] [is_scalar_tower R A P]

/-- Heterobasic version of `tensor_product.lift`:

Constructing a linear map `M ⊗[R] N →[A] P` given a bilinear map `M →[A] N →[R] P` with the
property that its composition with the canonical bilinear map `M →[A] N →[R] M ⊗[R] N` is
the given bilinear map `M →[A] N →[R] P`. -/
@[simps] def lift (f : M →ₗ[A] (N →ₗ[R] P)) : (M ⊗[R] N) →ₗ[A] P :=
{ map_smul' := λ c, show ∀ x : M ⊗[R] N, (lift (f.restrict_scalars R)).comp
    (distrib_mul_action.to_linear_map R _ c) x =
      (distrib_mul_action.to_linear_map R _ c).comp (lift (f.restrict_scalars R)) x,
    from ext_iff.1 $ tensor_product.ext' $ λ x y,
    by simp only [comp_apply, distrib_mul_action.to_linear_map_apply, smul_tmul', lift.tmul,
        coe_restrict_scalars_eq_coe,
        f.map_smul, smul_apply],
  .. lift (f.restrict_scalars R) }

@[simp] lemma lift_tmul (f : M →ₗ[A] (N →ₗ[R] P)) (x : M) (y : N) :
  lift f (x ⊗ₜ y) = f x y :=
rfl

variables (R A M N P)
/-- Heterobasic version of `tensor_product.uncurry`:

Linearly constructing a linear map `M ⊗[R] N →[A] P` given a bilinear map `M →[A] N →[R] P`
with the property that its composition with the canonical bilinear map `M →[A] N →[R] M ⊗[R] N` is
the given bilinear map `M →[A] N →[R] P`. -/
@[simps] def uncurry : (M →ₗ[A] (N →ₗ[R] P)) →ₗ[A] ((M ⊗[R] N) →ₗ[A] P) :=
{ to_fun := lift,
  map_add' := λ f g, ext $ λ x y, by simp only [lift_tmul, add_apply],
  map_smul' := λ c f, ext $ λ x y, by simp only [lift_tmul, smul_apply, ring_hom.id_apply] }

/-- Heterobasic version of `tensor_product.lcurry`:

Given a linear map `M ⊗[R] N →[A] P`, compose it with the canonical
bilinear map `M →[A] N →[R] M ⊗[R] N` to form a bilinear map `M →[A] N →[R] P`. -/
@[simps] def lcurry : ((M ⊗[R] N) →ₗ[A] P) →ₗ[A] (M →ₗ[A] (N →ₗ[R] P)) :=
{ to_fun := curry,
  map_add' := λ f g, rfl,
  map_smul' := λ c f, rfl }

/-- Heterobasic version of `tensor_product.lift.equiv`:

A linear equivalence constructing a linear map `M ⊗[R] N →[A] P` given a
bilinear map `M →[A] N →[R] P` with the property that its composition with the
canonical bilinear map `M →[A] N →[R] M ⊗[R] N` is the given bilinear map `M →[A] N →[R] P`. -/
def lift.equiv : (M →ₗ[A] (N →ₗ[R] P)) ≃ₗ[A] ((M ⊗[R] N) →ₗ[A] P) :=
linear_equiv.of_linear (uncurry R A M N P) (lcurry R A M N P)
  (linear_map.ext $ λ f, ext $ λ x y, lift_tmul _ x y)
  (linear_map.ext $ λ f, linear_map.ext $ λ x, linear_map.ext $ λ y, lift_tmul f x y)

variables (R A M N P)
/-- Heterobasic version of `tensor_product.mk`:

The canonical bilinear map `M →[A] N →[R] M ⊗[R] N`. -/
@[simps] def mk : M →ₗ[A] N →ₗ[R] M ⊗[R] N :=
{ map_smul' := λ c x, rfl,
  .. mk R M N }

local attribute [ext] tensor_product.ext

/-- Heterobasic version of `tensor_product.assoc`:

Linear equivalence between `(M ⊗[A] N) ⊗[R] P` and `M ⊗[A] (N ⊗[R] P)`. -/
def assoc : ((M ⊗[A] P) ⊗[R] N) ≃ₗ[A] (M ⊗[A] (P ⊗[R] N)) :=
linear_equiv.of_linear
  (lift $ tensor_product.uncurry A _ _ _ $ comp (lcurry R A _ _ _) $
    tensor_product.mk A M (P ⊗[R] N))
  (tensor_product.uncurry A _ _ _ $ comp (uncurry R A _ _ _) $
    by { apply tensor_product.curry, exact (mk R A _ _) })
  (by { ext, refl, })
  (by { ext, simp only [curry_apply, tensor_product.curry_apply, mk_apply, tensor_product.mk_apply,
              uncurry_apply, tensor_product.uncurry_apply, id_apply, lift_tmul, compr₂_apply,
              restrict_scalars_apply, function.comp_app, to_fun_eq_coe, lcurry_apply,
              linear_map.comp_apply] })

end comm_semiring

end algebra_tensor_module

end tensor_product

namespace linear_map
open tensor_product

/-!
### The base-change of a linear map of `R`-modules to a linear map of `A`-modules
-/

section semiring

variables {R A B M N : Type*} [comm_semiring R]
variables [semiring A] [algebra R A] [semiring B] [algebra R B]
variables [add_comm_monoid M] [module R M] [add_comm_monoid N] [module R N]
variables (r : R) (f g : M →ₗ[R] N)

variables (A)

/-- `base_change A f` for `f : M →ₗ[R] N` is the `A`-linear map `A ⊗[R] M →ₗ[A] A ⊗[R] N`. -/
def base_change (f : M →ₗ[R] N) : A ⊗[R] M →ₗ[A] A ⊗[R] N :=
{ to_fun := f.ltensor A,
  map_add' := (f.ltensor A).map_add,
  map_smul' := λ a x,
    show (f.ltensor A) (rtensor M (linear_map.mul R A a) x) =
      (rtensor N ((linear_map.mul R A) a)) ((ltensor A f) x),
    by { rw [← comp_apply, ← comp_apply],
      simp only [ltensor_comp_rtensor, rtensor_comp_ltensor] } }

variables {A}

@[simp] lemma base_change_tmul (a : A) (x : M) :
  f.base_change A (a ⊗ₜ x) = a ⊗ₜ (f x) := rfl

lemma base_change_eq_ltensor :
  (f.base_change A : A ⊗ M → A ⊗ N) = f.ltensor A := rfl

@[simp] lemma base_change_add :
  (f + g).base_change A = f.base_change A + g.base_change A :=
by { ext, simp [base_change_eq_ltensor], }

@[simp] lemma base_change_zero : base_change A (0 : M →ₗ[R] N) = 0 :=
by { ext, simp [base_change_eq_ltensor], }

@[simp] lemma base_change_smul : (r • f).base_change A = r • (f.base_change A) :=
by { ext, simp [base_change_tmul], }

variables (R A M N)
/-- `base_change` as a linear map. -/
@[simps] def base_change_hom : (M →ₗ[R] N) →ₗ[R] A ⊗[R] M →ₗ[A] A ⊗[R] N :=
{ to_fun := base_change A,
  map_add' := base_change_add,
  map_smul' := base_change_smul }

end semiring

section ring

variables {R A B M N : Type*} [comm_ring R]
variables [ring A] [algebra R A] [ring B] [algebra R B]
variables [add_comm_group M] [module R M] [add_comm_group N] [module R N]
variables (f g : M →ₗ[R] N)

@[simp] lemma base_change_sub :
  (f - g).base_change A = f.base_change A - g.base_change A :=
by { ext, simp [base_change_eq_ltensor], }

@[simp] lemma base_change_neg : (-f).base_change A = -(f.base_change A) :=
by { ext, simp [base_change_eq_ltensor], }

end ring

end linear_map

namespace algebra
namespace tensor_product

section semiring

variables {R : Type u} [comm_semiring R]
variables {A : Type v₁} [semiring A] [algebra R A]
variables {B : Type v₂} [semiring B] [algebra R B]

/-!
### The `R`-algebra structure on `A ⊗[R] B`
-/

/--
(Implementation detail)
The multiplication map on `A ⊗[R] B`,
for a fixed pure tensor in the first argument,
as an `R`-linear map.
-/
def mul_aux (a₁ : A) (b₁ : B) : (A ⊗[R] B) →ₗ[R] (A ⊗[R] B) :=
tensor_product.map (linear_map.mul_left R a₁) (linear_map.mul_left R b₁)

@[simp]
lemma mul_aux_apply (a₁ a₂ : A) (b₁ b₂ : B) :
  (mul_aux a₁ b₁) (a₂ ⊗ₜ[R] b₂) = (a₁ * a₂) ⊗ₜ[R] (b₁ * b₂) :=
rfl

/--
(Implementation detail)
The multiplication map on `A ⊗[R] B`,
as an `R`-bilinear map.
-/
def mul : (A ⊗[R] B) →ₗ[R] (A ⊗[R] B) →ₗ[R] (A ⊗[R] B) :=
tensor_product.lift $ linear_map.mk₂ R mul_aux
  (λ x₁ x₂ y, tensor_product.ext' $ λ x' y',
    by simp only [mul_aux_apply, linear_map.add_apply, add_mul, add_tmul])
  (λ c x y, tensor_product.ext' $ λ x' y',
    by simp only [mul_aux_apply, linear_map.smul_apply, smul_tmul', smul_mul_assoc])
  (λ x y₁ y₂, tensor_product.ext' $ λ x' y',
    by simp only [mul_aux_apply, linear_map.add_apply, add_mul, tmul_add])
  (λ c x y, tensor_product.ext' $ λ x' y',
    by simp only [mul_aux_apply, linear_map.smul_apply, smul_tmul, smul_tmul', smul_mul_assoc])

@[simp]
lemma mul_apply (a₁ a₂ : A) (b₁ b₂ : B) :
  mul (a₁ ⊗ₜ[R] b₁) (a₂ ⊗ₜ[R] b₂) = (a₁ * a₂) ⊗ₜ[R] (b₁ * b₂) :=
rfl

lemma mul_assoc' (mul : (A ⊗[R] B) →ₗ[R] (A ⊗[R] B) →ₗ[R] (A ⊗[R] B))
  (h : ∀ (a₁ a₂ a₃ : A) (b₁ b₂ b₃ : B),
    mul (mul (a₁ ⊗ₜ[R] b₁) (a₂ ⊗ₜ[R] b₂)) (a₃ ⊗ₜ[R] b₃) =
      mul (a₁ ⊗ₜ[R] b₁) (mul (a₂ ⊗ₜ[R] b₂) (a₃ ⊗ₜ[R] b₃))) :
  ∀ (x y z : A ⊗[R] B), mul (mul x y) z = mul x (mul y z) :=
begin
  intros,
  apply tensor_product.induction_on x,
  { simp only [linear_map.map_zero, linear_map.zero_apply], },
  apply tensor_product.induction_on y,
  { simp only [linear_map.map_zero, forall_const, linear_map.zero_apply], },
  apply tensor_product.induction_on z,
  { simp only [linear_map.map_zero, forall_const], },
  { intros, simp only [h], },
  { intros, simp only [linear_map.map_add, *], },
  { intros, simp only [linear_map.map_add, *, linear_map.add_apply], },
  { intros, simp only [linear_map.map_add, *, linear_map.add_apply], },
end

lemma mul_assoc (x y z : A ⊗[R] B) : mul (mul x y) z = mul x (mul y z) :=
mul_assoc' mul (by { intros, simp only [mul_apply, mul_assoc], }) x y z

lemma one_mul (x : A ⊗[R] B) : mul (1 ⊗ₜ 1) x = x :=
begin
  apply tensor_product.induction_on x;
  simp {contextual := tt},
end

lemma mul_one (x : A ⊗[R] B) : mul x (1 ⊗ₜ 1) = x :=
begin
  apply tensor_product.induction_on x;
  simp {contextual := tt},
end

instance : has_one (A ⊗[R] B) :=
{ one := 1 ⊗ₜ 1 }

instance : add_monoid_with_one (A ⊗[R] B) := add_monoid_with_one.unary

instance : semiring (A ⊗[R] B) :=
{ zero := 0,
  add := (+),
  one := 1,
  mul := λ a b, mul a b,
  one_mul := one_mul,
  mul_one := mul_one,
  mul_assoc := mul_assoc,
  zero_mul := by simp,
  mul_zero := by simp,
  left_distrib := by simp,
  right_distrib := by simp,
  .. (by apply_instance : add_monoid_with_one (A ⊗[R] B)),
  .. (by apply_instance : add_comm_monoid (A ⊗[R] B)) }.

lemma one_def : (1 : A ⊗[R] B) = (1 : A) ⊗ₜ (1 : B) := rfl

@[simp]
lemma tmul_mul_tmul (a₁ a₂ : A) (b₁ b₂ : B) :
  (a₁ ⊗ₜ[R] b₁) * (a₂ ⊗ₜ[R] b₂) = (a₁ * a₂) ⊗ₜ[R] (b₁ * b₂) :=
rfl

@[simp]
lemma tmul_pow (a : A) (b : B) (k : ℕ) :
  (a ⊗ₜ[R] b)^k = (a^k) ⊗ₜ[R] (b^k) :=
begin
  induction k with k ih,
  { simp [one_def], },
  { simp [pow_succ, ih], }
end


/-- The ring morphism `A →+* A ⊗[R] B` sending `a` to `a ⊗ₜ 1`. -/
@[simps]
def include_left_ring_hom : A →+* A ⊗[R] B :=
{ to_fun := λ a, a ⊗ₜ 1,
  map_zero' := by simp,
  map_add' := by simp [add_tmul],
  map_one' := rfl,
  map_mul' := by simp }

variables {S : Type*} [comm_semiring S] [algebra S A]

instance left_algebra [smul_comm_class R S A] : algebra S (A ⊗[R] B) :=
{ commutes' := λ r x,
  begin
    apply tensor_product.induction_on x,
    { simp, },
    { intros a b, dsimp, rw [algebra.commutes, _root_.mul_one, _root_.one_mul], },
    { intros y y' h h', dsimp at h h' ⊢, simp only [mul_add, add_mul, h, h'], },
  end,
  smul_def' := λ r x,
  begin
    apply tensor_product.induction_on x,
    { simp [smul_zero], },
    { intros a b, dsimp, rw [tensor_product.smul_tmul', algebra.smul_def r a, _root_.one_mul] },
    { intros, dsimp, simp [smul_add, mul_add, *], },
  end,
<<<<<<< HEAD
  op_smul_def' := λ x r,
  begin
    apply tensor_product.induction_on x,
    { simp [smul_zero], },
    { intros a b,
      rw [tensor_algebra_map, ←tmul_smul, ←smul_tmul, algebra.op_smul_def r a],
      simp, },
    { intros, dsimp, simp [smul_add, add_mul, *], },
  end,
  .. tensor_algebra_map,
  .. (by apply_instance : module R (A ⊗[R] B)) }.
=======
  .. tensor_product.include_left_ring_hom.comp (algebra_map S A),
  .. (by apply_instance : module S (A ⊗[R] B)) }.

-- This is for the `undergrad.yaml` list.
/-- The tensor product of two `R`-algebras is an `R`-algebra. -/
instance : algebra R (A ⊗[R] B) := infer_instance
>>>>>>> 573eea92

@[simp]
lemma algebra_map_apply [smul_comm_class R S A] (r : S) :
  (algebra_map S (A ⊗[R] B)) r = ((algebra_map S A) r) ⊗ₜ 1 := rfl

variables {C : Type v₃} [semiring C] [algebra R C]

@[ext]
theorem ext {g h : (A ⊗[R] B) →ₐ[R] C}
  (H : ∀ a b, g (a ⊗ₜ b) = h (a ⊗ₜ b)) : g = h :=
begin
  apply @alg_hom.to_linear_map_injective R (A ⊗[R] B) C _ _ _ _ _ _ _ _,
  ext,
  simp [H],
end

-- TODO: with `smul_comm_class R S A` we can have this as an `S`-algebra morphism
/-- The `R`-algebra morphism `A →ₐ[R] A ⊗[R] B` sending `a` to `a ⊗ₜ 1`. -/
def include_left : A →ₐ[R] A ⊗[R] B :=
{ commutes' := by simp,
  ..include_left_ring_hom }

@[simp]
lemma include_left_apply (a : A) : (include_left : A →ₐ[R] A ⊗[R] B) a = a ⊗ₜ 1 := rfl

/-- The algebra morphism `B →ₐ[R] A ⊗[R] B` sending `b` to `1 ⊗ₜ b`. -/
def include_right : B →ₐ[R] A ⊗[R] B :=
{ to_fun := λ b, 1 ⊗ₜ b,
  map_zero' := by simp,
  map_add' := by simp [tmul_add],
  map_one' := rfl,
  map_mul' := by simp,
  commutes' := λ r,
  begin
    simp only [algebra_map_apply],
    transitivity r • ((1 : A) ⊗ₜ[R] (1 : B)),
    { rw [←tmul_smul, algebra.smul_def], simp, },
    { simp [algebra.smul_def], },
  end, }

@[simp]
lemma include_right_apply (b : B) : (include_right : B →ₐ[R] A ⊗[R] B) b = 1 ⊗ₜ b := rfl

lemma include_left_comp_algebra_map {R S T : Type*} [comm_ring R] [comm_ring S] [comm_ring T]
  [algebra R S] [algebra R T] :
    (include_left.to_ring_hom.comp (algebra_map R S) : R →+* S ⊗[R] T) =
      include_right.to_ring_hom.comp (algebra_map R T) :=
by { ext, simp }

end semiring

section ring

variables {R : Type u} [comm_ring R]
variables {A : Type v₁} [ring A] [algebra R A]
variables {B : Type v₂} [ring B] [algebra R B]

instance : ring (A ⊗[R] B) :=
{ .. (by apply_instance : add_comm_group (A ⊗[R] B)),
  .. (by apply_instance : semiring (A ⊗[R] B)) }.

end ring

section comm_ring

variables {R : Type u} [comm_ring R]
variables {A : Type v₁} [comm_ring A] [algebra R A]
variables {B : Type v₂} [comm_ring B] [algebra R B]

instance : comm_ring (A ⊗[R] B) :=
{ mul_comm := λ x y,
  begin
    apply tensor_product.induction_on x,
    { simp, },
    { intros a₁ b₁,
      apply tensor_product.induction_on y,
      { simp, },
      { intros a₂ b₂,
        simp [mul_comm], },
      { intros a₂ b₂ ha hb,
        simp [mul_add, add_mul, ha, hb], }, },
    { intros x₁ x₂ h₁ h₂,
      simp [mul_add, add_mul, h₁, h₂], },
  end
  .. (by apply_instance : ring (A ⊗[R] B)) }.

section right_algebra

/-- `S ⊗[R] T` has a `T`-algebra structure. This is not a global instance or else the action of
`S` on `S ⊗[R] S` would be ambiguous. -/
@[reducible] def right_algebra : algebra B (A ⊗[R] B) :=
(algebra.tensor_product.include_right.to_ring_hom : B →+* A ⊗[R] B).to_algebra

local attribute [instance] tensor_product.right_algebra

instance right_is_scalar_tower : is_scalar_tower R B (A ⊗[R] B) :=
is_scalar_tower.of_algebra_map_eq (λ r, (algebra.tensor_product.include_right.commutes r).symm)

end right_algebra

end comm_ring

/--
Verify that typeclass search finds the ring structure on `A ⊗[ℤ] B`
when `A` and `B` are merely rings, by treating both as `ℤ`-algebras.
-/
example {A : Type v₁} [ring A] {B : Type v₂} [ring B] : ring (A ⊗[ℤ] B) :=
by apply_instance

/--
Verify that typeclass search finds the comm_ring structure on `A ⊗[ℤ] B`
when `A` and `B` are merely comm_rings, by treating both as `ℤ`-algebras.
-/
example {A : Type v₁} [comm_ring A] {B : Type v₂} [comm_ring B] : comm_ring (A ⊗[ℤ] B) :=
by apply_instance

/-!
We now build the structure maps for the symmetric monoidal category of `R`-algebras.
-/
section monoidal

section
variables {R : Type u} [comm_semiring R]
variables {A : Type v₁} [semiring A] [algebra R A]
variables {B : Type v₂} [semiring B] [algebra R B]
variables {C : Type v₃} [semiring C] [algebra R C]
variables {D : Type v₄} [semiring D] [algebra R D]

/--
Build an algebra morphism from a linear map out of a tensor product,
and evidence of multiplicativity on pure tensors.
-/
def alg_hom_of_linear_map_tensor_product
  (f : A ⊗[R] B →ₗ[R] C)
  (w₁ : ∀ (a₁ a₂ : A) (b₁ b₂ : B), f ((a₁ * a₂) ⊗ₜ (b₁ * b₂)) = f (a₁ ⊗ₜ b₁) * f (a₂ ⊗ₜ b₂))
  (w₂ : ∀ r, f ((algebra_map R A) r ⊗ₜ[R] 1) = (algebra_map R C) r):
  A ⊗[R] B →ₐ[R] C :=
{ map_one' := by rw [←(algebra_map R C).map_one, ←w₂, (algebra_map R A).map_one]; refl,
  map_zero' := by rw [linear_map.to_fun_eq_coe, map_zero],
  map_mul' := λ x y, by
  { rw linear_map.to_fun_eq_coe,
    apply tensor_product.induction_on x,
    { rw [zero_mul, map_zero, zero_mul] },
    { intros a₁ b₁,
      apply tensor_product.induction_on y,
      { rw [mul_zero, map_zero, mul_zero] },
      { intros a₂ b₂,
        rw [tmul_mul_tmul, w₁] },
      { intros x₁ x₂ h₁ h₂,
        rw [mul_add, map_add, map_add, mul_add, h₁, h₂] } },
    { intros x₁ x₂ h₁ h₂,
      rw [add_mul, map_add, map_add, add_mul, h₁, h₂] } },
  commutes' := λ r, by rw [linear_map.to_fun_eq_coe, algebra_map_apply, w₂],
  .. f }

@[simp]
lemma alg_hom_of_linear_map_tensor_product_apply (f w₁ w₂ x) :
  (alg_hom_of_linear_map_tensor_product f w₁ w₂ : A ⊗[R] B →ₐ[R] C) x = f x := rfl

/--
Build an algebra equivalence from a linear equivalence out of a tensor product,
and evidence of multiplicativity on pure tensors.
-/
def alg_equiv_of_linear_equiv_tensor_product
  (f : A ⊗[R] B ≃ₗ[R] C)
  (w₁ : ∀ (a₁ a₂ : A) (b₁ b₂ : B), f ((a₁ * a₂) ⊗ₜ (b₁ * b₂)) = f (a₁ ⊗ₜ b₁) * f (a₂ ⊗ₜ b₂))
  (w₂ : ∀ r, f ((algebra_map R A) r ⊗ₜ[R] 1) = (algebra_map R C) r):
  A ⊗[R] B ≃ₐ[R] C :=
{ .. alg_hom_of_linear_map_tensor_product (f : A ⊗[R] B →ₗ[R] C) w₁ w₂,
  .. f }

@[simp]
lemma alg_equiv_of_linear_equiv_tensor_product_apply (f w₁ w₂ x) :
  (alg_equiv_of_linear_equiv_tensor_product f w₁ w₂ : A ⊗[R] B ≃ₐ[R] C) x = f x := rfl

/--
Build an algebra equivalence from a linear equivalence out of a triple tensor product,
and evidence of multiplicativity on pure tensors.
-/
def alg_equiv_of_linear_equiv_triple_tensor_product
  (f : ((A ⊗[R] B) ⊗[R] C) ≃ₗ[R] D)
  (w₁ : ∀ (a₁ a₂ : A) (b₁ b₂ : B) (c₁ c₂ : C),
    f ((a₁ * a₂) ⊗ₜ (b₁ * b₂) ⊗ₜ (c₁ * c₂)) = f (a₁ ⊗ₜ b₁ ⊗ₜ c₁) * f (a₂ ⊗ₜ b₂ ⊗ₜ c₂))
  (w₂ : ∀ r, f (((algebra_map R A) r ⊗ₜ[R] (1 : B)) ⊗ₜ[R] (1 : C)) = (algebra_map R D) r) :
  (A ⊗[R] B) ⊗[R] C ≃ₐ[R] D :=
{ to_fun := f,
  map_mul' := λ x y,
  begin
    apply tensor_product.induction_on x,
    { simp only [map_zero, zero_mul] },
    { intros ab₁ c₁,
      apply tensor_product.induction_on y,
      { simp only [map_zero, mul_zero] },
      { intros ab₂ c₂,
        apply tensor_product.induction_on ab₁,
        { simp only [zero_tmul, map_zero, zero_mul] },
        { intros a₁ b₁,
          apply tensor_product.induction_on ab₂,
          { simp only [zero_tmul, map_zero, mul_zero] },
          { intros, simp only [tmul_mul_tmul, w₁] },
          { intros x₁ x₂ h₁ h₂,
            simp only [tmul_mul_tmul] at h₁ h₂,
            simp only [tmul_mul_tmul, mul_add, add_tmul, map_add, h₁, h₂] } },
        { intros x₁ x₂ h₁ h₂,
          simp only [tmul_mul_tmul] at h₁ h₂,
          simp only [tmul_mul_tmul, add_mul, add_tmul, map_add, h₁, h₂] } },
      { intros x₁ x₂ h₁ h₂,
        simp only [tmul_mul_tmul, map_add, mul_add, add_mul, h₁, h₂], }, },
    { intros x₁ x₂ h₁ h₂,
      simp only [tmul_mul_tmul, map_add, mul_add, add_mul, h₁, h₂], }
  end,
  commutes' := λ r, by simp [w₂],
  .. f }

@[simp]
lemma alg_equiv_of_linear_equiv_triple_tensor_product_apply (f w₁ w₂ x) :
  (alg_equiv_of_linear_equiv_triple_tensor_product f w₁ w₂ : (A ⊗[R] B) ⊗[R] C ≃ₐ[R] D) x = f x :=
rfl

end

variables {R : Type u} [comm_semiring R]
variables {A : Type v₁} [semiring A] [algebra R A]
variables {B : Type v₂} [semiring B] [algebra R B]
variables {C : Type v₃} [semiring C] [algebra R C]
variables {D : Type v₄} [semiring D] [algebra R D]

section
variables (R A)
/--
The base ring is a left identity for the tensor product of algebra, up to algebra isomorphism.
-/
protected def lid : R ⊗[R] A ≃ₐ[R] A :=
alg_equiv_of_linear_equiv_tensor_product (tensor_product.lid R A)
(by simp [mul_smul]) (by simp [algebra.smul_def])

@[simp] theorem lid_tmul (r : R) (a : A) :
  (tensor_product.lid R A : (R ⊗ A → A)) (r ⊗ₜ a) = r • a :=
by simp [tensor_product.lid]

/--
The base ring is a right identity for the tensor product of algebra, up to algebra isomorphism.
-/
protected def rid : A ⊗[R] R ≃ₐ[R] A :=
alg_equiv_of_linear_equiv_tensor_product (tensor_product.rid R A)
(by simp [mul_smul]) (by simp [algebra.smul_def])

@[simp] theorem rid_tmul (r : R) (a : A) :
  (tensor_product.rid R A : (A ⊗ R → A)) (a ⊗ₜ r) = r • a :=
by simp [tensor_product.rid]

section
variables (R A B)

/--
The tensor product of R-algebras is commutative, up to algebra isomorphism.
-/
protected def comm : A ⊗[R] B ≃ₐ[R] B ⊗[R] A :=
alg_equiv_of_linear_equiv_tensor_product (tensor_product.comm R A B)
(by simp)
(λ r, begin
  transitivity r • ((1 : B) ⊗ₜ[R] (1 : A)),
  { rw [←tmul_smul, algebra.smul_def], simp, },
  { simp [algebra.smul_def], },
end)

@[simp]
theorem comm_tmul (a : A) (b : B) :
  (tensor_product.comm R A B : (A ⊗[R] B → B ⊗[R] A)) (a ⊗ₜ b) = (b ⊗ₜ a) :=
by simp [tensor_product.comm]

lemma adjoin_tmul_eq_top : adjoin R {t : A ⊗[R] B | ∃ a b, a ⊗ₜ[R] b = t} = ⊤ :=
top_le_iff.mp $ (top_le_iff.mpr $ span_tmul_eq_top R A B).trans (span_le_adjoin R _)

end

section
variables {R A B C}

lemma assoc_aux_1 (a₁ a₂ : A) (b₁ b₂ : B) (c₁ c₂ : C) :
  (tensor_product.assoc R A B C) (((a₁ * a₂) ⊗ₜ[R] (b₁ * b₂)) ⊗ₜ[R] (c₁ * c₂)) =
    (tensor_product.assoc R A B C) ((a₁ ⊗ₜ[R] b₁) ⊗ₜ[R] c₁) *
      (tensor_product.assoc R A B C) ((a₂ ⊗ₜ[R] b₂) ⊗ₜ[R] c₂) :=
rfl

lemma assoc_aux_2 (r : R) :
  (tensor_product.assoc R A B C) (((algebra_map R A) r ⊗ₜ[R] 1) ⊗ₜ[R] 1) =
    (algebra_map R (A ⊗ (B ⊗ C))) r := rfl

variables (R A B C)

/-- The associator for tensor product of R-algebras, as an algebra isomorphism. -/
protected def assoc : ((A ⊗[R] B) ⊗[R] C) ≃ₐ[R] (A ⊗[R] (B ⊗[R] C)) :=
alg_equiv_of_linear_equiv_triple_tensor_product
  (tensor_product.assoc.{u v₁ v₂ v₃} R A B C : (A ⊗ B ⊗ C) ≃ₗ[R] (A ⊗ (B ⊗ C)))
  (@algebra.tensor_product.assoc_aux_1.{u v₁ v₂ v₃} R _ A _ _ B _ _ C _ _)
  (@algebra.tensor_product.assoc_aux_2.{u v₁ v₂ v₃} R _ A _ _ B _ _ C _ _)

variables {R A B C}

@[simp] theorem assoc_tmul (a : A) (b : B) (c : C) :
  ((tensor_product.assoc R A B C) :
  (A ⊗[R] B) ⊗[R] C → A ⊗[R] (B ⊗[R] C)) ((a ⊗ₜ b) ⊗ₜ c) = a ⊗ₜ (b ⊗ₜ c) :=
rfl

end

variables {R A B C D}

/-- The tensor product of a pair of algebra morphisms. -/
def map (f : A →ₐ[R] B) (g : C →ₐ[R] D) : A ⊗[R] C →ₐ[R] B ⊗[R] D :=
alg_hom_of_linear_map_tensor_product
  (tensor_product.map f.to_linear_map g.to_linear_map)
  (by simp)
  (by simp [alg_hom.commutes])

@[simp] theorem map_tmul (f : A →ₐ[R] B) (g : C →ₐ[R] D) (a : A) (c : C) :
  map f g (a ⊗ₜ c) = f a ⊗ₜ g c :=
rfl

@[simp] lemma map_comp_include_left (f : A →ₐ[R] B) (g : C →ₐ[R] D) :
  (map f g).comp include_left = include_left.comp f := alg_hom.ext $ by simp

@[simp] lemma map_comp_include_right (f : A →ₐ[R] B) (g : C →ₐ[R] D) :
  (map f g).comp include_right = include_right.comp g := alg_hom.ext $ by simp

lemma map_range (f : A →ₐ[R] B) (g : C →ₐ[R] D) :
  (map f g).range = (include_left.comp f).range ⊔ (include_right.comp g).range :=
begin
  apply le_antisymm,
  { rw [←map_top, ←adjoin_tmul_eq_top, ←adjoin_image, adjoin_le_iff],
    rintros _ ⟨_, ⟨a, b, rfl⟩, rfl⟩,
    rw [map_tmul, ←_root_.mul_one (f a), ←_root_.one_mul (g b), ←tmul_mul_tmul],
    exact mul_mem_sup (alg_hom.mem_range_self _ a) (alg_hom.mem_range_self _ b) },
  { rw [←map_comp_include_left f g, ←map_comp_include_right f g],
    exact sup_le (alg_hom.range_comp_le_range _ _) (alg_hom.range_comp_le_range _ _) },
end

/--
Construct an isomorphism between tensor products of R-algebras
from isomorphisms between the tensor factors.
-/
def congr (f : A ≃ₐ[R] B) (g : C ≃ₐ[R] D) : A ⊗[R] C ≃ₐ[R] B ⊗[R] D :=
alg_equiv.of_alg_hom (map f g) (map f.symm g.symm)
  (ext $ λ b d, by simp)
  (ext $ λ a c, by simp)

@[simp]
lemma congr_apply (f : A ≃ₐ[R] B) (g : C ≃ₐ[R] D) (x) :
  congr f g x = (map (f : A →ₐ[R] B) (g : C →ₐ[R] D)) x := rfl

@[simp]
lemma congr_symm_apply (f : A ≃ₐ[R] B) (g : C ≃ₐ[R] D) (x) :
  (congr f g).symm x = (map (f.symm : B →ₐ[R] A) (g.symm : D →ₐ[R] C)) x := rfl

end

end monoidal

section

variables {R A B S : Type*} [comm_semiring R] [semiring A] [semiring B] [comm_semiring S]
variables [algebra R A] [algebra R B] [algebra R S]
variables (f : A →ₐ[R] S) (g : B →ₐ[R] S)

variables (R)

/-- `linear_map.mul'` is an alg_hom on commutative rings. -/
def lmul' : S ⊗[R] S →ₐ[R] S :=
alg_hom_of_linear_map_tensor_product (linear_map.mul' R S)
  (λ a₁ a₂ b₁ b₂, by simp only [linear_map.mul'_apply, mul_mul_mul_comm])
  (λ r, by simp only [linear_map.mul'_apply, _root_.mul_one])

variables {R}

lemma lmul'_to_linear_map : (lmul' R : _ →ₐ[R] S).to_linear_map = linear_map.mul' R S := rfl

@[simp] lemma lmul'_apply_tmul (a b : S) : lmul' R (a ⊗ₜ[R] b) = a * b := rfl

@[simp]
lemma lmul'_comp_include_left : (lmul' R : _ →ₐ[R] S).comp include_left = alg_hom.id R S :=
alg_hom.ext $ _root_.mul_one

@[simp]
lemma lmul'_comp_include_right : (lmul' R : _ →ₐ[R] S).comp include_right = alg_hom.id R S :=
alg_hom.ext $ _root_.one_mul

/--
If `S` is commutative, for a pair of morphisms `f : A →ₐ[R] S`, `g : B →ₐ[R] S`,
We obtain a map `A ⊗[R] B →ₐ[R] S` that commutes with `f`, `g` via `a ⊗ b ↦ f(a) * g(b)`.
-/
def product_map : A ⊗[R] B →ₐ[R] S := (lmul' R).comp (tensor_product.map f g)

@[simp] lemma product_map_apply_tmul (a : A) (b : B) : product_map f g (a ⊗ₜ b) = f a * g b :=
by { unfold product_map lmul', simp }

lemma product_map_left_apply (a : A) :
  product_map f g ((include_left : A →ₐ[R] A ⊗ B) a) = f a := by simp

@[simp] lemma product_map_left : (product_map f g).comp include_left = f := alg_hom.ext $ by simp

lemma product_map_right_apply (b : B) : product_map f g (include_right b) = g b := by simp

@[simp] lemma product_map_right : (product_map f g).comp include_right = g := alg_hom.ext $ by simp

lemma product_map_range : (product_map f g).range = f.range ⊔ g.range :=
by rw [product_map, alg_hom.range_comp, map_range, map_sup, ←alg_hom.range_comp,
    ←alg_hom.range_comp, ←alg_hom.comp_assoc, ←alg_hom.comp_assoc, lmul'_comp_include_left,
    lmul'_comp_include_right, alg_hom.id_comp, alg_hom.id_comp]

end
section

variables {R A A' B S : Type*}
variables [comm_semiring R] [comm_semiring A] [semiring A'] [semiring B] [comm_semiring S]
variables [algebra R A] [algebra R A'] [algebra A A'] [is_scalar_tower R A A'] [algebra R B]
variables [algebra R S] [algebra A S] [is_scalar_tower R A S]

/-- If `A`, `B` are `R`-algebras, `A'` is an `A`-algebra, then the product map of `f : A' →ₐ[A] S`
and `g : B →ₐ[R] S` is an `A`-algebra homomorphism. -/
@[simps] def product_left_alg_hom (f : A' →ₐ[A] S) (g : B →ₐ[R] S) : A' ⊗[R] B →ₐ[A] S :=
{ commutes' := λ r, by { dsimp, simp },
  ..(product_map (f.restrict_scalars R) g).to_ring_hom }

end
section basis

variables {k : Type*} [comm_ring k] (R : Type*) [ring R] [algebra k R] {M : Type*}
  [add_comm_monoid M] [module k M] {ι : Type*} (b : basis ι k M)

/-- Given a `k`-algebra `R` and a `k`-basis of `M,` this is a `k`-linear isomorphism
`R ⊗[k] M ≃ (ι →₀ R)` (which is in fact `R`-linear). -/
noncomputable def basis_aux : R ⊗[k] M ≃ₗ[k] (ι →₀ R) :=
(_root_.tensor_product.congr (finsupp.linear_equiv.finsupp_unique k R punit).symm b.repr) ≪≫ₗ
  (finsupp_tensor_finsupp k R k punit ι).trans (finsupp.lcongr (equiv.unique_prod ι punit)
  (_root_.tensor_product.rid k R))

variables {R}

lemma basis_aux_tmul (r : R) (m : M) :
  basis_aux R b (r ⊗ₜ m) = r • (finsupp.map_range (algebra_map k R)
    (map_zero _) (b.repr m)) :=
begin
  ext,
  simp [basis_aux, ←algebra.commutes, algebra.smul_def],
end

lemma basis_aux_map_smul (r : R) (x : R ⊗[k] M) :
  basis_aux R b (r • x) = r • basis_aux R b x :=
tensor_product.induction_on x (by simp) (λ x y, by simp only [tensor_product.smul_tmul',
  basis_aux_tmul, smul_assoc]) (λ x y hx hy, by simp [hx, hy])

variables (R)

/-- Given a `k`-algebra `R`, this is the `R`-basis of `R ⊗[k] M` induced by a `k`-basis of `M`. -/
noncomputable def basis : basis ι R (R ⊗[k] M) :=
{ repr := { map_smul' := basis_aux_map_smul b, .. basis_aux R b } }

variables {R}

@[simp] lemma basis_repr_tmul (r : R) (m : M) :
  (basis R b).repr (r ⊗ₜ m) = r • (finsupp.map_range (algebra_map k R) (map_zero _) (b.repr m)) :=
basis_aux_tmul _ _ _

@[simp] lemma basis_repr_symm_apply (r : R) (i : ι) :
  (basis R b).repr.symm (finsupp.single i r) = r ⊗ₜ b.repr.symm (finsupp.single i 1) :=
by simp [basis, equiv.unique_prod_symm_apply, basis_aux]

end basis
end tensor_product
end algebra

namespace module

variables {R M N : Type*} [comm_semiring R]
variables [add_comm_monoid M] [add_comm_monoid N]
variables [module R M] [module R N] [module Rᵐᵒᵖ M] [module Rᵐᵒᵖ N]
variables [is_central_scalar R M] [is_central_scalar R N]

/-- The algebra homomorphism from `End M ⊗ End N` to `End (M ⊗ N)` sending `f ⊗ₜ g` to
the `tensor_product.map f g`, the tensor product of the two maps. -/
def End_tensor_End_alg_hom : (End R M) ⊗[R] (End R N) →ₐ[R] End R (M ⊗[R] N) :=
begin
  refine algebra.tensor_product.alg_hom_of_linear_map_tensor_product
    (hom_tensor_hom_map R M N M N) _ _,
  { intros f₁ f₂ g₁ g₂,
    simp only [hom_tensor_hom_map_apply, tensor_product.map_mul] },
  { intro r,
    simp only [hom_tensor_hom_map_apply],
    ext m n, simp [smul_tmul] }
end

lemma End_tensor_End_alg_hom_apply (f : End R M) (g : End R N) :
  End_tensor_End_alg_hom (f ⊗ₜ[R] g) = tensor_product.map f g :=
by simp only [End_tensor_End_alg_hom,
  algebra.tensor_product.alg_hom_of_linear_map_tensor_product_apply, hom_tensor_hom_map_apply]

end module

lemma subalgebra.finite_dimensional_sup {K L : Type*} [field K] [comm_ring L] [algebra K L]
  (E1 E2 : subalgebra K L) [finite_dimensional K E1] [finite_dimensional K E2] :
  finite_dimensional K ↥(E1 ⊔ E2) :=
begin
  rw [←E1.range_val, ←E2.range_val, ←algebra.tensor_product.product_map_range],
  exact (algebra.tensor_product.product_map E1.val E2.val).to_linear_map.finite_dimensional_range,
end

namespace tensor_product.algebra

variables {R A B M : Type*}
variables [comm_semiring R] [add_comm_monoid M] [module R M]
variables [semiring A] [semiring B] [module A M] [module B M]
variables [algebra R A] [algebra R B]
variables [is_scalar_tower R A M] [is_scalar_tower R B M]

/-- An auxiliary definition, used for constructing the `module (A ⊗[R] B) M` in
`tensor_product.algebra.module` below. -/
def module_aux : A ⊗[R] B →ₗ[R] M →ₗ[R] M :=
tensor_product.lift
{ to_fun := λ a, a • (algebra.lsmul R M : B →ₐ[R] module.End R M).to_linear_map,
  map_add' := λ r t, by { ext, simp only [add_smul, linear_map.add_apply] },
  map_smul' := λ n r, by { ext, simp only [ring_hom.id_apply, linear_map.smul_apply, smul_assoc] } }

lemma module_aux_apply (a : A) (b : B) (m : M) :
  module_aux (a ⊗ₜ[R] b) m = a • b • m := rfl

variables [smul_comm_class A B M]

/-- If `M` is a representation of two different `R`-algebras `A` and `B` whose actions commute,
then it is a representation the `R`-algebra `A ⊗[R] B`.

An important example arises from a semiring `S`; allowing `S` to act on itself via left and right
multiplication, the roles of `R`, `A`, `B`, `M` are played by `ℕ`, `S`, `Sᵐᵒᵖ`, `S`. This example
is important because a submodule of `S` as a `module` over `S ⊗[ℕ] Sᵐᵒᵖ` is a two-sided ideal.

NB: This is not an instance because in the case `B = A` and `M = A ⊗[R] A` we would have a diamond
of `smul` actions. Furthermore, this would not be a mere definitional diamond but a true
mathematical diamond in which `A ⊗[R] A` had two distinct scalar actions on itself: one from its
multiplication, and one from this would-be instance. Arguably we could live with this but in any
case the real fix is to address the ambiguity in notation, probably along the lines outlined here:
https://leanprover.zulipchat.com/#narrow/stream/144837-PR-reviews/topic/.234773.20base.20change/near/240929258
-/
protected def module : module (A ⊗[R] B) M :=
{ smul := λ x m, module_aux x m,
  zero_smul := λ m, by simp only [map_zero, linear_map.zero_apply],
  smul_zero := λ x, by simp only [map_zero],
  smul_add := λ x m₁ m₂, by simp only [map_add],
  add_smul := λ x y m, by simp only [map_add, linear_map.add_apply],
  one_smul := λ m, by simp only [module_aux_apply, algebra.tensor_product.one_def, one_smul],
  mul_smul := λ x y m,
  begin
    apply tensor_product.induction_on x;
    apply tensor_product.induction_on y,
    { simp only [mul_zero, map_zero, linear_map.zero_apply], },
    { intros a b, simp only [zero_mul, map_zero, linear_map.zero_apply], },
    { intros z w hz hw, simp only [zero_mul, map_zero, linear_map.zero_apply], },
    { intros a b, simp only [mul_zero, map_zero, linear_map.zero_apply], },
    { intros a₁ b₁ a₂ b₂,
      simp only [module_aux_apply, mul_smul, smul_comm a₁ b₂, algebra.tensor_product.tmul_mul_tmul,
        linear_map.mul_apply], },
    { intros z w hz hw a b,
      simp only at hz hw,
      simp only [mul_add, hz, hw, map_add, linear_map.add_apply], },
    { intros z w hz hw, simp only [mul_zero, map_zero, linear_map.zero_apply], },
    { intros a b z w hz hw,
      simp only at hz hw,
      simp only [map_add, add_mul, linear_map.add_apply, hz, hw], },
    { intros u v hu hv z w hz hw,
      simp only at hz hw,
      simp only [add_mul, hz, hw, map_add, linear_map.add_apply], },
  end }

local attribute [instance] tensor_product.algebra.module

lemma smul_def (a : A) (b : B) (m : M) : (a ⊗ₜ[R] b) • m = a • b • m := rfl

end tensor_product.algebra<|MERGE_RESOLUTION|>--- conflicted
+++ resolved
@@ -404,7 +404,6 @@
     { intros a b, dsimp, rw [tensor_product.smul_tmul', algebra.smul_def r a, _root_.one_mul] },
     { intros, dsimp, simp [smul_add, mul_add, *], },
   end,
-<<<<<<< HEAD
   op_smul_def' := λ x r,
   begin
     apply tensor_product.induction_on x,
@@ -414,16 +413,12 @@
       simp, },
     { intros, dsimp, simp [smul_add, add_mul, *], },
   end,
-  .. tensor_algebra_map,
-  .. (by apply_instance : module R (A ⊗[R] B)) }.
-=======
   .. tensor_product.include_left_ring_hom.comp (algebra_map S A),
   .. (by apply_instance : module S (A ⊗[R] B)) }.
 
 -- This is for the `undergrad.yaml` list.
 /-- The tensor product of two `R`-algebras is an `R`-algebra. -/
 instance : algebra R (A ⊗[R] B) := infer_instance
->>>>>>> 573eea92
 
 @[simp]
 lemma algebra_map_apply [smul_comm_class R S A] (r : S) :
