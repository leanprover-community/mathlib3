/-
Copyright (c) 2018 Johannes Hölzl. All rights reserved.
Released under Apache 2.0 license as described in the file LICENSE.
Authors: Johannes Hölzl, Jens Wagemaker, Aaron Anderson
-/

import algebra.gcd_monoid.basic
import ring_theory.integral_domain
import ring_theory.noetherian

/-!

# Unique factorization

## Main Definitions
* `wf_dvd_monoid` holds for `monoid`s for which a strict divisibility relation is
  well-founded.
* `unique_factorization_monoid` holds for `wf_dvd_monoid`s where
  `irreducible` is equivalent to `prime`

## To do
* set up the complete lattice structure on `factor_set`.

-/

variables {α : Type*}
local infix ` ~ᵤ ` : 50 := associated

/-- Well-foundedness of the strict version of |, which is equivalent to the descending chain
condition on divisibility and to the ascending chain condition on
principal ideals in an integral domain.
  -/
class wf_dvd_monoid (α : Type*) [comm_monoid_with_zero α] : Prop :=
(well_founded_dvd_not_unit : well_founded (@dvd_not_unit α _))

export wf_dvd_monoid (well_founded_dvd_not_unit)

@[priority 100]  -- see Note [lower instance priority]
instance is_noetherian_ring.wf_dvd_monoid [integral_domain α] [is_noetherian_ring α] :
  wf_dvd_monoid α :=
⟨by { convert inv_image.wf (λ a, ideal.span ({a} : set α)) (well_founded_submodule_gt _ _),
      ext,
      exact ideal.span_singleton_lt_span_singleton.symm }⟩

namespace wf_dvd_monoid

variables [comm_monoid_with_zero α]
open associates nat

theorem of_wf_dvd_monoid_associates (h : wf_dvd_monoid (associates α)): wf_dvd_monoid α :=
⟨begin
  haveI := h,
  refine (surjective.well_founded_iff mk_surjective _).2 wf_dvd_monoid.well_founded_dvd_not_unit,
  intros, rw mk_dvd_not_unit_mk_iff
end⟩

variables [wf_dvd_monoid α]

instance wf_dvd_monoid_associates : wf_dvd_monoid (associates α) :=
⟨begin
  refine (surjective.well_founded_iff mk_surjective _).1 wf_dvd_monoid.well_founded_dvd_not_unit,
  intros, rw mk_dvd_not_unit_mk_iff
end⟩

theorem well_founded_associates : well_founded ((<) : associates α → associates α → Prop) :=
subrelation.wf (λ x y, dvd_not_unit_of_lt) wf_dvd_monoid.well_founded_dvd_not_unit

local attribute [elab_as_eliminator] well_founded.fix

lemma exists_irreducible_factor {a : α} (ha : ¬ is_unit a) (ha0 : a ≠ 0) :
  ∃ i, irreducible i ∧ i ∣ a :=
(irreducible_or_factor a ha).elim (λ hai, ⟨a, hai, dvd_rfl⟩)
  (well_founded.fix
    wf_dvd_monoid.well_founded_dvd_not_unit
    (λ a ih ha ha0 ⟨x, y, hx, hy, hxy⟩,
      have hx0 : x ≠ 0, from λ hx0, ha0 (by rw [← hxy, hx0, zero_mul]),
      (irreducible_or_factor x hx).elim
        (λ hxi, ⟨x, hxi, hxy ▸ by simp⟩)
        (λ hxf, let ⟨i, hi⟩ := ih x ⟨hx0, y, hy, hxy.symm⟩ hx hx0 hxf in
          ⟨i, hi.1, hi.2.trans (hxy ▸ by simp)⟩)) a ha ha0)

@[elab_as_eliminator] lemma induction_on_irreducible {P : α → Prop} (a : α)
  (h0 : P 0) (hu : ∀ u : α, is_unit u → P u)
  (hi : ∀ a i : α, a ≠ 0 → irreducible i → P a → P (i * a)) :
  P a :=
by haveI := classical.dec; exact
well_founded.fix wf_dvd_monoid.well_founded_dvd_not_unit
  (λ a ih, if ha0 : a = 0 then ha0.symm ▸ h0
    else if hau : is_unit a then hu a hau
    else let ⟨i, hii, ⟨b, hb⟩⟩ := exists_irreducible_factor hau ha0 in
      have hb0 : b ≠ 0, from λ hb0, by simp * at *,
      hb.symm ▸ hi _ _ hb0 hii (ih _ ⟨hb0, i,
        hii.1, by rw [hb, mul_comm]⟩))
  a

lemma exists_factors (a : α) : a ≠ 0 →
  ∃f : multiset α, (∀b ∈ f, irreducible b) ∧ associated f.prod a :=
wf_dvd_monoid.induction_on_irreducible a
  (λ h, (h rfl).elim)
  (λ u hu _, ⟨0, ⟨by simp [hu], associated.symm (by simp [hu, associated_one_iff_is_unit])⟩⟩)
  (λ a i ha0 hii ih hia0,
    let ⟨s, hs⟩ := ih ha0 in
    ⟨i ::ₘ s, ⟨by clear _let_match; finish,
      by { rw multiset.prod_cons,
           exact hs.2.mul_left _ }⟩⟩)

end wf_dvd_monoid

theorem wf_dvd_monoid.of_well_founded_associates [comm_cancel_monoid_with_zero α]
  (h : well_founded ((<) : associates α → associates α → Prop)) : wf_dvd_monoid α :=
wf_dvd_monoid.of_wf_dvd_monoid_associates
  ⟨by { convert h, ext, exact associates.dvd_not_unit_iff_lt }⟩

theorem wf_dvd_monoid.iff_well_founded_associates [comm_cancel_monoid_with_zero α] :
  wf_dvd_monoid α ↔ well_founded ((<) : associates α → associates α → Prop) :=
⟨by apply wf_dvd_monoid.well_founded_associates, wf_dvd_monoid.of_well_founded_associates⟩
section prio
set_option default_priority 100 -- see Note [default priority]
/-- unique factorization monoids.

These are defined as `comm_cancel_monoid_with_zero`s with well-founded strict divisibility
relations, but this is equivalent to more familiar definitions:

Each element (except zero) is uniquely represented as a multiset of irreducible factors.
Uniqueness is only up to associated elements.

Each element (except zero) is non-uniquely represented as a multiset
of prime factors.

To define a UFD using the definition in terms of multisets
of irreducible factors, use the definition `of_exists_unique_irreducible_factors`

To define a UFD using the definition in terms of multisets
of prime factors, use the definition `of_exists_prime_factors`

-/
class unique_factorization_monoid (α : Type*) [comm_cancel_monoid_with_zero α]
  extends wf_dvd_monoid α : Prop :=
(irreducible_iff_prime : ∀ {a : α}, irreducible a ↔ prime a)

instance ufm_of_gcd_of_wf_dvd_monoid [nontrivial α] [comm_cancel_monoid_with_zero α]
  [wf_dvd_monoid α] [gcd_monoid α] : unique_factorization_monoid α :=
{ irreducible_iff_prime := λ _, gcd_monoid.irreducible_iff_prime
  .. ‹wf_dvd_monoid α› }

instance associates.ufm [comm_cancel_monoid_with_zero α]
  [unique_factorization_monoid α] : unique_factorization_monoid (associates α) :=
{ irreducible_iff_prime := by { rw ← associates.irreducible_iff_prime_iff,
    apply unique_factorization_monoid.irreducible_iff_prime, }
  .. (wf_dvd_monoid.wf_dvd_monoid_associates : wf_dvd_monoid (associates α)) }

end prio

namespace unique_factorization_monoid
variables [comm_cancel_monoid_with_zero α] [unique_factorization_monoid α]

theorem exists_prime_factors (a : α) : a ≠ 0 →
  ∃ f : multiset α, (∀b ∈ f, prime b) ∧ f.prod ~ᵤ a :=
by { simp_rw ← unique_factorization_monoid.irreducible_iff_prime,
     apply wf_dvd_monoid.exists_factors a }

@[elab_as_eliminator] lemma induction_on_prime {P : α → Prop}
  (a : α) (h₁ : P 0) (h₂ : ∀ x : α, is_unit x → P x)
  (h₃ : ∀ a p : α, a ≠ 0 → prime p → P a → P (p * a)) : P a :=
begin
  simp_rw ← unique_factorization_monoid.irreducible_iff_prime at h₃,
  exact wf_dvd_monoid.induction_on_irreducible a h₁ h₂ h₃,
end

lemma factors_unique : ∀{f g : multiset α},
  (∀x∈f, irreducible x) → (∀x∈g, irreducible x) → f.prod ~ᵤ g.prod →
  multiset.rel associated f g :=
by haveI := classical.dec_eq α; exact
λ f, multiset.induction_on f
  (λ g _ hg h,
    multiset.rel_zero_left.2 $
      multiset.eq_zero_of_forall_not_mem (λ x hx,
        have is_unit g.prod, by simpa [associated_one_iff_is_unit] using h.symm,
        (hg x hx).not_unit (is_unit_iff_dvd_one.2 ((multiset.dvd_prod hx).trans
          (is_unit_iff_dvd_one.1 this)))))
  (λ p f ih g hf hg hfg,
    let ⟨b, hbg, hb⟩ := exists_associated_mem_of_dvd_prod
      (irreducible_iff_prime.1 (hf p (by simp)))
      (λ q hq, irreducible_iff_prime.1 (hg _ hq)) $
        hfg.dvd_iff_dvd_right.1
          (show p ∣ (p ::ₘ f).prod, by simp) in
    begin
      rw ← multiset.cons_erase hbg,
      exact multiset.rel.cons hb (ih (λ q hq, hf _ (by simp [hq]))
        (λ q (hq : q ∈ g.erase b), hg q (multiset.mem_of_mem_erase hq))
        (associated.of_mul_left
          (by rwa [← multiset.prod_cons, ← multiset.prod_cons, multiset.cons_erase hbg]) hb
        (hf p (by simp)).ne_zero))
    end)

end unique_factorization_monoid

lemma prime_factors_unique [comm_cancel_monoid_with_zero α] : ∀ {f g : multiset α},
  (∀ x ∈ f, prime x) → (∀ x ∈ g, prime x) → f.prod ~ᵤ g.prod →
  multiset.rel associated f g :=
by haveI := classical.dec_eq α; exact
λ f, multiset.induction_on f
  (λ g _ hg h,
    multiset.rel_zero_left.2 $
    multiset.eq_zero_of_forall_not_mem $ λ x hx,
    have is_unit g.prod, by simpa [associated_one_iff_is_unit] using h.symm,
    (hg x hx).not_unit $ is_unit_iff_dvd_one.2 $
    (multiset.dvd_prod hx).trans (is_unit_iff_dvd_one.1 this))
  (λ p f ih g hf hg hfg,
    let ⟨b, hbg, hb⟩ := exists_associated_mem_of_dvd_prod
      (hf p (by simp)) (λ q hq, hg _ hq) $
        hfg.dvd_iff_dvd_right.1
          (show p ∣ (p ::ₘ f).prod, by simp) in
    begin
      rw ← multiset.cons_erase hbg,
      exact multiset.rel.cons hb (ih (λ q hq, hf _ (by simp [hq]))
        (λ q (hq : q ∈ g.erase b), hg q (multiset.mem_of_mem_erase hq))
        (associated.of_mul_left
          (by rwa [← multiset.prod_cons, ← multiset.prod_cons, multiset.cons_erase hbg]) hb
        (hf p (by simp)).ne_zero)),
    end)

/-- If an irreducible has a prime factorization,
  then it is an associate of one of its prime factors. -/
lemma prime_factors_irreducible [comm_cancel_monoid_with_zero α] {a : α} {f : multiset α}
  (ha : irreducible a) (pfa : (∀b ∈ f, prime b) ∧ f.prod ~ᵤ a) :
  ∃ p, a ~ᵤ p ∧ f = {p} :=
begin
  haveI := classical.dec_eq α,
  refine multiset.induction_on f (λ h, (ha.not_unit
    (associated_one_iff_is_unit.1 (associated.symm h))).elim) _ pfa.2 pfa.1,
  rintros p s _ ⟨u, hu⟩ hs,
  use p,
  have hs0 : s = 0,
  { by_contra hs0,
    obtain ⟨q, hq⟩ := multiset.exists_mem_of_ne_zero hs0,
    apply (hs q (by simp [hq])).2.1,
    refine (ha.is_unit_or_is_unit (_ : _ = ((p * ↑u) * (s.erase q).prod) * _)).resolve_left _,
    { rw [mul_right_comm _ _ q, mul_assoc, ← multiset.prod_cons, multiset.cons_erase hq, ← hu,
        mul_comm, mul_comm p _, mul_assoc],
      simp, },
    apply mt is_unit_of_mul_is_unit_left (mt is_unit_of_mul_is_unit_left _),
    apply (hs p (multiset.mem_cons_self _ _)).2.1 },
  simp only [mul_one, multiset.prod_cons, multiset.prod_zero, hs0] at *,
  exact ⟨associated.symm ⟨u, hu⟩, rfl⟩,
end

section exists_prime_factors

variables [comm_cancel_monoid_with_zero α]
variables (pf : ∀ (a : α), a ≠ 0 → ∃ f : multiset α, (∀b ∈ f, prime b) ∧ f.prod ~ᵤ a)

include pf

lemma wf_dvd_monoid.of_exists_prime_factors : wf_dvd_monoid α :=
⟨begin
  classical,
  apply rel_hom.well_founded (rel_hom.mk _ _) (with_top.well_founded_lt nat.lt_wf),
  { intro a,
    by_cases h : a = 0, { exact ⊤ },
    exact (classical.some (pf a h)).card },

  rintros a b ⟨ane0, ⟨c, hc, b_eq⟩⟩,
  rw dif_neg ane0,
  by_cases h : b = 0, { simp [h, lt_top_iff_ne_top] },
  rw [dif_neg h, with_top.coe_lt_coe],
  have cne0 : c ≠ 0, { refine mt (λ con, _) h, rw [b_eq, con, mul_zero] },
  calc multiset.card (classical.some (pf a ane0))
      < _ + multiset.card (classical.some (pf c cne0)) :
    lt_add_of_pos_right _ (multiset.card_pos.mpr (λ con, hc (associated_one_iff_is_unit.mp _)))
  ... = multiset.card (classical.some (pf a ane0) + classical.some (pf c cne0)) :
    (multiset.card_add _ _).symm
  ... = multiset.card (classical.some (pf b h)) :
    multiset.card_eq_card_of_rel (prime_factors_unique _ (classical.some_spec (pf _ h)).1 _),
  { convert (classical.some_spec (pf c cne0)).2.symm,
    rw [con, multiset.prod_zero] },
  { intros x hadd,
    rw multiset.mem_add at hadd,
    cases hadd; apply (classical.some_spec (pf _ _)).1 _ hadd },
  { rw multiset.prod_add,
    transitivity a * c,
    { apply associated.mul_mul; apply (classical.some_spec (pf _ _)).2 },
    { rw ← b_eq,
      apply (classical.some_spec (pf _ _)).2.symm, } }
end⟩

lemma irreducible_iff_prime_of_exists_prime_factors {p : α} : irreducible p ↔ prime p :=
begin
  by_cases hp0 : p = 0,
  { simp [hp0] },
  refine ⟨λ h, _, prime.irreducible⟩,
  obtain ⟨f, hf⟩ := pf p hp0,
  obtain ⟨q, hq, rfl⟩ := prime_factors_irreducible h hf,
  rw hq.prime_iff,
  exact hf.1 q (multiset.mem_singleton_self _)
end

theorem unique_factorization_monoid.of_exists_prime_factors :
  unique_factorization_monoid α :=
{ irreducible_iff_prime := λ _, irreducible_iff_prime_of_exists_prime_factors pf,
  .. wf_dvd_monoid.of_exists_prime_factors pf }

end exists_prime_factors

theorem unique_factorization_monoid.iff_exists_prime_factors [comm_cancel_monoid_with_zero α] :
  unique_factorization_monoid α ↔
    (∀ (a : α), a ≠ 0 → ∃ f : multiset α, (∀b ∈ f, prime b) ∧ f.prod ~ᵤ a) :=
⟨λ h, @unique_factorization_monoid.exists_prime_factors _ _ h,
  unique_factorization_monoid.of_exists_prime_factors⟩

theorem irreducible_iff_prime_of_exists_unique_irreducible_factors [comm_cancel_monoid_with_zero α]
  (eif : ∀ (a : α), a ≠ 0 → ∃ f : multiset α, (∀b ∈ f, irreducible b) ∧ f.prod ~ᵤ a)
  (uif : ∀ (f g : multiset α),
  (∀ x ∈ f, irreducible x) → (∀ x ∈ g, irreducible x) → f.prod ~ᵤ g.prod →
    multiset.rel associated f g)
  (p : α) : irreducible p ↔ prime p :=
⟨by letI := classical.dec_eq α; exact λ hpi,
    ⟨hpi.ne_zero, hpi.1,
      λ a b ⟨x, hx⟩,
      if hab0 : a * b = 0
      then (eq_zero_or_eq_zero_of_mul_eq_zero hab0).elim
        (λ ha0, by simp [ha0])
        (λ hb0, by simp [hb0])
      else
        have hx0 : x ≠ 0, from λ hx0, by simp * at *,
        have ha0 : a ≠ 0, from left_ne_zero_of_mul hab0,
        have hb0 : b ≠ 0, from right_ne_zero_of_mul hab0,
        begin
          cases eif x hx0 with fx hfx,
          cases eif a ha0 with fa hfa,
          cases eif b hb0 with fb hfb,
          have h : multiset.rel associated (p ::ₘ fx) (fa + fb),
          { apply uif,
            { exact λ i hi, (multiset.mem_cons.1 hi).elim (λ hip, hip.symm ▸ hpi) (hfx.1 _), },
            { exact λ i hi, (multiset.mem_add.1 hi).elim (hfa.1 _) (hfb.1 _), },
            calc multiset.prod (p ::ₘ fx)
                  ~ᵤ a * b : by rw [hx, multiset.prod_cons];
                    exact hfx.2.mul_left _
              ... ~ᵤ (fa).prod * (fb).prod :
                hfa.2.symm.mul_mul hfb.2.symm
              ... = _ : by rw multiset.prod_add, },
          exact let ⟨q, hqf, hq⟩ := multiset.exists_mem_of_rel_of_mem h
          (multiset.mem_cons_self p _) in
        (multiset.mem_add.1 hqf).elim
          (λ hqa, or.inl $ hq.dvd_iff_dvd_left.2 $
            hfa.2.dvd_iff_dvd_right.1
              (multiset.dvd_prod hqa))
          (λ hqb, or.inr $ hq.dvd_iff_dvd_left.2 $
            hfb.2.dvd_iff_dvd_right.1
              (multiset.dvd_prod hqb))
        end⟩, prime.irreducible⟩

theorem unique_factorization_monoid.of_exists_unique_irreducible_factors
  [comm_cancel_monoid_with_zero α]
  (eif : ∀ (a : α), a ≠ 0 → ∃ f : multiset α, (∀b ∈ f, irreducible b) ∧ f.prod ~ᵤ a)
  (uif : ∀ (f g : multiset α),
  (∀ x ∈ f, irreducible x) → (∀ x ∈ g, irreducible x) → f.prod ~ᵤ g.prod →
    multiset.rel associated f g) :
  unique_factorization_monoid α :=
unique_factorization_monoid.of_exists_prime_factors (by
  { convert eif,
    simp_rw irreducible_iff_prime_of_exists_unique_irreducible_factors eif uif })

namespace unique_factorization_monoid
variables [comm_cancel_monoid_with_zero α] [decidable_eq α]
variables [unique_factorization_monoid α]
/-- Noncomputably determines the multiset of prime factors. -/
noncomputable def factors'' (a : α) : multiset α := if h : a = 0 then 0 else
classical.some (unique_factorization_monoid.exists_prime_factors a h)

theorem factors_prod'' {a : α} (ane0 : a ≠ 0) : associated (factors'' a).prod a :=
begin
  rw [factors'', dif_neg ane0],
  exact (classical.some_spec (exists_prime_factors a ane0)).2
end

theorem prime_of_factor'' {a : α} : ∀ (x : α), x ∈ factors'' a → prime x :=
begin
  rw [factors''],
  split_ifs with ane0, { simp only [multiset.not_mem_zero, forall_false_left, forall_const] },
  intros x hx,
  exact (classical.some_spec (unique_factorization_monoid.exists_prime_factors a ane0)).1 x hx,
end

theorem irreducible_of_factor'' {a : α} : ∀ (x : α), x ∈ factors'' a → irreducible x :=
λ x h, (prime_of_factor'' x h).irreducible

lemma exists_mem_factors_of_dvd'' {a p : α} (ha0 : a ≠ 0) (hp : irreducible p) : p ∣ a →
  ∃ q ∈ factors'' a, p ~ᵤ q :=
λ ⟨b, hb⟩,
have hb0 : b ≠ 0, from λ hb0, by simp * at *,
have multiset.rel associated (p ::ₘ factors'' b) (factors'' a),
  from factors_unique
    (λ x hx, (multiset.mem_cons.1 hx).elim (λ h, h.symm ▸ hp)
      (irreducible_of_factor'' _))
    irreducible_of_factor''
    (associated.symm $ calc multiset.prod (factors'' a) ~ᵤ a : factors_prod'' ha0
      ... = p * b : hb
      ... ~ᵤ multiset.prod (p ::ₘ factors'' b) :
        by rw multiset.prod_cons; exact (factors_prod'' hb0).symm.mul_left _),
multiset.exists_mem_of_rel_of_mem this (by simp)

end unique_factorization_monoid

namespace unique_factorization_monoid
variables [comm_cancel_monoid_with_zero α] [decidable_eq α] [nontrivial α] [normalization_monoid α]
variables [unique_factorization_monoid α]

-- TODO: this could perhaps be `multiset.map normalize $ factors' a`
/-- Noncomputably determines the multiset of prime factors. -/
noncomputable def normalized_factors (a : α) : multiset α := if h : a = 0 then 0 else
multiset.map normalize $ classical.some (unique_factorization_monoid.exists_prime_factors a h)

theorem normalized_factors_prod {a : α} (ane0 : a ≠ 0) : associated (normalized_factors a).prod a :=
begin
  rw [normalized_factors, dif_neg ane0],
  refine associated.trans _ (classical.some_spec (exists_prime_factors a ane0)).2,
  rw [← associates.mk_eq_mk_iff_associated, ← associates.prod_mk, ← associates.prod_mk,
      multiset.map_map],
  congr' 2,
  ext,
  rw [function.comp_apply, associates.mk_normalize],
end

theorem prime_of_normalized_factor {a : α} : ∀ (x : α), x ∈ normalized_factors a → prime x :=
begin
  rw [normalized_factors],
  split_ifs with ane0, { simp },
  intros x hx, rcases multiset.mem_map.1 hx with ⟨y, ⟨hy, rfl⟩⟩,
  rw (normalize_associated _).prime_iff,
  exact (classical.some_spec (unique_factorization_monoid.exists_prime_factors a ane0)).1 y hy,
end

theorem irreducible_of_normalized_factor {a : α} :
  ∀ (x : α), x ∈ normalized_factors a → irreducible x :=
λ x h, (prime_of_normalized_factor x h).irreducible

theorem normalize_normalized_factor {a : α} :
  ∀ (x : α), x ∈ normalized_factors a → normalize x = x :=
begin
  rw normalized_factors,
  split_ifs with h, { simp },
  intros x hx,
  obtain ⟨y, hy, rfl⟩ := multiset.mem_map.1 hx,
  apply normalize_idem
end

lemma normalized_factors_irreducible {a : α} (ha : irreducible a) :
  normalized_factors a = {normalize a} :=
begin
  obtain ⟨p, a_assoc, hp⟩ := prime_factors_irreducible ha
    ⟨prime_of_normalized_factor, normalized_factors_prod ha.ne_zero⟩,
  have p_mem : p ∈ normalized_factors a,
  { rw hp, exact multiset.mem_singleton_self _ },
  convert hp,
  rwa [← normalize_normalized_factor p p_mem, normalize_eq_normalize_iff, dvd_dvd_iff_associated]
end

lemma exists_mem_normalized_factors_of_dvd {a p : α} (ha0 : a ≠ 0) (hp : irreducible p) : p ∣ a →
  ∃ q ∈ normalized_factors a, p ~ᵤ q :=
λ ⟨b, hb⟩,
have hb0 : b ≠ 0, from λ hb0, by simp * at *,
have multiset.rel associated (p ::ₘ normalized_factors b) (normalized_factors a),
  from factors_unique
    (λ x hx, (multiset.mem_cons.1 hx).elim (λ h, h.symm ▸ hp)
      (irreducible_of_normalized_factor _))
    irreducible_of_normalized_factor
    (associated.symm $ calc multiset.prod (normalized_factors a) ~ᵤ a : normalized_factors_prod ha0
      ... = p * b : hb
      ... ~ᵤ multiset.prod (p ::ₘ normalized_factors b) :
        by rw multiset.prod_cons; exact (normalized_factors_prod hb0).symm.mul_left _),
multiset.exists_mem_of_rel_of_mem this (by simp)

@[simp] lemma normalized_factors_zero : normalized_factors (0 : α) = 0 := dif_pos rfl

@[simp] lemma normalized_factors_one : normalized_factors (1 : α) = 0 :=
begin
  rw ← multiset.rel_zero_right,
  apply factors_unique irreducible_of_normalized_factor,
  { intros x hx,
    exfalso,
    apply multiset.not_mem_zero x hx },
  { simp [normalized_factors_prod (@one_ne_zero α _ _)] },
  apply_instance
end

@[simp] lemma normalized_factors_mul {x y : α} (hx : x ≠ 0) (hy : y ≠ 0) :
  normalized_factors (x * y) = normalized_factors x + normalized_factors y :=
begin
  have h : (normalize : α → α) = associates.out ∘ associates.mk,
  { ext, rw [function.comp_apply, associates.out_mk], },
  rw [← multiset.map_id' (normalized_factors (x * y)), ← multiset.map_id' (normalized_factors x),
    ← multiset.map_id' (normalized_factors y), ← multiset.map_congr normalize_normalized_factor,
    ← multiset.map_congr normalize_normalized_factor,
    ← multiset.map_congr normalize_normalized_factor,
    ← multiset.map_add, h, ← multiset.map_map associates.out, eq_comm,
    ← multiset.map_map associates.out],
  refine congr rfl _,
  apply multiset.map_mk_eq_map_mk_of_rel,
  apply factors_unique,
  { intros x hx,
    rcases multiset.mem_add.1 hx with hx | hx;
    exact irreducible_of_normalized_factor x hx },
  { exact irreducible_of_normalized_factor },
  { rw multiset.prod_add,
    exact ((normalized_factors_prod hx).mul_mul (normalized_factors_prod hy)).trans
      (normalized_factors_prod (mul_ne_zero hx hy)).symm }
end

@[simp] lemma normalized_factors_pow {x : α} (n : ℕ) :
  normalized_factors (x ^ n) = n • normalized_factors x :=
begin
  induction n with n ih,
  { simp },
  by_cases h0 : x = 0,
  { simp [h0, zero_pow n.succ_pos, smul_zero] },
  rw [pow_succ, succ_nsmul, normalized_factors_mul h0 (pow_ne_zero _ h0), ih],
end

lemma dvd_iff_normalized_factors_le_normalized_factors {x y : α} (hx : x ≠ 0) (hy : y ≠ 0) :
  x ∣ y ↔ normalized_factors x ≤ normalized_factors y :=
begin
  split,
  { rintro ⟨c, rfl⟩,
    simp [hx, right_ne_zero_of_mul hy] },
  { rw [← (normalized_factors_prod hx).dvd_iff_dvd_left,
      ← (normalized_factors_prod hy).dvd_iff_dvd_right],
    apply multiset.prod_dvd_prod }
end

lemma zero_not_mem_normalized_factors (x : α) : (0 : α) ∉ normalized_factors x :=
λ h, prime.ne_zero (prime_of_normalized_factor _ h) rfl

lemma dvd_of_mem_normalized_factors {a p : α} (H : p ∈ normalized_factors a) : p ∣ a :=
begin
  by_cases hcases : a = 0,
  { rw hcases,
    exact dvd_zero p },
  { exact dvd_trans (multiset.dvd_prod H) (associated.dvd (normalized_factors_prod hcases)) },
end

end unique_factorization_monoid

namespace unique_factorization_monoid

open_locale classical
open multiset associates
noncomputable theory

variables [comm_cancel_monoid_with_zero α] [nontrivial α] [unique_factorization_monoid α]

/-- Noncomputably defines a `normalization_monoid` structure on a `unique_factorization_monoid`. -/
protected def normalization_monoid : normalization_monoid α :=
normalization_monoid_of_monoid_hom_right_inverse {
  to_fun := λ a : associates α, if a = 0 then 0 else ((normalized_factors a).map
    (classical.some mk_surjective.has_right_inverse : associates α → α)).prod,
  map_one' := by simp,
  map_mul' := λ x y, by {
    by_cases hx : x = 0, { simp [hx] },
    by_cases hy : y = 0, { simp [hy] },
    simp [hx, hy] } } begin
  intro x,
  dsimp,
  by_cases hx : x = 0, { simp [hx] },
  have h : associates.mk_monoid_hom ∘ (classical.some mk_surjective.has_right_inverse) =
           (id : associates α → associates α),
  { ext x,
    rw [function.comp_apply, mk_monoid_hom_apply,
      classical.some_spec mk_surjective.has_right_inverse x],
    refl },
  rw [if_neg hx, ← mk_monoid_hom_apply, monoid_hom.map_multiset_prod, map_map, h, map_id,
      ← associated_iff_eq],
  apply normalized_factors_prod hx
end

instance : inhabited (normalization_monoid α) := ⟨unique_factorization_monoid.normalization_monoid⟩

end unique_factorization_monoid

namespace unique_factorization_monoid

variables {R : Type*} [comm_cancel_monoid_with_zero R] [unique_factorization_monoid R]

lemma no_factors_of_no_prime_factors {a b : R} (ha : a ≠ 0)
  (h : (∀ {d}, d ∣ a → d ∣ b → ¬ prime d)) : ∀ {d}, d ∣ a → d ∣ b → is_unit d :=
λ d, induction_on_prime d
  (by { simp only [zero_dvd_iff], intros, contradiction })
  (λ x hx _ _, hx)
  (λ d q hp hq ih dvd_a dvd_b,
    absurd hq (h (dvd_of_mul_right_dvd dvd_a) (dvd_of_mul_right_dvd dvd_b)))

/-- Euclid's lemma: if `a ∣ b * c` and `a` and `c` have no common prime factors, `a ∣ b`.
Compare `is_coprime.dvd_of_dvd_mul_left`. -/
lemma dvd_of_dvd_mul_left_of_no_prime_factors {a b c : R} (ha : a ≠ 0) :
  (∀ {d}, d ∣ a → d ∣ c → ¬ prime d) → a ∣ b * c → a ∣ b :=
begin
  refine induction_on_prime c _ _ _,
  { intro no_factors,
    simp only [dvd_zero, mul_zero, forall_prop_of_true],
    haveI := classical.prop_decidable,
    exact is_unit_iff_forall_dvd.mp
      (no_factors_of_no_prime_factors ha @no_factors (dvd_refl a) (dvd_zero a)) _ },
  { rintros _ ⟨x, rfl⟩ _ a_dvd_bx,
    apply units.dvd_mul_right.mp a_dvd_bx },
  { intros c p hc hp ih no_factors a_dvd_bpc,
    apply ih (λ q dvd_a dvd_c hq, no_factors dvd_a (dvd_c.mul_left _) hq),
    rw mul_left_comm at a_dvd_bpc,
    refine or.resolve_left (hp.left_dvd_or_dvd_right_of_dvd_mul a_dvd_bpc) (λ h, _),
    exact no_factors h (dvd_mul_right p c) hp }
end

/-- Euclid's lemma: if `a ∣ b * c` and `a` and `b` have no common prime factors, `a ∣ c`.
Compare `is_coprime.dvd_of_dvd_mul_right`. -/
lemma dvd_of_dvd_mul_right_of_no_prime_factors {a b c : R} (ha : a ≠ 0)
  (no_factors : ∀ {d}, d ∣ a → d ∣ b → ¬ prime d) : a ∣ b * c → a ∣ c :=
by simpa [mul_comm b c] using dvd_of_dvd_mul_left_of_no_prime_factors ha @no_factors

/-- If `a ≠ 0, b` are elements of a unique factorization domain, then dividing
out their common factor `c'` gives `a'` and `b'` with no factors in common. -/
lemma exists_reduced_factors : ∀ (a ≠ (0 : R)) b,
  ∃ a' b' c', (∀ {d}, d ∣ a' → d ∣ b' → is_unit d) ∧ c' * a' = a ∧ c' * b' = b :=
begin
  haveI := classical.prop_decidable,
  intros a,
  refine induction_on_prime a _ _ _,
  { intros, contradiction },
  { intros a a_unit a_ne_zero b,
    use [a, b, 1],
    split,
    { intros p p_dvd_a _,
      exact is_unit_of_dvd_unit p_dvd_a a_unit },
    { simp } },
  { intros a p a_ne_zero p_prime ih_a pa_ne_zero b,
    by_cases p ∣ b,
    { rcases h with ⟨b, rfl⟩,
      obtain ⟨a', b', c', no_factor, ha', hb'⟩ := ih_a a_ne_zero b,
      refine ⟨a', b', p * c', @no_factor, _, _⟩,
      { rw [mul_assoc, ha'] },
      { rw [mul_assoc, hb'] } },
    { obtain ⟨a', b', c', coprime, rfl, rfl⟩ := ih_a a_ne_zero b,
      refine ⟨p * a', b', c', _, mul_left_comm _ _ _, rfl⟩,
      intros q q_dvd_pa' q_dvd_b',
      cases p_prime.left_dvd_or_dvd_right_of_dvd_mul q_dvd_pa' with p_dvd_q q_dvd_a',
      { have : p ∣ c' * b' := dvd_mul_of_dvd_right (p_dvd_q.trans q_dvd_b') _,
        contradiction },
      exact coprime q_dvd_a' q_dvd_b' } }
end

lemma exists_reduced_factors' (a b : R) (hb : b ≠ 0) :
  ∃ a' b' c', (∀ {d}, d ∣ a' → d ∣ b' → is_unit d) ∧ c' * a' = a ∧ c' * b' = b :=
let ⟨b', a', c', no_factor, hb, ha⟩ := exists_reduced_factors b hb a
in ⟨a', b', c', λ _ hpb hpa, no_factor hpa hpb, ha, hb⟩

section multiplicity
variables [nontrivial R] [normalization_monoid R] [decidable_eq R]
variables [decidable_rel (has_dvd.dvd : R → R → Prop)]
open multiplicity multiset

lemma le_multiplicity_iff_repeat_le_normalized_factors {a b : R} {n : ℕ}
  (ha : irreducible a) (hb : b ≠ 0) :
  ↑n ≤ multiplicity a b ↔ repeat (normalize a) n ≤ normalized_factors b :=
begin
  rw ← pow_dvd_iff_le_multiplicity,
  revert b,
  induction n with n ih, { simp },
  intros b hb,
  split,
  { rintro ⟨c, rfl⟩,
    rw [ne.def, pow_succ, mul_assoc, mul_eq_zero, decidable.not_or_iff_and_not] at hb,
    rw [pow_succ, mul_assoc, normalized_factors_mul hb.1 hb.2, repeat_succ,
      normalized_factors_irreducible ha, singleton_add, cons_le_cons_iff, ← ih hb.2],
    apply dvd.intro _ rfl },
  { rw [multiset.le_iff_exists_add],
    rintro ⟨u, hu⟩,
    rw [← (normalized_factors_prod hb).dvd_iff_dvd_right, hu, prod_add, prod_repeat],
    exact (associated.pow_pow $ associated_normalize a).dvd.trans (dvd.intro u.prod rfl) }
end

lemma multiplicity_eq_count_normalized_factors {a b : R} (ha : irreducible a) (hb : b ≠ 0) :
  multiplicity a b = (normalized_factors b).count (normalize a) :=
begin
  apply le_antisymm,
  { apply enat.le_of_lt_add_one,
    rw [← nat.cast_one, ← nat.cast_add, lt_iff_not_ge, ge_iff_le,
      le_multiplicity_iff_repeat_le_normalized_factors ha hb, ← le_count_iff_repeat_le],
    simp },
  rw [le_multiplicity_iff_repeat_le_normalized_factors ha hb, ← le_count_iff_repeat_le],
end

end multiplicity

end unique_factorization_monoid


namespace associates
open unique_factorization_monoid associated multiset
variables [comm_cancel_monoid_with_zero α]

/-- `factor_set α` representation elements of unique factorization domain as multisets.
`multiset α` produced by `normalized_factors` are only unique up to associated elements, while the
multisets in `factor_set α` are unique by equality and restricted to irreducible elements. This
gives us a representation of each element as a unique multisets (or the added ⊤ for 0), which has a
complete lattice struture. Infimum is the greatest common divisor and supremum is the least common
multiple.
-/
@[reducible] def {u} factor_set (α : Type u) [comm_cancel_monoid_with_zero α] :
  Type u :=
with_top (multiset { a : associates α // irreducible a })

local attribute [instance] associated.setoid

theorem factor_set.coe_add {a b : multiset { a : associates α // irreducible a }} :
  (↑(a + b) : factor_set α) = a + b :=
by norm_cast

lemma factor_set.sup_add_inf_eq_add [decidable_eq (associates α)] :
  ∀(a b : factor_set α), a ⊔ b + a ⊓ b = a + b
| none     b        := show ⊤ ⊔ b + ⊤ ⊓ b = ⊤ + b, by simp
| a        none     := show a ⊔ ⊤ + a ⊓ ⊤ = a + ⊤, by simp
| (some a) (some b) := show (a : factor_set α) ⊔ b + a ⊓ b = a + b, from
  begin
    rw [← with_top.coe_sup, ← with_top.coe_inf, ← with_top.coe_add, ← with_top.coe_add,
      with_top.coe_eq_coe],
    exact multiset.union_add_inter _ _
  end

/-- Evaluates the product of a `factor_set` to be the product of the corresponding multiset,
  or `0` if there is none. -/
def factor_set.prod : factor_set α → associates α
| none     := 0
| (some s) := (s.map coe).prod

@[simp] theorem prod_top : (⊤ : factor_set α).prod = 0 := rfl

@[simp] theorem prod_coe {s : multiset { a : associates α // irreducible a }} :
  (s : factor_set α).prod = (s.map coe).prod :=
rfl

@[simp] theorem prod_add : ∀(a b : factor_set α), (a + b).prod = a.prod * b.prod
| none b    := show (⊤ + b).prod = (⊤:factor_set α).prod * b.prod, by simp
| a    none := show (a + ⊤).prod = a.prod * (⊤:factor_set α).prod, by simp
| (some a) (some b) :=
  show (↑a + ↑b:factor_set α).prod = (↑a:factor_set α).prod * (↑b:factor_set α).prod,
    by rw [← factor_set.coe_add, prod_coe, prod_coe, prod_coe, multiset.map_add, multiset.prod_add]

theorem prod_mono : ∀{a b : factor_set α}, a ≤ b → a.prod ≤ b.prod
| none b h := have b = ⊤, from top_unique h, by rw [this, prod_top]; exact le_refl _
| a none h := show a.prod ≤ (⊤ : factor_set α).prod, by simp; exact le_top
| (some a) (some b) h := prod_le_prod $ multiset.map_le_map $ with_top.coe_le_coe.1 $ h

/-- `bcount p s` is the multiplicity of `p` in the factor_set `s` (with bundled `p`)-/
def bcount [decidable_eq (associates α)] (p : {a : associates α // irreducible a}) :
  factor_set α → ℕ
| none := 0
| (some s) := s.count p

variables [dec_irr : Π (p : associates α), decidable (irreducible p)]
include dec_irr

/-- `count p s` is the multiplicity of the irreducible `p` in the factor_set `s`.

If `p` is not irreducible, `count p s` is defined to be `0`. -/
def count [decidable_eq (associates α)] (p : associates α) :
  factor_set α → ℕ :=
if hp : irreducible p then bcount ⟨p, hp⟩  else 0

@[simp] lemma count_some [decidable_eq (associates α)] {p : associates α} (hp : irreducible p)
  (s : multiset _) : count p (some s) = s.count ⟨p, hp⟩:=
by { dunfold count, split_ifs, refl }

@[simp] lemma count_zero [decidable_eq (associates α)] {p : associates α} (hp : irreducible p) :
  count p (0 : factor_set α) = 0 :=
by { dunfold count, split_ifs, refl }

lemma count_reducible [decidable_eq (associates α)] {p : associates α} (hp : ¬ irreducible p) :
  count p = 0 := dif_neg hp

omit dec_irr

/-- membership in a factor_set (bundled version) -/
def bfactor_set_mem : {a : associates α // irreducible a} → (factor_set α) → Prop
| _ ⊤ := true
| p (some l) := p ∈ l

include dec_irr

/-- `factor_set_mem p s` is the predicate that the irreducible `p` is a member of
`s : factor_set α`.

If `p` is not irreducible, `p` is not a member of any `factor_set`. -/
def factor_set_mem (p : associates α) (s : factor_set α) : Prop :=
if hp : irreducible p then bfactor_set_mem ⟨p, hp⟩ s else false

instance : has_mem (associates α) (factor_set α) := ⟨factor_set_mem⟩

@[simp] lemma factor_set_mem_eq_mem (p : associates α) (s : factor_set α) :
  factor_set_mem p s = (p ∈ s) := rfl

lemma mem_factor_set_top {p : associates α} {hp : irreducible p} :
  p ∈ (⊤ : factor_set α) :=
begin
  dunfold has_mem.mem, dunfold factor_set_mem, split_ifs, exact trivial
end

lemma mem_factor_set_some {p : associates α} {hp : irreducible p}
   {l : multiset {a : associates α // irreducible a }} :
  p ∈ (l : factor_set α) ↔ subtype.mk p hp ∈ l :=
begin
  dunfold has_mem.mem, dunfold factor_set_mem, split_ifs, refl
end

lemma reducible_not_mem_factor_set {p : associates α} (hp : ¬ irreducible p)
  (s : factor_set α) : ¬ p ∈ s :=
λ (h : if hp : irreducible p then bfactor_set_mem ⟨p, hp⟩ s else false),
  by rwa [dif_neg hp] at h

omit dec_irr

variable [unique_factorization_monoid α]

theorem unique' {p q : multiset (associates α)} :
  (∀a∈p, irreducible a) → (∀a∈q, irreducible a) → p.prod = q.prod → p = q :=
begin
  apply multiset.induction_on_multiset_quot p,
  apply multiset.induction_on_multiset_quot q,
  assume s t hs ht eq,
  refine multiset.map_mk_eq_map_mk_of_rel (unique_factorization_monoid.factors_unique _ _ _),
  { exact assume a ha, ((irreducible_mk _).1 $ hs _ $ multiset.mem_map_of_mem _ ha) },
  { exact assume a ha, ((irreducible_mk _).1 $ ht _ $ multiset.mem_map_of_mem _ ha) },
  simpa [quot_mk_eq_mk, prod_mk, mk_eq_mk_iff_associated] using eq
end

<<<<<<< HEAD
private theorem forall_map_mk_factors_irreducible [decidable_eq α] (x : α) (hx : x ≠ 0) :
  ∀(a : associates α), a ∈ multiset.map associates.mk (factors'' x) → irreducible a :=
begin
  assume a ha,
  rcases multiset.mem_map.1 ha with ⟨c, hc, rfl⟩,
  exact (irreducible_mk c).2 (irreducible_of_factor'' _ hc)
=======
variables [nontrivial α] [normalization_monoid α]

private theorem forall_map_mk_normalized_factors_irreducible [decidable_eq α] (x : α) (hx : x ≠ 0) :
  ∀(a : associates α), a ∈ multiset.map associates.mk (normalized_factors x) → irreducible a :=
begin
  assume a ha,
  rcases multiset.mem_map.1 ha with ⟨c, hc, rfl⟩,
  exact (irreducible_mk c).2 (irreducible_of_normalized_factor _ hc)
>>>>>>> 93c86325
end

theorem prod_le_prod_iff_le [nontrivial α] {p q : multiset (associates α)}
  (hp : ∀a∈p, irreducible a) (hq : ∀a∈q, irreducible a) :
  p.prod ≤ q.prod ↔ p ≤ q :=
iff.intro
  begin
    classical,
    rintros ⟨⟨c⟩, eqc⟩,
    have : c ≠ 0, from (mt mk_eq_zero.2 $
      assume (hc : quot.mk setoid.r c = 0),
      have (0 : associates α) ∈ q, from prod_eq_zero_iff.1 $ eqc.symm ▸ hc.symm ▸ mul_zero _,
      not_irreducible_zero ((irreducible_mk 0).1 $ hq _ this)),
<<<<<<< HEAD
    have : associates.mk (factors'' c).prod = quot.mk setoid.r c,
      from mk_eq_mk_iff_associated.2 (factors_prod'' this),

    refine multiset.le_iff_exists_add.2 ⟨(factors'' c).map associates.mk, unique' hq _ _⟩,
=======
    have : associates.mk (normalized_factors c).prod = quot.mk setoid.r c,
      from mk_eq_mk_iff_associated.2 (normalized_factors_prod this),

    refine multiset.le_iff_exists_add.2 ⟨(normalized_factors c).map associates.mk, unique' hq _ _⟩,
>>>>>>> 93c86325
    { assume x hx,
      rcases multiset.mem_add.1 hx with h | h,
      exact hp x h,
      exact forall_map_mk_normalized_factors_irreducible c ‹c ≠ 0› _ h },
    { simp [multiset.prod_add, prod_mk, *] at * }
  end
  prod_le_prod

variables [dec : decidable_eq α] [dec' : decidable_eq (associates α)]
include dec

/-- This returns the multiset of irreducible factors as a `factor_set`,
  a multiset of irreducible associates `with_top`. -/
noncomputable def factors' (a : α) :
  multiset { a : associates α // irreducible a } :=
<<<<<<< HEAD
(factors'' a).pmap (λa ha, ⟨associates.mk a, (irreducible_mk _).2 ha⟩)
  (irreducible_of_factor'')

@[simp] theorem map_subtype_coe_factors' {a : α} :
  (factors' a).map coe = (factors'' a).map associates.mk :=
=======
(normalized_factors a).pmap (λa ha, ⟨associates.mk a, (irreducible_mk _).2 ha⟩)
  (irreducible_of_normalized_factor)

@[simp] theorem map_subtype_coe_factors' {a : α} :
  (factors' a).map coe = (normalized_factors a).map associates.mk :=
>>>>>>> 93c86325
by simp [factors', multiset.map_pmap, multiset.pmap_eq_map]

theorem factors'_cong {a b : α} (ha : a ≠ 0) (hb : b ≠ 0) (h : a ~ᵤ b) :
  factors' a = factors' b :=
<<<<<<< HEAD
have multiset.rel associated (factors'' a) (factors'' b), from
  factors_unique irreducible_of_factor'' irreducible_of_factor''
    ((factors_prod'' ha).trans $ h.trans $ (factors_prod'' hb).symm),
=======
have multiset.rel associated (normalized_factors a) (normalized_factors b), from
  factors_unique irreducible_of_normalized_factor irreducible_of_normalized_factor
    ((normalized_factors_prod ha).trans $ h.trans $ (normalized_factors_prod hb).symm),
>>>>>>> 93c86325
by simpa [(multiset.map_eq_map subtype.coe_injective).symm, rel_associated_iff_map_eq_map.symm]

include dec'

/-- This returns the multiset of irreducible factors of an associate as a `factor_set`,
  a multiset of irreducible associates `with_top`. -/
noncomputable def factors (a : associates α) :
  factor_set α :=
begin
  refine (if h : a = 0 then ⊤ else
    quotient.hrec_on a (λx h, some $ factors' x) _ h),
  assume a b hab,
  apply function.hfunext,
  { have : a ~ᵤ 0 ↔ b ~ᵤ 0, from
      iff.intro (assume ha0, hab.symm.trans ha0) (assume hb0, hab.trans hb0),
    simp only [associated_zero_iff_eq_zero] at this,
    simp only [quotient_mk_eq_mk, this, mk_eq_zero] },
  exact (assume ha hb eq, heq_of_eq $ congr_arg some $ factors'_cong
    (λ c, ha (mk_eq_zero.2 c)) (λ c, hb (mk_eq_zero.2 c)) hab)
end

@[simp] theorem factors_0 : (0 : associates α).factors = ⊤ :=
dif_pos rfl

@[simp] theorem factors_mk (a : α) (h : a ≠ 0) :
  (associates.mk a).factors = factors' a :=
by { classical, apply dif_neg, apply (mt mk_eq_zero.1 h) }

theorem prod_factors [nontrivial α] : ∀(s : factor_set α), s.prod.factors = s
| none     := by simp [factor_set.prod]; refl
| (some s) :=
  begin
    unfold factor_set.prod,
    generalize eq_a : (s.map coe).prod = a,
    rcases a with ⟨a⟩,
    rw quot_mk_eq_mk at *,

    have : (s.map (coe : _ → associates α)).prod ≠ 0, from assume ha,
      let ⟨⟨a, ha⟩, h, eq⟩ := multiset.mem_map.1 (prod_eq_zero_iff.1 ha) in
      have irreducible (0 : associates α), from eq ▸ ha,
      not_irreducible_zero ((irreducible_mk _).1 this),
    have ha : a ≠ 0, by simp [*] at *,
<<<<<<< HEAD
    suffices : (unique_factorization_monoid.factors'' a).map associates.mk = s.map coe,
=======
    suffices : (normalized_factors a).map associates.mk = s.map coe,
>>>>>>> 93c86325
    { rw [factors_mk a ha],
      apply congr_arg some _,
      simpa [(multiset.map_eq_map subtype.coe_injective).symm] },

    refine unique'
      (forall_map_mk_normalized_factors_irreducible _ ha)
      (assume a ha, let ⟨⟨x, hx⟩, ha, eq⟩ := multiset.mem_map.1 ha in eq ▸ hx)
      _,
    rw [prod_mk, eq_a, mk_eq_mk_iff_associated],
<<<<<<< HEAD
    exact factors_prod'' ha
=======
    exact normalized_factors_prod ha
>>>>>>> 93c86325
  end

@[simp]
theorem factors_prod (a : associates α) : a.factors.prod = a :=
quotient.induction_on a $ assume a, decidable.by_cases
  (assume : associates.mk a = 0, by simp [quotient_mk_eq_mk, this])
  (assume : associates.mk a ≠ 0,
    have a ≠ 0, by simp * at *,
<<<<<<< HEAD
    by simp [this, quotient_mk_eq_mk, prod_mk, mk_eq_mk_iff_associated.2 (factors_prod'' this)])
=======
    by simp [this, quotient_mk_eq_mk, prod_mk,
      mk_eq_mk_iff_associated.2 (normalized_factors_prod this)])
>>>>>>> 93c86325

theorem eq_of_factors_eq_factors {a b : associates α} (h : a.factors = b.factors) : a = b :=
have a.factors.prod = b.factors.prod, by rw h,
by rwa [factors_prod, factors_prod] at this

omit dec dec'

theorem eq_of_prod_eq_prod [nontrivial α] {a b : factor_set α} (h : a.prod = b.prod) : a = b :=
begin
  classical,
  have : a.prod.factors = b.prod.factors, by rw h,
  rwa [prod_factors, prod_factors] at this
end

include dec dec'

@[simp] theorem factors_mul [nontrivial α] (a b : associates α) :
  (a * b).factors = a.factors + b.factors :=
eq_of_prod_eq_prod $ eq_of_factors_eq_factors $
  by rw [prod_add, factors_prod, factors_prod, factors_prod]

theorem factors_mono [nontrivial α] : ∀{a b : associates α}, a ≤ b → a.factors ≤ b.factors
| s t ⟨d, rfl⟩ := by rw [factors_mul] ; exact le_add_of_nonneg_right bot_le

theorem factors_le [nontrivial α] {a b : associates α} : a.factors ≤ b.factors ↔ a ≤ b :=
iff.intro
  (assume h, have a.factors.prod ≤ b.factors.prod, from prod_mono h,
    by rwa [factors_prod, factors_prod] at this)
  factors_mono

omit dec dec'

theorem prod_le [nontrivial α] {a b : factor_set α} : a.prod ≤ b.prod ↔ a ≤ b :=
begin
  classical,
  exact iff.intro
  (assume h, have a.prod.factors ≤ b.prod.factors, from factors_mono h,
    by rwa [prod_factors, prod_factors] at this)
  prod_mono
end

include dec dec'

noncomputable instance : has_sup (associates α) := ⟨λa b, (a.factors ⊔ b.factors).prod⟩
noncomputable instance : has_inf (associates α) := ⟨λa b, (a.factors ⊓ b.factors).prod⟩

noncomputable instance [nontrivial α] : bounded_lattice (associates α) :=
{ sup          := (⊔),
  inf          := (⊓),
  sup_le       :=
    assume a b c hac hbc, factors_prod c ▸ prod_mono (sup_le (factors_mono hac) (factors_mono hbc)),
  le_sup_left  := assume a b,
    le_trans (le_of_eq (factors_prod a).symm) $ prod_mono $ le_sup_left,
  le_sup_right := assume a b,
    le_trans (le_of_eq (factors_prod b).symm) $ prod_mono $ le_sup_right,
  le_inf :=
    assume a b c hac hbc, factors_prod a ▸ prod_mono (le_inf (factors_mono hac) (factors_mono hbc)),
  inf_le_left  := assume a b,
    le_trans (prod_mono inf_le_left) (le_of_eq (factors_prod a)),
  inf_le_right := assume a b,
    le_trans (prod_mono inf_le_right) (le_of_eq (factors_prod b)),
  .. associates.partial_order,
  .. associates.order_top,
  .. associates.order_bot }

lemma sup_mul_inf [nontrivial α] (a b : associates α) : (a ⊔ b) * (a ⊓ b) = a * b :=
show (a.factors ⊔ b.factors).prod * (a.factors ⊓ b.factors).prod = a * b,
begin
  refine eq_of_factors_eq_factors _,
  rw [← prod_add, prod_factors, factors_mul, factor_set.sup_add_inf_eq_add]
end

include dec_irr

lemma dvd_of_mem_factors {a p : associates α} {hp : irreducible p}
  (hm : p ∈ factors a) : p ∣ a :=
begin
  by_cases ha0 : a = 0, { rw ha0, exact dvd_zero p },
  obtain ⟨a0, nza, ha'⟩ := exists_non_zero_rep ha0,
  rw [← associates.factors_prod a],
  rw [← ha', factors_mk a0 nza] at hm ⊢,
  erw prod_coe,
  apply multiset.dvd_prod, apply multiset.mem_map.mpr,
  exact ⟨⟨p, hp⟩, mem_factor_set_some.mp hm, rfl⟩
end

omit dec'

lemma dvd_of_mem_factors' {a : α} {p : associates α} {hp : irreducible p} {hz : a ≠ 0}
  (h_mem : subtype.mk p hp ∈ factors' a) : p ∣ associates.mk a :=
by { haveI := classical.dec_eq (associates α),
  apply @dvd_of_mem_factors _ _ _ _ _ _ _ _ hp,
  rw factors_mk _ hz,
  apply mem_factor_set_some.2 h_mem }

omit dec_irr

lemma mem_factors'_of_dvd {a p : α} (ha0 : a ≠ 0) (hp : irreducible p) (hd : p ∣ a) :
  subtype.mk (associates.mk p) ((irreducible_mk _).2 hp) ∈ factors' a :=
begin
<<<<<<< HEAD
  obtain ⟨q, hq, hpq⟩ := exists_mem_factors_of_dvd'' ha0 hp hd,
=======
  obtain ⟨q, hq, hpq⟩ := exists_mem_normalized_factors_of_dvd ha0 hp hd,
>>>>>>> 93c86325
  apply multiset.mem_pmap.mpr, use q, use hq,
  exact subtype.eq (eq.symm (mk_eq_mk_iff_associated.mpr hpq))
end

include dec_irr

lemma mem_factors'_iff_dvd {a p : α} (ha0 : a ≠ 0) (hp : irreducible p) :
  subtype.mk (associates.mk p) ((irreducible_mk _).2 hp) ∈ factors' a ↔ p ∣ a :=
begin
  split,
  { rw ← mk_dvd_mk, apply dvd_of_mem_factors', apply ha0 },
  { apply mem_factors'_of_dvd ha0 }
end

include dec'

lemma mem_factors_of_dvd {a p : α} (ha0 : a ≠ 0) (hp : irreducible p) (hd : p ∣ a) :
  (associates.mk p) ∈ factors (associates.mk a) :=
begin
  rw factors_mk _ ha0, exact mem_factor_set_some.mpr (mem_factors'_of_dvd ha0 hp hd)
end

lemma mem_factors_iff_dvd {a p : α} (ha0 : a ≠ 0) (hp : irreducible p) :
  (associates.mk p) ∈ factors (associates.mk a) ↔ p ∣ a :=
begin
  split,
  { rw ← mk_dvd_mk, apply dvd_of_mem_factors, exact (irreducible_mk p).mpr hp },
  { apply mem_factors_of_dvd ha0 hp }
end

lemma exists_prime_dvd_of_not_inf_one {a b : α}
  (ha : a ≠ 0) (hb : b ≠ 0) (h : (associates.mk a) ⊓ (associates.mk b) ≠ 1)  :
  ∃ (p : α), prime p ∧ p ∣ a ∧ p ∣ b :=
begin
  have hz : (factors (associates.mk a)) ⊓ (factors (associates.mk b)) ≠ 0,
  { contrapose! h with hf,
    change ((factors (associates.mk a)) ⊓ (factors (associates.mk b))).prod = 1,
    rw hf,
    exact multiset.prod_zero },
  rw [factors_mk a ha, factors_mk b hb, ← with_top.coe_inf] at hz,
  obtain ⟨⟨p0, p0_irr⟩, p0_mem⟩ := multiset.exists_mem_of_ne_zero ((mt with_top.coe_eq_coe.mpr) hz),
  rw multiset.inf_eq_inter at p0_mem,
  obtain ⟨p, rfl⟩ : ∃ p, associates.mk p = p0 := quot.exists_rep p0,
  refine ⟨p, _, _, _⟩,
  { rw [← irreducible_iff_prime, ← irreducible_mk],
    exact p0_irr },
  { apply dvd_of_mk_le_mk,
    apply dvd_of_mem_factors' (multiset.mem_inter.mp p0_mem).left,
    apply ha, },
  { apply dvd_of_mk_le_mk,
    apply dvd_of_mem_factors' (multiset.mem_inter.mp p0_mem).right,
    apply hb }
end

theorem coprime_iff_inf_one [nontrivial α] {a b : α} (ha0 : a ≠ 0) (hb0 : b ≠ 0) :
  (associates.mk a) ⊓ (associates.mk b) = 1 ↔ ∀ {d : α}, d ∣ a → d ∣ b → ¬ prime d :=
begin
  split,
  { intros hg p ha hb hp,
    refine ((associates.prime_mk _).mpr hp).not_unit (is_unit_of_dvd_one _ _),
    rw ← hg,
    exact le_inf (mk_le_mk_of_dvd ha) (mk_le_mk_of_dvd hb) },
  { contrapose,
    intros hg hc,
    obtain ⟨p, hp, hpa, hpb⟩ := exists_prime_dvd_of_not_inf_one ha0 hb0 hg,
    exact hc hpa hpb hp }
end

omit dec_irr

theorem factors_prime_pow [nontrivial α] {p : associates α} (hp : irreducible p)
  (k : ℕ) : factors (p ^ k) = some (multiset.repeat ⟨p, hp⟩ k) :=
eq_of_prod_eq_prod (by rw [associates.factors_prod, factor_set.prod, multiset.map_repeat,
                           multiset.prod_repeat, subtype.coe_mk])

include dec_irr

theorem prime_pow_dvd_iff_le [nontrivial α] {m p : associates α} (h₁ : m ≠ 0)
  (h₂ : irreducible p) {k : ℕ} : p ^ k ≤ m ↔ k ≤ count p m.factors :=
begin
  obtain ⟨a, nz, rfl⟩ := associates.exists_non_zero_rep h₁,
  rw [factors_mk _ nz, ← with_top.some_eq_coe, count_some, multiset.le_count_iff_repeat_le,
      ← factors_le, factors_prime_pow h₂, factors_mk _ nz],
  exact with_top.coe_le_coe
end

theorem le_of_count_ne_zero [nontrivial α] {m p : associates α} (h0 : m ≠ 0)
  (hp : irreducible p) : count p m.factors ≠ 0 → p ≤ m :=
begin
  rw [← pos_iff_ne_zero],
  intro h,
  rw [← pow_one p],
  apply (prime_pow_dvd_iff_le h0 hp).2,
  simpa only
end

theorem count_mul [nontrivial α] {a : associates α} (ha : a ≠ 0) {b : associates α} (hb : b ≠ 0)
  {p : associates α} (hp : irreducible p) :
  count p (factors (a * b)) = count p a.factors + count p b.factors :=
begin
  obtain ⟨a0, nza, ha'⟩ := exists_non_zero_rep ha,
  obtain ⟨b0, nzb, hb'⟩ := exists_non_zero_rep hb,
  rw [factors_mul, ← ha', ← hb', factors_mk a0 nza, factors_mk b0 nzb, ← factor_set.coe_add,
      ← with_top.some_eq_coe, ← with_top.some_eq_coe, ← with_top.some_eq_coe, count_some hp,
      multiset.count_add, count_some hp, count_some hp]
end

theorem count_of_coprime [nontrivial α] {a : associates α} (ha : a ≠ 0) {b : associates α}
  (hb : b ≠ 0)
  (hab : ∀ d, d ∣ a → d ∣ b → ¬ prime d) {p : associates α} (hp : irreducible p) :
  count p a.factors = 0 ∨ count p b.factors = 0 :=
begin
  rw [or_iff_not_imp_left, ← ne.def],
  intro hca,
  contrapose! hab with hcb,
  exact ⟨p, le_of_count_ne_zero ha hp hca, le_of_count_ne_zero hb hp hcb,
    (irreducible_iff_prime.mp hp)⟩,
end

theorem count_mul_of_coprime [nontrivial α] {a : associates α} (ha : a ≠ 0) {b : associates α}
  (hb : b ≠ 0)
  {p : associates α} (hp : irreducible p) (hab : ∀ d, d ∣ a → d ∣ b → ¬ prime d) :
  count p a.factors = 0 ∨ count p a.factors = count p (a * b).factors :=
begin
  cases count_of_coprime ha hb hab hp with hz hb0, { tauto },
  apply or.intro_right,
  rw [count_mul ha hb hp, hb0, add_zero]
end

theorem count_mul_of_coprime' [nontrivial α] {a : associates α} (ha : a ≠ 0) {b : associates α}
  (hb : b ≠ 0)
  {p : associates α} (hp : irreducible p) (hab : ∀ d, d ∣ a → d ∣ b → ¬ prime d) :
  count p (a * b).factors = count p a.factors
  ∨ count p (a * b).factors = count p b.factors :=
begin
  rw [count_mul ha hb hp],
  cases count_of_coprime ha hb hab hp with ha0 hb0,
  { apply or.intro_right, rw [ha0, zero_add] },
  { apply or.intro_left, rw [hb0, add_zero] }
end

theorem dvd_count_of_dvd_count_mul [nontrivial α] {a b : associates α} (ha : a ≠ 0) (hb : b ≠ 0)
  {p : associates α} (hp : irreducible p) (hab : ∀ d, d ∣ a → d ∣ b → ¬ prime d)
  {k : ℕ} (habk : k ∣ count p (a * b).factors) : k ∣ count p a.factors :=
begin
  cases count_of_coprime ha hb hab hp with hz h,
  { rw hz, exact dvd_zero k },
  { rw [count_mul ha hb hp, h] at habk, exact habk }
end

omit dec_irr

@[simp] lemma factors_one [nontrivial α] : factors (1 : associates α) = 0 :=
begin
  apply eq_of_prod_eq_prod,
  rw associates.factors_prod,
  exact multiset.prod_zero,
end

@[simp] theorem pow_factors [nontrivial α] {a : associates α} {k : ℕ} :
  (a ^ k).factors = k • a.factors :=
begin
  induction k with n h,
  { rw [zero_nsmul, pow_zero], exact factors_one },
  { rw [pow_succ, succ_nsmul, factors_mul, h] }
end

include dec_irr

lemma count_pow [nontrivial α] {a : associates α} (ha : a ≠ 0) {p : associates α}
  (hp : irreducible p)
  (k : ℕ) : count p (a ^ k).factors = k * count p a.factors :=
begin
  induction k with n h,
  { rw [pow_zero, factors_one, zero_mul, count_zero hp] },
  { rw [pow_succ, count_mul ha (pow_ne_zero _ ha) hp, h, nat.succ_eq_add_one], ring }
end

theorem dvd_count_pow [nontrivial α] {a : associates α} (ha : a ≠ 0) {p : associates α}
  (hp : irreducible p)
  (k : ℕ) : k ∣ count p (a ^ k).factors := by { rw count_pow ha hp, apply dvd_mul_right }

theorem is_pow_of_dvd_count [nontrivial α] {a : associates α} (ha : a ≠ 0) {k : ℕ}
  (hk : ∀ (p : associates α) (hp : irreducible p), k ∣ count p a.factors) :
  ∃ (b : associates α), a = b ^ k :=
begin
  obtain ⟨a0, hz, rfl⟩ := exists_non_zero_rep ha,
  rw [factors_mk a0 hz] at hk,
  have hk' : ∀ p, p ∈ (factors' a0) → k ∣ (factors' a0).count p,
  { rintros p -,
    have pp : p = ⟨p.val, p.2⟩, { simp only [subtype.coe_eta, subtype.val_eq_coe] },
    rw [pp, ← count_some p.2], exact hk p.val p.2 },
  obtain ⟨u, hu⟩ := multiset.exists_smul_of_dvd_count _ hk',
  use (u : factor_set α).prod,
  apply eq_of_factors_eq_factors,
  rw [pow_factors, prod_factors, factors_mk a0 hz, ← with_top.some_eq_coe, hu],
  exact with_bot.coe_nsmul u k
end

omit dec
omit dec_irr
omit dec'

theorem eq_pow_of_mul_eq_pow [nontrivial α] {a b c : associates α} (ha : a ≠ 0) (hb : b ≠ 0)
  (hab : ∀ d, d ∣ a → d ∣ b → ¬ prime d) {k : ℕ} (h : a * b = c ^ k) :
  ∃ (d : associates α), a = d ^ k :=
begin
  classical,
  by_cases hk0 : k = 0,
  { use 1,
    rw [hk0, pow_zero] at h ⊢,
    apply (mul_eq_one_iff.1 h).1 },
  { refine is_pow_of_dvd_count ha _,
    intros p hp,
    apply dvd_count_of_dvd_count_mul ha hb hp hab,
    rw h,
    apply dvd_count_pow _ hp,
    rintros rfl,
    rw zero_pow' _ hk0 at h,
    cases mul_eq_zero.mp h; contradiction }
end

end associates

section
open associates unique_factorization_monoid

lemma associates.quot_out {α : Type*} [comm_monoid α] (a : associates α):
associates.mk (quot.out (a)) ~ᵤ a :=
by rw [←quot_mk_eq_mk, quot.out_eq]

/-- `to_gcd_monoid` constructs a GCD monoid out of a unique factorization domain. -/
noncomputable def unique_factorization_monoid.to_gcd_monoid
  (α : Type*) [comm_cancel_monoid_with_zero α] [nontrivial α] [unique_factorization_monoid α]
  [decidable_eq (associates α)] [decidable_eq α] : gcd_monoid α :=
{ gcd := λa b, quot.out (associates.mk a ⊓ associates.mk b : associates α),
  lcm := λa b, quot.out (associates.mk a ⊔ associates.mk b : associates α),
  gcd_dvd_left := λ a b, by {
    rw [←mk_dvd_mk, (associates.mk a ⊓ associates.mk b).quot_out.dvd_iff_dvd_left, dvd_eq_le],
    exact inf_le_left },
  gcd_dvd_right := λ a b, by {
    rw [←mk_dvd_mk, (associates.mk a ⊓ associates.mk b).quot_out.dvd_iff_dvd_left, dvd_eq_le],
    exact inf_le_right },
  dvd_gcd := λ a b c hac hab, by {
    rw [←mk_dvd_mk, (associates.mk c ⊓ associates.mk b).quot_out.dvd_iff_dvd_right, dvd_eq_le,
      le_inf_iff, mk_le_mk_iff_dvd_iff, mk_le_mk_iff_dvd_iff],
    exact ⟨hac, hab⟩ },
  lcm_zero_left := λ a, by {
    have : associates.mk (0 : α) = ⊤ := rfl,
    rw [this, top_sup_eq, ←this, ←associated_zero_iff_eq_zero, ←mk_eq_mk_iff_associated,
      ←associated_iff_eq],
    exact associates.quot_out _ },
  lcm_zero_right := λ a, by {
    have : associates.mk (0 : α) = ⊤ := rfl,
    rw [this, sup_top_eq, ←this, ←associated_zero_iff_eq_zero, ←mk_eq_mk_iff_associated,
      ←associated_iff_eq],
    exact associates.quot_out _ },
  gcd_mul_lcm := λ a b, by {
    rw [←mk_eq_mk_iff_associated, ←associates.mk_mul_mk, ←associated_iff_eq],
    have := (associates.mk a ⊓ associates.mk b).quot_out,
    apply ((associates.mk a ⊓ associates.mk b).quot_out.mul_right _).trans,
    apply ((associates.mk a ⊔ associates.mk b).quot_out.mul_left _).trans,
    rw [mul_comm, sup_mul_inf, associates.mk_mul_mk] } }

/-- `to_normalized_gcd_monoid` constructs a GCD monoid out of a normalization on a
  unique factorization domain. -/
noncomputable def unique_factorization_monoid.to_normalized_gcd_monoid
  (α : Type*) [comm_cancel_monoid_with_zero α] [nontrivial α] [unique_factorization_monoid α]
  [normalization_monoid α] [decidable_eq (associates α)] [decidable_eq α] :
  normalized_gcd_monoid α :=
{ gcd := λa b, (associates.mk a ⊓ associates.mk b).out,
  lcm := λa b, (associates.mk a ⊔ associates.mk b).out,
  gcd_dvd_left := assume a b, (out_dvd_iff a (associates.mk a ⊓ associates.mk b)).2 $ inf_le_left,
  gcd_dvd_right := assume a b, (out_dvd_iff b (associates.mk a ⊓ associates.mk b)).2 $ inf_le_right,
  dvd_gcd := assume a b c hac hab, show a ∣ (associates.mk c ⊓ associates.mk b).out,
    by rw [dvd_out_iff, le_inf_iff, mk_le_mk_iff_dvd_iff, mk_le_mk_iff_dvd_iff]; exact ⟨hac, hab⟩,
  lcm_zero_left := assume a, show (⊤ ⊔ associates.mk a).out = 0, by simp,
  lcm_zero_right := assume a, show (associates.mk a ⊔ ⊤).out = 0, by simp,
  gcd_mul_lcm := assume a b, by {
    rw [← out_mul, mul_comm, sup_mul_inf, mk_mul_mk, out_mk],
    exact normalize_associated (a * b) },
  normalize_gcd := assume a b, by convert normalize_out _,
  normalize_lcm := assume a b, by convert normalize_out _,
  .. ‹normalization_monoid α› }

end

namespace unique_factorization_monoid

/-- If `y` is a nonzero element of a unique factorization monoid with finitely
many units (e.g. `ℤ`, `ideal (ring_of_integers K)`), it has finitely many divisors. -/
noncomputable def fintype_subtype_dvd {M : Type*} [comm_cancel_monoid_with_zero M]
  [unique_factorization_monoid M] [fintype (units M)]
  (y : M) (hy : y ≠ 0) :
  fintype {x // x ∣ y} :=
begin
  haveI : nontrivial M := ⟨⟨y, 0, hy⟩⟩,
  haveI : normalization_monoid M := unique_factorization_monoid.normalization_monoid,
  haveI := classical.dec_eq M,
  haveI := classical.dec_eq (associates M),
  -- We'll show `λ (u : units M) (f ⊆ factors y) → u * Π f` is injective
  -- and has image exactly the divisors of `y`.
  refine fintype.of_finset
    (((normalized_factors y).powerset.to_finset.product (finset.univ : finset (units M))).image
      (λ s, (s.snd : M) * s.fst.prod))
    (λ x, _),
  simp only [exists_prop, finset.mem_image, finset.mem_product, finset.mem_univ, and_true,
    multiset.mem_to_finset, multiset.mem_powerset, exists_eq_right, multiset.mem_map],
  split,
  { rintros ⟨s, hs, rfl⟩,
    have prod_s_ne : s.fst.prod ≠ 0,
    { intro hz,
      apply hy (eq_zero_of_zero_dvd _),
      have hz := (@multiset.prod_eq_zero_iff M _ _ _ s.fst).mp hz,
      rw ← (normalized_factors_prod hy).dvd_iff_dvd_right,
      exact multiset.dvd_prod (multiset.mem_of_le hs hz) },
    show (s.snd : M) * s.fst.prod ∣ y,
    rw [(unit_associated_one.mul_right s.fst.prod).dvd_iff_dvd_left, one_mul,
        ← (normalized_factors_prod hy).dvd_iff_dvd_right],
    exact multiset.prod_dvd_prod hs },
  { rintro (h : x ∣ y),
    have hx : x ≠ 0, { refine mt (λ hx, _) hy, rwa [hx, zero_dvd_iff] at h },
    obtain ⟨u, hu⟩ := normalized_factors_prod hx,
    refine ⟨⟨normalized_factors x, u⟩, _, (mul_comm _ _).trans hu⟩,
    exact (dvd_iff_normalized_factors_le_normalized_factors hx hy).mp h }
end

end unique_factorization_monoid<|MERGE_RESOLUTION|>--- conflicted
+++ resolved
@@ -365,39 +365,38 @@
 variables [comm_cancel_monoid_with_zero α] [decidable_eq α]
 variables [unique_factorization_monoid α]
 /-- Noncomputably determines the multiset of prime factors. -/
-noncomputable def factors'' (a : α) : multiset α := if h : a = 0 then 0 else
+noncomputable def factors (a : α) : multiset α := if h : a = 0 then 0 else
 classical.some (unique_factorization_monoid.exists_prime_factors a h)
 
-theorem factors_prod'' {a : α} (ane0 : a ≠ 0) : associated (factors'' a).prod a :=
-begin
-  rw [factors'', dif_neg ane0],
+theorem factors_prod {a : α} (ane0 : a ≠ 0) : associated (factors a).prod a :=
+begin
+  rw [factors, dif_neg ane0],
   exact (classical.some_spec (exists_prime_factors a ane0)).2
 end
 
-theorem prime_of_factor'' {a : α} : ∀ (x : α), x ∈ factors'' a → prime x :=
-begin
-  rw [factors''],
+theorem prime_of_factor {a : α} : ∀ (x : α), x ∈ factors a → prime x :=
+begin
+  rw [factors],
   split_ifs with ane0, { simp only [multiset.not_mem_zero, forall_false_left, forall_const] },
   intros x hx,
   exact (classical.some_spec (unique_factorization_monoid.exists_prime_factors a ane0)).1 x hx,
 end
 
-theorem irreducible_of_factor'' {a : α} : ∀ (x : α), x ∈ factors'' a → irreducible x :=
-λ x h, (prime_of_factor'' x h).irreducible
-
-lemma exists_mem_factors_of_dvd'' {a p : α} (ha0 : a ≠ 0) (hp : irreducible p) : p ∣ a →
-  ∃ q ∈ factors'' a, p ~ᵤ q :=
+theorem irreducible_of_factor {a : α} : ∀ (x : α), x ∈ factors a → irreducible x :=
+λ x h, (prime_of_factor x h).irreducible
+
+lemma exists_mem_factors_of_dvd {a p : α} (ha0 : a ≠ 0) (hp : irreducible p) : p ∣ a →
+  ∃ q ∈ factors a, p ~ᵤ q :=
 λ ⟨b, hb⟩,
 have hb0 : b ≠ 0, from λ hb0, by simp * at *,
-have multiset.rel associated (p ::ₘ factors'' b) (factors'' a),
+have multiset.rel associated (p ::ₘ factors b) (factors a),
   from factors_unique
-    (λ x hx, (multiset.mem_cons.1 hx).elim (λ h, h.symm ▸ hp)
-      (irreducible_of_factor'' _))
-    irreducible_of_factor''
-    (associated.symm $ calc multiset.prod (factors'' a) ~ᵤ a : factors_prod'' ha0
+    (λ x hx, (multiset.mem_cons.1 hx).elim (λ h, h.symm ▸ hp) (irreducible_of_factor _))
+    irreducible_of_factor
+    (associated.symm $ calc multiset.prod (factors a) ~ᵤ a : factors_prod ha0
       ... = p * b : hb
-      ... ~ᵤ multiset.prod (p ::ₘ factors'' b) :
-        by rw multiset.prod_cons; exact (factors_prod'' hb0).symm.mul_left _),
+      ... ~ᵤ multiset.prod (p ::ₘ factors b) :
+        by rw multiset.prod_cons; exact (factors_prod hb0).symm.mul_left _),
 multiset.exists_mem_of_rel_of_mem this (by simp)
 
 end unique_factorization_monoid
@@ -830,23 +829,12 @@
   simpa [quot_mk_eq_mk, prod_mk, mk_eq_mk_iff_associated] using eq
 end
 
-<<<<<<< HEAD
-private theorem forall_map_mk_factors_irreducible [decidable_eq α] (x : α) (hx : x ≠ 0) :
-  ∀(a : associates α), a ∈ multiset.map associates.mk (factors'' x) → irreducible a :=
+private theorem forall_map_mk_normalized_factors_irreducible [decidable_eq α] (x : α) (hx : x ≠ 0) :
+  ∀(a : associates α), a ∈ multiset.map associates.mk (normalized_factors x) → irreducible a :=
 begin
   assume a ha,
   rcases multiset.mem_map.1 ha with ⟨c, hc, rfl⟩,
-  exact (irreducible_mk c).2 (irreducible_of_factor'' _ hc)
-=======
-variables [nontrivial α] [normalization_monoid α]
-
-private theorem forall_map_mk_normalized_factors_irreducible [decidable_eq α] (x : α) (hx : x ≠ 0) :
-  ∀(a : associates α), a ∈ multiset.map associates.mk (normalized_factors x) → irreducible a :=
-begin
-  assume a ha,
-  rcases multiset.mem_map.1 ha with ⟨c, hc, rfl⟩,
-  exact (irreducible_mk c).2 (irreducible_of_normalized_factor _ hc)
->>>>>>> 93c86325
+  exact (irreducible_mk c).2 (irreducible_of_factor _ hc)
 end
 
 theorem prod_le_prod_iff_le [nontrivial α] {p q : multiset (associates α)}
@@ -860,17 +848,10 @@
       assume (hc : quot.mk setoid.r c = 0),
       have (0 : associates α) ∈ q, from prod_eq_zero_iff.1 $ eqc.symm ▸ hc.symm ▸ mul_zero _,
       not_irreducible_zero ((irreducible_mk 0).1 $ hq _ this)),
-<<<<<<< HEAD
-    have : associates.mk (factors'' c).prod = quot.mk setoid.r c,
-      from mk_eq_mk_iff_associated.2 (factors_prod'' this),
-
-    refine multiset.le_iff_exists_add.2 ⟨(factors'' c).map associates.mk, unique' hq _ _⟩,
-=======
-    have : associates.mk (normalized_factors c).prod = quot.mk setoid.r c,
-      from mk_eq_mk_iff_associated.2 (normalized_factors_prod this),
-
-    refine multiset.le_iff_exists_add.2 ⟨(normalized_factors c).map associates.mk, unique' hq _ _⟩,
->>>>>>> 93c86325
+    have : associates.mk (factors c).prod = quot.mk setoid.r c,
+      from mk_eq_mk_iff_associated.2 (factors_prod this),
+
+    refine multiset.le_iff_exists_add.2 ⟨(factors c).map associates.mk, unique' hq _ _⟩,
     { assume x hx,
       rcases multiset.mem_add.1 hx with h | h,
       exact hp x h,
@@ -886,32 +867,18 @@
   a multiset of irreducible associates `with_top`. -/
 noncomputable def factors' (a : α) :
   multiset { a : associates α // irreducible a } :=
-<<<<<<< HEAD
-(factors'' a).pmap (λa ha, ⟨associates.mk a, (irreducible_mk _).2 ha⟩)
-  (irreducible_of_factor'')
+(factors a).pmap (λa ha, ⟨associates.mk a, (irreducible_mk _).2 ha⟩)
+  (irreducible_of_factor)
 
 @[simp] theorem map_subtype_coe_factors' {a : α} :
-  (factors' a).map coe = (factors'' a).map associates.mk :=
-=======
-(normalized_factors a).pmap (λa ha, ⟨associates.mk a, (irreducible_mk _).2 ha⟩)
-  (irreducible_of_normalized_factor)
-
-@[simp] theorem map_subtype_coe_factors' {a : α} :
-  (factors' a).map coe = (normalized_factors a).map associates.mk :=
->>>>>>> 93c86325
+  (factors' a).map coe = (factors a).map associates.mk :=
 by simp [factors', multiset.map_pmap, multiset.pmap_eq_map]
 
 theorem factors'_cong {a b : α} (ha : a ≠ 0) (hb : b ≠ 0) (h : a ~ᵤ b) :
   factors' a = factors' b :=
-<<<<<<< HEAD
-have multiset.rel associated (factors'' a) (factors'' b), from
-  factors_unique irreducible_of_factor'' irreducible_of_factor''
-    ((factors_prod'' ha).trans $ h.trans $ (factors_prod'' hb).symm),
-=======
-have multiset.rel associated (normalized_factors a) (normalized_factors b), from
-  factors_unique irreducible_of_normalized_factor irreducible_of_normalized_factor
-    ((normalized_factors_prod ha).trans $ h.trans $ (normalized_factors_prod hb).symm),
->>>>>>> 93c86325
+have multiset.rel associated (factors a) (factors b), from
+  factors_unique irreducible_of_factor irreducible_of_factor
+    ((factors_prod ha).trans $ h.trans $ (factors_prod hb).symm),
 by simpa [(multiset.map_eq_map subtype.coe_injective).symm, rel_associated_iff_map_eq_map.symm]
 
 include dec'
@@ -954,11 +921,7 @@
       have irreducible (0 : associates α), from eq ▸ ha,
       not_irreducible_zero ((irreducible_mk _).1 this),
     have ha : a ≠ 0, by simp [*] at *,
-<<<<<<< HEAD
-    suffices : (unique_factorization_monoid.factors'' a).map associates.mk = s.map coe,
-=======
-    suffices : (normalized_factors a).map associates.mk = s.map coe,
->>>>>>> 93c86325
+    suffices : (unique_factorization_monoid.factors a).map associates.mk = s.map coe,
     { rw [factors_mk a ha],
       apply congr_arg some _,
       simpa [(multiset.map_eq_map subtype.coe_injective).symm] },
@@ -968,11 +931,7 @@
       (assume a ha, let ⟨⟨x, hx⟩, ha, eq⟩ := multiset.mem_map.1 ha in eq ▸ hx)
       _,
     rw [prod_mk, eq_a, mk_eq_mk_iff_associated],
-<<<<<<< HEAD
-    exact factors_prod'' ha
-=======
-    exact normalized_factors_prod ha
->>>>>>> 93c86325
+    exact factors_prod ha
   end
 
 @[simp]
@@ -981,12 +940,7 @@
   (assume : associates.mk a = 0, by simp [quotient_mk_eq_mk, this])
   (assume : associates.mk a ≠ 0,
     have a ≠ 0, by simp * at *,
-<<<<<<< HEAD
-    by simp [this, quotient_mk_eq_mk, prod_mk, mk_eq_mk_iff_associated.2 (factors_prod'' this)])
-=======
-    by simp [this, quotient_mk_eq_mk, prod_mk,
-      mk_eq_mk_iff_associated.2 (normalized_factors_prod this)])
->>>>>>> 93c86325
+    by simp [this, quotient_mk_eq_mk, prod_mk, mk_eq_mk_iff_associated.2 (factors_prod this)])
 
 theorem eq_of_factors_eq_factors {a b : associates α} (h : a.factors = b.factors) : a = b :=
 have a.factors.prod = b.factors.prod, by rw h,
@@ -1087,11 +1041,7 @@
 lemma mem_factors'_of_dvd {a p : α} (ha0 : a ≠ 0) (hp : irreducible p) (hd : p ∣ a) :
   subtype.mk (associates.mk p) ((irreducible_mk _).2 hp) ∈ factors' a :=
 begin
-<<<<<<< HEAD
-  obtain ⟨q, hq, hpq⟩ := exists_mem_factors_of_dvd'' ha0 hp hd,
-=======
-  obtain ⟨q, hq, hpq⟩ := exists_mem_normalized_factors_of_dvd ha0 hp hd,
->>>>>>> 93c86325
+  obtain ⟨q, hq, hpq⟩ := exists_mem_factors_of_dvd ha0 hp hd,
   apply multiset.mem_pmap.mpr, use q, use hq,
   exact subtype.eq (eq.symm (mk_eq_mk_iff_associated.mpr hpq))
 end
