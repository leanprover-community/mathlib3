--- conflicted
+++ resolved
@@ -365,17 +365,11 @@
 variables [comm_cancel_monoid_with_zero α] [decidable_eq α]
 variables [unique_factorization_monoid α]
 /-- Noncomputably determines the multiset of prime factors. -/
-<<<<<<< HEAD
 noncomputable def factors (a : α) : multiset α := if h : a = 0 then 0 else
 classical.some (unique_factorization_monoid.exists_prime_factors a h)
-=======
-noncomputable def normalized_factors (a : α) : multiset α := if h : a = 0 then 0 else
-multiset.map normalize $ classical.some (unique_factorization_monoid.exists_prime_factors a h)
->>>>>>> cff99277
-
-theorem normalized_factors_prod {a : α} (ane0 : a ≠ 0) : associated (normalized_factors a).prod a :=
-begin
-<<<<<<< HEAD
+
+theorem factors_prod {a : α} (ane0 : a ≠ 0) : associated (factors a).prod a :=
+begin
   rw [factors, dif_neg ane0],
   exact (classical.some_spec (exists_prime_factors a ane0)).2
 end
@@ -418,8 +412,6 @@
 
 theorem normalized_factors_prod {a : α} (ane0 : a ≠ 0) : associated (normalized_factors a).prod a :=
 begin
-=======
->>>>>>> cff99277
   rw [normalized_factors, dif_neg ane0],
   refine associated.trans _ (classical.some_spec (exists_prime_factors a ane0)).2,
   rw [← associates.mk_eq_mk_iff_associated, ← associates.prod_mk, ← associates.prod_mk,
@@ -837,19 +829,12 @@
   simpa [quot_mk_eq_mk, prod_mk, mk_eq_mk_iff_associated] using eq
 end
 
-<<<<<<< HEAD
 private theorem forall_map_mk_factors_irreducible [decidable_eq α] (x : α) (hx : x ≠ 0) :
   ∀(a : associates α), a ∈ multiset.map associates.mk (factors x) → irreducible a :=
-=======
-variables [nontrivial α] [normalization_monoid α]
-
-private theorem forall_map_mk_normalized_factors_irreducible [decidable_eq α] (x : α) (hx : x ≠ 0) :
-  ∀(a : associates α), a ∈ multiset.map associates.mk (normalized_factors x) → irreducible a :=
->>>>>>> cff99277
 begin
   assume a ha,
   rcases multiset.mem_map.1 ha with ⟨c, hc, rfl⟩,
-  exact (irreducible_mk c).2 (irreducible_of_normalized_factor _ hc)
+  exact (irreducible_mk c).2 (irreducible_of_factor _ hc)
 end
 
 theorem prod_le_prod_iff_le [nontrivial α] {p q : multiset (associates α)}
