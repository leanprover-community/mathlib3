--- conflicted
+++ resolved
@@ -589,11 +589,7 @@
   rw [pow_succ, succ_nsmul, normalized_factors_mul h0 (pow_ne_zero _ h0), ih],
 end
 
-<<<<<<< HEAD
-theorem normalized_factors_irreducible_pow {p : α} (hp : irreducible p) (k : ℕ) :
-=======
 theorem _root_.irreducible.normalized_factors_pow {p : α} (hp : irreducible p) (k : ℕ) :
->>>>>>> 68e01601
   normalized_factors (p ^ k) = multiset.repeat (normalize p) k :=
 by rw [normalized_factors_pow, normalized_factors_irreducible hp, multiset.nsmul_singleton]
 
