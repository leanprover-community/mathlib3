/-
Copyright (c) 2020 Johan Commelin. All rights reserved.
Released under Apache 2.0 license as described in the file LICENSE.
Authors: Kevin Buzzard, Johan Commelin, Patrick Massot
-/

import algebra.order.with_zero
import algebra.punit_instances
import ring_theory.ideal.operations

/-!

# The basics of valuation theory.

The basic theory of valuations (non-archimedean norms) on a commutative ring,
following T. Wedhorn's unpublished notes “Adic Spaces” ([wedhorn_adic]).

The definition of a valuation we use here is Definition 1.22 of [wedhorn_adic].
A valuation on a ring `R` is a monoid homomorphism `v` to a linearly ordered
commutative monoid with zero, that in addition satisfies the following two axioms:
 * `v 0 = 0`
 * `∀ x y, v (x + y) ≤ max (v x) (v y)`

`valuation R Γ₀`is the type of valuations `R → Γ₀`, with a coercion to the underlying
function. If `v` is a valuation from `R` to `Γ₀` then the induced group
homomorphism `units(R) → Γ₀` is called `unit_map v`.

The equivalence "relation" `is_equiv v₁ v₂ : Prop` defined in 1.27 of [wedhorn_adic] is not strictly
speaking a relation, because `v₁ : valuation R Γ₁` and `v₂ : valuation R Γ₂` might
not have the same type. This corresponds in ZFC to the set-theoretic difficulty
that the class of all valuations (as `Γ₀` varies) on a ring `R` is not a set.
The "relation" is however reflexive, symmetric and transitive in the obvious
sense. Note that we use 1.27(iii) of [wedhorn_adic] as the definition of equivalence.

The support of a valuation `v : valuation R Γ₀` is `supp v`. If `J` is an ideal of `R`
with `h : J ⊆ supp v` then the induced valuation
on R / J = `ideal.quotient J` is `on_quot v h`.

## Main definitions

* `valuation R Γ₀`, the type of valuations on `R` with values in `Γ₀`
* `valuation.is_equiv`, the heterogeneous equivalence relation on valuations
* `valuation.supp`, the support of a valuation

* `add_valuation R Γ₀`, the type of additive valuations on `R` with values in a
  linearly ordered additive commutative group with a top element, `Γ₀`.

## Implementation Details

`add_valuation R Γ₀` is implemented as `valuation R (multiplicative (order_dual Γ₀))`.

## TODO

If ever someone extends `valuation`, we should fully comply to the `fun_like` by migrating the
boilerplate lemmas to `valuation_class`.
-/

open_locale classical big_operators
noncomputable theory

open function ideal

variables {F R : Type*} -- This will be a ring, assumed commutative in some sections

section
variables (F R) (Γ₀ : Type*) [linear_ordered_comm_monoid_with_zero Γ₀] [ring R]

/-- The type of `Γ₀`-valued valuations on `R`.

When you extend this structure, make sure to extend `valuation_class`. -/
@[nolint has_inhabited_instance]
structure valuation extends R →*₀ Γ₀ :=
<<<<<<< HEAD
(map_add' : ∀ x y, to_fun (x + y) ≤ max (to_fun x) (to_fun y))
=======
(map_add_le_max' : ∀ x y, to_fun (x + y) ≤ max (to_fun x) (to_fun y))

/-- `valuation_class F α β` states that `F` is a type of valuations.
>>>>>>> 5b0996f8

You should also extend this typeclass when you extend `valuation`. -/
class valuation_class extends monoid_with_zero_hom_class F R Γ₀ :=
(map_add_le_max (f : F) (x y : R) : f (x + y) ≤ max (f x) (f y))

export valuation_class (map_add_le_max)

instance [valuation_class F R Γ₀] : has_coe_t F (valuation R Γ₀) :=
⟨λ f, { to_fun := f, map_one' := map_one f, map_zero' := map_zero f, map_mul' := map_mul f,
  map_add_le_max' := map_add_le_max f }⟩

end

namespace valuation

variables {Γ₀   : Type*}
variables {Γ'₀  : Type*}
variables {Γ''₀ : Type*} [linear_ordered_comm_monoid_with_zero Γ''₀]

section basic
variables [ring R]

section monoid
variables [linear_ordered_comm_monoid_with_zero Γ₀] [linear_ordered_comm_monoid_with_zero Γ'₀]

instance : valuation_class (valuation R Γ₀) R Γ₀ :=
{ coe := λ f, f.to_fun,
  coe_injective' := λ f g h, by { obtain ⟨⟨_, _⟩, _⟩ := f, obtain ⟨⟨_, _⟩, _⟩ := g, congr' },
  map_mul := λ f, f.map_mul',
  map_one := λ f, f.map_one',
  map_zero := λ f, f.map_zero',
  map_add_le_max := λ f, f.map_add_le_max' }

/-- Helper instance for when there's too many metavariables to apply `fun_like.has_coe_to_fun`
directly. -/
instance : has_coe_to_fun (valuation R Γ₀) (λ _, R → Γ₀) := fun_like.has_coe_to_fun

<<<<<<< HEAD
/-- A valuation is coerced to a monoid morphism R → Γ₀. -/
instance : has_coe (valuation R Γ₀) (R →*₀ Γ₀) :=
⟨valuation.to_monoid_with_zero_hom⟩
=======
@[simp] lemma to_fun_eq_coe (v : valuation R Γ₀) : v.to_fun = v := rfl
@[ext] lemma ext {v₁ v₂ : valuation R Γ₀} (h : ∀ r, v₁ r = v₂ r) : v₁ = v₂ := fun_like.ext _ _ h
>>>>>>> 5b0996f8

variables (v : valuation R Γ₀) {x y z : R}

<<<<<<< HEAD
@[simp, norm_cast] lemma coe_coe : ((v : R →*₀ Γ₀) : R → Γ₀) = v := rfl
=======
@[simp, norm_cast] lemma coe_coe : ⇑(v : R →*₀ Γ₀) = v := rfl
>>>>>>> 5b0996f8

@[simp] lemma map_zero : v 0 = 0 := v.map_zero'
@[simp] lemma map_one  : v 1 = 1 := v.map_one'
@[simp] lemma map_mul  : ∀ x y, v (x * y) = v x * v y := v.map_mul'
@[simp] lemma map_add  : ∀ x y, v (x + y) ≤ max (v x) (v y) := v.map_add_le_max'

lemma map_add_le {x y g} (hx : v x ≤ g) (hy : v y ≤ g) : v (x + y) ≤ g :=
le_trans (v.map_add x y) $ max_le hx hy

lemma map_add_lt {x y g} (hx : v x < g) (hy : v y < g) : v (x + y) < g :=
lt_of_le_of_lt (v.map_add x y) $ max_lt hx hy

lemma map_sum_le {ι : Type*} {s : finset ι} {f : ι → R} {g : Γ₀} (hf : ∀ i ∈ s, v (f i) ≤ g) :
  v (∑ i in s, f i) ≤ g :=
begin
  refine finset.induction_on s
    (λ _, trans_rel_right (≤) v.map_zero zero_le') (λ a s has ih hf, _) hf,
  rw finset.forall_mem_insert at hf, rw finset.sum_insert has,
  exact v.map_add_le hf.1 (ih hf.2)
end

lemma map_sum_lt {ι : Type*} {s : finset ι} {f : ι → R} {g : Γ₀} (hg : g ≠ 0)
  (hf : ∀ i ∈ s, v (f i) < g) : v (∑ i in s, f i) < g :=
begin
  refine finset.induction_on s
    (λ _, trans_rel_right (<) v.map_zero (zero_lt_iff.2 hg)) (λ a s has ih hf, _) hf,
  rw finset.forall_mem_insert at hf, rw finset.sum_insert has,
  exact v.map_add_lt hf.1 (ih hf.2)
end

lemma map_sum_lt' {ι : Type*} {s : finset ι} {f : ι → R} {g : Γ₀} (hg : 0 < g)
  (hf : ∀ i ∈ s, v (f i) < g) : v (∑ i in s, f i) < g :=
v.map_sum_lt (ne_of_gt hg) hf

@[simp] lemma map_pow  : ∀ x (n:ℕ), v (x^n) = (v x)^n :=
v.to_monoid_with_zero_hom.to_monoid_hom.map_pow

/-- Deprecated. Use `fun_like.ext_iff`. -/
lemma ext_iff {v₁ v₂ : valuation R Γ₀} : v₁ = v₂ ↔ ∀ r, v₁ r = v₂ r := fun_like.ext_iff

-- The following definition is not an instance, because we have more than one `v` on a given `R`.
-- In addition, type class inference would not be able to infer `v`.

/-- A valuation gives a preorder on the underlying ring. -/
def to_preorder : preorder R := preorder.lift v

/-- If `v` is a valuation on a division ring then `v(x) = 0` iff `x = 0`. -/
@[simp] lemma zero_iff [nontrivial Γ₀] {K : Type*} [division_ring K]
  (v : valuation K Γ₀) {x : K} : v x = 0 ↔ x = 0 :=
v.to_monoid_with_zero_hom.map_eq_zero

lemma ne_zero_iff [nontrivial Γ₀] {K : Type*} [division_ring K]
  (v : valuation K Γ₀) {x : K} : v x ≠ 0 ↔ x ≠ 0 :=
v.to_monoid_with_zero_hom.map_ne_zero

theorem unit_map_eq (u : Rˣ) :
  (units.map (v : R →* Γ₀) u : Γ₀) = v u := rfl

/-- A ring homomorphism `S → R` induces a map `valuation R Γ₀ → valuation S Γ₀`. -/
def comap {S : Type*} [ring S] (f : S →+* R) (v : valuation R Γ₀) :
  valuation S Γ₀ :=
{ to_fun := v ∘ f,
  map_add_le_max' := λ x y, by simp only [comp_app, map_add, f.map_add],
  .. v.to_monoid_with_zero_hom.comp f.to_monoid_with_zero_hom, }

@[simp] lemma comap_id : v.comap (ring_hom.id R) = v := ext $ λ r, rfl

lemma comap_comp {S₁ : Type*} {S₂ : Type*} [ring S₁] [ring S₂] (f : S₁ →+* S₂) (g : S₂ →+* R) :
  v.comap (g.comp f) = (v.comap g).comap f :=
ext $ λ r, rfl

/-- A `≤`-preserving group homomorphism `Γ₀ → Γ'₀` induces a map `valuation R Γ₀ → valuation R Γ'₀`.
-/
def map (f : Γ₀ →*₀ Γ'₀) (hf : monotone f) (v : valuation R Γ₀) :
  valuation R Γ'₀ :=
{ to_fun := f ∘ v,
  map_add_le_max' := λ r s,
    calc f (v (r + s)) ≤ f (max (v r) (v s))     : hf (v.map_add r s)
                   ... = max (f (v r)) (f (v s)) : hf.map_max,
  .. monoid_with_zero_hom.comp f v.to_monoid_with_zero_hom }

/-- Two valuations on `R` are defined to be equivalent if they induce the same preorder on `R`. -/
def is_equiv (v₁ : valuation R Γ₀) (v₂ : valuation R Γ'₀) : Prop :=
∀ r s, v₁ r ≤ v₁ s ↔ v₂ r ≤ v₂ s

end monoid

section group
variables [linear_ordered_comm_group_with_zero Γ₀] {R} {Γ₀} (v : valuation R Γ₀) {x y z : R}

@[simp] lemma map_inv {K : Type*} [division_ring K]
  (v : valuation K Γ₀) {x : K} : v x⁻¹ = (v x)⁻¹ :=
v.to_monoid_with_zero_hom.map_inv x

@[simp] lemma map_zpow {K : Type*} [division_ring K] (v : valuation K Γ₀) {x : K} {n : ℤ} :
  v (x^n) = (v x)^n :=
v.to_monoid_with_zero_hom.map_zpow x n

lemma map_units_inv (x : Rˣ) : v (x⁻¹ : Rˣ) = (v x)⁻¹ :=
v.to_monoid_with_zero_hom.to_monoid_hom.map_units_inv x

@[simp] lemma map_neg (x : R) : v (-x) = v x :=
v.to_monoid_with_zero_hom.to_monoid_hom.map_neg x

lemma map_sub_swap (x y : R) : v (x - y) = v (y - x) :=
v.to_monoid_with_zero_hom.to_monoid_hom.map_sub_swap x y

lemma map_sub (x y : R) : v (x - y) ≤ max (v x) (v y) :=
calc v (x - y) = v (x + -y)         : by rw [sub_eq_add_neg]
           ... ≤ max (v x) (v $ -y) : v.map_add _ _
           ... = max (v x) (v y)    : by rw map_neg

lemma map_sub_le {x y g} (hx : v x ≤ g) (hy : v y ≤ g) : v (x - y) ≤ g :=
begin
  rw sub_eq_add_neg,
  exact v.map_add_le hx (le_trans (le_of_eq (v.map_neg y)) hy)
end

lemma map_add_of_distinct_val (h : v x ≠ v y) : v (x + y) = max (v x) (v y) :=
begin
  suffices : ¬v (x + y) < max (v x) (v y),
    from or_iff_not_imp_right.1 (le_iff_eq_or_lt.1 (v.map_add x y)) this,
  intro h',
  wlog vyx : v y < v x using x y,
  { apply lt_or_gt_of_ne h.symm },
  { rw max_eq_left_of_lt vyx at h',
    apply lt_irrefl (v x),
    calc v x = v ((x+y) - y)         : by simp
         ... ≤ max (v $ x + y) (v y) : map_sub _ _ _
         ... < v x                   : max_lt h' vyx },
  { apply this h.symm,
    rwa [add_comm, max_comm] at h' }
end

lemma map_eq_of_sub_lt (h : v (y - x) < v x) : v y = v x :=
begin
  have := valuation.map_add_of_distinct_val v (ne_of_gt h).symm,
  rw max_eq_right (le_of_lt h) at this,
  simpa using this
end

/-- The subgroup of elements whose valuation is less than a certain unit.-/
def lt_add_subgroup (v : valuation R Γ₀) (γ : Γ₀ˣ) : add_subgroup R :=
{ carrier   := {x | v x < γ},
  zero_mem' := by { have h := units.ne_zero γ, contrapose! h, simpa using h },
  add_mem'  := λ x y x_in y_in, lt_of_le_of_lt (v.map_add x y) (max_lt x_in y_in),
  neg_mem'  := λ x x_in, by rwa [set.mem_set_of_eq, map_neg] }

end group
end basic -- end of section

namespace is_equiv
variables [ring R]
variables [linear_ordered_comm_monoid_with_zero Γ₀] [linear_ordered_comm_monoid_with_zero Γ'₀]
variables {v : valuation R Γ₀}
variables {v₁ : valuation R Γ₀} {v₂ : valuation R Γ'₀} {v₃ : valuation R Γ''₀}

@[refl] lemma refl : v.is_equiv v :=
λ _ _, iff.refl _

@[symm] lemma symm (h : v₁.is_equiv v₂) : v₂.is_equiv v₁ :=
λ _ _, iff.symm (h _ _)

@[trans] lemma trans (h₁₂ : v₁.is_equiv v₂) (h₂₃ : v₂.is_equiv v₃) : v₁.is_equiv v₃ :=
λ _ _, iff.trans (h₁₂ _ _) (h₂₃ _ _)

lemma of_eq {v' : valuation R Γ₀} (h : v = v') : v.is_equiv v' :=
by { subst h }

lemma map {v' : valuation R Γ₀} (f : Γ₀ →*₀ Γ'₀) (hf : monotone f)
  (inf : injective f) (h : v.is_equiv v') :
  (v.map f hf).is_equiv (v'.map f hf) :=
let H : strict_mono f := hf.strict_mono_of_injective inf in
λ r s,
calc f (v r) ≤ f (v s) ↔ v r ≤ v s   : by rw H.le_iff_le
                   ... ↔ v' r ≤ v' s : h r s
                   ... ↔ f (v' r) ≤ f (v' s) : by rw H.le_iff_le

/-- `comap` preserves equivalence. -/
lemma comap {S : Type*} [ring S] (f : S →+* R) (h : v₁.is_equiv v₂) :
  (v₁.comap f).is_equiv (v₂.comap f) :=
λ r s, h (f r) (f s)

lemma val_eq (h : v₁.is_equiv v₂) {r s : R} :
  v₁ r = v₁ s ↔ v₂ r = v₂ s :=
by simpa only [le_antisymm_iff] using and_congr (h r s) (h s r)

lemma ne_zero (h : v₁.is_equiv v₂) {r : R} :
  v₁ r ≠ 0 ↔ v₂ r ≠ 0 :=
begin
  have : v₁ r ≠ v₁ 0 ↔ v₂ r ≠ v₂ 0 := not_iff_not_of_iff h.val_eq,
  rwa [v₁.map_zero, v₂.map_zero] at this,
end

end is_equiv -- end of namespace

section

lemma is_equiv_of_map_strict_mono [linear_ordered_comm_monoid_with_zero Γ₀]
  [linear_ordered_comm_monoid_with_zero Γ'₀] [ring R] {v : valuation R Γ₀} (f : Γ₀ →*₀ Γ'₀)
  (H : strict_mono f) :
  is_equiv (v.map f (H.monotone)) v :=
λ x y, ⟨H.le_iff_le.mp, λ h, H.monotone h⟩

lemma is_equiv_of_val_le_one [linear_ordered_comm_group_with_zero Γ₀]
  [linear_ordered_comm_group_with_zero Γ'₀]
  {K : Type*} [division_ring K]
  (v : valuation K Γ₀) (v' : valuation K Γ'₀) (h : ∀ {x:K}, v x ≤ 1 ↔ v' x ≤ 1) :
  v.is_equiv v' :=
begin
  intros x y,
  by_cases hy : y = 0, { simp [hy, zero_iff], },
  rw show y = 1 * y, by rw one_mul,
  rw [← (inv_mul_cancel_right₀ hy x)],
  iterate 2 {rw [v.map_mul _ y, v'.map_mul _ y]},
  rw [v.map_one, v'.map_one],
  split; intro H,
  { apply mul_le_mul_right',
    replace hy := v.ne_zero_iff.mpr hy,
    replace H := le_of_le_mul_right hy H,
    rwa h at H, },
  { apply mul_le_mul_right',
    replace hy := v'.ne_zero_iff.mpr hy,
    replace H := le_of_le_mul_right hy H,
    rwa h, },
end

end

section supp
variables [comm_ring R]
variables [linear_ordered_comm_monoid_with_zero Γ₀] [linear_ordered_comm_monoid_with_zero Γ'₀]
variables (v : valuation R Γ₀)

/-- The support of a valuation `v : R → Γ₀` is the ideal of `R` where `v` vanishes. -/
def supp : ideal R :=
{ carrier   := {x | v x = 0},
  zero_mem' := map_zero v,
  add_mem'  := λ x y hx hy, le_zero_iff.mp $
    calc v (x + y) ≤ max (v x) (v y) : v.map_add x y
               ... ≤ 0               : max_le (le_zero_iff.mpr hx) (le_zero_iff.mpr hy),
  smul_mem' := λ c x hx, calc v (c * x)
                        = v c * v x : map_mul v c x
                    ... = v c * 0 : congr_arg _ hx
                    ... = 0 : mul_zero _ }

@[simp] lemma mem_supp_iff (x : R) : x ∈ supp v ↔ v x = 0 := iff.rfl
-- @[simp] lemma mem_supp_iff' (x : R) : x ∈ (supp v : set R) ↔ v x = 0 := iff.rfl

/-- The support of a valuation is a prime ideal. -/
instance [nontrivial Γ₀] [no_zero_divisors Γ₀] : ideal.is_prime (supp v) :=
⟨λ (h : v.supp = ⊤), one_ne_zero $ show (1 : Γ₀) = 0,
from calc 1 = v 1 : v.map_one.symm
        ... = 0   : show (1:R) ∈ supp v, by { rw h, trivial },
 λ x y hxy, begin
    show v x = 0 ∨ v y = 0,
    change v (x * y) = 0 at hxy,
    rw [v.map_mul x y] at hxy,
    exact eq_zero_or_eq_zero_of_mul_eq_zero hxy
  end⟩

lemma map_add_supp (a : R) {s : R} (h : s ∈ supp v) : v (a + s) = v a :=
begin
  have aux : ∀ a s, v s = 0 → v (a + s) ≤ v a,
  { intros a' s' h', refine le_trans (v.map_add a' s') (max_le le_rfl _), simp [h'], },
  apply le_antisymm (aux a s h),
  calc v a = v (a + s + -s) : by simp
       ... ≤ v (a + s)      : aux (a + s) (-s) (by rwa ←ideal.neg_mem_iff at h)
end

/-- If `hJ : J ⊆ supp v` then `on_quot_val hJ` is the induced function on R/J as a function.
Note: it's just the function; the valuation is `on_quot hJ`. -/
def on_quot_val {J : ideal R} (hJ : J ≤ supp v) :
  R ⧸ J → Γ₀ :=
λ q, quotient.lift_on' q v $ λ a b h,
calc v a = v (b + (a - b)) : by simp
     ... = v b             : v.map_add_supp b (hJ h)

/-- The extension of valuation v on R to valuation on R/J if J ⊆ supp v -/
def on_quot {J : ideal R} (hJ : J ≤ supp v) :
  valuation (R ⧸ J) Γ₀ :=
{ to_fun := v.on_quot_val hJ,
  map_zero' := v.map_zero,
  map_one'  := v.map_one,
  map_mul'  := λ xbar ybar, quotient.ind₂' v.map_mul xbar ybar,
  map_add_le_max'  := λ xbar ybar, quotient.ind₂' v.map_add xbar ybar }

@[simp] lemma on_quot_comap_eq {J : ideal R} (hJ : J ≤ supp v) :
  (v.on_quot hJ).comap (ideal.quotient.mk J) = v :=
ext $ λ r,
begin
  refine @quotient.lift_on_mk _ _ (J.quotient_rel) v (λ a b h, _) _,
  calc v a = v (b + (a - b)) : by simp
       ... = v b             : v.map_add_supp b (hJ h)
end

lemma comap_supp {S : Type*} [comm_ring S] (f : S →+* R) :
  supp (v.comap f) = ideal.comap f v.supp :=
ideal.ext $ λ x,
begin
  rw [mem_supp_iff, ideal.mem_comap, mem_supp_iff],
  refl,
end

lemma self_le_supp_comap (J : ideal R) (v : valuation (R ⧸ J) Γ₀) :
  J ≤ (v.comap (ideal.quotient.mk J)).supp :=
by { rw [comap_supp, ← ideal.map_le_iff_le_comap], simp }

@[simp] lemma comap_on_quot_eq (J : ideal R) (v : valuation (R ⧸ J) Γ₀) :
  (v.comap (ideal.quotient.mk J)).on_quot (v.self_le_supp_comap J) = v :=
ext $ by { rintro ⟨x⟩, refl }

/-- The quotient valuation on R/J has support supp(v)/J if J ⊆ supp v. -/
lemma supp_quot {J : ideal R} (hJ : J ≤ supp v) :
  supp (v.on_quot hJ) = (supp v).map (ideal.quotient.mk J) :=
begin
  apply le_antisymm,
  { rintro ⟨x⟩ hx,
    apply ideal.subset_span,
    exact ⟨x, hx, rfl⟩ },
  { rw ideal.map_le_iff_le_comap,
    intros x hx, exact hx }
end

lemma supp_quot_supp : supp (v.on_quot le_rfl) = 0 :=
by { rw supp_quot, exact ideal.map_quotient_self _ }

end supp -- end of section

end valuation

section add_monoid

variables (R) [ring R] (Γ₀ : Type*) [linear_ordered_add_comm_monoid_with_top Γ₀]

/-- The type of `Γ₀`-valued additive valuations on `R`. -/
@[nolint has_inhabited_instance]
def add_valuation := valuation R (multiplicative (order_dual Γ₀))

end add_monoid

namespace add_valuation
variables {Γ₀ : Type*} {Γ'₀ : Type*}

section basic

section monoid

variables [linear_ordered_add_comm_monoid_with_top Γ₀] [linear_ordered_add_comm_monoid_with_top Γ'₀]
variables (R) (Γ₀) [ring R]

/-- A valuation is coerced to the underlying function `R → Γ₀`. -/
instance : has_coe_to_fun (add_valuation R Γ₀) (λ _, R → Γ₀) :=
{ coe := λ v, v.to_monoid_with_zero_hom.to_fun }

variables {R} {Γ₀} (v : add_valuation R Γ₀) {x y z : R}

section

variables (f : R → Γ₀) (h0 : f 0 = ⊤) (h1 : f 1 = 0)
variables (hadd : ∀ x y, min (f x) (f y) ≤ f (x + y)) (hmul : ∀ x y, f (x * y) = f x + f y)

/-- An alternate constructor of `add_valuation`, that doesn't reference
  `multiplicative (order_dual Γ₀)` -/
def of : add_valuation R Γ₀ :=
{ to_fun := f,
  map_one' := h1,
  map_zero' := h0,
  map_add_le_max' := hadd,
  map_mul' := hmul }

variables {h0} {h1} {hadd} {hmul} {r : R}

@[simp]
theorem of_apply : (of f h0 h1 hadd hmul) r = f r := rfl

end

@[simp] lemma map_zero : v 0 = ⊤ := v.map_zero
@[simp] lemma map_one  : v 1 = 0 := v.map_one
@[simp] lemma map_mul  : ∀ x y, v (x * y) = v x + v y := v.map_mul
@[simp] lemma map_add  : ∀ x y, min (v x) (v y) ≤ v (x + y) := v.map_add

lemma map_le_add {x y g} (hx : g ≤ v x) (hy : g ≤ v y) : g ≤ v (x + y) := v.map_add_le hx hy

lemma map_lt_add {x y g} (hx : g < v x) (hy : g < v y) : g < v (x + y) := v.map_add_lt hx hy

lemma map_le_sum {ι : Type*} {s : finset ι} {f : ι → R} {g : Γ₀} (hf : ∀ i ∈ s, g ≤ v (f i)) :
  g ≤ v (∑ i in s, f i) := v.map_sum_le hf

lemma map_lt_sum {ι : Type*} {s : finset ι} {f : ι → R} {g : Γ₀} (hg : g ≠ ⊤)
  (hf : ∀ i ∈ s, g < v (f i)) : g < v (∑ i in s, f i) := v.map_sum_lt hg hf

lemma map_lt_sum' {ι : Type*} {s : finset ι} {f : ι → R} {g : Γ₀} (hg : g < ⊤)
  (hf : ∀ i ∈ s, g < v (f i)) : g < v (∑ i in s, f i) := v.map_sum_lt' hg hf

@[simp] lemma map_pow  : ∀ x (n:ℕ), v (x^n) = n • (v x) := v.map_pow

@[ext] lemma ext {v₁ v₂ : add_valuation R Γ₀} (h : ∀ r, v₁ r = v₂ r) : v₁ = v₂ :=
valuation.ext h

lemma ext_iff {v₁ v₂ : add_valuation R Γ₀} : v₁ = v₂ ↔ ∀ r, v₁ r = v₂ r :=
valuation.ext_iff

-- The following definition is not an instance, because we have more than one `v` on a given `R`.
-- In addition, type class inference would not be able to infer `v`.

/-- A valuation gives a preorder on the underlying ring. -/
def to_preorder : preorder R := preorder.lift v

/-- If `v` is an additive valuation on a division ring then `v(x) = ⊤` iff `x = 0`. -/
@[simp] lemma top_iff [nontrivial Γ₀] {K : Type*} [division_ring K]
  (v : add_valuation K Γ₀) {x : K} : v x = ⊤ ↔ x = 0 :=
v.zero_iff

lemma ne_top_iff [nontrivial Γ₀] {K : Type*} [division_ring K]
  (v : add_valuation K Γ₀) {x : K} : v x ≠ ⊤ ↔ x ≠ 0 := v.ne_zero_iff

/-- A ring homomorphism `S → R` induces a map `add_valuation R Γ₀ → add_valuation S Γ₀`. -/
def comap {S : Type*} [ring S] (f : S →+* R) (v : add_valuation R Γ₀) :
  add_valuation S Γ₀ :=
v.comap f

@[simp] lemma comap_id : v.comap (ring_hom.id R) = v := v.comap_id

lemma comap_comp {S₁ : Type*} {S₂ : Type*} [ring S₁] [ring S₂] (f : S₁ →+* S₂) (g : S₂ →+* R) :
  v.comap (g.comp f) = (v.comap g).comap f :=
v.comap_comp f g

/-- A `≤`-preserving, `⊤`-preserving group homomorphism `Γ₀ → Γ'₀` induces a map
  `add_valuation R Γ₀ → add_valuation R Γ'₀`.
-/
def map (f : Γ₀ →+ Γ'₀) (ht : f ⊤ = ⊤) (hf : monotone f) (v : add_valuation R Γ₀) :
  add_valuation R Γ'₀ :=
v.map
{ to_fun := f,
  map_mul' := f.map_add,
  map_one' := f.map_zero,
  map_zero' := ht } (λ x y h, hf h)

/-- Two additive valuations on `R` are defined to be equivalent if they induce the same
  preorder on `R`. -/
def is_equiv (v₁ : add_valuation R Γ₀) (v₂ : add_valuation R Γ'₀) : Prop :=
v₁.is_equiv v₂

end monoid

section group
variables [linear_ordered_add_comm_group_with_top Γ₀] [ring R] (v : add_valuation R Γ₀) {x y z : R}

@[simp] lemma map_inv {K : Type*} [division_ring K]
  (v : add_valuation K Γ₀) {x : K} : v x⁻¹ = - (v x) :=
v.map_inv

lemma map_units_inv (x : Rˣ) : v (x⁻¹ : Rˣ) = - (v x) :=
v.map_units_inv x

@[simp] lemma map_neg (x : R) : v (-x) = v x :=
v.map_neg x

lemma map_sub_swap (x y : R) : v (x - y) = v (y - x) :=
v.map_sub_swap x y

lemma map_sub (x y : R) : min (v x) (v y) ≤ v (x - y) :=
v.map_sub x y

lemma map_le_sub {x y g} (hx : g ≤ v x) (hy : g ≤ v y) : g ≤ v (x - y) := v.map_sub_le hx hy

lemma map_add_of_distinct_val (h : v x ≠ v y) : v (x + y) = min (v x) (v y) :=
v.map_add_of_distinct_val h

lemma map_eq_of_lt_sub (h : v x < v (y - x)) : v y = v x :=
v.map_eq_of_sub_lt h

end group

end basic

namespace is_equiv
variables [linear_ordered_add_comm_monoid_with_top Γ₀] [linear_ordered_add_comm_monoid_with_top Γ'₀]
variables [ring R]
variables {Γ''₀ : Type*} [linear_ordered_add_comm_monoid_with_top Γ''₀]
variables {v : add_valuation R Γ₀}
variables {v₁ : add_valuation R Γ₀} {v₂ : add_valuation R Γ'₀} {v₃ : add_valuation R Γ''₀}

@[refl] lemma refl : v.is_equiv v := valuation.is_equiv.refl

@[symm] lemma symm (h : v₁.is_equiv v₂) : v₂.is_equiv v₁ := h.symm

@[trans] lemma trans (h₁₂ : v₁.is_equiv v₂) (h₂₃ : v₂.is_equiv v₃) : v₁.is_equiv v₃ :=
h₁₂.trans h₂₃

lemma of_eq {v' : add_valuation R Γ₀} (h : v = v') : v.is_equiv v' :=
valuation.is_equiv.of_eq h

lemma map {v' : add_valuation R Γ₀} (f : Γ₀ →+ Γ'₀) (ht : f ⊤ = ⊤) (hf : monotone f)
  (inf : injective f) (h : v.is_equiv v') :
  (v.map f ht hf).is_equiv (v'.map f ht hf) :=
h.map
{ to_fun := f,
  map_mul' := f.map_add,
  map_one' := f.map_zero,
  map_zero' := ht } (λ x y h, hf h) inf

/-- `comap` preserves equivalence. -/
lemma comap {S : Type*} [ring S] (f : S →+* R) (h : v₁.is_equiv v₂) :
  (v₁.comap f).is_equiv (v₂.comap f) :=
h.comap f

lemma val_eq (h : v₁.is_equiv v₂) {r s : R} :
  v₁ r = v₁ s ↔ v₂ r = v₂ s :=
h.val_eq

lemma ne_top (h : v₁.is_equiv v₂) {r : R} :
  v₁ r ≠ ⊤ ↔ v₂ r ≠ ⊤ :=
h.ne_zero

end is_equiv

section supp
variables [linear_ordered_add_comm_monoid_with_top Γ₀] [linear_ordered_add_comm_monoid_with_top Γ'₀]
variables [comm_ring R]
variables (v : add_valuation R Γ₀)

/-- The support of an additive valuation `v : R → Γ₀` is the ideal of `R` where `v x = ⊤` -/
def supp : ideal R := v.supp

@[simp] lemma mem_supp_iff (x : R) : x ∈ supp v ↔ v x = ⊤ := v.mem_supp_iff x

lemma map_add_supp (a : R) {s : R} (h : s ∈ supp v) : v (a + s) = v a :=
v.map_add_supp a h

/-- If `hJ : J ⊆ supp v` then `on_quot_val hJ` is the induced function on R/J as a function.
Note: it's just the function; the valuation is `on_quot hJ`. -/
def on_quot_val {J : ideal R} (hJ : J ≤ supp v) : (R ⧸ J) → Γ₀ := v.on_quot_val hJ

/-- The extension of valuation v on R to valuation on R/J if J ⊆ supp v -/
def on_quot {J : ideal R} (hJ : J ≤ supp v) :
  add_valuation (R ⧸ J) Γ₀ :=
v.on_quot hJ

@[simp] lemma on_quot_comap_eq {J : ideal R} (hJ : J ≤ supp v) :
  (v.on_quot hJ).comap (ideal.quotient.mk J) = v :=
v.on_quot_comap_eq hJ

lemma comap_supp {S : Type*} [comm_ring S] (f : S →+* R) :
  supp (v.comap f) = ideal.comap f v.supp :=
v.comap_supp f

lemma self_le_supp_comap (J : ideal R) (v : add_valuation (R ⧸ J) Γ₀) :
  J ≤ (v.comap (ideal.quotient.mk J)).supp :=
v.self_le_supp_comap J

@[simp] lemma comap_on_quot_eq (J : ideal R) (v : add_valuation (R ⧸ J) Γ₀) :
  (v.comap (ideal.quotient.mk J)).on_quot (v.self_le_supp_comap J) = v :=
v.comap_on_quot_eq J

/-- The quotient valuation on R/J has support supp(v)/J if J ⊆ supp v. -/
lemma supp_quot {J : ideal R} (hJ : J ≤ supp v) :
  supp (v.on_quot hJ) = (supp v).map (ideal.quotient.mk J) :=
v.supp_quot hJ

lemma supp_quot_supp : supp (v.on_quot le_rfl) = 0 :=
v.supp_quot_supp

end supp -- end of section

attribute [irreducible] add_valuation

end add_valuation<|MERGE_RESOLUTION|>--- conflicted
+++ resolved
@@ -70,13 +70,9 @@
 When you extend this structure, make sure to extend `valuation_class`. -/
 @[nolint has_inhabited_instance]
 structure valuation extends R →*₀ Γ₀ :=
-<<<<<<< HEAD
-(map_add' : ∀ x y, to_fun (x + y) ≤ max (to_fun x) (to_fun y))
-=======
 (map_add_le_max' : ∀ x y, to_fun (x + y) ≤ max (to_fun x) (to_fun y))
 
 /-- `valuation_class F α β` states that `F` is a type of valuations.
->>>>>>> 5b0996f8
 
 You should also extend this typeclass when you extend `valuation`. -/
 class valuation_class extends monoid_with_zero_hom_class F R Γ₀ :=
@@ -114,22 +110,12 @@
 directly. -/
 instance : has_coe_to_fun (valuation R Γ₀) (λ _, R → Γ₀) := fun_like.has_coe_to_fun
 
-<<<<<<< HEAD
-/-- A valuation is coerced to a monoid morphism R → Γ₀. -/
-instance : has_coe (valuation R Γ₀) (R →*₀ Γ₀) :=
-⟨valuation.to_monoid_with_zero_hom⟩
-=======
 @[simp] lemma to_fun_eq_coe (v : valuation R Γ₀) : v.to_fun = v := rfl
 @[ext] lemma ext {v₁ v₂ : valuation R Γ₀} (h : ∀ r, v₁ r = v₂ r) : v₁ = v₂ := fun_like.ext _ _ h
->>>>>>> 5b0996f8
 
 variables (v : valuation R Γ₀) {x y z : R}
 
-<<<<<<< HEAD
-@[simp, norm_cast] lemma coe_coe : ((v : R →*₀ Γ₀) : R → Γ₀) = v := rfl
-=======
 @[simp, norm_cast] lemma coe_coe : ⇑(v : R →*₀ Γ₀) = v := rfl
->>>>>>> 5b0996f8
 
 @[simp] lemma map_zero : v 0 = 0 := v.map_zero'
 @[simp] lemma map_one  : v 1 = 1 := v.map_one'
