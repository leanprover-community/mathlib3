--- conflicted
+++ resolved
@@ -435,19 +435,6 @@
 
 end unit_group
 
-<<<<<<< HEAD
-section maximal_ideal
-
-/-- The unique maximal ideal of a valuation subring, as a subsemigroup of `K`-/
-def maximal_ideal : subsemigroup K :=
-{ carrier := { x | A.valuation x < 1 },
-  mul_mem' := λ a b ha hb, by { simpa using mul_lt_mul₀ ha hb } }
-
-lemma mem_maximal_ideal_iff (x : K) : x ∈ A.maximal_ideal ↔ A.valuation x < 1 := iff.refl _
-
-lemma maximal_ideal_injective :
-  function.injective (maximal_ideal : valuation_subring K → subsemigroup _) :=
-=======
 section nonunits
 
 /-- The nonunits of a valuation subring of `K`, as a subsemigroup of `K`-/
@@ -459,14 +446,12 @@
 
 lemma nonunits_injective :
   function.injective (nonunits : valuation_subring K → subsemigroup _) :=
->>>>>>> fd77cbf2
 λ A B h, begin
   rw [← A.valuation_subring_valuation, ← B.valuation_subring_valuation,
     ← valuation.is_equiv_iff_valuation_subring, valuation.is_equiv_iff_val_lt_one],
   exact set_like.ext_iff.1 h,
 end
 
-<<<<<<< HEAD
 lemma eq_iff_maximal_ideal {A B : valuation_subring K} :
   A = B ↔ A.maximal_ideal = B.maximal_ideal :=
 maximal_ideal_injective.eq_iff.symm
@@ -647,7 +632,6 @@
 end
 
 end principal_unit_group
-=======
 lemma nonunits_inj {A B : valuation_subring K} : A.nonunits = B.nonunits ↔ A = B :=
 nonunits_injective.eq_iff
 
@@ -705,6 +689,5 @@
 end
 
 end nonunits
->>>>>>> fd77cbf2
 
 end valuation_subring