--- conflicted
+++ resolved
@@ -626,12 +626,8 @@
 theorem sum_le_sup {ι : Type u} (f : ι → cardinal.{u}) : sum f ≤ #ι * sup.{u u} f :=
 by rw ← sum_const'; exact sum_le_sum _ _ (le_sup _)
 
-<<<<<<< HEAD
-theorem sum_le_sup_lift {ι : Type u} (f : ι → cardinal) : sum f ≤ (#ι).lift * sup.{u v} f :=
-=======
 theorem sum_le_sup_lift {ι : Type u} (f : ι → cardinal.{max u v}) :
   sum f ≤ (#ι).lift * sup.{u v} f :=
->>>>>>> 94cbfad7
 begin
   rw [←(sup f).lift_id, ←lift_umax, lift_umax.{(max u v) u}, ←sum_const],
   exact sum_le_sum _ _ (le_sup _)
