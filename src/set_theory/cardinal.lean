/-
Copyright (c) 2017 Johannes Hölzl. All rights reserved.
Released under Apache 2.0 license as described in the file LICENSE.
Authors: Johannes Hölzl, Mario Carneiro, Floris van Doorn
-/
import data.set.countable
import set_theory.schroeder_bernstein
import data.fintype.card
import data.nat.enat

/-!
# Cardinal Numbers

We define cardinal numbers as a quotient of types under the equivalence relation of equinumerity.

## Main definitions

* `cardinal` the type of cardinal numbers (in a given universe).
* `cardinal.mk α` or `#α` is the cardinality of `α`. The notation `#` lives in the locale
  `cardinal`.
* There is an instance that `cardinal` forms a `canonically_ordered_comm_semiring`.
* Addition `c₁ + c₂` is defined by `cardinal.add_def α β : #α + #β = #(α ⊕ β)`.
* Multiplication `c₁ * c₂` is defined by `cardinal.mul_def : #α * #β = #(α * β)`.
* The order `c₁ ≤ c₂` is defined by `cardinal.le_def α β : #α ≤ #β ↔ nonempty (α ↪ β)`.
* Exponentiation `c₁ ^ c₂` is defined by `cardinal.power_def α β : #α ^ #β = #(β → α)`.
* `cardinal.omega` or `ω` the cardinality of `ℕ`. This definition is universe polymorphic:
  `cardinal.omega.{u} : cardinal.{u}`
  (contrast with `ℕ : Type`, which lives in a specific universe).
  In some cases the universe level has to be given explicitly.
* `cardinal.min (I : nonempty ι) (c : ι → cardinal)` is the minimal cardinal in the range of `c`.
* `cardinal.succ c` is the successor cardinal, the smallest cardinal larger than `c`.
* `cardinal.sum` is the sum of a collection of cardinals.
* `cardinal.sup` is the supremum of a collection of cardinals.
* `cardinal.powerlt c₁ c₂` or `c₁ ^< c₂` is defined as `sup_{γ < β} α^γ`.

## Main Statements

* Cantor's theorem: `cardinal.cantor c : c < 2 ^ c`.
* König's theorem: `cardinal.sum_lt_prod`

## Implementation notes

* There is a type of cardinal numbers in every universe level:
  `cardinal.{u} : Type (u + 1)` is the quotient of types in `Type u`.
  The operation `cardinal.lift` lifts cardinal numbers to a higher level.
* Cardinal arithmetic specifically for infinite cardinals (like `κ * κ = κ`) is in the file
  `set_theory/cardinal_ordinal.lean`.
* There is an instance `has_pow cardinal`, but this will only fire if Lean already knows that both
  the base and the exponent live in the same universe. As a workaround, you can add
  ```
    local infixr ^ := @has_pow.pow cardinal cardinal cardinal.has_pow
  ```
  to a file. This notation will work even if Lean doesn't know yet that the base and the exponent
  live in the same universe (but no exponents in other types can be used).

## References

* <https://en.wikipedia.org/wiki/Cardinal_number>

## Tags

cardinal number, cardinal arithmetic, cardinal exponentiation, omega,
Cantor's theorem, König's theorem, Konig's theorem
-/

open function set
open_locale classical

universes u v w x
variables {α β : Type u}

/-- The equivalence relation on types given by equivalence (bijective correspondence) of types.
  Quotienting by this equivalence relation gives the cardinal numbers.
-/
instance cardinal.is_equivalent : setoid (Type u) :=
{ r := λα β, nonempty (α ≃ β),
  iseqv := ⟨λα,
    ⟨equiv.refl α⟩,
    λα β ⟨e⟩, ⟨e.symm⟩,
    λα β γ ⟨e₁⟩ ⟨e₂⟩, ⟨e₁.trans e₂⟩⟩ }

/-- `cardinal.{u}` is the type of cardinal numbers in `Type u`,
  defined as the quotient of `Type u` by existence of an equivalence
  (a bijection with explicit inverse). -/
def cardinal : Type (u + 1) := quotient cardinal.is_equivalent

namespace cardinal

/-- The cardinal number of a type -/
def mk : Type u → cardinal := quotient.mk

localized "notation `#` := cardinal.mk" in cardinal

protected lemma eq : #α = #β ↔ nonempty (α ≃ β) := quotient.eq

@[simp] theorem mk_def (α : Type u) : @eq cardinal ⟦α⟧ (#α) := rfl

@[simp] theorem mk_out (c : cardinal) : #(c.out) = c := quotient.out_eq _

protected lemma mk_congr (e : α ≃ β) : # α = # β :=
quot.sound ⟨e⟩

alias cardinal.mk_congr ← equiv.cardinal_eq

/-- We define the order on cardinal numbers by `#α ≤ #β` if and only if
  there exists an embedding (injective function) from α to β. -/
instance : has_le cardinal.{u} :=
⟨λq₁ q₂, quotient.lift_on₂ q₁ q₂ (λα β, nonempty $ α ↪ β) $
  assume α β γ δ ⟨e₁⟩ ⟨e₂⟩,
    propext ⟨assume ⟨e⟩, ⟨e.congr e₁ e₂⟩, assume ⟨e⟩, ⟨e.congr e₁.symm e₂.symm⟩⟩⟩

theorem le_def (α β : Type u) : #α ≤ #β ↔ nonempty (α ↪ β) :=
iff.rfl

theorem mk_le_of_injective {α β : Type u} {f : α → β} (hf : injective f) : #α ≤ #β :=
⟨⟨f, hf⟩⟩

theorem mk_le_of_surjective {α β : Type u} {f : α → β} (hf : surjective f) : #β ≤ #α :=
⟨embedding.of_surjective f hf⟩

theorem le_mk_iff_exists_set {c : cardinal} {α : Type u} :
  c ≤ #α ↔ ∃ p : set α, #p = c :=
⟨quotient.induction_on c $ λ β ⟨⟨f, hf⟩⟩,
  ⟨set.range f, (equiv.of_injective f hf).cardinal_eq.symm⟩,
λ ⟨p, e⟩, e ▸ ⟨⟨subtype.val, λ a b, subtype.eq⟩⟩⟩

theorem out_embedding {c c' : cardinal} : c ≤ c' ↔ nonempty (c.out ↪ c'.out) :=
by { transitivity _, rw [←quotient.out_eq c, ←quotient.out_eq c'], refl }

noncomputable instance : linear_order cardinal.{u} :=
{ le          := (≤),
  le_refl     := by rintros ⟨α⟩; exact ⟨embedding.refl _⟩,
  le_trans    := by rintros ⟨α⟩ ⟨β⟩ ⟨γ⟩ ⟨e₁⟩ ⟨e₂⟩; exact ⟨e₁.trans e₂⟩,
  le_antisymm := by { rintros ⟨α⟩ ⟨β⟩ ⟨e₁⟩ ⟨e₂⟩, exact quotient.sound (e₁.antisymm e₂) },
  le_total    := by rintros ⟨α⟩ ⟨β⟩; exact embedding.total,
  decidable_le := classical.dec_rel _ }

-- short-circuit type class inference
noncomputable instance : distrib_lattice cardinal.{u} := by apply_instance

instance : has_zero cardinal.{u} := ⟨#pempty⟩

instance : inhabited cardinal.{u} := ⟨0⟩

@[simp]
lemma eq_zero_of_is_empty {α : Type u} [is_empty α] : #α = 0 :=
(equiv.equiv_pempty α).cardinal_eq

lemma eq_zero_iff_is_empty {α : Type u} : #α = 0 ↔ is_empty α :=
⟨λ e, let ⟨h⟩ := quotient.exact e in
  equiv.equiv_empty_equiv α $ h.trans equiv.empty_equiv_pempty.symm,
  @eq_zero_of_is_empty _⟩

theorem ne_zero_iff_nonempty {α : Type u} : #α ≠ 0 ↔ nonempty α :=
(not_iff_not.2 eq_zero_iff_is_empty).trans not_is_empty_iff

instance : has_one cardinal.{u} := ⟨⟦punit⟧⟩

instance : nontrivial cardinal.{u} :=
⟨⟨1, 0, ne_zero_iff_nonempty.2 ⟨punit.star⟩⟩⟩

theorem le_one_iff_subsingleton {α : Type u} : #α ≤ 1 ↔ subsingleton α :=
⟨λ ⟨f⟩, ⟨λ a b, f.injective (subsingleton.elim _ _)⟩,
 λ ⟨h⟩, ⟨⟨λ a, punit.star, λ a b _, h _ _⟩⟩⟩

theorem one_lt_iff_nontrivial {α : Type u} : 1 < #α ↔ nontrivial α :=
by { rw [← not_iff_not, not_nontrivial_iff_subsingleton, ← le_one_iff_subsingleton], simp }

instance : has_add cardinal.{u} :=
⟨λq₁ q₂, quotient.lift_on₂ q₁ q₂ (λα β, #(α ⊕ β)) $ assume α β γ δ ⟨e₁⟩ ⟨e₂⟩,
  quotient.sound ⟨equiv.sum_congr e₁ e₂⟩⟩

@[simp] theorem add_def (α β : Type u) : #α + #β = #(α ⊕ β) := rfl

instance : has_mul cardinal.{u} :=
⟨λq₁ q₂, quotient.lift_on₂ q₁ q₂ (λα β, #(α × β)) $ assume α β γ δ ⟨e₁⟩ ⟨e₂⟩,
  quotient.sound ⟨equiv.prod_congr e₁ e₂⟩⟩

@[simp] theorem mul_def (α β : Type u) : #α * #β = #(α × β) := rfl

private theorem add_comm (a b : cardinal.{u}) : a + b = b + a :=
quotient.induction_on₂ a b $ assume α β, quotient.sound ⟨equiv.sum_comm α β⟩

private theorem mul_comm (a b : cardinal.{u}) : a * b = b * a :=
quotient.induction_on₂ a b $ assume α β, quotient.sound ⟨equiv.prod_comm α β⟩

private theorem zero_add (a : cardinal.{u}) : 0 + a = a :=
quotient.induction_on a $ assume α, quotient.sound ⟨equiv.empty_sum pempty α⟩

private theorem zero_mul (a : cardinal.{u}) : 0 * a = 0 :=
quotient.induction_on a $ assume α, quotient.sound ⟨equiv.pempty_prod α⟩

private theorem one_mul (a : cardinal.{u}) : 1 * a = a :=
quotient.induction_on a $ assume α, quotient.sound ⟨equiv.punit_prod α⟩

private theorem left_distrib (a b c : cardinal.{u}) : a * (b + c) = a * b + a * c :=
quotient.induction_on₃ a b c $ assume α β γ, quotient.sound ⟨equiv.prod_sum_distrib α β γ⟩

protected theorem eq_zero_or_eq_zero_of_mul_eq_zero  {a b : cardinal.{u}} :
  a * b = 0 → a = 0 ∨ b = 0 :=
begin
  refine quotient.induction_on b _,
  refine quotient.induction_on a _,
  intros a b h,
  contrapose h,
  simp_rw [not_or_distrib, ← ne.def] at h,
  have := @prod.nonempty a b (ne_zero_iff_nonempty.mp h.1) (ne_zero_iff_nonempty.mp h.2),
  exact ne_zero_iff_nonempty.mpr this
end

instance : comm_semiring cardinal.{u} :=
{ zero          := 0,
  one           := 1,
  add           := (+),
  mul           := (*),
  zero_add      := zero_add,
  add_zero      := assume a, by rw [add_comm a 0, zero_add a],
  add_assoc     := λa b c, quotient.induction_on₃ a b c $ assume α β γ,
    quotient.sound ⟨equiv.sum_assoc α β γ⟩,
  add_comm      := add_comm,
  zero_mul      := zero_mul,
  mul_zero      := assume a, by rw [mul_comm a 0, zero_mul a],
  one_mul       := one_mul,
  mul_one       := assume a, by rw [mul_comm a 1, one_mul a],
  mul_assoc     := λa b c, quotient.induction_on₃ a b c $ assume α β γ,
    quotient.sound ⟨equiv.prod_assoc α β γ⟩,
  mul_comm      := mul_comm,
  left_distrib  := left_distrib,
  right_distrib := assume a b c,
    by rw [mul_comm (a + b) c, left_distrib c a b, mul_comm c a, mul_comm c b] }

/-- The cardinal exponential. `#α ^ #β` is the cardinal of `β → α`. -/
protected def power (a b : cardinal.{u}) : cardinal.{u} :=
quotient.lift_on₂ a b (λα β, #(β → α)) $ assume α₁ α₂ β₁ β₂ ⟨e₁⟩ ⟨e₂⟩,
  quotient.sound ⟨equiv.arrow_congr e₂ e₁⟩

instance : has_pow cardinal cardinal := ⟨cardinal.power⟩
local infixr ^ := @has_pow.pow cardinal cardinal cardinal.has_pow

@[simp] theorem power_def (α β) : #α ^ #β = #(β → α) := rfl

@[simp] theorem power_zero {a : cardinal} : a ^ 0 = 1 :=
quotient.induction_on a $ assume α, quotient.sound
⟨equiv.pempty_arrow_equiv_punit α⟩

@[simp] theorem power_one {a : cardinal} : a ^ 1 = a :=
quotient.induction_on a $ assume α, quotient.sound
⟨equiv.punit_arrow_equiv α⟩

@[simp] theorem one_power {a : cardinal} : 1 ^ a = 1 :=
quotient.induction_on a $ assume α, quotient.sound
⟨equiv.arrow_punit_equiv_punit α⟩

@[simp] theorem prop_eq_two : #(ulift Prop) = 2 :=
quot.sound ⟨equiv.ulift.trans $ equiv.Prop_equiv_bool.trans equiv.bool_equiv_punit_sum_punit⟩

@[simp] theorem zero_power {a : cardinal} : a ≠ 0 → 0 ^ a = 0 :=
quotient.induction_on a $ assume α heq,
(ne_zero_iff_nonempty.1 heq).elim $ assume a,
by { haveI : nonempty α := ⟨a⟩, exact quotient.sound ⟨equiv.equiv_pempty _⟩ }

theorem power_ne_zero {a : cardinal} (b) : a ≠ 0 → a ^ b ≠ 0 :=
quotient.induction_on₂ a b $ λ α β h,
let ⟨a⟩ := ne_zero_iff_nonempty.1 h in
ne_zero_iff_nonempty.2 ⟨λ _, a⟩

theorem mul_power {a b c : cardinal} : (a * b) ^ c = a ^ c * b ^ c :=
quotient.induction_on₃ a b c $ assume α β γ,
  quotient.sound ⟨equiv.arrow_prod_equiv_prod_arrow α β γ⟩

theorem power_add {a b c : cardinal} : a ^ (b + c) = a ^ b * a ^ c :=
quotient.induction_on₃ a b c $ assume α β γ,
  quotient.sound ⟨equiv.sum_arrow_equiv_prod_arrow β γ α⟩

theorem power_mul {a b c : cardinal} : a ^ (b * c) = (a ^ b) ^ c :=
by rw [_root_.mul_comm b c];
from (quotient.induction_on₃ a b c $ assume α β γ,
  quotient.sound ⟨equiv.curry γ β α⟩)

@[simp] lemma pow_cast_right (κ : cardinal.{u}) :
  ∀ n : ℕ, (κ ^ (↑n : cardinal.{u})) = @has_pow.pow _ _ monoid.has_pow κ n
| 0 := by simp
| (_+1) := by rw [nat.cast_succ, power_add, power_one, _root_.mul_comm, pow_succ, pow_cast_right]

section order_properties
open sum

protected theorem zero_le : ∀(a : cardinal), 0 ≤ a :=
by rintro ⟨α⟩; exact ⟨embedding.of_is_empty⟩

protected theorem add_le_add : ∀{a b c d : cardinal}, a ≤ b → c ≤ d → a + c ≤ b + d :=
by rintros ⟨α⟩ ⟨β⟩ ⟨γ⟩ ⟨δ⟩ ⟨e₁⟩ ⟨e₂⟩; exact ⟨e₁.sum_map e₂⟩

protected theorem add_le_add_left (a) {b c : cardinal} : b ≤ c → a + b ≤ a + c :=
cardinal.add_le_add (le_refl _)


protected theorem le_iff_exists_add {a b : cardinal} : a ≤ b ↔ ∃ c, b = a + c :=
⟨quotient.induction_on₂ a b $ λ α β ⟨⟨f, hf⟩⟩,
  have (α ⊕ ((range f)ᶜ : set β)) ≃ β, from
    (equiv.sum_congr (equiv.of_injective f hf) (equiv.refl _)).trans $
    (equiv.set.sum_compl (range f)),
  ⟨⟦↥(range f)ᶜ⟧, quotient.sound ⟨this.symm⟩⟩,
 λ ⟨c, e⟩, add_zero a ▸ e.symm ▸ cardinal.add_le_add_left _ (cardinal.zero_le _)⟩

instance : order_bot cardinal.{u} :=
{ bot := 0, bot_le := cardinal.zero_le, ..cardinal.linear_order }

instance : canonically_ordered_comm_semiring cardinal.{u} :=
{ add_le_add_left       := λ a b h c, cardinal.add_le_add_left _ h,
  le_iff_exists_add     := @cardinal.le_iff_exists_add,
  eq_zero_or_eq_zero_of_mul_eq_zero := @cardinal.eq_zero_or_eq_zero_of_mul_eq_zero,
  ..cardinal.order_bot,
  ..cardinal.comm_semiring, ..cardinal.linear_order }

noncomputable instance : canonically_linear_ordered_add_monoid cardinal.{u} :=
{ .. (infer_instance : canonically_ordered_add_monoid cardinal.{u}),
  .. cardinal.linear_order }

@[simp] theorem zero_lt_one : (0 : cardinal) < 1 :=
lt_of_le_of_ne (zero_le _) zero_ne_one

lemma zero_power_le (c : cardinal.{u}) : (0 : cardinal.{u}) ^ c ≤ 1 :=
by { by_cases h : c = 0, rw [h, power_zero], rw [zero_power h], apply zero_le }

theorem power_le_power_left : ∀{a b c : cardinal}, a ≠ 0 → b ≤ c → a ^ b ≤ a ^ c :=
by rintros ⟨α⟩ ⟨β⟩ ⟨γ⟩ hα ⟨e⟩; exact
  let ⟨a⟩ := ne_zero_iff_nonempty.1 hα in
  ⟨@embedding.arrow_congr_right _ _ _ ⟨a⟩ e⟩

theorem power_le_max_power_one {a b c : cardinal} (h : b ≤ c) : a ^ b ≤ max (a ^ c) 1 :=
begin
  by_cases ha : a = 0,
  simp [ha, zero_power_le],
  exact le_trans (power_le_power_left ha h) (le_max_left _ _)
end

theorem power_le_power_right {a b c : cardinal} : a ≤ b → a ^ c ≤ b ^ c :=
quotient.induction_on₃ a b c $ assume α β γ ⟨e⟩, ⟨embedding.arrow_congr_left e⟩

end order_properties

/-- **Cantor's theorem** -/
theorem cantor : ∀(a : cardinal.{u}), a < 2 ^ a :=
by rw ← prop_eq_two; rintros ⟨a⟩; exact ⟨
  ⟨⟨λ a b, ⟨a = b⟩, λ a b h, cast (ulift.up.inj (@congr_fun _ _ _ _ h b)).symm rfl⟩⟩,
  λ ⟨⟨f, hf⟩⟩, cantor_injective (λ s, f (λ a, ⟨s a⟩)) $
    λ s t h, by funext a; injection congr_fun (hf h) a⟩

instance : no_top_order cardinal.{u} :=
{ no_top := λ a, ⟨_, cantor a⟩, ..cardinal.linear_order }

/-- The minimum cardinal in a family of cardinals (the existence
  of which is provided by `injective_min`). -/
noncomputable def min {ι} (I : nonempty ι) (f : ι → cardinal) : cardinal :=
f $ classical.some $
@embedding.min_injective _ (λ i, (f i).out) I

theorem min_eq {ι} (I) (f : ι → cardinal) : ∃ i, min I f = f i :=
⟨_, rfl⟩

theorem min_le {ι I} (f : ι → cardinal) (i) : min I f ≤ f i :=
by rw [← mk_out (min I f), ← mk_out (f i)]; exact
let ⟨g⟩ := classical.some_spec
  (@embedding.min_injective _ (λ i, (f i).out) I) in
⟨g i⟩

theorem le_min {ι I} {f : ι → cardinal} {a} : a ≤ min I f ↔ ∀ i, a ≤ f i :=
⟨λ h i, le_trans h (min_le _ _),
 λ h, let ⟨i, e⟩ := min_eq I f in e.symm ▸ h i⟩

protected theorem wf : @well_founded cardinal.{u} (<) :=
⟨λ a, classical.by_contradiction $ λ h,
  let ι := {c :cardinal // ¬ acc (<) c},
      f : ι → cardinal := subtype.val,
      ⟨⟨c, hc⟩, hi⟩ := @min_eq ι ⟨⟨_, h⟩⟩ f in
    hc (acc.intro _ (λ j ⟨_, h'⟩,
      classical.by_contradiction $ λ hj, h' $
      by have := min_le f ⟨j, hj⟩; rwa hi at this))⟩

instance has_wf : @has_well_founded cardinal.{u} := ⟨(<), cardinal.wf⟩

instance wo : @is_well_order cardinal.{u} (<) := ⟨cardinal.wf⟩

/-- The successor cardinal - the smallest cardinal greater than
  `c`. This is not the same as `c + 1` except in the case of finite `c`. -/
noncomputable def succ (c : cardinal) : cardinal :=
@min {c' // c < c'} ⟨⟨_, cantor _⟩⟩ subtype.val

theorem lt_succ_self (c : cardinal) : c < succ c :=
by cases min_eq _ _ with s e; rw [succ, e]; exact s.2

theorem succ_le {a b : cardinal} : succ a ≤ b ↔ a < b :=
⟨lt_of_lt_of_le (lt_succ_self _), λ h,
  by exact min_le _ (subtype.mk b h)⟩

theorem lt_succ {a b : cardinal} : a < succ b ↔ a ≤ b :=
by rw [← not_le, succ_le, not_lt]

theorem add_one_le_succ (c : cardinal) : c + 1 ≤ succ c :=
begin
  refine quot.induction_on c (λ α, _) (lt_succ_self c),
  refine quot.induction_on (succ (quot.mk setoid.r α)) (λ β h, _),
  cases h.left with f,
  have : ¬ surjective f := λ hn,
    ne_of_lt h (quotient.sound ⟨equiv.of_bijective f ⟨f.injective, hn⟩⟩),
  cases not_forall.1 this with b nex,
  refine ⟨⟨sum.rec (by exact f) _, _⟩⟩,
  { exact λ _, b },
  { intros a b h, rcases a with a|⟨⟨⟨⟩⟩⟩; rcases b with b|⟨⟨⟨⟩⟩⟩,
    { rw f.injective h },
    { exact nex.elim ⟨_, h⟩ },
    { exact nex.elim ⟨_, h.symm⟩ },
    { refl } }
end

lemma succ_ne_zero (c : cardinal) : succ c ≠ 0 :=
by { rw [←pos_iff_ne_zero, lt_succ], apply zero_le }

/-- The indexed sum of cardinals is the cardinality of the
  indexed disjoint union, i.e. sigma type. -/
def sum {ι} (f : ι → cardinal) : cardinal := mk Σ i, (f i).out

theorem le_sum {ι} (f : ι → cardinal) (i) : f i ≤ sum f :=
by rw ← quotient.out_eq (f i); exact
⟨⟨λ a, ⟨i, a⟩, λ a b h, eq_of_heq $ by injection h⟩⟩

@[simp] theorem sum_mk {ι} (f : ι → Type*) : sum (λ i, #(f i)) = #(Σ i, f i) :=
quot.sound ⟨equiv.sigma_congr_right $ λ i,
  classical.choice $ quotient.exact $ quot.out_eq $ #(f i)⟩

theorem sum_const (ι : Type u) (a : cardinal.{u}) : sum (λ _:ι, a) = #ι * a :=
quotient.induction_on a $ λ α, by simp; exact
  quotient.sound ⟨equiv.sigma_equiv_prod _ _⟩

theorem sum_le_sum {ι} (f g : ι → cardinal) (H : ∀ i, f i ≤ g i) : sum f ≤ sum g :=
⟨(embedding.refl _).sigma_map $ λ i, classical.choice $
  by have := H i; rwa [← quot.out_eq (f i), ← quot.out_eq (g i)] at this⟩

/-- The indexed supremum of cardinals is the smallest cardinal above
  everything in the family. -/
noncomputable def sup {ι} (f : ι → cardinal) : cardinal :=
@min {c // ∀ i, f i ≤ c} ⟨⟨sum f, le_sum f⟩⟩ (λ a, a.1)

theorem le_sup {ι} (f : ι → cardinal) (i) : f i ≤ sup f :=
by dsimp [sup]; cases min_eq _ _ with c hc; rw hc; exact c.2 i

theorem sup_le {ι} {f : ι → cardinal} {a} : sup f ≤ a ↔ ∀ i, f i ≤ a :=
⟨λ h i, le_trans (le_sup _ _) h,
 λ h, by dsimp [sup]; change a with (⟨a, h⟩:subtype _).1; apply min_le⟩

theorem sup_le_sup {ι} (f g : ι → cardinal) (H : ∀ i, f i ≤ g i) : sup f ≤ sup g :=
sup_le.2 $ λ i, le_trans (H i) (le_sup _ _)

theorem sup_le_sum {ι} (f : ι → cardinal) : sup f ≤ sum f :=
sup_le.2 $ le_sum _

theorem sum_le_sup {ι : Type u} (f : ι → cardinal.{u}) : sum f ≤ #ι * sup.{u u} f :=
by rw ← sum_const; exact sum_le_sum _ _ (le_sup _)

theorem sup_eq_zero {ι} {f : ι → cardinal} [is_empty ι] : sup f = 0 :=
by { rw [← nonpos_iff_eq_zero, sup_le], exact is_empty_elim }

/-- The indexed product of cardinals is the cardinality of the Pi type
  (dependent product). -/
def prod {ι : Type u} (f : ι → cardinal) : cardinal := #(Π i, (f i).out)

@[simp] theorem prod_mk {ι} (f : ι → Type*) : prod (λ i, #(f i)) = #(Π i, f i) :=
quot.sound ⟨equiv.Pi_congr_right $ λ i,
  classical.choice $ quotient.exact $ mk_out $ #(f i)⟩

theorem prod_const (ι : Type u) (a : cardinal.{u}) : prod (λ _:ι, a) = a ^ #ι :=
quotient.induction_on a $ by simp

theorem prod_le_prod {ι} (f g : ι → cardinal) (H : ∀ i, f i ≤ g i) : prod f ≤ prod g :=
⟨embedding.Pi_congr_right $ λ i, classical.choice $
  by have := H i; rwa [← mk_out (f i), ← mk_out (g i)] at this⟩

theorem prod_ne_zero {ι} (f : ι → cardinal) : prod f ≠ 0 ↔ ∀ i, f i ≠ 0 :=
begin
  suffices : nonempty (Π i, (f i).out) ↔ ∀ i, nonempty (f i).out,
  { simpa [← ne_zero_iff_nonempty, prod] },
  exact classical.nonempty_pi
end

theorem prod_eq_zero {ι} (f : ι → cardinal) : prod f = 0 ↔ ∃ i, f i = 0 :=
not_iff_not.1 $ by simpa using prod_ne_zero f

/-- The universe lift operation on cardinals. You can specify the universes explicitly with
  `lift.{u v} : cardinal.{u} → cardinal.{max u v}` -/
def lift (c : cardinal.{u}) : cardinal.{max u v} :=
quotient.lift_on c (λ α, ⟦ulift α⟧) $ λ α β ⟨e⟩,
quotient.sound ⟨equiv.ulift.trans $ e.trans equiv.ulift.symm⟩

theorem lift_mk (α) : lift.{u v} (#α) = #(ulift.{v u} α) := rfl

theorem lift_umax : lift.{u (max u v)} = lift.{u v} :=
funext $ λ a, quot.induction_on a $ λ α,
quotient.sound ⟨equiv.ulift.trans equiv.ulift.symm⟩

theorem lift_id' (a : cardinal) : lift a = a :=
quot.induction_on a $ λ α, quot.sound ⟨equiv.ulift⟩

@[simp] theorem lift_id : ∀ a, lift.{u u} a = a := lift_id'.{u u}

@[simp] theorem lift_lift (a : cardinal) :
  lift.{(max u v) w} (lift.{u v} a) = lift.{u (max v w)} a :=
quot.induction_on a $ λ α,
quotient.sound ⟨equiv.ulift.trans $ equiv.ulift.trans equiv.ulift.symm⟩

theorem lift_mk_le {α : Type u} {β : Type v} :
  lift.{u (max v w)} (#α) ≤ lift.{v (max u w)} (#β) ↔ nonempty (α ↪ β) :=
⟨λ ⟨f⟩, ⟨embedding.congr equiv.ulift equiv.ulift f⟩,
 λ ⟨f⟩, ⟨embedding.congr equiv.ulift.symm equiv.ulift.symm f⟩⟩

/-- A variant of `lift_mk_le` with specialized universes.
Because Lean often can not realize it should use this specialization itself,
we provide this statement separately so you don't have to solve the specialization problem either.
-/
theorem lift_mk_le' {α : Type u} {β : Type v} :
  lift.{u v} (#α) ≤ lift.{v u} (#β) ↔ nonempty (α ↪ β) :=
lift_mk_le.{u v 0}

theorem lift_mk_eq {α : Type u} {β : Type v} :
  lift.{u (max v w)} (#α) = lift.{v (max u w)} (#β) ↔ nonempty (α ≃ β) :=
quotient.eq.trans
⟨λ ⟨f⟩, ⟨equiv.ulift.symm.trans $ f.trans equiv.ulift⟩,
 λ ⟨f⟩, ⟨equiv.ulift.trans $ f.trans equiv.ulift.symm⟩⟩

/-- A variant of `lift_mk_eq` with specialized universes.
Because Lean often can not realize it should use this specialization itself,
we provide this statement separately so you don't have to solve the specialization problem either.
-/
theorem lift_mk_eq' {α : Type u} {β : Type v} :
  lift.{u v} (#α) = lift.{v u} (#β) ↔ nonempty (α ≃ β) :=
lift_mk_eq.{u v 0}

@[simp] theorem lift_le {a b : cardinal} : lift a ≤ lift b ↔ a ≤ b :=
quotient.induction_on₂ a b $ λ α β,
by rw ← lift_umax; exact lift_mk_le

@[simp] theorem lift_inj {a b : cardinal} : lift a = lift b ↔ a = b :=
by simp [le_antisymm_iff]

@[simp] theorem lift_lt {a b : cardinal} : lift a < lift b ↔ a < b :=
by simp [lt_iff_le_not_le, -not_le]

@[simp] theorem lift_zero : lift 0 = 0 :=
quotient.sound ⟨equiv.ulift.trans equiv.pempty_equiv_pempty⟩

@[simp] theorem lift_one : lift 1 = 1 :=
quotient.sound ⟨equiv.ulift.trans equiv.punit_equiv_punit⟩

@[simp] theorem lift_add (a b) : lift (a + b) = lift a + lift b :=
quotient.induction_on₂ a b $ λ α β,
quotient.sound ⟨equiv.ulift.trans (equiv.sum_congr equiv.ulift equiv.ulift).symm⟩

@[simp] theorem lift_mul (a b) : lift (a * b) = lift a * lift b :=
quotient.induction_on₂ a b $ λ α β,
quotient.sound ⟨equiv.ulift.trans (equiv.prod_congr equiv.ulift equiv.ulift).symm⟩

@[simp] theorem lift_power (a b) : lift (a ^ b) = lift a ^ lift b :=
quotient.induction_on₂ a b $ λ α β,
quotient.sound ⟨equiv.ulift.trans (equiv.arrow_congr equiv.ulift equiv.ulift).symm⟩

@[simp] theorem lift_two_power (a) : lift (2 ^ a) = 2 ^ lift a :=
by simp [bit0]

@[simp] theorem lift_min {ι I} (f : ι → cardinal) : lift (min I f) = min I (lift ∘ f) :=
le_antisymm (le_min.2 $ λ a, lift_le.2 $ min_le _ a) $
let ⟨i, e⟩ := min_eq I (lift ∘ f) in
by rw e; exact lift_le.2 (le_min.2 $ λ j, lift_le.1 $
by have := min_le (lift ∘ f) j; rwa e at this)

theorem lift_down {a : cardinal.{u}} {b : cardinal.{max u v}} :
  b ≤ lift a → ∃ a', lift a' = b :=
quotient.induction_on₂ a b $ λ α β,
by dsimp; rw [← lift_id (#β), ← lift_umax, ← lift_umax.{u v}, lift_mk_le]; exact
λ ⟨f⟩, ⟨#(set.range f), eq.symm $ lift_mk_eq.2
  ⟨embedding.equiv_of_surjective
    (embedding.cod_restrict _ f set.mem_range_self)
    $ λ ⟨a, ⟨b, e⟩⟩, ⟨b, subtype.eq e⟩⟩⟩

theorem le_lift_iff {a : cardinal.{u}} {b : cardinal.{max u v}} :
  b ≤ lift a ↔ ∃ a', lift a' = b ∧ a' ≤ a :=
⟨λ h, let ⟨a', e⟩ := lift_down h in ⟨a', e, lift_le.1 $ e.symm ▸ h⟩,
 λ ⟨a', e, h⟩, e ▸ lift_le.2 h⟩

theorem lt_lift_iff {a : cardinal.{u}} {b : cardinal.{max u v}} :
  b < lift a ↔ ∃ a', lift a' = b ∧ a' < a :=
⟨λ h, let ⟨a', e⟩ := lift_down (le_of_lt h) in
      ⟨a', e, lift_lt.1 $ e.symm ▸ h⟩,
 λ ⟨a', e, h⟩, e ▸ lift_lt.2 h⟩

@[simp] theorem lift_succ (a) : lift (succ a) = succ (lift a) :=
le_antisymm
  (le_of_not_gt $ λ h, begin
    rcases lt_lift_iff.1 h with ⟨b, e, h⟩,
    rw [lt_succ, ← lift_le, e] at h,
    exact not_lt_of_le h (lt_succ_self _)
  end)
  (succ_le.2 $ lift_lt.2 $ lt_succ_self _)

@[simp] theorem lift_max {a : cardinal.{u}} {b : cardinal.{v}} :
  lift.{u (max v w)} a = lift.{v (max u w)} b ↔ lift.{u v} a = lift.{v u} b :=
calc lift.{u (max v w)} a = lift.{v (max u w)} b
  ↔ lift.{(max u v) w} (lift.{u v} a)
    = lift.{(max u v) w} (lift.{v u} b) : by simp
  ... ↔ lift.{u v} a = lift.{v u} b : lift_inj

theorem mk_prod {α : Type u} {β : Type v} :
  #(α × β) = lift.{u v} (#α) * lift.{v u} (#β) :=
quotient.sound ⟨equiv.prod_congr (equiv.ulift).symm (equiv.ulift).symm⟩

theorem sum_const_eq_lift_mul (ι : Type u) (a : cardinal.{v}) :
  sum (λ _:ι, a) = lift.{u v} (#ι) * lift.{v u} a :=
begin
  apply quotient.induction_on a,
  intro α,
  simp only [cardinal.mk_def, cardinal.sum_mk, cardinal.lift_id],
  convert mk_prod using 1,
  exact quotient.sound ⟨equiv.sigma_equiv_prod ι α⟩,
end

protected lemma le_sup_iff {ι : Type v} {f : ι → cardinal.{max v w}} {c : cardinal} :
  (c ≤ sup f) ↔ (∀ b, (∀ i, f i ≤ b) → c ≤ b) :=
⟨λ h b hb, le_trans h (sup_le.mpr hb), λ h, h _ $ λ i, le_sup f i⟩

/-- The lift of a supremum is the supremum of the lifts. -/
lemma lift_sup {ι : Type v} (f : ι → cardinal.{max v w}) :
  lift.{(max v w) u} (sup.{v w} f) =
    sup.{v (max u w)} (λ i : ι, lift.{(max v w) u} (f i)) :=
begin
  apply le_antisymm,
  { rw [cardinal.le_sup_iff], intros c hc, by_contra h,
    obtain ⟨d, rfl⟩ := cardinal.lift_down (not_le.mp h).le,
    simp only [lift_le, sup_le] at h hc,
    exact h hc },
  { simp only [cardinal.sup_le, lift_le, le_sup, implies_true_iff] }
end

/-- To prove that the lift of a supremum is bounded by some cardinal `t`,
it suffices to show that the lift of each cardinal is bounded by `t`. -/
lemma lift_sup_le {ι : Type v} (f : ι → cardinal.{max v w})
  (t : cardinal.{max u v w}) (w : ∀ i, lift.{_ u} (f i) ≤ t) :
  lift.{(max v w) u} (sup f) ≤ t :=
by { rw lift_sup, exact sup_le.mpr w, }

@[simp] lemma lift_sup_le_iff {ι : Type v} (f : ι → cardinal.{max v w}) (t : cardinal.{max u v w}) :
  lift.{(max v w) u} (sup f) ≤ t ↔ ∀ i, lift.{_ u} (f i) ≤ t :=
⟨λ h i, (lift_le.mpr (le_sup f i)).trans h,
 λ h, lift_sup_le f t h⟩

universes v' w'

/--
To prove an inequality between the lifts to a common universe of two different supremums,
it suffices to show that the lift of each cardinal from the smaller supremum
if bounded by the lift of some cardinal from the larger supremum.
-/
lemma lift_sup_le_lift_sup
  {ι : Type v} {ι' : Type v'} (f : ι → cardinal.{max v w}) (f' : ι' → cardinal.{max v' w'})
  (g : ι → ι') (h : ∀ i, lift.{_ (max v' w')} (f i) ≤ lift.{_ (max v w)} (f' (g i))) :
  lift.{_ (max v' w')} (sup f) ≤ lift.{_ (max v w)} (sup f') :=
begin
  apply lift_sup_le.{(max v' w')} f,
  intro i,
  apply le_trans (h i),
  simp only [lift_le],
  apply le_sup,
end

/-- A variant of `lift_sup_le_lift_sup` with universes specialized via `w = v` and `w' = v'`.
This is sometimes necessary to avoid universe unification issues. -/
lemma lift_sup_le_lift_sup'
  {ι : Type v} {ι' : Type v'} (f : ι → cardinal.{v}) (f' : ι' → cardinal.{v'})
  (g : ι → ι') (h : ∀ i, lift.{_ v'} (f i) ≤ lift.{_ v} (f' (g i))) :
  lift.{_ v'} (sup.{v v} f) ≤ lift.{_ v} (sup.{v' v'} f') :=
lift_sup_le_lift_sup f f' g h

/-- `ω` is the smallest infinite cardinal, also known as ℵ₀. -/
def omega : cardinal.{u} := lift (#ℕ)

localized "notation `ω` := cardinal.omega" in cardinal

lemma mk_nat : #ℕ = ω := (lift_id _).symm

theorem omega_ne_zero : ω ≠ 0 :=
ne_zero_iff_nonempty.2 ⟨⟨0⟩⟩

theorem omega_pos : 0 < ω :=
pos_iff_ne_zero.2 omega_ne_zero

@[simp] theorem lift_omega : lift ω = ω := lift_lift _

/- properties about the cast from nat -/

@[simp] theorem mk_fin : ∀ (n : ℕ), #(fin n) = n
| 0     := quotient.sound ⟨equiv.equiv_pempty _⟩
| (n+1) := by rw [nat.cast_succ, ← mk_fin]; exact
  quotient.sound (fintype.card_eq.1 $ by simp)

@[simp] theorem lift_nat_cast (n : ℕ) : lift n = n :=
by induction n; simp *

lemma lift_eq_nat_iff {a : cardinal.{u}} {n : ℕ} : lift.{u v} a = n ↔ a = n :=
by rw [← lift_nat_cast.{u v} n, lift_inj]

lemma nat_eq_lift_eq_iff {n : ℕ} {a : cardinal.{u}} :
  (n : cardinal) = lift.{u v} a ↔ (n : cardinal) = a :=
by rw [← lift_nat_cast.{u v} n, lift_inj]

theorem lift_mk_fin (n : ℕ) : lift (#(fin n)) = n := by simp

theorem fintype_card (α : Type u) [fintype α] : #α = fintype.card α :=
by rw [← lift_mk_fin.{u}, ← lift_id (#α), lift_mk_eq.{u 0 u}];
   exact fintype.card_eq.1 (by simp)

theorem card_le_of_finset {α} (s : finset α) :
  (s.card : cardinal) ≤ #α :=
begin
  rw (_ : (s.card : cardinal) = #s),
  { exact ⟨function.embedding.subtype _⟩ },
  rw [cardinal.fintype_card, fintype.card_coe]
end

@[simp, norm_cast] theorem nat_cast_pow {m n : ℕ} : (↑(pow m n) : cardinal) = m ^ n :=
by induction n; simp [pow_succ', -_root_.add_comm, power_add, *]

@[simp, norm_cast] theorem nat_cast_le {m n : ℕ} : (m : cardinal) ≤ n ↔ m ≤ n :=
by rw [← lift_mk_fin, ← lift_mk_fin, lift_le]; exact
⟨λ ⟨⟨f, hf⟩⟩, by simpa only [fintype.card_fin] using fintype.card_le_of_injective f hf,
  λ h, ⟨(fin.cast_le h).to_embedding⟩⟩

@[simp, norm_cast] theorem nat_cast_lt {m n : ℕ} : (m : cardinal) < n ↔ m < n :=
by simp [lt_iff_le_not_le, -not_le]

@[simp, norm_cast] theorem nat_cast_inj {m n : ℕ} : (m : cardinal) = n ↔ m = n :=
by simp [le_antisymm_iff]

@[simp, norm_cast, priority 900] theorem nat_succ (n : ℕ) : (n.succ : cardinal) = succ n :=
le_antisymm (add_one_le_succ _) (succ_le.2 $ nat_cast_lt.2 $ nat.lt_succ_self _)

@[simp] theorem succ_zero : succ 0 = 1 :=
by norm_cast

theorem card_le_of {α : Type u} {n : ℕ} (H : ∀ s : finset α, s.card ≤ n) :
  # α ≤ n :=
begin
  refine lt_succ.1 (lt_of_not_ge $ λ hn, _),
  rw [← cardinal.nat_succ, ← cardinal.lift_mk_fin n.succ] at hn,
  cases hn with f,
  refine not_lt_of_le (H $ finset.univ.map f) _,
  rw [finset.card_map, ← fintype.card, fintype.card_ulift, fintype.card_fin],
  exact n.lt_succ_self
end

theorem cantor' (a) {b : cardinal} (hb : 1 < b) : a < b ^ a :=
by rw [← succ_le, (by norm_cast : succ 1 = 2)] at hb;
   exact lt_of_lt_of_le (cantor _) (power_le_power_right hb)

theorem one_le_iff_pos {c : cardinal} : 1 ≤ c ↔ 0 < c :=
by rw [← succ_zero, succ_le]

theorem one_le_iff_ne_zero {c : cardinal} : 1 ≤ c ↔ c ≠ 0 :=
by rw [one_le_iff_pos, pos_iff_ne_zero]

theorem nat_lt_omega (n : ℕ) : (n : cardinal.{u}) < ω :=
succ_le.1 $ by rw [← nat_succ, ← lift_mk_fin, omega, lift_mk_le.{0 0 u}]; exact
⟨⟨coe, λ a b, fin.ext⟩⟩

@[simp] theorem one_lt_omega : 1 < ω :=
by simpa using nat_lt_omega 1

theorem lt_omega {c : cardinal.{u}} : c < ω ↔ ∃ n : ℕ, c = n :=
⟨λ h, begin
  rcases lt_lift_iff.1 h with ⟨c, rfl, h'⟩,
  rcases le_mk_iff_exists_set.1 h'.1 with ⟨S, rfl⟩,
  suffices : finite S,
  { cases this, resetI,
    existsi fintype.card S,
    rw [← lift_nat_cast.{0 u}, lift_inj, fintype_card S] },
  by_contra nf,
  have P : ∀ (n : ℕ) (IH : ∀ i<n, S), ∃ a : S, ¬ ∃ y h, IH y h = a :=
    λ n IH,
    let g : {i | i < n} → S := λ ⟨i, h⟩, IH i h in
    not_forall.1 (λ h, nf
      ⟨fintype.of_surjective g (λ a, subtype.exists.2 (h a))⟩),
  let F : ℕ → S := nat.lt_wf.fix (λ n IH, classical.some (P n IH)),
  refine not_le_of_lt h' ⟨⟨F, _⟩⟩,
  suffices : ∀ (n : ℕ) (m < n), F m ≠ F n,
  { refine λ m n, not_imp_not.1 (λ ne, _),
    rcases lt_trichotomy m n with h|h|h,
    { exact this n m h },
    { contradiction },
    { exact (this m n h).symm } },
  intros n m h,
  have := classical.some_spec (P n (λ y _, F y)),
  rw [← show F n = classical.some (P n (λ y _, F y)),
      from nat.lt_wf.fix_eq (λ n IH, classical.some (P n IH)) n] at this,
  exact λ e, this ⟨m, h, e⟩,
end, λ ⟨n, e⟩, e.symm ▸ nat_lt_omega _⟩

theorem omega_le {c : cardinal.{u}} : ω ≤ c ↔ ∀ n : ℕ, (n:cardinal) ≤ c :=
⟨λ h n, le_trans (le_of_lt (nat_lt_omega _)) h,
 λ h, le_of_not_lt $ λ hn, begin
  rcases lt_omega.1 hn with ⟨n, rfl⟩,
  exact not_le_of_lt (nat.lt_succ_self _) (nat_cast_le.1 (h (n+1)))
end⟩

theorem lt_omega_iff_fintype {α : Type u} : #α < ω ↔ nonempty (fintype α) :=
lt_omega.trans ⟨λ ⟨n, e⟩, begin
  rw [← lift_mk_fin n] at e,
  cases quotient.exact e with f,
  exact ⟨fintype.of_equiv _ f.symm⟩
end, λ ⟨_⟩, by exactI ⟨_, fintype_card _⟩⟩

<<<<<<< HEAD
theorem lt_omega_iff_finite {α} {S : set α} : #S < ω ↔ finite S :=
lt_omega_iff_fintype
=======
theorem lt_omega_iff_finite {α} {S : set α} : mk S < omega ↔ finite S :=
lt_omega_iff_fintype.trans finite_def.symm
>>>>>>> b7593841

instance can_lift_cardinal_nat : can_lift cardinal ℕ :=
⟨ coe, λ x, x < ω, λ x hx, let ⟨n, hn⟩ := lt_omega.mp hx in ⟨n, hn.symm⟩⟩

theorem add_lt_omega {a b : cardinal} (ha : a < ω) (hb : b < ω) : a + b < ω :=
match a, b, lt_omega.1 ha, lt_omega.1 hb with
| _, _, ⟨m, rfl⟩, ⟨n, rfl⟩ := by rw [← nat.cast_add]; apply nat_lt_omega
end

lemma add_lt_omega_iff {a b : cardinal} : a + b < ω ↔ a < ω ∧ b < ω :=
⟨λ h, ⟨lt_of_le_of_lt (self_le_add_right _ _) h, lt_of_le_of_lt (self_le_add_left _ _) h⟩,
  λ⟨h1, h2⟩, add_lt_omega h1 h2⟩

theorem mul_lt_omega {a b : cardinal} (ha : a < ω) (hb : b < ω) : a * b < ω :=
match a, b, lt_omega.1 ha, lt_omega.1 hb with
| _, _, ⟨m, rfl⟩, ⟨n, rfl⟩ := by rw [← nat.cast_mul]; apply nat_lt_omega
end

lemma mul_lt_omega_iff {a b : cardinal} : a * b < ω ↔ a = 0 ∨ b = 0 ∨ a < ω ∧ b < ω :=
begin
  split,
  { intro h, by_cases ha : a = 0, { left, exact ha },
    right, by_cases hb : b = 0, { left, exact hb },
    right, rw [← ne, ← one_le_iff_ne_zero] at ha hb, split,
    { rw [← mul_one a],
      refine lt_of_le_of_lt (mul_le_mul' (le_refl a) hb) h },
    { rw [← _root_.one_mul b],
      refine lt_of_le_of_lt (mul_le_mul' ha (le_refl b)) h }},
  rintro (rfl|rfl|⟨ha,hb⟩); simp only [*, mul_lt_omega, omega_pos, _root_.zero_mul, mul_zero]
end

lemma mul_lt_omega_iff_of_ne_zero {a b : cardinal} (ha : a ≠ 0) (hb : b ≠ 0) :
  a * b < ω ↔ a < ω ∧ b < ω :=
by simp [mul_lt_omega_iff, ha, hb]

theorem power_lt_omega {a b : cardinal} (ha : a < ω) (hb : b < ω) : a ^ b < ω :=
match a, b, lt_omega.1 ha, lt_omega.1 hb with
| _, _, ⟨m, rfl⟩, ⟨n, rfl⟩ := by rw [← nat_cast_pow]; apply nat_lt_omega
end

lemma eq_one_iff_unique {α : Type*} :
  #α = 1 ↔ subsingleton α ∧ nonempty α :=
calc #α = 1 ↔ #α ≤ 1 ∧ ¬#α < 1 : eq_iff_le_not_lt
        ... ↔ subsingleton α ∧ nonempty α :
begin
  apply and_congr le_one_iff_subsingleton,
  push_neg,
  rw [one_le_iff_ne_zero, ne_zero_iff_nonempty]
end

theorem infinite_iff {α : Type u} : infinite α ↔ ω ≤ #α :=
by rw [←not_lt, lt_omega_iff_fintype, not_nonempty_iff, is_empty_fintype]

lemma denumerable_iff {α : Type u} : nonempty (denumerable α) ↔ #α = ω :=
⟨λ⟨h⟩, quotient.sound $ by exactI ⟨ (denumerable.eqv α).trans equiv.ulift.symm ⟩,
 λ h, by { cases quotient.exact h with f, exact ⟨denumerable.mk' $ f.trans equiv.ulift⟩ }⟩

lemma countable_iff (s : set α) : countable s ↔ #s ≤ ω :=
begin
  rw [countable_iff_exists_injective], split,
  rintro ⟨f, hf⟩, exact ⟨embedding.trans ⟨f, hf⟩ equiv.ulift.symm.to_embedding⟩,
  rintro ⟨f'⟩, cases embedding.trans f' equiv.ulift.to_embedding with f hf, exact ⟨f, hf⟩
end

/-- This function sends finite cardinals to the corresponding natural, and infinite cardinals
  to 0. -/
noncomputable def to_nat : zero_hom cardinal ℕ :=
⟨λ c, if h : c < omega.{v} then classical.some (lt_omega.1 h) else 0,
  begin
    have h : 0 < ω := nat_lt_omega 0,
    rw [dif_pos h, ← cardinal.nat_cast_inj, ← classical.some_spec (lt_omega.1 h), nat.cast_zero],
  end⟩

lemma to_nat_apply_of_lt_omega {c : cardinal} (h : c < ω) :
  c.to_nat = classical.some (lt_omega.1 h) :=
dif_pos h

@[simp]
lemma to_nat_apply_of_omega_le {c : cardinal} (h : ω ≤ c) :
  c.to_nat = 0 :=
dif_neg (not_lt_of_le h)

@[simp]
lemma cast_to_nat_of_lt_omega {c : cardinal} (h : c < ω) :
  ↑c.to_nat = c :=
by rw [to_nat_apply_of_lt_omega h, ← classical.some_spec (lt_omega.1 h)]

@[simp]
lemma cast_to_nat_of_omega_le {c : cardinal} (h : ω ≤ c) :
  ↑c.to_nat = (0 : cardinal) :=
by rw [to_nat_apply_of_omega_le h, nat.cast_zero]

@[simp]
lemma to_nat_cast (n : ℕ) : cardinal.to_nat n = n :=
begin
  rw [to_nat_apply_of_lt_omega (nat_lt_omega n), ← nat_cast_inj],
  exact (classical.some_spec (lt_omega.1 (nat_lt_omega n))).symm,
end

/-- `to_nat` has a right-inverse: coercion. -/
lemma to_nat_right_inverse : function.right_inverse (coe : ℕ → cardinal) to_nat := to_nat_cast

lemma to_nat_surjective : surjective to_nat := to_nat_right_inverse.surjective

lemma nat_cast_injective : injective (coe : ℕ → cardinal) :=
to_nat_right_inverse.left_inverse.injective

@[simp]
lemma mk_to_nat_of_infinite [h : infinite α] : (#α).to_nat = 0 :=
dif_neg (not_lt_of_le (infinite_iff.1 h))

@[simp]
lemma mk_to_nat_eq_card [fintype α] : (#α).to_nat = fintype.card α :=
by simp [fintype_card]

@[simp]
lemma zero_to_nat : cardinal.to_nat 0 = 0 :=
by rw [← to_nat_cast 0, nat.cast_zero]

@[simp]
lemma one_to_nat : cardinal.to_nat 1 = 1 :=
by rw [← to_nat_cast 1, nat.cast_one]

lemma to_nat_mul (x y : cardinal) : (x * y).to_nat = x.to_nat * y.to_nat :=
begin
  by_cases hx1 : x = 0,
  { rw [comm_semiring.mul_comm, hx1, mul_zero, zero_to_nat, nat.zero_mul] },
  by_cases hy1 : y = 0,
  { rw [hy1, zero_to_nat, mul_zero, mul_zero, zero_to_nat] },
  refine nat_cast_injective (eq.trans _ (nat.cast_mul _ _).symm),
  cases lt_or_ge x ω with hx2 hx2,
  { cases lt_or_ge y ω with hy2 hy2,
    { rw [cast_to_nat_of_lt_omega, cast_to_nat_of_lt_omega hx2, cast_to_nat_of_lt_omega hy2],
      exact mul_lt_omega hx2 hy2 },
    { rw [cast_to_nat_of_omega_le hy2, mul_zero, cast_to_nat_of_omega_le],
      exact not_lt.mp (mt (mul_lt_omega_iff_of_ne_zero hx1 hy1).mp (λ h, not_lt.mpr hy2 h.2)) } },
  { rw [cast_to_nat_of_omega_le hx2, _root_.zero_mul, cast_to_nat_of_omega_le],
    exact not_lt.mp (mt (mul_lt_omega_iff_of_ne_zero hx1 hy1).mp (λ h, not_lt.mpr hx2 h.1)) },
end

/-- This function sends finite cardinals to the corresponding natural, and infinite cardinals
  to `⊤`. -/
noncomputable def to_enat : cardinal →+ enat :=
{ to_fun := λ c, if c < omega.{v} then c.to_nat else ⊤,
  map_zero' := by simp [if_pos (lt_trans zero_lt_one one_lt_omega)],
  map_add' := λ x y, begin
    by_cases hx : x < ω,
    { obtain ⟨x0, rfl⟩ := lt_omega.1 hx,
      by_cases hy : y < ω,
      { obtain ⟨y0, rfl⟩ := lt_omega.1 hy,
        simp only [add_lt_omega hx hy, hx, hy, to_nat_cast, if_true],
        rw [← nat.cast_add, to_nat_cast, nat.cast_add] },
      { rw [if_neg hy, if_neg, enat.add_top],
        contrapose! hy,
        apply lt_of_le_of_lt le_add_self hy } },
    { rw [if_neg hx, if_neg, enat.top_add],
      contrapose! hx,
      apply lt_of_le_of_lt le_self_add hx },
  end }

@[simp]
lemma to_enat_apply_of_lt_omega {c : cardinal} (h : c < ω) :
  c.to_enat = c.to_nat :=
if_pos h

@[simp]
lemma to_enat_apply_of_omega_le {c : cardinal} (h : ω ≤ c) :
  c.to_enat = ⊤ :=
if_neg (not_lt_of_le h)

@[simp]
lemma to_enat_cast (n : ℕ) : cardinal.to_enat n = n :=
by rw [to_enat_apply_of_lt_omega (nat_lt_omega n), to_nat_cast]

@[simp]
lemma mk_to_enat_of_infinite [h : infinite α] : (#α).to_enat = ⊤ :=
to_enat_apply_of_omega_le (infinite_iff.1 h)

lemma to_enat_surjective : surjective to_enat :=
begin
  intro x,
  exact enat.cases_on x ⟨ω, to_enat_apply_of_omega_le (le_refl ω)⟩
    (λ n, ⟨n, to_enat_cast n⟩),
end

@[simp]
lemma mk_to_enat_eq_coe_card [fintype α] : (#α).to_enat = fintype.card α :=
by simp [fintype_card]

lemma mk_int : #ℤ = ω :=
denumerable_iff.mp ⟨by apply_instance⟩

lemma mk_pnat : #ℕ+ = ω :=
denumerable_iff.mp ⟨by apply_instance⟩

lemma two_le_iff : (2 : cardinal) ≤ #α ↔ ∃x y : α, x ≠ y :=
begin
  split,
  { rintro ⟨f⟩, refine ⟨f $ sum.inl ⟨⟩, f $ sum.inr ⟨⟩, _⟩, intro h, cases f.2 h },
  { rintro ⟨x, y, h⟩, by_contra h',
    rw [not_le, ←nat.cast_two, nat_succ, lt_succ, nat.cast_one, le_one_iff_subsingleton] at h',
    apply h, exactI subsingleton.elim _ _ }
end

lemma two_le_iff' (x : α) : (2 : cardinal) ≤ #α ↔ ∃y : α, x ≠ y :=
begin
  rw [two_le_iff],
  split,
  { rintro ⟨y, z, h⟩, refine classical.by_cases (λ(h' : x = y), _) (λ h', ⟨y, h'⟩),
    rw [←h'] at h, exact ⟨z, h⟩ },
  { rintro ⟨y, h⟩, exact ⟨x, y, h⟩ }
end

/-- **König's theorem** -/
theorem sum_lt_prod {ι} (f g : ι → cardinal) (H : ∀ i, f i < g i) : sum f < prod g :=
lt_of_not_ge $ λ ⟨F⟩, begin
  have : inhabited (Π (i : ι), (g i).out),
  { refine ⟨λ i, classical.choice $ ne_zero_iff_nonempty.1 _⟩,
    rw mk_out,
    exact ne_of_gt (lt_of_le_of_lt (zero_le _) (H i)) }, resetI,
  let G := inv_fun F,
  have sG : surjective G := inv_fun_surjective F.2,
  choose C hc using show ∀ i, ∃ b, ∀ a, G ⟨i, a⟩ i ≠ b,
  { assume i,
    simp only [- not_exists, not_exists.symm, not_forall.symm],
    refine λ h, not_le_of_lt (H i) _,
    rw [← mk_out (f i), ← mk_out (g i)],
    exact ⟨embedding.of_surjective _ h⟩ },
  exact (let ⟨⟨i, a⟩, h⟩ := sG C in hc i a (congr_fun h _))
end

@[simp] theorem mk_empty : #empty = 0 :=
fintype_card empty

@[simp] theorem mk_pempty : #pempty = 0 :=
fintype_card pempty

@[simp] theorem mk_plift_of_false {p : Prop} (h : ¬ p) : #(plift p) = 0 :=
by { haveI : is_empty p := ⟨h⟩, exact quotient.sound ⟨equiv.plift.trans $ equiv.equiv_pempty _⟩ }

theorem mk_unit : #unit = 1 :=
(fintype_card unit).trans nat.cast_one

@[simp] theorem mk_punit : #punit = 1 :=
(fintype_card punit).trans nat.cast_one

@[simp] theorem mk_singleton {α : Type u} (x : α) : #({x} : set α) = 1 :=
quotient.sound ⟨equiv.set.singleton x⟩

@[simp] theorem mk_plift_of_true {p : Prop} (h : p) : #(plift p) = 1 :=
quotient.sound ⟨equiv.plift.trans $ equiv.prop_equiv_punit h⟩

@[simp] theorem mk_bool : #bool = 2 :=
quotient.sound ⟨equiv.bool_equiv_punit_sum_punit⟩

@[simp] theorem mk_Prop : #Prop = 2 :=
(quotient.sound ⟨equiv.Prop_equiv_bool⟩ : #Prop = #bool).trans mk_bool

@[simp] theorem mk_set {α : Type u} : #(set α) = 2 ^ #α :=
begin
  rw [← prop_eq_two, cardinal.power_def (ulift Prop) α, cardinal.eq],
  exact ⟨equiv.arrow_congr (equiv.refl _) equiv.ulift.symm⟩,
end

@[simp] theorem mk_option {α : Type u} : #(option α) = #α + 1 :=
quotient.sound ⟨equiv.option_equiv_sum_punit α⟩

theorem mk_list_eq_sum_pow (α : Type u) : #(list α) = sum (λ n : ℕ, (#α)^(n:cardinal.{u})) :=
calc  #(list α)
    = #(Σ n, vector α n) : quotient.sound ⟨(equiv.sigma_preimage_equiv list.length).symm⟩
... = #(Σ n, fin n → α) : quotient.sound ⟨equiv.sigma_congr_right $ λ n,
  ⟨vector.nth, vector.of_fn, vector.of_fn_nth, λ f, funext $ vector.nth_of_fn f⟩⟩
... = #(Σ n : ℕ, ulift.{u} (fin n) → α) : quotient.sound ⟨equiv.sigma_congr_right $ λ n,
  equiv.arrow_congr equiv.ulift.symm (equiv.refl α)⟩
... = sum (λ n : ℕ, (#α)^(n:cardinal.{u})) :
  by simp only [(lift_mk_fin _).symm, lift_mk, power_def, sum_mk]

theorem mk_quot_le {α : Type u} {r : α → α → Prop} : #(quot r) ≤ #α :=
mk_le_of_surjective quot.exists_rep

theorem mk_quotient_le {α : Type u} {s : setoid α} : #(quotient s) ≤ #α :=
mk_quot_le

theorem mk_subtype_le {α : Type u} (p : α → Prop) : #(subtype p) ≤ #α :=
⟨embedding.subtype p⟩

theorem mk_subtype_le_of_subset {α : Type u} {p q : α → Prop} (h : ∀ ⦃x⦄, p x → q x) :
  #(subtype p) ≤ #(subtype q) :=
⟨embedding.subtype_map (embedding.refl α) h⟩

@[simp] theorem mk_emptyc (α : Type u) : #(∅ : set α) = 0 :=
quotient.sound ⟨equiv.set.pempty α⟩

lemma mk_emptyc_iff {α : Type u} {s : set α} : #s = 0 ↔ s = ∅ :=
begin
  split,
  { intro h,
    have h2 : #s = #pempty, by simp [h],
    refine set.eq_empty_iff_forall_not_mem.mpr (λ _ hx, _),
    rcases cardinal.eq.mp h2 with ⟨f, _⟩,
    cases f ⟨_, hx⟩ },
  { intro, convert mk_emptyc _ }
end

theorem mk_univ {α : Type u} : #(@univ α) = #α :=
quotient.sound ⟨equiv.set.univ α⟩

theorem mk_image_le {α β : Type u} {f : α → β} {s : set α} : #(f '' s) ≤ #s :=
mk_le_of_surjective surjective_onto_image

theorem mk_image_le_lift {α : Type u} {β : Type v} {f : α → β} {s : set α} :
  lift.{v u} (#(f '' s)) ≤ lift.{u v} (#s) :=
lift_mk_le.{v u 0}.mpr ⟨embedding.of_surjective _ surjective_onto_image⟩

theorem mk_range_le {α β : Type u} {f : α → β} : #(range f) ≤ #α :=
mk_le_of_surjective surjective_onto_range

theorem mk_range_le_lift {α : Type u} {β : Type v} {f : α → β} :
  lift.{v u} (#(range f)) ≤ lift.{u v} (#α) :=
lift_mk_le.{v u 0}.mpr ⟨embedding.of_surjective _ surjective_onto_range⟩

lemma mk_range_eq (f : α → β) (h : injective f) : #(range f) = #α :=
quotient.sound ⟨(equiv.of_injective f h).symm⟩

lemma mk_range_eq_of_injective {α : Type u} {β : Type v} {f : α → β} (hf : injective f) :
  lift.{v u} (#(range f)) = lift.{u v} (#α) :=
begin
  have := (@lift_mk_eq.{v u max u v} (range f) α).2 ⟨(equiv.of_injective f hf).symm⟩,
  simp only [lift_umax.{u v}, lift_umax.{v u}] at this,
  exact this
end

lemma mk_range_eq_lift {α : Type u} {β : Type v} {f : α → β} (hf : injective f) :
  lift.{v (max u w)} (# (range f)) = lift.{u (max v w)} (# α) :=
lift_mk_eq.mpr ⟨(equiv.of_injective f hf).symm⟩

theorem mk_image_eq {α β : Type u} {f : α → β} {s : set α} (hf : injective f) :
  #(f '' s) = #s :=
quotient.sound ⟨(equiv.set.image f s hf).symm⟩

theorem mk_Union_le_sum_mk {α ι : Type u} {f : ι → set α} : #(⋃ i, f i) ≤ sum (λ i, #(f i)) :=
calc #(⋃ i, f i) ≤ #(Σ i, f i)        : mk_le_of_surjective (set.sigma_to_Union_surjective f)
              ... = sum (λ i, #(f i)) : (sum_mk _).symm

theorem mk_Union_eq_sum_mk {α ι : Type u} {f : ι → set α} (h : ∀i j, i ≠ j → disjoint (f i) (f j)) :
  #(⋃ i, f i) = sum (λ i, #(f i)) :=
calc #(⋃ i, f i) = #(Σ i, f i)       : quot.sound ⟨set.Union_eq_sigma_of_disjoint h⟩
              ... = sum (λi, #(f i)) : (sum_mk _).symm

lemma mk_Union_le {α ι : Type u} (f : ι → set α) :
  #(⋃ i, f i) ≤ #ι * cardinal.sup.{u u} (λ i, #(f i)) :=
le_trans mk_Union_le_sum_mk (sum_le_sup _)

lemma mk_sUnion_le {α : Type u} (A : set (set α)) :
  #(⋃₀ A) ≤ #A * cardinal.sup.{u u} (λ s : A, #s) :=
by { rw [sUnion_eq_Union], apply mk_Union_le }

lemma mk_bUnion_le {ι α : Type u} (A : ι → set α) (s : set ι) :
  #(⋃(x ∈ s), A x) ≤ #s * cardinal.sup.{u u} (λ x : s, #(A x.1)) :=
by { rw [bUnion_eq_Union], apply mk_Union_le }

@[simp] lemma finset_card {α : Type u} {s : finset α} : ↑(finset.card s) = #s :=
by rw [fintype_card, nat_cast_inj, fintype.card_coe]

lemma finset_card_lt_omega (s : finset α) : #(↑s : set α) < ω :=
by { rw [lt_omega_iff_fintype], exact ⟨finset.subtype.fintype s⟩ }

theorem mk_eq_nat_iff_finset {α} {s : set α} {n : ℕ} :
  #s = n ↔ ∃ t : finset α, (t : set α) = s ∧ t.card = n :=
begin
  split,
  { intro h,
    have : # s < omega, by { rw h, exact nat_lt_omega n },
    refine ⟨(lt_omega_iff_finite.1 this).to_finset, finite.coe_to_finset _, nat_cast_inj.1 _⟩,
    rwa [finset_card, finite.coe_sort_to_finset] },
  { rintro ⟨t, rfl, rfl⟩,
    exact finset_card.symm }
end

theorem mk_union_add_mk_inter {α : Type u} {S T : set α} :
  #(S ∪ T : set α) + #(S ∩ T : set α) = #S + #T :=
quot.sound ⟨equiv.set.union_sum_inter S T⟩

/-- The cardinality of a union is at most the sum of the cardinalities
of the two sets. -/
lemma mk_union_le {α : Type u} (S T : set α) : #(S ∪ T : set α) ≤ #S + #T :=
@mk_union_add_mk_inter α S T ▸ self_le_add_right (#(S ∪ T : set α)) (#(S ∩ T : set α))

theorem mk_union_of_disjoint {α : Type u} {S T : set α} (H : disjoint S T) :
  #(S ∪ T : set α) = #S + #T :=
quot.sound ⟨equiv.set.union H⟩

lemma mk_sum_compl {α} (s : set α) : #s + #(sᶜ : set α) = #α :=
quotient.sound ⟨equiv.set.sum_compl s⟩

lemma mk_le_mk_of_subset {α} {s t : set α} (h : s ⊆ t) : #s ≤ #t :=
⟨set.embedding_of_subset s t h⟩

lemma mk_subtype_mono {p q : α → Prop} (h : ∀x, p x → q x) : #{x // p x} ≤ #{x // q x} :=
⟨embedding_of_subset _ _ h⟩

lemma mk_set_le (s : set α) : #s ≤ #α :=
mk_subtype_le s

lemma mk_image_eq_lift {α : Type u} {β : Type v} (f : α → β) (s : set α) (h : injective f) :
  lift.{v u} (#(f '' s)) = lift.{u v} (#s) :=
lift_mk_eq.{v u 0}.mpr ⟨(equiv.set.image f s h).symm⟩

lemma mk_image_eq_of_inj_on_lift {α : Type u} {β : Type v} (f : α → β) (s : set α)
  (h : inj_on f s) : lift.{v u} (#(f '' s)) = lift.{u v} (#s) :=
lift_mk_eq.{v u 0}.mpr ⟨(equiv.set.image_of_inj_on f s h).symm⟩

lemma mk_image_eq_of_inj_on {α β : Type u} (f : α → β) (s : set α) (h : inj_on f s) :
  #(f '' s) = #s :=
quotient.sound ⟨(equiv.set.image_of_inj_on f s h).symm⟩

lemma mk_subtype_of_equiv {α β : Type u} (p : β → Prop) (e : α ≃ β) :
  #{a : α // p (e a)} = #{b : β // p b} :=
quotient.sound ⟨equiv.subtype_equiv_of_subtype e⟩

lemma mk_sep (s : set α) (t : α → Prop) : #({ x ∈ s | t x } : set α) = #{ x : s | t x.1 } :=
quotient.sound ⟨equiv.set.sep s t⟩

lemma mk_preimage_of_injective_lift {α : Type u} {β : Type v} (f : α → β) (s : set β)
  (h : injective f) : lift.{u v} (#(f ⁻¹' s)) ≤ lift.{v u} (#s) :=
begin
  rw lift_mk_le.{u v 0}, use subtype.coind (λ x, f x.1) (λ x, x.2),
  apply subtype.coind_injective, exact h.comp subtype.val_injective
end

lemma mk_preimage_of_subset_range_lift {α : Type u} {β : Type v} (f : α → β) (s : set β)
  (h : s ⊆ range f) : lift.{v u} (#s) ≤ lift.{u v} (#(f ⁻¹' s)) :=
begin
  rw lift_mk_le.{v u 0},
  refine ⟨⟨_, _⟩⟩,
  { rintro ⟨y, hy⟩, rcases classical.subtype_of_exists (h hy) with ⟨x, rfl⟩, exact ⟨x, hy⟩ },
  rintro ⟨y, hy⟩ ⟨y', hy'⟩, dsimp,
  rcases classical.subtype_of_exists (h hy) with ⟨x, rfl⟩,
  rcases classical.subtype_of_exists (h hy') with ⟨x', rfl⟩,
  simp, intro hxx', rw hxx'
end

lemma mk_preimage_of_injective_of_subset_range_lift {β : Type v} (f : α → β) (s : set β)
  (h : injective f) (h2 : s ⊆ range f) : lift.{u v} (#(f ⁻¹' s)) = lift.{v u} (#s) :=
le_antisymm (mk_preimage_of_injective_lift f s h) (mk_preimage_of_subset_range_lift f s h2)

lemma mk_preimage_of_injective (f : α → β) (s : set β) (h : injective f) :
  #(f ⁻¹' s) ≤ #s :=
by { convert mk_preimage_of_injective_lift.{u u} f s h using 1; rw [lift_id] }

lemma mk_preimage_of_subset_range (f : α → β) (s : set β)
  (h : s ⊆ range f) : #s ≤ #(f ⁻¹' s) :=
by { convert mk_preimage_of_subset_range_lift.{u u} f s h using 1; rw [lift_id] }

lemma mk_preimage_of_injective_of_subset_range (f : α → β) (s : set β)
  (h : injective f) (h2 : s ⊆ range f) : #(f ⁻¹' s) = #s :=
by { convert mk_preimage_of_injective_of_subset_range_lift.{u u} f s h h2 using 1; rw [lift_id] }

lemma mk_subset_ge_of_subset_image_lift {α : Type u} {β : Type v} (f : α → β) {s : set α}
  {t : set β} (h : t ⊆ f '' s) :
    lift.{v u} (#t) ≤ lift.{u v} (#({ x ∈ s | f x ∈ t } : set α)) :=
by { rw [image_eq_range] at h, convert mk_preimage_of_subset_range_lift _ _ h using 1,
     rw [mk_sep], refl }

lemma mk_subset_ge_of_subset_image (f : α → β) {s : set α} {t : set β} (h : t ⊆ f '' s) :
  #t ≤ #({ x ∈ s | f x ∈ t } : set α) :=
by { rw [image_eq_range] at h, convert mk_preimage_of_subset_range _ _ h using 1,
     rw [mk_sep], refl }

theorem le_mk_iff_exists_subset {c : cardinal} {α : Type u} {s : set α} :
  c ≤ #s ↔ ∃ p : set α, p ⊆ s ∧ #p = c :=
begin
  rw [le_mk_iff_exists_set, ←subtype.exists_set_subtype],
  apply exists_congr, intro t, rw [mk_image_eq], apply subtype.val_injective
end

/-- The function α^{<β}, defined to be sup_{γ < β} α^γ.
  We index over {s : set β.out // #s < β } instead of {γ // γ < β}, because the latter lives in a
  higher universe -/
noncomputable def powerlt (α β : cardinal.{u}) : cardinal.{u} :=
sup.{u u} (λ(s : {s : set β.out // #s < β}), α ^ mk.{u} s)

infix ` ^< `:80 := powerlt

theorem powerlt_aux {c c' : cardinal} (h : c < c') :
  ∃(s : {s : set c'.out // #s < c'}), #s = c :=
begin
  cases out_embedding.mp (le_of_lt h) with f,
  have : #↥(range ⇑f) = c, { rwa [mk_range_eq, mk, quotient.out_eq c], exact f.2 },
  exact ⟨⟨range f, by convert h⟩, this⟩
end

lemma le_powerlt {c₁ c₂ c₃ : cardinal} (h : c₂ < c₃) : c₁ ^ c₂ ≤ c₁ ^< c₃ :=
by { rcases powerlt_aux h with ⟨s, rfl⟩, apply le_sup _ s }

lemma powerlt_le {c₁ c₂ c₃ : cardinal} : c₁ ^< c₂ ≤ c₃ ↔ ∀(c₄ < c₂), c₁ ^ c₄ ≤ c₃ :=
begin
  rw [powerlt, sup_le],
  split,
  { intros h c₄ hc₄, rcases powerlt_aux hc₄ with ⟨s, rfl⟩, exact h s },
  intros h s, exact h _ s.2
end

lemma powerlt_le_powerlt_left {a b c : cardinal} (h : b ≤ c) : a ^< b ≤ a ^< c :=
by { rw [powerlt, sup_le], rintro ⟨s, hs⟩, apply le_powerlt, exact lt_of_lt_of_le hs h }

lemma powerlt_succ {c₁ c₂ : cardinal} (h : c₁ ≠ 0) : c₁ ^< c₂.succ = c₁ ^ c₂ :=
begin
  apply le_antisymm,
  { rw powerlt_le, intros c₃ h2, apply power_le_power_left h, rwa [←lt_succ] },
  { apply le_powerlt, apply lt_succ_self }
end

lemma powerlt_max {c₁ c₂ c₃ : cardinal} : c₁ ^< max c₂ c₃ = max (c₁ ^< c₂) (c₁ ^< c₃) :=
by { cases le_total c₂ c₃; simp only [max_eq_left, max_eq_right, h, powerlt_le_powerlt_left] }

lemma zero_powerlt {a : cardinal} (h : a ≠ 0) : 0 ^< a = 1 :=
begin
  apply le_antisymm,
  { rw [powerlt_le], intros c hc, apply zero_power_le },
  convert le_powerlt (pos_iff_ne_zero.2 h), rw [power_zero]
end

lemma powerlt_zero {a : cardinal} : a ^< 0 = 0 :=
begin
  convert sup_eq_zero,
  exact subtype.is_empty_of_false (λ x, (zero_le _).not_lt),
end

end cardinal<|MERGE_RESOLUTION|>--- conflicted
+++ resolved
@@ -815,13 +815,8 @@
   exact ⟨fintype.of_equiv _ f.symm⟩
 end, λ ⟨_⟩, by exactI ⟨_, fintype_card _⟩⟩
 
-<<<<<<< HEAD
 theorem lt_omega_iff_finite {α} {S : set α} : #S < ω ↔ finite S :=
-lt_omega_iff_fintype
-=======
-theorem lt_omega_iff_finite {α} {S : set α} : mk S < omega ↔ finite S :=
 lt_omega_iff_fintype.trans finite_def.symm
->>>>>>> b7593841
 
 instance can_lift_cardinal_nat : can_lift cardinal ℕ :=
 ⟨ coe, λ x, x < ω, λ x hx, let ⟨n, hn⟩ := lt_omega.mp hx in ⟨n, hn.symm⟩⟩
