--- conflicted
+++ resolved
@@ -500,7 +500,6 @@
 
 end order_properties
 
-<<<<<<< HEAD
 protected theorem wf : @well_founded cardinal.{u} (<) :=
 ⟨λ a, classical.by_contradiction $ λ h, begin
   let ι := {c : cardinal // ¬ acc (<) c},
@@ -515,46 +514,15 @@
 end⟩
 
 instance : has_well_founded cardinal.{u} := ⟨(<), cardinal.wf⟩
-=======
-/-- The minimum cardinal in a family of cardinals (the existence
-  of which is provided by `min_injective`). -/
-protected def min {ι} (I : nonempty ι) (f : ι → cardinal) : cardinal :=
-f $ classical.some $ @embedding.min_injective _ (λ i, (f i).out) I
-
-theorem min_eq {ι} (I) (f : ι → cardinal) : ∃ i, cardinal.min I f = f i :=
-⟨_, rfl⟩
-
-theorem min_le {ι I} (f : ι → cardinal) (i) : cardinal.min I f ≤ f i :=
-by rw [← mk_out (cardinal.min I f), ← mk_out (f i)]; exact
-let ⟨g⟩ := classical.some_spec
-  (@embedding.min_injective _ (λ i, (f i).out) I) in
-⟨g i⟩
-
-theorem le_min {ι I} {f : ι → cardinal} {a} : a ≤ cardinal.min I f ↔ ∀ i, a ≤ f i :=
-⟨λ h i, le_trans h (min_le _ _),
- λ h, let ⟨i, e⟩ := min_eq I f in e.symm ▸ h i⟩
-
-protected theorem lt_wf : @well_founded cardinal.{u} (<) :=
-⟨λ a, classical.by_contradiction $ λ h,
-  let ι := {c :cardinal // ¬ acc (<) c},
-      f : ι → cardinal := subtype.val,
-      ⟨⟨c, hc⟩, hi⟩ := @min_eq ι ⟨⟨_, h⟩⟩ f in
-    hc (acc.intro _ (λ j ⟨_, h'⟩,
-      classical.by_contradiction $ λ hj, h' $
-      by have := min_le f ⟨j, hj⟩; rwa hi at this))⟩
-
-instance has_wf : @has_well_founded cardinal.{u} := ⟨(<), cardinal.lt_wf⟩
->>>>>>> 12ad63e6
 
 instance : conditionally_complete_linear_order_bot cardinal :=
 cardinal.lt_wf.conditionally_complete_linear_order_with_bot 0 $ le_antisymm (cardinal.zero_le _) $
   not_lt.1 (cardinal.lt_wf.not_lt_min set.univ ⟨0, mem_univ _⟩ (mem_univ 0))
 
-<<<<<<< HEAD
+instance wo : @is_well_order cardinal.{u} (<) := ⟨cardinal.wf⟩
+
 @[simp] theorem Inf_empty : Inf (∅ : set cardinal.{u}) = 0 :=
 dif_neg not_nonempty_empty
-
-instance wo : @is_well_order cardinal.{u} (<) := ⟨cardinal.wf⟩
 
 /-- The set in the definition of `cardinal.succ` is nonempty. -/
 theorem succ_nonempty (c : cardinal) : {c' : cardinal | c < c'}.nonempty := ⟨_, cantor c⟩
@@ -569,9 +537,6 @@
 
 theorem succ_le_iff {a b : cardinal} : succ a ≤ b ↔ a < b :=
 ⟨(lt_succ a).trans_le, λ h, cInf_le' h⟩
-=======
-instance wo : @is_well_order cardinal.{u} (<) := ⟨cardinal.lt_wf⟩
->>>>>>> 12ad63e6
 
 /-- Note that the successor of `c` is not the same as `c + 1` except in the case of finite `c`. -/
 instance : succ_order cardinal :=
