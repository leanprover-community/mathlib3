/-
Copyright (c) 2017 Mario Carneiro. All rights reserved.
Released under Apache 2.0 license as described in the file LICENSE.
Authors: Mario Carneiro, Floris van Doorn
-/

import set_theory.cardinal.ordinal
import set_theory.ordinal.fixed_point

/-!
# Cofinality

This file contains the definition of cofinality of an ordinal number and regular cardinals

## Main Definitions

* `ordinal.cof o` is the cofinality of the ordinal `o`.
  If `o` is the order type of the relation `<` on `α`, then `o.cof` is the smallest cardinality of a
  subset `s` of α that is *cofinal* in `α`, i.e. `∀ x : α, ∃ y ∈ s, ¬ y < x`.
* `cardinal.is_limit c` means that `c` is a (weak) limit cardinal: `c ≠ 0 ∧ ∀ x < c, succ x < c`.
* `cardinal.is_strong_limit c` means that `c` is a strong limit cardinal:
  `c ≠ 0 ∧ ∀ x < c, 2 ^ x < c`.
* `cardinal.is_regular c` means that `c` is a regular cardinal: `ω ≤ c ∧ c.ord.cof = c`.
* `cardinal.is_inaccessible c` means that `c` is strongly inaccessible:
  `ω < c ∧ is_regular c ∧ is_strong_limit c`.

## Main Statements

* `ordinal.infinite_pigeonhole_card`: the infinite pigeonhole principle
* `cardinal.lt_power_cof`: A consequence of König's theorem stating that `c < c ^ c.ord.cof` for
  `c ≥ ω`
* `cardinal.univ_inaccessible`: The type of ordinals in `Type u` form an inaccessible cardinal
  (in `Type v` with `v > u`). This shows (externally) that in `Type u` there are at least `u`
  inaccessible cardinals.

## Implementation Notes

* The cofinality is defined for ordinals.
  If `c` is a cardinal number, its cofinality is `c.ord.cof`.

## Tags

cofinality, regular cardinals, limits cardinals, inaccessible cardinals,
infinite pigeonhole principle
-/

noncomputable theory

open function cardinal set order
open_locale classical cardinal

universes u v w
variables {α : Type*} {r : α → α → Prop}

/-! ### Cofinality of orders -/

namespace order

/-- Cofinality of a reflexive order `≼`. This is the smallest cardinality
  of a subset `S : set α` such that `∀ a, ∃ b ∈ S, a ≼ b`. -/
def cof (r : α → α → Prop) : cardinal :=
Inf {c | ∃ S : set α, (∀ a, ∃ b ∈ S, r a b) ∧ #S = c}

/-- The set in the definition of `order.cof` is nonempty. -/
theorem cof_nonempty (r : α → α → Prop) [is_refl α r] :
  {c | ∃ S : set α, (∀ a, ∃ b ∈ S, r a b) ∧ #S = c}.nonempty :=
⟨_, set.univ, λ a, ⟨a, ⟨⟩, refl _⟩, rfl⟩

<<<<<<< HEAD
lemma cof_le (r : α → α → Prop) {S : set α} (h : ∀ a, ∃ b ∈ S, r a b) : order.cof r ≤ #S :=
cInf_le' ⟨S, h, rfl⟩

lemma le_cof {r : α → α → Prop} [is_refl α r] (c : cardinal) :
  c ≤ order.cof r ↔ ∀ {S : set α}, (∀ a, ∃ b ∈ S, r a b) → c ≤ #S :=
begin
  rw [order.cof, le_cInf_iff'' (cof_nonempty r)],
  use λ H S h, H _ ⟨S, h, rfl⟩,
  rintro H d ⟨S, h, rfl⟩,
  exact H h
end
=======
lemma cof_le (r : α → α → Prop) [is_refl α r] {S : set α} (h : ∀a, ∃(b ∈ S), r a b) : cof r ≤ #S :=
le_trans (cardinal.min_le _ ⟨S, h⟩) le_rfl

lemma le_cof {r : α → α → Prop} [is_refl α r] (c : cardinal) :
  c ≤ cof r ↔ ∀ {S : set α} (h : ∀a, ∃(b ∈ S), r a b) , c ≤ #S :=
by { rw [cof, cardinal.le_min], exact ⟨λ H S h, H ⟨S, h⟩, λ H ⟨S, h⟩, H h ⟩ }
>>>>>>> 12ad63e6

end order

theorem rel_iso.cof_le_lift {α : Type u} {β : Type v} {r : α → α → Prop} {s}
  [is_refl β s] (f : r ≃r s) :
  cardinal.lift.{(max u v)} (order.cof r) ≤ cardinal.lift.{(max u v)} (order.cof s) :=
begin
  rw [order.cof, order.cof, lift_Inf, lift_Inf,
    le_cInf_iff'' (nonempty_image_iff.2 (order.cof_nonempty s))],
  rintros - ⟨-, ⟨u, H, rfl⟩, rfl⟩,
  apply cInf_le',
  refine ⟨_, ⟨f.symm '' u, λ a, _, rfl⟩,
    lift_mk_eq.{u v (max u v)}.2 ⟨((f.symm).to_equiv.image u).symm⟩⟩,
  rcases H (f a) with ⟨b, hb, hb'⟩,
  refine ⟨f.symm b,  mem_image_of_mem _ hb, f.map_rel_iff.1 _⟩,
  rwa [rel_iso.apply_symm_apply]
end

theorem rel_iso.cof_eq_lift {α : Type u} {β : Type v} {r s}
  [is_refl α r] [is_refl β s] (f : r ≃r s) :
  cardinal.lift.{(max u v)} (order.cof r) = cardinal.lift.{(max u v)} (order.cof s) :=
(rel_iso.cof_le_lift f).antisymm (rel_iso.cof_le_lift f.symm)

theorem rel_iso.cof_le {α β : Type u} {r : α → α → Prop} {s} [is_refl β s] (f : r ≃r s) :
  order.cof r ≤ order.cof s :=
lift_le.1 (rel_iso.cof_le_lift f)

theorem rel_iso.cof_eq {α β : Type u} {r s} [is_refl α r] [is_refl β s] (f : r ≃r s) :
  order.cof r = order.cof s :=
lift_inj.1 (rel_iso.cof_eq_lift f)

/-- Cofinality of a strict order `≺`. This is the smallest cardinality of a set `S : set α` such
that `∀ a, ∃ b ∈ S, ¬ b ≺ a`. -/
def strict_order.cof (r : α → α → Prop) : cardinal :=
order.cof (swap r)ᶜ

/-- The set in the definition of `order.strict_order.cof` is nonempty. -/
theorem strict_order.cof_nonempty (r : α → α → Prop) [is_irrefl α r] :
  {c | ∃ S : set α, unbounded r S ∧ #S = c}.nonempty :=
@order.cof_nonempty α _ (is_refl.swap rᶜ)

/-! ### Cofinality of ordinals -/

namespace ordinal

/-- Cofinality of an ordinal. This is the smallest cardinal of a
  subset `S` of the ordinal which is unbounded, in the sense
  `∀ a, ∃ b ∈ S, a ≤ b`. It is defined for all ordinals, but
  `cof 0 = 0` and `cof (succ o) = 1`, so it is only really
  interesting on limit ordinals (when it is an infinite cardinal). -/
def cof (o : ordinal.{u}) : cardinal.{u} :=
o.lift_on (λ a, strict_order.cof a.r)
begin
  rintros ⟨α, r, wo₁⟩ ⟨β, s, wo₂⟩ ⟨⟨f, hf⟩⟩,
  haveI := wo₁, haveI := wo₂,
  apply @rel_iso.cof_eq _ _ _ _ _ _ ,
  { split, exact λ a b, not_iff_not.2 hf },
  { exact ⟨(is_well_order.is_irrefl r).1⟩ },
  { exact ⟨(is_well_order.is_irrefl s).1⟩ }
end

lemma cof_type (r : α → α → Prop) [is_well_order α r] : (type r).cof = strict_order.cof r := rfl

<<<<<<< HEAD
theorem le_cof_type [is_well_order α r] {c} : c ≤ cof (type r) ↔
  ∀ S : set α, unbounded r S → c ≤ #S :=
(le_cInf_iff'' (strict_order.cof_nonempty r)).trans ⟨λ H S h, H _ ⟨S, h, rfl⟩,
  by { rintros H d ⟨S, h, rfl⟩, exact H _ h }⟩

theorem cof_type_le [is_well_order α r] {S : set α} (h : unbounded r S) :
  cof (type r) ≤ #S :=
=======
theorem le_cof_type [is_well_order α r] {c} : c ≤ cof (type r) ↔ ∀ S, unbounded r S → c ≤ #S :=
by dsimp [cof, strict_order.cof, order.cof, type, quotient.mk, quot.lift_on];
   rw [cardinal.le_min, subtype.forall]; refl

theorem cof_type_le [is_well_order α r] {S : set α} (h : unbounded r S) : cof (type r) ≤ #S :=
>>>>>>> 12ad63e6
le_cof_type.1 le_rfl S h

theorem lt_cof_type [is_well_order α r] {S : set α} : #S < cof (type r) → bounded r S :=
by simpa using not_imp_not.2 cof_type_le

<<<<<<< HEAD
theorem cof_eq (r : α → α → Prop) [is_well_order α r] :
  ∃ S : set α, unbounded r S ∧ #S = cof (type r) :=
Inf_mem (strict_order.cof_nonempty r)

theorem ord_cof_eq (r : α → α → Prop) [is_well_order α r] :
  ∃ S : set α, unbounded r S ∧ type (subrel r S) = (cof (type r)).ord :=
=======
theorem cof_eq (r : α → α → Prop) [is_well_order α r] : ∃ S, unbounded r S ∧ #S = cof (type r) :=
begin
  have : ∃ i, cof (type r) = _,
  { dsimp [cof, order.cof, type, quotient.mk, quot.lift_on],
    apply cardinal.min_eq },
  exact let ⟨⟨S, hl⟩, e⟩ := this in ⟨S, hl, e.symm⟩,
end

theorem ord_cof_eq (r : α → α → Prop) [is_well_order α r] :
  ∃ S, unbounded r S ∧ type (subrel r S) = (cof (type r)).ord :=
>>>>>>> 12ad63e6
let ⟨S, hS, e⟩ := cof_eq r, ⟨s, _, e'⟩ := cardinal.ord_eq S,
    T : set α := {a | ∃ aS : a ∈ S, ∀ b : S, s b ⟨_, aS⟩ → r b a} in
begin
  resetI, suffices,
  { refine ⟨T, this,
      le_antisymm _ (cardinal.ord_le.2 $ cof_type_le this)⟩,
    rw [← e, e'],
    refine type_le'.2 ⟨rel_embedding.of_monotone
      (λ a, ⟨a, let ⟨aS, _⟩ := a.2 in aS⟩) (λ a b h, _)⟩,
    rcases a with ⟨a, aS, ha⟩, rcases b with ⟨b, bS, hb⟩,
    change s ⟨a, _⟩ ⟨b, _⟩,
    refine ((trichotomous_of s _ _).resolve_left (λ hn, _)).resolve_left _,
    { exact asymm h (ha _ hn) },
    { intro e, injection e with e, subst b,
      exact irrefl _ h } },
  { intro a,
    have : {b : S | ¬ r b a}.nonempty := let ⟨b, bS, ba⟩ := hS a in ⟨⟨b, bS⟩, ba⟩,
    let b := (is_well_order.wf).min _ this,
    have ba : ¬r b a := (is_well_order.wf).min_mem _ this,
    refine ⟨b, ⟨b.2, λ c, not_imp_not.1 $ λ h, _⟩, ba⟩,
    rw [show ∀b:S, (⟨b, b.2⟩:S) = b, by intro b; cases b; refl],
    exact (is_well_order.wf).not_lt_min _ this
      (is_order_connected.neg_trans h ba) }
end

/-! ### Cofinality of suprema and least strict upper bounds -/

private theorem card_mem_cof {o} : ∃ {ι} (f : ι → ordinal), lsub.{u u} f = o ∧ #ι = o.card :=
⟨_, _, lsub_typein o, mk_ordinal_out o⟩

/-- The set in the `lsub` characterization of `cof` is nonempty. -/
theorem cof_lsub_def_nonempty (o) :
  {a : cardinal | ∃ {ι} (f : ι → ordinal), lsub.{u u} f = o ∧ #ι = a}.nonempty :=
⟨_, card_mem_cof⟩

theorem cof_eq_Inf_lsub (o : ordinal.{u}) :
  cof o = Inf {a : cardinal | ∃ {ι : Type u} (f : ι → ordinal), lsub.{u u} f = o ∧ #ι = a} :=
begin
  refine le_antisymm (le_cInf (cof_lsub_def_nonempty o) _) (cInf_le' _),
  { rintros a ⟨ι, f, hf, rfl⟩,
    rw ←type_lt o,
    refine (cof_type_le (λ a, _)).trans (@mk_le_of_injective _ _
      (λ s : (typein ((<) : o.out.α → o.out.α → Prop))⁻¹' (set.range f), classical.some s.prop)
      (λ s t hst, let H := congr_arg f hst in by rwa [classical.some_spec s.prop,
        classical.some_spec t.prop, typein_inj, subtype.coe_inj] at H)),
    have := typein_lt_self a,
    simp_rw [←hf, lt_lsub_iff] at this,
    cases this with i hi,
    refine ⟨enum (<) (f i) _, _, _⟩,
    { rw [type_lt, ←hf], apply lt_lsub },
    { rw [mem_preimage, typein_enum], exact mem_range_self i },
    { rwa [←typein_le_typein, typein_enum] } },
  { rcases cof_eq (<) with ⟨S, hS, hS'⟩,
    let f : S → ordinal := λ s, typein (<) s.val,
    refine ⟨S, f, le_antisymm (lsub_le (λ i, typein_lt_self i)) (le_of_forall_lt (λ a ha, _)),
      by rwa type_lt o at hS'⟩,
    rw ←type_lt o at ha,
    rcases hS (enum (<) a ha) with ⟨b, hb, hb'⟩,
    rw [←typein_le_typein, typein_enum] at hb',
    exact hb'.trans_lt (lt_lsub.{u u} f ⟨b, hb⟩) }
end

@[simp] theorem lift_cof (o) : (cof o).lift = cof o.lift :=
induction_on o $ begin introsI α r _,
  cases lift_type r with _ e, rw e,
  apply le_antisymm,
  { unfreezingI { refine le_cof_type.2 (λ S H, _) },
    have : (#(ulift.up ⁻¹' S)).lift ≤ #S :=
     ⟨⟨λ ⟨⟨x, h⟩⟩, ⟨⟨x⟩, h⟩,
       λ ⟨⟨x, h₁⟩⟩ ⟨⟨y, h₂⟩⟩ e, by simp at e; congr; injection e⟩⟩,
    refine le_trans (cardinal.lift_le.2 $ cof_type_le _) this,
    exact λ a, let ⟨⟨b⟩, bs, br⟩ := H ⟨a⟩ in ⟨b, bs, br⟩ },
  { rcases cof_eq r with ⟨S, H, e'⟩,
    have : #(ulift.down ⁻¹' S) ≤ (#S).lift :=
     ⟨⟨λ ⟨⟨x⟩, h⟩, ⟨⟨x, h⟩⟩,
       λ ⟨⟨x⟩, h₁⟩ ⟨⟨y⟩, h₂⟩ e, by simp at e; congr; injections⟩⟩,
    rw e' at this,
    unfreezingI { refine le_trans (cof_type_le _) this },
    exact λ ⟨a⟩, let ⟨b, bs, br⟩ := H a in ⟨⟨b⟩, bs, br⟩ }
end

theorem cof_le_card (o) : cof o ≤ card o :=
by { rw cof_eq_Inf_lsub, exact cInf_le' card_mem_cof }

theorem cof_ord_le (c : cardinal) : cof c.ord ≤ c :=
by simpa using cof_le_card c.ord

theorem ord_cof_le (o : ordinal.{u}) : o.cof.ord ≤ o :=
(ord_le_ord.2 (cof_le_card o)).trans (ord_card_le o)

theorem exists_lsub_cof (o : ordinal) : ∃ {ι} (f : ι → ordinal), lsub.{u u} f = o ∧ #ι = cof o :=
by { rw cof_eq_Inf_lsub, exact Inf_mem (cof_lsub_def_nonempty o) }

theorem cof_lsub_le {ι} (f : ι → ordinal) : cof (lsub.{u u} f) ≤ #ι :=
by { rw cof_eq_Inf_lsub, exact cInf_le' ⟨ι, f, rfl, rfl⟩ }

theorem cof_lsub_le_lift {ι} (f : ι → ordinal) : cof (lsub f) ≤ cardinal.lift.{v u} (#ι) :=
begin
  rw ←mk_ulift,
  convert cof_lsub_le (λ i : ulift ι, f i.down),
  exact lsub_eq_of_range_eq.{u (max u v) max u v}
    (set.ext (λ x, ⟨λ ⟨i, hi⟩, ⟨ulift.up i, hi⟩, λ ⟨i, hi⟩, ⟨_, hi⟩⟩))
end

theorem le_cof_iff_lsub {o : ordinal} {a : cardinal} :
  a ≤ cof o ↔ ∀ {ι} (f : ι → ordinal), lsub.{u u} f = o → a ≤ #ι :=
begin
  rw cof_eq_Inf_lsub,
  exact (le_cInf_iff'' (cof_lsub_def_nonempty o)).trans ⟨λ H ι f hf, H _ ⟨ι, f, hf, rfl⟩,
    λ H b ⟨ι, f, hf, hb⟩, ( by { rw ←hb, exact H _ hf} )⟩
end

theorem lsub_lt_ord_lift {ι} {f : ι → ordinal} {c : ordinal} (hι : cardinal.lift (#ι) < c.cof)
  (hf : ∀ i, f i < c) : lsub.{u v} f < c :=
lt_of_le_of_ne (lsub_le hf) (λ h, by { subst h, exact (cof_lsub_le_lift f).not_lt hι })

theorem lsub_lt_ord {ι} {f : ι → ordinal} {c : ordinal} (hι : #ι < c.cof) :
  (∀ i, f i < c) → lsub.{u u} f < c :=
lsub_lt_ord_lift (by rwa (#ι).lift_id)

theorem cof_sup_le_lift {ι} {f : ι → ordinal} (H : ∀ i, f i < sup f) : cof (sup f) ≤ (#ι).lift :=
by { rw ←sup_eq_lsub_iff_lt_sup at H, rw H, exact cof_lsub_le_lift f }

theorem cof_sup_le {ι} {f : ι → ordinal} (H : ∀ i, f i < sup.{u u} f) : cof (sup.{u u} f) ≤ #ι :=
by { rw ←(#ι).lift_id, exact cof_sup_le_lift H }

theorem sup_lt_ord_lift {ι} {f : ι → ordinal} {c : ordinal} (hι : cardinal.lift (#ι) < c.cof)
  (hf : ∀ i, f i < c) : sup.{u v} f < c :=
(sup_le_lsub.{u v} f).trans_lt (lsub_lt_ord_lift hι hf)

theorem sup_lt_ord {ι} {f : ι → ordinal} {c : ordinal} (hι : #ι < c.cof) :
  (∀ i, f i < c) → sup.{u u} f < c :=
sup_lt_ord_lift (by rwa (#ι).lift_id)

theorem sup_lt_lift {ι} {f : ι → cardinal} {c : cardinal} (hι : cardinal.lift (#ι) < c.ord.cof)
  (hf : ∀ i, f i < c) : cardinal.sup.{u v} f < c :=
by { rw [←ord_lt_ord, ←sup_ord], refine sup_lt_ord_lift hι (λ i, _), rw ord_lt_ord, apply hf }

theorem sup_lt {ι} {f : ι → cardinal} {c : cardinal} (hι : #ι < c.ord.cof) :
  (∀ i, f i < c) → cardinal.sup.{u u} f < c :=
sup_lt_lift (by rwa (#ι).lift_id)

theorem nfp_family_lt_ord_lift {ι} {f : ι → ordinal → ordinal} {c} (hc : ω < cof c)
  (hc' : (#ι).lift < cof c) (hf : ∀ i (b < c), f i b < c) {a} (ha : a < c) :
  nfp_family.{u v} f a < c :=
begin
  refine sup_lt_ord_lift ((cardinal.lift_le.2 (mk_list_le_max ι)).trans_lt _) (λ l, _),
  { rw lift_max,
    apply max_lt _ hc',
    rwa cardinal.lift_omega },
  { induction l with i l H,
    { exact ha },
    { exact hf _ _ H } }
end

theorem nfp_family_lt_ord {ι} {f : ι → ordinal → ordinal} {c} (hc : ω < cof c)
  (hc' : #ι < cof c) (hf : ∀ i (b < c), f i b < c) {a} : a < c → nfp_family.{u u} f a < c :=
nfp_family_lt_ord_lift hc (by rwa (#ι).lift_id) hf

theorem nfp_bfamily_lt_ord_lift {o : ordinal} {f : Π a < o, ordinal → ordinal} {c} (hc : ω < cof c)
  (hc' : o.card.lift < cof c) (hf : ∀ i hi (b < c), f i hi b < c) {a} :
  a < c → nfp_bfamily.{u v} o f a < c :=
nfp_family_lt_ord_lift hc (by rwa mk_ordinal_out) (λ i, hf _ _)

theorem nfp_bfamily_lt_ord {o : ordinal} {f : Π a < o, ordinal → ordinal} {c} (hc : ω < cof c)
  (hc' : o.card < cof c) (hf : ∀ i hi (b < c), f i hi b < c) {a} :
  a < c → nfp_bfamily.{u u} o f a < c :=
nfp_bfamily_lt_ord_lift hc (by rwa o.card.lift_id) hf

theorem nfp_lt_ord {f : ordinal → ordinal} {c} (hc : ω < cof c) (hf : ∀ i < c, f i < c) {a} :
  a < c → nfp f a < c :=
nfp_family_lt_ord_lift hc (by simpa using cardinal.one_lt_omega.trans hc) (λ _, hf)

theorem exists_blsub_cof (o : ordinal) : ∃ (f : Π a < (cof o).ord, ordinal), blsub.{u u} _ f = o :=
begin
  rcases exists_lsub_cof o with ⟨ι, f, hf, hι⟩,
  rcases cardinal.ord_eq ι with ⟨r, hr, hι'⟩,
  rw ←@blsub_eq_lsub' ι r hr at hf,
  rw [←hι, hι'],
  exact ⟨_, hf⟩
end

theorem le_cof_iff_blsub {b : ordinal} {a : cardinal} :
  a ≤ cof b ↔ ∀ {o} (f : Π a < o, ordinal), blsub.{u u} o f = b → a ≤ o.card :=
le_cof_iff_lsub.trans ⟨λ H o f hf, by simpa using H _ hf, λ H ι f hf, begin
  rcases cardinal.ord_eq ι with ⟨r, hr, hι'⟩,
  rw ←@blsub_eq_lsub' ι r hr at hf,
  simpa using H _ hf
end⟩

theorem cof_blsub_le_lift {o} (f : Π a < o, ordinal) :
  cof (blsub o f) ≤ cardinal.lift.{v u} (o.card) :=
by { convert cof_lsub_le_lift _, exact (mk_ordinal_out o).symm }

theorem cof_blsub_le {o} (f : Π a < o, ordinal) : cof (blsub.{u u} o f) ≤ o.card :=
by { rw ←(o.card).lift_id, exact cof_blsub_le_lift f }

theorem blsub_lt_ord_lift {o : ordinal} {f : Π a < o, ordinal} {c : ordinal}
  (ho : o.card.lift < c.cof) (hf : ∀ i hi, f i hi < c) : blsub.{u v} o f < c :=
lt_of_le_of_ne (blsub_le hf) (λ h, not_le_of_lt ho
  (by simpa [sup_ord, hf, h] using cof_blsub_le_lift.{u} f))

theorem blsub_lt_ord {o : ordinal} {f : Π a < o, ordinal} {c : ordinal} (ho : o.card < c.cof)
  (hf : ∀ i hi, f i hi < c) : blsub.{u u} o f < c :=
blsub_lt_ord_lift (by rwa (o.card).lift_id) hf

theorem cof_bsup_le_lift {o : ordinal} {f : Π a < o, ordinal} (H : ∀ i h, f i h < bsup o f) :
  cof (bsup o f) ≤ o.card.lift :=
by { rw ←bsup_eq_blsub_iff_lt_bsup at H, rw H, exact cof_blsub_le_lift f }

theorem cof_bsup_le {o : ordinal} {f : Π a < o, ordinal} :
  (∀ i h, f i h < bsup.{u u} o f) → cof (bsup.{u u} o f) ≤ o.card :=
by { rw ←(o.card).lift_id, exact cof_bsup_le_lift }

theorem bsup_lt_ord_lift {o : ordinal} {f : Π a < o, ordinal} {c : ordinal}
  (ho : o.card.lift < c.cof) (hf : ∀ i hi, f i hi < c) : bsup.{u v} o f < c :=
(bsup_le_blsub f).trans_lt (blsub_lt_ord_lift ho hf)

theorem bsup_lt_ord {o : ordinal} {f : Π a < o, ordinal} {c : ordinal} (ho : o.card < c.cof) :
  (∀ i hi, f i hi < c) → bsup.{u u} o f < c :=
bsup_lt_ord_lift (by rwa (o.card).lift_id)

/-! ### Basic results -/

@[simp] theorem cof_zero : cof 0 = 0 :=
(cof_le_card 0).antisymm (cardinal.zero_le _)

@[simp] theorem cof_eq_zero {o} : cof o = 0 ↔ o = 0 :=
⟨induction_on o $ λ α r _ z, by exactI
  let ⟨S, hl, e⟩ := cof_eq r in type_eq_zero_iff_is_empty.2 $
  ⟨λ a, let ⟨b, h, _⟩ := hl a in
    (mk_eq_zero_iff.1 (e.trans z)).elim' ⟨_, h⟩⟩,
λ e, by simp [e]⟩

theorem cof_ne_zero {o} : cof o ≠ 0 ↔ o ≠ 0 := cof_eq_zero.not

@[simp] theorem cof_succ (o) : cof (succ o) = 1 :=
begin
  apply le_antisymm,
  { refine induction_on o (λ α r _, _),
    change cof (type _) ≤ _,
    rw [← (_ : #_ = 1)], apply cof_type_le,
    { refine λ a, ⟨sum.inr punit.star, set.mem_singleton _, _⟩,
      rcases a with a|⟨⟨⟨⟩⟩⟩; simp [empty_relation] },
    { rw [cardinal.mk_fintype, set.card_singleton], simp } },
  { rw [← cardinal.succ_zero, succ_le_iff],
    simpa [lt_iff_le_and_ne, cardinal.zero_le] using
      λ h, succ_ne_zero o (cof_eq_zero.1 (eq.symm h)) }
end

@[simp] theorem cof_eq_one_iff_is_succ {o} : cof.{u} o = 1 ↔ ∃ a, o = succ a :=
⟨induction_on o $ λ α r _ z, begin
  resetI,
  rcases cof_eq r with ⟨S, hl, e⟩, rw z at e,
  cases mk_ne_zero_iff.1 (by rw e; exact one_ne_zero) with a,
  refine ⟨typein r a, eq.symm $ quotient.sound
    ⟨rel_iso.of_surjective (rel_embedding.of_monotone _
      (λ x y, _)) (λ x, _)⟩⟩,
  { apply sum.rec; [exact subtype.val, exact λ _, a] },
  { rcases x with x|⟨⟨⟨⟩⟩⟩; rcases y with y|⟨⟨⟨⟩⟩⟩;
      simp [subrel, order.preimage, empty_relation],
    exact x.2 },
  { suffices : r x a ∨ ∃ (b : punit), ↑a = x, {simpa},
    rcases trichotomous_of r x a with h|h|h,
    { exact or.inl h },
    { exact or.inr ⟨punit.star, h.symm⟩ },
    { rcases hl x with ⟨a', aS, hn⟩,
      rw (_ : ↑a = a') at h, {exact absurd h hn},
      refine congr_arg subtype.val (_ : a = ⟨a', aS⟩),
      haveI := le_one_iff_subsingleton.1 (le_of_eq e),
      apply subsingleton.elim } }
end, λ ⟨a, e⟩, by simp [e]⟩

/-- A fundamental sequence for `a` is an increasing sequence of length `o = cof a` that converges at
    `a`. We provide `o` explicitly in order to avoid type rewrites. -/
def is_fundamental_sequence (a o : ordinal.{u}) (f : Π b < o, ordinal.{u}) : Prop :=
o ≤ a.cof.ord ∧ (∀ {i j} (hi hj), i < j → f i hi < f j hj) ∧ blsub.{u u} o f = a

namespace is_fundamental_sequence
variables {a o : ordinal.{u}} {f : Π b < o, ordinal.{u}}

protected theorem cof_eq (hf : is_fundamental_sequence a o f) : a.cof.ord = o :=
hf.1.antisymm' $ by { rw ←hf.2.2, exact (ord_le_ord.2 (cof_blsub_le f)).trans (ord_card_le o) }

protected theorem strict_mono (hf : is_fundamental_sequence a o f) :
  ∀ {i j} (hi) (hj), i < j → f i hi < f j hj :=
hf.2.1

theorem blsub_eq (hf : is_fundamental_sequence a o f) : blsub.{u u} o f = a :=
hf.2.2

theorem ord_cof (hf : is_fundamental_sequence a o f) :
  is_fundamental_sequence a a.cof.ord (λ i hi, f i (hi.trans_le (by rw hf.cof_eq))) :=
by { have H := hf.cof_eq, subst H, exact hf }

theorem id_of_le_cof (h : o ≤ o.cof.ord) : is_fundamental_sequence o o (λ a _, a) :=
⟨h, λ _ _ _ _, id, blsub_id o⟩

protected theorem zero {f : Π b < (0 : ordinal), ordinal} :
  is_fundamental_sequence 0 0 f :=
⟨by rw [cof_zero, ord_zero], λ i j hi, (ordinal.not_lt_zero i hi).elim, blsub_zero f⟩

protected theorem succ : is_fundamental_sequence (succ o) 1 (λ _ _, o) :=
begin
  refine ⟨_, λ i j hi hj h, _, blsub_const ordinal.one_ne_zero o⟩,
  { rw [cof_succ, ord_one] },
  { rw lt_one_iff_zero at hi hj,
    rw [hi, hj] at h,
    exact h.false.elim }
end

protected theorem monotone (hf : is_fundamental_sequence a o f) {i j : ordinal} (hi : i < o)
  (hj : j < o) (hij : i ≤ j) : f i hi ≤ f j hj :=
begin
  rcases lt_or_eq_of_le hij with hij | rfl,
  { exact le_of_lt (hf.2.1 hi hj hij) },
  { refl }
end

theorem trans {a o o' : ordinal.{u}} {f : Π b < o, ordinal.{u}}
  (hf : is_fundamental_sequence a o f) {g : Π b < o', ordinal.{u}}
  (hg : is_fundamental_sequence o o' g) :
  is_fundamental_sequence a o' (λ i hi, f (g i hi) (by { rw ←hg.2.2, apply lt_blsub })) :=
begin
  refine ⟨_, λ i j _ _ h, hf.2.1 _ _ (hg.2.1 _ _ h), _⟩,
  { rw hf.cof_eq,
    exact hg.1.trans (ord_cof_le o) },
  { rw @blsub_comp.{u u u} o _ f (@is_fundamental_sequence.monotone _ _ f hf),
    exact hf.2.2 }
end

end is_fundamental_sequence

/-- Every ordinal has a fundamental sequence. -/
theorem exists_fundamental_sequence (a : ordinal.{u}) :
  ∃ f, is_fundamental_sequence a a.cof.ord f :=
begin
  suffices : ∃ o f, is_fundamental_sequence a o f,
  { rcases this with ⟨o, f, hf⟩,
    exact ⟨_, hf.ord_cof⟩ },
  rcases exists_lsub_cof a with ⟨ι, f, hf, hι⟩,
  rcases ord_eq ι with ⟨r, wo, hr⟩,
  haveI := wo,
  let r' := subrel r {i | ∀ j, r j i → f j < f i},
  let hrr' : r' ↪r r := subrel.rel_embedding _ _,
  haveI := hrr'.is_well_order,
  refine ⟨_, _, (type_le'.2 ⟨hrr'⟩).trans _, λ i j _ h _, (enum r' j h).prop _ _,
    le_antisymm (blsub_le (λ i hi, lsub_le_iff.1 hf.le _)) _⟩,
  { rw [←hι, hr] },
  { change r (hrr'.1 _ ) (hrr'.1 _ ),
    rwa [hrr'.2, @enum_lt_enum _ r'] },
  { rw [←hf, lsub_le_iff],
    intro i,
    suffices : ∃ i' hi', f i ≤ bfamily_of_family' r' (λ i, f i) i' hi',
    { rcases this with ⟨i', hi', hfg⟩,
      exact hfg.trans_lt (lt_blsub _ _ _) },
    by_cases h : ∀ j, r j i → f j < f i,
    { refine ⟨typein r' ⟨i, h⟩, typein_lt_type _ _, _⟩,
      rw bfamily_of_family'_typein,
      refl },
    { push_neg at h,
      cases wo.wf.min_mem _ h with hji hij,
      refine ⟨typein r' ⟨_, λ k hkj, lt_of_lt_of_le _ hij⟩, typein_lt_type _ _, _⟩,
      { by_contra' H,
        exact (wo.wf.not_lt_min _ h ⟨is_trans.trans _ _ _ hkj hji, H⟩) hkj },
      { rwa bfamily_of_family'_typein } } }
end

@[simp] theorem cof_cof (a : ordinal.{u}) : cof (cof a).ord = cof a :=
begin
  cases exists_fundamental_sequence a with f hf,
  cases exists_fundamental_sequence a.cof.ord with g hg,
  exact ord_injective ((hf.trans hg).cof_eq.symm)
end

protected theorem is_normal.is_fundamental_sequence {f : ordinal.{u} → ordinal.{u}}
  (hf : is_normal f) {a o} (ha : is_limit a) {g} (hg : is_fundamental_sequence a o g) :
  is_fundamental_sequence (f a) o (λ b hb, f (g b hb)) :=
begin
  refine ⟨_, λ i j _ _ h, hf.strict_mono (hg.2.1 _ _ h), _⟩,
  { rcases exists_lsub_cof (f a) with ⟨ι, f', hf', hι⟩,
    rw [←hg.cof_eq, ord_le_ord, ←hι],
    suffices : lsub.{u u} (λ i, (Inf {b : ordinal | f' i ≤ f b})) = a,
    { rw ←this,
      apply cof_lsub_le },
    have H : ∀ i, ∃ b < a, f' i ≤ f b := λ i, begin
      have := lt_lsub.{u u} f' i,
      rwa [hf', ←is_normal.blsub_eq.{u u} hf ha, lt_blsub_iff] at this
    end,
    refine le_antisymm (lsub_le (λ i, _)) (le_of_forall_lt (λ b hb, _)),
    { rcases H i with ⟨b, hb, hb'⟩,
      exact lt_of_le_of_lt (cInf_le' hb') hb },
    { have := hf.strict_mono hb,
      rw [←hf', lt_lsub_iff] at this,
      cases this with i hi,
      rcases H i with ⟨b, _, hb⟩,
      exact lt_of_le_of_lt ((le_cInf_iff'' ⟨b, hb⟩).2
        (λ c hc, hf.strict_mono.le_iff_le.1 (hi.trans hc))) (lt_lsub _ i) } },
  { rw @blsub_comp.{u u u} a _ (λ b _, f b) (λ i j hi hj h, hf.strict_mono.monotone h) g hg.2.2,
    exact is_normal.blsub_eq.{u u} hf ha }
end

theorem is_normal.cof_eq {f} (hf : is_normal f) {a} (ha : is_limit a) : cof (f a) = cof a :=
let ⟨g, hg⟩ := exists_fundamental_sequence a in
  ord_injective (hf.is_fundamental_sequence ha hg).cof_eq

theorem is_normal.cof_le {f} (hf : is_normal f) (a) : cof a ≤ cof (f a) :=
begin
  rcases zero_or_succ_or_limit a with rfl | ⟨b, rfl⟩ | ha,
  { rw cof_zero,
    exact zero_le _ },
  { rw [cof_succ, cardinal.one_le_iff_ne_zero, cof_ne_zero, ←ordinal.pos_iff_ne_zero],
    exact (ordinal.zero_le (f b)).trans_lt (hf.1 b) },
  { rw hf.cof_eq ha }
end

@[simp] theorem cof_add (a b : ordinal) : b ≠ 0 → cof (a + b) = cof b :=
λ h, begin
  rcases zero_or_succ_or_limit b with rfl | ⟨c, rfl⟩ | hb,
  { contradiction },
  { rw [add_succ, cof_succ, cof_succ] },
  { exact (add_is_normal a).cof_eq hb }
end

theorem omega_le_cof {o} : ω ≤ cof o ↔ is_limit o :=
begin
  rcases zero_or_succ_or_limit o with rfl|⟨o,rfl⟩|l,
  { simp [not_zero_is_limit, cardinal.omega_ne_zero] },
  { simp [not_succ_is_limit, cardinal.one_lt_omega] },
  { simp [l], refine le_of_not_lt (λ h, _),
    cases cardinal.lt_omega.1 h with n e,
    have := cof_cof o,
    rw [e, ord_nat] at this,
    cases n,
    { simp at e, simpa [e, not_zero_is_limit] using l },
    { rw [← nat_cast_succ, cof_succ] at this,
      rw [← this, cof_eq_one_iff_is_succ] at e,
      rcases e with ⟨a, rfl⟩,
      exact not_succ_is_limit _ l } }
end

@[simp] theorem aleph'_cof {o : ordinal} (ho : o.is_limit) : (aleph' o).ord.cof = o.cof :=
aleph'_is_normal.cof_eq ho

@[simp] theorem aleph_cof {o : ordinal} (ho : o.is_limit) : (aleph o).ord.cof = o.cof :=
aleph_is_normal.cof_eq ho

@[simp] theorem cof_omega : cof omega = ω :=
le_antisymm
  (by rw ← card_omega; apply cof_le_card)
  (omega_le_cof.2 omega_is_limit)

theorem cof_eq' (r : α → α → Prop) [is_well_order α r] (h : is_limit (type r)) :
  ∃ S : set α, (∀ a, ∃ b ∈ S, r a b) ∧ #S = cof (type r) :=
let ⟨S, H, e⟩ := cof_eq r in
⟨S, λ a,
  let a' := enum r _ (h.2 _ (typein_lt_type r a)) in
  let ⟨b, h, ab⟩ := H a' in
  ⟨b, h, (is_order_connected.conn a b a' $ (typein_lt_typein r).1
    (by { rw typein_enum, exact lt_succ (typein _ _) })).resolve_right ab⟩,
e⟩

@[simp] theorem cof_univ : cof univ.{u v} = cardinal.univ :=
le_antisymm (cof_le_card _) begin
  refine le_of_forall_lt (λ c h, _),
  rcases lt_univ'.1 h with ⟨c, rfl⟩,
  rcases @cof_eq ordinal.{u} (<) _ with ⟨S, H, Se⟩,
  rw [univ, ← lift_cof, ← cardinal.lift_lift, cardinal.lift_lt, ← Se],
  refine lt_of_not_ge (λ h, _),
  cases cardinal.lift_down h with a e,
  refine quotient.induction_on a (λ α e, _) e,
  cases quotient.exact e with f,
  have f := equiv.ulift.symm.trans f,
  let g := λ a, (f a).1,
  let o := succ (sup.{u u} g),
  rcases H o with ⟨b, h, l⟩,
  refine l (lt_succ_iff.2 _),
  rw ← show g (f.symm ⟨b, h⟩) = b, by dsimp [g]; simp,
  apply le_sup
end

/-! ### Infinite pigeonhole principle -/

/-- If the union of s is unbounded and s is smaller than the cofinality,
  then s has an unbounded member -/
theorem unbounded_of_unbounded_sUnion (r : α → α → Prop) [wo : is_well_order α r] {s : set (set α)}
  (h₁ : unbounded r $ ⋃₀ s) (h₂ : #s < strict_order.cof r) : ∃(x ∈ s), unbounded r x :=
begin
  by_contra h, simp only [not_exists, exists_prop, not_and, not_unbounded_iff] at h,
  let f : s → α := λ x : s, wo.wf.sup x (h x.1 x.2),
  refine h₂.not_le (le_trans (cInf_le' ⟨range f, λ x, _, rfl⟩) mk_range_le),
  rcases h₁ x with ⟨y, ⟨c, hc, hy⟩, hxy⟩,
  exact ⟨f ⟨c, hc⟩, mem_range_self _, λ hxz, hxy (trans (wo.wf.lt_sup _ hy) hxz)⟩
end

/-- If the union of s is unbounded and s is smaller than the cofinality,
  then s has an unbounded member -/
theorem unbounded_of_unbounded_Union {α β : Type u} (r : α → α → Prop) [wo : is_well_order α r]
  (s : β → set α)
  (h₁ : unbounded r $ ⋃x, s x) (h₂ : #β < strict_order.cof r) : ∃x : β, unbounded r (s x) :=
begin
  rw [← sUnion_range] at h₁,
  have : #(range (λ (i : β), s i)) < strict_order.cof r := lt_of_le_of_lt mk_range_le h₂,
  rcases unbounded_of_unbounded_sUnion r h₁ this with ⟨_, ⟨x, rfl⟩, u⟩, exact ⟨x, u⟩
end

/-- The infinite pigeonhole principle -/
theorem infinite_pigeonhole {β α : Type u} (f : β → α) (h₁ : ω ≤ #β)
  (h₂ : #α < (#β).ord.cof) : ∃a : α, #(f ⁻¹' {a}) = #β :=
begin
  have : ¬∀a, #(f ⁻¹' {a}) < #β,
  { intro h,
    apply not_lt_of_ge (ge_of_eq $ mk_univ),
    rw [←@preimage_univ _ _ f, ←Union_of_singleton, preimage_Union],
    exact mk_Union_le_sum_mk.trans_lt ((sum_le_sup _).trans_lt $ mul_lt_of_lt h₁
      (h₂.trans_le $ cof_ord_le _) (sup_lt h₂ h)) },
  rw [not_forall] at this, cases this with x h,
  use x, apply le_antisymm _ (le_of_not_gt h),
  rw [le_mk_iff_exists_set], exact ⟨_, rfl⟩
end

/-- pigeonhole principle for a cardinality below the cardinality of the domain -/
theorem infinite_pigeonhole_card {β α : Type u} (f : β → α) (θ : cardinal) (hθ : θ ≤ #β)
  (h₁ : ω ≤ θ) (h₂ : #α < θ.ord.cof) : ∃a : α, θ ≤ #(f ⁻¹' {a}) :=
begin
  rcases le_mk_iff_exists_set.1 hθ with ⟨s, rfl⟩,
  cases infinite_pigeonhole (f ∘ subtype.val : s → α) h₁ h₂ with a ha,
  use a, rw [←ha, @preimage_comp _ _ _ subtype.val f],
  apply mk_preimage_of_injective _ _ subtype.val_injective
end

theorem infinite_pigeonhole_set {β α : Type u} {s : set β} (f : s → α) (θ : cardinal)
  (hθ : θ ≤ #s) (h₁ : ω ≤ θ) (h₂ : #α < θ.ord.cof) :
    ∃(a : α) (t : set β) (h : t ⊆ s), θ ≤ #t ∧ ∀{{x}} (hx : x ∈ t), f ⟨x, h hx⟩ = a :=
begin
  cases infinite_pigeonhole_card f θ hθ h₁ h₂ with a ha,
  refine ⟨a, {x | ∃(h : x ∈ s), f ⟨x, h⟩ = a}, _, _, _⟩,
  { rintro x ⟨hx, hx'⟩, exact hx },
  { refine le_trans ha _, apply ge_of_eq, apply quotient.sound, constructor,
    refine equiv.trans _ (equiv.subtype_subtype_equiv_subtype_exists _ _).symm,
    simp only [coe_eq_subtype, mem_singleton_iff, mem_preimage, mem_set_of_eq] },
  rintro x ⟨hx, hx'⟩, exact hx'
end

end ordinal

/-! ### Regular and inaccessible cardinals -/

namespace cardinal
open ordinal

local infixr ^ := @pow cardinal.{u} cardinal cardinal.has_pow

/-- A cardinal is a limit if it is not zero or a successor
  cardinal. Note that `ω` is a limit cardinal by this definition. -/
def is_limit (c : cardinal) : Prop :=
c ≠ 0 ∧ ∀ x < c, succ x < c

/-- A cardinal is a strong limit if it is not zero and it is
  closed under powersets. Note that `ω` is a strong limit by this definition. -/
def is_strong_limit (c : cardinal) : Prop :=
c ≠ 0 ∧ ∀ x < c, 2 ^ x < c

theorem is_strong_limit.is_limit {c} (H : is_strong_limit c) : is_limit c :=
⟨H.1, λ x h, lt_of_le_of_lt (succ_le_of_lt $ cantor x) (H.2 _ h)⟩

/-- A cardinal is regular if it is infinite and it equals its own cofinality. -/
def is_regular (c : cardinal) : Prop :=
ω ≤ c ∧ c.ord.cof = c

lemma is_regular.omega_le {c : cardinal} (H : c.is_regular) : ω ≤ c :=
H.1

lemma is_regular.cof_eq {c : cardinal} (H : c.is_regular) : c.ord.cof = c :=
H.2

lemma is_regular.pos {c : cardinal} (H : c.is_regular) : 0 < c :=
omega_pos.trans_le H.1

lemma is_regular.ord_pos {c : cardinal} (H : c.is_regular) : 0 < c.ord :=
by { rw cardinal.lt_ord, exact H.pos }

theorem is_regular_cof {o : ordinal} (h : o.is_limit) : is_regular o.cof :=
⟨omega_le_cof.2 h, cof_cof _⟩

theorem is_regular_omega : is_regular ω :=
⟨le_rfl, by simp⟩

theorem is_regular_succ {c : cardinal.{u}} (h : ω ≤ c) : is_regular (succ c) :=
⟨h.trans (lt_succ c).le, begin
  refine (cof_ord_le _).antisymm (succ_le_of_lt _),
  cases quotient.exists_rep (@succ cardinal _ _ c) with α αe, simp at αe,
  rcases ord_eq α with ⟨r, wo, re⟩, resetI,
  have := ord_is_limit (h.trans (lt_succ _).le),
  rw [← αe, re] at this ⊢,
  rcases cof_eq' r this with ⟨S, H, Se⟩,
  rw [← Se],
  apply lt_imp_lt_of_le_imp_le
    (λ (h : #S ≤ c), mul_le_mul_right' h c),
  rw [mul_eq_self h, ← succ_le_iff, ← αe, ← sum_const'],
  refine le_trans _ (sum_le_sum (λ x:S, card (typein r x)) _ _),
  { simp only [← card_typein, ← mk_sigma],
    refine ⟨embedding.of_surjective _ _⟩,
    { exact λ x, x.2.1 },
    { exact λ a, let ⟨b, h, ab⟩ := H a in ⟨⟨⟨_, h⟩, _, ab⟩, rfl⟩ } },
  { intro i,
    rw [← lt_succ_iff, ← lt_ord, ← αe, re],
    apply typein_lt_type }
end⟩

theorem is_regular_aleph_one : is_regular (aleph 1) :=
by { rw ← succ_omega, exact is_regular_succ le_rfl }

theorem is_regular_aleph'_succ {o : ordinal} (h : ordinal.omega ≤ o) :
  is_regular (aleph' (succ o)) :=
by { rw aleph'_succ, exact is_regular_succ (omega_le_aleph'.2 h) }

theorem is_regular_aleph_succ (o : ordinal) : is_regular (aleph (succ o)) :=
by { rw aleph_succ, exact is_regular_succ (omega_le_aleph o) }

/--
A function whose codomain's cardinality is infinite but strictly smaller than its domain's
has a fiber with cardinality strictly great than the codomain.
-/
theorem infinite_pigeonhole_card_lt {β α : Type u} (f : β → α)
  (w : #α < #β) (w' : ω ≤ #α) :
  ∃ a : α, #α < #(f ⁻¹' {a}) :=
begin
  simp_rw [← succ_le_iff],
  exact ordinal.infinite_pigeonhole_card f (succ (#α)) (succ_le_of_lt w)
    (w'.trans (lt_succ _).le)
    ((lt_succ _).trans_le (is_regular_succ w').2.ge),
end

/--
A function whose codomain's cardinality is infinite but strictly smaller than its domain's
has an infinite fiber.
-/
theorem exists_infinite_fiber {β α : Type*} (f : β → α)
  (w : #α < #β) (w' : _root_.infinite α) :
  ∃ a : α, _root_.infinite (f ⁻¹' {a}) :=
begin
  simp_rw [cardinal.infinite_iff] at ⊢ w',
  cases infinite_pigeonhole_card_lt f w w' with a ha,
  exact ⟨a, w'.trans ha.le⟩,
end

/--
If an infinite type `β` can be expressed as a union of finite sets,
then the cardinality of the collection of those finite sets
must be at least the cardinality of `β`.
-/
lemma le_range_of_union_finset_eq_top
  {α β : Type*} [infinite β] (f : α → finset β) (w : (⋃ a, (f a : set β)) = ⊤) :
  #β ≤ #(range f) :=
begin
  have k : _root_.infinite (range f),
  { rw infinite_coe_iff,
    apply mt (union_finset_finite_of_range_finite f),
    rw w,
    exact infinite_univ, },
  by_contradiction h,
  simp only [not_le] at h,
  let u : Π b, ∃ a, b ∈ f a := λ b, by simpa using (w.ge : _) (set.mem_univ b),
  let u' : β → range f := λ b, ⟨f (u b).some, by simp⟩,
  have v' : ∀ a, u' ⁻¹' {⟨f a, by simp⟩} ≤ f a, begin rintros a p m,
    simp at m,
    rw ←m,
    apply (λ b, (u b).some_spec),
  end,
  obtain ⟨⟨-, ⟨a, rfl⟩⟩, p⟩ := exists_infinite_fiber u' h k,
  exact (@infinite.of_injective _ _ p (inclusion (v' a)) (inclusion_injective _)).false,
end

theorem lsub_lt_ord_lift_of_is_regular {ι} {f : ι → ordinal} {c} (hc : is_regular c)
  (hι : cardinal.lift (#ι) < c) : (∀ i, f i < c.ord) → ordinal.lsub f < c.ord :=
lsub_lt_ord_lift (by rwa hc.2)

theorem lsub_lt_ord_of_is_regular {ι} {f : ι → ordinal} {c} (hc : is_regular c) (hι : #ι < c) :
  (∀ i, f i < c.ord) → ordinal.lsub f < c.ord :=
lsub_lt_ord (by rwa hc.2)

theorem sup_lt_ord_lift_of_is_regular {ι} {f : ι → ordinal} {c} (hc : is_regular c)
  (hι : cardinal.lift (#ι) < c) : (∀ i, f i < c.ord) → ordinal.sup f < c.ord :=
sup_lt_ord_lift (by rwa hc.2)

theorem sup_lt_ord_of_is_regular {ι} {f : ι → ordinal} {c} (hc : is_regular c) (hι : #ι < c) :
  (∀ i, f i < c.ord) → ordinal.sup f < c.ord :=
sup_lt_ord (by rwa hc.2)

theorem blsub_lt_ord_lift_of_is_regular {o : ordinal} {f : Π a < o, ordinal} {c} (hc : is_regular c)
  (ho : cardinal.lift o.card < c) : (∀ i hi, f i hi < c.ord) → ordinal.blsub o f < c.ord :=
blsub_lt_ord_lift (by rwa hc.2)

theorem blsub_lt_ord_of_is_regular {o : ordinal} {f : Π a < o, ordinal} {c} (hc : is_regular c)
  (ho : o.card < c) : (∀ i hi, f i hi < c.ord) → ordinal.blsub o f < c.ord :=
blsub_lt_ord (by rwa hc.2)

theorem bsup_lt_ord_lift_of_is_regular {o : ordinal} {f : Π a < o, ordinal} {c} (hc : is_regular c)
  (hι : cardinal.lift o.card < c) : (∀ i hi, f i hi < c.ord) → ordinal.bsup o f < c.ord :=
bsup_lt_ord_lift (by rwa hc.2)

theorem bsup_lt_ord_of_is_regular {o : ordinal} {f : Π a < o, ordinal} {c} (hc : is_regular c)
  (hι : o.card < c) : (∀ i hi, f i hi < c.ord) → ordinal.bsup o f < c.ord :=
bsup_lt_ord (by rwa hc.2)

theorem sup_lt_lift_of_is_regular {ι} {f : ι → cardinal} {c} (hc : is_regular c)
  (hι : cardinal.lift (#ι) < c) : (∀ i, f i < c) → sup.{u v} f < c :=
sup_lt_lift (by rwa hc.2)

theorem sup_lt_of_is_regular {ι} {f : ι → cardinal} {c} (hc : is_regular c) (hι : #ι < c) :
  (∀ i, f i < c) → sup.{u u} f < c :=
sup_lt (by rwa hc.2)

theorem sum_lt_lift_of_is_regular {ι : Type u} {f : ι → cardinal} {c : cardinal} (hc : is_regular c)
  (hι : cardinal.lift.{v u} (#ι) < c) (hf : ∀ i, f i < c) : sum f < c :=
(sum_le_sup_lift _).trans_lt $ mul_lt_of_lt hc.1 hι (sup_lt_lift_of_is_regular hc hι hf)

theorem sum_lt_of_is_regular {ι : Type u} {f : ι → cardinal} {c : cardinal} (hc : is_regular c)
  (hι : #ι < c) : (∀ i, f i < c) → sum f < c :=
sum_lt_lift_of_is_regular.{u u} hc (by rwa lift_id)

theorem nfp_family_lt_ord_lift_of_is_regular {ι} {f : ι → ordinal → ordinal} {c} (hc : is_regular c)
  (hι : (#ι).lift < c) (hc' : c ≠ ω) (hf : ∀ i (b < c.ord), f i b < c.ord) {a} (ha : a < c.ord) :
  nfp_family.{u v} f a < c.ord :=
by { apply nfp_family_lt_ord_lift _ _ hf ha; rwa hc.2, exact lt_of_le_of_ne hc.1 hc'.symm }

theorem nfp_family_lt_ord_of_is_regular {ι} {f : ι → ordinal → ordinal} {c} (hc : is_regular c)
  (hι : #ι < c) (hc' : c ≠ ω) {a} (hf : ∀ i (b < c.ord), f i b < c.ord) :
  a < c.ord → nfp_family.{u u} f a < c.ord :=
nfp_family_lt_ord_lift_of_is_regular hc (by rwa lift_id) hc' hf

theorem nfp_bfamily_lt_ord_lift_of_is_regular {o : ordinal} {f : Π a < o, ordinal → ordinal} {c}
  (hc : is_regular c) (ho : o.card.lift < c) (hc' : c ≠ ω)
  (hf : ∀ i hi (b < c.ord), f i hi b < c.ord) {a} : a < c.ord → nfp_bfamily.{u v} o f a < c.ord :=
nfp_family_lt_ord_lift_of_is_regular hc (by rwa mk_ordinal_out) hc' (λ i, hf _ _)

theorem nfp_bfamily_lt_ord_of_is_regular {o : ordinal} {f : Π a < o, ordinal → ordinal} {c}
  (hc : is_regular c) (ho : o.card < c) (hc' : c ≠ ω) (hf : ∀ i hi (b < c.ord), f i hi b < c.ord)
  {a} : a < c.ord → nfp_bfamily.{u u} o f a < c.ord :=
nfp_bfamily_lt_ord_lift_of_is_regular hc (by rwa lift_id) hc' hf

theorem nfp_lt_ord_of_is_regular {f : ordinal → ordinal} {c} (hc : is_regular c) (hc' : c ≠ ω)
  (hf : ∀ i < c.ord, f i < c.ord) {a} : (a < c.ord) → nfp f a < c.ord :=
nfp_lt_ord (by { rw hc.2, exact lt_of_le_of_ne hc.1 hc'.symm }) hf

theorem deriv_family_lt_ord_lift {ι} {f : ι → ordinal → ordinal} {c} (hc : is_regular c)
  (hι : (#ι).lift < c) (hc' : c ≠ ω) (hf : ∀ i (b < c.ord), f i b < c.ord) {a} :
  a < c.ord → deriv_family.{u v} f a < c.ord :=
begin
  have hω : ω < c.ord.cof,
  { rw hc.2, exact lt_of_le_of_ne hc.1 hc'.symm },
  apply a.limit_rec_on,
  { rw deriv_family_zero,
    exact nfp_family_lt_ord_lift hω (by rwa hc.2) hf },
  { intros b hb hb',
    rw deriv_family_succ,
    exact nfp_family_lt_ord_lift hω (by rwa hc.2) hf
      ((ord_is_limit hc.1).2 _ (hb ((lt_succ b).trans hb'))) },
  { intros b hb H hb',
    rw deriv_family_limit f hb,
    exact bsup_lt_ord_of_is_regular hc (ord_lt_ord.1 ((ord_card_le b).trans_lt hb'))
      (λ o' ho', H o' ho' (ho'.trans hb')) }
end

theorem deriv_family_lt_ord {ι} {f : ι → ordinal → ordinal} {c} (hc : is_regular c)
  (hι : #ι < c) (hc' : c ≠ ω) (hf : ∀ i (b < c.ord), f i b < c.ord) {a} :
  a < c.ord → deriv_family.{u u} f a < c.ord :=
deriv_family_lt_ord_lift hc (by rwa lift_id) hc' hf

theorem deriv_bfamily_lt_ord_lift {o : ordinal} {f : Π a < o, ordinal → ordinal} {c}
  (hc : is_regular c) (hι : o.card.lift < c) (hc' : c ≠ ω)
  (hf : ∀ i hi (b < c.ord), f i hi b < c.ord) {a} :
  a < c.ord → deriv_bfamily.{u v} o f a < c.ord :=
deriv_family_lt_ord_lift hc (by rwa mk_ordinal_out) hc' (λ i, hf _ _)

theorem deriv_bfamily_lt_ord {o : ordinal} {f : Π a < o, ordinal → ordinal} {c} (hc : is_regular c)
  (hι : o.card < c) (hc' : c ≠ ω) (hf : ∀ i hi (b < c.ord), f i hi b < c.ord)
  {a} : a < c.ord → deriv_bfamily.{u u} o f a < c.ord :=
deriv_bfamily_lt_ord_lift hc (by rwa lift_id) hc' hf

theorem deriv_lt_ord {f : ordinal.{u} → ordinal} {c} (hc : is_regular c) (hc' : c ≠ ω)
  (hf : ∀ i < c.ord, f i < c.ord) {a} : a < c.ord → deriv f a < c.ord :=
deriv_family_lt_ord_lift hc
  (by simpa using cardinal.one_lt_omega.trans (lt_of_le_of_ne hc.1 hc'.symm))
  hc' (λ _, hf)

/-- A cardinal is inaccessible if it is an uncountable regular strong limit cardinal. -/
def is_inaccessible (c : cardinal) :=
ω < c ∧ is_regular c ∧ is_strong_limit c

theorem is_inaccessible.mk {c}
 (h₁ : ω < c) (h₂ : c ≤ c.ord.cof) (h₃ : ∀ x < c, 2 ^ x < c) :
 is_inaccessible c :=
⟨h₁, ⟨le_of_lt h₁, le_antisymm (cof_ord_le _) h₂⟩,
  ne_of_gt (lt_trans omega_pos h₁), h₃⟩

/- Lean's foundations prove the existence of ω many inaccessible cardinals -/
theorem univ_inaccessible : is_inaccessible (univ.{u v}) :=
is_inaccessible.mk
  (by simpa using lift_lt_univ' ω)
  (by simp)
  (λ c h, begin
    rcases lt_univ'.1 h with ⟨c, rfl⟩,
    rw ← lift_two_power.{u (max (u+1) v)},
    apply lift_lt_univ'
  end)

theorem lt_power_cof {c : cardinal.{u}} : ω ≤ c → c < c ^ cof c.ord :=
quotient.induction_on c $ λ α h, begin
  rcases ord_eq α with ⟨r, wo, re⟩, resetI,
  have := ord_is_limit h,
  rw [mk_def, re] at this ⊢,
  rcases cof_eq' r this with ⟨S, H, Se⟩,
  have := sum_lt_prod (λ a:S, #{x // r x a}) (λ _, #α) (λ i, _),
  { simp only [cardinal.prod_const, cardinal.lift_id, ← Se, ← mk_sigma, power_def] at this ⊢,
    refine lt_of_le_of_lt _ this,
    refine ⟨embedding.of_surjective _ _⟩,
    { exact λ x, x.2.1 },
    { exact λ a, let ⟨b, h, ab⟩ := H a in ⟨⟨⟨_, h⟩, _, ab⟩, rfl⟩ } },
  { have := typein_lt_type r i,
    rwa [← re, lt_ord] at this }
end

theorem lt_cof_power {a b : cardinal} (ha : ω ≤ a) (b1 : 1 < b) :
  a < cof (b ^ a).ord :=
begin
  have b0 : b ≠ 0 := ne_of_gt (lt_trans zero_lt_one b1),
  apply lt_imp_lt_of_le_imp_le (power_le_power_left $ power_ne_zero a b0),
  rw [← power_mul, mul_eq_self ha],
  exact lt_power_cof (le_trans ha $ le_of_lt $ cantor' _ b1),
end

end cardinal<|MERGE_RESOLUTION|>--- conflicted
+++ resolved
@@ -66,26 +66,17 @@
   {c | ∃ S : set α, (∀ a, ∃ b ∈ S, r a b) ∧ #S = c}.nonempty :=
 ⟨_, set.univ, λ a, ⟨a, ⟨⟩, refl _⟩, rfl⟩
 
-<<<<<<< HEAD
-lemma cof_le (r : α → α → Prop) {S : set α} (h : ∀ a, ∃ b ∈ S, r a b) : order.cof r ≤ #S :=
+lemma cof_le (r : α → α → Prop) {S : set α} (h : unbounded r S) : order.cof r ≤ #S :=
 cInf_le' ⟨S, h, rfl⟩
 
 lemma le_cof {r : α → α → Prop} [is_refl α r] (c : cardinal) :
-  c ≤ order.cof r ↔ ∀ {S : set α}, (∀ a, ∃ b ∈ S, r a b) → c ≤ #S :=
+  c ≤ order.cof r ↔ ∀ {S : set α}, unbounded r S → c ≤ #S :=
 begin
   rw [order.cof, le_cInf_iff'' (cof_nonempty r)],
   use λ H S h, H _ ⟨S, h, rfl⟩,
   rintro H d ⟨S, h, rfl⟩,
   exact H h
 end
-=======
-lemma cof_le (r : α → α → Prop) [is_refl α r] {S : set α} (h : ∀a, ∃(b ∈ S), r a b) : cof r ≤ #S :=
-le_trans (cardinal.min_le _ ⟨S, h⟩) le_rfl
-
-lemma le_cof {r : α → α → Prop} [is_refl α r] (c : cardinal) :
-  c ≤ cof r ↔ ∀ {S : set α} (h : ∀a, ∃(b ∈ S), r a b) , c ≤ #S :=
-by { rw [cof, cardinal.le_min], exact ⟨λ H S h, H ⟨S, h⟩, λ H ⟨S, h⟩, H h ⟩ }
->>>>>>> 12ad63e6
 
 end order
 
@@ -149,7 +140,6 @@
 
 lemma cof_type (r : α → α → Prop) [is_well_order α r] : (type r).cof = strict_order.cof r := rfl
 
-<<<<<<< HEAD
 theorem le_cof_type [is_well_order α r] {c} : c ≤ cof (type r) ↔
   ∀ S : set α, unbounded r S → c ≤ #S :=
 (le_cInf_iff'' (strict_order.cof_nonempty r)).trans ⟨λ H S h, H _ ⟨S, h, rfl⟩,
@@ -157,37 +147,17 @@
 
 theorem cof_type_le [is_well_order α r] {S : set α} (h : unbounded r S) :
   cof (type r) ≤ #S :=
-=======
-theorem le_cof_type [is_well_order α r] {c} : c ≤ cof (type r) ↔ ∀ S, unbounded r S → c ≤ #S :=
-by dsimp [cof, strict_order.cof, order.cof, type, quotient.mk, quot.lift_on];
-   rw [cardinal.le_min, subtype.forall]; refl
-
-theorem cof_type_le [is_well_order α r] {S : set α} (h : unbounded r S) : cof (type r) ≤ #S :=
->>>>>>> 12ad63e6
 le_cof_type.1 le_rfl S h
 
 theorem lt_cof_type [is_well_order α r] {S : set α} : #S < cof (type r) → bounded r S :=
 by simpa using not_imp_not.2 cof_type_le
 
-<<<<<<< HEAD
 theorem cof_eq (r : α → α → Prop) [is_well_order α r] :
   ∃ S : set α, unbounded r S ∧ #S = cof (type r) :=
 Inf_mem (strict_order.cof_nonempty r)
 
 theorem ord_cof_eq (r : α → α → Prop) [is_well_order α r] :
   ∃ S : set α, unbounded r S ∧ type (subrel r S) = (cof (type r)).ord :=
-=======
-theorem cof_eq (r : α → α → Prop) [is_well_order α r] : ∃ S, unbounded r S ∧ #S = cof (type r) :=
-begin
-  have : ∃ i, cof (type r) = _,
-  { dsimp [cof, order.cof, type, quotient.mk, quot.lift_on],
-    apply cardinal.min_eq },
-  exact let ⟨⟨S, hl⟩, e⟩ := this in ⟨S, hl, e.symm⟩,
-end
-
-theorem ord_cof_eq (r : α → α → Prop) [is_well_order α r] :
-  ∃ S, unbounded r S ∧ type (subrel r S) = (cof (type r)).ord :=
->>>>>>> 12ad63e6
 let ⟨S, hS, e⟩ := cof_eq r, ⟨s, _, e'⟩ := cardinal.ord_eq S,
     T : set α := {a | ∃ aS : a ∈ S, ∀ b : S, s b ⟨_, aS⟩ → r b a} in
 begin
