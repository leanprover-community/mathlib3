/-
Copyright (c) 2017 Mario Carneiro. All rights reserved.
Released under Apache 2.0 license as described in the file LICENSE.
Authors: Mario Carneiro, Floris van Doorn
-/

import set_theory.cardinal.ordinal
import set_theory.ordinal.fixed_point

/-!
# Cofinality

This file contains the definition of cofinality of an ordinal number and regular cardinals

## Main Definitions

* `ordinal.cof o` is the cofinality of the ordinal `o`.
  If `o` is the order type of the relation `<` on `α`, then `o.cof` is the smallest cardinality of a
  subset `s` of α that is *cofinal* in `α`, i.e. `∀ x : α, ∃ y ∈ s, ¬ y < x`.
* `cardinal.is_limit c` means that `c` is a (weak) limit cardinal: `c ≠ 0 ∧ ∀ x < c, succ x < c`.
* `cardinal.is_strong_limit c` means that `c` is a strong limit cardinal:
  `c ≠ 0 ∧ ∀ x < c, 2 ^ x < c`.
* `cardinal.is_regular c` means that `c` is a regular cardinal: `ω ≤ c ∧ c.ord.cof = c`.
* `cardinal.is_inaccessible c` means that `c` is strongly inaccessible:
  `ω < c ∧ is_regular c ∧ is_strong_limit c`.

## Main Statements

* `ordinal.infinite_pigeonhole_card`: the infinite pigeonhole principle
* `cardinal.lt_power_cof`: A consequence of König's theorem stating that `c < c ^ c.ord.cof` for
  `c ≥ ω`
* `cardinal.univ_inaccessible`: The type of ordinals in `Type u` form an inaccessible cardinal
  (in `Type v` with `v > u`). This shows (externally) that in `Type u` there are at least `u`
  inaccessible cardinals.

## Implementation Notes

* The cofinality is defined for ordinals.
  If `c` is a cardinal number, its cofinality is `c.ord.cof`.

## Tags

cofinality, regular cardinals, limits cardinals, inaccessible cardinals,
infinite pigeonhole principle
-/

noncomputable theory

open function cardinal set
open_locale classical cardinal

universes u v w
variables {α : Type*} {r : α → α → Prop}

/-! ### Cofinality of orders -/

namespace order

/-- Cofinality of a reflexive order `≼`. This is the smallest cardinality
  of a subset `S : set α` such that `∀ a, ∃ b ∈ S, a ≼ b`. -/
def cof (r : α → α → Prop) : cardinal :=
Inf {c | ∃ S : set α, (∀ a, ∃ b ∈ S, r a b) ∧ #S = c}

/-- The set in the definition of `order.cof` is nonempty. -/
theorem cof_nonempty (r : α → α → Prop) [is_refl α r] :
  {c | ∃ S : set α, (∀ a, ∃ b ∈ S, r a b) ∧ #S = c}.nonempty :=
⟨_, set.univ, λ a, ⟨a, ⟨⟩, refl _⟩, rfl⟩

lemma cof_le (r : α → α → Prop) {S : set α} (h : ∀ a, ∃ b ∈ S, r a b) : order.cof r ≤ #S :=
cInf_le' ⟨S, h, rfl⟩

lemma le_cof {r : α → α → Prop} [is_refl α r] (c : cardinal) :
  c ≤ order.cof r ↔ ∀ {S : set α}, (∀ a, ∃ b ∈ S, r a b) → c ≤ #S :=
begin
  rw [order.cof, le_cInf_iff'' (cof_nonempty r)],
  use λ H S h, H _ ⟨S, h, rfl⟩,
  rintro H d ⟨S, h, rfl⟩,
  exact H h
end

end order

theorem rel_iso.cof_le_lift {α : Type u} {β : Type v} {r : α → α → Prop} {s}
  [is_refl β s] (f : r ≃r s) :
  cardinal.lift.{(max u v)} (order.cof r) ≤ cardinal.lift.{(max u v)} (order.cof s) :=
begin
  rw [order.cof, order.cof, lift_Inf, lift_Inf,
    le_cInf_iff'' (nonempty_image_iff.2 (order.cof_nonempty s))],
  rintros - ⟨-, ⟨u, H, rfl⟩, rfl⟩,
  apply cInf_le',
  refine ⟨_, ⟨f.symm '' u, λ a, _, rfl⟩,
    lift_mk_eq.{u v (max u v)}.2 ⟨((f.symm).to_equiv.image u).symm⟩⟩,
  rcases H (f a) with ⟨b, hb, hb'⟩,
  refine ⟨f.symm b,  mem_image_of_mem _ hb, f.map_rel_iff.1 _⟩,
  rwa [rel_iso.apply_symm_apply]
end

theorem rel_iso.cof_eq_lift {α : Type u} {β : Type v} {r s}
  [is_refl α r] [is_refl β s] (f : r ≃r s) :
  cardinal.lift.{(max u v)} (order.cof r) = cardinal.lift.{(max u v)} (order.cof s) :=
(rel_iso.cof_le_lift f).antisymm (rel_iso.cof_le_lift f.symm)

theorem rel_iso.cof_le {α β : Type u} {r : α → α → Prop} {s} [is_refl β s] (f : r ≃r s) :
  order.cof r ≤ order.cof s :=
lift_le.1 (rel_iso.cof_le_lift f)

theorem rel_iso.cof_eq {α β : Type u} {r s} [is_refl α r] [is_refl β s] (f : r ≃r s) :
  order.cof r = order.cof s :=
lift_inj.1 (rel_iso.cof_eq_lift f)

/-- Cofinality of a strict order `≺`. This is the smallest cardinality of a set `S : set α` such
that `∀ a, ∃ b ∈ S, ¬ b ≺ a`. -/
def strict_order.cof (r : α → α → Prop) : cardinal :=
order.cof (swap r)ᶜ

/-- The set in the definition of `order.strict_order.cof` is nonempty. -/
theorem strict_order.cof_nonempty (r : α → α → Prop) [is_irrefl α r] :
  {c | ∃ S : set α, unbounded r S ∧ #S = c}.nonempty :=
@order.cof_nonempty α _ (is_refl.swap rᶜ)

/-! ### Cofinality of ordinals -/

namespace ordinal

/-- Cofinality of an ordinal. This is the smallest cardinal of a
  subset `S` of the ordinal which is unbounded, in the sense
  `∀ a, ∃ b ∈ S, a ≤ b`. It is defined for all ordinals, but
  `cof 0 = 0` and `cof (succ o) = 1`, so it is only really
  interesting on limit ordinals (when it is an infinite cardinal). -/
def cof (o : ordinal.{u}) : cardinal.{u} :=
o.lift_on (λ a, strict_order.cof a.r)
begin
  rintros ⟨α, r, wo₁⟩ ⟨β, s, wo₂⟩ ⟨⟨f, hf⟩⟩,
  haveI := wo₁, haveI := wo₂,
  apply @rel_iso.cof_eq _ _ _ _ _ _ ,
  { split, exact λ a b, not_iff_not.2 hf },
  { exact ⟨(is_well_order.is_irrefl r).1⟩ },
  { exact ⟨(is_well_order.is_irrefl s).1⟩ },
end

lemma cof_type (r : α → α → Prop) [is_well_order α r] : (type r).cof = strict_order.cof r := rfl

theorem le_cof_type [is_well_order α r] {c} : c ≤ cof (type r) ↔
  ∀ S : set α, unbounded r S → c ≤ #S :=
(le_cInf_iff'' (strict_order.cof_nonempty r)).trans ⟨λ H S h, H _ ⟨S, h, rfl⟩,
  by { rintros H d ⟨S, h, rfl⟩, exact H _ h }⟩

<<<<<<< HEAD
theorem cof_type_le [is_well_order α r] (S : set α) (h : unbounded r S) :
=======
theorem cof_type_le [is_well_order α r] {S : set α} (h : ∀ a, ∃ b ∈ S, ¬ r b a) :
>>>>>>> b2973b12
  cof (type r) ≤ #S :=
le_cof_type.1 le_rfl S h

theorem lt_cof_type [is_well_order α r] {S : set α} (hl : #S < cof (type r)) :
  ∃ a, ∀ b ∈ S, r b a :=
not_forall_not.1 $ λ h, not_le_of_lt hl $ cof_type_le (λ a, not_ball.1 (h a))

theorem cof_eq (r : α → α → Prop) [is_well_order α r] :
  ∃ S : set α, unbounded r S ∧ #S = cof (type r) :=
Inf_mem (strict_order.cof_nonempty r)

theorem ord_cof_eq (r : α → α → Prop) [is_well_order α r] :
  ∃ S : set α, unbounded r S ∧ type (subrel r S) = (cof (type r)).ord :=
let ⟨S, hS, e⟩ := cof_eq r, ⟨s, _, e'⟩ := cardinal.ord_eq S,
    T : set α := {a | ∃ aS : a ∈ S, ∀ b : S, s b ⟨_, aS⟩ → r b a} in
begin
  resetI, suffices,
  { refine ⟨T, this,
      le_antisymm _ (cardinal.ord_le.2 $ cof_type_le this)⟩,
    rw [← e, e'],
    refine type_le'.2 ⟨rel_embedding.of_monotone
      (λ a, ⟨a, let ⟨aS, _⟩ := a.2 in aS⟩) (λ a b h, _)⟩,
    rcases a with ⟨a, aS, ha⟩, rcases b with ⟨b, bS, hb⟩,
    change s ⟨a, _⟩ ⟨b, _⟩,
    refine ((trichotomous_of s _ _).resolve_left (λ hn, _)).resolve_left _,
    { exact asymm h (ha _ hn) },
    { intro e, injection e with e, subst b,
      exact irrefl _ h } },
  { intro a,
    have : {b : S | ¬ r b a}.nonempty := let ⟨b, bS, ba⟩ := hS a in ⟨⟨b, bS⟩, ba⟩,
    let b := (is_well_order.wf).min _ this,
    have ba : ¬r b a := (is_well_order.wf).min_mem _ this,
    refine ⟨b, ⟨b.2, λ c, not_imp_not.1 $ λ h, _⟩, ba⟩,
    rw [show ∀b:S, (⟨b, b.2⟩:S) = b, by intro b; cases b; refl],
    exact (is_well_order.wf).not_lt_min _ this
      (is_order_connected.neg_trans h ba) }
end

/-! ### Cofinality of suprema and least strict upper bounds -/

private theorem card_mem_cof {o} : ∃ {ι} (f : ι → ordinal), lsub.{u u} f = o ∧ #ι = o.card :=
⟨_, _, lsub_typein o, mk_ordinal_out o⟩

/-- The set in the `lsub` characterization of `cof` is nonempty. -/
theorem cof_lsub_def_nonempty (o) :
  {a : cardinal | ∃ {ι} (f : ι → ordinal), lsub.{u u} f = o ∧ #ι = a}.nonempty :=
⟨_, card_mem_cof⟩

theorem cof_eq_Inf_lsub (o : ordinal.{u}) :
  cof o = Inf {a : cardinal | ∃ {ι : Type u} (f : ι → ordinal), lsub.{u u} f = o ∧ #ι = a} :=
begin
  refine le_antisymm (le_cInf (cof_lsub_def_nonempty o) _) (cInf_le' _),
  { rintros a ⟨ι, f, hf, rfl⟩,
    rw ←type_lt o,
    refine (cof_type_le (λ a, _)).trans (@mk_le_of_injective _ _
      (λ s : (typein ((<) : o.out.α → o.out.α → Prop))⁻¹' (set.range f), classical.some s.prop)
      (λ s t hst, let H := congr_arg f hst in by rwa [classical.some_spec s.prop,
        classical.some_spec t.prop, typein_inj, subtype.coe_inj] at H)),
    have := typein_lt_self a,
    simp_rw [←hf, lt_lsub_iff] at this,
    cases this with i hi,
    refine ⟨enum (<) (f i) _, _, _⟩,
    { rw [type_lt, ←hf], apply lt_lsub },
    { rw [mem_preimage, typein_enum], exact mem_range_self i },
    { rwa [←typein_le_typein, typein_enum] } },
  { rcases cof_eq (<) with ⟨S, hS, hS'⟩,
    let f : S → ordinal := λ s, typein (<) s.val,
    refine ⟨S, f, le_antisymm (lsub_le (λ i, typein_lt_self i)) (le_of_forall_lt (λ a ha, _)),
      by rwa type_lt o at hS'⟩,
    rw ←type_lt o at ha,
    rcases hS (enum (<) a ha) with ⟨b, hb, hb'⟩,
    rw [←typein_le_typein, typein_enum] at hb',
    exact hb'.trans_lt (lt_lsub.{u u} f ⟨b, hb⟩) }
end

@[simp] theorem lift_cof (o) : (cof o).lift = cof o.lift :=
induction_on o $ begin introsI α r _,
  cases lift_type r with _ e, rw e,
  apply le_antisymm,
  { unfreezingI { refine le_cof_type.2 (λ S H, _) },
    have : (#(ulift.up ⁻¹' S)).lift ≤ #S :=
     ⟨⟨λ ⟨⟨x, h⟩⟩, ⟨⟨x⟩, h⟩,
       λ ⟨⟨x, h₁⟩⟩ ⟨⟨y, h₂⟩⟩ e, by simp at e; congr; injection e⟩⟩,
    refine le_trans (cardinal.lift_le.2 $ cof_type_le _) this,
    exact λ a, let ⟨⟨b⟩, bs, br⟩ := H ⟨a⟩ in ⟨b, bs, br⟩ },
  { rcases cof_eq r with ⟨S, H, e'⟩,
    have : #(ulift.down ⁻¹' S) ≤ (#S).lift :=
     ⟨⟨λ ⟨⟨x⟩, h⟩, ⟨⟨x, h⟩⟩,
       λ ⟨⟨x⟩, h₁⟩ ⟨⟨y⟩, h₂⟩ e, by simp at e; congr; injections⟩⟩,
    rw e' at this,
    unfreezingI { refine le_trans (cof_type_le _) this },
    exact λ ⟨a⟩, let ⟨b, bs, br⟩ := H a in ⟨⟨b⟩, bs, br⟩ }
end

theorem cof_le_card (o) : cof o ≤ card o :=
by { rw cof_eq_Inf_lsub, exact cInf_le' card_mem_cof }

theorem cof_ord_le (c : cardinal) : cof c.ord ≤ c :=
by simpa using cof_le_card c.ord

theorem ord_cof_le (o : ordinal.{u}) : o.cof.ord ≤ o :=
(ord_le_ord.2 (cof_le_card o)).trans (ord_card_le o)

theorem exists_lsub_cof (o : ordinal) : ∃ {ι} (f : ι → ordinal), lsub.{u u} f = o ∧ #ι = cof o :=
by { rw cof_eq_Inf_lsub, exact Inf_mem (cof_lsub_def_nonempty o) }

theorem cof_lsub_le {ι} (f : ι → ordinal) : cof (lsub.{u u} f) ≤ #ι :=
by { rw cof_eq_Inf_lsub, exact cInf_le' ⟨ι, f, rfl, rfl⟩ }

theorem cof_lsub_le_lift {ι} (f : ι → ordinal) : cof (lsub f) ≤ cardinal.lift.{v u} (#ι) :=
begin
  rw ←mk_ulift,
  convert cof_lsub_le (λ i : ulift ι, f i.down),
  exact lsub_eq_of_range_eq.{u (max u v) max u v}
    (set.ext (λ x, ⟨λ ⟨i, hi⟩, ⟨ulift.up i, hi⟩, λ ⟨i, hi⟩, ⟨_, hi⟩⟩))
end

theorem le_cof_iff_lsub {o : ordinal} {a : cardinal} :
  a ≤ cof o ↔ ∀ {ι} (f : ι → ordinal), lsub.{u u} f = o → a ≤ #ι :=
begin
  rw cof_eq_Inf_lsub,
  exact (le_cInf_iff'' (cof_lsub_def_nonempty o)).trans ⟨λ H ι f hf, H _ ⟨ι, f, hf, rfl⟩,
    λ H b ⟨ι, f, hf, hb⟩, ( by { rw ←hb, exact H _ hf} )⟩
end

theorem lsub_lt_ord_lift {ι} {f : ι → ordinal} {c : ordinal} (hι : cardinal.lift (#ι) < c.cof)
  (hf : ∀ i, f i < c) : lsub.{u v} f < c :=
lt_of_le_of_ne (lsub_le hf) (λ h, by { subst h, exact (cof_lsub_le_lift f).not_lt hι })

theorem lsub_lt_ord {ι} {f : ι → ordinal} {c : ordinal} (hι : #ι < c.cof) :
  (∀ i, f i < c) → lsub.{u u} f < c :=
lsub_lt_ord_lift (by rwa (#ι).lift_id)

theorem cof_sup_le_lift {ι} {f : ι → ordinal} (H : ∀ i, f i < sup f) : cof (sup f) ≤ (#ι).lift :=
by { rw ←sup_eq_lsub_iff_lt_sup at H, rw H, exact cof_lsub_le_lift f }

theorem cof_sup_le {ι} {f : ι → ordinal} (H : ∀ i, f i < sup.{u u} f) : cof (sup.{u u} f) ≤ #ι :=
by { rw ←(#ι).lift_id, exact cof_sup_le_lift H }

theorem sup_lt_ord_lift {ι} {f : ι → ordinal} {c : ordinal} (hι : cardinal.lift (#ι) < c.cof)
  (hf : ∀ i, f i < c) : sup.{u v} f < c :=
(sup_le_lsub.{u v} f).trans_lt (lsub_lt_ord_lift hι hf)

theorem sup_lt_ord {ι} {f : ι → ordinal} {c : ordinal} (hι : #ι < c.cof) :
  (∀ i, f i < c) → sup.{u u} f < c :=
sup_lt_ord_lift (by rwa (#ι).lift_id)

theorem sup_lt_lift {ι} {f : ι → cardinal} {c : cardinal} (hι : cardinal.lift (#ι) < c.ord.cof)
  (hf : ∀ i, f i < c) : cardinal.sup.{u v} f < c :=
by { rw [←ord_lt_ord, ←sup_ord], refine sup_lt_ord_lift hι (λ i, _), rw ord_lt_ord, apply hf }

theorem sup_lt {ι} {f : ι → cardinal} {c : cardinal} (hι : #ι < c.ord.cof) :
  (∀ i, f i < c) → cardinal.sup.{u u} f < c :=
sup_lt_lift (by rwa (#ι).lift_id)

theorem nfp_family_lt_ord_lift {ι} {f : ι → ordinal → ordinal} {c} (hc : ω < cof c)
  (hc' : (#ι).lift < cof c) (hf : ∀ i (b < c), f i b < c) {a} (ha : a < c) :
  nfp_family.{u v} f a < c :=
begin
  refine sup_lt_ord_lift ((cardinal.lift_le.2 (mk_list_le_max ι)).trans_lt _) (λ l, _),
  { rw lift_max',
    apply max_lt _ hc',
    rwa cardinal.lift_omega },
  { induction l with i l H,
    { exact ha },
    { exact hf _ _ H } }
end

theorem nfp_family_lt_ord {ι} {f : ι → ordinal → ordinal} {c} (hc : ω < cof c)
  (hc' : #ι < cof c) (hf : ∀ i (b < c), f i b < c) {a} : a < c → nfp_family.{u u} f a < c :=
nfp_family_lt_ord_lift hc (by rwa (#ι).lift_id) hf

theorem nfp_bfamily_lt_ord_lift {o : ordinal} {f : Π a < o, ordinal → ordinal} {c} (hc : ω < cof c)
  (hc' : o.card.lift < cof c) (hf : ∀ i hi (b < c), f i hi b < c) {a} :
  a < c → nfp_bfamily.{u v} o f a < c :=
nfp_family_lt_ord_lift hc (by rwa mk_ordinal_out) (λ i, hf _ _)

theorem nfp_bfamily_lt_ord {o : ordinal} {f : Π a < o, ordinal → ordinal} {c} (hc : ω < cof c)
  (hc' : o.card < cof c) (hf : ∀ i hi (b < c), f i hi b < c) {a} :
  a < c → nfp_bfamily.{u u} o f a < c :=
nfp_bfamily_lt_ord_lift hc (by rwa o.card.lift_id) hf

theorem nfp_lt_ord {f : ordinal → ordinal} {c} (hc : ω < cof c) (hf : ∀ i < c, f i < c) {a} :
  a < c → nfp f a < c :=
nfp_family_lt_ord_lift hc (by simpa using cardinal.one_lt_omega.trans hc) (λ _, hf)

theorem exists_blsub_cof (o : ordinal) : ∃ (f : Π a < (cof o).ord, ordinal), blsub.{u u} _ f = o :=
begin
  rcases exists_lsub_cof o with ⟨ι, f, hf, hι⟩,
  rcases cardinal.ord_eq ι with ⟨r, hr, hι'⟩,
  rw ←@blsub_eq_lsub' ι r hr at hf,
  rw [←hι, hι'],
  exact ⟨_, hf⟩
end

theorem le_cof_iff_blsub {b : ordinal} {a : cardinal} :
  a ≤ cof b ↔ ∀ {o} (f : Π a < o, ordinal), blsub.{u u} o f = b → a ≤ o.card :=
le_cof_iff_lsub.trans ⟨λ H o f hf, by simpa using H _ hf, λ H ι f hf, begin
  rcases cardinal.ord_eq ι with ⟨r, hr, hι'⟩,
  rw ←@blsub_eq_lsub' ι r hr at hf,
  simpa using H _ hf
end⟩

theorem cof_blsub_le_lift {o} (f : Π a < o, ordinal) :
  cof (blsub o f) ≤ cardinal.lift.{v u} (o.card) :=
by { convert cof_lsub_le_lift _, exact (mk_ordinal_out o).symm }

theorem cof_blsub_le {o} (f : Π a < o, ordinal) : cof (blsub.{u u} o f) ≤ o.card :=
by { rw ←(o.card).lift_id, exact cof_blsub_le_lift f }

theorem blsub_lt_ord_lift {o : ordinal} {f : Π a < o, ordinal} {c : ordinal}
  (ho : o.card.lift < c.cof) (hf : ∀ i hi, f i hi < c) : blsub.{u v} o f < c :=
lt_of_le_of_ne (blsub_le hf) (λ h, not_le_of_lt ho
  (by simpa [sup_ord, hf, h] using cof_blsub_le_lift.{u} f))

theorem blsub_lt_ord {o : ordinal} {f : Π a < o, ordinal} {c : ordinal} (ho : o.card < c.cof)
  (hf : ∀ i hi, f i hi < c) : blsub.{u u} o f < c :=
blsub_lt_ord_lift (by rwa (o.card).lift_id) hf

theorem cof_bsup_le_lift {o : ordinal} {f : Π a < o, ordinal} (H : ∀ i h, f i h < bsup o f) :
  cof (bsup o f) ≤ o.card.lift :=
by { rw ←bsup_eq_blsub_iff_lt_bsup at H, rw H, exact cof_blsub_le_lift f }

theorem cof_bsup_le {o : ordinal} {f : Π a < o, ordinal} :
  (∀ i h, f i h < bsup.{u u} o f) → cof (bsup.{u u} o f) ≤ o.card :=
by { rw ←(o.card).lift_id, exact cof_bsup_le_lift }

theorem bsup_lt_ord_lift {o : ordinal} {f : Π a < o, ordinal} {c : ordinal}
  (ho : o.card.lift < c.cof) (hf : ∀ i hi, f i hi < c) : bsup.{u v} o f < c :=
(bsup_le_blsub f).trans_lt (blsub_lt_ord_lift ho hf)

theorem bsup_lt_ord {o : ordinal} {f : Π a < o, ordinal} {c : ordinal} (ho : o.card < c.cof) :
  (∀ i hi, f i hi < c) → bsup.{u u} o f < c :=
bsup_lt_ord_lift (by rwa (o.card).lift_id)

/-! ### Basic results -/

@[simp] theorem cof_zero : cof 0 = 0 :=
(cof_le_card 0).antisymm (cardinal.zero_le _)

@[simp] theorem cof_eq_zero {o} : cof o = 0 ↔ o = 0 :=
⟨induction_on o $ λ α r _ z, by exactI
  let ⟨S, hl, e⟩ := cof_eq r in type_eq_zero_iff_is_empty.2 $
  ⟨λ a, let ⟨b, h, _⟩ := hl a in
    (mk_eq_zero_iff.1 (e.trans z)).elim' ⟨_, h⟩⟩,
λ e, by simp [e]⟩

theorem cof_ne_zero {o} : cof o ≠ 0 ↔ o ≠ 0 := cof_eq_zero.not

@[simp] theorem cof_succ (o) : cof (succ o) = 1 :=
begin
  apply le_antisymm,
  { refine induction_on o (λ α r _, _),
    change cof (type _) ≤ _,
    rw [← (_ : #_ = 1)], apply cof_type_le,
    { refine λ a, ⟨sum.inr punit.star, set.mem_singleton _, _⟩,
      rcases a with a|⟨⟨⟨⟩⟩⟩; simp [empty_relation] },
    { rw [cardinal.mk_fintype, set.card_singleton], simp } },
  { rw [← cardinal.succ_zero, cardinal.succ_le_iff],
    simpa [lt_iff_le_and_ne, cardinal.zero_le] using
      λ h, succ_ne_zero o (cof_eq_zero.1 (eq.symm h)) }
end

@[simp] theorem cof_eq_one_iff_is_succ {o} : cof.{u} o = 1 ↔ ∃ a, o = succ a :=
⟨induction_on o $ λ α r _ z, begin
  resetI,
  rcases cof_eq r with ⟨S, hl, e⟩, rw z at e,
  cases mk_ne_zero_iff.1 (by rw e; exact one_ne_zero) with a,
  refine ⟨typein r a, eq.symm $ quotient.sound
    ⟨rel_iso.of_surjective (rel_embedding.of_monotone _
      (λ x y, _)) (λ x, _)⟩⟩,
  { apply sum.rec; [exact subtype.val, exact λ _, a] },
  { rcases x with x|⟨⟨⟨⟩⟩⟩; rcases y with y|⟨⟨⟨⟩⟩⟩;
      simp [subrel, order.preimage, empty_relation],
    exact x.2 },
  { suffices : r x a ∨ ∃ (b : punit), ↑a = x, {simpa},
    rcases trichotomous_of r x a with h|h|h,
    { exact or.inl h },
    { exact or.inr ⟨punit.star, h.symm⟩ },
    { rcases hl x with ⟨a', aS, hn⟩,
      rw (_ : ↑a = a') at h, {exact absurd h hn},
      refine congr_arg subtype.val (_ : a = ⟨a', aS⟩),
      haveI := le_one_iff_subsingleton.1 (le_of_eq e),
      apply subsingleton.elim } }
end, λ ⟨a, e⟩, by simp [e]⟩

/-- A fundamental sequence for `a` is an increasing sequence of length `o = cof a` that converges at
    `a`. We provide `o` explicitly in order to avoid type rewrites. -/
def is_fundamental_sequence (a o : ordinal.{u}) (f : Π b < o, ordinal.{u}) : Prop :=
o ≤ a.cof.ord ∧ (∀ {i j} (hi hj), i < j → f i hi < f j hj) ∧ blsub.{u u} o f = a

namespace is_fundamental_sequence
variables {a o : ordinal.{u}} {f : Π b < o, ordinal.{u}}

protected theorem cof_eq (hf : is_fundamental_sequence a o f) : a.cof.ord = o :=
hf.1.antisymm' $ by { rw ←hf.2.2, exact (ord_le_ord.2 (cof_blsub_le f)).trans (ord_card_le o) }

protected theorem strict_mono (hf : is_fundamental_sequence a o f) :
  ∀ {i j} (hi) (hj), i < j → f i hi < f j hj :=
hf.2.1

theorem blsub_eq (hf : is_fundamental_sequence a o f) : blsub.{u u} o f = a :=
hf.2.2

theorem ord_cof (hf : is_fundamental_sequence a o f) :
  is_fundamental_sequence a a.cof.ord (λ i hi, f i (hi.trans_le (by rw hf.cof_eq))) :=
by { have H := hf.cof_eq, subst H, exact hf }

theorem id_of_le_cof (h : o ≤ o.cof.ord) : is_fundamental_sequence o o (λ a _, a) :=
⟨h, λ _ _ _ _, id, blsub_id o⟩

protected theorem zero {f : Π b < (0 : ordinal), ordinal} :
  is_fundamental_sequence 0 0 f :=
⟨by rw [cof_zero, ord_zero], λ i j hi, (ordinal.not_lt_zero i hi).elim, blsub_zero f⟩

protected theorem succ : is_fundamental_sequence o.succ 1 (λ _ _, o) :=
begin
  refine ⟨_, λ i j hi hj h, _, blsub_const ordinal.one_ne_zero o⟩,
  { rw [cof_succ, ord_one] },
  { rw lt_one_iff_zero at hi hj,
    rw [hi, hj] at h,
    exact h.false.elim }
end

protected theorem monotone (hf : is_fundamental_sequence a o f) {i j : ordinal} (hi : i < o)
  (hj : j < o) (hij : i ≤ j) : f i hi ≤ f j hj :=
begin
  rcases lt_or_eq_of_le hij with hij | rfl,
  { exact le_of_lt (hf.2.1 hi hj hij) },
  { refl }
end

theorem trans {a o o' : ordinal.{u}} {f : Π b < o, ordinal.{u}}
  (hf : is_fundamental_sequence a o f) {g : Π b < o', ordinal.{u}}
  (hg : is_fundamental_sequence o o' g) :
  is_fundamental_sequence a o' (λ i hi, f (g i hi) (by { rw ←hg.2.2, apply lt_blsub })) :=
begin
  refine ⟨_, λ i j _ _ h, hf.2.1 _ _ (hg.2.1 _ _ h), _⟩,
  { rw hf.cof_eq,
    exact hg.1.trans (ord_cof_le o) },
  { rw @blsub_comp.{u u u} o _ f (@is_fundamental_sequence.monotone _ _ f hf),
    exact hf.2.2 }
end

end is_fundamental_sequence

/-- Every ordinal has a fundamental sequence. -/
theorem exists_fundamental_sequence (a : ordinal.{u}) :
  ∃ f, is_fundamental_sequence a a.cof.ord f :=
begin
  suffices : ∃ o f, is_fundamental_sequence a o f,
  { rcases this with ⟨o, f, hf⟩,
    exact ⟨_, hf.ord_cof⟩ },
  rcases exists_lsub_cof a with ⟨ι, f, hf, hι⟩,
  rcases ord_eq ι with ⟨r, wo, hr⟩,
  haveI := wo,
  let r' := subrel r {i | ∀ j, r j i → f j < f i},
  let hrr' : r' ↪r r := subrel.rel_embedding _ _,
  haveI := hrr'.is_well_order,
  refine ⟨_, _, (type_le'.2 ⟨hrr'⟩).trans _, λ i j _ h _, (enum r' j h).prop _ _,
    le_antisymm (blsub_le (λ i hi, lsub_le_iff.1 hf.le _)) _⟩,
  { rw [←hι, hr] },
  { change r (hrr'.1 _ ) (hrr'.1 _ ),
    rwa [hrr'.2, @enum_lt_enum _ r'] },
  { rw [←hf, lsub_le_iff],
    intro i,
    suffices : ∃ i' hi', f i ≤ bfamily_of_family' r' (λ i, f i) i' hi',
    { rcases this with ⟨i', hi', hfg⟩,
      exact hfg.trans_lt (lt_blsub _ _ _) },
    by_cases h : ∀ j, r j i → f j < f i,
    { refine ⟨typein r' ⟨i, h⟩, typein_lt_type _ _, _⟩,
      rw bfamily_of_family'_typein,
      refl },
    { push_neg at h,
      cases wo.wf.min_mem _ h with hji hij,
      refine ⟨typein r' ⟨_, λ k hkj, lt_of_lt_of_le _ hij⟩, typein_lt_type _ _, _⟩,
      { by_contra' H,
        exact (wo.wf.not_lt_min _ h ⟨is_trans.trans _ _ _ hkj hji, H⟩) hkj },
      { rwa bfamily_of_family'_typein } } }
end

@[simp] theorem cof_cof (a : ordinal.{u}) : cof (cof a).ord = cof a :=
begin
  cases exists_fundamental_sequence a with f hf,
  cases exists_fundamental_sequence a.cof.ord with g hg,
  exact ord_injective ((hf.trans hg).cof_eq.symm)
end

protected theorem is_normal.is_fundamental_sequence {f : ordinal.{u} → ordinal.{u}}
  (hf : is_normal f) {a o} (ha : is_limit a) {g} (hg : is_fundamental_sequence a o g) :
  is_fundamental_sequence (f a) o (λ b hb, f (g b hb)) :=
begin
  refine ⟨_, λ i j _ _ h, hf.strict_mono (hg.2.1 _ _ h), _⟩,
  { rcases exists_lsub_cof (f a) with ⟨ι, f', hf', hι⟩,
    rw [←hg.cof_eq, ord_le_ord, ←hι],
    suffices : lsub.{u u} (λ i, (Inf {b : ordinal | f' i ≤ f b})) = a,
    { rw ←this,
      apply cof_lsub_le },
    have H : ∀ i, ∃ b < a, f' i ≤ f b := λ i, begin
      have := lt_lsub.{u u} f' i,
      rwa [hf', ←is_normal.blsub_eq.{u u} hf ha, lt_blsub_iff] at this
    end,
    refine le_antisymm (lsub_le (λ i, _)) (le_of_forall_lt (λ b hb, _)),
    { rcases H i with ⟨b, hb, hb'⟩,
      exact lt_of_le_of_lt (cInf_le' hb') hb },
    { have := hf.strict_mono hb,
      rw [←hf', lt_lsub_iff] at this,
      cases this with i hi,
      rcases H i with ⟨b, _, hb⟩,
      exact lt_of_le_of_lt ((le_cInf_iff'' ⟨b, hb⟩).2
        (λ c hc, hf.strict_mono.le_iff_le.1 (hi.trans hc))) (lt_lsub _ i) } },
  { rw @blsub_comp.{u u u} a _ (λ b _, f b) (λ i j hi hj h, hf.strict_mono.monotone h) g hg.2.2,
    exact is_normal.blsub_eq.{u u} hf ha }
end

theorem is_normal.cof_eq {f} (hf : is_normal f) {a} (ha : is_limit a) : cof (f a) = cof a :=
let ⟨g, hg⟩ := exists_fundamental_sequence a in
  ord_injective (hf.is_fundamental_sequence ha hg).cof_eq

theorem is_normal.cof_le {f} (hf : is_normal f) (a) : cof a ≤ cof (f a) :=
begin
  rcases zero_or_succ_or_limit a with rfl | ⟨b, rfl⟩ | ha,
  { rw cof_zero,
    exact zero_le _ },
  { rw [cof_succ, cardinal.one_le_iff_ne_zero, cof_ne_zero, ←ordinal.pos_iff_ne_zero],
    exact (ordinal.zero_le (f b)).trans_lt (hf.1 b) },
  { rw hf.cof_eq ha }
end

@[simp] theorem cof_add (a b : ordinal) : b ≠ 0 → cof (a + b) = cof b :=
λ h, begin
  rcases zero_or_succ_or_limit b with rfl | ⟨c, rfl⟩ | hb,
  { contradiction },
  { rw [add_succ, cof_succ, cof_succ] },
  { exact (add_is_normal a).cof_eq hb }
end

theorem omega_le_cof {o} : ω ≤ cof o ↔ is_limit o :=
begin
  rcases zero_or_succ_or_limit o with rfl|⟨o,rfl⟩|l,
  { simp [not_zero_is_limit, cardinal.omega_ne_zero] },
  { simp [not_succ_is_limit, cardinal.one_lt_omega] },
  { simp [l], refine le_of_not_lt (λ h, _),
    cases cardinal.lt_omega.1 h with n e,
    have := cof_cof o,
    rw [e, ord_nat] at this,
    cases n,
    { simp at e, simpa [e, not_zero_is_limit] using l },
    { rw [← nat_cast_succ, cof_succ] at this,
      rw [← this, cof_eq_one_iff_is_succ] at e,
      rcases e with ⟨a, rfl⟩,
      exact not_succ_is_limit _ l } }
end

@[simp] theorem aleph'_cof {o : ordinal} (ho : o.is_limit) : (aleph' o).ord.cof = o.cof :=
aleph'_is_normal.cof_eq ho

@[simp] theorem aleph_cof {o : ordinal} (ho : o.is_limit) : (aleph o).ord.cof = o.cof :=
aleph_is_normal.cof_eq ho

@[simp] theorem cof_omega : cof omega = ω :=
le_antisymm
  (by rw ← card_omega; apply cof_le_card)
  (omega_le_cof.2 omega_is_limit)

theorem cof_eq' (r : α → α → Prop) [is_well_order α r] (h : is_limit (type r)) :
  ∃ S : set α, (∀ a, ∃ b ∈ S, r a b) ∧ #S = cof (type r) :=
let ⟨S, H, e⟩ := cof_eq r in
⟨S, λ a,
  let a' := enum r _ (h.2 _ (typein_lt_type r a)) in
  let ⟨b, h, ab⟩ := H a' in
  ⟨b, h, (is_order_connected.conn a b a' $ (typein_lt_typein r).1
    (by rw typein_enum; apply ordinal.lt_succ_self)).resolve_right ab⟩,
e⟩

@[simp] theorem cof_univ : cof univ.{u v} = cardinal.univ :=
le_antisymm (cof_le_card _) begin
  refine le_of_forall_lt (λ c h, _),
  rcases lt_univ'.1 h with ⟨c, rfl⟩,
  rcases @cof_eq ordinal.{u} (<) _ with ⟨S, H, Se⟩,
  rw [univ, ← lift_cof, ← cardinal.lift_lift, cardinal.lift_lt, ← Se],
  refine lt_of_not_ge (λ h, _),
  cases cardinal.lift_down h with a e,
  refine quotient.induction_on a (λ α e, _) e,
  cases quotient.exact e with f,
  have f := equiv.ulift.symm.trans f,
  let g := λ a, (f a).1,
  let o := succ (sup.{u u} g),
  rcases H o with ⟨b, h, l⟩,
  refine l (lt_succ.2 _),
  rw ← show g (f.symm ⟨b, h⟩) = b, by dsimp [g]; simp,
  apply le_sup
end

/-! ### Infinite pigeonhole principle -/

/-- If the union of s is unbounded and s is smaller than the cofinality,
  then s has an unbounded member -/
theorem unbounded_of_unbounded_sUnion (r : α → α → Prop) [wo : is_well_order α r] {s : set (set α)}
  (h₁ : unbounded r $ ⋃₀ s) (h₂ : #s < strict_order.cof r) : ∃(x ∈ s), unbounded r x :=
begin
  by_contra h, simp only [not_exists, exists_prop, not_and, not_unbounded_iff] at h,
  let f : s → α := λ x : s, wo.wf.sup x (h x.1 x.2),
  refine h₂.not_le (le_trans (cInf_le' ⟨range f, λ x, _, rfl⟩) mk_range_le),
  rcases h₁ x with ⟨y, ⟨c, hc, hy⟩, hxy⟩,
  exact ⟨f ⟨c, hc⟩, mem_range_self _, λ hxz, hxy (trans (wo.wf.lt_sup _ hy) hxz)⟩
end

/-- If the union of s is unbounded and s is smaller than the cofinality,
  then s has an unbounded member -/
theorem unbounded_of_unbounded_Union {α β : Type u} (r : α → α → Prop) [wo : is_well_order α r]
  (s : β → set α)
  (h₁ : unbounded r $ ⋃x, s x) (h₂ : #β < strict_order.cof r) : ∃x : β, unbounded r (s x) :=
begin
  rw [← sUnion_range] at h₁,
  have : #(range (λ (i : β), s i)) < strict_order.cof r := lt_of_le_of_lt mk_range_le h₂,
  rcases unbounded_of_unbounded_sUnion r h₁ this with ⟨_, ⟨x, rfl⟩, u⟩, exact ⟨x, u⟩
end

/-- The infinite pigeonhole principle -/
theorem infinite_pigeonhole {β α : Type u} (f : β → α) (h₁ : ω ≤ #β)
  (h₂ : #α < (#β).ord.cof) : ∃a : α, #(f ⁻¹' {a}) = #β :=
begin
  have : ¬∀a, #(f ⁻¹' {a}) < #β,
  { intro h,
    apply not_lt_of_ge (ge_of_eq $ mk_univ),
    rw [←@preimage_univ _ _ f, ←Union_of_singleton, preimage_Union],
    exact mk_Union_le_sum_mk.trans_lt ((sum_le_sup _).trans_lt $ mul_lt_of_lt h₁
      (h₂.trans_le $ cof_ord_le _) (sup_lt h₂ h)) },
  rw [not_forall] at this, cases this with x h,
  use x, apply le_antisymm _ (le_of_not_gt h),
  rw [le_mk_iff_exists_set], exact ⟨_, rfl⟩
end

/-- pigeonhole principle for a cardinality below the cardinality of the domain -/
theorem infinite_pigeonhole_card {β α : Type u} (f : β → α) (θ : cardinal) (hθ : θ ≤ #β)
  (h₁ : ω ≤ θ) (h₂ : #α < θ.ord.cof) : ∃a : α, θ ≤ #(f ⁻¹' {a}) :=
begin
  rcases le_mk_iff_exists_set.1 hθ with ⟨s, rfl⟩,
  cases infinite_pigeonhole (f ∘ subtype.val : s → α) h₁ h₂ with a ha,
  use a, rw [←ha, @preimage_comp _ _ _ subtype.val f],
  apply mk_preimage_of_injective _ _ subtype.val_injective
end

theorem infinite_pigeonhole_set {β α : Type u} {s : set β} (f : s → α) (θ : cardinal)
  (hθ : θ ≤ #s) (h₁ : ω ≤ θ) (h₂ : #α < θ.ord.cof) :
    ∃(a : α) (t : set β) (h : t ⊆ s), θ ≤ #t ∧ ∀{{x}} (hx : x ∈ t), f ⟨x, h hx⟩ = a :=
begin
  cases infinite_pigeonhole_card f θ hθ h₁ h₂ with a ha,
  refine ⟨a, {x | ∃(h : x ∈ s), f ⟨x, h⟩ = a}, _, _, _⟩,
  { rintro x ⟨hx, hx'⟩, exact hx },
  { refine le_trans ha _, apply ge_of_eq, apply quotient.sound, constructor,
    refine equiv.trans _ (equiv.subtype_subtype_equiv_subtype_exists _ _).symm,
    simp only [set_coe_eq_subtype, mem_singleton_iff, mem_preimage, mem_set_of_eq] },
  rintro x ⟨hx, hx'⟩, exact hx'
end

end ordinal

/-! ### Regular and inaccessible cardinals -/

namespace cardinal
open ordinal

local infixr ^ := @pow cardinal.{u} cardinal cardinal.has_pow

/-- A cardinal is a limit if it is not zero or a successor
  cardinal. Note that `ω` is a limit cardinal by this definition. -/
def is_limit (c : cardinal) : Prop :=
c ≠ 0 ∧ ∀ x < c, succ x < c

/-- A cardinal is a strong limit if it is not zero and it is
  closed under powersets. Note that `ω` is a strong limit by this definition. -/
def is_strong_limit (c : cardinal) : Prop :=
c ≠ 0 ∧ ∀ x < c, 2 ^ x < c

theorem is_strong_limit.is_limit {c} (H : is_strong_limit c) : is_limit c :=
⟨H.1, λ x h, lt_of_le_of_lt (succ_le_of_lt $ cantor x) (H.2 _ h)⟩

/-- A cardinal is regular if it is infinite and it equals its own cofinality. -/
def is_regular (c : cardinal) : Prop :=
ω ≤ c ∧ c.ord.cof = c

lemma is_regular.omega_le {c : cardinal} (H : c.is_regular) : ω ≤ c :=
H.1

lemma is_regular.cof_eq {c : cardinal} (H : c.is_regular) : c.ord.cof = c :=
H.2

lemma is_regular.pos {c : cardinal} (H : c.is_regular) : 0 < c :=
omega_pos.trans_le H.1

lemma is_regular.ord_pos {c : cardinal} (H : c.is_regular) : 0 < c.ord :=
by { rw cardinal.lt_ord, exact H.pos }

theorem is_regular_cof {o : ordinal} (h : o.is_limit) : is_regular o.cof :=
⟨omega_le_cof.2 h, cof_cof _⟩

theorem is_regular_omega : is_regular ω :=
⟨le_rfl, by simp⟩

theorem is_regular_succ {c : cardinal.{u}} (h : ω ≤ c) : is_regular (succ c) :=
⟨h.trans (lt_succ c).le, begin
  refine (cof_ord_le _).antisymm (succ_le_of_lt _),
  cases quotient.exists_rep (succ c) with α αe, simp at αe,
  rcases ord_eq α with ⟨r, wo, re⟩, resetI,
  have := ord_is_limit (h.trans (lt_succ _).le),
  rw [← αe, re] at this ⊢,
  rcases cof_eq' r this with ⟨S, H, Se⟩,
  rw [← Se],
  apply lt_imp_lt_of_le_imp_le
    (λ (h : #S ≤ c), mul_le_mul_right' h c),
  rw [mul_eq_self h, ← succ_le_iff, ← αe, ← sum_const'],
  refine le_trans _ (sum_le_sum (λ x:S, card (typein r x)) _ _),
  { simp only [← card_typein, ← mk_sigma],
    refine ⟨embedding.of_surjective _ _⟩,
    { exact λ x, x.2.1 },
    { exact λ a, let ⟨b, h, ab⟩ := H a in ⟨⟨⟨_, h⟩, _, ab⟩, rfl⟩ } },
  { intro i,
    rw [← lt_succ_iff, ← lt_ord, ← αe, re],
    apply typein_lt_type }
end⟩

theorem is_regular_aleph_one : is_regular (aleph 1) :=
by { rw ← succ_omega, exact is_regular_succ le_rfl }

theorem is_regular_aleph'_succ {o : ordinal} (h : ordinal.omega ≤ o) : is_regular (aleph' o.succ) :=
by { rw aleph'_succ, exact is_regular_succ (omega_le_aleph'.2 h) }

theorem is_regular_aleph_succ (o : ordinal) : is_regular (aleph o.succ) :=
by { rw aleph_succ, exact is_regular_succ (omega_le_aleph o) }

/--
A function whose codomain's cardinality is infinite but strictly smaller than its domain's
has a fiber with cardinality strictly great than the codomain.
-/
theorem infinite_pigeonhole_card_lt {β α : Type u} (f : β → α)
  (w : #α < #β) (w' : ω ≤ #α) :
  ∃ a : α, #α < #(f ⁻¹' {a}) :=
begin
  simp_rw [← succ_le_iff],
  exact ordinal.infinite_pigeonhole_card f (#α).succ (succ_le_of_lt w)
    (w'.trans (lt_succ _).le)
    ((lt_succ _).trans_le (is_regular_succ w').2.ge),
end

/--
A function whose codomain's cardinality is infinite but strictly smaller than its domain's
has an infinite fiber.
-/
theorem exists_infinite_fiber {β α : Type*} (f : β → α)
  (w : #α < #β) (w' : _root_.infinite α) :
  ∃ a : α, _root_.infinite (f ⁻¹' {a}) :=
begin
  simp_rw [cardinal.infinite_iff] at ⊢ w',
  cases infinite_pigeonhole_card_lt f w w' with a ha,
  exact ⟨a, w'.trans ha.le⟩,
end

/--
If an infinite type `β` can be expressed as a union of finite sets,
then the cardinality of the collection of those finite sets
must be at least the cardinality of `β`.
-/
lemma le_range_of_union_finset_eq_top
  {α β : Type*} [infinite β] (f : α → finset β) (w : (⋃ a, (f a : set β)) = ⊤) :
  #β ≤ #(range f) :=
begin
  have k : _root_.infinite (range f),
  { rw infinite_coe_iff,
    apply mt (union_finset_finite_of_range_finite f),
    rw w,
    exact infinite_univ, },
  by_contradiction h,
  simp only [not_le] at h,
  let u : Π b, ∃ a, b ∈ f a := λ b, by simpa using (w.ge : _) (set.mem_univ b),
  let u' : β → range f := λ b, ⟨f (u b).some, by simp⟩,
  have v' : ∀ a, u' ⁻¹' {⟨f a, by simp⟩} ≤ f a, begin rintros a p m,
    simp at m,
    rw ←m,
    apply (λ b, (u b).some_spec),
  end,
  obtain ⟨⟨-, ⟨a, rfl⟩⟩, p⟩ := exists_infinite_fiber u' h k,
  exact (@infinite.of_injective _ _ p (inclusion (v' a)) (inclusion_injective _)).false,
end

theorem lsub_lt_ord_lift_of_is_regular {ι} {f : ι → ordinal} {c} (hc : is_regular c)
  (hι : cardinal.lift (#ι) < c) : (∀ i, f i < c.ord) → ordinal.lsub f < c.ord :=
lsub_lt_ord_lift (by rwa hc.2)

theorem lsub_lt_ord_of_is_regular {ι} {f : ι → ordinal} {c} (hc : is_regular c) (hι : #ι < c) :
  (∀ i, f i < c.ord) → ordinal.lsub f < c.ord :=
lsub_lt_ord (by rwa hc.2)

theorem sup_lt_ord_lift_of_is_regular {ι} {f : ι → ordinal} {c} (hc : is_regular c)
  (hι : cardinal.lift (#ι) < c) : (∀ i, f i < c.ord) → ordinal.sup f < c.ord :=
sup_lt_ord_lift (by rwa hc.2)

theorem sup_lt_ord_of_is_regular {ι} {f : ι → ordinal} {c} (hc : is_regular c) (hι : #ι < c) :
  (∀ i, f i < c.ord) → ordinal.sup f < c.ord :=
sup_lt_ord (by rwa hc.2)

theorem blsub_lt_ord_lift_of_is_regular {o : ordinal} {f : Π a < o, ordinal} {c} (hc : is_regular c)
  (ho : cardinal.lift o.card < c) : (∀ i hi, f i hi < c.ord) → ordinal.blsub o f < c.ord :=
blsub_lt_ord_lift (by rwa hc.2)

theorem blsub_lt_ord_of_is_regular {o : ordinal} {f : Π a < o, ordinal} {c} (hc : is_regular c)
  (ho : o.card < c) : (∀ i hi, f i hi < c.ord) → ordinal.blsub o f < c.ord :=
blsub_lt_ord (by rwa hc.2)

theorem bsup_lt_ord_lift_of_is_regular {o : ordinal} {f : Π a < o, ordinal} {c} (hc : is_regular c)
  (hι : cardinal.lift o.card < c) : (∀ i hi, f i hi < c.ord) → ordinal.bsup o f < c.ord :=
bsup_lt_ord_lift (by rwa hc.2)

theorem bsup_lt_ord_of_is_regular {o : ordinal} {f : Π a < o, ordinal} {c} (hc : is_regular c)
  (hι : o.card < c) : (∀ i hi, f i hi < c.ord) → ordinal.bsup o f < c.ord :=
bsup_lt_ord (by rwa hc.2)

theorem sup_lt_lift_of_is_regular {ι} {f : ι → cardinal} {c} (hc : is_regular c)
  (hι : cardinal.lift (#ι) < c) : (∀ i, f i < c) → sup.{u v} f < c :=
sup_lt_lift (by rwa hc.2)

theorem sup_lt_of_is_regular {ι} {f : ι → cardinal} {c} (hc : is_regular c) (hι : #ι < c) :
  (∀ i, f i < c) → sup.{u u} f < c :=
sup_lt (by rwa hc.2)

theorem sum_lt_lift_of_is_regular {ι : Type u} {f : ι → cardinal} {c : cardinal} (hc : is_regular c)
  (hι : cardinal.lift.{v u} (#ι) < c) (hf : ∀ i, f i < c) : sum f < c :=
(sum_le_sup_lift _).trans_lt $ mul_lt_of_lt hc.1 hι (sup_lt_lift_of_is_regular hc hι hf)

theorem sum_lt_of_is_regular {ι : Type u} {f : ι → cardinal} {c : cardinal} (hc : is_regular c)
  (hι : #ι < c) : (∀ i, f i < c) → sum f < c :=
sum_lt_lift_of_is_regular.{u u} hc (by rwa lift_id)

theorem nfp_family_lt_ord_lift_of_is_regular {ι} {f : ι → ordinal → ordinal} {c} (hc : is_regular c)
  (hι : (#ι).lift < c) (hc' : c ≠ ω) (hf : ∀ i (b < c.ord), f i b < c.ord) {a} (ha : a < c.ord) :
  nfp_family.{u v} f a < c.ord :=
by { apply nfp_family_lt_ord_lift _ _ hf ha; rwa hc.2, exact lt_of_le_of_ne hc.1 hc'.symm }

theorem nfp_family_lt_ord_of_is_regular {ι} {f : ι → ordinal → ordinal} {c} (hc : is_regular c)
  (hι : #ι < c) (hc' : c ≠ ω) {a} (hf : ∀ i (b < c.ord), f i b < c.ord) :
  a < c.ord → nfp_family.{u u} f a < c.ord :=
nfp_family_lt_ord_lift_of_is_regular hc (by rwa lift_id) hc' hf

theorem nfp_bfamily_lt_ord_lift_of_is_regular {o : ordinal} {f : Π a < o, ordinal → ordinal} {c}
  (hc : is_regular c) (ho : o.card.lift < c) (hc' : c ≠ ω)
  (hf : ∀ i hi (b < c.ord), f i hi b < c.ord) {a} : a < c.ord → nfp_bfamily.{u v} o f a < c.ord :=
nfp_family_lt_ord_lift_of_is_regular hc (by rwa mk_ordinal_out) hc' (λ i, hf _ _)

theorem nfp_bfamily_lt_ord_of_is_regular {o : ordinal} {f : Π a < o, ordinal → ordinal} {c}
  (hc : is_regular c) (ho : o.card < c) (hc' : c ≠ ω) (hf : ∀ i hi (b < c.ord), f i hi b < c.ord)
  {a} : a < c.ord → nfp_bfamily.{u u} o f a < c.ord :=
nfp_bfamily_lt_ord_lift_of_is_regular hc (by rwa lift_id) hc' hf

theorem nfp_lt_ord_of_is_regular {f : ordinal → ordinal} {c} (hc : is_regular c) (hc' : c ≠ ω)
  (hf : ∀ i < c.ord, f i < c.ord) {a} : (a < c.ord) → nfp f a < c.ord :=
nfp_lt_ord (by { rw hc.2, exact lt_of_le_of_ne hc.1 hc'.symm }) hf

theorem deriv_family_lt_ord_lift {ι} {f : ι → ordinal → ordinal} {c} (hc : is_regular c)
  (hι : (#ι).lift < c) (hc' : c ≠ ω) (hf : ∀ i (b < c.ord), f i b < c.ord) {a} :
  a < c.ord → deriv_family.{u v} f a < c.ord :=
begin
  have hω : ω < c.ord.cof,
  { rw hc.2, exact lt_of_le_of_ne hc.1 hc'.symm },
  apply a.limit_rec_on,
  { rw deriv_family_zero,
    exact nfp_family_lt_ord_lift hω (by rwa hc.2) hf },
  { intros b hb hb',
    rw deriv_family_succ,
    exact nfp_family_lt_ord_lift hω (by rwa hc.2) hf
      ((ord_is_limit hc.1).2 _ (hb ((ordinal.lt_succ_self b).trans hb'))) },
  { intros b hb H hb',
    rw deriv_family_limit f hb,
    exact bsup_lt_ord_of_is_regular hc (ord_lt_ord.1 ((ord_card_le b).trans_lt hb'))
      (λ o' ho', H o' ho' (ho'.trans hb')) }
end

theorem deriv_family_lt_ord {ι} {f : ι → ordinal → ordinal} {c} (hc : is_regular c)
  (hι : #ι < c) (hc' : c ≠ ω) (hf : ∀ i (b < c.ord), f i b < c.ord) {a} :
  a < c.ord → deriv_family.{u u} f a < c.ord :=
deriv_family_lt_ord_lift hc (by rwa lift_id) hc' hf

theorem deriv_bfamily_lt_ord_lift {o : ordinal} {f : Π a < o, ordinal → ordinal} {c}
  (hc : is_regular c) (hι : o.card.lift < c) (hc' : c ≠ ω)
  (hf : ∀ i hi (b < c.ord), f i hi b < c.ord) {a} :
  a < c.ord → deriv_bfamily.{u v} o f a < c.ord :=
deriv_family_lt_ord_lift hc (by rwa mk_ordinal_out) hc' (λ i, hf _ _)

theorem deriv_bfamily_lt_ord {o : ordinal} {f : Π a < o, ordinal → ordinal} {c} (hc : is_regular c)
  (hι : o.card < c) (hc' : c ≠ ω) (hf : ∀ i hi (b < c.ord), f i hi b < c.ord)
  {a} : a < c.ord → deriv_bfamily.{u u} o f a < c.ord :=
deriv_bfamily_lt_ord_lift hc (by rwa lift_id) hc' hf

theorem deriv_lt_ord {f : ordinal.{u} → ordinal} {c} (hc : is_regular c) (hc' : c ≠ ω)
  (hf : ∀ i < c.ord, f i < c.ord) {a} : a < c.ord → deriv f a < c.ord :=
deriv_family_lt_ord_lift hc
  (by simpa using cardinal.one_lt_omega.trans (lt_of_le_of_ne hc.1 hc'.symm))
  hc' (λ _, hf)

/-- A cardinal is inaccessible if it is an uncountable regular strong limit cardinal. -/
def is_inaccessible (c : cardinal) :=
ω < c ∧ is_regular c ∧ is_strong_limit c

theorem is_inaccessible.mk {c}
 (h₁ : ω < c) (h₂ : c ≤ c.ord.cof) (h₃ : ∀ x < c, 2 ^ x < c) :
 is_inaccessible c :=
⟨h₁, ⟨le_of_lt h₁, le_antisymm (cof_ord_le _) h₂⟩,
  ne_of_gt (lt_trans omega_pos h₁), h₃⟩

/- Lean's foundations prove the existence of ω many inaccessible cardinals -/
theorem univ_inaccessible : is_inaccessible (univ.{u v}) :=
is_inaccessible.mk
  (by simpa using lift_lt_univ' ω)
  (by simp)
  (λ c h, begin
    rcases lt_univ'.1 h with ⟨c, rfl⟩,
    rw ← lift_two_power.{u (max (u+1) v)},
    apply lift_lt_univ'
  end)

theorem lt_power_cof {c : cardinal.{u}} : ω ≤ c → c < c ^ cof c.ord :=
quotient.induction_on c $ λ α h, begin
  rcases ord_eq α with ⟨r, wo, re⟩, resetI,
  have := ord_is_limit h,
  rw [mk_def, re] at this ⊢,
  rcases cof_eq' r this with ⟨S, H, Se⟩,
  have := sum_lt_prod (λ a:S, #{x // r x a}) (λ _, #α) (λ i, _),
  { simp only [cardinal.prod_const, cardinal.lift_id, ← Se, ← mk_sigma, power_def] at this ⊢,
    refine lt_of_le_of_lt _ this,
    refine ⟨embedding.of_surjective _ _⟩,
    { exact λ x, x.2.1 },
    { exact λ a, let ⟨b, h, ab⟩ := H a in ⟨⟨⟨_, h⟩, _, ab⟩, rfl⟩ } },
  { have := typein_lt_type r i,
    rwa [← re, lt_ord] at this }
end

theorem lt_cof_power {a b : cardinal} (ha : ω ≤ a) (b1 : 1 < b) :
  a < cof (b ^ a).ord :=
begin
  have b0 : b ≠ 0 := ne_of_gt (lt_trans zero_lt_one b1),
  apply lt_imp_lt_of_le_imp_le (power_le_power_left $ power_ne_zero a b0),
  rw [← power_mul, mul_eq_self ha],
  exact lt_power_cof (le_trans ha $ le_of_lt $ cantor' _ b1),
end

end cardinal<|MERGE_RESOLUTION|>--- conflicted
+++ resolved
@@ -145,11 +145,7 @@
 (le_cInf_iff'' (strict_order.cof_nonempty r)).trans ⟨λ H S h, H _ ⟨S, h, rfl⟩,
   by { rintros H d ⟨S, h, rfl⟩, exact H _ h }⟩
 
-<<<<<<< HEAD
-theorem cof_type_le [is_well_order α r] (S : set α) (h : unbounded r S) :
-=======
-theorem cof_type_le [is_well_order α r] {S : set α} (h : ∀ a, ∃ b ∈ S, ¬ r b a) :
->>>>>>> b2973b12
+theorem cof_type_le [is_well_order α r] {S : set α} (h : unbounded r S) :
   cof (type r) ≤ #S :=
 le_cof_type.1 le_rfl S h
 
