/-
Copyright (c) 2017 Mario Carneiro. All rights reserved.
Released under Apache 2.0 license as described in the file LICENSE.
Authors: Mario Carneiro, Floris van Doorn, Violeta Hernández Palacios
-/

import set_theory.cardinal.ordinal
import set_theory.ordinal.fixed_point

/-!
# Cofinality

This file contains the definition of cofinality of an ordinal number and regular cardinals

## Main Definitions

* `ordinal.cof o` is the cofinality of the ordinal `o`.
  If `o` is the order type of the relation `<` on `α`, then `o.cof` is the smallest cardinality of a
  subset `s` of α that is *cofinal* in `α`, i.e. `∀ x : α, ∃ y ∈ s, ¬ y < x`.
* `cardinal.is_limit c` means that `c` is a (weak) limit cardinal: `c ≠ 0 ∧ ∀ x < c, succ x < c`.
* `cardinal.is_strong_limit c` means that `c` is a strong limit cardinal:
  `c ≠ 0 ∧ ∀ x < c, 2 ^ x < c`.
* `cardinal.is_regular c` means that `c` is a regular cardinal: `ℵ₀ ≤ c ∧ c.ord.cof = c`.
* `cardinal.is_inaccessible c` means that `c` is strongly inaccessible:
  `ℵ₀ < c ∧ is_regular c ∧ is_strong_limit c`.

## Main Statements

* `ordinal.infinite_pigeonhole_card`: the infinite pigeonhole principle
* `cardinal.lt_power_cof`: A consequence of König's theorem stating that `c < c ^ c.ord.cof` for
  `c ≥ ℵ₀`
* `cardinal.univ_inaccessible`: The type of ordinals in `Type u` form an inaccessible cardinal
  (in `Type v` with `v > u`). This shows (externally) that in `Type u` there are at least `u`
  inaccessible cardinals.

## Implementation Notes

* The cofinality is defined for ordinals.
  If `c` is a cardinal number, its cofinality is `c.ord.cof`.

## Tags

cofinality, regular cardinals, limits cardinals, inaccessible cardinals,
infinite pigeonhole principle
-/

noncomputable theory

open function cardinal set order
open_locale classical cardinal ordinal

universes u v w
variables {α : Type*} {r : α → α → Prop}

/-! ### Cofinality of orders -/

namespace order
/-- Cofinality of a reflexive order `≼`. This is the smallest cardinality
  of a subset `S : set α` such that `∀ a, ∃ b ∈ S, a ≼ b`. -/
def cof (r : α → α → Prop) [is_refl α r] : cardinal :=
@cardinal.min {S : set α // ∀ a, ∃ b ∈ S, r a b}
  ⟨⟨set.univ, λ a, ⟨a, ⟨⟩, refl _⟩⟩⟩
  (λ S, #S)

lemma cof_le (r : α → α → Prop) [is_refl α r] {S : set α} (h : ∀a, ∃(b ∈ S), r a b) : cof r ≤ #S :=
le_trans (cardinal.min_le _ ⟨S, h⟩) le_rfl

lemma le_cof {r : α → α → Prop} [is_refl α r] (c : cardinal) :
  c ≤ cof r ↔ ∀ {S : set α} (h : ∀a, ∃(b ∈ S), r a b) , c ≤ #S :=
by { rw [cof, cardinal.le_min], exact ⟨λ H S h, H ⟨S, h⟩, λ H ⟨S, h⟩, H h ⟩ }

end order

theorem rel_iso.cof.aux {α : Type u} {β : Type v} {r s}
  [is_refl α r] [is_refl β s] (f : r ≃r s) :
  cardinal.lift.{(max u v)} (order.cof r) ≤
  cardinal.lift.{(max u v)} (order.cof s) :=
begin
  rw [order.cof, order.cof, lift_min, lift_min, cardinal.le_min],
  rintro ⟨S, H⟩, simp only [comp, coe_sort_coe_base, subtype.coe_mk],
  apply (min_le _ _).trans _,
  { exact ⟨f ⁻¹' S, λ a,
    let ⟨b, bS, h⟩ := H (f a) in ⟨f.symm b, by simp [bS, ← f.map_rel_iff, h,
      -coe_fn_coe_base, -coe_fn_coe_trans, principal_seg.coe_coe_fn', initial_seg.coe_coe_fn]⟩⟩ },
  { exact lift_mk_le.{u v (max u v)}.2
    ⟨⟨λ ⟨x, h⟩, ⟨f x, h⟩, λ ⟨x, h₁⟩ ⟨y, h₂⟩ h₃,
      by congr; injection h₃ with h'; exact f.to_equiv.injective h'⟩⟩ }
end

theorem rel_iso.cof {α : Type u} {β : Type v} {r s}
  [is_refl α r] [is_refl β s] (f : r ≃r s) :
  cardinal.lift.{(max u v)} (order.cof r) =
  cardinal.lift.{(max u v)} (order.cof s) :=
le_antisymm (rel_iso.cof.aux f) (rel_iso.cof.aux f.symm)

/-- Cofinality of a strict order `≺`. This is the smallest cardinality of a set `S : set α` such
that `∀ a, ∃ b ∈ S, ¬ b ≺ a`. -/
def strict_order.cof (r : α → α → Prop) [h : is_irrefl α r] : cardinal :=
@order.cof α (λ x y, ¬ r y x) ⟨h.1⟩

/-! ### Cofinality of ordinals -/

namespace ordinal

/-- Cofinality of an ordinal. This is the smallest cardinal of a
  subset `S` of the ordinal which is unbounded, in the sense
  `∀ a, ∃ b ∈ S, a ≤ b`. It is defined for all ordinals, but
  `cof 0 = 0` and `cof (succ o) = 1`, so it is only really
  interesting on limit ordinals (when it is an infinite cardinal). -/
def cof (o : ordinal.{u}) : cardinal.{u} :=
quot.lift_on o (λ a, by exactI strict_order.cof a.r)
begin
  rintros ⟨α, r, _⟩ ⟨β, s, _⟩ ⟨⟨f, hf⟩⟩,
  rw ← cardinal.lift_inj,
  apply rel_iso.cof ⟨f, _⟩,
  simp [hf]
end

lemma cof_type (r : α → α → Prop) [is_well_order α r] : (type r).cof = strict_order.cof r := rfl

theorem le_cof_type [is_well_order α r] {c} : c ≤ cof (type r) ↔ ∀ S, unbounded r S → c ≤ #S :=
by dsimp [cof, strict_order.cof, order.cof, type, quotient.mk, quot.lift_on];
   rw [cardinal.le_min, subtype.forall]; refl

theorem cof_type_le [is_well_order α r] {S : set α} (h : unbounded r S) : cof (type r) ≤ #S :=
le_cof_type.1 le_rfl S h

theorem lt_cof_type [is_well_order α r] {S : set α} : #S < cof (type r) → bounded r S :=
by simpa using not_imp_not.2 cof_type_le

theorem cof_eq (r : α → α → Prop) [is_well_order α r] : ∃ S, unbounded r S ∧ #S = cof (type r) :=
begin
  have : ∃ i, cof (type r) = _,
  { dsimp [cof, order.cof, type, quotient.mk, quot.lift_on],
    apply cardinal.min_eq },
  exact let ⟨⟨S, hl⟩, e⟩ := this in ⟨S, hl, e.symm⟩,
end

theorem ord_cof_eq (r : α → α → Prop) [is_well_order α r] :
  ∃ S, unbounded r S ∧ type (subrel r S) = (cof (type r)).ord :=
let ⟨S, hS, e⟩ := cof_eq r, ⟨s, _, e'⟩ := cardinal.ord_eq S,
    T : set α := {a | ∃ aS : a ∈ S, ∀ b : S, s b ⟨_, aS⟩ → r b a} in
begin
  resetI, suffices,
  { refine ⟨T, this,
      le_antisymm _ (cardinal.ord_le.2 $ cof_type_le this)⟩,
    rw [← e, e'],
    refine type_le'.2 ⟨rel_embedding.of_monotone
      (λ a, ⟨a, let ⟨aS, _⟩ := a.2 in aS⟩) (λ a b h, _)⟩,
    rcases a with ⟨a, aS, ha⟩, rcases b with ⟨b, bS, hb⟩,
    change s ⟨a, _⟩ ⟨b, _⟩,
    refine ((trichotomous_of s _ _).resolve_left (λ hn, _)).resolve_left _,
    { exact asymm h (ha _ hn) },
    { intro e, injection e with e, subst b,
      exact irrefl _ h } },
  { intro a,
    have : {b : S | ¬ r b a}.nonempty := let ⟨b, bS, ba⟩ := hS a in ⟨⟨b, bS⟩, ba⟩,
    let b := (is_well_order.wf).min _ this,
    have ba : ¬r b a := (is_well_order.wf).min_mem _ this,
    refine ⟨b, ⟨b.2, λ c, not_imp_not.1 $ λ h, _⟩, ba⟩,
    rw [show ∀b:S, (⟨b, b.2⟩:S) = b, by intro b; cases b; refl],
    exact (is_well_order.wf).not_lt_min _ this
      (is_order_connected.neg_trans h ba) }
end

/-! ### Cofinality of suprema and least strict upper bounds -/

private theorem card_mem_cof {o} : ∃ {ι} (f : ι → ordinal), lsub.{u u} f = o ∧ #ι = o.card :=
⟨_, _, lsub_typein o, mk_ordinal_out o⟩

/-- The set in the `lsub` characterization of `cof` is nonempty. -/
theorem cof_lsub_def_nonempty (o) :
  {a : cardinal | ∃ {ι} (f : ι → ordinal), lsub.{u u} f = o ∧ #ι = a}.nonempty :=
⟨_, card_mem_cof⟩

theorem cof_eq_Inf_lsub (o : ordinal.{u}) :
  cof o = Inf {a : cardinal | ∃ {ι : Type u} (f : ι → ordinal), lsub.{u u} f = o ∧ #ι = a} :=
begin
  refine le_antisymm (le_cInf (cof_lsub_def_nonempty o) _) (cInf_le' _),
  { rintros a ⟨ι, f, hf, rfl⟩,
    rw ←type_lt o,
    refine (cof_type_le (λ a, _)).trans (@mk_le_of_injective _ _
      (λ s : (typein ((<) : o.out.α → o.out.α → Prop))⁻¹' (set.range f), classical.some s.prop)
      (λ s t hst, let H := congr_arg f hst in by rwa [classical.some_spec s.prop,
        classical.some_spec t.prop, typein_inj, subtype.coe_inj] at H)),
    have := typein_lt_self a,
    simp_rw [←hf, lt_lsub_iff] at this,
    cases this with i hi,
    refine ⟨enum (<) (f i) _, _, _⟩,
    { rw [type_lt, ←hf], apply lt_lsub },
    { rw [mem_preimage, typein_enum], exact mem_range_self i },
    { rwa [←typein_le_typein, typein_enum] } },
  { rcases cof_eq (<) with ⟨S, hS, hS'⟩,
    let f : S → ordinal := λ s, typein (<) s.val,
    refine ⟨S, f, le_antisymm (lsub_le (λ i, typein_lt_self i)) (le_of_forall_lt (λ a ha, _)),
      by rwa type_lt o at hS'⟩,
    rw ←type_lt o at ha,
    rcases hS (enum (<) a ha) with ⟨b, hb, hb'⟩,
    rw [←typein_le_typein, typein_enum] at hb',
    exact hb'.trans_lt (lt_lsub.{u u} f ⟨b, hb⟩) }
end

theorem lift_cof (o) : (cof o).lift = cof o.lift :=
induction_on o $ begin introsI α r _,
  cases lift_type r with _ e, rw e,
  apply le_antisymm,
  { unfreezingI { refine le_cof_type.2 (λ S H, _) },
    have : (#(ulift.up ⁻¹' S)).lift ≤ #S :=
     ⟨⟨λ ⟨⟨x, h⟩⟩, ⟨⟨x⟩, h⟩,
       λ ⟨⟨x, h₁⟩⟩ ⟨⟨y, h₂⟩⟩ e, by simp at e; congr; injection e⟩⟩,
    refine (cardinal.lift_le.2 $ cof_type_le _).trans this,
    exact λ a, let ⟨⟨b⟩, bs, br⟩ := H ⟨a⟩ in ⟨b, bs, br⟩ },
  { rcases cof_eq r with ⟨S, H, e'⟩,
    have : #(ulift.down ⁻¹' S) ≤ (#S).lift :=
     ⟨⟨λ ⟨⟨x⟩, h⟩, ⟨⟨x, h⟩⟩,
       λ ⟨⟨x⟩, h₁⟩ ⟨⟨y⟩, h₂⟩ e, by simp at e; congr; injections⟩⟩,
    rw e' at this,
    unfreezingI { refine (cof_type_le _).trans this },
    exact λ ⟨a⟩, let ⟨b, bs, br⟩ := H a in ⟨⟨b⟩, bs, br⟩ }
end

theorem cof_le_card (o) : cof o ≤ card o :=
by { rw cof_eq_Inf_lsub, exact cInf_le' card_mem_cof }

theorem cof_ord_le (c : cardinal) : c.ord.cof ≤ c :=
by simpa using cof_le_card c.ord

theorem ord_cof_le (o : ordinal.{u}) : o.cof.ord ≤ o :=
(ord_le_ord.2 (cof_le_card o)).trans (ord_card_le o)

theorem exists_lsub_cof (o : ordinal) : ∃ {ι} (f : ι → ordinal), lsub.{u u} f = o ∧ #ι = cof o :=
by { rw cof_eq_Inf_lsub, exact Inf_mem (cof_lsub_def_nonempty o) }

theorem cof_lsub_le {ι} (f : ι → ordinal) : cof (lsub.{u u} f) ≤ #ι :=
by { rw cof_eq_Inf_lsub, exact cInf_le' ⟨ι, f, rfl, rfl⟩ }

theorem cof_lsub_le_lift {ι} (f : ι → ordinal) : cof (lsub f) ≤ cardinal.lift.{v u} (#ι) :=
begin
  rw ←mk_ulift,
  convert cof_lsub_le (λ i : ulift ι, f i.down),
  exact lsub_eq_of_range_eq.{u (max u v) max u v}
    (set.ext (λ x, ⟨λ ⟨i, hi⟩, ⟨ulift.up i, hi⟩, λ ⟨i, hi⟩, ⟨_, hi⟩⟩))
end

theorem le_cof_iff_lsub {o : ordinal} {a : cardinal} :
  a ≤ cof o ↔ ∀ {ι} (f : ι → ordinal), lsub.{u u} f = o → a ≤ #ι :=
begin
  rw cof_eq_Inf_lsub,
  exact (le_cInf_iff'' (cof_lsub_def_nonempty o)).trans ⟨λ H ι f hf, H _ ⟨ι, f, hf, rfl⟩,
    λ H b ⟨ι, f, hf, hb⟩, ( by { rw ←hb, exact H _ hf} )⟩
end

theorem lsub_lt_ord_lift {ι} {f : ι → ordinal} {c : ordinal} (hι : cardinal.lift (#ι) < c.cof)
  (hf : ∀ i, f i < c) : lsub.{u v} f < c :=
lt_of_le_of_ne (lsub_le hf) (λ h, by { subst h, exact (cof_lsub_le_lift f).not_lt hι })

theorem lsub_lt_ord {ι} {f : ι → ordinal} {c : ordinal} (hι : #ι < c.cof) :
  (∀ i, f i < c) → lsub.{u u} f < c :=
lsub_lt_ord_lift (by rwa (#ι).lift_id)

theorem cof_sup_le_lift {ι} {f : ι → ordinal} (H : ∀ i, f i < sup f) : cof (sup f) ≤ (#ι).lift :=
by { rw ←sup_eq_lsub_iff_lt_sup at H, rw H, exact cof_lsub_le_lift f }

theorem cof_sup_le {ι} {f : ι → ordinal} (H : ∀ i, f i < sup.{u u} f) : cof (sup.{u u} f) ≤ #ι :=
by { rw ←(#ι).lift_id, exact cof_sup_le_lift H }

theorem sup_lt_ord_lift {ι} {f : ι → ordinal} {c : ordinal} (hι : cardinal.lift (#ι) < c.cof)
  (hf : ∀ i, f i < c) : sup.{u v} f < c :=
(sup_le_lsub.{u v} f).trans_lt (lsub_lt_ord_lift hι hf)

theorem sup_lt_ord {ι} {f : ι → ordinal} {c : ordinal} (hι : #ι < c.cof) :
  (∀ i, f i < c) → sup.{u u} f < c :=
sup_lt_ord_lift (by rwa (#ι).lift_id)

theorem sup_lt_lift {ι} {f : ι → cardinal} {c : cardinal} (hι : cardinal.lift (#ι) < c.ord.cof)
  (hf : ∀ i, f i < c) : cardinal.sup.{u v} f < c :=
by { rw [←ord_lt_ord, ←sup_ord], refine sup_lt_ord_lift hι (λ i, _), rw ord_lt_ord, apply hf }

theorem sup_lt {ι} {f : ι → cardinal} {c : cardinal} (hι : #ι < c.ord.cof) :
  (∀ i, f i < c) → cardinal.sup.{u u} f < c :=
sup_lt_lift (by rwa (#ι).lift_id)

theorem nfp_family_lt_ord_lift {ι} {f : ι → ordinal → ordinal} {c} (hc : ℵ₀ < cof c)
  (hc' : (#ι).lift < cof c) (hf : ∀ i (b < c), f i b < c) {a} (ha : a < c) :
  nfp_family.{u v} f a < c :=
begin
  refine sup_lt_ord_lift ((cardinal.lift_le.2 (mk_list_le_max ι)).trans_lt _) (λ l, _),
  { rw lift_max',
    apply max_lt _ hc',
    rwa cardinal.lift_aleph_0 },
  { induction l with i l H,
    { exact ha },
    { exact hf _ _ H } }
end

theorem nfp_family_lt_ord {ι} {f : ι → ordinal → ordinal} {c} (hc : ℵ₀ < cof c)
  (hc' : #ι < cof c) (hf : ∀ i (b < c), f i b < c) {a} : a < c → nfp_family.{u u} f a < c :=
nfp_family_lt_ord_lift hc (by rwa (#ι).lift_id) hf

theorem nfp_bfamily_lt_ord_lift {o : ordinal} {f : Π a < o, ordinal → ordinal} {c} (hc : ℵ₀ < cof c)
  (hc' : o.card.lift < cof c) (hf : ∀ i hi (b < c), f i hi b < c) {a} :
  a < c → nfp_bfamily.{u v} o f a < c :=
nfp_family_lt_ord_lift hc (by rwa mk_ordinal_out) (λ i, hf _ _)

theorem nfp_bfamily_lt_ord {o : ordinal} {f : Π a < o, ordinal → ordinal} {c} (hc : ℵ₀ < cof c)
  (hc' : o.card < cof c) (hf : ∀ i hi (b < c), f i hi b < c) {a} :
  a < c → nfp_bfamily.{u u} o f a < c :=
nfp_bfamily_lt_ord_lift hc (by rwa o.card.lift_id) hf

theorem nfp_lt_ord {f : ordinal → ordinal} {c} (hc : ℵ₀ < cof c) (hf : ∀ i < c, f i < c) {a} :
  a < c → nfp f a < c :=
nfp_family_lt_ord_lift hc (by simpa using cardinal.one_lt_aleph_0.trans hc) (λ _, hf)

theorem exists_blsub_cof (o : ordinal) : ∃ (f : Π a < (cof o).ord, ordinal), blsub.{u u} _ f = o :=
begin
  rcases exists_lsub_cof o with ⟨ι, f, hf, hι⟩,
  rcases cardinal.ord_eq ι with ⟨r, hr, hι'⟩,
  rw ←@blsub_eq_lsub' ι r hr at hf,
  rw [←hι, hι'],
  exact ⟨_, hf⟩
end

theorem le_cof_iff_blsub {b : ordinal} {a : cardinal} :
  a ≤ cof b ↔ ∀ {o} (f : Π a < o, ordinal), blsub.{u u} o f = b → a ≤ o.card :=
le_cof_iff_lsub.trans ⟨λ H o f hf, by simpa using H _ hf, λ H ι f hf, begin
  rcases cardinal.ord_eq ι with ⟨r, hr, hι'⟩,
  rw ←@blsub_eq_lsub' ι r hr at hf,
  simpa using H _ hf
end⟩

theorem cof_blsub_le_lift {o} (f : Π a < o, ordinal) :
  cof (blsub o f) ≤ cardinal.lift.{v u} (o.card) :=
by { convert cof_lsub_le_lift _, exact (mk_ordinal_out o).symm }

theorem cof_blsub_le {o} (f : Π a < o, ordinal) : cof (blsub.{u u} o f) ≤ o.card :=
by { rw ←(o.card).lift_id, exact cof_blsub_le_lift f }

theorem blsub_lt_ord_lift {o : ordinal} {f : Π a < o, ordinal} {c : ordinal}
  (ho : o.card.lift < c.cof) (hf : ∀ i hi, f i hi < c) : blsub.{u v} o f < c :=
lt_of_le_of_ne (blsub_le hf) (λ h, ho.not_le
  (by simpa [sup_ord, hf, h] using cof_blsub_le_lift.{u} f))

theorem blsub_lt_ord {o : ordinal} {f : Π a < o, ordinal} {c : ordinal} (ho : o.card < c.cof)
  (hf : ∀ i hi, f i hi < c) : blsub.{u u} o f < c :=
blsub_lt_ord_lift (by rwa (o.card).lift_id) hf

theorem cof_bsup_le_lift {o : ordinal} {f : Π a < o, ordinal} (H : ∀ i h, f i h < bsup o f) :
  cof (bsup o f) ≤ o.card.lift :=
by { rw ←bsup_eq_blsub_iff_lt_bsup at H, rw H, exact cof_blsub_le_lift f }

theorem cof_bsup_le {o : ordinal} {f : Π a < o, ordinal} :
  (∀ i h, f i h < bsup.{u u} o f) → cof (bsup.{u u} o f) ≤ o.card :=
by { rw ←(o.card).lift_id, exact cof_bsup_le_lift }

theorem bsup_lt_ord_lift {o : ordinal} {f : Π a < o, ordinal} {c : ordinal}
  (ho : o.card.lift < c.cof) (hf : ∀ i hi, f i hi < c) : bsup.{u v} o f < c :=
(bsup_le_blsub f).trans_lt (blsub_lt_ord_lift ho hf)

theorem bsup_lt_ord {o : ordinal} {f : Π a < o, ordinal} {c : ordinal} (ho : o.card < c.cof) :
  (∀ i hi, f i hi < c) → bsup.{u u} o f < c :=
bsup_lt_ord_lift (by rwa (o.card).lift_id)

/-! ### Basic results -/

@[simp] theorem cof_zero : cof 0 = 0 :=
(cof_le_card 0).antisymm (cardinal.zero_le _)

@[simp] theorem cof_eq_zero {o} : cof o = 0 ↔ o = 0 :=
⟨induction_on o $ λ α r _ z, by exactI
  let ⟨S, hl, e⟩ := cof_eq r in type_eq_zero_iff_is_empty.2 $
  ⟨λ a, let ⟨b, h, _⟩ := hl a in
    (mk_eq_zero_iff.1 (e.trans z)).elim' ⟨_, h⟩⟩,
λ e, by simp [e]⟩

theorem cof_ne_zero {o} : cof o ≠ 0 ↔ o ≠ 0 := cof_eq_zero.not

@[simp] theorem cof_succ (o) : cof (succ o) = 1 :=
begin
  apply le_antisymm,
  { refine induction_on o (λ α r _, _),
    change cof (type _) ≤ _,
    rw [← (_ : #_ = 1)], apply cof_type_le,
    { refine λ a, ⟨sum.inr punit.star, set.mem_singleton _, _⟩,
      rcases a with a|⟨⟨⟨⟩⟩⟩; simp [empty_relation] },
    { rw [cardinal.mk_fintype, set.card_singleton], simp } },
  { rw [← cardinal.succ_zero, succ_le_iff],
    simpa [lt_iff_le_and_ne, cardinal.zero_le] using
      λ h, succ_ne_zero o (cof_eq_zero.1 (eq.symm h)) }
end

@[simp] theorem cof_eq_one_iff_is_succ {o} : cof.{u} o = 1 ↔ ∃ a, o = succ a :=
⟨induction_on o $ λ α r _ z, begin
  resetI,
  rcases cof_eq r with ⟨S, hl, e⟩, rw z at e,
  cases mk_ne_zero_iff.1 (by rw e; exact one_ne_zero) with a,
  refine ⟨typein r a, eq.symm $ quotient.sound
    ⟨rel_iso.of_surjective (rel_embedding.of_monotone _
      (λ x y, _)) (λ x, _)⟩⟩,
  { apply sum.rec; [exact subtype.val, exact λ _, a] },
  { rcases x with x|⟨⟨⟨⟩⟩⟩; rcases y with y|⟨⟨⟨⟩⟩⟩;
      simp [subrel, order.preimage, empty_relation],
    exact x.2 },
  { suffices : r x a ∨ ∃ (b : punit), ↑a = x, {simpa},
    rcases trichotomous_of r x a with h|h|h,
    { exact or.inl h },
    { exact or.inr ⟨punit.star, h.symm⟩ },
    { rcases hl x with ⟨a', aS, hn⟩,
      rw (_ : ↑a = a') at h, {exact absurd h hn},
      refine congr_arg subtype.val (_ : a = ⟨a', aS⟩),
      haveI := le_one_iff_subsingleton.1 (le_of_eq e),
      apply subsingleton.elim } }
end, λ ⟨a, e⟩, by simp [e]⟩

/-- A fundamental sequence for `a` is an increasing sequence of length `o = cof a` that converges at
    `a`. We provide `o` explicitly in order to avoid type rewrites. -/
def is_fundamental_sequence (a o : ordinal.{u}) (f : Π b < o, ordinal.{u}) : Prop :=
o ≤ a.cof.ord ∧ (∀ {i j} (hi hj), i < j → f i hi < f j hj) ∧ blsub.{u u} o f = a

namespace is_fundamental_sequence
variables {a o : ordinal.{u}} {f : Π b < o, ordinal.{u}}

protected theorem cof_eq (hf : is_fundamental_sequence a o f) : a.cof.ord = o :=
hf.1.antisymm' $ by { rw ←hf.2.2, exact (ord_le_ord.2 (cof_blsub_le f)).trans (ord_card_le o) }

protected theorem strict_mono (hf : is_fundamental_sequence a o f) :
  ∀ {i j} (hi) (hj), i < j → f i hi < f j hj :=
hf.2.1

theorem blsub_eq (hf : is_fundamental_sequence a o f) : blsub.{u u} o f = a :=
hf.2.2

theorem ord_cof (hf : is_fundamental_sequence a o f) :
  is_fundamental_sequence a a.cof.ord (λ i hi, f i (hi.trans_le (by rw hf.cof_eq))) :=
by { have H := hf.cof_eq, subst H, exact hf }

theorem id_of_le_cof (h : o ≤ o.cof.ord) : is_fundamental_sequence o o (λ a _, a) :=
⟨h, λ _ _ _ _, id, blsub_id o⟩

protected theorem zero {f : Π b < (0 : ordinal), ordinal} :
  is_fundamental_sequence 0 0 f :=
⟨by rw [cof_zero, ord_zero], λ i j hi, (ordinal.not_lt_zero i hi).elim, blsub_zero f⟩

protected theorem succ : is_fundamental_sequence (succ o) 1 (λ _ _, o) :=
begin
  refine ⟨_, λ i j hi hj h, _, blsub_const ordinal.one_ne_zero o⟩,
  { rw [cof_succ, ord_one] },
  { rw lt_one_iff_zero at hi hj,
    rw [hi, hj] at h,
    exact h.false.elim }
end

protected theorem monotone (hf : is_fundamental_sequence a o f) {i j : ordinal} (hi : i < o)
  (hj : j < o) (hij : i ≤ j) : f i hi ≤ f j hj :=
begin
  rcases lt_or_eq_of_le hij with hij | rfl,
  { exact (hf.2.1 hi hj hij).le },
  { refl }
end

theorem trans {a o o' : ordinal.{u}} {f : Π b < o, ordinal.{u}}
  (hf : is_fundamental_sequence a o f) {g : Π b < o', ordinal.{u}}
  (hg : is_fundamental_sequence o o' g) :
  is_fundamental_sequence a o' (λ i hi, f (g i hi) (by { rw ←hg.2.2, apply lt_blsub })) :=
begin
  refine ⟨_, λ i j _ _ h, hf.2.1 _ _ (hg.2.1 _ _ h), _⟩,
  { rw hf.cof_eq,
    exact hg.1.trans (ord_cof_le o) },
  { rw @blsub_comp.{u u u} o _ f (@is_fundamental_sequence.monotone _ _ f hf),
    exact hf.2.2 }
end

end is_fundamental_sequence

/-- Every ordinal has a fundamental sequence. -/
theorem exists_fundamental_sequence (a : ordinal.{u}) :
  ∃ f, is_fundamental_sequence a a.cof.ord f :=
begin
  suffices : ∃ o f, is_fundamental_sequence a o f,
  { rcases this with ⟨o, f, hf⟩,
    exact ⟨_, hf.ord_cof⟩ },
  rcases exists_lsub_cof a with ⟨ι, f, hf, hι⟩,
  rcases ord_eq ι with ⟨r, wo, hr⟩,
  haveI := wo,
  let r' := subrel r {i | ∀ j, r j i → f j < f i},
  let hrr' : r' ↪r r := subrel.rel_embedding _ _,
  haveI := hrr'.is_well_order,
  refine ⟨_, _, (type_le'.2 ⟨hrr'⟩).trans _, λ i j _ h _, (enum r' j h).prop _ _,
    le_antisymm (blsub_le (λ i hi, lsub_le_iff.1 hf.le _)) _⟩,
  { rw [←hι, hr] },
  { change r (hrr'.1 _ ) (hrr'.1 _ ),
    rwa [hrr'.2, @enum_lt_enum _ r'] },
  { rw [←hf, lsub_le_iff],
    intro i,
    suffices : ∃ i' hi', f i ≤ bfamily_of_family' r' (λ i, f i) i' hi',
    { rcases this with ⟨i', hi', hfg⟩,
      exact hfg.trans_lt (lt_blsub _ _ _) },
    by_cases h : ∀ j, r j i → f j < f i,
    { refine ⟨typein r' ⟨i, h⟩, typein_lt_type _ _, _⟩,
      rw bfamily_of_family'_typein,
      refl },
    { push_neg at h,
      cases wo.wf.min_mem _ h with hji hij,
      refine ⟨typein r' ⟨_, λ k hkj, lt_of_lt_of_le _ hij⟩, typein_lt_type _ _, _⟩,
      { by_contra' H,
        exact (wo.wf.not_lt_min _ h ⟨is_trans.trans _ _ _ hkj hji, H⟩) hkj },
      { rwa bfamily_of_family'_typein } } }
end

@[simp] theorem cof_cof (a : ordinal.{u}) : cof (cof a).ord = cof a :=
begin
  cases exists_fundamental_sequence a with f hf,
  cases exists_fundamental_sequence a.cof.ord with g hg,
  exact ord_injective ((hf.trans hg).cof_eq.symm)
end

protected theorem is_normal.is_fundamental_sequence {f : ordinal.{u} → ordinal.{u}}
  (hf : is_normal f) {a o} (ha : is_limit a) {g} (hg : is_fundamental_sequence a o g) :
  is_fundamental_sequence (f a) o (λ b hb, f (g b hb)) :=
begin
  refine ⟨_, λ i j _ _ h, hf.strict_mono (hg.2.1 _ _ h), _⟩,
  { rcases exists_lsub_cof (f a) with ⟨ι, f', hf', hι⟩,
    rw [←hg.cof_eq, ord_le_ord, ←hι],
    suffices : lsub.{u u} (λ i, (Inf {b : ordinal | f' i ≤ f b})) = a,
    { rw ←this,
      apply cof_lsub_le },
    have H : ∀ i, ∃ b < a, f' i ≤ f b := λ i, begin
      have := lt_lsub.{u u} f' i,
      rwa [hf', ←is_normal.blsub_eq.{u u} hf ha, lt_blsub_iff] at this
    end,
    refine (lsub_le (λ i, _)).antisymm (le_of_forall_lt (λ b hb, _)),
    { rcases H i with ⟨b, hb, hb'⟩,
      exact lt_of_le_of_lt (cInf_le' hb') hb },
    { have := hf.strict_mono hb,
      rw [←hf', lt_lsub_iff] at this,
      cases this with i hi,
      rcases H i with ⟨b, _, hb⟩,
      exact ((le_cInf_iff'' ⟨b, hb⟩).2 (λ c hc, hf.strict_mono.le_iff_le.1 (hi.trans hc))).trans_lt
        (lt_lsub _ i) } },
  { rw @blsub_comp.{u u u} a _ (λ b _, f b) (λ i j hi hj h, hf.strict_mono.monotone h) g hg.2.2,
    exact is_normal.blsub_eq.{u u} hf ha }
end

theorem is_normal.cof_eq {f} (hf : is_normal f) {a} (ha : is_limit a) : cof (f a) = cof a :=
let ⟨g, hg⟩ := exists_fundamental_sequence a in
  ord_injective (hf.is_fundamental_sequence ha hg).cof_eq

theorem is_normal.cof_le {f} (hf : is_normal f) (a) : cof a ≤ cof (f a) :=
begin
  rcases zero_or_succ_or_limit a with rfl | ⟨b, rfl⟩ | ha,
  { rw cof_zero,
    exact zero_le _ },
  { rw [cof_succ, cardinal.one_le_iff_ne_zero, cof_ne_zero, ←ordinal.pos_iff_ne_zero],
    exact (ordinal.zero_le (f b)).trans_lt (hf.1 b) },
  { rw hf.cof_eq ha }
end

@[simp] theorem cof_add (a b : ordinal) : b ≠ 0 → cof (a + b) = cof b :=
λ h, begin
  rcases zero_or_succ_or_limit b with rfl | ⟨c, rfl⟩ | hb,
  { contradiction },
  { rw [add_succ, cof_succ, cof_succ] },
  { exact (add_is_normal a).cof_eq hb }
end

theorem aleph_0_le_cof {o} : ℵ₀ ≤ cof o ↔ is_limit o :=
begin
  rcases zero_or_succ_or_limit o with rfl|⟨o,rfl⟩|l,
  { simp [not_zero_is_limit, cardinal.aleph_0_ne_zero] },
  { simp [not_succ_is_limit, cardinal.one_lt_aleph_0] },
  { simp [l], refine le_of_not_lt (λ h, _),
    cases cardinal.lt_aleph_0.1 h with n e,
    have := cof_cof o,
    rw [e, ord_nat] at this,
    cases n,
    { simp at e, simpa [e, not_zero_is_limit] using l },
    { rw [← nat_cast_succ, cof_succ] at this,
      rw [← this, cof_eq_one_iff_is_succ] at e,
      rcases e with ⟨a, rfl⟩,
      exact not_succ_is_limit _ l } }
end

@[simp] theorem aleph'_cof {o : ordinal} (ho : o.is_limit) : (aleph' o).ord.cof = o.cof :=
aleph'_is_normal.cof_eq ho

@[simp] theorem aleph_cof {o : ordinal} (ho : o.is_limit) : (aleph o).ord.cof = o.cof :=
aleph_is_normal.cof_eq ho

@[simp] theorem cof_omega : cof ω = ℵ₀ :=
(aleph_0_le_cof.2 omega_is_limit).antisymm' $ by { rw ←card_omega, apply cof_le_card }

theorem cof_eq' (r : α → α → Prop) [is_well_order α r] (h : is_limit (type r)) :
  ∃ S : set α, (∀ a, ∃ b ∈ S, r a b) ∧ #S = cof (type r) :=
let ⟨S, H, e⟩ := cof_eq r in
⟨S, λ a,
  let a' := enum r _ (h.2 _ (typein_lt_type r a)) in
  let ⟨b, h, ab⟩ := H a' in
  ⟨b, h, (is_order_connected.conn a b a' $ (typein_lt_typein r).1
    (by { rw typein_enum, exact lt_succ (typein _ _) })).resolve_right ab⟩,
e⟩

@[simp] theorem cof_univ : cof univ.{u v} = cardinal.univ :=
le_antisymm (cof_le_card _) begin
  refine le_of_forall_lt (λ c h, _),
  rcases lt_univ'.1 h with ⟨c, rfl⟩,
  rcases @cof_eq ordinal.{u} (<) _ with ⟨S, H, Se⟩,
  rw [univ, ← lift_cof, ← cardinal.lift_lift, cardinal.lift_lt, ← Se],
  refine lt_of_not_ge (λ h, _),
  cases cardinal.lift_down h with a e,
  refine quotient.induction_on a (λ α e, _) e,
  cases quotient.exact e with f,
  have f := equiv.ulift.symm.trans f,
  let g := λ a, (f a).1,
  let o := succ (sup.{u u} g),
  rcases H o with ⟨b, h, l⟩,
  refine l (lt_succ_iff.2 _),
  rw ← show g (f.symm ⟨b, h⟩) = b, by dsimp [g]; simp,
  apply le_sup
end

/-! ### Infinite pigeonhole principle -/

/-- If the union of s is unbounded and s is smaller than the cofinality,
  then s has an unbounded member -/
theorem unbounded_of_unbounded_sUnion (r : α → α → Prop) [wo : is_well_order α r] {s : set (set α)}
  (h₁ : unbounded r $ ⋃₀ s) (h₂ : #s < strict_order.cof r) : ∃(x ∈ s), unbounded r x :=
begin
  by_contra h, simp only [not_exists, exists_prop, not_and, not_unbounded_iff] at h,
  apply h₂.not_le,
  let f : s → α := λ x : s, wo.wf.sup x (h x.1 x.2),
  let t : set α := range f,
  have : #t ≤ #s, exact mk_range_le, refine le_trans _ this,
  have : unbounded r t,
  { intro x, rcases h₁ x with ⟨y, ⟨c, hc, hy⟩, hxy⟩,
    refine ⟨f ⟨c, hc⟩, mem_range_self _, _⟩, intro hxz, apply hxy,
    refine trans (wo.wf.lt_sup _ hy) hxz },
  exact cardinal.min_le _ (subtype.mk t this)
end

/-- If the union of s is unbounded and s is smaller than the cofinality,
  then s has an unbounded member -/
theorem unbounded_of_unbounded_Union {α β : Type u} (r : α → α → Prop) [wo : is_well_order α r]
  (s : β → set α)
  (h₁ : unbounded r $ ⋃x, s x) (h₂ : #β < strict_order.cof r) : ∃x : β, unbounded r (s x) :=
begin
  rw ←sUnion_range at h₁,
  have : #(range (λ (i : β), s i)) < strict_order.cof r := mk_range_le.trans_lt h₂,
  rcases unbounded_of_unbounded_sUnion r h₁ this with ⟨_, ⟨x, rfl⟩, u⟩, exact ⟨x, u⟩
end

/-- The infinite pigeonhole principle -/
theorem infinite_pigeonhole {β α : Type u} (f : β → α) (h₁ : ℵ₀ ≤ #β)
  (h₂ : #α < (#β).ord.cof) : ∃a : α, #(f ⁻¹' {a}) = #β :=
begin
  have : ¬∀a, #(f ⁻¹' {a}) < #β,
  { intro h,
    apply not_lt_of_ge (ge_of_eq $ mk_univ),
    rw [←@preimage_univ _ _ f, ←Union_of_singleton, preimage_Union],
    exact mk_Union_le_sum_mk.trans_lt ((sum_le_sup _).trans_lt $ mul_lt_of_lt h₁
      (h₂.trans_le $ cof_ord_le _) (sup_lt h₂ h)) },
  rw [not_forall] at this, cases this with x h,
  use x, apply le_antisymm _ (le_of_not_gt h),
  rw [le_mk_iff_exists_set], exact ⟨_, rfl⟩
end

/-- pigeonhole principle for a cardinality below the cardinality of the domain -/
theorem infinite_pigeonhole_card {β α : Type u} (f : β → α) (θ : cardinal) (hθ : θ ≤ #β)
  (h₁ : ℵ₀ ≤ θ) (h₂ : #α < θ.ord.cof) : ∃a : α, θ ≤ #(f ⁻¹' {a}) :=
begin
  rcases le_mk_iff_exists_set.1 hθ with ⟨s, rfl⟩,
  cases infinite_pigeonhole (f ∘ subtype.val : s → α) h₁ h₂ with a ha,
  use a, rw [←ha, @preimage_comp _ _ _ subtype.val f],
  apply mk_preimage_of_injective _ _ subtype.val_injective
end

theorem infinite_pigeonhole_set {β α : Type u} {s : set β} (f : s → α) (θ : cardinal)
  (hθ : θ ≤ #s) (h₁ : ℵ₀ ≤ θ) (h₂ : #α < θ.ord.cof) :
    ∃(a : α) (t : set β) (h : t ⊆ s), θ ≤ #t ∧ ∀{{x}} (hx : x ∈ t), f ⟨x, h hx⟩ = a :=
begin
  cases infinite_pigeonhole_card f θ hθ h₁ h₂ with a ha,
  refine ⟨a, {x | ∃(h : x ∈ s), f ⟨x, h⟩ = a}, _, _, _⟩,
  { rintro x ⟨hx, hx'⟩, exact hx },
  { refine ha.trans (ge_of_eq $ quotient.sound ⟨equiv.trans _
      (equiv.subtype_subtype_equiv_subtype_exists _ _).symm⟩),
    simp only [coe_eq_subtype, mem_singleton_iff, mem_preimage, mem_set_of_eq] },
  rintro x ⟨hx, hx'⟩, exact hx'
end

end ordinal

/-! ### Regular and inaccessible cardinals -/

namespace cardinal
open ordinal

local infixr ^ := @pow cardinal.{u} cardinal cardinal.has_pow

/-- A cardinal is a limit if it is not zero or a successor
  cardinal. Note that `ℵ₀` is a limit cardinal by this definition. -/
def is_limit (c : cardinal) : Prop :=
c ≠ 0 ∧ ∀ x < c, succ x < c

theorem is_limit.ne_zero {c} (h : is_limit c) : c ≠ 0 :=
h.1

theorem is_limit.succ_lt {x c} (h : is_limit c) : x < c → succ x < c :=
h.2 x

theorem is_limit.aleph_0_le {c} (h : is_limit c) : ℵ₀ ≤ c :=
begin
  by_contra' h',
  rcases lt_aleph_0.1 h' with ⟨_ | n, rfl⟩,
  { exact h.1.irrefl },
  { simpa using h.2 n }
end

/-- A cardinal is a strong limit if it is not zero and it is
  closed under powersets. Note that `ℵ₀` is a strong limit by this definition. -/
def is_strong_limit (c : cardinal) : Prop :=
c ≠ 0 ∧ ∀ x < c, 2 ^ x < c

theorem is_strong_limit.ne_zero {c} (h : is_strong_limit c) : c ≠ 0 :=
h.1

theorem is_strong_limit.two_power_lt {x c} (h : is_strong_limit c) : x < c → 2 ^ x < c :=
h.2 x

theorem is_strong_limit_aleph_0 : is_strong_limit ℵ₀ :=
⟨aleph_0_ne_zero, λ x hx, begin
  rcases lt_aleph_0.1 hx with ⟨n, rfl⟩,
  exact_mod_cast nat_lt_aleph_0 (pow 2 n)
end⟩

theorem is_strong_limit.is_limit {c} (H : is_strong_limit c) : is_limit c :=
⟨H.1, λ x h, (succ_le_of_lt $ cantor x).trans_lt (H.2 _ h)⟩

theorem is_limit_aleph_0 : is_limit ℵ₀ :=
is_strong_limit_aleph_0.is_limit

/-- A cardinal is regular if it is infinite and it equals its own cofinality. -/
def is_regular (c : cardinal) : Prop :=
<<<<<<< HEAD
ℵ₀ ≤ c ∧ c.ord.cof = c
=======
ω ≤ c ∧ c ≤ c.ord.cof
>>>>>>> 157013da

lemma is_regular.aleph_0_le {c : cardinal} (H : c.is_regular) : ℵ₀ ≤ c :=
H.1

lemma is_regular.cof_eq {c : cardinal} (H : c.is_regular) : c.ord.cof = c :=
(cof_ord_le c).antisymm H.2

lemma is_regular.pos {c : cardinal} (H : c.is_regular) : 0 < c :=
aleph_0_pos.trans_le H.1

lemma is_regular.ord_pos {c : cardinal} (H : c.is_regular) : 0 < c.ord :=
by { rw cardinal.lt_ord, exact H.pos }

theorem is_regular_cof {o : ordinal} (h : o.is_limit) : is_regular o.cof :=
<<<<<<< HEAD
⟨aleph_0_le_cof.2 h, cof_cof _⟩
=======
⟨omega_le_cof.2 h, (cof_cof o).ge⟩
>>>>>>> 157013da

theorem is_regular_aleph_0 : is_regular ℵ₀ :=
⟨le_rfl, by simp⟩

<<<<<<< HEAD
theorem is_regular_succ {c : cardinal.{u}} (h : ℵ₀ ≤ c) : is_regular (succ c) :=
⟨h.trans (lt_succ c).le, begin
  refine (cof_ord_le _).antisymm (succ_le_of_lt _),
=======
theorem is_regular_succ {c : cardinal.{u}} (h : ω ≤ c) : is_regular (succ c) :=
⟨h.trans (le_succ c), succ_le_of_lt begin
>>>>>>> 157013da
  cases quotient.exists_rep (@succ cardinal _ _ c) with α αe, simp at αe,
  rcases ord_eq α with ⟨r, wo, re⟩, resetI,
  have := ord_is_limit (h.trans (le_succ _)),
  rw [← αe, re] at this ⊢,
  rcases cof_eq' r this with ⟨S, H, Se⟩,
  rw [← Se],
  apply lt_imp_lt_of_le_imp_le (λ h, mul_le_mul_right' h c),
  rw [mul_eq_self h, ← succ_le_iff, ← αe, ← sum_const'],
  refine le_trans _ (sum_le_sum (λ x, card (typein r x)) _ (λ i, _)),
  { simp only [← card_typein, ← mk_sigma],
    exact ⟨embedding.of_surjective (λ x, x.2.1)
      (λ a, let ⟨b, h, ab⟩ := H a in ⟨⟨⟨_, h⟩, _, ab⟩, rfl⟩)⟩ },
  { rw [← lt_succ_iff, ← lt_ord, ← αe, re],
    apply typein_lt_type }
end⟩

theorem is_regular_aleph_one : is_regular (aleph 1) :=
by { rw ←succ_aleph_0, exact is_regular_succ le_rfl }

theorem is_regular_aleph'_succ {o : ordinal} (h : ω ≤ o) : is_regular (aleph' (succ o)) :=
by { rw aleph'_succ, exact is_regular_succ (aleph_0_le_aleph'.2 h) }

theorem is_regular_aleph_succ (o : ordinal) : is_regular (aleph (succ o)) :=
by { rw aleph_succ, exact is_regular_succ (aleph_0_le_aleph o) }

/--
A function whose codomain's cardinality is infinite but strictly smaller than its domain's
has a fiber with cardinality strictly great than the codomain.
-/
theorem infinite_pigeonhole_card_lt {β α : Type u} (f : β → α)
  (w : #α < #β) (w' : ℵ₀ ≤ #α) :
  ∃ a : α, #α < #(f ⁻¹' {a}) :=
begin
  simp_rw [← succ_le_iff],
  exact ordinal.infinite_pigeonhole_card f (succ (#α)) (succ_le_of_lt w)
    (w'.trans (lt_succ _).le)
    ((lt_succ _).trans_le (is_regular_succ w').2.ge),
end

/--
A function whose codomain's cardinality is infinite but strictly smaller than its domain's
has an infinite fiber.
-/
theorem exists_infinite_fiber {β α : Type*} (f : β → α)
  (w : #α < #β) (w' : _root_.infinite α) :
  ∃ a : α, _root_.infinite (f ⁻¹' {a}) :=
begin
  simp_rw [cardinal.infinite_iff] at ⊢ w',
  cases infinite_pigeonhole_card_lt f w w' with a ha,
  exact ⟨a, w'.trans ha.le⟩,
end

/--
If an infinite type `β` can be expressed as a union of finite sets,
then the cardinality of the collection of those finite sets
must be at least the cardinality of `β`.
-/
lemma le_range_of_union_finset_eq_top
  {α β : Type*} [infinite β] (f : α → finset β) (w : (⋃ a, (f a : set β)) = ⊤) :
  #β ≤ #(range f) :=
begin
  have k : _root_.infinite (range f),
  { rw infinite_coe_iff,
    apply mt (union_finset_finite_of_range_finite f),
    rw w,
    exact infinite_univ, },
  by_contradiction h,
  simp only [not_le] at h,
  let u : Π b, ∃ a, b ∈ f a := λ b, by simpa using (w.ge : _) (set.mem_univ b),
  let u' : β → range f := λ b, ⟨f (u b).some, by simp⟩,
  have v' : ∀ a, u' ⁻¹' {⟨f a, by simp⟩} ≤ f a, begin rintros a p m,
    simp at m,
    rw ←m,
    apply (λ b, (u b).some_spec),
  end,
  obtain ⟨⟨-, ⟨a, rfl⟩⟩, p⟩ := exists_infinite_fiber u' h k,
  exact (@infinite.of_injective _ _ p (inclusion (v' a)) (inclusion_injective _)).false,
end

theorem lsub_lt_ord_lift_of_is_regular {ι} {f : ι → ordinal} {c} (hc : is_regular c)
  (hι : cardinal.lift (#ι) < c) : (∀ i, f i < c.ord) → ordinal.lsub f < c.ord :=
lsub_lt_ord_lift (by rwa hc.cof_eq)

theorem lsub_lt_ord_of_is_regular {ι} {f : ι → ordinal} {c} (hc : is_regular c) (hι : #ι < c) :
  (∀ i, f i < c.ord) → ordinal.lsub f < c.ord :=
lsub_lt_ord (by rwa hc.cof_eq)

theorem sup_lt_ord_lift_of_is_regular {ι} {f : ι → ordinal} {c} (hc : is_regular c)
  (hι : cardinal.lift (#ι) < c) : (∀ i, f i < c.ord) → ordinal.sup f < c.ord :=
sup_lt_ord_lift (by rwa hc.cof_eq)

theorem sup_lt_ord_of_is_regular {ι} {f : ι → ordinal} {c} (hc : is_regular c) (hι : #ι < c) :
  (∀ i, f i < c.ord) → ordinal.sup f < c.ord :=
sup_lt_ord (by rwa hc.cof_eq)

theorem blsub_lt_ord_lift_of_is_regular {o : ordinal} {f : Π a < o, ordinal} {c} (hc : is_regular c)
  (ho : cardinal.lift o.card < c) : (∀ i hi, f i hi < c.ord) → ordinal.blsub o f < c.ord :=
blsub_lt_ord_lift (by rwa hc.cof_eq)

theorem blsub_lt_ord_of_is_regular {o : ordinal} {f : Π a < o, ordinal} {c} (hc : is_regular c)
  (ho : o.card < c) : (∀ i hi, f i hi < c.ord) → ordinal.blsub o f < c.ord :=
blsub_lt_ord (by rwa hc.cof_eq)

theorem bsup_lt_ord_lift_of_is_regular {o : ordinal} {f : Π a < o, ordinal} {c} (hc : is_regular c)
  (hι : cardinal.lift o.card < c) : (∀ i hi, f i hi < c.ord) → ordinal.bsup o f < c.ord :=
bsup_lt_ord_lift (by rwa hc.cof_eq)

theorem bsup_lt_ord_of_is_regular {o : ordinal} {f : Π a < o, ordinal} {c} (hc : is_regular c)
  (hι : o.card < c) : (∀ i hi, f i hi < c.ord) → ordinal.bsup o f < c.ord :=
bsup_lt_ord (by rwa hc.cof_eq)

theorem sup_lt_lift_of_is_regular {ι} {f : ι → cardinal} {c} (hc : is_regular c)
  (hι : cardinal.lift (#ι) < c) : (∀ i, f i < c) → sup.{u v} f < c :=
sup_lt_lift (by rwa hc.cof_eq)

theorem sup_lt_of_is_regular {ι} {f : ι → cardinal} {c} (hc : is_regular c) (hι : #ι < c) :
  (∀ i, f i < c) → sup.{u u} f < c :=
sup_lt (by rwa hc.cof_eq)

theorem sum_lt_lift_of_is_regular {ι : Type u} {f : ι → cardinal} {c : cardinal} (hc : is_regular c)
  (hι : cardinal.lift.{v u} (#ι) < c) (hf : ∀ i, f i < c) : sum f < c :=
(sum_le_sup_lift _).trans_lt $ mul_lt_of_lt hc.1 hι (sup_lt_lift_of_is_regular hc hι hf)

theorem sum_lt_of_is_regular {ι : Type u} {f : ι → cardinal} {c : cardinal} (hc : is_regular c)
  (hι : #ι < c) : (∀ i, f i < c) → sum f < c :=
sum_lt_lift_of_is_regular.{u u} hc (by rwa lift_id)

theorem nfp_family_lt_ord_lift_of_is_regular {ι} {f : ι → ordinal → ordinal} {c} (hc : is_regular c)
  (hι : (#ι).lift < c) (hc' : c ≠ ℵ₀) (hf : ∀ i (b < c.ord), f i b < c.ord) {a} (ha : a < c.ord) :
  nfp_family.{u v} f a < c.ord :=
by { apply nfp_family_lt_ord_lift _ _ hf ha; rwa hc.cof_eq, exact lt_of_le_of_ne hc.1 hc'.symm }

theorem nfp_family_lt_ord_of_is_regular {ι} {f : ι → ordinal → ordinal} {c} (hc : is_regular c)
  (hι : #ι < c) (hc' : c ≠ ℵ₀) {a} (hf : ∀ i (b < c.ord), f i b < c.ord) :
  a < c.ord → nfp_family.{u u} f a < c.ord :=
nfp_family_lt_ord_lift_of_is_regular hc (by rwa lift_id) hc' hf

theorem nfp_bfamily_lt_ord_lift_of_is_regular {o : ordinal} {f : Π a < o, ordinal → ordinal} {c}
  (hc : is_regular c) (ho : o.card.lift < c) (hc' : c ≠ ℵ₀)
  (hf : ∀ i hi (b < c.ord), f i hi b < c.ord) {a} : a < c.ord → nfp_bfamily.{u v} o f a < c.ord :=
nfp_family_lt_ord_lift_of_is_regular hc (by rwa mk_ordinal_out) hc' (λ i, hf _ _)

theorem nfp_bfamily_lt_ord_of_is_regular {o : ordinal} {f : Π a < o, ordinal → ordinal} {c}
  (hc : is_regular c) (ho : o.card < c) (hc' : c ≠ ℵ₀) (hf : ∀ i hi (b < c.ord), f i hi b < c.ord)
  {a} : a < c.ord → nfp_bfamily.{u u} o f a < c.ord :=
nfp_bfamily_lt_ord_lift_of_is_regular hc (by rwa lift_id) hc' hf

theorem nfp_lt_ord_of_is_regular {f : ordinal → ordinal} {c} (hc : is_regular c) (hc' : c ≠ ℵ₀)
  (hf : ∀ i < c.ord, f i < c.ord) {a} : (a < c.ord) → nfp f a < c.ord :=
nfp_lt_ord (by { rw hc.cof_eq, exact lt_of_le_of_ne hc.1 hc'.symm }) hf

theorem deriv_family_lt_ord_lift {ι} {f : ι → ordinal → ordinal} {c} (hc : is_regular c)
  (hι : (#ι).lift < c) (hc' : c ≠ ℵ₀) (hf : ∀ i (b < c.ord), f i b < c.ord) {a} :
  a < c.ord → deriv_family.{u v} f a < c.ord :=
begin
<<<<<<< HEAD
  have H : ℵ₀ < c.ord.cof,
  { rw hc.2, exact lt_of_le_of_ne hc.1 hc'.symm },
  apply a.limit_rec_on,
  { rw deriv_family_zero,
    exact nfp_family_lt_ord_lift H (by rwa hc.2) hf },
  { intros b hb hb',
    rw deriv_family_succ,
    exact nfp_family_lt_ord_lift H (by rwa hc.2) hf
=======
  have hω : ω < c.ord.cof,
  { rw hc.cof_eq, exact lt_of_le_of_ne hc.1 hc'.symm },
  apply a.limit_rec_on,
  { rw deriv_family_zero,
    exact nfp_family_lt_ord_lift hω (by rwa hc.cof_eq) hf },
  { intros b hb hb',
    rw deriv_family_succ,
    exact nfp_family_lt_ord_lift hω (by rwa hc.cof_eq) hf
>>>>>>> 157013da
      ((ord_is_limit hc.1).2 _ (hb ((lt_succ b).trans hb'))) },
  { intros b hb H hb',
    rw deriv_family_limit f hb,
    exact bsup_lt_ord_of_is_regular hc (ord_lt_ord.1 ((ord_card_le b).trans_lt hb'))
      (λ o' ho', H o' ho' (ho'.trans hb')) }
end

theorem deriv_family_lt_ord {ι} {f : ι → ordinal → ordinal} {c} (hc : is_regular c)
  (hι : #ι < c) (hc' : c ≠ ℵ₀) (hf : ∀ i (b < c.ord), f i b < c.ord) {a} :
  a < c.ord → deriv_family.{u u} f a < c.ord :=
deriv_family_lt_ord_lift hc (by rwa lift_id) hc' hf

theorem deriv_bfamily_lt_ord_lift {o : ordinal} {f : Π a < o, ordinal → ordinal} {c}
  (hc : is_regular c) (hι : o.card.lift < c) (hc' : c ≠ ℵ₀)
  (hf : ∀ i hi (b < c.ord), f i hi b < c.ord) {a} :
  a < c.ord → deriv_bfamily.{u v} o f a < c.ord :=
deriv_family_lt_ord_lift hc (by rwa mk_ordinal_out) hc' (λ i, hf _ _)

theorem deriv_bfamily_lt_ord {o : ordinal} {f : Π a < o, ordinal → ordinal} {c} (hc : is_regular c)
  (hι : o.card < c) (hc' : c ≠ ℵ₀) (hf : ∀ i hi (b < c.ord), f i hi b < c.ord)
  {a} : a < c.ord → deriv_bfamily.{u u} o f a < c.ord :=
deriv_bfamily_lt_ord_lift hc (by rwa lift_id) hc' hf

theorem deriv_lt_ord {f : ordinal.{u} → ordinal} {c} (hc : is_regular c) (hc' : c ≠ ℵ₀)
  (hf : ∀ i < c.ord, f i < c.ord) {a} : a < c.ord → deriv f a < c.ord :=
deriv_family_lt_ord_lift hc
  (by simpa using cardinal.one_lt_aleph_0.trans (lt_of_le_of_ne hc.1 hc'.symm))
  hc' (λ _, hf)

/-- A cardinal is inaccessible if it is an uncountable regular strong limit cardinal. -/
def is_inaccessible (c : cardinal) :=
ℵ₀ < c ∧ is_regular c ∧ is_strong_limit c

<<<<<<< HEAD
theorem is_inaccessible.mk {c} (h₁ : ℵ₀ < c) (h₂ : c ≤ c.ord.cof) (h₃ : ∀ x < c, 2 ^ x < c) :
  is_inaccessible c :=
⟨h₁, ⟨h₁.le, (cof_ord_le _).antisymm h₂⟩, (aleph_0_pos.trans h₁).ne', h₃⟩
=======
theorem is_inaccessible.mk {c} (h₁ : ω < c) (h₂ : c ≤ c.ord.cof) (h₃ : ∀ x < c, 2 ^ x < c) :
  is_inaccessible c :=
⟨h₁, ⟨h₁.le, h₂⟩, (omega_pos.trans h₁).ne', h₃⟩
>>>>>>> 157013da

/- Lean's foundations prove the existence of ℵ₀ many inaccessible cardinals -/
theorem univ_inaccessible : is_inaccessible (univ.{u v}) :=
is_inaccessible.mk
  (by simpa using lift_lt_univ' ℵ₀)
  (by simp)
  (λ c h, begin
    rcases lt_univ'.1 h with ⟨c, rfl⟩,
    rw ← lift_two_power.{u (max (u+1) v)},
    apply lift_lt_univ'
  end)

theorem lt_power_cof {c : cardinal.{u}} : ℵ₀ ≤ c → c < c ^ cof c.ord :=
quotient.induction_on c $ λ α h, begin
  rcases ord_eq α with ⟨r, wo, re⟩, resetI,
  have := ord_is_limit h,
  rw [mk_def, re] at this ⊢,
  rcases cof_eq' r this with ⟨S, H, Se⟩,
  have := sum_lt_prod (λ a:S, #{x // r x a}) (λ _, #α) (λ i, _),
  { simp only [cardinal.prod_const, cardinal.lift_id, ← Se, ← mk_sigma, power_def] at this ⊢,
    refine lt_of_le_of_lt _ this,
    refine ⟨embedding.of_surjective _ _⟩,
    { exact λ x, x.2.1 },
    { exact λ a, let ⟨b, h, ab⟩ := H a in ⟨⟨⟨_, h⟩, _, ab⟩, rfl⟩ } },
  { have := typein_lt_type r i,
    rwa [← re, lt_ord] at this }
end

theorem lt_cof_power {a b : cardinal} (ha : ℵ₀ ≤ a) (b1 : 1 < b) :
  a < cof (b ^ a).ord :=
begin
  have b0 : b ≠ 0 := (zero_lt_one.trans b1).ne',
  apply lt_imp_lt_of_le_imp_le (power_le_power_left $ power_ne_zero a b0),
  rw [←power_mul, mul_eq_self ha],
  exact lt_power_cof (ha.trans $ (cantor' _ b1).le),
end

end cardinal<|MERGE_RESOLUTION|>--- conflicted
+++ resolved
@@ -738,11 +738,7 @@
 
 /-- A cardinal is regular if it is infinite and it equals its own cofinality. -/
 def is_regular (c : cardinal) : Prop :=
-<<<<<<< HEAD
-ℵ₀ ≤ c ∧ c.ord.cof = c
-=======
-ω ≤ c ∧ c ≤ c.ord.cof
->>>>>>> 157013da
+ℵ₀ ≤ c ∧ c ≤ c.ord.cof
 
 lemma is_regular.aleph_0_le {c : cardinal} (H : c.is_regular) : ℵ₀ ≤ c :=
 H.1
@@ -757,23 +753,13 @@
 by { rw cardinal.lt_ord, exact H.pos }
 
 theorem is_regular_cof {o : ordinal} (h : o.is_limit) : is_regular o.cof :=
-<<<<<<< HEAD
-⟨aleph_0_le_cof.2 h, cof_cof _⟩
-=======
-⟨omega_le_cof.2 h, (cof_cof o).ge⟩
->>>>>>> 157013da
+⟨aleph_0_le_cof.2 h, (cof_cof o).ge⟩
 
 theorem is_regular_aleph_0 : is_regular ℵ₀ :=
 ⟨le_rfl, by simp⟩
 
-<<<<<<< HEAD
 theorem is_regular_succ {c : cardinal.{u}} (h : ℵ₀ ≤ c) : is_regular (succ c) :=
-⟨h.trans (lt_succ c).le, begin
-  refine (cof_ord_le _).antisymm (succ_le_of_lt _),
-=======
-theorem is_regular_succ {c : cardinal.{u}} (h : ω ≤ c) : is_regular (succ c) :=
 ⟨h.trans (le_succ c), succ_le_of_lt begin
->>>>>>> 157013da
   cases quotient.exists_rep (@succ cardinal _ _ c) with α αe, simp at αe,
   rcases ord_eq α with ⟨r, wo, re⟩, resetI,
   have := ord_is_limit (h.trans (le_succ _)),
@@ -929,17 +915,7 @@
   (hι : (#ι).lift < c) (hc' : c ≠ ℵ₀) (hf : ∀ i (b < c.ord), f i b < c.ord) {a} :
   a < c.ord → deriv_family.{u v} f a < c.ord :=
 begin
-<<<<<<< HEAD
-  have H : ℵ₀ < c.ord.cof,
-  { rw hc.2, exact lt_of_le_of_ne hc.1 hc'.symm },
-  apply a.limit_rec_on,
-  { rw deriv_family_zero,
-    exact nfp_family_lt_ord_lift H (by rwa hc.2) hf },
-  { intros b hb hb',
-    rw deriv_family_succ,
-    exact nfp_family_lt_ord_lift H (by rwa hc.2) hf
-=======
-  have hω : ω < c.ord.cof,
+  have hω : ℵ₀ < c.ord.cof,
   { rw hc.cof_eq, exact lt_of_le_of_ne hc.1 hc'.symm },
   apply a.limit_rec_on,
   { rw deriv_family_zero,
@@ -947,7 +923,6 @@
   { intros b hb hb',
     rw deriv_family_succ,
     exact nfp_family_lt_ord_lift hω (by rwa hc.cof_eq) hf
->>>>>>> 157013da
       ((ord_is_limit hc.1).2 _ (hb ((lt_succ b).trans hb'))) },
   { intros b hb H hb',
     rw deriv_family_limit f hb,
@@ -981,15 +956,9 @@
 def is_inaccessible (c : cardinal) :=
 ℵ₀ < c ∧ is_regular c ∧ is_strong_limit c
 
-<<<<<<< HEAD
 theorem is_inaccessible.mk {c} (h₁ : ℵ₀ < c) (h₂ : c ≤ c.ord.cof) (h₃ : ∀ x < c, 2 ^ x < c) :
   is_inaccessible c :=
-⟨h₁, ⟨h₁.le, (cof_ord_le _).antisymm h₂⟩, (aleph_0_pos.trans h₁).ne', h₃⟩
-=======
-theorem is_inaccessible.mk {c} (h₁ : ω < c) (h₂ : c ≤ c.ord.cof) (h₃ : ∀ x < c, 2 ^ x < c) :
-  is_inaccessible c :=
 ⟨h₁, ⟨h₁.le, h₂⟩, (omega_pos.trans h₁).ne', h₃⟩
->>>>>>> 157013da
 
 /- Lean's foundations prove the existence of ℵ₀ many inaccessible cardinals -/
 theorem univ_inaccessible : is_inaccessible (univ.{u v}) :=
