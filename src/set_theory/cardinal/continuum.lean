/-
Copyright (c) 2021 Yury Kudryashov. All rights reserved.
Released under Apache 2.0 license as described in the file LICENSE.
Authors: Yury Kudryashov
-/
import set_theory.cardinal.ordinal

/-!
# Cardinality of continuum

In this file we define `cardinal.continuum` (notation: `𝔠`, localized in `cardinal`) to be `2 ^ ℵ₀`.
We also prove some `simp` lemmas about cardinal arithmetic involving `𝔠`.

## Notation

- `𝔠` : notation for `cardinal.continuum` in locale `cardinal`.
-/

universes u v

/-- Cardinality of continuum. -/
<<<<<<< HEAD
def cardinal.continuum : cardinal.{u} := 2 ^ cardinal.omega.{u}

localized "notation `𝔠` := cardinal.continuum" in cardinal

open_locale cardinal

namespace cardinal

@[simp] lemma two_power_omega : (2 ^ omega.{u} : cardinal.{u}) = 𝔠 := rfl
=======
def continuum : cardinal.{u} := 2 ^ aleph_0.{u}

localized "notation `𝔠` := cardinal.continuum" in cardinal

@[simp] lemma two_power_aleph_0 : 2 ^ aleph_0.{u} = continuum.{u} := rfl
>>>>>>> 65c9ffb2

@[simp] lemma lift_continuum : lift.{v} 𝔠 = 𝔠 :=
by rw [←two_power_aleph_0, lift_two_power, lift_aleph_0, two_power_aleph_0]

@[simp] lemma lift_le_continuum (c : cardinal.{v}) : lift.{u} c ≤ 𝔠 ↔ c ≤ 𝔠 :=
by rw [← lift_continuum, lift_le]

@[simp] lemma continuum_le_lift (c : cardinal.{v}) : 𝔠 ≤ lift.{u} c ↔ 𝔠 ≤ c :=
by rw [← lift_continuum, lift_le]

/-!
### Inequalities
-/

lemma aleph_0_lt_continuum : ℵ₀ < 𝔠 := cantor ℵ₀

lemma aleph_0_le_continuum : ℵ₀ ≤ 𝔠 := aleph_0_lt_continuum.le

lemma nat_lt_continuum (n : ℕ) : ↑n < 𝔠 := (nat_lt_aleph_0 n).trans aleph_0_lt_continuum

lemma mk_set_nat : #(set ℕ) = 𝔠 := by simp

lemma continuum_pos : 0 < 𝔠 := nat_lt_continuum 0

lemma continuum_ne_zero : 𝔠 ≠ 0 := continuum_pos.ne'

lemma aleph_one_le_continuum : aleph 1 ≤ 𝔠 :=
by { rw ←succ_aleph_0, exact order.succ_le_of_lt aleph_0_lt_continuum }

lemma _root_.set.not_countable_of_continuum_le_mk {α : Type*} (s : set α) (hs : 𝔠 ≤ #s) :
  ¬s.countable :=
by { rw [← mk_set_le_omega, not_le], exact omega_lt_continuum.trans_le hs }

/-!
### Addition
-/

@[simp] lemma aleph_0_add_continuum : ℵ₀ + 𝔠 = 𝔠 :=
add_eq_right aleph_0_le_continuum aleph_0_le_continuum

@[simp] lemma continuum_add_aleph_0 : 𝔠 + ℵ₀ = 𝔠 :=
(add_comm _ _).trans aleph_0_add_continuum

@[simp] lemma continuum_add_self : 𝔠 + 𝔠 = 𝔠 :=
add_eq_right aleph_0_le_continuum le_rfl

@[simp] lemma nat_add_continuum (n : ℕ) : ↑n + 𝔠 = 𝔠 :=
add_eq_right aleph_0_le_continuum (nat_lt_continuum n).le

@[simp] lemma continuum_add_nat (n : ℕ) : 𝔠 + n = 𝔠 :=
(add_comm _ _).trans (nat_add_continuum n)

/-!
### Multiplication
-/

@[simp] lemma continuum_mul_self : 𝔠 * 𝔠 = 𝔠 :=
mul_eq_left aleph_0_le_continuum le_rfl continuum_ne_zero

@[simp] lemma continuum_mul_aleph_0 : 𝔠 * ℵ₀ = 𝔠 :=
mul_eq_left aleph_0_le_continuum aleph_0_le_continuum aleph_0_ne_zero

@[simp] lemma aleph_0_mul_continuum : ℵ₀ * 𝔠 = 𝔠 :=
(mul_comm _ _).trans continuum_mul_aleph_0

@[simp] lemma nat_mul_continuum {n : ℕ} (hn : n ≠ 0) : ↑n * 𝔠 = 𝔠 :=
mul_eq_right aleph_0_le_continuum (nat_lt_continuum n).le (nat.cast_ne_zero.2 hn)

@[simp] lemma continuum_mul_nat {n : ℕ} (hn : n ≠ 0) : 𝔠 * n = 𝔠 :=
(mul_comm _ _).trans (nat_mul_continuum hn)

/-!
### Power
-/

@[simp] lemma aleph_0_power_aleph_0 : aleph_0.{u} ^ aleph_0.{u} = 𝔠 :=
power_self_eq le_rfl

@[simp] lemma nat_power_aleph_0 {n : ℕ} (hn : 2 ≤ n) : (n ^ aleph_0.{u} : cardinal.{u}) = 𝔠 :=
nat_power_eq le_rfl hn

@[simp] lemma continuum_power_aleph_0 : continuum.{u} ^ aleph_0.{u} = 𝔠 :=
by rw [←two_power_aleph_0, ←power_mul, mul_eq_left le_rfl le_rfl aleph_0_ne_zero]

end cardinal

open cardinal

/-- A typeclass saying that `cardinal.mk α = cardinal.continuum`. -/
class has_card_continuum (α : Type u) : Prop :=
(mk_eq_continuum [] : #α = 𝔠)

export has_card_continuum (mk_eq_continuum)
attribute [simp] mk_eq_continuum

instance _root_.set.univ.has_card_continuum {α} [has_card_continuum α] :
  has_card_continuum (set.univ : set α) :=
⟨mk_univ.trans (mk_eq_continuum _)⟩

/-- A typeclass saying that `cardinal.mk α ≤ cardinal.continuum`. -/
class has_card_le_continuum (α : Type u) : Prop :=
(mk_le_continuum [] : #α ≤ 𝔠)

export has_card_le_continuum (mk_le_continuum)

instance _root_.set.univ.has_card_le_continuum {α} [has_card_le_continuum α] :
  has_card_le_continuum (set.univ : set α) :=
⟨mk_univ.trans_le (mk_le_continuum _)⟩

@[priority 100] -- See Note [lower instance priority]
instance has_card_continuum.to_has_card_le_continuum (α : Type u) [has_card_continuum α] :
  has_card_le_continuum α :=
⟨(mk_eq_continuum α).le⟩

@[priority 100] -- See Note [lower instance priority]
instance encodable.to_has_card_le_continuum (α : Type u) [encodable α] :
  has_card_le_continuum α :=
⟨mk_le_omega.trans omega_le_continuum⟩

@[priority 100] -- See Note [lower instance priority]
instance fintype.to_has_card_le_continuum (α : Type u) [fintype α] :
  has_card_le_continuum α :=
by { haveI := fintype.to_encodable α, exact encodable.to_has_card_le_continuum α }

@[priority 100] -- See Note [lower instance priority]
instance has_card_continuum.to_infinite (α : Type u) [has_card_continuum α] : infinite α :=
by simp [infinite_iff, omega_le_continuum]

lemma nonempty_equiv_of_continuum (α : Type u) (β : Type v) [has_card_continuum α]
  [has_card_continuum β] : nonempty (α ≃ β) :=
lift_mk_eq'.1 $ by simp

lemma equiv.has_card_continuum {α : Type u} {β : Type v} [has_card_continuum β] (e : α ≃ β) :
  has_card_continuum α :=
⟨by rw [← lift_inj, lift_mk_eq'.2 ⟨e⟩, mk_eq_continuum, lift_continuum, lift_continuum]⟩

lemma equiv.has_card_continuum_congr {α : Type u} {β : Type v} (e : α ≃ β) :
  has_card_continuum α ↔ has_card_continuum β :=
⟨λ H, @equiv.has_card_continuum β α H e.symm, λ H, @equiv.has_card_continuum α β H e⟩

instance (α : Type u) (π : α → Type v) [denumerable α] [∀ a, nontrivial (π a)]
  [Π a, encodable (π a)] : has_card_continuum (Π a, π a) :=
⟨calc #(Π a, π a) = prod (λ a : α, #(π a)) : mk_pi _
              ... = 2 ^ lift.{v} (#α)      :
   prod_eq_two_power (λ i, two_le_iff.2 $ exists_pair_ne _) $ λ i, by simp
              ... = 𝔠                      : by simp⟩

instance pi.has_card_continuum' (α : Type u) (π : α → Type v) [denumerable α]
  [∀ a, nontrivial (π a)] [Π a, fintype (π a)] : has_card_continuum (Π a, π a) :=
by { haveI := λ a, fintype.to_encodable (π a), exact pi.has_card_continuum α π }

instance (α : Type u) [denumerable α] : has_card_continuum (set α) :=
pi.has_card_continuum _ _

instance prod.has_card_continuum_left (α : Type u) (β : Type v)
  [has_card_continuum α] [has_card_le_continuum β] [nonempty β] :
  has_card_continuum (α × β) :=
⟨begin
  rw [mk_prod, mk_eq_continuum, lift_continuum, mul_eq_left omega_le_continuum],
  { simp [mk_le_continuum] },
  { rw [ne.def, lift_eq_zero], exact mk_ne_zero β }
end⟩

instance prod.has_card_continuum_right (α : Type u) (β : Type v)
  [has_card_le_continuum α] [nonempty α] [has_card_continuum β] :
  has_card_continuum (α × β) :=
(equiv.prod_comm α β).has_card_continuum<|MERGE_RESOLUTION|>--- conflicted
+++ resolved
@@ -19,8 +19,7 @@
 universes u v
 
 /-- Cardinality of continuum. -/
-<<<<<<< HEAD
-def cardinal.continuum : cardinal.{u} := 2 ^ cardinal.omega.{u}
+def cardinal.continuum : cardinal.{u} := 2 ^ cardinal.aleph_0.{u}
 
 localized "notation `𝔠` := cardinal.continuum" in cardinal
 
@@ -28,14 +27,7 @@
 
 namespace cardinal
 
-@[simp] lemma two_power_omega : (2 ^ omega.{u} : cardinal.{u}) = 𝔠 := rfl
-=======
-def continuum : cardinal.{u} := 2 ^ aleph_0.{u}
-
-localized "notation `𝔠` := cardinal.continuum" in cardinal
-
 @[simp] lemma two_power_aleph_0 : 2 ^ aleph_0.{u} = continuum.{u} := rfl
->>>>>>> 65c9ffb2
 
 @[simp] lemma lift_continuum : lift.{v} 𝔠 = 𝔠 :=
 by rw [←two_power_aleph_0, lift_two_power, lift_aleph_0, two_power_aleph_0]
