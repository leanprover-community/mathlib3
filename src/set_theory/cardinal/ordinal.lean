--- conflicted
+++ resolved
@@ -4,11 +4,8 @@
 Authors: Johannes Hölzl, Mario Carneiro, Floris van Doorn
 -/
 
-<<<<<<< HEAD
 import data.finsupp.basic
-=======
 import data.finsupp.multiset
->>>>>>> 22dce611
 import order.bounded
 import set_theory.ordinal.principal
 import tactic.linarith
