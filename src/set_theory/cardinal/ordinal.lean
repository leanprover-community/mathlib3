--- conflicted
+++ resolved
@@ -825,6 +825,8 @@
 calc #(finset α) ≤ #(list α) : mk_le_of_surjective list.to_finset_surjective
 ... = #α : mk_list_eq_mk α
 
+set_option pp.universes true
+
 @[simp] lemma mk_finsupp_lift_of_infinite (α : Type u) (β : Type v) [infinite α] [has_zero β]
   [nontrivial β] : #(α →₀ β) = max (lift.{v} (#α)) (lift.{u} (#β)) :=
 begin
@@ -833,12 +835,13 @@
     ... = #(α × β) : mk_finset_of_infinite _
     ... = max (lift.{v} (#α)) (lift.{u} (#β)) :
       by rw [mk_prod, mul_eq_max_of_aleph_0_le_left]; simp },
-  { apply max_le;
-    rw [←lift_id (# (α →₀ β)), ←lift_umax],
-    { cases exists_ne (0 : β) with b hb,
-      exact lift_mk_le.{u (max u v) v}.2 ⟨⟨_, finsupp.single_left_injective hb⟩⟩ },
-    { inhabit α,
-      exact lift_mk_le.{v (max u v) u}.2 ⟨⟨_, finsupp.single_injective default⟩⟩ } }
+  { apply max_le,
+    { rw [←lift_id' (# (α →₀ β)), ←lift_umax],
+      cases exists_ne (0 : β) with b hb,
+      exact lift_mk_le.2 ⟨⟨_, finsupp.single_left_injective hb⟩⟩ },
+    { rw [←lift_id'.{v u} (# (α →₀ β)), ←lift_umax],
+      inhabit α,
+      exact lift_mk_le.2 ⟨⟨_, finsupp.single_injective default⟩⟩ } }
 end
 
 lemma mk_finsupp_of_infinite (α β : Type u) [infinite α] [has_zero β]
@@ -929,17 +932,10 @@
   (ht : #t < #α) : #(sᶜ : set α) = #(tᶜ : set α) :=
 by { rw [mk_compl_of_infinite s hs, mk_compl_of_infinite t ht] }
 
-<<<<<<< HEAD
 lemma mk_compl_eq_mk_compl_finite_lift {α : Type u} {β : Type v} [fintype α]
   {s : set α} {t : set β} (h1 : lift.{v} (#α) = lift.{u} (#β))
   (h2 : lift.{v} (#s) = lift.{u} (#t)) :
   lift.{v} (#(sᶜ : set α)) = lift.{u} (#(tᶜ : set β)) :=
-=======
-lemma mk_compl_eq_mk_compl_finite_lift {α : Type u} {β : Type v} [finite α]
-  {s : set α} {t : set β} (h1 : lift.{max v w} (#α) = lift.{max u w} (#β))
-  (h2 : lift.{max v w} (#s) = lift.{max u w} (#t)) :
-  lift.{max v w} (#(sᶜ : set α)) = lift.{max u w} (#(tᶜ : set β)) :=
->>>>>>> f7fc89d5
 begin
   casesI nonempty_fintype α,
   rcases lift_mk_eq.1 h1 with ⟨e⟩, letI : fintype β := fintype.of_equiv α e,
@@ -954,7 +950,7 @@
 
 lemma mk_compl_eq_mk_compl_finite {α β : Type u} [finite α] {s : set α} {t : set β}
   (h1 : #α = #β) (h : #s = #t) : #(sᶜ : set α) = #(tᶜ : set β) :=
-by { rw ← lift_inj, apply mk_compl_eq_mk_compl_finite_lift; rwa [lift_inj] }
+by { rw ←lift_inj.{u}, apply mk_compl_eq_mk_compl_finite_lift; rwa [lift_inj] }
 
 lemma mk_compl_eq_mk_compl_finite_same {α : Type*} [finite α] {s t : set α}
   (h : #s = #t) : #(sᶜ : set α) = #(tᶜ : set α) :=
