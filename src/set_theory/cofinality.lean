/-
Copyright (c) 2017 Mario Carneiro. All rights reserved.
Released under Apache 2.0 license as described in the file LICENSE.
Authors: Mario Carneiro, Floris van Doorn
-/
import set_theory.cardinal_ordinal
/-!
# Cofinality

This file contains the definition of cofinality of a ordinal number and regular cardinals

## Main Definitions

* `ordinal.cof o` is the cofinality of the ordinal `o`.
  If `o` is the order type of the relation `<` on `α`, then `o.cof` is the smallest cardinality of a
  subset `s` of α that is *cofinal* in `α`, i.e. `∀ x : α, ∃ y ∈ s, ¬ y < x`.
* `cardinal.is_limit c` means that `c` is a (weak) limit cardinal: `c ≠ 0 ∧ ∀ x < c, succ x < c`.
* `cardinal.is_strong_limit c` means that `c` is a strong limit cardinal:
  `c ≠ 0 ∧ ∀ x < c, 2 ^ x < c`.
* `cardinal.is_regular c` means that `c` is a regular cardinal: `ω ≤ c ∧ c.ord.cof = c`.
* `cardinal.is_inaccessible c` means that `c` is strongly inaccessible:
  `ω < c ∧ is_regular c ∧ is_strong_limit c`.

## Main Statements

* `ordinal.infinite_pigeonhole_card`: the infinite pigeonhole principle
* `cardinal.lt_power_cof`: A consequence of König's theorem stating that `c < c ^ c.ord.cof` for
  `c ≥ ω`
* `cardinal.univ_inaccessible`: The type of ordinals in `Type u` form an inaccessible cardinal
  (in `Type v` with `v > u`). This shows (externally) that in `Type u` there are at least `u`
  inaccessible cardinals.

## Implementation Notes

* The cofinality is defined for ordinals.
  If `c` is a cardinal number, its cofinality is `c.ord.cof`.

## Tags

cofinality, regular cardinals, limits cardinals, inaccessible cardinals,
infinite pigeonhole principle


-/
noncomputable theory

open function cardinal set
open_locale classical cardinal

universes u v w
variables {α : Type*} {r : α → α → Prop}

/-! ### Cofinality of orders -/

namespace order
/-- Cofinality of a reflexive order `≼`. This is the smallest cardinality
  of a subset `S : set α` such that `∀ a, ∃ b ∈ S, a ≼ b`. -/
def cof (r : α → α → Prop) [is_refl α r] : cardinal :=
@cardinal.min {S : set α // ∀ a, ∃ b ∈ S, r a b}
  ⟨⟨set.univ, λ a, ⟨a, ⟨⟩, refl _⟩⟩⟩
  (λ S, #S)

lemma cof_le (r : α → α → Prop) [is_refl α r] {S : set α} (h : ∀a, ∃(b ∈ S), r a b) :
  order.cof r ≤ #S :=
le_trans (cardinal.min_le _ ⟨S, h⟩) le_rfl

lemma le_cof {r : α → α → Prop} [is_refl α r] (c : cardinal) :
  c ≤ order.cof r ↔ ∀ {S : set α} (h : ∀a, ∃(b ∈ S), r a b) , c ≤ #S :=
by { rw [order.cof, cardinal.le_min], exact ⟨λ H S h, H ⟨S, h⟩, λ H ⟨S, h⟩, H h ⟩ }

end order

theorem rel_iso.cof.aux {α : Type u} {β : Type v} {r s}
  [is_refl α r] [is_refl β s] (f : r ≃r s) :
  cardinal.lift.{(max u v)} (order.cof r) ≤
  cardinal.lift.{(max u v)} (order.cof s) :=
begin
  rw [order.cof, order.cof, lift_min, lift_min, cardinal.le_min],
  intro S, cases S with S H, simp only [comp, coe_sort_coe_base, subtype.coe_mk],
  refine le_trans (min_le _ _) _,
  { exact ⟨f ⁻¹' S, λ a,
    let ⟨b, bS, h⟩ := H (f a) in ⟨f.symm b, by simp [bS, ← f.map_rel_iff, h,
      -coe_fn_coe_base, -coe_fn_coe_trans, principal_seg.coe_coe_fn', initial_seg.coe_coe_fn]⟩⟩ },
  { exact lift_mk_le.{u v (max u v)}.2
    ⟨⟨λ ⟨x, h⟩, ⟨f x, h⟩, λ ⟨x, h₁⟩ ⟨y, h₂⟩ h₃,
      by congr; injection h₃ with h'; exact f.to_equiv.injective h'⟩⟩ }
end

theorem rel_iso.cof {α : Type u} {β : Type v} {r s}
  [is_refl α r] [is_refl β s] (f : r ≃r s) :
  cardinal.lift.{(max u v)} (order.cof r) =
  cardinal.lift.{(max u v)} (order.cof s) :=
le_antisymm (rel_iso.cof.aux f) (rel_iso.cof.aux f.symm)

def strict_order.cof (r : α → α → Prop) [h : is_irrefl α r] : cardinal :=
@order.cof α (λ x y, ¬ r y x) ⟨h.1⟩

/-! ### Cofinality of ordinals -/

namespace ordinal

/-- Cofinality of an ordinal. This is the smallest cardinal of a
  subset `S` of the ordinal which is unbounded, in the sense
  `∀ a, ∃ b ∈ S, a ≤ b`. It is defined for all ordinals, but
  `cof 0 = 0` and `cof (succ o) = 1`, so it is only really
  interesting on limit ordinals (when it is an infinite cardinal). -/
def cof (o : ordinal.{u}) : cardinal.{u} :=
quot.lift_on o (λ a, by exactI strict_order.cof a.r)
begin
  rintros ⟨α, r, _⟩ ⟨β, s, _⟩ ⟨⟨f, hf⟩⟩,
  rw ← cardinal.lift_inj,
  apply rel_iso.cof ⟨f, _⟩,
  simp [hf]
end

lemma cof_type (r : α → α → Prop) [is_well_order α r] : (type r).cof = strict_order.cof r := rfl

theorem le_cof_type [is_well_order α r] {c} : c ≤ cof (type r) ↔
  ∀ S : set α, (∀ a, ∃ b ∈ S, ¬ r b a) → c ≤ #S :=
by dsimp [cof, strict_order.cof, order.cof, type, quotient.mk, quot.lift_on];
   rw [cardinal.le_min, subtype.forall]; refl

theorem cof_type_le [is_well_order α r] (S : set α) (h : ∀ a, ∃ b ∈ S, ¬ r b a) :
  cof (type r) ≤ #S :=
le_cof_type.1 le_rfl S h

theorem lt_cof_type [is_well_order α r] (S : set α) (hl : #S < cof (type r)) :
  ∃ a, ∀ b ∈ S, r b a :=
not_forall_not.1 $ λ h, not_le_of_lt hl $ cof_type_le S (λ a, not_ball.1 (h a))

theorem cof_eq (r : α → α → Prop) [is_well_order α r] :
  ∃ S : set α, (∀ a, ∃ b ∈ S, ¬ r b a) ∧ #S = cof (type r) :=
begin
  have : ∃ i, cof (type r) = _,
  { dsimp [cof, order.cof, type, quotient.mk, quot.lift_on],
    apply cardinal.min_eq },
  exact let ⟨⟨S, hl⟩, e⟩ := this in ⟨S, hl, e.symm⟩,
end

theorem ord_cof_eq (r : α → α → Prop) [is_well_order α r] :
  ∃ S : set α, (∀ a, ∃ b ∈ S, ¬ r b a) ∧ type (subrel r S) = (cof (type r)).ord :=
let ⟨S, hS, e⟩ := cof_eq r, ⟨s, _, e'⟩ := cardinal.ord_eq S,
    T : set α := {a | ∃ aS : a ∈ S, ∀ b : S, s b ⟨_, aS⟩ → r b a} in
begin
  resetI, suffices,
  { refine ⟨T, this,
      le_antisymm _ (cardinal.ord_le.2 $ cof_type_le T this)⟩,
    rw [← e, e'],
    refine type_le'.2 ⟨rel_embedding.of_monotone
      (λ a, ⟨a, let ⟨aS, _⟩ := a.2 in aS⟩) (λ a b h, _)⟩,
    rcases a with ⟨a, aS, ha⟩, rcases b with ⟨b, bS, hb⟩,
    change s ⟨a, _⟩ ⟨b, _⟩,
    refine ((trichotomous_of s _ _).resolve_left (λ hn, _)).resolve_left _,
    { exact asymm h (ha _ hn) },
    { intro e, injection e with e, subst b,
      exact irrefl _ h } },
  { intro a,
    have : {b : S | ¬ r b a}.nonempty := let ⟨b, bS, ba⟩ := hS a in ⟨⟨b, bS⟩, ba⟩,
    let b := (is_well_order.wf).min _ this,
    have ba : ¬r b a := (is_well_order.wf).min_mem _ this,
    refine ⟨b, ⟨b.2, λ c, not_imp_not.1 $ λ h, _⟩, ba⟩,
    rw [show ∀b:S, (⟨b, b.2⟩:S) = b, by intro b; cases b; refl],
    exact (is_well_order.wf).not_lt_min _ this
      (is_order_connected.neg_trans h ba) }
end

/-! ### Cofinality of suprema and least strict upper bounds -/

private theorem card_mem_cof {o} : ∃ {ι} (f : ι → ordinal), lsub.{u u} f = o ∧ #ι = o.card :=
⟨_, _, lsub_typein o, mk_ordinal_out o⟩

/-- The set in the `lsub` characterization of `cof` is nonempty. -/
theorem cof_lsub_def_nonempty (o) :
  {a : cardinal | ∃ {ι} (f : ι → ordinal), lsub.{u u} f = o ∧ #ι = a}.nonempty :=
⟨_, card_mem_cof⟩

theorem cof_eq_Inf_lsub (o : ordinal.{u}) :
  cof o = Inf {a : cardinal | ∃ {ι : Type u} (f : ι → ordinal), lsub.{u u} f = o ∧ #ι = a} :=
begin
  refine le_antisymm (le_cInf (cof_lsub_def_nonempty o) _) (cInf_le' _),
  { rintros a ⟨ι, f, hf, rfl⟩,
    rw ←type_lt o,
    refine (cof_type_le _ (λ a, _)).trans (@mk_le_of_injective _ _
      (λ s : (typein ((<) : o.out.α → o.out.α → Prop))⁻¹' (set.range f), classical.some s.prop)
      (λ s t hst, let H := congr_arg f hst in by rwa [classical.some_spec s.prop,
        classical.some_spec t.prop, typein_inj, subtype.coe_inj] at H)),
    have := typein_lt_self a,
    simp_rw [←hf, lt_lsub_iff] at this,
    cases this with i hi,
    refine ⟨enum (<) (f i) _, _, _⟩,
    { rw [type_lt, ←hf], apply lt_lsub },
    { rw [mem_preimage, typein_enum], exact mem_range_self i },
    { rwa [←typein_le_typein, typein_enum] } },
  { rcases cof_eq (<) with ⟨S, hS, hS'⟩,
    let f : S → ordinal := λ s, typein (<) s.val,
    refine ⟨S, f, le_antisymm (lsub_le (λ i, typein_lt_self i)) (le_of_forall_lt (λ a ha, _)),
      by rwa type_lt o at hS'⟩,
    rw ←type_lt o at ha,
    rcases hS (enum (<) a ha) with ⟨b, hb, hb'⟩,
    rw [←typein_le_typein, typein_enum] at hb',
    exact hb'.trans_lt (lt_lsub.{u u} f ⟨b, hb⟩) }
end

theorem lift_cof (o) : (cof o).lift = cof o.lift :=
induction_on o $ begin introsI α r _,
  cases lift_type r with _ e, rw e,
  apply le_antisymm,
  { unfreezingI { refine le_cof_type.2 (λ S H, _) },
    have : (#(ulift.up ⁻¹' S)).lift ≤ #S :=
     ⟨⟨λ ⟨⟨x, h⟩⟩, ⟨⟨x⟩, h⟩,
       λ ⟨⟨x, h₁⟩⟩ ⟨⟨y, h₂⟩⟩ e, by simp at e; congr; injection e⟩⟩,
    refine le_trans (cardinal.lift_le.2 $ cof_type_le _ _) this,
    exact λ a, let ⟨⟨b⟩, bs, br⟩ := H ⟨a⟩ in ⟨b, bs, br⟩ },
  { rcases cof_eq r with ⟨S, H, e'⟩,
    have : #(ulift.down ⁻¹' S) ≤ (#S).lift :=
     ⟨⟨λ ⟨⟨x⟩, h⟩, ⟨⟨x, h⟩⟩,
       λ ⟨⟨x⟩, h₁⟩ ⟨⟨y⟩, h₂⟩ e, by simp at e; congr; injections⟩⟩,
    rw e' at this,
    unfreezingI { refine le_trans (cof_type_le _ _) this },
    exact λ ⟨a⟩, let ⟨b, bs, br⟩ := H a in ⟨⟨b⟩, bs, br⟩ }
end

theorem cof_le_card (o) : cof o ≤ card o :=
by { rw cof_eq_Inf_lsub, exact cInf_le' card_mem_cof }

theorem cof_ord_le (c : cardinal) : cof c.ord ≤ c :=
by simpa using cof_le_card c.ord

theorem ord_cof_le (o : ordinal.{u}) : o.cof.ord ≤ o :=
(ord_le_ord.2 (cof_le_card o)).trans (ord_card_le o)

<<<<<<< HEAD
theorem exists_lsub_cof (o : ordinal) : ∃ {ι} (f : ι → ordinal), (lsub.{u u} f = o) ∧ #ι = cof o :=
=======
theorem exists_lsub_cof (o : ordinal) : ∃ {ι} (f : ι → ordinal), lsub.{u u} f = o ∧ #ι = cof o :=
>>>>>>> 6d0984db
by { rw cof_eq_Inf_lsub, exact Inf_mem (cof_lsub_def_nonempty o) }

theorem cof_lsub_le {ι} (f : ι → ordinal) : cof (lsub.{u u} f) ≤ #ι :=
by { rw cof_eq_Inf_lsub, exact cInf_le' ⟨ι, f, rfl, rfl⟩ }

<<<<<<< HEAD
=======
theorem cof_lsub_le_lift {ι} (f : ι → ordinal) : cof (lsub f) ≤ cardinal.lift.{v u} (#ι) :=
begin
  rw ←mk_ulift,
  convert cof_lsub_le (λ i : ulift ι, f i.down),
  exact lsub_eq_of_range_eq.{u (max u v) max u v}
    (set.ext (λ x, ⟨λ ⟨i, hi⟩, ⟨ulift.up i, hi⟩, λ ⟨i, hi⟩, ⟨_, hi⟩⟩))
end

>>>>>>> 6d0984db
theorem le_cof_iff_lsub {o : ordinal} {a : cardinal} :
  a ≤ cof o ↔ ∀ {ι} (f : ι → ordinal), lsub.{u u} f = o → a ≤ #ι :=
begin
  rw cof_eq_Inf_lsub,
  exact (le_cInf_iff'' (cof_lsub_def_nonempty o)).trans ⟨λ H ι f hf, H _ ⟨ι, f, hf, rfl⟩,
    λ H b ⟨ι, f, hf, hb⟩, ( by { rw ←hb, exact H _ hf} )⟩
end

<<<<<<< HEAD
theorem cof_lsub_le_lift {ι} (f : ι → ordinal) : cof (lsub f) ≤ cardinal.lift.{v u} (#ι) :=
begin
  rw ←mk_ulift,
  convert cof_lsub_le (λ i : ulift ι, f i.down),
  exact lsub_eq_of_range_eq.{u (max u v) (max u v)}
    (set.ext (λ x, ⟨λ ⟨i, hi⟩, ⟨ulift.up i, hi⟩, λ ⟨i, hi⟩, ⟨_, hi⟩⟩))
end

theorem lsub_lt_ord {ι} {f : ι → ordinal} {c : ordinal} (hι : #ι < c.cof) (hf : ∀ i, f i < c) :
  lsub.{u u} f < c :=
lt_of_le_of_ne (lsub_le.2 hf) (λ h, not_le_of_lt hι
  (by simpa [sup_ord, hf, h] using cof_lsub_le.{u} f))

theorem lsub_lt_ord_lift {ι} {f : ι → ordinal} {c : ordinal}
  (hι : cardinal.lift (#ι) < c.cof) (hf : ∀ i, f i < c) : lsub.{u v} f < c :=
lt_of_le_of_ne (lsub_le.2 hf) (λ h, not_le_of_lt hι
  (by simpa [sup_ord, hf, h] using cof_lsub_le_lift.{u} f))
=======
theorem lsub_lt_ord_lift {ι} {f : ι → ordinal} {c : ordinal} (hι : cardinal.lift (#ι) < c.cof)
  (hf : ∀ i, f i < c) : lsub.{u v} f < c :=
lt_of_le_of_ne (lsub_le hf) (λ h, by { subst h, exact (cof_lsub_le_lift f).not_lt hι })

theorem lsub_lt_ord {ι} {f : ι → ordinal} {c : ordinal} (hι : #ι < c.cof) :
  (∀ i, f i < c) → lsub.{u u} f < c :=
lsub_lt_ord_lift (by rwa (#ι).lift_id)
>>>>>>> 6d0984db

theorem cof_sup_le_lift {ι} {f : ι → ordinal} (H : ∀ i, f i < sup f) : cof (sup f) ≤ (#ι).lift :=
by { rw ←sup_eq_lsub_iff_lt_sup at H, rw H, exact cof_lsub_le_lift f }

theorem cof_sup_le {ι} {f : ι → ordinal} (H : ∀ i, f i < sup.{u u} f) : cof (sup.{u u} f) ≤ #ι :=
<<<<<<< HEAD
by simpa using cof_sup_le_lift.{u u} H

theorem sup_lt_ord {ι} {f : ι → ordinal} {c : ordinal} (hι : #ι < c.cof) (hf : ∀ i, f i < c) :
  sup.{u u} f < c :=
(sup_le_lsub.{u u} f).trans_lt (lsub_lt_ord hι hf)

theorem sup_lt {ι} {f : ι → cardinal} {c : cardinal} (hι : #ι < c.ord.cof) (hf : ∀ i, f i < c) :
  cardinal.sup.{u u} f < c :=
by { rw [←ord_lt_ord, ←sup_ord], refine sup_lt_ord hι (λ i, _), rw ord_lt_ord, apply hf }
=======
by { rw ←(#ι).lift_id, exact cof_sup_le_lift H }

theorem sup_lt_ord_lift {ι} {f : ι → ordinal} {c : ordinal} (hι : cardinal.lift (#ι) < c.cof)
  (hf : ∀ i, f i < c) : sup.{u v} f < c :=
(sup_le_lsub.{u v} f).trans_lt (lsub_lt_ord_lift hι hf)

theorem sup_lt_ord {ι} {f : ι → ordinal} {c : ordinal} (hι : #ι < c.cof) :
  (∀ i, f i < c) → sup.{u u} f < c :=
sup_lt_ord_lift (by rwa (#ι).lift_id)

theorem sup_lt_lift {ι} {f : ι → cardinal} {c : cardinal} (hι : cardinal.lift (#ι) < c.ord.cof)
  (hf : ∀ i, f i < c) : cardinal.sup.{u v} f < c :=
by { rw [←ord_lt_ord, ←sup_ord], refine sup_lt_ord_lift hι (λ i, _), rw ord_lt_ord, apply hf }

theorem sup_lt {ι} {f : ι → cardinal} {c : cardinal} (hι : #ι < c.ord.cof) :
  (∀ i, f i < c) → cardinal.sup.{u u} f < c :=
sup_lt_lift (by rwa (#ι).lift_id)
>>>>>>> 6d0984db

theorem exists_blsub_cof (o : ordinal) : ∃ (f : Π a < (cof o).ord, ordinal), blsub.{u u} _ f = o :=
begin
  rcases exists_lsub_cof o with ⟨ι, f, hf, hι⟩,
  rcases cardinal.ord_eq ι with ⟨r, hr, hι'⟩,
<<<<<<< HEAD
  rw @lsub_eq_blsub' ι r hr at hf,
=======
  rw ←@blsub_eq_lsub' ι r hr at hf,
>>>>>>> 6d0984db
  rw [←hι, hι'],
  exact ⟨_, hf⟩
end

<<<<<<< HEAD
theorem cof_blsub_le {o} (f : Π a < o, ordinal) : cof (blsub.{u u} o f) ≤ o.card :=
by { convert cof_lsub_le _, exact (mk_ordinal_out o).symm }

theorem le_cof_iff_blsub {b : ordinal} {a : cardinal} :
  a ≤ cof b ↔ ∀ {o} (f : Π a < o, ordinal), blsub.{u u} o f = b → a ≤ o.card :=
begin
  refine le_cof_iff_lsub.trans ⟨λ H o f hf, _, λ H ι f hf, _⟩,
  { convert H _ hf,
    exact (mk_ordinal_out o).symm },
  { rcases cardinal.ord_eq ι with ⟨r, hr, hι'⟩,
    rw @lsub_eq_blsub' ι r hr at hf,
    have := H _ hf,
    rwa [←hι', card_ord] at this }
end
=======
theorem le_cof_iff_blsub {b : ordinal} {a : cardinal} :
  a ≤ cof b ↔ ∀ {o} (f : Π a < o, ordinal), blsub.{u u} o f = b → a ≤ o.card :=
le_cof_iff_lsub.trans ⟨λ H o f hf, by simpa using H _ hf, λ H ι f hf, begin
  rcases cardinal.ord_eq ι with ⟨r, hr, hι'⟩,
  rw ←@blsub_eq_lsub' ι r hr at hf,
  simpa using H _ hf
end⟩
>>>>>>> 6d0984db

theorem cof_blsub_le_lift {o} (f : Π a < o, ordinal) :
  cof (blsub o f) ≤ cardinal.lift.{v u} (o.card) :=
by { convert cof_lsub_le_lift _, exact (mk_ordinal_out o).symm }

<<<<<<< HEAD
theorem blsub_lt_ord {o : ordinal} {f : Π a < o, ordinal} {c : ordinal} (ho : o.card < c.cof)
  (hf : ∀ i hi, f i hi < c) : blsub.{u u} o f < c :=
lt_of_le_of_ne (blsub_le.2 hf) (λ h, not_le_of_lt ho
  (by simpa [sup_ord, hf, h] using cof_blsub_le.{u} f))

theorem blsub_lt_ord_lift {o : ordinal} {f : Π a < o, ordinal} {c : ordinal} (ho : o.card < c.cof)
  (hf : ∀ i hi, f i hi < c) : blsub.{u u} o f < c :=
lt_of_le_of_ne (blsub_le.2 hf) (λ h, not_le_of_lt ho
  (by simpa [sup_ord, hf, h] using cof_blsub_le.{u} f))

theorem cof_bsup_le_lift {o : ordinal} (f : Π a < o, ordinal) (H : ∀ i h, f i h < bsup o f) :
  cof (bsup o f) ≤ o.card.lift :=
by { rw ←bsup_eq_blsub_iff_lt_bsup at H, rw H, exact cof_blsub_le_lift f }

theorem cof_bsup_le {o : ordinal} : ∀ (f : Π a < o, ordinal), (∀ i h, f i h < bsup.{u u} o f) →
  cof (bsup.{u u} o f) ≤ o.card :=
induction_on o $ λ α r _ f H, by simpa using cof_bsup_le_lift.{u u} f H

theorem bsup_lt_ord {o : ordinal} {f : Π a < o, ordinal} {c : ordinal} (ho : o.card < c.cof)
  (hf : ∀ i hi, f i hi < c) : bsup.{u u} o f < c :=
(bsup_le_blsub.{u u} f).trans_lt (blsub_lt_ord ho hf)
=======
theorem cof_blsub_le {o} (f : Π a < o, ordinal) : cof (blsub.{u u} o f) ≤ o.card :=
by { rw ←(o.card).lift_id, exact cof_blsub_le_lift f }

theorem blsub_lt_ord_lift {o : ordinal} {f : Π a < o, ordinal} {c : ordinal}
  (ho : o.card.lift < c.cof) (hf : ∀ i hi, f i hi < c) : blsub.{u v} o f < c :=
lt_of_le_of_ne (blsub_le hf) (λ h, not_le_of_lt ho
  (by simpa [sup_ord, hf, h] using cof_blsub_le_lift.{u} f))

theorem blsub_lt_ord {o : ordinal} {f : Π a < o, ordinal} {c : ordinal} (ho : o.card < c.cof)
  (hf : ∀ i hi, f i hi < c) : blsub.{u u} o f < c :=
blsub_lt_ord_lift (by rwa (o.card).lift_id) hf

theorem cof_bsup_le_lift {o : ordinal} {f : Π a < o, ordinal} (H : ∀ i h, f i h < bsup o f) :
  cof (bsup o f) ≤ o.card.lift :=
by { rw ←bsup_eq_blsub_iff_lt_bsup at H, rw H, exact cof_blsub_le_lift f }

theorem cof_bsup_le {o : ordinal} {f : Π a < o, ordinal} :
  (∀ i h, f i h < bsup.{u u} o f) → cof (bsup.{u u} o f) ≤ o.card :=
by { rw ←(o.card).lift_id, exact cof_bsup_le_lift }

theorem bsup_lt_ord_lift {o : ordinal} {f : Π a < o, ordinal} {c : ordinal}
  (ho : o.card.lift < c.cof) (hf : ∀ i hi, f i hi < c) : bsup.{u v} o f < c :=
(bsup_le_blsub f).trans_lt (blsub_lt_ord_lift ho hf)

theorem bsup_lt_ord {o : ordinal} {f : Π a < o, ordinal} {c : ordinal} (ho : o.card < c.cof) :
  (∀ i hi, f i hi < c) → bsup.{u u} o f < c :=
bsup_lt_ord_lift (by rwa (o.card).lift_id)

/-! ### Basic results -/
>>>>>>> 6d0984db

@[simp] theorem cof_zero : cof 0 = 0 :=
(cof_le_card 0).antisymm (cardinal.zero_le _)

@[simp] theorem cof_eq_zero {o} : cof o = 0 ↔ o = 0 :=
⟨induction_on o $ λ α r _ z, by exactI
  let ⟨S, hl, e⟩ := cof_eq r in type_eq_zero_iff_is_empty.2 $
  ⟨λ a, let ⟨b, h, _⟩ := hl a in
    (mk_eq_zero_iff.1 (e.trans z)).elim' ⟨_, h⟩⟩,
λ e, by simp [e]⟩

@[simp] theorem cof_succ (o) : cof (succ o) = 1 :=
begin
  apply le_antisymm,
  { refine induction_on o (λ α r _, _),
    change cof (type _) ≤ _,
    rw [← (_ : #_ = 1)], apply cof_type_le,
    { refine λ a, ⟨sum.inr punit.star, set.mem_singleton _, _⟩,
      rcases a with a|⟨⟨⟨⟩⟩⟩; simp [empty_relation] },
    { rw [cardinal.mk_fintype, set.card_singleton], simp } },
  { rw [← cardinal.succ_zero, cardinal.succ_le],
    simpa [lt_iff_le_and_ne, cardinal.zero_le] using
      λ h, succ_ne_zero o (cof_eq_zero.1 (eq.symm h)) }
end

@[simp] theorem cof_eq_one_iff_is_succ {o} : cof.{u} o = 1 ↔ ∃ a, o = succ a :=
⟨induction_on o $ λ α r _ z, begin
  resetI,
  rcases cof_eq r with ⟨S, hl, e⟩, rw z at e,
  cases mk_ne_zero_iff.1 (by rw e; exact one_ne_zero) with a,
  refine ⟨typein r a, eq.symm $ quotient.sound
    ⟨rel_iso.of_surjective (rel_embedding.of_monotone _
      (λ x y, _)) (λ x, _)⟩⟩,
  { apply sum.rec; [exact subtype.val, exact λ _, a] },
  { rcases x with x|⟨⟨⟨⟩⟩⟩; rcases y with y|⟨⟨⟨⟩⟩⟩;
      simp [subrel, order.preimage, empty_relation],
    exact x.2 },
  { suffices : r x a ∨ ∃ (b : punit), ↑a = x, {simpa},
    rcases trichotomous_of r x a with h|h|h,
    { exact or.inl h },
    { exact or.inr ⟨punit.star, h.symm⟩ },
    { rcases hl x with ⟨a', aS, hn⟩,
      rw (_ : ↑a = a') at h, {exact absurd h hn},
      refine congr_arg subtype.val (_ : a = ⟨a', aS⟩),
      haveI := le_one_iff_subsingleton.1 (le_of_eq e),
      apply subsingleton.elim } }
end, λ ⟨a, e⟩, by simp [e]⟩

@[simp] theorem cof_add (a b : ordinal) : b ≠ 0 → cof (a + b) = cof b :=
induction_on a $ λ α r _, induction_on b $ λ β s _ b0, begin
  resetI,
  change cof (type _) = _,
  refine eq_of_forall_le_iff (λ c, _),
  rw [le_cof_type, le_cof_type],
  split; intros H S hS,
  { refine le_trans (H {a | sum.rec_on a (∅:set α) S} (λ a, _)) ⟨⟨_, _⟩⟩,
    { cases a with a b,
      { cases type_ne_zero_iff_nonempty.1 b0 with b,
        rcases hS b with ⟨b', bs, _⟩,
        exact ⟨sum.inr b', bs, by simp⟩ },
      { rcases hS b with ⟨b', bs, h⟩,
        exact ⟨sum.inr b', bs, by simp [h]⟩ } },
    { exact λ a, match a with ⟨sum.inr b, h⟩ := ⟨b, h⟩ end },
    { exact λ a b, match a, b with
        ⟨sum.inr a, h₁⟩, ⟨sum.inr b, h₂⟩, h := by congr; injection h
      end } },
  { refine le_trans (H (sum.inr ⁻¹' S) (λ a, _)) ⟨⟨_, _⟩⟩,
    { rcases hS (sum.inr a) with ⟨a'|b', bs, h⟩; simp at h,
      { cases h }, { exact ⟨b', bs, h⟩ } },
    { exact λ ⟨a, h⟩, ⟨_, h⟩ },
    { exact λ ⟨a, h₁⟩ ⟨b, h₂⟩ h,
        by injection h with h; congr; injection h } }
end

@[simp] theorem cof_cof (o : ordinal) : cof (cof o).ord= cof o :=
le_antisymm (le_trans (cof_le_card _) (by simp)) $
induction_on o $ λ α r _, by exactI
let ⟨S, hS, e₁⟩ := ord_cof_eq r,
    ⟨T, hT, e₂⟩ := cof_eq (subrel r S) in begin
  rw e₁ at e₂, rw ← e₂,
  refine le_trans (cof_type_le {a | ∃ h, (subtype.mk a h : S) ∈ T} (λ a, _)) ⟨⟨_, _⟩⟩,
  { rcases hS a with ⟨b, bS, br⟩,
    rcases hT ⟨b, bS⟩ with ⟨⟨c, cS⟩, cT, cs⟩,
    exact ⟨c, ⟨cS, cT⟩, is_order_connected.neg_trans cs br⟩ },
  { exact λ ⟨a, h⟩, ⟨⟨a, h.fst⟩, h.snd⟩ },
  { exact λ ⟨a, ha⟩ ⟨b, hb⟩ h,
      by injection h with h; congr; injection h },
end

theorem omega_le_cof {o} : ω ≤ cof o ↔ is_limit o :=
begin
  rcases zero_or_succ_or_limit o with rfl|⟨o,rfl⟩|l,
  { simp [not_zero_is_limit, cardinal.omega_ne_zero] },
  { simp [not_succ_is_limit, cardinal.one_lt_omega] },
  { simp [l], refine le_of_not_lt (λ h, _),
    cases cardinal.lt_omega.1 h with n e,
    have := cof_cof o,
    rw [e, ord_nat] at this,
    cases n,
    { simp at e, simpa [e, not_zero_is_limit] using l },
    { rw [← nat_cast_succ, cof_succ] at this,
      rw [← this, cof_eq_one_iff_is_succ] at e,
      rcases e with ⟨a, rfl⟩,
      exact not_succ_is_limit _ l } }
end

@[simp] theorem cof_omega : cof omega = ω :=
le_antisymm
  (by rw ← card_omega; apply cof_le_card)
  (omega_le_cof.2 omega_is_limit)

theorem cof_eq' (r : α → α → Prop) [is_well_order α r] (h : is_limit (type r)) :
  ∃ S : set α, (∀ a, ∃ b ∈ S, r a b) ∧ #S = cof (type r) :=
let ⟨S, H, e⟩ := cof_eq r in
⟨S, λ a,
  let a' := enum r _ (h.2 _ (typein_lt_type r a)) in
  let ⟨b, h, ab⟩ := H a' in
  ⟨b, h, (is_order_connected.conn a b a' $ (typein_lt_typein r).1
    (by rw typein_enum; apply ordinal.lt_succ_self)).resolve_right ab⟩,
e⟩

@[simp] theorem cof_univ : cof univ.{u v} = cardinal.univ :=
le_antisymm (cof_le_card _) begin
  refine le_of_forall_lt (λ c h, _),
  rcases lt_univ'.1 h with ⟨c, rfl⟩,
  rcases @cof_eq ordinal.{u} (<) _ with ⟨S, H, Se⟩,
  rw [univ, ← lift_cof, ← cardinal.lift_lift, cardinal.lift_lt, ← Se],
  refine lt_of_not_ge (λ h, _),
  cases cardinal.lift_down h with a e,
  refine quotient.induction_on a (λ α e, _) e,
  cases quotient.exact e with f,
  have f := equiv.ulift.symm.trans f,
  let g := λ a, (f a).1,
  let o := succ (sup.{u u} g),
  rcases H o with ⟨b, h, l⟩,
  refine l (lt_succ.2 _),
  rw ← show g (f.symm ⟨b, h⟩) = b, by dsimp [g]; simp,
  apply le_sup
end

<<<<<<< HEAD
=======
/-! ### Infinite pigeonhole principle -/

>>>>>>> 6d0984db
/-- If the union of s is unbounded and s is smaller than the cofinality,
  then s has an unbounded member -/
theorem unbounded_of_unbounded_sUnion (r : α → α → Prop) [wo : is_well_order α r] {s : set (set α)}
  (h₁ : unbounded r $ ⋃₀ s) (h₂ : #s < strict_order.cof r) : ∃(x ∈ s), unbounded r x :=
begin
  by_contra h, simp only [not_exists, exists_prop, not_and, not_unbounded_iff] at h,
  apply not_le_of_lt h₂,
  let f : s → α := λ x : s, wo.wf.sup x (h x.1 x.2),
  let t : set α := range f,
  have : #t ≤ #s, exact mk_range_le, refine le_trans _ this,
  have : unbounded r t,
  { intro x, rcases h₁ x with ⟨y, ⟨c, hc, hy⟩, hxy⟩,
    refine ⟨f ⟨c, hc⟩, mem_range_self _, _⟩, intro hxz, apply hxy,
    refine trans (wo.wf.lt_sup _ hy) hxz },
  exact cardinal.min_le _ (subtype.mk t this)
end

/-- If the union of s is unbounded and s is smaller than the cofinality,
  then s has an unbounded member -/
theorem unbounded_of_unbounded_Union {α β : Type u} (r : α → α → Prop) [wo : is_well_order α r]
  (s : β → set α)
  (h₁ : unbounded r $ ⋃x, s x) (h₂ : #β < strict_order.cof r) : ∃x : β, unbounded r (s x) :=
begin
  rw [← sUnion_range] at h₁,
  have : #(range (λ (i : β), s i)) < strict_order.cof r := lt_of_le_of_lt mk_range_le h₂,
  rcases unbounded_of_unbounded_sUnion r h₁ this with ⟨_, ⟨x, rfl⟩, u⟩, exact ⟨x, u⟩
end

/-- The infinite pigeonhole principle -/
theorem infinite_pigeonhole {β α : Type u} (f : β → α) (h₁ : ω ≤ #β)
  (h₂ : #α < (#β).ord.cof) : ∃a : α, #(f ⁻¹' {a}) = #β :=
begin
  have : ¬∀a, #(f ⁻¹' {a}) < #β,
  { intro h,
    apply not_lt_of_ge (ge_of_eq $ mk_univ),
    rw [←@preimage_univ _ _ f, ←Union_of_singleton, preimage_Union],
    exact mk_Union_le_sum_mk.trans_lt ((sum_le_sup _).trans_lt $ mul_lt_of_lt h₁
      (h₂.trans_le $ cof_ord_le _) (sup_lt h₂ h)) },
  rw [not_forall] at this, cases this with x h,
  use x, apply le_antisymm _ (le_of_not_gt h),
  rw [le_mk_iff_exists_set], exact ⟨_, rfl⟩
end

/-- pigeonhole principle for a cardinality below the cardinality of the domain -/
theorem infinite_pigeonhole_card {β α : Type u} (f : β → α) (θ : cardinal) (hθ : θ ≤ #β)
  (h₁ : ω ≤ θ) (h₂ : #α < θ.ord.cof) : ∃a : α, θ ≤ #(f ⁻¹' {a}) :=
begin
  rcases le_mk_iff_exists_set.1 hθ with ⟨s, rfl⟩,
  cases infinite_pigeonhole (f ∘ subtype.val : s → α) h₁ h₂ with a ha,
  use a, rw [←ha, @preimage_comp _ _ _ subtype.val f],
  apply mk_preimage_of_injective _ _ subtype.val_injective
end

theorem infinite_pigeonhole_set {β α : Type u} {s : set β} (f : s → α) (θ : cardinal)
  (hθ : θ ≤ #s) (h₁ : ω ≤ θ) (h₂ : #α < θ.ord.cof) :
    ∃(a : α) (t : set β) (h : t ⊆ s), θ ≤ #t ∧ ∀{{x}} (hx : x ∈ t), f ⟨x, h hx⟩ = a :=
begin
  cases infinite_pigeonhole_card f θ hθ h₁ h₂ with a ha,
  refine ⟨a, {x | ∃(h : x ∈ s), f ⟨x, h⟩ = a}, _, _, _⟩,
  { rintro x ⟨hx, hx'⟩, exact hx },
  { refine le_trans ha _, apply ge_of_eq, apply quotient.sound, constructor,
    refine equiv.trans _ (equiv.subtype_subtype_equiv_subtype_exists _ _).symm,
    simp only [set_coe_eq_subtype, mem_singleton_iff, mem_preimage, mem_set_of_eq] },
  rintro x ⟨hx, hx'⟩, exact hx'
end

end ordinal

/-! ### Regular and inaccessible cardinals -/

namespace cardinal
open ordinal

local infixr ^ := @pow cardinal.{u} cardinal cardinal.has_pow

/-- A cardinal is a limit if it is not zero or a successor
  cardinal. Note that `ω` is a limit cardinal by this definition. -/
def is_limit (c : cardinal) : Prop :=
c ≠ 0 ∧ ∀ x < c, succ x < c

/-- A cardinal is a strong limit if it is not zero and it is
  closed under powersets. Note that `ω` is a strong limit by this definition. -/
def is_strong_limit (c : cardinal) : Prop :=
c ≠ 0 ∧ ∀ x < c, 2 ^ x < c

theorem is_strong_limit.is_limit {c} (H : is_strong_limit c) : is_limit c :=
⟨H.1, λ x h, lt_of_le_of_lt (succ_le.2 $ cantor _) (H.2 _ h)⟩

/-- A cardinal is regular if it is infinite and it equals its own cofinality. -/
def is_regular (c : cardinal) : Prop :=
ω ≤ c ∧ c.ord.cof = c

lemma is_regular.omega_le {c : cardinal} (H : c.is_regular) : ω ≤ c :=
H.1

lemma is_regular.cof_eq {c : cardinal} (H : c.is_regular) : c.ord.cof = c :=
H.2

lemma is_regular.pos {c : cardinal} (H : c.is_regular) : 0 < c :=
omega_pos.trans_le H.1

lemma is_regular.ord_pos {c : cardinal} (H : c.is_regular) : 0 < c.ord :=
by { rw cardinal.lt_ord, exact H.pos }

theorem cof_is_regular {o : ordinal} (h : o.is_limit) : is_regular o.cof :=
⟨omega_le_cof.2 h, cof_cof _⟩

theorem omega_is_regular : is_regular ω :=
⟨le_rfl, by simp⟩

theorem succ_is_regular {c : cardinal.{u}} (h : ω ≤ c) : is_regular (succ c) :=
⟨le_trans h (le_of_lt $ lt_succ_self _), begin
  refine le_antisymm (cof_ord_le _) (succ_le.2 _),
  cases quotient.exists_rep (succ c) with α αe, simp at αe,
  rcases ord_eq α with ⟨r, wo, re⟩, resetI,
  have := ord_is_limit (le_trans h $ le_of_lt $ lt_succ_self _),
  rw [← αe, re] at this ⊢,
  rcases cof_eq' r this with ⟨S, H, Se⟩,
  rw [← Se],
  apply lt_imp_lt_of_le_imp_le
    (λ (h : #S ≤ c), mul_le_mul_right' h c),
  rw [mul_eq_self h, ← succ_le, ← αe, ← sum_const'],
  refine le_trans _ (sum_le_sum (λ x:S, card (typein r x)) _ _),
  { simp only [← card_typein, ← mk_sigma],
    refine ⟨embedding.of_surjective _ _⟩,
    { exact λ x, x.2.1 },
    { exact λ a, let ⟨b, h, ab⟩ := H a in ⟨⟨⟨_, h⟩, _, ab⟩, rfl⟩ } },
  { intro i,
    rw [← lt_succ, ← lt_ord, ← αe, re],
    apply typein_lt_type }
end⟩

theorem is_regular_aleph_one : is_regular (aleph 1) :=
by { rw ← succ_omega, exact succ_is_regular le_rfl }

theorem aleph'_succ_is_regular {o : ordinal} (h : ordinal.omega ≤ o) : is_regular (aleph' o.succ) :=
by { rw aleph'_succ, exact succ_is_regular (omega_le_aleph'.2 h) }

theorem aleph_succ_is_regular {o : ordinal} : is_regular (aleph o.succ) :=
by { rw aleph_succ, exact succ_is_regular (omega_le_aleph o) }

/--
A function whose codomain's cardinality is infinite but strictly smaller than its domain's
has a fiber with cardinality strictly great than the codomain.
-/
theorem infinite_pigeonhole_card_lt {β α : Type u} (f : β → α)
  (w : #α < #β) (w' : ω ≤ #α) :
  ∃ a : α, #α < #(f ⁻¹' {a}) :=
begin
  simp_rw [← succ_le],
  exact ordinal.infinite_pigeonhole_card f (#α).succ (succ_le.mpr w)
    (w'.trans (lt_succ_self _).le)
    ((lt_succ_self _).trans_le (succ_is_regular w').2.ge),
end

/--
A function whose codomain's cardinality is infinite but strictly smaller than its domain's
has an infinite fiber.
-/
theorem exists_infinite_fiber {β α : Type*} (f : β → α)
  (w : #α < #β) (w' : _root_.infinite α) :
  ∃ a : α, _root_.infinite (f ⁻¹' {a}) :=
begin
  simp_rw [cardinal.infinite_iff] at ⊢ w',
  cases infinite_pigeonhole_card_lt f w w' with a ha,
  exact ⟨a, w'.trans ha.le⟩,
end

/--
If an infinite type `β` can be expressed as a union of finite sets,
then the cardinality of the collection of those finite sets
must be at least the cardinality of `β`.
-/
lemma le_range_of_union_finset_eq_top
  {α β : Type*} [infinite β] (f : α → finset β) (w : (⋃ a, (f a : set β)) = ⊤) :
  #β ≤ #(range f) :=
begin
  have k : _root_.infinite (range f),
  { rw infinite_coe_iff,
    apply mt (union_finset_finite_of_range_finite f),
    rw w,
    exact infinite_univ, },
  by_contradiction h,
  simp only [not_le] at h,
  let u : Π b, ∃ a, b ∈ f a := λ b, by simpa using (w.ge : _) (set.mem_univ b),
  let u' : β → range f := λ b, ⟨f (u b).some, by simp⟩,
  have v' : ∀ a, u' ⁻¹' {⟨f a, by simp⟩} ≤ f a, begin rintros a p m,
    simp at m,
    rw ←m,
    apply (λ b, (u b).some_spec),
  end,
  obtain ⟨⟨-, ⟨a, rfl⟩⟩, p⟩ := exists_infinite_fiber u' h k,
  exact (@infinite.of_injective _ _ p (inclusion (v' a)) (inclusion_injective _)).false,
end

<<<<<<< HEAD
theorem sup_lt_ord_of_is_regular {ι} (f : ι → ordinal) {c} (hc : is_regular c) (hι : #ι < c)
  (hf : ∀ i, f i < c.ord) : ordinal.sup.{u u} f < c.ord :=
by { apply sup_lt_ord _ hf, rw [hc.2], exact hι }

theorem sup_lt_of_is_regular {ι} (f : ι → cardinal) {c} (hc : is_regular c) (hι : #ι < c)
  (hf : ∀ i, f i < c) : sup.{u u} f < c :=
by { apply sup_lt _ hf, rwa hc.2 }

theorem sum_lt_of_is_regular {ι} (f : ι → cardinal) {c} (hc : is_regular c) (hι : #ι < c)
  (hf : ∀ i, f i < c) : sum.{u u} f < c :=
(sum_le_sup _).trans_lt $ mul_lt_of_lt hc.1 hι $ sup_lt_of_is_regular f hc hι hf
=======
theorem lsub_lt_ord_lift_of_is_regular {ι} {f : ι → ordinal} {c} (hc : is_regular c)
  (hι : cardinal.lift (#ι) < c) : (∀ i, f i < c.ord) → ordinal.lsub f < c.ord :=
lsub_lt_ord_lift (by rwa hc.2)

theorem lsub_lt_ord_of_is_regular {ι} {f : ι → ordinal} {c} (hc : is_regular c) (hι : #ι < c) :
  (∀ i, f i < c.ord) → ordinal.lsub f < c.ord :=
lsub_lt_ord (by rwa hc.2)

theorem sup_lt_ord_lift_of_is_regular {ι} {f : ι → ordinal} {c} (hc : is_regular c)
  (hι : cardinal.lift (#ι) < c) : (∀ i, f i < c.ord) → ordinal.sup f < c.ord :=
sup_lt_ord_lift (by rwa hc.2)

theorem sup_lt_ord_of_is_regular {ι} {f : ι → ordinal} {c} (hc : is_regular c) (hι : #ι < c) :
  (∀ i, f i < c.ord) → ordinal.sup f < c.ord :=
sup_lt_ord (by rwa hc.2)

theorem blsub_lt_ord_lift_of_is_regular {o : ordinal} {f : Π a < o, ordinal} {c} (hc : is_regular c)
  (ho : cardinal.lift o.card < c) : (∀ i hi, f i hi < c.ord) → ordinal.blsub o f < c.ord :=
blsub_lt_ord_lift (by rwa hc.2)

theorem blsub_lt_ord_of_is_regular {o : ordinal} {f : Π a < o, ordinal} {c} (hc : is_regular c)
  (ho : o.card < c) : (∀ i hi, f i hi < c.ord) → ordinal.blsub o f < c.ord :=
blsub_lt_ord (by rwa hc.2)

theorem bsup_lt_ord_lift_of_is_regular {o : ordinal} {f : Π a < o, ordinal} {c} (hc : is_regular c)
  (hι : cardinal.lift o.card < c) : (∀ i hi, f i hi < c.ord) → ordinal.bsup o f < c.ord :=
bsup_lt_ord_lift (by rwa hc.2)

theorem bsup_lt_ord_of_is_regular {o : ordinal} {f : Π a < o, ordinal} {c} (hc : is_regular c)
  (hι : o.card < c) : (∀ i hi, f i hi < c.ord) → ordinal.bsup o f < c.ord :=
bsup_lt_ord (by rwa hc.2)

theorem sup_lt_lift_of_is_regular {ι} {f : ι → cardinal} {c} (hc : is_regular c)
  (hι : cardinal.lift (#ι) < c) : (∀ i, f i < c) → sup.{u v} f < c :=
sup_lt_lift (by rwa hc.2)

theorem sup_lt_of_is_regular {ι} {f : ι → cardinal} {c} (hc : is_regular c) (hι : #ι < c) :
  (∀ i, f i < c) → sup.{u u} f < c :=
sup_lt (by rwa hc.2)

theorem sum_lt_lift_of_is_regular {ι : Type u} {f : ι → cardinal} {c : cardinal} (hc : is_regular c)
  (hι : cardinal.lift.{v u} (#ι) < c) (hf : ∀ i, f i < c) : sum f < c :=
(sum_le_sup_lift _).trans_lt $ mul_lt_of_lt hc.1 hι (sup_lt_lift_of_is_regular hc hι hf)

theorem sum_lt_of_is_regular {ι : Type u} {f : ι → cardinal} {c : cardinal} (hc : is_regular c)
  (hι : #ι < c) : (∀ i, f i < c) → sum f < c :=
sum_lt_lift_of_is_regular.{u u} hc (by rwa lift_id)
>>>>>>> 6d0984db

/-- A cardinal is inaccessible if it is an uncountable regular strong limit cardinal. -/
def is_inaccessible (c : cardinal) :=
ω < c ∧ is_regular c ∧ is_strong_limit c

theorem is_inaccessible.mk {c}
 (h₁ : ω < c) (h₂ : c ≤ c.ord.cof) (h₃ : ∀ x < c, 2 ^ x < c) :
 is_inaccessible c :=
⟨h₁, ⟨le_of_lt h₁, le_antisymm (cof_ord_le _) h₂⟩,
  ne_of_gt (lt_trans omega_pos h₁), h₃⟩

/- Lean's foundations prove the existence of ω many inaccessible cardinals -/
theorem univ_inaccessible : is_inaccessible (univ.{u v}) :=
is_inaccessible.mk
  (by simpa using lift_lt_univ' ω)
  (by simp)
  (λ c h, begin
    rcases lt_univ'.1 h with ⟨c, rfl⟩,
    rw ← lift_two_power.{u (max (u+1) v)},
    apply lift_lt_univ'
  end)

theorem lt_power_cof {c : cardinal.{u}} : ω ≤ c → c < c ^ cof c.ord :=
quotient.induction_on c $ λ α h, begin
  rcases ord_eq α with ⟨r, wo, re⟩, resetI,
  have := ord_is_limit h,
  rw [mk_def, re] at this ⊢,
  rcases cof_eq' r this with ⟨S, H, Se⟩,
  have := sum_lt_prod (λ a:S, #{x // r x a}) (λ _, #α) (λ i, _),
  { simp only [cardinal.prod_const, cardinal.lift_id, ← Se, ← mk_sigma, power_def] at this ⊢,
    refine lt_of_le_of_lt _ this,
    refine ⟨embedding.of_surjective _ _⟩,
    { exact λ x, x.2.1 },
    { exact λ a, let ⟨b, h, ab⟩ := H a in ⟨⟨⟨_, h⟩, _, ab⟩, rfl⟩ } },
  { have := typein_lt_type r i,
    rwa [← re, lt_ord] at this }
end

theorem lt_cof_power {a b : cardinal} (ha : ω ≤ a) (b1 : 1 < b) :
  a < cof (b ^ a).ord :=
begin
  have b0 : b ≠ 0 := ne_of_gt (lt_trans zero_lt_one b1),
  apply lt_imp_lt_of_le_imp_le (power_le_power_left $ power_ne_zero a b0),
  rw [← power_mul, mul_eq_self ha],
  exact lt_power_cof (le_trans ha $ le_of_lt $ cantor' _ b1),
end

end cardinal<|MERGE_RESOLUTION|>--- conflicted
+++ resolved
@@ -229,18 +229,12 @@
 theorem ord_cof_le (o : ordinal.{u}) : o.cof.ord ≤ o :=
 (ord_le_ord.2 (cof_le_card o)).trans (ord_card_le o)
 
-<<<<<<< HEAD
-theorem exists_lsub_cof (o : ordinal) : ∃ {ι} (f : ι → ordinal), (lsub.{u u} f = o) ∧ #ι = cof o :=
-=======
 theorem exists_lsub_cof (o : ordinal) : ∃ {ι} (f : ι → ordinal), lsub.{u u} f = o ∧ #ι = cof o :=
->>>>>>> 6d0984db
 by { rw cof_eq_Inf_lsub, exact Inf_mem (cof_lsub_def_nonempty o) }
 
 theorem cof_lsub_le {ι} (f : ι → ordinal) : cof (lsub.{u u} f) ≤ #ι :=
 by { rw cof_eq_Inf_lsub, exact cInf_le' ⟨ι, f, rfl, rfl⟩ }
 
-<<<<<<< HEAD
-=======
 theorem cof_lsub_le_lift {ι} (f : ι → ordinal) : cof (lsub f) ≤ cardinal.lift.{v u} (#ι) :=
 begin
   rw ←mk_ulift,
@@ -249,7 +243,6 @@
     (set.ext (λ x, ⟨λ ⟨i, hi⟩, ⟨ulift.up i, hi⟩, λ ⟨i, hi⟩, ⟨_, hi⟩⟩))
 end
 
->>>>>>> 6d0984db
 theorem le_cof_iff_lsub {o : ordinal} {a : cardinal} :
   a ≤ cof o ↔ ∀ {ι} (f : ι → ordinal), lsub.{u u} f = o → a ≤ #ι :=
 begin
@@ -258,25 +251,6 @@
     λ H b ⟨ι, f, hf, hb⟩, ( by { rw ←hb, exact H _ hf} )⟩
 end
 
-<<<<<<< HEAD
-theorem cof_lsub_le_lift {ι} (f : ι → ordinal) : cof (lsub f) ≤ cardinal.lift.{v u} (#ι) :=
-begin
-  rw ←mk_ulift,
-  convert cof_lsub_le (λ i : ulift ι, f i.down),
-  exact lsub_eq_of_range_eq.{u (max u v) (max u v)}
-    (set.ext (λ x, ⟨λ ⟨i, hi⟩, ⟨ulift.up i, hi⟩, λ ⟨i, hi⟩, ⟨_, hi⟩⟩))
-end
-
-theorem lsub_lt_ord {ι} {f : ι → ordinal} {c : ordinal} (hι : #ι < c.cof) (hf : ∀ i, f i < c) :
-  lsub.{u u} f < c :=
-lt_of_le_of_ne (lsub_le.2 hf) (λ h, not_le_of_lt hι
-  (by simpa [sup_ord, hf, h] using cof_lsub_le.{u} f))
-
-theorem lsub_lt_ord_lift {ι} {f : ι → ordinal} {c : ordinal}
-  (hι : cardinal.lift (#ι) < c.cof) (hf : ∀ i, f i < c) : lsub.{u v} f < c :=
-lt_of_le_of_ne (lsub_le.2 hf) (λ h, not_le_of_lt hι
-  (by simpa [sup_ord, hf, h] using cof_lsub_le_lift.{u} f))
-=======
 theorem lsub_lt_ord_lift {ι} {f : ι → ordinal} {c : ordinal} (hι : cardinal.lift (#ι) < c.cof)
   (hf : ∀ i, f i < c) : lsub.{u v} f < c :=
 lt_of_le_of_ne (lsub_le hf) (λ h, by { subst h, exact (cof_lsub_le_lift f).not_lt hι })
@@ -284,23 +258,11 @@
 theorem lsub_lt_ord {ι} {f : ι → ordinal} {c : ordinal} (hι : #ι < c.cof) :
   (∀ i, f i < c) → lsub.{u u} f < c :=
 lsub_lt_ord_lift (by rwa (#ι).lift_id)
->>>>>>> 6d0984db
 
 theorem cof_sup_le_lift {ι} {f : ι → ordinal} (H : ∀ i, f i < sup f) : cof (sup f) ≤ (#ι).lift :=
 by { rw ←sup_eq_lsub_iff_lt_sup at H, rw H, exact cof_lsub_le_lift f }
 
 theorem cof_sup_le {ι} {f : ι → ordinal} (H : ∀ i, f i < sup.{u u} f) : cof (sup.{u u} f) ≤ #ι :=
-<<<<<<< HEAD
-by simpa using cof_sup_le_lift.{u u} H
-
-theorem sup_lt_ord {ι} {f : ι → ordinal} {c : ordinal} (hι : #ι < c.cof) (hf : ∀ i, f i < c) :
-  sup.{u u} f < c :=
-(sup_le_lsub.{u u} f).trans_lt (lsub_lt_ord hι hf)
-
-theorem sup_lt {ι} {f : ι → cardinal} {c : cardinal} (hι : #ι < c.ord.cof) (hf : ∀ i, f i < c) :
-  cardinal.sup.{u u} f < c :=
-by { rw [←ord_lt_ord, ←sup_ord], refine sup_lt_ord hι (λ i, _), rw ord_lt_ord, apply hf }
-=======
 by { rw ←(#ι).lift_id, exact cof_sup_le_lift H }
 
 theorem sup_lt_ord_lift {ι} {f : ι → ordinal} {c : ordinal} (hι : cardinal.lift (#ι) < c.cof)
@@ -318,37 +280,16 @@
 theorem sup_lt {ι} {f : ι → cardinal} {c : cardinal} (hι : #ι < c.ord.cof) :
   (∀ i, f i < c) → cardinal.sup.{u u} f < c :=
 sup_lt_lift (by rwa (#ι).lift_id)
->>>>>>> 6d0984db
 
 theorem exists_blsub_cof (o : ordinal) : ∃ (f : Π a < (cof o).ord, ordinal), blsub.{u u} _ f = o :=
 begin
   rcases exists_lsub_cof o with ⟨ι, f, hf, hι⟩,
   rcases cardinal.ord_eq ι with ⟨r, hr, hι'⟩,
-<<<<<<< HEAD
-  rw @lsub_eq_blsub' ι r hr at hf,
-=======
   rw ←@blsub_eq_lsub' ι r hr at hf,
->>>>>>> 6d0984db
   rw [←hι, hι'],
   exact ⟨_, hf⟩
 end
 
-<<<<<<< HEAD
-theorem cof_blsub_le {o} (f : Π a < o, ordinal) : cof (blsub.{u u} o f) ≤ o.card :=
-by { convert cof_lsub_le _, exact (mk_ordinal_out o).symm }
-
-theorem le_cof_iff_blsub {b : ordinal} {a : cardinal} :
-  a ≤ cof b ↔ ∀ {o} (f : Π a < o, ordinal), blsub.{u u} o f = b → a ≤ o.card :=
-begin
-  refine le_cof_iff_lsub.trans ⟨λ H o f hf, _, λ H ι f hf, _⟩,
-  { convert H _ hf,
-    exact (mk_ordinal_out o).symm },
-  { rcases cardinal.ord_eq ι with ⟨r, hr, hι'⟩,
-    rw @lsub_eq_blsub' ι r hr at hf,
-    have := H _ hf,
-    rwa [←hι', card_ord] at this }
-end
-=======
 theorem le_cof_iff_blsub {b : ordinal} {a : cardinal} :
   a ≤ cof b ↔ ∀ {o} (f : Π a < o, ordinal), blsub.{u u} o f = b → a ≤ o.card :=
 le_cof_iff_lsub.trans ⟨λ H o f hf, by simpa using H _ hf, λ H ι f hf, begin
@@ -356,35 +297,11 @@
   rw ←@blsub_eq_lsub' ι r hr at hf,
   simpa using H _ hf
 end⟩
->>>>>>> 6d0984db
 
 theorem cof_blsub_le_lift {o} (f : Π a < o, ordinal) :
   cof (blsub o f) ≤ cardinal.lift.{v u} (o.card) :=
 by { convert cof_lsub_le_lift _, exact (mk_ordinal_out o).symm }
 
-<<<<<<< HEAD
-theorem blsub_lt_ord {o : ordinal} {f : Π a < o, ordinal} {c : ordinal} (ho : o.card < c.cof)
-  (hf : ∀ i hi, f i hi < c) : blsub.{u u} o f < c :=
-lt_of_le_of_ne (blsub_le.2 hf) (λ h, not_le_of_lt ho
-  (by simpa [sup_ord, hf, h] using cof_blsub_le.{u} f))
-
-theorem blsub_lt_ord_lift {o : ordinal} {f : Π a < o, ordinal} {c : ordinal} (ho : o.card < c.cof)
-  (hf : ∀ i hi, f i hi < c) : blsub.{u u} o f < c :=
-lt_of_le_of_ne (blsub_le.2 hf) (λ h, not_le_of_lt ho
-  (by simpa [sup_ord, hf, h] using cof_blsub_le.{u} f))
-
-theorem cof_bsup_le_lift {o : ordinal} (f : Π a < o, ordinal) (H : ∀ i h, f i h < bsup o f) :
-  cof (bsup o f) ≤ o.card.lift :=
-by { rw ←bsup_eq_blsub_iff_lt_bsup at H, rw H, exact cof_blsub_le_lift f }
-
-theorem cof_bsup_le {o : ordinal} : ∀ (f : Π a < o, ordinal), (∀ i h, f i h < bsup.{u u} o f) →
-  cof (bsup.{u u} o f) ≤ o.card :=
-induction_on o $ λ α r _ f H, by simpa using cof_bsup_le_lift.{u u} f H
-
-theorem bsup_lt_ord {o : ordinal} {f : Π a < o, ordinal} {c : ordinal} (ho : o.card < c.cof)
-  (hf : ∀ i hi, f i hi < c) : bsup.{u u} o f < c :=
-(bsup_le_blsub.{u u} f).trans_lt (blsub_lt_ord ho hf)
-=======
 theorem cof_blsub_le {o} (f : Π a < o, ordinal) : cof (blsub.{u u} o f) ≤ o.card :=
 by { rw ←(o.card).lift_id, exact cof_blsub_le_lift f }
 
@@ -414,7 +331,6 @@
 bsup_lt_ord_lift (by rwa (o.card).lift_id)
 
 /-! ### Basic results -/
->>>>>>> 6d0984db
 
 @[simp] theorem cof_zero : cof 0 = 0 :=
 (cof_le_card 0).antisymm (cardinal.zero_le _)
@@ -555,11 +471,8 @@
   apply le_sup
 end
 
-<<<<<<< HEAD
-=======
 /-! ### Infinite pigeonhole principle -/
 
->>>>>>> 6d0984db
 /-- If the union of s is unbounded and s is smaller than the cofinality,
   then s has an unbounded member -/
 theorem unbounded_of_unbounded_sUnion (r : α → α → Prop) [wo : is_well_order α r] {s : set (set α)}
@@ -755,19 +668,6 @@
   exact (@infinite.of_injective _ _ p (inclusion (v' a)) (inclusion_injective _)).false,
 end
 
-<<<<<<< HEAD
-theorem sup_lt_ord_of_is_regular {ι} (f : ι → ordinal) {c} (hc : is_regular c) (hι : #ι < c)
-  (hf : ∀ i, f i < c.ord) : ordinal.sup.{u u} f < c.ord :=
-by { apply sup_lt_ord _ hf, rw [hc.2], exact hι }
-
-theorem sup_lt_of_is_regular {ι} (f : ι → cardinal) {c} (hc : is_regular c) (hι : #ι < c)
-  (hf : ∀ i, f i < c) : sup.{u u} f < c :=
-by { apply sup_lt _ hf, rwa hc.2 }
-
-theorem sum_lt_of_is_regular {ι} (f : ι → cardinal) {c} (hc : is_regular c) (hι : #ι < c)
-  (hf : ∀ i, f i < c) : sum.{u u} f < c :=
-(sum_le_sup _).trans_lt $ mul_lt_of_lt hc.1 hι $ sup_lt_of_is_regular f hc hι hf
-=======
 theorem lsub_lt_ord_lift_of_is_regular {ι} {f : ι → ordinal} {c} (hc : is_regular c)
   (hι : cardinal.lift (#ι) < c) : (∀ i, f i < c.ord) → ordinal.lsub f < c.ord :=
 lsub_lt_ord_lift (by rwa hc.2)
@@ -815,7 +715,6 @@
 theorem sum_lt_of_is_regular {ι : Type u} {f : ι → cardinal} {c : cardinal} (hc : is_regular c)
   (hι : #ι < c) : (∀ i, f i < c) → sum f < c :=
 sum_lt_lift_of_is_regular.{u u} hc (by rwa lift_id)
->>>>>>> 6d0984db
 
 /-- A cardinal is inaccessible if it is an uncountable regular strong limit cardinal. -/
 def is_inaccessible (c : cardinal) :=
