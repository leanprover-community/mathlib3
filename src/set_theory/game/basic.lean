--- conflicted
+++ resolved
@@ -67,27 +67,18 @@
 instance : has_lt game :=
 ⟨quotient.lift₂ (λ x y, x < y) (λ x₁ y₁ x₂ y₂ hx hy, propext (lt_congr hx hy))⟩
 
-<<<<<<< HEAD
-@[simp] theorem not_le : ∀ {x y : game}, ¬ x ≤ y ↔ lt y x :=
-by { rintro ⟨x⟩ ⟨y⟩, exact not_le }
-
-@[simp] theorem not_lt : ∀ {x y : game}, ¬ lt x y ↔ y ≤ x :=
-by { rintro ⟨x⟩ ⟨y⟩, exact not_lt }
-
-theorem lt_or_eq_of_le : ∀ {x y : game}, x ≤ y → lt x y ∨ x = y :=
+theorem lt_or_eq_of_le : ∀ {x y : game}, x ≤ y → x < y ∨ x = y :=
 by { rintro ⟨x⟩ ⟨y⟩, change _ → _ ∨ ⟦x⟧ = ⟦y⟧, rw quotient.eq, exact lt_or_equiv_of_le }
 
-instance : is_trichotomous _ lt :=
+instance : is_trichotomous game (<) :=
 ⟨by { rintro ⟨x⟩ ⟨y⟩, change _ ∨ ⟦x⟧ = ⟦y⟧ ∨ _, rw quotient.eq, apply lt_or_equiv_or_gt }⟩
 
-=======
 @[simp] theorem not_le : ∀ {x y : game}, ¬ x ≤ y ↔ y < x :=
 by { rintro ⟨x⟩ ⟨y⟩, exact not_le }
 
 @[simp] theorem not_lt : ∀ {x y : game}, ¬ x < y ↔ y ≤ x :=
 by { rintro ⟨x⟩ ⟨y⟩, exact not_lt }
 
->>>>>>> 7d287537
 instance : has_zero game := ⟨⟦0⟧⟩
 instance : inhabited game := ⟨0⟩
 instance : has_one game := ⟨⟦1⟧⟩
