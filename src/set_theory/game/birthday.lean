/-
Copyright (c) 2022 Violeta Hernández Palacios. All rights reserved.
Released under Apache 2.0 license as described in the file LICENSE.
Authors: Violeta Hernández Palacios
-/

import set_theory.game.ordinal
import set_theory.ordinal.arithmetic

/-!
# Birthdays of games

The birthday of a game is an ordinal that represents at which "step" the game was constructed. We
define it recursively as the least ordinal larger than the birthdays of its left and right games. We
prove the basic properties about these.

# Main declarations

- `pgame.birthday`: The birthday of a pre-game.

# Todo

- Define the birthdays of `game`s and `surreal`s.
- Characterize the birthdays of basic arithmetical operations.
-/

universe u

open ordinal

namespace pgame

/-- The birthday of a pre-game is inductively defined as the least strict upper bound of the
birthdays of its left and right games. It may be thought as the "step" in which a certain game is
constructed. -/
noncomputable def birthday : pgame.{u} → ordinal.{u}
| ⟨xl, xr, xL, xR⟩ :=
    max (lsub.{u u} $ λ i, birthday (xL i)) (lsub.{u u} $ λ i, birthday (xR i))

theorem birthday_def (x : pgame) : birthday x = max
  (lsub.{u u} (λ i, birthday (x.move_left i)))
  (lsub.{u u} (λ i, birthday (x.move_right i))) :=
by { cases x, rw birthday, refl }

theorem birthday_move_left_lt {x : pgame} (i : x.left_moves) :
  (x.move_left i).birthday < x.birthday :=
by { cases x, rw birthday, exact lt_max_of_lt_left (lt_lsub _ i) }

theorem birthday_move_right_lt {x : pgame} (i : x.right_moves) :
  (x.move_right i).birthday < x.birthday :=
by { cases x, rw birthday, exact lt_max_of_lt_right (lt_lsub _ i) }

theorem lt_birthday_iff {x : pgame} {o : ordinal} : o < x.birthday ↔
  (∃ i : x.left_moves, o ≤ (x.move_left i).birthday) ∨
  (∃ i : x.right_moves, o ≤ (x.move_right i).birthday) :=
begin
  split,
  { rw birthday_def,
    intro h,
    cases lt_max_iff.1 h with h' h',
    { left,
      rwa lt_lsub_iff at h' },
    { right,
      rwa lt_lsub_iff at h' } },
  { rintro (⟨i, hi⟩ | ⟨i, hi⟩),
    { exact hi.trans_lt (birthday_move_left_lt i) },
    { exact hi.trans_lt (birthday_move_right_lt i) } }
end

theorem relabelling.birthday_congr : ∀ {x y : pgame.{u}}, relabelling x y → birthday x = birthday y
| ⟨xl, xr, xL, xR⟩ ⟨yl, yr, yL, yR⟩ ⟨L, R, hL, hR⟩ := begin
  rw [birthday, birthday],
  congr' 1,
  all_goals
  { apply lsub_eq_of_range_eq.{u u u},
    ext i,
    split },
  { rintro ⟨j, rfl⟩,
    exact ⟨L j, (relabelling.birthday_congr (hL j)).symm⟩ },
  { rintro ⟨j, rfl⟩,
    refine ⟨L.symm j, relabelling.birthday_congr _⟩,
    convert hL (L.symm j),
    rw L.apply_symm_apply },
  { rintro ⟨j, rfl⟩,
    refine ⟨R j, (relabelling.birthday_congr _).symm⟩,
    convert hR (R j),
    rw R.symm_apply_apply },
  { rintro ⟨j, rfl⟩,
    exact ⟨R.symm j, relabelling.birthday_congr (hR j)⟩ }
end
using_well_founded { dec_tac := pgame_wf_tac }

@[simp] theorem birthday_eq_zero (x : pgame) :
  birthday x = 0 ↔ is_empty x.left_moves ∧ is_empty x.right_moves :=
by rw [birthday_def, ordinal.max_eq_zero, ordinal.lsub_eq_zero_iff, ordinal.lsub_eq_zero_iff]

@[simp] theorem birthday_zero : birthday 0 = 0 :=
<<<<<<< HEAD
by rw [birthday_def, lsub_empty, lsub_empty, max_self]

@[simp] theorem neg_birthday : ∀ x : pgame, (-x).birthday = x.birthday
| ⟨xl, xr, xL, xR⟩ := begin
  rw [birthday_def, birthday_def, max_comm],
  congr; funext; apply neg_birthday
end

@[simp] theorem to_pgame_birthday (o : ordinal) : o.to_pgame.birthday = o :=
begin
  induction o using ordinal.induction with o IH,
  rw pgame.birthday_def,
  convert max_eq_left_iff.2 (ordinal.zero_le _),
  { apply lsub_empty },
  { nth_rewrite_lhs 0 ←lsub_typein o,
    congr,
    { exact (to_pgame_left_moves o).symm },
    { apply function.hfunext (to_pgame_left_moves o).symm,
      rintro a b h,
      have hwf := typein_lt_self a,
      have : to_left_moves_to_pgame a = b := cast_eq_iff_heq.2 h,
      rw [←this, to_pgame_move_left, IH _ (typein_lt_self a)] } }
end

theorem le_birthday : ∀ x : pgame, x ≤ x.birthday.to_pgame
| ⟨xl, _, xL, _⟩ :=
le_def.2 ⟨λ i, or.inl begin
  have := birthday_move_left_lt i,
  use to_left_moves_to_pgame (enum (<) (xL i).birthday (by rwa type_lt)),
  simp [le_birthday (xL i)]
end, is_empty_elim⟩

theorem neg_birthday_le (x : pgame) : -x.birthday.to_pgame ≤ x :=
let h := le_birthday (-x) in by rwa [neg_birthday, le_iff_neg_ge, neg_neg] at h
=======
by { rw birthday_eq_zero, split; apply_instance }
>>>>>>> c096a33a

end pgame<|MERGE_RESOLUTION|>--- conflicted
+++ resolved
@@ -95,8 +95,7 @@
 by rw [birthday_def, ordinal.max_eq_zero, ordinal.lsub_eq_zero_iff, ordinal.lsub_eq_zero_iff]
 
 @[simp] theorem birthday_zero : birthday 0 = 0 :=
-<<<<<<< HEAD
-by rw [birthday_def, lsub_empty, lsub_empty, max_self]
+by { rw birthday_eq_zero, split; apply_instance }
 
 @[simp] theorem neg_birthday : ∀ x : pgame, (-x).birthday = x.birthday
 | ⟨xl, xr, xL, xR⟩ := begin
@@ -130,8 +129,5 @@
 
 theorem neg_birthday_le (x : pgame) : -x.birthday.to_pgame ≤ x :=
 let h := le_birthday (-x) in by rwa [neg_birthday, le_iff_neg_ge, neg_neg] at h
-=======
-by { rw birthday_eq_zero, split; apply_instance }
->>>>>>> c096a33a
 
 end pgame