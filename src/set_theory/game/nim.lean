--- conflicted
+++ resolved
@@ -33,18 +33,6 @@
 universe u
 
 open_locale pgame
-<<<<<<< HEAD
-
-namespace pgame
-
-/-- The definition of single-heap nim, which can be viewed as a pile of stones where each player can
-  take a positive number of stones from it on their turn. -/
-def nim : ordinal → pgame
-| o₁ := let f := λ o₂, have hwf : ordinal.typein o₁.out'.r o₂ < o₁ := ordinal.typein_lt_self o₂,
-          nim (ordinal.typein o₁.out'.r o₂) in ⟨o₁.out'.α, o₁.out'.α, f, f⟩
-using_well_founded { dec_tac := tactic.assumption }
-
-=======
 
 namespace pgame
 
@@ -59,7 +47,6 @@
   in ⟨o₁.out.α, o₁.out.α, f, f⟩
 using_well_founded { dec_tac := tactic.assumption }
 
->>>>>>> 162413fa
 open ordinal
 
 lemma nim_def (o : ordinal) : nim o = pgame.mk o.out.α o.out.α
@@ -175,15 +162,6 @@
   simpa using IH _ (typein_lt_self _)
 end
 
-<<<<<<< HEAD
-=======
-lemma exists_ordinal_move_left_eq {o : ordinal} (i) : ∃ o' < o, (nim o).move_left i = nim o' :=
-⟨_, typein_lt_self _, move_left_nim' i⟩
-
-lemma exists_move_left_eq {o o' : ordinal} (h : o' < o) : ∃ i, (nim o).move_left i = nim o' :=
-⟨to_left_moves_nim ⟨o', h⟩, by simp⟩
-
->>>>>>> 162413fa
 lemma nim_fuzzy_zero_of_ne_zero {o : ordinal} (ho : o ≠ 0) : nim o ∥ 0 :=
 begin
   rw [impartial.fuzzy_zero_iff_lf, nim_def, lf_zero_le],
@@ -293,7 +271,6 @@
 begin
   induction n using nat.strong_induction_on with n hn generalizing m,
   induction m using nat.strong_induction_on with m hm,
-<<<<<<< HEAD
   rw grundy_value_def,
   apply (ordinal.mex_le_of_ne.{u u} (λ i, _)).antisymm (ordinal.le_mex_of_forall (λ ou hu, _)),
   { apply left_moves_add_cases i;
@@ -301,33 +278,6 @@
       obtain ⟨k, rfl⟩ := ordinal.lt_omega.1 (hk.trans (ordinal.nat_lt_omega _)),
       simp only [add_move_left_inl, add_move_left_inr, move_left_nim', equiv.symm_apply_apply],
       rw nat_cast_lt at hk,
-=======
-  rw [grundy_value_def],
-
-  -- We want to show that `n xor m` is the smallest unreachable Grundy value. We will do this in two
-  -- steps:
-  -- h₀: `n xor m` is not a reachable grundy number.
-  -- h₁: every Grundy number strictly smaller than `n xor m` is reachable.
-
-  have h₀ : ∀ i, grundy_value ((nim n + nim m).move_left i) ≠ (nat.lxor n m : ordinal),
-  { -- To show that `n xor m` is unreachable, we show that every move produces a Grundy number
-    -- different from `n xor m`.
-    intro i,
-
-    -- The move operates either on the left pile or on the right pile.
-    apply left_moves_add_cases i,
-
-    all_goals
-    { -- One of the piles is reduced to `k` stones, with `k < n` or `k < m`.
-      intro a,
-      obtain ⟨ok, hk, hk'⟩ := exists_ordinal_move_left_eq a,
-      obtain ⟨k, rfl⟩ := ordinal.lt_omega.1 (lt_trans hk (ordinal.nat_lt_omega _)),
-      replace hk := ordinal.nat_cast_lt.1 hk,
-
-      -- Thus, the problem is reduced to computing the Grundy value of `nim n + nim k` or
-      -- `nim k + nim m`, both of which can be dealt with using an inductive hypothesis.
-      simp only [hk', add_move_left_inl, add_move_left_inr, id],
->>>>>>> 162413fa
       rw hn _ hk <|> rw hm _ hk,
       refine λ h, hk.ne _,
       rw ordinal.nat_cast_inj at h,
@@ -335,30 +285,11 @@
   { obtain ⟨u, rfl⟩ := ordinal.lt_omega.1 (hu.trans (ordinal.nat_lt_omega _)),
     replace hu := ordinal.nat_cast_lt.1 hu,
     cases nat.lt_lxor_cases hu with h h,
-<<<<<<< HEAD
     { refine ⟨to_left_moves_add (sum.inl $ to_left_moves_nim ⟨_, ordinal.nat_cast_lt.2 h⟩), _⟩,
       simp [nat.lxor_cancel_right, hn _ h] },
     { refine ⟨to_left_moves_add (sum.inr $ to_left_moves_nim ⟨_, ordinal.nat_cast_lt.2 h⟩), _⟩,
       have : n.lxor (u.lxor n) = u, rw [nat.lxor_comm u, nat.lxor_cancel_left],
       simpa [hm _ h] using this } }
-=======
-
-    -- Therefore, we can play the corresponding move, and by the inductive hypothesis the new state
-    -- is `(u xor m) xor m = u` or `n xor (u xor n) = u` as required.
-    { obtain ⟨i, hi⟩ := exists_move_left_eq (ordinal.nat_cast_lt.2 h),
-      refine ⟨to_left_moves_add (sum.inl i), _⟩,
-      simp only [hi, add_move_left_inl],
-      rw [hn _ h, nat.lxor_assoc, nat.lxor_self, nat.lxor_zero] },
-    { obtain ⟨i, hi⟩ := exists_move_left_eq (ordinal.nat_cast_lt.2 h),
-      refine ⟨to_left_moves_add (sum.inr i), _⟩,
-      simp only [hi, add_move_left_inr],
-      rw [hm _ h, nat.lxor_comm, nat.lxor_assoc, nat.lxor_self, nat.lxor_zero] } },
-
-  -- We are done!
-  apply (ordinal.mex_le_of_ne.{u u} h₀).antisymm,
-  contrapose! h₁,
-  exact ⟨_, ⟨h₁, ordinal.mex_not_mem_range _⟩⟩,
->>>>>>> 162413fa
 end
 
 lemma nim_add_nim_equiv {n m : ℕ} : nim n + nim m ≈ nim (nat.lxor n m) :=
