--- conflicted
+++ resolved
@@ -182,9 +182,6 @@
   simpa using IH _ (typein_lt_self _)
 end
 
-<<<<<<< HEAD
-lemma nim_fuzzy_zero_of_ne_zero {o : ordinal} (ho : o ≠ 0) : nim o ∥ 0 :=
-=======
 lemma exists_ordinal_move_left_eq {o : ordinal} (i) : ∃ o' < o, (nim o).move_left i = nim o' :=
 ⟨_, typein_lt_self _, move_left_nim' i⟩
 
@@ -192,7 +189,6 @@
 ⟨to_left_moves_nim ⟨o', h⟩, by simp⟩
 
 lemma nim_fuzzy_zero_of_ne_zero {o : ordinal} (ho : o ≠ 0) : nim o ‖ 0 :=
->>>>>>> f808feb6
 begin
   rw [impartial.fuzzy_zero_iff_lf, nim_def, lf_zero_le],
   rw ←ordinal.pos_iff_ne_zero at ho,
