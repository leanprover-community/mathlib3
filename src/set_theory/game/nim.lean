--- conflicted
+++ resolved
@@ -57,7 +57,6 @@
   (λ O₂, nim (ordinal.typein (<) O₂)) :=
 by { rw nim, refl }
 
-<<<<<<< HEAD
 instance : is_empty (left_moves (nim 0)) :=
 by { rw nim_def, exact α.is_empty }
 
@@ -87,7 +86,6 @@
 
 theorem nim_one_equiv : nim 1 ≈ star := nim_one_relabelling.equiv
 
-=======
 @[simp] lemma nim_birthday (O : ordinal) : (nim O).birthday = O :=
 begin
   induction O using ordinal.induction with O IH,
@@ -98,7 +96,6 @@
   exact funext (λ i, IH _ (typein_lt_self i))
 end
 
->>>>>>> 523adb38
 instance nim_impartial : ∀ (O : ordinal), impartial (nim O)
 | O :=
 begin
