/-
Copyright (c) 2020 Fox Thomson. All rights reserved.
Released under Apache 2.0 license as described in the file LICENSE.
Authors: Fox Thomson, Markus Himmel
-/
import data.nat.bitwise
import set_theory.game.birthday
import set_theory.game.impartial

/-!
# Nim and the Sprague-Grundy theorem

This file contains the definition for nim for any ordinal `o`. In the game of `nim o₁` both players
may move to `nim o₂` for any `o₂ < o₁`.
We also define a Grundy value for an impartial game `G` and prove the Sprague-Grundy theorem, that
`G` is equivalent to `nim (grundy_value G)`.
Finally, we compute the sum of finite Grundy numbers: if `G` and `H` have Grundy values `n` and `m`,
where `n` and `m` are natural numbers, then `G + H` has the Grundy value `n xor m`.

## Implementation details

The pen-and-paper definition of nim defines the possible moves of `nim o` to be `set.Iio o`.
However, this definition does not work for us because it would make the type of nim
`ordinal.{u} → pgame.{u + 1}`, which would make it impossible for us to state the Sprague-Grundy
theorem, since that requires the type of `nim` to be `ordinal.{u} → pgame.{u}`. For this reason, we
instead use `o.out.α` for the possible moves. You can use `to_left_moves_nim` and
`to_right_moves_nim` to convert an ordinal less than `o` into a left or right move of `nim o`, and
vice versa.
-/

noncomputable theory

universe u

open_locale pgame

namespace pgame

/-- The definition of single-heap nim, which can be viewed as a pile of stones where each player can
  take a positive number of stones from it on their turn. -/
-- Uses `noncomputable!` to avoid `rec_fn_macro only allowed in meta definitions` VM error
noncomputable! def nim : ordinal.{u} → pgame.{u}
| o₁ :=
  let f := λ o₂,
    have ordinal.typein o₁.out.r o₂ < o₁ := ordinal.typein_lt_self o₂,
    nim (ordinal.typein o₁.out.r o₂)
  in ⟨o₁.out.α, o₁.out.α, f, f⟩
using_well_founded { dec_tac := tactic.assumption }

open ordinal

lemma nim_def (o : ordinal) : nim o = pgame.mk o.out.α o.out.α
  (λ o₂, nim (ordinal.typein (<) o₂))
  (λ o₂, nim (ordinal.typein (<) o₂)) :=
by { rw nim, refl }

lemma left_moves_nim (o : ordinal) : (nim o).left_moves = o.out.α :=
by { rw nim_def, refl }
lemma right_moves_nim (o : ordinal) : (nim o).right_moves = o.out.α :=
by { rw nim_def, refl }

lemma move_left_nim_heq (o : ordinal) : (nim o).move_left == λ i : o.out.α, nim (typein (<) i) :=
by { rw nim_def, refl }
lemma move_right_nim_heq (o : ordinal) : (nim o).move_right == λ i : o.out.α, nim (typein (<) i) :=
by { rw nim_def, refl }

/-- Turns an ordinal less than `o` into a left move for `nim o` and viceversa. -/
noncomputable def to_left_moves_nim {o : ordinal} : set.Iio o ≃ (nim o).left_moves :=
(enum_iso_out o).to_equiv.trans (equiv.cast (left_moves_nim o).symm)

/-- Turns an ordinal less than `o` into a right move for `nim o` and viceversa. -/
noncomputable def to_right_moves_nim {o : ordinal} : set.Iio o ≃ (nim o).right_moves :=
(enum_iso_out o).to_equiv.trans (equiv.cast (right_moves_nim o).symm)

@[simp] theorem to_left_moves_nim_symm_lt {o : ordinal} (i : (nim o).left_moves) :
  ↑(to_left_moves_nim.symm i) < o :=
(to_left_moves_nim.symm i).prop

@[simp] theorem to_right_moves_nim_symm_lt {o : ordinal} (i : (nim o).right_moves) :
  ↑(to_right_moves_nim.symm i) < o :=
(to_right_moves_nim.symm i).prop

@[simp] lemma move_left_nim' {o : ordinal.{u}} (i) :
  (nim o).move_left i = nim (to_left_moves_nim.symm i).val :=
(congr_heq (move_left_nim_heq o).symm (cast_heq _ i)).symm

lemma move_left_nim {o : ordinal} (i) :
  (nim o).move_left (to_left_moves_nim i) = nim i :=
by simp

@[simp] lemma move_right_nim' {o : ordinal} (i) :
  (nim o).move_right i = nim (to_right_moves_nim.symm i).val :=
(congr_heq (move_right_nim_heq o).symm (cast_heq _ i)).symm

lemma move_right_nim {o : ordinal} (i) :
  (nim o).move_right (to_right_moves_nim i) = nim i :=
by simp

<<<<<<< HEAD
/-- A recursion principle for left moves of a nim game. -/
@[elab_as_eliminator] def left_moves_nim_rec_on {o : ordinal} {P : (nim o).left_moves → Sort*}
  (i : (nim o).left_moves) (H : ∀ a < o, P $ to_left_moves_nim ⟨a, H⟩) : P i :=
by { rw ←to_left_moves_nim.apply_symm_apply i, apply H }

/-- A recursion principle for right moves of a nim game. -/
@[elab_as_eliminator] def right_moves_nim_rec_on {o : ordinal} {P : (nim o).right_moves → Sort*}
  (i : (nim o).right_moves) (H : ∀ a < o, P $ to_right_moves_nim ⟨a, H⟩) : P i :=
by { rw ←to_right_moves_nim.apply_symm_apply i, apply H }

instance : is_empty (nim 0).left_moves :=
=======
instance is_empty_nim_zero_left_moves : is_empty (nim 0).left_moves :=
>>>>>>> d1795d68
by { rw nim_def, exact ordinal.is_empty_out_zero }

instance is_empty_nim_zero_right_moves : is_empty (nim 0).right_moves :=
by { rw nim_def, exact ordinal.is_empty_out_zero }

/-- `nim 0` has exactly the same moves as `0`. -/
def nim_zero_relabelling : nim 0 ≡r 0 := relabelling.is_empty _

theorem nim_zero_equiv : nim 0 ≈ 0 := equiv.is_empty _

noncomputable instance unique_nim_one_left_moves : unique (nim 1).left_moves :=
(equiv.cast $ left_moves_nim 1).unique

noncomputable instance unique_nim_one_right_moves : unique (nim 1).right_moves :=
(equiv.cast $ right_moves_nim 1).unique

@[simp] theorem default_nim_one_left_moves_eq :
  (default : (nim 1).left_moves) = @to_left_moves_nim 1 ⟨0, ordinal.zero_lt_one⟩ :=
rfl

@[simp] theorem default_nim_one_right_moves_eq :
  (default : (nim 1).right_moves) = @to_right_moves_nim 1 ⟨0, ordinal.zero_lt_one⟩ :=
rfl

@[simp] theorem to_left_moves_nim_one_symm (i) :
  (@to_left_moves_nim 1).symm i = ⟨0, ordinal.zero_lt_one⟩ :=
by simp

@[simp] theorem to_right_moves_nim_one_symm (i) :
  (@to_right_moves_nim 1).symm i = ⟨0, ordinal.zero_lt_one⟩ :=
by simp

theorem nim_one_move_left (x) : (nim 1).move_left x = nim 0 :=
by simp

theorem nim_one_move_right (x) : (nim 1).move_right x = nim 0 :=
by simp

/-- `nim 1` has exactly the same moves as `star`. -/
def nim_one_relabelling : nim 1 ≡r star :=
begin
  rw nim_def,
  refine ⟨_, _, λ i, _, λ j, _⟩,
  any_goals { dsimp, apply equiv.equiv_of_unique },
  all_goals { simp, exact nim_zero_relabelling }
end

theorem nim_one_equiv : nim 1 ≈ star := nim_one_relabelling.equiv

@[simp] lemma nim_birthday (o : ordinal) : (nim o).birthday = o :=
begin
  induction o using ordinal.induction with o IH,
  rw [nim_def, birthday_def],
  dsimp,
  rw max_eq_right le_rfl,
  convert lsub_typein o,
  exact funext (λ i, IH _ (typein_lt_self i))
end

@[simp] lemma neg_nim (o : ordinal) : -nim o = nim o :=
begin
  induction o using ordinal.induction with o IH,
  rw nim_def, dsimp; congr;
  funext i;
  exact IH _ (ordinal.typein_lt_self i)
end

instance nim_impartial (o : ordinal) : impartial (nim o) :=
begin
  induction o using ordinal.induction with o IH,
  rw [impartial_def, neg_nim],
  refine ⟨equiv_rfl, λ i, _, λ i, _⟩;
  simpa using IH _ (typein_lt_self _)
end

lemma exists_ordinal_move_left_eq {o : ordinal} (i) : ∃ o' < o, (nim o).move_left i = nim o' :=
⟨_, typein_lt_self _, move_left_nim' i⟩

lemma exists_move_left_eq {o o' : ordinal} (h : o' < o) : ∃ i, (nim o).move_left i = nim o' :=
⟨to_left_moves_nim ⟨o', h⟩, by simp⟩

lemma nim_fuzzy_zero_of_ne_zero {o : ordinal} (ho : o ≠ 0) : nim o ∥ 0 :=
begin
  rw [impartial.fuzzy_zero_iff_lf, nim_def, lf_zero_le],
  rw ←ordinal.pos_iff_ne_zero at ho,
  exact ⟨(ordinal.principal_seg_out ho).top, by simp⟩
end

@[simp] lemma nim_add_equiv_zero_iff (o₁ o₂ : ordinal) : nim o₁ + nim o₂ ≈ 0 ↔ o₁ = o₂ :=
begin
  split,
  { contrapose,
    intro h,
    rw [impartial.not_equiv_zero_iff],
    wlog h' : o₁ ≤ o₂ using [o₁ o₂, o₂ o₁],
    { exact le_total o₁ o₂ },
    { have h : o₁ < o₂ := lt_of_le_of_ne h' h,
      rw [impartial.fuzzy_zero_iff_gf, zero_lf_le, nim_def o₂],
      refine ⟨to_left_moves_add (sum.inr _), _⟩,
      { exact (ordinal.principal_seg_out h).top },
      { simpa using (impartial.add_self (nim o₁)).2 } },
    { exact (fuzzy_congr_left add_comm_equiv).1 (this (ne.symm h)) } },
  { rintro rfl,
    exact impartial.add_self (nim o₁) }
end

@[simp] lemma nim_add_fuzzy_zero_iff {o₁ o₂ : ordinal} : nim o₁ + nim o₂ ∥ 0 ↔ o₁ ≠ o₂ :=
by rw [iff_not_comm, impartial.not_fuzzy_zero_iff, nim_add_equiv_zero_iff]

@[simp] lemma nim_equiv_iff_eq {o₁ o₂ : ordinal} : nim o₁ ≈ nim o₂ ↔ o₁ = o₂ :=
by rw [impartial.equiv_iff_add_equiv_zero, nim_add_equiv_zero_iff]

/-- The Grundy value of an impartial game, the ordinal which corresponds to the game of nim that the
 game is equivalent to -/
noncomputable def grundy_value : Π (G : pgame.{u}), ordinal.{u}
| G := ordinal.mex.{u u} (λ i, grundy_value (G.move_left i))
using_well_founded { dec_tac := pgame_wf_tac }

lemma grundy_value_eq_mex_left (G : pgame) :
  grundy_value G = ordinal.mex.{u u} (λ i, grundy_value (G.move_left i)) :=
by rw grundy_value

/-- The Sprague-Grundy theorem which states that every impartial game is equivalent to a game of
 nim, namely the game of nim corresponding to the games Grundy value -/
theorem equiv_nim_grundy_value : ∀ (G : pgame.{u}) [G.impartial], G ≈ nim (grundy_value G)
| G :=
begin
  introI hG,
  rw [impartial.equiv_iff_add_equiv_zero, ←impartial.forall_left_moves_fuzzy_iff_equiv_zero],
  intro i,
  apply left_moves_add_cases i,
  { intro i₁,
    rw add_move_left_inl,
    apply (fuzzy_congr_left (add_congr_left (equiv_nim_grundy_value (G.move_left i₁)).symm)).1,
    rw nim_add_fuzzy_zero_iff,
    intro heq,
    rw [eq_comm, grundy_value_eq_mex_left G] at heq,
    have h := ordinal.ne_mex _,
    rw heq at h,
    exact (h i₁).irrefl },
  { intro i₂,
    rw [add_move_left_inr, ←impartial.exists_left_move_equiv_iff_fuzzy_zero],
    revert i₂,
    rw nim_def,
    intro i₂,

    have h' : ∃ i : G.left_moves, (grundy_value (G.move_left i)) =
      ordinal.typein (quotient.out (grundy_value G)).r i₂,
    { revert i₂,
      rw grundy_value_eq_mex_left,
      intros i₂,
      have hnotin : _ ∉ _ := λ hin, (le_not_le_of_lt (ordinal.typein_lt_self i₂)).2 (cInf_le' hin),
      simpa using hnotin},

    cases h' with i hi,
    use to_left_moves_add (sum.inl i),
    rw [add_move_left_inl, move_left_mk],
    apply (add_congr_left (equiv_nim_grundy_value (G.move_left i))).trans,
    simpa only [hi] using impartial.add_self (nim (grundy_value (G.move_left i))) }
end
using_well_founded { dec_tac := pgame_wf_tac }

lemma grundy_value_eq_iff_equiv_nim {G : pgame} [G.impartial] {o : ordinal} :
  grundy_value G = o ↔ G ≈ nim o :=
⟨by { rintro rfl, exact equiv_nim_grundy_value G },
  by { intro h, rw ←nim_equiv_iff_eq, exact (equiv_nim_grundy_value G).symm.trans h }⟩

@[simp] lemma nim_grundy_value (o : ordinal.{u}) : grundy_value (nim o) = o :=
grundy_value_eq_iff_equiv_nim.2 pgame.equiv_rfl

lemma grundy_value_eq_iff_equiv (G H : pgame) [G.impartial] [H.impartial] :
  grundy_value G = grundy_value H ↔ G ≈ H :=
grundy_value_eq_iff_equiv_nim.trans (equiv_congr_left.1 (equiv_nim_grundy_value H) _).symm

@[simp] lemma grundy_value_zero : grundy_value 0 = 0 :=
grundy_value_eq_iff_equiv_nim.2 nim_zero_equiv.symm

lemma grundy_value_iff_equiv_zero (G : pgame) [G.impartial] : grundy_value G = 0 ↔ G ≈ 0 :=
by rw [←grundy_value_eq_iff_equiv, grundy_value_zero]

@[simp] lemma grundy_value_star : grundy_value star = 1 :=
grundy_value_eq_iff_equiv_nim.2 nim_one_equiv.symm

@[simp] lemma grundy_value_neg (G : pgame) [G.impartial] : grundy_value (-G) = grundy_value G :=
by rw [grundy_value_eq_iff_equiv_nim, neg_equiv_iff, neg_nim, ←grundy_value_eq_iff_equiv_nim]

lemma grundy_value_eq_mex_right : ∀ (G : pgame) [G.impartial],
  grundy_value G = ordinal.mex.{u u} (λ i, grundy_value (G.move_right i))
| ⟨l, r, L, R⟩ := begin
  introI H,
  rw [←grundy_value_neg, grundy_value_eq_mex_left],
  congr,
  ext i,
  haveI : (R i).impartial := @impartial.move_right_impartial ⟨l, r, L, R⟩ _ i,
  apply grundy_value_neg
end

@[simp] lemma grundy_value_nim_add_nim (n m : ℕ) :
  grundy_value (nim.{u} n + nim.{u} m) = nat.lxor n m :=
begin
  induction n using nat.strong_induction_on with n hn generalizing m,
  induction m using nat.strong_induction_on with m hm,
  rw [grundy_value_eq_mex_left],

  -- We want to show that `n xor m` is the smallest unreachable Grundy value. We will do this in two
  -- steps:
  -- h₀: `n xor m` is not a reachable grundy number.
  -- h₁: every Grundy number strictly smaller than `n xor m` is reachable.

  have h₀ : ∀ i, grundy_value ((nim n + nim m).move_left i) ≠ (nat.lxor n m : ordinal),
  { -- To show that `n xor m` is unreachable, we show that every move produces a Grundy number
    -- different from `n xor m`.
    intro i,

    -- The move operates either on the left pile or on the right pile.
    apply left_moves_add_cases i,

    all_goals
    { -- One of the piles is reduced to `k` stones, with `k < n` or `k < m`.
      intro a,
      obtain ⟨ok, hk, hk'⟩ := exists_ordinal_move_left_eq a,
      obtain ⟨k, rfl⟩ := ordinal.lt_omega.1 (lt_trans hk (ordinal.nat_lt_omega _)),
      replace hk := ordinal.nat_cast_lt.1 hk,

      -- Thus, the problem is reduced to computing the Grundy value of `nim n + nim k` or
      -- `nim k + nim m`, both of which can be dealt with using an inductive hypothesis.
      simp only [hk', add_move_left_inl, add_move_left_inr, id],
      rw hn _ hk <|> rw hm _ hk,

      -- But of course xor is injective, so if we change one of the arguments, we will not get the
      -- same value again.
      intro h,
      rw ordinal.nat_cast_inj at h,
      try { rw [nat.lxor_comm n k, nat.lxor_comm n m] at h },
      exact hk.ne (nat.lxor_left_injective h) } },

  have h₁ : ∀ (u : ordinal), u < nat.lxor n m →
    u ∈ set.range (λ i, grundy_value ((nim n + nim m).move_left i)),
  { -- Take any natural number `u` less than `n xor m`.
    intros ou hu,
    obtain ⟨u, rfl⟩ := ordinal.lt_omega.1 (lt_trans hu (ordinal.nat_lt_omega _)),
    replace hu := ordinal.nat_cast_lt.1 hu,

    -- Our goal is to produce a move that gives the Grundy value `u`.
    rw set.mem_range,

    -- By a lemma about xor, either `u xor m < n` or `u xor n < m`.
    cases nat.lt_lxor_cases hu with h h,

    -- Therefore, we can play the corresponding move, and by the inductive hypothesis the new state
    -- is `(u xor m) xor m = u` or `n xor (u xor n) = u` as required.
    { obtain ⟨i, hi⟩ := exists_move_left_eq (ordinal.nat_cast_lt.2 h),
      refine ⟨to_left_moves_add (sum.inl i), _⟩,
      simp only [hi, add_move_left_inl],
      rw [hn _ h, nat.lxor_assoc, nat.lxor_self, nat.lxor_zero] },
    { obtain ⟨i, hi⟩ := exists_move_left_eq (ordinal.nat_cast_lt.2 h),
      refine ⟨to_left_moves_add (sum.inr i), _⟩,
      simp only [hi, add_move_left_inr],
      rw [hm _ h, nat.lxor_comm, nat.lxor_assoc, nat.lxor_self, nat.lxor_zero] } },

  -- We are done!
  apply (ordinal.mex_le_of_ne.{u u} h₀).antisymm,
  contrapose! h₁,
  exact ⟨_, ⟨h₁, ordinal.mex_not_mem_range _⟩⟩,
end

lemma nim_add_nim_equiv {n m : ℕ} : nim n + nim m ≈ nim (nat.lxor n m) :=
by rw [←grundy_value_eq_iff_equiv_nim, grundy_value_nim_add_nim]

lemma grundy_value_add (G H : pgame) [G.impartial] [H.impartial] {n m : ℕ} (hG : grundy_value G = n)
  (hH : grundy_value H = m) : grundy_value (G + H) = nat.lxor n m :=
begin
  rw [←nim_grundy_value (nat.lxor n m), grundy_value_eq_iff_equiv],
  refine equiv.trans _ nim_add_nim_equiv,
  convert add_congr (equiv_nim_grundy_value G) (equiv_nim_grundy_value H);
  simp only [hG, hH]
end

end pgame<|MERGE_RESOLUTION|>--- conflicted
+++ resolved
@@ -96,7 +96,6 @@
   (nim o).move_right (to_right_moves_nim i) = nim i :=
 by simp
 
-<<<<<<< HEAD
 /-- A recursion principle for left moves of a nim game. -/
 @[elab_as_eliminator] def left_moves_nim_rec_on {o : ordinal} {P : (nim o).left_moves → Sort*}
   (i : (nim o).left_moves) (H : ∀ a < o, P $ to_left_moves_nim ⟨a, H⟩) : P i :=
@@ -107,10 +106,7 @@
   (i : (nim o).right_moves) (H : ∀ a < o, P $ to_right_moves_nim ⟨a, H⟩) : P i :=
 by { rw ←to_right_moves_nim.apply_symm_apply i, apply H }
 
-instance : is_empty (nim 0).left_moves :=
-=======
 instance is_empty_nim_zero_left_moves : is_empty (nim 0).left_moves :=
->>>>>>> d1795d68
 by { rw nim_def, exact ordinal.is_empty_out_zero }
 
 instance is_empty_nim_zero_right_moves : is_empty (nim 0).right_moves :=
