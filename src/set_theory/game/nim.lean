/-
Copyright (c) 2020 Fox Thomson. All rights reserved.
Released under Apache 2.0 license as described in the file LICENSE.
Authors: Fox Thomson, Markus Himmel
-/
import data.nat.bitwise
import set_theory.game.birthday
import set_theory.game.impartial

/-!
# Nim and the Sprague-Grundy theorem

This file contains the definition for nim for any ordinal `o`. In the game of `nim o₁` both players
may move to `nim o₂` for any `o₂ < o₁`.
We also define a Grundy value for an impartial game `G` and prove the Sprague-Grundy theorem, that
`G` is equivalent to `nim (grundy_value G)`.
Finally, we compute the sum of finite Grundy numbers: if `G` and `H` have Grundy values `n` and `m`,
where `n` and `m` are natural numbers, then `G + H` has the Grundy value `n xor m`.

## Implementation details

The pen-and-paper definition of nim defines the possible moves of `nim o` to be `set.Iio o`.
However, this definition does not work for us because it would make the type of nim
`ordinal.{u} → pgame.{u + 1}`, which would make it impossible for us to state the Sprague-Grundy
theorem, since that requires the type of `nim` to be `ordinal.{u} → pgame.{u}`. For this reason, we
instead use `o.out.α` for the possible moves. You can use `to_left_moves_nim` and
`to_right_moves_nim` to convert an ordinal less than `o` into a left or right move of `nim o`, and
vice versa.
-/

noncomputable theory

universe u

open_locale pgame

namespace pgame

/-- The definition of single-heap nim, which can be viewed as a pile of stones where each player can
  take a positive number of stones from it on their turn. -/
-- Uses `noncomputable!` to avoid `rec_fn_macro only allowed in meta definitions` VM error
noncomputable! def nim : ordinal.{u} → pgame.{u}
| o₁ :=
  let f := λ o₂,
    have ordinal.typein o₁.out.r o₂ < o₁ := ordinal.typein_lt_self o₂,
    nim (ordinal.typein o₁.out.r o₂)
  in ⟨o₁.out.α, o₁.out.α, f, f⟩
using_well_founded { dec_tac := tactic.assumption }

open ordinal

lemma nim_def (o : ordinal) : nim o = pgame.mk o.out.α o.out.α
  (λ o₂, nim (ordinal.typein (<) o₂))
  (λ o₂, nim (ordinal.typein (<) o₂)) :=
by { rw nim, refl }

lemma left_moves_nim (o : ordinal) : (nim o).left_moves = o.out.α :=
by { rw nim_def, refl }
lemma right_moves_nim (o : ordinal) : (nim o).right_moves = o.out.α :=
by { rw nim_def, refl }

lemma move_left_nim_heq (o : ordinal) : (nim o).move_left == λ i : o.out.α, nim (typein (<) i) :=
by { rw nim_def, refl }
lemma move_right_nim_heq (o : ordinal) : (nim o).move_right == λ i : o.out.α, nim (typein (<) i) :=
by { rw nim_def, refl }

/-- Turns an ordinal less than `o` into a left move for `nim o` and viceversa. -/
noncomputable def to_left_moves_nim {o : ordinal} : set.Iio o ≃ (nim o).left_moves :=
(enum_iso_out o).to_equiv.trans (equiv.cast (left_moves_nim o).symm)

/-- Turns an ordinal less than `o` into a right move for `nim o` and viceversa. -/
noncomputable def to_right_moves_nim {o : ordinal} : set.Iio o ≃ (nim o).right_moves :=
(enum_iso_out o).to_equiv.trans (equiv.cast (right_moves_nim o).symm)

@[simp] theorem to_left_moves_nim_symm_lt {o : ordinal} (i : (nim o).left_moves) :
  ↑(to_left_moves_nim.symm i) < o :=
(to_left_moves_nim.symm i).prop

@[simp] theorem to_right_moves_nim_symm_lt {o : ordinal} (i : (nim o).right_moves) :
  ↑(to_right_moves_nim.symm i) < o :=
(to_right_moves_nim.symm i).prop

@[simp] lemma move_left_nim' {o : ordinal.{u}} (i) :
  (nim o).move_left i = nim (to_left_moves_nim.symm i).val :=
(congr_heq (move_left_nim_heq o).symm (cast_heq _ i)).symm

lemma move_left_nim {o : ordinal} (i) :
  (nim o).move_left (to_left_moves_nim i) = nim i :=
by simp

@[simp] lemma move_right_nim' {o : ordinal} (i) :
  (nim o).move_right i = nim (to_right_moves_nim.symm i).val :=
(congr_heq (move_right_nim_heq o).symm (cast_heq _ i)).symm

lemma move_right_nim {o : ordinal} (i) :
  (nim o).move_right (to_right_moves_nim i) = nim i :=
by simp

instance is_empty_nim_zero_left_moves : is_empty (nim 0).left_moves :=
by { rw nim_def, exact ordinal.is_empty_out_zero }

instance is_empty_nim_zero_right_moves : is_empty (nim 0).right_moves :=
by { rw nim_def, exact ordinal.is_empty_out_zero }

<<<<<<< HEAD
=======
instance : unique (nim 1).left_moves :=
by { rw nim_def, exact ordinal.unique_out_one }

instance : unique (nim 1).right_moves :=
by { rw nim_def, exact ordinal.unique_out_one }

>>>>>>> 162413fa
/-- `nim 0` has exactly the same moves as `0`. -/
def nim_zero_relabelling : nim 0 ≡r 0 := relabelling.is_empty _

theorem nim_zero_equiv : nim 0 ≈ 0 := equiv.is_empty _

noncomputable instance unique_nim_one_left_moves : unique (nim 1).left_moves :=
(equiv.cast $ left_moves_nim 1).unique

noncomputable instance unique_nim_one_right_moves : unique (nim 1).right_moves :=
(equiv.cast $ right_moves_nim 1).unique

@[simp] theorem default_nim_one_left_moves_eq :
  (default : (nim 1).left_moves) = @to_left_moves_nim 1 ⟨0, ordinal.zero_lt_one⟩ :=
rfl

@[simp] theorem default_nim_one_right_moves_eq :
  (default : (nim 1).right_moves) = @to_right_moves_nim 1 ⟨0, ordinal.zero_lt_one⟩ :=
rfl

@[simp] theorem to_left_moves_nim_one_symm (i) :
  (@to_left_moves_nim 1).symm i = ⟨0, ordinal.zero_lt_one⟩ :=
by simp

@[simp] theorem to_right_moves_nim_one_symm (i) :
  (@to_right_moves_nim 1).symm i = ⟨0, ordinal.zero_lt_one⟩ :=
by simp

theorem nim_one_move_left (x) : (nim 1).move_left x = nim 0 :=
by simp

theorem nim_one_move_right (x) : (nim 1).move_right x = nim 0 :=
by simp

/-- `nim 1` has exactly the same moves as `star`. -/
def nim_one_relabelling : nim 1 ≡r star :=
begin
  rw nim_def,
  refine ⟨_, _, λ i, _, λ j, _⟩,
  any_goals { dsimp, apply equiv.equiv_of_unique },
  all_goals { simp, exact nim_zero_relabelling }
end

theorem nim_one_equiv : nim 1 ≈ star := nim_one_relabelling.equiv

@[simp] lemma nim_birthday (o : ordinal) : (nim o).birthday = o :=
begin
  induction o using ordinal.induction with o IH,
  rw [nim_def, birthday_def],
  dsimp,
  rw max_eq_right le_rfl,
  convert lsub_typein o,
  exact funext (λ i, IH _ (typein_lt_self i))
end

@[simp] lemma neg_nim (o : ordinal) : -nim o = nim o :=
begin
  induction o using ordinal.induction with o IH,
  rw nim_def, dsimp; congr;
  funext i;
  exact IH _ (ordinal.typein_lt_self i)
end

instance nim_impartial (o : ordinal) : impartial (nim o) :=
begin
  induction o using ordinal.induction with o IH,
  rw [impartial_def, neg_nim],
  refine ⟨equiv_rfl, λ i, _, λ i, _⟩;
  simpa using IH _ (typein_lt_self _)
end

lemma exists_ordinal_move_left_eq {o : ordinal} (i) : ∃ o' < o, (nim o).move_left i = nim o' :=
⟨_, typein_lt_self _, move_left_nim' i⟩

lemma exists_move_left_eq {o o' : ordinal} (h : o' < o) : ∃ i, (nim o).move_left i = nim o' :=
⟨to_left_moves_nim ⟨o', h⟩, by simp⟩

lemma nim_fuzzy_zero_of_ne_zero {o : ordinal} (ho : o ≠ 0) : nim o ∥ 0 :=
begin
  rw [impartial.fuzzy_zero_iff_lf, nim_def, lf_zero_le],
  rw ←ordinal.pos_iff_ne_zero at ho,
  exact ⟨(ordinal.principal_seg_out ho).top, by simp⟩
end

@[simp] lemma nim_add_equiv_zero_iff (o₁ o₂ : ordinal) : nim o₁ + nim o₂ ≈ 0 ↔ o₁ = o₂ :=
begin
  split,
  { contrapose,
    intro h,
    rw [impartial.not_equiv_zero_iff],
    wlog h' : o₁ ≤ o₂ using [o₁ o₂, o₂ o₁],
    { exact le_total o₁ o₂ },
    { have h : o₁ < o₂ := lt_of_le_of_ne h' h,
      rw [impartial.fuzzy_zero_iff_gf, zero_lf_le, nim_def o₂],
      refine ⟨to_left_moves_add (sum.inr _), _⟩,
      { exact (ordinal.principal_seg_out h).top },
      { simpa using (impartial.add_self (nim o₁)).2 } },
    { exact (fuzzy_congr_left add_comm_equiv).1 (this (ne.symm h)) } },
  { rintro rfl,
    exact impartial.add_self (nim o₁) }
end

@[simp] lemma nim_add_fuzzy_zero_iff {o₁ o₂ : ordinal} : nim o₁ + nim o₂ ∥ 0 ↔ o₁ ≠ o₂ :=
by rw [iff_not_comm, impartial.not_fuzzy_zero_iff, nim_add_equiv_zero_iff]

@[simp] lemma nim_equiv_iff_eq {o₁ o₂ : ordinal} : nim o₁ ≈ nim o₂ ↔ o₁ = o₂ :=
by rw [impartial.equiv_iff_add_equiv_zero, nim_add_equiv_zero_iff]

/-- The Grundy value of an impartial game, the ordinal which corresponds to the game of nim that the
 game is equivalent to -/
noncomputable def grundy_value : Π (G : pgame.{u}), ordinal.{u}
| G := ordinal.mex.{u u} (λ i, grundy_value (G.move_left i))
using_well_founded { dec_tac := pgame_wf_tac }

lemma grundy_value_def (G : pgame) :
  grundy_value G = ordinal.mex.{u u} (λ i, grundy_value (G.move_left i)) :=
by rw grundy_value

/-- The Sprague-Grundy theorem which states that every impartial game is equivalent to a game of
 nim, namely the game of nim corresponding to the games Grundy value -/
theorem equiv_nim_grundy_value : ∀ (G : pgame.{u}) [G.impartial], G ≈ nim (grundy_value G)
| G :=
begin
  introI hG,
  rw [impartial.equiv_iff_add_equiv_zero, ←impartial.forall_left_moves_fuzzy_iff_equiv_zero],
  intro i,
  apply left_moves_add_cases i,
  { intro i₁,
    rw add_move_left_inl,
    apply (fuzzy_congr_left (add_congr_left (equiv_nim_grundy_value (G.move_left i₁)).symm)).1,
    rw nim_add_fuzzy_zero_iff,
    intro heq,
    rw [eq_comm, grundy_value_def G] at heq,
    have h := ordinal.ne_mex _,
    rw heq at h,
    exact (h i₁).irrefl },
  { intro i₂,
    rw [add_move_left_inr, ←impartial.exists_left_move_equiv_iff_fuzzy_zero],
    revert i₂,
    rw nim_def,
    intro i₂,

    have h' : ∃ i : G.left_moves, (grundy_value (G.move_left i)) =
      ordinal.typein (quotient.out (grundy_value G)).r i₂,
    { revert i₂,
      rw grundy_value_def,
      intros i₂,
      have hnotin : _ ∉ _ := λ hin, (le_not_le_of_lt (ordinal.typein_lt_self i₂)).2 (cInf_le' hin),
      simpa using hnotin},

    cases h' with i hi,
    use to_left_moves_add (sum.inl i),
    rw [add_move_left_inl, move_left_mk],
    apply (add_congr_left (equiv_nim_grundy_value (G.move_left i))).trans,
    simpa only [hi] using impartial.add_self (nim (grundy_value (G.move_left i))) }
end
using_well_founded { dec_tac := pgame_wf_tac }

lemma grundy_value_eq_iff_equiv_nim {G : pgame} [G.impartial] {o : ordinal} :
  grundy_value G = o ↔ G ≈ nim o :=
⟨by { rintro rfl, exact equiv_nim_grundy_value G },
  by { intro h, rw ←nim_equiv_iff_eq, exact (equiv_nim_grundy_value G).symm.trans h }⟩

@[simp] lemma nim_grundy_value (o : ordinal.{u}) : grundy_value (nim o) = o :=
grundy_value_eq_iff_equiv_nim.2 pgame.equiv_rfl

lemma grundy_value_eq_iff_equiv (G H : pgame) [G.impartial] [H.impartial] :
  grundy_value G = grundy_value H ↔ G ≈ H :=
grundy_value_eq_iff_equiv_nim.trans (equiv_congr_left.1 (equiv_nim_grundy_value H) _).symm

@[simp] lemma grundy_value_zero : grundy_value 0 = 0 :=
grundy_value_eq_iff_equiv_nim.2 nim_zero_equiv.symm

lemma grundy_value_iff_equiv_zero (G : pgame) [G.impartial] : grundy_value G = 0 ↔ G ≈ 0 :=
by rw [←grundy_value_eq_iff_equiv, grundy_value_zero]

@[simp] lemma grundy_value_star : grundy_value star = 1 :=
grundy_value_eq_iff_equiv_nim.2 nim_one_equiv.symm

@[simp] lemma grundy_value_nim_add_nim (n m : ℕ) :
  grundy_value (nim.{u} n + nim.{u} m) = nat.lxor n m :=
begin
  induction n using nat.strong_induction_on with n hn generalizing m,
  induction m using nat.strong_induction_on with m hm,
  rw [grundy_value_def],

  -- We want to show that `n xor m` is the smallest unreachable Grundy value. We will do this in two
  -- steps:
  -- h₀: `n xor m` is not a reachable grundy number.
  -- h₁: every Grundy number strictly smaller than `n xor m` is reachable.

  have h₀ : ∀ i, grundy_value ((nim n + nim m).move_left i) ≠ (nat.lxor n m : ordinal),
  { -- To show that `n xor m` is unreachable, we show that every move produces a Grundy number
    -- different from `n xor m`.
    intro i,

    -- The move operates either on the left pile or on the right pile.
    apply left_moves_add_cases i,

    all_goals
    { -- One of the piles is reduced to `k` stones, with `k < n` or `k < m`.
      intro a,
      obtain ⟨ok, hk, hk'⟩ := exists_ordinal_move_left_eq a,
      obtain ⟨k, rfl⟩ := ordinal.lt_omega.1 (lt_trans hk (ordinal.nat_lt_omega _)),
      replace hk := ordinal.nat_cast_lt.1 hk,

      -- Thus, the problem is reduced to computing the Grundy value of `nim n + nim k` or
      -- `nim k + nim m`, both of which can be dealt with using an inductive hypothesis.
      simp only [hk', add_move_left_inl, add_move_left_inr, id],
      rw hn _ hk <|> rw hm _ hk,

      -- But of course xor is injective, so if we change one of the arguments, we will not get the
      -- same value again.
      intro h,
      rw ordinal.nat_cast_inj at h,
      try { rw [nat.lxor_comm n k, nat.lxor_comm n m] at h },
      exact hk.ne (nat.lxor_left_injective h) } },

  have h₁ : ∀ (u : ordinal), u < nat.lxor n m →
    u ∈ set.range (λ i, grundy_value ((nim n + nim m).move_left i)),
  { -- Take any natural number `u` less than `n xor m`.
    intros ou hu,
    obtain ⟨u, rfl⟩ := ordinal.lt_omega.1 (lt_trans hu (ordinal.nat_lt_omega _)),
    replace hu := ordinal.nat_cast_lt.1 hu,

    -- Our goal is to produce a move that gives the Grundy value `u`.
    rw set.mem_range,

    -- By a lemma about xor, either `u xor m < n` or `u xor n < m`.
    cases nat.lt_lxor_cases hu with h h,

    -- Therefore, we can play the corresponding move, and by the inductive hypothesis the new state
    -- is `(u xor m) xor m = u` or `n xor (u xor n) = u` as required.
    { obtain ⟨i, hi⟩ := exists_move_left_eq (ordinal.nat_cast_lt.2 h),
      refine ⟨to_left_moves_add (sum.inl i), _⟩,
      simp only [hi, add_move_left_inl],
      rw [hn _ h, nat.lxor_assoc, nat.lxor_self, nat.lxor_zero] },
    { obtain ⟨i, hi⟩ := exists_move_left_eq (ordinal.nat_cast_lt.2 h),
      refine ⟨to_left_moves_add (sum.inr i), _⟩,
      simp only [hi, add_move_left_inr],
      rw [hm _ h, nat.lxor_comm, nat.lxor_assoc, nat.lxor_self, nat.lxor_zero] } },

  -- We are done!
  apply (ordinal.mex_le_of_ne.{u u} h₀).antisymm,
  contrapose! h₁,
  exact ⟨_, ⟨h₁, ordinal.mex_not_mem_range _⟩⟩,
end

lemma nim_add_nim_equiv {n m : ℕ} : nim n + nim m ≈ nim (nat.lxor n m) :=
by rw [←grundy_value_eq_iff_equiv_nim, grundy_value_nim_add_nim]

lemma grundy_value_add (G H : pgame) [G.impartial] [H.impartial] {n m : ℕ} (hG : grundy_value G = n)
  (hH : grundy_value H = m) : grundy_value (G + H) = nat.lxor n m :=
begin
  rw [←nim_grundy_value (nat.lxor n m), grundy_value_eq_iff_equiv],
  refine equiv.trans _ nim_add_nim_equiv,
  convert add_congr (equiv_nim_grundy_value G) (equiv_nim_grundy_value H);
  simp only [hG, hH]
end

end pgame<|MERGE_RESOLUTION|>--- conflicted
+++ resolved
@@ -102,15 +102,6 @@
 instance is_empty_nim_zero_right_moves : is_empty (nim 0).right_moves :=
 by { rw nim_def, exact ordinal.is_empty_out_zero }
 
-<<<<<<< HEAD
-=======
-instance : unique (nim 1).left_moves :=
-by { rw nim_def, exact ordinal.unique_out_one }
-
-instance : unique (nim 1).right_moves :=
-by { rw nim_def, exact ordinal.unique_out_one }
-
->>>>>>> 162413fa
 /-- `nim 0` has exactly the same moves as `0`. -/
 def nim_zero_relabelling : nim 0 ≡r 0 := relabelling.is_empty _
 
