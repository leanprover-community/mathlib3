--- conflicted
+++ resolved
@@ -77,13 +77,8 @@
 
 @[simp] theorem nim_zero_equiv : nim 0 ≈ 0 := equiv.is_empty _
 
-<<<<<<< HEAD
-/-- `star` has exactly the same moves as `nim 1`. -/
-noncomputable def star_relabelling : relabelling star (nim 1) :=
-=======
 /-- `nim 1` has exactly the same moves as `star`. -/
 noncomputable def nim_one_relabelling : relabelling (nim 1) star :=
->>>>>>> 94644b7d
 begin
   rw nim_def,
   refine ⟨_, _, λ i,  _, λ j, _⟩,
@@ -91,11 +86,7 @@
   all_goals { simp, exact nim_zero_relabelling.symm }
 end
 
-<<<<<<< HEAD
-@[simp] theorem star_equiv_nim_one : star ≈ nim 1 := star_relabelling.equiv
-=======
 @[simp] theorem nim_one_equiv : nim 1 ≈ star := nim_one_relabelling.equiv
->>>>>>> 94644b7d
 
 @[simp] lemma nim_birthday (O : ordinal) : (nim O).birthday = O :=
 begin
@@ -264,12 +255,7 @@
   grundy_value G = grundy_value H ↔ G ≈ H :=
 (grundy_value_eq_iff_equiv_nim _ _).trans (equiv_congr_left.1 (equiv_nim_grundy_value H) _).symm
 
-<<<<<<< HEAD
-lemma grundy_value_zero : grundy_value 0 = 0 :=
-by simp [equiv_symm nim.nim_zero_equiv]
-=======
 @[simp] lemma grundy_value_zero : grundy_value 0 = 0 := by simp [equiv_symm nim.nim_zero_equiv]
->>>>>>> 94644b7d
 
 @[simp] lemma grundy_value_iff_equiv_zero (G : pgame) [G.impartial] : grundy_value G = 0 ↔ G ≈ 0 :=
 by rw [←grundy_value_eq_iff_equiv, grundy_value_zero]
