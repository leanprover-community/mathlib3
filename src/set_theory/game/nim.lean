/-
Copyright (c) 2020 Fox Thomson. All rights reserved.
Released under Apache 2.0 license as described in the file LICENSE.
Authors: Fox Thomson, Markus Himmel
-/
import data.nat.bitwise
import set_theory.game.birthday
import set_theory.game.impartial

/-!
# Nim and the Sprague-Grundy theorem

This file contains the definition for nim for any ordinal `o`. In the game of `nim o₁` both players
may move to `nim o₂` for any `o₂ < o₁`.
We also define a Grundy value for an impartial game `G` and prove the Sprague-Grundy theorem, that
`G` is equivalent to `nim (grundy_value G)`.
Finally, we compute the sum of finite Grundy numbers: if `G` and `H` have Grundy values `n` and `m`,
where `n` and `m` are natural numbers, then `G + H` has the Grundy value `n xor m`.

## Implementation details

The pen-and-paper definition of nim defines the possible moves of `nim o` to be `set.Iio o`.
However, this definition does not work for us because it would make the type of nim
`ordinal.{u} → pgame.{u + 1}`, which would make it impossible for us to state the Sprague-Grundy
theorem, since that requires the type of `nim` to be `ordinal.{u} → pgame.{u}`. For this reason, we
instead use `o.out.α` for the possible moves. You can use `to_left_moves_nim` and
`to_right_moves_nim` to convert an ordinal less than `o` into a left or right move of `nim o`, and
<<<<<<< HEAD
viceversa.
=======
vice versa.
>>>>>>> 54cb8484
-/

universes u

/-- `ordinal.out'` has the sole purpose of making `nim` computable. It performs the same job as
  `quotient.out` but is specific to ordinals. -/
def ordinal.out' (o : ordinal) : Well_order :=
⟨o.out.α, (<), o.out.wo⟩

open_locale pgame

namespace pgame

/-- The definition of single-heap nim, which can be viewed as a pile of stones where each player can
  take a positive number of stones from it on their turn. -/
def nim : ordinal → pgame
| o₁ := let f := λ o₂, have hwf : ordinal.typein o₁.out'.r o₂ < o₁ := ordinal.typein_lt_self o₂,
          nim (ordinal.typein o₁.out'.r o₂) in ⟨o₁.out'.α, o₁.out'.α, f, f⟩
using_well_founded { dec_tac := tactic.assumption }

open ordinal

lemma nim_def (o : ordinal) : nim o = pgame.mk o.out.α o.out.α
  (λ o₂, nim (ordinal.typein (<) o₂))
  (λ o₂, nim (ordinal.typein (<) o₂)) :=
by { rw nim, refl }

<<<<<<< HEAD
instance : is_empty (nim 0).left_moves :=
by { rw nim_def, exact ordinal.is_empty_out_zero }

instance : is_empty (nim 0).right_moves :=
by { rw nim_def, exact ordinal.is_empty_out_zero }

noncomputable instance : unique (nim 1).left_moves :=
by { rw nim_def, exact ordinal.unique_out_one }

noncomputable instance : unique (nim 1).right_moves :=
by { rw nim_def, exact ordinal.unique_out_one }

/-- `nim 0` has exactly the same moves as `0`. -/
def nim_zero_relabelling : nim 0 ≡r 0 := relabelling.is_empty _

theorem nim_zero_equiv : nim 0 ≈ 0 := equiv.is_empty _

/-- `nim 1` has exactly the same moves as `star`. -/
noncomputable def nim_one_relabelling : nim 1 ≡r star :=
begin
  rw nim_def,
  refine ⟨_, _, λ i, _, λ j, _⟩,
  any_goals { dsimp, apply equiv.equiv_of_unique },
  all_goals { simp, exact nim_zero_relabelling }
end

theorem nim_one_equiv : nim 1 ≈ star := nim_one_relabelling.equiv

@[simp] lemma nim_birthday (o : ordinal) : (nim o).birthday = o :=
begin
  induction o using ordinal.induction with o IH,
  rw [nim_def, birthday_def],
  dsimp,
  rw max_eq_right le_rfl,
  convert lsub_typein o,
  exact funext (λ i, IH _ (typein_lt_self i))
end

=======
>>>>>>> 54cb8484
lemma left_moves_nim (o : ordinal) : (nim o).left_moves = o.out.α :=
by { rw nim_def, refl }
lemma right_moves_nim (o : ordinal) : (nim o).right_moves = o.out.α :=
by { rw nim_def, refl }

lemma move_left_nim_heq (o : ordinal) : (nim o).move_left == λ i : o.out.α, nim (typein (<) i) :=
by { rw nim_def, refl }
lemma move_right_nim_heq (o : ordinal) : (nim o).move_right == λ i : o.out.α, nim (typein (<) i) :=
by { rw nim_def, refl }

/-- Turns an ordinal less than `o` into a left move for `nim o` and viceversa. -/
noncomputable def to_left_moves_nim {o : ordinal} : set.Iio o ≃ (nim o).left_moves :=
(enum_iso_out o).to_equiv.trans (equiv.cast (left_moves_nim o).symm)

/-- Turns an ordinal less than `o` into a right move for `nim o` and viceversa. -/
noncomputable def to_right_moves_nim {o : ordinal} : set.Iio o ≃ (nim o).right_moves :=
(enum_iso_out o).to_equiv.trans (equiv.cast (right_moves_nim o).symm)

@[simp] theorem to_left_moves_nim_symm_lt {o : ordinal} (i : (nim o).left_moves) :
  ↑(to_left_moves_nim.symm i) < o :=
(to_left_moves_nim.symm i).prop

@[simp] theorem to_right_moves_nim_symm_lt {o : ordinal} (i : (nim o).right_moves) :
  ↑(to_right_moves_nim.symm i) < o :=
(to_right_moves_nim.symm i).prop

@[simp] lemma move_left_nim' {o : ordinal.{u}} (i) :
  (nim o).move_left i = nim (to_left_moves_nim.symm i).val :=
(congr_heq (move_left_nim_heq o).symm (cast_heq _ i)).symm

lemma move_left_nim {o : ordinal} (i) :
  (nim o).move_left (to_left_moves_nim i) = nim i :=
by simp

@[simp] lemma move_right_nim' {o : ordinal} (i) :
  (nim o).move_right i = nim (to_right_moves_nim.symm i).val :=
(congr_heq (move_right_nim_heq o).symm (cast_heq _ i)).symm

lemma move_right_nim {o : ordinal} (i) :
  (nim o).move_right (to_right_moves_nim i) = nim i :=
by simp

<<<<<<< HEAD
/-- A recursion principle for left moves of a nim game. -/
@[elab_as_eliminator] def nim_left_moves_rec_on {o : ordinal} {P : (nim o).left_moves → Sort*}
  (i : (nim o).left_moves) (H : ∀ (a : ordinal) (ha : a < o), P (to_left_moves_nim ⟨a, ha⟩)) :
  P i :=
by { rw ←to_left_moves_nim.apply_symm_apply i, apply H }

/-- A recursion principle for right moves of a nim game. -/
@[elab_as_eliminator] def nim_right_moves_rec_on {o : ordinal} {P : (nim o).right_moves → Sort*}
  (i : (nim o).right_moves) (H : ∀ (a : ordinal) (ha : a < o), P (to_right_moves_nim ⟨a, ha⟩)) :
  P i :=
by { rw ←to_right_moves_nim.apply_symm_apply i, apply H }
=======
instance : is_empty (nim 0).left_moves :=
by { rw nim_def, exact ordinal.is_empty_out_zero }

instance : is_empty (nim 0).right_moves :=
by { rw nim_def, exact ordinal.is_empty_out_zero }

noncomputable instance : unique (nim 1).left_moves :=
by { rw nim_def, exact ordinal.unique_out_one }

noncomputable instance : unique (nim 1).right_moves :=
by { rw nim_def, exact ordinal.unique_out_one }

/-- `nim 0` has exactly the same moves as `0`. -/
def nim_zero_relabelling : nim 0 ≡r 0 := relabelling.is_empty _

@[simp] theorem nim_zero_equiv : nim 0 ≈ 0 := equiv.is_empty _

/-- `nim 1` has exactly the same moves as `star`. -/
noncomputable def nim_one_relabelling : nim 1 ≡r star :=
begin
  rw nim_def,
  refine ⟨_, _, λ i, _, λ j, _⟩,
  any_goals { dsimp, apply equiv.equiv_of_unique },
  all_goals { simp, exact nim_zero_relabelling }
end

@[simp] theorem nim_one_equiv : nim 1 ≈ star := nim_one_relabelling.equiv

@[simp] lemma nim_birthday (o : ordinal) : (nim o).birthday = o :=
begin
  induction o using ordinal.induction with o IH,
  rw [nim_def, birthday_def],
  dsimp,
  rw max_eq_right le_rfl,
  convert lsub_typein o,
  exact funext (λ i, IH _ (typein_lt_self i))
end
>>>>>>> 54cb8484

@[simp] lemma neg_nim (o : ordinal) : -nim o = nim o :=
begin
  induction o using ordinal.induction with o IH,
  rw nim_def, dsimp; congr;
  funext i;
  exact IH _ (ordinal.typein_lt_self i)
end

instance nim_impartial (o : ordinal) : impartial (nim o) :=
begin
  induction o using ordinal.induction with o IH,
  rw [impartial_def, neg_nim],
  refine ⟨equiv_rfl, λ i, _, λ i, _⟩;
  simpa using IH _ (typein_lt_self _)
end

lemma nim_fuzzy_zero_of_ne_zero {o : ordinal} (ho : o ≠ 0) : nim o ∥ 0 :=
begin
  rw [impartial.fuzzy_zero_iff_lf, nim_def, lf_zero_le],
  rw ←ordinal.pos_iff_ne_zero at ho,
  exact ⟨(ordinal.principal_seg_out ho).top, by simp⟩
end

@[simp] lemma nim_add_equiv_zero_iff (o₁ o₂ : ordinal) : nim o₁ + nim o₂ ≈ 0 ↔ o₁ = o₂ :=
begin
  split,
  { contrapose,
    intro h,
    rw [impartial.not_equiv_zero_iff],
    wlog h' : o₁ ≤ o₂ using [o₁ o₂, o₂ o₁],
    { exact le_total o₁ o₂ },
    { have h : o₁ < o₂ := lt_of_le_of_ne h' h,
      rw [impartial.fuzzy_zero_iff_gf, zero_lf_le, nim_def o₂],
      refine ⟨to_left_moves_add (sum.inr _), _⟩,
      { exact (ordinal.principal_seg_out h).top },
      { simpa using (impartial.add_self (nim o₁)).2 } },
    { exact (fuzzy_congr_left add_comm_equiv).1 (this (ne.symm h)) } },
  { rintro rfl,
    exact impartial.add_self (nim o₁) }
end

@[simp] lemma nim_add_fuzzy_zero_iff {o₁ o₂ : ordinal} : nim o₁ + nim o₂ ∥ 0 ↔ o₁ ≠ o₂ :=
by rw [iff_not_comm, impartial.not_fuzzy_zero_iff, nim_add_equiv_zero_iff]

@[simp] lemma nim_equiv_iff_eq {o₁ o₂ : ordinal} : nim o₁ ≈ nim o₂ ↔ o₁ = o₂ :=
by rw [impartial.equiv_iff_add_equiv_zero, nim_add_equiv_zero_iff]

/-- The Grundy value of an impartial game, the ordinal which corresponds to the game of nim that the
 game is equivalent to -/
noncomputable def grundy_value : Π (G : pgame.{u}), ordinal.{u}
| G := ordinal.mex.{u u} (λ i, grundy_value (G.move_left i))
using_well_founded { dec_tac := pgame_wf_tac }

lemma grundy_value_def (G : pgame) :
  grundy_value G = ordinal.mex.{u u} (λ i, grundy_value (G.move_left i)) :=
by rw grundy_value

/-- The Sprague-Grundy theorem which states that every impartial game is equivalent to a game of
 nim, namely the game of nim corresponding to the games Grundy value -/
theorem equiv_nim_grundy_value : ∀ (G : pgame.{u}) [G.impartial], G ≈ nim (grundy_value G)
| G :=
begin
  introI hG,
  rw [impartial.equiv_iff_add_equiv_zero, ←impartial.forall_left_moves_fuzzy_iff_equiv_zero],
  intro i,
  apply left_moves_add_cases i,
  { intro i₁,
    rw add_move_left_inl,
    apply (fuzzy_congr_left (add_congr_left (equiv_nim_grundy_value (G.move_left i₁)).symm)).1,
    rw nim_add_fuzzy_zero_iff,
    intro heq,
    rw [eq_comm, grundy_value_def G] at heq,
    have h := ordinal.ne_mex _,
    rw heq at h,
    exact (h i₁).irrefl },
  { intro i₂,
    rw [add_move_left_inr, ←impartial.exists_left_move_equiv_iff_fuzzy_zero],
    revert i₂,
    rw nim_def,
    intro i₂,

    have h' : ∃ i : G.left_moves, (grundy_value (G.move_left i)) =
      ordinal.typein (quotient.out (grundy_value G)).r i₂,
    { revert i₂,
      rw grundy_value_def,
      intros i₂,
      have hnotin : _ ∉ _ := λ hin, (le_not_le_of_lt (ordinal.typein_lt_self i₂)).2 (cInf_le' hin),
      simpa using hnotin},

    cases h' with i hi,
    use to_left_moves_add (sum.inl i),
    rw [add_move_left_inl, move_left_mk],
    apply (add_congr_left (equiv_nim_grundy_value (G.move_left i))).trans,
    simpa only [hi] using impartial.add_self (nim (grundy_value (G.move_left i))) }
end
using_well_founded { dec_tac := pgame_wf_tac }

lemma grundy_value_eq_iff_equiv_nim {G : pgame} [G.impartial] {o : ordinal} :
  grundy_value G = o ↔ G ≈ nim o :=
⟨by { rintro rfl, exact equiv_nim_grundy_value G },
  by { intro h, rw ←nim_equiv_iff_eq, exact (equiv_nim_grundy_value G).symm.trans h }⟩

@[simp] lemma nim_grundy_value (o : ordinal.{u}) : grundy_value (nim o) = o :=
grundy_value_eq_iff_equiv_nim.2 pgame.equiv_rfl

lemma grundy_value_eq_iff_equiv (G H : pgame) [G.impartial] [H.impartial] :
  grundy_value G = grundy_value H ↔ G ≈ H :=
grundy_value_eq_iff_equiv_nim.trans (equiv_congr_left.1 (equiv_nim_grundy_value H) _).symm

@[simp] lemma grundy_value_zero : grundy_value 0 = 0 :=
grundy_value_eq_iff_equiv_nim.2 nim_zero_equiv.symm

lemma grundy_value_iff_equiv_zero (G : pgame) [G.impartial] : grundy_value G = 0 ↔ G ≈ 0 :=
by rw [←grundy_value_eq_iff_equiv, grundy_value_zero]

@[simp] lemma grundy_value_star : grundy_value star = 1 :=
grundy_value_eq_iff_equiv_nim.2 nim_one_equiv.symm

/-- The Grundy value of the sum of two nim games with natural numbers of piles equals their bitwise
xor. -/
@[simp] lemma grundy_value_nim_add_nim (n m : ℕ) :
  grundy_value (nim.{u} n + nim.{u} m) = nat.lxor n m :=
begin
  induction n using nat.strong_induction_on with n hn generalizing m,
  induction m using nat.strong_induction_on with m hm,
  rw grundy_value_def,
  apply (ordinal.mex_le_of_ne.{u u} (λ i, _)).antisymm (ordinal.le_mex_of_forall (λ ou hu, _)),
  { apply left_moves_add_cases i;
    { refine λ a, nim_left_moves_rec_on a (λ ok hk, _),
      obtain ⟨k, rfl⟩ := ordinal.lt_omega.1 (hk.trans (ordinal.nat_lt_omega _)),
      simp only [add_move_left_inl, add_move_left_inr, move_left_nim', equiv.symm_apply_apply],
      rw nat_cast_lt at hk,
      rw hn _ hk <|> rw hm _ hk,
      refine λ h, hk.ne _,
      rw ordinal.nat_cast_inj at h,
<<<<<<< HEAD
      exact nat.lxor_left_inj h <|> exact nat.lxor_right_inj h } },
  { obtain ⟨u, rfl⟩ := ordinal.lt_omega.1 (hu.trans (ordinal.nat_lt_omega _)),
    replace hu := ordinal.nat_cast_lt.1 hu,
    cases nat.lt_lxor_cases hu with h h,
    { refine ⟨to_left_moves_add (sum.inl $ to_left_moves_nim ⟨_, ordinal.nat_cast_lt.2 h⟩), _⟩,
      simp [nat.lxor_cancel_right, hn _ h] },
    { refine ⟨to_left_moves_add (sum.inr $ to_left_moves_nim ⟨_, ordinal.nat_cast_lt.2 h⟩), _⟩,
      have : n.lxor (u.lxor n) = u, rw [nat.lxor_comm u, nat.lxor_cancel_left],
      simpa [hm _ h] using this } }
=======
      try { rw [nat.lxor_comm n k, nat.lxor_comm n m] at h },
      exact hk.ne (nat.lxor_left_injective h) } },

  have h₁ : ∀ (u : ordinal), u < nat.lxor n m →
    u ∈ set.range (λ i, grundy_value ((nim n + nim m).move_left i)),
  { -- Take any natural number `u` less than `n xor m`.
    intros ou hu,
    obtain ⟨u, rfl⟩ := ordinal.lt_omega.1 (lt_trans hu (ordinal.nat_lt_omega _)),
    replace hu := ordinal.nat_cast_lt.1 hu,

    -- Our goal is to produce a move that gives the Grundy value `u`.
    rw set.mem_range,

    -- By a lemma about xor, either `u xor m < n` or `u xor n < m`.
    cases nat.lt_lxor_cases hu with h h,

    -- Therefore, we can play the corresponding move, and by the inductive hypothesis the new state
    -- is `(u xor m) xor m = u` or `n xor (u xor n) = u` as required.
    { obtain ⟨i, hi⟩ := nim.exists_move_left_eq (ordinal.nat_cast_lt.2 h),
      refine ⟨to_left_moves_add (sum.inl i), _⟩,
      simp only [hi, add_move_left_inl],
      rw [hn _ h, nat.lxor_assoc, nat.lxor_self, nat.lxor_zero] },
    { obtain ⟨i, hi⟩ := nim.exists_move_left_eq (ordinal.nat_cast_lt.2 h),
      refine ⟨to_left_moves_add (sum.inr i), _⟩,
      simp only [hi, add_move_left_inr],
      rw [hm _ h, nat.lxor_comm, nat.lxor_assoc, nat.lxor_self, nat.lxor_zero] } },

  -- We are done!
  apply (ordinal.mex_le_of_ne.{u u} h₀).antisymm,
  contrapose! h₁,
  exact ⟨_, ⟨h₁, ordinal.mex_not_mem_range _⟩⟩,
>>>>>>> 54cb8484
end

lemma nim_add_nim_equiv {n m : ℕ} : nim n + nim m ≈ nim (nat.lxor n m) :=
by rw [←grundy_value_eq_iff_equiv_nim, grundy_value_nim_add_nim]

lemma grundy_value_add (G H : pgame) [G.impartial] [H.impartial] {n m : ℕ} (hG : grundy_value G = n)
  (hH : grundy_value H = m) : grundy_value (G + H) = nat.lxor n m :=
begin
  rw [←nim_grundy_value (nat.lxor n m), grundy_value_eq_iff_equiv],
  refine equiv.trans _ nim_add_nim_equiv,
  convert add_congr (equiv_nim_grundy_value G) (equiv_nim_grundy_value H);
  simp only [hG, hH]
end

end pgame<|MERGE_RESOLUTION|>--- conflicted
+++ resolved
@@ -25,11 +25,7 @@
 theorem, since that requires the type of `nim` to be `ordinal.{u} → pgame.{u}`. For this reason, we
 instead use `o.out.α` for the possible moves. You can use `to_left_moves_nim` and
 `to_right_moves_nim` to convert an ordinal less than `o` into a left or right move of `nim o`, and
-<<<<<<< HEAD
-viceversa.
-=======
 vice versa.
->>>>>>> 54cb8484
 -/
 
 universes u
@@ -57,7 +53,48 @@
   (λ o₂, nim (ordinal.typein (<) o₂)) :=
 by { rw nim, refl }
 
-<<<<<<< HEAD
+lemma left_moves_nim (o : ordinal) : (nim o).left_moves = o.out.α :=
+by { rw nim_def, refl }
+lemma right_moves_nim (o : ordinal) : (nim o).right_moves = o.out.α :=
+by { rw nim_def, refl }
+
+lemma move_left_nim_heq (o : ordinal) : (nim o).move_left == λ i : o.out.α, nim (typein (<) i) :=
+by { rw nim_def, refl }
+lemma move_right_nim_heq (o : ordinal) : (nim o).move_right == λ i : o.out.α, nim (typein (<) i) :=
+by { rw nim_def, refl }
+
+/-- Turns an ordinal less than `o` into a left move for `nim o` and viceversa. -/
+noncomputable def to_left_moves_nim {o : ordinal} : set.Iio o ≃ (nim o).left_moves :=
+(enum_iso_out o).to_equiv.trans (equiv.cast (left_moves_nim o).symm)
+
+/-- Turns an ordinal less than `o` into a right move for `nim o` and viceversa. -/
+noncomputable def to_right_moves_nim {o : ordinal} : set.Iio o ≃ (nim o).right_moves :=
+(enum_iso_out o).to_equiv.trans (equiv.cast (right_moves_nim o).symm)
+
+@[simp] theorem to_left_moves_nim_symm_lt {o : ordinal} (i : (nim o).left_moves) :
+  ↑(to_left_moves_nim.symm i) < o :=
+(to_left_moves_nim.symm i).prop
+
+@[simp] theorem to_right_moves_nim_symm_lt {o : ordinal} (i : (nim o).right_moves) :
+  ↑(to_right_moves_nim.symm i) < o :=
+(to_right_moves_nim.symm i).prop
+
+@[simp] lemma move_left_nim' {o : ordinal.{u}} (i) :
+  (nim o).move_left i = nim (to_left_moves_nim.symm i).val :=
+(congr_heq (move_left_nim_heq o).symm (cast_heq _ i)).symm
+
+lemma move_left_nim {o : ordinal} (i) :
+  (nim o).move_left (to_left_moves_nim i) = nim i :=
+by simp
+
+@[simp] lemma move_right_nim' {o : ordinal} (i) :
+  (nim o).move_right i = nim (to_right_moves_nim.symm i).val :=
+(congr_heq (move_right_nim_heq o).symm (cast_heq _ i)).symm
+
+lemma move_right_nim {o : ordinal} (i) :
+  (nim o).move_right (to_right_moves_nim i) = nim i :=
+by simp
+
 instance : is_empty (nim 0).left_moves :=
 by { rw nim_def, exact ordinal.is_empty_out_zero }
 
@@ -73,7 +110,7 @@
 /-- `nim 0` has exactly the same moves as `0`. -/
 def nim_zero_relabelling : nim 0 ≡r 0 := relabelling.is_empty _
 
-theorem nim_zero_equiv : nim 0 ≈ 0 := equiv.is_empty _
+@[simp] theorem nim_zero_equiv : nim 0 ≈ 0 := equiv.is_empty _
 
 /-- `nim 1` has exactly the same moves as `star`. -/
 noncomputable def nim_one_relabelling : nim 1 ≡r star :=
@@ -84,7 +121,19 @@
   all_goals { simp, exact nim_zero_relabelling }
 end
 
-theorem nim_one_equiv : nim 1 ≈ star := nim_one_relabelling.equiv
+@[simp] theorem nim_one_equiv : nim 1 ≈ star := nim_one_relabelling.equiv
+
+/-- A recursion principle for left moves of a nim game. -/
+@[elab_as_eliminator] def nim_left_moves_rec_on {o : ordinal} {P : (nim o).left_moves → Sort*}
+  (i : (nim o).left_moves) (H : ∀ (a : ordinal) (ha : a < o), P (to_left_moves_nim ⟨a, ha⟩)) :
+  P i :=
+by { rw ←to_left_moves_nim.apply_symm_apply i, apply H }
+
+/-- A recursion principle for right moves of a nim game. -/
+@[elab_as_eliminator] def nim_right_moves_rec_on {o : ordinal} {P : (nim o).right_moves → Sort*}
+  (i : (nim o).right_moves) (H : ∀ (a : ordinal) (ha : a < o), P (to_right_moves_nim ⟨a, ha⟩)) :
+  P i :=
+by { rw ←to_right_moves_nim.apply_symm_apply i, apply H }
 
 @[simp] lemma nim_birthday (o : ordinal) : (nim o).birthday = o :=
 begin
@@ -95,102 +144,6 @@
   convert lsub_typein o,
   exact funext (λ i, IH _ (typein_lt_self i))
 end
-
-=======
->>>>>>> 54cb8484
-lemma left_moves_nim (o : ordinal) : (nim o).left_moves = o.out.α :=
-by { rw nim_def, refl }
-lemma right_moves_nim (o : ordinal) : (nim o).right_moves = o.out.α :=
-by { rw nim_def, refl }
-
-lemma move_left_nim_heq (o : ordinal) : (nim o).move_left == λ i : o.out.α, nim (typein (<) i) :=
-by { rw nim_def, refl }
-lemma move_right_nim_heq (o : ordinal) : (nim o).move_right == λ i : o.out.α, nim (typein (<) i) :=
-by { rw nim_def, refl }
-
-/-- Turns an ordinal less than `o` into a left move for `nim o` and viceversa. -/
-noncomputable def to_left_moves_nim {o : ordinal} : set.Iio o ≃ (nim o).left_moves :=
-(enum_iso_out o).to_equiv.trans (equiv.cast (left_moves_nim o).symm)
-
-/-- Turns an ordinal less than `o` into a right move for `nim o` and viceversa. -/
-noncomputable def to_right_moves_nim {o : ordinal} : set.Iio o ≃ (nim o).right_moves :=
-(enum_iso_out o).to_equiv.trans (equiv.cast (right_moves_nim o).symm)
-
-@[simp] theorem to_left_moves_nim_symm_lt {o : ordinal} (i : (nim o).left_moves) :
-  ↑(to_left_moves_nim.symm i) < o :=
-(to_left_moves_nim.symm i).prop
-
-@[simp] theorem to_right_moves_nim_symm_lt {o : ordinal} (i : (nim o).right_moves) :
-  ↑(to_right_moves_nim.symm i) < o :=
-(to_right_moves_nim.symm i).prop
-
-@[simp] lemma move_left_nim' {o : ordinal.{u}} (i) :
-  (nim o).move_left i = nim (to_left_moves_nim.symm i).val :=
-(congr_heq (move_left_nim_heq o).symm (cast_heq _ i)).symm
-
-lemma move_left_nim {o : ordinal} (i) :
-  (nim o).move_left (to_left_moves_nim i) = nim i :=
-by simp
-
-@[simp] lemma move_right_nim' {o : ordinal} (i) :
-  (nim o).move_right i = nim (to_right_moves_nim.symm i).val :=
-(congr_heq (move_right_nim_heq o).symm (cast_heq _ i)).symm
-
-lemma move_right_nim {o : ordinal} (i) :
-  (nim o).move_right (to_right_moves_nim i) = nim i :=
-by simp
-
-<<<<<<< HEAD
-/-- A recursion principle for left moves of a nim game. -/
-@[elab_as_eliminator] def nim_left_moves_rec_on {o : ordinal} {P : (nim o).left_moves → Sort*}
-  (i : (nim o).left_moves) (H : ∀ (a : ordinal) (ha : a < o), P (to_left_moves_nim ⟨a, ha⟩)) :
-  P i :=
-by { rw ←to_left_moves_nim.apply_symm_apply i, apply H }
-
-/-- A recursion principle for right moves of a nim game. -/
-@[elab_as_eliminator] def nim_right_moves_rec_on {o : ordinal} {P : (nim o).right_moves → Sort*}
-  (i : (nim o).right_moves) (H : ∀ (a : ordinal) (ha : a < o), P (to_right_moves_nim ⟨a, ha⟩)) :
-  P i :=
-by { rw ←to_right_moves_nim.apply_symm_apply i, apply H }
-=======
-instance : is_empty (nim 0).left_moves :=
-by { rw nim_def, exact ordinal.is_empty_out_zero }
-
-instance : is_empty (nim 0).right_moves :=
-by { rw nim_def, exact ordinal.is_empty_out_zero }
-
-noncomputable instance : unique (nim 1).left_moves :=
-by { rw nim_def, exact ordinal.unique_out_one }
-
-noncomputable instance : unique (nim 1).right_moves :=
-by { rw nim_def, exact ordinal.unique_out_one }
-
-/-- `nim 0` has exactly the same moves as `0`. -/
-def nim_zero_relabelling : nim 0 ≡r 0 := relabelling.is_empty _
-
-@[simp] theorem nim_zero_equiv : nim 0 ≈ 0 := equiv.is_empty _
-
-/-- `nim 1` has exactly the same moves as `star`. -/
-noncomputable def nim_one_relabelling : nim 1 ≡r star :=
-begin
-  rw nim_def,
-  refine ⟨_, _, λ i, _, λ j, _⟩,
-  any_goals { dsimp, apply equiv.equiv_of_unique },
-  all_goals { simp, exact nim_zero_relabelling }
-end
-
-@[simp] theorem nim_one_equiv : nim 1 ≈ star := nim_one_relabelling.equiv
-
-@[simp] lemma nim_birthday (o : ordinal) : (nim o).birthday = o :=
-begin
-  induction o using ordinal.induction with o IH,
-  rw [nim_def, birthday_def],
-  dsimp,
-  rw max_eq_right le_rfl,
-  convert lsub_typein o,
-  exact funext (λ i, IH _ (typein_lt_self i))
-end
->>>>>>> 54cb8484
 
 @[simp] lemma neg_nim (o : ordinal) : -nim o = nim o :=
 begin
@@ -327,7 +280,6 @@
       rw hn _ hk <|> rw hm _ hk,
       refine λ h, hk.ne _,
       rw ordinal.nat_cast_inj at h,
-<<<<<<< HEAD
       exact nat.lxor_left_inj h <|> exact nat.lxor_right_inj h } },
   { obtain ⟨u, rfl⟩ := ordinal.lt_omega.1 (hu.trans (ordinal.nat_lt_omega _)),
     replace hu := ordinal.nat_cast_lt.1 hu,
@@ -337,39 +289,6 @@
     { refine ⟨to_left_moves_add (sum.inr $ to_left_moves_nim ⟨_, ordinal.nat_cast_lt.2 h⟩), _⟩,
       have : n.lxor (u.lxor n) = u, rw [nat.lxor_comm u, nat.lxor_cancel_left],
       simpa [hm _ h] using this } }
-=======
-      try { rw [nat.lxor_comm n k, nat.lxor_comm n m] at h },
-      exact hk.ne (nat.lxor_left_injective h) } },
-
-  have h₁ : ∀ (u : ordinal), u < nat.lxor n m →
-    u ∈ set.range (λ i, grundy_value ((nim n + nim m).move_left i)),
-  { -- Take any natural number `u` less than `n xor m`.
-    intros ou hu,
-    obtain ⟨u, rfl⟩ := ordinal.lt_omega.1 (lt_trans hu (ordinal.nat_lt_omega _)),
-    replace hu := ordinal.nat_cast_lt.1 hu,
-
-    -- Our goal is to produce a move that gives the Grundy value `u`.
-    rw set.mem_range,
-
-    -- By a lemma about xor, either `u xor m < n` or `u xor n < m`.
-    cases nat.lt_lxor_cases hu with h h,
-
-    -- Therefore, we can play the corresponding move, and by the inductive hypothesis the new state
-    -- is `(u xor m) xor m = u` or `n xor (u xor n) = u` as required.
-    { obtain ⟨i, hi⟩ := nim.exists_move_left_eq (ordinal.nat_cast_lt.2 h),
-      refine ⟨to_left_moves_add (sum.inl i), _⟩,
-      simp only [hi, add_move_left_inl],
-      rw [hn _ h, nat.lxor_assoc, nat.lxor_self, nat.lxor_zero] },
-    { obtain ⟨i, hi⟩ := nim.exists_move_left_eq (ordinal.nat_cast_lt.2 h),
-      refine ⟨to_left_moves_add (sum.inr i), _⟩,
-      simp only [hi, add_move_left_inr],
-      rw [hm _ h, nat.lxor_comm, nat.lxor_assoc, nat.lxor_self, nat.lxor_zero] } },
-
-  -- We are done!
-  apply (ordinal.mex_le_of_ne.{u u} h₀).antisymm,
-  contrapose! h₁,
-  exact ⟨_, ⟨h₁, ordinal.mex_not_mem_range _⟩⟩,
->>>>>>> 54cb8484
 end
 
 lemma nim_add_nim_equiv {n m : ℕ} : nim n + nim m ≈ nim (nat.lxor n m) :=
