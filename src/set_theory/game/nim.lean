/-
Copyright (c) 2020 Fox Thomson. All rights reserved.
Released under Apache 2.0 license as described in the file LICENSE.
Authors: Fox Thomson, Markus Himmel
-/
import data.nat.bitwise
import set_theory.game.birthday
import set_theory.game.impartial

/-!
# Nim and the Sprague-Grundy theorem

This file contains the definition for nim for any ordinal `O`. In the game of `nim O₁` both players
may move to `nim O₂` for any `O₂ < O₁`.
We also define a Grundy value for an impartial game `G` and prove the Sprague-Grundy theorem, that
`G` is equivalent to `nim (grundy_value G)`.
Finally, we compute the sum of finite Grundy numbers: if `G` and `H` have Grundy values `n` and `m`,
where `n` and `m` are natural numbers, then `G + H` has the Grundy value `n xor m`.

## Implementation details

The pen-and-paper definition of nim defines the possible moves of `nim O` to be `{O' | O' < O}`.
However, this definition does not work for us because it would make the type of nim
`ordinal.{u} → pgame.{u + 1}`, which would make it impossible for us to state the Sprague-Grundy
theorem, since that requires the type of `nim` to be `ordinal.{u} → pgame.{u}`. For this reason, we
instead use `O.out.α` for the possible moves, which makes proofs significantly more messy and
tedious, but avoids the universe bump.

The lemma `nim_def` is somewhat prone to produce "motive is not type correct" errors. If you run
into this problem, you may find the lemmas `exists_ordinal_move_left_eq` and `exists_move_left_eq`
useful.

-/
universes u

/-- `ordinal.out'` has the sole purpose of making `nim` computable. It performs the same job as
  `quotient.out` but is specific to ordinals. -/
def ordinal.out' (o : ordinal) : Well_order :=
⟨o.out.α, (<), o.out.wo⟩

/-- The definition of single-heap nim, which can be viewed as a pile of stones where each player can
  take a positive number of stones from it on their turn. -/
def nim : ordinal → pgame
| O₁ := let f := λ O₂, have hwf : ordinal.typein O₁.out'.r O₂ < O₁ := ordinal.typein_lt_self O₂,
          nim (ordinal.typein O₁.out'.r O₂) in ⟨O₁.out'.α, O₁.out'.α, f, f⟩
using_well_founded { dec_tac := tactic.assumption }

namespace pgame

local infix ` ⧏ `:50 := lf
local infix ` ≈ ` := equiv
<<<<<<< HEAD
local infix ` ≡r `:50 := relabelling
=======
local infix ` ∥ `:50 := fuzzy
>>>>>>> 988f160d

namespace nim

open ordinal

lemma nim_def (O : ordinal) : nim O = pgame.mk O.out.α O.out.α
  (λ O₂, nim (ordinal.typein (<) O₂))
  (λ O₂, nim (ordinal.typein (<) O₂)) :=
by { rw nim, refl }

instance : is_empty (nim 0).left_moves :=
by { rw nim_def, exact ordinal.is_empty_out_zero }

instance : is_empty (nim 0).right_moves :=
by { rw nim_def, exact ordinal.is_empty_out_zero }

noncomputable instance : unique (nim 1).left_moves :=
by { rw nim_def, exact ordinal.unique_out_one }

noncomputable instance : unique (nim 1).right_moves :=
by { rw nim_def, exact ordinal.unique_out_one }

/-- `nim 0` has exactly the same moves as `0`. -/
def nim_zero_relabelling : nim 0 ≡r 0 := relabelling.is_empty _

@[simp] theorem nim_zero_equiv : nim 0 ≈ 0 := equiv.is_empty _

/-- `nim 1` has exactly the same moves as `star`. -/
noncomputable def nim_one_relabelling : nim 1 ≡r star :=
begin
  rw nim_def,
  refine ⟨_, _, λ i,  _, λ j, _⟩,
  any_goals { dsimp, apply equiv.equiv_of_unique },
  all_goals { simp, exact nim_zero_relabelling }
end

@[simp] theorem nim_one_equiv : nim 1 ≈ star := nim_one_relabelling.equiv

@[simp] lemma nim_birthday (O : ordinal) : (nim O).birthday = O :=
begin
  induction O using ordinal.induction with O IH,
  rw [nim_def, birthday_def],
  dsimp,
  rw max_eq_right le_rfl,
  convert lsub_typein O,
  exact funext (λ i, IH _ (typein_lt_self i))
end

lemma left_moves_nim (O : ordinal) : (nim O).left_moves = O.out.α :=
by { rw nim_def, refl }
lemma right_moves_nim (O : ordinal) : (nim O).right_moves = O.out.α :=
by { rw nim_def, refl }

lemma move_left_nim_heq (O : ordinal) : (nim O).move_left == λ i : O.out.α, nim (typein (<) i) :=
by { rw nim_def, refl }
lemma move_right_nim_heq (O : ordinal) : (nim O).move_right == λ i : O.out.α, nim (typein (<) i) :=
by { rw nim_def, refl }

/-- Turns an ordinal less than `O` into a left move for `nim O` and viceversa. -/
noncomputable def to_left_moves_nim {O : ordinal} : set.Iio O ≃ (nim O).left_moves :=
(enum_iso_out O).to_equiv.trans (equiv.cast (left_moves_nim O).symm)

/-- Turns an ordinal less than `O` into a right move for `nim O` and viceversa. -/
noncomputable def to_right_moves_nim {O : ordinal} : set.Iio O ≃ (nim O).right_moves :=
(enum_iso_out O).to_equiv.trans (equiv.cast (right_moves_nim O).symm)

@[simp] theorem to_left_moves_nim_symm_lt {O : ordinal} (i : (nim O).left_moves) :
  ↑(to_left_moves_nim.symm i) < O :=
(to_left_moves_nim.symm i).prop

@[simp] theorem to_right_moves_nim_symm_lt {O : ordinal} (i : (nim O).right_moves) :
  ↑(to_right_moves_nim.symm i) < O :=
(to_right_moves_nim.symm i).prop

@[simp] lemma move_left_nim' {O : ordinal.{u}} (i) :
  (nim O).move_left i = nim (to_left_moves_nim.symm i).val :=
(congr_heq (move_left_nim_heq O).symm (cast_heq _ i)).symm

lemma move_left_nim {O : ordinal} (i) :
  (nim O).move_left (to_left_moves_nim i) = nim i :=
by simp

@[simp] lemma move_right_nim' {O : ordinal} (i) :
  (nim O).move_right i = nim (to_right_moves_nim.symm i).val :=
(congr_heq (move_right_nim_heq O).symm (cast_heq _ i)).symm

lemma move_right_nim {O : ordinal} (i) :
  (nim O).move_right (to_right_moves_nim i) = nim i :=
by simp

@[simp] lemma neg_nim (O : ordinal) : -nim O = nim O :=
begin
  induction O using ordinal.induction with O IH,
  rw nim_def, dsimp; congr;
  funext i;
  exact IH _ (ordinal.typein_lt_self i)
end

instance nim_impartial (O : ordinal) : impartial (nim O) :=
begin
  induction O using ordinal.induction with O IH,
  rw [impartial_def, neg_nim],
  refine ⟨equiv_rfl, λ i, _, λ i, _⟩;
  simpa using IH _ (typein_lt_self _)
end

lemma exists_ordinal_move_left_eq {O : ordinal} (i) : ∃ O' < O, (nim O).move_left i = nim O' :=
⟨_, typein_lt_self _, move_left_nim' i⟩

lemma exists_move_left_eq {O O' : ordinal} (h : O' < O) : ∃ i, (nim O).move_left i = nim O' :=
⟨to_left_moves_nim ⟨O', h⟩, by simp⟩

lemma non_zero_first_wins {O : ordinal} (hO : O ≠ 0) : nim O ∥ 0 :=
begin
  rw [impartial.fuzzy_zero_iff_lf, nim_def, lf_zero_le],
  rw ←ordinal.pos_iff_ne_zero at hO,
  exact ⟨(ordinal.principal_seg_out hO).top, by simp⟩
end

@[simp] lemma add_equiv_zero_iff_eq (O₁ O₂ : ordinal) : nim O₁ + nim O₂ ≈ 0 ↔ O₁ = O₂ :=
begin
  split,
  { contrapose,
    intro h,
    rw [impartial.not_equiv_zero_iff],
    wlog h' : O₁ ≤ O₂ using [O₁ O₂, O₂ O₁],
    { exact le_total O₁ O₂ },
    { have h : O₁ < O₂ := lt_of_le_of_ne h' h,
      rw [impartial.fuzzy_zero_iff_gf, zero_lf_le, nim_def O₂],
      refine ⟨to_left_moves_add (sum.inr _), _⟩,
      { exact (ordinal.principal_seg_out h).top },
      { simpa using (impartial.add_self (nim O₁)).2 } },
    { exact (fuzzy_congr_left add_comm_equiv).1 (this (ne.symm h)) } },
  { rintro rfl,
    exact impartial.add_self (nim O₁) }
end

@[simp] lemma add_fuzzy_zero_iff_ne (O₁ O₂ : ordinal) : nim O₁ + nim O₂ ∥ 0 ↔ O₁ ≠ O₂ :=
by rw [iff_not_comm, impartial.not_fuzzy_zero_iff, add_equiv_zero_iff_eq]

@[simp] lemma equiv_iff_eq (O₁ O₂ : ordinal) : nim O₁ ≈ nim O₂ ↔ O₁ = O₂ :=
by rw [impartial.equiv_iff_add_equiv_zero, add_equiv_zero_iff_eq]

end nim

/-- The Grundy value of an impartial game, the ordinal which corresponds to the game of nim that the
 game is equivalent to -/
noncomputable def grundy_value : Π (G : pgame.{u}), ordinal.{u}
| G := ordinal.mex.{u u} (λ i, grundy_value (G.move_left i))
using_well_founded { dec_tac := pgame_wf_tac }

lemma grundy_value_def (G : pgame) :
  grundy_value G = ordinal.mex.{u u} (λ i, grundy_value (G.move_left i)) :=
by rw grundy_value

/-- The Sprague-Grundy theorem which states that every impartial game is equivalent to a game of
 nim, namely the game of nim corresponding to the games Grundy value -/
theorem equiv_nim_grundy_value : ∀ (G : pgame.{u}) [G.impartial], G ≈ nim (grundy_value G)
| G :=
begin
  introI hG,
  rw [impartial.equiv_iff_add_equiv_zero, ←impartial.forall_left_moves_fuzzy_iff_equiv_zero],
  intro i,
  apply left_moves_add_cases i,
  { intro i₁,
    rw add_move_left_inl,
    apply (fuzzy_congr_left (add_congr_left (equiv_nim_grundy_value (G.move_left i₁)).symm)).1,
    rw nim.add_fuzzy_zero_iff_ne,
    intro heq,
    rw [eq_comm, grundy_value_def G] at heq,
    have h := ordinal.ne_mex _,
    rw heq at h,
    exact (h i₁).irrefl },
  { intro i₂,
    rw [add_move_left_inr, ←impartial.exists_left_move_equiv_iff_fuzzy_zero],
    revert i₂,
    rw nim.nim_def,
    intro i₂,

    have h' : ∃ i : G.left_moves, (grundy_value (G.move_left i)) =
      ordinal.typein (quotient.out (grundy_value G)).r i₂,
    { revert i₂,
      rw grundy_value_def,
      intros i₂,
      have hnotin : _ ∉ _ := λ hin, (le_not_le_of_lt (ordinal.typein_lt_self i₂)).2 (cInf_le' hin),
      simpa using hnotin},

    cases h' with i hi,
    use to_left_moves_add (sum.inl i),
    rw [add_move_left_inl, move_left_mk],
    apply (add_congr_left (equiv_nim_grundy_value (G.move_left i))).trans,
    simpa only [hi] using impartial.add_self (nim (grundy_value (G.move_left i))) }
end
using_well_founded { dec_tac := pgame_wf_tac }

@[simp] lemma grundy_value_eq_iff_equiv_nim (G : pgame) [G.impartial] (O : ordinal) :
  grundy_value G = O ↔ G ≈ nim O :=
⟨by { rintro rfl, exact equiv_nim_grundy_value G },
  by { intro h, rw ←nim.equiv_iff_eq, exact (equiv_nim_grundy_value G).symm.trans h }⟩

lemma nim.grundy_value (O : ordinal.{u}) : grundy_value (nim O) = O :=
by simp

@[simp] lemma grundy_value_eq_iff_equiv (G H : pgame) [G.impartial] [H.impartial] :
  grundy_value G = grundy_value H ↔ G ≈ H :=
(grundy_value_eq_iff_equiv_nim _ _).trans (equiv_congr_left.1 (equiv_nim_grundy_value H) _).symm

@[simp] lemma grundy_value_zero : grundy_value 0 = 0 := by simp [nim.nim_zero_equiv.symm]

@[simp] lemma grundy_value_iff_equiv_zero (G : pgame) [G.impartial] : grundy_value G = 0 ↔ G ≈ 0 :=
by rw [←grundy_value_eq_iff_equiv, grundy_value_zero]

lemma grundy_value_star : grundy_value star = 1 := by simp [nim.nim_one_equiv.symm]

@[simp] lemma grundy_value_nim_add_nim (n m : ℕ) :
  grundy_value (nim.{u} n + nim.{u} m) = nat.lxor n m :=
begin
  induction n using nat.strong_induction_on with n hn generalizing m,
  induction m using nat.strong_induction_on with m hm,
  rw [grundy_value_def],

  -- We want to show that `n xor m` is the smallest unreachable Grundy value. We will do this in two
  -- steps:
  -- h₀: `n xor m` is not a reachable grundy number.
  -- h₁: every Grundy number strictly smaller than `n xor m` is reachable.

  have h₀ : ∀ i, grundy_value ((nim n + nim m).move_left i) ≠ (nat.lxor n m : ordinal),
  { -- To show that `n xor m` is unreachable, we show that every move produces a Grundy number
    -- different from `n xor m`.
    intro i,

    -- The move operates either on the left pile or on the right pile.
    apply left_moves_add_cases i,

    all_goals
    { -- One of the piles is reduced to `k` stones, with `k < n` or `k < m`.
      intro a,
      obtain ⟨ok, hk, hk'⟩ := nim.exists_ordinal_move_left_eq a,
      obtain ⟨k, rfl⟩ := ordinal.lt_omega.1 (lt_trans hk (ordinal.nat_lt_omega _)),
      replace hk := ordinal.nat_cast_lt.1 hk,

      -- Thus, the problem is reduced to computing the Grundy value of `nim n + nim k` or
      -- `nim k + nim m`, both of which can be dealt with using an inductive hypothesis.
      simp only [hk', add_move_left_inl, add_move_left_inr, id],
      rw hn _ hk <|> rw hm _ hk,

      -- But of course xor is injective, so if we change one of the arguments, we will not get the
      -- same value again.
      intro h,
      rw ordinal.nat_cast_inj at h,
      try { rw [nat.lxor_comm n k, nat.lxor_comm n m] at h },
      exact hk.ne (nat.lxor_left_inj h) } },

  have h₁ : ∀ (u : ordinal), u < nat.lxor n m →
    u ∈ set.range (λ i, grundy_value ((nim n + nim m).move_left i)),
  { -- Take any natural number `u` less than `n xor m`.
    intros ou hu,
    obtain ⟨u, rfl⟩ := ordinal.lt_omega.1 (lt_trans hu (ordinal.nat_lt_omega _)),
    replace hu := ordinal.nat_cast_lt.1 hu,

    -- Our goal is to produce a move that gives the Grundy value `u`.
    rw set.mem_range,

    -- By a lemma about xor, either `u xor m < n` or `u xor n < m`.
    have : nat.lxor u (nat.lxor n m) ≠ 0,
    { intro h, rw nat.lxor_eq_zero at h, linarith },
    rcases nat.lxor_trichotomy this with h|h|h,
    { linarith },

    -- Therefore, we can play the corresponding move, and by the inductive hypothesis the new state
    -- is `(u xor m) xor m = u` or `n xor (u xor n) = u` as required.
    { obtain ⟨i, hi⟩ := nim.exists_move_left_eq (ordinal.nat_cast_lt.2 h),
      refine ⟨to_left_moves_add (sum.inl i), _⟩,
      simp only [hi, add_move_left_inl],
      rw [hn _ h, nat.lxor_assoc, nat.lxor_self, nat.lxor_zero] },
    { obtain ⟨i, hi⟩ := nim.exists_move_left_eq (ordinal.nat_cast_lt.2 h),
      refine ⟨to_left_moves_add (sum.inr i), _⟩,
      simp only [hi, add_move_left_inr],
      rw [hm _ h, nat.lxor_comm, nat.lxor_assoc, nat.lxor_self, nat.lxor_zero] } },

  -- We are done!
  apply (ordinal.mex_le_of_ne.{u u} h₀).antisymm,
  contrapose! h₁,
  exact ⟨_, ⟨h₁, ordinal.mex_not_mem_range _⟩⟩,
end

lemma nim_add_nim_equiv {n m : ℕ} : nim n + nim m ≈ nim (nat.lxor n m) :=
by rw [←grundy_value_eq_iff_equiv_nim, grundy_value_nim_add_nim]

lemma grundy_value_add (G H : pgame) [G.impartial] [H.impartial] {n m : ℕ} (hG : grundy_value G = n)
  (hH : grundy_value H = m) : grundy_value (G + H) = nat.lxor n m :=
begin
  rw [←nim.grundy_value (nat.lxor n m), grundy_value_eq_iff_equiv],
  refine equiv.trans _ nim_add_nim_equiv,
  convert add_congr (equiv_nim_grundy_value G) (equiv_nim_grundy_value H);
  simp only [hG, hH]
end

end pgame<|MERGE_RESOLUTION|>--- conflicted
+++ resolved
@@ -49,11 +49,8 @@
 
 local infix ` ⧏ `:50 := lf
 local infix ` ≈ ` := equiv
-<<<<<<< HEAD
+local infix ` ∥ `:50 := fuzzy
 local infix ` ≡r `:50 := relabelling
-=======
-local infix ` ∥ `:50 := fuzzy
->>>>>>> 988f160d
 
 namespace nim
 
@@ -85,7 +82,7 @@
 noncomputable def nim_one_relabelling : nim 1 ≡r star :=
 begin
   rw nim_def,
-  refine ⟨_, _, λ i,  _, λ j, _⟩,
+  refine ⟨_, _, λ i, _, λ j, _⟩,
   any_goals { dsimp, apply equiv.equiv_of_unique },
   all_goals { simp, exact nim_zero_relabelling }
 end
