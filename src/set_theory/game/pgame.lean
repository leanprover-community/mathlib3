/-
Copyright (c) 2019 Mario Carneiro. All rights reserved.
Released under Apache 2.0 license as described in the file LICENSE.
Authors: Reid Barton, Mario Carneiro, Isabel Longbottom, Scott Morrison
-/
import data.fin.basic
import data.list.basic
import logic.relation

/-!
# Combinatorial (pre-)games.

The basic theory of combinatorial games, following Conway's book `On Numbers and Games`. We
construct "pregames", define an ordering and arithmetic operations on them, then show that the
operations descend to "games", defined via the equivalence relation `p ≈ q ↔ p ≤ q ∧ q ≤ p`.

The surreal numbers will be built as a quotient of a subtype of pregames.

A pregame (`pgame` below) is axiomatised via an inductive type, whose sole constructor takes two
types (thought of as indexing the possible moves for the players Left and Right), and a pair of
functions out of these types to `pgame` (thought of as describing the resulting game after making a
move).

Combinatorial games themselves, as a quotient of pregames, are constructed in `game.lean`.

## Conway induction

By construction, the induction principle for pregames is exactly "Conway induction". That is, to
prove some predicate `pgame → Prop` holds for all pregames, it suffices to prove that for every
pregame `g`, if the predicate holds for every game resulting from making a move, then it also holds
for `g`.

While it is often convenient to work "by induction" on pregames, in some situations this becomes
awkward, so we also define accessor functions `pgame.left_moves`, `pgame.right_moves`,
`pgame.move_left` and `pgame.move_right`. There is a relation `pgame.subsequent p q`, saying that
`p` can be reached by playing some non-empty sequence of moves starting from `q`, an instance
`well_founded subsequent`, and a local tactic `pgame_wf_tac` which is helpful for discharging proof
obligations in inductive proofs relying on this relation.

## Order properties

Pregames have both a `≤` and a `<` relation, satisfying the usual properties of a `preorder`. The
relation `0 < x` means that `x` can always be won by Left, while `0 ≤ x` means that `x` can be won
by Left as the second player.

It turns out to be quite convenient to define various relations on top of these. We define the "less
or fuzzy" relation `x ⧏ y` as `¬ y ≤ x`, the equivalence relation `x ≈ y` as `x ≤ y ∧ y ≤ x`, and
the fuzzy relation `x ∥ y` as `x ⧏ y ∧ y ⧏ x`. If `0 ⧏ x`, then `x` can be won by Left as the
first player. If `x ≈ 0`, then `x` can be won by the second player. If `x ∥ 0`, then `x` can be won
by the first player.

Statements like `zero_le_lf`, `zero_lf_le`, etc. unfold these definitions. The theorems `le_def` and
`lf_def` give a recursive characterisation of each relation in terms of themselves two moves later.
The theorems `zero_le`, `zero_lf`, etc. also take into account that `0` has no moves.

Later, games will be defined as the quotient by the `≈` relation; that is to say, the
`antisymmetrization` of `pgame`.

## Algebraic structures

We next turn to defining the operations necessary to make games into a commutative additive group.
Addition is defined for $x = \{xL | xR\}$ and $y = \{yL | yR\}$ by $x + y = \{xL + y, x + yL | xR +
y, x + yR\}$. Negation is defined by $\{xL | xR\} = \{-xR | -xL\}$.

The order structures interact in the expected way with addition, so we have
```
theorem le_iff_sub_nonneg {x y : pgame} : x ≤ y ↔ 0 ≤ y - x := sorry
theorem lt_iff_sub_pos {x y : pgame} : x < y ↔ 0 < y - x := sorry
```

We show that these operations respect the equivalence relation, and hence descend to games. At the
level of games, these operations satisfy all the laws of a commutative group. To prove the necessary
equivalence relations at the level of pregames, we introduce the notion of a `relabelling` of a
game, and show, for example, that there is a relabelling between `x + (y + z)` and `(x + y) + z`.

## Future work

* The theory of dominated and reversible positions, and unique normal form for short games.
* Analysis of basic domineering positions.
* Hex.
* Temperature.
* The development of surreal numbers, based on this development of combinatorial games, is still
  quite incomplete.

## References

The material here is all drawn from
* [Conway, *On numbers and games*][conway2001]

An interested reader may like to formalise some of the material from
* [Andreas Blass, *A game semantics for linear logic*][MR1167694]
* [André Joyal, *Remarques sur la théorie des jeux à deux personnes*][joyal1997]
-/

open function relation

universes u

/-! ### Pre-game moves -/

/-- The type of pre-games, before we have quotiented
  by equivalence (`pgame.setoid`). In ZFC, a combinatorial game is constructed from
  two sets of combinatorial games that have been constructed at an earlier
  stage. To do this in type theory, we say that a pre-game is built
  inductively from two families of pre-games indexed over any type
  in Type u. The resulting type `pgame.{u}` lives in `Type (u+1)`,
  reflecting that it is a proper class in ZFC. -/
inductive pgame : Type (u+1)
| mk : ∀ α β : Type u, (α → pgame) → (β → pgame) → pgame

namespace pgame

/-- The indexing type for allowable moves by Left. -/
def left_moves : pgame → Type u
| (mk l _ _ _) := l
/-- The indexing type for allowable moves by Right. -/
def right_moves : pgame → Type u
| (mk _ r _ _) := r

/-- The new game after Left makes an allowed move. -/
def move_left : Π (g : pgame), left_moves g → pgame
| (mk l _ L _) := L
/-- The new game after Right makes an allowed move. -/
def move_right : Π (g : pgame), right_moves g → pgame
| (mk _ r _ R) := R

@[simp] lemma left_moves_mk {xl xr xL xR} : (mk xl xr xL xR).left_moves = xl := rfl
@[simp] lemma move_left_mk {xl xr xL xR} : (mk xl xr xL xR).move_left = xL := rfl
@[simp] lemma right_moves_mk {xl xr xL xR} : (mk xl xr xL xR).right_moves = xr := rfl
@[simp] lemma move_right_mk {xl xr xL xR} : (mk xl xr xL xR).move_right = xR := rfl

-- These instances are useful for other `reducible` definitions below.
instance is_empty_mk_left_moves {xl xr xL xR} [h : is_empty xl] :
  is_empty (mk xl xr xL xR).left_moves := h
instance is_empty_mk_right_moves {xl xr xL xR} [h : is_empty xr] :
  is_empty (mk xl xr xL xR).right_moves := h
instance unique_mk_left_moves {xl xr xL xR} [h : unique xl] :
  unique (mk xl xr xL xR).left_moves := h
instance unique_mk_right_moves {xl xr xL xR} [h : unique xr] :
  unique (mk xl xr xL xR).right_moves := h

/--
Construct a pre-game from list of pre-games describing the available moves for Left and Right.
-/
-- TODO define this at the level of games, as well, and perhaps also for finsets of games.
def of_lists (L R : list pgame.{u}) : pgame.{u} :=
mk (ulift (fin L.length)) (ulift (fin R.length))
  (λ i, L.nth_le i.down i.down.is_lt) (λ j, R.nth_le j.down j.down.prop)

lemma left_moves_of_lists (L R : list pgame) : (of_lists L R).left_moves = ulift (fin L.length) :=
rfl
lemma right_moves_of_lists (L R : list pgame) : (of_lists L R).right_moves = ulift (fin R.length) :=
rfl

/-- Converts a number into a left move for `of_lists`. -/
def to_of_lists_left_moves {L R : list pgame} : fin L.length ≃ (of_lists L R).left_moves :=
((equiv.cast (left_moves_of_lists L R).symm).trans equiv.ulift).symm

/-- Converts a number into a right move for `of_lists`. -/
def to_of_lists_right_moves {L R : list pgame} : fin R.length ≃ (of_lists L R).right_moves :=
((equiv.cast (right_moves_of_lists L R).symm).trans equiv.ulift).symm

theorem of_lists_move_left {L R : list pgame} (i : fin L.length) :
  (of_lists L R).move_left (to_of_lists_left_moves i) = L.nth_le i i.is_lt :=
rfl

@[simp] theorem of_lists_move_left' {L R : list pgame} (i : (of_lists L R).left_moves) :
  (of_lists L R).move_left i =
  L.nth_le (to_of_lists_left_moves.symm i) (to_of_lists_left_moves.symm i).is_lt :=
rfl

theorem of_lists_move_right {L R : list pgame} (i : fin R.length) :
  (of_lists L R).move_right (to_of_lists_right_moves i) = R.nth_le i i.is_lt :=
rfl

@[simp] theorem of_lists_move_right' {L R : list pgame} (i : (of_lists L R).right_moves) :
  (of_lists L R).move_right i =
  R.nth_le (to_of_lists_right_moves.symm i) (to_of_lists_right_moves.symm i).is_lt :=
rfl

/-- A variant of `pgame.rec_on` expressed in terms of `pgame.move_left` and `pgame.move_right`.

Both this and `pgame.rec_on` describe Conway induction on games. -/
@[elab_as_eliminator] def move_rec_on {C : pgame → Sort*} (x : pgame)
  (IH : ∀ (y : pgame), (∀ i, C (y.move_left i)) → (∀ j, C (y.move_right j)) → C y) : C x :=
x.rec_on $ λ yl yr yL yR, IH (mk yl yr yL yR)

/-- `is_option x y` means that `x` is either a left or right option for `y`. -/
@[mk_iff] inductive is_option : pgame → pgame → Prop
| move_left {x : pgame} (i : x.left_moves) : is_option (x.move_left i) x
| move_right {x : pgame} (i : x.right_moves) : is_option (x.move_right i) x

theorem is_option.mk_left {xl xr : Type u} (xL : xl → pgame) (xR : xr → pgame) (i : xl) :
  (xL i).is_option (mk xl xr xL xR) :=
@is_option.move_left (mk _ _ _ _) i

theorem is_option.mk_right {xl xr : Type u} (xL : xl → pgame) (xR : xr → pgame) (i : xr) :
  (xR i).is_option (mk xl xr xL xR) :=
@is_option.move_right (mk _ _ _ _) i

theorem wf_is_option : well_founded is_option :=
⟨λ x, move_rec_on x $ λ x IHl IHr, acc.intro x $ λ y h, begin
  induction h with _ i _ j,
  { exact IHl i },
  { exact IHr j }
end⟩

/-- `subsequent x y` says that `x` can be obtained by playing some nonempty sequence of moves from
`y`. It is the transitive closure of `is_option`. -/
def subsequent : pgame → pgame → Prop :=
trans_gen is_option

instance : is_trans _ subsequent := trans_gen.is_trans

@[trans] theorem subsequent.trans {x y z} : subsequent x y → subsequent y z → subsequent x z :=
trans_gen.trans

theorem wf_subsequent : well_founded subsequent := wf_is_option.trans_gen

instance : has_well_founded pgame := ⟨_, wf_subsequent⟩

lemma subsequent.move_left {x : pgame} (i : x.left_moves) : subsequent (x.move_left i) x :=
trans_gen.single (is_option.move_left i)

lemma subsequent.move_right {x : pgame} (j : x.right_moves) : subsequent (x.move_right j) x :=
trans_gen.single (is_option.move_right j)

lemma subsequent.mk_left {xl xr} (xL : xl → pgame) (xR : xr → pgame) (i : xl) :
  subsequent (xL i) (mk xl xr xL xR) :=
@subsequent.move_left (mk _ _ _ _) i

lemma subsequent.mk_right {xl xr} (xL : xl → pgame) (xR : xr → pgame) (j : xr) :
  subsequent (xR j) (mk xl xr xL xR) :=
@subsequent.move_right (mk _ _ _ _) j

/-- A local tactic for proving well-foundedness of recursive definitions involving pregames. -/
meta def pgame_wf_tac :=
`[solve_by_elim
  [psigma.lex.left, psigma.lex.right, subsequent.move_left, subsequent.move_right,
   subsequent.mk_left, subsequent.mk_right, subsequent.trans]
  { max_depth := 6 }]

<<<<<<< HEAD
/-- The game `P{x | y}` with indexing types `punit`. -/
@[reducible] def of (x y : pgame) : pgame := ⟨punit, punit, λ _, x, λ _, y⟩

/-- The game `P{x |}` with indexing types `punit` and `pempty`. -/
@[reducible] def of_left (x : pgame) : pgame := ⟨punit, pempty, λ _, x, pempty.elim⟩

/-- The game `P{| x}` with indexing types `pempty` and `punit`. -/
@[reducible] def of_right (x : pgame) : pgame := ⟨pempty, punit, pempty.elim, λ _, x⟩

notation `P{` x ` | ` y `}` := pgame.of x y
notation `P{` x ` |}` := pgame.of_left x
notation `P{| ` y `}` := pgame.of_right y

-- `dsimp` can solve all of the following because `of` is reducible.

theorem of_left_moves (x y) : P{x | y}.left_moves = punit := rfl
theorem of_right_moves (x y) : P{x | y}.right_moves = punit := rfl
theorem of_move_left {x y} (i) : P{x | y}.move_left i = x := rfl
theorem of_move_right {x y} (j) : P{x | y}.move_right j = y := rfl

theorem of_left_left_moves (x) : P{x |}.left_moves = punit := rfl
theorem of_left_right_moves (x) : P{x |}.right_moves = pempty := rfl
theorem of_left_move_left {x} (i) : P{x |}.move_left i = x := rfl

theorem of_right_left_moves (x) : P{| x}.left_moves = pempty := rfl
theorem of_right_right_moves (x) : P{| x}.right_moves = punit := rfl
theorem of_right_move_right {x} (i) : P{x |}.move_left i = x := rfl
=======
/-! ### Basic pre-games -/
>>>>>>> a9f99604

/-- The pre-game `zero` is defined by `0 = { | }`. -/
instance : has_zero pgame := ⟨⟨pempty, pempty, pempty.elim, pempty.elim⟩⟩

@[simp] lemma zero_left_moves : left_moves 0 = pempty := rfl
@[simp] lemma zero_right_moves : right_moves 0 = pempty := rfl

instance is_empty_zero_left_moves : is_empty (left_moves 0) := pempty.is_empty
instance is_empty_zero_right_moves : is_empty (right_moves 0) := pempty.is_empty

instance : inhabited pgame := ⟨0⟩

/-- The pre-game `one` is defined by `1 = P{0 |}`. -/
@[reducible] instance : has_one pgame := ⟨P{0 |}⟩

-- `simp` can solve all of the following:
lemma one_left_moves : left_moves 1 = punit := rfl
lemma one_move_left (x) : move_left 1 x = 0 := rfl
lemma one_right_moves : right_moves 1 = pempty := rfl

/-! ### Pre-game order relations -/

/-- Define simultaneously by mutual induction the `≤` relation and its swapped converse `⧏` on
  pre-games.

  The ZFC definition says that `x = {xL | xR}` is less or equal to `y = {yL | yR}` if
  `∀ x₁ ∈ xL, x₁ ⧏ y` and `∀ y₂ ∈ yR, x ⧏ y₂`, where `x ⧏ y` means `¬ y ≤ x`. This is a tricky
  induction because it only decreases one side at a time, and it also swaps the arguments in the
  definition of `≤`. The solution is to define `x ≤ y` and `x ⧏ y` simultaneously. -/
def le_lf : Π (x y : pgame.{u}), Prop × Prop
| (mk xl xr xL xR) (mk yl yr yL yR) :=
  -- the orderings of the clauses here are carefully chosen so that
  --   and.left/or.inl refer to moves by Left, and
  --   and.right/or.inr refer to moves by Right.
((∀ i, (le_lf (xL i) ⟨yl, yr, yL, yR⟩).2) ∧ ∀ j, (le_lf ⟨xl, xr, xL, xR⟩ (yR j)).2,
 (∃ i, (le_lf ⟨xl, xr, xL, xR⟩ (yL i)).1) ∨ ∃ j, (le_lf (xR j) ⟨yl, yr, yL, yR⟩).1)
using_well_founded { dec_tac := pgame_wf_tac }

/-- The less or equal relation on pre-games.

If `0 ≤ x`, then Left can win `x` as the second player. -/
instance : has_le pgame := ⟨λ x y, (le_lf x y).1⟩

/-- The less or fuzzy relation on pre-games.

If `0 ⧏ x`, then Left can win `x` as the first player. -/
def lf (x y : pgame) : Prop := (le_lf x y).2

localized "infix ` ⧏ `:50 := pgame.lf" in pgame

/-- Definition of `x ≤ y` on pre-games built using the constructor. -/
@[simp] theorem mk_le_mk {xl xr xL xR yl yr yL yR} :
  mk xl xr xL xR ≤ mk yl yr yL yR ↔
  (∀ i, xL i ⧏ mk yl yr yL yR) ∧ ∀ j, mk xl xr xL xR ⧏ yR j :=
show (le_lf _ _).1 ↔ _, by { rw le_lf, refl }

/-- Definition of `x ≤ y` on pre-games, in terms of `⧏` -/
theorem le_iff_forall_lf {x y : pgame} :
  x ≤ y ↔ (∀ i, x.move_left i ⧏ y) ∧ ∀ j, x ⧏ y.move_right j :=
by { cases x, cases y, exact mk_le_mk }

theorem le_of_forall_lf {x y : pgame} (h₁ : ∀ i, x.move_left i ⧏ y) (h₂ : ∀ j, x ⧏ y.move_right j) :
  x ≤ y :=
le_iff_forall_lf.2 ⟨h₁, h₂⟩

/-- Definition of `x ⧏ y` on pre-games built using the constructor. -/
@[simp] theorem mk_lf_mk {xl xr xL xR yl yr yL yR} :
  mk xl xr xL xR ⧏ mk yl yr yL yR ↔
  (∃ i, mk xl xr xL xR ≤ yL i) ∨ ∃ j, xR j ≤ mk yl yr yL yR :=
show (le_lf _ _).2 ↔ _, by { rw le_lf, refl }

/-- Definition of `x ⧏ y` on pre-games, in terms of `≤` -/
theorem lf_iff_exists_le {x y : pgame} :
  x ⧏ y ↔ (∃ i, x ≤ y.move_left i) ∨ ∃ j, x.move_right j ≤ y :=
by { cases x, cases y, exact mk_lf_mk }

private theorem not_le_lf {x y : pgame} : (¬ x ≤ y ↔ y ⧏ x) ∧ (¬ x ⧏ y ↔ y ≤ x) :=
begin
  induction x with xl xr xL xR IHxl IHxr generalizing y,
  induction y with yl yr yL yR IHyl IHyr,
  simp only [mk_le_mk, mk_lf_mk, IHxl, IHxr, IHyl, IHyr,
    not_and_distrib, not_or_distrib, not_forall, not_exists,
    and_comm, or_comm, iff_self, and_self]
end

@[simp] protected theorem not_le {x y : pgame} : ¬ x ≤ y ↔ y ⧏ x := not_le_lf.1
@[simp] theorem not_lf {x y : pgame} : ¬ x ⧏ y ↔ y ≤ x := not_le_lf.2
theorem _root_.has_le.le.not_gf {x y : pgame} : x ≤ y → ¬ y ⧏ x := not_lf.2
theorem lf.not_ge {x y : pgame} : x ⧏ y → ¬ y ≤ x := pgame.not_le.2

theorem le_or_gf (x y : pgame) : x ≤ y ∨ y ⧏ x :=
by { rw ←pgame.not_le, apply em }

theorem move_left_lf_of_le {x y : pgame} (h : x ≤ y) (i) : x.move_left i ⧏ y :=
(le_iff_forall_lf.1 h).1 i

alias move_left_lf_of_le ← _root_.has_le.le.move_left_lf

theorem lf_move_right_of_le {x y : pgame} (h : x ≤ y) (j) : x ⧏ y.move_right j :=
(le_iff_forall_lf.1 h).2 j

alias lf_move_right_of_le ← _root_.has_le.le.lf_move_right

theorem lf_of_move_right_le {x y : pgame} {j} (h : x.move_right j ≤ y) : x ⧏ y :=
lf_iff_exists_le.2 $ or.inr ⟨j, h⟩

theorem lf_of_le_move_left {x y : pgame} {i} (h : x ≤ y.move_left i) : x ⧏ y :=
lf_iff_exists_le.2 $ or.inl ⟨i, h⟩

theorem lf_of_le_mk {xl xr xL xR y} : mk xl xr xL xR ≤ y → ∀ i, xL i ⧏ y :=
move_left_lf_of_le

theorem lf_of_mk_le {x yl yr yL yR} : x ≤ mk yl yr yL yR → ∀ j, x ⧏ yR j :=
lf_move_right_of_le

theorem mk_lf_of_le {xl xr y j} (xL) {xR : xr → pgame} : xR j ≤ y → mk xl xr xL xR ⧏ y :=
@lf_of_move_right_le (mk _ _ _ _) y j

theorem lf_mk_of_le {x yl yr} {yL : yl → pgame} (yR) {i} : x ≤ yL i → x ⧏ mk yl yr yL yR :=
@lf_of_le_move_left x (mk _ _ _ _) i

/- We prove that `x ≤ y → y ≤ z ← x ≤ z` inductively, by also simultaneously proving its cyclic
reorderings. This auxiliary lemma is used during said induction. -/
private theorem le_trans_aux {x y z : pgame}
  (h₁ : ∀ {i}, y ≤ z → z ≤ x.move_left i → y ≤ x.move_left i)
  (h₂ : ∀ {j}, z.move_right j ≤ x → x ≤ y → z.move_right j ≤ y)
  (hxy : x ≤ y) (hyz : y ≤ z) : x ≤ z :=
le_of_forall_lf
  (λ i, pgame.not_le.1 $ λ h, (h₁ hyz h).not_gf $ hxy.move_left_lf i)
  (λ j, pgame.not_le.1 $ λ h, (h₂ h hxy).not_gf $ hyz.lf_move_right j)

instance : has_lt pgame := ⟨λ x y, x ≤ y ∧ x ⧏ y⟩

instance : preorder pgame :=
{ le_refl := λ x, begin
    induction x with _ _ _ _ IHl IHr,
    exact le_of_forall_lf (λ i, lf_of_le_move_left (IHl i)) (λ i, lf_of_move_right_le (IHr i))
  end,
  le_trans := begin
    suffices : ∀ {x y z : pgame},
      (x ≤ y → y ≤ z → x ≤ z) ∧ (y ≤ z → z ≤ x → y ≤ x) ∧ (z ≤ x → x ≤ y → z ≤ y),
      from λ x y z, this.1,
    intros x y z,
    induction x with xl xr xL xR IHxl IHxr generalizing y z,
    induction y with yl yr yL yR IHyl IHyr generalizing z,
    induction z with zl zr zL zR IHzl IHzr,
    exact ⟨le_trans_aux (λ i, (IHxl i).2.1) (λ j, (IHzr j).2.2),
      le_trans_aux (λ i, (IHyl i).2.2) (λ j, (IHxr j).1),
      le_trans_aux (λ i, (IHzl i).1) (λ j, (IHyr j).2.1)⟩
  end,
  lt_iff_le_not_le := λ x y, by { rw pgame.not_le, refl },
  ..pgame.has_le, ..pgame.has_lt }

theorem lt_iff_le_and_lf {x y : pgame} : x < y ↔ x ≤ y ∧ x ⧏ y := iff.rfl
theorem lt_of_le_of_lf {x y : pgame} (h₁ : x ≤ y) (h₂ : x ⧏ y) : x < y := ⟨h₁, h₂⟩

theorem lf_of_lt {x y : pgame} (h : x < y) : x ⧏ y := h.2
alias lf_of_lt ← _root_.has_lt.lt.lf

theorem lf_irrefl (x : pgame) : ¬ x ⧏ x := le_rfl.not_gf
instance : is_irrefl _ (⧏) := ⟨lf_irrefl⟩

@[trans] theorem lf_of_le_of_lf {x y z : pgame} (h₁ : x ≤ y) (h₂ : y ⧏ z) : x ⧏ z :=
by { rw ←pgame.not_le at h₂ ⊢, exact λ h₃, h₂ (h₃.trans h₁) }
@[trans] theorem lf_of_lf_of_le {x y z : pgame} (h₁ : x ⧏ y) (h₂ : y ≤ z) : x ⧏ z :=
by { rw ←pgame.not_le at h₁ ⊢, exact λ h₃, h₁ (h₂.trans h₃) }

alias lf_of_le_of_lf ← _root_.has_le.le.trans_lf
alias lf_of_lf_of_le ← lf.trans_le

@[trans] theorem lf_of_lt_of_lf {x y z : pgame} (h₁ : x < y) (h₂ : y ⧏ z) : x ⧏ z :=
h₁.le.trans_lf h₂

@[trans] theorem lf_of_lf_of_lt {x y z : pgame} (h₁ : x ⧏ y) (h₂ : y < z) : x ⧏ z :=
h₁.trans_le h₂.le

alias lf_of_lt_of_lf ← _root_.has_lt.lt.trans_lf
alias lf_of_lf_of_lt ← lf.trans_lt

theorem move_left_lf {x : pgame} : ∀ i, x.move_left i ⧏ x :=
le_rfl.move_left_lf

theorem lf_move_right {x : pgame} : ∀ j, x ⧏ x.move_right j :=
le_rfl.lf_move_right

theorem lf_mk {xl xr} (xL : xl → pgame) (xR : xr → pgame) (i) : xL i ⧏ mk xl xr xL xR :=
@move_left_lf (mk _ _ _ _) i

theorem mk_lf {xl xr} (xL : xl → pgame) (xR : xr → pgame) (j) : mk xl xr xL xR ⧏ xR j :=
@lf_move_right (mk _ _ _ _) j

/-- This special case of `pgame.le_of_forall_lf` is useful when dealing with surreals, where `<` is
preferred over `⧏`. -/
theorem le_of_forall_lt {x y : pgame} (h₁ : ∀ i, x.move_left i < y) (h₂ : ∀ j, x < y.move_right j) :
  x ≤ y :=
le_of_forall_lf (λ i, (h₁ i).lf) (λ i, (h₂ i).lf)

/-- The definition of `x ≤ y` on pre-games, in terms of `≤` two moves later. -/
theorem le_def {x y : pgame} : x ≤ y ↔
  (∀ i, (∃ i', x.move_left i ≤ y.move_left i')  ∨ ∃ j, (x.move_left i).move_right j ≤ y) ∧
   ∀ j, (∃ i, x ≤ (y.move_right j).move_left i) ∨ ∃ j', x.move_right j' ≤ y.move_right j :=
by { rw le_iff_forall_lf, conv { to_lhs, simp only [lf_iff_exists_le] } }

/-- The definition of `x ⧏ y` on pre-games, in terms of `⧏` two moves later. -/
theorem lf_def {x y : pgame} : x ⧏ y ↔
  (∃ i, (∀ i', x.move_left i' ⧏ y.move_left i)  ∧ ∀ j, x ⧏ (y.move_left i).move_right j) ∨
   ∃ j, (∀ i, (x.move_right j).move_left i ⧏ y) ∧ ∀ j', x.move_right j ⧏ y.move_right j' :=
by { rw lf_iff_exists_le, conv { to_lhs, simp only [le_iff_forall_lf] } }

/-- The definition of `0 ≤ x` on pre-games, in terms of `0 ⧏`. -/
theorem zero_le_lf {x : pgame} : 0 ≤ x ↔ ∀ j, 0 ⧏ x.move_right j :=
by { rw le_iff_forall_lf, simp }

/-- The definition of `x ≤ 0` on pre-games, in terms of `⧏ 0`. -/
theorem le_zero_lf {x : pgame} : x ≤ 0 ↔ ∀ i, x.move_left i ⧏ 0 :=
by { rw le_iff_forall_lf, simp }

/-- The definition of `0 ⧏ x` on pre-games, in terms of `0 ≤`. -/
theorem zero_lf_le {x : pgame} : 0 ⧏ x ↔ ∃ i, 0 ≤ x.move_left i :=
by { rw lf_iff_exists_le, simp }

/-- The definition of `x ⧏ 0` on pre-games, in terms of `≤ 0`. -/
theorem lf_zero_le {x : pgame} : x ⧏ 0 ↔ ∃ j, x.move_right j ≤ 0 :=
by { rw lf_iff_exists_le, simp }

/-- The definition of `0 ≤ x` on pre-games, in terms of `0 ≤` two moves later. -/
theorem zero_le {x : pgame} : 0 ≤ x ↔ ∀ j, ∃ i, 0 ≤ (x.move_right j).move_left i :=
by { rw le_def, simp }

/-- The definition of `x ≤ 0` on pre-games, in terms of `≤ 0` two moves later. -/
theorem le_zero {x : pgame} : x ≤ 0 ↔ ∀ i, ∃ j, (x.move_left i).move_right j ≤ 0 :=
by { rw le_def, simp }

/-- The definition of `0 ⧏ x` on pre-games, in terms of `0 ⧏` two moves later. -/
theorem zero_lf {x : pgame} : 0 ⧏ x ↔ ∃ i, ∀ j, 0 ⧏ (x.move_left i).move_right j :=
by { rw lf_def, simp }

/-- The definition of `x ⧏ 0` on pre-games, in terms of `⧏ 0` two moves later. -/
theorem lf_zero {x : pgame} : x ⧏ 0 ↔ ∃ j, ∀ i, (x.move_right j).move_left i ⧏ 0 :=
by { rw lf_def, simp }

@[simp] theorem zero_le_of_is_empty_right_moves (x : pgame) [is_empty x.right_moves] : 0 ≤ x :=
zero_le.2 is_empty_elim

@[simp] theorem le_zero_of_is_empty_left_moves (x : pgame) [is_empty x.left_moves] : x ≤ 0 :=
le_zero.2 is_empty_elim

theorem zero_le_of_left (x) : 0 ≤ P{x |} := zero_le_of_is_empty_right_moves _
theorem of_right_le_zero (x) : P{| x} ≤ 0 := le_zero_of_is_empty_left_moves _

theorem lf_of (x y) : x ⧏ P{x | y} := @move_left_lf P{x | y} default
theorem of_lf (x y) : P{x | y} ⧏ y := lf_move_right default

theorem lf_of_left (x) : x ⧏ P{x |} := @move_left_lf P{x |} default
theorem of_right_lf (x) : P{| x} ⧏ x := lf_move_right default

/-- Given a game won by the right player when they play second, provide a response to any move by
left. -/
noncomputable def right_response {x : pgame} (h : x ≤ 0) (i : x.left_moves) :
  (x.move_left i).right_moves :=
classical.some $ (le_zero.1 h) i

/-- Show that the response for right provided by `right_response` preserves the right-player-wins
condition. -/
lemma right_response_spec {x : pgame} (h : x ≤ 0) (i : x.left_moves) :
  (x.move_left i).move_right (right_response h i) ≤ 0 :=
classical.some_spec $ (le_zero.1 h) i

/-- Given a game won by the left player when they play second, provide a response to any move by
right. -/
noncomputable def left_response {x : pgame} (h : 0 ≤ x) (j : x.right_moves) :
  (x.move_right j).left_moves :=
classical.some $ (zero_le.1 h) j

/-- Show that the response for left provided by `left_response` preserves the left-player-wins
condition. -/
lemma left_response_spec {x : pgame} (h : 0 ≤ x) (j : x.right_moves) :
  0 ≤ (x.move_right j).move_left (left_response h j) :=
classical.some_spec $ (zero_le.1 h) j

/-- The equivalence relation on pre-games. Two pre-games `x`, `y` are equivalent if `x ≤ y` and
`y ≤ x`.

If `x ≈ 0`, then the second player can always win `x`. -/
def equiv (x y : pgame) : Prop := x ≤ y ∧ y ≤ x

localized "infix ` ≈ ` := pgame.equiv" in pgame

instance : is_equiv _ (≈) :=
{ refl := λ x, ⟨le_rfl, le_rfl⟩,
  trans := λ x y z ⟨xy, yx⟩ ⟨yz, zy⟩, ⟨xy.trans yz, zy.trans yx⟩,
  symm := λ x y, and.symm }

theorem equiv.le {x y : pgame} (h : x ≈ y) : x ≤ y := h.1
theorem equiv.ge {x y : pgame} (h : x ≈ y) : y ≤ x := h.2

@[refl, simp] theorem equiv_rfl {x} : x ≈ x := refl x
theorem equiv_refl (x) : x ≈ x := refl x

@[symm] protected theorem equiv.symm {x y} : x ≈ y → y ≈ x := symm
@[trans] protected theorem equiv.trans {x y z} : x ≈ y → y ≈ z → x ≈ z := trans
protected theorem equiv_comm {x y} : x ≈ y ↔ y ≈ x := comm

theorem equiv_of_eq {x y} (h : x = y) : x ≈ y := by subst h

@[trans] theorem le_of_le_of_equiv {x y z} (h₁ : x ≤ y) (h₂ : y ≈ z) : x ≤ z := h₁.trans h₂.1
@[trans] theorem le_of_equiv_of_le {x y z} (h₁ : x ≈ y) : y ≤ z → x ≤ z := h₁.1.trans

theorem lf.not_equiv {x y} (h : x ⧏ y) : ¬ x ≈ y := λ h', h.not_ge h'.2
theorem lf.not_equiv' {x y} (h : x ⧏ y) : ¬ y ≈ x := λ h', h.not_ge h'.1

theorem lf.not_gt {x y} (h : x ⧏ y) : ¬ y < x := λ h', h.not_ge h'.le

theorem le_congr_imp {x₁ y₁ x₂ y₂} (hx : x₁ ≈ x₂) (hy : y₁ ≈ y₂) (h : x₁ ≤ y₁) : x₂ ≤ y₂ :=
hx.2.trans (h.trans hy.1)
theorem le_congr {x₁ y₁ x₂ y₂} (hx : x₁ ≈ x₂) (hy : y₁ ≈ y₂) : x₁ ≤ y₁ ↔ x₂ ≤ y₂ :=
⟨le_congr_imp hx hy, le_congr_imp hx.symm hy.symm⟩
theorem le_congr_left {x₁ x₂ y} (hx : x₁ ≈ x₂) : x₁ ≤ y ↔ x₂ ≤ y :=
le_congr hx equiv_rfl
theorem le_congr_right {x y₁ y₂} (hy : y₁ ≈ y₂) : x ≤ y₁ ↔ x ≤ y₂ :=
le_congr equiv_rfl hy

theorem lf_congr {x₁ y₁ x₂ y₂} (hx : x₁ ≈ x₂) (hy : y₁ ≈ y₂) : x₁ ⧏ y₁ ↔ x₂ ⧏ y₂ :=
pgame.not_le.symm.trans $ (not_congr (le_congr hy hx)).trans pgame.not_le
theorem lf_congr_imp {x₁ y₁ x₂ y₂} (hx : x₁ ≈ x₂) (hy : y₁ ≈ y₂) : x₁ ⧏ y₁ → x₂ ⧏ y₂ :=
(lf_congr hx hy).1
theorem lf_congr_left {x₁ x₂ y} (hx : x₁ ≈ x₂) : x₁ ⧏ y ↔ x₂ ⧏ y :=
lf_congr hx equiv_rfl
theorem lf_congr_right {x y₁ y₂} (hy : y₁ ≈ y₂) : x ⧏ y₁ ↔ x ⧏ y₂ :=
lf_congr equiv_rfl hy

@[trans] theorem lf_of_lf_of_equiv {x y z} (h₁ : x ⧏ y) (h₂ : y ≈ z) : x ⧏ z :=
lf_congr_imp equiv_rfl h₂ h₁
@[trans] theorem lf_of_equiv_of_lf {x y z} (h₁ : x ≈ y) : y ⧏ z → x ⧏ z :=
lf_congr_imp h₁.symm equiv_rfl

@[trans] theorem lt_of_lt_of_equiv {x y z} (h₁ : x < y) (h₂ : y ≈ z) : x < z := h₁.trans_le h₂.1
@[trans] theorem lt_of_equiv_of_lt {x y z} (h₁ : x ≈ y) : y < z → x < z := h₁.1.trans_lt

theorem lt_congr_imp {x₁ y₁ x₂ y₂} (hx : x₁ ≈ x₂) (hy : y₁ ≈ y₂) (h : x₁ < y₁) : x₂ < y₂ :=
hx.2.trans_lt (h.trans_le hy.1)
theorem lt_congr {x₁ y₁ x₂ y₂} (hx : x₁ ≈ x₂) (hy : y₁ ≈ y₂) : x₁ < y₁ ↔ x₂ < y₂ :=
⟨lt_congr_imp hx hy, lt_congr_imp hx.symm hy.symm⟩
theorem lt_congr_left {x₁ x₂ y} (hx : x₁ ≈ x₂) : x₁ < y ↔ x₂ < y :=
lt_congr hx equiv_rfl
theorem lt_congr_right {x y₁ y₂} (hy : y₁ ≈ y₂) : x < y₁ ↔ x < y₂ :=
lt_congr equiv_rfl hy

theorem lt_or_equiv_of_le {x y : pgame} (h : x ≤ y) : x < y ∨ x ≈ y :=
and_or_distrib_left.mp ⟨h, (em $ y ≤ x).swap.imp_left pgame.not_le.1⟩

theorem lf_or_equiv_or_gf (x y : pgame) : x ⧏ y ∨ x ≈ y ∨ y ⧏ x :=
begin
  by_cases h : x ⧏ y,
  { exact or.inl h },
  { right,
    cases (lt_or_equiv_of_le (pgame.not_lf.1 h)) with h' h',
    { exact or.inr h'.lf },
    { exact or.inl h'.symm } }
end

theorem equiv_congr_left {y₁ y₂} : y₁ ≈ y₂ ↔ ∀ x₁, x₁ ≈ y₁ ↔ x₁ ≈ y₂ :=
⟨λ h x₁, ⟨λ h', h'.trans h, λ h', h'.trans h.symm⟩,
 λ h, (h y₁).1 $ equiv_rfl⟩

theorem equiv_congr_right {x₁ x₂} : x₁ ≈ x₂ ↔ ∀ y₁, x₁ ≈ y₁ ↔ x₂ ≈ y₁ :=
⟨λ h y₁, ⟨λ h', h.symm.trans h', λ h', h.trans h'⟩,
 λ h, (h x₂).2 $ equiv_rfl⟩

theorem equiv_of_mk_equiv {x y : pgame}
  (L : x.left_moves ≃ y.left_moves) (R : x.right_moves ≃ y.right_moves)
  (hl : ∀ i, x.move_left i ≈ y.move_left (L i))
  (hr : ∀ j, x.move_right j ≈ y.move_right (R j)) : x ≈ y :=
begin
  fsplit; rw le_def,
  { exact ⟨λ i, or.inl ⟨_, (hl i).1⟩, λ j, or.inr ⟨_, by simpa using (hr (R.symm j)).1⟩⟩ },
  { exact ⟨λ i, or.inl ⟨_, by simpa using (hl (L.symm i)).2⟩, λ j, or.inr ⟨_, (hr j).2⟩⟩ }
end

/-- The fuzzy, confused, or incomparable relation on pre-games.

If `x ∥ 0`, then the first player can always win `x`. -/
def fuzzy (x y : pgame) : Prop := x ⧏ y ∧ y ⧏ x

localized "infix ` ∥ `:50 := pgame.fuzzy" in pgame

@[symm] theorem fuzzy.swap {x y : pgame} : x ∥ y → y ∥ x := and.swap
instance : is_symm _ (∥) := ⟨λ x y, fuzzy.swap⟩
theorem fuzzy.swap_iff {x y : pgame} : x ∥ y ↔ y ∥ x := ⟨fuzzy.swap, fuzzy.swap⟩

theorem fuzzy_irrefl (x : pgame) : ¬ x ∥ x := λ h, lf_irrefl x h.1
instance : is_irrefl _ (∥) := ⟨fuzzy_irrefl⟩

theorem lf_iff_lt_or_fuzzy {x y : pgame} : x ⧏ y ↔ x < y ∨ x ∥ y :=
by { simp only [lt_iff_le_and_lf, fuzzy, ←pgame.not_le], tauto! }

theorem lf_of_fuzzy {x y : pgame} (h : x ∥ y) : x ⧏ y := lf_iff_lt_or_fuzzy.2 (or.inr h)
alias lf_of_fuzzy ← fuzzy.lf

theorem lt_or_fuzzy_of_lf {x y : pgame} : x ⧏ y → x < y ∨ x ∥ y :=
lf_iff_lt_or_fuzzy.1

theorem fuzzy.not_equiv {x y : pgame} (h : x ∥ y) : ¬ x ≈ y :=
λ h', h'.1.not_gf h.2
theorem fuzzy.not_equiv' {x y : pgame} (h : x ∥ y) : ¬ y ≈ x :=
λ h', h'.2.not_gf h.2

theorem not_fuzzy_of_le {x y : pgame} (h : x ≤ y) : ¬ x ∥ y :=
λ h', h'.2.not_ge h
theorem not_fuzzy_of_ge {x y : pgame} (h : y ≤ x) : ¬ x ∥ y :=
λ h', h'.1.not_ge h

theorem equiv.not_fuzzy {x y : pgame} (h : x ≈ y) : ¬ x ∥ y :=
not_fuzzy_of_le h.1
theorem equiv.not_fuzzy' {x y : pgame} (h : x ≈ y) : ¬ y ∥ x :=
not_fuzzy_of_le h.2

theorem fuzzy_congr {x₁ y₁ x₂ y₂ : pgame} (hx : x₁ ≈ x₂) (hy : y₁ ≈ y₂) : x₁ ∥ y₁ ↔ x₂ ∥ y₂ :=
show _ ∧ _ ↔ _ ∧ _, by rw [lf_congr hx hy, lf_congr hy hx]
theorem fuzzy_congr_imp {x₁ y₁ x₂ y₂ : pgame} (hx : x₁ ≈ x₂) (hy : y₁ ≈ y₂) : x₁ ∥ y₁ → x₂ ∥ y₂ :=
(fuzzy_congr hx hy).1
theorem fuzzy_congr_left {x₁ x₂ y} (hx : x₁ ≈ x₂) : x₁ ∥ y ↔ x₂ ∥ y :=
fuzzy_congr hx equiv_rfl
theorem fuzzy_congr_right {x y₁ y₂} (hy : y₁ ≈ y₂) : x ∥ y₁ ↔ x ∥ y₂ :=
fuzzy_congr equiv_rfl hy

@[trans] theorem fuzzy_of_fuzzy_of_equiv {x y z} (h₁ : x ∥ y) (h₂ : y ≈ z) : x ∥ z :=
(fuzzy_congr_right h₂).1 h₁
@[trans] theorem fuzzy_of_equiv_of_fuzzy {x y z} (h₁ : x ≈ y) (h₂ : y ∥ z) : x ∥ z :=
(fuzzy_congr_left h₁).2 h₂

/-- Exactly one of the following is true (although we don't prove this here). -/
theorem lt_or_equiv_or_gt_or_fuzzy (x y : pgame) : x < y ∨ x ≈ y ∨ y < x ∨ x ∥ y :=
begin
  cases le_or_gf x y with h₁ h₁;
  cases le_or_gf y x with h₂ h₂,
  { right, left, exact ⟨h₁, h₂⟩ },
  { left, exact ⟨h₁, h₂⟩ },
  { right, right, left, exact ⟨h₂, h₁⟩ },
  { right, right, right, exact ⟨h₂, h₁⟩ }
end

theorem lt_or_equiv_or_gf (x y : pgame) : x < y ∨ x ≈ y ∨ y ⧏ x :=
begin
  rw [lf_iff_lt_or_fuzzy, fuzzy.swap_iff],
  exact lt_or_equiv_or_gt_or_fuzzy x y
end

<<<<<<< HEAD
theorem of_self_fuzzy (x) : P{x | x} ∥ x :=
⟨of_lf x x, lf_of x x⟩
=======
/-! ### Relabellings -/
>>>>>>> a9f99604

/-- `restricted x y` says that Left always has no more moves in `x` than in `y`,
     and Right always has no more moves in `y` than in `x` -/
inductive restricted : pgame.{u} → pgame.{u} → Type (u+1)
| mk : Π {x y : pgame} (L : x.left_moves → y.left_moves) (R : y.right_moves → x.right_moves),
         (∀ i, restricted (x.move_left i) (y.move_left (L i))) →
         (∀ j, restricted (x.move_right (R j)) (y.move_right j)) → restricted x y

/-- The identity restriction. -/
@[refl] def restricted.refl : Π (x : pgame), restricted x x
| x := ⟨_, _, λ i, restricted.refl _, λ j, restricted.refl _⟩
using_well_founded { dec_tac := pgame_wf_tac }

instance (x : pgame) : inhabited (restricted x x) := ⟨restricted.refl _⟩

/-- Transitivity of restriction. -/
def restricted.trans : Π {x y z : pgame} (r : restricted x y) (s : restricted y z), restricted x z
| x y z ⟨L₁, R₁, hL₁, hR₁⟩ ⟨L₂, R₂, hL₂, hR₂⟩ :=
⟨_, _, λ i, (hL₁ i).trans (hL₂ _), λ j, (hR₁ _).trans (hR₂ j)⟩

theorem restricted.le : Π {x y : pgame} (r : restricted x y), x ≤ y
| x y ⟨L, R, hL, hR⟩ :=
le_def.2 ⟨λ i, or.inl ⟨L i, (hL i).le⟩, λ i, or.inr ⟨R i, (hR i).le⟩⟩

/--
`relabelling x y` says that `x` and `y` are really the same game, just dressed up differently.
Specifically, there is a bijection between the moves for Left in `x` and in `y`, and similarly
for Right, and under these bijections we inductively have `relabelling`s for the consequent games.
-/
inductive relabelling : pgame.{u} → pgame.{u} → Type (u+1)
| mk : Π {x y : pgame} (L : x.left_moves ≃ y.left_moves) (R : x.right_moves ≃ y.right_moves),
         (∀ i, relabelling (x.move_left i) (y.move_left (L i))) →
         (∀ j, relabelling (x.move_right j) (y.move_right (R j))) →
       relabelling x y

localized "infix ` ≡r `:50 := pgame.relabelling" in pgame

namespace relabelling
variables {x y : pgame.{u}}

/-- A constructor for relabellings swapping the equivalences. -/
def mk' (L : y.left_moves ≃ x.left_moves) (R : y.right_moves ≃ x.right_moves)
  (hL : ∀ i, x.move_left (L i) ≡r y.move_left i)
  (hR : ∀ j, x.move_right (R j) ≡r y.move_right j) : x ≡r y :=
⟨L.symm, R.symm, λ i, by simpa using hL (L.symm i), λ j, by simpa using hR (R.symm j)⟩

/-- The equivalence between left moves of `x` and `y` given by the relabelling. -/
def left_moves_equiv : Π (r : x ≡r y), x.left_moves ≃ y.left_moves
| ⟨L, R, hL, hR⟩ := L

@[simp] theorem mk_left_moves_equiv {x y L R hL hR} :
  (@relabelling.mk x y L R hL hR).left_moves_equiv = L := rfl
@[simp] theorem mk'_left_moves_equiv {x y L R hL hR} :
  (@relabelling.mk' x y L R hL hR).left_moves_equiv = L.symm := rfl

/-- The equivalence between right moves of `x` and `y` given by the relabelling. -/
def right_moves_equiv : Π (r : x ≡r y), x.right_moves ≃ y.right_moves
| ⟨L, R, hL, hR⟩ := R

@[simp] theorem mk_right_moves_equiv {x y L R hL hR} :
  (@relabelling.mk x y L R hL hR).right_moves_equiv = R := rfl
@[simp] theorem mk'_right_moves_equiv {x y L R hL hR} :
  (@relabelling.mk' x y L R hL hR).right_moves_equiv = R.symm := rfl

/-- A left move of `x` is a relabelling of a left move of `y`. -/
def move_left : ∀ (r : x ≡r y) (i : x.left_moves),
  x.move_left i ≡r y.move_left (r.left_moves_equiv i)
| ⟨L, R, hL, hR⟩ := hL

/-- A left move of `y` is a relabelling of a left move of `x`. -/
def move_left_symm : ∀ (r : x ≡r y) (i : y.left_moves),
  x.move_left (r.left_moves_equiv.symm i) ≡r y.move_left i
| ⟨L, R, hL, hR⟩ i := by simpa using hL (L.symm i)

/-- A right move of `x` is a relabelling of a right move of `y`. -/
def move_right : ∀ (r : x ≡r y) (i : x.right_moves),
  x.move_right i ≡r y.move_right (r.right_moves_equiv i)
| ⟨L, R, hL, hR⟩ := hR

/-- A right move of `y` is a relabelling of a right move of `x`. -/
def move_right_symm : ∀ (r : x ≡r y) (i : y.right_moves),
  x.move_right (r.right_moves_equiv.symm i) ≡r y.move_right i
| ⟨L, R, hL, hR⟩ i := by simpa using hR (R.symm i)

/-- If `x` is a relabelling of `y`, then `x` is a restriction of `y`. -/
def restricted : Π {x y : pgame} (r : x ≡r y), restricted x y
| x y r := ⟨_, _, λ i, (r.move_left i).restricted, λ j, (r.move_right_symm j).restricted⟩
using_well_founded { dec_tac := pgame_wf_tac }

/-! It's not the case that `restricted x y → restricted y x → x ≡r y`, but if we insisted that the
maps in a restriction were injective, then one could use Schröder-Bernstein for do this. -/

/-- The identity relabelling. -/
@[refl] def refl : Π (x : pgame), x ≡r x
| x := ⟨equiv.refl _, equiv.refl _, λ i, refl _, λ j, refl _⟩
using_well_founded { dec_tac := pgame_wf_tac }

instance (x : pgame) : inhabited (x ≡r x) := ⟨refl _⟩

/-- Flip a relabelling. -/
@[symm] def symm : Π {x y : pgame}, x ≡r y → y ≡r x
| x y ⟨L, R, hL, hR⟩ := mk' L R (λ i, (hL i).symm) (λ j, (hR j).symm)

theorem le (r : x ≡r y) : x ≤ y := r.restricted.le
theorem ge (r : x ≡r y) : y ≤ x := r.symm.restricted.le

/-- A relabelling lets us prove equivalence of games. -/
theorem equiv (r : x ≡r y) : x ≈ y := ⟨r.le, r.ge⟩

/-- Transitivity of relabelling. -/
@[trans] def trans : Π {x y z : pgame}, x ≡r y → y ≡r z → x ≡r z
| x y z ⟨L₁, R₁, hL₁, hR₁⟩ ⟨L₂, R₂, hL₂, hR₂⟩ :=
⟨L₁.trans L₂, R₁.trans R₂, λ i, (hL₁ i).trans (hL₂ _), λ j, (hR₁ j).trans (hR₂ _)⟩

/-- Any game without left or right moves is a relabelling of 0. -/
def is_empty (x : pgame) [is_empty x.left_moves] [is_empty x.right_moves] : x ≡r 0 :=
⟨equiv.equiv_pempty _, equiv.equiv_of_is_empty _ _, is_empty_elim, is_empty_elim⟩

end relabelling

theorem equiv.is_empty (x : pgame) [is_empty x.left_moves] [is_empty x.right_moves] : x ≈ 0 :=
(relabelling.is_empty x).equiv

instance {x y : pgame} : has_coe (x ≡r y) (x ≈ y) := ⟨relabelling.equiv⟩

/-- Replace the types indexing the next moves for Left and Right by equivalent types. -/
def relabel {x : pgame} {xl' xr'} (el : xl' ≃ x.left_moves) (er : xr' ≃ x.right_moves) : pgame :=
⟨xl', xr', x.move_left ∘ el, x.move_right ∘ er⟩

@[simp] lemma relabel_move_left' {x : pgame} {xl' xr'}
  (el : xl' ≃ x.left_moves) (er : xr' ≃ x.right_moves) (i : xl') :
  move_left (relabel el er) i = x.move_left (el i) :=
rfl
@[simp] lemma relabel_move_left {x : pgame} {xl' xr'}
  (el : xl' ≃ x.left_moves) (er : xr' ≃ x.right_moves) (i : x.left_moves) :
  move_left (relabel el er) (el.symm i) = x.move_left i :=
by simp

@[simp] lemma relabel_move_right' {x : pgame} {xl' xr'}
  (el : xl' ≃ x.left_moves) (er : xr' ≃ x.right_moves) (j : xr') :
  move_right (relabel el er) j = x.move_right (er j) :=
rfl
@[simp] lemma relabel_move_right {x : pgame} {xl' xr'}
  (el : xl' ≃ x.left_moves) (er : xr' ≃ x.right_moves) (j : x.right_moves) :
  move_right (relabel el er) (er.symm j) = x.move_right j :=
by simp

/-- The game obtained by relabelling the next moves is a relabelling of the original game. -/
def relabel_relabelling {x : pgame} {xl' xr'} (el : xl' ≃ x.left_moves) (er : xr' ≃ x.right_moves) :
  x ≡r relabel el er :=
relabelling.mk' el er (λ i, by simp) (λ j, by simp)

/-! ### Negation -/

/-- The negation of `{L | R}` is `{-R | -L}`. -/
def neg : pgame → pgame
| ⟨l, r, L, R⟩ := ⟨r, l, λ i, neg (R i), λ i, neg (L i)⟩

instance : has_neg pgame := ⟨neg⟩

@[simp] lemma neg_def {xl xr xL xR} : -(mk xl xr xL xR) = mk xr xl (λ j, -(xR j)) (λ i, -(xL i)) :=
rfl

instance : has_involutive_neg pgame :=
{ neg_neg := λ x, begin
    induction x with xl xr xL xR ihL ihR,
    simp_rw [neg_def, ihL, ihR],
    exact ⟨rfl, rfl, heq.rfl, heq.rfl⟩,
  end,
  ..pgame.has_neg }

@[simp] protected lemma neg_zero : -(0 : pgame) = 0 :=
by { unfold has_zero.zero, rw neg_def, congr }

@[simp] lemma neg_of_lists (L R : list pgame) :
  -of_lists L R = of_lists (R.map (λ x, -x)) (L.map (λ x, -x)) :=
begin
  simp only [of_lists, neg_def, list.length_map, list.nth_le_map', eq_self_iff_true, true_and],
  split, all_goals
  { apply hfunext,
    { simp },
    { intros a a' ha,
      congr' 2,
      have : ∀ {m n} (h₁ : m = n) {b : ulift (fin m)} {c : ulift (fin n)} (h₂ : b == c),
        (b.down : ℕ) = ↑c.down,
      { rintros m n rfl b c rfl, refl },
      exact this (list.length_map _ _).symm ha } }
end

theorem is_option_neg {x y : pgame} : is_option x (-y) ↔ is_option (-x) y :=
begin
  rw [is_option_iff, is_option_iff, or_comm],
  cases y, apply or_congr;
  { apply exists_congr, intro, rw ← neg_eq_iff_neg_eq, exact eq_comm },
end

@[simp] theorem is_option_neg_neg {x y : pgame} : is_option (-x) (-y) ↔ is_option x y :=
by rw [is_option_neg, neg_neg]

theorem left_moves_neg : ∀ x : pgame, (-x).left_moves = x.right_moves
| ⟨_, _, _, _⟩ := rfl

theorem right_moves_neg : ∀ x : pgame, (-x).right_moves = x.left_moves
| ⟨_, _, _, _⟩ := rfl

@[simp] theorem neg_of (x y) : -P{x | y} = P{-y | -x} := rfl

@[simp] theorem neg_of_left (x) : -P{x |} = P{| -x} :=
by { rw neg_def, congr }

@[simp] theorem neg_of_right (x) : -P{| x} = P{-x |} :=
by { rw neg_def, congr }

/-- Turns a right move for `x` into a left move for `-x` and vice versa.

Even though these types are the same (not definitionally so), this is the preferred way to convert
between them. -/
def to_left_moves_neg {x : pgame} : x.right_moves ≃ (-x).left_moves :=
equiv.cast (left_moves_neg x).symm

/-- Turns a left move for `x` into a right move for `-x` and vice versa.

Even though these types are the same (not definitionally so), this is the preferred way to convert
between them. -/
def to_right_moves_neg {x : pgame} : x.left_moves ≃ (-x).right_moves :=
equiv.cast (right_moves_neg x).symm

lemma move_left_neg {x : pgame} (i) :
  (-x).move_left (to_left_moves_neg i) = -x.move_right i :=
by { cases x, refl }

@[simp] lemma move_left_neg' {x : pgame} (i) :
  (-x).move_left i = -x.move_right (to_left_moves_neg.symm i) :=
by { cases x, refl }

lemma move_right_neg {x : pgame} (i) :
  (-x).move_right (to_right_moves_neg i) = -(x.move_left i) :=
by { cases x, refl }

@[simp] lemma move_right_neg' {x : pgame} (i) :
  (-x).move_right i = -x.move_left (to_right_moves_neg.symm i) :=
by { cases x, refl }

lemma move_left_neg_symm {x : pgame} (i) :
  x.move_left (to_right_moves_neg.symm i) = -(-x).move_right i :=
by simp

lemma move_left_neg_symm' {x : pgame} (i) :
  x.move_left i = -(-x).move_right (to_right_moves_neg i) :=
by simp

lemma move_right_neg_symm {x : pgame} (i) :
  x.move_right (to_left_moves_neg.symm i) = -(-x).move_left i :=
by simp

lemma move_right_neg_symm' {x : pgame} (i) :
  x.move_right i = -(-x).move_left (to_left_moves_neg i) :=
by simp

/-- If `x` has the same moves as `y`, then `-x` has the sames moves as `-y`. -/
def relabelling.neg_congr : ∀ {x y : pgame}, x ≡r y → -x ≡r -y
| ⟨xl, xr, xL, xR⟩ ⟨yl, yr, yL, yR⟩ ⟨L, R, hL, hR⟩ :=
⟨R, L, λ j, (hR j).neg_congr, λ i, (hL i).neg_congr⟩

private theorem neg_le_lf_neg_iff :
  Π {x y : pgame.{u}}, (-y ≤ -x ↔ x ≤ y) ∧ (-y ⧏ -x ↔ x ⧏ y)
| (mk xl xr xL xR) (mk yl yr yL yR) :=
begin
  simp_rw [neg_def, mk_le_mk, mk_lf_mk, ← neg_def],
  split,
  { rw and_comm, apply and_congr; exact forall_congr (λ _, neg_le_lf_neg_iff.2) },
  { rw or_comm, apply or_congr; exact exists_congr (λ _, neg_le_lf_neg_iff.1) },
end
using_well_founded { dec_tac := pgame_wf_tac }

@[simp] theorem neg_le_neg_iff {x y : pgame} : -y ≤ -x ↔ x ≤ y := neg_le_lf_neg_iff.1

@[simp] theorem neg_lf_neg_iff {x y : pgame} : -y ⧏ -x ↔ x ⧏ y := neg_le_lf_neg_iff.2

@[simp] theorem neg_lt_neg_iff {x y : pgame} : -y < -x ↔ x < y :=
by rw [lt_iff_le_and_lf, lt_iff_le_and_lf, neg_le_neg_iff, neg_lf_neg_iff]

@[simp] theorem neg_equiv_neg_iff {x y : pgame} : -x ≈ -y ↔ x ≈ y :=
by rw [equiv, equiv, neg_le_neg_iff, neg_le_neg_iff, and.comm]

@[simp] theorem neg_fuzzy_neg_iff {x y : pgame} : -x ∥ -y ↔ x ∥ y :=
by rw [fuzzy, fuzzy, neg_lf_neg_iff, neg_lf_neg_iff, and.comm]

theorem neg_le_iff {x y : pgame} : -y ≤ x ↔ -x ≤ y :=
by rw [←neg_neg x, neg_le_neg_iff, neg_neg]

theorem neg_lf_iff {x y : pgame} : -y ⧏ x ↔ -x ⧏ y :=
by rw [←neg_neg x, neg_lf_neg_iff, neg_neg]

theorem neg_lt_iff {x y : pgame} : -y < x ↔ -x < y :=
by rw [←neg_neg x, neg_lt_neg_iff, neg_neg]

theorem neg_equiv_iff {x y : pgame} : -x ≈ y ↔ x ≈ -y :=
by rw [←neg_neg y, neg_equiv_neg_iff, neg_neg]

theorem neg_fuzzy_iff {x y : pgame} : -x ∥ y ↔ x ∥ -y :=
by rw [←neg_neg y, neg_fuzzy_neg_iff, neg_neg]

theorem le_neg_iff {x y : pgame} : y ≤ -x ↔ x ≤ -y :=
by rw [←neg_neg x, neg_le_neg_iff, neg_neg]

theorem lf_neg_iff {x y : pgame} : y ⧏ -x ↔ x ⧏ -y :=
by rw [←neg_neg x, neg_lf_neg_iff, neg_neg]

theorem lt_neg_iff {x y : pgame} : y < -x ↔ x < -y :=
by rw [←neg_neg x, neg_lt_neg_iff, neg_neg]

@[simp] theorem neg_le_zero_iff {x : pgame} : -x ≤ 0 ↔ 0 ≤ x :=
by rw [neg_le_iff, pgame.neg_zero]

@[simp] theorem zero_le_neg_iff {x : pgame} : 0 ≤ -x ↔ x ≤ 0 :=
by rw [le_neg_iff, pgame.neg_zero]

@[simp] theorem neg_lf_zero_iff {x : pgame} : -x ⧏ 0 ↔ 0 ⧏ x :=
by rw [neg_lf_iff, pgame.neg_zero]

@[simp] theorem zero_lf_neg_iff {x : pgame} : 0 ⧏ -x ↔ x ⧏ 0 :=
by rw [lf_neg_iff, pgame.neg_zero]

@[simp] theorem neg_lt_zero_iff {x : pgame} : -x < 0 ↔ 0 < x :=
by rw [neg_lt_iff, pgame.neg_zero]

@[simp] theorem zero_lt_neg_iff {x : pgame} : 0 < -x ↔ x < 0 :=
by rw [lt_neg_iff, pgame.neg_zero]

@[simp] theorem neg_equiv_zero_iff {x : pgame} : -x ≈ 0 ↔ x ≈ 0 :=
by rw [neg_equiv_iff, pgame.neg_zero]

@[simp] theorem neg_fuzzy_zero_iff {x : pgame} : -x ∥ 0 ↔ x ∥ 0 :=
by rw [neg_fuzzy_iff, pgame.neg_zero]

@[simp] theorem zero_equiv_neg_iff {x : pgame} : 0 ≈ -x ↔ 0 ≈ x :=
by rw [←neg_equiv_iff, pgame.neg_zero]

@[simp] theorem zero_fuzzy_neg_iff {x : pgame} : 0 ∥ -x ↔ 0 ∥ x :=
by rw [←neg_fuzzy_iff, pgame.neg_zero]

/-! ### Addition and subtraction -/

/-- The sum of `x = {xL | xR}` and `y = {yL | yR}` is `{xL + y, x + yL | xR + y, x + yR}`. -/
instance : has_add pgame.{u} := ⟨λ x y, begin
  induction x with xl xr xL xR IHxl IHxr generalizing y,
  induction y with yl yr yL yR IHyl IHyr,
  have y := mk yl yr yL yR,
  refine ⟨xl ⊕ yl, xr ⊕ yr, sum.rec _ _, sum.rec _ _⟩,
  { exact λ i, IHxl i y },
  { exact IHyl },
  { exact λ i, IHxr i y },
  { exact IHyr }
end⟩

/-- The pre-game `((0+1)+⋯)+1`. -/
instance : has_nat_cast pgame := ⟨nat.unary_cast⟩

@[simp] protected theorem nat_succ (n : ℕ) : ((n + 1 : ℕ) : pgame) = n + 1 := rfl

instance is_empty_left_moves_add (x y : pgame.{u})
  [is_empty x.left_moves] [is_empty y.left_moves] : is_empty (x + y).left_moves :=
begin
  unfreezingI { cases x, cases y },
  apply is_empty_sum.2 ⟨_, _⟩,
  assumption'
end

instance is_empty_right_moves_add (x y : pgame.{u})
  [is_empty x.right_moves] [is_empty y.right_moves] : is_empty (x + y).right_moves :=
begin
  unfreezingI { cases x, cases y },
  apply is_empty_sum.2 ⟨_, _⟩,
  assumption'
end

/-- `x + 0` has exactly the same moves as `x`. -/
def add_zero_relabelling : Π (x : pgame.{u}), x + 0 ≡r x
| ⟨xl, xr, xL, xR⟩ :=
begin
  refine ⟨equiv.sum_empty xl pempty, equiv.sum_empty xr pempty, _, _⟩;
  rintro (⟨i⟩|⟨⟨⟩⟩);
  apply add_zero_relabelling
end

/-- `x + 0` is equivalent to `x`. -/
lemma add_zero_equiv (x : pgame.{u}) : x + 0 ≈ x :=
(add_zero_relabelling x).equiv

/-- `0 + x` has exactly the same moves as `x`. -/
def zero_add_relabelling : Π (x : pgame.{u}), 0 + x ≡r x
| ⟨xl, xr, xL, xR⟩ :=
begin
  refine ⟨equiv.empty_sum pempty xl, equiv.empty_sum pempty xr, _, _⟩;
  rintro (⟨⟨⟩⟩|⟨i⟩);
  apply zero_add_relabelling
end

/-- `0 + x` is equivalent to `x`. -/
lemma zero_add_equiv (x : pgame.{u}) : 0 + x ≈ x :=
(zero_add_relabelling x).equiv

theorem left_moves_add : ∀ (x y : pgame.{u}),
  (x + y).left_moves = (x.left_moves ⊕ y.left_moves)
| ⟨_, _, _, _⟩ ⟨_, _, _, _⟩ := rfl

theorem right_moves_add : ∀ (x y : pgame.{u}),
  (x + y).right_moves = (x.right_moves ⊕ y.right_moves)
| ⟨_, _, _, _⟩ ⟨_, _, _, _⟩ := rfl

/-- Converts a left move for `x` or `y` into a left move for `x + y` and vice versa.

Even though these types are the same (not definitionally so), this is the preferred way to convert
between them. -/
def to_left_moves_add {x y : pgame} :
  x.left_moves ⊕ y.left_moves ≃ (x + y).left_moves :=
equiv.cast (left_moves_add x y).symm

/-- Converts a right move for `x` or `y` into a right move for `x + y` and vice versa.

Even though these types are the same (not definitionally so), this is the preferred way to convert
between them. -/
def to_right_moves_add {x y : pgame} :
  x.right_moves ⊕ y.right_moves ≃ (x + y).right_moves :=
equiv.cast (right_moves_add x y).symm

@[simp] lemma mk_add_move_left_inl {xl xr yl yr} {xL xR yL yR} {i} :
  (mk xl xr xL xR + mk yl yr yL yR).move_left (sum.inl i) =
    (mk xl xr xL xR).move_left i + (mk yl yr yL yR) :=
rfl
@[simp] lemma add_move_left_inl {x : pgame} (y : pgame) (i) :
  (x + y).move_left (to_left_moves_add (sum.inl i)) = x.move_left i + y :=
by { cases x, cases y, refl }

@[simp] lemma mk_add_move_right_inl {xl xr yl yr} {xL xR yL yR} {i} :
  (mk xl xr xL xR + mk yl yr yL yR).move_right (sum.inl i) =
    (mk xl xr xL xR).move_right i + (mk yl yr yL yR) :=
rfl
@[simp] lemma add_move_right_inl {x : pgame} (y : pgame) (i) :
  (x + y).move_right (to_right_moves_add (sum.inl i)) = x.move_right i + y :=
by { cases x, cases y, refl }

@[simp] lemma mk_add_move_left_inr {xl xr yl yr} {xL xR yL yR} {i} :
  (mk xl xr xL xR + mk yl yr yL yR).move_left (sum.inr i) =
    (mk xl xr xL xR) + (mk yl yr yL yR).move_left i :=
rfl
@[simp] lemma add_move_left_inr (x : pgame) {y : pgame} (i) :
  (x + y).move_left (to_left_moves_add (sum.inr i)) = x + y.move_left i :=
by { cases x, cases y, refl }

@[simp] lemma mk_add_move_right_inr {xl xr yl yr} {xL xR yL yR} {i} :
  (mk xl xr xL xR + mk yl yr yL yR).move_right (sum.inr i) =
    (mk xl xr xL xR) + (mk yl yr yL yR).move_right i :=
rfl
@[simp] lemma add_move_right_inr (x : pgame) {y : pgame} (i) :
  (x + y).move_right (to_right_moves_add (sum.inr i)) = x + y.move_right i :=
by { cases x, cases y, refl }

lemma left_moves_add_cases {x y : pgame} (k) {P : (x + y).left_moves → Prop}
  (hl : ∀ i, P $ to_left_moves_add (sum.inl i))
  (hr : ∀ i, P $ to_left_moves_add (sum.inr i)) : P k :=
begin
  rw ←to_left_moves_add.apply_symm_apply k,
  cases to_left_moves_add.symm k with i i,
  { exact hl i },
  { exact hr i }
end

lemma right_moves_add_cases {x y : pgame} (k) {P : (x + y).right_moves → Prop}
  (hl : ∀ j, P $ to_right_moves_add (sum.inl j))
  (hr : ∀ j, P $ to_right_moves_add (sum.inr j)) : P k :=
begin
  rw ←to_right_moves_add.apply_symm_apply k,
  cases to_right_moves_add.symm k with i i,
  { exact hl i },
  { exact hr i }
end

instance is_empty_nat_right_moves : ∀ n : ℕ, is_empty (right_moves n)
| 0 := pempty.is_empty
| (n + 1) := begin
  haveI := is_empty_nat_right_moves n,
  rw [pgame.nat_succ, right_moves_add],
  apply_instance
end

/-- If `w` has the same moves as `x` and `y` has the same moves as `z`,
then `w + y` has the same moves as `x + z`. -/
def relabelling.add_congr : ∀ {w x y z : pgame.{u}}, w ≡r x → y ≡r z → w + y ≡r x + z
| ⟨wl, wr, wL, wR⟩ ⟨xl, xr, xL, xR⟩ ⟨yl, yr, yL, yR⟩ ⟨zl, zr, zL, zR⟩
  ⟨L₁, R₁, hL₁, hR₁⟩ ⟨L₂, R₂, hL₂, hR₂⟩ :=
begin
  let Hwx : ⟨wl, wr, wL, wR⟩ ≡r ⟨xl, xr, xL, xR⟩ := ⟨L₁, R₁, hL₁, hR₁⟩,
  let Hyz : ⟨yl, yr, yL, yR⟩ ≡r ⟨zl, zr, zL, zR⟩ := ⟨L₂, R₂, hL₂, hR₂⟩,
  refine ⟨equiv.sum_congr L₁ L₂, equiv.sum_congr R₁ R₂, _, _⟩;
  rintro (i|j),
  { exact (hL₁ i).add_congr Hyz },
  { exact Hwx.add_congr (hL₂ j) },
  { exact (hR₁ i).add_congr Hyz },
  { exact Hwx.add_congr (hR₂ j) }
end
using_well_founded { dec_tac := pgame_wf_tac }

instance : has_sub pgame := ⟨λ x y, x + -y⟩

@[simp] theorem sub_zero (x : pgame) : x - 0 = x + 0 :=
show x + -0 = x + 0, by rw pgame.neg_zero

/-- If `w` has the same moves as `x` and `y` has the same moves as `z`,
then `w - y` has the same moves as `x - z`. -/
def relabelling.sub_congr {w x y z : pgame} (h₁ : w ≡r x) (h₂ : y ≡r z) : w - y ≡r x - z :=
h₁.add_congr h₂.neg_congr

/-- `-(x + y)` has exactly the same moves as `-x + -y`. -/
def neg_add_relabelling : Π (x y : pgame), -(x + y) ≡r -x + -y
| ⟨xl, xr, xL, xR⟩ ⟨yl, yr, yL, yR⟩ :=
begin
  refine ⟨equiv.refl _, equiv.refl _, _, _⟩,
  all_goals {
    exact λ j, sum.cases_on j
      (λ j, neg_add_relabelling _ _)
      (λ j, neg_add_relabelling ⟨xl, xr, xL, xR⟩ _) }
end
using_well_founded { dec_tac := pgame_wf_tac }

theorem neg_add_le {x y : pgame} : -(x + y) ≤ -x + -y :=
(neg_add_relabelling x y).le

/-- `x + y` has exactly the same moves as `y + x`. -/
def add_comm_relabelling : Π (x y : pgame.{u}), x + y ≡r y + x
| (mk xl xr xL xR) (mk yl yr yL yR) :=
begin
  refine ⟨equiv.sum_comm _ _, equiv.sum_comm _ _, _, _⟩;
  rintros (_|_);
  { dsimp [left_moves_add, right_moves_add], apply add_comm_relabelling }
end
using_well_founded { dec_tac := pgame_wf_tac }

theorem add_comm_le {x y : pgame} : x + y ≤ y + x :=
(add_comm_relabelling x y).le

theorem add_comm_equiv {x y : pgame} : x + y ≈ y + x :=
(add_comm_relabelling x y).equiv

/-- `(x + y) + z` has exactly the same moves as `x + (y + z)`. -/
def add_assoc_relabelling : Π (x y z : pgame.{u}), x + y + z ≡r x + (y + z)
| ⟨xl, xr, xL, xR⟩ ⟨yl, yr, yL, yR⟩ ⟨zl, zr, zL, zR⟩ :=
begin
  refine ⟨equiv.sum_assoc _ _ _, equiv.sum_assoc _ _ _, _, _⟩,
  all_goals
  { rintro (⟨i|i⟩|i) <|> rintro (j|⟨j|j⟩),
    { apply add_assoc_relabelling },
    { apply add_assoc_relabelling ⟨xl, xr, xL, xR⟩ },
    { apply add_assoc_relabelling ⟨xl, xr, xL, xR⟩ ⟨yl, yr, yL, yR⟩ } }
end
using_well_founded { dec_tac := pgame_wf_tac }

theorem add_assoc_equiv {x y z : pgame} : (x + y) + z ≈ x + (y + z) :=
(add_assoc_relabelling x y z).equiv

theorem add_left_neg_le_zero : ∀ (x : pgame), -x + x ≤ 0
| ⟨xl, xr, xL, xR⟩ :=
le_zero.2 $ λ i, begin
  cases i,
  { -- If Left played in -x, Right responds with the same move in x.
    refine ⟨@to_right_moves_add _ ⟨_, _, _, _⟩ (sum.inr i), _⟩,
    convert @add_left_neg_le_zero (xR i),
    apply add_move_right_inr },
  { -- If Left in x, Right responds with the same move in -x.
    dsimp,
    refine ⟨@to_right_moves_add ⟨_, _, _, _⟩ _ (sum.inl i), _⟩,
    convert @add_left_neg_le_zero (xL i),
    apply add_move_right_inl }
end

theorem zero_le_add_left_neg (x : pgame) : 0 ≤ -x + x :=
begin
  rw [←neg_le_neg_iff, pgame.neg_zero],
  exact neg_add_le.trans (add_left_neg_le_zero _)
end

theorem add_left_neg_equiv (x : pgame) : -x + x ≈ 0 :=
⟨add_left_neg_le_zero x, zero_le_add_left_neg x⟩

theorem add_right_neg_le_zero (x : pgame) : x + -x ≤ 0 :=
add_comm_le.trans (add_left_neg_le_zero x)

theorem zero_le_add_right_neg (x : pgame) : 0 ≤ x + -x :=
(zero_le_add_left_neg x).trans add_comm_le

theorem add_right_neg_equiv (x : pgame) : x + -x ≈ 0 :=
⟨add_right_neg_le_zero x, zero_le_add_right_neg x⟩

theorem sub_self_equiv : ∀ x, x - x ≈ 0 :=
add_right_neg_equiv

private lemma add_le_add_right' : ∀ {x y z : pgame} (h : x ≤ y), x + z ≤ y + z
| (mk xl xr xL xR) (mk yl yr yL yR) (mk zl zr zL zR) :=
λ h, begin
  refine le_def.2 ⟨λ i, _, λ i, _⟩;
  cases i,
  { rw le_def at h,
    cases h,
    rcases h_left i with ⟨i', ih⟩ | ⟨j, jh⟩,
    { exact or.inl ⟨to_left_moves_add (sum.inl i'), add_le_add_right' ih⟩ },
    { refine or.inr ⟨to_right_moves_add (sum.inl j), _⟩,
      convert add_le_add_right' jh,
      apply add_move_right_inl } },
  { exact or.inl ⟨@to_left_moves_add _ ⟨_, _, _, _⟩ (sum.inr i), add_le_add_right' h⟩ },
  { rw le_def at h,
    cases h,
    rcases h_right i with ⟨i, ih⟩ | ⟨j', jh⟩,
    { refine or.inl ⟨to_left_moves_add (sum.inl i), _⟩,
      convert add_le_add_right' ih,
      apply add_move_left_inl },
    { exact or.inr ⟨to_right_moves_add (sum.inl j'), add_le_add_right' jh⟩ } },
  { exact or.inr ⟨@to_right_moves_add _ ⟨_, _, _, _⟩ (sum.inr i), add_le_add_right' h⟩ }
end
using_well_founded { dec_tac := pgame_wf_tac }

instance covariant_class_swap_add_le : covariant_class pgame pgame (swap (+)) (≤) :=
⟨λ x y z, add_le_add_right'⟩

instance covariant_class_add_le : covariant_class pgame pgame (+) (≤) :=
⟨λ x y z h, (add_comm_le.trans (add_le_add_right h x)).trans add_comm_le⟩

theorem add_lf_add_right {y z : pgame} (h : y ⧏ z) (x) : y + x ⧏ z + x :=
suffices z + x ≤ y + x → z ≤ y, by { rw ←pgame.not_le at ⊢ h, exact mt this h }, λ w,
  calc z ≤ z + 0        : (add_zero_relabelling _).symm.le
     ... ≤ z + (x + -x) : add_le_add_left (zero_le_add_right_neg x) _
     ... ≤ z + x + -x   : (add_assoc_relabelling _ _ _).symm.le
     ... ≤ y + x + -x   : add_le_add_right w _
     ... ≤ y + (x + -x) : (add_assoc_relabelling _ _ _).le
     ... ≤ y + 0        : add_le_add_left (add_right_neg_le_zero x) _
     ... ≤ y            : (add_zero_relabelling _).le

theorem add_lf_add_left {y z : pgame} (h : y ⧏ z) (x) : x + y ⧏ x + z :=
by { rw lf_congr add_comm_equiv add_comm_equiv, apply add_lf_add_right h }

instance covariant_class_swap_add_lt : covariant_class pgame pgame (swap (+)) (<) :=
⟨λ x y z h, ⟨add_le_add_right h.1 x, add_lf_add_right h.2 x⟩⟩

instance covariant_class_add_lt : covariant_class pgame pgame (+) (<) :=
⟨λ x y z h, ⟨add_le_add_left h.1 x, add_lf_add_left h.2 x⟩⟩

theorem add_lf_add_of_lf_of_le {w x y z : pgame} (hwx : w ⧏ x) (hyz : y ≤ z) : w + y ⧏ x + z :=
lf_of_lf_of_le (add_lf_add_right hwx y) (add_le_add_left hyz x)

theorem add_lf_add_of_le_of_lf {w x y z : pgame} (hwx : w ≤ x) (hyz : y ⧏ z) : w + y ⧏ x + z :=
lf_of_le_of_lf (add_le_add_right hwx y) (add_lf_add_left hyz x)

theorem add_congr {w x y z : pgame} (h₁ : w ≈ x) (h₂ : y ≈ z) : w + y ≈ x + z :=
⟨(add_le_add_left h₂.1 w).trans (add_le_add_right h₁.1 z),
  (add_le_add_left h₂.2 x).trans (add_le_add_right h₁.2 y)⟩

theorem add_congr_left {x y z : pgame} (h : x ≈ y) : x + z ≈ y + z :=
add_congr h equiv_rfl

theorem add_congr_right {x y z : pgame} : y ≈ z → x + y ≈ x + z :=
add_congr equiv_rfl

theorem sub_congr {w x y z : pgame} (h₁ : w ≈ x) (h₂ : y ≈ z) : w - y ≈ x - z :=
add_congr h₁ (neg_equiv_neg_iff.2 h₂)

theorem sub_congr_left {x y z : pgame} (h : x ≈ y) : x - z ≈ y - z :=
sub_congr h equiv_rfl

theorem sub_congr_right {x y z : pgame} : y ≈ z → x - y ≈ x - z :=
sub_congr equiv_rfl

theorem le_iff_sub_nonneg {x y : pgame} : x ≤ y ↔ 0 ≤ y - x :=
⟨λ h, (zero_le_add_right_neg x).trans (add_le_add_right h _),
 λ h,
  calc x ≤ 0 + x : (zero_add_relabelling x).symm.le
     ... ≤ y - x + x : add_le_add_right h _
     ... ≤ y + (-x + x) : (add_assoc_relabelling _ _ _).le
     ... ≤ y + 0 : add_le_add_left (add_left_neg_le_zero x) _
     ... ≤ y : (add_zero_relabelling y).le⟩

theorem lf_iff_sub_zero_lf {x y : pgame} : x ⧏ y ↔ 0 ⧏ y - x :=
⟨λ h, (zero_le_add_right_neg x).trans_lf (add_lf_add_right h _),
 λ h,
  calc x ≤ 0 + x : (zero_add_relabelling x).symm.le
     ... ⧏ y - x + x : add_lf_add_right h _
     ... ≤ y + (-x + x) : (add_assoc_relabelling _ _ _).le
     ... ≤ y + 0 : add_le_add_left (add_left_neg_le_zero x) _
     ... ≤ y : (add_zero_relabelling y).le⟩

theorem lt_iff_sub_pos {x y : pgame} : x < y ↔ 0 < y - x :=
⟨λ h, lt_of_le_of_lt (zero_le_add_right_neg x) (add_lt_add_right h _),
 λ h,
  calc x ≤ 0 + x : (zero_add_relabelling x).symm.le
     ... < y - x + x : add_lt_add_right h _
     ... ≤ y + (-x + x) : (add_assoc_relabelling _ _ _).le
     ... ≤ y + 0 : add_le_add_left (add_left_neg_le_zero x) _
     ... ≤ y : (add_zero_relabelling y).le⟩

<<<<<<< HEAD
/-- The pre-game `star = P{0 | 0}`, which is fuzzy with zero. -/
@[reducible] def star : pgame.{u} := P{0 | 0}
=======
/-! ### Special pre-games -/

/-- The pre-game `star`, which is fuzzy with zero. -/
def star : pgame.{u} := ⟨punit, punit, λ _, 0, λ _, 0⟩
>>>>>>> a9f99604

-- `simp` can solve all of the following:
theorem star_left_moves : star.left_moves = punit := rfl
theorem star_right_moves : star.right_moves = punit := rfl
theorem star_move_left (x) : star.move_left x = 0 := rfl
theorem star_move_right (x) : star.move_right x = 0 := rfl

theorem star_fuzzy_zero : star ∥ 0 := of_self_fuzzy 0

theorem neg_star : -star = star := by simp

@[simp] theorem zero_lf_one : 0 ⧏ 1 :=
lf_of_left 0

instance : zero_le_one_class pgame :=
⟨zero_le_of_left 0⟩

@[simp] theorem zero_lt_one : (0 : pgame) < 1 :=
lt_of_le_of_lf zero_le_one zero_lf_one

end pgame<|MERGE_RESOLUTION|>--- conflicted
+++ resolved
@@ -240,7 +240,8 @@
    subsequent.mk_left, subsequent.mk_right, subsequent.trans]
   { max_depth := 6 }]
 
-<<<<<<< HEAD
+/-! ### Basic pre-games -/
+
 /-- The game `P{x | y}` with indexing types `punit`. -/
 @[reducible] def of (x y : pgame) : pgame := ⟨punit, punit, λ _, x, λ _, y⟩
 
@@ -268,9 +269,6 @@
 theorem of_right_left_moves (x) : P{| x}.left_moves = pempty := rfl
 theorem of_right_right_moves (x) : P{| x}.right_moves = punit := rfl
 theorem of_right_move_right {x} (i) : P{x |}.move_left i = x := rfl
-=======
-/-! ### Basic pre-games -/
->>>>>>> a9f99604
 
 /-- The pre-game `zero` is defined by `0 = { | }`. -/
 instance : has_zero pgame := ⟨⟨pempty, pempty, pempty.elim, pempty.elim⟩⟩
@@ -719,12 +717,10 @@
   exact lt_or_equiv_or_gt_or_fuzzy x y
 end
 
-<<<<<<< HEAD
 theorem of_self_fuzzy (x) : P{x | x} ∥ x :=
 ⟨of_lf x x, lf_of x x⟩
-=======
+
 /-! ### Relabellings -/
->>>>>>> a9f99604
 
 /-- `restricted x y` says that Left always has no more moves in `x` than in `y`,
      and Right always has no more moves in `y` than in `x` -/
@@ -1423,15 +1419,10 @@
      ... ≤ y + 0 : add_le_add_left (add_left_neg_le_zero x) _
      ... ≤ y : (add_zero_relabelling y).le⟩
 
-<<<<<<< HEAD
+/-! ### Special pre-games -/
+
 /-- The pre-game `star = P{0 | 0}`, which is fuzzy with zero. -/
 @[reducible] def star : pgame.{u} := P{0 | 0}
-=======
-/-! ### Special pre-games -/
-
-/-- The pre-game `star`, which is fuzzy with zero. -/
-def star : pgame.{u} := ⟨punit, punit, λ _, 0, λ _, 0⟩
->>>>>>> a9f99604
 
 -- `simp` can solve all of the following:
 theorem star_left_moves : star.left_moves = punit := rfl
