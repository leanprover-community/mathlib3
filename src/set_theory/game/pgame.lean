--- conflicted
+++ resolved
@@ -262,13 +262,8 @@
 @[simp] lemma one_move_left (x) : move_left 1 x = 0 := rfl
 @[simp] lemma one_right_moves : right_moves 1 = pempty := rfl
 
-<<<<<<< HEAD
-instance is_empty_one_right_moves : is_empty (right_moves 1) := pempty.is_empty
-instance unique_one_left_moves : unique (left_moves 1) := punit.unique
-=======
 instance unique_one_left_moves : unique (left_moves 1) := punit.unique
 instance is_empty_one_right_moves : is_empty (right_moves 1) := pempty.is_empty
->>>>>>> 232c15e5
 
 /-- Define simultaneously by mutual induction the `<=` and `<`
   relation on pre-games. The ZFC definition says that `x = {xL | xR}`
