/-
Copyright (c) 2019 Mario Carneiro. All rights reserved.
Released under Apache 2.0 license as described in the file LICENSE.
Authors: Reid Barton, Mario Carneiro, Isabel Longbottom, Scott Morrison
-/
import data.fin.basic
import data.list.basic
import logic.relation

/-!
# Combinatorial (pre-)games.

The basic theory of combinatorial games, following Conway's book `On Numbers and Games`. We
construct "pregames", define an ordering and arithmetic operations on them, then show that the
operations descend to "games", defined via the equivalence relation `p ≈ q ↔ p ≤ q ∧ q ≤ p`.

The surreal numbers will be built as a quotient of a subtype of pregames.

A pregame (`pgame` below) is axiomatised via an inductive type, whose sole constructor takes two
types (thought of as indexing the possible moves for the players Left and Right), and a pair of
functions out of these types to `pgame` (thought of as describing the resulting game after making a
move).

Combinatorial games themselves, as a quotient of pregames, are constructed in `game.lean`.

## Conway induction

By construction, the induction principle for pregames is exactly "Conway induction". That is, to
prove some predicate `pgame → Prop` holds for all pregames, it suffices to prove that for every
pregame `g`, if the predicate holds for every game resulting from making a move, then it also holds
for `g`.

While it is often convenient to work "by induction" on pregames, in some situations this becomes
awkward, so we also define accessor functions `pgame.left_moves`, `pgame.right_moves`,
`pgame.move_left` and `pgame.move_right`. There is a relation `pgame.subsequent p q`, saying that
`p` can be reached by playing some non-empty sequence of moves starting from `q`, an instance
`well_founded subsequent`, and a local tactic `pgame_wf_tac` which is helpful for discharging proof
obligations in inductive proofs relying on this relation.

## Order properties

Pregames have both a `≤` and a `<` relation, satisfying the usual properties of a `preorder`. The
relation `0 < x` means that `x` can always be won by Left, while `0 ≤ x` means that `x` can be won
by Left as the second player.

It turns out to be quite convenient to define various relations on top of these. We define the "less
or fuzzy" relation `x ⧏ y` as `¬ y ≤ x`, the equivalence relation `x ≈ y` as `x ≤ y ∧ y ≤ x`, and
the fuzzy relation `x ∥ y` as `x ⧏ y ∧ y ⧏ x`. If `0 ⧏ x`, then `x` can be won by Left as the
first player. If `x ≈ 0`, then `x` can be won by the second player. If `x ∥ 0`, then `x` can be won
by the first player.

Statements like `zero_le_lf`, `zero_lf_le`, etc. unfold these definitions. The theorems `le_def` and
`lf_def` give a recursive characterisation of each relation in terms of themselves two moves later.
The theorems `zero_le`, `zero_lf`, etc. also take into account that `0` has no moves.

Later, games will be defined as the quotient by the `≈` relation; that is to say, the
`antisymmetrization` of `pgame`.

## Algebraic structures

We next turn to defining the operations necessary to make games into a commutative additive group.
Addition is defined for $x = \{xL | xR\}$ and $y = \{yL | yR\}$ by $x + y = \{xL + y, x + yL | xR +
y, x + yR\}$. Negation is defined by $\{xL | xR\} = \{-xR | -xL\}$.

The order structures interact in the expected way with addition, so we have
```
theorem le_iff_sub_nonneg {x y : pgame} : x ≤ y ↔ 0 ≤ y - x := sorry
theorem lt_iff_sub_pos {x y : pgame} : x < y ↔ 0 < y - x := sorry
```

We show that these operations respect the equivalence relation, and hence descend to games. At the
level of games, these operations satisfy all the laws of a commutative group. To prove the necessary
equivalence relations at the level of pregames, we introduce the notion of a `relabelling` of a
game, and show, for example, that there is a relabelling between `x + (y + z)` and `(x + y) + z`.

## Future work

* The theory of dominated and reversible positions, and unique normal form for short games.
* Analysis of basic domineering positions.
* Hex.
* Temperature.
* The development of surreal numbers, based on this development of combinatorial games, is still
  quite incomplete.

## References

The material here is all drawn from
* [Conway, *On numbers and games*][conway2001]

An interested reader may like to formalise some of the material from
* [Andreas Blass, *A game semantics for linear logic*][MR1167694]
* [André Joyal, *Remarques sur la théorie des jeux à deux personnes*][joyal1997]
-/

open function relation

universes u

/-- The type of pre-games, before we have quotiented
  by equivalence (`pgame.setoid`). In ZFC, a combinatorial game is constructed from
  two sets of combinatorial games that have been constructed at an earlier
  stage. To do this in type theory, we say that a pre-game is built
  inductively from two families of pre-games indexed over any type
  in Type u. The resulting type `pgame.{u}` lives in `Type (u+1)`,
  reflecting that it is a proper class in ZFC. -/
inductive pgame : Type (u+1)
| mk : ∀ α β : Type u, (α → pgame) → (β → pgame) → pgame

namespace pgame

/-- The indexing type for allowable moves by Left. -/
def left_moves : pgame → Type u
| (mk l _ _ _) := l
/-- The indexing type for allowable moves by Right. -/
def right_moves : pgame → Type u
| (mk _ r _ _) := r

/-- The new game after Left makes an allowed move. -/
def move_left : Π (g : pgame), left_moves g → pgame
| (mk l _ L _) := L
/-- The new game after Right makes an allowed move. -/
def move_right : Π (g : pgame), right_moves g → pgame
| (mk _ r _ R) := R

@[simp] lemma left_moves_mk {xl xr xL xR} : (⟨xl, xr, xL, xR⟩ : pgame).left_moves = xl := rfl
@[simp] lemma move_left_mk {xl xr xL xR} : (⟨xl, xr, xL, xR⟩ : pgame).move_left = xL := rfl
@[simp] lemma right_moves_mk {xl xr xL xR} : (⟨xl, xr, xL, xR⟩ : pgame).right_moves = xr := rfl
@[simp] lemma move_right_mk {xl xr xL xR} : (⟨xl, xr, xL, xR⟩ : pgame).move_right = xR := rfl

/--
Construct a pre-game from list of pre-games describing the available moves for Left and Right.
-/
-- TODO define this at the level of games, as well, and perhaps also for finsets of games.
def of_lists (L R : list pgame.{u}) : pgame.{u} :=
mk (ulift (fin L.length)) (ulift (fin R.length))
  (λ i, L.nth_le i.down i.down.is_lt) (λ j, R.nth_le j.down j.down.prop)

lemma left_moves_of_lists (L R : list pgame) : (of_lists L R).left_moves = ulift (fin L.length) :=
rfl
lemma right_moves_of_lists (L R : list pgame) : (of_lists L R).right_moves = ulift (fin R.length) :=
rfl

/-- Converts a number into a left move for `of_lists`. -/
def to_of_lists_left_moves {L R : list pgame} : fin L.length ≃ (of_lists L R).left_moves :=
((equiv.cast (left_moves_of_lists L R).symm).trans equiv.ulift).symm

/-- Converts a number into a right move for `of_lists`. -/
def to_of_lists_right_moves {L R : list pgame} : fin R.length ≃ (of_lists L R).right_moves :=
((equiv.cast (right_moves_of_lists L R).symm).trans equiv.ulift).symm

theorem of_lists_move_left {L R : list pgame} (i : fin L.length) :
  (of_lists L R).move_left (to_of_lists_left_moves i) = L.nth_le i i.is_lt :=
rfl

@[simp] theorem of_lists_move_left' {L R : list pgame} (i : (of_lists L R).left_moves) :
  (of_lists L R).move_left i =
  L.nth_le (to_of_lists_left_moves.symm i) (to_of_lists_left_moves.symm i).is_lt :=
rfl

theorem of_lists_move_right {L R : list pgame} (i : fin R.length) :
  (of_lists L R).move_right (to_of_lists_right_moves i) = R.nth_le i i.is_lt :=
rfl

@[simp] theorem of_lists_move_right' {L R : list pgame} (i : (of_lists L R).right_moves) :
  (of_lists L R).move_right i =
  R.nth_le (to_of_lists_right_moves.symm i) (to_of_lists_right_moves.symm i).is_lt :=
rfl

/-- A variant of `pgame.rec_on` expressed in terms of `pgame.move_left` and `pgame.move_right`.

Both this and `pgame.rec_on` describe Conway induction on games. -/
@[elab_as_eliminator] def move_rec_on {C : pgame → Sort*} (x : pgame)
  (IH : ∀ (y : pgame), (∀ i, C (y.move_left i)) → (∀ j, C (y.move_right j)) → C y) : C x :=
x.rec_on $ λ yl yr yL yR, IH (mk yl yr yL yR)

/-- `is_option x y` means that `x` is either a left or right option for `y`. -/
@[mk_iff] inductive is_option : pgame → pgame → Prop
| move_left {x : pgame} (i : x.left_moves) : is_option (x.move_left i) x
| move_right {x : pgame} (i : x.right_moves) : is_option (x.move_right i) x

theorem is_option.mk_left {xl xr : Type u} (xL : xl → pgame) (xR : xr → pgame) (i : xl) :
  (xL i).is_option (mk xl xr xL xR) :=
@is_option.move_left (mk _ _ _ _) i

theorem is_option.mk_right {xl xr : Type u} (xL : xl → pgame) (xR : xr → pgame) (i : xr) :
  (xR i).is_option (mk xl xr xL xR) :=
@is_option.move_right (mk _ _ _ _) i

theorem wf_is_option : well_founded is_option :=
⟨λ x, move_rec_on x $ λ x IHl IHr, acc.intro x $ λ y h, begin
  induction h with _ i _ j,
  { exact IHl i },
  { exact IHr j }
end⟩

/-- `subsequent x y` says that `x` can be obtained by playing some nonempty sequence of moves from
`y`. It is the transitive closure of `is_option`. -/
def subsequent : pgame → pgame → Prop :=
trans_gen is_option

instance : is_trans _ subsequent := trans_gen.is_trans

@[trans] theorem subsequent.trans : ∀ {x y z}, subsequent x y → subsequent y z → subsequent x z :=
@trans_gen.trans _ _

theorem wf_subsequent : well_founded subsequent := wf_is_option.trans_gen

instance : has_well_founded pgame := ⟨_, wf_subsequent⟩

lemma subsequent.move_left {x : pgame} (i : x.left_moves) : subsequent (x.move_left i) x :=
trans_gen.single (is_option.move_left i)

lemma subsequent.move_right {x : pgame} (j : x.right_moves) : subsequent (x.move_right j) x :=
trans_gen.single (is_option.move_right j)

lemma subsequent.mk_left {xl xr} (xL : xl → pgame) (xR : xr → pgame) (i : xl) :
  subsequent (xL i) (mk xl xr xL xR) :=
@subsequent.move_left (mk _ _ _ _) i

lemma subsequent.mk_right {xl xr} (xL : xl → pgame) (xR : xr → pgame) (j : xr) :
  subsequent (xR j) (mk xl xr xL xR) :=
@subsequent.move_right (mk _ _ _ _) j

/-- A local tactic for proving well-foundedness of recursive definitions involving pregames. -/
meta def pgame_wf_tac :=
`[solve_by_elim
  [psigma.lex.left, psigma.lex.right, subsequent.move_left, subsequent.move_right,
   subsequent.mk_left, subsequent.mk_right, subsequent.trans]
  { max_depth := 6 }]

/-- The pre-game `zero` is defined by `0 = { | }`. -/
instance : has_zero pgame := ⟨⟨pempty, pempty, pempty.elim, pempty.elim⟩⟩

@[simp] lemma zero_left_moves : left_moves 0 = pempty := rfl
@[simp] lemma zero_right_moves : right_moves 0 = pempty := rfl

instance is_empty_zero_left_moves : is_empty (left_moves 0) := pempty.is_empty
instance is_empty_zero_right_moves : is_empty (right_moves 0) := pempty.is_empty

instance : inhabited pgame := ⟨0⟩

/-- The pre-game `one` is defined by `1 = { 0 | }`. -/
instance : has_one pgame := ⟨⟨punit, pempty, λ _, 0, pempty.elim⟩⟩

@[simp] lemma one_left_moves : left_moves 1 = punit := rfl
@[simp] lemma one_move_left (x) : move_left 1 x = 0 := rfl
@[simp] lemma one_right_moves : right_moves 1 = pempty := rfl

instance unique_one_left_moves : unique (left_moves 1) := punit.unique
instance is_empty_one_right_moves : is_empty (right_moves 1) := pempty.is_empty

/-- Define simultaneously by mutual induction the `≤` relation and its swapped converse `⧏` on
  pre-games.

  The ZFC definition says that `x = {xL | xR}` is less or equal to `y = {yL | yR}` if
  `∀ x₁ ∈ xL, x₁ ⧏ y` and `∀ y₂ ∈ yR, x ⧏ y₂`, where `x ⧏ y` means `¬ y ≤ x`. This is a tricky
  induction because it only decreases one side at a time, and it also swaps the arguments in the
  definition of `≤`. The solution is to define `x ≤ y` and `x ⧏ y` simultaneously. -/
def le_lf : Π (x y : pgame.{u}), Prop × Prop
| (mk xl xr xL xR) (mk yl yr yL yR) :=
  -- the orderings of the clauses here are carefully chosen so that
  --   and.left/or.inl refer to moves by Left, and
  --   and.right/or.inr refer to moves by Right.
((∀ i, (le_lf (xL i) ⟨yl, yr, yL, yR⟩).2) ∧ ∀ j, (le_lf ⟨xl, xr, xL, xR⟩ (yR j)).2,
 (∃ i, (le_lf ⟨xl, xr, xL, xR⟩ (yL i)).1) ∨ ∃ j, (le_lf (xR j) ⟨yl, yr, yL, yR⟩).1)
using_well_founded { dec_tac := pgame_wf_tac }

/-- The less or equal relation on pre-games.

If `0 ≤ x`, then Left can win `x` as the second player. -/
instance : has_le pgame := ⟨λ x y, (le_lf x y).1⟩

/-- The less or fuzzy relation on pre-games.

If `0 ⧏ x`, then Left can win `x` as the first player. -/
def lf (x y : pgame) : Prop := (le_lf x y).2

local infix ` ⧏ `:50 := lf

/-- Definition of `x ≤ y` on pre-games built using the constructor. -/
@[simp] theorem mk_le_mk {xl xr xL xR yl yr yL yR} :
  mk xl xr xL xR ≤ mk yl yr yL yR ↔
  (∀ i, xL i ⧏ mk yl yr yL yR) ∧ ∀ j, mk xl xr xL xR ⧏ yR j :=
show (le_lf _ _).1 ↔ _, by { rw le_lf, refl }

/-- Definition of `x ≤ y` on pre-games, in terms of `⧏` -/
theorem le_iff_forall_lf {x y : pgame} :
  x ≤ y ↔ (∀ i, x.move_left i ⧏ y) ∧ ∀ j, x ⧏ y.move_right j :=
by { cases x, cases y, exact mk_le_mk }

theorem le_of_forall_lf {x y : pgame} :
  ((∀ i, x.move_left i ⧏ y) ∧ ∀ j, x ⧏ y.move_right j) → x ≤ y :=
le_iff_forall_lf.2

/-- Definition of `x ⧏ y` on pre-games built using the constructor. -/
@[simp] theorem mk_lf_mk {xl xr xL xR yl yr yL yR} :
  mk xl xr xL xR ⧏ mk yl yr yL yR ↔
  (∃ i, mk xl xr xL xR ≤ yL i) ∨ ∃ j, xR j ≤ mk yl yr yL yR :=
show (le_lf _ _).2 ↔ _, by { rw le_lf, refl }

/-- Definition of `x ⧏ y` on pre-games, in terms of `≤` -/
theorem lf_iff_forall_le {x y : pgame} :
  x ⧏ y ↔ (∃ i, x ≤ y.move_left i) ∨ ∃ j, x.move_right j ≤ y :=
by { cases x, cases y, exact mk_lf_mk }

theorem lf_of_forall_le {x y : pgame} :
  ((∃ i, x ≤ y.move_left i) ∨ ∃ j, x.move_right j ≤ y) → x ⧏ y :=
lf_iff_forall_le.2

private theorem not_le_lf {x y : pgame} :
  (¬ x ≤ y ↔ y ⧏ x) ∧ (¬ x ⧏ y ↔ y ≤ x) :=
begin
  induction x with xl xr xL xR IHxl IHxr generalizing y,
  induction y with yl yr yL yR IHyl IHyr,
  simp only [mk_le_mk, mk_lf_mk, IHxl, IHxr, IHyl, IHyr,
    not_and_distrib, not_or_distrib, not_forall, not_exists,
    and_comm, or_comm, iff_self, and_self]
end

@[simp] protected theorem not_le {x y : pgame} : ¬ x ≤ y ↔ y ⧏ x := not_le_lf.1
@[simp] theorem not_lf {x y : pgame} : ¬ x ⧏ y ↔ y ≤ x := not_le_lf.2
theorem _root_.has_le.le.not_lf {x y : pgame} : x ≤ y → ¬ y ⧏ x := not_lf.2
theorem lf.not_le {x y : pgame} : x ⧏ y → ¬ y ≤ x := pgame.not_le.2

theorem le_or_gf (x y : pgame) : x ≤ y ∨ y ⧏ x :=
by { rw ←pgame.not_le, apply em }

theorem move_left_lf_of_le {x y : pgame} (i) : x ≤ y → x.move_left i ⧏ y :=
by { cases x, cases y, rw mk_le_mk, tauto }

theorem lf_move_right_of_le {x y : pgame} (j) : x ≤ y → x ⧏ y.move_right j :=
by { cases x, cases y, rw mk_le_mk, tauto }

theorem lf_of_move_right_le {x y : pgame} {j} : x.move_right j ≤ y → x ⧏ y :=
by { cases x, cases y, rw mk_lf_mk, tauto }

theorem lf_of_le_move_left {x y : pgame} {i} : x ≤ y.move_left i → x ⧏ y :=
by { cases x, cases y, rw mk_lf_mk, exact λ h, or.inl ⟨_, h⟩ }

theorem lf_of_le_mk {xl xr xL xR y} : ∀ i, mk xl xr xL xR ≤ y → xL i ⧏ y :=
@move_left_lf_of_le (mk _ _ _ _) y

theorem lf_of_mk_le {x yl yr yL yR} : ∀ j, x ≤ mk yl yr yL yR → x ⧏ yR j :=
@lf_move_right_of_le x (mk _ _ _ _)

theorem mk_lf_of_le {xl xr y j} (xL) {xR : xr → pgame} : xR j ≤ y → mk xl xr xL xR ⧏ y :=
@lf_of_move_right_le (mk _ _ _ _) y j

theorem lf_mk_of_le {x yl yr} {yL : yl → pgame} (yR) {i} : x ≤ yL i → x ⧏ mk yl yr yL yR :=
@lf_of_le_move_left x (mk _ _ _ _) i

private theorem le_trans_aux
  {xl xr} {xL : xl → pgame} {xR : xr → pgame}
  {yl yr} {yL : yl → pgame} {yR : yr → pgame}
  {zl zr} {zL : zl → pgame} {zR : zr → pgame}
  (h₁ : ∀ i, mk yl yr yL yR ≤ mk zl zr zL zR → mk zl zr zL zR ≤ xL i → mk yl yr yL yR ≤ xL i)
  (h₂ : ∀ i, zR i ≤ mk xl xr xL xR → mk xl xr xL xR ≤ mk yl yr yL yR → zR i ≤ mk yl yr yL yR) :
  mk xl xr xL xR ≤ mk yl yr yL yR →
  mk yl yr yL yR ≤ mk zl zr zL zR →
  mk xl xr xL xR ≤ mk zl zr zL zR :=
by simp only [mk_le_mk] at *; exact
λ ⟨xLy, xyR⟩ ⟨yLz, yzR⟩, ⟨
  λ i, pgame.not_le.1 (λ h, (h₁ _ ⟨yLz, yzR⟩ h).not_lf (xLy _)),
  λ i, pgame.not_le.1 (λ h, (h₂ _ h ⟨xLy, xyR⟩).not_lf (yzR _))⟩

instance : preorder pgame :=
{ le_refl := λ x, begin
    induction x with _ _ _ _ IHl IHr,
    exact le_of_forall_lf ⟨λ i, lf_of_le_move_left (IHl i), λ i, lf_of_move_right_le (IHr i)⟩
  end,
  le_trans := λ x y z, suffices ∀ {x y z : pgame},
    (x ≤ y → y ≤ z → x ≤ z) ∧ (y ≤ z → z ≤ x → y ≤ x) ∧ (z ≤ x → x ≤ y → z ≤ y),
  from this.1, begin
    clear x y z, intros,
    induction x with xl xr xL xR IHxl IHxr generalizing y z,
    induction y with yl yr yL yR IHyl IHyr generalizing z,
    induction z with zl zr zL zR IHzl IHzr,
    exact ⟨
      le_trans_aux (λ i, (IHxl _).2.1) (λ i, (IHzr _).2.2),
      le_trans_aux (λ i, (IHyl _).2.2) (λ i, (IHxr _).1),
      le_trans_aux (λ i, (IHzl _).1) (λ i, (IHyr _).2.1)⟩,
  end,
  ..pgame.has_le }

theorem lf_irrefl (x : pgame) : ¬ x ⧏ x := le_rfl.not_lf
instance : is_irrefl _ (⧏) := ⟨lf_irrefl⟩

@[trans] theorem lf_of_le_of_lf {x y z : pgame} (h₁ : x ≤ y) (h₂ : y ⧏ z) : x ⧏ z :=
by { rw ←pgame.not_le at h₂ ⊢, exact λ h₃, h₂ (h₃.trans h₁) }
@[trans] theorem lf_of_lf_of_le {x y z : pgame} (h₁ : x ⧏ y) (h₂ : y ≤ z) : x ⧏ z :=
by { rw ←pgame.not_le at h₁ ⊢, exact λ h₃, h₁ (h₂.trans h₃) }

alias lf_of_le_of_lf ← has_le.le.trans_lf
alias lf_of_lf_of_le ← pgame.lf.trans_le

@[trans] theorem lf_of_lt_of_lf {x y z : pgame} (h₁ : x < y) (h₂ : y ⧏ z) : x ⧏ z :=
h₁.le.trans_lf h₂

@[trans] theorem lf_of_lf_of_lt {x y z : pgame} (h₁ : x ⧏ y) (h₂ : y < z) : x ⧏ z :=
h₁.trans_le h₂.le

alias lf_of_lt_of_lf ← has_lt.lt.trans_lf
alias lf_of_lf_of_lt ← pgame.lf.trans_lt

theorem move_left_lf {x : pgame} (i) : x.move_left i ⧏ x :=
move_left_lf_of_le i le_rfl

theorem lf_move_right {x : pgame} (j) : x ⧏ x.move_right j :=
lf_move_right_of_le j le_rfl

theorem lf_mk {xl xr} (xL : xl → pgame) (xR : xr → pgame) (i) : xL i ⧏ mk xl xr xL xR :=
@move_left_lf (mk _ _ _ _) i

theorem mk_lf {xl xr} (xL : xl → pgame) (xR : xr → pgame) (j) : mk xl xr xL xR ⧏ xR j :=
@lf_move_right (mk _ _ _ _) j

theorem lt_iff_le_and_lf {x y : pgame} : x < y ↔ x ≤ y ∧ x ⧏ y :=
by rw [lt_iff_le_not_le, pgame.not_le]

theorem lt_of_le_of_lf {x y : pgame} (h₁ : x ≤ y) (h₂ : x ⧏ y) : x < y :=
lt_iff_le_and_lf.2 ⟨h₁, h₂⟩

theorem lf_of_lt {x y : pgame} (h : x < y) : x ⧏ y := (lt_iff_le_and_lf.1 h).2
alias lf_of_lt ← has_lt.lt.lf

/-- The definition of `x ≤ y` on pre-games, in terms of `≤` two moves later. -/
theorem le_def {x y : pgame} : x ≤ y ↔
  (∀ i, (∃ i', x.move_left i ≤ y.move_left i')  ∨ ∃ j, (x.move_left i).move_right j ≤ y) ∧
   ∀ j, (∃ i, x ≤ (y.move_right j).move_left i) ∨ ∃ j', x.move_right j' ≤ y.move_right j :=
by { rw le_iff_forall_lf, conv { to_lhs, simp only [lf_iff_forall_le] } }

/-- The definition of `x ⧏ y` on pre-games, in terms of `⧏` two moves later. -/
theorem lf_def {x y : pgame} : x ⧏ y ↔
  (∃ i, (∀ i', x.move_left i' ⧏ y.move_left i)  ∧ ∀ j, x ⧏ (y.move_left i).move_right j) ∨
   ∃ j, (∀ i, (x.move_right j).move_left i ⧏ y) ∧ ∀ j', x.move_right j ⧏ y.move_right j' :=
by { rw lf_iff_forall_le, conv { to_lhs, simp only [le_iff_forall_lf] } }

/-- The definition of `0 ≤ x` on pre-games, in terms of `0 ⧏`. -/
theorem zero_le_lf {x : pgame} : 0 ≤ x ↔ ∀ j, 0 ⧏ x.move_right j :=
by { rw le_iff_forall_lf, dsimp, simp }

/-- The definition of `x ≤ 0` on pre-games, in terms of `⧏ 0`. -/
theorem le_zero_lf {x : pgame} : x ≤ 0 ↔ ∀ i, x.move_left i ⧏ 0 :=
by { rw le_iff_forall_lf, dsimp, simp }

/-- The definition of `0 ⧏ x` on pre-games, in terms of `0 ≤`. -/
theorem zero_lf_le {x : pgame} : 0 ⧏ x ↔ ∃ i, 0 ≤ x.move_left i :=
by { rw lf_iff_forall_le, dsimp, simp }

/-- The definition of `x ⧏ 0` on pre-games, in terms of `≤ 0`. -/
theorem lf_zero_le {x : pgame} : x ⧏ 0 ↔ ∃ j, x.move_right j ≤ 0 :=
by { rw lf_iff_forall_le, dsimp, simp }

/-- The definition of `0 ≤ x` on pre-games, in terms of `0 ≤` two moves later. -/
theorem zero_le {x : pgame} : 0 ≤ x ↔ ∀ j, ∃ i, 0 ≤ (x.move_right j).move_left i :=
by { rw le_def, dsimp, simp }

/-- The definition of `x ≤ 0` on pre-games, in terms of `≤ 0` two moves later. -/
theorem le_zero {x : pgame} : x ≤ 0 ↔ ∀ i, ∃ j, (x.move_left i).move_right j ≤ 0 :=
by { rw le_def, dsimp, simp }

/-- The definition of `0 ⧏ x` on pre-games, in terms of `0 ⧏` two moves later. -/
theorem zero_lf {x : pgame} : 0 ⧏ x ↔ ∃ i, ∀ j, 0 ⧏ (x.move_left i).move_right j :=
by { rw lf_def, dsimp, simp }

/-- The definition of `x ⧏ 0` on pre-games, in terms of `⧏ 0` two moves later. -/
theorem lf_zero {x : pgame} : x ⧏ 0 ↔ ∃ j, ∀ i, (x.move_right j).move_left i ⧏ 0 :=
by { rw lf_def, dsimp, simp }

@[simp] theorem zero_le_of_is_empty_right_moves (x : pgame) [is_empty x.right_moves] : 0 ≤ x :=
zero_le.2 is_empty_elim

@[simp] theorem le_zero_of_is_empty_left_moves (x : pgame) [is_empty x.left_moves] : x ≤ 0 :=
le_zero.2 is_empty_elim

/-- Given a game won by the right player when they play second, provide a response to any move by
left. -/
noncomputable def right_response {x : pgame} (h : x ≤ 0) (i : x.left_moves) :
  (x.move_left i).right_moves :=
classical.some $ (le_zero.1 h) i

/-- Show that the response for right provided by `right_response` preserves the right-player-wins
condition. -/
lemma right_response_spec {x : pgame} (h : x ≤ 0) (i : x.left_moves) :
  (x.move_left i).move_right (right_response h i) ≤ 0 :=
classical.some_spec $ (le_zero.1 h) i

/-- Given a game won by the left player when they play second, provide a response to any move by
right. -/
noncomputable def left_response {x : pgame} (h : 0 ≤ x) (j : x.right_moves) :
  (x.move_right j).left_moves :=
classical.some $ (zero_le.1 h) j

/-- Show that the response for left provided by `left_response` preserves the left-player-wins
condition. -/
lemma left_response_spec {x : pgame} (h : 0 ≤ x) (j : x.right_moves) :
  0 ≤ (x.move_right j).move_left (left_response h j) :=
classical.some_spec $ (zero_le.1 h) j

/-- The equivalence relation on pre-games. Two pre-games `x`, `y` are equivalent if `x ≤ y` and
`y ≤ x`.

If `x ≈ 0`, then the second player can always win `x`. -/
def equiv (x y : pgame) : Prop := x ≤ y ∧ y ≤ x

-- TODO: add `equiv.le` and `equiv.ge` synonyms for `equiv.1` and `equiv.2`.

local infix ` ≈ ` := pgame.equiv

instance : is_equiv _ (≈) :=
{ refl := λ x, ⟨le_rfl, le_rfl⟩,
  trans := λ x y z ⟨xy, yx⟩ ⟨yz, zy⟩, ⟨xy.trans yz, zy.trans yx⟩,
  symm := λ x y, and.symm }

theorem equiv.le {x y : pgame} (h : x ≈ y) : x ≤ y := h.1
theorem equiv.ge {x y : pgame} (h : x ≈ y) : y ≤ x := h.2

@[refl, simp] theorem equiv_rfl {x} : x ≈ x := refl x
theorem equiv_refl (x) : x ≈ x := refl x
@[symm] protected theorem equiv.symm {x y} : x ≈ y → y ≈ x := symm
@[trans] protected theorem equiv.trans {x y z} : x ≈ y → y ≈ z → x ≈ z := trans

@[trans] theorem le_of_le_of_equiv {x y z} (h₁ : x ≤ y) (h₂ : y ≈ z) : x ≤ z := h₁.trans h₂.1
@[trans] theorem le_of_equiv_of_le {x y z} (h₁ : x ≈ y) : y ≤ z → x ≤ z := h₁.1.trans

theorem lf.not_equiv {x y} (h : x ⧏ y) : ¬ x ≈ y := λ h', h.not_le h'.2
theorem lf.not_equiv' {x y} (h : x ⧏ y) : ¬ y ≈ x := λ h', h.not_le h'.1

theorem lf.not_lt {x y} (h : x ⧏ y) : ¬ y < x := λ h', h.not_le h'.le

theorem le_congr_imp {x₁ y₁ x₂ y₂} (hx : x₁ ≈ x₂) (hy : y₁ ≈ y₂) (h : x₁ ≤ y₁) : x₂ ≤ y₂ :=
hx.2.trans (h.trans hy.1)
theorem le_congr {x₁ y₁ x₂ y₂} (hx : x₁ ≈ x₂) (hy : y₁ ≈ y₂) : x₁ ≤ y₁ ↔ x₂ ≤ y₂ :=
⟨le_congr_imp hx hy, le_congr_imp hx.symm hy.symm⟩
theorem le_congr_left {x₁ x₂ y} (hx : x₁ ≈ x₂) : x₁ ≤ y ↔ x₂ ≤ y :=
le_congr hx equiv_rfl
theorem le_congr_right {x y₁ y₂} (hy : y₁ ≈ y₂) : x ≤ y₁ ↔ x ≤ y₂ :=
le_congr equiv_rfl hy

theorem lf_congr {x₁ y₁ x₂ y₂} (hx : x₁ ≈ x₂) (hy : y₁ ≈ y₂) : x₁ ⧏ y₁ ↔ x₂ ⧏ y₂ :=
pgame.not_le.symm.trans $ (not_congr (le_congr hy hx)).trans pgame.not_le
theorem lf_congr_imp {x₁ y₁ x₂ y₂} (hx : x₁ ≈ x₂) (hy : y₁ ≈ y₂) : x₁ ⧏ y₁ → x₂ ⧏ y₂ :=
(lf_congr hx hy).1
theorem lf_congr_left {x₁ x₂ y} (hx : x₁ ≈ x₂) : x₁ ⧏ y ↔ x₂ ⧏ y :=
lf_congr hx equiv_rfl
theorem lf_congr_right {x y₁ y₂} (hy : y₁ ≈ y₂) : x ⧏ y₁ ↔ x ⧏ y₂ :=
lf_congr equiv_rfl hy

@[trans] theorem lf_of_lf_of_equiv {x y z} (h₁ : x ⧏ y) (h₂ : y ≈ z) : x ⧏ z :=
lf_congr_imp equiv_rfl h₂ h₁
@[trans] theorem lf_of_equiv_of_lf {x y z} (h₁ : x ≈ y) : y ⧏ z → x ⧏ z :=
lf_congr_imp h₁.symm equiv_rfl

@[trans] theorem lt_of_lt_of_equiv {x y z} (h₁ : x < y) (h₂ : y ≈ z) : x < z := h₁.trans_le h₂.1
@[trans] theorem lt_of_equiv_of_lt {x y z} (h₁ : x ≈ y) : y < z → x < z := h₁.1.trans_lt

theorem lt_congr_imp {x₁ y₁ x₂ y₂} (hx : x₁ ≈ x₂) (hy : y₁ ≈ y₂) (h : x₁ < y₁) : x₂ < y₂ :=
hx.2.trans_lt (h.trans_le hy.1)
theorem lt_congr {x₁ y₁ x₂ y₂} (hx : x₁ ≈ x₂) (hy : y₁ ≈ y₂) : x₁ < y₁ ↔ x₂ < y₂ :=
⟨lt_congr_imp hx hy, lt_congr_imp hx.symm hy.symm⟩
theorem lt_congr_left {x₁ x₂ y} (hx : x₁ ≈ x₂) : x₁ < y ↔ x₂ < y :=
lt_congr hx equiv_rfl
theorem lt_congr_right {x y₁ y₂} (hy : y₁ ≈ y₂) : x < y₁ ↔ x < y₂ :=
lt_congr equiv_rfl hy

theorem lf_or_equiv_of_le {x y : pgame} (h : x ≤ y) : x ⧏ y ∨ x ≈ y :=
or_iff_not_imp_left.2 $ λ h', ⟨h, pgame.not_lf.1 h'⟩

theorem lf_or_equiv_or_gf (x y : pgame) : x ⧏ y ∨ x ≈ y ∨ y ⧏ x :=
begin
  by_cases h : x ⧏ y,
  { exact or.inl h },
  { right,
    cases (lf_or_equiv_of_le (pgame.not_lf.1 h)) with h' h',
    { exact or.inr h' },
    { exact or.inl h'.symm } }
end

theorem equiv_congr_left {y₁ y₂} : y₁ ≈ y₂ ↔ ∀ x₁, x₁ ≈ y₁ ↔ x₁ ≈ y₂ :=
⟨λ h x₁, ⟨λ h', h'.trans h, λ h', h'.trans h.symm⟩,
 λ h, (h y₁).1 $ equiv_rfl⟩

theorem equiv_congr_right {x₁ x₂} : x₁ ≈ x₂ ↔ ∀ y₁, x₁ ≈ y₁ ↔ x₂ ≈ y₁ :=
⟨λ h y₁, ⟨λ h', h.symm.trans h', λ h', h.trans h'⟩,
 λ h, (h x₂).2 $ equiv_rfl⟩

theorem equiv_of_mk_equiv {x y : pgame}
  (L : x.left_moves ≃ y.left_moves) (R : x.right_moves ≃ y.right_moves)
  (hl : ∀ (i : x.left_moves), x.move_left i ≈ y.move_left (L i))
  (hr : ∀ (j : y.right_moves), x.move_right (R.symm j) ≈ y.move_right j) :
  x ≈ y :=
begin
  fsplit; rw le_def,
  { exact ⟨λ i, or.inl ⟨L i, (hl i).1⟩, λ j, or.inr ⟨R.symm j, (hr j).1⟩⟩ },
  { fsplit,
    { intro i,
      left,
      specialize hl (L.symm i),
      simp only [move_left_mk, equiv.apply_symm_apply] at hl,
      use ⟨L.symm i, hl.2⟩ },
    { intro j,
      right,
      specialize hr (R j),
      simp only [move_right_mk, equiv.symm_apply_apply] at hr,
      use ⟨R j, hr.2⟩ } }
end

/-- The fuzzy, confused, or incomparable relation on pre-games.

If `x ∥ 0`, then the first player can always win `x`. -/
def fuzzy (x y : pgame) : Prop := x ⧏ y ∧ y ⧏ x

local infix ` ∥ `:50 := fuzzy

@[symm] theorem fuzzy.swap {x y : pgame} : x ∥ y → y ∥ x := and.swap
instance : is_symm _ (∥) := ⟨λ x y, fuzzy.swap⟩
theorem fuzzy.swap_iff {x y : pgame} : x ∥ y ↔ y ∥ x := ⟨fuzzy.swap, fuzzy.swap⟩

theorem fuzzy_irrefl (x : pgame) : ¬ x ∥ x := λ h, lf_irrefl x h.1
instance : is_irrefl _ (∥) := ⟨fuzzy_irrefl⟩

theorem lf_iff_lt_or_fuzzy {x y : pgame} : x ⧏ y ↔ x < y ∨ x ∥ y :=
by { simp only [lt_iff_le_and_lf, fuzzy, ←pgame.not_le], tauto! }

theorem lf_of_fuzzy {x y : pgame} (h : x ∥ y) : x ⧏ y := lf_iff_lt_or_fuzzy.2 (or.inr h)
alias lf_of_fuzzy ← pgame.fuzzy.lf

theorem lt_or_fuzzy_of_lf {x y : pgame} : x ⧏ y → x < y ∨ x ∥ y :=
lf_iff_lt_or_fuzzy.1

theorem fuzzy.not_equiv {x y : pgame} (h : x ∥ y) : ¬ x ≈ y :=
λ h', h'.1.not_lf h.2
theorem fuzzy.not_equiv' {x y : pgame} (h : x ∥ y) : ¬ y ≈ x :=
λ h', h'.2.not_lf h.2

theorem not_fuzzy_of_le {x y : pgame} (h : x ≤ y) : ¬ x ∥ y :=
λ h', h'.2.not_le h
theorem not_fuzzy_of_ge {x y : pgame} (h : y ≤ x) : ¬ x ∥ y :=
λ h', h'.1.not_le h

theorem equiv.not_fuzzy {x y : pgame} (h : x ≈ y) : ¬ x ∥ y :=
not_fuzzy_of_le h.1
theorem equiv.not_fuzzy' {x y : pgame} (h : x ≈ y) : ¬ y ∥ x :=
not_fuzzy_of_le h.2

theorem fuzzy_congr {x₁ y₁ x₂ y₂ : pgame} (hx : x₁ ≈ x₂) (hy : y₁ ≈ y₂) : x₁ ∥ y₁ ↔ x₂ ∥ y₂ :=
show _ ∧ _ ↔ _ ∧ _, by rw [lf_congr hx hy, lf_congr hy hx]
theorem fuzzy_congr_imp {x₁ y₁ x₂ y₂ : pgame} (hx : x₁ ≈ x₂) (hy : y₁ ≈ y₂) : x₁ ∥ y₁ → x₂ ∥ y₂ :=
(fuzzy_congr hx hy).1
theorem fuzzy_congr_left {x₁ x₂ y} (hx : x₁ ≈ x₂) : x₁ ∥ y ↔ x₂ ∥ y :=
fuzzy_congr hx equiv_rfl
theorem fuzzy_congr_right {x y₁ y₂} (hy : y₁ ≈ y₂) : x ∥ y₁ ↔ x ∥ y₂ :=
fuzzy_congr equiv_rfl hy

@[trans] theorem fuzzy_of_fuzzy_of_equiv {x y z} (h₁ : x ∥ y) (h₂ : y ≈ z) : x ∥ z :=
(fuzzy_congr_right h₂).1 h₁
@[trans] theorem fuzzy_of_equiv_of_fuzzy {x y z} (h₁ : x ≈ y) (h₂ : y ∥ z) : x ∥ z :=
(fuzzy_congr_left h₁).2 h₂

/-- Exactly one of the following is true (although we don't prove this here). -/
theorem lt_or_equiv_or_gt_or_fuzzy (x y : pgame) : x < y ∨ x ≈ y ∨ y < x ∨ x ∥ y :=
begin
  cases le_or_gf x y with h₁ h₁;
  cases le_or_gf y x with h₂ h₂,
  { right, left, exact ⟨h₁, h₂⟩ },
  { left, exact lt_of_le_of_lf h₁ h₂ },
  { right, right, left, exact lt_of_le_of_lf h₂ h₁ },
  { right, right, right, exact ⟨h₂, h₁⟩ }
end

theorem lt_or_equiv_or_gf (x y : pgame) : x < y ∨ x ≈ y ∨ y ⧏ x :=
begin
  rw [lf_iff_lt_or_fuzzy, fuzzy.swap_iff],
  exact lt_or_equiv_or_gt_or_fuzzy x y
end

/-- `restricted x y` says that Left always has no more moves in `x` than in `y`,
     and Right always has no more moves in `y` than in `x` -/
inductive restricted : pgame.{u} → pgame.{u} → Type (u+1)
| mk : Π {x y : pgame} (L : x.left_moves → y.left_moves) (R : y.right_moves → x.right_moves),
         (∀ (i : x.left_moves), restricted (x.move_left i) (y.move_left (L i))) →
         (∀ (j : y.right_moves), restricted (x.move_right (R j)) (y.move_right j)) → restricted x y

/-- The identity restriction. -/
@[refl] def restricted.refl : Π (x : pgame), restricted x x
| (mk xl xr xL xR) :=
  restricted.mk
    id id
    (λ i, restricted.refl _) (λ j, restricted.refl _)
using_well_founded { dec_tac := pgame_wf_tac }

instance (x : pgame) : inhabited (restricted x x) := ⟨restricted.refl _⟩

-- TODO trans for restricted

theorem restricted.le : Π {x y : pgame} (r : restricted x y), x ≤ y
| (mk xl xr xL xR) (mk yl yr yL yR)
  (restricted.mk L_embedding R_embedding L_restriction R_restriction) :=
begin
  rw le_def,
  exact
    ⟨λ i, or.inl ⟨L_embedding i, (L_restriction i).le⟩,
     λ i, or.inr ⟨R_embedding i, (R_restriction i).le⟩⟩
end

/--
`relabelling x y` says that `x` and `y` are really the same game, just dressed up differently.
Specifically, there is a bijection between the moves for Left in `x` and in `y`, and similarly
for Right, and under these bijections we inductively have `relabelling`s for the consequent games.

In ZFC, relabellings would indeed be the same games.
-/
inductive relabelling : pgame.{u} → pgame.{u} → Type (u+1)
| mk : Π {x y : pgame} (L : x.left_moves ≃ y.left_moves) (R : x.right_moves ≃ y.right_moves),
         (∀ (i : x.left_moves), relabelling (x.move_left i) (y.move_left (L i))) →
         (∀ (j : y.right_moves), relabelling (x.move_right (R.symm j)) (y.move_right j)) →
       relabelling x y

/-- If `x` is a relabelling of `y`, then Left and Right have the same moves in either game,
    so `x` is a restriction of `y`. -/
def relabelling.restricted : Π {x y : pgame} (r : relabelling x y), restricted x y
| (mk xl xr xL xR) (mk yl yr yL yR) (relabelling.mk L_equiv R_equiv L_relabelling R_relabelling) :=
restricted.mk L_equiv.to_embedding R_equiv.symm.to_embedding
  (λ i, (L_relabelling i).restricted)
  (λ j, (R_relabelling j).restricted)

-- It's not the case that `restricted x y → restricted y x → relabelling x y`,
-- but if we insisted that the maps in a restriction were injective, then one
-- could use Schröder-Bernstein for do this.

/-- The identity relabelling. -/
@[refl] def relabelling.refl : Π (x : pgame), relabelling x x
| (mk xl xr xL xR) :=
  relabelling.mk (equiv.refl _) (equiv.refl _)
    (λ i, relabelling.refl _) (λ j, relabelling.refl _)
using_well_founded { dec_tac := pgame_wf_tac }

instance (x : pgame) : inhabited (relabelling x x) := ⟨relabelling.refl _⟩

/-- Reverse a relabelling. -/
@[symm] def relabelling.symm : Π {x y : pgame}, relabelling x y → relabelling y x
| (mk xl xr xL xR) (mk yl yr yL yR) (relabelling.mk L_equiv R_equiv L_relabelling R_relabelling) :=
begin
  refine relabelling.mk L_equiv.symm R_equiv.symm _ _,
  { intro i, simpa using (L_relabelling (L_equiv.symm i)).symm },
  { intro j, simpa using (R_relabelling (R_equiv j)).symm }
end

/-- Transitivity of relabelling -/
@[trans] def relabelling.trans :
  Π {x y z : pgame}, relabelling x y → relabelling y z → relabelling x z
| (mk xl xr xL xR) (mk yl yr yL yR) (mk zl zr zL zR)
  (relabelling.mk L_equiv₁ R_equiv₁ L_relabelling₁ R_relabelling₁)
  (relabelling.mk L_equiv₂ R_equiv₂ L_relabelling₂ R_relabelling₂) :=
begin
  refine relabelling.mk (L_equiv₁.trans L_equiv₂) (R_equiv₁.trans R_equiv₂) _ _,
  { intro i, simpa using (L_relabelling₁ _).trans (L_relabelling₂ _) },
  { intro j, simpa using (R_relabelling₁ _).trans (R_relabelling₂ _) },
end

/-- Any game without left or right moves is a relabelling of 0. -/
def relabelling.is_empty (x : pgame) [is_empty (x.left_moves)] [is_empty (x.right_moves)] :
  relabelling x 0 :=
⟨equiv.equiv_pempty _, equiv.equiv_pempty _, is_empty_elim, is_empty_elim⟩

theorem relabelling.le {x y : pgame} (r : relabelling x y) : x ≤ y :=
r.restricted.le

/-- A relabelling lets us prove equivalence of games. -/
theorem relabelling.equiv {x y : pgame} (r : relabelling x y) : x ≈ y :=
⟨r.le, r.symm.le⟩

theorem equiv.is_empty (x : pgame) [is_empty (x.left_moves)] [is_empty (x.right_moves)] : x ≈ 0 :=
(relabelling.is_empty x).equiv

instance {x y : pgame} : has_coe (relabelling x y) (x ≈ y) := ⟨relabelling.equiv⟩

/-- Replace the types indexing the next moves for Left and Right by equivalent types. -/
def relabel {x : pgame} {xl' xr'} (el : x.left_moves ≃ xl') (er : x.right_moves ≃ xr') :=
pgame.mk xl' xr' (λ i, x.move_left (el.symm i)) (λ j, x.move_right (er.symm j))

@[simp] lemma relabel_move_left' {x : pgame} {xl' xr'}
  (el : x.left_moves ≃ xl') (er : x.right_moves ≃ xr') (i : xl') :
  move_left (relabel el er) i = x.move_left (el.symm i) :=
rfl
@[simp] lemma relabel_move_left {x : pgame} {xl' xr'}
  (el : x.left_moves ≃ xl') (er : x.right_moves ≃ xr') (i : x.left_moves) :
  move_left (relabel el er) (el i) = x.move_left i :=
by simp

@[simp] lemma relabel_move_right' {x : pgame} {xl' xr'}
  (el : x.left_moves ≃ xl') (er : x.right_moves ≃ xr') (j : xr') :
  move_right (relabel el er) j = x.move_right (er.symm j) :=
rfl
@[simp] lemma relabel_move_right {x : pgame} {xl' xr'}
  (el : x.left_moves ≃ xl') (er : x.right_moves ≃ xr') (j : x.right_moves) :
  move_right (relabel el er) (er j) = x.move_right j :=
by simp

/-- The game obtained by relabelling the next moves is a relabelling of the original game. -/
def relabel_relabelling {x : pgame} {xl' xr'} (el : x.left_moves ≃ xl') (er : x.right_moves ≃ xr') :
  relabelling x (relabel el er) :=
relabelling.mk el er (λ i, by simp) (λ j, by simp)

/-- The negation of `{L | R}` is `{-R | -L}`. -/
def neg : pgame → pgame
| ⟨l, r, L, R⟩ := ⟨r, l, λ i, neg (R i), λ i, neg (L i)⟩

instance : has_neg pgame := ⟨neg⟩

@[simp] lemma neg_def {xl xr xL xR} : -(mk xl xr xL xR) = mk xr xl (λ j, -(xR j)) (λ i, -(xL i)) :=
rfl

instance : has_involutive_neg pgame :=
{ neg_neg := λ x, begin
    induction x with xl xr xL xR ihL ihR,
    simp_rw [neg_def, ihL, ihR],
    exact ⟨rfl, rfl, heq.rfl, heq.rfl⟩,
  end,
  ..pgame.has_neg }

@[simp] protected lemma neg_zero : -(0 : pgame) = 0 :=
begin
  dsimp [has_zero.zero, has_neg.neg, neg],
  congr; funext i; cases i
end

@[simp] lemma neg_of_lists (L R : list pgame) :
  -of_lists L R = of_lists (R.map (λ x, -x)) (L.map (λ x, -x)) :=
begin
  simp only [of_lists, neg_def, list.length_map, list.nth_le_map', eq_self_iff_true, true_and],
  split, all_goals
  { apply hfunext,
    { simp },
    { intros a a' ha,
      congr' 2,
      have : ∀ {m n} (h₁ : m = n) {b : ulift (fin m)} {c : ulift (fin n)} (h₂ : b == c),
        (b.down : ℕ) = ↑c.down,
      { rintros m n rfl b c rfl, refl },
      exact this (list.length_map _ _).symm ha } }
end

theorem left_moves_neg : ∀ x : pgame, (-x).left_moves = x.right_moves
| ⟨_, _, _, _⟩ := rfl

theorem right_moves_neg : ∀ x : pgame, (-x).right_moves = x.left_moves
| ⟨_, _, _, _⟩ := rfl

/-- Turns a right move for `x` into a left move for `-x` and vice versa.

Even though these types are the same (not definitionally so), this is the preferred way to convert
between them. -/
def to_left_moves_neg {x : pgame} : x.right_moves ≃ (-x).left_moves :=
equiv.cast (left_moves_neg x).symm

/-- Turns a left move for `x` into a right move for `-x` and vice versa.

Even though these types are the same (not definitionally so), this is the preferred way to convert
between them. -/
def to_right_moves_neg {x : pgame} : x.left_moves ≃ (-x).right_moves :=
equiv.cast (right_moves_neg x).symm

lemma move_left_neg {x : pgame} (i) :
  (-x).move_left (to_left_moves_neg i) = -x.move_right i :=
by { cases x, refl }

@[simp] lemma move_left_neg' {x : pgame} (i) :
  (-x).move_left i = -x.move_right (to_left_moves_neg.symm i) :=
by { cases x, refl }

lemma move_right_neg {x : pgame} (i) :
  (-x).move_right (to_right_moves_neg i) = -(x.move_left i) :=
by { cases x, refl }

@[simp] lemma move_right_neg' {x : pgame} (i) :
  (-x).move_right i = -x.move_left (to_right_moves_neg.symm i) :=
by { cases x, refl }

lemma move_left_neg_symm {x : pgame} (i) :
  x.move_left (to_right_moves_neg.symm i) = -(-x).move_right i :=
by simp

lemma move_left_neg_symm' {x : pgame} (i) :
  x.move_left i = -(-x).move_right (to_right_moves_neg i) :=
by simp

lemma move_right_neg_symm {x : pgame} (i) :
  x.move_right (to_left_moves_neg.symm i) = -(-x).move_left i :=
by simp

lemma move_right_neg_symm' {x : pgame} (i) :
  x.move_right i = -(-x).move_left (to_left_moves_neg i) :=
by simp

/-- If `x` has the same moves as `y`, then `-x` has the sames moves as `-y`. -/
def relabelling.neg_congr : ∀ {x y : pgame}, x.relabelling y → (-x).relabelling (-y)
| (mk xl xr xL xR) (mk yl yr yL yR) ⟨L_equiv, R_equiv, L_relabelling, R_relabelling⟩ :=
  ⟨R_equiv, L_equiv,
    λ i, relabelling.neg_congr (by simpa using R_relabelling (R_equiv i)),
    λ i, relabelling.neg_congr (by simpa using L_relabelling (L_equiv.symm i))⟩

@[simp] theorem neg_le_iff : Π {x y : pgame}, -y ≤ -x ↔ x ≤ y
| (mk xl xr xL xR) (mk yl yr yL yR) :=
begin
  rw [le_def, le_def], dsimp,
  refine ⟨λ h, ⟨λ i, _, λ j, _⟩, λ h, ⟨λ i, _, λ j, _⟩⟩,
  { rcases h.right i with ⟨w, h⟩ | ⟨w, h⟩,
    { refine or.inr ⟨to_left_moves_neg.symm w, neg_le_iff.1 _⟩,
      rwa [move_right_neg_symm, neg_neg] },
    { exact or.inl ⟨w, neg_le_iff.1 h⟩ } },
  { rcases h.left j with ⟨w, h⟩ | ⟨w, h⟩,
    { exact or.inr ⟨w, neg_le_iff.1 h⟩ },
    { refine or.inl ⟨to_right_moves_neg.symm w, neg_le_iff.1 _⟩,
      rwa [move_left_neg_symm, neg_neg] } },
  { rcases h.right i with ⟨w, h⟩ | ⟨w, h⟩,
    { refine or.inr ⟨to_right_moves_neg w, _⟩,
      convert neg_le_iff.2 h,
      rw move_right_neg },
    { exact or.inl ⟨w, neg_le_iff.2 h⟩ } },
  { rcases h.left j with ⟨w, h⟩ | ⟨w, h⟩,
    { exact or.inr ⟨w, neg_le_iff.2 h⟩ },
    { refine or.inl ⟨to_left_moves_neg w, _⟩,
      convert neg_le_iff.2 h,
      rw move_left_neg } }
end
using_well_founded { dec_tac := pgame_wf_tac }

theorem neg_congr {x y : pgame} (h : x ≈ y) : -x ≈ -y :=
⟨neg_le_iff.2 h.2, neg_le_iff.2 h.1⟩

@[simp] theorem neg_lf_iff {x y : pgame} : -y ⧏ -x ↔ x ⧏ y :=
by rw [←pgame.not_le, ←pgame.not_le, not_iff_not, neg_le_iff]

@[simp] theorem neg_lt_iff {x y : pgame} : -y < -x ↔ x < y :=
by rw [lt_iff_le_and_lf, lt_iff_le_and_lf, neg_le_iff, neg_lf_iff]

@[simp] theorem neg_le_zero_iff {x : pgame} : -x ≤ 0 ↔ 0 ≤ x :=
by { convert neg_le_iff, rw pgame.neg_zero }

@[simp] theorem zero_le_neg_iff {x : pgame} : 0 ≤ -x ↔ x ≤ 0 :=
by { convert neg_le_iff, rw pgame.neg_zero }

@[simp] theorem neg_lf_zero_iff {x : pgame} : -x ⧏ 0 ↔ 0 ⧏ x :=
by { convert neg_lf_iff, rw pgame.neg_zero }

@[simp] theorem zero_lf_neg_iff {x : pgame} : 0 ⧏ -x ↔ x ⧏ 0 :=
by { convert neg_lf_iff, rw pgame.neg_zero }

@[simp] theorem neg_lt_zero_iff {x : pgame} : -x < 0 ↔ 0 < x :=
by { convert neg_lt_iff, rw pgame.neg_zero }

@[simp] theorem zero_lt_neg_iff {x : pgame} : 0 < -x ↔ x < 0 :=
by { convert neg_lt_iff, rw pgame.neg_zero }

/-- The sum of `x = {xL | xR}` and `y = {yL | yR}` is `{xL + y, x + yL | xR + y, x + yR}`. -/
instance : has_add pgame.{u} := ⟨λ x y, begin
  induction x with xl xr xL xR IHxl IHxr generalizing y,
  induction y with yl yr yL yR IHyl IHyr,
  have y := mk yl yr yL yR,
  refine ⟨xl ⊕ yl, xr ⊕ yr, sum.rec _ _, sum.rec _ _⟩,
  { exact λ i, IHxl i y },
  { exact IHyl },
  { exact λ i, IHxr i y },
  { exact IHyr }
end⟩

@[simp] theorem nat_one : ((1 : ℕ) : pgame) = 0 + 1 := rfl

instance is_empty_left_moves_add (x y : pgame.{u})
  [is_empty x.left_moves] [is_empty y.left_moves] : is_empty (x + y).left_moves :=
begin
  unfreezingI { cases x, cases y },
  apply is_empty_sum.2 ⟨_, _⟩,
  assumption'
end

instance is_empty_right_moves_add (x y : pgame.{u})
  [is_empty x.right_moves] [is_empty y.right_moves] : is_empty (x + y).right_moves :=
begin
  unfreezingI { cases x, cases y },
  apply is_empty_sum.2 ⟨_, _⟩,
  assumption'
end

/-- `x + 0` has exactly the same moves as `x`. -/
def add_zero_relabelling : Π (x : pgame.{u}), relabelling (x + 0) x
| (mk xl xr xL xR) :=
begin
  refine ⟨equiv.sum_empty xl pempty, equiv.sum_empty xr pempty, _, _⟩,
  { rintro (⟨i⟩|⟨⟨⟩⟩),
    apply add_zero_relabelling, },
  { rintro j,
    apply add_zero_relabelling, }
end

/-- `x + 0` is equivalent to `x`. -/
lemma add_zero_equiv (x : pgame.{u}) : x + 0 ≈ x :=
(add_zero_relabelling x).equiv

/-- `0 + x` has exactly the same moves as `x`. -/
def zero_add_relabelling : Π (x : pgame.{u}), relabelling (0 + x) x
| (mk xl xr xL xR) :=
begin
  refine ⟨equiv.empty_sum pempty xl, equiv.empty_sum pempty xr, _, _⟩,
  { rintro (⟨⟨⟩⟩|⟨i⟩),
    apply zero_add_relabelling, },
  { rintro j,
    apply zero_add_relabelling, }
end

/-- `0 + x` is equivalent to `x`. -/
lemma zero_add_equiv (x : pgame.{u}) : 0 + x ≈ x :=
(zero_add_relabelling x).equiv

theorem left_moves_add : ∀ (x y : pgame.{u}),
  (x + y).left_moves = (x.left_moves ⊕ y.left_moves)
| ⟨_, _, _, _⟩ ⟨_, _, _, _⟩ := rfl

theorem right_moves_add : ∀ (x y : pgame.{u}),
  (x + y).right_moves = (x.right_moves ⊕ y.right_moves)
| ⟨_, _, _, _⟩ ⟨_, _, _, _⟩ := rfl

/-- Converts a left move for `x` or `y` into a left move for `x + y` and vice versa.

Even though these types are the same (not definitionally so), this is the preferred way to convert
between them. -/
def to_left_moves_add {x y : pgame} :
  x.left_moves ⊕ y.left_moves ≃ (x + y).left_moves :=
equiv.cast (left_moves_add x y).symm

/-- Converts a right move for `x` or `y` into a right move for `x + y` and vice versa.

Even though these types are the same (not definitionally so), this is the preferred way to convert
between them. -/
def to_right_moves_add {x y : pgame} :
  x.right_moves ⊕ y.right_moves ≃ (x + y).right_moves :=
equiv.cast (right_moves_add x y).symm

@[simp] lemma mk_add_move_left_inl {xl xr yl yr} {xL xR yL yR} {i} :
  (mk xl xr xL xR + mk yl yr yL yR).move_left (sum.inl i) =
    (mk xl xr xL xR).move_left i + (mk yl yr yL yR) :=
rfl
@[simp] lemma add_move_left_inl {x : pgame} (y : pgame) (i) :
  (x + y).move_left (to_left_moves_add (sum.inl i)) = x.move_left i + y :=
by { cases x, cases y, refl }

@[simp] lemma mk_add_move_right_inl {xl xr yl yr} {xL xR yL yR} {i} :
  (mk xl xr xL xR + mk yl yr yL yR).move_right (sum.inl i) =
    (mk xl xr xL xR).move_right i + (mk yl yr yL yR) :=
rfl
@[simp] lemma add_move_right_inl {x : pgame} (y : pgame) (i) :
  (x + y).move_right (to_right_moves_add (sum.inl i)) = x.move_right i + y :=
by { cases x, cases y, refl }

@[simp] lemma mk_add_move_left_inr {xl xr yl yr} {xL xR yL yR} {i} :
  (mk xl xr xL xR + mk yl yr yL yR).move_left (sum.inr i) =
    (mk xl xr xL xR) + (mk yl yr yL yR).move_left i :=
rfl
@[simp] lemma add_move_left_inr (x : pgame) {y : pgame} (i) :
  (x + y).move_left (to_left_moves_add (sum.inr i)) = x + y.move_left i :=
by { cases x, cases y, refl }

@[simp] lemma mk_add_move_right_inr {xl xr yl yr} {xL xR yL yR} {i} :
  (mk xl xr xL xR + mk yl yr yL yR).move_right (sum.inr i) =
    (mk xl xr xL xR) + (mk yl yr yL yR).move_right i :=
rfl
@[simp] lemma add_move_right_inr (x : pgame) {y : pgame} (i) :
  (x + y).move_right (to_right_moves_add (sum.inr i)) = x + y.move_right i :=
by { cases x, cases y, refl }

lemma left_moves_add_cases {x y : pgame} (i : (x + y).left_moves) :
  (∃ j, i = to_left_moves_add (sum.inl j)) ∨ ∃ j, i = to_left_moves_add (sum.inr j) :=
begin
  rw ←to_left_moves_add.apply_symm_apply i,
  cases to_left_moves_add.symm i with j j,
  { exact or.inl ⟨j, rfl⟩ },
  { exact or.inr ⟨j, rfl⟩ }
end

lemma right_moves_add_cases {x y : pgame} (i : (x + y).right_moves) :
  (∃ j, i = to_right_moves_add (sum.inl j)) ∨ ∃ j, i = to_right_moves_add (sum.inr j) :=
begin
  rw ←to_right_moves_add.apply_symm_apply i,
  cases to_right_moves_add.symm i with j j,
  { exact or.inl ⟨j, rfl⟩ },
  { exact or.inr ⟨j, rfl⟩ }
end

instance is_empty_nat_right_moves : ∀ n : ℕ, is_empty (right_moves n)
| 0 := pempty.is_empty
| (n + 1) := begin
  haveI := is_empty_nat_right_moves n,
  rw [nat.cast_succ, right_moves_add],
  apply_instance
end

/-- If `w` has the same moves as `x` and `y` has the same moves as `z`,
then `w + y` has the same moves as `x + z`. -/
def relabelling.add_congr : ∀ {w x y z : pgame.{u}},
  w.relabelling x → y.relabelling z → (w + y).relabelling (x + z)
| (mk wl wr wL wR) (mk xl xr xL xR) (mk yl yr yL yR) (mk zl zr zL zR)
  ⟨L_equiv₁, R_equiv₁, L_relabelling₁, R_relabelling₁⟩
  ⟨L_equiv₂, R_equiv₂, L_relabelling₂, R_relabelling₂⟩ :=
begin
  refine ⟨equiv.sum_congr L_equiv₁ L_equiv₂, equiv.sum_congr R_equiv₁ R_equiv₂, _, _⟩,
  { rintro (i|j),
    { exact relabelling.add_congr
        (L_relabelling₁ i)
        (⟨L_equiv₂, R_equiv₂, L_relabelling₂, R_relabelling₂⟩) },
    { exact relabelling.add_congr
        (⟨L_equiv₁, R_equiv₁, L_relabelling₁, R_relabelling₁⟩)
        (L_relabelling₂ j) }},
  { rintro (i|j),
    { exact relabelling.add_congr
        (R_relabelling₁ i)
        (⟨L_equiv₂, R_equiv₂, L_relabelling₂, R_relabelling₂⟩) },
    { exact relabelling.add_congr
        (⟨L_equiv₁, R_equiv₁, L_relabelling₁, R_relabelling₁⟩)
        (R_relabelling₂ j) }}
end
using_well_founded { dec_tac := pgame_wf_tac }

instance : has_sub pgame := ⟨λ x y, x + -y⟩

@[simp] theorem sub_zero (x : pgame) : x - 0 = x + 0 :=
show x + -0 = x + 0, by rw pgame.neg_zero

/-- If `w` has the same moves as `x` and `y` has the same moves as `z`,
then `w - y` has the same moves as `x - z`. -/
def relabelling.sub_congr {w x y z : pgame}
  (h₁ : w.relabelling x) (h₂ : y.relabelling z) : (w - y).relabelling (x - z) :=
h₁.add_congr h₂.neg_congr

/-- `-(x+y)` has exactly the same moves as `-x + -y`. -/
def neg_add_relabelling : Π (x y : pgame), relabelling (-(x + y)) (-x + -y)
| (mk xl xr xL xR) (mk yl yr yL yR) :=
⟨equiv.refl _, equiv.refl _,
 λ j, sum.cases_on j
   (λ j, neg_add_relabelling (xR j) (mk yl yr yL yR))
   (λ j, neg_add_relabelling (mk xl xr xL xR) (yR j)),
 λ i, sum.cases_on i
   (λ i, neg_add_relabelling (xL i) (mk yl yr yL yR))
   (λ i, neg_add_relabelling (mk xl xr xL xR) (yL i))⟩
using_well_founded { dec_tac := pgame_wf_tac }

theorem neg_add_le {x y : pgame} : -(x + y) ≤ -x + -y :=
(neg_add_relabelling x y).le

/-- `x + y` has exactly the same moves as `y + x`. -/
def add_comm_relabelling : Π (x y : pgame.{u}), relabelling (x + y) (y + x)
| (mk xl xr xL xR) (mk yl yr yL yR) :=
begin
  refine ⟨equiv.sum_comm _ _, equiv.sum_comm _ _, _, _⟩;
  rintros (_|_);
  { simp [left_moves_add, right_moves_add], apply add_comm_relabelling }
end
using_well_founded { dec_tac := pgame_wf_tac }

theorem add_comm_le {x y : pgame} : x + y ≤ y + x :=
(add_comm_relabelling x y).le

theorem add_comm_equiv {x y : pgame} : x + y ≈ y + x :=
(add_comm_relabelling x y).equiv

/-- `(x + y) + z` has exactly the same moves as `x + (y + z)`. -/
def add_assoc_relabelling : Π (x y z : pgame.{u}), relabelling ((x + y) + z) (x + (y + z))
| (mk xl xr xL xR) (mk yl yr yL yR) (mk zl zr zL zR) :=
begin
  refine ⟨equiv.sum_assoc _ _ _, equiv.sum_assoc _ _ _, _, _⟩,
  { rintro (⟨i|i⟩|i),
    { apply add_assoc_relabelling, },
    { change relabelling
        (mk xl xr xL xR + yL i + mk zl zr zL zR) (mk xl xr xL xR + (yL i + mk zl zr zL zR)),
      apply add_assoc_relabelling, },
    { change relabelling
        (mk xl xr xL xR + mk yl yr yL yR + zL i) (mk xl xr xL xR + (mk yl yr yL yR + zL i)),
      apply add_assoc_relabelling, } },
  { rintro (j|⟨j|j⟩),
    { apply add_assoc_relabelling, },
    { change relabelling
        (mk xl xr xL xR + yR j + mk zl zr zL zR) (mk xl xr xL xR + (yR j + mk zl zr zL zR)),
      apply add_assoc_relabelling, },
    { change relabelling
        (mk xl xr xL xR + mk yl yr yL yR + zR j) (mk xl xr xL xR + (mk yl yr yL yR + zR j)),
      apply add_assoc_relabelling, } },
end
using_well_founded { dec_tac := pgame_wf_tac }

theorem add_assoc_equiv {x y z : pgame} : (x + y) + z ≈ x + (y + z) :=
(add_assoc_relabelling x y z).equiv

theorem add_left_neg_le_zero : ∀ (x : pgame), -x + x ≤ 0
| ⟨xl, xr, xL, xR⟩ :=
le_zero.2 $ λ i, begin
  cases i,
  { -- If Left played in -x, Right responds with the same move in x.
    refine ⟨@to_right_moves_add _ ⟨_, _, _, _⟩ (sum.inr i), _⟩,
    convert @add_left_neg_le_zero (xR i),
    apply add_move_right_inr },
  { -- If Left in x, Right responds with the same move in -x.
    dsimp,
    refine ⟨@to_right_moves_add ⟨_, _, _, _⟩ _ (sum.inl i), _⟩,
    convert @add_left_neg_le_zero (xL i),
    apply add_move_right_inl }
end

theorem zero_le_add_left_neg (x : pgame) : 0 ≤ -x + x :=
begin
  rw [←neg_le_iff, pgame.neg_zero],
  exact neg_add_le.trans (add_left_neg_le_zero _)
end

theorem add_left_neg_equiv (x : pgame) : -x + x ≈ 0 :=
⟨add_left_neg_le_zero x, zero_le_add_left_neg x⟩

theorem add_right_neg_le_zero (x : pgame) : x + -x ≤ 0 :=
add_comm_le.trans (add_left_neg_le_zero x)

theorem zero_le_add_right_neg (x : pgame) : 0 ≤ x + -x :=
(zero_le_add_left_neg x).trans add_comm_le

theorem add_right_neg_equiv (x : pgame) : x + -x ≈ 0 :=
⟨add_right_neg_le_zero x, zero_le_add_right_neg x⟩

theorem sub_self_equiv : ∀ x, x - x ≈ 0 :=
add_right_neg_equiv

private lemma add_le_add_right' : ∀ {x y z : pgame} (h : x ≤ y), x + z ≤ y + z
| (mk xl xr xL xR) (mk yl yr yL yR) (mk zl zr zL zR) :=
λ h, begin
  refine le_def.2 ⟨λ i, _, λ i, _⟩;
  cases i,
  { rw le_def at h,
    cases h,
    rcases h_left i with ⟨i', ih⟩ | ⟨j, jh⟩,
    { exact or.inl ⟨to_left_moves_add (sum.inl i'), add_le_add_right' ih⟩ },
    { refine or.inr ⟨to_right_moves_add (sum.inl j), _⟩,
      convert add_le_add_right' jh,
      apply add_move_right_inl } },
  { exact or.inl ⟨@to_left_moves_add _ ⟨_, _, _, _⟩ (sum.inr i), add_le_add_right' h⟩ },
  { rw le_def at h,
    cases h,
    rcases h_right i with ⟨i, ih⟩ | ⟨j', jh⟩,
    { refine or.inl ⟨to_left_moves_add (sum.inl i), _⟩,
      convert add_le_add_right' ih,
      apply add_move_left_inl },
    { exact or.inr ⟨to_right_moves_add (sum.inl j'), add_le_add_right' jh⟩ } },
  { exact or.inr ⟨@to_right_moves_add _ ⟨_, _, _, _⟩ (sum.inr i), add_le_add_right' h⟩ }
end
using_well_founded { dec_tac := pgame_wf_tac }

instance covariant_class_swap_add_le : covariant_class pgame pgame (swap (+)) (≤) :=
⟨λ x y z, add_le_add_right'⟩

instance covariant_class_add_le : covariant_class pgame pgame (+) (≤) :=
⟨λ x y z h, (add_comm_le.trans (add_le_add_right h x)).trans add_comm_le⟩

theorem add_lf_add_right {y z : pgame} (h : y ⧏ z) (x) : y + x ⧏ z + x :=
suffices z + x ≤ y + x → z ≤ y, by { rw ←pgame.not_le at ⊢ h, exact mt this h }, λ w,
  calc z ≤ z + 0        : (add_zero_relabelling _).symm.le
     ... ≤ z + (x + -x) : add_le_add_left (zero_le_add_right_neg x) _
     ... ≤ z + x + -x   : (add_assoc_relabelling _ _ _).symm.le
     ... ≤ y + x + -x   : add_le_add_right w _
     ... ≤ y + (x + -x) : (add_assoc_relabelling _ _ _).le
     ... ≤ y + 0        : add_le_add_left (add_right_neg_le_zero x) _
     ... ≤ y            : (add_zero_relabelling _).le

theorem add_lf_add_left {y z : pgame} (h : y ⧏ z) (x) : x + y ⧏ x + z :=
by { rw lf_congr add_comm_equiv add_comm_equiv, apply add_lf_add_right h }

instance covariant_class_swap_add_lt : covariant_class pgame pgame (swap (+)) (<) :=
⟨λ x y z h, begin
  rw lt_iff_le_and_lf at h ⊢,
  exact ⟨add_le_add_right h.1 x, add_lf_add_right h.2 x⟩
end⟩

instance covariant_class_add_lt : covariant_class pgame pgame (+) (<) :=
⟨λ x y z h, begin
  rw lt_iff_le_and_lf at h ⊢,
  exact ⟨add_le_add_left h.1 x, add_lf_add_left h.2 x⟩
end⟩

theorem add_lf_add_of_lf_of_le {w x y z : pgame} (hwx : w ⧏ x) (hyz : y ≤ z) : w + y ⧏ x + z :=
lf_of_lf_of_le (add_lf_add_right hwx y) (add_le_add_left hyz x)

theorem add_lf_add_of_le_of_lf {w x y z : pgame} (hwx : w ≤ x) (hyz : y ⧏ z) : w + y ⧏ x + z :=
lf_of_le_of_lf (add_le_add_right hwx y) (add_lf_add_left hyz x)

theorem add_congr {w x y z : pgame} (h₁ : w ≈ x) (h₂ : y ≈ z) : w + y ≈ x + z :=
⟨(add_le_add_left h₂.1 w).trans (add_le_add_right h₁.1 z),
  (add_le_add_left h₂.2 x).trans (add_le_add_right h₁.2 y)⟩

theorem add_congr_left {x y z : pgame} (h : x ≈ y) : x + z ≈ y + z :=
add_congr h equiv_rfl

theorem add_congr_right {x y z : pgame} : y ≈ z → x + y ≈ x + z :=
add_congr equiv_rfl

theorem sub_congr {w x y z : pgame} (h₁ : w ≈ x) (h₂ : y ≈ z) : w - y ≈ x - z :=
add_congr h₁ (neg_congr h₂)

theorem sub_congr_left {x y z : pgame} (h : x ≈ y) : x - z ≈ y - z :=
sub_congr h equiv_rfl

theorem sub_congr_right {x y z : pgame} : y ≈ z → x - y ≈ x - z :=
sub_congr equiv_rfl

theorem le_iff_sub_nonneg {x y : pgame} : x ≤ y ↔ 0 ≤ y - x :=
⟨λ h, (zero_le_add_right_neg x).trans (add_le_add_right h _),
 λ h,
  calc x ≤ 0 + x : (zero_add_relabelling x).symm.le
     ... ≤ y - x + x : add_le_add_right h _
     ... ≤ y + (-x + x) : (add_assoc_relabelling _ _ _).le
     ... ≤ y + 0 : add_le_add_left (add_left_neg_le_zero x) _
     ... ≤ y : (add_zero_relabelling y).le⟩

theorem lf_iff_sub_zero_lf {x y : pgame} : x ⧏ y ↔ 0 ⧏ y - x :=
⟨λ h, (zero_le_add_right_neg x).trans_lf (add_lf_add_right h _),
 λ h,
  calc x ≤ 0 + x : (zero_add_relabelling x).symm.le
     ... ⧏ y - x + x : add_lf_add_right h _
     ... ≤ y + (-x + x) : (add_assoc_relabelling _ _ _).le
     ... ≤ y + 0 : add_le_add_left (add_left_neg_le_zero x) _
     ... ≤ y : (add_zero_relabelling y).le⟩

theorem lt_iff_sub_pos {x y : pgame} : x < y ↔ 0 < y - x :=
⟨λ h, lt_of_le_of_lt (zero_le_add_right_neg x) (add_lt_add_right h _),
 λ h,
  calc x ≤ 0 + x : (zero_add_relabelling x).symm.le
     ... < y - x + x : add_lt_add_right h _
     ... ≤ y + (-x + x) : (add_assoc_relabelling _ _ _).le
     ... ≤ y + 0 : add_le_add_left (add_left_neg_le_zero x) _
     ... ≤ y : (add_zero_relabelling y).le⟩

/-- The pre-game `star`, which is fuzzy with zero. -/
def star : pgame.{u} := ⟨punit, punit, λ _, 0, λ _, 0⟩

@[simp] theorem star_left_moves : star.left_moves = punit := rfl
@[simp] theorem star_right_moves : star.right_moves = punit := rfl

@[simp] theorem star_move_left (x) : star.move_left x = 0 := rfl
@[simp] theorem star_move_right (x) : star.move_right x = 0 := rfl

instance unique_star_left_moves : unique star.left_moves := punit.unique
instance unique_star_right_moves : unique star.right_moves := punit.unique

theorem star_fuzzy_zero : star ∥ 0 :=
⟨by { rw lf_zero, use default, rintros ⟨⟩ }, by { rw zero_lf, use default, rintros ⟨⟩ }⟩

@[simp] theorem neg_star : -star = star :=
by simp [star]

@[simp] theorem zero_lt_one : (0 : pgame) < 1 :=
lt_of_le_of_lf (zero_le_of_is_empty_right_moves 1) (zero_lf_le.2 ⟨default, le_rfl⟩)

<<<<<<< HEAD
instance : zero_le_one_class pgame := ⟨zero_lt_one.le⟩
=======
@[simp] theorem zero_le_one : (0 : pgame) ≤ 1 :=
zero_lt_one.le
>>>>>>> 0f5ea396

@[simp] theorem zero_lf_one : (0 : pgame) ⧏ 1 :=
zero_lt_one.lf

/-- The pre-game `half` is defined as `{0 | 1}`. -/
def half : pgame := ⟨punit, punit, 0, 1⟩

@[simp] theorem half_left_moves : half.left_moves = punit := rfl
@[simp] theorem half_right_moves : half.right_moves = punit := rfl
@[simp] lemma half_move_left (x) : half.move_left x = 0 := rfl
@[simp] lemma half_move_right (x) : half.move_right x = 1 := rfl

instance unique_half_left_moves : unique half.left_moves := punit.unique
instance unique_half_right_moves : unique half.right_moves := punit.unique

protected theorem zero_lt_half : 0 < half :=
lt_of_le_of_lf (zero_le.2 (λ j, ⟨punit.star, le_rfl⟩))
  (zero_lf.2 ⟨default, is_empty.elim pempty.is_empty⟩)

protected theorem zero_le_half : 0 ≤ half :=
pgame.zero_lt_half.le

theorem half_lt_one : half < 1 :=
lt_of_le_of_lf
  (le_of_forall_lf ⟨by simp, is_empty_elim⟩) (lf_of_forall_le (or.inr ⟨default, le_rfl⟩))

theorem half_add_half_equiv_one : half + half ≈ 1 :=
begin
  split; rw le_def; split,
  { rintro (⟨⟨ ⟩⟩ | ⟨⟨ ⟩⟩),
    { exact or.inr ⟨sum.inr punit.star, (le_congr_left (zero_add_equiv 1)).2 le_rfl⟩ },
    { exact or.inr ⟨sum.inl punit.star, (le_congr_left (add_zero_equiv 1)).2 le_rfl⟩ } },
  { rintro ⟨ ⟩ },
  { rintro ⟨ ⟩,
    exact or.inl ⟨sum.inl punit.star, (le_congr_right (zero_add_equiv _)).2 pgame.zero_le_half⟩ },
  { rintro (⟨⟨ ⟩⟩ | ⟨⟨ ⟩⟩); left,
    { exact ⟨sum.inr punit.star, (add_zero_equiv _).2⟩ },
    { exact ⟨sum.inl punit.star, (zero_add_equiv _).2⟩ } }
end

end pgame<|MERGE_RESOLUTION|>--- conflicted
+++ resolved
@@ -1353,12 +1353,7 @@
 @[simp] theorem zero_lt_one : (0 : pgame) < 1 :=
 lt_of_le_of_lf (zero_le_of_is_empty_right_moves 1) (zero_lf_le.2 ⟨default, le_rfl⟩)
 
-<<<<<<< HEAD
 instance : zero_le_one_class pgame := ⟨zero_lt_one.le⟩
-=======
-@[simp] theorem zero_le_one : (0 : pgame) ≤ 1 :=
-zero_lt_one.le
->>>>>>> 0f5ea396
 
 @[simp] theorem zero_lf_one : (0 : pgame) ⧏ 1 :=
 zero_lt_one.lf
