--- conflicted
+++ resolved
@@ -384,7 +384,7 @@
 theorem lt_of_le_of_lf {x y : pgame} (h₁ : x ≤ y) (h₂ : x ⧏ y) : x < y := ⟨h₁, h₂⟩
 
 theorem lf_of_lt {x y : pgame} (h : x < y) : x ⧏ y := h.2
-alias lf_of_lt ← has_lt.lt.lf
+alias lf_of_lt ← _root_.has_lt.lt.lf
 
 theorem lf_irrefl (x : pgame) : ¬ x ⧏ x := le_rfl.not_gf
 instance : is_irrefl _ (⧏) := ⟨lf_irrefl⟩
@@ -418,18 +418,6 @@
 theorem mk_lf {xl xr} (xL : xl → pgame) (xR : xr → pgame) (j) : mk xl xr xL xR ⧏ xR j :=
 @lf_move_right (mk _ _ _ _) j
 
-<<<<<<< HEAD
-theorem lt_iff_le_and_lf {x y : pgame} : x < y ↔ x ≤ y ∧ x ⧏ y :=
-by rw [lt_iff_le_not_le, pgame.not_le]
-
-theorem lt_of_le_of_lf {x y : pgame} (h₁ : x ≤ y) (h₂ : x ⧏ y) : x < y :=
-lt_iff_le_and_lf.2 ⟨h₁, h₂⟩
-
-theorem lf_of_lt {x y : pgame} (h : x < y) : x ⧏ y := (lt_iff_le_and_lf.1 h).2
-alias lf_of_lt ← _root_.has_lt.lt.lf
-
-=======
->>>>>>> 08b07a64
 /-- This special case of `pgame.le_of_forall_lf` is useful when dealing with surreals, where `<` is
 preferred over `⧏`. -/
 theorem le_of_forall_lt {x y : pgame} (h₁ : ∀ i, x.move_left i < y) (h₂ : ∀ j, x < y.move_right j) :
