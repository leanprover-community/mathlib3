--- conflicted
+++ resolved
@@ -360,11 +360,7 @@
   x ≤ y → x < y.move_right i :=
 by { cases y, exact lt_of_mk_le }
 
-<<<<<<< HEAD
-theorem move_right_lt_of_le {x y : pgame} {i} :
-=======
 theorem lt_of_move_right_le {x y : pgame} {i} :
->>>>>>> afd8a525
   x.move_right i ≤ y → x < y :=
 by { cases x, rw move_right_mk, exact mk_lt_of_le }
 
