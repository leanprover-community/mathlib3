--- conflicted
+++ resolved
@@ -1753,13 +1753,8 @@
     exact (enum_ord_strict_mono hS hab).trans_le hb },
   { by_contra' h,
     exact (le_cSup ⟨s, λ a,
-<<<<<<< HEAD
       (lt_wf.self_le_of_strict_mono (enum_ord_strict_mono hS) a).trans⟩
-      (enum_ord_succ_le hS hs h)).not_lt (lt_succ_self _) }
-=======
-      (wf.self_le_of_strict_mono (enum_ord_strict_mono hS) a).trans⟩
       (enum_ord_succ_le hS hs h)).not_lt (lt_succ _) }
->>>>>>> 2ce8482e
 end⟩
 
 /-- An order isomorphism between an unbounded set of ordinals and the ordinals. -/
