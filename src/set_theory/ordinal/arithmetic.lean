--- conflicted
+++ resolved
@@ -98,15 +98,11 @@
 theorem add_succ (o₁ o₂ : ordinal) : o₁ + succ o₂ = succ (o₁ + o₂) :=
 (add_assoc _ _ _).symm
 
-<<<<<<< HEAD
 @[simp] theorem succ_zero : succ (0 : ordinal) = 1 := zero_add _
-=======
-@[simp] theorem succ_zero : succ 0 = 1 := zero_add _
-@[simp] theorem succ_one : succ 1 = 2 := rfl
->>>>>>> 25f75c4e
+@[simp] theorem succ_one : succ (1 : ordinal) = 2 := rfl
 
 theorem one_le_iff_pos {o : ordinal} : 1 ≤ o ↔ 0 < o :=
-by rw [← succ_zero, succ_le_iff]
+by rw [← succ_zero, order.succ_le_iff]
 
 theorem one_le_iff_ne_zero {o : ordinal} : 1 ≤ o ↔ o ≠ 0 :=
 by rw [one_le_iff_pos, ordinal.pos_iff_ne_zero]
@@ -126,7 +122,7 @@
 by simp only [le_antisymm_iff, add_le_add_iff_left]
 
 theorem lt_one_iff_zero {a : ordinal} : a < 1 ↔ a = 0 :=
-by rw [←succ_zero, lt_succ_iff, ordinal.le_zero]
+by rw [←succ_zero, order.lt_succ_iff, ordinal.le_zero]
 
 private theorem add_lt_add_iff_left' (a) {b c : ordinal} : a + b < a + c ↔ b < c :=
 by rw [← not_le, ← not_le, add_le_add_iff_left]
@@ -153,7 +149,7 @@
 ⟨induction_on o $ λ α r _ h, begin
   refine le_antisymm (le_of_not_lt $
     λ hn, mk_ne_zero_iff.2 _ h) (ordinal.zero_le _),
-  rw [← succ_le_iff, succ_zero] at hn, cases hn with f,
+  rw [← order.succ_le_iff, succ_zero] at hn, cases hn with f,
   exact ⟨f punit.star⟩
 end, λ e, by simp only [e, card_zero]⟩
 
@@ -347,11 +343,7 @@
   @limit_rec_on C o H₁ H₂ H₃ = H₃ o h (λ x h, @limit_rec_on C x H₁ H₂ H₃) :=
 by rw [limit_rec_on, wf.fix_eq, dif_neg h.1, dif_neg (not_succ_of_is_limit h)]; refl
 
-<<<<<<< HEAD
-instance (o : ordinal) : order_top (succ o).out.α :=
-=======
-instance order_top_out_succ (o : ordinal) : order_top o.succ.out.α :=
->>>>>>> 25f75c4e
+instance order_top_out_succ (o : ordinal) : order_top (succ o).out.α :=
 ⟨_, le_enum_succ⟩
 
 theorem enum_succ_eq_top {o : ordinal} :
@@ -475,7 +467,7 @@
   intros x,
   rw [← typein_lt_typein (sum.lex r s), typein_enum],
   have := H _ (h.2 _ (typein_lt_type s x)),
-  rw [add_succ, succ_le_iff] at this,
+  rw [add_succ, order.succ_le_iff] at this,
   refine lt_of_le_of_lt (type_le'.2
     ⟨rel_embedding.of_monotone (λ a, _) (λ a b, _)⟩) this,
   { rcases a with ⟨a | b, h⟩,
@@ -524,7 +516,7 @@
 (le_add_sub a b).antisymm' begin
   rcases zero_or_succ_or_limit (a-b) with e|⟨c,e⟩|l,
   { simp only [e, add_zero, h] },
-  { rw [e, add_succ, succ_le_iff, ← lt_sub, e], exact lt_succ c },
+  { rw [e, add_succ, order.succ_le_iff, ← lt_sub, e], exact lt_succ c },
   { exact (add_le_of_limit l).2 (λ c l, le_of_lt (lt_sub.1 l)) }
 end
 
@@ -764,7 +756,7 @@
 
 /-- The set in the definition of division is nonempty. -/
 theorem div_nonempty {a b : ordinal.{u}} (h : b ≠ 0) : {o | a < b * succ o}.nonempty :=
-⟨a, succ_le_iff.1 $
+⟨a, order.succ_le_iff.1 $
   by simpa only [succ_zero, one_mul]
     using mul_le_mul_right' (succ_le_of_lt (ordinal.pos_iff_ne_zero.2 h)) (succ a)⟩
 
@@ -795,7 +787,7 @@
 begin
   apply limit_rec_on a,
   { simp only [mul_zero, ordinal.zero_le] },
-  { intros, rw [succ_le_iff, lt_div c0] },
+  { intros, rw [order.succ_le_iff, lt_div c0] },
   { simp only [mul_le_of_limit, limit_le, iff_self, forall_true_iff] {contextual := tt} }
 end
 
@@ -1072,7 +1064,8 @@
   (hao : a < sup f) : succ a < sup f :=
 begin
   by_contra' hoa,
-  exact hao.not_le (sup_le (λ i, lt_succ_iff.1 ((lt_of_le_of_ne (le_sup _ _) (hf i)).trans_le hoa)))
+  exact hao.not_le (sup_le $ λ i, order.le_of_lt_succ $
+    (lt_of_le_of_ne (le_sup _ _) (hf i)).trans_le hoa)
 end
 
 @[simp] theorem sup_eq_zero_iff {ι} {f : ι → ordinal} : sup f = 0 ↔ ∀ i, f i = 0 :=
@@ -1126,7 +1119,7 @@
 small_of_surjective hf
 
 theorem bdd_above_iff_small {s : set ordinal.{u}} : bdd_above s ↔ small.{u} s :=
-⟨λ ⟨a, h⟩, @small_subset _ _ _ (by exact λ b hb, lt_succ_iff.2 (h hb)) (small_Iio (succ a)),
+⟨λ ⟨a, h⟩, @small_subset _ _ _ (by exact λ b hb, order.lt_succ_iff.2 (h hb)) (small_Iio (succ a)),
 λ h, ⟨sup.{u u} (λ x, ((@equiv_shrink s h).symm x).val), le_sup_shrink_equiv h⟩⟩
 
 theorem sup_eq_Sup {s : set ordinal.{u}} (hs : small.{u} s) :
@@ -1222,8 +1215,8 @@
 (hf _ _ $ lt_succ i).trans_le (le_bsup f (succ i) $ ho _ h)
 
 theorem bsup_succ_of_mono {o : ordinal} {f : Π a < succ o, ordinal}
-  (hf : ∀ {i j} hi hj, i ≤ j → f i hi ≤ f j hj) : bsup _ f = f o (lt_succ_self o) :=
-le_antisymm (bsup_le (λ i hi, hf _ _ (lt_succ.1 hi))) (le_bsup _ _ _)
+  (hf : ∀ {i j} hi hj, i ≤ j → f i hi ≤ f j hj) : bsup _ f = f o (order.lt_succ o) :=
+le_antisymm (bsup_le $ λ i hi, hf _ _ $ order.le_of_lt_succ hi) (le_bsup _ _ _)
 
 @[simp] theorem bsup_zero (f : Π a < (0 : ordinal), ordinal) : bsup 0 f = 0 :=
 bsup_eq_zero_iff.2 (λ i hi, (ordinal.not_lt_zero i hi).elim)
@@ -1252,13 +1245,13 @@
 @[simp] theorem sup_eq_lsub {ι} (f : ι → ordinal) : sup (succ ∘ f) = lsub f := rfl
 
 theorem lsub_le_iff {ι} {f : ι → ordinal} {a} : lsub f ≤ a ↔ ∀ i, f i < a :=
-by { convert sup_le_iff, simp only [succ_le_iff] }
+by { convert sup_le_iff, simp only [order.succ_le_iff] }
 
 theorem lsub_le {ι} {f : ι → ordinal} {a} : (∀ i, f i < a) → lsub f ≤ a :=
 lsub_le_iff.2
 
 theorem lt_lsub {ι} (f : ι → ordinal) (i) : f i < lsub f :=
-succ_le_iff.1 (le_sup _ i)
+order.succ_le_iff.1 (le_sup _ i)
 
 theorem lt_lsub_iff {ι} {f : ι → ordinal} {a} : a < lsub f ↔ ∃ i, a ≤ f i :=
 by simpa only [not_forall, not_lt, not_le] using not_congr (@lsub_le_iff _ f a)
@@ -1267,7 +1260,7 @@
 sup_le $ λ i, le_of_lt (lt_lsub f i)
 
 theorem lsub_le_sup_succ {ι} (f : ι → ordinal) : lsub f ≤ succ (sup f) :=
-lsub_le $ λ i, lt_succ_iff.2 (le_sup f i)
+lsub_le $ λ i, order.lt_succ_iff.2 (le_sup f i)
 
 theorem sup_eq_lsub_or_sup_succ_eq_lsub {ι} (f : ι → ordinal) :
   sup f = lsub f ∨ succ (sup f) = lsub f :=
@@ -1281,9 +1274,10 @@
 begin
   refine ⟨λ h, _, _⟩,
   { by_contra' hf,
-    exact (succ_le_iff.1 h).ne ((sup_le_lsub f).antisymm (lsub_le (ne_sup_iff_lt_sup.1 hf))) },
+    exact (order.succ_le_iff.1 h).ne ((sup_le_lsub f).antisymm
+      (lsub_le (ne_sup_iff_lt_sup.1 hf))) },
   rintro ⟨_, hf⟩,
-  rw [succ_le_iff, ←hf],
+  rw [order.succ_le_iff, ←hf],
   exact lt_lsub _ _
 end
 
@@ -1404,7 +1398,7 @@
 by subst ho
 
 theorem blsub_le_iff {o f a} : blsub o f ≤ a ↔ ∀ i h, f i h < a :=
-by { convert bsup_le_iff, apply propext, simp [succ_le_iff] }
+by { convert bsup_le_iff, simp [order.succ_le_iff] }
 
 theorem blsub_le {o : ordinal} {f : Π b < o, ordinal} {a} : (∀ i h, f i h < a) → blsub o f ≤ a :=
 blsub_le_iff.2
@@ -1419,7 +1413,7 @@
 bsup_le (λ i h, le_of_lt (lt_blsub f i h))
 
 theorem blsub_le_bsup_succ {o} (f : Π a < o, ordinal) : blsub o f ≤ succ (bsup o f) :=
-blsub_le (λ i h, lt_succ_iff.2 (le_bsup f i h))
+blsub_le (λ i h, order.lt_succ_iff.2 (le_bsup f i h))
 
 theorem bsup_eq_blsub_or_succ_bsup_eq_blsub {o} (f : Π a < o, ordinal) :
   bsup o f = blsub o f ∨ succ (bsup o f) = blsub o f :=
@@ -1430,10 +1424,10 @@
 begin
   refine ⟨λ h, _, _⟩,
   { by_contra' hf,
-    exact ne_of_lt (succ_le_iff.1 h) (le_antisymm (bsup_le_blsub f)
+    exact ne_of_lt (order.succ_le_iff.1 h) (le_antisymm (bsup_le_blsub f)
       (blsub_le (lt_bsup_of_ne_bsup.1 hf))) },
   rintro ⟨_, _, hf⟩,
-  rw [succ_le_iff, ←hf],
+  rw [order.succ_le_iff, ←hf],
   exact lt_blsub _ _ _
 end
 
@@ -1457,8 +1451,8 @@
 end
 
 theorem blsub_succ_of_mono {o : ordinal} {f : Π a < succ o, ordinal}
-  (hf : ∀ {i j} hi hj, i ≤ j → f i hi ≤ f j hj) : blsub _ f = succ (f o (lt_succ_self o)) :=
-bsup_succ_of_mono $ λ i j hi hj h, succ_le_succ.2 (hf hi hj h)
+  (hf : ∀ {i j} hi hj, i ≤ j → f i hi ≤ f j hj) : blsub _ f = succ (f o (order.lt_succ o)) :=
+bsup_succ_of_mono $ λ i j hi hj h, order.succ_le_succ (hf hi hj h)
 
 @[simp] theorem blsub_eq_zero_iff {o} {f : Π a < o, ordinal} : blsub o f = 0 ↔ o = 0 :=
 by { rw [←lsub_eq_blsub, lsub_eq_zero_iff], exact out_empty_iff_eq_zero }
@@ -1992,7 +1986,7 @@
 
 /-- The set in the definition of `log` is nonempty. -/
 theorem log_nonempty {b x : ordinal} (h : 1 < b) : {o | x < b ^ o}.nonempty :=
-⟨_, succ_le_iff.1 (right_le_opow _ h)⟩
+⟨_, order.succ_le_iff.1 (right_le_opow _ h)⟩
 
 theorem log_def {b : ordinal} (b1 : 1 < b) (x : ordinal) : log b x = pred (Inf {o | x < b ^ o}) :=
 by simp only [log, dif_pos b1]
@@ -2105,7 +2099,7 @@
   { rw ←lt_opow_iff_log_lt hb hpos at h,
     exact not_le_of_lt h ((le_mul_left _ hv).trans (le_add_right _ _)) },
   { change _ < _ at h,
-    rw [←succ_le_iff, ←opow_le_iff_le_log hb hpos] at h,
+    rw [←order.succ_le_iff, ←opow_le_iff_le_log hb hpos] at h,
     exact (not_lt_of_le h) (opow_mul_add_lt_opow_succ hvb hw) }
 end
 
@@ -2213,7 +2207,7 @@
   have b0 := (zero_lt_one.trans b1).ne',
   refine CNF_rec b0 (λ _, by { rw CNF_zero, exact false.elim }) (λ o o0 IH, _) o,
   simp only [CNF_ne_zero b0 o0, list.mem_cons_iff, forall_eq_or_imp, iff_true_intro @IH, and_true],
-  nth_rewrite 1 ←@succ_le_iff,
+  nth_rewrite 1 ←@order.succ_le_iff,
   rw [div_lt (opow_ne_zero _ b0), ←opow_succ, le_div (opow_ne_zero _ b0), succ_zero, mul_one],
   refine ⟨lt_opow_succ_log_self b1 _, opow_log_le_self _ _⟩,
   rwa ordinal.pos_iff_ne_zero
@@ -2284,11 +2278,7 @@
  λ h, card_nat n ▸ card_le_card h⟩
 
 @[simp] theorem nat_lt_card {o} {n : ℕ} : (n : cardinal) < card o ↔ (n : ordinal) < o :=
-<<<<<<< HEAD
-by rw [← @succ_le_iff ordinal, ← cardinal.succ_le, ← cardinal.nat_succ, nat_le_card]; refl
-=======
-by rw [← succ_le, ← cardinal.succ_le_iff, ← cardinal.nat_succ, nat_le_card]; refl
->>>>>>> 25f75c4e
+by { rw [←@order.succ_le_iff ordinal, ←cardinal.succ_le_iff, ←nat_succ, nat_le_card], refl }
 
 @[simp] theorem card_lt_nat {o} {n : ℕ} : card o < n ↔ o < n :=
 lt_iff_lt_of_le_iff_le nat_le_card
@@ -2362,7 +2352,7 @@
 ⟨λ h n, le_trans (le_of_lt (nat_lt_omega _)) h,
  λ H, le_of_forall_lt $ λ a h,
    let ⟨n, e⟩ := lt_omega.1 h in
-   by rw [e, ← succ_le_iff]; exact H (n+1)⟩
+   by rw [e, ←order.succ_le_iff]; exact H (n+1)⟩
 
 @[simp] theorem sup_nat_cast : sup nat.cast = omega :=
 (sup_le $ λ n, (nat_lt_omega n).le).antisymm $ omega_le.2 $ le_sup _
@@ -2378,7 +2368,7 @@
 begin
   refine ⟨λ l, ⟨l.1, ⟨a / omega, le_antisymm _ (mul_div_le _ _)⟩⟩, λ h, _⟩,
   { refine (limit_le l).2 (λ x hx, le_of_lt _),
-    rw [← div_lt omega_ne_zero, ← succ_le_iff, le_div omega_ne_zero,
+    rw [← div_lt omega_ne_zero, ← order.succ_le_iff, le_div omega_ne_zero,
         mul_succ, add_le_of_limit omega_is_limit],
     intros b hb,
     rcases lt_omega.1 hb with ⟨n, rfl⟩,
