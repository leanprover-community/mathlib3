/-
Copyright (c) 2017 Johannes Hölzl. All rights reserved.
Released under Apache 2.0 license as described in the file LICENSE.
Authors: Mario Carneiro, Floris van Doorn
-/
import data.sum.order
import order.succ_pred.basic
import set_theory.cardinal.basic

/-!
# Ordinals

Ordinals are defined as equivalences of well-ordered sets under order isomorphism. They are endowed
with a total order, where an ordinal is smaller than another one if it embeds into it as an
initial segment (or, equivalently, in any way). This total order is well founded.

## Main definitions

* `initial_seg r s`: type of order embeddings of `r` into `s` for which the range is an initial
  segment (i.e., if `b` belongs to the range, then any `b' < b` also belongs to the range).
  It is denoted by `r ≼i s`.
* `principal_seg r s`: Type of order embeddings of `r` into `s` for which the range is a principal
  segment, i.e., an interval of the form `(-∞, top)` for some element `top`. It is denoted by
  `r ≺i s`.

* `ordinal`: the type of ordinals (in a given universe)
* `ordinal.type r`: given a well-founded order `r`, this is the corresponding ordinal
* `ordinal.typein r a`: given a well-founded order `r` on a type `α`, and `a : α`, the ordinal
  corresponding to all elements smaller than `a`.
* `enum r o h`: given a well-order `r` on a type `α`, and an ordinal `o` strictly smaller than
  the ordinal corresponding to `r` (this is the assumption `h`), returns the `o`-th element of `α`.
  In other words, the elements of `α` can be enumerated using ordinals up to `type r`.
* `ordinal.card o`: the cardinality of an ordinal `o`.
* `ordinal.lift` lifts an ordinal in universe `u` to an ordinal in universe `max u v`.
  For a version registering additionally that this is an initial segment embedding, see
  `ordinal.lift.initial_seg`.
  For a version regiserting that it is a principal segment embedding if `u < v`, see
  `ordinal.lift.principal_seg`.
* `ordinal.omega` is the first infinite ordinal. It is the order type of `ℕ`.

* `o₁ + o₂` is the order on the disjoint union of `o₁` and `o₂` obtained by declaring that
  every element of `o₁` is smaller than every element of `o₂`. The main properties of addition
  (and the other operations on ordinals) are stated and proved in `ordinal_arithmetic.lean`. Here,
  we only introduce it and prove its basic properties to deduce the fact that the order on ordinals
  is total (and well founded).
* `succ o` is the successor of the ordinal `o`.
* `ordinal.min`: the minimal element of a nonempty indexed family of ordinals
* `cardinal.ord c`: when `c` is a cardinal, `ord c` is the smallest ordinal with this cardinality.
  It is the canonical way to represent a cardinal with an ordinal.

A conditionally complete linear order with bot structure is registered on ordinals, where `⊥` is
`0`, the ordinal corresponding to the empty type, and `Inf` is the minimum for nonempty sets and `0`
for the empty set by convention.

## Notations
* `r ≼i s`: the type of initial segment embeddings of `r` into `s`.
* `r ≺i s`: the type of principal segment embeddings of `r` into `s`.
* `ω` is a notation for the first infinite ordinal in the locale `ordinal`.
-/

noncomputable theory

open function cardinal set equiv
open_locale classical cardinal

universes u v w
variables {α : Type*} {β : Type*} {γ : Type*}
  {r : α → α → Prop} {s : β → β → Prop} {t : γ → γ → Prop}

/-!
### Initial segments

Order embeddings whose range is an initial segment of `s` (i.e., if `b` belongs to the range, then
any `b' < b` also belongs to the range). The type of these embeddings from `r` to `s` is called
`initial_seg r s`, and denoted by `r ≼i s`.
-/

/-- If `r` is a relation on `α` and `s` in a relation on `β`, then `f : r ≼i s` is an order
embedding whose range is an initial segment. That is, whenever `b < f a` in `β` then `b` is in the
range of `f`. -/
@[nolint has_inhabited_instance]
structure initial_seg {α β : Type*} (r : α → α → Prop) (s : β → β → Prop) extends r ↪r s :=
(init : ∀ a b, s b (to_rel_embedding a) → ∃ a', to_rel_embedding a' = b)

local infix ` ≼i `:25 := initial_seg

namespace initial_seg

instance : has_coe (r ≼i s) (r ↪r s) := ⟨initial_seg.to_rel_embedding⟩
instance : has_coe_to_fun (r ≼i s) (λ _, α → β) := ⟨λ f x, (f : r ↪r s) x⟩

@[simp] theorem coe_fn_mk (f : r ↪r s) (o) :
  (@initial_seg.mk _ _ r s f o : α → β) = f := rfl

@[simp] theorem coe_fn_to_rel_embedding (f : r ≼i s) : (f.to_rel_embedding : α → β) = f := rfl

@[simp] theorem coe_coe_fn (f : r ≼i s) : ((f : r ↪r s) : α → β) = f := rfl

theorem init' (f : r ≼i s) {a : α} {b : β} : s b (f a) → ∃ a', f a' = b :=
f.init _ _

theorem init_iff (f : r ≼i s) {a : α} {b : β} : s b (f a) ↔ ∃ a', f a' = b ∧ r a' a :=
⟨λ h, let ⟨a', e⟩ := f.init' h in ⟨a', e, (f : r ↪r s).map_rel_iff.1 (e.symm ▸ h)⟩,
 λ ⟨a', e, h⟩, e ▸ (f : r ↪r s).map_rel_iff.2 h⟩

/-- An order isomorphism is an initial segment -/
def of_iso (f : r ≃r s) : r ≼i s :=
⟨f, λ a b h, ⟨f.symm b, rel_iso.apply_symm_apply f _⟩⟩

/-- The identity function shows that `≼i` is reflexive -/
@[refl] protected def refl (r : α → α → Prop) : r ≼i r :=
⟨rel_embedding.refl _, λ a b h, ⟨_, rfl⟩⟩

/-- Composition of functions shows that `≼i` is transitive -/
@[trans] protected def trans (f : r ≼i s) (g : s ≼i t) : r ≼i t :=
⟨f.1.trans g.1, λ a c h, begin
  simp at h ⊢,
  rcases g.2 _ _ h with ⟨b, rfl⟩, have h := g.1.map_rel_iff.1 h,
  rcases f.2 _ _ h with ⟨a', rfl⟩, exact ⟨a', rfl⟩
end⟩

@[simp] theorem refl_apply (x : α) : initial_seg.refl r x = x := rfl

@[simp] theorem trans_apply (f : r ≼i s) (g : s ≼i t) (a : α) : (f.trans g) a = g (f a) := rfl

theorem unique_of_extensional [is_extensional β s] :
  well_founded r → subsingleton (r ≼i s) | ⟨h⟩ :=
⟨λ f g, begin
  suffices : (f : α → β) = g, { cases f, cases g,
    congr, exact rel_embedding.coe_fn_injective this },
  funext a, have := h a, induction this with a H IH,
  refine @is_extensional.ext _ s _ _ _ (λ x, ⟨λ h, _, λ h, _⟩),
  { rcases f.init_iff.1 h with ⟨y, rfl, h'⟩,
    rw IH _ h', exact (g : r ↪r s).map_rel_iff.2 h' },
  { rcases g.init_iff.1 h with ⟨y, rfl, h'⟩,
    rw ← IH _ h', exact (f : r ↪r s).map_rel_iff.2 h' }
end⟩

instance [is_well_order β s] : subsingleton (r ≼i s) :=
⟨λ a, @subsingleton.elim _ (unique_of_extensional
  (@rel_embedding.well_founded _ _ r s a is_well_order.wf)) a⟩

protected theorem eq [is_well_order β s] (f g : r ≼i s) (a) : f a = g a :=
by rw subsingleton.elim f g

theorem antisymm.aux [is_well_order α r] (f : r ≼i s) (g : s ≼i r) : left_inverse g f :=
initial_seg.eq (f.trans g) (initial_seg.refl _)

/-- If we have order embeddings between `α` and `β` whose images are initial segments, and `β`
is a well-order then `α` and `β` are order-isomorphic. -/
def antisymm [is_well_order β s] (f : r ≼i s) (g : s ≼i r) : r ≃r s :=
by haveI := f.to_rel_embedding.is_well_order; exact
⟨⟨f, g, antisymm.aux f g, antisymm.aux g f⟩, f.map_rel_iff'⟩

@[simp] theorem antisymm_to_fun [is_well_order β s]
  (f : r ≼i s) (g : s ≼i r) : (antisymm f g : α → β) = f := rfl

@[simp] theorem antisymm_symm [is_well_order α r] [is_well_order β s]
  (f : r ≼i s) (g : s ≼i r) : (antisymm f g).symm = antisymm g f :=
rel_iso.coe_fn_injective rfl

theorem eq_or_principal [is_well_order β s] (f : r ≼i s) :
  surjective f ∨ ∃ b, ∀ x, s x b ↔ ∃ y, f y = x :=
or_iff_not_imp_right.2 $ λ h b,
acc.rec_on (is_well_order.wf.apply b : acc s b) $ λ x H IH,
not_forall_not.1 $ λ hn,
h ⟨x, λ y, ⟨(IH _), λ ⟨a, e⟩, by rw ← e; exact
  (trichotomous _ _).resolve_right
  (not_or (hn a) (λ hl, not_exists.2 hn (f.init' hl)))⟩⟩

/-- Restrict the codomain of an initial segment -/
def cod_restrict (p : set β) (f : r ≼i s) (H : ∀ a, f a ∈ p) : r ≼i subrel s p :=
⟨rel_embedding.cod_restrict p f H, λ a ⟨b, m⟩ (h : s b (f a)),
  let ⟨a', e⟩ := f.init' h in ⟨a', by clear _let_match; subst e; refl⟩⟩

@[simp] theorem cod_restrict_apply (p) (f : r ≼i s) (H a) : cod_restrict p f H a = ⟨f a, H a⟩ := rfl

/-- Initial segment embedding of an order `r` into the disjoint union of `r` and `s`. -/
def le_add (r : α → α → Prop) (s : β → β → Prop) : r ≼i sum.lex r s :=
⟨⟨⟨sum.inl, λ _ _, sum.inl.inj⟩, λ a b, sum.lex_inl_inl⟩,
  λ a b, by cases b; [exact λ _, ⟨_, rfl⟩, exact false.elim ∘ sum.lex_inr_inl]⟩

@[simp] theorem le_add_apply (r : α → α → Prop) (s : β → β → Prop)
  (a) : le_add r s a = sum.inl a := rfl

end initial_seg

/-!
### Principal segments

Order embeddings whose range is a principal segment of `s` (i.e., an interval of the form
`(-∞, top)` for some element `top` of `β`). The type of these embeddings from `r` to `s` is called
`principal_seg r s`, and denoted by `r ≺i s`. Principal segments are in particular initial
segments.
-/

/-- If `r` is a relation on `α` and `s` in a relation on `β`, then `f : r ≺i s` is an order
embedding whose range is an open interval `(-∞, top)` for some element `top` of `β`. Such order
embeddings are called principal segments -/
@[nolint has_inhabited_instance]
structure principal_seg {α β : Type*} (r : α → α → Prop) (s : β → β → Prop) extends r ↪r s :=
(top : β)
(down : ∀ b, s b top ↔ ∃ a, to_rel_embedding a = b)

local infix ` ≺i `:25 := principal_seg

namespace principal_seg

instance : has_coe (r ≺i s) (r ↪r s) := ⟨principal_seg.to_rel_embedding⟩
instance : has_coe_to_fun (r ≺i s) (λ _, α → β) := ⟨λ f, f⟩

@[simp] theorem coe_fn_mk (f : r ↪r s) (t o) :
  (@principal_seg.mk _ _ r s f t o : α → β) = f := rfl

@[simp] theorem coe_fn_to_rel_embedding (f : r ≺i s) : (f.to_rel_embedding : α → β) = f := rfl

@[simp] theorem coe_coe_fn (f : r ≺i s) : ((f : r ↪r s) : α → β) = f := rfl

theorem down' (f : r ≺i s) {b : β} : s b f.top ↔ ∃ a, f a = b :=
f.down _

theorem lt_top (f : r ≺i s) (a : α) : s (f a) f.top :=
f.down'.2 ⟨_, rfl⟩

theorem init [is_trans β s] (f : r ≺i s) {a : α} {b : β} (h : s b (f a)) : ∃ a', f a' = b :=
f.down'.1 $ trans h $ f.lt_top _

/-- A principal segment is in particular an initial segment. -/
instance has_coe_initial_seg [is_trans β s] : has_coe (r ≺i s) (r ≼i s) :=
⟨λ f, ⟨f.to_rel_embedding, λ a b, f.init⟩⟩

theorem coe_coe_fn' [is_trans β s] (f : r ≺i s) : ((f : r ≼i s) : α → β) = f := rfl

theorem init_iff [is_trans β s] (f : r ≺i s) {a : α} {b : β} :
  s b (f a) ↔ ∃ a', f a' = b ∧ r a' a :=
@initial_seg.init_iff α β r s f a b

theorem irrefl (r : α → α → Prop) [is_well_order α r] (f : r ≺i r) : false :=
begin
  have := f.lt_top f.top,
  rw [show f f.top = f.top, from
      initial_seg.eq ↑f (initial_seg.refl r) f.top] at this,
  exact irrefl _ this
end

/-- Composition of a principal segment with an initial segment, as a principal segment -/
def lt_le (f : r ≺i s) (g : s ≼i t) : r ≺i t :=
⟨@rel_embedding.trans _ _ _ r s t f g, g f.top, λ a,
 by simp only [g.init_iff, f.down', exists_and_distrib_left.symm,
   exists_swap, rel_embedding.trans_apply, exists_eq_right']; refl⟩

@[simp] theorem lt_le_apply (f : r ≺i s) (g : s ≼i t) (a : α) : (f.lt_le g) a = g (f a) :=
rel_embedding.trans_apply _ _ _

@[simp] theorem lt_le_top (f : r ≺i s) (g : s ≼i t) : (f.lt_le g).top = g f.top := rfl

/-- Composition of two principal segments as a principal segment -/
@[trans] protected def trans [is_trans γ t] (f : r ≺i s) (g : s ≺i t) : r ≺i t :=
lt_le f g

@[simp] theorem trans_apply [is_trans γ t] (f : r ≺i s) (g : s ≺i t) (a : α) :
  (f.trans g) a = g (f a) :=
lt_le_apply _ _ _

@[simp] theorem trans_top [is_trans γ t] (f : r ≺i s) (g : s ≺i t) :
  (f.trans g).top = g f.top := rfl

/-- Composition of an order isomorphism with a principal segment, as a principal segment -/
def equiv_lt (f : r ≃r s) (g : s ≺i t) : r ≺i t :=
⟨@rel_embedding.trans _ _ _ r s t f g, g.top, λ c,
 suffices (∃ (a : β), g a = c) ↔ ∃ (a : α), g (f a) = c, by simpa [g.down],
 ⟨λ ⟨b, h⟩, ⟨f.symm b, by simp only [h, rel_iso.apply_symm_apply, rel_iso.coe_coe_fn]⟩,
  λ ⟨a, h⟩, ⟨f a, h⟩⟩⟩

/-- Composition of a principal segment with an order isomorphism, as a principal segment -/
def lt_equiv {r : α → α → Prop} {s : β → β → Prop} {t : γ → γ → Prop}
  (f : principal_seg r s) (g : s ≃r t) : principal_seg r t :=
⟨@rel_embedding.trans _ _ _ r s t f g, g f.top,
  begin
    intro x,
    rw [← g.apply_symm_apply x, g.map_rel_iff, f.down', exists_congr],
    intro y, exact ⟨congr_arg g, λ h, g.to_equiv.bijective.1 h⟩
  end⟩

@[simp] theorem equiv_lt_apply (f : r ≃r s) (g : s ≺i t) (a : α) : (equiv_lt f g) a = g (f a) :=
rel_embedding.trans_apply _ _ _

@[simp] theorem equiv_lt_top (f : r ≃r s) (g : s ≺i t) : (equiv_lt f g).top = g.top := rfl

/-- Given a well order `s`, there is a most one principal segment embedding of `r` into `s`. -/
instance [is_well_order β s] : subsingleton (r ≺i s) :=
⟨λ f g, begin
  have ef : (f : α → β) = g,
  { show ((f : r ≼i s) : α → β) = g,
    rw @subsingleton.elim _ _ (f : r ≼i s) g, refl },
  have et : f.top = g.top,
  { refine @is_extensional.ext _ s _ _ _ (λ x, _),
    simp only [f.down, g.down, ef, coe_fn_to_rel_embedding] },
  cases f, cases g,
  have := rel_embedding.coe_fn_injective ef; congr'
end⟩

theorem top_eq [is_well_order γ t]
  (e : r ≃r s) (f : r ≺i t) (g : s ≺i t) : f.top = g.top :=
by rw subsingleton.elim f (principal_seg.equiv_lt e g); refl

lemma top_lt_top {r : α → α → Prop} {s : β → β → Prop} {t : γ → γ → Prop}
  [is_well_order γ t]
  (f : principal_seg r s) (g : principal_seg s t) (h : principal_seg r t) : t h.top g.top :=
by { rw [subsingleton.elim h (f.trans g)], apply principal_seg.lt_top }

/-- Any element of a well order yields a principal segment -/
def of_element {α : Type*} (r : α → α → Prop) (a : α) : subrel r {b | r b a} ≺i r :=
⟨subrel.rel_embedding _ _, a, λ b,
  ⟨λ h, ⟨⟨_, h⟩, rfl⟩, λ ⟨⟨_, h⟩, rfl⟩, h⟩⟩

@[simp] theorem of_element_apply {α : Type*} (r : α → α → Prop) (a : α) (b) :
  of_element r a b = b.1 := rfl

@[simp] theorem of_element_top {α : Type*} (r : α → α → Prop) (a : α) :
  (of_element r a).top = a := rfl

/-- Restrict the codomain of a principal segment -/
def cod_restrict (p : set β) (f : r ≺i s)
  (H : ∀ a, f a ∈ p) (H₂ : f.top ∈ p) : r ≺i subrel s p :=
⟨rel_embedding.cod_restrict p f H, ⟨f.top, H₂⟩, λ ⟨b, h⟩,
  f.down'.trans $ exists_congr $ λ a,
  show (⟨f a, H a⟩ : p).1 = _ ↔ _, from ⟨subtype.eq, congr_arg _⟩⟩

@[simp]
theorem cod_restrict_apply (p) (f : r ≺i s) (H H₂ a) : cod_restrict p f H H₂ a = ⟨f a, H a⟩ := rfl

@[simp]
theorem cod_restrict_top (p) (f : r ≺i s) (H H₂) : (cod_restrict p f H H₂).top = ⟨f.top, H₂⟩ := rfl

end principal_seg

/-! ### Properties of initial and principal segments -/

/-- To an initial segment taking values in a well order, one can associate either a principal
segment (if the range is not everything, hence one can take as top the minimum of the complement
of the range) or an order isomorphism (if the range is everything). -/
def initial_seg.lt_or_eq [is_well_order β s] (f : r ≼i s) :
  (r ≺i s) ⊕ (r ≃r s) :=
if h : surjective f then sum.inr (rel_iso.of_surjective f h) else
have h' : _, from (initial_seg.eq_or_principal f).resolve_left h,
sum.inl ⟨f, classical.some h', classical.some_spec h'⟩

theorem initial_seg.lt_or_eq_apply_left [is_well_order β s]
  (f : r ≼i s) (g : r ≺i s) (a : α) : g a = f a :=
@initial_seg.eq α β r s _ g f a

theorem initial_seg.lt_or_eq_apply_right [is_well_order β s]
  (f : r ≼i s) (g : r ≃r s) (a : α) : g a = f a :=
initial_seg.eq (initial_seg.of_iso g) f a

/-- Composition of an initial segment taking values in a well order and a principal segment. -/
def initial_seg.le_lt [is_well_order β s] [is_trans γ t] (f : r ≼i s) (g : s ≺i t) : r ≺i t :=
match f.lt_or_eq with
| sum.inl f' := f'.trans g
| sum.inr f' := principal_seg.equiv_lt f' g
end

@[simp] theorem initial_seg.le_lt_apply [is_well_order β s] [is_trans γ t]
  (f : r ≼i s) (g : s ≺i t) (a : α) : (f.le_lt g) a = g (f a) :=
begin
  delta initial_seg.le_lt, cases h : f.lt_or_eq with f' f',
  { simp only [principal_seg.trans_apply, f.lt_or_eq_apply_left] },
  { simp only [principal_seg.equiv_lt_apply, f.lt_or_eq_apply_right] }
end

namespace rel_embedding

/-- Given an order embedding into a well order, collapse the order embedding by filling the
gaps, to obtain an initial segment. Here, we construct the collapsed order embedding pointwise,
but the proof of the fact that it is an initial segment will be given in `collapse`. -/
def collapse_F [is_well_order β s] (f : r ↪r s) : Π a, {b // ¬ s (f a) b} :=
(rel_embedding.well_founded f $ is_well_order.wf).fix $ λ a IH, begin
  let S := {b | ∀ a h, s (IH a h).1 b},
  have : f a ∈ S, from λ a' h, ((trichotomous _ _)
    .resolve_left $ λ h', (IH a' h).2 $ trans (f.map_rel_iff.2 h) h')
    .resolve_left $ λ h', (IH a' h).2 $ h' ▸ f.map_rel_iff.2 h,
  exact ⟨is_well_order.wf.min S ⟨_, this⟩,
   is_well_order.wf.not_lt_min _ _ this⟩
end

theorem collapse_F.lt [is_well_order β s] (f : r ↪r s) {a : α}
   : ∀ {a'}, r a' a → s (collapse_F f a').1 (collapse_F f a).1 :=
show (collapse_F f a).1 ∈ {b | ∀ a' (h : r a' a), s (collapse_F f a').1 b}, begin
  unfold collapse_F, rw well_founded.fix_eq,
  apply well_founded.min_mem _ _
end

theorem collapse_F.not_lt [is_well_order β s] (f : r ↪r s) (a : α)
   {b} (h : ∀ a' (h : r a' a), s (collapse_F f a').1 b) : ¬ s b (collapse_F f a).1 :=
begin
  unfold collapse_F, rw well_founded.fix_eq,
  exact well_founded.not_lt_min _ _ _
    (show b ∈ {b | ∀ a' (h : r a' a), s (collapse_F f a').1 b}, from h)
end

/-- Construct an initial segment from an order embedding into a well order, by collapsing it
to fill the gaps. -/
def collapse [is_well_order β s] (f : r ↪r s) : r ≼i s :=
by haveI := rel_embedding.is_well_order f; exact
⟨rel_embedding.of_monotone
  (λ a, (collapse_F f a).1) (λ a b, collapse_F.lt f),
λ a b, acc.rec_on (is_well_order.wf.apply b : acc s b) (λ b H IH a h, begin
  let S := {a | ¬ s (collapse_F f a).1 b},
  have : S.nonempty := ⟨_, asymm h⟩,
  existsi (is_well_order.wf : well_founded r).min S this,
  refine ((@trichotomous _ s _ _ _).resolve_left _).resolve_right _,
  { exact (is_well_order.wf : well_founded r).min_mem S this },
  { refine collapse_F.not_lt f _ (λ a' h', _),
    by_contradiction hn,
    exact is_well_order.wf.not_lt_min S this hn h' }
end) a⟩

theorem collapse_apply [is_well_order β s] (f : r ↪r s)
  (a) : collapse f a = (collapse_F f a).1 := rfl

end rel_embedding

/-! ### Well order on an arbitrary type -/

section well_ordering_thm
parameter {σ : Type u}
open function

theorem nonempty_embedding_to_cardinal : nonempty (σ ↪ cardinal.{u}) :=
embedding.total.resolve_left $ λ ⟨⟨f, hf⟩⟩,
  let g : σ → cardinal.{u} := inv_fun f in
  let ⟨x, (hx : g x = 2 ^ sum g)⟩ := inv_fun_surjective hf (2 ^ sum g) in
  have g x ≤ sum g, from le_sum.{u u} g x,
  not_le_of_gt (by rw hx; exact cantor _) this

/-- An embedding of any type to the set of cardinals. -/
def embedding_to_cardinal : σ ↪ cardinal.{u} := classical.choice nonempty_embedding_to_cardinal

/-- Any type can be endowed with a well order, obtained by pulling back the well order over
cardinals by some embedding. -/
def well_ordering_rel : σ → σ → Prop := embedding_to_cardinal ⁻¹'o (<)

instance well_ordering_rel.is_well_order : is_well_order σ well_ordering_rel :=
(rel_embedding.preimage _ _).is_well_order

end well_ordering_thm

/-! ### Definition of ordinals -/

/-- Bundled structure registering a well order on a type. Ordinals will be defined as a quotient
of this type. -/
structure Well_order : Type (u+1) :=
(α : Type u)
(r : α → α → Prop)
(wo : is_well_order α r)

attribute [instance] Well_order.wo

namespace Well_order

instance : inhabited Well_order := ⟨⟨pempty, _, empty_relation.is_well_order⟩⟩

end Well_order

/-- Equivalence relation on well orders on arbitrary types in universe `u`, given by order
isomorphism. -/
instance ordinal.is_equivalent : setoid Well_order :=
{ r     := λ ⟨α, r, wo⟩ ⟨β, s, wo'⟩, nonempty (r ≃r s),
  iseqv := ⟨λ ⟨α, r, _⟩, ⟨rel_iso.refl _⟩,
    λ ⟨α, r, _⟩ ⟨β, s, _⟩ ⟨e⟩, ⟨e.symm⟩,
    λ ⟨α, r, _⟩ ⟨β, s, _⟩ ⟨γ, t, _⟩ ⟨e₁⟩ ⟨e₂⟩, ⟨e₁.trans e₂⟩⟩ }

/-- `ordinal.{u}` is the type of well orders in `Type u`, up to order isomorphism. -/
def ordinal : Type (u + 1) := quotient ordinal.is_equivalent

instance (o : ordinal) : has_well_founded o.out.α := ⟨o.out.r, o.out.wo.wf⟩

instance (o : ordinal) : linear_order o.out.α :=
is_well_order.linear_order o.out.r

instance ordinal.is_well_order_lt (o : ordinal) : is_well_order o.out.α (<) :=
o.out.wo

namespace ordinal

/-- The order type of a well order is an ordinal. -/
def type (r : α → α → Prop) [wo : is_well_order α r] : ordinal :=
⟦⟨α, r, wo⟩⟧

/-- The order type of an element inside a well order. For the embedding as a principal segment, see
`typein.principal_seg`. -/
def typein (r : α → α → Prop) [is_well_order α r] (a : α) : ordinal :=
type (subrel r {b | r b a})

theorem type_def (r : α → α → Prop) [wo : is_well_order α r] :
  @eq ordinal ⟦⟨α, r, wo⟩⟧ (type r) := rfl

@[simp] theorem type_def' (r : α → α → Prop) [is_well_order α r] {wo} :
  @eq ordinal ⟦⟨α, r, wo⟩⟧ (type r) := rfl

theorem type_eq {α β} {r : α → α → Prop} {s : β → β → Prop}
  [is_well_order α r] [is_well_order β s] :
  type r = type s ↔ nonempty (r ≃r s) := quotient.eq

@[simp] theorem type_lt (o : ordinal) : type ((<) : o.out.α → o.out.α → Prop) = o :=
begin
  change type o.out.r = _,
  refine eq.trans _ (quotient.out_eq o),
  cases quotient.out o,
  refl
end

@[elab_as_eliminator] theorem induction_on {C : ordinal → Prop}
  (o : ordinal) (H : ∀ α r [is_well_order α r], by exactI C (type r)) : C o :=
quot.induction_on o $ λ ⟨α, r, wo⟩, @H α r wo

/-! ### The order on ordinals -/

/-- Ordinal less-equal is defined such that
  well orders `r` and `s` satisfy `type r ≤ type s` if there exists
  a function embedding `r` as an initial segment of `s`. -/
protected def le (a b : ordinal) : Prop :=
quotient.lift_on₂ a b (λ ⟨α, r, wo⟩ ⟨β, s, wo'⟩, nonempty (r ≼i s)) $
λ ⟨α₁, r₁, o₁⟩ ⟨α₂, r₂, o₂⟩ ⟨β₁, s₁, p₁⟩ ⟨β₂, s₂, p₂⟩ ⟨f⟩ ⟨g⟩,
propext ⟨
  λ ⟨h⟩, ⟨(initial_seg.of_iso f.symm).trans $
    h.trans (initial_seg.of_iso g)⟩,
  λ ⟨h⟩, ⟨(initial_seg.of_iso f).trans $
    h.trans (initial_seg.of_iso g.symm)⟩⟩

instance : has_le ordinal := ⟨ordinal.le⟩

theorem type_le {α β} {r : α → α → Prop} {s : β → β → Prop}
  [is_well_order α r] [is_well_order β s] :
  type r ≤ type s ↔ nonempty (r ≼i s) := iff.rfl

theorem type_le' {α β} {r : α → α → Prop} {s : β → β → Prop}
  [is_well_order α r] [is_well_order β s] : type r ≤ type s ↔ nonempty (r ↪r s) :=
⟨λ ⟨f⟩, ⟨f⟩, λ ⟨f⟩, ⟨f.collapse⟩⟩

/-- Ordinal less-than is defined such that
  well orders `r` and `s` satisfy `type r < type s` if there exists
  a function embedding `r` as a principal segment of `s`. -/
def lt (a b : ordinal) : Prop :=
quotient.lift_on₂ a b (λ ⟨α, r, wo⟩ ⟨β, s, wo'⟩, nonempty (r ≺i s)) $
λ ⟨α₁, r₁, o₁⟩ ⟨α₂, r₂, o₂⟩ ⟨β₁, s₁, p₁⟩ ⟨β₂, s₂, p₂⟩ ⟨f⟩ ⟨g⟩,
by exactI propext ⟨
  λ ⟨h⟩, ⟨principal_seg.equiv_lt f.symm $
    h.lt_le (initial_seg.of_iso g)⟩,
  λ ⟨h⟩, ⟨principal_seg.equiv_lt f $
    h.lt_le (initial_seg.of_iso g.symm)⟩⟩

instance : has_lt ordinal := ⟨ordinal.lt⟩

@[simp] theorem type_lt_iff {α β} {r : α → α → Prop} {s : β → β → Prop}
  [is_well_order α r] [is_well_order β s] :
  type r < type s ↔ nonempty (r ≺i s) := iff.rfl

instance : partial_order ordinal :=
{ le := (≤),
  lt := (<),
  le_refl := quot.ind $ by exact λ ⟨α, r, wo⟩, ⟨initial_seg.refl _⟩,
  le_trans := λ a b c, quotient.induction_on₃ a b c $
    λ ⟨α, r, _⟩ ⟨β, s, _⟩ ⟨γ, t, _⟩ ⟨f⟩ ⟨g⟩, ⟨f.trans g⟩,
  lt_iff_le_not_le := λ a b, quotient.induction_on₂ a b $
    λ ⟨α, r, _⟩ ⟨β, s, _⟩, by exactI
      ⟨λ ⟨f⟩, ⟨⟨f⟩, λ ⟨g⟩, (f.lt_le g).irrefl _⟩,
      λ ⟨⟨f⟩, h⟩, sum.rec_on f.lt_or_eq (λ g, ⟨g⟩)
       (λ g, (h ⟨initial_seg.of_iso g.symm⟩).elim)⟩,
  le_antisymm := λ x b, show x ≤ b → b ≤ x → x = b, from
    quotient.induction_on₂ x b $ λ ⟨α, r, _⟩ ⟨β, s, _⟩ ⟨h₁⟩ ⟨h₂⟩,
    by exactI quot.sound ⟨initial_seg.antisymm h₁ h₂⟩ }

/-- Given two ordinals `α ≤ β`, then `initial_seg_out α β` is the initial segment embedding
of `α` to `β`, as map from a model type for `α` to a model type for `β`. -/
def initial_seg_out {α β : ordinal} (h : α ≤ β) :
  initial_seg ((<) : α.out.α → α.out.α → Prop) ((<) : β.out.α → β.out.α → Prop) :=
begin
  change α.out.r ≼i β.out.r,
  rw [←quotient.out_eq α, ←quotient.out_eq β] at h, revert h,
  cases quotient.out α, cases quotient.out β, exact classical.choice
end

/-- Given two ordinals `α < β`, then `principal_seg_out α β` is the principal segment embedding
of `α` to `β`, as map from a model type for `α` to a model type for `β`. -/
def principal_seg_out {α β : ordinal} (h : α < β) :
  principal_seg ((<) : α.out.α → α.out.α → Prop) ((<) : β.out.α → β.out.α → Prop) :=
begin
  change α.out.r ≺i β.out.r,
  rw [←quotient.out_eq α, ←quotient.out_eq β] at h, revert h,
  cases quotient.out α, cases quotient.out β, exact classical.choice
end

/-- Given two ordinals `α = β`, then `rel_iso_out α β` is the order isomorphism between two
model types for `α` and `β`. -/
def rel_iso_out {α β : ordinal} (h : α = β) :
  ((<) : α.out.α → α.out.α → Prop) ≃r ((<) : β.out.α → β.out.α → Prop) :=
begin
  change α.out.r ≃r β.out.r,
  rw [←quotient.out_eq α, ←quotient.out_eq β] at h, revert h,
  cases quotient.out α, cases quotient.out β, exact classical.choice ∘ quotient.exact
end

theorem typein_lt_type (r : α → α → Prop) [is_well_order α r] (a : α) : typein r a < type r :=
⟨principal_seg.of_element _ _⟩

theorem typein_lt_self {o : ordinal} (i : o.out.α) : typein (<) i < o :=
by { simp_rw ←type_lt o, apply typein_lt_type }

@[simp] theorem typein_top {α β} {r : α → α → Prop} {s : β → β → Prop}
  [is_well_order α r] [is_well_order β s] (f : r ≺i s) :
  typein s f.top = type r :=
eq.symm $ quot.sound ⟨rel_iso.of_surjective
  (rel_embedding.cod_restrict _ f f.lt_top)
  (λ ⟨a, h⟩, by rcases f.down'.1 h with ⟨b, rfl⟩; exact ⟨b, rfl⟩)⟩

@[simp] theorem typein_apply {α β} {r : α → α → Prop} {s : β → β → Prop}
  [is_well_order α r] [is_well_order β s] (f : r ≼i s) (a : α) :
  ordinal.typein s (f a) = ordinal.typein r a :=
eq.symm $ quotient.sound ⟨rel_iso.of_surjective
  (rel_embedding.cod_restrict _
    ((subrel.rel_embedding _ _).trans f)
    (λ ⟨x, h⟩, by rw [rel_embedding.trans_apply]; exact f.to_rel_embedding.map_rel_iff.2 h))
  (λ ⟨y, h⟩, by rcases f.init' h with ⟨a, rfl⟩;
    exact ⟨⟨a, f.to_rel_embedding.map_rel_iff.1 h⟩, subtype.eq $ rel_embedding.trans_apply _ _ _⟩)⟩

@[simp] theorem typein_lt_typein (r : α → α → Prop) [is_well_order α r]
  {a b : α} : typein r a < typein r b ↔ r a b :=
⟨λ ⟨f⟩, begin
  have : f.top.1 = a,
  { let f' := principal_seg.of_element r a,
    let g' := f.trans (principal_seg.of_element r b),
    have : g'.top = f'.top, {rw subsingleton.elim f' g'},
    exact this },
  rw ← this, exact f.top.2
end, λ h, ⟨principal_seg.cod_restrict _
  (principal_seg.of_element r a)
  (λ x, @trans _ r _ _ _ _ x.2 h) h⟩⟩

theorem typein_surj (r : α → α → Prop) [is_well_order α r]
  {o} (h : o < type r) : ∃ a, typein r a = o :=
induction_on o (λ β s _ ⟨f⟩, by exactI ⟨f.top, typein_top _⟩) h

lemma typein_injective (r : α → α → Prop) [is_well_order α r] : injective (typein r) :=
injective_of_increasing r (<) (typein r) (λ x y, (typein_lt_typein r).2)

theorem typein_inj (r : α → α → Prop) [is_well_order α r]
  {a b} : typein r a = typein r b ↔ a = b :=
injective.eq_iff (typein_injective r)

/-! ### Enumerating elements in a well-order with ordinals. -/

/-- `enum r o h` is the `o`-th element of `α` ordered by `r`.
  That is, `enum` maps an initial segment of the ordinals, those
  less than the order type of `r`, to the elements of `α`. -/
def enum (r : α → α → Prop) [is_well_order α r] (o) : o < type r → α :=
quot.rec_on o (λ ⟨β, s, _⟩ h, (classical.choice h).top) $
λ ⟨β, s, _⟩ ⟨γ, t, _⟩ ⟨h⟩, begin
  resetI, refine funext (λ (H₂ : type t < type r), _),
  have H₁ : type s < type r, {rwa type_eq.2 ⟨h⟩},
  have : ∀ {o e} (H : o < type r), @@eq.rec
   (λ (o : ordinal), o < type r → α)
   (λ (h : type s < type r), (classical.choice h).top)
     e H = (classical.choice H₁).top, {intros, subst e},
  exact (this H₂).trans (principal_seg.top_eq h
    (classical.choice H₁) (classical.choice H₂))
end

theorem enum_type {α β} {r : α → α → Prop} {s : β → β → Prop}
  [is_well_order α r] [is_well_order β s] (f : s ≺i r)
  {h : type s < type r} : enum r (type s) h = f.top :=
principal_seg.top_eq (rel_iso.refl _) _ _

@[simp] theorem enum_typein (r : α → α → Prop) [is_well_order α r] (a : α) :
  enum r (typein r a) (typein_lt_type r a) = a :=
enum_type (principal_seg.of_element r a)

@[simp] theorem typein_enum (r : α → α → Prop) [is_well_order α r]
  {o} (h : o < type r) : typein r (enum r o h) = o :=
let ⟨a, e⟩ := typein_surj r h in
by clear _let_match; subst e; rw enum_typein

/-- The equivalence between ordinals less than `o` and `o.out.α`. -/
<<<<<<< HEAD
@[simps] def out_equiv_lt (o : ordinal) : {o' : ordinal // o' < o} ≃ o.out.α :=
=======
@[simps] noncomputable def out_equiv_lt (o : ordinal) : {o' : ordinal // o' < o} ≃ o.out.α :=
>>>>>>> 3b971a7b
{ to_fun := λ ⟨o', h⟩, enum (<) o' (by rwa type_lt),
  inv_fun := λ x, ⟨typein (<) x, typein_lt_self x⟩,
  left_inv := λ ⟨o', h⟩, subtype.ext_val (typein_enum _ _),
  right_inv := λ h, enum_typein _ _ }

/-- A well order `r` is order isomorphic to the set of ordinals strictly smaller than the
ordinal version of `r`. -/
def typein_iso (r : α → α → Prop) [is_well_order α r] : r ≃r subrel (<) (< type r) :=
⟨⟨λ x, ⟨typein r x, typein_lt_type r x⟩, λ x, enum r x.1 x.2, λ y, enum_typein r y,
 λ ⟨y, hy⟩, subtype.eq (typein_enum r hy)⟩,
  λ a b, (typein_lt_typein r)⟩

theorem enum_lt_enum {r : α → α → Prop} [is_well_order α r]
  {o₁ o₂ : ordinal} (h₁ : o₁ < type r) (h₂ : o₂ < type r) :
  r (enum r o₁ h₁) (enum r o₂ h₂) ↔ o₁ < o₂ :=
by rw [← typein_lt_typein r, typein_enum, typein_enum]

lemma rel_iso_enum' {α β : Type u} {r : α → α → Prop} {s : β → β → Prop}
  [is_well_order α r] [is_well_order β s]
  (f : r ≃r s) (o : ordinal) : ∀(hr : o < type r) (hs : o < type s),
  f (enum r o hr) = enum s o hs :=
begin
  refine induction_on o _, rintros γ t wo ⟨g⟩ ⟨h⟩,
  resetI, rw [enum_type g, enum_type (principal_seg.lt_equiv g f)], refl
end

lemma rel_iso_enum {α β : Type u} {r : α → α → Prop} {s : β → β → Prop}
  [is_well_order α r] [is_well_order β s]
  (f : r ≃r s) (o : ordinal) (hr : o < type r) :
  f (enum r o hr) =
  enum s o (by {convert hr using 1, apply quotient.sound, exact ⟨f.symm⟩ }) :=
rel_iso_enum' _ _ _ _

theorem wf : @well_founded ordinal (<) :=
⟨λ a, induction_on a $ λ α r wo, by exactI
suffices ∀ a, acc (<) (typein r a), from
⟨_, λ o h, let ⟨a, e⟩ := typein_surj r h in e ▸ this a⟩,
λ a, acc.rec_on (wo.wf.apply a) $ λ x H IH, ⟨_, λ o h, begin
  rcases typein_surj r (lt_trans h (typein_lt_type r _)) with ⟨b, rfl⟩,
  exact IH _ ((typein_lt_typein r).1 h)
end⟩⟩

instance : has_well_founded ordinal := ⟨(<), wf⟩

/-- Reformulation of well founded induction on ordinals as a lemma that works with the
`induction` tactic, as in `induction i using ordinal.induction with i IH`. -/
lemma induction {p : ordinal.{u} → Prop} (i : ordinal.{u})
  (h : ∀ j, (∀ k, k < j → p k) → p j) : p i :=
ordinal.wf.induction i h

/-- Principal segment version of the `typein` function, embedding a well order into
  ordinals as a principal segment. -/
def typein.principal_seg {α : Type u} (r : α → α → Prop) [is_well_order α r] :
  @principal_seg α ordinal.{u} r (<) :=
⟨rel_embedding.of_monotone (typein r)
  (λ a b, (typein_lt_typein r).2), type r, λ b,
    ⟨λ h, ⟨enum r _ h, typein_enum r h⟩,
    λ ⟨a, e⟩, e ▸ typein_lt_type _ _⟩⟩

@[simp] theorem typein.principal_seg_coe (r : α → α → Prop) [is_well_order α r] :
  (typein.principal_seg r : α → ordinal) = typein r := rfl

/-! ### Cardinality of ordinals -/

/-- The cardinal of an ordinal is the cardinal of any
  set with that order type. -/
def card (o : ordinal) : cardinal :=
quot.lift_on o (λ a, #a.α) $ λ ⟨α, r, _⟩ ⟨β, s, _⟩ ⟨e⟩, quotient.sound ⟨e.to_equiv⟩

@[simp] theorem card_type (r : α → α → Prop) [is_well_order α r] :
  card (type r) = #α := rfl

lemma card_typein {r : α → α → Prop} [wo : is_well_order α r] (x : α) :
  #{y // r y x} = (typein r x).card := rfl

theorem card_le_card {o₁ o₂ : ordinal} : o₁ ≤ o₂ → card o₁ ≤ card o₂ :=
induction_on o₁ $ λ α r _, induction_on o₂ $ λ β s _ ⟨⟨⟨f, _⟩, _⟩⟩, ⟨f⟩

instance : has_zero ordinal :=
⟨⟦⟨pempty, empty_relation, by apply_instance⟩⟧⟩

instance : inhabited ordinal := ⟨0⟩

theorem zero_eq_type_empty : 0 = @type empty empty_relation _ :=
quotient.sound ⟨⟨empty_equiv_pempty.symm, λ _ _, iff.rfl⟩⟩

@[simp] theorem card_zero : card 0 = 0 := rfl

protected theorem zero_le (o : ordinal) : 0 ≤ o :=
induction_on o $ λ α r _, ⟨⟨⟨embedding.of_is_empty, is_empty_elim⟩, is_empty_elim⟩⟩

@[simp] protected theorem le_zero {o : ordinal} : o ≤ 0 ↔ o = 0 :=
by simp only [le_antisymm_iff, ordinal.zero_le, and_true]

protected theorem pos_iff_ne_zero {o : ordinal} : 0 < o ↔ o ≠ 0 :=
by simp only [lt_iff_le_and_ne, ordinal.zero_le, true_and, ne.def, eq_comm]

lemma eq_zero_of_out_empty (o : ordinal) [h : is_empty o.out.α] : o = 0 :=
begin
  by_contra ho,
  replace ho := ordinal.pos_iff_ne_zero.2 ho,
  rw ←type_lt o at ho,
  have α := enum (<) 0 ho,
  exact h.elim α
end

@[simp] theorem out_empty_iff_eq_zero {o : ordinal} : is_empty o.out.α ↔ o = 0 :=
begin
  refine ⟨@eq_zero_of_out_empty o, λ h, ⟨λ i, _⟩⟩,
  subst o,
  exact (ordinal.zero_le _).not_lt (typein_lt_self i)
end

@[simp] theorem out_nonempty_iff_ne_zero {o : ordinal} : nonempty o.out.α ↔ o ≠ 0 :=
by rw [←not_iff_not, ←not_is_empty_iff, not_not, not_not, out_empty_iff_eq_zero]

instance : is_empty (0 : ordinal).out.α :=
out_empty_iff_eq_zero.2 rfl

instance : has_one ordinal :=
⟨⟦⟨punit, empty_relation, by apply_instance⟩⟧⟩

theorem one_eq_type_unit : 1 = @type unit empty_relation _ :=
quotient.sound ⟨⟨punit_equiv_punit, λ _ _, iff.rfl⟩⟩

@[simp] theorem card_one : card 1 = 1 := rfl

/-! ### Lifting ordinals to a higher universe -/

/-- The universe lift operation for ordinals, which embeds `ordinal.{u}` as
  a proper initial segment of `ordinal.{v}` for `v > u`. For the initial segment version,
  see `lift.initial_seg`. -/
def lift (o : ordinal.{v}) : ordinal.{max v u} :=
quotient.lift_on o (λ ⟨α, r, wo⟩,
  @type _ _ (@rel_embedding.is_well_order _ _ (@equiv.ulift.{u} α ⁻¹'o r) r
    (rel_iso.preimage equiv.ulift.{u} r) wo)) $
λ ⟨α, r, _⟩ ⟨β, s, _⟩ ⟨f⟩,
quot.sound ⟨(rel_iso.preimage equiv.ulift r).trans $
  f.trans (rel_iso.preimage equiv.ulift s).symm⟩

theorem lift_type {α} (r : α → α → Prop) [is_well_order α r] :
  ∃ wo', lift (type r) = @type _ (@equiv.ulift.{v} α ⁻¹'o r) wo' :=
⟨_, rfl⟩

theorem lift_umax : lift.{(max u v) u} = lift.{v u} :=
funext $ λ a, induction_on a $ λ α r _,
quotient.sound ⟨(rel_iso.preimage equiv.ulift r).trans (rel_iso.preimage equiv.ulift r).symm⟩

theorem lift_id' (a : ordinal) : lift a = a :=
induction_on a $ λ α r _,
quotient.sound ⟨rel_iso.preimage equiv.ulift r⟩

@[simp] theorem lift_id : ∀ a, lift.{u u} a = a := lift_id'.{u u}

@[simp]
theorem lift_lift (a : ordinal) : lift.{w} (lift.{v} a) = lift.{(max v w)} a :=
induction_on a $ λ α r _,
quotient.sound ⟨(rel_iso.preimage equiv.ulift _).trans $
  (rel_iso.preimage equiv.ulift _).trans (rel_iso.preimage equiv.ulift _).symm⟩

theorem lift_type_le {α : Type u} {β : Type v} {r s} [is_well_order α r] [is_well_order β s] :
  lift.{(max v w)} (type r) ≤ lift.{(max u w)} (type s) ↔ nonempty (r ≼i s) :=
⟨λ ⟨f⟩, ⟨(initial_seg.of_iso (rel_iso.preimage equiv.ulift r).symm).trans $
    f.trans (initial_seg.of_iso (rel_iso.preimage equiv.ulift s))⟩,
 λ ⟨f⟩, ⟨(initial_seg.of_iso (rel_iso.preimage equiv.ulift r)).trans $
    f.trans (initial_seg.of_iso (rel_iso.preimage equiv.ulift s).symm)⟩⟩

theorem lift_type_eq {α : Type u} {β : Type v} {r s} [is_well_order α r] [is_well_order β s] :
  lift.{(max v w)} (type r) = lift.{(max u w)} (type s) ↔ nonempty (r ≃r s) :=
quotient.eq.trans
⟨λ ⟨f⟩, ⟨(rel_iso.preimage equiv.ulift r).symm.trans $
    f.trans (rel_iso.preimage equiv.ulift s)⟩,
 λ ⟨f⟩, ⟨(rel_iso.preimage equiv.ulift r).trans $
    f.trans (rel_iso.preimage equiv.ulift s).symm⟩⟩

theorem lift_type_lt {α : Type u} {β : Type v} {r s} [is_well_order α r] [is_well_order β s] :
  lift.{(max v w)} (type r) < lift.{(max u w)} (type s) ↔ nonempty (r ≺i s) :=
by haveI := @rel_embedding.is_well_order _ _ (@equiv.ulift.{(max v w)} α ⁻¹'o r)
     r (rel_iso.preimage equiv.ulift.{(max v w)} r) _;
   haveI := @rel_embedding.is_well_order _ _ (@equiv.ulift.{(max u w)} β ⁻¹'o s)
     s (rel_iso.preimage equiv.ulift.{(max u w)} s) _; exact
⟨λ ⟨f⟩, ⟨(f.equiv_lt (rel_iso.preimage equiv.ulift r).symm).lt_le
    (initial_seg.of_iso (rel_iso.preimage equiv.ulift s))⟩,
 λ ⟨f⟩, ⟨(f.equiv_lt (rel_iso.preimage equiv.ulift r)).lt_le
    (initial_seg.of_iso (rel_iso.preimage equiv.ulift s).symm)⟩⟩

@[simp] theorem lift_le {a b : ordinal} : lift.{u v} a ≤ lift b ↔ a ≤ b :=
induction_on a $ λ α r _, induction_on b $ λ β s _,
by rw ← lift_umax; exactI lift_type_le

@[simp] theorem lift_inj {a b : ordinal} : lift a = lift b ↔ a = b :=
by simp only [le_antisymm_iff, lift_le]

@[simp] theorem lift_lt {a b : ordinal} : lift a < lift b ↔ a < b :=
by simp only [lt_iff_le_not_le, lift_le]

@[simp] theorem lift_zero : lift 0 = 0 :=
quotient.sound ⟨(rel_iso.preimage equiv.ulift _).trans
 ⟨pempty_equiv_pempty, λ a b, iff.rfl⟩⟩

theorem zero_eq_lift_type_empty : 0 = lift.{u} (@type empty empty_relation _) :=
by rw [← zero_eq_type_empty, lift_zero]

@[simp] theorem lift_one : lift 1 = 1 :=
quotient.sound ⟨(rel_iso.preimage equiv.ulift _).trans
 ⟨punit_equiv_punit, λ a b, iff.rfl⟩⟩

theorem one_eq_lift_type_unit : 1 = lift.{u} (@type unit empty_relation _) :=
by rw [← one_eq_type_unit, lift_one]

@[simp] theorem lift_card (a) : (card a).lift = card (lift a) :=
induction_on a $ λ α r _, rfl

theorem lift_down' {a : cardinal.{u}} {b : ordinal.{max u v}}
  (h : card b ≤ a.lift) : ∃ a', lift a' = b :=
let ⟨c, e⟩ := cardinal.lift_down h in
cardinal.induction_on c (λ α, induction_on b $ λ β s _ e', begin
  resetI,
  rw [card_type, ← cardinal.lift_id'.{(max u v) u} (#β),
      ← cardinal.lift_umax.{u v}, lift_mk_eq.{u (max u v) (max u v)}] at e',
  cases e' with f,
  have g := rel_iso.preimage f s,
  haveI := (g : ⇑f ⁻¹'o s ↪r s).is_well_order,
  have := lift_type_eq.{u (max u v) (max u v)}.2 ⟨g⟩,
  rw [lift_id, lift_umax.{u v}] at this,
  exact ⟨_, this⟩
end) e

theorem lift_down {a : ordinal.{u}} {b : ordinal.{max u v}}
  (h : b ≤ lift a) : ∃ a', lift a' = b :=
@lift_down' (card a) _ (by rw lift_card; exact card_le_card h)

theorem le_lift_iff {a : ordinal.{u}} {b : ordinal.{max u v}} :
  b ≤ lift a ↔ ∃ a', lift a' = b ∧ a' ≤ a :=
⟨λ h, let ⟨a', e⟩ := lift_down h in ⟨a', e, lift_le.1 $ e.symm ▸ h⟩,
 λ ⟨a', e, h⟩, e ▸ lift_le.2 h⟩

theorem lt_lift_iff {a : ordinal.{u}} {b : ordinal.{max u v}} :
  b < lift a ↔ ∃ a', lift a' = b ∧ a' < a :=
⟨λ h, let ⟨a', e⟩ := lift_down (le_of_lt h) in
      ⟨a', e, lift_lt.1 $ e.symm ▸ h⟩,
 λ ⟨a', e, h⟩, e ▸ lift_lt.2 h⟩

/-- Initial segment version of the lift operation on ordinals, embedding `ordinal.{u}` in
  `ordinal.{v}` as an initial segment when `u ≤ v`. -/
def lift.initial_seg : @initial_seg ordinal.{u} ordinal.{max u v} (<) (<) :=
⟨⟨⟨lift.{v}, λ a b, lift_inj.1⟩, λ a b, lift_lt⟩,
  λ a b h, lift_down (le_of_lt h)⟩

@[simp] theorem lift.initial_seg_coe : (lift.initial_seg : ordinal → ordinal) = lift := rfl

/-! ### The first infinite ordinal `omega` -/

/-- `ω` is the first infinite ordinal, defined as the order type of `ℕ`. -/
def omega : ordinal.{u} := lift $ @type ℕ (<) _

localized "notation `ω` := ordinal.omega.{0}" in ordinal

theorem card_omega : card omega = cardinal.omega := rfl

@[simp] theorem lift_omega : lift omega = omega := lift_lift _

/-!
### Definition and first properties of addition on ordinals

In this paragraph, we introduce the addition on ordinals, and prove just enough properties to
deduce that the order on ordinals is total (and therefore well-founded). Further properties of
the addition, together with properties of the other operations, are proved in
`ordinal_arithmetic.lean`.
-/

/-- `o₁ + o₂` is the order on the disjoint union of `o₁` and `o₂` obtained by declaring that
  every element of `o₁` is smaller than every element of `o₂`. -/
instance : has_add ordinal.{u} :=
⟨λo₁ o₂, quotient.lift_on₂ o₁ o₂
  (λ ⟨α, r, wo⟩ ⟨β, s, wo'⟩, ⟦⟨α ⊕ β, sum.lex r s, by exactI sum.lex.is_well_order _ _⟩⟧
    : Well_order → Well_order → ordinal) $
λ ⟨α₁, r₁, o₁⟩ ⟨α₂, r₂, o₂⟩ ⟨β₁, s₁, p₁⟩ ⟨β₂, s₂, p₂⟩ ⟨f⟩ ⟨g⟩,
quot.sound ⟨rel_iso.sum_lex_congr f g⟩⟩

@[simp] theorem card_add (o₁ o₂ : ordinal) : card (o₁ + o₂) = card o₁ + card o₂ :=
induction_on o₁ $ λ α r _, induction_on o₂ $ λ β s _, rfl

@[simp] theorem card_nat (n : ℕ) : card.{u} n = n :=
by induction n; [refl, simp only [card_add, card_one, nat.cast_succ, *]]

@[simp] theorem type_add {α β : Type u} (r : α → α → Prop) (s : β → β → Prop)
  [is_well_order α r] [is_well_order β s] : type r + type s = type (sum.lex r s) := rfl

/-- The ordinal successor is the smallest ordinal larger than `o`.
  It is defined as `o + 1`. -/
def succ (o : ordinal) : ordinal := o + 1

theorem succ_eq_add_one (o) : succ o = o + 1 := rfl

instance : add_monoid ordinal.{u} :=
{ add       := (+),
  zero      := 0,
  zero_add  := λ o, induction_on o $ λ α r _, eq.symm $ quotient.sound
    ⟨⟨(empty_sum pempty α).symm, λ a b, sum.lex_inr_inr⟩⟩,
  add_zero  := λ o, induction_on o $ λ α r _, eq.symm $ quotient.sound
    ⟨⟨(sum_empty α pempty).symm, λ a b, sum.lex_inl_inl⟩⟩,
  add_assoc := λ o₁ o₂ o₃, quotient.induction_on₃ o₁ o₂ o₃ $
    λ ⟨α, r, _⟩ ⟨β, s, _⟩ ⟨γ, t, _⟩, quot.sound
    ⟨⟨sum_assoc _ _ _, λ a b,
    begin rcases a with ⟨a|a⟩|a; rcases b with ⟨b|b⟩|b;
      simp only [sum_assoc_apply_inl_inl, sum_assoc_apply_inl_inr, sum_assoc_apply_inr,
        sum.lex_inl_inl, sum.lex_inr_inr, sum.lex.sep, sum.lex_inr_inl] end⟩⟩ }

instance has_le.le.add_covariant_class : covariant_class ordinal.{u} ordinal.{u} (+) (≤) :=
⟨λ c a b h, begin
  revert h c, exact (
  induction_on a $ λ α₁ r₁ _, induction_on b $ λ α₂ r₂ _ ⟨⟨⟨f, fo⟩, fi⟩⟩ c,
  induction_on c $ λ β s _,
  ⟨⟨⟨(embedding.refl _).sum_map f,
    λ a b, match a, b with
      | sum.inl a, sum.inl b := sum.lex_inl_inl.trans sum.lex_inl_inl.symm
      | sum.inl a, sum.inr b := by apply iff_of_true; apply sum.lex.sep
      | sum.inr a, sum.inl b := by apply iff_of_false; exact sum.lex_inr_inl
      | sum.inr a, sum.inr b := sum.lex_inr_inr.trans $ fo.trans sum.lex_inr_inr.symm
      end⟩,
    λ a b H, match a, b, H with
      | _,         sum.inl b, _ := ⟨sum.inl b, rfl⟩
      | sum.inl a, sum.inr b, H := (sum.lex_inr_inl H).elim
      | sum.inr a, sum.inr b, H := let ⟨w, h⟩ := fi _ _ (sum.lex_inr_inr.1 H) in
          ⟨sum.inr w, congr_arg sum.inr h⟩
    end⟩⟩)
end⟩

instance has_le.le.add_swap_covariant_class :
  covariant_class ordinal.{u} ordinal.{u} (function.swap (+)) (≤) :=
⟨λ c a b h, begin
  revert h c, exact (
  induction_on a $ λ α₁ r₁ hr₁, induction_on b $ λ α₂ r₂ hr₂ ⟨⟨⟨f, fo⟩, fi⟩⟩ c,
  induction_on c $ λ β s hs, (@type_le' _ _ _ _
    (@sum.lex.is_well_order _ _ _ _ hr₁ hs)
    (@sum.lex.is_well_order _ _ _ _ hr₂ hs)).2
  ⟨⟨f.sum_map (embedding.refl _), λ a b, begin
    split; intro H,
    { cases a with a a; cases b with b b; cases H; constructor; [rwa ← fo, assumption] },
    { cases H; constructor; [rwa fo, assumption] }
  end⟩⟩)
end⟩

theorem le_add_right (a b : ordinal) : a ≤ a + b :=
by simpa only [add_zero] using add_le_add_left (ordinal.zero_le b) a

theorem le_add_left (a b : ordinal) : a ≤ b + a :=
by simpa only [zero_add] using add_le_add_right (ordinal.zero_le b) a

theorem lt_succ_self (o : ordinal.{u}) : o < succ o :=
induction_on o $ λ α r _, ⟨⟨⟨⟨λ x, sum.inl x, λ _ _, sum.inl.inj⟩,
  λ _ _, sum.lex_inl_inl⟩,
sum.inr punit.star, λ b, sum.rec_on b
  (λ x, ⟨λ _, ⟨x, rfl⟩, λ _, sum.lex.sep _ _⟩)
  (λ x, sum.lex_inr_inr.trans ⟨false.elim, λ ⟨x, H⟩, sum.inl_ne_inr H⟩)⟩⟩

theorem succ_ne_self (o : ordinal.{u}) : succ o ≠ o := (lt_succ_self o).ne'

theorem succ_le {a b : ordinal} : succ a ≤ b ↔ a < b :=
⟨lt_of_lt_of_le (lt_succ_self _),
induction_on a $ λ α r hr, induction_on b $ λ β s hs ⟨⟨f, t, hf⟩⟩, begin
  refine ⟨⟨@rel_embedding.of_monotone (α ⊕ punit) β _ _
    (@sum.lex.is_well_order _ _ _ _ hr _).1.1
    (@is_asymm_of_is_trans_of_is_irrefl _ _ hs.1.2.2 hs.1.2.1)
    (sum.rec _ _) (λ a b, _), λ a b, _⟩⟩,
  { exact f }, { exact λ _, t },
  { rcases a with a|_; rcases b with b|_,
    { simpa only [sum.lex_inl_inl] using f.map_rel_iff.2 },
    { intro _, rw hf, exact ⟨_, rfl⟩ },
    { exact false.elim ∘ sum.lex_inr_inl },
    { exact false.elim ∘ sum.lex_inr_inr.1 } },
  { rcases a with a|_,
    { intro h, have := @principal_seg.init _ _ _ _ hs.1.2.2 ⟨f, t, hf⟩ _ _ h,
      cases this with w h, exact ⟨sum.inl w, h⟩ },
    { intro h, cases (hf b).1 h with w h, exact ⟨sum.inl w, h⟩ } }
end⟩

theorem le_total (a b : ordinal) : a ≤ b ∨ b ≤ a :=
match lt_or_eq_of_le (le_add_left b a), lt_or_eq_of_le (le_add_right a b) with
| or.inr h, _ := by rw h; exact or.inl (le_add_right _ _)
| _, or.inr h := by rw h; exact or.inr (le_add_left _ _)
| or.inl h₁, or.inl h₂ := induction_on a (λ α₁ r₁ _,
  induction_on b $ λ α₂ r₂ _ ⟨f⟩ ⟨g⟩, begin
    resetI,
    rw [← typein_top f, ← typein_top g, le_iff_lt_or_eq,
        le_iff_lt_or_eq, typein_lt_typein, typein_lt_typein],
    rcases trichotomous_of (sum.lex r₁ r₂) g.top f.top with h|h|h;
    [exact or.inl (or.inl h), {left, right, rw h}, exact or.inr (or.inl h)]
  end) h₁ h₂
end

instance : linear_order ordinal :=
{ le_total     := le_total,
  decidable_le := classical.dec_rel _,
  ..ordinal.partial_order }

instance : is_well_order ordinal (<) := ⟨wf⟩

instance : succ_order ordinal := succ_order.of_succ_le_iff succ (λ _ _, succ_le)

theorem lt_succ {a b : ordinal} : a < succ b ↔ a ≤ b :=
by rw [← not_le, succ_le, not_lt]

@[simp] lemma typein_le_typein (r : α → α → Prop) [is_well_order α r] {x x' : α} :
  typein r x ≤ typein r x' ↔ ¬r x' x :=
by rw [←not_lt, typein_lt_typein]

@[simp] lemma typein_le_typein' (o : ordinal) {x x' : o.out.α} :
  typein (<) x ≤ typein (<) x' ↔ x ≤ x' :=
by { rw typein_le_typein, exact not_lt }

lemma enum_le_enum (r : α → α → Prop) [is_well_order α r] {o o' : ordinal}
  (ho : o < type r) (ho' : o' < type r) : ¬r (enum r o' ho') (enum r o ho) ↔ o ≤ o' :=
by rw [←@not_lt _ _ o' o, enum_lt_enum ho']

lemma enum_le_enum' (a : ordinal) {o o' : ordinal} (ho : o < a) (ho' : o' < a) :
  @enum a.out.α (<) _ o (by rwa type_lt) ≤ @enum a.out.α (<) _ o' (by rwa type_lt) ↔ o ≤ o' :=
by rw [←enum_le_enum (<), ←not_lt]

theorem enum_zero_le {r : α → α → Prop} [is_well_order α r] (h0 : 0 < type r) (a : α) :
  ¬ r a (enum r 0 h0) :=
by { rw [←enum_typein r a, enum_le_enum r], apply ordinal.zero_le }

theorem enum_zero_le' {o : ordinal} (h0 : 0 < o) (a : o.out.α) :
  @enum o.out.α (<) _ 0 (by rwa type_lt) ≤ a :=
by { rw ←not_lt, apply enum_zero_le }

theorem le_enum_succ {o : ordinal} (a : o.succ.out.α) :
  a ≤ @enum o.succ.out.α (<) _ o (by { rw type_lt, exact lt_succ_self o }) :=
begin
  rw ←enum_typein (<) a,
  apply (enum_le_enum' o.succ _ _).2,
  rw ←lt_succ,
  all_goals { apply typein_lt_self }
end

theorem enum_inj {r : α → α → Prop} [is_well_order α r] {o₁ o₂ : ordinal} (h₁ : o₁ < type r)
  (h₂ : o₂ < type r) : enum r o₁ h₁ = enum r o₂ h₂ ↔ o₁ = o₂ :=
⟨λ h, begin
  by_contra hne,
  cases lt_or_gt_of_ne hne with hlt hlt;
    apply (is_well_order.is_irrefl r).1,
    { rwa [←@enum_lt_enum α r _ o₁ o₂ h₁ h₂, h] at hlt },
    { change _ < _ at hlt, rwa [←@enum_lt_enum α r _ o₂ o₁ h₂ h₁, h] at hlt }
end, λ h, by simp_rw h⟩

/-- `o.out.α` is an `order_bot` whenever `0 < o`. -/
def out_order_bot_of_pos {o : ordinal} (ho : 0 < o) : order_bot o.out.α :=
⟨_, enum_zero_le' ho⟩

theorem enum_zero_eq_bot {o : ordinal} (ho : 0 < o) :
  enum (<) 0 (by rwa type_lt) = by { haveI H := out_order_bot_of_pos ho, exact ⊥ } :=
rfl

/-- `univ.{u v}` is the order type of the ordinals of `Type u` as a member
  of `ordinal.{v}` (when `u < v`). It is an inaccessible cardinal. -/
@[nolint check_univs] -- intended to be used with explicit universe parameters
def univ : ordinal.{max (u + 1) v} := lift.{v (u+1)} (@type ordinal.{u} (<) _)

theorem univ_id : univ.{u (u+1)} = @type ordinal.{u} (<) _ := lift_id _

@[simp] theorem lift_univ : lift.{w} univ.{u v} = univ.{u (max v w)} := lift_lift _

theorem univ_umax : univ.{u (max (u+1) v)} = univ.{u v} := congr_fun lift_umax _

/-- Principal segment version of the lift operation on ordinals, embedding `ordinal.{u}` in
  `ordinal.{v}` as a principal segment when `u < v`. -/
def lift.principal_seg : @principal_seg ordinal.{u} ordinal.{max (u+1) v} (<) (<) :=
⟨↑lift.initial_seg.{u (max (u+1) v)}, univ.{u v}, begin
  refine λ b, induction_on b _, introsI β s _,
  rw [univ, ← lift_umax], split; intro h,
  { rw ← lift_id (type s) at h ⊢,
    cases lift_type_lt.1 h with f, cases f with f a hf,
    existsi a, revert hf,
    apply induction_on a, introsI α r _ hf,
    refine lift_type_eq.{u (max (u+1) v) (max (u+1) v)}.2
      ⟨(rel_iso.of_surjective (rel_embedding.of_monotone _ _) _).symm⟩,
    { exact λ b, enum r (f b) ((hf _).2 ⟨_, rfl⟩) },
    { refine λ a b h, (typein_lt_typein r).1 _,
      rw [typein_enum, typein_enum],
      exact f.map_rel_iff.2 h },
    { intro a', cases (hf _).1 (typein_lt_type _ a') with b e,
      existsi b, simp, simp [e] } },
  { cases h with a e, rw [← e],
    apply induction_on a, introsI α r _,
    exact lift_type_lt.{u (u+1) (max (u+1) v)}.2
      ⟨typein.principal_seg r⟩ }
end⟩

@[simp] theorem lift.principal_seg_coe :
  (lift.principal_seg.{u v} : ordinal → ordinal) = lift.{(max (u+1) v)} := rfl

@[simp] theorem lift.principal_seg_top : lift.principal_seg.top = univ := rfl

theorem lift.principal_seg_top' :
  lift.principal_seg.{u (u+1)}.top = @type ordinal.{u} (<) _ :=
by simp only [lift.principal_seg_top, univ_id]

/-! ### Minimum -/

/-- The minimal element of a nonempty family of ordinals -/
def min {ι} (I : nonempty ι) (f : ι → ordinal) : ordinal :=
wf.min (set.range f) (let ⟨i⟩ := I in ⟨_, set.mem_range_self i⟩)

theorem min_eq {ι} (I) (f : ι → ordinal) : ∃ i, min I f = f i :=
let ⟨i, e⟩ := wf.min_mem (set.range f) _ in ⟨i, e.symm⟩

theorem min_le {ι I} (f : ι → ordinal) (i) : min I f ≤ f i :=
le_of_not_gt $ wf.not_lt_min (set.range f) _ (set.mem_range_self i)

theorem le_min {ι I} {f : ι → ordinal} {a} : a ≤ min I f ↔ ∀ i, a ≤ f i :=
⟨λ h i, le_trans h (min_le _ _),
 λ h, let ⟨i, e⟩ := min_eq I f in e.symm ▸ h i⟩

@[simp] theorem lift_min {ι} (I) (f : ι → ordinal) : lift (min I f) = min I (lift ∘ f) :=
le_antisymm (le_min.2 $ λ a, lift_le.2 $ min_le _ a) $
let ⟨i, e⟩ := min_eq I (lift ∘ f) in
by rw e; exact lift_le.2 (le_min.2 $ λ j, lift_le.1 $
by have := min_le (lift ∘ f) j; rwa e at this)

instance : conditionally_complete_linear_order_bot ordinal :=
wf.conditionally_complete_linear_order_with_bot 0 $ le_antisymm (ordinal.zero_le _) $
  not_lt.1 (wf.not_lt_min set.univ ⟨0, mem_univ _⟩ (mem_univ 0))

@[simp] lemma bot_eq_zero : (⊥ : ordinal) = 0 := rfl

@[simp] lemma max_zero_left : ∀ a : ordinal, max 0 a = a := max_bot_left
@[simp] lemma max_zero_right : ∀ a : ordinal, max a 0 = a := max_bot_right
@[simp] lemma max_eq_zero {a b : ordinal} : max a b = 0 ↔ a = 0 ∧ b = 0 := max_eq_bot

protected theorem not_lt_zero (o : ordinal) : ¬ o < 0 :=
not_lt_bot

theorem eq_zero_or_pos : ∀ a : ordinal, a = 0 ∨ 0 < a :=
eq_bot_or_bot_lt

instance : no_max_order ordinal :=
⟨λ a, ⟨a.succ, lt_succ_self a⟩⟩

@[simp] theorem Inf_empty : Inf (∅ : set ordinal) = 0 :=
begin
  change dite _ (wf.min ∅) (λ _, 0) = 0,
  simp only [not_nonempty_empty, not_false_iff, dif_neg]
end

end ordinal

/-! ### Representing a cardinal with an ordinal -/

namespace cardinal
open ordinal

@[simp] theorem mk_ordinal_out (o : ordinal.{u}) : #(o.out.α) = o.card :=
by { convert (ordinal.card_type (<)).symm, exact (ordinal.type_lt o).symm }

/-- The ordinal corresponding to a cardinal `c` is the least ordinal
  whose cardinal is `c`. For the order-embedding version, see `ord.order_embedding`. -/
def ord (c : cardinal) : ordinal :=
begin
  let ι := λ α, {r // is_well_order α r},
  have : Π α, ι α := λ α, ⟨well_ordering_rel, by apply_instance⟩,
  let F := λ α, ordinal.min ⟨this _⟩ (λ i:ι α, ⟦⟨α, i.1, i.2⟩⟧),
  refine quot.lift_on c F _,
  suffices : ∀ {α β}, α ≈ β → F α ≤ F β,
  from λ α β h, le_antisymm (this h) (this (setoid.symm h)),
  intros α β h, cases h with f, refine ordinal.le_min.2 (λ i, _),
  haveI := @rel_embedding.is_well_order _ _
    (f ⁻¹'o i.1) _ ↑(rel_iso.preimage f i.1) i.2,
  rw ← show type (f ⁻¹'o i.1) = ⟦⟨β, i.1, i.2⟩⟧, from
    quot.sound ⟨rel_iso.preimage f i.1⟩,
  exact ordinal.min_le (λ i:ι α, ⟦⟨α, i.1, i.2⟩⟧) ⟨_, _⟩
end

lemma ord_eq_min (α : Type u) : ord (#α) =
  @ordinal.min {r // is_well_order α r} ⟨⟨well_ordering_rel, by apply_instance⟩⟩
    (λ i, ⟦⟨α, i.1, i.2⟩⟧) := rfl

theorem ord_eq (α) : ∃ (r : α → α → Prop) [wo : is_well_order α r],
  ord (#α) = @type α r wo :=
let ⟨⟨r, wo⟩, h⟩ := @ordinal.min_eq {r // is_well_order α r}
  ⟨⟨well_ordering_rel, by apply_instance⟩⟩
  (λ i:{r // is_well_order α r}, ⟦⟨α, i.1, i.2⟩⟧) in
⟨r, wo, h⟩

theorem ord_le_type (r : α → α → Prop) [is_well_order α r] : ord (#α) ≤ ordinal.type r :=
@ordinal.min_le {r // is_well_order α r}
  ⟨⟨well_ordering_rel, by apply_instance⟩⟩
  (λ i:{r // is_well_order α r}, ⟦⟨α, i.1, i.2⟩⟧) ⟨r, _⟩

theorem ord_le {c o} : ord c ≤ o ↔ c ≤ o.card :=
induction_on c $ λ α, ordinal.induction_on o $ λ β s _,
let ⟨r, _, e⟩ := ord_eq α in begin
  resetI, simp only [card_type], split; intro h,
  { rw e at h, exact let ⟨f⟩ := h in ⟨f.to_embedding⟩ },
  { cases h with f,
    have g := rel_embedding.preimage f s,
    haveI := rel_embedding.is_well_order g,
    exact le_trans (ord_le_type _) (type_le'.2 ⟨g⟩) }
end

theorem lt_ord {c o} : o < ord c ↔ o.card < c :=
by rw [← not_le, ← not_le, ord_le]

@[simp] theorem card_ord (c) : (ord c).card = c :=
quotient.induction_on c $ λ α,
let ⟨r, _, e⟩ := ord_eq α in by simp only [mk_def, e, card_type]

theorem ord_card_le (o : ordinal) : o.card.ord ≤ o :=
ord_le.2 le_rfl

lemma lt_ord_succ_card (o : ordinal) : o < o.card.succ.ord :=
by { rw [lt_ord], apply cardinal.lt_succ_self }

@[simp] theorem ord_le_ord {c₁ c₂} : ord c₁ ≤ ord c₂ ↔ c₁ ≤ c₂ :=
by simp only [ord_le, card_ord]

@[simp] theorem ord_lt_ord {c₁ c₂} : ord c₁ < ord c₂ ↔ c₁ < c₂ :=
by simp only [lt_ord, card_ord]

@[simp] theorem ord_zero : ord 0 = 0 :=
le_antisymm (ord_le.2 $ zero_le _) (ordinal.zero_le _)

@[simp] theorem ord_nat (n : ℕ) : ord n = n :=
le_antisymm (ord_le.2 $ by simp only [card_nat]) $ begin
  induction n with n IH,
  { apply ordinal.zero_le },
  { exact (@ordinal.succ_le n _).2 (lt_of_le_of_lt IH $
    ord_lt_ord.2 $ nat_cast_lt.2 (nat.lt_succ_self n)) }
end

@[simp] theorem ord_one : ord 1 = 1 :=
by simpa using ord_nat 1

@[simp] theorem lift_ord (c) : (ord c).lift = ord (lift c) :=
eq_of_forall_ge_iff $ λ o, le_iff_le_iff_lt_iff_lt.2 $ begin
  split; intro h,
  { rcases ordinal.lt_lift_iff.1 h with ⟨a, e, h⟩,
    rwa [← e, lt_ord, ← lift_card, lift_lt, ← lt_ord] },
  { rw lt_ord at h,
    rcases lift_down' (le_of_lt h) with ⟨o, rfl⟩,
    rw [← lift_card, lift_lt] at h,
    rwa [ordinal.lift_lt, lt_ord] }
end

lemma mk_ord_out (c : cardinal) : #c.ord.out.α = c :=
by rw [←card_type (<), type_lt, card_ord]

lemma card_typein_lt (r : α → α → Prop) [is_well_order α r] (x : α)
  (h : ord (#α) = type r) : card (typein r x) < #α :=
by { rw [←ord_lt_ord, h], refine lt_of_le_of_lt (ord_card_le _) (typein_lt_type r x) }

lemma card_typein_out_lt (c : cardinal) (x : c.ord.out.α) : card (typein (<) x) < c :=
by { convert card_typein_lt (<) x _, rw [mk_ord_out], rw [type_lt, mk_ord_out] }

lemma ord_injective : injective ord :=
by { intros c c' h, rw [←card_ord c, ←card_ord c', h] }

/-- The ordinal corresponding to a cardinal `c` is the least ordinal
  whose cardinal is `c`. This is the order-embedding version. For the regular function, see `ord`.
-/
def ord.order_embedding : cardinal ↪o ordinal :=
rel_embedding.order_embedding_of_lt_embedding
  (rel_embedding.of_monotone cardinal.ord $ λ a b, cardinal.ord_lt_ord.2)

@[simp] theorem ord.order_embedding_coe :
  (ord.order_embedding : cardinal → ordinal) = ord := rfl

/-- The cardinal `univ` is the cardinality of ordinal `univ`, or
  equivalently the cardinal of `ordinal.{u}`, or `cardinal.{u}`,
  as an element of `cardinal.{v}` (when `u < v`). -/
@[nolint check_univs] -- intended to be used with explicit universe parameters
def univ := lift.{v (u+1)} (#ordinal)

theorem univ_id : univ.{u (u+1)} = #ordinal := lift_id _

@[simp] theorem lift_univ : lift.{w} univ.{u v} = univ.{u (max v w)} := lift_lift _

theorem univ_umax : univ.{u (max (u+1) v)} = univ.{u v} := congr_fun lift_umax _

theorem lift_lt_univ (c : cardinal) : lift.{(u+1) u} c < univ.{u (u+1)} :=
by simpa only [lift.principal_seg_coe, lift_ord, lift_succ, ord_le, succ_le] using le_of_lt
  (lift.principal_seg.{u (u+1)}.lt_top (succ c).ord)

theorem lift_lt_univ' (c : cardinal) : lift.{(max (u+1) v) u} c < univ.{u v} :=
by simpa only [lift_lift, lift_univ, univ_umax] using
  lift_lt.{_ (max (u+1) v)}.2 (lift_lt_univ c)

@[simp] theorem ord_univ : ord univ.{u v} = ordinal.univ.{u v} :=
le_antisymm (ord_card_le _) $ le_of_forall_lt $ λ o h,
lt_ord.2 begin
  rcases lift.principal_seg.{u v}.down'.1
    (by simpa only [lift.principal_seg_coe] using h) with ⟨o', rfl⟩,
  simp only [lift.principal_seg_coe], rw [← lift_card],
  apply lift_lt_univ'
end

theorem lt_univ {c} : c < univ.{u (u+1)} ↔ ∃ c', c = lift.{(u+1) u} c' :=
⟨λ h, begin
  have := ord_lt_ord.2 h,
  rw ord_univ at this,
  cases lift.principal_seg.{u (u+1)}.down'.1
    (by simpa only [lift.principal_seg_top]) with o e,
  have := card_ord c,
  rw [← e, lift.principal_seg_coe, ← lift_card] at this,
  exact ⟨_, this.symm⟩
end, λ ⟨c', e⟩, e.symm ▸ lift_lt_univ _⟩

theorem lt_univ' {c} : c < univ.{u v} ↔ ∃ c', c = lift.{(max (u+1) v) u} c' :=
⟨λ h, let ⟨a, e, h'⟩ := lt_lift_iff.1 h in begin
  rw [← univ_id] at h',
  rcases lt_univ.{u}.1 h' with ⟨c', rfl⟩,
  exact ⟨c', by simp only [e.symm, lift_lift]⟩
end, λ ⟨c', e⟩, e.symm ▸ lift_lt_univ' _⟩

theorem small_iff_lift_mk_lt_univ {α : Type u} :
  small.{v} α ↔
  (cardinal.lift (# α : cardinal.{u}) < univ.{v (max u (v + 1))}) :=
begin
  rw lt_univ',
  split,
  { rintro ⟨β, e⟩,
    exact ⟨# β, (lift_mk_eq.{u _ (v + 1)}.2 e)⟩ },
  { rintro ⟨c, hc⟩,
    exact ⟨⟨c.out, lift_mk_eq.{u _ (v + 1)}.1 (hc.trans (congr rfl c.mk_out.symm))⟩⟩ }
end

end cardinal

namespace ordinal

@[simp] theorem card_univ : card univ = cardinal.univ := rfl

end ordinal<|MERGE_RESOLUTION|>--- conflicted
+++ resolved
@@ -682,11 +682,7 @@
 by clear _let_match; subst e; rw enum_typein
 
 /-- The equivalence between ordinals less than `o` and `o.out.α`. -/
-<<<<<<< HEAD
-@[simps] def out_equiv_lt (o : ordinal) : {o' : ordinal // o' < o} ≃ o.out.α :=
-=======
 @[simps] noncomputable def out_equiv_lt (o : ordinal) : {o' : ordinal // o' < o} ≃ o.out.α :=
->>>>>>> 3b971a7b
 { to_fun := λ ⟨o', h⟩, enum (<) o' (by rwa type_lt),
   inv_fun := λ x, ⟨typein (<) x, typein_lt_self x⟩,
   left_inv := λ ⟨o', h⟩, subtype.ext_val (typein_enum _ _),
