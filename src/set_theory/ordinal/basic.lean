--- conflicted
+++ resolved
@@ -61,363 +61,6 @@
 variables {α : Type*} {β : Type*} {γ : Type*}
   {r : α → α → Prop} {s : β → β → Prop} {t : γ → γ → Prop}
 
-<<<<<<< HEAD
-/-!
-### Initial segments
-
-Order embeddings whose range is an initial segment of `s` (i.e., if `b` belongs to the range, then
-any `b' < b` also belongs to the range). The type of these embeddings from `r` to `s` is called
-`initial_seg r s`, and denoted by `r ≼i s`.
--/
-
-/-- If `r` is a relation on `α` and `s` in a relation on `β`, then `f : r ≼i s` is an order
-embedding whose range is an initial segment. That is, whenever `b < f a` in `β` then `b` is in the
-range of `f`. -/
-@[nolint has_inhabited_instance]
-structure initial_seg {α β : Type*} (r : α → α → Prop) (s : β → β → Prop) extends r ↪r s :=
-(init : ∀ a b, s b (to_rel_embedding a) → ∃ a', to_rel_embedding a' = b)
-
-local infix ` ≼i `:25 := initial_seg
-
-namespace initial_seg
-
-instance : has_coe (r ≼i s) (r ↪r s) := ⟨initial_seg.to_rel_embedding⟩
-instance : has_coe_to_fun (r ≼i s) (λ _, α → β) := ⟨λ f x, (f : r ↪r s) x⟩
-
-@[simp] theorem coe_fn_mk (f : r ↪r s) (o) :
-  (@initial_seg.mk _ _ r s f o : α → β) = f := rfl
-
-@[simp] theorem coe_fn_to_rel_embedding (f : r ≼i s) : (f.to_rel_embedding : α → β) = f := rfl
-
-@[simp] theorem coe_coe_fn (f : r ≼i s) : ((f : r ↪r s) : α → β) = f := rfl
-
-theorem init' (f : r ≼i s) {a : α} {b : β} : s b (f a) → ∃ a', f a' = b :=
-f.init _ _
-
-theorem init_iff (f : r ≼i s) {a : α} {b : β} : s b (f a) ↔ ∃ a', f a' = b ∧ r a' a :=
-⟨λ h, let ⟨a', e⟩ := f.init' h in ⟨a', e, (f : r ↪r s).map_rel_iff.1 (e.symm ▸ h)⟩,
- λ ⟨a', e, h⟩, e ▸ (f : r ↪r s).map_rel_iff.2 h⟩
-
-/-- An order isomorphism is an initial segment -/
-def of_iso (f : r ≃r s) : r ≼i s :=
-⟨f, λ a b h, ⟨f.symm b, rel_iso.apply_symm_apply f _⟩⟩
-
-/-- The identity function shows that `≼i` is reflexive -/
-@[refl] protected def refl (r : α → α → Prop) : r ≼i r :=
-⟨rel_embedding.refl _, λ a b h, ⟨_, rfl⟩⟩
-
-/-- Composition of functions shows that `≼i` is transitive -/
-@[trans] protected def trans (f : r ≼i s) (g : s ≼i t) : r ≼i t :=
-⟨f.1.trans g.1, λ a c h, begin
-  simp at h ⊢,
-  rcases g.2 _ _ h with ⟨b, rfl⟩, have h := g.1.map_rel_iff.1 h,
-  rcases f.2 _ _ h with ⟨a', rfl⟩, exact ⟨a', rfl⟩
-end⟩
-
-@[simp] theorem refl_apply (x : α) : initial_seg.refl r x = x := rfl
-
-@[simp] theorem trans_apply (f : r ≼i s) (g : s ≼i t) (a : α) : (f.trans g) a = g (f a) := rfl
-
-theorem unique_of_trichotomous_of_irrefl [is_trichotomous β s] [is_irrefl β s] :
-  well_founded r → subsingleton (r ≼i s) | ⟨h⟩ :=
-⟨λ f g, begin
-  suffices : (f : α → β) = g, { cases f, cases g,
-    congr, exact rel_embedding.coe_fn_injective this },
-  funext a, have := h a, induction this with a H IH,
-  refine extensional_of_trichotomous_of_irrefl s (λ x, ⟨λ h, _, λ h, _⟩),
-  { rcases f.init_iff.1 h with ⟨y, rfl, h'⟩,
-    rw IH _ h', exact (g : r ↪r s).map_rel_iff.2 h' },
-  { rcases g.init_iff.1 h with ⟨y, rfl, h'⟩,
-    rw ← IH _ h', exact (f : r ↪r s).map_rel_iff.2 h' }
-end⟩
-
-instance [is_well_order β s] : subsingleton (r ≼i s) :=
-⟨λ a, @subsingleton.elim _ (unique_of_trichotomous_of_irrefl
-  (@rel_embedding.well_founded _ _ r s a is_well_order.wf)) a⟩
-
-protected theorem eq [is_well_order β s] (f g : r ≼i s) (a) : f a = g a :=
-by rw subsingleton.elim f g
-
-theorem antisymm.aux [is_well_order α r] (f : r ≼i s) (g : s ≼i r) : left_inverse g f :=
-initial_seg.eq (f.trans g) (initial_seg.refl _)
-
-/-- If we have order embeddings between `α` and `β` whose images are initial segments, and `β`
-is a well-order then `α` and `β` are order-isomorphic. -/
-def antisymm [is_well_order β s] (f : r ≼i s) (g : s ≼i r) : r ≃r s :=
-by haveI := f.to_rel_embedding.is_well_order; exact
-⟨⟨f, g, antisymm.aux f g, antisymm.aux g f⟩, f.map_rel_iff'⟩
-
-@[simp] theorem antisymm_to_fun [is_well_order β s]
-  (f : r ≼i s) (g : s ≼i r) : (antisymm f g : α → β) = f := rfl
-
-@[simp] theorem antisymm_symm [is_well_order α r] [is_well_order β s]
-  (f : r ≼i s) (g : s ≼i r) : (antisymm f g).symm = antisymm g f :=
-rel_iso.coe_fn_injective rfl
-
-theorem eq_or_principal [is_well_order β s] (f : r ≼i s) :
-  surjective f ∨ ∃ b, ∀ x, s x b ↔ ∃ y, f y = x :=
-or_iff_not_imp_right.2 $ λ h b,
-acc.rec_on (is_well_order.wf.apply b : acc s b) $ λ x H IH,
-not_forall_not.1 $ λ hn,
-h ⟨x, λ y, ⟨(IH _), λ ⟨a, e⟩, by rw ← e; exact
-  (trichotomous _ _).resolve_right
-  (not_or (hn a) (λ hl, not_exists.2 hn (f.init' hl)))⟩⟩
-
-/-- Restrict the codomain of an initial segment -/
-def cod_restrict (p : set β) (f : r ≼i s) (H : ∀ a, f a ∈ p) : r ≼i subrel s p :=
-⟨rel_embedding.cod_restrict p f H, λ a ⟨b, m⟩ (h : s b (f a)),
-  let ⟨a', e⟩ := f.init' h in ⟨a', by clear _let_match; subst e; refl⟩⟩
-
-@[simp] theorem cod_restrict_apply (p) (f : r ≼i s) (H a) : cod_restrict p f H a = ⟨f a, H a⟩ := rfl
-
-/-- Initial segment embedding of an order `r` into the disjoint union of `r` and `s`. -/
-def le_add (r : α → α → Prop) (s : β → β → Prop) : r ≼i sum.lex r s :=
-⟨⟨⟨sum.inl, λ _ _, sum.inl.inj⟩, λ a b, sum.lex_inl_inl⟩,
-  λ a b, by cases b; [exact λ _, ⟨_, rfl⟩, exact false.elim ∘ sum.lex_inr_inl]⟩
-
-@[simp] theorem le_add_apply (r : α → α → Prop) (s : β → β → Prop)
-  (a) : le_add r s a = sum.inl a := rfl
-
-end initial_seg
-
-/-!
-### Principal segments
-
-Order embeddings whose range is a principal segment of `s` (i.e., an interval of the form
-`(-∞, top)` for some element `top` of `β`). The type of these embeddings from `r` to `s` is called
-`principal_seg r s`, and denoted by `r ≺i s`. Principal segments are in particular initial
-segments.
--/
-
-/-- If `r` is a relation on `α` and `s` in a relation on `β`, then `f : r ≺i s` is an order
-embedding whose range is an open interval `(-∞, top)` for some element `top` of `β`. Such order
-embeddings are called principal segments -/
-@[nolint has_inhabited_instance]
-structure principal_seg {α β : Type*} (r : α → α → Prop) (s : β → β → Prop) extends r ↪r s :=
-(top : β)
-(down : ∀ b, s b top ↔ ∃ a, to_rel_embedding a = b)
-
-local infix ` ≺i `:25 := principal_seg
-
-namespace principal_seg
-
-instance : has_coe (r ≺i s) (r ↪r s) := ⟨principal_seg.to_rel_embedding⟩
-instance : has_coe_to_fun (r ≺i s) (λ _, α → β) := ⟨λ f, f⟩
-
-@[simp] theorem coe_fn_mk (f : r ↪r s) (t o) :
-  (@principal_seg.mk _ _ r s f t o : α → β) = f := rfl
-
-@[simp] theorem coe_fn_to_rel_embedding (f : r ≺i s) : (f.to_rel_embedding : α → β) = f := rfl
-
-@[simp] theorem coe_coe_fn (f : r ≺i s) : ((f : r ↪r s) : α → β) = f := rfl
-
-theorem down' (f : r ≺i s) {b : β} : s b f.top ↔ ∃ a, f a = b :=
-f.down _
-
-theorem lt_top (f : r ≺i s) (a : α) : s (f a) f.top :=
-f.down'.2 ⟨_, rfl⟩
-
-theorem init [is_trans β s] (f : r ≺i s) {a : α} {b : β} (h : s b (f a)) : ∃ a', f a' = b :=
-f.down'.1 $ trans h $ f.lt_top _
-
-/-- A principal segment is in particular an initial segment. -/
-instance has_coe_initial_seg [is_trans β s] : has_coe (r ≺i s) (r ≼i s) :=
-⟨λ f, ⟨f.to_rel_embedding, λ a b, f.init⟩⟩
-
-theorem coe_coe_fn' [is_trans β s] (f : r ≺i s) : ((f : r ≼i s) : α → β) = f := rfl
-
-theorem init_iff [is_trans β s] (f : r ≺i s) {a : α} {b : β} :
-  s b (f a) ↔ ∃ a', f a' = b ∧ r a' a :=
-@initial_seg.init_iff α β r s f a b
-
-theorem irrefl (r : α → α → Prop) [is_well_order α r] (f : r ≺i r) : false :=
-begin
-  have := f.lt_top f.top,
-  rw [show f f.top = f.top, from
-      initial_seg.eq ↑f (initial_seg.refl r) f.top] at this,
-  exact irrefl _ this
-end
-
-/-- Composition of a principal segment with an initial segment, as a principal segment -/
-def lt_le (f : r ≺i s) (g : s ≼i t) : r ≺i t :=
-⟨@rel_embedding.trans _ _ _ r s t f g, g f.top, λ a,
- by simp only [g.init_iff, f.down', exists_and_distrib_left.symm,
-   exists_swap, rel_embedding.trans_apply, exists_eq_right']; refl⟩
-
-@[simp] theorem lt_le_apply (f : r ≺i s) (g : s ≼i t) (a : α) : (f.lt_le g) a = g (f a) :=
-rel_embedding.trans_apply _ _ _
-
-@[simp] theorem lt_le_top (f : r ≺i s) (g : s ≼i t) : (f.lt_le g).top = g f.top := rfl
-
-/-- Composition of two principal segments as a principal segment -/
-@[trans] protected def trans [is_trans γ t] (f : r ≺i s) (g : s ≺i t) : r ≺i t :=
-lt_le f g
-
-@[simp] theorem trans_apply [is_trans γ t] (f : r ≺i s) (g : s ≺i t) (a : α) :
-  (f.trans g) a = g (f a) :=
-lt_le_apply _ _ _
-
-@[simp] theorem trans_top [is_trans γ t] (f : r ≺i s) (g : s ≺i t) :
-  (f.trans g).top = g f.top := rfl
-
-/-- Composition of an order isomorphism with a principal segment, as a principal segment -/
-def equiv_lt (f : r ≃r s) (g : s ≺i t) : r ≺i t :=
-⟨@rel_embedding.trans _ _ _ r s t f g, g.top, λ c,
- suffices (∃ (a : β), g a = c) ↔ ∃ (a : α), g (f a) = c, by simpa [g.down],
- ⟨λ ⟨b, h⟩, ⟨f.symm b, by simp only [h, rel_iso.apply_symm_apply, rel_iso.coe_coe_fn]⟩,
-  λ ⟨a, h⟩, ⟨f a, h⟩⟩⟩
-
-/-- Composition of a principal segment with an order isomorphism, as a principal segment -/
-def lt_equiv {r : α → α → Prop} {s : β → β → Prop} {t : γ → γ → Prop}
-  (f : principal_seg r s) (g : s ≃r t) : principal_seg r t :=
-⟨@rel_embedding.trans _ _ _ r s t f g, g f.top,
-  begin
-    intro x,
-    rw [← g.apply_symm_apply x, g.map_rel_iff, f.down', exists_congr],
-    intro y, exact ⟨congr_arg g, λ h, g.to_equiv.bijective.1 h⟩
-  end⟩
-
-@[simp] theorem equiv_lt_apply (f : r ≃r s) (g : s ≺i t) (a : α) : (equiv_lt f g) a = g (f a) :=
-rel_embedding.trans_apply _ _ _
-
-@[simp] theorem equiv_lt_top (f : r ≃r s) (g : s ≺i t) : (equiv_lt f g).top = g.top := rfl
-
-/-- Given a well order `s`, there is a most one principal segment embedding of `r` into `s`. -/
-instance [is_well_order β s] : subsingleton (r ≺i s) :=
-⟨λ f g, begin
-  have ef : (f : α → β) = g,
-  { show ((f : r ≼i s) : α → β) = g,
-    rw @subsingleton.elim _ _ (f : r ≼i s) g, refl },
-  have et : f.top = g.top,
-  { refine extensional_of_trichotomous_of_irrefl s (λ x, _),
-    simp only [f.down, g.down, ef, coe_fn_to_rel_embedding] },
-  cases f, cases g,
-  have := rel_embedding.coe_fn_injective ef; congr'
-end⟩
-
-theorem top_eq [is_well_order γ t]
-  (e : r ≃r s) (f : r ≺i t) (g : s ≺i t) : f.top = g.top :=
-by rw subsingleton.elim f (principal_seg.equiv_lt e g); refl
-
-lemma top_lt_top {r : α → α → Prop} {s : β → β → Prop} {t : γ → γ → Prop}
-  [is_well_order γ t]
-  (f : principal_seg r s) (g : principal_seg s t) (h : principal_seg r t) : t h.top g.top :=
-by { rw [subsingleton.elim h (f.trans g)], apply principal_seg.lt_top }
-
-/-- Any element of a well order yields a principal segment -/
-def of_element {α : Type*} (r : α → α → Prop) (a : α) : subrel r {b | r b a} ≺i r :=
-⟨subrel.rel_embedding _ _, a, λ b,
-  ⟨λ h, ⟨⟨_, h⟩, rfl⟩, λ ⟨⟨_, h⟩, rfl⟩, h⟩⟩
-
-@[simp] theorem of_element_apply {α : Type*} (r : α → α → Prop) (a : α) (b) :
-  of_element r a b = b.1 := rfl
-
-@[simp] theorem of_element_top {α : Type*} (r : α → α → Prop) (a : α) :
-  (of_element r a).top = a := rfl
-
-/-- Restrict the codomain of a principal segment -/
-def cod_restrict (p : set β) (f : r ≺i s)
-  (H : ∀ a, f a ∈ p) (H₂ : f.top ∈ p) : r ≺i subrel s p :=
-⟨rel_embedding.cod_restrict p f H, ⟨f.top, H₂⟩, λ ⟨b, h⟩,
-  f.down'.trans $ exists_congr $ λ a,
-  show (⟨f a, H a⟩ : p).1 = _ ↔ _, from ⟨subtype.eq, congr_arg _⟩⟩
-
-@[simp]
-theorem cod_restrict_apply (p) (f : r ≺i s) (H H₂ a) : cod_restrict p f H H₂ a = ⟨f a, H a⟩ := rfl
-
-@[simp]
-theorem cod_restrict_top (p) (f : r ≺i s) (H H₂) : (cod_restrict p f H H₂).top = ⟨f.top, H₂⟩ := rfl
-
-end principal_seg
-
-/-! ### Properties of initial and principal segments -/
-
-/-- To an initial segment taking values in a well order, one can associate either a principal
-segment (if the range is not everything, hence one can take as top the minimum of the complement
-of the range) or an order isomorphism (if the range is everything). -/
-def initial_seg.lt_or_eq [is_well_order β s] (f : r ≼i s) :
-  (r ≺i s) ⊕ (r ≃r s) :=
-if h : surjective f then sum.inr (rel_iso.of_surjective f h) else
-have h' : _, from (initial_seg.eq_or_principal f).resolve_left h,
-sum.inl ⟨f, classical.some h', classical.some_spec h'⟩
-
-theorem initial_seg.lt_or_eq_apply_left [is_well_order β s]
-  (f : r ≼i s) (g : r ≺i s) (a : α) : g a = f a :=
-@initial_seg.eq α β r s _ g f a
-
-theorem initial_seg.lt_or_eq_apply_right [is_well_order β s]
-  (f : r ≼i s) (g : r ≃r s) (a : α) : g a = f a :=
-initial_seg.eq (initial_seg.of_iso g) f a
-
-/-- Composition of an initial segment taking values in a well order and a principal segment. -/
-def initial_seg.le_lt [is_well_order β s] [is_trans γ t] (f : r ≼i s) (g : s ≺i t) : r ≺i t :=
-match f.lt_or_eq with
-| sum.inl f' := f'.trans g
-| sum.inr f' := principal_seg.equiv_lt f' g
-end
-
-@[simp] theorem initial_seg.le_lt_apply [is_well_order β s] [is_trans γ t]
-  (f : r ≼i s) (g : s ≺i t) (a : α) : (f.le_lt g) a = g (f a) :=
-begin
-  delta initial_seg.le_lt, cases h : f.lt_or_eq with f' f',
-  { simp only [principal_seg.trans_apply, f.lt_or_eq_apply_left] },
-  { simp only [principal_seg.equiv_lt_apply, f.lt_or_eq_apply_right] }
-end
-
-namespace rel_embedding
-
-/-- Given an order embedding into a well order, collapse the order embedding by filling the
-gaps, to obtain an initial segment. Here, we construct the collapsed order embedding pointwise,
-but the proof of the fact that it is an initial segment will be given in `collapse`. -/
-def collapse_F [is_well_order β s] (f : r ↪r s) : Π a, {b // ¬ s (f a) b} :=
-(rel_embedding.well_founded f $ is_well_order.wf).fix $ λ a IH, begin
-  let S := {b | ∀ a h, s (IH a h).1 b},
-  have : f a ∈ S, from λ a' h, ((trichotomous _ _)
-    .resolve_left $ λ h', (IH a' h).2 $ trans (f.map_rel_iff.2 h) h')
-    .resolve_left $ λ h', (IH a' h).2 $ h' ▸ f.map_rel_iff.2 h,
-  exact ⟨is_well_order.wf.min S ⟨_, this⟩,
-   is_well_order.wf.not_lt_min _ _ this⟩
-end
-
-theorem collapse_F.lt [is_well_order β s] (f : r ↪r s) {a : α}
-   : ∀ {a'}, r a' a → s (collapse_F f a').1 (collapse_F f a).1 :=
-show (collapse_F f a).1 ∈ {b | ∀ a' (h : r a' a), s (collapse_F f a').1 b}, begin
-  unfold collapse_F, rw well_founded.fix_eq,
-  apply well_founded.min_mem _ _
-end
-
-theorem collapse_F.not_lt [is_well_order β s] (f : r ↪r s) (a : α)
-   {b} (h : ∀ a' (h : r a' a), s (collapse_F f a').1 b) : ¬ s b (collapse_F f a).1 :=
-begin
-  unfold collapse_F, rw well_founded.fix_eq,
-  exact well_founded.not_lt_min _ _ _
-    (show b ∈ {b | ∀ a' (h : r a' a), s (collapse_F f a').1 b}, from h)
-end
-
-/-- Construct an initial segment from an order embedding into a well order, by collapsing it
-to fill the gaps. -/
-def collapse [is_well_order β s] (f : r ↪r s) : r ≼i s :=
-by haveI := rel_embedding.is_well_order f; exact
-⟨rel_embedding.of_monotone
-  (λ a, (collapse_F f a).1) (λ a b, collapse_F.lt f),
-λ a b, acc.rec_on (is_well_order.wf.apply b : acc s b) (λ b H IH a h, begin
-  let S := {a | ¬ s (collapse_F f a).1 b},
-  have : S.nonempty := ⟨_, asymm h⟩,
-  existsi (is_well_order.wf : well_founded r).min S this,
-  refine ((@trichotomous _ s _ _ _).resolve_left _).resolve_right _,
-  { exact (is_well_order.wf : well_founded r).min_mem S this },
-  { refine collapse_F.not_lt f _ (λ a' h', _),
-    by_contradiction hn,
-    exact is_well_order.wf.not_lt_min S this hn h' }
-end) a⟩
-
-theorem collapse_apply [is_well_order β s] (f : r ↪r s)
-  (a) : collapse f a = (collapse_F f a).1 := rfl
-
-end rel_embedding
-
-=======
->>>>>>> 5a017443
 /-! ### Well order on an arbitrary type -/
 
 section well_ordering_thm
