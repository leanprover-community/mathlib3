--- conflicted
+++ resolved
@@ -746,7 +746,6 @@
 
 instance : inhabited ordinal := ⟨0⟩
 
-<<<<<<< HEAD
 @[simp] theorem type_eq_zero_of_empty [is_well_order α r] [is_empty α] : type r = 0 :=
 (rel_iso.rel_iso_of_is_empty _ _).ordinal_type_eq
 
@@ -755,10 +754,6 @@
 
 theorem type_ne_zero_iff_nonempty [is_well_order α r] : type r ≠ 0 ↔ nonempty α :=
 (not_congr (@card_eq_zero (type r))).symm.trans mk_ne_zero_iff
-=======
-theorem zero_eq_type_empty : 0 = @type empty empty_relation _ :=
-quotient.sound ⟨⟨equiv_of_is_empty  _ _, λ _ _, iff.rfl⟩⟩
->>>>>>> abee6498
 
 @[simp] theorem card_zero : card 0 = 0 := rfl
 
