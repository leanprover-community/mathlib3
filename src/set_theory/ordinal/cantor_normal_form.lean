--- conflicted
+++ resolved
@@ -28,17 +28,10 @@
 namespace ordinal
 
 /-- Inducts on the base `b` expansion of an ordinal. -/
-<<<<<<< HEAD
 @[pp_nodot, elab_as_eliminator] noncomputable def CNF_rec {C : ordinal → Sort*} (b : ordinal)
   (H0 : C 0) (H : ∀ o, 0 < o → C (o % b ^ log b o) → C o) : ∀ o, C o
 | o := if ho : o = 0 then by rwa ho else
         let ho' := ordinal.pos_iff_ne_zero.2 ho, hwf := mod_opow_log_lt_self b ho' in
-=======
-@[elab_as_eliminator, nolint unused_arguments] noncomputable def CNF_rec {b : ordinal} (b0 : b ≠ 0)
-  {C : ordinal → Sort*} (H0 : C 0) (H : ∀ o, 0 < o → C (o % b ^ log b o) → C o) : ∀ o, C o
-| o := if o0 : o = 0 then by rwa o0 else
-        let ho' := ordinal.pos_iff_ne_zero.2 o0, hwf := mod_opow_log_lt_self b ho' in
->>>>>>> 06467e21
           H o ho' $ CNF_rec $ o % b ^ log b o
 using_well_founded {dec_tac := `[assumption]}
 
@@ -46,19 +39,10 @@
   (H0 : C 0) (H : ∀ o, 0 < o → C (o % b ^ log b o) → C o) : @CNF_rec C b H0 H 0 = H0 :=
 by { rw [CNF_rec, dif_pos rfl], refl }
 
-<<<<<<< HEAD
-theorem CNF_rec_ne_zero (b : ordinal) {o : ordinal} {C : ordinal → Sort*} (ho : 0 < o)
+theorem CNF_pos (b : ordinal) {o : ordinal} {C : ordinal → Sort*} (ho : 0 < o)
   (H0 : C 0) (H : ∀ o, 0 < o → C (o % b ^ log b o) → C o) :
   @CNF_rec C b H0 H o = H o ho (@CNF_rec C b H0 H _) :=
 by rw [CNF_rec, dif_neg ho.ne']
-=======
-@[simp] theorem CNF_rec_zero {b} (b0) {C H0 H} : @CNF_rec b b0 C H0 H 0 = H0 :=
-by rw [CNF_rec, dif_pos rfl]; refl
-
-@[simp] theorem CNF_rec_pos {b} (b0) {C H0 H o} (o0) :
-  @CNF_rec b b0 C H0 H o = H o o0 (@CNF_rec b b0 C H0 H _) :=
-by rw [CNF_rec, dif_neg o0.ne']
->>>>>>> 06467e21
 
 /-- The Cantor normal form of an ordinal `o` is the list of coefficients and exponents in the
 base-`b` expansion of `o`.
@@ -72,68 +56,28 @@
 @[simp] theorem CNF_zero (b : ordinal) : CNF b 0 = [] := CNF_rec_zero b _ _
 
 /-- Recursive definition for the Cantor normal form. -/
-<<<<<<< HEAD
-theorem CNF_ne_zero {b o : ordinal} (o0 : 0 < o) :
+theorem CNF_pos {b o : ordinal} (o0 : 0 < o) :
   CNF b o = (log b o, o / b ^ log b o) :: CNF b (o % b ^ log b o) :=
-CNF_rec_ne_zero b o0 _ _
+CNF_pos b o0 _ _
 
-theorem zero_CNF {o : ordinal} (ho : 0 < o) : CNF 0 o = [⟨0, o⟩] := by simp [CNF_ne_zero ho]
+theorem zero_CNF {o : ordinal} (ho : 0 < o) : CNF 0 o = [⟨0, o⟩] := by simp [CNF_pos ho]
 
-theorem one_CNF {o : ordinal} (ho : 0 < o) : CNF 1 o = [⟨0, o⟩] := by simp [CNF_ne_zero ho]
+theorem one_CNF {o : ordinal} (ho : 0 < o) : CNF 1 o = [⟨0, o⟩] := by simp [CNF_pos ho]
 
 theorem CNF_of_le_one {b o : ordinal} (hb : b ≤ 1) (ho : 0 < o) : CNF b o = [⟨0, o⟩] :=
 begin
   rcases le_one_iff.1 hb with rfl | rfl,
   { exact zero_CNF ho },
   { exact one_CNF ho }
-=======
-theorem CNF_pos {b o : ordinal} (b0 : b ≠ 0) (o0 : 0 < o) :
-  CNF b o = (log b o, o / b ^ log b o) :: CNF b (o % b ^ log b o) :=
-by unfold CNF; rw [dif_neg b0, dif_neg b0, CNF_rec_pos b0 o0]
-
-@[simp] theorem one_CNF {o : ordinal} (o0 : 0 < o) : CNF 1 o = [(0, o)] :=
-by rw [CNF_pos ordinal.one_ne_zero o0, log_of_not_one_lt_left (irrefl _), opow_zero, mod_one,
-       CNF_zero, div_one]
-
-/-- Evaluating the Cantor normal form of an ordinal returns the ordinal. -/
-theorem CNF_foldr {b : ordinal} (b0 : b ≠ 0) (o) :
-  (CNF b o).foldr (λ p r, b ^ p.1 * p.2 + r) 0 = o :=
-CNF_rec b0 (by rw CNF_zero; refl)
-  (λ o o0 IH, by rw [CNF_pos b0 o0, list.foldr_cons, IH, div_add_mod]) o
-
-/-- This theorem exists to factor out commonalities between the proofs of `ordinal.CNF_pairwise` and
-`ordinal.CNF_fst_le_log`. -/
-private theorem CNF_pairwise_aux (b o : ordinal.{u}) :
-  (∀ p : ordinal × ordinal, p ∈ CNF b o → p.1 ≤ log b o) ∧ (CNF b o).pairwise (λ p q, q.1 < p.1) :=
-begin
-  by_cases b0 : b = 0,
-  { simp only [b0, zero_CNF, list.pairwise.nil, and_true], exact λ _, false.elim },
-  cases lt_or_eq_of_le (one_le_iff_ne_zero.2 b0) with b1 b1,
-  { refine CNF_rec b0 _ _ o,
-    { simp only [CNF_zero, list.pairwise.nil, and_true], exact λ _, false.elim },
-    intros o o0 IH, cases IH with IH₁ IH₂,
-    simp only [CNF_pos b0 o0, list.forall_mem_cons, list.pairwise_cons, IH₂, and_true],
-    refine ⟨⟨le_rfl, λ p m, _⟩, λ p m, _⟩,
-    { exact (IH₁ p m).trans (log_mono_right _ $ le_of_lt $ mod_opow_log_lt_self b o0) },
-    { refine (IH₁ p m).trans_lt ((lt_opow_iff_log_lt b1 _).1 _),
-      { rw ordinal.pos_iff_ne_zero, intro e,
-        rw e at m, simpa only [CNF_zero] using m },
-      { exact mod_lt _ (opow_ne_zero _ b0) } } },
-  { cases eq_zero_or_pos o with o0 o0,
-    { simp only [o0, CNF_zero, list.pairwise.nil, and_true], exact λ _, false.elim },
-    rw [← b1, one_CNF o0],
-    simp only [list.mem_singleton, log_one_left, forall_eq, le_refl, true_and,
-      list.pairwise_singleton] }
->>>>>>> 06467e21
 end
 
 theorem CNF_of_lt {b o : ordinal} (ho : 0 < o) (hb : o < b) : CNF b o = [⟨0, o⟩] :=
-by simp [CNF_ne_zero ho, log_eq_zero hb]
+by simp [CNF_pos ho, log_eq_zero hb]
 
 /-- Evaluating the Cantor normal form of an ordinal returns the ordinal. -/
 theorem CNF_foldr (b o : ordinal) : (CNF b o).foldr (λ p r, b ^ p.1 * p.2 + r) 0 = o :=
 CNF_rec b (by { rw CNF_zero, refl })
-  (λ o o0 IH, by rw [CNF_ne_zero o0, list.foldr_cons, IH, div_add_mod]) o
+  (λ o o0 IH, by rw [CNF_pos o0, list.foldr_cons, IH, div_add_mod]) o
 
 /-- Every exponent in the Cantor normal form `CNF b o` is less or equal to `log b o`. -/
 theorem CNF_fst_le_log {b o : ordinal.{u}} {x : ordinal × ordinal} :
@@ -142,7 +86,7 @@
   refine CNF_rec b _ (λ o ho H, _) o,
   { rw CNF_zero,
     exact false.elim },
-  { rw [CNF_ne_zero ho, list.mem_cons_iff],
+  { rw [CNF_pos ho, list.mem_cons_iff],
     rintro (rfl | h),
     { exact le_rfl },
     { exact (H h).trans (log_mono_right _ (mod_opow_log_lt_self b ho).le) } }
@@ -155,28 +99,19 @@
 /-- Every coefficient in a Cantor normal form is positive. -/
 theorem CNF_lt_snd {b o : ordinal.{u}} {x : ordinal × ordinal} : x ∈ CNF b o → 0 < x.2 :=
 begin
-<<<<<<< HEAD
   refine CNF_rec b _ (λ o ho IH, _) o,
   { simp },
   { rcases eq_zero_or_pos b with rfl | hb,
     { rw [zero_CNF ho, list.mem_singleton],
       rintro rfl,
       exact ho },
-    { rw CNF_ne_zero ho,
+    { rw CNF_pos ho,
       rintro (rfl | h),
       { simp,
         rw div_pos,
         { exact opow_log_le_self _ ho },
         { exact (opow_pos _ hb).ne' } },
       { exact IH h } } }
-=======
-  have b0 := (zero_lt_one.trans b1).ne',
-  refine CNF_rec b0 (λ _, by { rw CNF_zero, exact false.elim }) (λ o o0 IH, _) o,
-  simp only [CNF_pos b0 o0, list.mem_cons_iff, forall_eq_or_imp, iff_true_intro @IH, and_true],
-  nth_rewrite 1 ←@succ_le_iff,
-  rw [div_lt (opow_ne_zero _ b0), ←opow_succ, le_div (opow_ne_zero _ b0), succ_zero, mul_one],
-  exact ⟨lt_opow_succ_log_self b1 _, opow_log_le_self _ o0⟩
->>>>>>> 06467e21
 end
 
 /-- Every coefficient in the Cantor normal form `CNF b o` is less than `b`. -/
@@ -185,7 +120,7 @@
 begin
   refine CNF_rec b _ (λ o ho IH, _) o,
   { simp },
-  { rw CNF_ne_zero ho,
+  { rw CNF_pos ho,
     rintro (rfl | h),
     { simpa using div_opow_log_lt o hb },
     { exact IH h } }
@@ -200,7 +135,7 @@
     { simp [CNF_of_le_one hb ho] },
     { cases lt_or_le o b with hob hbo,
       { simp [CNF_of_lt ho hob] },
-      { rw [CNF_ne_zero ho, list.map_cons, list.sorted_cons],
+      { rw [CNF_pos ho, list.map_cons, list.sorted_cons],
         refine ⟨λ a H, _, IH⟩,
         rw list.mem_map at H,
         rcases H with ⟨⟨a, a'⟩, H, rfl⟩,
