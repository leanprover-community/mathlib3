--- conflicted
+++ resolved
@@ -2059,14 +2059,6 @@
 theorem omega_le_of_is_limit {o} (h : is_limit o) : omega ≤ o :=
 omega_le.2 $ λ n, le_of_lt $ nat_lt_limit h n
 
-<<<<<<< HEAD
-=======
-theorem mul_lt_omega {a b : ordinal} (ha : a < omega) (hb : b < omega) : a * b < omega :=
-match a, b, lt_omega.1 ha, lt_omega.1 hb with
-| _, _, ⟨m, rfl⟩, ⟨n, rfl⟩ := by rw [← nat_cast_mul]; apply nat_lt_omega
-end
-
->>>>>>> 9deeddb3
 theorem is_limit_iff_omega_dvd {a : ordinal} : is_limit a ↔ a ≠ 0 ∧ omega ∣ a :=
 begin
   refine ⟨λ l, ⟨l.1, ⟨a / omega, le_antisymm _ (mul_div_le _ _)⟩⟩, λ h, _⟩,
@@ -2083,16 +2075,6 @@
     intro e, simp only [e, mul_zero] }
 end
 
-<<<<<<< HEAD
-=======
-local infixr ^ := @pow ordinal ordinal ordinal.has_pow
-
-theorem opow_lt_omega {a b : ordinal} (ha : a < omega) (hb : b < omega) : a ^ b < omega :=
-match a, b, lt_omega.1 ha, lt_omega.1 hb with
-| _, _, ⟨m, rfl⟩, ⟨n, rfl⟩ := by rw [← nat_cast_opow]; apply nat_lt_omega
-end
-
->>>>>>> 9deeddb3
 theorem add_mul_limit_aux {a b c : ordinal} (ba : b + a = a)
   (l : is_limit c)
   (IH : ∀ c' < c, (a + b) * succ c' = a * succ c' + b) :
@@ -2124,56 +2106,6 @@
   (l : is_limit c) : (a + b) * c = a * c :=
 add_mul_limit_aux ba l (λ c' _, add_mul_succ c' ba)
 
-<<<<<<< HEAD
-=======
-theorem mul_omega {a : ordinal} (a0 : 0 < a) (ha : a < omega) : a * omega = omega :=
-le_antisymm
-  ((mul_le_of_limit omega_is_limit).2 $ λ b hb, le_of_lt (mul_lt_omega ha hb))
-  (by simpa only [one_mul] using mul_le_mul_right' (one_le_iff_pos.2 a0) omega)
-
-theorem mul_lt_omega_opow {a b c : ordinal}
-  (c0 : 0 < c) (ha : a < omega ^ c) (hb : b < omega) : a * b < omega ^ c :=
-begin
-  rcases zero_or_succ_or_limit c with rfl|⟨c,rfl⟩|l,
-  { exact (lt_irrefl _).elim c0 },
-  { rw opow_succ at ha,
-    rcases ((mul_is_normal $ opow_pos _ omega_pos).limit_lt
-      omega_is_limit).1 ha with ⟨n, hn, an⟩,
-    refine (mul_le_mul_right' (le_of_lt an) _).trans_lt _,
-    rw [opow_succ, mul_assoc, mul_lt_mul_iff_left (opow_pos _ omega_pos)],
-    exact mul_lt_omega hn hb },
-  { rcases ((opow_is_normal one_lt_omega).limit_lt l).1 ha with ⟨x, hx, ax⟩,
-    refine (mul_le_mul' (le_of_lt ax) (le_of_lt hb)).trans_lt _,
-    rw [← opow_succ, opow_lt_opow_iff_right one_lt_omega],
-    exact l.2 _ hx }
-end
-
-theorem mul_omega_dvd {a : ordinal}
-  (a0 : 0 < a) (ha : a < omega) : ∀ {b}, omega ∣ b → a * b = b
-| _ ⟨b, rfl⟩ := by rw [← mul_assoc, mul_omega a0 ha]
-
-/- This will be part of a future PR on multiplicative principal ordinals.
-
-theorem mul_omega_opow_opow {a b : ordinal} (a0 : 0 < a) (h : a < omega ^ omega ^ b) :
-  a * omega ^ omega ^ b = omega ^ omega ^ b :=
-begin
-  by_cases b0 : b = 0, {rw [b0, opow_zero, opow_one] at h ⊢, exact mul_omega a0 h},
-  refine le_antisymm _
-    (by simpa only [one_mul] using mul_le_mul_right' (one_le_iff_pos.2 a0) (omega ^ omega ^ b)),
-  rcases (lt_opow_of_limit omega_ne_zero (opow_is_limit_left omega_is_limit b0)).1 h
-    with ⟨x, xb, ax⟩,
-  apply (mul_le_mul_right' (le_of_lt ax) _).trans,
-  rw [← opow_add, add_omega_opow xb]
-end
---/
-
-theorem opow_omega {a : ordinal} (a1 : 1 < a) (h : a < omega) : a ^ omega = omega :=
-le_antisymm
-  ((opow_le_of_limit (one_le_iff_ne_zero.1 $ le_of_lt a1) omega_is_limit).2
-    (λ b hb, le_of_lt (opow_lt_omega h hb)))
-  (le_opow_self _ a1)
-
->>>>>>> 9deeddb3
 theorem is_normal.apply_omega {f : ordinal.{u} → ordinal.{u}} (hf : is_normal f) :
   sup.{0 u} (f ∘ nat.cast) = f omega :=
 by rw [←sup_nat_cast, is_normal.sup.{0 u u} hf ⟨0⟩]
