--- conflicted
+++ resolved
@@ -2284,12 +2284,6 @@
 /-- `deriv f` is the fixed point enumerator of `f`. -/
 theorem deriv_eq_enum_fp {f} (H : is_normal f) : deriv f = enum_ord (fixed_points f) :=
 begin
-<<<<<<< HEAD
-  rw [←eq_enum_ord _ H.nfp_unbounded, range_eq_iff],
-  use (deriv_is_normal f).strict_mono,
-  refine ⟨λ a, H.deriv_fp a, λ _ _, _⟩,
-  rwa ←H.fp_iff_deriv
-=======
   rw [←eq_enum_ord, range_eq_iff],
   exact ⟨(deriv_is_normal f).strict_mono, H.deriv_fp, λ _, H.apply_eq_self_iff_deriv.1⟩
 end
@@ -2346,7 +2340,6 @@
     congr,
     ext a hao,
     exact h a hao }
->>>>>>> a86277a2
 end
 
 end ordinal