/-
Copyright (c) 2017 Johannes Hölzl. All rights reserved.
Released under Apache 2.0 license as described in the file LICENSE.
Authors: Mario Carneiro, Floris van Doorn, Violeta Hernández Palacios
-/
import logic.small
import set_theory.ordinal
import tactic.by_contra

/-!
# Ordinal arithmetic

Ordinals have an addition (corresponding to disjoint union) that turns them into an additive
monoid, and a multiplication (corresponding to the lexicographic order on the product) that turns
them into a monoid. One can also define correspondingly a subtraction, a division, a successor
function, a power function and a logarithm function.

We also define limit ordinals and prove the basic induction principle on ordinals separating
successor ordinals and limit ordinals, in `limit_rec_on`.

## Main definitions and results

* `o₁ + o₂` is the order on the disjoint union of `o₁` and `o₂` obtained by declaring that
  every element of `o₁` is smaller than every element of `o₂`.
* `o₁ - o₂` is the unique ordinal `o` such that `o₂ + o = o₁`, when `o₂ ≤ o₁`.
* `o₁ * o₂` is the lexicographic order on `o₂ × o₁`.
* `o₁ / o₂` is the ordinal `o` such that `o₁ = o₂ * o + o'` with `o' < o₂`. We also define the
  divisibility predicate, and a modulo operation.
* `succ o = o + 1` is the successor of `o`.
* `pred o` if the predecessor of `o`. If `o` is not a successor, we set `pred o = o`.

We also define the power function and the logarithm function on ordinals, and discuss the properties
of casts of natural numbers of and of `omega` with respect to these operations.

Some properties of the operations are also used to discuss general tools on ordinals:

* `is_limit o`: an ordinal is a limit ordinal if it is neither `0` nor a successor.
* `limit_rec_on` is the main induction principle of ordinals: if one can prove a property by
  induction at successor ordinals and at limit ordinals, then it holds for all ordinals.
* `is_normal`: a function `f : ordinal → ordinal` satisfies `is_normal` if it is strictly increasing
  and order-continuous, i.e., the image `f o` of a limit ordinal `o` is the sup of `f a` for
  `a < o`.
* `enum_ord`: enumerates an unbounded set of ordinals by the ordinals themselves.
* `nfp f a`: the next fixed point of a function `f` on ordinals, above `a`. It behaves well
  for normal functions.
* `CNF b o` is the Cantor normal form of the ordinal `o` in base `b`.
* `sup`, `lsub`: the supremum / least strict upper bound of an indexed family of ordinals in
  `Type u`, as an ordinal in `Type u`.
* `bsup`, `blsub`: the supremum / least strict upper bound of a set of ordinals indexed by ordinals
  less than a given ordinal `o`.
-/

noncomputable theory

open function cardinal set equiv
open_locale classical cardinal

universes u v w
variables {α : Type*} {β : Type*} {γ : Type*}
  {r : α → α → Prop} {s : β → β → Prop} {t : γ → γ → Prop}

namespace ordinal

/-! ### Further properties of addition on ordinals -/

@[simp] theorem lift_add (a b) : lift (a + b) = lift a + lift b :=
quotient.induction_on₂ a b $ λ ⟨α, r, _⟩ ⟨β, s, _⟩,
quotient.sound ⟨(rel_iso.preimage equiv.ulift _).trans
 (rel_iso.sum_lex_congr (rel_iso.preimage equiv.ulift _)
   (rel_iso.preimage equiv.ulift _)).symm⟩

@[simp] theorem lift_succ (a) : lift (succ a) = succ (lift a) :=
by unfold succ; simp only [lift_add, lift_one]

theorem add_le_add_iff_left (a) {b c : ordinal} : a + b ≤ a + c ↔ b ≤ c :=
⟨induction_on a $ λ α r hr, induction_on b $ λ β₁ s₁ hs₁, induction_on c $ λ β₂ s₂ hs₂ ⟨f⟩, ⟨
  have fl : ∀ a, f (sum.inl a) = sum.inl a := λ a,
    by simpa only [initial_seg.trans_apply, initial_seg.le_add_apply]
      using @initial_seg.eq _ _ _ _ (@sum.lex.is_well_order _ _ _ _ hr hs₂)
        ((initial_seg.le_add r s₁).trans f) (initial_seg.le_add r s₂) a,
  have ∀ b, {b' // f (sum.inr b) = sum.inr b'}, begin
    intro b, cases e : f (sum.inr b),
    { rw ← fl at e, have := f.inj' e, contradiction },
    { exact ⟨_, rfl⟩ }
  end,
  let g (b) := (this b).1 in
  have fr : ∀ b, f (sum.inr b) = sum.inr (g b), from λ b, (this b).2,
  ⟨⟨⟨g, λ x y h, by injection f.inj'
    (by rw [fr, fr, h] : f (sum.inr x) = f (sum.inr y))⟩,
    λ a b, by simpa only [sum.lex_inr_inr, fr, rel_embedding.coe_fn_to_embedding,
        initial_seg.coe_fn_to_rel_embedding, function.embedding.coe_fn_mk]
      using @rel_embedding.map_rel_iff _ _ _ _ f.to_rel_embedding (sum.inr a) (sum.inr b)⟩,
    λ a b H, begin
      rcases f.init' (by rw fr; exact sum.lex_inr_inr.2 H) with ⟨a'|a', h⟩,
      { rw fl at h, cases h },
      { rw fr at h, exact ⟨a', sum.inr.inj h⟩ }
    end⟩⟩,
λ h, add_le_add_left h _⟩

theorem add_succ (o₁ o₂ : ordinal) : o₁ + succ o₂ = succ (o₁ + o₂) :=
(add_assoc _ _ _).symm

@[simp] theorem succ_zero : succ 0 = 1 := zero_add _

theorem one_le_iff_pos {o : ordinal} : 1 ≤ o ↔ 0 < o :=
by rw [← succ_zero, succ_le]

theorem one_le_iff_ne_zero {o : ordinal} : 1 ≤ o ↔ o ≠ 0 :=
by rw [one_le_iff_pos, ordinal.pos_iff_ne_zero]

theorem succ_pos (o : ordinal) : 0 < succ o :=
lt_of_le_of_lt (ordinal.zero_le _) (lt_succ_self _)

theorem succ_ne_zero (o : ordinal) : succ o ≠ 0 :=
ne_of_gt $ succ_pos o

@[simp] theorem card_succ (o : ordinal) : card (succ o) = card o + 1 :=
by simp only [succ, card_add, card_one]

theorem nat_cast_succ (n : ℕ) : (succ n : ordinal) = n.succ := rfl

theorem add_left_cancel (a) {b c : ordinal} : a + b = a + c ↔ b = c :=
by simp only [le_antisymm_iff, add_le_add_iff_left]

theorem lt_succ {a b : ordinal} : a < succ b ↔ a ≤ b :=
by rw [← not_le, succ_le, not_lt]

theorem lt_one_iff_zero {a : ordinal} : a < 1 ↔ a = 0 :=
by rw [←succ_zero, lt_succ, ordinal.le_zero]

theorem add_lt_add_iff_left (a) {b c : ordinal} : a + b < a + c ↔ b < c :=
by rw [← not_le, ← not_le, add_le_add_iff_left]

theorem lt_of_add_lt_add_right {a b c : ordinal} : a + b < c + b → a < c :=
lt_imp_lt_of_le_imp_le (λ h, add_le_add_right h _)

@[simp] theorem succ_lt_succ {a b : ordinal} : succ a < succ b ↔ a < b :=
by rw [lt_succ, succ_le]

@[simp] theorem succ_le_succ {a b : ordinal} : succ a ≤ succ b ↔ a ≤ b :=
le_iff_le_iff_lt_iff_lt.2 succ_lt_succ

theorem succ_inj {a b : ordinal} : succ a = succ b ↔ a = b :=
by simp only [le_antisymm_iff, succ_le_succ]

theorem add_le_add_iff_right {a b : ordinal} (n : ℕ) : a + n ≤ b + n ↔ a ≤ b :=
by induction n with n ih; [rw [nat.cast_zero, add_zero, add_zero],
  rw [← nat_cast_succ, add_succ, add_succ, succ_le_succ, ih]]

theorem add_right_cancel {a b : ordinal} (n : ℕ) : a + n = b + n ↔ a = b :=
by simp only [le_antisymm_iff, add_le_add_iff_right]

/-! ### The zero ordinal -/

@[simp] theorem card_eq_zero {o} : card o = 0 ↔ o = 0 :=
⟨induction_on o $ λ α r _ h, begin
  refine le_antisymm (le_of_not_lt $
    λ hn, mk_ne_zero_iff.2 _ h) (ordinal.zero_le _),
  rw [← succ_le, succ_zero] at hn, cases hn with f,
  exact ⟨f punit.star⟩
end, λ e, by simp only [e, card_zero]⟩

@[simp] theorem type_eq_zero_of_empty [is_well_order α r] [is_empty α] : type r = 0 :=
card_eq_zero.symm.mpr (mk_eq_zero _)

@[simp] theorem type_eq_zero_iff_is_empty [is_well_order α r] : type r = 0 ↔ is_empty α :=
(@card_eq_zero (type r)).symm.trans mk_eq_zero_iff

theorem type_ne_zero_iff_nonempty [is_well_order α r] : type r ≠ 0 ↔ nonempty α :=
(not_congr (@card_eq_zero (type r))).symm.trans mk_ne_zero_iff

protected lemma one_ne_zero : (1 : ordinal) ≠ 0 :=
type_ne_zero_iff_nonempty.2 ⟨punit.star⟩

instance : nontrivial ordinal.{u} :=
⟨⟨1, 0, ordinal.one_ne_zero⟩⟩

theorem zero_lt_one : (0 : ordinal) < 1 :=
lt_iff_le_and_ne.2 ⟨ordinal.zero_le _, ne.symm $ ordinal.one_ne_zero⟩

/-! ### The predecessor of an ordinal -/

/-- The ordinal predecessor of `o` is `o'` if `o = succ o'`,
  and `o` otherwise. -/
def pred (o : ordinal.{u}) : ordinal.{u} :=
if h : ∃ a, o = succ a then classical.some h else o

@[simp] theorem pred_succ (o) : pred (succ o) = o :=
by have h : ∃ a, succ o = succ a := ⟨_, rfl⟩;
   simpa only [pred, dif_pos h] using (succ_inj.1 $ classical.some_spec h).symm

theorem pred_le_self (o) : pred o ≤ o :=
if h : ∃ a, o = succ a then let ⟨a, e⟩ := h in
by rw [e, pred_succ]; exact le_of_lt (lt_succ_self _)
else by rw [pred, dif_neg h]

theorem pred_eq_iff_not_succ {o} : pred o = o ↔ ¬ ∃ a, o = succ a :=
⟨λ e ⟨a, e'⟩, by rw [e', pred_succ] at e; exact ne_of_lt (lt_succ_self _) e,
 λ h, dif_neg h⟩

theorem pred_lt_iff_is_succ {o} : pred o < o ↔ ∃ a, o = succ a :=
iff.trans (by simp only [le_antisymm_iff, pred_le_self, true_and, not_le])
  (iff_not_comm.1 pred_eq_iff_not_succ).symm

theorem succ_pred_iff_is_succ {o} : succ (pred o) = o ↔ ∃ a, o = succ a :=
⟨λ e, ⟨_, e.symm⟩, λ ⟨a, e⟩, by simp only [e, pred_succ]⟩

theorem succ_lt_of_not_succ {o} (h : ¬ ∃ a, o = succ a) {b} : succ b < o ↔ b < o :=
⟨lt_trans (lt_succ_self _), λ l,
  lt_of_le_of_ne (succ_le.2 l) (λ e, h ⟨_, e.symm⟩)⟩

theorem lt_pred {a b} : a < pred b ↔ succ a < b :=
if h : ∃ a, b = succ a then let ⟨c, e⟩ := h in
by rw [e, pred_succ, succ_lt_succ]
else by simp only [pred, dif_neg h, succ_lt_of_not_succ h]

theorem pred_le {a b} : pred a ≤ b ↔ a ≤ succ b :=
le_iff_le_iff_lt_iff_lt.2 lt_pred

@[simp] theorem lift_is_succ {o} : (∃ a, lift o = succ a) ↔ (∃ a, o = succ a) :=
⟨λ ⟨a, h⟩,
  let ⟨b, e⟩ := lift_down $ show a ≤ lift o, from le_of_lt $
    h.symm ▸ lt_succ_self _ in
  ⟨b, lift_inj.1 $ by rw [h, ← e, lift_succ]⟩,
 λ ⟨a, h⟩, ⟨lift a, by simp only [h, lift_succ]⟩⟩

@[simp] theorem lift_pred (o) : lift (pred o) = pred (lift o) :=
if h : ∃ a, o = succ a then
by cases h with a e; simp only [e, pred_succ, lift_succ]
else by rw [pred_eq_iff_not_succ.2 h,
            pred_eq_iff_not_succ.2 (mt lift_is_succ.1 h)]

/-! ### Limit ordinals -/

/-- A limit ordinal is an ordinal which is not zero and not a successor. -/
def is_limit (o : ordinal) : Prop := o ≠ 0 ∧ ∀ a < o, succ a < o

theorem not_zero_is_limit : ¬ is_limit 0
| ⟨h, _⟩ := h rfl

theorem not_succ_is_limit (o) : ¬ is_limit (succ o)
| ⟨_, h⟩ := lt_irrefl _ (h _ (lt_succ_self _))

theorem not_succ_of_is_limit {o} (h : is_limit o) : ¬ ∃ a, o = succ a
| ⟨a, e⟩ := not_succ_is_limit a (e ▸ h)

theorem succ_lt_of_is_limit {o} (h : is_limit o) {a} : succ a < o ↔ a < o :=
⟨lt_trans (lt_succ_self _), h.2 _⟩

theorem le_succ_of_is_limit {o} (h : is_limit o) {a} : o ≤ succ a ↔ o ≤ a :=
le_iff_le_iff_lt_iff_lt.2 $ succ_lt_of_is_limit h

theorem limit_le {o} (h : is_limit o) {a} : o ≤ a ↔ ∀ x < o, x ≤ a :=
⟨λ h x l, le_trans (le_of_lt l) h,
 λ H, (le_succ_of_is_limit h).1 $ le_of_not_lt $ λ hn,
  not_lt_of_le (H _ hn) (lt_succ_self _)⟩

theorem lt_limit {o} (h : is_limit o) {a} : a < o ↔ ∃ x < o, a < x :=
by simpa only [not_ball, not_le] using not_congr (@limit_le _ h a)

@[simp] theorem lift_is_limit (o) : is_limit (lift o) ↔ is_limit o :=
and_congr (not_congr $ by simpa only [lift_zero] using @lift_inj o 0)
⟨λ H a h, lift_lt.1 $ by simpa only [lift_succ] using H _ (lift_lt.2 h),
 λ H a h, let ⟨a', e⟩ := lift_down (le_of_lt h) in
   by rw [← e, ← lift_succ, lift_lt];
      rw [← e, lift_lt] at h; exact H a' h⟩

theorem is_limit.pos {o : ordinal} (h : is_limit o) : 0 < o :=
lt_of_le_of_ne (ordinal.zero_le _) h.1.symm

theorem is_limit.one_lt {o : ordinal} (h : is_limit o) : 1 < o :=
by simpa only [succ_zero] using h.2 _ h.pos

theorem is_limit.nat_lt {o : ordinal} (h : is_limit o) : ∀ n : ℕ, (n : ordinal) < o
| 0     := h.pos
| (n+1) := h.2 _ (is_limit.nat_lt n)

theorem zero_or_succ_or_limit (o : ordinal) :
  o = 0 ∨ (∃ a, o = succ a) ∨ is_limit o :=
if o0 : o = 0 then or.inl o0 else
if h : ∃ a, o = succ a then or.inr (or.inl h) else
or.inr $ or.inr ⟨o0, λ a, (succ_lt_of_not_succ h).2⟩

/-- Main induction principle of ordinals: if one can prove a property by
  induction at successor ordinals and at limit ordinals, then it holds for all ordinals. -/
@[elab_as_eliminator] def limit_rec_on {C : ordinal → Sort*}
  (o : ordinal) (H₁ : C 0) (H₂ : ∀ o, C o → C (succ o))
  (H₃ : ∀ o, is_limit o → (∀ o' < o, C o') → C o) : C o :=
wf.fix (λ o IH,
  if o0 : o = 0 then by rw o0; exact H₁ else
  if h : ∃ a, o = succ a then
    by rw ← succ_pred_iff_is_succ.2 h; exact
    H₂ _ (IH _ $ pred_lt_iff_is_succ.2 h)
  else H₃ _ ⟨o0, λ a, (succ_lt_of_not_succ h).2⟩ IH) o

@[simp] theorem limit_rec_on_zero {C} (H₁ H₂ H₃) : @limit_rec_on C 0 H₁ H₂ H₃ = H₁ :=
by rw [limit_rec_on, well_founded.fix_eq, dif_pos rfl]; refl

@[simp] theorem limit_rec_on_succ {C} (o H₁ H₂ H₃) :
  @limit_rec_on C (succ o) H₁ H₂ H₃ = H₂ o (@limit_rec_on C o H₁ H₂ H₃) :=
begin
  have h : ∃ a, succ o = succ a := ⟨_, rfl⟩,
  rw [limit_rec_on, well_founded.fix_eq,
      dif_neg (succ_ne_zero o), dif_pos h],
  generalize : limit_rec_on._proof_2 (succ o) h = h₂,
  generalize : limit_rec_on._proof_3 (succ o) h = h₃,
  revert h₂ h₃, generalize e : pred (succ o) = o', intros,
  rw pred_succ at e, subst o', refl
end

@[simp] theorem limit_rec_on_limit {C} (o H₁ H₂ H₃ h) :
  @limit_rec_on C o H₁ H₂ H₃ = H₃ o h (λ x h, @limit_rec_on C x H₁ H₂ H₃) :=
by rw [limit_rec_on, well_founded.fix_eq,
       dif_neg h.1, dif_neg (not_succ_of_is_limit h)]; refl

lemma has_succ_of_is_limit {α} {r : α → α → Prop} [wo : is_well_order α r]
  (h : (type r).is_limit) (x : α) : ∃y, r x y :=
begin
  use enum r (typein r x).succ (h.2 _ (typein_lt_type r x)),
  convert (enum_lt (typein_lt_type r x) _).mpr (lt_succ_self _), rw [enum_typein]
end

lemma type_subrel_lt (o : ordinal.{u}) :
  type (subrel (<) {o' : ordinal | o' < o}) = ordinal.lift.{u+1} o :=
begin
  refine quotient.induction_on o _,
  rintro ⟨α, r, wo⟩, resetI, apply quotient.sound,
  constructor, symmetry, refine (rel_iso.preimage equiv.ulift r).trans (typein_iso r)
end

lemma mk_initial_seg (o : ordinal.{u}) :
  #{o' : ordinal | o' < o} = cardinal.lift.{u+1} o.card :=
by rw [lift_card, ←type_subrel_lt, card_type]

/-! ### Normal ordinal functions -/

/-- A normal ordinal function is a strictly increasing function which is
  order-continuous, i.e., the image `f o` of a limit ordinal `o` is the sup of `f a` for
  `a < o`.  -/
def is_normal (f : ordinal → ordinal) : Prop :=
(∀ o, f o < f (succ o)) ∧ ∀ o, is_limit o → ∀ a, f o ≤ a ↔ ∀ b < o, f b ≤ a

theorem is_normal.limit_le {f} (H : is_normal f) : ∀ {o}, is_limit o →
  ∀ {a}, f o ≤ a ↔ ∀ b < o, f b ≤ a := H.2

theorem is_normal.limit_lt {f} (H : is_normal f) {o} (h : is_limit o) {a} :
  a < f o ↔ ∃ b < o, a < f b :=
not_iff_not.1 $ by simpa only [exists_prop, not_exists, not_and, not_lt] using H.2 _ h a

theorem is_normal.strict_mono {f} (H : is_normal f) : strict_mono f :=
λ a b, limit_rec_on b (not.elim (not_lt_of_le $ ordinal.zero_le _))
  (λ b IH h, (lt_or_eq_of_le (lt_succ.1 h)).elim
    (λ h, lt_trans (IH h) (H.1 _))
    (λ e, e ▸ H.1 _))
  (λ b l IH h, lt_of_lt_of_le (H.1 a)
    ((H.2 _ l _).1 (le_refl _) _ (l.2 _ h)))

theorem is_normal.lt_iff {f} (H : is_normal f) {a b} : f a < f b ↔ a < b :=
strict_mono.lt_iff_lt $ H.strict_mono

theorem is_normal.le_iff {f} (H : is_normal f) {a b} : f a ≤ f b ↔ a ≤ b :=
le_iff_le_iff_lt_iff_lt.2 H.lt_iff

theorem is_normal.inj {f} (H : is_normal f) {a b} : f a = f b ↔ a = b :=
by simp only [le_antisymm_iff, H.le_iff]

theorem is_normal.le_self {f} (H : is_normal f) (a) : a ≤ f a :=
well_founded.self_le_of_strict_mono wf H.strict_mono a

theorem is_normal.le_set {f} (H : is_normal f) (p : ordinal → Prop)
  (p0 : ∃ x, p x) (S)
  (H₂ : ∀ o, S ≤ o ↔ ∀ a, p a → a ≤ o) {o} :
  f S ≤ o ↔ ∀ a, p a → f a ≤ o :=
⟨λ h a pa, le_trans (H.le_iff.2 ((H₂ _).1 (le_refl _) _ pa)) h,
λ h, begin
  revert H₂, apply limit_rec_on S,
  { intro H₂,
     cases p0 with x px,
     have := ordinal.le_zero.1 ((H₂ _).1 (ordinal.zero_le _) _ px),
     rw this at px, exact h _ px },
  { intros S _ H₂,
    rcases not_ball.1 (mt (H₂ S).2 $ not_le_of_lt $ lt_succ_self _) with ⟨a, h₁, h₂⟩,
    exact le_trans (H.le_iff.2 $ succ_le.2 $ not_le.1 h₂) (h _ h₁) },
  { intros S L _ H₂, apply (H.2 _ L _).2, intros a h',
    rcases not_ball.1 (mt (H₂ a).2 (not_le.2 h')) with ⟨b, h₁, h₂⟩,
    exact le_trans (H.le_iff.2 $ le_of_lt $ not_le.1 h₂) (h _ h₁) }
end⟩

theorem is_normal.le_set' {f} (H : is_normal f) (p : α → Prop) (g : α → ordinal)
  (p0 : ∃ x, p x) (S)
  (H₂ : ∀ o, S ≤ o ↔ ∀ a, p a → g a ≤ o) {o} :
  f S ≤ o ↔ ∀ a, p a → f (g a) ≤ o :=
(H.le_set (λ x, ∃ y, p y ∧ x = g y)
  (let ⟨x, px⟩ := p0 in ⟨_, _, px, rfl⟩) _
  (λ o, (H₂ o).trans ⟨λ H a ⟨y, h1, h2⟩, h2.symm ▸ H y h1,
    λ H a h1, H (g a) ⟨a, h1, rfl⟩⟩)).trans
⟨λ H a h, H (g a) ⟨a, h, rfl⟩, λ H a ⟨y, h1, h2⟩, h2.symm ▸ H y h1⟩

theorem is_normal.refl : is_normal id :=
⟨λ x, lt_succ_self _, λ o l a, limit_le l⟩

theorem is_normal.trans {f g} (H₁ : is_normal f) (H₂ : is_normal g) :
  is_normal (λ x, f (g x)) :=
⟨λ x, H₁.lt_iff.2 (H₂.1 _),
 λ o l a, H₁.le_set' (< o) g ⟨_, l.pos⟩ _ (λ c, H₂.2 _ l _)⟩

theorem is_normal.is_limit {f} (H : is_normal f) {o} (l : is_limit o) :
  is_limit (f o) :=
⟨ne_of_gt $ lt_of_le_of_lt (ordinal.zero_le _) $ H.lt_iff.2 l.pos,
λ a h, let ⟨b, h₁, h₂⟩ := (H.limit_lt l).1 h in
  lt_of_le_of_lt (succ_le.2 h₂) (H.lt_iff.2 h₁)⟩

theorem is_normal.le_iff_eq {f} (H : is_normal f) {a} : f a ≤ a ↔ f a = a :=
(H.le_self a).le_iff_eq

theorem add_le_of_limit {a b c : ordinal.{u}}
  (h : is_limit b) : a + b ≤ c ↔ ∀ b' < b, a + b' ≤ c :=
⟨λ h b' l, le_trans (add_le_add_left (le_of_lt l) _) h,
λ H, le_of_not_lt $
induction_on a (λ α r _, induction_on b $ λ β s _ h H l, begin
  resetI,
  suffices : ∀ x : β, sum.lex r s (sum.inr x) (enum _ _ l),
  { cases enum _ _ l with x x,
    { cases this (enum s 0 h.pos) },
    { exact irrefl _ (this _) } },
  intros x,
  rw [← typein_lt_typein (sum.lex r s), typein_enum],
  have := H _ (h.2 _ (typein_lt_type s x)),
  rw [add_succ, succ_le] at this,
  refine lt_of_le_of_lt (type_le'.2
    ⟨rel_embedding.of_monotone (λ a, _) (λ a b, _)⟩) this,
  { rcases a with ⟨a | b, h⟩,
    { exact sum.inl a },
    { exact sum.inr ⟨b, by cases h; assumption⟩ } },
  { rcases a with ⟨a | a, h₁⟩; rcases b with ⟨b | b, h₂⟩; cases h₁; cases h₂;
      rintro ⟨⟩; constructor; assumption }
end) h H⟩

theorem add_is_normal (a : ordinal) : is_normal ((+) a) :=
⟨λ b, (add_lt_add_iff_left a).2 (lt_succ_self _),
 λ b l c, add_le_of_limit l⟩

theorem add_is_limit (a) {b} : is_limit b → is_limit (a + b) :=
(add_is_normal a).is_limit

/-! ### Subtraction on ordinals-/

/-- `a - b` is the unique ordinal satisfying
  `b + (a - b) = a` when `b ≤ a`. -/
def sub (a b : ordinal.{u}) : ordinal.{u} :=
omin {o | a ≤ b+o} ⟨a, le_add_left _ _⟩

instance : has_sub ordinal := ⟨sub⟩

theorem le_add_sub (a b : ordinal) : a ≤ b + (a - b) :=
omin_mem {o | a ≤ b+o} _

theorem sub_le {a b c : ordinal} : a - b ≤ c ↔ a ≤ b + c :=
⟨λ h, le_trans (le_add_sub a b) (add_le_add_left h _),
 λ h, omin_le h⟩

theorem lt_sub {a b c : ordinal} : a < b - c ↔ c + a < b :=
lt_iff_lt_of_le_iff_le sub_le

theorem add_sub_cancel (a b : ordinal) : a + b - a = b :=
le_antisymm (sub_le.2 $ le_refl _)
  ((add_le_add_iff_left a).1 $ le_add_sub _ _)

theorem sub_eq_of_add_eq {a b c : ordinal} (h : a + b = c) : c - a = b :=
h ▸ add_sub_cancel _ _

theorem sub_le_self (a b : ordinal) : a - b ≤ a :=
sub_le.2 $ le_add_left _ _

protected theorem add_sub_cancel_of_le {a b : ordinal} (h : b ≤ a) : b + (a - b) = a :=
le_antisymm begin
  rcases zero_or_succ_or_limit (a-b) with e|⟨c,e⟩|l,
  { simp only [e, add_zero, h] },
  { rw [e, add_succ, succ_le, ← lt_sub, e], apply lt_succ_self },
  { exact (add_le_of_limit l).2 (λ c l, le_of_lt (lt_sub.1 l)) }
end (le_add_sub _ _)

@[simp] theorem sub_zero (a : ordinal) : a - 0 = a :=
by simpa only [zero_add] using add_sub_cancel 0 a

@[simp] theorem zero_sub (a : ordinal) : 0 - a = 0 :=
by rw ← ordinal.le_zero; apply sub_le_self

@[simp] theorem sub_self (a : ordinal) : a - a = 0 :=
by simpa only [add_zero] using add_sub_cancel a 0

protected theorem sub_eq_zero_iff_le {a b : ordinal} : a - b = 0 ↔ a ≤ b :=
⟨λ h, by simpa only [h, add_zero] using le_add_sub a b,
 λ h, by rwa [← ordinal.le_zero, sub_le, add_zero]⟩

theorem sub_sub (a b c : ordinal) : a - b - c = a - (b + c) :=
eq_of_forall_ge_iff $ λ d, by rw [sub_le, sub_le, sub_le, add_assoc]

theorem add_sub_add_cancel (a b c : ordinal) : a + b - (a + c) = b - c :=
by rw [← sub_sub, add_sub_cancel]

theorem sub_is_limit {a b} (l : is_limit a) (h : b < a) : is_limit (a - b) :=
⟨ne_of_gt $ lt_sub.2 $ by rwa add_zero,
 λ c h, by rw [lt_sub, add_succ]; exact l.2 _ (lt_sub.1 h)⟩

@[simp] theorem one_add_omega : 1 + omega.{u} = omega :=
begin
  refine le_antisymm _ (le_add_left _ _),
  rw [omega, one_eq_lift_type_unit, ← lift_add, lift_le, type_add],
  have : is_well_order unit empty_relation := by apply_instance,
  refine ⟨rel_embedding.collapse (rel_embedding.of_monotone _ _)⟩,
  { apply sum.rec, exact λ _, 0, exact nat.succ },
  { intros a b, cases a; cases b; intro H; cases H with _ _ H _ _ H;
    [cases H, exact nat.succ_pos _, exact nat.succ_lt_succ H] }
end

@[simp, priority 990]
theorem one_add_of_omega_le {o} (h : omega ≤ o) : 1 + o = o :=
by rw [← ordinal.add_sub_cancel_of_le h, ← add_assoc, one_add_omega]

/-! ### Multiplication of ordinals-/

/-- The multiplication of ordinals `o₁` and `o₂` is the (well founded) lexicographic order on
`o₂ × o₁`. -/
instance : monoid ordinal.{u} :=
{ mul := λ a b, quotient.lift_on₂ a b
      (λ ⟨α, r, wo⟩ ⟨β, s, wo'⟩, ⟦⟨β × α, prod.lex s r, by exactI prod.lex.is_well_order⟩⟧
        : Well_order → Well_order → ordinal) $
    λ ⟨α₁, r₁, o₁⟩ ⟨α₂, r₂, o₂⟩ ⟨β₁, s₁, p₁⟩ ⟨β₂, s₂, p₂⟩ ⟨f⟩ ⟨g⟩,
    quot.sound ⟨rel_iso.prod_lex_congr g f⟩,
  one := 1,
  mul_assoc := λ a b c, quotient.induction_on₃ a b c $ λ ⟨α, r, _⟩ ⟨β, s, _⟩ ⟨γ, t, _⟩,
    eq.symm $ quotient.sound ⟨⟨prod_assoc _ _ _, λ a b, begin
      rcases a with ⟨⟨a₁, a₂⟩, a₃⟩,
      rcases b with ⟨⟨b₁, b₂⟩, b₃⟩,
      simp [prod.lex_def, and_or_distrib_left, or_assoc, and_assoc]
    end⟩⟩,
  mul_one := λ a, induction_on a $ λ α r _, quotient.sound
    ⟨⟨punit_prod _, λ a b, by rcases a with ⟨⟨⟨⟩⟩, a⟩; rcases b with ⟨⟨⟨⟩⟩, b⟩;
    simp only [prod.lex_def, empty_relation, false_or];
    simp only [eq_self_iff_true, true_and]; refl⟩⟩,
  one_mul := λ a, induction_on a $ λ α r _, quotient.sound
    ⟨⟨prod_punit _, λ a b, by rcases a with ⟨a, ⟨⟨⟩⟩⟩; rcases b with ⟨b, ⟨⟨⟩⟩⟩;
    simp only [prod.lex_def, empty_relation, and_false, or_false]; refl⟩⟩ }

@[simp] theorem type_mul {α β : Type u} (r : α → α → Prop) (s : β → β → Prop)
  [is_well_order α r] [is_well_order β s] : type r * type s = type (prod.lex s r) := rfl

@[simp] theorem lift_mul (a b) : lift (a * b) = lift a * lift b :=
quotient.induction_on₂ a b $ λ ⟨α, r, _⟩ ⟨β, s, _⟩,
quotient.sound ⟨(rel_iso.preimage equiv.ulift _).trans
 (rel_iso.prod_lex_congr (rel_iso.preimage equiv.ulift _)
   (rel_iso.preimage equiv.ulift _)).symm⟩

@[simp] theorem card_mul (a b) : card (a * b) = card a * card b :=
quotient.induction_on₂ a b $ λ ⟨α, r, _⟩ ⟨β, s, _⟩,
mul_comm (mk β) (mk α)

@[simp] theorem mul_zero (a : ordinal) : a * 0 = 0 :=
induction_on a $ λ α _ _, by exactI type_eq_zero_of_empty

@[simp] theorem zero_mul (a : ordinal) : 0 * a = 0 :=
induction_on a $ λ α _ _, by exactI type_eq_zero_of_empty

theorem mul_add (a b c : ordinal) : a * (b + c) = a * b + a * c :=
quotient.induction_on₃ a b c $ λ ⟨α, r, _⟩ ⟨β, s, _⟩ ⟨γ, t, _⟩,
quotient.sound ⟨⟨sum_prod_distrib _ _ _, begin
  rintro ⟨a₁|a₁, a₂⟩ ⟨b₁|b₁, b₂⟩; simp only [prod.lex_def,
    sum.lex_inl_inl, sum.lex.sep, sum.lex_inr_inl, sum.lex_inr_inr,
    sum_prod_distrib_apply_left, sum_prod_distrib_apply_right];
  simp only [sum.inl.inj_iff, true_or, false_and, false_or]
end⟩⟩

@[simp] theorem mul_add_one (a b : ordinal) : a * (b + 1) = a * b + a :=
by rw [mul_add, mul_one]

@[simp] theorem mul_one_add (a b : ordinal) : a * (1 + b) = a + a * b :=
by rw [mul_add, mul_one]

@[simp] theorem mul_succ (a b : ordinal) : a * succ b = a * b + a := mul_add_one _ _

theorem mul_le_mul_left {a b} (c : ordinal) : a ≤ b → c * a ≤ c * b :=
quotient.induction_on₃ a b c $ λ ⟨α, r, _⟩ ⟨β, s, _⟩ ⟨γ, t, _⟩ ⟨f⟩, begin
  resetI,
  refine type_le'.2 ⟨rel_embedding.of_monotone
    (λ a, (f a.1, a.2))
    (λ a b h, _)⟩, clear_,
  cases h with a₁ b₁ a₂ b₂ h' a b₁ b₂ h',
  { exact prod.lex.left _ _ (f.to_rel_embedding.map_rel_iff.2 h') },
  { exact prod.lex.right _ h' }
end

theorem mul_le_mul_right {a b} (c : ordinal) : a ≤ b → a * c ≤ b * c :=
quotient.induction_on₃ a b c $ λ ⟨α, r, _⟩ ⟨β, s, _⟩ ⟨γ, t, _⟩ ⟨f⟩, begin
  resetI,
  refine type_le'.2 ⟨rel_embedding.of_monotone
    (λ a, (a.1, f a.2))
    (λ a b h, _)⟩,
  cases h with a₁ b₁ a₂ b₂ h' a b₁ b₂ h',
  { exact prod.lex.left _ _ h' },
  { exact prod.lex.right _ (f.to_rel_embedding.map_rel_iff.2 h') }
end

theorem le_mul_left (a : ordinal) {b : ordinal} (hb : 0 < b) : a ≤ a * b :=
by { convert mul_le_mul_left a (one_le_iff_pos.2 hb), rw mul_one a }

theorem le_mul_right (a : ordinal) {b : ordinal} (hb : 0 < b) : a ≤ b * a :=
by { convert mul_le_mul_right a (one_le_iff_pos.2 hb), rw one_mul a }

theorem mul_le_mul {a b c d : ordinal} (h₁ : a ≤ c) (h₂ : b ≤ d) : a * b ≤ c * d :=
le_trans (mul_le_mul_left _ h₂) (mul_le_mul_right _ h₁)

private lemma mul_le_of_limit_aux {α β r s} [is_well_order α r] [is_well_order β s]
  {c} (h : is_limit (type s)) (H : ∀ b' < type s, type r * b' ≤ c)
  (l : c < type r * type s) : false :=
begin
  suffices : ∀ a b, prod.lex s r (b, a) (enum _ _ l),
  { cases enum _ _ l with b a, exact irrefl _ (this _ _) },
  intros a b,
  rw [← typein_lt_typein (prod.lex s r), typein_enum],
  have := H _ (h.2 _ (typein_lt_type s b)),
  rw [mul_succ] at this,
  have := lt_of_lt_of_le ((add_lt_add_iff_left _).2
    (typein_lt_type _ a)) this,
  refine lt_of_le_of_lt _ this,
  refine (type_le'.2 _),
  constructor,
  refine rel_embedding.of_monotone (λ a, _) (λ a b, _),
  { rcases a with ⟨⟨b', a'⟩, h⟩,
    by_cases e : b = b',
    { refine sum.inr ⟨a', _⟩,
      subst e, cases h with _ _ _ _ h _ _ _ h,
      { exact (irrefl _ h).elim },
      { exact h } },
    { refine sum.inl (⟨b', _⟩, a'),
      cases h with _ _ _ _ h _ _ _ h,
      { exact h }, { exact (e rfl).elim } } },
  { rcases a with ⟨⟨b₁, a₁⟩, h₁⟩,
    rcases b with ⟨⟨b₂, a₂⟩, h₂⟩,
    intro h, by_cases e₁ : b = b₁; by_cases e₂ : b = b₂,
    { substs b₁ b₂,
      simpa only [subrel_val, prod.lex_def, @irrefl _ s _ b, true_and, false_or, eq_self_iff_true,
        dif_pos, sum.lex_inr_inr] using h },
    { subst b₁,
      simp only [subrel_val, prod.lex_def, e₂, prod.lex_def, dif_pos, subrel_val, eq_self_iff_true,
        or_false, dif_neg, not_false_iff, sum.lex_inr_inl, false_and] at h ⊢,
      cases h₂; [exact asymm h h₂_h, exact e₂ rfl] },
    { simp [e₂, dif_neg e₁, show b₂ ≠ b₁, by cc] },
    { simpa only [dif_neg e₁, dif_neg e₂, prod.lex_def, subrel_val, subtype.mk_eq_mk,
        sum.lex_inl_inl] using h } }
end

theorem mul_le_of_limit {a b c : ordinal.{u}}
  (h : is_limit b) : a * b ≤ c ↔ ∀ b' < b, a * b' ≤ c :=
⟨λ h b' l, le_trans (mul_le_mul_left _ (le_of_lt l)) h,
λ H, le_of_not_lt $ induction_on a (λ α r _, induction_on b $ λ β s _,
  by exactI mul_le_of_limit_aux) h H⟩

theorem mul_is_normal {a : ordinal} (h : 0 < a) : is_normal ((*) a) :=
⟨λ b, by rw mul_succ; simpa only [add_zero] using (add_lt_add_iff_left (a*b)).2 h,
 λ b l c, mul_le_of_limit l⟩

theorem lt_mul_of_limit {a b c : ordinal.{u}}
  (h : is_limit c) : a < b * c ↔ ∃ c' < c, a < b * c' :=
by simpa only [not_ball, not_le] using not_congr (@mul_le_of_limit b c a h)

theorem mul_lt_mul_iff_left {a b c : ordinal} (a0 : 0 < a) : a * b < a * c ↔ b < c :=
(mul_is_normal a0).lt_iff

theorem mul_le_mul_iff_left {a b c : ordinal} (a0 : 0 < a) : a * b ≤ a * c ↔ b ≤ c :=
(mul_is_normal a0).le_iff

theorem mul_lt_mul_of_pos_left {a b c : ordinal}
  (h : a < b) (c0 : 0 < c) : c * a < c * b :=
(mul_lt_mul_iff_left c0).2 h

theorem mul_pos {a b : ordinal} (h₁ : 0 < a) (h₂ : 0 < b) : 0 < a * b :=
by simpa only [mul_zero] using mul_lt_mul_of_pos_left h₂ h₁

theorem mul_ne_zero {a b : ordinal} : a ≠ 0 → b ≠ 0 → a * b ≠ 0 :=
by simpa only [ordinal.pos_iff_ne_zero] using mul_pos

theorem le_of_mul_le_mul_left {a b c : ordinal}
  (h : c * a ≤ c * b) (h0 : 0 < c) : a ≤ b :=
le_imp_le_of_lt_imp_lt (λ h', mul_lt_mul_of_pos_left h' h0) h

theorem mul_right_inj {a b c : ordinal} (a0 : 0 < a) : a * b = a * c ↔ b = c :=
(mul_is_normal a0).inj

theorem mul_is_limit {a b : ordinal}
  (a0 : 0 < a) : is_limit b → is_limit (a * b) :=
(mul_is_normal a0).is_limit

theorem mul_is_limit_left {a b : ordinal}
  (l : is_limit a) (b0 : 0 < b) : is_limit (a * b) :=
begin
  rcases zero_or_succ_or_limit b with rfl|⟨b,rfl⟩|lb,
  { exact b0.false.elim },
  { rw mul_succ, exact add_is_limit _ l },
  { exact mul_is_limit l.pos lb }
end

/-! ### Division on ordinals -/

protected lemma div_aux (a b : ordinal.{u}) (h : b ≠ 0) : set.nonempty {o | a < b * succ o} :=
⟨a, succ_le.1 $
  by simpa only [succ_zero, one_mul]
    using mul_le_mul_right (succ a) (succ_le.2 (ordinal.pos_iff_ne_zero.2 h))⟩

/-- `a / b` is the unique ordinal `o` satisfying
  `a = b * o + o'` with `o' < b`. -/
protected def div (a b : ordinal.{u}) : ordinal.{u} :=
if h : b = 0 then 0 else omin {o | a < b * succ o} (ordinal.div_aux a b h)

instance : has_div ordinal := ⟨ordinal.div⟩

@[simp] theorem div_zero (a : ordinal) : a / 0 = 0 := dif_pos rfl

lemma div_def (a) {b : ordinal} (h : b ≠ 0) :
  a / b = omin {o | a < b * succ o} (ordinal.div_aux a b h) := dif_neg h

theorem lt_mul_succ_div (a) {b : ordinal} (h : b ≠ 0) : a < b * succ (a / b) :=
by rw div_def a h; exact omin_mem {o | a < b * succ o} _

theorem lt_mul_div_add (a) {b : ordinal} (h : b ≠ 0) : a < b * (a / b) + b :=
by simpa only [mul_succ] using lt_mul_succ_div a h

theorem div_le {a b c : ordinal} (b0 : b ≠ 0) : a / b ≤ c ↔ a < b * succ c :=
⟨λ h, lt_of_lt_of_le (lt_mul_succ_div a b0) (mul_le_mul_left _ $ succ_le_succ.2 h),
 λ h, by rw div_def a b0; exact omin_le h⟩

theorem lt_div {a b c : ordinal} (c0 : c ≠ 0) : a < b / c ↔ c * succ a ≤ b :=
by rw [← not_le, div_le c0, not_lt]

theorem le_div {a b c : ordinal} (c0 : c ≠ 0) :
  a ≤ b / c ↔ c * a ≤ b :=
begin
  apply limit_rec_on a,
  { simp only [mul_zero, ordinal.zero_le] },
  { intros, rw [succ_le, lt_div c0] },
  { simp only [mul_le_of_limit, limit_le, iff_self, forall_true_iff] {contextual := tt} }
end

theorem div_lt {a b c : ordinal} (b0 : b ≠ 0) :
  a / b < c ↔ a < b * c :=
lt_iff_lt_of_le_iff_le $ le_div b0

theorem div_le_of_le_mul {a b c : ordinal} (h : a ≤ b * c) : a / b ≤ c :=
if b0 : b = 0 then by simp only [b0, div_zero, ordinal.zero_le] else
(div_le b0).2 $ lt_of_le_of_lt h $
mul_lt_mul_of_pos_left (lt_succ_self _) (ordinal.pos_iff_ne_zero.2 b0)

theorem mul_lt_of_lt_div {a b c : ordinal} : a < b / c → c * a < b :=
lt_imp_lt_of_le_imp_le div_le_of_le_mul

@[simp] theorem zero_div (a : ordinal) : 0 / a = 0 :=
ordinal.le_zero.1 $ div_le_of_le_mul $ ordinal.zero_le _

theorem mul_div_le (a b : ordinal) : b * (a / b) ≤ a :=
if b0 : b = 0 then by simp only [b0, zero_mul, ordinal.zero_le] else (le_div b0).1 (le_refl _)

theorem mul_add_div (a) {b : ordinal} (b0 : b ≠ 0) (c) : (b * a + c) / b = a + c / b :=
begin
  apply le_antisymm,
  { apply (div_le b0).2,
    rw [mul_succ, mul_add, add_assoc, add_lt_add_iff_left],
    apply lt_mul_div_add _ b0 },
  { rw [le_div b0, mul_add, add_le_add_iff_left],
    apply mul_div_le }
end

theorem div_eq_zero_of_lt {a b : ordinal} (h : a < b) : a / b = 0 :=
begin
  rw [← ordinal.le_zero, div_le $ ordinal.pos_iff_ne_zero.1 $ lt_of_le_of_lt (ordinal.zero_le _) h],
  simpa only [succ_zero, mul_one] using h
end

@[simp] theorem mul_div_cancel (a) {b : ordinal} (b0 : b ≠ 0) : b * a / b = a :=
by simpa only [add_zero, zero_div] using mul_add_div a b0 0

@[simp] theorem div_one (a : ordinal) : a / 1 = a :=
by simpa only [one_mul] using mul_div_cancel a ordinal.one_ne_zero

@[simp] theorem div_self {a : ordinal} (h : a ≠ 0) : a / a = 1 :=
by simpa only [mul_one] using mul_div_cancel 1 h

theorem mul_sub (a b c : ordinal) : a * (b - c) = a * b - a * c :=
if a0 : a = 0 then by simp only [a0, zero_mul, sub_self] else
eq_of_forall_ge_iff $ λ d,
by rw [sub_le, ← le_div a0, sub_le, ← le_div a0, mul_add_div _ a0]

theorem is_limit_add_iff {a b} : is_limit (a + b) ↔ is_limit b ∨ (b = 0 ∧ is_limit a) :=
begin
  split; intro h,
  { by_cases h' : b = 0,
    { rw [h', add_zero] at h, right, exact ⟨h', h⟩ },
      left, rw [←add_sub_cancel a b], apply sub_is_limit h,
      suffices : a + 0 < a + b, simpa only [add_zero],
      rwa [add_lt_add_iff_left, ordinal.pos_iff_ne_zero] },
  rcases h with h|⟨rfl, h⟩, exact add_is_limit a h, simpa only [add_zero]
end

theorem dvd_add_iff : ∀ {a b c : ordinal}, a ∣ b → (a ∣ b + c ↔ a ∣ c)
| a _ c ⟨b, rfl⟩ :=
 ⟨λ ⟨d, e⟩, ⟨d - b, by rw [mul_sub, ← e, add_sub_cancel]⟩,
  λ ⟨d, e⟩, by { rw [e, ← mul_add], apply dvd_mul_right }⟩

theorem dvd_add {a b c : ordinal} (h₁ : a ∣ b) : a ∣ c → a ∣ b + c :=
(dvd_add_iff h₁).2

theorem dvd_zero (a : ordinal) : a ∣ 0 := ⟨_, (mul_zero _).symm⟩

theorem zero_dvd {a : ordinal} : 0 ∣ a ↔ a = 0 :=
⟨λ ⟨h, e⟩, by simp only [e, zero_mul], λ e, e.symm ▸ dvd_zero _⟩

theorem one_dvd (a : ordinal) : 1 ∣ a := ⟨a, (one_mul _).symm⟩

theorem div_mul_cancel : ∀ {a b : ordinal}, a ≠ 0 → a ∣ b → a * (b / a) = b
| a _ a0 ⟨b, rfl⟩ := by rw [mul_div_cancel _ a0]

theorem le_of_dvd : ∀ {a b : ordinal}, b ≠ 0 → a ∣ b → a ≤ b
| a _ b0 ⟨b, rfl⟩ := by simpa only [mul_one] using mul_le_mul_left a
  (one_le_iff_ne_zero.2 (λ h : b = 0, by simpa only [h, mul_zero] using b0))

theorem dvd_antisymm {a b : ordinal} (h₁ : a ∣ b) (h₂ : b ∣ a) : a = b :=
if a0 : a = 0 then by subst a; exact (zero_dvd.1 h₁).symm else
if b0 : b = 0 then by subst b; exact zero_dvd.1 h₂ else
le_antisymm (le_of_dvd b0 h₁) (le_of_dvd a0 h₂)

/-- `a % b` is the unique ordinal `o'` satisfying
  `a = b * o + o'` with `o' < b`. -/
instance : has_mod ordinal := ⟨λ a b, a - b * (a / b)⟩

theorem mod_def (a b : ordinal) : a % b = a - b * (a / b) := rfl

@[simp] theorem mod_zero (a : ordinal) : a % 0 = a :=
by simp only [mod_def, div_zero, zero_mul, sub_zero]

theorem mod_eq_of_lt {a b : ordinal} (h : a < b) : a % b = a :=
by simp only [mod_def, div_eq_zero_of_lt h, mul_zero, sub_zero]

@[simp] theorem zero_mod (b : ordinal) : 0 % b = 0 :=
by simp only [mod_def, zero_div, mul_zero, sub_self]

theorem div_add_mod (a b : ordinal) : b * (a / b) + a % b = a :=
ordinal.add_sub_cancel_of_le $ mul_div_le _ _

theorem mod_lt (a) {b : ordinal} (h : b ≠ 0) : a % b < b :=
(add_lt_add_iff_left (b * (a / b))).1 $
by rw div_add_mod; exact lt_mul_div_add a h

@[simp] theorem mod_self (a : ordinal) : a % a = 0 :=
if a0 : a = 0 then by simp only [a0, zero_mod] else
by simp only [mod_def, div_self a0, mul_one, sub_self]

@[simp] theorem mod_one (a : ordinal) : a % 1 = 0 :=
by simp only [mod_def, div_one, one_mul, sub_self]

theorem dvd_of_mod_eq_zero {a b : ordinal} (H : a % b = 0) : b ∣ a :=
⟨a / b, by simpa [H] using (div_add_mod a b).symm⟩

theorem mod_eq_zero_of_dvd {a b : ordinal} (H : b ∣ a) : a % b = 0 :=
begin
  rcases H with ⟨c, rfl⟩,
  rcases eq_or_ne b 0 with rfl | hb,
  { simp },
  { simp [mod_def, hb] }
end

theorem dvd_iff_mod_eq_zero {a b : ordinal} : b ∣ a ↔ a % b = 0 :=
⟨mod_eq_zero_of_dvd, dvd_of_mod_eq_zero⟩

/-! ### Families of ordinals

There are two kinds of indexed families that naturally arise when dealing with ordinals: those
indexed by some type in the appropriate universe, and those indexed by ordinals less than another.
The following API allows one to convert from one kind of family to the other.

In many cases, this makes it easy to prove claims about one kind of family via the corresponding
claim on the other. -/

/-- Converts a family indexed by a `Type u` to one indexed by an `ordinal.{u}` using a specified
well-ordering. -/
def bfamily_of_family' {ι : Type u} (r : ι → ι → Prop) [is_well_order ι r] (f : ι → α) :
  Π a < type r, α :=
λ a ha, f (enum r a ha)

/-- Converts a family indexed by a `Type u` to one indexed by an `ordinal.{u}` using a well-ordering
given by the axiom of choice. -/
def bfamily_of_family {ι : Type u} : (ι → α) → Π a < type (@well_ordering_rel ι), α :=
bfamily_of_family' well_ordering_rel

/-- Converts a family indexed by an `ordinal.{u}` to one indexed by an `Type u` using a specified
well-ordering. -/
def family_of_bfamily' {ι : Type u} (r : ι → ι → Prop) [is_well_order ι r] {o} (ho : type r = o)
  (f : Π a < o, α) : ι → α :=
λ i, f (typein r i) (by { rw ←ho, exact typein_lt_type r i })

/-- Converts a family indexed by an `ordinal.{u}` to one indexed by a `Type u` using a well-ordering
given by the axiom of choice. -/
def family_of_bfamily (o : ordinal) (f : Π a < o, α) : o.out.α → α :=
family_of_bfamily' o.out.r (type_out o) f

@[simp] theorem bfamily_of_family'_typein {ι} (r : ι → ι → Prop) [is_well_order ι r] (f : ι → α)
  (i) : bfamily_of_family' r f (typein r i) (typein_lt_type r i) = f i :=
by simp only [bfamily_of_family', enum_typein]

@[simp] theorem bfamily_of_family_typein {ι} (f : ι → α) (i) :
  bfamily_of_family f (typein _ i) (typein_lt_type _ i) = f i :=
bfamily_of_family'_typein  _ f i

@[simp] theorem family_of_bfamily'_enum {ι : Type u} (r : ι → ι → Prop) [is_well_order ι r] {o}
  (ho : type r = o) (f : Π a < o, α) (i hi) :
  family_of_bfamily' r ho f (enum r i (by rwa ho)) = f i hi :=
by simp only [family_of_bfamily', typein_enum]

@[simp] theorem family_of_bfamily_enum (o : ordinal) (f : Π a < o, α) (i hi) :
  family_of_bfamily o f (enum o.out.r i (by { convert hi, exact type_out _ })) = f i hi :=
family_of_bfamily'_enum _ (type_out o) f _ _

/-! ### Supremum of a family of ordinals -/

/-- The supremum of a family of ordinals -/
def sup {ι} (f : ι → ordinal) : ordinal :=
omin {c | ∀ i, f i ≤ c}
  ⟨(sup (cardinal.succ ∘ card ∘ f)).ord, λ i, le_of_lt $
    cardinal.lt_ord.2 (lt_of_lt_of_le (cardinal.lt_succ_self _) (le_sup _ _))⟩

theorem le_sup {ι} (f : ι → ordinal) : ∀ i, f i ≤ sup f :=
omin_mem {c | ∀ i, f i ≤ c} _

theorem sup_le {ι} {f : ι → ordinal} {a} : sup f ≤ a ↔ ∀ i, f i ≤ a :=
⟨λ h i, le_trans (le_sup _ _) h, λ h, omin_le h⟩

theorem lt_sup {ι} {f : ι → ordinal} {a} : a < sup f ↔ ∃ i, a < f i :=
by simpa only [not_forall, not_le] using not_congr (@sup_le _ f a)

theorem lt_sup_of_ne_sup {ι} {f : ι → ordinal} : (∀ i, f i ≠ sup f) ↔ ∀ i, f i < sup f :=
⟨λ hf _, lt_of_le_of_ne (le_sup _ _) (hf _), λ hf _, ne_of_lt (hf _)⟩

theorem sup_not_succ_of_ne_sup {ι} {f : ι → ordinal} (hf : ∀ i, f i ≠ sup f) {a}
  (hao : a < sup f) : succ a < sup f :=
begin
  by_contra' hoa,
  exact hao.not_le (sup_le.2 (λ i, lt_succ.1 ((lt_of_le_of_ne (le_sup _ _) (hf i)).trans_le hoa)))
end

@[simp] theorem sup_eq_zero_iff {ι} {f : ι → ordinal} : sup f = 0 ↔ ∀ i, f i = 0 :=
begin
  refine ⟨λ h i, _, λ h, le_antisymm
    (sup_le.2 (λ i, ordinal.le_zero.2 (h i))) (ordinal.zero_le _)⟩,
  rw [←ordinal.le_zero, ←h],
  exact le_sup f i
end

theorem is_normal.sup {f} (H : is_normal f)
  {ι} {g : ι → ordinal} (h : nonempty ι) : f (sup g) = sup (f ∘ g) :=
eq_of_forall_ge_iff $ λ a,
by rw [sup_le, comp, H.le_set' (λ_:ι, true) g (let ⟨i⟩ := h in ⟨i, ⟨⟩⟩)];
  intros; simp only [sup_le, true_implies_iff]

theorem sup_ord {ι} (f : ι → cardinal) : sup (λ i, (f i).ord) = (cardinal.sup f).ord :=
eq_of_forall_ge_iff $ λ a, by simp only [sup_le, cardinal.ord_le, cardinal.sup_le]

lemma unbounded_range_of_sup_ge {α β : Type u} (r : α → α → Prop) [is_well_order α r] (f : β → α)
  (h : type r ≤ sup.{u u} (typein r ∘ f)) : unbounded r (range f) :=
(not_bounded_iff _).1 $ λ ⟨x, hx⟩, not_lt_of_le h $ lt_of_le_of_lt
  (sup_le.2 $ λ y, le_of_lt $ (typein_lt_typein r).2 $ hx _ $ mem_range_self y)
  (typein_lt_type r x)

/-- The supremum of a family of ordinals indexed by the set
  of ordinals less than some `o : ordinal.{u}`.
  (This is not a special case of `sup` over the subtype,
  because `{a // a < o} : Type (u+1)` and `sup` only works over
  families in `Type u`.) -/
def bsup (o : ordinal.{u}) : (Π a < o, ordinal.{max u v}) → ordinal.{max u v} :=
match o, o.out, o.out_eq with
| _, ⟨α, r, _⟩, rfl, f := by exactI sup (λ a, f (typein r a) (typein_lt_type _ _))
end

theorem bsup_le {o f a} : bsup.{u v} o f ≤ a ↔ ∀ i h, f i h ≤ a :=
match o, o.out, o.out_eq, f :
 ∀ o w (e : ⟦w⟧ = o) (f : Π (a : ordinal.{u}), a < o → ordinal.{(max u v)}),
   bsup._match_1 o w e f ≤ a ↔ ∀ i h, f i h ≤ a with
| _, ⟨α, r, _⟩, rfl, f := by rw [bsup._match_1, sup_le]; exactI
  ⟨λ H i h, by simpa only [typein_enum] using H (enum r i h), λ H b, H _ _⟩
end

theorem le_bsup {o} (f : Π a < o, ordinal) (i h) : f i h ≤ bsup o f :=
bsup_le.1 (le_refl _) _ _

theorem lt_bsup {o} (f : Π a < o, ordinal) {a} : a < bsup o f ↔ ∃ i hi, a < f i hi :=
by simpa only [not_forall, not_le] using not_congr (@bsup_le _ f a)

theorem bsup_eq_sup' {o ι} (r : ι → ι → Prop) [is_well_order ι r] (ho : type r = o) (f) :
  bsup o f = sup (family_of_bfamily' r ho f) :=
eq_of_forall_ge_iff $ λ o,
by { rw [bsup_le, ordinal.sup_le], subst ho, exact
  ⟨λ H b, H _ _, λ H i h, by simpa only [family_of_bfamily', typein_enum] using H (enum r i h)⟩ }

theorem sup_eq_sup {ι : Type u} (r r' : ι → ι → Prop) [is_well_order ι r] [is_well_order ι r'] {o}
  (ho : type r = o) (ho' : type r' = o) (f : Π a < o, ordinal) :
  sup (family_of_bfamily' r ho f) = sup (family_of_bfamily' r' ho' f) :=
by rw [←bsup_eq_sup', ←bsup_eq_sup']

theorem bsup_eq_sup {o} (f : Π a < o, ordinal) : bsup o f = sup (family_of_bfamily o f) :=
bsup_eq_sup' _ _ f

theorem sup_eq_bsup' {ι} (r : ι → ι → Prop) [is_well_order ι r] (f : ι → ordinal) :
  sup f = bsup _ (bfamily_of_family' r f) :=
by simp only [bsup_eq_sup' r, enum_typein, family_of_bfamily', bfamily_of_family']

theorem bsup_eq_bsup {ι : Type u} (r r' : ι → ι → Prop) [is_well_order ι r] [is_well_order ι r']
  (f : ι → ordinal) : bsup _ (bfamily_of_family' r f) = bsup _ (bfamily_of_family' r' f) :=
by rw [←sup_eq_bsup', ←sup_eq_bsup']

theorem sup_eq_bsup {ι} (f : ι → ordinal) : sup f = bsup _ (bfamily_of_family f) :=
sup_eq_bsup' _ f

theorem is_normal.bsup {f} (H : is_normal f) {o} :
  ∀ (g : Π a < o, ordinal) (h : o ≠ 0), f (bsup o g) = bsup o (λ a h, f (g a h)) :=
induction_on o $ λ α r _ g h,
begin
  resetI,
  rw [bsup_eq_sup' r rfl, H.sup (type_ne_zero_iff_nonempty.1 h), bsup_eq_sup' r rfl],
  refl
end

theorem lt_bsup_of_ne_bsup {o : ordinal} {f : Π a < o, ordinal} :
  (∀ i h, f i h ≠ o.bsup f) ↔ ∀ i h, f i h < o.bsup f :=
⟨λ hf _ _, lt_of_le_of_ne (le_bsup _ _ _) (hf _ _), λ hf _ _, ne_of_lt (hf _ _)⟩

theorem bsup_not_succ_of_ne_bsup {o} {f : Π a < o, ordinal}
  (hf : ∀ {i : ordinal} (h : i < o), f i h ≠ o.bsup f) (a) :
  a < bsup o f → succ a < bsup o f :=
by { rw bsup_eq_sup at *, exact sup_not_succ_of_ne_sup (λ i, hf _) }

@[simp] theorem bsup_eq_zero_iff {o} {f : Π a < o, ordinal} : bsup o f = 0 ↔ ∀ i hi, f i hi = 0 :=
begin
  refine ⟨λ h i hi, _, λ h, le_antisymm
    (bsup_le.2 (λ i hi, ordinal.le_zero.2 (h i hi))) (ordinal.zero_le _)⟩,
  rw [←ordinal.le_zero, ←h],
  exact le_bsup f i hi,
end

theorem lt_bsup_of_limit {o : ordinal} {f : Π a < o, ordinal}
  (hf : ∀ {a a'} (ha : a < o) (ha' : a' < o), a < a' → f a ha < f a' ha')
  (ho : o.is_limit) (i h) : f i h < bsup o f :=
lt_of_lt_of_le (hf _ _ $ lt_succ_self i) (le_bsup f i.succ $ ho.2 _ h)

theorem bsup_id {o} (ho : is_limit o) : bsup.{u u} o (λ x _, x) = o :=
le_antisymm (bsup_le.2 (λ i hi, hi.le))
  (not_lt.1 (λ h, (lt_bsup_of_limit.{u u} (λ _ _ _ _, id) ho _ h).false))

theorem is_normal.bsup_eq {f} (H : is_normal f) {o : ordinal} (h : is_limit o) :
  bsup.{u} o (λ x _, f x) = f o :=
by { rw [←is_normal.bsup.{u u} H (λ x _, x) h.1, bsup_id h] }

/-- The least strict upper bound of a family of ordinals. -/
def lsub {ι} (f : ι → ordinal) : ordinal :=
sup (λ i, (f i).succ)

theorem lsub_le {ι} {f : ι → ordinal} {a} : lsub f ≤ a ↔ ∀ i, f i < a :=
by { convert sup_le, simp [succ_le] }

theorem lt_lsub {ι} (f : ι → ordinal) (i) : f i < lsub f :=
succ_le.1 (le_sup _ i)

theorem sup_le_lsub {ι} (f : ι → ordinal) : sup f ≤ lsub f :=
sup_le.2 (λ i, le_of_lt (lt_lsub f i))

theorem lsub_le_sup_succ {ι} (f : ι → ordinal) : lsub f ≤ succ (sup f) :=
lsub_le.2 (λ i, lt_succ.2 (le_sup f i))

theorem sup_succ_le_lsub {ι} (f : ι → ordinal) : (sup f).succ ≤ lsub f ↔ ∃ i, f i = sup f :=
begin
  refine ⟨λ h, _, _⟩,
  { by_contra' hf,
    exact ne_of_lt (succ_le.1 h) (le_antisymm (sup_le_lsub f)
      (lsub_le.2 (lt_sup_of_ne_sup.1 hf))) },
  rintro ⟨_, hf⟩,
  rw [succ_le, ←hf],
  exact lt_lsub _ _
end

theorem sup_succ_eq_lsub {ι} (f : ι → ordinal) : (sup f).succ = lsub f ↔ ∃ i, f i = sup f :=
begin
  rw iff.intro le_of_eq (λ h, le_antisymm h (lsub_le_sup_succ f)),
  exact sup_succ_le_lsub f
end

theorem sup_eq_lsub_iff_succ {ι} (f : ι → ordinal) :
  sup f = lsub f ↔ ∀ a < lsub f, succ a < lsub f :=
begin
  refine ⟨λ h, _, λ hf, le_antisymm (sup_le_lsub f) (lsub_le.2 (λ i, _))⟩,
  { rw ←h,
    exact λ a, sup_not_succ_of_ne_sup (λ i, ne_of_lt (lsub_le.1 (le_of_eq h.symm) i)) },
  by_contra' hle,
  have heq := (sup_succ_eq_lsub f).2 ⟨i, le_antisymm (le_sup _ _) hle⟩,
  have := hf (sup f) ( by { rw ←heq, exact lt_succ_self _ } ),
  rw heq at this,
  exact this.false
end

theorem sup_eq_lsub_iff_lt_sup {ι} (f : ι → ordinal) : sup f = lsub f ↔ ∀ i, f i < sup f :=
⟨λ h i, (by { rw h, apply lt_lsub }), λ h, le_antisymm (sup_le_lsub f) (lsub_le.2 h)⟩

lemma lsub_eq_zero {ι} [h : is_empty ι] (f : ι → ordinal) : lsub f = 0 :=
by { rw [←ordinal.le_zero, lsub_le], exact h.elim }

lemma lsub_pos {ι} [h : nonempty ι] (f : ι → ordinal) : 0 < lsub f :=
h.elim $ λ i, (ordinal.zero_le _).trans_lt (lt_lsub f i)

@[simp] theorem lsub_eq_zero_iff {ι} {f : ι → ordinal} : lsub f = 0 ↔ is_empty ι :=
begin
  refine ⟨λ h, ⟨λ i, _⟩, λ h, @lsub_eq_zero _ h _⟩,
  have := @lsub_pos _ ⟨i⟩ f,
  rw h at this,
  exact this.false
end

theorem lsub_nmem_range {ι} (f : ι → ordinal) : lsub f ∉ set.range f :=
λ ⟨i, h⟩, h.not_lt (lt_lsub f i)

/-- The bounded least strict upper bound of a family of ordinals. -/
def blsub (o : ordinal.{u}) (f : Π a < o, ordinal.{max u v}) : ordinal.{max u v} :=
o.bsup (λ a ha, (f a ha).succ)

theorem blsub_eq_lsub' {ι} (r : ι → ι → Prop) [is_well_order ι r] {o} (ho : type r = o) (f) :
  blsub o f = lsub (family_of_bfamily' r ho f) :=
bsup_eq_sup' r ho _

theorem lsub_eq_lsub {ι : Type u} (r r' : ι → ι → Prop) [is_well_order ι r] [is_well_order ι r'] {o}
  (ho : type r = o) (ho' : type r' = o) (f : Π a < o, ordinal) :
  lsub (family_of_bfamily' r ho f) = lsub (family_of_bfamily' r' ho' f) :=
by rw [←blsub_eq_lsub', ←blsub_eq_lsub']

theorem blsub_eq_lsub {o} (f : Π a < o, ordinal) : blsub o f = lsub (family_of_bfamily o f) :=
bsup_eq_sup _

theorem lsub_eq_blsub' {ι} (r : ι → ι → Prop) [is_well_order ι r] (f : ι → ordinal) :
  lsub f = blsub _ (bfamily_of_family' r f) :=
sup_eq_bsup' r _

theorem blsub_eq_blsub {ι : Type u} (r r' : ι → ι → Prop) [is_well_order ι r] [is_well_order ι r']
  (f : ι → ordinal) : blsub _ (bfamily_of_family' r f) = blsub _ (bfamily_of_family' r' f) :=
by rw [←lsub_eq_blsub', ←lsub_eq_blsub']

theorem lsub_eq_blsub {ι} (f : ι → ordinal) : lsub f = blsub _ (bfamily_of_family f) :=
sup_eq_bsup _

theorem blsub_le {o f a} : blsub o f ≤ a ↔ ∀ i h, f i h < a :=
by { convert bsup_le, apply propext, simp [succ_le] }

theorem lt_blsub {o} (f : Π a < o, ordinal) (i h) : f i h < blsub o f :=
blsub_le.1 (le_refl _) _ _

theorem bsup_le_blsub {o} (f : Π a < o, ordinal) : bsup o f ≤ blsub o f :=
bsup_le.2 (λ i h, le_of_lt (lt_blsub f i h))

theorem blsub_le_bsup_succ {o} (f : Π a < o, ordinal) : blsub o f ≤ (bsup o f).succ :=
blsub_le.2 (λ i h, lt_succ.2 (le_bsup f i h))

theorem bsup_succ_le_blsub {o} (f : Π a < o, ordinal) :
  (bsup o f).succ ≤ blsub o f ↔ ∃ i hi, f i hi = bsup o f :=
begin
  refine ⟨λ h, _, _⟩,
  { by_contra' hf,
    exact ne_of_lt (succ_le.1 h) (le_antisymm (bsup_le_blsub f)
      (blsub_le.2 (lt_bsup_of_ne_bsup.1 hf))) },
  rintro ⟨_, _, hf⟩,
  rw [succ_le, ←hf],
  exact lt_blsub _ _ _
end

theorem bsup_succ_eq_blsub {o} (f : Π a < o, ordinal) :
  (bsup o f).succ = blsub o f ↔ ∃ i hi, f i hi = bsup o f :=
begin
  rw iff.intro le_of_eq (λ h, le_antisymm h (blsub_le_bsup_succ f)),
  exact bsup_succ_le_blsub f
end

theorem bsup_eq_blsub_iff_succ {o} (f : Π a < o, ordinal) :
  bsup o f = blsub o f ↔ ∀ a < blsub o f, succ a < blsub o f :=
by { rw [bsup_eq_sup, blsub_eq_lsub], apply sup_eq_lsub_iff_succ }

theorem bsup_eq_blsub_iff_lt_bsup {o} (f : Π a < o, ordinal) :
  bsup o f = blsub o f ↔ ∀ i hi, f i hi < bsup o f :=
⟨λ h i, (by { rw h, apply lt_blsub }), λ h, le_antisymm (bsup_le_blsub f) (blsub_le.2 h)⟩

@[simp] theorem blsub_eq_zero_iff {o} {f : Π a < o, ordinal} : blsub o f = 0 ↔ o = 0 :=
by { rw [blsub_eq_lsub, lsub_eq_zero_iff], exact out_empty_iff_eq_zero }

lemma blsub_eq_zero {o : ordinal} (ho : o = 0) (f : Π a < o, ordinal) : blsub o f = 0 :=
by rwa blsub_eq_zero_iff

lemma blsub_pos {o : ordinal} (ho : 0 < o) (f : Π a < o, ordinal) : 0 < blsub o f :=
(ordinal.zero_le _).trans_lt (lt_blsub f 0 ho)

theorem blsub_type (r : α → α → Prop) [is_well_order α r] (f) :
  blsub (type r) f = lsub (λ a, f (typein r a) (typein_lt_type _ _)) :=
eq_of_forall_ge_iff $ λ o,
by rw [blsub_le, lsub_le]; exact
  ⟨λ H b, H _ _, λ H i h, by simpa only [typein_enum] using H (enum r i h)⟩

theorem blsub_id {o} : blsub.{u u} o (λ x _, x) = o :=
begin
  apply le_antisymm,
  { rw blsub_le,
    exact λ _, id },
  by_contra' h,
  exact (lt_blsub.{u u} (λ x _, x) _ h).false
end

end ordinal

/-! ### Results about injectivity and surjectivity -/

lemma not_surjective_of_ordinal {α : Type u} (f : α → ordinal.{u}) : ¬ function.surjective f :=
λ h, ordinal.lsub_nmem_range.{u u} f (h _)

lemma not_injective_of_ordinal {α : Type u} (f : ordinal.{u} → α) : ¬ function.injective f :=
λ h, not_surjective_of_ordinal _ (inv_fun_surjective h)

lemma not_surjective_of_ordinal_of_small {α : Type v} [small.{u} α] (f : α → ordinal.{u}) :
  ¬ function.surjective f :=
λ h, not_surjective_of_ordinal _ (h.comp (equiv_shrink _).symm.surjective)

lemma not_injective_of_ordinal_of_small {α : Type v} [small.{u} α] (f : ordinal.{u} → α) :
  ¬ function.injective f :=
λ h, not_injective_of_ordinal _ ((equiv_shrink _).injective.comp h)

/-- The type of ordinals in universe `u` is not `small.{u}`. This is the type-theoretic analog of
the Burali-Forti paradox. -/
theorem not_small_ordinal : ¬ small.{u} ordinal.{max u v} :=
λ h, @not_injective_of_ordinal_of_small _ h _ (λ a b, ordinal.lift_inj.1)

/-! ### Enumerating unbounded sets of ordinals with ordinals -/

namespace ordinal

section
variables {S : set ordinal.{u}} (hS : unbounded (<) S)

-- A characterization of unboundedness that's more convenient to our purposes.
private lemma unbounded_aux (a) : ∃ b, b ∈ S ∧ a ≤ b :=
let ⟨b, hb, hb'⟩ := hS a in ⟨b, hb, le_of_not_gt hb'⟩

/-- Enumerator function for an unbounded set of ordinals. -/
def enum_ord (S : set ordinal) (hS : unbounded (<) S) : ordinal → ordinal :=
wf.fix (λ o f, omin _ (unbounded_aux hS (blsub.{u u} o f)))

/-- The hypothesis that asserts that the `omin` from `enum_ord_def'` exists. -/
lemma enum_ord_def'_H {hS : unbounded (<) S} {o} :
  ∃ x, x ∈ S ∧ blsub.{u u} o (λ c _, enum_ord S hS c) ≤ x :=
unbounded_aux hS _

/-- The equation that characterizes `enum_ord` definitionally. This isn't the nicest expression to
work with, so consider using `enum_ord_def` instead. -/
theorem enum_ord_def' (o) :
  enum_ord S hS o = omin (S ∩ {b | blsub.{u u} o (λ c _, enum_ord S hS c) ≤ b}) enum_ord_def'_H :=
wf.fix_eq _ _

private theorem enum_ord_mem_aux (o) :
  S (enum_ord S hS o) ∧ blsub.{u u} o (λ c _, enum_ord S hS c) ≤ (enum_ord S hS o) :=
by { rw enum_ord_def', exact omin_mem (λ _, _ ∧ _) _ }

theorem enum_ord_mem (o) : enum_ord S hS o ∈ S :=
(enum_ord_mem_aux hS o).left

theorem blsub_le_enum_ord (o) : blsub.{u u} o (λ c _, enum_ord S hS c) ≤ enum_ord S hS o :=
(enum_ord_mem_aux hS o).right

theorem enum_ord.strict_mono : strict_mono (enum_ord S hS) :=
λ _ _ h, (lt_blsub.{u u} _ _ h).trans_le (blsub_le_enum_ord hS _)

/-- The hypothesis that asserts that the `omin` from `enum_ord_def` exists. -/
lemma enum_ord_def_H {hS : unbounded (<) S} {o} :
  ∃ x, x ∈ S ∧ ∀ c, c < o → enum_ord S hS c < x :=
(⟨_, enum_ord_mem hS o, λ _ b, enum_ord.strict_mono hS b⟩)

/-- A more workable definition for `enum_ord`. -/
theorem enum_ord_def (o) :
  enum_ord S hS o = omin (S ∩ {b | ∀ c, c < o → enum_ord S hS c < b}) enum_ord_def_H :=
begin
  rw enum_ord_def',
  congr,
  ext,
  exact ⟨λ h a hao, (lt_blsub.{u u} _ _ hao).trans_le h, λ h, blsub_le.2 h⟩
end

theorem enum_ord.surjective : ∀ s ∈ S, ∃ a, enum_ord S hS a = s :=
begin
  by_contra' H,
  cases omin_mem _ H with hal har,
  apply har (omin (λ b, omin _ H ≤ enum_ord S hS b)
    ⟨_, well_founded.self_le_of_strict_mono wf (enum_ord.strict_mono hS) _⟩),
  rw enum_ord_def,
  refine le_antisymm (omin_le ⟨hal, λ b hb, _⟩) _,
  { by_contra' h,
    exact not_lt_of_le (@omin_le _ _ b h) hb },
  rw le_omin,
  rintros b ⟨hb, hbr⟩,
  by_contra' hba,
  refine @not_lt_omin _ H _ ⟨hb, (λ d hdb, ne_of_lt (hbr d _) hdb)⟩ hba,
  by_contra' hcd,
  apply not_le_of_lt hba,
  rw ←hdb,
  refine le_trans _ ((enum_ord.strict_mono hS).monotone hcd),
  exact omin_mem (λ _, omin _ H ≤ _) _
end

/-- An order isomorphism between an unbounded set of ordinals and the ordinals. -/
def enum_ord.order_iso : ordinal ≃o S :=
strict_mono.order_iso_of_surjective (λ o, ⟨_, enum_ord_mem hS o⟩) (enum_ord.strict_mono hS)
  (λ s, let ⟨a, ha⟩ := enum_ord.surjective hS s s.prop in ⟨a, subtype.eq ha⟩)

theorem enum_ord_range : range (enum_ord S hS) = S :=
by { rw range_eq_iff, exact ⟨enum_ord_mem hS, enum_ord.surjective hS⟩ }

/-- A characterization of `enum_ord`: it is the unique strict monotonic function with range `S`. -/
theorem eq_enum_ord (f : ordinal → ordinal) :
  strict_mono f ∧ range f = S ↔ f = enum_ord S hS :=
begin
  split, swap,
  { rintro rfl,
    exact ⟨enum_ord.strict_mono hS, enum_ord_range hS⟩ },
  rw range_eq_iff,
  rintro ⟨h, hl, hr⟩,
  refine funext (λ a, _),
  apply wf.induction a,
  refine λ b H, le_antisymm _ _,
  { cases hr _ (enum_ord_mem hS b) with d hd,
    rw ←hd,
    apply h.monotone,
    by_contra' hbd,
    have := enum_ord.strict_mono hS hbd,
    rw ←(H d hbd) at this,
    exact ne_of_lt this hd },
  rw enum_ord_def,
  refine omin_le ⟨hl b, λ c hc, _⟩,
  rw ←(H c hc),
  exact h hc
end

end

/-! ### Ordinal exponential -/

/-- The ordinal exponential, defined by transfinite recursion. -/
def opow (a b : ordinal) : ordinal :=
if a = 0 then 1 - b else
limit_rec_on b 1 (λ _ IH, IH * a) (λ b _, bsup.{u u} b)

instance : has_pow ordinal ordinal := ⟨opow⟩
local infixr ^ := @pow ordinal ordinal ordinal.has_pow

theorem zero_opow' (a : ordinal) : 0 ^ a = 1 - a :=
by simp only [pow, opow, if_pos rfl]

@[simp] theorem zero_opow {a : ordinal} (a0 : a ≠ 0) : 0 ^ a = 0 :=
by rwa [zero_opow', ordinal.sub_eq_zero_iff_le, one_le_iff_ne_zero]

@[simp] theorem opow_zero (a : ordinal) : a ^ 0 = 1 :=
by by_cases a = 0; [simp only [pow, opow, if_pos h, sub_zero],
simp only [pow, opow, if_neg h, limit_rec_on_zero]]

@[simp] theorem opow_succ (a b : ordinal) : a ^ succ b = a ^ b * a :=
if h : a = 0 then by subst a; simp only [zero_opow (succ_ne_zero _), mul_zero]
else by simp only [pow, opow, limit_rec_on_succ, if_neg h]

theorem opow_limit {a b : ordinal} (a0 : a ≠ 0) (h : is_limit b) :
  a ^ b = bsup.{u u} b (λ c _, a ^ c) :=
by simp only [pow, opow, if_neg a0]; rw limit_rec_on_limit _ _ _ _ h; refl

theorem opow_le_of_limit {a b c : ordinal} (a0 : a ≠ 0) (h : is_limit b) :
  a ^ b ≤ c ↔ ∀ b' < b, a ^ b' ≤ c :=
by rw [opow_limit a0 h, bsup_le]

theorem lt_opow_of_limit {a b c : ordinal} (b0 : b ≠ 0) (h : is_limit c) :
  a < b ^ c ↔ ∃ c' < c, a < b ^ c' :=
by rw [← not_iff_not, not_exists]; simp only [not_lt, opow_le_of_limit b0 h, exists_prop, not_and]

@[simp] theorem opow_one (a : ordinal) : a ^ 1 = a :=
by rw [← succ_zero, opow_succ]; simp only [opow_zero, one_mul]

@[simp] theorem one_opow (a : ordinal) : 1 ^ a = 1 :=
begin
  apply limit_rec_on a,
  { simp only [opow_zero] },
  { intros _ ih, simp only [opow_succ, ih, mul_one] },
  refine λ b l IH, eq_of_forall_ge_iff (λ c, _),
  rw [opow_le_of_limit ordinal.one_ne_zero l],
  exact ⟨λ H, by simpa only [opow_zero] using H 0 l.pos,
         λ H b' h, by rwa IH _ h⟩,
end

theorem opow_pos {a : ordinal} (b)
  (a0 : 0 < a) : 0 < a ^ b :=
begin
  have h0 : 0 < a ^ 0, {simp only [opow_zero, zero_lt_one]},
  apply limit_rec_on b,
  { exact h0 },
  { intros b IH, rw [opow_succ],
    exact mul_pos IH a0 },
  { exact λ b l _, (lt_opow_of_limit (ordinal.pos_iff_ne_zero.1 a0) l).2
      ⟨0, l.pos, h0⟩ },
end

theorem opow_ne_zero {a : ordinal} (b)
  (a0 : a ≠ 0) : a ^ b ≠ 0 :=
ordinal.pos_iff_ne_zero.1 $ opow_pos b $ ordinal.pos_iff_ne_zero.2 a0

theorem opow_is_normal {a : ordinal} (h : 1 < a) : is_normal ((^) a) :=
have a0 : 0 < a, from lt_trans zero_lt_one h,
⟨λ b, by simpa only [mul_one, opow_succ] using
  (mul_lt_mul_iff_left (opow_pos b a0)).2 h,
 λ b l c, opow_le_of_limit (ne_of_gt a0) l⟩

theorem opow_lt_opow_iff_right {a b c : ordinal}
  (a1 : 1 < a) : a ^ b < a ^ c ↔ b < c :=
(opow_is_normal a1).lt_iff

theorem opow_le_opow_iff_right {a b c : ordinal}
  (a1 : 1 < a) : a ^ b ≤ a ^ c ↔ b ≤ c :=
(opow_is_normal a1).le_iff

theorem opow_right_inj {a b c : ordinal}
  (a1 : 1 < a) : a ^ b = a ^ c ↔ b = c :=
(opow_is_normal a1).inj

theorem opow_is_limit {a b : ordinal}
  (a1 : 1 < a) : is_limit b → is_limit (a ^ b) :=
(opow_is_normal a1).is_limit

theorem opow_is_limit_left {a b : ordinal}
  (l : is_limit a) (hb : b ≠ 0) : is_limit (a ^ b) :=
begin
  rcases zero_or_succ_or_limit b with e|⟨b,rfl⟩|l',
  { exact absurd e hb },
  { rw opow_succ,
    exact mul_is_limit (opow_pos _ l.pos) l },
  { exact opow_is_limit l.one_lt l' }
end

theorem opow_le_opow_right {a b c : ordinal}
  (h₁ : 0 < a) (h₂ : b ≤ c) : a ^ b ≤ a ^ c :=
begin
  cases lt_or_eq_of_le (one_le_iff_pos.2 h₁) with h₁ h₁,
  { exact (opow_le_opow_iff_right h₁).2 h₂ },
  { subst a, simp only [one_opow] }
end

theorem opow_le_opow_left {a b : ordinal} (c)
  (ab : a ≤ b) : a ^ c ≤ b ^ c :=
begin
  by_cases a0 : a = 0,
  { subst a, by_cases c0 : c = 0,
    { subst c, simp only [opow_zero] },
    { simp only [zero_opow c0, ordinal.zero_le] } },
  { apply limit_rec_on c,
    { simp only [opow_zero] },
    { intros c IH, simpa only [opow_succ] using mul_le_mul IH ab },
    { exact λ c l IH, (opow_le_of_limit a0 l).2
        (λ b' h, le_trans (IH _ h) (opow_le_opow_right
          (lt_of_lt_of_le (ordinal.pos_iff_ne_zero.2 a0) ab) (le_of_lt h))) } }
end

theorem le_opow_self {a : ordinal} (b) (a1 : 1 < a) : b ≤ a ^ b :=
(opow_is_normal a1).le_self _

theorem opow_lt_opow_left_of_succ {a b c : ordinal}
  (ab : a < b) : a ^ succ c < b ^ succ c :=
by rw [opow_succ, opow_succ]; exact
lt_of_le_of_lt
  (mul_le_mul_right _ $ opow_le_opow_left _ $ le_of_lt ab)
  (mul_lt_mul_of_pos_left ab (opow_pos _ (lt_of_le_of_lt (ordinal.zero_le _) ab)))

theorem opow_add (a b c : ordinal) : a ^ (b + c) = a ^ b * a ^ c :=
begin
  by_cases a0 : a = 0,
  { subst a,
    by_cases c0 : c = 0, {simp only [c0, add_zero, opow_zero, mul_one]},
    have : b+c ≠ 0 := ne_of_gt (lt_of_lt_of_le
      (ordinal.pos_iff_ne_zero.2 c0) (le_add_left _ _)),
    simp only [zero_opow c0, zero_opow this, mul_zero] },
  cases eq_or_lt_of_le (one_le_iff_ne_zero.2 a0) with a1 a1,
  { subst a1, simp only [one_opow, mul_one] },
  apply limit_rec_on c,
  { simp only [add_zero, opow_zero, mul_one] },
  { intros c IH,
    rw [add_succ, opow_succ, IH, opow_succ, mul_assoc] },
  { intros c l IH,
    refine eq_of_forall_ge_iff (λ d, (((opow_is_normal a1).trans
      (add_is_normal b)).limit_le l).trans _),
    simp only [IH] {contextual := tt},
    exact (((mul_is_normal $ opow_pos b (ordinal.pos_iff_ne_zero.2 a0)).trans
      (opow_is_normal a1)).limit_le l).symm }
end

theorem opow_dvd_opow (a) {b c : ordinal}
  (h : b ≤ c) : a ^ b ∣ a ^ c :=
by { rw [← ordinal.add_sub_cancel_of_le h, opow_add], apply dvd_mul_right }

theorem opow_dvd_opow_iff {a b c : ordinal}
  (a1 : 1 < a) : a ^ b ∣ a ^ c ↔ b ≤ c :=
⟨λ h, le_of_not_lt $ λ hn,
  not_le_of_lt ((opow_lt_opow_iff_right a1).2 hn) $
   le_of_dvd (opow_ne_zero _ $ one_le_iff_ne_zero.1 $ le_of_lt a1) h,
opow_dvd_opow _⟩

theorem opow_mul (a b c : ordinal) : a ^ (b * c) = (a ^ b) ^ c :=
begin
  by_cases b0 : b = 0, {simp only [b0, zero_mul, opow_zero, one_opow]},
  by_cases a0 : a = 0,
  { subst a,
    by_cases c0 : c = 0, {simp only [c0, mul_zero, opow_zero]},
    simp only [zero_opow b0, zero_opow c0, zero_opow (mul_ne_zero b0 c0)] },
  cases eq_or_lt_of_le (one_le_iff_ne_zero.2 a0) with a1 a1,
  { subst a1, simp only [one_opow] },
  apply limit_rec_on c,
  { simp only [mul_zero, opow_zero] },
  { intros c IH,
    rw [mul_succ, opow_add, IH, opow_succ] },
  { intros c l IH,
    refine eq_of_forall_ge_iff (λ d, (((opow_is_normal a1).trans
      (mul_is_normal (ordinal.pos_iff_ne_zero.2 b0))).limit_le l).trans _),
    simp only [IH] {contextual := tt},
    exact (opow_le_of_limit (opow_ne_zero _ a0) l).symm }
end

/-! ### Ordinal logarithm -/

/-- The ordinal logarithm is the solution `u` to the equation
  `x = b ^ u * v + w` where `v < b` and `w < b ^ u`. -/
def log (b : ordinal) (x : ordinal) : ordinal :=
if h : 1 < b then pred $
  omin {o | x < b^o} ⟨succ x, succ_le.1 (le_opow_self _ h)⟩
else 0

@[simp] theorem log_not_one_lt {b : ordinal} (b1 : ¬ 1 < b) (x : ordinal) : log b x = 0 :=
by simp only [log, dif_neg b1]

theorem log_def {b : ordinal} (b1 : 1 < b) (x : ordinal) : log b x =
  pred (omin {o | x < b^o} (log._proof_1 b x b1)) :=
by simp only [log, dif_pos b1]

@[simp] theorem log_zero (b : ordinal) : log b 0 = 0 :=
if b1 : 1 < b then
  by rw [log_def b1, ← ordinal.le_zero, pred_le];
     apply omin_le; change 0<b^succ 0;
     rw [succ_zero, opow_one];
     exact lt_trans zero_lt_one b1
else by simp only [log_not_one_lt b1]

theorem succ_log_def {b x : ordinal} (b1 : 1 < b) (x0 : 0 < x) : succ (log b x) =
  omin {o | x < b^o} (log._proof_1 b x b1) :=
begin
  let t := omin {o | x < b^o} (log._proof_1 b x b1),
  have : x < b ^ t := omin_mem {o | x < b^o} _,
  rcases zero_or_succ_or_limit t with h|h|h,
  { refine (not_lt_of_le (one_le_iff_pos.2 x0) _).elim,
    simpa only [h, opow_zero] },
  { rw [show log b x = pred t, from log_def b1 x,
        succ_pred_iff_is_succ.2 h] },
  { rcases (lt_opow_of_limit (ne_of_gt $ lt_trans zero_lt_one b1) h).1 this with ⟨a, h₁, h₂⟩,
    exact (not_le_of_lt h₁).elim (le_omin.1 (le_refl t) a h₂) }
end

theorem lt_opow_succ_log {b : ordinal} (b1 : 1 < b) (x : ordinal) :
  x < b ^ succ (log b x) :=
begin
  cases lt_or_eq_of_le (ordinal.zero_le x) with x0 x0,
  { rw [succ_log_def b1 x0], exact omin_mem {o | x < b^o} _ },
  { subst x, apply opow_pos _ (lt_trans zero_lt_one b1) }
end

theorem opow_log_le (b) {x : ordinal} (x0 : 0 < x) :
  b ^ log b x ≤ x :=
begin
  by_cases b0 : b = 0,
  { rw [b0, zero_opow'],
    refine le_trans (sub_le_self _ _) (one_le_iff_pos.2 x0) },
  cases lt_or_eq_of_le (one_le_iff_ne_zero.2 b0) with b1 b1,
  { refine le_of_not_lt (λ h, not_le_of_lt (lt_succ_self (log b x)) _),
    have := @omin_le {o | x < b^o} _ _ h,
    rwa ← succ_log_def b1 x0 at this },
  { rw [← b1, one_opow], exact one_le_iff_pos.2 x0 }
end

theorem le_log {b x c : ordinal} (b1 : 1 < b) (x0 : 0 < x) :
  c ≤ log b x ↔ b ^ c ≤ x :=
⟨λ h, le_trans ((opow_le_opow_iff_right b1).2 h) (opow_log_le b x0),
 λ h, le_of_not_lt $ λ hn,
   not_le_of_lt (lt_opow_succ_log b1 x) $
   le_trans ((opow_le_opow_iff_right b1).2 (succ_le.2 hn)) h⟩

theorem log_lt {b x c : ordinal} (b1 : 1 < b) (x0 : 0 < x) :
  log b x < c ↔ x < b ^ c :=
lt_iff_lt_of_le_iff_le (le_log b1 x0)

theorem log_le_log (b) {x y : ordinal} (xy : x ≤ y) :
  log b x ≤ log b y :=
if x0 : x = 0 then by simp only [x0, log_zero, ordinal.zero_le] else
have x0 : 0 < x, from ordinal.pos_iff_ne_zero.2 x0,
if b1 : 1 < b then
  (le_log b1 (lt_of_lt_of_le x0 xy)).2 $ le_trans (opow_log_le _ x0) xy
else by simp only [log_not_one_lt b1, ordinal.zero_le]

theorem log_le_self (b x : ordinal) : log b x ≤ x :=
if x0 : x = 0 then by simp only [x0, log_zero, ordinal.zero_le] else
if b1 : 1 < b then
  le_trans (le_opow_self _ b1) (opow_log_le b (ordinal.pos_iff_ne_zero.2 x0))
else by simp only [log_not_one_lt b1, ordinal.zero_le]

@[simp] theorem log_one (b : ordinal) : log b 1 = 0 :=
if hb : 1 < b then by rwa [←lt_one_iff_zero, log_lt hb zero_lt_one, opow_one]
else log_not_one_lt hb 1

lemma opow_mul_add_pos {b v : ordinal} (hb : 0 < b) (u) (hv : 0 < v) (w) :
  0 < b ^ u * v + w :=
(opow_pos u hb).trans_le ((le_mul_left _ hv).trans (le_add_right _ _))

lemma opow_mul_add_lt_opow_mul_succ {b u w : ordinal} (v : ordinal) (hw : w < b ^ u) :
  b ^ u * v + w < b ^ u * v.succ :=
by rwa [mul_succ, add_lt_add_iff_left]

lemma opow_mul_add_lt_opow_succ {b u v w : ordinal} (hvb : v < b) (hw : w < b ^ u) :
  b ^ u * v + w < b ^ u.succ :=
begin
  convert (opow_mul_add_lt_opow_mul_succ v hw).trans_le (mul_le_mul_left _ (succ_le.2 hvb)),
  exact opow_succ b u
end

theorem log_opow_mul_add {b u v w : ordinal} (hb : 1 < b) (hv : 0 < v) (hvb : v < b)
  (hw : w < b ^ u) : log b (b ^ u * v + w) = u :=
begin
  have hpos := opow_mul_add_pos (zero_lt_one.trans hb) u hv w,
  by_contra' hne,
  cases lt_or_gt_of_ne hne with h h,
  { rw log_lt hb hpos at h,
    exact not_le_of_lt h ((le_mul_left _ hv).trans (le_add_right _ _)) },
  { change _ < _ at h,
    rw [←succ_le, le_log hb hpos] at h,
    exact (not_lt_of_le h) (opow_mul_add_lt_opow_succ hvb hw) }
end

@[simp] theorem log_opow {b : ordinal} (hb : 1 < b) (x : ordinal) : log b (b ^ x) = x :=
begin
  convert log_opow_mul_add hb zero_lt_one hb (opow_pos x (zero_lt_one.trans hb)),
  rw [add_zero, mul_one]
end

theorem add_log_le_log_mul {x y : ordinal} (b : ordinal) (x0 : 0 < x) (y0 : 0 < y) :
  log b x + log b y ≤ log b (x * y) :=
begin
  by_cases hb : 1 < b,
  { rw [le_log hb (mul_pos x0 y0), opow_add],
    exact mul_le_mul (opow_log_le b x0) (opow_log_le b y0) },
  simp only [log_not_one_lt hb, zero_add]
end

/-! ### The Cantor normal form -/

theorem CNF_aux {b o : ordinal} (b0 : b ≠ 0) (o0 : o ≠ 0) :
  o % b ^ log b o < o :=
lt_of_lt_of_le
  (mod_lt _ $ opow_ne_zero _ b0)
  (opow_log_le _ $ ordinal.pos_iff_ne_zero.2 o0)

/-- Proving properties of ordinals by induction over their Cantor normal form. -/
@[elab_as_eliminator] noncomputable def CNF_rec {b : ordinal} (b0 : b ≠ 0)
  {C : ordinal → Sort*}
  (H0 : C 0)
  (H : ∀ o, o ≠ 0 → o % b ^ log b o < o → C (o % b ^ log b o) → C o)
  : ∀ o, C o
| o :=
  if o0 : o = 0 then by rw o0; exact H0 else
  have _, from CNF_aux b0 o0,
  H o o0 this (CNF_rec (o % b ^ log b o))
using_well_founded {dec_tac := `[assumption]}

@[simp] theorem CNF_rec_zero {b} (b0) {C H0 H} : @CNF_rec b b0 C H0 H 0 = H0 :=
by rw [CNF_rec, dif_pos rfl]; refl

@[simp] theorem CNF_rec_ne_zero {b} (b0) {C H0 H o} (o0) :
  @CNF_rec b b0 C H0 H o = H o o0 (CNF_aux b0 o0) (@CNF_rec b b0 C H0 H _) :=
by rw [CNF_rec, dif_neg o0]

/-- The Cantor normal form of an ordinal is the list of coefficients
  in the base-`b` expansion of `o`.

    CNF b (b ^ u₁ * v₁ + b ^ u₂ * v₂) = [(u₁, v₁), (u₂, v₂)] -/
def CNF (b := omega) (o : ordinal) : list (ordinal × ordinal) :=
if b0 : b = 0 then [] else
CNF_rec b0 [] (λ o o0 h IH, (log b o, o / b ^ log b o) :: IH) o

@[simp] theorem zero_CNF (o) : CNF 0 o = [] :=
dif_pos rfl

@[simp] theorem CNF_zero (b) : CNF b 0 = [] :=
if b0 : b = 0 then dif_pos b0 else
(dif_neg b0).trans $ CNF_rec_zero _

theorem CNF_ne_zero {b o : ordinal} (b0 : b ≠ 0) (o0 : o ≠ 0) :
  CNF b o = (log b o, o / b ^ log b o) :: CNF b (o % b ^ log b o) :=
by unfold CNF; rw [dif_neg b0, dif_neg b0, CNF_rec_ne_zero b0 o0]

theorem one_CNF {o : ordinal} (o0 : o ≠ 0) :
  CNF 1 o = [(0, o)] :=
by rw [CNF_ne_zero ordinal.one_ne_zero o0, log_not_one_lt (lt_irrefl _), opow_zero, mod_one,
       CNF_zero, div_one]

theorem CNF_foldr {b : ordinal} (b0 : b ≠ 0) (o) :
  (CNF b o).foldr (λ p r, b ^ p.1 * p.2 + r) 0 = o :=
CNF_rec b0 (by rw CNF_zero; refl)
  (λ o o0 h IH, by rw [CNF_ne_zero b0 o0, list.foldr_cons, IH, div_add_mod]) o

theorem CNF_pairwise_aux (b := omega) (o) :
  (∀ p ∈ CNF b o, prod.fst p ≤ log b o) ∧
  (CNF b o).pairwise (λ p q, q.1 < p.1) :=
begin
  by_cases b0 : b = 0,
  { simp only [b0, zero_CNF, list.pairwise.nil, and_true], exact λ _, false.elim },
  cases lt_or_eq_of_le (one_le_iff_ne_zero.2 b0) with b1 b1,
  { refine CNF_rec b0 _ _ o,
    { simp only [CNF_zero, list.pairwise.nil, and_true], exact λ _, false.elim },
    intros o o0 H IH, cases IH with IH₁ IH₂,
    simp only [CNF_ne_zero b0 o0, list.forall_mem_cons, list.pairwise_cons, IH₂, and_true],
    refine ⟨⟨le_refl _, λ p m, _⟩, λ p m, _⟩,
    { exact le_trans (IH₁ p m) (log_le_log _ $ le_of_lt H) },
    { refine lt_of_le_of_lt (IH₁ p m) ((log_lt b1 _).2 _),
      { rw ordinal.pos_iff_ne_zero, intro e,
        rw e at m, simpa only [CNF_zero] using m },
      { exact mod_lt _ (opow_ne_zero _ b0) } } },
  { by_cases o0 : o = 0,
    { simp only [o0, CNF_zero, list.pairwise.nil, and_true], exact λ _, false.elim },
    rw [← b1, one_CNF o0],
    simp only [list.mem_singleton, log_not_one_lt (lt_irrefl _), forall_eq, le_refl, true_and,
      list.pairwise_singleton] }
end

theorem CNF_pairwise (b := omega) (o) :
  (CNF b o).pairwise (λ p q, prod.fst q < p.1) :=
(CNF_pairwise_aux _ _).2

theorem CNF_fst_le_log (b := omega) (o) :
  ∀ p ∈ CNF b o, prod.fst p ≤ log b o :=
(CNF_pairwise_aux _ _).1

theorem CNF_fst_le (b := omega) (o) (p ∈ CNF b o) : prod.fst p ≤ o :=
le_trans (CNF_fst_le_log _ _ p H) (log_le_self _ _)

theorem CNF_snd_lt {b : ordinal} (b1 : 1 < b) (o) :
  ∀ p ∈ CNF b o, prod.snd p < b :=
begin
  have b0 := ne_of_gt (lt_trans zero_lt_one b1),
  refine CNF_rec b0 (λ _, by rw [CNF_zero]; exact false.elim) _ o,
  intros o o0 H IH,
  simp only [CNF_ne_zero b0 o0, list.mem_cons_iff, forall_eq_or_imp, iff_true_intro IH, and_true],
  rw [div_lt (opow_ne_zero _ b0), ← opow_succ],
  exact lt_opow_succ_log b1 _,
end

theorem CNF_sorted (b := omega) (o) :
  ((CNF b o).map prod.fst).sorted (>) :=
by rw [list.sorted, list.pairwise_map]; exact CNF_pairwise b o

/-! ### Casting naturals into ordinals, compatibility with operations -/

@[simp] theorem nat_cast_mul {m n : ℕ} : ((m * n : ℕ) : ordinal) = m * n :=
by induction n with n IH; [simp only [nat.cast_zero, nat.mul_zero, mul_zero],
  rw [nat.mul_succ, nat.cast_add, IH, nat.cast_succ, mul_add_one]]

@[simp] theorem nat_cast_opow {m n : ℕ} : ((pow m n : ℕ) : ordinal) = m ^ n :=
by induction n with n IH; [simp only [pow_zero, nat.cast_zero, opow_zero, nat.cast_one],
  rw [pow_succ', nat_cast_mul, IH, nat.cast_succ, ← succ_eq_add_one, opow_succ]]

@[simp] theorem nat_cast_le {m n : ℕ} : (m : ordinal) ≤ n ↔ m ≤ n :=
by rw [← cardinal.ord_nat, ← cardinal.ord_nat,
       cardinal.ord_le_ord, cardinal.nat_cast_le]

@[simp] theorem nat_cast_lt {m n : ℕ} : (m : ordinal) < n ↔ m < n :=
by simp only [lt_iff_le_not_le, nat_cast_le]

@[simp] theorem nat_cast_inj {m n : ℕ} : (m : ordinal) = n ↔ m = n :=
by simp only [le_antisymm_iff, nat_cast_le]

@[simp] theorem nat_cast_eq_zero {n : ℕ} : (n : ordinal) = 0 ↔ n = 0 :=
@nat_cast_inj n 0

theorem nat_cast_ne_zero {n : ℕ} : (n : ordinal) ≠ 0 ↔ n ≠ 0 :=
not_congr nat_cast_eq_zero

@[simp] theorem nat_cast_pos {n : ℕ} : (0 : ordinal) < n ↔ 0 < n :=
@nat_cast_lt 0 n

@[simp] theorem nat_cast_sub {m n : ℕ} : ((m - n : ℕ) : ordinal) = m - n :=
(_root_.le_total m n).elim
  (λ h, by rw [tsub_eq_zero_iff_le.2 h, ordinal.sub_eq_zero_iff_le.2 (nat_cast_le.2 h)]; refl)
  (λ h, (add_left_cancel n).1 $ by rw [← nat.cast_add,
     add_tsub_cancel_of_le h, ordinal.add_sub_cancel_of_le (nat_cast_le.2 h)])

@[simp] theorem nat_cast_div {m n : ℕ} : ((m / n : ℕ) : ordinal) = m / n :=
if n0 : n = 0 then by simp only [n0, nat.div_zero, nat.cast_zero, div_zero] else
have n0':_, from nat_cast_ne_zero.2 n0,
le_antisymm
  (by rw [le_div n0', ← nat_cast_mul, nat_cast_le, mul_comm];
      apply nat.div_mul_le_self)
  (by rw [div_le n0', succ, ← nat.cast_succ, ← nat_cast_mul,
          nat_cast_lt, mul_comm, ← nat.div_lt_iff_lt_mul _ _ (nat.pos_of_ne_zero n0)];
      apply nat.lt_succ_self)

@[simp] theorem nat_cast_mod {m n : ℕ} : ((m % n : ℕ) : ordinal) = m % n :=
by rw [← add_left_cancel (n*(m/n)), div_add_mod, ← nat_cast_div, ← nat_cast_mul, ← nat.cast_add,
       nat.div_add_mod]

@[simp] theorem nat_le_card {o} {n : ℕ} : (n : cardinal) ≤ card o ↔ (n : ordinal) ≤ o :=
⟨λ h, by rwa [← cardinal.ord_le, cardinal.ord_nat] at h,
 λ h, card_nat n ▸ card_le_card h⟩

@[simp] theorem nat_lt_card {o} {n : ℕ} : (n : cardinal) < card o ↔ (n : ordinal) < o :=
by rw [← succ_le, ← cardinal.succ_le, ← cardinal.nat_succ, nat_le_card]; refl

@[simp] theorem card_lt_nat {o} {n : ℕ} : card o < n ↔ o < n :=
lt_iff_lt_of_le_iff_le nat_le_card

@[simp] theorem card_le_nat {o} {n : ℕ} : card o ≤ n ↔ o ≤ n :=
le_iff_le_iff_lt_iff_lt.2 nat_lt_card

@[simp] theorem card_eq_nat {o} {n : ℕ} : card o = n ↔ o = n :=
by simp only [le_antisymm_iff, card_le_nat, nat_le_card]

@[simp] theorem type_fin (n : ℕ) : @type (fin n) (<) _ = n :=
by rw [← card_eq_nat, card_type, mk_fin]

@[simp] theorem lift_nat_cast (n : ℕ) : lift n = n :=
by induction n with n ih; [simp only [nat.cast_zero, lift_zero],
  simp only [nat.cast_succ, lift_add, ih, lift_one]]

theorem lift_type_fin (n : ℕ) : lift (@type (fin n) (<) _) = n :=
by simp only [type_fin, lift_nat_cast]

theorem type_fintype (r : α → α → Prop) [is_well_order α r] [fintype α] : type r = fintype.card α :=
by rw [← card_eq_nat, card_type, mk_fintype]

end ordinal

/-! ### Properties of `omega` -/

namespace cardinal
open ordinal

@[simp] theorem ord_omega : ord.{u} omega = ordinal.omega :=
le_antisymm (ord_le.2 $ le_refl _) $
le_of_forall_lt $ λ o h, begin
  rcases ordinal.lt_lift_iff.1 h with ⟨o, rfl, h'⟩,
  rw [lt_ord, ← lift_card, ← lift_omega.{0 u},
      lift_lt, ← typein_enum (<) h'],
  exact lt_omega_iff_fintype.2 ⟨set.fintype_lt_nat _⟩
end

@[simp] theorem add_one_of_omega_le {c} (h : omega ≤ c) : c + 1 = c :=
by rw [add_comm, ← card_ord c, ← card_one,
       ← card_add, one_add_of_omega_le];
   rwa [← ord_omega, ord_le_ord]

end cardinal

namespace ordinal

theorem lt_add_of_limit {a b c : ordinal.{u}}
  (h : is_limit c) : a < b + c ↔ ∃ c' < c, a < b + c' :=
by rw [←is_normal.bsup_eq.{u u} (add_is_normal b) h, lt_bsup]

theorem lt_omega {o : ordinal.{u}} : o < omega ↔ ∃ n : ℕ, o = n :=
by rw [← cardinal.ord_omega, cardinal.lt_ord, lt_omega]; simp only [card_eq_nat]

theorem nat_lt_omega (n : ℕ) : (n : ordinal) < omega :=
lt_omega.2 ⟨_, rfl⟩

theorem omega_pos : 0 < omega := nat_lt_omega 0

theorem omega_ne_zero : omega ≠ 0 := ne_of_gt omega_pos

theorem one_lt_omega : 1 < omega := by simpa only [nat.cast_one] using nat_lt_omega 1

theorem omega_is_limit : is_limit omega :=
⟨omega_ne_zero, λ o h,
  let ⟨n, e⟩ := lt_omega.1 h in
  by rw [e]; exact nat_lt_omega (n+1)⟩

theorem omega_le {o : ordinal.{u}} : omega ≤ o ↔ ∀ n : ℕ, (n : ordinal) ≤ o :=
⟨λ h n, le_trans (le_of_lt (nat_lt_omega _)) h,
 λ H, le_of_forall_lt $ λ a h,
   let ⟨n, e⟩ := lt_omega.1 h in
   by rw [e, ← succ_le]; exact H (n+1)⟩

<<<<<<< HEAD
theorem omega_eq_sup_nat_cast : omega = sup nat.cast :=
(omega_le.2 $ le_sup _).antisymm $ sup_le.2 $ λ n, (nat_lt_omega n).le
=======
theorem sup_nat_cast : sup nat.cast = omega :=
(sup_le.2 $ λ n, (nat_lt_omega n).le).antisymm $ omega_le.2 $ le_sup _
>>>>>>> 23e0e290

theorem nat_lt_limit {o} (h : is_limit o) : ∀ n : ℕ, (n : ordinal) < o
| 0     := lt_of_le_of_ne (ordinal.zero_le o) h.1.symm
| (n+1) := h.2 _ (nat_lt_limit n)

theorem omega_le_of_is_limit {o} (h : is_limit o) : omega ≤ o :=
omega_le.2 $ λ n, le_of_lt $ nat_lt_limit h n

theorem add_omega {a : ordinal} (h : a < omega) : a + omega = omega :=
begin
  rcases lt_omega.1 h with ⟨n, rfl⟩,
  clear h, induction n with n IH,
  { rw [nat.cast_zero, zero_add] },
  { rw [nat.cast_succ, add_assoc, one_add_of_omega_le (le_refl _), IH] }
end

theorem add_lt_omega {a b : ordinal} (ha : a < omega) (hb : b < omega) : a + b < omega :=
match a, b, lt_omega.1 ha, lt_omega.1 hb with
| _, _, ⟨m, rfl⟩, ⟨n, rfl⟩ := by rw [← nat.cast_add]; apply nat_lt_omega
end

theorem mul_lt_omega {a b : ordinal} (ha : a < omega) (hb : b < omega) : a * b < omega :=
match a, b, lt_omega.1 ha, lt_omega.1 hb with
| _, _, ⟨m, rfl⟩, ⟨n, rfl⟩ := by rw [← nat_cast_mul]; apply nat_lt_omega
end

theorem is_limit_iff_omega_dvd {a : ordinal} : is_limit a ↔ a ≠ 0 ∧ omega ∣ a :=
begin
  refine ⟨λ l, ⟨l.1, ⟨a / omega, le_antisymm _ (mul_div_le _ _)⟩⟩, λ h, _⟩,
  { refine (limit_le l).2 (λ x hx, le_of_lt _),
    rw [← div_lt omega_ne_zero, ← succ_le, le_div omega_ne_zero,
        mul_succ, add_le_of_limit omega_is_limit],
    intros b hb,
    rcases lt_omega.1 hb with ⟨n, rfl⟩,
    exact le_trans (add_le_add_right (mul_div_le _ _) _)
      (le_of_lt $ lt_sub.1 $ nat_lt_limit (sub_is_limit l hx) _) },
  { rcases h with ⟨a0, b, rfl⟩,
    refine mul_is_limit_left omega_is_limit
      (ordinal.pos_iff_ne_zero.2 $ mt _ a0),
    intro e, simp only [e, mul_zero] }
end

local infixr ^ := @pow ordinal ordinal ordinal.has_pow

theorem opow_lt_omega {a b : ordinal} (ha : a < omega) (hb : b < omega) : a ^ b < omega :=
match a, b, lt_omega.1 ha, lt_omega.1 hb with
| _, _, ⟨m, rfl⟩, ⟨n, rfl⟩ := by rw [← nat_cast_opow]; apply nat_lt_omega
end

theorem add_omega_opow {a b : ordinal} (h : a < omega ^ b) : a + omega ^ b = omega ^ b :=
begin
  refine le_antisymm _ (le_add_left _ _),
  revert h, apply limit_rec_on b,
  { intro h, rw [opow_zero, ← succ_zero, lt_succ, ordinal.le_zero] at h,
    rw [h, zero_add] },
  { intros b _ h, rw [opow_succ] at h,
    rcases (lt_mul_of_limit omega_is_limit).1 h with ⟨x, xo, ax⟩,
    refine le_trans (add_le_add_right (le_of_lt ax) _) _,
    rw [opow_succ, ← mul_add, add_omega xo] },
  { intros b l IH h, rcases (lt_opow_of_limit omega_ne_zero l).1 h with ⟨x, xb, ax⟩,
    refine (((add_is_normal a).trans (opow_is_normal one_lt_omega))
      .limit_le l).2 (λ y yb, _),
    let z := max x y,
    have := IH z (max_lt xb yb)
      (lt_of_lt_of_le ax $ opow_le_opow_right omega_pos (le_max_left _ _)),
    exact le_trans (add_le_add_left (opow_le_opow_right omega_pos (le_max_right _ _)) _)
      (le_trans this (opow_le_opow_right omega_pos $ le_of_lt $ max_lt xb yb)) }
end

theorem add_lt_omega_opow {a b c : ordinal} (h₁ : a < omega ^ c) (h₂ : b < omega ^ c) :
  a + b < omega ^ c :=
by rwa [← add_omega_opow h₁, add_lt_add_iff_left]

theorem add_absorp {a b c : ordinal} (h₁ : a < omega ^ b) (h₂ : omega ^ b ≤ c) : a + c = c :=
by rw [← ordinal.add_sub_cancel_of_le h₂, ← add_assoc, add_omega_opow h₁]

theorem add_absorp_iff {o : ordinal} (o0 : 0 < o) : (∀ a < o, a + o = o) ↔ ∃ a, o = omega ^ a :=
⟨λ H, ⟨log omega o, begin
  refine ((lt_or_eq_of_le (opow_log_le _ o0))
    .resolve_left $ λ h, _).symm,
  have := H _ h,
  have := lt_opow_succ_log one_lt_omega o,
  rw [opow_succ, lt_mul_of_limit omega_is_limit] at this,
  rcases this with ⟨a, ao, h'⟩,
  rcases lt_omega.1 ao with ⟨n, rfl⟩, clear ao,
  revert h', apply not_lt_of_le,
  suffices e : omega ^ log omega o * ↑n + o = o,
  { simpa only [e] using le_add_right (omega ^ log omega o * ↑n) o },
  induction n with n IH, {simp only [nat.cast_zero, mul_zero, zero_add]},
  simp only [nat.cast_succ, mul_add_one, add_assoc, this, IH]
end⟩,
λ ⟨b, e⟩, e.symm ▸ λ a, add_omega_opow⟩

theorem add_mul_limit_aux {a b c : ordinal} (ba : b + a = a)
  (l : is_limit c)
  (IH : ∀ c' < c, (a + b) * succ c' = a * succ c' + b) :
  (a + b) * c = a * c :=
le_antisymm
  ((mul_le_of_limit l).2 $ λ c' h, begin
    apply le_trans (mul_le_mul_left _ (le_of_lt $ lt_succ_self _)),
    rw IH _ h,
    apply le_trans (add_le_add_left _ _),
    { rw ← mul_succ, exact mul_le_mul_left _ (succ_le.2 $ l.2 _ h) },
    { rw ← ba, exact le_add_right _ _ }
  end)
  (mul_le_mul_right _ (le_add_right _ _))

theorem add_mul_succ {a b : ordinal} (c) (ba : b + a = a) :
  (a + b) * succ c = a * succ c + b :=
begin
  apply limit_rec_on c,
  { simp only [succ_zero, mul_one] },
  { intros c IH,
    rw [mul_succ, IH, ← add_assoc, add_assoc _ b, ba, ← mul_succ] },
  { intros c l IH,
    have := add_mul_limit_aux ba l IH,
    rw [mul_succ, add_mul_limit_aux ba l IH, mul_succ, add_assoc] }
end

theorem add_mul_limit {a b c : ordinal} (ba : b + a = a)
  (l : is_limit c) : (a + b) * c = a * c :=
add_mul_limit_aux ba l (λ c' _, add_mul_succ c' ba)

theorem mul_omega {a : ordinal} (a0 : 0 < a) (ha : a < omega) : a * omega = omega :=
le_antisymm
  ((mul_le_of_limit omega_is_limit).2 $ λ b hb, le_of_lt (mul_lt_omega ha hb))
  (by simpa only [one_mul] using mul_le_mul_right omega (one_le_iff_pos.2 a0))

theorem mul_lt_omega_opow {a b c : ordinal}
  (c0 : 0 < c) (ha : a < omega ^ c) (hb : b < omega) : a * b < omega ^ c :=
begin
  rcases zero_or_succ_or_limit c with rfl|⟨c,rfl⟩|l,
  { exact (lt_irrefl _).elim c0 },
  { rw opow_succ at ha,
    rcases ((mul_is_normal $ opow_pos _ omega_pos).limit_lt
      omega_is_limit).1 ha with ⟨n, hn, an⟩,
    refine lt_of_le_of_lt (mul_le_mul_right _ (le_of_lt an)) _,
    rw [opow_succ, mul_assoc, mul_lt_mul_iff_left (opow_pos _ omega_pos)],
    exact mul_lt_omega hn hb },
  { rcases ((opow_is_normal one_lt_omega).limit_lt l).1 ha with ⟨x, hx, ax⟩,
    refine lt_of_le_of_lt (mul_le_mul (le_of_lt ax) (le_of_lt hb)) _,
    rw [← opow_succ, opow_lt_opow_iff_right one_lt_omega],
    exact l.2 _ hx }
end

theorem mul_omega_dvd {a : ordinal}
  (a0 : 0 < a) (ha : a < omega) : ∀ {b}, omega ∣ b → a * b = b
| _ ⟨b, rfl⟩ := by rw [← mul_assoc, mul_omega a0 ha]

theorem mul_omega_opow_opow {a b : ordinal} (a0 : 0 < a) (h : a < omega ^ omega ^ b) :
  a * omega ^ omega ^ b = omega ^ omega ^ b :=
begin
  by_cases b0 : b = 0, {rw [b0, opow_zero, opow_one] at h ⊢, exact mul_omega a0 h},
  refine le_antisymm _
    (by simpa only [one_mul] using mul_le_mul_right (omega^omega^b) (one_le_iff_pos.2 a0)),
  rcases (lt_opow_of_limit omega_ne_zero (opow_is_limit_left omega_is_limit b0)).1 h
    with ⟨x, xb, ax⟩,
  refine le_trans (mul_le_mul_right _ (le_of_lt ax)) _,
  rw [← opow_add, add_omega_opow xb]
end

theorem opow_omega {a : ordinal} (a1 : 1 < a) (h : a < omega) : a ^ omega = omega :=
le_antisymm
  ((opow_le_of_limit (one_le_iff_ne_zero.1 $ le_of_lt a1) omega_is_limit).2
    (λ b hb, le_of_lt (opow_lt_omega h hb)))
  (le_opow_self _ a1)

theorem is_normal.apply_omega {f : ordinal.{u} → ordinal.{u}} (hf : is_normal f) :
<<<<<<< HEAD
  f omega = sup.{0 u} (f ∘ nat.cast) :=
by rw [omega_eq_sup_nat_cast, is_normal.sup.{0 u u} hf ⟨0⟩]

theorem mul_omega_eq_sup_mul_nat (o : ordinal) : o * omega = sup (λ n : ℕ, o * n) :=
begin
  rcases eq_zero_or_pos o with rfl | ho,
  { rw zero_mul, exact eq.symm (sup_eq_zero_iff.2 $ λ n, zero_mul _) },
  { exact (mul_is_normal ho).apply_omega }
end

section
variable {f : ordinal.{u} → ordinal.{u}}
=======
  sup.{0 u} (f ∘ nat.cast) = f omega :=
by rw [←sup_nat_cast, is_normal.sup.{0 u u} hf ⟨0⟩]

theorem sup_add_nat (o : ordinal.{u}) : sup (λ n : ℕ, o + n) = o + omega :=
(add_is_normal o).apply_omega

theorem sup_mul_nat (o : ordinal) : sup (λ n : ℕ, o * n) = o * omega :=
begin
  rcases eq_zero_or_pos o with rfl | ho,
  { rw zero_mul, exact sup_eq_zero_iff.2 (λ n, zero_mul n) },
  { exact (mul_is_normal ho).apply_omega }
end

theorem sup_opow_nat {o : ordinal.{u}} (ho : 0 < o) :
  sup (λ n : ℕ, o ^ n) = o ^ omega :=
begin
  rcases lt_or_eq_of_le (one_le_iff_pos.2 ho) with ho₁ | rfl,
  { exact (opow_is_normal ho₁).apply_omega },
  { rw one_opow,
    refine le_antisymm (sup_le.2 (λ n, by rw one_opow)) _,
    convert le_sup _ 0,
    rw [nat.cast_zero, opow_zero] }
end
>>>>>>> 23e0e290

/-! ### Fixed points of normal functions -/

/-- The next fixed point function, the least fixed point of the normal function `f` above `a`. -/
def nfp (f : ordinal → ordinal) (a : ordinal) :=
sup (λ n : ℕ, f^[n] a)

theorem nfp_le {f a b} : nfp f a ≤ b ↔ ∀ n, f^[n] a ≤ b :=
sup_le

theorem iterate_le_nfp (f a n) : f^[n] a ≤ nfp f a :=
le_sup _ n

theorem le_nfp_self (f a) : a ≤ nfp f a :=
iterate_le_nfp f a 0

theorem nfp_le {a b} : nfp f a ≤ b ↔ ∀ n, f^[n] a ≤ b :=
sup_le

theorem is_normal.lt_nfp (H : is_normal f) {a b} :
  f b < nfp f a ↔ b < nfp f a :=
lt_sup.trans $ iff.trans
  (by exact
   ⟨λ ⟨n, h⟩, ⟨n, lt_of_le_of_lt (H.le_self _) h⟩,
    λ ⟨n, h⟩, ⟨n+1, by rw iterate_succ'; exact H.lt_iff.2 h⟩⟩)
  lt_sup.symm

protected theorem is_normal.nfp_le (H : is_normal f) {a b} : nfp f a ≤ f b ↔ nfp f a ≤ b :=
le_iff_le_iff_lt_iff_lt.2 H.lt_nfp

theorem is_normal.nfp_le_fp (H : is_normal f) {a b} (ab : a ≤ b) (h : f b ≤ b) : nfp f a ≤ b :=
sup_le.2 $ λ i, begin
  induction i with i IH generalizing a, {exact ab},
  exact IH (le_trans (H.le_iff.2 ab) h),
end

theorem is_normal.nfp_fp (H : is_normal f) (a) : f (nfp f a) = nfp f a :=
begin
  refine le_antisymm _ (H.le_self _),
  cases le_or_lt (f a) a with aa aa,
  { rwa le_antisymm (H.nfp_le_fp (le_refl _) aa) (le_nfp_self _ _) },
  rcases zero_or_succ_or_limit (nfp f a) with e|⟨b, e⟩|l,
  { refine @le_trans _ _ _ (f a) _ (H.le_iff.2 _) (iterate_le_nfp f a 1),
    simp only [e, ordinal.zero_le] },
  { have : f b < nfp f a := H.lt_nfp.2 (by simp only [e, lt_succ_self]),
    rw [e, lt_succ] at this,
    have ab : a ≤ b,
    { rw [← lt_succ, ← e],
      exact lt_of_lt_of_le aa (iterate_le_nfp f a 1) },
    refine le_trans (H.le_iff.2 (H.nfp_le_fp ab this))
      (le_trans this (le_of_lt _)),
    simp only [e, lt_succ_self] },
  { exact (H.2 _ l _).2 (λ b h, le_of_lt (H.lt_nfp.2 h)) }
end

theorem is_normal.le_nfp (H : is_normal f) {a b} : f b ≤ nfp f a ↔ b ≤ nfp f a :=
⟨le_trans (H.le_self _), λ h, by simpa only [H.nfp_fp] using H.le_iff.2 h⟩

theorem nfp_eq_self {a} (h : f a = a) : nfp f a = a :=
le_antisymm (sup_le.mpr $ λ i, by rw [iterate_fixed h]) (le_nfp_self f a)

protected lemma monotone.nfp (hf : monotone f) : monotone (nfp f) :=
λ a b h, nfp_le.2 (λ n, (hf.iterate n h).trans (le_sup _ n))

/-- Fixed point lemma for normal functions: the fixed points of a normal function are unbounded. -/
theorem is_normal.nfp_unbounded {f} (H : is_normal f) : unbounded (<) (fixed_points f) :=
λ a, ⟨_, H.nfp_fp a, not_lt_of_ge (le_nfp_self f a)⟩

/-- The derivative of a normal function `f` is the sequence of fixed points of `f`. -/
def deriv (f : ordinal → ordinal) (o : ordinal) : ordinal :=
limit_rec_on o (nfp f 0)
  (λ a IH, nfp f (succ IH))
  (λ a l, bsup.{u u} a)

@[simp] theorem deriv_zero (f) : deriv f 0 = nfp f 0 := limit_rec_on_zero _ _ _

@[simp] theorem deriv_succ (f o) : deriv f (succ o) = nfp f (succ (deriv f o)) :=
limit_rec_on_succ _ _ _ _

theorem deriv_limit (f) {o} : is_limit o → deriv f o = bsup.{u u} o (λ a _, deriv f a) :=
limit_rec_on_limit _ _ _ _

theorem deriv_is_normal (f) : is_normal (deriv f) :=
⟨λ o, by rw [deriv_succ, ← succ_le]; apply le_nfp_self,
 λ o l a, by rw [deriv_limit _ l, bsup_le]⟩

theorem is_normal.deriv_fp (H : is_normal f) (o) : f (deriv.{u} f o) = deriv f o :=
begin
  apply limit_rec_on o,
  { rw [deriv_zero, H.nfp_fp] },
  { intros o ih, rw [deriv_succ, H.nfp_fp] },
  intros o l IH,
  rw [deriv_limit _ l, is_normal.bsup.{u u u} H _ l.1],
  refine eq_of_forall_ge_iff (λ c, _),
  simp only [bsup_le, IH] {contextual:=tt}
end

theorem is_normal.le_iff_deriv (H : is_normal f) {a} : f a ≤ a ↔ ∃ o, deriv f o = a :=
⟨λ ha, begin
  suffices : ∀ o (_ : a ≤ deriv f o), ∃ o, deriv f o = a,
  from this a ((deriv_is_normal _).le_self _),
  refine λ o, limit_rec_on o (λ h₁, ⟨0, le_antisymm _ h₁⟩) (λ o IH h₁, _) (λ o l IH h₁, _),
  { rw deriv_zero,
    exact H.nfp_le_fp (ordinal.zero_le _) ha },
  { cases le_or_lt a (deriv f o), {exact IH h},
    refine ⟨succ o, le_antisymm _ h₁⟩,
    rw deriv_succ,
    exact H.nfp_le_fp (succ_le.2 h) ha },
  { cases eq_or_lt_of_le h₁, {exact ⟨_, h.symm⟩},
    rw [deriv_limit _ l, ← not_le, bsup_le, not_ball] at h,
    exact let ⟨o', h, hl⟩ := h in IH o' h (le_of_not_le hl) }
end, λ ⟨o, e⟩, e ▸ le_of_eq (H.deriv_fp _)⟩

theorem is_normal.apply_eq_self_iff_deriv (H : is_normal f) {a} :
  f a = a ↔ ∃ o, deriv f o = a :=
by rw [←H.le_iff_deriv, H.le_iff_eq]

end

/-! ### Fixed points of addition -/

theorem nfp_add_zero (a) : nfp ((+) a) 0 = a * omega :=
begin
  unfold nfp,
  rw mul_omega_eq_sup_mul_nat,
  congr, funext,
  induction n with n hn,
  { rw [nat.cast_zero, mul_zero, iterate_zero_apply] },
  { nth_rewrite 1 nat.succ_eq_one_add,
    rw [nat.cast_add, nat.cast_one, mul_one_add, iterate_succ_apply', hn] }
end

theorem nfp_add_eq_mul_omega {a b} (hba : b ≤ a * omega) :
  nfp ((+) a) b = a * omega :=
begin
  apply le_antisymm ((add_is_normal a).nfp_le_fp hba _),
  { rw ←nfp_add_zero,
    exact monotone.nfp (add_is_normal a).strict_mono.monotone (ordinal.zero_le b) },
  { rw [←mul_one_add, one_add_omega] }
end

theorem add_eq_right_iff_mul_omega_le {a b : ordinal} : a + b = b ↔ a * omega ≤ b :=
begin
  refine ⟨λ h, _, λ h, _⟩,
  { rw [←nfp_add_zero a, ←deriv_zero],
    cases (add_is_normal a).apply_eq_self_iff_deriv.1 h with c hc,
    rw ←hc,
    exact (deriv_is_normal _).strict_mono.monotone (ordinal.zero_le _) },
  { have := ordinal.add_sub_cancel_of_le h,
    nth_rewrite 0 ←this,
    rwa [←add_assoc, ←mul_one_add, one_add_omega] }
end

theorem add_le_right_iff_mul_omega_le {a b : ordinal} : a + b ≤ b ↔ a * omega ≤ b :=
by { rw ←add_eq_right_iff_mul_omega_le, exact (add_is_normal a).le_iff_eq }

theorem deriv_add_eq_mul_omega_add (a b : ordinal.{u}) : deriv ((+) a) b = a * omega + b :=
begin
  refine b.limit_rec_on _ (λ o h, _) (λ o ho h, _),
  { rw [deriv_zero, add_zero],
    exact nfp_add_zero a },
  { rw [deriv_succ, h, add_succ],
    exact nfp_eq_self (add_eq_right_iff_mul_omega_le.2 ((le_add_right _ _).trans
      (lt_succ_self _).le)) },
  { rw [←is_normal.bsup_eq.{u u} (add_is_normal _) ho,
      ←is_normal.bsup_eq.{u u} (deriv_is_normal _) ho],
    congr,
    ext a hao,
    exact h a hao }
end

end ordinal<|MERGE_RESOLUTION|>--- conflicted
+++ resolved
@@ -1896,13 +1896,8 @@
    let ⟨n, e⟩ := lt_omega.1 h in
    by rw [e, ← succ_le]; exact H (n+1)⟩
 
-<<<<<<< HEAD
-theorem omega_eq_sup_nat_cast : omega = sup nat.cast :=
-(omega_le.2 $ le_sup _).antisymm $ sup_le.2 $ λ n, (nat_lt_omega n).le
-=======
 theorem sup_nat_cast : sup nat.cast = omega :=
 (sup_le.2 $ λ n, (nat_lt_omega n).le).antisymm $ omega_le.2 $ le_sup _
->>>>>>> 23e0e290
 
 theorem nat_lt_limit {o} (h : is_limit o) : ∀ n : ℕ, (n : ordinal) < o
 | 0     := lt_of_le_of_ne (ordinal.zero_le o) h.1.symm
@@ -2071,20 +2066,6 @@
   (le_opow_self _ a1)
 
 theorem is_normal.apply_omega {f : ordinal.{u} → ordinal.{u}} (hf : is_normal f) :
-<<<<<<< HEAD
-  f omega = sup.{0 u} (f ∘ nat.cast) :=
-by rw [omega_eq_sup_nat_cast, is_normal.sup.{0 u u} hf ⟨0⟩]
-
-theorem mul_omega_eq_sup_mul_nat (o : ordinal) : o * omega = sup (λ n : ℕ, o * n) :=
-begin
-  rcases eq_zero_or_pos o with rfl | ho,
-  { rw zero_mul, exact eq.symm (sup_eq_zero_iff.2 $ λ n, zero_mul _) },
-  { exact (mul_is_normal ho).apply_omega }
-end
-
-section
-variable {f : ordinal.{u} → ordinal.{u}}
-=======
   sup.{0 u} (f ∘ nat.cast) = f omega :=
 by rw [←sup_nat_cast, is_normal.sup.{0 u u} hf ⟨0⟩]
 
@@ -2108,9 +2089,11 @@
     convert le_sup _ 0,
     rw [nat.cast_zero, opow_zero] }
 end
->>>>>>> 23e0e290
 
 /-! ### Fixed points of normal functions -/
+
+section
+variable {f : ordinal.{u} → ordinal.{u}}
 
 /-- The next fixed point function, the least fixed point of the normal function `f` above `a`. -/
 def nfp (f : ordinal → ordinal) (a : ordinal) :=
@@ -2124,9 +2107,6 @@
 
 theorem le_nfp_self (f a) : a ≤ nfp f a :=
 iterate_le_nfp f a 0
-
-theorem nfp_le {a b} : nfp f a ≤ b ↔ ∀ n, f^[n] a ≤ b :=
-sup_le
 
 theorem is_normal.lt_nfp (H : is_normal f) {a b} :
   f b < nfp f a ↔ b < nfp f a :=
@@ -2233,7 +2213,7 @@
 theorem nfp_add_zero (a) : nfp ((+) a) 0 = a * omega :=
 begin
   unfold nfp,
-  rw mul_omega_eq_sup_mul_nat,
+  rw ←sup_mul_nat,
   congr, funext,
   induction n with n hn,
   { rw [nat.cast_zero, mul_zero, iterate_zero_apply] },
