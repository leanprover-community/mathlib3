--- conflicted
+++ resolved
@@ -1155,28 +1155,9 @@
 def blsub (o : ordinal.{u}) (f : Π a < o, ordinal.{max u v}) : ordinal.{max u v} :=
 o.bsup (λ a ha, (f a ha).succ)
 
-<<<<<<< HEAD
-theorem lsub_eq_blsub' {ι} (r : ι → ι → Prop) [is_well_order ι r] (f : ι → ordinal) :
-  lsub f = blsub _ (bfamily_of_family' r f) :=
-sup_eq_bsup' r _
-
-theorem blsub_eq_blsub {ι : Type u} (r r' : ι → ι → Prop) [is_well_order ι r] [is_well_order ι r']
-  (f : ι → ordinal) : blsub _ (bfamily_of_family' r f) = blsub _ (bfamily_of_family' r' f) :=
-by rw [←lsub_eq_blsub', ←lsub_eq_blsub']
-
-theorem lsub_eq_blsub {ι} (f : ι → ordinal) : lsub f = blsub _ (bfamily_of_family f) :=
-sup_eq_bsup _
-
-=======
->>>>>>> 2cbe992e
 theorem blsub_eq_lsub' {ι} (r : ι → ι → Prop) [is_well_order ι r] {o} (ho : type r = o) (f) :
   blsub o f = lsub (family_of_bfamily' r ho f) :=
 bsup_eq_sup' r ho _
-
-theorem lsub_eq_lsub {ι : Type u} (r r' : ι → ι → Prop) [is_well_order ι r] [is_well_order ι r'] {o}
-  (ho : type r = o) (ho' : type r' = o) (f : Π a < o, ordinal) :
-  lsub (family_of_bfamily' r ho f) = lsub (family_of_bfamily' r' ho' f) :=
-by rw [←blsub_eq_lsub', ←blsub_eq_lsub']
 
 theorem blsub_eq_lsub {o} (f : Π a < o, ordinal) : blsub o f = lsub (family_of_bfamily o f) :=
 bsup_eq_sup _
