--- conflicted
+++ resolved
@@ -1352,8 +1352,6 @@
   exact (lt_blsub.{u u} (λ x _, x) _ h).false
 end
 
-<<<<<<< HEAD
-=======
 theorem blsub_le_of_brange_subset {o o'} {f : Π a < o, ordinal} {g : Π a < o', ordinal}
   (h : brange o f ⊆ brange o' g) : blsub.{u (max v w)} o f ≤ blsub.{v (max u w)} o' g :=
 bsup_le_of_brange_subset $ λ a ⟨b, hb, hb'⟩, begin
@@ -1384,7 +1382,6 @@
   exact lsub_typein _
 end
 
->>>>>>> 213e2ed7
 end ordinal
 
 /-! ### Results about injectivity and surjectivity -/
