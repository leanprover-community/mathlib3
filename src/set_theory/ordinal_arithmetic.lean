--- conflicted
+++ resolved
@@ -1716,18 +1716,6 @@
   exact cInf_le' ⟨hST (enum_ord_mem hS b), λ c h, (H c h).trans_lt (enum_ord_strict_mono hS h)⟩
 end
 
-<<<<<<< HEAD
-theorem enum_ord_le_of_subset {S T : set ordinal} (hS : unbounded (<) S) (hST : S ⊆ T) (a) :
-  enum_ord T a ≤ enum_ord S a :=
-begin
-  apply wf.induction a,
-  intros b H,
-  rw enum_ord_def,
-  exact cInf_le' ⟨hST (enum_ord_mem hS b), λ c h, (H c h).trans_lt (enum_ord.strict_mono hS h)⟩
-end
-
-=======
->>>>>>> 6d0984db
 theorem enum_ord_surjective (hS : unbounded (<) S) : ∀ s ∈ S, ∃ a, enum_ord S a = s :=
 λ s hs, ⟨Sup {a | enum_ord S a ≤ s}, begin
   apply le_antisymm,
@@ -1735,11 +1723,7 @@
     refine cInf_le' ⟨hs, λ a ha, _⟩,
     have : enum_ord S 0 ≤ s := by { rw enum_ord_zero, exact cInf_le' hs },
     rcases exists_lt_of_lt_cSup (by exact ⟨0, this⟩) ha with ⟨b, hb, hab⟩,
-<<<<<<< HEAD
-    exact (enum_ord.strict_mono hS hab).trans_le hb },
-=======
     exact (enum_ord_strict_mono hS hab).trans_le hb },
->>>>>>> 6d0984db
   { by_contra' h,
     exact (le_cSup ⟨s, λ a,
       (wf.self_le_of_strict_mono (enum_ord_strict_mono hS) a).trans⟩
@@ -1748,17 +1732,10 @@
 
 /-- An order isomorphism between an unbounded set of ordinals and the ordinals. -/
 def enum_ord_order_iso (hS : unbounded (<) S) : ordinal ≃o S :=
-<<<<<<< HEAD
-strict_mono.order_iso_of_surjective (λ o, ⟨_, enum_ord_mem hS o⟩) (enum_ord.strict_mono hS)
-  (λ s, let ⟨a, ha⟩ := enum_ord_surjective hS s s.prop in ⟨a, subtype.eq ha⟩)
-
-theorem enum_ord_range (hS : unbounded (<) S) : range (enum_ord S) = S :=
-=======
 strict_mono.order_iso_of_surjective (λ o, ⟨_, enum_ord_mem hS o⟩) (enum_ord_strict_mono hS)
   (λ s, let ⟨a, ha⟩ := enum_ord_surjective hS s s.prop in ⟨a, subtype.eq ha⟩)
 
 theorem range_enum_ord (hS : unbounded (<) S) : range (enum_ord S) = S :=
->>>>>>> 6d0984db
 by { rw range_eq_iff, exact ⟨enum_ord_mem hS, enum_ord_surjective hS⟩ }
 
 /-- A characterization of `enum_ord`: it is the unique strict monotonic function with range `S`. -/
@@ -2440,8 +2417,6 @@
     rw [nat.cast_zero, opow_zero] }
 end
 
-<<<<<<< HEAD
-=======
 /-! ### Fixed points of normal functions -/
 
 section
@@ -2738,5 +2713,4 @@
     exact nfp_mul_opow_omega_add c ha zero_lt_one (one_le_iff_pos.2 (opow_pos _ ha)) },
 end
 
->>>>>>> 6d0984db
 end ordinal