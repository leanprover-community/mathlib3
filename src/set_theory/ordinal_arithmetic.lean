--- conflicted
+++ resolved
@@ -1371,8 +1371,6 @@
   blsub.{u (max v w)} o f = blsub.{v (max u w)} o' g :=
 (blsub_le_of_brange_subset h.le).antisymm (blsub_le_of_brange_subset.{v u w} h.ge)
 
-<<<<<<< HEAD
-=======
 theorem is_normal.blsub_eq {f} (H : is_normal f) {o : ordinal} (h : is_limit o) :
   blsub.{u} o (λ x _, f x) = f o :=
 begin
@@ -1414,7 +1412,6 @@
   blsub o' (λ a ha, f (g a ha) (by { rw ←hg, apply lt_blsub })) = blsub o f :=
 @bsup_comp o _ (λ a ha, (f a ha).succ) (λ i j _ _ h, succ_le_succ.2 (hf _ _ h)) g hg
 
->>>>>>> 0ec8e6a0
 end ordinal
 
 /-! ### Results about injectivity and surjectivity -/
