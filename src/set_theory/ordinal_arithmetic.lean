--- conflicted
+++ resolved
@@ -1462,17 +1462,6 @@
   blsub.{u (max v w)} o f = blsub.{v (max u w)} o' g :=
 (blsub_le_of_brange_subset h.le).antisymm (blsub_le_of_brange_subset.{v u w} h.ge)
 
-<<<<<<< HEAD
-theorem is_normal.blsub_eq {f} (H : is_normal f) {o : ordinal} (h : is_limit o) :
-  blsub.{u} o (λ x _, f x) = f o :=
-begin
-  rw ←H.bsup_eq h,
-  exact ((bsup_eq_blsub_iff_lt_bsup _).2 (λ a ha, (H.1 a).trans_le (le_bsup _ _ (h.2 a ha)))).symm
-end
-
-theorem lsub_typein (o : ordinal) : lsub.{u u} (typein o.out.r) = o :=
-by { have := blsub_id o, rwa blsub_eq_lsub at this }
-=======
 theorem bsup_comp {o o' : ordinal} {f : Π a < o, ordinal}
   (hf : ∀ {i j} (hi) (hj), i ≤ j → f i hi ≤ f j hj) {g : Π a < o', ordinal} (hg : blsub o' g = o) :
   bsup o' (λ a ha, f (g a ha) (by { rw ←hg, apply lt_blsub })) = bsup o f :=
@@ -1484,7 +1473,6 @@
     rcases hi with ⟨j, hj, hj'⟩,
     exact (hf _ _ hj').trans (le_bsup _ _ _) }
 end
->>>>>>> 6fe0c3b1
 
 theorem blsub_comp {o o' : ordinal} {f : Π a < o, ordinal}
   (hf : ∀ {i j} (hi) (hj), i ≤ j → f i hi ≤ f j hj) {g : Π a < o', ordinal} (hg : blsub o' g = o) :
@@ -1515,24 +1503,6 @@
   rwa ←bsup_eq_blsub_of_lt_succ_limit ho (λ a _, h a) at *
 end
 
-<<<<<<< HEAD
-theorem bsup_comp {o o' : ordinal} {f : Π a < o, ordinal}
-  (hf : ∀ {i j} (hi) (hj), i ≤ j → f i hi ≤ f j hj) {g : Π a < o', ordinal} (hg : blsub o' g = o) :
-  bsup o' (λ a ha, f (g a ha) (by { rw ←hg, apply lt_blsub })) = bsup o f :=
-begin
-  apply le_antisymm;
-  refine bsup_le.2 (λ i hi, _),
-  { apply le_bsup },
-  { rw [←hg, lt_blsub_iff] at hi,
-    rcases hi with ⟨j, hj, hj'⟩,
-    exact (hf _ _ hj').trans (le_bsup _ _ _) }
-end
-
-theorem blsub_comp {o o' : ordinal} {f : Π a < o, ordinal}
-  (hf : ∀ {i j} (hi) (hj), i ≤ j → f i hi ≤ f j hj) {g : Π a < o', ordinal} (hg : blsub o' g = o) :
-  blsub o' (λ a ha, f (g a ha) (by { rw ←hg, apply lt_blsub })) = blsub o f :=
-@bsup_comp o _ (λ a ha, (f a ha).succ) (λ i j _ _ h, succ_le_succ.2 (hf _ _ h)) g hg
-=======
 theorem is_normal.eq_iff_zero_and_succ {f : ordinal.{u} → ordinal.{u}} (hf : is_normal f) {g}
   (hg : is_normal g) : f = g ↔ (f 0 = g 0 ∧ ∀ a : ordinal, f a = g a → f a.succ = g a.succ) :=
 ⟨λ h, by simp [h], λ ⟨h₁, h₂⟩, funext (λ a, begin
@@ -1544,7 +1514,6 @@
   ext b hb,
   exact H b hb
 end)⟩
->>>>>>> 6fe0c3b1
 
 end ordinal
 
