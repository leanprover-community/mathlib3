/-
Copyright (c) 2017 Johannes Hölzl. All rights reserved.
Released under Apache 2.0 license as described in the file LICENSE.
Authors: Mario Carneiro, Floris van Doorn, Violeta Hernández Palacios
-/
import logic.small
import set_theory.ordinal
import tactic.by_contra

/-!
# Ordinal arithmetic

Ordinals have an addition (corresponding to disjoint union) that turns them into an additive
monoid, and a multiplication (corresponding to the lexicographic order on the product) that turns
them into a monoid. One can also define correspondingly a subtraction, a division, a successor
function, a power function and a logarithm function.

We also define limit ordinals and prove the basic induction principle on ordinals separating
successor ordinals and limit ordinals, in `limit_rec_on`.

## Main definitions and results

* `o₁ + o₂` is the order on the disjoint union of `o₁` and `o₂` obtained by declaring that
  every element of `o₁` is smaller than every element of `o₂`.
* `o₁ - o₂` is the unique ordinal `o` such that `o₂ + o = o₁`, when `o₂ ≤ o₁`.
* `o₁ * o₂` is the lexicographic order on `o₂ × o₁`.
* `o₁ / o₂` is the ordinal `o` such that `o₁ = o₂ * o + o'` with `o' < o₂`. We also define the
  divisibility predicate, and a modulo operation.
* `succ o = o + 1` is the successor of `o`.
* `pred o` if the predecessor of `o`. If `o` is not a successor, we set `pred o = o`.

We also define the power function and the logarithm function on ordinals, and discuss the properties
of casts of natural numbers of and of `omega` with respect to these operations.

Some properties of the operations are also used to discuss general tools on ordinals:

* `is_limit o`: an ordinal is a limit ordinal if it is neither `0` nor a successor.
* `limit_rec_on` is the main induction principle of ordinals: if one can prove a property by
  induction at successor ordinals and at limit ordinals, then it holds for all ordinals.
* `is_normal`: a function `f : ordinal → ordinal` satisfies `is_normal` if it is strictly increasing
  and order-continuous, i.e., the image `f o` of a limit ordinal `o` is the sup of `f a` for
  `a < o`.
* `enum_ord`: enumerates an unbounded set of ordinals by the ordinals themselves.
* `nfp f a`: the next fixed point of a function `f` on ordinals, above `a`. It behaves well
  for normal functions.
* `CNF b o` is the Cantor normal form of the ordinal `o` in base `b`.
* `sup`, `lsub`: the supremum / least strict upper bound of an indexed family of ordinals in
  `Type u`, as an ordinal in `Type u`.
* `bsup`, `blsub`: the supremum / least strict upper bound of a set of ordinals indexed by ordinals
  less than a given ordinal `o`.
-/

noncomputable theory

open function cardinal set equiv
open_locale classical cardinal

universes u v w
variables {α : Type*} {β : Type*} {γ : Type*}
  {r : α → α → Prop} {s : β → β → Prop} {t : γ → γ → Prop}

namespace ordinal

/-! ### Further properties of addition on ordinals -/

@[simp] theorem lift_add (a b) : lift (a + b) = lift a + lift b :=
quotient.induction_on₂ a b $ λ ⟨α, r, _⟩ ⟨β, s, _⟩,
quotient.sound ⟨(rel_iso.preimage equiv.ulift _).trans
 (rel_iso.sum_lex_congr (rel_iso.preimage equiv.ulift _)
   (rel_iso.preimage equiv.ulift _)).symm⟩

@[simp] theorem lift_succ (a) : lift (succ a) = succ (lift a) :=
by unfold succ; simp only [lift_add, lift_one]

instance has_le.le.add_contravariant_class : contravariant_class ordinal.{u} ordinal.{u} (+) (≤) :=
⟨λ a b c, induction_on a $ λ α r hr, induction_on b $ λ β₁ s₁ hs₁, induction_on c $ λ β₂ s₂ hs₂ ⟨f⟩,
  ⟨have fl : ∀ a, f (sum.inl a) = sum.inl a := λ a,
    by simpa only [initial_seg.trans_apply, initial_seg.le_add_apply]
      using @initial_seg.eq _ _ _ _ (@sum.lex.is_well_order _ _ _ _ hr hs₂)
        ((initial_seg.le_add r s₁).trans f) (initial_seg.le_add r s₂) a,
  have ∀ b, {b' // f (sum.inr b) = sum.inr b'}, begin
    intro b, cases e : f (sum.inr b),
    { rw ← fl at e, have := f.inj' e, contradiction },
    { exact ⟨_, rfl⟩ }
  end,
  let g (b) := (this b).1 in
  have fr : ∀ b, f (sum.inr b) = sum.inr (g b), from λ b, (this b).2,
  ⟨⟨⟨g, λ x y h, by injection f.inj'
    (by rw [fr, fr, h] : f (sum.inr x) = f (sum.inr y))⟩,
    λ a b, by simpa only [sum.lex_inr_inr, fr, rel_embedding.coe_fn_to_embedding,
        initial_seg.coe_fn_to_rel_embedding, function.embedding.coe_fn_mk]
      using @rel_embedding.map_rel_iff _ _ _ _ f.to_rel_embedding (sum.inr a) (sum.inr b)⟩,
    λ a b H, begin
      rcases f.init' (by rw fr; exact sum.lex_inr_inr.2 H) with ⟨a'|a', h⟩,
      { rw fl at h, cases h },
      { rw fr at h, exact ⟨a', sum.inr.inj h⟩ }
    end⟩⟩⟩

theorem add_succ (o₁ o₂ : ordinal) : o₁ + succ o₂ = succ (o₁ + o₂) :=
(add_assoc _ _ _).symm

@[simp] theorem succ_zero : succ 0 = 1 := zero_add _

theorem one_le_iff_pos {o : ordinal} : 1 ≤ o ↔ 0 < o :=
by rw [← succ_zero, succ_le]

theorem one_le_iff_ne_zero {o : ordinal} : 1 ≤ o ↔ o ≠ 0 :=
by rw [one_le_iff_pos, ordinal.pos_iff_ne_zero]

theorem succ_pos (o : ordinal) : 0 < succ o :=
lt_of_le_of_lt (ordinal.zero_le _) (lt_succ_self _)

theorem succ_ne_zero (o : ordinal) : succ o ≠ 0 :=
ne_of_gt $ succ_pos o

@[simp] theorem card_succ (o : ordinal) : card (succ o) = card o + 1 :=
by simp only [succ, card_add, card_one]

theorem nat_cast_succ (n : ℕ) : (succ n : ordinal) = n.succ := rfl

theorem add_left_cancel (a) {b c : ordinal} : a + b = a + c ↔ b = c :=
by simp only [le_antisymm_iff, add_le_add_iff_left]

theorem lt_succ {a b : ordinal} : a < succ b ↔ a ≤ b :=
by rw [← not_le, succ_le, not_lt]

theorem lt_one_iff_zero {a : ordinal} : a < 1 ↔ a = 0 :=
by rw [←succ_zero, lt_succ, ordinal.le_zero]

private theorem add_lt_add_iff_left' (a) {b c : ordinal} : a + b < a + c ↔ b < c :=
by rw [← not_le, ← not_le, add_le_add_iff_left]

instance : covariant_class ordinal.{u} ordinal.{u} (+) (<) :=
⟨λ a b c, (add_lt_add_iff_left' a).2⟩

instance : contravariant_class ordinal.{u} ordinal.{u} (+) (<) :=
⟨λ a b c, (add_lt_add_iff_left' a).1⟩

theorem lt_of_add_lt_add_right {a b c : ordinal} : a + b < c + b → a < c :=
lt_imp_lt_of_le_imp_le (λ h, add_le_add_right h _)

@[simp] theorem succ_lt_succ {a b : ordinal} : succ a < succ b ↔ a < b :=
by rw [lt_succ, succ_le]

@[simp] theorem succ_le_succ {a b : ordinal} : succ a ≤ succ b ↔ a ≤ b :=
le_iff_le_iff_lt_iff_lt.2 succ_lt_succ

theorem succ_inj {a b : ordinal} : succ a = succ b ↔ a = b :=
by simp only [le_antisymm_iff, succ_le_succ]

theorem add_le_add_iff_right {a b : ordinal} (n : ℕ) : a + n ≤ b + n ↔ a ≤ b :=
by induction n with n ih; [rw [nat.cast_zero, add_zero, add_zero],
  rw [← nat_cast_succ, add_succ, add_succ, succ_le_succ, ih]]

theorem add_right_cancel {a b : ordinal} (n : ℕ) : a + n = b + n ↔ a = b :=
by simp only [le_antisymm_iff, add_le_add_iff_right]

/-! ### The zero ordinal -/

@[simp] theorem card_eq_zero {o} : card o = 0 ↔ o = 0 :=
⟨induction_on o $ λ α r _ h, begin
  refine le_antisymm (le_of_not_lt $
    λ hn, mk_ne_zero_iff.2 _ h) (ordinal.zero_le _),
  rw [← succ_le, succ_zero] at hn, cases hn with f,
  exact ⟨f punit.star⟩
end, λ e, by simp only [e, card_zero]⟩

@[simp] theorem type_eq_zero_of_empty [is_well_order α r] [is_empty α] : type r = 0 :=
card_eq_zero.symm.mpr (mk_eq_zero _)

@[simp] theorem type_eq_zero_iff_is_empty [is_well_order α r] : type r = 0 ↔ is_empty α :=
(@card_eq_zero (type r)).symm.trans mk_eq_zero_iff

theorem type_ne_zero_iff_nonempty [is_well_order α r] : type r ≠ 0 ↔ nonempty α :=
(not_congr (@card_eq_zero (type r))).symm.trans mk_ne_zero_iff

protected lemma one_ne_zero : (1 : ordinal) ≠ 0 :=
type_ne_zero_iff_nonempty.2 ⟨punit.star⟩

instance : nontrivial ordinal.{u} :=
⟨⟨1, 0, ordinal.one_ne_zero⟩⟩

theorem zero_lt_one : (0 : ordinal) < 1 :=
lt_iff_le_and_ne.2 ⟨ordinal.zero_le _, ne.symm $ ordinal.one_ne_zero⟩

theorem le_one_iff {a : ordinal} : a ≤ 1 ↔ a = 0 ∨ a = 1 :=
begin
  refine ⟨λ ha, _, _⟩,
  { rcases eq_or_lt_of_le ha with rfl | ha,
    { exact or.inr rfl },
    { exact or.inl (lt_one_iff_zero.1 ha) } },
  { rintro (rfl | rfl),
    { exact le_of_lt zero_lt_one },
    { refl } }
end

/-! ### The predecessor of an ordinal -/

/-- The ordinal predecessor of `o` is `o'` if `o = succ o'`,
  and `o` otherwise. -/
def pred (o : ordinal.{u}) : ordinal.{u} :=
if h : ∃ a, o = succ a then classical.some h else o

@[simp] theorem pred_succ (o) : pred (succ o) = o :=
by have h : ∃ a, succ o = succ a := ⟨_, rfl⟩;
   simpa only [pred, dif_pos h] using (succ_inj.1 $ classical.some_spec h).symm

theorem pred_le_self (o) : pred o ≤ o :=
if h : ∃ a, o = succ a then let ⟨a, e⟩ := h in
by rw [e, pred_succ]; exact le_of_lt (lt_succ_self _)
else by rw [pred, dif_neg h]

theorem pred_eq_iff_not_succ {o} : pred o = o ↔ ¬ ∃ a, o = succ a :=
⟨λ e ⟨a, e'⟩, by rw [e', pred_succ] at e; exact ne_of_lt (lt_succ_self _) e,
 λ h, dif_neg h⟩

theorem pred_lt_iff_is_succ {o} : pred o < o ↔ ∃ a, o = succ a :=
iff.trans (by simp only [le_antisymm_iff, pred_le_self, true_and, not_le])
  (iff_not_comm.1 pred_eq_iff_not_succ).symm

theorem succ_pred_iff_is_succ {o} : succ (pred o) = o ↔ ∃ a, o = succ a :=
⟨λ e, ⟨_, e.symm⟩, λ ⟨a, e⟩, by simp only [e, pred_succ]⟩

theorem succ_lt_of_not_succ {o} (h : ¬ ∃ a, o = succ a) {b} : succ b < o ↔ b < o :=
⟨lt_trans (lt_succ_self _), λ l,
  lt_of_le_of_ne (succ_le.2 l) (λ e, h ⟨_, e.symm⟩)⟩

theorem lt_pred {a b} : a < pred b ↔ succ a < b :=
if h : ∃ a, b = succ a then let ⟨c, e⟩ := h in
by rw [e, pred_succ, succ_lt_succ]
else by simp only [pred, dif_neg h, succ_lt_of_not_succ h]

theorem pred_le {a b} : pred a ≤ b ↔ a ≤ succ b :=
le_iff_le_iff_lt_iff_lt.2 lt_pred

@[simp] theorem lift_is_succ {o} : (∃ a, lift o = succ a) ↔ (∃ a, o = succ a) :=
⟨λ ⟨a, h⟩,
  let ⟨b, e⟩ := lift_down $ show a ≤ lift o, from le_of_lt $
    h.symm ▸ lt_succ_self _ in
  ⟨b, lift_inj.1 $ by rw [h, ← e, lift_succ]⟩,
 λ ⟨a, h⟩, ⟨lift a, by simp only [h, lift_succ]⟩⟩

@[simp] theorem lift_pred (o) : lift (pred o) = pred (lift o) :=
if h : ∃ a, o = succ a then
by cases h with a e; simp only [e, pred_succ, lift_succ]
else by rw [pred_eq_iff_not_succ.2 h,
            pred_eq_iff_not_succ.2 (mt lift_is_succ.1 h)]

/-! ### Limit ordinals -/

/-- A limit ordinal is an ordinal which is not zero and not a successor. -/
def is_limit (o : ordinal) : Prop := o ≠ 0 ∧ ∀ a < o, succ a < o

theorem not_zero_is_limit : ¬ is_limit 0
| ⟨h, _⟩ := h rfl

theorem not_succ_is_limit (o) : ¬ is_limit (succ o)
| ⟨_, h⟩ := lt_irrefl _ (h _ (lt_succ_self _))

theorem not_succ_of_is_limit {o} (h : is_limit o) : ¬ ∃ a, o = succ a
| ⟨a, e⟩ := not_succ_is_limit a (e ▸ h)

theorem succ_lt_of_is_limit {o} (h : is_limit o) {a} : succ a < o ↔ a < o :=
⟨lt_trans (lt_succ_self _), h.2 _⟩

theorem le_succ_of_is_limit {o} (h : is_limit o) {a} : o ≤ succ a ↔ o ≤ a :=
le_iff_le_iff_lt_iff_lt.2 $ succ_lt_of_is_limit h

theorem limit_le {o} (h : is_limit o) {a} : o ≤ a ↔ ∀ x < o, x ≤ a :=
⟨λ h x l, le_trans (le_of_lt l) h,
 λ H, (le_succ_of_is_limit h).1 $ le_of_not_lt $ λ hn,
  not_lt_of_le (H _ hn) (lt_succ_self _)⟩

theorem lt_limit {o} (h : is_limit o) {a} : a < o ↔ ∃ x < o, a < x :=
by simpa only [not_ball, not_le] using not_congr (@limit_le _ h a)

@[simp] theorem lift_is_limit (o) : is_limit (lift o) ↔ is_limit o :=
and_congr (not_congr $ by simpa only [lift_zero] using @lift_inj o 0)
⟨λ H a h, lift_lt.1 $ by simpa only [lift_succ] using H _ (lift_lt.2 h),
 λ H a h, let ⟨a', e⟩ := lift_down (le_of_lt h) in
   by rw [← e, ← lift_succ, lift_lt];
      rw [← e, lift_lt] at h; exact H a' h⟩

theorem is_limit.pos {o : ordinal} (h : is_limit o) : 0 < o :=
lt_of_le_of_ne (ordinal.zero_le _) h.1.symm

theorem is_limit.one_lt {o : ordinal} (h : is_limit o) : 1 < o :=
by simpa only [succ_zero] using h.2 _ h.pos

theorem is_limit.nat_lt {o : ordinal} (h : is_limit o) : ∀ n : ℕ, (n : ordinal) < o
| 0     := h.pos
| (n+1) := h.2 _ (is_limit.nat_lt n)

theorem zero_or_succ_or_limit (o : ordinal) :
  o = 0 ∨ (∃ a, o = succ a) ∨ is_limit o :=
if o0 : o = 0 then or.inl o0 else
if h : ∃ a, o = succ a then or.inr (or.inl h) else
or.inr $ or.inr ⟨o0, λ a, (succ_lt_of_not_succ h).2⟩

/-- Main induction principle of ordinals: if one can prove a property by
  induction at successor ordinals and at limit ordinals, then it holds for all ordinals. -/
@[elab_as_eliminator] def limit_rec_on {C : ordinal → Sort*}
  (o : ordinal) (H₁ : C 0) (H₂ : ∀ o, C o → C (succ o))
  (H₃ : ∀ o, is_limit o → (∀ o' < o, C o') → C o) : C o :=
wf.fix (λ o IH,
  if o0 : o = 0 then by rw o0; exact H₁ else
  if h : ∃ a, o = succ a then
    by rw ← succ_pred_iff_is_succ.2 h; exact
    H₂ _ (IH _ $ pred_lt_iff_is_succ.2 h)
  else H₃ _ ⟨o0, λ a, (succ_lt_of_not_succ h).2⟩ IH) o

@[simp] theorem limit_rec_on_zero {C} (H₁ H₂ H₃) : @limit_rec_on C 0 H₁ H₂ H₃ = H₁ :=
by rw [limit_rec_on, well_founded.fix_eq, dif_pos rfl]; refl

@[simp] theorem limit_rec_on_succ {C} (o H₁ H₂ H₃) :
  @limit_rec_on C (succ o) H₁ H₂ H₃ = H₂ o (@limit_rec_on C o H₁ H₂ H₃) :=
begin
  have h : ∃ a, succ o = succ a := ⟨_, rfl⟩,
  rw [limit_rec_on, well_founded.fix_eq,
      dif_neg (succ_ne_zero o), dif_pos h],
  generalize : limit_rec_on._proof_2 (succ o) h = h₂,
  generalize : limit_rec_on._proof_3 (succ o) h = h₃,
  revert h₂ h₃, generalize e : pred (succ o) = o', intros,
  rw pred_succ at e, subst o', refl
end

@[simp] theorem limit_rec_on_limit {C} (o H₁ H₂ H₃ h) :
  @limit_rec_on C o H₁ H₂ H₃ = H₃ o h (λ x h, @limit_rec_on C x H₁ H₂ H₃) :=
by rw [limit_rec_on, well_founded.fix_eq,
       dif_neg h.1, dif_neg (not_succ_of_is_limit h)]; refl

lemma has_succ_of_is_limit {α} {r : α → α → Prop} [wo : is_well_order α r]
  (h : (type r).is_limit) (x : α) : ∃y, r x y :=
begin
  use enum r (typein r x).succ (h.2 _ (typein_lt_type r x)),
  convert (enum_lt (typein_lt_type r x) _).mpr (lt_succ_self _), rw [enum_typein]
end

lemma type_subrel_lt (o : ordinal.{u}) :
  type (subrel (<) {o' : ordinal | o' < o}) = ordinal.lift.{u+1} o :=
begin
  refine quotient.induction_on o _,
  rintro ⟨α, r, wo⟩, resetI, apply quotient.sound,
  constructor, symmetry, refine (rel_iso.preimage equiv.ulift r).trans (typein_iso r)
end

lemma mk_initial_seg (o : ordinal.{u}) :
  #{o' : ordinal | o' < o} = cardinal.lift.{u+1} o.card :=
by rw [lift_card, ←type_subrel_lt, card_type]

/-! ### Normal ordinal functions -/

/-- A normal ordinal function is a strictly increasing function which is
  order-continuous, i.e., the image `f o` of a limit ordinal `o` is the sup of `f a` for
  `a < o`.  -/
def is_normal (f : ordinal → ordinal) : Prop :=
(∀ o, f o < f (succ o)) ∧ ∀ o, is_limit o → ∀ a, f o ≤ a ↔ ∀ b < o, f b ≤ a

theorem is_normal.limit_le {f} (H : is_normal f) : ∀ {o}, is_limit o →
  ∀ {a}, f o ≤ a ↔ ∀ b < o, f b ≤ a := H.2

theorem is_normal.limit_lt {f} (H : is_normal f) {o} (h : is_limit o) {a} :
  a < f o ↔ ∃ b < o, a < f b :=
not_iff_not.1 $ by simpa only [exists_prop, not_exists, not_and, not_lt] using H.2 _ h a

theorem is_normal.strict_mono {f} (H : is_normal f) : strict_mono f :=
λ a b, limit_rec_on b (not.elim (not_lt_of_le $ ordinal.zero_le _))
  (λ b IH h, (lt_or_eq_of_le (lt_succ.1 h)).elim
    (λ h, lt_trans (IH h) (H.1 _))
    (λ e, e ▸ H.1 _))
  (λ b l IH h, lt_of_lt_of_le (H.1 a)
    ((H.2 _ l _).1 (le_refl _) _ (l.2 _ h)))

theorem is_normal.lt_iff {f} (H : is_normal f) {a b} : f a < f b ↔ a < b :=
strict_mono.lt_iff_lt $ H.strict_mono

theorem is_normal.le_iff {f} (H : is_normal f) {a b} : f a ≤ f b ↔ a ≤ b :=
le_iff_le_iff_lt_iff_lt.2 H.lt_iff

theorem is_normal.inj {f} (H : is_normal f) {a b} : f a = f b ↔ a = b :=
by simp only [le_antisymm_iff, H.le_iff]

theorem is_normal.le_self {f} (H : is_normal f) (a) : a ≤ f a :=
well_founded.self_le_of_strict_mono wf H.strict_mono a

theorem is_normal.le_set {f} (H : is_normal f) (p : ordinal → Prop)
  (p0 : ∃ x, p x) (S)
  (H₂ : ∀ o, S ≤ o ↔ ∀ a, p a → a ≤ o) {o} :
  f S ≤ o ↔ ∀ a, p a → f a ≤ o :=
⟨λ h a pa, le_trans (H.le_iff.2 ((H₂ _).1 (le_refl _) _ pa)) h,
λ h, begin
  revert H₂, apply limit_rec_on S,
  { intro H₂,
     cases p0 with x px,
     have := ordinal.le_zero.1 ((H₂ _).1 (ordinal.zero_le _) _ px),
     rw this at px, exact h _ px },
  { intros S _ H₂,
    rcases not_ball.1 (mt (H₂ S).2 $ not_le_of_lt $ lt_succ_self _) with ⟨a, h₁, h₂⟩,
    exact le_trans (H.le_iff.2 $ succ_le.2 $ not_le.1 h₂) (h _ h₁) },
  { intros S L _ H₂, apply (H.2 _ L _).2, intros a h',
    rcases not_ball.1 (mt (H₂ a).2 (not_le.2 h')) with ⟨b, h₁, h₂⟩,
    exact le_trans (H.le_iff.2 $ le_of_lt $ not_le.1 h₂) (h _ h₁) }
end⟩

theorem is_normal.le_set' {f} (H : is_normal f) (p : α → Prop) (g : α → ordinal)
  (p0 : ∃ x, p x) (S)
  (H₂ : ∀ o, S ≤ o ↔ ∀ a, p a → g a ≤ o) {o} :
  f S ≤ o ↔ ∀ a, p a → f (g a) ≤ o :=
(H.le_set (λ x, ∃ y, p y ∧ x = g y)
  (let ⟨x, px⟩ := p0 in ⟨_, _, px, rfl⟩) _
  (λ o, (H₂ o).trans ⟨λ H a ⟨y, h1, h2⟩, h2.symm ▸ H y h1,
    λ H a h1, H (g a) ⟨a, h1, rfl⟩⟩)).trans
⟨λ H a h, H (g a) ⟨a, h, rfl⟩, λ H a ⟨y, h1, h2⟩, h2.symm ▸ H y h1⟩

theorem is_normal.refl : is_normal id :=
⟨λ x, lt_succ_self _, λ o l a, limit_le l⟩

theorem is_normal.trans {f g} (H₁ : is_normal f) (H₂ : is_normal g) :
  is_normal (λ x, f (g x)) :=
⟨λ x, H₁.lt_iff.2 (H₂.1 _),
 λ o l a, H₁.le_set' (< o) g ⟨_, l.pos⟩ _ (λ c, H₂.2 _ l _)⟩

theorem is_normal.is_limit {f} (H : is_normal f) {o} (l : is_limit o) :
  is_limit (f o) :=
⟨ne_of_gt $ lt_of_le_of_lt (ordinal.zero_le _) $ H.lt_iff.2 l.pos,
λ a h, let ⟨b, h₁, h₂⟩ := (H.limit_lt l).1 h in
  lt_of_le_of_lt (succ_le.2 h₂) (H.lt_iff.2 h₁)⟩

theorem add_le_of_limit {a b c : ordinal.{u}}
  (h : is_limit b) : a + b ≤ c ↔ ∀ b' < b, a + b' ≤ c :=
⟨λ h b' l, le_trans (add_le_add_left (le_of_lt l) _) h,
λ H, le_of_not_lt $
induction_on a (λ α r _, induction_on b $ λ β s _ h H l, begin
  resetI,
  suffices : ∀ x : β, sum.lex r s (sum.inr x) (enum _ _ l),
  { cases enum _ _ l with x x,
    { cases this (enum s 0 h.pos) },
    { exact irrefl _ (this _) } },
  intros x,
  rw [← typein_lt_typein (sum.lex r s), typein_enum],
  have := H _ (h.2 _ (typein_lt_type s x)),
  rw [add_succ, succ_le] at this,
  refine lt_of_le_of_lt (type_le'.2
    ⟨rel_embedding.of_monotone (λ a, _) (λ a b, _)⟩) this,
  { rcases a with ⟨a | b, h⟩,
    { exact sum.inl a },
    { exact sum.inr ⟨b, by cases h; assumption⟩ } },
  { rcases a with ⟨a | a, h₁⟩; rcases b with ⟨b | b, h₂⟩; cases h₁; cases h₂;
      rintro ⟨⟩; constructor; assumption }
end) h H⟩

theorem add_is_normal (a : ordinal) : is_normal ((+) a) :=
⟨λ b, (add_lt_add_iff_left a).2 (lt_succ_self _),
 λ b l c, add_le_of_limit l⟩

theorem add_is_limit (a) {b} : is_limit b → is_limit (a + b) :=
(add_is_normal a).is_limit

/-! ### Subtraction on ordinals-/

/-- `a - b` is the unique ordinal satisfying
  `b + (a - b) = a` when `b ≤ a`. -/
def sub (a b : ordinal.{u}) : ordinal.{u} :=
omin {o | a ≤ b+o} ⟨a, le_add_left _ _⟩

instance : has_sub ordinal := ⟨sub⟩

theorem le_add_sub (a b : ordinal) : a ≤ b + (a - b) :=
omin_mem {o | a ≤ b+o} _

theorem sub_le {a b c : ordinal} : a - b ≤ c ↔ a ≤ b + c :=
⟨λ h, le_trans (le_add_sub a b) (add_le_add_left h _),
 λ h, omin_le h⟩

theorem lt_sub {a b c : ordinal} : a < b - c ↔ c + a < b :=
lt_iff_lt_of_le_iff_le sub_le

theorem add_sub_cancel (a b : ordinal) : a + b - a = b :=
le_antisymm (sub_le.2 $ le_refl _)
  ((add_le_add_iff_left a).1 $ le_add_sub _ _)

theorem sub_eq_of_add_eq {a b c : ordinal} (h : a + b = c) : c - a = b :=
h ▸ add_sub_cancel _ _

theorem sub_le_self (a b : ordinal) : a - b ≤ a :=
sub_le.2 $ le_add_left _ _

protected theorem add_sub_cancel_of_le {a b : ordinal} (h : b ≤ a) : b + (a - b) = a :=
le_antisymm begin
  rcases zero_or_succ_or_limit (a-b) with e|⟨c,e⟩|l,
  { simp only [e, add_zero, h] },
  { rw [e, add_succ, succ_le, ← lt_sub, e], apply lt_succ_self },
  { exact (add_le_of_limit l).2 (λ c l, le_of_lt (lt_sub.1 l)) }
end (le_add_sub _ _)

@[simp] theorem sub_zero (a : ordinal) : a - 0 = a :=
by simpa only [zero_add] using add_sub_cancel 0 a

@[simp] theorem zero_sub (a : ordinal) : 0 - a = 0 :=
by rw ← ordinal.le_zero; apply sub_le_self

@[simp] theorem sub_self (a : ordinal) : a - a = 0 :=
by simpa only [add_zero] using add_sub_cancel a 0

protected theorem sub_eq_zero_iff_le {a b : ordinal} : a - b = 0 ↔ a ≤ b :=
⟨λ h, by simpa only [h, add_zero] using le_add_sub a b,
 λ h, by rwa [← ordinal.le_zero, sub_le, add_zero]⟩

theorem sub_sub (a b c : ordinal) : a - b - c = a - (b + c) :=
eq_of_forall_ge_iff $ λ d, by rw [sub_le, sub_le, sub_le, add_assoc]

theorem add_sub_add_cancel (a b c : ordinal) : a + b - (a + c) = b - c :=
by rw [← sub_sub, add_sub_cancel]

theorem sub_is_limit {a b} (l : is_limit a) (h : b < a) : is_limit (a - b) :=
⟨ne_of_gt $ lt_sub.2 $ by rwa add_zero,
 λ c h, by rw [lt_sub, add_succ]; exact l.2 _ (lt_sub.1 h)⟩

@[simp] theorem one_add_omega : 1 + omega.{u} = omega :=
begin
  refine le_antisymm _ (le_add_left _ _),
  rw [omega, one_eq_lift_type_unit, ← lift_add, lift_le, type_add],
  have : is_well_order unit empty_relation := by apply_instance,
  refine ⟨rel_embedding.collapse (rel_embedding.of_monotone _ _)⟩,
  { apply sum.rec, exact λ _, 0, exact nat.succ },
  { intros a b, cases a; cases b; intro H; cases H with _ _ H _ _ H;
    [cases H, exact nat.succ_pos _, exact nat.succ_lt_succ H] }
end

@[simp, priority 990]
theorem one_add_of_omega_le {o} (h : omega ≤ o) : 1 + o = o :=
by rw [← ordinal.add_sub_cancel_of_le h, ← add_assoc, one_add_omega]

/-! ### Multiplication of ordinals-/

/-- The multiplication of ordinals `o₁` and `o₂` is the (well founded) lexicographic order on
`o₂ × o₁`. -/
instance : monoid ordinal.{u} :=
{ mul := λ a b, quotient.lift_on₂ a b
      (λ ⟨α, r, wo⟩ ⟨β, s, wo'⟩, ⟦⟨β × α, prod.lex s r, by exactI prod.lex.is_well_order⟩⟧
        : Well_order → Well_order → ordinal) $
    λ ⟨α₁, r₁, o₁⟩ ⟨α₂, r₂, o₂⟩ ⟨β₁, s₁, p₁⟩ ⟨β₂, s₂, p₂⟩ ⟨f⟩ ⟨g⟩,
    quot.sound ⟨rel_iso.prod_lex_congr g f⟩,
  one := 1,
  mul_assoc := λ a b c, quotient.induction_on₃ a b c $ λ ⟨α, r, _⟩ ⟨β, s, _⟩ ⟨γ, t, _⟩,
    eq.symm $ quotient.sound ⟨⟨prod_assoc _ _ _, λ a b, begin
      rcases a with ⟨⟨a₁, a₂⟩, a₃⟩,
      rcases b with ⟨⟨b₁, b₂⟩, b₃⟩,
      simp [prod.lex_def, and_or_distrib_left, or_assoc, and_assoc]
    end⟩⟩,
  mul_one := λ a, induction_on a $ λ α r _, quotient.sound
    ⟨⟨punit_prod _, λ a b, by rcases a with ⟨⟨⟨⟩⟩, a⟩; rcases b with ⟨⟨⟨⟩⟩, b⟩;
    simp only [prod.lex_def, empty_relation, false_or];
    simp only [eq_self_iff_true, true_and]; refl⟩⟩,
  one_mul := λ a, induction_on a $ λ α r _, quotient.sound
    ⟨⟨prod_punit _, λ a b, by rcases a with ⟨a, ⟨⟨⟩⟩⟩; rcases b with ⟨b, ⟨⟨⟩⟩⟩;
    simp only [prod.lex_def, empty_relation, and_false, or_false]; refl⟩⟩ }

@[simp] theorem type_mul {α β : Type u} (r : α → α → Prop) (s : β → β → Prop)
  [is_well_order α r] [is_well_order β s] : type r * type s = type (prod.lex s r) := rfl

@[simp] theorem lift_mul (a b) : lift (a * b) = lift a * lift b :=
quotient.induction_on₂ a b $ λ ⟨α, r, _⟩ ⟨β, s, _⟩,
quotient.sound ⟨(rel_iso.preimage equiv.ulift _).trans
 (rel_iso.prod_lex_congr (rel_iso.preimage equiv.ulift _)
   (rel_iso.preimage equiv.ulift _)).symm⟩

@[simp] theorem card_mul (a b) : card (a * b) = card a * card b :=
quotient.induction_on₂ a b $ λ ⟨α, r, _⟩ ⟨β, s, _⟩,
mul_comm (mk β) (mk α)

@[simp] theorem mul_zero (a : ordinal) : a * 0 = 0 :=
induction_on a $ λ α _ _, by exactI type_eq_zero_of_empty

@[simp] theorem zero_mul (a : ordinal) : 0 * a = 0 :=
induction_on a $ λ α _ _, by exactI type_eq_zero_of_empty

theorem mul_add (a b c : ordinal) : a * (b + c) = a * b + a * c :=
quotient.induction_on₃ a b c $ λ ⟨α, r, _⟩ ⟨β, s, _⟩ ⟨γ, t, _⟩,
quotient.sound ⟨⟨sum_prod_distrib _ _ _, begin
  rintro ⟨a₁|a₁, a₂⟩ ⟨b₁|b₁, b₂⟩; simp only [prod.lex_def,
    sum.lex_inl_inl, sum.lex.sep, sum.lex_inr_inl, sum.lex_inr_inr,
    sum_prod_distrib_apply_left, sum_prod_distrib_apply_right];
  simp only [sum.inl.inj_iff, true_or, false_and, false_or]
end⟩⟩

@[simp] theorem mul_add_one (a b : ordinal) : a * (b + 1) = a * b + a :=
by rw [mul_add, mul_one]

@[simp] theorem mul_succ (a b : ordinal) : a * succ b = a * b + a := mul_add_one _ _

instance has_le.le.mul_covariant_class : covariant_class ordinal.{u} ordinal.{u} (*) (≤) :=
⟨λ c a b, quotient.induction_on₃ a b c $ λ ⟨α, r, _⟩ ⟨β, s, _⟩ ⟨γ, t, _⟩ ⟨f⟩, begin
  resetI,
  refine type_le'.2 ⟨rel_embedding.of_monotone
    (λ a, (f a.1, a.2))
    (λ a b h, _)⟩, clear_,
  cases h with a₁ b₁ a₂ b₂ h' a b₁ b₂ h',
  { exact prod.lex.left _ _ (f.to_rel_embedding.map_rel_iff.2 h') },
  { exact prod.lex.right _ h' }
end⟩

instance has_le.le.mul_swap_covariant_class :
  covariant_class ordinal.{u} ordinal.{u} (function.swap (*)) (≤) :=
⟨λ c a b, quotient.induction_on₃ a b c $ λ ⟨α, r, _⟩ ⟨β, s, _⟩ ⟨γ, t, _⟩ ⟨f⟩, begin
  resetI,
  refine type_le'.2 ⟨rel_embedding.of_monotone
    (λ a, (a.1, f a.2))
    (λ a b h, _)⟩,
  cases h with a₁ b₁ a₂ b₂ h' a b₁ b₂ h',
  { exact prod.lex.left _ _ h' },
  { exact prod.lex.right _ (f.to_rel_embedding.map_rel_iff.2 h') }
end⟩

theorem le_mul_left (a : ordinal) {b : ordinal} (hb : 0 < b) : a ≤ a * b :=
by { convert mul_le_mul_left' (one_le_iff_pos.2 hb) a, rw mul_one a }

theorem le_mul_right (a : ordinal) {b : ordinal} (hb : 0 < b) : a ≤ b * a :=
by { convert mul_le_mul_right' (one_le_iff_pos.2 hb) a, rw one_mul a }

private lemma mul_le_of_limit_aux {α β r s} [is_well_order α r] [is_well_order β s]
  {c} (h : is_limit (type s)) (H : ∀ b' < type s, type r * b' ≤ c)
  (l : c < type r * type s) : false :=
begin
  suffices : ∀ a b, prod.lex s r (b, a) (enum _ _ l),
  { cases enum _ _ l with b a, exact irrefl _ (this _ _) },
  intros a b,
  rw [← typein_lt_typein (prod.lex s r), typein_enum],
  have := H _ (h.2 _ (typein_lt_type s b)),
  rw [mul_succ] at this,
  have := lt_of_lt_of_le ((add_lt_add_iff_left _).2
    (typein_lt_type _ a)) this,
  refine lt_of_le_of_lt _ this,
  refine (type_le'.2 _),
  constructor,
  refine rel_embedding.of_monotone (λ a, _) (λ a b, _),
  { rcases a with ⟨⟨b', a'⟩, h⟩,
    by_cases e : b = b',
    { refine sum.inr ⟨a', _⟩,
      subst e, cases h with _ _ _ _ h _ _ _ h,
      { exact (irrefl _ h).elim },
      { exact h } },
    { refine sum.inl (⟨b', _⟩, a'),
      cases h with _ _ _ _ h _ _ _ h,
      { exact h }, { exact (e rfl).elim } } },
  { rcases a with ⟨⟨b₁, a₁⟩, h₁⟩,
    rcases b with ⟨⟨b₂, a₂⟩, h₂⟩,
    intro h, by_cases e₁ : b = b₁; by_cases e₂ : b = b₂,
    { substs b₁ b₂,
      simpa only [subrel_val, prod.lex_def, @irrefl _ s _ b, true_and, false_or, eq_self_iff_true,
        dif_pos, sum.lex_inr_inr] using h },
    { subst b₁,
      simp only [subrel_val, prod.lex_def, e₂, prod.lex_def, dif_pos, subrel_val, eq_self_iff_true,
        or_false, dif_neg, not_false_iff, sum.lex_inr_inl, false_and] at h ⊢,
      cases h₂; [exact asymm h h₂_h, exact e₂ rfl] },
    { simp [e₂, dif_neg e₁, show b₂ ≠ b₁, by cc] },
    { simpa only [dif_neg e₁, dif_neg e₂, prod.lex_def, subrel_val, subtype.mk_eq_mk,
        sum.lex_inl_inl] using h } }
end

theorem mul_le_of_limit {a b c : ordinal.{u}}
  (h : is_limit b) : a * b ≤ c ↔ ∀ b' < b, a * b' ≤ c :=
⟨λ h b' l, (mul_le_mul_left' (le_of_lt l) _).trans h,
λ H, le_of_not_lt $ induction_on a (λ α r _, induction_on b $ λ β s _,
  by exactI mul_le_of_limit_aux) h H⟩

theorem mul_is_normal {a : ordinal} (h : 0 < a) : is_normal ((*) a) :=
⟨λ b, by rw mul_succ; simpa only [add_zero] using (add_lt_add_iff_left (a*b)).2 h,
 λ b l c, mul_le_of_limit l⟩

theorem lt_mul_of_limit {a b c : ordinal.{u}}
  (h : is_limit c) : a < b * c ↔ ∃ c' < c, a < b * c' :=
by simpa only [not_ball, not_le] using not_congr (@mul_le_of_limit b c a h)

theorem mul_lt_mul_iff_left {a b c : ordinal} (a0 : 0 < a) : a * b < a * c ↔ b < c :=
(mul_is_normal a0).lt_iff

theorem mul_le_mul_iff_left {a b c : ordinal} (a0 : 0 < a) : a * b ≤ a * c ↔ b ≤ c :=
(mul_is_normal a0).le_iff

theorem mul_lt_mul_of_pos_left {a b c : ordinal}
  (h : a < b) (c0 : 0 < c) : c * a < c * b :=
(mul_lt_mul_iff_left c0).2 h

theorem mul_pos {a b : ordinal} (h₁ : 0 < a) (h₂ : 0 < b) : 0 < a * b :=
by simpa only [mul_zero] using mul_lt_mul_of_pos_left h₂ h₁

theorem mul_ne_zero {a b : ordinal} : a ≠ 0 → b ≠ 0 → a * b ≠ 0 :=
by simpa only [ordinal.pos_iff_ne_zero] using mul_pos

theorem le_of_mul_le_mul_left {a b c : ordinal}
  (h : c * a ≤ c * b) (h0 : 0 < c) : a ≤ b :=
le_imp_le_of_lt_imp_lt (λ h', mul_lt_mul_of_pos_left h' h0) h

theorem mul_right_inj {a b c : ordinal} (a0 : 0 < a) : a * b = a * c ↔ b = c :=
(mul_is_normal a0).inj

theorem mul_is_limit {a b : ordinal}
  (a0 : 0 < a) : is_limit b → is_limit (a * b) :=
(mul_is_normal a0).is_limit

theorem mul_is_limit_left {a b : ordinal}
  (l : is_limit a) (b0 : 0 < b) : is_limit (a * b) :=
begin
  rcases zero_or_succ_or_limit b with rfl|⟨b,rfl⟩|lb,
  { exact b0.false.elim },
  { rw mul_succ, exact add_is_limit _ l },
  { exact mul_is_limit l.pos lb }
end

/-! ### Division on ordinals -/

protected lemma div_aux (a b : ordinal.{u}) (h : b ≠ 0) : set.nonempty {o | a < b * succ o} :=
⟨a, succ_le.1 $
  by simpa only [succ_zero, one_mul]
    using mul_le_mul_right' (succ_le.2 (ordinal.pos_iff_ne_zero.2 h)) (succ a)⟩

/-- `a / b` is the unique ordinal `o` satisfying
  `a = b * o + o'` with `o' < b`. -/
protected def div (a b : ordinal.{u}) : ordinal.{u} :=
if h : b = 0 then 0 else omin {o | a < b * succ o} (ordinal.div_aux a b h)

instance : has_div ordinal := ⟨ordinal.div⟩

@[simp] theorem div_zero (a : ordinal) : a / 0 = 0 := dif_pos rfl

lemma div_def (a) {b : ordinal} (h : b ≠ 0) :
  a / b = omin {o | a < b * succ o} (ordinal.div_aux a b h) := dif_neg h

theorem lt_mul_succ_div (a) {b : ordinal} (h : b ≠ 0) : a < b * succ (a / b) :=
by rw div_def a h; exact omin_mem {o | a < b * succ o} _

theorem lt_mul_div_add (a) {b : ordinal} (h : b ≠ 0) : a < b * (a / b) + b :=
by simpa only [mul_succ] using lt_mul_succ_div a h

theorem div_le {a b c : ordinal} (b0 : b ≠ 0) : a / b ≤ c ↔ a < b * succ c :=
⟨λ h, (lt_mul_succ_div a b0).trans_le (mul_le_mul_left' (succ_le_succ.2 h) _),
 λ h, by rw div_def a b0; exact omin_le h⟩

theorem lt_div {a b c : ordinal} (c0 : c ≠ 0) : a < b / c ↔ c * succ a ≤ b :=
by rw [← not_le, div_le c0, not_lt]

theorem le_div {a b c : ordinal} (c0 : c ≠ 0) :
  a ≤ b / c ↔ c * a ≤ b :=
begin
  apply limit_rec_on a,
  { simp only [mul_zero, ordinal.zero_le] },
  { intros, rw [succ_le, lt_div c0] },
  { simp only [mul_le_of_limit, limit_le, iff_self, forall_true_iff] {contextual := tt} }
end

theorem div_lt {a b c : ordinal} (b0 : b ≠ 0) :
  a / b < c ↔ a < b * c :=
lt_iff_lt_of_le_iff_le $ le_div b0

theorem div_le_of_le_mul {a b c : ordinal} (h : a ≤ b * c) : a / b ≤ c :=
if b0 : b = 0 then by simp only [b0, div_zero, ordinal.zero_le] else
(div_le b0).2 $ lt_of_le_of_lt h $
mul_lt_mul_of_pos_left (lt_succ_self _) (ordinal.pos_iff_ne_zero.2 b0)

theorem mul_lt_of_lt_div {a b c : ordinal} : a < b / c → c * a < b :=
lt_imp_lt_of_le_imp_le div_le_of_le_mul

@[simp] theorem zero_div (a : ordinal) : 0 / a = 0 :=
ordinal.le_zero.1 $ div_le_of_le_mul $ ordinal.zero_le _

theorem mul_div_le (a b : ordinal) : b * (a / b) ≤ a :=
if b0 : b = 0 then by simp only [b0, zero_mul, ordinal.zero_le] else (le_div b0).1 (le_refl _)

theorem mul_add_div (a) {b : ordinal} (b0 : b ≠ 0) (c) : (b * a + c) / b = a + c / b :=
begin
  apply le_antisymm,
  { apply (div_le b0).2,
    rw [mul_succ, mul_add, add_assoc, add_lt_add_iff_left],
    apply lt_mul_div_add _ b0 },
  { rw [le_div b0, mul_add, add_le_add_iff_left],
    apply mul_div_le }
end

theorem div_eq_zero_of_lt {a b : ordinal} (h : a < b) : a / b = 0 :=
begin
  rw [← ordinal.le_zero, div_le $ ordinal.pos_iff_ne_zero.1 $ lt_of_le_of_lt (ordinal.zero_le _) h],
  simpa only [succ_zero, mul_one] using h
end

@[simp] theorem mul_div_cancel (a) {b : ordinal} (b0 : b ≠ 0) : b * a / b = a :=
by simpa only [add_zero, zero_div] using mul_add_div a b0 0

@[simp] theorem div_one (a : ordinal) : a / 1 = a :=
by simpa only [one_mul] using mul_div_cancel a ordinal.one_ne_zero

@[simp] theorem div_self {a : ordinal} (h : a ≠ 0) : a / a = 1 :=
by simpa only [mul_one] using mul_div_cancel 1 h

theorem mul_sub (a b c : ordinal) : a * (b - c) = a * b - a * c :=
if a0 : a = 0 then by simp only [a0, zero_mul, sub_self] else
eq_of_forall_ge_iff $ λ d,
by rw [sub_le, ← le_div a0, sub_le, ← le_div a0, mul_add_div _ a0]

theorem is_limit_add_iff {a b} : is_limit (a + b) ↔ is_limit b ∨ (b = 0 ∧ is_limit a) :=
begin
  split; intro h,
  { by_cases h' : b = 0,
    { rw [h', add_zero] at h, right, exact ⟨h', h⟩ },
      left, rw [←add_sub_cancel a b], apply sub_is_limit h,
      suffices : a + 0 < a + b, simpa only [add_zero],
      rwa [add_lt_add_iff_left, ordinal.pos_iff_ne_zero] },
  rcases h with h|⟨rfl, h⟩, exact add_is_limit a h, simpa only [add_zero]
end

theorem dvd_add_iff : ∀ {a b c : ordinal}, a ∣ b → (a ∣ b + c ↔ a ∣ c)
| a _ c ⟨b, rfl⟩ :=
 ⟨λ ⟨d, e⟩, ⟨d - b, by rw [mul_sub, ← e, add_sub_cancel]⟩,
  λ ⟨d, e⟩, by { rw [e, ← mul_add], apply dvd_mul_right }⟩

theorem dvd_add {a b c : ordinal} (h₁ : a ∣ b) : a ∣ c → a ∣ b + c :=
(dvd_add_iff h₁).2

theorem dvd_zero (a : ordinal) : a ∣ 0 := ⟨_, (mul_zero _).symm⟩

theorem zero_dvd {a : ordinal} : 0 ∣ a ↔ a = 0 :=
⟨λ ⟨h, e⟩, by simp only [e, zero_mul], λ e, e.symm ▸ dvd_zero _⟩

theorem one_dvd (a : ordinal) : 1 ∣ a := ⟨a, (one_mul _).symm⟩

theorem div_mul_cancel : ∀ {a b : ordinal}, a ≠ 0 → a ∣ b → a * (b / a) = b
| a _ a0 ⟨b, rfl⟩ := by rw [mul_div_cancel _ a0]

theorem le_of_dvd : ∀ {a b : ordinal}, b ≠ 0 → a ∣ b → a ≤ b
| a _ b0 ⟨b, rfl⟩ := by simpa only [mul_one] using mul_le_mul_left'
  (one_le_iff_ne_zero.2 (λ h : b = 0, by simpa only [h, mul_zero] using b0)) a

theorem dvd_antisymm {a b : ordinal} (h₁ : a ∣ b) (h₂ : b ∣ a) : a = b :=
if a0 : a = 0 then by subst a; exact (zero_dvd.1 h₁).symm else
if b0 : b = 0 then by subst b; exact zero_dvd.1 h₂ else
le_antisymm (le_of_dvd b0 h₁) (le_of_dvd a0 h₂)

/-- `a % b` is the unique ordinal `o'` satisfying
  `a = b * o + o'` with `o' < b`. -/
instance : has_mod ordinal := ⟨λ a b, a - b * (a / b)⟩

theorem mod_def (a b : ordinal) : a % b = a - b * (a / b) := rfl

@[simp] theorem mod_zero (a : ordinal) : a % 0 = a :=
by simp only [mod_def, div_zero, zero_mul, sub_zero]

theorem mod_eq_of_lt {a b : ordinal} (h : a < b) : a % b = a :=
by simp only [mod_def, div_eq_zero_of_lt h, mul_zero, sub_zero]

@[simp] theorem zero_mod (b : ordinal) : 0 % b = 0 :=
by simp only [mod_def, zero_div, mul_zero, sub_self]

theorem div_add_mod (a b : ordinal) : b * (a / b) + a % b = a :=
ordinal.add_sub_cancel_of_le $ mul_div_le _ _

theorem mod_lt (a) {b : ordinal} (h : b ≠ 0) : a % b < b :=
(add_lt_add_iff_left (b * (a / b))).1 $
by rw div_add_mod; exact lt_mul_div_add a h

@[simp] theorem mod_self (a : ordinal) : a % a = 0 :=
if a0 : a = 0 then by simp only [a0, zero_mod] else
by simp only [mod_def, div_self a0, mul_one, sub_self]

@[simp] theorem mod_one (a : ordinal) : a % 1 = 0 :=
by simp only [mod_def, div_one, one_mul, sub_self]

theorem dvd_of_mod_eq_zero {a b : ordinal} (H : a % b = 0) : b ∣ a :=
⟨a / b, by simpa [H] using (div_add_mod a b).symm⟩

theorem mod_eq_zero_of_dvd {a b : ordinal} (H : b ∣ a) : a % b = 0 :=
begin
  rcases H with ⟨c, rfl⟩,
  rcases eq_or_ne b 0 with rfl | hb,
  { simp },
  { simp [mod_def, hb] }
end

theorem dvd_iff_mod_eq_zero {a b : ordinal} : b ∣ a ↔ a % b = 0 :=
⟨mod_eq_zero_of_dvd, dvd_of_mod_eq_zero⟩

/-! ### Families of ordinals

There are two kinds of indexed families that naturally arise when dealing with ordinals: those
indexed by some type in the appropriate universe, and those indexed by ordinals less than another.
The following API allows one to convert from one kind of family to the other.

In many cases, this makes it easy to prove claims about one kind of family via the corresponding
claim on the other. -/

/-- Converts a family indexed by a `Type u` to one indexed by an `ordinal.{u}` using a specified
well-ordering. -/
def bfamily_of_family' {ι : Type u} (r : ι → ι → Prop) [is_well_order ι r] (f : ι → α) :
  Π a < type r, α :=
λ a ha, f (enum r a ha)

/-- Converts a family indexed by a `Type u` to one indexed by an `ordinal.{u}` using a well-ordering
given by the axiom of choice. -/
def bfamily_of_family {ι : Type u} : (ι → α) → Π a < type (@well_ordering_rel ι), α :=
bfamily_of_family' well_ordering_rel

/-- Converts a family indexed by an `ordinal.{u}` to one indexed by an `Type u` using a specified
well-ordering. -/
def family_of_bfamily' {ι : Type u} (r : ι → ι → Prop) [is_well_order ι r] {o} (ho : type r = o)
  (f : Π a < o, α) : ι → α :=
λ i, f (typein r i) (by { rw ←ho, exact typein_lt_type r i })

/-- Converts a family indexed by an `ordinal.{u}` to one indexed by a `Type u` using a well-ordering
given by the axiom of choice. -/
def family_of_bfamily (o : ordinal.{u}) (f : Π a < o, α) : o.out.α → α :=
family_of_bfamily' o.out.r (type_out o) f

@[simp] theorem bfamily_of_family'_typein {ι} (r : ι → ι → Prop) [is_well_order ι r] (f : ι → α)
  (i) : bfamily_of_family' r f (typein r i) (typein_lt_type r i) = f i :=
by simp only [bfamily_of_family', enum_typein]

@[simp] theorem bfamily_of_family_typein {ι} (f : ι → α) (i) :
  bfamily_of_family f (typein _ i) (typein_lt_type _ i) = f i :=
bfamily_of_family'_typein  _ f i

@[simp] theorem family_of_bfamily'_enum {ι : Type u} (r : ι → ι → Prop) [is_well_order ι r] {o}
  (ho : type r = o) (f : Π a < o, α) (i hi) :
  family_of_bfamily' r ho f (enum r i (by rwa ho)) = f i hi :=
by simp only [family_of_bfamily', typein_enum]

@[simp] theorem family_of_bfamily_enum (o : ordinal.{u}) (f : Π a < o, α) (i hi) :
  family_of_bfamily o f (enum o.out.r i (by { convert hi, exact type_out _ })) = f i hi :=
family_of_bfamily'_enum _ (type_out o) f _ _

/-! ### Supremum of a family of ordinals -/

/-- The supremum of a family of ordinals -/
def sup {ι} (f : ι → ordinal) : ordinal :=
omin {c | ∀ i, f i ≤ c}
  ⟨(sup (cardinal.succ ∘ card ∘ f)).ord, λ i, le_of_lt $
    cardinal.lt_ord.2 (lt_of_lt_of_le (cardinal.lt_succ_self _) (le_sup _ _))⟩

theorem le_sup {ι} (f : ι → ordinal) : ∀ i, f i ≤ sup f :=
omin_mem {c | ∀ i, f i ≤ c} _

theorem sup_le {ι} {f : ι → ordinal} {a} : sup f ≤ a ↔ ∀ i, f i ≤ a :=
⟨λ h i, le_trans (le_sup _ _) h, λ h, omin_le h⟩

theorem lt_sup {ι} {f : ι → ordinal} {a} : a < sup f ↔ ∃ i, a < f i :=
by simpa only [not_forall, not_le] using not_congr (@sup_le _ f a)

theorem lt_sup_of_ne_sup {ι} {f : ι → ordinal} : (∀ i, f i ≠ sup f) ↔ ∀ i, f i < sup f :=
⟨λ hf _, lt_of_le_of_ne (le_sup _ _) (hf _), λ hf _, ne_of_lt (hf _)⟩

theorem sup_not_succ_of_ne_sup {ι} {f : ι → ordinal} (hf : ∀ i, f i ≠ sup f) {a}
  (hao : a < sup f) : succ a < sup f :=
begin
  by_contra' hoa,
  exact hao.not_le (sup_le.2 (λ i, lt_succ.1 ((lt_of_le_of_ne (le_sup _ _) (hf i)).trans_le hoa)))
end

@[simp] theorem sup_eq_zero_iff {ι} {f : ι → ordinal} : sup f = 0 ↔ ∀ i, f i = 0 :=
begin
  refine ⟨λ h i, _, λ h, le_antisymm
    (sup_le.2 (λ i, ordinal.le_zero.2 (h i))) (ordinal.zero_le _)⟩,
  rw [←ordinal.le_zero, ←h],
  exact le_sup f i
end

theorem is_normal.sup {f} (H : is_normal f)
  {ι} {g : ι → ordinal} (h : nonempty ι) : f (sup g) = sup (f ∘ g) :=
eq_of_forall_ge_iff $ λ a,
by rw [sup_le, comp, H.le_set' (λ_:ι, true) g (let ⟨i⟩ := h in ⟨i, ⟨⟩⟩)];
  intros; simp only [sup_le, true_implies_iff]

theorem sup_ord {ι} (f : ι → cardinal) : sup (λ i, (f i).ord) = (cardinal.sup f).ord :=
eq_of_forall_ge_iff $ λ a, by simp only [sup_le, cardinal.ord_le, cardinal.sup_le]

lemma unbounded_range_of_sup_ge {α β : Type u} (r : α → α → Prop) [is_well_order α r] (f : β → α)
  (h : type r ≤ sup.{u u} (typein r ∘ f)) : unbounded r (range f) :=
(not_bounded_iff _).1 $ λ ⟨x, hx⟩, not_lt_of_le h $ lt_of_le_of_lt
  (sup_le.2 $ λ y, le_of_lt $ (typein_lt_typein r).2 $ hx _ $ mem_range_self y)
  (typein_lt_type r x)

/-- The supremum of a family of ordinals indexed by the set
  of ordinals less than some `o : ordinal.{u}`.
  (This is not a special case of `sup` over the subtype,
  because `{a // a < o} : Type (u+1)` and `sup` only works over
  families in `Type u`.) -/
def bsup (o : ordinal.{u}) : (Π a < o, ordinal.{max u v}) → ordinal.{max u v} :=
match o, o.out, o.out_eq with
| _, ⟨α, r, _⟩, rfl, f := by exactI sup (λ a, f (typein r a) (typein_lt_type _ _))
end

theorem bsup_le {o f a} : bsup.{u v} o f ≤ a ↔ ∀ i h, f i h ≤ a :=
match o, o.out, o.out_eq, f :
 ∀ o w (e : ⟦w⟧ = o) (f : Π (a : ordinal.{u}), a < o → ordinal.{(max u v)}),
   bsup._match_1 o w e f ≤ a ↔ ∀ i h, f i h ≤ a with
| _, ⟨α, r, _⟩, rfl, f := by rw [bsup._match_1, sup_le]; exactI
  ⟨λ H i h, by simpa only [typein_enum] using H (enum r i h), λ H b, H _ _⟩
end

theorem le_bsup {o} (f : Π a < o, ordinal) (i h) : f i h ≤ bsup o f :=
bsup_le.1 (le_refl _) _ _

theorem lt_bsup {o} (f : Π a < o, ordinal) {a} : a < bsup o f ↔ ∃ i hi, a < f i hi :=
by simpa only [not_forall, not_le] using not_congr (@bsup_le _ f a)

theorem bsup_eq_sup' {o ι} (r : ι → ι → Prop) [is_well_order ι r] (ho : type r = o) (f) :
  bsup o f = sup (family_of_bfamily' r ho f) :=
eq_of_forall_ge_iff $ λ o,
by { rw [bsup_le, ordinal.sup_le], subst ho, exact
  ⟨λ H b, H _ _, λ H i h, by simpa only [family_of_bfamily', typein_enum] using H (enum r i h)⟩ }

theorem sup_eq_sup {ι : Type u} (r r' : ι → ι → Prop) [is_well_order ι r] [is_well_order ι r'] {o}
  (ho : type r = o) (ho' : type r' = o) (f : Π a < o, ordinal) :
  sup (family_of_bfamily' r ho f) = sup (family_of_bfamily' r' ho' f) :=
by rw [←bsup_eq_sup', ←bsup_eq_sup']

theorem bsup_eq_sup {o} (f : Π a < o, ordinal) : bsup o f = sup (family_of_bfamily o f) :=
bsup_eq_sup' _ _ f

theorem sup_eq_bsup' {ι} (r : ι → ι → Prop) [is_well_order ι r] (f : ι → ordinal) :
  sup f = bsup _ (bfamily_of_family' r f) :=
by simp only [bsup_eq_sup' r, enum_typein, family_of_bfamily', bfamily_of_family']

theorem bsup_eq_bsup {ι : Type u} (r r' : ι → ι → Prop) [is_well_order ι r] [is_well_order ι r']
  (f : ι → ordinal) : bsup _ (bfamily_of_family' r f) = bsup _ (bfamily_of_family' r' f) :=
by rw [←sup_eq_bsup', ←sup_eq_bsup']

theorem sup_eq_bsup {ι} (f : ι → ordinal) : sup f = bsup _ (bfamily_of_family f) :=
sup_eq_bsup' _ f

theorem is_normal.bsup {f} (H : is_normal f) {o} :
  ∀ (g : Π a < o, ordinal) (h : o ≠ 0), f (bsup o g) = bsup o (λ a h, f (g a h)) :=
induction_on o $ λ α r _ g h,
begin
  resetI,
  rw [bsup_eq_sup' r rfl, H.sup (type_ne_zero_iff_nonempty.1 h), bsup_eq_sup' r rfl],
  refl
end

theorem lt_bsup_of_ne_bsup {o : ordinal} {f : Π a < o, ordinal} :
  (∀ i h, f i h ≠ o.bsup f) ↔ ∀ i h, f i h < o.bsup f :=
⟨λ hf _ _, lt_of_le_of_ne (le_bsup _ _ _) (hf _ _), λ hf _ _, ne_of_lt (hf _ _)⟩

theorem bsup_not_succ_of_ne_bsup {o} {f : Π a < o, ordinal}
  (hf : ∀ {i : ordinal} (h : i < o), f i h ≠ o.bsup f) (a) :
  a < bsup o f → succ a < bsup o f :=
by { rw bsup_eq_sup at *, exact sup_not_succ_of_ne_sup (λ i, hf _) }

@[simp] theorem bsup_eq_zero_iff {o} {f : Π a < o, ordinal} : bsup o f = 0 ↔ ∀ i hi, f i hi = 0 :=
begin
  refine ⟨λ h i hi, _, λ h, le_antisymm
    (bsup_le.2 (λ i hi, ordinal.le_zero.2 (h i hi))) (ordinal.zero_le _)⟩,
  rw [←ordinal.le_zero, ←h],
  exact le_bsup f i hi,
end

theorem lt_bsup_of_limit {o : ordinal} {f : Π a < o, ordinal}
  (hf : ∀ {a a'} (ha : a < o) (ha' : a' < o), a < a' → f a ha < f a' ha')
  (ho : o.is_limit) (i h) : f i h < bsup o f :=
lt_of_lt_of_le (hf _ _ $ lt_succ_self i) (le_bsup f i.succ $ ho.2 _ h)

theorem bsup_id {o} (ho : is_limit o) : bsup.{u u} o (λ x _, x) = o :=
le_antisymm (bsup_le.2 (λ i hi, hi.le))
  (not_lt.1 (λ h, (lt_bsup_of_limit.{u u} (λ _ _ _ _, id) ho _ h).false))

theorem is_normal.bsup_eq {f} (H : is_normal f) {o : ordinal} (h : is_limit o) :
  bsup.{u} o (λ x _, f x) = f o :=
by { rw [←is_normal.bsup.{u u} H (λ x _, x) h.1, bsup_id h] }

/-- The least strict upper bound of a family of ordinals. -/
def lsub {ι} (f : ι → ordinal) : ordinal :=
sup (λ i, (f i).succ)

theorem lsub_le {ι} {f : ι → ordinal} {a} : lsub f ≤ a ↔ ∀ i, f i < a :=
by { convert sup_le, simp [succ_le] }

theorem lt_lsub {ι} (f : ι → ordinal) (i) : f i < lsub f :=
succ_le.1 (le_sup _ i)

theorem sup_le_lsub {ι} (f : ι → ordinal) : sup f ≤ lsub f :=
sup_le.2 (λ i, le_of_lt (lt_lsub f i))

theorem lsub_le_sup_succ {ι} (f : ι → ordinal) : lsub f ≤ succ (sup f) :=
lsub_le.2 (λ i, lt_succ.2 (le_sup f i))

theorem sup_succ_le_lsub {ι} (f : ι → ordinal) : (sup f).succ ≤ lsub f ↔ ∃ i, f i = sup f :=
begin
  refine ⟨λ h, _, _⟩,
  { by_contra' hf,
    exact ne_of_lt (succ_le.1 h) (le_antisymm (sup_le_lsub f)
      (lsub_le.2 (lt_sup_of_ne_sup.1 hf))) },
  rintro ⟨_, hf⟩,
  rw [succ_le, ←hf],
  exact lt_lsub _ _
end

theorem sup_succ_eq_lsub {ι} (f : ι → ordinal) : (sup f).succ = lsub f ↔ ∃ i, f i = sup f :=
begin
  rw iff.intro le_of_eq (λ h, le_antisymm h (lsub_le_sup_succ f)),
  exact sup_succ_le_lsub f
end

theorem sup_eq_lsub_iff_succ {ι} (f : ι → ordinal) :
  sup f = lsub f ↔ ∀ a < lsub f, succ a < lsub f :=
begin
  refine ⟨λ h, _, λ hf, le_antisymm (sup_le_lsub f) (lsub_le.2 (λ i, _))⟩,
  { rw ←h,
    exact λ a, sup_not_succ_of_ne_sup (λ i, ne_of_lt (lsub_le.1 (le_of_eq h.symm) i)) },
  by_contra' hle,
  have heq := (sup_succ_eq_lsub f).2 ⟨i, le_antisymm (le_sup _ _) hle⟩,
  have := hf (sup f) ( by { rw ←heq, exact lt_succ_self _ } ),
  rw heq at this,
  exact this.false
end

theorem sup_eq_lsub_iff_lt_sup {ι} (f : ι → ordinal) : sup f = lsub f ↔ ∀ i, f i < sup f :=
⟨λ h i, (by { rw h, apply lt_lsub }), λ h, le_antisymm (sup_le_lsub f) (lsub_le.2 h)⟩

lemma lsub_eq_zero {ι} [h : is_empty ι] (f : ι → ordinal) : lsub f = 0 :=
by { rw [←ordinal.le_zero, lsub_le], exact h.elim }

lemma lsub_pos {ι} [h : nonempty ι] (f : ι → ordinal) : 0 < lsub f :=
h.elim $ λ i, (ordinal.zero_le _).trans_lt (lt_lsub f i)

@[simp] theorem lsub_eq_zero_iff {ι} {f : ι → ordinal} : lsub f = 0 ↔ is_empty ι :=
begin
  refine ⟨λ h, ⟨λ i, _⟩, λ h, @lsub_eq_zero _ h _⟩,
  have := @lsub_pos _ ⟨i⟩ f,
  rw h at this,
  exact this.false
end

theorem lsub_nmem_range {ι} (f : ι → ordinal) : lsub f ∉ set.range f :=
λ ⟨i, h⟩, h.not_lt (lt_lsub f i)

/-- The bounded least strict upper bound of a family of ordinals. -/
def blsub (o : ordinal.{u}) (f : Π a < o, ordinal.{max u v}) : ordinal.{max u v} :=
o.bsup (λ a ha, (f a ha).succ)

theorem blsub_eq_lsub' {ι} (r : ι → ι → Prop) [is_well_order ι r] {o} (ho : type r = o) (f) :
  blsub o f = lsub (family_of_bfamily' r ho f) :=
bsup_eq_sup' r ho _

theorem lsub_eq_lsub {ι : Type u} (r r' : ι → ι → Prop) [is_well_order ι r] [is_well_order ι r'] {o}
  (ho : type r = o) (ho' : type r' = o) (f : Π a < o, ordinal) :
  lsub (family_of_bfamily' r ho f) = lsub (family_of_bfamily' r' ho' f) :=
by rw [←blsub_eq_lsub', ←blsub_eq_lsub']

theorem blsub_eq_lsub {o} (f : Π a < o, ordinal) : blsub o f = lsub (family_of_bfamily o f) :=
bsup_eq_sup _

theorem lsub_eq_blsub' {ι} (r : ι → ι → Prop) [is_well_order ι r] (f : ι → ordinal) :
  lsub f = blsub _ (bfamily_of_family' r f) :=
sup_eq_bsup' r _

theorem blsub_eq_blsub {ι : Type u} (r r' : ι → ι → Prop) [is_well_order ι r] [is_well_order ι r']
  (f : ι → ordinal) : blsub _ (bfamily_of_family' r f) = blsub _ (bfamily_of_family' r' f) :=
by rw [←lsub_eq_blsub', ←lsub_eq_blsub']

theorem lsub_eq_blsub {ι} (f : ι → ordinal) : lsub f = blsub _ (bfamily_of_family f) :=
sup_eq_bsup _

theorem blsub_le {o f a} : blsub o f ≤ a ↔ ∀ i h, f i h < a :=
by { convert bsup_le, apply propext, simp [succ_le] }

theorem lt_blsub {o} (f : Π a < o, ordinal) (i h) : f i h < blsub o f :=
blsub_le.1 (le_refl _) _ _

theorem bsup_le_blsub {o} (f : Π a < o, ordinal) : bsup o f ≤ blsub o f :=
bsup_le.2 (λ i h, le_of_lt (lt_blsub f i h))

theorem blsub_le_bsup_succ {o} (f : Π a < o, ordinal) : blsub o f ≤ (bsup o f).succ :=
blsub_le.2 (λ i h, lt_succ.2 (le_bsup f i h))

theorem bsup_succ_le_blsub {o} (f : Π a < o, ordinal) :
  (bsup o f).succ ≤ blsub o f ↔ ∃ i hi, f i hi = bsup o f :=
begin
  refine ⟨λ h, _, _⟩,
  { by_contra' hf,
    exact ne_of_lt (succ_le.1 h) (le_antisymm (bsup_le_blsub f)
      (blsub_le.2 (lt_bsup_of_ne_bsup.1 hf))) },
  rintro ⟨_, _, hf⟩,
  rw [succ_le, ←hf],
  exact lt_blsub _ _ _
end

theorem bsup_succ_eq_blsub {o} (f : Π a < o, ordinal) :
  (bsup o f).succ = blsub o f ↔ ∃ i hi, f i hi = bsup o f :=
begin
  rw iff.intro le_of_eq (λ h, le_antisymm h (blsub_le_bsup_succ f)),
  exact bsup_succ_le_blsub f
end

theorem bsup_eq_blsub_iff_succ {o} (f : Π a < o, ordinal) :
  bsup o f = blsub o f ↔ ∀ a < blsub o f, succ a < blsub o f :=
by { rw [bsup_eq_sup, blsub_eq_lsub], apply sup_eq_lsub_iff_succ }

theorem bsup_eq_blsub_iff_lt_bsup {o} (f : Π a < o, ordinal) :
  bsup o f = blsub o f ↔ ∀ i hi, f i hi < bsup o f :=
⟨λ h i, (by { rw h, apply lt_blsub }), λ h, le_antisymm (bsup_le_blsub f) (blsub_le.2 h)⟩

@[simp] theorem blsub_eq_zero_iff {o} {f : Π a < o, ordinal} : blsub o f = 0 ↔ o = 0 :=
by { rw [blsub_eq_lsub, lsub_eq_zero_iff], exact out_empty_iff_eq_zero }

lemma blsub_eq_zero {o : ordinal} (ho : o = 0) (f : Π a < o, ordinal) : blsub o f = 0 :=
by rwa blsub_eq_zero_iff

lemma blsub_pos {o : ordinal} (ho : 0 < o) (f : Π a < o, ordinal) : 0 < blsub o f :=
(ordinal.zero_le _).trans_lt (lt_blsub f 0 ho)

theorem blsub_type (r : α → α → Prop) [is_well_order α r] (f) :
  blsub (type r) f = lsub (λ a, f (typein r a) (typein_lt_type _ _)) :=
eq_of_forall_ge_iff $ λ o,
by rw [blsub_le, lsub_le]; exact
  ⟨λ H b, H _ _, λ H i h, by simpa only [typein_enum] using H (enum r i h)⟩

theorem blsub_id {o} : blsub.{u u} o (λ x _, x) = o :=
begin
  apply le_antisymm,
  { rw blsub_le,
    exact λ _, id },
  by_contra' h,
  exact (lt_blsub.{u u} (λ x _, x) _ h).false
end

end ordinal

/-! ### Results about injectivity and surjectivity -/

lemma not_surjective_of_ordinal {α : Type u} (f : α → ordinal.{u}) : ¬ function.surjective f :=
λ h, ordinal.lsub_nmem_range.{u u} f (h _)

lemma not_injective_of_ordinal {α : Type u} (f : ordinal.{u} → α) : ¬ function.injective f :=
λ h, not_surjective_of_ordinal _ (inv_fun_surjective h)

lemma not_surjective_of_ordinal_of_small {α : Type v} [small.{u} α] (f : α → ordinal.{u}) :
  ¬ function.surjective f :=
λ h, not_surjective_of_ordinal _ (h.comp (equiv_shrink _).symm.surjective)

lemma not_injective_of_ordinal_of_small {α : Type v} [small.{u} α] (f : ordinal.{u} → α) :
  ¬ function.injective f :=
λ h, not_injective_of_ordinal _ ((equiv_shrink _).injective.comp h)

/-- The type of ordinals in universe `u` is not `small.{u}`. This is the type-theoretic analog of
the Burali-Forti paradox. -/
theorem not_small_ordinal : ¬ small.{u} ordinal.{max u v} :=
λ h, @not_injective_of_ordinal_of_small _ h _ (λ a b, ordinal.lift_inj.1)

/-! ### Enumerating unbounded sets of ordinals with ordinals -/

namespace ordinal

section
variables {S : set ordinal.{u}} (hS : unbounded (<) S)

-- A characterization of unboundedness that's more convenient to our purposes.
private lemma unbounded_aux (a) : ∃ b, b ∈ S ∧ a ≤ b :=
let ⟨b, hb, hb'⟩ := hS a in ⟨b, hb, le_of_not_gt hb'⟩

/-- Enumerator function for an unbounded set of ordinals. -/
def enum_ord (S : set ordinal) (hS : unbounded (<) S) : ordinal → ordinal :=
wf.fix (λ o f, omin _ (unbounded_aux hS (blsub.{u u} o f)))

/-- The hypothesis that asserts that the `omin` from `enum_ord_def'` exists. -/
lemma enum_ord_def'_H {hS : unbounded (<) S} {o} :
  ∃ x, x ∈ S ∧ blsub.{u u} o (λ c _, enum_ord S hS c) ≤ x :=
unbounded_aux hS _

/-- The equation that characterizes `enum_ord` definitionally. This isn't the nicest expression to
work with, so consider using `enum_ord_def` instead. -/
theorem enum_ord_def' (o) :
  enum_ord S hS o = omin (S ∩ {b | blsub.{u u} o (λ c _, enum_ord S hS c) ≤ b}) enum_ord_def'_H :=
wf.fix_eq _ _

private theorem enum_ord_mem_aux (o) :
  S (enum_ord S hS o) ∧ blsub.{u u} o (λ c _, enum_ord S hS c) ≤ (enum_ord S hS o) :=
by { rw enum_ord_def', exact omin_mem (λ _, _ ∧ _) _ }

theorem enum_ord_mem (o) : enum_ord S hS o ∈ S :=
(enum_ord_mem_aux hS o).left

theorem blsub_le_enum_ord (o) : blsub.{u u} o (λ c _, enum_ord S hS c) ≤ enum_ord S hS o :=
(enum_ord_mem_aux hS o).right

theorem enum_ord.strict_mono : strict_mono (enum_ord S hS) :=
λ _ _ h, (lt_blsub.{u u} _ _ h).trans_le (blsub_le_enum_ord hS _)

/-- The hypothesis that asserts that the `omin` from `enum_ord_def` exists. -/
lemma enum_ord_def_H {hS : unbounded (<) S} {o} :
  ∃ x, x ∈ S ∧ ∀ c, c < o → enum_ord S hS c < x :=
(⟨_, enum_ord_mem hS o, λ _ b, enum_ord.strict_mono hS b⟩)

/-- A more workable definition for `enum_ord`. -/
theorem enum_ord_def (o) :
  enum_ord S hS o = omin (S ∩ {b | ∀ c, c < o → enum_ord S hS c < b}) enum_ord_def_H :=
begin
  rw enum_ord_def',
  congr,
  ext,
  exact ⟨λ h a hao, (lt_blsub.{u u} _ _ hao).trans_le h, λ h, blsub_le.2 h⟩
end

theorem enum_ord.surjective : ∀ s ∈ S, ∃ a, enum_ord S hS a = s :=
begin
  by_contra' H,
  cases omin_mem _ H with hal har,
  apply har (omin (λ b, omin _ H ≤ enum_ord S hS b)
    ⟨_, well_founded.self_le_of_strict_mono wf (enum_ord.strict_mono hS) _⟩),
  rw enum_ord_def,
  refine le_antisymm (omin_le ⟨hal, λ b hb, _⟩) _,
  { by_contra' h,
    exact not_lt_of_le (@omin_le _ _ b h) hb },
  rw le_omin,
  rintros b ⟨hb, hbr⟩,
  by_contra' hba,
  refine @not_lt_omin _ H _ ⟨hb, (λ d hdb, ne_of_lt (hbr d _) hdb)⟩ hba,
  by_contra' hcd,
  apply not_le_of_lt hba,
  rw ←hdb,
  refine le_trans _ ((enum_ord.strict_mono hS).monotone hcd),
  exact omin_mem (λ _, omin _ H ≤ _) _
end

/-- An order isomorphism between an unbounded set of ordinals and the ordinals. -/
def enum_ord.order_iso : ordinal ≃o S :=
strict_mono.order_iso_of_surjective (λ o, ⟨_, enum_ord_mem hS o⟩) (enum_ord.strict_mono hS)
  (λ s, let ⟨a, ha⟩ := enum_ord.surjective hS s s.prop in ⟨a, subtype.eq ha⟩)

theorem enum_ord_range : range (enum_ord S hS) = S :=
by { rw range_eq_iff, exact ⟨enum_ord_mem hS, enum_ord.surjective hS⟩ }

/-- A characterization of `enum_ord`: it is the unique strict monotonic function with range `S`. -/
theorem eq_enum_ord (f : ordinal → ordinal) :
  strict_mono f ∧ range f = S ↔ f = enum_ord S hS :=
begin
  split, swap,
  { rintro rfl,
    exact ⟨enum_ord.strict_mono hS, enum_ord_range hS⟩ },
  rw range_eq_iff,
  rintro ⟨h, hl, hr⟩,
  refine funext (λ a, _),
  apply wf.induction a,
  refine λ b H, le_antisymm _ _,
  { cases hr _ (enum_ord_mem hS b) with d hd,
    rw ←hd,
    apply h.monotone,
    by_contra' hbd,
    have := enum_ord.strict_mono hS hbd,
    rw ←(H d hbd) at this,
    exact ne_of_lt this hd },
  rw enum_ord_def,
  refine omin_le ⟨hl b, λ c hc, _⟩,
  rw ←(H c hc),
  exact h hc
end

end

/-! ### Ordinal exponential -/

/-- The ordinal exponential, defined by transfinite recursion. -/
def opow (a b : ordinal) : ordinal :=
if a = 0 then 1 - b else
limit_rec_on b 1 (λ _ IH, IH * a) (λ b _, bsup.{u u} b)

instance : has_pow ordinal ordinal := ⟨opow⟩
local infixr ^ := @pow ordinal ordinal ordinal.has_pow

theorem zero_opow' (a : ordinal) : 0 ^ a = 1 - a :=
by simp only [pow, opow, if_pos rfl]

@[simp] theorem zero_opow {a : ordinal} (a0 : a ≠ 0) : 0 ^ a = 0 :=
by rwa [zero_opow', ordinal.sub_eq_zero_iff_le, one_le_iff_ne_zero]

@[simp] theorem opow_zero (a : ordinal) : a ^ 0 = 1 :=
by by_cases a = 0; [simp only [pow, opow, if_pos h, sub_zero],
simp only [pow, opow, if_neg h, limit_rec_on_zero]]

@[simp] theorem opow_succ (a b : ordinal) : a ^ succ b = a ^ b * a :=
if h : a = 0 then by subst a; simp only [zero_opow (succ_ne_zero _), mul_zero]
else by simp only [pow, opow, limit_rec_on_succ, if_neg h]

theorem opow_limit {a b : ordinal} (a0 : a ≠ 0) (h : is_limit b) :
  a ^ b = bsup.{u u} b (λ c _, a ^ c) :=
by simp only [pow, opow, if_neg a0]; rw limit_rec_on_limit _ _ _ _ h; refl

theorem opow_le_of_limit {a b c : ordinal} (a0 : a ≠ 0) (h : is_limit b) :
  a ^ b ≤ c ↔ ∀ b' < b, a ^ b' ≤ c :=
by rw [opow_limit a0 h, bsup_le]

theorem lt_opow_of_limit {a b c : ordinal} (b0 : b ≠ 0) (h : is_limit c) :
  a < b ^ c ↔ ∃ c' < c, a < b ^ c' :=
by rw [← not_iff_not, not_exists]; simp only [not_lt, opow_le_of_limit b0 h, exists_prop, not_and]

@[simp] theorem opow_one (a : ordinal) : a ^ 1 = a :=
by rw [← succ_zero, opow_succ]; simp only [opow_zero, one_mul]

@[simp] theorem one_opow (a : ordinal) : 1 ^ a = 1 :=
begin
  apply limit_rec_on a,
  { simp only [opow_zero] },
  { intros _ ih, simp only [opow_succ, ih, mul_one] },
  refine λ b l IH, eq_of_forall_ge_iff (λ c, _),
  rw [opow_le_of_limit ordinal.one_ne_zero l],
  exact ⟨λ H, by simpa only [opow_zero] using H 0 l.pos,
         λ H b' h, by rwa IH _ h⟩,
end

theorem opow_pos {a : ordinal} (b)
  (a0 : 0 < a) : 0 < a ^ b :=
begin
  have h0 : 0 < a ^ 0, {simp only [opow_zero, zero_lt_one]},
  apply limit_rec_on b,
  { exact h0 },
  { intros b IH, rw [opow_succ],
    exact mul_pos IH a0 },
  { exact λ b l _, (lt_opow_of_limit (ordinal.pos_iff_ne_zero.1 a0) l).2
      ⟨0, l.pos, h0⟩ },
end

theorem opow_ne_zero {a : ordinal} (b)
  (a0 : a ≠ 0) : a ^ b ≠ 0 :=
ordinal.pos_iff_ne_zero.1 $ opow_pos b $ ordinal.pos_iff_ne_zero.2 a0

theorem opow_is_normal {a : ordinal} (h : 1 < a) : is_normal ((^) a) :=
have a0 : 0 < a, from lt_trans zero_lt_one h,
⟨λ b, by simpa only [mul_one, opow_succ] using
  (mul_lt_mul_iff_left (opow_pos b a0)).2 h,
 λ b l c, opow_le_of_limit (ne_of_gt a0) l⟩

theorem opow_lt_opow_iff_right {a b c : ordinal}
  (a1 : 1 < a) : a ^ b < a ^ c ↔ b < c :=
(opow_is_normal a1).lt_iff

theorem opow_le_opow_iff_right {a b c : ordinal}
  (a1 : 1 < a) : a ^ b ≤ a ^ c ↔ b ≤ c :=
(opow_is_normal a1).le_iff

theorem opow_right_inj {a b c : ordinal}
  (a1 : 1 < a) : a ^ b = a ^ c ↔ b = c :=
(opow_is_normal a1).inj

theorem opow_is_limit {a b : ordinal}
  (a1 : 1 < a) : is_limit b → is_limit (a ^ b) :=
(opow_is_normal a1).is_limit

theorem opow_is_limit_left {a b : ordinal}
  (l : is_limit a) (hb : b ≠ 0) : is_limit (a ^ b) :=
begin
  rcases zero_or_succ_or_limit b with e|⟨b,rfl⟩|l',
  { exact absurd e hb },
  { rw opow_succ,
    exact mul_is_limit (opow_pos _ l.pos) l },
  { exact opow_is_limit l.one_lt l' }
end

theorem opow_le_opow_right {a b c : ordinal}
  (h₁ : 0 < a) (h₂ : b ≤ c) : a ^ b ≤ a ^ c :=
begin
  cases lt_or_eq_of_le (one_le_iff_pos.2 h₁) with h₁ h₁,
  { exact (opow_le_opow_iff_right h₁).2 h₂ },
  { subst a, simp only [one_opow] }
end

theorem opow_le_opow_left {a b : ordinal} (c)
  (ab : a ≤ b) : a ^ c ≤ b ^ c :=
begin
  by_cases a0 : a = 0,
  { subst a, by_cases c0 : c = 0,
    { subst c, simp only [opow_zero] },
    { simp only [zero_opow c0, ordinal.zero_le] } },
  { apply limit_rec_on c,
    { simp only [opow_zero] },
    { intros c IH, simpa only [opow_succ] using mul_le_mul' IH ab },
    { exact λ c l IH, (opow_le_of_limit a0 l).2
        (λ b' h, le_trans (IH _ h) (opow_le_opow_right
          (lt_of_lt_of_le (ordinal.pos_iff_ne_zero.2 a0) ab) (le_of_lt h))) } }
end

theorem le_opow_self {a : ordinal} (b) (a1 : 1 < a) : b ≤ a ^ b :=
(opow_is_normal a1).le_self _

theorem opow_lt_opow_left_of_succ {a b c : ordinal}
  (ab : a < b) : a ^ succ c < b ^ succ c :=
by rw [opow_succ, opow_succ]; exact
  (mul_le_mul_right' (opow_le_opow_left _ (le_of_lt ab)) a).trans_lt
  (mul_lt_mul_of_pos_left ab (opow_pos _ (lt_of_le_of_lt (ordinal.zero_le _) ab)))

theorem opow_add (a b c : ordinal) : a ^ (b + c) = a ^ b * a ^ c :=
begin
  by_cases a0 : a = 0,
  { subst a,
    by_cases c0 : c = 0, {simp only [c0, add_zero, opow_zero, mul_one]},
    have : b+c ≠ 0 := ne_of_gt (lt_of_lt_of_le
      (ordinal.pos_iff_ne_zero.2 c0) (le_add_left _ _)),
    simp only [zero_opow c0, zero_opow this, mul_zero] },
  cases eq_or_lt_of_le (one_le_iff_ne_zero.2 a0) with a1 a1,
  { subst a1, simp only [one_opow, mul_one] },
  apply limit_rec_on c,
  { simp only [add_zero, opow_zero, mul_one] },
  { intros c IH,
    rw [add_succ, opow_succ, IH, opow_succ, mul_assoc] },
  { intros c l IH,
    refine eq_of_forall_ge_iff (λ d, (((opow_is_normal a1).trans
      (add_is_normal b)).limit_le l).trans _),
    simp only [IH] {contextual := tt},
    exact (((mul_is_normal $ opow_pos b (ordinal.pos_iff_ne_zero.2 a0)).trans
      (opow_is_normal a1)).limit_le l).symm }
end

theorem opow_dvd_opow (a) {b c : ordinal}
  (h : b ≤ c) : a ^ b ∣ a ^ c :=
by { rw [← ordinal.add_sub_cancel_of_le h, opow_add], apply dvd_mul_right }

theorem opow_dvd_opow_iff {a b c : ordinal}
  (a1 : 1 < a) : a ^ b ∣ a ^ c ↔ b ≤ c :=
⟨λ h, le_of_not_lt $ λ hn,
  not_le_of_lt ((opow_lt_opow_iff_right a1).2 hn) $
   le_of_dvd (opow_ne_zero _ $ one_le_iff_ne_zero.1 $ le_of_lt a1) h,
opow_dvd_opow _⟩

theorem opow_mul (a b c : ordinal) : a ^ (b * c) = (a ^ b) ^ c :=
begin
  by_cases b0 : b = 0, {simp only [b0, zero_mul, opow_zero, one_opow]},
  by_cases a0 : a = 0,
  { subst a,
    by_cases c0 : c = 0, {simp only [c0, mul_zero, opow_zero]},
    simp only [zero_opow b0, zero_opow c0, zero_opow (mul_ne_zero b0 c0)] },
  cases eq_or_lt_of_le (one_le_iff_ne_zero.2 a0) with a1 a1,
  { subst a1, simp only [one_opow] },
  apply limit_rec_on c,
  { simp only [mul_zero, opow_zero] },
  { intros c IH,
    rw [mul_succ, opow_add, IH, opow_succ] },
  { intros c l IH,
    refine eq_of_forall_ge_iff (λ d, (((opow_is_normal a1).trans
      (mul_is_normal (ordinal.pos_iff_ne_zero.2 b0))).limit_le l).trans _),
    simp only [IH] {contextual := tt},
    exact (opow_le_of_limit (opow_ne_zero _ a0) l).symm }
end

/-! ### Ordinal logarithm -/

/-- The ordinal logarithm is the solution `u` to the equation
  `x = b ^ u * v + w` where `v < b` and `w < b ^ u`. -/
def log (b : ordinal) (x : ordinal) : ordinal :=
if h : 1 < b then pred $
  omin {o | x < b^o} ⟨succ x, succ_le.1 (le_opow_self _ h)⟩
else 0

@[simp] theorem log_not_one_lt {b : ordinal} (b1 : ¬ 1 < b) (x : ordinal) : log b x = 0 :=
by simp only [log, dif_neg b1]

theorem log_def {b : ordinal} (b1 : 1 < b) (x : ordinal) : log b x =
  pred (omin {o | x < b^o} (log._proof_1 b x b1)) :=
by simp only [log, dif_pos b1]

@[simp] theorem log_zero (b : ordinal) : log b 0 = 0 :=
if b1 : 1 < b then
  by rw [log_def b1, ← ordinal.le_zero, pred_le];
     apply omin_le; change 0<b^succ 0;
     rw [succ_zero, opow_one];
     exact lt_trans zero_lt_one b1
else by simp only [log_not_one_lt b1]

theorem succ_log_def {b x : ordinal} (b1 : 1 < b) (x0 : 0 < x) : succ (log b x) =
  omin {o | x < b^o} (log._proof_1 b x b1) :=
begin
  let t := omin {o | x < b^o} (log._proof_1 b x b1),
  have : x < b ^ t := omin_mem {o | x < b^o} _,
  rcases zero_or_succ_or_limit t with h|h|h,
  { refine (not_lt_of_le (one_le_iff_pos.2 x0) _).elim,
    simpa only [h, opow_zero] },
  { rw [show log b x = pred t, from log_def b1 x,
        succ_pred_iff_is_succ.2 h] },
  { rcases (lt_opow_of_limit (ne_of_gt $ lt_trans zero_lt_one b1) h).1 this with ⟨a, h₁, h₂⟩,
    exact (not_le_of_lt h₁).elim (le_omin.1 (le_refl t) a h₂) }
end

theorem lt_opow_succ_log {b : ordinal} (b1 : 1 < b) (x : ordinal) :
  x < b ^ succ (log b x) :=
begin
  cases lt_or_eq_of_le (ordinal.zero_le x) with x0 x0,
  { rw [succ_log_def b1 x0], exact omin_mem {o | x < b^o} _ },
  { subst x, apply opow_pos _ (lt_trans zero_lt_one b1) }
end

theorem opow_log_le (b) {x : ordinal} (x0 : 0 < x) :
  b ^ log b x ≤ x :=
begin
  by_cases b0 : b = 0,
  { rw [b0, zero_opow'],
    refine le_trans (sub_le_self _ _) (one_le_iff_pos.2 x0) },
  cases lt_or_eq_of_le (one_le_iff_ne_zero.2 b0) with b1 b1,
  { refine le_of_not_lt (λ h, not_le_of_lt (lt_succ_self (log b x)) _),
    have := @omin_le {o | x < b^o} _ _ h,
    rwa ← succ_log_def b1 x0 at this },
  { rw [← b1, one_opow], exact one_le_iff_pos.2 x0 }
end

theorem le_log {b x c : ordinal} (b1 : 1 < b) (x0 : 0 < x) :
  c ≤ log b x ↔ b ^ c ≤ x :=
⟨λ h, le_trans ((opow_le_opow_iff_right b1).2 h) (opow_log_le b x0),
 λ h, le_of_not_lt $ λ hn,
   not_le_of_lt (lt_opow_succ_log b1 x) $
   le_trans ((opow_le_opow_iff_right b1).2 (succ_le.2 hn)) h⟩

theorem log_lt {b x c : ordinal} (b1 : 1 < b) (x0 : 0 < x) :
  log b x < c ↔ x < b ^ c :=
lt_iff_lt_of_le_iff_le (le_log b1 x0)

theorem log_le_log (b) {x y : ordinal} (xy : x ≤ y) :
  log b x ≤ log b y :=
if x0 : x = 0 then by simp only [x0, log_zero, ordinal.zero_le] else
have x0 : 0 < x, from ordinal.pos_iff_ne_zero.2 x0,
if b1 : 1 < b then
  (le_log b1 (lt_of_lt_of_le x0 xy)).2 $ le_trans (opow_log_le _ x0) xy
else by simp only [log_not_one_lt b1, ordinal.zero_le]

theorem log_le_self (b x : ordinal) : log b x ≤ x :=
if x0 : x = 0 then by simp only [x0, log_zero, ordinal.zero_le] else
if b1 : 1 < b then
  le_trans (le_opow_self _ b1) (opow_log_le b (ordinal.pos_iff_ne_zero.2 x0))
else by simp only [log_not_one_lt b1, ordinal.zero_le]

@[simp] theorem log_one (b : ordinal) : log b 1 = 0 :=
if hb : 1 < b then by rwa [←lt_one_iff_zero, log_lt hb zero_lt_one, opow_one]
else log_not_one_lt hb 1

lemma opow_mul_add_pos {b v : ordinal} (hb : 0 < b) (u) (hv : 0 < v) (w) :
  0 < b ^ u * v + w :=
(opow_pos u hb).trans_le ((le_mul_left _ hv).trans (le_add_right _ _))

lemma opow_mul_add_lt_opow_mul_succ {b u w : ordinal} (v : ordinal) (hw : w < b ^ u) :
  b ^ u * v + w < b ^ u * v.succ :=
by rwa [mul_succ, add_lt_add_iff_left]

lemma opow_mul_add_lt_opow_succ {b u v w : ordinal} (hvb : v < b) (hw : w < b ^ u) :
  b ^ u * v + w < b ^ u.succ :=
begin
  convert (opow_mul_add_lt_opow_mul_succ v hw).trans_le (mul_le_mul_left' (succ_le.2 hvb) _),
  exact opow_succ b u
end

theorem log_opow_mul_add {b u v w : ordinal} (hb : 1 < b) (hv : 0 < v) (hvb : v < b)
  (hw : w < b ^ u) : log b (b ^ u * v + w) = u :=
begin
  have hpos := opow_mul_add_pos (zero_lt_one.trans hb) u hv w,
  by_contra' hne,
  cases lt_or_gt_of_ne hne with h h,
  { rw log_lt hb hpos at h,
    exact not_le_of_lt h ((le_mul_left _ hv).trans (le_add_right _ _)) },
  { change _ < _ at h,
    rw [←succ_le, le_log hb hpos] at h,
    exact (not_lt_of_le h) (opow_mul_add_lt_opow_succ hvb hw) }
end

@[simp] theorem log_opow {b : ordinal} (hb : 1 < b) (x : ordinal) : log b (b ^ x) = x :=
begin
  convert log_opow_mul_add hb zero_lt_one hb (opow_pos x (zero_lt_one.trans hb)),
  rw [add_zero, mul_one]
end

theorem add_log_le_log_mul {x y : ordinal} (b : ordinal) (x0 : 0 < x) (y0 : 0 < y) :
  log b x + log b y ≤ log b (x * y) :=
begin
  by_cases hb : 1 < b,
  { rw [le_log hb (mul_pos x0 y0), opow_add],
    exact mul_le_mul' (opow_log_le b x0) (opow_log_le b y0) },
  simp only [log_not_one_lt hb, zero_add]
end

/-! ### The Cantor normal form -/

theorem CNF_aux {b o : ordinal} (b0 : b ≠ 0) (o0 : o ≠ 0) :
  o % b ^ log b o < o :=
lt_of_lt_of_le
  (mod_lt _ $ opow_ne_zero _ b0)
  (opow_log_le _ $ ordinal.pos_iff_ne_zero.2 o0)

/-- Proving properties of ordinals by induction over their Cantor normal form. -/
@[elab_as_eliminator] noncomputable def CNF_rec {b : ordinal} (b0 : b ≠ 0)
  {C : ordinal → Sort*}
  (H0 : C 0)
  (H : ∀ o, o ≠ 0 → o % b ^ log b o < o → C (o % b ^ log b o) → C o)
  : ∀ o, C o
| o :=
  if o0 : o = 0 then by rw o0; exact H0 else
  have _, from CNF_aux b0 o0,
  H o o0 this (CNF_rec (o % b ^ log b o))
using_well_founded {dec_tac := `[assumption]}

@[simp] theorem CNF_rec_zero {b} (b0) {C H0 H} : @CNF_rec b b0 C H0 H 0 = H0 :=
by rw [CNF_rec, dif_pos rfl]; refl

@[simp] theorem CNF_rec_ne_zero {b} (b0) {C H0 H o} (o0) :
  @CNF_rec b b0 C H0 H o = H o o0 (CNF_aux b0 o0) (@CNF_rec b b0 C H0 H _) :=
by rw [CNF_rec, dif_neg o0]

/-- The Cantor normal form of an ordinal is the list of coefficients
  in the base-`b` expansion of `o`.

    CNF b (b ^ u₁ * v₁ + b ^ u₂ * v₂) = [(u₁, v₁), (u₂, v₂)] -/
def CNF (b := omega) (o : ordinal) : list (ordinal × ordinal) :=
if b0 : b = 0 then [] else
CNF_rec b0 [] (λ o o0 h IH, (log b o, o / b ^ log b o) :: IH) o

@[simp] theorem zero_CNF (o) : CNF 0 o = [] :=
dif_pos rfl

@[simp] theorem CNF_zero (b) : CNF b 0 = [] :=
if b0 : b = 0 then dif_pos b0 else
(dif_neg b0).trans $ CNF_rec_zero _

theorem CNF_ne_zero {b o : ordinal} (b0 : b ≠ 0) (o0 : o ≠ 0) :
  CNF b o = (log b o, o / b ^ log b o) :: CNF b (o % b ^ log b o) :=
by unfold CNF; rw [dif_neg b0, dif_neg b0, CNF_rec_ne_zero b0 o0]

theorem one_CNF {o : ordinal} (o0 : o ≠ 0) :
  CNF 1 o = [(0, o)] :=
by rw [CNF_ne_zero ordinal.one_ne_zero o0, log_not_one_lt (lt_irrefl _), opow_zero, mod_one,
       CNF_zero, div_one]

theorem CNF_foldr {b : ordinal} (b0 : b ≠ 0) (o) :
  (CNF b o).foldr (λ p r, b ^ p.1 * p.2 + r) 0 = o :=
CNF_rec b0 (by rw CNF_zero; refl)
  (λ o o0 h IH, by rw [CNF_ne_zero b0 o0, list.foldr_cons, IH, div_add_mod]) o

theorem CNF_pairwise_aux (b := omega) (o) :
  (∀ p ∈ CNF b o, prod.fst p ≤ log b o) ∧
  (CNF b o).pairwise (λ p q, q.1 < p.1) :=
begin
  by_cases b0 : b = 0,
  { simp only [b0, zero_CNF, list.pairwise.nil, and_true], exact λ _, false.elim },
  cases lt_or_eq_of_le (one_le_iff_ne_zero.2 b0) with b1 b1,
  { refine CNF_rec b0 _ _ o,
    { simp only [CNF_zero, list.pairwise.nil, and_true], exact λ _, false.elim },
    intros o o0 H IH, cases IH with IH₁ IH₂,
    simp only [CNF_ne_zero b0 o0, list.forall_mem_cons, list.pairwise_cons, IH₂, and_true],
    refine ⟨⟨le_refl _, λ p m, _⟩, λ p m, _⟩,
    { exact le_trans (IH₁ p m) (log_le_log _ $ le_of_lt H) },
    { refine lt_of_le_of_lt (IH₁ p m) ((log_lt b1 _).2 _),
      { rw ordinal.pos_iff_ne_zero, intro e,
        rw e at m, simpa only [CNF_zero] using m },
      { exact mod_lt _ (opow_ne_zero _ b0) } } },
  { by_cases o0 : o = 0,
    { simp only [o0, CNF_zero, list.pairwise.nil, and_true], exact λ _, false.elim },
    rw [← b1, one_CNF o0],
    simp only [list.mem_singleton, log_not_one_lt (lt_irrefl _), forall_eq, le_refl, true_and,
      list.pairwise_singleton] }
end

theorem CNF_pairwise (b := omega) (o) :
  (CNF b o).pairwise (λ p q, prod.fst q < p.1) :=
(CNF_pairwise_aux _ _).2

theorem CNF_fst_le_log (b := omega) (o) :
  ∀ p ∈ CNF b o, prod.fst p ≤ log b o :=
(CNF_pairwise_aux _ _).1

theorem CNF_fst_le (b := omega) (o) (p ∈ CNF b o) : prod.fst p ≤ o :=
le_trans (CNF_fst_le_log _ _ p H) (log_le_self _ _)

theorem CNF_snd_lt {b : ordinal} (b1 : 1 < b) (o) :
  ∀ p ∈ CNF b o, prod.snd p < b :=
begin
  have b0 := ne_of_gt (lt_trans zero_lt_one b1),
  refine CNF_rec b0 (λ _, by rw [CNF_zero]; exact false.elim) _ o,
  intros o o0 H IH,
  simp only [CNF_ne_zero b0 o0, list.mem_cons_iff, forall_eq_or_imp, iff_true_intro IH, and_true],
  rw [div_lt (opow_ne_zero _ b0), ← opow_succ],
  exact lt_opow_succ_log b1 _,
end

theorem CNF_sorted (b := omega) (o) :
  ((CNF b o).map prod.fst).sorted (>) :=
by rw [list.sorted, list.pairwise_map]; exact CNF_pairwise b o

/-! ### Casting naturals into ordinals, compatibility with operations -/

@[simp] theorem nat_cast_mul {m n : ℕ} : ((m * n : ℕ) : ordinal) = m * n :=
by induction n with n IH; [simp only [nat.cast_zero, nat.mul_zero, mul_zero],
  rw [nat.mul_succ, nat.cast_add, IH, nat.cast_succ, mul_add_one]]

@[simp] theorem nat_cast_opow {m n : ℕ} : ((pow m n : ℕ) : ordinal) = m ^ n :=
by induction n with n IH; [simp only [pow_zero, nat.cast_zero, opow_zero, nat.cast_one],
  rw [pow_succ', nat_cast_mul, IH, nat.cast_succ, ← succ_eq_add_one, opow_succ]]

@[simp] theorem nat_cast_le {m n : ℕ} : (m : ordinal) ≤ n ↔ m ≤ n :=
by rw [← cardinal.ord_nat, ← cardinal.ord_nat,
       cardinal.ord_le_ord, cardinal.nat_cast_le]

@[simp] theorem nat_cast_lt {m n : ℕ} : (m : ordinal) < n ↔ m < n :=
by simp only [lt_iff_le_not_le, nat_cast_le]

@[simp] theorem nat_cast_inj {m n : ℕ} : (m : ordinal) = n ↔ m = n :=
by simp only [le_antisymm_iff, nat_cast_le]

@[simp] theorem nat_cast_eq_zero {n : ℕ} : (n : ordinal) = 0 ↔ n = 0 :=
@nat_cast_inj n 0

theorem nat_cast_ne_zero {n : ℕ} : (n : ordinal) ≠ 0 ↔ n ≠ 0 :=
not_congr nat_cast_eq_zero

@[simp] theorem nat_cast_pos {n : ℕ} : (0 : ordinal) < n ↔ 0 < n :=
@nat_cast_lt 0 n

@[simp] theorem nat_cast_sub {m n : ℕ} : ((m - n : ℕ) : ordinal) = m - n :=
(_root_.le_total m n).elim
  (λ h, by rw [tsub_eq_zero_iff_le.2 h, ordinal.sub_eq_zero_iff_le.2 (nat_cast_le.2 h)]; refl)
  (λ h, (add_left_cancel n).1 $ by rw [← nat.cast_add,
     add_tsub_cancel_of_le h, ordinal.add_sub_cancel_of_le (nat_cast_le.2 h)])

@[simp] theorem nat_cast_div {m n : ℕ} : ((m / n : ℕ) : ordinal) = m / n :=
if n0 : n = 0 then by simp only [n0, nat.div_zero, nat.cast_zero, div_zero] else
have n0':_, from nat_cast_ne_zero.2 n0,
le_antisymm
  (by rw [le_div n0', ← nat_cast_mul, nat_cast_le, mul_comm];
      apply nat.div_mul_le_self)
  (by rw [div_le n0', succ, ← nat.cast_succ, ← nat_cast_mul,
          nat_cast_lt, mul_comm, ← nat.div_lt_iff_lt_mul _ _ (nat.pos_of_ne_zero n0)];
      apply nat.lt_succ_self)

@[simp] theorem nat_cast_mod {m n : ℕ} : ((m % n : ℕ) : ordinal) = m % n :=
by rw [← add_left_cancel (n*(m/n)), div_add_mod, ← nat_cast_div, ← nat_cast_mul, ← nat.cast_add,
       nat.div_add_mod]

@[simp] theorem nat_le_card {o} {n : ℕ} : (n : cardinal) ≤ card o ↔ (n : ordinal) ≤ o :=
⟨λ h, by rwa [← cardinal.ord_le, cardinal.ord_nat] at h,
 λ h, card_nat n ▸ card_le_card h⟩

@[simp] theorem nat_lt_card {o} {n : ℕ} : (n : cardinal) < card o ↔ (n : ordinal) < o :=
by rw [← succ_le, ← cardinal.succ_le, ← cardinal.nat_succ, nat_le_card]; refl

@[simp] theorem card_lt_nat {o} {n : ℕ} : card o < n ↔ o < n :=
lt_iff_lt_of_le_iff_le nat_le_card

@[simp] theorem card_le_nat {o} {n : ℕ} : card o ≤ n ↔ o ≤ n :=
le_iff_le_iff_lt_iff_lt.2 nat_lt_card

@[simp] theorem card_eq_nat {o} {n : ℕ} : card o = n ↔ o = n :=
by simp only [le_antisymm_iff, card_le_nat, nat_le_card]

@[simp] theorem type_fin (n : ℕ) : @type (fin n) (<) _ = n :=
by rw [← card_eq_nat, card_type, mk_fin]

@[simp] theorem lift_nat_cast (n : ℕ) : lift n = n :=
by induction n with n ih; [simp only [nat.cast_zero, lift_zero],
  simp only [nat.cast_succ, lift_add, ih, lift_one]]

theorem lift_type_fin (n : ℕ) : lift (@type (fin n) (<) _) = n :=
by simp only [type_fin, lift_nat_cast]

theorem type_fintype (r : α → α → Prop) [is_well_order α r] [fintype α] : type r = fintype.card α :=
by rw [← card_eq_nat, card_type, mk_fintype]

end ordinal

/-! ### Properties of `omega` -/

namespace cardinal
open ordinal

@[simp] theorem ord_omega : ord.{u} omega = ordinal.omega :=
le_antisymm (ord_le.2 $ le_refl _) $
le_of_forall_lt $ λ o h, begin
  rcases ordinal.lt_lift_iff.1 h with ⟨o, rfl, h'⟩,
  rw [lt_ord, ← lift_card, ← lift_omega.{0 u},
      lift_lt, ← typein_enum (<) h'],
  exact lt_omega_iff_fintype.2 ⟨set.fintype_lt_nat _⟩
end

@[simp] theorem add_one_of_omega_le {c} (h : omega ≤ c) : c + 1 = c :=
by rw [add_comm, ← card_ord c, ← card_one,
       ← card_add, one_add_of_omega_le];
   rwa [← ord_omega, ord_le_ord]

end cardinal

namespace ordinal

theorem lt_add_of_limit {a b c : ordinal.{u}}
  (h : is_limit c) : a < b + c ↔ ∃ c' < c, a < b + c' :=
by rw [←is_normal.bsup_eq.{u u} (add_is_normal b) h, lt_bsup]

theorem lt_omega {o : ordinal.{u}} : o < omega ↔ ∃ n : ℕ, o = n :=
by rw [← cardinal.ord_omega, cardinal.lt_ord, lt_omega]; simp only [card_eq_nat]

theorem nat_lt_omega (n : ℕ) : (n : ordinal) < omega :=
lt_omega.2 ⟨_, rfl⟩

theorem omega_pos : 0 < omega := nat_lt_omega 0

theorem omega_ne_zero : omega ≠ 0 := ne_of_gt omega_pos

theorem one_lt_omega : 1 < omega := by simpa only [nat.cast_one] using nat_lt_omega 1

theorem omega_is_limit : is_limit omega :=
⟨omega_ne_zero, λ o h,
  let ⟨n, e⟩ := lt_omega.1 h in
  by rw [e]; exact nat_lt_omega (n+1)⟩

theorem omega_le {o : ordinal.{u}} : omega ≤ o ↔ ∀ n : ℕ, (n : ordinal) ≤ o :=
⟨λ h n, le_trans (le_of_lt (nat_lt_omega _)) h,
 λ H, le_of_forall_lt $ λ a h,
   let ⟨n, e⟩ := lt_omega.1 h in
   by rw [e, ← succ_le]; exact H (n+1)⟩

<<<<<<< HEAD
theorem omega_eq_sup_nat_cast : omega = sup nat.cast :=
(omega_le.2 $ le_sup _).antisymm $ sup_le.2 $ λ n, (nat_lt_omega n).le
=======
theorem sup_nat_cast : sup nat.cast = omega :=
(sup_le.2 $ λ n, (nat_lt_omega n).le).antisymm $ omega_le.2 $ le_sup _
>>>>>>> ec611821

theorem nat_lt_limit {o} (h : is_limit o) : ∀ n : ℕ, (n : ordinal) < o
| 0     := lt_of_le_of_ne (ordinal.zero_le o) h.1.symm
| (n+1) := h.2 _ (nat_lt_limit n)

theorem omega_le_of_is_limit {o} (h : is_limit o) : omega ≤ o :=
omega_le.2 $ λ n, le_of_lt $ nat_lt_limit h n

theorem mul_lt_omega {a b : ordinal} (ha : a < omega) (hb : b < omega) : a * b < omega :=
match a, b, lt_omega.1 ha, lt_omega.1 hb with
| _, _, ⟨m, rfl⟩, ⟨n, rfl⟩ := by rw [← nat_cast_mul]; apply nat_lt_omega
end

theorem is_limit_iff_omega_dvd {a : ordinal} : is_limit a ↔ a ≠ 0 ∧ omega ∣ a :=
begin
  refine ⟨λ l, ⟨l.1, ⟨a / omega, le_antisymm _ (mul_div_le _ _)⟩⟩, λ h, _⟩,
  { refine (limit_le l).2 (λ x hx, le_of_lt _),
    rw [← div_lt omega_ne_zero, ← succ_le, le_div omega_ne_zero,
        mul_succ, add_le_of_limit omega_is_limit],
    intros b hb,
    rcases lt_omega.1 hb with ⟨n, rfl⟩,
    exact le_trans (add_le_add_right (mul_div_le _ _) _)
      (le_of_lt $ lt_sub.1 $ nat_lt_limit (sub_is_limit l hx) _) },
  { rcases h with ⟨a0, b, rfl⟩,
    refine mul_is_limit_left omega_is_limit
      (ordinal.pos_iff_ne_zero.2 $ mt _ a0),
    intro e, simp only [e, mul_zero] }
end

local infixr ^ := @pow ordinal ordinal ordinal.has_pow

theorem opow_lt_omega {a b : ordinal} (ha : a < omega) (hb : b < omega) : a ^ b < omega :=
match a, b, lt_omega.1 ha, lt_omega.1 hb with
| _, _, ⟨m, rfl⟩, ⟨n, rfl⟩ := by rw [← nat_cast_opow]; apply nat_lt_omega
end

theorem add_mul_limit_aux {a b c : ordinal} (ba : b + a = a)
  (l : is_limit c)
  (IH : ∀ c' < c, (a + b) * succ c' = a * succ c' + b) :
  (a + b) * c = a * c :=
le_antisymm
  ((mul_le_of_limit l).2 $ λ c' h, begin
    apply le_trans (mul_le_mul_left' (le_of_lt $ lt_succ_self _) _),
    rw IH _ h,
    apply le_trans (add_le_add_left _ _),
    { rw ← mul_succ, exact mul_le_mul_left' (succ_le.2 $ l.2 _ h) _ },
    { apply_instance },
    { rw ← ba, exact le_add_right _ _ }
  end)
  (mul_le_mul_right' (le_add_right _ _) _)

theorem add_mul_succ {a b : ordinal} (c) (ba : b + a = a) :
  (a + b) * succ c = a * succ c + b :=
begin
  apply limit_rec_on c,
  { simp only [succ_zero, mul_one] },
  { intros c IH,
    rw [mul_succ, IH, ← add_assoc, add_assoc _ b, ba, ← mul_succ] },
  { intros c l IH,
    have := add_mul_limit_aux ba l IH,
    rw [mul_succ, add_mul_limit_aux ba l IH, mul_succ, add_assoc] }
end

theorem add_mul_limit {a b c : ordinal} (ba : b + a = a)
  (l : is_limit c) : (a + b) * c = a * c :=
add_mul_limit_aux ba l (λ c' _, add_mul_succ c' ba)

theorem mul_omega {a : ordinal} (a0 : 0 < a) (ha : a < omega) : a * omega = omega :=
le_antisymm
  ((mul_le_of_limit omega_is_limit).2 $ λ b hb, le_of_lt (mul_lt_omega ha hb))
  (by simpa only [one_mul] using mul_le_mul_right' (one_le_iff_pos.2 a0) omega)

theorem mul_lt_omega_opow {a b c : ordinal}
  (c0 : 0 < c) (ha : a < omega ^ c) (hb : b < omega) : a * b < omega ^ c :=
begin
  rcases zero_or_succ_or_limit c with rfl|⟨c,rfl⟩|l,
  { exact (lt_irrefl _).elim c0 },
  { rw opow_succ at ha,
    rcases ((mul_is_normal $ opow_pos _ omega_pos).limit_lt
      omega_is_limit).1 ha with ⟨n, hn, an⟩,
    refine (mul_le_mul_right' (le_of_lt an) _).trans_lt _,
    rw [opow_succ, mul_assoc, mul_lt_mul_iff_left (opow_pos _ omega_pos)],
    exact mul_lt_omega hn hb },
  { rcases ((opow_is_normal one_lt_omega).limit_lt l).1 ha with ⟨x, hx, ax⟩,
    refine (mul_le_mul' (le_of_lt ax) (le_of_lt hb)).trans_lt _,
    rw [← opow_succ, opow_lt_opow_iff_right one_lt_omega],
    exact l.2 _ hx }
end

theorem mul_omega_dvd {a : ordinal}
  (a0 : 0 < a) (ha : a < omega) : ∀ {b}, omega ∣ b → a * b = b
| _ ⟨b, rfl⟩ := by rw [← mul_assoc, mul_omega a0 ha]

/- This will be part of a future PR on multiplicative principal ordinals.

theorem mul_omega_opow_opow {a b : ordinal} (a0 : 0 < a) (h : a < omega ^ omega ^ b) :
  a * omega ^ omega ^ b = omega ^ omega ^ b :=
begin
  by_cases b0 : b = 0, {rw [b0, opow_zero, opow_one] at h ⊢, exact mul_omega a0 h},
  refine le_antisymm _
    (by simpa only [one_mul] using mul_le_mul_right' (one_le_iff_pos.2 a0) (omega ^ omega ^ b)),
  rcases (lt_opow_of_limit omega_ne_zero (opow_is_limit_left omega_is_limit b0)).1 h
    with ⟨x, xb, ax⟩,
  apply (mul_le_mul_right' (le_of_lt ax) _).trans,
  rw [← opow_add, add_omega_opow xb]
end
--/

theorem opow_omega {a : ordinal} (a1 : 1 < a) (h : a < omega) : a ^ omega = omega :=
le_antisymm
  ((opow_le_of_limit (one_le_iff_ne_zero.1 $ le_of_lt a1) omega_is_limit).2
    (λ b hb, le_of_lt (opow_lt_omega h hb)))
  (le_opow_self _ a1)

theorem is_normal.apply_omega {f : ordinal.{u} → ordinal.{u}} (hf : is_normal f) :
  sup.{0 u} (f ∘ nat.cast) = f omega :=
by rw [←sup_nat_cast, is_normal.sup.{0 u u} hf ⟨0⟩]

theorem sup_add_nat (o : ordinal.{u}) : sup (λ n : ℕ, o + n) = o + omega :=
(add_is_normal o).apply_omega

theorem sup_mul_nat (o : ordinal) : sup (λ n : ℕ, o * n) = o * omega :=
begin
  rcases eq_zero_or_pos o with rfl | ho,
  { rw zero_mul, exact sup_eq_zero_iff.2 (λ n, zero_mul n) },
  { exact (mul_is_normal ho).apply_omega }
end

theorem sup_opow_nat {o : ordinal.{u}} (ho : 0 < o) :
  sup (λ n : ℕ, o ^ n) = o ^ omega :=
begin
  rcases lt_or_eq_of_le (one_le_iff_pos.2 ho) with ho₁ | rfl,
  { exact (opow_is_normal ho₁).apply_omega },
  { rw one_opow,
    refine le_antisymm (sup_le.2 (λ n, by rw one_opow)) _,
    convert le_sup _ 0,
    rw [nat.cast_zero, opow_zero] }
end

/-! ### Fixed points of normal functions -/

/-- The next fixed point function, the least fixed point of the normal function `f` above `a`. -/
def nfp (f : ordinal → ordinal) (a : ordinal) :=
sup (λ n : ℕ, f^[n] a)

theorem nfp_le {f a b} : nfp f a ≤ b ↔ ∀ n, f^[n] a ≤ b :=
sup_le

theorem iterate_le_nfp (f a n) : f^[n] a ≤ nfp f a :=
le_sup _ n

theorem le_nfp_self (f a) : a ≤ nfp f a :=
iterate_le_nfp f a 0

theorem is_normal.lt_nfp {f} (H : is_normal f) {a b} : f b < nfp f a ↔ b < nfp f a :=
lt_sup.trans $ iff.trans
  (by exact
   ⟨λ ⟨n, h⟩, ⟨n, lt_of_le_of_lt (H.le_self _) h⟩,
    λ ⟨n, h⟩, ⟨n+1, by rw iterate_succ'; exact H.lt_iff.2 h⟩⟩)
  lt_sup.symm

theorem is_normal.nfp_le {f} (H : is_normal f) {a b} :
  nfp f a ≤ f b ↔ nfp f a ≤ b :=
le_iff_le_iff_lt_iff_lt.2 H.lt_nfp

/-- `nfp f a` is the next fixed point after `a`. -/
theorem is_normal.nfp_le_fp {f} (H : is_normal f) {a b}
  (ab : a ≤ b) (h : f b ≤ b) : nfp f a ≤ b :=
sup_le.2 $ λ i, begin
  induction i with i IH generalizing a, {exact ab},
  exact IH (le_trans (H.le_iff.2 ab) h),
end

theorem is_normal.nfp_fp {f} (H : is_normal f) (a) : f (nfp f a) = nfp f a :=
begin
  refine le_antisymm _ (H.le_self _),
  cases le_or_lt (f a) a with aa aa,
  { rwa le_antisymm (H.nfp_le_fp (le_refl _) aa) (le_nfp_self _ _) },
  rcases zero_or_succ_or_limit (nfp f a) with e|⟨b, e⟩|l,
  { refine @le_trans _ _ _ (f a) _ (H.le_iff.2 _) (iterate_le_nfp f a 1),
    simp only [e, ordinal.zero_le] },
  { have : f b < nfp f a := H.lt_nfp.2 (by simp only [e, lt_succ_self]),
    rw [e, lt_succ] at this,
    have ab : a ≤ b,
    { rw [← lt_succ, ← e],
      exact lt_of_lt_of_le aa (iterate_le_nfp f a 1) },
    refine le_trans (H.le_iff.2 (H.nfp_le_fp ab this))
      (le_trans this (le_of_lt _)),
    simp only [e, lt_succ_self] },
  { exact (H.2 _ l _).2 (λ b h, le_of_lt (H.lt_nfp.2 h)) }
end

theorem is_normal.le_nfp {f} (H : is_normal f) {a b} : f b ≤ nfp f a ↔ b ≤ nfp f a :=
⟨le_trans (H.le_self _), λ h,
  by simpa only [H.nfp_fp] using H.le_iff.2 h⟩

theorem nfp_eq_self {f : ordinal → ordinal} {a} (h : f a = a) : nfp f a = a :=
le_antisymm (sup_le.mpr $ λ i, by rw [iterate_fixed h]) (le_nfp_self f a)

/-- Fixed point lemma for normal functions: the fixed points of a normal function are unbounded. -/
theorem is_normal.nfp_unbounded {f} (H : is_normal f) : unbounded (<) (fixed_points f) :=
λ a, ⟨_, H.nfp_fp a, not_lt_of_ge (le_nfp_self f a)⟩

/-- The derivative of a normal function `f` is the sequence of fixed points of `f`. -/
def deriv (f : ordinal → ordinal) (o : ordinal) : ordinal :=
limit_rec_on o (nfp f 0)
  (λ a IH, nfp f (succ IH))
  (λ a l, bsup.{u u} a)

@[simp] theorem deriv_zero (f) : deriv f 0 = nfp f 0 := limit_rec_on_zero _ _ _

@[simp] theorem deriv_succ (f o) : deriv f (succ o) = nfp f (succ (deriv f o)) :=
limit_rec_on_succ _ _ _ _

theorem deriv_limit (f) {o} : is_limit o → deriv f o = bsup.{u u} o (λ a _, deriv f a) :=
limit_rec_on_limit _ _ _ _

theorem deriv_is_normal (f) : is_normal (deriv f) :=
⟨λ o, by rw [deriv_succ, ← succ_le]; apply le_nfp_self,
 λ o l a, by rw [deriv_limit _ l, bsup_le]⟩

theorem is_normal.deriv_fp {f} (H : is_normal f) (o) : f (deriv.{u} f o) = deriv f o :=
begin
  apply limit_rec_on o,
  { rw [deriv_zero, H.nfp_fp] },
  { intros o ih, rw [deriv_succ, H.nfp_fp] },
  intros o l IH,
  rw [deriv_limit _ l, is_normal.bsup.{u u u} H _ l.1],
  refine eq_of_forall_ge_iff (λ c, _),
  simp only [bsup_le, IH] {contextual:=tt}
end

theorem is_normal.fp_iff_deriv' {f} (H : is_normal f) {a} : f a ≤ a ↔ ∃ o, deriv f o = a :=
⟨λ ha, begin
  suffices : ∀ o (_:a ≤ deriv f o), ∃ o, deriv f o = a,
  from this a ((deriv_is_normal _).le_self _),
  intro o, apply limit_rec_on o,
  { intros h₁,
    refine ⟨0, le_antisymm _ h₁⟩,
    rw deriv_zero,
    exact H.nfp_le_fp (ordinal.zero_le _) ha },
  { intros o IH h₁,
    cases le_or_lt a (deriv f o), {exact IH h},
    refine ⟨succ o, le_antisymm _ h₁⟩,
    rw deriv_succ,
    exact H.nfp_le_fp (succ_le.2 h) ha },
  { intros o l IH h₁,
    cases eq_or_lt_of_le h₁, {exact ⟨_, h.symm⟩},
    rw [deriv_limit _ l, ← not_le, bsup_le, not_ball] at h,
    exact let ⟨o', h, hl⟩ := h in IH o' h (le_of_not_le hl) }
end, λ ⟨o, e⟩, e ▸ le_of_eq (H.deriv_fp _)⟩

theorem is_normal.fp_iff_deriv {f} (H : is_normal f) {a} : f a = a ↔ ∃ o, deriv f o = a :=
by { rw ←H.fp_iff_deriv', exact ⟨λ h, le_of_eq h, λ h, le_antisymm h (H.le_self _)⟩ }

/-- `deriv f` is the fixed point enumerator of `f`. -/
theorem deriv_eq_enum_fp {f} (H : is_normal f) : deriv f = enum_ord _ H.nfp_unbounded :=
begin
  rw [←eq_enum_ord, range_eq_iff],
  use (deriv_is_normal f).strict_mono,
  refine ⟨λ a, H.deriv_fp a, λ _ _, _⟩,
  rwa ←H.fp_iff_deriv
end

end ordinal<|MERGE_RESOLUTION|>--- conflicted
+++ resolved
@@ -1903,13 +1903,8 @@
    let ⟨n, e⟩ := lt_omega.1 h in
    by rw [e, ← succ_le]; exact H (n+1)⟩
 
-<<<<<<< HEAD
-theorem omega_eq_sup_nat_cast : omega = sup nat.cast :=
-(omega_le.2 $ le_sup _).antisymm $ sup_le.2 $ λ n, (nat_lt_omega n).le
-=======
 theorem sup_nat_cast : sup nat.cast = omega :=
 (sup_le.2 $ λ n, (nat_lt_omega n).le).antisymm $ omega_le.2 $ le_sup _
->>>>>>> ec611821
 
 theorem nat_lt_limit {o} (h : is_limit o) : ∀ n : ℕ, (n : ordinal) < o
 | 0     := lt_of_le_of_ne (ordinal.zero_le o) h.1.symm
