--- conflicted
+++ resolved
@@ -54,13 +54,7 @@
 
 universes u
 
-<<<<<<< HEAD
-local infix ` ≈ ` := pgame.equiv
-local infix ` ⧏ `:50 := pgame.lf
-local infix ` ♯ `:65 := ordinal.nadd
-=======
 open_locale pgame
->>>>>>> fe44cd36
 
 namespace pgame
 
