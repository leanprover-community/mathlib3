/-
Copyright (c) 2018 Mario Carneiro. All rights reserved.
Released under Apache 2.0 license as described in the file LICENSE.
Authors: Mario Carneiro
-/
import data.set.lattice
import order.well_founded

/-!
# A model of ZFC

In this file, we model Zermelo-Fraenkel set theory (+ Choice) using Lean's underlying type theory.
We do this in four main steps:
* Define pre-sets inductively.
* Define extensional equivalence on pre-sets and give it a `setoid` instance.
* Define ZFC sets by quotienting pre-sets by extensional equivalence.
* Define classes as sets of ZFC sets.
Then the rest is usual set theory.

## The model

* `pSet`: Pre-set. A pre-set is inductively defined by its indexing type and its members, which are
  themselves pre-sets.
* `Set`: ZFC set. Defined as `pSet` quotiented by `pSet.equiv`, the extensional equivalence.
* `Class`: Class. Defined as `set Set`.
* `Set.choice`: Axiom of choice. Proved from Lean's axiom of choice.

## Other definitions

* `arity α n`: `n`-ary function `α → α → ... → α`. Defined inductively.
* `arity.const a n`: `n`-ary constant function equal to `a`.
* `pSet.type`: Underlying type of a pre-set.
* `pSet.func`: Underlying family of pre-sets of a pre-set.
* `pSet.equiv`: Extensional equivalence of pre-sets. Defined inductively.
* `pSet.omega`, `Set.omega`: The von Neumann ordinal `ω` as a `pSet`, as a `Set`.
* `pSet.arity.equiv`: Extensional equivalence of `n`-ary `pSet`-valued functions. Extension of
  `pSet.equiv`.
* `pSet.resp`: Collection of `n`-ary `pSet`-valued functions that respect extensional equivalence.
* `pSet.eval`: Turns a `pSet`-valued function that respect extensional equivalence into a
  `Set`-valued function.
* `classical.all_definable`: All functions are classically definable.
* `Set.is_func` : Predicate that a ZFC set is a subset of `x × y` that can be considered as a ZFC
  function `x → y`. That is, each member of `x` is related by the ZFC set to exactly one member of
  `y`.
* `Set.funs`: ZFC set of ZFC functions `x → y`.
* `Class.iota`: Definite description operator.

## Notes

To avoid confusion between the Lean `set` and the ZFC `Set`, docstrings in this file refer to them
respectively as "`set`" and "ZFC set".

## TODO

Prove `Set.map_definable_aux` computably.
-/

universes u v

/-- The type of `n`-ary functions `α → α → ... → α`. -/
def arity (α : Type u) : ℕ → Type u
| 0     := α
| (n+1) := α → arity n

@[simp] theorem arity_zero (α : Type u) : arity α 0 = α := rfl
@[simp] theorem arity_succ (α : Type u) (n : ℕ) : arity α n.succ = (α → arity α n) := rfl

namespace arity

/-- Constant `n`-ary function with value `a`. -/
def const {α : Type u} (a : α) : ∀ n, arity α n
| 0     := a
| (n+1) := λ _, const n

@[simp] theorem const_zero {α : Type u} (a : α) : const a 0 = a := rfl
@[simp] theorem const_succ {α : Type u} (a : α) (n : ℕ) : const a n.succ = λ _, const a n := rfl
theorem const_succ_apply {α : Type u} (a : α) (n : ℕ) (x : α) : const a n.succ x = const a n := rfl

instance arity.inhabited {α n} [inhabited α] : inhabited (arity α n) := ⟨const default _⟩

end arity

/-- The type of pre-sets in universe `u`. A pre-set
  is a family of pre-sets indexed by a type in `Type u`.
  The ZFC universe is defined as a quotient of this
  to ensure extensionality. -/
inductive pSet : Type (u+1)
| mk (α : Type u) (A : α → pSet) : pSet

namespace pSet

/-- The underlying type of a pre-set -/
def type : pSet → Type u
| ⟨α, A⟩ := α

/-- The underlying pre-set family of a pre-set -/
def func : Π (x : pSet), x.type → pSet
| ⟨α, A⟩ := A

@[simp] theorem mk_type (α A) : type ⟨α, A⟩ = α := rfl
@[simp] theorem mk_func (α A) : func ⟨α, A⟩ = A := rfl

<<<<<<< HEAD
theorem mk_type_func : Π (x : pSet), mk x.type x.func = x
=======
@[simp] theorem eta : Π (x : pSet), mk x.type x.func = x
>>>>>>> 9745b093
| ⟨α, A⟩ := rfl

/-- Two pre-sets are extensionally equivalent if every element of the first family is extensionally
equivalent to some element of the second family and vice-versa. -/
def equiv (x y : pSet) : Prop :=
pSet.rec (λ α z m ⟨β, B⟩, (∀ a, ∃ b, m a (B b)) ∧ (∀ b, ∃ a, m a (B b))) x y

theorem exists_equiv_left : Π {x y : pSet} (h : equiv x y) (i : x.type),
  ∃ j, equiv (x.func i) (y.func j)
| ⟨α, A⟩ ⟨β, B⟩ h := h.1

theorem exists_equiv_right : Π {x y : pSet} (h : equiv x y) (j : y.type),
  ∃ i, equiv (x.func i) (y.func j)
| ⟨α, A⟩ ⟨β, B⟩ h := h.2

<<<<<<< HEAD
theorem equiv.refl (x) : equiv x x :=
=======
protected theorem equiv.refl (x) : equiv x x :=
>>>>>>> 9745b093
pSet.rec_on x $ λ α A IH, ⟨λ a, ⟨a, IH a⟩, λ a, ⟨a, IH a⟩⟩

protected theorem equiv.rfl : ∀ {x}, equiv x x := equiv.refl

protected theorem equiv.euc {x} : Π {y z}, equiv x y → equiv z y → equiv x z :=
pSet.rec_on x $ λ α A IH y, pSet.cases_on y $ λ β B ⟨γ, Γ⟩ ⟨αβ, βα⟩ ⟨γβ, βγ⟩,
⟨λ a, let ⟨b, ab⟩ := αβ a, ⟨c, bc⟩ := βγ b in ⟨c, IH a ab bc⟩,
  λ c, let ⟨b, cb⟩ := γβ c, ⟨a, ba⟩ := βα b in ⟨a, IH a ba cb⟩⟩

protected theorem equiv.symm {x y} : equiv x y → equiv y x :=
(equiv.refl y).euc

protected theorem equiv.trans {x y z} (h1 : equiv x y) (h2 : equiv y z) : equiv x z :=
h1.euc h2.symm

instance setoid : setoid pSet :=
⟨pSet.equiv, equiv.refl, λ x y, equiv.symm, λ x y z, equiv.trans⟩

/-- A pre-set is a subset of another pre-set if every element of the first family is extensionally
equivalent to some element of the second family.-/
protected def subset (x y : pSet) : Prop := ∀ a, ∃ b, equiv (x.func a) (y.func b)

instance : has_subset pSet := ⟨pSet.subset⟩

theorem equiv.ext : Π (x y : pSet), equiv x y ↔ (x ⊆ y ∧ y ⊆ x)
| ⟨α, A⟩ ⟨β, B⟩ :=
  ⟨λ ⟨αβ, βα⟩, ⟨αβ, λ b, let ⟨a, h⟩ := βα b in ⟨a, equiv.symm h⟩⟩,
    λ ⟨αβ, βα⟩, ⟨αβ, λ b, let ⟨a, h⟩ := βα b in ⟨a, equiv.symm h⟩⟩⟩

theorem subset.congr_left : Π {x y z : pSet}, equiv x y → (x ⊆ z ↔ y ⊆ z)
| ⟨α, A⟩ ⟨β, B⟩ ⟨γ, Γ⟩ ⟨αβ, βα⟩ :=
  ⟨λ αγ b, let ⟨a, ba⟩ := βα b, ⟨c, ac⟩ := αγ a in ⟨c, (equiv.symm ba).trans ac⟩,
    λ βγ a, let ⟨b, ab⟩ := αβ a, ⟨c, bc⟩ := βγ b in ⟨c, equiv.trans ab bc⟩⟩

theorem subset.congr_right : Π {x y z : pSet}, equiv x y → (z ⊆ x ↔ z ⊆ y)
| ⟨α, A⟩ ⟨β, B⟩ ⟨γ, Γ⟩ ⟨αβ, βα⟩ :=
  ⟨λ γα c, let ⟨a, ca⟩ := γα c, ⟨b, ab⟩ := αβ a in ⟨b, ca.trans ab⟩,
    λ γβ c, let ⟨b, cb⟩ := γβ c, ⟨a, ab⟩ := βα b in ⟨a, cb.trans (equiv.symm ab)⟩⟩

/-- `x ∈ y` as pre-sets if `x` is extensionally equivalent to a member of the family `y`. -/
<<<<<<< HEAD
def mem (x y : pSet) : Prop := ∃ b, equiv x (y.func b)

instance : has_mem pSet.{u} pSet.{u} := ⟨mem⟩
=======
protected def mem (x y : pSet.{u}) : Prop := ∃ b, equiv x (y.func b)

instance : has_mem pSet pSet := ⟨pSet.mem⟩
>>>>>>> 9745b093

theorem mem.mk {α : Type u} (A : α → pSet) (a : α) : A a ∈ mk α A :=
⟨a, equiv.refl (A a)⟩

theorem mem.ext : Π {x y : pSet.{u}}, (∀ w : pSet.{u}, w ∈ x ↔ w ∈ y) → equiv x y
| ⟨α, A⟩ ⟨β, B⟩ h := ⟨λ a, (h (A a)).1 (mem.mk A a),
    λ b, let ⟨a, ha⟩ := (h (B b)).2 (mem.mk B b) in ⟨a, ha.symm⟩⟩

theorem mem.congr_right : Π {x y : pSet.{u}}, equiv x y → (∀ {w : pSet.{u}}, w ∈ x ↔ w ∈ y)
| ⟨α, A⟩ ⟨β, B⟩ ⟨αβ, βα⟩ w :=
  ⟨λ ⟨a, ha⟩, let ⟨b, hb⟩ := αβ a in ⟨b, ha.trans hb⟩,
    λ ⟨b, hb⟩, let ⟨a, ha⟩ := βα b in ⟨a, hb.euc ha⟩⟩

theorem equiv_iff_mem {x y : pSet.{u}} : equiv x y ↔ (∀ {w : pSet.{u}}, w ∈ x ↔ w ∈ y) :=
⟨mem.congr_right, match x, y with
| ⟨α, A⟩, ⟨β, B⟩, h := ⟨λ a, h.1 (mem.mk A a), λ b,
  let ⟨a, h⟩ := h.2 (mem.mk B b) in ⟨a, h.symm⟩⟩
end⟩

theorem mem.congr_left : Π {x y : pSet.{u}}, equiv x y → (∀ {w : pSet.{u}}, x ∈ w ↔ y ∈ w)
| x y h ⟨α, A⟩ := ⟨λ ⟨a, ha⟩, ⟨a, h.symm.trans ha⟩, λ ⟨a, ha⟩, ⟨a, h.trans ha⟩⟩

private theorem mem_wf_aux : Π {x y : pSet.{u}}, equiv x y → acc (∈) y
| ⟨α, A⟩ ⟨β, B⟩ H := ⟨_, begin
  rintros ⟨γ, C⟩ ⟨b, hc⟩,
  cases exists_equiv_right H b with a ha,
  have H := ha.trans hc.symm,
  rw mk_func at H,
  exact mem_wf_aux H
end⟩

theorem mem_wf : @well_founded pSet (∈) := ⟨λ x, mem_wf_aux $ equiv.refl x⟩

instance : has_well_founded pSet := ⟨_, mem_wf⟩
instance : is_asymm pSet (∈) := mem_wf.is_asymm

theorem mem_asymm {x y : pSet} : x ∈ y → y ∉ x := asymm
theorem mem_irrefl (x : pSet) : x ∉ x := irrefl x

/-- Convert a pre-set to a `set` of pre-sets. -/
def to_set (u : pSet.{u}) : set pSet.{u} := {x | x ∈ u}

/-- Two pre-sets are equivalent iff they have the same members. -/
theorem equiv.eq {x y : pSet} : equiv x y ↔ to_set x = to_set y :=
equiv_iff_mem.trans set.ext_iff.symm

instance : has_coe pSet (set pSet) := ⟨to_set⟩

/-- The empty pre-set -/
protected def empty : pSet := ⟨_, pempty.elim⟩

instance : has_emptyc pSet := ⟨pSet.empty⟩

instance : inhabited pSet := ⟨∅⟩

instance : is_empty (type (∅)) := pempty.is_empty

@[simp] theorem mem_empty (x : pSet.{u}) : x ∉ (∅ : pSet.{u}) := is_empty.exists_iff.1

/-- Insert an element into a pre-set -/
protected def insert (x y : pSet) : pSet := ⟨option y.type, λ o, option.rec x y.func o⟩

instance : has_insert pSet pSet := ⟨pSet.insert⟩

instance : has_singleton pSet pSet := ⟨λ s, insert s ∅⟩

instance : is_lawful_singleton pSet pSet := ⟨λ _, rfl⟩

instance (x y : pSet) : inhabited (insert x y).type := option.inhabited _

/-- The n-th von Neumann ordinal -/
def of_nat : ℕ → pSet
| 0     := ∅
| (n+1) := insert (of_nat n) (of_nat n)

/-- The von Neumann ordinal ω -/
def omega : pSet := ⟨ulift ℕ, λ n, of_nat n.down⟩

/-- The pre-set separation operation `{x ∈ a | p x}` -/
<<<<<<< HEAD
protected def sep (p : set pSet) (x : pSet) : pSet := ⟨{a // p (x.func a)}, λ y, x.func y.1⟩
=======
protected def sep (p : pSet → Prop) (x : pSet) : pSet := ⟨{a // p (x.func a)}, λ y, x.func y.1⟩
>>>>>>> 9745b093

instance : has_sep pSet pSet := ⟨pSet.sep⟩

/-- The pre-set powerset operator -/
def powerset (x : pSet) : pSet := ⟨set x.type, λ p, ⟨{a // p a}, λ y, x.func y.1⟩⟩

@[simp] theorem mem_powerset : Π {x y : pSet}, y ∈ powerset x ↔ y ⊆ x
| ⟨α, A⟩ ⟨β, B⟩ := ⟨λ ⟨p, e⟩, (subset.congr_left e).2 $ λ ⟨a, pa⟩, ⟨a, equiv.refl (A a)⟩,
  λ βα, ⟨{a | ∃ b, equiv (B b) (A a)}, λ b, let ⟨a, ba⟩ := βα b in ⟨⟨a, b, ba⟩, ba⟩,
    λ ⟨a, b, ba⟩, ⟨b, ba⟩⟩⟩

/-- The pre-set union operator -/
def Union (a : pSet) : pSet := ⟨Σ x, (a.func x).type, λ ⟨x, y⟩, (a.func x).func y⟩

@[simp] theorem mem_Union : Π {x y : pSet.{u}}, y ∈ Union x ↔ ∃ z ∈ x, y ∈ z
| ⟨α, A⟩ y :=
  ⟨λ ⟨⟨a, c⟩, (e : equiv y ((A a).func c))⟩,
    have func (A a) c ∈ mk (A a).type (A a).func, from mem.mk (A a).func c,
    ⟨_, mem.mk _ _, (mem.congr_left e).2 (by rwa eta at this)⟩,
  λ ⟨⟨β, B⟩, ⟨a, (e : equiv (mk β B) (A a))⟩, ⟨b, yb⟩⟩,
    by { rw ←(eta (A a)) at e, exact
    let ⟨βt, tβ⟩ := e, ⟨c, bc⟩ := βt b in ⟨⟨a, c⟩, yb.trans bc⟩ }⟩

/-- The image of a function from pre-sets to pre-sets. -/
def image (f : pSet.{u} → pSet.{u}) (x : pSet.{u}) : pSet := ⟨x.type, f ∘ x.func⟩

theorem mem_image {f : pSet.{u} → pSet.{u}} (H : ∀ {x y}, equiv x y → equiv (f x) (f y)) :
  Π {x y : pSet.{u}}, y ∈ image f x ↔ ∃ z ∈ x, equiv y (f z)
| ⟨α, A⟩ y := ⟨λ ⟨a, ya⟩, ⟨A a, mem.mk A a, ya⟩, λ ⟨z, ⟨a, za⟩, yz⟩, ⟨a, yz.trans (H za)⟩⟩

/-- Universe lift operation -/
protected def lift : pSet.{u} → pSet.{max u v}
| ⟨α, A⟩ := ⟨ulift α, λ ⟨x⟩, lift (A x)⟩

/-- Embedding of one universe in another -/
@[nolint check_univs] -- intended to be used with explicit universe parameters
def embed : pSet.{max (u+1) v} := ⟨ulift.{v u+1} pSet, λ ⟨x⟩, pSet.lift.{u (max (u+1) v)} x⟩

theorem lift_mem_embed : Π (x : pSet.{u}), pSet.lift.{u (max (u+1) v)} x ∈ embed.{u v} :=
λ x, ⟨⟨x⟩, equiv.rfl⟩

/-- Function equivalence is defined so that `f ~ g` iff `∀ x y, x ~ y → f x ~ g y`. This extends to
equivalence of `n`-ary functions. -/
def arity.equiv : Π {n}, arity pSet.{u} n → arity pSet.{u} n → Prop
| 0     a b := equiv a b
| (n+1) a b := ∀ x y, equiv x y → arity.equiv (a x) (b y)

lemma arity.equiv_const {a : pSet.{u}} : ∀ n, arity.equiv (arity.const a n) (arity.const a n)
| 0     := equiv.rfl
| (n+1) := λ x y h, arity.equiv_const _

/-- `resp n` is the collection of n-ary functions on `pSet` that respect
  equivalence, i.e. when the inputs are equivalent the output is as well. -/
def resp (n) := {x : arity pSet.{u} n // arity.equiv x x}

instance resp.inhabited {n} : inhabited (resp n) :=
⟨⟨arity.const default _, arity.equiv_const _⟩⟩

/-- The `n`-ary image of a `(n + 1)`-ary function respecting equivalence as a function respecting
equivalence. -/
def resp.f {n} (f : resp (n+1)) (x : pSet) : resp n :=
⟨f.1 x, f.2 _ _ $ equiv.refl x⟩

/-- Function equivalence for functions respecting equivalence. See `pSet.arity.equiv`. -/
def resp.equiv {n} (a b : resp n) : Prop := arity.equiv a.1 b.1

protected theorem resp.equiv.refl {n} (a : resp n) : resp.equiv a a := a.2

protected theorem resp.equiv.euc : Π {n} {a b c : resp n},
  resp.equiv a b → resp.equiv c b → resp.equiv a c
| 0     a b c hab hcb := equiv.euc hab hcb
| (n+1) a b c hab hcb := λ x y h,
  @resp.equiv.euc n (a.f x) (b.f y) (c.f y) (hab _ _ h) (hcb _ _ $ equiv.refl y)

protected theorem resp.equiv.symm {n} {a b : resp n} : resp.equiv a b → resp.equiv b a :=
(resp.equiv.refl b).euc

protected theorem resp.equiv.trans {n} {x y z : resp n}
  (h1 : resp.equiv x y) (h2 : resp.equiv y z) : resp.equiv x z :=
h1.euc h2.symm

instance resp.setoid {n} : setoid (resp n) :=
⟨resp.equiv, resp.equiv.refl, λ x y, resp.equiv.symm, λ x y z, resp.equiv.trans⟩

end pSet

/-- The ZFC universe of sets consists of the type of pre-sets,
  quotiented by extensional equivalence. -/
def Set : Type (u+1) := quotient pSet.setoid.{u}

namespace pSet

namespace resp

/-- Helper function for `pSet.eval`. -/
def eval_aux : Π {n}, {f : resp n → arity Set.{u} n // ∀ (a b : resp n), resp.equiv a b → f a = f b}
| 0     := ⟨λ a, ⟦a.1⟧, λ a b h, quotient.sound h⟩
| (n+1) := let F : resp (n + 1) → arity Set (n + 1) := λ a, @quotient.lift _ _ pSet.setoid
    (λ x, eval_aux.1 (a.f x)) (λ b c h, eval_aux.2 _ _ (a.2 _ _ h)) in
  ⟨F, λ b c h, funext $ @quotient.ind _ _ (λ q, F b q = F c q) $ λ z,
  eval_aux.2 (resp.f b z) (resp.f c z) (h _ _ (pSet.equiv.refl z))⟩

/-- An equivalence-respecting function yields an n-ary ZFC set function. -/
def eval (n) : resp n → arity Set.{u} n := eval_aux.1

theorem eval_val {n f x} : (@eval (n+1) f : Set → arity Set n) ⟦x⟧ = eval n (resp.f f x) := rfl

end resp

/-- A set function is "definable" if it is the image of some n-ary pre-set
  function. This isn't exactly definability, but is useful as a sufficient
  condition for functions that have a computable image. -/
class inductive definable (n) : arity Set.{u} n → Type (u+1)
| mk (f) : definable (resp.eval n f)

attribute [instance] definable.mk

/-- The evaluation of a function respecting equivalence is definable, by that same function. -/
def definable.eq_mk {n} (f) : Π {s : arity Set.{u} n} (H : resp.eval _ f = s), definable n s
| ._ rfl := ⟨f⟩

/-- Turns a definable function into a function that respects equivalence. -/
def definable.resp {n} : Π (s : arity Set.{u} n) [definable n s], resp n
| ._ ⟨f⟩ := f

theorem definable.eq {n} :
  Π (s : arity Set.{u} n) [H : definable n s], (@definable.resp n s H).eval _ = s
| ._ ⟨f⟩ := rfl

end pSet

namespace classical
open pSet

/-- All functions are classically definable. -/
noncomputable def all_definable : Π {n} (F : arity Set.{u} n), definable n F
| 0     F := let p := @quotient.exists_rep pSet _ F in
              definable.eq_mk ⟨some p, equiv.rfl⟩ (some_spec p)
| (n+1) (F : arity Set.{u} (n + 1)) := begin
    have I := λ x, (all_definable (F x)),
    refine definable.eq_mk ⟨λ x : pSet, (@definable.resp _ _ (I ⟦x⟧)).1, _⟩ _,
    { dsimp [arity.equiv],
      introsI x y h,
      rw @quotient.sound pSet _ _ _ h,
      exact (definable.resp (F ⟦y⟧)).2 },
    refine funext (λ q, quotient.induction_on q $ λ x, _),
    simp_rw [resp.eval_val, resp.f, subtype.val_eq_coe, subtype.coe_eta],
    exact @definable.eq _ (F ⟦x⟧) (I ⟦x⟧),
  end

end classical

namespace Set
open pSet

/-- Turns a pre-set into a ZFC set. -/
def mk : pSet → Set := quotient.mk

@[simp] theorem mk_eq (x : pSet) : @eq Set ⟦x⟧ (mk x) := rfl
@[simp] theorem mk_out : ∀ x : Set, mk x.out = x := quotient.out_eq
theorem eq {x y : pSet} : mk x = mk y ↔ equiv x y := quotient.eq
theorem sound {x y : pSet} (h : pSet.equiv x y) : mk x = mk y := quotient.sound h
theorem exact {x y : pSet} : mk x = mk y → pSet.equiv x y := quotient.exact

@[simp] lemma eval_mk {n f x} :
  (@resp.eval (n+1) f : Set → arity Set n) (mk x) = resp.eval n (resp.f f x) :=
rfl

/-- The membership relation for ZFC sets is inherited from the membership relation for pre-sets. -/
protected def mem : Set → Set → Prop :=
quotient.lift₂ pSet.mem
  (λ x y x' y' hx hy, propext ((mem.congr_left hx).trans (mem.congr_right hy)))

instance : has_mem Set Set := ⟨Set.mem⟩

/-- Convert a ZFC set into a `set` of ZFC sets -/
def to_set (u : Set.{u}) : set Set.{u} := {x | x ∈ u}

/-- `x ⊆ y` as ZFC sets means that all members of `x` are members of `y`. -/
protected def subset (x y : Set.{u}) :=
∀ ⦃z⦄, z ∈ x → z ∈ y

instance has_subset : has_subset Set :=
⟨Set.subset⟩

lemma subset_def {x y : Set.{u}} : x ⊆ y ↔ ∀ ⦃z⦄, z ∈ x → z ∈ y := iff.rfl

@[simp] theorem subset_iff : Π (x y : pSet), mk x ⊆ mk y ↔ x ⊆ y
| ⟨α, A⟩ ⟨β, B⟩ := ⟨λ h a, @h ⟦A a⟧ (mem.mk A a),
  λ h z, quotient.induction_on z (λ z ⟨a, za⟩, let ⟨b, ab⟩ := h a in ⟨b, za.trans ab⟩)⟩

theorem ext {x y : Set.{u}} : (∀ z : Set.{u}, z ∈ x ↔ z ∈ y) → x = y :=
quotient.induction_on₂ x y (λ u v h, quotient.sound (mem.ext (λ w, h ⟦w⟧)))

theorem ext_iff {x y : Set.{u}} : (∀ z : Set.{u}, z ∈ x ↔ z ∈ y) ↔ x = y :=
⟨ext, λ h, by simp [h]⟩

/-- The empty ZFC set -/
protected def empty : Set := mk ∅
instance : has_emptyc Set := ⟨Set.empty⟩
instance : inhabited Set := ⟨∅⟩

@[simp] theorem mem_empty (x) : x ∉ (∅ : Set.{u}) :=
quotient.induction_on x pSet.mem_empty

theorem eq_empty (x : Set.{u}) : x = ∅ ↔ ∀ y : Set.{u}, y ∉ x :=
⟨λ h y, (h.symm ▸ mem_empty y),
λ h, ext (λ y, ⟨λ yx, absurd yx (h y), λ y0, absurd y0 (mem_empty _)⟩)⟩

/-- `insert x y` is the set `{x} ∪ y` -/
protected def insert : Set → Set → Set :=
resp.eval 2 ⟨pSet.insert, λ u v uv ⟨α, A⟩ ⟨β, B⟩ ⟨αβ, βα⟩,
  ⟨λ o, match o with
   | some a := let ⟨b, hb⟩ := αβ a in ⟨some b, hb⟩
   | none := ⟨none, uv⟩
   end, λ o, match o with
   | some b := let ⟨a, ha⟩ := βα b in ⟨some a, ha⟩
   | none := ⟨none, uv⟩
   end⟩⟩

instance : has_insert Set Set := ⟨Set.insert⟩

instance : has_singleton Set Set := ⟨λ x, insert x ∅⟩

instance : is_lawful_singleton Set Set := ⟨λ x, rfl⟩

@[simp] theorem mem_insert {x y z : Set.{u}} : x ∈ insert y z ↔ x = y ∨ x ∈ z :=
quotient.induction_on₃ x y z
 (λ x y ⟨α, A⟩, show x ∈ pSet.mk (option α) (λ o, option.rec y A o) ↔
    mk x = mk y ∨ x ∈ pSet.mk α A, from
  ⟨λ m, match m with
  | ⟨some a, ha⟩ := or.inr ⟨a, ha⟩
  | ⟨none, h⟩ := or.inl (quotient.sound h)
  end, λ m, match m with
  | or.inr ⟨a, ha⟩ := ⟨some a, ha⟩
  | or.inl h := ⟨none, quotient.exact h⟩
  end⟩)

@[simp] theorem mem_singleton {x y : Set.{u}} : x ∈ @singleton Set.{u} Set.{u} _ y ↔ x = y :=
iff.trans mem_insert ⟨λ o, or.rec (λ h, h) (λ n, absurd n (mem_empty _)) o, or.inl⟩

@[simp] theorem mem_pair {x y z : Set.{u}} : x ∈ ({y, z} : Set) ↔ x = y ∨ x = z :=
iff.trans mem_insert $ or_congr iff.rfl mem_singleton

/-- `omega` is the first infinite von Neumann ordinal -/
def omega : Set := mk omega

@[simp] theorem omega_zero : ∅ ∈ omega :=
⟨⟨0⟩, equiv.rfl⟩

@[simp] theorem omega_succ {n} : n ∈ omega.{u} → insert n n ∈ omega.{u} :=
<<<<<<< HEAD
quotient.induction_on n (λ x ⟨⟨n⟩, h⟩, ⟨⟨n+1⟩, quotient.exact $
  show Set.insert ⟦x⟧ ⟦x⟧ = Set.insert ⟦of_nat n⟧ ⟦of_nat n⟧,
  by { rw (@quotient.sound pSet _ _ _ h), refl }⟩)

/-- `{x ∈ a | p x}` is the set of elements in `a` satisfying `p` -/
protected def sep (p : Set → Prop) : Set → Set :=
resp.eval 1 ⟨pSet.sep (λ y, p ⟦y⟧), λ ⟨α, A⟩ ⟨β, B⟩ ⟨αβ, βα⟩,
  ⟨λ ⟨a, pa⟩, let ⟨b, hb⟩ := αβ a in ⟨⟨b, by rwa [mk_func, ←(@quotient.sound pSet _ _ _ hb)]⟩, hb⟩,
   λ ⟨b, pb⟩, let ⟨a, ha⟩ := βα b in ⟨⟨a, by rwa [mk_func, (@quotient.sound pSet _ _ _ ha)]⟩, ha⟩⟩⟩
=======
quotient.induction_on n (λ x ⟨⟨n⟩, h⟩, ⟨⟨n+1⟩, Set.exact $
  show insert (mk x) (mk x) = insert (mk $ of_nat n) (mk $ of_nat n), { rw Set.sound h, refl } ⟩)

/-- `{x ∈ a | p x}` is the set of elements in `a` satisfying `p` -/
protected def sep (p : Set → Prop) : Set → Set :=
resp.eval 1 ⟨pSet.sep (λ y, p (mk y)), λ ⟨α, A⟩ ⟨β, B⟩ ⟨αβ, βα⟩,
  ⟨λ ⟨a, pa⟩, let ⟨b, hb⟩ := αβ a in ⟨⟨b, by rwa [mk_func, ←Set.sound hb]⟩, hb⟩,
   λ ⟨b, pb⟩, let ⟨a, ha⟩ := βα b in ⟨⟨a, by rwa [mk_func, Set.sound ha]⟩, ha⟩⟩⟩
>>>>>>> 9745b093

instance : has_sep Set Set := ⟨Set.sep⟩

@[simp] theorem mem_sep {p : Set.{u} → Prop} {x y : Set.{u}} : y ∈ {y ∈ x | p y} ↔ y ∈ x ∧ p y :=
quotient.induction_on₂ x y (λ ⟨α, A⟩ y,
  ⟨λ ⟨⟨a, pa⟩, h⟩, ⟨⟨a, h⟩, by rwa (@quotient.sound pSet _ _ _ h)⟩,
<<<<<<< HEAD
  λ ⟨⟨a, h⟩, pa⟩, ⟨⟨a, by { rw mk_func at h, rwa [mk_func, ←(@quotient.sound pSet _ _ _ h)] }⟩, h⟩⟩)
=======
  λ ⟨⟨a, h⟩, pa⟩, ⟨⟨a, by { rw mk_func at h, rwa [mk_func, ←Set.sound h] }⟩, h⟩⟩)
>>>>>>> 9745b093

/-- The powerset operation, the collection of subsets of a ZFC set -/
def powerset : Set → Set :=
resp.eval 1 ⟨powerset, λ ⟨α, A⟩ ⟨β, B⟩ ⟨αβ, βα⟩,
  ⟨λ p, ⟨{b | ∃ a, p a ∧ equiv (A a) (B b)},
    λ ⟨a, pa⟩, let ⟨b, ab⟩ := αβ a in ⟨⟨b, a, pa, ab⟩, ab⟩,
    λ ⟨b, a, pa, ab⟩, ⟨⟨a, pa⟩, ab⟩⟩,
   λ q, ⟨{a | ∃ b, q b ∧ equiv (A a) (B b)},
    λ ⟨a, b, qb, ab⟩, ⟨⟨b, qb⟩, ab⟩,
    λ ⟨b, qb⟩, let ⟨a, ab⟩ := βα b in ⟨⟨a, b, qb, ab⟩, ab⟩⟩⟩⟩

@[simp] theorem mem_powerset {x y : Set.{u}} : y ∈ powerset x ↔ y ⊆ x :=
quotient.induction_on₂ x y ( λ ⟨α, A⟩ ⟨β, B⟩,
  show (⟨β, B⟩ : pSet.{u}) ∈ (pSet.powerset.{u} ⟨α, A⟩) ↔ _,
    by simp [mem_powerset, subset_iff])

theorem Union_lem {α β : Type u} (A : α → pSet) (B : β → pSet) (αβ : ∀ a, ∃ b, equiv (A a) (B b)) :
  ∀ a, ∃ b, (equiv ((Union ⟨α, A⟩).func a) ((Union ⟨β, B⟩).func b))
| ⟨a, c⟩ := let ⟨b, hb⟩ := αβ a in
  begin
    induction ea : A a with γ Γ,
    induction eb : B b with δ Δ,
    rw [ea, eb] at hb,
    cases hb with γδ δγ,
    exact
    let c : type (A a) := c, ⟨d, hd⟩ := γδ (by rwa ea at c) in
    have pSet.equiv ((A a).func c) ((B b).func (eq.rec d (eq.symm eb))), from
    match A a, B b, ea, eb, c, d, hd with ._, ._, rfl, rfl, x, y, hd := hd end,
    ⟨⟨b, by { rw mk_func, exact eq.rec d (eq.symm eb) }⟩, this⟩
  end

/-- The union operator, the collection of elements of elements of a ZFC set -/
def Union : Set → Set :=
resp.eval 1 ⟨pSet.Union, λ ⟨α, A⟩ ⟨β, B⟩ ⟨αβ, βα⟩,
  ⟨Union_lem A B αβ, λ a, exists.elim (Union_lem B A (λ b,
    exists.elim (βα b) (λ c hc, ⟨c, pSet.equiv.symm hc⟩)) a) (λ b hb, ⟨b, pSet.equiv.symm hb⟩)⟩⟩

notation `⋃` := Union

@[simp] theorem mem_Union {x y : Set.{u}} : y ∈ Union x ↔ ∃ z ∈ x, y ∈ z :=
quotient.induction_on₂ x y (λ x y, iff.trans mem_Union
  ⟨λ ⟨z, h⟩, ⟨⟦z⟧, h⟩, λ ⟨z, h⟩, quotient.induction_on z (λ z h, ⟨z, h⟩) h⟩)

@[simp] theorem Union_singleton {x : Set.{u}} : Union {x} = x :=
ext $ λ y, by simp_rw [mem_Union, exists_prop, mem_singleton, exists_eq_left]

theorem singleton_inj {x y : Set.{u}} (H : ({x} : Set) = {y}) : x = y :=
let this := congr_arg Union H in by rwa [Union_singleton, Union_singleton] at this

/-- The binary union operation -/
protected def union (x y : Set.{u}) : Set.{u} := ⋃ {x, y}

/-- The binary intersection operation -/
protected def inter (x y : Set.{u}) : Set.{u} := {z ∈ x | z ∈ y}

/-- The set difference operation -/
protected def diff (x y : Set.{u}) : Set.{u} := {z ∈ x | z ∉ y}

instance : has_union Set := ⟨Set.union⟩
instance : has_inter Set := ⟨Set.inter⟩
instance : has_sdiff Set := ⟨Set.diff⟩

@[simp] theorem mem_union {x y z : Set.{u}} : z ∈ x ∪ y ↔ z ∈ x ∨ z ∈ y :=
iff.trans mem_Union
 ⟨λ ⟨w, wxy, zw⟩, match mem_pair.1 wxy with
  | or.inl wx := or.inl (by rwa ←wx)
  | or.inr wy := or.inr (by rwa ←wy)
  end, λ zxy, match zxy with
  | or.inl zx := ⟨x, mem_pair.2 (or.inl rfl), zx⟩
  | or.inr zy := ⟨y, mem_pair.2 (or.inr rfl), zy⟩
  end⟩

@[simp] theorem mem_inter {x y z : Set.{u}} : z ∈ x ∩ y ↔ z ∈ x ∧ z ∈ y :=
@@mem_sep (λ z : Set.{u}, z ∈ y)

@[simp] theorem mem_diff {x y z : Set.{u}} : z ∈ x \ y ↔ z ∈ x ∧ z ∉ y :=
@@mem_sep (λ z : Set.{u}, z ∉ y)

/-- Induction on the `∈` relation. -/
theorem induction_on {p : Set → Prop} (x) (h : ∀ x, (∀ y ∈ x, p y) → p x) : p x :=
quotient.induction_on x $ λ u, pSet.rec_on u $ λ α A IH, h _ $ λ y,
show @has_mem.mem _ _ Set.has_mem y ⟦⟨α, A⟩⟧ → p y, from
quotient.induction_on y (λ v ⟨a, ha⟩, by { rw (@quotient.sound pSet _ _ _ ha), exact IH a })

theorem mem_wf : @well_founded Set (∈) := ⟨λ x, induction_on x acc.intro⟩

instance : has_well_founded Set := ⟨_, mem_wf⟩

instance : is_asymm Set (∈) := mem_wf.is_asymm

theorem mem_asymm {x y : Set} : x ∈ y → y ∉ x := asymm
theorem mem_irrefl (x : Set) : x ∉ x := irrefl x

theorem regularity (x : Set.{u}) (h : x ≠ ∅) : ∃ y ∈ x, x ∩ y = ∅ :=
classical.by_contradiction $ λ ne, h $ (eq_empty x).2 $ λ y,
induction_on y $ λ z (IH : ∀ w : Set.{u}, w ∈ z → w ∉ x), show z ∉ x, from λ zx,
ne ⟨z, zx, (eq_empty _).2 (λ w wxz, let ⟨wx, wz⟩ := mem_inter.1 wxz in IH w wz wx)⟩

/-- The image of a (definable) ZFC set function -/
def image (f : Set → Set) [H : definable 1 f] : Set → Set :=
let r := @definable.resp 1 f _ in
resp.eval 1 ⟨image r.1, λ x y e, mem.ext $ λ z,
  iff.trans (mem_image r.2) $ iff.trans (by exact
   ⟨λ ⟨w, h1, h2⟩, ⟨w, (mem.congr_right e).1 h1, h2⟩,
    λ ⟨w, h1, h2⟩, ⟨w, (mem.congr_right e).2 h1, h2⟩⟩) $
  iff.symm (mem_image r.2)⟩

theorem image.mk :
  Π (f : Set.{u} → Set.{u}) [H : definable 1 f] (x) {y} (h : y ∈ x), f y ∈ @image f H x
| ._ ⟨F⟩ x y := quotient.induction_on₂ x y $ λ ⟨α, A⟩ y ⟨a, ya⟩, ⟨a, F.2 _ _ ya⟩

@[simp] theorem mem_image : Π {f : Set.{u} → Set.{u}} [H : definable 1 f] {x y : Set.{u}},
  y ∈ @image f H x ↔ ∃ z ∈ x, f z = y
| ._ ⟨F⟩ x y := quotient.induction_on₂ x y $ λ ⟨α, A⟩ y,
  ⟨λ ⟨a, ya⟩, ⟨⟦A a⟧, mem.mk A a, eq.symm $ quotient.sound ya⟩,
  λ ⟨z, hz, e⟩, e ▸ image.mk _ _ hz⟩

/-- Kuratowski ordered pair -/
def pair (x y : Set.{u}) : Set.{u} := {{x}, {x, y}}

/-- A subset of pairs `{(a, b) ∈ x × y | p a b}` -/
def pair_sep (p : Set.{u} → Set.{u} → Prop) (x y : Set.{u}) : Set.{u} :=
{z ∈ powerset (powerset (x ∪ y)) | ∃ a ∈ x, ∃ b ∈ y, z = pair a b ∧ p a b}

@[simp] theorem mem_pair_sep {p} {x y z : Set.{u}} :
  z ∈ pair_sep p x y ↔ ∃ a ∈ x, ∃ b ∈ y, z = pair a b ∧ p a b :=
begin
  refine mem_sep.trans ⟨and.right, λ e, ⟨_, e⟩⟩,
  rcases e with ⟨a, ax, b, bY, rfl, pab⟩,
  simp only [mem_powerset, subset_def, mem_union, pair, mem_pair],
  rintros u (rfl|rfl) v; simp only [mem_singleton, mem_pair],
  { rintro rfl, exact or.inl ax },
  { rintro (rfl|rfl); [left, right]; assumption }
end

theorem pair_inj {x y x' y' : Set.{u}} (H : pair x y = pair x' y') : x = x' ∧ y = y' :=
begin
  have ae := ext_iff.2 H,
  simp only [pair, mem_pair] at ae,
  obtain rfl : x = x',
  { cases (ae {x}).1 (by simp) with h h,
    { exact singleton_inj h },
    { have m : x' ∈ ({x} : Set),
      { simp [h] },
      rw mem_singleton.mp m } },
  have he : x = y → y = y',
  { rintro rfl,
    cases (ae {x, y'}).2 (by simp only [eq_self_iff_true, or_true]) with xy'x xy'xx,
    { rw [eq_comm, ←mem_singleton, ←xy'x, mem_pair],
      exact or.inr rfl },
    { simpa [eq_comm] using (ext_iff.2 xy'xx y').1 (by simp) } },
  obtain xyx | xyy' := (ae {x, y}).1 (by simp),
  { obtain rfl := mem_singleton.mp ((ext_iff.2 xyx y).1 $ by simp),
    simp [he rfl] },
  { obtain rfl | yy' := mem_pair.mp ((ext_iff.2 xyy' y).1 $ by simp),
    { simp [he rfl] },
    { simp [yy'] } }
end

/-- The cartesian product, `{(a, b) | a ∈ x, b ∈ y}` -/
def prod : Set.{u} → Set.{u} → Set.{u} := pair_sep (λ a b, true)

@[simp] theorem mem_prod {x y z : Set.{u}} : z ∈ prod x y ↔ ∃ a ∈ x, ∃ b ∈ y, z = pair a b :=
by simp [prod]

@[simp] theorem pair_mem_prod {x y a b : Set.{u}} : pair a b ∈ prod x y ↔ a ∈ x ∧ b ∈ y :=
⟨λ h, let ⟨a', a'x, b', b'y, e⟩ := mem_prod.1 h in
  match a', b', pair_inj e, a'x, b'y with ._, ._, ⟨rfl, rfl⟩, ax, bY := ⟨ax, bY⟩ end,
λ ⟨ax, bY⟩, mem_prod.2 ⟨a, ax, b, bY, rfl⟩⟩

/-- `is_func x y f` is the assertion that `f` is a subset of `x × y` which relates to each element
of `x` a unique element of `y`, so that we can consider `f`as a ZFC function `x → y`. -/
def is_func (x y f : Set.{u}) : Prop :=
f ⊆ prod x y ∧ ∀ z : Set.{u}, z ∈ x → ∃! w, pair z w ∈ f

/-- `funs x y` is `y ^ x`, the set of all set functions `x → y` -/
def funs (x y : Set.{u}) : Set.{u} :=
{f ∈ powerset (prod x y) | is_func x y f}

@[simp] theorem mem_funs {x y f : Set.{u}} : f ∈ funs x y ↔ is_func x y f :=
by simp [funs, is_func]

-- TODO(Mario): Prove this computably
noncomputable instance map_definable_aux (f : Set → Set) [H : definable 1 f] :
  definable 1 (λ y, pair y (f y)) :=
@classical.all_definable 1 _

/-- Graph of a function: `map f x` is the ZFC function which maps `a ∈ x` to `f a` -/
noncomputable def map (f : Set → Set) [H : definable 1 f] : Set → Set :=
image (λ y, pair y (f y))

@[simp] theorem mem_map {f : Set → Set} [H : definable 1 f] {x y : Set} :
  y ∈ map f x ↔ ∃ z ∈ x, pair z (f z) = y :=
mem_image

theorem map_unique {f : Set.{u} → Set.{u}} [H : definable 1 f] {x z : Set.{u}} (zx : z ∈ x) :
  ∃! w, pair z w ∈ map f x :=
⟨f z, image.mk _ _ zx, λ y yx, let ⟨w, wx, we⟩ := mem_image.1 yx, ⟨wz, fy⟩ := pair_inj we in
  by rw[←fy, wz]⟩

@[simp] theorem map_is_func {f : Set → Set} [H : definable 1 f] {x y : Set} :
  is_func x y (map f x) ↔ ∀ z ∈ x, f z ∈ y :=
⟨λ ⟨ss, h⟩ z zx, let ⟨t, t1, t2⟩ := h z zx in
  (t2 (f z) (image.mk _ _ zx)).symm ▸ (pair_mem_prod.1 (ss t1)).right,
λ h, ⟨λ y yx, let ⟨z, zx, ze⟩ := mem_image.1 yx in ze ▸ pair_mem_prod.2 ⟨zx, h z zx⟩,
     λ z, map_unique⟩⟩

end Set

/-- The collection of all classes. A class is defined as a `set` of ZFC sets. -/
@[derive [has_subset, has_sep Set, has_emptyc, inhabited, has_insert Set, has_union, has_inter,
  has_compl, has_sdiff]]
def Class := set Set

namespace Class

/-- Coerce a ZFC set into a class -/
def of_Set (x : Set.{u}) : Class.{u} := {y | y ∈ x}
instance : has_coe Set Class := ⟨of_Set⟩

/-- The universal class -/
def univ : Class := set.univ

/-- Assert that `A` is a ZFC set satisfying `p` -/
def to_Set (p : Set.{u} → Prop) (A : Class.{u}) : Prop := ∃ x, ↑x = A ∧ p x

/-- `A ∈ B` if `A` is a ZFC set which is a member of `B` -/
protected def mem (A B : Class.{u}) : Prop := to_Set.{u} B A
instance : has_mem Class Class := ⟨Class.mem⟩

theorem mem_univ {A : Class.{u}} : A ∈ univ.{u} ↔ ∃ x : Set.{u}, ↑x = A :=
exists_congr $ λ x, and_true _

/-- Convert a conglomerate (a collection of classes) into a class -/
def Cong_to_Class (x : set Class.{u}) : Class.{u} := {y | ↑y ∈ x}

/-- Convert a class into a conglomerate (a collection of classes) -/
def Class_to_Cong (x : Class.{u}) : set Class.{u} := {y | y ∈ x}

/-- The power class of a class is the class of all subclasses that are ZFC sets -/
def powerset (x : Class) : Class := Cong_to_Class (set.powerset x)

/-- The union of a class is the class of all members of ZFC sets in the class -/
def Union (x : Class) : Class := set.sUnion (Class_to_Cong x)
notation `⋃` := Union

theorem of_Set.inj {x y : Set.{u}} (h : (x : Class.{u}) = y) : x = y :=
Set.ext $ λ z, by { change (x : Class.{u}) z ↔ (y : Class.{u}) z, rw h }

@[simp] theorem to_Set_of_Set (p : Set.{u} → Prop) (x : Set.{u}) : to_Set p x ↔ p x :=
⟨λ ⟨y, yx, py⟩, by rwa of_Set.inj yx at py, λ px, ⟨x, rfl, px⟩⟩

@[simp] theorem mem_hom_left (x : Set.{u}) (A : Class.{u}) : (x : Class.{u}) ∈ A ↔ A x :=
to_Set_of_Set _ _

@[simp] theorem mem_hom_right (x y : Set.{u}) : (y : Class.{u}) x ↔ x ∈ y := iff.rfl

@[simp] theorem subset_hom (x y : Set.{u}) : (x : Class.{u}) ⊆ y ↔ x ⊆ y := iff.rfl

@[simp] theorem sep_hom (p : Set.{u} → Prop) (x : Set.{u}) :
  (↑{y ∈ x | p y} : Class.{u}) = {y ∈ x | p y} :=
set.ext $ λ y, Set.mem_sep

@[simp] theorem empty_hom : ↑(∅ : Set.{u}) = (∅ : Class.{u}) :=
set.ext $ λ y, (iff_false _).2 (Set.mem_empty y)

@[simp] theorem insert_hom (x y : Set.{u}) : (@insert Set.{u} Class.{u} _ x y) = ↑(insert x y) :=
set.ext $ λ z, iff.symm Set.mem_insert

@[simp] theorem union_hom (x y : Set.{u}) : (x : Class.{u}) ∪ y = (x ∪ y : Set.{u}) :=
set.ext $ λ z, iff.symm Set.mem_union

@[simp] theorem inter_hom (x y : Set.{u}) : (x : Class.{u}) ∩ y = (x ∩ y : Set.{u}) :=
set.ext $ λ z, iff.symm Set.mem_inter

@[simp] theorem diff_hom (x y : Set.{u}) : (x : Class.{u}) \ y = (x \ y : Set.{u}) :=
set.ext $ λ z, iff.symm Set.mem_diff

@[simp] theorem powerset_hom (x : Set.{u}) : powerset.{u} x = Set.powerset x :=
set.ext $ λ z, iff.symm Set.mem_powerset

@[simp] theorem Union_hom (x : Set.{u}) : Union.{u} x = Set.Union x :=
set.ext $ λ z, by { refine iff.trans _ Set.mem_Union.symm, exact
⟨λ ⟨._, ⟨a, rfl, ax⟩, za⟩, ⟨a, ax, za⟩, λ ⟨a, ax, za⟩, ⟨_, ⟨a, rfl, ax⟩, za⟩⟩ }

/-- The definite description operator, which is `{x}` if `{a | p a} = {x}` and `∅` otherwise. -/
def iota (p : Set → Prop) : Class := Union {x | ∀ y, p y ↔ y = x}

theorem iota_val (p : Set → Prop) (x : Set) (H : ∀ y, p y ↔ y = x) : iota p = ↑x :=
set.ext $ λ y, ⟨λ ⟨._, ⟨x', rfl, h⟩, yx'⟩, by rwa ←((H x').1 $ (h x').2 rfl),
  λ yx, ⟨_, ⟨x, rfl, H⟩, yx⟩⟩

/-- Unlike the other set constructors, the `iota` definite descriptor
  is a set for any set input, but not constructively so, so there is no
  associated `(Set → Prop) → Set` function. -/
theorem iota_ex (p) : iota.{u} p ∈ univ.{u} :=
mem_univ.2 $ or.elim (classical.em $ ∃ x, ∀ y, p y ↔ y = x)
 (λ ⟨x, h⟩, ⟨x, eq.symm $ iota_val p x h⟩)
 (λ hn, ⟨∅, set.ext (λ z, empty_hom.symm ▸ ⟨false.rec _, λ ⟨._, ⟨x, rfl, H⟩, zA⟩, hn ⟨x, H⟩⟩)⟩)

/-- Function value -/
def fval (F A : Class.{u}) : Class.{u} := iota (λ y, to_Set (λ x, F (Set.pair x y)) A)
infixl `′`:100 := fval

theorem fval_ex (F A : Class.{u}) : F ′ A ∈ univ.{u} := iota_ex _

end Class

namespace Set

@[simp] theorem map_fval {f : Set.{u} → Set.{u}} [H : pSet.definable 1 f]
  {x y : Set.{u}} (h : y ∈ x) :
  (Set.map f x ′ y : Class.{u}) = f y :=
Class.iota_val _ _ (λ z, by { rw [Class.to_Set_of_Set, Class.mem_hom_right, mem_map], exact
  ⟨λ ⟨w, wz, pr⟩, let ⟨wy, fw⟩ := Set.pair_inj pr in by rw[←fw, wy],
  λ e, by { subst e, exact ⟨_, h, rfl⟩ }⟩ })

variables (x : Set.{u}) (h : ∅ ∉ x)

/-- A choice function on the class of nonempty ZFC sets. -/
noncomputable def choice : Set :=
@map (λ y, classical.epsilon (λ z, z ∈ y)) (classical.all_definable _) x

include h
theorem choice_mem_aux (y : Set.{u}) (yx : y ∈ x) : classical.epsilon (λ z : Set.{u}, z ∈ y) ∈ y :=
@classical.epsilon_spec _ (λ z : Set.{u}, z ∈ y) $ classical.by_contradiction $ λ n, h $
by rwa ←((eq_empty y).2 $ λ z zx, n ⟨z, zx⟩)

theorem choice_is_func : is_func x (Union x) (choice x) :=
(@map_is_func _ (classical.all_definable _) _ _).2 $
  λ y yx, mem_Union.2 ⟨y, yx, choice_mem_aux x h y yx⟩

theorem choice_mem (y : Set.{u}) (yx : y ∈ x) : (choice x ′ y : Class.{u}) ∈ (y : Class.{u}) :=
begin
  delta choice,
  rw [map_fval yx, Class.mem_hom_left, Class.mem_hom_right],
  exact choice_mem_aux x h y yx
end

end Set<|MERGE_RESOLUTION|>--- conflicted
+++ resolved
@@ -100,11 +100,7 @@
 @[simp] theorem mk_type (α A) : type ⟨α, A⟩ = α := rfl
 @[simp] theorem mk_func (α A) : func ⟨α, A⟩ = A := rfl
 
-<<<<<<< HEAD
-theorem mk_type_func : Π (x : pSet), mk x.type x.func = x
-=======
 @[simp] theorem eta : Π (x : pSet), mk x.type x.func = x
->>>>>>> 9745b093
 | ⟨α, A⟩ := rfl
 
 /-- Two pre-sets are extensionally equivalent if every element of the first family is extensionally
@@ -120,11 +116,7 @@
   ∃ i, equiv (x.func i) (y.func j)
 | ⟨α, A⟩ ⟨β, B⟩ h := h.2
 
-<<<<<<< HEAD
-theorem equiv.refl (x) : equiv x x :=
-=======
 protected theorem equiv.refl (x) : equiv x x :=
->>>>>>> 9745b093
 pSet.rec_on x $ λ α A IH, ⟨λ a, ⟨a, IH a⟩, λ a, ⟨a, IH a⟩⟩
 
 protected theorem equiv.rfl : ∀ {x}, equiv x x := equiv.refl
@@ -165,15 +157,9 @@
     λ γβ c, let ⟨b, cb⟩ := γβ c, ⟨a, ab⟩ := βα b in ⟨a, cb.trans (equiv.symm ab)⟩⟩
 
 /-- `x ∈ y` as pre-sets if `x` is extensionally equivalent to a member of the family `y`. -/
-<<<<<<< HEAD
-def mem (x y : pSet) : Prop := ∃ b, equiv x (y.func b)
-
-instance : has_mem pSet.{u} pSet.{u} := ⟨mem⟩
-=======
 protected def mem (x y : pSet.{u}) : Prop := ∃ b, equiv x (y.func b)
 
 instance : has_mem pSet pSet := ⟨pSet.mem⟩
->>>>>>> 9745b093
 
 theorem mem.mk {α : Type u} (A : α → pSet) (a : α) : A a ∈ mk α A :=
 ⟨a, equiv.refl (A a)⟩
@@ -253,11 +239,7 @@
 def omega : pSet := ⟨ulift ℕ, λ n, of_nat n.down⟩
 
 /-- The pre-set separation operation `{x ∈ a | p x}` -/
-<<<<<<< HEAD
-protected def sep (p : set pSet) (x : pSet) : pSet := ⟨{a // p (x.func a)}, λ y, x.func y.1⟩
-=======
 protected def sep (p : pSet → Prop) (x : pSet) : pSet := ⟨{a // p (x.func a)}, λ y, x.func y.1⟩
->>>>>>> 9745b093
 
 instance : has_sep pSet pSet := ⟨pSet.sep⟩
 
@@ -509,17 +491,6 @@
 ⟨⟨0⟩, equiv.rfl⟩
 
 @[simp] theorem omega_succ {n} : n ∈ omega.{u} → insert n n ∈ omega.{u} :=
-<<<<<<< HEAD
-quotient.induction_on n (λ x ⟨⟨n⟩, h⟩, ⟨⟨n+1⟩, quotient.exact $
-  show Set.insert ⟦x⟧ ⟦x⟧ = Set.insert ⟦of_nat n⟧ ⟦of_nat n⟧,
-  by { rw (@quotient.sound pSet _ _ _ h), refl }⟩)
-
-/-- `{x ∈ a | p x}` is the set of elements in `a` satisfying `p` -/
-protected def sep (p : Set → Prop) : Set → Set :=
-resp.eval 1 ⟨pSet.sep (λ y, p ⟦y⟧), λ ⟨α, A⟩ ⟨β, B⟩ ⟨αβ, βα⟩,
-  ⟨λ ⟨a, pa⟩, let ⟨b, hb⟩ := αβ a in ⟨⟨b, by rwa [mk_func, ←(@quotient.sound pSet _ _ _ hb)]⟩, hb⟩,
-   λ ⟨b, pb⟩, let ⟨a, ha⟩ := βα b in ⟨⟨a, by rwa [mk_func, (@quotient.sound pSet _ _ _ ha)]⟩, ha⟩⟩⟩
-=======
 quotient.induction_on n (λ x ⟨⟨n⟩, h⟩, ⟨⟨n+1⟩, Set.exact $
   show insert (mk x) (mk x) = insert (mk $ of_nat n) (mk $ of_nat n), { rw Set.sound h, refl } ⟩)
 
@@ -528,18 +499,13 @@
 resp.eval 1 ⟨pSet.sep (λ y, p (mk y)), λ ⟨α, A⟩ ⟨β, B⟩ ⟨αβ, βα⟩,
   ⟨λ ⟨a, pa⟩, let ⟨b, hb⟩ := αβ a in ⟨⟨b, by rwa [mk_func, ←Set.sound hb]⟩, hb⟩,
    λ ⟨b, pb⟩, let ⟨a, ha⟩ := βα b in ⟨⟨a, by rwa [mk_func, Set.sound ha]⟩, ha⟩⟩⟩
->>>>>>> 9745b093
 
 instance : has_sep Set Set := ⟨Set.sep⟩
 
 @[simp] theorem mem_sep {p : Set.{u} → Prop} {x y : Set.{u}} : y ∈ {y ∈ x | p y} ↔ y ∈ x ∧ p y :=
 quotient.induction_on₂ x y (λ ⟨α, A⟩ y,
   ⟨λ ⟨⟨a, pa⟩, h⟩, ⟨⟨a, h⟩, by rwa (@quotient.sound pSet _ _ _ h)⟩,
-<<<<<<< HEAD
-  λ ⟨⟨a, h⟩, pa⟩, ⟨⟨a, by { rw mk_func at h, rwa [mk_func, ←(@quotient.sound pSet _ _ _ h)] }⟩, h⟩⟩)
-=======
   λ ⟨⟨a, h⟩, pa⟩, ⟨⟨a, by { rw mk_func at h, rwa [mk_func, ←Set.sound h] }⟩, h⟩⟩)
->>>>>>> 9745b093
 
 /-- The powerset operation, the collection of subsets of a ZFC set -/
 def powerset : Set → Set :=
