/-
Copyright (c) 2018 Mario Carneiro. All rights reserved.
Released under Apache 2.0 license as described in the file LICENSE.
Authors: Mario Carneiro
-/
import data.set.lattice
import order.well_founded

/-!
# A model of ZFC

In this file, we model Zermelo-Fraenkel set theory (+ Choice) using Lean's underlying type theory.
We do this in four main steps:
* Define pre-sets inductively.
* Define extensional equivalence on pre-sets and give it a `setoid` instance.
* Define ZFC sets by quotienting pre-sets by extensional equivalence.
* Define classes as sets of ZFC sets.
Then the rest is usual set theory.

## The model

* `pSet`: Pre-set. A pre-set is inductively defined by its indexing type and its members, which are
  themselves pre-sets.
* `Set`: ZFC set. Defined as `pSet` quotiented by `pSet.equiv`, the extensional equivalence.
* `Class`: Class. Defined as `set Set`.
* `Set.choice`: Axiom of choice. Proved from Lean's axiom of choice.

## Other definitions

* `arity α n`: `n`-ary function `α → α → ... → α`. Defined inductively.
* `arity.const a n`: `n`-ary constant function equal to `a`.
* `pSet.type`: Underlying type of a pre-set.
* `pSet.func`: Underlying family of pre-sets of a pre-set.
* `pSet.equiv`: Extensional equivalence of pre-sets. Defined inductively.
* `pSet.omega`, `Set.omega`: The von Neumann ordinal `ω` as a `pSet`, as a `Set`.
* `pSet.arity.equiv`: Extensional equivalence of `n`-ary `pSet`-valued functions. Extension of
  `pSet.equiv`.
* `pSet.resp`: Collection of `n`-ary `pSet`-valued functions that respect extensional equivalence.
* `pSet.eval`: Turns a `pSet`-valued function that respect extensional equivalence into a
  `Set`-valued function.
* `classical.all_definable`: All functions are classically definable.
* `Set.is_func` : Predicate that a ZFC set is a subset of `x × y` that can be considered as a ZFC
  function `x → y`. That is, each member of `x` is related by the ZFC set to exactly one member of
  `y`.
* `Set.funs`: ZFC set of ZFC functions `x → y`.
* `Class.iota`: Definite description operator.

## Notes

To avoid confusion between the Lean `set` and the ZFC `Set`, docstrings in this file refer to them
respectively as "`set`" and "ZFC set".

## TODO

Prove `Set.map_definable_aux` computably.
-/

universes u v

/-- The type of `n`-ary functions `α → α → ... → α`. -/
def arity (α : Type u) : ℕ → Type u
| 0     := α
| (n+1) := α → arity n

@[simp] theorem arity_zero (α : Type u) : arity α 0 = α := rfl
@[simp] theorem arity_succ (α : Type u) (n : ℕ) : arity α n.succ = (α → arity α n) := rfl

namespace arity

/-- Constant `n`-ary function with value `a`. -/
def const {α : Type u} (a : α) : ∀ n, arity α n
| 0     := a
| (n+1) := λ _, const n

@[simp] theorem const_zero {α : Type u} (a : α) : const a 0 = a := rfl
@[simp] theorem const_succ {α : Type u} (a : α) (n : ℕ) : const a n.succ = λ _, const a n := rfl
theorem const_succ_apply {α : Type u} (a : α) (n : ℕ) (x : α) : const a n.succ x = const a n := rfl

instance arity.inhabited {α n} [inhabited α] : inhabited (arity α n) := ⟨const default _⟩

end arity

/-- The type of pre-sets in universe `u`. A pre-set
  is a family of pre-sets indexed by a type in `Type u`.
  The ZFC universe is defined as a quotient of this
  to ensure extensionality. -/
inductive pSet : Type (u+1)
| mk (α : Type u) (A : α → pSet) : pSet

namespace pSet

/-- The underlying type of a pre-set -/
def type : pSet → Type u
| ⟨α, A⟩ := α

/-- The underlying pre-set family of a pre-set -/
def func : Π (x : pSet), x.type → pSet
| ⟨α, A⟩ := A

@[simp] theorem mk_type (α A) : type ⟨α, A⟩ = α := rfl
@[simp] theorem mk_func (α A) : func ⟨α, A⟩ = A := rfl

@[simp] theorem eta : Π (x : pSet), mk x.type x.func = x
| ⟨α, A⟩ := rfl

/-- Two pre-sets are extensionally equivalent if every element of the first family is extensionally
equivalent to some element of the second family and vice-versa. -/
def equiv (x y : pSet) : Prop :=
pSet.rec (λ α z m ⟨β, B⟩, (∀ a, ∃ b, m a (B b)) ∧ (∀ b, ∃ a, m a (B b))) x y

theorem exists_equiv_left : Π {x y : pSet} (h : equiv x y) (i : x.type),
  ∃ j, equiv (x.func i) (y.func j)
| ⟨α, A⟩ ⟨β, B⟩ h := h.1

theorem exists_equiv_right : Π {x y : pSet} (h : equiv x y) (j : y.type),
  ∃ i, equiv (x.func i) (y.func j)
| ⟨α, A⟩ ⟨β, B⟩ h := h.2

protected theorem equiv.refl (x) : equiv x x :=
pSet.rec_on x $ λ α A IH, ⟨λ a, ⟨a, IH a⟩, λ a, ⟨a, IH a⟩⟩

protected theorem equiv.rfl : ∀ {x}, equiv x x := equiv.refl

protected theorem equiv.euc {x} : Π {y z}, equiv x y → equiv z y → equiv x z :=
pSet.rec_on x $ λ α A IH y, pSet.cases_on y $ λ β B ⟨γ, Γ⟩ ⟨αβ, βα⟩ ⟨γβ, βγ⟩,
⟨λ a, let ⟨b, ab⟩ := αβ a, ⟨c, bc⟩ := βγ b in ⟨c, IH a ab bc⟩,
  λ c, let ⟨b, cb⟩ := γβ c, ⟨a, ba⟩ := βα b in ⟨a, IH a ba cb⟩⟩

protected theorem equiv.symm {x y} : equiv x y → equiv y x :=
(equiv.refl y).euc

protected theorem equiv.trans {x y z} (h1 : equiv x y) (h2 : equiv y z) : equiv x z :=
h1.euc h2.symm

instance setoid : setoid pSet :=
⟨pSet.equiv, equiv.refl, λ x y, equiv.symm, λ x y z, equiv.trans⟩

/-- A pre-set is a subset of another pre-set if every element of the first family is extensionally
equivalent to some element of the second family.-/
protected def subset (x y : pSet) : Prop := ∀ a, ∃ b, equiv (x.func a) (y.func b)

instance : has_subset pSet := ⟨pSet.subset⟩

theorem equiv.ext : Π (x y : pSet), equiv x y ↔ (x ⊆ y ∧ y ⊆ x)
| ⟨α, A⟩ ⟨β, B⟩ :=
  ⟨λ ⟨αβ, βα⟩, ⟨αβ, λ b, let ⟨a, h⟩ := βα b in ⟨a, equiv.symm h⟩⟩,
    λ ⟨αβ, βα⟩, ⟨αβ, λ b, let ⟨a, h⟩ := βα b in ⟨a, equiv.symm h⟩⟩⟩

theorem subset.congr_left : Π {x y z : pSet}, equiv x y → (x ⊆ z ↔ y ⊆ z)
| ⟨α, A⟩ ⟨β, B⟩ ⟨γ, Γ⟩ ⟨αβ, βα⟩ :=
  ⟨λ αγ b, let ⟨a, ba⟩ := βα b, ⟨c, ac⟩ := αγ a in ⟨c, (equiv.symm ba).trans ac⟩,
    λ βγ a, let ⟨b, ab⟩ := αβ a, ⟨c, bc⟩ := βγ b in ⟨c, equiv.trans ab bc⟩⟩

theorem subset.congr_right : Π {x y z : pSet}, equiv x y → (z ⊆ x ↔ z ⊆ y)
| ⟨α, A⟩ ⟨β, B⟩ ⟨γ, Γ⟩ ⟨αβ, βα⟩ :=
  ⟨λ γα c, let ⟨a, ca⟩ := γα c, ⟨b, ab⟩ := αβ a in ⟨b, ca.trans ab⟩,
    λ γβ c, let ⟨b, cb⟩ := γβ c, ⟨a, ab⟩ := βα b in ⟨a, cb.trans (equiv.symm ab)⟩⟩

/-- `x ∈ y` as pre-sets if `x` is extensionally equivalent to a member of the family `y`. -/
protected def mem (x y : pSet.{u}) : Prop := ∃ b, equiv x (y.func b)

instance : has_mem pSet pSet := ⟨pSet.mem⟩

theorem mem.mk {α : Type u} (A : α → pSet) (a : α) : A a ∈ mk α A :=
⟨a, equiv.refl (A a)⟩

theorem mem.ext : Π {x y : pSet.{u}}, (∀ w : pSet.{u}, w ∈ x ↔ w ∈ y) → equiv x y
| ⟨α, A⟩ ⟨β, B⟩ h := ⟨λ a, (h (A a)).1 (mem.mk A a),
    λ b, let ⟨a, ha⟩ := (h (B b)).2 (mem.mk B b) in ⟨a, ha.symm⟩⟩

theorem mem.congr_right : Π {x y : pSet.{u}}, equiv x y → (∀ {w : pSet.{u}}, w ∈ x ↔ w ∈ y)
| ⟨α, A⟩ ⟨β, B⟩ ⟨αβ, βα⟩ w :=
  ⟨λ ⟨a, ha⟩, let ⟨b, hb⟩ := αβ a in ⟨b, ha.trans hb⟩,
    λ ⟨b, hb⟩, let ⟨a, ha⟩ := βα b in ⟨a, hb.euc ha⟩⟩

theorem equiv_iff_mem {x y : pSet.{u}} : equiv x y ↔ (∀ {w : pSet.{u}}, w ∈ x ↔ w ∈ y) :=
⟨mem.congr_right, match x, y with
| ⟨α, A⟩, ⟨β, B⟩, h := ⟨λ a, h.1 (mem.mk A a), λ b,
  let ⟨a, h⟩ := h.2 (mem.mk B b) in ⟨a, h.symm⟩⟩
end⟩

theorem mem.congr_left : Π {x y : pSet.{u}}, equiv x y → (∀ {w : pSet.{u}}, x ∈ w ↔ y ∈ w)
| x y h ⟨α, A⟩ := ⟨λ ⟨a, ha⟩, ⟨a, h.symm.trans ha⟩, λ ⟨a, ha⟩, ⟨a, h.trans ha⟩⟩

private theorem mem_wf_aux : Π {x y : pSet.{u}}, equiv x y → acc (∈) y
| ⟨α, A⟩ ⟨β, B⟩ H := ⟨_, begin
  rintros ⟨γ, C⟩ ⟨b, hc⟩,
  cases exists_equiv_right H b with a ha,
  have H := ha.trans hc.symm,
  rw mk_func at H,
  exact mem_wf_aux H
end⟩

theorem mem_wf : @well_founded pSet (∈) := ⟨λ x, mem_wf_aux $ equiv.refl x⟩

instance : has_well_founded pSet := ⟨_, mem_wf⟩
instance : is_asymm pSet (∈) := mem_wf.is_asymm

theorem mem_asymm {x y : pSet} : x ∈ y → y ∉ x := asymm
theorem mem_irrefl (x : pSet) : x ∉ x := irrefl x

/-- Convert a pre-set to a `set` of pre-sets. -/
def to_set (u : pSet.{u}) : set pSet.{u} := {x | x ∈ u}

/-- Two pre-sets are equivalent iff they have the same members. -/
theorem equiv.eq {x y : pSet} : equiv x y ↔ to_set x = to_set y :=
equiv_iff_mem.trans set.ext_iff.symm

instance : has_coe pSet (set pSet) := ⟨to_set⟩

/-- The empty pre-set -/
protected def empty : pSet := ⟨_, pempty.elim⟩

instance : has_emptyc pSet := ⟨pSet.empty⟩

instance : inhabited pSet := ⟨∅⟩

instance : is_empty (type (∅)) := pempty.is_empty

@[simp] theorem mem_empty (x : pSet.{u}) : x ∉ (∅ : pSet.{u}) := is_empty.exists_iff.1

@[simp] theorem empty_subset (x : pSet.{u}) : (∅ : pSet) ⊆ x := λ x, x.elim

/-- Insert an element into a pre-set -/
protected def insert (x y : pSet) : pSet := ⟨option y.type, λ o, option.rec x y.func o⟩

instance : has_insert pSet pSet := ⟨pSet.insert⟩

instance : has_singleton pSet pSet := ⟨λ s, insert s ∅⟩

instance : is_lawful_singleton pSet pSet := ⟨λ _, rfl⟩

instance (x y : pSet) : inhabited (insert x y).type := option.inhabited _

/-- The n-th von Neumann ordinal -/
def of_nat : ℕ → pSet
| 0     := ∅
| (n+1) := insert (of_nat n) (of_nat n)

/-- The von Neumann ordinal ω -/
def omega : pSet := ⟨ulift ℕ, λ n, of_nat n.down⟩

/-- The pre-set separation operation `{x ∈ a | p x}` -/
protected def sep (p : pSet → Prop) (x : pSet) : pSet := ⟨{a // p (x.func a)}, λ y, x.func y.1⟩

instance : has_sep pSet pSet := ⟨pSet.sep⟩

/-- The pre-set powerset operator -/
def powerset (x : pSet) : pSet := ⟨set x.type, λ p, ⟨{a // p a}, λ y, x.func y.1⟩⟩

@[simp] theorem mem_powerset : Π {x y : pSet}, y ∈ powerset x ↔ y ⊆ x
| ⟨α, A⟩ ⟨β, B⟩ := ⟨λ ⟨p, e⟩, (subset.congr_left e).2 $ λ ⟨a, pa⟩, ⟨a, equiv.refl (A a)⟩,
  λ βα, ⟨{a | ∃ b, equiv (B b) (A a)}, λ b, let ⟨a, ba⟩ := βα b in ⟨⟨a, b, ba⟩, ba⟩,
    λ ⟨a, b, ba⟩, ⟨b, ba⟩⟩⟩

/-- The pre-set union operator -/
def sUnion (a : pSet) : pSet := ⟨Σ x, (a.func x).type, λ ⟨x, y⟩, (a.func x).func y⟩

prefix `⋃₀ `:110 := pSet.sUnion

@[simp] theorem mem_sUnion : Π {x y : pSet.{u}}, y ∈ ⋃₀ x ↔ ∃ z ∈ x, y ∈ z
| ⟨α, A⟩ y :=
  ⟨λ ⟨⟨a, c⟩, (e : equiv y ((A a).func c))⟩,
    have func (A a) c ∈ mk (A a).type (A a).func, from mem.mk (A a).func c,
    ⟨_, mem.mk _ _, (mem.congr_left e).2 (by rwa eta at this)⟩,
  λ ⟨⟨β, B⟩, ⟨a, (e : equiv (mk β B) (A a))⟩, ⟨b, yb⟩⟩,
    by { rw ←(eta (A a)) at e, exact
    let ⟨βt, tβ⟩ := e, ⟨c, bc⟩ := βt b in ⟨⟨a, c⟩, yb.trans bc⟩ }⟩

/-- The image of a function from pre-sets to pre-sets. -/
def image (f : pSet.{u} → pSet.{u}) (x : pSet.{u}) : pSet := ⟨x.type, f ∘ x.func⟩

theorem mem_image {f : pSet.{u} → pSet.{u}} (H : ∀ {x y}, equiv x y → equiv (f x) (f y)) :
  Π {x y : pSet.{u}}, y ∈ image f x ↔ ∃ z ∈ x, equiv y (f z)
| ⟨α, A⟩ y := ⟨λ ⟨a, ya⟩, ⟨A a, mem.mk A a, ya⟩, λ ⟨z, ⟨a, za⟩, yz⟩, ⟨a, yz.trans (H za)⟩⟩

/-- Universe lift operation -/
protected def lift : pSet.{u} → pSet.{max u v}
| ⟨α, A⟩ := ⟨ulift α, λ ⟨x⟩, lift (A x)⟩

/-- Embedding of one universe in another -/
@[nolint check_univs] -- intended to be used with explicit universe parameters
def embed : pSet.{max (u+1) v} := ⟨ulift.{v u+1} pSet, λ ⟨x⟩, pSet.lift.{u (max (u+1) v)} x⟩

theorem lift_mem_embed : Π (x : pSet.{u}), pSet.lift.{u (max (u+1) v)} x ∈ embed.{u v} :=
λ x, ⟨⟨x⟩, equiv.rfl⟩

/-- Function equivalence is defined so that `f ~ g` iff `∀ x y, x ~ y → f x ~ g y`. This extends to
equivalence of `n`-ary functions. -/
def arity.equiv : Π {n}, arity pSet.{u} n → arity pSet.{u} n → Prop
| 0     a b := equiv a b
| (n+1) a b := ∀ x y, equiv x y → arity.equiv (a x) (b y)

lemma arity.equiv_const {a : pSet.{u}} : ∀ n, arity.equiv (arity.const a n) (arity.const a n)
| 0     := equiv.rfl
| (n+1) := λ x y h, arity.equiv_const _

/-- `resp n` is the collection of n-ary functions on `pSet` that respect
  equivalence, i.e. when the inputs are equivalent the output is as well. -/
def resp (n) := {x : arity pSet.{u} n // arity.equiv x x}

instance resp.inhabited {n} : inhabited (resp n) :=
⟨⟨arity.const default _, arity.equiv_const _⟩⟩

/-- The `n`-ary image of a `(n + 1)`-ary function respecting equivalence as a function respecting
equivalence. -/
def resp.f {n} (f : resp (n+1)) (x : pSet) : resp n :=
⟨f.1 x, f.2 _ _ $ equiv.refl x⟩

/-- Function equivalence for functions respecting equivalence. See `pSet.arity.equiv`. -/
def resp.equiv {n} (a b : resp n) : Prop := arity.equiv a.1 b.1

protected theorem resp.equiv.refl {n} (a : resp n) : resp.equiv a a := a.2

protected theorem resp.equiv.euc : Π {n} {a b c : resp n},
  resp.equiv a b → resp.equiv c b → resp.equiv a c
| 0     a b c hab hcb := equiv.euc hab hcb
| (n+1) a b c hab hcb := λ x y h,
  @resp.equiv.euc n (a.f x) (b.f y) (c.f y) (hab _ _ h) (hcb _ _ $ equiv.refl y)

protected theorem resp.equiv.symm {n} {a b : resp n} : resp.equiv a b → resp.equiv b a :=
(resp.equiv.refl b).euc

protected theorem resp.equiv.trans {n} {x y z : resp n}
  (h1 : resp.equiv x y) (h2 : resp.equiv y z) : resp.equiv x z :=
h1.euc h2.symm

instance resp.setoid {n} : setoid (resp n) :=
⟨resp.equiv, resp.equiv.refl, λ x y, resp.equiv.symm, λ x y z, resp.equiv.trans⟩

end pSet

/-- The ZFC universe of sets consists of the type of pre-sets,
  quotiented by extensional equivalence. -/
def Set : Type (u+1) := quotient pSet.setoid.{u}

namespace pSet

namespace resp

/-- Helper function for `pSet.eval`. -/
def eval_aux : Π {n}, {f : resp n → arity Set.{u} n // ∀ (a b : resp n), resp.equiv a b → f a = f b}
| 0     := ⟨λ a, ⟦a.1⟧, λ a b h, quotient.sound h⟩
| (n+1) := let F : resp (n + 1) → arity Set (n + 1) := λ a, @quotient.lift _ _ pSet.setoid
    (λ x, eval_aux.1 (a.f x)) (λ b c h, eval_aux.2 _ _ (a.2 _ _ h)) in
  ⟨F, λ b c h, funext $ @quotient.ind _ _ (λ q, F b q = F c q) $ λ z,
  eval_aux.2 (resp.f b z) (resp.f c z) (h _ _ (pSet.equiv.refl z))⟩

/-- An equivalence-respecting function yields an n-ary ZFC set function. -/
def eval (n) : resp n → arity Set.{u} n := eval_aux.1

theorem eval_val {n f x} : (@eval (n+1) f : Set → arity Set n) ⟦x⟧ = eval n (resp.f f x) := rfl

end resp

/-- A set function is "definable" if it is the image of some n-ary pre-set
  function. This isn't exactly definability, but is useful as a sufficient
  condition for functions that have a computable image. -/
class inductive definable (n) : arity Set.{u} n → Type (u+1)
| mk (f) : definable (resp.eval n f)

attribute [instance] definable.mk

/-- The evaluation of a function respecting equivalence is definable, by that same function. -/
def definable.eq_mk {n} (f) : Π {s : arity Set.{u} n} (H : resp.eval _ f = s), definable n s
| ._ rfl := ⟨f⟩

/-- Turns a definable function into a function that respects equivalence. -/
def definable.resp {n} : Π (s : arity Set.{u} n) [definable n s], resp n
| ._ ⟨f⟩ := f

theorem definable.eq {n} :
  Π (s : arity Set.{u} n) [H : definable n s], (@definable.resp n s H).eval _ = s
| ._ ⟨f⟩ := rfl

end pSet

namespace classical
open pSet

/-- All functions are classically definable. -/
noncomputable def all_definable : Π {n} (F : arity Set.{u} n), definable n F
| 0     F := let p := @quotient.exists_rep pSet _ F in
              definable.eq_mk ⟨some p, equiv.rfl⟩ (some_spec p)
| (n+1) (F : arity Set.{u} (n + 1)) := begin
    have I := λ x, (all_definable (F x)),
    refine definable.eq_mk ⟨λ x : pSet, (@definable.resp _ _ (I ⟦x⟧)).1, _⟩ _,
    { dsimp [arity.equiv],
      introsI x y h,
      rw @quotient.sound pSet _ _ _ h,
      exact (definable.resp (F ⟦y⟧)).2 },
    refine funext (λ q, quotient.induction_on q $ λ x, _),
    simp_rw [resp.eval_val, resp.f, subtype.val_eq_coe, subtype.coe_eta],
    exact @definable.eq _ (F ⟦x⟧) (I ⟦x⟧),
  end

end classical

namespace Set
open pSet

/-- Turns a pre-set into a ZFC set. -/
def mk : pSet → Set := quotient.mk

@[simp] theorem mk_eq (x : pSet) : @eq Set ⟦x⟧ (mk x) := rfl
@[simp] theorem mk_out : ∀ x : Set, mk x.out = x := quotient.out_eq
theorem eq {x y : pSet} : mk x = mk y ↔ equiv x y := quotient.eq
theorem sound {x y : pSet} (h : pSet.equiv x y) : mk x = mk y := quotient.sound h
theorem exact {x y : pSet} : mk x = mk y → pSet.equiv x y := quotient.exact

@[simp] lemma eval_mk {n f x} :
  (@resp.eval (n+1) f : Set → arity Set n) (mk x) = resp.eval n (resp.f f x) :=
rfl

/-- The membership relation for ZFC sets is inherited from the membership relation for pre-sets. -/
protected def mem : Set → Set → Prop :=
quotient.lift₂ pSet.mem
  (λ x y x' y' hx hy, propext ((mem.congr_left hx).trans (mem.congr_right hy)))

instance : has_mem Set Set := ⟨Set.mem⟩

/-- Convert a ZFC set into a `set` of ZFC sets -/
def to_set (u : Set.{u}) : set Set.{u} := {x | x ∈ u}

/-- `x ⊆ y` as ZFC sets means that all members of `x` are members of `y`. -/
protected def subset (x y : Set.{u}) :=
∀ ⦃z⦄, z ∈ x → z ∈ y

instance has_subset : has_subset Set :=
⟨Set.subset⟩

lemma subset_def {x y : Set.{u}} : x ⊆ y ↔ ∀ ⦃z⦄, z ∈ x → z ∈ y := iff.rfl

@[simp] theorem subset_iff : Π {x y : pSet}, mk x ⊆ mk y ↔ x ⊆ y
| ⟨α, A⟩ ⟨β, B⟩ := ⟨λ h a, @h ⟦A a⟧ (mem.mk A a),
  λ h z, quotient.induction_on z (λ z ⟨a, za⟩, let ⟨b, ab⟩ := h a in ⟨b, za.trans ab⟩)⟩

theorem ext {x y : Set.{u}} : (∀ z : Set.{u}, z ∈ x ↔ z ∈ y) → x = y :=
quotient.induction_on₂ x y (λ u v h, quotient.sound (mem.ext (λ w, h ⟦w⟧)))

theorem ext_iff {x y : Set.{u}} : (∀ z : Set.{u}, z ∈ x ↔ z ∈ y) ↔ x = y :=
⟨ext, λ h, by simp [h]⟩

/-- The empty ZFC set -/
protected def empty : Set := mk ∅
instance : has_emptyc Set := ⟨Set.empty⟩
instance : inhabited Set := ⟨∅⟩

@[simp] theorem mem_empty (x) : x ∉ (∅ : Set.{u}) :=
quotient.induction_on x pSet.mem_empty

@[simp] theorem empty_subset (x : Set.{u}) : (∅ : Set) ⊆ x :=
quotient.induction_on x $ λ y, subset_iff.2 $ pSet.empty_subset y

theorem eq_empty (x : Set.{u}) : x = ∅ ↔ ∀ y : Set.{u}, y ∉ x :=
⟨λ h y, (h.symm ▸ mem_empty y),
λ h, ext (λ y, ⟨λ yx, absurd yx (h y), λ y0, absurd y0 (mem_empty _)⟩)⟩

/-- `insert x y` is the set `{x} ∪ y` -/
protected def insert : Set → Set → Set :=
resp.eval 2 ⟨pSet.insert, λ u v uv ⟨α, A⟩ ⟨β, B⟩ ⟨αβ, βα⟩,
  ⟨λ o, match o with
   | some a := let ⟨b, hb⟩ := αβ a in ⟨some b, hb⟩
   | none := ⟨none, uv⟩
   end, λ o, match o with
   | some b := let ⟨a, ha⟩ := βα b in ⟨some a, ha⟩
   | none := ⟨none, uv⟩
   end⟩⟩

instance : has_insert Set Set := ⟨Set.insert⟩

instance : has_singleton Set Set := ⟨λ x, insert x ∅⟩

instance : is_lawful_singleton Set Set := ⟨λ x, rfl⟩

@[simp] theorem mem_insert {x y z : Set.{u}} : x ∈ insert y z ↔ x = y ∨ x ∈ z :=
quotient.induction_on₃ x y z
 (λ x y ⟨α, A⟩, show x ∈ pSet.mk (option α) (λ o, option.rec y A o) ↔
    mk x = mk y ∨ x ∈ pSet.mk α A, from
  ⟨λ m, match m with
  | ⟨some a, ha⟩ := or.inr ⟨a, ha⟩
  | ⟨none, h⟩ := or.inl (quotient.sound h)
  end, λ m, match m with
  | or.inr ⟨a, ha⟩ := ⟨some a, ha⟩
  | or.inl h := ⟨none, quotient.exact h⟩
  end⟩)

@[simp] theorem mem_singleton {x y : Set.{u}} : x ∈ @singleton Set.{u} Set.{u} _ y ↔ x = y :=
iff.trans mem_insert ⟨λ o, or.rec (λ h, h) (λ n, absurd n (mem_empty _)) o, or.inl⟩

@[simp] theorem mem_pair {x y z : Set.{u}} : x ∈ ({y, z} : Set) ↔ x = y ∨ x = z :=
iff.trans mem_insert $ or_congr iff.rfl mem_singleton

/-- `omega` is the first infinite von Neumann ordinal -/
def omega : Set := mk omega

@[simp] theorem omega_zero : ∅ ∈ omega :=
⟨⟨0⟩, equiv.rfl⟩

@[simp] theorem omega_succ {n} : n ∈ omega.{u} → insert n n ∈ omega.{u} :=
quotient.induction_on n (λ x ⟨⟨n⟩, h⟩, ⟨⟨n+1⟩, Set.exact $
  show insert (mk x) (mk x) = insert (mk $ of_nat n) (mk $ of_nat n), { rw Set.sound h, refl } ⟩)

/-- `{x ∈ a | p x}` is the set of elements in `a` satisfying `p` -/
protected def sep (p : Set → Prop) : Set → Set :=
resp.eval 1 ⟨pSet.sep (λ y, p (mk y)), λ ⟨α, A⟩ ⟨β, B⟩ ⟨αβ, βα⟩,
  ⟨λ ⟨a, pa⟩, let ⟨b, hb⟩ := αβ a in ⟨⟨b, by rwa [mk_func, ←Set.sound hb]⟩, hb⟩,
   λ ⟨b, pb⟩, let ⟨a, ha⟩ := βα b in ⟨⟨a, by rwa [mk_func, Set.sound ha]⟩, ha⟩⟩⟩

instance : has_sep Set Set := ⟨Set.sep⟩

@[simp] theorem mem_sep {p : Set.{u} → Prop} {x y : Set.{u}} : y ∈ {y ∈ x | p y} ↔ y ∈ x ∧ p y :=
quotient.induction_on₂ x y (λ ⟨α, A⟩ y,
  ⟨λ ⟨⟨a, pa⟩, h⟩, ⟨⟨a, h⟩, by rwa (@quotient.sound pSet _ _ _ h)⟩,
  λ ⟨⟨a, h⟩, pa⟩, ⟨⟨a, by { rw mk_func at h, rwa [mk_func, ←Set.sound h] }⟩, h⟩⟩)

/-- The powerset operation, the collection of subsets of a ZFC set -/
def powerset : Set → Set :=
resp.eval 1 ⟨powerset, λ ⟨α, A⟩ ⟨β, B⟩ ⟨αβ, βα⟩,
  ⟨λ p, ⟨{b | ∃ a, p a ∧ equiv (A a) (B b)},
    λ ⟨a, pa⟩, let ⟨b, ab⟩ := αβ a in ⟨⟨b, a, pa, ab⟩, ab⟩,
    λ ⟨b, a, pa, ab⟩, ⟨⟨a, pa⟩, ab⟩⟩,
   λ q, ⟨{a | ∃ b, q b ∧ equiv (A a) (B b)},
    λ ⟨a, b, qb, ab⟩, ⟨⟨b, qb⟩, ab⟩,
    λ ⟨b, qb⟩, let ⟨a, ab⟩ := βα b in ⟨⟨a, b, qb, ab⟩, ab⟩⟩⟩⟩

@[simp] theorem mem_powerset {x y : Set.{u}} : y ∈ powerset x ↔ y ⊆ x :=
quotient.induction_on₂ x y ( λ ⟨α, A⟩ ⟨β, B⟩,
  show (⟨β, B⟩ : pSet.{u}) ∈ (pSet.powerset.{u} ⟨α, A⟩) ↔ _,
    by simp [mem_powerset, subset_iff])

theorem sUnion_lem {α β : Type u} (A : α → pSet) (B : β → pSet) (αβ : ∀ a, ∃ b, equiv (A a) (B b)) :
  ∀ a, ∃ b, (equiv ((sUnion ⟨α, A⟩).func a) ((sUnion ⟨β, B⟩).func b))
| ⟨a, c⟩ := let ⟨b, hb⟩ := αβ a in
  begin
    induction ea : A a with γ Γ,
    induction eb : B b with δ Δ,
    rw [ea, eb] at hb,
    cases hb with γδ δγ,
    exact
    let c : type (A a) := c, ⟨d, hd⟩ := γδ (by rwa ea at c) in
    have pSet.equiv ((A a).func c) ((B b).func (eq.rec d (eq.symm eb))), from
    match A a, B b, ea, eb, c, d, hd with ._, ._, rfl, rfl, x, y, hd := hd end,
    ⟨⟨b, by { rw mk_func, exact eq.rec d (eq.symm eb) }⟩, this⟩
  end

/-- The union operator, the collection of elements of elements of a ZFC set -/
def sUnion : Set → Set :=
resp.eval 1 ⟨pSet.sUnion, λ ⟨α, A⟩ ⟨β, B⟩ ⟨αβ, βα⟩,
  ⟨sUnion_lem A B αβ, λ a, exists.elim (sUnion_lem B A (λ b,
    exists.elim (βα b) (λ c hc, ⟨c, pSet.equiv.symm hc⟩)) a) (λ b hb, ⟨b, pSet.equiv.symm hb⟩)⟩⟩

prefix `⋃₀ `:110 := Set.sUnion

@[simp] theorem mem_sUnion {x y : Set.{u}} : y ∈ ⋃₀ x ↔ ∃ z ∈ x, y ∈ z :=
quotient.induction_on₂ x y (λ x y, iff.trans mem_sUnion
  ⟨λ ⟨z, h⟩, ⟨⟦z⟧, h⟩, λ ⟨z, h⟩, quotient.induction_on z (λ z h, ⟨z, h⟩) h⟩)

@[simp] theorem sUnion_singleton {x : Set.{u}} : ⋃₀ ({x} : Set) = x :=
ext $ λ y, by simp_rw [mem_sUnion, exists_prop, mem_singleton, exists_eq_left]

theorem singleton_inj {x y : Set.{u}} (H : ({x} : Set) = {y}) : x = y :=
let this := congr_arg sUnion H in by rwa [sUnion_singleton, sUnion_singleton] at this

/-- The binary union operation -/
protected def union (x y : Set.{u}) : Set.{u} := ⋃₀ {x, y}

/-- The binary intersection operation -/
protected def inter (x y : Set.{u}) : Set.{u} := {z ∈ x | z ∈ y}

/-- The set difference operation -/
protected def diff (x y : Set.{u}) : Set.{u} := {z ∈ x | z ∉ y}

instance : has_union Set := ⟨Set.union⟩
instance : has_inter Set := ⟨Set.inter⟩
instance : has_sdiff Set := ⟨Set.diff⟩

@[simp] theorem mem_union {x y z : Set.{u}} : z ∈ x ∪ y ↔ z ∈ x ∨ z ∈ y :=
iff.trans mem_sUnion
 ⟨λ ⟨w, wxy, zw⟩, match mem_pair.1 wxy with
  | or.inl wx := or.inl (by rwa ←wx)
  | or.inr wy := or.inr (by rwa ←wy)
  end, λ zxy, match zxy with
  | or.inl zx := ⟨x, mem_pair.2 (or.inl rfl), zx⟩
  | or.inr zy := ⟨y, mem_pair.2 (or.inr rfl), zy⟩
  end⟩

@[simp] theorem mem_inter {x y z : Set.{u}} : z ∈ x ∩ y ↔ z ∈ x ∧ z ∈ y :=
@@mem_sep (λ z : Set.{u}, z ∈ y)

@[simp] theorem mem_diff {x y z : Set.{u}} : z ∈ x \ y ↔ z ∈ x ∧ z ∉ y :=
@@mem_sep (λ z : Set.{u}, z ∉ y)

/-- Induction on the `∈` relation. -/
theorem induction_on {p : Set → Prop} (x) (h : ∀ x, (∀ y ∈ x, p y) → p x) : p x :=
quotient.induction_on x $ λ u, pSet.rec_on u $ λ α A IH, h _ $ λ y,
show @has_mem.mem _ _ Set.has_mem y ⟦⟨α, A⟩⟧ → p y, from
quotient.induction_on y (λ v ⟨a, ha⟩, by { rw (@quotient.sound pSet _ _ _ ha), exact IH a })

theorem mem_wf : @well_founded Set (∈) := ⟨λ x, induction_on x acc.intro⟩

instance : has_well_founded Set := ⟨_, mem_wf⟩

instance : is_asymm Set (∈) := mem_wf.is_asymm

theorem mem_asymm {x y : Set} : x ∈ y → y ∉ x := asymm
theorem mem_irrefl (x : Set) : x ∉ x := irrefl x

theorem regularity (x : Set.{u}) (h : x ≠ ∅) : ∃ y ∈ x, x ∩ y = ∅ :=
classical.by_contradiction $ λ ne, h $ (eq_empty x).2 $ λ y,
induction_on y $ λ z (IH : ∀ w : Set.{u}, w ∈ z → w ∉ x), show z ∉ x, from λ zx,
ne ⟨z, zx, (eq_empty _).2 (λ w wxz, let ⟨wx, wz⟩ := mem_inter.1 wxz in IH w wz wx)⟩

/-- The image of a (definable) ZFC set function -/
def image (f : Set → Set) [H : definable 1 f] : Set → Set :=
let r := @definable.resp 1 f _ in
resp.eval 1 ⟨image r.1, λ x y e, mem.ext $ λ z,
  iff.trans (mem_image r.2) $ iff.trans (by exact
   ⟨λ ⟨w, h1, h2⟩, ⟨w, (mem.congr_right e).1 h1, h2⟩,
    λ ⟨w, h1, h2⟩, ⟨w, (mem.congr_right e).2 h1, h2⟩⟩) $
  iff.symm (mem_image r.2)⟩

theorem image.mk :
  Π (f : Set.{u} → Set.{u}) [H : definable 1 f] (x) {y} (h : y ∈ x), f y ∈ @image f H x
| ._ ⟨F⟩ x y := quotient.induction_on₂ x y $ λ ⟨α, A⟩ y ⟨a, ya⟩, ⟨a, F.2 _ _ ya⟩

@[simp] theorem mem_image : Π {f : Set.{u} → Set.{u}} [H : definable 1 f] {x y : Set.{u}},
  y ∈ @image f H x ↔ ∃ z ∈ x, f z = y
| ._ ⟨F⟩ x y := quotient.induction_on₂ x y $ λ ⟨α, A⟩ y,
  ⟨λ ⟨a, ya⟩, ⟨⟦A a⟧, mem.mk A a, eq.symm $ quotient.sound ya⟩,
  λ ⟨z, hz, e⟩, e ▸ image.mk _ _ hz⟩

/-- Kuratowski ordered pair -/
def pair (x y : Set.{u}) : Set.{u} := {{x}, {x, y}}

/-- A subset of pairs `{(a, b) ∈ x × y | p a b}` -/
def pair_sep (p : Set.{u} → Set.{u} → Prop) (x y : Set.{u}) : Set.{u} :=
{z ∈ powerset (powerset (x ∪ y)) | ∃ a ∈ x, ∃ b ∈ y, z = pair a b ∧ p a b}

@[simp] theorem mem_pair_sep {p} {x y z : Set.{u}} :
  z ∈ pair_sep p x y ↔ ∃ a ∈ x, ∃ b ∈ y, z = pair a b ∧ p a b :=
begin
  refine mem_sep.trans ⟨and.right, λ e, ⟨_, e⟩⟩,
  rcases e with ⟨a, ax, b, bY, rfl, pab⟩,
  simp only [mem_powerset, subset_def, mem_union, pair, mem_pair],
  rintros u (rfl|rfl) v; simp only [mem_singleton, mem_pair],
  { rintro rfl, exact or.inl ax },
  { rintro (rfl|rfl); [left, right]; assumption }
end

theorem pair_inj {x y x' y' : Set.{u}} (H : pair x y = pair x' y') : x = x' ∧ y = y' :=
begin
  have ae := ext_iff.2 H,
  simp only [pair, mem_pair] at ae,
  obtain rfl : x = x',
  { cases (ae {x}).1 (by simp) with h h,
    { exact singleton_inj h },
    { have m : x' ∈ ({x} : Set),
      { simp [h] },
      rw mem_singleton.mp m } },
  have he : x = y → y = y',
  { rintro rfl,
    cases (ae {x, y'}).2 (by simp only [eq_self_iff_true, or_true]) with xy'x xy'xx,
    { rw [eq_comm, ←mem_singleton, ←xy'x, mem_pair],
      exact or.inr rfl },
    { simpa [eq_comm] using (ext_iff.2 xy'xx y').1 (by simp) } },
  obtain xyx | xyy' := (ae {x, y}).1 (by simp),
  { obtain rfl := mem_singleton.mp ((ext_iff.2 xyx y).1 $ by simp),
    simp [he rfl] },
  { obtain rfl | yy' := mem_pair.mp ((ext_iff.2 xyy' y).1 $ by simp),
    { simp [he rfl] },
    { simp [yy'] } }
end

/-- The cartesian product, `{(a, b) | a ∈ x, b ∈ y}` -/
def prod : Set.{u} → Set.{u} → Set.{u} := pair_sep (λ a b, true)

@[simp] theorem mem_prod {x y z : Set.{u}} : z ∈ prod x y ↔ ∃ a ∈ x, ∃ b ∈ y, z = pair a b :=
by simp [prod]

@[simp] theorem pair_mem_prod {x y a b : Set.{u}} : pair a b ∈ prod x y ↔ a ∈ x ∧ b ∈ y :=
⟨λ h, let ⟨a', a'x, b', b'y, e⟩ := mem_prod.1 h in
  match a', b', pair_inj e, a'x, b'y with ._, ._, ⟨rfl, rfl⟩, ax, bY := ⟨ax, bY⟩ end,
λ ⟨ax, bY⟩, mem_prod.2 ⟨a, ax, b, bY, rfl⟩⟩

/-- `is_func x y f` is the assertion that `f` is a subset of `x × y` which relates to each element
of `x` a unique element of `y`, so that we can consider `f`as a ZFC function `x → y`. -/
def is_func (x y f : Set.{u}) : Prop :=
f ⊆ prod x y ∧ ∀ z : Set.{u}, z ∈ x → ∃! w, pair z w ∈ f

/-- `funs x y` is `y ^ x`, the set of all set functions `x → y` -/
def funs (x y : Set.{u}) : Set.{u} :=
{f ∈ powerset (prod x y) | is_func x y f}

@[simp] theorem mem_funs {x y f : Set.{u}} : f ∈ funs x y ↔ is_func x y f :=
by simp [funs, is_func]

-- TODO(Mario): Prove this computably
noncomputable instance map_definable_aux (f : Set → Set) [H : definable 1 f] :
  definable 1 (λ y, pair y (f y)) :=
@classical.all_definable 1 _

/-- Graph of a function: `map f x` is the ZFC function which maps `a ∈ x` to `f a` -/
noncomputable def map (f : Set → Set) [H : definable 1 f] : Set → Set :=
image (λ y, pair y (f y))

@[simp] theorem mem_map {f : Set → Set} [H : definable 1 f] {x y : Set} :
  y ∈ map f x ↔ ∃ z ∈ x, pair z (f z) = y :=
mem_image

theorem map_unique {f : Set.{u} → Set.{u}} [H : definable 1 f] {x z : Set.{u}} (zx : z ∈ x) :
  ∃! w, pair z w ∈ map f x :=
⟨f z, image.mk _ _ zx, λ y yx, let ⟨w, wx, we⟩ := mem_image.1 yx, ⟨wz, fy⟩ := pair_inj we in
  by rw[←fy, wz]⟩

@[simp] theorem map_is_func {f : Set → Set} [H : definable 1 f] {x y : Set} :
  is_func x y (map f x) ↔ ∀ z ∈ x, f z ∈ y :=
⟨λ ⟨ss, h⟩ z zx, let ⟨t, t1, t2⟩ := h z zx in
  (t2 (f z) (image.mk _ _ zx)).symm ▸ (pair_mem_prod.1 (ss t1)).right,
λ h, ⟨λ y yx, let ⟨z, zx, ze⟩ := mem_image.1 yx in ze ▸ pair_mem_prod.2 ⟨zx, h z zx⟩,
     λ z, map_unique⟩⟩

end Set

/-- The collection of all classes.

We define `Class` as `set Set`, as this allows us to get many instances automatically. However, in
practice, we treat it as (the definitionally equal) `Set → Prop`. This means, the preferred way to
state that `x : Set` belongs to `A : Class` is to write `A x`. -/
@[derive [has_subset, has_sep Set, has_emptyc, inhabited, has_insert Set, has_union, has_inter,
  has_compl, has_sdiff]]
def Class := set Set

namespace Class

/-- Coerce a ZFC set into a class -/
def of_Set (x : Set.{u}) : Class.{u} := {y | y ∈ x}
instance : has_coe Set Class := ⟨of_Set⟩

/-- The universal class -/
def univ : Class := set.univ

/-- Assert that `A` is a ZFC set satisfying `B` -/
def to_Set (B : Class.{u}) (A : Class.{u}) : Prop := ∃ x, ↑x = A ∧ B x

/-- `A ∈ B` if `A` is a ZFC set which satisfies `B` -/
protected def mem (A B : Class.{u}) : Prop := to_Set.{u} B A
instance : has_mem Class Class := ⟨Class.mem⟩

theorem mem_univ {A : Class.{u}} : A ∈ univ.{u} ↔ ∃ x : Set.{u}, ↑x = A :=
exists_congr $ λ x, and_true _

/-- Convert a conglomerate (a collection of classes) into a class -/
def Cong_to_Class (x : set Class.{u}) : Class.{u} := {y | ↑y ∈ x}

/-- Convert a class into a conglomerate (a collection of classes) -/
def Class_to_Cong (x : Class.{u}) : set Class.{u} := {y | y ∈ x}

/-- The power class of a class is the class of all subclasses that are ZFC sets -/
def powerset (x : Class) : Class := Cong_to_Class (set.powerset x)

/-- The union of a class is the class of all members of ZFC sets in the class -/
def sUnion (x : Class) : Class := ⋃₀ (Class_to_Cong x)

prefix `⋃₀ `:110 := Class.sUnion

theorem of_Set.inj {x y : Set.{u}} (h : (x : Class.{u}) = y) : x = y :=
Set.ext $ λ z, by { change (x : Class.{u}) z ↔ (y : Class.{u}) z, rw h }

@[simp] theorem to_Set_of_Set (A : Class.{u}) (x : Set.{u}) : to_Set A x ↔ A x :=
⟨λ ⟨y, yx, py⟩, by rwa of_Set.inj yx at py, λ px, ⟨x, rfl, px⟩⟩

@[simp] theorem mem_hom_left (x : Set.{u}) (A : Class.{u}) : (x : Class.{u}) ∈ A ↔ A x :=
to_Set_of_Set _ _

@[simp] theorem mem_hom_right (x y : Set.{u}) : (y : Class.{u}) x ↔ x ∈ y := iff.rfl

@[simp] theorem subset_hom (x y : Set.{u}) : (x : Class.{u}) ⊆ y ↔ x ⊆ y := iff.rfl

@[simp] theorem sep_hom (p : Class.{u}) (x : Set.{u}) :
  (↑{y ∈ x | p y} : Class.{u}) = {y ∈ x | p y} :=
set.ext $ λ y, Set.mem_sep

@[simp] theorem empty_hom : ↑(∅ : Set.{u}) = (∅ : Class.{u}) :=
set.ext $ λ y, (iff_false _).2 (Set.mem_empty y)

@[simp] theorem insert_hom (x y : Set.{u}) : (@insert Set.{u} Class.{u} _ x y) = ↑(insert x y) :=
set.ext $ λ z, iff.symm Set.mem_insert

@[simp] theorem union_hom (x y : Set.{u}) : (x : Class.{u}) ∪ y = (x ∪ y : Set.{u}) :=
set.ext $ λ z, iff.symm Set.mem_union

@[simp] theorem inter_hom (x y : Set.{u}) : (x : Class.{u}) ∩ y = (x ∩ y : Set.{u}) :=
set.ext $ λ z, iff.symm Set.mem_inter

@[simp] theorem diff_hom (x y : Set.{u}) : (x : Class.{u}) \ y = (x \ y : Set.{u}) :=
set.ext $ λ z, iff.symm Set.mem_diff

@[simp] theorem powerset_hom (x : Set.{u}) : powerset.{u} x = Set.powerset x :=
set.ext $ λ z, iff.symm Set.mem_powerset

@[simp] theorem sUnion_hom (x : Set.{u}) : ⋃₀ (x : Class.{u}) = ⋃₀ x :=
set.ext $ λ z, by { refine iff.trans _ Set.mem_sUnion.symm, exact
⟨λ ⟨._, ⟨a, rfl, ax⟩, za⟩, ⟨a, ax, za⟩, λ ⟨a, ax, za⟩, ⟨_, ⟨a, rfl, ax⟩, za⟩⟩ }

<<<<<<< HEAD
/-- The definite description operator, which is `{x}` if `{y | A y} = {x}` and `∅` otherwise. -/
def iota (A : Class) : Class := Union {x | ∀ y, A y ↔ y = x}
=======
/-- The definite description operator, which is `{x}` if `{a | p a} = {x}` and `∅` otherwise. -/
def iota (p : Set → Prop) : Class := ⋃₀ {x | ∀ y, p y ↔ y = x}
>>>>>>> 7c916a69

theorem iota_val (A : Class) (x : Set) (H : ∀ y, A y ↔ y = x) : iota A = ↑x :=
set.ext $ λ y, ⟨λ ⟨._, ⟨x', rfl, h⟩, yx'⟩, by rwa ←((H x').1 $ (h x').2 rfl),
  λ yx, ⟨_, ⟨x, rfl, H⟩, yx⟩⟩

/-- Unlike the other set constructors, the `iota` definite descriptor
  is a set for any set input, but not constructively so, so there is no
  associated `Class → Set` function. -/
theorem iota_ex (A) : iota.{u} A ∈ univ.{u} :=
mem_univ.2 $ or.elim (classical.em $ ∃ x, ∀ y, A y ↔ y = x)
 (λ ⟨x, h⟩, ⟨x, eq.symm $ iota_val A x h⟩)
 (λ hn, ⟨∅, set.ext (λ z, empty_hom.symm ▸ ⟨false.rec _, λ ⟨._, ⟨x, rfl, H⟩, zA⟩, hn ⟨x, H⟩⟩)⟩)

/-- Function value -/
def fval (F A : Class.{u}) : Class.{u} := iota (λ y, to_Set (λ x, F (Set.pair x y)) A)
infixl `′`:100 := fval

theorem fval_ex (F A : Class.{u}) : F ′ A ∈ univ.{u} := iota_ex _

end Class

namespace Set

@[simp] theorem map_fval {f : Set.{u} → Set.{u}} [H : pSet.definable 1 f]
  {x y : Set.{u}} (h : y ∈ x) :
  (Set.map f x ′ y : Class.{u}) = f y :=
Class.iota_val _ _ (λ z, by { rw [Class.to_Set_of_Set, Class.mem_hom_right, mem_map], exact
  ⟨λ ⟨w, wz, pr⟩, let ⟨wy, fw⟩ := Set.pair_inj pr in by rw[←fw, wy],
  λ e, by { subst e, exact ⟨_, h, rfl⟩ }⟩ })

variables (x : Set.{u}) (h : ∅ ∉ x)

/-- A choice function on the class of nonempty ZFC sets. -/
noncomputable def choice : Set :=
@map (λ y, classical.epsilon (λ z, z ∈ y)) (classical.all_definable _) x

include h
theorem choice_mem_aux (y : Set.{u}) (yx : y ∈ x) : classical.epsilon (λ z : Set.{u}, z ∈ y) ∈ y :=
@classical.epsilon_spec _ (λ z : Set.{u}, z ∈ y) $ classical.by_contradiction $ λ n, h $
by rwa ←((eq_empty y).2 $ λ z zx, n ⟨z, zx⟩)

theorem choice_is_func : is_func x (⋃₀ x) (choice x) :=
(@map_is_func _ (classical.all_definable _) _ _).2 $
  λ y yx, mem_sUnion.2 ⟨y, yx, choice_mem_aux x h y yx⟩

theorem choice_mem (y : Set.{u}) (yx : y ∈ x) : (choice x ′ y : Class.{u}) ∈ (y : Class.{u}) :=
begin
  delta choice,
  rw [map_fval yx, Class.mem_hom_left, Class.mem_hom_right],
  exact choice_mem_aux x h y yx
end

end Set<|MERGE_RESOLUTION|>--- conflicted
+++ resolved
@@ -803,13 +803,8 @@
 set.ext $ λ z, by { refine iff.trans _ Set.mem_sUnion.symm, exact
 ⟨λ ⟨._, ⟨a, rfl, ax⟩, za⟩, ⟨a, ax, za⟩, λ ⟨a, ax, za⟩, ⟨_, ⟨a, rfl, ax⟩, za⟩⟩ }
 
-<<<<<<< HEAD
 /-- The definite description operator, which is `{x}` if `{y | A y} = {x}` and `∅` otherwise. -/
-def iota (A : Class) : Class := Union {x | ∀ y, A y ↔ y = x}
-=======
-/-- The definite description operator, which is `{x}` if `{a | p a} = {x}` and `∅` otherwise. -/
-def iota (p : Set → Prop) : Class := ⋃₀ {x | ∀ y, p y ↔ y = x}
->>>>>>> 7c916a69
+def iota (A : Class) : Class := ⋃₀ {x | ∀ y, A y ↔ y = x}
 
 theorem iota_val (A : Class) (x : Set) (H : ∀ y, A y ↔ y = x) : iota A = ↑x :=
 set.ext $ λ y, ⟨λ ⟨._, ⟨x', rfl, h⟩, yx'⟩, by rwa ←((H x').1 $ (h x').2 rfl),
