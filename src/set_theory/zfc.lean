/-
Copyright (c) 2018 Mario Carneiro. All rights reserved.
Released under Apache 2.0 license as described in the file LICENSE.
Authors: Mario Carneiro
-/
import data.set.lattice

/-!
# A model of ZFC

In this file, we model Zermelo-Fraenkel set theory (+ Choice) using Lean's underlying type theory.
We do this in four main steps:
* Define pre-sets inductively.
* Define extensional equivalence on pre-sets and give it a `setoid` instance.
* Define ZFC sets by quotienting pre-sets by extensional equivalence.
* Define classes as sets of ZFC sets.
Then the rest is usual set theory.

## The model

* `pSet`: Pre-set. A pre-set is inductively defined by its indexing type and its members, which are
  themselves pre-sets.
* `Set`: ZFC set. Defined as `pSet` quotiented by `pSet.equiv`, the extensional equivalence.
* `Class`: Class. Defined as `set Set`.
* `Set.choice`: Axiom of choice. Proved from Lean's axiom of choice.

## Other definitions

* `arity α n`: `n`-ary function `α → α → ... → α`. Defined inductively.
* `arity.const a n`: `n`-ary constant function equal to `a`.
* `pSet.type`: Underlying type of a pre-set.
* `pSet.func`: Underlying family of pre-sets of a pre-set.
* `pSet.equiv`: Extensional equivalence of pre-sets. Defined inductively.
* `pSet.omega`, `Set.omega`: The von Neumann ordinal `ω` as a `pSet`, as a `Set`.
* `pSet.arity.equiv`: Extensional equivalence of `n`-ary `pSet`-valued functions. Extension of
  `pSet.equiv`.
* `pSet.resp`: Collection of `n`-ary `pSet`-valued functions that respect extensional equivalence.
* `pSet.eval`: Turns a `pSet`-valued function that respect extensional equivalence into a
  `Set`-valued function.
* `classical.all_definable`: All functions are classically definable.
* `Set.is_func` : Predicate that a ZFC set is a subset of `x × y` that can be considered as a ZFC
  function `x → y`. That is, each member of `x` is related by the ZFC set to exactly one member of
  `y`.
* `Set.funs`: ZFC set of ZFC functions `x → y`.
* `Class.iota`: Definite description operator.

## Notes

To avoid confusion between the Lean `set` and the ZFC `Set`, docstrings in this file refer to them
respectively as "`set`" and "ZFC set".

## TODO

Prove `Set.map_definable_aux` computably.
-/

universes u v

/-- The type of `n`-ary functions `α → α → ... → α`. -/
def arity (α : Type u) : ℕ → Type u
| 0     := α
| (n+1) := α → arity n

@[simp] theorem arity_zero (α : Type u) : arity α 0 = α := rfl
@[simp] theorem arity_succ (α : Type u) (n : ℕ) : arity α n.succ = (α → arity α n) := rfl

namespace arity

/-- Constant `n`-ary function with value `a`. -/
def const {α : Type u} (a : α) : ∀ n, arity α n
| 0     := a
| (n+1) := λ _, const n

@[simp] theorem const_zero {α : Type u} (a : α) : const a 0 = a := rfl
@[simp] theorem const_succ {α : Type u} (a : α) (n : ℕ) : const a n.succ = λ _, const a n := rfl
theorem const_succ_apply {α : Type u} (a : α) (n : ℕ) (x : α) : const a n.succ x = const a n := rfl

instance arity.inhabited {α n} [inhabited α] : inhabited (arity α n) := ⟨const default _⟩

end arity

/-- The type of pre-sets in universe `u`. A pre-set
  is a family of pre-sets indexed by a type in `Type u`.
  The ZFC universe is defined as a quotient of this
  to ensure extensionality. -/
inductive pSet : Type (u+1)
| mk (α : Type u) (A : α → pSet) : pSet

namespace pSet

/-- The underlying type of a pre-set -/
def type : pSet → Type u
| ⟨α, A⟩ := α

/-- The underlying pre-set family of a pre-set -/
def func : Π (x : pSet), x.type → pSet
| ⟨α, A⟩ := A

@[simp] theorem mk_type (α A) : type ⟨α, A⟩ = α := rfl
@[simp] theorem mk_func (α A) : func ⟨α, A⟩ = A := rfl

@[simp] theorem eta : Π (x : pSet), mk x.type x.func = x
| ⟨α, A⟩ := rfl

/-- Two pre-sets are extensionally equivalent if every element of the first family is extensionally
equivalent to some element of the second family and vice-versa. -/
def equiv (x y : pSet) : Prop :=
pSet.rec (λ α z m ⟨β, B⟩, (∀ a, ∃ b, m a (B b)) ∧ (∀ b, ∃ a, m a (B b))) x y

theorem exists_equiv_left : Π {x y : pSet} (h : equiv x y) (i : x.type),
  ∃ j, equiv (x.func i) (y.func j)
| ⟨α, A⟩ ⟨β, B⟩ h := h.1

theorem exists_equiv_right : Π {x y : pSet} (h : equiv x y) (j : y.type),
  ∃ i, equiv (x.func i) (y.func j)
| ⟨α, A⟩ ⟨β, B⟩ h := h.2

protected theorem equiv.refl (x) : equiv x x :=
pSet.rec_on x $ λ α A IH, ⟨λ a, ⟨a, IH a⟩, λ a, ⟨a, IH a⟩⟩

protected theorem equiv.rfl : ∀ {x}, equiv x x := equiv.refl

protected theorem equiv.euc {x} : Π {y z}, equiv x y → equiv z y → equiv x z :=
pSet.rec_on x $ λ α A IH y, pSet.cases_on y $ λ β B ⟨γ, Γ⟩ ⟨αβ, βα⟩ ⟨γβ, βγ⟩,
⟨λ a, let ⟨b, ab⟩ := αβ a, ⟨c, bc⟩ := βγ b in ⟨c, IH a ab bc⟩,
  λ c, let ⟨b, cb⟩ := γβ c, ⟨a, ba⟩ := βα b in ⟨a, IH a ba cb⟩⟩

protected theorem equiv.symm {x y} : equiv x y → equiv y x :=
(equiv.refl y).euc

protected theorem equiv.trans {x y z} (h1 : equiv x y) (h2 : equiv y z) : equiv x z :=
h1.euc h2.symm

instance setoid : setoid pSet :=
⟨pSet.equiv, equiv.refl, λ x y, equiv.symm, λ x y z, equiv.trans⟩

/-- A pre-set is a subset of another pre-set if every element of the first family is extensionally
equivalent to some element of the second family.-/
protected def subset (x y : pSet) : Prop := ∀ a, ∃ b, equiv (x.func a) (y.func b)

instance : has_subset pSet := ⟨pSet.subset⟩

theorem equiv.ext : Π (x y : pSet), equiv x y ↔ (x ⊆ y ∧ y ⊆ x)
| ⟨α, A⟩ ⟨β, B⟩ :=
  ⟨λ ⟨αβ, βα⟩, ⟨αβ, λ b, let ⟨a, h⟩ := βα b in ⟨a, equiv.symm h⟩⟩,
    λ ⟨αβ, βα⟩, ⟨αβ, λ b, let ⟨a, h⟩ := βα b in ⟨a, equiv.symm h⟩⟩⟩

theorem subset.congr_left : Π {x y z : pSet}, equiv x y → (x ⊆ z ↔ y ⊆ z)
| ⟨α, A⟩ ⟨β, B⟩ ⟨γ, Γ⟩ ⟨αβ, βα⟩ :=
  ⟨λ αγ b, let ⟨a, ba⟩ := βα b, ⟨c, ac⟩ := αγ a in ⟨c, (equiv.symm ba).trans ac⟩,
    λ βγ a, let ⟨b, ab⟩ := αβ a, ⟨c, bc⟩ := βγ b in ⟨c, equiv.trans ab bc⟩⟩

theorem subset.congr_right : Π {x y z : pSet}, equiv x y → (z ⊆ x ↔ z ⊆ y)
| ⟨α, A⟩ ⟨β, B⟩ ⟨γ, Γ⟩ ⟨αβ, βα⟩ :=
  ⟨λ γα c, let ⟨a, ca⟩ := γα c, ⟨b, ab⟩ := αβ a in ⟨b, ca.trans ab⟩,
    λ γβ c, let ⟨b, cb⟩ := γβ c, ⟨a, ab⟩ := βα b in ⟨a, cb.trans (equiv.symm ab)⟩⟩

/-- `x ∈ y` as pre-sets if `x` is extensionally equivalent to a member of the family `y`. -/
protected def mem (x y : pSet.{u}) : Prop := ∃ b, equiv x (y.func b)

instance : has_mem pSet pSet := ⟨pSet.mem⟩

theorem mem.mk {α : Type u} (A : α → pSet) (a : α) : A a ∈ mk α A :=
⟨a, equiv.refl (A a)⟩

theorem mem.ext : Π {x y : pSet.{u}}, (∀ w : pSet.{u}, w ∈ x ↔ w ∈ y) → equiv x y
| ⟨α, A⟩ ⟨β, B⟩ h := ⟨λ a, (h (A a)).1 (mem.mk A a),
    λ b, let ⟨a, ha⟩ := (h (B b)).2 (mem.mk B b) in ⟨a, ha.symm⟩⟩

theorem mem.congr_right : Π {x y : pSet.{u}}, equiv x y → (∀ {w : pSet.{u}}, w ∈ x ↔ w ∈ y)
| ⟨α, A⟩ ⟨β, B⟩ ⟨αβ, βα⟩ w :=
  ⟨λ ⟨a, ha⟩, let ⟨b, hb⟩ := αβ a in ⟨b, ha.trans hb⟩,
    λ ⟨b, hb⟩, let ⟨a, ha⟩ := βα b in ⟨a, hb.euc ha⟩⟩

theorem equiv_iff_mem {x y : pSet.{u}} : equiv x y ↔ (∀ {w : pSet.{u}}, w ∈ x ↔ w ∈ y) :=
⟨mem.congr_right, match x, y with
| ⟨α, A⟩, ⟨β, B⟩, h := ⟨λ a, h.1 (mem.mk A a), λ b,
  let ⟨a, h⟩ := h.2 (mem.mk B b) in ⟨a, h.symm⟩⟩
end⟩

theorem mem.congr_left : Π {x y : pSet.{u}}, equiv x y → (∀ {w : pSet.{u}}, x ∈ w ↔ y ∈ w)
| x y h ⟨α, A⟩ := ⟨λ ⟨a, ha⟩, ⟨a, h.symm.trans ha⟩, λ ⟨a, ha⟩, ⟨a, h.trans ha⟩⟩

/-- Convert a pre-set to a `set` of pre-sets. -/
def to_set (u : pSet.{u}) : set pSet.{u} := {x | x ∈ u}

/-- Two pre-sets are equivalent iff they have the same members. -/
theorem equiv.eq {x y : pSet} : equiv x y ↔ to_set x = to_set y :=
equiv_iff_mem.trans set.ext_iff.symm

instance : has_coe pSet (set pSet) := ⟨to_set⟩

/-- The empty pre-set -/
protected def empty : pSet := ⟨_, pempty.elim⟩

instance : has_emptyc pSet := ⟨pSet.empty⟩

instance : inhabited pSet := ⟨∅⟩

instance : is_empty (type (∅)) := pempty.is_empty

@[simp] theorem mem_empty (x : pSet.{u}) : x ∉ (∅ : pSet.{u}) := is_empty.exists_iff.1

/-- Insert an element into a pre-set -/
protected def insert (x y : pSet) : pSet := ⟨option y.type, λ o, option.rec x y.func o⟩

instance : has_insert pSet pSet := ⟨pSet.insert⟩

instance : has_singleton pSet pSet := ⟨λ s, insert s ∅⟩

instance : is_lawful_singleton pSet pSet := ⟨λ _, rfl⟩

instance (x y : pSet) : inhabited (insert x y).type := option.inhabited _

/-- The n-th von Neumann ordinal -/
def of_nat : ℕ → pSet
| 0     := ∅
| (n+1) := insert (of_nat n) (of_nat n)

/-- The von Neumann ordinal ω -/
def omega : pSet := ⟨ulift ℕ, λ n, of_nat n.down⟩

/-- The pre-set separation operation `{x ∈ a | p x}` -/
protected def sep (p : pSet → Prop) (x : pSet) : pSet := ⟨{a // p (x.func a)}, λ y, x.func y.1⟩

instance : has_sep pSet pSet := ⟨pSet.sep⟩

/-- The pre-set powerset operator -/
def powerset (x : pSet) : pSet := ⟨set x.type, λ p, ⟨{a // p a}, λ y, x.func y.1⟩⟩

@[simp] theorem mem_powerset : Π {x y : pSet}, y ∈ powerset x ↔ y ⊆ x
| ⟨α, A⟩ ⟨β, B⟩ := ⟨λ ⟨p, e⟩, (subset.congr_left e).2 $ λ ⟨a, pa⟩, ⟨a, equiv.refl (A a)⟩,
  λ βα, ⟨{a | ∃ b, equiv (B b) (A a)}, λ b, let ⟨a, ba⟩ := βα b in ⟨⟨a, b, ba⟩, ba⟩,
    λ ⟨a, b, ba⟩, ⟨b, ba⟩⟩⟩

/-- The pre-set union operator -/
<<<<<<< HEAD
def sUnion : pSet → pSet
| ⟨α, A⟩ := ⟨Σx, (A x).type, λ ⟨x, y⟩, (A x).func y⟩

prefix `⋃₀ `:110 := pSet.sUnion

theorem mem_sUnion : Π {x y : pSet.{u}}, y ∈ ⋃₀ x ↔ ∃ z ∈ x, y ∈ z
=======
def Union (a : pSet) : pSet := ⟨Σ x, (a.func x).type, λ ⟨x, y⟩, (a.func x).func y⟩

@[simp] theorem mem_Union : Π {x y : pSet.{u}}, y ∈ Union x ↔ ∃ z ∈ x, y ∈ z
>>>>>>> 87fc6828
| ⟨α, A⟩ y :=
  ⟨λ ⟨⟨a, c⟩, (e : equiv y ((A a).func c))⟩,
    have func (A a) c ∈ mk (A a).type (A a).func, from mem.mk (A a).func c,
    ⟨_, mem.mk _ _, (mem.congr_left e).2 (by rwa eta at this)⟩,
  λ ⟨⟨β, B⟩, ⟨a, (e : equiv (mk β B) (A a))⟩, ⟨b, yb⟩⟩,
    by { rw ←(eta (A a)) at e, exact
    let ⟨βt, tβ⟩ := e, ⟨c, bc⟩ := βt b in ⟨⟨a, c⟩, yb.trans bc⟩ }⟩

/-- The image of a function from pre-sets to pre-sets. -/
def image (f : pSet.{u} → pSet.{u}) (x : pSet.{u}) : pSet := ⟨x.type, f ∘ x.func⟩

theorem mem_image {f : pSet.{u} → pSet.{u}} (H : ∀ {x y}, equiv x y → equiv (f x) (f y)) :
  Π {x y : pSet.{u}}, y ∈ image f x ↔ ∃ z ∈ x, equiv y (f z)
| ⟨α, A⟩ y := ⟨λ ⟨a, ya⟩, ⟨A a, mem.mk A a, ya⟩, λ ⟨z, ⟨a, za⟩, yz⟩, ⟨a, yz.trans (H za)⟩⟩

/-- Universe lift operation -/
protected def lift : pSet.{u} → pSet.{max u v}
| ⟨α, A⟩ := ⟨ulift α, λ ⟨x⟩, lift (A x)⟩

/-- Embedding of one universe in another -/
@[nolint check_univs] -- intended to be used with explicit universe parameters
def embed : pSet.{max (u+1) v} := ⟨ulift.{v u+1} pSet, λ ⟨x⟩, pSet.lift.{u (max (u+1) v)} x⟩

theorem lift_mem_embed : Π (x : pSet.{u}), pSet.lift.{u (max (u+1) v)} x ∈ embed.{u v} :=
λ x, ⟨⟨x⟩, equiv.rfl⟩

/-- Function equivalence is defined so that `f ~ g` iff `∀ x y, x ~ y → f x ~ g y`. This extends to
equivalence of `n`-ary functions. -/
def arity.equiv : Π {n}, arity pSet.{u} n → arity pSet.{u} n → Prop
| 0     a b := equiv a b
| (n+1) a b := ∀ x y, equiv x y → arity.equiv (a x) (b y)

lemma arity.equiv_const {a : pSet.{u}} : ∀ n, arity.equiv (arity.const a n) (arity.const a n)
| 0     := equiv.rfl
| (n+1) := λ x y h, arity.equiv_const _

/-- `resp n` is the collection of n-ary functions on `pSet` that respect
  equivalence, i.e. when the inputs are equivalent the output is as well. -/
def resp (n) := {x : arity pSet.{u} n // arity.equiv x x}

instance resp.inhabited {n} : inhabited (resp n) :=
⟨⟨arity.const default _, arity.equiv_const _⟩⟩

/-- The `n`-ary image of a `(n + 1)`-ary function respecting equivalence as a function respecting
equivalence. -/
def resp.f {n} (f : resp (n+1)) (x : pSet) : resp n :=
⟨f.1 x, f.2 _ _ $ equiv.refl x⟩

/-- Function equivalence for functions respecting equivalence. See `pSet.arity.equiv`. -/
def resp.equiv {n} (a b : resp n) : Prop := arity.equiv a.1 b.1

protected theorem resp.equiv.refl {n} (a : resp n) : resp.equiv a a := a.2

protected theorem resp.equiv.euc : Π {n} {a b c : resp n},
  resp.equiv a b → resp.equiv c b → resp.equiv a c
| 0     a b c hab hcb := equiv.euc hab hcb
| (n+1) a b c hab hcb := λ x y h,
  @resp.equiv.euc n (a.f x) (b.f y) (c.f y) (hab _ _ h) (hcb _ _ $ equiv.refl y)

protected theorem resp.equiv.symm {n} {a b : resp n} : resp.equiv a b → resp.equiv b a :=
(resp.equiv.refl b).euc

protected theorem resp.equiv.trans {n} {x y z : resp n}
  (h1 : resp.equiv x y) (h2 : resp.equiv y z) : resp.equiv x z :=
h1.euc h2.symm

instance resp.setoid {n} : setoid (resp n) :=
⟨resp.equiv, resp.equiv.refl, λ x y, resp.equiv.symm, λ x y z, resp.equiv.trans⟩

end pSet

/-- The ZFC universe of sets consists of the type of pre-sets,
  quotiented by extensional equivalence. -/
def Set : Type (u+1) := quotient pSet.setoid.{u}

namespace pSet

namespace resp

/-- Helper function for `pSet.eval`. -/
def eval_aux : Π {n}, {f : resp n → arity Set.{u} n // ∀ (a b : resp n), resp.equiv a b → f a = f b}
| 0     := ⟨λ a, ⟦a.1⟧, λ a b h, quotient.sound h⟩
| (n+1) := let F : resp (n + 1) → arity Set (n + 1) := λ a, @quotient.lift _ _ pSet.setoid
    (λ x, eval_aux.1 (a.f x)) (λ b c h, eval_aux.2 _ _ (a.2 _ _ h)) in
  ⟨F, λ b c h, funext $ @quotient.ind _ _ (λ q, F b q = F c q) $ λ z,
  eval_aux.2 (resp.f b z) (resp.f c z) (h _ _ (pSet.equiv.refl z))⟩

/-- An equivalence-respecting function yields an n-ary ZFC set function. -/
def eval (n) : resp n → arity Set.{u} n := eval_aux.1

theorem eval_val {n f x} : (@eval (n+1) f : Set → arity Set n) ⟦x⟧ = eval n (resp.f f x) := rfl

end resp

/-- A set function is "definable" if it is the image of some n-ary pre-set
  function. This isn't exactly definability, but is useful as a sufficient
  condition for functions that have a computable image. -/
class inductive definable (n) : arity Set.{u} n → Type (u+1)
| mk (f) : definable (resp.eval n f)

attribute [instance] definable.mk

/-- The evaluation of a function respecting equivalence is definable, by that same function. -/
def definable.eq_mk {n} (f) : Π {s : arity Set.{u} n} (H : resp.eval _ f = s), definable n s
| ._ rfl := ⟨f⟩

/-- Turns a definable function into a function that respects equivalence. -/
def definable.resp {n} : Π (s : arity Set.{u} n) [definable n s], resp n
| ._ ⟨f⟩ := f

theorem definable.eq {n} :
  Π (s : arity Set.{u} n) [H : definable n s], (@definable.resp n s H).eval _ = s
| ._ ⟨f⟩ := rfl

end pSet

namespace classical
open pSet

/-- All functions are classically definable. -/
noncomputable def all_definable : Π {n} (F : arity Set.{u} n), definable n F
| 0     F := let p := @quotient.exists_rep pSet _ F in
              definable.eq_mk ⟨some p, equiv.rfl⟩ (some_spec p)
| (n+1) (F : arity Set.{u} (n + 1)) := begin
    have I := λ x, (all_definable (F x)),
    refine definable.eq_mk ⟨λ x : pSet, (@definable.resp _ _ (I ⟦x⟧)).1, _⟩ _,
    { dsimp [arity.equiv],
      introsI x y h,
      rw @quotient.sound pSet _ _ _ h,
      exact (definable.resp (F ⟦y⟧)).2 },
    refine funext (λ q, quotient.induction_on q $ λ x, _),
    simp_rw [resp.eval_val, resp.f, subtype.val_eq_coe, subtype.coe_eta],
    exact @definable.eq _ (F ⟦x⟧) (I ⟦x⟧),
  end

end classical

namespace Set
open pSet

/-- Turns a pre-set into a ZFC set. -/
def mk : pSet → Set := quotient.mk

@[simp] theorem mk_eq (x : pSet) : @eq Set ⟦x⟧ (mk x) := rfl
@[simp] theorem mk_out : ∀ x : Set, mk x.out = x := quotient.out_eq
theorem eq {x y : pSet} : mk x = mk y ↔ equiv x y := quotient.eq
theorem sound {x y : pSet} (h : pSet.equiv x y) : mk x = mk y := quotient.sound h
theorem exact {x y : pSet} : mk x = mk y → pSet.equiv x y := quotient.exact

@[simp] lemma eval_mk {n f x} :
  (@resp.eval (n+1) f : Set → arity Set n) (mk x) = resp.eval n (resp.f f x) :=
rfl

/-- The membership relation for ZFC sets is inherited from the membership relation for pre-sets. -/
protected def mem : Set → Set → Prop :=
quotient.lift₂ pSet.mem
  (λ x y x' y' hx hy, propext ((mem.congr_left hx).trans (mem.congr_right hy)))

instance : has_mem Set Set := ⟨Set.mem⟩

/-- Convert a ZFC set into a `set` of ZFC sets -/
def to_set (u : Set.{u}) : set Set.{u} := {x | x ∈ u}

/-- `x ⊆ y` as ZFC sets means that all members of `x` are members of `y`. -/
protected def subset (x y : Set.{u}) :=
∀ ⦃z⦄, z ∈ x → z ∈ y

instance has_subset : has_subset Set :=
⟨Set.subset⟩

lemma subset_def {x y : Set.{u}} : x ⊆ y ↔ ∀ ⦃z⦄, z ∈ x → z ∈ y := iff.rfl

@[simp] theorem subset_iff : Π (x y : pSet), mk x ⊆ mk y ↔ x ⊆ y
| ⟨α, A⟩ ⟨β, B⟩ := ⟨λ h a, @h ⟦A a⟧ (mem.mk A a),
  λ h z, quotient.induction_on z (λ z ⟨a, za⟩, let ⟨b, ab⟩ := h a in ⟨b, za.trans ab⟩)⟩

theorem ext {x y : Set.{u}} : (∀ z : Set.{u}, z ∈ x ↔ z ∈ y) → x = y :=
quotient.induction_on₂ x y (λ u v h, quotient.sound (mem.ext (λ w, h ⟦w⟧)))

theorem ext_iff {x y : Set.{u}} : (∀ z : Set.{u}, z ∈ x ↔ z ∈ y) ↔ x = y :=
⟨ext, λ h, by simp [h]⟩

/-- The empty ZFC set -/
protected def empty : Set := mk ∅
instance : has_emptyc Set := ⟨Set.empty⟩
instance : inhabited Set := ⟨∅⟩

@[simp] theorem mem_empty (x) : x ∉ (∅ : Set.{u}) :=
quotient.induction_on x pSet.mem_empty

theorem eq_empty (x : Set.{u}) : x = ∅ ↔ ∀ y : Set.{u}, y ∉ x :=
⟨λ h y, (h.symm ▸ mem_empty y),
λ h, ext (λ y, ⟨λ yx, absurd yx (h y), λ y0, absurd y0 (mem_empty _)⟩)⟩

/-- `insert x y` is the set `{x} ∪ y` -/
protected def insert : Set → Set → Set :=
resp.eval 2 ⟨pSet.insert, λ u v uv ⟨α, A⟩ ⟨β, B⟩ ⟨αβ, βα⟩,
  ⟨λ o, match o with
   | some a := let ⟨b, hb⟩ := αβ a in ⟨some b, hb⟩
   | none := ⟨none, uv⟩
   end, λ o, match o with
   | some b := let ⟨a, ha⟩ := βα b in ⟨some a, ha⟩
   | none := ⟨none, uv⟩
   end⟩⟩

instance : has_insert Set Set := ⟨Set.insert⟩

instance : has_singleton Set Set := ⟨λ x, insert x ∅⟩

instance : is_lawful_singleton Set Set := ⟨λ x, rfl⟩

@[simp] theorem mem_insert {x y z : Set.{u}} : x ∈ insert y z ↔ x = y ∨ x ∈ z :=
quotient.induction_on₃ x y z
 (λ x y ⟨α, A⟩, show x ∈ pSet.mk (option α) (λ o, option.rec y A o) ↔
    mk x = mk y ∨ x ∈ pSet.mk α A, from
  ⟨λ m, match m with
  | ⟨some a, ha⟩ := or.inr ⟨a, ha⟩
  | ⟨none, h⟩ := or.inl (quotient.sound h)
  end, λ m, match m with
  | or.inr ⟨a, ha⟩ := ⟨some a, ha⟩
  | or.inl h := ⟨none, quotient.exact h⟩
  end⟩)

@[simp] theorem mem_singleton {x y : Set.{u}} : x ∈ @singleton Set.{u} Set.{u} _ y ↔ x = y :=
iff.trans mem_insert ⟨λ o, or.rec (λ h, h) (λ n, absurd n (mem_empty _)) o, or.inl⟩

@[simp] theorem mem_pair {x y z : Set.{u}} : x ∈ ({y, z} : Set) ↔ x = y ∨ x = z :=
iff.trans mem_insert $ or_congr iff.rfl mem_singleton

/-- `omega` is the first infinite von Neumann ordinal -/
def omega : Set := mk omega

@[simp] theorem omega_zero : ∅ ∈ omega :=
⟨⟨0⟩, equiv.rfl⟩

@[simp] theorem omega_succ {n} : n ∈ omega.{u} → insert n n ∈ omega.{u} :=
quotient.induction_on n (λ x ⟨⟨n⟩, h⟩, ⟨⟨n+1⟩, Set.exact $
  show insert (mk x) (mk x) = insert (mk $ of_nat n) (mk $ of_nat n), { rw Set.sound h, refl } ⟩)

/-- `{x ∈ a | p x}` is the set of elements in `a` satisfying `p` -/
protected def sep (p : Set → Prop) : Set → Set :=
resp.eval 1 ⟨pSet.sep (λ y, p (mk y)), λ ⟨α, A⟩ ⟨β, B⟩ ⟨αβ, βα⟩,
  ⟨λ ⟨a, pa⟩, let ⟨b, hb⟩ := αβ a in ⟨⟨b, by rwa [mk_func, ←Set.sound hb]⟩, hb⟩,
   λ ⟨b, pb⟩, let ⟨a, ha⟩ := βα b in ⟨⟨a, by rwa [mk_func, Set.sound ha]⟩, ha⟩⟩⟩

instance : has_sep Set Set := ⟨Set.sep⟩

@[simp] theorem mem_sep {p : Set.{u} → Prop} {x y : Set.{u}} : y ∈ {y ∈ x | p y} ↔ y ∈ x ∧ p y :=
quotient.induction_on₂ x y (λ ⟨α, A⟩ y,
  ⟨λ ⟨⟨a, pa⟩, h⟩, ⟨⟨a, h⟩, by rwa (@quotient.sound pSet _ _ _ h)⟩,
  λ ⟨⟨a, h⟩, pa⟩, ⟨⟨a, by { rw mk_func at h, rwa [mk_func, ←Set.sound h] }⟩, h⟩⟩)

/-- The powerset operation, the collection of subsets of a ZFC set -/
def powerset : Set → Set :=
resp.eval 1 ⟨powerset, λ ⟨α, A⟩ ⟨β, B⟩ ⟨αβ, βα⟩,
  ⟨λ p, ⟨{b | ∃ a, p a ∧ equiv (A a) (B b)},
    λ ⟨a, pa⟩, let ⟨b, ab⟩ := αβ a in ⟨⟨b, a, pa, ab⟩, ab⟩,
    λ ⟨b, a, pa, ab⟩, ⟨⟨a, pa⟩, ab⟩⟩,
   λ q, ⟨{a | ∃ b, q b ∧ equiv (A a) (B b)},
    λ ⟨a, b, qb, ab⟩, ⟨⟨b, qb⟩, ab⟩,
    λ ⟨b, qb⟩, let ⟨a, ab⟩ := βα b in ⟨⟨a, b, qb, ab⟩, ab⟩⟩⟩⟩

@[simp] theorem mem_powerset {x y : Set.{u}} : y ∈ powerset x ↔ y ⊆ x :=
quotient.induction_on₂ x y ( λ ⟨α, A⟩ ⟨β, B⟩,
  show (⟨β, B⟩ : pSet.{u}) ∈ (pSet.powerset.{u} ⟨α, A⟩) ↔ _,
    by simp [mem_powerset, subset_iff])

theorem sUnion_lem {α β : Type u} (A : α → pSet) (B : β → pSet) (αβ : ∀ a, ∃ b, equiv (A a) (B b)) :
  ∀ a, ∃ b, (equiv ((sUnion ⟨α, A⟩).func a) ((sUnion ⟨β, B⟩).func b))
| ⟨a, c⟩ := let ⟨b, hb⟩ := αβ a in
  begin
    induction ea : A a with γ Γ,
    induction eb : B b with δ Δ,
    rw [ea, eb] at hb,
    cases hb with γδ δγ,
    exact
    let c : type (A a) := c, ⟨d, hd⟩ := γδ (by rwa ea at c) in
    have pSet.equiv ((A a).func c) ((B b).func (eq.rec d (eq.symm eb))), from
    match A a, B b, ea, eb, c, d, hd with ._, ._, rfl, rfl, x, y, hd := hd end,
    ⟨⟨b, by { rw mk_func, exact eq.rec d (eq.symm eb) }⟩, this⟩
  end

/-- The union operator, the collection of elements of elements of a ZFC set -/
def sUnion : Set → Set :=
resp.eval 1 ⟨pSet.sUnion, λ ⟨α, A⟩ ⟨β, B⟩ ⟨αβ, βα⟩,
  ⟨sUnion_lem A B αβ, λ a, exists.elim (sUnion_lem B A (λ b,
    exists.elim (βα b) (λ c hc, ⟨c, pSet.equiv.symm hc⟩)) a) (λ b hb, ⟨b, pSet.equiv.symm hb⟩)⟩⟩

prefix `⋃₀ `:110 := Set.sUnion

@[simp] theorem mem_sUnion {x y : Set.{u}} : y ∈ ⋃₀ x ↔ ∃ z ∈ x, y ∈ z :=
quotient.induction_on₂ x y (λ x y, iff.trans mem_sUnion
  ⟨λ ⟨z, h⟩, ⟨⟦z⟧, h⟩, λ ⟨z, h⟩, quotient.induction_on z (λ z h, ⟨z, h⟩) h⟩)

@[simp] theorem sUnion_singleton {x : Set.{u}} : ⋃₀ ({x} : Set) = x :=
ext $ λ y, by simp_rw [mem_sUnion, exists_prop, mem_singleton, exists_eq_left]

theorem singleton_inj {x y : Set.{u}} (H : ({x} : Set) = {y}) : x = y :=
let this := congr_arg sUnion H in by rwa [sUnion_singleton, sUnion_singleton] at this

/-- The binary union operation -/
protected def union (x y : Set.{u}) : Set.{u} := ⋃₀ {x, y}

/-- The binary intersection operation -/
protected def inter (x y : Set.{u}) : Set.{u} := {z ∈ x | z ∈ y}

/-- The set difference operation -/
protected def diff (x y : Set.{u}) : Set.{u} := {z ∈ x | z ∉ y}

instance : has_union Set := ⟨Set.union⟩
instance : has_inter Set := ⟨Set.inter⟩
instance : has_sdiff Set := ⟨Set.diff⟩

@[simp] theorem mem_union {x y z : Set.{u}} : z ∈ x ∪ y ↔ z ∈ x ∨ z ∈ y :=
iff.trans mem_sUnion
 ⟨λ ⟨w, wxy, zw⟩, match mem_pair.1 wxy with
  | or.inl wx := or.inl (by rwa ←wx)
  | or.inr wy := or.inr (by rwa ←wy)
  end, λ zxy, match zxy with
  | or.inl zx := ⟨x, mem_pair.2 (or.inl rfl), zx⟩
  | or.inr zy := ⟨y, mem_pair.2 (or.inr rfl), zy⟩
  end⟩

@[simp] theorem mem_inter {x y z : Set.{u}} : z ∈ x ∩ y ↔ z ∈ x ∧ z ∈ y :=
@@mem_sep (λ z : Set.{u}, z ∈ y)

@[simp] theorem mem_diff {x y z : Set.{u}} : z ∈ x \ y ↔ z ∈ x ∧ z ∉ y :=
@@mem_sep (λ z : Set.{u}, z ∉ y)

theorem induction_on {p : Set → Prop} (x) (h : ∀ x, (∀ y ∈ x, p y) → p x) : p x :=
quotient.induction_on x $ λ u, pSet.rec_on u $ λ α A IH, h _ $ λ y,
show @has_mem.mem _ _ Set.has_mem y ⟦⟨α, A⟩⟧ → p y, from
quotient.induction_on y (λ v ⟨a, ha⟩, by { rw (@quotient.sound pSet _ _ _ ha), exact IH a })

theorem regularity (x : Set.{u}) (h : x ≠ ∅) : ∃ y ∈ x, x ∩ y = ∅ :=
classical.by_contradiction $ λ ne, h $ (eq_empty x).2 $ λ y,
induction_on y $ λ z (IH : ∀ w : Set.{u}, w ∈ z → w ∉ x), show z ∉ x, from λ zx,
ne ⟨z, zx, (eq_empty _).2 (λ w wxz, let ⟨wx, wz⟩ := mem_inter.1 wxz in IH w wz wx)⟩

/-- The image of a (definable) ZFC set function -/
def image (f : Set → Set) [H : definable 1 f] : Set → Set :=
let r := @definable.resp 1 f _ in
resp.eval 1 ⟨image r.1, λ x y e, mem.ext $ λ z,
  iff.trans (mem_image r.2) $ iff.trans (by exact
   ⟨λ ⟨w, h1, h2⟩, ⟨w, (mem.congr_right e).1 h1, h2⟩,
    λ ⟨w, h1, h2⟩, ⟨w, (mem.congr_right e).2 h1, h2⟩⟩) $
  iff.symm (mem_image r.2)⟩

theorem image.mk :
  Π (f : Set.{u} → Set.{u}) [H : definable 1 f] (x) {y} (h : y ∈ x), f y ∈ @image f H x
| ._ ⟨F⟩ x y := quotient.induction_on₂ x y $ λ ⟨α, A⟩ y ⟨a, ya⟩, ⟨a, F.2 _ _ ya⟩

@[simp] theorem mem_image : Π {f : Set.{u} → Set.{u}} [H : definable 1 f] {x y : Set.{u}},
  y ∈ @image f H x ↔ ∃ z ∈ x, f z = y
| ._ ⟨F⟩ x y := quotient.induction_on₂ x y $ λ ⟨α, A⟩ y,
  ⟨λ ⟨a, ya⟩, ⟨⟦A a⟧, mem.mk A a, eq.symm $ quotient.sound ya⟩,
  λ ⟨z, hz, e⟩, e ▸ image.mk _ _ hz⟩

/-- Kuratowski ordered pair -/
def pair (x y : Set.{u}) : Set.{u} := {{x}, {x, y}}

/-- A subset of pairs `{(a, b) ∈ x × y | p a b}` -/
def pair_sep (p : Set.{u} → Set.{u} → Prop) (x y : Set.{u}) : Set.{u} :=
{z ∈ powerset (powerset (x ∪ y)) | ∃ a ∈ x, ∃ b ∈ y, z = pair a b ∧ p a b}

@[simp] theorem mem_pair_sep {p} {x y z : Set.{u}} :
  z ∈ pair_sep p x y ↔ ∃ a ∈ x, ∃ b ∈ y, z = pair a b ∧ p a b :=
begin
  refine mem_sep.trans ⟨and.right, λ e, ⟨_, e⟩⟩,
  rcases e with ⟨a, ax, b, bY, rfl, pab⟩,
  simp only [mem_powerset, subset_def, mem_union, pair, mem_pair],
  rintros u (rfl|rfl) v; simp only [mem_singleton, mem_pair],
  { rintro rfl, exact or.inl ax },
  { rintro (rfl|rfl); [left, right]; assumption }
end

theorem pair_inj {x y x' y' : Set.{u}} (H : pair x y = pair x' y') : x = x' ∧ y = y' :=
begin
  have ae := ext_iff.2 H,
  simp only [pair, mem_pair] at ae,
  obtain rfl : x = x',
  { cases (ae {x}).1 (by simp) with h h,
    { exact singleton_inj h },
    { have m : x' ∈ ({x} : Set),
      { simp [h] },
      rw mem_singleton.mp m } },
  have he : x = y → y = y',
  { rintro rfl,
    cases (ae {x, y'}).2 (by simp only [eq_self_iff_true, or_true]) with xy'x xy'xx,
    { rw [eq_comm, ←mem_singleton, ←xy'x, mem_pair],
      exact or.inr rfl },
    { simpa [eq_comm] using (ext_iff.2 xy'xx y').1 (by simp) } },
  obtain xyx | xyy' := (ae {x, y}).1 (by simp),
  { obtain rfl := mem_singleton.mp ((ext_iff.2 xyx y).1 $ by simp),
    simp [he rfl] },
  { obtain rfl | yy' := mem_pair.mp ((ext_iff.2 xyy' y).1 $ by simp),
    { simp [he rfl] },
    { simp [yy'] } }
end

/-- The cartesian product, `{(a, b) | a ∈ x, b ∈ y}` -/
def prod : Set.{u} → Set.{u} → Set.{u} := pair_sep (λ a b, true)

@[simp] theorem mem_prod {x y z : Set.{u}} : z ∈ prod x y ↔ ∃ a ∈ x, ∃ b ∈ y, z = pair a b :=
by simp [prod]

@[simp] theorem pair_mem_prod {x y a b : Set.{u}} : pair a b ∈ prod x y ↔ a ∈ x ∧ b ∈ y :=
⟨λ h, let ⟨a', a'x, b', b'y, e⟩ := mem_prod.1 h in
  match a', b', pair_inj e, a'x, b'y with ._, ._, ⟨rfl, rfl⟩, ax, bY := ⟨ax, bY⟩ end,
λ ⟨ax, bY⟩, mem_prod.2 ⟨a, ax, b, bY, rfl⟩⟩

/-- `is_func x y f` is the assertion that `f` is a subset of `x × y` which relates to each element
of `x` a unique element of `y`, so that we can consider `f`as a ZFC function `x → y`. -/
def is_func (x y f : Set.{u}) : Prop :=
f ⊆ prod x y ∧ ∀ z : Set.{u}, z ∈ x → ∃! w, pair z w ∈ f

/-- `funs x y` is `y ^ x`, the set of all set functions `x → y` -/
def funs (x y : Set.{u}) : Set.{u} :=
{f ∈ powerset (prod x y) | is_func x y f}

@[simp] theorem mem_funs {x y f : Set.{u}} : f ∈ funs x y ↔ is_func x y f :=
by simp [funs, is_func]

-- TODO(Mario): Prove this computably
noncomputable instance map_definable_aux (f : Set → Set) [H : definable 1 f] :
  definable 1 (λ y, pair y (f y)) :=
@classical.all_definable 1 _

/-- Graph of a function: `map f x` is the ZFC function which maps `a ∈ x` to `f a` -/
noncomputable def map (f : Set → Set) [H : definable 1 f] : Set → Set :=
image (λ y, pair y (f y))

@[simp] theorem mem_map {f : Set → Set} [H : definable 1 f] {x y : Set} :
  y ∈ map f x ↔ ∃ z ∈ x, pair z (f z) = y :=
mem_image

theorem map_unique {f : Set.{u} → Set.{u}} [H : definable 1 f] {x z : Set.{u}} (zx : z ∈ x) :
  ∃! w, pair z w ∈ map f x :=
⟨f z, image.mk _ _ zx, λ y yx, let ⟨w, wx, we⟩ := mem_image.1 yx, ⟨wz, fy⟩ := pair_inj we in
  by rw[←fy, wz]⟩

@[simp] theorem map_is_func {f : Set → Set} [H : definable 1 f] {x y : Set} :
  is_func x y (map f x) ↔ ∀ z ∈ x, f z ∈ y :=
⟨λ ⟨ss, h⟩ z zx, let ⟨t, t1, t2⟩ := h z zx in
  (t2 (f z) (image.mk _ _ zx)).symm ▸ (pair_mem_prod.1 (ss t1)).right,
λ h, ⟨λ y yx, let ⟨z, zx, ze⟩ := mem_image.1 yx in ze ▸ pair_mem_prod.2 ⟨zx, h z zx⟩,
     λ z, map_unique⟩⟩

end Set

/-- The collection of all classes. A class is defined as a `set` of ZFC sets. -/
@[derive [has_subset, has_sep Set, has_emptyc, inhabited, has_insert Set, has_union, has_inter,
  has_compl, has_sdiff]]
def Class := set Set

namespace Class

/-- Coerce a ZFC set into a class -/
def of_Set (x : Set.{u}) : Class.{u} := {y | y ∈ x}
instance : has_coe Set Class := ⟨of_Set⟩

/-- The universal class -/
def univ : Class := set.univ

/-- Assert that `A` is a ZFC set satisfying `p` -/
def to_Set (p : Set.{u} → Prop) (A : Class.{u}) : Prop := ∃ x, ↑x = A ∧ p x

/-- `A ∈ B` if `A` is a ZFC set which is a member of `B` -/
protected def mem (A B : Class.{u}) : Prop := to_Set.{u} B A
instance : has_mem Class Class := ⟨Class.mem⟩

theorem mem_univ {A : Class.{u}} : A ∈ univ.{u} ↔ ∃ x : Set.{u}, ↑x = A :=
exists_congr $ λ x, and_true _

/-- Convert a conglomerate (a collection of classes) into a class -/
def Cong_to_Class (x : set Class.{u}) : Class.{u} := {y | ↑y ∈ x}

/-- Convert a class into a conglomerate (a collection of classes) -/
def Class_to_Cong (x : Class.{u}) : set Class.{u} := {y | y ∈ x}

/-- The power class of a class is the class of all subclasses that are ZFC sets -/
def powerset (x : Class) : Class := Cong_to_Class (set.powerset x)

/-- The union of a class is the class of all members of ZFC sets in the class -/
def sUnion (x : Class) : Class := ⋃₀ (Class_to_Cong x)

prefix `⋃₀ `:110 := Class.sUnion

theorem of_Set.inj {x y : Set.{u}} (h : (x : Class.{u}) = y) : x = y :=
Set.ext $ λ z, by { change (x : Class.{u}) z ↔ (y : Class.{u}) z, rw h }

@[simp] theorem to_Set_of_Set (p : Set.{u} → Prop) (x : Set.{u}) : to_Set p x ↔ p x :=
⟨λ ⟨y, yx, py⟩, by rwa of_Set.inj yx at py, λ px, ⟨x, rfl, px⟩⟩

@[simp] theorem mem_hom_left (x : Set.{u}) (A : Class.{u}) : (x : Class.{u}) ∈ A ↔ A x :=
to_Set_of_Set _ _

@[simp] theorem mem_hom_right (x y : Set.{u}) : (y : Class.{u}) x ↔ x ∈ y := iff.rfl

@[simp] theorem subset_hom (x y : Set.{u}) : (x : Class.{u}) ⊆ y ↔ x ⊆ y := iff.rfl

@[simp] theorem sep_hom (p : Set.{u} → Prop) (x : Set.{u}) :
  (↑{y ∈ x | p y} : Class.{u}) = {y ∈ x | p y} :=
set.ext $ λ y, Set.mem_sep

@[simp] theorem empty_hom : ↑(∅ : Set.{u}) = (∅ : Class.{u}) :=
set.ext $ λ y, (iff_false _).2 (Set.mem_empty y)

@[simp] theorem insert_hom (x y : Set.{u}) : (@insert Set.{u} Class.{u} _ x y) = ↑(insert x y) :=
set.ext $ λ z, iff.symm Set.mem_insert

@[simp] theorem union_hom (x y : Set.{u}) : (x : Class.{u}) ∪ y = (x ∪ y : Set.{u}) :=
set.ext $ λ z, iff.symm Set.mem_union

@[simp] theorem inter_hom (x y : Set.{u}) : (x : Class.{u}) ∩ y = (x ∩ y : Set.{u}) :=
set.ext $ λ z, iff.symm Set.mem_inter

@[simp] theorem diff_hom (x y : Set.{u}) : (x : Class.{u}) \ y = (x \ y : Set.{u}) :=
set.ext $ λ z, iff.symm Set.mem_diff

@[simp] theorem powerset_hom (x : Set.{u}) : powerset.{u} x = Set.powerset x :=
set.ext $ λ z, iff.symm Set.mem_powerset

@[simp] theorem sUnion_hom (x : Set.{u}) : ⋃₀ (x : Class.{u}) = ⋃₀ x :=
set.ext $ λ z, by { refine iff.trans _ Set.mem_sUnion.symm, exact
⟨λ ⟨._, ⟨a, rfl, ax⟩, za⟩, ⟨a, ax, za⟩, λ ⟨a, ax, za⟩, ⟨_, ⟨a, rfl, ax⟩, za⟩⟩ }

/-- The definite description operator, which is `{x}` if `{a | p a} = {x}` and `∅` otherwise. -/
def iota (p : Set → Prop) : Class := ⋃₀ {x | ∀ y, p y ↔ y = x}

theorem iota_val (p : Set → Prop) (x : Set) (H : ∀ y, p y ↔ y = x) : iota p = ↑x :=
set.ext $ λ y, ⟨λ ⟨._, ⟨x', rfl, h⟩, yx'⟩, by rwa ←((H x').1 $ (h x').2 rfl),
  λ yx, ⟨_, ⟨x, rfl, H⟩, yx⟩⟩

/-- Unlike the other set constructors, the `iota` definite descriptor
  is a set for any set input, but not constructively so, so there is no
  associated `(Set → Prop) → Set` function. -/
theorem iota_ex (p) : iota.{u} p ∈ univ.{u} :=
mem_univ.2 $ or.elim (classical.em $ ∃ x, ∀ y, p y ↔ y = x)
 (λ ⟨x, h⟩, ⟨x, eq.symm $ iota_val p x h⟩)
 (λ hn, ⟨∅, set.ext (λ z, empty_hom.symm ▸ ⟨false.rec _, λ ⟨._, ⟨x, rfl, H⟩, zA⟩, hn ⟨x, H⟩⟩)⟩)

/-- Function value -/
def fval (F A : Class.{u}) : Class.{u} := iota (λ y, to_Set (λ x, F (Set.pair x y)) A)
infixl `′`:100 := fval

theorem fval_ex (F A : Class.{u}) : F ′ A ∈ univ.{u} := iota_ex _

end Class

namespace Set

@[simp] theorem map_fval {f : Set.{u} → Set.{u}} [H : pSet.definable 1 f]
  {x y : Set.{u}} (h : y ∈ x) :
  (Set.map f x ′ y : Class.{u}) = f y :=
Class.iota_val _ _ (λ z, by { rw [Class.to_Set_of_Set, Class.mem_hom_right, mem_map], exact
  ⟨λ ⟨w, wz, pr⟩, let ⟨wy, fw⟩ := Set.pair_inj pr in by rw[←fw, wy],
  λ e, by { subst e, exact ⟨_, h, rfl⟩ }⟩ })

variables (x : Set.{u}) (h : ∅ ∉ x)

/-- A choice function on the class of nonempty ZFC sets. -/
noncomputable def choice : Set :=
@map (λ y, classical.epsilon (λ z, z ∈ y)) (classical.all_definable _) x

include h
theorem choice_mem_aux (y : Set.{u}) (yx : y ∈ x) : classical.epsilon (λ z : Set.{u}, z ∈ y) ∈ y :=
@classical.epsilon_spec _ (λ z : Set.{u}, z ∈ y) $ classical.by_contradiction $ λ n, h $
by rwa ←((eq_empty y).2 $ λ z zx, n ⟨z, zx⟩)

theorem choice_is_func : is_func x (⋃₀ x) (choice x) :=
(@map_is_func _ (classical.all_definable _) _ _).2 $
  λ y yx, mem_sUnion.2 ⟨y, yx, choice_mem_aux x h y yx⟩

theorem choice_mem (y : Set.{u}) (yx : y ∈ x) : (choice x ′ y : Class.{u}) ∈ (y : Class.{u}) :=
begin
  delta choice,
  rw [map_fval yx, Class.mem_hom_left, Class.mem_hom_right],
  exact choice_mem_aux x h y yx
end

end Set<|MERGE_RESOLUTION|>--- conflicted
+++ resolved
@@ -234,18 +234,11 @@
     λ ⟨a, b, ba⟩, ⟨b, ba⟩⟩⟩
 
 /-- The pre-set union operator -/
-<<<<<<< HEAD
-def sUnion : pSet → pSet
-| ⟨α, A⟩ := ⟨Σx, (A x).type, λ ⟨x, y⟩, (A x).func y⟩
+def sUnion (a : pSet) : pSet := ⟨Σ x, (a.func x).type, λ ⟨x, y⟩, (a.func x).func y⟩
 
 prefix `⋃₀ `:110 := pSet.sUnion
 
-theorem mem_sUnion : Π {x y : pSet.{u}}, y ∈ ⋃₀ x ↔ ∃ z ∈ x, y ∈ z
-=======
-def Union (a : pSet) : pSet := ⟨Σ x, (a.func x).type, λ ⟨x, y⟩, (a.func x).func y⟩
-
-@[simp] theorem mem_Union : Π {x y : pSet.{u}}, y ∈ Union x ↔ ∃ z ∈ x, y ∈ z
->>>>>>> 87fc6828
+@[simp] theorem mem_sUnion : Π {x y : pSet.{u}}, y ∈ ⋃₀ x ↔ ∃ z ∈ x, y ∈ z
 | ⟨α, A⟩ y :=
   ⟨λ ⟨⟨a, c⟩, (e : equiv y ((A a).func c))⟩,
     have func (A a) c ∈ mk (A a).type (A a).func, from mem.mk (A a).func c,
