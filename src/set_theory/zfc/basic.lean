/-
Copyright (c) 2018 Mario Carneiro. All rights reserved.
Released under Apache 2.0 license as described in the file LICENSE.
Authors: Mario Carneiro
-/
import data.set.lattice
import logic.small.basic
import order.well_founded

/-!
# A model of ZFC

In this file, we model Zermelo-Fraenkel set theory (+ Choice) using Lean's underlying type theory.
We do this in four main steps:
* Define pre-sets inductively.
* Define extensional equivalence on pre-sets and give it a `setoid` instance.
* Define ZFC sets by quotienting pre-sets by extensional equivalence.
* Define classes as sets of ZFC sets.
Then the rest is usual set theory.

## The model

* `pSet`: Pre-set. A pre-set is inductively defined by its indexing type and its members, which are
  themselves pre-sets.
* `Set`: ZFC set. Defined as `pSet` quotiented by `pSet.equiv`, the extensional equivalence.
* `Class`: Class. Defined as `set Set`.
* `Set.choice`: Axiom of choice. Proved from Lean's axiom of choice.

## Other definitions

* `arity α n`: `n`-ary function `α → α → ... → α`. Defined inductively.
* `arity.const a n`: `n`-ary constant function equal to `a`.
* `pSet.type`: Underlying type of a pre-set.
* `pSet.func`: Underlying family of pre-sets of a pre-set.
* `pSet.equiv`: Extensional equivalence of pre-sets. Defined inductively.
* `pSet.omega`, `Set.omega`: The von Neumann ordinal `ω` as a `pSet`, as a `Set`.
* `pSet.arity.equiv`: Extensional equivalence of `n`-ary `pSet`-valued functions. Extension of
  `pSet.equiv`.
* `pSet.resp`: Collection of `n`-ary `pSet`-valued functions that respect extensional equivalence.
* `pSet.eval`: Turns a `pSet`-valued function that respect extensional equivalence into a
  `Set`-valued function.
* `classical.all_definable`: All functions are classically definable.
* `Set.is_func` : Predicate that a ZFC set is a subset of `x × y` that can be considered as a ZFC
  function `x → y`. That is, each member of `x` is related by the ZFC set to exactly one member of
  `y`.
* `Set.funs`: ZFC set of ZFC functions `x → y`.
* `Set.hereditarily p x`: Predicate that every set in the transitive closure of `x` has property
  `p`.
* `Class.iota`: Definite description operator.

## Notes

To avoid confusion between the Lean `set` and the ZFC `Set`, docstrings in this file refer to them
respectively as "`set`" and "ZFC set".

## TODO

Prove `Set.map_definable_aux` computably.
-/

universes u v

/-- The type of `n`-ary functions `α → α → ... → α`. -/
def arity (α : Type u) : ℕ → Type u
| 0     := α
| (n+1) := α → arity n

@[simp] theorem arity_zero (α : Type u) : arity α 0 = α := rfl
@[simp] theorem arity_succ (α : Type u) (n : ℕ) : arity α n.succ = (α → arity α n) := rfl

namespace arity

/-- Constant `n`-ary function with value `a`. -/
def const {α : Type u} (a : α) : ∀ n, arity α n
| 0     := a
| (n+1) := λ _, const n

@[simp] theorem const_zero {α : Type u} (a : α) : const a 0 = a := rfl
@[simp] theorem const_succ {α : Type u} (a : α) (n : ℕ) : const a n.succ = λ _, const a n := rfl
theorem const_succ_apply {α : Type u} (a : α) (n : ℕ) (x : α) : const a n.succ x = const a n := rfl

instance arity.inhabited {α n} [inhabited α] : inhabited (arity α n) := ⟨const default _⟩

end arity

/-- The type of pre-sets in universe `u`. A pre-set
  is a family of pre-sets indexed by a type in `Type u`.
  The ZFC universe is defined as a quotient of this
  to ensure extensionality. -/
inductive pSet : Type (u+1)
| mk (α : Type u) (A : α → pSet) : pSet

namespace pSet

/-- The underlying type of a pre-set -/
def type : pSet → Type u
| ⟨α, A⟩ := α

/-- The underlying pre-set family of a pre-set -/
def func : Π (x : pSet), x.type → pSet
| ⟨α, A⟩ := A

@[simp] theorem mk_type (α A) : type ⟨α, A⟩ = α := rfl
@[simp] theorem mk_func (α A) : func ⟨α, A⟩ = A := rfl

@[simp] theorem eta : Π (x : pSet), mk x.type x.func = x
| ⟨α, A⟩ := rfl

/-- Two pre-sets are extensionally equivalent if every element of the first family is extensionally
equivalent to some element of the second family and vice-versa. -/
def equiv (x y : pSet) : Prop :=
pSet.rec (λ α z m ⟨β, B⟩, (∀ a, ∃ b, m a (B b)) ∧ (∀ b, ∃ a, m a (B b))) x y

theorem equiv_iff : Π {x y : pSet}, equiv x y ↔
  (∀ i, ∃ j, equiv (x.func i) (y.func j)) ∧ (∀ j, ∃ i, equiv (x.func i) (y.func j))
| ⟨α, A⟩ ⟨β, B⟩ := iff.rfl

theorem equiv.exists_left {x y : pSet} (h : equiv x y) : ∀ i, ∃ j, equiv (x.func i) (y.func j) :=
(equiv_iff.1 h).1

theorem equiv.exists_right {x y : pSet} (h : equiv x y) : ∀ j, ∃ i, equiv (x.func i) (y.func j) :=
(equiv_iff.1 h).2

@[refl] protected theorem equiv.refl (x) : equiv x x :=
pSet.rec_on x $ λ α A IH, ⟨λ a, ⟨a, IH a⟩, λ a, ⟨a, IH a⟩⟩

protected theorem equiv.rfl : ∀ {x}, equiv x x := equiv.refl

protected theorem equiv.euc {x} : Π {y z}, equiv x y → equiv z y → equiv x z :=
pSet.rec_on x $ λ α A IH y, pSet.cases_on y $ λ β B ⟨γ, Γ⟩ ⟨αβ, βα⟩ ⟨γβ, βγ⟩,
⟨λ a, let ⟨b, ab⟩ := αβ a, ⟨c, bc⟩ := βγ b in ⟨c, IH a ab bc⟩,
  λ c, let ⟨b, cb⟩ := γβ c, ⟨a, ba⟩ := βα b in ⟨a, IH a ba cb⟩⟩

@[symm] protected theorem equiv.symm {x y} : equiv x y → equiv y x :=
(equiv.refl y).euc

protected theorem equiv.comm {x y} : equiv x y ↔ equiv y x :=
⟨equiv.symm, equiv.symm⟩

@[trans] protected theorem equiv.trans {x y z} (h1 : equiv x y) (h2 : equiv y z) : equiv x z :=
h1.euc h2.symm

protected theorem equiv_of_is_empty (x y : pSet) [is_empty x.type] [is_empty y.type] : equiv x y :=
equiv_iff.2 $ by simp

instance setoid : setoid pSet :=
⟨pSet.equiv, equiv.refl, λ x y, equiv.symm, λ x y z, equiv.trans⟩

/-- A pre-set is a subset of another pre-set if every element of the first family is extensionally
equivalent to some element of the second family.-/
protected def subset (x y : pSet) : Prop := ∀ a, ∃ b, equiv (x.func a) (y.func b)

instance : has_subset pSet := ⟨pSet.subset⟩

instance : is_refl pSet (⊆) := ⟨λ x a, ⟨a, equiv.refl _⟩⟩

instance : is_trans pSet (⊆) :=
⟨λ x y z hxy hyz a, begin
  cases hxy a with b hb,
  cases hyz b with c hc,
  exact ⟨c, hb.trans hc⟩
end⟩

theorem equiv.ext : Π (x y : pSet), equiv x y ↔ (x ⊆ y ∧ y ⊆ x)
| ⟨α, A⟩ ⟨β, B⟩ :=
  ⟨λ ⟨αβ, βα⟩, ⟨αβ, λ b, let ⟨a, h⟩ := βα b in ⟨a, equiv.symm h⟩⟩,
    λ ⟨αβ, βα⟩, ⟨αβ, λ b, let ⟨a, h⟩ := βα b in ⟨a, equiv.symm h⟩⟩⟩

theorem subset.congr_left : Π {x y z : pSet}, equiv x y → (x ⊆ z ↔ y ⊆ z)
| ⟨α, A⟩ ⟨β, B⟩ ⟨γ, Γ⟩ ⟨αβ, βα⟩ :=
  ⟨λ αγ b, let ⟨a, ba⟩ := βα b, ⟨c, ac⟩ := αγ a in ⟨c, (equiv.symm ba).trans ac⟩,
    λ βγ a, let ⟨b, ab⟩ := αβ a, ⟨c, bc⟩ := βγ b in ⟨c, equiv.trans ab bc⟩⟩

theorem subset.congr_right : Π {x y z : pSet}, equiv x y → (z ⊆ x ↔ z ⊆ y)
| ⟨α, A⟩ ⟨β, B⟩ ⟨γ, Γ⟩ ⟨αβ, βα⟩ :=
  ⟨λ γα c, let ⟨a, ca⟩ := γα c, ⟨b, ab⟩ := αβ a in ⟨b, ca.trans ab⟩,
    λ γβ c, let ⟨b, cb⟩ := γβ c, ⟨a, ab⟩ := βα b in ⟨a, cb.trans (equiv.symm ab)⟩⟩

/-- `x ∈ y` as pre-sets if `x` is extensionally equivalent to a member of the family `y`. -/
protected def mem (x y : pSet.{u}) : Prop := ∃ b, equiv x (y.func b)

instance : has_mem pSet pSet := ⟨pSet.mem⟩

theorem mem.mk {α : Type u} (A : α → pSet) (a : α) : A a ∈ mk α A :=
⟨a, equiv.refl (A a)⟩

theorem func_mem (x : pSet) (i : x.type) : x.func i ∈ x :=
by { cases x, apply mem.mk }

theorem mem.ext : Π {x y : pSet.{u}}, (∀ w : pSet.{u}, w ∈ x ↔ w ∈ y) → equiv x y
| ⟨α, A⟩ ⟨β, B⟩ h := ⟨λ a, (h (A a)).1 (mem.mk A a),
    λ b, let ⟨a, ha⟩ := (h (B b)).2 (mem.mk B b) in ⟨a, ha.symm⟩⟩

theorem mem.congr_right : Π {x y : pSet.{u}}, equiv x y → (∀ {w : pSet.{u}}, w ∈ x ↔ w ∈ y)
| ⟨α, A⟩ ⟨β, B⟩ ⟨αβ, βα⟩ w :=
  ⟨λ ⟨a, ha⟩, let ⟨b, hb⟩ := αβ a in ⟨b, ha.trans hb⟩,
    λ ⟨b, hb⟩, let ⟨a, ha⟩ := βα b in ⟨a, hb.euc ha⟩⟩

theorem equiv_iff_mem {x y : pSet.{u}} : equiv x y ↔ (∀ {w : pSet.{u}}, w ∈ x ↔ w ∈ y) :=
⟨mem.congr_right, match x, y with
| ⟨α, A⟩, ⟨β, B⟩, h := ⟨λ a, h.1 (mem.mk A a), λ b,
  let ⟨a, h⟩ := h.2 (mem.mk B b) in ⟨a, h.symm⟩⟩
end⟩

theorem mem.congr_left : Π {x y : pSet.{u}}, equiv x y → (∀ {w : pSet.{u}}, x ∈ w ↔ y ∈ w)
| x y h ⟨α, A⟩ := ⟨λ ⟨a, ha⟩, ⟨a, h.symm.trans ha⟩, λ ⟨a, ha⟩, ⟨a, h.trans ha⟩⟩

private theorem mem_wf_aux : Π {x y : pSet.{u}}, equiv x y → acc (∈) y
| ⟨α, A⟩ ⟨β, B⟩ H := ⟨_, begin
  rintros ⟨γ, C⟩ ⟨b, hc⟩,
  cases H.exists_right b with a ha,
  have H := ha.trans hc.symm,
  rw mk_func at H,
  exact mem_wf_aux H
end⟩

theorem mem_wf : @well_founded pSet (∈) := ⟨λ x, mem_wf_aux $ equiv.refl x⟩

instance : has_well_founded pSet := ⟨_, mem_wf⟩
instance : is_asymm pSet (∈) := mem_wf.is_asymm

theorem mem_asymm {x y : pSet} : x ∈ y → y ∉ x := asymm
theorem mem_irrefl (x : pSet) : x ∉ x := irrefl x

/-- Convert a pre-set to a `set` of pre-sets. -/
def to_set (u : pSet.{u}) : set pSet.{u} := {x | x ∈ u}

@[simp] theorem mem_to_set (a u : pSet.{u}) : a ∈ u.to_set ↔ a ∈ u := iff.rfl

/-- A nonempty set is one that contains some element. -/
protected def nonempty (u : pSet) : Prop := u.to_set.nonempty

theorem nonempty_def (u : pSet) : u.nonempty ↔ ∃ x, x ∈ u := iff.rfl

theorem nonempty_of_mem {x u : pSet} (h : x ∈ u) : u.nonempty := ⟨x, h⟩

@[simp] theorem nonempty_to_set_iff {u : pSet} : u.to_set.nonempty ↔ u.nonempty := iff.rfl

theorem nonempty_type_iff_nonempty {x : pSet} : nonempty x.type ↔ pSet.nonempty x :=
⟨λ ⟨i⟩, ⟨_, func_mem _ i⟩, λ ⟨i, j, h⟩, ⟨j⟩⟩

theorem nonempty_of_nonempty_type (x : pSet) [h : nonempty x.type] : pSet.nonempty x :=
nonempty_type_iff_nonempty.1 h

/-- Two pre-sets are equivalent iff they have the same members. -/
theorem equiv.eq {x y : pSet} : equiv x y ↔ to_set x = to_set y :=
equiv_iff_mem.trans set.ext_iff.symm

instance : has_coe pSet (set pSet) := ⟨to_set⟩

/-- The empty pre-set -/
protected def empty : pSet := ⟨_, pempty.elim⟩

instance : has_emptyc pSet := ⟨pSet.empty⟩

instance : inhabited pSet := ⟨∅⟩

instance : is_empty (type (∅)) := pempty.is_empty

@[simp] theorem not_mem_empty (x : pSet.{u}) : x ∉ (∅ : pSet.{u}) := is_empty.exists_iff.1

@[simp] theorem to_set_empty : to_set ∅ = ∅ := by simp [to_set]

@[simp] theorem empty_subset (x : pSet.{u}) : (∅ : pSet) ⊆ x := λ x, x.elim

@[simp] theorem not_nonempty_empty : ¬ pSet.nonempty ∅ := by simp [pSet.nonempty]

protected theorem equiv_empty (x : pSet) [is_empty x.type] : equiv x ∅ :=
pSet.equiv_of_is_empty x _

/-- Insert an element into a pre-set -/
protected def insert (x y : pSet) : pSet := ⟨option y.type, λ o, option.rec x y.func o⟩

instance : has_insert pSet pSet := ⟨pSet.insert⟩

instance : has_singleton pSet pSet := ⟨λ s, insert s ∅⟩

instance : is_lawful_singleton pSet pSet := ⟨λ _, rfl⟩

instance (x y : pSet) : inhabited (insert x y).type := option.inhabited _

/-- The n-th von Neumann ordinal -/
def of_nat : ℕ → pSet
| 0     := ∅
| (n+1) := insert (of_nat n) (of_nat n)

/-- The von Neumann ordinal ω -/
def omega : pSet := ⟨ulift ℕ, λ n, of_nat n.down⟩

/-- The pre-set separation operation `{x ∈ a | p x}` -/
protected def sep (p : pSet → Prop) (x : pSet) : pSet := ⟨{a // p (x.func a)}, λ y, x.func y.1⟩

instance : has_sep pSet pSet := ⟨pSet.sep⟩

/-- The pre-set powerset operator -/
def powerset (x : pSet) : pSet := ⟨set x.type, λ p, ⟨{a // p a}, λ y, x.func y.1⟩⟩

@[simp] theorem mem_powerset : Π {x y : pSet}, y ∈ powerset x ↔ y ⊆ x
| ⟨α, A⟩ ⟨β, B⟩ := ⟨λ ⟨p, e⟩, (subset.congr_left e).2 $ λ ⟨a, pa⟩, ⟨a, equiv.refl (A a)⟩,
  λ βα, ⟨{a | ∃ b, equiv (B b) (A a)}, λ b, let ⟨a, ba⟩ := βα b in ⟨⟨a, b, ba⟩, ba⟩,
    λ ⟨a, b, ba⟩, ⟨b, ba⟩⟩⟩

/-- The pre-set union operator -/
def sUnion (a : pSet) : pSet := ⟨Σ x, (a.func x).type, λ ⟨x, y⟩, (a.func x).func y⟩

prefix (name := pSet.sUnion) `⋃₀ `:110 := pSet.sUnion

@[simp] theorem mem_sUnion : Π {x y : pSet.{u}}, y ∈ ⋃₀ x ↔ ∃ z ∈ x, y ∈ z
| ⟨α, A⟩ y :=
  ⟨λ ⟨⟨a, c⟩, (e : equiv y ((A a).func c))⟩,
    have func (A a) c ∈ mk (A a).type (A a).func, from mem.mk (A a).func c,
    ⟨_, mem.mk _ _, (mem.congr_left e).2 (by rwa eta at this)⟩,
  λ ⟨⟨β, B⟩, ⟨a, (e : equiv (mk β B) (A a))⟩, ⟨b, yb⟩⟩,
    by { rw ←(eta (A a)) at e, exact
    let ⟨βt, tβ⟩ := e, ⟨c, bc⟩ := βt b in ⟨⟨a, c⟩, yb.trans bc⟩ }⟩

@[simp] theorem to_set_sUnion (x : pSet.{u}) : (⋃₀ x).to_set = ⋃₀ (to_set '' x.to_set) :=
by { ext, simp }

/-- The image of a function from pre-sets to pre-sets. -/
def image (f : pSet.{u} → pSet.{u}) (x : pSet.{u}) : pSet := ⟨x.type, f ∘ x.func⟩

theorem mem_image {f : pSet.{u} → pSet.{u}} (H : ∀ {x y}, equiv x y → equiv (f x) (f y)) :
  Π {x y : pSet.{u}}, y ∈ image f x ↔ ∃ z ∈ x, equiv y (f z)
| ⟨α, A⟩ y := ⟨λ ⟨a, ya⟩, ⟨A a, mem.mk A a, ya⟩, λ ⟨z, ⟨a, za⟩, yz⟩, ⟨a, yz.trans (H za)⟩⟩

/-- Universe lift operation -/
protected def lift : pSet.{u} → pSet.{max u v}
| ⟨α, A⟩ := ⟨ulift α, λ ⟨x⟩, lift (A x)⟩

/-- Embedding of one universe in another -/
@[nolint check_univs] -- intended to be used with explicit universe parameters
def embed : pSet.{max (u+1) v} := ⟨ulift.{v u+1} pSet, λ ⟨x⟩, pSet.lift.{u (max (u+1) v)} x⟩

theorem lift_mem_embed : Π (x : pSet.{u}), pSet.lift.{u (max (u+1) v)} x ∈ embed.{u v} :=
λ x, ⟨⟨x⟩, equiv.rfl⟩

/-- Function equivalence is defined so that `f ~ g` iff `∀ x y, x ~ y → f x ~ g y`. This extends to
equivalence of `n`-ary functions. -/
def arity.equiv : Π {n}, arity pSet.{u} n → arity pSet.{u} n → Prop
| 0     a b := equiv a b
| (n+1) a b := ∀ x y, equiv x y → arity.equiv (a x) (b y)

lemma arity.equiv_const {a : pSet.{u}} : ∀ n, arity.equiv (arity.const a n) (arity.const a n)
| 0     := equiv.rfl
| (n+1) := λ x y h, arity.equiv_const _

/-- `resp n` is the collection of n-ary functions on `pSet` that respect
  equivalence, i.e. when the inputs are equivalent the output is as well. -/
def resp (n) := {x : arity pSet.{u} n // arity.equiv x x}

instance resp.inhabited {n} : inhabited (resp n) :=
⟨⟨arity.const default _, arity.equiv_const _⟩⟩

/-- The `n`-ary image of a `(n + 1)`-ary function respecting equivalence as a function respecting
equivalence. -/
def resp.f {n} (f : resp (n+1)) (x : pSet) : resp n :=
⟨f.1 x, f.2 _ _ $ equiv.refl x⟩

/-- Function equivalence for functions respecting equivalence. See `pSet.arity.equiv`. -/
def resp.equiv {n} (a b : resp n) : Prop := arity.equiv a.1 b.1

protected theorem resp.equiv.refl {n} (a : resp n) : resp.equiv a a := a.2

protected theorem resp.equiv.euc : Π {n} {a b c : resp n},
  resp.equiv a b → resp.equiv c b → resp.equiv a c
| 0     a b c hab hcb := equiv.euc hab hcb
| (n+1) a b c hab hcb := λ x y h,
  @resp.equiv.euc n (a.f x) (b.f y) (c.f y) (hab _ _ h) (hcb _ _ $ equiv.refl y)

protected theorem resp.equiv.symm {n} {a b : resp n} : resp.equiv a b → resp.equiv b a :=
(resp.equiv.refl b).euc

protected theorem resp.equiv.trans {n} {x y z : resp n}
  (h1 : resp.equiv x y) (h2 : resp.equiv y z) : resp.equiv x z :=
h1.euc h2.symm

instance resp.setoid {n} : setoid (resp n) :=
⟨resp.equiv, resp.equiv.refl, λ x y, resp.equiv.symm, λ x y z, resp.equiv.trans⟩

end pSet

/-- The ZFC universe of sets consists of the type of pre-sets,
  quotiented by extensional equivalence. -/
def Set : Type (u+1) := quotient pSet.setoid.{u}

namespace pSet

namespace resp

/-- Helper function for `pSet.eval`. -/
def eval_aux : Π {n}, {f : resp n → arity Set.{u} n // ∀ (a b : resp n), resp.equiv a b → f a = f b}
| 0     := ⟨λ a, ⟦a.1⟧, λ a b h, quotient.sound h⟩
| (n+1) := let F : resp (n + 1) → arity Set (n + 1) := λ a, @quotient.lift _ _ pSet.setoid
    (λ x, eval_aux.1 (a.f x)) (λ b c h, eval_aux.2 _ _ (a.2 _ _ h)) in
  ⟨F, λ b c h, funext $ @quotient.ind _ _ (λ q, F b q = F c q) $ λ z,
  eval_aux.2 (resp.f b z) (resp.f c z) (h _ _ (pSet.equiv.refl z))⟩

/-- An equivalence-respecting function yields an n-ary ZFC set function. -/
def eval (n) : resp n → arity Set.{u} n := eval_aux.1

theorem eval_val {n f x} : (@eval (n+1) f : Set → arity Set n) ⟦x⟧ = eval n (resp.f f x) := rfl

end resp

/-- A set function is "definable" if it is the image of some n-ary pre-set
  function. This isn't exactly definability, but is useful as a sufficient
  condition for functions that have a computable image. -/
class inductive definable (n) : arity Set.{u} n → Type (u+1)
| mk (f) : definable (resp.eval n f)

attribute [instance] definable.mk

/-- The evaluation of a function respecting equivalence is definable, by that same function. -/
def definable.eq_mk {n} (f) : Π {s : arity Set.{u} n} (H : resp.eval _ f = s), definable n s
| ._ rfl := ⟨f⟩

/-- Turns a definable function into a function that respects equivalence. -/
def definable.resp {n} : Π (s : arity Set.{u} n) [definable n s], resp n
| ._ ⟨f⟩ := f

theorem definable.eq {n} :
  Π (s : arity Set.{u} n) [H : definable n s], (@definable.resp n s H).eval _ = s
| ._ ⟨f⟩ := rfl

end pSet

namespace classical
open pSet

/-- All functions are classically definable. -/
noncomputable def all_definable : Π {n} (F : arity Set.{u} n), definable n F
| 0     F := let p := @quotient.exists_rep pSet _ F in
              definable.eq_mk ⟨some p, equiv.rfl⟩ (some_spec p)
| (n+1) (F : arity Set.{u} (n + 1)) := begin
    have I := λ x, (all_definable (F x)),
    refine definable.eq_mk ⟨λ x : pSet, (@definable.resp _ _ (I ⟦x⟧)).1, _⟩ _,
    { dsimp [arity.equiv],
      introsI x y h,
      rw @quotient.sound pSet _ _ _ h,
      exact (definable.resp (F ⟦y⟧)).2 },
    refine funext (λ q, quotient.induction_on q $ λ x, _),
    simp_rw [resp.eval_val, resp.f, subtype.val_eq_coe, subtype.coe_eta],
    exact @definable.eq _ (F ⟦x⟧) (I ⟦x⟧),
  end

end classical

namespace Set
open pSet

/-- Turns a pre-set into a ZFC set. -/
def mk : pSet → Set := quotient.mk

@[simp] theorem mk_eq (x : pSet) : @eq Set ⟦x⟧ (mk x) := rfl
@[simp] theorem mk_out : ∀ x : Set, mk x.out = x := quotient.out_eq
theorem eq {x y : pSet} : mk x = mk y ↔ equiv x y := quotient.eq
theorem sound {x y : pSet} (h : pSet.equiv x y) : mk x = mk y := quotient.sound h
theorem exact {x y : pSet} : mk x = mk y → pSet.equiv x y := quotient.exact

@[simp] lemma eval_mk {n f x} :
  (@resp.eval (n+1) f : Set → arity Set n) (mk x) = resp.eval n (resp.f f x) :=
rfl

/-- The membership relation for ZFC sets is inherited from the membership relation for pre-sets. -/
protected def mem : Set → Set → Prop :=
quotient.lift₂ pSet.mem
  (λ x y x' y' hx hy, propext ((mem.congr_left hx).trans (mem.congr_right hy)))

instance : has_mem Set Set := ⟨Set.mem⟩

@[simp] theorem mk_mem_iff {x y : pSet} : mk x ∈ mk y ↔ x ∈ y := iff.rfl

/-- Convert a ZFC set into a `set` of ZFC sets -/
def to_set (u : Set.{u}) : set Set.{u} := {x | x ∈ u}

@[simp] theorem mem_to_set (a u : Set.{u}) : a ∈ u.to_set ↔ a ∈ u := iff.rfl

instance small_to_set (x : Set.{u}) : small.{u} x.to_set :=
quotient.induction_on x $ λ a, begin
  let f : a.type → (mk a).to_set := λ i, ⟨mk $ a.func i, func_mem a i⟩,
  suffices : function.surjective f,
  { exact small_of_surjective this },
  rintro ⟨y, hb⟩,
  induction y using quotient.induction_on,
  cases hb with i h,
  exact ⟨i, subtype.coe_injective (quotient.sound h.symm)⟩
end

/-- A nonempty set is one that contains some element. -/
protected def nonempty (u : Set) : Prop := u.to_set.nonempty

theorem nonempty_def (u : Set) : u.nonempty ↔ ∃ x, x ∈ u := iff.rfl

theorem nonempty_of_mem {x u : Set} (h : x ∈ u) : u.nonempty := ⟨x, h⟩

@[simp] theorem nonempty_to_set_iff {u : Set} : u.to_set.nonempty ↔ u.nonempty := iff.rfl

/-- `x ⊆ y` as ZFC sets means that all members of `x` are members of `y`. -/
protected def subset (x y : Set.{u}) :=
∀ ⦃z⦄, z ∈ x → z ∈ y

instance has_subset : has_subset Set :=
⟨Set.subset⟩

lemma subset_def {x y : Set.{u}} : x ⊆ y ↔ ∀ ⦃z⦄, z ∈ x → z ∈ y := iff.rfl

instance : is_refl Set (⊆) := ⟨λ x a, id⟩
instance : is_trans Set (⊆) := ⟨λ x y z hxy hyz a ha, hyz (hxy ha)⟩

@[simp] theorem subset_iff : Π {x y : pSet}, mk x ⊆ mk y ↔ x ⊆ y
| ⟨α, A⟩ ⟨β, B⟩ := ⟨λ h a, @h ⟦A a⟧ (mem.mk A a),
  λ h z, quotient.induction_on z (λ z ⟨a, za⟩, let ⟨b, ab⟩ := h a in ⟨b, za.trans ab⟩)⟩

@[simp] theorem to_set_subset_iff {x y : Set} : x.to_set ⊆ y.to_set ↔ x ⊆ y :=
by simp [subset_def, set.subset_def]

@[ext] theorem ext {x y : Set.{u}} : (∀ z : Set.{u}, z ∈ x ↔ z ∈ y) → x = y :=
quotient.induction_on₂ x y (λ u v h, quotient.sound (mem.ext (λ w, h ⟦w⟧)))

theorem ext_iff {x y : Set.{u}} : x = y ↔ (∀ z : Set.{u}, z ∈ x ↔ z ∈ y) :=
⟨λ h, by simp [h], ext⟩

theorem to_set_injective : function.injective to_set := λ x y h, ext $ set.ext_iff.1 h

@[simp] theorem to_set_inj {x y : Set} : x.to_set = y.to_set ↔ x = y :=
to_set_injective.eq_iff

instance : is_antisymm Set (⊆) := ⟨λ a b hab hba, ext $ λ c, ⟨@hab c, @hba c⟩⟩

/-- The empty ZFC set -/
protected def empty : Set := mk ∅
instance : has_emptyc Set := ⟨Set.empty⟩
instance : inhabited Set := ⟨∅⟩

@[simp] theorem not_mem_empty (x) : x ∉ (∅ : Set.{u}) :=
quotient.induction_on x pSet.not_mem_empty

@[simp] theorem to_set_empty : to_set ∅ = ∅ := by simp [to_set]

@[simp] theorem empty_subset (x : Set.{u}) : (∅ : Set) ⊆ x :=
quotient.induction_on x $ λ y, subset_iff.2 $ pSet.empty_subset y

@[simp] theorem not_nonempty_empty : ¬ Set.nonempty ∅ := by simp [Set.nonempty]

@[simp] theorem nonempty_mk_iff {x : pSet} : (mk x).nonempty ↔ x.nonempty :=
begin
  refine ⟨_, λ ⟨a, h⟩, ⟨mk a, h⟩⟩,
  rintro ⟨a, h⟩,
  induction a using quotient.induction_on,
  exact ⟨a, h⟩
end

theorem eq_empty (x : Set.{u}) : x = ∅ ↔ ∀ y : Set.{u}, y ∉ x := by { rw ext_iff, simp }

theorem eq_empty_or_nonempty (u : Set) : u = ∅ ∨ u.nonempty :=
by { rw [eq_empty, ←not_exists], apply em' }

/-- `insert x y` is the set `{x} ∪ y` -/
protected def insert : Set → Set → Set :=
resp.eval 2 ⟨pSet.insert, λ u v uv ⟨α, A⟩ ⟨β, B⟩ ⟨αβ, βα⟩,
  ⟨λ o, match o with
   | some a := let ⟨b, hb⟩ := αβ a in ⟨some b, hb⟩
   | none := ⟨none, uv⟩
   end, λ o, match o with
   | some b := let ⟨a, ha⟩ := βα b in ⟨some a, ha⟩
   | none := ⟨none, uv⟩
   end⟩⟩

instance : has_insert Set Set := ⟨Set.insert⟩

instance : has_singleton Set Set := ⟨λ x, insert x ∅⟩

instance : is_lawful_singleton Set Set := ⟨λ x, rfl⟩

@[simp] theorem mem_insert_iff {x y z : Set.{u}} : x ∈ insert y z ↔ x = y ∨ x ∈ z :=
quotient.induction_on₃ x y z
 (λ x y ⟨α, A⟩, show x ∈ pSet.mk (option α) (λ o, option.rec y A o) ↔
    mk x = mk y ∨ x ∈ pSet.mk α A, from
  ⟨λ m, match m with
  | ⟨some a, ha⟩ := or.inr ⟨a, ha⟩
  | ⟨none, h⟩ := or.inl (quotient.sound h)
  end, λ m, match m with
  | or.inr ⟨a, ha⟩ := ⟨some a, ha⟩
  | or.inl h := ⟨none, quotient.exact h⟩
  end⟩)

theorem mem_insert (x y : Set) : x ∈ insert x y := mem_insert_iff.2 $ or.inl rfl
theorem mem_insert_of_mem {y z : Set} (x) (h : z ∈ y): z ∈ insert x y := mem_insert_iff.2 $ or.inr h

@[simp] theorem to_set_insert (x y : Set) : (insert x y).to_set = insert x y.to_set :=
by { ext, simp }

@[simp] theorem mem_singleton {x y : Set.{u}} : x ∈ @singleton Set.{u} Set.{u} _ y ↔ x = y :=
iff.trans mem_insert_iff ⟨λ o, or.rec (λ h, h) (λ n, absurd n (not_mem_empty _)) o, or.inl⟩

@[simp] theorem to_set_singleton (x : Set) : ({x} : Set).to_set = {x} :=
by { ext, simp }

theorem insert_nonempty (u v : Set) : (insert u v).nonempty := ⟨u, mem_insert u v⟩

theorem singleton_nonempty (u : Set) : Set.nonempty {u} := insert_nonempty u ∅

@[simp] theorem mem_pair {x y z : Set.{u}} : x ∈ ({y, z} : Set) ↔ x = y ∨ x = z :=
iff.trans mem_insert_iff $ or_congr iff.rfl mem_singleton

/-- `omega` is the first infinite von Neumann ordinal -/
def omega : Set := mk omega

@[simp] theorem omega_zero : ∅ ∈ omega :=
⟨⟨0⟩, equiv.rfl⟩

@[simp] theorem omega_succ {n} : n ∈ omega.{u} → insert n n ∈ omega.{u} :=
quotient.induction_on n (λ x ⟨⟨n⟩, h⟩, ⟨⟨n+1⟩, Set.exact $
  show insert (mk x) (mk x) = insert (mk $ of_nat n) (mk $ of_nat n), { rw Set.sound h, refl } ⟩)

/-- `{x ∈ a | p x}` is the set of elements in `a` satisfying `p` -/
protected def sep (p : Set → Prop) : Set → Set :=
resp.eval 1 ⟨pSet.sep (λ y, p (mk y)), λ ⟨α, A⟩ ⟨β, B⟩ ⟨αβ, βα⟩,
  ⟨λ ⟨a, pa⟩, let ⟨b, hb⟩ := αβ a in ⟨⟨b, by rwa [mk_func, ←Set.sound hb]⟩, hb⟩,
   λ ⟨b, pb⟩, let ⟨a, ha⟩ := βα b in ⟨⟨a, by rwa [mk_func, Set.sound ha]⟩, ha⟩⟩⟩

instance : has_sep Set Set := ⟨Set.sep⟩

@[simp] theorem mem_sep {p : Set.{u} → Prop} {x y : Set.{u}} : y ∈ {y ∈ x | p y} ↔ y ∈ x ∧ p y :=
quotient.induction_on₂ x y (λ ⟨α, A⟩ y,
  ⟨λ ⟨⟨a, pa⟩, h⟩, ⟨⟨a, h⟩, by rwa (@quotient.sound pSet _ _ _ h)⟩,
  λ ⟨⟨a, h⟩, pa⟩, ⟨⟨a, by { rw mk_func at h, rwa [mk_func, ←Set.sound h] }⟩, h⟩⟩)

@[simp] theorem to_set_sep (a : Set) (p : Set → Prop) :
  {x ∈ a | p x}.to_set = {x ∈ a.to_set | p x} :=
by { ext, simp }

/-- The powerset operation, the collection of subsets of a ZFC set -/
def powerset : Set → Set :=
resp.eval 1 ⟨powerset, λ ⟨α, A⟩ ⟨β, B⟩ ⟨αβ, βα⟩,
  ⟨λ p, ⟨{b | ∃ a, p a ∧ equiv (A a) (B b)},
    λ ⟨a, pa⟩, let ⟨b, ab⟩ := αβ a in ⟨⟨b, a, pa, ab⟩, ab⟩,
    λ ⟨b, a, pa, ab⟩, ⟨⟨a, pa⟩, ab⟩⟩,
   λ q, ⟨{a | ∃ b, q b ∧ equiv (A a) (B b)},
    λ ⟨a, b, qb, ab⟩, ⟨⟨b, qb⟩, ab⟩,
    λ ⟨b, qb⟩, let ⟨a, ab⟩ := βα b in ⟨⟨a, b, qb, ab⟩, ab⟩⟩⟩⟩

@[simp] theorem mem_powerset {x y : Set.{u}} : y ∈ powerset x ↔ y ⊆ x :=
quotient.induction_on₂ x y ( λ ⟨α, A⟩ ⟨β, B⟩,
  show (⟨β, B⟩ : pSet.{u}) ∈ (pSet.powerset.{u} ⟨α, A⟩) ↔ _,
    by simp [mem_powerset, subset_iff])

theorem sUnion_lem {α β : Type u} (A : α → pSet) (B : β → pSet) (αβ : ∀ a, ∃ b, equiv (A a) (B b)) :
  ∀ a, ∃ b, (equiv ((sUnion ⟨α, A⟩).func a) ((sUnion ⟨β, B⟩).func b))
| ⟨a, c⟩ := let ⟨b, hb⟩ := αβ a in
  begin
    induction ea : A a with γ Γ,
    induction eb : B b with δ Δ,
    rw [ea, eb] at hb,
    cases hb with γδ δγ,
    exact
    let c : type (A a) := c, ⟨d, hd⟩ := γδ (by rwa ea at c) in
    have pSet.equiv ((A a).func c) ((B b).func (eq.rec d (eq.symm eb))), from
    match A a, B b, ea, eb, c, d, hd with ._, ._, rfl, rfl, x, y, hd := hd end,
    ⟨⟨b, by { rw mk_func, exact eq.rec d (eq.symm eb) }⟩, this⟩
  end

/-- The union operator, the collection of elements of elements of a ZFC set -/
def sUnion : Set → Set :=
resp.eval 1 ⟨pSet.sUnion, λ ⟨α, A⟩ ⟨β, B⟩ ⟨αβ, βα⟩,
  ⟨sUnion_lem A B αβ, λ a, exists.elim (sUnion_lem B A (λ b,
    exists.elim (βα b) (λ c hc, ⟨c, pSet.equiv.symm hc⟩)) a) (λ b hb, ⟨b, pSet.equiv.symm hb⟩)⟩⟩

prefix (name := Set.sUnion) `⋃₀ `:110 := Set.sUnion

/-- The intersection operator, the collection of elements in all of the elements of a ZFC set. We
special-case `⋂₀ ∅ = ∅`. -/
noncomputable def sInter (x : Set) : Set :=
by { classical, exact dite x.nonempty (λ h, {y ∈ h.some | ∀ z ∈ x, y ∈ z}) (λ _, ∅) }

prefix (name := Set.sInter) `⋂₀ `:110 := Set.sInter

@[simp] theorem mem_sUnion {x y : Set.{u}} : y ∈ ⋃₀ x ↔ ∃ z ∈ x, y ∈ z :=
quotient.induction_on₂ x y (λ x y, iff.trans mem_sUnion
  ⟨λ ⟨z, h⟩, ⟨⟦z⟧, h⟩, λ ⟨z, h⟩, quotient.induction_on z (λ z h, ⟨z, h⟩) h⟩)

theorem mem_sInter {x y : Set} (h : x.nonempty) : y ∈ ⋂₀ x ↔ ∀ z ∈ x, y ∈ z :=
begin
  rw [sInter, dif_pos h],
  simp only [mem_to_set, mem_sep, and_iff_right_iff_imp],
  exact λ H, H _ h.some_mem
end

@[simp] theorem sUnion_empty : ⋃₀ (∅ : Set) = ∅ := by { ext, simp }
@[simp] theorem sInter_empty : ⋂₀ (∅ : Set) = ∅ := dif_neg $ by simp

theorem mem_of_mem_sInter {x y z : Set} (hy : y ∈ ⋂₀ x) (hz : z ∈ x) : y ∈ z :=
begin
  rcases eq_empty_or_nonempty x with rfl | hx,
  { exact (not_mem_empty z hz).elim },
  { exact (mem_sInter hx).1 hy z hz }
end

theorem mem_sUnion_of_mem {x y z : Set} (hy : y ∈ z) (hz : z ∈ x) : y ∈ ⋃₀ x :=
mem_sUnion.2 ⟨z, hz, hy⟩

theorem not_mem_sInter_of_not_mem {x y z : Set} (hy : ¬ y ∈ z) (hz : z ∈ x) : ¬ y ∈ ⋂₀ x :=
λ hx, hy $ mem_of_mem_sInter hx hz

@[simp] theorem sUnion_singleton {x : Set.{u}} : ⋃₀ ({x} : Set) = x :=
ext $ λ y, by simp_rw [mem_sUnion, exists_prop, mem_singleton, exists_eq_left]

@[simp] theorem sInter_singleton {x : Set.{u}} : ⋂₀ ({x} : Set) = x :=
ext $ λ y, by simp_rw [mem_sInter (singleton_nonempty x), mem_singleton, forall_eq]

@[simp] theorem to_set_sUnion (x : Set.{u}) : (⋃₀ x).to_set = ⋃₀ (to_set '' x.to_set) :=
by { ext, simp }

theorem to_set_sInter {x : Set.{u}} (h : x.nonempty) : (⋂₀ x).to_set = ⋂₀ (to_set '' x.to_set) :=
by { ext, simp [mem_sInter h] }

theorem singleton_injective : function.injective (@singleton Set Set _) :=
λ x y H, let this := congr_arg sUnion H in by rwa [sUnion_singleton, sUnion_singleton] at this

@[simp] theorem singleton_inj {x y : Set} : ({x} : Set) = {y} ↔ x = y := singleton_injective.eq_iff

/-- The binary union operation -/
protected def union (x y : Set.{u}) : Set.{u} := ⋃₀ {x, y}

/-- The binary intersection operation -/
protected def inter (x y : Set.{u}) : Set.{u} := {z ∈ x | z ∈ y}

/-- The set difference operation -/
protected def diff (x y : Set.{u}) : Set.{u} := {z ∈ x | z ∉ y}

instance : has_union Set := ⟨Set.union⟩
instance : has_inter Set := ⟨Set.inter⟩
instance : has_sdiff Set := ⟨Set.diff⟩

@[simp] theorem to_set_union (x y : Set.{u}) : (x ∪ y).to_set = x.to_set ∪ y.to_set :=
by { unfold has_union.union, rw Set.union, simp }

@[simp] theorem to_set_inter (x y : Set.{u}) : (x ∩ y).to_set = x.to_set ∩ y.to_set :=
by { unfold has_inter.inter, rw Set.inter, ext, simp }

@[simp] theorem to_set_sdiff (x y : Set.{u}) : (x \ y).to_set = x.to_set \ y.to_set :=
by { change {z ∈ x | z ∉ y}.to_set = _, ext, simp }

@[simp] theorem mem_union {x y z : Set.{u}} : z ∈ x ∪ y ↔ z ∈ x ∨ z ∈ y :=
by { rw ←mem_to_set, simp }

@[simp] theorem mem_inter {x y z : Set.{u}} : z ∈ x ∩ y ↔ z ∈ x ∧ z ∈ y :=
@@mem_sep (λ z : Set.{u}, z ∈ y)

@[simp] theorem mem_diff {x y z : Set.{u}} : z ∈ x \ y ↔ z ∈ x ∧ z ∉ y :=
@@mem_sep (λ z : Set.{u}, z ∉ y)

theorem mem_wf : @well_founded Set (∈) :=
well_founded_lift₂_iff.mpr pSet.mem_wf

/-- Induction on the `∈` relation. -/
@[elab_as_eliminator]
theorem induction_on {p : Set → Prop} (x) (h : ∀ x, (∀ y ∈ x, p y) → p x) : p x :=
mem_wf.induction x h

instance : has_well_founded Set := ⟨_, mem_wf⟩

instance : is_asymm Set (∈) := mem_wf.is_asymm

theorem mem_asymm {x y : Set} : x ∈ y → y ∉ x := asymm
theorem mem_irrefl (x : Set) : x ∉ x := irrefl x

theorem regularity (x : Set.{u}) (h : x ≠ ∅) : ∃ y ∈ x, x ∩ y = ∅ :=
classical.by_contradiction $ λ ne, h $ (eq_empty x).2 $ λ y,
induction_on y $ λ z (IH : ∀ w : Set.{u}, w ∈ z → w ∉ x), show z ∉ x, from λ zx,
ne ⟨z, zx, (eq_empty _).2 (λ w wxz, let ⟨wx, wz⟩ := mem_inter.1 wxz in IH w wz wx)⟩

/-- The image of a (definable) ZFC set function -/
def image (f : Set → Set) [H : definable 1 f] : Set → Set :=
let r := @definable.resp 1 f _ in
resp.eval 1 ⟨image r.1, λ x y e, mem.ext $ λ z,
  iff.trans (mem_image r.2) $ iff.trans (by exact
   ⟨λ ⟨w, h1, h2⟩, ⟨w, (mem.congr_right e).1 h1, h2⟩,
    λ ⟨w, h1, h2⟩, ⟨w, (mem.congr_right e).2 h1, h2⟩⟩) $
  iff.symm (mem_image r.2)⟩

theorem image.mk :
  Π (f : Set.{u} → Set.{u}) [H : definable 1 f] (x) {y} (h : y ∈ x), f y ∈ @image f H x
| ._ ⟨F⟩ x y := quotient.induction_on₂ x y $ λ ⟨α, A⟩ y ⟨a, ya⟩, ⟨a, F.2 _ _ ya⟩

@[simp] theorem mem_image : Π {f : Set.{u} → Set.{u}} [H : definable 1 f] {x y : Set.{u}},
  y ∈ @image f H x ↔ ∃ z ∈ x, f z = y
| ._ ⟨F⟩ x y := quotient.induction_on₂ x y $ λ ⟨α, A⟩ y,
  ⟨λ ⟨a, ya⟩, ⟨⟦A a⟧, mem.mk A a, eq.symm $ quotient.sound ya⟩,
  λ ⟨z, hz, e⟩, e ▸ image.mk _ _ hz⟩

@[simp] theorem to_set_image (f : Set → Set) [H : definable 1 f] (x : Set) :
  (image f x).to_set = f '' x.to_set :=
by { ext, simp }

/-- The range of an indexed family of sets. The universes allow for a more general index type
  without manual use of `ulift`. -/
noncomputable def range {α : Type u} (f : α → Set.{max u v}) : Set.{max u v} :=
⟦⟨ulift α, quotient.out ∘ f ∘ ulift.down⟩⟧

@[simp] theorem mem_range {α : Type u} {f : α → Set.{max u v}} {x : Set.{max u v}} :
  x ∈ range f ↔ x ∈ set.range f :=
quotient.induction_on x (λ y, begin
  split,
  { rintro ⟨z, hz⟩,
    exact ⟨z.down, quotient.eq_mk_iff_out.2 hz.symm⟩ },
  { rintro ⟨z, hz⟩,
    use z,
    simpa [hz] using pSet.equiv.symm (quotient.mk_out y) }
end)

@[simp] theorem to_set_range {α : Type u} (f : α → Set.{max u v}) :
  (range f).to_set = set.range f :=
by { ext, simp }

/-- Kuratowski ordered pair -/
def pair (x y : Set.{u}) : Set.{u} := {{x}, {x, y}}

@[simp] theorem to_set_pair (x y : Set.{u}) : (pair x y).to_set = {{x}, {x, y}} := by simp [pair]

/-- A subset of pairs `{(a, b) ∈ x × y | p a b}` -/
def pair_sep (p : Set.{u} → Set.{u} → Prop) (x y : Set.{u}) : Set.{u} :=
{z ∈ powerset (powerset (x ∪ y)) | ∃ a ∈ x, ∃ b ∈ y, z = pair a b ∧ p a b}

@[simp] theorem mem_pair_sep {p} {x y z : Set.{u}} :
  z ∈ pair_sep p x y ↔ ∃ a ∈ x, ∃ b ∈ y, z = pair a b ∧ p a b :=
begin
  refine mem_sep.trans ⟨and.right, λ e, ⟨_, e⟩⟩,
  rcases e with ⟨a, ax, b, bY, rfl, pab⟩,
  simp only [mem_powerset, subset_def, mem_union, pair, mem_pair],
  rintros u (rfl|rfl) v; simp only [mem_singleton, mem_pair],
  { rintro rfl, exact or.inl ax },
  { rintro (rfl|rfl); [left, right]; assumption }
end

theorem pair_injective : function.injective2 pair :=
λ x x' y y' H, begin
  have ae := ext_iff.1 H,
  simp only [pair, mem_pair] at ae,
  obtain rfl : x = x',
  { cases (ae {x}).1 (by simp) with h h,
    { exact singleton_injective h },
    { have m : x' ∈ ({x} : Set),
      { simp [h] },
      rw mem_singleton.mp m } },
  have he : x = y → y = y',
  { rintro rfl,
    cases (ae {x, y'}).2 (by simp only [eq_self_iff_true, or_true]) with xy'x xy'xx,
    { rw [eq_comm, ←mem_singleton, ←xy'x, mem_pair],
      exact or.inr rfl },
    { simpa [eq_comm] using (ext_iff.1 xy'xx y').1 (by simp) } },
  obtain xyx | xyy' := (ae {x, y}).1 (by simp),
  { obtain rfl := mem_singleton.mp ((ext_iff.1 xyx y).1 $ by simp),
    simp [he rfl] },
  { obtain rfl | yy' := mem_pair.mp ((ext_iff.1 xyy' y).1 $ by simp),
    { simp [he rfl] },
    { simp [yy'] } }
end

@[simp] theorem pair_inj {x y x' y' : Set} : pair x y = pair x' y' ↔ x = x' ∧ y = y' :=
pair_injective.eq_iff

/-- The cartesian product, `{(a, b) | a ∈ x, b ∈ y}` -/
def prod : Set.{u} → Set.{u} → Set.{u} := pair_sep (λ a b, true)

@[simp] theorem mem_prod {x y z : Set.{u}} : z ∈ prod x y ↔ ∃ a ∈ x, ∃ b ∈ y, z = pair a b :=
by simp [prod]

@[simp] theorem pair_mem_prod {x y a b : Set.{u}} : pair a b ∈ prod x y ↔ a ∈ x ∧ b ∈ y :=
⟨λ h, let ⟨a', a'x, b', b'y, e⟩ := mem_prod.1 h in
  match a', b', pair_injective e, a'x, b'y with ._, ._, ⟨rfl, rfl⟩, ax, bY := ⟨ax, bY⟩ end,
λ ⟨ax, bY⟩, mem_prod.2 ⟨a, ax, b, bY, rfl⟩⟩

/-- `is_func x y f` is the assertion that `f` is a subset of `x × y` which relates to each element
of `x` a unique element of `y`, so that we can consider `f`as a ZFC function `x → y`. -/
def is_func (x y f : Set.{u}) : Prop :=
f ⊆ prod x y ∧ ∀ z : Set.{u}, z ∈ x → ∃! w, pair z w ∈ f

/-- `funs x y` is `y ^ x`, the set of all set functions `x → y` -/
def funs (x y : Set.{u}) : Set.{u} :=
{f ∈ powerset (prod x y) | is_func x y f}

@[simp] theorem mem_funs {x y f : Set.{u}} : f ∈ funs x y ↔ is_func x y f :=
by simp [funs, is_func]

-- TODO(Mario): Prove this computably
noncomputable instance map_definable_aux (f : Set → Set) [H : definable 1 f] :
  definable 1 (λ y, pair y (f y)) :=
@classical.all_definable 1 _

/-- Graph of a function: `map f x` is the ZFC function which maps `a ∈ x` to `f a` -/
noncomputable def map (f : Set → Set) [H : definable 1 f] : Set → Set :=
image (λ y, pair y (f y))

@[simp] theorem mem_map {f : Set → Set} [H : definable 1 f] {x y : Set} :
  y ∈ map f x ↔ ∃ z ∈ x, pair z (f z) = y :=
mem_image

theorem map_unique {f : Set.{u} → Set.{u}} [H : definable 1 f] {x z : Set.{u}} (zx : z ∈ x) :
  ∃! w, pair z w ∈ map f x :=
⟨f z, image.mk _ _ zx, λ y yx, let ⟨w, wx, we⟩ := mem_image.1 yx, ⟨wz, fy⟩ := pair_injective we in
  by rw[←fy, wz]⟩

@[simp] theorem map_is_func {f : Set → Set} [H : definable 1 f] {x y : Set} :
  is_func x y (map f x) ↔ ∀ z ∈ x, f z ∈ y :=
⟨λ ⟨ss, h⟩ z zx, let ⟨t, t1, t2⟩ := h z zx in
  (t2 (f z) (image.mk _ _ zx)).symm ▸ (pair_mem_prod.1 (ss t1)).right,
λ h, ⟨λ y yx, let ⟨z, zx, ze⟩ := mem_image.1 yx in ze ▸ pair_mem_prod.2 ⟨zx, h z zx⟩,
     λ z, map_unique⟩⟩

/-- Given a predicate `p` on ZFC sets. `hereditarily p x` means that `x` has property `p` and the
members of `x` are all `hereditarily p`. -/
def hereditarily (p : Set → Prop) : Set → Prop
| x := p x ∧ ∀ y ∈ x, hereditarily y
using_well_founded { dec_tac := `[assumption] }

section hereditarily

variables {p : Set.{u} → Prop} {x y : Set.{u}}

lemma hereditarily_iff :
  hereditarily p x ↔ p x ∧ ∀ y ∈ x, hereditarily p y :=
by rw [← hereditarily]

alias hereditarily_iff ↔ hereditarily.def _

lemma hereditarily.self (h : x.hereditarily p) : p x := h.def.1
lemma hereditarily.mem (h : x.hereditarily p) (hy : y ∈ x) : y.hereditarily p := h.def.2 _ hy

lemma hereditarily.empty : hereditarily p x → p ∅ :=
begin
  apply x.induction_on,
  intros y IH h,
  rcases Set.eq_empty_or_nonempty y with (rfl|⟨a, ha⟩),
  { exact h.self },
  { exact IH a ha (h.mem ha) }
end

end hereditarily

end Set

/-- The collection of all classes.

We define `Class` as `set Set`, as this allows us to get many instances automatically. However, in
practice, we treat it as (the definitionally equal) `Set → Prop`. This means, the preferred way to
state that `x : Set` belongs to `A : Class` is to write `A x`. -/
@[derive [has_subset, has_sep Set, has_emptyc, inhabited, has_insert Set, has_union, has_inter,
  has_compl, has_sdiff]]
def Class := set Set

namespace Class

@[ext] theorem ext {x y : Class.{u}} : (∀ z : Set.{u}, x z ↔ y z) → x = y := set.ext

theorem ext_iff {x y : Class.{u}} : x = y ↔ ∀ z, x z ↔ y z := set.ext_iff

/-- Coerce a ZFC set into a class -/
def of_Set (x : Set.{u}) : Class.{u} := {y | y ∈ x}
instance : has_coe Set Class := ⟨of_Set⟩

/-- The universal class -/
def univ : Class := set.univ

/-- Assert that `A` is a ZFC set satisfying `B` -/
def to_Set (B : Class.{u}) (A : Class.{u}) : Prop := ∃ x, ↑x = A ∧ B x

/-- `A ∈ B` if `A` is a ZFC set which satisfies `B` -/
protected def mem (A B : Class.{u}) : Prop := to_Set.{u} B A
instance : has_mem Class Class := ⟨Class.mem⟩

theorem mem_def (A B : Class.{u}) : A ∈ B ↔ ∃ x, ↑x = A ∧ B x := iff.rfl

@[simp] theorem not_mem_empty (x : Class.{u}) : x ∉ (∅ : Class.{u}) := λ ⟨_, _, h⟩, h

@[simp] theorem not_empty_hom (x : Set.{u}) : ¬ (∅ : Class.{u}) x := id

@[simp] theorem mem_univ {A : Class.{u}} : A ∈ univ.{u} ↔ ∃ x : Set.{u}, ↑x = A :=
exists_congr $ λ x, and_true _

@[simp] theorem mem_univ_hom (x : Set.{u}) : univ.{u} x := trivial

theorem eq_univ_iff_forall {A : Class.{u}} : A = univ ↔ ∀ x : Set, A x := set.eq_univ_iff_forall
theorem eq_univ_of_forall {A : Class.{u}} : (∀ x : Set, A x) → A = univ := set.eq_univ_of_forall

theorem mem_wf : @well_founded Class.{u} (∈) :=
⟨begin
  have H : ∀ x : Set.{u}, @acc Class.{u} (∈) ↑x,
  { refine λ a, Set.induction_on a (λ x IH, ⟨x, _⟩),
    rintros A ⟨z, rfl, hz⟩,
    exact IH z hz },
  { refine λ A, ⟨A, _⟩,
    rintros B ⟨x, rfl, hx⟩,
    exact H x }
end⟩

instance : has_well_founded Class := ⟨_, mem_wf⟩
instance : is_asymm Class (∈) := mem_wf.is_asymm

theorem mem_asymm {x y : Class} : x ∈ y → y ∉ x := asymm
theorem mem_irrefl (x : Class) : x ∉ x := irrefl x

/-- **There is no universal set.**

This is stated as `univ ∉ univ`, meaning that `univ` (the class of all sets) is proper (does not
belong to the class of all sets). -/
theorem univ_not_mem_univ : univ ∉ univ := mem_irrefl _

/-- Convert a conglomerate (a collection of classes) into a class -/
def Cong_to_Class (x : set Class.{u}) : Class.{u} := {y | ↑y ∈ x}

@[simp] theorem Cong_to_Class_empty : Cong_to_Class ∅ = ∅ :=
by { ext, simp [Cong_to_Class] }

/-- Convert a class into a conglomerate (a collection of classes) -/
def Class_to_Cong (x : Class.{u}) : set Class.{u} := {y | y ∈ x}

@[simp] theorem Class_to_Cong_empty : Class_to_Cong ∅ = ∅ :=
by { ext, simp [Class_to_Cong] }

/-- The power class of a class is the class of all subclasses that are ZFC sets -/
def powerset (x : Class) : Class := Cong_to_Class (set.powerset x)

/-- The union of a class is the class of all members of ZFC sets in the class -/
def sUnion (x : Class) : Class := ⋃₀ (Class_to_Cong x)

prefix (name := Class.sUnion) `⋃₀ `:110 := Class.sUnion

/-- The intersection of a class is the class of all members of ZFC sets in the class -/
def sInter (x : Class) : Class := ⋂₀ Class_to_Cong x

prefix (name := Class.sInter) `⋂₀ `:110 := Class.sInter

theorem of_Set.inj {x y : Set.{u}} (h : (x : Class.{u}) = y) : x = y :=
Set.ext $ λ z, by { change (x : Class.{u}) z ↔ (y : Class.{u}) z, rw h }

@[simp] theorem to_Set_of_Set (A : Class.{u}) (x : Set.{u}) : to_Set A x ↔ A x :=
⟨λ ⟨y, yx, py⟩, by rwa of_Set.inj yx at py, λ px, ⟨x, rfl, px⟩⟩

@[simp, norm_cast] theorem coe_mem {x : Set.{u}} {A : Class.{u}} : (x : Class.{u}) ∈ A ↔ A x :=
to_Set_of_Set _ _

@[simp] theorem coe_apply {x y : Set.{u}} : (y : Class.{u}) x ↔ x ∈ y := iff.rfl

@[ext] theorem ext {x y : Class.{u}} : (∀ z : Class.{u}, z ∈ x ↔ z ∈ y) → x = y :=
begin
  refine λ h, set.ext (λ z, _),
  change x z ↔ y z,
  rw [←@coe_mem z x, ←@coe_mem z y],
  exact h z
end

theorem ext_iff {x y : Class.{u}} : x = y ↔ (∀ z : Class.{u}, z ∈ x ↔ z ∈ y) :=
⟨λ h, by simp [h], ext⟩

@[simp, norm_cast] theorem coe_subset (x y : Set.{u}) : (x : Class.{u}) ⊆ y ↔ x ⊆ y := iff.rfl

@[simp, norm_cast] theorem coe_sep (p : Class.{u}) (x : Set.{u}) :
  (↑{y ∈ x | p y} : Class.{u}) = {y ∈ x | p y} :=
ext $ λ y, Set.mem_sep

@[simp, norm_cast] theorem coe_empty : ↑(∅ : Set.{u}) = (∅ : Class.{u}) :=
ext $ λ y, (iff_false _).2 $ Set.not_mem_empty y

@[simp, norm_cast] theorem coe_insert (x y : Set.{u}) :
  ↑(insert x y) = @insert Set.{u} Class.{u} _ x y :=
ext $ λ z, Set.mem_insert_iff

@[simp, norm_cast] theorem coe_union (x y : Set.{u}) : ↑(x ∪ y) = (x : Class.{u}) ∪ y :=
ext $ λ z, Set.mem_union

@[simp, norm_cast] theorem coe_inter (x y : Set.{u}) : ↑(x ∩ y) = (x : Class.{u}) ∩ y :=
ext $ λ z, Set.mem_inter

@[simp, norm_cast] theorem coe_diff (x y : Set.{u}) : ↑(x \ y) = (x : Class.{u}) \ y :=
ext $ λ z, Set.mem_diff

@[simp, norm_cast] theorem coe_powerset (x : Set.{u}) : ↑x.powerset = powerset.{u} x :=
ext $ λ z, Set.mem_powerset

@[simp] theorem powerset_apply {A : Class.{u}} {x : Set.{u}} : powerset A x ↔ ↑x ⊆ A := iff.rfl

@[simp] theorem sUnion_apply {x : Class} {y : Set} : (⋃₀ x) y ↔ ∃ z : Set, x z ∧ y ∈ z :=
begin
  split,
  { rintro ⟨-, ⟨z, rfl, hxz⟩, hyz⟩,
    exact ⟨z, hxz, hyz⟩ },
  { exact λ ⟨z, hxz, hyz⟩, ⟨_, coe_mem.2 hxz, hyz⟩ }
end

@[simp, norm_cast] theorem coe_sUnion (x : Set.{u}) : ↑(⋃₀ x) = ⋃₀ (x : Class.{u}) :=
<<<<<<< HEAD
set.ext $ λ y, Set.mem_sUnion.trans (sUnion_apply.trans $ by simp_rw [coe_apply, exists_prop]).symm
=======
ext $ λ y, Set.mem_sUnion.trans (sUnion_apply.trans $ by simp_rw [coe_apply, exists_prop]).symm
>>>>>>> ef5f2ce9

@[simp] theorem mem_sUnion {x y : Class.{u}} : y ∈ ⋃₀ x ↔ ∃ z, z ∈ x ∧ y ∈ z :=
begin
  split,
  { rintro ⟨w, rfl, z, hzx, hwz⟩,
    exact ⟨z, hzx, coe_mem.2 hwz⟩ },
  { rintro ⟨w, hwx, z, rfl, hwz⟩,
    exact ⟨z, rfl, w, hwx, hwz⟩ }
end

@[simp] theorem sInter_apply {x : Class.{u}} {y : Set.{u}} :
  (⋂₀ x) y ↔ ∀ z : Set.{u}, x z → y ∈ z :=
begin
  refine ⟨λ hxy z hxz, hxy _ ⟨z, rfl, hxz⟩, _⟩,
  rintro H - ⟨z, rfl, hxz⟩,
  exact H _ hxz
end

@[simp, norm_cast] theorem sInter_coe {x : Set.{u}} (h : x.nonempty) : ⋂₀ (x : Class.{u}) = ⋂₀ x :=
set.ext $ λ y, sInter_apply.trans (Set.mem_sInter h).symm

theorem mem_of_mem_sInter {x y z : Class} (hy : y ∈ ⋂₀ x) (hz : z ∈ x) : y ∈ z :=
by { obtain ⟨w, rfl, hw⟩ := hy, exact coe_mem.2 (hw z hz) }

theorem mem_sInter {x y : Class.{u}} (h : x.nonempty) : y ∈ ⋂₀ x ↔ ∀ z, z ∈ x → y ∈ z :=
begin
  refine ⟨λ hy z, mem_of_mem_sInter hy, λ H, _⟩,
  simp_rw [mem_def, sInter_apply],
  obtain ⟨z, hz⟩ := h,
  obtain ⟨y, rfl, hzy⟩ := H z (coe_mem.2 hz),
  refine ⟨y, rfl, λ w hxw, _⟩,
  simpa only [coe_mem, coe_apply] using H w (coe_mem.2 hxw),
end

@[simp] theorem sUnion_empty : ⋃₀ (∅ : Class.{u}) = ∅ := by { ext, simp }
@[simp] theorem sInter_empty : ⋂₀ (∅ : Class.{u}) = univ := by { ext, simp [sInter, ←univ] }

/-- An induction principle for sets. If every subset of a class is a member, then the class is
  universal. -/
theorem eq_univ_of_powerset_subset {A : Class} (hA : powerset A ⊆ A) : A = univ :=
eq_univ_of_forall begin
  by_contra' hnA,
  exact well_founded.min_mem Set.mem_wf _ hnA (hA $ λ x hx, not_not.1 $
    λ hB, well_founded.not_lt_min Set.mem_wf _ hnA hB $ coe_apply.1 hx)
end

/-- The definite description operator, which is `{x}` if `{y | A y} = {x}` and `∅` otherwise. -/
def iota (A : Class) : Class := ⋃₀ {x | ∀ y, A y ↔ y = x}

theorem iota_val (A : Class) (x : Set) (H : ∀ y, A y ↔ y = x) : iota A = ↑x :=
ext $ λ y, ⟨λ ⟨._, ⟨x', rfl, h⟩, yx'⟩, by rwa ←((H x').1 $ (h x').2 rfl),
  λ yx, ⟨_, ⟨x, rfl, H⟩, yx⟩⟩

/-- Unlike the other set constructors, the `iota` definite descriptor
  is a set for any set input, but not constructively so, so there is no
  associated `Class → Set` function. -/
theorem iota_ex (A) : iota.{u} A ∈ univ.{u} :=
mem_univ.2 $ or.elim (classical.em $ ∃ x, ∀ y, A y ↔ y = x)
 (λ ⟨x, h⟩, ⟨x, eq.symm $ iota_val A x h⟩)
 (λ hn, ⟨∅, ext (λ z, coe_empty.symm ▸ ⟨false.rec _, λ ⟨._, ⟨x, rfl, H⟩, zA⟩, hn ⟨x, H⟩⟩)⟩)

/-- Function value -/
def fval (F A : Class.{u}) : Class.{u} := iota (λ y, to_Set (λ x, F (Set.pair x y)) A)
infixl ` ′ `:100 := fval

theorem fval_ex (F A : Class.{u}) : F ′ A ∈ univ.{u} := iota_ex _

end Class

namespace Set

@[simp] theorem map_fval {f : Set.{u} → Set.{u}} [H : pSet.definable 1 f]
  {x y : Set.{u}} (h : y ∈ x) :
  (Set.map f x ′ y : Class.{u}) = f y :=
Class.iota_val _ _ (λ z, by { rw [Class.to_Set_of_Set, Class.coe_apply, mem_map], exact
  ⟨λ ⟨w, wz, pr⟩, let ⟨wy, fw⟩ := Set.pair_injective pr in by rw[←fw, wy],
  λ e, by { subst e, exact ⟨_, h, rfl⟩ }⟩ })

variables (x : Set.{u}) (h : ∅ ∉ x)

/-- A choice function on the class of nonempty ZFC sets. -/
noncomputable def choice : Set :=
@map (λ y, classical.epsilon (λ z, z ∈ y)) (classical.all_definable _) x

include h
theorem choice_mem_aux (y : Set.{u}) (yx : y ∈ x) : classical.epsilon (λ z : Set.{u}, z ∈ y) ∈ y :=
@classical.epsilon_spec _ (λ z : Set.{u}, z ∈ y) $ classical.by_contradiction $ λ n, h $
by rwa ←((eq_empty y).2 $ λ z zx, n ⟨z, zx⟩)

theorem choice_is_func : is_func x (⋃₀ x) (choice x) :=
(@map_is_func _ (classical.all_definable _) _ _).2 $
  λ y yx, mem_sUnion.2 ⟨y, yx, choice_mem_aux x h y yx⟩

theorem choice_mem (y : Set.{u}) (yx : y ∈ x) : (choice x ′ y : Class.{u}) ∈ (y : Class.{u}) :=
begin
  delta choice,
  rw [map_fval yx, Class.coe_mem, Class.coe_apply],
  exact choice_mem_aux x h y yx
end

end Set<|MERGE_RESOLUTION|>--- conflicted
+++ resolved
@@ -1043,17 +1043,6 @@
 
 @[simp] theorem coe_apply {x y : Set.{u}} : (y : Class.{u}) x ↔ x ∈ y := iff.rfl
 
-@[ext] theorem ext {x y : Class.{u}} : (∀ z : Class.{u}, z ∈ x ↔ z ∈ y) → x = y :=
-begin
-  refine λ h, set.ext (λ z, _),
-  change x z ↔ y z,
-  rw [←@coe_mem z x, ←@coe_mem z y],
-  exact h z
-end
-
-theorem ext_iff {x y : Class.{u}} : x = y ↔ (∀ z : Class.{u}, z ∈ x ↔ z ∈ y) :=
-⟨λ h, by simp [h], ext⟩
-
 @[simp, norm_cast] theorem coe_subset (x y : Set.{u}) : (x : Class.{u}) ⊆ y ↔ x ⊆ y := iff.rfl
 
 @[simp, norm_cast] theorem coe_sep (p : Class.{u}) (x : Set.{u}) :
@@ -1090,11 +1079,7 @@
 end
 
 @[simp, norm_cast] theorem coe_sUnion (x : Set.{u}) : ↑(⋃₀ x) = ⋃₀ (x : Class.{u}) :=
-<<<<<<< HEAD
-set.ext $ λ y, Set.mem_sUnion.trans (sUnion_apply.trans $ by simp_rw [coe_apply, exists_prop]).symm
-=======
 ext $ λ y, Set.mem_sUnion.trans (sUnion_apply.trans $ by simp_rw [coe_apply, exists_prop]).symm
->>>>>>> ef5f2ce9
 
 @[simp] theorem mem_sUnion {x y : Class.{u}} : y ∈ ⋃₀ x ↔ ∃ z, z ∈ x ∧ y ∈ z :=
 begin
