--- conflicted
+++ resolved
@@ -444,9 +444,8 @@
 /-- Convert a ZFC set into a `set` of ZFC sets -/
 def to_set (u : Set.{u}) : set Set.{u} := {x | x ∈ u}
 
-<<<<<<< HEAD
 @[simp] theorem mem_to_set (a u : Set.{u}) : a ∈ u.to_set ↔ a ∈ u := iff.rfl
-=======
+
 instance small_to_set (x : Set.{u}) : small.{u} x.to_set :=
 quotient.induction_on x $ λ a, begin
   let f : a.type → (mk a).to_set := λ i, ⟨mk $ a.func i, func_mem a i⟩,
@@ -457,7 +456,6 @@
   cases hb with i h,
   exact ⟨i, subtype.coe_injective (quotient.sound h.symm)⟩
 end
->>>>>>> a6b56ec2
 
 /-- `x ⊆ y` as ZFC sets means that all members of `x` are members of `y`. -/
 protected def subset (x y : Set.{u}) :=
@@ -537,13 +535,11 @@
   | or.inl h := ⟨none, quotient.exact h⟩
   end⟩)
 
-<<<<<<< HEAD
+theorem mem_insert (x y : Set) : x ∈ insert x y := mem_insert_iff.2 $ or.inl rfl
+theorem mem_insert_of_mem {y z : Set} (x) (h : z ∈ y): z ∈ insert x y := mem_insert_iff.2 $ or.inr h
+
 @[simp] theorem to_set_insert (x y : Set) : (insert x y).to_set = insert x y.to_set :=
 by { ext, simp }
-=======
-theorem mem_insert (x y : Set) : x ∈ insert x y := mem_insert_iff.2 $ or.inl rfl
-theorem mem_insert_of_mem {y z : Set} (x) (h : z ∈ y): z ∈ insert x y := mem_insert_iff.2 $ or.inr h
->>>>>>> a6b56ec2
 
 @[simp] theorem mem_singleton {x y : Set.{u}} : x ∈ @singleton Set.{u} Set.{u} _ y ↔ x = y :=
 iff.trans mem_insert_iff ⟨λ o, or.rec (λ h, h) (λ n, absurd n (mem_empty _)) o, or.inl⟩
@@ -732,15 +728,9 @@
   { rintro (rfl|rfl); [left, right]; assumption }
 end
 
-<<<<<<< HEAD
-theorem pair_inj {x y x' y' : Set.{u}} (H : pair x y = pair x' y') : x = x' ∧ y = y' :=
-begin
-  have ae := ext_iff.1 H,
-=======
 theorem pair_injective : function.injective2 pair :=
 λ x x' y y' H, begin
-  have ae := ext_iff.2 H,
->>>>>>> a6b56ec2
+  have ae := ext_iff.1 H,
   simp only [pair, mem_pair] at ae,
   obtain rfl : x = x',
   { cases (ae {x}).1 (by simp) with h h,
