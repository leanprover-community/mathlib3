--- conflicted
+++ resolved
@@ -86,11 +86,6 @@
   (df : f.nat_degree ≤ n) (dg : g.nat_degree = n.succ) :
   (f + g).nat_degree = n.succ :=
 by rwa nat_degree_add_eq_right_of_nat_degree_lt (df.trans_lt (nat.lt_of_succ_le dg.ge))
-
-lemma nat_degree_eq_of_le_of_coeff_ne_zero {n : ℕ} {f : polynomial R}
-  (fn : f.nat_degree ≤ n) (f0 : f.coeff n ≠ 0) :
-  f.nat_degree = n :=
-fn.antisymm (le_nat_degree_of_ne_zero f0)
 
 lemma monic_of_le_of_coeff_eq_one [nontrivial R] {n : ℕ} {f : polynomial R}
   (fn : f.nat_degree ≤ n) (f0 : f.coeff n = 1) :
@@ -225,7 +220,6 @@
                                 pe ← to_expr ``(@nat_degree %%R %%inst) tt ff,
                                 pure $ expr.mk_app pe [e]
 
-<<<<<<< HEAD
 /--  `eval_guessing n e` takes a natural number `n` and an expression `e` and gives an
 estimate for the evaluation of `eval_expr' ℕ e`.  It is tailor made for estimating degrees of
 polynomials.
@@ -245,10 +239,6 @@
 otherwise.  It tries to make progress on the goal by reducing it to subgoals.
 
 `resolve_sum_step` progresses into `f` if `f` is
-=======
-/-- `resolve_sum_step` assumes that the current goal is of the form `f.nat_degree ≤ d`, failing
-otherwise.  It tries to make progress on the goal by progressing into `f` if `f` is
->>>>>>> 7cca1710
 * a sum, difference, opposite, product, or a power;
 * a monomial;
 * `C a`;
@@ -259,35 +249,6 @@
 
 If `d` is less than `guess_degree f`, this tactic will create unsolvable goals.
 -/
-<<<<<<< HEAD
-meta def resolve_sum_step : tactic unit :=
-do t ← target, match t with
-| `(nat_degree %%tl ≤ %%tr) := match tl with
-  | `(%%tl1 + %%tl2) := refine ``((nat_degree_add_le_iff_left _ _ _).mpr _)
-  | `(%%tl1 - %%tl2) := refine ``((nat_degree_sub_le_iff_left _ _ _).mpr _)
-  | `(%%tl1 * %%tl2) := do [d1, d2] ← [tl1, tl2].mmap guess_degree,
-    refine ``(nat_degree_mul_le.trans $ (add_le_add _ _).trans (_ : %%d1 + %%d2 ≤ %%tr))
-  | `(- %%f)         := refine ``((nat_degree_neg _).le.trans _)
-  | `(X ^ %%n)       := refine ``((nat_degree_X_pow_le %%n).trans _)
-  | (app `(⇑(@monomial %%R %%inst %%n)) x) := refine ``((nat_degree_monomial_le %%x).trans _)
-  | (app `(⇑C) x)    := refine ``((nat_degree_C %%x).le.trans (nat.zero_le %%tr))
-  | `(X)             := refine ``(nat_degree_X_le.trans _)
-  | `(has_zero.zero) := refine ``(nat_degree_zero.le.trans (nat.zero_le _))
-  | `(has_one.one)   := refine ``(nat_degree_one.le.trans (nat.zero_le _))
-  | `(bit0 %%a)      := refine ``((nat_degree_bit0 %%a).trans _)
-  | `(bit1 %%a)      := refine ``((nat_degree_bit1 %%a).trans _)
-  | `(%%tl1 ^ %%n)   := do
-      refine ``(nat_degree_pow_le.trans _),
-      refine ``(dite (%%n = 0) (λ (n0 : %%n = 0), (by simp only [n0, zero_mul, zero_le])) _),
-      n0 ← get_unused_name "n0" >>= intro,
-      refine ``((mul_comm _ _).le.trans ((nat.le_div_iff_mul_le' (nat.pos_of_ne_zero %%n0)).mp _)),
-      lem1 ← to_expr ``(nat.mul_div_cancel _ (nat.pos_of_ne_zero %%n0)) tt ff,
-      lem2 ← to_expr ``(nat.div_self (nat.pos_of_ne_zero %%n0)) tt ff,
-      focus1 (refine ``((%%n0 rfl).elim) <|> rewrite_target lem1 <|> rewrite_target lem2) <|> skip
-  | e                := fail!"'{e}' is not supported"
-  end
-| e := fail!("'resolve_sum_step' was called on\n{e}\nbut it expects `f.nat_degree ≤ d`")
-=======
 meta def resolve_sum_step : tactic unit := do
 t ← target >>= instantiate_mvars,
 `(nat_degree %%tl ≤ %%tr) ← whnf t reducible | fail!("Goal is not of the form `f.nat_degree ≤ d`"),
@@ -314,7 +275,6 @@
     lem2 ← to_expr ``(nat.div_self (nat.pos_of_ne_zero %%n0)) tt ff,
     focus1 (refine ``((%%n0 rfl).elim) <|> rewrite_target lem1 <|> rewrite_target lem2) <|> skip
 | e                := fail!"'{e}' is not supported"
->>>>>>> 7cca1710
 end
 
 /--  `norm_assum` simply tries `norm_num` and `assumption`.
@@ -404,11 +364,7 @@
 ```
 -/
 meta def compute_degree_le : tactic unit :=
-<<<<<<< HEAD
-do t ← target,
-  compute_degree_le_aux,
-  check_target_changes t,
-  try $ any_goals' norm_assum
+check_target_changes compute_degree_le_aux >> (try $ any_goals' norm_assum)
 
 /--  A slightly better sum of a list.  It is used for lists that have length at least one. -/
 meta def _root_.list.gsum (op : expr) : list expr → expr
@@ -473,10 +429,6 @@
     | `(nat_degree %%_ = %%_) := single_term_resolve >> norm_assum
     |_ := try norm_assum
      end)
-=======
-focus1 $ do check_target_changes compute_degree_le_aux,
-  try $ any_goals' norm_assum
->>>>>>> 7cca1710
 
 add_tactic_doc
 { name := "compute_degree_le",
