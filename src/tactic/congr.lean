--- conflicted
+++ resolved
@@ -226,14 +226,8 @@
 ```
 
 ##  Related tactic: `move_add`
-<<<<<<< HEAD
 In the case in which the expression to be changed is a sum of terms, tactic
-`tactive.interactive.move_add` can also be useful.
-=======
-In the case in which the expression to be changed is a sum of terms, tactic `tactic.interactive.move_add` can also
-be useful.
->>>>>>> 981a4678
--/
+`tactive.interactive.move_add` can also be useful. -/
 meta def ac_change (r : parse texpr) (n : parse (tk "using" *> small_nat)?) : tactic unit :=
 convert_to r n; try ac_refl
 
