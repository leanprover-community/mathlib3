/-
Copyright (c) 2022 Damiano Testa. All rights reserved.
Released under Apache 2.0 license as described in the file LICENSE.
Authors: Gabriel Ebner, Damiano Testa
-/
import tactic.interactive

<<<<<<< HEAD
/-!  `congrm`: `congr` with pattern-matching
=======
/-! `congrm`: `congr` with pattern-matching
>>>>>>> 559cca9b

`congrm e` gives to the use the functionality of using `congr` with an expression `e` "guiding"
`congr` through the matching.  This allows more flexibility than `congr' n`, which enters uniformly
through `n` iterations.  Instead, we can guide the matching deeper on some parts of the expression
and stop earlier on other parts.
<<<<<<< HEAD

##  Implementation notes

###  Function underscores

See the doc-string to `tactic.interactive.congrm` for more details.  Here we describe how to add
more "function underscores".

The pattern for generating a function underscore is to define a "generic" `n`-ary function, for some
number `n`.  You can take a look at `tactic.congrm_fun_1, ..., tactic.congrm_fun_4`.
These implement the "function underscores" `_₁, ..., _₄`.  If you want a different arity for your
function, simply
introduce
```lean
@[nolint unused_arguments]
def congrm_fun_n {α₁ … αₙ ρ} {r : ρ} : α₁ → ⋯ → aₙ → ρ := λ _ … _, r
notation `_ₙ` := congrm_fun_n
```
_Warning:_ `convert_to_explicit` checks that the first 18 characters in the name of `_ₙ` are
identical to `tactic.congrm_fun_` to perform its job.  Thus, if you want to implement
"function underscores" with different arity, either make sure that their names begin with
`tactic.congrm_fun_` or you should change `convert_to_explicit` accordingly.
-/

/-- Get the list of explicit arguments of a function. -/
meta def expr.list_explicit_args (f : expr) : tactic (list expr) :=
tactic.fold_explicit_args f [] (λ ll e, return $ ll ++ [e])
=======
-/
>>>>>>> 559cca9b

namespace tactic

/--  Given a starting list `li`, a list `bo` of booleans and a replacement list `new`,
read the items in `li` in succession and either replace them with the next element of `new` or
not, using the list of booleans. -/
def list.replace_if {α} : list α → list bool → list α → list α
| l  _  [] := l
| [] _  _  := []
| l  [] _  := l
| (n::ns) (tf::bs) e@(c::cs) := if tf then c :: ns.replace_if bs cs else n :: ns.replace_if bs e

/--  `replace_explicit_args f parg` assumes that `f` is an expression corresponding to a function
application.  It replaces the explicit arguments of `f`, in succession, by the elements of `parg`.
The implicit arguments of `f` remain unchanged. -/
meta def replace_explicit_args (f : expr) (parg : list expr) : tactic (expr) :=
do finf ← (get_fun_info f.get_app_fn),
  let is_ex_arg : list bool := finf.params.map (λ e, ¬ e.is_implicit ∧ ¬ e.is_inst_implicit),
  let nargs := list.replace_if f.get_app_args is_ex_arg parg,
  return $ expr.mk_app f.get_app_fn nargs

/--  A generic function with one argument.  It is the "function underscore" input to `congrm`. -/
@[nolint unused_arguments]
def congrm_fun_1 {α ρ} {r : ρ} : α → ρ := λ _, r
notation `_₁` := congrm_fun_1

/--  A generic function with two arguments.  It is the "function underscore" input to `congrm`. -/
@[nolint unused_arguments]
def congrm_fun_2 {α β ρ} {r : ρ} : α → β → ρ := λ _ _, r
notation `_₂` := congrm_fun_2

/--  A generic function with three arguments.  It is the "function underscore" input to `congrm`. -/
@[nolint unused_arguments]
def congrm_fun_3 {α β γ ρ} {r : ρ} : α → β → γ → ρ := λ _ _ _, r
notation `_₃` := congrm_fun_3

/--  A generic function with four arguments.  It is the "function underscore" input to `congrm`. -/
@[nolint unused_arguments]
def congrm_fun_4 {α β γ δ ρ} {r : ρ} : α → β → γ → δ → ρ := λ _ _ _ _, r
notation `_₄` := congrm_fun_4

/--  Replaces a "function underscore" input to `congrm` into the correct expression,
read off from the left-hand-side of the target expression. -/
meta def convert_to_explicit (pat lhs : expr) : tactic expr :=
if pat.get_app_fn.const_name.to_string.to_list.take 18 = "tactic.congrm_fun_".to_list
then
  pat.list_explicit_args >>= replace_explicit_args lhs
else
  return pat

/--
For each element of `list congr_arg_kind` that is `eq`, add a pair `(g, pat)` to the
final list.  Otherwise, discard an appropriate number of initial terms from each list
(possibly none from the first) and repeat.

`pat` is the given pattern-piece at the appropriate location, extracted from the last `list expr`.
It appears to be the list of arguments of a function application.

`g` is possibly the proof of an equality?  It is extracted from the first `list expr`.
-/
private meta def extract_subgoals : list expr → list congr_arg_kind → list expr →
  tactic (list (expr × expr))
| (_ :: _ :: g :: prf_args) (congr_arg_kind.eq :: kinds)             (pat :: pat_args) :=
  (λ rest, (g, pat) :: rest) <$> extract_subgoals prf_args kinds pat_args
| (_ :: prf_args)           (congr_arg_kind.fixed :: kinds)          (_ :: pat_args) :=
  extract_subgoals prf_args kinds pat_args
| prf_args                  (congr_arg_kind.fixed_no_param :: kinds) (_ :: pat_args) :=
  extract_subgoals prf_args kinds pat_args
| (_ :: _ :: prf_args)      (congr_arg_kind.cast :: kinds)           (_ :: pat_args) :=
  extract_subgoals prf_args kinds pat_args
| _ _ [] := pure []
| _ _ _ := fail "unsupported congr lemma"

/--
`equate_with_pattern_core pat` solves a single goal of the form `lhs = rhs`
(assuming that `lhs` and `rhs` are unifiable with `pat`)
by applying congruence lemmas until `pat` is a metavariable.
Returns the list of metavariables for the new subgoals at the leafs.
Calls `set_goals []` at the end.
-/
meta def equate_with_pattern_core : expr → tactic (list expr) | pat :=
(applyc ``subsingleton.elim >> pure []) <|>
(applyc ``rfl >> pure []) <|>
if pat.is_mvar || pat.get_delayed_abstraction_locals.is_some then do
  try $ applyc ``_root_.propext,
  get_goals <* set_goals []
else if pat.is_app then do
  `(%%lhs = %%rhs) ← target,
  pat ← convert_to_explicit pat lhs,
  cl ← mk_specialized_congr_lemma pat,
  H_congr_lemma ← assertv `H_congr_lemma cl.type cl.proof,
  [prf] ← get_goals,
  apply H_congr_lemma <|> fail "could not apply congr_lemma",
  all_goals' $ try $ clear H_congr_lemma,  -- given the `set_goals []` that follows, is this needed?
  set_goals [],
  prf ← instantiate_mvars prf,
  subgoals ← extract_subgoals prf.get_app_args cl.arg_kinds pat.get_app_args,
  subgoals ← subgoals.mmap (λ ⟨subgoal, subpat⟩, do
    set_goals [subgoal],
    equate_with_pattern_core subpat),
  pure subgoals.join
else if pat.is_lambda then do
  applyc ``_root_.funext,
  x ← intro pat.binding_name,
  equate_with_pattern_core $ pat.lambda_body.instantiate_var x
else if pat.is_pi then do
  applyc ``_root_.pi_congr,
  x ← intro pat.binding_name,
  equate_with_pattern_core $ pat.pi_codomain.instantiate_var x
else do
  pat ← pp pat,
  fail $ to_fmt "unsupported pattern:\n" ++ pat

/--
`equate_with_pattern pat` solves a single goal of the form `lhs = rhs`
(assuming that `lhs` and `rhs` are unifiable with `pat`)
by applying congruence lemmas until `pat` is a metavariable.
The subgoals for the leafs are prepended to the goals.
--/
meta def equate_with_pattern (pat : expr) : tactic unit := do
congr_subgoals ← solve1 (equate_with_pattern_core pat),
gs ← get_goals,
set_goals $ congr_subgoals ++ gs

end tactic

namespace tactic.interactive
open tactic interactive
setup_tactic_parser

/--
`congrm e` assumes that the goal is of the form `lhs = rhs` or `lhs ↔ rhs`.
`congrm e` scans `e, lhs, rhs` in parallel.
Assuming that the three expressions are successions of function applications, lambdas or pis,
<<<<<<< HEAD
`e` possibly involving underscores or "function underscores",
=======
>>>>>>> 559cca9b
`congrm e` uses `e` as a pattern to decide what to do in corresponding places of `lhs` and `rhs`.

If `e` has a meta-variable in a location, then the tactic produces a side-goal with
the equality of the corresponding locations in `lhs, rhs`.

<<<<<<< HEAD
If `e` has a "function underscore" in a location, then the tactic reads off the function `f` that
appears in `lhs` at the current location, replacing the *explicit* arguments of `f` by the user
inputs to the "function underscore".  After that, `congrm` continues with its matching.

If `e` is a function application, `congrm` applies the automatically generated congruence lemma
=======
If `e` is a function application, it applies the automatically generated congruence lemma
>>>>>>> 559cca9b
(like `tactic.congr`).

If `e` is a lambda abstraction, `congrm` applies `funext`.
If `e` is a pi, `congrm` applies `pi_congr`.

Subexpressions that are defeq or whose type is a subsingleton are skipped.

```
example {a b : ℕ} (h : a = b) : (λ y : ℕ, ∀ z, a + a = z) = (λ x, ∀ z, b + a = z) :=
begin
  congrm λ x, ∀ w, _ + a = w,
  -- produces one goal for the underscore: ⊢ a = b
  exact h,
end
```
-/
meta def congrm (arg : parse texpr) : tactic unit := do
try $ applyc ``_root_.eq.to_iff,
`(@eq %%ty _ _) ← target | fail "congrm: goal must be an equality or iff",
ta ← to_expr ``((%%arg : %%ty)) tt ff,
equate_with_pattern ta

add_tactic_doc
{ name := "congrm",
  category := doc_category.tactic,
  decl_names := [`tactic.interactive.congrm],
  tags := ["congruence"] }

end tactic.interactive<|MERGE_RESOLUTION|>--- conflicted
+++ resolved
@@ -5,17 +5,12 @@
 -/
 import tactic.interactive
 
-<<<<<<< HEAD
-/-!  `congrm`: `congr` with pattern-matching
-=======
 /-! `congrm`: `congr` with pattern-matching
->>>>>>> 559cca9b
 
 `congrm e` gives to the use the functionality of using `congr` with an expression `e` "guiding"
 `congr` through the matching.  This allows more flexibility than `congr' n`, which enters uniformly
 through `n` iterations.  Instead, we can guide the matching deeper on some parts of the expression
 and stop earlier on other parts.
-<<<<<<< HEAD
 
 ##  Implementation notes
 
@@ -43,9 +38,6 @@
 /-- Get the list of explicit arguments of a function. -/
 meta def expr.list_explicit_args (f : expr) : tactic (list expr) :=
 tactic.fold_explicit_args f [] (λ ll e, return $ ll ++ [e])
-=======
--/
->>>>>>> 559cca9b
 
 namespace tactic
 
@@ -180,24 +172,17 @@
 `congrm e` assumes that the goal is of the form `lhs = rhs` or `lhs ↔ rhs`.
 `congrm e` scans `e, lhs, rhs` in parallel.
 Assuming that the three expressions are successions of function applications, lambdas or pis,
-<<<<<<< HEAD
 `e` possibly involving underscores or "function underscores",
-=======
->>>>>>> 559cca9b
 `congrm e` uses `e` as a pattern to decide what to do in corresponding places of `lhs` and `rhs`.
 
 If `e` has a meta-variable in a location, then the tactic produces a side-goal with
 the equality of the corresponding locations in `lhs, rhs`.
 
-<<<<<<< HEAD
 If `e` has a "function underscore" in a location, then the tactic reads off the function `f` that
 appears in `lhs` at the current location, replacing the *explicit* arguments of `f` by the user
 inputs to the "function underscore".  After that, `congrm` continues with its matching.
 
 If `e` is a function application, `congrm` applies the automatically generated congruence lemma
-=======
-If `e` is a function application, it applies the automatically generated congruence lemma
->>>>>>> 559cca9b
 (like `tactic.congr`).
 
 If `e` is a lambda abstraction, `congrm` applies `funext`.
