/-
This file imports many useful tactics ("the kitchen sink").

You can use `import tactic` at the beginning of your file to get everything.
(Although you may want to strip things down when you're polishing.)

Because this file imports some complicated tactics, it has many transitive dependencies
(which of course may not use `import tactic`, and must import selectively).

As (non-exhaustive) examples, these includes things like:
* algebra.group_power
* algebra.ordered_ring
* data.rat
* data.nat.prime
* data.list.perm
* data.set.lattice
* data.equiv.encodable
* order.complete_lattice
-/
<<<<<<< HEAD
import
  tactic.basic
  tactic.monotonicity.interactive
  tactic.finish
  tactic.tauto
  tactic.tidy
  tactic.abel
  tactic.ring
  tactic.ring_exp
  tactic.linarith
  tactic.omega
  tactic.wlog
  tactic.tfae
  tactic.apply_fun
  tactic.apply
  tactic.pi_instances
  tactic.fin_cases
  tactic.interval_cases
  tactic.reassoc_axiom -- most likely useful only for category_theory
  tactic.slice
  tactic.subtype_instance
=======
import tactic.basic
import tactic.monotonicity.interactive
import tactic.finish
import tactic.tauto
import tactic.tidy
import tactic.abel
import tactic.ring
import tactic.ring_exp
import tactic.linarith
import tactic.omega
import tactic.wlog
import tactic.tfae
import tactic.apply_fun
import tactic.apply
import tactic.pi_instances
import tactic.fin_cases
import tactic.interval_cases
import tactic.reassoc_axiom -- most likely useful only for category_theory
>>>>>>> 4dadd26d
<|MERGE_RESOLUTION|>--- conflicted
+++ resolved
@@ -17,29 +17,6 @@
 * data.equiv.encodable
 * order.complete_lattice
 -/
-<<<<<<< HEAD
-import
-  tactic.basic
-  tactic.monotonicity.interactive
-  tactic.finish
-  tactic.tauto
-  tactic.tidy
-  tactic.abel
-  tactic.ring
-  tactic.ring_exp
-  tactic.linarith
-  tactic.omega
-  tactic.wlog
-  tactic.tfae
-  tactic.apply_fun
-  tactic.apply
-  tactic.pi_instances
-  tactic.fin_cases
-  tactic.interval_cases
-  tactic.reassoc_axiom -- most likely useful only for category_theory
-  tactic.slice
-  tactic.subtype_instance
-=======
 import tactic.basic
 import tactic.monotonicity.interactive
 import tactic.finish
@@ -58,4 +35,5 @@
 import tactic.fin_cases
 import tactic.interval_cases
 import tactic.reassoc_axiom -- most likely useful only for category_theory
->>>>>>> 4dadd26d
+import tactic.slice
+import tactic.subtype_instance