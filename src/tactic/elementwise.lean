--- conflicted
+++ resolved
@@ -83,15 +83,9 @@
    x_type ← to_expr ``(@coe_sort %%C _
      (@category_theory.concrete_category.has_coe_to_sort %%C %%S %%CC) %%X),
    x ← mk_local_def `x x_type,
-<<<<<<< HEAD
-   t' ← to_expr ``(@coe_fn (@category_theory.has_hom.hom %%C %%H %%X %%Y) _
+   t' ← to_expr ``(@coe_fn (@quiver.hom %%C %%H %%X %%Y) _
      (@category_theory.concrete_category.has_coe_to_fun %%C %%S %%CC %%X %%Y) %%f %%x =
-       @coe_fn (@category_theory.has_hom.hom %%C %%H %%X %%Y) _
-=======
-   t' ← to_expr ``(@coe_fn (@quiver.hom %%C %%H %%X %%Y)
-     (@category_theory.concrete_category.has_coe_to_fun %%C %%S %%CC %%X %%Y) %%f %%x =
-       @coe_fn (@quiver.hom %%C %%H %%X %%Y)
->>>>>>> 6823886c
+       @coe_fn (@quiver.hom %%C %%H %%X %%Y) _
          (@category_theory.concrete_category.has_coe_to_fun %%C %%S %%CC %%X %%Y) %%g %%x),
    let c' := h.mk_app vs,
    (_,pr) ← solve_aux t' (rewrite_target c'; reflexivity),
