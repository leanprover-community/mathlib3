
/-
Copyright (c) 2017 Mario Carneiro. All rights reserved.
Released under Apache 2.0 license as described in the file LICENSE.
Authors: Mario Carneiro, Simon Hudon, Sebastien Gouezel, Scott Morrison
-/
import tactic.core data.list.defs data.string.defs

open lean
open lean.parser

local postfix `?`:9001 := optional
local postfix *:9001 := many

namespace tactic
namespace interactive
open interactive interactive.types expr

/-- `try_for n { tac }` executes `tac` for `n` ticks, otherwise uses `sorry` to close the goal.
Never fails. Useful for debugging. -/
meta def try_for (max : parse parser.pexpr) (tac : itactic) : tactic unit :=
do max ← i_to_expr_strict max >>= tactic.eval_expr nat,
  λ s, match _root_.try_for max (tac s) with
  | some r := r
  | none   := (tactic.trace "try_for timeout, using sorry" >> admit) s
  end

/-- Multiple subst. `substs x y z` is the same as `subst x, subst y, subst z`. -/
meta def substs (l : parse ident*) : tactic unit :=
l.mmap' (λ h, get_local h >>= tactic.subst) >> try (tactic.reflexivity reducible)

/-- Unfold coercion-related definitions -/
meta def unfold_coes (loc : parse location) : tactic unit :=
unfold [
  ``coe, ``coe_t, ``has_coe_t.coe, ``coe_b,``has_coe.coe,
  ``lift, ``has_lift.lift, ``lift_t, ``has_lift_t.lift,
  ``coe_fn, ``has_coe_to_fun.coe, ``coe_sort, ``has_coe_to_sort.coe] loc

/-- Unfold auxiliary definitions associated with the current declaration. -/
meta def unfold_aux : tactic unit :=
do tgt ← target,
   name ← decl_name,
   let to_unfold := (tgt.list_names_with_prefix name),
   guard (¬ to_unfold.empty),
   -- should we be using simp_lemmas.mk_default?
   simp_lemmas.mk.dsimplify to_unfold.to_list tgt >>= tactic.change

/-- For debugging only. This tactic checks the current state for any
missing dropped goals and restores them. Useful when there are no
goals to solve but "result contains meta-variables". -/
meta def recover : tactic unit :=
metavariables >>= tactic.set_goals

/-- Like `try { tac }`, but in the case of failure it continues
from the failure state instead of reverting to the original state. -/
meta def continue (tac : itactic) : tactic unit :=
λ s, result.cases_on (tac s)
 (λ a, result.success ())
 (λ e ref, result.success ())

/-- Move goal `n` to the front. -/
meta def swap (n := 2) : tactic unit :=
do gs ← get_goals,
   match gs.nth (n-1) with
   | (some g) := set_goals (g :: gs.remove_nth (n-1))
   | _        := skip
   end

/-- `rotate n` cyclically shifts the goals `n` times.
 `rotate` defaults to `rotate 1`. -/
meta def rotate (n := 1) : tactic unit := tactic.rotate n

/-- Clear all hypotheses starting with `_`, like `_match` and `_let_match`. -/
meta def clear_ : tactic unit := tactic.repeat $ do
  l ← local_context,
  l.reverse.mfirst $ λ h, do
    name.mk_string s p ← return $ local_pp_name h,
    guard (s.front = '_'),
    cl ← infer_type h >>= is_class, guard (¬ cl),
    tactic.clear h

meta def apply_iff_congr_core : tactic unit :=
applyc ``iff_of_eq

meta def congr_core' : tactic unit :=
do tgt ← target,
   apply_eq_congr_core tgt
   <|> apply_heq_congr_core
   <|> apply_iff_congr_core
   <|> fail "congr tactic failed"

/--
Same as the `congr` tactic, but takes an optional argument which gives
the depth of recursive applications. This is useful when `congr`
is too aggressive in breaking down the goal. For example, given
`⊢ f (g (x + y)) = f (g (y + x))`, `congr'` produces the goals `⊢ x = y`
and `⊢ y = x`, while `congr' 2` produces the intended `⊢ x + y = y + x`. -/
meta def congr' : parse (with_desc "n" small_nat)? → tactic unit
| (some 0) := failed
| o        := focus1 (assumption <|> (congr_core' >>
  all_goals (reflexivity <|> `[apply proof_irrel_heq] <|>
             `[apply proof_irrel] <|> try (congr' (nat.pred <$> o)))))

/--
Acts like `have`, but removes a hypothesis with the same name as
this one. For example if the state is `h : p ⊢ goal` and `f : p → q`,
then after `replace h := f h` the goal will be `h : q ⊢ goal`,
where `have h := f h` would result in the state `h : p, h : q ⊢ goal`.
This can be used to simulate the `specialize` and `apply at` tactics
of Coq. -/
meta def replace (h : parse ident?) (q₁ : parse (tk ":" *> texpr)?) (q₂ : parse $ (tk ":=" *> texpr)?) : tactic unit :=
do let h := h.get_or_else `this,
  old ← try_core (get_local h),
  «have» h q₁ q₂,
  match old, q₂ with
  | none,   _      := skip
  | some o, some _ := tactic.clear o
  | some o, none   := swap >> tactic.clear o >> swap
  end

/-- Make every propositions in the context decidable -/
meta def classical := tactic.classical

private meta def generalize_arg_p_aux : pexpr → parser (pexpr × name)
| (app (app (macro _ [const `eq _ ]) h) (local_const x _ _ _)) := pure (h, x)
| _ := fail "parse error"


private meta def generalize_arg_p : parser (pexpr × name) :=
with_desc "expr = id" $ parser.pexpr 0 >>= generalize_arg_p_aux

lemma {u} generalize_a_aux {α : Sort u}
  (h : ∀ x : Sort u, (α → x) → x) : α := h α id

/--
Like `generalize` but also considers assumptions
specified by the user. The user can also specify to
omit the goal.
-/
meta def generalize_hyp  (h : parse ident?) (_ : parse $ tk ":")
  (p : parse generalize_arg_p)
  (l : parse location) :
  tactic unit :=
do h' ← get_unused_name `h,
   x' ← get_unused_name `x,
   g ← if ¬ l.include_goal then
       do refine ``(generalize_a_aux _),
          some <$> (prod.mk <$> tactic.intro x' <*> tactic.intro h')
   else pure none,
   n ← l.get_locals >>= tactic.revert_lst,
   generalize h () p,
   intron n,
   match g with
     | some (x',h') :=
        do tactic.apply h',
           tactic.clear h',
           tactic.clear x'
     | none := return ()
   end

/--
Similar to `refine` but generates equality proof obligations
for every discrepancy between the goal and the type of the rule.
`convert e using n` (with `n : ℕ`) bounds the depth of the search
for discrepancies, analogous to `congr' n`.
-/
meta def convert (sym : parse (with_desc "←" (tk "<-")?)) (r : parse texpr) (n : parse (tk "using" *> small_nat)?) : tactic unit :=
do v ← mk_mvar,
   if sym.is_some
     then refine ``(eq.mp %%v %%r)
     else refine ``(eq.mpr %%v %%r),
   gs ← get_goals,
   set_goals [v],
   try (congr' n),
   gs' ← get_goals,
   set_goals $ gs' ++ gs

meta def compact_decl_aux : list name → binder_info → expr → list expr → tactic (list (list name × binder_info × expr))
| ns bi t [] := pure [(ns.reverse, bi, t)]
| ns bi t (v'@(local_const n pp bi' t') :: xs) :=
  do t' ← infer_type v',
     if bi = bi' ∧ t = t'
       then compact_decl_aux (pp :: ns) bi t xs
       else do vs ← compact_decl_aux [pp] bi' t' xs,
               pure $ (ns.reverse, bi, t) :: vs
| ns bi t (_ :: xs) := compact_decl_aux ns bi t xs

meta def compact_decl : list expr → tactic (list (list name × binder_info × expr))
| [] := pure []
| (v@(local_const n pp bi t) :: xs)  :=
  do t ← infer_type v,
     compact_decl_aux [pp] bi t xs
| (_ :: xs) := compact_decl xs

meta def clean_ids : list name :=
[``id, ``id_rhs, ``id_delta, ``hidden]

/--
Remove identity functions from a term. These are normally
automatically generated with terms like `show t, from p` or
`(p : t)` which translate to some variant on `@id t p` in
order to retain the type. -/
meta def clean (q : parse texpr) : tactic unit :=
do tgt : expr ← target,
   e ← i_to_expr_strict ``(%%q : %%tgt),
   tactic.exact $ e.replace (λ e n,
     match e with
     | (app (app (const n _) _) e') :=
       if n ∈ clean_ids then some e' else none
     | (app (lam _ _ _ (var 0)) e') := some e'
     | _ := none
     end)

meta def source_fields (missing : list name) (e : pexpr) : tactic (list (name × pexpr)) :=
do e ← to_expr e,
   t ← infer_type e,
   let struct_n : name := t.get_app_fn.const_name,
   fields ← expanded_field_list struct_n,
   let exp_fields := fields.filter (λ x, x.2 ∈ missing),
   exp_fields.mmap $ λ ⟨p,n⟩,
     (prod.mk n ∘ to_pexpr) <$> mk_mapp (n.update_prefix p) [none,some e]

meta def collect_struct' : pexpr → state_t (list $ expr×structure_instance_info) tactic pexpr | e :=
do some str ← pure (e.get_structure_instance_info)
       | e.traverse collect_struct',
   v ← monad_lift mk_mvar,
   modify (list.cons (v,str)),
   pure $ to_pexpr v

meta def collect_struct (e : pexpr) : tactic $ pexpr × list (expr×structure_instance_info) :=
prod.map id list.reverse <$> (collect_struct' e).run []

meta def refine_one (str : structure_instance_info) :
  tactic $ list (expr×structure_instance_info) :=
do    tgt ← target,
      let struct_n : name := tgt.get_app_fn.const_name,
      exp_fields ← expanded_field_list struct_n,
      let missing_f := exp_fields.filter (λ f, (f.2 : name) ∉ str.field_names),
      (src_field_names,src_field_vals) ← (@list.unzip name _ ∘ list.join) <$> str.sources.mmap (source_fields $ missing_f.map prod.snd),
      let provided  := exp_fields.filter (λ f, (f.2 : name) ∈ str.field_names),
      let missing_f' := missing_f.filter (λ x, x.2 ∉ src_field_names),
      vs ← mk_mvar_list missing_f'.length,
      (field_values,new_goals) ← list.unzip <$> (str.field_values.mmap collect_struct : tactic _),
      e' ← to_expr $ pexpr.mk_structure_instance
          { struct := some struct_n
          , field_names  := str.field_names  ++ missing_f'.map prod.snd ++ src_field_names
          , field_values := field_values ++ vs.map to_pexpr         ++ src_field_vals },
      tactic.exact e',
      gs ← with_enable_tags (
        mzip_with (λ (n : name × name) v, do
           set_goals [v],
           try (interactive.unfold (provided.map $ λ ⟨s,f⟩, f.update_prefix s) (loc.ns [none])),
           apply_auto_param
             <|> apply_opt_param
             <|> (set_main_tag [`_field,n.2,n.1]),
           get_goals)
        missing_f' vs),
      set_goals gs.join,
      return new_goals.join

meta def refine_recursively : expr × structure_instance_info → tactic (list expr) | (e,str) :=
do set_goals [e],
   rs ← refine_one str,
   gs ← get_goals,
   gs' ← rs.mmap refine_recursively,
   return $ gs'.join ++ gs


/--
`refine_struct { .. }` acts like `refine` but works only with structure instance
literals. It creates a goal for each missing field and tags it with the name of the
field so that `have_field` can be used to generically refer to the field currently
being refined.

As an example, we can use `refine_struct` to automate the construction semigroup
instances:
```
refine_struct ( { .. } : semigroup α ),
-- case semigroup, mul
-- α : Type u,
-- ⊢ α → α → α

-- case semigroup, mul_assoc
-- α : Type u,
-- ⊢ ∀ (a b c : α), a * b * c = a * (b * c)
```
-/
meta def refine_struct : parse texpr → tactic unit | e :=
do (x,xs) ← collect_struct e,
   refine x,
   gs ← get_goals,
   xs' ← xs.mmap refine_recursively,
   set_goals (xs'.join ++ gs)

/--
`guard_hyp h := t` fails if the hypothesis `h` does not have type `t`.
We use this tactic for writing tests.
Fixes `guard_hyp` by instantiating meta variables
-/
meta def guard_hyp' (n : parse ident) (p : parse $ tk ":=" *> texpr) : tactic unit :=
do h ← get_local n >>= infer_type >>= instantiate_mvars, guard_expr_eq h p

/--
`guard_expr_strict t := e` fails if the expr `t` is not equal to `e`. By contrast
to `guard_expr`, this tests strict (syntactic) equality.
We use this tactic for writing tests.
-/
meta def guard_expr_strict (t : expr) (p : parse $ tk ":=" *> texpr) : tactic unit :=
do e ← to_expr p, guard (t = e)

/--
`guard_target_strict t` fails if the target of the main goal is not syntactically `t`.
We use this tactic for writing tests.
-/
meta def guard_target_strict (p : parse texpr) : tactic unit :=
do t ← target, guard_expr_strict t p


/--
`guard_hyp_strict h := t` fails if the hypothesis `h` does not have type syntactically equal
to `t`.
We use this tactic for writing tests.
-/
meta def guard_hyp_strict (n : parse ident) (p : parse $ tk ":=" *> texpr) : tactic unit :=
do h ← get_local n >>= infer_type >>= instantiate_mvars, guard_expr_strict h p

meta def guard_hyp_nums (n : ℕ) : tactic unit :=
do k ← local_context,
   guard (n = k.length) <|> fail format!"{k.length} hypotheses found"

meta def guard_tags (tags : parse ident*) : tactic unit :=
do (t : list name) ← get_main_tag,
   guard (t = tags)

/-- `success_if_fail_with_msg { tac } msg` succeeds if the interactive tactic `tac` fails with
    error message `msg` (for test writing purposes). -/
meta def success_if_fail_with_msg (tac : tactic.interactive.itactic) :=
tactic.success_if_fail_with_msg tac

meta def get_current_field : tactic name :=
do [_,field,str] ← get_main_tag,
   expr.const_name <$> resolve_name (field.update_prefix str)

meta def field (n : parse ident) (tac : itactic) : tactic unit :=
do gs ← get_goals,
   ts ← gs.mmap get_tag,
   ([g],gs') ← pure $ (list.zip gs ts).partition (λ x, x.snd.nth 1 = some n),
   set_goals [g.1],
   tac, done,
   set_goals $ gs'.map prod.fst

/--
`have_field`, used after `refine_struct _` poses `field` as a local constant
with the type of the field of the current goal:

```
refine_struct ({ .. } : semigroup α),
{ have_field, ... },
{ have_field, ... },
```
behaves like
```
refine_struct ({ .. } : semigroup α),
{ have field := @semigroup.mul, ... },
{ have field := @semigroup.mul_assoc, ... },
```
-/
meta def have_field : tactic unit :=
propagate_tags $
get_current_field
>>= mk_const
>>= note `field none
>>  return ()

/-- `apply_field` functions as `have_field, apply field, clear field` -/
meta def apply_field : tactic unit :=
propagate_tags $
get_current_field >>= applyc

/--`apply_rules hs n`: apply the list of rules `hs` (given as pexpr) and `assumption` on the
first goal and the resulting subgoals, iteratively, at most `n` times.
`n` is 50 by default. `hs` can contain user attributes: in this case all theorems with this
attribute are added to the list of rules.

example, with or without user attribute:
```
@[user_attribute]
meta def mono_rules : user_attribute :=
{ name := `mono_rules,
  descr := "lemmas usable to prove monotonicity" }

attribute [mono_rules] add_le_add mul_le_mul_of_nonneg_right

lemma my_test {a b c d e : real} (h1 : a ≤ b) (h2 : c ≤ d) (h3 : 0 ≤ e) :
a + c * e + a + c + 0 ≤ b + d * e + b + d + e :=
by apply_rules mono_rules
-- any of the following lines would also work:
-- add_le_add (add_le_add (add_le_add (add_le_add h1 (mul_le_mul_of_nonneg_right h2 h3)) h1 ) h2) h3
-- by apply_rules [add_le_add, mul_le_mul_of_nonneg_right]
-- by apply_rules [mono_rules]
```
-/
meta def apply_rules (hs : parse pexpr_list_or_texpr) (n : nat := 50) : tactic unit :=
tactic.apply_rules hs n

meta def return_cast (f : option expr) (t : option (expr × expr))
  (es : list (expr × expr × expr))
  (e x x' eq_h : expr) :
  tactic (option (expr × expr) × list (expr × expr × expr)) :=
(do guard (¬ e.has_var),
    unify x x',
    u ← mk_meta_univ,
    f ← f <|> mk_mapp ``_root_.id [(expr.sort u : expr)],
    t' ← infer_type e,
    some (f',t) ← pure t | return (some (f,t'), (e,x',eq_h) :: es),
    infer_type e >>= is_def_eq t,
    unify f f',
    return (some (f,t), (e,x',eq_h) :: es)) <|>
return (t, es)

meta def list_cast_of_aux (x : expr) (t : option (expr × expr))
  (es : list (expr × expr × expr)) :
  expr → tactic (option (expr × expr) × list (expr × expr × expr))
| e@`(cast %%eq_h %%x') := return_cast none t es e x x' eq_h
| e@`(eq.mp %%eq_h %%x') := return_cast none t es e x x' eq_h
| e@`(eq.mpr %%eq_h %%x') := mk_eq_symm eq_h >>= return_cast none t es e x x'
| e@`(@eq.subst %%α %%p %%a %%b  %%eq_h %%x') := return_cast p t es e x x' eq_h
| e@`(@eq.substr %%α %%p %%a %%b %%eq_h %%x') := mk_eq_symm eq_h >>= return_cast p t es e x x'
| e@`(@eq.rec %%α %%a %%f %%x' _  %%eq_h) := return_cast f t es e x x' eq_h
| e@`(@eq.rec_on %%α %%a %%f %%b  %%eq_h %%x') := return_cast f t es e x x' eq_h
| e := return (t,es)

meta def list_cast_of (x tgt : expr) : tactic (list (expr × expr × expr)) :=
(list.reverse ∘ prod.snd) <$> tgt.mfold (none, []) (λ e i es, list_cast_of_aux x es.1 es.2 e)

private meta def h_generalize_arg_p_aux : pexpr → parser (pexpr × name)
| (app (app (macro _ [const `heq _ ]) h) (local_const x _ _ _)) := pure (h, x)
| _ := fail "parse error"

private meta def h_generalize_arg_p : parser (pexpr × name) :=
with_desc "expr == id" $ parser.pexpr 0 >>= h_generalize_arg_p_aux

/--
`h_generalize Hx : e == x` matches on `cast _ e` in the goal and replaces it with
`x`. It also adds `Hx : e == x` as an assumption. If `cast _ e` appears multiple
times (not necessarily with the same proof), they are all replaced by `x`. `cast`
`eq.mp`, `eq.mpr`, `eq.subst`, `eq.substr`, `eq.rec` and `eq.rec_on` are all treated
as casts.

`h_generalize Hx : e == x with h` adds hypothesis `α = β` with `e : α, x : β`.

`h_generalize Hx : e == x with _` chooses automatically chooses the name of
assumption `α = β`.

`h_generalize! Hx : e == x` reverts `Hx`.

when `Hx` is omitted, assumption `Hx : e == x` is not added.
-/
meta def h_generalize (rev : parse (tk "!")?)
     (h : parse ident_?)
     (_ : parse (tk ":"))
     (arg : parse h_generalize_arg_p)
     (eqs_h : parse ( (tk "with" >> pure <$> ident_) <|> pure [])) :
  tactic unit :=
do let (e,n) := arg,
   let h' := if h = `_ then none else h,
   h' ← (h' : tactic name) <|> get_unused_name ("h" ++ n.to_string : string),
   e ← to_expr e,
   tgt ← target,
   ((e,x,eq_h)::es) ← list_cast_of e tgt | fail "no cast found",
   interactive.generalize h' () (to_pexpr e, n),
   asm ← get_local h',
   v ← get_local n,
   hs ← es.mmap (λ ⟨e,_⟩, mk_app `eq [e,v]),
   (eqs_h.zip [e]).mmap' (λ ⟨h,e⟩, do
        h ← if h ≠ `_ then pure h else get_unused_name `h,
        () <$ note h none eq_h ),
   hs.mmap' (λ h,
     do h' ← assert `h h,
        tactic.exact asm,
        try (rewrite_target h'),
        tactic.clear h' ),
   when h.is_some (do
     (to_expr ``(heq_of_eq_rec_left %%eq_h %%asm)
       <|> to_expr ``(heq_of_eq_mp %%eq_h %%asm))
     >>= note h' none >> pure ()),
   tactic.clear asm,
   when rev.is_some (interactive.revert [n])

/-- `choose a b h using hyp` takes an hypothesis `hyp` of the form
`∀ (x : X) (y : Y), ∃ (a : A) (b : B), P x y a b` for some `P : X → Y → A → B → Prop` and outputs
into context a function `a : X → Y → A`, `b : X → Y → B` and a proposition `h` stating
`∀ (x : X) (y : Y), P x y (a x y) (b x y)`. It presumably also works with dependent versions.

Example:

```lean
example (h : ∀n m : ℕ, ∃i j, m = n + i ∨ m + j = n) : true :=
begin
  choose i j h using h,
  guard_hyp i := ℕ → ℕ → ℕ,
  guard_hyp j := ℕ → ℕ → ℕ,
  guard_hyp h := ∀ (n m : ℕ), m = n + i n m ∨ m + j n m = n,
  trivial
end
```
-/
meta def choose (first : parse ident) (names : parse ident*) (tgt : parse (tk "using" *> texpr)?) :
  tactic unit := do
tgt ← match tgt with
  | none := get_local `this
  | some e := tactic.i_to_expr_strict e
  end,
tactic.choose tgt (first :: names),
try (interactive.simp none tt [simp_arg_type.expr ``(exists_prop)] [] (loc.ns $ some <$> names)),
try (tactic.clear tgt)

meta def guard_expr_eq' (t : expr) (p : parse $ tk ":=" *> texpr) : tactic unit :=
do e ← to_expr p, is_def_eq t e

/--
`guard_target t` fails if the target of the main goal is not `t`.
We use this tactic for writing tests.
-/
meta def guard_target' (p : parse texpr) : tactic unit :=
do t ← target, guard_expr_eq' t p

/--
a weaker version of `trivial` that tries to solve the goal by reflexivity or by reducing it to true,
unfolding only `reducible` constants. -/
meta def triv : tactic unit :=
tactic.triv' <|> tactic.reflexivity reducible <|> tactic.contradiction <|> fail "triv tactic failed"

/--
Similar to `existsi`. `use x` will instantiate the first term of an `∃` or `Σ` goal with `x`.
Unlike `existsi`, `x` is elaborated with respect to the expected type.
`use` will alternatively take a list of terms `[x0, ..., xn]`.

`use` will work with constructors of arbitrary inductive types.

Examples:

example (α : Type) : ∃ S : set α, S = S :=
by use ∅

example : ∃ x : ℤ, x = x :=
by use 42

example : ∃ a b c : ℤ, a + b + c = 6 :=
by use [1, 2, 3]

example : ∃ p : ℤ × ℤ, p.1 = 1 :=
by use ⟨1, 42⟩

example : Σ x y : ℤ, (ℤ × ℤ) × ℤ :=
by use [1, 2, 3, 4, 5]

inductive foo
| mk : ℕ → bool × ℕ → ℕ → foo

example : foo :=
by use [100, tt, 4, 3]
-/
meta def use (l : parse pexpr_list_or_texpr) : tactic unit :=
tactic.use l >> try triv

/--
`clear_aux_decl` clears every `aux_decl` in the local context for the current goal.
This includes the induction hypothesis when using the equation compiler and
`_let_match` and `_fun_match`.

It is useful when using a tactic such as `finish`, `simp *` or `subst` that may use these
auxiliary declarations, and produce an error saying the recursion is not well founded.
-/
meta def clear_aux_decl : tactic unit := tactic.clear_aux_decl

meta def loc.get_local_pp_names : loc → tactic (list name)
| loc.wildcard := list.map expr.local_pp_name <$> local_context
| (loc.ns l) := return l.reduce_option

meta def loc.get_local_uniq_names (l : loc) : tactic (list name) :=
list.map expr.local_uniq_name <$> l.get_locals

/--
The logic of `change x with y at l` fails when there are dependencies.
`change'` mimics the behavior of `change`, except in the case of `change x with y at l`.
In this case, it will correctly replace occurences of `x` with `y` at all possible hypotheses in `l`.
As long as `x` and `y` are defeq, it should never fail.
-/
meta def change' (q : parse texpr) : parse (tk "with" *> texpr)? → parse location → tactic unit
| none (loc.ns [none]) := do e ← i_to_expr q, change_core e none
| none (loc.ns [some h]) := do eq ← i_to_expr q, eh ← get_local h, change_core eq (some eh)
| none _ := fail "change-at does not support multiple locations"
| (some w) l :=
  do l' ← loc.get_local_pp_names l,
     l'.mmap' (λ e, try (change_with_at q w e)),
     when l.include_goal $ change q w (loc.ns [none])

meta def convert_to_core (r : pexpr) : tactic unit :=
do tgt ← target,
   h   ← to_expr ``(_ : %%tgt = %%r),
   rewrite_target h,
   swap

/--
`convert_to g using n` attempts to change the current goal to `g`,
using `congr' n` to resolve discrepancies.

`convert_to g` defaults to using `congr' 1`.
-/
meta def convert_to (r : parse texpr) (n : parse (tk "using" *> small_nat)?) : tactic unit :=
match n with
  | none     := convert_to_core r >> `[congr' 1]
  | (some 0) := convert_to_core r
  | (some o) := convert_to_core r >> congr' o
end

/-- `ac_change g using n` is `convert_to g using n; try {ac_refl}` -/
meta def ac_change (r : parse texpr) (n : parse (tk "using" *> small_nat)?) : tactic unit :=
convert_to r n; try ac_refl

private meta def opt_dir_with : parser (option (bool × name)) :=
(do tk "with",
   arrow ← (tk "<-")?,
   h ← ident,
   return (arrow.is_some, h)) <|> return none

/--
`set a := t with h` is a variant of `let a := t`.
It adds the hypothesis `h : a = t` to the local context and replaces `t` with `a` everywhere it can.
`set a := t with ←h` will add `h : t = a` instead.
`set! a := t with h` does not do any replacing.
-/
meta def set (h_simp : parse (tk "!")?) (a : parse ident) (tp : parse ((tk ":") >> texpr)?) (_ : parse (tk ":=")) (pv : parse texpr)
  (rev_name : parse opt_dir_with) :=
do let vt := match tp with | some t := t | none := pexpr.mk_placeholder end,
   let pv := ``(%%pv : %%vt),
   v ← to_expr pv,
   tp ← infer_type v,
   definev a tp v,
   when h_simp.is_none $ change' pv (some (expr.const a [])) loc.wildcard,
   match rev_name with
   | some (flip, id) :=
     do nv ← get_local a,
        pf ← to_expr (cond flip ``(%%pv = %%nv) ``(%%nv = %%pv)) >>= assert id,
        reflexivity
   | none := skip
   end

/--
`clear_except h₀ h₁` deletes all the assumptions it can except for `h₀` and `h₁`.
-/
meta def clear_except (xs : parse ident *) : tactic unit :=
do let ns := name_set.of_list xs,
   local_context >>= mmap' (λ h : expr,
     when (¬ ns.contains h.local_pp_name) $
       try $ tactic.clear h) ∘ list.reverse

<<<<<<< HEAD
/--
Similarly to `apply`, the `apply'` tactic tries to match the current goal against the conclusion of the type of term. 

It differs from `apply` in that it does not unfold definition in order to find out what the assumptions of the provided term is. It is especially useful when defining relations on function spaces (e.g. `≤`) so that rules like transitivity on `le : (α → β) → (α → β) → (α → β)` will be considered to have three parameters and two assumptions (i.e. `f g h : α → β`, `H₀ : f ≤ g`, `H₁ : g ≤ h`) instead of three parameters, two assumptions and then one more parameter (i.e. `f g h : α → β`, `H₀ : f ≤ g`, `H₁ : g ≤ h`, `x : α`). Whereas `apply` would expect the goal `f x ≤ h x`, `apply'` will work with the goal `f ≤ h`.
-/
meta def apply' (q : parse texpr) : tactic unit :=
concat_tags (do h ← i_to_expr_for_apply q, tactic.apply' h)

/--
Similar to the `apply'` tactic, but does not reorder goals.
-/
meta def fapply' (q : parse texpr) : tactic unit :=
concat_tags (i_to_expr_for_apply q >>= tactic.fapply')

/--
Similar to the `apply'` tactic, but only creates subgoals for non-dependent premises that have not been fixed by type inference or type class resolution.
-/
meta def eapply' (q : parse texpr) : tactic unit :=
concat_tags (i_to_expr_for_apply q >>= tactic.eapply')

/--
Similar to the `apply'` tactic, but allows the user to provide a `apply_cfg` configuration object.
-/
meta def apply_with' (q : parse parser.pexpr) (cfg : apply_cfg) : tactic unit :=
concat_tags (do e ← i_to_expr_for_apply q, tactic.apply' e cfg)

/--
Similar to the `apply'` tactic, but uses matching instead of unification.
`mapply' t` is equivalent to `apply_with' t {unify := ff}`
-/
meta def mapply' (q : parse texpr) : tactic unit :=
concat_tags (do e ← i_to_expr_for_apply q, tactic.apply' e {unify := ff})


/--
Similar to `reflexivity` with the difference that `apply'` is used instead of `apply`.
-/
meta def reflexivity' : tactic unit :=
tactic.reflexivity'

/--
Shorter name for the tactic `reflexivity'`.
-/
meta def refl' : tactic unit :=
tactic.reflexivity'

/--
Similar to `symmetry` with the difference that `apply'` is used instead of `apply`.
-/
meta def symmetry' : tactic unit :=
tactic.symmetry'

/--
Similar to `transitivity` with the difference that `apply'` is used instead of `apply`.
-/
meta def transitivity' (q : parse texpr?) : tactic unit :=
tactic.transitivity' >> match q with
| none := skip
| some q :=
  do (r, lhs, rhs) ← target_lhs_rhs,
     i_to_expr q >>= unify rhs
end
=======
meta def format_names (ns : list name) : format :=
format.join $ list.intersperse " " (ns.map to_fmt)

private meta def format_binders : list name × binder_info × expr → tactic format
| (ns, binder_info.default, t) := pformat!"({format_names ns} : {t})"
| (ns, binder_info.implicit, t) := pformat!"{{{format_names ns} : {t}}"
| (ns, binder_info.strict_implicit, t) := pformat!"⦃{format_names ns} : {t}⦄"
| ([n], binder_info.inst_implicit, t) :=
  if "_".is_prefix_of n.to_string
    then pformat!"[{t}]"
    else pformat!"[{format_names [n]} : {t}]"
| (ns, binder_info.inst_implicit, t) := pformat!"[{format_names ns} : {t}]"
| (ns, binder_info.aux_decl, t) := pformat!"({format_names ns} : {t})"

meta def mk_paragraph_aux (right_margin : ℕ) : format → format → ℕ → list format → format
| par ln len [] := par ++ format.line ++ ln
| par ln len (x :: xs) :=
  let len' := x.to_string.length in
  if len + len' ≤ right_margin then
    mk_paragraph_aux par (ln ++ x ++ " ") (len + len' + 1) xs
  else
    mk_paragraph_aux (par ++ format.line ++ ln) ("  " ++ x ++ " ") len' xs

/-- `mk_paragraph right_margin ls` packs `ls` into a paragraph where the lines have
length at most `right_margin` -/
meta def mk_paragraph (right_margin : ℕ) : list format → format :=
mk_paragraph_aux right_margin "" "" 0

/--
Format the current goal as a stand-alone example. Useful for testing tactic.

  * `extract_goal`: formats the statement as an `example` declaration
  * `extract_goal my_decl`: formats the statement as a `lemma` or `def` declaration
    called `my_decl`
  * `extract_goal with i j k:` only use local constants `i`, `j`, `k` in the declaration

Examples:

```lean
example (i j k : ℕ) (h₀ : i ≤ j) (h₁ : j ≤ k) : i ≤ k :=
begin
  extract_goal,
     -- prints:
     -- example {i j k : ℕ} (h₀ : i ≤ j) (h₁ : j ≤ k) : i ≤ k :=
     -- begin

     -- end
  extract_goal my_lemma
     -- lemma my_lemma {i j k : ℕ} (h₀ : i ≤ j) (h₁ : j ≤ k) : i ≤ k :=
     -- begin

     -- end
end

example {i j k x y z w p q r m n : ℕ} (h₀ : i ≤ j) (h₁ : j ≤ k) (h₁ : k ≤ p) (h₁ : p ≤ q) : i ≤ k :=
begin
  extract_goal my_lemma,
    -- prints:
    -- lemma my_lemma {i j k x y z w p q r m n : ℕ} (h₀ : i ≤ j) (h₁ : j ≤ k)
    --   (h₁ : k ≤ p) (h₁ : p ≤ q) : i ≤ k :=
    -- begin

    -- end

  extract_goal my_lemma with i j k
    -- prints:
    -- lemma my_lemma {i j k : ℕ} : i ≤ k :=
    -- begin

    -- end
end
```

-/
meta def extract_goal (n : parse ident?) (vs : parse with_ident_list) : tactic unit :=
do (cxt,_) ← solve_aux `(true) $
       when (¬ vs.empty) (clear_except vs) >>
       local_context,
   tgt ← target,
   is_prop ← is_prop tgt,
   let title := match n, is_prop with
                | none, _ := to_fmt "example"
                | (some n), tt := format!"lemma {n}"
                | (some n), ff := format!"def {n}"
                end,
   cxt ← compact_decl cxt,
   cxt' ← cxt.init.mmap format_binders,
   cxt'' ← cxt.last'.traverse $ λ x, pformat!"{format_binders x} :",
   stmt ← pformat!"{tgt} :=",
   let fmt := mk_paragraph 80 $ title :: cxt' ++ [cxt''.get_or_else ":", stmt],
   trace fmt,
   trace!"begin\n  \nend"

/--
`symmetry'` behaves like `symmetry` but also offers the option `symmetry' at h` to apply symmetry to assumption `h`
-/
meta def symmetry' : parse location → tactic unit
| l@loc.wildcard := l.try_apply symmetry_hyp symmetry
| (loc.ns hs) := (loc.ns hs.reverse).apply symmetry_hyp symmetry
>>>>>>> 14024a3e

end interactive
end tactic<|MERGE_RESOLUTION|>--- conflicted
+++ resolved
@@ -656,7 +656,6 @@
      when (¬ ns.contains h.local_pp_name) $
        try $ tactic.clear h) ∘ list.reverse
 
-<<<<<<< HEAD
 /--
 Similarly to `apply`, the `apply'` tactic tries to match the current goal against the conclusion of the type of term. 
 
@@ -703,11 +702,11 @@
 meta def refl' : tactic unit :=
 tactic.reflexivity'
 
-/--
-Similar to `symmetry` with the difference that `apply'` is used instead of `apply`.
--/
-meta def symmetry' : tactic unit :=
-tactic.symmetry'
+-- /--
+-- Similar to `symmetry` with the difference that `apply'` is used instead of `apply`.
+-- -/
+-- meta def symmetry' : tactic unit :=
+-- tactic.symmetry'
 
 /--
 Similar to `transitivity` with the difference that `apply'` is used instead of `apply`.
@@ -719,7 +718,7 @@
   do (r, lhs, rhs) ← target_lhs_rhs,
      i_to_expr q >>= unify rhs
 end
-=======
+
 meta def format_names (ns : list name) : format :=
 format.join $ list.intersperse " " (ns.map to_fmt)
 
@@ -819,7 +818,6 @@
 meta def symmetry' : parse location → tactic unit
 | l@loc.wildcard := l.try_apply symmetry_hyp symmetry
 | (loc.ns hs) := (loc.ns hs.reverse).apply symmetry_hyp symmetry
->>>>>>> 14024a3e
 
 end interactive
 end tactic