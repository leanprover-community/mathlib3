--- conflicted
+++ resolved
@@ -55,10 +55,7 @@
 21. `syn_taut` checks that declarations are not syntactic tautologies.
 22. `check_reducibility` checks whether non-instances with a class as type are reducible.
 23. `unprintable_interactive` checks that interactive tactics have parser documentation.
-<<<<<<< HEAD
-=======
 24. `to_additive_doc` checks if additive versions of lemmas have documentation
->>>>>>> 53578832
 
 Another linter, `doc_blame_thm`, checks for missing doc strings on lemmas and theorems.
 This is not run by default.
