/-
Copyright (c) 2022 Arthur Paulino, Damiano Testa. All rights reserved.
Released under Apache 2.0 license as described in the file LICENSE.
Authors: Arthur Paulino, Damiano Testa
-/
import tactic.core
import algebra.group.basic

/-!
# `move_add`: a tactic for moving summands

Calling `move_add [a, ← b, c]`, recursively looks inside the goal for expressions involving a sum.
Whenever it finds one, it moves the summands that unify to `a, b, c`, removing all parentheses.

See the doc-string for `tactic.interactive.move_add` for more information.

##  Implementation notes

The implementation of `move_add` only moves the terms specified by the user (and rearranges
parentheses).

An earlier version of this tactic also had a relation on `expr` that performed a sorting on the
terms that were not specified by the user.  This is very easy to implement, if desired, but is not
part of this tactic.  We had used the order given by the `≤` on `string` and a small support for
sorting `monomial`s by increasing degree.

Note that the tactic `abel` already implements a very solid heuristic for normalizing terms in an
additive commutative semigroup and produces expressions in more or less standard form.
The scope of `move_add` is different: it is designed to make it easy to move individual terms
around a sum.

##  Future work

* Add support for `neg` in additive groups?
* Add different operations other than `+`, most notably `*`?
* Add functionality for moving terms across the two sides of an in/dis/equality.
  E.g. it might be desirable to have `to_lhs [a]` converting `b + c = a + d` to `- a + b + c = d`.
* Add a non-recursive version for use in `conv` mode.
* Revise tests?
-/

namespace tactic

namespace move_add

/--  Given a list `un` of `α`s and a list `bo` of `bool`s, return the sublist of `un`
consisting of the entries of `un` whose corresponding entry in `bo` is `tt`.

Used for error management: `un` is the list of user inputs, `bo` is the list encoding which input
is unused (`tt`) and which input is used (`ff`).
`return_unused` returns the unused user inputs. -/
def return_unused {α : Type*} : list α → list bool → list α
| un [] := un
| [] bo := []
| (u::us) (b::bs) := if b then u::return_unused us bs else return_unused us bs

/--  Given a list `lp` of `bool × pexpr` and a list `sl` of `expr`, scan the elements of `lp` one
at a time and produce 3 sublists of `sl`.

If `(tf,pe)` is the first element of `lp`, we look for the first element of `sl` that unifies with
`pe.to_expr`.  If no such element exists, then we discard `(tf,pe)` and move along.
If `eu ∈ sl` is the first element of `sl` that unifies with `pe.to_expr`, then we add `eu` as the
next element of either the first or the second list, depending on the boolean `tf` and we remove
`eu` from the list `sl`.  In this case, we continue our scanning with the next element of `lp`,
replacing `sl` by `sl.erase eu`.

Once we exhaust the elements of `lp`, we return the three lists:
* first the list of elements of `sl` that came from an element of `lp` whose boolean was `tt`,
* next the list of elements of `sl` that came from an element of `lp` whose boolean was `ff`, and
* finally the ununified elements of `sl`.

The ununified elements of `sl` get used for error management: they keep track of which user inputs
are superfluous. -/
meta def move_left_or_right : list (bool × expr) → list expr → list bool →
  tactic (list expr × list expr × list expr × list bool)
| [] sl is_unused      := return ([], [], sl, is_unused)
| (be::l) sl is_unused :=
  do (ex :: hs) ← sl.mfilter $ λ e', succeeds $ unify be.2 e' |
    move_left_or_right l sl (is_unused.append [tt]),
  (l1, l2, l3, is_unused) ← move_left_or_right l (sl.erase ex) (is_unused.append [ff]),
  if be.1 then return (ex::l1, l2, l3, is_unused) else return (l1, ex::l2, l3, is_unused)

/--  Given a list of pairs `α × pexpr`, we convert it to a list of `α × expr`. -/
meta def snd_to_expr {α : Type*} (lp : list (α × pexpr)) : tactic (list (α × expr)) :=
lp.mmap $ λ x : α × pexpr, do
  e ← to_expr x.2 tt ff,
  return (x.1, e)

/--  We combine the previous steps.
1. we convert a list pairs `bool × pexpr` to a list of pairs `bool × expr`,
2. we use the extra input `sl : list expr` to perform the unification and sorting step
   `move_left_or_right`,
3. we jam the third factor inside the first two.
-/
meta def final_sorting (lp : list (bool × pexpr)) (sl : list expr) :
  tactic (list expr × list bool) :=
do
  lp_exp : list (bool × expr) ← snd_to_expr lp,
  (l1, l2, l3, is_unused) ← move_left_or_right lp_exp sl [],
  return (l1 ++ l3 ++ l2, is_unused)

/-- `sorted_sum` takes an optional location name `hyp` for where it will be applied, a list `ll` of
`bool × pexpr` (arising as the user-provided input to `move_add`) and an expression `e`.

`sorted_sum hyp ll e` returns an ordered sum of the terms of `e`, where the order is
determined using the `final_sorting` applied to `ll` and `e`.

We use this function for expressions in an additive commutative semigroup. -/
meta def sorted_sum (hyp : option name) (ll : list (bool × pexpr)) (e : expr) :
  tactic (list bool) :=
do
  (sli, is_unused) ← final_sorting ll e.list_summands,
  match sli with
  | []       := return is_unused
  | (eₕ::es) := do
    e' ← es.mfoldl (λ eₗ eᵣ, mk_app `has_add.add [eₗ, eᵣ]) eₕ,
    e_eq ← mk_app `eq [e, e'],
    e_eq_fmt ← pp e_eq,
    h ← solve_aux e_eq $
      reflexivity <|>
      `[{ simp only [add_comm, add_assoc, add_left_comm], done, }] |
      fail format!"failed to prove:\n\n{e_eq_fmt}",
    match hyp with
    | some loc := do
      try $ get_local loc >>= rewrite_hyp h.2,
      pure is_unused
    | none     := do
      try $ rewrite_target h.2,
      pure is_unused
    end
  end

/-- Partially traverses an expression in search for a sum of terms.
When `recurse_on_expr` finds a sum, it sorts it using `sorted_sum`. -/
meta def recurse_on_expr (hyp : option name) (ll : list (bool × pexpr)) : expr → tactic (list bool)
| e@`(%%_ + %%_)              := sorted_sum hyp ll e
<<<<<<< HEAD
| (expr.lam _ _ e f)          := do --helper [e,f] recurse_on_expr
  li_unused ← (e::f::[]).mmap recurse_on_expr,
  return $ li_unused.transpose.map list.band
| (expr.pi  _ _ e f)          := do --helper [e,f] recurse_on_expr
  li_unused ← (e::f::[]).mmap recurse_on_expr,
  return $ li_unused.transpose.map list.band
| (expr.mvar  _ _ e)          := do --helper (e::[]) recurse_on_expr
  li_unused ← (e::[]).mmap recurse_on_expr,
  return $ li_unused.transpose.map list.band
| (expr.local_const  _ _ _ e) := do --helper (e::[]) recurse_on_expr
  li_unused ← (e::[]).mmap recurse_on_expr,
  return $ li_unused.transpose.map list.band
| (expr.app e f)              := do --helper [e,f] recurse_on_expr
  li_unused ← (e::f::[]).mmap recurse_on_expr,
  return $ li_unused.transpose.map list.band
| (expr.elet _ e f g)         := do --helper [e,f,g] recurse_on_expr
  li_unused ← (e::f::g::[]).mmap recurse_on_expr,
  return $ li_unused.transpose.map list.band
| e                           := do --helper [e] recurse_on_expr
=======
| (expr.lam _ _ e f)          := do
  li_unused ← (e::f::[]).mmap recurse_on_expr,
  return $ li_unused.transpose.map list.band
| (expr.pi  _ _ e f)          := do
  li_unused ← (e::f::[]).mmap recurse_on_expr,
  return $ li_unused.transpose.map list.band
| (expr.mvar  _ _ e)          := do
  li_unused ← (e::[]).mmap recurse_on_expr,
  return $ li_unused.transpose.map list.band
| (expr.local_const  _ _ _ e) := do
  li_unused ← (e::[]).mmap recurse_on_expr,
  return $ li_unused.transpose.map list.band
| (expr.app e f)              := do
  li_unused ← (e::f::[]).mmap recurse_on_expr,
  return $ li_unused.transpose.map list.band
| (expr.elet _ e f g)         := do
  li_unused ← (e::f::g::[]).mmap recurse_on_expr,
  return $ li_unused.transpose.map list.band
| e                           := do
>>>>>>> d3f8ff2a
  li_unused ← e.get_app_args.mmap recurse_on_expr,
  return $ li_unused.transpose.map list.band

/-- Passes the user input `ll` to `recurse_on_expr` at a single location, that could either be
`none` (referring to the goal) or `some name` (referring to hypothesis `name`).  Returns a pair
consisting of a boolean and a further list of booleans.  The single boolean is `tt` iff the tactic
did *not* change the goal on which it was acting.  The list of booleans records which variable in
`ll` has been unified in the application: `tt` means that the corresponding variable has *not* been
unified.

This definition is useful to streamline error catching. -/
meta def with_errors (ll : list (bool × pexpr)) : option name → tactic (bool × list bool)
| (some hyp) := do
  thyp ← get_local hyp >>= infer_type,
  is_unused ← recurse_on_expr hyp ll thyp,
  nthyp ← get_local hyp >>= infer_type,
  if thyp = nthyp then return (tt, is_unused) else return (ff, is_unused)
| none       := do
  t ← target,
  is_unused ← recurse_on_expr none ll t,
  tn ← target,
  if t = tn then return (tt, is_unused) else return (ff, is_unused)

section parsing_arguments_for_move_add

setup_tactic_parser
/-- `move_add_arg` is a single elementary argument that `move_add` takes for the
variables to be moved.  It is either a `pexpr`, or a `pexpr` preceded by a `←`. -/
meta def move_add_arg (prec : nat) : parser (bool × pexpr) :=
prod.mk <$> (option.is_some <$> (tk "<-")?) <*> parser.pexpr prec

/-- `move_pexpr_list_or_texpr` is either a list of `move_add_arg`, possibly empty, or a single
`move_add_arg`. -/
meta def move_pexpr_list_or_texpr : parser (list (bool × pexpr)) :=
list_of (move_add_arg 0) <|> list.ret <$> move_add_arg tac_rbp <|> return []

end parsing_arguments_for_move_add

end move_add

namespace interactive

open move_add
setup_tactic_parser

/--
Calling `move_add [a, ← b, c]`, recursively looks inside the goal for expressions involving a sum.
Whenever it finds one, it moves the summands that unify to `a, b, c`, removing all parentheses.
Repetitions are allowed, and are processed following the user-specified ordering.
The terms preceded by a `←` get placed to the left, the ones without the arrow get placed to the
right.  Unnamed terms stay in place.  Due to re-parenthesizing, doing `move_add` with no argument
may change the goal. Also, the *order* in which the terms are provided matters: the tactic reads
them from left to right.  This is especially important if there are multiple matches for the typed
terms in the given expressions.

A single call of `move_add` moves terms across different sums in the same expression.
Here is an example.

```lean
import tactic.move_add

example {a b c d : ℕ} (h : c = d) : c + b + a = b + a + d :=
begin
  move_add [← a, b],  -- Goal: `a + c + b = a + d + b`  -- both sides changed
  congr,
  exact h
end

example {a b c d : ℕ} (h : c = d) : c + b * c + a * c = a * d + d + b * d :=
begin
  move_add [_ * c, ← _ * c], -- Goal: `a * c + c + b * c = a * d + d + b * d`
  -- the first `_ * c` unifies with `b * c` and moves it to the right
  -- the second `_ * c` unifies with `a * c` and moves it to the left
  congr;
  assumption
end
```

The list of expressions that `move_add` takes is optional and a single expression can be passed
without brackets.  Thus `move_add ← f` and `move_add [← f]` mean the same.

Finally, `move_add` can also target one or more hypotheses.  If `hp₁, hp₂` are in the
local context, then `move_add [f, ← g] at hp₁ hp₂` performs the rearranging at `hp₁` and `hp₂`.
As usual, passing `⊢` refers to acting on the goal as well.

##  Reporting sub-optimal usage

The tactic could fail to prove the reordering, though I would not know what the cause of this could
be.  Still, there are three kinds of unwanted use for `move_add`: the tactic does not fail in these
cases, but flags the unwanted use.
1. `move_add [vars]? at *` reports gloally unused variables and whether *all* goals
   are unchanged, not *each unchanged goal*.
2. If a target of `move_add` is left unchanged by the tactic, then this will be flagged (unless
   we are using `at *`).
3. If a user-provided expression never unifies, then the variable is flagged.

The tactic does not produce an error, but reports unused inputs and unchanged targets.

For instance, `move_add ← _` always reports an unchanged goal, but never an unused variable.

##  Comparison with existing tactics

* `tactive.interactive.abel`
  performs a "reduction to normal form" that allows it to close goals involving sums with higher
  success rate than `move_add`.  If the goal is an equality of two sums that are simply obtained by
  reparenthesizing and permuting summands, then `move_add [appropriate terms]` can close the goal.
  Compared to `abel`, `move_add` has the advantage of allowing the user to specify the beginning and
  the end of the final sum, so that from there the user can continue with the proof.

* `tactic.interactive.ac_change`
  supports a wide variety of operations.  At the moment, `move_add` only works with addition.
  Still, on several experiments, `move_add` had a much quicker performance than `ac_change`.
  Also, for `move_add` the user need only specify a few terms: the tactic itself takes care of
  producing the full rearrangement and proving it "behind the scenes".

###  Remark:
It is still possible that the same output of `move_add [exprs]` can be achieved by a proper sublist
of `[exprs]`, even if the tactic does not flag anything.  For instance, giving the full re-ordering
of the expressions in the target that we want to achieve will not complain that there are unused
variables, since all the user-provided variables have been matched.  Of course, specifying the order
of all-but-the-last variable suffices to determine the permutation.  E.g., with a goal of
`a + b = 0`, applying either one of `move_add [b,a]`, or `move_add a`, or `move_add ← b` has the
same effect and changes the goal to `b + a = 0`.  These are all valid uses of `move_add`.
-/
meta def move_add (args : parse move_pexpr_list_or_texpr) (locat : parse location) :
  tactic unit :=
match locat with
| loc.wildcard := do
  ctx ← local_context,
  err_rep ← ctx.mmap (λ e, with_errors args e.local_pp_name),
  er_t ← with_errors args none,
  if ff ∉ er_t.1::err_rep.map (λ e, e.1) then
    trace "'move_add at *' changed nothing" else skip,
  let li_unused := er_t.2::err_rep.map (λ e, e.2),
  let li_unused_clear := li_unused.filter (≠ []),
  let li_tf_vars := li_unused_clear.transpose.map list.band,
  match (return_unused args li_tf_vars).map (λ e : bool × pexpr, e.2) with
  | []   := skip
  | [pe] := trace format!"'{pe}' is an unused variable"
  | pes  := trace format!"'{pes}' are unused variables"
  end,
  assumption <|> try (tactic.reflexivity reducible)
| loc.ns names := do
  err_rep ← names.mmap $ with_errors args,
  let conds := err_rep.map (λ e, e.1),
  linames ← (return_unused names conds).reduce_option.mmap get_local,
  if linames ≠ [] then trace
    format!"'{linames}' did not change" else skip,
  if none ∈ return_unused names conds then trace
    "Goal did not change" else skip,
  let li_unused := (err_rep.map (λ e, e.2)),
  let li_unused_clear := li_unused.filter (≠ []),
  let li_tf_vars := li_unused_clear.transpose.map list.band,
  match (return_unused args li_tf_vars).map (λ e : bool × pexpr, e.2) with
  | []   := skip
  | [pe] := trace format!"'{pe}' is an unused variable"
  | pes  := trace format!"'{pes}' are unused variables"
  end,
  assumption <|> try (tactic.reflexivity reducible)
  end

add_tactic_doc
{ name := "move_add",
  category := doc_category.tactic,
  decl_names := [`tactic.interactive.move_add],
  tags := ["arithmetic"] }

end interactive
end tactic<|MERGE_RESOLUTION|>--- conflicted
+++ resolved
@@ -134,27 +134,6 @@
 When `recurse_on_expr` finds a sum, it sorts it using `sorted_sum`. -/
 meta def recurse_on_expr (hyp : option name) (ll : list (bool × pexpr)) : expr → tactic (list bool)
 | e@`(%%_ + %%_)              := sorted_sum hyp ll e
-<<<<<<< HEAD
-| (expr.lam _ _ e f)          := do --helper [e,f] recurse_on_expr
-  li_unused ← (e::f::[]).mmap recurse_on_expr,
-  return $ li_unused.transpose.map list.band
-| (expr.pi  _ _ e f)          := do --helper [e,f] recurse_on_expr
-  li_unused ← (e::f::[]).mmap recurse_on_expr,
-  return $ li_unused.transpose.map list.band
-| (expr.mvar  _ _ e)          := do --helper (e::[]) recurse_on_expr
-  li_unused ← (e::[]).mmap recurse_on_expr,
-  return $ li_unused.transpose.map list.band
-| (expr.local_const  _ _ _ e) := do --helper (e::[]) recurse_on_expr
-  li_unused ← (e::[]).mmap recurse_on_expr,
-  return $ li_unused.transpose.map list.band
-| (expr.app e f)              := do --helper [e,f] recurse_on_expr
-  li_unused ← (e::f::[]).mmap recurse_on_expr,
-  return $ li_unused.transpose.map list.band
-| (expr.elet _ e f g)         := do --helper [e,f,g] recurse_on_expr
-  li_unused ← (e::f::g::[]).mmap recurse_on_expr,
-  return $ li_unused.transpose.map list.band
-| e                           := do --helper [e] recurse_on_expr
-=======
 | (expr.lam _ _ e f)          := do
   li_unused ← (e::f::[]).mmap recurse_on_expr,
   return $ li_unused.transpose.map list.band
@@ -174,7 +153,6 @@
   li_unused ← (e::f::g::[]).mmap recurse_on_expr,
   return $ li_unused.transpose.map list.band
 | e                           := do
->>>>>>> d3f8ff2a
   li_unused ← e.get_app_args.mmap recurse_on_expr,
   return $ li_unused.transpose.map list.band
 
