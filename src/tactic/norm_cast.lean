--- conflicted
+++ resolved
@@ -68,25 +68,13 @@
 | num.zero := ``(has_zero.zero %%α)
 | (num.pos n) := pexpr_of_pos_num α n
 
-<<<<<<< HEAD
 meta def expr_of_num (α : expr) : num → tactic expr
 | n := to_expr $ pexpr_of_num α n
-=======
+
 /- The `push_cast` simp attribute uses `move_cast` lemmas in the "forward" direction,
 to move casts toward the leaf nodes of the expression. -/
 run_cmd mk_simp_attr `push_cast
 
-/-- Called after the `move_cast` attribute is applied to a declaration. -/
-private meta def after_set (decl : name) (prio : ℕ) (pers : bool) : tactic unit :=
-do
-    (declaration.thm n l ty e) ← get_decl decl | failed,
-    let tac := λ ty, (flip_eq ty <|> flip_iff ty),
-    (ty', f) ← aux_after_set tac ty,
-    let e' := task.map f e,
-    let n' := new_name n,
-    add_decl (declaration.thm n' l ty' e'),
-    simp_attr.push_cast.set decl () tt
->>>>>>> dfd25ff4
 
 private meta def mk_cache : list name → tactic simp_lemmas :=
 monad.foldl simp_lemmas.add_simp simp_lemmas.mk
@@ -106,8 +94,6 @@
     { mk_cache     := mk_cache,
       dependencies := [], },
 }
-
-section move_cast
 
 private meta def new_name (n : name) : name := name.mk_string "reversed" n
 
@@ -140,8 +126,6 @@
   let e' := task.map f e,
   let n' := new_name n,
   add_decl (declaration.thm n' l ty' e')
-
-end move_cast
 
 /--
 This is an attribute of the norm_cast tactic.
