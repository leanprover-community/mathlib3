--- conflicted
+++ resolved
@@ -541,11 +541,7 @@
 than unfold the instances in order to prove that `add_group_has_sub = int.has_sub`. -/
 theorem int_sub_hack (a b c : ℤ) (h : @has_sub.sub ℤ add_group_has_sub a b = c) : a - b = c := h
 
-<<<<<<< HEAD
-/-- Given `a : int`,`b : int` integral numerals, returns `(c, ⊢ a - b = c)`. -/
-=======
 /-- Given `a : ℤ`, `b : ℤ` integral numerals, returns `(c, ⊢ a - b = c)`. -/
->>>>>>> fb1d4106
 meta def prove_sub_int (ic : instance_cache) (a b : expr) : tactic (expr × expr) :=
 do (_, c, p) ← prove_sub ic a b,
   return (c, `(int_sub_hack).mk_app [a, b, c, p])
