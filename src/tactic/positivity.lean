--- conflicted
+++ resolved
@@ -545,37 +545,6 @@
 private lemma pow_zero_pos [ordered_semiring R] [nontrivial R] (a : R) : 0 < a ^ 0 :=
 zero_lt_one.trans_le (pow_zero a).ge
 
-<<<<<<< HEAD
-/-- Extension for the `positivity` tactic: raising a number `a` to a natural number power `n` is
-positive if `n = 0` (since `a ^ 0 = 1`) or `0 < a` or `a ≠ 0` and `n` is even, is nonnegative if
-`0 ≤ a` or `n` is even, and is nonzero if `a ≠ 0`. -/
-@[positivity]
-meta def positivity_pow : expr → tactic strictness
-| e@`(%%a ^ %%n) := do
-  n_typ ← infer_type n,
-  unify n_typ `(ℕ), -- TODO handle integer and real powers
-  if n = `(0) then
-    positive <$> mk_app ``pow_zero_pos [a]
-  else
-    do
-      match n with -- even powers are nonnegative
-      -- Note this is automatically strengthened to `0 < a ^ n` when `a ≠ 0` thanks to the `orelse'`
-      | `(bit0 %%n) := nonnegative <$> mk_app ``pow_bit0_nonneg [a, n]
-      | _ := do
-                e' ← pp e,
-                fail (e' ++ "is not an even power so positivity can't prove it's nonnegative")
-      end ≤|≥
-    do -- `a ^ n` is positive/nonnegative/nonzero if `a` is
-      strictness_a ← core a,
-      match strictness_a with
-      | positive p := positive <$> mk_app ``pow_pos [p, n]
-      | nonnegative p := nonnegative <$> mk_app `pow_nonneg [p, n]
-      | nonzero p := nonzero <$> to_expr ``(pow_ne_zero %%n %%p)
-      end
-| e@_ := pp e >>= fail ∘ format.bracket "The expression `" "` isn't of the form `a ^ n`"
-
-private alias abs_pos ↔ _ abs_pos_of_ne_zero
-=======
 private lemma zpow_zero_pos [linear_ordered_semifield R] (a : R) : 0 < a ^ (0 : ℤ) :=
 zero_lt_one.trans_le (zpow_zero a).ge
 
@@ -584,42 +553,51 @@
 are nonnegative) or if `0 ≤ a`. -/
 @[positivity]
 meta def positivity_pow : expr → tactic strictness
-| `(%%a ^ %%n) := do
+| e@`(%%a ^ %%n) := do
   typ ← infer_type n,
   (do
     unify typ `(ℕ),
     if n = `(0) then
       positive <$> mk_app ``pow_zero_pos [a]
-    else positivity.orelse'
-      (do -- even powers are nonnegative
+    else
+      do -- even powers are nonnegative
+      -- Note this is automatically strengthened to `0 < a ^ n` when `a ≠ 0` thanks to the `orelse'`
         match n with -- TODO: Decision procedure for parity
         | `(bit0 %% n) := nonnegative <$> mk_app ``pow_bit0_nonneg [a, n]
-        | _ := failed
-        end) $
+        | _ := do
+                  e' ← pp e,
+                  fail (e' ++ "is not an even power so positivity can't prove it's nonnegative")
+        end ≤|≥
       do -- `a ^ n` is positive if `a` is, and nonnegative if `a` is
         strictness_a ← core a,
         match strictness_a with
         | positive p := positive <$> mk_app ``pow_pos [p, n]
         | nonnegative p := nonnegative <$> mk_app `pow_nonneg [p, n]
+        | nonzero p := nonzero <$> to_expr ``(pow_ne_zero %%n %%p)
         end) <|>
-    (do
-      unify typ `(ℤ),
-      if n = `(0 : ℤ) then
-        positive <$> mk_app ``zpow_zero_pos [a]
-      else positivity.orelse'
-        (do -- even powers are nonnegative
-          match n with -- TODO: Decision procedure for parity
-          | `(bit0 %% n) := nonnegative <$> mk_app ``zpow_bit0_nonneg [a, n]
-          | _ := failed
-          end) $
-        do -- `a ^ n` is positive if `a` is, and nonnegative if `a` is
-          strictness_a ← core a,
-          match strictness_a with
-          | positive p := positive <$> mk_app ``zpow_pos_of_pos [p, n]
-          | nonnegative p := nonnegative <$> mk_app ``zpow_nonneg [p, n]
-          end)
-| _ := failed
->>>>>>> 08bb56fb
+  (do
+    unify typ `(ℤ),
+    if n = `(0 : ℤ) then
+      positive <$> mk_app ``zpow_zero_pos [a]
+    else
+      do -- even powers are nonnegative
+    -- Note this is automatically strengthened to `0 < a ^ n` when `a ≠ 0` thanks to the `orelse'`
+        match n with -- TODO: Decision procedure for parity
+        | `(bit0 %%n) := nonnegative <$> mk_app ``zpow_bit0_nonneg [a, n]
+        | _ := do
+                  e' ← pp e,
+                  fail (e' ++ "is not an even power so positivity can't prove it's nonnegative")
+            end ≤|≥
+      do -- `a ^ n` is positive if `a` is, and nonnegative if `a` is
+        strictness_a ← core a,
+        match strictness_a with
+        | positive p := positive <$> mk_app ``zpow_pos_of_pos [p, n]
+        | nonnegative p := nonnegative <$> mk_app ``zpow_nonneg [p, n]
+        | nonzero p := nonzero <$> to_expr ``(zpow_ne_zero %%n %%p)
+        end)
+| e := pp e >>= fail ∘ format.bracket "The expression `" "` isn't of the form `a ^ n`"
+
+private alias abs_pos ↔ _ abs_pos_of_ne_zero
 
 /-- Extension for the `positivity` tactic: an absolute value is nonnegative, and is strictly
 positive if its input is nonzero. -/
