--- conflicted
+++ resolved
@@ -427,29 +427,35 @@
   end
 | e := pp e >>= fail ∘ format.bracket "The expression `" "` isn't of the form `a + b`"
 
-section ordered_semiring
-variables [ordered_semiring R] {a b : R}
-
-<<<<<<< HEAD
-/-- Extension for the `positivity` tactic: `a - b` is positive if `b < a` and nonnegative if
-`b ≤ a`. Note, this only tries to find the appropriate assumption in context. -/
+private lemma sub_ne_zero_of_ne' [subtraction_monoid α] {a b : α} (h : b ≠ a) : a - b ≠ 0 :=
+sub_ne_zero_of_ne h.symm
+
+/-- Extension for the `positivity` tactic: `a - b` is positive if `b < a`, nonnegative if
+`b ≤ a`, and nonzero if `a ≠ b`. Note, this only tries to find the appropriate assumption in
+context. -/
 @[positivity]
 meta def positivity_sub : expr → tactic strictness
 | `(%%a - %%b) :=
   (do
     p ← to_expr ``(%%b < %%a) >>= find_assumption,
     positive <$> mk_app ``tsub_pos_of_lt [p] <|> positive <$> mk_app ``sub_pos_of_lt [p]) <|>
+  (do
+    p ← to_expr ``(%%b ≤ %%a) >>= find_assumption,
+    nonnegative <$> mk_app ``sub_nonneg_of_le [p]) ≤|≥
+  (do
+    p ← to_expr ``(%%a ≠ %%b) >>= find_assumption,
+    nonzero <$> to_expr ``(sub_ne_zero_of_ne %%p)) <|>
   do
-    p ← to_expr ``(%%b ≤ %%a) >>= find_assumption,
-    nonnegative <$> mk_app ``sub_nonneg_of_le [p]
+    p ← to_expr ``(%%b ≠ %%a) >>= find_assumption,
+    nonzero <$> to_expr ``(sub_ne_zero_of_ne' %%p)
 | e := pp e >>= fail ∘ format.bracket "The expression `" "` is not of the form `a - b`"
+
+section ordered_semiring
+variables [ordered_semiring R] {a b : R}
 
 private lemma mul_nonneg_of_pos_of_nonneg [linear_ordered_semiring R] (a b : R) (ha : 0 < a)
   (hb : 0 ≤ b) :
   0 ≤ a * b :=
-=======
-private lemma mul_nonneg_of_pos_of_nonneg (ha : 0 < a) (hb : 0 ≤ b) : 0 ≤ a * b :=
->>>>>>> 7c0ff89b
 mul_nonneg ha.le hb
 
 private lemma mul_nonneg_of_nonneg_of_pos (ha : 0 ≤ a) (hb : 0 < b) : 0 ≤ a * b :=
