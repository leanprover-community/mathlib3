--- conflicted
+++ resolved
@@ -20,32 +20,26 @@
 # Examples
 
 In this example all of `foo.bar`, `foo.baz` and `foo.qux` will be protected.
-```lean
+```
 @[protect_proj] foo : Type :=
 (bar : unit) (baz : unit) (qux : unit)
 ```
 
 The following code example define the structure `foo`, and the projections `foo.qux`
 will be protected, but not `foo.baz` or `foo.bar`
-```lean
+
+```
 @[protect_proj without baz bar] foo : Type :=
 (bar : unit) (baz : unit) (qux : unit)
 ```
+-/
+namespace tactic
 
--/
-
-namespace tactic
-<<<<<<< HEAD
-/-- Attribute to protect a declaration
-    If a declaration `foo.bar` is marked protected, then it must be referred to
-    by its full name `foo.bar`, even when the `foo` namespace is open. -/
-=======
-/-- 
+/--
 Attribute to protect a declaration.
 If a declaration `foo.bar` is marked protected, then it must be referred to
-by its full name `foo.bar`, even when the `foo` namespace is open. 
+by its full name `foo.bar`, even when the `foo` namespace is open.
 -/
->>>>>>> 69133549
 @[user_attribute] meta def protected_attr : user_attribute :=
 { name := "protected",
   descr := "Attribute to protect a declaration
@@ -67,10 +61,7 @@
 | some fields := fields.mmap' $ λ field,
     when (l.all $ λ m, bnot $ m.is_suffix_of field) $ mk_protected field
 end
-<<<<<<< HEAD
-=======
 
->>>>>>> 69133549
 /-- Attribute to protect the projections of a structure.
     If a structure `foo` is marked with the `protect_proj` user attribute, then
     all of the projections become protected, meaning they must always be referred to by
