/-
Copyright (c) 2019 Floris van Doorn. All rights reserved.
Released under Apache 2.0 license as described in the file LICENSE.
Authors: Floris van Doorn
-/
import tactic.core
import tactic.protected
import data.sum

/-!
# simps attribute

This file defines the `@[simps]` attribute, to automatically generate simp-lemmas
reducing a definition when projections are applied to it.

## Implementation Notes

There are three attributes being defined here
* `@[simps]` is the attribute for objects of a structure or instances of a class. It will
  automatically generate simplification lemmas for each projection of the object/instance that
  contains data. See the doc strings for `simps_attr` and `simps_cfg` for more details and
  configuration options.
* `@[_simps_str]` is automatically added to structures that have been used in `@[simps]` at least
  once. This attribute contains the data of the projections used for this structure by all following
  invocations of `@[simps]`.
* `@[notation_class]` should be added to all classes that define notation, like `has_mul` and
  `has_zero`. This specifies that the projections that `@[simps]` used are the projections from
  these notation classes instead of the projections of the superclasses.
  Example: if `has_mul` is tagged with `@[notation_class]` then the projection used for `semigroup`
  will be `λ α hα, @has_mul.mul α (@semigroup.to_has_mul α hα)` instead of `@semigroup.mul`.

## Tags

structures, projections, simp, simplifier, generates declarations
-/

open tactic expr option sum

setup_tactic_parser
declare_trace simps.verbose
declare_trace simps.debug

/-- Projection data for a single projection of a structure, consisting of the following fields:
  - a custom name
  - an expression used by simps for the projection. It must be definitionally equal to an original
    projection (or a composition of multiple projections).
    These expressions can contain the universe parameters specified in the first argument of
    `simps_str_attr`.
  - a list of natural numbers, which is the projection number(s) that have to be applied to the
    expression. For example the list `[0, 1]` corresponds to applying the first projection of the
    structure, and then the second projection of the resulting structure (this assumes that the
    target of the first projection is a structure with at least two projections).
    The composition of these projections is required to be definitionally equal to the provided
    expression.
  - A boolean specifying whether simp-lemmas are generated for this projection by default.
  - A boolean specifying whether this projection is written as prefix. -/
@[protect_proj, derive [has_reflect, inhabited]]
meta structure projection_data :=
(name : name)
(expr : expr)
(proj_nrs : list ℕ)
(is_default : bool)
(is_prefix : bool)

/-- Temporary projection data parsed from `initialize_simps_projections` before the expression
  matching this projection has been found. Only used internally in `simps_get_raw_projections`. -/
meta structure parsed_projection_data :=
(orig_name : name) -- original name of the projection
(new_name : name) -- name used by simps for this projection
(is_default : bool)
(is_prefix : bool)

section
open format
meta instance : has_to_tactic_format projection_data :=
⟨λ ⟨a, b, c, d, e⟩, (λ x, group $ nest 1 $ to_fmt "⟨"  ++ to_fmt a ++ to_fmt "," ++ line ++ x ++
  to_fmt "," ++ line ++ to_fmt c ++ to_fmt "," ++ line ++ to_fmt d ++ to_fmt "," ++ line ++
  to_fmt e ++ to_fmt "⟩") <$> pp b⟩

meta instance : has_to_format parsed_projection_data :=
⟨λ ⟨a, b, c, d⟩, group $ nest 1 $ to_fmt "⟨"  ++ to_fmt a ++ to_fmt "," ++ line ++ to_fmt b ++
  to_fmt "," ++ line ++ to_fmt c ++ to_fmt "," ++ line ++ to_fmt d ++ to_fmt "⟩"⟩
end

/-- The type of rules that specify how metadata for projections in changes.
  See `initialize_simps_projection`. -/
abbreviation projection_rule := (name × name ⊕ name) × bool

/--
The `@[_simps_str]` attribute specifies the preferred projections of the given structure,
used by the `@[simps]` attribute.
- This will usually be tagged by the `@[simps]` tactic.
- You can also generate this with the command `initialize_simps_projections`.
- To change the default value, see Note [custom simps projection].
- You are strongly discouraged to add this attribute manually.
- The first argument is the list of names of the universe variables used in the structure
- The second argument is a list that consists of the projection data for each projection.
-/
@[user_attribute] meta def simps_str_attr :
  user_attribute unit (list name × list projection_data) :=
{ name := `_simps_str,
  descr := "An attribute specifying the projection of the given structure.",
  parser := do e ← texpr, eval_pexpr _ e }

/--
  The `@[notation_class]` attribute specifies that this is a notation class,
  and this notation should be used instead of projections by @[simps].
  * The first argument `tt` for notation classes and `ff` for classes applied to the structure,
    like `has_coe_to_sort` and `has_coe_to_fun`
  * The second argument is the name of the projection (by default it is the first projection
    of the structure)
-/
@[user_attribute] meta def notation_class_attr : user_attribute unit (bool × option name) :=
{ name := `notation_class,
  descr := "An attribute specifying that this is a notation class. Used by @[simps].",
  parser := prod.mk <$> (option.is_none <$> (tk "*")?) <*> ident? }

attribute [notation_class] has_zero has_one has_add has_mul has_inv has_neg has_sub has_div has_dvd
  has_mod has_le has_lt has_append has_andthen has_union has_inter has_sdiff has_equiv has_subset
  has_ssubset has_emptyc has_insert has_singleton has_sep has_mem has_pow

attribute [notation_class* coe_sort] has_coe_to_sort
attribute [notation_class* coe_fn] has_coe_to_fun

/-- Returns the projection information of a structure. -/
meta def projections_info (l : list projection_data) (pref : string) (str : name) : tactic format :=
do
  ⟨defaults, nondefaults⟩ ← return $ l.partition_map $
    λ s, if s.is_default then inl s else inr s,
  to_print ← defaults.mmap $ λ s, to_string <$>
    let prefix_str := if s.is_prefix then "(prefix) " else "" in
    pformat!"Projection {prefix_str}{s.name}: {s.expr}",
  let print2 :=
    string.join $ (nondefaults.map (λ nm : projection_data, to_string nm.1)).intersperse ", ",
  let to_print := to_print ++ if nondefaults.length = 0 then [] else
    ["No lemmas are generated for the projections: " ++ print2 ++ "."],
  let to_print := string.join $ to_print.intersperse "\n        > ",
  return format!"[simps] > {pref} {str}:\n        > {to_print}"

/-- Auxilliary function of `get_composite_of_projections`. -/
meta def get_composite_of_projections_aux : Π (str : name) (proj : string) (x : expr)
  (pos : list ℕ) (args : list expr), tactic (expr × list ℕ) | str proj x pos args := do
  e ← get_env,
  projs ← e.structure_fields str,
  let proj_info := projs.map_with_index $ λ n p, (λ x, (x, n, p)) <$> proj.get_rest ("_" ++ p.last),
  when (proj_info.filter_map id = []) $
    fail!"Failed to find constructor {proj.popn 1} in structure {str}.",
  (proj_rest, index, proj_nm) ← return (proj_info.filter_map id).ilast,
  str_d ← e.get str,
  let proj_e : expr := const (str ++ proj_nm) str_d.univ_levels,
  proj_d ← e.get (str ++ proj_nm),
  type ← infer_type x,
  let params := get_app_args type,
  let univs := proj_d.univ_params.zip type.get_app_fn.univ_levels,
  let new_x := (proj_e.instantiate_univ_params univs).mk_app $ params ++ [x],
  let new_pos := pos ++ [index],
  if proj_rest.is_empty then return (new_x.lambdas args, new_pos) else do
    type ← infer_type new_x,
    (type_args, tgt) ← open_pis_whnf type,
    let new_str := tgt.get_app_fn.const_name,
    get_composite_of_projections_aux new_str proj_rest (new_x.mk_app type_args) new_pos
      (args ++ type_args)

/-- Given a structure `str` and a projection `proj`, that could be multiple nested projections
  (separated by `_`), returns an expression that is the composition of these projections and a
  list of natural numbers, that are the projection numbers of the applied projections. -/
meta def get_composite_of_projections (str : name) (proj : string) : tactic (expr × list ℕ) := do
  e ← get_env,
  str_d ← e.get str,
  let str_e : expr := const str str_d.univ_levels,
  type ← infer_type str_e,
  (type_args, tgt) ← open_pis_whnf type,
  let str_ap := str_e.mk_app type_args,
  x ← mk_local' `x binder_info.default str_ap,
  get_composite_of_projections_aux str ("_" ++ proj) x [] $ type_args ++ [x]

/--
  Get the projections used by `simps` associated to a given structure `str`.

  The returned information is also stored in a parameter of the attribute `@[_simps_str]`, which
  is given to `str`. If `str` already has this attribute, the information is read from this
  attribute instead. See the documentation for this attribute for the data this tactic returns.

  The returned universe levels are the universe levels of the structure. For the projections there
  are three cases
  * If the declaration `{structure_name}.simps.{projection_name}` has been declared, then the value
    of this declaration is used (after checking that it is definitionally equal to the actual
    projection. If you rename the projection name, the declaration should have the *new* projection
    name.
  * You can also declare a custom projection that is a composite of multiple projections.
  * Otherwise, for every class with the `notation_class` attribute, and the structure has an
    instance of that notation class, then the projection of that notation class is used for the
    projection that is definitionally equal to it (if there is such a projection).
    This means in practice that coercions to function types and sorts will be used instead of
    a projection, if this coercion is definitionally equal to a projection. Furthermore, for
    notation classes like `has_mul` and `has_zero` those projections are used instead of the
    corresponding projection.
    Projections for coercions and notation classes are not automatically generated if they are
    composites of multiple projections (for example when you use `extend` without the
    `old_structure_cmd`).
  * Otherwise, the projection of the structure is chosen.
    For example: ``simps_get_raw_projections env `prod`` gives the default projections
```
  ([u, v], [prod.fst.{u v}, prod.snd.{u v}])
```
    while ``simps_get_raw_projections env `equiv`` gives
```
  ([u_1, u_2], [λ α β, coe_fn, λ {α β} (e : α ≃ β), ⇑(e.symm), left_inv, right_inv])
```
    after declaring the coercion from `equiv` to function and adding the declaration
```
  def equiv.simps.inv_fun {α β} (e : α ≃ β) : β → α := e.symm
```

  Optionally, this command accepts three optional arguments:
  * If `trace_if_exists` the command will always generate a trace message when the structure already
    has the attribute `@[_simps_str]`.
  * The `rules` argument accepts a list of pairs `sum.inl (old_name, new_name)`. This is used to
    change the projection name `old_name` to the custom projection name `new_name`. Example:
    for the structure `equiv` the projection `to_fun` could be renamed `apply`. This name will be
    used for parsing and generating projection names. This argument is ignored if the structure
    already has an existing attribute. If an element of `rules` is of the form `sum.inr name`, this
    means that the projection `name` will not be applied by default.
  * if `trc` is true, this tactic will trace information.
-/
-- if performance becomes a problem, possible heuristic: use the names of the projections to
-- skip all classes that don't have the corresponding field.
meta def simps_get_raw_projections (e : environment) (str : name) (trace_if_exists : bool := ff)
  (rules : list projection_rule := []) (trc := ff) :
  tactic (list name × list projection_data) := do
  let trc := trc || is_trace_enabled_for `simps.verbose,
  has_attr ← has_attribute' `_simps_str str,
  if has_attr then do
    data ← simps_str_attr.get_param str,
    -- We always print the projections when they already exists and are called by
    -- `initialize_simps_projections`.
    when (trace_if_exists || is_trace_enabled_for `simps.verbose) $ projections_info data.2
      "Already found projection information for structure" str >>= trace,
    return data
  else do
    when trc trace!"[simps] > generating projection information for structure {str}.",
    when_tracing `simps.debug trace!"[simps] > Applying the rules {rules}.",
    d_str ← e.get str,
    let raw_univs := d_str.univ_params,
    let raw_levels := level.param <$> raw_univs,
    /- Figure out projections, including renamings. The information for a projection is (before we
    figure out the `expr` of the projection:
    `(original name, given name, is default, is prefix)`.
    The first projections are always the actual projections of the structure, but `rules` could
    specify custom projections that are compositions of multiple projections. -/
    projs ← e.structure_fields str,
    let projs : list parsed_projection_data := projs.map $ λ nm, ⟨nm, nm, tt, ff⟩,
    let projs : list parsed_projection_data := rules.foldl (λ projs rule,
      match rule with
      | (inl (old_nm, new_nm), is_prefix) := if old_nm ∈ projs.map (λ x, x.new_name) then
        projs.map $ λ proj,
          if proj.new_name = old_nm then
            { new_name := new_nm, is_prefix := is_prefix, ..proj } else
            proj else
        projs ++ [⟨old_nm, new_nm, tt, is_prefix⟩]
      | (inr nm, is_prefix) := if nm ∈ projs.map (λ x, x.new_name) then
        projs.map $ λ proj, if proj.new_name = nm then
          { is_default := ff, is_prefix := is_prefix, ..proj } else
          proj else
        projs ++ [⟨nm, nm, ff, is_prefix⟩]
      end) projs,
    when_tracing `simps.debug trace!"[simps] > Projection info after applying the rules: {projs}.",
    when ¬ (projs.map (λ x : name × name × bool, x.2.1)).nodup $
      fail $ "Invalid projection names. Two projections have the same name.
This is likely because a custom composition of projections was given the same name as an " ++
"existing projection. Solution: rename the existing projection (before renaming the custom " ++
"projection).",
    /- Define the raw expressions for the projections, by default as the projections
    (as an expression), but this can be overriden by the user. -/
    raw_exprs_and_nrs ← projs.mmap $ λ ⟨orig_nm, new_nm, _, _⟩, do {
      (raw_expr, nrs) ← get_composite_of_projections str orig_nm.last,
      custom_proj ← do {
        decl ← e.get (str ++ `simps ++ new_nm.last),
        let custom_proj := decl.value.instantiate_univ_params $ decl.univ_params.zip raw_levels,
        when trc trace!
          "[simps] > found custom projection for {new_nm}:\n        > {custom_proj}",
        return custom_proj } <|> return raw_expr,
      is_def_eq custom_proj raw_expr <|>
        -- if the type of the expression is different, we show a different error message, because
        -- that is more likely going to be helpful.
        do {
          custom_proj_type ← infer_type custom_proj,
          raw_expr_type ← infer_type raw_expr,
          b ← succeeds (is_def_eq custom_proj_type raw_expr_type),
          if b then fail!"Invalid custom projection:\n  {custom_proj}
Expression is not definitionally equal to\n  {raw_expr}"
          else fail!"Invalid custom projection:\n  {custom_proj}
Expression has different type than {str ++ orig_nm}. Given type:\n  {custom_proj_type}
Expected type:\n  {raw_expr_type}" },
      return (custom_proj, nrs) },
    let raw_exprs := raw_exprs_and_nrs.map prod.fst,
    /- Check for other coercions and type-class arguments to use as projections instead. -/
    (args, _) ← open_pis d_str.type,
    let e_str := (expr.const str raw_levels).mk_app args,
    automatic_projs ← attribute.get_instances `notation_class,
    raw_exprs ← automatic_projs.mfoldl (λ (raw_exprs : list expr) class_nm, do {
      (is_class, proj_nm) ← notation_class_attr.get_param class_nm,
      proj_nm ← proj_nm <|> (e.structure_fields_full class_nm).map list.head,
      /- For this class, find the projection. `raw_expr` is the projection found applied to `args`,
        and `lambda_raw_expr` has the arguments `args` abstracted. -/
      (raw_expr, lambda_raw_expr) ← if is_class then (do
        guard $ args.length = 1,
        let e_inst_type := (const class_nm raw_levels).mk_app args,
        (hyp, e_inst) ← try_for 1000 (mk_conditional_instance e_str e_inst_type),
        raw_expr ← mk_mapp proj_nm [args.head, e_inst],
        clear hyp,
        -- Note: `expr.bind_lambda` doesn't give the correct type
        raw_expr_lambda ← lambdas [hyp] raw_expr,
        return (raw_expr, raw_expr_lambda.lambdas args))
      else (do
        e_inst_type ← to_expr ((const class_nm []).app (pexpr.of_expr e_str)),
        e_inst ← try_for 1000 (mk_instance e_inst_type),
        raw_expr ← mk_mapp proj_nm [e_str, e_inst],
        return (raw_expr, raw_expr.lambdas args)),
      raw_expr_whnf ← whnf raw_expr,
      let relevant_proj := raw_expr_whnf.binding_body.get_app_fn.const_name,
      /- Use this as projection, if the function reduces to a projection, and this projection has
        not been overrriden by the user. -/
      guard $ projs.any $
        λ x, x.1 = relevant_proj.last ∧ ¬ e.contains (str ++ `simps ++ x.new_name.last),
      let pos := projs.find_index (λ x, x.1 = relevant_proj.last),
      when trc trace!
        "        > using {proj_nm} instead of the default projection {relevant_proj.last}.",
      when_tracing `simps.debug trace!"[simps] > The raw projection is:\n  {lambda_raw_expr}",
      return $ raw_exprs.update_nth pos lambda_raw_expr } <|> return raw_exprs) raw_exprs,
    let positions := raw_exprs_and_nrs.map prod.snd,
    let proj_names := projs.map (λ x, x.new_name),
    let defaults := projs.map (λ x, x.is_default),
    let prefixes := projs.map (λ x, x.is_prefix),
    let projs := proj_names.zip_with5 projection_data.mk raw_exprs positions defaults prefixes,
    /- make all proof non-default. -/
    projs ← projs.mmap $ λ proj,
      is_proof proj.expr >>= λ b, return $ if b then { is_default := ff, .. proj } else proj,
    when trc $ projections_info projs "generated projections for" str >>= trace,
    simps_str_attr.set str (raw_univs, projs) tt,
    when_tracing `simps.debug trace!
       "[simps] > Generated raw projection data: \n{(raw_univs, projs)}",
    return (raw_univs, projs)

/-- Parse a rule for `initialize_simps_projections`. It is either `<name>→<name>` or `-<name>`.-/
meta def simps_parse_rule : parser projection_rule :=
prod.mk <$>
  ((λ x y, inl (x, y)) <$> ident <*> (tk "->" >> ident) <|> inr <$> (tk "-" >> ident)) <*>
  is_some <$> (tk "as_prefix")?

/--
  You can specify custom projections for the `@[simps]` attribute.
  To do this for the projection `my_structure.original_projection` by adding a declaration
  `my_structure.simps.my_projection` that is definitionally equal to
  `my_structure.original_projection` but has the projection in the desired (simp-normal) form.
  Then you can call
  ```
  initialize_simps_projections (original_projection → my_projection, ...)
  ```
  to register this projection.

  Running `initialize_simps_projections` without arguments is not necessary, it has the same effect
  if you just add `@[simps]` to a declaration.

  If you do anything to change the default projections, make sure to call either `@[simps]` or
  `initialize_simps_projections` in the same file as the structure declaration. Otherwise, you might
  have a file that imports the structure, but not your custom projections.
-/
library_note "custom simps projection"

/-- Specify simps projections, see Note [custom simps projection].
  * You can specify custom names by writing e.g.
    `initialize_simps_projections equiv (to_fun → apply, inv_fun → symm_apply)`.
  * You can disable a projection by default by running
    `initialize_simps_projections equiv (-inv_fun)`
    This will ensure that no simp lemmas are generated for this projection,
    unless this projection is explicitly specified by the user.
  * If you want the projection name added as a prefix in the generated lemma name, you can add the
    `as_prefix` modifier:
    `initialize_simps_projections equiv (to_fun → coe as_prefix)`
    Note that this does not influence the parsing of projection names: if you have a declaration
    `foo` and you want to apply the projections `snd`, `coe` (which is a prefix) and `fst`, in that
    order you can run `@[simps snd_coe_fst] def foo ...` and this will generate a lemma with the
    name `coe_foo_snd_fst`.
    * Run `initialize_simps_projections?` (or set `trace.simps.verbose`)
    to see the generated projections. -/
@[user_command] meta def initialize_simps_projections_cmd
  (_ : parse $ tk "initialize_simps_projections") : parser unit := do
  env ← get_env,
  trc ← is_some <$> (tk "?")?,
  ns ← (prod.mk <$> ident <*> (tk "(" >> sep_by (tk ",") simps_parse_rule <* tk ")")?)*,
  ns.mmap' $ λ data, do
    nm ← resolve_constant data.1,
    simps_get_raw_projections env nm tt (data.2.get_or_else []) trc

/--
  Configuration options for the `@[simps]` attribute.
  * `attrs` specifies the list of attributes given to the generated lemmas. Default: ``[`simp]``.
    The attributes can be either basic attributes, or user attributes without parameters.
    There are two attributes which `simps` might add itself:
    * If ``[`simp]`` is in the list, then ``[`_refl_lemma]`` is added automatically if appropriate.
    * If the definition is marked with `@[to_additive ...]` then all generated lemmas are marked
      with `@[to_additive]`
  * if `simp_rhs` is `tt` then the right-hand-side of the generated lemmas will be put in
    simp-normal form. More precisely: `dsimp, simp` will be called on all these expressions.
    See note [dsimp, simp].
  * `type_md` specifies how aggressively definitions are unfolded in the type of expressions
    for the purposes of finding out whether the type is a function type.
    Default: `instances`. This will unfold coercion instances (so that a coercion to a function type
    is recognized as a function type), but not declarations like `set`.
  * `rhs_md` specifies how aggressively definition in the declaration are unfolded for the purposes
    of finding out whether it is a constructor.
    Default: `none`
    Exception: `@[simps]` will automatically add the options
    `{rhs_md := semireducible, simp_rhs := tt}` if the given definition is not a constructor with
    the given reducibility setting for `rhs_md`.
  * If `fully_applied` is `ff` then the generated simp-lemmas will be between non-fully applied
    terms, i.e. equalities between functions. This does not restrict the recursive behavior of
    `@[simps]`, so only the "final" projection will be non-fully applied.
    However, it can be used in combination with explicit field names, to get a partially applied
    intermediate projection.
  * The option `not_recursive` contains the list of names of types for which `@[simps]` doesn't
    recursively apply projections. For example, given an equivalence `α × β ≃ β × α` one usually
    wants to only apply the projections for `equiv`, and not also those for `×`. This option is
    only relevant if no explicit projection names are given as argument to `@[simps]`.
  * The option `trace` is set to `tt` when you write `@[simps?]`. In this case, the attribute will
    print all generated lemmas. It is almost the same as setting the option `trace.simps.verbose`,
    except that it doesn't print information about the found projections.
-/
@[derive [has_reflect, inhabited]] structure simps_cfg :=
(attrs         := [`simp])
(simp_rhs      := ff)
(type_md       := transparency.instances)
(rhs_md        := transparency.none)
(fully_applied := tt)
(not_recursive := [`prod, `pprod])
(trace         := ff)

/-- A common configuration for `@[simps]`: generate equalities between functions instead equalities
  between fully applied expressions. -/
def as_fn : simps_cfg := {fully_applied := ff}
/-- A common configuration for `@[simps]`: don't tag the generated lemmas with `@[simp]`. -/
def lemmas_only : simps_cfg := {attrs := []}

/--
  Get the projections of a structure used by `@[simps]` applied to the appropriate arguments.
  Returns a list of tuples
  ```
  (corresponding right-hand-side, given projection name, projection expression, projection numbers,
    used by default, is prefix)
  ```
  (where all fields except the first are packed in a `projection_data` structure)
  one for each projection. The given projection name is the name for the projection used by the user
  used to generate (and parse) projection names. For example, in the structure

  Example 1: ``simps_get_projection_exprs env `(α × β) `(⟨x, y⟩)`` will give the output
  ```
    [(`(x), `(@prod.fst.{u v} α β), `fst, [0], tt),
     (`(y), `(@prod.snd.{u v} α β), `snd, [1], tt)]
  ```

  Example 2: ``simps_get_projection_exprs env `(α ≃ α) `(⟨id, id, λ _, rfl, λ _, rfl⟩)``
  will give the output
  ```
    [(`(id), `(@equiv.to_fun.{u u} α α), `apply, [0], tt),
     (`(id), `(@equiv.inv_fun.{u u} α α), `symm_apply, [1], tt),
     ...,
     ...]
  ```
  The last two fields of the list correspond to the propositional fields of the structure,
  and are rarely/never used.
-/
meta def simps_get_projection_exprs (e : environment) (tgt : expr)
  (rhs : expr) (cfg : simps_cfg) : tactic $ list $ expr × projection_data := do
  let params := get_app_args tgt, -- the parameters of the structure
  (params.zip $ (get_app_args rhs).take params.length).mmap' (λ ⟨a, b⟩, is_def_eq a b)
    <|> fail "unreachable code (1)",
  let str := tgt.get_app_fn.const_name,
  let rhs_args := (get_app_args rhs).drop params.length, -- the fields of the object
  (raw_univs, proj_data) ← simps_get_raw_projections e str ff [] cfg.trace,
  let univs := raw_univs.zip tgt.get_app_fn.univ_levels,
  let new_proj_data : list $ expr × projection_data := proj_data.map $
    λ proj, (rhs_args.inth proj.proj_nrs.head,
      { expr := (proj.expr.instantiate_univ_params univs).instantiate_lambdas_or_apps params,
        proj_nrs := proj.proj_nrs.tail,
        .. proj }),
  return  new_proj_data

/-- Add a lemma with `nm` stating that `lhs = rhs`. `type` is the type of both `lhs` and `rhs`,
  `args` is the list of local constants occurring, and `univs` is the list of universe variables.
  If `add_simp` then we make the resulting lemma a simp-lemma. -/
meta def simps_add_projection (nm : name) (type lhs rhs : expr) (args : list expr)
  (univs : list name) (cfg : simps_cfg) : tactic unit := do
  when_tracing `simps.debug trace!
    "[simps] > Planning to add the equality\n        > {lhs} = ({rhs} : {type})",
  lvl ← get_univ_level type,
  -- simplify `rhs` if `cfg.simp_rhs` is true
  (rhs, prf) ← do { guard cfg.simp_rhs,
    rhs' ← rhs.dsimp {fail_if_unchanged := ff},
    when_tracing `simps.debug $ when (rhs ≠ rhs') trace!
      "[simps] > `dsimp` simplified rhs to\n        > {rhs'}",
    (rhsprf1, rhsprf2, ns) ← rhs'.simp {fail_if_unchanged := ff},
    when_tracing `simps.debug $ when (rhs' ≠ rhsprf1) trace!
      "[simps] > `simp` simplified rhs to\n        > {rhsprf1}",
    return (prod.mk rhsprf1 rhsprf2) }
    <|> return (rhs, const `eq.refl [lvl] type lhs),
  let eq_ap := const `eq [lvl] type lhs rhs,
  decl_name ← get_unused_decl_name nm,
  let decl_type := eq_ap.pis args,
  let decl_value := prf.lambdas args,
  let decl := declaration.thm decl_name univs decl_type (pure decl_value),
  when cfg.trace trace!
    "[simps] > adding projection {decl_name}:\n        > {decl_type}",
  decorate_error ("Failed to add projection lemma " ++ decl_name.to_string ++ ". Nested error:") $
    add_decl decl,
  b ← succeeds $ is_def_eq lhs rhs,
  when (b ∧ `simp ∈ cfg.attrs) (set_basic_attribute `_refl_lemma decl_name tt),
  cfg.attrs.mmap' $ λ nm, set_attribute nm decl_name tt

/-- Derive lemmas specifying the projections of the declaration.
  If `todo` is non-empty, it will generate exactly the names in `todo`.
  `to_apply` is non-empty after a custom projection that is a composition of multiple projections
  was just used. In that case we need to apply these projections before we continue changing lhs. -/
meta def simps_add_projections : Π (e : environment) (nm : name)
  (type lhs rhs : expr) (args : list expr) (univs : list name) (must_be_str : bool)
  (cfg : simps_cfg) (todo : list string) (to_apply : list ℕ), tactic unit
| e nm type lhs rhs args univs must_be_str cfg todo to_apply := do
  -- we don't want to unfold non-reducible definitions (like `set`) to apply more arguments
  when_tracing `simps.debug trace!
    "[simps] > Type of the expression before normalizing: {type}",
  (type_args, tgt) ← open_pis_whnf type cfg.type_md,
  when_tracing `simps.debug trace!"[simps] > Type after removing pi's: {tgt}",
  tgt ← whnf tgt,
  when_tracing `simps.debug trace!"[simps] > Type after reduction: {tgt}",
  let new_args := args ++ type_args,
  let lhs_ap := lhs.instantiate_lambdas_or_apps type_args,
  let rhs_ap := rhs.instantiate_lambdas_or_apps type_args,
  let str := tgt.get_app_fn.const_name,
  /- We want to generate the current projection if it is in `todo` -/
  let todo_next := todo.filter (≠ ""),
  /- Don't recursively continue if `str` is not a structure or if the structure is in
    `not_recursive`. -/
  if e.is_structure str ∧ ¬(todo = [] ∧ str ∈ cfg.not_recursive ∧ ¬must_be_str) then do
    [intro] ← return $ e.constructors_of str | fail "unreachable code (3)",
    rhs_whnf ← whnf rhs_ap cfg.rhs_md,
    (rhs_ap, todo_now) ← -- `todo_now` means that we still have to generate the current simp lemma
      if ¬ is_constant_of rhs_ap.get_app_fn intro ∧
        is_constant_of rhs_whnf.get_app_fn intro then
      /- If this was a desired projection, we want to apply it before taking the whnf.
        However, if the current field is an eta-expansion (see below), we first want
        to eta-reduce it and only then construct the projection.
        This makes the flow of this function messy. -/
      when ("" ∈ todo ∧ to_apply = []) (if cfg.fully_applied then
        simps_add_projection nm tgt lhs_ap rhs_ap new_args univs cfg else
        simps_add_projection nm type lhs rhs args univs cfg) >>
      return (rhs_whnf, ff) else
      return (rhs_ap, "" ∈ todo ∧ to_apply = []),
    if is_constant_of (get_app_fn rhs_ap) intro then do -- if the value is a constructor application
      proj_info ← simps_get_projection_exprs e tgt rhs_ap cfg,
      when_tracing `simps.debug trace!"[simps] > Raw projection information:\n  {proj_info}",
      eta ← rhs_ap.is_eta_expansion, -- check whether `rhs_ap` is an eta-expansion
      let rhs_ap := eta.lhoare rhs_ap, -- eta-reduce `rhs_ap`
      /- As a special case, we want to automatically generate the current projection if `rhs_ap`
        was an eta-expansion. Also, when this was a desired projection, we need to generate the
        current projection if we haven't done it above. -/
      when (todo_now ∨ (todo = [] ∧ eta.is_some ∧ to_apply = [])) $
        if cfg.fully_applied then
          simps_add_projection nm tgt lhs_ap rhs_ap new_args univs cfg else
          simps_add_projection nm type lhs rhs args univs cfg,
      /- If we are in the middle of a composite projection. -/
      when (to_apply ≠ []) $ do {
        ⟨new_rhs, proj, proj_expr, proj_nrs, is_default, is_prefix⟩ ←
          return $ proj_info.inth to_apply.head,
        new_type ← infer_type new_rhs,
<<<<<<< HEAD
        simps_add_projections e nm new_type lhs new_rhs new_args univs ff cfg todo
=======
        when_tracing `simps.debug
          trace!"[simps] > Applying a custom composite projection. Current lhs:
        >  {lhs_ap}",
        simps_add_projections e nm suffix new_type lhs_ap new_rhs new_args univs ff cfg todo
>>>>>>> c8a2fd7f
          to_apply.tail },
      /- We stop if no further projection is specified or if we just reduced an eta-expansion and we
      automatically choose projections -/
      when ¬(to_apply ≠ [] ∨ todo = [""] ∨ (eta.is_some ∧ todo = [])) $ do
        let projs : list name := proj_info.map $ λ x, x.snd.name,
        let todo := if to_apply = [] then todo_next else todo,
        -- check whether all elements in `todo` have a projection as prefix
        guard (todo.all $ λ x, projs.any $ λ proj, ("_" ++ proj.last).is_prefix_of x) <|>
          let x := (todo.find $ λ x, projs.all $ λ proj, ¬ ("_" ++ proj.last).is_prefix_of x).iget,
            simp_lemma := nm.append_suffix x,
            needed_proj := (x.split_on '_').tail.head in
          fail!
"Invalid simp-lemma {simp_lemma}. Structure {str} does not have projection {needed_proj}.
The known projections are:
  {projs}
You can also see this information by running
  `initialize_simps_projections? {str}`.
Note: these projection names might not correspond to the projection names of the structure.",
        proj_info.mmap_with_index' $
          λ proj_nr ⟨new_rhs, proj, proj_expr, proj_nrs, is_default, is_prefix⟩, do
          new_type ← infer_type new_rhs,
          let new_todo :=
            todo.filter_map $ λ x, x.get_rest ("_" ++ proj.last),
          -- we only continue with this field if it is non-propositional or mentioned in todo
          when ((is_default ∧ todo = []) ∨ new_todo ≠ []) $ do
            let new_lhs := proj_expr.instantiate_lambdas_or_apps [lhs_ap],
<<<<<<< HEAD
            let new_nm := nm.append_to_last proj.last is_prefix,
            when_tracing `simps.debug trace!"[simps] > Recursively add projections for: {new_lhs}",
            simps_add_projections e new_nm new_type new_lhs new_rhs new_args univs
=======
            let new_suffix := if cfg.short_name then "_" ++ proj.last else
              suffix ++ "_" ++ proj.last,
            when_tracing `simps.debug trace!"[simps] > Recursively add projections for:
        >  {new_lhs}",
            simps_add_projections e nm new_suffix new_type new_lhs new_rhs new_args univs
>>>>>>> c8a2fd7f
              ff cfg new_todo proj_nrs
    -- if I'm about to run into an error, try to set the transparency for `rhs_md` higher.
    else if cfg.rhs_md = transparency.none ∧ (must_be_str ∨ todo_next ≠ [] ∨ to_apply ≠ []) then do
      when cfg.trace trace!
        "[simps] > The given definition is not a constructor application:
        >   {rhs_ap}
        > Retrying with the options {{ rhs_md := semireducible, simp_rhs := tt}.",
      simps_add_projections e nm type lhs rhs args univs must_be_str
        { rhs_md := semireducible, simp_rhs := tt, ..cfg} todo to_apply
    else do
      when (to_apply ≠ []) $
        fail!"Invalid simp-lemma {nm}.
The given definition is not a constructor application:\n  {rhs_ap}",
      when must_be_str $
        fail!"Invalid `simps` attribute. The body is not a constructor application:\n  {rhs_ap}",
      when (todo_next ≠ []) $
        fail!"Invalid simp-lemma {nm.append_suffix todo_next.head}.
The given definition is not a constructor application:\n  {rhs_ap}",
      if cfg.fully_applied then
        simps_add_projection nm tgt lhs_ap rhs_ap new_args univs cfg else
        simps_add_projection nm type lhs rhs args univs cfg
  else do
    when must_be_str $
      fail!"Invalid `simps` attribute. Target {str} is not a structure",
    when (todo_next ≠ [] ∧ str ∉ cfg.not_recursive) $
        let first_todo := todo_next.head in
        fail!"Invalid simp-lemma {nm.append_suffix first_todo}.
Projection {(first_todo.split_on '_').tail.head} doesn't exist, because target is not a structure.",
    if cfg.fully_applied then
      simps_add_projection nm tgt lhs_ap rhs_ap new_args univs cfg else
      simps_add_projection nm type lhs rhs args univs cfg

/-- `simps_tac` derives simp-lemmas for all (nested) non-Prop projections of the declaration.
  If `todo` is non-empty, it will generate exactly the names in `todo`.
  If `short_nm` is true, the generated names will only use the last projection name.
  If `trc` is true, trace as if `trace.simps.verbose` is true. -/
meta def simps_tac (nm : name) (cfg : simps_cfg := {}) (todo : list string := []) (trc := ff) :
  tactic unit := do
  e ← get_env,
  d ← e.get nm,
  let lhs : expr := const d.to_name d.univ_levels,
  let todo := todo.erase_dup.map $ λ proj, "_" ++ proj,
  b ← has_attribute' `to_additive nm,
  let cfg := if b then { attrs := cfg.attrs ++ [`to_additive], ..cfg } else cfg,
  let cfg := { trace := cfg.trace || is_trace_enabled_for `simps.verbose || trc, ..cfg },
  when (cfg.trace ∧ `to_additive ∈ cfg.attrs)
    trace!"[simps] > @[to_additive] will be added to all generated lemmas.",
  simps_add_projections e nm d.type lhs d.value [] d.univ_params tt cfg todo []

/-- The parser for the `@[simps]` attribute. -/
meta def simps_parser : parser (bool × list string × simps_cfg) := do
/- note: we don't check whether the user has written a nonsense namespace in an argument. -/
prod.mk <$> is_some <$> (tk "?")? <*>
  (prod.mk <$> many (name.last <$> ident) <*>
  (do some e ← parser.pexpr? | return {}, eval_pexpr simps_cfg e))

/--
The `@[simps]` attribute automatically derives lemmas specifying the projections of this
declaration.

Example:
```lean
@[simps] def foo : ℕ × ℤ := (1, 2)
```
derives two simp-lemmas:
```lean
@[simp] lemma foo_fst : foo.fst = 1
@[simp] lemma foo_snd : foo.snd = 2
```

* It does not derive simp-lemmas for the prop-valued projections.
* It will automatically reduce newly created beta-redexes, but will not unfold any definitions.
* If the structure has a coercion to either sorts or functions, and this is defined to be one
  of the projections, then this coercion will be used instead of the projection.
* If the structure is a class that has an instance to a notation class, like `has_mul`, then this
  notation is used instead of the corresponding projection.
* You can specify custom projections, by giving a declaration with name
  `{structure_name}.simps.{projection_name}`. See Note [custom simps projection].

  Example:
  ```lean
  def equiv.simps.inv_fun (e : α ≃ β) : β → α := e.symm
  @[simps] def equiv.trans (e₁ : α ≃ β) (e₂ : β ≃ γ) : α ≃ γ :=
  ⟨e₂ ∘ e₁, e₁.symm ∘ e₂.symm⟩
  ```
  generates
  ```
  @[simp] lemma equiv.trans_to_fun : ∀ {α β γ} (e₁ e₂) (a : α), ⇑(e₁.trans e₂) a = (⇑e₂ ∘ ⇑e₁) a
  @[simp] lemma equiv.trans_inv_fun : ∀ {α β γ} (e₁ e₂) (a : γ),
    ⇑((e₁.trans e₂).symm) a = (⇑(e₁.symm) ∘ ⇑(e₂.symm)) a
  ```

* You can specify custom projection names, by specifying the new projection names using
  `initialize_simps_projections`.
  Example: `initialize_simps_projections equiv (to_fun → apply, inv_fun → symm_apply)`.

* If one of the fields itself is a structure, this command will recursively create
  simp-lemmas for all fields in that structure.
  * Exception: by default it will not recursively create simp-lemmas for fields in the structures
    `prod` and `pprod`. Give explicit projection names to override this behavior.

  Example:
  ```lean
  structure my_prod (α β : Type*) := (fst : α) (snd : β)
  @[simps] def foo : prod ℕ ℕ × my_prod ℕ ℕ := ⟨⟨1, 2⟩, 3, 4⟩
  ```
  generates
  ```lean
  @[simp] lemma foo_fst : foo.fst = (1, 2)
  @[simp] lemma foo_snd_fst : foo.snd.fst = 3
  @[simp] lemma foo_snd_snd : foo.snd.snd = 4
  ```

* You can use `@[simps proj1 proj2 ...]` to only generate the projection lemmas for the specified
  projections.
* Recursive projection names can be specified using `proj1_proj2_proj3`.
  This will create a lemma of the form `foo.proj1.proj2.proj3 = ...`.

  Example:
  ```lean
  structure my_prod (α β : Type*) := (fst : α) (snd : β)
  @[simps fst fst_fst snd] def foo : prod ℕ ℕ × my_prod ℕ ℕ := ⟨⟨1, 2⟩, 3, 4⟩
  ```
  generates
  ```lean
  @[simp] lemma foo_fst : foo.fst = (1, 2)
  @[simp] lemma foo_fst_fst : foo.fst.fst = 1
  @[simp] lemma foo_snd : foo.snd = {fst := 3, snd := 4}
  ```
* If one of the values is an eta-expanded structure, we will eta-reduce this structure.

  Example:
  ```lean
  structure equiv_plus_data (α β) extends α ≃ β := (data : bool)
  @[simps] def bar {α} : equiv_plus_data α α := { data := tt, ..equiv.refl α }
  ```
  generates the following, even though Lean inserts an eta-expanded version of `equiv.refl α` in the
  definition of `bar`:
  ```lean
  @[simp] lemma bar_to_equiv : ∀ {α : Sort u_1}, bar.to_equiv = equiv.refl α
  @[simp] lemma bar_data : ∀ {α : Sort u_1}, bar.data = tt
  ```
* For configuration options, see the doc string of `simps_cfg`.
* The precise syntax is `('simps' ident* e)`, where `e` is an expression of type `simps_cfg`.
* `@[simps]` reduces let-expressions where necessary.
* If one of the fields is a partially applied constructor, we will eta-expand it
  (this likely never happens).
* When option `trace.simps.verbose` is true, `simps` will print the projections it finds and the
  lemmas it generates. The same can be achieved by using `@[simps?]`, except that in this case it
  will not print projection information.
* Use `@[to_additive, simps]` to apply both `to_additive` and `simps` to a definition, making sure
  that `simps` comes after `to_additive`. This will also generate the additive versions of all
  simp-lemmas. Note however, that the additive versions of the simp-lemmas always use the default
  name generated by `to_additive`, even if a custom name is given for the additive version of the
  definition.
  -/

@[user_attribute] meta def simps_attr : user_attribute unit (bool × list string × simps_cfg) :=
{ name := `simps,
  descr := "Automatically derive lemmas specifying the projections of this declaration.",
  parser := simps_parser,
  after_set := some $
    λ n _ persistent, do
      guard persistent <|> fail "`simps` currently cannot be used as a local attribute",
      (trc, todo, cfg) ← simps_attr.get_param n,
      simps_tac n cfg todo trc }

add_tactic_doc
{ name                     := "simps",
  category                 := doc_category.attr,
  decl_names               := [`simps_attr],
  tags                     := ["simplification"] }<|MERGE_RESOLUTION|>--- conflicted
+++ resolved
@@ -572,14 +572,10 @@
         ⟨new_rhs, proj, proj_expr, proj_nrs, is_default, is_prefix⟩ ←
           return $ proj_info.inth to_apply.head,
         new_type ← infer_type new_rhs,
-<<<<<<< HEAD
-        simps_add_projections e nm new_type lhs new_rhs new_args univs ff cfg todo
-=======
         when_tracing `simps.debug
           trace!"[simps] > Applying a custom composite projection. Current lhs:
         >  {lhs_ap}",
-        simps_add_projections e nm suffix new_type lhs_ap new_rhs new_args univs ff cfg todo
->>>>>>> c8a2fd7f
+        simps_add_projections e nm new_type lhs_ap new_rhs new_args univs ff cfg todo
           to_apply.tail },
       /- We stop if no further projection is specified or if we just reduced an eta-expansion and we
       automatically choose projections -/
@@ -606,17 +602,10 @@
           -- we only continue with this field if it is non-propositional or mentioned in todo
           when ((is_default ∧ todo = []) ∨ new_todo ≠ []) $ do
             let new_lhs := proj_expr.instantiate_lambdas_or_apps [lhs_ap],
-<<<<<<< HEAD
             let new_nm := nm.append_to_last proj.last is_prefix,
-            when_tracing `simps.debug trace!"[simps] > Recursively add projections for: {new_lhs}",
-            simps_add_projections e new_nm new_type new_lhs new_rhs new_args univs
-=======
-            let new_suffix := if cfg.short_name then "_" ++ proj.last else
-              suffix ++ "_" ++ proj.last,
             when_tracing `simps.debug trace!"[simps] > Recursively add projections for:
         >  {new_lhs}",
-            simps_add_projections e nm new_suffix new_type new_lhs new_rhs new_args univs
->>>>>>> c8a2fd7f
+            simps_add_projections e new_nm new_type new_lhs new_rhs new_args univs
               ff cfg new_todo proj_nrs
     -- if I'm about to run into an error, try to set the transparency for `rhs_md` higher.
     else if cfg.rhs_md = transparency.none ∧ (must_be_str ∨ todo_next ≠ [] ∨ to_apply ≠ []) then do
