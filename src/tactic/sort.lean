--- conflicted
+++ resolved
@@ -114,13 +114,8 @@
 if allow_failure then sort_summands hyp compare_fn <|> skip else sort_summands hyp compare_fn
 
 /-- If the target is an equality involving monomials,
-<<<<<<< HEAD
-then `sort_monomials` sorts the summands on either side of the equality. -/
-meta def sort_monomials (locat : parse location) : itactic :=
-=======
 then  `sort_monomials` sorts the summands on either side of the equality. -/
 meta def sort_monomials (locat : parse location) : tactic unit :=
->>>>>>> b504e303
 match locat with
 | loc.wildcard := do
   sort_monomials_core tt none,
