--- conflicted
+++ resolved
@@ -206,17 +206,8 @@
 lemma neg_apply (f : P →A[R] W) (x : P) : (-f) x = -(f x) := rfl
 
 instance : add_comm_group (P →A[R] W) :=
-<<<<<<< HEAD
-{ add := (+),
-  zero := 0,
-  neg := has_neg.neg,
-  sub := has_sub.sub,
-  .. (coe_injective.add_comm_group _ coe_zero coe_add coe_neg coe_sub :
-    add_comm_group (P →A[R] W)) }
-=======
 coe_injective.add_comm_group _ coe_zero coe_add coe_neg coe_sub
   (λ _ _, coe_smul _ _) (λ _ _, coe_smul _ _)
->>>>>>> 53578832
 
 instance [monoid S] [distrib_mul_action S W] [smul_comm_class R S W]
   [has_continuous_const_smul S W] :
