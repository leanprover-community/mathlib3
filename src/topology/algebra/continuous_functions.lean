--- conflicted
+++ resolved
@@ -148,21 +148,17 @@
   ..continuous_map_monoid }
 
 @[simp, norm_cast, to_additive]
-<<<<<<< HEAD
 lemma inv_coe {α : Type*} {β : Type*} [topological_space α] [topological_space β]
   [group β] [topological_group β] (f : C(α, β)) :
   ((f⁻¹ : C(α, β)) : α → β) = (f⁻¹ : α → β) :=
 rfl
 
 @[simp, norm_cast, to_additive]
-=======
->>>>>>> e20c7304
 lemma div_coe {α : Type*} {β : Type*} [topological_space α] [topological_space β]
   [group β] [topological_group β] (f g : C(α, β)) :
   ((f / g : C(α, β)) : α → β) = (f : α → β) / (g : α → β) :=
 by { simp only [div_eq_mul_inv], refl, }
 
-<<<<<<< HEAD
 @[simp, to_additive] lemma continuous_map.inv_comp {α : Type*} {β : Type*} {γ : Type*}
   [topological_space α] [topological_space β] [topological_space γ]
   [group γ] [topological_group γ] (f : C(β, γ)) (g : C(α, β)) :
@@ -175,8 +171,6 @@
   (f / g).comp h = (f.comp h) / (g.comp h) :=
 by { ext, simp, }
 
-=======
->>>>>>> e20c7304
 @[to_additive]
 instance continuous_map_comm_group {α : Type*} {β : Type*} [topological_space α]
   [topological_space β] [comm_group β] [topological_group β] : comm_group C(α, β) :=
