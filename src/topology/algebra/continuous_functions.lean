--- conflicted
+++ resolved
@@ -50,14 +50,7 @@
   [topological_space α] [topological_space β] [topological_space γ]
   [semigroup γ] [has_continuous_mul γ] (f₁ f₂ : C(β, γ)) (g : C(α, β)) :
   (f₁ * f₂).comp g = f₁.comp g * f₂.comp g :=
-<<<<<<< HEAD
-begin
-  ext,
-  simp,
-end
-=======
 by { ext, simp, }
->>>>>>> 94f59d8b
 
 end continuous_map
 
@@ -384,7 +377,6 @@
   algebra_map R C(α, A) k a = k • 1 :=
 by { rw algebra.algebra_map_eq_smul_one, refl, }
 
-<<<<<<< HEAD
 /--
 A version of `separates_points` for subalgebras of the continuous functions,
 used for stating the Stone-Weierstrass theorem.
@@ -432,8 +424,6 @@
   { simp [f', inv_mul_cancel_right' w], },
 end
 
-=======
->>>>>>> 94f59d8b
 end continuous_map
 
 end algebra_structure
@@ -512,22 +502,14 @@
 begin
   dsimp [min, max, abs],
   simp only [neg_le_self_iff, if_congr, sub_nonneg, neg_sub],
-<<<<<<< HEAD
-  split_ifs; ring; linarith,
-=======
   split_ifs; ring_nf; linarith,
->>>>>>> 94f59d8b
 end
 
 lemma max_eq_half_add_add_abs_sub {x y : R} : max x y = 2⁻¹ * (x + y + abs (x - y)) :=
 begin
   dsimp [min, max, abs],
   simp only [neg_le_self_iff, if_congr, sub_nonneg, neg_sub],
-<<<<<<< HEAD
-  split_ifs; ring; linarith,
-=======
   split_ifs; ring_nf; linarith,
->>>>>>> 94f59d8b
 end
 end
 
@@ -538,11 +520,6 @@
 variables {β : Type*} [linear_ordered_field β] [topological_space β]
   [order_topology β] [topological_ring β]
 
-<<<<<<< HEAD
-example : module β β := by apply_instance
-
-=======
->>>>>>> 94f59d8b
 lemma inf_eq (f g : C(α, β)) : f ⊓ g = (2⁻¹ : β) • (f + g - (f - g).abs) :=
 ext (λ x, by simpa using min_eq_half_add_sub_abs_sub)
 
