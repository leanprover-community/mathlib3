--- conflicted
+++ resolved
@@ -290,13 +290,9 @@
 
 /-- The Pontryagin dual of `A` is the group of continuous homomorphism `A → circle`. -/
 @[derive [topological_space, t2_space, comm_group, topological_group, inhabited]]
-<<<<<<< HEAD
-def pontryagin_dual (G : Type*) [monoid G] [topological_space G] := continuous_monoid_hom G circle
+def pontryagin_dual := continuous_monoid_hom A circle
 
 /-- `pontryagin_dual` is a functor. -/
 noncomputable def continuous_monoid_hom.pontryagin_dual (f : continuous_monoid_hom A B) :
   continuous_monoid_hom (pontryagin_dual B) (pontryagin_dual A) :=
-f.comp_left circle
-=======
-def pontryagin_dual := continuous_monoid_hom A circle
->>>>>>> 9b68ed5e
+f.comp_left circle