/-
Copyright (c) 2017 Johannes Hölzl. All rights reserved.
Released under Apache 2.0 license as described in the file LICENSE.
Authors: Johannes Hölzl, Mario Carneiro, Patrick Massot
-/

import order.filter.pointwise
import group_theory.quotient_group
import topology.algebra.monoid
import topology.homeomorph

/-!
# Theory of topological groups
-/

open classical set filter topological_space
open_locale classical topological_space filter

universes u v w x
variables {α : Type u} {β : Type v} {G : Type w} {H : Type x}

section continuous_mul_group

/-!
### Groups with continuous multiplication

In this section we prove a few statements about groups with continuous `(*)`.
-/

variables [topological_space G] [group G] [has_continuous_mul G]

/-- Multiplication from the left in a topological group as a homeomorphism.-/
@[to_additive "Addition from the left in a topological additive group as a homeomorphism."]
protected def homeomorph.mul_left (a : G) : G ≃ₜ G :=
{ continuous_to_fun  := continuous_const.mul continuous_id,
  continuous_inv_fun := continuous_const.mul continuous_id,
  .. equiv.mul_left a }


@[to_additive]
lemma is_open_map_mul_left (a : G) : is_open_map (λ x, a * x) :=
(homeomorph.mul_left a).is_open_map

@[to_additive]
lemma is_closed_map_mul_left (a : G) : is_closed_map (λ x, a * x) :=
(homeomorph.mul_left a).is_closed_map

/-- Multiplication from the right in a topological group as a homeomorphism.-/
@[to_additive "Addition from the right in a topological additive group as a homeomorphism."]
protected def homeomorph.mul_right (a : G) :
  G ≃ₜ G :=
{ continuous_to_fun  := continuous_id.mul continuous_const,
  continuous_inv_fun := continuous_id.mul continuous_const,
  .. equiv.mul_right a }

@[to_additive]
lemma is_open_map_mul_right (a : G) : is_open_map (λ x, x * a) :=
(homeomorph.mul_right a).is_open_map

@[to_additive]
lemma is_closed_map_mul_right (a : G) : is_closed_map (λ x, x * a) :=
(homeomorph.mul_right a).is_closed_map

end continuous_mul_group

section topological_group

/-!
### Topological groups

A topological group is a group in which the multiplication and inversion operations are
continuous. Topological additive groups are defined in the same way. Equivalently, we can require
that the division operation `λ x y, x * y⁻¹` (resp., subtraction) is continuous.
-/

/-- A topological (additive) group is a group in which the addition and negation operations are
continuous. -/
class topological_add_group (G : Type u) [topological_space G] [add_group G]
  extends has_continuous_add G : Prop :=
(continuous_neg : continuous (λa:G, -a))

/-- A topological group is a group in which the multiplication and inversion operations are
continuous. -/
@[to_additive]
class topological_group (G : Type u) [topological_space G] [group G]
  extends has_continuous_mul G : Prop :=
(continuous_inv : continuous (has_inv.inv : G → G))

variables [topological_space G] [group G] [topological_group G]

export topological_group (continuous_inv)
export topological_add_group (continuous_neg)

@[to_additive]
lemma continuous_on_inv {s : set G} : continuous_on has_inv.inv s :=
continuous_inv.continuous_on

@[to_additive]
lemma continuous_within_at_inv {s : set G} {x : G} : continuous_within_at has_inv.inv s x :=
continuous_inv.continuous_within_at

@[to_additive]
lemma continuous_at_inv {x : G} : continuous_at has_inv.inv x :=
continuous_inv.continuous_at

@[to_additive]
lemma tendsto_inv (a : G) : tendsto has_inv.inv (𝓝 a) (𝓝 (a⁻¹)) :=
continuous_at_inv

/-- If a function converges to a value in a multiplicative topological group, then its inverse
converges to the inverse of this value. For the version in normed fields assuming additionally
that the limit is nonzero, use `tendsto.inv'`. -/
@[to_additive]
lemma filter.tendsto.inv {f : α → G} {l : filter α} {y : G} (h : tendsto f l (𝓝 y)) :
  tendsto (λ x, (f x)⁻¹) l (𝓝 y⁻¹) :=
(continuous_inv.tendsto y).comp h

variables [topological_space α] {f : α → G} {s : set α} {x : α}

@[continuity, to_additive]
lemma continuous.inv (hf : continuous f) : continuous (λx, (f x)⁻¹) :=
continuous_inv.comp hf

attribute [continuity] continuous.neg -- TODO

@[to_additive]
lemma continuous_on.inv (hf : continuous_on f s) : continuous_on (λx, (f x)⁻¹) s :=
continuous_inv.comp_continuous_on hf

@[to_additive]
lemma continuous_within_at.inv (hf : continuous_within_at f s x) :
  continuous_within_at (λ x, (f x)⁻¹) s x :=
hf.inv

@[instance, to_additive]
instance [topological_space H] [group H] [topological_group H] :
  topological_group (G × H) :=
{ continuous_inv := continuous_inv.prod_map continuous_inv }

variable (G)

/-- Inversion in a topological group as a homeomorphism.-/
@[to_additive "Negation in a topological group as a homeomorphism."]
protected def homeomorph.inv : G ≃ₜ G :=
{ continuous_to_fun  := continuous_inv,
  continuous_inv_fun := continuous_inv,
  .. equiv.inv G }

@[to_additive exists_nhds_half_neg]
lemma exists_nhds_split_inv {s : set G} (hs : s ∈ 𝓝 (1 : G)) :
  ∃ V ∈ 𝓝 (1 : G), ∀ (v ∈ V) (w ∈ V), v * w⁻¹ ∈ s :=
have ((λp : G × G, p.1 * p.2⁻¹) ⁻¹' s) ∈ 𝓝 ((1, 1) : G × G),
  from continuous_at_fst.mul continuous_at_snd.inv (by simpa),
by simpa only [nhds_prod_eq, mem_prod_self_iff, prod_subset_iff, mem_preimage] using this
<<<<<<< HEAD
=======

>>>>>>> 1f8950e6

variable (G)

@[to_additive]
lemma nhds_one_symm : comap has_inv.inv (𝓝 (1 : G)) = 𝓝 (1 : G) :=
begin
  have lim : tendsto has_inv.inv (𝓝 (1 : G)) (𝓝 1),
  { simpa only [one_inv] using tendsto_inv (1 : G) },
  exact comap_eq_of_inverse _ inv_involutive.comp_self lim lim,
end

variable {G}

@[to_additive]
lemma nhds_translation_mul_inv (x : G) : comap (λ y : G, y * x⁻¹) (𝓝 1) = 𝓝 x :=
begin
  refine comap_eq_of_inverse (λ y : G, y * x) _ _ _,
  { funext x, simp },
  { rw ← mul_right_inv x,
    exact tendsto_id.mul tendsto_const_nhds },
  { suffices : tendsto (λ y : G, y * x) (𝓝 1) (𝓝 (1 * x)), { simpa },
    exact tendsto_id.mul tendsto_const_nhds }
end

@[to_additive]
lemma topological_group.ext {G : Type*} [group G] {t t' : topological_space G}
  (tg : @topological_group G t _) (tg' : @topological_group G t' _)
  (h : @nhds G t 1 = @nhds G t' 1) : t = t' :=
eq_of_nhds_eq_nhds $ λ x, by
  rw [← @nhds_translation_mul_inv G t _ _ x , ← @nhds_translation_mul_inv G t' _ _ x , ← h]

end topological_group

section quotient_topological_group
variables [topological_space G] [group G] [topological_group G] (N : subgroup G) (n : N.normal)

@[to_additive]
instance {G : Type*} [group G] [topological_space G] (N : subgroup G) :
  topological_space (quotient_group.quotient N) :=
quotient.topological_space

open quotient_group

@[to_additive]
lemma quotient_group.is_open_map_coe : is_open_map (coe : G →  quotient N) :=
begin
  intros s s_op,
  change is_open ((coe : G →  quotient N) ⁻¹' (coe '' s)),
  rw quotient_group.preimage_image_coe N s,
  exact is_open_Union (λ n, is_open_map_mul_right n s s_op)
end

@[to_additive]
instance topological_group_quotient [N.normal] : topological_group (quotient N) :=
{ continuous_mul := begin
    have cont : continuous ((coe : G → quotient N) ∘ (λ (p : G × G), p.fst * p.snd)) :=
      continuous_quot_mk.comp continuous_mul,
    have quot : quotient_map (λ p : G × G, ((p.1:quotient N), (p.2:quotient N))),
    { apply is_open_map.to_quotient_map,
      { exact (quotient_group.is_open_map_coe N).prod (quotient_group.is_open_map_coe N) },
      { exact continuous_quot_mk.prod_map continuous_quot_mk },
      { exact (surjective_quot_mk _).prod_map (surjective_quot_mk _) } },
    exact (quotient_map.continuous_iff quot).2 cont,
  end,
  continuous_inv := begin
    apply continuous_quotient_lift,
    change continuous ((coe : G → quotient N) ∘ (λ (a : G), a⁻¹)),
    exact continuous_quot_mk.comp continuous_inv
  end }

attribute [instance] topological_add_group_quotient

end quotient_topological_group

/-- A typeclass saying that `λ p : G × G, p.1 - p.2` is a continuous function. This property
automatically holds for topological additive groups but it also holds, e.g., for `ℝ≥0`-/
class has_continuous_sub (G : Type*) [topological_space G] [has_sub G] : Prop :=
(continuous_sub : continuous (λ p : G × G, p.1 - p.2))

instance topological_add_group.to_has_continuous_sub [topological_space G] [add_group G]
  [topological_add_group G] :
  has_continuous_sub G :=
⟨continuous_fst.add continuous_snd.neg⟩

export has_continuous_sub (continuous_sub)

section has_continuous_sub

variables [topological_space G] [has_sub G] [has_continuous_sub G]

lemma filter.tendsto.sub {f g : α → G} {l : filter α} {a b : G} (hf : tendsto f l (𝓝 a))
  (hg : tendsto g l (𝓝 b)) :
  tendsto (λx, f x - g x) l (𝓝 (a - b)) :=
(continuous_sub.tendsto (a, b)).comp (hf.prod_mk_nhds hg)

variables [topological_space α] {f g : α → G} {s : set α} {x : α}

@[continuity] lemma continuous.sub (hf : continuous f) (hg : continuous g) :
  continuous (λ x, f x - g x) :=
continuous_sub.comp $ hf.prod_mk hg

lemma continuous_within_at.sub (hf : continuous_within_at f s x) (hg : continuous_within_at g s x) :
  continuous_within_at (λ x, f x - g x) s x :=
hf.sub hg

lemma continuous_on.sub (hf : continuous_on f s) (hg : continuous_on g s) :
  continuous_on (λx, f x - g x) s :=
λ x hx, (hf x hx).sub (hg x hx)

end has_continuous_sub

lemma nhds_translation [topological_space G] [add_group G] [topological_add_group G] (x : G) :
  comap (λy:G, y - x) (𝓝 0) = 𝓝 x :=
nhds_translation_add_neg x

/-- additive group with a neighbourhood around 0.
Only used to construct a topology and uniform space.

This is currently only available for commutative groups, but it can be extended to
non-commutative groups too.
-/
class add_group_with_zero_nhd (G : Type u) extends add_comm_group G :=
(Z [] : filter G)
(zero_Z : pure 0 ≤ Z)
(sub_Z : tendsto (λp:G×G, p.1 - p.2) (Z ×ᶠ Z) Z)

namespace add_group_with_zero_nhd
variables (G) [add_group_with_zero_nhd G]

local notation `Z` := add_group_with_zero_nhd.Z

@[priority 100] -- see Note [lower instance priority]
instance : topological_space G :=
topological_space.mk_of_nhds $ λa, map (λx, x + a) (Z G)

variables {G}

lemma neg_Z : tendsto (λa:G, - a) (Z G) (Z G) :=
have tendsto (λa, (0:G)) (Z G) (Z G),
  by refine le_trans (assume h, _) zero_Z; simp [univ_mem_sets'] {contextual := tt},
have tendsto (λa:G, 0 - a) (Z G) (Z G), from
  sub_Z.comp (tendsto.prod_mk this tendsto_id),
by simpa

lemma add_Z : tendsto (λp:G×G, p.1 + p.2) (Z G ×ᶠ Z G) (Z G) :=
suffices tendsto (λp:G×G, p.1 - -p.2) (Z G ×ᶠ Z G) (Z G),
  by simpa [sub_eq_add_neg],
sub_Z.comp (tendsto.prod_mk tendsto_fst (neg_Z.comp tendsto_snd))

lemma exists_Z_half {s : set G} (hs : s ∈ Z G) : ∃ V ∈ Z G, ∀ (v ∈ V) (w ∈ V), v + w ∈ s :=
begin
  have : ((λa:G×G, a.1 + a.2) ⁻¹' s) ∈ Z G ×ᶠ Z G := add_Z (by simpa using hs),
  rcases mem_prod_self_iff.1 this with ⟨V, H, H'⟩,
  exact ⟨V, H, prod_subset_iff.1 H'⟩
end

lemma nhds_eq (a : G) : 𝓝 a = map (λx, x + a) (Z G) :=
topological_space.nhds_mk_of_nhds _ _
  (assume a, calc pure a = map (λx, x + a) (pure 0) : by simp
    ... ≤ _ : map_mono zero_Z)
  (assume b s hs,
    let ⟨t, ht, eqt⟩ := exists_Z_half hs in
    have t0 : (0:G) ∈ t, by simpa using zero_Z ht,
    begin
      refine ⟨(λx:G, x + b) '' t, image_mem_map ht, _, _⟩,
      { refine set.image_subset_iff.2 (assume b hbt, _),
        simpa using eqt 0 t0 b hbt },
      { rintros _ ⟨c, hb, rfl⟩,
        refine (Z G).sets_of_superset ht (assume x hxt, _),
        simpa [add_assoc] using eqt _ hxt _ hb }
    end)

lemma nhds_zero_eq_Z : 𝓝 0 = Z G := by simp [nhds_eq]; exact filter.map_id

@[priority 100] -- see Note [lower instance priority]
instance : has_continuous_add G :=
⟨ continuous_iff_continuous_at.2 $ assume ⟨a, b⟩,
  begin
    rw [continuous_at, nhds_prod_eq, nhds_eq, nhds_eq, nhds_eq, filter.prod_map_map_eq,
      tendsto_map'_iff],
    suffices :  tendsto ((λx:G, (a + b) + x) ∘ (λp:G×G,p.1 + p.2)) (Z G ×ᶠ Z G)
      (map (λx:G, (a + b) + x) (Z G)),
    { simpa [(∘), add_comm, add_left_comm] },
    exact tendsto_map.comp add_Z
  end ⟩

@[priority 100] -- see Note [lower instance priority]
instance : topological_add_group G :=
⟨continuous_iff_continuous_at.2 $ assume a,
  begin
    rw [continuous_at, nhds_eq, nhds_eq, tendsto_map'_iff],
    suffices : tendsto ((λx:G, x - a) ∘ (λx:G, -x)) (Z G) (map (λx:G, x - a) (Z G)),
    { simpa [(∘), add_comm, sub_eq_add_neg] using this },
    exact tendsto_map.comp neg_Z
  end⟩

end add_group_with_zero_nhd

section filter_mul

section
variables [topological_space G] [group G] [topological_group G]

@[to_additive]
lemma is_open.mul_left {s t : set G} : is_open t → is_open (s * t) := λ ht,
begin
  have : ∀a, is_open ((λ (x : G), a * x) '' t) :=
    assume a, is_open_map_mul_left a t ht,
  rw ← Union_mul_left_image,
  exact is_open_Union (λa, is_open_Union $ λha, this _),
end

@[to_additive]
lemma is_open.mul_right {s t : set G} : is_open s → is_open (s * t) := λ hs,
begin
  have : ∀a, is_open ((λ (x : G), x * a) '' s),
    assume a, apply is_open_map_mul_right, exact hs,
  rw ← Union_mul_right_image,
  exact is_open_Union (λa, is_open_Union $ λha, this _),
end

variables (G)

lemma topological_group.t1_space (h : @is_closed G _ {1}) : t1_space G :=
⟨assume x, by { convert is_closed_map_mul_right x _ h, simp }⟩

lemma topological_group.regular_space [t1_space G] : regular_space G :=
⟨assume s a hs ha,
 let f := λ p : G × G, p.1 * (p.2)⁻¹ in
 have hf : continuous f := continuous_fst.mul continuous_snd.inv,
 -- a ∈ -s implies f (a, 1) ∈ -s, and so (a, 1) ∈ f⁻¹' (-s);
 -- and so can find t₁ t₂ open such that a ∈ t₁ × t₂ ⊆ f⁻¹' (-s)
 let ⟨t₁, t₂, ht₁, ht₂, a_mem_t₁, one_mem_t₂, t_subset⟩ :=
   is_open_prod_iff.1 (hf _ (is_open_compl_iff.2 hs)) a (1:G) (by simpa [f]) in
 begin
<<<<<<< HEAD
   use [s * t₂, ht₂.mul_left, λ x hx, ⟨x, 1, hx, one_mem_t₂, mul_one _⟩],
=======
   use [s * t₂, is_open_mul_left ht₂, λ x hx, ⟨x, 1, hx, one_mem_t₂, mul_one _⟩],
>>>>>>> 1f8950e6
   apply inf_principal_eq_bot,
   rw mem_nhds_sets_iff,
   refine ⟨t₁, _, ht₁, a_mem_t₁⟩,
   rintros x hx ⟨y, z, hy, hz, yz⟩,
   have : x * z⁻¹ ∈ sᶜ := (prod_subset_iff.1 t_subset) x hx z hz,
   have : x * z⁻¹ ∈ s, rw ← yz, simpa,
   contradiction
 end⟩

local attribute [instance] topological_group.regular_space

lemma topological_group.t2_space [t1_space G] : t2_space G := regular_space.t2_space G

end

section

/-! Some results about an open set containing the product of two sets in a topological group. -/

variables [topological_space G] [group G] [topological_group G]

/-- Given a compact set `K` inside an open set `U`, there is a open neighborhood `V` of `1`
  such that `KV ⊆ U`. -/
@[to_additive "Given a compact set `K` inside an open set `U`, there is a open neighborhood `V` of `0`
  such that `K + V ⊆ U`."]
lemma compact_open_separated_mul {K U : set G} (hK : is_compact K) (hU : is_open U) (hKU : K ⊆ U) :
  ∃ V : set G, is_open V ∧ (1 : G) ∈ V ∧ K * V ⊆ U :=
begin
  let W : G → set G := λ x, (λ y, x * y) ⁻¹' U,
  have h1W : ∀ x, is_open (W x) := λ x, continuous_mul_left x U hU,
  have h2W : ∀ x ∈ K, (1 : G) ∈ W x := λ x hx, by simp only [mem_preimage, mul_one, hKU hx],
<<<<<<< HEAD
  choose V hV using λ x : K, exists_open_mem_mul_subset (mem_nhds_sets (h1W x) (h2W x.1 x.2)),
=======
  choose V hV using λ x : K, exists_open_nhds_one_mul_subset (mem_nhds_sets (h1W x) (h2W x.1 x.2)),
>>>>>>> 1f8950e6
  let X : K → set G := λ x, (λ y, (x : G)⁻¹ * y) ⁻¹' (V x),
  cases hK.elim_finite_subcover X (λ x, continuous_mul_left x⁻¹ (V x) (hV x).1) _ with t ht, swap,
  { intros x hx, rw [mem_Union], use ⟨x, hx⟩, rw [mem_preimage], convert (hV _).2.1,
    simp only [mul_left_inv, subtype.coe_mk] },
  refine ⟨⋂ x ∈ t, V x, is_open_bInter (finite_mem_finset _) (λ x hx, (hV x).1), _, _⟩,
  { simp only [mem_Inter], intros x hx, exact (hV x).2.1 },
  rintro _ ⟨x, y, hx, hy, rfl⟩, simp only [mem_Inter] at hy,
  have := ht hx, simp only [mem_Union, mem_preimage] at this, rcases this with ⟨z, h1z, h2z⟩,
  have : (z : G)⁻¹ * x * y ∈ W z := (hV z).2.2 (mul_mem_mul h2z (hy z h1z)),
  rw [mem_preimage] at this, convert this using 1, simp only [mul_assoc, mul_inv_cancel_left]
end

/-- A compact set is covered by finitely many left multiplicative translates of a set
  with non-empty interior. -/
@[to_additive "A compact set is covered by finitely many left additive translates of a set
  with non-empty interior."]
lemma compact_covered_by_mul_left_translates {K V : set G} (hK : is_compact K)
  (hV : (interior V).nonempty) : ∃ t : finset G, K ⊆ ⋃ g ∈ t, (λ h, g * h) ⁻¹' V :=
begin
  cases hV with g₀ hg₀,
  rcases is_compact.elim_finite_subcover hK (λ x : G, interior $ (λ h, x * h) ⁻¹' V) _ _ with ⟨t, ht⟩,
  { refine ⟨t, subset.trans ht _⟩,
    apply Union_subset_Union, intro g, apply Union_subset_Union, intro hg, apply interior_subset },
  { intro g, apply is_open_interior },
  { intros g hg, rw [mem_Union], use g₀ * g⁻¹,
    apply preimage_interior_subset_interior_preimage, exact continuous_const.mul continuous_id,
    rwa [mem_preimage, inv_mul_cancel_right] }
end

end

section
variables [topological_space G] [comm_group G] [topological_group G]

@[to_additive]
lemma nhds_mul (x y : G) : 𝓝 (x * y) = 𝓝 x * 𝓝 y :=
filter_eq $ set.ext $ assume s,
begin
  rw [← nhds_translation_mul_inv x, ← nhds_translation_mul_inv y, ← nhds_translation_mul_inv (x*y)],
  split,
  { rintros ⟨t, ht, ts⟩,
<<<<<<< HEAD
    rcases exists_nhds_split ht with ⟨V, V_open, V_mem, h⟩,
    refine ⟨(λa, a * x⁻¹) ⁻¹' V, (λa, a * y⁻¹) ⁻¹' V,
            ⟨V, mem_nhds_sets V_open V_mem, subset.refl _⟩,
            ⟨V, mem_nhds_sets V_open V_mem, subset.refl _⟩, _⟩,
=======
    rcases exists_nhds_one_split ht with ⟨V, V1, h⟩,
    refine ⟨(λa, a * x⁻¹) ⁻¹' V, (λa, a * y⁻¹) ⁻¹' V,
            ⟨V, V1, subset.refl _⟩, ⟨V, V1, subset.refl _⟩, _⟩,
>>>>>>> 1f8950e6
    rintros a ⟨v, w, v_mem, w_mem, rfl⟩,
    apply ts,
    simpa [mul_comm, mul_assoc, mul_left_comm] using h (v * x⁻¹) v_mem (w * y⁻¹) w_mem },
  { rintros ⟨a, c, ⟨b, hb, ba⟩, ⟨d, hd, dc⟩, ac⟩,
    refine ⟨b ∩ d, inter_mem_sets hb hd, assume v, _⟩,
    simp only [preimage_subset_iff, mul_inv_rev, mem_preimage] at *,
    rintros ⟨vb, vd⟩,
    refine ac ⟨v * y⁻¹, y, _, _, _⟩,
    { rw ← mul_assoc _ _ _ at vb, exact ba _ vb },
    { apply dc y, rw mul_right_inv, exact mem_of_nhds hd },
    { simp only [inv_mul_cancel_right] } }
end

@[to_additive]
lemma nhds_is_mul_hom : is_mul_hom (λx:G, 𝓝 x) := ⟨λ_ _, nhds_mul _ _⟩

end

end filter_mul<|MERGE_RESOLUTION|>--- conflicted
+++ resolved
@@ -152,10 +152,6 @@
 have ((λp : G × G, p.1 * p.2⁻¹) ⁻¹' s) ∈ 𝓝 ((1, 1) : G × G),
   from continuous_at_fst.mul continuous_at_snd.inv (by simpa),
 by simpa only [nhds_prod_eq, mem_prod_self_iff, prod_subset_iff, mem_preimage] using this
-<<<<<<< HEAD
-=======
-
->>>>>>> 1f8950e6
 
 variable (G)
 
@@ -391,11 +387,7 @@
  let ⟨t₁, t₂, ht₁, ht₂, a_mem_t₁, one_mem_t₂, t_subset⟩ :=
    is_open_prod_iff.1 (hf _ (is_open_compl_iff.2 hs)) a (1:G) (by simpa [f]) in
  begin
-<<<<<<< HEAD
    use [s * t₂, ht₂.mul_left, λ x hx, ⟨x, 1, hx, one_mem_t₂, mul_one _⟩],
-=======
-   use [s * t₂, is_open_mul_left ht₂, λ x hx, ⟨x, 1, hx, one_mem_t₂, mul_one _⟩],
->>>>>>> 1f8950e6
    apply inf_principal_eq_bot,
    rw mem_nhds_sets_iff,
    refine ⟨t₁, _, ht₁, a_mem_t₁⟩,
@@ -427,11 +419,7 @@
   let W : G → set G := λ x, (λ y, x * y) ⁻¹' U,
   have h1W : ∀ x, is_open (W x) := λ x, continuous_mul_left x U hU,
   have h2W : ∀ x ∈ K, (1 : G) ∈ W x := λ x hx, by simp only [mem_preimage, mul_one, hKU hx],
-<<<<<<< HEAD
-  choose V hV using λ x : K, exists_open_mem_mul_subset (mem_nhds_sets (h1W x) (h2W x.1 x.2)),
-=======
   choose V hV using λ x : K, exists_open_nhds_one_mul_subset (mem_nhds_sets (h1W x) (h2W x.1 x.2)),
->>>>>>> 1f8950e6
   let X : K → set G := λ x, (λ y, (x : G)⁻¹ * y) ⁻¹' (V x),
   cases hK.elim_finite_subcover X (λ x, continuous_mul_left x⁻¹ (V x) (hV x).1) _ with t ht, swap,
   { intros x hx, rw [mem_Union], use ⟨x, hx⟩, rw [mem_preimage], convert (hV _).2.1,
@@ -473,16 +461,9 @@
   rw [← nhds_translation_mul_inv x, ← nhds_translation_mul_inv y, ← nhds_translation_mul_inv (x*y)],
   split,
   { rintros ⟨t, ht, ts⟩,
-<<<<<<< HEAD
-    rcases exists_nhds_split ht with ⟨V, V_open, V_mem, h⟩,
-    refine ⟨(λa, a * x⁻¹) ⁻¹' V, (λa, a * y⁻¹) ⁻¹' V,
-            ⟨V, mem_nhds_sets V_open V_mem, subset.refl _⟩,
-            ⟨V, mem_nhds_sets V_open V_mem, subset.refl _⟩, _⟩,
-=======
     rcases exists_nhds_one_split ht with ⟨V, V1, h⟩,
     refine ⟨(λa, a * x⁻¹) ⁻¹' V, (λa, a * y⁻¹) ⁻¹' V,
             ⟨V, V1, subset.refl _⟩, ⟨V, V1, subset.refl _⟩, _⟩,
->>>>>>> 1f8950e6
     rintros a ⟨v, w, v_mem, w_mem, rfl⟩,
     apply ts,
     simpa [mul_comm, mul_assoc, mul_left_comm] using h (v * x⁻¹) v_mem (w * y⁻¹) w_mem },
