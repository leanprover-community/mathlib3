/-
Copyright (c) 2017 Johannes Hölzl. All rights reserved.
Released under Apache 2.0 license as described in the file LICENSE.
Authors: Johannes Hölzl, Mario Carneiro, Patrick Massot
-/
import group_theory.group_action.conj_act
import group_theory.group_action.quotient
import order.filter.pointwise
import tactic.congrm
import topology.algebra.monoid
import topology.compact_open
import topology.sets.compacts
import topology.algebra.constructions

/-!
# Topological groups

This file defines the following typeclasses:

* `topological_group`, `topological_add_group`: multiplicative and additive topological groups,
  i.e., groups with continuous `(*)` and `(⁻¹)` / `(+)` and `(-)`;

* `has_continuous_sub G` means that `G` has a continuous subtraction operation.

There is an instance deducing `has_continuous_sub` from `topological_group` but we use a separate
typeclass because, e.g., `ℕ` and `ℝ≥0` have continuous subtraction but are not additive groups.

We also define `homeomorph` versions of several `equiv`s: `homeomorph.mul_left`,
`homeomorph.mul_right`, `homeomorph.inv`, and prove a few facts about neighbourhood filters in
groups.

## Tags

topological space, group, topological group
-/

open classical set filter topological_space function
open_locale classical topological_space filter pointwise

universes u v w x
variables {α : Type u} {β : Type v} {G : Type w} {H : Type x}

section continuous_mul_group

/-!
### Groups with continuous multiplication

In this section we prove a few statements about groups with continuous `(*)`.
-/

variables [topological_space G] [group G] [has_continuous_mul G]

/-- Multiplication from the left in a topological group as a homeomorphism. -/
@[to_additive "Addition from the left in a topological additive group as a homeomorphism."]
protected def homeomorph.mul_left (a : G) : G ≃ₜ G :=
{ continuous_to_fun  := continuous_const.mul continuous_id,
  continuous_inv_fun := continuous_const.mul continuous_id,
  .. equiv.mul_left a }

@[simp, to_additive]
lemma homeomorph.coe_mul_left (a : G) : ⇑(homeomorph.mul_left a) = (*) a := rfl

@[to_additive]
lemma homeomorph.mul_left_symm (a : G) : (homeomorph.mul_left a).symm = homeomorph.mul_left a⁻¹ :=
by { ext, refl }

@[to_additive]
lemma is_open_map_mul_left (a : G) : is_open_map (λ x, a * x) :=
(homeomorph.mul_left a).is_open_map

@[to_additive is_open.left_add_coset]
lemma is_open.left_coset {U : set G} (h : is_open U) (x : G) : is_open (left_coset x U) :=
is_open_map_mul_left x _ h

@[to_additive]
lemma is_closed_map_mul_left (a : G) : is_closed_map (λ x, a * x) :=
(homeomorph.mul_left a).is_closed_map

@[to_additive is_closed.left_add_coset]
lemma is_closed.left_coset {U : set G} (h : is_closed U) (x : G) : is_closed (left_coset x U) :=
is_closed_map_mul_left x _ h

/-- Multiplication from the right in a topological group as a homeomorphism. -/
@[to_additive "Addition from the right in a topological additive group as a homeomorphism."]
protected def homeomorph.mul_right (a : G) :
  G ≃ₜ G :=
{ continuous_to_fun  := continuous_id.mul continuous_const,
  continuous_inv_fun := continuous_id.mul continuous_const,
  .. equiv.mul_right a }

@[simp, to_additive]
lemma homeomorph.coe_mul_right (a : G) : ⇑(homeomorph.mul_right a) = λ g, g * a := rfl

@[to_additive]
lemma homeomorph.mul_right_symm (a : G) :
  (homeomorph.mul_right a).symm = homeomorph.mul_right a⁻¹ :=
by { ext, refl }

@[to_additive]
lemma is_open_map_mul_right (a : G) : is_open_map (λ x, x * a) :=
(homeomorph.mul_right a).is_open_map

@[to_additive is_open.right_add_coset]
lemma is_open.right_coset {U : set G} (h : is_open U) (x : G) : is_open (right_coset U x) :=
is_open_map_mul_right x _ h

@[to_additive]
lemma is_closed_map_mul_right (a : G) : is_closed_map (λ x, x * a) :=
(homeomorph.mul_right a).is_closed_map

@[to_additive is_closed.right_add_coset]
lemma is_closed.right_coset {U : set G} (h : is_closed U) (x : G) : is_closed (right_coset U x) :=
is_closed_map_mul_right x _ h

@[to_additive]
lemma discrete_topology_of_open_singleton_one (h : is_open ({1} : set G)) : discrete_topology G :=
begin
  rw ← singletons_open_iff_discrete,
  intro g,
  suffices : {g} = (λ (x : G), g⁻¹ * x) ⁻¹' {1},
  { rw this, exact (continuous_mul_left (g⁻¹)).is_open_preimage _ h, },
  simp only [mul_one, set.preimage_mul_left_singleton, eq_self_iff_true,
    inv_inv, set.singleton_eq_singleton_iff],
end

@[to_additive]
lemma discrete_topology_iff_open_singleton_one : discrete_topology G ↔ is_open ({1} : set G) :=
⟨λ h, forall_open_iff_discrete.mpr h {1}, discrete_topology_of_open_singleton_one⟩

end continuous_mul_group

/-!
### `has_continuous_inv` and `has_continuous_neg`
-/

/-- Basic hypothesis to talk about a topological additive group. A topological additive group
over `M`, for example, is obtained by requiring the instances `add_group M` and
`has_continuous_add M` and `has_continuous_neg M`. -/
class has_continuous_neg (G : Type u) [topological_space G] [has_neg G] : Prop :=
(continuous_neg : continuous (λ a : G, -a))

/-- Basic hypothesis to talk about a topological group. A topological group over `M`, for example,
is obtained by requiring the instances `group M` and `has_continuous_mul M` and
`has_continuous_inv M`. -/
@[to_additive]
class has_continuous_inv (G : Type u) [topological_space G] [has_inv G] : Prop :=
(continuous_inv : continuous (λ a : G, a⁻¹))

export has_continuous_inv (continuous_inv)
export has_continuous_neg (continuous_neg)

section continuous_inv

variables [topological_space G] [has_inv G] [has_continuous_inv G]

@[to_additive]
lemma continuous_on_inv {s : set G} : continuous_on has_inv.inv s :=
continuous_inv.continuous_on

@[to_additive]
lemma continuous_within_at_inv {s : set G} {x : G} : continuous_within_at has_inv.inv s x :=
continuous_inv.continuous_within_at

@[to_additive]
lemma continuous_at_inv {x : G} : continuous_at has_inv.inv x :=
continuous_inv.continuous_at

@[to_additive]
lemma tendsto_inv (a : G) : tendsto has_inv.inv (𝓝 a) (𝓝 (a⁻¹)) :=
continuous_at_inv

/-- If a function converges to a value in a multiplicative topological group, then its inverse
converges to the inverse of this value. For the version in normed fields assuming additionally
that the limit is nonzero, use `tendsto.inv'`. -/
@[to_additive "If a function converges to a value in an additive topological group, then its
negation converges to the negation of this value."]
lemma filter.tendsto.inv {f : α → G} {l : filter α} {y : G} (h : tendsto f l (𝓝 y)) :
  tendsto (λ x, (f x)⁻¹) l (𝓝 y⁻¹) :=
(continuous_inv.tendsto y).comp h

variables [topological_space α] {f : α → G} {s : set α} {x : α}

@[continuity, to_additive]
lemma continuous.inv (hf : continuous f) : continuous (λx, (f x)⁻¹) :=
continuous_inv.comp hf

@[to_additive]
lemma continuous_at.inv (hf : continuous_at f x) : continuous_at (λ x, (f x)⁻¹) x :=
continuous_at_inv.comp hf

@[to_additive]
lemma continuous_on.inv (hf : continuous_on f s) : continuous_on (λx, (f x)⁻¹) s :=
continuous_inv.comp_continuous_on hf

@[to_additive]
lemma continuous_within_at.inv (hf : continuous_within_at f s x) :
  continuous_within_at (λ x, (f x)⁻¹) s x :=
hf.inv

@[to_additive]
instance [topological_space H] [has_inv H] [has_continuous_inv H] : has_continuous_inv (G × H) :=
⟨continuous_inv.fst'.prod_mk continuous_inv.snd'⟩

variable {ι : Type*}

@[to_additive]
instance pi.has_continuous_inv {C : ι → Type*} [∀ i, topological_space (C i)]
  [∀ i, has_inv (C i)] [∀ i, has_continuous_inv (C i)] : has_continuous_inv (Π i, C i) :=
{ continuous_inv := continuous_pi (λ i, (continuous_apply i).inv) }

/-- A version of `pi.has_continuous_inv` for non-dependent functions. It is needed because sometimes
Lean fails to use `pi.has_continuous_inv` for non-dependent functions. -/
@[to_additive "A version of `pi.has_continuous_neg` for non-dependent functions. It is needed
because sometimes Lean fails to use `pi.has_continuous_neg` for non-dependent functions."]
instance pi.has_continuous_inv' : has_continuous_inv (ι → G) :=
pi.has_continuous_inv

@[priority 100, to_additive]
instance has_continuous_inv_of_discrete_topology [topological_space H]
  [has_inv H] [discrete_topology H] : has_continuous_inv H :=
⟨continuous_of_discrete_topology⟩

section pointwise_limits

variables (G₁ G₂ : Type*) [topological_space G₂] [t2_space G₂]

@[to_additive] lemma is_closed_set_of_map_inv [has_inv G₁] [has_inv G₂] [has_continuous_inv G₂] :
  is_closed {f : G₁ → G₂ | ∀ x, f x⁻¹ = (f x)⁻¹ } :=
begin
  simp only [set_of_forall],
  refine is_closed_Inter (λ i, is_closed_eq (continuous_apply _) (continuous_apply _).inv),
end

end pointwise_limits

instance [topological_space H] [has_inv H] [has_continuous_inv H] :
  has_continuous_neg (additive H) :=
{ continuous_neg := @continuous_inv H _ _ _ }

instance [topological_space H] [has_neg H] [has_continuous_neg H] :
  has_continuous_inv (multiplicative H) :=
{ continuous_inv := @continuous_neg H _ _ _ }

end continuous_inv

section continuous_involutive_inv
variables [topological_space G] [has_involutive_inv G] [has_continuous_inv G] {s : set G}

@[to_additive] lemma is_compact.inv (hs : is_compact s) : is_compact s⁻¹ :=
by { rw [← image_inv], exact hs.image continuous_inv }

variables (G)

/-- Inversion in a topological group as a homeomorphism. -/
@[to_additive "Negation in a topological group as a homeomorphism."]
protected def homeomorph.inv (G : Type*) [topological_space G] [has_involutive_inv G]
  [has_continuous_inv G] : G ≃ₜ G :=
{ continuous_to_fun  := continuous_inv,
  continuous_inv_fun := continuous_inv,
  .. equiv.inv G }

@[to_additive] lemma is_open_map_inv : is_open_map (has_inv.inv : G → G) :=
(homeomorph.inv _).is_open_map

@[to_additive] lemma is_closed_map_inv : is_closed_map (has_inv.inv : G → G) :=
(homeomorph.inv _).is_closed_map

variables {G}

@[to_additive] lemma is_open.inv (hs : is_open s) : is_open s⁻¹ := hs.preimage continuous_inv
@[to_additive] lemma is_closed.inv (hs : is_closed s) : is_closed s⁻¹ := hs.preimage continuous_inv
@[to_additive] lemma inv_closure : ∀ s : set G, (closure s)⁻¹ = closure s⁻¹ :=
(homeomorph.inv G).preimage_closure

end continuous_involutive_inv

section lattice_ops

variables {ι' : Sort*} [has_inv G]

@[to_additive] lemma has_continuous_inv_Inf {ts : set (topological_space G)}
  (h : Π t ∈ ts, @has_continuous_inv G t _) :
  @has_continuous_inv G (Inf ts) _ :=
{ continuous_inv := continuous_Inf_rng.2 (λ t ht, continuous_Inf_dom ht
  (@has_continuous_inv.continuous_inv G t _ (h t ht))) }

@[to_additive] lemma has_continuous_inv_infi {ts' : ι' → topological_space G}
  (h' : Π i, @has_continuous_inv G (ts' i) _) :
  @has_continuous_inv G (⨅ i, ts' i) _ :=
by {rw ← Inf_range, exact has_continuous_inv_Inf (set.forall_range_iff.mpr h')}

@[to_additive] lemma has_continuous_inv_inf {t₁ t₂ : topological_space G}
  (h₁ : @has_continuous_inv G t₁ _) (h₂ : @has_continuous_inv G t₂ _) :
  @has_continuous_inv G (t₁ ⊓ t₂) _ :=
by { rw inf_eq_infi, refine has_continuous_inv_infi (λ b, _), cases b; assumption }

end lattice_ops

@[to_additive] lemma inducing.has_continuous_inv {G H : Type*} [has_inv G] [has_inv H]
  [topological_space G] [topological_space H] [has_continuous_inv H] {f : G → H} (hf : inducing f)
  (hf_inv : ∀ x, f x⁻¹ = (f x)⁻¹) : has_continuous_inv G :=
⟨hf.continuous_iff.2 $ by simpa only [(∘), hf_inv] using hf.continuous.inv⟩

section topological_group

/-!
### Topological groups

A topological group is a group in which the multiplication and inversion operations are
continuous. Topological additive groups are defined in the same way. Equivalently, we can require
that the division operation `λ x y, x * y⁻¹` (resp., subtraction) is continuous.
-/

/-- A topological (additive) group is a group in which the addition and negation operations are
continuous. -/
class topological_add_group (G : Type u) [topological_space G] [add_group G]
  extends has_continuous_add G, has_continuous_neg G : Prop

/-- A topological group is a group in which the multiplication and inversion operations are
continuous.

When you declare an instance that does not already have a `uniform_space` instance,
you should also provide an instance of `uniform_space` and `uniform_group` using
`topological_group.to_uniform_space` and `topological_comm_group_is_uniform`. -/
@[to_additive]
class topological_group (G : Type*) [topological_space G] [group G]
  extends has_continuous_mul G, has_continuous_inv G : Prop

section conj

instance conj_act.units_has_continuous_const_smul {M} [monoid M] [topological_space M]
  [has_continuous_mul M] :
  has_continuous_const_smul (conj_act Mˣ) M :=
⟨λ m, (continuous_const.mul continuous_id).mul continuous_const⟩

/-- we slightly weaken the type class assumptions here so that it will also apply to `ennreal`, but
we nevertheless leave it in the `topological_group` namespace. -/

variables [topological_space G] [has_inv G] [has_mul G] [has_continuous_mul G]

/-- Conjugation is jointly continuous on `G × G` when both `mul` and `inv` are continuous. -/
@[to_additive "Conjugation is jointly continuous on `G × G` when both `mul` and `inv` are
continuous."]
lemma topological_group.continuous_conj_prod [has_continuous_inv G] :
  continuous (λ g : G × G, g.fst * g.snd * g.fst⁻¹) :=
continuous_mul.mul (continuous_inv.comp continuous_fst)

/-- Conjugation by a fixed element is continuous when `mul` is continuous. -/
@[to_additive "Conjugation by a fixed element is continuous when `add` is continuous."]
lemma topological_group.continuous_conj (g : G) : continuous (λ (h : G), g * h * g⁻¹) :=
(continuous_mul_right g⁻¹).comp (continuous_mul_left g)

/-- Conjugation acting on fixed element of the group is continuous when both `mul` and
`inv` are continuous. -/
@[to_additive "Conjugation acting on fixed element of the additive group is continuous when both
  `add` and `neg` are continuous."]
lemma topological_group.continuous_conj' [has_continuous_inv G]
  (h : G) : continuous (λ (g : G), g * h * g⁻¹) :=
(continuous_mul_right h).mul continuous_inv

end conj

variables [topological_space G] [group G] [topological_group G]
[topological_space α] {f : α → G} {s : set α} {x : α}

section zpow

@[continuity, to_additive]
lemma continuous_zpow : ∀ z : ℤ, continuous (λ a : G, a ^ z)
| (int.of_nat n) := by simpa using continuous_pow n
| -[1+n] := by simpa using (continuous_pow (n + 1)).inv

instance add_group.has_continuous_const_smul_int {A} [add_group A] [topological_space A]
  [topological_add_group A] : has_continuous_const_smul ℤ A := ⟨continuous_zsmul⟩

instance add_group.has_continuous_smul_int {A} [add_group A] [topological_space A]
  [topological_add_group A] : has_continuous_smul ℤ A :=
⟨continuous_uncurry_of_discrete_topology continuous_zsmul⟩

@[continuity, to_additive]
lemma continuous.zpow {f : α → G} (h : continuous f) (z : ℤ) :
  continuous (λ b, (f b) ^ z) :=
(continuous_zpow z).comp h

@[to_additive]
lemma continuous_on_zpow {s : set G} (z : ℤ) : continuous_on (λ x, x ^ z) s :=
(continuous_zpow z).continuous_on

@[to_additive]
lemma continuous_at_zpow (x : G) (z : ℤ) : continuous_at (λ x, x ^ z) x :=
(continuous_zpow z).continuous_at

@[to_additive]
lemma filter.tendsto.zpow {α} {l : filter α} {f : α → G} {x : G} (hf : tendsto f l (𝓝 x)) (z : ℤ) :
  tendsto (λ x, f x ^ z) l (𝓝 (x ^ z)) :=
(continuous_at_zpow _ _).tendsto.comp hf

@[to_additive]
lemma continuous_within_at.zpow {f : α → G} {x : α} {s : set α} (hf : continuous_within_at f s x)
  (z : ℤ) : continuous_within_at (λ x, f x ^ z) s x :=
hf.zpow z

@[to_additive]
lemma continuous_at.zpow {f : α → G} {x : α} (hf : continuous_at f x) (z : ℤ) :
  continuous_at (λ x, f x ^ z) x :=
hf.zpow z

@[to_additive continuous_on.zsmul]
lemma continuous_on.zpow {f : α → G} {s : set α} (hf : continuous_on f s) (z : ℤ) :
  continuous_on (λ x, f x ^ z) s :=
λ x hx, (hf x hx).zpow z

end zpow

section ordered_comm_group

variables [topological_space H] [ordered_comm_group H] [topological_group H]

@[to_additive] lemma tendsto_inv_nhds_within_Ioi {a : H} :
  tendsto has_inv.inv (𝓝[>] a) (𝓝[<] (a⁻¹)) :=
(continuous_inv.tendsto a).inf $ by simp [tendsto_principal_principal]

@[to_additive] lemma tendsto_inv_nhds_within_Iio {a : H} :
  tendsto has_inv.inv (𝓝[<] a) (𝓝[>] (a⁻¹)) :=
(continuous_inv.tendsto a).inf $ by simp [tendsto_principal_principal]

@[to_additive] lemma tendsto_inv_nhds_within_Ioi_inv {a : H} :
  tendsto has_inv.inv (𝓝[>] (a⁻¹)) (𝓝[<] a) :=
by simpa only [inv_inv] using @tendsto_inv_nhds_within_Ioi _ _ _ _ (a⁻¹)

@[to_additive] lemma tendsto_inv_nhds_within_Iio_inv {a : H} :
  tendsto has_inv.inv (𝓝[<] (a⁻¹)) (𝓝[>] a) :=
by simpa only [inv_inv] using @tendsto_inv_nhds_within_Iio _ _ _ _ (a⁻¹)

@[to_additive] lemma tendsto_inv_nhds_within_Ici {a : H} :
  tendsto has_inv.inv (𝓝[≥] a) (𝓝[≤] (a⁻¹)) :=
(continuous_inv.tendsto a).inf $ by simp [tendsto_principal_principal]

@[to_additive] lemma tendsto_inv_nhds_within_Iic {a : H} :
  tendsto has_inv.inv (𝓝[≤] a) (𝓝[≥] (a⁻¹)) :=
(continuous_inv.tendsto a).inf $ by simp [tendsto_principal_principal]

@[to_additive] lemma tendsto_inv_nhds_within_Ici_inv {a : H} :
  tendsto has_inv.inv (𝓝[≥] (a⁻¹)) (𝓝[≤] a) :=
by simpa only [inv_inv] using @tendsto_inv_nhds_within_Ici _ _ _ _ (a⁻¹)

@[to_additive] lemma tendsto_inv_nhds_within_Iic_inv {a : H} :
  tendsto has_inv.inv (𝓝[≤] (a⁻¹)) (𝓝[≥] a) :=
by simpa only [inv_inv] using @tendsto_inv_nhds_within_Iic _ _ _ _ (a⁻¹)

end ordered_comm_group

@[instance, to_additive]
instance [topological_space H] [group H] [topological_group H] :
  topological_group (G × H) :=
{ continuous_inv := continuous_inv.prod_map continuous_inv }

@[to_additive]
instance pi.topological_group {C : β → Type*} [∀ b, topological_space (C b)]
  [∀ b, group (C b)] [∀ b, topological_group (C b)] : topological_group (Π b, C b) :=
{ continuous_inv := continuous_pi (λ i, (continuous_apply i).inv) }

open mul_opposite

@[to_additive]
instance [group α] [has_continuous_inv α] : has_continuous_inv αᵐᵒᵖ :=
op_homeomorph.symm.inducing.has_continuous_inv unop_inv

/-- If multiplication is continuous in `α`, then it also is in `αᵐᵒᵖ`. -/
@[to_additive "If addition is continuous in `α`, then it also is in `αᵃᵒᵖ`."]
instance [group α] [topological_group α] :
  topological_group αᵐᵒᵖ := { }

variable (G)

@[to_additive]
lemma nhds_one_symm : comap has_inv.inv (𝓝 (1 : G)) = 𝓝 (1 : G) :=
((homeomorph.inv G).comap_nhds_eq _).trans (congr_arg nhds inv_one)

/-- The map `(x, y) ↦ (x, xy)` as a homeomorphism. This is a shear mapping. -/
@[to_additive "The map `(x, y) ↦ (x, x + y)` as a homeomorphism.
This is a shear mapping."]
protected def homeomorph.shear_mul_right : G × G ≃ₜ G × G :=
{ continuous_to_fun  := continuous_fst.prod_mk continuous_mul,
  continuous_inv_fun := continuous_fst.prod_mk $ continuous_fst.inv.mul continuous_snd,
  .. equiv.prod_shear (equiv.refl _) equiv.mul_left }

@[simp, to_additive]
lemma homeomorph.shear_mul_right_coe :
  ⇑(homeomorph.shear_mul_right G) = λ z : G × G, (z.1, z.1 * z.2) :=
rfl

@[simp, to_additive]
lemma homeomorph.shear_mul_right_symm_coe :
  ⇑(homeomorph.shear_mul_right G).symm = λ z : G × G, (z.1, z.1⁻¹ * z.2) :=
rfl

variables {G}

@[to_additive] protected lemma inducing.topological_group {F : Type*} [group H]
  [topological_space H] [monoid_hom_class F H G] (f : F) (hf : inducing f) :
  topological_group H :=
{ to_has_continuous_mul := hf.has_continuous_mul _,
  to_has_continuous_inv := hf.has_continuous_inv (map_inv f) }

@[to_additive] protected lemma topological_group_induced {F : Type*} [group H]
  [monoid_hom_class F H G] (f : F) :
  @topological_group H (induced f ‹_›) _ :=
by { letI := induced f ‹_›, exact inducing.topological_group f ⟨rfl⟩  }

namespace subgroup

@[to_additive] instance (S : subgroup G) : topological_group S :=
inducing.topological_group S.subtype inducing_coe

end subgroup

/-- The (topological-space) closure of a subgroup of a space `M` with `has_continuous_mul` is
itself a subgroup. -/
@[to_additive "The (topological-space) closure of an additive subgroup of a space `M` with
`has_continuous_add` is itself an additive subgroup."]
def subgroup.topological_closure (s : subgroup G) : subgroup G :=
{ carrier := closure (s : set G),
  inv_mem' := λ g m, by simpa [←set.mem_inv, inv_closure] using m,
  ..s.to_submonoid.topological_closure }

@[simp, to_additive] lemma subgroup.topological_closure_coe {s : subgroup G} :
  (s.topological_closure : set G) = closure s :=
rfl

@[to_additive] lemma subgroup.subgroup_topological_closure (s : subgroup G) :
  s ≤ s.topological_closure :=
subset_closure

@[to_additive] lemma subgroup.is_closed_topological_closure (s : subgroup G) :
  is_closed (s.topological_closure : set G) :=
by convert is_closed_closure

@[to_additive] lemma subgroup.topological_closure_minimal
  (s : subgroup G) {t : subgroup G} (h : s ≤ t) (ht : is_closed (t : set G)) :
  s.topological_closure ≤ t :=
closure_minimal h ht

@[to_additive] lemma dense_range.topological_closure_map_subgroup [group H] [topological_space H]
  [topological_group H] {f : G →* H} (hf : continuous f) (hf' : dense_range f) {s : subgroup G}
  (hs : s.topological_closure = ⊤) :
  (s.map f).topological_closure = ⊤ :=
begin
  rw set_like.ext'_iff at hs ⊢,
  simp only [subgroup.topological_closure_coe, subgroup.coe_top, ← dense_iff_closure_eq] at hs ⊢,
  exact hf'.dense_image hf hs
end

/-- The topological closure of a normal subgroup is normal.-/
@[to_additive "The topological closure of a normal additive subgroup is normal."]
lemma subgroup.is_normal_topological_closure {G : Type*} [topological_space G] [group G]
  [topological_group G] (N : subgroup G) [N.normal] :
  (subgroup.topological_closure N).normal :=
{ conj_mem := λ n hn g,
  begin
    apply map_mem_closure (topological_group.continuous_conj g) hn,
    exact λ m hm, subgroup.normal.conj_mem infer_instance m hm g
  end }

@[to_additive] lemma mul_mem_connected_component_one {G : Type*} [topological_space G]
  [mul_one_class G] [has_continuous_mul G] {g h : G} (hg : g ∈ connected_component (1 : G))
  (hh : h ∈ connected_component (1 : G)) : g * h ∈ connected_component (1 : G) :=
begin
  rw connected_component_eq hg,
  have hmul: g ∈ connected_component (g*h),
  { apply continuous.image_connected_component_subset (continuous_mul_left g),
    rw ← connected_component_eq hh,
    exact ⟨(1 : G), mem_connected_component, by simp only [mul_one]⟩ },
  simpa [← connected_component_eq hmul] using (mem_connected_component)
end

@[to_additive] lemma inv_mem_connected_component_one {G : Type*} [topological_space G] [group G]
  [topological_group G] {g : G} (hg : g ∈ connected_component (1 : G)) :
  g⁻¹ ∈ connected_component (1 : G) :=
begin
  rw ← inv_one,
  exact continuous.image_connected_component_subset continuous_inv _
    ((set.mem_image _ _ _).mp ⟨g, hg, rfl⟩)
end

/-- The connected component of 1 is a subgroup of `G`. -/
@[to_additive "The connected component of 0 is a subgroup of `G`."]
def subgroup.connected_component_of_one (G : Type*) [topological_space G] [group G]
  [topological_group G] : subgroup G :=
{ carrier  := connected_component (1 : G),
  one_mem' := mem_connected_component,
  mul_mem' := λ g h hg hh, mul_mem_connected_component_one hg hh,
  inv_mem' := λ g hg, inv_mem_connected_component_one hg }

/-- If a subgroup of a topological group is commutative, then so is its topological closure. -/
@[to_additive "If a subgroup of an additive topological group is commutative, then so is its
topological closure."]
def subgroup.comm_group_topological_closure [t2_space G] (s : subgroup G)
  (hs : ∀ (x y : s), x * y = y * x) : comm_group s.topological_closure :=
{ ..s.topological_closure.to_group,
  ..s.to_submonoid.comm_monoid_topological_closure hs }

@[to_additive exists_nhds_half_neg]
lemma exists_nhds_split_inv {s : set G} (hs : s ∈ 𝓝 (1 : G)) :
  ∃ V ∈ 𝓝 (1 : G), ∀ (v ∈ V) (w ∈ V), v / w ∈ s :=
have ((λp : G × G, p.1 * p.2⁻¹) ⁻¹' s) ∈ 𝓝 ((1, 1) : G × G),
  from continuous_at_fst.mul continuous_at_snd.inv (by simpa),
by simpa only [div_eq_mul_inv, nhds_prod_eq, mem_prod_self_iff, prod_subset_iff, mem_preimage]
  using this

@[to_additive]
lemma nhds_translation_mul_inv (x : G) : comap (λ y : G, y * x⁻¹) (𝓝 1) = 𝓝 x :=
((homeomorph.mul_right x⁻¹).comap_nhds_eq 1).trans $ show 𝓝 (1 * x⁻¹⁻¹) = 𝓝 x, by simp

@[simp, to_additive] lemma map_mul_left_nhds (x y : G) : map ((*) x) (𝓝 y) = 𝓝 (x * y) :=
(homeomorph.mul_left x).map_nhds_eq y

@[to_additive] lemma map_mul_left_nhds_one (x : G) : map ((*) x) (𝓝 1) = 𝓝 x := by simp

/-- A monoid homomorphism (a bundled morphism of a type that implements `monoid_hom_class`) from a
topological group to a topological monoid is continuous provided that it is continuous at one. See
also `uniform_continuous_of_continuous_at_one`. -/
@[to_additive "An additive monoid homomorphism (a bundled morphism of a type that implements
`add_monoid_hom_class`) from an additive topological group to an additive topological monoid is
continuous provided that it is continuous at zero. See also
`uniform_continuous_of_continuous_at_zero`."]
lemma continuous_of_continuous_at_one {M hom : Type*} [mul_one_class M] [topological_space M]
  [has_continuous_mul M] [monoid_hom_class hom G M] (f : hom) (hf : continuous_at f 1) :
  continuous f :=
continuous_iff_continuous_at.2 $ λ x,
  by simpa only [continuous_at, ← map_mul_left_nhds_one x, tendsto_map'_iff, (∘),
    map_mul, map_one, mul_one] using hf.tendsto.const_mul (f x)

@[to_additive]
lemma topological_group.ext {G : Type*} [group G] {t t' : topological_space G}
  (tg : @topological_group G t _) (tg' : @topological_group G t' _)
  (h : @nhds G t 1 = @nhds G t' 1) : t = t' :=
eq_of_nhds_eq_nhds $ λ x, by
  rw [← @nhds_translation_mul_inv G t _ _ x , ← @nhds_translation_mul_inv G t' _ _ x , ← h]

@[to_additive]
lemma topological_group.ext_iff {G : Type*} [group G] {t t' : topological_space G}
  (tg : @topological_group G t _) (tg' : @topological_group G t' _) :
  t = t' ↔ @nhds G t 1 = @nhds G t' 1 :=
⟨λ h, h ▸ rfl, tg.ext tg'⟩

@[to_additive]
lemma topological_group.of_nhds_aux {G : Type*} [group G] [topological_space G]
  (hinv : tendsto (λ (x : G), x⁻¹) (𝓝 1) (𝓝 1))
  (hleft : ∀ (x₀ : G), 𝓝 x₀ = map (λ (x : G), x₀ * x) (𝓝 1))
  (hconj : ∀ (x₀ : G), map (λ (x : G), x₀ * x * x₀⁻¹) (𝓝 1) ≤ 𝓝 1) : continuous (λ x : G, x⁻¹) :=
begin
  rw continuous_iff_continuous_at,
  rintros x₀,
  have key : (λ x, (x₀*x)⁻¹) = (λ x, x₀⁻¹*x) ∘ (λ x, x₀*x*x₀⁻¹) ∘ (λ x, x⁻¹),
    by {ext ; simp[mul_assoc] },
  calc map (λ x, x⁻¹) (𝓝 x₀)
      = map (λ x, x⁻¹) (map (λ x, x₀*x) $ 𝓝 1) : by rw hleft
  ... = map (λ x, (x₀*x)⁻¹) (𝓝 1) : by rw filter.map_map
  ... = map (((λ x, x₀⁻¹*x) ∘ (λ x, x₀*x*x₀⁻¹)) ∘ (λ x, x⁻¹)) (𝓝 1) : by rw key
  ... = map ((λ x, x₀⁻¹*x) ∘ (λ x, x₀*x*x₀⁻¹)) _ : by rw ← filter.map_map
  ... ≤ map ((λ x, x₀⁻¹ * x) ∘ λ x, x₀ * x * x₀⁻¹) (𝓝 1) : map_mono hinv
  ... = map (λ x, x₀⁻¹ * x) (map (λ x, x₀ * x * x₀⁻¹) (𝓝 1)) : filter.map_map
  ... ≤ map (λ x, x₀⁻¹ * x) (𝓝 1) : map_mono (hconj x₀)
  ... = 𝓝 x₀⁻¹ : (hleft _).symm
end

@[to_additive]
lemma topological_group.of_nhds_one' {G : Type u} [group G] [topological_space G]
  (hmul : tendsto (uncurry ((*) : G → G → G)) ((𝓝 1) ×ᶠ 𝓝 1) (𝓝 1))
  (hinv : tendsto (λ x : G, x⁻¹) (𝓝 1) (𝓝 1))
  (hleft : ∀ x₀ : G, 𝓝 x₀ = map (λ x, x₀*x) (𝓝 1))
  (hright : ∀ x₀ : G, 𝓝 x₀ = map (λ x, x*x₀) (𝓝 1)) : topological_group G :=
begin
  refine { continuous_mul := (has_continuous_mul.of_nhds_one hmul hleft hright).continuous_mul,
           continuous_inv := topological_group.of_nhds_aux hinv hleft _ },
  intros x₀,
  suffices : map (λ (x : G), x₀ * x * x₀⁻¹) (𝓝 1) = 𝓝 1, by simp [this, le_refl],
  rw [show (λ x, x₀ * x * x₀⁻¹) = (λ x, x₀ * x) ∘ λ x, x*x₀⁻¹, by {ext, simp [mul_assoc] },
      ← filter.map_map, ← hright, hleft x₀⁻¹, filter.map_map],
  convert map_id,
  ext,
  simp
end

@[to_additive]
lemma topological_group.of_nhds_one {G : Type u} [group G] [topological_space G]
  (hmul : tendsto (uncurry ((*) : G → G → G)) ((𝓝 1) ×ᶠ 𝓝 1) (𝓝 1))
  (hinv : tendsto (λ x : G, x⁻¹) (𝓝 1) (𝓝 1))
  (hleft : ∀ x₀ : G, 𝓝 x₀ = map (λ x, x₀*x) (𝓝 1))
  (hconj : ∀ x₀ : G, tendsto (λ x, x₀*x*x₀⁻¹) (𝓝 1) (𝓝 1)) : topological_group G :=
 { continuous_mul := begin
    rw continuous_iff_continuous_at,
    rintros ⟨x₀, y₀⟩,
    have key : (λ (p : G × G), x₀ * p.1 * (y₀ * p.2)) =
      ((λ x, x₀*y₀*x) ∘ (uncurry (*)) ∘ (prod.map (λ x, y₀⁻¹*x*y₀) id)),
      by { ext, simp [uncurry, prod.map, mul_assoc] },
    specialize hconj y₀⁻¹, rw inv_inv at hconj,
    calc map (λ (p : G × G), p.1 * p.2) (𝓝 (x₀, y₀))
        = map (λ (p : G × G), p.1 * p.2) ((𝓝 x₀) ×ᶠ 𝓝 y₀)
            : by rw nhds_prod_eq
    ... = map (λ (p : G × G), x₀ * p.1 * (y₀ * p.2)) ((𝓝 1) ×ᶠ (𝓝 1))
            : by rw [hleft x₀, hleft y₀, prod_map_map_eq, filter.map_map]
    ... = map (((λ x, x₀*y₀*x) ∘ (uncurry (*))) ∘ (prod.map (λ x, y₀⁻¹*x*y₀) id))((𝓝 1) ×ᶠ (𝓝 1))
            : by rw key
    ... = map ((λ x, x₀*y₀*x) ∘ (uncurry (*))) ((map  (λ x, y₀⁻¹*x*y₀) $ 𝓝 1) ×ᶠ (𝓝 1))
            : by rw [← filter.map_map, ← prod_map_map_eq', map_id]
    ... ≤ map ((λ x, x₀*y₀*x) ∘ (uncurry (*))) ((𝓝 1) ×ᶠ (𝓝 1))
            : map_mono (filter.prod_mono hconj $ le_rfl)
    ... = map (λ x, x₀*y₀*x) (map (uncurry (*)) ((𝓝 1) ×ᶠ (𝓝 1)))   : by rw filter.map_map
    ... ≤ map (λ x, x₀*y₀*x) (𝓝 1)   : map_mono hmul
    ... = 𝓝 (x₀*y₀)   : (hleft _).symm
  end,
  continuous_inv := topological_group.of_nhds_aux hinv hleft hconj}

@[to_additive]
lemma topological_group.of_comm_of_nhds_one {G : Type u} [comm_group G] [topological_space G]
  (hmul : tendsto (uncurry ((*) : G → G → G)) ((𝓝 1) ×ᶠ 𝓝 1) (𝓝 1))
  (hinv : tendsto (λ x : G, x⁻¹) (𝓝 1) (𝓝 1))
  (hleft : ∀ x₀ : G, 𝓝 x₀ = map (λ x, x₀*x) (𝓝 1)) : topological_group G :=
topological_group.of_nhds_one hmul hinv hleft (by simpa using tendsto_id)

end topological_group

section quotient_topological_group
variables [topological_space G] [group G] [topological_group G] (N : subgroup G) (n : N.normal)

@[to_additive]
instance quotient_group.quotient.topological_space {G : Type*} [group G] [topological_space G]
  (N : subgroup G) : topological_space (G ⧸ N) :=
quotient.topological_space

open quotient_group

@[to_additive]
lemma quotient_group.is_open_map_coe : is_open_map (coe : G → G ⧸ N) :=
begin
  intros s s_op,
  change is_open ((coe : G → G ⧸ N) ⁻¹' (coe '' s)),
  rw quotient_group.preimage_image_coe N s,
  exact is_open_Union (λ n, (continuous_mul_right _).is_open_preimage s s_op)
end

@[to_additive]
instance topological_group_quotient [N.normal] : topological_group (G ⧸ N) :=
{ continuous_mul := begin
    have cont : continuous ((coe : G → G ⧸ N) ∘ (λ (p : G × G), p.fst * p.snd)) :=
      continuous_quot_mk.comp continuous_mul,
    have quot : quotient_map (λ p : G × G, ((p.1 : G ⧸ N), (p.2 : G ⧸ N))),
    { apply is_open_map.to_quotient_map,
      { exact (quotient_group.is_open_map_coe N).prod (quotient_group.is_open_map_coe N) },
      { exact continuous_quot_mk.prod_map continuous_quot_mk },
      { exact (surjective_quot_mk _).prod_map (surjective_quot_mk _) } },
    exact (quotient_map.continuous_iff quot).2 cont,
  end,
  continuous_inv := by convert (@continuous_inv G _ _ _).quotient_map' _ }

/-- Neighborhoods in the quotient are precisely the map of neighborhoods in the prequotient. -/
@[to_additive "Neighborhoods in the quotient are precisely the map of neighborhoods in
the prequotient."]
lemma quotient_group.nhds_eq (x : G) : 𝓝 (x : G ⧸ N) = map coe (𝓝 x) :=
le_antisymm ((quotient_group.is_open_map_coe N).nhds_le x) continuous_quot_mk.continuous_at

variables (G) [first_countable_topology G]

/-- Any first countable topological group has an antitone neighborhood basis `u : ℕ → set G` for
which `(u (n + 1)) ^ 2 ⊆ u n`. The existence of such a neighborhood basis is a key tool for
`quotient_group.complete_space` -/
@[to_additive "Any first countable topological additive group has an antitone neighborhood basis
`u : ℕ → set G` for which `u (n + 1) + u (n + 1) ⊆ u n`. The existence of such a neighborhood basis
is a key tool for `quotient_add_group.complete_space`"]
lemma topological_group.exists_antitone_basis_nhds_one :
  ∃ (u : ℕ → set G), (𝓝 1).has_antitone_basis u ∧ (∀ n, u (n + 1) * u (n + 1) ⊆ u n) :=
begin
  rcases (𝓝 (1 : G)).exists_antitone_basis with ⟨u, hu, u_anti⟩,
  have := ((hu.prod_nhds hu).tendsto_iff hu).mp
    (by simpa only [mul_one] using continuous_mul.tendsto ((1, 1) : G × G)),
  simp only [and_self, mem_prod, and_imp, prod.forall, exists_true_left, prod.exists,
    forall_true_left] at this,
  have event_mul : ∀ n : ℕ, ∀ᶠ m in at_top, u m * u m ⊆ u n,
  { intros n,
    rcases this n with ⟨j, k, h⟩,
    refine at_top_basis.eventually_iff.mpr ⟨max j k, true.intro, λ m hm, _⟩,
    rintro - ⟨a, b, ha, hb, rfl⟩,
    exact h a b (u_anti ((le_max_left _ _).trans hm) ha) (u_anti ((le_max_right _ _).trans hm) hb)},
  obtain ⟨φ, -, hφ, φ_anti_basis⟩ := has_antitone_basis.subbasis_with_rel ⟨hu, u_anti⟩ event_mul,
  exact ⟨u ∘ φ, φ_anti_basis, λ n, hφ n.lt_succ_self⟩,
end

include n

/-- In a first countable topological group `G` with normal subgroup `N`, `1 : G ⧸ N` has a
countable neighborhood basis. -/
@[to_additive "In a first countable topological additive group `G` with normal additive subgroup
`N`, `0 : G ⧸ N` has a countable neighborhood basis."]
instance quotient_group.nhds_one_is_countably_generated : (𝓝 (1 : G ⧸ N)).is_countably_generated :=
(quotient_group.nhds_eq N 1).symm ▸ map.is_countably_generated _ _

end quotient_topological_group

/-- A typeclass saying that `λ p : G × G, p.1 - p.2` is a continuous function. This property
automatically holds for topological additive groups but it also holds, e.g., for `ℝ≥0`. -/
class has_continuous_sub (G : Type*) [topological_space G] [has_sub G] : Prop :=
(continuous_sub : continuous (λ p : G × G, p.1 - p.2))

/-- A typeclass saying that `λ p : G × G, p.1 / p.2` is a continuous function. This property
automatically holds for topological groups. Lemmas using this class have primes.
The unprimed version is for `group_with_zero`. -/
@[to_additive]
class has_continuous_div (G : Type*) [topological_space G] [has_div G] : Prop :=
(continuous_div' : continuous (λ p : G × G, p.1 / p.2))

@[priority 100, to_additive] -- see Note [lower instance priority]
instance topological_group.to_has_continuous_div [topological_space G] [group G]
  [topological_group G] : has_continuous_div G :=
⟨by { simp only [div_eq_mul_inv], exact continuous_fst.mul continuous_snd.inv }⟩

export has_continuous_sub (continuous_sub)
export has_continuous_div (continuous_div')

section has_continuous_div

variables [topological_space G] [has_div G] [has_continuous_div G]

@[to_additive sub]
lemma filter.tendsto.div' {f g : α → G} {l : filter α} {a b : G} (hf : tendsto f l (𝓝 a))
  (hg : tendsto g l (𝓝 b)) : tendsto (λ x, f x / g x) l (𝓝 (a / b)) :=
(continuous_div'.tendsto (a, b)).comp (hf.prod_mk_nhds hg)

@[to_additive const_sub]
lemma filter.tendsto.const_div' (b : G) {c : G} {f : α → G} {l : filter α}
  (h : tendsto f l (𝓝 c)) : tendsto (λ k : α, b / f k) l (𝓝 (b / c)) :=
tendsto_const_nhds.div' h

@[to_additive sub_const]
lemma filter.tendsto.div_const' (b : G) {c : G} {f : α → G} {l : filter α}
  (h : tendsto f l (𝓝 c)) : tendsto (λ k : α, f k / b) l (𝓝 (c / b)) :=
h.div' tendsto_const_nhds

variables [topological_space α] {f g : α → G} {s : set α} {x : α}

@[continuity, to_additive sub] lemma continuous.div' (hf : continuous f) (hg : continuous g) :
  continuous (λ x, f x / g x) :=
continuous_div'.comp (hf.prod_mk hg : _)

@[to_additive continuous_sub_left]
lemma continuous_div_left' (a : G) : continuous (λ b : G, a / b) :=
continuous_const.div' continuous_id

@[to_additive continuous_sub_right]
lemma continuous_div_right' (a : G) : continuous (λ b : G, b / a) :=
continuous_id.div' continuous_const

@[to_additive sub]
lemma continuous_at.div' {f g : α → G} {x : α} (hf : continuous_at f x) (hg : continuous_at g x) :
  continuous_at (λx, f x / g x) x :=
hf.div' hg

@[to_additive sub]
lemma continuous_within_at.div' (hf : continuous_within_at f s x)
  (hg : continuous_within_at g s x) :
  continuous_within_at (λ x, f x / g x) s x :=
hf.div' hg

@[to_additive sub]
lemma continuous_on.div' (hf : continuous_on f s) (hg : continuous_on g s) :
  continuous_on (λx, f x / g x) s :=
λ x hx, (hf x hx).div' (hg x hx)

end has_continuous_div

section div_in_topological_group
variables [group G] [topological_space G] [topological_group G]

/-- A version of `homeomorph.mul_left a b⁻¹` that is defeq to `a / b`. -/
@[to_additive /-" A version of `homeomorph.add_left a (-b)` that is defeq to `a - b`. "-/,
  simps {simp_rhs := tt}]
def homeomorph.div_left (x : G) : G ≃ₜ G :=
{ continuous_to_fun := continuous_const.div' continuous_id,
  continuous_inv_fun := continuous_inv.mul continuous_const,
  .. equiv.div_left x }

@[to_additive] lemma is_open_map_div_left (a : G) : is_open_map ((/) a) :=
(homeomorph.div_left _).is_open_map

@[to_additive] lemma is_closed_map_div_left (a : G) : is_closed_map ((/) a) :=
(homeomorph.div_left _).is_closed_map

/-- A version of `homeomorph.mul_right a⁻¹ b` that is defeq to `b / a`. -/
@[to_additive /-" A version of `homeomorph.add_right (-a) b` that is defeq to `b - a`. "-/,
  simps {simp_rhs := tt}]
def homeomorph.div_right (x : G) : G ≃ₜ G :=
{ continuous_to_fun := continuous_id.div' continuous_const,
  continuous_inv_fun := continuous_id.mul continuous_const,
  .. equiv.div_right x }

@[to_additive]
lemma is_open_map_div_right (a : G) : is_open_map (λ x, x / a) :=
(homeomorph.div_right a).is_open_map

@[to_additive]
lemma is_closed_map_div_right (a : G) : is_closed_map (λ x, x / a) :=
(homeomorph.div_right a).is_closed_map

@[to_additive]
lemma tendsto_div_nhds_one_iff
  {α : Type*} {l : filter α} {x : G} {u : α → G} :
  tendsto (λ n, u n / x) l (𝓝 1) ↔ tendsto u l (𝓝 x) :=
begin
  have A : tendsto (λ (n : α), x) l (𝓝 x) := tendsto_const_nhds,
  exact ⟨λ h, by simpa using h.mul A, λ h, by simpa using h.div' A⟩
end

@[to_additive] lemma nhds_translation_div (x : G) : comap (/ x) (𝓝 1) = 𝓝 x :=
by simpa only [div_eq_mul_inv] using nhds_translation_mul_inv x

end div_in_topological_group

/-!
### Topological operations on pointwise sums and products

A few results about interior and closure of the pointwise addition/multiplication of sets in groups
with continuous addition/multiplication. See also `submonoid.top_closure_mul_self_eq` in
`topology.algebra.monoid`.
-/

section has_continuous_mul
variables [topological_space α] [group α] [has_continuous_mul α] {s t : set α}

@[to_additive] lemma is_open.mul_left (ht : is_open t) : is_open (s * t) :=
by { rw ←Union_mul_left_image, exact is_open_bUnion (λ a ha, is_open_map_mul_left a t ht) }

@[to_additive] lemma is_open.mul_right (hs : is_open s) : is_open (s * t) :=
by { rw ←Union_mul_right_image, exact is_open_bUnion (λ a ha, is_open_map_mul_right a s hs) }

@[to_additive] lemma subset_interior_mul_left : interior s * t ⊆ interior (s * t) :=
interior_maximal (set.mul_subset_mul_right interior_subset) is_open_interior.mul_right

@[to_additive] lemma subset_interior_mul_right : s * interior t ⊆ interior (s * t) :=
interior_maximal (set.mul_subset_mul_left interior_subset) is_open_interior.mul_left

@[to_additive] lemma subset_interior_mul : interior s * interior t ⊆ interior (s * t) :=
(set.mul_subset_mul_left interior_subset).trans subset_interior_mul_left

end has_continuous_mul

section topological_group
variables [topological_space α] [group α] [topological_group α] {s t : set α}

@[to_additive] lemma is_open.div_left (ht : is_open t) : is_open (s / t) :=
by { rw ←Union_div_left_image, exact is_open_bUnion (λ a ha, is_open_map_div_left a t ht) }

@[to_additive] lemma is_open.div_right (hs : is_open s) : is_open (s / t) :=
by { rw ←Union_div_right_image, exact is_open_bUnion (λ a ha, is_open_map_div_right a s hs) }

@[to_additive] lemma subset_interior_div_left : interior s / t ⊆ interior (s / t) :=
interior_maximal (div_subset_div_right interior_subset) is_open_interior.div_right

@[to_additive] lemma subset_interior_div_right : s / interior t ⊆ interior (s / t) :=
interior_maximal (div_subset_div_left interior_subset) is_open_interior.div_left

@[to_additive] lemma subset_interior_div : interior s / interior t ⊆ interior (s / t) :=
(div_subset_div_left interior_subset).trans subset_interior_div_left

@[to_additive] lemma is_open.mul_closure (hs : is_open s) (t : set α) : s * closure t = s * t :=
begin
  refine (mul_subset_iff.2 $ λ a ha b hb, _).antisymm (mul_subset_mul_left subset_closure),
  rw mem_closure_iff at hb,
  have hbU : b ∈ s⁻¹ * {a * b} := ⟨a⁻¹, a * b, set.inv_mem_inv.2 ha, rfl, inv_mul_cancel_left _ _⟩,
  obtain ⟨_, ⟨c, d, hc, (rfl : d = _), rfl⟩, hcs⟩ := hb _ hs.inv.mul_right hbU,
  exact ⟨c⁻¹, _, hc, hcs, inv_mul_cancel_left _ _⟩,
end

@[to_additive] lemma is_open.closure_mul (ht : is_open t) (s : set α) : closure s * t = s * t :=
by rw [←inv_inv (closure s * t), mul_inv_rev, inv_closure, ht.inv.mul_closure, mul_inv_rev, inv_inv,
  inv_inv]

@[to_additive] lemma is_open.div_closure (hs : is_open s) (t : set α) : s / closure t = s / t :=
by simp_rw [div_eq_mul_inv, inv_closure, hs.mul_closure]

@[to_additive] lemma is_open.closure_div (ht : is_open t) (s : set α) : closure s / t = s / t :=
by simp_rw [div_eq_mul_inv, ht.inv.closure_mul]

end topological_group

/-- additive group with a neighbourhood around 0.
Only used to construct a topology and uniform space.

This is currently only available for commutative groups, but it can be extended to
non-commutative groups too.
-/
class add_group_with_zero_nhd (G : Type u) extends add_comm_group G :=
(Z [] : filter G)
(zero_Z : pure 0 ≤ Z)
(sub_Z : tendsto (λp:G×G, p.1 - p.2) (Z ×ᶠ Z) Z)

section filter_mul

section
variables (G) [topological_space G] [group G] [topological_group G]

@[to_additive]
lemma topological_group.t1_space (h : @is_closed G _ {1}) : t1_space G :=
⟨assume x, by { convert is_closed_map_mul_right x _ h, simp }⟩

@[priority 100, to_additive]
instance topological_group.regular_space : regular_space G :=
begin
  refine regular_space.of_exists_mem_nhds_is_closed_subset (λ a s hs, _),
  have : tendsto (λ p : G × G, p.1 * p.2) (𝓝 (a, 1)) (𝓝 a),
    from continuous_mul.tendsto' _ _ (mul_one a),
  rcases mem_nhds_prod_iff.mp (this hs) with ⟨U, hU, V, hV, hUV⟩,
  rw [← image_subset_iff, image_prod] at hUV,
  refine ⟨closure U, mem_of_superset hU subset_closure, is_closed_closure, _⟩,
  calc closure U ⊆ closure U * interior V : subset_mul_left _ (mem_interior_iff_mem_nhds.2 hV)
             ... = U * interior V         : is_open_interior.closure_mul U
             ... ⊆ U * V                  : mul_subset_mul_left interior_subset
             ... ⊆ s                      : hUV
end

@[to_additive]
lemma topological_group.t3_space [t1_space G] : t3_space G := ⟨⟩

@[to_additive]
lemma topological_group.t2_space [t1_space G] : t2_space G :=
by { haveI := topological_group.t3_space G, apply_instance }

variables {G} (S : subgroup G) [subgroup.normal S] [is_closed (S : set G)]

@[to_additive]
instance subgroup.t3_quotient_of_is_closed
  (S : subgroup G) [subgroup.normal S] [is_closed (S : set G)] : t3_space (G ⧸ S) :=
begin
  suffices : t1_space (G ⧸ S), { exact @topological_group.t3_space _ _ _ _ this, },
  have hS : is_closed (S : set G) := infer_instance,
  rw ← quotient_group.ker_mk S at hS,
  exact topological_group.t1_space (G ⧸ S) ((quotient_map_quotient_mk.is_closed_preimage).mp hS),
end

/-- A discrete subgroup of a topological group `G` acts on `G` properly discontinuously on the left.
-/
@[to_additive "A discrete subgroup of an additive topological group `G` acts on `G` properly
discontinuously on the left."]
lemma subgroup.properly_discontinuous_smul_of_tendsto_cofinite
  (S : subgroup G) (hS : tendsto S.subtype cofinite (cocompact G)) :
  properly_discontinuous_smul S G :=
{ finite_disjoint_inter_image := begin
    intros K L hK hL,
    have H : set.finite _ := hS ((hL.prod hK).image continuous_div').compl_mem_cocompact,
    convert H,
    ext x,
    obtain ⟨x, hx⟩ := x,
    dsimp,
    simp_rw [set.ext_iff, prod.exists],
    calc ¬(∀ l, (∃ k, k ∈ K ∧ x * k = l) ∧ l ∈ L ↔ false)
        ↔ ¬¬∃ l k, (l ∈ L ∧ k ∈ K) ∧ x * k = l : by tidy
    ... ↔ ¬¬∃ l k, (l ∈ L ∧ k ∈ K) ∧ l / k = x :
            begin
              congrm ¬¬∃ l k, _ ∧ _,
              rw [div_eq_iff_eq_mul, @comm G (=)],
            end
  end }

local attribute [semireducible] mul_opposite

/-- A discrete subgroup of a topological group `G` acts on `G` properly discontinuously on the
right.

If `G` is Hausdorff, this can be combined with `t2_space_of_properly_discontinuous_smul_of_t2_space`
to show that the quotient group `G ⧸ S` is Hausdorff. -/
@[to_additive "A discrete subgroup of an additive topological group `G` acts on `G` properly
discontinuously on the right.

If `G` is Hausdorff, this can be combined with `t2_space_of_properly_discontinuous_vadd_of_t2_space`
to show that the quotient group `G ⧸ S` is Hausdorff."]
lemma subgroup.properly_discontinuous_smul_opposite_of_tendsto_cofinite
  (S : subgroup G) (hS : tendsto S.subtype cofinite (cocompact G)) :
  properly_discontinuous_smul S.opposite G :=
{ finite_disjoint_inter_image := begin
    intros K L hK hL,
    have : continuous (λ p : G × G, (p.1⁻¹, p.2)) := continuous_inv.prod_map continuous_id,
    have H : set.finite _ :=
      hS ((hK.prod hL).image (continuous_mul.comp this)).compl_mem_cocompact,
    convert H using 1,
    ext x,
    obtain ⟨x, hx⟩ := x,
    dsimp,
    simp_rw [set.ext_iff, prod.exists],
    calc (¬∀ (l : G), (∃ (k : G), k ∈ K ∧ k * x = l) ∧ l ∈ L ↔ false)
        ↔ ¬¬∃ (k l : G), (k ∈ K ∧ l ∈ L) ∧ k * x = l : by tidy
    ... ↔ ¬¬∃ (k l : G), (k ∈ K ∧ l ∈ L) ∧ k⁻¹ * l = x :
            begin
              congrm ¬¬∃ (k l : G), (k ∈ K ∧ l ∈ L) ∧ _,
              rw [inv_mul_eq_iff_eq_mul, @comm G (=)]
            end
  end }

end

section

/-! Some results about an open set containing the product of two sets in a topological group. -/

variables [topological_space G] [group G] [topological_group G]

/-- Given a compact set `K` inside an open set `U`, there is a open neighborhood `V` of `1`
  such that `K * V ⊆ U`. -/
@[to_additive "Given a compact set `K` inside an open set `U`, there is a open neighborhood `V` of
`0` such that `K + V ⊆ U`."]
lemma compact_open_separated_mul_right {K U : set G} (hK : is_compact K) (hU : is_open U)
  (hKU : K ⊆ U) : ∃ V ∈ 𝓝 (1 : G), K * V ⊆ U :=
begin
  apply hK.induction_on,
  { exact ⟨univ, by simp⟩ },
  { rintros s t hst ⟨V, hV, hV'⟩,
    exact ⟨V, hV, (mul_subset_mul_right hst).trans hV'⟩ },
  { rintros s t  ⟨V, V_in, hV'⟩ ⟨W, W_in, hW'⟩,
    use [V ∩ W, inter_mem V_in W_in],
    rw union_mul,
    exact union_subset ((mul_subset_mul_left (V.inter_subset_left W)).trans hV')
                       ((mul_subset_mul_left (V.inter_subset_right W)).trans hW') },
  { intros x hx,
    have := tendsto_mul (show U ∈ 𝓝 (x * 1), by simpa using hU.mem_nhds (hKU hx)),
    rw [nhds_prod_eq, mem_map, mem_prod_iff] at this,
    rcases this with ⟨t, ht, s, hs, h⟩,
    rw [← image_subset_iff, image_mul_prod] at h,
    exact ⟨t, mem_nhds_within_of_mem_nhds ht, s, hs, h⟩ }
end

open mul_opposite

/-- Given a compact set `K` inside an open set `U`, there is a open neighborhood `V` of `1`
  such that `V * K ⊆ U`. -/
@[to_additive "Given a compact set `K` inside an open set `U`, there is a open neighborhood `V` of
`0` such that `V + K ⊆ U`."]
lemma compact_open_separated_mul_left {K U : set G} (hK : is_compact K) (hU : is_open U)
  (hKU : K ⊆ U) : ∃ V ∈ 𝓝 (1 : G), V * K ⊆ U :=
begin
  rcases compact_open_separated_mul_right (hK.image continuous_op) (op_homeomorph.is_open_map U hU)
    (image_subset op hKU) with ⟨V, (hV : V ∈ 𝓝 (op (1 : G))), hV' : op '' K * V ⊆ op '' U⟩,
  refine ⟨op ⁻¹' V, continuous_op.continuous_at hV, _⟩,
  rwa [← image_preimage_eq V op_surjective, ← image_op_mul, image_subset_iff,
    preimage_image_eq _ op_injective] at hV'
end

/-- A compact set is covered by finitely many left multiplicative translates of a set
  with non-empty interior. -/
@[to_additive "A compact set is covered by finitely many left additive translates of a set
  with non-empty interior."]
lemma compact_covered_by_mul_left_translates {K V : set G} (hK : is_compact K)
  (hV : (interior V).nonempty) : ∃ t : finset G, K ⊆ ⋃ g ∈ t, (λ h, g * h) ⁻¹' V :=
begin
  obtain ⟨t, ht⟩ : ∃ t : finset G, K ⊆ ⋃ x ∈ t, interior (((*) x) ⁻¹' V),
  { refine hK.elim_finite_subcover (λ x, interior $ ((*) x) ⁻¹' V) (λ x, is_open_interior) _,
    cases hV with g₀ hg₀,
    refine λ g hg, mem_Union.2 ⟨g₀ * g⁻¹, _⟩,
    refine preimage_interior_subset_interior_preimage (continuous_const.mul continuous_id) _,
    rwa [mem_preimage, inv_mul_cancel_right] },
  exact ⟨t, subset.trans ht $ Union₂_mono $ λ g hg, interior_subset⟩
end

/-- Every locally compact separable topological group is σ-compact.
  Note: this is not true if we drop the topological group hypothesis. -/
@[priority 100, to_additive separable_locally_compact_add_group.sigma_compact_space "Every locally
compact separable topological group is σ-compact.
Note: this is not true if we drop the topological group hypothesis."]
instance separable_locally_compact_group.sigma_compact_space
  [separable_space G] [locally_compact_space G] : sigma_compact_space G :=
begin
  obtain ⟨L, hLc, hL1⟩ := exists_compact_mem_nhds (1 : G),
  refine ⟨⟨λ n, (λ x, x * dense_seq G n) ⁻¹' L, _, _⟩⟩,
  { intro n, exact (homeomorph.mul_right _).compact_preimage.mpr hLc },
  { refine Union_eq_univ_iff.2 (λ x, _),
    obtain ⟨_, ⟨n, rfl⟩, hn⟩ : (range (dense_seq G) ∩ (λ y, x * y) ⁻¹' L).nonempty,
    { rw [← (homeomorph.mul_left x).apply_symm_apply 1] at hL1,
      exact (dense_range_dense_seq G).inter_nhds_nonempty
        ((homeomorph.mul_left x).continuous.continuous_at $ hL1) },
    exact ⟨n, hn⟩ }
end

/-- Every separated topological group in which there exists a compact set with nonempty interior
is locally compact. -/
@[to_additive] lemma topological_space.positive_compacts.locally_compact_space_of_group
  [t2_space G] (K : positive_compacts G) :
  locally_compact_space G :=
begin
  refine locally_compact_of_compact_nhds (λ x, _),
  obtain ⟨y, hy⟩ := K.interior_nonempty,
  let F := homeomorph.mul_left (x * y⁻¹),
  refine ⟨F '' K, _, K.compact.image F.continuous⟩,
  suffices : F.symm ⁻¹' K ∈ 𝓝 x, by { convert this, apply equiv.image_eq_preimage },
  apply continuous_at.preimage_mem_nhds F.symm.continuous.continuous_at,
  have : F.symm x = y, by simp [F, homeomorph.mul_left_symm],
  rw this,
  exact mem_interior_iff_mem_nhds.1 hy
end

end

section
variables [topological_space G] [comm_group G] [topological_group G]

@[to_additive]
lemma nhds_mul (x y : G) : 𝓝 (x * y) = 𝓝 x * 𝓝 y :=
filter_eq $ set.ext $ assume s,
begin
  rw [← nhds_translation_mul_inv x, ← nhds_translation_mul_inv y, ← nhds_translation_mul_inv (x*y)],
  split,
  { rintros ⟨t, ht, ts⟩,
    rcases exists_nhds_one_split ht with ⟨V, V1, h⟩,
    refine ⟨(λa, a * x⁻¹) ⁻¹' V, (λa, a * y⁻¹) ⁻¹' V,
            ⟨V, V1, subset.refl _⟩, ⟨V, V1, subset.refl _⟩, _⟩,
    rintros a ⟨v, w, v_mem, w_mem, rfl⟩,
    apply ts,
    simpa [mul_comm, mul_assoc, mul_left_comm] using h (v * x⁻¹) v_mem (w * y⁻¹) w_mem },
  { rintros ⟨a, c, ⟨b, hb, ba⟩, ⟨d, hd, dc⟩, ac⟩,
    refine ⟨b ∩ d, inter_mem hb hd, assume v, _⟩,
    simp only [preimage_subset_iff, mul_inv_rev, mem_preimage] at *,
    rintros ⟨vb, vd⟩,
    refine ac ⟨v * y⁻¹, y, _, _, _⟩,
    { rw ← mul_assoc _ _ _ at vb, exact ba _ vb },
    { apply dc y, rw mul_right_inv, exact mem_of_mem_nhds hd },
    { simp only [inv_mul_cancel_right] } }
end

/-- On a topological group, `𝓝 : G → filter G` can be promoted to a `mul_hom`. -/
@[to_additive "On an additive topological group, `𝓝 : G → filter G` can be promoted to an
`add_hom`.", simps]
def nhds_mul_hom : G →ₙ* (filter G) :=
{ to_fun := 𝓝,
  map_mul' := λ_ _, nhds_mul _ _ }

end

end filter_mul

instance {G} [topological_space G] [group G] [topological_group G] :
  topological_add_group (additive G) :=
{ continuous_neg := @continuous_inv G _ _ _ }

instance {G} [topological_space G] [add_group G] [topological_add_group G] :
  topological_group (multiplicative G) :=
{ continuous_inv := @continuous_neg G _ _ _ }

section quotient
variables [group G] [topological_space G] [topological_group G] {Γ : subgroup G}

@[to_additive]
instance quotient_group.has_continuous_const_smul : has_continuous_const_smul G (G ⧸ Γ) :=
{ continuous_const_smul := λ g,
    by convert ((@continuous_const _ _ _ _ g).mul continuous_id).quotient_map' _ }

@[to_additive]
lemma quotient_group.continuous_smul₁ (x : G ⧸ Γ) : continuous (λ g : G, g • x) :=
begin
  induction x using quotient_group.induction_on,
  exact continuous_quotient_mk.comp (continuous_mul_right x)
end

@[to_additive]
instance quotient_group.has_continuous_smul [locally_compact_space G] :
  has_continuous_smul G (G ⧸ Γ) :=
{ continuous_smul := begin
    let F : G × G ⧸ Γ → G ⧸ Γ := λ p, p.1 • p.2,
    change continuous F,
    have H : continuous (F ∘ (λ p : G × G, (p.1, quotient_group.mk p.2))),
    { change continuous (λ p : G × G, quotient_group.mk (p.1 * p.2)),
      refine continuous_coinduced_rng.comp continuous_mul },
    exact quotient_map.continuous_lift_prod_right quotient_map_quotient_mk H,
  end }

<<<<<<< HEAD
/-- The quotient of a second countable topological group by a subgroup is second countable -/
@[to_additive]
=======
/-- The quotient of a second countable topological group by a subgroup is second countable. -/
@[to_additive "The quotient of a second countable additive topological group by a subgroup is second
countable."]
>>>>>>> 7eee37d3
instance quotient_group.second_countable_topology [second_countable_topology G] :
  second_countable_topology (G ⧸ Γ) :=
has_continuous_const_smul.second_countable_topology

end quotient

namespace units

open mul_opposite (continuous_op continuous_unop)

variables [monoid α] [topological_space α] [monoid β] [topological_space β]

@[to_additive] instance [has_continuous_mul α] : topological_group αˣ :=
{ continuous_inv := units.continuous_iff.2 $ ⟨continuous_coe_inv, continuous_coe⟩ }

/-- The topological group isomorphism between the units of a product of two monoids, and the product
of the units of each monoid. -/
@[to_additive "The topological group isomorphism between the additive units of a product of two
additive monoids, and the product of the additive units of each additive monoid."]
def homeomorph.prod_units : (α × β)ˣ ≃ₜ (αˣ × βˣ) :=
{ continuous_to_fun  := (continuous_fst.units_map (monoid_hom.fst α β)).prod_mk
    (continuous_snd.units_map (monoid_hom.snd α β)),
  continuous_inv_fun := units.continuous_iff.2 ⟨continuous_coe.fst'.prod_mk continuous_coe.snd',
    continuous_coe_inv.fst'.prod_mk continuous_coe_inv.snd'⟩,
  to_equiv := mul_equiv.prod_units.to_equiv }

end units

section lattice_ops

variables {ι : Sort*} [group G]

@[to_additive] lemma topological_group_Inf {ts : set (topological_space G)}
  (h : ∀ t ∈ ts, @topological_group G t _) :
  @topological_group G (Inf ts) _ :=
{ to_has_continuous_inv := @has_continuous_inv_Inf _ _ _ $
    λ t ht, @topological_group.to_has_continuous_inv G t _ $ h t ht,
  to_has_continuous_mul := @has_continuous_mul_Inf _ _ _ $
    λ t ht, @topological_group.to_has_continuous_mul G t _ $ h t ht }

@[to_additive] lemma topological_group_infi {ts' : ι → topological_space G}
  (h' : ∀ i, @topological_group G (ts' i) _) :
  @topological_group G (⨅ i, ts' i) _ :=
by { rw ← Inf_range, exact topological_group_Inf (set.forall_range_iff.mpr h') }

@[to_additive] lemma topological_group_inf {t₁ t₂ : topological_space G}
  (h₁ : @topological_group G t₁ _) (h₂ : @topological_group G t₂ _) :
  @topological_group G (t₁ ⊓ t₂) _ :=
by { rw inf_eq_infi, refine topological_group_infi (λ b, _), cases b; assumption }

end lattice_ops

/-!
### Lattice of group topologies

We define a type class `group_topology α` which endows a group `α` with a topology such that all
group operations are continuous.

Group topologies on a fixed group `α` are ordered, by reverse inclusion. They form a complete
lattice, with `⊥` the discrete topology and `⊤` the indiscrete topology.

Any function `f : α → β` induces `coinduced f : topological_space α → group_topology β`.

The additive version `add_group_topology α` and corresponding results are provided as well.
-/

/-- A group topology on a group `α` is a topology for which multiplication and inversion
are continuous. -/
structure group_topology (α : Type u) [group α]
  extends topological_space α, topological_group α : Type u

/-- An additive group topology on an additive group `α` is a topology for which addition and
  negation are continuous. -/
structure add_group_topology (α : Type u) [add_group α]
  extends topological_space α, topological_add_group α : Type u

attribute [to_additive] group_topology

namespace group_topology

variables [group α]

/-- A version of the global `continuous_mul` suitable for dot notation. -/
@[to_additive "A version of the global `continuous_add` suitable for dot notation."]
lemma continuous_mul' (g : group_topology α) :
  by haveI := g.to_topological_space; exact continuous (λ p : α × α, p.1 * p.2) :=
begin
  letI := g.to_topological_space,
  haveI := g.to_topological_group,
  exact continuous_mul,
end

/-- A version of the global `continuous_inv` suitable for dot notation. -/
@[to_additive "A version of the global `continuous_neg` suitable for dot notation."]
lemma continuous_inv' (g : group_topology α) :
  by haveI := g.to_topological_space; exact continuous (has_inv.inv : α → α) :=
begin
  letI := g.to_topological_space,
  haveI := g.to_topological_group,
  exact continuous_inv,
end

@[to_additive]
lemma to_topological_space_injective :
  function.injective (to_topological_space : group_topology α → topological_space α):=
λ f g h, by { cases f, cases g, congr' }

@[ext, to_additive]
lemma ext' {f g : group_topology α} (h : f.is_open = g.is_open) : f = g :=
to_topological_space_injective $ topological_space_eq h

/-- The ordering on group topologies on the group `γ`. `t ≤ s` if every set open in `s` is also open
in `t` (`t` is finer than `s`). -/
@[to_additive "The ordering on group topologies on the group `γ`. `t ≤ s` if every set open in `s`
is also open in `t` (`t` is finer than `s`)."]
instance : partial_order (group_topology α) :=
partial_order.lift to_topological_space to_topological_space_injective

@[simp, to_additive] lemma to_topological_space_le {x y : group_topology α} :
  x.to_topological_space ≤ y.to_topological_space ↔ x ≤ y := iff.rfl

@[to_additive]
instance : has_top (group_topology α) :=
⟨{to_topological_space := ⊤,
  continuous_mul       := continuous_top,
  continuous_inv       := continuous_top}⟩

@[simp, to_additive] lemma to_topological_space_top :
  (⊤ : group_topology α).to_topological_space = ⊤ := rfl

@[to_additive]
instance : has_bot (group_topology α) :=
⟨{to_topological_space := ⊥,
  continuous_mul       := by continuity,
  continuous_inv       := continuous_bot}⟩

@[simp, to_additive] lemma to_topological_space_bot :
  (⊥ : group_topology α).to_topological_space = ⊥ := rfl

@[to_additive]
instance : bounded_order (group_topology α) :=
{ top := ⊤,
  le_top := λ x, show x.to_topological_space ≤ ⊤, from le_top,
  bot := ⊥,
  bot_le := λ x, show ⊥ ≤ x.to_topological_space, from bot_le }

@[to_additive]
instance : has_inf (group_topology α) :=
{ inf := λ x y, ⟨x.1 ⊓ y.1, topological_group_inf x.2 y.2⟩ }

@[simp, to_additive]
lemma to_topological_space_inf (x y : group_topology α) :
  (x ⊓ y).to_topological_space = x.to_topological_space ⊓ y.to_topological_space := rfl

@[to_additive]
instance : semilattice_inf (group_topology α) :=
to_topological_space_injective.semilattice_inf _ to_topological_space_inf

@[to_additive]
instance : inhabited (group_topology α) := ⟨⊤⟩

local notation `cont` := @continuous _ _

/-- Infimum of a collection of group topologies. -/
@[to_additive "Infimum of a collection of additive group topologies"]
instance : has_Inf (group_topology α) :=
{ Inf := λ S,
  ⟨Inf (to_topological_space '' S), topological_group_Inf $ ball_image_iff.2 $ λ t ht, t.2⟩ }

@[simp, to_additive]
lemma to_topological_space_Inf (s : set (group_topology α)) :
  (Inf s).to_topological_space = Inf (to_topological_space '' s) := rfl

@[simp, to_additive]
lemma to_topological_space_infi {ι} (s : ι → group_topology α) :
  (⨅ i, s i).to_topological_space = ⨅ i, (s i).to_topological_space :=
congr_arg Inf (range_comp _ _).symm

/-- Group topologies on `γ` form a complete lattice, with `⊥` the discrete topology and `⊤` the
indiscrete topology.

The infimum of a collection of group topologies is the topology generated by all their open sets
(which is a group topology).

The supremum of two group topologies `s` and `t` is the infimum of the family of all group
topologies contained in the intersection of `s` and `t`. -/
@[to_additive "Group topologies on `γ` form a complete lattice, with `⊥` the discrete topology and
`⊤` the indiscrete topology.

The infimum of a collection of group topologies is the topology generated by all their open sets
(which is a group topology).

The supremum of two group topologies `s` and `t` is the infimum of the family of all group
topologies contained in the intersection of `s` and `t`."]
instance : complete_semilattice_Inf (group_topology α) :=
{ Inf_le := λ S a haS, to_topological_space_le.1 $ Inf_le ⟨a, haS, rfl⟩,
  le_Inf :=
  begin
    intros S a hab,
    apply topological_space.complete_lattice.le_Inf,
    rintros _ ⟨b, hbS, rfl⟩,
    exact hab b hbS,
  end,
  ..group_topology.has_Inf,
  ..group_topology.partial_order }

@[to_additive]
instance : complete_lattice (group_topology α) :=
{ inf := (⊓),
  top := ⊤,
  bot := ⊥,
  ..group_topology.bounded_order,
  ..group_topology.semilattice_inf,
  ..complete_lattice_of_complete_semilattice_Inf _ }

/--  Given `f : α → β` and a topology on `α`, the coinduced group topology on `β` is the finest
topology such that `f` is continuous and `β` is a topological group. -/
@[to_additive "Given `f : α → β` and a topology on `α`, the coinduced additive group topology on `β`
is the finest topology such that `f` is continuous and `β` is a topological additive group."]
def coinduced {α β : Type*} [t : topological_space α] [group β] (f : α → β) :
  group_topology β :=
Inf {b : group_topology β | (topological_space.coinduced f t) ≤ b.to_topological_space}

@[to_additive]
lemma coinduced_continuous {α β : Type*} [t : topological_space α] [group β]
  (f : α → β) : cont t (coinduced f).to_topological_space f :=
begin
  rw [continuous_Inf_rng],
  rintros _ ⟨t', ht', rfl⟩,
  exact continuous_iff_coinduced_le.2 ht'
end

end group_topology<|MERGE_RESOLUTION|>--- conflicted
+++ resolved
@@ -1269,14 +1269,9 @@
     exact quotient_map.continuous_lift_prod_right quotient_map_quotient_mk H,
   end }
 
-<<<<<<< HEAD
-/-- The quotient of a second countable topological group by a subgroup is second countable -/
-@[to_additive]
-=======
 /-- The quotient of a second countable topological group by a subgroup is second countable. -/
 @[to_additive "The quotient of a second countable additive topological group by a subgroup is second
 countable."]
->>>>>>> 7eee37d3
 instance quotient_group.second_countable_topology [second_countable_topology G] :
   second_countable_topology (G ⧸ Γ) :=
 has_continuous_const_smul.second_countable_topology
