/-
Copyright (c) 2017 Johannes Hölzl. All rights reserved.
Released under Apache 2.0 license as described in the file LICENSE.
Authors: Johannes Hölzl, Mario Carneiro, Patrick Massot
-/
import group_theory.group_action.conj_act
import group_theory.group_action.quotient
import order.filter.pointwise
import topology.algebra.monoid
import topology.compact_open
import topology.sets.compacts
import topology.algebra.constructions

/-!
# Topological groups

This file defines the following typeclasses:

* `topological_group`, `topological_add_group`: multiplicative and additive topological groups,
  i.e., groups with continuous `(*)` and `(⁻¹)` / `(+)` and `(-)`;

* `has_continuous_sub G` means that `G` has a continuous subtraction operation.

There is an instance deducing `has_continuous_sub` from `topological_group` but we use a separate
typeclass because, e.g., `ℕ` and `ℝ≥0` have continuous subtraction but are not additive groups.

We also define `homeomorph` versions of several `equiv`s: `homeomorph.mul_left`,
`homeomorph.mul_right`, `homeomorph.inv`, and prove a few facts about neighbourhood filters in
groups.

## Tags

topological space, group, topological group
-/

open classical set filter topological_space function
open_locale classical topological_space filter pointwise

universes u v w x
variables {α : Type u} {β : Type v} {G : Type w} {H : Type x}

section continuous_mul_group

/-!
### Groups with continuous multiplication

In this section we prove a few statements about groups with continuous `(*)`.
-/

variables [topological_space G] [group G] [has_continuous_mul G]

/-- Multiplication from the left in a topological group as a homeomorphism. -/
@[to_additive "Addition from the left in a topological additive group as a homeomorphism."]
protected def homeomorph.mul_left (a : G) : G ≃ₜ G :=
{ continuous_to_fun  := continuous_const.mul continuous_id,
  continuous_inv_fun := continuous_const.mul continuous_id,
  .. equiv.mul_left a }

@[simp, to_additive]
lemma homeomorph.coe_mul_left (a : G) : ⇑(homeomorph.mul_left a) = (*) a := rfl

@[to_additive]
lemma homeomorph.mul_left_symm (a : G) : (homeomorph.mul_left a).symm = homeomorph.mul_left a⁻¹ :=
by { ext, refl }

@[to_additive]
lemma is_open_map_mul_left (a : G) : is_open_map (λ x, a * x) :=
(homeomorph.mul_left a).is_open_map

@[to_additive is_open.left_add_coset]
lemma is_open.left_coset {U : set G} (h : is_open U) (x : G) : is_open (left_coset x U) :=
is_open_map_mul_left x _ h

@[to_additive]
lemma is_closed_map_mul_left (a : G) : is_closed_map (λ x, a * x) :=
(homeomorph.mul_left a).is_closed_map

@[to_additive is_closed.left_add_coset]
lemma is_closed.left_coset {U : set G} (h : is_closed U) (x : G) : is_closed (left_coset x U) :=
is_closed_map_mul_left x _ h

/-- Multiplication from the right in a topological group as a homeomorphism. -/
@[to_additive "Addition from the right in a topological additive group as a homeomorphism."]
protected def homeomorph.mul_right (a : G) :
  G ≃ₜ G :=
{ continuous_to_fun  := continuous_id.mul continuous_const,
  continuous_inv_fun := continuous_id.mul continuous_const,
  .. equiv.mul_right a }

@[simp, to_additive]
lemma homeomorph.coe_mul_right (a : G) : ⇑(homeomorph.mul_right a) = λ g, g * a := rfl

@[to_additive]
lemma homeomorph.mul_right_symm (a : G) :
  (homeomorph.mul_right a).symm = homeomorph.mul_right a⁻¹ :=
by { ext, refl }

@[to_additive]
lemma is_open_map_mul_right (a : G) : is_open_map (λ x, x * a) :=
(homeomorph.mul_right a).is_open_map

@[to_additive is_open.right_add_coset]
lemma is_open.right_coset {U : set G} (h : is_open U) (x : G) : is_open (right_coset U x) :=
is_open_map_mul_right x _ h

@[to_additive]
lemma is_closed_map_mul_right (a : G) : is_closed_map (λ x, x * a) :=
(homeomorph.mul_right a).is_closed_map

@[to_additive is_closed.right_add_coset]
lemma is_closed.right_coset {U : set G} (h : is_closed U) (x : G) : is_closed (right_coset U x) :=
is_closed_map_mul_right x _ h

@[to_additive]
lemma discrete_topology_of_open_singleton_one (h : is_open ({1} : set G)) : discrete_topology G :=
begin
  rw ← singletons_open_iff_discrete,
  intro g,
  suffices : {g} = (λ (x : G), g⁻¹ * x) ⁻¹' {1},
  { rw this, exact (continuous_mul_left (g⁻¹)).is_open_preimage _ h, },
  simp only [mul_one, set.preimage_mul_left_singleton, eq_self_iff_true,
    inv_inv, set.singleton_eq_singleton_iff],
end

@[to_additive]
lemma discrete_topology_iff_open_singleton_one : discrete_topology G ↔ is_open ({1} : set G) :=
⟨λ h, forall_open_iff_discrete.mpr h {1}, discrete_topology_of_open_singleton_one⟩

end continuous_mul_group

/-!
### `has_continuous_inv` and `has_continuous_neg`
-/

/-- Basic hypothesis to talk about a topological additive group. A topological additive group
over `M`, for example, is obtained by requiring the instances `add_group M` and
`has_continuous_add M` and `has_continuous_neg M`. -/
class has_continuous_neg (G : Type u) [topological_space G] [has_neg G] : Prop :=
(continuous_neg : continuous (λ a : G, -a))

/-- Basic hypothesis to talk about a topological group. A topological group over `M`, for example,
is obtained by requiring the instances `group M` and `has_continuous_mul M` and
`has_continuous_inv M`. -/
@[to_additive]
class has_continuous_inv (G : Type u) [topological_space G] [has_inv G] : Prop :=
(continuous_inv : continuous (λ a : G, a⁻¹))

export has_continuous_inv (continuous_inv)
export has_continuous_neg (continuous_neg)

section continuous_inv

variables [topological_space G] [has_inv G] [has_continuous_inv G]

@[to_additive]
lemma continuous_on_inv {s : set G} : continuous_on has_inv.inv s :=
continuous_inv.continuous_on

@[to_additive]
lemma continuous_within_at_inv {s : set G} {x : G} : continuous_within_at has_inv.inv s x :=
continuous_inv.continuous_within_at

@[to_additive]
lemma continuous_at_inv {x : G} : continuous_at has_inv.inv x :=
continuous_inv.continuous_at

@[to_additive]
lemma tendsto_inv (a : G) : tendsto has_inv.inv (𝓝 a) (𝓝 (a⁻¹)) :=
continuous_at_inv

/-- If a function converges to a value in a multiplicative topological group, then its inverse
converges to the inverse of this value. For the version in normed fields assuming additionally
that the limit is nonzero, use `tendsto.inv'`. -/
@[to_additive "If a function converges to a value in an additive topological group, then its
negation converges to the negation of this value."]
lemma filter.tendsto.inv {f : α → G} {l : filter α} {y : G} (h : tendsto f l (𝓝 y)) :
  tendsto (λ x, (f x)⁻¹) l (𝓝 y⁻¹) :=
(continuous_inv.tendsto y).comp h

variables [topological_space α] {f : α → G} {s : set α} {x : α}

@[continuity, to_additive]
lemma continuous.inv (hf : continuous f) : continuous (λx, (f x)⁻¹) :=
continuous_inv.comp hf

@[to_additive]
lemma continuous_at.inv (hf : continuous_at f x) : continuous_at (λ x, (f x)⁻¹) x :=
continuous_at_inv.comp hf

@[to_additive]
lemma continuous_on.inv (hf : continuous_on f s) : continuous_on (λx, (f x)⁻¹) s :=
continuous_inv.comp_continuous_on hf

@[to_additive]
lemma continuous_within_at.inv (hf : continuous_within_at f s x) :
  continuous_within_at (λ x, (f x)⁻¹) s x :=
hf.inv

@[to_additive]
instance [topological_space H] [has_inv H] [has_continuous_inv H] : has_continuous_inv (G × H) :=
⟨continuous_inv.fst'.prod_mk continuous_inv.snd'⟩

variable {ι : Type*}

@[to_additive]
instance pi.has_continuous_inv {C : ι → Type*} [∀ i, topological_space (C i)]
  [∀ i, has_inv (C i)] [∀ i, has_continuous_inv (C i)] : has_continuous_inv (Π i, C i) :=
{ continuous_inv := continuous_pi (λ i, (continuous_apply i).inv) }

/-- A version of `pi.has_continuous_inv` for non-dependent functions. It is needed because sometimes
Lean fails to use `pi.has_continuous_inv` for non-dependent functions. -/
@[to_additive "A version of `pi.has_continuous_neg` for non-dependent functions. It is needed
because sometimes Lean fails to use `pi.has_continuous_neg` for non-dependent functions."]
instance pi.has_continuous_inv' : has_continuous_inv (ι → G) :=
pi.has_continuous_inv

@[priority 100, to_additive]
instance has_continuous_inv_of_discrete_topology [topological_space H]
  [has_inv H] [discrete_topology H] : has_continuous_inv H :=
⟨continuous_of_discrete_topology⟩

section pointwise_limits

variables (G₁ G₂ : Type*) [topological_space G₂] [t2_space G₂]

@[to_additive] lemma is_closed_set_of_map_inv [has_inv G₁] [has_inv G₂] [has_continuous_inv G₂] :
  is_closed {f : G₁ → G₂ | ∀ x, f x⁻¹ = (f x)⁻¹ } :=
begin
  simp only [set_of_forall],
  refine is_closed_Inter (λ i, is_closed_eq (continuous_apply _) (continuous_apply _).inv),
end

end pointwise_limits

instance [topological_space H] [has_inv H] [has_continuous_inv H] :
  has_continuous_neg (additive H) :=
{ continuous_neg := @continuous_inv H _ _ _ }

instance [topological_space H] [has_neg H] [has_continuous_neg H] :
  has_continuous_inv (multiplicative H) :=
{ continuous_inv := @continuous_neg H _ _ _ }

end continuous_inv

section continuous_involutive_inv
variables [topological_space G] [has_involutive_inv G] [has_continuous_inv G] {s : set G}

@[to_additive] lemma is_compact.inv (hs : is_compact s) : is_compact s⁻¹ :=
by { rw [← image_inv], exact hs.image continuous_inv }

variables (G)

/-- Inversion in a topological group as a homeomorphism. -/
@[to_additive "Negation in a topological group as a homeomorphism."]
protected def homeomorph.inv (G : Type*) [topological_space G] [has_involutive_inv G]
  [has_continuous_inv G] : G ≃ₜ G :=
{ continuous_to_fun  := continuous_inv,
  continuous_inv_fun := continuous_inv,
  .. equiv.inv G }

@[to_additive] lemma is_open_map_inv : is_open_map (has_inv.inv : G → G) :=
(homeomorph.inv _).is_open_map

@[to_additive] lemma is_closed_map_inv : is_closed_map (has_inv.inv : G → G) :=
(homeomorph.inv _).is_closed_map

variables {G}

@[to_additive] lemma is_open.inv (hs : is_open s) : is_open s⁻¹ := hs.preimage continuous_inv
@[to_additive] lemma is_closed.inv (hs : is_closed s) : is_closed s⁻¹ := hs.preimage continuous_inv
@[to_additive] lemma inv_closure : ∀ s : set G, (closure s)⁻¹ = closure s⁻¹ :=
(homeomorph.inv G).preimage_closure

end continuous_involutive_inv

section lattice_ops

variables {ι' : Sort*} [has_inv G]

@[to_additive] lemma has_continuous_inv_Inf {ts : set (topological_space G)}
  (h : Π t ∈ ts, @has_continuous_inv G t _) :
  @has_continuous_inv G (Inf ts) _ :=
{ continuous_inv := continuous_Inf_rng.2 (λ t ht, continuous_Inf_dom ht
  (@has_continuous_inv.continuous_inv G t _ (h t ht))) }

@[to_additive] lemma has_continuous_inv_infi {ts' : ι' → topological_space G}
  (h' : Π i, @has_continuous_inv G (ts' i) _) :
  @has_continuous_inv G (⨅ i, ts' i) _ :=
by {rw ← Inf_range, exact has_continuous_inv_Inf (set.forall_range_iff.mpr h')}

@[to_additive] lemma has_continuous_inv_inf {t₁ t₂ : topological_space G}
  (h₁ : @has_continuous_inv G t₁ _) (h₂ : @has_continuous_inv G t₂ _) :
  @has_continuous_inv G (t₁ ⊓ t₂) _ :=
by { rw inf_eq_infi, refine has_continuous_inv_infi (λ b, _), cases b; assumption }

end lattice_ops

@[to_additive] lemma inducing.has_continuous_inv {G H : Type*} [has_inv G] [has_inv H]
  [topological_space G] [topological_space H] [has_continuous_inv H] {f : G → H} (hf : inducing f)
  (hf_inv : ∀ x, f x⁻¹ = (f x)⁻¹) : has_continuous_inv G :=
⟨hf.continuous_iff.2 $ by simpa only [(∘), hf_inv] using hf.continuous.inv⟩

section topological_group

/-!
### Topological groups

A topological group is a group in which the multiplication and inversion operations are
continuous. Topological additive groups are defined in the same way. Equivalently, we can require
that the division operation `λ x y, x * y⁻¹` (resp., subtraction) is continuous.
-/

/-- A topological (additive) group is a group in which the addition and negation operations are
continuous. -/
class topological_add_group (G : Type u) [topological_space G] [add_group G]
  extends has_continuous_add G, has_continuous_neg G : Prop

/-- A topological group is a group in which the multiplication and inversion operations are
continuous.

When you declare an instance that does not already have a `uniform_space` instance,
you should also provide an instance of `uniform_space` and `uniform_group` using
`topological_group.to_uniform_space` and `topological_comm_group_is_uniform`. -/
@[to_additive]
class topological_group (G : Type*) [topological_space G] [group G]
  extends has_continuous_mul G, has_continuous_inv G : Prop

section conj

instance conj_act.units_has_continuous_const_smul {M} [monoid M] [topological_space M]
  [has_continuous_mul M] :
  has_continuous_const_smul (conj_act Mˣ) M :=
⟨λ m, (continuous_const.mul continuous_id).mul continuous_const⟩

/-- we slightly weaken the type class assumptions here so that it will also apply to `ennreal`, but
we nevertheless leave it in the `topological_group` namespace. -/

variables [topological_space G] [has_inv G] [has_mul G] [has_continuous_mul G]

/-- Conjugation is jointly continuous on `G × G` when both `mul` and `inv` are continuous. -/
@[to_additive "Conjugation is jointly continuous on `G × G` when both `mul` and `inv` are
continuous."]
lemma topological_group.continuous_conj_prod [has_continuous_inv G] :
  continuous (λ g : G × G, g.fst * g.snd * g.fst⁻¹) :=
continuous_mul.mul (continuous_inv.comp continuous_fst)

/-- Conjugation by a fixed element is continuous when `mul` is continuous. -/
@[to_additive "Conjugation by a fixed element is continuous when `add` is continuous."]
lemma topological_group.continuous_conj (g : G) : continuous (λ (h : G), g * h * g⁻¹) :=
(continuous_mul_right g⁻¹).comp (continuous_mul_left g)

/-- Conjugation acting on fixed element of the group is continuous when both `mul` and
`inv` are continuous. -/
@[to_additive "Conjugation acting on fixed element of the additive group is continuous when both
  `add` and `neg` are continuous."]
lemma topological_group.continuous_conj' [has_continuous_inv G]
  (h : G) : continuous (λ (g : G), g * h * g⁻¹) :=
(continuous_mul_right h).mul continuous_inv

end conj

variables [topological_space G] [group G] [topological_group G]
[topological_space α] {f : α → G} {s : set α} {x : α}

section zpow

@[continuity, to_additive]
lemma continuous_zpow : ∀ z : ℤ, continuous (λ a : G, a ^ z)
| (int.of_nat n) := by simpa using continuous_pow n
| -[1+n] := by simpa using (continuous_pow (n + 1)).inv

instance add_group.has_continuous_const_smul_int {A} [add_group A] [topological_space A]
  [topological_add_group A] : has_continuous_const_smul ℤ A := ⟨continuous_zsmul⟩

instance add_group.has_continuous_smul_int {A} [add_group A] [topological_space A]
  [topological_add_group A] : has_continuous_smul ℤ A :=
⟨continuous_uncurry_of_discrete_topology continuous_zsmul⟩

@[continuity, to_additive]
lemma continuous.zpow {f : α → G} (h : continuous f) (z : ℤ) :
  continuous (λ b, (f b) ^ z) :=
(continuous_zpow z).comp h

@[to_additive]
lemma continuous_on_zpow {s : set G} (z : ℤ) : continuous_on (λ x, x ^ z) s :=
(continuous_zpow z).continuous_on

@[to_additive]
lemma continuous_at_zpow (x : G) (z : ℤ) : continuous_at (λ x, x ^ z) x :=
(continuous_zpow z).continuous_at

@[to_additive]
lemma filter.tendsto.zpow {α} {l : filter α} {f : α → G} {x : G} (hf : tendsto f l (𝓝 x)) (z : ℤ) :
  tendsto (λ x, f x ^ z) l (𝓝 (x ^ z)) :=
(continuous_at_zpow _ _).tendsto.comp hf

@[to_additive]
lemma continuous_within_at.zpow {f : α → G} {x : α} {s : set α} (hf : continuous_within_at f s x)
  (z : ℤ) : continuous_within_at (λ x, f x ^ z) s x :=
hf.zpow z

@[to_additive]
lemma continuous_at.zpow {f : α → G} {x : α} (hf : continuous_at f x) (z : ℤ) :
  continuous_at (λ x, f x ^ z) x :=
hf.zpow z

@[to_additive continuous_on.zsmul]
lemma continuous_on.zpow {f : α → G} {s : set α} (hf : continuous_on f s) (z : ℤ) :
  continuous_on (λ x, f x ^ z) s :=
λ x hx, (hf x hx).zpow z

end zpow

section ordered_comm_group

variables [topological_space H] [ordered_comm_group H] [topological_group H]

@[to_additive] lemma tendsto_inv_nhds_within_Ioi {a : H} :
  tendsto has_inv.inv (𝓝[>] a) (𝓝[<] (a⁻¹)) :=
(continuous_inv.tendsto a).inf $ by simp [tendsto_principal_principal]

@[to_additive] lemma tendsto_inv_nhds_within_Iio {a : H} :
  tendsto has_inv.inv (𝓝[<] a) (𝓝[>] (a⁻¹)) :=
(continuous_inv.tendsto a).inf $ by simp [tendsto_principal_principal]

@[to_additive] lemma tendsto_inv_nhds_within_Ioi_inv {a : H} :
  tendsto has_inv.inv (𝓝[>] (a⁻¹)) (𝓝[<] a) :=
by simpa only [inv_inv] using @tendsto_inv_nhds_within_Ioi _ _ _ _ (a⁻¹)

@[to_additive] lemma tendsto_inv_nhds_within_Iio_inv {a : H} :
  tendsto has_inv.inv (𝓝[<] (a⁻¹)) (𝓝[>] a) :=
by simpa only [inv_inv] using @tendsto_inv_nhds_within_Iio _ _ _ _ (a⁻¹)

@[to_additive] lemma tendsto_inv_nhds_within_Ici {a : H} :
  tendsto has_inv.inv (𝓝[≥] a) (𝓝[≤] (a⁻¹)) :=
(continuous_inv.tendsto a).inf $ by simp [tendsto_principal_principal]

@[to_additive] lemma tendsto_inv_nhds_within_Iic {a : H} :
  tendsto has_inv.inv (𝓝[≤] a) (𝓝[≥] (a⁻¹)) :=
(continuous_inv.tendsto a).inf $ by simp [tendsto_principal_principal]

@[to_additive] lemma tendsto_inv_nhds_within_Ici_inv {a : H} :
  tendsto has_inv.inv (𝓝[≥] (a⁻¹)) (𝓝[≤] a) :=
by simpa only [inv_inv] using @tendsto_inv_nhds_within_Ici _ _ _ _ (a⁻¹)

@[to_additive] lemma tendsto_inv_nhds_within_Iic_inv {a : H} :
  tendsto has_inv.inv (𝓝[≤] (a⁻¹)) (𝓝[≥] a) :=
by simpa only [inv_inv] using @tendsto_inv_nhds_within_Iic _ _ _ _ (a⁻¹)

end ordered_comm_group

@[instance, to_additive]
instance [topological_space H] [group H] [topological_group H] :
  topological_group (G × H) :=
{ continuous_inv := continuous_inv.prod_map continuous_inv }

@[to_additive]
instance pi.topological_group {C : β → Type*} [∀ b, topological_space (C b)]
  [∀ b, group (C b)] [∀ b, topological_group (C b)] : topological_group (Π b, C b) :=
{ continuous_inv := continuous_pi (λ i, (continuous_apply i).inv) }

open mul_opposite

@[to_additive]
instance [group α] [has_continuous_inv α] : has_continuous_inv αᵐᵒᵖ :=
op_homeomorph.symm.inducing.has_continuous_inv unop_inv

/-- If multiplication is continuous in `α`, then it also is in `αᵐᵒᵖ`. -/
@[to_additive "If addition is continuous in `α`, then it also is in `αᵃᵒᵖ`."]
instance [group α] [topological_group α] :
  topological_group αᵐᵒᵖ := { }

variable (G)

@[to_additive]
lemma nhds_one_symm : comap has_inv.inv (𝓝 (1 : G)) = 𝓝 (1 : G) :=
((homeomorph.inv G).comap_nhds_eq _).trans (congr_arg nhds inv_one)

/-- The map `(x, y) ↦ (x, xy)` as a homeomorphism. This is a shear mapping. -/
@[to_additive "The map `(x, y) ↦ (x, x + y)` as a homeomorphism.
This is a shear mapping."]
protected def homeomorph.shear_mul_right : G × G ≃ₜ G × G :=
{ continuous_to_fun  := continuous_fst.prod_mk continuous_mul,
  continuous_inv_fun := continuous_fst.prod_mk $ continuous_fst.inv.mul continuous_snd,
  .. equiv.prod_shear (equiv.refl _) equiv.mul_left }

@[simp, to_additive]
lemma homeomorph.shear_mul_right_coe :
  ⇑(homeomorph.shear_mul_right G) = λ z : G × G, (z.1, z.1 * z.2) :=
rfl

@[simp, to_additive]
lemma homeomorph.shear_mul_right_symm_coe :
  ⇑(homeomorph.shear_mul_right G).symm = λ z : G × G, (z.1, z.1⁻¹ * z.2) :=
rfl

variables {G}

@[to_additive] protected lemma inducing.topological_group {F : Type*} [group H]
  [topological_space H] [monoid_hom_class F H G] (f : F) (hf : inducing f) :
  topological_group H :=
{ to_has_continuous_mul := hf.has_continuous_mul _,
  to_has_continuous_inv := hf.has_continuous_inv (map_inv f) }

@[to_additive] protected lemma topological_group_induced {F : Type*} [group H]
  [monoid_hom_class F H G] (f : F) :
  @topological_group H (induced f ‹_›) _ :=
by { letI := induced f ‹_›, exact inducing.topological_group f ⟨rfl⟩  }

namespace subgroup

@[to_additive] instance (S : subgroup G) : topological_group S :=
inducing.topological_group S.subtype inducing_coe

end subgroup

/-- The (topological-space) closure of a subgroup of a space `M` with `has_continuous_mul` is
itself a subgroup. -/
@[to_additive "The (topological-space) closure of an additive subgroup of a space `M` with
`has_continuous_add` is itself an additive subgroup."]
def subgroup.topological_closure (s : subgroup G) : subgroup G :=
{ carrier := closure (s : set G),
  inv_mem' := λ g m, by simpa [←set.mem_inv, inv_closure] using m,
  ..s.to_submonoid.topological_closure }

@[simp, to_additive] lemma subgroup.topological_closure_coe {s : subgroup G} :
  (s.topological_closure : set G) = closure s :=
rfl

@[to_additive] lemma subgroup.subgroup_topological_closure (s : subgroup G) :
  s ≤ s.topological_closure :=
subset_closure

@[to_additive] lemma subgroup.is_closed_topological_closure (s : subgroup G) :
  is_closed (s.topological_closure : set G) :=
by convert is_closed_closure

@[to_additive] lemma subgroup.topological_closure_minimal
  (s : subgroup G) {t : subgroup G} (h : s ≤ t) (ht : is_closed (t : set G)) :
  s.topological_closure ≤ t :=
closure_minimal h ht

@[to_additive] lemma dense_range.topological_closure_map_subgroup [group H] [topological_space H]
  [topological_group H] {f : G →* H} (hf : continuous f) (hf' : dense_range f) {s : subgroup G}
  (hs : s.topological_closure = ⊤) :
  (s.map f).topological_closure = ⊤ :=
begin
  rw set_like.ext'_iff at hs ⊢,
  simp only [subgroup.topological_closure_coe, subgroup.coe_top, ← dense_iff_closure_eq] at hs ⊢,
  exact hf'.dense_image hf hs
end

/-- The topological closure of a normal subgroup is normal.-/
@[to_additive "The topological closure of a normal additive subgroup is normal."]
lemma subgroup.is_normal_topological_closure {G : Type*} [topological_space G] [group G]
  [topological_group G] (N : subgroup G) [N.normal] :
  (subgroup.topological_closure N).normal :=
{ conj_mem := λ n hn g,
  begin
    apply mem_closure_of_continuous (topological_group.continuous_conj g) hn,
    intros m hm,
    exact subset_closure (subgroup.normal.conj_mem infer_instance m hm g),
  end }

@[to_additive] lemma mul_mem_connected_component_one {G : Type*} [topological_space G]
  [mul_one_class G] [has_continuous_mul G] {g h : G} (hg : g ∈ connected_component (1 : G))
  (hh : h ∈ connected_component (1 : G)) : g * h ∈ connected_component (1 : G) :=
begin
  rw connected_component_eq hg,
  have hmul: g ∈ connected_component (g*h),
  { apply continuous.image_connected_component_subset (continuous_mul_left g),
    rw ← connected_component_eq hh,
    exact ⟨(1 : G), mem_connected_component, by simp only [mul_one]⟩ },
  simpa [← connected_component_eq hmul] using (mem_connected_component)
end

@[to_additive] lemma inv_mem_connected_component_one {G : Type*} [topological_space G] [group G]
  [topological_group G] {g : G} (hg : g ∈ connected_component (1 : G)) :
  g⁻¹ ∈ connected_component (1 : G) :=
begin
  rw ← inv_one,
  exact continuous.image_connected_component_subset continuous_inv _
    ((set.mem_image _ _ _).mp ⟨g, hg, rfl⟩)
end

/-- The connected component of 1 is a subgroup of `G`. -/
@[to_additive "The connected component of 0 is a subgroup of `G`."]
def subgroup.connected_component_of_one (G : Type*) [topological_space G] [group G]
  [topological_group G] : subgroup G :=
{ carrier  := connected_component (1 : G),
  one_mem' := mem_connected_component,
  mul_mem' := λ g h hg hh, mul_mem_connected_component_one hg hh,
  inv_mem' := λ g hg, inv_mem_connected_component_one hg }

/-- If a subgroup of a topological group is commutative, then so is its topological closure. -/
@[to_additive "If a subgroup of an additive topological group is commutative, then so is its
topological closure."]
def subgroup.comm_group_topological_closure [t2_space G] (s : subgroup G)
  (hs : ∀ (x y : s), x * y = y * x) : comm_group s.topological_closure :=
{ ..s.topological_closure.to_group,
  ..s.to_submonoid.comm_monoid_topological_closure hs }

@[to_additive exists_nhds_half_neg]
lemma exists_nhds_split_inv {s : set G} (hs : s ∈ 𝓝 (1 : G)) :
  ∃ V ∈ 𝓝 (1 : G), ∀ (v ∈ V) (w ∈ V), v / w ∈ s :=
have ((λp : G × G, p.1 * p.2⁻¹) ⁻¹' s) ∈ 𝓝 ((1, 1) : G × G),
  from continuous_at_fst.mul continuous_at_snd.inv (by simpa),
by simpa only [div_eq_mul_inv, nhds_prod_eq, mem_prod_self_iff, prod_subset_iff, mem_preimage]
  using this

@[to_additive]
lemma nhds_translation_mul_inv (x : G) : comap (λ y : G, y * x⁻¹) (𝓝 1) = 𝓝 x :=
((homeomorph.mul_right x⁻¹).comap_nhds_eq 1).trans $ show 𝓝 (1 * x⁻¹⁻¹) = 𝓝 x, by simp

@[simp, to_additive] lemma map_mul_left_nhds (x y : G) : map ((*) x) (𝓝 y) = 𝓝 (x * y) :=
(homeomorph.mul_left x).map_nhds_eq y

@[to_additive] lemma map_mul_left_nhds_one (x : G) : map ((*) x) (𝓝 1) = 𝓝 x := by simp

/-- A monoid homomorphism (a bundled morphism of a type that implements `monoid_hom_class`) from a
topological group to a topological monoid is continuous provided that it is continuous at one. See
also `uniform_continuous_of_continuous_at_one`. -/
@[to_additive "An additive monoid homomorphism (a bundled morphism of a type that implements
`add_monoid_hom_class`) from an additive topological group to an additive topological monoid is
continuous provided that it is continuous at zero. See also
`uniform_continuous_of_continuous_at_zero`."]
lemma continuous_of_continuous_at_one {M hom : Type*} [mul_one_class M] [topological_space M]
  [has_continuous_mul M] [monoid_hom_class hom G M] (f : hom) (hf : continuous_at f 1) :
  continuous f :=
continuous_iff_continuous_at.2 $ λ x,
  by simpa only [continuous_at, ← map_mul_left_nhds_one x, tendsto_map'_iff, (∘),
    map_mul, map_one, mul_one] using hf.tendsto.const_mul (f x)

@[to_additive]
lemma topological_group.ext {G : Type*} [group G] {t t' : topological_space G}
  (tg : @topological_group G t _) (tg' : @topological_group G t' _)
  (h : @nhds G t 1 = @nhds G t' 1) : t = t' :=
eq_of_nhds_eq_nhds $ λ x, by
  rw [← @nhds_translation_mul_inv G t _ _ x , ← @nhds_translation_mul_inv G t' _ _ x , ← h]

@[to_additive]
lemma topological_group.of_nhds_aux {G : Type*} [group G] [topological_space G]
  (hinv : tendsto (λ (x : G), x⁻¹) (𝓝 1) (𝓝 1))
  (hleft : ∀ (x₀ : G), 𝓝 x₀ = map (λ (x : G), x₀ * x) (𝓝 1))
  (hconj : ∀ (x₀ : G), map (λ (x : G), x₀ * x * x₀⁻¹) (𝓝 1) ≤ 𝓝 1) : continuous (λ x : G, x⁻¹) :=
begin
  rw continuous_iff_continuous_at,
  rintros x₀,
  have key : (λ x, (x₀*x)⁻¹) = (λ x, x₀⁻¹*x) ∘ (λ x, x₀*x*x₀⁻¹) ∘ (λ x, x⁻¹),
    by {ext ; simp[mul_assoc] },
  calc map (λ x, x⁻¹) (𝓝 x₀)
      = map (λ x, x⁻¹) (map (λ x, x₀*x) $ 𝓝 1) : by rw hleft
  ... = map (λ x, (x₀*x)⁻¹) (𝓝 1) : by rw filter.map_map
  ... = map (((λ x, x₀⁻¹*x) ∘ (λ x, x₀*x*x₀⁻¹)) ∘ (λ x, x⁻¹)) (𝓝 1) : by rw key
  ... = map ((λ x, x₀⁻¹*x) ∘ (λ x, x₀*x*x₀⁻¹)) _ : by rw ← filter.map_map
  ... ≤ map ((λ x, x₀⁻¹ * x) ∘ λ x, x₀ * x * x₀⁻¹) (𝓝 1) : map_mono hinv
  ... = map (λ x, x₀⁻¹ * x) (map (λ x, x₀ * x * x₀⁻¹) (𝓝 1)) : filter.map_map
  ... ≤ map (λ x, x₀⁻¹ * x) (𝓝 1) : map_mono (hconj x₀)
  ... = 𝓝 x₀⁻¹ : (hleft _).symm
end

@[to_additive]
lemma topological_group.of_nhds_one' {G : Type u} [group G] [topological_space G]
  (hmul : tendsto (uncurry ((*) : G → G → G)) ((𝓝 1) ×ᶠ 𝓝 1) (𝓝 1))
  (hinv : tendsto (λ x : G, x⁻¹) (𝓝 1) (𝓝 1))
  (hleft : ∀ x₀ : G, 𝓝 x₀ = map (λ x, x₀*x) (𝓝 1))
  (hright : ∀ x₀ : G, 𝓝 x₀ = map (λ x, x*x₀) (𝓝 1)) : topological_group G :=
begin
  refine { continuous_mul := (has_continuous_mul.of_nhds_one hmul hleft hright).continuous_mul,
           continuous_inv := topological_group.of_nhds_aux hinv hleft _ },
  intros x₀,
  suffices : map (λ (x : G), x₀ * x * x₀⁻¹) (𝓝 1) = 𝓝 1, by simp [this, le_refl],
  rw [show (λ x, x₀ * x * x₀⁻¹) = (λ x, x₀ * x) ∘ λ x, x*x₀⁻¹, by {ext, simp [mul_assoc] },
      ← filter.map_map, ← hright, hleft x₀⁻¹, filter.map_map],
  convert map_id,
  ext,
  simp
end

@[to_additive]
lemma topological_group.of_nhds_one {G : Type u} [group G] [topological_space G]
  (hmul : tendsto (uncurry ((*) : G → G → G)) ((𝓝 1) ×ᶠ 𝓝 1) (𝓝 1))
  (hinv : tendsto (λ x : G, x⁻¹) (𝓝 1) (𝓝 1))
  (hleft : ∀ x₀ : G, 𝓝 x₀ = map (λ x, x₀*x) (𝓝 1))
  (hconj : ∀ x₀ : G, tendsto (λ x, x₀*x*x₀⁻¹) (𝓝 1) (𝓝 1)) : topological_group G :=
 { continuous_mul := begin
    rw continuous_iff_continuous_at,
    rintros ⟨x₀, y₀⟩,
    have key : (λ (p : G × G), x₀ * p.1 * (y₀ * p.2)) =
      ((λ x, x₀*y₀*x) ∘ (uncurry (*)) ∘ (prod.map (λ x, y₀⁻¹*x*y₀) id)),
      by { ext, simp [uncurry, prod.map, mul_assoc] },
    specialize hconj y₀⁻¹, rw inv_inv at hconj,
    calc map (λ (p : G × G), p.1 * p.2) (𝓝 (x₀, y₀))
        = map (λ (p : G × G), p.1 * p.2) ((𝓝 x₀) ×ᶠ 𝓝 y₀)
            : by rw nhds_prod_eq
    ... = map (λ (p : G × G), x₀ * p.1 * (y₀ * p.2)) ((𝓝 1) ×ᶠ (𝓝 1))
            : by rw [hleft x₀, hleft y₀, prod_map_map_eq, filter.map_map]
    ... = map (((λ x, x₀*y₀*x) ∘ (uncurry (*))) ∘ (prod.map (λ x, y₀⁻¹*x*y₀) id))((𝓝 1) ×ᶠ (𝓝 1))
            : by rw key
    ... = map ((λ x, x₀*y₀*x) ∘ (uncurry (*))) ((map  (λ x, y₀⁻¹*x*y₀) $ 𝓝 1) ×ᶠ (𝓝 1))
            : by rw [← filter.map_map, ← prod_map_map_eq', map_id]
    ... ≤ map ((λ x, x₀*y₀*x) ∘ (uncurry (*))) ((𝓝 1) ×ᶠ (𝓝 1))
            : map_mono (filter.prod_mono hconj $ le_rfl)
    ... = map (λ x, x₀*y₀*x) (map (uncurry (*)) ((𝓝 1) ×ᶠ (𝓝 1)))   : by rw filter.map_map
    ... ≤ map (λ x, x₀*y₀*x) (𝓝 1)   : map_mono hmul
    ... = 𝓝 (x₀*y₀)   : (hleft _).symm
  end,
  continuous_inv := topological_group.of_nhds_aux hinv hleft hconj}

@[to_additive]
lemma topological_group.of_comm_of_nhds_one {G : Type u} [comm_group G] [topological_space G]
  (hmul : tendsto (uncurry ((*) : G → G → G)) ((𝓝 1) ×ᶠ 𝓝 1) (𝓝 1))
  (hinv : tendsto (λ x : G, x⁻¹) (𝓝 1) (𝓝 1))
  (hleft : ∀ x₀ : G, 𝓝 x₀ = map (λ x, x₀*x) (𝓝 1)) : topological_group G :=
topological_group.of_nhds_one hmul hinv hleft (by simpa using tendsto_id)

end topological_group

section quotient_topological_group
variables [topological_space G] [group G] [topological_group G] (N : subgroup G) (n : N.normal)

@[to_additive]
instance quotient_group.quotient.topological_space {G : Type*} [group G] [topological_space G]
  (N : subgroup G) : topological_space (G ⧸ N) :=
quotient.topological_space

open quotient_group

@[to_additive]
lemma quotient_group.is_open_map_coe : is_open_map (coe : G → G ⧸ N) :=
begin
  intros s s_op,
  change is_open ((coe : G → G ⧸ N) ⁻¹' (coe '' s)),
  rw quotient_group.preimage_image_coe N s,
  exact is_open_Union (λ n, (continuous_mul_right _).is_open_preimage s s_op)
end

@[to_additive]
instance topological_group_quotient [N.normal] : topological_group (G ⧸ N) :=
{ continuous_mul := begin
    have cont : continuous ((coe : G → G ⧸ N) ∘ (λ (p : G × G), p.fst * p.snd)) :=
      continuous_quot_mk.comp continuous_mul,
    have quot : quotient_map (λ p : G × G, ((p.1 : G ⧸ N), (p.2 : G ⧸ N))),
    { apply is_open_map.to_quotient_map,
      { exact (quotient_group.is_open_map_coe N).prod (quotient_group.is_open_map_coe N) },
      { exact continuous_quot_mk.prod_map continuous_quot_mk },
      { exact (surjective_quot_mk _).prod_map (surjective_quot_mk _) } },
    exact (quotient_map.continuous_iff quot).2 cont,
  end,
  continuous_inv := by convert (@continuous_inv G _ _ _).quotient_map' _ }

end quotient_topological_group

/-- A typeclass saying that `λ p : G × G, p.1 - p.2` is a continuous function. This property
automatically holds for topological additive groups but it also holds, e.g., for `ℝ≥0`. -/
class has_continuous_sub (G : Type*) [topological_space G] [has_sub G] : Prop :=
(continuous_sub : continuous (λ p : G × G, p.1 - p.2))

/-- A typeclass saying that `λ p : G × G, p.1 / p.2` is a continuous function. This property
automatically holds for topological groups. Lemmas using this class have primes.
The unprimed version is for `group_with_zero`. -/
@[to_additive]
class has_continuous_div (G : Type*) [topological_space G] [has_div G] : Prop :=
(continuous_div' : continuous (λ p : G × G, p.1 / p.2))

@[priority 100, to_additive] -- see Note [lower instance priority]
instance topological_group.to_has_continuous_div [topological_space G] [group G]
  [topological_group G] : has_continuous_div G :=
⟨by { simp only [div_eq_mul_inv], exact continuous_fst.mul continuous_snd.inv }⟩

export has_continuous_sub (continuous_sub)
export has_continuous_div (continuous_div')

section has_continuous_div

variables [topological_space G] [has_div G] [has_continuous_div G]

@[to_additive sub]
lemma filter.tendsto.div' {f g : α → G} {l : filter α} {a b : G} (hf : tendsto f l (𝓝 a))
  (hg : tendsto g l (𝓝 b)) : tendsto (λ x, f x / g x) l (𝓝 (a / b)) :=
(continuous_div'.tendsto (a, b)).comp (hf.prod_mk_nhds hg)

@[to_additive const_sub]
lemma filter.tendsto.const_div' (b : G) {c : G} {f : α → G} {l : filter α}
  (h : tendsto f l (𝓝 c)) : tendsto (λ k : α, b / f k) l (𝓝 (b / c)) :=
tendsto_const_nhds.div' h

@[to_additive sub_const]
lemma filter.tendsto.div_const' (b : G) {c : G} {f : α → G} {l : filter α}
  (h : tendsto f l (𝓝 c)) : tendsto (λ k : α, f k / b) l (𝓝 (c / b)) :=
h.div' tendsto_const_nhds

variables [topological_space α] {f g : α → G} {s : set α} {x : α}

@[continuity, to_additive sub] lemma continuous.div' (hf : continuous f) (hg : continuous g) :
  continuous (λ x, f x / g x) :=
continuous_div'.comp (hf.prod_mk hg : _)

@[to_additive continuous_sub_left]
lemma continuous_div_left' (a : G) : continuous (λ b : G, a / b) :=
continuous_const.div' continuous_id

@[to_additive continuous_sub_right]
lemma continuous_div_right' (a : G) : continuous (λ b : G, b / a) :=
continuous_id.div' continuous_const

@[to_additive sub]
lemma continuous_at.div' {f g : α → G} {x : α} (hf : continuous_at f x) (hg : continuous_at g x) :
  continuous_at (λx, f x / g x) x :=
hf.div' hg

@[to_additive sub]
lemma continuous_within_at.div' (hf : continuous_within_at f s x)
  (hg : continuous_within_at g s x) :
  continuous_within_at (λ x, f x / g x) s x :=
hf.div' hg

@[to_additive sub]
lemma continuous_on.div' (hf : continuous_on f s) (hg : continuous_on g s) :
  continuous_on (λx, f x / g x) s :=
λ x hx, (hf x hx).div' (hg x hx)

end has_continuous_div

section div_in_topological_group
variables [group G] [topological_space G] [topological_group G]

/-- A version of `homeomorph.mul_left a b⁻¹` that is defeq to `a / b`. -/
@[to_additive /-" A version of `homeomorph.add_left a (-b)` that is defeq to `a - b`. "-/,
  simps {simp_rhs := tt}]
def homeomorph.div_left (x : G) : G ≃ₜ G :=
{ continuous_to_fun := continuous_const.div' continuous_id,
  continuous_inv_fun := continuous_inv.mul continuous_const,
  .. equiv.div_left x }

@[to_additive] lemma is_open_map_div_left (a : G) : is_open_map ((/) a) :=
(homeomorph.div_left _).is_open_map

@[to_additive] lemma is_closed_map_div_left (a : G) : is_closed_map ((/) a) :=
(homeomorph.div_left _).is_closed_map

/-- A version of `homeomorph.mul_right a⁻¹ b` that is defeq to `b / a`. -/
@[to_additive /-" A version of `homeomorph.add_right (-a) b` that is defeq to `b - a`. "-/,
  simps {simp_rhs := tt}]
def homeomorph.div_right (x : G) : G ≃ₜ G :=
{ continuous_to_fun := continuous_id.div' continuous_const,
  continuous_inv_fun := continuous_id.mul continuous_const,
  .. equiv.div_right x }

@[to_additive]
lemma is_open_map_div_right (a : G) : is_open_map (λ x, x / a) :=
(homeomorph.div_right a).is_open_map

@[to_additive]
lemma is_closed_map_div_right (a : G) : is_closed_map (λ x, x / a) :=
(homeomorph.div_right a).is_closed_map

@[to_additive]
lemma tendsto_div_nhds_one_iff
  {α : Type*} {l : filter α} {x : G} {u : α → G} :
  tendsto (λ n, u n / x) l (𝓝 1) ↔ tendsto u l (𝓝 x) :=
begin
  have A : tendsto (λ (n : α), x) l (𝓝 x) := tendsto_const_nhds,
  exact ⟨λ h, by simpa using h.mul A, λ h, by simpa using h.div' A⟩
end

@[to_additive] lemma nhds_translation_div (x : G) : comap (/ x) (𝓝 1) = 𝓝 x :=
by simpa only [div_eq_mul_inv] using nhds_translation_mul_inv x

end div_in_topological_group

/-!
### Topological operations on pointwise sums and products

A few results about interior and closure of the pointwise addition/multiplication of sets in groups
with continuous addition/multiplication. See also `submonoid.top_closure_mul_self_eq` in
`topology.algebra.monoid`.
-/

section has_continuous_mul
variables [topological_space α] [group α] [has_continuous_mul α] {s t : set α}

@[to_additive] lemma is_open.mul_left (ht : is_open t) : is_open (s * t) :=
by { rw ←Union_mul_left_image, exact is_open_bUnion (λ a ha, is_open_map_mul_left a t ht) }

@[to_additive] lemma is_open.mul_right (hs : is_open s) : is_open (s * t) :=
by { rw ←Union_mul_right_image, exact is_open_bUnion (λ a ha, is_open_map_mul_right a s hs) }

@[to_additive] lemma subset_interior_mul_left : interior s * t ⊆ interior (s * t) :=
interior_maximal (set.mul_subset_mul_right interior_subset) is_open_interior.mul_right

@[to_additive] lemma subset_interior_mul_right : s * interior t ⊆ interior (s * t) :=
interior_maximal (set.mul_subset_mul_left interior_subset) is_open_interior.mul_left

@[to_additive] lemma subset_interior_mul : interior s * interior t ⊆ interior (s * t) :=
(set.mul_subset_mul_left interior_subset).trans subset_interior_mul_left

end has_continuous_mul

section topological_group
variables [topological_space α] [group α] [topological_group α] {s t : set α}

@[to_additive] lemma is_open.div_left (ht : is_open t) : is_open (s / t) :=
by { rw ←Union_div_left_image, exact is_open_bUnion (λ a ha, is_open_map_div_left a t ht) }

@[to_additive] lemma is_open.div_right (hs : is_open s) : is_open (s / t) :=
by { rw ←Union_div_right_image, exact is_open_bUnion (λ a ha, is_open_map_div_right a s hs) }

@[to_additive] lemma subset_interior_div_left : interior s / t ⊆ interior (s / t) :=
interior_maximal (div_subset_div_right interior_subset) is_open_interior.div_right

@[to_additive] lemma subset_interior_div_right : s / interior t ⊆ interior (s / t) :=
interior_maximal (div_subset_div_left interior_subset) is_open_interior.div_left

@[to_additive] lemma subset_interior_div : interior s / interior t ⊆ interior (s / t) :=
(div_subset_div_left interior_subset).trans subset_interior_div_left

@[to_additive] lemma is_open.mul_closure (hs : is_open s) (t : set α) : s * closure t = s * t :=
begin
  refine (mul_subset_iff.2 $ λ a ha b hb, _).antisymm (mul_subset_mul_left subset_closure),
  rw mem_closure_iff at hb,
  have hbU : b ∈ s⁻¹ * {a * b} := ⟨a⁻¹, a * b, set.inv_mem_inv.2 ha, rfl, inv_mul_cancel_left _ _⟩,
  obtain ⟨_, ⟨c, d, hc, (rfl : d = _), rfl⟩, hcs⟩ := hb _ hs.inv.mul_right hbU,
  exact ⟨c⁻¹, _, hc, hcs, inv_mul_cancel_left _ _⟩,
end

@[to_additive] lemma is_open.closure_mul (ht : is_open t) (s : set α) : closure s * t = s * t :=
by rw [←inv_inv (closure s * t), mul_inv_rev, inv_closure, ht.inv.mul_closure, mul_inv_rev, inv_inv,
  inv_inv]

@[to_additive] lemma is_open.div_closure (hs : is_open s) (t : set α) : s / closure t = s / t :=
by simp_rw [div_eq_mul_inv, inv_closure, hs.mul_closure]

@[to_additive] lemma is_open.closure_div (ht : is_open t) (s : set α) : closure s / t = s / t :=
by simp_rw [div_eq_mul_inv, ht.inv.closure_mul]

end topological_group

/-- additive group with a neighbourhood around 0.
Only used to construct a topology and uniform space.

This is currently only available for commutative groups, but it can be extended to
non-commutative groups too.
-/
class add_group_with_zero_nhd (G : Type u) extends add_comm_group G :=
(Z [] : filter G)
(zero_Z : pure 0 ≤ Z)
(sub_Z : tendsto (λp:G×G, p.1 - p.2) (Z ×ᶠ Z) Z)

section filter_mul

section
variables (G) [topological_space G] [group G] [topological_group G]

@[to_additive]
lemma topological_group.t1_space (h : @is_closed G _ {1}) : t1_space G :=
⟨assume x, by { convert is_closed_map_mul_right x _ h, simp }⟩

@[to_additive]
lemma topological_group.t3_space [t1_space G] : t3_space G :=
⟨assume s a hs ha,
 let f := λ p : G × G, p.1 * (p.2)⁻¹ in
 have hf : continuous f := continuous_fst.mul continuous_snd.inv,
 -- a ∈ -s implies f (a, 1) ∈ -s, and so (a, 1) ∈ f⁻¹' (-s);
 -- and so can find t₁ t₂ open such that a ∈ t₁ × t₂ ⊆ f⁻¹' (-s)
 let ⟨t₁, t₂, ht₁, ht₂, a_mem_t₁, one_mem_t₂, t_subset⟩ :=
   is_open_prod_iff.1 ((is_open_compl_iff.2 hs).preimage hf) a (1:G) (by simpa [f]) in
 begin
   use [s * t₂, ht₂.mul_left, λ x hx, ⟨x, 1, hx, one_mem_t₂, mul_one _⟩],
   rw [nhds_within, inf_principal_eq_bot, mem_nhds_iff],
   refine ⟨t₁, _, ht₁, a_mem_t₁⟩,
   rintros x hx ⟨y, z, hy, hz, yz⟩,
   have : x * z⁻¹ ∈ sᶜ := (prod_subset_iff.1 t_subset) x hx z hz,
   have : x * z⁻¹ ∈ s, rw ← yz, simpa,
   contradiction
 end⟩

@[to_additive]
lemma topological_group.t2_space [t1_space G] : t2_space G :=
@t3_space.t2_space G _ (topological_group.t3_space G)

variables {G} (S : subgroup G) [subgroup.normal S] [is_closed (S : set G)]

@[to_additive]
instance subgroup.t3_quotient_of_is_closed
  (S : subgroup G) [subgroup.normal S] [is_closed (S : set G)] : t3_space (G ⧸ S) :=
begin
  suffices : t1_space (G ⧸ S), { exact @topological_group.t3_space _ _ _ _ this, },
  have hS : is_closed (S : set G) := infer_instance,
  rw ← quotient_group.ker_mk S at hS,
  exact topological_group.t1_space (G ⧸ S) ((quotient_map_quotient_mk.is_closed_preimage).mp hS),
end

end

section

/-! Some results about an open set containing the product of two sets in a topological group. -/

variables [topological_space G] [group G] [topological_group G]

/-- Given a compact set `K` inside an open set `U`, there is a open neighborhood `V` of `1`
  such that `K * V ⊆ U`. -/
@[to_additive "Given a compact set `K` inside an open set `U`, there is a open neighborhood `V` of
`0` such that `K + V ⊆ U`."]
lemma compact_open_separated_mul_right {K U : set G} (hK : is_compact K) (hU : is_open U)
  (hKU : K ⊆ U) : ∃ V ∈ 𝓝 (1 : G), K * V ⊆ U :=
begin
  apply hK.induction_on,
  { exact ⟨univ, by simp⟩ },
  { rintros s t hst ⟨V, hV, hV'⟩,
    exact ⟨V, hV, (mul_subset_mul_right hst).trans hV'⟩ },
  { rintros s t  ⟨V, V_in, hV'⟩ ⟨W, W_in, hW'⟩,
    use [V ∩ W, inter_mem V_in W_in],
    rw union_mul,
    exact union_subset ((mul_subset_mul_left (V.inter_subset_left W)).trans hV')
                       ((mul_subset_mul_left (V.inter_subset_right W)).trans hW') },
  { intros x hx,
    have := tendsto_mul (show U ∈ 𝓝 (x * 1), by simpa using hU.mem_nhds (hKU hx)),
    rw [nhds_prod_eq, mem_map, mem_prod_iff] at this,
    rcases this with ⟨t, ht, s, hs, h⟩,
    rw [← image_subset_iff, image_mul_prod] at h,
    exact ⟨t, mem_nhds_within_of_mem_nhds ht, s, hs, h⟩ }
end

open mul_opposite

/-- Given a compact set `K` inside an open set `U`, there is a open neighborhood `V` of `1`
  such that `V * K ⊆ U`. -/
@[to_additive "Given a compact set `K` inside an open set `U`, there is a open neighborhood `V` of
`0` such that `V + K ⊆ U`."]
lemma compact_open_separated_mul_left {K U : set G} (hK : is_compact K) (hU : is_open U)
  (hKU : K ⊆ U) : ∃ V ∈ 𝓝 (1 : G), V * K ⊆ U :=
begin
  rcases compact_open_separated_mul_right (hK.image continuous_op) (op_homeomorph.is_open_map U hU)
    (image_subset op hKU) with ⟨V, (hV : V ∈ 𝓝 (op (1 : G))), hV' : op '' K * V ⊆ op '' U⟩,
  refine ⟨op ⁻¹' V, continuous_op.continuous_at hV, _⟩,
  rwa [← image_preimage_eq V op_surjective, ← image_op_mul, image_subset_iff,
    preimage_image_eq _ op_injective] at hV'
end

/-- A compact set is covered by finitely many left multiplicative translates of a set
  with non-empty interior. -/
@[to_additive "A compact set is covered by finitely many left additive translates of a set
  with non-empty interior."]
lemma compact_covered_by_mul_left_translates {K V : set G} (hK : is_compact K)
  (hV : (interior V).nonempty) : ∃ t : finset G, K ⊆ ⋃ g ∈ t, (λ h, g * h) ⁻¹' V :=
begin
  obtain ⟨t, ht⟩ : ∃ t : finset G, K ⊆ ⋃ x ∈ t, interior (((*) x) ⁻¹' V),
  { refine hK.elim_finite_subcover (λ x, interior $ ((*) x) ⁻¹' V) (λ x, is_open_interior) _,
    cases hV with g₀ hg₀,
    refine λ g hg, mem_Union.2 ⟨g₀ * g⁻¹, _⟩,
    refine preimage_interior_subset_interior_preimage (continuous_const.mul continuous_id) _,
    rwa [mem_preimage, inv_mul_cancel_right] },
  exact ⟨t, subset.trans ht $ Union₂_mono $ λ g hg, interior_subset⟩
end

/-- Every locally compact separable topological group is σ-compact.
  Note: this is not true if we drop the topological group hypothesis. -/
@[priority 100, to_additive separable_locally_compact_add_group.sigma_compact_space "Every locally
compact separable topological group is σ-compact.
Note: this is not true if we drop the topological group hypothesis."]
instance separable_locally_compact_group.sigma_compact_space
  [separable_space G] [locally_compact_space G] : sigma_compact_space G :=
begin
  obtain ⟨L, hLc, hL1⟩ := exists_compact_mem_nhds (1 : G),
  refine ⟨⟨λ n, (λ x, x * dense_seq G n) ⁻¹' L, _, _⟩⟩,
  { intro n, exact (homeomorph.mul_right _).compact_preimage.mpr hLc },
  { refine Union_eq_univ_iff.2 (λ x, _),
    obtain ⟨_, ⟨n, rfl⟩, hn⟩ : (range (dense_seq G) ∩ (λ y, x * y) ⁻¹' L).nonempty,
    { rw [← (homeomorph.mul_left x).apply_symm_apply 1] at hL1,
      exact (dense_range_dense_seq G).inter_nhds_nonempty
        ((homeomorph.mul_left x).continuous.continuous_at $ hL1) },
    exact ⟨n, hn⟩ }
end

/-- Every separated topological group in which there exists a compact set with nonempty interior
is locally compact. -/
@[to_additive] lemma topological_space.positive_compacts.locally_compact_space_of_group
  [t2_space G] (K : positive_compacts G) :
  locally_compact_space G :=
begin
  refine locally_compact_of_compact_nhds (λ x, _),
  obtain ⟨y, hy⟩ := K.interior_nonempty,
  let F := homeomorph.mul_left (x * y⁻¹),
  refine ⟨F '' K, _, K.compact.image F.continuous⟩,
  suffices : F.symm ⁻¹' K ∈ 𝓝 x, by { convert this, apply equiv.image_eq_preimage },
  apply continuous_at.preimage_mem_nhds F.symm.continuous.continuous_at,
  have : F.symm x = y, by simp [F, homeomorph.mul_left_symm],
  rw this,
  exact mem_interior_iff_mem_nhds.1 hy
end

end

section
variables [topological_space G] [comm_group G] [topological_group G]

@[to_additive]
lemma nhds_mul (x y : G) : 𝓝 (x * y) = 𝓝 x * 𝓝 y :=
filter_eq $ set.ext $ assume s,
begin
  rw [← nhds_translation_mul_inv x, ← nhds_translation_mul_inv y, ← nhds_translation_mul_inv (x*y)],
  split,
  { rintros ⟨t, ht, ts⟩,
    rcases exists_nhds_one_split ht with ⟨V, V1, h⟩,
    refine ⟨(λa, a * x⁻¹) ⁻¹' V, (λa, a * y⁻¹) ⁻¹' V,
            ⟨V, V1, subset.refl _⟩, ⟨V, V1, subset.refl _⟩, _⟩,
    rintros a ⟨v, w, v_mem, w_mem, rfl⟩,
    apply ts,
    simpa [mul_comm, mul_assoc, mul_left_comm] using h (v * x⁻¹) v_mem (w * y⁻¹) w_mem },
  { rintros ⟨a, c, ⟨b, hb, ba⟩, ⟨d, hd, dc⟩, ac⟩,
    refine ⟨b ∩ d, inter_mem hb hd, assume v, _⟩,
    simp only [preimage_subset_iff, mul_inv_rev, mem_preimage] at *,
    rintros ⟨vb, vd⟩,
    refine ac ⟨v * y⁻¹, y, _, _, _⟩,
    { rw ← mul_assoc _ _ _ at vb, exact ba _ vb },
    { apply dc y, rw mul_right_inv, exact mem_of_mem_nhds hd },
    { simp only [inv_mul_cancel_right] } }
end

/-- On a topological group, `𝓝 : G → filter G` can be promoted to a `mul_hom`. -/
@[to_additive "On an additive topological group, `𝓝 : G → filter G` can be promoted to an
`add_hom`.", simps]
def nhds_mul_hom : G →ₙ* (filter G) :=
{ to_fun := 𝓝,
  map_mul' := λ_ _, nhds_mul _ _ }

end

end filter_mul

instance {G} [topological_space G] [group G] [topological_group G] :
  topological_add_group (additive G) :=
{ continuous_neg := @continuous_inv G _ _ _ }

instance {G} [topological_space G] [add_group G] [topological_add_group G] :
  topological_group (multiplicative G) :=
{ continuous_inv := @continuous_neg G _ _ _ }

section quotient
variables [group G] [topological_space G] [topological_group G] {Γ : subgroup G}

@[to_additive]
instance quotient_group.has_continuous_const_smul : has_continuous_const_smul G (G ⧸ Γ) :=
{ continuous_const_smul := λ g,
    by convert ((@continuous_const _ _ _ _ g).mul continuous_id).quotient_map' _ }

@[to_additive]
lemma quotient_group.continuous_smul₁ (x : G ⧸ Γ) : continuous (λ g : G, g • x) :=
begin
  induction x using quotient_group.induction_on,
  exact continuous_quotient_mk.comp (continuous_mul_right x)
end

@[to_additive]
instance quotient_group.has_continuous_smul [locally_compact_space G] :
  has_continuous_smul G (G ⧸ Γ) :=
{ continuous_smul := begin
    let F : G × G ⧸ Γ → G ⧸ Γ := λ p, p.1 • p.2,
    change continuous F,
    have H : continuous (F ∘ (λ p : G × G, (p.1, quotient_group.mk p.2))),
    { change continuous (λ p : G × G, quotient_group.mk (p.1 * p.2)),
      refine continuous_coinduced_rng.comp continuous_mul },
    exact quotient_map.continuous_lift_prod_right quotient_map_quotient_mk H,
  end }

end quotient

namespace units

open mul_opposite (continuous_op continuous_unop)

variables [monoid α] [topological_space α] [monoid β] [topological_space β]

@[to_additive] instance [has_continuous_mul α] : topological_group αˣ :=
{ continuous_inv := units.continuous_iff.2 $ ⟨continuous_coe_inv, continuous_coe⟩ }

/-- The topological group isomorphism between the units of a product of two monoids, and the product
of the units of each monoid. -/
@[to_additive "The topological group isomorphism between the additive units of a product of two
additive monoids, and the product of the additive units of each additive monoid."]
def homeomorph.prod_units : (α × β)ˣ ≃ₜ (αˣ × βˣ) :=
{ continuous_to_fun  := (continuous_fst.units_map (monoid_hom.fst α β)).prod_mk
    (continuous_snd.units_map (monoid_hom.snd α β)),
  continuous_inv_fun := units.continuous_iff.2 ⟨continuous_coe.fst'.prod_mk continuous_coe.snd',
    continuous_coe_inv.fst'.prod_mk continuous_coe_inv.snd'⟩,
  to_equiv := mul_equiv.prod_units.to_equiv }

end units

section lattice_ops

<<<<<<< HEAD
variables {ι : Sort*} [group G] [group H]
  {t : topological_space H} [topological_group H] {F : Type*}
  [monoid_hom_class F G H] (f : F)
=======
variables {ι : Sort*} [group G]
>>>>>>> 0a3e8d38

@[to_additive] lemma topological_group_Inf {ts : set (topological_space G)}
  (h : ∀ t ∈ ts, @topological_group G t _) :
  @topological_group G (Inf ts) _ :=
{ to_has_continuous_inv := @has_continuous_inv_Inf _ _ _ $
    λ t ht, @topological_group.to_has_continuous_inv G t _ $ h t ht,
  to_has_continuous_mul := @has_continuous_mul_Inf _ _ _ $
    λ t ht, @topological_group.to_has_continuous_mul G t _ $ h t ht }

@[to_additive] lemma topological_group_infi {ts' : ι → topological_space G}
  (h' : ∀ i, @topological_group G (ts' i) _) :
  @topological_group G (⨅ i, ts' i) _ :=
<<<<<<< HEAD
by {rw ← Inf_range, exact topological_group_Inf (set.forall_range_iff.mpr h')}
=======
by { rw ← Inf_range, exact topological_group_Inf (set.forall_range_iff.mpr h') }
>>>>>>> 0a3e8d38

@[to_additive] lemma topological_group_inf {t₁ t₂ : topological_space G}
  (h₁ : @topological_group G t₁ _) (h₂ : @topological_group G t₂ _) :
  @topological_group G (t₁ ⊓ t₂) _ :=
<<<<<<< HEAD
by {rw inf_eq_infi, refine topological_group_infi (λ b, _), cases b; assumption}
=======
by { rw inf_eq_infi, refine topological_group_infi (λ b, _), cases b; assumption }
>>>>>>> 0a3e8d38

end lattice_ops

/-!
### Lattice of group topologies

We define a type class `group_topology α` which endows a group `α` with a topology such that all
group operations are continuous.

Group topologies on a fixed group `α` are ordered, by reverse inclusion. They form a complete
lattice, with `⊥` the discrete topology and `⊤` the indiscrete topology.

Any function `f : α → β` induces `coinduced f : topological_space α → group_topology β`.

The additive version `add_group_topology α` and corresponding results are provided as well.
-/

/-- A group topology on a group `α` is a topology for which multiplication and inversion
are continuous. -/
structure group_topology (α : Type u) [group α]
  extends topological_space α, topological_group α : Type u

/-- An additive group topology on an additive group `α` is a topology for which addition and
  negation are continuous. -/
structure add_group_topology (α : Type u) [add_group α]
  extends topological_space α, topological_add_group α : Type u

attribute [to_additive] group_topology

namespace group_topology

variables [group α]

/-- A version of the global `continuous_mul` suitable for dot notation. -/
@[to_additive "A version of the global `continuous_add` suitable for dot notation."]
lemma continuous_mul' (g : group_topology α) :
  by haveI := g.to_topological_space; exact continuous (λ p : α × α, p.1 * p.2) :=
begin
  letI := g.to_topological_space,
  haveI := g.to_topological_group,
  exact continuous_mul,
end

/-- A version of the global `continuous_inv` suitable for dot notation. -/
@[to_additive "A version of the global `continuous_neg` suitable for dot notation."]
lemma continuous_inv' (g : group_topology α) :
  by haveI := g.to_topological_space; exact continuous (has_inv.inv : α → α) :=
begin
  letI := g.to_topological_space,
  haveI := g.to_topological_group,
  exact continuous_inv,
end

@[to_additive]
lemma to_topological_space_injective :
  function.injective (to_topological_space : group_topology α → topological_space α):=
λ f g h, by { cases f, cases g, congr' }

@[ext, to_additive]
lemma ext' {f g : group_topology α} (h : f.is_open = g.is_open) : f = g :=
to_topological_space_injective $ topological_space_eq h

/-- The ordering on group topologies on the group `γ`. `t ≤ s` if every set open in `s` is also open
in `t` (`t` is finer than `s`). -/
@[to_additive "The ordering on group topologies on the group `γ`. `t ≤ s` if every set open in `s`
is also open in `t` (`t` is finer than `s`)."]
instance : partial_order (group_topology α) :=
partial_order.lift to_topological_space to_topological_space_injective

@[simp, to_additive] lemma to_topological_space_le {x y : group_topology α} :
  x.to_topological_space ≤ y.to_topological_space ↔ x ≤ y := iff.rfl

@[to_additive]
instance : has_top (group_topology α) :=
⟨{to_topological_space := ⊤,
  continuous_mul       := continuous_top,
  continuous_inv       := continuous_top}⟩

@[simp, to_additive] lemma to_topological_space_top :
  (⊤ : group_topology α).to_topological_space = ⊤ := rfl

@[to_additive]
instance : has_bot (group_topology α) :=
⟨{to_topological_space := ⊥,
  continuous_mul       := by continuity,
  continuous_inv       := continuous_bot}⟩

@[simp, to_additive] lemma to_topological_space_bot :
  (⊥ : group_topology α).to_topological_space = ⊥ := rfl

@[to_additive]
instance : bounded_order (group_topology α) :=
{ top := ⊤,
  le_top := λ x, show x.to_topological_space ≤ ⊤, from le_top,
  bot := ⊥,
  bot_le := λ x, show ⊥ ≤ x.to_topological_space, from bot_le }

@[to_additive]
instance : has_inf (group_topology α) :=
{ inf := λ x y, ⟨x.1 ⊓ y.1, topological_group_inf x.2 y.2⟩ }

@[simp, to_additive]
lemma to_topological_space_inf (x y : group_topology α) :
  (x ⊓ y).to_topological_space = x.to_topological_space ⊓ y.to_topological_space := rfl

@[to_additive]
instance : semilattice_inf (group_topology α) :=
to_topological_space_injective.semilattice_inf _ to_topological_space_inf

@[to_additive]
instance : inhabited (group_topology α) := ⟨⊤⟩

local notation `cont` := @continuous _ _

/-- Infimum of a collection of group topologies. -/
@[to_additive "Infimum of a collection of additive group topologies"]
instance : has_Inf (group_topology α) :=
{ Inf := λ S,
  ⟨Inf (to_topological_space '' S), topological_group_Inf $ ball_image_iff.2 $ λ t ht, t.2⟩ }

@[simp, to_additive]
lemma to_topological_space_Inf (s : set (group_topology α)) :
  (Inf s).to_topological_space = Inf (to_topological_space '' s) := rfl

@[simp, to_additive]
lemma to_topological_space_infi {ι} (s : ι → group_topology α) :
  (⨅ i, s i).to_topological_space = ⨅ i, (s i).to_topological_space :=
congr_arg Inf (range_comp _ _).symm

/-- Group topologies on `γ` form a complete lattice, with `⊥` the discrete topology and `⊤` the
indiscrete topology.

The infimum of a collection of group topologies is the topology generated by all their open sets
(which is a group topology).

The supremum of two group topologies `s` and `t` is the infimum of the family of all group
topologies contained in the intersection of `s` and `t`. -/
@[to_additive "Group topologies on `γ` form a complete lattice, with `⊥` the discrete topology and
`⊤` the indiscrete topology.

The infimum of a collection of group topologies is the topology generated by all their open sets
(which is a group topology).

The supremum of two group topologies `s` and `t` is the infimum of the family of all group
topologies contained in the intersection of `s` and `t`."]
instance : complete_semilattice_Inf (group_topology α) :=
{ Inf_le := λ S a haS, to_topological_space_le.1 $ Inf_le ⟨a, haS, rfl⟩,
  le_Inf :=
  begin
    intros S a hab,
    apply topological_space.complete_lattice.le_Inf,
    rintros _ ⟨b, hbS, rfl⟩,
    exact hab b hbS,
  end,
  ..group_topology.has_Inf,
  ..group_topology.partial_order }

@[to_additive]
instance : complete_lattice (group_topology α) :=
{ inf := (⊓),
  top := ⊤,
  bot := ⊥,
  ..group_topology.bounded_order,
  ..group_topology.semilattice_inf,
  ..complete_lattice_of_complete_semilattice_Inf _ }

/--  Given `f : α → β` and a topology on `α`, the coinduced group topology on `β` is the finest
topology such that `f` is continuous and `β` is a topological group. -/
@[to_additive "Given `f : α → β` and a topology on `α`, the coinduced additive group topology on `β`
is the finest topology such that `f` is continuous and `β` is a topological additive group."]
def coinduced {α β : Type*} [t : topological_space α] [group β] (f : α → β) :
  group_topology β :=
Inf {b : group_topology β | (topological_space.coinduced f t) ≤ b.to_topological_space}

@[to_additive]
lemma coinduced_continuous {α β : Type*} [t : topological_space α] [group β]
  (f : α → β) : cont t (coinduced f).to_topological_space f :=
begin
  rw continuous_iff_coinduced_le,
  refine le_Inf _,
  rintros _ ⟨t', ht', rfl⟩,
  exact ht',
end

end group_topology<|MERGE_RESOLUTION|>--- conflicted
+++ resolved
@@ -1191,13 +1191,7 @@
 
 section lattice_ops
 
-<<<<<<< HEAD
-variables {ι : Sort*} [group G] [group H]
-  {t : topological_space H} [topological_group H] {F : Type*}
-  [monoid_hom_class F G H] (f : F)
-=======
 variables {ι : Sort*} [group G]
->>>>>>> 0a3e8d38
 
 @[to_additive] lemma topological_group_Inf {ts : set (topological_space G)}
   (h : ∀ t ∈ ts, @topological_group G t _) :
@@ -1210,20 +1204,12 @@
 @[to_additive] lemma topological_group_infi {ts' : ι → topological_space G}
   (h' : ∀ i, @topological_group G (ts' i) _) :
   @topological_group G (⨅ i, ts' i) _ :=
-<<<<<<< HEAD
-by {rw ← Inf_range, exact topological_group_Inf (set.forall_range_iff.mpr h')}
-=======
 by { rw ← Inf_range, exact topological_group_Inf (set.forall_range_iff.mpr h') }
->>>>>>> 0a3e8d38
 
 @[to_additive] lemma topological_group_inf {t₁ t₂ : topological_space G}
   (h₁ : @topological_group G t₁ _) (h₂ : @topological_group G t₂ _) :
   @topological_group G (t₁ ⊓ t₂) _ :=
-<<<<<<< HEAD
-by {rw inf_eq_infi, refine topological_group_infi (λ b, _), cases b; assumption}
-=======
 by { rw inf_eq_infi, refine topological_group_infi (λ b, _), cases b; assumption }
->>>>>>> 0a3e8d38
 
 end lattice_ops
 
