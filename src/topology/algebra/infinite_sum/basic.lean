/-
Copyright (c) 2017 Johannes Hölzl. All rights reserved.
Released under Apache 2.0 license as described in the file LICENSE.
Authors: Johannes Hölzl
-/
import data.nat.parity
import logic.encodable.lattice
import topology.algebra.uniform_group
import topology.algebra.star

/-!
# Infinite sum/product over a topological monoid

> THIS FILE IS SYNCHRONIZED WITH MATHLIB4.
> Any changes to this file require a corresponding PR to mathlib4.

This sum is known as unconditionally convergent, as it sums to the same value under all possible
permutations. For Euclidean spaces (finite dimensional Banach spaces) this is equivalent to absolute
convergence.

Note: There are summable sequences which are not unconditionally convergent! The other way holds
generally, see `has_sum.tendsto_sum_nat`.

## Main declarations

* `has_prod`: Predicate for an infinite product to unconditionally converge to a given value.
* `has_sum`: Predicate for an infinite series to unconditionally converge to a given value.
* `prodable`: Predicate for an infinite product to unconditionally converge to some value.
* `summable`: Predicate for an infinite series to unconditionally converge to some value.
* `tprod`: The value an infinite product converges to, if such value exists. Else, defaults to `1`.
* `tsum`: The value an infinite series converges to, if such value exists. Else, defaults to `0`.

## References

* Bourbaki: General Topology (1995), Chapter 3 §5 (Infinite sums in commutative groups)

-/

noncomputable theory
open classical filter finset function
open_locale big_operators classical topology

variables {α α' β γ δ G G' : Type*}

section has_prod
variables [comm_monoid α] [topological_space α]

/-- Infinite product on a topological monoid

The `at_top` filter on `finset β` is the limit of all finite sets towards the entire type. So we
take the product of bigger and bigger sets. This product operation is invariant under reordering. In
particular, the function `ℕ → ℝ` sending `n` to `e ^ ((-1)^n / (n + 1))` does not have a product for
this definition, but a series which is absolutely convergent will have the correct product.

This is based on Mario Carneiro's
[infinite sum `df-tsms` in Metamath](http://us.metamath.org/mpeuni/df-tsms.html).

For the definition or many statements, `α` does not need to be a topological monoid. We only add
this assumption later, for the lemmas where it is relevant. -/
@[to_additive "Infinite sum on a topological monoid

The `at_top` filter on `finset β` is the limit of all finite sets towards the entire type. So we sum
up bigger and bigger sets. This sum operation is invariant under reordering. In particular,
the function `ℕ → ℝ` sending `n` to `(-1)^n / (n+1)` does not have a
sum for this definition, but a series which is absolutely convergent will have the correct sum.

This is based on Mario Carneiro's
[infinite sum `df-tsms` in Metamath](http://us.metamath.org/mpeuni/df-tsms.html).

For the definition or many statements, `α` does not need to be a topological monoid. We only add
this assumption later, for the lemmas where it is relevant."]
def has_prod (f : β → α) (a : α) : Prop := tendsto (λ s, ∏ b in s, f b) at_top (𝓝 a)

/-- `prodable f` means that `f` has some (infinite) sum. Use `tsum` to get the value. -/
@[to_additive "`summable f` means that `f` has some (infinite) sum. Use `tsum` to get the value."]
def prodable (f : β → α) : Prop := ∃ a, has_prod f a

/-- `∏' i, f i` is the product of `f` it exists, or `1` otherwise. -/
@[to_additive "`∑' i, f i` is the sum of `f` it exists, or `0` otherwise.", irreducible]
def tprod (f : β → α) := if h : prodable f then classical.some h else 1

-- see Note [operator precedence of big operators]
notation `∑'` binders `, ` r:(scoped:67 f, tsum f) := r
notation `∏'` binders `, ` r:(scoped:67 f, tprod f) := r

variables {f g : β → α} {a a' a₁ a₂ b : α} {s : finset β}

@[to_additive] lemma prodable.has_prod (ha : prodable f) : has_prod f (∏' b, f b) :=
by simp [ha, tprod]; exact some_spec ha

@[to_additive] protected lemma has_prod.prodable (h : has_prod f a) : prodable f := ⟨a, h⟩

/-- The constant one function has product `1`. -/
@[to_additive "The constant zero function has sum `0`."]
lemma has_prod_one : has_prod (λ b, 1 : β → α) 1 := by simp [has_prod, tendsto_const_nhds]

@[to_additive] lemma has_prod_empty [is_empty β] : has_prod f 1 := by convert has_prod_one

@[to_additive] lemma prodable_one : prodable (λ b, 1 : β → α) := has_prod_one.prodable

@[to_additive] lemma prodable_empty [is_empty β] : prodable f := has_prod_empty.prodable

@[to_additive] lemma tprod_eq_one_of_not_prodable (h : ¬ prodable f) : ∏' b, f b = 1 :=
by simp [tprod, h]

@[to_additive] lemma prodable_congr (hfg : ∀ b, f b = g b) : prodable f ↔ prodable g :=
iff_of_eq (congr_arg prodable $ funext hfg)

@[to_additive] lemma prodable.congr (hf : prodable f) (hfg : ∀ b, f b = g b) : prodable g :=
(prodable_congr hfg).mp hf

@[to_additive] lemma has_prod.has_prod_of_prod_eq {g : γ → α}
  (h_eq : ∀ u, ∃ v, ∀ v', v ⊆ v' → ∃ u', u ⊆ u' ∧ ∏ x in u', g x = ∏ b in v', f b)
  (hf : has_prod g a) :
  has_prod f a :=
le_trans (map_at_top_finset_prod_le_of_prod_eq h_eq) hf

@[to_additive] lemma has_prod_iff_has_prod {g : γ → α}
  (h₁ : ∀ u, ∃ v, ∀ v', v ⊆ v' → ∃ u', u ⊆ u' ∧ ∏ x in u', g x = ∏ b in v', f b)
  (h₂ : ∀ v, ∃ u, ∀ u', u ⊆ u' → ∃ v', v ⊆ v' ∧ ∏ b in v', f b = ∏ x in u', g x) :
  has_prod f a ↔ has_prod g a :=
⟨has_prod.has_prod_of_prod_eq h₂, has_prod.has_prod_of_prod_eq h₁⟩

@[to_additive] lemma function.injective.has_prod_iff {g : γ → β} (hg : injective g)
  (hf : ∀ x ∉ set.range g, f x = 1) :
  has_prod (f ∘ g) a ↔ has_prod f a :=
by simp only [has_prod, tendsto, hg.map_at_top_finset_prod_eq hf]

@[to_additive] lemma function.injective.prodable_iff {g : γ → β} (hg : injective g)
  (hf : ∀ x ∉ set.range g, f x = 1) :
  prodable (f ∘ g) ↔ prodable f :=
exists_congr $ λ _, hg.has_prod_iff hf

@[to_additive]
lemma has_prod_subtype_iff_of_mul_support_subset {s : set β} (hf : mul_support f ⊆ s) :
  has_prod (f ∘ coe : s → α) a ↔ has_prod f a :=
subtype.coe_injective.has_prod_iff $ by simpa using mul_support_subset_iff'.1 hf

@[to_additive] lemma has_prod_subtype_iff_mul_indicator {s : set β} :
  has_prod (f ∘ coe : s → α) a ↔ has_prod (s.mul_indicator f) a :=
by rw [← set.mul_indicator_range_comp, subtype.range_coe,
  has_prod_subtype_iff_of_mul_support_subset set.mul_support_mul_indicator_subset]

@[to_additive] lemma prodable_subtype_iff_mul_indicator {s : set β} :
  prodable (f ∘ coe : s → α) ↔ prodable (s.mul_indicator f) :=
exists_congr $ λ _, has_prod_subtype_iff_mul_indicator

@[simp, to_additive]
lemma has_prod_subtype_support : has_prod (f ∘ coe : mul_support f → α) a ↔ has_prod f a :=
has_prod_subtype_iff_of_mul_support_subset $ set.subset.refl _

@[to_additive] lemma has_prod_fintype [fintype β] (f : β → α) : has_prod f (∏ b, f b) :=
order_top.tendsto_at_top_nhds _

@[to_additive] protected lemma finset.has_prod (s : finset β) (f : β → α) :
  has_prod (f ∘ coe : (↑s : set β) → α) (∏ b in s, f b) :=
by { rw ← prod_attach, exact has_prod_fintype _ }

@[to_additive] protected lemma finset.prodable (s : finset β) (f : β → α) :
  prodable (f ∘ coe : (↑s : set β) → α) :=
(s.has_prod f).prodable

@[to_additive] protected lemma set.finite.prodable {s : set β} (hs : s.finite) (f : β → α) :
  prodable (f ∘ coe : s → α) :=
by convert hs.to_finset.prodable f; simp only [hs.coe_to_finset]

/-- If a function `f` vanishes outside of a finite set `s`, then it `has_prod` `∏ b in s, f b`. -/
@[to_additive
"If a function `f` vanishes outside of a finite set `s`, then it `has_sum` `∑ b in s, f b`."]
lemma has_prod_prod_of_ne_finset_one (hf : ∀ b ∉ s, f b = 1) : has_prod f (∏ b in s, f b) :=
(has_prod_subtype_iff_of_mul_support_subset $ mul_support_subset_iff'.2 hf).1 $ s.has_prod f

@[to_additive] lemma prodable_of_ne_finset_one (hf : ∀ b ∉ s, f b = 1) : prodable f :=
(has_prod_prod_of_ne_finset_one hf).prodable

@[to_additive] lemma has_prod_single (b : β) (hf : ∀ b' ≠ b, f b' = 1) : has_prod f (f b) :=
suffices has_prod f (∏ b' in {b}, f b'),
  by simpa using this,
has_prod_prod_of_ne_finset_one $ by simpa [hf]

@[to_additive] lemma has_prod_ite_eq (b : β) [decidable_pred (= b)] (a : α) :
  has_prod (λ b', if b' = b then a else 1) a :=
begin
  convert has_prod_single b _,
  { exact (if_pos rfl).symm },
  { exact λ b' hb', if_neg hb' }
end

@[to_additive] lemma has_prod_pi_mul_single [decidable_eq β] (b : β) (a : α) :
  has_prod (pi.mul_single b a) a :=
show has_prod (λ x, pi.mul_single b a x) a,
  by simpa only [pi.mul_single_apply] using has_prod_ite_eq b a

@[to_additive] lemma equiv.has_prod_iff (e : γ ≃ β) : has_prod (f ∘ e) a ↔ has_prod f a :=
e.injective.has_prod_iff $ by simp

@[to_additive] lemma function.injective.has_prod_range_iff {g : γ → β} (hg : injective g) :
  has_prod (λ x : set.range g, f x) a ↔ has_prod (f ∘ g) a :=
(equiv.of_injective g hg).has_prod_iff.symm

@[to_additive] lemma equiv.prodable_iff (e : γ ≃ β) : prodable (f ∘ e) ↔ prodable f :=
exists_congr $ λ a, e.has_prod_iff

@[to_additive summable.prod_symm]
lemma prodable.prod_symm {f : β × γ → α} (hf : prodable f) : prodable (λ p : γ × β, f p.swap) :=
(equiv.prod_comm γ β).prodable_iff.2 hf

@[to_additive] lemma equiv.has_prod_iff_of_mul_support {g : γ → α}
  (e : mul_support f ≃ mul_support g) (he : ∀ x : mul_support f, g (e x) = f x) :
  has_prod f a ↔ has_prod g a :=
have (g ∘ coe) ∘ e = f ∘ coe, from funext he,
by rw [← has_prod_subtype_support, ← this, e.has_prod_iff, has_prod_subtype_support]

@[to_additive] lemma has_prod_iff_has_prod_of_ne_one_bij {g : γ → α} (i : mul_support g → β)
  (hi : ∀ ⦃x y⦄, i x = i y → (x : γ) = y)
  (hf : mul_support f ⊆ set.range i) (hfg : ∀ x, f (i x) = g x) :
  has_prod f a ↔ has_prod g a :=
iff.symm $ equiv.has_prod_iff_of_mul_support
  (equiv.of_bijective (λ x, ⟨i x, λ hx, x.coe_prop $ hfg x ▸ hx⟩)
    ⟨λ x y h, subtype.ext $ hi $ subtype.ext_iff.1 h,
      λ y, (hf y.coe_prop).imp $ λ x hx, subtype.ext hx⟩)
  hfg

@[to_additive] lemma equiv.prodable_iff_of_mul_support {g : γ → α}
  (e : mul_support f ≃ mul_support g) (he : ∀ x : mul_support f, g (e x) = f x) :
  prodable f ↔ prodable g :=
exists_congr $ λ _, e.has_prod_iff_of_mul_support he

@[to_additive] protected lemma has_prod.map [comm_monoid γ] [topological_space γ]
  (hf : has_prod f a) [monoid_hom_class G α γ] (g : G) (hg : continuous g) :
  has_prod (g ∘ f) (g a) :=
have g ∘ (λ s, ∏ b in s, f b) = (λ s, ∏ b in s, g (f b)),
  from funext $ map_prod g _,
show tendsto (λ s, ∏ b in s, g (f b)) at_top (𝓝 (g a)),
  from this ▸ (hg.tendsto a).comp hf

@[to_additive] protected lemma prodable.map [comm_monoid γ] [topological_space γ]
  (hf : prodable f) [monoid_hom_class G α γ] (g : G) (hg : continuous g) :
  prodable (g ∘ f) :=
(hf.has_prod.map g hg).prodable

@[to_additive] protected lemma prodable.map_iff_of_left_inverse [comm_monoid γ]
  [topological_space γ] [monoid_hom_class G α γ] [monoid_hom_class G' γ α] (g : G) (g' : G')
  (hg : continuous g) (hg' : continuous g') (hinv : function.left_inverse g' g) :
  prodable (g ∘ f) ↔ prodable f :=
⟨λ h, by simpa only [←function.comp.assoc g', hinv.id] using h.map _ hg', λ h, h.map _ hg⟩

/-- A special case of `prodable.map_iff_of_left_inverse` for convenience -/
@[to_additive "A special case of `summable.map_iff_of_left_inverse` for convenience"]
protected lemma prodable.map_iff_of_equiv [comm_monoid γ] [topological_space γ]
  [mul_equiv_class G α γ] (g : G) (hg : continuous g)
  (hg' : continuous (mul_equiv_class.inv g : γ → α)) :
  prodable (g ∘ f) ↔ prodable f :=
prodable.map_iff_of_left_inverse g (g : α ≃* γ).symm hg hg' (mul_equiv_class.left_inv g)

/-- If `f : ℕ → α` has product `a`, then the partial prods `∏_{i=1}^{n-1} f i` converge to `a`. -/
@[to_additive
"If `f : ℕ → α` has sum `a`, then the partial sums `∑_{i=1}^{n-1} f i` converge to `a`."]
lemma has_prod.tendsto_prod_nat {f : ℕ → α} (h : has_prod f a) :
  tendsto (λ n, ∏ i in range n, f i) at_top (𝓝 a) :=
h.comp tendsto_finset_range

@[to_additive] lemma has_prod.unique [t2_space α] : has_prod f a₁ → has_prod f a₂ → a₁ = a₂ :=
tendsto_nhds_unique

@[to_additive] lemma prodable.has_prod_iff_tendsto_nat [t2_space α] {f : ℕ → α} (hf : prodable f) :
  has_prod f a ↔ tendsto (λ n, ∏ i in range n, f i) at_top (𝓝 a) :=
begin
  refine ⟨λ h, h.tendsto_prod_nat, λ h, _⟩,
  rw tendsto_nhds_unique h hf.has_prod.tendsto_prod_nat,
  exact hf.has_prod
end

@[to_additive] lemma function.surjective.prodable_iff_of_has_prod_iff [comm_monoid α']
  [topological_space α'] {e : α' → α} (hes : surjective e) {g : γ → α'}
  (he : ∀ {a}, has_prod f (e a) ↔ has_prod g a) :
  prodable f ↔ prodable g :=
hes.exists.trans $ exists_congr $ @he

variables [has_continuous_mul α]

@[to_additive] lemma has_prod.mul (hf : has_prod f a) (hg : has_prod g b) :
  has_prod (λ b, f b * g b) (a * b) :=
by simp only [has_prod, prod_mul_distrib]; exact hf.mul hg

@[to_additive] lemma prodable.mul (hf : prodable f) (hg : prodable g) :
  prodable (λ b, f b * g b) :=
(hf.has_prod.mul hg.has_prod).prodable

@[to_additive] lemma has_prod_prod {f : γ → β → α} {a : γ → α} {s : finset γ} :
  (∀ i ∈ s, has_prod (f i) (a i)) → has_prod (λ b, ∏ i in s, f i b) (∏ i in s, a i) :=
finset.induction_on s (by simp only [has_prod_one, prod_empty, forall_true_iff])
  (by simp only [has_prod.mul, prod_insert, mem_insert, forall_eq_or_imp,
        forall_2_true_iff, not_false_iff, forall_true_iff] {contextual := tt})

@[to_additive] lemma prodable_prod {f : γ → β → α} {s : finset γ} (hf : ∀ i ∈ s, prodable (f i)) :
  prodable (λ b, ∏ i in s, f i b) :=
(has_prod_prod $ assume i hi, (hf i hi).has_prod).prodable

@[to_additive] lemma has_prod.mul_disjoint {s t : set β} (hs : disjoint s t)
  (ha : has_prod (f ∘ coe : s → α) a) (hb : has_prod (f ∘ coe : t → α) b) :
  has_prod (f ∘ coe : s ∪ t → α) (a * b) :=
begin
  rw has_prod_subtype_iff_mul_indicator at *,
  rw set.mul_indicator_union_of_disjoint hs,
  exact ha.mul hb,
end

@[to_additive] lemma has_prod_prod_disjoint {ι} (s : finset ι) {t : ι → set β} {a : ι → α}
  (hs : (s : set ι).pairwise (disjoint on t))
  (hf : ∀ i ∈ s, has_prod (f ∘ coe : t i → α) (a i)) :
  has_prod (f ∘ coe : (⋃ i ∈ s, t i) → α) (∏ i in s, a i) :=
begin
  simp_rw has_prod_subtype_iff_mul_indicator at *,
  rw set.mul_indicator_finset_bUnion _ _ hs,
  exact has_prod_prod hf,
end

@[to_additive] lemma has_prod.mul_is_compl {s t : set β} (hs : is_compl s t)
  (ha : has_prod (f ∘ coe : s → α) a) (hb : has_prod (f ∘ coe : t → α) b) :
  has_prod f (a * b) :=
by simpa [← hs.compl_eq]
  using (has_prod_subtype_iff_mul_indicator.1 ha).mul (has_prod_subtype_iff_mul_indicator.1 hb)

@[to_additive] lemma has_prod.mul_compl {s : set β} (ha : has_prod (f ∘ coe : s → α) a)
  (hb : has_prod (f ∘ coe : sᶜ → α) b) :
  has_prod f (a * b) :=
ha.mul_is_compl is_compl_compl hb

@[to_additive] lemma prodable.mul_compl {s : set β} (hs : prodable (f ∘ coe : s → α))
  (hsc : prodable (f ∘ coe : sᶜ → α)) :
  prodable f :=
(hs.has_prod.mul_compl hsc.has_prod).prodable

@[to_additive] lemma has_prod.compl_mul {s : set β} (ha : has_prod (f ∘ coe : sᶜ → α) a)
  (hb : has_prod (f ∘ coe : s → α) b) :
  has_prod f (a * b) :=
ha.mul_is_compl is_compl_compl.symm hb

@[to_additive] lemma has_prod.even_mul_odd {f : ℕ → α} (he : has_prod (λ k, f (2 * k)) a)
  (ho : has_prod (λ k, f (2 * k + 1)) b) :
  has_prod f (a * b) :=
begin
  have := mul_right_injective₀ (two_ne_zero' ℕ),
  replace he := this.has_prod_range_iff.2 he,
  replace ho := ((add_left_injective 1).comp this).has_prod_range_iff.2 ho,
  refine he.mul_is_compl _ ho,
  simpa [(∘)] using nat.is_compl_even_odd
end

@[to_additive] lemma prodable.compl_mul {s : set β} (hs : prodable (f ∘ coe : sᶜ → α))
  (hsc : prodable (f ∘ coe : s → α)) : prodable f :=
(hs.has_prod.compl_mul hsc.has_prod).prodable

@[to_additive] lemma prodable.even_mul_odd {f : ℕ → α} (he : prodable (λ k, f (2 * k)))
  (ho : prodable (λ k, f (2 * k + 1))) : prodable f :=
(he.has_prod.even_mul_odd ho.has_prod).prodable

@[to_additive] protected lemma has_prod.sigma [regular_space α] {γ : β → Type*} {f : (Σ b, γ b) → α}
  {g : β → α} (ha : has_prod f a) (hf : ∀ b, has_prod (λ c, f ⟨b, c⟩) (g b)) : has_prod g a :=
begin
  refine (at_top_basis.tendsto_iff (closed_nhds_basis a)).mpr _,
  rintros s ⟨hs, hsc⟩,
  rcases mem_at_top_sets.mp (ha hs) with ⟨u, hu⟩,
  use [u.image sigma.fst, trivial],
  intros bs hbs,
  simp only [set.mem_preimage, ge_iff_le, finset.le_iff_subset] at hu,
  have : tendsto (λ t : finset (Σ b, γ b), ∏ p in t.filter (λ p, p.1 ∈ bs), f p)
    at_top (𝓝 $ ∏ b in bs, g b),
  { simp only [← sigma_preimage_mk, prod_sigma],
    refine tendsto_finset_prod _ (λ b hb, _),
    change tendsto (λ t, (λ t, ∏ s in t, f ⟨b, s⟩) (preimage t (sigma.mk b) _)) at_top (𝓝 (g b)),
    exact tendsto.comp (hf b) (tendsto_finset_preimage_at_top_at_top _) },
  refine hsc.mem_of_tendsto this (eventually_at_top.2 ⟨u, λ t ht, hu _ (λ x hx, _)⟩),
  exact mem_filter.2 ⟨ht hx, hbs $ mem_image_of_mem _ hx⟩
end

/-- If a series `f` on `β × γ` has product `a` and for each `b` the restriction of `f` to `{b} × γ`
has product `g b`, then the series `g` has product `a`. -/
@[to_additive has_sum.prod_fiberwise "If a series `f` on `β × γ` has sum `a` and for each `b` the
restriction of `f` to `{b} × γ` has sum `g b`, then the series `g` has sum `a`."]
lemma has_prod.prod_fiberwise [regular_space α] {f : β × γ → α} (ha : has_prod f a)
  (hf : ∀ b, has_prod (λ c, f (b, c)) (g b)) : has_prod g a :=
has_prod.sigma ((equiv.sigma_equiv_prod β γ).has_prod_iff.2 ha) hf

@[to_additive] lemma prodable.sigma' [regular_space α] {γ : β → Type*}
  {f : (Σ b, γ b) → α} (ha : prodable f) (hf : ∀ b, prodable (λ c, f ⟨b, c⟩)) :
  prodable (λ b, ∏' c, f ⟨b, c⟩) :=
(ha.has_prod.sigma $ λ b, (hf b).has_prod).prodable

@[to_additive] lemma has_prod.sigma_of_has_prod [t3_space α] {γ : β → Type*} {f : (Σ b, γ b) → α}
  (ha : has_prod g a) (hf : ∀ b, has_prod (λ c, f ⟨b, c⟩) (g b)) (hf' : prodable f) :
  has_prod f a :=
by simpa [(hf'.has_prod.sigma hf).unique ha] using hf'.has_prod

/-- Version of `has_prod.update` for `comm_monoid` rather than `comm_group`.
Rather than showing that `f.update` has a specific sum in terms of `has_prod`,
it gives a relationship between the sums of `f` and `f.update` given that both exist. -/
@[to_additive "Version of `has_sum.update` for `add_comm_monoid` rather than `add_comm_group`.
Rather than showing that `f.update` has a specific sum in terms of `has_sum`,
it gives a relationship between the sums of `f` and `f.update` given that both exist."]
lemma has_prod.update' [t2_space α] {f : β → α} (hf : has_prod f a) (b : β) (x : α)
  (hf' : has_prod (f.update b x) a') : a * x = a' * f b :=
begin
  have : ∀ b', f b' * ite (b' = b) x 1 = f.update b x b' * ite (b' = b) (f b) 1,
  { intro b',
    split_ifs with hb',
    { simpa only [function.update_apply, hb', eq_self_iff_true] using mul_comm (f b) x },
    { simp only [function.update_apply, hb', if_false] } },
  have h := hf.mul ((has_prod_ite_eq b x)),
  simp_rw this at h,
  exact has_prod.unique h (hf'.mul $ has_prod_ite_eq b (f b)),
end

/-- Version of `has_prod_ite_div_has_prod` for `comm_monoid` rather than `comm_group`.
Rather than showing that the `ite` expression has a specific sum in terms of `has_prod`,
it gives a relationship between the sums of `f` and `ite (n = b) 1 (f n)` given that both exist. -/
@[to_additive
"Version of `has_sum_ite_sub_has_sum` for `add_comm_monoid` rather than `add_comm_group`.
Rather than showing that the `ite` expression has a specific sum in terms of `has_sum`,
it gives a relationship between the sums of `f` and `ite (n = b) 0 (f n)` given that both exist."]
lemma eq_mul_of_has_prod_ite [t2_space α] (hf : has_prod f a) (b : β) (a' : α)
  (hf' : has_prod (λ n, ite (n = b) 1 (f n)) a') : a = a' * f b :=
begin
  refine (mul_one a).symm.trans (hf.update' b 1 _),
  convert hf',
  exact funext (f.update_apply b 1),
end

end has_prod

section tprod
variables [comm_monoid α] [topological_space α] {f g : β → α} {a a₁ a₂ : α}

@[to_additive] lemma tprod_congr_subtype (f : β → α) {s t : set β} (h : s = t) :
  ∏' x : s, f x = ∏' x : t, f x := by rw h

@[to_additive] lemma tprod_one' (hz : is_closed ({1} : set α)) : ∏' b : β, (1 : α) = 1 :=
begin
  classical,
  rw [tprod, dif_pos prodable_one],
  suffices : ∀ (x : α), has_prod (λ (b : β), (1 : α)) x → x = 1,
  { exact this _ (classical.some_spec _) },
  intros x hx,
  contrapose! hx,
  simp only [has_prod, tendsto_nhds, finset.prod_const_one, filter.mem_at_top_sets, ge_iff_le,
              finset.le_eq_subset, set.mem_preimage, not_forall, not_exists, exists_prop,
              exists_and_distrib_right],
  refine ⟨{1}ᶜ, ⟨is_open_compl_iff.mpr hz, _⟩, λ y, ⟨⟨y, subset_refl _⟩, _⟩⟩,
  { simpa using hx },
  { simp }
end

@[simp, to_additive] lemma tprod_one [t1_space α] : ∏' b : β, (1 : α) = 1 :=
tprod_one' is_closed_singleton

@[to_additive] lemma tprod_congr (hfg : ∀ b, f b = g b) : ∏' b, f b = ∏' b, g b :=
congr_arg tprod $ funext hfg

variables [t2_space α] {s : finset β}

@[to_additive] lemma has_prod.tprod_eq (ha : has_prod f a) : ∏' b, f b = a :=
(prodable.has_prod ⟨a, ha⟩).unique ha

@[to_additive] lemma prodable.has_prod_iff (h : prodable f) : has_prod f a ↔ ∏' b, f b = a :=
iff.intro has_prod.tprod_eq (assume eq, eq ▸ h.has_prod)

@[simp, to_additive] lemma tprod_empty [is_empty β] : ∏' b, f b = 1 := has_prod_empty.tprod_eq

@[to_additive] lemma tprod_eq_prod (hf : ∀ b ∉ s, f b = 1) : ∏' b, f b = ∏ b in s, f b :=
(has_prod_prod_of_ne_finset_one hf).tprod_eq

@[to_additive] lemma prod_eq_tprod_mul_indicator (f : β → α) (s : finset β) :
  ∏ x in s, f x = ∏' x, set.mul_indicator ↑s f x :=
have ∀ x ∉ s, set.mul_indicator ↑s f x = 1,
from λ x hx, set.mul_indicator_apply_eq_one.2 (λ hx', (hx $ finset.mem_coe.1 hx').elim),
(finset.prod_congr rfl (λ x hx, (set.mul_indicator_apply_eq_self.2 $
  λ hx', (hx' $ finset.mem_coe.2 hx).elim).symm)).trans (tprod_eq_prod this).symm

@[to_additive] lemma tprod_fintype [fintype β] (f : β → α) : ∏' b, f b = ∏ b, f b :=
(has_prod_fintype f).tprod_eq

@[to_additive] lemma tprod_bool (f : bool → α) : ∏' i : bool, f i = f false * f true :=
by rw [tprod_fintype, finset.prod_eq_mul]; simp

@[to_additive] lemma tprod_eq_single (b : β) (hf : ∀ b' ≠ b, f b' = 1) : ∏' b, f b = f b :=
(has_prod_single b hf).tprod_eq

@[to_additive] lemma tprod_tprod_eq_single (f : β → γ → α) (b : β) (c : γ)
  (hfb : ∀ b' ≠ b, f b' c = 1) (hfc : ∀ b' c', c' ≠ c → f b' c' = 1) :
  ∏' b' c', f b' c' = f b c :=
calc ∏' b' c', f b' c' = ∏' b', f b' c : tprod_congr $ λ b', tprod_eq_single _ (hfc b')
... = f b c : tprod_eq_single _ hfb

@[simp, to_additive] lemma tprod_ite_eq (b : β) [decidable_pred (= b)] (a : α) :
  ∏' b', (if b' = b then a else 1) = a :=
(has_prod_ite_eq b a).tprod_eq

@[simp, to_additive] lemma tprod_pi_mul_single [decidable_eq β] (b : β) (a : α) :
  ∏' b', pi.mul_single b a b' = a :=
(has_prod_pi_mul_single b a).tprod_eq

@[to_additive] lemma tprod_dite_right (P : Prop) [decidable P] (x : β → ¬ P → α) :
  ∏' b, (if h : P then (1 : α) else x b h) = if h : P then (1 : α) else ∏' b, x b h :=
by by_cases hP : P; simp [hP]

@[to_additive] lemma tprod_dite_left (P : Prop) [decidable P] (x : β → P → α) :
  ∏' b, (if h : P then x b h else 1) = if h : P then (∏' b, x b h) else 1 :=
by by_cases hP : P; simp [hP]

@[to_additive] lemma function.surjective.tprod_eq_tprod_of_has_prod_iff_has_prod [comm_monoid α']
  [topological_space α'] {e : α' → α} (hes : function.surjective e) (h1 : e 1 = 1) {g : γ → α'}
  (h : ∀ {a}, has_prod f (e a) ↔ has_prod g a) :
  ∏' b, f b = e (∏' c, g c) :=
by_cases
  (assume : prodable g, (h.mpr this.has_prod).tprod_eq)
  (assume hg : ¬ prodable g,
    have hf : ¬ prodable f, from mt (hes.prodable_iff_of_has_prod_iff @h).1 hg,
    by simp [tprod, hf, hg, h1])

@[to_additive]
lemma tprod_eq_tprod_of_has_prod_iff_has_prod {g : γ → α} (h : ∀ {a}, has_prod f a ↔ has_prod g a) :
  ∏' b, f b = ∏'c, g c :=
surjective_id.tprod_eq_tprod_of_has_prod_iff_has_prod rfl @h

@[to_additive] lemma equiv.tprod_eq (j : γ ≃ β) (f : β → α) : ∏'c, f (j c) = ∏' b, f b :=
tprod_eq_tprod_of_has_prod_iff_has_prod $ λ a, j.has_prod_iff

@[to_additive] lemma equiv.tprod_eq_tprod_of_mul_support {g : γ → α}
  (e : mul_support f ≃ mul_support g) (he : ∀ x, g (e x) = f x) :
  (∏' x, f x) = ∏' y, g y :=
tprod_eq_tprod_of_has_prod_iff_has_prod $ λ _, e.has_prod_iff_of_mul_support he

@[to_additive]
lemma tprod_eq_tprod_of_ne_one_bij {g : γ → α} (i : mul_support g → β)
  (hi : ∀ ⦃x y⦄, i x = i y → (x : γ) = y) (hf : mul_support f ⊆ set.range i)
  (hfg : ∀ x, f (i x) = g x) :
  ∏' x, f x  = ∏' y, g y :=
tprod_eq_tprod_of_has_prod_iff_has_prod $ λ _, has_prod_iff_has_prod_of_ne_one_bij i hi hf hfg

/-! ### `tprod` on subsets -/

@[simp, to_additive] lemma finset.tprod_subtype (s : finset β) (f : β → α) :
  ∏' x : {x // x ∈ s}, f x = ∏ x in s, f x :=
(s.has_prod f).tprod_eq

@[simp, to_additive] lemma finset.tprod_subtype' (s : finset β) (f : β → α) :
  ∏' x : (s : set β), f x = ∏ x in s, f x :=
s.tprod_subtype f

@[to_additive] lemma tprod_subtype (s : set β) (f : β → α) :
  ∏' x : s, f x = ∏' x, s.mul_indicator f x :=
tprod_eq_tprod_of_has_prod_iff_has_prod $ λ _, has_prod_subtype_iff_mul_indicator

@[to_additive]
lemma tprod_subtype_eq_of_mul_support_subset {s : set β} (hs : mul_support f ⊆ s) :
  ∏' x : s, f x = ∏' x, f x :=
tprod_eq_tprod_of_has_prod_iff_has_prod $ λ x, has_prod_subtype_iff_of_mul_support_subset hs

@[simp, to_additive] lemma tprod_univ (f : β → α) :
  ∏' x : (set.univ : set β), f x = ∏' x, f x :=
tprod_subtype_eq_of_mul_support_subset $ set.subset_univ _

@[simp, to_additive] lemma tprod_singleton (b : β) (f : β → α) : ∏' x : ({b} : set β), f x = f b :=
begin
  rw [tprod_subtype, tprod_eq_single b],
  { simp },
  { intros b' hb',
    rw set.mul_indicator_of_not_mem,
    rwa set.mem_singleton_iff },
  { apply_instance }
end

@[to_additive] lemma tprod_image {g : γ → β} (f : β → α) {s : set γ} (hg : set.inj_on g s) :
  ∏' x : g '' s, f x = ∏' x : s, f (g x) :=
((equiv.set.image_of_inj_on _ _ hg).tprod_eq (λ x, f x)).symm

@[to_additive] lemma tprod_range {g : γ → β} (f : β → α) (hg : injective g) :
  ∏' x : set.range g, f x = ∏' x, f (g x) :=
by rw [← set.image_univ, tprod_image f (hg.inj_on _), tprod_univ (f ∘ g)]

section has_continuous_mul
variable [has_continuous_mul α]

@[to_additive] lemma tprod_mul (hf : prodable f) (hg : prodable g) :
  ∏' b, f b * g b = (∏' b, f b) * (∏' b, g b) :=
(hf.has_prod.mul hg.has_prod).tprod_eq

@[to_additive tsum_sum]
lemma tprod_prod'' {f : γ → β → α} {s : finset γ} (hf : ∀ i ∈ s, prodable (f i)) :
  ∏' b, ∏ i in s, f i b = ∏ i in s, ∏' b, f i b :=
(has_prod_prod $ λ i hi, (hf i hi).has_prod).tprod_eq

/-- Version of `tprod_eq_mul_tprod_ite` for `comm_monoid` rather than `comm_group`.
Requires a different convergence assumption involving `function.update`. -/
@[to_additive "Version of `tsum_eq_mul_tsum_ite` for `add_comm_monoid` rather
than `add_comm_group`. Requires a different convergence assumption involving `function.update`."]
lemma tprod_eq_mul_tprod_ite' (b : β) (hf : prodable (f.update b 1)) :
  ∏' x, f x = f b * ∏' x, ite (x = b) 1 (f x) :=
calc ∏' x, f x = ∏' x, ((ite (x = b) (f x) 1) * (f.update b 1 x)) :
    tprod_congr (λ n, by split_ifs; simp [function.update_apply, h])
  ... = (∏' x, ite (x = b) (f x) 1) * ∏' x, f.update b 1 x :
    tprod_mul ⟨ite (b = b) (f b) 1, has_prod_single b (λ b hb, if_neg hb)⟩ hf
  ... = ite (b = b) (f b) 1 * ∏' x, f.update b 1 x :
    by { congr, exact (tprod_eq_single b (λ b' hb', if_neg hb')) }
  ... = f b * ∏' x, ite (x = b) 1 (f x) :
    by simp only [function.update, eq_self_iff_true, if_true, eq_rec_constant, dite_eq_ite]

variables [comm_monoid δ] [topological_space δ] [t3_space δ] [has_continuous_mul δ]

@[to_additive]
lemma tprod_sigma' {γ : β → Type*} {f : (Σ b, γ b) → δ} (h₁ : ∀ b, prodable (λ c, f ⟨b, c⟩))
  (h₂ : prodable f) : ∏' p, f p = ∏' b c, f ⟨b, c⟩ :=
(h₂.has_prod.sigma $ λ b, (h₁ b).has_prod).tprod_eq.symm

@[to_additive tsum_prod']
lemma tprod_prod' {f : β × γ → δ} (h : prodable f) (h₁ : ∀ b, prodable (λ c, f (b, c))) :
  ∏' p, f p = ∏' b c, f (b, c) :=
(h.has_prod.prod_fiberwise $ λ b, (h₁ b).has_prod).tprod_eq.symm

@[to_additive]
lemma tprod_comm' {f : β → γ → δ} (h : prodable (uncurry f)) (h₁ : ∀ b, prodable (f b))
  (h₂ : ∀ c, prodable (λ b, f b c)) :
  ∏' c b, f b c = ∏' b c, f b c :=
begin
  erw [←tprod_prod' h h₁, ←tprod_prod' h.prod_symm h₂, ←(equiv.prod_comm γ β).tprod_eq (uncurry f)],
  refl
end

end has_continuous_mul

open encodable

section encodable
variable [encodable γ]

/-- You can compute a product over an encodable type by multiplying over the natural numbers and
taking a supremum. This is useful for outer measures. -/
@[to_additive "You can compute a sum over an encodable type by summing over the natural numbers and
taking a supremum. This is useful for outer measures."]
lemma tprod_supr_decode₂ [complete_lattice β] (m : β → α) (m1 : m ⊥ = 1) (s : γ → β) :
  ∏' i : ℕ, m (⨆ b ∈ decode₂ γ i, s b) = ∏' b : γ, m (s b) :=
begin
  have H : ∀ n, m (⨆ b ∈ decode₂ γ n, s b) ≠ 1 → (decode₂ γ n).is_some,
  { intros n h,
    cases decode₂ γ n with b,
    { refine (h $ by simp [m1]).elim },
    { exact rfl } },
  symmetry, refine tprod_eq_tprod_of_ne_one_bij (λ a, option.get (H a.1 a.2)) _ _ _,
  { rintros ⟨m, hm⟩ ⟨n, hn⟩ e,
    have := mem_decode₂.1 (option.get_mem (H n hn)),
    rwa [← e, mem_decode₂.1 (option.get_mem (H m hm))] at this },
  { intros b h,
    refine ⟨⟨encode b, _⟩, _⟩,
    { simp only [mem_mul_support, encodek₂] at h ⊢, convert h, simp [set.ext_iff, encodek₂] },
    { exact option.get_of_mem _ (encodek₂ _) } },
  { rintros ⟨n, h⟩, dsimp only [subtype.coe_mk],
    transitivity, swap,
    rw [show decode₂ γ n = _, from option.get_mem (H n h)],
    congr, simp [ext_iff, -option.some_get] }
end

/-- `tprod_supr_decode₂` specialized to the complete lattice of sets. -/
@[to_additive "`tsum_supr_decode₂` specialized to the complete lattice of sets."]
lemma tprod_Union_decode₂ (m : set β → α) (m1 : m ∅ = 1) (s : γ → set β) :
  ∏' i, m (⋃ b ∈ decode₂ γ i, s b) = ∏' b, m (s b) :=
tprod_supr_decode₂ m m1 s

end encodable

/-! Some properties about measure-like functions.
  These could also be functions defined on complete sublattices of sets, with the property
  that they are countably sub-additive.
  `R` will probably be instantiated with `(≤)` in all applications.
-/

section countable
variables [countable γ]

/-- If a function is countably submultiplicative then it is submultiplicative on countable types. -/
@[to_additive
"If a function is countably subadditive then it is subadditive on countable types."]
lemma rel_supr_tprod [complete_lattice β] (m : β → α) (m1 : m ⊥ = 1) (R : α → α → Prop)
  (m_supr : ∀ s : ℕ → β, R (m (⨆ i, s i)) ∏' i, m (s i)) (s : γ → β) :
  R (m (⨆ b : γ, s b)) ∏' b : γ, m (s b) :=
by { casesI nonempty_encodable γ, rw [←supr_decode₂, ←tprod_supr_decode₂ _ m1 s], exact m_supr _ }

/-- If a function is countably submultiplicative then it is submultiplicative on finite sets. -/
@[to_additive "If a function is countably subadditive then it is subadditive on finite sets."]
lemma rel_supr_prod [complete_lattice β] (m : β → α) (m1 : m ⊥ = 1) (R : α → α → Prop)
  (m_supr : ∀ s : ℕ → β, R (m (⨆ i, s i)) (∏' i, m (s i))) (s : δ → β) (t : finset δ) :
  R (m (⨆ d ∈ t, s d)) (∏ d in t, m (s d)) :=
by { rw [supr_subtype', ←finset.tprod_subtype], exact rel_supr_tprod m m1 R m_supr _ }

/-- If a function is countably submultiplicative then it is binary submultiplicative. -/
@[to_additive "If a function is countably subadditive then it is binary subadditive."]
lemma rel_sup_mul [complete_lattice β] (m : β → α) (m1 : m ⊥ = 1) (R : α → α → Prop)
  (m_supr : ∀ s : ℕ → β, R (m (⨆ i, s i)) (∏' i, m (s i))) (s₁ s₂ : β) :
  R (m (s₁ ⊔ s₂)) (m s₁ * m s₂) :=
begin
  convert rel_supr_tprod m m1 R m_supr (λ b, cond b s₁ s₂),
  { simp only [supr_bool_eq, cond] },
  { rw [tprod_fintype, fintype.prod_bool, cond, cond] }
end

end countable

variables [has_continuous_mul α]

@[to_additive] lemma tprod_mul_tprod_compl {s : set β} (hs : prodable (f ∘ coe : s → α))
  (hsc : prodable (f ∘ coe : sᶜ → α)) :
  (∏' x : s, f x) * (∏' x : sᶜ, f x) = ∏' x, f x :=
(hs.has_prod.mul_compl hsc.has_prod).tprod_eq.symm

@[to_additive] lemma tprod_union_disjoint {s t : set β} (hd : disjoint s t)
  (hs : prodable (f ∘ coe : s → α)) (ht : prodable (f ∘ coe : t → α)) :
  (∏' x : s ∪ t, f x) = (∏' x : s, f x) * (∏' x : t, f x) :=
(hs.has_prod.mul_disjoint hd ht.has_prod).tprod_eq

@[to_additive] lemma tprod_finset_bUnion_disjoint {ι} {s : finset ι} {t : ι → set β}
  (hd : (s : set ι).pairwise (disjoint on t))
  (hf : ∀ i ∈ s, prodable (f ∘ coe : t i → α)) :
  ∏' x : (⋃ i ∈ s, t i), f x = ∏ i in s, ∏' x : t i, f x :=
(has_prod_prod_disjoint _ hd (λ i hi, (hf i hi).has_prod)).tprod_eq

@[to_additive] lemma tprod_even_mul_odd {f : ℕ → α} (he : prodable (λ k, f (2 * k)))
  (ho : prodable (λ k, f (2 * k + 1))) :
  (∏' k, f (2 * k)) * (∏' k, f (2 * k + 1)) = ∏' k, f k :=
(he.has_prod.even_mul_odd ho.has_prod).tprod_eq.symm

end tprod

section topological_group
variables [comm_group α] [topological_space α] [topological_group α] {f g : β → α} {a a₁ a₂ : α}

-- `by simpa using` speeds up elaboration. Why?
@[to_additive] lemma has_prod.inv (h : has_prod f a) : has_prod (λ b, (f b)⁻¹) a⁻¹ :=
by simpa only using h.map (monoid_hom.id α)⁻¹ continuous_inv

@[to_additive] lemma prodable.inv (hf : prodable f) : prodable (λ b, (f b)⁻¹) :=
hf.has_prod.inv.prodable

@[to_additive] lemma prodable.of_inv (hf : prodable (λ b, (f b)⁻¹)) : prodable f :=
by simpa only [inv_inv] using hf.inv

@[to_additive] lemma prodable_inv_iff : prodable (λ b, (f b)⁻¹) ↔ prodable f :=
⟨prodable.of_inv, prodable.inv⟩

@[to_additive] lemma has_prod.div (hf : has_prod f a₁) (hg : has_prod g a₂) :
  has_prod (λ b, f b / g b) (a₁ / a₂) :=
by { simp only [div_eq_mul_inv], exact hf.mul hg.inv }

@[to_additive] lemma prodable.div (hf : prodable f) (hg : prodable g) : prodable (λ b, f b / g b) :=
(hf.has_prod.div hg.has_prod).prodable

@[to_additive] lemma prodable.trans_div (hg : prodable g) (hfg : prodable (λ b, f b / g b)) :
  prodable f :=
by simpa only [div_mul_cancel'] using hfg.mul hg

@[to_additive] lemma prodable_iff_of_prodable_div (hfg : prodable (λ b, f b / g b)) :
  prodable f ↔ prodable g :=
⟨λ hf, hf.trans_div $ by simpa only [inv_div] using hfg.inv, λ hg, hg.trans_div hfg⟩

@[to_additive] lemma has_prod.update (hf : has_prod f a₁) (b : β) [decidable_eq β] (a : α) :
  has_prod (update f b a) (a / f b * a₁) :=
begin
  convert (has_prod_ite_eq b _).mul hf,
  ext b',
  split_ifs,
  { rw [h, update_same, div_mul_cancel'] },
  { rw [update_noteq h, one_mul] }
end

@[to_additive] lemma prodable.update (hf : prodable f) (b : β) [decidable_eq β] (a : α) :
  prodable (update f b a) :=
(hf.has_prod.update b a).prodable

@[to_additive] lemma has_prod.has_prod_compl_iff {s : set β} (hf : has_prod (f ∘ coe : s → α) a₁) :
  has_prod (f ∘ coe : sᶜ → α) a₂ ↔ has_prod f (a₁ * a₂) :=
begin
  refine ⟨λ h, hf.mul_compl h, λ h, _⟩,
  rw [has_prod_subtype_iff_mul_indicator] at hf ⊢,
  rw [set.mul_indicator_compl, ←div_eq_mul_inv],
  simpa only [mul_div_cancel'''] using h.div hf,
end

@[to_additive] lemma has_prod.has_prod_iff_compl {s : set β} (hf : has_prod (f ∘ coe : s → α) a₁) :
  has_prod f a₂ ↔ has_prod (f ∘ coe : sᶜ → α) (a₂ / a₁) :=
iff.symm $ hf.has_prod_compl_iff.trans $ by rw [mul_div_cancel'_right]

@[to_additive] lemma prodable.prodable_compl_iff {s : set β} (hf : prodable (f ∘ coe : s → α)) :
  prodable (f ∘ coe : sᶜ → α) ↔ prodable f :=
⟨λ ⟨a, ha⟩, (hf.has_prod.has_prod_compl_iff.1 ha).prodable,
  λ ⟨a, ha⟩, (hf.has_prod.has_prod_iff_compl.1 ha).prodable⟩

@[to_additive] protected lemma finset.has_prod_compl_iff (s : finset β) :
  has_prod (λ x : {x // x ∉ s}, f x) a ↔ has_prod f (a * ∏ i in s, f i) :=
(s.has_prod f).has_prod_compl_iff.trans $ by rw [mul_comm]

@[to_additive] protected lemma finset.has_prod_iff_compl (s : finset β) :
  has_prod f a ↔ has_prod (λ x : {x // x ∉ s}, f x) (a / ∏ i in s, f i) :=
(s.has_prod f).has_prod_iff_compl

@[to_additive] protected lemma finset.prodable_compl_iff (s : finset β) :
  prodable (λ x : {x // x ∉ s}, f x) ↔ prodable f :=
(s.prodable f).prodable_compl_iff

@[to_additive] lemma set.finite.prodable_compl_iff {s : set β} (hs : s.finite) :
  prodable (f ∘ coe : sᶜ → α) ↔ prodable f :=
(hs.prodable f).prodable_compl_iff

@[to_additive] lemma has_prod_ite_div_has_prod [decidable_eq β] (hf : has_prod f a) (b : β) :
  has_prod (λ n, ite (n = b) 1 (f n)) (a / f b) :=
begin
  convert hf.update b 1 using 1,
  { ext n,
    rw function.update_apply },
  { rw [div_mul_eq_mul_div, one_mul] }
end

section tsum
variables [t2_space α]

@[to_additive] lemma tprod_inv : ∏' b, (f b)⁻¹ = (∏' b, f b)⁻¹ :=
begin
  by_cases hf : prodable f,
  { exact hf.has_prod.inv.tprod_eq },
  { simp [tprod_eq_one_of_not_prodable hf, tprod_eq_one_of_not_prodable (mt prodable.of_inv hf)] },
end

@[to_additive] lemma tprod_div (hf : prodable f) (hg : prodable g) :
  ∏' b, (f b / g b) = (∏' b, f b) / ∏' b, g b :=
(hf.has_prod.div hg.has_prod).tprod_eq

@[to_additive] lemma prod_mul_tprod_compl {s : finset β} (hf : prodable f) :
  (∏ x in s, f x) * (∏' x : (↑s : set β)ᶜ, f x) = ∏' x, f x :=
((s.has_prod f).mul_compl (s.prodable_compl_iff.2 hf).has_prod).tprod_eq.symm

/-- Let `f : β → α` be a sequence with prodable series and let `b ∈ β` be an index. This lemma
writes `∏ f n` as the sum of `f b` plus the series of the remaining terms. -/
@[to_additive
"Let `f : β → α` be a sequence with summable series and let `b ∈ β` be an index. This lemma writes
`Σ f n` as the sum of `f b` plus the series of the remaining terms."]
lemma tprod_eq_mul_tprod_ite [decidable_eq β] (hf : prodable f) (b : β) :
  ∏' n, f n = f b * ∏' n, ite (n = b) 1 (f n) :=
begin
  rw (has_prod_ite_div_has_prod hf.has_prod b).tprod_eq,
  exact (mul_div_cancel'_right _ _).symm,
end

end tsum

/-!
### Sums on nat

We show the formula `(∑ i in range k, f i) + (∑' i, f (i + k)) = (∑' i, f i)`, in
`sum_add_tsum_nat_add`, as well as several results relating sums on `ℕ` and `ℤ`.
-/
section nat

@[to_additive] lemma has_prod_nat_add_iff {f : ℕ → α} (k : ℕ) {a : α} :
  has_prod (λ n, f (n + k)) a ↔ has_prod f (a * ∏ i in range k, f i) :=
begin
  refine iff.trans _ (range k).has_prod_compl_iff,
  rw ←(not_mem_range_equiv k).symm.has_prod_iff,
  refl
end

@[to_additive] lemma prodable_nat_add_iff {f : ℕ → α} (k : ℕ) :
  prodable (λ n, f (n + k)) ↔ prodable f :=
iff.symm $ (equiv.mul_right (∏ i in range k, f i)).surjective.prodable_iff_of_has_prod_iff $
  λ a, (has_prod_nat_add_iff k).symm

@[to_additive] lemma has_prod_nat_add_iff' {f : ℕ → α} (k : ℕ) {a : α} :
  has_prod (λ n, f (n + k)) (a / ∏ i in range k, f i) ↔ has_prod f a :=
by simp [has_prod_nat_add_iff]

@[to_additive] lemma prod_mul_tprod_nat_add [t2_space α] {f : ℕ → α} (k : ℕ) (h : prodable f) :
  (∏ i in range k, f i) * (∏' i, f (i + k)) = ∏' i, f i :=
by simpa only [mul_comm] using
  ((has_prod_nat_add_iff k).1 ((prodable_nat_add_iff k).2 h).has_prod).unique h.has_prod

@[to_additive] lemma tprod_eq_zero_mul [t2_space α] {f : ℕ → α} (hf : prodable f) :
  ∏' b, f b = f 0 * ∏' b, f (b + 1) :=
by simpa only [prod_range_one] using (prod_mul_tprod_nat_add 1 hf).symm

/-- For `f : ℕ → α`, then `∏' k, f (k + i)` tends to zero. This does not require a productability
assumption on `f`, as otherwise all products are zero. -/
@[to_additive "For `f : ℕ → α`, then `∑' k, f (k + i)` tends to zero. This does not require a
summability assumption on `f`, as otherwise all sums are zero."]
lemma tendsto_prod_nat_add [t2_space α] (f : ℕ → α) : tendsto (λ i, ∏' k, f (k + i)) at_top (𝓝 1) :=
begin
  by_cases hf : prodable f,
  { have h₀ : (λ i, (∏' i, f i) / ∏ j in range i, f j) = λ i, ∏' k, f (k + i),
    { ext1 i,
      rw [div_eq_iff_eq_mul, mul_comm, prod_mul_tprod_nat_add i hf] },
    have h₁ : tendsto (λ i : ℕ, ∏' i, f i) at_top (𝓝 (∏' i, f i)) := tendsto_const_nhds,
    simpa only [h₀, div_self'] using h₁.div' hf.has_prod.tendsto_prod_nat },
  { convert tendsto_const_nhds,
    ext1 i,
    rw ← prodable_nat_add_iff i at hf,
    { exact tprod_eq_one_of_not_prodable hf },
    { apply_instance } }
end

/-- If `f₀, f₁, f₂, ...` and `g₀, g₁, g₂, ...` are both convergent series then so is the `ℤ`-indexed
sequence: `..., g₂, g₁, g₀, f₀, f₁, f₂, ...`. -/
@[to_additive "If `f₀, f₁, f₂, ...` and `g₀, g₁, g₂, ...` are both convergent series then so is the
`ℤ`-indexed sequence: `..., g₂, g₁, g₀, f₀, f₁, f₂, ...`."]
lemma has_prod.int_rec {b : α} {f g : ℕ → α} (hf : has_prod f a) (hg : has_prod g b) :
  @has_prod α _ _ _ (@int.rec (λ _, α) f g : ℤ → α) (a * b) :=
begin
  -- note this proof works for any two-case inductive
  have h₁ : injective (coe : ℕ → ℤ) := @int.of_nat.inj,
  have h₂ : injective int.neg_succ_of_nat := @int.neg_succ_of_nat.inj,
  refine has_prod.mul_is_compl ⟨_, _⟩ (h₁.has_prod_range_iff.mpr hf) (h₂.has_prod_range_iff.mpr hg),
  { rw disjoint_iff_inf_le,
    rintro _ ⟨⟨i, rfl⟩, ⟨j, ⟨⟩⟩⟩ },
  { rw codisjoint_iff_le_sup,
    rintro (i | j) h,
    exacts [or.inl ⟨_, rfl⟩, or.inr ⟨_, rfl⟩] }
end

@[to_additive] lemma has_prod.nonneg_mul_neg {b : α} {f : ℤ → α}
  (hnonneg : has_prod (λ n : ℕ, f n) a) (hneg : has_prod (λ n : ℕ, f (-n.succ)) b) :
  has_prod f (a * b) :=
begin
  simp_rw ← int.neg_succ_of_nat_coe at hneg,
  convert hnonneg.int_rec hneg using 1,
  ext (i | j); refl,
end

@[to_additive] lemma has_prod.pos_mul_zero_mul_neg {b : α} {f : ℤ → α}
  (hpos : has_prod (λ n : ℕ, f (n + 1)) a) (hneg : has_prod (λ n : ℕ, f (-n.succ)) b) :
  has_prod f (a * f 0 * b) :=
begin
  have : ∀ g : ℕ → α, has_prod (λ k, g (k + 1)) a → has_prod g (a * g 0),
  { intros g hg, simpa using (has_prod_nat_add_iff _).mp hg },
  exact (this (λ n, f n) hpos).nonneg_mul_neg hneg,
end

@[to_additive] lemma prodable_int_of_prodable_nat {f : ℤ → α}
  (hp : prodable (λ n : ℕ, f n)) (hn : prodable (λ n : ℕ, f (-n))) : prodable f :=
(has_prod.nonneg_mul_neg hp.has_prod $ prodable.has_prod $ (prodable_nat_add_iff 1).mpr hn).prodable

@[to_additive] lemma has_prod.prod_nat_of_prod_int {α : Type*} [comm_monoid α] [topological_space α]
  [has_continuous_mul α] {a : α} {f : ℤ → α} (hf : has_prod f a) :
  has_prod (λ n : ℕ, f n * f (-n)) (a * f 0) :=
begin
  apply (hf.mul (has_prod_ite_eq (0 : ℤ) (f 0))).has_prod_of_prod_eq (λ u, _),
  refine ⟨u.image int.nat_abs, λ v' hv', _⟩,
  let u1 := v'.image (λ (x : ℕ), (x : ℤ)),
  let u2 := v'.image (λ (x : ℕ), - (x : ℤ)),
  have A : u ⊆ u1 ∪ u2,
  { assume x hx,
    simp only [mem_union, mem_image, exists_prop],
    rcases le_total 0 x with h'x|h'x,
    { left,
      refine ⟨int.nat_abs x, hv' _, _⟩,
      { simp only [mem_image, exists_prop],
        exact ⟨x, hx, rfl⟩ },
      { simp only [h'x, int.coe_nat_abs, abs_eq_self] } },
    { right,
      refine ⟨int.nat_abs x, hv' _, _⟩,
      { simp only [mem_image, exists_prop],
        exact ⟨x, hx, rfl⟩ },
      { simp only [abs_of_nonpos h'x, int.coe_nat_abs, neg_neg] } } },
  refine ⟨u1 ∪ u2, A, _⟩,
  calc ∏ x in u1 ∪ u2, (f x * ite (x = 0) (f 0) 1)
      = (∏ x in u1 ∪ u2, f x) * ∏ x in u1 ∩ u2, f x :
    begin
      rw prod_mul_distrib,
      congr' 1,
      refine (prod_subset_one_on_sdiff inter_subset_union _ _).symm,
      { assume x hx,
        suffices : x ≠ 0, by simp only [this, if_false],
        rintros rfl,
        simpa only [mem_sdiff, mem_union, mem_image, neg_eq_zero, or_self, mem_inter, and_self,
          and_not_self] using hx },
      { assume x hx,
        simp only [mem_inter, mem_image, exists_prop] at hx,
        have : x = 0,
        { apply le_antisymm,
          { rcases hx.2 with ⟨a, ha, rfl⟩,
            simp only [right.neg_nonpos_iff, nat.cast_nonneg] },
          { rcases hx.1 with ⟨a, ha, rfl⟩,
            simp only [nat.cast_nonneg] } },
        simp only [this, eq_self_iff_true, if_true] }
    end
  ... = (∏ x in u1, f x) * ∏ x in u2, f x : prod_union_inter
  ... = (∏ b in v', f b) * ∏ b in v', f (-b) :
    by simp only [prod_image, nat.cast_inj, imp_self, implies_true_iff, neg_inj]
  ... = ∏ b in v', f b * f (-b) : prod_mul_distrib.symm
end

end nat

end topological_group

section uniform_group
variables [comm_group α] [uniform_space α]

/-- The **Cauchy criterion** for infinite products, also known as the **Cauchy convergence test** -/
@[to_additive
"The **Cauchy criterion** for infinite sums, also known as the **Cauchy convergence test**"]
lemma prodable_iff_cauchy_seq_finset [complete_space α] {f : β → α} :
  prodable f ↔ cauchy_seq (λ s, ∏ b in s, f b) :=
cauchy_map_iff_exists_tendsto.symm

variables [uniform_group α] {f g : β → α} {a a₁ a₂ : α}

@[to_additive] lemma cauchy_seq_finset_prod_iff_vanishing :
  cauchy_seq (λ s, ∏ b in s, f b) ↔
    ∀ e ∈ 𝓝 (1 : α), ∃ s, ∀ t, disjoint t s → ∏ b in t, f b ∈ e :=
begin
  simp only [cauchy_seq, cauchy_map_iff, and_iff_right at_top_ne_bot,
    prod_at_top_at_top_eq, uniformity_eq_comap_nhds_one α, tendsto_comap_iff, (∘)],
  rw [tendsto_at_top'],
  refine ⟨λ h e he, _, λ h e he, _⟩,
  { obtain ⟨⟨s₁, s₂⟩, h⟩ := h _ he,
    refine ⟨s₁ ∪ s₂, λ t ht, _⟩,
    specialize h (s₁ ∪ s₂, (s₁ ∪ s₂) ∪ t) ⟨le_sup_left, le_sup_of_le_left le_sup_right⟩,
    simpa only [finset.prod_union ht.symm, mul_div_cancel'''] using h },
  { obtain ⟨d, hd, hde⟩ := exists_nhds_split_inv he,
    obtain ⟨s, h⟩ := h _ hd,
    use [(s, s)],
    rintros ⟨t₁, t₂⟩ ⟨ht₁, ht₂⟩,
    have : (∏ b in t₂, f b) / ∏ b in t₁, f b = (∏ b in t₂ \ s, f b) / ∏ b in t₁ \ s, f b,
    { simp only [←finset.prod_sdiff ht₁, ←finset.prod_sdiff ht₂, mul_div_mul_right_eq_div] },
    simp only [this],
    exact hde _ (h _ finset.sdiff_disjoint) _ (h _ finset.sdiff_disjoint) }
end

<<<<<<< HEAD
local attribute [instance] topological_group.t3_space

/-- The prod over the complement of a finset tends to `1` when the finset grows to cover the whole
space. This does not need a summability assumption, as otherwise all prods are one. -/
@[to_additive "The sum over the complement of a finset tends to `0`
when the finset grows to cover the whole space. This does not need a summability assumption, as
otherwise all sums are zero."]
lemma tendsto_tprod_compl_at_top_one (f : β → α) :
  tendsto (λ s : finset β, ∏' b : {x // x ∉ s}, f b) at_top (𝓝 1) :=
=======
/-- The sum over the complement of a finset tends to `0` when the finset grows to cover the whole
space. This does not need a summability assumption, as otherwise all sums are zero. -/
lemma tendsto_tsum_compl_at_top_zero (f : β → α) :
  tendsto (λ (s : finset β), ∑' b : {x // x ∉ s}, f b) at_top (𝓝 0) :=
>>>>>>> a33d01f7
begin
  by_cases H : prodable f,
  { rintro e he,
    rcases exists_mem_nhds_is_closed_subset he with ⟨o, ho, o_closed, oe⟩,
    simp only [le_eq_subset, set.mem_preimage, mem_at_top_sets, filter.mem_map, ge_iff_le],
    obtain ⟨s, hs⟩ := cauchy_seq_finset_prod_iff_vanishing.1 H.has_prod.cauchy_seq o ho,
    refine ⟨s, λ a sa, oe _⟩,
    have A : prodable (λ b : {x // x ∉ a}, f b) := a.prodable_compl_iff.2 H,
    refine o_closed.mem_of_tendsto A.has_prod (eventually_of_forall $ λ b, _),
    rw ←prod_image (subtype.coe_injective.inj_on _),
    refine hs _ (disjoint_left.2 (λ i hi his, _)),
    apply_instance,
    obtain ⟨i', hi', rfl⟩ := mem_image.1 hi,
    exact i'.2 (sa his) },
  { convert tendsto_const_nhds,
    ext s,
    apply tprod_eq_one_of_not_prodable,
    rwa finset.prodable_compl_iff }
end

variable [complete_space α]

@[to_additive] lemma prodable_iff_vanishing :
  prodable f ↔ ∀ e ∈ 𝓝 (1 : α), ∃ s, ∀ t, disjoint t s → ∏ b in t, f b ∈ e :=
by rw [prodable_iff_cauchy_seq_finset, cauchy_seq_finset_prod_iff_vanishing]

/- TODO: generalize to monoid with a uniform continuous subtraction operator: `(a * b) / b = a` -/
@[to_additive]
lemma prodable.prodable_of_eq_one_or_self (hf : prodable f) (h : ∀ b, g b = 1 ∨ g b = f b) :
  prodable g :=
prodable_iff_vanishing.2 $
  λ e he,
  let ⟨s, hs⟩ := prodable_iff_vanishing.1 hf e he in
  ⟨s, λ t ht,
    have eq : ∏ b in t.filter (λb, g b = f b), f b = ∏ b in t, g b :=
      calc ∏ b in t.filter (λb, g b = f b), f b = ∏ b in t.filter (λb, g b = f b), g b :
          finset.prod_congr rfl (λ b hb, (finset.mem_filter.1 hb).2.symm)
        ... = ∏ b in t, g b :
        begin
          refine finset.prod_subset (finset.filter_subset _ _) _,
          assume b hbt hb,
          simp only [(∉), finset.mem_filter, and_iff_right hbt] at hb,
          exact (h b).resolve_right hb
        end,
    eq ▸ hs _ $ finset.disjoint_of_subset_left (finset.filter_subset _ _) ht⟩

@[to_additive] protected lemma prodable.mul_indicator (hf : prodable f) (s : set β) :
  prodable (s.mul_indicator f) :=
hf.prodable_of_eq_one_or_self $ set.mul_indicator_eq_one_or_self _ _

@[to_additive] lemma prodable.comp_injective {i : γ → β} (hf : prodable f) (hi : injective i) :
  prodable (f ∘ i) :=
begin
  simpa only [set.mul_indicator_range_comp]
    using (hi.prodable_iff _).2 (hf.mul_indicator (set.range i)),
  exact λ x hx, set.mul_indicator_of_not_mem hx _
end

@[to_additive] protected lemma prodable.subtype (hf : prodable f) (s : set β) :
  prodable (f ∘ coe : s → α) :=
hf.comp_injective subtype.coe_injective

@[to_additive] lemma prodable_subtype_and_compl {s : set β} :
  prodable (λ x : s, f x) ∧ prodable (λ x : sᶜ, f x) ↔ prodable f :=
⟨and_imp.2 prodable.mul_compl, λ h, ⟨h.subtype s, h.subtype sᶜ⟩⟩

@[to_additive]
lemma prodable.sigma_factor {γ : β → Type*} {f : (Σ b, γ b) → α} (ha : prodable f) (b : β) :
  prodable (λ c, f ⟨b, c⟩) :=
ha.comp_injective sigma_mk_injective

@[to_additive]
protected lemma prodable.sigma {γ : β → Type*} {f : (Σ b, γ b) → α} (ha : prodable f) :
  prodable (λ b, ∏'c, f ⟨b, c⟩) :=
ha.sigma' (λ b, ha.sigma_factor b)

@[to_additive] lemma prodable.prod_factor {f : β × γ → α} (h : prodable f) (b : β) :
  prodable (λ c, f (b, c)) :=
h.comp_injective $ λ c₁ c₂ h, (prod.ext_iff.1 h).2

<<<<<<< HEAD
@[to_additive]
lemma tprod_sigma [t1_space α] {γ : β → Type*} {f : (Σ b, γ b) → α} (ha : prodable f) :
  ∏' p, f p = ∏' b c, f ⟨b, c⟩ :=
tprod_sigma' (λ b, ha.sigma_factor b) ha

@[to_additive tsum_prod] lemma tprod_prod [t1_space α] {f : β × γ → α} (h : prodable f) :
  ∏' p, f p = ∏' b c, f ⟨b, c⟩ :=
tprod_prod' h h.prod_factor

@[to_additive] lemma tprod_comm [t1_space α] {f : β → γ → α} (h : prodable (uncurry f)) :
  ∏' c b, f b c = ∏' b c, f b c :=
tprod_comm' h h.prod_factor h.prod_symm.prod_factor

@[to_additive]
lemma tprod_subtype_mul_tprod_subtype_compl [t2_space α] (hf : prodable f) (s : set β) :
  (∏' x : s, f x) * ∏' x : sᶜ, f x = ∏' x, f x :=
((hf.subtype s).has_prod.mul_compl (hf.subtype {x | x ∉ s}).has_prod).unique hf.has_prod
=======
section loc_instances
-- enable inferring a T3-topological space from a topological group
local attribute [instance] topological_add_group.t3_space
-- disable getting a T0-space from a T3-space as this causes loops
local attribute [-instance] t3_space.to_t0_space

lemma tsum_sigma [t0_space α] {γ : β → Type*} {f : (Σb:β, γ b) → α}
  (ha : summable f) : ∑'p, f p = ∑'b c, f ⟨b, c⟩ :=
tsum_sigma' (λ b, ha.sigma_factor b) ha

lemma tsum_prod [t0_space α] {f : β × γ → α} (h : summable f) :
  ∑'p, f p = ∑'b c, f ⟨b, c⟩ :=
tsum_prod' h h.prod_factor

lemma tsum_comm [t0_space α] {f : β → γ → α} (h : summable (function.uncurry f)) :
  ∑' c b, f b c = ∑' b c, f b c :=
tsum_comm' h h.prod_factor h.prod_symm.prod_factor

end loc_instances

lemma tsum_subtype_add_tsum_subtype_compl [t2_space α] {f : β → α} (hf : summable f) (s : set β) :
  ∑' x : s, f x + ∑' x : sᶜ, f x = ∑' x, f x :=
((hf.subtype s).has_sum.add_compl (hf.subtype {x | x ∉ s}).has_sum).unique hf.has_sum
>>>>>>> a33d01f7

@[to_additive]
lemma prod_mul_tprod_subtype_compl [t2_space α] (hf : prodable f) (s : finset β) :
  (∏ x in s, f x) * ∏' x : {x // x ∉ s}, f x = ∏' x, f x :=
by { rw [←tprod_subtype_mul_tprod_subtype_compl hf s, finset.tprod_subtype'], refl }

end uniform_group

section topological_group
variables [topological_space G] [comm_group G] [topological_group G] {f : α → G}

@[to_additive]
lemma prodable.vanishing (hf : prodable f) ⦃e : set G⦄ (he : e ∈ 𝓝 (1 : G)) :
  ∃ s : finset α, ∀ t, disjoint t s → ∏ k in t, f k ∈ e :=
begin
  letI : uniform_space G := topological_group.to_uniform_space G,
  letI : uniform_group G := topological_comm_group_is_uniform,
  rcases hf with ⟨y, hy⟩,
  exact cauchy_seq_finset_prod_iff_vanishing.1 hy.cauchy_seq e he,
end

/-- Series divergence test: if `f` is a convergent series, then `f x` tends to one along
`cofinite`. -/
@[to_additive "Series divergence test: if `f` is a convergent series, then `f x` tends to zero along
`cofinite`."]
lemma prodable.tendsto_cofinite_one (hf : prodable f) : tendsto f cofinite (𝓝 1) :=
begin
  intros e he,
  rw [filter.mem_map],
  rcases hf.vanishing he with ⟨s, hs⟩,
  refine s.eventually_cofinite_nmem.mono (λ x hx, _),
  by simpa using hs {x} (disjoint_singleton_left.2 hx)
end

@[to_additive] lemma prodable.tendsto_at_top_one {f : ℕ → G} (hf : prodable f) :
  tendsto f at_top (𝓝 1) :=
by { rw ←nat.cofinite_eq_at_top, exact hf.tendsto_cofinite_one }

end topological_group

section const_smul
variables [monoid γ] [topological_space α] [add_comm_monoid α] [distrib_mul_action γ α]
  [has_continuous_const_smul γ α] {f : β → α}

lemma has_sum.const_smul {a : α} (b : γ) (hf : has_sum f a) : has_sum (λ i, b • f i) (b • a) :=
hf.map (distrib_mul_action.to_add_monoid_hom α _) $ continuous_const_smul _

lemma summable.const_smul (b : γ) (hf : summable f) : summable (λ i, b • f i) :=
(hf.has_sum.const_smul _).summable

lemma tsum_const_smul [t2_space α] (b : γ) (hf : summable f) : ∑' i, b • f i = b • ∑' i, f i :=
(hf.has_sum.const_smul _).tsum_eq

end const_smul

/-! ### Product and pi types -/

section prod
variables [comm_monoid α] [topological_space α] [comm_monoid γ] [topological_space γ]

@[to_additive has_sum.prod_mk]
lemma has_prod.prod_mk {f : β → α} {g : β → γ} {a : α} {b : γ}
  (hf : has_prod f a) (hg : has_prod g b) :
  has_prod (λ x, (⟨f x, g x⟩ : α × γ)) ⟨a, b⟩ :=
by simp [has_prod, ← prod_mk_prod, hf.prod_mk_nhds hg]

end prod

section pi
variables {ι : Type*} {π : α → Type*} [∀ x, comm_monoid (π x)] [∀ x, topological_space (π x)]
  {f : ι → ∀ x, π x}

@[to_additive] lemma pi.has_prod {g : ∀ x, π x} : has_prod f g ↔ ∀ x, has_prod (λ i, f i x) (g x) :=
by simp only [has_prod, tendsto_pi_nhds, prod_apply]

@[to_additive] lemma pi.prodable : prodable f ↔ ∀ x, prodable (λ i, f i x) :=
by simp only [prodable, pi.has_prod, skolem]

@[to_additive] lemma tprod_apply [∀ x, t2_space (π x)] {x : α} (hf : prodable f) :
  (∏' i, f i) x = ∏' i, f i x :=
(pi.has_prod.1 hf.has_prod x).tprod_eq.symm

end pi

/-! ### Multiplicative/additive opposite -/

section mul_opposite
open mul_opposite
variables [add_comm_monoid α] [topological_space α] {f : β → α} {a : α}

lemma has_sum.op (hf : has_sum f a) : has_sum (λ a, op (f a)) (op a) :=
(hf.map (@op_add_equiv α _) continuous_op : _)

lemma summable.op (hf : summable f) : summable (op ∘ f) := hf.has_sum.op.summable

lemma has_sum.unop {f : β → αᵐᵒᵖ} {a : αᵐᵒᵖ} (hf : has_sum f a) :
  has_sum (λ a, unop (f a)) (unop a) :=
(hf.map (@op_add_equiv α _).symm continuous_unop : _)

lemma summable.unop {f : β → αᵐᵒᵖ} (hf : summable f) : summable (unop ∘ f) :=
hf.has_sum.unop.summable

@[simp] lemma has_sum_op : has_sum (λ a, op (f a)) (op a) ↔ has_sum f a :=
⟨has_sum.unop, has_sum.op⟩

@[simp] lemma has_sum_unop {f : β → αᵐᵒᵖ} {a : αᵐᵒᵖ} :
  has_sum (λ a, unop (f a)) (unop a) ↔ has_sum f a :=
⟨has_sum.op, has_sum.unop⟩

@[simp] lemma summable_op : summable (λ a, op (f a)) ↔ summable f := ⟨summable.unop, summable.op⟩

@[simp] lemma summable_unop {f : β → αᵐᵒᵖ} : summable (λ a, unop (f a)) ↔ summable f :=
⟨summable.op, summable.unop⟩

variables [t2_space α]

lemma tsum_op : ∑' x, mul_opposite.op (f x) = mul_opposite.op (∑' x, f x) :=
begin
  by_cases h : summable f,
  { exact h.has_sum.op.tsum_eq },
  { have ho := summable_op.not.mpr h,
    rw [tsum_eq_zero_of_not_summable h, tsum_eq_zero_of_not_summable ho, mul_opposite.op_zero] }
end

lemma tsum_unop {f : β → αᵐᵒᵖ} : ∑' x, mul_opposite.unop (f x) = mul_opposite.unop (∑' x, f x) :=
mul_opposite.op_injective tsum_op.symm

end mul_opposite

section add_opposite
open add_opposite
variables [comm_monoid α] [topological_space α] {f : β → α} {a : α}

lemma has_prod.op (hf : has_prod f a) : has_prod (λ a, op (f a)) (op a) :=
(hf.map (@op_mul_equiv α _) continuous_op : _)

lemma prodable.op (hf : prodable f) : prodable (op ∘ f) := hf.has_prod.op.prodable

lemma has_prod.unop {f : β → αᵃᵒᵖ} {a : αᵃᵒᵖ} (hf : has_prod f a) :
  has_prod (λ a, unop (f a)) (unop a) :=
(hf.map (@op_mul_equiv α _).symm continuous_unop : _)

lemma prodable.unop {f : β → αᵃᵒᵖ} (hf : prodable f) : prodable (unop ∘ f) :=
hf.has_prod.unop.prodable

@[simp] lemma has_prod_op : has_prod (λ a, op (f a)) (op a) ↔ has_prod f a :=
⟨has_prod.unop, has_prod.op⟩

@[simp] lemma has_prod_unop {f : β → αᵃᵒᵖ} {a : αᵃᵒᵖ} :
  has_prod (λ a, unop (f a)) (unop a) ↔ has_prod f a :=
⟨has_prod.op, has_prod.unop⟩

@[simp] lemma prodable_op : prodable (λ a, op (f a)) ↔ prodable f :=
⟨prodable.unop, prodable.op⟩

@[simp] lemma prodable_unop {f : β → αᵃᵒᵖ} : prodable (λ a, unop (f a)) ↔ prodable f :=
⟨prodable.op, prodable.unop⟩

variables [t2_space α]

lemma tprod_op : ∏' x, add_opposite.op (f x) = add_opposite.op (∏' x, f x) :=
begin
  by_cases h : prodable f,
  { exact h.has_prod.op.tprod_eq },
  { have ho := prodable_op.not.mpr h,
    rw [tprod_eq_one_of_not_prodable h, tprod_eq_one_of_not_prodable ho, add_opposite.op_one] }
end

lemma tprod_unop {f : β → αᵃᵒᵖ} : ∏' x, add_opposite.unop (f x) = add_opposite.unop (∏' x, f x) :=
add_opposite.op_injective tprod_op.symm

end add_opposite

/-! ### Interaction with the star -/

section has_continuous_star
variables [add_comm_monoid α] [topological_space α] [star_add_monoid α] [has_continuous_star α]
  {f : β → α} {a : α}

lemma has_sum.star (h : has_sum f a) : has_sum (λ b, star (f b)) (star a) :=
by simpa only using h.map (star_add_equiv : α ≃+ α) continuous_star

lemma summable.star (hf : summable f) : summable (λ b, star (f b)) :=
hf.has_sum.star.summable

lemma summable.of_star (hf : summable (λ b, star (f b))) : summable f :=
by simpa only [star_star] using hf.star

@[simp] lemma summable_star_iff : summable (λ b, star (f b)) ↔ summable f :=
⟨summable.of_star, summable.star⟩

@[simp] lemma summable_star_iff' : summable (star f) ↔ summable f := summable_star_iff

variables [t2_space α]

lemma tsum_star : star (∑' b, f b) = ∑' b, star (f b) :=
begin
  by_cases hf : summable f,
  { exact hf.has_sum.star.tsum_eq.symm, },
  { rw [tsum_eq_zero_of_not_summable hf, tsum_eq_zero_of_not_summable (mt summable.of_star hf),
        star_zero] },
end

end has_continuous_star<|MERGE_RESOLUTION|>--- conflicted
+++ resolved
@@ -1031,9 +1031,6 @@
     exact hde _ (h _ finset.sdiff_disjoint) _ (h _ finset.sdiff_disjoint) }
 end
 
-<<<<<<< HEAD
-local attribute [instance] topological_group.t3_space
-
 /-- The prod over the complement of a finset tends to `1` when the finset grows to cover the whole
 space. This does not need a summability assumption, as otherwise all prods are one. -/
 @[to_additive "The sum over the complement of a finset tends to `0`
@@ -1041,12 +1038,6 @@
 otherwise all sums are zero."]
 lemma tendsto_tprod_compl_at_top_one (f : β → α) :
   tendsto (λ s : finset β, ∏' b : {x // x ∉ s}, f b) at_top (𝓝 1) :=
-=======
-/-- The sum over the complement of a finset tends to `0` when the finset grows to cover the whole
-space. This does not need a summability assumption, as otherwise all sums are zero. -/
-lemma tendsto_tsum_compl_at_top_zero (f : β → α) :
-  tendsto (λ (s : finset β), ∑' b : {x // x ∉ s}, f b) at_top (𝓝 0) :=
->>>>>>> a33d01f7
 begin
   by_cases H : prodable f,
   { rintro e he,
@@ -1127,49 +1118,31 @@
   prodable (λ c, f (b, c)) :=
 h.comp_injective $ λ c₁ c₂ h, (prod.ext_iff.1 h).2
 
-<<<<<<< HEAD
-@[to_additive]
-lemma tprod_sigma [t1_space α] {γ : β → Type*} {f : (Σ b, γ b) → α} (ha : prodable f) :
-  ∏' p, f p = ∏' b c, f ⟨b, c⟩ :=
-tprod_sigma' (λ b, ha.sigma_factor b) ha
-
-@[to_additive tsum_prod] lemma tprod_prod [t1_space α] {f : β × γ → α} (h : prodable f) :
-  ∏' p, f p = ∏' b c, f ⟨b, c⟩ :=
-tprod_prod' h h.prod_factor
-
-@[to_additive] lemma tprod_comm [t1_space α] {f : β → γ → α} (h : prodable (uncurry f)) :
-  ∏' c b, f b c = ∏' b c, f b c :=
-tprod_comm' h h.prod_factor h.prod_symm.prod_factor
-
-@[to_additive]
-lemma tprod_subtype_mul_tprod_subtype_compl [t2_space α] (hf : prodable f) (s : set β) :
-  (∏' x : s, f x) * ∏' x : sᶜ, f x = ∏' x, f x :=
-((hf.subtype s).has_prod.mul_compl (hf.subtype {x | x ∉ s}).has_prod).unique hf.has_prod
-=======
 section loc_instances
 -- enable inferring a T3-topological space from a topological group
 local attribute [instance] topological_add_group.t3_space
 -- disable getting a T0-space from a T3-space as this causes loops
 local attribute [-instance] t3_space.to_t0_space
 
-lemma tsum_sigma [t0_space α] {γ : β → Type*} {f : (Σb:β, γ b) → α}
-  (ha : summable f) : ∑'p, f p = ∑'b c, f ⟨b, c⟩ :=
-tsum_sigma' (λ b, ha.sigma_factor b) ha
-
-lemma tsum_prod [t0_space α] {f : β × γ → α} (h : summable f) :
-  ∑'p, f p = ∑'b c, f ⟨b, c⟩ :=
-tsum_prod' h h.prod_factor
-
-lemma tsum_comm [t0_space α] {f : β → γ → α} (h : summable (function.uncurry f)) :
-  ∑' c b, f b c = ∑' b c, f b c :=
-tsum_comm' h h.prod_factor h.prod_symm.prod_factor
+@[to_additive]
+lemma tprod_sigma [t0_space α] {γ : β → Type*} {f : (Σ b, γ b) → α} (ha : prodable f) :
+  ∏' p, f p = ∏' b c, f ⟨b, c⟩ :=
+tprod_sigma' (λ b, ha.sigma_factor b) ha
+
+@[to_additive tsum_prod] lemma tprod_prod [t0_space α] {f : β × γ → α} (h : prodable f) :
+  ∏' p, f p = ∏' b c, f ⟨b, c⟩ :=
+tprod_prod' h h.prod_factor
+
+@[to_additive] lemma tprod_comm [t0_space α] {f : β → γ → α} (h : prodable (uncurry f)) :
+  ∏' c b, f b c = ∏' b c, f b c :=
+tprod_comm' h h.prod_factor h.prod_symm.prod_factor
 
 end loc_instances
 
-lemma tsum_subtype_add_tsum_subtype_compl [t2_space α] {f : β → α} (hf : summable f) (s : set β) :
-  ∑' x : s, f x + ∑' x : sᶜ, f x = ∑' x, f x :=
-((hf.subtype s).has_sum.add_compl (hf.subtype {x | x ∉ s}).has_sum).unique hf.has_sum
->>>>>>> a33d01f7
+@[to_additive]
+lemma tprod_subtype_mul_tprod_subtype_compl [t2_space α] (hf : prodable f) (s : set β) :
+  (∏' x : s, f x) * ∏' x : sᶜ, f x = ∏' x, f x :=
+((hf.subtype s).has_prod.mul_compl (hf.subtype {x | x ∉ s}).has_prod).unique hf.has_prod
 
 @[to_additive]
 lemma prod_mul_tprod_subtype_compl [t2_space α] (hf : prodable f) (s : finset β) :
