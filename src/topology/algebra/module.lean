--- conflicted
+++ resolved
@@ -254,11 +254,7 @@
 
 /-- Coerce continuous linear maps to functions. -/
 -- see Note [function coercion]
-<<<<<<< HEAD
-instance to_fun : has_coe_to_fun (M →L[R] M₂) (λ _, M → M₂) := ⟨λ f, f.to_fun⟩
-=======
-instance to_fun : has_coe_to_fun $ M₁ →SL[σ₁₂] M₂ := ⟨λ _, M₁ → M₂, λ f, f⟩
->>>>>>> a132d0ab
+instance to_fun : has_coe_to_fun (M₁ →SL[σ₁₂] M₂) (λ _, M₁ → M₂) := ⟨λ f, f⟩
 
 @[simp] lemma coe_mk (f : M₁ →ₛₗ[σ₁₂] M₂) (h) : (mk f h : M₁ →ₛₗ[σ₁₂] M₂) = f := rfl
 @[simp] lemma coe_mk' (f : M₁ →ₛₗ[σ₁₂] M₂) (h) : (mk f h : M₁ → M₂) = f := rfl
@@ -1082,11 +1078,7 @@
 
 /-- Coerce continuous linear equivs to maps. -/
 -- see Note [function coercion]
-<<<<<<< HEAD
-instance : has_coe_to_fun (M ≃L[R] M₂) (λ _, M → M₂) := ⟨λ f, f.to_fun⟩
-=======
-instance : has_coe_to_fun (M₁ ≃SL[σ₁₂] M₂) := ⟨λ _, M₁ → M₂, λ f, f⟩
->>>>>>> a132d0ab
+instance : has_coe_to_fun (M₁ ≃SL[σ₁₂] M₂) (λ _, M₁ → M₂) := ⟨λ f, f⟩
 
 @[simp] theorem coe_def_rev (e : M₁ ≃SL[σ₁₂] M₂) : e.to_continuous_linear_map = e := rfl
 
@@ -1551,13 +1543,9 @@
   inverse f = (ring.inverse ((e.symm : (M₂ →L[R] M)).comp f)) ∘L ↑e.symm :=
 begin
   by_cases h₁ : ∃ (e' : M ≃L[R] M₂), ↑e' = f,
-<<<<<<< HEAD
-  { obtain ⟨e', rfl⟩ := h₁,
-=======
   { obtain ⟨e', he'⟩ := h₁,
     rw ← he',
     change _ = (ring.inverse ↑(e'.trans e.symm)) ∘L ↑e.symm,
->>>>>>> a132d0ab
     ext,
     simp },
   { suffices : ¬is_unit ((e.symm : M₂ →L[R] M).comp f),
@@ -1566,7 +1554,7 @@
     rcases h₁ with ⟨F, hF⟩,
     use (continuous_linear_equiv.units_equiv _ _ F).trans e,
     ext,
-    dsimp, erw [coe_fn_coe_base, hF], simp } -- TODO: why do we need `erw` here?
+    dsimp, rw [coe_fn_coe_base' F, hF], simp }
 end
 
 lemma ring_inverse_eq_map_inverse : ring.inverse = @inverse R M M _ _ _ _ _ _ _ :=
