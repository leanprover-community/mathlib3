--- conflicted
+++ resolved
@@ -242,11 +242,8 @@
   complete_space U.topological_closure :=
 is_closed_closure.complete_space_coe
 
-<<<<<<< HEAD
-=======
 /-- A maximal proper subspace of a topological module (i.e a `submodule` satisfying `is_coatom`)
 is either closed or dense. -/
->>>>>>> 3605313c
 lemma submodule.is_closed_or_dense_of_is_coatom (s : submodule R M) (hs : is_coatom s) :
   is_closed (s : set M) ∨ dense (s : set M) :=
 (hs.le_iff.mp s.submodule_topological_closure).swap.imp (is_closed_of_closure_subset ∘ eq.le)
