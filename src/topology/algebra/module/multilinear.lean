--- conflicted
+++ resolved
@@ -102,8 +102,6 @@
 @[simp] lemma to_multilinear_map_zero :
   (0 : continuous_multilinear_map R M₁ M₂).to_multilinear_map = 0 :=
 rfl
-<<<<<<< HEAD
-=======
 section has_scalar
 
 variables {R' R'' A : Type*} [monoid R'] [monoid R''] [semiring A]
@@ -137,7 +135,6 @@
 function.injective.mul_action to_multilinear_map to_multilinear_map_inj (λ _ _, rfl)
 
 end has_scalar
->>>>>>> 53578832
 
 section has_continuous_add
 variable [has_continuous_add M₂]
@@ -359,20 +356,6 @@
 f.to_multilinear_map.map_smul_univ _ _
 
 end comm_semiring
-<<<<<<< HEAD
-
-section distrib_mul_action
-
-variables {R' R'' A : Type*} [monoid R'] [monoid R''] [semiring A]
-  [Π i, add_comm_monoid (M₁ i)] [add_comm_monoid M₂]
-  [Π i, topological_space (M₁ i)] [topological_space M₂]
-  [Π i, module A (M₁ i)] [module A M₂]
-  [topological_space R'] [distrib_mul_action R' M₂] [has_continuous_smul R' M₂]
-  [smul_comm_class A R' M₂]
-  [topological_space R''] [distrib_mul_action R'' M₂] [has_continuous_smul R'' M₂]
-  [smul_comm_class A R'' M₂]
-=======
->>>>>>> 53578832
 
 section distrib_mul_action
 
@@ -388,45 +371,15 @@
   ⟨to_multilinear_map, to_multilinear_map_zero, to_multilinear_map_add⟩
   to_multilinear_map_inj (λ _ _, rfl)
 
-<<<<<<< HEAD
-instance [smul_comm_class R' R'' M₂] :
-  smul_comm_class R' R'' (continuous_multilinear_map A M₁ M₂) :=
-⟨λ c₁ c₂ f, ext $ λ x, smul_comm _ _ _⟩
-
-instance [has_scalar R' R''] [is_scalar_tower R' R'' M₂] :
-  is_scalar_tower R' R'' (continuous_multilinear_map A M₁ M₂) :=
-⟨λ c₁ c₂ f, ext $ λ x, smul_assoc _ _ _⟩
-
-instance [distrib_mul_action R'ᵐᵒᵖ M₂] [is_central_scalar R' M₂] :
-  is_central_scalar R' (continuous_multilinear_map A M₁ M₂) :=
-⟨λ c₁ f, ext $ λ x, op_smul_eq_smul _ _⟩
-
-instance : mul_action R' (continuous_multilinear_map A M₁ M₂) :=
-function.injective.mul_action to_multilinear_map to_multilinear_map_inj (λ _ _, rfl)
-
-instance [has_continuous_add M₂] : distrib_mul_action R' (continuous_multilinear_map A M₁ M₂) :=
-function.injective.distrib_mul_action
-  ⟨to_multilinear_map, to_multilinear_map_zero, to_multilinear_map_add⟩
-  to_multilinear_map_inj (λ _ _, rfl)
-
 end distrib_mul_action
 
-=======
-end distrib_mul_action
-
->>>>>>> 53578832
 section module
 
 variables {R' A : Type*} [semiring R'] [semiring A]
   [Π i, add_comm_monoid (M₁ i)] [add_comm_monoid M₂]
   [Π i, topological_space (M₁ i)] [topological_space M₂] [has_continuous_add M₂]
   [Π i, module A (M₁ i)] [module A M₂]
-<<<<<<< HEAD
-  [topological_space R'] [module R' M₂] [has_continuous_smul R' M₂]
-  [smul_comm_class A R' M₂]
-=======
   [module R' M₂] [has_continuous_const_smul R' M₂] [smul_comm_class A R' M₂]
->>>>>>> 53578832
 
 /-- The space of continuous multilinear maps over an algebra over `R` is a module over `R`, for the
 pointwise addition and scalar multiplication. -/
@@ -447,11 +400,7 @@
 def pi_linear_equiv {ι' : Type*} {M' : ι' → Type*}
   [Π i, add_comm_monoid (M' i)] [Π i, topological_space (M' i)] [∀ i, has_continuous_add (M' i)]
   [Π i, module R' (M' i)] [Π i, module A (M' i)] [∀ i, smul_comm_class A R' (M' i)]
-<<<<<<< HEAD
-  [Π i, has_continuous_smul R' (M' i)] :
-=======
   [Π i, has_continuous_const_smul R' (M' i)] :
->>>>>>> 53578832
   (Π i, continuous_multilinear_map A M₁ (M' i)) ≃ₗ[R']
     continuous_multilinear_map A M₁ (Π i, M' i) :=
 { map_add' := λ x y, rfl,
