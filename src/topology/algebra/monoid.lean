--- conflicted
+++ resolved
@@ -249,19 +249,9 @@
 
 @[to_additive]
 lemma submonoid.top_closure_mul_self_subset (s : submonoid M) :
-<<<<<<< HEAD
-  (closure (s : set M)) * closure (s : set M) ⊆ closure (s : set M) :=
+  closure (s : set M) * closure s ⊆ closure s :=
 image2_subset_iff.2 $ λ x hx y hy, map_mem_closure₂ continuous_mul hx hy $
   λ a ha b hb, s.mul_mem ha hb
-=======
-  closure (s : set M) * closure s ⊆ closure s :=
-calc
-closure (s : set M) * closure s
-    = (λ p : M × M, p.1 * p.2) '' closure (s ×ˢ s) : by simp [closure_prod_eq]
-... ⊆ closure ((λ p : M × M, p.1 * p.2) '' s ×ˢ s) :
-  image_closure_subset_closure_image continuous_mul
-... = closure s : by simp [s.coe_mul_self_eq]
->>>>>>> 0a31295e
 
 @[to_additive]
 lemma submonoid.top_closure_mul_self_eq (s : submonoid M) :
@@ -301,32 +291,10 @@
 def submonoid.comm_monoid_topological_closure [t2_space M] (s : submonoid M)
   (hs : ∀ (x y : s), x * y = y * x) : comm_monoid s.topological_closure :=
 { mul_comm :=
-<<<<<<< HEAD
     have ∀ (x ∈ s) (y ∈ s), x * y = y * x,
       from λ x hx y hy, congr_arg subtype.val (hs ⟨x, hx⟩ ⟨y, hy⟩),
     λ ⟨x, hx⟩ ⟨y, hy⟩, subtype.ext $
       eq_on_closure₂ this continuous_mul (continuous_snd.mul continuous_fst) x hx y hy,
-=======
-  begin
-    intros a b,
-    have h₁ : (s.topological_closure : set M) = closure s := rfl,
-    let f₁ := λ (x : M × M), x.1 * x.2,
-    let f₂ := λ (x : M × M), x.2 * x.1,
-    let S : set (M × M) := s ×ˢ s,
-    have h₃ : set.eq_on f₁ f₂ (closure S),
-    { refine set.eq_on.closure _ continuous_mul (by continuity),
-      intros x hx,
-      rw [set.mem_prod] at hx,
-      rcases hx with ⟨hx₁, hx₂⟩,
-      change ((⟨x.1, hx₁⟩ : s) : M) * (⟨x.2, hx₂⟩ : s) = (⟨x.2, hx₂⟩ : s) * (⟨x.1, hx₁⟩ : s),
-      exact_mod_cast hs _ _ },
-    ext,
-    change f₁ ⟨a, b⟩ = f₂ ⟨a, b⟩,
-    refine h₃ _,
-    rw [closure_prod_eq, set.mem_prod],
-    exact ⟨by simp [←h₁], by simp [←h₁]⟩
-  end,
->>>>>>> 0a31295e
   ..s.topological_closure.to_monoid }
 
 @[to_additive exists_open_nhds_zero_half]
