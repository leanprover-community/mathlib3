--- conflicted
+++ resolved
@@ -6,10 +6,6 @@
 import topology.algebra.constructions
 import group_theory.group_action.prod
 import group_theory.group_action.basic
-<<<<<<< HEAD
-import topology.homeomorph
-=======
->>>>>>> 53578832
 import topology.algebra.const_mul_action
 
 /-!
@@ -128,15 +124,6 @@
 end monoid
 
 @[to_additive]
-<<<<<<< HEAD
-instance has_continuous_mul.has_continuous_smul {M : Type*} [monoid M]
-  [topological_space M] [has_continuous_mul M] :
-  has_continuous_smul M M :=
-⟨continuous_mul⟩
-
-@[to_additive]
-=======
->>>>>>> 53578832
 instance [has_scalar M X] [has_scalar M Y] [has_continuous_smul M X]
   [has_continuous_smul M Y] :
   has_continuous_smul M (X × Y) :=
