/-
Copyright (c) 2021 Anatole Dedecker. All rights reserved.
Released under Apache 2.0 license as described in the file LICENSE.
Authors: Anatole Dedecker
-/
import topology.continuous_on
import topology.algebra.order.basic

/-!
# Left and right continuity

In this file we prove a few lemmas about left and right continuous functions:

* `continuous_within_at_Ioi_iff_Ici`: two definitions of right continuity
  (with `(a, ∞)` and with `[a, ∞)`) are equivalent;
* `continuous_within_at_Iio_iff_Iic`: two definitions of left continuity
  (with `(-∞, a)` and with `(-∞, a]`) are equivalent;
* `continuous_at_iff_continuous_left_right`, `continuous_at_iff_continuous_left'_right'` :
  a function is continuous at `a` if and only if it is left and right continuous at `a`.

We also define the (strict) left and right limits of a function and prove some properties:
* `left_lim f x` is the strict left limit of `f` at `x` (using `f x` as a garbage value if `x`
  is isolated to its left).
* `right_lim f x` is the strict right limit of `f` at `x` (using `f x` as a garbage value if `x`
  is isolated to its right).
* `monotone.left_lim_eq_right_lim_iff_continuous_at` states that a monotone function is continuous
  at a point if and only if its left and right limits coincide.
* `monotone.countable_not_continuous_at` asserts that a monotone function taking values in a
  second-countable space has at most countably many discontinuity points.

## Tags

left continuous, right continuous
-/

open set filter
open_locale topological_space

section partial_order

variables {α β : Type*} [topological_space α] [partial_order α] [topological_space β]

lemma continuous_within_at_Ioi_iff_Ici {a : α} {f : α → β} :
  continuous_within_at f (Ioi a) a ↔ continuous_within_at f (Ici a) a :=
by simp only [← Ici_diff_left, continuous_within_at_diff_self]

lemma continuous_within_at_Iio_iff_Iic {a : α} {f : α → β} :
  continuous_within_at f (Iio a) a ↔ continuous_within_at f (Iic a) a :=
@continuous_within_at_Ioi_iff_Ici αᵒᵈ _ ‹topological_space α› _ _ _ f

lemma nhds_left'_le_nhds_ne (a : α) :
  𝓝[<] a ≤ 𝓝[≠] a :=
nhds_within_mono a (λ y hy, ne_of_lt hy)

lemma nhds_right'_le_nhds_ne (a : α) :
  𝓝[>] a ≤ 𝓝[≠] a :=
nhds_within_mono a (λ y hy, ne_of_gt hy)

end partial_order

section topological_space

variables {α β : Type*} [topological_space α] [linear_order α] [topological_space β]

lemma nhds_left'_le_nhds_ne (a : α) :
  𝓝[<] a ≤ 𝓝[≠] a :=
nhds_within_mono a (λ y hy, ne_of_lt hy)

lemma nhds_right'_le_nhds_ne (a : α) :
  𝓝[>] a ≤ 𝓝[≠] a :=
nhds_within_mono a (λ y hy, ne_of_gt hy)

lemma nhds_left_sup_nhds_right (a : α) :
  𝓝[≤] a ⊔ 𝓝[≥] a = 𝓝 a :=
by rw [← nhds_within_union, Iic_union_Ici, nhds_within_univ]

lemma nhds_left'_sup_nhds_right (a : α) :
  𝓝[<] a ⊔ 𝓝[≥] a = 𝓝 a :=
by rw [← nhds_within_union, Iio_union_Ici, nhds_within_univ]

lemma nhds_left_sup_nhds_right' (a : α) :
  𝓝[≤] a ⊔ 𝓝[>] a = 𝓝 a :=
by rw [← nhds_within_union, Iic_union_Ioi, nhds_within_univ]

lemma nhds_left'_sup_nhds_right' (a : α) :
  𝓝[<] a ⊔ 𝓝[>] a = 𝓝[≠] a :=
by rw [← nhds_within_union, Iio_union_Ioi]

lemma continuous_at_iff_continuous_left_right {a : α} {f : α → β} :
  continuous_at f a ↔ continuous_within_at f (Iic a) a ∧ continuous_within_at f (Ici a) a :=
by simp only [continuous_within_at, continuous_at, ← tendsto_sup, nhds_left_sup_nhds_right]

lemma continuous_at_iff_continuous_left'_right' {a : α} {f : α → β} :
  continuous_at f a ↔ continuous_within_at f (Iio a) a ∧ continuous_within_at f (Ioi a) a :=
by rw [continuous_within_at_Ioi_iff_Ici, continuous_within_at_Iio_iff_Iic,
  continuous_at_iff_continuous_left_right]

<<<<<<< HEAD
end topological_space

section left_right_lim

section

variables {α β : Type*} [linear_order α] [topological_space β]

/-- Let `f : α → β` be a function from a linear order `α` to a topological_space `β`, and
let `a : α`. The limit strictly to the left of `f` at `a`, denoted with `left_lim f a`, is defined
by using the order topology on `α`. If `a` is isolated to its left, we use `f a` instead to
guarantee a good behavior in most cases. -/
@[irreducible] noncomputable def left_lim (f : α → β) (a : α) : β :=
begin
  classical,
  haveI : nonempty β := ⟨f a⟩,
  letI : topological_space α := preorder.topology α,
  exact if (𝓝[<] a) = ⊥ then f a else lim (𝓝[<] a) f
end

/-- Let `f : α → β` be a function from a linear order `α` to a topological_space `β`, and
let `a : α`. The limit strictly to the right of `f` at `a`, denoted with `right_lim f a`, is defined
by using the order topology on `α`. If `a` is isolated to its left, we use `f a` instead to
guarantee a good behavior in most cases. -/
noncomputable def right_lim (f : α → β) (a : α) : β :=
@left_lim αᵒᵈ β  _ _ f a

lemma left_lim_eq_of_ne_bot [hα : topological_space α] [h'α : order_topology α]
  (f : α → β) {a : α} (h : 𝓝[<] a ≠ ⊥) :
  left_lim f a = @lim _ _ _ ⟨f a⟩ (𝓝[<] a) f :=
begin
  rw [h'α.topology_eq_generate_intervals] at h ⊢,
  simp [left_lim, ite_eq_right_iff, h],
end

lemma left_lim_eq_of_eq_bot [hα : topological_space α] [h'α : order_topology α]
  (f : α → β) {a : α} (h : 𝓝[<] a = ⊥) :
  left_lim f a = f a :=
begin
  rw [h'α.topology_eq_generate_intervals] at h,
  simp [left_lim, ite_eq_left_iff, h],
end

end

namespace monotone

variables {α β : Type*} [linear_order α] [conditionally_complete_linear_order β]
[topological_space β] [order_topology β]
{f : α → β} (hf : monotone f)  {x y : α}
include hf

lemma left_lim_eq_Sup [topological_space α] [order_topology α] (h : 𝓝[<] x ≠ ⊥) :
  left_lim f x = (Sup (f '' (Iio x))) :=
begin
  haveI : ne_bot (𝓝[<] x) := ne_bot_iff.2 h,
  rw left_lim_eq_of_ne_bot f h,
  exact (hf.tendsto_nhds_within_Iio x).lim_eq,
end

lemma left_lim_le (h : x ≤ y) : left_lim f x ≤ f y :=
begin
  letI : topological_space α := preorder.topology α,
  haveI : order_topology α := ⟨rfl⟩,
  rcases eq_or_ne (𝓝[<] x) ⊥ with h'|h',
  { simpa [left_lim, h'] using hf h },
  haveI A : ne_bot (𝓝[<] x) := ne_bot_iff.2 h',
  rw left_lim_eq_Sup hf h',
  refine cSup_le _ _,
  { simp only [nonempty_image_iff],
    exact (forall_mem_nonempty_iff_ne_bot.2 A) _ self_mem_nhds_within },
  { simp only [mem_image, mem_Iio, forall_exists_index, and_imp, forall_apply_eq_imp_iff₂],
    assume z hz,
    exact hf (hz.le.trans h) },
end

lemma le_left_lim (h : x < y) : f x ≤ left_lim f y :=
begin
  letI : topological_space α := preorder.topology α,
  haveI : order_topology α := ⟨rfl⟩,
  rcases eq_or_ne (𝓝[<] y) ⊥ with h'|h',
  { simpa only [left_lim, h', eq_self_iff_true, if_true] using hf h.le },
  rw left_lim_eq_Sup hf h',
  refine le_cSup ⟨f y, _⟩ (mem_image_of_mem _ h),
  simp only [upper_bounds, mem_image, mem_Iio, forall_exists_index, and_imp,
    forall_apply_eq_imp_iff₂, mem_set_of_eq],
  assume z hz,
  exact hf hz.le
end

lemma left_lim_le_left_lim (h : x ≤ y) : left_lim f x ≤ left_lim f y :=
begin
  rcases eq_or_lt_of_le h with rfl|hxy,
  { exact le_rfl },
  { exact (hf.left_lim_le le_rfl).trans (hf.le_left_lim hxy) }
end

lemma le_right_lim (h : x ≤ y) : f x ≤ right_lim f y :=
@left_lim_le αᵒᵈ βᵒᵈ _ _ _ _ f hf.dual y x h

lemma right_lim_le (h : x < y) : right_lim f x ≤ f y :=
@le_left_lim αᵒᵈ βᵒᵈ _ _ _ _ f hf.dual y x h

lemma right_lim_le_right_lim (h : x ≤ y) : right_lim f x ≤ right_lim f y :=
@left_lim_le_left_lim αᵒᵈ βᵒᵈ _ _ _ _ f hf.dual y x h

lemma left_lim_le_right_lim (h : x ≤ y) : left_lim f x ≤ right_lim f y :=
(hf.left_lim_le le_rfl).trans (hf.le_right_lim h)

lemma right_lim_le_left_lim (h : x < y) : right_lim f x ≤ left_lim f y :=
begin
  letI : topological_space α := preorder.topology α,
  haveI : order_topology α := ⟨rfl⟩,
  rcases eq_or_ne (𝓝[<] y) ⊥ with h'|h',
  { simp [left_lim, h'],
    exact right_lim_le hf h },
  obtain ⟨a, ⟨xa, ay⟩⟩ : (Ioo x y).nonempty :=
    forall_mem_nonempty_iff_ne_bot.2 (ne_bot_iff.2 h') (Ioo x y)
      (Ioo_mem_nhds_within_Iio ⟨h, le_refl _⟩),
  calc right_lim f x ≤ f a : hf.right_lim_le xa
  ... ≤ left_lim f y : hf.le_left_lim ay
end

variables [topological_space α] [order_topology α]

lemma tendsto_left_lim (x : α) : tendsto f (𝓝[<] x) (𝓝 (left_lim f x)) :=
begin
  rcases eq_or_ne (𝓝[<] x) ⊥ with h'|h',
  { simp [h'] },
  rw left_lim_eq_Sup hf h',
  exact hf.tendsto_nhds_within_Iio x
end

lemma tendsto_right_lim (x : α) :
  tendsto f (𝓝[>] x) (𝓝 (right_lim f x)) :=
@monotone.tendsto_left_lim αᵒᵈ βᵒᵈ _ _ _ _ f hf.dual _ _ x

/-- A monotone function is continuous to the left at a point if and only if its left limit
coincides with the value of the function. -/
lemma continuous_within_at_Iio_iff_left_lim_eq  :
  continuous_within_at f (Iio x) x ↔ left_lim f x = f x :=
begin
  rcases eq_or_ne (𝓝[<] x) ⊥ with h'|h',
  { simp [left_lim_eq_of_eq_bot f h', continuous_within_at, h'] },
  haveI : (𝓝[Iio x] x).ne_bot := ne_bot_iff.2 h',
  refine ⟨λ h, tendsto_nhds_unique (hf.tendsto_left_lim x) h.tendsto, λ h, _⟩,
  have := hf.tendsto_left_lim x,
  rwa h at this,
end

/-- A monotone function is continuous to the right at a point if and only if its right limit
coincides with the value of the function. -/
lemma continuous_within_at_Ioi_iff_right_lim_eq :
  continuous_within_at f (Ioi x) x ↔ right_lim f x = f x :=
@continuous_within_at_Iio_iff_left_lim_eq αᵒᵈ βᵒᵈ _ _ _ _ f hf.dual x _ _

/-- A monotone function is continuous at a point if and only if its left and right limits
coincide. -/
lemma left_lim_eq_right_lim_iff_continuous_at :
  left_lim f x = right_lim f x ↔ continuous_at f x :=
begin
  refine ⟨λ h, _, λ h, _⟩,
  { have h' : left_lim f x = f x,
    { apply le_antisymm (left_lim_le hf (le_refl _)),
      rw h,
      exact le_right_lim hf (le_refl _) },
    refine continuous_at_iff_continuous_left'_right'.2 ⟨_, _⟩,
    { exact hf.continuous_within_at_Iio_iff_left_lim_eq.2 h' },
    { rw h at h',
      exact hf.continuous_within_at_Ioi_iff_right_lim_eq.2 h' } },
  { have A : left_lim f x = f x,
      from (hf.continuous_within_at_Iio_iff_left_lim_eq).1 h.continuous_within_at,
    have B : right_lim f x = f x,
      from (hf.continuous_within_at_Ioi_iff_right_lim_eq).1 h.continuous_within_at,
    exact A.trans B.symm },
end

open function

/-- In a second countable space, the set of points where a monotone function is not left-continuous
is at most countable. Superseded by `countable_not_continuous_at` which gives the two-sided
version. -/
lemma countable_not_continuous_within_at_Ioi [topological_space.second_countable_topology β] :
  set.countable {x | ¬(continuous_within_at f (Ioi x) x)} :=
begin
  /- If `f` is not continuous on the right at `x`, there is an inverval `(f x, z x)` which is not
  reached by `f`. This gives a family of disjoint open intervals in `β`. Such a family can only
  be countable as `β` is second-countable. -/
  nontriviality α,
  inhabit α,
  haveI : nonempty β := ⟨f default⟩,
  let s := {x | ¬(continuous_within_at f (Ioi x) x)},
  have : ∀ x, x ∈ s → ∃ z, f x < z ∧ ∀ y, x < y → z ≤ f y,
  { rintros x (hx : ¬(continuous_within_at f (Ioi x) x)),
    contrapose! hx,
    refine tendsto_order.2 ⟨λ m hm, _, λ u hu, _⟩,
    { filter_upwards [self_mem_nhds_within] with y hy using hm.trans_le (hf (le_of_lt hy)) },
    rcases hx u hu with ⟨v, xv, fvu⟩,
    have : Ioo x v ∈ 𝓝[>] x, from Ioo_mem_nhds_within_Ioi ⟨le_refl _, xv⟩,
    filter_upwards [this] with y hy,
    apply (hf hy.2.le).trans_lt fvu },
  -- choose `z x` such that `f` does not take the values in `(f x, z x)`.
  choose! z hz using this,
  have I : inj_on f s,
  { apply strict_mono_on.inj_on,
    assume x hx y hy hxy,
    calc f x < z x : (hz x hx).1
    ... ≤ f y : (hz x hx).2 y hxy },
  -- show that `f s` is countable by arguing that a disjoint family of disjoint open intervals
  -- (the intervals `(f x, z x)`) is at most countable.
  have fs_count : (f '' s).countable,
  { have A : (f '' s).pairwise_disjoint (λ x, Ioo x (z (inv_fun_on f s x))),
    { rintros _ ⟨u, us, rfl⟩ _ ⟨v, vs, rfl⟩ huv,
      wlog h'uv : u ≤ v := le_total u v using [u v, v u] tactic.skip,
      { rcases eq_or_lt_of_le h'uv with rfl|h''uv,
        { exact (huv rfl).elim },
        apply disjoint_iff_forall_ne.2,
        rintros a ha b hb rfl,
        simp [I.left_inv_on_inv_fun_on us, I.left_inv_on_inv_fun_on vs] at ha hb,
        exact lt_irrefl _ ((ha.2.trans_le ((hz u us).2 v h''uv)).trans hb.1) },
      { assume hu hv h'uv,
        exact (this hv hu h'uv.symm).symm } },
    apply set.pairwise_disjoint.countable_of_Ioo A,
    rintros _ ⟨y, ys, rfl⟩,
    simpa only [I.left_inv_on_inv_fun_on ys] using (hz y ys).1 },
  exact maps_to.countable_of_inj_on (maps_to_image f s) I fs_count,
end

/-- In a second countable space, the set of points where a monotone function is not right-continuous
is at most countable. Superseded by `countable_not_continuous_at` which gives the two-sided
version. -/
lemma countable_not_continuous_within_at_Iio [topological_space.second_countable_topology β] :
  set.countable {x | ¬(continuous_within_at f (Iio x) x)} :=
@monotone.countable_not_continuous_within_at_Ioi αᵒᵈ βᵒᵈ _ _ _ _ f hf.dual _ _ _

/-- In a second countable space, the set of points where a monotone function is not continuous
is at most countable. -/
lemma countable_not_continuous_at [topological_space.second_countable_topology β] :
  set.countable {x | ¬(continuous_at f x)} :=
begin
  apply (hf.countable_not_continuous_within_at_Ioi.union
         hf.countable_not_continuous_within_at_Iio).mono _,
  refine compl_subset_compl.1 _,
  simp only [compl_union],
  rintros x ⟨hx, h'x⟩,
  simp only [mem_compl_eq, mem_set_of_eq, not_not] at hx h'x ⊢,
  exact continuous_at_iff_continuous_left'_right'.2 ⟨h'x, hx⟩
end

end monotone

end left_right_lim
=======
end topological_space
>>>>>>> 3c5ff34e
<|MERGE_RESOLUTION|>--- conflicted
+++ resolved
@@ -95,259 +95,4 @@
 by rw [continuous_within_at_Ioi_iff_Ici, continuous_within_at_Iio_iff_Iic,
   continuous_at_iff_continuous_left_right]
 
-<<<<<<< HEAD
-end topological_space
-
-section left_right_lim
-
-section
-
-variables {α β : Type*} [linear_order α] [topological_space β]
-
-/-- Let `f : α → β` be a function from a linear order `α` to a topological_space `β`, and
-let `a : α`. The limit strictly to the left of `f` at `a`, denoted with `left_lim f a`, is defined
-by using the order topology on `α`. If `a` is isolated to its left, we use `f a` instead to
-guarantee a good behavior in most cases. -/
-@[irreducible] noncomputable def left_lim (f : α → β) (a : α) : β :=
-begin
-  classical,
-  haveI : nonempty β := ⟨f a⟩,
-  letI : topological_space α := preorder.topology α,
-  exact if (𝓝[<] a) = ⊥ then f a else lim (𝓝[<] a) f
-end
-
-/-- Let `f : α → β` be a function from a linear order `α` to a topological_space `β`, and
-let `a : α`. The limit strictly to the right of `f` at `a`, denoted with `right_lim f a`, is defined
-by using the order topology on `α`. If `a` is isolated to its left, we use `f a` instead to
-guarantee a good behavior in most cases. -/
-noncomputable def right_lim (f : α → β) (a : α) : β :=
-@left_lim αᵒᵈ β  _ _ f a
-
-lemma left_lim_eq_of_ne_bot [hα : topological_space α] [h'α : order_topology α]
-  (f : α → β) {a : α} (h : 𝓝[<] a ≠ ⊥) :
-  left_lim f a = @lim _ _ _ ⟨f a⟩ (𝓝[<] a) f :=
-begin
-  rw [h'α.topology_eq_generate_intervals] at h ⊢,
-  simp [left_lim, ite_eq_right_iff, h],
-end
-
-lemma left_lim_eq_of_eq_bot [hα : topological_space α] [h'α : order_topology α]
-  (f : α → β) {a : α} (h : 𝓝[<] a = ⊥) :
-  left_lim f a = f a :=
-begin
-  rw [h'α.topology_eq_generate_intervals] at h,
-  simp [left_lim, ite_eq_left_iff, h],
-end
-
-end
-
-namespace monotone
-
-variables {α β : Type*} [linear_order α] [conditionally_complete_linear_order β]
-[topological_space β] [order_topology β]
-{f : α → β} (hf : monotone f)  {x y : α}
-include hf
-
-lemma left_lim_eq_Sup [topological_space α] [order_topology α] (h : 𝓝[<] x ≠ ⊥) :
-  left_lim f x = (Sup (f '' (Iio x))) :=
-begin
-  haveI : ne_bot (𝓝[<] x) := ne_bot_iff.2 h,
-  rw left_lim_eq_of_ne_bot f h,
-  exact (hf.tendsto_nhds_within_Iio x).lim_eq,
-end
-
-lemma left_lim_le (h : x ≤ y) : left_lim f x ≤ f y :=
-begin
-  letI : topological_space α := preorder.topology α,
-  haveI : order_topology α := ⟨rfl⟩,
-  rcases eq_or_ne (𝓝[<] x) ⊥ with h'|h',
-  { simpa [left_lim, h'] using hf h },
-  haveI A : ne_bot (𝓝[<] x) := ne_bot_iff.2 h',
-  rw left_lim_eq_Sup hf h',
-  refine cSup_le _ _,
-  { simp only [nonempty_image_iff],
-    exact (forall_mem_nonempty_iff_ne_bot.2 A) _ self_mem_nhds_within },
-  { simp only [mem_image, mem_Iio, forall_exists_index, and_imp, forall_apply_eq_imp_iff₂],
-    assume z hz,
-    exact hf (hz.le.trans h) },
-end
-
-lemma le_left_lim (h : x < y) : f x ≤ left_lim f y :=
-begin
-  letI : topological_space α := preorder.topology α,
-  haveI : order_topology α := ⟨rfl⟩,
-  rcases eq_or_ne (𝓝[<] y) ⊥ with h'|h',
-  { simpa only [left_lim, h', eq_self_iff_true, if_true] using hf h.le },
-  rw left_lim_eq_Sup hf h',
-  refine le_cSup ⟨f y, _⟩ (mem_image_of_mem _ h),
-  simp only [upper_bounds, mem_image, mem_Iio, forall_exists_index, and_imp,
-    forall_apply_eq_imp_iff₂, mem_set_of_eq],
-  assume z hz,
-  exact hf hz.le
-end
-
-lemma left_lim_le_left_lim (h : x ≤ y) : left_lim f x ≤ left_lim f y :=
-begin
-  rcases eq_or_lt_of_le h with rfl|hxy,
-  { exact le_rfl },
-  { exact (hf.left_lim_le le_rfl).trans (hf.le_left_lim hxy) }
-end
-
-lemma le_right_lim (h : x ≤ y) : f x ≤ right_lim f y :=
-@left_lim_le αᵒᵈ βᵒᵈ _ _ _ _ f hf.dual y x h
-
-lemma right_lim_le (h : x < y) : right_lim f x ≤ f y :=
-@le_left_lim αᵒᵈ βᵒᵈ _ _ _ _ f hf.dual y x h
-
-lemma right_lim_le_right_lim (h : x ≤ y) : right_lim f x ≤ right_lim f y :=
-@left_lim_le_left_lim αᵒᵈ βᵒᵈ _ _ _ _ f hf.dual y x h
-
-lemma left_lim_le_right_lim (h : x ≤ y) : left_lim f x ≤ right_lim f y :=
-(hf.left_lim_le le_rfl).trans (hf.le_right_lim h)
-
-lemma right_lim_le_left_lim (h : x < y) : right_lim f x ≤ left_lim f y :=
-begin
-  letI : topological_space α := preorder.topology α,
-  haveI : order_topology α := ⟨rfl⟩,
-  rcases eq_or_ne (𝓝[<] y) ⊥ with h'|h',
-  { simp [left_lim, h'],
-    exact right_lim_le hf h },
-  obtain ⟨a, ⟨xa, ay⟩⟩ : (Ioo x y).nonempty :=
-    forall_mem_nonempty_iff_ne_bot.2 (ne_bot_iff.2 h') (Ioo x y)
-      (Ioo_mem_nhds_within_Iio ⟨h, le_refl _⟩),
-  calc right_lim f x ≤ f a : hf.right_lim_le xa
-  ... ≤ left_lim f y : hf.le_left_lim ay
-end
-
-variables [topological_space α] [order_topology α]
-
-lemma tendsto_left_lim (x : α) : tendsto f (𝓝[<] x) (𝓝 (left_lim f x)) :=
-begin
-  rcases eq_or_ne (𝓝[<] x) ⊥ with h'|h',
-  { simp [h'] },
-  rw left_lim_eq_Sup hf h',
-  exact hf.tendsto_nhds_within_Iio x
-end
-
-lemma tendsto_right_lim (x : α) :
-  tendsto f (𝓝[>] x) (𝓝 (right_lim f x)) :=
-@monotone.tendsto_left_lim αᵒᵈ βᵒᵈ _ _ _ _ f hf.dual _ _ x
-
-/-- A monotone function is continuous to the left at a point if and only if its left limit
-coincides with the value of the function. -/
-lemma continuous_within_at_Iio_iff_left_lim_eq  :
-  continuous_within_at f (Iio x) x ↔ left_lim f x = f x :=
-begin
-  rcases eq_or_ne (𝓝[<] x) ⊥ with h'|h',
-  { simp [left_lim_eq_of_eq_bot f h', continuous_within_at, h'] },
-  haveI : (𝓝[Iio x] x).ne_bot := ne_bot_iff.2 h',
-  refine ⟨λ h, tendsto_nhds_unique (hf.tendsto_left_lim x) h.tendsto, λ h, _⟩,
-  have := hf.tendsto_left_lim x,
-  rwa h at this,
-end
-
-/-- A monotone function is continuous to the right at a point if and only if its right limit
-coincides with the value of the function. -/
-lemma continuous_within_at_Ioi_iff_right_lim_eq :
-  continuous_within_at f (Ioi x) x ↔ right_lim f x = f x :=
-@continuous_within_at_Iio_iff_left_lim_eq αᵒᵈ βᵒᵈ _ _ _ _ f hf.dual x _ _
-
-/-- A monotone function is continuous at a point if and only if its left and right limits
-coincide. -/
-lemma left_lim_eq_right_lim_iff_continuous_at :
-  left_lim f x = right_lim f x ↔ continuous_at f x :=
-begin
-  refine ⟨λ h, _, λ h, _⟩,
-  { have h' : left_lim f x = f x,
-    { apply le_antisymm (left_lim_le hf (le_refl _)),
-      rw h,
-      exact le_right_lim hf (le_refl _) },
-    refine continuous_at_iff_continuous_left'_right'.2 ⟨_, _⟩,
-    { exact hf.continuous_within_at_Iio_iff_left_lim_eq.2 h' },
-    { rw h at h',
-      exact hf.continuous_within_at_Ioi_iff_right_lim_eq.2 h' } },
-  { have A : left_lim f x = f x,
-      from (hf.continuous_within_at_Iio_iff_left_lim_eq).1 h.continuous_within_at,
-    have B : right_lim f x = f x,
-      from (hf.continuous_within_at_Ioi_iff_right_lim_eq).1 h.continuous_within_at,
-    exact A.trans B.symm },
-end
-
-open function
-
-/-- In a second countable space, the set of points where a monotone function is not left-continuous
-is at most countable. Superseded by `countable_not_continuous_at` which gives the two-sided
-version. -/
-lemma countable_not_continuous_within_at_Ioi [topological_space.second_countable_topology β] :
-  set.countable {x | ¬(continuous_within_at f (Ioi x) x)} :=
-begin
-  /- If `f` is not continuous on the right at `x`, there is an inverval `(f x, z x)` which is not
-  reached by `f`. This gives a family of disjoint open intervals in `β`. Such a family can only
-  be countable as `β` is second-countable. -/
-  nontriviality α,
-  inhabit α,
-  haveI : nonempty β := ⟨f default⟩,
-  let s := {x | ¬(continuous_within_at f (Ioi x) x)},
-  have : ∀ x, x ∈ s → ∃ z, f x < z ∧ ∀ y, x < y → z ≤ f y,
-  { rintros x (hx : ¬(continuous_within_at f (Ioi x) x)),
-    contrapose! hx,
-    refine tendsto_order.2 ⟨λ m hm, _, λ u hu, _⟩,
-    { filter_upwards [self_mem_nhds_within] with y hy using hm.trans_le (hf (le_of_lt hy)) },
-    rcases hx u hu with ⟨v, xv, fvu⟩,
-    have : Ioo x v ∈ 𝓝[>] x, from Ioo_mem_nhds_within_Ioi ⟨le_refl _, xv⟩,
-    filter_upwards [this] with y hy,
-    apply (hf hy.2.le).trans_lt fvu },
-  -- choose `z x` such that `f` does not take the values in `(f x, z x)`.
-  choose! z hz using this,
-  have I : inj_on f s,
-  { apply strict_mono_on.inj_on,
-    assume x hx y hy hxy,
-    calc f x < z x : (hz x hx).1
-    ... ≤ f y : (hz x hx).2 y hxy },
-  -- show that `f s` is countable by arguing that a disjoint family of disjoint open intervals
-  -- (the intervals `(f x, z x)`) is at most countable.
-  have fs_count : (f '' s).countable,
-  { have A : (f '' s).pairwise_disjoint (λ x, Ioo x (z (inv_fun_on f s x))),
-    { rintros _ ⟨u, us, rfl⟩ _ ⟨v, vs, rfl⟩ huv,
-      wlog h'uv : u ≤ v := le_total u v using [u v, v u] tactic.skip,
-      { rcases eq_or_lt_of_le h'uv with rfl|h''uv,
-        { exact (huv rfl).elim },
-        apply disjoint_iff_forall_ne.2,
-        rintros a ha b hb rfl,
-        simp [I.left_inv_on_inv_fun_on us, I.left_inv_on_inv_fun_on vs] at ha hb,
-        exact lt_irrefl _ ((ha.2.trans_le ((hz u us).2 v h''uv)).trans hb.1) },
-      { assume hu hv h'uv,
-        exact (this hv hu h'uv.symm).symm } },
-    apply set.pairwise_disjoint.countable_of_Ioo A,
-    rintros _ ⟨y, ys, rfl⟩,
-    simpa only [I.left_inv_on_inv_fun_on ys] using (hz y ys).1 },
-  exact maps_to.countable_of_inj_on (maps_to_image f s) I fs_count,
-end
-
-/-- In a second countable space, the set of points where a monotone function is not right-continuous
-is at most countable. Superseded by `countable_not_continuous_at` which gives the two-sided
-version. -/
-lemma countable_not_continuous_within_at_Iio [topological_space.second_countable_topology β] :
-  set.countable {x | ¬(continuous_within_at f (Iio x) x)} :=
-@monotone.countable_not_continuous_within_at_Ioi αᵒᵈ βᵒᵈ _ _ _ _ f hf.dual _ _ _
-
-/-- In a second countable space, the set of points where a monotone function is not continuous
-is at most countable. -/
-lemma countable_not_continuous_at [topological_space.second_countable_topology β] :
-  set.countable {x | ¬(continuous_at f x)} :=
-begin
-  apply (hf.countable_not_continuous_within_at_Ioi.union
-         hf.countable_not_continuous_within_at_Iio).mono _,
-  refine compl_subset_compl.1 _,
-  simp only [compl_union],
-  rintros x ⟨hx, h'x⟩,
-  simp only [mem_compl_eq, mem_set_of_eq, not_not] at hx h'x ⊢,
-  exact continuous_at_iff_continuous_left'_right'.2 ⟨h'x, hx⟩
-end
-
-end monotone
-
-end left_right_lim
-=======
-end topological_space
->>>>>>> 3c5ff34e
+end topological_space