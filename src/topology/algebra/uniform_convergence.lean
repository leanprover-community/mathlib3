--- conflicted
+++ resolved
@@ -19,15 +19,11 @@
 * `uniform_convergence.uniform_group` : if `G` is a uniform group, then the uniform structure of
   uniform convergence makes `α → G` a uniform group
 * `uniform_convergence_on.uniform_group` : if `G` is a uniform group, then the uniform structure of
-<<<<<<< HEAD
-  `𝔖`-convergence, for any `𝔖 : set (set α)`, makes `α → G` an uniform group
+  `𝔖`-convergence, for any `𝔖 : set (set α)`, makes `α → G` an uniform group.
 * `uniform_convergence_on.has_continuous_smul_of_image_bounded` : let `E` be a TVS,
   `𝔖 : set (set α)` and `H` a submodule of `α → E`. If the image of any `S ∈ 𝔖` by any `u ∈ H` is
   bounded (in the sense of `bornology.is_vonN_bounded`), then `H`, equipped with the topology of
   `𝔖`-convergence, is a TVS.
-=======
-  `𝔖`-convergence, for any `𝔖 : set (set α)`, makes `α → G` a uniform group
->>>>>>> 56ddf8e5
 
 ## TODO
 
@@ -38,12 +34,8 @@
 
 ## References
 
-<<<<<<< HEAD
-* [N. Bourbaki, *General Topology*][bourbaki1966]
+* [N. Bourbaki, *General Topology, Chapter X*][bourbaki1966]
 * [N. Bourbaki, *Topological Vector Spaces*][bourbaki1987]
-=======
-* [N. Bourbaki, *General Topology, Chapter X*][bourbaki1966]
->>>>>>> 56ddf8e5
 
 ## Tags
 
