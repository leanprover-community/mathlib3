--- conflicted
+++ resolved
@@ -26,8 +26,8 @@
 which implies one is sent to zero and the completion ring is trivial.
 
 The main definition is `completable_top_field` which packages the assumptions as a Prop-valued
-type class and the main results are the instances `field_completion` and
-`topological_division_ring_completion`.
+type class and the main results are the instances `uniform_space.completion.field` and
+`uniform_space.completion.topological_division_ring`.
 -/
 
 
@@ -157,13 +157,8 @@
   ..completion.has_inv,
   ..(by apply_instance : comm_ring (hat K)) }
 
-<<<<<<< HEAD
 instance : topological_division_ring (hat K) :=
-{ continuous_inv := begin
-=======
-instance topological_division_ring_completion : topological_division_ring (hat K) :=
 { continuous_at_inv₀ := begin
->>>>>>> 6b936a9d
     intros x x_ne,
     have : {y | hat_inv y = y⁻¹ } ∈ 𝓝 x,
     { have : {(0 : hat K)}ᶜ ⊆ {y : hat K | hat_inv y = y⁻¹ },
