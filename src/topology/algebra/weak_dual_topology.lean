/-
Copyright (c) 2021 Kalle Kytölä. All rights reserved.
Released under Apache 2.0 license as described in the file LICENSE.
Authors: Kalle Kytölä and Heather Macbeth
-/
import topology.algebra.module

noncomputable theory
open filter
open_locale topological_space

section weak_star_topology

/-!
### Weak star topology on duals of topological modules
In this section, we define the weak-* topology on duals of suitable topological modules `E` over
suitable topological semirings `𝕜`. The (weak) dual consists of continuous linear functionals
`E →L[𝕜] 𝕜` from `E` to scalars `𝕜`. The weak-* topology is the coarsest topology on this dual
`weak_dual 𝕜 E := (E →L[𝕜] 𝕜)` w.r.t. which the evaluation maps at all `z : E` are continuous.

The weak dual is a module over `𝕜` if the semiring `𝕜` is commutative.
-/

variables (𝕜 : Type*) [topological_space 𝕜] [semiring 𝕜]
variables [has_continuous_add 𝕜] [has_continuous_mul 𝕜]
variables (E : Type*) [topological_space E] [add_comm_monoid E] [has_continuous_add E]
variables [module 𝕜 E] [has_continuous_smul 𝕜 E]

/-- The (weak) dual of a topological module `E` over a topological semiring `𝕜` consists of
continuous linear functionals from `E` to scalars `𝕜`. It is a type synonym with the original
dual, but will be equipped with a different topology. -/
@[derive [inhabited, has_coe_to_fun]] def weak_dual := E →L[𝕜] 𝕜

instance [inhabited 𝕜] : inhabited (weak_dual 𝕜 E) :=
{ default := { to_fun := (λ (x : E) , 0),
               map_add' := by simp only [add_zero, forall_const],
               map_smul' := by simp only [forall_const, smul_zero],
               cont := continuous_const, }, }

instance weak_dual.has_coe_to_fun :
  has_coe_to_fun (weak_dual 𝕜 E) := ⟨_, (λ (x' : weak_dual 𝕜 E), (λ (x : E), x'.to_fun x)) ⟩

instance weak_dual.topology :
  topological_space (weak_dual 𝕜 E) :=
topological_space.induced (λ x' : weak_dual 𝕜 E, λ z : E, x' z) Pi.topological_space

lemma weak_dual.test_continuous' :
  continuous (λ (x' : (weak_dual 𝕜 E)), (λ (z : E), x' z)) :=
continuous_induced_dom

lemma weak_dual.test_continuous (z : E) : continuous (λ (x' : weak_dual 𝕜 E), x' z) :=
(continuous_pi_iff.mp (weak_dual.test_continuous' 𝕜 E)) z

lemma weak_dual.continuous_of_continuous_eval {α : Type*} [topological_space α] {g : α → weak_dual 𝕜 E}
  (h : ∀ z, continuous (λ a, g a z)) : continuous g :=
continuous_induced_rng (continuous_pi_iff.mpr h)

theorem weak_dual.tendsto_iff_forall_test_tendsto {γ : Type*} {F : filter γ}
  {ψs : γ → weak_dual 𝕜 E} {ψ : weak_dual 𝕜 E} :
  tendsto ψs F (𝓝 ψ) ↔ ∀ z : E, tendsto (λ i, ψs i z) F (𝓝 (ψ z)) :=
begin
  rw ←tendsto_pi,
  split,
  { intros weak_star_conv,
<<<<<<< HEAD
    exact tendsto.comp (continuous.tendsto (weak_dual.test_continuous' 𝕜 E) ψ) weak_star_conv, },
=======
    exact tendsto_pi.mp
      (((weak_dual.test_continuous' 𝕜 E).tendsto ψ).comp weak_star_conv) },
>>>>>>> 245137b3
  { intro h_lim_forall,
    rwa [nhds_induced, tendsto_comap_iff], },
end

-- TODO: Just derive under the earlier assumtions! (So remove this verbose instance.)
/-- If the scalars `𝕜` are a commutative semiring, then `weak_dual 𝕜 E` is an additive commutative
    monoid (and in fact moreover a module over `𝕜`). -/
instance weak_dual.add_comm_monoid  :
  add_comm_monoid (weak_dual 𝕜 E) :=
continuous_linear_map.add_comm_monoid

/-- If the scalars `𝕜` are a commutative semiring, then `weak_dual 𝕜 E` is (an additive
    commutative monoid and moreover) a module over `𝕜`. -/
instance weak_dual.module (𝕜 : Type*) [topological_space 𝕜] [comm_semiring 𝕜]
  [has_continuous_add 𝕜] [has_continuous_mul 𝕜]
  (E : Type*) [topological_space E] [add_comm_group E] [has_continuous_add E]
  [module 𝕜 E] [has_continuous_smul 𝕜 E] :
  module 𝕜 (weak_dual 𝕜 E) :=
continuous_linear_map.module

end weak_star_topology<|MERGE_RESOLUTION|>--- conflicted
+++ resolved
@@ -62,12 +62,7 @@
   rw ←tendsto_pi,
   split,
   { intros weak_star_conv,
-<<<<<<< HEAD
     exact tendsto.comp (continuous.tendsto (weak_dual.test_continuous' 𝕜 E) ψ) weak_star_conv, },
-=======
-    exact tendsto_pi.mp
-      (((weak_dual.test_continuous' 𝕜 E).tendsto ψ).comp weak_star_conv) },
->>>>>>> 245137b3
   { intro h_lim_forall,
     rwa [nhds_induced, tendsto_comap_iff], },
 end
