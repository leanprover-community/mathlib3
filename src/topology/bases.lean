--- conflicted
+++ resolved
@@ -322,15 +322,10 @@
   countable a :=
 (h.mono $ λ i, interior_subset).countable_of_is_open (λ i hi, is_open_interior) ha
 
-<<<<<<< HEAD
-/-- A set in a topological space is separable if it is contained in the closure of a
-countable set.-/
-=======
 /-- A set `s` in a topological space is separable if it is contained in the closure of a
 countable set `c`. Beware that this definition does not require that `c` is contained in `s` (to
 express the latter, use `separable_space s` or `is_separable (univ : set s))`. In metric spaces,
 the two definitions are equivalent, see `topological_space.is_separable.separable_space`. -/
->>>>>>> 1f11f3f3
 def is_separable (s : set α) :=
 ∃ c : set α, countable c ∧ s ⊆ closure c
 
