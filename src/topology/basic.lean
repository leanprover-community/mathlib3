--- conflicted
+++ resolved
@@ -393,7 +393,6 @@
 
 alias dense_iff_inter_open ↔ dense.inter_open_nonempty _
 
-<<<<<<< HEAD
 lemma dense.nonempty_iff {s : set α} (hs : dense s) :
   s.nonempty ↔ nonempty α :=
 ⟨λ ⟨x, hx⟩, ⟨x⟩, λ ⟨x⟩,
@@ -402,8 +401,6 @@
 lemma dense.nonempty [h : nonempty α] {s : set α} (hs : dense s) : s.nonempty :=
 hs.nonempty_iff.2 h
 
-=======
->>>>>>> c8738cb6
 @[mono]
 lemma dense.mono {s₁ s₂ : set α} (h : s₁ ⊆ s₂) (hd : dense s₁) : dense s₂ :=
 λ x, closure_mono h (hd x)
