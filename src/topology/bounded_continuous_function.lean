/-
Copyright (c) 2018 Sébastien Gouëzel. All rights reserved.
Released under Apache 2.0 license as described in the file LICENSE.
Authors: Sébastien Gouëzel, Mario Carneiro, Yury Kudryashov, Heather Macbeth
-/
import analysis.normed_space.linear_isometry
import tactic.equiv_rw

/-!
# Bounded continuous functions

The type of bounded continuous functions taking values in a metric space, with
the uniform distance.

-/

noncomputable theory
open_locale topological_space classical nnreal

open set filter metric

universes u v w
variables {α : Type u} {β : Type v} {γ : Type w}

/-- The type of bounded continuous functions from a topological space to a metric space -/
structure bounded_continuous_function
  (α : Type u) (β : Type v) [topological_space α] [metric_space β] extends continuous_map α β :
  Type (max u v) :=
(bounded' : ∃C, ∀x y:α, dist (to_fun x) (to_fun y) ≤ C)

localized "infixr ` →ᵇ `:25 := bounded_continuous_function" in bounded_continuous_function

namespace bounded_continuous_function
section basics
variables [topological_space α] [metric_space β] [metric_space γ]
variables {f g : α →ᵇ β} {x : α} {C : ℝ}

instance : has_coe_to_fun (α →ᵇ β) :=  ⟨_, λ f, f.to_fun⟩

protected lemma bounded (f : α →ᵇ β) : ∃C, ∀ x y : α, dist (f x) (f y) ≤ C := f.bounded'
@[continuity]
protected lemma continuous (f : α →ᵇ β) : continuous f := f.to_continuous_map.continuous

@[ext] lemma ext (H : ∀x, f x = g x) : f = g :=
by { cases f, cases g, congr, ext, exact H x, }

lemma ext_iff : f = g ↔ ∀ x, f x = g x :=
⟨λ h, λ x, h ▸ rfl, ext⟩

lemma bounded_range : bounded (range f) :=
bounded_range_iff.2 f.bounded

/-- A continuous function with an explicit bound is a bounded continuous function. -/
def mk_of_bound (f : C(α, β)) (C : ℝ) (h : ∀ x y : α, dist (f x) (f y) ≤ C) : α →ᵇ β :=
⟨f, ⟨C, h⟩⟩

@[simp] lemma mk_of_bound_coe {f} {C} {h} : (mk_of_bound f C h : α → β) = (f : α → β) :=
rfl

/-- A continuous function on a compact space is automatically a bounded continuous function. -/
def mk_of_compact [compact_space α] (f : C(α, β)) : α →ᵇ β :=
⟨f, bounded_range_iff.1 $ bounded_of_compact $ compact_range f.continuous⟩

@[simp] lemma mk_of_compact_apply [compact_space α] (f : C(α, β)) (a : α) :
  mk_of_compact f a = f a :=
rfl

/-- If a function is bounded on a discrete space, it is automatically continuous,
and therefore gives rise to an element of the type of bounded continuous functions -/
def mk_of_discrete [discrete_topology α] (f : α → β)
  (C : ℝ) (h :  ∀ x y : α, dist (f x) (f y) ≤ C) : α →ᵇ β :=
⟨⟨f, continuous_of_discrete_topology⟩, ⟨C, h⟩⟩

@[simp] lemma mk_of_discrete_apply
  [discrete_topology α] (f : α → β) (C) (h) (a : α) :
  mk_of_discrete f C h a = f a :=
rfl

section
variables (α β)
/--
The map forgetting that a bounded continuous function is bounded.
-/
def forget_boundedness : (α →ᵇ β) → C(α, β) :=
λ f, f.1

@[simp] lemma forget_boundedness_coe (f : α →ᵇ β) : (forget_boundedness α β f : α → β) = f :=
rfl

/--
When `α` is compact, the bounded continuous maps `α →ᵇ 𝕜` are
equivalent to `C(α, 𝕜)`.
-/
@[simps]
def equiv_continuous_map_of_compact [compact_space α] : (α →ᵇ β) ≃ C(α, β) :=
⟨forget_boundedness α β, mk_of_compact, λ f, by { ext, refl, }, λ f, by { ext, refl, }⟩

end

/-- The uniform distance between two bounded continuous functions -/
instance : has_dist (α →ᵇ β) :=
⟨λf g, Inf {C | 0 ≤ C ∧ ∀ x : α, dist (f x) (g x) ≤ C}⟩

lemma dist_eq : dist f g = Inf {C | 0 ≤ C ∧ ∀ x : α, dist (f x) (g x) ≤ C} := rfl

lemma dist_set_exists : ∃ C, 0 ≤ C ∧ ∀ x : α, dist (f x) (g x) ≤ C :=
begin
  refine if h : nonempty α then _ else ⟨0, le_refl _, λ x, h.elim ⟨x⟩⟩,
  cases h with x,
  rcases f.bounded with ⟨Cf, hCf : ∀ x y, dist (f x) (f y) ≤ Cf⟩,
  rcases g.bounded with ⟨Cg, hCg : ∀ x y, dist (g x) (g y) ≤ Cg⟩,
  let C := max 0 (dist (f x) (g x) + (Cf + Cg)),
  refine ⟨C, le_max_left _ _, λ y, _⟩,
  calc dist (f y) (g y) ≤ dist (f x) (g x) + (dist (f x) (f y) + dist (g x) (g y)) :
    dist_triangle4_left _ _ _ _
                    ... ≤ dist (f x) (g x) + (Cf + Cg) : by mono*
                    ... ≤ C : le_max_right _ _
end

/-- The pointwise distance is controlled by the distance between functions, by definition. -/
lemma dist_coe_le_dist (x : α) : dist (f x) (g x) ≤ dist f g :=
le_cInf dist_set_exists $ λb hb, hb.2 x

/- This lemma will be needed in the proof of the metric space instance, but it will become
useless afterwards as it will be superseded by the general result that the distance is nonnegative
in metric spaces. -/
private lemma dist_nonneg' : 0 ≤ dist f g :=
le_cInf dist_set_exists (λ C, and.left)

/-- The distance between two functions is controlled by the supremum of the pointwise distances -/
lemma dist_le (C0 : (0 : ℝ) ≤ C) : dist f g ≤ C ↔ ∀x:α, dist (f x) (g x) ≤ C :=
⟨λ h x, le_trans (dist_coe_le_dist x) h, λ H, cInf_le ⟨0, λ C, and.left⟩ ⟨C0, H⟩⟩

lemma dist_le_of_nonempty [nonempty α] :
  dist f g ≤ C ↔ ∀ x, dist (f x) (g x) ≤ C :=
⟨λ h x, le_trans (dist_coe_le_dist x) h,
 λ w, (dist_le (le_trans dist_nonneg (w (nonempty.some ‹_›)))).mpr w⟩

<<<<<<< HEAD
lemma dist_lt_of_compact_aux [nonempty α] [compact_space α]
=======
lemma dist_lt_of_nonempty_compact [nonempty α] [compact_space α]
>>>>>>> 902b01d8
  (w : ∀x:α, dist (f x) (g x) < C) : dist f g < C :=
begin
  have c : continuous (λ x, dist (f x) (g x)), { continuity, },
  obtain ⟨x, -, le⟩ :=
    is_compact.exists_forall_ge compact_univ set.univ_nonempty (continuous.continuous_on c),
  exact lt_of_le_of_lt (dist_le_of_nonempty.mpr (λ y, le y trivial)) (w x),
end

<<<<<<< HEAD
lemma dist_lt_of_compact [compact_space α] (C0 : (0 : ℝ) < C) :
=======
lemma dist_lt_iff_of_compact [compact_space α] (C0 : (0 : ℝ) < C) :
>>>>>>> 902b01d8
  dist f g < C ↔ ∀x:α, dist (f x) (g x) < C :=
begin
  fsplit,
  { intros w x,
    exact lt_of_le_of_lt (dist_coe_le_dist x) w, },
  { by_cases h : nonempty α,
    { resetI,
<<<<<<< HEAD
      exact dist_lt_of_compact_aux, },
=======
      exact dist_lt_of_nonempty_compact, },
>>>>>>> 902b01d8
    { rintro -,
      convert C0,
      apply le_antisymm _ dist_nonneg',
      rw [dist_eq],
      exact cInf_le ⟨0, λ C, and.left⟩ ⟨le_refl _, λ x, false.elim (h (nonempty.intro x))⟩, }, },
end

<<<<<<< HEAD
lemma dist_lt_of_nonempty_compact [nonempty α] [compact_space α] :
  dist f g < C ↔ ∀x:α, dist (f x) (g x) < C :=
⟨λ w x, lt_of_le_of_lt (dist_coe_le_dist x) w, dist_lt_of_compact_aux⟩
=======
lemma dist_lt_iff_of_nonempty_compact [nonempty α] [compact_space α] :
  dist f g < C ↔ ∀x:α, dist (f x) (g x) < C :=
⟨λ w x, lt_of_le_of_lt (dist_coe_le_dist x) w, dist_lt_of_nonempty_compact⟩
>>>>>>> 902b01d8

/-- On an empty space, bounded continuous functions are at distance 0 -/
lemma dist_zero_of_empty (e : ¬ nonempty α) : dist f g = 0 :=
le_antisymm ((dist_le (le_refl _)).2 $ λ x, e.elim ⟨x⟩) dist_nonneg'

/-- The type of bounded continuous functions, with the uniform distance, is a metric space. -/
instance : metric_space (α →ᵇ β) :=
{ dist_self := λ f, le_antisymm ((dist_le (le_refl _)).2 $ λ x, by simp) dist_nonneg',
  eq_of_dist_eq_zero := λ f g hfg, by ext x; exact
    eq_of_dist_eq_zero (le_antisymm (hfg ▸ dist_coe_le_dist _) dist_nonneg),
  dist_comm := λ f g, by simp [dist_eq, dist_comm],
  dist_triangle := λ f g h,
    (dist_le (add_nonneg dist_nonneg' dist_nonneg')).2 $ λ x,
      le_trans (dist_triangle _ _ _) (add_le_add (dist_coe_le_dist _) (dist_coe_le_dist _)) }

instance [compact_space α] : metric_space C(α,β) :=
metric_space.induced
  (equiv_continuous_map_of_compact α β).symm
  (equiv_continuous_map_of_compact α β).symm.injective
  (by apply_instance)

variables (α β)
/--
When `α` is compact, and `β` is a metric space, the bounded continuous maps `α →ᵇ β` are
isometric to `C(α, β)`.
-/
@[simps]
def isometric_continuous_map_of_compact [compact_space α] :
  (α →ᵇ β) ≃ᵢ C(α, β) :=
{ isometry_to_fun := λ x y, rfl,
  to_equiv := equiv_continuous_map_of_compact α β }

variable {β}

/-- Constant as a continuous bounded function. -/
def const (b : β) : α →ᵇ β := ⟨continuous_map.const b, 0, by simp [le_refl]⟩

variable {α}

@[simp] lemma coe_const (b : β) : ⇑(const α b) = function.const α b := rfl
lemma const_apply (a : α) (b : β) : (const α b : α → β) a = b := rfl

/-- If the target space is inhabited, so is the space of bounded continuous functions -/
instance [inhabited β] : inhabited (α →ᵇ β) := ⟨const α (default β)⟩

/-- The evaluation map is continuous, as a joint function of `u` and `x` -/
theorem continuous_eval : continuous (λ p : (α →ᵇ β) × α, p.1 p.2) :=
continuous_iff'.2 $ λ ⟨f, x⟩ ε ε0,
/- use the continuity of `f` to find a neighborhood of `x` where it varies at most by ε/2 -/
have Hs : _ := continuous_iff'.1 f.continuous x (ε/2) (half_pos ε0),
mem_sets_of_superset (prod_mem_nhds_sets (ball_mem_nhds _ (half_pos ε0)) Hs) $
λ ⟨g, y⟩ ⟨hg, hy⟩, calc dist (g y) (f x)
      ≤ dist (g y) (f y) + dist (f y) (f x) : dist_triangle _ _ _
  ... < ε/2 + ε/2 : add_lt_add (lt_of_le_of_lt (dist_coe_le_dist _) hg) hy
  ... = ε : add_halves _

/-- In particular, when `x` is fixed, `f → f x` is continuous -/
theorem continuous_evalx {x : α} : continuous (λ f : α →ᵇ β, f x) :=
continuous_eval.comp (continuous_id.prod_mk continuous_const)

/-- Bounded continuous functions taking values in a complete space form a complete space. -/
instance [complete_space β] : complete_space (α →ᵇ β) :=
complete_of_cauchy_seq_tendsto $ λ (f : ℕ → α →ᵇ β) (hf : cauchy_seq f),
begin
  /- We have to show that `f n` converges to a bounded continuous function.
  For this, we prove pointwise convergence to define the limit, then check
  it is a continuous bounded function, and then check the norm convergence. -/
  rcases cauchy_seq_iff_le_tendsto_0.1 hf with ⟨b, b0, b_bound, b_lim⟩,
  have f_bdd := λx n m N hn hm, le_trans (dist_coe_le_dist x) (b_bound n m N hn hm),
  have fx_cau : ∀x, cauchy_seq (λn, f n x) :=
    λx, cauchy_seq_iff_le_tendsto_0.2 ⟨b, b0, f_bdd x, b_lim⟩,
  choose F hF using λx, cauchy_seq_tendsto_of_complete (fx_cau x),
  /- F : α → β,  hF : ∀ (x : α), tendsto (λ (n : ℕ), f n x) at_top (𝓝 (F x))
  `F` is the desired limit function. Check that it is uniformly approximated by `f N` -/
  have fF_bdd : ∀x N, dist (f N x) (F x) ≤ b N :=
    λ x N, le_of_tendsto (tendsto_const_nhds.dist (hF x))
      (filter.eventually_at_top.2 ⟨N, λn hn, f_bdd x N n N (le_refl N) hn⟩),
  refine ⟨⟨⟨F, _⟩, _⟩, _⟩,
  { /- Check that `F` is continuous, as a uniform limit of continuous functions -/
    have : tendsto_uniformly (λn x, f n x) F at_top,
    { refine metric.tendsto_uniformly_iff.2 (λ ε ε0, _),
      refine ((tendsto_order.1 b_lim).2 ε ε0).mono (λ n hn x, _),
      rw dist_comm,
      exact lt_of_le_of_lt (fF_bdd x n) hn },
    exact this.continuous (λN, (f N).continuous) },
  { /- Check that `F` is bounded -/
    rcases (f 0).bounded with ⟨C, hC⟩,
    refine ⟨C + (b 0 + b 0), λ x y, _⟩,
    calc dist (F x) (F y) ≤ dist (f 0 x) (f 0 y) + (dist (f 0 x) (F x) + dist (f 0 y) (F y)) :
      dist_triangle4_left _ _ _ _
                      ... ≤ C + (b 0 + b 0) : by mono* },
  { /- Check that `F` is close to `f N` in distance terms -/
    refine tendsto_iff_dist_tendsto_zero.2 (squeeze_zero (λ _, dist_nonneg) _ b_lim),
    exact λ N, (dist_le (b0 _)).2 (λx, fF_bdd x N) }
end

/-- Composition (in the target) of a bounded continuous function with a Lipschitz map again
gives a bounded continuous function -/
def comp (G : β → γ) {C : ℝ≥0} (H : lipschitz_with C G)
  (f : α →ᵇ β) : α →ᵇ γ :=
⟨⟨λx, G (f x), H.continuous.comp f.continuous⟩,
  let ⟨D, hD⟩ := f.bounded in
  ⟨max C 0 * D, λ x y, calc
    dist (G (f x)) (G (f y)) ≤ C * dist (f x) (f y) : H.dist_le_mul _ _
    ... ≤ max C 0 * dist (f x) (f y) : mul_le_mul_of_nonneg_right (le_max_left C 0) dist_nonneg
    ... ≤ max C 0 * D : mul_le_mul_of_nonneg_left (hD _ _) (le_max_right C 0)⟩⟩

/-- The composition operator (in the target) with a Lipschitz map is Lipschitz -/
lemma lipschitz_comp {G : β → γ} {C : ℝ≥0} (H : lipschitz_with C G) :
  lipschitz_with C (comp G H : (α →ᵇ β) → α →ᵇ γ) :=
lipschitz_with.of_dist_le_mul $ λ f g,
(dist_le (mul_nonneg C.2 dist_nonneg)).2 $ λ x,
calc dist (G (f x)) (G (g x)) ≤ C * dist (f x) (g x) : H.dist_le_mul _ _
  ... ≤ C * dist f g : mul_le_mul_of_nonneg_left (dist_coe_le_dist _) C.2

/-- The composition operator (in the target) with a Lipschitz map is uniformly continuous -/
lemma uniform_continuous_comp {G : β → γ} {C : ℝ≥0} (H : lipschitz_with C G) :
  uniform_continuous (comp G H : (α →ᵇ β) → α →ᵇ γ) :=
(lipschitz_comp H).uniform_continuous

/-- The composition operator (in the target) with a Lipschitz map is continuous -/
lemma continuous_comp {G : β → γ} {C : ℝ≥0} (H : lipschitz_with C G) :
  continuous (comp G H : (α →ᵇ β) → α →ᵇ γ) :=
(lipschitz_comp H).continuous

/-- Restriction (in the target) of a bounded continuous function taking values in a subset -/
def cod_restrict (s : set β) (f : α →ᵇ β) (H : ∀x, f x ∈ s) : α →ᵇ s :=
⟨⟨s.cod_restrict f H, continuous_subtype_mk _ f.continuous⟩, f.bounded⟩

end basics

section arzela_ascoli
variables [topological_space α] [compact_space α] [metric_space β]
variables {f g : α →ᵇ β} {x : α} {C : ℝ}

/- Arzela-Ascoli theorem asserts that, on a compact space, a set of functions sharing
a common modulus of continuity and taking values in a compact set forms a compact
subset for the topology of uniform convergence. In this section, we prove this theorem
and several useful variations around it. -/

/-- First version, with pointwise equicontinuity and range in a compact space -/
theorem arzela_ascoli₁ [compact_space β]
  (A : set (α →ᵇ β))
  (closed : is_closed A)
  (H : ∀ (x:α) (ε > 0), ∃U ∈ 𝓝 x, ∀ (y z ∈ U) (f : α →ᵇ β),
    f ∈ A → dist (f y) (f z) < ε) :
  is_compact A :=
begin
  refine compact_of_totally_bounded_is_closed _ closed,
  refine totally_bounded_of_finite_discretization (λ ε ε0, _),
  rcases exists_between ε0 with ⟨ε₁, ε₁0, εε₁⟩,
  let ε₂ := ε₁/2/2,
  /- We have to find a finite discretization of `u`, i.e., finite information
  that is sufficient to reconstruct `u` up to ε. This information will be
  provided by the values of `u` on a sufficiently dense set tα,
  slightly translated to fit in a finite ε₂-dense set tβ in the image. Such
  sets exist by compactness of the source and range. Then, to check that these
  data determine the function up to ε, one uses the control on the modulus of
  continuity to extend the closeness on tα to closeness everywhere. -/
  have ε₂0 : ε₂ > 0 := half_pos (half_pos ε₁0),
  have : ∀x:α, ∃U, x ∈ U ∧ is_open U ∧ ∀ (y z ∈ U) {f : α →ᵇ β},
    f ∈ A → dist (f y) (f z) < ε₂ := λ x,
      let ⟨U, nhdsU, hU⟩ := H x _ ε₂0,
          ⟨V, VU, openV, xV⟩ := mem_nhds_sets_iff.1 nhdsU in
      ⟨V, xV, openV, λy z hy hz f hf, hU y z (VU hy) (VU hz) f hf⟩,
  choose U hU using this,
  /- For all x, the set hU x is an open set containing x on which the elements of A
  fluctuate by at most ε₂.
  We extract finitely many of these sets that cover the whole space, by compactness -/
  rcases compact_univ.elim_finite_subcover_image
    (λx _, (hU x).2.1) (λx hx, mem_bUnion (mem_univ _) (hU x).1)
    with ⟨tα, _, ⟨_⟩, htα⟩,
  /- tα : set α, htα : univ ⊆ ⋃x ∈ tα, U x -/
  rcases @finite_cover_balls_of_compact β _ _ compact_univ _ ε₂0
    with ⟨tβ, _, ⟨_⟩, htβ⟩, resetI,
  /- tβ : set β, htβ : univ ⊆ ⋃y ∈ tβ, ball y ε₂ -/
  /- Associate to every point `y` in the space a nearby point `F y` in tβ -/
  choose F hF using λy, show ∃z∈tβ, dist y z < ε₂, by simpa using htβ (mem_univ y),
  /- F : β → β, hF : ∀ (y : β), F y ∈ tβ ∧ dist y (F y) < ε₂ -/

  /- Associate to every function a discrete approximation, mapping each point in `tα`
  to a point in `tβ` close to its true image by the function. -/
  refine ⟨tα → tβ, by apply_instance, λ f a, ⟨F (f a), (hF (f a)).1⟩, _⟩,
  rintro ⟨f, hf⟩ ⟨g, hg⟩ f_eq_g,
  /- If two functions have the same approximation, then they are within distance ε -/
  refine lt_of_le_of_lt ((dist_le $ le_of_lt ε₁0).2 (λ x, _)) εε₁,
  obtain ⟨x', x'tα, hx'⟩ : ∃x' ∈ tα, x ∈ U x' := mem_bUnion_iff.1 (htα (mem_univ x)),
  refine calc dist (f x) (g x)
      ≤ dist (f x) (f x') + dist (g x) (g x') + dist (f x') (g x') : dist_triangle4_right _ _ _ _
  ... ≤ ε₂ + ε₂ + ε₁/2 : le_of_lt (add_lt_add (add_lt_add _ _) _)
  ... = ε₁ : by rw [add_halves, add_halves],
  { exact (hU x').2.2 _ _ hx' ((hU x').1) hf },
  { exact (hU x').2.2 _ _ hx' ((hU x').1) hg },
  { have F_f_g : F (f x') = F (g x') :=
      (congr_arg (λ f:tα → tβ, (f ⟨x', x'tα⟩ : β)) f_eq_g : _),
    calc dist (f x') (g x')
          ≤ dist (f x') (F (f x')) + dist (g x') (F (f x')) : dist_triangle_right _ _ _
      ... = dist (f x') (F (f x')) + dist (g x') (F (g x')) : by rw F_f_g
      ... < ε₂ + ε₂ : add_lt_add (hF (f x')).2 (hF (g x')).2
      ... = ε₁/2 : add_halves _ }
end

/-- Second version, with pointwise equicontinuity and range in a compact subset -/
theorem arzela_ascoli₂
  (s : set β) (hs : is_compact s)
  (A : set (α →ᵇ β))
  (closed : is_closed A)
  (in_s : ∀(f : α →ᵇ β) (x : α), f ∈ A → f x ∈ s)
  (H : ∀(x:α) (ε > 0), ∃U ∈ 𝓝 x, ∀ (y z ∈ U) (f : α →ᵇ β),
    f ∈ A → dist (f y) (f z) < ε) :
  is_compact A :=
/- This version is deduced from the previous one by restricting to the compact type in the target,
using compactness there and then lifting everything to the original space. -/
begin
  have M : lipschitz_with 1 coe := lipschitz_with.subtype_coe s,
  let F : (α →ᵇ s) → α →ᵇ β := comp coe M,
  refine compact_of_is_closed_subset
    ((_ : is_compact (F ⁻¹' A)).image (continuous_comp M)) closed (λ f hf, _),
  { haveI : compact_space s := compact_iff_compact_space.1 hs,
    refine arzela_ascoli₁ _ (continuous_iff_is_closed.1 (continuous_comp M) _ closed)
      (λ x ε ε0, bex.imp_right (λ U U_nhds hU y z hy hz f hf, _) (H x ε ε0)),
    calc dist (f y) (f z) = dist (F f y) (F f z) : rfl
                        ... < ε : hU y z hy hz (F f) hf },
  { let g := cod_restrict s f (λx, in_s f x hf),
    rw [show f = F g, by ext; refl] at hf ⊢,
    exact ⟨g, hf, rfl⟩ }
end

/-- Third (main) version, with pointwise equicontinuity and range in a compact subset, but
without closedness. The closure is then compact -/
theorem arzela_ascoli
  (s : set β) (hs : is_compact s)
  (A : set (α →ᵇ β))
  (in_s : ∀(f : α →ᵇ β) (x : α), f ∈ A → f x ∈ s)
  (H : ∀(x:α) (ε > 0), ∃U ∈ 𝓝 x, ∀ (y z ∈ U) (f : α →ᵇ β),
    f ∈ A → dist (f y) (f z) < ε) :
  is_compact (closure A) :=
/- This version is deduced from the previous one by checking that the closure of A, in
addition to being closed, still satisfies the properties of compact range and equicontinuity -/
arzela_ascoli₂ s hs (closure A) is_closed_closure
  (λ f x hf, (mem_of_closed' hs.is_closed).2 $ λ ε ε0,
    let ⟨g, gA, dist_fg⟩ := metric.mem_closure_iff.1 hf ε ε0 in
    ⟨g x, in_s g x gA, lt_of_le_of_lt (dist_coe_le_dist _) dist_fg⟩)
  (λ x ε ε0, show ∃ U ∈ 𝓝 x,
      ∀ y z ∈ U, ∀ (f : α →ᵇ β), f ∈ closure A → dist (f y) (f z) < ε,
    begin
      refine bex.imp_right (λ U U_set hU y z hy hz f hf, _) (H x (ε/2) (half_pos ε0)),
      rcases metric.mem_closure_iff.1 hf (ε/2/2) (half_pos (half_pos ε0)) with ⟨g, gA, dist_fg⟩,
      replace dist_fg := λ x, lt_of_le_of_lt (dist_coe_le_dist x) dist_fg,
      calc dist (f y) (f z) ≤ dist (f y) (g y) + dist (f z) (g z) + dist (g y) (g z) :
        dist_triangle4_right _ _ _ _
          ... < ε/2/2 + ε/2/2 + ε/2 :
            add_lt_add (add_lt_add (dist_fg y) (dist_fg z)) (hU y z hy hz g gA)
          ... = ε : by rw [add_halves, add_halves]
    end)

/- To apply the previous theorems, one needs to check the equicontinuity. An important
instance is when the source space is a metric space, and there is a fixed modulus of continuity
for all the functions in the set A -/

lemma equicontinuous_of_continuity_modulus {α : Type u} [metric_space α]
  (b : ℝ → ℝ) (b_lim : tendsto b (𝓝 0) (𝓝 0))
  (A : set (α →ᵇ β))
  (H : ∀(x y:α) (f : α →ᵇ β), f ∈ A → dist (f x) (f y) ≤ b (dist x y))
  (x:α) (ε : ℝ) (ε0 : 0 < ε) : ∃U ∈ 𝓝 x, ∀ (y z ∈ U) (f : α →ᵇ β),
    f ∈ A → dist (f y) (f z) < ε :=
begin
  rcases tendsto_nhds_nhds.1 b_lim ε ε0 with ⟨δ, δ0, hδ⟩,
  refine ⟨ball x (δ/2), ball_mem_nhds x (half_pos δ0), λ y z hy hz f hf, _⟩,
  have : dist y z < δ := calc
    dist y z ≤ dist y x + dist z x : dist_triangle_right _ _ _
    ... < δ/2 + δ/2 : add_lt_add hy hz
    ... = δ : add_halves _,
  calc
    dist (f y) (f z) ≤ b (dist y z) : H y z f hf
    ... ≤ abs (b (dist y z)) : le_abs_self _
    ... = dist (b (dist y z)) 0 : by simp [real.dist_eq]
    ... < ε : hδ (by simpa [real.dist_eq] using this),
end

end arzela_ascoli

section normed_group
/- In this section, if β is a normed group, then we show that the space of bounded
continuous functions from α to β inherits a normed group structure, by using
pointwise operations and checking that they are compatible with the uniform distance. -/

variables [topological_space α] [normed_group β]
variables (f g : α →ᵇ β) {x : α} {C : ℝ}

instance : has_zero (α →ᵇ β) := ⟨const α 0⟩

@[simp] lemma coe_zero : ((0 : α →ᵇ β) : α → β) = 0 := rfl

instance : has_norm (α →ᵇ β) := ⟨λu, dist u 0⟩

lemma norm_def : ∥f∥ = dist f 0 := rfl

/-- The norm of a bounded continuous function is the supremum of `∥f x∥`.
We use `Inf` to ensure that the definition works if `α` has no elements. -/
lemma norm_eq (f : α →ᵇ β) :
  ∥f∥ = Inf {C : ℝ | 0 ≤ C ∧ ∀ (x : α), ∥f x∥ ≤ C} :=
by simp [norm_def, bounded_continuous_function.dist_eq]

lemma norm_coe_le_norm (x : α) : ∥f x∥ ≤ ∥f∥ := calc
  ∥f x∥ = dist (f x) ((0 : α →ᵇ β) x) : by simp [dist_zero_right]
  ... ≤ ∥f∥ : dist_coe_le_dist _

lemma dist_le_two_norm' {f : γ → β} {C : ℝ} (hC : ∀ x, ∥f x∥ ≤ C) (x y : γ) :
  dist (f x) (f y) ≤ 2 * C :=
calc dist (f x) (f y) ≤ ∥f x∥ + ∥f y∥ : dist_le_norm_add_norm _ _
                  ... ≤ C + C         : add_le_add (hC x) (hC y)
                  ... = 2 * C         : (two_mul _).symm

/-- Distance between the images of any two points is at most twice the norm of the function. -/
lemma dist_le_two_norm (x y : α) : dist (f x) (f y) ≤ 2 * ∥f∥ :=
dist_le_two_norm' f.norm_coe_le_norm x y

variable {f}

/-- The norm of a function is controlled by the supremum of the pointwise norms -/
lemma norm_le (C0 : (0 : ℝ) ≤ C) : ∥f∥ ≤ C ↔ ∀x:α, ∥f x∥ ≤ C :=
by simpa using @dist_le _ _ _ _ f 0 _ C0

lemma norm_le_of_nonempty [nonempty α]
  {f : α →ᵇ β} {M : ℝ} : ∥f∥ ≤ M ↔ ∀ x, ∥f x∥ ≤ M :=
begin
  simp_rw [norm_def, ←dist_zero_right],
  exact dist_le_of_nonempty,
end

<<<<<<< HEAD
lemma norm_lt_of_compact [compact_space α]
  {f : α →ᵇ β} {M : ℝ} (M0 : 0 < M) : ∥f∥ < M ↔ ∀ x, ∥f x∥ < M :=
begin
  simp_rw [norm_def, ←dist_zero_right],
  exact dist_lt_of_compact M0,
end

lemma norm_lt_of_nonempty_compact [nonempty α] [compact_space α]
  {f : α →ᵇ β} {M : ℝ} : ∥f∥ < M ↔ ∀ x, ∥f x∥ < M :=
begin
  simp_rw [norm_def, ←dist_zero_right],
  exact dist_lt_of_nonempty_compact,
=======
lemma norm_lt_iff_of_compact [compact_space α]
  {f : α →ᵇ β} {M : ℝ} (M0 : 0 < M) : ∥f∥ < M ↔ ∀ x, ∥f x∥ < M :=
begin
  simp_rw [norm_def, ←dist_zero_right],
  exact dist_lt_iff_of_compact M0,
end

lemma norm_lt_iff_of_nonempty_compact [nonempty α] [compact_space α]
  {f : α →ᵇ β} {M : ℝ} : ∥f∥ < M ↔ ∀ x, ∥f x∥ < M :=
begin
  simp_rw [norm_def, ←dist_zero_right],
  exact dist_lt_iff_of_nonempty_compact,
>>>>>>> 902b01d8
end

variable (f)

/-- Norm of `const α b` is less than or equal to `∥b∥`. If `α` is nonempty,
then it is equal to `∥b∥`. -/
lemma norm_const_le (b : β) : ∥const α b∥ ≤ ∥b∥ :=
(norm_le (norm_nonneg b)).2 $ λ x, le_refl _

@[simp] lemma norm_const_eq [h : nonempty α] (b : β) : ∥const α b∥ = ∥b∥ :=
le_antisymm (norm_const_le b) $ h.elim $ λ x, (const α b).norm_coe_le_norm x

/-- Constructing a bounded continuous function from a uniformly bounded continuous
function taking values in a normed group. -/
def of_normed_group {α : Type u} {β : Type v} [topological_space α] [normed_group β]
  (f : α  → β) (Hf : continuous f) (C : ℝ) (H : ∀x, ∥f x∥ ≤ C) : α →ᵇ β :=
⟨⟨λn, f n, Hf⟩, ⟨_, dist_le_two_norm' H⟩⟩

lemma norm_of_normed_group_le {f : α → β} (hfc : continuous f) {C : ℝ} (hC : 0 ≤ C)
  (hfC : ∀ x, ∥f x∥ ≤ C) : ∥of_normed_group f hfc C hfC∥ ≤ C :=
(norm_le hC).2 hfC

/-- Constructing a bounded continuous function from a uniformly bounded
function on a discrete space, taking values in a normed group -/
def of_normed_group_discrete {α : Type u} {β : Type v}
  [topological_space α] [discrete_topology α] [normed_group β]
  (f : α  → β) (C : ℝ) (H : ∀x, norm (f x) ≤ C) : α →ᵇ β :=
of_normed_group f continuous_of_discrete_topology C H

/-- The pointwise sum of two bounded continuous functions is again bounded continuous. -/
instance : has_add (α →ᵇ β) :=
⟨λf g, of_normed_group (f + g) (f.continuous.add g.continuous) (∥f∥ + ∥g∥) $ λ x,
  le_trans (norm_add_le _ _) (add_le_add (f.norm_coe_le_norm x) (g.norm_coe_le_norm x))⟩

/-- The pointwise opposite of a bounded continuous function is again bounded continuous. -/
instance : has_neg (α →ᵇ β) :=
⟨λf, of_normed_group (-f) f.continuous.neg ∥f∥ $ λ x,
  trans_rel_right _ (norm_neg _) (f.norm_coe_le_norm x)⟩

/-- The pointwise difference of two bounded continuous functions is again bounded continuous. -/
instance : has_sub (α →ᵇ β) :=
⟨λf g, of_normed_group (f - g) (f.continuous.sub g.continuous) (∥f∥ + ∥g∥) $ λ x,
  by { simp only [sub_eq_add_neg],
       exact le_trans (norm_add_le _ _) (add_le_add (f.norm_coe_le_norm x) $
         trans_rel_right _ (norm_neg _) (g.norm_coe_le_norm x)) }⟩

@[simp] lemma coe_add : ⇑(f + g) = f + g := rfl
lemma add_apply : (f + g) x = f x + g x := rfl
@[simp] lemma coe_neg : ⇑(-f) = -f := rfl
lemma neg_apply : (-f) x = -f x := rfl

lemma forall_coe_zero_iff_zero : (∀x, f x = 0) ↔ f = 0 :=
(@ext_iff _ _ _ _ f 0).symm

instance : add_comm_group (α →ᵇ β) :=
{ add_assoc      := assume f g h, by ext; simp [add_assoc],
  zero_add       := assume f, by ext; simp,
  add_zero       := assume f, by ext; simp,
  add_left_neg   := assume f, by ext; simp,
  add_comm       := assume f g, by ext; simp [add_comm],
  sub_eq_add_neg := assume f g, by { ext, apply sub_eq_add_neg },
  ..bounded_continuous_function.has_add,
  ..bounded_continuous_function.has_neg,
  ..bounded_continuous_function.has_sub,
  ..bounded_continuous_function.has_zero }

@[simp] lemma coe_sub : ⇑(f - g) = f - g := rfl
lemma sub_apply : (f - g) x = f x - g x := rfl

/-- Coercion of a `normed_group_hom` is an `add_monoid_hom`. Similar to `add_monoid_hom.coe_fn` -/
@[simps]
def coe_fn_add_hom : (α →ᵇ β) →+ (α → β) :=
{ to_fun := coe_fn, map_zero' := coe_zero, map_add' := coe_add}

open_locale big_operators
@[simp] lemma coe_sum {ι : Type*} (s : finset ι) (f : ι → (α →ᵇ β)) :
  ⇑(∑ i in s, f i) = (∑ i in s, (f i : α → β)) :=
(@coe_fn_add_hom α β _ _).map_sum f s

lemma sum_apply {ι : Type*} (s : finset ι) (f : ι → (α →ᵇ β)) (a : α) :
  (∑ i in s, f i) a = (∑ i in s, f i a) :=
by simp

instance : normed_group (α →ᵇ β) :=
{ dist_eq := λ f g, by simp only [norm_eq, dist_eq, dist_eq_norm, sub_apply] }

lemma abs_diff_coe_le_dist : ∥f x - g x∥ ≤ dist f g :=
by { rw dist_eq_norm, exact (f - g).norm_coe_le_norm x }

lemma coe_le_coe_add_dist {f g : α →ᵇ ℝ} : f x ≤ g x + dist f g :=
sub_le_iff_le_add'.1 $ (abs_le.1 $ @dist_coe_le_dist _ _ _ _ f g x).2

variables (α β)

/--
The additive map forgetting that a bounded continuous function is bounded.
-/
@[simps]
def forget_boundedness_add_hom : (α →ᵇ β) →+ C(α, β) :=
{ to_fun := forget_boundedness α β,
  map_zero' := by { ext, simp, },
  map_add' := by { intros, ext, simp, }, }

section compact_space
variables [compact_space α]

section

/--
When `α` is compact, the bounded continuous maps `α →ᵇ 𝕜` are
additively equivalent to `C(α, 𝕜)`.
-/
@[simps]
def add_equiv_continuous_map_of_compact : (α →ᵇ β) ≃+ C(α, β) :=
{ ..forget_boundedness_add_hom α β,
  ..equiv_continuous_map_of_compact α β, }

@[simp]
lemma add_equiv_continuous_map_of_compact_to_equiv :
  (add_equiv_continuous_map_of_compact α β).to_equiv = equiv_continuous_map_of_compact α β :=
rfl

end

-- TODO at some point we will need lemmas characterising this norm!
-- At the moment the only way to reason about it is to transfer `f : C(α,β)` back to `α →ᵇ β`.
instance : has_norm C(α,β) :=
{ norm := λ x, dist x 0 }

instance : normed_group C(α,β) :=
{ dist_eq := λ x y,
  begin
    change dist x y = dist (x-y) 0,
     -- it would be nice if `equiv_rw` could rewrite in multiple places at once
    equiv_rw (equiv_continuous_map_of_compact α β).symm at x,
    equiv_rw (equiv_continuous_map_of_compact α β).symm at y,
    have p : dist x y = dist (x-y) 0, { rw dist_eq_norm, rw dist_zero_right, },
    convert p,
    exact ((add_equiv_continuous_map_of_compact α β).map_sub _ _).symm,
  end, }

end compact_space

end normed_group

section normed_space
/-!
### Normed space structure

In this section, if `β` is a normed space, then we show that the space of bounded
continuous functions from `α` to `β` inherits a normed space structure, by using
pointwise operations and checking that they are compatible with the uniform distance. -/

variables {𝕜 : Type*} [normed_field 𝕜]
variables [topological_space α] [normed_group β] [normed_space 𝕜 β]
variables {f g : α →ᵇ β} {x : α} {C : ℝ}

instance : has_scalar 𝕜 (α →ᵇ β) :=
⟨λ c f, of_normed_group (c • f) (f.continuous.const_smul c) (∥c∥ * ∥f∥) $ λ x,
  trans_rel_right _ (norm_smul _ _)
    (mul_le_mul_of_nonneg_left (f.norm_coe_le_norm _) (norm_nonneg _))⟩

@[simp] lemma coe_smul (c : 𝕜) (f : α →ᵇ β) : ⇑(c • f) = λ x, c • (f x) := rfl
lemma smul_apply (c : 𝕜) (f : α →ᵇ β) (x : α) : (c • f) x = c • f x := rfl

instance : semimodule 𝕜 (α →ᵇ β) :=
semimodule.of_core $
{ smul     := (•),
  smul_add := λ c f g, ext $ λ x, smul_add c (f x) (g x),
  add_smul := λ c₁ c₂ f, ext $ λ x, add_smul c₁ c₂ (f x),
  mul_smul := λ c₁ c₂ f, ext $ λ x, mul_smul c₁ c₂ (f x),
  one_smul := λ f, ext $ λ x, one_smul 𝕜 (f x) }

instance : normed_space 𝕜 (α →ᵇ β) := ⟨λ c f, norm_of_normed_group_le _
  (mul_nonneg (norm_nonneg _) (norm_nonneg _)) _⟩

instance [compact_space α] : normed_space 𝕜 C(α,β) :=
{ norm_smul_le := λ c f,
  begin
    equiv_rw (equiv_continuous_map_of_compact α β).symm at f,
    exact le_of_eq (norm_smul c f),
  end }

end normed_space

section normed_ring
/-!
### Normed ring structure

In this section, if `R` is a normed ring, then we show that the space of bounded
continuous functions from `α` to `R` inherits a normed ring structure, by using
pointwise operations and checking that they are compatible with the uniform distance. -/

variables [topological_space α] {R : Type*} [normed_ring R]

instance : ring (α →ᵇ R) :=
{ one := const α 1,
  mul := λ f g, of_normed_group (f * g) (f.continuous.mul g.continuous) (∥f∥ * ∥g∥) $ λ x,
    le_trans (normed_ring.norm_mul (f x) (g x)) $
      mul_le_mul (f.norm_coe_le_norm x) (g.norm_coe_le_norm x) (norm_nonneg _) (norm_nonneg _),
  one_mul := λ f, ext $ λ x, one_mul (f x),
  mul_one := λ f, ext $ λ x, mul_one (f x),
  mul_assoc := λ f₁ f₂ f₃, ext $ λ x, mul_assoc _ _ _,
  left_distrib := λ f₁ f₂ f₃, ext $ λ x, left_distrib _ _ _,
  right_distrib := λ f₁ f₂ f₃, ext $ λ x, right_distrib _ _ _,
  .. bounded_continuous_function.add_comm_group }

@[simp] lemma coe_mul (f g : α →ᵇ R) : ⇑(f * g) = f * g := rfl
lemma mul_apply (f g : α →ᵇ R) (x : α) : (f * g) x = f x * g x := rfl

instance : normed_ring (α →ᵇ R) :=
{ norm_mul := λ f g, norm_of_normed_group_le _ (mul_nonneg (norm_nonneg _) (norm_nonneg _)) _,
  .. bounded_continuous_function.normed_group }

instance [compact_space α] : normed_ring C(α,R) :=
{ norm_mul := λ f g,
  begin
    equiv_rw (equiv_continuous_map_of_compact α R).symm at f,
    equiv_rw (equiv_continuous_map_of_compact α R).symm at g,
    exact norm_mul_le f g,
  end,
  ..(infer_instance : normed_group C(α,R)) }

end normed_ring

section normed_comm_ring
/-!
### Normed commutative ring structure

In this section, if `R` is a normed commutative ring, then we show that the space of bounded
continuous functions from `α` to `R` inherits a normed commutative ring structure, by using
pointwise operations and checking that they are compatible with the uniform distance. -/

variables [topological_space α] {R : Type*} [normed_comm_ring R]

instance : comm_ring (α →ᵇ R) :=
{ mul_comm := λ f₁ f₂, ext $ λ x, mul_comm _ _,
  .. bounded_continuous_function.ring }

instance : normed_comm_ring (α →ᵇ R) :=
{ .. bounded_continuous_function.comm_ring, .. bounded_continuous_function.normed_group }

end normed_comm_ring

section normed_algebra
/-!
### Normed algebra structure

In this section, if `γ` is a normed algebra, then we show that the space of bounded
continuous functions from `α` to `γ` inherits a normed algebra structure, by using
pointwise operations and checking that they are compatible with the uniform distance. -/

variables {𝕜 : Type*} [normed_field 𝕜]
variables [topological_space α] [normed_group β] [normed_space 𝕜 β]
variables [normed_ring γ] [normed_algebra 𝕜 γ]
variables {f g : α →ᵇ γ} {x : α} {c : 𝕜}

/-- `bounded_continuous_function.const` as a `ring_hom`. -/
def C : 𝕜 →+* (α →ᵇ γ) :=
{ to_fun    := λ (c : 𝕜), const α ((algebra_map 𝕜 γ) c),
  map_one'  := ext $ λ x, (algebra_map 𝕜 γ).map_one,
  map_mul'  := λ c₁ c₂, ext $ λ x, (algebra_map 𝕜 γ).map_mul _ _,
  map_zero' := ext $ λ x, (algebra_map 𝕜 γ).map_zero,
  map_add'  := λ c₁ c₂, ext $ λ x, (algebra_map 𝕜 γ).map_add _ _ }

instance : algebra 𝕜 (α →ᵇ γ) :=
{ to_ring_hom := C,
  commutes' := λ c f, ext $ λ x, algebra.commutes' _ _,
  smul_def' := λ c f, ext $ λ x, algebra.smul_def' _ _,
  ..bounded_continuous_function.semimodule,
  ..bounded_continuous_function.ring }

@[simp] lemma algebra_map_apply (k : 𝕜) (a : α) :
  algebra_map 𝕜 (α →ᵇ γ) k a = k • 1 :=
by { rw algebra.algebra_map_eq_smul_one, refl, }

instance [nonempty α] : normed_algebra 𝕜 (α →ᵇ γ) :=
{ norm_algebra_map_eq := λ c, begin
    calc ∥ (algebra_map 𝕜 (α →ᵇ γ)).to_fun c∥ = ∥(algebra_map 𝕜 γ) c∥ : _
    ... = ∥c∥ : norm_algebra_map_eq _ _,
    apply norm_const_eq ((algebra_map 𝕜 γ) c), assumption,
  end,
  ..bounded_continuous_function.algebra }

instance [nonempty α] [compact_space α] : normed_algebra 𝕜 C(α, γ) :=
{ norm_algebra_map_eq := λ c, (norm_algebra_map_eq (α →ᵇ γ) c : _), }

/-!
### Structure as normed module over scalar functions

If `β` is a normed `𝕜`-space, then we show that the space of bounded continuous
functions from `α` to `β` is naturally a module over the algebra of bounded continuous
functions from `α` to `𝕜`. -/

instance has_scalar' : has_scalar (α →ᵇ 𝕜) (α →ᵇ β) :=
⟨λ (f : α →ᵇ 𝕜) (g : α →ᵇ β), of_normed_group (λ x, (f x) • (g x))
(f.continuous.smul g.continuous) (∥f∥ * ∥g∥) (λ x, calc
  ∥f x • g x∥ ≤ ∥f x∥ * ∥g x∥ : normed_space.norm_smul_le _ _
  ... ≤ ∥f∥ * ∥g∥ : mul_le_mul (f.norm_coe_le_norm _) (g.norm_coe_le_norm _) (norm_nonneg _)
    (norm_nonneg _)) ⟩

instance module' : module (α →ᵇ 𝕜) (α →ᵇ β) :=
semimodule.of_core $
{ smul     := (•),
  smul_add := λ c f₁ f₂, ext $ λ x, smul_add _ _ _,
  add_smul := λ c₁ c₂ f, ext $ λ x, add_smul _ _ _,
  mul_smul := λ c₁ c₂ f, ext $ λ x, mul_smul _ _ _,
  one_smul := λ f, ext $ λ x, one_smul 𝕜 (f x) }

lemma norm_smul_le (f : α →ᵇ 𝕜) (g : α →ᵇ β) : ∥f • g∥ ≤ ∥f∥ * ∥g∥ :=
norm_of_normed_group_le _ (mul_nonneg (norm_nonneg _) (norm_nonneg _)) _

/- TODO: When `normed_module` has been added to `normed_space.basic`, the above facts
show that the space of bounded continuous functions from `α` to `β` is naturally a normed
module over the algebra of bounded continuous functions from `α` to `𝕜`. -/

variables (α 𝕜)

/--
When `α` is compact and `𝕜` is a normed field,
the `𝕜`-algebra of bounded continuous maps `α →ᵇ 𝕜` is
`𝕜`-linearly isometric to `C(α, 𝕜)`.
-/
def linear_isometry_continuous_map_of_compact [compact_space α] :
  (α →ᵇ 𝕜) ≃ₗᵢ[𝕜] C(α, 𝕜) :=
{ map_smul' := λ c f, by { ext, simp, },
  norm_map' := λ f, rfl,
  ..add_equiv_continuous_map_of_compact α 𝕜 }

@[simp]
lemma isometric_continuous_map_of_compact_to_isometric [compact_space α] :
  (linear_isometry_continuous_map_of_compact α 𝕜).to_isometric =
    isometric_continuous_map_of_compact α 𝕜 :=
rfl

@[simp]
lemma linear_isometry_continuous_map_of_compact_to_add_equiv [compact_space α] :
  (linear_isometry_continuous_map_of_compact α 𝕜).to_linear_equiv.to_add_equiv =
    add_equiv_continuous_map_of_compact α 𝕜 :=
rfl

@[simp]
lemma linear_isometry_continuous_map_of_compact_to_equiv [compact_space α] :
  (linear_isometry_continuous_map_of_compact α 𝕜).to_linear_equiv.to_equiv =
    equiv_continuous_map_of_compact α 𝕜 :=
rfl

end normed_algebra

end bounded_continuous_function<|MERGE_RESOLUTION|>--- conflicted
+++ resolved
@@ -136,11 +136,7 @@
 ⟨λ h x, le_trans (dist_coe_le_dist x) h,
  λ w, (dist_le (le_trans dist_nonneg (w (nonempty.some ‹_›)))).mpr w⟩
 
-<<<<<<< HEAD
-lemma dist_lt_of_compact_aux [nonempty α] [compact_space α]
-=======
 lemma dist_lt_of_nonempty_compact [nonempty α] [compact_space α]
->>>>>>> 902b01d8
   (w : ∀x:α, dist (f x) (g x) < C) : dist f g < C :=
 begin
   have c : continuous (λ x, dist (f x) (g x)), { continuity, },
@@ -149,11 +145,7 @@
   exact lt_of_le_of_lt (dist_le_of_nonempty.mpr (λ y, le y trivial)) (w x),
 end
 
-<<<<<<< HEAD
-lemma dist_lt_of_compact [compact_space α] (C0 : (0 : ℝ) < C) :
-=======
 lemma dist_lt_iff_of_compact [compact_space α] (C0 : (0 : ℝ) < C) :
->>>>>>> 902b01d8
   dist f g < C ↔ ∀x:α, dist (f x) (g x) < C :=
 begin
   fsplit,
@@ -161,11 +153,7 @@
     exact lt_of_le_of_lt (dist_coe_le_dist x) w, },
   { by_cases h : nonempty α,
     { resetI,
-<<<<<<< HEAD
-      exact dist_lt_of_compact_aux, },
-=======
       exact dist_lt_of_nonempty_compact, },
->>>>>>> 902b01d8
     { rintro -,
       convert C0,
       apply le_antisymm _ dist_nonneg',
@@ -173,15 +161,9 @@
       exact cInf_le ⟨0, λ C, and.left⟩ ⟨le_refl _, λ x, false.elim (h (nonempty.intro x))⟩, }, },
 end
 
-<<<<<<< HEAD
-lemma dist_lt_of_nonempty_compact [nonempty α] [compact_space α] :
-  dist f g < C ↔ ∀x:α, dist (f x) (g x) < C :=
-⟨λ w x, lt_of_le_of_lt (dist_coe_le_dist x) w, dist_lt_of_compact_aux⟩
-=======
 lemma dist_lt_iff_of_nonempty_compact [nonempty α] [compact_space α] :
   dist f g < C ↔ ∀x:α, dist (f x) (g x) < C :=
 ⟨λ w x, lt_of_le_of_lt (dist_coe_le_dist x) w, dist_lt_of_nonempty_compact⟩
->>>>>>> 902b01d8
 
 /-- On an empty space, bounded continuous functions are at distance 0 -/
 lemma dist_zero_of_empty (e : ¬ nonempty α) : dist f g = 0 :=
@@ -513,20 +495,6 @@
   exact dist_le_of_nonempty,
 end
 
-<<<<<<< HEAD
-lemma norm_lt_of_compact [compact_space α]
-  {f : α →ᵇ β} {M : ℝ} (M0 : 0 < M) : ∥f∥ < M ↔ ∀ x, ∥f x∥ < M :=
-begin
-  simp_rw [norm_def, ←dist_zero_right],
-  exact dist_lt_of_compact M0,
-end
-
-lemma norm_lt_of_nonempty_compact [nonempty α] [compact_space α]
-  {f : α →ᵇ β} {M : ℝ} : ∥f∥ < M ↔ ∀ x, ∥f x∥ < M :=
-begin
-  simp_rw [norm_def, ←dist_zero_right],
-  exact dist_lt_of_nonempty_compact,
-=======
 lemma norm_lt_iff_of_compact [compact_space α]
   {f : α →ᵇ β} {M : ℝ} (M0 : 0 < M) : ∥f∥ < M ↔ ∀ x, ∥f x∥ < M :=
 begin
@@ -539,7 +507,6 @@
 begin
   simp_rw [norm_def, ←dist_zero_right],
   exact dist_lt_iff_of_nonempty_compact,
->>>>>>> 902b01d8
 end
 
 variable (f)
