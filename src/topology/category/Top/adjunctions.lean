--- conflicted
+++ resolved
@@ -13,10 +13,7 @@
 
 namespace Top
 
-<<<<<<< HEAD
-=======
 /-- Equipping a type with the discrete topology is left adjoint to the forgetful functor `Top ⥤ Type`. -/
->>>>>>> b11f0f14
 def adj₁ : discrete ⊣ forget Top :=
 { hom_equiv := λ X Y,
   { to_fun := λ f, f,
@@ -26,10 +23,7 @@
   unit := { app := λ X, id },
   counit := { app := λ X, ⟨id, continuous_bot⟩ } }
 
-<<<<<<< HEAD
-=======
 /-- Equipping a type with the trivial topology is right adjoint to the forgetful functor `Top ⥤ Type`. -/
->>>>>>> b11f0f14
 def adj₂ : forget Top ⊣ trivial :=
 { hom_equiv := λ X Y,
   { to_fun := λ f, ⟨f, continuous_top⟩,
