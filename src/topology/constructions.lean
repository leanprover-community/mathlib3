--- conflicted
+++ resolved
@@ -305,15 +305,7 @@
 
 @[continuity] lemma continuous.prod_mk {f : γ → α} {g : γ → β}
   (hf : continuous f) (hg : continuous g) : continuous (λx, (f x, g x)) :=
-<<<<<<< HEAD
 continuous_prod_mk.2 ⟨hf, hg⟩
-=======
-continuous_inf_rng.2 ⟨continuous_induced_rng.2 hf, continuous_induced_rng.2 hg⟩
-
-@[simp] lemma continuous_prod_mk {f : α → β} {g : α → γ} :
-  continuous (λ x, (f x, g x)) ↔ continuous f ∧ continuous g :=
-⟨λ h, ⟨h.fst, h.snd⟩, λ h, h.1.prod_mk h.2⟩
->>>>>>> b5eb0429
 
 @[continuity] lemma continuous.prod.mk (a : α) : continuous (λ b : β, (a, b)) :=
 continuous_const.prod_mk continuous_id'
@@ -716,18 +708,6 @@
 @[continuity] lemma continuous_inr : continuous (@inr α β) :=
 continuous_sup_rng_right continuous_coinduced_rng
 
-<<<<<<< HEAD
-=======
-@[continuity] lemma continuous.sum_elim {f : α → γ} {g : β → γ}
-  (hf : continuous f) (hg : continuous g) : continuous (sum.elim f g) :=
-by simp only [continuous_sup_dom, continuous_coinduced_dom, sum.elim_comp_inl, sum.elim_comp_inr,
-  true_and, *]
-
-@[continuity] lemma continuous.sum_map {f : α → β} {g : γ → δ}
-  (hf : continuous f) (hg : continuous g) : continuous (sum.map f g) :=
-(continuous_inl.comp hf).sum_elim (continuous_inr.comp hg)
-
->>>>>>> b5eb0429
 lemma is_open_sum_iff {s : set (α ⊕ β)} :
   is_open s ↔ is_open (inl ⁻¹' s) ∧ is_open (inr ⁻¹' s) :=
 iff.rfl
@@ -845,7 +825,6 @@
   inj := subtype.coe_injective,
   closed_range := (subtype.range_coe : range coe = s).symm ▸ hs }
 
-<<<<<<< HEAD
 @[continuity] lemma continuous.subtype_mk {f : β → α} (h : continuous f)
   (hp : ∀x, p (f x)) : continuous (λx, (⟨f x, hp x⟩ : subtype p)) :=
 continuous_induced_rng.2 h
@@ -853,11 +832,6 @@
 lemma continuous.subtype_map {f : α → β} (h : continuous f) {q : β → Prop}
   (hpq : ∀ x, p x → q (f x)) : continuous (subtype.map f hpq) :=
 (h.comp continuous_subtype_coe).subtype_mk _
-=======
-@[continuity] lemma continuous_subtype_mk {f : β → α}
-  (hp : ∀x, p (f x)) (h : continuous f) : continuous (λx, (⟨f x, hp x⟩ : subtype p)) :=
-continuous_induced_rng.2 h
->>>>>>> b5eb0429
 
 lemma continuous_inclusion {s t : set α} (h : s ⊆ t) : continuous (inclusion h) :=
 continuous_id.subtype_map h
@@ -962,13 +936,10 @@
 lemma continuous.quotient_lift_on' {f : α → β} (hs : ∀ a b, a ≈ b → f a = f b)
   (h : continuous f) : continuous (λ x, quotient.lift_on' x f hs : quotient s → β) :=
 continuous_coinduced_dom.2 h
-<<<<<<< HEAD
 
 lemma continuous.quotient_map' {sb : setoid β} {f : α → β} (hf : (s.r ⇒ sb.r) f f)
   (hc : continuous f) : continuous (quotient.map' f hf) :=
 (continuous_quot_mk.comp hc).quotient_lift _
-=======
->>>>>>> b5eb0429
 
 end quotient
 
@@ -976,15 +947,8 @@
 variables {ι : Type*} {π : ι → Type*} {κ : Type*}
   [topological_space α] [∀i, topological_space (π i)] {f : α → Πi:ι, π i}
 
-<<<<<<< HEAD
 lemma continuous_pi_iff : continuous f ↔ ∀ i, continuous (λ a, f a i) :=
 by simp only [continuous_infi_rng, continuous_induced_rng]
-=======
-@[continuity]
-lemma continuous_pi [topological_space α] [∀i, topological_space (π i)] {f : α → Πi:ι, π i}
-  (h : ∀i, continuous (λa, f a i)) : continuous f :=
-continuous_infi_rng.2 $ assume i, continuous_induced_rng.2 $ h i
->>>>>>> b5eb0429
 
 @[continuity] lemma continuous_pi (h : ∀ i, continuous (λ a, f a i)) : continuous f :=
 continuous_pi_iff.2 h
@@ -1152,11 +1116,7 @@
   erw induced_compose,
 end
 
-<<<<<<< HEAD
-variables [fintype ι] [∀ i, discrete_topology (π i)]
-=======
-variables [finite ι] [∀ i, topological_space (π i)] [∀ i, discrete_topology (π i)]
->>>>>>> b5eb0429
+variables [finite ι] [∀ i, discrete_topology (π i)]
 
 /-- A finite product of discrete spaces is discrete. -/
 instance Pi.discrete_topology : discrete_topology (Π i, π i) :=
@@ -1244,16 +1204,9 @@
 by simp only [continuous_supr_dom, continuous_coinduced_dom]
 
 /-- A map out of a sum type is continuous if its restriction to each summand is. -/
-<<<<<<< HEAD
 @[continuity] lemma continuous_sigma {f : sigma σ → α} (hf : ∀ i, continuous (λ a, f ⟨i, a⟩)) :
   continuous f :=
 continuous_sigma_iff.2 hf
-=======
-@[continuity]
-lemma continuous_sigma [topological_space β] {f : sigma σ → β}
-  (h : ∀ i, continuous (λ a, f ⟨i, a⟩)) : continuous f :=
-continuous_supr_dom.2 (λ i, continuous_coinduced_dom.2 (h i))
->>>>>>> b5eb0429
 
 @[simp] lemma continuous_sigma_map {f₁ : ι → κ} {f₂ : Π i, σ i → τ (f₁ i)} :
   continuous (sigma.map f₁ f₂) ↔ ∀ i, continuous (f₂ i) :=
@@ -1293,10 +1246,5 @@
 @[continuity] lemma continuous_up [topological_space α] :
   continuous (ulift.up : α → ulift.{v u} α) :=
 continuous_induced_rng.2 continuous_id
-<<<<<<< HEAD
-=======
-
-end ulift
->>>>>>> b5eb0429
 
 end ulift