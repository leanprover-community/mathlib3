/-
Copyright (c) 2017 Johannes Hölzl. All rights reserved.
Released under Apache 2.0 license as described in the file LICENSE.
Authors: Johannes Hölzl, Mario Carneiro, Patrick Massot
-/
import topology.maps
<<<<<<< HEAD
import order.filter.pi
=======
import data.fin.tuple
>>>>>>> 1b51fe0f

/-!
# Constructions of new topological spaces from old ones

This file constructs products, sums, subtypes and quotients of topological spaces
and sets up their basic theory, such as criteria for maps into or out of these
constructions to be continuous; descriptions of the open sets, neighborhood filters,
and generators of these constructions; and their behavior with respect to embeddings
and other specific classes of maps.

## Implementation note

The constructed topologies are defined using induced and coinduced topologies
along with the complete lattice structure on topologies. Their universal properties
(for example, a map `X → Y × Z` is continuous if and only if both projections
`X → Y`, `X → Z` are) follow easily using order-theoretic descriptions of
continuity. With more work we can also extract descriptions of the open sets,
neighborhood filters and so on.

## Tags

product, sum, disjoint union, subspace, quotient space

-/

noncomputable theory

open topological_space set filter
open_locale classical topological_space filter

universes u v w x
variables {α : Type u} {β : Type v} {γ : Type w} {δ : Type x}

section constructions

instance {p : α → Prop} [t : topological_space α] : topological_space (subtype p) :=
induced coe t

instance {r : α → α → Prop} [t : topological_space α] : topological_space (quot r) :=
coinduced (quot.mk r) t

instance {s : setoid α} [t : topological_space α] : topological_space (quotient s) :=
coinduced quotient.mk t

instance [t₁ : topological_space α] [t₂ : topological_space β] : topological_space (α × β) :=
induced prod.fst t₁ ⊓ induced prod.snd t₂

instance [t₁ : topological_space α] [t₂ : topological_space β] : topological_space (α ⊕ β) :=
coinduced sum.inl t₁ ⊔ coinduced sum.inr t₂

instance {β : α → Type v} [t₂ : Πa, topological_space (β a)] : topological_space (sigma β) :=
⨆a, coinduced (sigma.mk a) (t₂ a)

instance Pi.topological_space {β : α → Type v} [t₂ : Πa, topological_space (β a)] :
  topological_space (Πa, β a) :=
⨅a, induced (λf, f a) (t₂ a)

instance ulift.topological_space [t : topological_space α] : topological_space (ulift.{v u} α) :=
t.induced ulift.down

lemma quotient.preimage_mem_nhds [topological_space α] [s : setoid α]
  {V : set $ quotient s} {a : α} (hs : V ∈ 𝓝 (quotient.mk a)) : quotient.mk ⁻¹' V ∈ 𝓝 a :=
preimage_nhds_coinduced hs

/-- The image of a dense set under `quotient.mk` is a dense set. -/
lemma dense.quotient [setoid α] [topological_space α] {s : set α} (H : dense s) :
  dense (quotient.mk '' s) :=
(surjective_quotient_mk α).dense_range.dense_image continuous_coinduced_rng H

/-- The composition of `quotient.mk` and a function with dense range has dense range. -/
lemma dense_range.quotient [setoid α] [topological_space α] {f : β → α} (hf : dense_range f) :
  dense_range (quotient.mk ∘ f) :=
(surjective_quotient_mk α).dense_range.comp hf continuous_coinduced_rng

instance {p : α → Prop} [topological_space α] [discrete_topology α] :
  discrete_topology (subtype p) :=
⟨bot_unique $ assume s hs,
  ⟨coe '' s, is_open_discrete _, (set.preimage_image_eq _ subtype.coe_injective)⟩⟩

instance sum.discrete_topology [topological_space α] [topological_space β]
  [hα : discrete_topology α] [hβ : discrete_topology β] : discrete_topology (α ⊕ β) :=
⟨by unfold sum.topological_space; simp [hα.eq_bot, hβ.eq_bot]⟩

instance sigma.discrete_topology {β : α → Type v} [Πa, topological_space (β a)]
  [h : Πa, discrete_topology (β a)] : discrete_topology (sigma β) :=
⟨by { unfold sigma.topological_space, simp [λ a, (h a).eq_bot] }⟩

section topα

variable [topological_space α]

/-
The 𝓝 filter and the subspace topology.
-/

theorem mem_nhds_subtype (s : set α) (a : {x // x ∈ s}) (t : set {x // x ∈ s}) :
  t ∈ 𝓝 a ↔ ∃ u ∈ 𝓝 (a : α), coe ⁻¹' u ⊆ t :=
mem_nhds_induced coe a t

theorem nhds_subtype (s : set α) (a : {x // x ∈ s}) :
  𝓝 a = comap coe (𝓝 (a : α)) :=
nhds_induced coe a

end topα

end constructions


section prod
variables [topological_space α] [topological_space β] [topological_space γ] [topological_space δ]

@[continuity] lemma continuous_fst : continuous (@prod.fst α β) :=
continuous_inf_dom_left continuous_induced_dom

lemma continuous_at_fst {p : α × β} : continuous_at prod.fst p :=
continuous_fst.continuous_at

lemma continuous.fst {f : α → β × γ} (hf : continuous f) : continuous (λ a : α, (f a).1) :=
continuous_fst.comp hf

lemma continuous_at.fst {f : α → β × γ} {x : α} (hf : continuous_at f x) :
  continuous_at (λ a : α, (f a).1) x :=
continuous_at_fst.comp hf

@[continuity] lemma continuous_snd : continuous (@prod.snd α β) :=
continuous_inf_dom_right continuous_induced_dom

lemma continuous_at_snd {p : α × β} : continuous_at prod.snd p :=
continuous_snd.continuous_at

lemma continuous.snd {f : α → β × γ} (hf : continuous f) : continuous (λ a : α, (f a).2) :=
continuous_snd.comp hf

lemma continuous_at.snd {f : α → β × γ} {x : α} (hf : continuous_at f x) :
  continuous_at (λ a : α, (f a).2) x :=
continuous_at_snd.comp hf

@[continuity] lemma continuous.prod_mk {f : γ → α} {g : γ → β}
  (hf : continuous f) (hg : continuous g) : continuous (λx, (f x, g x)) :=
continuous_inf_rng (continuous_induced_rng hf) (continuous_induced_rng hg)

@[continuity] lemma continuous.prod.mk (a : α) : continuous (prod.mk a : β → α × β) :=
continuous_const.prod_mk continuous_id'

lemma continuous.prod_map {f : γ → α} {g : δ → β} (hf : continuous f) (hg : continuous g) :
  continuous (λ x : γ × δ, (f x.1, g x.2)) :=
(hf.comp continuous_fst).prod_mk (hg.comp continuous_snd)

lemma filter.eventually.prod_inl_nhds {p : α → Prop} {a : α}  (h : ∀ᶠ x in 𝓝 a, p x) (b : β) :
  ∀ᶠ x in 𝓝 (a, b), p (x : α × β).1 :=
continuous_at_fst h

lemma filter.eventually.prod_inr_nhds {p : β → Prop} {b : β} (h : ∀ᶠ x in 𝓝 b, p x) (a : α) :
  ∀ᶠ x in 𝓝 (a, b), p (x : α × β).2 :=
continuous_at_snd h

lemma filter.eventually.prod_mk_nhds {pa : α → Prop} {a} (ha : ∀ᶠ x in 𝓝 a, pa x)
  {pb : β → Prop} {b} (hb : ∀ᶠ y in 𝓝 b, pb y) :
  ∀ᶠ p in 𝓝 (a, b), pa (p : α × β).1 ∧ pb p.2 :=
(ha.prod_inl_nhds b).and (hb.prod_inr_nhds a)

lemma continuous_swap : continuous (prod.swap : α × β → β × α) :=
continuous_snd.prod_mk continuous_fst

lemma continuous_uncurry_left {f : α → β → γ} (a : α)
  (h : continuous (function.uncurry f)) : continuous (f a) :=
show continuous (function.uncurry f ∘ (λ b, (a, b))), from h.comp (by continuity)

lemma continuous_uncurry_right {f : α → β → γ} (b : β)
  (h : continuous (function.uncurry f)) : continuous (λ a, f a b) :=
show continuous (function.uncurry f ∘ (λ a, (a, b))), from h.comp (by continuity)

lemma continuous_curry {g : α × β → γ} (a : α)
  (h : continuous g) : continuous (function.curry g a) :=
show continuous (g ∘ (λ b, (a, b))), from h.comp (by continuity)

lemma is_open.prod {s : set α} {t : set β} (hs : is_open s) (ht : is_open t) :
  is_open (set.prod s t) :=
is_open.inter (hs.preimage continuous_fst) (ht.preimage continuous_snd)

lemma nhds_prod_eq {a : α} {b : β} : 𝓝 (a, b) = 𝓝 a ×ᶠ 𝓝 b :=
by rw [filter.prod, prod.topological_space, nhds_inf, nhds_induced, nhds_induced]

lemma mem_nhds_prod_iff {a : α} {b : β} {s : set (α × β)} :
  s ∈ 𝓝 (a, b) ↔ ∃ (u ∈ 𝓝 a) (v ∈ 𝓝 b), set.prod u v ⊆ s :=
by rw [nhds_prod_eq, mem_prod_iff]

lemma mem_nhds_prod_iff' {a : α} {b : β} {s : set (α × β)} :
  s ∈ 𝓝 (a, b) ↔ ∃ u v, is_open u ∧ a ∈ u ∧ is_open v ∧ b ∈ v ∧ set.prod u v ⊆ s :=
begin
  rw mem_nhds_prod_iff,
  split,
  { rintros ⟨u, Hu, v, Hv, h⟩,
    rcases mem_nhds_iff.1 Hu with ⟨u', u'u, u'_open, Hu'⟩,
    rcases mem_nhds_iff.1 Hv with ⟨v', v'v, v'_open, Hv'⟩,
    exact ⟨u', v', u'_open, Hu', v'_open, Hv', (set.prod_mono u'u v'v).trans h⟩ },
  { rintros ⟨u, v, u_open, au, v_open, bv, huv⟩,
    exact ⟨u, u_open.mem_nhds au, v, v_open.mem_nhds bv, huv⟩ }
end

lemma filter.has_basis.prod_nhds {ιa ιb : Type*} {pa : ιa → Prop} {pb : ιb → Prop}
  {sa : ιa → set α} {sb : ιb → set β} {a : α} {b : β} (ha : (𝓝 a).has_basis pa sa)
  (hb : (𝓝 b).has_basis pb sb) :
  (𝓝 (a, b)).has_basis (λ i : ιa × ιb, pa i.1 ∧ pb i.2) (λ i, (sa i.1).prod (sb i.2)) :=
by { rw nhds_prod_eq, exact ha.prod hb }

lemma filter.has_basis.prod_nhds' {ιa ιb : Type*} {pa : ιa → Prop} {pb : ιb → Prop}
  {sa : ιa → set α} {sb : ιb → set β} {ab : α × β} (ha : (𝓝 ab.1).has_basis pa sa)
  (hb : (𝓝 ab.2).has_basis pb sb) :
  (𝓝 ab).has_basis (λ i : ιa × ιb, pa i.1 ∧ pb i.2) (λ i, (sa i.1).prod (sb i.2)) :=
by { cases ab, exact ha.prod_nhds hb }

instance [discrete_topology α] [discrete_topology β] : discrete_topology (α × β) :=
⟨eq_of_nhds_eq_nhds $ assume ⟨a, b⟩,
  by rw [nhds_prod_eq, nhds_discrete α, nhds_discrete β, nhds_bot, filter.prod_pure_pure]⟩

lemma prod_mem_nhds_iff {s : set α} {t : set β} {a : α} {b : β} :
  s.prod t ∈ 𝓝 (a, b) ↔ s ∈ 𝓝 a ∧ t ∈ 𝓝 b :=
by rw [nhds_prod_eq, prod_mem_prod_iff]

lemma prod_is_open.mem_nhds {s : set α} {t : set β} {a : α} {b : β}
  (ha : s ∈ 𝓝 a) (hb : t ∈ 𝓝 b) : set.prod s t ∈ 𝓝 (a, b) :=
prod_mem_nhds_iff.2 ⟨ha, hb⟩

lemma nhds_swap (a : α) (b : β) : 𝓝 (a, b) = (𝓝 (b, a)).map prod.swap :=
by rw [nhds_prod_eq, filter.prod_comm, nhds_prod_eq]; refl

lemma filter.tendsto.prod_mk_nhds {γ} {a : α} {b : β} {f : filter γ} {ma : γ → α} {mb : γ → β}
  (ha : tendsto ma f (𝓝 a)) (hb : tendsto mb f (𝓝 b)) :
  tendsto (λc, (ma c, mb c)) f (𝓝 (a, b)) :=
by rw [nhds_prod_eq]; exact filter.tendsto.prod_mk ha hb

lemma filter.eventually.curry_nhds {p : α × β → Prop} {x : α} {y : β} (h : ∀ᶠ x in 𝓝 (x, y), p x) :
  ∀ᶠ x' in 𝓝 x, ∀ᶠ y' in 𝓝 y, p (x', y') :=
by { rw [nhds_prod_eq] at h, exact h.curry }

lemma continuous_at.prod {f : α → β} {g : α → γ} {x : α}
  (hf : continuous_at f x) (hg : continuous_at g x) : continuous_at (λx, (f x, g x)) x :=
hf.prod_mk_nhds hg

lemma continuous_at.prod_map {f : α → γ} {g : β → δ} {p : α × β}
  (hf : continuous_at f p.fst) (hg : continuous_at g p.snd) :
  continuous_at (λ p : α × β, (f p.1, g p.2)) p :=
(hf.comp continuous_at_fst).prod (hg.comp continuous_at_snd)

lemma continuous_at.prod_map' {f : α → γ} {g : β → δ} {x : α} {y : β}
  (hf : continuous_at f x) (hg : continuous_at g y) :
  continuous_at (λ p : α × β, (f p.1, g p.2)) (x, y) :=
have hf : continuous_at f (x, y).fst, from hf,
have hg : continuous_at g (x, y).snd, from hg,
hf.prod_map hg

lemma prod_generate_from_generate_from_eq {α β : Type*} {s : set (set α)} {t : set (set β)}
  (hs : ⋃₀ s = univ) (ht : ⋃₀ t = univ) :
  @prod.topological_space α β (generate_from s) (generate_from t) =
  generate_from {g | ∃u∈s, ∃v∈t, g = set.prod u v} :=
let G := generate_from {g | ∃u∈s, ∃v∈t, g = set.prod u v} in
le_antisymm
  (le_generate_from $ assume g ⟨u, hu, v, hv, g_eq⟩, g_eq.symm ▸
    @is_open.prod _ _ (generate_from s) (generate_from t) _ _
      (generate_open.basic _ hu) (generate_open.basic _ hv))
  (le_inf
    (coinduced_le_iff_le_induced.mp $ le_generate_from $ assume u hu,
      have (⋃v∈t, set.prod u v) = prod.fst ⁻¹' u,
        from calc (⋃v∈t, set.prod u v) = set.prod u univ :
            set.ext $ assume ⟨a, b⟩, by rw ← ht; simp [and.left_comm] {contextual:=tt}
          ... = prod.fst ⁻¹' u : by simp [set.prod, preimage],
      show G.is_open (prod.fst ⁻¹' u),
        from this ▸ @is_open_Union _ _ G _ $ assume v, @is_open_Union _ _ G _ $ assume hv,
          generate_open.basic _ ⟨_, hu, _, hv, rfl⟩)
    (coinduced_le_iff_le_induced.mp $ le_generate_from $ assume v hv,
      have (⋃u∈s, set.prod u v) = prod.snd ⁻¹' v,
        from calc (⋃u∈s, set.prod u v) = set.prod univ v:
            set.ext $ assume ⟨a, b⟩, by rw [←hs]; by_cases b ∈ v; simp [h] {contextual:=tt}
          ... = prod.snd ⁻¹' v : by simp [set.prod, preimage],
      show G.is_open (prod.snd ⁻¹' v),
        from this ▸ @is_open_Union _ _ G _ $ assume u, @is_open_Union _ _ G _ $ assume hu,
          generate_open.basic _ ⟨_, hu, _, hv, rfl⟩))

lemma prod_eq_generate_from :
  prod.topological_space =
  generate_from {g | ∃(s:set α) (t:set β), is_open s ∧ is_open t ∧ g = set.prod s t} :=
le_antisymm
  (le_generate_from $ assume g ⟨s, t, hs, ht, g_eq⟩, g_eq.symm ▸ hs.prod ht)
  (le_inf
    (ball_image_of_ball $ λt ht, generate_open.basic _ ⟨t, univ, by simpa [set.prod_eq] using ht⟩)
    (ball_image_of_ball $ λt ht, generate_open.basic _ ⟨univ, t, by simpa [set.prod_eq] using ht⟩))

lemma is_open_prod_iff {s : set (α×β)} : is_open s ↔
  (∀a b, (a, b) ∈ s → ∃u v, is_open u ∧ is_open v ∧ a ∈ u ∧ b ∈ v ∧ set.prod u v ⊆ s) :=
begin
  rw [is_open_iff_nhds],
  simp_rw [le_principal_iff, prod.forall,
    ((nhds_basis_opens _).prod_nhds (nhds_basis_opens _)).mem_iff, prod.exists, exists_prop],
  simp only [and_assoc, and.left_comm]
end

/-- A product of induced topologies is induced by the product map -/
lemma prod_induced_induced {α γ : Type*} (f : α → β) (g : γ → δ) :
  @prod.topological_space α γ (induced f ‹_›) (induced g ‹_›) =
  induced (λ p, (f p.1, g p.2)) prod.topological_space :=
begin
  set fxg := (λ p : α × γ, (f p.1, g p.2)),
  have key1 : f ∘ (prod.fst : α × γ → α) = (prod.fst : β × δ → β) ∘ fxg, from rfl,
  have key2 : g ∘ (prod.snd : α × γ → γ) = (prod.snd : β × δ → δ) ∘ fxg, from rfl,
  unfold prod.topological_space,
  conv_lhs {
    rw [induced_compose, induced_compose, key1, key2],
    congr, rw ← induced_compose, skip, rw ← induced_compose, },
  rw induced_inf
end

lemma continuous_uncurry_of_discrete_topology_left [discrete_topology α]
  {f : α → β → γ} (h : ∀ a, continuous (f a)) : continuous (function.uncurry f) :=
continuous_iff_continuous_at.2 $ λ ⟨a, b⟩,
  by simp only [continuous_at, nhds_prod_eq, nhds_discrete α, pure_prod, tendsto_map'_iff, (∘),
    function.uncurry, (h a).tendsto]

/-- Given a neighborhood `s` of `(x, x)`, then `(x, x)` has a square open neighborhood
  that is a subset of `s`. -/
lemma exists_nhds_square {s : set (α × α)} {x : α} (hx : s ∈ 𝓝 (x, x)) :
  ∃U, is_open U ∧ x ∈ U ∧ set.prod U U ⊆ s :=
by simpa [nhds_prod_eq, (nhds_basis_opens x).prod_self.mem_iff, and.assoc, and.left_comm] using hx

/-- `prod.fst` maps neighborhood of `x : α × β` within the section `prod.snd ⁻¹' {x.2}`
to `𝓝 x.1`. -/
lemma map_fst_nhds_within (x : α × β) : map prod.fst (𝓝[prod.snd ⁻¹' {x.2}] x) = 𝓝 x.1 :=
begin
  refine le_antisymm (continuous_at_fst.mono_left inf_le_left) (λ s hs, _),
  rcases x with ⟨x, y⟩,
  rw [mem_map, nhds_within, mem_inf_principal, mem_nhds_prod_iff] at hs,
  rcases hs with ⟨u, hu, v, hv, H⟩,
  simp only [prod_subset_iff, mem_singleton_iff, mem_set_of_eq, mem_preimage] at H,
  exact mem_of_superset hu (λ z hz, H _ hz _ (mem_of_mem_nhds hv) rfl)
end

@[simp] lemma map_fst_nhds (x : α × β) : map prod.fst (𝓝 x) = 𝓝 x.1 :=
le_antisymm continuous_at_fst $ (map_fst_nhds_within x).symm.trans_le (map_mono inf_le_left)

/-- The first projection in a product of topological spaces sends open sets to open sets. -/
lemma is_open_map_fst : is_open_map (@prod.fst α β) :=
is_open_map_iff_nhds_le.2 $ λ x, (map_fst_nhds x).ge

/-- `prod.snd` maps neighborhood of `x : α × β` within the section `prod.fst ⁻¹' {x.1}`
to `𝓝 x.2`. -/
lemma map_snd_nhds_within (x : α × β) : map prod.snd (𝓝[prod.fst ⁻¹' {x.1}] x) = 𝓝 x.2 :=
begin
  refine le_antisymm (continuous_at_snd.mono_left inf_le_left) (λ s hs, _),
  rcases x with ⟨x, y⟩,
  rw [mem_map, nhds_within, mem_inf_principal, mem_nhds_prod_iff] at hs,
  rcases hs with ⟨u, hu, v, hv, H⟩,
  simp only [prod_subset_iff, mem_singleton_iff, mem_set_of_eq, mem_preimage] at H,
  exact mem_of_superset hv (λ z hz, H _ (mem_of_mem_nhds hu) _ hz rfl)
end

@[simp] lemma map_snd_nhds (x : α × β) : map prod.snd (𝓝 x) = 𝓝 x.2 :=
le_antisymm continuous_at_snd $ (map_snd_nhds_within x).symm.trans_le (map_mono inf_le_left)

/-- The second projection in a product of topological spaces sends open sets to open sets. -/
lemma is_open_map_snd : is_open_map (@prod.snd α β) :=
is_open_map_iff_nhds_le.2 $ λ x, (map_snd_nhds x).ge

/-- A product set is open in a product space if and only if each factor is open, or one of them is
empty -/
lemma is_open_prod_iff' {s : set α} {t : set β} :
  is_open (set.prod s t) ↔ (is_open s ∧ is_open t) ∨ (s = ∅) ∨ (t = ∅) :=
begin
  cases (set.prod s t).eq_empty_or_nonempty with h h,
  { simp [h, prod_eq_empty_iff.1 h] },
  { have st : s.nonempty ∧ t.nonempty, from prod_nonempty_iff.1 h,
    split,
    { assume H : is_open (set.prod s t),
      refine or.inl ⟨_, _⟩,
      show is_open s,
      { rw ← fst_image_prod s st.2,
        exact is_open_map_fst _ H },
      show is_open t,
      { rw ← snd_image_prod st.1 t,
        exact is_open_map_snd _ H } },
    { assume H,
      simp only [st.1.ne_empty, st.2.ne_empty, not_false_iff, or_false] at H,
      exact H.1.prod H.2 } }
end

lemma closure_prod_eq {s : set α} {t : set β} :
  closure (set.prod s t) = set.prod (closure s) (closure t) :=
set.ext $ assume ⟨a, b⟩,
have (𝓝 a ×ᶠ 𝓝 b) ⊓ 𝓟 (set.prod s t) = (𝓝 a ⊓ 𝓟 s) ×ᶠ (𝓝 b ⊓ 𝓟 t),
  by rw [←prod_inf_prod, prod_principal_principal],
by simp [closure_eq_cluster_pts, cluster_pt, nhds_prod_eq, this]; exact prod_ne_bot

lemma interior_prod_eq (s : set α) (t : set β) :
  interior (s.prod t) = (interior s).prod (interior t) :=
set.ext $ λ ⟨a, b⟩, by simp only [mem_interior_iff_mem_nhds, mem_prod, prod_mem_nhds_iff]

lemma frontier_prod_eq (s : set α) (t : set β) :
  frontier (s.prod t) = (closure s).prod (frontier t) ∪ (frontier s).prod (closure t) :=
by simp only [frontier, closure_prod_eq, interior_prod_eq, prod_diff_prod]

@[simp] lemma frontier_prod_univ_eq (s : set α) :
  frontier (s.prod (univ : set β)) = (frontier s).prod univ :=
by simp [frontier_prod_eq]

@[simp] lemma frontier_univ_prod_eq (s : set β) :
  frontier ((univ : set α).prod s) = (univ : set α).prod (frontier s) :=
by simp [frontier_prod_eq]

lemma map_mem_closure2 {s : set α} {t : set β} {u : set γ} {f : α → β → γ} {a : α} {b : β}
  (hf : continuous (λp:α×β, f p.1 p.2)) (ha : a ∈ closure s) (hb : b ∈ closure t)
  (hu : ∀a b, a ∈ s → b ∈ t → f a b ∈ u) :
  f a b ∈ closure u :=
have (a, b) ∈ closure (set.prod s t), by rw [closure_prod_eq]; from ⟨ha, hb⟩,
show (λp:α×β, f p.1 p.2) (a, b) ∈ closure u, from
  map_mem_closure hf this $ assume ⟨a, b⟩ ⟨ha, hb⟩, hu a b ha hb

lemma is_closed.prod {s₁ : set α} {s₂ : set β} (h₁ : is_closed s₁) (h₂ : is_closed s₂) :
  is_closed (set.prod s₁ s₂) :=
closure_eq_iff_is_closed.mp $ by simp only [h₁.closure_eq, h₂.closure_eq, closure_prod_eq]

/-- The product of two dense sets is a dense set. -/
lemma dense.prod {s : set α} {t : set β} (hs : dense s) (ht : dense t) :
  dense (s.prod t) :=
λ x, by { rw closure_prod_eq, exact ⟨hs x.1, ht x.2⟩ }

/-- If `f` and `g` are maps with dense range, then `prod.map f g` has dense range. -/
lemma dense_range.prod_map {ι : Type*} {κ : Type*} {f : ι → β} {g : κ → γ}
  (hf : dense_range f) (hg : dense_range g) : dense_range (prod.map f g) :=
by simpa only [dense_range, prod_range_range_eq] using hf.prod hg

lemma inducing.prod_mk {f : α → β} {g : γ → δ} (hf : inducing f) (hg : inducing g) :
  inducing (λx:α×γ, (f x.1, g x.2)) :=
⟨by rw [prod.topological_space, prod.topological_space, hf.induced, hg.induced,
         induced_compose, induced_compose, induced_inf, induced_compose, induced_compose]⟩

lemma embedding.prod_mk {f : α → β} {g : γ → δ} (hf : embedding f) (hg : embedding g) :
  embedding (λx:α×γ, (f x.1, g x.2)) :=
{ inj := assume ⟨x₁, x₂⟩ ⟨y₁, y₂⟩, by simp; exact assume h₁ h₂, ⟨hf.inj h₁, hg.inj h₂⟩,
  ..hf.to_inducing.prod_mk hg.to_inducing }

protected lemma is_open_map.prod {f : α → β} {g : γ → δ} (hf : is_open_map f) (hg : is_open_map g) :
  is_open_map (λ p : α × γ, (f p.1, g p.2)) :=
begin
  rw [is_open_map_iff_nhds_le],
  rintros ⟨a, b⟩,
  rw [nhds_prod_eq, nhds_prod_eq, ← filter.prod_map_map_eq],
  exact filter.prod_mono (is_open_map_iff_nhds_le.1 hf a) (is_open_map_iff_nhds_le.1 hg b)
end

protected lemma open_embedding.prod {f : α → β} {g : γ → δ}
  (hf : open_embedding f) (hg : open_embedding g) : open_embedding (λx:α×γ, (f x.1, g x.2)) :=
open_embedding_of_embedding_open (hf.1.prod_mk hg.1)
  (hf.is_open_map.prod hg.is_open_map)

lemma embedding_graph {f : α → β} (hf : continuous f) : embedding (λx, (x, f x)) :=
embedding_of_embedding_compose (continuous_id.prod_mk hf) continuous_fst embedding_id

end prod

section sum
open sum
variables [topological_space α] [topological_space β] [topological_space γ]

@[continuity] lemma continuous_inl : continuous (@inl α β) :=
continuous_sup_rng_left continuous_coinduced_rng

@[continuity] lemma continuous_inr : continuous (@inr α β) :=
continuous_sup_rng_right continuous_coinduced_rng

@[continuity] lemma continuous_sum_rec {f : α → γ} {g : β → γ}
  (hf : continuous f) (hg : continuous g) : @continuous (α ⊕ β) γ _ _ (@sum.rec α β (λ_, γ) f g) :=
begin
  apply continuous_sup_dom;
  rw continuous_def at hf hg ⊢;
  assumption
end

lemma is_open_sum_iff {s : set (α ⊕ β)} :
  is_open s ↔ is_open (inl ⁻¹' s) ∧ is_open (inr ⁻¹' s) :=
iff.rfl

lemma is_open_map_sum {f : α ⊕ β → γ}
  (h₁ : is_open_map (λ a, f (inl a))) (h₂ : is_open_map (λ b, f (inr b))) :
  is_open_map f :=
begin
  intros u hu,
  rw is_open_sum_iff at hu,
  cases hu with hu₁ hu₂,
  have : u = inl '' (inl ⁻¹' u) ∪ inr '' (inr ⁻¹' u),
  { ext (_|_); simp },
  rw [this, set.image_union, set.image_image, set.image_image],
  exact is_open.union (h₁ _ hu₁) (h₂ _ hu₂)
end

lemma embedding_inl : embedding (@inl α β) :=
{ induced := begin
    unfold sum.topological_space,
    apply le_antisymm,
    { rw ← coinduced_le_iff_le_induced, exact le_sup_left },
    { intros u hu, existsi (inl '' u),
      change
        (is_open (inl ⁻¹' (@inl α β '' u)) ∧
         is_open (inr ⁻¹' (@inl α β '' u))) ∧
        inl ⁻¹' (inl '' u) = u,
      have : inl ⁻¹' (@inl α β '' u) = u :=
        preimage_image_eq u (λ _ _, inl.inj_iff.mp), rw this,
      have : inr ⁻¹' (@inl α β '' u) = ∅ :=
        eq_empty_iff_forall_not_mem.mpr (assume a ⟨b, _, h⟩, inl_ne_inr h), rw this,
      exact ⟨⟨hu, is_open_empty⟩, rfl⟩ }
  end,
  inj := λ _ _, inl.inj_iff.mp }

lemma embedding_inr : embedding (@inr α β) :=
{ induced := begin
    unfold sum.topological_space,
    apply le_antisymm,
    { rw ← coinduced_le_iff_le_induced, exact le_sup_right },
    { intros u hu, existsi (inr '' u),
      change
        (is_open (inl ⁻¹' (@inr α β '' u)) ∧
         is_open (inr ⁻¹' (@inr α β '' u))) ∧
        inr ⁻¹' (inr '' u) = u,
      have : inl ⁻¹' (@inr α β '' u) = ∅ :=
        eq_empty_iff_forall_not_mem.mpr (assume b ⟨a, _, h⟩, inr_ne_inl h), rw this,
      have : inr ⁻¹' (@inr α β '' u) = u :=
        preimage_image_eq u (λ _ _, inr.inj_iff.mp), rw this,
      exact ⟨⟨is_open_empty, hu⟩, rfl⟩ }
  end,
  inj := λ _ _, inr.inj_iff.mp }

lemma is_open_range_inl : is_open (range (inl : α → α ⊕ β)) :=
is_open_sum_iff.2 $ by simp

lemma is_open_range_inr : is_open (range (inr : β → α ⊕ β)) :=
is_open_sum_iff.2 $ by simp

lemma open_embedding_inl : open_embedding (inl : α → α ⊕ β) :=
{ open_range := is_open_range_inl,
  .. embedding_inl }

lemma open_embedding_inr : open_embedding (inr : β → α ⊕ β) :=
{ open_range := is_open_range_inr,
  .. embedding_inr }

end sum

section subtype
variables [topological_space α] [topological_space β] [topological_space γ] {p : α → Prop}

lemma embedding_subtype_coe : embedding (coe : subtype p → α) :=
⟨⟨rfl⟩, subtype.coe_injective⟩

lemma closed_embedding_subtype_coe (h : is_closed {a | p a}) :
  closed_embedding (coe : subtype p → α) :=
⟨embedding_subtype_coe, by rwa [subtype.range_coe_subtype]⟩

@[continuity] lemma continuous_subtype_val : continuous (@subtype.val α p) :=
continuous_induced_dom

lemma continuous_subtype_coe : continuous (coe : subtype p → α) :=
continuous_subtype_val

lemma is_open.open_embedding_subtype_coe {s : set α} (hs : is_open s) :
  open_embedding (coe : s → α) :=
{ induced := rfl,
  inj := subtype.coe_injective,
  open_range := (subtype.range_coe : range coe = s).symm ▸  hs }

lemma is_open.is_open_map_subtype_coe {s : set α} (hs : is_open s) :
  is_open_map (coe : s → α) :=
hs.open_embedding_subtype_coe.is_open_map

lemma is_open_map.restrict {f : α → β} (hf : is_open_map f) {s : set α} (hs : is_open s) :
  is_open_map (s.restrict f) :=
hf.comp hs.is_open_map_subtype_coe

lemma is_closed.closed_embedding_subtype_coe {s : set α} (hs : is_closed s) :
  closed_embedding (coe : {x // x ∈ s} → α) :=
{ induced := rfl,
  inj := subtype.coe_injective,
  closed_range := (subtype.range_coe : range coe = s).symm ▸ hs }

@[continuity] lemma continuous_subtype_mk {f : β → α}
  (hp : ∀x, p (f x)) (h : continuous f) : continuous (λx, (⟨f x, hp x⟩ : subtype p)) :=
continuous_induced_rng h

lemma continuous_inclusion {s t : set α} (h : s ⊆ t) : continuous (inclusion h) :=
continuous_subtype_mk _ continuous_subtype_coe

lemma continuous_at_subtype_coe {p : α → Prop} {a : subtype p} :
  continuous_at (coe : subtype p → α) a :=
continuous_iff_continuous_at.mp continuous_subtype_coe _

lemma map_nhds_subtype_coe_eq {a : α} (ha : p a) (h : {a | p a} ∈ 𝓝 a) :
  map (coe : subtype p → α) (𝓝 ⟨a, ha⟩) = 𝓝 a :=
map_nhds_induced_of_mem $ by simpa only [subtype.coe_mk, subtype.range_coe] using h

lemma nhds_subtype_eq_comap {a : α} {h : p a} :
  𝓝 (⟨a, h⟩ : subtype p) = comap coe (𝓝 a) :=
nhds_induced _ _

lemma tendsto_subtype_rng {β : Type*} {p : α → Prop} {b : filter β} {f : β → subtype p} :
  ∀{a:subtype p}, tendsto f b (𝓝 a) ↔ tendsto (λx, (f x : α)) b (𝓝 (a : α))
| ⟨a, ha⟩ := by rw [nhds_subtype_eq_comap, tendsto_comap_iff, subtype.coe_mk]

lemma continuous_subtype_nhds_cover {ι : Sort*} {f : α → β} {c : ι → α → Prop}
  (c_cover : ∀x:α, ∃i, {x | c i x} ∈ 𝓝 x)
  (f_cont  : ∀i, continuous (λ(x : subtype (c i)), f x)) :
  continuous f :=
continuous_iff_continuous_at.mpr $ assume x,
  let ⟨i, (c_sets : {x | c i x} ∈ 𝓝 x)⟩ := c_cover x in
  let x' : subtype (c i) := ⟨x, mem_of_mem_nhds c_sets⟩ in
  calc map f (𝓝 x) = map f (map coe (𝓝 x')) :
      congr_arg (map f) (map_nhds_subtype_coe_eq _ $ c_sets).symm
    ... = map (λx:subtype (c i), f x) (𝓝 x') : rfl
    ... ≤ 𝓝 (f x) : continuous_iff_continuous_at.mp (f_cont i) x'

lemma continuous_subtype_is_closed_cover {ι : Sort*} {f : α → β} (c : ι → α → Prop)
  (h_lf : locally_finite (λi, {x | c i x}))
  (h_is_closed : ∀i, is_closed {x | c i x})
  (h_cover : ∀x, ∃i, c i x)
  (f_cont  : ∀i, continuous (λ(x : subtype (c i)), f x)) :
  continuous f :=
continuous_iff_is_closed.mpr $
  assume s hs,
  have ∀i, is_closed ((coe : {x | c i x} → α) '' (f ∘ coe ⁻¹' s)),
    from assume i,
    (closed_embedding_subtype_coe (h_is_closed _)).is_closed_map _ (hs.preimage (f_cont i)),
  have is_closed (⋃i, (coe : {x | c i x} → α) '' (f ∘ coe ⁻¹' s)),
    from locally_finite.is_closed_Union
      (h_lf.subset $ assume i x ⟨⟨x', hx'⟩, _, heq⟩, heq ▸ hx')
      this,
  have f ⁻¹' s = (⋃i, (coe : {x | c i x} → α) '' (f ∘ coe ⁻¹' s)),
  begin
    apply set.ext,
    have : ∀ (x : α), f x ∈ s ↔ ∃ (i : ι), c i x ∧ f x ∈ s :=
      λ x, ⟨λ hx, let ⟨i, hi⟩ := h_cover x in ⟨i, hi, hx⟩,
            λ ⟨i, hi, hx⟩, hx⟩,
    simpa [and.comm, @and.left_comm (c _ _), ← exists_and_distrib_right],
  end,
  by rwa [this]

lemma closure_subtype {x : {a // p a}} {s : set {a // p a}}:
  x ∈ closure s ↔ (x : α) ∈ closure ((coe : _ → α) '' s) :=
closure_induced

end subtype

section quotient
variables [topological_space α] [topological_space β] [topological_space γ]
variables {r : α → α → Prop} {s : setoid α}

lemma quotient_map_quot_mk : quotient_map (@quot.mk α r) :=
⟨quot.exists_rep, rfl⟩

@[continuity] lemma continuous_quot_mk : continuous (@quot.mk α r) :=
continuous_coinduced_rng

@[continuity] lemma continuous_quot_lift {f : α → β} (hr : ∀ a b, r a b → f a = f b)
  (h : continuous f) : continuous (quot.lift f hr : quot r → β) :=
continuous_coinduced_dom h

lemma quotient_map_quotient_mk : quotient_map (@quotient.mk α s) :=
quotient_map_quot_mk

lemma continuous_quotient_mk : continuous (@quotient.mk α s) :=
continuous_coinduced_rng

lemma continuous_quotient_lift {f : α → β} (hs : ∀ a b, a ≈ b → f a = f b)
  (h : continuous f) : continuous (quotient.lift f hs : quotient s → β) :=
continuous_coinduced_dom h

end quotient

section pi
variables {ι : Type*} {π : ι → Type*}

@[continuity]
lemma continuous_pi [topological_space α] [∀i, topological_space (π i)] {f : α → Πi:ι, π i}
  (h : ∀i, continuous (λa, f a i)) : continuous f :=
continuous_infi_rng $ assume i, continuous_induced_rng $ h i

@[continuity]
lemma continuous_apply [∀i, topological_space (π i)] (i : ι) :
  continuous (λp:Πi, π i, p i) :=
continuous_infi_dom continuous_induced_dom

lemma continuous_at_apply [∀i, topological_space (π i)] (i : ι) (x : Π i, π i) :
  continuous_at (λ p : Π i, π i, p i) x :=
(continuous_apply i).continuous_at

lemma filter.tendsto.apply [∀i, topological_space (π i)] {l : filter α} {f : α → Π i, π i}
  {x : Π i, π i} (h : tendsto f l (𝓝 x)) (i : ι) :
  tendsto (λ a, f a i) l (𝓝 $ x i) :=
(continuous_at_apply i _).tendsto.comp h

lemma continuous_pi_iff [topological_space α] [∀ i, topological_space (π i)] {f : α → Π i, π i} :
  continuous f ↔ ∀ i, continuous (λ y, f y i) :=
iff.intro (λ h i, (continuous_apply i).comp h) continuous_pi

lemma nhds_pi [t : ∀i, topological_space (π i)] {a : Πi, π i} :
  𝓝 a = pi (λ i, 𝓝 (a i)) :=
calc 𝓝 a = (⨅i, @nhds _ (@topological_space.induced _ _ (λx:Πi, π i, x i) (t i)) a) : nhds_infi
  ... = (⨅i, comap (λx, x i) (𝓝 (a i))) : by simp [nhds_induced]

lemma tendsto_pi_nhds [t : ∀i, topological_space (π i)] {f : α → Πi, π i} {g : Πi, π i}
  {u : filter α} :
  tendsto f u (𝓝 g) ↔ ∀ x, tendsto (λ i, f i x) u (𝓝 (g x)) :=
by rw [nhds_pi, filter.tendsto_pi]

lemma continuous_at_pi [∀ i, topological_space (π i)] [topological_space α] {f : α → Π i, π i}
  {x : α} :
  continuous_at f x ↔ ∀ i, continuous_at (λ y, f y i) x :=
tendsto_pi_nhds

lemma filter.tendsto.update [∀i, topological_space (π i)] [decidable_eq ι]
  {l : filter α} {f : α → Π i, π i} {x : Π i, π i} (hf : tendsto f l (𝓝 x)) (i : ι)
  {g : α → π i} {xi : π i} (hg : tendsto g l (𝓝 xi)) :
  tendsto (λ a, function.update (f a) i (g a)) l (𝓝 $ function.update x i xi) :=
tendsto_pi_nhds.2 $ λ j, by { rcases em (j = i) with rfl|hj; simp [*, hf.apply] }

lemma continuous_at.update [∀i, topological_space (π i)] [topological_space α] [decidable_eq ι]
  {f : α → Π i, π i} {a : α} (hf : continuous_at f a) (i : ι) {g : α → π i}
  (hg : continuous_at g a) :
  continuous_at (λ a, function.update (f a) i (g a)) a :=
hf.update i hg

lemma continuous.update [∀i, topological_space (π i)] [topological_space α] [decidable_eq ι]
  {f : α → Π i, π i} (hf : continuous f) (i : ι) {g : α → π i} (hg : continuous g) :
  continuous (λ a, function.update (f a) i (g a)) :=
continuous_iff_continuous_at.2 $ λ x, hf.continuous_at.update i hg.continuous_at

/-- `function.update f i x` is continuous in `(f, x)`. -/
@[continuity] lemma continuous_update [∀i, topological_space (π i)] [decidable_eq ι] (i : ι) :
  continuous (λ f : (Π j, π j) × π i, function.update f.1 i f.2) :=
continuous_fst.update i continuous_snd

lemma filter.tendsto.fin_insert_nth {n} {π : fin (n + 1) → Type*} [Π i, topological_space (π i)]
  (i : fin (n + 1)) {f : α → π i} {l : filter α} {x : π i} (hf : tendsto f l (𝓝 x))
  {g : α → Π j : fin n, π (i.succ_above j)} {y : Π j, π (i.succ_above j)} (hg : tendsto g l (𝓝 y)) :
  tendsto (λ a, i.insert_nth (f a) (g a)) l (𝓝 $ i.insert_nth x y) :=
tendsto_pi_nhds.2 (λ j, fin.succ_above_cases i (by simpa) (by simpa using tendsto_pi_nhds.1 hg) j)

lemma continuous_at.fin_insert_nth {n} {π : fin (n + 1) → Type*} [Π i, topological_space (π i)]
  [topological_space α] (i : fin (n + 1)) {f : α → π i} {a : α} (hf : continuous_at f a)
  {g : α → Π j : fin n, π (i.succ_above j)} (hg : continuous_at g a) :
  continuous_at (λ a, i.insert_nth (f a) (g a)) a :=
hf.fin_insert_nth i hg

lemma continuous.fin_insert_nth {n} {π : fin (n + 1) → Type*} [Π i, topological_space (π i)]
  [topological_space α] (i : fin (n + 1)) {f : α → π i} (hf : continuous f)
  {g : α → Π j : fin n, π (i.succ_above j)} (hg : continuous g) :
  continuous (λ a, i.insert_nth (f a) (g a)) :=
continuous_iff_continuous_at.2 $ λ a, hf.continuous_at.fin_insert_nth i hg.continuous_at

lemma is_open_set_pi [∀a, topological_space (π a)] {i : set ι} {s : Πa, set (π a)}
  (hi : finite i) (hs : ∀a∈i, is_open (s a)) : is_open (pi i s) :=
by rw [pi_def]; exact (is_open_bInter hi $ assume a ha, (hs _ ha).preimage (continuous_apply _))

lemma is_closed_set_pi [∀a, topological_space (π a)] {i : set ι} {s : Πa, set (π a)}
  (hs : ∀a∈i, is_closed (s a)) : is_closed (pi i s) :=
by rw [pi_def];
  exact (is_closed_Inter $ λ a, is_closed_Inter $ λ ha, (hs _ ha).preimage (continuous_apply _))

lemma mem_nhds_of_pi_mem_nhds {ι : Type*} {α : ι → Type*} [Π (i : ι), topological_space (α i)]
  {I : set ι} {s : Π i, set (α i)} (a : Π i, α i) (hs : I.pi s ∈ 𝓝 a) {i : ι} (hi : i ∈ I) :
  s i ∈ 𝓝 (a i) :=
by { rw nhds_pi at hs, exact mem_of_pi_mem_pi hs hi }

lemma set_pi_mem_nhds [Π a, topological_space (π a)] {i : set ι} {s : Π a, set (π a)}
  {x : Π a, π a} (hi : finite i) (hs : ∀ a ∈ i, s a ∈ 𝓝 (x a)) :
  pi i s ∈ 𝓝 x :=
by { rw [pi_def, bInter_mem hi], exact λ a ha, (continuous_apply a).continuous_at (hs a ha) }

lemma set_pi_mem_nhds_iff {α : ι → Type*} [Π (i : ι), topological_space (α i)]
  {I : set ι} (hI : I.finite) {s : Π i, set (α i)} (a : Π i, α i) :
  I.pi s ∈ 𝓝 a ↔ ∀ (i : ι), i ∈ I → s i ∈ 𝓝 (a i) :=
by { rw [nhds_pi, pi_mem_pi_iff hI], apply_instance }

lemma interior_pi_set {α : ι → Type*} [Π i, topological_space (α i)]
  {I : set ι} (hI : I.finite) {s : Π i, set (α i)} :
  interior (pi I s) = I.pi (λ i, interior (s i)) :=
by { ext a, simp only [set.mem_pi, mem_interior_iff_mem_nhds, set_pi_mem_nhds_iff hI] }

lemma exists_finset_piecewise_mem_of_mem_nhds [decidable_eq ι] [Π i, topological_space (π i)]
  {s : set (Π a, π a)} {x : Π a, π a} (hs : s ∈ 𝓝 x) (y : Π a, π a) :
  ∃ I : finset ι, I.piecewise x y ∈ s :=
begin
  simp only [nhds_pi, filter.mem_pi'] at hs,
  rcases hs with ⟨I, t, htx, hts⟩,
  refine ⟨I, hts $ λ i hi, _⟩,
  simpa [finset.mem_coe.1 hi] using mem_of_mem_nhds (htx i)
end

lemma pi_eq_generate_from [∀a, topological_space (π a)] :
  Pi.topological_space =
  generate_from {g | ∃(s:Πa, set (π a)) (i : finset ι), (∀a∈i, is_open (s a)) ∧ g = pi ↑i s} :=
le_antisymm
  (le_generate_from $ assume g ⟨s, i, hi, eq⟩, eq.symm ▸ is_open_set_pi (finset.finite_to_set _) hi)
  (le_infi $ assume a s ⟨t, ht, s_eq⟩, generate_open.basic _ $
    ⟨function.update (λa, univ) a t, {a}, by simpa using ht, s_eq ▸ by ext f; simp [set.pi]⟩)

lemma pi_generate_from_eq {g : Πa, set (set (π a))} :
  @Pi.topological_space ι π (λa, generate_from (g a)) =
  generate_from {t | ∃(s:Πa, set (π a)) (i : finset ι), (∀a∈i, s a ∈ g a) ∧ t = pi ↑i s} :=
let G := {t | ∃(s:Πa, set (π a)) (i : finset ι), (∀a∈i, s a ∈ g a) ∧ t = pi ↑i s} in
begin
  rw [pi_eq_generate_from],
  refine le_antisymm (generate_from_mono _) (le_generate_from _),
  exact assume s ⟨t, i, ht, eq⟩, ⟨t, i, assume a ha, generate_open.basic _ (ht a ha), eq⟩,
  { rintros s ⟨t, i, hi, rfl⟩,
    rw [pi_def],
    apply is_open_bInter (finset.finite_to_set _),
    assume a ha, show ((generate_from G).coinduced (λf:Πa, π a, f a)).is_open (t a),
    refine le_generate_from _ _ (hi a ha),
    exact assume s hs, generate_open.basic _ ⟨function.update (λa, univ) a s, {a}, by simp [hs]⟩ }
end

lemma pi_generate_from_eq_fintype {g : Πa, set (set (π a))} [fintype ι] (hg : ∀a, ⋃₀ g a = univ) :
  @Pi.topological_space ι π (λa, generate_from (g a)) =
  generate_from {t | ∃(s:Πa, set (π a)), (∀a, s a ∈ g a) ∧ t = pi univ s} :=
begin
  rw [pi_generate_from_eq],
  refine le_antisymm (generate_from_mono _) (le_generate_from _),
  exact assume s ⟨t, ht, eq⟩, ⟨t, finset.univ, by simp [ht, eq]⟩,
  { rintros s ⟨t, i, ht, rfl⟩,
    apply is_open_iff_forall_mem_open.2 _,
    assume f hf,
    choose c hc using show ∀a, ∃s, s ∈ g a ∧ f a ∈ s,
    { assume a, have : f a ∈ ⋃₀ g a, { rw [hg], apply mem_univ }, simpa },
    refine ⟨pi univ (λa, if a ∈ i then t a else (c : Πa, set (π a)) a), _, _, _⟩,
    { simp [pi_if] },
    { refine generate_open.basic _ ⟨_, assume a, _, rfl⟩,
      by_cases a ∈ i; simp [*, set.pi] at * },
    { have : f ∈ pi {a | a ∉ i} c, { simp [*, set.pi] at * },
      simpa [pi_if, hf] } }
end

/-- Suppose `π i` is a family of topological spaces indexed by `i : ι`, and `X` is a type
endowed with a family of maps `f i : X → π i` for every `i : ι`, hence inducing a
map `g : X → Π i, π i`. This lemma shows that infimum of the topologies on `X` induced by
the `f i` as `i : ι` varies is simply the topology on `X` induced by `g : X → Π i, π i`
where `Π i, π i` is endowed with the usual product topology. -/
lemma inducing_infi_to_pi {X : Type*} [∀ i, topological_space (π i)] (f : Π i, X → π i) :
  @inducing X (Π i, π i) (⨅ i, induced (f i) infer_instance) _ (λ x i, f i x) :=
begin
  constructor,
  erw induced_infi,
  congr' 1,
  funext,
  erw induced_compose,
end

variables [fintype ι] [∀ i, topological_space (π i)] [∀ i, discrete_topology (π i)]

/-- A finite product of discrete spaces is discrete. -/
instance Pi.discrete_topology : discrete_topology (Π i, π i) :=
singletons_open_iff_discrete.mp (λ x,
begin
  rw show {x} = ⋂ i, {y : Π i, π i | y i = x i},
  { ext, simp only [function.funext_iff, set.mem_singleton_iff, set.mem_Inter, set.mem_set_of_eq] },
  exact is_open_Inter (λ i, (continuous_apply i).is_open_preimage {x i} (is_open_discrete {x i}))
end)

end pi

section sigma
variables {ι : Type*} {σ : ι → Type*} [Π i, topological_space (σ i)]

@[continuity]
lemma continuous_sigma_mk {i : ι} : continuous (@sigma.mk ι σ i) :=
continuous_supr_rng continuous_coinduced_rng

lemma is_open_sigma_iff {s : set (sigma σ)} : is_open s ↔ ∀ i, is_open (sigma.mk i ⁻¹' s) :=
by simp only [is_open_supr_iff, is_open_coinduced]

lemma is_closed_sigma_iff {s : set (sigma σ)} : is_closed s ↔ ∀ i, is_closed (sigma.mk i ⁻¹' s) :=
by simp only [← is_open_compl_iff, is_open_sigma_iff, preimage_compl]

lemma is_open_map_sigma_mk {i : ι} : is_open_map (@sigma.mk ι σ i) :=
begin
  intros s hs,
  rw is_open_sigma_iff,
  intro j,
  rcases eq_or_ne i j with (rfl|hne),
  { rwa set.preimage_image_eq _ sigma_mk_injective },
  { convert is_open_empty,
    apply set.eq_empty_of_subset_empty,
    rintro x ⟨y, _, hy⟩,
    have : i = j, by cc,
    contradiction }
end

lemma is_open_range_sigma_mk {i : ι} : is_open (set.range (@sigma.mk ι σ i)) :=
is_open_map_sigma_mk.is_open_range

lemma is_closed_map_sigma_mk {i : ι} : is_closed_map (@sigma.mk ι σ i) :=
begin
  intros s hs,
  rw is_closed_sigma_iff,
  intro j,
  rcases eq_or_ne i j with (rfl|hne),
  { rwa set.preimage_image_eq _ sigma_mk_injective },
  { convert is_closed_empty,
    apply set.eq_empty_of_subset_empty,
    rintro x ⟨y, _, hy⟩,
    have : i = j, by cc,
    contradiction }
end

lemma is_closed_sigma_mk {i : ι} : is_closed (set.range (@sigma.mk ι σ i)) :=
by { rw ←set.image_univ, exact is_closed_map_sigma_mk _ is_closed_univ }

lemma open_embedding_sigma_mk {i : ι} : open_embedding (@sigma.mk ι σ i) :=
open_embedding_of_continuous_injective_open
  continuous_sigma_mk sigma_mk_injective is_open_map_sigma_mk

lemma closed_embedding_sigma_mk {i : ι} : closed_embedding (@sigma.mk ι σ i) :=
closed_embedding_of_continuous_injective_closed
  continuous_sigma_mk sigma_mk_injective is_closed_map_sigma_mk

lemma embedding_sigma_mk {i : ι} : embedding (@sigma.mk ι σ i) :=
closed_embedding_sigma_mk.1

/-- A map out of a sum type is continuous if its restriction to each summand is. -/
@[continuity]
lemma continuous_sigma [topological_space β] {f : sigma σ → β}
  (h : ∀ i, continuous (λ a, f ⟨i, a⟩)) : continuous f :=
continuous_supr_dom (λ i, continuous_coinduced_dom (h i))

@[continuity]
lemma continuous_sigma_map {κ : Type*} {τ : κ → Type*} [Π k, topological_space (τ k)]
  {f₁ : ι → κ} {f₂ : Π i, σ i → τ (f₁ i)} (hf : ∀ i, continuous (f₂ i)) :
  continuous (sigma.map f₁ f₂) :=
continuous_sigma $ λ i,
  show continuous (λ a, sigma.mk (f₁ i) (f₂ i a)),
  from continuous_sigma_mk.comp (hf i)

lemma is_open_map_sigma [topological_space β] {f : sigma σ → β}
  (h : ∀ i, is_open_map (λ a, f ⟨i, a⟩)) : is_open_map f :=
begin
  intros s hs,
  rw is_open_sigma_iff at hs,
  rw [← Union_image_preimage_sigma_mk_eq_self s, image_Union],
  apply is_open_Union,
  intro i,
  rw [image_image],
  exact h i _ (hs i)
end

/-- The sum of embeddings is an embedding. -/
lemma embedding_sigma_map {τ : ι → Type*} [Π i, topological_space (τ i)]
  {f : Π i, σ i → τ i} (hf : ∀ i, embedding (f i)) : embedding (sigma.map id f) :=
begin
  refine ⟨⟨_⟩, function.injective_id.sigma_map (λ i, (hf i).inj)⟩,
  refine le_antisymm
    (continuous_iff_le_induced.mp (continuous_sigma_map (λ i, (hf i).continuous))) _,
  intros s hs,
  replace hs := is_open_sigma_iff.mp hs,
  have : ∀ i, ∃ t, is_open t ∧ f i ⁻¹' t = sigma.mk i ⁻¹' s,
  { intro i,
    apply is_open_induced_iff.mp,
    convert hs i,
    exact (hf i).induced.symm },
  choose t ht using this,
  apply is_open_induced_iff.mpr,
  refine ⟨⋃ i, sigma.mk i '' t i, is_open_Union (λ i, is_open_map_sigma_mk _ (ht i).1), _⟩,
  ext ⟨i, x⟩,
  change (sigma.mk i (f i x) ∈ ⋃ (i : ι), sigma.mk i '' t i) ↔ x ∈ sigma.mk i ⁻¹' s,
  rw [←(ht i).2, mem_Union],
  split,
  { rintro ⟨j, hj⟩,
    rw mem_image at hj,
    rcases hj with ⟨y, hy₁, hy₂⟩,
    rcases sigma.mk.inj_iff.mp hy₂ with ⟨rfl, hy⟩,
    replace hy := eq_of_heq hy,
    subst y,
    exact hy₁ },
  { intro hx,
    use i,
    rw mem_image,
    exact ⟨f i x, hx, rfl⟩ }
end

end sigma

section ulift

@[continuity] lemma continuous_ulift_down [topological_space α] :
  continuous (ulift.down : ulift.{v u} α → α) :=
continuous_induced_dom

@[continuity] lemma continuous_ulift_up [topological_space α] :
  continuous (ulift.up : α → ulift.{v u} α) :=
continuous_induced_rng continuous_id

end ulift

lemma mem_closure_of_continuous [topological_space α] [topological_space β]
  {f : α → β} {a : α} {s : set α} {t : set β}
  (hf : continuous f) (ha : a ∈ closure s) (h : maps_to f s (closure t)) :
  f a ∈ closure t :=
calc f a ∈ f '' closure s : mem_image_of_mem _ ha
  ... ⊆ closure (f '' s) : image_closure_subset_closure_image hf
  ... ⊆ closure t : closure_minimal h.image_subset is_closed_closure

lemma mem_closure_of_continuous2 [topological_space α] [topological_space β] [topological_space γ]
  {f : α → β → γ} {a : α} {b : β} {s : set α} {t : set β} {u : set γ}
  (hf : continuous (λp:α×β, f p.1 p.2)) (ha : a ∈ closure s) (hb : b ∈ closure t)
  (h : ∀a∈s, ∀b∈t, f a b ∈ closure u) :
  f a b ∈ closure u :=
have (a,b) ∈ closure (set.prod s t),
  by simp [closure_prod_eq, ha, hb],
show f (a, b).1 (a, b).2 ∈ closure u,
  from @mem_closure_of_continuous (α×β) _ _ _ (λp:α×β, f p.1 p.2) (a,b) _ u hf this $
    assume ⟨p₁, p₂⟩ ⟨h₁, h₂⟩, h p₁ h₁ p₂ h₂<|MERGE_RESOLUTION|>--- conflicted
+++ resolved
@@ -4,11 +4,8 @@
 Authors: Johannes Hölzl, Mario Carneiro, Patrick Massot
 -/
 import topology.maps
-<<<<<<< HEAD
 import order.filter.pi
-=======
 import data.fin.tuple
->>>>>>> 1b51fe0f
 
 /-!
 # Constructions of new topological spaces from old ones
