--- conflicted
+++ resolved
@@ -642,11 +642,7 @@
 continuous_infi_dom continuous_induced_dom
 
 lemma continuous_at_apply [∀i, topological_space (π i)] (i : ι) (x : Π i, π i) :
-<<<<<<< HEAD
-  continuous_at (λp:Πi, π i, p i) x :=
-=======
   continuous_at (λ p : Π i, π i, p i) x :=
->>>>>>> 5254ef14
 (continuous_apply i).continuous_at
 
 lemma filter.tendsto.apply [∀i, topological_space (π i)] {l : filter α} {f : α → Π i, π i}
