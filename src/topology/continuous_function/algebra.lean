--- conflicted
+++ resolved
@@ -300,27 +300,16 @@
   {R : Type*} [semiring R] [topological_space R]
   {M : Type*} [topological_space M] [add_comm_monoid M]
 
-<<<<<<< HEAD
-instance continuous_map_has_scalar
-=======
 instance
->>>>>>> de3fff81
   [module R M] [has_continuous_smul R M] :
   has_scalar R C(α, M) :=
 ⟨λ r f, ⟨r • f, f.continuous.const_smul r⟩⟩
 
 @[simp, norm_cast]
-<<<<<<< HEAD
-lemma continuous_map.smul_coe [module R M] [has_continuous_smul R M]
-  (c : R) (f : C(α, M)) : ⇑(c • f) = c • f := rfl
-
-lemma continuous_map.smul_apply [module R M] [has_continuous_smul R M]
-=======
 lemma smul_coe [module R M] [has_continuous_smul R M]
   (c : R) (f : C(α, M)) : ⇑(c • f) = c • f := rfl
 
 lemma smul_apply [module R M] [has_continuous_smul R M]
->>>>>>> de3fff81
   (c : R) (f : C(α, M)) (a : α) : (c • f) a = c • (f a) :=
 by simp
 
@@ -332,11 +321,7 @@
 
 variables [has_continuous_add M] [module R M] [has_continuous_smul R M]
 
-<<<<<<< HEAD
-instance continuous_map_module : module R C(α, M) :=
-=======
 instance module : module R C(α, M) :=
->>>>>>> de3fff81
 { smul     := (•),
   smul_add := λ c f g, by { ext, exact smul_add c (f x) (g x) },
   add_smul := λ c₁ c₂ f, by { ext, exact add_smul c₁ c₂ (f x) },
