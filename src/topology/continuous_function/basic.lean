/-
Copyright © 2020 Nicolò Cavalleri. All rights reserved.
Released under Apache 2.0 license as described in the file LICENSE.
Authors: Nicolò Cavalleri
-/

import topology.subset_properties
import topology.tactic
import topology.algebra.ordered

/-!
# Continuous bundled map

In this file we define the type `continuous_map` of continuous bundled maps.
-/

/-- Bundled continuous maps. -/
@[protect_proj]
structure continuous_map (α : Type*) (β : Type*)
[topological_space α] [topological_space β] :=
(to_fun             : α → β)
(continuous_to_fun  : continuous to_fun . tactic.interactive.continuity')

notation `C(` α `, ` β `)` := continuous_map α β

namespace continuous_map

attribute [continuity] continuous_map.continuous_to_fun

variables {α : Type*} {β : Type*} {γ : Type*}
variables [topological_space α] [topological_space β] [topological_space γ]

instance : has_coe_to_fun (C(α, β)) := ⟨_, continuous_map.to_fun⟩

@[simp] lemma to_fun_eq_coe {f : C(α, β)} : f.to_fun = (f : α → β) := rfl

variables {α β} {f g : continuous_map α β}

@[continuity] protected lemma continuous (f : C(α, β)) : continuous f := f.continuous_to_fun

protected lemma continuous_at (f : C(α, β)) (x : α) : continuous_at f x :=
f.continuous.continuous_at

protected lemma continuous_within_at (f : C(α, β)) (s : set α) (x : α) :
  continuous_within_at f s x :=
f.continuous.continuous_within_at

protected lemma congr_fun {f g : C(α, β)} (H : f = g) (x : α) : f x = g x := H ▸ rfl
protected lemma congr_arg (f : C(α, β)) {x y : α} (h : x = y) : f x = f y := h ▸ rfl

@[ext] theorem ext (H : ∀ x, f x = g x) : f = g :=
by cases f; cases g; congr'; exact funext H

lemma ext_iff : f = g ↔ ∀ x, f x = g x :=
⟨continuous_map.congr_fun, ext⟩

instance [inhabited β] : inhabited C(α, β) :=
⟨{ to_fun := λ _, default _, }⟩

lemma coe_inj ⦃f g : C(α, β)⦄ (h : (f : α → β) = g) : f = g :=
by cases f; cases g; cases h; refl

@[simp] lemma coe_mk (f : α → β) (h : continuous f) :
  ⇑(⟨f, h⟩ : continuous_map α β) = f := rfl

section
variables (α β)
/--
The map forgetting that a continuous function is continuous.
-/
def forget_continuity : C(α, β) → (α → β) :=
λ f, f.1

@[simp] lemma forget_continuity_coe (f : C(α, β)) : (forget_continuity α β f : α → β) = f :=
rfl

lemma forget_continuity_injective : function.injective (forget_continuity α β) :=
by tidy

/--
The continuous functions from `α` to `β` are the same as the plain functions when `α` is discrete.
-/
@[simps]
def equiv_fn_of_discrete [discrete_topology α] : C(α, β) ≃ (α → β) :=
⟨(λ f, f), (λ f, ⟨f, continuous_of_discrete_topology⟩),
  λ f, by { ext, refl, }, λ f, by { ext, refl, }⟩

end

/-- The identity as a continuous map. -/
def id : C(α, α) := ⟨id⟩

@[simp] lemma id_coe : (id : α → α) = id := rfl
lemma id_apply (a : α) : id a = a := rfl

/-- The composition of continuous maps, as a continuous map. -/
def comp (f : C(β, γ)) (g : C(α, β)) : C(α, γ) := ⟨f ∘ g⟩

@[simp] lemma comp_coe (f : C(β, γ)) (g : C(α, β)) : (comp f g : α → γ) = f ∘ g := rfl
lemma comp_apply (f : C(β, γ)) (g : C(α, β)) (a : α) : comp f g a = f (g a) := rfl

/-- Constant map as a continuous map -/
def const (b : β) : C(α, β) := ⟨λ x, b⟩

@[simp] lemma const_coe (b : β) : (const b : α → β) = (λ x, b) := rfl
lemma const_apply (b : β) (a : α) : const b a = b := rfl

instance [nonempty α] [nontrivial β] : nontrivial C(α, β) :=
{ exists_pair_ne := begin
    obtain ⟨b₁, b₂, hb⟩ := exists_pair_ne β,
    refine ⟨const b₁, const b₂, _⟩,
    contrapose! hb,
    inhabit α,
    change const b₁ (default α) = const b₂ (default α),
    simp [hb]
  end }

section
variables [linear_ordered_add_comm_group β] [order_topology β]

/-- The pointwise absolute value of a continuous function as a continuous function. -/
def abs (f : C(α, β)) : C(α, β) :=
{ to_fun := λ x, abs (f x), }

@[simp] lemma abs_apply (f : C(α, β)) (x : α) : f.abs x = _root_.abs (f x) :=
rfl

end

/-!
We now set up the partial order and lattice structure (given by pointwise min and max)
on continuous functions.
-/
section lattice

instance partial_order [partial_order β] :
  partial_order C(α, β) :=
partial_order.lift (forget_continuity α β) (forget_continuity_injective α β)

lemma le_def [partial_order β] {f g : C(α, β)} : f ≤ g ↔ ∀ a, f a ≤ g a :=
pi.le_def

lemma lt_def [partial_order β] {f g : C(α, β)} :
  f < g ↔ (∀ a, f a ≤ g a) ∧ (∃ a, f a < g a) :=
pi.lt_def

instance has_sup [linear_order β] [order_closed_topology β] : has_sup C(α, β) :=
{ sup := λ f g, { to_fun := λ a, max (f a) (g a), } }

lemma sup_coe [linear_order β] [order_closed_topology β] (f g : C(α, β)) :
  ((f ⊔ g : C(α, β)) : α → β) = (f ⊔ g : α → β) :=
by { ext, refl, }

@[simp] lemma sup_apply [linear_order β] [order_closed_topology β] (f g : C(α, β)) (a : α) :
  (f ⊔ g) a = max (f a) (g a) :=
rfl

instance [linear_order β] [order_closed_topology β] : semilattice_sup C(α, β) :=
{ le_sup_left := λ f g, le_def.mpr (by simp [le_refl]),
  le_sup_right := λ f g, le_def.mpr (by simp [le_refl]),
  sup_le := λ f₁ f₂ g w₁ w₂, le_def.mpr (λ a, by simp [le_def.mp w₁ a, le_def.mp w₂ a]),
  ..continuous_map.partial_order,
  ..continuous_map.has_sup, }

instance has_inf [linear_order β] [order_closed_topology β] : has_inf C(α, β) :=
{ inf := λ f g, { to_fun := λ a, min (f a) (g a), } }

lemma inf_coe [linear_order β] [order_closed_topology β] (f g : C(α, β)) :
  ((f ⊓ g : C(α, β)) : α → β) = (f ⊓ g : α → β) :=
by { ext, refl, }

@[simp] lemma inf_apply [linear_order β] [order_closed_topology β] (f g : C(α, β)) (a : α) :
  (f ⊓ g) a = min (f a) (g a) :=
rfl

instance [linear_order β] [order_closed_topology β] : semilattice_inf C(α, β) :=
{ inf_le_left := λ f g, le_def.mpr (by simp [le_refl]),
  inf_le_right := λ f g, le_def.mpr (by simp [le_refl]),
  le_inf := λ f₁ f₂ g w₁ w₂, le_def.mpr (λ a, by simp [le_def.mp w₁ a, le_def.mp w₂ a]),
  ..continuous_map.partial_order,
  ..continuous_map.has_inf, }

instance [linear_order β] [order_closed_topology β] : lattice C(α, β) :=
{ ..continuous_map.semilattice_inf,
  ..continuous_map.semilattice_sup }

-- TODO transfer this lattice structure to `bounded_continuous_function`

section sup'
variables [linear_order γ] [order_closed_topology γ]

@[simp]
<<<<<<< HEAD
lemma sup'_coe {s : finset α} (H : s.nonempty) (f : α → C(β, γ)) :
  ((s.sup' H f : C(β, γ)) : α → β) = s.sup' H (λ a, (f a : β → γ)) :=
=======
lemma sup'_coe {ι : Type*} {s : finset ι} (H : s.nonempty) (f : ι → C(β, γ)) :
  ((s.sup' H f : C(β, γ)) : ι → β) = s.sup' H (λ a, (f a : β → γ)) :=
>>>>>>> 7cb67d1a
begin
  classical,
  revert H,
  apply finset.cons_induction_on s,
  { rintro ⟨a, ⟨⟩⟩, },
  { rintros a s' nm ih n',
    by_cases n : s'.nonempty,
    { rw [finset.sup'_cons n, finset.sup'_cons n],
      simp [sup_coe, ih n], },
    { have e : s' = ∅ := finset.not_nonempty_iff_eq_empty.mp n,
      subst e,
      refl, }, },
end

@[simp]
<<<<<<< HEAD
lemma sup'_apply {s : finset α} (H : s.nonempty) (f : α → C(β, γ)) (b : β) :
=======
lemma sup'_apply {ι : Type*} {s : finset ι} (H : s.nonempty) (f : ι → C(β, γ)) (b : β) :
>>>>>>> 7cb67d1a
  s.sup' H f b = s.sup' H (λ a, f a b) :=
begin
  convert finset.sup'_apply H (λ a, (f a : β → γ)) b,
  simp,
end

end sup'

section inf'
variables [linear_order γ] [order_closed_topology γ]

@[simp]
<<<<<<< HEAD
lemma inf'_apply {s : finset α} (H : s.nonempty) (f : α → C(β, γ)) (b : β) :
  s.inf' H f b = s.inf' H (λ a, f a b) :=
@sup'_apply _ _ (order_dual γ) _ _ _ _ _ _ H f b
=======
lemma inf'_coe {ι : Type*} {s : finset ι} (H : s.nonempty) (f : ι → C(β, γ)) :
  ((s.inf' H f : C(β, γ)) : ι → β) = s.inf' H (λ a, (f a : β → γ)) :=
@sup'_coe _ (order_dual γ) _ _ _ _ _ _ H f

@[simp]
lemma inf'_apply {ι : Type*} {s : finset ι} (H : s.nonempty) (f : ι → C(β, γ)) (b : β) :
  s.inf' H f b = s.inf' H (λ a, f a b) :=
@sup'_apply _ (order_dual γ) _ _ _ _ _ _ H f b
>>>>>>> 7cb67d1a

end inf'

end lattice

end continuous_map

/--
The forward direction of a homeomorphism, as a bundled continuous map.
-/
@[simps]
def homeomorph.to_continuous_map {α β : Type*} [topological_space α] [topological_space β]
  (e : α ≃ₜ β) : C(α, β) := ⟨e⟩<|MERGE_RESOLUTION|>--- conflicted
+++ resolved
@@ -190,13 +190,8 @@
 variables [linear_order γ] [order_closed_topology γ]
 
 @[simp]
-<<<<<<< HEAD
-lemma sup'_coe {s : finset α} (H : s.nonempty) (f : α → C(β, γ)) :
-  ((s.sup' H f : C(β, γ)) : α → β) = s.sup' H (λ a, (f a : β → γ)) :=
-=======
 lemma sup'_coe {ι : Type*} {s : finset ι} (H : s.nonempty) (f : ι → C(β, γ)) :
   ((s.sup' H f : C(β, γ)) : ι → β) = s.sup' H (λ a, (f a : β → γ)) :=
->>>>>>> 7cb67d1a
 begin
   classical,
   revert H,
@@ -212,11 +207,7 @@
 end
 
 @[simp]
-<<<<<<< HEAD
-lemma sup'_apply {s : finset α} (H : s.nonempty) (f : α → C(β, γ)) (b : β) :
-=======
 lemma sup'_apply {ι : Type*} {s : finset ι} (H : s.nonempty) (f : ι → C(β, γ)) (b : β) :
->>>>>>> 7cb67d1a
   s.sup' H f b = s.sup' H (λ a, f a b) :=
 begin
   convert finset.sup'_apply H (λ a, (f a : β → γ)) b,
@@ -229,11 +220,6 @@
 variables [linear_order γ] [order_closed_topology γ]
 
 @[simp]
-<<<<<<< HEAD
-lemma inf'_apply {s : finset α} (H : s.nonempty) (f : α → C(β, γ)) (b : β) :
-  s.inf' H f b = s.inf' H (λ a, f a b) :=
-@sup'_apply _ _ (order_dual γ) _ _ _ _ _ _ H f b
-=======
 lemma inf'_coe {ι : Type*} {s : finset ι} (H : s.nonempty) (f : ι → C(β, γ)) :
   ((s.inf' H f : C(β, γ)) : ι → β) = s.inf' H (λ a, (f a : β → γ)) :=
 @sup'_coe _ (order_dual γ) _ _ _ _ _ _ H f
@@ -242,7 +228,6 @@
 lemma inf'_apply {ι : Type*} {s : finset ι} (H : s.nonempty) (f : ι → C(β, γ)) (b : β) :
   s.inf' H f b = s.inf' H (λ a, f a b) :=
 @sup'_apply _ (order_dual γ) _ _ _ _ _ _ H f b
->>>>>>> 7cb67d1a
 
 end inf'
 
