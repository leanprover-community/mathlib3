/-
Copyright (c) 2018 Sébastien Gouëzel. All rights reserved.
Released under Apache 2.0 license as described in the file LICENSE.
Authors: Sébastien Gouëzel, Mario Carneiro, Yury Kudryashov, Heather Macbeth
-/
import analysis.normed_space.operator_norm
import analysis.normed_space.star
import topology.continuous_function.algebra
import data.real.sqrt
import analysis.normed_space.lattice_ordered_group

/-!
# Bounded continuous functions

The type of bounded continuous functions taking values in a metric space, with
the uniform distance.

-/

noncomputable theory
open_locale topological_space classical nnreal

open set filter metric function

universes u v w
variables {α : Type u} {β : Type v} {γ : Type w}

/-- The type of bounded continuous functions from a topological space to a metric space -/
structure bounded_continuous_function
  (α : Type u) (β : Type v) [topological_space α] [metric_space β] extends continuous_map α β :
  Type (max u v) :=
(bounded' : ∃C, ∀x y:α, dist (to_fun x) (to_fun y) ≤ C)

localized "infixr ` →ᵇ `:25 := bounded_continuous_function" in bounded_continuous_function

namespace bounded_continuous_function
section basics
variables [topological_space α] [metric_space β] [metric_space γ]
variables {f g : α →ᵇ β} {x : α} {C : ℝ}

instance : has_coe_to_fun (α →ᵇ β) (λ _, α → β) :=  ⟨λ f, f.to_fun⟩

@[simp] lemma coe_to_continuous_fun (f : α →ᵇ β) : (f.to_continuous_map : α → β) = f := rfl

/-- See Note [custom simps projection]. We need to specify this projection explicitly in this case,
  because it is a composition of multiple projections. -/
def simps.apply (h : α →ᵇ β) : α → β := h

initialize_simps_projections bounded_continuous_function (to_continuous_map_to_fun → apply)

protected lemma bounded (f : α →ᵇ β) : ∃C, ∀ x y : α, dist (f x) (f y) ≤ C := f.bounded'
@[continuity]
protected lemma continuous (f : α →ᵇ β) : continuous f := f.to_continuous_map.continuous

@[ext] lemma ext (H : ∀x, f x = g x) : f = g :=
by { cases f, cases g, congr, ext, exact H x, }

lemma ext_iff : f = g ↔ ∀ x, f x = g x :=
⟨λ h, λ x, h ▸ rfl, ext⟩

lemma coe_injective : @injective (α →ᵇ β) (α → β) coe_fn := λ f g h, ext $ congr_fun h

lemma bounded_range (f : α →ᵇ β) : bounded (range f) :=
bounded_range_iff.2 f.bounded

lemma bounded_image (f : α →ᵇ β) (s : set α) : bounded (f '' s) :=
f.bounded_range.mono $ image_subset_range _ _

lemma eq_of_empty [is_empty α] (f g : α →ᵇ β) : f = g :=
ext $ is_empty.elim ‹_›

/-- A continuous function with an explicit bound is a bounded continuous function. -/
def mk_of_bound (f : C(α, β)) (C : ℝ) (h : ∀ x y : α, dist (f x) (f y) ≤ C) : α →ᵇ β :=
⟨f, ⟨C, h⟩⟩

@[simp] lemma mk_of_bound_coe {f} {C} {h} : (mk_of_bound f C h : α → β) = (f : α → β) :=
rfl

/-- A continuous function on a compact space is automatically a bounded continuous function. -/
def mk_of_compact [compact_space α] (f : C(α, β)) : α →ᵇ β :=
⟨f, bounded_range_iff.1 (is_compact_range f.continuous).bounded⟩

@[simp] lemma mk_of_compact_apply [compact_space α] (f : C(α, β)) (a : α) :
  mk_of_compact f a = f a :=
rfl

/-- If a function is bounded on a discrete space, it is automatically continuous,
and therefore gives rise to an element of the type of bounded continuous functions -/
@[simps] def mk_of_discrete [discrete_topology α] (f : α → β)
  (C : ℝ) (h : ∀ x y : α, dist (f x) (f y) ≤ C) : α →ᵇ β :=
⟨⟨f, continuous_of_discrete_topology⟩, ⟨C, h⟩⟩

/-- The uniform distance between two bounded continuous functions -/
instance : has_dist (α →ᵇ β) :=
⟨λf g, Inf {C | 0 ≤ C ∧ ∀ x : α, dist (f x) (g x) ≤ C}⟩

lemma dist_eq : dist f g = Inf {C | 0 ≤ C ∧ ∀ x : α, dist (f x) (g x) ≤ C} := rfl

lemma dist_set_exists : ∃ C, 0 ≤ C ∧ ∀ x : α, dist (f x) (g x) ≤ C :=
begin
  rcases f.bounded_range.union g.bounded_range with ⟨C, hC⟩,
  refine ⟨max 0 C, le_max_left _ _, λ x, (hC _ _ _ _).trans (le_max_right _ _)⟩;
    [left, right]; apply mem_range_self
end

/-- The pointwise distance is controlled by the distance between functions, by definition. -/
lemma dist_coe_le_dist (x : α) : dist (f x) (g x) ≤ dist f g :=
le_cInf dist_set_exists $ λb hb, hb.2 x

/- This lemma will be needed in the proof of the metric space instance, but it will become
useless afterwards as it will be superseded by the general result that the distance is nonnegative
in metric spaces. -/
private lemma dist_nonneg' : 0 ≤ dist f g :=
le_cInf dist_set_exists (λ C, and.left)

/-- The distance between two functions is controlled by the supremum of the pointwise distances -/
lemma dist_le (C0 : (0 : ℝ) ≤ C) : dist f g ≤ C ↔ ∀x:α, dist (f x) (g x) ≤ C :=
⟨λ h x, le_trans (dist_coe_le_dist x) h, λ H, cInf_le ⟨0, λ C, and.left⟩ ⟨C0, H⟩⟩

lemma dist_le_iff_of_nonempty [nonempty α] :
  dist f g ≤ C ↔ ∀ x, dist (f x) (g x) ≤ C :=
⟨λ h x, le_trans (dist_coe_le_dist x) h,
 λ w, (dist_le (le_trans dist_nonneg (w (nonempty.some ‹_›)))).mpr w⟩

lemma dist_lt_of_nonempty_compact [nonempty α] [compact_space α]
  (w : ∀x:α, dist (f x) (g x) < C) : dist f g < C :=
begin
  have c : continuous (λ x, dist (f x) (g x)), { continuity, },
  obtain ⟨x, -, le⟩ :=
    is_compact.exists_forall_ge compact_univ set.univ_nonempty (continuous.continuous_on c),
  exact lt_of_le_of_lt (dist_le_iff_of_nonempty.mpr (λ y, le y trivial)) (w x),
end

lemma dist_lt_iff_of_compact [compact_space α] (C0 : (0 : ℝ) < C) :
  dist f g < C ↔ ∀x:α, dist (f x) (g x) < C :=
begin
  fsplit,
  { intros w x,
    exact lt_of_le_of_lt (dist_coe_le_dist x) w, },
  { by_cases h : nonempty α,
    { resetI,
      exact dist_lt_of_nonempty_compact, },
    { rintro -,
      convert C0,
      apply le_antisymm _ dist_nonneg',
      rw [dist_eq],
      exact cInf_le ⟨0, λ C, and.left⟩ ⟨le_refl _, λ x, false.elim (h (nonempty.intro x))⟩, }, },
end

lemma dist_lt_iff_of_nonempty_compact [nonempty α] [compact_space α] :
  dist f g < C ↔ ∀x:α, dist (f x) (g x) < C :=
⟨λ w x, lt_of_le_of_lt (dist_coe_le_dist x) w, dist_lt_of_nonempty_compact⟩

/-- The type of bounded continuous functions, with the uniform distance, is a metric space. -/
instance : metric_space (α →ᵇ β) :=
{ dist_self := λ f, le_antisymm ((dist_le (le_refl _)).2 $ λ x, by simp) dist_nonneg',
  eq_of_dist_eq_zero := λ f g hfg, by ext x; exact
    eq_of_dist_eq_zero (le_antisymm (hfg ▸ dist_coe_le_dist _) dist_nonneg),
  dist_comm := λ f g, by simp [dist_eq, dist_comm],
  dist_triangle := λ f g h,
    (dist_le (add_nonneg dist_nonneg' dist_nonneg')).2 $ λ x,
      le_trans (dist_triangle _ _ _) (add_le_add (dist_coe_le_dist _) (dist_coe_le_dist _)) }

/-- On an empty space, bounded continuous functions are at distance 0 -/
lemma dist_zero_of_empty [is_empty α] : dist f g = 0 :=
dist_eq_zero.2 (eq_of_empty f g)

lemma dist_eq_supr : dist f g = ⨆ x : α, dist (f x) (g x) :=
begin
  casesI is_empty_or_nonempty α, { rw [supr_of_empty', real.Sup_empty, dist_zero_of_empty] },
  refine (dist_le_iff_of_nonempty.mpr $ le_csupr _).antisymm (csupr_le dist_coe_le_dist),
  exact dist_set_exists.imp (λ C hC, forall_range_iff.2 hC.2)
end

variables (α) {β}

/-- Constant as a continuous bounded function. -/
@[simps {fully_applied := ff}] def const (b : β) : α →ᵇ β :=
⟨continuous_map.const b, 0, by simp [le_refl]⟩

variable {α}

lemma const_apply' (a : α) (b : β) : (const α b : α → β) a = b := rfl

/-- If the target space is inhabited, so is the space of bounded continuous functions -/
instance [inhabited β] : inhabited (α →ᵇ β) := ⟨const α (default β)⟩

lemma lipschitz_evalx (x : α) : lipschitz_with 1 (λ f : α →ᵇ β, f x) :=
lipschitz_with.mk_one $ λ f g, dist_coe_le_dist x

theorem uniform_continuous_coe : @uniform_continuous (α →ᵇ β) (α → β) _ _ coe_fn :=
uniform_continuous_pi.2 $ λ x, (lipschitz_evalx x).uniform_continuous

lemma continuous_coe : continuous (λ (f : α →ᵇ β) x, f x) :=
uniform_continuous.continuous uniform_continuous_coe

/-- When `x` is fixed, `(f : α →ᵇ β) ↦ f x` is continuous -/
@[continuity] theorem continuous_evalx {x : α} : continuous (λ f : α →ᵇ β, f x) :=
(continuous_apply x).comp continuous_coe

/-- The evaluation map is continuous, as a joint function of `u` and `x` -/
@[continuity] theorem continuous_eval : continuous (λ p : (α →ᵇ β) × α, p.1 p.2) :=
continuous_prod_of_continuous_lipschitz _ 1 (λ f, f.continuous) $ lipschitz_evalx

/-- Bounded continuous functions taking values in a complete space form a complete space. -/
instance [complete_space β] : complete_space (α →ᵇ β) :=
complete_of_cauchy_seq_tendsto $ λ (f : ℕ → α →ᵇ β) (hf : cauchy_seq f),
begin
  /- We have to show that `f n` converges to a bounded continuous function.
  For this, we prove pointwise convergence to define the limit, then check
  it is a continuous bounded function, and then check the norm convergence. -/
  rcases cauchy_seq_iff_le_tendsto_0.1 hf with ⟨b, b0, b_bound, b_lim⟩,
  have f_bdd := λx n m N hn hm, le_trans (dist_coe_le_dist x) (b_bound n m N hn hm),
  have fx_cau : ∀x, cauchy_seq (λn, f n x) :=
    λx, cauchy_seq_iff_le_tendsto_0.2 ⟨b, b0, f_bdd x, b_lim⟩,
  choose F hF using λx, cauchy_seq_tendsto_of_complete (fx_cau x),
  /- F : α → β,  hF : ∀ (x : α), tendsto (λ (n : ℕ), f n x) at_top (𝓝 (F x))
  `F` is the desired limit function. Check that it is uniformly approximated by `f N` -/
  have fF_bdd : ∀x N, dist (f N x) (F x) ≤ b N :=
    λ x N, le_of_tendsto (tendsto_const_nhds.dist (hF x))
      (filter.eventually_at_top.2 ⟨N, λn hn, f_bdd x N n N (le_refl N) hn⟩),
  refine ⟨⟨⟨F, _⟩, _⟩, _⟩,
  { /- Check that `F` is continuous, as a uniform limit of continuous functions -/
    have : tendsto_uniformly (λn x, f n x) F at_top,
    { refine metric.tendsto_uniformly_iff.2 (λ ε ε0, _),
      refine ((tendsto_order.1 b_lim).2 ε ε0).mono (λ n hn x, _),
      rw dist_comm,
      exact lt_of_le_of_lt (fF_bdd x n) hn },
    exact this.continuous (eventually_of_forall $ λ N, (f N).continuous) },
  { /- Check that `F` is bounded -/
    rcases (f 0).bounded with ⟨C, hC⟩,
    refine ⟨C + (b 0 + b 0), λ x y, _⟩,
    calc dist (F x) (F y) ≤ dist (f 0 x) (f 0 y) + (dist (f 0 x) (F x) + dist (f 0 y) (F y)) :
      dist_triangle4_left _ _ _ _
                      ... ≤ C + (b 0 + b 0) : by mono* },
  { /- Check that `F` is close to `f N` in distance terms -/
    refine tendsto_iff_dist_tendsto_zero.2 (squeeze_zero (λ _, dist_nonneg) _ b_lim),
    exact λ N, (dist_le (b0 _)).2 (λx, fF_bdd x N) }
end

/-- Composition of a bounded continuous function and a continuous function. -/
@[simps { fully_applied := ff }]
def comp_continuous {δ : Type*} [topological_space δ] (f : α →ᵇ β) (g : C(δ, α)) : δ →ᵇ β :=
{ to_continuous_map := f.1.comp g,
  bounded' := f.bounded'.imp (λ C hC x y, hC _ _) }

lemma lipschitz_comp_continuous {δ : Type*} [topological_space δ] (g : C(δ, α)) :
  lipschitz_with 1 (λ f : α →ᵇ β, f.comp_continuous g) :=
lipschitz_with.mk_one $ λ f₁ f₂, (dist_le dist_nonneg).2 $ λ x, dist_coe_le_dist (g x)

lemma continuous_comp_continuous {δ : Type*} [topological_space δ] (g : C(δ, α)) :
  continuous (λ f : α →ᵇ β, f.comp_continuous g) :=
(lipschitz_comp_continuous g).continuous

/-- Restrict a bounded continuous function to a set. -/
@[simps apply { fully_applied := ff }]
def restrict (f : α →ᵇ β) (s : set α) : s →ᵇ β := f.comp_continuous (continuous_map.id.restrict s)

/-- Composition (in the target) of a bounded continuous function with a Lipschitz map again
gives a bounded continuous function -/
def comp (G : β → γ) {C : ℝ≥0} (H : lipschitz_with C G)
  (f : α →ᵇ β) : α →ᵇ γ :=
⟨⟨λx, G (f x), H.continuous.comp f.continuous⟩,
  let ⟨D, hD⟩ := f.bounded in
  ⟨max C 0 * D, λ x y, calc
    dist (G (f x)) (G (f y)) ≤ C * dist (f x) (f y) : H.dist_le_mul _ _
    ... ≤ max C 0 * dist (f x) (f y) : mul_le_mul_of_nonneg_right (le_max_left C 0) dist_nonneg
    ... ≤ max C 0 * D : mul_le_mul_of_nonneg_left (hD _ _) (le_max_right C 0)⟩⟩

/-- The composition operator (in the target) with a Lipschitz map is Lipschitz -/
lemma lipschitz_comp {G : β → γ} {C : ℝ≥0} (H : lipschitz_with C G) :
  lipschitz_with C (comp G H : (α →ᵇ β) → α →ᵇ γ) :=
lipschitz_with.of_dist_le_mul $ λ f g,
(dist_le (mul_nonneg C.2 dist_nonneg)).2 $ λ x,
calc dist (G (f x)) (G (g x)) ≤ C * dist (f x) (g x) : H.dist_le_mul _ _
  ... ≤ C * dist f g : mul_le_mul_of_nonneg_left (dist_coe_le_dist _) C.2

/-- The composition operator (in the target) with a Lipschitz map is uniformly continuous -/
lemma uniform_continuous_comp {G : β → γ} {C : ℝ≥0} (H : lipschitz_with C G) :
  uniform_continuous (comp G H : (α →ᵇ β) → α →ᵇ γ) :=
(lipschitz_comp H).uniform_continuous

/-- The composition operator (in the target) with a Lipschitz map is continuous -/
lemma continuous_comp {G : β → γ} {C : ℝ≥0} (H : lipschitz_with C G) :
  continuous (comp G H : (α →ᵇ β) → α →ᵇ γ) :=
(lipschitz_comp H).continuous

/-- Restriction (in the target) of a bounded continuous function taking values in a subset -/
def cod_restrict (s : set β) (f : α →ᵇ β) (H : ∀x, f x ∈ s) : α →ᵇ s :=
⟨⟨s.cod_restrict f H, continuous_subtype_mk _ f.continuous⟩, f.bounded⟩

section extend

variables {δ : Type*} [topological_space δ] [discrete_topology δ]

/-- A version of `function.extend` for bounded continuous maps. We assume that the domain has
discrete topology, so we only need to verify boundedness. -/
def extend (f : α ↪ δ) (g : α →ᵇ β) (h : δ →ᵇ β) : δ →ᵇ β :=
{ to_fun := extend f g h,
  continuous_to_fun := continuous_of_discrete_topology,
  bounded' :=
    begin
      rw [← bounded_range_iff, range_extend f.injective, metric.bounded_union],
      exact ⟨g.bounded_range, h.bounded_image _⟩
    end }

@[simp] lemma extend_apply (f : α ↪ δ) (g : α →ᵇ β) (h : δ →ᵇ β) (x : α) :
  extend f g h (f x) = g x :=
extend_apply f.injective _ _ _

@[simp] lemma extend_comp (f : α ↪ δ) (g : α →ᵇ β) (h : δ →ᵇ β) : extend f g h ∘ f = g :=
extend_comp f.injective _ _

lemma extend_apply' {f : α ↪ δ} {x : δ} (hx : x ∉ range f) (g : α →ᵇ β) (h : δ →ᵇ β) :
  extend f g h x = h x :=
extend_apply' _ _ _ hx

lemma extend_of_empty [is_empty α] (f : α ↪ δ) (g : α →ᵇ β) (h : δ →ᵇ β) :
  extend f g h = h :=
coe_injective $ function.extend_of_empty f g h

@[simp] lemma dist_extend_extend (f : α ↪ δ) (g₁ g₂ : α →ᵇ β) (h₁ h₂ : δ →ᵇ β) :
  dist (g₁.extend f h₁) (g₂.extend f h₂) =
    max (dist g₁ g₂) (dist (h₁.restrict (range f)ᶜ) (h₂.restrict (range f)ᶜ)) :=
begin
  refine le_antisymm ((dist_le $ le_max_iff.2 $ or.inl dist_nonneg).2 $ λ x, _) (max_le _ _),
  { rcases em (∃ y, f y = x) with (⟨x, rfl⟩|hx),
    { simp only [extend_apply],
      exact (dist_coe_le_dist x).trans (le_max_left _ _) },
    { simp only [extend_apply' hx],
      lift x to ((range f)ᶜ : set δ) using hx,
      calc dist (h₁ x) (h₂ x) = dist (h₁.restrict (range f)ᶜ x) (h₂.restrict (range f)ᶜ x) : rfl
      ... ≤ dist (h₁.restrict (range f)ᶜ) (h₂.restrict (range f)ᶜ) : dist_coe_le_dist x
      ... ≤ _ : le_max_right _ _ } },
  { refine (dist_le dist_nonneg).2 (λ x, _),
    rw [← extend_apply f g₁ h₁, ← extend_apply f g₂ h₂],
    exact dist_coe_le_dist _ },
  { refine (dist_le dist_nonneg).2 (λ x, _),
    calc dist (h₁ x) (h₂ x) = dist (extend f g₁ h₁ x) (extend f g₂ h₂ x) :
      by rw [extend_apply' x.coe_prop, extend_apply' x.coe_prop]
    ... ≤ _ : dist_coe_le_dist _ }
end

lemma isometry_extend (f : α ↪ δ) (h : δ →ᵇ β) :
  isometry (λ g : α →ᵇ β, extend f g h) :=
isometry_emetric_iff_metric.2 $ λ g₁ g₂, by simp [dist_nonneg]

end extend

end basics

section arzela_ascoli
variables [topological_space α] [compact_space α] [metric_space β]
variables {f g : α →ᵇ β} {x : α} {C : ℝ}

/- Arzela-Ascoli theorem asserts that, on a compact space, a set of functions sharing
a common modulus of continuity and taking values in a compact set forms a compact
subset for the topology of uniform convergence. In this section, we prove this theorem
and several useful variations around it. -/

/-- First version, with pointwise equicontinuity and range in a compact space -/
theorem arzela_ascoli₁ [compact_space β]
  (A : set (α →ᵇ β))
  (closed : is_closed A)
  (H : ∀ (x:α) (ε > 0), ∃U ∈ 𝓝 x, ∀ (y z ∈ U) (f : α →ᵇ β),
    f ∈ A → dist (f y) (f z) < ε) :
  is_compact A :=
begin
  refine compact_of_totally_bounded_is_closed _ closed,
  refine totally_bounded_of_finite_discretization (λ ε ε0, _),
  rcases exists_between ε0 with ⟨ε₁, ε₁0, εε₁⟩,
  let ε₂ := ε₁/2/2,
  /- We have to find a finite discretization of `u`, i.e., finite information
  that is sufficient to reconstruct `u` up to ε. This information will be
  provided by the values of `u` on a sufficiently dense set tα,
  slightly translated to fit in a finite ε₂-dense set tβ in the image. Such
  sets exist by compactness of the source and range. Then, to check that these
  data determine the function up to ε, one uses the control on the modulus of
  continuity to extend the closeness on tα to closeness everywhere. -/
  have ε₂0 : ε₂ > 0 := half_pos (half_pos ε₁0),
  have : ∀x:α, ∃U, x ∈ U ∧ is_open U ∧ ∀ (y z ∈ U) {f : α →ᵇ β},
    f ∈ A → dist (f y) (f z) < ε₂ := λ x,
      let ⟨U, nhdsU, hU⟩ := H x _ ε₂0,
          ⟨V, VU, openV, xV⟩ := _root_.mem_nhds_iff.1 nhdsU in
      ⟨V, xV, openV, λy z hy hz f hf, hU y z (VU hy) (VU hz) f hf⟩,
  choose U hU using this,
  /- For all x, the set hU x is an open set containing x on which the elements of A
  fluctuate by at most ε₂.
  We extract finitely many of these sets that cover the whole space, by compactness -/
  rcases compact_univ.elim_finite_subcover_image
    (λx _, (hU x).2.1) (λx hx, mem_bUnion (mem_univ _) (hU x).1)
    with ⟨tα, _, ⟨_⟩, htα⟩,
  /- tα : set α, htα : univ ⊆ ⋃x ∈ tα, U x -/
  rcases @finite_cover_balls_of_compact β _ _ compact_univ _ ε₂0
    with ⟨tβ, _, ⟨_⟩, htβ⟩, resetI,
  /- tβ : set β, htβ : univ ⊆ ⋃y ∈ tβ, ball y ε₂ -/
  /- Associate to every point `y` in the space a nearby point `F y` in tβ -/
  choose F hF using λy, show ∃z∈tβ, dist y z < ε₂, by simpa using htβ (mem_univ y),
  /- F : β → β, hF : ∀ (y : β), F y ∈ tβ ∧ dist y (F y) < ε₂ -/

  /- Associate to every function a discrete approximation, mapping each point in `tα`
  to a point in `tβ` close to its true image by the function. -/
  refine ⟨tα → tβ, by apply_instance, λ f a, ⟨F (f a), (hF (f a)).1⟩, _⟩,
  rintro ⟨f, hf⟩ ⟨g, hg⟩ f_eq_g,
  /- If two functions have the same approximation, then they are within distance ε -/
  refine lt_of_le_of_lt ((dist_le $ le_of_lt ε₁0).2 (λ x, _)) εε₁,
  obtain ⟨x', x'tα, hx'⟩ : ∃x' ∈ tα, x ∈ U x' := mem_bUnion_iff.1 (htα (mem_univ x)),
  calc dist (f x) (g x)
      ≤ dist (f x) (f x') + dist (g x) (g x') + dist (f x') (g x') : dist_triangle4_right _ _ _ _
  ... ≤ ε₂ + ε₂ + ε₁/2 : le_of_lt (add_lt_add (add_lt_add _ _) _)
  ... = ε₁ : by rw [add_halves, add_halves],
  { exact (hU x').2.2 _ _ hx' ((hU x').1) hf },
  { exact (hU x').2.2 _ _ hx' ((hU x').1) hg },
  { have F_f_g : F (f x') = F (g x') :=
      (congr_arg (λ f:tα → tβ, (f ⟨x', x'tα⟩ : β)) f_eq_g : _),
    calc dist (f x') (g x')
          ≤ dist (f x') (F (f x')) + dist (g x') (F (f x')) : dist_triangle_right _ _ _
      ... = dist (f x') (F (f x')) + dist (g x') (F (g x')) : by rw F_f_g
      ... < ε₂ + ε₂ : add_lt_add (hF (f x')).2 (hF (g x')).2
      ... = ε₁/2 : add_halves _ }
end

/-- Second version, with pointwise equicontinuity and range in a compact subset -/
theorem arzela_ascoli₂
  (s : set β) (hs : is_compact s)
  (A : set (α →ᵇ β))
  (closed : is_closed A)
  (in_s : ∀(f : α →ᵇ β) (x : α), f ∈ A → f x ∈ s)
  (H : ∀(x:α) (ε > 0), ∃U ∈ 𝓝 x, ∀ (y z ∈ U) (f : α →ᵇ β),
    f ∈ A → dist (f y) (f z) < ε) :
  is_compact A :=
/- This version is deduced from the previous one by restricting to the compact type in the target,
using compactness there and then lifting everything to the original space. -/
begin
  have M : lipschitz_with 1 coe := lipschitz_with.subtype_coe s,
  let F : (α →ᵇ s) → α →ᵇ β := comp coe M,
  refine compact_of_is_closed_subset
    ((_ : is_compact (F ⁻¹' A)).image (continuous_comp M)) closed (λ f hf, _),
  { haveI : compact_space s := is_compact_iff_compact_space.1 hs,
    refine arzela_ascoli₁ _ (continuous_iff_is_closed.1 (continuous_comp M) _ closed)
      (λ x ε ε0, bex.imp_right (λ U U_nhds hU y z hy hz f hf, _) (H x ε ε0)),
    calc dist (f y) (f z) = dist (F f y) (F f z) : rfl
                        ... < ε : hU y z hy hz (F f) hf },
  { let g := cod_restrict s f (λx, in_s f x hf),
    rw [show f = F g, by ext; refl] at hf ⊢,
    exact ⟨g, hf, rfl⟩ }
end

/-- Third (main) version, with pointwise equicontinuity and range in a compact subset, but
without closedness. The closure is then compact -/
theorem arzela_ascoli
  (s : set β) (hs : is_compact s)
  (A : set (α →ᵇ β))
  (in_s : ∀(f : α →ᵇ β) (x : α), f ∈ A → f x ∈ s)
  (H : ∀(x:α) (ε > 0), ∃U ∈ 𝓝 x, ∀ (y z ∈ U) (f : α →ᵇ β),
    f ∈ A → dist (f y) (f z) < ε) :
  is_compact (closure A) :=
/- This version is deduced from the previous one by checking that the closure of A, in
addition to being closed, still satisfies the properties of compact range and equicontinuity -/
arzela_ascoli₂ s hs (closure A) is_closed_closure
  (λ f x hf, (mem_of_closed' hs.is_closed).2 $ λ ε ε0,
    let ⟨g, gA, dist_fg⟩ := metric.mem_closure_iff.1 hf ε ε0 in
    ⟨g x, in_s g x gA, lt_of_le_of_lt (dist_coe_le_dist _) dist_fg⟩)
  (λ x ε ε0, show ∃ U ∈ 𝓝 x,
      ∀ y z ∈ U, ∀ (f : α →ᵇ β), f ∈ closure A → dist (f y) (f z) < ε,
    begin
      refine bex.imp_right (λ U U_set hU y z hy hz f hf, _) (H x (ε/2) (half_pos ε0)),
      rcases metric.mem_closure_iff.1 hf (ε/2/2) (half_pos (half_pos ε0)) with ⟨g, gA, dist_fg⟩,
      replace dist_fg := λ x, lt_of_le_of_lt (dist_coe_le_dist x) dist_fg,
      calc dist (f y) (f z) ≤ dist (f y) (g y) + dist (f z) (g z) + dist (g y) (g z) :
        dist_triangle4_right _ _ _ _
          ... < ε/2/2 + ε/2/2 + ε/2 :
            add_lt_add (add_lt_add (dist_fg y) (dist_fg z)) (hU y z hy hz g gA)
          ... = ε : by rw [add_halves, add_halves]
    end)

/- To apply the previous theorems, one needs to check the equicontinuity. An important
instance is when the source space is a metric space, and there is a fixed modulus of continuity
for all the functions in the set A -/

lemma equicontinuous_of_continuity_modulus {α : Type u} [metric_space α]
  (b : ℝ → ℝ) (b_lim : tendsto b (𝓝 0) (𝓝 0))
  (A : set (α →ᵇ β))
  (H : ∀(x y:α) (f : α →ᵇ β), f ∈ A → dist (f x) (f y) ≤ b (dist x y))
  (x:α) (ε : ℝ) (ε0 : 0 < ε) : ∃U ∈ 𝓝 x, ∀ (y z ∈ U) (f : α →ᵇ β),
    f ∈ A → dist (f y) (f z) < ε :=
begin
  rcases tendsto_nhds_nhds.1 b_lim ε ε0 with ⟨δ, δ0, hδ⟩,
  refine ⟨ball x (δ/2), ball_mem_nhds x (half_pos δ0), λ y z hy hz f hf, _⟩,
  have : dist y z < δ := calc
    dist y z ≤ dist y x + dist z x : dist_triangle_right _ _ _
    ... < δ/2 + δ/2 : add_lt_add hy hz
    ... = δ : add_halves _,
  calc
    dist (f y) (f z) ≤ b (dist y z) : H y z f hf
    ... ≤ |b (dist y z)| : le_abs_self _
    ... = dist (b (dist y z)) 0 : by simp [real.dist_eq]
    ... < ε : hδ (by simpa [real.dist_eq] using this),
end

end arzela_ascoli

section has_lipschitz_add
/- In this section, if `β` is an `add_monoid` whose addition operation is Lipschitz, then we show
that the space of bounded continuous functions from `α` to `β` inherits a topological `add_monoid`
structure, by using pointwise operations and checking that they are compatible with the uniform
distance.

Implementation note: The material in this section could have been written for `has_lipschitz_mul`
and transported by `@[to_additive]`.  We choose not to do this because this causes a few lemma
names (for example, `coe_mul`) to conflict with later lemma names for normed rings; this is only a
trivial inconvenience, but in any case there are no obvious applications of the multiplicative
version. -/

variables [topological_space α] [metric_space β] [add_monoid β]

instance : has_zero (α →ᵇ β) := ⟨const α 0⟩

@[simp] lemma coe_zero : ((0 : α →ᵇ β) : α → β) = 0 := rfl

lemma forall_coe_zero_iff_zero (f : α →ᵇ β) : (∀x, f x = 0) ↔ f = 0 := (@ext_iff _ _ _ _ f 0).symm

@[simp] lemma zero_comp_continuous [topological_space γ] (f : C(γ, α)) :
  (0 : α →ᵇ β).comp_continuous f = 0 := rfl

variables [has_lipschitz_add β]
variables (f g : α →ᵇ β) {x : α} {C : ℝ}

/-- The pointwise sum of two bounded continuous functions is again bounded continuous. -/
instance : has_add (α →ᵇ β) :=
{ add := λ f g,
    bounded_continuous_function.mk_of_bound (f.to_continuous_map + g.to_continuous_map)
    (↑(has_lipschitz_add.C β) * max (classical.some f.bounded) (classical.some g.bounded))
    begin
      intros x y,
      refine le_trans (lipschitz_with_lipschitz_const_add ⟨f x, g x⟩ ⟨f y, g y⟩) _,
      rw prod.dist_eq,
      refine mul_le_mul_of_nonneg_left _ (has_lipschitz_add.C β).coe_nonneg,
      apply max_le_max,
      exact classical.some_spec f.bounded x y,
      exact classical.some_spec g.bounded x y,
    end }

@[simp] lemma coe_add : ⇑(f + g) = f + g := rfl
lemma add_apply : (f + g) x = f x + g x := rfl

lemma add_comp_continuous [topological_space γ] (h : C(γ, α)) :
  (g + f).comp_continuous h = g.comp_continuous h + f.comp_continuous h := rfl

instance : add_monoid (α →ᵇ β) :=
{ add_assoc      := assume f g h, by ext; simp [add_assoc],
  zero_add       := assume f, by ext; simp,
  add_zero       := assume f, by ext; simp,
  .. bounded_continuous_function.has_add,
  .. bounded_continuous_function.has_zero }

instance : has_lipschitz_add (α →ᵇ β) :=
{ lipschitz_add := ⟨has_lipschitz_add.C β, begin
    have C_nonneg := (has_lipschitz_add.C β).coe_nonneg,
    rw lipschitz_with_iff_dist_le_mul,
    rintros ⟨f₁, g₁⟩ ⟨f₂, g₂⟩,
    rw dist_le (mul_nonneg C_nonneg dist_nonneg),
    intros x,
    refine le_trans (lipschitz_with_lipschitz_const_add ⟨f₁ x, g₁ x⟩ ⟨f₂ x, g₂ x⟩) _,
    refine mul_le_mul_of_nonneg_left _ C_nonneg,
    apply max_le_max; exact dist_coe_le_dist x,
  end⟩ }

/-- Coercion of a `normed_group_hom` is an `add_monoid_hom`. Similar to `add_monoid_hom.coe_fn` -/
@[simps] def coe_fn_add_hom : (α →ᵇ β) →+ (α → β) :=
{ to_fun := coe_fn, map_zero' := coe_zero, map_add' := coe_add }

variables (α β)

/-- The additive map forgetting that a bounded continuous function is bounded.
-/
@[simps] def to_continuous_map_add_hom : (α →ᵇ β) →+ C(α, β) :=
{ to_fun := to_continuous_map,
  map_zero' := by { ext, simp, },
  map_add' := by { intros, ext, simp, }, }

end has_lipschitz_add

section comm_has_lipschitz_add

variables [topological_space α] [metric_space β] [add_comm_monoid β] [has_lipschitz_add β]

@[to_additive] instance : add_comm_monoid (α →ᵇ β) :=
{ add_comm      := assume f g, by ext; simp [add_comm],
  .. bounded_continuous_function.add_monoid }

open_locale big_operators

@[simp] lemma coe_sum {ι : Type*} (s : finset ι) (f : ι → (α →ᵇ β)) :
  ⇑(∑ i in s, f i) = (∑ i in s, (f i : α → β)) :=
(@coe_fn_add_hom α β _ _ _ _).map_sum f s

lemma sum_apply {ι : Type*} (s : finset ι) (f : ι → (α →ᵇ β)) (a : α) :
  (∑ i in s, f i) a = (∑ i in s, f i a) :=
by simp

end comm_has_lipschitz_add

section normed_group
/- In this section, if β is a normed group, then we show that the space of bounded
continuous functions from α to β inherits a normed group structure, by using
pointwise operations and checking that they are compatible with the uniform distance. -/

variables [topological_space α] [normed_group β]
variables (f g : α →ᵇ β) {x : α} {C : ℝ}

instance : has_norm (α →ᵇ β) := ⟨λu, dist u 0⟩

lemma norm_def : ∥f∥ = dist f 0 := rfl

/-- The norm of a bounded continuous function is the supremum of `∥f x∥`.
We use `Inf` to ensure that the definition works if `α` has no elements. -/
lemma norm_eq (f : α →ᵇ β) :
  ∥f∥ = Inf {C : ℝ | 0 ≤ C ∧ ∀ (x : α), ∥f x∥ ≤ C} :=
by simp [norm_def, bounded_continuous_function.dist_eq]

/-- When the domain is non-empty, we do not need the `0 ≤ C` condition in the formula for ∥f∥ as an
`Inf`. -/
lemma norm_eq_of_nonempty [h : nonempty α] : ∥f∥ = Inf {C : ℝ | ∀ (x : α), ∥f x∥ ≤ C} :=
begin
  unfreezingI { obtain ⟨a⟩ := h, },
  rw norm_eq,
  congr,
  ext,
  simp only [and_iff_right_iff_imp],
  exact λ h', le_trans (norm_nonneg (f a)) (h' a),
end

@[simp] lemma norm_eq_zero_of_empty [h : is_empty α] : ∥f∥ = 0 :=
dist_zero_of_empty

lemma norm_coe_le_norm (x : α) : ∥f x∥ ≤ ∥f∥ := calc
  ∥f x∥ = dist (f x) ((0 : α →ᵇ β) x) : by simp [dist_zero_right]
  ... ≤ ∥f∥ : dist_coe_le_dist _

lemma dist_le_two_norm' {f : γ → β} {C : ℝ} (hC : ∀ x, ∥f x∥ ≤ C) (x y : γ) :
  dist (f x) (f y) ≤ 2 * C :=
calc dist (f x) (f y) ≤ ∥f x∥ + ∥f y∥ : dist_le_norm_add_norm _ _
                  ... ≤ C + C         : add_le_add (hC x) (hC y)
                  ... = 2 * C         : (two_mul _).symm

/-- Distance between the images of any two points is at most twice the norm of the function. -/
lemma dist_le_two_norm (x y : α) : dist (f x) (f y) ≤ 2 * ∥f∥ :=
dist_le_two_norm' f.norm_coe_le_norm x y

variable {f}

/-- The norm of a function is controlled by the supremum of the pointwise norms -/
lemma norm_le (C0 : (0 : ℝ) ≤ C) : ∥f∥ ≤ C ↔ ∀x:α, ∥f x∥ ≤ C :=
by simpa using @dist_le _ _ _ _ f 0 _ C0

lemma norm_le_of_nonempty [nonempty α]
  {f : α →ᵇ β} {M : ℝ} : ∥f∥ ≤ M ↔ ∀ x, ∥f x∥ ≤ M :=
begin
  simp_rw [norm_def, ←dist_zero_right],
  exact dist_le_iff_of_nonempty,
end

lemma norm_lt_iff_of_compact [compact_space α]
  {f : α →ᵇ β} {M : ℝ} (M0 : 0 < M) : ∥f∥ < M ↔ ∀ x, ∥f x∥ < M :=
begin
  simp_rw [norm_def, ←dist_zero_right],
  exact dist_lt_iff_of_compact M0,
end

lemma norm_lt_iff_of_nonempty_compact [nonempty α] [compact_space α]
  {f : α →ᵇ β} {M : ℝ} : ∥f∥ < M ↔ ∀ x, ∥f x∥ < M :=
begin
  simp_rw [norm_def, ←dist_zero_right],
  exact dist_lt_iff_of_nonempty_compact,
end

variable (f)

/-- Norm of `const α b` is less than or equal to `∥b∥`. If `α` is nonempty,
then it is equal to `∥b∥`. -/
lemma norm_const_le (b : β) : ∥const α b∥ ≤ ∥b∥ :=
(norm_le (norm_nonneg b)).2 $ λ x, le_refl _

@[simp] lemma norm_const_eq [h : nonempty α] (b : β) : ∥const α b∥ = ∥b∥ :=
le_antisymm (norm_const_le b) $ h.elim $ λ x, (const α b).norm_coe_le_norm x

/-- Constructing a bounded continuous function from a uniformly bounded continuous
function taking values in a normed group. -/
def of_normed_group {α : Type u} {β : Type v} [topological_space α] [normed_group β]
  (f : α → β) (Hf : continuous f) (C : ℝ) (H : ∀x, ∥f x∥ ≤ C) : α →ᵇ β :=
⟨⟨λn, f n, Hf⟩, ⟨_, dist_le_two_norm' H⟩⟩

@[simp] lemma coe_of_normed_group
  {α : Type u} {β : Type v} [topological_space α] [normed_group β]
  (f : α → β) (Hf : continuous f) (C : ℝ) (H : ∀x, ∥f x∥ ≤ C) :
  (of_normed_group f Hf C H : α → β) = f := rfl

lemma norm_of_normed_group_le {f : α → β} (hfc : continuous f) {C : ℝ} (hC : 0 ≤ C)
  (hfC : ∀ x, ∥f x∥ ≤ C) : ∥of_normed_group f hfc C hfC∥ ≤ C :=
(norm_le hC).2 hfC

/-- Constructing a bounded continuous function from a uniformly bounded
function on a discrete space, taking values in a normed group -/
def of_normed_group_discrete {α : Type u} {β : Type v}
  [topological_space α] [discrete_topology α] [normed_group β]
  (f : α  → β) (C : ℝ) (H : ∀x, norm (f x) ≤ C) : α →ᵇ β :=
of_normed_group f continuous_of_discrete_topology C H

@[simp] lemma coe_of_normed_group_discrete
  {α : Type u} {β : Type v} [topological_space α] [discrete_topology α] [normed_group β]
  (f : α → β) (C : ℝ) (H : ∀x, ∥f x∥ ≤ C) :
  (of_normed_group_discrete f C H : α → β) = f := rfl

/-- Taking the pointwise norm of a bounded continuous function with values in a `normed_group`,
yields a bounded continuous function with values in ℝ. -/
def norm_comp : α →ᵇ ℝ :=
of_normed_group (norm ∘ f) (by continuity) ∥f∥ (λ x, by simp only [f.norm_coe_le_norm, norm_norm])

@[simp] lemma coe_norm_comp : (f.norm_comp : α → ℝ) = norm ∘ f := rfl

@[simp] lemma norm_norm_comp : ∥f.norm_comp∥ = ∥f∥ :=
by simp only [norm_eq, coe_norm_comp, norm_norm]

lemma bdd_above_range_norm_comp : bdd_above $ set.range $ norm ∘ f :=
(real.bounded_iff_bdd_below_bdd_above.mp $ @bounded_range _ _ _ _ f.norm_comp).2

lemma norm_eq_supr_norm : ∥f∥ = ⨆ x : α, ∥f x∥ :=
begin
  casesI is_empty_or_nonempty α with hα _,
  { suffices : range (norm ∘ f) = ∅, { rw [f.norm_eq_zero_of_empty, supr, this, real.Sup_empty], },
    simp only [hα, range_eq_empty, not_nonempty_iff], },
  { rw [norm_eq_of_nonempty, supr,
      ← cInf_upper_bounds_eq_cSup f.bdd_above_range_norm_comp (range_nonempty _)],
    congr,
    ext,
    simp only [forall_apply_eq_imp_iff', mem_range, exists_imp_distrib], },
end

/-- The pointwise opposite of a bounded continuous function is again bounded continuous. -/
instance : has_neg (α →ᵇ β) :=
⟨λf, of_normed_group (-f) f.continuous.neg ∥f∥ $ λ x,
  trans_rel_right _ (norm_neg _) (f.norm_coe_le_norm x)⟩

/-- The pointwise difference of two bounded continuous functions is again bounded continuous. -/
instance : has_sub (α →ᵇ β) :=
⟨λf g, of_normed_group (f - g) (f.continuous.sub g.continuous) (∥f∥ + ∥g∥) $ λ x,
  by { simp only [sub_eq_add_neg],
       exact le_trans (norm_add_le _ _) (add_le_add (f.norm_coe_le_norm x) $
         trans_rel_right _ (norm_neg _) (g.norm_coe_le_norm x)) }⟩

@[simp] lemma coe_neg : ⇑(-f) = -f := rfl
lemma neg_apply : (-f) x = -f x := rfl

instance : add_comm_group (α →ᵇ β) :=
{ add_left_neg   := assume f, by ext; simp,
  add_comm       := assume f g, by ext; simp [add_comm],
  sub_eq_add_neg := assume f g, by { ext, apply sub_eq_add_neg },
  ..bounded_continuous_function.add_monoid,
  ..bounded_continuous_function.has_neg,
  ..bounded_continuous_function.has_sub }

@[simp] lemma coe_sub : ⇑(f - g) = f - g := rfl
lemma sub_apply : (f - g) x = f x - g x := rfl

instance : normed_group (α →ᵇ β) :=
{ dist_eq := λ f g, by simp only [norm_eq, dist_eq, dist_eq_norm, sub_apply] }

lemma abs_diff_coe_le_dist : ∥f x - g x∥ ≤ dist f g :=
by { rw dist_eq_norm, exact (f - g).norm_coe_le_norm x }

lemma coe_le_coe_add_dist {f g : α →ᵇ ℝ} : f x ≤ g x + dist f g :=
sub_le_iff_le_add'.1 $ (abs_le.1 $ @dist_coe_le_dist _ _ _ _ f g x).2

end normed_group

section has_bounded_smul
/-!
### `has_bounded_smul` (in particular, topological module) structure

In this section, if `β` is a metric space and a `𝕜`-module whose addition and scalar multiplication
are compatible with the metric structure, then we show that the space of bounded continuous
functions from `α` to `β` inherits a so-called `has_bounded_smul` structure (in particular, a
`has_continuous_mul` structure, which is the mathlib formulation of being a topological module), by
using pointwise operations and checking that they are compatible with the uniform distance. -/

variables {𝕜 : Type*} [metric_space 𝕜] [semiring 𝕜]
variables [topological_space α] [metric_space β] [add_comm_monoid β]
  [module 𝕜 β] [has_bounded_smul 𝕜 β]
variables {f g : α →ᵇ β} {x : α} {C : ℝ}

instance : has_scalar 𝕜 (α →ᵇ β) :=
⟨λ c f,
  bounded_continuous_function.mk_of_bound
    (c • f.to_continuous_map)
    (dist c 0 * (classical.some f.bounded))
    begin
      intros x y,
      refine (dist_smul_pair c (f x) (f y)).trans _,
      refine mul_le_mul_of_nonneg_left _ dist_nonneg,
      exact classical.some_spec f.bounded x y
    end ⟩

@[simp] lemma coe_smul (c : 𝕜) (f : α →ᵇ β) : ⇑(c • f) = λ x, c • (f x) := rfl
lemma smul_apply (c : 𝕜) (f : α →ᵇ β) (x : α) : (c • f) x = c • f x := rfl

instance : has_bounded_smul 𝕜 (α →ᵇ β) :=
{ dist_smul_pair' := λ c f₁ f₂, begin
    rw dist_le (mul_nonneg dist_nonneg dist_nonneg),
    intros x,
    refine (dist_smul_pair c (f₁ x) (f₂ x)).trans _,
    exact mul_le_mul_of_nonneg_left (dist_coe_le_dist x) dist_nonneg
  end,
  dist_pair_smul' := λ c₁ c₂ f, begin
    rw dist_le (mul_nonneg dist_nonneg dist_nonneg),
    intros x,
    refine (dist_pair_smul c₁ c₂ (f x)).trans _,
    convert mul_le_mul_of_nonneg_left (dist_coe_le_dist x) dist_nonneg,
    simp
  end }

variables [has_lipschitz_add β]

instance : module 𝕜 (α →ᵇ β) :=
{ smul     := (•),
  smul_add := λ c f g, ext $ λ x, smul_add c (f x) (g x),
  add_smul := λ c₁ c₂ f, ext $ λ x, add_smul c₁ c₂ (f x),
  mul_smul := λ c₁ c₂ f, ext $ λ x, mul_smul c₁ c₂ (f x),
  one_smul := λ f, ext $ λ x, one_smul 𝕜 (f x),
  smul_zero := λ c, ext $ λ x, smul_zero c,
  zero_smul := λ f, ext $ λ x, zero_smul 𝕜 (f x),
  .. bounded_continuous_function.add_comm_monoid }

variables (𝕜)
/-- The evaluation at a point, as a continuous linear map from `α →ᵇ β` to `β`. -/
def eval_clm (x : α) : (α →ᵇ β) →L[𝕜] β :=
{ to_fun := λ f, f x,
  map_add' := λ f g, by simp only [pi.add_apply, coe_add],
  map_smul' := λ c f, by simp only [coe_smul, ring_hom.id_apply] }

@[simp] lemma eval_clm_apply (x : α) (f : α →ᵇ β) :
  eval_clm 𝕜 x f = f x := rfl

variables (α β)

/-- The linear map forgetting that a bounded continuous function is bounded. -/
@[simps]
def to_continuous_map_linear_map : (α →ᵇ β) →ₗ[𝕜] C(α, β) :=
{ to_fun := to_continuous_map,
  map_smul' := by { intros, ext, simp, },
  map_add' := by { intros, ext, simp, }, }

end has_bounded_smul

section normed_space
/-!
### Normed space structure

In this section, if `β` is a normed space, then we show that the space of bounded
continuous functions from `α` to `β` inherits a normed space structure, by using
pointwise operations and checking that they are compatible with the uniform distance. -/

variables {𝕜 : Type*}
variables [topological_space α] [normed_group β]
variables {f g : α →ᵇ β} {x : α} {C : ℝ}

instance [normed_field 𝕜] [normed_space 𝕜 β] : normed_space 𝕜 (α →ᵇ β) := ⟨λ c f, begin
  refine norm_of_normed_group_le _ (mul_nonneg (norm_nonneg _) (norm_nonneg _)) _,
  exact (λ x, trans_rel_right _ (norm_smul _ _)
    (mul_le_mul_of_nonneg_left (f.norm_coe_le_norm _) (norm_nonneg _))) end⟩

variables [nondiscrete_normed_field 𝕜] [normed_space 𝕜 β]
variables [normed_group γ] [normed_space 𝕜 γ]

variables (α)
-- TODO does this work in the `has_bounded_smul` setting, too?
/--
Postcomposition of bounded continuous functions into a normed module by a continuous linear map is
a continuous linear map.
Upgraded version of `continuous_linear_map.comp_left_continuous`, similar to
`linear_map.comp_left`. -/
protected def _root_.continuous_linear_map.comp_left_continuous_bounded (g : β →L[𝕜] γ) :
  (α →ᵇ β) →L[𝕜] (α →ᵇ γ) :=
linear_map.mk_continuous
  { to_fun := λ f, of_normed_group
      (g ∘ f)
      (g.continuous.comp f.continuous)
      (∥g∥ * ∥f∥)
      (λ x, (g.le_op_norm_of_le (f.norm_coe_le_norm x))),
    map_add' := λ f g, by ext; simp,
    map_smul' := λ c f, by ext; simp }
  ∥g∥
  (λ f, norm_of_normed_group_le _ (mul_nonneg (norm_nonneg g) (norm_nonneg f)) _)

@[simp] lemma _root_.continuous_linear_map.comp_left_continuous_bounded_apply (g : β →L[𝕜] γ)
  (f : α →ᵇ β) (x : α) :
  (g.comp_left_continuous_bounded α f) x = g (f x) :=
rfl

end normed_space

section normed_ring
/-!
### Normed ring structure

In this section, if `R` is a normed ring, then we show that the space of bounded
continuous functions from `α` to `R` inherits a normed ring structure, by using
pointwise operations and checking that they are compatible with the uniform distance. -/

variables [topological_space α] {R : Type*} [normed_ring R]

instance : ring (α →ᵇ R) :=
{ one := const α 1,
  mul := λ f g, of_normed_group (f * g) (f.continuous.mul g.continuous) (∥f∥ * ∥g∥) $ λ x,
    le_trans (normed_ring.norm_mul (f x) (g x)) $
      mul_le_mul (f.norm_coe_le_norm x) (g.norm_coe_le_norm x) (norm_nonneg _) (norm_nonneg _),
  one_mul := λ f, ext $ λ x, one_mul (f x),
  mul_one := λ f, ext $ λ x, mul_one (f x),
  mul_assoc := λ f₁ f₂ f₃, ext $ λ x, mul_assoc _ _ _,
  left_distrib := λ f₁ f₂ f₃, ext $ λ x, left_distrib _ _ _,
  right_distrib := λ f₁ f₂ f₃, ext $ λ x, right_distrib _ _ _,
  .. bounded_continuous_function.add_comm_group }

@[simp] lemma coe_mul (f g : α →ᵇ R) : ⇑(f * g) = f * g := rfl
lemma mul_apply (f g : α →ᵇ R) (x : α) : (f * g) x = f x * g x := rfl

instance : normed_ring (α →ᵇ R) :=
{ norm_mul := λ f g, norm_of_normed_group_le _ (mul_nonneg (norm_nonneg _) (norm_nonneg _)) _,
  .. bounded_continuous_function.normed_group }

end normed_ring

section normed_comm_ring
/-!
### Normed commutative ring structure

In this section, if `R` is a normed commutative ring, then we show that the space of bounded
continuous functions from `α` to `R` inherits a normed commutative ring structure, by using
pointwise operations and checking that they are compatible with the uniform distance. -/

variables [topological_space α] {R : Type*} [normed_comm_ring R]

instance : comm_ring (α →ᵇ R) :=
{ mul_comm := λ f₁ f₂, ext $ λ x, mul_comm _ _,
  .. bounded_continuous_function.ring }

instance : normed_comm_ring (α →ᵇ R) :=
{ .. bounded_continuous_function.comm_ring, .. bounded_continuous_function.normed_group }

end normed_comm_ring

section normed_algebra
/-!
### Normed algebra structure

In this section, if `γ` is a normed algebra, then we show that the space of bounded
continuous functions from `α` to `γ` inherits a normed algebra structure, by using
pointwise operations and checking that they are compatible with the uniform distance. -/

variables {𝕜 : Type*} [normed_field 𝕜]
variables [topological_space α] [normed_group β] [normed_space 𝕜 β]
variables [normed_ring γ] [normed_algebra 𝕜 γ]
variables {f g : α →ᵇ γ} {x : α} {c : 𝕜}

/-- `bounded_continuous_function.const` as a `ring_hom`. -/
def C : 𝕜 →+* (α →ᵇ γ) :=
{ to_fun    := λ (c : 𝕜), const α ((algebra_map 𝕜 γ) c),
  map_one'  := ext $ λ x, (algebra_map 𝕜 γ).map_one,
  map_mul'  := λ c₁ c₂, ext $ λ x, (algebra_map 𝕜 γ).map_mul _ _,
  map_zero' := ext $ λ x, (algebra_map 𝕜 γ).map_zero,
  map_add'  := λ c₁ c₂, ext $ λ x, (algebra_map 𝕜 γ).map_add _ _ }

instance : algebra 𝕜 (α →ᵇ γ) :=
{ to_ring_hom := C,
  commutes' := λ c f, ext $ λ x, algebra.commutes' _ _,
  smul_def' := λ c f, ext $ λ x, algebra.smul_def' _ _,
  ..bounded_continuous_function.module,
  ..bounded_continuous_function.ring }

@[simp] lemma algebra_map_apply (k : 𝕜) (a : α) :
  algebra_map 𝕜 (α →ᵇ γ) k a = k • 1 :=
by { rw algebra.algebra_map_eq_smul_one, refl, }

instance [nonempty α] : normed_algebra 𝕜 (α →ᵇ γ) :=
{ norm_algebra_map_eq := λ c, begin
    calc ∥ (algebra_map 𝕜 (α →ᵇ γ)).to_fun c∥ = ∥(algebra_map 𝕜 γ) c∥ : _
    ... = ∥c∥ : norm_algebra_map_eq _ _,
    apply norm_const_eq ((algebra_map 𝕜 γ) c), assumption,
  end,
  ..bounded_continuous_function.algebra }

/-!
### Structure as normed module over scalar functions

If `β` is a normed `𝕜`-space, then we show that the space of bounded continuous
functions from `α` to `β` is naturally a module over the algebra of bounded continuous
functions from `α` to `𝕜`. -/

instance has_scalar' : has_scalar (α →ᵇ 𝕜) (α →ᵇ β) :=
⟨λ (f : α →ᵇ 𝕜) (g : α →ᵇ β), of_normed_group (λ x, (f x) • (g x))
(f.continuous.smul g.continuous) (∥f∥ * ∥g∥) (λ x, calc
  ∥f x • g x∥ ≤ ∥f x∥ * ∥g x∥ : normed_space.norm_smul_le _ _
  ... ≤ ∥f∥ * ∥g∥ : mul_le_mul (f.norm_coe_le_norm _) (g.norm_coe_le_norm _) (norm_nonneg _)
    (norm_nonneg _)) ⟩

instance module' : module (α →ᵇ 𝕜) (α →ᵇ β) :=
module.of_core $
{ smul     := (•),
  smul_add := λ c f₁ f₂, ext $ λ x, smul_add _ _ _,
  add_smul := λ c₁ c₂ f, ext $ λ x, add_smul _ _ _,
  mul_smul := λ c₁ c₂ f, ext $ λ x, mul_smul _ _ _,
  one_smul := λ f, ext $ λ x, one_smul 𝕜 (f x) }

lemma norm_smul_le (f : α →ᵇ 𝕜) (g : α →ᵇ β) : ∥f • g∥ ≤ ∥f∥ * ∥g∥ :=
norm_of_normed_group_le _ (mul_nonneg (norm_nonneg _) (norm_nonneg _)) _

/- TODO: When `normed_module` has been added to `normed_space.basic`, the above facts
show that the space of bounded continuous functions from `α` to `β` is naturally a normed
module over the algebra of bounded continuous functions from `α` to `𝕜`. -/

end normed_algebra

<<<<<<< HEAD
lemma nnreal.upper_bound {α : Type*} [topological_space α]
  (f : α →ᵇ ℝ≥0) (x : α) : f x ≤ nndist f 0 :=
begin
  have key : nndist (f x) ((0 : α →ᵇ ℝ≥0) x) ≤ nndist f 0,
  { exact @dist_coe_le_dist α ℝ≥0 _ _ f 0 x, },
  simp only [coe_zero, pi.zero_apply] at key,
  rwa nnreal.nndist_zero_eq_val' (f x) at key,
end
=======
/-!
### Star structures

In this section, if `β` is a normed ⋆-group, then so is the space of bounded
continuous functions from `α` to `β`, by using the star operation pointwise.

If `𝕜` is normed field and a ⋆-ring over which `β` is a normed algebra and a
star module, then the space of bounded continuous functions from `α` to `β`
is a star module.

If `β` is a ⋆-ring in addition to being a normed ⋆-group, then `α →ᵇ β`
inherits a ⋆-ring structure.

In summary, if `β` is a C⋆-algebra over `𝕜`, then so is  `α →ᵇ β`; note that
completeness is guaranteed when `β` is complete (see
`bounded_continuous_function.complete`). -/

section normed_group

variables {𝕜 : Type*} [normed_field 𝕜] [star_ring 𝕜]
variables [topological_space α] [normed_group β] [star_add_monoid β] [normed_star_monoid β]
variables [normed_space 𝕜 β] [star_module 𝕜 β]

instance : star_add_monoid (α →ᵇ β) :=
{ star            := λ f, f.comp star star_normed_group_hom.lipschitz,
  star_involutive := λ f, ext $ λ x, star_star (f x),
  star_add        := λ f g, ext $ λ x, star_add (f x) (g x) }

/-- The right-hand side of this equality can be parsed `star ∘ ⇑f` because of the
instance `pi.has_star`. Upon inspecting the goal, one sees `⊢ ⇑(star f) = star ⇑f`.-/
@[simp] lemma coe_star (f : α →ᵇ β) : ⇑(star f) = star f := rfl

@[simp] lemma star_apply (f : α →ᵇ β) (x : α) : star f x = star (f x) := rfl

instance : normed_star_monoid (α →ᵇ β) :=
{ norm_star := λ f, by
  { simp only [norm_eq], congr, ext, conv_lhs { find (∥_∥) { erw (@norm_star β _ _ _ (f x)) } } } }

instance : star_module 𝕜 (α →ᵇ β) :=
{ star_smul := λ k f, ext $ λ x, star_smul k (f x) }

end normed_group

section cstar_ring

variables [topological_space α]
variables [normed_ring β] [star_ring β]

instance [normed_star_monoid β] : star_ring (α →ᵇ β) :=
{ star_mul := λ f g, ext $ λ x, star_mul (f x) (g x),
  ..bounded_continuous_function.star_add_monoid }

variable [cstar_ring β]

instance : cstar_ring (α →ᵇ β) :=
{ norm_star_mul_self :=
  begin
    intro f,
    refine le_antisymm _ _,
    { rw [←sq, norm_le (sq_nonneg _)],
      dsimp [star_apply],
      intro x,
      rw [cstar_ring.norm_star_mul_self, ←sq],
      refine sq_le_sq' _ _,
      { linarith [norm_nonneg (f x), norm_nonneg f] },
      { exact norm_coe_le_norm f x }, },
    { rw [←sq, ←real.le_sqrt (norm_nonneg _) (norm_nonneg _), norm_le (real.sqrt_nonneg _)],
      intro x,
      rw [real.le_sqrt (norm_nonneg _) (norm_nonneg _), sq, ←cstar_ring.norm_star_mul_self],
      exact norm_coe_le_norm (star f * f) x }
  end }

end cstar_ring

section normed_lattice_ordered_group

variables [topological_space α] [normed_lattice_add_comm_group β]

instance : partial_order (α →ᵇ β) := partial_order.lift (λ f, f.to_fun) (by tidy)

/--
Continuous normed lattice group valued functions form a meet-semilattice
-/
instance : semilattice_inf (α →ᵇ β) :=
{ inf := λ f g,
  { to_fun := λ t, f t ⊓ g t,
    continuous_to_fun := f.continuous.inf g.continuous,
    bounded' := begin
      cases f.bounded' with C₁ hf,
      cases g.bounded' with C₂ hg,
      refine ⟨C₁ + C₂, λ x y, _⟩,
      simp_rw normed_group.dist_eq at hf hg ⊢,
      exact (norm_inf_sub_inf_le_add_norm _ _ _ _).trans (add_le_add (hf _ _) (hg _ _)),
    end },
  inf_le_left := λ f g, continuous_map.le_def.mpr (λ _, inf_le_left),
  inf_le_right := λ f g, continuous_map.le_def.mpr (λ _, inf_le_right),
  le_inf := λ f g₁ g₂ w₁ w₂, continuous_map.le_def.mpr (λ _, le_inf (continuous_map.le_def.mp w₁ _)
    (continuous_map.le_def.mp w₂ _)),
  ..bounded_continuous_function.partial_order }

instance : semilattice_sup (α →ᵇ β) :=
{ sup := λ f g,
  { to_fun := λ t, f t ⊔ g t,
    continuous_to_fun := f.continuous.sup g.continuous,
    bounded' := begin
      cases f.bounded' with C₁ hf,
      cases g.bounded' with C₂ hg,
      refine ⟨C₁ + C₂, λ x y, _⟩,
      simp_rw normed_group.dist_eq at hf hg ⊢,
      exact (norm_sup_sub_sup_le_add_norm _ _ _ _).trans (add_le_add (hf _ _) (hg _ _)),
    end },
  le_sup_left := λ f g, continuous_map.le_def.mpr (λ _, le_sup_left),
  le_sup_right := λ f g, continuous_map.le_def.mpr (λ _, le_sup_right),
  sup_le := λ f g₁ g₂ w₁ w₂, continuous_map.le_def.mpr (λ _, sup_le (continuous_map.le_def.mp w₁ _)
    (continuous_map.le_def.mp w₂ _)),
  ..bounded_continuous_function.partial_order }

instance  : lattice (α →ᵇ β) :=
{ .. bounded_continuous_function.semilattice_sup, .. bounded_continuous_function.semilattice_inf }

@[simp] lemma coe_fn_sup (f g : α →ᵇ β) : ⇑(f ⊔ g) = f ⊔ g := rfl

@[simp] lemma coe_fn_abs (f : α →ᵇ β) : ⇑|f| = |f| := rfl

instance : normed_lattice_add_comm_group (α →ᵇ β) :=
{ add_le_add_left := begin
    intros f g h₁ h t,
    simp only [coe_to_continuous_fun, pi.add_apply, add_le_add_iff_left, coe_add,
      continuous_map.to_fun_eq_coe],
    exact h₁ _,
  end,
  solid :=
  begin
    intros f g h,
    have i1: ∀ t, ∥f t∥ ≤ ∥g t∥ := λ t, solid (h t),
    rw norm_le (norm_nonneg _),
    exact λ t, (i1 t).trans (norm_coe_le_norm g t),
  end,
  ..bounded_continuous_function.lattice, }

end normed_lattice_ordered_group
>>>>>>> 55f575f1

end bounded_continuous_function<|MERGE_RESOLUTION|>--- conflicted
+++ resolved
@@ -1020,7 +1020,6 @@
 
 end normed_algebra
 
-<<<<<<< HEAD
 lemma nnreal.upper_bound {α : Type*} [topological_space α]
   (f : α →ᵇ ℝ≥0) (x : α) : f x ≤ nndist f 0 :=
 begin
@@ -1029,7 +1028,7 @@
   simp only [coe_zero, pi.zero_apply] at key,
   rwa nnreal.nndist_zero_eq_val' (f x) at key,
 end
-=======
+
 /-!
 ### Star structures
 
@@ -1171,6 +1170,5 @@
   ..bounded_continuous_function.lattice, }
 
 end normed_lattice_ordered_group
->>>>>>> 55f575f1
 
 end bounded_continuous_function