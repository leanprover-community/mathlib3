--- conflicted
+++ resolved
@@ -19,11 +19,7 @@
 -/
 
 noncomputable theory
-<<<<<<< HEAD
-open_locale topological_space classical nnreal uniformity uniform_convergence
-=======
 open_locale topology classical nnreal uniformity uniform_convergence
->>>>>>> 1ac6cf57
 
 open set filter metric function
 
