/-
Copyright (c) 2021 Scott Morrison. All rights reserved.
Released under Apache 2.0 license as described in the file LICENSE.
Authors: Scott Morrison
-/
import topology.continuous_function.bounded
import topology.uniform_space.compact_separated
import tactic.equiv_rw

/-!
# Continuous functions on a compact space

Continuous functions `C(α, β)` from a compact space `α` to a metric space `β`
are automatically bounded, and so acquire various structures inherited from `α →ᵇ β`.

This file transfers these structures, and restates some lemmas
characterising these structures.

If you need a lemma which is proved about `α →ᵇ β` but not for `C(α, β)` when `α` is compact,
you should restate it here. You can also use
`bounded_continuous_function.equiv_continuous_map_of_compact` to move functions back and forth.

-/

noncomputable theory
open_locale topological_space classical nnreal bounded_continuous_function

open set filter metric

open bounded_continuous_function

namespace continuous_map

variables (α : Type*) (β : Type*) [topological_space α] [compact_space α] [normed_group β]

/--
When `α` is compact, the bounded continuous maps `α →ᵇ 𝕜` are
equivalent to `C(α, 𝕜)`.
-/
@[simps]
def equiv_bounded_of_compact : C(α, β) ≃ (α →ᵇ β) :=
⟨mk_of_compact, forget_boundedness α β, λ f, by { ext, refl, }, λ f, by { ext, refl, }⟩

/--
When `α` is compact, the bounded continuous maps `α →ᵇ 𝕜` are
additively equivalent to `C(α, 𝕜)`.
-/
@[simps]
def add_equiv_bounded_of_compact : C(α, β) ≃+ (α →ᵇ β) :=
({ ..forget_boundedness_add_hom α β,
  ..(equiv_bounded_of_compact α β).symm, } : (α →ᵇ β) ≃+ C(α, β)).symm

-- It would be nice if `@[simps]` produced this directly,
-- instead of the unhelpful `add_equiv_bounded_of_compact_apply_to_continuous_map`.
@[simp]
lemma add_equiv_bounded_of_compact_apply_apply (f : C(α, β)) (a : α) :
  add_equiv_bounded_of_compact α β f a = f a :=
rfl

@[simp]
lemma add_equiv_bounded_of_compact_to_equiv :
  (add_equiv_bounded_of_compact α β).to_equiv = equiv_bounded_of_compact α β :=
rfl

instance : metric_space C(α,β) :=
metric_space.induced
  (equiv_bounded_of_compact α β)
  (equiv_bounded_of_compact α β).injective
  (by apply_instance)

section
variables {α β} (f g : C(α, β)) {C : ℝ}

/-- The distance between two functions is controlled by the supremum of the pointwise distances -/
lemma dist_le (C0 : (0 : ℝ) ≤ C) : dist f g ≤ C ↔ ∀x:α, dist (f x) (g x) ≤ C :=
@bounded_continuous_function.dist_le  _ _ _ _
  ((equiv_bounded_of_compact α β) f) ((equiv_bounded_of_compact α β) g) _ C0

lemma dist_le_iff_of_nonempty [nonempty α] :
  dist f g ≤ C ↔ ∀ x, dist (f x) (g x) ≤ C :=
@bounded_continuous_function.dist_le_iff_of_nonempty  _ _ _ _
  ((equiv_bounded_of_compact α β) f) ((equiv_bounded_of_compact α β) g) _ _

lemma dist_lt_of_nonempty [nonempty α]
  (w : ∀x:α, dist (f x) (g x) < C) : dist f g < C :=
@bounded_continuous_function.dist_lt_of_nonempty_compact  _ _ _ _
  ((equiv_bounded_of_compact α β) f) ((equiv_bounded_of_compact α β) g) _ _ _ w

lemma dist_lt_iff (C0 : (0 : ℝ) < C) :
  dist f g < C ↔ ∀x:α, dist (f x) (g x) < C :=
@bounded_continuous_function.dist_lt_iff_of_compact  _ _ _ _
  ((equiv_bounded_of_compact α β) f) ((equiv_bounded_of_compact α β) g) _ _ C0

lemma dist_lt_iff_of_nonempty [nonempty α] :
  dist f g < C ↔ ∀x:α, dist (f x) (g x) < C :=
@bounded_continuous_function.dist_lt_iff_of_nonempty_compact  _ _ _ _
  ((equiv_bounded_of_compact α β) f) ((equiv_bounded_of_compact α β) g) _ _ _

end

variables (α β)

/--
When `α` is compact, and `β` is a metric space, the bounded continuous maps `α →ᵇ β` are
isometric to `C(α, β)`.
-/
@[simps]
def isometric_bounded_of_compact :
  C(α, β) ≃ᵢ (α →ᵇ β) :=
{ isometry_to_fun := λ x y, rfl,
  to_equiv := equiv_bounded_of_compact α β }

-- TODO at some point we will need lemmas characterising this norm!
-- At the moment the only way to reason about it is to transfer `f : C(α,β)` back to `α →ᵇ β`.
instance : has_norm C(α,β) :=
{ norm := λ x, dist x 0 }

instance : normed_group C(α,β) :=
{ dist_eq := λ x y,
  begin
    change dist x y = dist (x-y) 0,
     -- it would be nice if `equiv_rw` could rewrite in multiple places at once
    equiv_rw (equiv_bounded_of_compact α β) at x,
    equiv_rw (equiv_bounded_of_compact α β) at y,
    have p : dist x y = dist (x-y) 0, { rw dist_eq_norm, rw dist_zero_right, },
    convert p,
    exact ((add_equiv_bounded_of_compact α β).symm.map_sub _ _).symm,
  end, }

section
variables {α β} (f : C(α, β))
-- The corresponding lemmas for `bounded_continuous_function` are stated with `{f}`,
-- and so can not be used in dot notation.

lemma norm_coe_le_norm (x : α) : ∥f x∥ ≤ ∥f∥ :=
((equiv_bounded_of_compact α β) f).norm_coe_le_norm x

/-- Distance between the images of any two points is at most twice the norm of the function. -/
lemma dist_le_two_norm (x y : α) : dist (f x) (f y) ≤ 2 * ∥f∥ :=
((equiv_bounded_of_compact α β) f).dist_le_two_norm x y

/-- The norm of a function is controlled by the supremum of the pointwise norms -/
lemma norm_le {C : ℝ} (C0 : (0 : ℝ) ≤ C) : ∥f∥ ≤ C ↔ ∀x:α, ∥f x∥ ≤ C :=
@bounded_continuous_function.norm_le _ _ _ _
  ((equiv_bounded_of_compact α β) f) _ C0

lemma norm_le_of_nonempty [nonempty α] {M : ℝ} : ∥f∥ ≤ M ↔ ∀ x, ∥f x∥ ≤ M :=
@bounded_continuous_function.norm_le_of_nonempty _ _ _ _ _
  ((equiv_bounded_of_compact α β) f) _

lemma norm_lt_iff {M : ℝ} (M0 : 0 < M) : ∥f∥ < M ↔ ∀ x, ∥f x∥ < M :=
@bounded_continuous_function.norm_lt_iff_of_compact _ _ _ _ _
  ((equiv_bounded_of_compact α β) f) _ M0

lemma norm_lt_iff_of_nonempty [nonempty α] {M : ℝ} :
  ∥f∥ < M ↔ ∀ x, ∥f x∥ < M :=
@bounded_continuous_function.norm_lt_iff_of_nonempty_compact _ _ _ _ _ _
  ((equiv_bounded_of_compact α β) f) _

lemma apply_le_norm (f : C(α, ℝ)) (x : α) : f x ≤ ∥f∥ :=
le_trans (le_abs.mpr (or.inl (le_refl (f x)))) (f.norm_coe_le_norm x)

lemma neg_norm_le_apply (f : C(α, ℝ)) (x : α) : -∥f∥ ≤ f x :=
le_trans (neg_le_neg (f.norm_coe_le_norm x)) (neg_le.mp (neg_le_abs_self (f x)))

end

section
variables {R : Type*} [normed_ring R]

instance : normed_ring C(α,R) :=
{ norm_mul := λ f g,
  begin
    equiv_rw (equiv_bounded_of_compact α R) at f,
    equiv_rw (equiv_bounded_of_compact α R) at g,
    exact norm_mul_le f g,
  end,
  ..(infer_instance : normed_group C(α,R)) }

end

section
variables {𝕜 : Type*} [normed_field 𝕜] [normed_space 𝕜 β]

instance : normed_space 𝕜 C(α,β) :=
{ norm_smul_le := λ c f,
  begin
    equiv_rw (equiv_bounded_of_compact α β) at f,
    exact le_of_eq (norm_smul c f),
  end }

variables (α 𝕜)

/--
When `α` is compact and `𝕜` is a normed field,
the `𝕜`-algebra of bounded continuous maps `α →ᵇ β` is
`𝕜`-linearly isometric to `C(α, β)`.
-/
def linear_isometry_bounded_of_compact :
  C(α, β) ≃ₗᵢ[𝕜] (α →ᵇ β) :=
{ map_smul' := λ c f, by { ext, simp, },
  norm_map' := λ f, rfl,
  ..add_equiv_bounded_of_compact α β }

-- this lemma and the next are the analogues of those autogenerated by `@[simps]` for
-- `equiv_bounded_of_compact`, `add_equiv_bounded_of_compact`
@[simp] lemma linear_isometry_bounded_of_compact_symm_apply (f : α →ᵇ β) :
  (linear_isometry_bounded_of_compact α β 𝕜).symm f = f.forget_boundedness α β :=
rfl

@[simp] lemma linear_isometry_bounded_of_compact_apply_apply (f : C(α, β)) (a : α) :
  ((linear_isometry_bounded_of_compact α β 𝕜) f) a = f a :=
rfl


@[simp]
lemma linear_isometry_bounded_of_compact_to_isometric :
  (linear_isometry_bounded_of_compact α β 𝕜).to_isometric =
    isometric_bounded_of_compact α β :=
rfl

@[simp]
lemma linear_isometry_bounded_of_compact_to_add_equiv :
  (linear_isometry_bounded_of_compact α β 𝕜).to_linear_equiv.to_add_equiv =
    add_equiv_bounded_of_compact α β :=
rfl

@[simp]
lemma linear_isometry_bounded_of_compact_of_compact_to_equiv :
  (linear_isometry_bounded_of_compact α β 𝕜).to_linear_equiv.to_equiv =
    equiv_bounded_of_compact α β :=
rfl

end

section
variables {𝕜 : Type*} {γ : Type*} [normed_field 𝕜] [normed_ring γ] [normed_algebra 𝕜 γ]

instance [nonempty α] : normed_algebra 𝕜 C(α, γ) :=
{ norm_algebra_map_eq := λ c, (norm_algebra_map_eq (α →ᵇ γ) c : _), }

end

end continuous_map

namespace continuous_map

section uniform_continuity
variables {α β : Type*}
variables [metric_space α] [compact_space α] [metric_space β]

/-!
We now set up some declarations making it convenient to use uniform continuity.
-/

lemma uniform_continuity
  (f : C(α, β)) (ε : ℝ) (h : 0 < ε) :
  ∃ δ > 0, ∀ {x y}, dist x y < δ → dist (f x) (f y) < ε :=
metric.uniform_continuous_iff.mp
  (compact_space.uniform_continuous_of_continuous f.continuous) ε h

/--
An arbitrarily chosen modulus of uniform continuity for a given function `f` and `ε > 0`.
-/
-- This definition allows us to separate the choice of some `δ`,
-- and the corresponding use of `dist a b < δ → dist (f a) (f b) < ε`,
-- even across different declarations.
def modulus (f : C(α, β)) (ε : ℝ) (h : 0 < ε) : ℝ :=
classical.some (uniform_continuity f ε h)

lemma modulus_pos (f : C(α, β)) {ε : ℝ} {h : 0 < ε} : 0 < f.modulus ε h :=
classical.some (classical.some_spec (uniform_continuity f ε h))

lemma dist_lt_of_dist_lt_modulus
  (f : C(α, β)) (ε : ℝ) (h : 0 < ε) {a b : α} (w : dist a b < f.modulus ε h) :
  dist (f a) (f b) < ε :=
classical.some_spec (classical.some_spec (uniform_continuity f ε h)) w

end uniform_continuity

end continuous_map

section comp_left
variables (X : Type*) {𝕜 β γ : Type*} [topological_space X] [compact_space X]
  [nondiscrete_normed_field 𝕜]
variables [normed_group β] [normed_space 𝕜 β] [normed_group γ] [normed_space 𝕜 γ]

open continuous_map

/--
Postcomposition of continuous functions into a normed module by a continuous linear map is a
continuous linear map.
Transferred version of `continuous_linear_map.comp_left_continuous_bounded`,
upgraded version of `continuous_linear_map.comp_left_continuous`,
similar to `linear_map.comp_left`. -/
protected def continuous_linear_map.comp_left_continuous_compact (g : β →L[𝕜] γ) :
  C(X, β) →L[𝕜] C(X, γ) :=
(linear_isometry_bounded_of_compact X γ 𝕜).symm.to_linear_isometry.to_continuous_linear_map.comp $
(g.comp_left_continuous_bounded X).comp $
(linear_isometry_bounded_of_compact X β 𝕜).to_linear_isometry.to_continuous_linear_map

@[simp] lemma continuous_linear_map.to_linear_comp_left_continuous_compact (g : β →L[𝕜] γ) :
  (g.comp_left_continuous_compact X : C(X, β) →ₗ[𝕜] C(X, γ)) = g.comp_left_continuous 𝕜 X :=
by { ext f, simp [continuous_linear_map.comp_left_continuous_compact] }

<<<<<<< HEAD
=======
@[simp] lemma continuous_linear_map.comp_left_continuous_compact_apply (g : β →L[𝕜] γ)
  (f : C(X, β)) (x : X) :
  g.comp_left_continuous_compact X f x = g (f x) :=
rfl

>>>>>>> 5ecd078d
end comp_left

namespace continuous_map
/-!
We now setup variations on `comp_right_* f`, where `f : C(X, Y)`
(that is, precomposition by a continuous map),
as a morphism `C(Y, T) → C(X, T)`, respecting various types of structure.

In particular:
* `comp_right_continuous_map`, the bundled continuous map (for this we need `X Y` compact).
* `comp_right_homeomorph`, when we precompose by a homeomorphism.
* `comp_right_alg_hom`, when `T = R` is a topological ring.
-/
section comp_right

/--
Precomposition by a continuous map is itself a continuous map between spaces of continuous maps.
-/
def comp_right_continuous_map {X Y : Type*} (T : Type*)
  [topological_space X] [compact_space X] [topological_space Y] [compact_space Y] [normed_group T]
  (f : C(X, Y)) : C(C(Y, T), C(X, T)) :=
{ to_fun := λ g, g.comp f,
  continuous_to_fun :=
  begin
    refine metric.continuous_iff.mpr _,
    intros g ε ε_pos,
    refine ⟨ε, ε_pos, λ g' h, _⟩,
    rw continuous_map.dist_lt_iff _ _ ε_pos at h ⊢,
    { exact λ x, h (f x), },
  end }

@[simp] lemma comp_right_continuous_map_apply {X Y : Type*} (T : Type*)
  [topological_space X] [compact_space X] [topological_space Y] [compact_space Y] [normed_group T]
  (f : C(X, Y)) (g : C(Y, T)) :
  (comp_right_continuous_map T f) g = g.comp f :=
rfl

/--
Precomposition by a homeomorphism is itself a homeomorphism between spaces of continuous maps.
-/
def comp_right_homeomorph {X Y : Type*} (T : Type*)
  [topological_space X] [compact_space X] [topological_space Y] [compact_space Y] [normed_group T]
  (f : X ≃ₜ Y) : C(Y, T) ≃ₜ C(X, T) :=
{ to_fun := comp_right_continuous_map T f.to_continuous_map,
  inv_fun := comp_right_continuous_map T f.symm.to_continuous_map,
  left_inv := by tidy,
  right_inv := by tidy, }

/--
Precomposition of functions into a normed ring by continuous map is an algebra homomorphism.
-/
def comp_right_alg_hom {X Y : Type*} (R : Type*)
  [topological_space X] [topological_space Y] [normed_comm_ring R] (f : C(X, Y)) :
  C(Y, R) →ₐ[R] C(X, R) :=
{ to_fun := λ g, g.comp f,
  map_zero' := by { ext, simp, },
  map_add' := λ g₁ g₂, by { ext, simp, },
  map_one' := by { ext, simp, },
  map_mul' := λ g₁ g₂, by { ext, simp, },
  commutes' := λ r, by { ext, simp, }, }

@[simp] lemma comp_right_alg_hom_apply {X Y : Type*} (R : Type*)
  [topological_space X] [topological_space Y] [normed_comm_ring R] (f : C(X, Y)) (g : C(Y, R)) :
  (comp_right_alg_hom R f) g = g.comp f :=
rfl

lemma comp_right_alg_hom_continuous {X Y : Type*} (R : Type*)
  [topological_space X] [compact_space X] [topological_space Y] [compact_space Y]
  [normed_comm_ring R] (f : C(X, Y)) :
  continuous (comp_right_alg_hom R f) :=
begin
  change continuous (comp_right_continuous_map R f),
  continuity,
end

end comp_right

end continuous_map<|MERGE_RESOLUTION|>--- conflicted
+++ resolved
@@ -303,14 +303,11 @@
   (g.comp_left_continuous_compact X : C(X, β) →ₗ[𝕜] C(X, γ)) = g.comp_left_continuous 𝕜 X :=
 by { ext f, simp [continuous_linear_map.comp_left_continuous_compact] }
 
-<<<<<<< HEAD
-=======
 @[simp] lemma continuous_linear_map.comp_left_continuous_compact_apply (g : β →L[𝕜] γ)
   (f : C(X, β)) (x : X) :
   g.comp_left_continuous_compact X f x = g (f x) :=
 rfl
 
->>>>>>> 5ecd078d
 end comp_left
 
 namespace continuous_map
