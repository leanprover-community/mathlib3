/-
Copyright (c) 2021 Scott Morrison. All rights reserved.
Released under Apache 2.0 license as described in the file LICENSE.
Authors: Scott Morrison
-/
import topology.continuous_function.bounded
import analysis.normed_space.linear_isometry
import topology.uniform_space.compact_separated
import tactic.equiv_rw

/-!
# Continuous functions on a compact space

Continuous functions `C(α, β)` from a compact space `α` to a metric space `β`
are automatically bounded, and so acquire various structures inherited from `α →ᵇ β`.

This file transfers these structures, and restates some lemmas
characterising these structures.

If you need a lemma which is proved about `α →ᵇ β` but not for `C(α, β)` when `α` is compact,
you should restate it here. You can also use
`bounded_continuous_function.equiv_continuous_map_of_compact` to functions back and forth.

-/

noncomputable theory
open_locale topological_space classical nnreal bounded_continuous_function

open set filter metric

open bounded_continuous_function

namespace continuous_map

variables (α : Type*) (β : Type*) [topological_space α] [compact_space α] [normed_group β]

/--
When `α` is compact, the bounded continuous maps `α →ᵇ 𝕜` are
equivalent to `C(α, 𝕜)`.
-/
@[simps]
def equiv_bounded_of_compact : C(α, β) ≃ (α →ᵇ β) :=
⟨mk_of_compact, forget_boundedness α β, λ f, by { ext, refl, }, λ f, by { ext, refl, }⟩

/--
When `α` is compact, the bounded continuous maps `α →ᵇ 𝕜` are
additively equivalent to `C(α, 𝕜)`.
-/
@[simps]
def add_equiv_bounded_of_compact : C(α, β) ≃+ (α →ᵇ β) :=
({ ..forget_boundedness_add_hom α β,
  ..(equiv_bounded_of_compact α β).symm, } : (α →ᵇ β) ≃+ C(α, β)).symm

-- It would be nice if `@[simps]` produced this directly,
-- instead of the unhelpful `add_equiv_bounded_of_compact_apply_to_continuous_map`.
@[simp]
lemma add_equiv_bounded_of_compact_apply_apply (f : C(α, β)) (a : α) :
  add_equiv_bounded_of_compact α β f a = f a :=
rfl

@[simp]
lemma add_equiv_bounded_of_compact_to_equiv :
  (add_equiv_bounded_of_compact α β).to_equiv = equiv_bounded_of_compact α β :=
rfl

instance : metric_space C(α,β) :=
metric_space.induced
  (equiv_bounded_of_compact α β)
  (equiv_bounded_of_compact α β).injective
  (by apply_instance)

section
variables {α β} (f g : C(α, β)) {C : ℝ}

/-- The distance between two functions is controlled by the supremum of the pointwise distances -/
lemma dist_le (C0 : (0 : ℝ) ≤ C) : dist f g ≤ C ↔ ∀x:α, dist (f x) (g x) ≤ C :=
@bounded_continuous_function.dist_le  _ _ _ _
  ((equiv_bounded_of_compact α β) f) ((equiv_bounded_of_compact α β) g) _ C0

<<<<<<< HEAD
lemma dist_le_of_nonempty [nonempty α] :
  dist f g ≤ C ↔ ∀ x, dist (f x) (g x) ≤ C :=
@bounded_continuous_function.dist_le_of_nonempty  _ _ _ _
=======
lemma dist_le_iff_of_nonempty [nonempty α] :
  dist f g ≤ C ↔ ∀ x, dist (f x) (g x) ≤ C :=
@bounded_continuous_function.dist_le_iff_of_nonempty  _ _ _ _
>>>>>>> 68bd3253
  ((equiv_bounded_of_compact α β) f) ((equiv_bounded_of_compact α β) g) _ _

lemma dist_lt_of_nonempty [nonempty α]
  (w : ∀x:α, dist (f x) (g x) < C) : dist f g < C :=
@bounded_continuous_function.dist_lt_of_nonempty_compact  _ _ _ _
  ((equiv_bounded_of_compact α β) f) ((equiv_bounded_of_compact α β) g) _ _ _ w

lemma dist_lt_iff (C0 : (0 : ℝ) < C) :
  dist f g < C ↔ ∀x:α, dist (f x) (g x) < C :=
@bounded_continuous_function.dist_lt_iff_of_compact  _ _ _ _
  ((equiv_bounded_of_compact α β) f) ((equiv_bounded_of_compact α β) g) _ _ C0

lemma dist_lt_iff_of_nonempty [nonempty α] :
  dist f g < C ↔ ∀x:α, dist (f x) (g x) < C :=
@bounded_continuous_function.dist_lt_iff_of_nonempty_compact  _ _ _ _
  ((equiv_bounded_of_compact α β) f) ((equiv_bounded_of_compact α β) g) _ _ _

end

variables (α β)

/--
When `α` is compact, and `β` is a metric space, the bounded continuous maps `α →ᵇ β` are
isometric to `C(α, β)`.
-/
@[simps]
def isometric_bounded_of_compact :
  C(α, β) ≃ᵢ (α →ᵇ β) :=
{ isometry_to_fun := λ x y, rfl,
  to_equiv := equiv_bounded_of_compact α β }

-- TODO at some point we will need lemmas characterising this norm!
-- At the moment the only way to reason about it is to transfer `f : C(α,β)` back to `α →ᵇ β`.
instance : has_norm C(α,β) :=
{ norm := λ x, dist x 0 }

instance : normed_group C(α,β) :=
{ dist_eq := λ x y,
  begin
    change dist x y = dist (x-y) 0,
     -- it would be nice if `equiv_rw` could rewrite in multiple places at once
    equiv_rw (equiv_bounded_of_compact α β) at x,
    equiv_rw (equiv_bounded_of_compact α β) at y,
    have p : dist x y = dist (x-y) 0, { rw dist_eq_norm, rw dist_zero_right, },
    convert p,
    exact ((add_equiv_bounded_of_compact α β).symm.map_sub _ _).symm,
  end, }

section
variables {α β} (f : C(α, β))
-- The corresponding lemmas for `bounded_continuous_function` are stated with `{f}`,
-- and so can not be used in dot notation.

/-- Distance between the images of any two points is at most twice the norm of the function. -/
lemma dist_le_two_norm (x y : α) : dist (f x) (f y) ≤ 2 * ∥f∥ :=
((equiv_bounded_of_compact α β) f).dist_le_two_norm x y

/-- The norm of a function is controlled by the supremum of the pointwise norms -/
lemma norm_le {C : ℝ} (C0 : (0 : ℝ) ≤ C) : ∥f∥ ≤ C ↔ ∀x:α, ∥f x∥ ≤ C :=
@bounded_continuous_function.norm_le _ _ _ _
  ((equiv_bounded_of_compact α β) f) _ C0

lemma norm_le_of_nonempty [nonempty α] {M : ℝ} : ∥f∥ ≤ M ↔ ∀ x, ∥f x∥ ≤ M :=
@bounded_continuous_function.norm_le_of_nonempty _ _ _ _ _
  ((equiv_bounded_of_compact α β) f) _

lemma norm_lt_iff {M : ℝ} (M0 : 0 < M) : ∥f∥ < M ↔ ∀ x, ∥f x∥ < M :=
@bounded_continuous_function.norm_lt_iff_of_compact _ _ _ _ _
  ((equiv_bounded_of_compact α β) f) _ M0

lemma norm_lt_iff_of_nonempty [nonempty α] {M : ℝ} :
  ∥f∥ < M ↔ ∀ x, ∥f x∥ < M :=
@bounded_continuous_function.norm_lt_iff_of_nonempty_compact _ _ _ _ _ _
  ((equiv_bounded_of_compact α β) f) _

end

section
variables {R : Type*} [normed_ring R]

instance : normed_ring C(α,R) :=
{ norm_mul := λ f g,
  begin
    equiv_rw (equiv_bounded_of_compact α R) at f,
    equiv_rw (equiv_bounded_of_compact α R) at g,
    exact norm_mul_le f g,
  end,
  ..(infer_instance : normed_group C(α,R)) }

end

section
variables {𝕜 : Type*} [normed_field 𝕜] [normed_space 𝕜 β]

instance : normed_space 𝕜 C(α,β) :=
{ norm_smul_le := λ c f,
  begin
    equiv_rw (equiv_bounded_of_compact α β) at f,
    exact le_of_eq (norm_smul c f),
  end }

variables (α 𝕜)

/--
When `α` is compact and `𝕜` is a normed field,
the `𝕜`-algebra of bounded continuous maps `α →ᵇ β` is
`𝕜`-linearly isometric to `C(α, β)`.
-/
def linear_isometry_bounded_of_compact :
  C(α, β) ≃ₗᵢ[𝕜] (α →ᵇ β) :=
{ map_smul' := λ c f, by { ext, simp, },
  norm_map' := λ f, rfl,
  ..add_equiv_bounded_of_compact α β }

@[simp]
lemma linear_isometry_bounded_of_compact_to_isometric :
  (linear_isometry_bounded_of_compact α β 𝕜).to_isometric =
    isometric_bounded_of_compact α β :=
rfl

@[simp]
lemma linear_isometry_bounded_of_compact_to_add_equiv :
  (linear_isometry_bounded_of_compact α β 𝕜).to_linear_equiv.to_add_equiv =
    add_equiv_bounded_of_compact α β :=
rfl

@[simp]
lemma linear_isometry_bounded_of_compact_of_compact_to_equiv :
  (linear_isometry_bounded_of_compact α β 𝕜).to_linear_equiv.to_equiv =
    equiv_bounded_of_compact α β :=
rfl

end

end continuous_map

namespace continuous_map

section uniform_continuity
variables {α β : Type*}
variables [metric_space α] [compact_space α] [metric_space β]

/-!
We now set up some declarations making it convenient to use uniform continuity.
-/

lemma uniform_continuity
  (f : C(α, β)) (ε : ℝ) (h : 0 < ε) :
  ∃ δ > 0, ∀ {x y}, dist x y < δ → dist (f x) (f y) < ε :=
metric.uniform_continuous_iff.mp
  (compact_space.uniform_continuous_of_continuous f.continuous) ε h

/--
An arbitrarily chosen modulus of uniform continuity for a given function `f` and `ε > 0`.
-/
-- This definition allows us to separate the choice of some `δ`,
-- and the corresponding use of `dist a b < δ → dist (f a) (f b) < ε`,
-- even across different declarations.
def modulus (f : C(α, β)) (ε : ℝ) (h : 0 < ε) : ℝ :=
classical.some (uniform_continuity f ε h)

lemma modulus_pos (f : C(α, β)) {ε : ℝ} {h : 0 < ε} : 0 < f.modulus ε h :=
classical.some (classical.some_spec (uniform_continuity f ε h))

lemma dist_lt_of_dist_lt_modulus
  (f : C(α, β)) (ε : ℝ) (h : 0 < ε) {a b : α} (w : dist a b < f.modulus ε h) :
  dist (f a) (f b) < ε :=
classical.some_spec (classical.some_spec (uniform_continuity f ε h)) w

end uniform_continuity

end continuous_map<|MERGE_RESOLUTION|>--- conflicted
+++ resolved
@@ -77,15 +77,9 @@
 @bounded_continuous_function.dist_le  _ _ _ _
   ((equiv_bounded_of_compact α β) f) ((equiv_bounded_of_compact α β) g) _ C0
 
-<<<<<<< HEAD
-lemma dist_le_of_nonempty [nonempty α] :
-  dist f g ≤ C ↔ ∀ x, dist (f x) (g x) ≤ C :=
-@bounded_continuous_function.dist_le_of_nonempty  _ _ _ _
-=======
 lemma dist_le_iff_of_nonempty [nonempty α] :
   dist f g ≤ C ↔ ∀ x, dist (f x) (g x) ≤ C :=
 @bounded_continuous_function.dist_le_iff_of_nonempty  _ _ _ _
->>>>>>> 68bd3253
   ((equiv_bounded_of_compact α β) f) ((equiv_bounded_of_compact α β) g) _ _
 
 lemma dist_lt_of_nonempty [nonempty α]
