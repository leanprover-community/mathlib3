/-
Copyright (c) 2021 Scott Morrison. All rights reserved.
Released under Apache 2.0 license as described in the file LICENSE.
Authors: Scott Morrison, Heather Macbeth
-/
import topology.continuous_function.weierstrass
import analysis.complex.basic

/-!
# The Stone-Weierstrass theorem

If a subalgebra `A` of `C(X, ℝ)`, where `X` is a compact topological space,
separates points, then it is dense.

We argue as follows.

* In any subalgebra `A` of `C(X, ℝ)`, if `f ∈ A`, then `abs f ∈ A.topological_closure`.
  This follows from the Weierstrass approximation theorem on `[-∥f∥, ∥f∥]` by
  approximating `abs` uniformly thereon by polynomials.
* This ensures that `A.topological_closure` is actually a sublattice:
  if it contains `f` and `g`, then it contains the pointwise supremum `f ⊔ g`
  and the pointwise infimum `f ⊓ g`.
* Any nonempty sublattice `L` of `C(X, ℝ)` which separates points is dense,
  by a nice argument approximating a given `f` above and below using separating functions.
  For each `x y : X`, we pick a function `g x y ∈ L` so `g x y x = f x` and `g x y y = f y`.
  By continuity these functions remain close to `f` on small patches around `x` and `y`.
  We use compactness to identify a certain finitely indexed infimum of finitely indexed supremums
  which is then close to `f` everywhere, obtaining the desired approximation.
* Finally we put these pieces together. `L = A.topological_closure` is a nonempty sublattice
  which separates points since `A` does, and so is dense (in fact equal to `⊤`).

We then prove the complex version for self-adjoint subalgebras `A`, by separately approximating
the real and imaginary parts using the real subalgebra of real-valued functions in `A`
(which still separates points, by taking the norm-square of a separating function).

## Future work

Extend to cover the case of subalgebras of the continuous functions vanishing at infinity,
on non-compact spaces.

-/

noncomputable theory

namespace continuous_map

variables {X : Type*} [topological_space X] [compact_space X]

/--
Turn a function `f : C(X, ℝ)` into a continuous map into `set.Icc (-∥f∥) (∥f∥)`,
thereby explicitly attaching bounds.
-/
def attach_bound (f : C(X, ℝ)) : C(X, set.Icc (-∥f∥) (∥f∥)) :=
{ to_fun := λ x, ⟨f x, ⟨neg_norm_le_apply f x, apply_le_norm f x⟩⟩ }

@[simp] lemma attach_bound_apply_coe (f : C(X, ℝ)) (x : X) : ((attach_bound f) x : ℝ) = f x := rfl

lemma polynomial_comp_attach_bound (A : subalgebra ℝ C(X, ℝ)) (f : A) (g : polynomial ℝ) :
  (g.to_continuous_map_on (set.Icc (-∥f∥) ∥f∥)).comp (f : C(X, ℝ)).attach_bound =
    polynomial.aeval f g :=
begin
  ext,
  simp only [continuous_map.comp_coe, function.comp_app,
    continuous_map.attach_bound_apply_coe,
    polynomial.to_continuous_map_on_to_fun,
    polynomial.aeval_subalgebra_coe,
    polynomial.aeval_continuous_map_apply,
    polynomial.to_continuous_map_to_fun],
end

/--
Given a continuous function `f` in a subalgebra of `C(X, ℝ)`, postcomposing by a polynomial
gives another function in `A`.

This lemma proves something slightly more subtle than this:
we take `f`, and think of it as a function into the restricted target `set.Icc (-∥f∥) ∥f∥)`,
and then postcompose with a polynomial function on that interval.
This is in fact the same situation as above, and so also gives a function in `A`.
-/
lemma polynomial_comp_attach_bound_mem (A : subalgebra ℝ C(X, ℝ)) (f : A) (g : polynomial ℝ) :
  (g.to_continuous_map_on (set.Icc (-∥f∥) ∥f∥)).comp (f : C(X, ℝ)).attach_bound ∈ A :=
begin
  rw polynomial_comp_attach_bound,
  apply set_like.coe_mem,
end

theorem comp_attach_bound_mem_closure
  (A : subalgebra ℝ C(X, ℝ)) (f : A) (p : C(set.Icc (-∥f∥) (∥f∥), ℝ)) :
  p.comp (attach_bound f) ∈ A.topological_closure :=
begin
  -- `p` itself is in the closure of polynomials, by the Weierstrass theorem,
  have mem_closure : p ∈ (polynomial_functions (set.Icc (-∥f∥) (∥f∥))).topological_closure :=
    continuous_map_mem_polynomial_functions_closure _ _ p,
  -- and so there are polynomials arbitrarily close.
  have frequently_mem_polynomials := mem_closure_iff_frequently.mp mem_closure,
  -- To prove `p.comp (attached_bound f)` is in the closure of `A`,
  -- we show there are elements of `A` arbitrarily close.
  apply mem_closure_iff_frequently.mpr,
  -- To show that, we pull back the polynomials close to `p`,
  refine ((comp_right_continuous_map ℝ (attach_bound (f : C(X, ℝ)))).continuous_at p).tendsto
    .frequently_map _ _ frequently_mem_polynomials,
  -- but need to show that those pullbacks are actually in `A`.
  rintros _ ⟨g, ⟨-,rfl⟩⟩,
  simp only [set_like.mem_coe, alg_hom.coe_to_ring_hom, comp_right_continuous_map_apply,
    polynomial.to_continuous_map_on_alg_hom_apply],
  apply polynomial_comp_attach_bound_mem,
end

theorem abs_mem_subalgebra_closure (A : subalgebra ℝ C(X, ℝ)) (f : A) :
  (f : C(X, ℝ)).abs ∈ A.topological_closure :=
begin
  let M := ∥f∥,
  let f' := attach_bound (f : C(X, ℝ)),
  let abs : C(set.Icc (-∥f∥) (∥f∥), ℝ) :=
  { to_fun := λ x : set.Icc (-∥f∥) (∥f∥), _root_.abs (x : ℝ) },
  change (abs.comp f') ∈ A.topological_closure,
  apply comp_attach_bound_mem_closure,
end

theorem inf_mem_subalgebra_closure (A : subalgebra ℝ C(X, ℝ)) (f g : A) :
  (f : C(X, ℝ)) ⊓ (g : C(X, ℝ)) ∈ A.topological_closure :=
begin
  rw inf_eq,
  refine A.topological_closure.smul_mem
    (A.topological_closure.sub_mem
      (A.topological_closure.add_mem (A.subalgebra_topological_closure f.property)
          (A.subalgebra_topological_closure g.property)) _) _,
  exact_mod_cast abs_mem_subalgebra_closure A _,
end

theorem inf_mem_closed_subalgebra (A : subalgebra ℝ C(X, ℝ)) (h : is_closed (A : set C(X, ℝ)))
  (f g : A) : (f : C(X, ℝ)) ⊓ (g : C(X, ℝ)) ∈ A :=
begin
  convert inf_mem_subalgebra_closure A f g,
  apply set_like.ext',
  symmetry,
  erw closure_eq_iff_is_closed,
  exact h,
end

theorem sup_mem_subalgebra_closure (A : subalgebra ℝ C(X, ℝ)) (f g : A) :
  (f : C(X, ℝ)) ⊔ (g : C(X, ℝ)) ∈ A.topological_closure :=
begin
  rw sup_eq,
  refine A.topological_closure.smul_mem
    (A.topological_closure.add_mem
      (A.topological_closure.add_mem (A.subalgebra_topological_closure f.property)
          (A.subalgebra_topological_closure g.property)) _) _,
  exact_mod_cast abs_mem_subalgebra_closure A _,
end

theorem sup_mem_closed_subalgebra (A : subalgebra ℝ C(X, ℝ)) (h : is_closed (A : set C(X, ℝ)))
  (f g : A) : (f : C(X, ℝ)) ⊔ (g : C(X, ℝ)) ∈ A :=
begin
  convert sup_mem_subalgebra_closure A f g,
  apply set_like.ext',
  symmetry,
  erw closure_eq_iff_is_closed,
  exact h,
end

open_locale topological_space

-- Here's the fun part of Stone-Weierstrass!
theorem sublattice_closure_eq_top
  (L : set C(X, ℝ)) (nA : L.nonempty)
  (inf_mem : ∀ f g ∈ L, f ⊓ g ∈ L) (sup_mem : ∀ f g ∈ L, f ⊔ g ∈ L)
  (sep : L.separates_points_strongly) :
  closure L = ⊤ :=
begin
  -- We start by boiling down to a statement about close approximation.
  apply eq_top_iff.mpr,
  rintros f -,
  refine filter.frequently.mem_closure
    ((filter.has_basis.frequently_iff metric.nhds_basis_ball).mpr (λ ε pos, _)),
  simp only [exists_prop, metric.mem_ball],

  -- It will be helpful to assume `X` is nonempty later,
  -- so we get that out of the way here.
  by_cases nX : nonempty X,
  swap,
  exact ⟨nA.some, (dist_lt_iff _ _ pos).mpr (λ x, false.elim (nX ⟨x⟩)), nA.some_spec⟩,

  /-
  The strategy now is to pick a family of continuous functions `g x y` in `A`
  with the property that `g x y x = f x` and `g x y y = f y`
  (this is immediate from `h : separates_points_strongly`)
  then use continuity to see that `g x y` is close to `f` near both `x` and `y`,
  and finally using compactness to produce the desired function `h`
  as a maximum over finitely many `x` of a minimum over finitely many `y` of the `g x y`.
  -/
  dsimp [set.separates_points_strongly] at sep,

  let g : X → X → L := λ x y, (sep f x y).some,
  have w₁ : ∀ x y, g x y x = f x := λ x y, (sep f x y).some_spec.1,
  have w₂ : ∀ x y, g x y y = f y := λ x y, (sep f x y).some_spec.2,

  -- For each `x y`, we define `U x y` to be `{z | f z - ε < g x y z}`,
  -- and observe this is a neighbourhood of `y`.
  let U : X → X → set X := λ x y, {z | f z - ε < g x y z},
  have U_nhd_y : ∀ x y, U x y ∈ 𝓝 y,
  { intros x y,
    refine is_open.mem_nhds _ _,
    { apply is_open_lt; continuity, },
    { rw [set.mem_set_of_eq, w₂],
      exact sub_lt_self _ pos, }, },

  -- Fixing `x` for a moment, we have a family of functions `λ y, g x y`
  -- which on different patches (the `U x y`) are greater than `f z - ε`.
  -- Taking the supremum of these functions
  -- indexed by a finite collection of patches which cover `X`
  -- will give us an element of `A` that is globally greater than `f z - ε`
  -- and still equal to `f x` at `x`.

  -- Since `X` is compact, for every `x` there is some finset `ys t`
  -- so the union of the `U x y` for `y ∈ ys x` still covers everything.
  let ys : Π x, finset X := λ x, (compact_space.elim_nhds_subcover (U x) (U_nhd_y x)).some,
  let ys_w : ∀ x, (⋃ y ∈ ys x, U x y) = ⊤ :=
    λ x, (compact_space.elim_nhds_subcover (U x) (U_nhd_y x)).some_spec,

  have ys_nonempty : ∀ x, (ys x).nonempty :=
    λ x, set.nonempty_of_union_eq_top_of_nonempty _ _ nX (ys_w x),

  -- Thus for each `x` we have the desired `h x : A` so `f z - ε < h x z` everywhere
  -- and `h x x = f x`.
  let h : Π x, L := λ x,
    ⟨(ys x).sup' (ys_nonempty x) (λ y, (g x y : C(X, ℝ))),
      finset.sup'_mem _ sup_mem _ _ _ (λ y _, (g x y).2)⟩,
  have lt_h : ∀ x z, f z - ε < h x z,
  { intros x z,
    obtain ⟨y, ym, zm⟩ := set.exists_set_mem_of_union_eq_top _ _ (ys_w x) z,
    dsimp [h],
    simp only [finset.lt_sup'_iff, continuous_map.sup'_apply],
    exact ⟨y, ym, zm⟩, },
  have h_eq : ∀ x, h x x = f x, by { intro x, simp only [coe_fn_coe_base] at w₁, simp [w₁], },

  -- For each `x`, we define `W x` to be `{z | h x z < f z + ε}`,
  let W : Π x, set X := λ x, {z | h x z < f z + ε},
  -- This is still a neighbourhood of `x`.
  have W_nhd : ∀ x, W x ∈ 𝓝 x,
  { intros x,
    refine is_open.mem_nhds _ _,
    { apply is_open_lt; continuity, },
    { dsimp only [W, set.mem_set_of_eq],
      rw h_eq,
      exact lt_add_of_pos_right _ pos}, },

  -- Since `X` is compact, there is some finset `ys t`
  -- so the union of the `W x` for `x ∈ xs` still covers everything.
  let xs : finset X := (compact_space.elim_nhds_subcover W W_nhd).some,
  let xs_w : (⋃ x ∈ xs, W x) = ⊤ :=
    (compact_space.elim_nhds_subcover W W_nhd).some_spec,
  have xs_nonempty : xs.nonempty := set.nonempty_of_union_eq_top_of_nonempty _ _ nX xs_w,

  -- Finally our candidate function is the infimum over `x ∈ xs` of the `h x`.
  -- This function is then globally less than `f z + ε`.
  let k : (L : Type*) :=
    ⟨xs.inf' xs_nonempty (λ x, (h x : C(X, ℝ))),
      finset.inf'_mem _ inf_mem _ _ _ (λ x _, (h x).2)⟩,

  refine ⟨k.1, _, k.2⟩,

  -- We just need to verify the bound, which we do pointwise.
  rw dist_lt_iff _ _ pos,
  intro z,

  -- We rewrite into this particular form,
  -- so that simp lemmas about inequalities involving `finset.inf'` can fire.
  rw [(show ∀ a b ε : ℝ, dist a b < ε ↔ a < b + ε ∧ b - ε < a,
    by { intros, simp only [← metric.mem_ball, real.ball_eq_Ioo, set.mem_Ioo, and_comm], })],

  fsplit,
  { dsimp [k],
    simp only [finset.inf'_lt_iff, continuous_map.inf'_apply],
    exact set.exists_set_mem_of_union_eq_top _ _ xs_w z, },
  { dsimp [k],
    simp only [finset.lt_inf'_iff, continuous_map.inf'_apply],
    intros x xm,
    apply lt_h, },
end

/--
The Stone-Weierstrass approximation theorem,
that a subalgebra `A` of `C(X, ℝ)`, where `X` is a compact topological space,
is dense if it separates points.
-/
theorem subalgebra_topological_closure_eq_top_of_separates_points
  (A : subalgebra ℝ C(X, ℝ)) (w : A.separates_points) :
  A.topological_closure = ⊤ :=
begin
  -- The closure of `A` is closed under taking `sup` and `inf`,
  -- and separates points strongly (since `A` does),
  -- so we can apply `sublattice_closure_eq_top`.
  apply set_like.ext',
  let L := A.topological_closure,
  have n : set.nonempty (L : set C(X, ℝ)) :=
    ⟨(1 : C(X, ℝ)), A.subalgebra_topological_closure A.one_mem⟩,
  convert sublattice_closure_eq_top
    (L : set C(X, ℝ)) n
    (λ f g fm gm, inf_mem_closed_subalgebra L A.is_closed_topological_closure ⟨f, fm⟩ ⟨g, gm⟩)
    (λ f g fm gm, sup_mem_closed_subalgebra L A.is_closed_topological_closure ⟨f, fm⟩ ⟨g, gm⟩)
    (subalgebra.separates_points.strongly
      (subalgebra.separates_points_monotone (A.subalgebra_topological_closure) w)),
  { simp, },
end

/--
An alternative statement of the Stone-Weierstrass theorem.

If `A` is a subalgebra of `C(X, ℝ)` which separates points (and `X` is compact),
every real-valued continuous function on `X` is a uniform limit of elements of `A`.
-/
theorem continuous_map_mem_subalgebra_closure_of_separates_points
  (A : subalgebra ℝ C(X, ℝ)) (w : A.separates_points)
  (f : C(X, ℝ)) :
  f ∈ A.topological_closure :=
begin
  rw subalgebra_topological_closure_eq_top_of_separates_points A w,
  simp,
end

/--
An alternative statement of the Stone-Weierstrass theorem,
for those who like their epsilons.

If `A` is a subalgebra of `C(X, ℝ)` which separates points (and `X` is compact),
every real-valued continuous function on `X` is within any `ε > 0` of some element of `A`.
-/
theorem exists_mem_subalgebra_near_continuous_map_of_separates_points
  (A : subalgebra ℝ C(X, ℝ)) (w : A.separates_points)
  (f : C(X, ℝ)) (ε : ℝ) (pos : 0 < ε) :
  ∃ (g : A), ∥(g : C(X, ℝ)) - f∥ < ε :=
begin
  have w := mem_closure_iff_frequently.mp
    (continuous_map_mem_subalgebra_closure_of_separates_points A w f),
  rw metric.nhds_basis_ball.frequently_iff at w,
  obtain ⟨g, H, m⟩ := w ε pos,
  rw [metric.mem_ball, dist_eq_norm] at H,
  exact ⟨⟨g, m⟩, H⟩,
end

/--
An alternative statement of the Stone-Weierstrass theorem,
for those who like their epsilons and don't like bundled continuous functions.

If `A` is a subalgebra of `C(X, ℝ)` which separates points (and `X` is compact),
every real-valued continuous function on `X` is within any `ε > 0` of some element of `A`.
-/
theorem exists_mem_subalgebra_near_continuous_of_separates_points
  (A : subalgebra ℝ C(X, ℝ)) (w : A.separates_points)
  (f : X → ℝ) (c : continuous f) (ε : ℝ) (pos : 0 < ε) :
  ∃ (g : A), ∀ x, ∥g x - f x∥ < ε :=
begin
  obtain ⟨g, b⟩ := exists_mem_subalgebra_near_continuous_map_of_separates_points A w ⟨f, c⟩ ε pos,
  use g,
  rwa norm_lt_iff _ pos at b,
end

end continuous_map

section complex
open complex

-- Redefine `X`, since for the next few lemmas it need not be compact
variables {X : Type*} [topological_space X]

namespace continuous_map

/-- A real subalgebra of `C(X, ℂ)` is `conj_invariant`, if it contains all its conjugates. -/
def conj_invariant_subalgebra (A : subalgebra ℝ C(X, ℂ)) : Prop :=
A.map (conj_ae.to_alg_hom.comp_left_continuous ℝ conj_cle.continuous) ≤ A

<<<<<<< HEAD
lemma mem_conj_invariant {A : subalgebra ℝ C(X, ℂ)} (hA : conj_invariant_subalgebra A)
=======
lemma mem_conj_invariant_subalgebra {A : subalgebra ℝ C(X, ℂ)} (hA : conj_invariant_subalgebra A)
>>>>>>> dccf0cfe
  {f : C(X, ℂ)} (hf : f ∈ A) :
  (conj_ae.to_alg_hom.comp_left_continuous ℝ conj_cle.continuous) f ∈ A :=
hA ⟨f, hf, rfl⟩

end continuous_map

open continuous_map

/-- If a conjugation-invariant subalgebra of `C(X, ℂ)` separates points, then the real subalgebra
of its purely real-valued elements also separates points. -/
lemma subalgebra.separates_points.complex_to_real {A : subalgebra ℂ C(X, ℂ)}
  (hA : A.separates_points) (hA' : conj_invariant_subalgebra (A.restrict_scalars ℝ)) :
  ((A.restrict_scalars ℝ).comap'
    ((algebra.of_id ℝ ℂ).comp_left_continuous ℝ of_real_clm.continuous)).separates_points :=
begin
  intros x₁ x₂ hx,
  -- Let `f` in the subalgebra `A` separate the points `x₁`, `x₂`
  obtain ⟨_, ⟨f, hfA, rfl⟩, hf⟩ := hA hx,
  let F : C(X, ℂ) := f - const (f x₂),
  -- Subtract the constant `f x₂` from `f`; this is still an element of the subalgebra
  have hFA : F ∈ A,
  { refine A.sub_mem hfA _,
    convert A.smul_mem A.one_mem (f x₂),
    ext1,
    simp },
  -- Consider now the function `λ x, |f x - f x₂| ^ 2`
  refine ⟨_, ⟨(⟨complex.norm_sq, continuous_norm_sq⟩ : C(ℂ, ℝ)).comp F, _, rfl⟩, _⟩,
  { -- This is also an element of the subalgebra, and takes only real values
    rw [set_like.mem_coe, subalgebra.mem_comap],
<<<<<<< HEAD
    convert (A.restrict_scalars ℝ).mul_mem (mem_conj_invariant hA' hFA) hFA,
=======
    convert (A.restrict_scalars ℝ).mul_mem (mem_conj_invariant_subalgebra hA' hFA) hFA,
>>>>>>> dccf0cfe
    ext1,
    exact complex.norm_sq_eq_conj_mul_self },
  { -- And it also separates the points `x₁`, `x_₂`
    have : f x₁ - f x₂ ≠ 0 := sub_ne_zero.mpr hf,
    simpa using this },
end

variables [compact_space X]

/--
The Stone-Weierstrass approximation theorem, complex version,
that a subalgebra `A` of `C(X, ℂ)`, where `X` is a compact topological space,
is dense if it is conjugation-invariant and separates points.
-/
theorem continuous_map.subalgebra_complex_topological_closure_eq_top_of_separates_points
  (A : subalgebra ℂ C(X, ℂ)) (hA : A.separates_points)
  (hA' : conj_invariant_subalgebra (A.restrict_scalars ℝ)) :
  A.topological_closure = ⊤ :=
begin
  rw algebra.eq_top_iff,
  intros f,
  -- Let `I` be the natural inclusion of `C(X, ℝ)` into `C(X, ℂ)`
  let I : C(X, ℝ) →ₗ[ℝ] C(X, ℂ) := of_real_clm.comp_left_continuous ℝ X,
  -- The main point of the proof is that its range (i.e., every real-valued function) is contained
  -- in the closure of `A`
  have key : I.range ≤ (A.to_submodule.restrict_scalars ℝ).topological_closure,
  { -- Let `A₀` be the subalgebra of `C(X, ℝ)` consisting of `A`'s purely real elements; it is the
    -- preimage of `A` under `I`.  In this argument we only need its submodule structure.
    let A₀ : submodule ℝ C(X, ℝ) := (A.to_submodule.restrict_scalars ℝ).comap I,
    -- By `subalgebra.separates_points.complex_to_real`, this subalgebra also separates points, so
    -- we may apply the real Stone-Weierstrass result to it.
    have SW : A₀.topological_closure = ⊤,
    { have := subalgebra_topological_closure_eq_top_of_separates_points _ (hA.complex_to_real hA'),
      exact congr_arg subalgebra.to_submodule this },
    rw [← submodule.map_top, ← SW],
    -- So it suffices to prove that the image under `I` of the closure of `A₀` is contained in the
    -- closure of `A`, which follows by abstract nonsense
    have h₁ := A₀.topological_closure_map (of_real_clm.comp_left_continuous_compact X),
    have h₂ := (A.to_submodule.restrict_scalars ℝ).map_comap_le I,
    exact h₁.trans (submodule.topological_closure_mono h₂) },
  -- In particular, the real and imaginary parts of the function `f` are in the closure of `A`
  let f_re : C(X, ℝ) := (⟨complex.re, complex.re_clm.continuous⟩ : C(ℂ, ℝ)).comp f,
  let f_im : C(X, ℝ) := (⟨complex.im, complex.im_clm.continuous⟩ : C(ℂ, ℝ)).comp f,
  have h_f_re : I f_re ∈ A.topological_closure := key ⟨f_re, rfl⟩,
  have h_f_im : I f_im ∈ A.topological_closure := key ⟨f_im, rfl⟩,
  -- So `f_re + complex.I • f_im` is in the closure of `A`
  convert A.topological_closure.add_mem h_f_re (A.topological_closure.smul_mem h_f_im complex.I),
  -- And this, of course, is just `f`
  ext; simp [I]
end

end complex<|MERGE_RESOLUTION|>--- conflicted
+++ resolved
@@ -370,11 +370,7 @@
 def conj_invariant_subalgebra (A : subalgebra ℝ C(X, ℂ)) : Prop :=
 A.map (conj_ae.to_alg_hom.comp_left_continuous ℝ conj_cle.continuous) ≤ A
 
-<<<<<<< HEAD
-lemma mem_conj_invariant {A : subalgebra ℝ C(X, ℂ)} (hA : conj_invariant_subalgebra A)
-=======
 lemma mem_conj_invariant_subalgebra {A : subalgebra ℝ C(X, ℂ)} (hA : conj_invariant_subalgebra A)
->>>>>>> dccf0cfe
   {f : C(X, ℂ)} (hf : f ∈ A) :
   (conj_ae.to_alg_hom.comp_left_continuous ℝ conj_cle.continuous) f ∈ A :=
 hA ⟨f, hf, rfl⟩
@@ -404,11 +400,7 @@
   refine ⟨_, ⟨(⟨complex.norm_sq, continuous_norm_sq⟩ : C(ℂ, ℝ)).comp F, _, rfl⟩, _⟩,
   { -- This is also an element of the subalgebra, and takes only real values
     rw [set_like.mem_coe, subalgebra.mem_comap],
-<<<<<<< HEAD
-    convert (A.restrict_scalars ℝ).mul_mem (mem_conj_invariant hA' hFA) hFA,
-=======
     convert (A.restrict_scalars ℝ).mul_mem (mem_conj_invariant_subalgebra hA' hFA) hFA,
->>>>>>> dccf0cfe
     ext1,
     exact complex.norm_sq_eq_conj_mul_self },
   { -- And it also separates the points `x₁`, `x_₂`
