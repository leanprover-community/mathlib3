/-
Copyright (c) 2019 Reid Barton. All rights reserved.
Released under Apache 2.0 license as described in the file LICENSE.
Authors: Johannes Hölzl, Mario Carneiro, Patrick Massot
-/
import topology.separation
import topology.bases

/-!
# Dense embeddings

This file defines three properties of functions:

* `dense_range f`      means `f` has dense image;
* `dense_inducing i`   means `i` is also `inducing`;
* `dense_embedding e`  means `e` is also an `embedding`.

The main theorem `continuous_extend` gives a criterion for a function
`f : X → Z` to a regular (T₃) space Z to extend along a dense embedding
`i : X → Y` to a continuous function `g : Y → Z`. Actually `i` only
has to be `dense_inducing` (not necessarily injective).

-/

noncomputable theory

open set filter
open_locale classical topological_space filter

variables {α : Type*} {β : Type*} {γ : Type*} {δ : Type*}

/-- `i : α → β` is "dense inducing" if it has dense range and the topology on `α`
  is the one induced by `i` from the topology on `β`. -/
structure dense_inducing [topological_space α] [topological_space β] (i : α → β)
  extends inducing i : Prop :=
(dense : dense_range i)

namespace dense_inducing
variables [topological_space α] [topological_space β]
variables {i : α → β} (di : dense_inducing i)

lemma nhds_eq_comap (di : dense_inducing i) :
  ∀ a : α, 𝓝 a = comap i (𝓝 $ i a) :=
di.to_inducing.nhds_eq_comap

protected lemma continuous (di : dense_inducing i) : continuous i :=
di.to_inducing.continuous

lemma closure_range : closure (range i) = univ :=
di.dense.closure_range

lemma preconnected_space [preconnected_space α] (di : dense_inducing i) : preconnected_space β :=
di.dense.preconnected_space di.continuous
<<<<<<< HEAD

lemma self_subset_closure_image_preimage_of_open {s : set β} (di : dense_inducing i) :
  is_open s → s ⊆ closure (i '' (i ⁻¹' s)) :=
begin
  intros s_op b b_in_s,
  rw [image_preimage_eq_inter_range, mem_closure_iff],
  intros U U_op b_in,
  rw ←inter_assoc,
  exact di.dense.inter_open_nonempty _ (U_op.inter s_op) ⟨b, b_in, b_in_s⟩
end
=======
>>>>>>> fdeb0646

lemma closure_image_mem_nhds {s : set α} {a : α} (di : dense_inducing i) (hs : s ∈ 𝓝 a) :
  closure (i '' s) ∈ 𝓝 (i a) :=
begin
<<<<<<< HEAD
  rw [di.nhds_eq_comap a, mem_comap_sets],
  intro h,
  rcases h with ⟨t, t_nhd, sub⟩,
  rw mem_nhds_iff at t_nhd,
  rcases t_nhd with ⟨U, U_sub, ⟨U_op, e_a_in_U⟩⟩,
  have := calc i ⁻¹' U ⊆ i⁻¹' t : preimage_mono U_sub
                   ... ⊆ s      : sub,
  have := calc U ⊆ closure (i '' (i ⁻¹' U)) : self_subset_closure_image_preimage_of_open di U_op
             ... ⊆ closure (i '' s)         : closure_mono (image_subset i this),
  have U_nhd : U ∈ 𝓝 (i a) := is_open.mem_nhds U_op e_a_in_U,
  exact (𝓝 (i a)).sets_of_superset U_nhd this
=======
  rw [di.nhds_eq_comap a, ((nhds_basis_opens _).comap _).mem_iff] at hs,
  rcases hs with ⟨U, ⟨haU, hUo⟩, sub : i ⁻¹' U ⊆ s⟩,
  refine mem_sets_of_superset (hUo.mem_nhds haU) _,
  calc U ⊆ closure (i '' (i ⁻¹' U)) : di.dense.subset_closure_image_preimage_of_is_open hUo
     ... ⊆ closure (i '' s)         : closure_mono (image_subset i sub)
>>>>>>> fdeb0646
end

/-- The product of two dense inducings is a dense inducing -/
protected lemma prod [topological_space γ] [topological_space δ]
  {e₁ : α → β} {e₂ : γ → δ} (de₁ : dense_inducing e₁) (de₂ : dense_inducing e₂) :
  dense_inducing (λ(p : α × γ), (e₁ p.1, e₂ p.2)) :=
{ induced := (de₁.to_inducing.prod_mk de₂.to_inducing).induced,
  dense := de₁.dense.prod_map de₂.dense }

open topological_space

/-- If the domain of a `dense_inducing` map is a separable space, then so is the codomain. -/
protected lemma separable_space [separable_space α] : separable_space β :=
di.dense.separable_space di.continuous

variables [topological_space δ] {f : γ → α} {g : γ → δ} {h : δ → β}
/--
 γ -f→ α
g↓     ↓e
 δ -h→ β
-/
lemma tendsto_comap_nhds_nhds  {d : δ} {a : α} (di : dense_inducing i)
  (H : tendsto h (𝓝 d) (𝓝 (i a))) (comm : h ∘ g = i ∘ f) : tendsto f (comap g (𝓝 d)) (𝓝 a) :=
begin
  have lim1 : map g (comap g (𝓝 d)) ≤ 𝓝 d := map_comap_le,
  replace lim1 : map h (map g (comap g (𝓝 d))) ≤ map h (𝓝 d) := map_mono lim1,
  rw [filter.map_map, comm, ← filter.map_map, map_le_iff_le_comap] at lim1,
  have lim2 :  comap i (map h (𝓝 d)) ≤  comap i  (𝓝 (i a)) := comap_mono H,
  rw ← di.nhds_eq_comap at lim2,
  exact le_trans lim1 lim2,
end

protected lemma nhds_within_ne_bot (di : dense_inducing i) (b : β) :
  ne_bot (𝓝[range i] b) :=
di.dense.nhds_within_ne_bot b

lemma comap_nhds_ne_bot (di : dense_inducing i) (b : β) : ne_bot (comap i (𝓝 b)) :=
comap_ne_bot $ λ s hs,
let ⟨_, ⟨ha, a, rfl⟩⟩ := mem_closure_iff_nhds.1 (di.dense b) s hs in ⟨a, ha⟩

variables [topological_space γ]

/-- If `i : α → β` is a dense inducing, then any function `f : α → γ` "extends"
  to a function `g = extend di f : β → γ`. If `γ` is Hausdorff and `f` has a
  continuous extension, then `g` is the unique such extension. In general,
  `g` might not be continuous or even extend `f`. -/
def extend (di : dense_inducing i) (f : α → γ) (b : β) : γ :=
@@lim _ ⟨f (di.dense.some b)⟩ (comap i (𝓝 b)) f

lemma extend_eq_of_tendsto [t2_space γ] {b : β} {c : γ} {f : α → γ}
  (hf : tendsto f (comap i (𝓝 b)) (𝓝 c)) :
  di.extend f b = c :=
by haveI := di.comap_nhds_ne_bot; exact hf.lim_eq

lemma extend_eq_at [t2_space γ] {f : α → γ} (a : α) (hf : continuous_at f a) :
  di.extend f (i a) = f a :=
extend_eq_of_tendsto _ $ di.nhds_eq_comap a ▸ hf

lemma extend_eq [t2_space γ] {f : α → γ} (hf : continuous f) (a : α) :
  di.extend f (i a) = f a :=
di.extend_eq_at a hf.continuous_at

lemma extend_unique_at [t2_space γ] {b : β} {f : α → γ} {g : β → γ} (di : dense_inducing i)
  (hf : ∀ᶠ x in comap i (𝓝 b), g (i x) = f x) (hg : continuous_at g b) :
  di.extend f b = g b :=
begin
  refine di.extend_eq_of_tendsto (λ s hs, mem_map.2 _),
  suffices : ∀ᶠ (x : α) in comap i (𝓝 b), g (i x) ∈ s,
    from hf.mp (this.mono $ λ x hgx hfx, hfx ▸ hgx),
  clear hf f,
  refine eventually_comap.2 ((hg.eventually hs).mono _),
  rintros _ hxs x rfl,
  exact hxs
end

lemma extend_unique [t2_space γ] {f : α → γ} {g : β → γ} (di : dense_inducing i)
  (hf : ∀ x, g (i x) = f x) (hg : continuous g) :
  di.extend f = g :=
funext $ λ b, extend_unique_at di (eventually_of_forall hf) hg.continuous_at

lemma continuous_at_extend [regular_space γ] {b : β} {f : α → γ} (di : dense_inducing i)
  (hf : ∀ᶠ x in 𝓝 b, ∃c, tendsto f (comap i $ 𝓝 x) (𝓝 c)) :
  continuous_at (di.extend f) b :=
begin
  set φ := di.extend f,
  haveI := di.comap_nhds_ne_bot,
  suffices : ∀ V' ∈ 𝓝 (φ b), is_closed V' → φ ⁻¹' V' ∈ 𝓝 b,
    by simpa [continuous_at, (closed_nhds_basis _).tendsto_right_iff],
  intros V' V'_in V'_closed,
  set V₁ := {x | tendsto f (comap i $ 𝓝 x) (𝓝 $ φ x)},
  have V₁_in : V₁ ∈ 𝓝 b,
  { filter_upwards [hf],
    rintros x ⟨c, hc⟩,
    dsimp [V₁, φ],
    rwa di.extend_eq_of_tendsto hc },
  obtain ⟨V₂, V₂_in, V₂_op, hV₂⟩ : ∃ V₂ ∈ 𝓝 b, is_open V₂ ∧ ∀ x ∈ i ⁻¹' V₂, f x ∈ V',
  { simpa [and_assoc] using ((nhds_basis_opens' b).comap i).tendsto_left_iff.mp
                            (mem_of_mem_nhds V₁_in : b ∈ V₁) V' V'_in },
  suffices : ∀ x ∈ V₁ ∩ V₂, φ x ∈ V',
  { filter_upwards [inter_mem_sets V₁_in V₂_in], exact this },
  rintros x ⟨x_in₁, x_in₂⟩,
  have hV₂x : V₂ ∈ 𝓝 x := is_open.mem_nhds V₂_op x_in₂,
  apply V'_closed.mem_of_tendsto x_in₁,
  use V₂,
  tauto,
end

lemma continuous_extend [regular_space γ] {f : α → γ} (di : dense_inducing i)
  (hf : ∀b, ∃c, tendsto f (comap i (𝓝 b)) (𝓝 c)) : continuous (di.extend f) :=
continuous_iff_continuous_at.mpr $ assume b, di.continuous_at_extend $ univ_mem_sets' hf

lemma mk'
  (i : α → β)
  (c     : continuous i)
  (dense : ∀x, x ∈ closure (range i))
  (H     : ∀ (a:α) s ∈ 𝓝 a,
    ∃t ∈ 𝓝 (i a), ∀ b, i b ∈ t → b ∈ s) :
  dense_inducing i :=
{ induced := (induced_iff_nhds_eq i).2 $
    λ a, le_antisymm (tendsto_iff_comap.1 $ c.tendsto _) (by simpa [le_def] using H a),
  dense := dense }
end dense_inducing

/-- A dense embedding is an embedding with dense image. -/
structure dense_embedding [topological_space α] [topological_space β] (e : α → β)
  extends dense_inducing e : Prop :=
(inj : function.injective e)

theorem dense_embedding.mk'
  [topological_space α] [topological_space β] (e : α → β)
  (c     : continuous e)
  (dense : dense_range e)
  (inj   : function.injective e)
  (H     : ∀ (a:α) s ∈ 𝓝 a,
    ∃t ∈ 𝓝 (e a), ∀ b, e b ∈ t → b ∈ s) :
  dense_embedding e :=
{ inj := inj,
  ..dense_inducing.mk' e c dense H}

namespace dense_embedding
open topological_space
variables [topological_space α] [topological_space β] [topological_space γ] [topological_space δ]
variables {e : α → β} (de : dense_embedding e)

lemma inj_iff {x y} : e x = e y ↔ x = y := de.inj.eq_iff

lemma to_embedding : embedding e :=
{ induced := de.induced,
  inj := de.inj }

/-- If the domain of a `dense_embedding` is a separable space, then so is its codomain. -/
protected lemma separable_space [separable_space α] : separable_space β :=
de.to_dense_inducing.separable_space

/-- The product of two dense embeddings is a dense embedding. -/
protected lemma prod {e₁ : α → β} {e₂ : γ → δ} (de₁ : dense_embedding e₁)
  (de₂ : dense_embedding e₂) :
  dense_embedding (λ(p : α × γ), (e₁ p.1, e₂ p.2)) :=
{ inj := assume ⟨x₁, x₂⟩ ⟨y₁, y₂⟩,
    by simp; exact assume h₁ h₂, ⟨de₁.inj h₁, de₂.inj h₂⟩,
  ..dense_inducing.prod de₁.to_dense_inducing de₂.to_dense_inducing }

/-- The dense embedding of a subtype inside its closure. -/
def subtype_emb {α : Type*} (p : α → Prop) (e : α → β) (x : {x // p x}) :
  {x // x ∈ closure (e '' {x | p x})} :=
⟨e x, subset_closure $ mem_image_of_mem e x.prop⟩

protected lemma subtype (p : α → Prop) : dense_embedding (subtype_emb p e) :=
{ dense_embedding .
  dense   := assume ⟨x, hx⟩, closure_subtype.mpr $
    have (λ (x : {x // p x}), e x) = e ∘ coe, from rfl,
    begin
      rw ← image_univ,
      simp [(image_comp _ _ _).symm, (∘), subtype_emb, -image_univ],
      rw [this, image_comp, subtype.coe_image],
      simp,
      assumption
    end,
  inj     := assume ⟨x, hx⟩ ⟨y, hy⟩ h, subtype.eq $ de.inj $ @@congr_arg subtype.val h,
  induced := (induced_iff_nhds_eq _).2 (assume ⟨x, hx⟩,
    by simp [subtype_emb, nhds_subtype_eq_comap, de.to_inducing.nhds_eq_comap, comap_comap, (∘)]) }

end dense_embedding

lemma is_closed_property [topological_space β] {e : α → β} {p : β → Prop}
  (he : dense_range e) (hp : is_closed {x | p x}) (h : ∀a, p (e a)) :
  ∀b, p b :=
have univ ⊆ {b | p b},
  from calc univ = closure (range e) : he.closure_range.symm
    ... ⊆ closure {b | p b} : closure_mono $ range_subset_iff.mpr h
    ... = _ : hp.closure_eq,
assume b, this trivial

lemma is_closed_property2 [topological_space β] {e : α → β} {p : β → β → Prop}
  (he : dense_range e) (hp : is_closed {q:β×β | p q.1 q.2}) (h : ∀a₁ a₂, p (e a₁) (e a₂)) :
  ∀b₁ b₂, p b₁ b₂ :=
have ∀q:β×β, p q.1 q.2,
  from is_closed_property (he.prod_map he) hp $ λ _, h _ _,
assume b₁ b₂, this ⟨b₁, b₂⟩

lemma is_closed_property3 [topological_space β] {e : α → β} {p : β → β → β → Prop}
  (he : dense_range e) (hp : is_closed {q:β×β×β | p q.1 q.2.1 q.2.2})
  (h : ∀a₁ a₂ a₃, p (e a₁) (e a₂) (e a₃)) :
  ∀b₁ b₂ b₃, p b₁ b₂ b₃ :=
have ∀q:β×β×β, p q.1 q.2.1 q.2.2,
  from is_closed_property (he.prod_map $ he.prod_map he) hp $ λ _, h _ _ _,
assume b₁ b₂ b₃, this ⟨b₁, b₂, b₃⟩

@[elab_as_eliminator]
lemma dense_range.induction_on [topological_space β] {e : α → β} (he : dense_range e) {p : β → Prop}
  (b₀ : β) (hp : is_closed {b | p b}) (ih : ∀a:α, p $ e a) : p b₀ :=
is_closed_property he hp ih b₀

@[elab_as_eliminator]
lemma dense_range.induction_on₂ [topological_space β] {e : α → β} {p : β → β → Prop}
  (he : dense_range e) (hp : is_closed {q:β×β | p q.1 q.2}) (h : ∀a₁ a₂, p (e a₁) (e a₂))
  (b₁ b₂ : β) : p b₁ b₂ := is_closed_property2 he hp h _ _

@[elab_as_eliminator]
lemma dense_range.induction_on₃ [topological_space β] {e : α → β} {p : β → β → β → Prop}
  (he : dense_range e) (hp : is_closed {q:β×β×β | p q.1 q.2.1 q.2.2})
  (h : ∀a₁ a₂ a₃, p (e a₁) (e a₂) (e a₃))
  (b₁ b₂ b₃ : β) : p b₁ b₂ b₃ := is_closed_property3 he hp h _ _ _

section
variables [topological_space β] [topological_space γ] [t2_space γ]
variables {f : α → β}

/-- Two continuous functions to a t2-space that agree on the dense range of a function are equal. -/
lemma dense_range.equalizer (hfd : dense_range f)
  {g h : β → γ} (hg : continuous g) (hh : continuous h) (H : g ∘ f = h ∘ f) :
  g = h :=
funext $ λ y, hfd.induction_on y (is_closed_eq hg hh) $ congr_fun H
end<|MERGE_RESOLUTION|>--- conflicted
+++ resolved
@@ -51,42 +51,15 @@
 
 lemma preconnected_space [preconnected_space α] (di : dense_inducing i) : preconnected_space β :=
 di.dense.preconnected_space di.continuous
-<<<<<<< HEAD
-
-lemma self_subset_closure_image_preimage_of_open {s : set β} (di : dense_inducing i) :
-  is_open s → s ⊆ closure (i '' (i ⁻¹' s)) :=
-begin
-  intros s_op b b_in_s,
-  rw [image_preimage_eq_inter_range, mem_closure_iff],
-  intros U U_op b_in,
-  rw ←inter_assoc,
-  exact di.dense.inter_open_nonempty _ (U_op.inter s_op) ⟨b, b_in, b_in_s⟩
-end
-=======
->>>>>>> fdeb0646
 
 lemma closure_image_mem_nhds {s : set α} {a : α} (di : dense_inducing i) (hs : s ∈ 𝓝 a) :
   closure (i '' s) ∈ 𝓝 (i a) :=
 begin
-<<<<<<< HEAD
-  rw [di.nhds_eq_comap a, mem_comap_sets],
-  intro h,
-  rcases h with ⟨t, t_nhd, sub⟩,
-  rw mem_nhds_iff at t_nhd,
-  rcases t_nhd with ⟨U, U_sub, ⟨U_op, e_a_in_U⟩⟩,
-  have := calc i ⁻¹' U ⊆ i⁻¹' t : preimage_mono U_sub
-                   ... ⊆ s      : sub,
-  have := calc U ⊆ closure (i '' (i ⁻¹' U)) : self_subset_closure_image_preimage_of_open di U_op
-             ... ⊆ closure (i '' s)         : closure_mono (image_subset i this),
-  have U_nhd : U ∈ 𝓝 (i a) := is_open.mem_nhds U_op e_a_in_U,
-  exact (𝓝 (i a)).sets_of_superset U_nhd this
-=======
   rw [di.nhds_eq_comap a, ((nhds_basis_opens _).comap _).mem_iff] at hs,
   rcases hs with ⟨U, ⟨haU, hUo⟩, sub : i ⁻¹' U ⊆ s⟩,
   refine mem_sets_of_superset (hUo.mem_nhds haU) _,
   calc U ⊆ closure (i '' (i ⁻¹' U)) : di.dense.subset_closure_image_preimage_of_is_open hUo
      ... ⊆ closure (i '' s)         : closure_mono (image_subset i sub)
->>>>>>> fdeb0646
 end
 
 /-- The product of two dense inducings is a dense inducing -/
