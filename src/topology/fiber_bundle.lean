--- conflicted
+++ resolved
@@ -164,11 +164,7 @@
 have a topology on both the fiber and the base space. Through the construction
 `topological_fiber_prebundle F proj` it will be possible to promote a
 `pretrivialization F proj` to a `trivialization F proj`. -/
-<<<<<<< HEAD
-@[ext, nolint has_inhabited_instance]
-=======
 @[ext, nolint has_nonempty_instance]
->>>>>>> 0a3e8d38
 structure topological_fiber_bundle.pretrivialization (proj : Z → B) extends local_equiv Z (B × F) :=
 (open_target   : is_open target)
 (base_set      : set B)
@@ -247,21 +243,11 @@
 end
 
 lemma target_inter_preimage_symm_source_eq (e f : pretrivialization F proj) :
-<<<<<<< HEAD
-  f.target ∩ (f.to_local_equiv.symm) ⁻¹' e.source
-  = (e.base_set ∩ f.base_set) ×ˢ (univ : set F) :=
-by rw [inter_comm, f.target_eq, e.source_eq, f.preimage_symm_proj_inter]
-
-lemma trans_source (e f : pretrivialization F proj) :
-  (f.to_local_equiv.symm.trans e.to_local_equiv).source
-  = (e.base_set ∩ f.base_set) ×ˢ (univ : set F) :=
-=======
   f.target ∩ (f.to_local_equiv.symm) ⁻¹' e.source = (e.base_set ∩ f.base_set) ×ˢ univ :=
 by rw [inter_comm, f.target_eq, e.source_eq, f.preimage_symm_proj_inter]
 
 lemma trans_source (e f : pretrivialization F proj) :
   (f.to_local_equiv.symm.trans e.to_local_equiv).source = (e.base_set ∩ f.base_set) ×ˢ univ :=
->>>>>>> 0a3e8d38
 by rw [local_equiv.trans_source, local_equiv.symm_source, e.target_inter_preimage_symm_source_eq]
 
 lemma symm_trans_symm (e e' : pretrivialization F proj) :
@@ -287,11 +273,7 @@
 `proj : Z → B` with fiber `F`, as a local homeomorphism between `Z` and `B × F` defined between two
 sets of the form `proj ⁻¹' base_set` and `base_set × F`, acting trivially on the first coordinate.
 -/
-<<<<<<< HEAD
-@[ext, nolint has_inhabited_instance]
-=======
 @[ext, nolint has_nonempty_instance]
->>>>>>> 0a3e8d38
 structure topological_fiber_bundle.trivialization (proj : Z → B)
   extends local_homeomorph Z (B × F) :=
 (base_set      : set B)
