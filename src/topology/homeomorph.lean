/-
Copyright (c) 2019 Reid Barton. All rights reserved.
Released under Apache 2.0 license as described in the file LICENSE.
Authors: Johannes Hölzl, Patrick Massot, Sébastien Gouëzel, Zhouhang Zhou, Reid Barton
-/
import topology.dense_embedding

open set

variables {α : Type*} {β : Type*} {γ : Type*} {δ : Type*}

<<<<<<< HEAD
/-- Homeomorphism between `α` and `β`, also called topological isomorphism -/
=======
/-- α and β are homeomorph, also called topological isomoph -/
@[nolint has_inhabited_instance] -- not all spaces are homeomorphic to each other
>>>>>>> 0bfc68fc
structure homeomorph (α : Type*) (β : Type*) [topological_space α] [topological_space β]
  extends α ≃ β :=
(continuous_to_fun  : continuous to_fun . tactic.interactive.continuity')
(continuous_inv_fun : continuous inv_fun . tactic.interactive.continuity')

infix ` ≃ₜ `:25 := homeomorph

namespace homeomorph
variables [topological_space α] [topological_space β] [topological_space γ] [topological_space δ]

instance : has_coe_to_fun (α ≃ₜ β) := ⟨λ_, α → β, λe, e.to_equiv⟩

@[simp] lemma homeomorph_mk_coe (a : equiv α β) (b c) :
  ((homeomorph.mk a b c) : α → β) = a :=
rfl

lemma coe_eq_to_equiv (h : α ≃ₜ β) (a : α) : h a = h.to_equiv a := rfl

/-- Identity map as a homeomorphism. -/
protected def refl (α : Type*) [topological_space α] : α ≃ₜ α :=
{ continuous_to_fun := continuous_id, continuous_inv_fun := continuous_id, .. equiv.refl α }

/-- Composition of two homeomorphisms. -/
protected def trans (h₁ : α ≃ₜ β) (h₂ : β ≃ₜ γ) : α ≃ₜ γ :=
{ continuous_to_fun  := h₂.continuous_to_fun.comp h₁.continuous_to_fun,
  continuous_inv_fun := h₁.continuous_inv_fun.comp h₂.continuous_inv_fun,
  .. equiv.trans h₁.to_equiv h₂.to_equiv }

/-- Inverse of a homeomorphism. -/
protected def symm (h : α ≃ₜ β) : β ≃ₜ α :=
{ continuous_to_fun  := h.continuous_inv_fun,
  continuous_inv_fun := h.continuous_to_fun,
  .. h.to_equiv.symm }

@[simp] lemma homeomorph_mk_coe_symm (a : equiv α β) (b c) :
  ((homeomorph.mk a b c).symm : β → α) = a.symm :=
rfl

@[continuity]
protected lemma continuous (h : α ≃ₜ β) : continuous h := h.continuous_to_fun

/-- Change the homeomorphism `f` to make the inverse function definitionally equal to `g`. -/
def change_inv (f : α ≃ₜ β) (g : β → α) (hg : function.right_inverse g f) : α ≃ₜ β :=
have g = f.symm, from funext (λ x, calc g x = f.symm (f (g x)) : (f.left_inv (g x)).symm
                                        ... = f.symm x : by rw hg x),
{ to_fun := f,
  inv_fun := g,
  left_inv := by convert f.left_inv,
  right_inv := by convert f.right_inv,
  continuous_to_fun := f.continuous,
  continuous_inv_fun := by convert f.symm.continuous }

lemma symm_comp_self (h : α ≃ₜ β) : ⇑h.symm ∘ ⇑h = id :=
funext $ assume a, h.to_equiv.left_inv a

lemma self_comp_symm (h : α ≃ₜ β) : ⇑h ∘ ⇑h.symm = id :=
funext $ assume a, h.to_equiv.right_inv a

lemma range_coe (h : α ≃ₜ β) : range h = univ :=
eq_univ_of_forall $ assume b, ⟨h.symm b, congr_fun h.self_comp_symm b⟩

lemma image_symm (h : α ≃ₜ β) : image h.symm = preimage h :=
funext h.symm.to_equiv.image_eq_preimage

lemma preimage_symm (h : α ≃ₜ β) : preimage h.symm = image h :=
(funext h.to_equiv.image_eq_preimage).symm

lemma induced_eq
  {α : Type*} {β : Type*} [tα : topological_space α] [tβ : topological_space β] (h : α ≃ₜ β) :
  tβ.induced h = tα :=
le_antisymm
  (calc topological_space.induced ⇑h tβ ≤ _ : induced_mono (coinduced_le_iff_le_induced.1 h.symm.continuous)
  ... ≤ tα : by rw [induced_compose, symm_comp_self, induced_id] ; exact le_refl _)
  (coinduced_le_iff_le_induced.1 h.continuous)

lemma coinduced_eq
  {α : Type*} {β : Type*} [tα : topological_space α] [tβ : topological_space β] (h : α ≃ₜ β) :
  tα.coinduced h = tβ :=
le_antisymm
  h.continuous
  begin
    have : (tβ.coinduced h.symm).coinduced h ≤ tα.coinduced h := coinduced_mono h.symm.continuous,
    rwa [coinduced_compose, self_comp_symm, coinduced_id] at this,
  end

protected lemma embedding (h : α ≃ₜ β) : embedding h :=
⟨⟨h.induced_eq.symm⟩, h.to_equiv.injective⟩

lemma compact_image {s : set α} (h : α ≃ₜ β) : is_compact (h '' s) ↔ is_compact s :=
h.embedding.compact_iff_compact_image.symm

lemma compact_preimage {s : set β} (h : α ≃ₜ β) : is_compact (h ⁻¹' s) ↔ is_compact s :=
by rw ← image_symm; exact h.symm.compact_image

protected lemma dense_embedding (h : α ≃ₜ β) : dense_embedding h :=
{ dense   := assume a, by rw [h.range_coe, closure_univ]; trivial,
  inj     := h.to_equiv.injective,
  induced := (induced_iff_nhds_eq _).2 (assume a, by rw [← nhds_induced, h.induced_eq]) }

protected lemma is_open_map (h : α ≃ₜ β) : is_open_map h :=
begin
  assume s,
  rw ← h.preimage_symm,
  exact h.symm.continuous s
end

protected lemma is_closed_map (h : α ≃ₜ β) : is_closed_map h :=
begin
  assume s,
  rw ← h.preimage_symm,
  exact continuous_iff_is_closed.1 (h.symm.continuous) _
end

protected lemma closed_embedding (h : α ≃ₜ β) : closed_embedding h :=
closed_embedding_of_embedding_closed h.embedding h.is_closed_map

@[simp] lemma is_open_preimage (h : α ≃ₜ β) {s : set β} : is_open (h ⁻¹' s) ↔ is_open s :=
begin
  refine ⟨λ hs, _, h.continuous_to_fun s⟩,
  rw [← (image_preimage_eq h.to_equiv.surjective : _ = s)], exact h.is_open_map _ hs
end

/-- If an bijective map `e : α ≃ β` is continuous and open, then it is a homeomorphism. -/
def homeomorph_of_continuous_open (e : α ≃ β) (h₁ : continuous e) (h₂ : is_open_map e) :
  α ≃ₜ β :=
{ continuous_to_fun := h₁,
  continuous_inv_fun := begin
    intros s hs,
    convert ← h₂ s hs using 1,
    apply e.image_eq_preimage
  end,
  .. e }

lemma comp_continuous_on_iff (h : α ≃ₜ β) (f : γ → α) (s : set γ) :
  continuous_on (h ∘ f) s ↔ continuous_on f s :=
begin
  split,
  { assume H,
    have : continuous_on (h.symm ∘ (h ∘ f)) s :=
      h.symm.continuous.comp_continuous_on H,
    rwa [← function.comp.assoc h.symm h f, symm_comp_self h] at this },
  { exact λ H, h.continuous.comp_continuous_on H }
end

lemma comp_continuous_iff (h : α ≃ₜ β) (f : γ → α) :
  continuous (h ∘ f) ↔ continuous f :=
by simp [continuous_iff_continuous_on_univ, comp_continuous_on_iff]

protected lemma quotient_map (h : α ≃ₜ β) : quotient_map h :=
⟨h.to_equiv.surjective, h.coinduced_eq.symm⟩

/-- If two sets are equal, then they are homeomorphic. -/
def set_congr {s t : set α} (h : s = t) : s ≃ₜ t :=
{ continuous_to_fun := continuous_subtype_mk _ continuous_subtype_val,
  continuous_inv_fun := continuous_subtype_mk _ continuous_subtype_val,
  .. equiv.set_congr h }

/-- Sum of two homeomorphisms. -/
def sum_congr (h₁ : α ≃ₜ β) (h₂ : γ ≃ₜ δ) : α ⊕ γ ≃ₜ β ⊕ δ :=
{ continuous_to_fun  :=
    continuous_sum_rec (continuous_inl.comp h₁.continuous) (continuous_inr.comp h₂.continuous),
  continuous_inv_fun :=
    continuous_sum_rec (continuous_inl.comp h₁.symm.continuous) (continuous_inr.comp h₂.symm.continuous),
  .. h₁.to_equiv.sum_congr h₂.to_equiv }

/-- Product of two homeomorphisms. -/
def prod_congr (h₁ : α ≃ₜ β) (h₂ : γ ≃ₜ δ) : α × γ ≃ₜ β × δ :=
{ continuous_to_fun  :=
    continuous.prod_mk (h₁.continuous.comp continuous_fst) (h₂.continuous.comp continuous_snd),
  continuous_inv_fun :=
    continuous.prod_mk (h₁.symm.continuous.comp continuous_fst) (h₂.symm.continuous.comp continuous_snd),
  .. h₁.to_equiv.prod_congr h₂.to_equiv }

section
variables (α β γ)

/-- `α × β` is homeomorphic to `β × α`. -/
def prod_comm : α × β ≃ₜ β × α :=
{ continuous_to_fun  := continuous.prod_mk continuous_snd continuous_fst,
  continuous_inv_fun := continuous.prod_mk continuous_snd continuous_fst,
  .. equiv.prod_comm α β }

/-- `(α × β) × γ` is homeomorphic to `α × (β × γ)`. -/
def prod_assoc : (α × β) × γ ≃ₜ α × (β × γ) :=
{ continuous_to_fun  :=
    continuous.prod_mk (continuous_fst.comp continuous_fst)
      (continuous.prod_mk (continuous_snd.comp continuous_fst) continuous_snd),
  continuous_inv_fun := continuous.prod_mk
      (continuous.prod_mk continuous_fst (continuous_fst.comp continuous_snd))
      (continuous_snd.comp continuous_snd),
  .. equiv.prod_assoc α β γ }

end

/-- `ulift α` is homeomorphic to `α`. -/
def {u v} ulift {α : Type u} [topological_space α] : ulift.{v u} α ≃ₜ α :=
{ continuous_to_fun := continuous_ulift_down,
  continuous_inv_fun := continuous_ulift_up,
  .. equiv.ulift }

section distrib

/-- `(α ⊕ β) × γ` is homeomorphic to `α × γ ⊕ β × γ`. -/
def sum_prod_distrib : (α ⊕ β) × γ ≃ₜ α × γ ⊕ β × γ :=
homeomorph.symm $
homeomorph.homeomorph_of_continuous_open (equiv.sum_prod_distrib α β γ).symm
  (continuous_sum_rec
    ((continuous_inl.comp continuous_fst).prod_mk continuous_snd)
    ((continuous_inr.comp continuous_fst).prod_mk continuous_snd))
  (is_open_map_sum
    (open_embedding_inl.prod open_embedding_id).is_open_map
    (open_embedding_inr.prod open_embedding_id).is_open_map)

/-- `α × (β ⊕ γ)` is homeomorphic to `α × β ⊕ α × γ`. -/
def prod_sum_distrib : α × (β ⊕ γ) ≃ₜ α × β ⊕ α × γ :=
(prod_comm _ _).trans $
sum_prod_distrib.trans $
sum_congr (prod_comm _ _) (prod_comm _ _)

variables {ι : Type*} {σ : ι → Type*} [Π i, topological_space (σ i)]

/-- `(Σ i, σ i) × β` is homeomorphic to `Σ i, (σ i × β)`. -/
def sigma_prod_distrib : ((Σ i, σ i) × β) ≃ₜ (Σ i, (σ i × β)) :=
homeomorph.symm $
homeomorph_of_continuous_open (equiv.sigma_prod_distrib σ β).symm
  (continuous_sigma $ λ i,
    continuous.prod_mk (continuous_sigma_mk.comp continuous_fst) continuous_snd)
  (is_open_map_sigma $ λ i,
    (open_embedding.prod open_embedding_sigma_mk open_embedding_id).is_open_map)

end distrib

end homeomorph<|MERGE_RESOLUTION|>--- conflicted
+++ resolved
@@ -9,12 +9,8 @@
 
 variables {α : Type*} {β : Type*} {γ : Type*} {δ : Type*}
 
-<<<<<<< HEAD
 /-- Homeomorphism between `α` and `β`, also called topological isomorphism -/
-=======
-/-- α and β are homeomorph, also called topological isomoph -/
 @[nolint has_inhabited_instance] -- not all spaces are homeomorphic to each other
->>>>>>> 0bfc68fc
 structure homeomorph (α : Type*) (β : Type*) [topological_space α] [topological_space β]
   extends α ≃ β :=
 (continuous_to_fun  : continuous to_fun . tactic.interactive.continuity')
