/-
Copyright (c) 2021 Andrew Yang. All rights reserved.
Released under Apache 2.0 license as described in the file LICENSE.
Authors: Andrew Yang, Yury G. Kudryashov
-/
import topology.continuous_on
import data.setoid.basic
import tactic.tfae

/-!
# Inseparable points in a topological space

In this file we define

* `specializes` (notation: `x ⤳ y`) : a relation saying that `𝓝 x ≤ 𝓝 y`;

* `inseparable`: a relation saying that two points in a topological space have the same
  neighbourhoods; equivalently, they can't be separated by an open set;

* `inseparable_setoid X`: same relation, as a `setoid`;

* `separation_quotient X`: the quotient of `X` by its `inseparable_setoid`.

We also prove various basic properties of the relation `inseparable`.

## Notations

- `x ⤳ y`: notation for `specializes x y`;
- `x ~ y` is used as a local notation for `inseparable x y`;
- `𝓝 x` is the neighbourhoods filter `nhds x` of a point `x`, defined elsewhere.

## Tags

topological space, separation setoid
-/

open set filter function
open_locale topological_space

variables {X Y : Type*} [topological_space X] [topological_space Y] {x y z : X}
  {s : set X} {f : X → Y}

/-!
### `specializes` relation
-/

/-- `x` specializes to `y` (notation: `x ⤳ y`) if either of the following equivalent properties
hold:

* `𝓝 x ≤ 𝓝 y`; this property is used as the definition;
* `pure x ≤ 𝓝 y`; in other words, any neighbourhood of `y` contains `x`;
* `y ∈ closure {x}`;
* `closure {y} ⊆ closure {x}`;
* for any closed set `s` we have `x ∈ s → y ∈ s`;
* for any open set `s` we have `y ∈ s → x ∈ s`;
* `y` is a cluster point of the filter `pure x = 𝓟 {x}`.

This relation defines a `preorder` on `X`. If `X` is a T₀ space, then this preorder is a partial
order. If `X` is a T₁ space, then this partial order is trivial : `x ⤳ y ↔ x = y`. -/
def specializes (x y : X) : Prop := 𝓝 x ≤ 𝓝 y

infix ` ⤳ `:300 := specializes

<<<<<<< HEAD
lemma specializes_iff_mem_closure {x y : X} : x ⤳ y ↔ y ∈ closure ({x} : set X) := iff.rfl
=======
/-- A collection of equivalent definitions of `x ⤳ y`. The public API is given by `iff` lemmas
below. -/
lemma specializes_tfae (x y : X) :
  tfae [x ⤳ y,
    pure x ≤ 𝓝 y,
    ∀ s : set X, is_open s → y ∈ s → x ∈ s,
    ∀ s : set X, is_closed s → x ∈ s → y ∈ s,
    y ∈ closure ({x} : set X),
    closure ({y} : set X) ⊆ closure {x},
    cluster_pt y (pure x)] :=
begin
  tfae_have : 1 → 2, from (pure_le_nhds _).trans,
  tfae_have : 2 → 3, from λ h s hso hy, h (hso.mem_nhds hy),
  tfae_have : 3 → 4, from λ h s hsc hx, of_not_not $ λ hy, h sᶜ hsc.is_open_compl hy hx,
  tfae_have : 4 → 5, from λ h, h _ is_closed_closure (subset_closure $ mem_singleton _),
  tfae_have : 6 ↔ 5, from is_closed_closure.closure_subset_iff.trans singleton_subset_iff,
  tfae_have : 5 ↔ 7, by rw [mem_closure_iff_cluster_pt, principal_singleton],
  tfae_have : 5 → 1,
  { refine λ h, (nhds_basis_opens _).ge_iff.2 _,
    rintro s ⟨hy, ho⟩,
    rcases mem_closure_iff.1 h s ho hy with ⟨z, hxs, (rfl : z = x)⟩,
    exact ho.mem_nhds hxs },
  tfae_finish
end
>>>>>>> 78bc3724

lemma specializes_iff_nhds : x ⤳ y ↔ 𝓝 x ≤ 𝓝 y := iff.rfl
lemma specializes_iff_pure : x ⤳ y ↔ pure x ≤ 𝓝 y := (specializes_tfae x y).out 0 1

alias specializes_iff_nhds ↔ specializes.nhds_le_nhds _
alias specializes_iff_pure ↔ specializes.pure_le_nhds _

lemma specializes_iff_forall_open : x ⤳ y ↔ ∀ s : set X, is_open s → y ∈ s → x ∈ s :=
(specializes_tfae x y).out 0 2

lemma specializes.mem_open (h : x ⤳ y) (hs : is_open s) (hy : y ∈ s) : x ∈ s :=
specializes_iff_forall_open.1 h s hs hy

lemma is_open.not_specializes (hs : is_open s) (hx : x ∉ s) (hy : y ∈ s) : ¬ x ⤳ y :=
λ h, hx $ h.mem_open hs hy

lemma specializes_iff_forall_closed : x ⤳ y ↔ ∀ s : set X, is_closed s → x ∈ s → y ∈ s :=
(specializes_tfae x y).out 0 3

<<<<<<< HEAD
lemma specializes.mem_open (h : x ⤳ y) {U : set X} (hU : is_open U) (hy : y ∈ U) : x ∈ U :=
specializes_iff_forall_open.1 h U hU hy

lemma specializes.map (h : x ⤳ y) {f : X → Y} (hf : continuous f) : f x ⤳ f y :=
begin
  rw [specializes, ← set.image_singleton],
  exact image_closure_subset_closure_image hf ⟨_, h, rfl⟩,
end
=======
lemma specializes.mem_closed (h : x ⤳ y) (hs : is_closed s) (hx : x ∈ s) : y ∈ s :=
specializes_iff_forall_closed.1 h s hs hx

lemma is_closed.not_specializes (hs : is_closed s) (hx : x ∈ s) (hy : y ∉ s) : ¬ x ⤳ y :=
λ h, hy $ h.mem_closed hs hx

lemma specializes_iff_mem_closure : x ⤳ y ↔ y ∈ closure ({x} : set X) :=
(specializes_tfae x y).out 0 4
>>>>>>> 78bc3724

alias specializes_iff_mem_closure ↔ specializes.mem_closure _

lemma specializes_iff_closure_subset :
  x ⤳ y ↔ closure ({y} : set X) ⊆ closure {x} :=
(specializes_tfae x y).out 0 5

alias specializes_iff_closure_subset ↔ specializes.closure_subset _

lemma specializes_rfl : x ⤳ x := le_rfl

@[refl] lemma specializes_refl (x : X) : x ⤳ x := specializes_rfl

@[trans] lemma specializes.trans : x ⤳ y → y ⤳ z → x ⤳ z := le_trans

lemma specializes_of_nhds_within (h₁ : 𝓝[s] x ≤ 𝓝[s] y) (h₂ : x ∈ s) : x ⤳ y :=
specializes_iff_pure.2 $
calc pure x ≤ 𝓝[s] x : le_inf (pure_le_nhds _) (le_principal_iff.2 h₂)
        ... ≤ 𝓝[s] y : h₁
        ... ≤ 𝓝 y    : inf_le_left

lemma specializes.map_of_continuous_at (h : x ⤳ y) (hy : continuous_at f y) : f x ⤳ f y :=
specializes_iff_pure.2 $ λ s hs, mem_pure.2 $ mem_preimage.1 $ mem_of_mem_nhds $ hy.mono_left h hs

lemma specializes.map (h : x ⤳ y) (hf : continuous f) : f x ⤳ f y :=
h.map_of_continuous_at hf.continuous_at

lemma inducing.specializes_iff (hf : inducing f) : f x ⤳ f y ↔ x ⤳ y :=
by simp only [specializes_iff_mem_closure, hf.closure_eq_preimage_closure_image, image_singleton,
  mem_preimage]

lemma subtype_specializes_iff {p : X → Prop} (x y : subtype p) : x ⤳ y ↔ (x : X) ⤳ y :=
inducing_coe.specializes_iff.symm

variable (X)

/-- Specialization forms a preorder on the topological space. -/
def specialization_preorder : preorder X :=
{ le := λ x y, y ⤳ x,
  lt := λ x y, y ⤳ x ∧ ¬(x ⤳ y),
  .. preorder.lift (order_dual.to_dual ∘ 𝓝) }

variable {X}

/-- A continuous function is monotone with respect to the specialization preorders on the domain and
the codomain. -/
lemma continuous.specialization_monotone (hf : continuous f) :
  @monotone _ _ (specialization_preorder X) (specialization_preorder Y) f :=
λ x y h, h.map hf

/-!
### `inseparable` relation
-/

/-- Two points `x` and `y` in a topological space are `inseparable` if any of the following
equivalent properties hold:

- `𝓝 x = 𝓝 y`; we use this property as the definition;
- for any open set `s`, `x ∈ s ↔ y ∈ s`, see `inseparable_iff_open`;
- for any closed set `s`, `x ∈ s ↔ y ∈ s`, see `inseparable_iff_closed`;
- `x ∈ closure {y}` and `y ∈ closure {x}`, see `inseparable_iff_mem_closure`;
- `closure {x} = closure {y}`, see `inseparable_iff_closure_eq`.
-/
def inseparable (x y : X) : Prop := 𝓝 x = 𝓝 y

local infix ` ~ ` := inseparable

lemma inseparable_def : x ~ y ↔ 𝓝 x = 𝓝 y := iff.rfl

lemma inseparable_iff_specializes_and : x ~ y ↔ x ⤳ y ∧ y ⤳ x := le_antisymm_iff

lemma inseparable.specializes (h : x ~ y) : x ⤳ y := h.le

lemma inseparable.specializes' (h : x ~ y) : y ⤳ x := h.ge

lemma specializes.antisymm (h₁ : x ⤳ y) (h₂ : y ⤳ x) : x ~ y := le_antisymm h₁ h₂

lemma inseparable_iff_forall_open : x ~ y ↔ ∀ s : set X, is_open s → (x ∈ s ↔ y ∈ s) :=
by simp only [inseparable_iff_specializes_and, specializes_iff_forall_open, ← forall_and_distrib,
  ← iff_def, iff.comm]

lemma not_inseparable_iff_exists_open : ¬(x ~ y) ↔ ∃ s : set X, is_open s ∧ xor (x ∈ s) (y ∈ s) :=
by simp [inseparable_iff_forall_open, ← xor_iff_not_iff]

lemma inseparable_iff_forall_closed : x ~ y ↔ ∀ s : set X, is_closed s → (x ∈ s ↔ y ∈ s) :=
by simp only [inseparable_iff_specializes_and, specializes_iff_forall_closed, ← forall_and_distrib,
  ← iff_def]

lemma inseparable_iff_mem_closure :
  x ~ y ↔ x ∈ closure ({y} : set X) ∧ y ∈ closure ({x} : set X) :=
inseparable_iff_specializes_and.trans $ by simp only [specializes_iff_mem_closure, and_comm]

lemma inseparable_iff_closure_eq : x ~ y ↔ closure ({x} : set X) = closure {y} :=
by simp only [inseparable_iff_specializes_and, specializes_iff_closure_subset,
  ← subset_antisymm_iff, eq_comm]

lemma inseparable_of_nhds_within_eq (hx : x ∈ s) (hy : y ∈ s) (h : 𝓝[s] x = 𝓝[s] y) : x ~ y :=
(specializes_of_nhds_within h.le hx).antisymm (specializes_of_nhds_within h.ge hy)

lemma inducing.inseparable_iff (hf : inducing f) : f x ~ f y ↔ x ~ y :=
by simp only [inseparable_iff_specializes_and, hf.specializes_iff]

lemma subtype_inseparable_iff {p : X → Prop} (x y : subtype p) : x ~ y ↔ (x : X) ~ y :=
inducing_coe.inseparable_iff.symm

namespace inseparable

@[refl] lemma refl (x : X) : x ~ x := eq.refl (𝓝 x)

lemma rfl : x ~ x := refl x

@[symm] lemma symm (h : x ~ y) : y ~ x := h.symm

@[trans] lemma trans (h₁ : x ~ y) (h₂ : y ~ z) : x ~ z := h₁.trans h₂

lemma nhds_eq (h : x ~ y) : 𝓝 x = 𝓝 y := h

lemma mem_open_iff (h : x ~ y) (hs : is_open s) : x ∈ s ↔ y ∈ s :=
inseparable_iff_forall_open.1 h s hs

lemma mem_closed_iff (h : x ~ y) (hs : is_closed s) : x ∈ s ↔ y ∈ s :=
inseparable_iff_forall_closed.1 h s hs

lemma map_of_continuous_at (h : x ~ y) (hx : continuous_at f x) (hy : continuous_at f y) :
  f x ~ f y :=
(h.specializes.map_of_continuous_at hy).antisymm (h.specializes'.map_of_continuous_at hx)

lemma map (h : x ~ y) (hf : continuous f) : f x ~ f y :=
h.map_of_continuous_at hf.continuous_at hf.continuous_at

end inseparable

lemma is_closed.not_inseparable (hs : is_closed s) (hx : x ∈ s) (hy : y ∉ s) : ¬x ~ y :=
λ h, hy $ (h.mem_closed_iff hs).1 hx

lemma is_open.not_inseparable (hs : is_open s) (hx : x ∈ s) (hy : y ∉ s) : ¬x ~ y :=
λ h, hy $ (h.mem_open_iff hs).1 hx

/-!
### Separation quotient

In this section we define the quotient of a topological space by the `inseparable` relation.
-/

variable (X)

/-- A `setoid` version of `inseparable`, used to define the `separation_quotient`. -/
def inseparable_setoid : setoid X :=
{ r := (~),
  .. setoid.comap 𝓝 ⊥ }

/-- The quotient of a topological space by its `inseparable_setoid`. This quotient is guaranteed to
be a T₀ space. -/
@[derive topological_space]
def separation_quotient := quotient (inseparable_setoid X)

variable {X}

namespace separation_quotient

/-- The natural map from a topological space to its separation quotient. -/
def mk : X → separation_quotient X := quotient.mk'

lemma quotient_map_mk : quotient_map (mk : X → separation_quotient X) :=
quotient_map_quot_mk

lemma continuous_mk : continuous (mk : X → separation_quotient X) :=
continuous_quot_mk

@[simp] lemma mk_eq_mk : mk x = mk y ↔ x ~ y := quotient.eq'

lemma surjective_mk : surjective (mk : X → separation_quotient X) :=
surjective_quot_mk _

@[simp] lemma range_mk : range (mk : X → separation_quotient X) = univ :=
surjective_mk.range_eq

instance [nonempty X] : nonempty (separation_quotient X) := nonempty.map mk ‹_›
instance [inhabited X] : inhabited (separation_quotient X) := ⟨mk default⟩
instance [subsingleton X] : subsingleton (separation_quotient X) := surjective_mk.subsingleton

lemma preimage_image_mk_open (hs : is_open s) : mk ⁻¹' (mk '' s) = s :=
begin
  refine subset.antisymm _ (subset_preimage_image _ _),
  rintro x ⟨y, hys, hxy⟩,
  exact ((mk_eq_mk.1 hxy).mem_open_iff hs).1 hys
end

lemma is_open_map_mk : is_open_map (mk : X → separation_quotient X) :=
λ s hs, quotient_map_mk.is_open_preimage.1 $ by rwa preimage_image_mk_open hs

<<<<<<< HEAD
lemma inseparable_iff_mem_closure (x y : X) :
  inseparable x y ↔ x ∈ closure ({y} : set X) ∧ y ∈ closure ({x} : set X) :=
=======
lemma preimage_image_mk_closed (hs : is_closed s) : mk ⁻¹' (mk '' s) = s :=
>>>>>>> 78bc3724
begin
  refine subset.antisymm _ (subset_preimage_image _ _),
  rintro x ⟨y, hys, hxy⟩,
  exact ((mk_eq_mk.1 hxy).mem_closed_iff hs).1 hys
end

<<<<<<< HEAD
lemma inseparable_iff_specializes_and (x y : X) :
  inseparable x y ↔ x ⤳ y ∧ y ⤳ x :=
(inseparable_iff_mem_closure x y).trans (and_comm _ _)

lemma inseparable_iff_closure_eq {x y : X} :
  inseparable x y ↔ (closure {x} : set X) = closure {y} :=
by simp only [inseparable_iff_specializes_and, specializes_iff_closure_subset,
  subset_antisymm_iff, and.comm]

lemma subtype_inseparable_iff {U : set X} (x y : U) :
  inseparable x y ↔ inseparable (x : X) y :=
by { simp_rw [inseparable_iff_mem_closure, closure_subtype, image_singleton] }
=======
lemma inducing_mk : inducing (mk : X → separation_quotient X) :=
⟨le_antisymm (continuous_iff_le_induced.1 continuous_mk)
  (λ s hs, ⟨mk '' s, is_open_map_mk s hs, preimage_image_mk_open hs⟩)⟩

lemma is_closed_map_mk : is_closed_map (mk : X → separation_quotient X) :=
inducing_mk.is_closed_map $ by { rw [range_mk], exact is_closed_univ }

lemma map_mk_nhds : map mk (𝓝 x) = 𝓝 (mk x) :=
by rw [inducing_mk.nhds_eq_comap, map_comap_of_surjective surjective_mk]

end separation_quotient
>>>>>>> 78bc3724
<|MERGE_RESOLUTION|>--- conflicted
+++ resolved
@@ -61,9 +61,6 @@
 
 infix ` ⤳ `:300 := specializes
 
-<<<<<<< HEAD
-lemma specializes_iff_mem_closure {x y : X} : x ⤳ y ↔ y ∈ closure ({x} : set X) := iff.rfl
-=======
 /-- A collection of equivalent definitions of `x ⤳ y`. The public API is given by `iff` lemmas
 below. -/
 lemma specializes_tfae (x y : X) :
@@ -88,7 +85,6 @@
     exact ho.mem_nhds hxs },
   tfae_finish
 end
->>>>>>> 78bc3724
 
 lemma specializes_iff_nhds : x ⤳ y ↔ 𝓝 x ≤ 𝓝 y := iff.rfl
 lemma specializes_iff_pure : x ⤳ y ↔ pure x ≤ 𝓝 y := (specializes_tfae x y).out 0 1
@@ -108,16 +104,6 @@
 lemma specializes_iff_forall_closed : x ⤳ y ↔ ∀ s : set X, is_closed s → x ∈ s → y ∈ s :=
 (specializes_tfae x y).out 0 3
 
-<<<<<<< HEAD
-lemma specializes.mem_open (h : x ⤳ y) {U : set X} (hU : is_open U) (hy : y ∈ U) : x ∈ U :=
-specializes_iff_forall_open.1 h U hU hy
-
-lemma specializes.map (h : x ⤳ y) {f : X → Y} (hf : continuous f) : f x ⤳ f y :=
-begin
-  rw [specializes, ← set.image_singleton],
-  exact image_closure_subset_closure_image hf ⟨_, h, rfl⟩,
-end
-=======
 lemma specializes.mem_closed (h : x ⤳ y) (hs : is_closed s) (hx : x ∈ s) : y ∈ s :=
 specializes_iff_forall_closed.1 h s hs hx
 
@@ -126,7 +112,6 @@
 
 lemma specializes_iff_mem_closure : x ⤳ y ↔ y ∈ closure ({x} : set X) :=
 (specializes_tfae x y).out 0 4
->>>>>>> 78bc3724
 
 alias specializes_iff_mem_closure ↔ specializes.mem_closure _
 
@@ -318,32 +303,13 @@
 lemma is_open_map_mk : is_open_map (mk : X → separation_quotient X) :=
 λ s hs, quotient_map_mk.is_open_preimage.1 $ by rwa preimage_image_mk_open hs
 
-<<<<<<< HEAD
-lemma inseparable_iff_mem_closure (x y : X) :
-  inseparable x y ↔ x ∈ closure ({y} : set X) ∧ y ∈ closure ({x} : set X) :=
-=======
 lemma preimage_image_mk_closed (hs : is_closed s) : mk ⁻¹' (mk '' s) = s :=
->>>>>>> 78bc3724
 begin
   refine subset.antisymm _ (subset_preimage_image _ _),
   rintro x ⟨y, hys, hxy⟩,
   exact ((mk_eq_mk.1 hxy).mem_closed_iff hs).1 hys
 end
 
-<<<<<<< HEAD
-lemma inseparable_iff_specializes_and (x y : X) :
-  inseparable x y ↔ x ⤳ y ∧ y ⤳ x :=
-(inseparable_iff_mem_closure x y).trans (and_comm _ _)
-
-lemma inseparable_iff_closure_eq {x y : X} :
-  inseparable x y ↔ (closure {x} : set X) = closure {y} :=
-by simp only [inseparable_iff_specializes_and, specializes_iff_closure_subset,
-  subset_antisymm_iff, and.comm]
-
-lemma subtype_inseparable_iff {U : set X} (x y : U) :
-  inseparable x y ↔ inseparable (x : X) y :=
-by { simp_rw [inseparable_iff_mem_closure, closure_subtype, image_singleton] }
-=======
 lemma inducing_mk : inducing (mk : X → separation_quotient X) :=
 ⟨le_antisymm (continuous_iff_le_induced.1 continuous_mk)
   (λ s hs, ⟨mk '' s, is_open_map_mk s hs, preimage_image_mk_open hs⟩)⟩
@@ -354,5 +320,4 @@
 lemma map_mk_nhds : map mk (𝓝 x) = 𝓝 (mk x) :=
 by rw [inducing_mk.nhds_eq_comap, map_comap_of_surjective surjective_mk]
 
-end separation_quotient
->>>>>>> 78bc3724
+end separation_quotient