/-
Copyright (c) 2022 Oliver Nash. All rights reserved.
Released under Apache 2.0 license as described in the file LICENSE.
Authors: Oliver Nash
-/
import group_theory.divisible
import group_theory.order_of_element
import ring_theory.int.basic
import algebra.order.floor
import algebra.order.to_interval_mod
import topology.instances.real

/-!
# The additive circle

We define the additive circle `add_circle p` as the quotient `𝕜 ⧸ (ℤ ∙ p)` for some period `p : 𝕜`.

See also `circle` and `real.angle`.  For the normed group structure on `add_circle`, see
`add_circle.normed_add_comm_group` in a later file.

## Main definitions:

 * `add_circle`: the additive circle `𝕜 ⧸ (ℤ ∙ p)` for some period `p : 𝕜`
 * `unit_add_circle`: the special case `ℝ ⧸ ℤ`
 * `add_circle.equiv_add_circle`: the rescaling equivalence `add_circle p ≃+ add_circle q`
 * `add_circle.equiv_Ico`: the natural equivalence `add_circle p ≃ Ico 0 p`
 * `add_circle.add_order_of_div_of_gcd_eq_one`: rational points have finite order
 * `add_circle.exists_gcd_eq_one_of_is_of_fin_add_order`: finite-order points are rational

## Implementation notes:

Although the most important case is `𝕜 = ℝ` we wish to support other types of scalars, such as
the rational circle `add_circle (1 : ℚ)`, and so we set things up more generally.

## TODO

 * Link with periodicity
 * Lie group structure
 * Exponential equivalence to `circle`

-/

noncomputable theory

open set add_subgroup topological_space

variables {𝕜 : Type*}

/-- The "additive circle": `𝕜 ⧸ (ℤ ∙ p)`. See also `circle` and `real.angle`. -/
@[derive [add_comm_group, topological_space, topological_add_group, inhabited, has_coe_t 𝕜],
  nolint unused_arguments]
def add_circle [linear_ordered_add_comm_group 𝕜] [topological_space 𝕜] [order_topology 𝕜] (p : 𝕜) :=
𝕜 ⧸ zmultiples p

namespace add_circle

section linear_ordered_field

variables [linear_ordered_field 𝕜] [topological_space 𝕜] [order_topology 𝕜] (p q : 𝕜)

<<<<<<< HEAD
lemma coe_nsmul {n : ℕ} {x : 𝕜} : (↑(n • x) : add_circle p) = n • (x : add_circle p) := rfl

lemma coe_zsmul {n : ℤ} {x : 𝕜} : (↑(n • x) : add_circle p) = n • (x : add_circle p) := rfl
=======
instance : coe_is_add_monoid_hom 𝕜 (add_circle p) :=
{ coe_zero := rfl,
  coe_add := λ x y, rfl }
>>>>>>> 41cf0cc2

lemma coe_eq_zero_iff {x : 𝕜} : (x : add_circle p) = 0 ↔ ∃ (n : ℤ), n • p = x :=
by simp [add_subgroup.mem_zmultiples_iff]

lemma coe_eq_zero_of_pos_iff (hp : 0 < p) {x : 𝕜} (hx : 0 < x) :
  (x : add_circle p) = 0 ↔ ∃ (n : ℕ), n • p = x :=
begin
  rw coe_eq_zero_iff,
  split;
  rintros ⟨n, rfl⟩,
  { replace hx : 0 < n,
    { contrapose! hx,
      simpa only [←neg_nonneg, ←zsmul_neg, zsmul_neg'] using zsmul_nonneg hp.le (neg_nonneg.2 hx) },
    exact ⟨n.to_nat, by rw [← coe_nat_zsmul, int.to_nat_of_nonneg hx.le]⟩, },
  { exact ⟨(n : ℤ), by simp⟩, },
end

@[continuity, nolint unused_arguments] protected lemma continuous_mk' :
  continuous (quotient_add_group.mk' (zmultiples p) : 𝕜 → add_circle p) :=
continuous_coinduced_rng

/-- An auxiliary definition used only for constructing `add_circle.equiv_add_circle`. -/
private def equiv_add_circle_aux (hp : p ≠ 0) : add_circle p →+ add_circle q :=
quotient_add_group.lift _
  ((quotient_add_group.mk' (zmultiples q)).comp $ add_monoid_hom.mul_right (p⁻¹ * q))
  (λ x h, by obtain ⟨z, rfl⟩ := mem_zmultiples_iff.1 h; simp [hp, mul_assoc (z : 𝕜), ← mul_assoc p])

/-- The rescaling equivalence between additive circles with different periods. -/
def equiv_add_circle (hp : p ≠ 0) (hq : q ≠ 0) : add_circle p ≃+ add_circle q :=
{ to_fun := equiv_add_circle_aux p q hp,
  inv_fun := equiv_add_circle_aux q p hq,
  left_inv := by { rintros ⟨x⟩, show quotient_add_group.mk _ = _, congr, field_simp [hp, hq], },
  right_inv := by { rintros ⟨x⟩, show quotient_add_group.mk _ = _, congr, field_simp [hp, hq], },
  .. equiv_add_circle_aux p q hp }

@[simp] lemma equiv_add_circle_apply_mk (hp : p ≠ 0) (hq : q ≠ 0) (x : 𝕜) :
  equiv_add_circle p q hp hq (x : 𝕜) = (x * (p⁻¹ * q) : 𝕜) :=
rfl

@[simp] lemma equiv_add_circle_symm_apply_mk (hp : p ≠ 0) (hq : q ≠ 0) (x : 𝕜) :
  (equiv_add_circle p q hp hq).symm (x : 𝕜) = (x * (q⁻¹ * p) : 𝕜) :=
rfl

variables [hp : fact (0 < p)]
include hp

section floor_ring

variables [floor_ring 𝕜]

/-- The natural equivalence between `add_circle p` and the half-open interval `[0, p)`. -/
def equiv_Ico : add_circle p ≃ Ico 0 p :=
{ inv_fun := quotient_add_group.mk' _ ∘ coe,
  to_fun := λ x, ⟨(to_Ico_mod_periodic 0 hp.out).lift x,
    quot.induction_on x $ to_Ico_mod_mem_Ico' hp.out⟩,
  right_inv := by { rintros ⟨x, hx⟩, ext, simp [to_Ico_mod_eq_self, hx.1, hx.2], },
  left_inv :=
  begin
    rintros ⟨x⟩,
    change quotient_add_group.mk (to_Ico_mod 0 hp.out x) = quotient_add_group.mk x,
    rw [quotient_add_group.eq', neg_add_eq_sub, self_sub_to_Ico_mod, zsmul_eq_mul],
    apply int_cast_mul_mem_zmultiples,
  end }

@[simp] lemma coe_equiv_Ico_mk_apply (x : 𝕜) :
  (equiv_Ico p $ quotient_add_group.mk x : 𝕜) = int.fract (x / p) * p :=
to_Ico_mod_eq_fract_mul _ x

@[continuity] lemma continuous_equiv_Ico_symm : continuous (equiv_Ico p).symm :=
continuous_coinduced_rng.comp continuous_induced_dom

/-- The image of the closed interval `[0, p]` under the quotient map `𝕜 → add_circle p` is the
entire space. -/
@[simp] lemma coe_image_Icc_eq :
  (coe : 𝕜 → add_circle p) '' (Icc 0 p) = univ :=
begin
  refine eq_univ_iff_forall.mpr (λ x, _),
  let y := equiv_Ico p x,
  exact ⟨y, ⟨y.2.1, y.2.2.le⟩, (equiv_Ico p).symm_apply_apply x⟩,
end

instance : divisible_by (add_circle p) ℤ :=
{ div := λ x n, (↑(((n : 𝕜)⁻¹) * (equiv_Ico p x : 𝕜)) : add_circle p),
  div_zero := λ x,
    by simp only [algebra_map.coe_zero, quotient_add_group.coe_zero, inv_zero, zero_mul],
  div_cancel := λ n x hn,
  begin
    replace hn : (n : 𝕜) ≠ 0, { norm_cast, assumption, },
    change n • quotient_add_group.mk' _ ((n : 𝕜)⁻¹ * ↑(equiv_Ico p x)) = x,
    rw [← map_zsmul, ← smul_mul_assoc, zsmul_eq_mul, mul_inv_cancel hn, one_mul],
    exact (equiv_Ico p).symm_apply_apply x,
  end, }

end floor_ring

section finite_order_points

variables {p}

<<<<<<< HEAD
/-- See also `add_circle.gcd_mul_add_order_of_div_eq`. -/
lemma add_order_of_div_of_gcd_eq_one {m n : ℕ} (hn : 0 < n) (h : gcd n m = 1) :
  add_order_of (↑(↑m / ↑n * p) : add_circle p) = n :=
begin
  rcases m.eq_zero_or_pos with rfl | hm, { rw [gcd_zero_right, normalize_eq] at h, simp [h], },
  let x : add_circle p := ↑(↑m / ↑n * p),
  have hn₀ : (n : 𝕜) ≠ 0, { norm_cast, exact ne_of_gt hn, },
  have hnx : n • x = 0,
  { rw [← coe_nsmul, nsmul_eq_mul, ← mul_assoc, mul_div, mul_div_cancel_left _ hn₀,
=======
lemma add_order_of_div_of_gcd_eq_one {m n : ℕ} (hn : 0 < n) (h : gcd m n = 1) :
  add_order_of (↑(↑m / ↑n * p) : add_circle p) = n :=
begin
  rcases m.eq_zero_or_pos with rfl | hm, { rw [gcd_zero_left, normalize_eq] at h, simp [h], },
  set x : add_circle p := ↑(↑m / ↑n * p),
  have hn₀ : (n : 𝕜) ≠ 0, { norm_cast, exact ne_of_gt hn, },
  have hnx : n • x = 0,
  { rw [← _root_.coe_nsmul, nsmul_eq_mul, ← mul_assoc, mul_div, mul_div_cancel_left _ hn₀,
>>>>>>> 41cf0cc2
      ← nsmul_eq_mul, quotient_add_group.eq_zero_iff],
    exact nsmul_mem_zmultiples p m, },
  apply nat.dvd_antisymm (add_order_of_dvd_of_nsmul_eq_zero hnx),
  suffices : ∃ (z : ℕ), z * n = (add_order_of x) * m,
  { obtain ⟨z, hz⟩ := this,
<<<<<<< HEAD
    simpa only [h, mul_one] using dvd_mul_gcd_of_dvd_mul (dvd.intro_left z hz), },
=======
    simpa only [h, mul_one, gcd_comm n] using dvd_mul_gcd_of_dvd_mul (dvd.intro_left z hz), },
>>>>>>> 41cf0cc2
  replace hp := hp.out,
  have : 0 < add_order_of x • (↑m / ↑n * p) := smul_pos
    (add_order_of_pos' $ (is_of_fin_add_order_iff_nsmul_eq_zero _).2 ⟨n, hn, hnx⟩) (by positivity),
  obtain ⟨z, hz⟩ := (coe_eq_zero_of_pos_iff p hp this).mp (add_order_of_nsmul_eq_zero x),
  rw [← smul_mul_assoc, nsmul_eq_mul, nsmul_eq_mul, mul_left_inj' hp.ne.symm, mul_div,
    eq_div_iff hn₀] at hz,
  norm_cast at hz,
  exact ⟨z, hz⟩,
end

<<<<<<< HEAD
variables (p)

lemma gcd_mul_add_order_of_div_eq {n : ℕ} (m : ℕ) (hn : 0 < n) :
  gcd n m * add_order_of (↑(↑m / ↑n * p) : add_circle p) = n :=
begin
  let n' := n / gcd n m,
  let m' := m / gcd n m,
  have h₀ : 0 < gcd n m,
  { rw zero_lt_iff at hn ⊢, contrapose! hn, exact ((gcd_eq_zero_iff n m).mp hn).1, },
  have hk' : 0 < n' := nat.div_pos (nat.le_of_dvd hn $ gcd_dvd_left n m) h₀,
  have hgcd : gcd n' m' = 1 := nat.coprime_div_gcd_div_gcd h₀,
  simp only [mul_left_inj' hp.out.ne.symm,
    ← nat.cast_div_div_div_cancel_right (gcd_dvd_left n m) (gcd_dvd_right n m),
    add_order_of_div_of_gcd_eq_one hk' hgcd, mul_comm _ n', nat.div_mul_cancel (gcd_dvd_left n m)],
=======
lemma add_order_of_div_of_gcd_eq_one' {m : ℤ} {n : ℕ} (hn : 0 < n) (h : gcd m.nat_abs n = 1) :
  add_order_of (↑(↑m / ↑n * p) : add_circle p) = n :=
begin
  induction m,
  { simp only [int.of_nat_eq_coe, int.cast_coe_nat, int.nat_abs_of_nat] at h ⊢,
    exact add_order_of_div_of_gcd_eq_one hn h, },
  { simp only [int.cast_neg_succ_of_nat, neg_div, neg_mul, _root_.coe_neg, order_of_neg],
    exact add_order_of_div_of_gcd_eq_one hn h, },
end

lemma add_order_of_coe_rat {q : ℚ} : add_order_of (↑(↑q * p) : add_circle p) = q.denom :=
begin
  have : (↑(q.denom : ℤ) : 𝕜) ≠ 0, { norm_cast, exact q.pos.ne.symm, },
  rw [← @rat.num_denom q, rat.cast_mk_of_ne_zero _ _ this, int.cast_coe_nat, rat.num_denom,
    add_order_of_div_of_gcd_eq_one' q.pos q.cop],
  apply_instance,
end

variables (p)

lemma gcd_mul_add_order_of_div_eq {n : ℕ} (m : ℕ) (hn : 0 < n) :
  gcd m n * add_order_of (↑(↑m / ↑n * p) : add_circle p) = n :=
begin
  let n' := n / gcd m n,
  let m' := m / gcd m n,
  have h₀ : 0 < gcd m n,
  { rw zero_lt_iff at hn ⊢, contrapose! hn, exact ((gcd_eq_zero_iff m n).mp hn).2, },
  have hk' : 0 < n' := nat.div_pos (nat.le_of_dvd hn $ gcd_dvd_right m n) h₀,
  have hgcd : gcd m' n' = 1 := nat.coprime_div_gcd_div_gcd h₀,
  simp only [mul_left_inj' hp.out.ne.symm,
    ← nat.cast_div_div_div_cancel_right (gcd_dvd_right m n) (gcd_dvd_left m n),
    add_order_of_div_of_gcd_eq_one hk' hgcd, mul_comm _ n', nat.div_mul_cancel (gcd_dvd_right m n)],
>>>>>>> 41cf0cc2
end

variables {p} [floor_ring 𝕜]

lemma exists_gcd_eq_one_of_is_of_fin_add_order {u : add_circle p} (h : is_of_fin_add_order u) :
<<<<<<< HEAD
  ∃ m, gcd (add_order_of u) m = 1 ∧
=======
  ∃ m, gcd m (add_order_of u) = 1 ∧
>>>>>>> 41cf0cc2
       m < (add_order_of u) ∧
       ↑(((m : 𝕜) / add_order_of u) * p) = u :=
begin
  rcases eq_or_ne u 0 with rfl | hu, { exact ⟨0, by simp⟩, },
<<<<<<< HEAD
  let n := add_order_of u,
  change ∃ m, gcd n m = 1 ∧ m < n ∧ ↑((↑m / ↑n) * p) = u,
=======
  set n := add_order_of u,
  change ∃ m, gcd m n = 1 ∧ m < n ∧ ↑((↑m / ↑n) * p) = u,
>>>>>>> 41cf0cc2
  have hn : 0 < n := add_order_of_pos' h,
  have hn₀ : (n : 𝕜) ≠ 0, { norm_cast, exact ne_of_gt hn, },
  let x := (equiv_Ico p u : 𝕜),
  have hxu : (x : add_circle p) = u := (equiv_Ico p).symm_apply_apply u,
  have hx₀ : 0 < (add_order_of (x : add_circle p)), { rw ← hxu at h, exact add_order_of_pos' h, },
  have hx₁ : 0 < x,
  { refine lt_of_le_of_ne (equiv_Ico p u).2.1 _,
    contrapose! hu,
    rw [← hxu, ← hu, quotient_add_group.coe_zero], },
  obtain ⟨m, hm : m • p = add_order_of ↑x • x⟩ := (coe_eq_zero_of_pos_iff p hp.out
    (by positivity)).mp (add_order_of_nsmul_eq_zero (x : add_circle p)),
  replace hm : ↑m * p = ↑n * x, { simpa only [hxu, nsmul_eq_mul] using hm, },
  have hux : ↑(↑m / ↑n * p) = u,
  { rw [← hxu, ← mul_div_right_comm, hm, mul_comm _ x, mul_div_cancel x hn₀], },
<<<<<<< HEAD
  refine ⟨m, (_ : gcd n m = 1), (_ : m < n), hux⟩,
=======
  refine ⟨m, (_ : gcd m n = 1), (_ : m < n), hux⟩,
>>>>>>> 41cf0cc2
  { have := gcd_mul_add_order_of_div_eq p m hn,
    rwa [hux, nat.mul_left_eq_self_iff hn] at this, },
  { have : n • x < n • p := smul_lt_smul_of_pos (equiv_Ico p u).2.2 hn,
    rwa [nsmul_eq_mul, nsmul_eq_mul, ← hm, mul_lt_mul_right hp.out, nat.cast_lt] at this, },
end

end finite_order_points

end linear_ordered_field

variables (p : ℝ)

/-- The "additive circle" `ℝ ⧸ (ℤ ∙ p)` is compact. -/
instance compact_space [fact (0 < p)] : compact_space $ add_circle p :=
begin
  rw [← is_compact_univ_iff, ← coe_image_Icc_eq p],
  exact is_compact_Icc.image (add_circle.continuous_mk' p),
end

/-- The action on `ℝ` by right multiplication of its the subgroup `zmultiples p` (the multiples of
`p:ℝ`) is properly discontinuous. -/
instance : properly_discontinuous_vadd (zmultiples p).opposite ℝ :=
(zmultiples p).properly_discontinuous_vadd_opposite_of_tendsto_cofinite
  (add_subgroup.tendsto_zmultiples_subtype_cofinite p)

/-- The "additive circle" `ℝ ⧸ (ℤ ∙ p)` is Hausdorff. -/
instance : t2_space (add_circle p) := t2_space_of_properly_discontinuous_vadd_of_t2_space

/-- The "additive circle" `ℝ ⧸ (ℤ ∙ p)` is normal. -/
instance [fact (0 < p)] : normal_space (add_circle p) := normal_of_compact_t2

/-- The "additive circle" `ℝ ⧸ (ℤ ∙ p)` is second-countable. -/
instance : second_countable_topology (add_circle p) := quotient_add_group.second_countable_topology

end add_circle

private lemma fact_zero_lt_one : fact ((0:ℝ) < 1) := ⟨zero_lt_one⟩
local attribute [instance] fact_zero_lt_one

/-- The unit circle `ℝ ⧸ ℤ`. -/
@[derive [compact_space, normal_space, second_countable_topology]]
abbreviation unit_add_circle := add_circle (1 : ℝ)<|MERGE_RESOLUTION|>--- conflicted
+++ resolved
@@ -58,15 +58,9 @@
 
 variables [linear_ordered_field 𝕜] [topological_space 𝕜] [order_topology 𝕜] (p q : 𝕜)
 
-<<<<<<< HEAD
-lemma coe_nsmul {n : ℕ} {x : 𝕜} : (↑(n • x) : add_circle p) = n • (x : add_circle p) := rfl
-
-lemma coe_zsmul {n : ℤ} {x : 𝕜} : (↑(n • x) : add_circle p) = n • (x : add_circle p) := rfl
-=======
 instance : coe_is_add_monoid_hom 𝕜 (add_circle p) :=
 { coe_zero := rfl,
   coe_add := λ x y, rfl }
->>>>>>> 41cf0cc2
 
 lemma coe_eq_zero_iff {x : 𝕜} : (x : add_circle p) = 0 ↔ ∃ (n : ℤ), n • p = x :=
 by simp [add_subgroup.mem_zmultiples_iff]
@@ -166,17 +160,6 @@
 
 variables {p}
 
-<<<<<<< HEAD
-/-- See also `add_circle.gcd_mul_add_order_of_div_eq`. -/
-lemma add_order_of_div_of_gcd_eq_one {m n : ℕ} (hn : 0 < n) (h : gcd n m = 1) :
-  add_order_of (↑(↑m / ↑n * p) : add_circle p) = n :=
-begin
-  rcases m.eq_zero_or_pos with rfl | hm, { rw [gcd_zero_right, normalize_eq] at h, simp [h], },
-  let x : add_circle p := ↑(↑m / ↑n * p),
-  have hn₀ : (n : 𝕜) ≠ 0, { norm_cast, exact ne_of_gt hn, },
-  have hnx : n • x = 0,
-  { rw [← coe_nsmul, nsmul_eq_mul, ← mul_assoc, mul_div, mul_div_cancel_left _ hn₀,
-=======
 lemma add_order_of_div_of_gcd_eq_one {m n : ℕ} (hn : 0 < n) (h : gcd m n = 1) :
   add_order_of (↑(↑m / ↑n * p) : add_circle p) = n :=
 begin
@@ -185,17 +168,12 @@
   have hn₀ : (n : 𝕜) ≠ 0, { norm_cast, exact ne_of_gt hn, },
   have hnx : n • x = 0,
   { rw [← _root_.coe_nsmul, nsmul_eq_mul, ← mul_assoc, mul_div, mul_div_cancel_left _ hn₀,
->>>>>>> 41cf0cc2
       ← nsmul_eq_mul, quotient_add_group.eq_zero_iff],
     exact nsmul_mem_zmultiples p m, },
   apply nat.dvd_antisymm (add_order_of_dvd_of_nsmul_eq_zero hnx),
   suffices : ∃ (z : ℕ), z * n = (add_order_of x) * m,
   { obtain ⟨z, hz⟩ := this,
-<<<<<<< HEAD
-    simpa only [h, mul_one] using dvd_mul_gcd_of_dvd_mul (dvd.intro_left z hz), },
-=======
     simpa only [h, mul_one, gcd_comm n] using dvd_mul_gcd_of_dvd_mul (dvd.intro_left z hz), },
->>>>>>> 41cf0cc2
   replace hp := hp.out,
   have : 0 < add_order_of x • (↑m / ↑n * p) := smul_pos
     (add_order_of_pos' $ (is_of_fin_add_order_iff_nsmul_eq_zero _).2 ⟨n, hn, hnx⟩) (by positivity),
@@ -206,22 +184,6 @@
   exact ⟨z, hz⟩,
 end
 
-<<<<<<< HEAD
-variables (p)
-
-lemma gcd_mul_add_order_of_div_eq {n : ℕ} (m : ℕ) (hn : 0 < n) :
-  gcd n m * add_order_of (↑(↑m / ↑n * p) : add_circle p) = n :=
-begin
-  let n' := n / gcd n m,
-  let m' := m / gcd n m,
-  have h₀ : 0 < gcd n m,
-  { rw zero_lt_iff at hn ⊢, contrapose! hn, exact ((gcd_eq_zero_iff n m).mp hn).1, },
-  have hk' : 0 < n' := nat.div_pos (nat.le_of_dvd hn $ gcd_dvd_left n m) h₀,
-  have hgcd : gcd n' m' = 1 := nat.coprime_div_gcd_div_gcd h₀,
-  simp only [mul_left_inj' hp.out.ne.symm,
-    ← nat.cast_div_div_div_cancel_right (gcd_dvd_left n m) (gcd_dvd_right n m),
-    add_order_of_div_of_gcd_eq_one hk' hgcd, mul_comm _ n', nat.div_mul_cancel (gcd_dvd_left n m)],
-=======
 lemma add_order_of_div_of_gcd_eq_one' {m : ℤ} {n : ℕ} (hn : 0 < n) (h : gcd m.nat_abs n = 1) :
   add_order_of (↑(↑m / ↑n * p) : add_circle p) = n :=
 begin
@@ -254,28 +216,18 @@
   simp only [mul_left_inj' hp.out.ne.symm,
     ← nat.cast_div_div_div_cancel_right (gcd_dvd_right m n) (gcd_dvd_left m n),
     add_order_of_div_of_gcd_eq_one hk' hgcd, mul_comm _ n', nat.div_mul_cancel (gcd_dvd_right m n)],
->>>>>>> 41cf0cc2
 end
 
 variables {p} [floor_ring 𝕜]
 
 lemma exists_gcd_eq_one_of_is_of_fin_add_order {u : add_circle p} (h : is_of_fin_add_order u) :
-<<<<<<< HEAD
-  ∃ m, gcd (add_order_of u) m = 1 ∧
-=======
   ∃ m, gcd m (add_order_of u) = 1 ∧
->>>>>>> 41cf0cc2
        m < (add_order_of u) ∧
        ↑(((m : 𝕜) / add_order_of u) * p) = u :=
 begin
   rcases eq_or_ne u 0 with rfl | hu, { exact ⟨0, by simp⟩, },
-<<<<<<< HEAD
-  let n := add_order_of u,
-  change ∃ m, gcd n m = 1 ∧ m < n ∧ ↑((↑m / ↑n) * p) = u,
-=======
   set n := add_order_of u,
   change ∃ m, gcd m n = 1 ∧ m < n ∧ ↑((↑m / ↑n) * p) = u,
->>>>>>> 41cf0cc2
   have hn : 0 < n := add_order_of_pos' h,
   have hn₀ : (n : 𝕜) ≠ 0, { norm_cast, exact ne_of_gt hn, },
   let x := (equiv_Ico p u : 𝕜),
@@ -290,11 +242,7 @@
   replace hm : ↑m * p = ↑n * x, { simpa only [hxu, nsmul_eq_mul] using hm, },
   have hux : ↑(↑m / ↑n * p) = u,
   { rw [← hxu, ← mul_div_right_comm, hm, mul_comm _ x, mul_div_cancel x hn₀], },
-<<<<<<< HEAD
-  refine ⟨m, (_ : gcd n m = 1), (_ : m < n), hux⟩,
-=======
   refine ⟨m, (_ : gcd m n = 1), (_ : m < n), hux⟩,
->>>>>>> 41cf0cc2
   { have := gcd_mul_add_order_of_div_eq p m hn,
     rwa [hux, nat.mul_left_eq_self_iff hn] at this, },
   { have : n • x < n • p := smul_lt_smul_of_pos (equiv_Ico p u).2.2 hn,
