--- conflicted
+++ resolved
@@ -7,10 +7,6 @@
 import algebra.ring.add_aut
 import group_theory.divisible
 import group_theory.order_of_element
-<<<<<<< HEAD
-import ring_theory.int.basic
-=======
->>>>>>> dbde88c8
 import algebra.order.floor
 import algebra.order.to_interval_mod
 import topology.instances.real
@@ -31,11 +27,6 @@
  * `add_circle`: the additive circle `𝕜 ⧸ (ℤ ∙ p)` for some period `p : 𝕜`
  * `unit_add_circle`: the special case `ℝ ⧸ ℤ`
  * `add_circle.equiv_add_circle`: the rescaling equivalence `add_circle p ≃+ add_circle q`
-<<<<<<< HEAD
- * `add_circle.equiv_Ico`: the natural equivalence `add_circle p ≃ Ico 0 p`
- * `add_circle.add_order_of_div_of_gcd_eq_one`: rational points have finite order
- * `add_circle.exists_gcd_eq_one_of_is_of_fin_add_order`: finite-order points are rational
-=======
  * `add_circle.equiv_Ico`: the natural equivalence `add_circle p ≃ Ico a (a + p)`
  * `add_circle.add_order_of_div_of_gcd_eq_one`: rational points have finite order
  * `add_circle.exists_gcd_eq_one_of_is_of_fin_add_order`: finite-order points are rational
@@ -44,7 +35,6 @@
  * `add_circle.lift_Ico_continuous`: if `f : ℝ → B` is continuous, and `f a = f (a + p)` for
    some `a`, then there is a continuous function `add_circle p → B` which agrees with `f` on
    `Icc a (a + p)`.
->>>>>>> dbde88c8
 
 ## Implementation notes:
 
@@ -61,9 +51,6 @@
 
 noncomputable theory
 
-<<<<<<< HEAD
-open set add_subgroup topological_space
-=======
 open add_comm_group set function add_subgroup topological_space
 open_locale topology
 
@@ -105,7 +92,6 @@
 lemma to_Ico_mod_eventually_eq_to_Ioc_mod : to_Ico_mod hp a =ᶠ[𝓝 x] to_Ioc_mod hp a :=
 is_open.mem_nhds (by {rw Ico_eq_locus_Ioc_eq_Union_Ioo, exact is_open_Union (λ i, is_open_Ioo)}) $
   (not_modeq_iff_to_Ico_mod_eq_to_Ioc_mod hp).1 $ not_modeq_iff_ne_mod_zmultiples.2 hx
->>>>>>> dbde88c8
 
 lemma continuous_at_to_Ico_mod : continuous_at (to_Ico_mod hp a) x :=
 let h := to_Ico_mod_eventually_eq_to_Ioc_mod hp a hx in continuous_at_iff_continuous_left_right.2 $
@@ -162,26 +148,6 @@
 @[simp] lemma coe_add_period (x : 𝕜) : ((x + p : 𝕜) : add_circle p) = x :=
 by rw [coe_add, ←eq_sub_iff_add_eq', sub_self, coe_period]
 
-instance : coe_is_add_monoid_hom 𝕜 (add_circle p) :=
-{ coe_zero := rfl,
-  coe_add := λ x y, rfl }
-
-lemma coe_eq_zero_iff {x : 𝕜} : (x : add_circle p) = 0 ↔ ∃ (n : ℤ), n • p = x :=
-by simp [add_subgroup.mem_zmultiples_iff]
-
-lemma coe_eq_zero_of_pos_iff (hp : 0 < p) {x : 𝕜} (hx : 0 < x) :
-  (x : add_circle p) = 0 ↔ ∃ (n : ℕ), n • p = x :=
-begin
-  rw coe_eq_zero_iff,
-  split;
-  rintros ⟨n, rfl⟩,
-  { replace hx : 0 < n,
-    { contrapose! hx,
-      simpa only [←neg_nonneg, ←zsmul_neg, zsmul_neg'] using zsmul_nonneg hp.le (neg_nonneg.2 hx) },
-    exact ⟨n.to_nat, by rw [← coe_nat_zsmul, int.to_nat_of_nonneg hx.le]⟩, },
-  { exact ⟨(n : ℤ), by simp⟩, },
-end
-
 @[continuity, nolint unused_arguments] protected lemma continuous_mk' :
   continuous (quotient_add_group.mk' (zmultiples p) : 𝕜 → add_circle p) :=
 continuous_coinduced_rng
@@ -309,29 +275,9 @@
 section floor_ring
 
 variables [floor_ring 𝕜]
-<<<<<<< HEAD
-
-/-- The natural equivalence between `add_circle p` and the half-open interval `[0, p)`. -/
-def equiv_Ico : add_circle p ≃ Ico 0 p :=
-{ inv_fun := quotient_add_group.mk' _ ∘ coe,
-  to_fun := λ x, ⟨(to_Ico_mod_periodic 0 hp.out).lift x,
-    quot.induction_on x $ to_Ico_mod_mem_Ico' hp.out⟩,
-  right_inv := by { rintros ⟨x, hx⟩, ext, simp [to_Ico_mod_eq_self, hx.1, hx.2], },
-  left_inv :=
-  begin
-    rintros ⟨x⟩,
-    change quotient_add_group.mk (to_Ico_mod 0 hp.out x) = quotient_add_group.mk x,
-    rw [quotient_add_group.eq', neg_add_eq_sub, self_sub_to_Ico_mod, zsmul_eq_mul],
-    apply int_cast_mul_mem_zmultiples,
-  end }
-
-@[simp] lemma coe_equiv_Ico_mk_apply (x : 𝕜) :
-  (equiv_Ico p $ quotient_add_group.mk x : 𝕜) = int.fract (x / p) * p :=
-=======
 
 @[simp] lemma coe_equiv_Ico_mk_apply (x : 𝕜) :
   (equiv_Ico p 0 $ quotient_add_group.mk x : 𝕜) = int.fract (x / p) * p :=
->>>>>>> dbde88c8
 to_Ico_mod_eq_fract_mul _ x
 
 instance : divisible_by (add_circle p) ℤ :=
@@ -352,33 +298,6 @@
 
 variables {p}
 
-<<<<<<< HEAD
-lemma add_order_of_div_of_gcd_eq_one {m n : ℕ} (hn : 0 < n) (h : gcd m n = 1) :
-  add_order_of (↑(↑m / ↑n * p) : add_circle p) = n :=
-begin
-  rcases m.eq_zero_or_pos with rfl | hm, { rw [gcd_zero_left, normalize_eq] at h, simp [h], },
-  set x : add_circle p := ↑(↑m / ↑n * p),
-  have hn₀ : (n : 𝕜) ≠ 0, { norm_cast, exact ne_of_gt hn, },
-  have hnx : n • x = 0,
-  { rw [← _root_.coe_nsmul, nsmul_eq_mul, ← mul_assoc, mul_div, mul_div_cancel_left _ hn₀,
-      ← nsmul_eq_mul, quotient_add_group.eq_zero_iff],
-    exact nsmul_mem_zmultiples p m, },
-  apply nat.dvd_antisymm (add_order_of_dvd_of_nsmul_eq_zero hnx),
-  suffices : ∃ (z : ℕ), z * n = (add_order_of x) * m,
-  { obtain ⟨z, hz⟩ := this,
-    simpa only [h, mul_one, gcd_comm n] using dvd_mul_gcd_of_dvd_mul (dvd.intro_left z hz), },
-  replace hp := hp.out,
-  have : 0 < add_order_of x • (↑m / ↑n * p) := smul_pos
-    (add_order_of_pos' $ (is_of_fin_add_order_iff_nsmul_eq_zero _).2 ⟨n, hn, hnx⟩) (by positivity),
-  obtain ⟨z, hz⟩ := (coe_eq_zero_of_pos_iff p hp this).mp (add_order_of_nsmul_eq_zero x),
-  rw [← smul_mul_assoc, nsmul_eq_mul, nsmul_eq_mul, mul_left_inj' hp.ne.symm, mul_div,
-    eq_div_iff hn₀] at hz,
-  norm_cast at hz,
-  exact ⟨z, hz⟩,
-end
-
-lemma add_order_of_div_of_gcd_eq_one' {m : ℤ} {n : ℕ} (hn : 0 < n) (h : gcd m.nat_abs n = 1) :
-=======
 lemma add_order_of_period_div {n : ℕ} (h : 0 < n) : add_order_of ((p / n : 𝕜) : add_circle p) = n :=
 begin
   rw [add_order_of_eq_iff h],
@@ -410,17 +329,12 @@
 by { convert gcd_mul_add_order_of_div_eq p m hn, rw [h, one_mul] }
 
 lemma add_order_of_div_of_gcd_eq_one' {m : ℤ} {n : ℕ} (hn : 0 < n) (h : m.nat_abs.gcd n = 1) :
->>>>>>> dbde88c8
   add_order_of (↑(↑m / ↑n * p) : add_circle p) = n :=
 begin
   induction m,
   { simp only [int.of_nat_eq_coe, int.cast_coe_nat, int.nat_abs_of_nat] at h ⊢,
     exact add_order_of_div_of_gcd_eq_one hn h, },
-<<<<<<< HEAD
-  { simp only [int.cast_neg_succ_of_nat, neg_div, neg_mul, _root_.coe_neg, order_of_neg],
-=======
   { simp only [int.cast_neg_succ_of_nat, neg_div, neg_mul, coe_neg, order_of_neg],
->>>>>>> dbde88c8
     exact add_order_of_div_of_gcd_eq_one hn h, },
 end
 
@@ -432,55 +346,6 @@
   apply_instance,
 end
 
-<<<<<<< HEAD
-variables (p)
-
-lemma gcd_mul_add_order_of_div_eq {n : ℕ} (m : ℕ) (hn : 0 < n) :
-  gcd m n * add_order_of (↑(↑m / ↑n * p) : add_circle p) = n :=
-begin
-  let n' := n / gcd m n,
-  let m' := m / gcd m n,
-  have h₀ : 0 < gcd m n,
-  { rw zero_lt_iff at hn ⊢, contrapose! hn, exact ((gcd_eq_zero_iff m n).mp hn).2, },
-  have hk' : 0 < n' := nat.div_pos (nat.le_of_dvd hn $ gcd_dvd_right m n) h₀,
-  have hgcd : gcd m' n' = 1 := nat.coprime_div_gcd_div_gcd h₀,
-  simp only [mul_left_inj' hp.out.ne.symm,
-    ← nat.cast_div_div_div_cancel_right (gcd_dvd_right m n) (gcd_dvd_left m n),
-    add_order_of_div_of_gcd_eq_one hk' hgcd, mul_comm _ n', nat.div_mul_cancel (gcd_dvd_right m n)],
-end
-
-variables {p} [floor_ring 𝕜]
-
-lemma exists_gcd_eq_one_of_is_of_fin_add_order {u : add_circle p} (h : is_of_fin_add_order u) :
-  ∃ m, gcd m (add_order_of u) = 1 ∧
-       m < (add_order_of u) ∧
-       ↑(((m : 𝕜) / add_order_of u) * p) = u :=
-begin
-  rcases eq_or_ne u 0 with rfl | hu, { exact ⟨0, by simp⟩, },
-  set n := add_order_of u,
-  change ∃ m, gcd m n = 1 ∧ m < n ∧ ↑((↑m / ↑n) * p) = u,
-  have hn : 0 < n := add_order_of_pos' h,
-  have hn₀ : (n : 𝕜) ≠ 0, { norm_cast, exact ne_of_gt hn, },
-  let x := (equiv_Ico p u : 𝕜),
-  have hxu : (x : add_circle p) = u := (equiv_Ico p).symm_apply_apply u,
-  have hx₀ : 0 < (add_order_of (x : add_circle p)), { rw ← hxu at h, exact add_order_of_pos' h, },
-  have hx₁ : 0 < x,
-  { refine lt_of_le_of_ne (equiv_Ico p u).2.1 _,
-    contrapose! hu,
-    rw [← hxu, ← hu, quotient_add_group.coe_zero], },
-  obtain ⟨m, hm : m • p = add_order_of ↑x • x⟩ := (coe_eq_zero_of_pos_iff p hp.out
-    (by positivity)).mp (add_order_of_nsmul_eq_zero (x : add_circle p)),
-  replace hm : ↑m * p = ↑n * x, { simpa only [hxu, nsmul_eq_mul] using hm, },
-  have hux : ↑(↑m / ↑n * p) = u,
-  { rw [← hxu, ← mul_div_right_comm, hm, mul_comm _ x, mul_div_cancel x hn₀], },
-  refine ⟨m, (_ : gcd m n = 1), (_ : m < n), hux⟩,
-  { have := gcd_mul_add_order_of_div_eq p m hn,
-    rwa [hux, nat.mul_left_eq_self_iff hn] at this, },
-  { have : n • x < n • p := smul_lt_smul_of_pos (equiv_Ico p u).2.2 hn,
-    rwa [nsmul_eq_mul, nsmul_eq_mul, ← hm, mul_lt_mul_right hp.out, nat.cast_lt] at this, },
-end
-
-=======
 lemma add_order_of_eq_pos_iff {u : add_circle p} {n : ℕ} (h : 0 < n) :
   add_order_of u = n ↔ ∃ m < n, m.gcd n = 1 ∧ ↑(↑m / ↑n * p) = u :=
 begin
@@ -557,7 +422,6 @@
 finite_coe_iff.mp $ nat.finite_of_card_ne_zero $ by simpa only [coe_set_of,
   card_add_order_of_eq_totient p] using (nat.totient_pos hn).ne'
 
->>>>>>> dbde88c8
 end finite_order_points
 
 end linear_ordered_field
