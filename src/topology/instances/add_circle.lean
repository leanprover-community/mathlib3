/-
Copyright (c) 2022 Oliver Nash. All rights reserved.
Released under Apache 2.0 license as described in the file LICENSE.
Authors: Oliver Nash
-/
import algebra.ring.add_aut
import group_theory.divisible
import group_theory.order_of_element
import ring_theory.int.basic
import algebra.order.floor
import algebra.order.to_interval_mod
import topology.instances.real

/-!
# The additive circle

We define the additive circle `add_circle p` as the quotient `𝕜 ⧸ (ℤ ∙ p)` for some period `p : 𝕜`.

See also `circle` and `real.angle`.  For the normed group structure on `add_circle`, see
`add_circle.normed_add_comm_group` in a later file.

## Main definitions and results:

 * `add_circle`: the additive circle `𝕜 ⧸ (ℤ ∙ p)` for some period `p : 𝕜`
 * `unit_add_circle`: the special case `ℝ ⧸ ℤ`
 * `add_circle.equiv_add_circle`: the rescaling equivalence `add_circle p ≃+ add_circle q`
 * `add_circle.equiv_Ico`: the natural equivalence `add_circle p ≃ Ico a (a + p)`
 * `add_circle.add_order_of_div_of_gcd_eq_one`: rational points have finite order
 * `add_circle.exists_gcd_eq_one_of_is_of_fin_add_order`: finite-order points are rational
 * `add_circle.homeo_Icc_quot`: the natural topological equivalence between `add_circle p` and
   `Icc a (a + p)` with its endpoints identified.
 * `add_circle.lift_Ico_continuous`: if `f : ℝ → B` is continuous, and `f a = f (a + p)` for
   some `a`, then there is a continuous function `add_circle p → B` which agrees with `f` on
   `Icc a (a + p)`.

## Implementation notes:

Although the most important case is `𝕜 = ℝ` we wish to support other types of scalars, such as
the rational circle `add_circle (1 : ℚ)`, and so we set things up more generally.

## TODO

 * Link with periodicity
 * Lie group structure
 * Exponential equivalence to `circle`

-/

noncomputable theory

open set function add_subgroup topological_space

<<<<<<< HEAD
variables {𝕜 B : Type*}

section continuity

variables [linear_ordered_add_comm_group 𝕜] [archimedean 𝕜]
  [topological_space 𝕜] [order_topology 𝕜] (a : 𝕜) {p : 𝕜} (hp : 0 < p) (x : 𝕜)

lemma continuous_right_to_Ico_mod : continuous_within_at (to_Ico_mod a hp) (Ici x) x :=
begin
  intros s h, rw filter.mem_map,
  rw mem_nhds_within_iff_exists_mem_nhds_inter,
  haveI : nontrivial 𝕜 := ⟨⟨0, p, hp.ne⟩⟩,
  simp_rw mem_nhds_iff_exists_Ioo_subset at h ⊢,
  obtain ⟨l, u, hxI, hIs⟩ := h,
  let d := to_Ico_div a hp x • p,
  have hd := to_Ico_mod_mem_Ico a hp x,
  simp_rw [subset_def, mem_inter_iff],
  refine ⟨_, ⟨l - d, min (a + p) u - d, _, λ x, id⟩, λ y, _⟩;
    simp_rw [← add_mem_Ioo_iff_left, mem_Ioo, lt_min_iff],
  { exact ⟨hxI.1, hd.2, hxI.2⟩ },
  { rintro ⟨h, h'⟩, apply hIs,
    rw [← to_Ico_mod_add_zsmul, (to_Ico_mod_eq_self _).2],
    exacts [⟨h.1, h.2.2⟩, ⟨hd.1.trans (add_le_add_right h' _), h.2.1⟩] },
end

lemma continuous_left_to_Ioc_mod : continuous_within_at (to_Ioc_mod a hp) (Iic x) x :=
begin
  rw (funext (λ y, eq.trans (by rw neg_neg) $ to_Ioc_mod_neg _ _ _) :
    to_Ioc_mod a hp = (λ x, p - x) ∘ to_Ico_mod (-a) hp ∘ has_neg.neg),
  exact ((continuous_sub_left _).continuous_at.comp_continuous_within_at $
    (continuous_right_to_Ico_mod _ _ _).comp continuous_neg.continuous_within_at $ λ y, neg_le_neg),
end

variables {x} (hx : (x : 𝕜 ⧸ zmultiples p) ≠ a)

lemma to_Ico_mod_eventually_eq_to_Ioc_mod : to_Ico_mod a hp =ᶠ[nhds x] to_Ioc_mod a hp :=
is_open.mem_nhds (by {rw Ico_eq_locus_Ioc_eq_Union_Ioo, exact is_open_Union (λ i, is_open_Ioo)}) $
  ((tfae_to_Ico_eq_to_Ioc a hp x).out 8 2).1 hx

lemma continuous_at_to_Ico_mod : continuous_at (to_Ico_mod a hp) x :=
let h := to_Ico_mod_eventually_eq_to_Ioc_mod a hp hx in continuous_at_iff_continuous_left_right.2 $
  ⟨(continuous_left_to_Ioc_mod a hp x).congr_of_eventually_eq
    (h.filter_mono nhds_within_le_nhds) h.eq_of_nhds, continuous_right_to_Ico_mod a hp x⟩

lemma continuous_at_to_Ioc_mod : continuous_at (to_Ioc_mod a hp) x :=
let h := to_Ico_mod_eventually_eq_to_Ioc_mod a hp hx in continuous_at_iff_continuous_left_right.2 $
  ⟨continuous_left_to_Ioc_mod a hp x, (continuous_right_to_Ico_mod a hp x).congr_of_eventually_eq
    (h.symm.filter_mono nhds_within_le_nhds) h.symm.eq_of_nhds⟩

end continuity
=======
variables {𝕜 : Type*} {B : Type*}
>>>>>>> 550b5853

/-- The "additive circle": `𝕜 ⧸ (ℤ ∙ p)`. See also `circle` and `real.angle`. -/
@[derive [add_comm_group, topological_space, topological_add_group, inhabited, has_coe_t 𝕜],
  nolint unused_arguments]
def add_circle [linear_ordered_add_comm_group 𝕜] [topological_space 𝕜] [order_topology 𝕜] (p : 𝕜) :=
𝕜 ⧸ zmultiples p

namespace add_circle

section linear_ordered_add_comm_group
variables [linear_ordered_add_comm_group 𝕜] [topological_space 𝕜] [order_topology 𝕜] (p : 𝕜)

lemma coe_nsmul {n : ℕ} {x : 𝕜} : (↑(n • x) : add_circle p) = n • (x : add_circle p) := rfl

lemma coe_zsmul {n : ℤ} {x : 𝕜} : (↑(n • x) : add_circle p) = n • (x : add_circle p) := rfl

lemma coe_neg {x : 𝕜} : (↑(-x) : add_circle p) = -(x : add_circle p) := rfl

lemma coe_eq_zero_iff {x : 𝕜} : (x : add_circle p) = 0 ↔ ∃ (n : ℤ), n • p = x :=
by simp [add_subgroup.mem_zmultiples_iff]

lemma coe_eq_zero_of_pos_iff (hp : 0 < p) {x : 𝕜} (hx : 0 < x) :
  (x : add_circle p) = 0 ↔ ∃ (n : ℕ), n • p = x :=
begin
  rw coe_eq_zero_iff,
  split;
  rintros ⟨n, rfl⟩,
  { replace hx : 0 < n,
    { contrapose! hx,
      simpa only [←neg_nonneg, ←zsmul_neg, zsmul_neg'] using zsmul_nonneg hp.le (neg_nonneg.2 hx) },
    exact ⟨n.to_nat, by rw [← coe_nat_zsmul, int.to_nat_of_nonneg hx.le]⟩, },
  { exact ⟨(n : ℤ), by simp⟩, },
end

@[simp] lemma coe_add_period (x : 𝕜) : (((x + p) : 𝕜) : add_circle p) = x :=
begin
  rw [quotient_add_group.coe_add, ←eq_sub_iff_add_eq', sub_self, quotient_add_group.eq_zero_iff],
  exact mem_zmultiples p,
end

@[continuity, nolint unused_arguments] protected lemma continuous_mk' :
  continuous (quotient_add_group.mk' (zmultiples p) : 𝕜 → add_circle p) :=
continuous_coinduced_rng

variables [hp : fact (0 < p)]
include hp

variables (a : 𝕜) [archimedean 𝕜]

/-- The natural equivalence between `add_circle p` and the half-open interval `[a, a + p)`. -/
def equiv_Ico : add_circle p ≃ Ico a (a + p) := quotient_add_group.equiv_Ico_mod a hp.out

/-- Given a function on `[a, a + p)`, lift it to `add_circle p`. -/
def lift_Ico (f : 𝕜 → B) : add_circle p → B := restrict _ f ∘ add_circle.equiv_Ico p a

variables {p a}

lemma coe_eq_coe_iff_of_mem_Ico {x y : 𝕜}
  (hx : x ∈ Ico a (a + p)) (hy : y ∈ Ico a (a + p)) : (x : add_circle p) = y ↔ x = y :=
begin
  refine ⟨λ h, _, by tauto⟩,
  suffices : (⟨x, hx⟩ : Ico a (a + p)) = ⟨y, hy⟩, by exact subtype.mk.inj this,
  apply_fun equiv_Ico p a at h,
  rw [←(equiv_Ico p a).right_inv ⟨x, hx⟩, ←(equiv_Ico p a).right_inv ⟨y, hy⟩],
  exact h
end

lemma lift_Ico_coe_apply {f : 𝕜 → B} {x : 𝕜} (hx : x ∈ Ico a (a + p)) : lift_Ico p a f ↑x = f x :=
begin
  have : (equiv_Ico p a) x = ⟨x, hx⟩,
  { rw equiv.apply_eq_iff_eq_symm_apply,
    refl, },
  rw [lift_Ico, comp_apply, this],
  refl,
end

variables (p a)

<<<<<<< HEAD
section continuity

@[continuity] lemma continuous_equiv_Ico_symm : continuous (equiv_Ico p a).symm :=
continuous_quotient_mk.comp continuous_subtype_coe

variables {x : 𝕜} (hx : (x : add_circle p) ≠ a)
include hx

lemma continuous_at_equiv_Ico : continuous_at (equiv_Ico p a) x :=
begin
  rw [continuous_at, filter.tendsto, quotient_add_group.nhds_eq, filter.map_map],
  apply continuous_at.cod_restrict, exact continuous_at_to_Ico_mod a hp.out hx,
end

/- TODO: add equiv_Ioc version ? -/

end continuity

=======
@[continuity] lemma continuous_equiv_Ico_symm : continuous (equiv_Ico p a).symm :=
continuous_quotient_mk.comp continuous_subtype_coe

>>>>>>> 550b5853
/-- The image of the closed-open interval `[a, a + p)` under the quotient map `𝕜 → add_circle p` is
the entire space. -/
@[simp] lemma coe_image_Ico_eq : (coe : 𝕜 → add_circle p) '' Ico a (a + p) = univ :=
by { rw image_eq_range, exact (equiv_Ico p a).symm.range_eq_univ }

/-- The image of the closed interval `[0, p]` under the quotient map `𝕜 → add_circle p` is the
entire space. -/
@[simp] lemma coe_image_Icc_eq : (coe : 𝕜 → add_circle p) '' Icc a (a + p) = univ :=
eq_top_mono (image_subset _ Ico_subset_Icc_self) $ coe_image_Ico_eq _ _

end linear_ordered_add_comm_group

section linear_ordered_field
variables [linear_ordered_field 𝕜] [topological_space 𝕜] [order_topology 𝕜] (p q : 𝕜)

/-- The rescaling equivalence between additive circles with different periods. -/
def equiv_add_circle (hp : p ≠ 0) (hq : q ≠ 0) : add_circle p ≃+ add_circle q :=
quotient_add_group.congr _ _ (add_aut.mul_right $ (units.mk0 p hp)⁻¹ * units.mk0 q hq) $
  by rw [add_monoid_hom.map_zmultiples, add_monoid_hom.coe_coe, add_aut.mul_right_apply,
    units.coe_mul, units.coe_mk0, units.coe_inv, units.coe_mk0, mul_inv_cancel_left₀ hp]

@[simp] lemma equiv_add_circle_apply_mk (hp : p ≠ 0) (hq : q ≠ 0) (x : 𝕜) :
  equiv_add_circle p q hp hq (x : 𝕜) = (x * (p⁻¹ * q) : 𝕜) :=
rfl

@[simp] lemma equiv_add_circle_symm_apply_mk (hp : p ≠ 0) (hq : q ≠ 0) (x : 𝕜) :
  (equiv_add_circle p q hp hq).symm (x : 𝕜) = (x * (q⁻¹ * p) : 𝕜) :=
rfl

variables [hp : fact (0 < p)]
include hp

section floor_ring

variables [floor_ring 𝕜]

@[simp] lemma coe_equiv_Ico_mk_apply (x : 𝕜) :
  (equiv_Ico p 0 $ quotient_add_group.mk x : 𝕜) = int.fract (x / p) * p :=
to_Ico_mod_eq_fract_mul _ x

instance : divisible_by (add_circle p) ℤ :=
{ div := λ x n, (↑(((n : 𝕜)⁻¹) * (equiv_Ico p 0 x : 𝕜)) : add_circle p),
  div_zero := λ x,
    by simp only [algebra_map.coe_zero, quotient_add_group.coe_zero, inv_zero, zero_mul],
  div_cancel := λ n x hn,
  begin
    replace hn : (n : 𝕜) ≠ 0, { norm_cast, assumption, },
    change n • quotient_add_group.mk' _ ((n : 𝕜)⁻¹ * ↑(equiv_Ico p 0 x)) = x,
    rw [← map_zsmul, ← smul_mul_assoc, zsmul_eq_mul, mul_inv_cancel hn, one_mul],
    exact (equiv_Ico p 0).symm_apply_apply x,
  end, }

end floor_ring

section finite_order_points

variables {p}

lemma add_order_of_div_of_gcd_eq_one {m n : ℕ} (hn : 0 < n) (h : gcd m n = 1) :
  add_order_of (↑(↑m / ↑n * p) : add_circle p) = n :=
begin
  rcases m.eq_zero_or_pos with rfl | hm, { rw [gcd_zero_left, normalize_eq] at h, simp [h], },
  set x : add_circle p := ↑(↑m / ↑n * p),
  have hn₀ : (n : 𝕜) ≠ 0, { norm_cast, exact ne_of_gt hn, },
  have hnx : n • x = 0,
  { rw [← coe_nsmul, nsmul_eq_mul, ← mul_assoc, mul_div, mul_div_cancel_left _ hn₀,
      ← nsmul_eq_mul, quotient_add_group.eq_zero_iff],
    exact nsmul_mem_zmultiples p m, },
  apply nat.dvd_antisymm (add_order_of_dvd_of_nsmul_eq_zero hnx),
  suffices : ∃ (z : ℕ), z * n = (add_order_of x) * m,
  { obtain ⟨z, hz⟩ := this,
    simpa only [h, mul_one, gcd_comm n] using dvd_mul_gcd_of_dvd_mul (dvd.intro_left z hz), },
  replace hp := hp.out,
  have : 0 < add_order_of x • (↑m / ↑n * p) := smul_pos
    (add_order_of_pos' $ (is_of_fin_add_order_iff_nsmul_eq_zero _).2 ⟨n, hn, hnx⟩) (by positivity),
  obtain ⟨z, hz⟩ := (coe_eq_zero_of_pos_iff p hp this).mp (add_order_of_nsmul_eq_zero x),
  rw [← smul_mul_assoc, nsmul_eq_mul, nsmul_eq_mul, mul_left_inj' hp.ne.symm, mul_div,
    eq_div_iff hn₀] at hz,
  norm_cast at hz,
  exact ⟨z, hz⟩,
end

lemma add_order_of_div_of_gcd_eq_one' {m : ℤ} {n : ℕ} (hn : 0 < n) (h : gcd m.nat_abs n = 1) :
  add_order_of (↑(↑m / ↑n * p) : add_circle p) = n :=
begin
  induction m,
  { simp only [int.of_nat_eq_coe, int.cast_coe_nat, int.nat_abs_of_nat] at h ⊢,
    exact add_order_of_div_of_gcd_eq_one hn h, },
  { simp only [int.cast_neg_succ_of_nat, neg_div, neg_mul, coe_neg, order_of_neg],
    exact add_order_of_div_of_gcd_eq_one hn h, },
end

lemma add_order_of_coe_rat {q : ℚ} : add_order_of (↑(↑q * p) : add_circle p) = q.denom :=
begin
  have : (↑(q.denom : ℤ) : 𝕜) ≠ 0, { norm_cast, exact q.pos.ne.symm, },
  rw [← @rat.num_denom q, rat.cast_mk_of_ne_zero _ _ this, int.cast_coe_nat, rat.num_denom,
    add_order_of_div_of_gcd_eq_one' q.pos q.cop],
  apply_instance,
end

variables (p)

lemma gcd_mul_add_order_of_div_eq {n : ℕ} (m : ℕ) (hn : 0 < n) :
  gcd m n * add_order_of (↑(↑m / ↑n * p) : add_circle p) = n :=
begin
  let n' := n / gcd m n,
  let m' := m / gcd m n,
  have h₀ : 0 < gcd m n,
  { rw zero_lt_iff at hn ⊢, contrapose! hn, exact ((gcd_eq_zero_iff m n).mp hn).2, },
  have hk' : 0 < n' := nat.div_pos (nat.le_of_dvd hn $ gcd_dvd_right m n) h₀,
  have hgcd : gcd m' n' = 1 := nat.coprime_div_gcd_div_gcd h₀,
  simp only [mul_left_inj' hp.out.ne.symm,
    ← nat.cast_div_div_div_cancel_right (gcd_dvd_right m n) (gcd_dvd_left m n),
    add_order_of_div_of_gcd_eq_one hk' hgcd, mul_comm _ n', nat.div_mul_cancel (gcd_dvd_right m n)],
end

variables {p} [floor_ring 𝕜]

lemma exists_gcd_eq_one_of_is_of_fin_add_order {u : add_circle p} (h : is_of_fin_add_order u) :
  ∃ m, gcd m (add_order_of u) = 1 ∧
       m < (add_order_of u) ∧
       ↑(((m : 𝕜) / add_order_of u) * p) = u :=
begin
  rcases eq_or_ne u 0 with rfl | hu, { exact ⟨0, by simp⟩, },
  set n := add_order_of u,
  change ∃ m, gcd m n = 1 ∧ m < n ∧ ↑((↑m / ↑n) * p) = u,
  have hn : 0 < n := add_order_of_pos' h,
  have hn₀ : (n : 𝕜) ≠ 0, { norm_cast, exact ne_of_gt hn, },
  let x := (equiv_Ico p 0 u : 𝕜),
  have hxu : (x : add_circle p) = u := (equiv_Ico p 0).symm_apply_apply u,
  have hx₀ : 0 < (add_order_of (x : add_circle p)), { rw ← hxu at h, exact add_order_of_pos' h, },
  have hx₁ : 0 < x,
  { refine lt_of_le_of_ne (equiv_Ico p 0 u).2.1 _,
    contrapose! hu,
    rw [← hxu, ← hu, quotient_add_group.coe_zero], },
  obtain ⟨m, hm : m • p = add_order_of ↑x • x⟩ := (coe_eq_zero_of_pos_iff p hp.out
    (by positivity)).mp (add_order_of_nsmul_eq_zero (x : add_circle p)),
  replace hm : ↑m * p = ↑n * x, { simpa only [hxu, nsmul_eq_mul] using hm, },
  have hux : ↑(↑m / ↑n * p) = u,
  { rw [← hxu, ← mul_div_right_comm, hm, mul_comm _ x, mul_div_cancel x hn₀], },
  refine ⟨m, (_ : gcd m n = 1), (_ : m < n), hux⟩,
  { have := gcd_mul_add_order_of_div_eq p m hn,
    rwa [hux, nat.mul_left_eq_self_iff hn] at this, },
  { have : n • x < n • p := smul_lt_smul_of_pos _ hn,
    rwa [nsmul_eq_mul, nsmul_eq_mul, ← hm, mul_lt_mul_right hp.out, nat.cast_lt] at this,
    simpa [zero_add] using (equiv_Ico p 0 u).2.2, },
end

end finite_order_points

end linear_ordered_field

variables (p : ℝ)

/-- The "additive circle" `ℝ ⧸ (ℤ ∙ p)` is compact. -/
instance compact_space [fact (0 < p)] : compact_space $ add_circle p :=
begin
  rw [← is_compact_univ_iff, ← coe_image_Icc_eq p 0],
  exact is_compact_Icc.image (add_circle.continuous_mk' p),
end

/-- The action on `ℝ` by right multiplication of its the subgroup `zmultiples p` (the multiples of
`p:ℝ`) is properly discontinuous. -/
instance : properly_discontinuous_vadd (zmultiples p).opposite ℝ :=
(zmultiples p).properly_discontinuous_vadd_opposite_of_tendsto_cofinite
  (add_subgroup.tendsto_zmultiples_subtype_cofinite p)

/-- The "additive circle" `ℝ ⧸ (ℤ ∙ p)` is Hausdorff. -/
instance : t2_space (add_circle p) := t2_space_of_properly_discontinuous_vadd_of_t2_space

/-- The "additive circle" `ℝ ⧸ (ℤ ∙ p)` is normal. -/
instance [fact (0 < p)] : normal_space (add_circle p) := normal_of_compact_t2

/-- The "additive circle" `ℝ ⧸ (ℤ ∙ p)` is second-countable. -/
instance : second_countable_topology (add_circle p) := quotient_add_group.second_countable_topology

end add_circle

private lemma fact_zero_lt_one : fact ((0:ℝ) < 1) := ⟨zero_lt_one⟩
local attribute [instance] fact_zero_lt_one

/-- The unit circle `ℝ ⧸ ℤ`. -/
@[derive [compact_space, normal_space, second_countable_topology]]
abbreviation unit_add_circle := add_circle (1 : ℝ)

section identify_Icc_ends
/-! This section proves that for any `a`, the natural map from `[a, a + p] ⊂ ℝ` to `add_circle p`
gives an identification of `add_circle p`, as a topological space, with the quotient of `[a, a + p]`
by the equivalence relation identifying the endpoints. -/

namespace add_circle

section linear_ordered_add_comm_group

variables [linear_ordered_add_comm_group 𝕜] [topological_space 𝕜] [order_topology 𝕜]
(p a : 𝕜) [hp : fact (0 < p)]

include hp

local notation `𝕋` := add_circle p

/-- The relation identifying the endpoints of `Icc a (a + p)`. -/
inductive endpoint_ident : Icc a (a + p) → Icc a (a + p) → Prop
| mk : endpoint_ident
    ⟨a,      left_mem_Icc.mpr $ le_add_of_nonneg_right hp.out.le⟩
    ⟨a + p, right_mem_Icc.mpr $ le_add_of_nonneg_right hp.out.le⟩

variables [archimedean 𝕜]

<<<<<<< HEAD
/-- The equivlence between `add_circle p` and the quotient of `[a, a + p]` by the relation
identifying the endpoints. -/
def equiv_Icc_quot : 𝕋 ≃ quot (endpoint_ident p a) :=
{ to_fun := λ x, quot.mk _ $ inclusion Ico_subset_Icc_self (equiv_Ico _ _ x),
=======
/-- The equivalence between `add_circle p` and the quotient of `[a, a + p]` by the relation
identifying the endpoints. -/
def equiv_Icc_quot : 𝕋 ≃ quot (endpoint_ident p a) :=
{ to_fun := λ x, quot.mk _ $ subtype.map id Ico_subset_Icc_self (equiv_Ico _ _ x),
>>>>>>> 550b5853
  inv_fun := λ x, quot.lift_on x coe $ by { rintro _ _ ⟨_⟩, exact (coe_add_period p a).symm },
  left_inv := (equiv_Ico p a).symm_apply_apply,
  right_inv := quot.ind $ by
  { rintro ⟨x, hx⟩,
    have := _,
    rcases ne_or_eq x (a + p) with h | rfl,
    { revert x, exact this },
    { rw ← quot.sound endpoint_ident.mk, exact this _ _ (lt_add_of_pos_right a hp.out).ne },
    intros x hx h,
    congr, ext1,
    apply congr_arg subtype.val ((equiv_Ico p a).right_inv ⟨x, hx.1, hx.2.lt_of_ne h⟩) } }

<<<<<<< HEAD
lemma equiv_Icc_quot_comp_mk_eq_to_Ico_mod : equiv_Icc_quot p a ∘ quotient.mk' =
  λ x, quot.mk _ ⟨to_Ico_mod a hp.out x, Ico_subset_Icc_self $ to_Ico_mod_mem_Ico a _ x⟩ := rfl

lemma equiv_Icc_quot_comp_mk_eq_to_Ioc_mod : equiv_Icc_quot p a ∘ quotient.mk' =
  λ x, quot.mk _ ⟨to_Ioc_mod a hp.out x, Ioc_subset_Icc_self $ to_Ioc_mod_mem_Ioc a _ x⟩ :=
begin
  rw equiv_Icc_quot_comp_mk_eq_to_Ico_mod, funext,
  have := tfae_to_Ico_eq_to_Ioc a hp.out x,
  by_cases to_Ioc_mod a hp.out x = a + p,
  { simp_rw [h, not_imp_not.1 (this.out 4 5).2 h], exact quot.sound endpoint_ident.mk },
  { simp_rw (this.out 4 2).1 h },
end

/-- The natural map from `[a, a + p] ⊂ ℝ` with endpoints identified to `ℝ / ℤ • p`, as a
homeomorphism of topological spaces. -/
def homeo_Icc_quot : 𝕋 ≃ₜ quot (endpoint_ident p a) :=
{ to_equiv := equiv_Icc_quot p a,
  continuous_to_fun := begin
    simp_rw [quotient_map_quotient_mk.continuous_iff,
      continuous_iff_continuous_at, continuous_at_iff_continuous_left_right],
    intro x, split,
    work_on_goal 1 { erw equiv_Icc_quot_comp_mk_eq_to_Ioc_mod },
    work_on_goal 2 { erw equiv_Icc_quot_comp_mk_eq_to_Ico_mod },
    all_goals { apply continuous_quot_mk.continuous_at.comp_continuous_within_at,
      rw inducing_coe.continuous_within_at_iff },
    { apply continuous_left_to_Ioc_mod },
    { apply continuous_right_to_Ico_mod },
  end,
  continuous_inv_fun := continuous_quot_lift _
    ((add_circle.continuous_mk' p).comp continuous_subtype_coe) }

/-! We now show that a continuous function on `[a, a + p]` satisfying `f a = f (a + p)` is the
pullback of a continuous function on `unit_add_circle`. -/

variables {p a}

lemma lift_Ico_eq_lift_Icc {f : ℝ → B} (h : f a = f (a + p)) : lift_Ico p a f =
  quot.lift (restrict (Icc a $ a + p) f) (by { rintro _ _ ⟨_⟩, exact h }) ∘ equiv_Icc_quot p a :=
rfl

lemma lift_Ico_continuous [topological_space B] {f : 𝕜 → B}
  (hf : f a = f (a + p)) (hc : continuous_on f $ Icc a (a + p)) :
  continuous (lift_Ico p a f) :=
begin
  rw lift_Ico_eq_lift_Icc hf,
  refine continuous.comp _ (homeo_Icc_quot p a).continuous_to_fun,
  rw continuous_coinduced_dom,
  exact continuous_on_iff_continuous_restrict.mp hc,
end

section zero_based

lemma lift_Ico_coe_apply' {f : 𝕜 → B} {x : 𝕜} (hx : x ∈ Ico 0 p) :
  lift_Ico p 0 f ↑x = f x := lift_Ico_coe_apply (by rwa zero_add)

lemma lift_Ico_continuous' [topological_space B] {f : 𝕜 → B}
=======
end linear_ordered_add_comm_group

section real

variables {p a : ℝ} [hp : fact (0 < p)]
include hp

local notation `𝕋` := add_circle p

/- doesn't work if inlined in `homeo_of_equiv_compact_to_t2` -- why? -/
private lemma continuous_equiv_Icc_quot_symm : continuous (equiv_Icc_quot p a).symm :=
continuous_quot_lift _ $ (add_circle.continuous_mk' p).comp continuous_subtype_coe

/-- The natural map from `[a, a + p] ⊂ ℝ` with endpoints identified to `ℝ / ℤ • p`, as a
homeomorphism of topological spaces. -/
def homeo_Icc_quot : 𝕋  ≃ₜ quot (endpoint_ident p a) :=
(continuous.homeo_of_equiv_compact_to_t2 continuous_equiv_Icc_quot_symm).symm

/-! We now show that a continuous function on `[a, a + p]` satisfying `f a = f (a + p)` is
the pullback of a continuous function on `unit_add_circle`. -/

lemma eq_of_end_ident {f : ℝ → B} (hf : f a = f (a + p)) (x y : Icc a (a + p)) :
  endpoint_ident p a x y → f x = f y := by { rintro ⟨_⟩, exact hf }

lemma lift_Ico_eq_lift_Icc {f : ℝ → B} (h : f a = f (a + p)) :
  lift_Ico p a f = (quot.lift (restrict (Icc a $ a + p) f) $ eq_of_end_ident h)
  ∘ equiv_Icc_quot p a :=
funext (λ x, by refl)

lemma lift_Ico_continuous [topological_space B] {f : ℝ → B} (hf : f a = f (a + p))
  (hc : continuous_on f $ Icc a (a + p)) : continuous (lift_Ico p a f) :=
begin
  rw lift_Ico_eq_lift_Icc hf,
  refine continuous.comp _ homeo_Icc_quot.continuous_to_fun,
  exact continuous_coinduced_dom.mpr (continuous_on_iff_continuous_restrict.mp hc),
end

end real

section zero_based

variables {p : ℝ} [hp : fact (0 < p)]
include hp

lemma lift_Ico_zero_coe_apply {f : ℝ → B} {x : ℝ} (hx : x ∈ Ico 0 p) :
  lift_Ico p 0 f ↑x = f x := lift_Ico_coe_apply (by rwa zero_add)

lemma lift_Ico_zero_continuous [topological_space B] {f : ℝ → B}
>>>>>>> 550b5853
  (hf : f 0 = f p) (hc : continuous_on f $ Icc 0 p) : continuous (lift_Ico p 0 f) :=
lift_Ico_continuous (by rwa zero_add : f 0 = f (0 + p)) (by rwa zero_add)

end zero_based

<<<<<<< HEAD
end linear_ordered_add_comm_group

=======
>>>>>>> 550b5853
end add_circle

end identify_Icc_ends<|MERGE_RESOLUTION|>--- conflicted
+++ resolved
@@ -50,7 +50,6 @@
 
 open set function add_subgroup topological_space
 
-<<<<<<< HEAD
 variables {𝕜 B : Type*}
 
 section continuity
@@ -101,9 +100,6 @@
     (h.symm.filter_mono nhds_within_le_nhds) h.symm.eq_of_nhds⟩
 
 end continuity
-=======
-variables {𝕜 : Type*} {B : Type*}
->>>>>>> 550b5853
 
 /-- The "additive circle": `𝕜 ⧸ (ℤ ∙ p)`. See also `circle` and `real.angle`. -/
 @[derive [add_comm_group, topological_space, topological_add_group, inhabited, has_coe_t 𝕜],
@@ -182,7 +178,6 @@
 
 variables (p a)
 
-<<<<<<< HEAD
 section continuity
 
 @[continuity] lemma continuous_equiv_Ico_symm : continuous (equiv_Ico p a).symm :=
@@ -201,11 +196,6 @@
 
 end continuity
 
-=======
-@[continuity] lemma continuous_equiv_Ico_symm : continuous (equiv_Ico p a).symm :=
-continuous_quotient_mk.comp continuous_subtype_coe
-
->>>>>>> 550b5853
 /-- The image of the closed-open interval `[a, a + p)` under the quotient map `𝕜 → add_circle p` is
 the entire space. -/
 @[simp] lemma coe_image_Ico_eq : (coe : 𝕜 → add_circle p) '' Ico a (a + p) = univ :=
@@ -415,17 +405,10 @@
 
 variables [archimedean 𝕜]
 
-<<<<<<< HEAD
-/-- The equivlence between `add_circle p` and the quotient of `[a, a + p]` by the relation
+/-- The equivalence between `add_circle p` and the quotient of `[a, a + p]` by the relation
 identifying the endpoints. -/
 def equiv_Icc_quot : 𝕋 ≃ quot (endpoint_ident p a) :=
 { to_fun := λ x, quot.mk _ $ inclusion Ico_subset_Icc_self (equiv_Ico _ _ x),
-=======
-/-- The equivalence between `add_circle p` and the quotient of `[a, a + p]` by the relation
-identifying the endpoints. -/
-def equiv_Icc_quot : 𝕋 ≃ quot (endpoint_ident p a) :=
-{ to_fun := λ x, quot.mk _ $ subtype.map id Ico_subset_Icc_self (equiv_Ico _ _ x),
->>>>>>> 550b5853
   inv_fun := λ x, quot.lift_on x coe $ by { rintro _ _ ⟨_⟩, exact (coe_add_period p a).symm },
   left_inv := (equiv_Ico p a).symm_apply_apply,
   right_inv := quot.ind $ by
@@ -438,7 +421,6 @@
     congr, ext1,
     apply congr_arg subtype.val ((equiv_Ico p a).right_inv ⟨x, hx.1, hx.2.lt_of_ne h⟩) } }
 
-<<<<<<< HEAD
 lemma equiv_Icc_quot_comp_mk_eq_to_Ico_mod : equiv_Icc_quot p a ∘ quotient.mk' =
   λ x, quot.mk _ ⟨to_Ico_mod a hp.out x, Ico_subset_Icc_self $ to_Ico_mod_mem_Ico a _ x⟩ := rfl
 
@@ -471,11 +453,11 @@
     ((add_circle.continuous_mk' p).comp continuous_subtype_coe) }
 
 /-! We now show that a continuous function on `[a, a + p]` satisfying `f a = f (a + p)` is the
-pullback of a continuous function on `unit_add_circle`. -/
+pullback of a continuous function on `add_circle p`. -/
 
 variables {p a}
 
-lemma lift_Ico_eq_lift_Icc {f : ℝ → B} (h : f a = f (a + p)) : lift_Ico p a f =
+lemma lift_Ico_eq_lift_Icc {f : 𝕜 → B} (h : f a = f (a + p)) : lift_Ico p a f =
   quot.lift (restrict (Icc a $ a + p) f) (by { rintro _ _ ⟨_⟩, exact h }) ∘ equiv_Icc_quot p a :=
 rfl
 
@@ -485,76 +467,22 @@
 begin
   rw lift_Ico_eq_lift_Icc hf,
   refine continuous.comp _ (homeo_Icc_quot p a).continuous_to_fun,
-  rw continuous_coinduced_dom,
-  exact continuous_on_iff_continuous_restrict.mp hc,
+  exact continuous_coinduced_dom.mpr (continuous_on_iff_continuous_restrict.mp hc),
 end
 
 section zero_based
 
-lemma lift_Ico_coe_apply' {f : 𝕜 → B} {x : 𝕜} (hx : x ∈ Ico 0 p) :
+lemma lift_Ico_zero_coe_apply {f : 𝕜 → B} {x : 𝕜} (hx : x ∈ Ico 0 p) :
   lift_Ico p 0 f ↑x = f x := lift_Ico_coe_apply (by rwa zero_add)
 
-lemma lift_Ico_continuous' [topological_space B] {f : 𝕜 → B}
-=======
-end linear_ordered_add_comm_group
-
-section real
-
-variables {p a : ℝ} [hp : fact (0 < p)]
-include hp
-
-local notation `𝕋` := add_circle p
-
-/- doesn't work if inlined in `homeo_of_equiv_compact_to_t2` -- why? -/
-private lemma continuous_equiv_Icc_quot_symm : continuous (equiv_Icc_quot p a).symm :=
-continuous_quot_lift _ $ (add_circle.continuous_mk' p).comp continuous_subtype_coe
-
-/-- The natural map from `[a, a + p] ⊂ ℝ` with endpoints identified to `ℝ / ℤ • p`, as a
-homeomorphism of topological spaces. -/
-def homeo_Icc_quot : 𝕋  ≃ₜ quot (endpoint_ident p a) :=
-(continuous.homeo_of_equiv_compact_to_t2 continuous_equiv_Icc_quot_symm).symm
-
-/-! We now show that a continuous function on `[a, a + p]` satisfying `f a = f (a + p)` is
-the pullback of a continuous function on `unit_add_circle`. -/
-
-lemma eq_of_end_ident {f : ℝ → B} (hf : f a = f (a + p)) (x y : Icc a (a + p)) :
-  endpoint_ident p a x y → f x = f y := by { rintro ⟨_⟩, exact hf }
-
-lemma lift_Ico_eq_lift_Icc {f : ℝ → B} (h : f a = f (a + p)) :
-  lift_Ico p a f = (quot.lift (restrict (Icc a $ a + p) f) $ eq_of_end_ident h)
-  ∘ equiv_Icc_quot p a :=
-funext (λ x, by refl)
-
-lemma lift_Ico_continuous [topological_space B] {f : ℝ → B} (hf : f a = f (a + p))
-  (hc : continuous_on f $ Icc a (a + p)) : continuous (lift_Ico p a f) :=
-begin
-  rw lift_Ico_eq_lift_Icc hf,
-  refine continuous.comp _ homeo_Icc_quot.continuous_to_fun,
-  exact continuous_coinduced_dom.mpr (continuous_on_iff_continuous_restrict.mp hc),
-end
-
-end real
-
-section zero_based
-
-variables {p : ℝ} [hp : fact (0 < p)]
-include hp
-
-lemma lift_Ico_zero_coe_apply {f : ℝ → B} {x : ℝ} (hx : x ∈ Ico 0 p) :
-  lift_Ico p 0 f ↑x = f x := lift_Ico_coe_apply (by rwa zero_add)
-
-lemma lift_Ico_zero_continuous [topological_space B] {f : ℝ → B}
->>>>>>> 550b5853
+lemma lift_Ico_zero_continuous [topological_space B] {f : 𝕜 → B}
   (hf : f 0 = f p) (hc : continuous_on f $ Icc 0 p) : continuous (lift_Ico p 0 f) :=
 lift_Ico_continuous (by rwa zero_add : f 0 = f (0 + p)) (by rwa zero_add)
 
 end zero_based
 
-<<<<<<< HEAD
 end linear_ordered_add_comm_group
 
-=======
->>>>>>> 550b5853
 end add_circle
 
 end identify_Icc_ends