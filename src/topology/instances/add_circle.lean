--- conflicted
+++ resolved
@@ -300,12 +300,8 @@
 variables (p)
 
 /-- The natural bijection between points of order `n` and natural numbers less than and coprime to
-<<<<<<< HEAD
-`n`. -/
-=======
 `n`. The inverse of the map sends `m ↦ (m/n * p : add_circle p)` where `m` is coprime to `n` and
 satisfies `0 ≤ m < n`. -/
->>>>>>> 422e70f7
 def set_add_order_of_equiv {n : ℕ} (hn : 0 < n) :
   {u : add_circle p | add_order_of u = n} ≃ {m | m < n ∧ gcd m n = 1} :=
 { to_fun := λ u, by
@@ -333,13 +329,6 @@
       (nat.mod_eq_iff_lt hn.ne').mpr hm₁, (nat.mod_eq_iff_lt hn.ne').mpr h₁] using h₃,
   end }
 
-<<<<<<< HEAD
-@[simp] lemma card_add_order_of_eq_totient {n : ℕ} (hn : 0 < n) :
-  nat.card {u : add_circle p // add_order_of u = n} = n.totient :=
-begin
-  rw [← coe_set_of, nat.card_congr (set_add_order_of_equiv p hn), n.totient_eq_card_lt_and_coprime],
-  simpa only [@nat.coprime_comm _ n],
-=======
 @[simp] lemma card_add_order_of_eq_totient {n : ℕ} :
   nat.card {u : add_circle p // add_order_of u = n} = n.totient :=
 begin
@@ -355,17 +344,12 @@
   { rw [← coe_set_of, nat.card_congr (set_add_order_of_equiv p hn),
       n.totient_eq_card_lt_and_coprime],
     simpa only [@nat.coprime_comm _ n], },
->>>>>>> 422e70f7
 end
 
 lemma finite_set_of_add_order_eq {n : ℕ} (hn : 0 < n) :
   {u : add_circle p | add_order_of u = n}.finite :=
 finite_coe_iff.mp $ nat.finite_of_card_ne_zero $ by simpa only [coe_set_of,
-<<<<<<< HEAD
-  card_add_order_of_eq_totient p hn] using (nat.totient_pos hn).ne'
-=======
   card_add_order_of_eq_totient p] using (nat.totient_pos hn).ne'
->>>>>>> 422e70f7
 
 end finite_order_points
 
