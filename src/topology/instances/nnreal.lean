/-
Copyright (c) 2018 Johan Commelin. All rights reserved.
Released under Apache 2.0 license as described in the file LICENSE.
Authors: Johan Commelin

Nonnegative real numbers.
-/
import topology.algebra.infinite_sum
import topology.algebra.group_with_zero

noncomputable theory
open set topological_space metric
open_locale topological_space

namespace nnreal
open_locale nnreal

instance : topological_space ℝ≥0 := infer_instance -- short-circuit type class inference

instance : topological_semiring ℝ≥0 :=
{ continuous_mul := continuous_subtype_mk _ $
    (continuous_subtype_val.comp continuous_fst).mul (continuous_subtype_val.comp continuous_snd),
  continuous_add := continuous_subtype_mk _ $
    (continuous_subtype_val.comp continuous_fst).add (continuous_subtype_val.comp continuous_snd) }

instance : second_countable_topology ℝ≥0 :=
topological_space.subtype.second_countable_topology _ _

instance : order_topology ℝ≥0 := @order_topology_of_ord_connected _ _ _ _ (Ici 0) _

section coe
variable {α : Type*}
open filter finset

lemma continuous_of_real : continuous nnreal.of_real :=
continuous_subtype_mk _ $ continuous_id.max continuous_const

lemma continuous_coe : continuous (coe : ℝ≥0 → ℝ) :=
continuous_subtype_val

@[simp, norm_cast] lemma tendsto_coe {f : filter α} {m : α → ℝ≥0} {x : ℝ≥0} :
  tendsto (λa, (m a : ℝ)) f (𝓝 (x : ℝ)) ↔ tendsto m f (𝓝 x) :=
tendsto_subtype_rng.symm

lemma tendsto_coe' {f : filter α} [ne_bot f] {m : α → ℝ≥0} {x : ℝ} :
  tendsto (λ a, m a : α → ℝ) f (𝓝 x) ↔ ∃ hx : 0 ≤ x, tendsto m f (𝓝 ⟨x, hx⟩) :=
⟨λ h, ⟨ge_of_tendsto' h (λ c, (m c).2), tendsto_coe.1 h⟩, λ ⟨hx, hm⟩, tendsto_coe.2 hm⟩

@[simp] lemma map_coe_at_top : map (coe : ℝ≥0 → ℝ) at_top = at_top :=
map_coe_Ici_at_top 0

lemma comap_coe_at_top : comap (coe : ℝ≥0 → ℝ) at_top = at_top :=
(at_top_Ici_eq 0).symm

@[simp, norm_cast] lemma tendsto_coe_at_top {f : filter α} {m : α → ℝ≥0} :
  tendsto (λ a, (m a : ℝ)) f at_top ↔ tendsto m f at_top :=
tendsto_Ici_at_top.symm

lemma tendsto_of_real {f : filter α} {m : α → ℝ} {x : ℝ} (h : tendsto m f (𝓝 x)) :
  tendsto (λa, nnreal.of_real (m a)) f (𝓝 (nnreal.of_real x)) :=
(continuous_of_real.tendsto _).comp h

instance : has_continuous_sub ℝ≥0 :=
⟨continuous_subtype_mk _ $
  ((continuous_coe.comp continuous_fst).sub
   (continuous_coe.comp continuous_snd)).max continuous_const⟩

instance : has_continuous_inv' ℝ≥0 :=
⟨λ x hx, tendsto_coe.1 $ (real.tendsto_inv $ nnreal.coe_ne_zero.2 hx).comp
  continuous_coe.continuous_at⟩

@[norm_cast] lemma has_sum_coe {f : α → ℝ≥0} {r : ℝ≥0} :
  has_sum (λa, (f a : ℝ)) (r : ℝ) ↔ has_sum f r :=
by simp only [has_sum, coe_sum.symm, tendsto_coe]

@[norm_cast] lemma summable_coe {f : α → ℝ≥0} : summable (λa, (f a : ℝ)) ↔ summable f :=
begin
  split,
  exact assume ⟨a, ha⟩, ⟨⟨a, has_sum_le (λa, (f a).2) has_sum_zero ha⟩, has_sum_coe.1 ha⟩,
  exact assume ⟨a, ha⟩, ⟨a.1, has_sum_coe.2 ha⟩
end

open_locale classical big_operators

@[norm_cast] lemma coe_tsum {f : α → ℝ≥0} : ↑(∑'a, f a) = (∑'a, (f a : ℝ)) :=
if hf : summable f
then (eq.symm $ (has_sum_coe.2 $ hf.has_sum).tsum_eq)
else by simp [tsum, hf, mt summable_coe.1 hf]

lemma tsum_mul_left (a : ℝ≥0) (f : α → ℝ≥0) : (∑' x, a * f x) = a * ∑' x, f x :=
<<<<<<< HEAD
nnreal.eq $ by simp only [coe_tsum, nnreal.coe_mul, tsum_mul_left']

lemma tsum_mul_right (f : α → ℝ≥0) (a : ℝ≥0) : (∑' x, f x * a) = (∑' x, f x) * a :=
nnreal.eq $ by simp only [coe_tsum, nnreal.coe_mul, tsum_mul_right']
=======
nnreal.eq $ by simp only [coe_tsum, nnreal.coe_mul, tsum_mul_left]

lemma tsum_mul_right (f : α → ℝ≥0) (a : ℝ≥0) : (∑' x, f x * a) = (∑' x, f x) * a :=
nnreal.eq $ by simp only [coe_tsum, nnreal.coe_mul, tsum_mul_right]
>>>>>>> c6bae498

lemma summable_comp_injective {β : Type*} {f : α → ℝ≥0} (hf : summable f)
  {i : β → α} (hi : function.injective i) :
  summable (f ∘ i) :=
nnreal.summable_coe.1 $
show summable ((coe ∘ f) ∘ i), from (nnreal.summable_coe.2 hf).comp_injective hi

lemma summable_nat_add (f : ℕ → ℝ≥0) (hf : summable f) (k : ℕ) : summable (λ i, f (i + k)) :=
summable_comp_injective hf $ add_left_injective k

lemma summable_nat_add_iff {f : ℕ → ℝ≥0} (k : ℕ) : summable (λ i, f (i + k)) ↔ summable f :=
begin
  rw [← summable_coe, ← summable_coe],
  exact @summable_nat_add_iff ℝ _ _ _ (λ i, (f i : ℝ)) k,
end

lemma sum_add_tsum_nat_add {f : ℕ → ℝ≥0} (k : ℕ) (hf : summable f) :
  (∑' i, f i) = (∑ i in range k, f i) + ∑' i, f (i + k) :=
by rw [←nnreal.coe_eq, coe_tsum, nnreal.coe_add, coe_sum, coe_tsum,
  sum_add_tsum_nat_add k (nnreal.summable_coe.2 hf)]

lemma infi_real_pos_eq_infi_nnreal_pos [complete_lattice α] {f : ℝ → α} :
  (⨅ (n : ℝ) (h : 0 < n), f n) = (⨅ (n : ℝ≥0) (h : 0 < n), f n) :=
le_antisymm
  (infi_le_infi2 $ assume r, ⟨r, infi_le_infi $ assume hr, le_rfl⟩)
  (le_infi $ assume r, le_infi $ assume hr, infi_le_of_le ⟨r, hr.le⟩ $ infi_le _ hr)

end coe

end nnreal<|MERGE_RESOLUTION|>--- conflicted
+++ resolved
@@ -88,17 +88,10 @@
 else by simp [tsum, hf, mt summable_coe.1 hf]
 
 lemma tsum_mul_left (a : ℝ≥0) (f : α → ℝ≥0) : (∑' x, a * f x) = a * ∑' x, f x :=
-<<<<<<< HEAD
-nnreal.eq $ by simp only [coe_tsum, nnreal.coe_mul, tsum_mul_left']
-
-lemma tsum_mul_right (f : α → ℝ≥0) (a : ℝ≥0) : (∑' x, f x * a) = (∑' x, f x) * a :=
-nnreal.eq $ by simp only [coe_tsum, nnreal.coe_mul, tsum_mul_right']
-=======
 nnreal.eq $ by simp only [coe_tsum, nnreal.coe_mul, tsum_mul_left]
 
 lemma tsum_mul_right (f : α → ℝ≥0) (a : ℝ≥0) : (∑' x, f x * a) = (∑' x, f x) * a :=
 nnreal.eq $ by simp only [coe_tsum, nnreal.coe_mul, tsum_mul_right]
->>>>>>> c6bae498
 
 lemma summable_comp_injective {β : Type*} {f : α → ℝ≥0} (hf : summable f)
   {i : β → α} (hi : function.injective i) :
