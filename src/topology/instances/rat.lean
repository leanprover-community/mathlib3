/-
Copyright (c) 2017 Johannes Hölzl. All rights reserved.
Released under Apache 2.0 license as described in the file LICENSE.
Authors: Johannes Hölzl, Mario Carneiro
-/
import topology.metric_space.basic
import topology.algebra.order.archimedean
import topology.instances.int
import topology.instances.nat
import topology.instances.real
/-!
# Topology on the ratonal numbers

The structure of a metric space on `ℚ` is introduced in this file, induced from `ℝ`.
-/
<<<<<<< HEAD
-- noncomputable theory
=======
>>>>>>> 3f498b03
open metric set filter

namespace rat

<<<<<<< HEAD
-- without the `by exact` this is noncomputable
instance : metric_space ℚ :=
metric_space.induced coe (by exact rat.cast_injective) real.metric_space
=======
noncomputable instance : metric_space ℚ :=
metric_space.induced coe rat.cast_injective real.metric_space
>>>>>>> 3f498b03

theorem dist_eq (x y : ℚ) : dist x y = |x - y| := rfl

@[norm_cast, simp] lemma dist_cast (x y : ℚ) : dist (x : ℝ) y = dist x y := rfl

theorem uniform_continuous_coe_real : uniform_continuous (coe : ℚ → ℝ) :=
uniform_continuous_comap

theorem uniform_embedding_coe_real : uniform_embedding (coe : ℚ → ℝ) :=
uniform_embedding_comap rat.cast_injective

theorem dense_embedding_coe_real : dense_embedding (coe : ℚ → ℝ) :=
uniform_embedding_coe_real.dense_embedding rat.dense_range_cast

theorem embedding_coe_real : embedding (coe : ℚ → ℝ) := dense_embedding_coe_real.to_embedding

theorem continuous_coe_real : continuous (coe : ℚ → ℝ) := uniform_continuous_coe_real.continuous

end rat

@[norm_cast, simp] theorem nat.dist_cast_rat (x y : ℕ) : dist (x : ℚ) y = dist x y :=
by rw [← nat.dist_cast_real, ← rat.dist_cast]; congr' 1; norm_cast

lemma nat.uniform_embedding_coe_rat : uniform_embedding (coe : ℕ → ℚ) :=
uniform_embedding_bot_of_pairwise_le_dist zero_lt_one $ by simpa using nat.pairwise_one_le_dist

lemma nat.closed_embedding_coe_rat : closed_embedding (coe : ℕ → ℚ) :=
closed_embedding_of_pairwise_le_dist zero_lt_one $ by simpa using nat.pairwise_one_le_dist

@[norm_cast, simp] theorem int.dist_cast_rat (x y : ℤ) : dist (x : ℚ) y = dist x y :=
by rw [← int.dist_cast_real, ← rat.dist_cast]; congr' 1; norm_cast

lemma int.uniform_embedding_coe_rat : uniform_embedding (coe : ℤ → ℚ) :=
uniform_embedding_bot_of_pairwise_le_dist zero_lt_one $ by simpa using int.pairwise_one_le_dist

lemma int.closed_embedding_coe_rat : closed_embedding (coe : ℤ → ℚ) :=
closed_embedding_of_pairwise_le_dist zero_lt_one $ by simpa using int.pairwise_one_le_dist

namespace rat

instance : noncompact_space ℚ := int.closed_embedding_coe_rat.noncompact_space

-- TODO(Mario): Find a way to use rat_add_continuous_lemma
theorem uniform_continuous_add : uniform_continuous (λp : ℚ × ℚ, p.1 + p.2) :=
rat.uniform_embedding_coe_real.to_uniform_inducing.uniform_continuous_iff.2 $
  by simp only [(∘), rat.cast_add]; exact real.uniform_continuous_add.comp
    (rat.uniform_continuous_coe_real.prod_map rat.uniform_continuous_coe_real)

theorem uniform_continuous_neg : uniform_continuous (@has_neg.neg ℚ _) :=
metric.uniform_continuous_iff.2 $ λ ε ε0, ⟨_, ε0, λ a b h,
  by rw dist_comm at h; simpa [rat.dist_eq] using h⟩

instance : uniform_add_group ℚ :=
uniform_add_group.mk' rat.uniform_continuous_add rat.uniform_continuous_neg

instance : topological_add_group ℚ := by apply_instance

instance : order_topology ℚ :=
induced_order_topology _ (λ x y, rat.cast_lt) (@exists_rat_btwn _ _ _)

lemma uniform_continuous_abs : uniform_continuous (abs : ℚ → ℚ) :=
metric.uniform_continuous_iff.2 $ λ ε ε0,
  ⟨ε, ε0, λ a b h, lt_of_le_of_lt
    (by simpa [rat.dist_eq] using abs_abs_sub_abs_le_abs_sub _ _) h⟩

lemma continuous_mul : continuous (λp : ℚ × ℚ, p.1 * p.2) :=
rat.embedding_coe_real.continuous_iff.2 $ by simp [(∘)]; exact
real.continuous_mul.comp ((rat.continuous_coe_real.prod_map rat.continuous_coe_real))

instance : topological_ring ℚ :=
{ continuous_mul := rat.continuous_mul, ..rat.topological_add_group }

lemma totally_bounded_Icc (a b : ℚ) : totally_bounded (Icc a b) :=
by simpa only [preimage_cast_Icc]
  using totally_bounded_preimage rat.uniform_embedding_coe_real (totally_bounded_Icc a b)

end rat<|MERGE_RESOLUTION|>--- conflicted
+++ resolved
@@ -13,22 +13,13 @@
 
 The structure of a metric space on `ℚ` is introduced in this file, induced from `ℝ`.
 -/
-<<<<<<< HEAD
--- noncomputable theory
-=======
->>>>>>> 3f498b03
 open metric set filter
 
 namespace rat
 
-<<<<<<< HEAD
 -- without the `by exact` this is noncomputable
 instance : metric_space ℚ :=
 metric_space.induced coe (by exact rat.cast_injective) real.metric_space
-=======
-noncomputable instance : metric_space ℚ :=
-metric_space.induced coe rat.cast_injective real.metric_space
->>>>>>> 3f498b03
 
 theorem dist_eq (x y : ℚ) : dist x y = |x - y| := rfl
 
