--- conflicted
+++ resolved
@@ -486,29 +486,17 @@
 
 lemma open_embedding.is_open_map_iff {g : β → γ} {f : α → β} (hg : open_embedding g) :
   is_open_map f ↔ is_open_map (g ∘ f) :=
-<<<<<<< HEAD
-by simp only [is_open_map_iff_nhds_le, ← @map_map _ _ _ _ f g, ← hg.map_nhds_eq, map_le_map hg.inj]
-
-lemma open_embedding_iff_open_embedding_compose (f : α → β) {g : β → γ} (hg : open_embedding g) :
-=======
 by simp only [is_open_map_iff_nhds_le, ← @map_map _ _ _ _ f g, ← hg.map_nhds_eq,
   map_le_map_iff hg.inj]
 
 lemma open_embedding.of_comp_iff (f : α → β) {g : β → γ} (hg : open_embedding g) :
->>>>>>> 003246b5
   open_embedding (g ∘ f) ↔ open_embedding f :=
 by simp only [open_embedding_iff_continuous_injective_open, ← hg.is_open_map_iff,
   ← hg.1.continuous_iff, hg.inj.of_comp_iff]
 
-<<<<<<< HEAD
-lemma open_embedding_of_open_embedding_compose  (f : α → β) {g : β → γ} (hg : open_embedding g)
-  (h : open_embedding (g ∘ f)) : open_embedding f :=
-(open_embedding_iff_open_embedding_compose f hg).1 h
-=======
 lemma open_embedding.of_comp (f : α → β) {g : β → γ} (hg : open_embedding g)
   (h : open_embedding (g ∘ f)) : open_embedding f :=
 (open_embedding.of_comp_iff f hg).1 h
->>>>>>> 003246b5
 
 end open_embedding
 
