--- conflicted
+++ resolved
@@ -75,9 +75,6 @@
 ... ≤ Kf * (Kg * edist (g (f x)) (g (f y))) : ennreal.mul_left_mono (hg _ _)
 ... = _ : by rw [ennreal.coe_mul, mul_assoc]
 
-<<<<<<< HEAD
-lemma to_right_inverse (hf : antilipschitz_with K f) {g : β → α} (hg : function.right_inverse g f) :
-=======
 lemma restrict (hf : antilipschitz_with K f) (s : set α) :
   antilipschitz_with K (s.restrict f) :=
 λ x y, hf x y
@@ -97,8 +94,7 @@
   lipschitz_with K (t.restrict g) :=
 (hf.restrict univ).to_right_inv_on' (maps_to_univ g t) h
 
-lemma to_inverse (hf : antilipschitz_with K f) {g : β → α} (hg : function.right_inverse g f) :
->>>>>>> 451de279
+lemma to_right_inverse (hf : antilipschitz_with K f) {g : β → α} (hg : function.right_inverse g f) :
   lipschitz_with K g :=
 begin
   intros x y,
