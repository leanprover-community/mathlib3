--- conflicted
+++ resolved
@@ -565,11 +565,6 @@
 theorem mem_nhds_iff : s ∈ 𝓝 x ↔ ∃ε>0, ball x ε ⊆ s :=
 nhds_basis_ball.mem_iff
 
-<<<<<<< HEAD
-lemma eventually_nhds_iff_ball {p : α → Prop} :
-  (∀ᶠ y in 𝓝 x, p y) ↔ ∃ ε > 0, ∀ y ∈ ball x ε, p y :=
-mem_nhds_iff.trans $ by simp only [subset_def, exists_prop, mem_set_of_eq]
-=======
 theorem eventually_nhds_iff {p : α → Prop} :
   (∀ᶠ y in 𝓝 x, p y) ↔ ∃ε>0, ∀ ⦃y⦄, dist y x < ε → p y :=
 mem_nhds_iff
@@ -577,7 +572,6 @@
 lemma eventually_nhds_iff_ball {p : α → Prop} :
   (∀ᶠ y in 𝓝 x, p y) ↔ ∃ ε>0, ∀ y ∈ ball x ε, p y :=
 mem_nhds_iff
->>>>>>> 5f098cfd
 
 theorem nhds_basis_closed_ball : (𝓝 x).has_basis (λ ε:ℝ, 0 < ε) (closed_ball x) :=
 nhds_basis_uniformity uniformity_basis_dist_le
