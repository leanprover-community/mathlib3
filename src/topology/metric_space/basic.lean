/-
Copyright (c) 2015, 2017 Jeremy Avigad. All rights reserved.
Released under Apache 2.0 license as described in the file LICENSE.
Authors: Jeremy Avigad, Robert Y. Lewis, Johannes Hölzl, Mario Carneiro, Sébastien Gouëzel
-/

import data.int.interval
import tactic.positivity
import topology.algebra.order.compact
import topology.metric_space.emetric_space
import topology.bornology.constructions
import topology.uniform_space.complete_separated

/-!
# Metric spaces

This file defines metric spaces. Many definitions and theorems expected
on metric spaces are already introduced on uniform spaces and topological spaces.
For example: open and closed sets, compactness, completeness, continuity and uniform continuity

## Main definitions

* `has_dist α`: Endows a space `α` with a function `dist a b`.
* `pseudo_metric_space α`: A space endowed with a distance function, which can
  be zero even if the two elements are non-equal.
* `metric.ball x ε`: The set of all points `y` with `dist y x < ε`.
* `metric.bounded s`: Whether a subset of a `pseudo_metric_space` is bounded.
* `metric_space α`: A `pseudo_metric_space` with the guarantee `dist x y = 0 → x = y`.

Additional useful definitions:

* `nndist a b`: `dist` as a function to the non-negative reals.
* `metric.closed_ball x ε`: The set of all points `y` with `dist y x ≤ ε`.
* `metric.sphere x ε`: The set of all points `y` with `dist y x = ε`.
* `proper_space α`: A `pseudo_metric_space` where all closed balls are compact.
* `metric.diam s` : The `supr` of the distances of members of `s`.
  Defined in terms of `emetric.diam`, for better handling of the case when it should be infinite.

TODO (anyone): Add "Main results" section.

## Implementation notes

Since a lot of elementary properties don't require `eq_of_dist_eq_zero` we start setting up the
theory of `pseudo_metric_space`, where we don't require `dist x y = 0 → x = y` and we specialize
to `metric_space` at the end.

## Tags

metric, pseudo_metric, dist
-/

open set filter topological_space bornology

open_locale uniformity topological_space big_operators filter nnreal ennreal

universes u v w
variables {α : Type u} {β : Type v} {X ι : Type*}

/-- Construct a uniform structure core from a distance function and metric space axioms.
This is a technical construction that can be immediately used to construct a uniform structure
from a distance function and metric space axioms but is also useful when discussing
metrizable topologies, see `pseudo_metric_space.of_metrizable`. -/
def uniform_space.core_of_dist {α : Type*} (dist : α → α → ℝ)
  (dist_self : ∀ x : α, dist x x = 0)
  (dist_comm : ∀ x y : α, dist x y = dist y x)
  (dist_triangle : ∀ x y z : α, dist x z ≤ dist x y + dist y z) : uniform_space.core α :=
{ uniformity := (⨅ ε>0, 𝓟 {p:α×α | dist p.1 p.2 < ε}),
  refl       := le_infi $ assume ε, le_infi $
    by simp [set.subset_def, id_rel, dist_self, (>)] {contextual := tt},
  comp       := le_infi $ assume ε, le_infi $ assume h, lift'_le
    (mem_infi_of_mem (ε / 2) $ mem_infi_of_mem (div_pos h zero_lt_two) (subset.refl _)) $
    have ∀ (a b c : α), dist a c < ε / 2 → dist c b < ε / 2 → dist a b < ε,
      from assume a b c hac hcb,
      calc dist a b ≤ dist a c + dist c b : dist_triangle _ _ _
        ... < ε / 2 + ε / 2 : add_lt_add hac hcb
        ... = ε : by rw [div_add_div_same, add_self_div_two],
    by simpa [comp_rel],
  symm       := tendsto_infi.2 $ assume ε, tendsto_infi.2 $ assume h,
    tendsto_infi' ε $ tendsto_infi' h $ tendsto_principal_principal.2 $ by simp [dist_comm] }

/-- Construct a uniform structure from a distance function and metric space axioms -/
def uniform_space_of_dist
  (dist : α → α → ℝ)
  (dist_self : ∀ x : α, dist x x = 0)
  (dist_comm : ∀ x y : α, dist x y = dist y x)
  (dist_triangle : ∀ x y z : α, dist x z ≤ dist x y + dist y z) : uniform_space α :=
uniform_space.of_core (uniform_space.core_of_dist dist dist_self dist_comm dist_triangle)

/-- This is an internal lemma used to construct a bornology from a metric in `bornology.of_dist`. -/
private lemma bounded_iff_aux {α : Type*} (dist : α → α → ℝ)
  (dist_comm : ∀ x y : α, dist x y = dist y x)
  (dist_triangle : ∀ x y z : α, dist x z ≤ dist x y + dist y z)
  (s : set α) (a : α) :
  (∃ c, ∀ ⦃x⦄, x ∈ s → ∀ ⦃y⦄, y ∈ s → dist x y ≤ c) ↔ (∃ r, ∀ ⦃x⦄, x ∈ s → dist x a ≤ r) :=
begin
  split; rintro ⟨C, hC⟩,
  { rcases s.eq_empty_or_nonempty with rfl | ⟨x, hx⟩,
    { exact ⟨0, by simp⟩ },
    { exact ⟨C + dist x a, λ y hy,
             (dist_triangle y x a).trans (add_le_add_right (hC hy hx) _)⟩ } },
  { exact ⟨C + C, λ x hx y hy,
           (dist_triangle x a y).trans (add_le_add (hC hx) (by {rw dist_comm, exact hC hy}))⟩ }
end

/-- Construct a bornology from a distance function and metric space axioms. -/
def bornology.of_dist {α : Type*} (dist : α → α → ℝ)
  (dist_self : ∀ x : α, dist x x = 0)
  (dist_comm : ∀ x y : α, dist x y = dist y x)
  (dist_triangle : ∀ x y z : α, dist x z ≤ dist x y + dist y z) :
  bornology α :=
bornology.of_bounded
  { s : set α | ∃ C, ∀ ⦃x⦄, x ∈ s → ∀ ⦃y⦄, y ∈ s → dist x y ≤ C }
  ⟨0, λ x hx y, hx.elim⟩
  (λ s ⟨c, hc⟩ t h, ⟨c, λ x hx y hy, hc (h hx) (h hy)⟩)
  (λ s hs t ht,
    begin
      rcases s.eq_empty_or_nonempty with rfl | ⟨z, hz⟩,
      { exact (empty_union t).symm ▸ ht },
      { simp only [λ u, bounded_iff_aux dist dist_comm dist_triangle u z] at hs ht ⊢,
        rcases ⟨hs, ht⟩ with ⟨⟨r₁, hr₁⟩, ⟨r₂, hr₂⟩⟩,
        exact ⟨max r₁ r₂, λ x hx, or.elim hx
          (λ hx', (hr₁ hx').trans (le_max_left _ _))
          (λ hx', (hr₂ hx').trans (le_max_right _ _))⟩ }
    end)
  (λ z, ⟨0, λ x hx y hy,
    by { rw [eq_of_mem_singleton hx, eq_of_mem_singleton hy], exact (dist_self z).le }⟩)

/-- The distance function (given an ambient metric space on `α`), which returns
  a nonnegative real number `dist x y` given `x y : α`. -/
@[ext] class has_dist (α : Type*) := (dist : α → α → ℝ)

export has_dist (dist)

-- the uniform structure and the emetric space structure are embedded in the metric space structure
-- to avoid instance diamond issues. See Note [forgetful inheritance].

/-- This is an internal lemma used inside the default of `pseudo_metric_space.edist`. -/
private theorem pseudo_metric_space.dist_nonneg' {α} {x y : α} (dist : α → α → ℝ)
  (dist_self : ∀ x : α, dist x x = 0)
  (dist_comm : ∀ x y : α, dist x y = dist y x)
  (dist_triangle : ∀ x y z : α, dist x z ≤ dist x y + dist y z): 0 ≤ dist x y :=
have 2 * dist x y ≥ 0,
  from calc 2 * dist x y = dist x y + dist y x : by rw [dist_comm x y, two_mul]
    ... ≥ 0 : by rw ← dist_self x; apply dist_triangle,
nonneg_of_mul_nonneg_right this zero_lt_two

/-- This tactic is used to populate `pseudo_metric_space.edist_dist` when the default `edist` is
used. -/
protected meta def pseudo_metric_space.edist_dist_tac : tactic unit :=
tactic.intros >> `[exact (ennreal.of_real_eq_coe_nnreal _).symm <|> control_laws_tac]

/-- Pseudo metric and Metric spaces

A pseudo metric space is endowed with a distance for which the requirement `d(x,y)=0 → x = y` might
not hold. A metric space is a pseudo metric space such that `d(x,y)=0 → x = y`.
Each pseudo metric space induces a canonical `uniform_space` and hence a canonical
`topological_space` This is enforced in the type class definition, by extending the `uniform_space`
structure. When instantiating a `pseudo_metric_space` structure, the uniformity fields are not
necessary, they will be filled in by default. In the same way, each (pseudo) metric space induces a
(pseudo) emetric space structure. It is included in the structure, but filled in by default.
-/
class pseudo_metric_space (α : Type u) extends has_dist α : Type u :=
(dist_self : ∀ x : α, dist x x = 0)
(dist_comm : ∀ x y : α, dist x y = dist y x)
(dist_triangle : ∀ x y z : α, dist x z ≤ dist x y + dist y z)
(edist : α → α → ℝ≥0∞ := λ x y,
  @coe (ℝ≥0) _ _ ⟨dist x y, pseudo_metric_space.dist_nonneg' _ ‹_› ‹_› ‹_›⟩)
(edist_dist : ∀ x y : α,
  edist x y = ennreal.of_real (dist x y) . pseudo_metric_space.edist_dist_tac)
(to_uniform_space : uniform_space α := uniform_space_of_dist dist dist_self dist_comm dist_triangle)
(uniformity_dist : 𝓤 α = ⨅ ε>0, 𝓟 {p:α×α | dist p.1 p.2 < ε} . control_laws_tac)
(to_bornology : bornology α := bornology.of_dist dist dist_self dist_comm dist_triangle)
(cobounded_sets : (bornology.cobounded α).sets =
  { s | ∃ C, ∀ ⦃x⦄, x ∈ sᶜ → ∀ ⦃y⦄, y ∈ sᶜ → dist x y ≤ C } . control_laws_tac)

/-- Two pseudo metric space structures with the same distance function coincide. -/
@[ext] lemma pseudo_metric_space.ext {α : Type*} {m m' : pseudo_metric_space α}
  (h : m.to_has_dist = m'.to_has_dist) : m = m' :=
begin
  unfreezingI { rcases m, rcases m' },
  dsimp at h,
  unfreezingI { subst h },
  congr,
  { ext x y : 2,
    dsimp at m_edist_dist m'_edist_dist,
    simp [m_edist_dist, m'_edist_dist] },
  { dsimp at m_uniformity_dist m'_uniformity_dist,
    rw ← m'_uniformity_dist at m_uniformity_dist,
    exact uniform_space_eq m_uniformity_dist },
  { ext1,
    dsimp at m_cobounded_sets m'_cobounded_sets,
    rw ← m'_cobounded_sets at m_cobounded_sets,
    exact filter_eq m_cobounded_sets }
end

variables [pseudo_metric_space α]

attribute [priority 100, instance] pseudo_metric_space.to_uniform_space
attribute [priority 100, instance] pseudo_metric_space.to_bornology

@[priority 200] -- see Note [lower instance priority]
instance pseudo_metric_space.to_has_edist : has_edist α := ⟨pseudo_metric_space.edist⟩

/-- Construct a pseudo-metric space structure whose underlying topological space structure
(definitionally) agrees which a pre-existing topology which is compatible with a given distance
function. -/
def pseudo_metric_space.of_metrizable {α : Type*} [topological_space α] (dist : α → α → ℝ)
  (dist_self : ∀ x : α, dist x x = 0)
  (dist_comm : ∀ x y : α, dist x y = dist y x)
  (dist_triangle : ∀ x y z : α, dist x z ≤ dist x y + dist y z)
  (H : ∀ s : set α, is_open s ↔ ∀ x ∈ s, ∃ ε > 0, ∀ y, dist x y < ε → y ∈ s) :
  pseudo_metric_space α :=
{ dist := dist,
  dist_self := dist_self,
  dist_comm := dist_comm,
  dist_triangle := dist_triangle,
  to_uniform_space := { is_open_uniformity := begin
    dsimp only [uniform_space.core_of_dist],
    intros s,
    change is_open s ↔ _,
    rw H s,
    refine forall₂_congr (λ x x_in, _),
    erw (has_basis_binfi_principal _ nonempty_Ioi).mem_iff,
    { refine exists₂_congr (λ ε ε_pos, _),
      simp only [prod.forall, set_of_subset_set_of],
      split,
      { rintros h _ y H rfl,
        exact h y H },
      { intros h y hxy,
        exact h _ _ hxy rfl } },
    { exact λ r (hr : 0 < r) p (hp : 0 < p), ⟨min r p, lt_min hr hp,
      λ x (hx : dist _ _ < _), lt_of_lt_of_le hx (min_le_left r p),
      λ x (hx : dist _ _ < _), lt_of_lt_of_le hx (min_le_right r p)⟩ },
    { apply_instance }
    end,
    ..uniform_space.core_of_dist dist dist_self dist_comm dist_triangle },
  uniformity_dist := rfl,
  to_bornology := bornology.of_dist dist dist_self dist_comm dist_triangle,
  cobounded_sets := rfl }

@[simp] theorem dist_self (x : α) : dist x x = 0 := pseudo_metric_space.dist_self x

theorem dist_comm (x y : α) : dist x y = dist y x := pseudo_metric_space.dist_comm x y

theorem edist_dist (x y : α) : edist x y = ennreal.of_real (dist x y) :=
pseudo_metric_space.edist_dist x y

theorem dist_triangle (x y z : α) : dist x z ≤ dist x y + dist y z :=
pseudo_metric_space.dist_triangle x y z

theorem dist_triangle_left (x y z : α) : dist x y ≤ dist z x + dist z y :=
by rw dist_comm z; apply dist_triangle

theorem dist_triangle_right (x y z : α) : dist x y ≤ dist x z + dist y z :=
by rw dist_comm y; apply dist_triangle

lemma dist_triangle4 (x y z w : α) :
  dist x w ≤ dist x y + dist y z + dist z w :=
calc dist x w ≤ dist x z + dist z w : dist_triangle x z w
          ... ≤ (dist x y + dist y z) + dist z w : add_le_add_right (dist_triangle x y z) _

lemma dist_triangle4_left (x₁ y₁ x₂ y₂ : α) :
  dist x₂ y₂ ≤ dist x₁ y₁ + (dist x₁ x₂ + dist y₁ y₂) :=
by { rw [add_left_comm, dist_comm x₁, ← add_assoc], apply dist_triangle4 }

lemma dist_triangle4_right (x₁ y₁ x₂ y₂ : α) :
  dist x₁ y₁ ≤ dist x₁ x₂ + dist y₁ y₂ + dist x₂ y₂ :=
by { rw [add_right_comm, dist_comm y₁], apply dist_triangle4 }

/-- The triangle (polygon) inequality for sequences of points; `finset.Ico` version. -/
lemma dist_le_Ico_sum_dist (f : ℕ → α) {m n} (h : m ≤ n) :
  dist (f m) (f n) ≤ ∑ i in finset.Ico m n, dist (f i) (f (i + 1)) :=
begin
  revert n,
  apply nat.le_induction,
  { simp only [finset.sum_empty, finset.Ico_self, dist_self] },
  { assume n hn hrec,
    calc dist (f m) (f (n+1)) ≤ dist (f m) (f n) + dist _ _ : dist_triangle _ _ _
      ... ≤ ∑ i in finset.Ico m n, _ + _ : add_le_add hrec le_rfl
      ... = ∑ i in finset.Ico m (n+1), _ :
        by rw [nat.Ico_succ_right_eq_insert_Ico hn, finset.sum_insert, add_comm]; simp }
end

/-- The triangle (polygon) inequality for sequences of points; `finset.range` version. -/
lemma dist_le_range_sum_dist (f : ℕ → α) (n : ℕ) :
  dist (f 0) (f n) ≤ ∑ i in finset.range n, dist (f i) (f (i + 1)) :=
nat.Ico_zero_eq_range ▸ dist_le_Ico_sum_dist f (nat.zero_le n)

/-- A version of `dist_le_Ico_sum_dist` with each intermediate distance replaced
with an upper estimate. -/
lemma dist_le_Ico_sum_of_dist_le {f : ℕ → α} {m n} (hmn : m ≤ n)
  {d : ℕ → ℝ} (hd : ∀ {k}, m ≤ k → k < n → dist (f k) (f (k + 1)) ≤ d k) :
  dist (f m) (f n) ≤ ∑ i in finset.Ico m n, d i :=
le_trans (dist_le_Ico_sum_dist f hmn) $
finset.sum_le_sum $ λ k hk, hd (finset.mem_Ico.1 hk).1 (finset.mem_Ico.1 hk).2

/-- A version of `dist_le_range_sum_dist` with each intermediate distance replaced
with an upper estimate. -/
lemma dist_le_range_sum_of_dist_le {f : ℕ → α} (n : ℕ)
  {d : ℕ → ℝ} (hd : ∀ {k}, k < n → dist (f k) (f (k + 1)) ≤ d k) :
  dist (f 0) (f n) ≤ ∑ i in finset.range n, d i :=
nat.Ico_zero_eq_range ▸ dist_le_Ico_sum_of_dist_le (zero_le n) (λ _ _, hd)

theorem swap_dist : function.swap (@dist α _) = dist :=
by funext x y; exact dist_comm _ _

theorem abs_dist_sub_le (x y z : α) : |dist x z - dist y z| ≤ dist x y :=
abs_sub_le_iff.2
 ⟨sub_le_iff_le_add.2 (dist_triangle _ _ _),
  sub_le_iff_le_add.2 (dist_triangle_left _ _ _)⟩

theorem dist_nonneg {x y : α} : 0 ≤ dist x y :=
pseudo_metric_space.dist_nonneg' dist dist_self dist_comm dist_triangle

section
open tactic tactic.positivity

/-- Extension for the `positivity` tactic: distances are nonnegative. -/
@[positivity]
meta def _root_.tactic.positivity_dist : expr → tactic strictness
| `(dist %%a %%b) := nonnegative <$> mk_app ``dist_nonneg [a, b]
| _ := failed

end

@[simp] theorem abs_dist {a b : α} : |dist a b| = dist a b :=
abs_of_nonneg dist_nonneg

/-- A version of `has_dist` that takes value in `ℝ≥0`. -/
class has_nndist (α : Type*) := (nndist : α → α → ℝ≥0)

export has_nndist (nndist)

/-- Distance as a nonnegative real number. -/
@[priority 100] -- see Note [lower instance priority]
instance pseudo_metric_space.to_has_nndist : has_nndist α := ⟨λ a b, ⟨dist a b, dist_nonneg⟩⟩

/--Express `nndist` in terms of `edist`-/
lemma nndist_edist (x y : α) : nndist x y = (edist x y).to_nnreal :=
by simp [nndist, edist_dist, real.to_nnreal, max_eq_left dist_nonneg, ennreal.of_real]

/--Express `edist` in terms of `nndist`-/
lemma edist_nndist (x y : α) : edist x y = ↑(nndist x y) :=
by { simpa only [edist_dist, ennreal.of_real_eq_coe_nnreal dist_nonneg] }

@[simp, norm_cast] lemma coe_nnreal_ennreal_nndist (x y : α) : ↑(nndist x y) = edist x y :=
(edist_nndist x y).symm

@[simp, norm_cast] lemma edist_lt_coe {x y : α} {c : ℝ≥0} :
  edist x y < c ↔ nndist x y < c :=
by rw [edist_nndist, ennreal.coe_lt_coe]

@[simp, norm_cast] lemma edist_le_coe {x y : α} {c : ℝ≥0} :
  edist x y ≤ c ↔ nndist x y ≤ c :=
by rw [edist_nndist, ennreal.coe_le_coe]

/--In a pseudometric space, the extended distance is always finite-/
lemma edist_lt_top {α : Type*} [pseudo_metric_space α] (x y : α) : edist x y < ⊤ :=
(edist_dist x y).symm ▸ ennreal.of_real_lt_top

/--In a pseudometric space, the extended distance is always finite-/
lemma edist_ne_top (x y : α) : edist x y ≠ ⊤ := (edist_lt_top x y).ne

/--`nndist x x` vanishes-/
@[simp] lemma nndist_self (a : α) : nndist a a = 0 := (nnreal.coe_eq_zero _).1 (dist_self a)

/--Express `dist` in terms of `nndist`-/
lemma dist_nndist (x y : α) : dist x y = ↑(nndist x y) := rfl

@[simp, norm_cast] lemma coe_nndist (x y : α) : ↑(nndist x y) = dist x y :=
(dist_nndist x y).symm

@[simp, norm_cast] lemma dist_lt_coe {x y : α} {c : ℝ≥0} :
  dist x y < c ↔ nndist x y < c :=
iff.rfl

@[simp, norm_cast] lemma dist_le_coe {x y : α} {c : ℝ≥0} :
  dist x y ≤ c ↔ nndist x y ≤ c :=
iff.rfl

@[simp] lemma edist_lt_of_real {x y : α} {r : ℝ} : edist x y < ennreal.of_real r ↔ dist x y < r :=
by rw [edist_dist, ennreal.of_real_lt_of_real_iff_of_nonneg dist_nonneg]

@[simp] lemma edist_le_of_real {x y : α} {r : ℝ} (hr : 0 ≤ r) :
  edist x y ≤ ennreal.of_real r ↔ dist x y ≤ r :=
by rw [edist_dist, ennreal.of_real_le_of_real_iff hr]

/--Express `nndist` in terms of `dist`-/
lemma nndist_dist (x y : α) : nndist x y = real.to_nnreal (dist x y) :=
by rw [dist_nndist, real.to_nnreal_coe]

theorem nndist_comm (x y : α) : nndist x y = nndist y x :=
by simpa only [dist_nndist, nnreal.coe_eq] using dist_comm x y

/--Triangle inequality for the nonnegative distance-/
theorem nndist_triangle (x y z : α) : nndist x z ≤ nndist x y + nndist y z :=
dist_triangle _ _ _

theorem nndist_triangle_left (x y z : α) : nndist x y ≤ nndist z x + nndist z y :=
dist_triangle_left _ _ _

theorem nndist_triangle_right (x y z : α) : nndist x y ≤ nndist x z + nndist y z :=
dist_triangle_right _ _ _

/--Express `dist` in terms of `edist`-/
lemma dist_edist (x y : α) : dist x y = (edist x y).to_real :=
by rw [edist_dist, ennreal.to_real_of_real (dist_nonneg)]

namespace metric

/- instantiate pseudometric space as a topology -/
variables {x y z : α} {δ ε ε₁ ε₂ : ℝ} {s : set α}

/-- `ball x ε` is the set of all points `y` with `dist y x < ε` -/
def ball (x : α) (ε : ℝ) : set α := {y | dist y x < ε}

@[simp] theorem mem_ball : y ∈ ball x ε ↔ dist y x < ε := iff.rfl

theorem mem_ball' : y ∈ ball x ε ↔ dist x y < ε := by rw [dist_comm, mem_ball]

theorem pos_of_mem_ball (hy : y ∈ ball x ε) : 0 < ε :=
dist_nonneg.trans_lt hy

theorem mem_ball_self (h : 0 < ε) : x ∈ ball x ε :=
show dist x x < ε, by rw dist_self; assumption

@[simp] lemma nonempty_ball : (ball x ε).nonempty ↔ 0 < ε :=
⟨λ ⟨x, hx⟩, pos_of_mem_ball hx, λ h, ⟨x, mem_ball_self h⟩⟩

@[simp] lemma ball_eq_empty : ball x ε = ∅ ↔ ε ≤ 0 :=
by rw [← not_nonempty_iff_eq_empty, nonempty_ball, not_lt]

@[simp] lemma ball_zero : ball x 0 = ∅ :=
by rw [ball_eq_empty]

/-- If a point belongs to an open ball, then there is a strictly smaller radius whose ball also
contains it.

See also `exists_lt_subset_ball`. -/
lemma exists_lt_mem_ball_of_mem_ball (h : x ∈ ball y ε) : ∃ ε' < ε, x ∈ ball y ε' :=
begin
  simp only [mem_ball] at h ⊢,
  exact ⟨(ε + dist x y) / 2, by linarith, by linarith⟩,
end

lemma ball_eq_ball (ε : ℝ) (x : α) :
  uniform_space.ball x {p | dist p.2 p.1 < ε} = metric.ball x ε := rfl

lemma ball_eq_ball' (ε : ℝ) (x : α) :
  uniform_space.ball x {p | dist p.1 p.2 < ε} = metric.ball x ε :=
by { ext, simp [dist_comm, uniform_space.ball] }

@[simp] lemma Union_ball_nat (x : α) : (⋃ n : ℕ, ball x n) = univ :=
Union_eq_univ_iff.2 $ λ y, exists_nat_gt (dist y x)

@[simp] lemma Union_ball_nat_succ (x : α) : (⋃ n : ℕ, ball x (n + 1)) = univ :=
Union_eq_univ_iff.2 $ λ y, (exists_nat_gt (dist y x)).imp $ λ n hn,
  hn.trans (lt_add_one _)

/-- `closed_ball x ε` is the set of all points `y` with `dist y x ≤ ε` -/
def closed_ball (x : α) (ε : ℝ) := {y | dist y x ≤ ε}

@[simp] theorem mem_closed_ball : y ∈ closed_ball x ε ↔ dist y x ≤ ε := iff.rfl

theorem mem_closed_ball' : y ∈ closed_ball x ε ↔ dist x y ≤ ε := by rw [dist_comm, mem_closed_ball]

/-- `sphere x ε` is the set of all points `y` with `dist y x = ε` -/
def sphere (x : α) (ε : ℝ) := {y | dist y x = ε}

@[simp] theorem mem_sphere : y ∈ sphere x ε ↔ dist y x = ε := iff.rfl

theorem mem_sphere' : y ∈ sphere x ε ↔ dist x y = ε := by rw [dist_comm, mem_sphere]

theorem ne_of_mem_sphere (h : y ∈ sphere x ε) (hε : ε ≠ 0) : y ≠ x :=
by { contrapose! hε, symmetry, simpa [hε] using h  }

theorem sphere_eq_empty_of_subsingleton [subsingleton α] (hε : ε ≠ 0) :
  sphere x ε = ∅ :=
set.eq_empty_iff_forall_not_mem.mpr $ λ y hy, ne_of_mem_sphere hy hε (subsingleton.elim _ _)

theorem sphere_is_empty_of_subsingleton [subsingleton α] (hε : ε ≠ 0) :
  is_empty (sphere x ε) :=
by simp only [sphere_eq_empty_of_subsingleton hε, set.has_emptyc.emptyc.is_empty α]

theorem mem_closed_ball_self (h : 0 ≤ ε) : x ∈ closed_ball x ε :=
show dist x x ≤ ε, by rw dist_self; assumption

@[simp] lemma nonempty_closed_ball : (closed_ball x ε).nonempty ↔ 0 ≤ ε :=
⟨λ ⟨x, hx⟩, dist_nonneg.trans hx, λ h, ⟨x, mem_closed_ball_self h⟩⟩

@[simp] lemma closed_ball_eq_empty : closed_ball x ε = ∅ ↔ ε < 0 :=
by rw [← not_nonempty_iff_eq_empty, nonempty_closed_ball, not_le]

theorem ball_subset_closed_ball : ball x ε ⊆ closed_ball x ε :=
assume y (hy : _ < _), le_of_lt hy

theorem sphere_subset_closed_ball : sphere x ε ⊆ closed_ball x ε :=
λ y, le_of_eq

lemma closed_ball_disjoint_ball (h : δ + ε ≤ dist x y) : disjoint (closed_ball x δ) (ball y ε) :=
λ a ha, (h.trans $ dist_triangle_left _ _ _).not_lt $ add_lt_add_of_le_of_lt ha.1 ha.2

lemma ball_disjoint_closed_ball (h : δ + ε ≤ dist x y) : disjoint (ball x δ) (closed_ball y ε) :=
(closed_ball_disjoint_ball $ by rwa [add_comm, dist_comm]).symm

lemma ball_disjoint_ball (h : δ + ε ≤ dist x y) : disjoint (ball x δ) (ball y ε) :=
(closed_ball_disjoint_ball h).mono_left ball_subset_closed_ball

lemma closed_ball_disjoint_closed_ball (h : δ + ε < dist x y) :
  disjoint (closed_ball x δ) (closed_ball y ε) :=
λ a ha, h.not_le $ (dist_triangle_left _ _ _).trans $ add_le_add ha.1 ha.2

theorem sphere_disjoint_ball : disjoint (sphere x ε) (ball x ε) :=
λ y ⟨hy₁, hy₂⟩, absurd hy₁ $ ne_of_lt hy₂

@[simp] theorem ball_union_sphere : ball x ε ∪ sphere x ε = closed_ball x ε :=
set.ext $ λ y, (@le_iff_lt_or_eq ℝ _ _ _).symm

@[simp] theorem sphere_union_ball : sphere x ε ∪ ball x ε = closed_ball x ε :=
by rw [union_comm, ball_union_sphere]

@[simp] theorem closed_ball_diff_sphere : closed_ball x ε \ sphere x ε = ball x ε :=
by rw [← ball_union_sphere, set.union_diff_cancel_right sphere_disjoint_ball.symm]

@[simp] theorem closed_ball_diff_ball : closed_ball x ε \ ball x ε = sphere x ε :=
by rw [← ball_union_sphere, set.union_diff_cancel_left sphere_disjoint_ball.symm]

theorem mem_ball_comm : x ∈ ball y ε ↔ y ∈ ball x ε :=
by rw [mem_ball', mem_ball]

theorem mem_closed_ball_comm : x ∈ closed_ball y ε ↔ y ∈ closed_ball x ε :=
by rw [mem_closed_ball', mem_closed_ball]

theorem mem_sphere_comm : x ∈ sphere y ε ↔ y ∈ sphere x ε :=
by rw [mem_sphere', mem_sphere]

theorem ball_subset_ball (h : ε₁ ≤ ε₂) : ball x ε₁ ⊆ ball x ε₂ :=
λ y (yx : _ < ε₁), lt_of_lt_of_le yx h

lemma closed_ball_eq_bInter_ball : closed_ball x ε = ⋂ δ > ε, ball x δ :=
by ext y; rw [mem_closed_ball, ← forall_lt_iff_le', mem_Inter₂]; refl

lemma ball_subset_ball' (h : ε₁ + dist x y ≤ ε₂) : ball x ε₁ ⊆ ball y ε₂ :=
λ z hz, calc
  dist z y ≤ dist z x + dist x y : dist_triangle _ _ _
  ... < ε₁ + dist x y : add_lt_add_right hz _
  ... ≤ ε₂ : h

theorem closed_ball_subset_closed_ball (h : ε₁ ≤ ε₂) :
  closed_ball x ε₁ ⊆ closed_ball x ε₂ :=
λ y (yx : _ ≤ ε₁), le_trans yx h

lemma closed_ball_subset_closed_ball' (h : ε₁ + dist x y ≤ ε₂) :
  closed_ball x ε₁ ⊆ closed_ball y ε₂ :=
λ z hz, calc
  dist z y ≤ dist z x + dist x y : dist_triangle _ _ _
  ... ≤ ε₁ + dist x y : add_le_add_right hz _
  ... ≤ ε₂ : h

theorem closed_ball_subset_ball (h : ε₁ < ε₂) :
  closed_ball x ε₁ ⊆ ball x ε₂ :=
λ y (yh : dist y x ≤ ε₁), lt_of_le_of_lt yh h

lemma dist_le_add_of_nonempty_closed_ball_inter_closed_ball
  (h : (closed_ball x ε₁ ∩ closed_ball y ε₂).nonempty) :
  dist x y ≤ ε₁ + ε₂ :=
let ⟨z, hz⟩ := h in calc
  dist x y ≤ dist z x + dist z y : dist_triangle_left _ _ _
  ... ≤ ε₁ + ε₂ : add_le_add hz.1 hz.2

lemma dist_lt_add_of_nonempty_closed_ball_inter_ball (h : (closed_ball x ε₁ ∩ ball y ε₂).nonempty) :
  dist x y < ε₁ + ε₂ :=
let ⟨z, hz⟩ := h in calc
  dist x y ≤ dist z x + dist z y : dist_triangle_left _ _ _
  ... < ε₁ + ε₂ : add_lt_add_of_le_of_lt hz.1 hz.2

lemma dist_lt_add_of_nonempty_ball_inter_closed_ball (h : (ball x ε₁ ∩ closed_ball y ε₂).nonempty) :
  dist x y < ε₁ + ε₂ :=
begin
  rw inter_comm at h,
  rw [add_comm, dist_comm],
  exact dist_lt_add_of_nonempty_closed_ball_inter_ball h
end

lemma dist_lt_add_of_nonempty_ball_inter_ball (h : (ball x ε₁ ∩ ball y ε₂).nonempty) :
  dist x y < ε₁ + ε₂ :=
dist_lt_add_of_nonempty_closed_ball_inter_ball $
  h.mono (inter_subset_inter ball_subset_closed_ball subset.rfl)

@[simp] lemma Union_closed_ball_nat (x : α) : (⋃ n : ℕ, closed_ball x n) = univ :=
Union_eq_univ_iff.2 $ λ y, exists_nat_ge (dist y x)

lemma Union_inter_closed_ball_nat (s : set α) (x : α) :
  (⋃ (n : ℕ), s ∩ closed_ball x n) = s :=
by rw [← inter_Union, Union_closed_ball_nat, inter_univ]

theorem ball_subset (h : dist x y ≤ ε₂ - ε₁) : ball x ε₁ ⊆ ball y ε₂ :=
λ z zx, by rw ← add_sub_cancel'_right ε₁ ε₂; exact
lt_of_le_of_lt (dist_triangle z x y) (add_lt_add_of_lt_of_le zx h)

theorem ball_half_subset (y) (h : y ∈ ball x (ε / 2)) : ball y (ε / 2) ⊆ ball x ε :=
ball_subset $ by rw sub_self_div_two; exact le_of_lt h

theorem exists_ball_subset_ball (h : y ∈ ball x ε) : ∃ ε' > 0, ball y ε' ⊆ ball x ε :=
⟨_, sub_pos.2 h, ball_subset $ by rw sub_sub_self⟩

/-- If a property holds for all points in closed balls of arbitrarily large radii, then it holds for
all points. -/
lemma forall_of_forall_mem_closed_ball (p : α → Prop) (x : α)
  (H : ∃ᶠ (R : ℝ) in at_top, ∀ y ∈ closed_ball x R, p y) (y : α) :
  p y :=
begin
  obtain ⟨R, hR, h⟩ : ∃ (R : ℝ) (H : dist y x ≤ R), ∀ (z : α), z ∈ closed_ball x R → p z :=
    frequently_iff.1 H (Ici_mem_at_top (dist y x)),
  exact h _ hR
end

/-- If a property holds for all points in balls of arbitrarily large radii, then it holds for all
points. -/
lemma forall_of_forall_mem_ball (p : α → Prop) (x : α)
  (H : ∃ᶠ (R : ℝ) in at_top, ∀ y ∈ ball x R, p y) (y : α) :
  p y :=
begin
  obtain ⟨R, hR, h⟩ : ∃ (R : ℝ) (H : dist y x < R), ∀ (z : α), z ∈ ball x R → p z :=
    frequently_iff.1 H (Ioi_mem_at_top (dist y x)),
  exact h _ hR
end

theorem is_bounded_iff {s : set α} :
  is_bounded s ↔ ∃ C : ℝ, ∀ ⦃x⦄, x ∈ s → ∀ ⦃y⦄, y ∈ s → dist x y ≤ C :=
by rw [is_bounded_def, ← filter.mem_sets, (@pseudo_metric_space.cobounded_sets α _).out,
  mem_set_of_eq, compl_compl]

theorem is_bounded_iff_eventually {s : set α} :
  is_bounded s ↔ ∀ᶠ C in at_top, ∀ ⦃x⦄, x ∈ s → ∀ ⦃y⦄, y ∈ s → dist x y ≤ C :=
is_bounded_iff.trans ⟨λ ⟨C, h⟩, eventually_at_top.2 ⟨C, λ C' hC' x hx y hy, (h hx hy).trans hC'⟩,
  eventually.exists⟩

theorem is_bounded_iff_exists_ge {s : set α} (c : ℝ) :
  is_bounded s ↔ ∃ C, c ≤ C ∧ ∀ ⦃x⦄, x ∈ s → ∀ ⦃y⦄, y ∈ s → dist x y ≤ C :=
⟨λ h, ((eventually_ge_at_top c).and (is_bounded_iff_eventually.1 h)).exists,
  λ h, is_bounded_iff.2 $ h.imp $ λ _, and.right⟩

theorem is_bounded_iff_nndist {s : set α} :
  is_bounded s ↔ ∃ C : ℝ≥0, ∀ ⦃x⦄, x ∈ s → ∀ ⦃y⦄, y ∈ s → nndist x y ≤ C :=
by simp only [is_bounded_iff_exists_ge 0, nnreal.exists, ← nnreal.coe_le_coe, ← dist_nndist,
  nnreal.coe_mk, exists_prop]

theorem uniformity_basis_dist :
  (𝓤 α).has_basis (λ ε : ℝ, 0 < ε) (λ ε, {p:α×α | dist p.1 p.2 < ε}) :=
begin
  rw ← pseudo_metric_space.uniformity_dist.symm,
  refine has_basis_binfi_principal _ nonempty_Ioi,
  exact λ r (hr : 0 < r) p (hp : 0 < p), ⟨min r p, lt_min hr hp,
     λ x (hx : dist _ _ < _), lt_of_lt_of_le hx (min_le_left r p),
     λ x (hx : dist _ _ < _), lt_of_lt_of_le hx (min_le_right r p)⟩
end

/-- Given `f : β → ℝ`, if `f` sends `{i | p i}` to a set of positive numbers
accumulating to zero, then `f i`-neighborhoods of the diagonal form a basis of `𝓤 α`.

For specific bases see `uniformity_basis_dist`, `uniformity_basis_dist_inv_nat_succ`,
and `uniformity_basis_dist_inv_nat_pos`. -/
protected theorem mk_uniformity_basis {β : Type*} {p : β → Prop} {f : β → ℝ}
  (hf₀ : ∀ i, p i → 0 < f i) (hf : ∀ ⦃ε⦄, 0 < ε → ∃ i (hi : p i), f i ≤ ε) :
  (𝓤 α).has_basis p (λ i, {p:α×α | dist p.1 p.2 < f i}) :=
begin
  refine ⟨λ s, uniformity_basis_dist.mem_iff.trans _⟩,
  split,
  { rintros ⟨ε, ε₀, hε⟩,
    obtain ⟨i, hi, H⟩ : ∃ i (hi : p i), f i ≤ ε, from hf ε₀,
    exact ⟨i, hi, λ x (hx : _ < _), hε $ lt_of_lt_of_le hx H⟩ },
  { exact λ ⟨i, hi, H⟩, ⟨f i, hf₀ i hi, H⟩ }
end

theorem uniformity_basis_dist_inv_nat_succ :
  (𝓤 α).has_basis (λ _, true) (λ n:ℕ, {p:α×α | dist p.1 p.2 < 1 / (↑n+1) }) :=
metric.mk_uniformity_basis (λ n _, div_pos zero_lt_one $ nat.cast_add_one_pos n)
  (λ ε ε0, (exists_nat_one_div_lt ε0).imp $ λ n hn, ⟨trivial, le_of_lt hn⟩)

theorem uniformity_basis_dist_inv_nat_pos :
  (𝓤 α).has_basis (λ n:ℕ, 0<n) (λ n:ℕ, {p:α×α | dist p.1 p.2 < 1 / ↑n }) :=
metric.mk_uniformity_basis (λ n hn, div_pos zero_lt_one $ nat.cast_pos.2 hn)
  (λ ε ε0, let ⟨n, hn⟩ := exists_nat_one_div_lt ε0 in ⟨n+1, nat.succ_pos n,
    by exact_mod_cast hn.le⟩)

theorem uniformity_basis_dist_pow {r : ℝ} (h0 : 0 < r) (h1 : r < 1) :
  (𝓤 α).has_basis (λ n:ℕ, true) (λ n:ℕ, {p:α×α | dist p.1 p.2 < r ^ n }) :=
metric.mk_uniformity_basis (λ n hn, pow_pos h0 _)
  (λ ε ε0, let ⟨n, hn⟩ := exists_pow_lt_of_lt_one ε0 h1 in ⟨n, trivial, hn.le⟩)

theorem uniformity_basis_dist_lt {R : ℝ} (hR : 0 < R) :
  (𝓤 α).has_basis (λ r : ℝ, 0 < r ∧ r < R) (λ r, {p : α × α | dist p.1 p.2 < r}) :=
metric.mk_uniformity_basis (λ r, and.left) $ λ r hr,
  ⟨min r (R / 2), ⟨lt_min hr (half_pos hR), min_lt_iff.2 $ or.inr (half_lt_self hR)⟩,
    min_le_left _ _⟩

/-- Given `f : β → ℝ`, if `f` sends `{i | p i}` to a set of positive numbers
accumulating to zero, then closed neighborhoods of the diagonal of sizes `{f i | p i}`
form a basis of `𝓤 α`.

Currently we have only one specific basis `uniformity_basis_dist_le` based on this constructor.
More can be easily added if needed in the future. -/
protected theorem mk_uniformity_basis_le {β : Type*} {p : β → Prop} {f : β → ℝ}
  (hf₀ : ∀ x, p x → 0 < f x) (hf : ∀ ε, 0 < ε → ∃ x (hx : p x), f x ≤ ε) :
  (𝓤 α).has_basis p (λ x, {p:α×α | dist p.1 p.2 ≤ f x}) :=
begin
  refine ⟨λ s, uniformity_basis_dist.mem_iff.trans _⟩,
  split,
  { rintros ⟨ε, ε₀, hε⟩,
    rcases exists_between ε₀ with ⟨ε', hε'⟩,
    rcases hf ε' hε'.1 with ⟨i, hi, H⟩,
    exact ⟨i, hi, λ x (hx : _ ≤ _), hε $ lt_of_le_of_lt (le_trans hx H) hε'.2⟩ },
  { exact λ ⟨i, hi, H⟩, ⟨f i, hf₀ i hi, λ x (hx : _ < _), H (le_of_lt hx)⟩ }
end

/-- Contant size closed neighborhoods of the diagonal form a basis
of the uniformity filter. -/
theorem uniformity_basis_dist_le :
  (𝓤 α).has_basis (λ ε : ℝ, 0 < ε) (λ ε, {p:α×α | dist p.1 p.2 ≤ ε}) :=
metric.mk_uniformity_basis_le (λ _, id) (λ ε ε₀, ⟨ε, ε₀, le_refl ε⟩)

theorem uniformity_basis_dist_le_pow {r : ℝ} (h0 : 0 < r) (h1 : r < 1) :
  (𝓤 α).has_basis (λ n:ℕ, true) (λ n:ℕ, {p:α×α | dist p.1 p.2 ≤ r ^ n }) :=
metric.mk_uniformity_basis_le (λ n hn, pow_pos h0 _)
  (λ ε ε0, let ⟨n, hn⟩ := exists_pow_lt_of_lt_one ε0 h1 in ⟨n, trivial, hn.le⟩)

theorem mem_uniformity_dist {s : set (α×α)} :
  s ∈ 𝓤 α ↔ (∃ε>0, ∀{a b:α}, dist a b < ε → (a, b) ∈ s) :=
uniformity_basis_dist.mem_uniformity_iff

/-- A constant size neighborhood of the diagonal is an entourage. -/
theorem dist_mem_uniformity {ε:ℝ} (ε0 : 0 < ε) :
  {p:α×α | dist p.1 p.2 < ε} ∈ 𝓤 α :=
mem_uniformity_dist.2 ⟨ε, ε0, λ a b, id⟩

theorem uniform_continuous_iff [pseudo_metric_space β] {f : α → β} :
  uniform_continuous f ↔ ∀ ε > 0, ∃ δ > 0,
    ∀{a b:α}, dist a b < δ → dist (f a) (f b) < ε :=
uniformity_basis_dist.uniform_continuous_iff uniformity_basis_dist

lemma uniform_continuous_on_iff [pseudo_metric_space β] {f : α → β} {s : set α} :
  uniform_continuous_on f s ↔ ∀ ε > 0, ∃ δ > 0, ∀ x y ∈ s, dist x y < δ → dist (f x) (f y) < ε :=
metric.uniformity_basis_dist.uniform_continuous_on_iff metric.uniformity_basis_dist

lemma uniform_continuous_on_iff_le [pseudo_metric_space β] {f : α → β} {s : set α} :
  uniform_continuous_on f s ↔ ∀ ε > 0, ∃ δ > 0, ∀ x y ∈ s, dist x y ≤ δ → dist (f x) (f y) ≤ ε :=
metric.uniformity_basis_dist_le.uniform_continuous_on_iff metric.uniformity_basis_dist_le

theorem uniform_embedding_iff [pseudo_metric_space β] {f : α → β} :
  uniform_embedding f ↔ function.injective f ∧ uniform_continuous f ∧
    ∀ δ > 0, ∃ ε > 0, ∀ {a b : α}, dist (f a) (f b) < ε → dist a b < δ :=
uniform_embedding_def'.trans $ and_congr iff.rfl $ and_congr iff.rfl
⟨λ H δ δ0, let ⟨t, tu, ht⟩ := H _ (dist_mem_uniformity δ0),
               ⟨ε, ε0, hε⟩ := mem_uniformity_dist.1 tu in
  ⟨ε, ε0, λ a b h, ht _ _ (hε h)⟩,
 λ H s su, let ⟨δ, δ0, hδ⟩ := mem_uniformity_dist.1 su, ⟨ε, ε0, hε⟩ := H _ δ0 in
  ⟨_, dist_mem_uniformity ε0, λ a b h, hδ (hε h)⟩⟩

/-- If a map between pseudometric spaces is a uniform embedding then the distance between `f x`
and `f y` is controlled in terms of the distance between `x` and `y`. -/
theorem controlled_of_uniform_embedding [pseudo_metric_space β] {f : α → β} :
  uniform_embedding f →
  (∀ ε > 0, ∃ δ > 0, ∀ {a b : α}, dist a b < δ → dist (f a) (f b) < ε) ∧
  (∀ δ > 0, ∃ ε > 0, ∀ {a b : α}, dist (f a) (f b) < ε → dist a b < δ) :=
begin
  assume h,
  exact ⟨uniform_continuous_iff.1 (uniform_embedding_iff.1 h).2.1, (uniform_embedding_iff.1 h).2.2⟩
end

theorem totally_bounded_iff {s : set α} :
  totally_bounded s ↔ ∀ ε > 0, ∃t : set α, t.finite ∧ s ⊆ ⋃y∈t, ball y ε :=
⟨λ H ε ε0, H _ (dist_mem_uniformity ε0),
 λ H r ru, let ⟨ε, ε0, hε⟩ := mem_uniformity_dist.1 ru,
               ⟨t, ft, h⟩ := H ε ε0 in
  ⟨t, ft, h.trans $ Union₂_mono $ λ y yt z, hε⟩⟩

/-- A pseudometric space is totally bounded if one can reconstruct up to any ε>0 any element of the
space from finitely many data. -/
lemma totally_bounded_of_finite_discretization {s : set α}
  (H : ∀ε > (0 : ℝ), ∃ (β : Type u) (_ : fintype β) (F : s → β),
    ∀x y, F x = F y → dist (x:α) y < ε) :
  totally_bounded s :=
begin
  cases s.eq_empty_or_nonempty with hs hs,
  { rw hs, exact totally_bounded_empty },
  rcases hs with ⟨x0, hx0⟩,
  haveI : inhabited s := ⟨⟨x0, hx0⟩⟩,
  refine totally_bounded_iff.2 (λ ε ε0, _),
  rcases H ε ε0 with ⟨β, fβ, F, hF⟩,
  resetI,
  let Finv := function.inv_fun F,
  refine ⟨range (subtype.val ∘ Finv), finite_range _, λ x xs, _⟩,
  let x' := Finv (F ⟨x, xs⟩),
  have : F x' = F ⟨x, xs⟩ := function.inv_fun_eq ⟨⟨x, xs⟩, rfl⟩,
  simp only [set.mem_Union, set.mem_range],
  exact ⟨_, ⟨F ⟨x, xs⟩, rfl⟩, hF _ _ this.symm⟩
end

theorem finite_approx_of_totally_bounded {s : set α} (hs : totally_bounded s) :
  ∀ ε > 0, ∃ t ⊆ s, set.finite t ∧ s ⊆ ⋃y∈t, ball y ε :=
begin
  intros ε ε_pos,
  rw totally_bounded_iff_subset at hs,
  exact hs _ (dist_mem_uniformity ε_pos),
end

/-- Expressing uniform convergence using `dist` -/
lemma tendsto_uniformly_on_filter_iff {ι : Type*}
  {F : ι → β → α} {f : β → α} {p : filter ι} {p' : filter β} :
  tendsto_uniformly_on_filter F f p p' ↔
  ∀ ε > 0, ∀ᶠ (n : ι × β) in (p ×ᶠ p'), dist (f n.snd) (F n.fst n.snd) < ε :=
begin
  refine ⟨λ H ε hε, H _ (dist_mem_uniformity hε), λ H u hu, _⟩,
  rcases mem_uniformity_dist.1 hu with ⟨ε, εpos, hε⟩,
  refine (H ε εpos).mono (λ n hn, hε hn),
end

/-- Expressing locally uniform convergence on a set using `dist`. -/
lemma tendsto_locally_uniformly_on_iff {ι : Type*} [topological_space β]
  {F : ι → β → α} {f : β → α} {p : filter ι} {s : set β} :
  tendsto_locally_uniformly_on F f p s ↔
  ∀ ε > 0, ∀ x ∈ s, ∃ t ∈ 𝓝[s] x, ∀ᶠ n in p, ∀ y ∈ t, dist (f y) (F n y) < ε :=
begin
  refine ⟨λ H ε hε, H _ (dist_mem_uniformity hε), λ H u hu x hx, _⟩,
  rcases mem_uniformity_dist.1 hu with ⟨ε, εpos, hε⟩,
  rcases H ε εpos x hx with ⟨t, ht, Ht⟩,
  exact ⟨t, ht, Ht.mono (λ n hs x hx, hε (hs x hx))⟩
end

/-- Expressing uniform convergence on a set using `dist`. -/
lemma tendsto_uniformly_on_iff {ι : Type*}
  {F : ι → β → α} {f : β → α} {p : filter ι} {s : set β} :
  tendsto_uniformly_on F f p s ↔ ∀ ε > 0, ∀ᶠ n in p, ∀ x ∈ s, dist (f x) (F n x) < ε :=
begin
  refine ⟨λ H ε hε, H _ (dist_mem_uniformity hε), λ H u hu, _⟩,
  rcases mem_uniformity_dist.1 hu with ⟨ε, εpos, hε⟩,
  exact (H ε εpos).mono (λ n hs x hx, hε (hs x hx))
end

/-- Expressing locally uniform convergence using `dist`. -/
lemma tendsto_locally_uniformly_iff {ι : Type*} [topological_space β]
  {F : ι → β → α} {f : β → α} {p : filter ι} :
  tendsto_locally_uniformly F f p ↔
  ∀ ε > 0, ∀ (x : β), ∃ t ∈ 𝓝 x, ∀ᶠ n in p, ∀ y ∈ t, dist (f y) (F n y) < ε :=
by simp only [← tendsto_locally_uniformly_on_univ, tendsto_locally_uniformly_on_iff,
  nhds_within_univ, mem_univ, forall_const, exists_prop]

/-- Expressing uniform convergence using `dist`. -/
lemma tendsto_uniformly_iff {ι : Type*}
  {F : ι → β → α} {f : β → α} {p : filter ι} :
  tendsto_uniformly F f p ↔ ∀ ε > 0, ∀ᶠ n in p, ∀ x, dist (f x) (F n x) < ε :=
by { rw [← tendsto_uniformly_on_univ, tendsto_uniformly_on_iff], simp }

protected lemma cauchy_iff {f : filter α} :
  cauchy f ↔ ne_bot f ∧ ∀ ε > 0, ∃ t ∈ f, ∀ x y ∈ t, dist x y < ε :=
uniformity_basis_dist.cauchy_iff

theorem nhds_basis_ball : (𝓝 x).has_basis (λ ε:ℝ, 0 < ε) (ball x) :=
nhds_basis_uniformity uniformity_basis_dist

theorem mem_nhds_iff : s ∈ 𝓝 x ↔ ∃ε>0, ball x ε ⊆ s :=
nhds_basis_ball.mem_iff

theorem eventually_nhds_iff {p : α → Prop} :
  (∀ᶠ y in 𝓝 x, p y) ↔ ∃ε>0, ∀ ⦃y⦄, dist y x < ε → p y :=
mem_nhds_iff

lemma eventually_nhds_iff_ball {p : α → Prop} :
  (∀ᶠ y in 𝓝 x, p y) ↔ ∃ ε>0, ∀ y ∈ ball x ε, p y :=
mem_nhds_iff

/-- A version of `filter.eventually_prod_iff` where the second filter consists of neighborhoods
in a pseudo-metric space.-/
lemma eventually_prod_nhds_iff {f : filter ι} {x₀ : α} {p : ι × α → Prop}:
  (∀ᶠ x in f ×ᶠ 𝓝 x₀, p x) ↔ ∃ (pa : ι → Prop) (ha : ∀ᶠ i in f, pa i) (ε > 0),
    ∀ {i}, pa i → ∀ {x}, dist x x₀ < ε → p (i, x) :=
begin
  simp_rw [eventually_prod_iff, metric.eventually_nhds_iff],
  refine exists_congr (λ q, exists_congr $ λ hq, _),
  split,
  { rintro ⟨r, ⟨ε, hε, hεr⟩, hp⟩, exact ⟨ε, hε, λ i hi x hx, hp hi $ hεr hx⟩ },
  { rintro ⟨ε, hε, hp⟩, exact ⟨λ x, dist x x₀ < ε, ⟨ε, hε, λ y, id⟩, @hp⟩ }
end

/-- A version of `filter.eventually_prod_iff` where the first filter consists of neighborhoods
in a pseudo-metric space.-/
lemma eventually_nhds_prod_iff {ι α} [pseudo_metric_space α] {f : filter ι} {x₀ : α}
  {p : α × ι → Prop}:
  (∀ᶠ x in 𝓝 x₀ ×ᶠ f, p x) ↔ ∃ (ε > (0 : ℝ)) (pa : ι → Prop) (ha : ∀ᶠ i in f, pa i) ,
    ∀ {x}, dist x x₀ < ε → ∀ {i}, pa i → p (x, i) :=
begin
  rw [eventually_swap_iff, metric.eventually_prod_nhds_iff],
  split; { rintro ⟨a1, a2, a3, a4, a5⟩, refine ⟨a3, a4, a1, a2, λ b1 b2 b3 b4, a5 b4 b2⟩ }
end

theorem nhds_basis_closed_ball : (𝓝 x).has_basis (λ ε:ℝ, 0 < ε) (closed_ball x) :=
nhds_basis_uniformity uniformity_basis_dist_le

theorem nhds_basis_ball_inv_nat_succ :
  (𝓝 x).has_basis (λ _, true) (λ n:ℕ, ball x (1 / (↑n+1))) :=
nhds_basis_uniformity uniformity_basis_dist_inv_nat_succ

theorem nhds_basis_ball_inv_nat_pos :
  (𝓝 x).has_basis (λ n, 0<n) (λ n:ℕ, ball x (1 / ↑n)) :=
nhds_basis_uniformity uniformity_basis_dist_inv_nat_pos

theorem nhds_basis_ball_pow {r : ℝ} (h0 : 0 < r) (h1 : r < 1) :
  (𝓝 x).has_basis (λ n, true) (λ n:ℕ, ball x (r ^ n)) :=
nhds_basis_uniformity (uniformity_basis_dist_pow h0 h1)

theorem nhds_basis_closed_ball_pow {r : ℝ} (h0 : 0 < r) (h1 : r < 1) :
  (𝓝 x).has_basis (λ n, true) (λ n:ℕ, closed_ball x (r ^ n)) :=
nhds_basis_uniformity (uniformity_basis_dist_le_pow h0 h1)

theorem is_open_iff : is_open s ↔ ∀x∈s, ∃ε>0, ball x ε ⊆ s :=
by simp only [is_open_iff_mem_nhds, mem_nhds_iff]

theorem is_open_ball : is_open (ball x ε) :=
is_open_iff.2 $ λ y, exists_ball_subset_ball

theorem ball_mem_nhds (x : α) {ε : ℝ} (ε0 : 0 < ε) : ball x ε ∈ 𝓝 x :=
is_open_ball.mem_nhds (mem_ball_self ε0)

theorem closed_ball_mem_nhds (x : α) {ε : ℝ} (ε0 : 0 < ε) : closed_ball x ε ∈ 𝓝 x :=
mem_of_superset (ball_mem_nhds x ε0) ball_subset_closed_ball

theorem closed_ball_mem_nhds_of_mem {x c : α} {ε : ℝ} (h : x ∈ ball c ε) :
  closed_ball c ε ∈ 𝓝 x :=
mem_of_superset (is_open_ball.mem_nhds h) ball_subset_closed_ball

theorem nhds_within_basis_ball {s : set α} :
  (𝓝[s] x).has_basis (λ ε:ℝ, 0 < ε) (λ ε, ball x ε ∩ s) :=
nhds_within_has_basis nhds_basis_ball s

theorem mem_nhds_within_iff {t : set α} : s ∈ 𝓝[t] x ↔ ∃ε>0, ball x ε ∩ t ⊆ s :=
nhds_within_basis_ball.mem_iff

theorem tendsto_nhds_within_nhds_within [pseudo_metric_space β] {t : set β} {f : α → β} {a b} :
  tendsto f (𝓝[s] a) (𝓝[t] b) ↔
    ∀ ε > 0, ∃ δ > 0, ∀{x:α}, x ∈ s → dist x a < δ → f x ∈ t ∧ dist (f x) b < ε :=
(nhds_within_basis_ball.tendsto_iff nhds_within_basis_ball).trans $
  forall₂_congr $ λ ε hε, exists₂_congr $ λ δ hδ,
  forall_congr $ λ x, by simp; itauto

theorem tendsto_nhds_within_nhds [pseudo_metric_space β] {f : α → β} {a b} :
  tendsto f (𝓝[s] a) (𝓝 b) ↔
    ∀ ε > 0, ∃ δ > 0, ∀{x:α}, x ∈ s → dist x a < δ → dist (f x) b < ε :=
by { rw [← nhds_within_univ b, tendsto_nhds_within_nhds_within],
  simp only [mem_univ, true_and] }

theorem tendsto_nhds_nhds [pseudo_metric_space β] {f : α → β} {a b} :
  tendsto f (𝓝 a) (𝓝 b) ↔
    ∀ ε > 0, ∃ δ > 0, ∀{x:α}, dist x a < δ → dist (f x) b < ε :=
nhds_basis_ball.tendsto_iff nhds_basis_ball

theorem continuous_at_iff [pseudo_metric_space β] {f : α → β} {a : α} :
  continuous_at f a ↔
    ∀ ε > 0, ∃ δ > 0, ∀{x:α}, dist x a < δ → dist (f x) (f a) < ε :=
by rw [continuous_at, tendsto_nhds_nhds]

theorem continuous_within_at_iff [pseudo_metric_space β] {f : α → β} {a : α} {s : set α} :
  continuous_within_at f s a ↔
  ∀ ε > 0, ∃ δ > 0, ∀{x:α}, x ∈ s → dist x a < δ → dist (f x) (f a) < ε :=
by rw [continuous_within_at, tendsto_nhds_within_nhds]

theorem continuous_on_iff [pseudo_metric_space β] {f : α → β} {s : set α} :
  continuous_on f s ↔
  ∀ (b ∈ s) (ε > 0), ∃ δ > 0, ∀a ∈ s, dist a b < δ → dist (f a) (f b) < ε :=
by simp [continuous_on, continuous_within_at_iff]

theorem continuous_iff [pseudo_metric_space β] {f : α → β} :
  continuous f ↔
  ∀b (ε > 0), ∃ δ > 0, ∀a, dist a b < δ → dist (f a) (f b) < ε :=
continuous_iff_continuous_at.trans $ forall_congr $ λ b, tendsto_nhds_nhds

theorem tendsto_nhds {f : filter β} {u : β → α} {a : α} :
  tendsto u f (𝓝 a) ↔ ∀ ε > 0, ∀ᶠ x in f, dist (u x) a < ε :=
nhds_basis_ball.tendsto_right_iff

theorem continuous_at_iff' [topological_space β] {f : β → α} {b : β} :
  continuous_at f b ↔
  ∀ ε > 0, ∀ᶠ x in 𝓝 b, dist (f x) (f b) < ε :=
by rw [continuous_at, tendsto_nhds]

theorem continuous_within_at_iff' [topological_space β] {f : β → α} {b : β} {s : set β} :
  continuous_within_at f s b ↔
  ∀ ε > 0, ∀ᶠ x in 𝓝[s] b, dist (f x) (f b) < ε :=
by rw [continuous_within_at, tendsto_nhds]

theorem continuous_on_iff' [topological_space β] {f : β → α} {s : set β} :
  continuous_on f s ↔
  ∀ (b ∈ s) (ε > 0), ∀ᶠ x in 𝓝[s] b, dist (f x) (f b) < ε  :=
by simp [continuous_on, continuous_within_at_iff']

theorem continuous_iff' [topological_space β] {f : β → α} :
  continuous f ↔ ∀a (ε > 0), ∀ᶠ x in 𝓝 a, dist (f x) (f a) < ε :=
continuous_iff_continuous_at.trans $ forall_congr $ λ b, tendsto_nhds

theorem tendsto_at_top [nonempty β] [semilattice_sup β] {u : β → α} {a : α} :
  tendsto u at_top (𝓝 a) ↔ ∀ε>0, ∃N, ∀n≥N, dist (u n) a < ε :=
(at_top_basis.tendsto_iff nhds_basis_ball).trans $
  by { simp only [exists_prop, true_and], refl }

/--
A variant of `tendsto_at_top` that
uses `∃ N, ∀ n > N, ...` rather than `∃ N, ∀ n ≥ N, ...`
-/
theorem tendsto_at_top' [nonempty β] [semilattice_sup β] [no_max_order β] {u : β → α} {a : α} :
  tendsto u at_top (𝓝 a) ↔ ∀ε>0, ∃N, ∀n>N, dist (u n) a < ε :=
(at_top_basis_Ioi.tendsto_iff nhds_basis_ball).trans $
  by { simp only [exists_prop, true_and], refl }

lemma is_open_singleton_iff {α : Type*} [pseudo_metric_space α] {x : α} :
  is_open ({x} : set α) ↔ ∃ ε > 0, ∀ y, dist y x < ε → y = x :=
by simp [is_open_iff, subset_singleton_iff, mem_ball]

/-- Given a point `x` in a discrete subset `s` of a pseudometric space, there is an open ball
centered at `x` and intersecting `s` only at `x`. -/
lemma exists_ball_inter_eq_singleton_of_mem_discrete [discrete_topology s] {x : α} (hx : x ∈ s) :
  ∃ ε > 0, metric.ball x ε ∩ s = {x} :=
nhds_basis_ball.exists_inter_eq_singleton_of_mem_discrete hx

/-- Given a point `x` in a discrete subset `s` of a pseudometric space, there is a closed ball
of positive radius centered at `x` and intersecting `s` only at `x`. -/
lemma exists_closed_ball_inter_eq_singleton_of_discrete [discrete_topology s] {x : α} (hx : x ∈ s) :
  ∃ ε > 0, metric.closed_ball x ε ∩ s = {x} :=
nhds_basis_closed_ball.exists_inter_eq_singleton_of_mem_discrete hx

lemma _root_.dense.exists_dist_lt {s : set α} (hs : dense s) (x : α) {ε : ℝ} (hε : 0 < ε) :
  ∃ y ∈ s, dist x y < ε :=
begin
  have : (ball x ε).nonempty, by simp [hε],
  simpa only [mem_ball'] using hs.exists_mem_open is_open_ball this
end

lemma _root_.dense_range.exists_dist_lt {β : Type*} {f : β → α} (hf : dense_range f)
  (x : α) {ε : ℝ} (hε : 0 < ε) :
  ∃ y, dist x (f y) < ε :=
exists_range_iff.1 (hf.exists_dist_lt x hε)

end metric

open metric

/-Instantiate a pseudometric space as a pseudoemetric space. Before we can state the instance,
we need to show that the uniform structure coming from the edistance and the
distance coincide. -/

/-- Expressing the uniformity in terms of `edist` -/
protected lemma pseudo_metric.uniformity_basis_edist :
  (𝓤 α).has_basis (λ ε:ℝ≥0∞, 0 < ε) (λ ε, {p | edist p.1 p.2 < ε}) :=
⟨begin
  intro t,
  refine mem_uniformity_dist.trans ⟨_, _⟩; rintro ⟨ε, ε0, Hε⟩,
  { use [ennreal.of_real ε, ennreal.of_real_pos.2 ε0],
    rintros ⟨a, b⟩,
    simp only [edist_dist, ennreal.of_real_lt_of_real_iff ε0],
    exact Hε },
  { rcases ennreal.lt_iff_exists_real_btwn.1 ε0 with ⟨ε', _, ε0', hε⟩,
    rw [ennreal.of_real_pos] at ε0',
    refine ⟨ε', ε0', λ a b h, Hε (lt_trans _ hε)⟩,
    rwa [edist_dist, ennreal.of_real_lt_of_real_iff ε0'] }
end⟩

theorem metric.uniformity_edist : 𝓤 α = (⨅ ε>0, 𝓟 {p:α×α | edist p.1 p.2 < ε}) :=
pseudo_metric.uniformity_basis_edist.eq_binfi

/-- A pseudometric space induces a pseudoemetric space -/
@[priority 100] -- see Note [lower instance priority]
instance pseudo_metric_space.to_pseudo_emetric_space : pseudo_emetric_space α :=
{ edist               := edist,
  edist_self          := by simp [edist_dist],
  edist_comm          := by simp only [edist_dist, dist_comm]; simp,
  edist_triangle      := assume x y z, begin
    simp only [edist_dist, ← ennreal.of_real_add, dist_nonneg],
    rw ennreal.of_real_le_of_real_iff _,
    { exact dist_triangle _ _ _ },
    { simpa using add_le_add (dist_nonneg : 0 ≤ dist x y) dist_nonneg }
  end,
  uniformity_edist    := metric.uniformity_edist,
  ..‹pseudo_metric_space α› }

/-- In a pseudometric space, an open ball of infinite radius is the whole space -/
lemma metric.eball_top_eq_univ (x : α) :
  emetric.ball x ∞ = set.univ :=
set.eq_univ_iff_forall.mpr (λ y, edist_lt_top y x)

/-- Balls defined using the distance or the edistance coincide -/
@[simp] lemma metric.emetric_ball {x : α} {ε : ℝ} : emetric.ball x (ennreal.of_real ε) = ball x ε :=
begin
  ext y,
  simp only [emetric.mem_ball, mem_ball, edist_dist],
  exact ennreal.of_real_lt_of_real_iff_of_nonneg dist_nonneg
end

/-- Balls defined using the distance or the edistance coincide -/
@[simp] lemma metric.emetric_ball_nnreal {x : α} {ε : ℝ≥0} : emetric.ball x ε = ball x ε :=
by { convert metric.emetric_ball, simp }

/-- Closed balls defined using the distance or the edistance coincide -/
lemma metric.emetric_closed_ball {x : α} {ε : ℝ} (h : 0 ≤ ε) :
  emetric.closed_ball x (ennreal.of_real ε) = closed_ball x ε :=
by ext y; simp [edist_dist]; rw ennreal.of_real_le_of_real_iff h

/-- Closed balls defined using the distance or the edistance coincide -/
@[simp] lemma metric.emetric_closed_ball_nnreal {x : α} {ε : ℝ≥0} :
  emetric.closed_ball x ε = closed_ball x ε :=
by { convert metric.emetric_closed_ball ε.2, simp }

@[simp] lemma metric.emetric_ball_top (x : α) : emetric.ball x ⊤ = univ :=
eq_univ_of_forall $ λ y, edist_lt_top _ _

lemma metric.inseparable_iff {x y : α} : inseparable x y ↔ dist x y = 0 :=
by rw [emetric.inseparable_iff, edist_nndist, dist_nndist, ennreal.coe_eq_zero,
  nnreal.coe_eq_zero]

/-- Build a new pseudometric space from an old one where the bundled uniform structure is provably
(but typically non-definitionaly) equal to some given uniform structure.
See Note [forgetful inheritance].
-/
def pseudo_metric_space.replace_uniformity {α} [U : uniform_space α] (m : pseudo_metric_space α)
  (H : @uniformity _ U = @uniformity _ pseudo_emetric_space.to_uniform_space) :
  pseudo_metric_space α :=
{ dist               := @dist _ m.to_has_dist,
  dist_self          := dist_self,
  dist_comm          := dist_comm,
  dist_triangle      := dist_triangle,
  edist              := edist,
  edist_dist         := edist_dist,
  to_uniform_space   := U,
  uniformity_dist    := H.trans pseudo_metric_space.uniformity_dist }

lemma pseudo_metric_space.replace_uniformity_eq {α} [U : uniform_space α]
  (m : pseudo_metric_space α)
  (H : @uniformity _ U = @uniformity _ pseudo_emetric_space.to_uniform_space) :
  m.replace_uniformity H = m :=
by { ext, refl }

/-- Build a new pseudo metric space from an old one where the bundled topological structure is
provably (but typically non-definitionaly) equal to some given topological structure.
See Note [forgetful inheritance].
-/
@[reducible] def pseudo_metric_space.replace_topology {γ} [U : topological_space γ]
  (m : pseudo_metric_space γ) (H : U = m.to_uniform_space.to_topological_space) :
  pseudo_metric_space γ :=
@pseudo_metric_space.replace_uniformity γ (m.to_uniform_space.replace_topology H) m rfl

lemma pseudo_metric_space.replace_topology_eq {γ} [U : topological_space γ]
  (m : pseudo_metric_space γ) (H : U = m.to_uniform_space.to_topological_space) :
  m.replace_topology H = m :=
by { ext, refl }

/-- One gets a pseudometric space from an emetric space if the edistance
is everywhere finite, by pushing the edistance to reals. We set it up so that the edist and the
uniformity are defeq in the pseudometric space and the pseudoemetric space. In this definition, the
distance is given separately, to be able to prescribe some expression which is not defeq to the
push-forward of the edistance to reals. -/
def pseudo_emetric_space.to_pseudo_metric_space_of_dist {α : Type u} [e : pseudo_emetric_space α]
  (dist : α → α → ℝ)
  (edist_ne_top : ∀x y: α, edist x y ≠ ⊤)
  (h : ∀x y, dist x y = ennreal.to_real (edist x y)) :
  pseudo_metric_space α :=
let m : pseudo_metric_space α :=
{ dist := dist,
  dist_self          := λx, by simp [h],
  dist_comm          := λx y, by simp [h, pseudo_emetric_space.edist_comm],
  dist_triangle      := λx y z, begin
    simp only [h],
    rw [← ennreal.to_real_add (edist_ne_top _ _) (edist_ne_top _ _),
        ennreal.to_real_le_to_real (edist_ne_top _ _)],
    { exact edist_triangle _ _ _ },
    { simp [ennreal.add_eq_top, edist_ne_top] }
  end,
  edist := edist,
  edist_dist := λ x y, by simp [h, ennreal.of_real_to_real, edist_ne_top] } in
m.replace_uniformity $ by { rw [uniformity_pseudoedist, metric.uniformity_edist], refl }

/-- One gets a pseudometric space from an emetric space if the edistance
is everywhere finite, by pushing the edistance to reals. We set it up so that the edist and the
uniformity are defeq in the pseudometric space and the emetric space. -/
def pseudo_emetric_space.to_pseudo_metric_space {α : Type u} [e : pseudo_emetric_space α]
  (h : ∀x y: α, edist x y ≠ ⊤) : pseudo_metric_space α :=
pseudo_emetric_space.to_pseudo_metric_space_of_dist
  (λx y, ennreal.to_real (edist x y)) h (λx y, rfl)

/-- Build a new pseudometric space from an old one where the bundled bornology structure is provably
(but typically non-definitionaly) equal to some given bornology structure.
See Note [forgetful inheritance].
-/
def pseudo_metric_space.replace_bornology {α} [B : bornology α] (m : pseudo_metric_space α)
  (H : ∀ s, @is_bounded _ B s ↔ @is_bounded _ pseudo_metric_space.to_bornology s) :
  pseudo_metric_space α :=
{ to_bornology := B,
  cobounded_sets := set.ext $ compl_surjective.forall.2 $ λ s, (H s).trans $
    by rw [is_bounded_iff, mem_set_of_eq, compl_compl],
  .. m }

lemma pseudo_metric_space.replace_bornology_eq {α} [m : pseudo_metric_space α] [B : bornology α]
  (H : ∀ s, @is_bounded _ B s ↔ @is_bounded _ pseudo_metric_space.to_bornology s) :
  pseudo_metric_space.replace_bornology _ H = m :=
by { ext, refl }

/-- A very useful criterion to show that a space is complete is to show that all sequences
which satisfy a bound of the form `dist (u n) (u m) < B N` for all `n m ≥ N` are
converging. This is often applied for `B N = 2^{-N}`, i.e., with a very fast convergence to
`0`, which makes it possible to use arguments of converging series, while this is impossible
to do in general for arbitrary Cauchy sequences. -/
theorem metric.complete_of_convergent_controlled_sequences (B : ℕ → real) (hB : ∀n, 0 < B n)
  (H : ∀u : ℕ → α, (∀N n m : ℕ, N ≤ n → N ≤ m → dist (u n) (u m) < B N) →
    ∃x, tendsto u at_top (𝓝 x)) :
  complete_space α :=
uniform_space.complete_of_convergent_controlled_sequences
  (λ n, {p:α×α | dist p.1 p.2 < B n}) (λ n, dist_mem_uniformity $ hB n) H

theorem metric.complete_of_cauchy_seq_tendsto :
  (∀ u : ℕ → α, cauchy_seq u → ∃a, tendsto u at_top (𝓝 a)) → complete_space α :=
emetric.complete_of_cauchy_seq_tendsto

section real

/-- Instantiate the reals as a pseudometric space. -/
instance real.pseudo_metric_space : pseudo_metric_space ℝ :=
{ dist               := λx y, |x - y|,
  dist_self          := by simp [abs_zero],
  dist_comm          := assume x y, abs_sub_comm _ _,
  dist_triangle      := assume x y z, abs_sub_le _ _ _ }

theorem real.dist_eq (x y : ℝ) : dist x y = |x - y| := rfl

theorem real.nndist_eq (x y : ℝ) : nndist x y = real.nnabs (x - y) := rfl

theorem real.nndist_eq' (x y : ℝ) : nndist x y = real.nnabs (y - x) := nndist_comm _ _

theorem real.dist_0_eq_abs (x : ℝ) : dist x 0 = |x| :=
by simp [real.dist_eq]

theorem real.dist_left_le_of_mem_interval {x y z : ℝ} (h : y ∈ interval x z) :
  dist x y ≤ dist x z :=
by simpa only [dist_comm x] using abs_sub_left_of_mem_interval h

theorem real.dist_right_le_of_mem_interval {x y z : ℝ} (h : y ∈ interval x z) :
  dist y z ≤ dist x z :=
by simpa only [dist_comm _ z] using abs_sub_right_of_mem_interval h

theorem real.dist_le_of_mem_interval {x y x' y' : ℝ} (hx : x ∈ interval x' y')
  (hy : y ∈ interval x' y') : dist x y ≤ dist x' y' :=
abs_sub_le_of_subinterval $ interval_subset_interval (by rwa interval_swap) (by rwa interval_swap)

theorem real.dist_le_of_mem_Icc {x y x' y' : ℝ} (hx : x ∈ Icc x' y') (hy : y ∈ Icc x' y') :
  dist x y ≤ y' - x' :=
by simpa only [real.dist_eq, abs_of_nonpos (sub_nonpos.2 $ hx.1.trans hx.2), neg_sub]
  using real.dist_le_of_mem_interval (Icc_subset_interval hx) (Icc_subset_interval hy)

theorem real.dist_le_of_mem_Icc_01 {x y : ℝ} (hx : x ∈ Icc (0:ℝ) 1) (hy : y ∈ Icc (0:ℝ) 1) :
  dist x y ≤ 1 :=
by simpa only [sub_zero] using real.dist_le_of_mem_Icc hx hy

instance : order_topology ℝ :=
order_topology_of_nhds_abs $ λ x,
  by simp only [nhds_basis_ball.eq_binfi, ball, real.dist_eq, abs_sub_comm]

lemma real.ball_eq_Ioo (x r : ℝ) : ball x r = Ioo (x - r) (x + r) :=
set.ext $ λ y, by rw [mem_ball, dist_comm, real.dist_eq,
  abs_sub_lt_iff, mem_Ioo, ← sub_lt_iff_lt_add', sub_lt_comm]

lemma real.closed_ball_eq_Icc {x r : ℝ} : closed_ball x r = Icc (x - r) (x + r) :=
by ext y; rw [mem_closed_ball, dist_comm, real.dist_eq,
  abs_sub_le_iff, mem_Icc, ← sub_le_iff_le_add', sub_le_comm]

theorem real.Ioo_eq_ball (x y : ℝ) : Ioo x y = ball ((x + y) / 2) ((y - x) / 2) :=
by rw [real.ball_eq_Ioo, ← sub_div, add_comm, ← sub_add,
  add_sub_cancel', add_self_div_two, ← add_div,
  add_assoc, add_sub_cancel'_right, add_self_div_two]

theorem real.Icc_eq_closed_ball (x y : ℝ) : Icc x y = closed_ball ((x + y) / 2) ((y - x) / 2) :=
by rw [real.closed_ball_eq_Icc, ← sub_div, add_comm, ← sub_add,
  add_sub_cancel', add_self_div_two, ← add_div,
  add_assoc, add_sub_cancel'_right, add_self_div_two]

section metric_ordered

variables [preorder α] [compact_Icc_space α]

lemma totally_bounded_Icc (a b : α) : totally_bounded (Icc a b) :=
is_compact_Icc.totally_bounded

lemma totally_bounded_Ico (a b : α) : totally_bounded (Ico a b) :=
totally_bounded_subset Ico_subset_Icc_self (totally_bounded_Icc a b)

lemma totally_bounded_Ioc (a b : α) : totally_bounded (Ioc a b) :=
totally_bounded_subset Ioc_subset_Icc_self (totally_bounded_Icc a b)

lemma totally_bounded_Ioo (a b : α) : totally_bounded (Ioo a b) :=
totally_bounded_subset Ioo_subset_Icc_self (totally_bounded_Icc a b)

end metric_ordered

/-- Special case of the sandwich theorem; see `tendsto_of_tendsto_of_tendsto_of_le_of_le'` for the
general case. -/
lemma squeeze_zero' {α} {f g : α → ℝ} {t₀ : filter α} (hf : ∀ᶠ t in t₀, 0 ≤ f t)
  (hft : ∀ᶠ t in t₀, f t ≤ g t) (g0 : tendsto g t₀ (nhds 0)) : tendsto f t₀ (𝓝 0) :=
tendsto_of_tendsto_of_tendsto_of_le_of_le' tendsto_const_nhds g0 hf hft

/-- Special case of the sandwich theorem; see `tendsto_of_tendsto_of_tendsto_of_le_of_le`
and  `tendsto_of_tendsto_of_tendsto_of_le_of_le'` for the general case. -/
lemma squeeze_zero {α} {f g : α → ℝ} {t₀ : filter α} (hf : ∀t, 0 ≤ f t) (hft : ∀t, f t ≤ g t)
  (g0 : tendsto g t₀ (𝓝 0)) : tendsto f t₀ (𝓝 0) :=
squeeze_zero' (eventually_of_forall hf) (eventually_of_forall hft) g0

theorem metric.uniformity_eq_comap_nhds_zero :
  𝓤 α = comap (λp:α×α, dist p.1 p.2) (𝓝 (0 : ℝ)) :=
by { ext s,
  simp [mem_uniformity_dist, (nhds_basis_ball.comap _).mem_iff, subset_def, real.dist_0_eq_abs] }

lemma cauchy_seq_iff_tendsto_dist_at_top_0 [nonempty β] [semilattice_sup β] {u : β → α} :
  cauchy_seq u ↔ tendsto (λ (n : β × β), dist (u n.1) (u n.2)) at_top (𝓝 0) :=
by rw [cauchy_seq_iff_tendsto, metric.uniformity_eq_comap_nhds_zero, tendsto_comap_iff,
  prod.map_def]

lemma tendsto_uniformity_iff_dist_tendsto_zero {ι : Type*} {f : ι → α × α} {p : filter ι} :
  tendsto f p (𝓤 α) ↔ tendsto (λ x, dist (f x).1 (f x).2) p (𝓝 0) :=
by rw [metric.uniformity_eq_comap_nhds_zero, tendsto_comap_iff]

lemma filter.tendsto.congr_dist {ι : Type*} {f₁ f₂ : ι → α} {p : filter ι} {a : α}
  (h₁ : tendsto f₁ p (𝓝 a)) (h : tendsto (λ x, dist (f₁ x) (f₂ x)) p (𝓝 0)) :
  tendsto f₂ p (𝓝 a) :=
h₁.congr_uniformity $ tendsto_uniformity_iff_dist_tendsto_zero.2 h

alias filter.tendsto.congr_dist ← tendsto_of_tendsto_of_dist

lemma tendsto_iff_of_dist {ι : Type*} {f₁ f₂ : ι → α} {p : filter ι} {a : α}
  (h : tendsto (λ x, dist (f₁ x) (f₂ x)) p (𝓝 0)) :
  tendsto f₁ p (𝓝 a) ↔ tendsto f₂ p (𝓝 a) :=
uniform.tendsto_congr $ tendsto_uniformity_iff_dist_tendsto_zero.2 h

/-- If `u` is a neighborhood of `x`, then for small enough `r`, the closed ball
`closed_ball x r` is contained in `u`. -/
lemma eventually_closed_ball_subset {x : α} {u : set α} (hu : u ∈ 𝓝 x) :
  ∀ᶠ r in 𝓝 (0 : ℝ), closed_ball x r ⊆ u :=
begin
  obtain ⟨ε, εpos, hε⟩ : ∃ ε (hε : 0 < ε), closed_ball x ε ⊆ u :=
    nhds_basis_closed_ball.mem_iff.1 hu,
  have : Iic ε ∈ 𝓝 (0 : ℝ) := Iic_mem_nhds εpos,
  filter_upwards [this] with _ hr using subset.trans (closed_ball_subset_closed_ball hr) hε,
end

end real

section cauchy_seq
variables [nonempty β] [semilattice_sup β]

/-- In a pseudometric space, Cauchy sequences are characterized by the fact that, eventually,
the distance between its elements is arbitrarily small -/
@[nolint ge_or_gt] -- see Note [nolint_ge]
theorem metric.cauchy_seq_iff {u : β → α} :
  cauchy_seq u ↔ ∀ε>0, ∃N, ∀m n≥N, dist (u m) (u n) < ε :=
uniformity_basis_dist.cauchy_seq_iff

/-- A variation around the pseudometric characterization of Cauchy sequences -/
theorem metric.cauchy_seq_iff' {u : β → α} :
  cauchy_seq u ↔ ∀ε>0, ∃N, ∀n≥N, dist (u n) (u N) < ε :=
uniformity_basis_dist.cauchy_seq_iff'

/-- In a pseudometric space, unifom Cauchy sequences are characterized by the fact that, eventually,
the distance between all its elements is uniformly, arbitrarily small -/
@[nolint ge_or_gt] -- see Note [nolint_ge]
theorem metric.uniform_cauchy_seq_on_iff {γ : Type*}
  {F : β → γ → α} {s : set γ} :
  uniform_cauchy_seq_on F at_top s ↔
    ∀ ε : ℝ, ε > 0 → ∃ (N : β), ∀ m : β, m ≥ N → ∀ n : β, n ≥ N → ∀ x : γ, x ∈ s →
    dist (F m x) (F n x) < ε :=
begin
  split,
  { intros h ε hε,
    let u := { a : α × α | dist a.fst a.snd < ε },
    have hu : u ∈ 𝓤 α := metric.mem_uniformity_dist.mpr ⟨ε, hε, (λ a b, by simp)⟩,
    rw ←@filter.eventually_at_top_prod_self' _ _ _
      (λ m, ∀ x : γ, x ∈ s → dist (F m.fst x) (F m.snd x) < ε),
    specialize h u hu,
    rw prod_at_top_at_top_eq at h,
    exact h.mono (λ n h x hx, set.mem_set_of_eq.mp (h x hx)), },
  { intros h u hu,
    rcases (metric.mem_uniformity_dist.mp hu) with ⟨ε, hε, hab⟩,
    rcases h ε hε with ⟨N, hN⟩,
    rw [prod_at_top_at_top_eq, eventually_at_top],
    use (N, N),
    intros b hb x hx,
    rcases hb with ⟨hbl, hbr⟩,
    exact hab (hN b.fst hbl.ge b.snd hbr.ge x hx), },
end

/-- If the distance between `s n` and `s m`, `n ≤ m` is bounded above by `b n`
and `b` converges to zero, then `s` is a Cauchy sequence.  -/
lemma cauchy_seq_of_le_tendsto_0' {s : β → α} (b : β → ℝ)
  (h : ∀ n m : β, n ≤ m → dist (s n) (s m) ≤ b n) (h₀ : tendsto b at_top (𝓝 0)) :
  cauchy_seq s :=
metric.cauchy_seq_iff'.2 $ λ ε ε0,
  (h₀.eventually (gt_mem_nhds ε0)).exists.imp $ λ N hN n hn,
  calc dist (s n) (s N) = dist (s N) (s n) : dist_comm _ _
                    ... ≤ b N              : h _ _ hn
                    ... < ε                : hN

/-- If the distance between `s n` and `s m`, `n, m ≥ N` is bounded above by `b N`
and `b` converges to zero, then `s` is a Cauchy sequence.  -/
lemma cauchy_seq_of_le_tendsto_0 {s : β → α} (b : β → ℝ)
  (h : ∀ n m N : β, N ≤ n → N ≤ m → dist (s n) (s m) ≤ b N) (h₀ : tendsto b at_top (𝓝 0)) :
  cauchy_seq s :=
cauchy_seq_of_le_tendsto_0' b (λ n m hnm, h _ _ _ le_rfl hnm) h₀

/-- A Cauchy sequence on the natural numbers is bounded. -/
theorem cauchy_seq_bdd {u : ℕ → α} (hu : cauchy_seq u) :
  ∃ R > 0, ∀ m n, dist (u m) (u n) < R :=
begin
  rcases metric.cauchy_seq_iff'.1 hu 1 zero_lt_one with ⟨N, hN⟩,
  rsuffices ⟨R, R0, H⟩ : ∃ R > 0, ∀ n, dist (u n) (u N) < R,
  { exact ⟨_, add_pos R0 R0, λ m n,
      lt_of_le_of_lt (dist_triangle_right _ _ _) (add_lt_add (H m) (H n))⟩ },
  let R := finset.sup (finset.range N) (λ n, nndist (u n) (u N)),
  refine ⟨↑R + 1, add_pos_of_nonneg_of_pos R.2 zero_lt_one, λ n, _⟩,
  cases le_or_lt N n,
  { exact lt_of_lt_of_le (hN _ h) (le_add_of_nonneg_left R.2) },
  { have : _ ≤ R := finset.le_sup (finset.mem_range.2 h),
    exact lt_of_le_of_lt this (lt_add_of_pos_right _ zero_lt_one) }
end

/-- Yet another metric characterization of Cauchy sequences on integers. This one is often the
most efficient. -/
lemma cauchy_seq_iff_le_tendsto_0 {s : ℕ → α} : cauchy_seq s ↔ ∃ b : ℕ → ℝ,
  (∀ n, 0 ≤ b n) ∧
  (∀ n m N : ℕ, N ≤ n → N ≤ m → dist (s n) (s m) ≤ b N) ∧
  tendsto b at_top (𝓝 0) :=
⟨λ hs, begin
  /- `s` is a Cauchy sequence. The sequence `b` will be constructed by taking
  the supremum of the distances between `s n` and `s m` for `n m ≥ N`.
  First, we prove that all these distances are bounded, as otherwise the Sup
  would not make sense. -/
  let S := λ N, (λ(p : ℕ × ℕ), dist (s p.1) (s p.2)) '' {p | p.1 ≥ N ∧ p.2 ≥ N},
  have hS : ∀ N, ∃ x, ∀ y ∈ S N, y ≤ x,
  { rcases cauchy_seq_bdd hs with ⟨R, R0, hR⟩,
    refine λ N, ⟨R, _⟩, rintro _ ⟨⟨m, n⟩, _, rfl⟩,
    exact le_of_lt (hR m n) },
  have bdd : bdd_above (range (λ(p : ℕ × ℕ), dist (s p.1) (s p.2))),
  { rcases cauchy_seq_bdd hs with ⟨R, R0, hR⟩,
    use R, rintro _ ⟨⟨m, n⟩, rfl⟩, exact le_of_lt (hR m n) },
  -- Prove that it bounds the distances of points in the Cauchy sequence
  have ub : ∀ m n N, N ≤ m → N ≤ n → dist (s m) (s n) ≤ Sup (S N) :=
    λ m n N hm hn, le_cSup (hS N) ⟨⟨_, _⟩, ⟨hm, hn⟩, rfl⟩,
  have S0m : ∀ n, (0:ℝ) ∈ S n := λ n, ⟨⟨n, n⟩, ⟨le_rfl, le_rfl⟩, dist_self _⟩,
  have S0 := λ n, le_cSup (hS n) (S0m n),
  -- Prove that it tends to `0`, by using the Cauchy property of `s`
  refine ⟨λ N, Sup (S N), S0, ub, metric.tendsto_at_top.2 (λ ε ε0, _)⟩,
  refine (metric.cauchy_seq_iff.1 hs (ε/2) (half_pos ε0)).imp (λ N hN n hn, _),
  rw [real.dist_0_eq_abs, abs_of_nonneg (S0 n)],
  refine lt_of_le_of_lt (cSup_le ⟨_, S0m _⟩ _) (half_lt_self ε0),
  rintro _ ⟨⟨m', n'⟩, ⟨hm', hn'⟩, rfl⟩,
  exact le_of_lt (hN _ (le_trans hn hm') _ (le_trans hn hn'))
  end,
λ ⟨b, _, b_bound, b_lim⟩, cauchy_seq_of_le_tendsto_0 b b_bound b_lim⟩

end cauchy_seq

/-- Pseudometric space structure pulled back by a function. -/
def pseudo_metric_space.induced {α β} (f : α → β)
  (m : pseudo_metric_space β) : pseudo_metric_space α :=
{ dist               := λ x y, dist (f x) (f y),
  dist_self          := λ x, dist_self _,
  dist_comm          := λ x y, dist_comm _ _,
  dist_triangle      := λ x y z, dist_triangle _ _ _,
  edist              := λ x y, edist (f x) (f y),
  edist_dist         := λ x y, edist_dist _ _,
  to_uniform_space   := uniform_space.comap f m.to_uniform_space,
  uniformity_dist    := begin
    apply @uniformity_dist_of_mem_uniformity _ _ _ _ _ (λ x y, dist (f x) (f y)),
    refine compl_surjective.forall.2 (λ s, compl_mem_comap.trans $ mem_uniformity_dist.trans _),
    simp only [mem_compl_iff, @imp_not_comm _ (_ ∈ _), ← prod.forall', prod.mk.eta, ball_image_iff]
  end,
  to_bornology       := bornology.induced f,
  cobounded_sets     := set.ext $ compl_surjective.forall.2 $ λ s,
    by simp only [compl_mem_comap, filter.mem_sets, ← is_bounded_def, mem_set_of_eq, compl_compl,
      is_bounded_iff, ball_image_iff] }

/-- Pull back a pseudometric space structure by an inducing map. This is a version of
`pseudo_metric_space.induced` useful in case if the domain already has a `topological_space`
structure. -/
def inducing.comap_pseudo_metric_space {α β} [topological_space α] [pseudo_metric_space β]
  {f : α → β} (hf : inducing f) : pseudo_metric_space α :=
(pseudo_metric_space.induced f ‹_›).replace_topology hf.induced

/-- Pull back a pseudometric space structure by a uniform inducing map. This is a version of
`pseudo_metric_space.induced` useful in case if the domain already has a `uniform_space`
structure. -/
def uniform_inducing.comap_pseudo_metric_space {α β} [uniform_space α] [pseudo_metric_space β]
  (f : α → β) (h : uniform_inducing f) : pseudo_metric_space α :=
(pseudo_metric_space.induced f ‹_›).replace_uniformity h.comap_uniformity.symm

instance subtype.pseudo_metric_space {p : α → Prop} : pseudo_metric_space (subtype p) :=
pseudo_metric_space.induced coe ‹_›

theorem subtype.dist_eq {p : α → Prop} (x y : subtype p) : dist x y = dist (x : α) y := rfl
theorem subtype.nndist_eq {p : α → Prop} (x y : subtype p) : nndist x y = nndist (x : α) y := rfl

namespace mul_opposite

@[to_additive]
instance : pseudo_metric_space (αᵐᵒᵖ) := pseudo_metric_space.induced mul_opposite.unop ‹_›

@[simp, to_additive] theorem dist_unop (x y : αᵐᵒᵖ) : dist (unop x) (unop y) = dist x y := rfl
@[simp, to_additive] theorem dist_op (x y : α) : dist (op x) (op y) = dist x y := rfl
@[simp, to_additive] theorem nndist_unop (x y : αᵐᵒᵖ) : nndist (unop x) (unop y) = nndist x y := rfl
@[simp, to_additive] theorem nndist_op (x y : α) : nndist (op x) (op y) = nndist x y := rfl

end mul_opposite

section nnreal

instance : pseudo_metric_space ℝ≥0 := subtype.pseudo_metric_space

lemma nnreal.dist_eq (a b : ℝ≥0) : dist a b = |(a:ℝ) - b| := rfl

lemma nnreal.nndist_eq (a b : ℝ≥0) :
  nndist a b = max (a - b) (b - a) :=
begin
  /- WLOG, `b ≤ a`. `wlog h : b ≤ a` works too but it is much slower because Lean tries to prove one
  case from the other and fails; `tactic.skip` tells Lean not to try. -/
  wlog h : b ≤ a := le_total b a using [a b, b a] tactic.skip,
  { rw [← nnreal.coe_eq, ← dist_nndist, nnreal.dist_eq, tsub_eq_zero_iff_le.2 h,
      max_eq_left (zero_le $ a - b), ← nnreal.coe_sub h, abs_of_nonneg (a - b).coe_nonneg] },
  { rwa [nndist_comm, max_comm] }
end

@[simp] lemma nnreal.nndist_zero_eq_val (z : ℝ≥0) : nndist 0 z = z :=
by simp only [nnreal.nndist_eq, max_eq_right, tsub_zero, zero_tsub, zero_le']

@[simp] lemma nnreal.nndist_zero_eq_val' (z : ℝ≥0) : nndist z 0 = z :=
by { rw nndist_comm, exact nnreal.nndist_zero_eq_val z, }

lemma nnreal.le_add_nndist (a b : ℝ≥0) : a ≤ b + nndist a b :=
begin
  suffices : (a : ℝ) ≤ (b : ℝ) + (dist a b),
  { exact nnreal.coe_le_coe.mp this, },
  linarith [le_of_abs_le (by refl : abs (a-b : ℝ) ≤ (dist a b))],
end

end nnreal

section ulift
variables [pseudo_metric_space β]

instance : pseudo_metric_space (ulift β) :=
pseudo_metric_space.induced ulift.down ‹_›

lemma ulift.dist_eq (x y : ulift β) : dist x y = dist x.down y.down := rfl
lemma ulift.nndist_eq (x y : ulift β) : nndist x y = nndist x.down y.down := rfl

@[simp] lemma ulift.dist_up_up (x y : β) : dist (ulift.up x) (ulift.up y) = dist x y := rfl
@[simp] lemma ulift.nndist_up_up (x y : β) : nndist (ulift.up x) (ulift.up y) = nndist x y := rfl

end ulift

section prod
variables [pseudo_metric_space β]

instance prod.pseudo_metric_space_max :
  pseudo_metric_space (α × β) :=
(pseudo_emetric_space.to_pseudo_metric_space_of_dist
  (λ x y : α × β, dist x.1 y.1 ⊔ dist x.2 y.2)
  (λ x y, (max_lt (edist_lt_top _ _) (edist_lt_top _ _)).ne)
  (λ x y, by simp only [sup_eq_max, dist_edist,
    ← ennreal.to_real_max (edist_ne_top _ _) (edist_ne_top _ _), prod.edist_eq]))
    .replace_bornology $
  λ s, by { simp only [← is_bounded_image_fst_and_snd, is_bounded_iff_eventually, ball_image_iff,
    ← eventually_and, ← forall_and_distrib, ← max_le_iff], refl }

lemma prod.dist_eq {x y : α × β} :
  dist x y = max (dist x.1 y.1) (dist x.2 y.2) := rfl

@[simp]
lemma dist_prod_same_left {x : α} {y₁ y₂ : β} : dist (x, y₁) (x, y₂) = dist y₁ y₂ :=
by simp [prod.dist_eq, dist_nonneg]

@[simp]
lemma dist_prod_same_right {x₁ x₂ : α} {y : β} : dist (x₁, y) (x₂, y) = dist x₁ x₂ :=
by simp [prod.dist_eq, dist_nonneg]

theorem ball_prod_same (x : α) (y : β) (r : ℝ) :
  ball x r ×ˢ ball y r = ball (x, y) r :=
ext $ λ z, by simp [prod.dist_eq]

theorem closed_ball_prod_same (x : α) (y : β) (r : ℝ) :
  closed_ball x r ×ˢ closed_ball y r = closed_ball (x, y) r :=
ext $ λ z, by simp [prod.dist_eq]

end prod

theorem uniform_continuous_dist : uniform_continuous (λp:α×α, dist p.1 p.2) :=
metric.uniform_continuous_iff.2 (λ ε ε0, ⟨ε/2, half_pos ε0,
begin
  suffices,
  { intros p q h, cases p with p₁ p₂, cases q with q₁ q₂,
    cases max_lt_iff.1 h with h₁ h₂, clear h,
    dsimp at h₁ h₂ ⊢,
    rw real.dist_eq,
    refine abs_sub_lt_iff.2 ⟨_, _⟩,
    { revert p₁ p₂ q₁ q₂ h₁ h₂, exact this },
    { apply this; rwa dist_comm } },
  intros p₁ p₂ q₁ q₂ h₁ h₂,
  have := add_lt_add
    (abs_sub_lt_iff.1 (lt_of_le_of_lt (abs_dist_sub_le p₁ q₁ p₂) h₁)).1
    (abs_sub_lt_iff.1 (lt_of_le_of_lt (abs_dist_sub_le p₂ q₂ q₁) h₂)).1,
  rwa [add_halves, dist_comm p₂, sub_add_sub_cancel, dist_comm q₂] at this
end⟩)

theorem uniform_continuous.dist [uniform_space β] {f g : β → α}
  (hf : uniform_continuous f) (hg : uniform_continuous g) :
  uniform_continuous (λb, dist (f b) (g b)) :=
uniform_continuous_dist.comp (hf.prod_mk hg)

@[continuity]
theorem continuous_dist : continuous (λp:α×α, dist p.1 p.2) :=
uniform_continuous_dist.continuous

@[continuity]
theorem continuous.dist [topological_space β] {f g : β → α}
  (hf : continuous f) (hg : continuous g) : continuous (λb, dist (f b) (g b)) :=
continuous_dist.comp (hf.prod_mk hg : _)

theorem filter.tendsto.dist {f g : β → α} {x : filter β} {a b : α}
  (hf : tendsto f x (𝓝 a)) (hg : tendsto g x (𝓝 b)) :
  tendsto (λx, dist (f x) (g x)) x (𝓝 (dist a b)) :=
(continuous_dist.tendsto (a, b)).comp (hf.prod_mk_nhds hg)

lemma nhds_comap_dist (a : α) : (𝓝 (0 : ℝ)).comap (λa', dist a' a) = 𝓝 a :=
by simp only [@nhds_eq_comap_uniformity α, metric.uniformity_eq_comap_nhds_zero,
  comap_comap, (∘), dist_comm]

lemma tendsto_iff_dist_tendsto_zero {f : β → α} {x : filter β} {a : α} :
  (tendsto f x (𝓝 a)) ↔ (tendsto (λb, dist (f b) a) x (𝓝 0)) :=
by rw [← nhds_comap_dist a, tendsto_comap_iff]

lemma continuous_iff_continuous_dist [topological_space β] {f : β → α} :
  continuous f ↔ continuous (λ x : β × β, dist (f x.1) (f x.2)) :=
⟨λ h, (h.comp continuous_fst).dist (h.comp continuous_snd), λ h, continuous_iff_continuous_at.2 $
  λ x, tendsto_iff_dist_tendsto_zero.2 $
    (h.comp (continuous_id.prod_mk continuous_const)).tendsto' _ _ $ dist_self _⟩

lemma uniform_continuous_nndist : uniform_continuous (λp:α×α, nndist p.1 p.2) :=
uniform_continuous_dist.subtype_mk _

lemma uniform_continuous.nndist [uniform_space β] {f g : β → α} (hf : uniform_continuous f)
  (hg : uniform_continuous g) :
  uniform_continuous (λ b, nndist (f b) (g b)) :=
uniform_continuous_nndist.comp (hf.prod_mk hg)

lemma continuous_nndist : continuous (λp:α×α, nndist p.1 p.2) :=
uniform_continuous_nndist.continuous

lemma continuous.nndist [topological_space β] {f g : β → α}
  (hf : continuous f) (hg : continuous g) : continuous (λb, nndist (f b) (g b)) :=
continuous_nndist.comp (hf.prod_mk hg : _)

theorem filter.tendsto.nndist {f g : β → α} {x : filter β} {a b : α}
  (hf : tendsto f x (𝓝 a)) (hg : tendsto g x (𝓝 b)) :
  tendsto (λx, nndist (f x) (g x)) x (𝓝 (nndist a b)) :=
(continuous_nndist.tendsto (a, b)).comp (hf.prod_mk_nhds hg)

namespace metric
variables {x y z : α} {ε ε₁ ε₂ : ℝ} {s : set α}

theorem is_closed_ball : is_closed (closed_ball x ε) :=
is_closed_le (continuous_id.dist continuous_const) continuous_const

lemma is_closed_sphere : is_closed (sphere x ε) :=
is_closed_eq (continuous_id.dist continuous_const) continuous_const

@[simp] theorem closure_closed_ball : closure (closed_ball x ε) = closed_ball x ε :=
is_closed_ball.closure_eq

theorem closure_ball_subset_closed_ball : closure (ball x ε) ⊆ closed_ball x ε :=
closure_minimal ball_subset_closed_ball is_closed_ball

theorem frontier_ball_subset_sphere : frontier (ball x ε) ⊆ sphere x ε :=
frontier_lt_subset_eq (continuous_id.dist continuous_const) continuous_const

theorem frontier_closed_ball_subset_sphere : frontier (closed_ball x ε) ⊆ sphere x ε :=
frontier_le_subset_eq (continuous_id.dist continuous_const) continuous_const

theorem ball_subset_interior_closed_ball : ball x ε ⊆ interior (closed_ball x ε) :=
interior_maximal ball_subset_closed_ball is_open_ball

/-- ε-characterization of the closure in pseudometric spaces-/
theorem mem_closure_iff {s : set α} {a : α} :
  a ∈ closure s ↔ ∀ε>0, ∃b ∈ s, dist a b < ε :=
(mem_closure_iff_nhds_basis nhds_basis_ball).trans $
  by simp only [mem_ball, dist_comm]

lemma mem_closure_range_iff {e : β → α} {a : α} :
  a ∈ closure (range e) ↔ ∀ε>0, ∃ k : β, dist a (e k) < ε :=
by simp only [mem_closure_iff, exists_range_iff]

lemma mem_closure_range_iff_nat {e : β → α} {a : α} :
  a ∈ closure (range e) ↔ ∀n : ℕ, ∃ k : β, dist a (e k) < 1 / ((n : ℝ) + 1) :=
(mem_closure_iff_nhds_basis nhds_basis_ball_inv_nat_succ).trans $
  by simp only [mem_ball, dist_comm, exists_range_iff, forall_const]

theorem mem_of_closed' {s : set α} (hs : is_closed s) {a : α} :
  a ∈ s ↔ ∀ε>0, ∃b ∈ s, dist a b < ε :=
by simpa only [hs.closure_eq] using @mem_closure_iff _ _ s a

lemma closed_ball_zero' (x : α) : closed_ball x 0 = closure {x} :=
subset.antisymm
  (λ y hy, mem_closure_iff.2 $ λ ε ε0, ⟨x, mem_singleton x, (mem_closed_ball.1 hy).trans_lt ε0⟩)
  (closure_minimal (singleton_subset_iff.2 (dist_self x).le) is_closed_ball)

lemma dense_iff {s : set α} :
  dense s ↔ ∀ x, ∀ r > 0, (ball x r ∩ s).nonempty :=
forall_congr $ λ x, by simp only [mem_closure_iff, set.nonempty, exists_prop, mem_inter_iff,
  mem_ball', and_comm]

lemma dense_range_iff {f : β → α} :
  dense_range f ↔ ∀ x, ∀ r > 0, ∃ y, dist x (f y) < r :=
forall_congr $ λ x, by simp only [mem_closure_iff, exists_range_iff]

/-- If a set `s` is separable, then the corresponding subtype is separable in a metric space.
This is not obvious, as the countable set whose closure covers `s` does not need in general to
be contained in `s`. -/
lemma _root_.topological_space.is_separable.separable_space {s : set α} (hs : is_separable s) :
  separable_space s :=
begin
  classical,
  rcases eq_empty_or_nonempty s with rfl|⟨⟨x₀, x₀s⟩⟩,
  { apply_instance },
  rcases hs with ⟨c, hc, h'c⟩,
  haveI : encodable c := hc.to_encodable,
  obtain ⟨u, -, u_pos, u_lim⟩ : ∃ (u : ℕ → ℝ), strict_anti u ∧ (∀ (n : ℕ), 0 < u n) ∧
    tendsto u at_top (𝓝 0) := exists_seq_strict_anti_tendsto (0 : ℝ),
  let f : c × ℕ → α := λ p, if h : (metric.ball (p.1 : α) (u p.2) ∩ s).nonempty then h.some else x₀,
  have fs : ∀ p, f p ∈ s,
  { rintros ⟨y, n⟩,
    by_cases h : (ball (y : α) (u n) ∩ s).nonempty,
    { simpa only [f, h, dif_pos] using h.some_spec.2 },
    { simpa only [f, h, not_false_iff, dif_neg] } },
  let g : c × ℕ → s := λ p, ⟨f p, fs p⟩,
  apply separable_space_of_dense_range g,
  apply metric.dense_range_iff.2,
  rintros ⟨x, xs⟩ r (rpos : 0 < r),
  obtain ⟨n, hn⟩ : ∃ n, u n < r / 2 := ((tendsto_order.1 u_lim).2 _ (half_pos rpos)).exists,
  obtain ⟨z, zc, hz⟩ : ∃ z ∈ c, dist x z < u n :=
    metric.mem_closure_iff.1 (h'c xs) _ (u_pos n),
  refine ⟨(⟨z, zc⟩, n), _⟩,
  change dist x (f (⟨z, zc⟩, n)) < r,
  have A : (metric.ball z (u n) ∩ s).nonempty := ⟨x, hz, xs⟩,
  dsimp [f],
  simp only [A, dif_pos],
  calc dist x A.some
      ≤ dist x z + dist z A.some : dist_triangle _ _ _
  ... < r/2 + r/2 : add_lt_add (hz.trans hn) ((metric.mem_ball'.1 A.some_spec.1).trans hn)
  ... = r : add_halves _
end

/-- The preimage of a separable set by an inducing map is separable. -/
protected lemma _root_.inducing.is_separable_preimage {f : β → α} [topological_space β]
  (hf : inducing f) {s : set α} (hs : is_separable s) :
  is_separable (f ⁻¹' s) :=
begin
  haveI : second_countable_topology s,
  { haveI : separable_space s := hs.separable_space,
    exact uniform_space.second_countable_of_separable _ },
  let g : f ⁻¹' s → s := cod_restrict (f ∘ coe) s (λ x, x.2),
  have : inducing g := (hf.comp inducing_coe).cod_restrict _,
  haveI : second_countable_topology (f ⁻¹' s) := this.second_countable_topology,
  rw show f ⁻¹' s = coe '' (univ : set (f ⁻¹' s)),
     by simpa only [image_univ, subtype.range_coe_subtype],
  exact (is_separable_of_separable_space _).image continuous_subtype_coe
end

protected lemma _root_.embedding.is_separable_preimage {f : β → α} [topological_space β]
  (hf : embedding f) {s : set α} (hs : is_separable s) :
  is_separable (f ⁻¹' s) :=
hf.to_inducing.is_separable_preimage hs

/-- If a map is continuous on a separable set `s`, then the image of `s` is also separable. -/
lemma _root_.continuous_on.is_separable_image [topological_space β] {f : α → β} {s : set α}
  (hf : continuous_on f s) (hs : is_separable s) :
  is_separable (f '' s) :=
begin
  rw show f '' s = s.restrict f '' univ, by ext ; simp,
  exact (is_separable_univ_iff.2 hs.separable_space).image
    (continuous_on_iff_continuous_restrict.1 hf),
end

end metric

section pi
open finset
variables {π : β → Type*} [fintype β] [∀b, pseudo_metric_space (π b)]

/-- A finite product of pseudometric spaces is a pseudometric space, with the sup distance. -/
instance pseudo_metric_space_pi : pseudo_metric_space (Πb, π b) :=
begin
  /- we construct the instance from the pseudoemetric space instance to avoid checking again that
  the uniformity is the same as the product uniformity, but we register nevertheless a nice formula
  for the distance -/
  refine (pseudo_emetric_space.to_pseudo_metric_space_of_dist
    (λf g : Π b, π b, ((sup univ (λb, nndist (f b) (g b)) : ℝ≥0) : ℝ))
    (λ f g, _) (λ f g, _)).replace_bornology (λ s, _),
  show edist f g ≠ ⊤,
    from ne_of_lt ((finset.sup_lt_iff bot_lt_top).2 $ λ b hb, edist_lt_top _ _),
  show ↑(sup univ (λ b, nndist (f b) (g b))) = (sup univ (λ b, edist (f b) (g b))).to_real,
    by simp only [edist_nndist, ← ennreal.coe_finset_sup, ennreal.coe_to_real],
  show (@is_bounded _ pi.bornology s ↔ @is_bounded _ pseudo_metric_space.to_bornology _),
  { simp only [← is_bounded_def, is_bounded_iff_eventually, ← forall_is_bounded_image_eval_iff,
      ball_image_iff, ← eventually_all, function.eval_apply, @dist_nndist (π _)],
    refine eventually_congr ((eventually_ge_at_top 0).mono $ λ C hC, _),
    lift C to ℝ≥0 using hC,
    refine ⟨λ H x hx y hy, nnreal.coe_le_coe.2 $ finset.sup_le $ λ b hb, H b x hx y hy,
      λ H b x hx y hy, nnreal.coe_le_coe.2 _⟩,
    simpa only using finset.sup_le_iff.1 (nnreal.coe_le_coe.1 $ H hx hy) b (finset.mem_univ b) }
end

lemma nndist_pi_def (f g : Πb, π b) : nndist f g = sup univ (λb, nndist (f b) (g b)) :=
nnreal.eq rfl

lemma dist_pi_def (f g : Πb, π b) :
  dist f g = (sup univ (λb, nndist (f b) (g b)) : ℝ≥0) := rfl

lemma nndist_pi_le_iff {f g : Πb, π b} {r : ℝ≥0} :
  nndist f g ≤ r ↔ ∀b, nndist (f b) (g b) ≤ r :=
by simp [nndist_pi_def]

lemma dist_pi_lt_iff {f g : Πb, π b} {r : ℝ} (hr : 0 < r) :
  dist f g < r ↔ ∀b, dist (f b) (g b) < r :=
begin
  lift r to ℝ≥0 using hr.le,
  simp [dist_pi_def, finset.sup_lt_iff (show ⊥ < r, from hr)],
end

lemma dist_pi_le_iff {f g : Πb, π b} {r : ℝ} (hr : 0 ≤ r) :
  dist f g ≤ r ↔ ∀b, dist (f b) (g b) ≤ r :=
begin
  lift r to ℝ≥0 using hr,
  exact nndist_pi_le_iff
end

lemma dist_pi_le_iff' [nonempty β] {f g : Π b, π b} {r : ℝ} :
  dist f g ≤ r ↔ ∀ b, dist (f b) (g b) ≤ r :=
begin
  by_cases hr : 0 ≤ r,
  { exact dist_pi_le_iff hr },
  { exact iff_of_false (λ h, hr $ dist_nonneg.trans h)
      (λ h, hr $ dist_nonneg.trans $ h $ classical.arbitrary _) }
end

lemma dist_pi_const_le (a b : α) : dist (λ _ : β, a) (λ _, b) ≤ dist a b :=
(dist_pi_le_iff dist_nonneg).2 $ λ _, le_rfl

lemma nndist_pi_const_le (a b : α) : nndist (λ _ : β, a) (λ _, b) ≤ nndist a b :=
nndist_pi_le_iff.2 $ λ _, le_rfl

@[simp] lemma dist_pi_const [nonempty β] (a b : α) : dist (λ x : β, a) (λ _, b) = dist a b :=
by simpa only [dist_edist] using congr_arg ennreal.to_real (edist_pi_const a b)

@[simp] lemma nndist_pi_const [nonempty β] (a b : α) :
  nndist (λ x : β, a) (λ _, b) = nndist a b := nnreal.eq $ dist_pi_const a b

lemma nndist_le_pi_nndist (f g : Πb, π b) (b : β) : nndist (f b) (g b) ≤ nndist f g :=
by { rw [nndist_pi_def], exact finset.le_sup (finset.mem_univ b) }

lemma dist_le_pi_dist (f g : Πb, π b) (b : β) : dist (f b) (g b) ≤ dist f g :=
by simp only [dist_nndist, nnreal.coe_le_coe, nndist_le_pi_nndist f g b]

/-- An open ball in a product space is a product of open balls. See also `metric.ball_pi'`
for a version assuming `nonempty β` instead of `0 < r`. -/
lemma ball_pi (x : Πb, π b) {r : ℝ} (hr : 0 < r) :
  ball x r = set.pi univ (λ b, ball (x b) r) :=
by { ext p, simp [dist_pi_lt_iff hr] }

/-- An open ball in a product space is a product of open balls. See also `metric.ball_pi`
for a version assuming `0 < r` instead of `nonempty β`. -/
lemma ball_pi' [nonempty β] (x : Π b, π b) (r : ℝ) :
  ball x r = set.pi univ (λ b, ball (x b) r) :=
(lt_or_le 0 r).elim (ball_pi x) $ λ hr, by simp [ball_eq_empty.2 hr]

/-- A closed ball in a product space is a product of closed balls. See also `metric.closed_ball_pi'`
for a version assuming `nonempty β` instead of `0 ≤ r`. -/
lemma closed_ball_pi (x : Πb, π b) {r : ℝ} (hr : 0 ≤ r) :
  closed_ball x r = set.pi univ (λ b, closed_ball (x b) r) :=
by { ext p, simp [dist_pi_le_iff hr] }

/-- A closed ball in a product space is a product of closed balls. See also `metric.closed_ball_pi`
for a version assuming `0 ≤ r` instead of `nonempty β`. -/
lemma closed_ball_pi' [nonempty β] (x : Π b, π b) (r : ℝ) :
  closed_ball x r = set.pi univ (λ b, closed_ball (x b) r) :=
(le_or_lt 0 r).elim (closed_ball_pi x) $ λ hr, by simp [closed_ball_eq_empty.2 hr]

@[simp] lemma fin.nndist_insert_nth_insert_nth {n : ℕ} {α : fin (n + 1) → Type*}
  [Π i, pseudo_metric_space (α i)] (i : fin (n + 1)) (x y : α i) (f g : Π j, α (i.succ_above j)) :
  nndist (i.insert_nth x f) (i.insert_nth y g) = max (nndist x y) (nndist f g) :=
eq_of_forall_ge_iff $ λ c, by simp [nndist_pi_le_iff, i.forall_iff_succ_above]

@[simp] lemma fin.dist_insert_nth_insert_nth {n : ℕ} {α : fin (n + 1) → Type*}
  [Π i, pseudo_metric_space (α i)] (i : fin (n + 1)) (x y : α i) (f g : Π j, α (i.succ_above j)) :
  dist (i.insert_nth x f) (i.insert_nth y g) = max (dist x y) (dist f g) :=
by simp only [dist_nndist, fin.nndist_insert_nth_insert_nth, nnreal.coe_max]

lemma real.dist_le_of_mem_pi_Icc {x y x' y' : β → ℝ} (hx : x ∈ Icc x' y') (hy : y ∈ Icc x' y') :
  dist x y ≤ dist x' y' :=
begin
  refine (dist_pi_le_iff dist_nonneg).2 (λ b, (real.dist_le_of_mem_interval _ _).trans
    (dist_le_pi_dist _ _ b)); refine Icc_subset_interval _,
  exacts [⟨hx.1 _, hx.2 _⟩, ⟨hy.1 _, hy.2 _⟩]
end

end pi

section compact

/-- Any compact set in a pseudometric space can be covered by finitely many balls of a given
positive radius -/
lemma finite_cover_balls_of_compact {α : Type u} [pseudo_metric_space α] {s : set α}
  (hs : is_compact s) {e : ℝ} (he : 0 < e) :
  ∃t ⊆ s, set.finite t ∧ s ⊆ ⋃x∈t, ball x e :=
begin
  apply hs.elim_finite_subcover_image,
  { simp [is_open_ball] },
  { intros x xs,
    simp,
    exact ⟨x, ⟨xs, by simpa⟩⟩ }
end

alias finite_cover_balls_of_compact ← is_compact.finite_cover_balls

end compact

section proper_space
open metric

/-- A pseudometric space is proper if all closed balls are compact. -/
class proper_space (α : Type u) [pseudo_metric_space α] : Prop :=
(is_compact_closed_ball : ∀x:α, ∀r, is_compact (closed_ball x r))

export proper_space (is_compact_closed_ball)

/-- In a proper pseudometric space, all spheres are compact. -/
lemma is_compact_sphere {α : Type*} [pseudo_metric_space α] [proper_space α] (x : α) (r : ℝ) :
  is_compact (sphere x r) :=
is_compact_of_is_closed_subset (is_compact_closed_ball x r) is_closed_sphere
sphere_subset_closed_ball

/-- In a proper pseudometric space, any sphere is a `compact_space` when considered as a subtype. -/
instance {α : Type*} [pseudo_metric_space α] [proper_space α] (x : α) (r : ℝ) :
  compact_space (sphere x r) :=
is_compact_iff_compact_space.mp (is_compact_sphere _ _)

/-- A proper pseudo metric space is sigma compact, and therefore second countable. -/
@[priority 100] -- see Note [lower instance priority]
instance second_countable_of_proper [proper_space α] :
  second_countable_topology α :=
begin
  -- We already have `sigma_compact_space_of_locally_compact_second_countable`, so we don't
  -- add an instance for `sigma_compact_space`.
  suffices : sigma_compact_space α, by exactI emetric.second_countable_of_sigma_compact α,
  rcases em (nonempty α) with ⟨⟨x⟩⟩|hn,
  { exact ⟨⟨λ n, closed_ball x n, λ n, is_compact_closed_ball _ _, Union_closed_ball_nat _⟩⟩ },
  { exact ⟨⟨λ n, ∅, λ n, is_compact_empty, Union_eq_univ_iff.2 $ λ x, (hn ⟨x⟩).elim⟩⟩ }
end

/-- If all closed balls of large enough radius are compact, then the space is proper. Especially
useful when the lower bound for the radius is 0. -/
lemma proper_space_of_compact_closed_ball_of_le
  (R : ℝ) (h : ∀x:α, ∀r, R ≤ r → is_compact (closed_ball x r)) :
  proper_space α :=
⟨begin
  assume x r,
  by_cases hr : R ≤ r,
  { exact h x r hr },
  { have : closed_ball x r = closed_ball x R ∩ closed_ball x r,
    { symmetry,
      apply inter_eq_self_of_subset_right,
      exact closed_ball_subset_closed_ball (le_of_lt (not_le.1 hr)) },
    rw this,
    exact (h x R le_rfl).inter_right is_closed_ball }
end⟩

/- A compact pseudometric space is proper -/
@[priority 100] -- see Note [lower instance priority]
instance proper_of_compact [compact_space α] : proper_space α :=
⟨assume x r, is_closed_ball.is_compact⟩

/-- A proper space is locally compact -/
@[priority 100] -- see Note [lower instance priority]
instance locally_compact_of_proper [proper_space α] :
  locally_compact_space α :=
locally_compact_space_of_has_basis (λ x, nhds_basis_closed_ball) $
  λ x ε ε0, is_compact_closed_ball _ _

/-- A proper space is complete -/
@[priority 100] -- see Note [lower instance priority]
instance complete_of_proper [proper_space α] : complete_space α :=
⟨begin
  intros f hf,
  /- We want to show that the Cauchy filter `f` is converging. It suffices to find a closed
  ball (therefore compact by properness) where it is nontrivial. -/
  obtain ⟨t, t_fset, ht⟩ : ∃ t ∈ f, ∀ x y ∈ t, dist x y < 1 :=
    (metric.cauchy_iff.1 hf).2 1 zero_lt_one,
  rcases hf.1.nonempty_of_mem t_fset with ⟨x, xt⟩,
  have : closed_ball x 1 ∈ f := mem_of_superset t_fset (λ y yt, (ht y yt x xt).le),
  rcases (is_compact_iff_totally_bounded_is_complete.1 (is_compact_closed_ball x 1)).2 f hf
    (le_principal_iff.2 this) with ⟨y, -, hy⟩,
  exact ⟨y, hy⟩
end⟩

/-- A finite product of proper spaces is proper. -/
instance pi_proper_space {π : β → Type*} [fintype β] [∀b, pseudo_metric_space (π b)]
  [h : ∀b, proper_space (π b)] : proper_space (Πb, π b) :=
begin
  refine proper_space_of_compact_closed_ball_of_le 0 (λx r hr, _),
  rw closed_ball_pi _ hr,
  apply is_compact_univ_pi (λb, _),
  apply (h b).is_compact_closed_ball
end

variables [proper_space α] {x : α} {r : ℝ} {s : set α}

/-- If a nonempty ball in a proper space includes a closed set `s`, then there exists a nonempty
ball with the same center and a strictly smaller radius that includes `s`. -/
lemma exists_pos_lt_subset_ball (hr : 0 < r) (hs : is_closed s) (h : s ⊆ ball x r) :
  ∃ r' ∈ Ioo 0 r, s ⊆ ball x r' :=
begin
  unfreezingI { rcases eq_empty_or_nonempty s with rfl|hne },
  { exact ⟨r / 2, ⟨half_pos hr, half_lt_self hr⟩, empty_subset _⟩ },
  have : is_compact s,
    from is_compact_of_is_closed_subset (is_compact_closed_ball x r) hs
      (subset.trans h ball_subset_closed_ball),
  obtain ⟨y, hys, hy⟩ : ∃ y ∈ s, s ⊆ closed_ball x (dist y x),
    from this.exists_forall_ge hne (continuous_id.dist continuous_const).continuous_on,
  have hyr : dist y x < r, from h hys,
  rcases exists_between hyr with ⟨r', hyr', hrr'⟩,
  exact ⟨r', ⟨dist_nonneg.trans_lt hyr', hrr'⟩, subset.trans hy $ closed_ball_subset_ball hyr'⟩
end

/-- If a ball in a proper space includes a closed set `s`, then there exists a ball with the same
center and a strictly smaller radius that includes `s`. -/
lemma exists_lt_subset_ball (hs : is_closed s) (h : s ⊆ ball x r) :
  ∃ r' < r, s ⊆ ball x r' :=
begin
  cases le_or_lt r 0 with hr hr,
  { rw [ball_eq_empty.2 hr, subset_empty_iff] at h, unfreezingI { subst s },
    exact (exists_lt r).imp (λ r' hr', ⟨hr', empty_subset _⟩) },
  { exact (exists_pos_lt_subset_ball hr hs h).imp (λ r' hr', ⟨hr'.fst.2, hr'.snd⟩) }
end

end proper_space

lemma is_compact.is_separable {s : set α} (hs : is_compact s) :
  is_separable s :=
begin
  haveI : compact_space s := is_compact_iff_compact_space.mp hs,
  exact is_separable_of_separable_space_subtype s,
end

namespace metric
section second_countable
open topological_space

/-- A pseudometric space is second countable if, for every `ε > 0`, there is a countable set which
is `ε`-dense. -/
lemma second_countable_of_almost_dense_set
  (H : ∀ε > (0 : ℝ), ∃ s : set α, s.countable ∧ (∀x, ∃y ∈ s, dist x y ≤ ε)) :
  second_countable_topology α :=
begin
  refine emetric.second_countable_of_almost_dense_set (λ ε ε0, _),
  rcases ennreal.lt_iff_exists_nnreal_btwn.1 ε0 with ⟨ε', ε'0, ε'ε⟩,
  choose s hsc y hys hyx using H ε' (by exact_mod_cast ε'0),
  refine ⟨s, hsc, Union₂_eq_univ_iff.2 (λ x, ⟨y x, hys _, le_trans _ ε'ε.le⟩)⟩,
  exact_mod_cast hyx x
end

end second_countable
end metric

lemma lebesgue_number_lemma_of_metric
  {s : set α} {ι} {c : ι → set α} (hs : is_compact s)
  (hc₁ : ∀ i, is_open (c i)) (hc₂ : s ⊆ ⋃ i, c i) :
  ∃ δ > 0, ∀ x ∈ s, ∃ i, ball x δ ⊆ c i :=
let ⟨n, en, hn⟩ := lebesgue_number_lemma hs hc₁ hc₂,
    ⟨δ, δ0, hδ⟩ := mem_uniformity_dist.1 en in
⟨δ, δ0, assume x hx, let ⟨i, hi⟩ := hn x hx in
 ⟨i, assume y hy, hi (hδ (mem_ball'.mp hy))⟩⟩

lemma lebesgue_number_lemma_of_metric_sUnion
  {s : set α} {c : set (set α)} (hs : is_compact s)
  (hc₁ : ∀ t ∈ c, is_open t) (hc₂ : s ⊆ ⋃₀ c) :
  ∃ δ > 0, ∀ x ∈ s, ∃ t ∈ c, ball x δ ⊆ t :=
by rw sUnion_eq_Union at hc₂;
   simpa using lebesgue_number_lemma_of_metric hs (by simpa) hc₂

namespace metric

section bounded
variables {x : α} {s t : set α} {r : ℝ}

/-- Given a point, a bounded subset is included in some ball around this point -/
lemma bounded_iff_subset_closed_ball (c : α) : is_bounded s ↔ ∃ r, s ⊆ closed_ball c r :=
is_bounded_iff.trans $ bounded_iff_aux dist dist_comm dist_triangle s c

/-- Closed balls are bounded -/
lemma bounded_closed_ball : is_bounded (closed_ball x r) :=
(bounded_iff_subset_closed_ball x).2 ⟨r, subset.rfl⟩

/-- Open balls are bounded -/
lemma bounded_ball : is_bounded (ball x r) :=
bounded_closed_ball.subset ball_subset_closed_ball

/-- Spheres are bounded -/
lemma bounded_sphere : is_bounded (sphere x r) :=
bounded_closed_ball.subset sphere_subset_closed_ball

lemma _root_.bornology.is_bounded.subset_closed_ball (h : is_bounded s) (c : α) :
  ∃ r, s ⊆ closed_ball c r :=
(bounded_iff_subset_closed_ball c).1 h

lemma _root_.bornology.is_bounded.eventually_subset_ball (hs : is_bounded s) (c : α) :
  ∀ᶠ r in at_top, s ⊆ ball c r :=
let ⟨r, hr⟩ := hs.subset_closed_ball c
in (eventually_gt_at_top r).mono (λ R hR, hr.trans (closed_ball_subset_ball hR))

lemma _root_.bornology.is_bounded.eventually_subset_closed_ball (hs : is_bounded s) (c : α) :
  ∀ᶠ r in at_top, s ⊆ closed_ball c r :=
(hs.eventually_subset_ball c).mono $ λ r hr, hr.trans ball_subset_closed_ball

lemma bounded_iff_eventually_subset_closed_ball (c : α) :
  is_bounded s ↔ ∀ᶠ r in at_top, s ⊆ closed_ball c r :=
⟨λ h, h.eventually_subset_closed_ball c, λ h, (bounded_iff_subset_closed_ball c).2 h.exists⟩

lemma bounded_iff_eventually_subset_ball (c : α) : is_bounded s ↔ ∀ᶠ r in at_top, s ⊆ ball c r :=
⟨λ h, h.eventually_subset_ball c, λ h, (bounded_iff_eventually_subset_closed_ball c).2 $ h.mono $
  λ r hr, hr.trans ball_subset_closed_ball⟩

lemma bounded_iff_subset_ball (c : α) : is_bounded s ↔ ∃ r, s ⊆ ball c r :=
⟨λ h, (h.eventually_subset_ball c).exists, λ ⟨r, hr⟩, bounded_ball.subset hr⟩

lemma _root_.bornology.is_bounded.subset_ball_lt (h : is_bounded s) (a : ℝ) (c : α) :
  ∃ r, a < r ∧ s ⊆ closed_ball c r :=
((eventually_gt_at_top a).and (h.eventually_subset_closed_ball c)).exists

lemma bounded_closure_of_bounded (h : is_bounded s) : is_bounded (closure s) :=
is_bounded_iff_mem.2 $ λ c _, (bounded_iff_subset_closed_ball c).2 $ (h.subset_closed_ball c).imp $
  λ r hr, closure_minimal hr is_closed_ball

alias bounded_closure_of_bounded ← bornology.is_bounded.closure

@[simp] lemma bounded_closure_iff : is_bounded (closure s) ↔ is_bounded s :=
⟨λ h, h.subset subset_closure, λ h, h.closure⟩

/-- A totally bounded set is bounded -/
lemma _root_.totally_bounded.bounded {s : set α} (h : totally_bounded s) : is_bounded s :=
-- We cover the totally bounded set by finitely many balls of radius 1,
-- and then argue that a finite union of bounded sets is bounded
let ⟨t, fint, subs⟩ := totally_bounded_iff.mp h 1 zero_lt_one in
((is_bounded_bUnion fint).2 $ λ i hi, @bounded_ball _ _ i 1).subset subs

/-- A compact set is bounded -/
lemma _root_.is_compact.bounded {s : set α} (h : is_compact s) : is_bounded s :=
-- A compact set is totally bounded, thus bounded
h.totally_bounded.bounded

lemma cobounded_le_cocompact : cobounded α ≤ cocompact α :=
has_basis_cocompact.ge_iff.2 $ λ K hK, hK.bounded

lemma disjoint_nhds_cobounded (a : α) : disjoint (𝓝 a) (cobounded α) :=
(is_bounded_iff_disjoint_principal.1 bounded_ball).mono_left
  (le_principal_iff.2 $ ball_mem_nhds _ one_pos)

/-- Characterization of the boundedness of the range of a function. -/
lemma bounded_range_iff {β : Sort*} {f : β → α} :
  is_bounded (range f) ↔ ∃ C, ∀ x y, dist (f x) (f y) ≤ C :=
by simp only [is_bounded_iff, forall_range_iff]

/-- Characterization of the boundedness of the image of a set. -/
lemma bounded_image_iff {s : set β} {f : β → α} :
  is_bounded (f '' s) ↔ ∃ C, ∀ x y ∈ s, dist (f x) (f y) ≤ C :=
by simp only [is_bounded_iff, ball_image_iff]

lemma bounded_range_of_tendsto_cofinite_uniformity {f : β → α}
  (hf : tendsto (prod.map f f) (cofinite ×ᶠ cofinite) (𝓤 α)) :
  is_bounded (range f) :=
begin
  rcases (has_basis_cofinite.prod_self.tendsto_iff uniformity_basis_dist_le).1 hf 1 zero_lt_one
    with ⟨s, hsf, hs1⟩,
  rw [← image_univ, ← union_compl_self s, image_union, is_bounded_union],
  exact ⟨(hsf.image f).is_bounded, bounded_image_iff.2 ⟨1, λ x hx y hy, hs1 (x, y) ⟨hx, hy⟩⟩⟩
end

lemma bounded_range_of_cauchy_map_cofinite {f : β → α} (hf : cauchy (map f cofinite)) :
  is_bounded (range f) :=
bounded_range_of_tendsto_cofinite_uniformity $ (cauchy_map_iff.1 hf).2

lemma _root_.cauchy_seq.bounded_range {f : ℕ → α} (hf : cauchy_seq f) : is_bounded (range f) :=
bounded_range_of_cauchy_map_cofinite $ by rwa nat.cofinite_eq_at_top

lemma bounded_range_of_tendsto_cofinite {f : β → α} {a : α} (hf : tendsto f cofinite (𝓝 a)) :
  is_bounded (range f) :=
bounded_range_of_tendsto_cofinite_uniformity $
  (hf.prod_map hf).mono_right $ nhds_prod_eq.symm.trans_le (nhds_le_uniformity a)

<<<<<<< HEAD
/-- A compact space is bounded. -/
@[priority 100]
instance bounded_space_of_compact [compact_space α] : bounded_space α :=
⟨compact_univ.bounded⟩

lemma bounded_range_of_tendsto {u : ℕ → α} {x : α} (hu : tendsto u at_top (𝓝 x)) :
  is_bounded (range u) :=
=======
/-- In a compact space, all sets are bounded -/
lemma bounded_of_compact_space [compact_space α] : bounded s :=
is_compact_univ.bounded.mono (subset_univ _)

lemma bounded_range_of_tendsto (u : ℕ → α) {x : α} (hu : tendsto u at_top (𝓝 x)) :
  bounded (range u) :=
>>>>>>> 27929793
hu.cauchy_seq.bounded_range

alias bounded_range_of_tendsto ← filter.tendsto.bounded_range

/-- The **Heine–Borel theorem**: In a proper space, a closed bounded set is compact. -/
lemma is_compact_of_is_closed_bounded [proper_space α] (hc : is_closed s) (hb : is_bounded s) :
  is_compact s :=
begin
  unfreezingI { rcases eq_empty_or_nonempty s with (rfl|⟨x, hx⟩) },
  { exact is_compact_empty },
<<<<<<< HEAD
  { rcases hb.subset_closed_ball x with ⟨r, hr⟩,
    exact compact_of_is_closed_subset (is_compact_closed_ball x r) hc hr }
=======
  { rcases hb.subset_ball x with ⟨r, hr⟩,
    exact is_compact_of_is_closed_subset (is_compact_closed_ball x r) hc hr }
>>>>>>> 27929793
end

/-- The **Heine–Borel theorem**: In a proper space, the closure of a bounded set is compact. -/
lemma _root_.bornology.is_bounded.is_compact_closure [proper_space α] (h : is_bounded s) :
  is_compact (closure s) :=
is_compact_of_is_closed_bounded is_closed_closure h.closure

/-- The **Heine–Borel theorem**:
In a proper Hausdorff space, a set is compact if and only if it is closed and bounded. -/
<<<<<<< HEAD
lemma compact_iff_closed_bounded [t2_space α] [proper_space α] :
  is_compact s ↔ is_closed s ∧ is_bounded s :=
=======
lemma is_compact_iff_is_closed_bounded [t2_space α] [proper_space α] :
  is_compact s ↔ is_closed s ∧ bounded s :=
>>>>>>> 27929793
⟨λ h, ⟨h.is_closed, h.bounded⟩, λ h, is_compact_of_is_closed_bounded h.1 h.2⟩

lemma compact_space_iff_bounded_space [proper_space α] : compact_space α ↔ bounded_space α :=
⟨@metric.bounded_space_of_compact α _, λ H, ⟨is_compact_of_is_closed_bounded is_closed_univ H.1⟩⟩

@[simp] lemma comap_dist_right_at_top (x : α) : comap (λ y, dist y x) at_top = cobounded α :=
begin
  refine filter.coext (λ s, _),
  simp only [compl_mem_comap, ← is_bounded_def, mem_at_top_sets, mem_compl_eq, mem_image,
    not_exists, not_and, bounded_iff_subset_ball x, subset_def, mem_ball],
  refine exists_congr (λ r, ⟨λ H y hy, not_le.1 (λ hle, H _ hle _ hy rfl), _⟩),
  rintros H R hR y hy rfl,
  exact hR.le.not_lt (H y hy)
end

@[simp] lemma comap_dist_left_at_top (x : α) : comap (dist x) at_top = cobounded α :=
by simpa only [dist_comm] using comap_dist_right_at_top x

section

variable (α)

lemma cobounded_eq_cocompact [proper_space α] : cobounded α = cocompact α :=
cobounded_le_cocompact.antisymm $ λ s hs,
  mem_cocompact.2 ⟨closure sᶜ, (is_bounded_compl_iff.2 hs).is_compact_closure,
  compl_subset_comm.1 subset_closure⟩

end

section conditionally_complete_linear_order

variables [preorder α] [compact_Icc_space α]

lemma bounded_Icc (a b : α) : is_bounded (Icc a b) :=
(totally_bounded_Icc a b).bounded

lemma bounded_Ico (a b : α) : is_bounded (Ico a b) :=
(totally_bounded_Ico a b).bounded

lemma bounded_Ioc (a b : α) : is_bounded (Ioc a b) :=
(totally_bounded_Ioc a b).bounded

lemma bounded_Ioo (a b : α) : is_bounded (Ioo a b) :=
(totally_bounded_Ioo a b).bounded

/-- In a pseudo metric space with a conditionally complete linear order such that the order and the
    metric structure give the same topology, any order-bounded set is metric-bounded. -/
lemma bounded_of_bdd_above_of_bdd_below {s : set α} (h₁ : bdd_above s) (h₂ : bdd_below s) :
  is_bounded s :=
let ⟨u, hu⟩ := h₁, ⟨l, hl⟩ := h₂ in
(bounded_Icc l u).subset (λ x hx, ⟨hl hx, hu hx⟩)

end conditionally_complete_linear_order

end bounded

section diam
variables {s : set α} {x y z : α}

/-- The diameter of a set in a metric space. To get controllable behavior even when the diameter
should be infinite, we express it in terms of the emetric.diameter -/
noncomputable def diam (s : set α) : ℝ := ennreal.to_real (emetric.diam s)

/-- The diameter of a set is always nonnegative -/
lemma diam_nonneg : 0 ≤ diam s := ennreal.to_real_nonneg

lemma diam_subsingleton (hs : s.subsingleton) : diam s = 0 :=
by simp only [diam, emetric.diam_subsingleton hs, ennreal.zero_to_real]

/-- The empty set has zero diameter -/
@[simp] lemma diam_empty : diam (∅ : set α) = 0 :=
diam_subsingleton subsingleton_empty

/-- A singleton has zero diameter -/
@[simp] lemma diam_singleton : diam ({x} : set α) = 0 :=
diam_subsingleton subsingleton_singleton

-- Does not work as a simp-lemma, since {x, y} reduces to (insert y {x})
lemma diam_pair : diam ({x, y} : set α) = dist x y :=
by simp only [diam, emetric.diam_pair, dist_edist]

-- Does not work as a simp-lemma, since {x, y, z} reduces to (insert z (insert y {x}))
lemma diam_triple :
  metric.diam ({x, y, z} : set α) = max (max (dist x y) (dist x z)) (dist y z) :=
begin
  simp only [metric.diam, emetric.diam_triple, dist_edist],
  rw [ennreal.to_real_max, ennreal.to_real_max];
    apply_rules [ne_of_lt, edist_lt_top, max_lt]
end

/-- If the distance between any two points in a set is bounded by some constant `C`,
then `ennreal.of_real C`  bounds the emetric diameter of this set. -/
lemma ediam_le_of_forall_dist_le {C : ℝ} (h : ∀ (x ∈ s) (y ∈ s), dist x y ≤ C) :
  emetric.diam s ≤ ennreal.of_real C :=
emetric.diam_le $
λ x hx y hy, (edist_dist x y).symm ▸ ennreal.of_real_le_of_real (h x hx y hy)

/-- If the distance between any two points in a set is bounded by some non-negative constant,
this constant bounds the diameter. -/
lemma diam_le_of_forall_dist_le {C : ℝ} (h₀ : 0 ≤ C) (h : ∀ (x ∈ s) (y ∈ s), dist x y ≤ C) :
  diam s ≤ C :=
ennreal.to_real_le_of_le_of_real h₀ (ediam_le_of_forall_dist_le h)

/-- If the distance between any two points in a nonempty set is bounded by some constant,
this constant bounds the diameter. -/
lemma diam_le_of_forall_dist_le_of_nonempty (hs : s.nonempty) {C : ℝ}
  (h : ∀ (x ∈ s) (y ∈ s), dist x y ≤ C) : diam s ≤ C :=
have h₀ : 0 ≤ C, from let ⟨x, hx⟩ := hs in le_trans dist_nonneg (h x hx x hx),
diam_le_of_forall_dist_le h₀ h

/-- The distance between two points in a set is controlled by the diameter of the set. -/
lemma dist_le_diam_of_mem' (h : emetric.diam s ≠ ⊤) (hx : x ∈ s) (hy : y ∈ s) :
  dist x y ≤ diam s :=
begin
  rw [diam, dist_edist],
  rw ennreal.to_real_le_to_real (edist_ne_top _ _) h,
  exact emetric.edist_le_diam_of_mem hx hy
end

/-- Characterize the boundedness of a set in terms of the finiteness of its emetric.diameter. -/
lemma bounded_iff_ediam_ne_top : is_bounded s ↔ emetric.diam s ≠ ⊤ :=
is_bounded_iff.trans $ iff.intro
  (λ ⟨C, hC⟩, ne_top_of_le_ne_top ennreal.of_real_ne_top $ ediam_le_of_forall_dist_le hC)
  (λ h, ⟨diam s, λ x hx y hy, dist_le_diam_of_mem' h hx hy⟩)

lemma _root_.bornology.is_bounded.ediam_ne_top (h : is_bounded s) : emetric.diam s ≠ ⊤ :=
bounded_iff_ediam_ne_top.1 h

lemma ediam_univ_eq_top_iff_noncompact [proper_space α] :
  emetric.diam (univ : set α) = ∞ ↔ noncompact_space α :=
by rw [← not_compact_space_iff, compact_space_iff_bounded_space, ← is_bounded_univ,
  bounded_iff_ediam_ne_top, not_not]

@[simp] lemma ediam_univ_of_noncompact [proper_space α] [noncompact_space α] :
  emetric.diam (univ : set α) = ∞ :=
ediam_univ_eq_top_iff_noncompact.mpr ‹_›

@[simp] lemma diam_univ_of_noncompact [proper_space α] [noncompact_space α] :
  diam (univ : set α) = 0 :=
by simp [diam]

/-- The distance between two points in a set is controlled by the diameter of the set. -/
lemma dist_le_diam_of_mem (h : is_bounded s) (hx : x ∈ s) (hy : y ∈ s) : dist x y ≤ diam s :=
dist_le_diam_of_mem' h.ediam_ne_top hx hy

lemma ediam_of_unbounded (h : ¬is_bounded s) : emetric.diam s = ∞ :=
by rwa [bounded_iff_ediam_ne_top, not_not] at h

/-- An unbounded set has zero diameter. If you would prefer to get the value ∞, use `emetric.diam`.
This lemma makes it possible to avoid side conditions in some situations -/
lemma diam_eq_zero_of_unbounded (h : ¬is_bounded s) : diam s = 0 :=
by rw [diam, ediam_of_unbounded h, ennreal.top_to_real]

/-- If `s ⊆ t`, then the diameter of `s` is bounded by that of `t`, provided `t` is bounded. -/
lemma diam_mono {s t : set α} (h : s ⊆ t) (ht : is_bounded t) : diam s ≤ diam t :=
begin
  unfold diam,
  rw ennreal.to_real_le_to_real (ht.subset h).ediam_ne_top ht.ediam_ne_top,
  exact emetric.diam_mono h
end

/-- The diameter of a union is controlled by the sum of the diameters, and the distance between
any two points in each of the sets. This lemma is true without any side condition, since it is
obviously true if `s ∪ t` is unbounded. -/
lemma diam_union {t : set α} (xs : x ∈ s) (yt : y ∈ t) :
  diam (s ∪ t) ≤ diam s + dist x y + diam t :=
begin
  by_cases H : is_bounded (s ∪ t),
  { obtain ⟨hs, ht⟩ := is_bounded_union.1 H,
    rw [bounded_iff_ediam_ne_top] at H hs ht,
    rw [dist_edist, diam, diam, diam, ← ennreal.to_real_add, ← ennreal.to_real_add,
      ennreal.to_real_le_to_real];
      repeat { apply ennreal.add_ne_top.2; split }; try { assumption };
      try { apply edist_ne_top },
    exact emetric.diam_union xs yt },
  { rw [diam_eq_zero_of_unbounded H],
    apply_rules [add_nonneg, diam_nonneg, dist_nonneg] }
end

/-- If two sets intersect, the diameter of the union is bounded by the sum of the diameters. -/
lemma diam_union' {t : set α} (h : (s ∩ t).nonempty) : diam (s ∪ t) ≤ diam s + diam t :=
begin
  rcases h with ⟨x, xs, xt⟩,
  simpa only [dist_self, add_zero] using diam_union xs xt
end

lemma diam_le_of_subset_closed_ball {r : ℝ} (hr : 0 ≤ r) (h : s ⊆ closed_ball x r) :
  diam s ≤ 2 * r :=
diam_le_of_forall_dist_le (mul_nonneg zero_le_two hr) $ λa ha b hb, calc
  dist a b ≤ dist a x + dist b x : dist_triangle_right _ _ _
  ... ≤ r + r : add_le_add (h ha) (h hb)
  ... = 2 * r : by simp [mul_two, mul_comm]

/-- The diameter of a closed ball of radius `r` is at most `2 r`. -/
lemma diam_closed_ball {r : ℝ} (h : 0 ≤ r) : diam (closed_ball x r) ≤ 2 * r :=
diam_le_of_subset_closed_ball h subset.rfl

/-- The diameter of a ball of radius `r` is at most `2 r`. -/
lemma diam_ball {r : ℝ} (h : 0 ≤ r) : diam (ball x r) ≤ 2 * r :=
diam_le_of_subset_closed_ball h ball_subset_closed_ball

/-- If a family of complete sets with diameter tending to `0` is such that each finite intersection
is nonempty, then the total intersection is also nonempty. -/
lemma _root_.is_complete.nonempty_Inter_of_nonempty_bInter {s : ℕ → set α} (h0 : is_complete (s 0))
  (hs : ∀ n, is_closed (s n)) (h's : ∀ n, is_bounded (s n)) (h : ∀ N, (⋂ n ≤ N, s n).nonempty)
  (h' : tendsto (λ n, diam (s n)) at_top (𝓝 0)) :
  (⋂ n, s n).nonempty :=
begin
  let u := λ N, (h N).some,
  have I : ∀ n N, n ≤ N → u N ∈ s n,
  { assume n N hn,
    apply mem_of_subset_of_mem _ ((h N).some_spec),
    assume x hx,
    simp only [mem_Inter] at hx,
    exact hx n hn },
  have : ∀ n, u n ∈ s 0 := λ n, I 0 n (zero_le _),
  have : cauchy_seq u,
  { apply cauchy_seq_of_le_tendsto_0 _ _ h',
    assume m n N hm hn,
    exact dist_le_diam_of_mem (h's N) (I _ _ hm) (I _ _ hn) },
  obtain ⟨x, hx, xlim⟩ : ∃ (x : α) (H : x ∈ s 0), tendsto (λ (n : ℕ), u n) at_top (𝓝 x) :=
    cauchy_seq_tendsto_of_is_complete h0 (λ n, I 0 n (zero_le _)) this,
  refine ⟨x, mem_Inter.2 (λ n, _)⟩,
  apply (hs n).mem_of_tendsto xlim,
  filter_upwards [Ici_mem_at_top n] with p hp,
  exact I n p hp,
end

/-- In a complete space, if a family of closed sets with diameter tending to `0` is such that each
finite intersection is nonempty, then the total intersection is also nonempty. -/
lemma nonempty_Inter_of_nonempty_bInter [complete_space α] {s : ℕ → set α}
  (hs : ∀ n, is_closed (s n)) (h's : ∀ n, is_bounded (s n)) (h : ∀ N, (⋂ n ≤ N, s n).nonempty)
  (h' : tendsto (λ n, diam (s n)) at_top (𝓝 0)) :
  (⋂ n, s n).nonempty :=
(hs 0).is_complete.nonempty_Inter_of_nonempty_bInter hs h's h h'

end diam

lemma exists_local_min_mem_ball [proper_space α] [topological_space β]
  [conditionally_complete_linear_order β] [order_topology β]
  {f : α → β} {a z : α} {r : ℝ} (hf : continuous_on f (closed_ball a r))
  (hz : z ∈ closed_ball a r) (hf1 : ∀ z' ∈ sphere a r, f z < f z') :
  ∃ z ∈ ball a r, is_local_min f z :=
begin
  simp_rw [← closed_ball_diff_ball] at hf1,
  exact (is_compact_closed_ball a r).exists_local_min_mem_open ball_subset_closed_ball hf hz hf1
    is_open_ball,
end

end metric

namespace tactic
open positivity

/-- Extension for the `positivity` tactic: the diameter of a set is always nonnegative. -/
@[positivity]
meta def positivity_diam : expr → tactic strictness
| `(metric.diam %%s) := nonnegative <$> mk_app ``metric.diam_nonneg [s]
| e := pp e >>= fail ∘ format.bracket "The expression " " is not of the form `metric.diam s`"

end tactic

lemma tendsto_dist_right_cocompact_at_top [proper_space α] (x : α) :
  tendsto (λ y, dist y x) (cocompact α) at_top :=
by simp only [cobounded_eq_cocompact α, tendsto_iff_comap, comap_dist_right_at_top, le_rfl]

lemma tendsto_dist_left_cocompact_at_top [proper_space α] (x : α) :
  tendsto (dist x) (cocompact α) at_top :=
by simpa only [dist_comm] using tendsto_dist_right_cocompact_at_top x

lemma tendsto_cobounded_iff_tendsto_dist_comp_at_top {f : β → α} {l : filter β} (x : α) :
  tendsto f l (cobounded α) ↔ tendsto (λ y, dist (f y) x) l at_top :=
by rw [← comap_dist_right_at_top x, tendsto_comap_iff]

lemma tendsto_cocompact_of_tendsto_dist_comp_at_top {f : β → α} {l : filter β} (x : α)
  (h : tendsto (λ y, dist (f y) x) l at_top) : tendsto f l (cocompact α) :=
((tendsto_cobounded_iff_tendsto_dist_comp_at_top x).2 h).mono_right cobounded_le_cocompact

/-- We now define `metric_space`, extending `pseudo_metric_space`. -/
class metric_space (α : Type u) extends pseudo_metric_space α : Type u :=
(eq_of_dist_eq_zero : ∀ {x y : α}, dist x y = 0 → x = y)

/-- Two metric space structures with the same distance coincide. -/
@[ext] lemma metric_space.ext {α : Type*} {m m' : metric_space α}
  (h : m.to_has_dist = m'.to_has_dist) : m = m' :=
begin
  have h' : m.to_pseudo_metric_space = m'.to_pseudo_metric_space := pseudo_metric_space.ext h,
  unfreezingI { rcases m, rcases m' },
  dsimp at h',
  unfreezingI { subst h' },
end

/-- Construct a metric space structure whose underlying topological space structure
(definitionally) agrees which a pre-existing topology which is compatible with a given distance
function. -/
def metric_space.of_metrizable {α : Type*} [topological_space α] (dist : α → α → ℝ)
  (dist_self : ∀ x : α, dist x x = 0)
  (dist_comm : ∀ x y : α, dist x y = dist y x)
  (dist_triangle : ∀ x y z : α, dist x z ≤ dist x y + dist y z)
  (H : ∀ s : set α, is_open s ↔ ∀ x ∈ s, ∃ ε > 0, ∀ y, dist x y < ε → y ∈ s)
  (eq_of_dist_eq_zero : ∀ x y : α, dist x y = 0 → x = y) : metric_space α :=
{ eq_of_dist_eq_zero := eq_of_dist_eq_zero,
  ..pseudo_metric_space.of_metrizable dist dist_self dist_comm dist_triangle H }

variables {γ : Type w} [metric_space γ]

theorem eq_of_dist_eq_zero {x y : γ} : dist x y = 0 → x = y :=
metric_space.eq_of_dist_eq_zero

@[simp] theorem dist_eq_zero {x y : γ} : dist x y = 0 ↔ x = y :=
iff.intro eq_of_dist_eq_zero (assume : x = y, this ▸ dist_self _)

@[simp] theorem zero_eq_dist {x y : γ} : 0 = dist x y ↔ x = y :=
by rw [eq_comm, dist_eq_zero]

theorem dist_ne_zero {x y : γ} : dist x y ≠ 0 ↔ x ≠ y :=
by simpa only [not_iff_not] using dist_eq_zero

@[simp] theorem dist_le_zero {x y : γ} : dist x y ≤ 0 ↔ x = y :=
by simpa [le_antisymm_iff, dist_nonneg] using @dist_eq_zero _ _ x y

@[simp] theorem dist_pos {x y : γ} : 0 < dist x y ↔ x ≠ y :=
by simpa only [not_le] using not_congr dist_le_zero

theorem eq_of_forall_dist_le {x y : γ} (h : ∀ ε > 0, dist x y ≤ ε) : x = y :=
eq_of_dist_eq_zero (eq_of_le_of_forall_le_of_dense dist_nonneg h)

/--Deduce the equality of points with the vanishing of the nonnegative distance-/
theorem eq_of_nndist_eq_zero {x y : γ} : nndist x y = 0 → x = y :=
by simp only [← nnreal.eq_iff, ← dist_nndist, imp_self, nnreal.coe_zero, dist_eq_zero]

/--Characterize the equality of points with the vanishing of the nonnegative distance-/
@[simp] theorem nndist_eq_zero {x y : γ} : nndist x y = 0 ↔ x = y :=
by simp only [← nnreal.eq_iff, ← dist_nndist, imp_self, nnreal.coe_zero, dist_eq_zero]

@[simp] theorem zero_eq_nndist {x y : γ} : 0 = nndist x y ↔ x = y :=
by simp only [← nnreal.eq_iff, ← dist_nndist, imp_self, nnreal.coe_zero, zero_eq_dist]

namespace metric

variables {x : γ} {s : set γ}

@[simp] lemma closed_ball_zero : closed_ball x 0 = {x} :=
set.ext $ λ y, dist_le_zero

@[simp] lemma sphere_zero : sphere x 0 = {x} :=
set.ext $ λ y, dist_eq_zero

lemma subsingleton_closed_ball (x : γ) {r : ℝ} (hr : r ≤ 0) : (closed_ball x r).subsingleton :=
begin
  rcases hr.lt_or_eq with hr|rfl,
  { rw closed_ball_eq_empty.2 hr, exact subsingleton_empty },
  { rw closed_ball_zero, exact subsingleton_singleton }
end

lemma subsingleton_sphere (x : γ) {r : ℝ} (hr : r ≤ 0) : (sphere x r).subsingleton :=
(subsingleton_closed_ball x hr).anti sphere_subset_closed_ball

/-- A map between metric spaces is a uniform embedding if and only if the distance between `f x`
and `f y` is controlled in terms of the distance between `x` and `y` and conversely. -/
theorem uniform_embedding_iff' [metric_space β] {f : γ → β} :
  uniform_embedding f ↔
  (∀ ε > 0, ∃ δ > 0, ∀ {a b : γ}, dist a b < δ → dist (f a) (f b) < ε) ∧
  (∀ δ > 0, ∃ ε > 0, ∀ {a b : γ}, dist (f a) (f b) < ε → dist a b < δ) :=
begin
  split,
  { assume h,
    exact ⟨uniform_continuous_iff.1 (uniform_embedding_iff.1 h).2.1,
          (uniform_embedding_iff.1 h).2.2⟩ },
  { rintros ⟨h₁, h₂⟩,
    refine uniform_embedding_iff.2 ⟨_, uniform_continuous_iff.2 h₁, h₂⟩,
    assume x y hxy,
    have : dist x y ≤ 0,
    { refine le_of_forall_lt' (λδ δpos, _),
      rcases h₂ δ δpos with ⟨ε, εpos, hε⟩,
      have : dist (f x) (f y) < ε, by simpa [hxy],
      exact hε this },
    simpa using this }
end

@[priority 100] -- see Note [lower instance priority]
instance _root_.metric_space.to_separated : separated_space γ :=
separated_def.2 $ λ x y h, eq_of_forall_dist_le $
  λ ε ε0, le_of_lt (h _ (dist_mem_uniformity ε0))

/-- If a `pseudo_metric_space` is a T₀ space, then it is a `metric_space`. -/
def of_t0_pseudo_metric_space (α : Type*) [pseudo_metric_space α] [t0_space α] :
  metric_space α :=
{ eq_of_dist_eq_zero := λ x y hdist, inseparable.eq $ metric.inseparable_iff.2 hdist,
  ..‹pseudo_metric_space α› }

/-- A metric space induces an emetric space -/
@[priority 100] -- see Note [lower instance priority]
instance metric_space.to_emetric_space : emetric_space γ :=
emetric.of_t0_pseudo_emetric_space γ

lemma is_closed_of_pairwise_le_dist {s : set γ} {ε : ℝ} (hε : 0 < ε)
  (hs : s.pairwise (λ x y, ε ≤ dist x y)) : is_closed s :=
is_closed_of_spaced_out (dist_mem_uniformity hε) $ by simpa using hs

lemma closed_embedding_of_pairwise_le_dist {α : Type*} [topological_space α] [discrete_topology α]
  {ε : ℝ} (hε : 0 < ε) {f : α → γ} (hf : pairwise (λ x y, ε ≤ dist (f x) (f y))) :
  closed_embedding f :=
closed_embedding_of_spaced_out (dist_mem_uniformity hε) $ by simpa using hf

/-- If `f : β → α` sends any two distinct points to points at distance at least `ε > 0`, then
`f` is a uniform embedding with respect to the discrete uniformity on `β`. -/
lemma uniform_embedding_bot_of_pairwise_le_dist {β : Type*} {ε : ℝ} (hε : 0 < ε) {f : β → α}
  (hf : pairwise (λ x y, ε ≤ dist (f x) (f y))) : @uniform_embedding _ _ ⊥ (by apply_instance) f :=
uniform_embedding_of_spaced_out (dist_mem_uniformity hε) $ by simpa using hf

end metric

/-- Build a new metric space from an old one where the bundled uniform structure is provably
(but typically non-definitionaly) equal to some given uniform structure.
See Note [forgetful inheritance].
-/
def metric_space.replace_uniformity {γ} [U : uniform_space γ] (m : metric_space γ)
  (H : @uniformity _ U = @uniformity _ pseudo_emetric_space.to_uniform_space) :
  metric_space γ :=
{ eq_of_dist_eq_zero := @eq_of_dist_eq_zero _ _,
  ..pseudo_metric_space.replace_uniformity m.to_pseudo_metric_space H, }

lemma metric_space.replace_uniformity_eq {γ} [U : uniform_space γ] (m : metric_space γ)
  (H : @uniformity _ U = @uniformity _ pseudo_emetric_space.to_uniform_space) :
  m.replace_uniformity H = m :=
by { ext, refl }

/-- Build a new metric space from an old one where the bundled topological structure is provably
(but typically non-definitionaly) equal to some given topological structure.
See Note [forgetful inheritance].
-/
@[reducible] def metric_space.replace_topology {γ} [U : topological_space γ] (m : metric_space γ)
  (H : U = m.to_pseudo_metric_space.to_uniform_space.to_topological_space) :
  metric_space γ :=
@metric_space.replace_uniformity γ (m.to_uniform_space.replace_topology H) m rfl

lemma metric_space.replace_topology_eq {γ} [U : topological_space γ] (m : metric_space γ)
  (H : U = m.to_pseudo_metric_space.to_uniform_space.to_topological_space) :
  m.replace_topology H = m :=
by { ext, refl }

  /-- One gets a metric space from an emetric space if the edistance
is everywhere finite, by pushing the edistance to reals. We set it up so that the edist and the
uniformity are defeq in the metric space and the emetric space. In this definition, the distance
is given separately, to be able to prescribe some expression which is not defeq to the push-forward
of the edistance to reals. -/
def emetric_space.to_metric_space_of_dist {α : Type u} [e : emetric_space α]
  (dist : α → α → ℝ)
  (edist_ne_top : ∀x y: α, edist x y ≠ ⊤)
  (h : ∀x y, dist x y = ennreal.to_real (edist x y)) :
  metric_space α :=
{ dist := dist,
  eq_of_dist_eq_zero := λx y hxy,
    by simpa [h, ennreal.to_real_eq_zero_iff, edist_ne_top x y] using hxy,
  ..pseudo_emetric_space.to_pseudo_metric_space_of_dist dist edist_ne_top h, }

/-- One gets a metric space from an emetric space if the edistance
is everywhere finite, by pushing the edistance to reals. We set it up so that the edist and the
uniformity are defeq in the metric space and the emetric space. -/
def emetric_space.to_metric_space {α : Type u} [e : emetric_space α] (h : ∀x y: α, edist x y ≠ ⊤) :
  metric_space α :=
emetric_space.to_metric_space_of_dist (λx y, ennreal.to_real (edist x y)) h (λx y, rfl)

/-- Build a new metric space from an old one where the bundled bornology structure is provably
(but typically non-definitionaly) equal to some given bornology structure.
See Note [forgetful inheritance].
-/
def metric_space.replace_bornology {α} [B : bornology α] (m : metric_space α)
  (H : ∀ s, @is_bounded _ B s ↔ @is_bounded _ pseudo_metric_space.to_bornology s) :
  metric_space α :=
{ to_bornology := B,
  .. pseudo_metric_space.replace_bornology _ H,
  .. m }

lemma metric_space.replace_bornology_eq {α} [m : metric_space α] [B : bornology α]
  (H : ∀ s, @is_bounded _ B s ↔ @is_bounded _ pseudo_metric_space.to_bornology s) :
  metric_space.replace_bornology _ H = m :=
by { ext, refl }

/-- Metric space structure pulled back by an injective function. Injectivity is necessary to
ensure that `dist x y = 0` only if `x = y`. -/
def metric_space.induced {γ β} (f : γ → β) (hf : function.injective f)
  (m : metric_space β) : metric_space γ :=
{ eq_of_dist_eq_zero := λ x y h, hf (dist_eq_zero.1 h),
  ..pseudo_metric_space.induced f m.to_pseudo_metric_space }

/-- Pull back a metric space structure by a uniform embedding. This is a version of
`metric_space.induced` useful in case if the domain already has a `uniform_space` structure. -/
@[reducible] def uniform_embedding.comap_metric_space
  {α β} [uniform_space α] [metric_space β] (f : α → β) (h : uniform_embedding f) :
  metric_space α :=
(metric_space.induced f h.inj ‹_›).replace_uniformity h.comap_uniformity.symm

/-- Pull back a metric space structure by an embedding. This is a version of
`metric_space.induced` useful in case if the domain already has a `topological_space` structure. -/
@[reducible] def embedding.comap_metric_space
  {α β} [topological_space α] [metric_space β] (f : α → β) (h : embedding f) :
  metric_space α :=
begin
  letI : uniform_space α := embedding.comap_uniform_space f h,
  exact uniform_embedding.comap_metric_space f (h.to_uniform_embedding f),
end

instance subtype.metric_space {α : Type*} {p : α → Prop} [metric_space α] :
  metric_space (subtype p) :=
metric_space.induced coe subtype.coe_injective ‹_›

@[to_additive] instance {α : Type*} [metric_space α] : metric_space (αᵐᵒᵖ) :=
metric_space.induced mul_opposite.unop mul_opposite.unop_injective ‹_›

instance : metric_space empty :=
{ dist := λ _ _, 0,
  dist_self := λ _, rfl,
  dist_comm := λ _ _, rfl,
  eq_of_dist_eq_zero := λ _ _ _, subsingleton.elim _ _,
  dist_triangle := λ _ _ _, show (0:ℝ) ≤ 0 + 0, by rw add_zero,
  to_uniform_space := empty.uniform_space,
  uniformity_dist := subsingleton.elim _ _ }

instance : metric_space punit.{u + 1} :=
{ dist := λ _ _, 0,
  dist_self := λ _, rfl,
  dist_comm := λ _ _, rfl,
  eq_of_dist_eq_zero := λ _ _ _, subsingleton.elim _ _,
  dist_triangle := λ _ _ _, show (0:ℝ) ≤ 0 + 0, by rw add_zero,
  to_uniform_space := punit.uniform_space,
  uniformity_dist :=
    begin
      simp only,
      haveI : ne_bot (⨅ ε > (0 : ℝ), 𝓟 {p : punit.{u + 1} × punit.{u + 1} | 0 < ε}),
      { exact @uniformity.ne_bot _ (uniform_space_of_dist (λ _ _, 0) (λ _, rfl) (λ _ _, rfl)
          (λ _ _ _, by rw zero_add)) _ },
      refine (eq_top_of_ne_bot _).trans (eq_top_of_ne_bot _).symm,
    end}

section real

/-- Instantiate the reals as a metric space. -/
instance real.metric_space : metric_space ℝ :=
{ eq_of_dist_eq_zero := λ x y h, by simpa [dist, sub_eq_zero] using h,
  ..real.pseudo_metric_space }

end real

section nnreal

instance : metric_space ℝ≥0 := subtype.metric_space

end nnreal

instance [metric_space β] : metric_space (ulift β) :=
metric_space.induced ulift.down ulift.down_injective ‹_›

section prod

instance prod.metric_space_max [metric_space β] : metric_space (γ × β) :=
{ eq_of_dist_eq_zero := λ x y h, begin
    cases max_le_iff.1 (le_of_eq h) with h₁ h₂,
    exact prod.ext_iff.2 ⟨dist_le_zero.1 h₁, dist_le_zero.1 h₂⟩
  end,
  ..prod.pseudo_metric_space_max, }

end prod

section pi
open finset
variables {π : β → Type*} [fintype β] [∀b, metric_space (π b)]

/-- A finite product of metric spaces is a metric space, with the sup distance. -/
instance metric_space_pi : metric_space (Πb, π b) :=
  /- we construct the instance from the emetric space instance to avoid checking again that the
  uniformity is the same as the product uniformity, but we register nevertheless a nice formula
  for the distance -/
{ eq_of_dist_eq_zero := assume f g eq0,
  begin
    have eq1 : edist f g = 0 := by simp only [edist_dist, eq0, ennreal.of_real_zero],
    have eq2 : sup univ (λ (b : β), edist (f b) (g b)) ≤ 0 := le_of_eq eq1,
    simp only [finset.sup_le_iff] at eq2,
    exact (funext $ assume b, edist_le_zero.1 $ eq2 b $ mem_univ b)
  end,
  ..pseudo_metric_space_pi }

end pi

namespace metric
section second_countable
open topological_space

/-- A metric space is second countable if one can reconstruct up to any `ε>0` any element of the
space from countably many data. -/
lemma second_countable_of_countable_discretization {α : Type u} [metric_space α]
  (H : ∀ε > (0 : ℝ), ∃ (β : Type*) (_ : encodable β) (F : α → β), ∀x y, F x = F y → dist x y ≤ ε) :
  second_countable_topology α :=
begin
  cases (univ : set α).eq_empty_or_nonempty with hs hs,
  { haveI : compact_space α := ⟨by rw hs; exact is_compact_empty⟩, by apply_instance },
  rcases hs with ⟨x0, hx0⟩,
  letI : inhabited α := ⟨x0⟩,
  refine second_countable_of_almost_dense_set (λε ε0, _),
  rcases H ε ε0 with ⟨β, fβ, F, hF⟩,
  resetI,
  let Finv := function.inv_fun F,
  refine ⟨range Finv, ⟨countable_range _, λx, _⟩⟩,
  let x' := Finv (F x),
  have : F x' = F x := function.inv_fun_eq ⟨x, rfl⟩,
  exact ⟨x', mem_range_self _, hF _ _ this.symm⟩
end

end second_countable
end metric

section eq_rel

/-- The canonical equivalence relation on a pseudometric space. -/
def pseudo_metric.dist_setoid (α : Type u) [pseudo_metric_space α] : setoid α :=
setoid.mk (λx y, dist x y = 0)
begin
  unfold equivalence,
  repeat { split },
  { exact pseudo_metric_space.dist_self },
  { assume x y h, rwa pseudo_metric_space.dist_comm },
  { assume x y z hxy hyz,
    refine le_antisymm _ dist_nonneg,
    calc dist x z ≤ dist x y + dist y z : pseudo_metric_space.dist_triangle _ _ _
         ... = 0 + 0 : by rw [hxy, hyz]
         ... = 0 : by simp }
end

local attribute [instance] pseudo_metric.dist_setoid

/-- The canonical quotient of a pseudometric space, identifying points at distance `0`. -/
@[reducible] definition pseudo_metric_quot (α : Type u) [pseudo_metric_space α] : Type* :=
quotient (pseudo_metric.dist_setoid α)

instance has_dist_metric_quot {α : Type u} [pseudo_metric_space α] :
  has_dist (pseudo_metric_quot α) :=
{ dist := quotient.lift₂ (λp q : α, dist p q)
begin
  assume x y x' y' hxx' hyy',
  have Hxx' : dist x x' = 0 := hxx',
  have Hyy' : dist y y' = 0 := hyy',
  have A : dist x y ≤ dist x' y' := calc
    dist x y ≤ dist x x' + dist x' y : pseudo_metric_space.dist_triangle _ _ _
    ... = dist x' y : by simp [Hxx']
    ... ≤ dist x' y' + dist y' y : pseudo_metric_space.dist_triangle _ _ _
    ... = dist x' y' : by simp [pseudo_metric_space.dist_comm, Hyy'],
  have B : dist x' y' ≤ dist x y := calc
    dist x' y' ≤ dist x' x + dist x y' : pseudo_metric_space.dist_triangle _ _ _
    ... = dist x y' : by simp [pseudo_metric_space.dist_comm, Hxx']
    ... ≤ dist x y + dist y y' : pseudo_metric_space.dist_triangle _ _ _
    ... = dist x y : by simp [Hyy'],
  exact le_antisymm A B
end }

lemma pseudo_metric_quot_dist_eq {α : Type u} [pseudo_metric_space α] (p q : α) :
  dist ⟦p⟧ ⟦q⟧ = dist p q := rfl

instance metric_space_quot {α : Type u} [pseudo_metric_space α] :
  metric_space (pseudo_metric_quot α) :=
{ dist_self := begin
    refine quotient.ind (λy, _),
    exact pseudo_metric_space.dist_self _
  end,
  eq_of_dist_eq_zero := λxc yc, by exact quotient.induction_on₂ xc yc (λx y H, quotient.sound H),
  dist_comm :=
    λxc yc, quotient.induction_on₂ xc yc (λx y, pseudo_metric_space.dist_comm _ _),
  dist_triangle :=
    λxc yc zc, quotient.induction_on₃ xc yc zc (λx y z, pseudo_metric_space.dist_triangle _ _ _) }

end eq_rel

/-!
### `additive`, `multiplicative`

The distance on those type synonyms is inherited without change.
-/

open additive multiplicative

section
variables [has_dist X]

instance : has_dist (additive X) := ‹has_dist X›
instance : has_dist (multiplicative X) := ‹has_dist X›

@[simp] lemma dist_of_mul (a b : X) : dist (of_mul a) (of_mul b) = dist a b := rfl
@[simp] lemma dist_of_add (a b : X) : dist (of_add a) (of_add b) = dist a b := rfl
@[simp] lemma dist_to_mul (a b : additive X) : dist (to_mul a) (to_mul b) = dist a b := rfl
@[simp] lemma dist_to_add (a b : multiplicative X) : dist (to_add a) (to_add b) = dist a b := rfl

end

section
variables [pseudo_metric_space X]

instance : pseudo_metric_space (additive X) := ‹pseudo_metric_space X›
instance : pseudo_metric_space (multiplicative X) := ‹pseudo_metric_space X›

@[simp] lemma nndist_of_mul (a b : X) : nndist (of_mul a) (of_mul b) = nndist a b := rfl
@[simp] lemma nndist_of_add (a b : X) : nndist (of_add a) (of_add b) = nndist a b := rfl
@[simp] lemma nndist_to_mul (a b : additive X) : nndist (to_mul a) (to_mul b) = nndist a b := rfl
@[simp] lemma nndist_to_add (a b : multiplicative X) : nndist (to_add a) (to_add b) = nndist a b :=
rfl

end

instance [metric_space X] : metric_space (additive X) := ‹metric_space X›
instance [metric_space X] : metric_space (multiplicative X) := ‹metric_space X›
instance [pseudo_metric_space X] [proper_space X] : proper_space (additive X) := ‹proper_space X›
instance [pseudo_metric_space X] [proper_space X] : proper_space (multiplicative X) :=
‹proper_space X›

/-!
### Order dual

The distance on this type synonym is inherited without change.
-/

open order_dual

section
variables [has_dist X]

instance : has_dist Xᵒᵈ := ‹has_dist X›

@[simp] lemma dist_to_dual (a b : X) : dist (to_dual a) (to_dual b) = dist a b := rfl
@[simp] lemma dist_of_dual (a b : Xᵒᵈ) : dist (of_dual a) (of_dual b) = dist a b := rfl

end

section
variables [pseudo_metric_space X]

instance : pseudo_metric_space Xᵒᵈ := ‹pseudo_metric_space X›

@[simp] lemma nndist_to_dual (a b : X) : nndist (to_dual a) (to_dual b) = nndist a b := rfl
@[simp] lemma nndist_of_dual (a b : Xᵒᵈ) : nndist (of_dual a) (of_dual b) = nndist a b := rfl

end

instance [metric_space X] : metric_space Xᵒᵈ := ‹metric_space X›
instance [pseudo_metric_space X] [proper_space X] : proper_space Xᵒᵈ := ‹proper_space X›<|MERGE_RESOLUTION|>--- conflicted
+++ resolved
@@ -2204,7 +2204,6 @@
 bounded_range_of_tendsto_cofinite_uniformity $
   (hf.prod_map hf).mono_right $ nhds_prod_eq.symm.trans_le (nhds_le_uniformity a)
 
-<<<<<<< HEAD
 /-- A compact space is bounded. -/
 @[priority 100]
 instance bounded_space_of_compact [compact_space α] : bounded_space α :=
@@ -2212,31 +2211,18 @@
 
 lemma bounded_range_of_tendsto {u : ℕ → α} {x : α} (hu : tendsto u at_top (𝓝 x)) :
   is_bounded (range u) :=
-=======
-/-- In a compact space, all sets are bounded -/
-lemma bounded_of_compact_space [compact_space α] : bounded s :=
-is_compact_univ.bounded.mono (subset_univ _)
-
-lemma bounded_range_of_tendsto (u : ℕ → α) {x : α} (hu : tendsto u at_top (𝓝 x)) :
-  bounded (range u) :=
->>>>>>> 27929793
 hu.cauchy_seq.bounded_range
 
 alias bounded_range_of_tendsto ← filter.tendsto.bounded_range
 
 /-- The **Heine–Borel theorem**: In a proper space, a closed bounded set is compact. -/
-lemma is_compact_of_is_closed_bounded [proper_space α] (hc : is_closed s) (hb : is_bounded s) :
+lemma is_compact_of_is_closed_is_bounded [proper_space α] (hc : is_closed s) (hb : is_bounded s) :
   is_compact s :=
 begin
   unfreezingI { rcases eq_empty_or_nonempty s with (rfl|⟨x, hx⟩) },
   { exact is_compact_empty },
-<<<<<<< HEAD
   { rcases hb.subset_closed_ball x with ⟨r, hr⟩,
-    exact compact_of_is_closed_subset (is_compact_closed_ball x r) hc hr }
-=======
-  { rcases hb.subset_ball x with ⟨r, hr⟩,
     exact is_compact_of_is_closed_subset (is_compact_closed_ball x r) hc hr }
->>>>>>> 27929793
 end
 
 /-- The **Heine–Borel theorem**: In a proper space, the closure of a bounded set is compact. -/
@@ -2246,14 +2232,9 @@
 
 /-- The **Heine–Borel theorem**:
 In a proper Hausdorff space, a set is compact if and only if it is closed and bounded. -/
-<<<<<<< HEAD
-lemma compact_iff_closed_bounded [t2_space α] [proper_space α] :
+lemma is_compact_iff_is_closed_is_bounded [t2_space α] [proper_space α] :
   is_compact s ↔ is_closed s ∧ is_bounded s :=
-=======
-lemma is_compact_iff_is_closed_bounded [t2_space α] [proper_space α] :
-  is_compact s ↔ is_closed s ∧ bounded s :=
->>>>>>> 27929793
-⟨λ h, ⟨h.is_closed, h.bounded⟩, λ h, is_compact_of_is_closed_bounded h.1 h.2⟩
+⟨λ h, ⟨h.is_closed, h.bounded⟩, λ h, is_compact_of_is_closed_is_bounded h.1 h.2⟩
 
 lemma compact_space_iff_bounded_space [proper_space α] : compact_space α ↔ bounded_space α :=
 ⟨@metric.bounded_space_of_compact α _, λ H, ⟨is_compact_of_is_closed_bounded is_closed_univ H.1⟩⟩
