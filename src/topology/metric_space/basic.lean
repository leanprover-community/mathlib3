--- conflicted
+++ resolved
@@ -2075,11 +2075,8 @@
   closed_embedding f :=
 closed_embedding_of_spaced_out (dist_mem_uniformity hε) $ by simpa using hf
 
-<<<<<<< HEAD
-=======
 /-- If `f : β → α` sends any two distinct points to points at distance at least `ε > 0`, then
 `f` is a uniform embedding with respect to the discrete uniformity on `β`. -/
->>>>>>> 65eef746
 lemma uniform_embedding_bot_of_pairwise_le_dist {β : Type*} {ε : ℝ} (hε : 0 < ε) {f : β → α}
   (hf : pairwise (λ x y, ε ≤ dist (f x) (f y))) : @uniform_embedding _ _ ⊥ (by apply_instance) f :=
 uniform_embedding_of_spaced_out (dist_mem_uniformity hε) $ by simpa using hf
