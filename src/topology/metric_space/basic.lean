--- conflicted
+++ resolved
@@ -1106,18 +1106,11 @@
 See Note [forgetful inheritance].
 -/
 def pseudo_metric_space.replace_bornology {α} [B : bornology α] (m : pseudo_metric_space α)
-<<<<<<< HEAD
-  (H : @cobounded _ B = @cobounded _ pseudo_metric_space.to_bornology') :
-  pseudo_metric_space α :=
-{ to_bornology := B,
-  cobounded_sets := by rw [H, m.cobounded_sets.out],
-=======
   (H : ∀ s, @is_bounded _ B s ↔ @is_bounded _ pseudo_metric_space.to_bornology' s) :
   pseudo_metric_space α :=
 { to_bornology := B,
   cobounded_sets := set.ext $ compl_surjective.forall.2 $ λ s, (H s).trans $
     by rw [is_bounded_iff, mem_set_of_eq, compl_compl],
->>>>>>> d5e0041e
   .. m }
 
 /-- A very useful criterion to show that a space is complete is to show that all sequences
@@ -1434,20 +1427,6 @@
 
 noncomputable instance prod.pseudo_metric_space_max :
   pseudo_metric_space (α × β) :=
-<<<<<<< HEAD
-begin
-  refine (pseudo_emetric_space.to_pseudo_metric_space_of_dist
-    (λ x y : α × β, max (dist x.1 y.1) (dist x.2 y.2))
-    (λ x y, (max_lt (edist_lt_top _ _) (edist_lt_top _ _)).ne)
-    (λ x y, _)).replace_bornology _,
-  { simp only [dist_edist, ← ennreal.to_real_max (edist_ne_top _ _) (edist_ne_top _ _),
-      prod.edist_eq] },
-  { refine filter.coext (λ s, _),
-    simp only [← is_bounded_def, prod_is_bounded, is_bounded_iff_eventually, ball_image_iff,
-      ← eventually_and, ← forall_and_distrib, ← max_le_iff],
-    refl }
-end
-=======
 (pseudo_emetric_space.to_pseudo_metric_space_of_dist
   (λ x y : α × β, max (dist x.1 y.1) (dist x.2 y.2))
   (λ x y, (max_lt (edist_lt_top _ _) (edist_lt_top _ _)).ne)
@@ -1455,7 +1434,6 @@
     prod.edist_eq])).replace_bornology $
   λ s, by { simp only [← is_bounded_image_fst_and_snd, is_bounded_iff_eventually, ball_image_iff,
     ← eventually_and, ← forall_and_distrib, ← max_le_iff], refl }
->>>>>>> d5e0041e
 
 lemma prod.dist_eq {x y : α × β} :
   dist x y = max (dist x.1 y.1) (dist x.2 y.2) := rfl
@@ -1681,19 +1659,6 @@
   the uniformity is the same as the product uniformity, but we register nevertheless a nice formula
   for the distance -/
   refine (pseudo_emetric_space.to_pseudo_metric_space_of_dist
-<<<<<<< HEAD
-    (λf g : Π b, π b, ((sup univ (λb, nndist (f b) (g b)) : ℝ≥0) : ℝ)) _ _).replace_bornology _,
-  show ∀ x y : Π b, π b, edist x y ≠ ⊤,
-    from λ x y, ne_of_lt ((finset.sup_lt_iff bot_lt_top).2 $ λ b hb, edist_lt_top _ _),
-  show ∀ (x y : Π b, π b), ↑(sup univ (λ b, nndist (x b) (y b))) =
-    ennreal.to_real (sup univ (λ (b : β), edist (x b) (y b))),
-  { assume x y,
-    simp only [edist_nndist],
-    norm_cast },
-  { refine filter.coext (λ s, _),
-    simp only [← is_bounded_def, is_bounded_iff_eventually, pi_is_bounded, ball_image_iff,
-      ← eventually_all, function.eval_apply, @dist_nndist (π _)],
-=======
     (λf g : Π b, π b, ((sup univ (λb, nndist (f b) (g b)) : ℝ≥0) : ℝ))
     (λ f g, _) (λ f g, _)).replace_bornology (λ s, _),
   show edist f g ≠ ⊤,
@@ -1703,7 +1668,6 @@
   show (@is_bounded _ pi.bornology s ↔ @is_bounded _ pseudo_metric_space.to_bornology' _),
   { simp only [← is_bounded_def, is_bounded_iff_eventually, ← forall_is_bounded_image_eval_iff,
       ball_image_iff, ← eventually_all, function.eval_apply, @dist_nndist (π _)],
->>>>>>> d5e0041e
     refine eventually_congr ((eventually_ge_at_top 0).mono $ λ C hC, _),
     lift C to ℝ≥0 using hC,
     refine ⟨λ H x hx y hy, nnreal.coe_le_coe.2 $ finset.sup_le $ λ b hb, H b x hx y hy,
