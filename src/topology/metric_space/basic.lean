--- conflicted
+++ resolved
@@ -310,13 +310,6 @@
 theorem dist_nonneg {x y : α} : 0 ≤ dist x y :=
 pseudo_metric_space.dist_nonneg' dist dist_self dist_comm dist_triangle
 
-<<<<<<< HEAD
-/-- Extension for the `positivity` tactic: distances are nonnegative. -/
-@[positivity]
-meta def _root_.tactic.positivity_dist : expr → tactic (bool × expr)
-| `(dist %%a %%b) := do prod.mk ff <$> tactic.mk_app ``dist_nonneg [a, b]
-| _ := tactic.failed
-=======
 section
 open tactic tactic.positivity
 
@@ -327,7 +320,6 @@
 | _ := failed
 
 end
->>>>>>> e517862a
 
 @[simp] theorem abs_dist {a b : α} : |dist a b| = dist a b :=
 abs_of_nonneg dist_nonneg
