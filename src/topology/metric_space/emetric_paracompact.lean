/-
Copyright (c) 202 Yury G. Kudryashov. All rights reserved.
Released under Apache 2.0 license as described in the file LICENSE.
Authors: Yury G. Kudryashov
-/
import set_theory.ordinal.basic
import topology.metric_space.emetric_space
import topology.paracompact

/-!
# (Extended) metric spaces are paracompact

In this file we provide two instances:

* `emetric.paracompact_space`: a `pseudo_emetric_space` is paracompact; formalization is based
  on [MR0236876];
* `emetric.normal_of_metric`: an `emetric_space` is a normal topological space.

## Tags

metric space, paracompact space, normal space
-/

variable {α : Type*}

open_locale ennreal topological_space
open set

namespace emetric

/-- A `pseudo_emetric_space` is always a paracompact space. Formalization is based
on [MR0236876]. -/
@[priority 100] -- See note [lower instance priority]
instance [pseudo_emetric_space α] : paracompact_space α :=
begin
  classical,
  /- We start with trivial observations about `1 / 2 ^ k`. Here and below we use `1 / 2 ^ k` in
  the comments and `2⁻¹ ^ k` in the code. -/
  have pow_pos : ∀ k : ℕ, (0 : ℝ≥0∞) < 2⁻¹ ^ k,
    from λ k, ennreal.pow_pos (ennreal.inv_pos.2 ennreal.two_ne_top) _,
  have hpow_le : ∀ {m n : ℕ}, m ≤ n → (2⁻¹ : ℝ≥0∞) ^ n ≤ 2⁻¹ ^ m,
    from λ m n h, ennreal.pow_le_pow_of_le_one (ennreal.inv_le_one.2 ennreal.one_lt_two.le) h,
  have h2pow : ∀ n : ℕ, 2 * (2⁻¹ : ℝ≥0∞) ^ (n + 1) = 2⁻¹ ^ n,
    by { intro n, simp [pow_succ, ← mul_assoc, ennreal.mul_inv_cancel] },
  -- Consider an open covering `S : set (set α)`
  refine ⟨λ ι s ho hcov, _⟩,
  simp only [Union_eq_univ_iff] at hcov,
  -- choose a well founded order on `S`
<<<<<<< HEAD
  letI : linear_order ι := linear_order_of_STO well_ordering_rel,
  have wf : well_founded ((<) : ι → ι → Prop) := @is_well_order.wf ι well_ordering_rel _,
=======
  letI : linear_order ι := linear_order_of_STO' well_ordering_rel,
  have wf : well_founded ((<) : ι → ι → Prop) := @is_well_founded.wf ι well_ordering_rel _,
>>>>>>> 3f772d42
  -- Let `ind x` be the minimal index `s : S` such that `x ∈ s`.
  set ind : α → ι := λ x, wf.min {i : ι | x ∈ s i} (hcov x),
  have mem_ind : ∀ x, x ∈ s (ind x), from λ x, wf.min_mem _ (hcov x),
  have nmem_of_lt_ind : ∀ {x i}, i < (ind x) → x ∉ s i,
    from λ x i hlt hxi, wf.not_lt_min _ (hcov x) hxi hlt,
  /- The refinement `D : ℕ → ι → set α` is defined recursively. For each `n` and `i`, `D n i`
  is the union of balls `ball x (1 / 2 ^ n)` over all points `x` such that

  * `ind x = i`;
  * `x` does not belong to any `D m j`, `m < n`;
  * `ball x (3 / 2 ^ n) ⊆ s i`;

  We define this sequence using `nat.strong_rec_on'`, then restate it as `Dn` and `memD`.
  -/
  set D : ℕ → ι → set α :=
    λ n, nat.strong_rec_on' n (λ n D' i,
      ⋃ (x : α) (hxs : ind x = i) (hb : ball x (3 * 2⁻¹ ^ n) ⊆ s i)
        (hlt : ∀ (m < n) (j : ι), x ∉ D' m ‹_› j), ball x (2⁻¹ ^ n)),
  have Dn : ∀ n i, D n i = ⋃ (x : α) (hxs : ind x = i) (hb : ball x (3 * 2⁻¹ ^ n) ⊆ s i)
    (hlt : ∀ (m < n) (j : ι), x ∉ D m j), ball x (2⁻¹ ^ n),
    from λ n s, by { simp only [D], rw nat.strong_rec_on_beta' },
  have memD : ∀ {n i y}, y ∈ D n i ↔ ∃ x (hi : ind x = i) (hb : ball x (3 * 2⁻¹ ^ n) ⊆ s i)
    (hlt : ∀ (m < n) (j : ι), x ∉ D m j), edist y x < 2⁻¹ ^ n,
  { intros n i y, rw [Dn n i], simp only [mem_Union, mem_ball] },
  -- The sets `D n i` cover the whole space. Indeed, for each `x` we can choose `n` such that
  -- `ball x (3 / 2 ^ n) ⊆ s (ind x)`, then either `x ∈ D n i`, or `x ∈ D m i` for some `m < n`.
  have Dcov : ∀ x, ∃ n i, x ∈ D n i,
  { intro x,
    obtain ⟨n, hn⟩ : ∃ n : ℕ, ball x (3 * 2⁻¹ ^ n) ⊆ s (ind x),
    { -- This proof takes 5 lines because we can't import `specific_limits` here
      rcases is_open_iff.1 (ho $ ind x) x (mem_ind x) with ⟨ε, ε0, hε⟩,
      have : 0 < ε / 3 := ennreal.div_pos_iff.2 ⟨ε0.lt.ne', ennreal.coe_ne_top⟩,
      rcases ennreal.exists_inv_two_pow_lt this.ne' with ⟨n, hn⟩,
      refine ⟨n, subset.trans (ball_subset_ball _) hε⟩,
      simpa only [div_eq_mul_inv, mul_comm] using (ennreal.mul_lt_of_lt_div hn).le },
    by_contra' h,
    apply h n (ind x),
    exact memD.2 ⟨x, rfl, hn, λ _ _ _, h _ _, mem_ball_self (pow_pos _)⟩ },
  -- Each `D n i` is a union of open balls, hence it is an open set
  have Dopen : ∀ n i, is_open (D n i),
  { intros n i,
    rw Dn,
    iterate 4 { refine is_open_Union (λ _, _) },
    exact is_open_ball },
  -- the covering `D n i` is a refinement of the original covering: `D n i ⊆ s i`
  have HDS : ∀ n i, D n i ⊆ s i,
  { intros n s x,
    rw memD,
    rintro ⟨y, rfl, hsub, -, hyx⟩,
    refine hsub (lt_of_lt_of_le hyx _),
    calc 2⁻¹ ^ n = 1 * 2⁻¹ ^ n : (one_mul _).symm
    ... ≤ 3 * 2⁻¹ ^ n : ennreal.mul_le_mul _ le_rfl,
    -- TODO: use `norm_num`
    have : ((1 : ℕ) : ℝ≥0∞) ≤ (3 : ℕ), from ennreal.coe_nat_le_coe_nat.2 (by norm_num1),
    exact_mod_cast this },
  -- Let us show the rest of the properties. Since the definition expects a family indexed
  -- by a single parameter, we use `ℕ × ι` as the domain.
  refine ⟨ℕ × ι, λ ni, D ni.1 ni.2, λ _, Dopen _ _, _, _, λ ni, ⟨ni.2, HDS _ _⟩⟩,
  -- The sets `D n i` cover the whole space as we proved earlier
  { refine Union_eq_univ_iff.2 (λ x, _),
    rcases Dcov x with ⟨n, i, h⟩,
    exact ⟨⟨n, i⟩, h⟩ },
  { /- Let us prove that the covering `D n i` is locally finite. Take a point `x` and choose
    `n`, `i` so that `x ∈ D n i`. Since `D n i` is an open set, we can choose `k` so that
    `B = ball x (1 / 2 ^ (n + k + 1)) ⊆ D n i`. -/
    intro x,
    rcases Dcov x with ⟨n, i, hn⟩,
    have : D n i ∈ 𝓝 x, from is_open.mem_nhds (Dopen _ _) hn,
    rcases (nhds_basis_uniformity uniformity_basis_edist_inv_two_pow).mem_iff.1 this
      with ⟨k, -, hsub : ball x (2⁻¹ ^ k) ⊆ D n i⟩,
    set B := ball x (2⁻¹ ^ (n + k + 1)),
    refine ⟨B, ball_mem_nhds _ (pow_pos _), _⟩,
    -- The sets `D m i`, `m > n + k`, are disjoint with `B`
    have Hgt : ∀ (m ≥ n + k + 1) (i : ι), disjoint (D m i) B,
    { rintros m hm i y ⟨hym, hyx⟩,
      rcases memD.1 hym with ⟨z, rfl, hzi, H, hz⟩,
      have : z ∉ ball x (2⁻¹ ^ k), from λ hz, H n (by linarith) i (hsub hz), apply this,
      calc edist z x ≤ edist y z + edist y x : edist_triangle_left _ _ _
      ... < (2⁻¹ ^ m) + (2⁻¹ ^ (n + k + 1)) : ennreal.add_lt_add hz hyx
      ... ≤ (2⁻¹ ^ (k + 1)) + (2⁻¹ ^ (k + 1)) :
        add_le_add (hpow_le $ by linarith) (hpow_le $ by linarith)
      ... = (2⁻¹ ^ k) : by rw [← two_mul, h2pow] },
    -- For each `m ≤ n + k` there is at most one `j` such that `D m j ∩ B` is nonempty.
    have Hle : ∀ m ≤ n + k, set.subsingleton {j | (D m j ∩ B).nonempty},
    { rintros m hm j₁ ⟨y, hyD, hyB⟩ j₂ ⟨z, hzD, hzB⟩,
      by_contra h,
      wlog h : j₁ < j₂ := ne.lt_or_lt h using [j₁ j₂ y z, j₂ j₁ z y],
      rcases memD.1 hyD with ⟨y', rfl, hsuby, -, hdisty⟩,
      rcases memD.1 hzD with ⟨z', rfl, -, -, hdistz⟩,
      suffices : edist z' y' < 3 * 2⁻¹ ^ m, from nmem_of_lt_ind h (hsuby this),
      calc edist z' y' ≤ edist z' x + edist x y' : edist_triangle _ _ _
      ... ≤ (edist z z' + edist z x) + (edist y x + edist y y') :
        add_le_add (edist_triangle_left _ _ _) (edist_triangle_left _ _ _)
      ... < (2⁻¹ ^ m + 2⁻¹ ^ (n + k + 1)) + (2⁻¹ ^ (n + k + 1) + 2⁻¹ ^ m) :
        by apply_rules [ennreal.add_lt_add]
      ... = 2 * (2⁻¹ ^ m + 2⁻¹ ^ (n + k + 1)) : by simp only [two_mul, add_comm]
      ... ≤ 2 * (2⁻¹ ^ m + 2⁻¹ ^ (m + 1)) :
        ennreal.mul_le_mul le_rfl $ add_le_add le_rfl $ hpow_le (add_le_add hm le_rfl)
      ... = 3 * 2⁻¹ ^ m : by rw [mul_add, h2pow, bit1, add_mul, one_mul] },
    -- Finally, we glue `Hgt` and `Hle`
    have : (⋃ (m ≤ n + k) (i ∈ {i : ι | (D m i ∩ B).nonempty}), {(m, i)}).finite :=
      (finite_le_nat _).bUnion' (λ i hi, (Hle i hi).finite.bUnion' (λ _ _, finite_singleton _)),
    refine this.subset (λ I hI, _), simp only [mem_Union],
    refine ⟨I.1, _, I.2, hI, prod.mk.eta.symm⟩,
    exact not_lt.1 (λ hlt, Hgt I.1 hlt I.2 hI.some_spec) }
end

@[priority 100] -- see Note [lower instance priority]
instance normal_of_emetric [emetric_space α] : normal_space α := normal_of_paracompact_t2

end emetric<|MERGE_RESOLUTION|>--- conflicted
+++ resolved
@@ -46,13 +46,8 @@
   refine ⟨λ ι s ho hcov, _⟩,
   simp only [Union_eq_univ_iff] at hcov,
   -- choose a well founded order on `S`
-<<<<<<< HEAD
   letI : linear_order ι := linear_order_of_STO well_ordering_rel,
-  have wf : well_founded ((<) : ι → ι → Prop) := @is_well_order.wf ι well_ordering_rel _,
-=======
-  letI : linear_order ι := linear_order_of_STO' well_ordering_rel,
   have wf : well_founded ((<) : ι → ι → Prop) := @is_well_founded.wf ι well_ordering_rel _,
->>>>>>> 3f772d42
   -- Let `ind x` be the minimal index `s : S` such that `x ∈ s`.
   set ind : α → ι := λ x, wf.min {i : ι | x ∈ s i} (hcov x),
   have mem_ind : ∀ x, x ∈ s (ind x), from λ x, wf.min_mem _ (hcov x),
