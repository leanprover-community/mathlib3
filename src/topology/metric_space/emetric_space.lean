/-
Copyright (c) 2015, 2017 Jeremy Avigad. All rights reserved.
Released under Apache 2.0 license as described in the file LICENSE.
Authors: Jeremy Avigad, Robert Y. Lewis, Johannes Hölzl, Mario Carneiro, Sébastien Gouëzel
-/

import data.real.nnreal data.real.ennreal
import topology.uniform_space.separation topology.uniform_space.uniform_embedding topology.uniform_space.pi
import topology.bases

/-!
# Extended metric spaces

This file is devoted to the definition and study of `emetric_spaces`, i.e., metric
spaces in which the distance is allowed to take the value ∞. This extended distance is
called `edist`, and takes values in `ennreal`.

Many definitions and theorems expected on emetric spaces are already introduced on uniform spaces and
topological spaces. For example:
  open and closed sets, compactness, completeness, continuity and uniform continuity

The class `emetric_space` therefore extends `uniform_space` (and `topological_space`).
-/

open set filter classical
noncomputable theory

open_locale uniformity topological_space

universes u v w
variables {α : Type u} {β : Type v} {γ : Type w}

/-- Characterizing uniformities associated to a (generalized) distance function `D`
in terms of the elements of the uniformity. -/
theorem uniformity_dist_of_mem_uniformity [linear_order β] {U : filter (α × α)} (z : β) (D : α → α → β)
  (H : ∀ s, s ∈ U ↔ ∃ε>z, ∀{a b:α}, D a b < ε → (a, b) ∈ s) :
  U = ⨅ ε>z, principal {p:α×α | D p.1 p.2 < ε} :=
le_antisymm
  (le_infi $ λ ε, le_infi $ λ ε0, le_principal_iff.2 $ (H _).2 ⟨ε, ε0, λ a b, id⟩)
  (λ r ur, let ⟨ε, ε0, h⟩ := (H _).1 ur in
    mem_infi_sets ε $ mem_infi_sets ε0 $ mem_principal_sets.2 $ λ ⟨a, b⟩, h)

class has_edist (α : Type*) := (edist : α → α → ennreal)
export has_edist (edist)

/- Design note: one could define an `emetric_space` just by giving `edist`, and then
derive an instance of `uniform_space` by taking the natural uniform structure
associated to the distance. This creates diamonds problem for products, as the
uniform structure on the product of two emetric spaces could be obtained first
by obtaining two uniform spaces and then taking their products, or by taking
the product of the emetric spaces and then the associated uniform structure.
The two uniform structure we have just described are equal, but not defeq, which
creates a lot of problem.

The idea is to add, in the very definition of an `emetric_space`, a uniform structure
with a uniformity which equal to the one given by the distance, but maybe not defeq.
And the instance from `emetric_space` to `uniform_space` uses this uniformity.
In this way, when we create the product of emetric spaces, we put in the product
the uniformity corresponding to the product of the uniformities. There is one more
proof obligation, that this product uniformity is equal to the uniformity corresponding
to the product metric. But the diamond problem disappears.

The same trick is used in the definition of a metric space, where one stores as well
a uniform structure and an edistance. -/

/-- Creating a uniform space from an extended distance. -/
def uniform_space_of_edist
  (edist : α → α → ennreal)
  (edist_self : ∀ x : α, edist x x = 0)
  (edist_comm : ∀ x y : α, edist x y = edist y x)
  (edist_triangle : ∀ x y z : α, edist x z ≤ edist x y + edist y z) : uniform_space α :=
uniform_space.of_core {
  uniformity := (⨅ ε>0, principal {p:α×α | edist p.1 p.2 < ε}),
  refl       := le_infi $ assume ε, le_infi $
    by simp [set.subset_def, id_rel, edist_self, (>)] {contextual := tt},
  comp       :=
    le_infi $ assume ε, le_infi $ assume h,
    have (2 : ennreal) = (2 : ℕ) := by simp,
    have A : 0 < ε / 2 := ennreal.div_pos_iff.2 ⟨ne_of_gt h, this ▸ ennreal.nat_ne_top 2⟩,
    lift'_le
    (mem_infi_sets (ε / 2) $ mem_infi_sets A (subset.refl _)) $
    have ∀ (a b c : α), edist a c < ε / 2 → edist c b < ε / 2 → edist a b < ε,
      from assume a b c hac hcb,
      calc edist a b ≤ edist a c + edist c b : edist_triangle _ _ _
        ... < ε / 2 + ε / 2 : ennreal.add_lt_add hac hcb
        ... = ε : by rw [ennreal.add_halves],
    by simpa [comp_rel],
  symm       := tendsto_infi.2 $ assume ε, tendsto_infi.2 $ assume h,
    tendsto_infi' ε $ tendsto_infi' h $ tendsto_principal_principal.2 $ by simp [edist_comm] }

section prio
set_option default_priority 100 -- see Note [default priority]
/-- Extended metric spaces, with an extended distance `edist` possibly taking the
value ∞

Each emetric space induces a canonical `uniform_space` and hence a canonical `topological_space`.
This is enforced in the type class definition, by extending the `uniform_space` structure. When
instantiating an `emetric_space` structure, the uniformity fields are not necessary, they will be
filled in by default. There is a default value for the uniformity, that can be substituted
in cases of interest, for instance when instantiating an `emetric_space` structure
on a product.

Continuity of `edist` is finally proving in `topology.instances.ennreal`
-/
class emetric_space (α : Type u) extends has_edist α : Type u :=
(edist_self : ∀ x : α, edist x x = 0)
(eq_of_edist_eq_zero : ∀ {x y : α}, edist x y = 0 → x = y)
(edist_comm : ∀ x y : α, edist x y = edist y x)
(edist_triangle : ∀ x y z : α, edist x z ≤ edist x y + edist y z)
(to_uniform_space : uniform_space α := uniform_space_of_edist edist edist_self edist_comm edist_triangle)
(uniformity_edist : 𝓤 α = ⨅ ε>0, principal {p:α×α | edist p.1 p.2 < ε} . control_laws_tac)
end prio

/- emetric spaces are less common than metric spaces. Therefore, we work in a dedicated
namespace, while notions associated to metric spaces are mostly in the root namespace. -/
variables [emetric_space α]

@[priority 100] -- see Note [lower instance priority]
instance emetric_space.to_uniform_space' : uniform_space α :=
emetric_space.to_uniform_space α

export emetric_space (edist_self eq_of_edist_eq_zero edist_comm edist_triangle)

attribute [simp] edist_self

/-- Characterize the equality of points by the vanishing of their extended distance -/
@[simp] theorem edist_eq_zero {x y : α} : edist x y = 0 ↔ x = y :=
iff.intro eq_of_edist_eq_zero (assume : x = y, this ▸ edist_self _)

@[simp] theorem zero_eq_edist {x y : α} : 0 = edist x y ↔ x = y :=
iff.intro (assume h, eq_of_edist_eq_zero (h.symm))
          (assume : x = y, this ▸ (edist_self _).symm)

theorem edist_le_zero {x y : α} : (edist x y ≤ 0) ↔ x = y :=
le_zero_iff_eq.trans edist_eq_zero

/-- Triangle inequality for the extended distance -/
theorem edist_triangle_left (x y z : α) : edist x y ≤ edist z x + edist z y :=
by rw edist_comm z; apply edist_triangle

theorem edist_triangle_right (x y z : α) : edist x y ≤ edist x z + edist y z :=
by rw edist_comm y; apply edist_triangle

lemma edist_triangle4 (x y z t : α) :
  edist x t ≤ edist x y + edist y z + edist z t :=
calc
  edist x t ≤ edist x z + edist z t : edist_triangle x z t
... ≤ (edist x y + edist y z) + edist z t : add_le_add_right' (edist_triangle x y z)

/-- The triangle (polygon) inequality for sequences of points; `finset.Ico` version. -/
lemma edist_le_Ico_sum_edist (f : ℕ → α) {m n} (h : m ≤ n) :
  edist (f m) (f n) ≤ (finset.Ico m n).sum (λ i, edist (f i) (f (i + 1))) :=
begin
  revert n,
  refine nat.le_induction _ _,
  { simp only [finset.sum_empty, finset.Ico.self_eq_empty, edist_self],
    -- TODO: Why doesn't Lean close this goal automatically? `apply le_refl` fails too.
    exact le_refl (0:ennreal) },
  { assume n hn hrec,
    calc edist (f m) (f (n+1)) ≤ edist (f m) (f n) + edist (f n) (f (n+1)) : edist_triangle _ _ _
      ... ≤ (finset.Ico m n).sum _ + _ : add_le_add' hrec (le_refl _)
      ... = (finset.Ico m (n+1)).sum _ :
        by rw [finset.Ico.succ_top hn, finset.sum_insert, add_comm]; simp }
end

/-- The triangle (polygon) inequality for sequences of points; `finset.range` version. -/
lemma edist_le_range_sum_edist (f : ℕ → α) (n : ℕ) :
  edist (f 0) (f n) ≤ (finset.range n).sum (λ i, edist (f i) (f (i + 1))) :=
finset.Ico.zero_bot n ▸ edist_le_Ico_sum_edist f (nat.zero_le n)

/-- A version of `edist_le_Ico_sum_edist` with each intermediate distance replaced
with an upper estimate. -/
lemma edist_le_Ico_sum_of_edist_le {f : ℕ → α} {m n} (hmn : m ≤ n)
  {d : ℕ → ennreal} (hd : ∀ {k}, m ≤ k → k < n → edist (f k) (f (k + 1)) ≤ d k) :
  edist (f m) (f n) ≤ (finset.Ico m n).sum d :=
le_trans (edist_le_Ico_sum_edist f hmn) $
finset.sum_le_sum $ λ k hk, hd (finset.Ico.mem.1 hk).1 (finset.Ico.mem.1 hk).2

/-- A version of `edist_le_range_sum_edist` with each intermediate distance replaced
with an upper estimate. -/
lemma edist_le_range_sum_of_edist_le {f : ℕ → α} (n : ℕ)
  {d : ℕ → ennreal} (hd : ∀ {k}, k < n → edist (f k) (f (k + 1)) ≤ d k) :
  edist (f 0) (f n) ≤ (finset.range n).sum d :=
finset.Ico.zero_bot n ▸ edist_le_Ico_sum_of_edist_le (zero_le n) (λ _ _, hd)

/-- Two points coincide if their distance is `< ε` for all positive ε -/
theorem eq_of_forall_edist_le {x y : α} (h : ∀ε, ε > 0 → edist x y ≤ ε) : x = y :=
eq_of_edist_eq_zero (eq_of_le_of_forall_le_of_dense bot_le h)

/-- Reformulation of the uniform structure in terms of the extended distance -/
theorem uniformity_edist :
  𝓤 α = ⨅ ε>0, principal {p:α×α | edist p.1 p.2 < ε} :=
emetric_space.uniformity_edist α

theorem uniformity_basis_edist :
  (𝓤 α).has_basis (λ ε : ennreal, 0 < ε) (λ ε, {p:α×α | edist p.1 p.2 < ε}) :=
(@uniformity_edist α _).symm ▸ has_basis_binfi_principal
  (λ r hr p hp, ⟨min r p, lt_min hr hp,
    λ x hx, lt_of_lt_of_le hx (min_le_left _ _),
    λ x hx, lt_of_lt_of_le hx (min_le_right _ _)⟩)
  ⟨1, ennreal.zero_lt_one⟩

/-- Characterization of the elements of the uniformity in terms of the extended distance -/
theorem mem_uniformity_edist {s : set (α×α)} :
  s ∈ 𝓤 α ↔ (∃ε>0, ∀{a b:α}, edist a b < ε → (a, b) ∈ s) :=
uniformity_basis_edist.mem_uniformity_iff

/-- Given `f : β → ennreal`, if `f` sends `{i | p i}` to a set of positive numbers
accumulating to zero, then `f i`-neighborhoods of the diagonal form a basis of `𝓤 α`.

For specific bases see `uniformity_basis_edist`, `uniformity_basis_edist'`,
`uniformity_basis_edist_nnreal`, and `uniformity_basis_edist_inv_nat`. -/
protected theorem emetric.mk_uniformity_basis {β : Type*} {p : β → Prop} {f : β → ennreal}
  (hf₀ : ∀ x, p x → 0 < f x) (hf : ∀ ε, 0 < ε → ∃ x (hx : p x), f x ≤ ε) :
  (𝓤 α).has_basis p (λ x, {p:α×α | edist p.1 p.2 < f x}) :=
begin
  refine λ s, uniformity_basis_edist.mem_iff.trans _,
  split,
  { rintros ⟨ε, ε₀, hε⟩,
    rcases hf ε ε₀ with ⟨i, hi, H⟩,
    exact ⟨i, hi, λ x hx, hε $ lt_of_lt_of_le hx H⟩ },
  { exact λ ⟨i, hi, H⟩, ⟨f i, hf₀ i hi, H⟩ }
end

/-- Given `f : β → ennreal`, if `f` sends `{i | p i}` to a set of positive numbers
accumulating to zero, then closed `f i`-neighborhoods of the diagonal form a basis of `𝓤 α`.

For specific bases see `uniformity_basis_edist_le` and `uniformity_basis_edist_le'`. -/
protected theorem emetric.mk_uniformity_basis_le {β : Type*} {p : β → Prop} {f : β → ennreal}
  (hf₀ : ∀ x, p x → 0 < f x) (hf : ∀ ε, 0 < ε → ∃ x (hx : p x), f x ≤ ε) :
  (𝓤 α).has_basis p (λ x, {p:α×α | edist p.1 p.2 ≤ f x}) :=
begin
  refine λ s, uniformity_basis_edist.mem_iff.trans _,
  split,
  { rintros ⟨ε, ε₀, hε⟩,
    rcases dense ε₀ with ⟨ε', hε'⟩,
    rcases hf ε' hε'.1 with ⟨i, hi, H⟩,
    exact ⟨i, hi, λ x hx, hε $ lt_of_le_of_lt (le_trans hx H) hε'.2⟩ },
  { exact λ ⟨i, hi, H⟩, ⟨f i, hf₀ i hi, λ x hx, H (le_of_lt hx)⟩ }
end

theorem uniformity_basis_edist_le :
  (𝓤 α).has_basis (λ ε : ennreal, 0 < ε) (λ ε, {p:α×α | edist p.1 p.2 ≤ ε}) :=
emetric.mk_uniformity_basis_le (λ _, id) (λ ε ε₀, ⟨ε, ε₀, le_refl ε⟩)

theorem uniformity_basis_edist' (ε' : ennreal) (hε' : 0 < ε') :
  (𝓤 α).has_basis (λ ε : ennreal, ε ∈ Ioo 0 ε') (λ ε, {p:α×α | edist p.1 p.2 < ε}) :=
emetric.mk_uniformity_basis (λ _, and.left)
  (λ ε ε₀, let ⟨δ, hδ⟩ := dense hε' in
    ⟨min ε δ, ⟨lt_min ε₀ hδ.1, lt_of_le_of_lt (min_le_right _ _) hδ.2⟩, min_le_left _ _⟩)

theorem uniformity_basis_edist_le' (ε' : ennreal) (hε' : 0 < ε') :
  (𝓤 α).has_basis (λ ε : ennreal, ε ∈ Ioo 0 ε') (λ ε, {p:α×α | edist p.1 p.2 ≤ ε}) :=
emetric.mk_uniformity_basis_le (λ _, and.left)
  (λ ε ε₀, let ⟨δ, hδ⟩ := dense hε' in
    ⟨min ε δ, ⟨lt_min ε₀ hδ.1, lt_of_le_of_lt (min_le_right _ _) hδ.2⟩, min_le_left _ _⟩)

theorem uniformity_basis_edist_nnreal :
  (𝓤 α).has_basis (λ ε : nnreal, 0 < ε) (λ ε, {p:α×α | edist p.1 p.2 < ε}) :=
emetric.mk_uniformity_basis (λ _, ennreal.coe_pos.2)
  (λ ε ε₀, let ⟨δ, hδ⟩ := with_top.dense_coe ε₀ in ⟨δ, ennreal.coe_pos.1 hδ.1, le_of_lt hδ.2⟩)

theorem uniformity_basis_edist_inv_nat :
  (𝓤 α).has_basis (λ _, true) (λ n:ℕ, {p:α×α | edist p.1 p.2 < (↑n)⁻¹}) :=
emetric.mk_uniformity_basis
  (λ n _, ennreal.inv_pos.2 $ ennreal.nat_ne_top n)
  (λ ε ε₀, let ⟨n, hn⟩ := ennreal.exists_inv_nat_lt (ne_of_gt ε₀) in ⟨n, trivial, le_of_lt hn⟩)

/-- Fixed size neighborhoods of the diagonal belong to the uniform structure -/
theorem edist_mem_uniformity {ε:ennreal} (ε0 : 0 < ε) :
  {p:α×α | edist p.1 p.2 < ε} ∈ 𝓤 α :=
mem_uniformity_edist.2 ⟨ε, ε0, λ a b, id⟩

namespace emetric

theorem uniformity_has_countable_basis : has_countable_basis (𝓤 α) :=
has_countable_basis_of_seq _ _ uniformity_basis_edist_inv_nat.eq_infi

/-- ε-δ characterization of uniform continuity on emetric spaces -/
theorem uniform_continuous_iff [emetric_space β] {f : α → β} :
  uniform_continuous f ↔ ∀ ε > 0, ∃ δ > 0,
    ∀{a b:α}, edist a b < δ → edist (f a) (f b) < ε :=
uniformity_basis_edist.uniform_continuous_iff uniformity_basis_edist

/-- ε-δ characterization of uniform embeddings on emetric spaces -/
theorem uniform_embedding_iff [emetric_space β] {f : α → β} :
  uniform_embedding f ↔ function.injective f ∧ uniform_continuous f ∧
    ∀ δ > 0, ∃ ε > 0, ∀ {a b : α}, edist (f a) (f b) < ε → edist a b < δ :=
uniform_embedding_def'.trans $ and_congr iff.rfl $ and_congr iff.rfl
⟨λ H δ δ0, let ⟨t, tu, ht⟩ := H _ (edist_mem_uniformity δ0),
               ⟨ε, ε0, hε⟩ := mem_uniformity_edist.1 tu in
  ⟨ε, ε0, λ a b h, ht _ _ (hε h)⟩,
 λ H s su, let ⟨δ, δ0, hδ⟩ := mem_uniformity_edist.1 su, ⟨ε, ε0, hε⟩ := H _ δ0 in
  ⟨_, edist_mem_uniformity ε0, λ a b h, hδ (hε h)⟩⟩

/-- A map between emetric spaces is a uniform embedding if and only if the edistance between `f x`
and `f y` is controlled in terms of the distance between `x` and `y` and conversely. -/
theorem uniform_embedding_iff' [emetric_space β] {f : α → β} :
  uniform_embedding f ↔
  (∀ ε > 0, ∃ δ > 0, ∀ {a b : α}, edist a b < δ → edist (f a) (f b) < ε) ∧
  (∀ δ > 0, ∃ ε > 0, ∀ {a b : α}, edist (f a) (f b) < ε → edist a b < δ) :=
begin
  split,
  { assume h,
    exact ⟨uniform_continuous_iff.1 (uniform_embedding_iff.1 h).2.1,
          (uniform_embedding_iff.1 h).2.2⟩ },
  { rintros ⟨h₁, h₂⟩,
    refine uniform_embedding_iff.2 ⟨_, uniform_continuous_iff.2 h₁, h₂⟩,
    assume x y hxy,
    have : edist x y ≤ 0,
    { refine le_of_forall_lt' (λδ δpos, _),
      rcases h₂ δ δpos with ⟨ε, εpos, hε⟩,
      have : edist (f x) (f y) < ε, by simpa [hxy],
      exact hε this },
    simpa using this }
end

/-- ε-δ characterization of Cauchy sequences on emetric spaces -/
protected lemma cauchy_iff {f : filter α} :
  cauchy f ↔ f ≠ ⊥ ∧ ∀ ε > 0, ∃ t ∈ f, ∀ x y ∈ t, edist x y < ε :=
uniformity_basis_edist.cauchy_iff

/-- A very useful criterion to show that a space is complete is to show that all sequences
which satisfy a bound of the form `edist (u n) (u m) < B N` for all `n m ≥ N` are
converging. This is often applied for `B N = 2^{-N}`, i.e., with a very fast convergence to
`0`, which makes it possible to use arguments of converging series, while this is impossible
to do in general for arbitrary Cauchy sequences. -/
theorem complete_of_convergent_controlled_sequences (B : ℕ → ennreal) (hB : ∀n, 0 < B n)
  (H : ∀u : ℕ → α, (∀N n m : ℕ, N ≤ n → N ≤ m → edist (u n) (u m) < B N) → ∃x, tendsto u at_top (𝓝 x)) :
  complete_space α :=
uniform_space.complete_of_convergent_controlled_sequences
  uniformity_has_countable_basis
  (λ n, {p:α×α | edist p.1 p.2 < B n}) (λ n, edist_mem_uniformity $ hB n) H

/-- A sequentially complete emetric space is complete. -/
theorem complete_of_cauchy_seq_tendsto :
  (∀ u : ℕ → α, cauchy_seq u → ∃a, tendsto u at_top (𝓝 a)) → complete_space α :=
uniform_space.complete_of_cauchy_seq_tendsto uniformity_has_countable_basis

end emetric

open emetric

/-- An emetric space is separated -/
@[priority 100] -- see Note [lower instance priority]
instance to_separated : separated α :=
separated_def.2 $ λ x y h, eq_of_forall_edist_le $
λ ε ε0, le_of_lt (h _ (edist_mem_uniformity ε0))

/-- Auxiliary function to replace the uniformity on an emetric space with
a uniformity which is equal to the original one, but maybe not defeq.
This is useful if one wants to construct an emetric space with a
specified uniformity. -/
def emetric_space.replace_uniformity {α} [U : uniform_space α] (m : emetric_space α)
  (H : @uniformity _ U = @uniformity _ (emetric_space.to_uniform_space α)) :
  emetric_space α :=
{ edist               := @edist _ m.to_has_edist,
  edist_self          := edist_self,
  eq_of_edist_eq_zero := @eq_of_edist_eq_zero _ _,
  edist_comm          := edist_comm,
  edist_triangle      := edist_triangle,
  to_uniform_space    := U,
  uniformity_edist    := H.trans (@emetric_space.uniformity_edist α _) }

/-- The extended metric induced by an injective function taking values in an emetric space. -/
def emetric_space.induced {α β} (f : α → β) (hf : function.injective f)
  (m : emetric_space β) : emetric_space α :=
{ edist               := λ x y, edist (f x) (f y),
  edist_self          := λ x, edist_self _,
  eq_of_edist_eq_zero := λ x y h, hf (edist_eq_zero.1 h),
  edist_comm          := λ x y, edist_comm _ _,
  edist_triangle      := λ x y z, edist_triangle _ _ _,
  to_uniform_space    := uniform_space.comap f m.to_uniform_space,
  uniformity_edist    := begin
    apply @uniformity_dist_of_mem_uniformity _ _ _ _ _ (λ x y, edist (f x) (f y)),
    refine λ s, mem_comap_sets.trans _,
    split; intro H,
    { rcases H with ⟨r, ru, rs⟩,
      rcases mem_uniformity_edist.1 ru with ⟨ε, ε0, hε⟩,
      refine ⟨ε, ε0, λ a b h, rs (hε _)⟩, exact h },
    { rcases H with ⟨ε, ε0, hε⟩,
      exact ⟨_, edist_mem_uniformity ε0, λ ⟨a, b⟩, hε⟩ }
  end }

/-- Emetric space instance on subsets of emetric spaces -/
instance {α : Type*} {p : α → Prop} [t : emetric_space α] : emetric_space (subtype p) :=
t.induced subtype.val (λ x y, subtype.eq)

/-- The extended distance on a subset of an emetric space is the restriction of
the original distance, by definition -/
theorem subtype.edist_eq {p : α → Prop} (x y : subtype p) : edist x y = edist x.1 y.1 := rfl

/-- The product of two emetric spaces, with the max distance, is an extended
metric spaces. We make sure that the uniform structure thus constructed is the one
corresponding to the product of uniform spaces, to avoid diamond problems. -/
instance prod.emetric_space_max [emetric_space β] : emetric_space (α × β) :=
{ edist := λ x y, max (edist x.1 y.1) (edist x.2 y.2),
  edist_self := λ x, by simp,
  eq_of_edist_eq_zero := λ x y h, begin
    cases max_le_iff.1 (le_of_eq h) with h₁ h₂,
    have A : x.fst = y.fst := edist_le_zero.1 h₁,
    have B : x.snd = y.snd := edist_le_zero.1 h₂,
    exact prod.ext_iff.2 ⟨A, B⟩
  end,
  edist_comm := λ x y, by simp [edist_comm],
  edist_triangle := λ x y z, max_le
    (le_trans (edist_triangle _ _ _) (add_le_add' (le_max_left _ _) (le_max_left _ _)))
    (le_trans (edist_triangle _ _ _) (add_le_add' (le_max_right _ _) (le_max_right _ _))),
  uniformity_edist := begin
    refine uniformity_prod.trans _,
    simp [emetric_space.uniformity_edist, comap_infi],
    rw ← infi_inf_eq, congr, funext,
    rw ← infi_inf_eq, congr, funext,
    simp [inf_principal, ext_iff, max_lt_iff]
  end,
  to_uniform_space := prod.uniform_space }

lemma prod.edist_eq [emetric_space β] (x y : α × β) :
  edist x y = max (edist x.1 y.1) (edist x.2 y.2) :=
rfl

section pi
open finset
variables {π : β → Type*} [fintype β]

/-- The product of a finite number of emetric spaces, with the max distance, is still
an emetric space.
This construction would also work for infinite products, but it would not give rise
to the product topology. Hence, we only formalize it in the good situation of finitely many
spaces. -/
instance emetric_space_pi [∀b, emetric_space (π b)] : emetric_space (Πb, π b) :=
{ edist := λ f g, finset.sup univ (λb, edist (f b) (g b)),
  edist_self := assume f, bot_unique $ finset.sup_le $ by simp,
  edist_comm := assume f g, by unfold edist; congr; funext a; exact edist_comm _ _,
  edist_triangle := assume f g h,
    begin
      simp only [finset.sup_le_iff],
      assume b hb,
      exact le_trans (edist_triangle _ (g b) _) (add_le_add' (le_sup hb) (le_sup hb))
    end,
  eq_of_edist_eq_zero := assume f g eq0,
    begin
      have eq1 : sup univ (λ (b : β), edist (f b) (g b)) ≤ 0 := le_of_eq eq0,
      simp only [finset.sup_le_iff] at eq1,
      exact (funext $ assume b, edist_le_zero.1 $ eq1 b $ mem_univ b),
    end,
  to_uniform_space := Pi.uniform_space _,
  uniformity_edist := begin
    simp only [Pi.uniformity, emetric_space.uniformity_edist, comap_infi, gt_iff_lt, preimage_set_of_eq,
          comap_principal],
    rw infi_comm, congr, funext ε,
    rw infi_comm, congr, funext εpos,
    change 0 < ε at εpos,
    simp [ext_iff, εpos]
  end }

end pi

namespace emetric
variables {x y z : α} {ε ε₁ ε₂ : ennreal} {s : set α}

/-- `emetric.ball x ε` is the set of all points `y` with `edist y x < ε` -/
def ball (x : α) (ε : ennreal) : set α := {y | edist y x < ε}

@[simp] theorem mem_ball : y ∈ ball x ε ↔ edist y x < ε := iff.rfl

theorem mem_ball' : y ∈ ball x ε ↔ edist x y < ε := by rw edist_comm; refl

/-- `emetric.closed_ball x ε` is the set of all points `y` with `edist y x ≤ ε` -/
def closed_ball (x : α) (ε : ennreal) := {y | edist y x ≤ ε}

@[simp] theorem mem_closed_ball : y ∈ closed_ball x ε ↔ edist y x ≤ ε := iff.rfl

theorem ball_subset_closed_ball : ball x ε ⊆ closed_ball x ε :=
assume y, by simp; intros h; apply le_of_lt h

theorem pos_of_mem_ball (hy : y ∈ ball x ε) : 0 < ε :=
lt_of_le_of_lt (zero_le _) hy

theorem mem_ball_self (h : 0 < ε) : x ∈ ball x ε :=
show edist x x < ε, by rw edist_self; assumption

theorem mem_closed_ball_self : x ∈ closed_ball x ε :=
show edist x x ≤ ε, by rw edist_self; exact bot_le

theorem mem_ball_comm : x ∈ ball y ε ↔ y ∈ ball x ε :=
by simp [edist_comm]

theorem ball_subset_ball (h : ε₁ ≤ ε₂) : ball x ε₁ ⊆ ball x ε₂ :=
λ y (yx : _ < ε₁), lt_of_lt_of_le yx h

theorem closed_ball_subset_closed_ball (h : ε₁ ≤ ε₂) :
  closed_ball x ε₁ ⊆ closed_ball x ε₂ :=
λ y (yx : _ ≤ ε₁), le_trans yx h

theorem ball_disjoint (h : ε₁ + ε₂ ≤ edist x y) : ball x ε₁ ∩ ball y ε₂ = ∅ :=
eq_empty_iff_forall_not_mem.2 $ λ z ⟨h₁, h₂⟩,
not_lt_of_le (edist_triangle_left x y z)
  (lt_of_lt_of_le (ennreal.add_lt_add h₁ h₂) h)

theorem ball_subset (h : edist x y + ε₁ ≤ ε₂) (h' : edist x y < ⊤) : ball x ε₁ ⊆ ball y ε₂ :=
λ z zx, calc
  edist z y ≤ edist z x + edist x y : edist_triangle _ _ _
  ... = edist x y + edist z x : add_comm _ _
  ... < edist x y + ε₁ : (ennreal.add_lt_add_iff_left h').2 zx
  ... ≤ ε₂ : h

theorem exists_ball_subset_ball (h : y ∈ ball x ε) : ∃ ε' > 0, ball y ε' ⊆ ball x ε :=
begin
  have : 0 < ε - edist y x := by simpa using h,
  refine ⟨ε - edist y x, this, ball_subset _ _⟩,
  { rw ennreal.add_sub_cancel_of_le (le_of_lt h), apply le_refl _},
  { have : edist y x ≠ ⊤ := ne_top_of_lt h, apply lt_top_iff_ne_top.2 this }
end

theorem ball_eq_empty_iff : ball x ε = ∅ ↔ ε = 0 :=
eq_empty_iff_forall_not_mem.trans
⟨λh, le_bot_iff.1 (le_of_not_gt (λ ε0, h _ (mem_ball_self ε0))),
λε0 y h, not_lt_of_le (le_of_eq ε0) (pos_of_mem_ball h)⟩

<<<<<<< HEAD
/-- Relation “two points are at a finite edistance” is an equivalence relation. -/
def edist_lt_top_setoid : setoid α :=
{ r := λ x y, edist x y < ⊤,
  iseqv := ⟨λ x, by { rw edist_self, exact ennreal.coe_lt_top },
    λ x y h, by rwa edist_comm,
    λ x y z hxy hyz, lt_of_le_of_lt (edist_triangle x y z) (ennreal.add_lt_top.2 ⟨hxy, hyz⟩)⟩ }
=======
@[simp] lemma ball_zero : ball x 0 = ∅ :=
by rw [emetric.ball_eq_empty_iff]
>>>>>>> 99ba8f44

theorem nhds_basis_eball : (𝓝 x).has_basis (λ ε:ennreal, 0 < ε) (ball x) :=
nhds_basis_uniformity uniformity_basis_edist

theorem nhds_eq : 𝓝 x = (⨅ε>0, principal (ball x ε)) :=
nhds_basis_eball.eq_binfi

theorem mem_nhds_iff : s ∈ 𝓝 x ↔ ∃ε>0, ball x ε ⊆ s := nhds_basis_eball s

theorem is_open_iff : is_open s ↔ ∀x∈s, ∃ε>0, ball x ε ⊆ s :=
by simp [is_open_iff_nhds, mem_nhds_iff]

theorem is_open_ball : is_open (ball x ε) :=
is_open_iff.2 $ λ y, exists_ball_subset_ball

theorem is_closed_ball_top : is_closed (ball x ⊤) :=
is_open_iff.2 $ λ y hy, ⟨⊤, ennreal.coe_lt_top, subset_compl_iff_disjoint.2 $
  ball_disjoint $ by { rw ennreal.top_add, exact le_of_not_lt hy }⟩

theorem ball_mem_nhds (x : α) {ε : ennreal} (ε0 : 0 < ε) : ball x ε ∈ 𝓝 x :=
mem_nhds_sets is_open_ball (mem_ball_self ε0)

/-- ε-characterization of the closure in emetric spaces -/
@[nolint ge_or_gt] -- see Note [nolint_ge]
theorem mem_closure_iff :
  x ∈ closure s ↔ ∀ε>0, ∃y ∈ s, edist x y < ε :=
(mem_closure_iff_nhds_basis nhds_basis_eball).trans $
  by simp only [mem_ball, edist_comm x]

theorem tendsto_nhds {f : filter β} {u : β → α} {a : α} :
  tendsto u f (𝓝 a) ↔ ∀ ε > 0, ∀ᶠ x in f, edist (u x) a < ε :=
nhds_basis_eball.tendsto_right_iff

theorem tendsto_at_top [nonempty β] [semilattice_sup β] (u : β → α) {a : α} :
  tendsto u at_top (𝓝 a) ↔ ∀ε>0, ∃N, ∀n≥N, edist (u n) a < ε :=
(at_top_basis.tendsto_iff nhds_basis_eball).trans $
  by simp only [exists_prop, true_and, mem_Ici, mem_ball]

/-- In an emetric space, Cauchy sequences are characterized by the fact that, eventually,
the edistance between its elements is arbitrarily small -/
theorem cauchy_seq_iff [nonempty β] [semilattice_sup β] {u : β → α} :
  cauchy_seq u ↔ ∀ε>0, ∃N, ∀m n≥N, edist (u m) (u n) < ε :=
uniformity_basis_edist.cauchy_seq_iff

/-- A variation around the emetric characterization of Cauchy sequences -/
theorem cauchy_seq_iff' [nonempty β] [semilattice_sup β] {u : β → α} :
  cauchy_seq u ↔ ∀ε>(0 : ennreal), ∃N, ∀n≥N, edist (u n) (u N) < ε :=
uniformity_basis_edist.cauchy_seq_iff'

/-- A variation of the emetric characterization of Cauchy sequences that deals with
`nnreal` upper bounds. -/
theorem cauchy_seq_iff_nnreal [nonempty β] [semilattice_sup β] {u : β → α} :
  cauchy_seq u ↔ ∀ ε : nnreal, 0 < ε → ∃ N, ∀ n, N ≤ n → edist (u n) (u N) < ε :=
uniformity_basis_edist_nnreal.cauchy_seq_iff'

theorem totally_bounded_iff {s : set α} :
  totally_bounded s ↔ ∀ ε > 0, ∃t : set α, finite t ∧ s ⊆ ⋃y∈t, ball y ε :=
⟨λ H ε ε0, H _ (edist_mem_uniformity ε0),
 λ H r ru, let ⟨ε, ε0, hε⟩ := mem_uniformity_edist.1 ru,
               ⟨t, ft, h⟩ := H ε ε0 in
  ⟨t, ft, subset.trans h $ Union_subset_Union $ λ y, Union_subset_Union $ λ yt z, hε⟩⟩

theorem totally_bounded_iff' {s : set α} :
  totally_bounded s ↔ ∀ ε > 0, ∃t⊆s, finite t ∧ s ⊆ ⋃y∈t, ball y ε :=
⟨λ H ε ε0, (totally_bounded_iff_subset.1 H) _ (edist_mem_uniformity ε0),
 λ H r ru, let ⟨ε, ε0, hε⟩ := mem_uniformity_edist.1 ru,
               ⟨t, _, ft, h⟩ := H ε ε0 in
  ⟨t, ft, subset.trans h $ Union_subset_Union $ λ y, Union_subset_Union $ λ yt z, hε⟩⟩

section compact

/-- A compact set in an emetric space is separable, i.e., it is the closure of a countable set -/
lemma countable_closure_of_compact {α : Type u} [emetric_space α] {s : set α} (hs : compact s) :
  ∃ t ⊆ s, (countable t ∧ s = closure t) :=
begin
  have A : ∀ (e:ennreal), e > 0 → ∃ t ⊆ s, (finite t ∧ s ⊆ (⋃x∈t, ball x e)) :=
    totally_bounded_iff'.1 (compact_iff_totally_bounded_complete.1 hs).1,
--    assume e, finite_cover_balls_of_compact hs,
  have B : ∀ (e:ennreal), ∃ t ⊆ s, finite t ∧ (e > 0 → s ⊆ (⋃x∈t, ball x e)),
  { intro e,
    cases le_or_gt e 0 with h,
    { exact ⟨∅, by finish⟩ },
    { rcases A e h with ⟨s, ⟨finite_s, closure_s⟩⟩, existsi s, finish }},
  /-The desired countable set is obtained by taking for each `n` the centers of a finite cover
  by balls of radius `1/n`, and then the union over `n`. -/
  choose T T_in_s finite_T using B,
  let t := ⋃n:ℕ, T n⁻¹,
  have T₁ : t ⊆ s := begin apply Union_subset, assume n, apply T_in_s end,
  have T₂ : countable t := by finish [countable_Union, countable_finite],
  have T₃ : s ⊆ closure t,
  { intros x x_in_s,
    apply mem_closure_iff.2,
    intros ε εpos,
    rcases ennreal.exists_inv_nat_lt (bot_lt_iff_ne_bot.1 εpos) with ⟨n, hn⟩,
    have inv_n_pos : (0 : ennreal) < (n : ℕ)⁻¹ := by simp [ennreal.bot_lt_iff_ne_bot],
    have C : x ∈ (⋃y∈ T (n : ℕ)⁻¹, ball y (n : ℕ)⁻¹) :=
      mem_of_mem_of_subset x_in_s ((finite_T (n : ℕ)⁻¹).2 inv_n_pos),
    rcases mem_Union.1 C with ⟨y, _, ⟨y_in_T, rfl⟩, Dxy⟩,
    simp at Dxy,  -- Dxy : edist x y < 1 / ↑n
    have : y ∈ t := mem_of_mem_of_subset y_in_T (by apply subset_Union (λ (n:ℕ), T (n : ℕ)⁻¹)),
    have : edist x y < ε := lt_trans Dxy hn,
    exact ⟨y, ‹y ∈ t›, ‹edist x y < ε›⟩ },
  have T₄ : closure t ⊆ s := calc
    closure t ⊆ closure s : closure_mono T₁
    ... = s : closure_eq_of_is_closed (closed_of_compact _ hs),
  exact ⟨t, ⟨T₁, T₂, subset.antisymm T₃ T₄⟩⟩
end

end compact

section first_countable

@[priority 100] -- see Note [lower instance priority]
instance (α : Type u) [emetric_space α] :
  topological_space.first_countable_topology α :=
uniform_space.first_countable_topology uniformity_has_countable_basis

end first_countable

section second_countable
open topological_space

/-- A separable emetric space is second countable: one obtains a countable basis by taking
the balls centered at points in a dense subset, and with rational radii. We do not register
this as an instance, as there is already an instance going in the other direction
from second countable spaces to separable spaces, and we want to avoid loops. -/
lemma second_countable_of_separable (α : Type u) [emetric_space α] [separable_space α] :
  second_countable_topology α :=
let ⟨S, ⟨S_countable, S_dense⟩⟩ := separable_space.exists_countable_closure_eq_univ α in
⟨⟨⋃x ∈ S, ⋃ (n : nat), {ball x (n⁻¹)},
⟨show countable ⋃x ∈ S, ⋃ (n : nat), {ball x (n⁻¹)},
{ apply countable_bUnion S_countable,
  intros a aS,
  apply countable_Union,
  simp },
show uniform_space.to_topological_space α = generate_from (⋃x ∈ S, ⋃ (n : nat), {ball x (n⁻¹)}),
{ have A : ∀ (u : set α), (u ∈ ⋃x ∈ S, ⋃ (n : nat), ({ball x ((n : ennreal)⁻¹)} : set (set α))) → is_open u,
  { simp only [and_imp, exists_prop, set.mem_Union, set.mem_singleton_iff, exists_imp_distrib],
    intros u x hx i u_ball,
    rw [u_ball],
    exact is_open_ball },
  have B : is_topological_basis (⋃x ∈ S, ⋃ (n : nat), ({ball x (n⁻¹)} : set (set α))),
  { refine is_topological_basis_of_open_of_nhds A (λa u au open_u, _),
    rcases is_open_iff.1 open_u a au with ⟨ε, εpos, εball⟩,
    have : ε / 2 > 0 := ennreal.half_pos εpos,
    /- The ball `ball a ε` is included in `u`. We need to find one of our balls `ball x (n⁻¹)`
    containing `a` and contained in `ball a ε`. For this, we take `n` larger than `2/ε`, and
    then `x` in `S` at distance at most `n⁻¹` of `a` -/
    rcases ennreal.exists_inv_nat_lt (bot_lt_iff_ne_bot.1 (ennreal.half_pos εpos)) with ⟨n, εn⟩,
    have : (0 : ennreal) < n⁻¹ := by simp [ennreal.bot_lt_iff_ne_bot],
    have : (a : α) ∈ closure (S : set α) := by rw [S_dense]; simp,
    rcases mem_closure_iff.1 this _ ‹(0 : ennreal) < n⁻¹› with ⟨x, xS, xdist⟩,
    existsi ball x (↑n)⁻¹,
    have I : ball x (n⁻¹) ⊆ ball a ε := λy ydist, calc
      edist y a = edist a y : edist_comm _ _
      ... ≤ edist a x + edist y x : edist_triangle_right _ _ _
      ... < n⁻¹ + n⁻¹ : ennreal.add_lt_add xdist ydist
      ... < ε/2 + ε/2 : ennreal.add_lt_add εn εn
      ... = ε : ennreal.add_halves _,
    simp only [emetric.mem_ball, exists_prop, set.mem_Union, set.mem_singleton_iff],
    exact ⟨⟨x, ⟨xS, ⟨n, rfl⟩⟩⟩, ⟨by simpa, subset.trans I εball⟩⟩ },
  exact B.2.2 }⟩⟩⟩

end second_countable

section diam

/-- The diameter of a set in an emetric space, named `emetric.diam` -/
def diam (s : set α) := ⨆ (x ∈ s) (y ∈ s), edist x y

lemma diam_le_iff_forall_edist_le {d : ennreal} :
  diam s ≤ d ↔ ∀ (x ∈ s) (y ∈ s), edist x y ≤ d :=
by simp only [diam, supr_le_iff]

/-- If two points belong to some set, their edistance is bounded by the diameter of the set -/
lemma edist_le_diam_of_mem (hx : x ∈ s) (hy : y ∈ s) : edist x y ≤ diam s :=
diam_le_iff_forall_edist_le.1 (le_refl _) x hx y hy

/-- If the distance between any two points in a set is bounded by some constant, this constant
bounds the diameter. -/
lemma diam_le_of_forall_edist_le {d : ennreal} (h : ∀ (x ∈ s) (y ∈ s), edist x y ≤ d) :
  diam s ≤ d :=
diam_le_iff_forall_edist_le.2 h

/-- The diameter of a subsingleton vanishes. -/
lemma diam_subsingleton (hs : s.subsingleton) : diam s = 0 :=
le_zero_iff_eq.1 $ diam_le_of_forall_edist_le $
λ x hx y hy, (hs hx hy).symm ▸ edist_self y ▸ le_refl _

/-- The diameter of the empty set vanishes -/
@[simp] lemma diam_empty : diam (∅ : set α) = 0 :=
diam_subsingleton subsingleton_empty

/-- The diameter of a singleton vanishes -/
@[simp] lemma diam_singleton : diam ({x} : set α) = 0 :=
diam_subsingleton subsingleton_singleton

lemma diam_eq_zero_iff : diam s = 0 ↔ s.subsingleton :=
⟨λ h x hx y hy, edist_le_zero.1 $ h ▸ edist_le_diam_of_mem hx hy, diam_subsingleton⟩

lemma diam_pos_iff : 0 < diam s ↔ ∃ (x ∈ s) (y ∈ s), x ≠ y :=
begin
  have := not_congr (@diam_eq_zero_iff _ _ s),
  dunfold set.subsingleton at this,
  push_neg at this,
  simpa only [zero_lt_iff_ne_zero, exists_prop] using this
end

lemma diam_insert : diam (insert x s) = max (diam s) (⨆ y ∈ s, edist y x) :=
eq_of_forall_ge_iff $ λ d, by simp only [diam_le_iff_forall_edist_le, ball_insert_iff, max_le_iff,
  edist_self, zero_le, true_and, supr_le_iff, forall_and_distrib, edist_comm x, and_self,
  (and_assoc _ _).symm, max_comm (diam s)]

lemma diam_pair : diam ({x, y} : set α) = edist x y :=
by simp only [supr_singleton, diam_insert, diam_singleton, ennreal.max_zero_left]

lemma diam_triple :
  diam ({x, y, z} : set α) = max (edist x y) (max (edist y z) (edist x z)) :=
by simp only [diam_insert, supr_insert, supr_singleton, diam_singleton,
  ennreal.max_zero_left, ennreal.sup_eq_max]

/-- The diameter is monotonous with respect to inclusion -/
lemma diam_mono {s t : set α} (h : s ⊆ t) : diam s ≤ diam t :=
diam_le_of_forall_edist_le $ λ x hx y hy, edist_le_diam_of_mem (h hx) (h hy)

/-- The diameter of a union is controlled by the diameter of the sets, and the edistance
between two points in the sets. -/
lemma diam_union {t : set α} (xs : x ∈ s) (yt : y ∈ t) : diam (s ∪ t) ≤ diam s + edist x y + diam t :=
begin
  have A : ∀a ∈ s, ∀b ∈ t, edist a b ≤ diam s + edist x y + diam t := λa ha b hb, calc
    edist a b ≤ edist a x + edist x y + edist y b : edist_triangle4 _ _ _ _
    ... ≤ diam s + edist x y + diam t :
      add_le_add' (add_le_add' (edist_le_diam_of_mem ha xs) (le_refl _)) (edist_le_diam_of_mem yt hb),
  refine diam_le_of_forall_edist_le (λa ha b hb, _),
  cases (mem_union _ _ _).1 ha with h'a h'a; cases (mem_union _ _ _).1 hb with h'b h'b,
  { calc edist a b ≤ diam s : edist_le_diam_of_mem h'a h'b
        ... ≤ diam s + (edist x y + diam t) : le_add_right (le_refl _)
        ... = diam s + edist x y + diam t : by simp only [add_comm, eq_self_iff_true, add_left_comm] },
  { exact A a h'a b h'b },
  { have Z := A b h'b a h'a, rwa [edist_comm] at Z },
  { calc edist a b ≤ diam t : edist_le_diam_of_mem h'a h'b
        ... ≤ (diam s + edist x y) + diam t : le_add_left (le_refl _) }
end

lemma diam_union' {t : set α} (h : (s ∩ t).nonempty) : diam (s ∪ t) ≤ diam s + diam t :=
let ⟨x, ⟨xs, xt⟩⟩ := h in by simpa using diam_union xs xt

lemma diam_closed_ball {r : ennreal} : diam (closed_ball x r) ≤ 2 * r :=
diam_le_of_forall_edist_le $ λa ha b hb, calc
  edist a b ≤ edist a x + edist b x : edist_triangle_right _ _ _
  ... ≤ r + r : add_le_add' ha hb
  ... = 2 * r : by simp [mul_two, mul_comm]

lemma diam_ball {r : ennreal} : diam (ball x r) ≤ 2 * r :=
le_trans (diam_mono ball_subset_closed_ball) diam_closed_ball

end diam

end emetric --namespace<|MERGE_RESOLUTION|>--- conflicted
+++ resolved
@@ -518,17 +518,15 @@
 ⟨λh, le_bot_iff.1 (le_of_not_gt (λ ε0, h _ (mem_ball_self ε0))),
 λε0 y h, not_lt_of_le (le_of_eq ε0) (pos_of_mem_ball h)⟩
 
-<<<<<<< HEAD
 /-- Relation “two points are at a finite edistance” is an equivalence relation. -/
 def edist_lt_top_setoid : setoid α :=
 { r := λ x y, edist x y < ⊤,
   iseqv := ⟨λ x, by { rw edist_self, exact ennreal.coe_lt_top },
     λ x y h, by rwa edist_comm,
     λ x y z hxy hyz, lt_of_le_of_lt (edist_triangle x y z) (ennreal.add_lt_top.2 ⟨hxy, hyz⟩)⟩ }
-=======
+
 @[simp] lemma ball_zero : ball x 0 = ∅ :=
 by rw [emetric.ball_eq_empty_iff]
->>>>>>> 99ba8f44
 
 theorem nhds_basis_eball : (𝓝 x).has_basis (λ ε:ennreal, 0 < ε) (ball x) :=
 nhds_basis_uniformity uniformity_basis_edist
