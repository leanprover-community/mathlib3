--- conflicted
+++ resolved
@@ -802,14 +802,8 @@
   {s : Π (b : β), set (π b)} {c : ℝ≥0∞} (h : ∀ b, diam (s b) ≤ c) :
   diam (set.pi univ s) ≤ c :=
 begin
-<<<<<<< HEAD
-  apply diam_le (λ x hx y hy, _),
-  simp only [mem_univ_pi] at hx hy,
-  simp only [edist_pi_def, finset.mem_univ, finset.sup_le_iff, forall_true_left],
-=======
   apply diam_le (λ x hx y hy, edist_pi_le_iff.mpr _),
   rw [mem_univ_pi] at hx hy,
->>>>>>> 9e320a22
   exact λ b, diam_le_iff.1 (h b) (x b) (hx b) (y b) (hy b),
 end
 
