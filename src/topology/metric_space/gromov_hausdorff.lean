--- conflicted
+++ resolved
@@ -620,13 +620,8 @@
   -- A function `F` associating to `p : GH_space` the data of all distances between points
   -- in the `ε`-dense set `s p`.
   let F : GH_space → Σn:ℕ, (fin n → fin n → ℤ) :=
-<<<<<<< HEAD
-    λp, ⟨N p, λa b, floor (ε⁻¹ * dist ((E p).symm a) ((E p).symm b))⟩,
+    λp, ⟨N p, λa b, ⌊ε⁻¹ * dist ((E p).symm a) ((E p).symm b)⌋⟩,
   refine ⟨Σ n, fin n → fin n → ℤ, by apply_instance, F, λp q hpq, _⟩,
-=======
-    λ p, ⟨N p, λ a b, floor (ε⁻¹ * dist ((E p).symm a) ((E p).symm b))⟩,
-  refine ⟨_, by apply_instance, F, λ p q hpq, _⟩,
->>>>>>> 6823886c
   /- As the target space of F is countable, it suffices to show that two points
   `p` and `q` with `F p = F q` are at distance `≤ δ`.
   For this, we construct a map `Φ` from `s p ⊆ p.rep` (representing `p`)
@@ -774,11 +769,7 @@
     λ p, ⟨⟨N p, lt_of_le_of_lt (hN p) (nat.lt_succ_self _)⟩,
          λ a b, ⟨min M (floor (ε⁻¹ * dist ((E p).symm a) ((E p).symm b))).to_nat,
                 lt_of_le_of_lt ( min_le_left _ _) (nat.lt_succ_self _) ⟩ ⟩,
-<<<<<<< HEAD
   refine ⟨_, _, (λp, F p), _⟩, apply_instance,
-=======
-  refine ⟨_, by apply_instance, (λ p, F p), _⟩,
->>>>>>> 6823886c
   -- It remains to show that if `F p = F q`, then `p` and `q` are `ε`-close
   rintros ⟨p, pt⟩ ⟨q, qt⟩ hpq,
   have Npq : N p = N q := (fin.ext_iff _ _).1 (sigma.mk.inj_iff.1 hpq).1,
