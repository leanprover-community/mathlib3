/-
Copyright (c) 2019 Sébastien Gouëzel. All rights reserved.
Released under Apache 2.0 license as described in the file LICENSE.
Authors: Sébastien Gouëzel
-/
import analysis.specific_limits.basic
import topology.metric_space.isometry
import topology.instances.ennreal

/-!
# Hausdorff distance

The Hausdorff distance on subsets of a metric (or emetric) space.

Given two subsets `s` and `t` of a metric space, their Hausdorff distance is the smallest `d`
such that any point `s` is within `d` of a point in `t`, and conversely. This quantity
is often infinite (think of `s` bounded and `t` unbounded), and therefore better
expressed in the setting of emetric spaces.

## Main definitions

This files introduces:
* `inf_edist x s`, the infimum edistance of a point `x` to a set `s` in an emetric space
* `Hausdorff_edist s t`, the Hausdorff edistance of two sets in an emetric space
* Versions of these notions on metric spaces, called respectively `inf_dist` and `Hausdorff_dist`
* `thickening δ s`, the open thickening by radius `δ` of a set `s` in a pseudo emetric space.
* `cthickening δ s`, the closed thickening by radius `δ` of a set `s` in a pseudo emetric space.
-/
noncomputable theory
open_locale classical nnreal ennreal topological_space
universes u v w

open classical set function topological_space filter

variables {ι : Sort*} {α : Type u} {β : Type v}

namespace emetric

section inf_edist

variables [pseudo_emetric_space α] [pseudo_emetric_space β] {x y : α} {s t : set α} {Φ : α → β}

/-! ### Distance of a point to a set as a function into `ℝ≥0∞`. -/

/-- The minimal edistance of a point to a set -/
def inf_edist (x : α) (s : set α) : ℝ≥0∞ := ⨅ y ∈ s, edist x y

@[simp] lemma inf_edist_empty : inf_edist x ∅ = ∞ := infi_emptyset

lemma le_inf_edist {d} : d ≤ inf_edist x s ↔ ∀ y ∈ s, d ≤ edist x y :=
by simp only [inf_edist, le_infi_iff]

/-- The edist to a union is the minimum of the edists -/
@[simp] lemma inf_edist_union : inf_edist x (s ∪ t) = inf_edist x s ⊓ inf_edist x t :=
infi_union

@[simp] lemma inf_edist_Union (f : ι → set α) (x : α) :
  inf_edist x (⋃ i, f i) = ⨅ i, inf_edist x (f i) :=
infi_Union f _

/-- The edist to a singleton is the edistance to the single point of this singleton -/
@[simp] lemma inf_edist_singleton : inf_edist x {y} = edist x y :=
infi_singleton

/-- The edist to a set is bounded above by the edist to any of its points -/
lemma inf_edist_le_edist_of_mem (h : y ∈ s) : inf_edist x s ≤ edist x y := infi₂_le _ h

/-- If a point `x` belongs to `s`, then its edist to `s` vanishes -/
lemma inf_edist_zero_of_mem (h : x ∈ s) : inf_edist x s = 0 :=
nonpos_iff_eq_zero.1 $ @edist_self _ _ x ▸ inf_edist_le_edist_of_mem h

/-- The edist is antitone with respect to inclusion. -/
lemma inf_edist_anti (h : s ⊆ t) : inf_edist x t ≤ inf_edist x s := infi_le_infi_of_subset h

/-- The edist to a set is `< r` iff there exists a point in the set at edistance `< r` -/
lemma inf_edist_lt_iff {r : ℝ≥0∞} : inf_edist x s < r ↔ ∃ y ∈ s, edist x y < r :=
by simp_rw [inf_edist, infi_lt_iff]

/-- The edist of `x` to `s` is bounded by the sum of the edist of `y` to `s` and
the edist from `x` to `y` -/
lemma inf_edist_le_inf_edist_add_edist : inf_edist x s ≤ inf_edist y s + edist x y :=
calc (⨅ z ∈ s, edist x z) ≤ ⨅ z ∈ s, edist y z + edist x y :
  infi₂_mono $ λ z hz, (edist_triangle _ _ _).trans_eq (add_comm _ _)
... = (⨅ z ∈ s, edist y z) + edist x y : by simp only [ennreal.infi_add]

lemma inf_edist_le_edist_add_inf_edist : inf_edist x s ≤ edist x y + inf_edist y s :=
by { rw add_comm, exact inf_edist_le_inf_edist_add_edist }

/-- The edist to a set depends continuously on the point -/
@[continuity]
lemma continuous_inf_edist : continuous (λx, inf_edist x s) :=
continuous_of_le_add_edist 1 (by simp) $
  by simp only [one_mul, inf_edist_le_inf_edist_add_edist, forall_2_true_iff]

/-- The edist to a set and to its closure coincide -/
lemma inf_edist_closure : inf_edist x (closure s) = inf_edist x s :=
begin
  refine le_antisymm (inf_edist_anti subset_closure) _,
  refine ennreal.le_of_forall_pos_le_add (λε εpos h, _),
  have ε0 : 0 < (ε / 2 : ℝ≥0∞) := by simpa [pos_iff_ne_zero] using εpos,
  have : inf_edist x (closure s) < inf_edist x (closure s) + ε/2,
    from ennreal.lt_add_right h.ne ε0.ne',
  rcases inf_edist_lt_iff.mp this with ⟨y, ycs, hy⟩,
  -- y : α,  ycs : y ∈ closure s,  hy : edist x y < inf_edist x (closure s) + ↑ε / 2
  rcases emetric.mem_closure_iff.1 ycs (ε/2) ε0 with ⟨z, zs, dyz⟩,
  -- z : α,  zs : z ∈ s,  dyz : edist y z < ↑ε / 2
  calc inf_edist x s ≤ edist x z : inf_edist_le_edist_of_mem zs
        ... ≤ edist x y + edist y z : edist_triangle _ _ _
        ... ≤ (inf_edist x (closure s) + ε / 2) + (ε/2) : add_le_add (le_of_lt hy) (le_of_lt dyz)
        ... = inf_edist x (closure s) + ↑ε : by rw [add_assoc, ennreal.add_halves]
end

/-- A point belongs to the closure of `s` iff its infimum edistance to this set vanishes -/
lemma mem_closure_iff_inf_edist_zero : x ∈ closure s ↔ inf_edist x s = 0 :=
⟨λ h, by { rw ← inf_edist_closure, exact inf_edist_zero_of_mem h },
λ h, emetric.mem_closure_iff.2 $ λ ε εpos, inf_edist_lt_iff.mp $ by rwa h⟩

/-- Given a closed set `s`, a point belongs to `s` iff its infimum edistance to this set vanishes -/
lemma mem_iff_inf_edist_zero_of_closed (h : is_closed s) : x ∈ s ↔ inf_edist x s = 0 :=
begin
  convert ← mem_closure_iff_inf_edist_zero,
  exact h.closure_eq
end

lemma disjoint_closed_ball_of_lt_inf_edist {r : ℝ≥0∞} (h : r < inf_edist x s) :
  disjoint (closed_ball x r) s :=
begin
  rw disjoint_left,
  assume y hy h'y,
  apply lt_irrefl (inf_edist x s),
  calc inf_edist x s ≤ edist x y : inf_edist_le_edist_of_mem h'y
  ... ≤ r : by rwa [mem_closed_ball, edist_comm] at hy
  ... < inf_edist x s : h
end

/-- The infimum edistance is invariant under isometries -/
lemma inf_edist_image (hΦ : isometry Φ) :
  inf_edist (Φ x) (Φ '' t) = inf_edist x t :=
by simp only [inf_edist, infi_image, hΦ.edist_eq]

lemma _root_.is_open.exists_Union_is_closed {U : set α} (hU : is_open U) :
  ∃ F : ℕ → set α, (∀ n, is_closed (F n)) ∧ (∀ n, F n ⊆ U) ∧ ((⋃ n, F n) = U) ∧ monotone F :=
begin
  obtain ⟨a, a_pos, a_lt_one⟩ : ∃ (a : ℝ≥0∞), 0 < a ∧ a < 1 := exists_between (ennreal.zero_lt_one),
  let F := λ (n : ℕ), (λ x, inf_edist x Uᶜ) ⁻¹' (Ici (a^n)),
  have F_subset : ∀ n, F n ⊆ U,
  { assume n x hx,
    have : inf_edist x Uᶜ ≠ 0 := ((ennreal.pow_pos a_pos _).trans_le hx).ne',
    contrapose! this,
    exact inf_edist_zero_of_mem this },
  refine ⟨F, λ n, is_closed.preimage continuous_inf_edist is_closed_Ici, F_subset, _, _⟩,
  show monotone F,
  { assume m n hmn x hx,
    simp only [mem_Ici, mem_preimage] at hx ⊢,
    apply le_trans (ennreal.pow_le_pow_of_le_one a_lt_one.le hmn) hx },
  show (⋃ n, F n) = U,
  { refine subset.antisymm (by simp only [Union_subset_iff, F_subset, forall_const]) (λ x hx, _),
    have : ¬(x ∈ Uᶜ), by simpa using hx,
    rw mem_iff_inf_edist_zero_of_closed hU.is_closed_compl at this,
    have B : 0 < inf_edist x Uᶜ, by simpa [pos_iff_ne_zero] using this,
    have : filter.tendsto (λ n, a^n) at_top (𝓝 0) :=
      ennreal.tendsto_pow_at_top_nhds_0_of_lt_1 a_lt_one,
    rcases ((tendsto_order.1 this).2 _ B).exists with ⟨n, hn⟩,
    simp only [mem_Union, mem_Ici, mem_preimage],
    exact ⟨n, hn.le⟩ },
end

lemma _root_.is_compact.exists_inf_edist_eq_edist (hs : is_compact s) (hne : s.nonempty) (x : α) :
  ∃ y ∈ s, inf_edist x s = edist x y :=
begin
  have A : continuous (λ y, edist x y) := continuous_const.edist continuous_id,
  obtain ⟨y, ys, hy⟩ : ∃ y ∈ s, ∀ z, z ∈ s → edist x y ≤ edist x z :=
    hs.exists_forall_le hne A.continuous_on,
  exact ⟨y, ys, le_antisymm (inf_edist_le_edist_of_mem ys) (by rwa le_inf_edist)⟩
end

lemma exists_pos_forall_le_edist (hs : is_compact s) (hs' : s.nonempty) (ht : is_closed t)
  (hst : disjoint s t) :
  ∃ r, 0 < r ∧ ∀ (x ∈ s) (y ∈ t), r ≤ edist x y :=
begin
  obtain ⟨x, hx, h⟩ : ∃ x ∈ s, ∀ y ∈ s, inf_edist x t ≤ inf_edist y t :=
    hs.exists_forall_le hs' continuous_inf_edist.continuous_on,
  refine ⟨inf_edist x t, pos_iff_ne_zero.2 $ λ H, hst ⟨hx, _⟩, λ y hy, le_inf_edist.1 $ h y hy⟩,
  rw ←ht.closure_eq,
  exact mem_closure_iff_inf_edist_zero.2 H,
end

end inf_edist --section

/-! ### The Hausdorff distance as a function into `ℝ≥0∞`. -/

/-- The Hausdorff edistance between two sets is the smallest `r` such that each set
is contained in the `r`-neighborhood of the other one -/
@[irreducible] def Hausdorff_edist {α : Type u} [pseudo_emetric_space α] (s t : set α) : ℝ≥0∞ :=
(⨆ x ∈ s, inf_edist x t) ⊔ (⨆ y ∈ t, inf_edist y s)

lemma Hausdorff_edist_def {α : Type u} [pseudo_emetric_space α] (s t : set α) :
  Hausdorff_edist s t = (⨆ x ∈ s, inf_edist x t) ⊔ (⨆ y ∈ t, inf_edist y s) :=
by rw Hausdorff_edist

section Hausdorff_edist

variables [pseudo_emetric_space α] [pseudo_emetric_space β] {x y : α} {s t u : set α} {Φ : α → β}

/-- The Hausdorff edistance of a set to itself vanishes -/
@[simp] lemma Hausdorff_edist_self : Hausdorff_edist s s = 0 :=
begin
  simp only [Hausdorff_edist_def, sup_idem, ennreal.supr_eq_zero],
  exact λ x hx, inf_edist_zero_of_mem hx
end

/-- The Haudorff edistances of `s` to `t` and of `t` to `s` coincide -/
lemma Hausdorff_edist_comm : Hausdorff_edist s t = Hausdorff_edist t s :=
by unfold Hausdorff_edist; apply sup_comm

/-- Bounding the Hausdorff edistance by bounding the edistance of any point
in each set to the other set -/
lemma Hausdorff_edist_le_of_inf_edist {r : ℝ≥0∞}
  (H1 : ∀x ∈ s, inf_edist x t ≤ r) (H2 : ∀x ∈ t, inf_edist x s ≤ r) :
  Hausdorff_edist s t ≤ r :=
begin
  simp only [Hausdorff_edist, sup_le_iff, supr_le_iff],
  exact ⟨H1, H2⟩
end

/-- Bounding the Hausdorff edistance by exhibiting, for any point in each set,
another point in the other set at controlled distance -/
lemma Hausdorff_edist_le_of_mem_edist {r : ℝ≥0∞}
  (H1 : ∀x ∈ s, ∃y ∈ t, edist x y ≤ r) (H2 : ∀x ∈ t, ∃y ∈ s, edist x y ≤ r) :
  Hausdorff_edist s t ≤ r :=
begin
  refine Hausdorff_edist_le_of_inf_edist _ _,
  { assume x xs,
    rcases H1 x xs with ⟨y, yt, hy⟩,
    exact le_trans (inf_edist_le_edist_of_mem yt) hy },
  { assume x xt,
    rcases H2 x xt with ⟨y, ys, hy⟩,
    exact le_trans (inf_edist_le_edist_of_mem ys) hy }
end

/-- The distance to a set is controlled by the Hausdorff distance -/
lemma inf_edist_le_Hausdorff_edist_of_mem (h : x ∈ s) : inf_edist x t ≤ Hausdorff_edist s t :=
begin
  rw Hausdorff_edist_def,
  refine le_trans _ le_sup_left,
  exact le_supr₂ x h
end

/-- If the Hausdorff distance is `<r`, then any point in one of the sets has
a corresponding point at distance `<r` in the other set -/
lemma exists_edist_lt_of_Hausdorff_edist_lt {r : ℝ≥0∞} (h : x ∈ s)
  (H : Hausdorff_edist s t < r) : ∃ y ∈ t, edist x y < r :=
inf_edist_lt_iff.mp $ calc
  inf_edist x t ≤ Hausdorff_edist s t : inf_edist_le_Hausdorff_edist_of_mem h
  ... < r : H

/-- The distance from `x` to `s` or `t` is controlled in terms of the Hausdorff distance
between `s` and `t` -/
lemma inf_edist_le_inf_edist_add_Hausdorff_edist :
  inf_edist x t ≤ inf_edist x s + Hausdorff_edist s t :=
ennreal.le_of_forall_pos_le_add $ λε εpos h, begin
  have ε0 : (ε / 2 : ℝ≥0∞) ≠ 0 := by simpa [pos_iff_ne_zero] using εpos,
  have : inf_edist x s < inf_edist x s + ε/2 :=
    ennreal.lt_add_right (ennreal.add_lt_top.1 h).1.ne ε0,
  rcases inf_edist_lt_iff.mp this with ⟨y, ys, dxy⟩,
  -- y : α,  ys : y ∈ s,  dxy : edist x y < inf_edist x s + ↑ε / 2
  have : Hausdorff_edist s t < Hausdorff_edist s t + ε/2 :=
    ennreal.lt_add_right (ennreal.add_lt_top.1 h).2.ne ε0,
  rcases exists_edist_lt_of_Hausdorff_edist_lt ys this with ⟨z, zt, dyz⟩,
  -- z : α,  zt : z ∈ t,  dyz : edist y z < Hausdorff_edist s t + ↑ε / 2
  calc inf_edist x t ≤ edist x z : inf_edist_le_edist_of_mem zt
    ... ≤ edist x y + edist y z : edist_triangle _ _ _
    ... ≤ (inf_edist x s + ε/2) + (Hausdorff_edist s t + ε/2) : add_le_add dxy.le dyz.le
    ... = inf_edist x s + Hausdorff_edist s t + ε :
      by simp [ennreal.add_halves, add_comm, add_left_comm]
end

/-- The Hausdorff edistance is invariant under eisometries -/
lemma Hausdorff_edist_image (h : isometry Φ) :
  Hausdorff_edist (Φ '' s) (Φ '' t) = Hausdorff_edist s t :=
by simp only [Hausdorff_edist_def, supr_image, inf_edist_image h]

/-- The Hausdorff distance is controlled by the diameter of the union -/
lemma Hausdorff_edist_le_ediam (hs : s.nonempty) (ht : t.nonempty) :
  Hausdorff_edist s t ≤ diam (s ∪ t) :=
begin
  rcases hs with ⟨x, xs⟩,
  rcases ht with ⟨y, yt⟩,
  refine Hausdorff_edist_le_of_mem_edist _ _,
  { intros z hz,
    exact ⟨y, yt, edist_le_diam_of_mem (subset_union_left _ _ hz) (subset_union_right _ _ yt)⟩ },
  { intros z hz,
    exact ⟨x, xs, edist_le_diam_of_mem (subset_union_right _ _ hz) (subset_union_left _ _ xs)⟩ }
end

/-- The Hausdorff distance satisfies the triangular inequality -/
lemma Hausdorff_edist_triangle : Hausdorff_edist s u ≤ Hausdorff_edist s t + Hausdorff_edist t u :=
begin
  rw Hausdorff_edist_def,
  simp only [sup_le_iff, supr_le_iff],
  split,
  show ∀x ∈ s, inf_edist x u ≤ Hausdorff_edist s t + Hausdorff_edist t u, from λx xs, calc
    inf_edist x u ≤ inf_edist x t + Hausdorff_edist t u : inf_edist_le_inf_edist_add_Hausdorff_edist
    ... ≤ Hausdorff_edist s t + Hausdorff_edist t u :
      add_le_add_right (inf_edist_le_Hausdorff_edist_of_mem  xs) _,
  show ∀x ∈ u, inf_edist x s ≤ Hausdorff_edist s t + Hausdorff_edist t u, from λx xu, calc
    inf_edist x s ≤ inf_edist x t + Hausdorff_edist t s : inf_edist_le_inf_edist_add_Hausdorff_edist
    ... ≤ Hausdorff_edist u t + Hausdorff_edist t s :
      add_le_add_right (inf_edist_le_Hausdorff_edist_of_mem xu) _
    ... = Hausdorff_edist s t + Hausdorff_edist t u : by simp [Hausdorff_edist_comm, add_comm]
end

/-- Two sets are at zero Hausdorff edistance if and only if they have the same closure -/
lemma Hausdorff_edist_zero_iff_closure_eq_closure :
  Hausdorff_edist s t = 0 ↔ closure s = closure t :=
calc Hausdorff_edist s t = 0 ↔ s ⊆ closure t ∧ t ⊆ closure s :
  by simp only [Hausdorff_edist_def, ennreal.sup_eq_zero, ennreal.supr_eq_zero,
    ← mem_closure_iff_inf_edist_zero, subset_def]
... ↔ closure s = closure t :
  ⟨λ h, subset.antisymm (closure_minimal h.1 is_closed_closure)
     (closure_minimal h.2 is_closed_closure),
   λ h, ⟨h ▸ subset_closure, h.symm ▸ subset_closure⟩⟩

/-- The Hausdorff edistance between a set and its closure vanishes -/
@[simp, priority 1100]
lemma Hausdorff_edist_self_closure : Hausdorff_edist s (closure s) = 0 :=
by rw [Hausdorff_edist_zero_iff_closure_eq_closure, closure_closure]

/-- Replacing a set by its closure does not change the Hausdorff edistance. -/
@[simp] lemma Hausdorff_edist_closure₁ : Hausdorff_edist (closure s) t = Hausdorff_edist s t :=
begin
  refine le_antisymm _ _,
  { calc  _ ≤ Hausdorff_edist (closure s) s + Hausdorff_edist s t : Hausdorff_edist_triangle
    ... = Hausdorff_edist s t : by simp [Hausdorff_edist_comm] },
  { calc _ ≤ Hausdorff_edist s (closure s) + Hausdorff_edist (closure s) t :
      Hausdorff_edist_triangle
    ... = Hausdorff_edist (closure s) t : by simp }
end

/-- Replacing a set by its closure does not change the Hausdorff edistance. -/
@[simp] lemma Hausdorff_edist_closure₂ : Hausdorff_edist s (closure t) = Hausdorff_edist s t :=
by simp [@Hausdorff_edist_comm _ _ s _]

/-- The Hausdorff edistance between sets or their closures is the same -/
@[simp] lemma Hausdorff_edist_closure :
  Hausdorff_edist (closure s) (closure t) = Hausdorff_edist s t :=
by simp

/-- Two closed sets are at zero Hausdorff edistance if and only if they coincide -/
lemma Hausdorff_edist_zero_iff_eq_of_closed (hs : is_closed s) (ht : is_closed t) :
  Hausdorff_edist s t = 0 ↔ s = t :=
by rw [Hausdorff_edist_zero_iff_closure_eq_closure, hs.closure_eq, ht.closure_eq]

/-- The Haudorff edistance to the empty set is infinite -/
lemma Hausdorff_edist_empty (ne : s.nonempty) : Hausdorff_edist s ∅ = ∞ :=
begin
  rcases ne with ⟨x, xs⟩,
  have : inf_edist x ∅ ≤ Hausdorff_edist s ∅ := inf_edist_le_Hausdorff_edist_of_mem xs,
  simpa using this,
end

/-- If a set is at finite Hausdorff edistance of a nonempty set, it is nonempty -/
lemma nonempty_of_Hausdorff_edist_ne_top (hs : s.nonempty) (fin : Hausdorff_edist s t ≠ ⊤) :
  t.nonempty :=
t.eq_empty_or_nonempty.elim (λ ht, (fin $ ht.symm ▸ Hausdorff_edist_empty hs).elim) id

lemma empty_or_nonempty_of_Hausdorff_edist_ne_top (fin : Hausdorff_edist s t ≠ ⊤) :
  s = ∅ ∧ t = ∅ ∨ s.nonempty ∧ t.nonempty :=
begin
  cases s.eq_empty_or_nonempty with hs hs,
  { cases t.eq_empty_or_nonempty with ht ht,
    { exact or.inl ⟨hs, ht⟩ },
    { rw Hausdorff_edist_comm at fin,
      exact or.inr ⟨nonempty_of_Hausdorff_edist_ne_top ht fin, ht⟩ } },
  { exact or.inr ⟨hs, nonempty_of_Hausdorff_edist_ne_top hs fin⟩ }
end

end Hausdorff_edist -- section
end emetric --namespace


/-! Now, we turn to the same notions in metric spaces. To avoid the difficulties related to
`Inf` and `Sup` on `ℝ` (which is only conditionally complete), we use the notions in `ℝ≥0∞`
formulated in terms of the edistance, and coerce them to `ℝ`.
Then their properties follow readily from the corresponding properties in `ℝ≥0∞`,
modulo some tedious rewriting of inequalities from one to the other. -/

namespace metric
section
variables [pseudo_metric_space α] [pseudo_metric_space β] {s t u : set α} {x y : α} {Φ : α → β}
open emetric

/-! ### Distance of a point to a set as a function into `ℝ`. -/

/-- The minimal distance of a point to a set -/
def inf_dist (x : α) (s : set α) : ℝ := ennreal.to_real (inf_edist x s)

/-- the minimal distance is always nonnegative -/
lemma inf_dist_nonneg : 0 ≤ inf_dist x s := by simp [inf_dist]

/-- the minimal distance to the empty set is 0 (if you want to have the more reasonable
value ∞ instead, use `inf_edist`, which takes values in ℝ≥0∞) -/
@[simp] lemma inf_dist_empty : inf_dist x ∅ = 0 :=
by simp [inf_dist]

/-- In a metric space, the minimal edistance to a nonempty set is finite -/
lemma inf_edist_ne_top (h : s.nonempty) : inf_edist x s ≠ ⊤ :=
begin
  rcases h with ⟨y, hy⟩,
  apply lt_top_iff_ne_top.1,
  calc inf_edist x s ≤ edist x y : inf_edist_le_edist_of_mem hy
       ... < ⊤ : lt_top_iff_ne_top.2 (edist_ne_top _ _)
end

/-- The minimal distance of a point to a set containing it vanishes -/
lemma inf_dist_zero_of_mem (h : x ∈ s) : inf_dist x s = 0 :=
by simp [inf_edist_zero_of_mem h, inf_dist]

/-- The minimal distance to a singleton is the distance to the unique point in this singleton -/
@[simp] lemma inf_dist_singleton : inf_dist x {y} = dist x y :=
by simp [inf_dist, inf_edist, dist_edist]

/-- The minimal distance to a set is bounded by the distance to any point in this set -/
lemma inf_dist_le_dist_of_mem (h : y ∈ s) : inf_dist x s ≤ dist x y :=
begin
  rw [dist_edist, inf_dist,
    ennreal.to_real_le_to_real (inf_edist_ne_top ⟨_, h⟩) (edist_ne_top _ _)],
  exact inf_edist_le_edist_of_mem h
end

/-- The minimal distance is monotonous with respect to inclusion -/
lemma inf_dist_le_inf_dist_of_subset (h : s ⊆ t) (hs : s.nonempty) :
  inf_dist x t ≤ inf_dist x s :=
begin
  have ht : t.nonempty := hs.mono h,
  rw [inf_dist, inf_dist, ennreal.to_real_le_to_real (inf_edist_ne_top ht) (inf_edist_ne_top hs)],
  exact inf_edist_anti h
end

/-- The minimal distance to a set is `< r` iff there exists a point in this set at distance `< r` -/
lemma inf_dist_lt_iff {r : ℝ} (hs : s.nonempty) :
  inf_dist x s < r ↔ ∃ y ∈ s, dist x y < r :=
by simp_rw [inf_dist, ← ennreal.lt_of_real_iff_to_real_lt (inf_edist_ne_top hs), inf_edist_lt_iff,
    ennreal.lt_of_real_iff_to_real_lt (edist_ne_top _ _), ← dist_edist]

/-- The minimal distance from `x` to `s` is bounded by the distance from `y` to `s`, modulo
the distance between `x` and `y` -/
lemma inf_dist_le_inf_dist_add_dist : inf_dist x s ≤ inf_dist y s + dist x y :=
begin
  cases s.eq_empty_or_nonempty with hs hs,
  { simp [hs, dist_nonneg] },
  { rw [inf_dist, inf_dist, dist_edist,
        ← ennreal.to_real_add (inf_edist_ne_top hs) (edist_ne_top _ _),
        ennreal.to_real_le_to_real (inf_edist_ne_top hs)],
    { exact inf_edist_le_inf_edist_add_edist },
    { simp [ennreal.add_eq_top, inf_edist_ne_top hs, edist_ne_top] }}
end

lemma not_mem_of_dist_lt_inf_dist (h : dist x y < inf_dist x s) : y ∉ s :=
λ hy, h.not_le $ inf_dist_le_dist_of_mem hy

lemma disjoint_ball_inf_dist : disjoint (ball x (inf_dist x s)) s :=
disjoint_left.2 $ λ y hy, not_mem_of_dist_lt_inf_dist $
  calc dist x y = dist y x : dist_comm _ _
  ... < inf_dist x s : hy

lemma ball_inf_dist_subset_compl : ball x (inf_dist x s) ⊆ sᶜ :=
disjoint_iff_subset_compl_right.1 disjoint_ball_inf_dist

lemma ball_inf_dist_compl_subset : ball x (inf_dist x sᶜ) ⊆ s :=
ball_inf_dist_subset_compl.trans (compl_compl s).subset

lemma disjoint_closed_ball_of_lt_inf_dist {r : ℝ} (h : r < inf_dist x s) :
  disjoint (closed_ball x r) s :=
disjoint_ball_inf_dist.mono_left $ closed_ball_subset_ball h

variable (s)

/-- The minimal distance to a set is Lipschitz in point with constant 1 -/
lemma lipschitz_inf_dist_pt : lipschitz_with 1 (λx, inf_dist x s) :=
lipschitz_with.of_le_add $ λ x y, inf_dist_le_inf_dist_add_dist

/-- The minimal distance to a set is uniformly continuous in point -/
lemma uniform_continuous_inf_dist_pt :
  uniform_continuous (λx, inf_dist x s) :=
(lipschitz_inf_dist_pt s).uniform_continuous

/-- The minimal distance to a set is continuous in point -/
@[continuity]
lemma continuous_inf_dist_pt : continuous (λx, inf_dist x s) :=
(uniform_continuous_inf_dist_pt s).continuous

variable {s}

/-- The minimal distance to a set and its closure coincide -/
lemma inf_dist_eq_closure : inf_dist x (closure s) = inf_dist x s :=
by simp [inf_dist, inf_edist_closure]

/-- If a point belongs to the closure of `s`, then its infimum distance to `s` equals zero.
The converse is true provided that `s` is nonempty, see `mem_closure_iff_inf_dist_zero`. -/
lemma inf_dist_zero_of_mem_closure (hx : x ∈ closure s) : inf_dist x s = 0 :=
by { rw ← inf_dist_eq_closure, exact inf_dist_zero_of_mem hx }

/-- A point belongs to the closure of `s` iff its infimum distance to this set vanishes -/
lemma mem_closure_iff_inf_dist_zero (h : s.nonempty) : x ∈ closure s ↔ inf_dist x s = 0 :=
by simp [mem_closure_iff_inf_edist_zero, inf_dist, ennreal.to_real_eq_zero_iff, inf_edist_ne_top h]

/-- Given a closed set `s`, a point belongs to `s` iff its infimum distance to this set vanishes -/
lemma _root_.is_closed.mem_iff_inf_dist_zero (h : is_closed s) (hs : s.nonempty) :
  x ∈ s ↔ inf_dist x s = 0 :=
by rw [←mem_closure_iff_inf_dist_zero hs, h.closure_eq]

/-- Given a closed set `s`, a point belongs to `s` iff its infimum distance to this set vanishes -/
lemma _root_.is_closed.not_mem_iff_inf_dist_pos (h : is_closed s) (hs : s.nonempty) :
  x ∉ s ↔ 0 < inf_dist x s :=
begin
  rw ← not_iff_not,
  push_neg,
  simp [h.mem_iff_inf_dist_zero hs, le_antisymm_iff, inf_dist_nonneg],
end

/-- The infimum distance is invariant under isometries -/
lemma inf_dist_image (hΦ : isometry Φ) :
  inf_dist (Φ x) (Φ '' t) = inf_dist x t :=
by simp [inf_dist, inf_edist_image hΦ]

lemma inf_dist_inter_closed_ball_of_mem (h : y ∈ s) :
  inf_dist x (s ∩ closed_ball x (dist y x)) = inf_dist x s :=
begin
  replace h : y ∈ s ∩ closed_ball x (dist y x) := ⟨h, mem_closed_ball.2 le_rfl⟩,
  refine le_antisymm _ (inf_dist_le_inf_dist_of_subset (inter_subset_left _ _) ⟨y, h⟩),
  refine not_lt.1 (λ hlt, _),
  rcases (inf_dist_lt_iff ⟨y, h.1⟩).mp hlt with ⟨z, hzs, hz⟩,
  cases le_or_lt (dist z x) (dist y x) with hle hlt,
  { exact hz.not_le (inf_dist_le_dist_of_mem ⟨hzs, hle⟩) },
  { rw [dist_comm z, dist_comm y] at hlt,
    exact (hlt.trans hz).not_le (inf_dist_le_dist_of_mem h) }
end

lemma _root_.is_compact.exists_inf_dist_eq_dist (h : is_compact s) (hne : s.nonempty) (x : α) :
  ∃ y ∈ s, inf_dist x s = dist x y :=
let ⟨y, hys, hy⟩ := h.exists_inf_edist_eq_edist hne x
in ⟨y, hys, by rw [inf_dist, dist_edist, hy]⟩

lemma _root_.is_closed.exists_inf_dist_eq_dist [proper_space α]
  (h : is_closed s) (hne : s.nonempty) (x : α) :
  ∃ y ∈ s, inf_dist x s = dist x y :=
begin
  rcases hne with ⟨z, hz⟩,
  rw ← inf_dist_inter_closed_ball_of_mem hz,
  set t := s ∩ closed_ball x (dist z x),
  have htc : is_compact t := (is_compact_closed_ball x (dist z x)).inter_left h,
  have htne : t.nonempty := ⟨z, hz, mem_closed_ball.2 le_rfl⟩,
  obtain ⟨y, ⟨hys, hyx⟩, hyd⟩ : ∃ y ∈ t, inf_dist x t = dist x y :=
    htc.exists_inf_dist_eq_dist htne x,
  exact ⟨y, hys, hyd⟩
end

lemma exists_mem_closure_inf_dist_eq_dist [proper_space α] (hne : s.nonempty) (x : α) :
  ∃ y ∈ closure s, inf_dist x s = dist x y :=
by simpa only [inf_dist_eq_closure] using is_closed_closure.exists_inf_dist_eq_dist hne.closure x

/-! ### Distance of a point to a set as a function into `ℝ≥0`. -/

/-- The minimal distance of a point to a set as a `ℝ≥0` -/
def inf_nndist (x : α) (s : set α) : ℝ≥0 := ennreal.to_nnreal (inf_edist x s)
@[simp] lemma coe_inf_nndist : (inf_nndist x s : ℝ) = inf_dist x s := rfl

/-- The minimal distance to a set (as `ℝ≥0`) is Lipschitz in point with constant 1 -/
lemma lipschitz_inf_nndist_pt (s : set α) : lipschitz_with 1 (λx, inf_nndist x s) :=
lipschitz_with.of_le_add $ λ x y, inf_dist_le_inf_dist_add_dist

/-- The minimal distance to a set (as `ℝ≥0`) is uniformly continuous in point -/
lemma uniform_continuous_inf_nndist_pt (s : set α) :
  uniform_continuous (λx, inf_nndist x s) :=
(lipschitz_inf_nndist_pt s).uniform_continuous

/-- The minimal distance to a set (as `ℝ≥0`) is continuous in point -/
lemma continuous_inf_nndist_pt (s : set α) : continuous (λx, inf_nndist x s) :=
(uniform_continuous_inf_nndist_pt s).continuous

/-! ### The Hausdorff distance as a function into `ℝ`. -/

/-- The Hausdorff distance between two sets is the smallest nonnegative `r` such that each set is
included in the `r`-neighborhood of the other. If there is no such `r`, it is defined to
be `0`, arbitrarily -/
def Hausdorff_dist (s t : set α) : ℝ := ennreal.to_real (Hausdorff_edist s t)

/-- The Hausdorff distance is nonnegative -/
lemma Hausdorff_dist_nonneg : 0 ≤ Hausdorff_dist s t :=
by simp [Hausdorff_dist]

/-- If two sets are nonempty and bounded in a metric space, they are at finite Hausdorff
edistance. -/
lemma Hausdorff_edist_ne_top_of_nonempty_of_bounded (hs : s.nonempty) (ht : t.nonempty)
  (bs : bounded s) (bt : bounded t) : Hausdorff_edist s t ≠ ⊤ :=
begin
  rcases hs with ⟨cs, hcs⟩,
  rcases ht with ⟨ct, hct⟩,
  rcases (bounded_iff_subset_ball ct).1 bs with ⟨rs, hrs⟩,
  rcases (bounded_iff_subset_ball cs).1 bt with ⟨rt, hrt⟩,
  have : Hausdorff_edist s t ≤ ennreal.of_real (max rs rt),
  { apply Hausdorff_edist_le_of_mem_edist,
    { assume x xs,
      existsi [ct, hct],
      have : dist x ct ≤ max rs rt := le_trans (hrs xs) (le_max_left _ _),
      rwa [edist_dist, ennreal.of_real_le_of_real_iff],
      exact le_trans dist_nonneg this },
    { assume x xt,
      existsi [cs, hcs],
      have : dist x cs ≤ max rs rt := le_trans (hrt xt) (le_max_right _ _),
      rwa [edist_dist, ennreal.of_real_le_of_real_iff],
      exact le_trans dist_nonneg this }},
  exact ne_top_of_le_ne_top ennreal.of_real_ne_top this
end

/-- The Hausdorff distance between a set and itself is zero -/
@[simp] lemma Hausdorff_dist_self_zero : Hausdorff_dist s s = 0 :=
by simp [Hausdorff_dist]

/-- The Hausdorff distance from `s` to `t` and from `t` to `s` coincide -/
lemma Hausdorff_dist_comm : Hausdorff_dist s t = Hausdorff_dist t s :=
by simp [Hausdorff_dist, Hausdorff_edist_comm]

/-- The Hausdorff distance to the empty set vanishes (if you want to have the more reasonable
value ∞ instead, use `Hausdorff_edist`, which takes values in ℝ≥0∞) -/
@[simp] lemma Hausdorff_dist_empty : Hausdorff_dist s ∅ = 0 :=
begin
  cases s.eq_empty_or_nonempty with h h,
  { simp [h] },
  { simp [Hausdorff_dist, Hausdorff_edist_empty h] }
end

/-- The Hausdorff distance to the empty set vanishes (if you want to have the more reasonable
value ∞ instead, use `Hausdorff_edist`, which takes values in ℝ≥0∞) -/
@[simp] lemma Hausdorff_dist_empty' : Hausdorff_dist ∅ s = 0 :=
by simp [Hausdorff_dist_comm]

/-- Bounding the Hausdorff distance by bounding the distance of any point
in each set to the other set -/
lemma Hausdorff_dist_le_of_inf_dist {r : ℝ} (hr : 0 ≤ r)
  (H1 : ∀x ∈ s, inf_dist x t ≤ r) (H2 : ∀x ∈ t, inf_dist x s ≤ r) :
  Hausdorff_dist s t ≤ r :=
begin
  by_cases h1 : Hausdorff_edist s t = ⊤,
  { rwa [Hausdorff_dist, h1, ennreal.top_to_real] },
  cases s.eq_empty_or_nonempty with hs hs,
  { rwa [hs, Hausdorff_dist_empty'] },
  cases t.eq_empty_or_nonempty with ht ht,
  { rwa [ht, Hausdorff_dist_empty] },
  have : Hausdorff_edist s t ≤ ennreal.of_real r,
  { apply Hausdorff_edist_le_of_inf_edist _ _,
    { assume x hx,
      have I := H1 x hx,
      rwa [inf_dist, ← ennreal.to_real_of_real hr,
           ennreal.to_real_le_to_real (inf_edist_ne_top ht) ennreal.of_real_ne_top] at I },
    { assume x hx,
      have I := H2 x hx,
      rwa [inf_dist, ← ennreal.to_real_of_real hr,
           ennreal.to_real_le_to_real (inf_edist_ne_top hs) ennreal.of_real_ne_top] at I }},
  rwa [Hausdorff_dist, ← ennreal.to_real_of_real hr,
       ennreal.to_real_le_to_real h1 ennreal.of_real_ne_top]
end

/-- Bounding the Hausdorff distance by exhibiting, for any point in each set,
another point in the other set at controlled distance -/
lemma Hausdorff_dist_le_of_mem_dist {r : ℝ} (hr : 0 ≤ r)
  (H1 : ∀x ∈ s, ∃y ∈ t, dist x y ≤ r) (H2 : ∀x ∈ t, ∃y ∈ s, dist x y ≤ r) :
  Hausdorff_dist s t ≤ r :=
begin
  apply Hausdorff_dist_le_of_inf_dist hr,
  { assume x xs,
    rcases H1 x xs with ⟨y, yt, hy⟩,
    exact le_trans (inf_dist_le_dist_of_mem yt) hy },
  { assume x xt,
    rcases H2 x xt with ⟨y, ys, hy⟩,
    exact le_trans (inf_dist_le_dist_of_mem ys) hy }
end

/-- The Hausdorff distance is controlled by the diameter of the union -/
lemma Hausdorff_dist_le_diam (hs : s.nonempty) (bs : bounded s) (ht : t.nonempty) (bt : bounded t) :
  Hausdorff_dist s t ≤ diam (s ∪ t) :=
begin
  rcases hs with ⟨x, xs⟩,
  rcases ht with ⟨y, yt⟩,
  refine Hausdorff_dist_le_of_mem_dist diam_nonneg _ _,
  { exact  λz hz, ⟨y, yt, dist_le_diam_of_mem (bounded_union.2 ⟨bs, bt⟩)
      (subset_union_left _ _ hz) (subset_union_right _ _ yt)⟩ },
  { exact λz hz, ⟨x, xs, dist_le_diam_of_mem (bounded_union.2 ⟨bs, bt⟩)
      (subset_union_right _ _ hz) (subset_union_left _ _ xs)⟩ }
end

/-- The distance to a set is controlled by the Hausdorff distance -/
lemma inf_dist_le_Hausdorff_dist_of_mem (hx : x ∈ s) (fin : Hausdorff_edist s t ≠ ⊤) :
  inf_dist x t ≤ Hausdorff_dist s t :=
begin
  have ht : t.nonempty := nonempty_of_Hausdorff_edist_ne_top ⟨x, hx⟩ fin,
  rw [Hausdorff_dist, inf_dist, ennreal.to_real_le_to_real (inf_edist_ne_top ht) fin],
  exact inf_edist_le_Hausdorff_edist_of_mem hx
end

/-- If the Hausdorff distance is `<r`, then any point in one of the sets is at distance
`<r` of a point in the other set -/
lemma exists_dist_lt_of_Hausdorff_dist_lt {r : ℝ} (h : x ∈ s) (H : Hausdorff_dist s t < r)
  (fin : Hausdorff_edist s t ≠ ⊤) : ∃y∈t, dist x y < r :=
begin
  have r0 : 0 < r := lt_of_le_of_lt (Hausdorff_dist_nonneg) H,
  have : Hausdorff_edist s t < ennreal.of_real r,
  { rwa [Hausdorff_dist, ← ennreal.to_real_of_real (le_of_lt r0),
      ennreal.to_real_lt_to_real fin (ennreal.of_real_ne_top)] at H },
  rcases exists_edist_lt_of_Hausdorff_edist_lt h this with ⟨y, hy, yr⟩,
  rw [edist_dist, ennreal.of_real_lt_of_real_iff r0] at yr,
  exact ⟨y, hy, yr⟩
end

/-- If the Hausdorff distance is `<r`, then any point in one of the sets is at distance
`<r` of a point in the other set -/
lemma exists_dist_lt_of_Hausdorff_dist_lt' {r : ℝ} (h : y ∈ t) (H : Hausdorff_dist s t < r)
  (fin : Hausdorff_edist s t ≠ ⊤) : ∃x∈s, dist x y < r :=
begin
  rw Hausdorff_dist_comm at H,
  rw Hausdorff_edist_comm at fin,
  simpa [dist_comm] using exists_dist_lt_of_Hausdorff_dist_lt h H fin
end

/-- The infimum distance to `s` and `t` are the same, up to the Hausdorff distance
between `s` and `t` -/
lemma inf_dist_le_inf_dist_add_Hausdorff_dist (fin : Hausdorff_edist s t ≠ ⊤) :
  inf_dist x t ≤ inf_dist x s + Hausdorff_dist s t :=
begin
  rcases empty_or_nonempty_of_Hausdorff_edist_ne_top fin with ⟨hs,ht⟩|⟨hs,ht⟩,
  { simp only [hs, ht, Hausdorff_dist_empty, inf_dist_empty, zero_add] },
  rw [inf_dist, inf_dist, Hausdorff_dist, ← ennreal.to_real_add (inf_edist_ne_top hs) fin,
      ennreal.to_real_le_to_real (inf_edist_ne_top ht)],
  { exact inf_edist_le_inf_edist_add_Hausdorff_edist },
  { exact ennreal.add_ne_top.2 ⟨inf_edist_ne_top hs, fin⟩ }
end

/-- The Hausdorff distance is invariant under isometries -/
lemma Hausdorff_dist_image (h : isometry Φ) :
  Hausdorff_dist (Φ '' s) (Φ '' t) = Hausdorff_dist s t :=
by simp [Hausdorff_dist, Hausdorff_edist_image h]

/-- The Hausdorff distance satisfies the triangular inequality -/
lemma Hausdorff_dist_triangle (fin : Hausdorff_edist s t ≠ ⊤) :
  Hausdorff_dist s u ≤ Hausdorff_dist s t + Hausdorff_dist t u :=
begin
  by_cases Hausdorff_edist s u = ⊤,
  { calc Hausdorff_dist s u = 0 + 0 : by simp [Hausdorff_dist, h]
         ... ≤ Hausdorff_dist s t + Hausdorff_dist t u :
           add_le_add (Hausdorff_dist_nonneg) (Hausdorff_dist_nonneg) },
  { have Dtu : Hausdorff_edist t u < ⊤ := calc
      Hausdorff_edist t u ≤ Hausdorff_edist t s + Hausdorff_edist s u : Hausdorff_edist_triangle
      ... = Hausdorff_edist s t + Hausdorff_edist s u : by simp [Hausdorff_edist_comm]
      ... < ⊤ : lt_top_iff_ne_top.mpr $ ennreal.add_ne_top.mpr ⟨fin, h⟩,
    rw [Hausdorff_dist, Hausdorff_dist, Hausdorff_dist,
        ← ennreal.to_real_add fin Dtu.ne, ennreal.to_real_le_to_real h],
    { exact Hausdorff_edist_triangle },
    { simp [ennreal.add_eq_top, lt_top_iff_ne_top.1 Dtu, fin] }}
end

/-- The Hausdorff distance satisfies the triangular inequality -/
lemma Hausdorff_dist_triangle' (fin : Hausdorff_edist t u ≠ ⊤) :
  Hausdorff_dist s u ≤ Hausdorff_dist s t + Hausdorff_dist t u :=
begin
  rw Hausdorff_edist_comm at fin,
  have I : Hausdorff_dist u s ≤ Hausdorff_dist u t + Hausdorff_dist t s :=
    Hausdorff_dist_triangle fin,
  simpa [add_comm, Hausdorff_dist_comm] using I
end

/-- The Hausdorff distance between a set and its closure vanish -/
@[simp, priority 1100]
lemma Hausdorff_dist_self_closure : Hausdorff_dist s (closure s) = 0 :=
by simp [Hausdorff_dist]

/-- Replacing a set by its closure does not change the Hausdorff distance. -/
@[simp] lemma Hausdorff_dist_closure₁ : Hausdorff_dist (closure s) t = Hausdorff_dist s t :=
by simp [Hausdorff_dist]

/-- Replacing a set by its closure does not change the Hausdorff distance. -/
@[simp] lemma Hausdorff_dist_closure₂ : Hausdorff_dist s (closure t) = Hausdorff_dist s t :=
by simp [Hausdorff_dist]

/-- The Hausdorff distance between two sets and their closures coincide -/
@[simp] lemma Hausdorff_dist_closure :
  Hausdorff_dist (closure s) (closure t) = Hausdorff_dist s t :=
by simp [Hausdorff_dist]

/-- Two sets are at zero Hausdorff distance if and only if they have the same closures -/
lemma Hausdorff_dist_zero_iff_closure_eq_closure (fin : Hausdorff_edist s t ≠ ⊤) :
  Hausdorff_dist s t = 0 ↔ closure s = closure t :=
by simp [Hausdorff_edist_zero_iff_closure_eq_closure.symm, Hausdorff_dist,
         ennreal.to_real_eq_zero_iff, fin]

/-- Two closed sets are at zero Hausdorff distance if and only if they coincide -/
lemma _root_.is_closed.Hausdorff_dist_zero_iff_eq (hs : is_closed s) (ht : is_closed t)
  (fin : Hausdorff_edist s t ≠ ⊤) : Hausdorff_dist s t = 0 ↔ s = t :=
by simp [←Hausdorff_edist_zero_iff_eq_of_closed hs ht, Hausdorff_dist,
         ennreal.to_real_eq_zero_iff, fin]

end --section

section thickening

variables [pseudo_emetric_space α] {δ : ℝ} {s : set α} {x : α}

open emetric

/-- The (open) `δ`-thickening `thickening δ E` of a subset `E` in a pseudo emetric space consists
of those points that are at distance less than `δ` from some point of `E`. -/
def thickening (δ : ℝ) (E : set α) : set α := {x : α | inf_edist x E < ennreal.of_real δ}

lemma mem_thickening_iff_inf_edist_lt : x ∈ thickening δ s ↔ inf_edist x s < ennreal.of_real δ :=
iff.rfl

/-- The (open) thickening equals the preimage of an open interval under `inf_edist`. -/
lemma thickening_eq_preimage_inf_edist (δ : ℝ) (E : set α) :
  thickening δ E = (λ x, inf_edist x E) ⁻¹' (Iio (ennreal.of_real δ)) := rfl

/-- The (open) thickening is an open set. -/
lemma is_open_thickening {δ : ℝ} {E : set α} : is_open (thickening δ E) :=
continuous.is_open_preimage continuous_inf_edist _ is_open_Iio

/-- The (open) thickening of the empty set is empty. -/
@[simp] lemma thickening_empty (δ : ℝ) : thickening δ (∅ : set α) = ∅ :=
by simp only [thickening, set_of_false, inf_edist_empty, not_top_lt]

lemma thickening_of_nonpos (hδ : δ ≤ 0) (s : set α) : thickening δ s = ∅ :=
eq_empty_of_forall_not_mem $ λ x, ((ennreal.of_real_of_nonpos hδ).trans_le bot_le).not_lt

/-- The (open) thickening `thickening δ E` of a fixed subset `E` is an increasing function of the
thickening radius `δ`. -/
lemma thickening_mono {δ₁ δ₂ : ℝ} (hle : δ₁ ≤ δ₂) (E : set α) :
  thickening δ₁ E ⊆ thickening δ₂ E :=
preimage_mono (Iio_subset_Iio (ennreal.of_real_le_of_real hle))

/-- The (open) thickening `thickening δ E` with a fixed thickening radius `δ` is
an increasing function of the subset `E`. -/
lemma thickening_subset_of_subset (δ : ℝ) {E₁ E₂ : set α} (h : E₁ ⊆ E₂) :
  thickening δ E₁ ⊆ thickening δ E₂ :=
λ _ hx, lt_of_le_of_lt (inf_edist_anti h) hx

lemma mem_thickening_iff_exists_edist_lt {δ : ℝ} (E : set α) (x : α) :
  x ∈ thickening δ E ↔ ∃ z ∈ E, edist x z < ennreal.of_real δ :=
inf_edist_lt_iff

variables {X : Type u} [pseudo_metric_space X]

/-- A point in a metric space belongs to the (open) `δ`-thickening of a subset `E` if and only if
it is at distance less than `δ` from some point of `E`. -/
lemma mem_thickening_iff {E : set X} {x : X} :
  x ∈ thickening δ E ↔ (∃ z ∈ E, dist x z < δ) :=
begin
  have key_iff : ∀ (z : X), edist x z < ennreal.of_real δ ↔ dist x z < δ,
  { intros z,
    rw dist_edist,
    have d_lt_top : edist x z < ∞, by simp only [edist_dist, ennreal.of_real_lt_top],
    have key := (@ennreal.of_real_lt_of_real_iff_of_nonneg
                ((edist x z).to_real) δ (ennreal.to_real_nonneg)),
    rwa ennreal.of_real_to_real d_lt_top.ne at key, },
  simp_rw [mem_thickening_iff_exists_edist_lt, key_iff],
end

@[simp] lemma thickening_singleton (δ : ℝ) (x : X) :
  thickening δ ({x} : set X) = ball x δ :=
by { ext, simp [mem_thickening_iff] }

/-- The (open) `δ`-thickening `thickening δ E` of a subset `E` in a metric space equals the
union of balls of radius `δ` centered at points of `E`. -/
lemma thickening_eq_bUnion_ball {δ : ℝ} {E : set X} :
  thickening δ E = ⋃ x ∈ E, ball x δ :=
by { ext x, rw mem_Union₂, exact mem_thickening_iff }

lemma bounded.thickening {δ : ℝ} {E : set X} (h : bounded E) :
  bounded (thickening δ E) :=
begin
  refine bounded_iff_mem_bounded.2 (λ x hx, _),
  rcases h.subset_ball x with ⟨R, hR⟩,
  refine (bounded_iff_subset_ball x).2 ⟨R + δ, _⟩,
  assume y hy,
  rcases mem_thickening_iff.1 hy with ⟨z, zE, hz⟩,
  calc dist y x ≤ dist z x + dist y z : by { rw add_comm, exact dist_triangle _ _ _ }
  ... ≤ R + δ : add_le_add (hR zE) hz.le
end

lemma exists_disjoint_thickenings {s t : set X} (hs : is_compact s) (ht : is_closed t)
  (hst : disjoint s t) :
  ∃ δ, 0 < δ ∧ disjoint (thickening δ s) (thickening δ t) :=
begin
  obtain ⟨u, -, u_pos, u_lim⟩ := exists_seq_strict_anti_tendsto (0 : ℝ),
  suffices h : ∃ (n : ℕ), disjoint (thickening (u n) s) (thickening (u n) t),
  { obtain ⟨n, hn⟩ := h,
    exact ⟨u n, u_pos n, hn⟩ },
  by_contra' h,
  simp only [not_disjoint_iff, mem_thickening_iff,
    ← exists_and_distrib_left, ← exists_and_distrib_right, and_assoc] at h,
  choose x y hy z hz hxy hxz using h,
  obtain ⟨w, hw, φ, hφ, hyφ : tendsto (y ∘ _) _ _⟩ := hs.tendsto_subseq hy,
  have h : ∀ n, dist (y n) (z n) ≤ u n + u n,
    from λ n, (dist_triangle_left _ _ _).trans (add_le_add (hxy n).le (hxz n).le),
  refine hst ⟨hw, mem_of_is_closed_sequential ht (λ n, hz (φ n)) $ (tendsto_iff_of_dist _).1 hyφ⟩,
  refine squeeze_zero (λ _, dist_nonneg) (λ n, h _) _,
  simp_rw ←two_mul,
  rw ←mul_zero (2 : ℝ),
  exact (u_lim.const_mul (2 : ℝ)).comp hφ.tendsto_at_top,
end

end thickening --section

section cthickening

variables [pseudo_emetric_space α] {δ ε : ℝ} {s t : set α} {x : α}

open emetric

/-- The closed `δ`-thickening `cthickening δ E` of a subset `E` in a pseudo emetric space consists
of those points that are at infimum distance at most `δ` from `E`. -/
def cthickening (δ : ℝ) (E : set α) : set α := {x : α | inf_edist x E ≤ ennreal.of_real δ}

@[simp] lemma mem_cthickening_iff : x ∈ cthickening δ s ↔ inf_edist x s ≤ ennreal.of_real δ :=
iff.rfl

lemma mem_cthickening_of_edist_le (x y : α) (δ : ℝ) (E : set α) (h : y ∈ E)
  (h' : edist x y ≤ ennreal.of_real δ) :
  x ∈ cthickening δ E :=
(inf_edist_le_edist_of_mem h).trans h'

lemma mem_cthickening_of_dist_le {α : Type*} [pseudo_metric_space α]
  (x y : α) (δ : ℝ) (E : set α) (h : y ∈ E) (h' : dist x y ≤ δ) :
  x ∈ cthickening δ E :=
begin
  apply mem_cthickening_of_edist_le x y δ E h,
  rw edist_dist,
  exact ennreal.of_real_le_of_real h',
end

lemma cthickening_eq_preimage_inf_edist (δ : ℝ) (E : set α) :
  cthickening δ E = (λ x, inf_edist x E) ⁻¹' (Iic (ennreal.of_real δ)) := rfl

/-- The closed thickening is a closed set. -/
lemma is_closed_cthickening {δ : ℝ} {E : set α} : is_closed (cthickening δ E) :=
is_closed.preimage continuous_inf_edist is_closed_Iic

/-- The closed thickening of the empty set is empty. -/
@[simp] lemma cthickening_empty (δ : ℝ) : cthickening δ (∅ : set α) = ∅ :=
by simp only [cthickening, ennreal.of_real_ne_top, set_of_false, inf_edist_empty, top_le_iff]

lemma cthickening_of_nonpos {δ : ℝ} (hδ : δ ≤ 0) (E : set α) :
  cthickening δ E = closure E :=
by { ext x, simp [mem_closure_iff_inf_edist_zero, cthickening, ennreal.of_real_eq_zero.2 hδ] }

/-- The closed thickening with radius zero is the closure of the set. -/
@[simp] lemma cthickening_zero (E : set α) : cthickening 0 E = closure E :=
cthickening_of_nonpos le_rfl E

/-- The closed thickening `cthickening δ E` of a fixed subset `E` is an increasing function of
the thickening radius `δ`. -/
lemma cthickening_mono {δ₁ δ₂ : ℝ} (hle : δ₁ ≤ δ₂) (E : set α) :
  cthickening δ₁ E ⊆ cthickening δ₂ E :=
preimage_mono (Iic_subset_Iic.mpr (ennreal.of_real_le_of_real hle))

@[simp] lemma cthickening_singleton {α : Type*} [pseudo_metric_space α]
  (x : α) {δ : ℝ} (hδ : 0 ≤ δ) :
  cthickening δ ({x} : set α) = closed_ball x δ :=
by { ext y, simp [cthickening, edist_dist, ennreal.of_real_le_of_real_iff hδ] }

lemma closed_ball_subset_cthickening_singleton {α : Type*} [pseudo_metric_space α]
  (x : α) (δ : ℝ) :
  closed_ball x δ ⊆ cthickening δ ({x} : set α) :=
begin
  rcases lt_or_le δ 0 with hδ|hδ,
  { simp only [closed_ball_eq_empty.mpr hδ, empty_subset] },
  { simp only [cthickening_singleton x hδ] }
end

/-- The closed thickening `cthickening δ E` with a fixed thickening radius `δ` is
an increasing function of the subset `E`. -/
lemma cthickening_subset_of_subset (δ : ℝ) {E₁ E₂ : set α} (h : E₁ ⊆ E₂) :
  cthickening δ E₁ ⊆ cthickening δ E₂ :=
λ _ hx, le_trans (inf_edist_anti h) hx

lemma cthickening_subset_thickening {δ₁ : ℝ≥0} {δ₂ : ℝ} (hlt : (δ₁ : ℝ) < δ₂) (E : set α) :
  cthickening δ₁ E ⊆ thickening δ₂ E :=
λ _ hx, lt_of_le_of_lt hx ((ennreal.of_real_lt_of_real_iff (lt_of_le_of_lt δ₁.prop hlt)).mpr hlt)

/-- The closed thickening `cthickening δ₁ E` is contained in the open thickening `thickening δ₂ E`
if the radius of the latter is positive and larger. -/
lemma cthickening_subset_thickening' {δ₁ δ₂ : ℝ} (δ₂_pos : 0 < δ₂) (hlt : δ₁ < δ₂) (E : set α) :
  cthickening δ₁ E ⊆ thickening δ₂ E :=
λ _ hx, lt_of_le_of_lt hx ((ennreal.of_real_lt_of_real_iff δ₂_pos).mpr hlt)

/-- The open thickening `thickening δ E` is contained in the closed thickening `cthickening δ E`
with the same radius. -/
lemma thickening_subset_cthickening (δ : ℝ) (E : set α) :
  thickening δ E ⊆ cthickening δ E :=
by { intros x hx, rw [thickening, mem_set_of_eq] at hx, exact hx.le, }

lemma thickening_subset_cthickening_of_le {δ₁ δ₂ : ℝ} (hle : δ₁ ≤ δ₂) (E : set α) :
  thickening δ₁ E ⊆ cthickening δ₂ E :=
(thickening_subset_cthickening δ₁ E).trans (cthickening_mono hle E)

lemma bounded.cthickening {α : Type*} [pseudo_metric_space α] {δ : ℝ} {E : set α} (h : bounded E) :
  bounded (cthickening δ E) :=
begin
  have : bounded (thickening (max (δ + 1) 1) E) := h.thickening,
  apply bounded.mono _ this,
  exact cthickening_subset_thickening' (zero_lt_one.trans_le (le_max_right _ _))
    ((lt_add_one _).trans_le (le_max_left _ _)) _
end

lemma thickening_subset_interior_cthickening (δ : ℝ) (E : set α) :
  thickening δ E ⊆ interior (cthickening δ E) :=
(subset_interior_iff_open.mpr (is_open_thickening)).trans
  (interior_mono (thickening_subset_cthickening δ E))

lemma closure_thickening_subset_cthickening (δ : ℝ) (E : set α) :
  closure (thickening δ E) ⊆ cthickening δ E :=
(closure_mono (thickening_subset_cthickening δ E)).trans is_closed_cthickening.closure_subset

/-- The closed thickening of a set contains the closure of the set. -/
lemma closure_subset_cthickening (δ : ℝ) (E : set α) :
  closure E ⊆ cthickening δ E :=
by { rw ← cthickening_of_nonpos (min_le_right δ 0), exact cthickening_mono (min_le_left δ 0) E, }

/-- The (open) thickening of a set contains the closure of the set. -/
lemma closure_subset_thickening {δ : ℝ} (δ_pos : 0 < δ) (E : set α) :
  closure E ⊆ thickening δ E :=
by { rw ← cthickening_zero, exact cthickening_subset_thickening' δ_pos δ_pos E, }

/-- A set is contained in its own (open) thickening. -/
lemma self_subset_thickening {δ : ℝ} (δ_pos : 0 < δ) (E : set α) :
  E ⊆ thickening δ E :=
(@subset_closure _ _ E).trans (closure_subset_thickening δ_pos E)

/-- A set is contained in its own closed thickening. -/
lemma self_subset_cthickening {δ : ℝ} (E : set α) :
  E ⊆ cthickening δ E :=
subset_closure.trans (closure_subset_cthickening δ E)

@[simp] lemma thickening_union (δ : ℝ) (s t : set α) :
  thickening δ (s ∪ t) = thickening δ s ∪ thickening δ t :=
by simp_rw [thickening, inf_edist_union, inf_eq_min, min_lt_iff, set_of_or]

@[simp] lemma cthickening_union (δ : ℝ) (s t : set α) :
  cthickening δ (s ∪ t) = cthickening δ s ∪ cthickening δ t :=
by simp_rw [cthickening, inf_edist_union, inf_eq_min, min_le_iff, set_of_or]

@[simp] lemma thickening_Union (δ : ℝ) (f : ι → set α) :
  thickening δ (⋃ i, f i) = ⋃ i, thickening δ (f i) :=
by simp_rw [thickening, inf_edist_Union, infi_lt_iff, set_of_exists]

@[simp] lemma thickening_closure : thickening δ (closure s) = thickening δ s :=
by simp_rw [thickening, inf_edist_closure]

@[simp] lemma cthickening_closure : cthickening δ (closure s) = cthickening δ s :=
by simp_rw [cthickening, inf_edist_closure]

open ennreal

<<<<<<< HEAD
lemma _root_.disjoint.exists_thickenings (hs : is_compact s) (ht : is_closed t)
  (hst : disjoint s t) :
=======
lemma _root_.disjoint.exists_thickenings (hst : disjoint s t) (hs : is_compact s)
  (ht : is_closed t) :
>>>>>>> 90d6f271
  ∃ δ, 0 < δ ∧ disjoint (thickening δ s) (thickening δ t) :=
begin
  obtain rfl | hs' := s.eq_empty_or_nonempty,
  { simp_rw thickening_empty,
    exact ⟨1, zero_lt_one, empty_disjoint _⟩ },
  obtain ⟨r, hr, h⟩ := exists_pos_forall_le_edist hs hs' ht hst,
  refine ⟨(min 1 (r/2)).to_real, to_real_pos (lt_min ennreal.zero_lt_one $ half_pos hr.ne').ne'
    (min_lt_of_left_lt one_lt_top).ne, _⟩,
  rintro z ⟨hzs, hzt⟩,
  rw mem_thickening_iff_exists_edist_lt at hzs hzt,
  obtain ⟨x, hx, hzx⟩ := hzs,
  obtain ⟨y, hy, hzy⟩ := hzt,
  refine (((h _ hx _ hy).trans $ edist_triangle_left _ _ _).trans_lt $
    ennreal.add_lt_add hzx hzy).not_le _,
  rw ←two_mul,
  exact ennreal.mul_le_of_le_div' (of_real_to_real_le.trans $ min_le_right _ _),
end

<<<<<<< HEAD
lemma _root_.disjoint.exists_cthickenings (hs : is_compact s) (ht : is_closed t)
 (hst : disjoint s t) :
=======
lemma _root_.disjoint.exists_cthickenings (hst : disjoint s t) (hs : is_compact s)
  (ht : is_closed t) :
>>>>>>> 90d6f271
  ∃ δ, 0 < δ ∧ disjoint (cthickening δ s) (cthickening δ t) :=
begin
  obtain ⟨δ, hδ, h⟩ := hst.exists_thickenings hs ht,
  refine ⟨δ / 2, half_pos hδ, h.mono _ _⟩;
    exact (cthickening_subset_thickening' hδ (half_lt_self hδ) _),
end

lemma cthickening_eq_Inter_cthickening' {δ : ℝ}
  (s : set ℝ) (hsδ : s ⊆ Ioi δ) (hs : ∀ ε, δ < ε → (s ∩ (Ioc δ ε)).nonempty) (E : set α) :
  cthickening δ E = ⋂ ε ∈ s, cthickening ε E :=
begin
  apply subset.antisymm,
  { exact subset_Inter₂ (λ _ hε, cthickening_mono (le_of_lt (hsδ hε)) E), },
  { unfold thickening cthickening,
    intros x hx,
    simp only [mem_Inter, mem_set_of_eq] at *,
    apply ennreal.le_of_forall_pos_le_add,
    intros η η_pos _,
    rcases hs (δ + η) (lt_add_of_pos_right _ (nnreal.coe_pos.mpr η_pos)) with ⟨ε, ⟨hsε, hε⟩⟩,
    apply ((hx ε hsε).trans (ennreal.of_real_le_of_real hε.2)).trans,
    rw ennreal.coe_nnreal_eq η,
    exact ennreal.of_real_add_le, },
end

lemma cthickening_eq_Inter_cthickening {δ : ℝ} (E : set α) :
  cthickening δ E = ⋂ (ε : ℝ) (h : δ < ε), cthickening ε E :=
begin
  apply cthickening_eq_Inter_cthickening' (Ioi δ) rfl.subset,
  simp_rw inter_eq_right_iff_subset.mpr Ioc_subset_Ioi_self,
  exact λ _ hε, nonempty_Ioc.mpr hε,
end

lemma cthickening_eq_Inter_thickening' {δ : ℝ} (δ_nn : 0 ≤ δ)
  (s : set ℝ) (hsδ : s ⊆ Ioi δ) (hs : ∀ ε, δ < ε → (s ∩ (Ioc δ ε)).nonempty) (E : set α) :
  cthickening δ E = ⋂ ε ∈ s, thickening ε E :=
begin
  refine (subset_Inter₂ $ λ ε hε, _).antisymm _,
  { obtain ⟨ε', hsε', hε'⟩ := hs ε (hsδ hε),
    have ss := cthickening_subset_thickening' (lt_of_le_of_lt δ_nn hε'.1) hε'.1 E,
    exact ss.trans (thickening_mono hε'.2 E), },
  { rw cthickening_eq_Inter_cthickening' s hsδ hs E,
    exact Inter₂_mono (λ ε hε, thickening_subset_cthickening ε E) }
end

lemma cthickening_eq_Inter_thickening {δ : ℝ} (δ_nn : 0 ≤ δ) (E : set α) :
  cthickening δ E = ⋂ (ε : ℝ) (h : δ < ε), thickening ε E :=
begin
  apply cthickening_eq_Inter_thickening' δ_nn (Ioi δ) rfl.subset,
  simp_rw inter_eq_right_iff_subset.mpr Ioc_subset_Ioi_self,
  exact λ _ hε, nonempty_Ioc.mpr hε,
end

/-- The closure of a set equals the intersection of its closed thickenings of positive radii
accumulating at zero. -/
lemma closure_eq_Inter_cthickening' (E : set α)
  (s : set ℝ) (hs : ∀ ε, 0 < ε → (s ∩ (Ioc 0 ε)).nonempty) :
  closure E = ⋂ δ ∈ s, cthickening δ E :=
begin
  by_cases hs₀ : s ⊆ Ioi 0,
  { rw ← cthickening_zero, apply cthickening_eq_Inter_cthickening' _ hs₀ hs, },
  obtain ⟨δ, hδs, δ_nonpos⟩ := not_subset.mp hs₀,
  rw [set.mem_Ioi, not_lt] at δ_nonpos,
  apply subset.antisymm,
  { exact subset_Inter₂ (λ ε _, closure_subset_cthickening ε E), },
  { rw ← cthickening_of_nonpos δ_nonpos E,
    exact bInter_subset_of_mem hδs, },
end

/-- The closure of a set equals the intersection of its closed thickenings of positive radii. -/
lemma closure_eq_Inter_cthickening (E : set α) :
  closure E = ⋂ (δ : ℝ) (h : 0 < δ), cthickening δ E :=
by { rw ← cthickening_zero, exact cthickening_eq_Inter_cthickening E, }

/-- The closure of a set equals the intersection of its open thickenings of positive radii
accumulating at zero. -/
lemma closure_eq_Inter_thickening' (E : set α)
  (s : set ℝ) (hs₀ : s ⊆ Ioi 0) (hs : ∀ ε, 0 < ε → (s ∩ (Ioc 0 ε)).nonempty) :
  closure E = ⋂ δ ∈ s, thickening δ E :=
by { rw ← cthickening_zero, apply cthickening_eq_Inter_thickening' le_rfl _ hs₀ hs, }

/-- The closure of a set equals the intersection of its (open) thickenings of positive radii. -/
lemma closure_eq_Inter_thickening (E : set α) :
  closure E = ⋂ (δ : ℝ) (h : 0 < δ), thickening δ E :=
by { rw ← cthickening_zero, exact cthickening_eq_Inter_thickening rfl.ge E, }

/-- The frontier of the (open) thickening of a set is contained in an `inf_edist` level set. -/
lemma frontier_thickening_subset (E : set α) {δ : ℝ} (δ_pos : 0 < δ) :
  frontier (thickening δ E) ⊆ {x : α | inf_edist x E = ennreal.of_real δ} :=
begin
  have singleton_preim :
    {x : α | inf_edist x E = ennreal.of_real δ } = (λ x , inf_edist x E) ⁻¹' {ennreal.of_real δ},
  { simp only [preimage, mem_singleton_iff] },
  rw [thickening_eq_preimage_inf_edist, singleton_preim,
      ← (frontier_Iio' ⟨(0 : ℝ≥0∞), ennreal.of_real_pos.mpr δ_pos⟩)],
  exact continuous_inf_edist.frontier_preimage_subset (Iio (ennreal.of_real δ)),
end

/-- The frontier of the closed thickening of a set is contained in an `inf_edist` level set. -/
lemma frontier_cthickening_subset (E : set α) {δ : ℝ} :
  frontier (cthickening δ E) ⊆ {x : α | inf_edist x E = ennreal.of_real δ} :=
begin
  have singleton_preim :
    {x : α | inf_edist x E = ennreal.of_real δ } = (λ x , inf_edist x E) ⁻¹' {ennreal.of_real δ},
  { simp only [preimage, mem_singleton_iff] },
  rw [cthickening_eq_preimage_inf_edist, singleton_preim,
      ← frontier_Iic' ⟨∞, ennreal.of_real_lt_top⟩],
  exact continuous_inf_edist.frontier_preimage_subset (Iic (ennreal.of_real δ)),
end

/-- The closed ball of radius `δ` centered at a point of `E` is included in the closed
thickening of `E`. -/
lemma closed_ball_subset_cthickening {α : Type*} [pseudo_metric_space α]
  {x : α} {E : set α} (hx : x ∈ E) (δ : ℝ) :
  closed_ball x δ ⊆ cthickening δ E :=
begin
  refine (closed_ball_subset_cthickening_singleton _ _).trans (cthickening_subset_of_subset _ _),
  simpa using hx,
end

/-- The closed thickening of a compact set `E` is the union of the balls `closed_ball x δ` over
`x ∈ E`. -/
lemma _root_.is_compact.cthickening_eq_bUnion_closed_ball
  {α : Type*} [pseudo_metric_space α] {δ : ℝ} {E : set α} (hE : is_compact E) (hδ : 0 ≤ δ) :
  cthickening δ E = ⋃ x ∈ E, closed_ball x δ :=
begin
  rcases eq_empty_or_nonempty E with rfl|hne,
  { simp only [cthickening_empty, Union_false, Union_empty] },
  refine subset.antisymm (λ x hx, _) (Union₂_subset $ λ x hx, closed_ball_subset_cthickening hx _),
  obtain ⟨y, yE, hy⟩ : ∃ y ∈ E, emetric.inf_edist x E = edist x y :=
    hE.exists_inf_edist_eq_edist hne _,
  have D1 : edist x y ≤ ennreal.of_real δ := (le_of_eq hy.symm).trans hx,
  have D2 : dist x y ≤ δ,
  { rw edist_dist at D1,
    exact (ennreal.of_real_le_of_real_iff hδ).1 D1 },
  exact mem_bUnion yE D2,
end

/-- For the equality, see `inf_edist_cthickening`. -/
lemma inf_edist_le_inf_edist_cthickening_add :
  inf_edist x s ≤ inf_edist x (cthickening δ s) + ennreal.of_real δ :=
begin
  refine le_of_forall_lt' (λ r h, _),
  simp_rw [←lt_tsub_iff_right, inf_edist_lt_iff, mem_cthickening_iff] at h,
  obtain ⟨y, hy, hxy⟩ := h,
  exact inf_edist_le_edist_add_inf_edist.trans_lt ((ennreal.add_lt_add_of_lt_of_le
    (hy.trans_lt ennreal.of_real_lt_top).ne hxy hy).trans_le
    (tsub_add_cancel_of_le $ le_self_add.trans (lt_tsub_iff_left.1 hxy).le).le),
end

/-- For the equality, see `inf_edist_thickening`. -/
lemma inf_edist_le_inf_edist_thickening_add :
  inf_edist x s ≤ inf_edist x (thickening δ s) + ennreal.of_real δ :=
inf_edist_le_inf_edist_cthickening_add.trans $
  add_le_add_right (inf_edist_anti $ thickening_subset_cthickening _ _) _

/-- For the equality, see `thickening_thickening`. -/
@[simp] lemma thickening_thickening_subset (ε δ : ℝ) (s : set α) :
  thickening ε (thickening δ s) ⊆ thickening (ε + δ) s :=
begin
  obtain hε | hε := le_total ε 0,
  { simp only [thickening_of_nonpos hε, empty_subset] },
  obtain hδ | hδ := le_total δ 0,
  { simp only [thickening_of_nonpos hδ, thickening_empty, empty_subset] },
  intros x,
  simp_rw [mem_thickening_iff_exists_edist_lt, ennreal.of_real_add hε hδ],
  exact λ ⟨y, ⟨z, hz, hy⟩, hx⟩, ⟨z, hz, (edist_triangle _ _ _).trans_lt $ ennreal.add_lt_add hx hy⟩,
end

/-- For the equality, see `thickening_cthickening`. -/
@[simp] lemma thickening_cthickening_subset (ε : ℝ) (hδ : 0 ≤ δ) (s : set α) :
  thickening ε (cthickening δ s) ⊆ thickening (ε + δ) s :=
begin
  obtain hε | hε := le_total ε 0,
  { simp only [thickening_of_nonpos hε, empty_subset] },
  intro x,
  simp_rw [mem_thickening_iff_exists_edist_lt, mem_cthickening_iff, ←inf_edist_lt_iff,
    ennreal.of_real_add hε hδ],
  rintro ⟨y, hy, hxy⟩,
  exact inf_edist_le_edist_add_inf_edist.trans_lt
    (ennreal.add_lt_add_of_lt_of_le (hy.trans_lt ennreal.of_real_lt_top).ne hxy hy),
end

/-- For the equality, see `cthickening_thickening`. -/
@[simp] lemma cthickening_thickening_subset (hε : 0 ≤ ε) (δ : ℝ) (s : set α) :
  cthickening ε (thickening δ s) ⊆ cthickening (ε + δ) s :=
begin
  obtain hδ | hδ := le_total δ 0,
  { simp only [thickening_of_nonpos hδ, cthickening_empty, empty_subset] },
  intro x,
  simp_rw [mem_cthickening_iff, ennreal.of_real_add hε hδ],
  exact λ hx, inf_edist_le_inf_edist_thickening_add.trans (add_le_add_right hx _),
end

/-- For the equality, see `cthickening_cthickening`. -/
@[simp] lemma cthickening_cthickening_subset (hε : 0 ≤ ε) (hδ : 0 ≤ δ) (s : set α) :
  cthickening ε (cthickening δ s) ⊆ cthickening (ε + δ) s :=
begin
  intro x,
  simp_rw [mem_cthickening_iff, ennreal.of_real_add hε hδ],
  exact λ hx, inf_edist_le_inf_edist_cthickening_add.trans (add_le_add_right hx _),
end

end cthickening --section

end metric --namespace<|MERGE_RESOLUTION|>--- conflicted
+++ resolved
@@ -1058,13 +1058,8 @@
 
 open ennreal
 
-<<<<<<< HEAD
-lemma _root_.disjoint.exists_thickenings (hs : is_compact s) (ht : is_closed t)
-  (hst : disjoint s t) :
-=======
 lemma _root_.disjoint.exists_thickenings (hst : disjoint s t) (hs : is_compact s)
   (ht : is_closed t) :
->>>>>>> 90d6f271
   ∃ δ, 0 < δ ∧ disjoint (thickening δ s) (thickening δ t) :=
 begin
   obtain rfl | hs' := s.eq_empty_or_nonempty,
@@ -1083,13 +1078,8 @@
   exact ennreal.mul_le_of_le_div' (of_real_to_real_le.trans $ min_le_right _ _),
 end
 
-<<<<<<< HEAD
-lemma _root_.disjoint.exists_cthickenings (hs : is_compact s) (ht : is_closed t)
- (hst : disjoint s t) :
-=======
 lemma _root_.disjoint.exists_cthickenings (hst : disjoint s t) (hs : is_compact s)
   (ht : is_closed t) :
->>>>>>> 90d6f271
   ∃ δ, 0 < δ ∧ disjoint (cthickening δ s) (cthickening δ t) :=
 begin
   obtain ⟨δ, hδ, h⟩ := hst.exists_thickenings hs ht,
