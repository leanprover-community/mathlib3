/-
Copyright (c) 2019 Sébastien Gouëzel. All rights reserved.
Released under Apache 2.0 license as described in the file LICENSE.
Authors: Sébastien Gouëzel
-/
import topology.metric_space.isometry
import topology.instances.ennreal
import analysis.specific_limits

/-!
# Hausdorff distance

The Hausdorff distance on subsets of a metric (or emetric) space.

Given two subsets `s` and `t` of a metric space, their Hausdorff distance is the smallest `d`
such that any point `s` is within `d` of a point in `t`, and conversely. This quantity
is often infinite (think of `s` bounded and `t` unbounded), and therefore better
expressed in the setting of emetric spaces.

## Main definitions

This files introduces:
* `inf_edist x s`, the infimum edistance of a point `x` to a set `s` in an emetric space
* `Hausdorff_edist s t`, the Hausdorff edistance of two sets in an emetric space
* Versions of these notions on metric spaces, called respectively `inf_dist` and
`Hausdorff_dist`.
-/
noncomputable theory
open_locale classical nnreal ennreal topological_space
universes u v w

open classical set function topological_space filter

namespace emetric

section inf_edist

variables {α : Type u} {β : Type v} [pseudo_emetric_space α] [pseudo_emetric_space β] {x y : α}
{s t : set α} {Φ : α → β}

/-! ### Distance of a point to a set as a function into `ℝ≥0∞`. -/

/-- The minimal edistance of a point to a set -/
def inf_edist (x : α) (s : set α) : ℝ≥0∞ := ⨅ y ∈ s, edist x y

@[simp] lemma inf_edist_empty : inf_edist x ∅ = ∞ := infi_emptyset

lemma le_inf_edist {d} : d ≤ inf_edist x s ↔ ∀ y ∈ s, d ≤ edist x y :=
by simp only [inf_edist, le_infi_iff]

/-- The edist to a union is the minimum of the edists -/
@[simp] lemma inf_edist_union : inf_edist x (s ∪ t) = inf_edist x s ⊓ inf_edist x t :=
infi_union

/-- The edist to a singleton is the edistance to the single point of this singleton -/
@[simp] lemma inf_edist_singleton : inf_edist x {y} = edist x y :=
infi_singleton

/-- The edist to a set is bounded above by the edist to any of its points -/
lemma inf_edist_le_edist_of_mem (h : y ∈ s) : inf_edist x s ≤ edist x y :=
binfi_le _ h

/-- If a point `x` belongs to `s`, then its edist to `s` vanishes -/
lemma inf_edist_zero_of_mem (h : x ∈ s) : inf_edist x s = 0 :=
nonpos_iff_eq_zero.1 $ @edist_self _ _ x ▸ inf_edist_le_edist_of_mem h

/-- The edist is monotonous with respect to inclusion -/
lemma inf_edist_le_inf_edist_of_subset (h : s ⊆ t) : inf_edist x t ≤ inf_edist x s :=
infi_le_infi_of_subset h

/-- If the edist to a set is `< r`, there exists a point in the set at edistance `< r` -/
lemma exists_edist_lt_of_inf_edist_lt {r : ℝ≥0∞} (h : inf_edist x s < r) :
  ∃y∈s, edist x y < r :=
by simpa only [inf_edist, infi_lt_iff] using h

/-- The edist of `x` to `s` is bounded by the sum of the edist of `y` to `s` and
the edist from `x` to `y` -/
lemma inf_edist_le_inf_edist_add_edist : inf_edist x s ≤ inf_edist y s + edist x y :=
calc (⨅ z ∈ s, edist x z) ≤ ⨅ z ∈ s, edist y z + edist x y :
  binfi_le_binfi $ λ z hz, (edist_triangle _ _ _).trans_eq (add_comm _ _)
... = (⨅ z ∈ s, edist y z) + edist x y : by simp only [ennreal.infi_add]

/-- The edist to a set depends continuously on the point -/
@[continuity]
lemma continuous_inf_edist : continuous (λx, inf_edist x s) :=
continuous_of_le_add_edist 1 (by simp) $
  by simp only [one_mul, inf_edist_le_inf_edist_add_edist, forall_2_true_iff]

/-- The edist to a set and to its closure coincide -/
lemma inf_edist_closure : inf_edist x (closure s) = inf_edist x s :=
begin
  refine le_antisymm (inf_edist_le_inf_edist_of_subset subset_closure) _,
  refine ennreal.le_of_forall_pos_le_add (λε εpos h, _),
  have ε0 : 0 < (ε / 2 : ℝ≥0∞) := by simpa [pos_iff_ne_zero] using εpos,
  have : inf_edist x (closure s) < inf_edist x (closure s) + ε/2,
    from ennreal.lt_add_right h.ne ε0.ne',
  rcases exists_edist_lt_of_inf_edist_lt this with ⟨y, ycs, hy⟩,
  -- y : α,  ycs : y ∈ closure s,  hy : edist x y < inf_edist x (closure s) + ↑ε / 2
  rcases emetric.mem_closure_iff.1 ycs (ε/2) ε0 with ⟨z, zs, dyz⟩,
  -- z : α,  zs : z ∈ s,  dyz : edist y z < ↑ε / 2
  calc inf_edist x s ≤ edist x z : inf_edist_le_edist_of_mem zs
        ... ≤ edist x y + edist y z : edist_triangle _ _ _
        ... ≤ (inf_edist x (closure s) + ε / 2) + (ε/2) : add_le_add (le_of_lt hy) (le_of_lt dyz)
        ... = inf_edist x (closure s) + ↑ε : by rw [add_assoc, ennreal.add_halves]
end

/-- A point belongs to the closure of `s` iff its infimum edistance to this set vanishes -/
lemma mem_closure_iff_inf_edist_zero : x ∈ closure s ↔ inf_edist x s = 0 :=
⟨λh, by rw ← inf_edist_closure; exact inf_edist_zero_of_mem h,
λh, emetric.mem_closure_iff.2 $ λε εpos, exists_edist_lt_of_inf_edist_lt (by rwa h)⟩

/-- Given a closed set `s`, a point belongs to `s` iff its infimum edistance to this set vanishes -/
lemma mem_iff_inf_edist_zero_of_closed (h : is_closed s) : x ∈ s ↔ inf_edist x s = 0 :=
begin
  convert ← mem_closure_iff_inf_edist_zero,
  exact h.closure_eq
end

lemma disjoint_closed_ball_of_lt_inf_edist {r : ℝ≥0∞} (h : r < inf_edist x s) :
  disjoint (closed_ball x r) s :=
begin
  rw disjoint_left,
  assume y hy h'y,
  apply lt_irrefl (inf_edist x s),
  calc inf_edist x s ≤ edist x y : inf_edist_le_edist_of_mem h'y
  ... ≤ r : by rwa [mem_closed_ball, edist_comm] at hy
  ... < inf_edist x s : h
end

/-- The infimum edistance is invariant under isometries -/
lemma inf_edist_image (hΦ : isometry Φ) :
  inf_edist (Φ x) (Φ '' t) = inf_edist x t :=
by simp only [inf_edist, infi_image, hΦ.edist_eq]

lemma _root_.is_open.exists_Union_is_closed {U : set α} (hU : is_open U) :
  ∃ F : ℕ → set α, (∀ n, is_closed (F n)) ∧ (∀ n, F n ⊆ U) ∧ ((⋃ n, F n) = U) ∧ (monotone F) :=
begin
  obtain ⟨a, a_pos, a_lt_one⟩ : ∃ (a : ℝ≥0∞), 0 < a ∧ a < 1 := exists_between (ennreal.zero_lt_one),
  let F := λ (n : ℕ), (λ x, inf_edist x Uᶜ) ⁻¹' (Ici (a^n)),
  have F_subset : ∀ n, F n ⊆ U,
  { assume n x hx,
    by_contra h,
    rw [← mem_compl_iff,
      mem_iff_inf_edist_zero_of_closed (is_open.is_closed_compl hU)] at h,
    have : 0 < inf_edist x Uᶜ := lt_of_lt_of_le (ennreal.pow_pos a_pos _) hx,
    rw h at this,
    exact lt_irrefl _ this },
  refine ⟨F, λ n, is_closed.preimage continuous_inf_edist is_closed_Ici, F_subset, _, _⟩,
  show monotone F,
  { assume m n hmn x hx,
    simp only [mem_Ici, mem_preimage] at hx ⊢,
    apply le_trans (ennreal.pow_le_pow_of_le_one a_lt_one.le hmn) hx },
  show (⋃ n, F n) = U,
  { refine subset.antisymm (by simp only [Union_subset_iff, F_subset, forall_const]) (λ x hx, _),
    have : ¬(x ∈ Uᶜ), by simpa using hx,
    rw mem_iff_inf_edist_zero_of_closed (is_open.is_closed_compl hU) at this,
    have B : 0 < inf_edist x Uᶜ, by simpa [pos_iff_ne_zero] using this,
    have : filter.tendsto (λ n, a^n) at_top (𝓝 0) :=
      ennreal.tendsto_pow_at_top_nhds_0_of_lt_1 a_lt_one,
    rcases ((tendsto_order.1 this).2 _ B).exists with ⟨n, hn⟩,
    simp only [mem_Union, mem_Ici, mem_preimage],
    exact ⟨n, hn.le⟩ },
end

end inf_edist --section

/-! ### The Hausdorff distance as a function into `ℝ≥0∞`. -/

/-- The Hausdorff edistance between two sets is the smallest `r` such that each set
is contained in the `r`-neighborhood of the other one -/
@[irreducible] def Hausdorff_edist {α : Type u} [pseudo_emetric_space α] (s t : set α) : ℝ≥0∞ :=
(⨆ x ∈ s, inf_edist x t) ⊔ (⨆ y ∈ t, inf_edist y s)

lemma Hausdorff_edist_def {α : Type u} [pseudo_emetric_space α] (s t : set α) :
  Hausdorff_edist s t = (⨆ x ∈ s, inf_edist x t) ⊔ (⨆ y ∈ t, inf_edist y s) :=
by rw Hausdorff_edist

section Hausdorff_edist

variables {α : Type u} {β : Type v} [pseudo_emetric_space α] [pseudo_emetric_space β]
          {x y : α} {s t u : set α} {Φ : α → β}

/-- The Hausdorff edistance of a set to itself vanishes -/
@[simp] lemma Hausdorff_edist_self : Hausdorff_edist s s = 0 :=
begin
  simp only [Hausdorff_edist_def, sup_idem, ennreal.supr_eq_zero],
  exact λ x hx, inf_edist_zero_of_mem hx
end

/-- The Haudorff edistances of `s` to `t` and of `t` to `s` coincide -/
lemma Hausdorff_edist_comm : Hausdorff_edist s t = Hausdorff_edist t s :=
by unfold Hausdorff_edist; apply sup_comm

/-- Bounding the Hausdorff edistance by bounding the edistance of any point
in each set to the other set -/
lemma Hausdorff_edist_le_of_inf_edist {r : ℝ≥0∞}
  (H1 : ∀x ∈ s, inf_edist x t ≤ r) (H2 : ∀x ∈ t, inf_edist x s ≤ r) :
  Hausdorff_edist s t ≤ r :=
begin
  simp only [Hausdorff_edist, sup_le_iff, supr_le_iff],
  exact ⟨H1, H2⟩
end

/-- Bounding the Hausdorff edistance by exhibiting, for any point in each set,
another point in the other set at controlled distance -/
lemma Hausdorff_edist_le_of_mem_edist {r : ℝ≥0∞}
  (H1 : ∀x ∈ s, ∃y ∈ t, edist x y ≤ r) (H2 : ∀x ∈ t, ∃y ∈ s, edist x y ≤ r) :
  Hausdorff_edist s t ≤ r :=
begin
  refine Hausdorff_edist_le_of_inf_edist _ _,
  { assume x xs,
    rcases H1 x xs with ⟨y, yt, hy⟩,
    exact le_trans (inf_edist_le_edist_of_mem yt) hy },
  { assume x xt,
    rcases H2 x xt with ⟨y, ys, hy⟩,
    exact le_trans (inf_edist_le_edist_of_mem ys) hy }
end

/-- The distance to a set is controlled by the Hausdorff distance -/
lemma inf_edist_le_Hausdorff_edist_of_mem (h : x ∈ s) : inf_edist x t ≤ Hausdorff_edist s t :=
begin
  rw Hausdorff_edist_def,
  refine le_trans _ le_sup_left,
  exact le_bsupr x h
end

/-- If the Hausdorff distance is `<r`, then any point in one of the sets has
a corresponding point at distance `<r` in the other set -/
lemma exists_edist_lt_of_Hausdorff_edist_lt {r : ℝ≥0∞} (h : x ∈ s)
  (H : Hausdorff_edist s t < r) :
  ∃y∈t, edist x y < r :=
exists_edist_lt_of_inf_edist_lt $ calc
  inf_edist x t ≤ Hausdorff_edist s t : inf_edist_le_Hausdorff_edist_of_mem h
  ... < r : H

/-- The distance from `x` to `s` or `t` is controlled in terms of the Hausdorff distance
between `s` and `t` -/
lemma inf_edist_le_inf_edist_add_Hausdorff_edist :
  inf_edist x t ≤ inf_edist x s + Hausdorff_edist s t :=
ennreal.le_of_forall_pos_le_add $ λε εpos h, begin
  have ε0 : (ε / 2 : ℝ≥0∞) ≠ 0 := by simpa [pos_iff_ne_zero] using εpos,
  have : inf_edist x s < inf_edist x s + ε/2 :=
    ennreal.lt_add_right (ennreal.add_lt_top.1 h).1.ne ε0,
  rcases exists_edist_lt_of_inf_edist_lt this with ⟨y, ys, dxy⟩,
  -- y : α,  ys : y ∈ s,  dxy : edist x y < inf_edist x s + ↑ε / 2
  have : Hausdorff_edist s t < Hausdorff_edist s t + ε/2 :=
    ennreal.lt_add_right (ennreal.add_lt_top.1 h).2.ne ε0,
  rcases exists_edist_lt_of_Hausdorff_edist_lt ys this with ⟨z, zt, dyz⟩,
  -- z : α,  zt : z ∈ t,  dyz : edist y z < Hausdorff_edist s t + ↑ε / 2
  calc inf_edist x t ≤ edist x z : inf_edist_le_edist_of_mem zt
    ... ≤ edist x y + edist y z : edist_triangle _ _ _
    ... ≤ (inf_edist x s + ε/2) + (Hausdorff_edist s t + ε/2) : add_le_add dxy.le dyz.le
    ... = inf_edist x s + Hausdorff_edist s t + ε :
      by simp [ennreal.add_halves, add_comm, add_left_comm]
end

/-- The Hausdorff edistance is invariant under eisometries -/
lemma Hausdorff_edist_image (h : isometry Φ) :
  Hausdorff_edist (Φ '' s) (Φ '' t) = Hausdorff_edist s t :=
by simp only [Hausdorff_edist_def, supr_image, inf_edist_image h]

/-- The Hausdorff distance is controlled by the diameter of the union -/
lemma Hausdorff_edist_le_ediam (hs : s.nonempty) (ht : t.nonempty) :
  Hausdorff_edist s t ≤ diam (s ∪ t) :=
begin
  rcases hs with ⟨x, xs⟩,
  rcases ht with ⟨y, yt⟩,
  refine Hausdorff_edist_le_of_mem_edist _ _,
  { intros z hz,
    exact ⟨y, yt, edist_le_diam_of_mem (subset_union_left _ _ hz) (subset_union_right _ _ yt)⟩ },
  { intros z hz,
    exact ⟨x, xs, edist_le_diam_of_mem (subset_union_right _ _ hz) (subset_union_left _ _ xs)⟩ }
end

/-- The Hausdorff distance satisfies the triangular inequality -/
lemma Hausdorff_edist_triangle : Hausdorff_edist s u ≤ Hausdorff_edist s t + Hausdorff_edist t u :=
begin
  rw Hausdorff_edist_def,
  simp only [sup_le_iff, supr_le_iff],
  split,
  show ∀x ∈ s, inf_edist x u ≤ Hausdorff_edist s t + Hausdorff_edist t u, from λx xs, calc
    inf_edist x u ≤ inf_edist x t + Hausdorff_edist t u : inf_edist_le_inf_edist_add_Hausdorff_edist
    ... ≤ Hausdorff_edist s t + Hausdorff_edist t u :
      add_le_add_right (inf_edist_le_Hausdorff_edist_of_mem  xs) _,
  show ∀x ∈ u, inf_edist x s ≤ Hausdorff_edist s t + Hausdorff_edist t u, from λx xu, calc
    inf_edist x s ≤ inf_edist x t + Hausdorff_edist t s : inf_edist_le_inf_edist_add_Hausdorff_edist
    ... ≤ Hausdorff_edist u t + Hausdorff_edist t s :
      add_le_add_right (inf_edist_le_Hausdorff_edist_of_mem xu) _
    ... = Hausdorff_edist s t + Hausdorff_edist t u : by simp [Hausdorff_edist_comm, add_comm]
end

/-- Two sets are at zero Hausdorff edistance if and only if they have the same closure -/
lemma Hausdorff_edist_zero_iff_closure_eq_closure :
  Hausdorff_edist s t = 0 ↔ closure s = closure t :=
calc Hausdorff_edist s t = 0 ↔ s ⊆ closure t ∧ t ⊆ closure s :
  by simp only [Hausdorff_edist_def, ennreal.sup_eq_zero, ennreal.supr_eq_zero,
    ← mem_closure_iff_inf_edist_zero, subset_def]
... ↔ closure s = closure t :
  ⟨λ h, subset.antisymm (closure_minimal h.1 is_closed_closure)
     (closure_minimal h.2 is_closed_closure),
   λ h, ⟨h ▸ subset_closure, h.symm ▸ subset_closure⟩⟩

/-- The Hausdorff edistance between a set and its closure vanishes -/
@[simp, priority 1100]
lemma Hausdorff_edist_self_closure : Hausdorff_edist s (closure s) = 0 :=
by rw [Hausdorff_edist_zero_iff_closure_eq_closure, closure_closure]

/-- Replacing a set by its closure does not change the Hausdorff edistance. -/
@[simp] lemma Hausdorff_edist_closure₁ : Hausdorff_edist (closure s) t = Hausdorff_edist s t :=
begin
  refine le_antisymm _ _,
  { calc  _ ≤ Hausdorff_edist (closure s) s + Hausdorff_edist s t : Hausdorff_edist_triangle
    ... = Hausdorff_edist s t : by simp [Hausdorff_edist_comm] },
  { calc _ ≤ Hausdorff_edist s (closure s) + Hausdorff_edist (closure s) t :
      Hausdorff_edist_triangle
    ... = Hausdorff_edist (closure s) t : by simp }
end

/-- Replacing a set by its closure does not change the Hausdorff edistance. -/
@[simp] lemma Hausdorff_edist_closure₂ : Hausdorff_edist s (closure t) = Hausdorff_edist s t :=
by simp [@Hausdorff_edist_comm _ _ s _]

/-- The Hausdorff edistance between sets or their closures is the same -/
@[simp] lemma Hausdorff_edist_closure :
  Hausdorff_edist (closure s) (closure t) = Hausdorff_edist s t :=
by simp

/-- Two closed sets are at zero Hausdorff edistance if and only if they coincide -/
lemma Hausdorff_edist_zero_iff_eq_of_closed (hs : is_closed s) (ht : is_closed t) :
  Hausdorff_edist s t = 0 ↔ s = t :=
by rw [Hausdorff_edist_zero_iff_closure_eq_closure, hs.closure_eq, ht.closure_eq]

/-- The Haudorff edistance to the empty set is infinite -/
lemma Hausdorff_edist_empty (ne : s.nonempty) : Hausdorff_edist s ∅ = ∞ :=
begin
  rcases ne with ⟨x, xs⟩,
  have : inf_edist x ∅ ≤ Hausdorff_edist s ∅ := inf_edist_le_Hausdorff_edist_of_mem xs,
  simpa using this,
end

/-- If a set is at finite Hausdorff edistance of a nonempty set, it is nonempty -/
lemma nonempty_of_Hausdorff_edist_ne_top (hs : s.nonempty) (fin : Hausdorff_edist s t ≠ ⊤) :
  t.nonempty :=
t.eq_empty_or_nonempty.elim (λ ht, (fin $ ht.symm ▸ Hausdorff_edist_empty hs).elim) id

lemma empty_or_nonempty_of_Hausdorff_edist_ne_top (fin : Hausdorff_edist s t ≠ ⊤) :
  s = ∅ ∧ t = ∅ ∨ s.nonempty ∧ t.nonempty :=
begin
  cases s.eq_empty_or_nonempty with hs hs,
  { cases t.eq_empty_or_nonempty with ht ht,
    { exact or.inl ⟨hs, ht⟩ },
    { rw Hausdorff_edist_comm at fin,
      exact or.inr ⟨nonempty_of_Hausdorff_edist_ne_top ht fin, ht⟩ } },
  { exact or.inr ⟨hs, nonempty_of_Hausdorff_edist_ne_top hs fin⟩ }
end

end Hausdorff_edist -- section
end emetric --namespace


/-! Now, we turn to the same notions in metric spaces. To avoid the difficulties related to
`Inf` and `Sup` on `ℝ` (which is only conditionally complete), we use the notions in `ℝ≥0∞`
formulated in terms of the edistance, and coerce them to `ℝ`.
Then their properties follow readily from the corresponding properties in `ℝ≥0∞`,
modulo some tedious rewriting of inequalities from one to the other. -/

namespace metric
section
variables {α : Type u} {β : Type v} [pseudo_metric_space α] [pseudo_metric_space β]
  {s t u : set α} {x y : α} {Φ : α → β}
open emetric

/-! ### Distance of a point to a set as a function into `ℝ`. -/

/-- The minimal distance of a point to a set -/
def inf_dist (x : α) (s : set α) : ℝ := ennreal.to_real (inf_edist x s)

/-- the minimal distance is always nonnegative -/
lemma inf_dist_nonneg : 0 ≤ inf_dist x s := by simp [inf_dist]

/-- the minimal distance to the empty set is 0 (if you want to have the more reasonable
value ∞ instead, use `inf_edist`, which takes values in ℝ≥0∞) -/
@[simp] lemma inf_dist_empty : inf_dist x ∅ = 0 :=
by simp [inf_dist]

/-- In a metric space, the minimal edistance to a nonempty set is finite -/
lemma inf_edist_ne_top (h : s.nonempty) : inf_edist x s ≠ ⊤ :=
begin
  rcases h with ⟨y, hy⟩,
  apply lt_top_iff_ne_top.1,
  calc inf_edist x s ≤ edist x y : inf_edist_le_edist_of_mem hy
       ... < ⊤ : lt_top_iff_ne_top.2 (edist_ne_top _ _)
end

/-- The minimal distance of a point to a set containing it vanishes -/
lemma inf_dist_zero_of_mem (h : x ∈ s) : inf_dist x s = 0 :=
by simp [inf_edist_zero_of_mem h, inf_dist]

/-- The minimal distance to a singleton is the distance to the unique point in this singleton -/
@[simp] lemma inf_dist_singleton : inf_dist x {y} = dist x y :=
by simp [inf_dist, inf_edist, dist_edist]

/-- The minimal distance to a set is bounded by the distance to any point in this set -/
lemma inf_dist_le_dist_of_mem (h : y ∈ s) : inf_dist x s ≤ dist x y :=
begin
  rw [dist_edist, inf_dist,
    ennreal.to_real_le_to_real (inf_edist_ne_top ⟨_, h⟩) (edist_ne_top _ _)],
  exact inf_edist_le_edist_of_mem h
end

/-- The minimal distance is monotonous with respect to inclusion -/
lemma inf_dist_le_inf_dist_of_subset (h : s ⊆ t) (hs : s.nonempty) :
  inf_dist x t ≤ inf_dist x s :=
begin
  have ht : t.nonempty := hs.mono h,
  rw [inf_dist, inf_dist, ennreal.to_real_le_to_real (inf_edist_ne_top ht) (inf_edist_ne_top hs)],
  exact inf_edist_le_inf_edist_of_subset h
end

/-- If the minimal distance to a set is `<r`, there exists a point in this set at distance `<r` -/
lemma exists_dist_lt_of_inf_dist_lt {r : real} (h : inf_dist x s < r) (hs : s.nonempty) :
  ∃y∈s, dist x y < r :=
begin
  have rpos : 0 < r := lt_of_le_of_lt inf_dist_nonneg h,
  have : inf_edist x s < ennreal.of_real r,
  { rwa [inf_dist, ← ennreal.to_real_of_real (le_of_lt rpos),
      ennreal.to_real_lt_to_real (inf_edist_ne_top hs)] at h,
    simp },
  rcases exists_edist_lt_of_inf_edist_lt this with ⟨y, ys, hy⟩,
  rw [edist_dist, ennreal.of_real_lt_of_real_iff rpos] at hy,
  exact ⟨y, ys, hy⟩,
end

/-- The minimal distance from `x` to `s` is bounded by the distance from `y` to `s`, modulo
the distance between `x` and `y` -/
lemma inf_dist_le_inf_dist_add_dist : inf_dist x s ≤ inf_dist y s + dist x y :=
begin
  cases s.eq_empty_or_nonempty with hs hs,
  { by simp [hs, dist_nonneg] },
  { rw [inf_dist, inf_dist, dist_edist,
        ← ennreal.to_real_add (inf_edist_ne_top hs) (edist_ne_top _ _),
        ennreal.to_real_le_to_real (inf_edist_ne_top hs)],
    { apply inf_edist_le_inf_edist_add_edist },
    { simp [ennreal.add_eq_top, inf_edist_ne_top hs, edist_ne_top] }}
end

<<<<<<< HEAD
lemma disjoint_closed_ball_of_lt_inf_edist {r : ℝ} (h : r < inf_dist x s) :
=======
lemma disjoint_closed_ball_of_lt_inf_dist {r : ℝ} (h : r < inf_dist x s) :
>>>>>>> db5ee760
  disjoint (closed_ball x r) s :=
begin
  rw disjoint_left,
  assume y hy h'y,
  apply lt_irrefl (inf_dist x s),
  calc inf_dist x s ≤ dist x y : inf_dist_le_dist_of_mem h'y
  ... ≤ r : by rwa [mem_closed_ball, dist_comm] at hy
  ... < inf_dist x s : h
end

variable (s)

/-- The minimal distance to a set is Lipschitz in point with constant 1 -/
lemma lipschitz_inf_dist_pt : lipschitz_with 1 (λx, inf_dist x s) :=
lipschitz_with.of_le_add $ λ x y, inf_dist_le_inf_dist_add_dist

/-- The minimal distance to a set is uniformly continuous in point -/
lemma uniform_continuous_inf_dist_pt :
  uniform_continuous (λx, inf_dist x s) :=
(lipschitz_inf_dist_pt s).uniform_continuous

/-- The minimal distance to a set is continuous in point -/
@[continuity]
lemma continuous_inf_dist_pt : continuous (λx, inf_dist x s) :=
(uniform_continuous_inf_dist_pt s).continuous

variable {s}

/-- The minimal distance to a set and its closure coincide -/
lemma inf_dist_eq_closure : inf_dist x (closure s) = inf_dist x s :=
by simp [inf_dist, inf_edist_closure]

/-- A point belongs to the closure of `s` iff its infimum distance to this set vanishes -/
lemma mem_closure_iff_inf_dist_zero (h : s.nonempty) : x ∈ closure s ↔ inf_dist x s = 0 :=
by simp [mem_closure_iff_inf_edist_zero, inf_dist, ennreal.to_real_eq_zero_iff, inf_edist_ne_top h]

/-- Given a closed set `s`, a point belongs to `s` iff its infimum distance to this set vanishes -/
lemma _root_.is_closed.mem_iff_inf_dist_zero (h : is_closed s) (hs : s.nonempty) :
  x ∈ s ↔ inf_dist x s = 0 :=
begin
  have := @mem_closure_iff_inf_dist_zero _ _ s x hs,
  rwa h.closure_eq at this
end

/-- Given a closed set `s`, a point belongs to `s` iff its infimum distance to this set vanishes -/
lemma _root_.is_closed.not_mem_iff_inf_dist_pos (h : is_closed s) (hs : s.nonempty) :
  x ∉ s ↔ 0 < inf_dist x s :=
begin
  rw ← not_iff_not,
  push_neg,
  simp [h.mem_iff_inf_dist_zero hs, le_antisymm_iff, inf_dist_nonneg],
end

/-- The infimum distance is invariant under isometries -/
lemma inf_dist_image (hΦ : isometry Φ) :
  inf_dist (Φ x) (Φ '' t) = inf_dist x t :=
by simp [inf_dist, inf_edist_image hΦ]

/-! ### Distance of a point to a set as a function into `ℝ≥0`. -/

/-- The minimal distance of a point to a set as a `ℝ≥0` -/
def inf_nndist (x : α) (s : set α) : ℝ≥0 := ennreal.to_nnreal (inf_edist x s)
@[simp] lemma coe_inf_nndist : (inf_nndist x s : ℝ) = inf_dist x s := rfl

/-- The minimal distance to a set (as `ℝ≥0`) is Lipschitz in point with constant 1 -/
lemma lipschitz_inf_nndist_pt (s : set α) : lipschitz_with 1 (λx, inf_nndist x s) :=
lipschitz_with.of_le_add $ λ x y, inf_dist_le_inf_dist_add_dist

/-- The minimal distance to a set (as `ℝ≥0`) is uniformly continuous in point -/
lemma uniform_continuous_inf_nndist_pt (s : set α) :
  uniform_continuous (λx, inf_nndist x s) :=
(lipschitz_inf_nndist_pt s).uniform_continuous

/-- The minimal distance to a set (as `ℝ≥0`) is continuous in point -/
lemma continuous_inf_nndist_pt (s : set α) : continuous (λx, inf_nndist x s) :=
(uniform_continuous_inf_nndist_pt s).continuous

/-! ### The Hausdorff distance as a function into `ℝ`. -/

/-- The Hausdorff distance between two sets is the smallest nonnegative `r` such that each set is
included in the `r`-neighborhood of the other. If there is no such `r`, it is defined to
be `0`, arbitrarily -/
def Hausdorff_dist (s t : set α) : ℝ := ennreal.to_real (Hausdorff_edist s t)

/-- The Hausdorff distance is nonnegative -/
lemma Hausdorff_dist_nonneg : 0 ≤ Hausdorff_dist s t :=
by simp [Hausdorff_dist]

/-- If two sets are nonempty and bounded in a metric space, they are at finite Hausdorff
edistance. -/
lemma Hausdorff_edist_ne_top_of_nonempty_of_bounded (hs : s.nonempty) (ht : t.nonempty)
  (bs : bounded s) (bt : bounded t) : Hausdorff_edist s t ≠ ⊤ :=
begin
  rcases hs with ⟨cs, hcs⟩,
  rcases ht with ⟨ct, hct⟩,
  rcases (bounded_iff_subset_ball ct).1 bs with ⟨rs, hrs⟩,
  rcases (bounded_iff_subset_ball cs).1 bt with ⟨rt, hrt⟩,
  have : Hausdorff_edist s t ≤ ennreal.of_real (max rs rt),
  { apply Hausdorff_edist_le_of_mem_edist,
    { assume x xs,
      existsi [ct, hct],
      have : dist x ct ≤ max rs rt := le_trans (hrs xs) (le_max_left _ _),
      rwa [edist_dist, ennreal.of_real_le_of_real_iff],
      exact le_trans dist_nonneg this },
    { assume x xt,
      existsi [cs, hcs],
      have : dist x cs ≤ max rs rt := le_trans (hrt xt) (le_max_right _ _),
      rwa [edist_dist, ennreal.of_real_le_of_real_iff],
      exact le_trans dist_nonneg this }},
  exact ne_top_of_le_ne_top ennreal.of_real_ne_top this
end

/-- The Hausdorff distance between a set and itself is zero -/
@[simp] lemma Hausdorff_dist_self_zero : Hausdorff_dist s s = 0 :=
by simp [Hausdorff_dist]

/-- The Hausdorff distance from `s` to `t` and from `t` to `s` coincide -/
lemma Hausdorff_dist_comm : Hausdorff_dist s t = Hausdorff_dist t s :=
by simp [Hausdorff_dist, Hausdorff_edist_comm]

/-- The Hausdorff distance to the empty set vanishes (if you want to have the more reasonable
value ∞ instead, use `Hausdorff_edist`, which takes values in ℝ≥0∞) -/
@[simp] lemma Hausdorff_dist_empty : Hausdorff_dist s ∅ = 0 :=
begin
  cases s.eq_empty_or_nonempty with h h,
  { simp [h] },
  { simp [Hausdorff_dist, Hausdorff_edist_empty h] }
end

/-- The Hausdorff distance to the empty set vanishes (if you want to have the more reasonable
value ∞ instead, use `Hausdorff_edist`, which takes values in ℝ≥0∞) -/
@[simp] lemma Hausdorff_dist_empty' : Hausdorff_dist ∅ s = 0 :=
by simp [Hausdorff_dist_comm]

/-- Bounding the Hausdorff distance by bounding the distance of any point
in each set to the other set -/
lemma Hausdorff_dist_le_of_inf_dist {r : ℝ} (hr : 0 ≤ r)
  (H1 : ∀x ∈ s, inf_dist x t ≤ r) (H2 : ∀x ∈ t, inf_dist x s ≤ r) :
  Hausdorff_dist s t ≤ r :=
begin
  by_cases h1 : Hausdorff_edist s t = ⊤,
    by rwa [Hausdorff_dist, h1, ennreal.top_to_real],
  cases s.eq_empty_or_nonempty with hs hs,
    by rwa [hs, Hausdorff_dist_empty'],
  cases t.eq_empty_or_nonempty with ht ht,
    by rwa [ht, Hausdorff_dist_empty],
  have : Hausdorff_edist s t ≤ ennreal.of_real r,
  { apply Hausdorff_edist_le_of_inf_edist _ _,
    { assume x hx,
      have I := H1 x hx,
      rwa [inf_dist, ← ennreal.to_real_of_real hr,
           ennreal.to_real_le_to_real (inf_edist_ne_top ht) ennreal.of_real_ne_top] at I },
    { assume x hx,
      have I := H2 x hx,
      rwa [inf_dist, ← ennreal.to_real_of_real hr,
           ennreal.to_real_le_to_real (inf_edist_ne_top hs) ennreal.of_real_ne_top] at I }},
  rwa [Hausdorff_dist, ← ennreal.to_real_of_real hr,
       ennreal.to_real_le_to_real h1 ennreal.of_real_ne_top]
end

/-- Bounding the Hausdorff distance by exhibiting, for any point in each set,
another point in the other set at controlled distance -/
lemma Hausdorff_dist_le_of_mem_dist {r : ℝ} (hr : 0 ≤ r)
  (H1 : ∀x ∈ s, ∃y ∈ t, dist x y ≤ r) (H2 : ∀x ∈ t, ∃y ∈ s, dist x y ≤ r) :
  Hausdorff_dist s t ≤ r :=
begin
  apply Hausdorff_dist_le_of_inf_dist hr,
  { assume x xs,
    rcases H1 x xs with ⟨y, yt, hy⟩,
    exact le_trans (inf_dist_le_dist_of_mem yt) hy },
  { assume x xt,
    rcases H2 x xt with ⟨y, ys, hy⟩,
    exact le_trans (inf_dist_le_dist_of_mem ys) hy }
end

/-- The Hausdorff distance is controlled by the diameter of the union -/
lemma Hausdorff_dist_le_diam (hs : s.nonempty) (bs : bounded s) (ht : t.nonempty) (bt : bounded t) :
  Hausdorff_dist s t ≤ diam (s ∪ t) :=
begin
  rcases hs with ⟨x, xs⟩,
  rcases ht with ⟨y, yt⟩,
  refine Hausdorff_dist_le_of_mem_dist diam_nonneg _ _,
  { exact  λz hz, ⟨y, yt, dist_le_diam_of_mem (bounded_union.2 ⟨bs, bt⟩)
      (subset_union_left _ _ hz) (subset_union_right _ _ yt)⟩ },
  { exact λz hz, ⟨x, xs, dist_le_diam_of_mem (bounded_union.2 ⟨bs, bt⟩)
      (subset_union_right _ _ hz) (subset_union_left _ _ xs)⟩ }
end

/-- The distance to a set is controlled by the Hausdorff distance -/
lemma inf_dist_le_Hausdorff_dist_of_mem (hx : x ∈ s) (fin : Hausdorff_edist s t ≠ ⊤) :
  inf_dist x t ≤ Hausdorff_dist s t :=
begin
  have ht : t.nonempty := nonempty_of_Hausdorff_edist_ne_top ⟨x, hx⟩ fin,
  rw [Hausdorff_dist, inf_dist, ennreal.to_real_le_to_real (inf_edist_ne_top ht) fin],
  exact inf_edist_le_Hausdorff_edist_of_mem hx
end

/-- If the Hausdorff distance is `<r`, then any point in one of the sets is at distance
`<r` of a point in the other set -/
lemma exists_dist_lt_of_Hausdorff_dist_lt {r : ℝ} (h : x ∈ s) (H : Hausdorff_dist s t < r)
  (fin : Hausdorff_edist s t ≠ ⊤) : ∃y∈t, dist x y < r :=
begin
  have r0 : 0 < r := lt_of_le_of_lt (Hausdorff_dist_nonneg) H,
  have : Hausdorff_edist s t < ennreal.of_real r,
    by rwa [Hausdorff_dist, ← ennreal.to_real_of_real (le_of_lt r0),
            ennreal.to_real_lt_to_real fin (ennreal.of_real_ne_top)] at H,
  rcases exists_edist_lt_of_Hausdorff_edist_lt h this with ⟨y, hy, yr⟩,
  rw [edist_dist, ennreal.of_real_lt_of_real_iff r0] at yr,
  exact ⟨y, hy, yr⟩
end

/-- If the Hausdorff distance is `<r`, then any point in one of the sets is at distance
`<r` of a point in the other set -/
lemma exists_dist_lt_of_Hausdorff_dist_lt' {r : ℝ} (h : y ∈ t) (H : Hausdorff_dist s t < r)
  (fin : Hausdorff_edist s t ≠ ⊤) : ∃x∈s, dist x y < r :=
begin
  rw Hausdorff_dist_comm at H,
  rw Hausdorff_edist_comm at fin,
  simpa [dist_comm] using exists_dist_lt_of_Hausdorff_dist_lt h H fin
end

/-- The infimum distance to `s` and `t` are the same, up to the Hausdorff distance
between `s` and `t` -/
lemma inf_dist_le_inf_dist_add_Hausdorff_dist (fin : Hausdorff_edist s t ≠ ⊤) :
  inf_dist x t ≤ inf_dist x s + Hausdorff_dist s t :=
begin
  rcases empty_or_nonempty_of_Hausdorff_edist_ne_top fin with ⟨hs,ht⟩|⟨hs,ht⟩,
  { simp only [hs, ht, Hausdorff_dist_empty, inf_dist_empty, zero_add] },
  rw [inf_dist, inf_dist, Hausdorff_dist, ← ennreal.to_real_add (inf_edist_ne_top hs) fin,
      ennreal.to_real_le_to_real (inf_edist_ne_top ht)],
  { exact inf_edist_le_inf_edist_add_Hausdorff_edist },
  { exact ennreal.add_ne_top.2 ⟨inf_edist_ne_top hs, fin⟩ }
end

/-- The Hausdorff distance is invariant under isometries -/
lemma Hausdorff_dist_image (h : isometry Φ) :
  Hausdorff_dist (Φ '' s) (Φ '' t) = Hausdorff_dist s t :=
by simp [Hausdorff_dist, Hausdorff_edist_image h]

/-- The Hausdorff distance satisfies the triangular inequality -/
lemma Hausdorff_dist_triangle (fin : Hausdorff_edist s t ≠ ⊤) :
  Hausdorff_dist s u ≤ Hausdorff_dist s t + Hausdorff_dist t u :=
begin
  by_cases Hausdorff_edist s u = ⊤,
  { calc Hausdorff_dist s u = 0 + 0 : by simp [Hausdorff_dist, h]
         ... ≤ Hausdorff_dist s t + Hausdorff_dist t u :
           add_le_add (Hausdorff_dist_nonneg) (Hausdorff_dist_nonneg) },
  { have Dtu : Hausdorff_edist t u < ⊤ := calc
      Hausdorff_edist t u ≤ Hausdorff_edist t s + Hausdorff_edist s u : Hausdorff_edist_triangle
      ... = Hausdorff_edist s t + Hausdorff_edist s u : by simp [Hausdorff_edist_comm]
      ... < ⊤ : by simp [lt_top_iff_ne_top, *],
    rw [Hausdorff_dist, Hausdorff_dist, Hausdorff_dist,
        ← ennreal.to_real_add fin Dtu.ne, ennreal.to_real_le_to_real h],
    { exact Hausdorff_edist_triangle },
    { simp [ennreal.add_eq_top, lt_top_iff_ne_top.1 Dtu, fin] }}
end

/-- The Hausdorff distance satisfies the triangular inequality -/
lemma Hausdorff_dist_triangle' (fin : Hausdorff_edist t u ≠ ⊤) :
  Hausdorff_dist s u ≤ Hausdorff_dist s t + Hausdorff_dist t u :=
begin
  rw Hausdorff_edist_comm at fin,
  have I : Hausdorff_dist u s ≤ Hausdorff_dist u t + Hausdorff_dist t s :=
    Hausdorff_dist_triangle fin,
  simpa [add_comm, Hausdorff_dist_comm] using I
end

/-- The Hausdorff distance between a set and its closure vanish -/
@[simp, priority 1100]
lemma Hausdorff_dist_self_closure : Hausdorff_dist s (closure s) = 0 :=
by simp [Hausdorff_dist]

/-- Replacing a set by its closure does not change the Hausdorff distance. -/
@[simp] lemma Hausdorff_dist_closure₁ : Hausdorff_dist (closure s) t = Hausdorff_dist s t :=
by simp [Hausdorff_dist]

/-- Replacing a set by its closure does not change the Hausdorff distance. -/
@[simp] lemma Hausdorff_dist_closure₂ : Hausdorff_dist s (closure t) = Hausdorff_dist s t :=
by simp [Hausdorff_dist]

/-- The Hausdorff distance between two sets and their closures coincide -/
@[simp] lemma Hausdorff_dist_closure :
  Hausdorff_dist (closure s) (closure t) = Hausdorff_dist s t :=
by simp [Hausdorff_dist]

/-- Two sets are at zero Hausdorff distance if and only if they have the same closures -/
lemma Hausdorff_dist_zero_iff_closure_eq_closure (fin : Hausdorff_edist s t ≠ ⊤) :
  Hausdorff_dist s t = 0 ↔ closure s = closure t :=
by simp [Hausdorff_edist_zero_iff_closure_eq_closure.symm, Hausdorff_dist,
         ennreal.to_real_eq_zero_iff, fin]

/-- Two closed sets are at zero Hausdorff distance if and only if they coincide -/
lemma _root_.is_closed.Hausdorff_dist_zero_iff_eq (hs : is_closed s) (ht : is_closed t)
  (fin : Hausdorff_edist s t ≠ ⊤) : Hausdorff_dist s t = 0 ↔ s = t :=
by simp [(Hausdorff_edist_zero_iff_eq_of_closed hs ht).symm, Hausdorff_dist,
         ennreal.to_real_eq_zero_iff, fin]

end --section
end metric --namespace<|MERGE_RESOLUTION|>--- conflicted
+++ resolved
@@ -444,11 +444,7 @@
     { simp [ennreal.add_eq_top, inf_edist_ne_top hs, edist_ne_top] }}
 end
 
-<<<<<<< HEAD
-lemma disjoint_closed_ball_of_lt_inf_edist {r : ℝ} (h : r < inf_dist x s) :
-=======
 lemma disjoint_closed_ball_of_lt_inf_dist {r : ℝ} (h : r < inf_dist x s) :
->>>>>>> db5ee760
   disjoint (closed_ball x r) s :=
 begin
   rw disjoint_left,
