/-
Copyright (c) 2021 Christopher Hoskin. All rights reserved.
Released under Apache 2.0 license as described in the file LICENSE.
Authors: Christopher Hoskin
-/
import topology.algebra.order.basic
import topology.constructions

/-!
# Topological lattices

In this file we define mixin classes `has_continuous_inf` and `has_continuous_sup`. We define the
class `topological_lattice` as a topological space and lattice `L` extending `has_continuous_inf`
and `has_continuous_sup`.

## References

* [Gierz et al, A Compendium of Continuous Lattices][GierzEtAl1980]

## Tags

topological, lattice
-/

open filter
open_locale topological_space

universe u

/--
Let `L` be a topological space and let `L×L` be equipped with the product topology and let
`⊓:L×L → L` be an infimum. Then `L` is said to have *(jointly) continuous infimum* if the map
`⊓:L×L → L` is continuous.
-/
class has_continuous_inf (L : Type*) [topological_space L] [has_inf L] : Prop :=
(continuous_inf : continuous (λ p : L × L, p.1 ⊓ p.2))

/--
Let `L` be a topological space and let `L×L` be equipped with the product topology and let
`⊓:L×L → L` be a supremum. Then `L` is said to have *(jointly) continuous supremum* if the map
`⊓:L×L → L` is continuous.
-/
class has_continuous_sup (L : Type*) [topological_space L] [has_sup L] : Prop :=
(continuous_sup : continuous (λ p : L × L, p.1 ⊔ p.2))

@[priority 100] -- see Note [lower instance priority]
instance order_dual.has_continuous_sup
  (L : Type*) [topological_space L] [has_inf L] [has_continuous_inf L] : has_continuous_sup Lᵒᵈ :=
{ continuous_sup := @has_continuous_inf.continuous_inf L _ _ _ }

@[priority 100] -- see Note [lower instance priority]
instance order_dual.has_continuous_inf
  (L : Type*) [topological_space L] [has_sup L] [has_continuous_sup L] : has_continuous_inf Lᵒᵈ :=
{ continuous_inf := @has_continuous_sup.continuous_sup L _ _ _ }

/--
Let `L` be a lattice equipped with a topology such that `L` has continuous infimum and supremum.
Then `L` is said to be a *topological lattice*.
-/
class topological_lattice (L : Type*) [topological_space L] [lattice L]
  extends has_continuous_inf L, has_continuous_sup L

@[priority 100] -- see Note [lower instance priority]
instance order_dual.topological_lattice
  (L : Type*) [topological_space L] [lattice L] [topological_lattice L] :
  topological_lattice Lᵒᵈ := {}

@[priority 100] -- see Note [lower instance priority]
<<<<<<< HEAD
instance linear_order.topological_lattice {L : Type u} [topological_space L] [linear_order L]
  [order_closed_topology L] : topological_lattice L :=
{ continuous_inf :=
  begin
    set s := {x : L × L | x.fst ≤ x.snd},
    convert continuous_fst.piecewise (λ x (hx : x ∈ frontier s), frontier_le_subset_eq
      continuous_fst continuous_snd hx) continuous_snd,
    funext x,
    by_cases h : x.fst ≤ x.snd,
    { simp only [set.piecewise, if_pos (show x ∈ s, from h), inf_eq_left.mpr h], },
    { simp only [set.piecewise, if_neg (show x ∉ s, from h), inf_eq_right.mpr (not_le.mp h).le], }
  end,
  continuous_sup :=
  begin
    set s := {x : L × L | x.fst ≤ x.snd},
    convert continuous_snd.piecewise (λ x (hx : x ∈ frontier s),
      (frontier_le_subset_eq continuous_fst continuous_snd hx).symm) continuous_fst,
    funext x,
    by_cases h : x.fst ≤ x.snd,
    { simp only [set.piecewise, if_pos (show x ∈ s, from h), sup_eq_right.mpr h], },
    { simp only [set.piecewise, if_neg (show x ∉ s, from h), sup_eq_left.mpr (not_le.mp h).le], }
  end }
=======
instance linear_order.topological_lattice {L : Type*} [topological_space L] [linear_order L]
  [order_closed_topology L] : topological_lattice L :=
{ continuous_inf := continuous_min, continuous_sup := continuous_max }
>>>>>>> 95d4f658

variables {L : Type*} [topological_space L]
variables {X : Type*} [topological_space X]

@[continuity] lemma continuous_inf [has_inf L] [has_continuous_inf L] :
  continuous (λp:L×L, p.1 ⊓ p.2) :=
has_continuous_inf.continuous_inf

@[continuity] lemma continuous.inf [has_inf L] [has_continuous_inf L]
  {f g : X → L} (hf : continuous f) (hg : continuous g) :
  continuous (λx, f x ⊓ g x) :=
continuous_inf.comp (hf.prod_mk hg : _)

@[continuity] lemma continuous_sup [has_sup L] [has_continuous_sup L] :
  continuous (λp:L×L, p.1 ⊔ p.2) :=
has_continuous_sup.continuous_sup

@[continuity] lemma continuous.sup [has_sup L] [has_continuous_sup L]
  {f g : X → L} (hf : continuous f) (hg : continuous g) :
  continuous (λx, f x ⊔ g x) :=
continuous_sup.comp (hf.prod_mk hg : _)

lemma filter.tendsto.sup_right_nhds' {ι β} [topological_space β] [has_sup β] [has_continuous_sup β]
  {l : filter ι} {f g : ι → β} {x y : β}
  (hf : tendsto f l (𝓝 x)) (hg : tendsto g l (𝓝 y)) :
  tendsto (f ⊔ g) l (𝓝 (x ⊔ y)) :=
(continuous_sup.tendsto _).comp (tendsto.prod_mk_nhds hf hg)

lemma filter.tendsto.sup_right_nhds {ι β} [topological_space β] [has_sup β] [has_continuous_sup β]
  {l : filter ι} {f g : ι → β} {x y : β}
  (hf : tendsto f l (𝓝 x)) (hg : tendsto g l (𝓝 y)) :
  tendsto (λ i, f i ⊔ g i) l (𝓝 (x ⊔ y)) :=
hf.sup_right_nhds' hg

lemma filter.tendsto.inf_right_nhds' {ι β} [topological_space β] [has_inf β] [has_continuous_inf β]
  {l : filter ι} {f g : ι → β} {x y : β}
  (hf : tendsto f l (𝓝 x)) (hg : tendsto g l (𝓝 y)) :
  tendsto (f ⊓ g) l (𝓝 (x ⊓ y)) :=
(continuous_inf.tendsto _).comp (tendsto.prod_mk_nhds hf hg)

lemma filter.tendsto.inf_right_nhds {ι β} [topological_space β] [has_inf β] [has_continuous_inf β]
  {l : filter ι} {f g : ι → β} {x y : β}
  (hf : tendsto f l (𝓝 x)) (hg : tendsto g l (𝓝 y)) :
  tendsto (λ i, f i ⊓ g i) l (𝓝 (x ⊓ y)) :=
hf.inf_right_nhds' hg<|MERGE_RESOLUTION|>--- conflicted
+++ resolved
@@ -66,34 +66,9 @@
   topological_lattice Lᵒᵈ := {}
 
 @[priority 100] -- see Note [lower instance priority]
-<<<<<<< HEAD
-instance linear_order.topological_lattice {L : Type u} [topological_space L] [linear_order L]
-  [order_closed_topology L] : topological_lattice L :=
-{ continuous_inf :=
-  begin
-    set s := {x : L × L | x.fst ≤ x.snd},
-    convert continuous_fst.piecewise (λ x (hx : x ∈ frontier s), frontier_le_subset_eq
-      continuous_fst continuous_snd hx) continuous_snd,
-    funext x,
-    by_cases h : x.fst ≤ x.snd,
-    { simp only [set.piecewise, if_pos (show x ∈ s, from h), inf_eq_left.mpr h], },
-    { simp only [set.piecewise, if_neg (show x ∉ s, from h), inf_eq_right.mpr (not_le.mp h).le], }
-  end,
-  continuous_sup :=
-  begin
-    set s := {x : L × L | x.fst ≤ x.snd},
-    convert continuous_snd.piecewise (λ x (hx : x ∈ frontier s),
-      (frontier_le_subset_eq continuous_fst continuous_snd hx).symm) continuous_fst,
-    funext x,
-    by_cases h : x.fst ≤ x.snd,
-    { simp only [set.piecewise, if_pos (show x ∈ s, from h), sup_eq_right.mpr h], },
-    { simp only [set.piecewise, if_neg (show x ∉ s, from h), sup_eq_left.mpr (not_le.mp h).le], }
-  end }
-=======
 instance linear_order.topological_lattice {L : Type*} [topological_space L] [linear_order L]
   [order_closed_topology L] : topological_lattice L :=
 { continuous_inf := continuous_min, continuous_sup := continuous_max }
->>>>>>> 95d4f658
 
 variables {L : Type*} [topological_space L]
 variables {X : Type*} [topological_space X]
