--- conflicted
+++ resolved
@@ -151,19 +151,6 @@
 lemma le_one (i : ι) (x : X) : f i x ≤ 1 :=
 (single_le_finsum i (f.locally_finite.point_finite x) (λ j, f.nonneg j x)).trans (f.sum_le_one x)
 
-<<<<<<< HEAD
-lemma continuous_finsum_smul {Y : Type*} [add_comm_monoid Y] [smul_with_zero ℝ Y]
-  [topological_space Y] [has_continuous_add Y] [has_continuous_smul ℝ Y]
-  {s : set X} (f : partition_of_unity ι X s) {g : ι → X → Y}
-  (hg : ∀ i (x ∈ tsupport (f i)), continuous_at (g i) x) :
-  continuous (λ x, ∑ᶠ i, f i x • g i x) :=
-begin
-  refine continuous_finsum (λ i, _) (f.locally_finite.subset $ λ i x, mt _),
-  { refine continuous_of_tsupport (λ x hx, _),
-    exact ((f i).continuous_at x).smul (hg i x $ tsupport_smul_subset_left _ _ hx) },
-  { intro h, simp only [h, zero_smul] }
-end
-=======
 lemma continuous_smul {E : Type*} [add_comm_monoid E] [smul_with_zero ℝ E]
   [topological_space E] [has_continuous_smul ℝ E]
   {s : set X} (f : partition_of_unity ι X s) {g : X → E} {i : ι}
@@ -179,7 +166,6 @@
   continuous (λ x, ∑ᶠ i, f i x • g i x) :=
 continuous_finsum (λ i, f.continuous_smul (hg i)) $
   f.locally_finite.subset $ λ i, support_smul_subset_left _ _
->>>>>>> 701a843d
 
 lemma finsum_mul_pos {g : ι → X → ℝ} (hg : ∀ i (x ∈ support (f i)), 0 < g i x) {x : X}
   (hx : x ∈ s) : 0 < ∑ᶠ i, f i x * g i x :=
