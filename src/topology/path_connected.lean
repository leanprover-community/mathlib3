--- conflicted
+++ resolved
@@ -72,11 +72,7 @@
 (source' : to_fun 0 = x)
 (target' : to_fun 1 = y)
 
-<<<<<<< HEAD
-instance : has_coe_to_fun (path x y) (λ _, I → X) := ⟨path.to_fun⟩
-=======
-instance : has_coe_to_fun (path x y) := ⟨_, λ p, p.to_fun⟩
->>>>>>> 6823886c
+instance : has_coe_to_fun (path x y) (λ _, I → X) := ⟨λ p, p.to_fun⟩
 
 @[ext] protected lemma path.ext {X : Type*} [topological_space X] {x y : X} :
   ∀ {γ₁ γ₂ : path x y}, (γ₁ : I → X) = γ₂ → γ₁ = γ₂
