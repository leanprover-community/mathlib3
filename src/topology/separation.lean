/-
Copyright (c) 2017 Johannes Hölzl. All rights reserved.
Released under Apache 2.0 license as described in the file LICENSE.
Authors: Johannes Hölzl, Mario Carneiro
-/
import topology.subset_properties
import topology.connected
import topology.nhds_set
import topology.inseparable

/-!
# Separation properties of topological spaces.

This file defines the predicate `separated`, and common separation axioms
(under the Kolmogorov classification).

## Main definitions

* `separated`: Two `set`s are separated if they are contained in disjoint open sets.
* `t0_space`: A T₀/Kolmogorov space is a space where, for every two points `x ≠ y`,
  there is an open set that contains one, but not the other.
* `t1_space`: A T₁/Fréchet space is a space where every singleton set is closed.
  This is equivalent to, for every pair `x ≠ y`, there existing an open set containing `x`
  but not `y` (`t1_space_iff_exists_open` shows that these conditions are equivalent.)
* `t2_space`: A T₂/Hausdorff space is a space where, for every two points `x ≠ y`,
  there is two disjoint open sets, one containing `x`, and the other `y`.
* `t2_5_space`: A T₂.₅/Urysohn space is a space where, for every two points `x ≠ y`,
  there is two open sets, one containing `x`, and the other `y`, whose closures are disjoint.
* `t3_space`: A T₃ space, is one where given any closed `C` and `x ∉ C`,
  there is disjoint open sets containing `x` and `C` respectively. In `mathlib`, T₃ implies T₂.₅.
* `normal_space`: A T₄ space (sometimes referred to as normal, but authors vary on
  whether this includes T₂; `mathlib` does), is one where given two disjoint closed sets,
  we can find two open sets that separate them. In `mathlib`, T₄ implies T₃.
* `t5_space`: A T₅ space, also known as a *completely normal Hausdorff space*

## Main results

### T₀ spaces

* `is_closed.exists_closed_singleton` Given a closed set `S` in a compact T₀ space,
  there is some `x ∈ S` such that `{x}` is closed.
* `exists_open_singleton_of_open_finset` Given an open `finset` `S` in a T₀ space,
  there is some `x ∈ S` such that `{x}` is open.

### T₁ spaces

* `is_closed_map_const`: The constant map is a closed map.
* `discrete_of_t1_of_finite`: A finite T₁ space must have the discrete topology.

### T₂ spaces

* `t2_iff_nhds`: A space is T₂ iff the neighbourhoods of distinct points generate the bottom filter.
* `t2_iff_is_closed_diagonal`: A space is T₂ iff the `diagonal` of `α` (that is, the set of all
  points of the form `(a, a) : α × α`) is closed under the product topology.
* `finset_disjoint_finset_opens_of_t2`: Any two disjoint finsets are `separated`.
* Most topological constructions preserve Hausdorffness;
  these results are part of the typeclass inference system (e.g. `embedding.t2_space`)
* `set.eq_on.closure`: If two functions are equal on some set `s`, they are equal on its closure.
* `is_compact.is_closed`: All compact sets are closed.
* `locally_compact_of_compact_nhds`: If every point has a compact neighbourhood,
  then the space is locally compact.
* `totally_separated_space_of_t1_of_basis_clopen`: If `α` has a clopen basis, then
  it is a `totally_separated_space`.
* `loc_compact_t2_tot_disc_iff_tot_sep`: A locally compact T₂ space is totally disconnected iff
  it is totally separated.

If the space is also compact:

* `normal_of_compact_t2`: A compact T₂ space is a `normal_space`.
* `connected_components_eq_Inter_clopen`: The connected component of a point
  is the intersection of all its clopen neighbourhoods.
* `compact_t2_tot_disc_iff_tot_sep`: Being a `totally_disconnected_space`
  is equivalent to being a `totally_separated_space`.
* `connected_components.t2`: `connected_components α` is T₂ for `α` T₂ and compact.

### T₃ spaces

* `disjoint_nested_nhds`: Given two points `x ≠ y`, we can find neighbourhoods `x ∈ V₁ ⊆ U₁` and
  `y ∈ V₂ ⊆ U₂`, with the `Vₖ` closed and the `Uₖ` open, such that the `Uₖ` are disjoint.

### Discrete spaces

* `discrete_topology_iff_nhds`: Discrete topological spaces are those whose neighbourhood
  filters are the `pure` filter (which is the principal filter at a singleton).
* `induced_bot`/`discrete_topology_induced`: The pullback of the discrete topology
  under an inclusion is the discrete topology.

## References

https://en.wikipedia.org/wiki/Separation_axiom
-/

open function set filter topological_space
open_locale topological_space filter classical

universes u v
variables {α : Type u} {β : Type v} [topological_space α]

section separation

/--
`separated` is a predicate on pairs of sub`set`s of a topological space.  It holds if the two
sub`set`s are contained in disjoint open sets.
-/
def separated : set α → set α → Prop :=
  λ (s t : set α), ∃ U V : (set α), (is_open U) ∧ is_open V ∧
  (s ⊆ U) ∧ (t ⊆ V) ∧ disjoint U V

lemma separated_iff_disjoint {s t : set α} :
  separated s t ↔ disjoint (𝓝ˢ s) (𝓝ˢ t) :=
by simp only [(has_basis_nhds_set s).disjoint_iff (has_basis_nhds_set t), separated, exists_prop,
  ← exists_and_distrib_left, and.assoc, and.comm, and.left_comm]

namespace separated

open separated

@[symm] lemma symm {s t : set α} : separated s t → separated t s :=
λ ⟨U, V, oU, oV, aU, bV, UV⟩, ⟨V, U, oV, oU, bV, aU, disjoint.symm UV⟩

lemma comm (s t : set α) : separated s t ↔ separated t s :=
⟨symm, symm⟩

lemma preimage [topological_space β] {f : α → β} {s t : set β} (h : separated s t)
  (hf : continuous f) : separated (f ⁻¹' s) (f ⁻¹' t) :=
let ⟨U, V, oU, oV, sU, tV, UV⟩ := h in
⟨f ⁻¹' U, f ⁻¹' V, oU.preimage hf, oV.preimage hf, preimage_mono sU, preimage_mono tV,
  UV.preimage f⟩

protected lemma disjoint {s t : set α} (h : separated s t) : disjoint s t :=
let ⟨U, V, hU, hV, hsU, htV, hd⟩ := h in hd.mono hsU htV

lemma disjoint_closure_left {s t : set α} (h : separated s t) : disjoint (closure s) t :=
let ⟨U, V, hU, hV, hsU, htV, hd⟩ := h
in (hd.closure_left hV).mono (closure_mono hsU) htV

lemma disjoint_closure_right {s t : set α} (h : separated s t) : disjoint s (closure t) :=
h.symm.disjoint_closure_left.symm

lemma empty_right (a : set α) : separated a ∅ :=
⟨_, _, is_open_univ, is_open_empty, λ a h, mem_univ a, λ a h, by cases h, disjoint_empty _⟩

lemma empty_left (a : set α) : separated ∅ a :=
(empty_right _).symm

lemma mono {s₁ s₂ t₁ t₂ : set α} (h : separated s₂ t₂) (hs : s₁ ⊆ s₂) (ht : t₁ ⊆ t₂) :
  separated s₁ t₁ :=
let ⟨U, V, hU, hV, hsU, htV, hd⟩ := h in ⟨U, V, hU, hV, hs.trans hsU, ht.trans htV, hd⟩

lemma union_left {a b c : set α} : separated a c → separated b c → separated (a ∪ b) c :=
by simpa only [separated_iff_disjoint, nhds_set_union, disjoint_sup_left] using and.intro

lemma union_right {a b c : set α} (ab : separated a b) (ac : separated a c) :
  separated a (b ∪ c) :=
(ab.symm.union_left ac.symm).symm

end separated

/-- A T₀ space, also known as a Kolmogorov space, is a topological space such that for every pair
`x ≠ y`, there is an open set containing one but not the other. We formulate the definition in terms
of the `inseparable` relation.  -/
class t0_space (α : Type u) [topological_space α] : Prop :=
(t0 : ∀ ⦃x y : α⦄, inseparable x y → x = y)

lemma t0_space_iff_inseparable (α : Type u) [topological_space α] :
  t0_space α ↔ ∀ (x y : α), inseparable x y → x = y :=
⟨λ ⟨h⟩, h, λ h, ⟨h⟩⟩

lemma t0_space_iff_not_inseparable (α : Type u) [topological_space α] :
  t0_space α ↔ ∀ (x y : α), x ≠ y → ¬inseparable x y :=
by simp only [t0_space_iff_inseparable, ne.def, not_imp_not]

lemma inseparable.eq [t0_space α] {x y : α} (h : inseparable x y) : x = y :=
t0_space.t0 h

lemma t0_space_iff_nhds_injective (α : Type u) [topological_space α] :
  t0_space α ↔ injective (𝓝 : α → filter α) :=
t0_space_iff_inseparable α

lemma nhds_injective [t0_space α] : injective (𝓝 : α → filter α) :=
(t0_space_iff_nhds_injective α).1 ‹_›

lemma inseparable_iff_eq [t0_space α] {x y : α} : inseparable x y ↔ x = y :=
nhds_injective.eq_iff

@[simp] lemma nhds_eq_nhds_iff [t0_space α] {a b : α} : 𝓝 a = 𝓝 b ↔ a = b :=
nhds_injective.eq_iff

@[simp] lemma inseparable_eq_eq [t0_space α] : inseparable = @eq α :=
funext₂ $ λ x y, propext inseparable_iff_eq

lemma t0_space_iff_exists_is_open_xor_mem (α : Type u) [topological_space α] :
  t0_space α ↔ ∀ x y, x ≠ y → ∃ U:set α, is_open U ∧ (xor (x ∈ U) (y ∈ U)) :=
by simp only [t0_space_iff_not_inseparable, xor_iff_not_iff, not_forall, exists_prop,
  inseparable_iff_forall_open]

lemma exists_is_open_xor_mem [t0_space α] {x y : α} (h : x ≠ y) :
  ∃ U : set α, is_open U ∧ xor (x ∈ U) (y ∈ U) :=
(t0_space_iff_exists_is_open_xor_mem α).1 ‹_› x y h

/-- Specialization forms a partial order on a t0 topological space. -/
def specialization_order (α : Type*) [topological_space α] [t0_space α] : partial_order α :=
{ .. specialization_preorder α,
  .. partial_order.lift (order_dual.to_dual ∘ 𝓝) nhds_injective }

instance : t0_space (separation_quotient α) :=
⟨λ x' y', quotient.induction_on₂' x' y' $
  λ x y h, separation_quotient.mk_eq_mk.2 $ separation_quotient.inducing_mk.inseparable_iff.1 h⟩

theorem minimal_nonempty_closed_subsingleton [t0_space α] {s : set α} (hs : is_closed s)
  (hmin : ∀ t ⊆ s, t.nonempty → is_closed t → t = s) :
  s.subsingleton :=
begin
  refine λ x hx y hy, of_not_not (λ hxy, _),
  rcases exists_is_open_xor_mem hxy with ⟨U, hUo, hU⟩,
  wlog h : x ∈ U ∧ y ∉ U := hU using [x y, y x], cases h with hxU hyU,
  have : s \ U = s := hmin (s \ U) (diff_subset _ _) ⟨y, hy, hyU⟩ (hs.sdiff hUo),
  exact (this.symm.subset hx).2 hxU
end

theorem minimal_nonempty_closed_eq_singleton [t0_space α] {s : set α} (hs : is_closed s)
  (hne : s.nonempty) (hmin : ∀ t ⊆ s, t.nonempty → is_closed t → t = s) :
  ∃ x, s = {x} :=
exists_eq_singleton_iff_nonempty_subsingleton.2 ⟨hne, minimal_nonempty_closed_subsingleton hs hmin⟩

/-- Given a closed set `S` in a compact T₀ space,
there is some `x ∈ S` such that `{x}` is closed. -/
theorem is_closed.exists_closed_singleton {α : Type*} [topological_space α]
  [t0_space α] [compact_space α] {S : set α} (hS : is_closed S) (hne : S.nonempty) :
  ∃ (x : α), x ∈ S ∧ is_closed ({x} : set α) :=
begin
  obtain ⟨V, Vsub, Vne, Vcls, hV⟩ := hS.exists_minimal_nonempty_closed_subset hne,
  rcases minimal_nonempty_closed_eq_singleton Vcls Vne hV with ⟨x, rfl⟩,
  exact ⟨x, Vsub (mem_singleton x), Vcls⟩
end

theorem minimal_nonempty_open_subsingleton [t0_space α] {s : set α} (hs : is_open s)
  (hmin : ∀ t ⊆ s, t.nonempty → is_open t → t = s) :
  s.subsingleton :=
begin
  refine λ x hx y hy, of_not_not (λ hxy, _),
  rcases exists_is_open_xor_mem hxy with ⟨U, hUo, hU⟩,
  wlog h : x ∈ U ∧ y ∉ U := hU using [x y, y x], cases h with hxU hyU,
  have : s ∩ U = s := hmin (s ∩ U) (inter_subset_left _ _) ⟨x, hx, hxU⟩ (hs.inter hUo),
  exact hyU (this.symm.subset hy).2
end

theorem minimal_nonempty_open_eq_singleton [t0_space α] {s : set α} (hs : is_open s)
  (hne : s.nonempty) (hmin : ∀ t ⊆ s, t.nonempty → is_open t → t = s) :
  ∃ x, s = {x} :=
exists_eq_singleton_iff_nonempty_subsingleton.2 ⟨hne, minimal_nonempty_open_subsingleton hs hmin⟩

/-- Given an open finite set `S` in a T₀ space, there is some `x ∈ S` such that `{x}` is open. -/
theorem exists_open_singleton_of_open_finite [t0_space α] {s : set α} (hfin : s.finite)
  (hne : s.nonempty) (ho : is_open s) :
  ∃ x ∈ s, is_open ({x} : set α) :=
begin
  lift s to finset α using hfin,
  induction s using finset.strong_induction_on with s ihs,
  rcases em (∃ t ⊂ s, t.nonempty ∧ is_open (t : set α)) with ⟨t, hts, htne, hto⟩|ht,
  { rcases ihs t hts htne hto with ⟨x, hxt, hxo⟩,
    exact ⟨x, hts.1 hxt, hxo⟩ },
  { rcases minimal_nonempty_open_eq_singleton ho hne _ with ⟨x, hx⟩,
    { exact ⟨x, hx.symm ▸ rfl, hx ▸ ho⟩ },
    refine λ t hts htne hto, of_not_not (λ hts', ht _),
    lift t to finset α using s.finite_to_set.subset hts,
    exact ⟨t, ssubset_iff_subset_ne.2 ⟨hts, mt finset.coe_inj.2 hts'⟩, htne, hto⟩ }
end

theorem exists_open_singleton_of_fintype [t0_space α] [finite α] [nonempty α] :
  ∃ x : α, is_open ({x} : set α) :=
let ⟨x, _, h⟩ := exists_open_singleton_of_open_finite (set.to_finite _) univ_nonempty
  is_open_univ in ⟨x, h⟩

lemma t0_space_of_injective_of_continuous [topological_space β] {f : α → β}
  (hf : function.injective f) (hf' : continuous f) [t0_space β] : t0_space α :=
⟨λ x y h, hf $ (h.map hf').eq⟩

protected lemma embedding.t0_space [topological_space β] [t0_space β] {f : α → β}
  (hf : embedding f) : t0_space α :=
t0_space_of_injective_of_continuous hf.inj hf.continuous

instance subtype.t0_space [t0_space α] {p : α → Prop} : t0_space (subtype p) :=
embedding_subtype_coe.t0_space

theorem t0_space_iff_or_not_mem_closure (α : Type u) [topological_space α] :
  t0_space α ↔ (∀ a b : α, a ≠ b → (a ∉ closure ({b} : set α) ∨ b ∉ closure ({a} : set α))) :=
by simp only [t0_space_iff_not_inseparable, inseparable_iff_mem_closure, not_and_distrib]

instance [topological_space β] [t0_space α] [t0_space β] : t0_space (α × β) :=
⟨λ x y h, prod.ext (h.map continuous_fst).eq (h.map continuous_snd).eq⟩

instance {ι : Type*} {π : ι → Type*} [Π i, topological_space (π i)] [Π i, t0_space (π i)] :
  t0_space (Π i, π i) :=
⟨λ x y h, funext $ λ i, (h.map (continuous_apply i)).eq⟩

lemma t0_space.of_cover (h : ∀ x y, inseparable x y → ∃ s : set α, x ∈ s ∧ y ∈ s ∧ t0_space s) :
  t0_space α :=
begin
  refine ⟨λ x y hxy, _⟩,
  rcases h x y hxy with ⟨s, hxs, hys, hs⟩, resetI,
  lift x to s using hxs, lift y to s using hys,
  rw ← subtype_inseparable_iff at hxy,
  exact congr_arg coe hxy.eq
end

lemma t0_space.of_open_cover (h : ∀ x, ∃ s : set α, x ∈ s ∧ is_open s ∧ t0_space s) : t0_space α :=
t0_space.of_cover $ λ x y hxy,
  let ⟨s, hxs, hso, hs⟩ := h x in ⟨s, hxs, (hxy.mem_open_iff hso).1 hxs, hs⟩

/-- A T₁ space, also known as a Fréchet space, is a topological space
  where every singleton set is closed. Equivalently, for every pair
  `x ≠ y`, there is an open set containing `x` and not `y`. -/
class t1_space (α : Type u) [topological_space α] : Prop :=
(t1 : ∀x, is_closed ({x} : set α))

lemma is_closed_singleton [t1_space α] {x : α} : is_closed ({x} : set α) :=
t1_space.t1 x

lemma is_open_compl_singleton [t1_space α] {x : α} : is_open ({x}ᶜ : set α) :=
is_closed_singleton.is_open_compl

lemma is_open_ne [t1_space α] {x : α} : is_open {y | y ≠ x} :=
is_open_compl_singleton

lemma ne.nhds_within_compl_singleton [t1_space α] {x y : α} (h : x ≠ y) :
  𝓝[{y}ᶜ] x = 𝓝 x :=
is_open_ne.nhds_within_eq h

lemma ne.nhds_within_diff_singleton [t1_space α] {x y : α} (h : x ≠ y) (s : set α) :
  𝓝[s \ {y}] x = 𝓝[s] x :=
begin
  rw [diff_eq, inter_comm, nhds_within_inter_of_mem],
  exact mem_nhds_within_of_mem_nhds (is_open_ne.mem_nhds h)
end

protected lemma set.finite.is_closed [t1_space α] {s : set α} (hs : set.finite s) :
  is_closed s :=
begin
  rw ← bUnion_of_singleton s,
  exact is_closed_bUnion hs (λ i hi, is_closed_singleton)
end

lemma topological_space.is_topological_basis.exists_mem_of_ne
  [t1_space α] {b : set (set α)} (hb : is_topological_basis b) {x y : α} (h : x ≠ y) :
  ∃ a ∈ b, x ∈ a ∧ y ∉ a :=
begin
  rcases hb.is_open_iff.1 is_open_ne x h with ⟨a, ab, xa, ha⟩,
  exact ⟨a, ab, xa, λ h, ha h rfl⟩,
end

lemma filter.coclosed_compact_le_cofinite [t1_space α] :
  filter.coclosed_compact α ≤ filter.cofinite :=
λ s hs, compl_compl s ▸ hs.is_compact.compl_mem_coclosed_compact_of_is_closed hs.is_closed

variable (α)

/-- In a `t1_space`, relatively compact sets form a bornology. Its cobounded filter is
`filter.coclosed_compact`. See also `bornology.in_compact` the bornology of sets contained
in a compact set. -/
def bornology.relatively_compact [t1_space α] : bornology α :=
{ cobounded := filter.coclosed_compact α,
  le_cofinite := filter.coclosed_compact_le_cofinite }

variable {α}

lemma bornology.relatively_compact.is_bounded_iff [t1_space α] {s : set α} :
  @bornology.is_bounded _ (bornology.relatively_compact α) s ↔ is_compact (closure s) :=
begin
  change sᶜ ∈ filter.coclosed_compact α ↔ _,
  rw filter.mem_coclosed_compact,
  split,
  { rintros ⟨t, ht₁, ht₂, hst⟩,
    rw compl_subset_compl at hst,
    exact compact_of_is_closed_subset ht₂ is_closed_closure (closure_minimal hst ht₁) },
  { intros h,
    exact ⟨closure s, is_closed_closure, h, compl_subset_compl.mpr subset_closure⟩ }
end

protected lemma finset.is_closed [t1_space α] (s : finset α) : is_closed (s : set α) :=
s.finite_to_set.is_closed

lemma t1_space_tfae (α : Type u) [topological_space α] :
  tfae [t1_space α,
    ∀ x, is_closed ({x} : set α),
    ∀ x, is_open ({x}ᶜ : set α),
    continuous (@cofinite_topology.of α),
    ∀ ⦃x y : α⦄, x ≠ y → {y}ᶜ ∈ 𝓝 x,
    ∀ ⦃x y : α⦄, x ≠ y → ∃ s ∈ 𝓝 x, y ∉ s,
    ∀ ⦃x y : α⦄, x ≠ y → ∃ (U : set α) (hU : is_open U), x ∈ U ∧ y ∉ U,
    ∀ ⦃x y : α⦄, x ≠ y → disjoint (𝓝 x) (pure y),
    ∀ ⦃x y : α⦄, x ≠ y → disjoint (pure x) (𝓝 y),
    ∀ ⦃x y : α⦄, x ⤳ y → x = y] :=
begin
  tfae_have : 1 ↔ 2, from ⟨λ h, h.1, λ h, ⟨h⟩⟩,
  tfae_have : 2 ↔ 3, by simp only [is_open_compl_iff],
  tfae_have : 5 ↔ 3,
  { refine forall_swap.trans _,
    simp only [is_open_iff_mem_nhds, mem_compl_iff, mem_singleton_iff] },
  tfae_have : 5 ↔ 6,
    by simp only [← subset_compl_singleton_iff, exists_mem_subset_iff],
  tfae_have : 5 ↔ 7,
    by simp only [(nhds_basis_opens _).mem_iff, subset_compl_singleton_iff, exists_prop, and.assoc,
      and.left_comm],
  tfae_have : 5 ↔ 8,
    by simp only [← principal_singleton, disjoint_principal_right],
  tfae_have : 8 ↔ 9, from forall_swap.trans (by simp only [disjoint.comm, ne_comm]),
  tfae_have : 1 → 4,
  { simp only [continuous_def, cofinite_topology.is_open_iff'],
    rintro H s (rfl|hs),
    exacts [is_open_empty, compl_compl s ▸ (@set.finite.is_closed _ _ H _ hs).is_open_compl] },
  tfae_have : 4 → 2,
    from λ h x, (cofinite_topology.is_closed_iff.2 $ or.inr (finite_singleton _)).preimage h,
  tfae_have : 2 ↔ 10,
  { simp only [← closure_subset_iff_is_closed, specializes_iff_mem_closure, subset_def,
      mem_singleton_iff, eq_comm] },
  tfae_finish
end

lemma t1_space_iff_continuous_cofinite_of {α : Type*} [topological_space α] :
  t1_space α ↔ continuous (@cofinite_topology.of α) :=
(t1_space_tfae α).out 0 3

lemma cofinite_topology.continuous_of [t1_space α] : continuous (@cofinite_topology.of α) :=
t1_space_iff_continuous_cofinite_of.mp ‹_›

lemma t1_space_iff_exists_open : t1_space α ↔
  ∀ (x y), x ≠ y → (∃ (U : set α) (hU : is_open U), x ∈ U ∧ y ∉ U) :=
(t1_space_tfae α).out 0 6

lemma t1_space_iff_disjoint_pure_nhds : t1_space α ↔ ∀ ⦃x y : α⦄, x ≠ y → disjoint (pure x) (𝓝 y) :=
(t1_space_tfae α).out 0 8

lemma t1_space_iff_disjoint_nhds_pure : t1_space α ↔ ∀ ⦃x y : α⦄, x ≠ y → disjoint (𝓝 x) (pure y) :=
(t1_space_tfae α).out 0 7

lemma t1_space_iff_specializes_imp_eq : t1_space α ↔ ∀ ⦃x y : α⦄, x ⤳ y → x = y :=
(t1_space_tfae α).out 0 9

lemma disjoint_pure_nhds [t1_space α] {x y : α} (h : x ≠ y) : disjoint (pure x) (𝓝 y) :=
t1_space_iff_disjoint_pure_nhds.mp ‹_› h

lemma disjoint_nhds_pure [t1_space α] {x y : α} (h : x ≠ y) : disjoint (𝓝 x) (pure y) :=
t1_space_iff_disjoint_nhds_pure.mp ‹_› h

lemma specializes.eq [t1_space α] {x y : α} (h : x ⤳ y) : x = y :=
t1_space_iff_specializes_imp_eq.1 ‹_› h

lemma specializes_iff_eq [t1_space α] {x y : α} : x ⤳ y ↔ x = y :=
⟨specializes.eq, λ h, h ▸ specializes_rfl⟩

@[simp] lemma specializes_eq_eq [t1_space α] : (⤳) = @eq α :=
funext₂ $ λ x y, propext specializes_iff_eq

@[simp] lemma pure_le_nhds_iff [t1_space α] {a b : α} : pure a ≤ 𝓝 b ↔ a = b :=
specializes_iff_pure.symm.trans specializes_iff_eq

@[simp] lemma nhds_le_nhds_iff [t1_space α] {a b : α} : 𝓝 a ≤ 𝓝 b ↔ a = b :=
specializes_iff_eq

instance {α : Type*} : t1_space (cofinite_topology α) :=
t1_space_iff_continuous_cofinite_of.mpr continuous_id

lemma t1_space_antitone {α : Type*} : antitone (@t1_space α) :=
begin
  simp only [antitone, t1_space_iff_continuous_cofinite_of, continuous_iff_le_induced],
  exact λ t₁ t₂ h, h.trans
end

lemma continuous_within_at_update_of_ne [t1_space α] [decidable_eq α] [topological_space β]
  {f : α → β} {s : set α} {x y : α} {z : β} (hne : y ≠ x) :
  continuous_within_at (function.update f x z) s y ↔ continuous_within_at f s y :=
eventually_eq.congr_continuous_within_at
  (mem_nhds_within_of_mem_nhds $ mem_of_superset (is_open_ne.mem_nhds hne) $
    λ y' hy', function.update_noteq hy' _ _)
  (function.update_noteq hne _ _)

lemma continuous_at_update_of_ne [t1_space α] [decidable_eq α] [topological_space β]
  {f : α → β} {x y : α} {z : β} (hne : y ≠ x) :
  continuous_at (function.update f x z) y ↔ continuous_at f y :=
by simp only [← continuous_within_at_univ, continuous_within_at_update_of_ne hne]

lemma continuous_on_update_iff [t1_space α] [decidable_eq α] [topological_space β]
  {f : α → β} {s : set α} {x : α} {y : β} :
  continuous_on (function.update f x y) s ↔
    continuous_on f (s \ {x}) ∧ (x ∈ s → tendsto f (𝓝[s \ {x}] x) (𝓝 y)) :=
begin
  rw [continuous_on, ← and_forall_ne x, and_comm],
  refine and_congr ⟨λ H z hz, _, λ H z hzx hzs, _⟩ (forall_congr $ λ hxs, _),
  { specialize H z hz.2 hz.1,
    rw continuous_within_at_update_of_ne hz.2 at H,
    exact H.mono (diff_subset _ _) },
  { rw continuous_within_at_update_of_ne hzx,
    refine (H z ⟨hzs, hzx⟩).mono_of_mem (inter_mem_nhds_within _ _),
    exact is_open_ne.mem_nhds hzx },
  { exact continuous_within_at_update_same }
end

lemma t1_space_of_injective_of_continuous [topological_space β] {f : α → β}
  (hf : function.injective f) (hf' : continuous f) [t1_space β] : t1_space α :=
t1_space_iff_specializes_imp_eq.2 $ λ x y h, hf (h.map hf').eq

protected lemma embedding.t1_space [topological_space β] [t1_space β] {f : α → β}
  (hf : embedding f) : t1_space α :=
t1_space_of_injective_of_continuous hf.inj hf.continuous

instance subtype.t1_space {α : Type u} [topological_space α] [t1_space α] {p : α → Prop} :
  t1_space (subtype p) :=
embedding_subtype_coe.t1_space

instance [topological_space β] [t1_space α] [t1_space β] : t1_space (α × β) :=
⟨λ ⟨a, b⟩, @singleton_prod_singleton _ _ a b ▸ is_closed_singleton.prod is_closed_singleton⟩

instance {ι : Type*} {π : ι → Type*} [Π i, topological_space (π i)] [Π i, t1_space (π i)] :
  t1_space (Π i, π i) :=
⟨λ f, univ_pi_singleton f ▸ is_closed_set_pi (λ i hi, is_closed_singleton)⟩

@[priority 100] -- see Note [lower instance priority]
instance t1_space.t0_space [t1_space α] : t0_space α := ⟨λ x y h, h.specializes.eq⟩

@[simp] lemma compl_singleton_mem_nhds_iff [t1_space α] {x y : α} : {x}ᶜ ∈ 𝓝 y ↔ y ≠ x :=
is_open_compl_singleton.mem_nhds_iff

lemma compl_singleton_mem_nhds [t1_space α] {x y : α} (h : y ≠ x) : {x}ᶜ ∈ 𝓝 y :=
compl_singleton_mem_nhds_iff.mpr h

@[simp] lemma closure_singleton [t1_space α] {a : α} :
  closure ({a} : set α) = {a} :=
is_closed_singleton.closure_eq

lemma set.subsingleton.closure [t1_space α] {s : set α} (hs : s.subsingleton) :
  (closure s).subsingleton :=
hs.induction_on (by simp) $ λ x, by simp

@[simp] lemma subsingleton_closure [t1_space α] {s : set α} :
  (closure s).subsingleton ↔ s.subsingleton :=
⟨λ h, h.anti subset_closure, λ h, h.closure⟩

lemma is_closed_map_const {α β} [topological_space α] [topological_space β] [t1_space β] {y : β} :
  is_closed_map (function.const α y) :=
is_closed_map.of_nonempty $ λ s hs h2s, by simp_rw [h2s.image_const, is_closed_singleton]

lemma bInter_basis_nhds [t1_space α] {ι : Sort*} {p : ι → Prop} {s : ι → set α} {x : α}
  (h : (𝓝 x).has_basis p s) : (⋂ i (h : p i), s i) = {x} :=
begin
  simp only [eq_singleton_iff_unique_mem, mem_Inter],
  refine ⟨λ i hi, mem_of_mem_nhds $ h.mem_of_mem hi, λ y hy, _⟩,
  contrapose! hy,
  rcases h.mem_iff.1 (compl_singleton_mem_nhds hy.symm) with ⟨i, hi, hsub⟩,
  exact ⟨i, hi, λ h, hsub h rfl⟩
end

@[simp] lemma compl_singleton_mem_nhds_set_iff [t1_space α] {x : α} {s : set α} :
  {x}ᶜ ∈ 𝓝ˢ s ↔ x ∉ s :=
by rwa [is_open_compl_singleton.mem_nhds_set, subset_compl_singleton_iff]

@[simp] lemma nhds_set_le_iff [t1_space α] {s t : set α} : 𝓝ˢ s ≤ 𝓝ˢ t ↔ s ⊆ t :=
begin
  refine ⟨_, λ h, monotone_nhds_set h⟩,
  simp_rw [filter.le_def], intros h x hx,
  specialize h {x}ᶜ,
  simp_rw [compl_singleton_mem_nhds_set_iff] at h,
  by_contra hxt,
  exact h hxt hx,
end

@[simp] lemma nhds_set_inj_iff [t1_space α] {s t : set α} : 𝓝ˢ s = 𝓝ˢ t ↔ s = t :=
by { simp_rw [le_antisymm_iff], exact and_congr nhds_set_le_iff nhds_set_le_iff }

lemma injective_nhds_set [t1_space α] : function.injective (𝓝ˢ : set α → filter α) :=
λ s t hst, nhds_set_inj_iff.mp hst

lemma strict_mono_nhds_set [t1_space α] : strict_mono (𝓝ˢ : set α → filter α) :=
monotone_nhds_set.strict_mono_of_injective injective_nhds_set

@[simp] lemma nhds_le_nhds_set [t1_space α] {s : set α} {x : α} : 𝓝 x ≤ 𝓝ˢ s ↔ x ∈ s :=
by rw [← nhds_set_singleton, nhds_set_le_iff, singleton_subset_iff]

/-- Removing a non-isolated point from a dense set, one still obtains a dense set. -/
lemma dense.diff_singleton [t1_space α] {s : set α} (hs : dense s) (x : α) [ne_bot (𝓝[≠] x)] :
  dense (s \ {x}) :=
hs.inter_of_open_right (dense_compl_singleton x) is_open_compl_singleton

/-- Removing a finset from a dense set in a space without isolated points, one still
obtains a dense set. -/
lemma dense.diff_finset [t1_space α] [∀ (x : α), ne_bot (𝓝[≠] x)]
  {s : set α} (hs : dense s) (t : finset α) :
  dense (s \ t) :=
begin
  induction t using finset.induction_on with x s hxs ih hd,
  { simpa using hs },
  { rw [finset.coe_insert, ← union_singleton, ← diff_diff],
    exact ih.diff_singleton _, }
end

/-- Removing a finite set from a dense set in a space without isolated points, one still
obtains a dense set. -/
lemma dense.diff_finite [t1_space α] [∀ (x : α), ne_bot (𝓝[≠] x)]
  {s : set α} (hs : dense s) {t : set α} (ht : t.finite) :
  dense (s \ t) :=
begin
  convert hs.diff_finset ht.to_finset,
  exact (finite.coe_to_finset _).symm,
end

/-- If a function to a `t1_space` tends to some limit `b` at some point `a`, then necessarily
`b = f a`. -/
lemma eq_of_tendsto_nhds [topological_space β] [t1_space β] {f : α → β} {a : α} {b : β}
  (h : tendsto f (𝓝 a) (𝓝 b)) : f a = b :=
by_contra $ assume (hfa : f a ≠ b),
have fact₁ : {f a}ᶜ ∈ 𝓝 b := compl_singleton_mem_nhds hfa.symm,
have fact₂ : tendsto f (pure a) (𝓝 b) := h.comp (tendsto_id'.2 $ pure_le_nhds a),
fact₂ fact₁ (eq.refl $ f a)

lemma filter.tendsto.eventually_ne [topological_space β] [t1_space β] {α : Type*} {g : α → β}
  {l : filter α} {b₁ b₂ : β} (hg : tendsto g l (𝓝 b₁)) (hb : b₁ ≠ b₂) :
  ∀ᶠ z in l, g z ≠ b₂ :=
hg.eventually (is_open_compl_singleton.eventually_mem hb)

lemma continuous_at.eventually_ne [topological_space β] [t1_space β] {g : α → β}
  {a : α} {b : β} (hg1 : continuous_at g a) (hg2 : g a ≠ b) :
  ∀ᶠ z in 𝓝 a, g z ≠ b :=
hg1.tendsto.eventually_ne hg2

/-- To prove a function to a `t1_space` is continuous at some point `a`, it suffices to prove that
`f` admits *some* limit at `a`. -/
lemma continuous_at_of_tendsto_nhds [topological_space β] [t1_space β] {f : α → β} {a : α} {b : β}
  (h : tendsto f (𝓝 a) (𝓝 b)) : continuous_at f a :=
show tendsto f (𝓝 a) (𝓝 $ f a), by rwa eq_of_tendsto_nhds h

lemma tendsto_const_nhds_iff [t1_space α] {l : filter α} [ne_bot l] {c d : α} :
  tendsto (λ x, c) l (𝓝 d) ↔ c = d :=
by simp_rw [tendsto, filter.map_const, pure_le_nhds_iff]

/-- If the punctured neighborhoods of a point form a nontrivial filter, then any neighborhood is
infinite. -/
lemma infinite_of_mem_nhds {α} [topological_space α] [t1_space α] (x : α) [hx : ne_bot (𝓝[≠] x)]
  {s : set α} (hs : s ∈ 𝓝 x) : set.infinite s :=
begin
  intro hsf,
  have A : {x} ⊆ s, by simp only [singleton_subset_iff, mem_of_mem_nhds hs],
  have B : is_closed (s \ {x}) := (hsf.subset (diff_subset _ _)).is_closed,
  have C : (s \ {x})ᶜ ∈ 𝓝 x, from B.is_open_compl.mem_nhds (λ h, h.2 rfl),
  have D : {x} ∈ 𝓝 x, by simpa only [← diff_eq, diff_diff_cancel_left A] using inter_mem hs C,
  rwa [← mem_interior_iff_mem_nhds, interior_singleton] at D
end

lemma discrete_of_t1_of_finite {X : Type*} [topological_space X] [t1_space X] [finite X] :
  discrete_topology X :=
begin
  apply singletons_open_iff_discrete.mp,
  intros x,
  rw [← is_closed_compl_iff],
  exact (set.to_finite _).is_closed
end

lemma singleton_mem_nhds_within_of_mem_discrete {s : set α} [discrete_topology s]
  {x : α} (hx : x ∈ s) :
  {x} ∈ 𝓝[s] x :=
begin
  have : ({⟨x, hx⟩} : set s) ∈ 𝓝 (⟨x, hx⟩ : s), by simp [nhds_discrete],
  simpa only [nhds_within_eq_map_subtype_coe hx, image_singleton]
    using @image_mem_map _ _ _ (coe : s → α) _ this
end

/-- The neighbourhoods filter of `x` within `s`, under the discrete topology, is equal to
the pure `x` filter (which is the principal filter at the singleton `{x}`.) -/
lemma nhds_within_of_mem_discrete {s : set α} [discrete_topology s] {x : α} (hx : x ∈ s) :
  𝓝[s] x = pure x :=
le_antisymm (le_pure_iff.2 $ singleton_mem_nhds_within_of_mem_discrete hx) (pure_le_nhds_within hx)

lemma filter.has_basis.exists_inter_eq_singleton_of_mem_discrete
  {ι : Type*} {p : ι → Prop} {t : ι → set α} {s : set α} [discrete_topology s] {x : α}
  (hb : (𝓝 x).has_basis p t) (hx : x ∈ s) :
  ∃ i (hi : p i), t i ∩ s = {x} :=
begin
  rcases (nhds_within_has_basis hb s).mem_iff.1 (singleton_mem_nhds_within_of_mem_discrete hx)
    with ⟨i, hi, hix⟩,
  exact ⟨i, hi, subset.antisymm hix $ singleton_subset_iff.2
    ⟨mem_of_mem_nhds $ hb.mem_of_mem hi, hx⟩⟩
end

/-- A point `x` in a discrete subset `s` of a topological space admits a neighbourhood
that only meets `s` at `x`.  -/
lemma nhds_inter_eq_singleton_of_mem_discrete {s : set α} [discrete_topology s]
  {x : α} (hx : x ∈ s) :
  ∃ U ∈ 𝓝 x, U ∩ s = {x} :=
by simpa using (𝓝 x).basis_sets.exists_inter_eq_singleton_of_mem_discrete hx

/-- For point `x` in a discrete subset `s` of a topological space, there is a set `U`
such that
1. `U` is a punctured neighborhood of `x` (ie. `U ∪ {x}` is a neighbourhood of `x`),
2. `U` is disjoint from `s`.
-/
lemma disjoint_nhds_within_of_mem_discrete {s : set α} [discrete_topology s] {x : α} (hx : x ∈ s) :
  ∃ U ∈ 𝓝[≠] x, disjoint U s :=
let ⟨V, h, h'⟩ := nhds_inter_eq_singleton_of_mem_discrete hx in
  ⟨{x}ᶜ ∩ V, inter_mem_nhds_within _ h,
    (disjoint_iff_inter_eq_empty.mpr (by { rw [inter_assoc, h', compl_inter_self] }))⟩

/-- Let `X` be a topological space and let `s, t ⊆ X` be two subsets.  If there is an inclusion
`t ⊆ s`, then the topological space structure on `t` induced by `X` is the same as the one
obtained by the induced topological space structure on `s`. -/
lemma topological_space.subset_trans {X : Type*} [tX : topological_space X]
  {s t : set X} (ts : t ⊆ s) :
  (subtype.topological_space : topological_space t) =
    (subtype.topological_space : topological_space s).induced (set.inclusion ts) :=
begin
  change tX.induced ((coe : s → X) ∘ (set.inclusion ts)) =
    topological_space.induced (set.inclusion ts) (tX.induced _),
  rw ← induced_compose,
end

/-- This lemma characterizes discrete topological spaces as those whose singletons are
neighbourhoods. -/
lemma discrete_topology_iff_nhds {X : Type*} [topological_space X] :
  discrete_topology X ↔ (nhds : X → filter X) = pure :=
begin
  split,
  { introI hX,
    exact nhds_discrete X },
  { intro h,
    constructor,
    apply eq_of_nhds_eq_nhds,
    simp [h, nhds_bot] }
end

/-- The topology pulled-back under an inclusion `f : X → Y` from the discrete topology (`⊥`) is the
discrete topology.
This version does not assume the choice of a topology on either the source `X`
nor the target `Y` of the inclusion `f`. -/
lemma induced_bot {X Y : Type*} {f : X → Y} (hf : function.injective f) :
  topological_space.induced f ⊥ = ⊥ :=
eq_of_nhds_eq_nhds (by simp [nhds_induced, ← set.image_singleton, hf.preimage_image, nhds_bot])

/-- The topology induced under an inclusion `f : X → Y` from the discrete topological space `Y`
is the discrete topology on `X`. -/
lemma discrete_topology_induced {X Y : Type*} [tY : topological_space Y] [discrete_topology Y]
  {f : X → Y} (hf : function.injective f) : @discrete_topology X (topological_space.induced f tY) :=
by apply discrete_topology.mk; by rw [discrete_topology.eq_bot Y, induced_bot hf]

lemma embedding.discrete_topology {X Y : Type*} [topological_space X] [tY : topological_space Y]
  [discrete_topology Y] {f : X → Y} (hf : embedding f) : discrete_topology X :=
⟨by rw [hf.induced, discrete_topology.eq_bot Y, induced_bot hf.inj]⟩

/-- Let `s, t ⊆ X` be two subsets of a topological space `X`.  If `t ⊆ s` and the topology induced
by `X`on `s` is discrete, then also the topology induces on `t` is discrete.  -/
lemma discrete_topology.of_subset {X : Type*} [topological_space X] {s t : set X}
  (ds : discrete_topology s) (ts : t ⊆ s) :
  discrete_topology t :=
begin
  rw [topological_space.subset_trans ts, ds.eq_bot],
  exact {eq_bot := induced_bot (set.inclusion_injective ts)}
end

/-- A T₂ space, also known as a Hausdorff space, is one in which for every
  `x ≠ y` there exists disjoint open sets around `x` and `y`. This is
  the most widely used of the separation axioms. -/
@[mk_iff] class t2_space (α : Type u) [topological_space α] : Prop :=
(t2 : ∀ x y, x ≠ y → ∃ u v : set α, is_open u ∧ is_open v ∧ x ∈ u ∧ y ∈ v ∧ disjoint u v)

/-- Two different points can be separated by open sets. -/
lemma t2_separation [t2_space α] {x y : α} (h : x ≠ y) :
  ∃ u v : set α, is_open u ∧ is_open v ∧ x ∈ u ∧ y ∈ v ∧ disjoint u v :=
t2_space.t2 x y h

lemma t2_space_iff_disjoint_nhds : t2_space α ↔ ∀ x y : α, x ≠ y → disjoint (𝓝 x) (𝓝 y) :=
begin
  refine (t2_space_iff α).trans (forall₃_congr $ λ x y hne, _),
  simp only [(nhds_basis_opens x).disjoint_iff (nhds_basis_opens y), exists_prop,
    ← exists_and_distrib_left, and.assoc, and_comm, and.left_comm]
end

@[simp] lemma disjoint_nhds_nhds [t2_space α] {x y : α} : disjoint (𝓝 x) (𝓝 y) ↔ x ≠ y :=
⟨λ hd he, by simpa [he, nhds_ne_bot.ne] using hd, t2_space_iff_disjoint_nhds.mp ‹_› x y⟩

/-- A finite set can be separated by open sets. -/
lemma t2_separation_finset [t2_space α] (s : finset α) :
  ∃ f : α → set α, set.pairwise_disjoint ↑s f ∧ ∀ x ∈ s, x ∈ f x ∧ is_open (f x) :=
finset.induction_on s (by simp) begin
  rintros t s ht ⟨f, hf, hf'⟩,
  have hty : ∀ y : s, t ≠ y := by { rintros y rfl, exact ht y.2 },
  choose u v hu hv htu hxv huv using λ {x} (h : t ≠ x), t2_separation h,
  refine ⟨λ x, if ht : t = x then ⋂ y : s, u (hty y) else f x ∩ v ht, _, _⟩,
  { rintros x hx₁ y hy₁ hxy a ⟨hx, hy⟩,
    rw [finset.mem_coe, finset.mem_insert, eq_comm] at hx₁ hy₁,
    rcases eq_or_ne t x with rfl | hx₂;
    rcases eq_or_ne t y with rfl | hy₂,
    { exact hxy rfl },
    { simp_rw [dif_pos rfl, mem_Inter] at hx,
      simp_rw [dif_neg hy₂] at hy,
      exact huv hy₂ ⟨hx ⟨y, hy₁.resolve_left hy₂⟩, hy.2⟩ },
    { simp_rw [dif_neg hx₂] at hx,
      simp_rw [dif_pos rfl, mem_Inter] at hy,
      exact huv hx₂ ⟨hy ⟨x, hx₁.resolve_left hx₂⟩, hx.2⟩ },
    { simp_rw [dif_neg hx₂] at hx,
      simp_rw [dif_neg hy₂] at hy,
      exact hf (hx₁.resolve_left hx₂) (hy₁.resolve_left hy₂) hxy ⟨hx.1, hy.1⟩ } },
  { intros x hx,
    split_ifs with ht,
    { refine ⟨mem_Inter.2 (λ y, _), is_open_Inter (λ y, hu (hty y))⟩,
      rw ←ht,
      exact htu (hty y) },
    { have hx := hf' x ((finset.mem_insert.1 hx).resolve_left (ne.symm ht)),
      exact ⟨⟨hx.1, hxv ht⟩, is_open.inter hx.2 (hv ht)⟩ } }
end

@[priority 100] -- see Note [lower instance priority]
instance t2_space.t1_space [t2_space α] : t1_space α :=
t1_space_iff_disjoint_pure_nhds.mpr $ λ x y hne, (disjoint_nhds_nhds.2 hne).mono_left $
  pure_le_nhds _

/-- A space is T₂ iff the neighbourhoods of distinct points generate the bottom filter. -/
lemma t2_iff_nhds : t2_space α ↔ ∀ {x y : α}, ne_bot (𝓝 x ⊓ 𝓝 y) → x = y :=
by simp only [t2_space_iff_disjoint_nhds, disjoint_iff, ne_bot_iff, ne.def, not_imp_comm]

lemma eq_of_nhds_ne_bot [t2_space α] {x y : α} (h : ne_bot (𝓝 x ⊓ 𝓝 y)) : x = y :=
t2_iff_nhds.mp ‹_› h

lemma t2_space_iff_nhds : t2_space α ↔ ∀ {x y : α}, x ≠ y → ∃ (U ∈ 𝓝 x) (V ∈ 𝓝 y), disjoint U V :=
by simp only [t2_space_iff_disjoint_nhds, filter.disjoint_iff]

lemma t2_separation_nhds [t2_space α] {x y : α} (h : x ≠ y) :
  ∃ u v, u ∈ 𝓝 x ∧ v ∈ 𝓝 y ∧ disjoint u v :=
let ⟨u, v, open_u, open_v, x_in, y_in, huv⟩ := t2_separation h in
⟨u, v, open_u.mem_nhds x_in, open_v.mem_nhds y_in, huv⟩

lemma t2_separation_compact_nhds [locally_compact_space α] [t2_space α] {x y : α} (h : x ≠ y) :
  ∃ u v, u ∈ 𝓝 x ∧ v ∈ 𝓝 y ∧ is_compact u ∧ is_compact v ∧ disjoint u v :=
by simpa only [exists_prop, ← exists_and_distrib_left, and_comm, and.assoc, and.left_comm]
  using ((compact_basis_nhds x).disjoint_iff (compact_basis_nhds y)).1 (disjoint_nhds_nhds.2 h)

lemma t2_iff_ultrafilter :
  t2_space α ↔ ∀ {x y : α} (f : ultrafilter α), ↑f ≤ 𝓝 x → ↑f ≤ 𝓝 y → x = y :=
t2_iff_nhds.trans $ by simp only [←exists_ultrafilter_iff, and_imp, le_inf_iff, exists_imp_distrib]

lemma t2_iff_is_closed_diagonal : t2_space α ↔ is_closed (diagonal α) :=
by simp only [t2_space_iff_disjoint_nhds, ← is_open_compl_iff, is_open_iff_mem_nhds, prod.forall,
  nhds_prod_eq, compl_diagonal_mem_prod, mem_compl_iff, mem_diagonal_iff]

lemma is_closed_diagonal [t2_space α] : is_closed (diagonal α) :=
t2_iff_is_closed_diagonal.mp ‹_›

section separated

open separated finset

lemma finset_disjoint_finset_opens_of_t2 [t2_space α] :
  ∀ (s t : finset α), disjoint s t → separated (s : set α) t :=
begin
  refine induction_on_union _ (λ a b hi d, (hi d.symm).symm) (λ a d, empty_right a) (λ a b ab, _) _,
  { obtain ⟨U, V, oU, oV, aU, bV, UV⟩ := t2_separation (finset.disjoint_singleton.1 ab),
    refine ⟨U, V, oU, oV, _, _, UV⟩;
    exact singleton_subset_set_iff.mpr ‹_› },
  { intros a b c ac bc d,
    apply_mod_cast union_left (ac (disjoint_of_subset_left (a.subset_union_left b) d)) (bc _),
    exact disjoint_of_subset_left (a.subset_union_right b) d },
end

lemma point_disjoint_finset_opens_of_t2 [t2_space α] {x : α} {s : finset α} (h : x ∉ s) :
  separated ({x} : set α) s :=
by exact_mod_cast finset_disjoint_finset_opens_of_t2 {x} s (finset.disjoint_singleton_left.mpr h)

end separated

lemma tendsto_nhds_unique [t2_space α] {f : β → α} {l : filter β} {a b : α}
  [ne_bot l] (ha : tendsto f l (𝓝 a)) (hb : tendsto f l (𝓝 b)) : a = b :=
eq_of_nhds_ne_bot $ ne_bot_of_le $ le_inf ha hb

lemma tendsto_nhds_unique' [t2_space α] {f : β → α} {l : filter β} {a b : α}
  (hl : ne_bot l) (ha : tendsto f l (𝓝 a)) (hb : tendsto f l (𝓝 b)) : a = b :=
eq_of_nhds_ne_bot $ ne_bot_of_le $ le_inf ha hb

lemma tendsto_nhds_unique_of_eventually_eq [t2_space α] {f g : β → α} {l : filter β} {a b : α}
  [ne_bot l] (ha : tendsto f l (𝓝 a)) (hb : tendsto g l (𝓝 b)) (hfg : f =ᶠ[l] g) :
  a = b :=
tendsto_nhds_unique (ha.congr' hfg) hb

lemma tendsto_nhds_unique_of_frequently_eq [t2_space α] {f g : β → α} {l : filter β} {a b : α}
  (ha : tendsto f l (𝓝 a)) (hb : tendsto g l (𝓝 b)) (hfg : ∃ᶠ x in l, f x = g x) :
  a = b :=
have ∃ᶠ z : α × α in 𝓝 (a, b), z.1 = z.2 := (ha.prod_mk_nhds hb).frequently hfg,
not_not.1 $ λ hne, this (is_closed_diagonal.is_open_compl.mem_nhds hne)

/-- A T₂.₅ space, also known as a Urysohn space, is a topological space
  where for every pair `x ≠ y`, there are two open sets, with the intersection of closures
  empty, one containing `x` and the other `y` . -/
class t2_5_space (α : Type u) [topological_space α]: Prop :=
(t2_5 : ∀ x y  (h : x ≠ y), ∃ (U V: set α), is_open U ∧  is_open V ∧
                                            disjoint (closure U) (closure V) ∧ x ∈ U ∧ y ∈ V)

@[priority 100] -- see Note [lower instance priority]
instance t2_5_space.t2_space [t2_5_space α] : t2_space α :=
⟨λ x y hxy,
  let ⟨U, V, hU, hV, hUV, hh⟩ := t2_5_space.t2_5 x y hxy in
  ⟨U, V, hU, hV, hh.1, hh.2, hUV.mono subset_closure subset_closure⟩⟩

section lim
variables [t2_space α] {f : filter α}

/-!
### Properties of `Lim` and `lim`

In this section we use explicit `nonempty α` instances for `Lim` and `lim`. This way the lemmas
are useful without a `nonempty α` instance.
-/

lemma Lim_eq {a : α} [ne_bot f] (h : f ≤ 𝓝 a) :
  @Lim _ _ ⟨a⟩ f = a :=
tendsto_nhds_unique (le_nhds_Lim ⟨a, h⟩) h

lemma Lim_eq_iff [ne_bot f] (h : ∃ (a : α), f ≤ nhds a) {a} : @Lim _ _ ⟨a⟩ f = a ↔ f ≤ 𝓝 a :=
⟨λ c, c ▸ le_nhds_Lim h, Lim_eq⟩

lemma ultrafilter.Lim_eq_iff_le_nhds [compact_space α] {x : α} {F : ultrafilter α} :
  F.Lim = x ↔ ↑F ≤ 𝓝 x :=
⟨λ h, h ▸ F.le_nhds_Lim, Lim_eq⟩

lemma is_open_iff_ultrafilter' [compact_space α] (U : set α) :
  is_open U ↔ (∀ F : ultrafilter α, F.Lim ∈ U → U ∈ F.1) :=
begin
  rw is_open_iff_ultrafilter,
  refine ⟨λ h F hF, h F.Lim hF F F.le_nhds_Lim, _⟩,
  intros cond x hx f h,
  rw [← (ultrafilter.Lim_eq_iff_le_nhds.2 h)] at hx,
  exact cond _ hx
end

lemma filter.tendsto.lim_eq {a : α} {f : filter β} [ne_bot f] {g : β → α} (h : tendsto g f (𝓝 a)) :
  @lim _ _ _ ⟨a⟩ f g = a :=
Lim_eq h

lemma filter.lim_eq_iff {f : filter β} [ne_bot f] {g : β → α} (h : ∃ a, tendsto g f (𝓝 a)) {a} :
  @lim _ _ _ ⟨a⟩ f g = a ↔ tendsto g f (𝓝 a) :=
⟨λ c, c ▸ tendsto_nhds_lim h, filter.tendsto.lim_eq⟩

lemma continuous.lim_eq [topological_space β] {f : β → α} (h : continuous f) (a : β) :
  @lim _ _ _ ⟨f a⟩ (𝓝 a) f = f a :=
(h.tendsto a).lim_eq

@[simp] lemma Lim_nhds (a : α) : @Lim _ _ ⟨a⟩ (𝓝 a) = a :=
Lim_eq le_rfl

@[simp] lemma lim_nhds_id (a : α) : @lim _ _ _ ⟨a⟩ (𝓝 a) id = a :=
Lim_nhds a

@[simp] lemma Lim_nhds_within {a : α} {s : set α} (h : a ∈ closure s) :
  @Lim _ _ ⟨a⟩ (𝓝[s] a) = a :=
by haveI : ne_bot (𝓝[s] a) := mem_closure_iff_cluster_pt.1 h;
exact Lim_eq inf_le_left

@[simp] lemma lim_nhds_within_id {a : α} {s : set α} (h : a ∈ closure s) :
  @lim _ _ _ ⟨a⟩ (𝓝[s] a) id = a :=
Lim_nhds_within h

end lim

/-!
### `t2_space` constructions

We use two lemmas to prove that various standard constructions generate Hausdorff spaces from
Hausdorff spaces:

* `separated_by_continuous` says that two points `x y : α` can be separated by open neighborhoods
  provided that there exists a continuous map `f : α → β` with a Hausdorff codomain such that
  `f x ≠ f y`. We use this lemma to prove that topological spaces defined using `induced` are
  Hausdorff spaces.

* `separated_by_open_embedding` says that for an open embedding `f : α → β` of a Hausdorff space
  `α`, the images of two distinct points `x y : α`, `x ≠ y` can be separated by open neighborhoods.
  We use this lemma to prove that topological spaces defined using `coinduced` are Hausdorff spaces.
-/

@[priority 100] -- see Note [lower instance priority]
instance discrete_topology.to_t2_space {α : Type*} [topological_space α] [discrete_topology α] :
  t2_space α :=
⟨λ x y h, ⟨{x}, {y}, is_open_discrete _, is_open_discrete _, rfl, rfl, disjoint_singleton.2 h⟩⟩

lemma separated_by_continuous {α : Type*} {β : Type*}
  [topological_space α] [topological_space β] [t2_space β]
  {f : α → β} (hf : continuous f) {x y : α} (h : f x ≠ f y) :
  ∃u v : set α, is_open u ∧ is_open v ∧ x ∈ u ∧ y ∈ v ∧ disjoint u v :=
let ⟨u, v, uo, vo, xu, yv, uv⟩ := t2_separation h in
⟨f ⁻¹' u, f ⁻¹' v, uo.preimage hf, vo.preimage hf, xu, yv, uv.preimage _⟩

lemma separated_by_open_embedding {α β : Type*} [topological_space α] [topological_space β]
  [t2_space α] {f : α → β} (hf : open_embedding f) {x y : α} (h : x ≠ y) :
  ∃ u v : set β, is_open u ∧ is_open v ∧ f x ∈ u ∧ f y ∈ v ∧ disjoint u v :=
let ⟨u, v, uo, vo, xu, yv, uv⟩ := t2_separation h in
⟨f '' u, f '' v, hf.is_open_map _ uo, hf.is_open_map _ vo,
  mem_image_of_mem _ xu, mem_image_of_mem _ yv, disjoint_image_of_injective hf.inj uv⟩

instance {α : Type*} {p : α → Prop} [t : topological_space α] [t2_space α] : t2_space (subtype p) :=
⟨assume x y h, separated_by_continuous continuous_subtype_val (mt subtype.eq h)⟩

instance {α : Type*} {β : Type*} [t₁ : topological_space α] [t2_space α]
  [t₂ : topological_space β] [t2_space β] : t2_space (α × β) :=
⟨assume ⟨x₁,x₂⟩ ⟨y₁,y₂⟩ h,
  or.elim (not_and_distrib.mp (mt prod.ext_iff.mpr h))
    (λ h₁, separated_by_continuous continuous_fst h₁)
    (λ h₂, separated_by_continuous continuous_snd h₂)⟩

lemma embedding.t2_space [topological_space β] [t2_space β] {f : α → β} (hf : embedding f) :
  t2_space α :=
⟨λ x y h, separated_by_continuous hf.continuous (hf.inj.ne h)⟩

instance {α : Type*} {β : Type*} [t₁ : topological_space α] [t2_space α]
  [t₂ : topological_space β] [t2_space β] : t2_space (α ⊕ β) :=
begin
  constructor,
  rintros (x|x) (y|y) h,
  { replace h : x ≠ y := λ c, (c.subst h) rfl,
    exact separated_by_open_embedding open_embedding_inl h },
  { exact ⟨_, _, is_open_range_inl, is_open_range_inr, ⟨x, rfl⟩, ⟨y, rfl⟩,
      is_compl_range_inl_range_inr.disjoint⟩ },
  { exact ⟨_, _, is_open_range_inr, is_open_range_inl, ⟨x, rfl⟩, ⟨y, rfl⟩,
      is_compl_range_inl_range_inr.disjoint.symm⟩ },
  { replace h : x ≠ y := λ c, (c.subst h) rfl,
    exact separated_by_open_embedding open_embedding_inr h }
end

instance Pi.t2_space {α : Type*} {β : α → Type v} [t₂ : Πa, topological_space (β a)]
  [∀a, t2_space (β a)] :
  t2_space (Πa, β a) :=
⟨assume x y h,
  let ⟨i, hi⟩ := not_forall.mp (mt funext h) in
  separated_by_continuous (continuous_apply i) hi⟩

instance sigma.t2_space {ι : Type*} {α : ι → Type*} [Πi, topological_space (α i)]
  [∀a, t2_space (α a)] :
  t2_space (Σi, α i) :=
begin
  constructor,
  rintros ⟨i, x⟩ ⟨j, y⟩ neq,
  rcases em (i = j) with (rfl|h),
  { replace neq : x ≠ y := λ c, (c.subst neq) rfl,
    exact separated_by_open_embedding open_embedding_sigma_mk neq },
  { exact ⟨_, _, is_open_range_sigma_mk, is_open_range_sigma_mk, ⟨x, rfl⟩, ⟨y, rfl⟩, by tidy⟩ }
end

variables {γ : Type*} [topological_space β] [topological_space γ]

lemma is_closed_eq [t2_space α] {f g : β → α}
  (hf : continuous f) (hg : continuous g) : is_closed {x:β | f x = g x} :=
continuous_iff_is_closed.mp (hf.prod_mk hg) _ is_closed_diagonal

lemma is_open_ne_fun [t2_space α] {f g : β → α}
  (hf : continuous f) (hg : continuous g) : is_open {x:β | f x ≠ g x} :=
is_open_compl_iff.mpr $ is_closed_eq hf hg

/-- If two continuous maps are equal on `s`, then they are equal on the closure of `s`. See also
`set.eq_on.of_subset_closure` for a more general version. -/
lemma set.eq_on.closure [t2_space α] {s : set β} {f g : β → α} (h : eq_on f g s)
  (hf : continuous f) (hg : continuous g) :
  eq_on f g (closure s) :=
closure_minimal h (is_closed_eq hf hg)

/-- If two continuous functions are equal on a dense set, then they are equal. -/
lemma continuous.ext_on [t2_space α] {s : set β} (hs : dense s) {f g : β → α}
  (hf : continuous f) (hg : continuous g) (h : eq_on f g s) :
  f = g :=
funext $ λ x, h.closure hf hg (hs x)

lemma eq_on_closure₂' [t2_space α] {s : set β} {t : set γ} {f g : β → γ → α}
  (h : ∀ (x ∈ s) (y ∈ t), f x y = g x y)
  (hf₁ : ∀ x, continuous (f x)) (hf₂ : ∀ y, continuous (λ x, f x y))
  (hg₁ : ∀ x, continuous (g x)) (hg₂ : ∀ y, continuous (λ x, g x y)) :
  ∀ (x ∈ closure s) (y ∈ closure t), f x y = g x y :=
suffices closure s ⊆ ⋂ y ∈ closure t, {x | f x y = g x y}, by simpa only [subset_def, mem_Inter],
closure_minimal (λ x hx, mem_Inter₂.2 $ set.eq_on.closure (h x hx) (hf₁ _) (hg₁ _)) $
  is_closed_bInter $ λ y hy, is_closed_eq (hf₂ _) (hg₂ _)

lemma eq_on_closure₂ [t2_space α] {s : set β} {t : set γ} {f g : β → γ → α}
  (h : ∀ (x ∈ s) (y ∈ t), f x y = g x y)
  (hf : continuous (uncurry f)) (hg : continuous (uncurry g)) :
  ∀ (x ∈ closure s) (y ∈ closure t), f x y = g x y :=
eq_on_closure₂' h (λ x, continuous_uncurry_left x hf) (λ x, continuous_uncurry_right x hf)
  (λ y, continuous_uncurry_left y hg) (λ y, continuous_uncurry_right y hg)

/-- If `f x = g x` for all `x ∈ s` and `f`, `g` are continuous on `t`, `s ⊆ t ⊆ closure s`, then
`f x = g x` for all `x ∈ t`. See also `set.eq_on.closure`. -/
lemma set.eq_on.of_subset_closure [t2_space α] {s t : set β} {f g : β → α} (h : eq_on f g s)
  (hf : continuous_on f t) (hg : continuous_on g t) (hst : s ⊆ t) (hts : t ⊆ closure s) :
  eq_on f g t :=
begin
  intros x hx,
  haveI : (𝓝[s] x).ne_bot, from mem_closure_iff_cluster_pt.mp (hts hx),
  exact tendsto_nhds_unique_of_eventually_eq ((hf x hx).mono_left $ nhds_within_mono _ hst)
    ((hg x hx).mono_left $ nhds_within_mono _ hst) (h.eventually_eq_of_mem self_mem_nhds_within)
end

lemma function.left_inverse.closed_range [t2_space α] {f : α → β} {g : β → α}
  (h : function.left_inverse f g) (hf : continuous f) (hg : continuous g) :
  is_closed (range g) :=
have eq_on (g ∘ f) id (closure $ range g),
  from h.right_inv_on_range.eq_on.closure (hg.comp hf) continuous_id,
is_closed_of_closure_subset $ λ x hx,
calc x = g (f x) : (this hx).symm
   ... ∈ _ : mem_range_self _

lemma function.left_inverse.closed_embedding [t2_space α] {f : α → β} {g : β → α}
  (h : function.left_inverse f g) (hf : continuous f) (hg : continuous g) :
  closed_embedding g :=
⟨h.embedding hf hg, h.closed_range hf hg⟩

lemma compact_compact_separated [t2_space α] {s t : set α}
  (hs : is_compact s) (ht : is_compact t) (hst : disjoint s t) :
  ∃ u v, is_open u ∧ is_open v ∧ s ⊆ u ∧ t ⊆ v ∧ disjoint u v :=
by simp only [prod_subset_compl_diagonal_iff_disjoint.symm] at ⊢ hst;
   exact generalized_tube_lemma hs ht is_closed_diagonal.is_open_compl hst

/-- In a `t2_space`, every compact set is closed. -/
lemma is_compact.is_closed [t2_space α] {s : set α} (hs : is_compact s) : is_closed s :=
is_open_compl_iff.1 $ is_open_iff_forall_mem_open.mpr $ assume x hx,
  let ⟨u, v, uo, vo, su, xv, uv⟩ :=
    compact_compact_separated hs is_compact_singleton (disjoint_singleton_right.2 hx) in
⟨v, (uv.mono_left $ show s ≤ u, from su).subset_compl_left, vo, by simpa using xv⟩

@[simp] lemma filter.coclosed_compact_eq_cocompact [t2_space α] :
  coclosed_compact α = cocompact α :=
by simp [coclosed_compact, cocompact, infi_and', and_iff_right_of_imp is_compact.is_closed]

@[simp] lemma bornology.relatively_compact_eq_in_compact [t2_space α] :
  bornology.relatively_compact α = bornology.in_compact α :=
by rw bornology.ext_iff; exact filter.coclosed_compact_eq_cocompact

/-- If `V : ι → set α` is a decreasing family of compact sets then any neighborhood of
`⋂ i, V i` contains some `V i`. This is a version of `exists_subset_nhd_of_compact'` where we
don't need to assume each `V i` closed because it follows from compactness since `α` is
assumed to be Hausdorff. -/
lemma exists_subset_nhd_of_compact [t2_space α] {ι : Type*} [nonempty ι] {V : ι → set α}
  (hV : directed (⊇) V) (hV_cpct : ∀ i, is_compact (V i)) {U : set α}
  (hU : ∀ x ∈ ⋂ i, V i, U ∈ 𝓝 x) : ∃ i, V i ⊆ U :=
exists_subset_nhd_of_compact' hV hV_cpct (λ i, (hV_cpct i).is_closed) hU

lemma compact_exhaustion.is_closed [t2_space α] (K : compact_exhaustion α) (n : ℕ) :
  is_closed (K n) :=
(K.is_compact n).is_closed

lemma is_compact.inter [t2_space α] {s t : set α} (hs : is_compact s) (ht : is_compact t) :
  is_compact (s ∩ t) :=
hs.inter_right $ ht.is_closed

lemma compact_closure_of_subset_compact [t2_space α] {s t : set α} (ht : is_compact t) (h : s ⊆ t) :
  is_compact (closure s) :=
compact_of_is_closed_subset ht is_closed_closure (closure_minimal h ht.is_closed)

@[simp]
lemma exists_compact_superset_iff [t2_space α] {s : set α} :
  (∃ K, is_compact K ∧ s ⊆ K) ↔ is_compact (closure s) :=
⟨λ ⟨K, hK, hsK⟩, compact_closure_of_subset_compact hK hsK, λ h, ⟨closure s, h, subset_closure⟩⟩

lemma image_closure_of_compact [t2_space β]
  {s : set α} (hs : is_compact (closure s)) {f : α → β} (hf : continuous_on f (closure s)) :
  f '' closure s = closure (f '' s) :=
subset.antisymm hf.image_closure $ closure_minimal (image_subset f subset_closure)
  (hs.image_of_continuous_on hf).is_closed

/-- If a compact set is covered by two open sets, then we can cover it by two compact subsets. -/
lemma is_compact.binary_compact_cover [t2_space α] {K U V : set α} (hK : is_compact K)
  (hU : is_open U) (hV : is_open V) (h2K : K ⊆ U ∪ V) :
  ∃ K₁ K₂ : set α, is_compact K₁ ∧ is_compact K₂ ∧ K₁ ⊆ U ∧ K₂ ⊆ V ∧ K = K₁ ∪ K₂ :=
begin
  obtain ⟨O₁, O₂, h1O₁, h1O₂, h2O₁, h2O₂, hO⟩ := compact_compact_separated (hK.diff hU) (hK.diff hV)
    (by rwa [disjoint_iff_inter_eq_empty, diff_inter_diff, diff_eq_empty]),
  exact ⟨_, _, hK.diff h1O₁, hK.diff h1O₂, by rwa [diff_subset_comm], by rwa [diff_subset_comm],
    by rw [← diff_inter, hO.inter_eq, diff_empty]⟩
end

lemma continuous.is_closed_map [compact_space α] [t2_space β] {f : α → β} (h : continuous f) :
  is_closed_map f :=
λ s hs, (hs.is_compact.image h).is_closed

lemma continuous.closed_embedding [compact_space α] [t2_space β] {f : α → β} (h : continuous f)
  (hf : function.injective f) : closed_embedding f :=
closed_embedding_of_continuous_injective_closed h hf h.is_closed_map

section
open finset function
/-- For every finite open cover `Uᵢ` of a compact set, there exists a compact cover `Kᵢ ⊆ Uᵢ`. -/
lemma is_compact.finite_compact_cover [t2_space α] {s : set α} (hs : is_compact s)
  {ι} (t : finset ι) (U : ι → set α) (hU : ∀ i ∈ t, is_open (U i)) (hsC : s ⊆ ⋃ i ∈ t, U i) :
  ∃ K : ι → set α, (∀ i, is_compact (K i)) ∧ (∀i, K i ⊆ U i) ∧ s = ⋃ i ∈ t, K i :=
begin
  classical,
  induction t using finset.induction with x t hx ih generalizing U hU s hs hsC,
  { refine ⟨λ _, ∅, λ i, is_compact_empty, λ i, empty_subset _, _⟩,
    simpa only [subset_empty_iff, Union_false, Union_empty] using hsC },
  simp only [finset.set_bUnion_insert] at hsC,
  simp only [finset.mem_insert] at hU,
  have hU' : ∀ i ∈ t, is_open (U i) := λ i hi, hU i (or.inr hi),
  rcases hs.binary_compact_cover (hU x (or.inl rfl)) (is_open_bUnion hU') hsC
    with ⟨K₁, K₂, h1K₁, h1K₂, h2K₁, h2K₂, hK⟩,
  rcases ih U hU' h1K₂ h2K₂ with ⟨K, h1K, h2K, h3K⟩,
  refine ⟨update K x K₁, _, _, _⟩,
  { intros i, by_cases hi : i = x,
    { simp only [update_same, hi, h1K₁] },
    { rw [← ne.def] at hi, simp only [update_noteq hi, h1K] }},
  { intros i, by_cases hi : i = x,
    { simp only [update_same, hi, h2K₁] },
    { rw [← ne.def] at hi, simp only [update_noteq hi, h2K] }},
  { simp only [set_bUnion_insert_update _ hx, hK, h3K] }
end
end

lemma locally_compact_of_compact_nhds [t2_space α] (h : ∀ x : α, ∃ s, s ∈ 𝓝 x ∧ is_compact s) :
  locally_compact_space α :=
⟨assume x n hn,
  let ⟨u, un, uo, xu⟩ := mem_nhds_iff.mp hn in
  let ⟨k, kx, kc⟩ := h x in
  -- K is compact but not necessarily contained in N.
  -- K \ U is again compact and doesn't contain x, so
  -- we may find open sets V, W separating x from K \ U.
  -- Then K \ W is a compact neighborhood of x contained in U.
  let ⟨v, w, vo, wo, xv, kuw, vw⟩ := compact_compact_separated is_compact_singleton (kc.diff uo)
      (disjoint_singleton_left.2 $ λ h, h.2 xu) in
  have wn : wᶜ ∈ 𝓝 x, from
   mem_nhds_iff.mpr ⟨v, vw.subset_compl_right, vo, singleton_subset_iff.mp xv⟩,
  ⟨k \ w,
   filter.inter_mem kx wn,
   subset.trans (diff_subset_comm.mp kuw) un,
   kc.diff wo⟩⟩

@[priority 100] -- see Note [lower instance priority]
instance locally_compact_of_compact [t2_space α] [compact_space α] : locally_compact_space α :=
locally_compact_of_compact_nhds (assume x, ⟨univ, is_open_univ.mem_nhds trivial, compact_univ⟩)

/-- In a locally compact T₂ space, every point has an open neighborhood with compact closure -/
lemma exists_open_with_compact_closure [locally_compact_space α] [t2_space α] (x : α) :
  ∃ (U : set α), is_open U ∧ x ∈ U ∧ is_compact (closure U) :=
begin
  rcases exists_compact_mem_nhds x with ⟨K, hKc, hxK⟩,
  rcases mem_nhds_iff.1 hxK with ⟨t, h1t, h2t, h3t⟩,
  exact ⟨t, h2t, h3t, compact_closure_of_subset_compact hKc h1t⟩
end

/--
In a locally compact T₂ space, every compact set has an open neighborhood with compact closure.
-/
lemma exists_open_superset_and_is_compact_closure [locally_compact_space α] [t2_space α]
  {K : set α} (hK : is_compact K) : ∃ V, is_open V ∧ K ⊆ V ∧ is_compact (closure V) :=
begin
  rcases exists_compact_superset hK with ⟨K', hK', hKK'⟩,
  refine ⟨interior K', is_open_interior, hKK',
    compact_closure_of_subset_compact hK' interior_subset⟩,
end

/--
In a locally compact T₂ space, given a compact set `K` inside an open set `U`, we can find a
open set `V` between these sets with compact closure: `K ⊆ V` and the closure of `V` is inside `U`.
-/
lemma exists_open_between_and_is_compact_closure [locally_compact_space α] [t2_space α]
  {K U : set α} (hK : is_compact K) (hU : is_open U) (hKU : K ⊆ U) :
  ∃ V, is_open V ∧ K ⊆ V ∧ closure V ⊆ U ∧ is_compact (closure V) :=
begin
  rcases exists_compact_between hK hU hKU with ⟨V, hV, hKV, hVU⟩,
  exact ⟨interior V, is_open_interior, hKV,
    (closure_minimal interior_subset hV.is_closed).trans hVU,
    compact_closure_of_subset_compact hV interior_subset⟩,
end

lemma is_preirreducible_iff_subsingleton [t2_space α] (S : set α) :
  is_preirreducible S ↔ S.subsingleton :=
begin
  refine ⟨λ h x hx y hy, _, set.subsingleton.is_preirreducible⟩,
  by_contradiction e,
  obtain ⟨U, V, hU, hV, hxU, hyV, h'⟩ := t2_separation e,
  exact ((h U V hU hV ⟨x, hx, hxU⟩ ⟨y, hy, hyV⟩).mono $ inter_subset_right _ _).not_disjoint h',
end

lemma is_irreducible_iff_singleton [t2_space α] (S : set α) :
  is_irreducible S ↔ ∃ x, S = {x} :=
by rw [is_irreducible, is_preirreducible_iff_subsingleton,
  exists_eq_singleton_iff_nonempty_subsingleton]

end separation

section t3

/-- A T₃ space is a T₀ space in which for every closed `C` and `x ∉ C`, there exist
  disjoint open sets containing `x` and `C` respectively. -/
class t3_space (α : Type u) [topological_space α] extends t0_space α : Prop :=
(regular : ∀{s:set α} {a}, is_closed s → a ∉ s → ∃t, is_open t ∧ s ⊆ t ∧ 𝓝[t] a = ⊥)

@[priority 100] -- see Note [lower instance priority]
instance t3_space.t1_space [t3_space α] : t1_space α :=
begin
  rw t1_space_iff_exists_open,
  intros x y hxy,
  obtain ⟨U, hU, h⟩ := exists_is_open_xor_mem hxy,
  cases h,
  { exact ⟨U, hU, h⟩ },
  { obtain ⟨R, hR, hh⟩ := t3_space.regular (is_closed_compl_iff.mpr hU) (not_not.mpr h.1),
    obtain ⟨V, hV, hhh⟩ := mem_nhds_iff.1 (filter.inf_principal_eq_bot.1 hh.2),
    exact ⟨R, hR, hh.1 (mem_compl h.2), hV hhh.2⟩ }
end

lemma nhds_is_closed [t3_space α] {a : α} {s : set α} (h : s ∈ 𝓝 a) :
  ∃ t ∈ 𝓝 a, t ⊆ s ∧ is_closed t :=
let ⟨s', h₁, h₂, h₃⟩ := mem_nhds_iff.mp h in
have ∃t, is_open t ∧ s'ᶜ ⊆ t ∧ 𝓝[t] a = ⊥,
  from t3_space.regular h₂.is_closed_compl (not_not_intro h₃),
let ⟨t, ht₁, ht₂, ht₃⟩ := this in
⟨tᶜ,
  mem_of_eq_bot $ by rwa [compl_compl],
  subset.trans (compl_subset_comm.1 ht₂) h₁,
  is_closed_compl_iff.mpr ht₁⟩

lemma closed_nhds_basis [t3_space α] (a : α) :
  (𝓝 a).has_basis (λ s : set α, s ∈ 𝓝 a ∧ is_closed s) id :=
⟨λ t, ⟨λ t_in, let ⟨s, s_in, h_st, h⟩ := nhds_is_closed t_in in ⟨s, ⟨s_in, h⟩, h_st⟩,
       λ ⟨s, ⟨s_in, hs⟩, hst⟩, mem_of_superset s_in hst⟩⟩

lemma topological_space.is_topological_basis.exists_closure_subset [t3_space α]
  {B : set (set α)} (hB : topological_space.is_topological_basis B) {a : α} {s : set α}
  (h : s ∈ 𝓝 a) :
  ∃ t ∈ B, a ∈ t ∧ closure t ⊆ s :=
begin
  rcases nhds_is_closed h with ⟨t, hat, hts, htc⟩,
  rcases hB.mem_nhds_iff.1 hat with ⟨u, huB, hau, hut⟩,
  exact ⟨u, huB, hau, (closure_minimal hut htc).trans hts⟩
end

lemma topological_space.is_topological_basis.nhds_basis_closure [t3_space α]
  {B : set (set α)} (hB : topological_space.is_topological_basis B) (a : α) :
  (𝓝 a).has_basis (λ s : set α, a ∈ s ∧ s ∈ B) closure :=
⟨λ s, ⟨λ h, let ⟨t, htB, hat, hts⟩ := hB.exists_closure_subset h in ⟨t, ⟨hat, htB⟩, hts⟩,
  λ ⟨t, ⟨hat, htB⟩, hts⟩, mem_of_superset (hB.mem_nhds htB hat) (subset_closure.trans hts)⟩⟩

protected lemma embedding.t3_space [topological_space β] [t3_space β] {f : α → β}
  (hf : embedding f) : t3_space α :=
{ to_t0_space := hf.t0_space,
  regular :=
  begin
    intros s a hs ha,
    rcases hf.to_inducing.is_closed_iff.1 hs with ⟨s, hs', rfl⟩,
    rcases t3_space.regular hs' ha with ⟨t, ht, hst, hat⟩,
    refine ⟨f ⁻¹' t, ht.preimage hf.continuous, preimage_mono hst, _⟩,
    rw [nhds_within, hf.to_inducing.nhds_eq_comap, ← comap_principal, ← comap_inf,
        ← nhds_within, hat, comap_bot]
  end }

instance subtype.t3_space [t3_space α] {p : α → Prop} : t3_space (subtype p) :=
embedding_subtype_coe.t3_space

variable (α)
@[priority 100] -- see Note [lower instance priority]
instance t3_space.t2_space [t3_space α] : t2_space α :=
⟨λ x y hxy,
let ⟨s, hs, hys, hxs⟩ := t3_space.regular is_closed_singleton
    (mt mem_singleton_iff.1 hxy),
  ⟨t, hxt, u, hsu, htu⟩ := empty_mem_iff_bot.2 hxs,
  ⟨v, hvt, hv, hxv⟩ := mem_nhds_iff.1 hxt in
⟨v, s, hv, hs, hxv, singleton_subset_iff.1 hys,
  (disjoint_iff_inter_eq_empty.2 htu.symm).mono hvt hsu⟩⟩

@[priority 100] -- see Note [lower instance priority]
instance t3_space.t2_5_space [t3_space α] : t2_5_space α :=
⟨λ x y hxy,
let ⟨U, V, hU, hV, hh_1, hh_2, hUV⟩ := t2_separation hxy,
  hxcV := not_not.mpr (interior_maximal hUV.subset_compl_right hU hh_1),
  ⟨R, hR, hh⟩ := t3_space.regular is_closed_closure (by rwa closure_eq_compl_interior_compl),
  ⟨A, hA, hhh⟩ := mem_nhds_iff.1 (filter.inf_principal_eq_bot.1 hh.2) in
⟨A, V, hhh.1, hV, disjoint_compl_left.mono_left ((closure_minimal hA hR.is_closed_compl).trans $
  compl_subset_compl.mpr hh.1), hhh.2, hh_2⟩⟩

variable {α}

/-- Given two points `x ≠ y`, we can find neighbourhoods `x ∈ V₁ ⊆ U₁` and `y ∈ V₂ ⊆ U₂`,
with the `Vₖ` closed and the `Uₖ` open, such that the `Uₖ` are disjoint. -/
lemma disjoint_nested_nhds [t3_space α] {x y : α} (h : x ≠ y) :
  ∃ (U₁ V₁ ∈ 𝓝 x) (U₂ V₂ ∈ 𝓝 y), is_closed V₁ ∧ is_closed V₂ ∧ is_open U₁ ∧ is_open U₂ ∧
  V₁ ⊆ U₁ ∧ V₂ ⊆ U₂ ∧ disjoint U₁ U₂ :=
begin
  rcases t2_separation h with ⟨U₁, U₂, U₁_op, U₂_op, x_in, y_in, H⟩,
  rcases nhds_is_closed (is_open.mem_nhds U₁_op x_in) with ⟨V₁, V₁_in, h₁, V₁_closed⟩,
  rcases nhds_is_closed (is_open.mem_nhds U₂_op y_in) with ⟨V₂, V₂_in, h₂, V₂_closed⟩,
  use [U₁, mem_of_superset V₁_in h₁, V₁, V₁_in,
       U₂, mem_of_superset V₂_in h₂, V₂, V₂_in],
  tauto
end

end t3

section normality

/-- A T₄ space, also known as a normal space (although this condition sometimes
  omits T₂), is one in which for every pair of disjoint closed sets `C` and `D`,
  there exist disjoint open sets containing `C` and `D` respectively. -/
class normal_space (α : Type u) [topological_space α] extends t1_space α : Prop :=
(normal : ∀ s t : set α, is_closed s → is_closed t → disjoint s t →
  ∃ u v, is_open u ∧ is_open v ∧ s ⊆ u ∧ t ⊆ v ∧ disjoint u v)

theorem normal_separation [normal_space α] {s t : set α}
  (H1 : is_closed s) (H2 : is_closed t) (H3 : disjoint s t) :
  ∃ u v, is_open u ∧ is_open v ∧ s ⊆ u ∧ t ⊆ v ∧ disjoint u v :=
normal_space.normal s t H1 H2 H3

theorem normal_exists_closure_subset [normal_space α] {s t : set α} (hs : is_closed s)
  (ht : is_open t) (hst : s ⊆ t) :
  ∃ u, is_open u ∧ s ⊆ u ∧ closure u ⊆ t :=
begin
  have : disjoint s tᶜ, from λ x ⟨hxs, hxt⟩, hxt (hst hxs),
  rcases normal_separation hs (is_closed_compl_iff.2 ht) this
    with ⟨s', t', hs', ht', hss', htt', hs't'⟩,
  refine ⟨s', hs', hss',
    subset.trans (closure_minimal _ (is_closed_compl_iff.2 ht')) (compl_subset_comm.1 htt')⟩,
  exact λ x hxs hxt, hs't' ⟨hxs, hxt⟩
end

@[priority 100] -- see Note [lower instance priority]
instance normal_space.t3_space [normal_space α] : t3_space α :=
{ regular := λ s x hs hxs, let ⟨u, v, hu, hv, hsu, hxv, huv⟩ :=
    normal_separation hs is_closed_singleton
      (λ _ ⟨hx, hy⟩, hxs $ mem_of_eq_of_mem (eq_of_mem_singleton hy).symm hx) in
    ⟨u, hu, hsu, filter.empty_mem_iff_bot.1 $ filter.mem_inf_iff.2
      ⟨v, is_open.mem_nhds hv (singleton_subset_iff.1 hxv), u, filter.mem_principal_self u,
       by rwa [eq_comm, inter_comm, ← disjoint_iff_inter_eq_empty]⟩⟩ }

-- We can't make this an instance because it could cause an instance loop.
lemma normal_of_compact_t2 [compact_space α] [t2_space α] : normal_space α :=
⟨λ s t hs ht, compact_compact_separated hs.is_compact ht.is_compact⟩

protected lemma closed_embedding.normal_space [topological_space β] [normal_space β] {f : α → β}
  (hf : closed_embedding f) : normal_space α :=
{ to_t1_space := hf.to_embedding.t1_space,
  normal :=
  begin
    intros s t hs ht hst,
    rcases normal_space.normal (f '' s) (f '' t) (hf.is_closed_map s hs) (hf.is_closed_map t ht)
      (disjoint_image_of_injective hf.inj hst) with ⟨u, v, hu, hv, hsu, htv, huv⟩,
    rw image_subset_iff at hsu htv,
    exact ⟨f ⁻¹' u, f ⁻¹' v, hu.preimage hf.continuous, hv.preimage hf.continuous,
            hsu, htv, huv.preimage f⟩
  end }

variable (α)

/-- A T₃ topological space with second countable topology is a normal space.
This lemma is not an instance to avoid a loop. -/
lemma normal_space_of_t3_second_countable [second_countable_topology α] [t3_space α] :
  normal_space α :=
begin
  have key : ∀ {s t : set α}, is_closed t → disjoint s t →
    ∃ U : set (countable_basis α), (s ⊆ ⋃ u ∈ U, ↑u) ∧
      (∀ u ∈ U, disjoint (closure ↑u) t) ∧
      ∀ n : ℕ, is_closed (⋃ (u ∈ U) (h : encodable.encode u ≤ n), closure (u : set α)),
  { intros s t hc hd,
    rw disjoint_left at hd,
    have : ∀ x ∈ s, ∃ U ∈ countable_basis α, x ∈ U ∧ disjoint (closure U) t,
    { intros x hx,
      rcases (is_basis_countable_basis α).exists_closure_subset (hc.is_open_compl.mem_nhds (hd hx))
        with ⟨u, hu, hxu, hut⟩,
      exact ⟨u, hu, hxu, disjoint_left.2 hut⟩ },
    choose! U hu hxu hd,
    set V : s → countable_basis α := maps_to.restrict _ _ _ hu,
    refine ⟨range V, _, forall_range_iff.2 $ subtype.forall.2 hd, λ n, _⟩,
    { rw bUnion_range,
      exact λ x hx, mem_Union.2 ⟨⟨x, hx⟩, hxu x hx⟩ },
    { simp only [← supr_eq_Union, supr_and'],
      exact is_closed_bUnion (((finite_le_nat n).preimage_embedding (encodable.encode' _)).subset $
        inter_subset_right _ _) (λ u hu, is_closed_closure) } },
  refine ⟨λ s t hs ht hd, _⟩,
  rcases key ht hd with ⟨U, hsU, hUd, hUc⟩,
  rcases key hs hd.symm with ⟨V, htV, hVd, hVc⟩,
  refine ⟨⋃ u ∈ U, ↑u \ ⋃ (v ∈ V) (hv : encodable.encode v ≤ encodable.encode u), closure ↑v,
    ⋃ v ∈ V, ↑v \ ⋃ (u ∈ U) (hu : encodable.encode u ≤ encodable.encode v), closure ↑u,
    is_open_bUnion $ λ u hu, (is_open_of_mem_countable_basis u.2).sdiff (hVc _),
    is_open_bUnion $ λ v hv, (is_open_of_mem_countable_basis v.2).sdiff (hUc _),
    λ x hx, _, λ x hx, _, _⟩,
  { rcases mem_Union₂.1 (hsU hx) with ⟨u, huU, hxu⟩,
    refine mem_bUnion huU ⟨hxu, _⟩,
    simp only [mem_Union],
    rintro ⟨v, hvV, -, hxv⟩,
    exact hVd v hvV ⟨hxv, hx⟩ },
  { rcases mem_Union₂.1 (htV hx) with ⟨v, hvV, hxv⟩,
    refine mem_bUnion hvV ⟨hxv, _⟩,
    simp only [mem_Union],
    rintro ⟨u, huU, -, hxu⟩,
    exact hUd u huU ⟨hxu, hx⟩ },
  { simp only [disjoint_left, mem_Union, mem_diff, not_exists, not_and, not_forall, not_not],
    rintro a ⟨u, huU, hau, haV⟩ v hvV hav,
    cases le_total (encodable.encode u) (encodable.encode v) with hle hle,
    exacts [⟨u, huU, hle, subset_closure hau⟩, (haV _ hvV hle $ subset_closure hav).elim] }
end

end normality

section completely_normal

<<<<<<< HEAD
=======
/-- A topological space `α` is a *completely normal Hausdorff space* if each subspace `s : set α` is
a normal Hausdorff space. Equivalently, `α` is a `T₁` space and for any two sets `s`, `t` such that
`closure s` is disjoint with `t` and `s` is disjoint with `closure t`, there exist disjoint
neighbourhoods of `s` and `t`. -/
>>>>>>> 354de59e
class t5_space (α : Type u) [topological_space α] extends t1_space α : Prop :=
(completely_normal : ∀ ⦃s t : set α⦄, disjoint (closure s) t → disjoint s (closure t) →
  disjoint (𝓝ˢ s) (𝓝ˢ t))

export t5_space (completely_normal)

lemma embedding.t5_space [topological_space β] [t5_space β] {e : α → β} (he : embedding e) :
  t5_space α :=
begin
  haveI := he.t1_space,
  refine ⟨λ s t hd₁ hd₂, _⟩,
  simp only [he.to_inducing.nhds_set_eq_comap],
  refine disjoint_comap (completely_normal _ _),
  { rwa [← subset_compl_iff_disjoint_left, image_subset_iff, preimage_compl,
      ← he.closure_eq_preimage_closure_image, subset_compl_iff_disjoint_left] },
  { rwa [← subset_compl_iff_disjoint_right, image_subset_iff, preimage_compl,
      ← he.closure_eq_preimage_closure_image, subset_compl_iff_disjoint_right] }
end

<<<<<<< HEAD
instance [t5_space α] {p : α → Prop} : t5_space {x // p x} := embedding_subtype_coe.t5_space

=======
/-- A subspace of a `T₅` space is a `T₅` space. -/
instance [t5_space α] {p : α → Prop} : t5_space {x // p x} := embedding_subtype_coe.t5_space

/-- A `T₅` space is a `T₄` space. -/
>>>>>>> 354de59e
@[priority 100] -- see Note [lower instance priority]
instance t5_space.to_normal_space [t5_space α] : normal_space α :=
⟨λ s t hs ht hd, separated_iff_disjoint.2 $
  completely_normal (by rwa [hs.closure_eq]) (by rwa [ht.closure_eq])⟩

end completely_normal

/-- In a compact t2 space, the connected component of a point equals the intersection of all
its clopen neighbourhoods. -/
lemma connected_component_eq_Inter_clopen [t2_space α] [compact_space α] (x : α) :
  connected_component x = ⋂ Z : {Z : set α // is_clopen Z ∧ x ∈ Z}, Z :=
begin
  apply eq_of_subset_of_subset connected_component_subset_Inter_clopen,
  -- Reduce to showing that the clopen intersection is connected.
  refine is_preconnected.subset_connected_component _ (mem_Inter.2 (λ Z, Z.2.2)),
  -- We do this by showing that any disjoint cover by two closed sets implies
  -- that one of these closed sets must contain our whole thing.
  -- To reduce to the case where the cover is disjoint on all of `α` we need that `s` is closed
  have hs : @is_closed α _ (⋂ (Z : {Z : set α // is_clopen Z ∧ x ∈ Z}), Z) :=
    is_closed_Inter (λ Z, Z.2.1.2),
  rw (is_preconnected_iff_subset_of_fully_disjoint_closed hs),
  intros a b ha hb hab ab_disj,
  haveI := @normal_of_compact_t2 α _ _ _,
  -- Since our space is normal, we get two larger disjoint open sets containing the disjoint
  -- closed sets. If we can show that our intersection is a subset of any of these we can then
  -- "descend" this to show that it is a subset of either a or b.
  rcases normal_separation ha hb ab_disj with ⟨u, v, hu, hv, hau, hbv, huv⟩,
  -- If we can find a clopen set around x, contained in u ∪ v, we get a disjoint decomposition
  -- Z = Z ∩ u ∪ Z ∩ v of clopen sets. The intersection of all clopen neighbourhoods will then lie
  -- in whichever of u or v x lies in and hence will be a subset of either a or b.
  rsuffices ⟨Z, H⟩ : ∃ (Z : set α), is_clopen Z ∧ x ∈ Z ∧ Z ⊆ u ∪ v,
  { have H1 := is_clopen_inter_of_disjoint_cover_clopen H.1 H.2.2 hu hv huv,
    rw [union_comm] at H,
    have H2 := is_clopen_inter_of_disjoint_cover_clopen H.1 H.2.2 hv hu huv.symm,
    by_cases (x ∈ u),
    -- The x ∈ u case.
    { left,
      suffices : (⋂ (Z : {Z : set α // is_clopen Z ∧ x ∈ Z}), ↑Z) ⊆ u,
      { replace hab : (⋂ (Z : {Z // is_clopen Z ∧ x ∈ Z}), ↑Z) ≤ a ∪ b := hab,
        replace this : (⋂ (Z : {Z // is_clopen Z ∧ x ∈ Z}), ↑Z) ≤ u := this,
        exact disjoint.left_le_of_le_sup_right hab (huv.mono this hbv) },
      { apply subset.trans _ (inter_subset_right Z u),
        apply Inter_subset (λ Z : {Z : set α // is_clopen Z ∧ x ∈ Z}, ↑Z)
          ⟨Z ∩ u, H1, mem_inter H.2.1 h⟩ } },
    -- If x ∉ u, we get x ∈ v since x ∈ u ∪ v. The rest is then like the x ∈ u case.
    have h1 : x ∈ v,
    { cases (mem_union x u v).1 (mem_of_subset_of_mem (subset.trans hab
        (union_subset_union hau hbv)) (mem_Inter.2 (λ i, i.2.2))) with h1 h1,
      { exfalso, exact h h1},
      { exact h1} },
    right,
    suffices : (⋂ (Z : {Z : set α // is_clopen Z ∧ x ∈ Z}), ↑Z) ⊆ v,
    { replace this : (⋂ (Z : {Z // is_clopen Z ∧ x ∈ Z}), ↑Z) ≤ v := this,
      exact (huv.symm.mono this hau).left_le_of_le_sup_left hab },
    { apply subset.trans _ (inter_subset_right Z v),
      apply Inter_subset (λ Z : {Z : set α // is_clopen Z ∧ x ∈ Z}, ↑Z)
        ⟨Z ∩ v, H2, mem_inter H.2.1 h1⟩ } },
  -- Now we find the required Z. We utilize the fact that X \ u ∪ v will be compact,
  -- so there must be some finite intersection of clopen neighbourhoods of X disjoint to it,
  -- but a finite intersection of clopen sets is clopen so we let this be our Z.
  have H1 := (hu.union hv).is_closed_compl.is_compact.inter_Inter_nonempty
    (λ Z : {Z : set α // is_clopen Z ∧ x ∈ Z}, Z) (λ Z, Z.2.1.2),
  rw [←not_disjoint_iff_nonempty_inter, imp_not_comm, not_forall] at H1,
  cases H1 (disjoint_compl_left_iff_subset.2 $ hab.trans $ union_subset_union hau hbv) with Zi H2,
  refine ⟨(⋂ (U ∈ Zi), subtype.val U), _, _, _⟩,
  { exact is_clopen_bInter_finset (λ Z hZ, Z.2.1) },
  { exact mem_Inter₂.2 (λ Z hZ, Z.2.2) },
  { rwa [←disjoint_compl_left_iff_subset, disjoint_iff_inter_eq_empty, ←not_nonempty_iff_eq_empty] }
end

section profinite

/-- A T1 space with a clopen basis is totally separated. -/
lemma totally_separated_space_of_t1_of_basis_clopen [t1_space α]
  (h : is_topological_basis {s : set α | is_clopen s}) :
  totally_separated_space α :=
begin
  constructor,
  rintros x - y - hxy,
  rcases h.mem_nhds_iff.mp (is_open_ne.mem_nhds hxy) with ⟨U, hU, hxU, hyU⟩,
  exact ⟨U, Uᶜ, hU.is_open, hU.compl.is_open, hxU, λ h, hyU h rfl,
    (union_compl_self U).superset, disjoint_compl_right⟩
end

variables [t2_space α] [compact_space α]

/-- A compact Hausdorff space is totally disconnected if and only if it is totally separated, this
  is also true for locally compact spaces. -/
theorem compact_t2_tot_disc_iff_tot_sep :
  totally_disconnected_space α ↔ totally_separated_space α :=
begin
  split,
  { intro h, constructor,
    rintros x - y -,
    contrapose!,
    intros hyp,
    suffices : x ∈ connected_component y,
      by simpa [totally_disconnected_space_iff_connected_component_singleton.1 h y,
                mem_singleton_iff],
    rw [connected_component_eq_Inter_clopen, mem_Inter],
    rintro ⟨w : set α, hw : is_clopen w, hy : y ∈ w⟩,
    by_contra hx,
    exact hyp wᶜ w hw.2.is_open_compl hw.1 hx hy (@is_compl_compl _ w _).symm.2
      disjoint_compl_left },
  apply totally_separated_space.totally_disconnected_space,
end

variables [totally_disconnected_space α]

lemma nhds_basis_clopen (x : α) : (𝓝 x).has_basis (λ s : set α, x ∈ s ∧ is_clopen s) id :=
⟨λ U, begin
  split,
  { have : connected_component x = {x},
      from totally_disconnected_space_iff_connected_component_singleton.mp ‹_› x,
    rw connected_component_eq_Inter_clopen at this,
    intros hU,
    let N := {Z // is_clopen Z ∧ x ∈ Z},
    rsuffices ⟨⟨s, hs, hs'⟩, hs''⟩ : ∃ Z : N, Z.val ⊆ U,
    { exact ⟨s, ⟨hs', hs⟩, hs''⟩ },
    haveI : nonempty N := ⟨⟨univ, is_clopen_univ, mem_univ x⟩⟩,
    have hNcl : ∀ Z : N, is_closed Z.val := (λ Z, Z.property.1.2),
    have hdir : directed superset (λ Z : N, Z.val),
    { rintros ⟨s, hs, hxs⟩ ⟨t, ht, hxt⟩,
      exact ⟨⟨s ∩ t, hs.inter ht, ⟨hxs, hxt⟩⟩, inter_subset_left s t, inter_subset_right s t⟩ },
    have h_nhd: ∀ y ∈ (⋂ Z : N, Z.val), U ∈ 𝓝 y,
    { intros y y_in,
      erw [this, mem_singleton_iff] at y_in,
      rwa y_in },
    exact exists_subset_nhd_of_compact_space hdir hNcl h_nhd },
  { rintro ⟨V, ⟨hxV, V_op, -⟩, hUV : V ⊆ U⟩,
    rw mem_nhds_iff,
    exact ⟨V, hUV, V_op, hxV⟩ }
end⟩

lemma is_topological_basis_clopen : is_topological_basis {s : set α | is_clopen s} :=
begin
  apply is_topological_basis_of_open_of_nhds (λ U (hU : is_clopen U), hU.1),
  intros x U hxU U_op,
  have : U ∈ 𝓝 x,
  from is_open.mem_nhds U_op hxU,
  rcases (nhds_basis_clopen x).mem_iff.mp this with ⟨V, ⟨hxV, hV⟩, hVU : V ⊆ U⟩,
  use V,
  tauto
end

/-- Every member of an open set in a compact Hausdorff totally disconnected space
  is contained in a clopen set contained in the open set.  -/
lemma compact_exists_clopen_in_open {x : α} {U : set α} (is_open : is_open U) (memU : x ∈ U) :
    ∃ (V : set α) (hV : is_clopen V), x ∈ V ∧ V ⊆ U :=
  (is_topological_basis.mem_nhds_iff is_topological_basis_clopen).1 (is_open.mem_nhds memU)

end profinite

section locally_compact

variables {H : Type*} [topological_space H] [locally_compact_space H] [t2_space H]

/-- A locally compact Hausdorff totally disconnected space has a basis with clopen elements. -/
lemma loc_compact_Haus_tot_disc_of_zero_dim [totally_disconnected_space H] :
  is_topological_basis {s : set H | is_clopen s} :=
begin
  refine is_topological_basis_of_open_of_nhds (λ u hu, hu.1) _,
  rintros x U memU hU,
  obtain ⟨s, comp, xs, sU⟩ := exists_compact_subset hU memU,
  obtain ⟨t, h, ht, xt⟩ := mem_interior.1 xs,
  let u : set s := (coe : s → H)⁻¹' (interior s),
  have u_open_in_s : is_open u := is_open_interior.preimage continuous_subtype_coe,
  let X : s := ⟨x, h xt⟩,
  have Xu : X ∈ u := xs,
  haveI : compact_space s := is_compact_iff_compact_space.1 comp,
  obtain ⟨V : set s, clopen_in_s, Vx, V_sub⟩ := compact_exists_clopen_in_open u_open_in_s Xu,
  have V_clopen : is_clopen ((coe : s → H) '' V),
  { refine ⟨_, (comp.is_closed.closed_embedding_subtype_coe.closed_iff_image_closed).1
               clopen_in_s.2⟩,
    let v : set u := (coe : u → s)⁻¹' V,
    have : (coe : u → H) = (coe : s → H) ∘ (coe : u → s) := rfl,
    have f0 : embedding (coe : u → H) := embedding_subtype_coe.comp embedding_subtype_coe,
    have f1 : open_embedding (coe : u → H),
    { refine ⟨f0, _⟩,
      { have : set.range (coe : u → H) = interior s,
        { rw [this, set.range_comp, subtype.range_coe, subtype.image_preimage_coe],
          apply set.inter_eq_self_of_subset_left interior_subset, },
        rw this,
        apply is_open_interior } },
    have f2 : is_open v := clopen_in_s.1.preimage continuous_subtype_coe,
    have f3 : (coe : s → H) '' V = (coe : u → H) '' v,
    { rw [this, image_comp coe coe, subtype.image_preimage_coe,
          inter_eq_self_of_subset_left V_sub] },
    rw f3,
    apply f1.is_open_map v f2 },
  refine ⟨coe '' V, V_clopen, by simp [Vx, h xt], _⟩,
  transitivity s,
  { simp },
  assumption
end

/-- A locally compact Hausdorff space is totally disconnected
  if and only if it is totally separated. -/
theorem loc_compact_t2_tot_disc_iff_tot_sep :
  totally_disconnected_space H ↔ totally_separated_space H :=
begin
  split,
  { introI h,
    exact totally_separated_space_of_t1_of_basis_clopen loc_compact_Haus_tot_disc_of_zero_dim },
  apply totally_separated_space.totally_disconnected_space,
end

end locally_compact

/-- `connected_components α` is Hausdorff when `α` is Hausdorff and compact -/
instance connected_components.t2 [t2_space α] [compact_space α] :
  t2_space (connected_components α) :=
begin
  -- Proof follows that of: https://stacks.math.columbia.edu/tag/0900
  -- Fix 2 distinct connected components, with points a and b
  refine ⟨connected_components.surjective_coe.forall₂.2 $ λ a b ne, _⟩,
  rw connected_components.coe_ne_coe at ne,
  have h := connected_component_disjoint ne,
  -- write ↑b as the intersection of all clopen subsets containing it
  rw [connected_component_eq_Inter_clopen b, disjoint_iff_inter_eq_empty] at h,
  -- Now we show that this can be reduced to some clopen containing `↑b` being disjoint to `↑a`
  obtain ⟨U, V, hU, ha, hb, rfl⟩ : ∃ (U : set α) (V : set (connected_components α)), is_clopen U ∧
    connected_component a ∩ U = ∅ ∧ connected_component b ⊆ U ∧ coe ⁻¹' V = U,
  { cases is_closed_connected_component.is_compact.elim_finite_subfamily_closed _ _ h with fin_a ha,
    swap, { exact λ Z, Z.2.1.2 },
    -- This clopen and its complement will separate the connected components of `a` and `b`
    set U : set α := (⋂ (i : {Z // is_clopen Z ∧ b ∈ Z}) (H : i ∈ fin_a), i),
    have hU : is_clopen U := is_clopen_bInter_finset (λ i j, i.2.1),
    exact ⟨U, coe '' U, hU, ha, subset_Inter₂ (λ Z _, Z.2.1.connected_component_subset Z.2.2),
      (connected_components_preimage_image U).symm ▸ hU.bUnion_connected_component_eq⟩ },
  rw connected_components.quotient_map_coe.is_clopen_preimage at hU,
  refine ⟨Vᶜ, V, hU.compl.is_open, hU.is_open, _, hb mem_connected_component, disjoint_compl_left⟩,
  exact λ h, flip set.nonempty.ne_empty ha ⟨a, mem_connected_component, h⟩,
end<|MERGE_RESOLUTION|>--- conflicted
+++ resolved
@@ -1488,13 +1488,10 @@
 
 section completely_normal
 
-<<<<<<< HEAD
-=======
 /-- A topological space `α` is a *completely normal Hausdorff space* if each subspace `s : set α` is
 a normal Hausdorff space. Equivalently, `α` is a `T₁` space and for any two sets `s`, `t` such that
 `closure s` is disjoint with `t` and `s` is disjoint with `closure t`, there exist disjoint
 neighbourhoods of `s` and `t`. -/
->>>>>>> 354de59e
 class t5_space (α : Type u) [topological_space α] extends t1_space α : Prop :=
 (completely_normal : ∀ ⦃s t : set α⦄, disjoint (closure s) t → disjoint s (closure t) →
   disjoint (𝓝ˢ s) (𝓝ˢ t))
@@ -1514,15 +1511,10 @@
       ← he.closure_eq_preimage_closure_image, subset_compl_iff_disjoint_right] }
 end
 
-<<<<<<< HEAD
-instance [t5_space α] {p : α → Prop} : t5_space {x // p x} := embedding_subtype_coe.t5_space
-
-=======
 /-- A subspace of a `T₅` space is a `T₅` space. -/
 instance [t5_space α] {p : α → Prop} : t5_space {x // p x} := embedding_subtype_coe.t5_space
 
 /-- A `T₅` space is a `T₄` space. -/
->>>>>>> 354de59e
 @[priority 100] -- see Note [lower instance priority]
 instance t5_space.to_normal_space [t5_space α] : normal_space α :=
 ⟨λ s t hs ht hd, separated_iff_disjoint.2 $
