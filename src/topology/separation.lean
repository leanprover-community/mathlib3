--- conflicted
+++ resolved
@@ -1055,28 +1055,17 @@
 funext $ λ x, h.closure hf hg (hs x)
 
 lemma eq_on_closure₂' [t2_space α] {s : set β} {t : set γ} {f g : β → γ → α}
-<<<<<<< HEAD
-  (h : ∀ (x ∈ s) (y ∈ t), f x y = g x y) (hf₁ : ∀ x, continuous (f x))
-  (hf₂ : ∀ y, continuous (λ x, f x y)) (hg₁ : ∀ x, continuous (g x))
-  (hg₂ : ∀ y, continuous (λ x, g x y)) :
-=======
   (h : ∀ (x ∈ s) (y ∈ t), f x y = g x y)
   (hf₁ : ∀ x, continuous (f x)) (hf₂ : ∀ y, continuous (λ x, f x y))
   (hg₁ : ∀ x, continuous (g x)) (hg₂ : ∀ y, continuous (λ x, g x y)) :
->>>>>>> ed9be880
   ∀ (x ∈ closure s) (y ∈ closure t), f x y = g x y :=
 suffices closure s ⊆ ⋂ y ∈ closure t, {x | f x y = g x y}, by simpa only [subset_def, mem_Inter],
 closure_minimal (λ x hx, mem_Inter₂.2 $ set.eq_on.closure (h x hx) (hf₁ _) (hg₁ _)) $
   is_closed_bInter $ λ y hy, is_closed_eq (hf₂ _) (hg₂ _)
 
 lemma eq_on_closure₂ [t2_space α] {s : set β} {t : set γ} {f g : β → γ → α}
-<<<<<<< HEAD
-  (h : ∀ (x ∈ s) (y ∈ t), f x y = g x y) (hf : continuous (uncurry f))
-  (hg : continuous (uncurry g)) :
-=======
   (h : ∀ (x ∈ s) (y ∈ t), f x y = g x y)
   (hf : continuous (uncurry f)) (hg : continuous (uncurry g)) :
->>>>>>> ed9be880
   ∀ (x ∈ closure s) (y ∈ closure t), f x y = g x y :=
 eq_on_closure₂' h (λ x, continuous_uncurry_left x hf) (λ x, continuous_uncurry_right x hf)
   (λ y, continuous_uncurry_left y hg) (λ y, continuous_uncurry_right y hg)
