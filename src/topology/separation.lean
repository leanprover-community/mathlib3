/-
Copyright (c) 2017 Johannes Hölzl. All rights reserved.
Released under Apache 2.0 license as described in the file LICENSE.
Authors: Johannes Hölzl, Mario Carneiro
-/
import topology.subset_properties
import topology.connected
import topology.nhds_set
import topology.inseparable

/-!
# Separation properties of topological spaces.

This file defines the predicate `separated`, and common separation axioms
(under the Kolmogorov classification).

## Main definitions

* `separated`: Two `set`s are separated if they are contained in disjoint open sets.
* `t0_space`: A T₀/Kolmogorov space is a space where, for every two points `x ≠ y`,
  there is an open set that contains one, but not the other.
* `t1_space`: A T₁/Fréchet space is a space where every singleton set is closed.
  This is equivalent to, for every pair `x ≠ y`, there existing an open set containing `x`
  but not `y` (`t1_space_iff_exists_open` shows that these conditions are equivalent.)
* `t2_space`: A T₂/Hausdorff space is a space where, for every two points `x ≠ y`,
  there is two disjoint open sets, one containing `x`, and the other `y`.
* `t2_5_space`: A T₂.₅/Urysohn space is a space where, for every two points `x ≠ y`,
  there is two open sets, one containing `x`, and the other `y`, whose closures are disjoint.
* `t3_space`: A T₃ space, is one where given any closed `C` and `x ∉ C`,
  there is disjoint open sets containing `x` and `C` respectively. In `mathlib`, T₃ implies T₂.₅.
* `normal_space`: A T₄ space (sometimes referred to as normal, but authors vary on
  whether this includes T₂; `mathlib` does), is one where given two disjoint closed sets,
  we can find two open sets that separate them. In `mathlib`, T₄ implies T₃.
* `t5_space`: A T₅ space, also known as a *completely normal Hausdorff space*

## Main results

### T₀ spaces

* `is_closed.exists_closed_singleton` Given a closed set `S` in a compact T₀ space,
  there is some `x ∈ S` such that `{x}` is closed.
* `exists_open_singleton_of_open_finset` Given an open `finset` `S` in a T₀ space,
  there is some `x ∈ S` such that `{x}` is open.

### T₁ spaces

* `is_closed_map_const`: The constant map is a closed map.
* `discrete_of_t1_of_finite`: A finite T₁ space must have the discrete topology.

### T₂ spaces

* `t2_iff_nhds`: A space is T₂ iff the neighbourhoods of distinct points generate the bottom filter.
* `t2_iff_is_closed_diagonal`: A space is T₂ iff the `diagonal` of `α` (that is, the set of all
  points of the form `(a, a) : α × α`) is closed under the product topology.
* `finset_disjoint_finset_opens_of_t2`: Any two disjoint finsets are `separated`.
* Most topological constructions preserve Hausdorffness;
  these results are part of the typeclass inference system (e.g. `embedding.t2_space`)
* `set.eq_on.closure`: If two functions are equal on some set `s`, they are equal on its closure.
* `is_compact.is_closed`: All compact sets are closed.
* `locally_compact_of_compact_nhds`: If every point has a compact neighbourhood,
  then the space is locally compact.
* `totally_separated_space_of_t1_of_basis_clopen`: If `α` has a clopen basis, then
  it is a `totally_separated_space`.
* `loc_compact_t2_tot_disc_iff_tot_sep`: A locally compact T₂ space is totally disconnected iff
  it is totally separated.

If the space is also compact:

* `normal_of_compact_t2`: A compact T₂ space is a `normal_space`.
* `connected_components_eq_Inter_clopen`: The connected component of a point
  is the intersection of all its clopen neighbourhoods.
* `compact_t2_tot_disc_iff_tot_sep`: Being a `totally_disconnected_space`
  is equivalent to being a `totally_separated_space`.
* `connected_components.t2`: `connected_components α` is T₂ for `α` T₂ and compact.

### T₃ spaces

* `disjoint_nested_nhds`: Given two points `x ≠ y`, we can find neighbourhoods `x ∈ V₁ ⊆ U₁` and
  `y ∈ V₂ ⊆ U₂`, with the `Vₖ` closed and the `Uₖ` open, such that the `Uₖ` are disjoint.

### Discrete spaces

* `discrete_topology_iff_nhds`: Discrete topological spaces are those whose neighbourhood
  filters are the `pure` filter (which is the principal filter at a singleton).
* `induced_bot`/`discrete_topology_induced`: The pullback of the discrete topology
  under an inclusion is the discrete topology.

## References

https://en.wikipedia.org/wiki/Separation_axiom
-/

open function set filter topological_space
open_locale topological_space filter classical

universes u v
variables {α : Type u} {β : Type v} [topological_space α]

section separation

/--
`separated` is a predicate on pairs of sub`set`s of a topological space.  It holds if the two
sub`set`s are contained in disjoint open sets.
-/
def separated : set α → set α → Prop :=
  λ (s t : set α), ∃ U V : (set α), (is_open U) ∧ is_open V ∧
  (s ⊆ U) ∧ (t ⊆ V) ∧ disjoint U V

lemma separated_iff_disjoint {s t : set α} :
  separated s t ↔ disjoint (𝓝ˢ s) (𝓝ˢ t) :=
by simp only [(has_basis_nhds_set s).disjoint_iff (has_basis_nhds_set t), separated, exists_prop,
  ← exists_and_distrib_left, and.assoc, and.comm, and.left_comm]

namespace separated

open separated

@[symm] lemma symm {s t : set α} : separated s t → separated t s :=
λ ⟨U, V, oU, oV, aU, bV, UV⟩, ⟨V, U, oV, oU, bV, aU, disjoint.symm UV⟩

lemma comm (s t : set α) : separated s t ↔ separated t s :=
⟨symm, symm⟩

lemma preimage [topological_space β] {f : α → β} {s t : set β} (h : separated s t)
  (hf : continuous f) : separated (f ⁻¹' s) (f ⁻¹' t) :=
let ⟨U, V, oU, oV, sU, tV, UV⟩ := h in
⟨f ⁻¹' U, f ⁻¹' V, oU.preimage hf, oV.preimage hf, preimage_mono sU, preimage_mono tV,
  UV.preimage f⟩

protected lemma disjoint {s t : set α} (h : separated s t) : disjoint s t :=
let ⟨U, V, hU, hV, hsU, htV, hd⟩ := h in hd.mono hsU htV

lemma disjoint_closure_left {s t : set α} (h : separated s t) : disjoint (closure s) t :=
let ⟨U, V, hU, hV, hsU, htV, hd⟩ := h
in (hd.closure_left hV).mono (closure_mono hsU) htV

lemma disjoint_closure_right {s t : set α} (h : separated s t) : disjoint s (closure t) :=
h.symm.disjoint_closure_left.symm

lemma empty_right (a : set α) : separated a ∅ :=
⟨_, _, is_open_univ, is_open_empty, λ a h, mem_univ a, λ a h, by cases h, disjoint_empty _⟩

lemma empty_left (a : set α) : separated ∅ a :=
(empty_right _).symm

lemma mono {s₁ s₂ t₁ t₂ : set α} (h : separated s₂ t₂) (hs : s₁ ⊆ s₂) (ht : t₁ ⊆ t₂) :
  separated s₁ t₁ :=
let ⟨U, V, hU, hV, hsU, htV, hd⟩ := h in ⟨U, V, hU, hV, hs.trans hsU, ht.trans htV, hd⟩

lemma union_left {a b c : set α} : separated a c → separated b c → separated (a ∪ b) c :=
by simpa only [separated_iff_disjoint, nhds_set_union, disjoint_sup_left] using and.intro

lemma union_right {a b c : set α} (ab : separated a b) (ac : separated a c) :
  separated a (b ∪ c) :=
(ab.symm.union_left ac.symm).symm

end separated

/-- A T₀ space, also known as a Kolmogorov space, is a topological space such that for every pair
`x ≠ y`, there is an open set containing one but not the other. We formulate the definition in terms
of the `inseparable` relation.  -/
class t0_space (α : Type u) [topological_space α] : Prop :=
(t0 : ∀ ⦃x y : α⦄, inseparable x y → x = y)

lemma t0_space_iff_inseparable (α : Type u) [topological_space α] :
  t0_space α ↔ ∀ (x y : α), inseparable x y → x = y :=
⟨λ ⟨h⟩, h, λ h, ⟨h⟩⟩

lemma t0_space_iff_not_inseparable (α : Type u) [topological_space α] :
  t0_space α ↔ ∀ (x y : α), x ≠ y → ¬inseparable x y :=
by simp only [t0_space_iff_inseparable, ne.def, not_imp_not]

lemma inseparable.eq [t0_space α] {x y : α} (h : inseparable x y) : x = y :=
t0_space.t0 h

lemma t0_space_iff_nhds_injective (α : Type u) [topological_space α] :
  t0_space α ↔ injective (𝓝 : α → filter α) :=
t0_space_iff_inseparable α

lemma nhds_injective [t0_space α] : injective (𝓝 : α → filter α) :=
(t0_space_iff_nhds_injective α).1 ‹_›

lemma inseparable_iff_eq [t0_space α] {x y : α} : inseparable x y ↔ x = y :=
nhds_injective.eq_iff

@[simp] lemma nhds_eq_nhds_iff [t0_space α] {a b : α} : 𝓝 a = 𝓝 b ↔ a = b :=
nhds_injective.eq_iff

@[simp] lemma inseparable_eq_eq [t0_space α] : inseparable = @eq α :=
funext₂ $ λ x y, propext inseparable_iff_eq

lemma t0_space_iff_exists_is_open_xor_mem (α : Type u) [topological_space α] :
  t0_space α ↔ ∀ x y, x ≠ y → ∃ U:set α, is_open U ∧ (xor (x ∈ U) (y ∈ U)) :=
by simp only [t0_space_iff_not_inseparable, xor_iff_not_iff, not_forall, exists_prop,
  inseparable_iff_forall_open]

lemma exists_is_open_xor_mem [t0_space α] {x y : α} (h : x ≠ y) :
  ∃ U : set α, is_open U ∧ xor (x ∈ U) (y ∈ U) :=
(t0_space_iff_exists_is_open_xor_mem α).1 ‹_› x y h

/-- Specialization forms a partial order on a t0 topological space. -/
def specialization_order (α : Type*) [topological_space α] [t0_space α] : partial_order α :=
{ .. specialization_preorder α,
  .. partial_order.lift (order_dual.to_dual ∘ 𝓝) nhds_injective }

instance : t0_space (separation_quotient α) :=
⟨λ x' y', quotient.induction_on₂' x' y' $
  λ x y h, separation_quotient.mk_eq_mk.2 $ separation_quotient.inducing_mk.inseparable_iff.1 h⟩

theorem minimal_nonempty_closed_subsingleton [t0_space α] {s : set α} (hs : is_closed s)
  (hmin : ∀ t ⊆ s, t.nonempty → is_closed t → t = s) :
  s.subsingleton :=
begin
  refine λ x hx y hy, of_not_not (λ hxy, _),
  rcases exists_is_open_xor_mem hxy with ⟨U, hUo, hU⟩,
  wlog h : x ∈ U ∧ y ∉ U := hU using [x y, y x], cases h with hxU hyU,
  have : s \ U = s := hmin (s \ U) (diff_subset _ _) ⟨y, hy, hyU⟩ (hs.sdiff hUo),
  exact (this.symm.subset hx).2 hxU
end

theorem minimal_nonempty_closed_eq_singleton [t0_space α] {s : set α} (hs : is_closed s)
  (hne : s.nonempty) (hmin : ∀ t ⊆ s, t.nonempty → is_closed t → t = s) :
  ∃ x, s = {x} :=
exists_eq_singleton_iff_nonempty_subsingleton.2 ⟨hne, minimal_nonempty_closed_subsingleton hs hmin⟩

/-- Given a closed set `S` in a compact T₀ space,
there is some `x ∈ S` such that `{x}` is closed. -/
theorem is_closed.exists_closed_singleton {α : Type*} [topological_space α]
  [t0_space α] [compact_space α] {S : set α} (hS : is_closed S) (hne : S.nonempty) :
  ∃ (x : α), x ∈ S ∧ is_closed ({x} : set α) :=
begin
  obtain ⟨V, Vsub, Vne, Vcls, hV⟩ := hS.exists_minimal_nonempty_closed_subset hne,
  rcases minimal_nonempty_closed_eq_singleton Vcls Vne hV with ⟨x, rfl⟩,
  exact ⟨x, Vsub (mem_singleton x), Vcls⟩
end

theorem minimal_nonempty_open_subsingleton [t0_space α] {s : set α} (hs : is_open s)
  (hmin : ∀ t ⊆ s, t.nonempty → is_open t → t = s) :
  s.subsingleton :=
begin
  refine λ x hx y hy, of_not_not (λ hxy, _),
  rcases exists_is_open_xor_mem hxy with ⟨U, hUo, hU⟩,
  wlog h : x ∈ U ∧ y ∉ U := hU using [x y, y x], cases h with hxU hyU,
  have : s ∩ U = s := hmin (s ∩ U) (inter_subset_left _ _) ⟨x, hx, hxU⟩ (hs.inter hUo),
  exact hyU (this.symm.subset hy).2
end

theorem minimal_nonempty_open_eq_singleton [t0_space α] {s : set α} (hs : is_open s)
  (hne : s.nonempty) (hmin : ∀ t ⊆ s, t.nonempty → is_open t → t = s) :
  ∃ x, s = {x} :=
exists_eq_singleton_iff_nonempty_subsingleton.2 ⟨hne, minimal_nonempty_open_subsingleton hs hmin⟩

/-- Given an open finite set `S` in a T₀ space, there is some `x ∈ S` such that `{x}` is open. -/
theorem exists_open_singleton_of_open_finite [t0_space α] {s : set α} (hfin : s.finite)
  (hne : s.nonempty) (ho : is_open s) :
  ∃ x ∈ s, is_open ({x} : set α) :=
begin
  lift s to finset α using hfin,
  induction s using finset.strong_induction_on with s ihs,
  rcases em (∃ t ⊂ s, t.nonempty ∧ is_open (t : set α)) with ⟨t, hts, htne, hto⟩|ht,
  { rcases ihs t hts htne hto with ⟨x, hxt, hxo⟩,
    exact ⟨x, hts.1 hxt, hxo⟩ },
  { rcases minimal_nonempty_open_eq_singleton ho hne _ with ⟨x, hx⟩,
    { exact ⟨x, hx.symm ▸ rfl, hx ▸ ho⟩ },
    refine λ t hts htne hto, of_not_not (λ hts', ht _),
    lift t to finset α using s.finite_to_set.subset hts,
    exact ⟨t, ssubset_iff_subset_ne.2 ⟨hts, mt finset.coe_inj.2 hts'⟩, htne, hto⟩ }
end

theorem exists_open_singleton_of_fintype [t0_space α] [finite α] [nonempty α] :
  ∃ x : α, is_open ({x} : set α) :=
let ⟨x, _, h⟩ := exists_open_singleton_of_open_finite (set.to_finite _) univ_nonempty
  is_open_univ in ⟨x, h⟩

lemma t0_space_of_injective_of_continuous [topological_space β] {f : α → β}
  (hf : function.injective f) (hf' : continuous f) [t0_space β] : t0_space α :=
⟨λ x y h, hf $ (h.map hf').eq⟩

protected lemma embedding.t0_space [topological_space β] [t0_space β] {f : α → β}
  (hf : embedding f) : t0_space α :=
t0_space_of_injective_of_continuous hf.inj hf.continuous

instance subtype.t0_space [t0_space α] {p : α → Prop} : t0_space (subtype p) :=
embedding_subtype_coe.t0_space

theorem t0_space_iff_or_not_mem_closure (α : Type u) [topological_space α] :
  t0_space α ↔ (∀ a b : α, a ≠ b → (a ∉ closure ({b} : set α) ∨ b ∉ closure ({a} : set α))) :=
by simp only [t0_space_iff_not_inseparable, inseparable_iff_mem_closure, not_and_distrib]

instance [topological_space β] [t0_space α] [t0_space β] : t0_space (α × β) :=
⟨λ x y h, prod.ext (h.map continuous_fst).eq (h.map continuous_snd).eq⟩

instance {ι : Type*} {π : ι → Type*} [Π i, topological_space (π i)] [Π i, t0_space (π i)] :
  t0_space (Π i, π i) :=
⟨λ x y h, funext $ λ i, (h.map (continuous_apply i)).eq⟩

lemma t0_space.of_cover (h : ∀ x y, inseparable x y → ∃ s : set α, x ∈ s ∧ y ∈ s ∧ t0_space s) :
  t0_space α :=
begin
  refine ⟨λ x y hxy, _⟩,
  rcases h x y hxy with ⟨s, hxs, hys, hs⟩, resetI,
  lift x to s using hxs, lift y to s using hys,
  rw ← subtype_inseparable_iff at hxy,
  exact congr_arg coe hxy.eq
end

lemma t0_space.of_open_cover (h : ∀ x, ∃ s : set α, x ∈ s ∧ is_open s ∧ t0_space s) : t0_space α :=
t0_space.of_cover $ λ x y hxy,
  let ⟨s, hxs, hso, hs⟩ := h x in ⟨s, hxs, (hxy.mem_open_iff hso).1 hxs, hs⟩

/-- A T₁ space, also known as a Fréchet space, is a topological space
  where every singleton set is closed. Equivalently, for every pair
  `x ≠ y`, there is an open set containing `x` and not `y`. -/
class t1_space (α : Type u) [topological_space α] : Prop :=
(t1 : ∀x, is_closed ({x} : set α))

lemma is_closed_singleton [t1_space α] {x : α} : is_closed ({x} : set α) :=
t1_space.t1 x

lemma is_open_compl_singleton [t1_space α] {x : α} : is_open ({x}ᶜ : set α) :=
is_closed_singleton.is_open_compl

lemma is_open_ne [t1_space α] {x : α} : is_open {y | y ≠ x} :=
is_open_compl_singleton

lemma ne.nhds_within_compl_singleton [t1_space α] {x y : α} (h : x ≠ y) :
  𝓝[{y}ᶜ] x = 𝓝 x :=
is_open_ne.nhds_within_eq h

lemma ne.nhds_within_diff_singleton [t1_space α] {x y : α} (h : x ≠ y) (s : set α) :
  𝓝[s \ {y}] x = 𝓝[s] x :=
begin
  rw [diff_eq, inter_comm, nhds_within_inter_of_mem],
  exact mem_nhds_within_of_mem_nhds (is_open_ne.mem_nhds h)
end

protected lemma set.finite.is_closed [t1_space α] {s : set α} (hs : set.finite s) :
  is_closed s :=
begin
  rw ← bUnion_of_singleton s,
  exact is_closed_bUnion hs (λ i hi, is_closed_singleton)
end

lemma topological_space.is_topological_basis.exists_mem_of_ne
  [t1_space α] {b : set (set α)} (hb : is_topological_basis b) {x y : α} (h : x ≠ y) :
  ∃ a ∈ b, x ∈ a ∧ y ∉ a :=
begin
  rcases hb.is_open_iff.1 is_open_ne x h with ⟨a, ab, xa, ha⟩,
  exact ⟨a, ab, xa, λ h, ha h rfl⟩,
end

lemma filter.coclosed_compact_le_cofinite [t1_space α] :
  filter.coclosed_compact α ≤ filter.cofinite :=
λ s hs, compl_compl s ▸ hs.is_compact.compl_mem_coclosed_compact_of_is_closed hs.is_closed

variable (α)

/-- In a `t1_space`, relatively compact sets form a bornology. Its cobounded filter is
`filter.coclosed_compact`. See also `bornology.in_compact` the bornology of sets contained
in a compact set. -/
def bornology.relatively_compact [t1_space α] : bornology α :=
{ cobounded := filter.coclosed_compact α,
  le_cofinite := filter.coclosed_compact_le_cofinite }

variable {α}

lemma bornology.relatively_compact.is_bounded_iff [t1_space α] {s : set α} :
  @bornology.is_bounded _ (bornology.relatively_compact α) s ↔ is_compact (closure s) :=
begin
  change sᶜ ∈ filter.coclosed_compact α ↔ _,
  rw filter.mem_coclosed_compact,
  split,
  { rintros ⟨t, ht₁, ht₂, hst⟩,
    rw compl_subset_compl at hst,
    exact compact_of_is_closed_subset ht₂ is_closed_closure (closure_minimal hst ht₁) },
  { intros h,
    exact ⟨closure s, is_closed_closure, h, compl_subset_compl.mpr subset_closure⟩ }
end

protected lemma finset.is_closed [t1_space α] (s : finset α) : is_closed (s : set α) :=
s.finite_to_set.is_closed

lemma t1_space_tfae (α : Type u) [topological_space α] :
  tfae [t1_space α,
    ∀ x, is_closed ({x} : set α),
    ∀ x, is_open ({x}ᶜ : set α),
    continuous (@cofinite_topology.of α),
    ∀ ⦃x y : α⦄, x ≠ y → {y}ᶜ ∈ 𝓝 x,
    ∀ ⦃x y : α⦄, x ≠ y → ∃ s ∈ 𝓝 x, y ∉ s,
    ∀ ⦃x y : α⦄, x ≠ y → ∃ (U : set α) (hU : is_open U), x ∈ U ∧ y ∉ U,
    ∀ ⦃x y : α⦄, x ≠ y → disjoint (𝓝 x) (pure y),
    ∀ ⦃x y : α⦄, x ≠ y → disjoint (pure x) (𝓝 y),
    ∀ ⦃x y : α⦄, x ⤳ y → x = y] :=
begin
  tfae_have : 1 ↔ 2, from ⟨λ h, h.1, λ h, ⟨h⟩⟩,
  tfae_have : 2 ↔ 3, by simp only [is_open_compl_iff],
  tfae_have : 5 ↔ 3,
  { refine forall_swap.trans _,
    simp only [is_open_iff_mem_nhds, mem_compl_iff, mem_singleton_iff] },
  tfae_have : 5 ↔ 6,
    by simp only [← subset_compl_singleton_iff, exists_mem_subset_iff],
  tfae_have : 5 ↔ 7,
    by simp only [(nhds_basis_opens _).mem_iff, subset_compl_singleton_iff, exists_prop, and.assoc,
      and.left_comm],
  tfae_have : 5 ↔ 8,
    by simp only [← principal_singleton, disjoint_principal_right],
  tfae_have : 8 ↔ 9, from forall_swap.trans (by simp only [disjoint.comm, ne_comm]),
  tfae_have : 1 → 4,
  { simp only [continuous_def, cofinite_topology.is_open_iff'],
    rintro H s (rfl|hs),
    exacts [is_open_empty, compl_compl s ▸ (@set.finite.is_closed _ _ H _ hs).is_open_compl] },
  tfae_have : 4 → 2,
    from λ h x, (cofinite_topology.is_closed_iff.2 $ or.inr (finite_singleton _)).preimage h,
  tfae_have : 2 ↔ 10,
  { simp only [← closure_subset_iff_is_closed, specializes_iff_mem_closure, subset_def,
      mem_singleton_iff, eq_comm] },
  tfae_finish
end

lemma t1_space_iff_continuous_cofinite_of {α : Type*} [topological_space α] :
  t1_space α ↔ continuous (@cofinite_topology.of α) :=
(t1_space_tfae α).out 0 3

lemma cofinite_topology.continuous_of [t1_space α] : continuous (@cofinite_topology.of α) :=
t1_space_iff_continuous_cofinite_of.mp ‹_›

lemma t1_space_iff_exists_open : t1_space α ↔
  ∀ (x y), x ≠ y → (∃ (U : set α) (hU : is_open U), x ∈ U ∧ y ∉ U) :=
(t1_space_tfae α).out 0 6

lemma t1_space_iff_disjoint_pure_nhds : t1_space α ↔ ∀ ⦃x y : α⦄, x ≠ y → disjoint (pure x) (𝓝 y) :=
(t1_space_tfae α).out 0 8

lemma t1_space_iff_disjoint_nhds_pure : t1_space α ↔ ∀ ⦃x y : α⦄, x ≠ y → disjoint (𝓝 x) (pure y) :=
(t1_space_tfae α).out 0 7

lemma t1_space_iff_specializes_imp_eq : t1_space α ↔ ∀ ⦃x y : α⦄, x ⤳ y → x = y :=
(t1_space_tfae α).out 0 9

lemma disjoint_pure_nhds [t1_space α] {x y : α} (h : x ≠ y) : disjoint (pure x) (𝓝 y) :=
t1_space_iff_disjoint_pure_nhds.mp ‹_› h

lemma disjoint_nhds_pure [t1_space α] {x y : α} (h : x ≠ y) : disjoint (𝓝 x) (pure y) :=
t1_space_iff_disjoint_nhds_pure.mp ‹_› h

lemma specializes.eq [t1_space α] {x y : α} (h : x ⤳ y) : x = y :=
t1_space_iff_specializes_imp_eq.1 ‹_› h

lemma specializes_iff_eq [t1_space α] {x y : α} : x ⤳ y ↔ x = y :=
⟨specializes.eq, λ h, h ▸ specializes_rfl⟩

@[simp] lemma specializes_eq_eq [t1_space α] : (⤳) = @eq α :=
funext₂ $ λ x y, propext specializes_iff_eq

@[simp] lemma pure_le_nhds_iff [t1_space α] {a b : α} : pure a ≤ 𝓝 b ↔ a = b :=
specializes_iff_pure.symm.trans specializes_iff_eq

@[simp] lemma nhds_le_nhds_iff [t1_space α] {a b : α} : 𝓝 a ≤ 𝓝 b ↔ a = b :=
specializes_iff_eq

instance {α : Type*} : t1_space (cofinite_topology α) :=
t1_space_iff_continuous_cofinite_of.mpr continuous_id

lemma t1_space_antitone {α : Type*} : antitone (@t1_space α) :=
begin
  simp only [antitone, t1_space_iff_continuous_cofinite_of, continuous_iff_le_induced],
  exact λ t₁ t₂ h, h.trans
end

lemma continuous_within_at_update_of_ne [t1_space α] [decidable_eq α] [topological_space β]
  {f : α → β} {s : set α} {x y : α} {z : β} (hne : y ≠ x) :
  continuous_within_at (function.update f x z) s y ↔ continuous_within_at f s y :=
eventually_eq.congr_continuous_within_at
  (mem_nhds_within_of_mem_nhds $ mem_of_superset (is_open_ne.mem_nhds hne) $
    λ y' hy', function.update_noteq hy' _ _)
  (function.update_noteq hne _ _)

lemma continuous_at_update_of_ne [t1_space α] [decidable_eq α] [topological_space β]
  {f : α → β} {x y : α} {z : β} (hne : y ≠ x) :
  continuous_at (function.update f x z) y ↔ continuous_at f y :=
by simp only [← continuous_within_at_univ, continuous_within_at_update_of_ne hne]

lemma continuous_on_update_iff [t1_space α] [decidable_eq α] [topological_space β]
  {f : α → β} {s : set α} {x : α} {y : β} :
  continuous_on (function.update f x y) s ↔
    continuous_on f (s \ {x}) ∧ (x ∈ s → tendsto f (𝓝[s \ {x}] x) (𝓝 y)) :=
begin
  rw [continuous_on, ← and_forall_ne x, and_comm],
  refine and_congr ⟨λ H z hz, _, λ H z hzx hzs, _⟩ (forall_congr $ λ hxs, _),
  { specialize H z hz.2 hz.1,
    rw continuous_within_at_update_of_ne hz.2 at H,
    exact H.mono (diff_subset _ _) },
  { rw continuous_within_at_update_of_ne hzx,
    refine (H z ⟨hzs, hzx⟩).mono_of_mem (inter_mem_nhds_within _ _),
    exact is_open_ne.mem_nhds hzx },
  { exact continuous_within_at_update_same }
end

lemma t1_space_of_injective_of_continuous [topological_space β] {f : α → β}
  (hf : function.injective f) (hf' : continuous f) [t1_space β] : t1_space α :=
t1_space_iff_specializes_imp_eq.2 $ λ x y h, hf (h.map hf').eq

protected lemma embedding.t1_space [topological_space β] [t1_space β] {f : α → β}
  (hf : embedding f) : t1_space α :=
t1_space_of_injective_of_continuous hf.inj hf.continuous

instance subtype.t1_space {α : Type u} [topological_space α] [t1_space α] {p : α → Prop} :
  t1_space (subtype p) :=
embedding_subtype_coe.t1_space

instance [topological_space β] [t1_space α] [t1_space β] : t1_space (α × β) :=
⟨λ ⟨a, b⟩, @singleton_prod_singleton _ _ a b ▸ is_closed_singleton.prod is_closed_singleton⟩

instance {ι : Type*} {π : ι → Type*} [Π i, topological_space (π i)] [Π i, t1_space (π i)] :
  t1_space (Π i, π i) :=
⟨λ f, univ_pi_singleton f ▸ is_closed_set_pi (λ i hi, is_closed_singleton)⟩

@[priority 100] -- see Note [lower instance priority]
instance t1_space.t0_space [t1_space α] : t0_space α := ⟨λ x y h, h.specializes.eq⟩

@[simp] lemma compl_singleton_mem_nhds_iff [t1_space α] {x y : α} : {x}ᶜ ∈ 𝓝 y ↔ y ≠ x :=
is_open_compl_singleton.mem_nhds_iff

lemma compl_singleton_mem_nhds [t1_space α] {x y : α} (h : y ≠ x) : {x}ᶜ ∈ 𝓝 y :=
compl_singleton_mem_nhds_iff.mpr h

@[simp] lemma closure_singleton [t1_space α] {a : α} :
  closure ({a} : set α) = {a} :=
is_closed_singleton.closure_eq

lemma set.subsingleton.closure [t1_space α] {s : set α} (hs : s.subsingleton) :
  (closure s).subsingleton :=
hs.induction_on (by simp) $ λ x, by simp

@[simp] lemma subsingleton_closure [t1_space α] {s : set α} :
  (closure s).subsingleton ↔ s.subsingleton :=
⟨λ h, h.anti subset_closure, λ h, h.closure⟩

lemma is_closed_map_const {α β} [topological_space α] [topological_space β] [t1_space β] {y : β} :
  is_closed_map (function.const α y) :=
is_closed_map.of_nonempty $ λ s hs h2s, by simp_rw [h2s.image_const, is_closed_singleton]

lemma bInter_basis_nhds [t1_space α] {ι : Sort*} {p : ι → Prop} {s : ι → set α} {x : α}
  (h : (𝓝 x).has_basis p s) : (⋂ i (h : p i), s i) = {x} :=
begin
  simp only [eq_singleton_iff_unique_mem, mem_Inter],
  refine ⟨λ i hi, mem_of_mem_nhds $ h.mem_of_mem hi, λ y hy, _⟩,
  contrapose! hy,
  rcases h.mem_iff.1 (compl_singleton_mem_nhds hy.symm) with ⟨i, hi, hsub⟩,
  exact ⟨i, hi, λ h, hsub h rfl⟩
end

@[simp] lemma compl_singleton_mem_nhds_set_iff [t1_space α] {x : α} {s : set α} :
  {x}ᶜ ∈ 𝓝ˢ s ↔ x ∉ s :=
by rwa [is_open_compl_singleton.mem_nhds_set, subset_compl_singleton_iff]

@[simp] lemma nhds_set_le_iff [t1_space α] {s t : set α} : 𝓝ˢ s ≤ 𝓝ˢ t ↔ s ⊆ t :=
begin
  refine ⟨_, λ h, monotone_nhds_set h⟩,
  simp_rw [filter.le_def], intros h x hx,
  specialize h {x}ᶜ,
  simp_rw [compl_singleton_mem_nhds_set_iff] at h,
  by_contra hxt,
  exact h hxt hx,
end

@[simp] lemma nhds_set_inj_iff [t1_space α] {s t : set α} : 𝓝ˢ s = 𝓝ˢ t ↔ s = t :=
by { simp_rw [le_antisymm_iff], exact and_congr nhds_set_le_iff nhds_set_le_iff }

lemma injective_nhds_set [t1_space α] : function.injective (𝓝ˢ : set α → filter α) :=
λ s t hst, nhds_set_inj_iff.mp hst

lemma strict_mono_nhds_set [t1_space α] : strict_mono (𝓝ˢ : set α → filter α) :=
monotone_nhds_set.strict_mono_of_injective injective_nhds_set

@[simp] lemma nhds_le_nhds_set [t1_space α] {s : set α} {x : α} : 𝓝 x ≤ 𝓝ˢ s ↔ x ∈ s :=
by rw [← nhds_set_singleton, nhds_set_le_iff, singleton_subset_iff]

/-- Removing a non-isolated point from a dense set, one still obtains a dense set. -/
lemma dense.diff_singleton [t1_space α] {s : set α} (hs : dense s) (x : α) [ne_bot (𝓝[≠] x)] :
  dense (s \ {x}) :=
hs.inter_of_open_right (dense_compl_singleton x) is_open_compl_singleton

/-- Removing a finset from a dense set in a space without isolated points, one still
obtains a dense set. -/
lemma dense.diff_finset [t1_space α] [∀ (x : α), ne_bot (𝓝[≠] x)]
  {s : set α} (hs : dense s) (t : finset α) :
  dense (s \ t) :=
begin
  induction t using finset.induction_on with x s hxs ih hd,
  { simpa using hs },
  { rw [finset.coe_insert, ← union_singleton, ← diff_diff],
    exact ih.diff_singleton _, }
end

/-- Removing a finite set from a dense set in a space without isolated points, one still
obtains a dense set. -/
lemma dense.diff_finite [t1_space α] [∀ (x : α), ne_bot (𝓝[≠] x)]
  {s : set α} (hs : dense s) {t : set α} (ht : t.finite) :
  dense (s \ t) :=
begin
  convert hs.diff_finset ht.to_finset,
  exact (finite.coe_to_finset _).symm,
end

/-- If a function to a `t1_space` tends to some limit `b` at some point `a`, then necessarily
`b = f a`. -/
lemma eq_of_tendsto_nhds [topological_space β] [t1_space β] {f : α → β} {a : α} {b : β}
  (h : tendsto f (𝓝 a) (𝓝 b)) : f a = b :=
by_contra $ assume (hfa : f a ≠ b),
have fact₁ : {f a}ᶜ ∈ 𝓝 b := compl_singleton_mem_nhds hfa.symm,
have fact₂ : tendsto f (pure a) (𝓝 b) := h.comp (tendsto_id'.2 $ pure_le_nhds a),
fact₂ fact₁ (eq.refl $ f a)

lemma filter.tendsto.eventually_ne [topological_space β] [t1_space β] {α : Type*} {g : α → β}
  {l : filter α} {b₁ b₂ : β} (hg : tendsto g l (𝓝 b₁)) (hb : b₁ ≠ b₂) :
  ∀ᶠ z in l, g z ≠ b₂ :=
hg.eventually (is_open_compl_singleton.eventually_mem hb)

lemma continuous_at.eventually_ne [topological_space β] [t1_space β] {g : α → β}
  {a : α} {b : β} (hg1 : continuous_at g a) (hg2 : g a ≠ b) :
  ∀ᶠ z in 𝓝 a, g z ≠ b :=
hg1.tendsto.eventually_ne hg2

/-- To prove a function to a `t1_space` is continuous at some point `a`, it suffices to prove that
`f` admits *some* limit at `a`. -/
lemma continuous_at_of_tendsto_nhds [topological_space β] [t1_space β] {f : α → β} {a : α} {b : β}
  (h : tendsto f (𝓝 a) (𝓝 b)) : continuous_at f a :=
show tendsto f (𝓝 a) (𝓝 $ f a), by rwa eq_of_tendsto_nhds h

lemma tendsto_const_nhds_iff [t1_space α] {l : filter α} [ne_bot l] {c d : α} :
  tendsto (λ x, c) l (𝓝 d) ↔ c = d :=
by simp_rw [tendsto, filter.map_const, pure_le_nhds_iff]

/-- If the punctured neighborhoods of a point form a nontrivial filter, then any neighborhood is
infinite. -/
lemma infinite_of_mem_nhds {α} [topological_space α] [t1_space α] (x : α) [hx : ne_bot (𝓝[≠] x)]
  {s : set α} (hs : s ∈ 𝓝 x) : set.infinite s :=
begin
  intro hsf,
  have A : {x} ⊆ s, by simp only [singleton_subset_iff, mem_of_mem_nhds hs],
  have B : is_closed (s \ {x}) := (hsf.subset (diff_subset _ _)).is_closed,
  have C : (s \ {x})ᶜ ∈ 𝓝 x, from B.is_open_compl.mem_nhds (λ h, h.2 rfl),
  have D : {x} ∈ 𝓝 x, by simpa only [← diff_eq, diff_diff_cancel_left A] using inter_mem hs C,
  rwa [← mem_interior_iff_mem_nhds, interior_singleton] at D
end

lemma discrete_of_t1_of_finite {X : Type*} [topological_space X] [t1_space X] [finite X] :
  discrete_topology X :=
begin
  apply singletons_open_iff_discrete.mp,
  intros x,
  rw [← is_closed_compl_iff],
  exact (set.to_finite _).is_closed
end

lemma singleton_mem_nhds_within_of_mem_discrete {s : set α} [discrete_topology s]
  {x : α} (hx : x ∈ s) :
  {x} ∈ 𝓝[s] x :=
begin
  have : ({⟨x, hx⟩} : set s) ∈ 𝓝 (⟨x, hx⟩ : s), by simp [nhds_discrete],
  simpa only [nhds_within_eq_map_subtype_coe hx, image_singleton]
    using @image_mem_map _ _ _ (coe : s → α) _ this
end

/-- The neighbourhoods filter of `x` within `s`, under the discrete topology, is equal to
the pure `x` filter (which is the principal filter at the singleton `{x}`.) -/
lemma nhds_within_of_mem_discrete {s : set α} [discrete_topology s] {x : α} (hx : x ∈ s) :
  𝓝[s] x = pure x :=
le_antisymm (le_pure_iff.2 $ singleton_mem_nhds_within_of_mem_discrete hx) (pure_le_nhds_within hx)

lemma filter.has_basis.exists_inter_eq_singleton_of_mem_discrete
  {ι : Type*} {p : ι → Prop} {t : ι → set α} {s : set α} [discrete_topology s] {x : α}
  (hb : (𝓝 x).has_basis p t) (hx : x ∈ s) :
  ∃ i (hi : p i), t i ∩ s = {x} :=
begin
  rcases (nhds_within_has_basis hb s).mem_iff.1 (singleton_mem_nhds_within_of_mem_discrete hx)
    with ⟨i, hi, hix⟩,
  exact ⟨i, hi, subset.antisymm hix $ singleton_subset_iff.2
    ⟨mem_of_mem_nhds $ hb.mem_of_mem hi, hx⟩⟩
end

/-- A point `x` in a discrete subset `s` of a topological space admits a neighbourhood
that only meets `s` at `x`.  -/
lemma nhds_inter_eq_singleton_of_mem_discrete {s : set α} [discrete_topology s]
  {x : α} (hx : x ∈ s) :
  ∃ U ∈ 𝓝 x, U ∩ s = {x} :=
by simpa using (𝓝 x).basis_sets.exists_inter_eq_singleton_of_mem_discrete hx

/-- For point `x` in a discrete subset `s` of a topological space, there is a set `U`
such that
1. `U` is a punctured neighborhood of `x` (ie. `U ∪ {x}` is a neighbourhood of `x`),
2. `U` is disjoint from `s`.
-/
lemma disjoint_nhds_within_of_mem_discrete {s : set α} [discrete_topology s] {x : α} (hx : x ∈ s) :
  ∃ U ∈ 𝓝[≠] x, disjoint U s :=
let ⟨V, h, h'⟩ := nhds_inter_eq_singleton_of_mem_discrete hx in
  ⟨{x}ᶜ ∩ V, inter_mem_nhds_within _ h,
    (disjoint_iff_inter_eq_empty.mpr (by { rw [inter_assoc, h', compl_inter_self] }))⟩

/-- Let `X` be a topological space and let `s, t ⊆ X` be two subsets.  If there is an inclusion
`t ⊆ s`, then the topological space structure on `t` induced by `X` is the same as the one
obtained by the induced topological space structure on `s`. -/
lemma topological_space.subset_trans {X : Type*} [tX : topological_space X]
  {s t : set X} (ts : t ⊆ s) :
  (subtype.topological_space : topological_space t) =
    (subtype.topological_space : topological_space s).induced (set.inclusion ts) :=
begin
  change tX.induced ((coe : s → X) ∘ (set.inclusion ts)) =
    topological_space.induced (set.inclusion ts) (tX.induced _),
  rw ← induced_compose,
end

/-- This lemma characterizes discrete topological spaces as those whose singletons are
neighbourhoods. -/
lemma discrete_topology_iff_nhds {X : Type*} [topological_space X] :
  discrete_topology X ↔ (nhds : X → filter X) = pure :=
begin
  split,
  { introI hX,
    exact nhds_discrete X },
  { intro h,
    constructor,
    apply eq_of_nhds_eq_nhds,
    simp [h, nhds_bot] }
end

/-- The topology pulled-back under an inclusion `f : X → Y` from the discrete topology (`⊥`) is the
discrete topology.
This version does not assume the choice of a topology on either the source `X`
nor the target `Y` of the inclusion `f`. -/
lemma induced_bot {X Y : Type*} {f : X → Y} (hf : function.injective f) :
  topological_space.induced f ⊥ = ⊥ :=
eq_of_nhds_eq_nhds (by simp [nhds_induced, ← set.image_singleton, hf.preimage_image, nhds_bot])

/-- The topology induced under an inclusion `f : X → Y` from the discrete topological space `Y`
is the discrete topology on `X`. -/
lemma discrete_topology_induced {X Y : Type*} [tY : topological_space Y] [discrete_topology Y]
  {f : X → Y} (hf : function.injective f) : @discrete_topology X (topological_space.induced f tY) :=
by apply discrete_topology.mk; by rw [discrete_topology.eq_bot Y, induced_bot hf]

lemma embedding.discrete_topology {X Y : Type*} [topological_space X] [tY : topological_space Y]
  [discrete_topology Y] {f : X → Y} (hf : embedding f) : discrete_topology X :=
⟨by rw [hf.induced, discrete_topology.eq_bot Y, induced_bot hf.inj]⟩

/-- Let `s, t ⊆ X` be two subsets of a topological space `X`.  If `t ⊆ s` and the topology induced
by `X`on `s` is discrete, then also the topology induces on `t` is discrete.  -/
lemma discrete_topology.of_subset {X : Type*} [topological_space X] {s t : set X}
  (ds : discrete_topology s) (ts : t ⊆ s) :
  discrete_topology t :=
begin
  rw [topological_space.subset_trans ts, ds.eq_bot],
  exact {eq_bot := induced_bot (set.inclusion_injective ts)}
end

/-- A T₂ space, also known as a Hausdorff space, is one in which for every
  `x ≠ y` there exists disjoint open sets around `x` and `y`. This is
  the most widely used of the separation axioms. -/
@[mk_iff] class t2_space (α : Type u) [topological_space α] : Prop :=
(t2 : ∀ x y, x ≠ y → ∃ u v : set α, is_open u ∧ is_open v ∧ x ∈ u ∧ y ∈ v ∧ disjoint u v)

/-- Two different points can be separated by open sets. -/
lemma t2_separation [t2_space α] {x y : α} (h : x ≠ y) :
  ∃ u v : set α, is_open u ∧ is_open v ∧ x ∈ u ∧ y ∈ v ∧ disjoint u v :=
t2_space.t2 x y h

lemma t2_space_iff_disjoint_nhds : t2_space α ↔ ∀ x y : α, x ≠ y → disjoint (𝓝 x) (𝓝 y) :=
begin
  refine (t2_space_iff α).trans (forall₃_congr $ λ x y hne, _),
  simp only [(nhds_basis_opens x).disjoint_iff (nhds_basis_opens y), exists_prop,
    ← exists_and_distrib_left, and.assoc, and_comm, and.left_comm]
end

@[simp] lemma disjoint_nhds_nhds [t2_space α] {x y : α} : disjoint (𝓝 x) (𝓝 y) ↔ x ≠ y :=
⟨λ hd he, by simpa [he, nhds_ne_bot.ne] using hd, t2_space_iff_disjoint_nhds.mp ‹_› x y⟩

lemma is_open_set_of_disjoint_nhds_nhds :
  is_open {p : α × α | disjoint (𝓝 p.1) (𝓝 p.2)} :=
begin
  simp only [is_open_iff_mem_nhds, prod.forall, mem_set_of_eq],
  intros x y h,
  obtain ⟨U, hU, V, hV, hd⟩ := ((nhds_basis_opens x).disjoint_iff (nhds_basis_opens y)).mp h,
  exact mem_nhds_prod_iff.mpr ⟨U, hU.2.mem_nhds hU.1, V, hV.2.mem_nhds hV.1,
    λ ⟨x', y'⟩ ⟨hx', hy'⟩, disjoint_of_disjoint_of_mem hd (hU.2.mem_nhds hx') (hV.2.mem_nhds hy')⟩
end

/-- A finite set can be separated by open sets. -/
lemma t2_separation_finset [t2_space α] (s : finset α) :
  ∃ f : α → set α, set.pairwise_disjoint ↑s f ∧ ∀ x ∈ s, x ∈ f x ∧ is_open (f x) :=
finset.induction_on s (by simp) begin
  rintros t s ht ⟨f, hf, hf'⟩,
  have hty : ∀ y : s, t ≠ y := by { rintros y rfl, exact ht y.2 },
  choose u v hu hv htu hxv huv using λ {x} (h : t ≠ x), t2_separation h,
  refine ⟨λ x, if ht : t = x then ⋂ y : s, u (hty y) else f x ∩ v ht, _, _⟩,
  { rintros x hx₁ y hy₁ hxy a ⟨hx, hy⟩,
    rw [finset.mem_coe, finset.mem_insert, eq_comm] at hx₁ hy₁,
    rcases eq_or_ne t x with rfl | hx₂;
    rcases eq_or_ne t y with rfl | hy₂,
    { exact hxy rfl },
    { simp_rw [dif_pos rfl, mem_Inter] at hx,
      simp_rw [dif_neg hy₂] at hy,
      exact huv hy₂ ⟨hx ⟨y, hy₁.resolve_left hy₂⟩, hy.2⟩ },
    { simp_rw [dif_neg hx₂] at hx,
      simp_rw [dif_pos rfl, mem_Inter] at hy,
      exact huv hx₂ ⟨hy ⟨x, hx₁.resolve_left hx₂⟩, hx.2⟩ },
    { simp_rw [dif_neg hx₂] at hx,
      simp_rw [dif_neg hy₂] at hy,
      exact hf (hx₁.resolve_left hx₂) (hy₁.resolve_left hy₂) hxy ⟨hx.1, hy.1⟩ } },
  { intros x hx,
    split_ifs with ht,
    { refine ⟨mem_Inter.2 (λ y, _), is_open_Inter (λ y, hu (hty y))⟩,
      rw ←ht,
      exact htu (hty y) },
    { have hx := hf' x ((finset.mem_insert.1 hx).resolve_left (ne.symm ht)),
      exact ⟨⟨hx.1, hxv ht⟩, is_open.inter hx.2 (hv ht)⟩ } }
end

@[priority 100] -- see Note [lower instance priority]
instance t2_space.t1_space [t2_space α] : t1_space α :=
t1_space_iff_disjoint_pure_nhds.mpr $ λ x y hne, (disjoint_nhds_nhds.2 hne).mono_left $
  pure_le_nhds _

/-- A space is T₂ iff the neighbourhoods of distinct points generate the bottom filter. -/
lemma t2_iff_nhds : t2_space α ↔ ∀ {x y : α}, ne_bot (𝓝 x ⊓ 𝓝 y) → x = y :=
by simp only [t2_space_iff_disjoint_nhds, disjoint_iff, ne_bot_iff, ne.def, not_imp_comm]

lemma eq_of_nhds_ne_bot [t2_space α] {x y : α} (h : ne_bot (𝓝 x ⊓ 𝓝 y)) : x = y :=
t2_iff_nhds.mp ‹_› h

lemma t2_space_iff_nhds : t2_space α ↔ ∀ {x y : α}, x ≠ y → ∃ (U ∈ 𝓝 x) (V ∈ 𝓝 y), disjoint U V :=
by simp only [t2_space_iff_disjoint_nhds, filter.disjoint_iff]

lemma t2_separation_nhds [t2_space α] {x y : α} (h : x ≠ y) :
  ∃ u v, u ∈ 𝓝 x ∧ v ∈ 𝓝 y ∧ disjoint u v :=
let ⟨u, v, open_u, open_v, x_in, y_in, huv⟩ := t2_separation h in
⟨u, v, open_u.mem_nhds x_in, open_v.mem_nhds y_in, huv⟩

lemma t2_separation_compact_nhds [locally_compact_space α] [t2_space α] {x y : α} (h : x ≠ y) :
  ∃ u v, u ∈ 𝓝 x ∧ v ∈ 𝓝 y ∧ is_compact u ∧ is_compact v ∧ disjoint u v :=
by simpa only [exists_prop, ← exists_and_distrib_left, and_comm, and.assoc, and.left_comm]
  using ((compact_basis_nhds x).disjoint_iff (compact_basis_nhds y)).1 (disjoint_nhds_nhds.2 h)

lemma t2_iff_ultrafilter :
  t2_space α ↔ ∀ {x y : α} (f : ultrafilter α), ↑f ≤ 𝓝 x → ↑f ≤ 𝓝 y → x = y :=
t2_iff_nhds.trans $ by simp only [←exists_ultrafilter_iff, and_imp, le_inf_iff, exists_imp_distrib]

lemma t2_iff_is_closed_diagonal : t2_space α ↔ is_closed (diagonal α) :=
by simp only [t2_space_iff_disjoint_nhds, ← is_open_compl_iff, is_open_iff_mem_nhds, prod.forall,
  nhds_prod_eq, compl_diagonal_mem_prod, mem_compl_iff, mem_diagonal_iff]

lemma is_closed_diagonal [t2_space α] : is_closed (diagonal α) :=
t2_iff_is_closed_diagonal.mp ‹_›

section separated

open separated finset

lemma finset_disjoint_finset_opens_of_t2 [t2_space α] :
  ∀ (s t : finset α), disjoint s t → separated (s : set α) t :=
begin
  refine induction_on_union _ (λ a b hi d, (hi d.symm).symm) (λ a d, empty_right a) (λ a b ab, _) _,
  { obtain ⟨U, V, oU, oV, aU, bV, UV⟩ := t2_separation (finset.disjoint_singleton.1 ab),
    refine ⟨U, V, oU, oV, _, _, UV⟩;
    exact singleton_subset_set_iff.mpr ‹_› },
  { intros a b c ac bc d,
    apply_mod_cast union_left (ac (disjoint_of_subset_left (a.subset_union_left b) d)) (bc _),
    exact disjoint_of_subset_left (a.subset_union_right b) d },
end

lemma point_disjoint_finset_opens_of_t2 [t2_space α] {x : α} {s : finset α} (h : x ∉ s) :
  separated ({x} : set α) s :=
by exact_mod_cast finset_disjoint_finset_opens_of_t2 {x} s (finset.disjoint_singleton_left.mpr h)

end separated

lemma tendsto_nhds_unique [t2_space α] {f : β → α} {l : filter β} {a b : α}
  [ne_bot l] (ha : tendsto f l (𝓝 a)) (hb : tendsto f l (𝓝 b)) : a = b :=
eq_of_nhds_ne_bot $ ne_bot_of_le $ le_inf ha hb

lemma tendsto_nhds_unique' [t2_space α] {f : β → α} {l : filter β} {a b : α}
  (hl : ne_bot l) (ha : tendsto f l (𝓝 a)) (hb : tendsto f l (𝓝 b)) : a = b :=
eq_of_nhds_ne_bot $ ne_bot_of_le $ le_inf ha hb

lemma tendsto_nhds_unique_of_eventually_eq [t2_space α] {f g : β → α} {l : filter β} {a b : α}
  [ne_bot l] (ha : tendsto f l (𝓝 a)) (hb : tendsto g l (𝓝 b)) (hfg : f =ᶠ[l] g) :
  a = b :=
tendsto_nhds_unique (ha.congr' hfg) hb

lemma tendsto_nhds_unique_of_frequently_eq [t2_space α] {f g : β → α} {l : filter β} {a b : α}
  (ha : tendsto f l (𝓝 a)) (hb : tendsto g l (𝓝 b)) (hfg : ∃ᶠ x in l, f x = g x) :
  a = b :=
have ∃ᶠ z : α × α in 𝓝 (a, b), z.1 = z.2 := (ha.prod_mk_nhds hb).frequently hfg,
not_not.1 $ λ hne, this (is_closed_diagonal.is_open_compl.mem_nhds hne)

/-- A T₂.₅ space, also known as a Urysohn space, is a topological space
  where for every pair `x ≠ y`, there are two open sets, with the intersection of closures
  empty, one containing `x` and the other `y` . -/
class t2_5_space (α : Type u) [topological_space α]: Prop :=
(t2_5 : ∀ x y  (h : x ≠ y), ∃ (U V: set α), is_open U ∧  is_open V ∧
                                            disjoint (closure U) (closure V) ∧ x ∈ U ∧ y ∈ V)

@[priority 100] -- see Note [lower instance priority]
instance t2_5_space.t2_space [t2_5_space α] : t2_space α :=
⟨λ x y hxy,
  let ⟨U, V, hU, hV, hUV, hh⟩ := t2_5_space.t2_5 x y hxy in
  ⟨U, V, hU, hV, hh.1, hh.2, hUV.mono subset_closure subset_closure⟩⟩

section lim
variables [t2_space α] {f : filter α}

/-!
### Properties of `Lim` and `lim`

In this section we use explicit `nonempty α` instances for `Lim` and `lim`. This way the lemmas
are useful without a `nonempty α` instance.
-/

lemma Lim_eq {a : α} [ne_bot f] (h : f ≤ 𝓝 a) :
  @Lim _ _ ⟨a⟩ f = a :=
tendsto_nhds_unique (le_nhds_Lim ⟨a, h⟩) h

lemma Lim_eq_iff [ne_bot f] (h : ∃ (a : α), f ≤ nhds a) {a} : @Lim _ _ ⟨a⟩ f = a ↔ f ≤ 𝓝 a :=
⟨λ c, c ▸ le_nhds_Lim h, Lim_eq⟩

lemma ultrafilter.Lim_eq_iff_le_nhds [compact_space α] {x : α} {F : ultrafilter α} :
  F.Lim = x ↔ ↑F ≤ 𝓝 x :=
⟨λ h, h ▸ F.le_nhds_Lim, Lim_eq⟩

lemma is_open_iff_ultrafilter' [compact_space α] (U : set α) :
  is_open U ↔ (∀ F : ultrafilter α, F.Lim ∈ U → U ∈ F.1) :=
begin
  rw is_open_iff_ultrafilter,
  refine ⟨λ h F hF, h F.Lim hF F F.le_nhds_Lim, _⟩,
  intros cond x hx f h,
  rw [← (ultrafilter.Lim_eq_iff_le_nhds.2 h)] at hx,
  exact cond _ hx
end

lemma filter.tendsto.lim_eq {a : α} {f : filter β} [ne_bot f] {g : β → α} (h : tendsto g f (𝓝 a)) :
  @lim _ _ _ ⟨a⟩ f g = a :=
Lim_eq h

lemma filter.lim_eq_iff {f : filter β} [ne_bot f] {g : β → α} (h : ∃ a, tendsto g f (𝓝 a)) {a} :
  @lim _ _ _ ⟨a⟩ f g = a ↔ tendsto g f (𝓝 a) :=
⟨λ c, c ▸ tendsto_nhds_lim h, filter.tendsto.lim_eq⟩

lemma continuous.lim_eq [topological_space β] {f : β → α} (h : continuous f) (a : β) :
  @lim _ _ _ ⟨f a⟩ (𝓝 a) f = f a :=
(h.tendsto a).lim_eq

@[simp] lemma Lim_nhds (a : α) : @Lim _ _ ⟨a⟩ (𝓝 a) = a :=
Lim_eq le_rfl

@[simp] lemma lim_nhds_id (a : α) : @lim _ _ _ ⟨a⟩ (𝓝 a) id = a :=
Lim_nhds a

@[simp] lemma Lim_nhds_within {a : α} {s : set α} (h : a ∈ closure s) :
  @Lim _ _ ⟨a⟩ (𝓝[s] a) = a :=
by haveI : ne_bot (𝓝[s] a) := mem_closure_iff_cluster_pt.1 h;
exact Lim_eq inf_le_left

@[simp] lemma lim_nhds_within_id {a : α} {s : set α} (h : a ∈ closure s) :
  @lim _ _ _ ⟨a⟩ (𝓝[s] a) id = a :=
Lim_nhds_within h

end lim

/-!
### `t2_space` constructions

We use two lemmas to prove that various standard constructions generate Hausdorff spaces from
Hausdorff spaces:

* `separated_by_continuous` says that two points `x y : α` can be separated by open neighborhoods
  provided that there exists a continuous map `f : α → β` with a Hausdorff codomain such that
  `f x ≠ f y`. We use this lemma to prove that topological spaces defined using `induced` are
  Hausdorff spaces.

* `separated_by_open_embedding` says that for an open embedding `f : α → β` of a Hausdorff space
  `α`, the images of two distinct points `x y : α`, `x ≠ y` can be separated by open neighborhoods.
  We use this lemma to prove that topological spaces defined using `coinduced` are Hausdorff spaces.
-/

@[priority 100] -- see Note [lower instance priority]
instance discrete_topology.to_t2_space {α : Type*} [topological_space α] [discrete_topology α] :
  t2_space α :=
⟨λ x y h, ⟨{x}, {y}, is_open_discrete _, is_open_discrete _, rfl, rfl, disjoint_singleton.2 h⟩⟩

lemma separated_by_continuous {α : Type*} {β : Type*}
  [topological_space α] [topological_space β] [t2_space β]
  {f : α → β} (hf : continuous f) {x y : α} (h : f x ≠ f y) :
  ∃u v : set α, is_open u ∧ is_open v ∧ x ∈ u ∧ y ∈ v ∧ disjoint u v :=
let ⟨u, v, uo, vo, xu, yv, uv⟩ := t2_separation h in
⟨f ⁻¹' u, f ⁻¹' v, uo.preimage hf, vo.preimage hf, xu, yv, uv.preimage _⟩

lemma separated_by_open_embedding {α β : Type*} [topological_space α] [topological_space β]
  [t2_space α] {f : α → β} (hf : open_embedding f) {x y : α} (h : x ≠ y) :
  ∃ u v : set β, is_open u ∧ is_open v ∧ f x ∈ u ∧ f y ∈ v ∧ disjoint u v :=
let ⟨u, v, uo, vo, xu, yv, uv⟩ := t2_separation h in
⟨f '' u, f '' v, hf.is_open_map _ uo, hf.is_open_map _ vo,
  mem_image_of_mem _ xu, mem_image_of_mem _ yv, disjoint_image_of_injective hf.inj uv⟩

instance {α : Type*} {p : α → Prop} [t : topological_space α] [t2_space α] : t2_space (subtype p) :=
⟨assume x y h, separated_by_continuous continuous_subtype_val (mt subtype.eq h)⟩

instance {α : Type*} {β : Type*} [t₁ : topological_space α] [t2_space α]
  [t₂ : topological_space β] [t2_space β] : t2_space (α × β) :=
⟨assume ⟨x₁,x₂⟩ ⟨y₁,y₂⟩ h,
  or.elim (not_and_distrib.mp (mt prod.ext_iff.mpr h))
    (λ h₁, separated_by_continuous continuous_fst h₁)
    (λ h₂, separated_by_continuous continuous_snd h₂)⟩

lemma embedding.t2_space [topological_space β] [t2_space β] {f : α → β} (hf : embedding f) :
  t2_space α :=
⟨λ x y h, separated_by_continuous hf.continuous (hf.inj.ne h)⟩

instance {α : Type*} {β : Type*} [t₁ : topological_space α] [t2_space α]
  [t₂ : topological_space β] [t2_space β] : t2_space (α ⊕ β) :=
begin
  constructor,
  rintros (x|x) (y|y) h,
  { replace h : x ≠ y := λ c, (c.subst h) rfl,
    exact separated_by_open_embedding open_embedding_inl h },
  { exact ⟨_, _, is_open_range_inl, is_open_range_inr, ⟨x, rfl⟩, ⟨y, rfl⟩,
      is_compl_range_inl_range_inr.disjoint⟩ },
  { exact ⟨_, _, is_open_range_inr, is_open_range_inl, ⟨x, rfl⟩, ⟨y, rfl⟩,
      is_compl_range_inl_range_inr.disjoint.symm⟩ },
  { replace h : x ≠ y := λ c, (c.subst h) rfl,
    exact separated_by_open_embedding open_embedding_inr h }
end

instance Pi.t2_space {α : Type*} {β : α → Type v} [t₂ : Πa, topological_space (β a)]
  [∀a, t2_space (β a)] :
  t2_space (Πa, β a) :=
⟨assume x y h,
  let ⟨i, hi⟩ := not_forall.mp (mt funext h) in
  separated_by_continuous (continuous_apply i) hi⟩

instance sigma.t2_space {ι : Type*} {α : ι → Type*} [Πi, topological_space (α i)]
  [∀a, t2_space (α a)] :
  t2_space (Σi, α i) :=
begin
  constructor,
  rintros ⟨i, x⟩ ⟨j, y⟩ neq,
  rcases em (i = j) with (rfl|h),
  { replace neq : x ≠ y := λ c, (c.subst neq) rfl,
    exact separated_by_open_embedding open_embedding_sigma_mk neq },
  { exact ⟨_, _, is_open_range_sigma_mk, is_open_range_sigma_mk, ⟨x, rfl⟩, ⟨y, rfl⟩, by tidy⟩ }
end

variables {γ : Type*} [topological_space β] [topological_space γ]

lemma is_closed_eq [t2_space α] {f g : β → α}
  (hf : continuous f) (hg : continuous g) : is_closed {x:β | f x = g x} :=
continuous_iff_is_closed.mp (hf.prod_mk hg) _ is_closed_diagonal

lemma is_open_ne_fun [t2_space α] {f g : β → α}
  (hf : continuous f) (hg : continuous g) : is_open {x:β | f x ≠ g x} :=
is_open_compl_iff.mpr $ is_closed_eq hf hg

/-- If two continuous maps are equal on `s`, then they are equal on the closure of `s`. See also
`set.eq_on.of_subset_closure` for a more general version. -/
lemma set.eq_on.closure [t2_space α] {s : set β} {f g : β → α} (h : eq_on f g s)
  (hf : continuous f) (hg : continuous g) :
  eq_on f g (closure s) :=
closure_minimal h (is_closed_eq hf hg)

/-- If two continuous functions are equal on a dense set, then they are equal. -/
lemma continuous.ext_on [t2_space α] {s : set β} (hs : dense s) {f g : β → α}
  (hf : continuous f) (hg : continuous g) (h : eq_on f g s) :
  f = g :=
funext $ λ x, h.closure hf hg (hs x)

lemma eq_on_closure₂' [t2_space α] {s : set β} {t : set γ} {f g : β → γ → α}
  (h : ∀ (x ∈ s) (y ∈ t), f x y = g x y)
  (hf₁ : ∀ x, continuous (f x)) (hf₂ : ∀ y, continuous (λ x, f x y))
  (hg₁ : ∀ x, continuous (g x)) (hg₂ : ∀ y, continuous (λ x, g x y)) :
  ∀ (x ∈ closure s) (y ∈ closure t), f x y = g x y :=
suffices closure s ⊆ ⋂ y ∈ closure t, {x | f x y = g x y}, by simpa only [subset_def, mem_Inter],
closure_minimal (λ x hx, mem_Inter₂.2 $ set.eq_on.closure (h x hx) (hf₁ _) (hg₁ _)) $
  is_closed_bInter $ λ y hy, is_closed_eq (hf₂ _) (hg₂ _)

lemma eq_on_closure₂ [t2_space α] {s : set β} {t : set γ} {f g : β → γ → α}
  (h : ∀ (x ∈ s) (y ∈ t), f x y = g x y)
  (hf : continuous (uncurry f)) (hg : continuous (uncurry g)) :
  ∀ (x ∈ closure s) (y ∈ closure t), f x y = g x y :=
eq_on_closure₂' h (λ x, continuous_uncurry_left x hf) (λ x, continuous_uncurry_right x hf)
  (λ y, continuous_uncurry_left y hg) (λ y, continuous_uncurry_right y hg)

/-- If `f x = g x` for all `x ∈ s` and `f`, `g` are continuous on `t`, `s ⊆ t ⊆ closure s`, then
`f x = g x` for all `x ∈ t`. See also `set.eq_on.closure`. -/
lemma set.eq_on.of_subset_closure [t2_space α] {s t : set β} {f g : β → α} (h : eq_on f g s)
  (hf : continuous_on f t) (hg : continuous_on g t) (hst : s ⊆ t) (hts : t ⊆ closure s) :
  eq_on f g t :=
begin
  intros x hx,
  haveI : (𝓝[s] x).ne_bot, from mem_closure_iff_cluster_pt.mp (hts hx),
  exact tendsto_nhds_unique_of_eventually_eq ((hf x hx).mono_left $ nhds_within_mono _ hst)
    ((hg x hx).mono_left $ nhds_within_mono _ hst) (h.eventually_eq_of_mem self_mem_nhds_within)
end

lemma function.left_inverse.closed_range [t2_space α] {f : α → β} {g : β → α}
  (h : function.left_inverse f g) (hf : continuous f) (hg : continuous g) :
  is_closed (range g) :=
have eq_on (g ∘ f) id (closure $ range g),
  from h.right_inv_on_range.eq_on.closure (hg.comp hf) continuous_id,
is_closed_of_closure_subset $ λ x hx,
calc x = g (f x) : (this hx).symm
   ... ∈ _ : mem_range_self _

lemma function.left_inverse.closed_embedding [t2_space α] {f : α → β} {g : β → α}
  (h : function.left_inverse f g) (hf : continuous f) (hg : continuous g) :
  closed_embedding g :=
⟨h.embedding hf hg, h.closed_range hf hg⟩

lemma compact_compact_separated [t2_space α] {s t : set α}
  (hs : is_compact s) (ht : is_compact t) (hst : disjoint s t) :
  ∃ u v, is_open u ∧ is_open v ∧ s ⊆ u ∧ t ⊆ v ∧ disjoint u v :=
by simp only [prod_subset_compl_diagonal_iff_disjoint.symm] at ⊢ hst;
   exact generalized_tube_lemma hs ht is_closed_diagonal.is_open_compl hst

/-- In a `t2_space`, every compact set is closed. -/
lemma is_compact.is_closed [t2_space α] {s : set α} (hs : is_compact s) : is_closed s :=
is_open_compl_iff.1 $ is_open_iff_forall_mem_open.mpr $ assume x hx,
  let ⟨u, v, uo, vo, su, xv, uv⟩ :=
    compact_compact_separated hs is_compact_singleton (disjoint_singleton_right.2 hx) in
⟨v, (uv.mono_left $ show s ≤ u, from su).subset_compl_left, vo, by simpa using xv⟩

@[simp] lemma filter.coclosed_compact_eq_cocompact [t2_space α] :
  coclosed_compact α = cocompact α :=
by simp [coclosed_compact, cocompact, infi_and', and_iff_right_of_imp is_compact.is_closed]

@[simp] lemma bornology.relatively_compact_eq_in_compact [t2_space α] :
  bornology.relatively_compact α = bornology.in_compact α :=
by rw bornology.ext_iff; exact filter.coclosed_compact_eq_cocompact

/-- If `V : ι → set α` is a decreasing family of compact sets then any neighborhood of
`⋂ i, V i` contains some `V i`. This is a version of `exists_subset_nhd_of_compact'` where we
don't need to assume each `V i` closed because it follows from compactness since `α` is
assumed to be Hausdorff. -/
lemma exists_subset_nhd_of_compact [t2_space α] {ι : Type*} [nonempty ι] {V : ι → set α}
  (hV : directed (⊇) V) (hV_cpct : ∀ i, is_compact (V i)) {U : set α}
  (hU : ∀ x ∈ ⋂ i, V i, U ∈ 𝓝 x) : ∃ i, V i ⊆ U :=
exists_subset_nhd_of_compact' hV hV_cpct (λ i, (hV_cpct i).is_closed) hU

lemma compact_exhaustion.is_closed [t2_space α] (K : compact_exhaustion α) (n : ℕ) :
  is_closed (K n) :=
(K.is_compact n).is_closed

lemma is_compact.inter [t2_space α] {s t : set α} (hs : is_compact s) (ht : is_compact t) :
  is_compact (s ∩ t) :=
hs.inter_right $ ht.is_closed

lemma compact_closure_of_subset_compact [t2_space α] {s t : set α} (ht : is_compact t) (h : s ⊆ t) :
  is_compact (closure s) :=
compact_of_is_closed_subset ht is_closed_closure (closure_minimal h ht.is_closed)

@[simp]
lemma exists_compact_superset_iff [t2_space α] {s : set α} :
  (∃ K, is_compact K ∧ s ⊆ K) ↔ is_compact (closure s) :=
⟨λ ⟨K, hK, hsK⟩, compact_closure_of_subset_compact hK hsK, λ h, ⟨closure s, h, subset_closure⟩⟩

lemma image_closure_of_compact [t2_space β]
  {s : set α} (hs : is_compact (closure s)) {f : α → β} (hf : continuous_on f (closure s)) :
  f '' closure s = closure (f '' s) :=
subset.antisymm hf.image_closure $ closure_minimal (image_subset f subset_closure)
  (hs.image_of_continuous_on hf).is_closed

/-- If a compact set is covered by two open sets, then we can cover it by two compact subsets. -/
lemma is_compact.binary_compact_cover [t2_space α] {K U V : set α} (hK : is_compact K)
  (hU : is_open U) (hV : is_open V) (h2K : K ⊆ U ∪ V) :
  ∃ K₁ K₂ : set α, is_compact K₁ ∧ is_compact K₂ ∧ K₁ ⊆ U ∧ K₂ ⊆ V ∧ K = K₁ ∪ K₂ :=
begin
  obtain ⟨O₁, O₂, h1O₁, h1O₂, h2O₁, h2O₂, hO⟩ := compact_compact_separated (hK.diff hU) (hK.diff hV)
    (by rwa [disjoint_iff_inter_eq_empty, diff_inter_diff, diff_eq_empty]),
  exact ⟨_, _, hK.diff h1O₁, hK.diff h1O₂, by rwa [diff_subset_comm], by rwa [diff_subset_comm],
    by rw [← diff_inter, hO.inter_eq, diff_empty]⟩
end

lemma continuous.is_closed_map [compact_space α] [t2_space β] {f : α → β} (h : continuous f) :
  is_closed_map f :=
λ s hs, (hs.is_compact.image h).is_closed

lemma continuous.closed_embedding [compact_space α] [t2_space β] {f : α → β} (h : continuous f)
  (hf : function.injective f) : closed_embedding f :=
closed_embedding_of_continuous_injective_closed h hf h.is_closed_map

section
open finset function
/-- For every finite open cover `Uᵢ` of a compact set, there exists a compact cover `Kᵢ ⊆ Uᵢ`. -/
lemma is_compact.finite_compact_cover [t2_space α] {s : set α} (hs : is_compact s)
  {ι} (t : finset ι) (U : ι → set α) (hU : ∀ i ∈ t, is_open (U i)) (hsC : s ⊆ ⋃ i ∈ t, U i) :
  ∃ K : ι → set α, (∀ i, is_compact (K i)) ∧ (∀i, K i ⊆ U i) ∧ s = ⋃ i ∈ t, K i :=
begin
  classical,
  induction t using finset.induction with x t hx ih generalizing U hU s hs hsC,
  { refine ⟨λ _, ∅, λ i, is_compact_empty, λ i, empty_subset _, _⟩,
    simpa only [subset_empty_iff, Union_false, Union_empty] using hsC },
  simp only [finset.set_bUnion_insert] at hsC,
  simp only [finset.mem_insert] at hU,
  have hU' : ∀ i ∈ t, is_open (U i) := λ i hi, hU i (or.inr hi),
  rcases hs.binary_compact_cover (hU x (or.inl rfl)) (is_open_bUnion hU') hsC
    with ⟨K₁, K₂, h1K₁, h1K₂, h2K₁, h2K₂, hK⟩,
  rcases ih U hU' h1K₂ h2K₂ with ⟨K, h1K, h2K, h3K⟩,
  refine ⟨update K x K₁, _, _, _⟩,
  { intros i, by_cases hi : i = x,
    { simp only [update_same, hi, h1K₁] },
    { rw [← ne.def] at hi, simp only [update_noteq hi, h1K] }},
  { intros i, by_cases hi : i = x,
    { simp only [update_same, hi, h2K₁] },
    { rw [← ne.def] at hi, simp only [update_noteq hi, h2K] }},
  { simp only [set_bUnion_insert_update _ hx, hK, h3K] }
end
end

lemma locally_compact_of_compact_nhds [t2_space α] (h : ∀ x : α, ∃ s, s ∈ 𝓝 x ∧ is_compact s) :
  locally_compact_space α :=
⟨assume x n hn,
  let ⟨u, un, uo, xu⟩ := mem_nhds_iff.mp hn in
  let ⟨k, kx, kc⟩ := h x in
  -- K is compact but not necessarily contained in N.
  -- K \ U is again compact and doesn't contain x, so
  -- we may find open sets V, W separating x from K \ U.
  -- Then K \ W is a compact neighborhood of x contained in U.
  let ⟨v, w, vo, wo, xv, kuw, vw⟩ := compact_compact_separated is_compact_singleton (kc.diff uo)
      (disjoint_singleton_left.2 $ λ h, h.2 xu) in
  have wn : wᶜ ∈ 𝓝 x, from
   mem_nhds_iff.mpr ⟨v, vw.subset_compl_right, vo, singleton_subset_iff.mp xv⟩,
  ⟨k \ w,
   filter.inter_mem kx wn,
   subset.trans (diff_subset_comm.mp kuw) un,
   kc.diff wo⟩⟩

@[priority 100] -- see Note [lower instance priority]
instance locally_compact_of_compact [t2_space α] [compact_space α] : locally_compact_space α :=
locally_compact_of_compact_nhds (assume x, ⟨univ, is_open_univ.mem_nhds trivial, compact_univ⟩)

/-- In a locally compact T₂ space, every point has an open neighborhood with compact closure -/
lemma exists_open_with_compact_closure [locally_compact_space α] [t2_space α] (x : α) :
  ∃ (U : set α), is_open U ∧ x ∈ U ∧ is_compact (closure U) :=
begin
  rcases exists_compact_mem_nhds x with ⟨K, hKc, hxK⟩,
  rcases mem_nhds_iff.1 hxK with ⟨t, h1t, h2t, h3t⟩,
  exact ⟨t, h2t, h3t, compact_closure_of_subset_compact hKc h1t⟩
end

/--
In a locally compact T₂ space, every compact set has an open neighborhood with compact closure.
-/
lemma exists_open_superset_and_is_compact_closure [locally_compact_space α] [t2_space α]
  {K : set α} (hK : is_compact K) : ∃ V, is_open V ∧ K ⊆ V ∧ is_compact (closure V) :=
begin
  rcases exists_compact_superset hK with ⟨K', hK', hKK'⟩,
  refine ⟨interior K', is_open_interior, hKK',
    compact_closure_of_subset_compact hK' interior_subset⟩,
end

/--
In a locally compact T₂ space, given a compact set `K` inside an open set `U`, we can find a
open set `V` between these sets with compact closure: `K ⊆ V` and the closure of `V` is inside `U`.
-/
lemma exists_open_between_and_is_compact_closure [locally_compact_space α] [t2_space α]
  {K U : set α} (hK : is_compact K) (hU : is_open U) (hKU : K ⊆ U) :
  ∃ V, is_open V ∧ K ⊆ V ∧ closure V ⊆ U ∧ is_compact (closure V) :=
begin
  rcases exists_compact_between hK hU hKU with ⟨V, hV, hKV, hVU⟩,
  exact ⟨interior V, is_open_interior, hKV,
    (closure_minimal interior_subset hV.is_closed).trans hVU,
    compact_closure_of_subset_compact hV interior_subset⟩,
end

lemma is_preirreducible_iff_subsingleton [t2_space α] (S : set α) :
  is_preirreducible S ↔ S.subsingleton :=
begin
  refine ⟨λ h x hx y hy, _, set.subsingleton.is_preirreducible⟩,
  by_contradiction e,
  obtain ⟨U, V, hU, hV, hxU, hyV, h'⟩ := t2_separation e,
  exact ((h U V hU hV ⟨x, hx, hxU⟩ ⟨y, hy, hyV⟩).mono $ inter_subset_right _ _).not_disjoint h',
end

lemma is_irreducible_iff_singleton [t2_space α] (S : set α) :
  is_irreducible S ↔ ∃ x, S = {x} :=
by rw [is_irreducible, is_preirreducible_iff_subsingleton,
  exists_eq_singleton_iff_nonempty_subsingleton]

end separation

<<<<<<< HEAD
section regular_space

/-- A topological space is called a *regular space* if for any closed set `s` and `a ∉ s`, there
exist disjoint open sets `U ⊇ s` and `V ∋ a`. We formulate this condition in terms of `disjoint`ness
of filters `𝓝ˢ s` and `𝓝 a`. -/
@[mk_iff] class regular_space (X : Type u) [topological_space X] : Prop :=
(regular : ∀ {s : set X} {a}, is_closed s → a ∉ s → disjoint (𝓝ˢ s) (𝓝 a))

lemma regular_space_tfae (X : Type u) [topological_space X] :
  tfae [regular_space X,
    ∀ (s : set X) (a ∉ closure s), disjoint (𝓝ˢ s) (𝓝 a),
    ∀ (a : X) (s : set X), disjoint (𝓝ˢ s) (𝓝 a) ↔ a ∉ closure s,
    ∀ (a : X) (s ∈ 𝓝 a), ∃ t ∈ 𝓝 a, is_closed t ∧ t ⊆ s,
    ∀ a : X, (𝓝 a).lift' closure ≤ 𝓝 a,
    ∀ a : X, (𝓝 a).lift' closure = 𝓝 a] :=
=======
section t3

/-- A T₃ space is a T₀ space in which for every closed `C` and `x ∉ C`, there exist
  disjoint open sets containing `x` and `C` respectively. -/
class t3_space (α : Type u) [topological_space α] extends t0_space α : Prop :=
(regular : ∀{s:set α} {a}, is_closed s → a ∉ s → ∃t, is_open t ∧ s ⊆ t ∧ 𝓝[t] a = ⊥)

lemma t3_space.of_lift'_closure [t0_space α] (h : ∀ x : α, (𝓝 x).lift' closure = 𝓝 x) :
  t3_space α :=
begin
  refine ⟨λ s a hs ha, _⟩,
  have : sᶜ ∈ (𝓝 a).lift' closure,
  { rw [h], exact hs.is_open_compl.mem_nhds ha },
  rcases (𝓝 a).basis_sets.lift'_closure.mem_iff.mp this with ⟨U, haU, hU⟩,
  refine ⟨(closure U)ᶜ, is_closed_closure.is_open_compl, subset_compl_comm.mp hU, not_not.mp _⟩,
  rw [← ne, ← ne_bot_iff, ← mem_closure_iff_nhds_within_ne_bot, closure_compl, mem_compl_iff,
    not_not, mem_interior_iff_mem_nhds],
  exact mem_of_superset haU subset_closure
end

@[priority 100] -- see Note [lower instance priority]
instance t3_space.t1_space [t3_space α] : t1_space α :=
>>>>>>> eb7d2664
begin
  tfae_have : 1 ↔ 5,
  { rw [regular_space_iff, (@compl_surjective (set X) _).forall, forall_swap],
    simp only [is_closed_compl_iff, mem_compl_iff, not_not, @and_comm (_ ∈ _),
      (nhds_basis_opens _).lift'_closure.le_basis_iff (nhds_basis_opens _), and_imp,
      (nhds_basis_opens _).disjoint_iff_right, exists_prop, ← subset_interior_iff_mem_nhds_set,
      interior_compl, compl_subset_compl] },
  tfae_have : 5 → 6, from λ h a, (h a).antisymm (𝓝 _).le_lift'_closure,
  tfae_have : 6 → 4,
  { intros H a s hs,
    rw [← H] at hs,
    rcases (𝓝 a).basis_sets.lift'_closure.mem_iff.mp hs with ⟨U, hU, hUs⟩,
    exact ⟨closure U, mem_of_superset hU subset_closure, is_closed_closure, hUs⟩ },
  tfae_have : 4 → 2,
  { intros H s a ha,
    have ha' : sᶜ ∈ 𝓝 a, by rwa [← mem_interior_iff_mem_nhds, interior_compl],
    rcases H _ _ ha' with ⟨U, hU, hUc, hUs⟩,
    refine disjoint_of_disjoint_of_mem disjoint_compl_left _ hU,
    rwa [← subset_interior_iff_mem_nhds_set, hUc.is_open_compl.interior_eq, subset_compl_comm] },
  tfae_have : 2 → 3,
  { refine λ H a s, ⟨λ hd has, mem_closure_iff_nhds_ne_bot.mp has _, H s a⟩,
    exact (hd.symm.mono_right $ @principal_le_nhds_set _ _ s).eq_bot },
  tfae_have : 3 → 1, from λ H, ⟨λ s a hs ha, (H _ _).mpr $ hs.closure_eq.symm ▸ ha⟩,
  tfae_finish
end

lemma regular_space.of_lift'_closure (h : ∀ a : α, (𝓝 a).lift' closure = 𝓝 a) : regular_space α :=
iff.mpr ((regular_space_tfae α).out 0 5) h

lemma regular_space.of_basis {ι : α → Sort*} {p : Π a, ι a → Prop} {s : Π a, ι a → set α}
  (h₁ : ∀ a, (𝓝 a).has_basis (p a) (s a)) (h₂ : ∀ a i, p a i → is_closed (s a i)) :
  regular_space α :=
regular_space.of_lift'_closure $ λ a, (h₁ a).lift'_closure_eq_self (h₂ a)

lemma regular_space.of_exists_mem_nhds_is_closed_subset
  (h : ∀ (a : α) (s ∈ 𝓝 a), ∃ t ∈ 𝓝 a, is_closed t ∧ t ⊆ s) : regular_space α :=
iff.mpr ((regular_space_tfae α).out 0 3) h

variables [regular_space α] {a : α} {s : set α}

lemma disjoint_nhds_set_nhds : disjoint (𝓝ˢ s) (𝓝 a) ↔ a ∉ closure s :=
iff.mp ((regular_space_tfae α).out 0 2) ‹_› _ _

lemma disjoint_nhds_nhds_set : disjoint (𝓝 a) (𝓝ˢ s) ↔ a ∉ closure s :=
disjoint.comm.trans disjoint_nhds_set_nhds

lemma exists_mem_nhds_is_closed_subset {a : α} {s : set α} (h : s ∈ 𝓝 a) :
  ∃ t ∈ 𝓝 a, is_closed t ∧ t ⊆ s :=
iff.mp ((regular_space_tfae α).out 0 3) ‹_› _ _ h

lemma closed_nhds_basis (a : α) : (𝓝 a).has_basis (λ s : set α, s ∈ 𝓝 a ∧ is_closed s) id :=
has_basis_self.2 (λ _, exists_mem_nhds_is_closed_subset)

lemma lift'_nhds_closure (a : α) : (𝓝 a).lift' closure = 𝓝 a :=
(closed_nhds_basis a).lift'_closure_eq_self (λ s hs, hs.2)

lemma filter.has_basis.nhds_closure {ι : Sort*} {a : α} {p : ι → Prop} {s : ι → set α}
  (h : (𝓝 a).has_basis p s) : (𝓝 a).has_basis p (λ i, closure (s i)) :=
lift'_nhds_closure a ▸ h.lift'_closure

lemma has_basis_nhds_closure (a : α) : (𝓝 a).has_basis (λ s, s ∈ 𝓝 a) closure :=
(𝓝 a).basis_sets.nhds_closure

lemma has_basis_opens_closure (a : α) : (𝓝 a).has_basis (λ s, a ∈ s ∧ is_open s) closure :=
(nhds_basis_opens a).nhds_closure

lemma topological_space.is_topological_basis.nhds_basis_closure
  {B : set (set α)} (hB : topological_space.is_topological_basis B) (a : α) :
  (𝓝 a).has_basis (λ s : set α, a ∈ s ∧ s ∈ B) closure :=
by simpa only [and_comm] using hB.nhds_has_basis.nhds_closure

lemma topological_space.is_topological_basis.exists_closure_subset
  {B : set (set α)} (hB : topological_space.is_topological_basis B) {a : α} {s : set α}
  (h : s ∈ 𝓝 a) :
  ∃ t ∈ B, a ∈ t ∧ closure t ⊆ s :=
by simpa only [exists_prop, and.assoc] using hB.nhds_has_basis.nhds_closure.mem_iff.mp h

lemma disjoint_nhds_nhds_iff_not_specializes {a b : α} :
  disjoint (𝓝 a) (𝓝 b) ↔ ¬a ⤳ b :=
by rw [← nhds_set_singleton, disjoint_nhds_set_nhds, specializes_iff_mem_closure]

lemma specializes_comm {a b : α} : a ⤳ b ↔ b ⤳ a :=
by simp only [← disjoint_nhds_nhds_iff_not_specializes.not_left, disjoint.comm]

alias specializes_comm ↔ specializes.symm _

lemma specializes_iff_inseparable {a b : α} : a ⤳ b ↔ inseparable a b :=
⟨λ h, h.antisymm h.symm, le_of_eq⟩

lemma is_closed_set_of_specializes : is_closed {p : α × α | p.1 ⤳ p.2} :=
by simp only [← is_open_compl_iff, compl_set_of, ← disjoint_nhds_nhds_iff_not_specializes,
  is_open_set_of_disjoint_nhds_nhds]

lemma is_closed_set_of_inseparable : is_closed {p : α × α | inseparable p.1 p.2} :=
by simp only [← specializes_iff_inseparable, is_closed_set_of_specializes]

protected lemma inducing.regular_space [topological_space β] {f : β → α} (hf : inducing f) :
  regular_space β :=
regular_space.of_basis (λ b, by { rw [hf.nhds_eq_comap b], exact (closed_nhds_basis _).comap _ }) $
  λ b s hs, hs.2.preimage hf.continuous

lemma regular_space_induced (f : β → α) : @regular_space β (induced f ‹_›) :=
by { letI := induced f ‹_›, exact inducing.regular_space ⟨rfl⟩ }

lemma regular_space_Inf {X} {T : set (topological_space X)} (h : ∀ t ∈ T, @regular_space X t) :
  @regular_space X (Inf T) :=
begin
  letI := Inf T,
  have : ∀ a, (𝓝 a).has_basis
    (λ If : Σ I : set T, I → set X,
      If.1.finite ∧ ∀ i : If.1, If.2 i ∈ @nhds X i a ∧ @is_closed X i (If.2 i))
    (λ If, ⋂ i : If.1, If.snd i),
  { intro a,
    rw [nhds_Inf, ← infi_subtype''],
    exact has_basis_infi (λ t : T, @closed_nhds_basis X t (h t t.2) a) },
  refine regular_space.of_basis this (λ a If hIf, is_closed_Inter $ λ i, _),
  exact (hIf.2 i).2.mono (Inf_le (i : T).2)
end

lemma regular_space_infi {ι X} {t : ι → topological_space X} (h : ∀ i, @regular_space X (t i)) :
  @regular_space X (infi t) :=
regular_space_Inf $ forall_range_iff.mpr h

lemma regular_space.inf {X} {t₁ t₂ : topological_space X} (h₁ : @regular_space X t₁)
  (h₂ : @regular_space X t₂) : @regular_space X (t₁ ⊓ t₂) :=
by { rw [inf_eq_infi], exact regular_space_infi (bool.forall_bool.2 ⟨h₂, h₁⟩) }

instance {p : α → Prop} : regular_space (subtype p) :=
embedding_subtype_coe.to_inducing.regular_space

instance [topological_space β] [regular_space β] : regular_space (α × β) :=
(regular_space_induced prod.fst).inf (regular_space_induced prod.snd)

instance {ι : Type*} {π : ι → Type*} [Π i, topological_space (π i)] [∀ i, regular_space (π i)] :
  regular_space (Π i, π i) :=
regular_space_infi $ λ i, regular_space_induced _

end regular_space

section t3

/-- A T₃ space is a T₀ space which is a regular space. Any T₃ space is a T₁ space, a T₂ space, and
a T₂.₅ space.  -/
class t3_space (α : Type u) [topological_space α] extends t0_space α, regular_space α : Prop

@[priority 100] -- see Note [lower instance priority]
instance t3_space.t2_5_space [t3_space α] : t2_5_space α :=
begin
  haveI : t2_space α,
  { refine t2_space_iff_disjoint_nhds.mpr (λ x y hne, _),
    have : x ∉ closure {y} ∨ y ∉ closure {x},
      from (t0_space_iff_or_not_mem_closure α).mp infer_instance x y hne,
    wlog H : x ∉ closure {y} := this using [x y, y x] tactic.skip,
    { rwa [← disjoint_nhds_nhds_set, nhds_set_singleton] at H },
    { exact λ h, (this h.symm).symm } },
  -- TODO: reformulate `t2_5_space` in terms of `(𝓝 x).lift' closure`
  refine ⟨λ x y hne, _⟩,
  rcases ((closed_nhds_basis x).disjoint_iff (closed_nhds_basis y)).1
    (disjoint_nhds_nhds.mpr hne) with ⟨U, ⟨hxU, hUc⟩, V, ⟨hyV, hVc⟩, hd⟩,
  exact ⟨interior U, interior V, is_open_interior, is_open_interior,
    hd.mono (closure_minimal interior_subset hUc) (closure_minimal interior_subset hVc),
    mem_interior_iff_mem_nhds.2 hxU, mem_interior_iff_mem_nhds.2 hyV⟩
end

protected lemma embedding.t3_space [topological_space β] [t3_space β] {f : α → β}
  (hf : embedding f) : t3_space α :=
{ to_t0_space := hf.t0_space,
  to_regular_space := hf.to_inducing.regular_space }

instance subtype.t3_space [t3_space α] {p : α → Prop} : t3_space (subtype p) :=
embedding_subtype_coe.t3_space

instance [topological_space β] [t3_space α] [t3_space β] : t3_space (α × β) := ⟨⟩

instance {ι : Type*} {π : ι → Type*} [Π i, topological_space (π i)] [Π i, t3_space (π i)] :
  t3_space (Π i, π i) := ⟨⟩

/-- Given two points `x ≠ y`, we can find neighbourhoods `x ∈ V₁ ⊆ U₁` and `y ∈ V₂ ⊆ U₂`,
with the `Vₖ` closed and the `Uₖ` open, such that the `Uₖ` are disjoint. -/
lemma disjoint_nested_nhds [t3_space α] {x y : α} (h : x ≠ y) :
  ∃ (U₁ V₁ ∈ 𝓝 x) (U₂ V₂ ∈ 𝓝 y), is_closed V₁ ∧ is_closed V₂ ∧ is_open U₁ ∧ is_open U₂ ∧
  V₁ ⊆ U₁ ∧ V₂ ⊆ U₂ ∧ disjoint U₁ U₂ :=
begin
  rcases t2_separation h with ⟨U₁, U₂, U₁_op, U₂_op, x_in, y_in, H⟩,
  rcases exists_mem_nhds_is_closed_subset (U₁_op.mem_nhds x_in) with ⟨V₁, V₁_in, V₁_closed, h₁⟩,
  rcases exists_mem_nhds_is_closed_subset (U₂_op.mem_nhds y_in) with ⟨V₂, V₂_in, V₂_closed, h₂⟩,
  exact ⟨U₁, mem_of_superset V₁_in h₁, V₁, V₁_in, U₂, mem_of_superset V₂_in h₂, V₂, V₂_in,
    V₁_closed, V₂_closed, U₁_op, U₂_op, h₁, h₂, H⟩
end

end t3

section normality

/-- A T₄ space, also known as a normal space (although this condition sometimes
  omits T₂), is one in which for every pair of disjoint closed sets `C` and `D`,
  there exist disjoint open sets containing `C` and `D` respectively. -/
class normal_space (α : Type u) [topological_space α] extends t1_space α : Prop :=
(normal : ∀ s t : set α, is_closed s → is_closed t → disjoint s t →
  ∃ u v, is_open u ∧ is_open v ∧ s ⊆ u ∧ t ⊆ v ∧ disjoint u v)

theorem normal_separation [normal_space α] {s t : set α}
  (H1 : is_closed s) (H2 : is_closed t) (H3 : disjoint s t) :
  ∃ u v, is_open u ∧ is_open v ∧ s ⊆ u ∧ t ⊆ v ∧ disjoint u v :=
normal_space.normal s t H1 H2 H3

theorem normal_exists_closure_subset [normal_space α] {s t : set α} (hs : is_closed s)
  (ht : is_open t) (hst : s ⊆ t) :
  ∃ u, is_open u ∧ s ⊆ u ∧ closure u ⊆ t :=
begin
  have : disjoint s tᶜ, from λ x ⟨hxs, hxt⟩, hxt (hst hxs),
  rcases normal_separation hs (is_closed_compl_iff.2 ht) this
    with ⟨s', t', hs', ht', hss', htt', hs't'⟩,
  refine ⟨s', hs', hss',
    subset.trans (closure_minimal _ (is_closed_compl_iff.2 ht')) (compl_subset_comm.1 htt')⟩,
  exact λ x hxs hxt, hs't' ⟨hxs, hxt⟩
end

@[priority 100] -- see Note [lower instance priority]
instance normal_space.t3_space [normal_space α] : t3_space α :=
{ regular := λ s x hs hxs, let ⟨u, v, hu, hv, hsu, hxv, huv⟩ :=
    normal_separation hs is_closed_singleton (disjoint_singleton_right.mpr hxs) in
    disjoint_of_disjoint_of_mem huv (hu.mem_nhds_set.2 hsu) (hv.mem_nhds $ hxv rfl) }

-- We can't make this an instance because it could cause an instance loop.
lemma normal_of_compact_t2 [compact_space α] [t2_space α] : normal_space α :=
⟨λ s t hs ht, compact_compact_separated hs.is_compact ht.is_compact⟩

protected lemma closed_embedding.normal_space [topological_space β] [normal_space β] {f : α → β}
  (hf : closed_embedding f) : normal_space α :=
{ to_t1_space := hf.to_embedding.t1_space,
  normal :=
  begin
    intros s t hs ht hst,
    rcases normal_space.normal (f '' s) (f '' t) (hf.is_closed_map s hs) (hf.is_closed_map t ht)
      (disjoint_image_of_injective hf.inj hst) with ⟨u, v, hu, hv, hsu, htv, huv⟩,
    rw image_subset_iff at hsu htv,
    exact ⟨f ⁻¹' u, f ⁻¹' v, hu.preimage hf.continuous, hv.preimage hf.continuous,
            hsu, htv, huv.preimage f⟩
  end }

variable (α)

/-- A T₃ topological space with second countable topology is a normal space.
This lemma is not an instance to avoid a loop. -/
lemma normal_space_of_t3_second_countable [second_countable_topology α] [t3_space α] :
  normal_space α :=
begin
  have key : ∀ {s t : set α}, is_closed t → disjoint s t →
    ∃ U : set (countable_basis α), (s ⊆ ⋃ u ∈ U, ↑u) ∧
      (∀ u ∈ U, disjoint (closure ↑u) t) ∧
      ∀ n : ℕ, is_closed (⋃ (u ∈ U) (h : encodable.encode u ≤ n), closure (u : set α)),
  { intros s t hc hd,
    rw disjoint_left at hd,
    have : ∀ x ∈ s, ∃ U ∈ countable_basis α, x ∈ U ∧ disjoint (closure U) t,
    { intros x hx,
      rcases (is_basis_countable_basis α).exists_closure_subset (hc.is_open_compl.mem_nhds (hd hx))
        with ⟨u, hu, hxu, hut⟩,
      exact ⟨u, hu, hxu, disjoint_left.2 hut⟩ },
    choose! U hu hxu hd,
    set V : s → countable_basis α := maps_to.restrict _ _ _ hu,
    refine ⟨range V, _, forall_range_iff.2 $ subtype.forall.2 hd, λ n, _⟩,
    { rw bUnion_range,
      exact λ x hx, mem_Union.2 ⟨⟨x, hx⟩, hxu x hx⟩ },
    { simp only [← supr_eq_Union, supr_and'],
      exact is_closed_bUnion (((finite_le_nat n).preimage_embedding (encodable.encode' _)).subset $
        inter_subset_right _ _) (λ u hu, is_closed_closure) } },
  refine ⟨λ s t hs ht hd, _⟩,
  rcases key ht hd with ⟨U, hsU, hUd, hUc⟩,
  rcases key hs hd.symm with ⟨V, htV, hVd, hVc⟩,
  refine ⟨⋃ u ∈ U, ↑u \ ⋃ (v ∈ V) (hv : encodable.encode v ≤ encodable.encode u), closure ↑v,
    ⋃ v ∈ V, ↑v \ ⋃ (u ∈ U) (hu : encodable.encode u ≤ encodable.encode v), closure ↑u,
    is_open_bUnion $ λ u hu, (is_open_of_mem_countable_basis u.2).sdiff (hVc _),
    is_open_bUnion $ λ v hv, (is_open_of_mem_countable_basis v.2).sdiff (hUc _),
    λ x hx, _, λ x hx, _, _⟩,
  { rcases mem_Union₂.1 (hsU hx) with ⟨u, huU, hxu⟩,
    refine mem_bUnion huU ⟨hxu, _⟩,
    simp only [mem_Union],
    rintro ⟨v, hvV, -, hxv⟩,
    exact hVd v hvV ⟨hxv, hx⟩ },
  { rcases mem_Union₂.1 (htV hx) with ⟨v, hvV, hxv⟩,
    refine mem_bUnion hvV ⟨hxv, _⟩,
    simp only [mem_Union],
    rintro ⟨u, huU, -, hxu⟩,
    exact hUd u huU ⟨hxu, hx⟩ },
  { simp only [disjoint_left, mem_Union, mem_diff, not_exists, not_and, not_forall, not_not],
    rintro a ⟨u, huU, hau, haV⟩ v hvV hav,
    cases le_total (encodable.encode u) (encodable.encode v) with hle hle,
    exacts [⟨u, huU, hle, subset_closure hau⟩, (haV _ hvV hle $ subset_closure hav).elim] }
end

end normality

section completely_normal

/-- A topological space `α` is a *completely normal Hausdorff space* if each subspace `s : set α` is
a normal Hausdorff space. Equivalently, `α` is a `T₁` space and for any two sets `s`, `t` such that
`closure s` is disjoint with `t` and `s` is disjoint with `closure t`, there exist disjoint
neighbourhoods of `s` and `t`. -/
class t5_space (α : Type u) [topological_space α] extends t1_space α : Prop :=
(completely_normal : ∀ ⦃s t : set α⦄, disjoint (closure s) t → disjoint s (closure t) →
  disjoint (𝓝ˢ s) (𝓝ˢ t))

export t5_space (completely_normal)

lemma embedding.t5_space [topological_space β] [t5_space β] {e : α → β} (he : embedding e) :
  t5_space α :=
begin
  haveI := he.t1_space,
  refine ⟨λ s t hd₁ hd₂, _⟩,
  simp only [he.to_inducing.nhds_set_eq_comap],
  refine disjoint_comap (completely_normal _ _),
  { rwa [← subset_compl_iff_disjoint_left, image_subset_iff, preimage_compl,
      ← he.closure_eq_preimage_closure_image, subset_compl_iff_disjoint_left] },
  { rwa [← subset_compl_iff_disjoint_right, image_subset_iff, preimage_compl,
      ← he.closure_eq_preimage_closure_image, subset_compl_iff_disjoint_right] }
end

/-- A subspace of a `T₅` space is a `T₅` space. -/
instance [t5_space α] {p : α → Prop} : t5_space {x // p x} := embedding_subtype_coe.t5_space

/-- A `T₅` space is a `T₄` space. -/
@[priority 100] -- see Note [lower instance priority]
instance t5_space.to_normal_space [t5_space α] : normal_space α :=
⟨λ s t hs ht hd, separated_iff_disjoint.2 $
  completely_normal (by rwa [hs.closure_eq]) (by rwa [ht.closure_eq])⟩

end completely_normal

/-- In a compact t2 space, the connected component of a point equals the intersection of all
its clopen neighbourhoods. -/
lemma connected_component_eq_Inter_clopen [t2_space α] [compact_space α] (x : α) :
  connected_component x = ⋂ Z : {Z : set α // is_clopen Z ∧ x ∈ Z}, Z :=
begin
  apply eq_of_subset_of_subset connected_component_subset_Inter_clopen,
  -- Reduce to showing that the clopen intersection is connected.
  refine is_preconnected.subset_connected_component _ (mem_Inter.2 (λ Z, Z.2.2)),
  -- We do this by showing that any disjoint cover by two closed sets implies
  -- that one of these closed sets must contain our whole thing.
  -- To reduce to the case where the cover is disjoint on all of `α` we need that `s` is closed
  have hs : @is_closed α _ (⋂ (Z : {Z : set α // is_clopen Z ∧ x ∈ Z}), Z) :=
    is_closed_Inter (λ Z, Z.2.1.2),
  rw (is_preconnected_iff_subset_of_fully_disjoint_closed hs),
  intros a b ha hb hab ab_disj,
  haveI := @normal_of_compact_t2 α _ _ _,
  -- Since our space is normal, we get two larger disjoint open sets containing the disjoint
  -- closed sets. If we can show that our intersection is a subset of any of these we can then
  -- "descend" this to show that it is a subset of either a or b.
  rcases normal_separation ha hb ab_disj with ⟨u, v, hu, hv, hau, hbv, huv⟩,
  -- If we can find a clopen set around x, contained in u ∪ v, we get a disjoint decomposition
  -- Z = Z ∩ u ∪ Z ∩ v of clopen sets. The intersection of all clopen neighbourhoods will then lie
  -- in whichever of u or v x lies in and hence will be a subset of either a or b.
  rsuffices ⟨Z, H⟩ : ∃ (Z : set α), is_clopen Z ∧ x ∈ Z ∧ Z ⊆ u ∪ v,
  { have H1 := is_clopen_inter_of_disjoint_cover_clopen H.1 H.2.2 hu hv huv,
    rw [union_comm] at H,
    have H2 := is_clopen_inter_of_disjoint_cover_clopen H.1 H.2.2 hv hu huv.symm,
    by_cases (x ∈ u),
    -- The x ∈ u case.
    { left,
      suffices : (⋂ (Z : {Z : set α // is_clopen Z ∧ x ∈ Z}), ↑Z) ⊆ u,
      { replace hab : (⋂ (Z : {Z // is_clopen Z ∧ x ∈ Z}), ↑Z) ≤ a ∪ b := hab,
        replace this : (⋂ (Z : {Z // is_clopen Z ∧ x ∈ Z}), ↑Z) ≤ u := this,
        exact disjoint.left_le_of_le_sup_right hab (huv.mono this hbv) },
      { apply subset.trans _ (inter_subset_right Z u),
        apply Inter_subset (λ Z : {Z : set α // is_clopen Z ∧ x ∈ Z}, ↑Z)
          ⟨Z ∩ u, H1, mem_inter H.2.1 h⟩ } },
    -- If x ∉ u, we get x ∈ v since x ∈ u ∪ v. The rest is then like the x ∈ u case.
    have h1 : x ∈ v,
    { cases (mem_union x u v).1 (mem_of_subset_of_mem (subset.trans hab
        (union_subset_union hau hbv)) (mem_Inter.2 (λ i, i.2.2))) with h1 h1,
      { exfalso, exact h h1},
      { exact h1} },
    right,
    suffices : (⋂ (Z : {Z : set α // is_clopen Z ∧ x ∈ Z}), ↑Z) ⊆ v,
    { replace this : (⋂ (Z : {Z // is_clopen Z ∧ x ∈ Z}), ↑Z) ≤ v := this,
      exact (huv.symm.mono this hau).left_le_of_le_sup_left hab },
    { apply subset.trans _ (inter_subset_right Z v),
      apply Inter_subset (λ Z : {Z : set α // is_clopen Z ∧ x ∈ Z}, ↑Z)
        ⟨Z ∩ v, H2, mem_inter H.2.1 h1⟩ } },
  -- Now we find the required Z. We utilize the fact that X \ u ∪ v will be compact,
  -- so there must be some finite intersection of clopen neighbourhoods of X disjoint to it,
  -- but a finite intersection of clopen sets is clopen so we let this be our Z.
  have H1 := (hu.union hv).is_closed_compl.is_compact.inter_Inter_nonempty
    (λ Z : {Z : set α // is_clopen Z ∧ x ∈ Z}, Z) (λ Z, Z.2.1.2),
  rw [←not_disjoint_iff_nonempty_inter, imp_not_comm, not_forall] at H1,
  cases H1 (disjoint_compl_left_iff_subset.2 $ hab.trans $ union_subset_union hau hbv) with Zi H2,
  refine ⟨(⋂ (U ∈ Zi), subtype.val U), _, _, _⟩,
  { exact is_clopen_bInter_finset (λ Z hZ, Z.2.1) },
  { exact mem_Inter₂.2 (λ Z hZ, Z.2.2) },
  { rwa [←disjoint_compl_left_iff_subset, disjoint_iff_inter_eq_empty, ←not_nonempty_iff_eq_empty] }
end

section profinite

/-- A T1 space with a clopen basis is totally separated. -/
lemma totally_separated_space_of_t1_of_basis_clopen [t1_space α]
  (h : is_topological_basis {s : set α | is_clopen s}) :
  totally_separated_space α :=
begin
  constructor,
  rintros x - y - hxy,
  rcases h.mem_nhds_iff.mp (is_open_ne.mem_nhds hxy) with ⟨U, hU, hxU, hyU⟩,
  exact ⟨U, Uᶜ, hU.is_open, hU.compl.is_open, hxU, λ h, hyU h rfl,
    (union_compl_self U).superset, disjoint_compl_right⟩
end

variables [t2_space α] [compact_space α]

/-- A compact Hausdorff space is totally disconnected if and only if it is totally separated, this
  is also true for locally compact spaces. -/
theorem compact_t2_tot_disc_iff_tot_sep :
  totally_disconnected_space α ↔ totally_separated_space α :=
begin
  split,
  { intro h, constructor,
    rintros x - y -,
    contrapose!,
    intros hyp,
    suffices : x ∈ connected_component y,
      by simpa [totally_disconnected_space_iff_connected_component_singleton.1 h y,
                mem_singleton_iff],
    rw [connected_component_eq_Inter_clopen, mem_Inter],
    rintro ⟨w : set α, hw : is_clopen w, hy : y ∈ w⟩,
    by_contra hx,
    exact hyp wᶜ w hw.2.is_open_compl hw.1 hx hy (@is_compl_compl _ w _).symm.2
      disjoint_compl_left },
  apply totally_separated_space.totally_disconnected_space,
end

variables [totally_disconnected_space α]

lemma nhds_basis_clopen (x : α) : (𝓝 x).has_basis (λ s : set α, x ∈ s ∧ is_clopen s) id :=
⟨λ U, begin
  split,
  { have : connected_component x = {x},
      from totally_disconnected_space_iff_connected_component_singleton.mp ‹_› x,
    rw connected_component_eq_Inter_clopen at this,
    intros hU,
    let N := {Z // is_clopen Z ∧ x ∈ Z},
    rsuffices ⟨⟨s, hs, hs'⟩, hs''⟩ : ∃ Z : N, Z.val ⊆ U,
    { exact ⟨s, ⟨hs', hs⟩, hs''⟩ },
    haveI : nonempty N := ⟨⟨univ, is_clopen_univ, mem_univ x⟩⟩,
    have hNcl : ∀ Z : N, is_closed Z.val := (λ Z, Z.property.1.2),
    have hdir : directed superset (λ Z : N, Z.val),
    { rintros ⟨s, hs, hxs⟩ ⟨t, ht, hxt⟩,
      exact ⟨⟨s ∩ t, hs.inter ht, ⟨hxs, hxt⟩⟩, inter_subset_left s t, inter_subset_right s t⟩ },
    have h_nhd: ∀ y ∈ (⋂ Z : N, Z.val), U ∈ 𝓝 y,
    { intros y y_in,
      erw [this, mem_singleton_iff] at y_in,
      rwa y_in },
    exact exists_subset_nhd_of_compact_space hdir hNcl h_nhd },
  { rintro ⟨V, ⟨hxV, V_op, -⟩, hUV : V ⊆ U⟩,
    rw mem_nhds_iff,
    exact ⟨V, hUV, V_op, hxV⟩ }
end⟩

lemma is_topological_basis_clopen : is_topological_basis {s : set α | is_clopen s} :=
begin
  apply is_topological_basis_of_open_of_nhds (λ U (hU : is_clopen U), hU.1),
  intros x U hxU U_op,
  have : U ∈ 𝓝 x,
  from is_open.mem_nhds U_op hxU,
  rcases (nhds_basis_clopen x).mem_iff.mp this with ⟨V, ⟨hxV, hV⟩, hVU : V ⊆ U⟩,
  use V,
  tauto
end

/-- Every member of an open set in a compact Hausdorff totally disconnected space
  is contained in a clopen set contained in the open set.  -/
lemma compact_exists_clopen_in_open {x : α} {U : set α} (is_open : is_open U) (memU : x ∈ U) :
    ∃ (V : set α) (hV : is_clopen V), x ∈ V ∧ V ⊆ U :=
  (is_topological_basis.mem_nhds_iff is_topological_basis_clopen).1 (is_open.mem_nhds memU)

end profinite

section locally_compact

variables {H : Type*} [topological_space H] [locally_compact_space H] [t2_space H]

/-- A locally compact Hausdorff totally disconnected space has a basis with clopen elements. -/
lemma loc_compact_Haus_tot_disc_of_zero_dim [totally_disconnected_space H] :
  is_topological_basis {s : set H | is_clopen s} :=
begin
  refine is_topological_basis_of_open_of_nhds (λ u hu, hu.1) _,
  rintros x U memU hU,
  obtain ⟨s, comp, xs, sU⟩ := exists_compact_subset hU memU,
  obtain ⟨t, h, ht, xt⟩ := mem_interior.1 xs,
  let u : set s := (coe : s → H)⁻¹' (interior s),
  have u_open_in_s : is_open u := is_open_interior.preimage continuous_subtype_coe,
  let X : s := ⟨x, h xt⟩,
  have Xu : X ∈ u := xs,
  haveI : compact_space s := is_compact_iff_compact_space.1 comp,
  obtain ⟨V : set s, clopen_in_s, Vx, V_sub⟩ := compact_exists_clopen_in_open u_open_in_s Xu,
  have V_clopen : is_clopen ((coe : s → H) '' V),
  { refine ⟨_, (comp.is_closed.closed_embedding_subtype_coe.closed_iff_image_closed).1
               clopen_in_s.2⟩,
    let v : set u := (coe : u → s)⁻¹' V,
    have : (coe : u → H) = (coe : s → H) ∘ (coe : u → s) := rfl,
    have f0 : embedding (coe : u → H) := embedding_subtype_coe.comp embedding_subtype_coe,
    have f1 : open_embedding (coe : u → H),
    { refine ⟨f0, _⟩,
      { have : set.range (coe : u → H) = interior s,
        { rw [this, set.range_comp, subtype.range_coe, subtype.image_preimage_coe],
          apply set.inter_eq_self_of_subset_left interior_subset, },
        rw this,
        apply is_open_interior } },
    have f2 : is_open v := clopen_in_s.1.preimage continuous_subtype_coe,
    have f3 : (coe : s → H) '' V = (coe : u → H) '' v,
    { rw [this, image_comp coe coe, subtype.image_preimage_coe,
          inter_eq_self_of_subset_left V_sub] },
    rw f3,
    apply f1.is_open_map v f2 },
  refine ⟨coe '' V, V_clopen, by simp [Vx, h xt], _⟩,
  transitivity s,
  { simp },
  assumption
end

/-- A locally compact Hausdorff space is totally disconnected
  if and only if it is totally separated. -/
theorem loc_compact_t2_tot_disc_iff_tot_sep :
  totally_disconnected_space H ↔ totally_separated_space H :=
begin
  split,
  { introI h,
    exact totally_separated_space_of_t1_of_basis_clopen loc_compact_Haus_tot_disc_of_zero_dim },
  apply totally_separated_space.totally_disconnected_space,
end

end locally_compact

/-- `connected_components α` is Hausdorff when `α` is Hausdorff and compact -/
instance connected_components.t2 [t2_space α] [compact_space α] :
  t2_space (connected_components α) :=
begin
  -- Proof follows that of: https://stacks.math.columbia.edu/tag/0900
  -- Fix 2 distinct connected components, with points a and b
  refine ⟨connected_components.surjective_coe.forall₂.2 $ λ a b ne, _⟩,
  rw connected_components.coe_ne_coe at ne,
  have h := connected_component_disjoint ne,
  -- write ↑b as the intersection of all clopen subsets containing it
  rw [connected_component_eq_Inter_clopen b, disjoint_iff_inter_eq_empty] at h,
  -- Now we show that this can be reduced to some clopen containing `↑b` being disjoint to `↑a`
  obtain ⟨U, V, hU, ha, hb, rfl⟩ : ∃ (U : set α) (V : set (connected_components α)), is_clopen U ∧
    connected_component a ∩ U = ∅ ∧ connected_component b ⊆ U ∧ coe ⁻¹' V = U,
  { cases is_closed_connected_component.is_compact.elim_finite_subfamily_closed _ _ h with fin_a ha,
    swap, { exact λ Z, Z.2.1.2 },
    -- This clopen and its complement will separate the connected components of `a` and `b`
    set U : set α := (⋂ (i : {Z // is_clopen Z ∧ b ∈ Z}) (H : i ∈ fin_a), i),
    have hU : is_clopen U := is_clopen_bInter_finset (λ i j, i.2.1),
    exact ⟨U, coe '' U, hU, ha, subset_Inter₂ (λ Z _, Z.2.1.connected_component_subset Z.2.2),
      (connected_components_preimage_image U).symm ▸ hU.bUnion_connected_component_eq⟩ },
  rw connected_components.quotient_map_coe.is_clopen_preimage at hU,
  refine ⟨Vᶜ, V, hU.compl.is_open, hU.is_open, _, hb mem_connected_component, disjoint_compl_left⟩,
  exact λ h, flip set.nonempty.ne_empty ha ⟨a, mem_connected_component, h⟩,
end<|MERGE_RESOLUTION|>--- conflicted
+++ resolved
@@ -1285,7 +1285,6 @@
 
 end separation
 
-<<<<<<< HEAD
 section regular_space
 
 /-- A topological space is called a *regular space* if for any closed set `s` and `a ∉ s`, there
@@ -1301,30 +1300,6 @@
     ∀ (a : X) (s ∈ 𝓝 a), ∃ t ∈ 𝓝 a, is_closed t ∧ t ⊆ s,
     ∀ a : X, (𝓝 a).lift' closure ≤ 𝓝 a,
     ∀ a : X, (𝓝 a).lift' closure = 𝓝 a] :=
-=======
-section t3
-
-/-- A T₃ space is a T₀ space in which for every closed `C` and `x ∉ C`, there exist
-  disjoint open sets containing `x` and `C` respectively. -/
-class t3_space (α : Type u) [topological_space α] extends t0_space α : Prop :=
-(regular : ∀{s:set α} {a}, is_closed s → a ∉ s → ∃t, is_open t ∧ s ⊆ t ∧ 𝓝[t] a = ⊥)
-
-lemma t3_space.of_lift'_closure [t0_space α] (h : ∀ x : α, (𝓝 x).lift' closure = 𝓝 x) :
-  t3_space α :=
-begin
-  refine ⟨λ s a hs ha, _⟩,
-  have : sᶜ ∈ (𝓝 a).lift' closure,
-  { rw [h], exact hs.is_open_compl.mem_nhds ha },
-  rcases (𝓝 a).basis_sets.lift'_closure.mem_iff.mp this with ⟨U, haU, hU⟩,
-  refine ⟨(closure U)ᶜ, is_closed_closure.is_open_compl, subset_compl_comm.mp hU, not_not.mp _⟩,
-  rw [← ne, ← ne_bot_iff, ← mem_closure_iff_nhds_within_ne_bot, closure_compl, mem_compl_iff,
-    not_not, mem_interior_iff_mem_nhds],
-  exact mem_of_superset haU subset_closure
-end
-
-@[priority 100] -- see Note [lower instance priority]
-instance t3_space.t1_space [t3_space α] : t1_space α :=
->>>>>>> eb7d2664
 begin
   tfae_have : 1 ↔ 5,
   { rw [regular_space_iff, (@compl_surjective (set X) _).forall, forall_swap],
