--- conflicted
+++ resolved
@@ -318,24 +318,7 @@
 /-- A version of **Bolzano-Weistrass**: in a proper metric space (eg. $ℝ^n$),
 every bounded sequence has a converging subsequence. This version assumes only
 that the sequence is frequently in some bounded set. -/
-<<<<<<< HEAD
 lemma tendsto_subseq_of_frequently_bounded [proper_space β] (hs : is_bounded s)
-  {u : ℕ → β} (hu : ∃ᶠ n in at_top, u n ∈ s) :
-  ∃ b ∈ closure s, ∃ φ : ℕ → ℕ, strict_mono φ ∧ tendsto (u ∘ φ) at_top (𝓝 b) :=
-begin
-  have hcs : is_compact (closure s) :=
-    compact_iff_closed_bounded.mpr ⟨is_closed_closure, hs.closure⟩,
-  replace hcs : is_seq_compact (closure s), from hcs.is_seq_compact,
-  have hu' : ∃ᶠ n in at_top, u n ∈ closure s,
-    from hu.mono (λ n hn, subset_closure hn),
-  exact hcs.subseq_of_frequently_in hu',
-end
-
-/-- A version of Bolzano-Weistrass: in a proper metric space (eg. $ℝ^n$),
-every bounded sequence has a converging subsequence. -/
-lemma tendsto_subseq_of_bounded [proper_space β] (hs : is_bounded s)
-=======
-lemma tendsto_subseq_of_frequently_bounded (hs : bounded s)
   {u : ℕ → β} (hu : ∃ᶠ n in at_top, u n ∈ s) :
   ∃ b ∈ closure s, ∃ φ : ℕ → ℕ, strict_mono φ ∧ tendsto (u ∘ φ) at_top (𝓝 b) :=
 have hcs : is_seq_compact (closure s), from hs.is_compact_closure.is_seq_compact,
@@ -344,19 +327,9 @@
 
 /-- A version of Bolzano-Weistrass: in a proper metric space (eg. $ℝ^n$),
 every bounded sequence has a converging subsequence. -/
-lemma tendsto_subseq_of_bounded (hs : bounded s)
->>>>>>> ff262b01
+lemma tendsto_subseq_of_bounded (hs : is_bounded s)
   {u : ℕ → β} (hu : ∀ n, u n ∈ s) :
   ∃ b ∈ closure s, ∃ φ : ℕ → ℕ, strict_mono φ ∧ tendsto (u ∘ φ) at_top (𝓝 b) :=
 tendsto_subseq_of_frequently_bounded hs $ frequently_of_forall hu
 
-<<<<<<< HEAD
-lemma seq_compact.lebesgue_number_lemma_of_metric
-  {ι : Type*} {c : ι → set β} (hs : is_seq_compact s)
-  (hc₁ : ∀ i, is_open (c i)) (hc₂ : s ⊆ ⋃ i, c i) :
-  ∃ δ > 0, ∀ x ∈ s, ∃ i, ball x δ ⊆ c i :=
-lebesgue_number_lemma_of_metric hs.is_compact hc₁ hc₂
-
-=======
->>>>>>> ff262b01
 end metric_seq_compact