/-
Copyright (c) 2018 Jan-David Salchow. All rights reserved.
Released under Apache 2.0 license as described in the file LICENSE.
Authors: Jan-David Salchow, Patrick Massot, Yury Kudryashov
-/
import topology.subset_properties
import topology.metric_space.basic

/-!
# Sequences in topological spaces

In this file we define sequences in topological spaces and show how they are related to
filters and the topology. In particular, we
* define the sequential closure of a set and prove that it's contained in the closure,
* define a type class "sequential_space" in which closure and sequential closure agree,
* define sequential continuity and show that it coincides with continuity in sequential spaces,
* provide an instance that shows that every first-countable (and in particular metric) space is
  a sequential space.
* define sequential compactness, prove that compactness implies sequential compactness in first
  countable spaces, and prove they are equivalent for uniform spaces having a countable uniformity
  basis (in particular metric spaces).
-/

<<<<<<< HEAD
open set function filter bornology topological_space
open_locale topological_space filter
=======
open set function filter
open_locale topological_space
>>>>>>> e427a0e5

variables {X Y : Type*}

<<<<<<< HEAD
local notation x ` ⟶ ` p := tendsto x at_top (𝓝 p)
=======
local notation x ` ⟶ ` a := tendsto x at_top (𝓝 a)
>>>>>>> e427a0e5

/-! ### Sequential closures, sequential continuity, and sequential spaces. -/
section topological_space
variables [topological_space X] [topological_space Y]

<<<<<<< HEAD
/-- The sequential closure of a set `s : set α` in a topological space `α` is the set of all `p : α`
which arise as limit of sequences in `s`. Note that it does not need to be sequentially closed. -/
def seq_closure (s : set α) : set α :=
{p | ∃ x : ℕ → α, (∀ n : ℕ, x n ∈ s) ∧ (x ⟶ p)}

lemma subset_seq_closure {s : set α} : s ⊆ seq_closure s :=
λ p hp, ⟨const ℕ p, λ _, hp, tendsto_const_nhds⟩

/-- The sequential closure of a set is contained in the closure of that set.
The converse is not true. -/
lemma seq_closure_subset_closure {s : set α} : seq_closure s ⊆ closure s :=
λ p ⟨x, xM, xp⟩, mem_closure_of_tendsto xp (univ_mem' xM)

/-- A set `s` is sequentially closed if for any converging sequence `x n` of elements of `s`,
the limit belongs to `s` as well. -/
def is_seq_closed (s : set α) : Prop :=
∀ ⦃x : ℕ → α⦄ ⦃p : α⦄, (∀ n, x n ∈ s) → (x ⟶ p) → p ∈ s

/-- The sequential closure of a sequentially closed set is the set itself. -/
lemma is_seq_closed.seq_closure_eq {s : set α} (hs : is_seq_closed s) :
  seq_closure s = s :=
subset.antisymm (λ p ⟨x, hx, hp⟩, hs hx hp) subset_seq_closure

/-- A set is sequentially closed if it is closed. -/
protected lemma is_closed.is_seq_closed {s : set α} (hc : is_closed s) : is_seq_closed s :=
λ u x hu hx, hc.mem_of_tendsto hx (eventually_of_forall hu)

/-- A topological space is called a *Fréchet-Urysohn space*, if the sequential closure of any set
is equal to its closure. -/
class frechet_urysohn_space (α : Type*) [topological_space α] : Prop :=
(closure_subset_seq_closure : ∀ s : set α, closure s ⊆ seq_closure s)

lemma seq_closure_eq_closure [frechet_urysohn_space α] (s : set α) :
  seq_closure s = closure s :=
seq_closure_subset_closure.antisymm $ frechet_urysohn_space.closure_subset_seq_closure s

/-- If the domain of a function `f : α → β` is a Fréchet-Urysohn space, then convergence
is equivalent to sequential convergence. See also `filter.tendsto_iff_seq_tendsto` for a version
that works for any pair of filters assuming that the filter in the domain is countably generated.

This property is equivalent to the definition of `frechet_urysohn_space`, see
`frechet_urysohn_space.of_seq_tendsto_imp_tendsto`. -/
lemma tendsto_nhds_iff_seq_tendsto [frechet_urysohn_space α] {f : α → β} {a : α} {b : β} :
  tendsto f (𝓝 a) (𝓝 b) ↔ ∀ u : ℕ → α, (u ⟶ a) → (f ∘ u ⟶ b) :=
begin
  refine ⟨λ hf u hu, hf.comp hu,
    λ h, ((nhds_basis_closeds _).tendsto_iff (nhds_basis_closeds _)).2 _⟩,
  rintro s ⟨hbs, hsc⟩,
  refine ⟨closure (f ⁻¹' s), ⟨mt _ hbs, is_closed_closure⟩, λ x, mt $ λ hx, subset_closure hx⟩,
  rw [← seq_closure_eq_closure],
  rintro ⟨u, hus, hu⟩,
  exact hsc.mem_of_tendsto (h u hu) (eventually_of_forall hus)
end

/-- An alternative construction for `frechet_urysohn_space`: if sequential convergence implies
convergence, then the space is a Fréchet-Urysohn space. -/
lemma frechet_urysohn_space.of_seq_tendsto_imp_tendsto
  (h : ∀ (f : α → Prop) (a : α), (∀ u : ℕ → α, (u ⟶ a) → (f ∘ u ⟶ f a)) → continuous_at f a) :
  frechet_urysohn_space α :=
begin
  refine ⟨λ s x hcx, _⟩,
  specialize h (∉ s) x,
  by_cases hx : x ∈ s, { exact subset_seq_closure hx },
  simp_rw [(∘), continuous_at, hx, not_false_iff, nhds_true, tendsto_pure, eq_true,
    ← mem_compl_iff, eventually_mem_set, ← mem_interior_iff_mem_nhds, interior_compl] at h,
  rw [mem_compl_iff, imp_not_comm] at h,
  simp only [not_forall, not_eventually, mem_compl_iff, not_not] at h,
  rcases h hcx with ⟨u, hux, hus⟩,
  rcases extraction_of_frequently_at_top hus with ⟨φ, φ_mono, hφ⟩,
  exact ⟨u ∘ φ, hφ, hux.comp φ_mono.tendsto_at_top⟩
end

/-- Every first-countable space is a Fréchet-Urysohn space. -/
@[priority 100] -- see Note [lower instance priority]
instance topological_space.first_countable_topology.frechet_urysohn_space
  [first_countable_topology α] : frechet_urysohn_space α :=
frechet_urysohn_space.of_seq_tendsto_imp_tendsto $ λ f a, tendsto_iff_seq_tendsto.2
=======
/-- The sequential closure of a set `s : set X` in a topological space `X` is
the set of all `a : X` which arise as limit of sequences in `s`. -/
def seq_closure (s : set X) : set X :=
{a | ∃ x : ℕ → X, (∀ n : ℕ, x n ∈ s) ∧ (x ⟶ a)}

lemma subset_seq_closure (s : set X) : s ⊆ seq_closure s :=
λ a ha, ⟨const ℕ a, λ n, ha, tendsto_const_nhds⟩

/-- A set `s` is sequentially closed if for any converging sequence `x n` of elements of `s`,
the limit belongs to `s` as well. -/
def is_seq_closed (s : set X) : Prop := s = seq_closure s

/-- A convenience lemma for showing that a set is sequentially closed. -/
lemma is_seq_closed_of_def {s : set X}
  (h : ∀ (x : ℕ → X) (a : X), (∀ n : ℕ, x n ∈ s) → (x ⟶ a) → a ∈ s) : is_seq_closed s :=
show s = seq_closure s, from subset.antisymm
  (subset_seq_closure s)
  (show ∀ a, a ∈ seq_closure s → a ∈ s, from
    (assume a ⟨x, _, _⟩, show a ∈ s, from h x a ‹∀ n : ℕ, ((x n) ∈ s)› ‹(x ⟶ a)›))

/-- The sequential closure of a set is contained in the closure of that set.
The converse is not true. -/
lemma seq_closure_subset_closure (s : set X) : seq_closure s ⊆ closure s :=
assume a ⟨x, xM, xa⟩,
mem_closure_of_tendsto xa (eventually_of_forall xM)

/-- A set is sequentially closed if it is closed. -/
lemma is_closed.is_seq_closed {s : set X} (hs : is_closed s) : is_seq_closed s :=
suffices seq_closure s ⊆ s, from (subset_seq_closure s).antisymm this,
calc seq_closure s ⊆ closure s : seq_closure_subset_closure s
               ... = s         : hs.closure_eq

/-- The limit of a convergent sequence in a sequentially closed set is in that set.-/
lemma is_seq_closed.mem_of_tendsto {s : set X} (hs : is_seq_closed s) {x : ℕ → X}
  (hmem : ∀ n, x n ∈ s) {a : X} (ha : (x ⟶ a)) : a ∈ s :=
have a ∈ seq_closure s, from
  show ∃ x : ℕ → X, (∀ n : ℕ, x n ∈ s) ∧ (x ⟶ a), from ⟨x, ‹∀ n, x n ∈ s›, ‹(x ⟶ a)›⟩,
eq.subst (eq.symm ‹is_seq_closed s›) ‹a ∈ seq_closure s›
>>>>>>> e427a0e5

/-- A sequential space is a space in which 'sequences are enough to probe the topology'. This can be
 formalised by demanding that the sequential closure and the closure coincide. The following
 statements show that other topological properties can be deduced from sequences in sequential
 spaces. -/
<<<<<<< HEAD
class sequential_space (α : Type*) [topological_space α] : Prop :=
(is_closed_of_seq : ∀ s : set α, is_seq_closed s → is_closed s)

/-- Every Fréchet-Urysohn space is a sequential space. -/
@[priority 100] -- see Note [lower instance priority]
instance frechet_urysohn_space.to_sequential_space [frechet_urysohn_space α] :
  sequential_space α :=
⟨λ s hs, by rw [← closure_eq_iff_is_closed, ← seq_closure_eq_closure, hs.seq_closure_eq]⟩

/-- In a sequential space, a sequentially closed set is closed. -/
protected lemma is_seq_closed.is_closed [sequential_space α] {s : set α} (hs : is_seq_closed s) :
  is_closed s :=
sequential_space.is_closed_of_seq s hs

/-- In a sequential space, a set is closed iff it's sequentially closed. -/
lemma is_seq_closed_iff_is_closed [sequential_space α] {M : set α} :
  is_seq_closed M ↔ is_closed M :=
⟨is_seq_closed.is_closed, is_closed.is_seq_closed⟩

/-- A function between topological spaces is sequentially continuous if it commutes with limit of
 convergent sequences. -/
def seq_continuous (f : α → β) : Prop :=
∀ ⦃x : ℕ → α⦄ ⦃p : α⦄, (x ⟶ p) → (f ∘ x ⟶ f p)

/-- The preimage of a sequentially closed set under a sequentially continuous map is sequentially
closed. -/
lemma is_seq_closed.preimage {f : α → β} {s : set β} (hs : is_seq_closed s)
  (hf : seq_continuous f) :
  is_seq_closed (f ⁻¹' s) :=
λ x p hx hp, hs hx (hf hp)

/- A continuous function is sequentially continuous. -/
protected lemma continuous.seq_continuous {f : α → β} (hf : continuous f) :
  seq_continuous f :=
λ x p hx, (hf.tendsto p).comp hx

/-- A sequentially continuous function defined on a sequential space is continuous. -/
protected lemma seq_continuous.continuous [sequential_space α] {f : α → β} (hf : seq_continuous f) :
  continuous f :=
continuous_iff_is_closed.mpr $ λ s hs, (hs.is_seq_closed.preimage hf).is_closed

/-- If the domain of a function is a sequential space, then continuity of this function is
equivalent to its sequential continuity. -/
lemma continuous_iff_seq_continuous [sequential_space α] {f : α → β} :
  continuous f ↔ seq_continuous f :=
⟨continuous.seq_continuous, seq_continuous.continuous⟩
=======
class sequential_space (X : Type*) [topological_space X] : Prop :=
(seq_closure_eq_closure : ∀ s : set X, seq_closure s = closure s)

/-- In a sequential space, a set is closed iff it's sequentially closed. -/
lemma is_seq_closed_iff_is_closed [sequential_space X] {s : set X} :
  is_seq_closed s ↔ is_closed s :=
iff.intro
  (assume _, closure_eq_iff_is_closed.mp (eq.symm
    (calc s = seq_closure s : by assumption
        ... = closure s     : sequential_space.seq_closure_eq_closure s)))
  is_closed.is_seq_closed

alias is_seq_closed_iff_is_closed ↔ is_seq_closed.is_closed _

/-- In a sequential space, a point belongs to the closure of a set iff it is a limit of a sequence
taking values in this set. -/
lemma mem_closure_iff_seq_limit [sequential_space X] {s : set X} {a : X} :
  a ∈ closure s ↔ ∃ x : ℕ → X, (∀ n : ℕ, x n ∈ s) ∧ (x ⟶ a) :=
by { rw ← sequential_space.seq_closure_eq_closure, exact iff.rfl }

/-- A function between topological spaces is sequentially continuous if it commutes with limit of
 convergent sequences. -/
def seq_continuous (f : X → Y) : Prop :=
∀ (x : ℕ → X), ∀ {a : X}, (x ⟶ a) → (f ∘ x ⟶ f a)

/- A continuous function is sequentially continuous. -/
protected lemma continuous.seq_continuous {f : X → Y} (hf : continuous f) : seq_continuous f :=
assume x a (_ : x ⟶ a),
have tendsto f (𝓝 a) (𝓝 (f a)), from continuous.tendsto ‹continuous f› a,
show (f ∘ x) ⟶ (f a), from tendsto.comp this ‹(x ⟶ a)›

/-- In a sequential space, continuity and sequential continuity coincide. -/
lemma continuous_iff_seq_continuous {f : X → Y} [sequential_space X] :
  continuous f ↔ seq_continuous f :=
iff.intro
  continuous.seq_continuous
  (assume : seq_continuous f, show continuous f, from
    suffices h : ∀ {s : set Y}, is_closed s → is_seq_closed (f ⁻¹' s), from
      continuous_iff_is_closed.mpr (assume s _, is_seq_closed_iff_is_closed.mp $ h ‹is_closed s›),
    assume s (_ : is_closed s),
      is_seq_closed_of_def $
        assume (x : ℕ → X) a (_ : ∀ n, f (x n) ∈ s) (_ : x ⟶ a),
        have (f ∘ x) ⟶ (f a), from ‹seq_continuous f› x ‹(x ⟶ a)›,
        show f a ∈ s,
          from ‹is_closed s›.is_seq_closed.mem_of_tendsto ‹∀ n, f (x n) ∈ s› ‹(f∘x ⟶ f a)›)

alias continuous_iff_seq_continuous ↔ _ seq_continuous.continuous

end topological_space

namespace topological_space

namespace first_countable_topology

variables [topological_space X] [first_countable_topology X]

/-- Every first-countable space is sequential. -/
@[priority 100] -- see Note [lower instance priority]
instance : sequential_space X :=
⟨show ∀ s, seq_closure s = closure s, from assume s,
  suffices closure s ⊆ seq_closure s,
    from set.subset.antisymm (seq_closure_subset_closure s) this,
  -- For every a ∈ closure s, we need to construct a sequence `x` in `s` that converges to `a`:
  assume (a : X) (ha : a ∈ closure s),
  -- Since we are in a first-countable space, the neighborhood filter around `a` has a decreasing
  -- basis `U` indexed by `ℕ`.
  let ⟨U, hU⟩ := (𝓝 a).exists_antitone_basis in
  -- Since `p ∈ closure M`, there is an element in each `M ∩ U i`
  have ha : ∀ (i : ℕ), ∃ (y : X), y ∈ s ∧ y ∈ U i,
    by simpa using (mem_closure_iff_nhds_basis hU.1).mp ha,
  begin
    -- The axiom of (countable) choice builds our sequence from the later fact
    choose u hu using ha,
    rw forall_and_distrib at hu,
    -- It clearly takes values in `M`
    use [u, hu.1],
    -- and converges to `p` because the basis is decreasing.
    apply hU.tendsto hu.2,
  end⟩
>>>>>>> e427a0e5

lemma quotient_map.sequential_space [sequential_space α] {f : α → β} (hf : quotient_map f) :
  sequential_space β :=
⟨λ s hs, hf.is_closed_preimage.mp $ (hs.preimage $ hf.continuous.seq_continuous).is_closed⟩

/-- The quotient of a sequential space is a sequential space. -/
instance [sequential_space α] {s : setoid α} : sequential_space (quotient s) :=
quotient_map_quot_mk.sequential_space

end topological_space

section seq_compact
open topological_space topological_space.first_countable_topology
variables [topological_space X]

/-- A set `s` is sequentially compact if every sequence taking values in `s` has a
converging subsequence. -/
<<<<<<< HEAD
def is_seq_compact (s : set α) :=
∀ ⦃u : ℕ → α⦄, (∀ n, u n ∈ s) → ∃ (x ∈ s) (φ : ℕ → ℕ), strict_mono φ ∧ tendsto (u ∘ φ) at_top (𝓝 x)
=======
def is_seq_compact (s : set X) :=
∀ ⦃x : ℕ → X⦄, (∀ n, x n ∈ s) → ∃ (a ∈ s) (φ : ℕ → ℕ), strict_mono φ ∧ (x ∘ φ ⟶ a)
>>>>>>> e427a0e5

/-- A space `X` is sequentially compact if every sequence in `X` has a
converging subsequence. -/
class seq_compact_space (X : Type*) [topological_space X] : Prop :=
(seq_compact_univ : is_seq_compact (univ : set X))

lemma is_seq_compact.subseq_of_frequently_in {s : set X} (hs : is_seq_compact s) {x : ℕ → X}
  (hx : ∃ᶠ n in at_top, x n ∈ s) :
  ∃ (a ∈ s) (φ : ℕ → ℕ), strict_mono φ ∧ (x ∘ φ ⟶ a) :=
let ⟨ψ, hψ, huψ⟩ := extraction_of_frequently_at_top hx, ⟨a, a_in, φ, hφ, h⟩ := hs huψ in
⟨a, a_in, ψ ∘ φ, hψ.comp hφ, h⟩

<<<<<<< HEAD
lemma seq_compact_space.tendsto_subseq [seq_compact_space α] (u : ℕ → α) :
  ∃ x (φ : ℕ → ℕ), strict_mono φ ∧ tendsto (u ∘ φ) at_top (𝓝 x) :=
let ⟨x, _, φ, mono, h⟩ := seq_compact_space.seq_compact_univ (λ n, mem_univ (u n)) in
⟨x, φ, mono, h⟩
=======
lemma seq_compact_space.tendsto_subseq [seq_compact_space X] (x : ℕ → X) :
  ∃ a (φ : ℕ → ℕ), strict_mono φ ∧ (x ∘ φ ⟶ a) :=
let ⟨a, _, φ, mono, h⟩ := seq_compact_space.seq_compact_univ (λ n, mem_univ (x n)) in
⟨a, φ, mono, h⟩
>>>>>>> e427a0e5

section first_countable_topology
variables [first_countable_topology X]
open topological_space.first_countable_topology

<<<<<<< HEAD
protected lemma is_compact.is_seq_compact {s : set α} (hs : is_compact s) : is_seq_compact s :=
λ u u_in,
let ⟨x, x_in, hx⟩ := @hs (map u at_top) _ (le_principal_iff.mpr (mem_map.2 $ univ_mem' u_in))
in ⟨x, x_in, tendsto_subseq hx⟩

lemma is_compact.tendsto_subseq' {s : set α} {u : ℕ → α} (hs : is_compact s)
  (hu : ∃ᶠ n in at_top, u n ∈ s) :
  ∃ (x ∈ s) (φ : ℕ → ℕ), strict_mono φ ∧ tendsto (u ∘ φ) at_top (𝓝 x) :=
hs.is_seq_compact.subseq_of_frequently_in hu

lemma is_compact.tendsto_subseq {s : set α} {u : ℕ → α} (hs : is_compact s) (hu : ∀ n, u n ∈ s) :
  ∃ (x ∈ s) (φ : ℕ → ℕ), strict_mono φ ∧ tendsto (u ∘ φ) at_top (𝓝 x) :=
hs.is_seq_compact hu
=======
lemma is_compact.is_seq_compact {s : set X} (hs : is_compact s) : is_seq_compact s :=
λ x x_in,
let ⟨a, a_in, ha⟩ := @hs (map x at_top) _
  (le_principal_iff.mpr (univ_mem' x_in : _)) in ⟨a, a_in, tendsto_subseq ha⟩

lemma is_compact.tendsto_subseq' {s : set X} {x : ℕ → X} (hs : is_compact s)
  (hx : ∃ᶠ n in at_top, x n ∈ s) :
  ∃ (a ∈ s) (φ : ℕ → ℕ), strict_mono φ ∧ (x ∘ φ ⟶ a) :=
hs.is_seq_compact.subseq_of_frequently_in hx

lemma is_compact.tendsto_subseq {s : set X} {x : ℕ → X} (hs : is_compact s) (hx : ∀ n, x n ∈ s) :
  ∃ (a ∈ s) (φ : ℕ → ℕ), strict_mono φ ∧ (x ∘ φ ⟶ a) :=
hs.is_seq_compact hx
>>>>>>> e427a0e5

@[priority 100] -- see Note [lower instance priority]
instance first_countable_topology.seq_compact_of_compact [compact_space X] : seq_compact_space X :=
⟨compact_univ.is_seq_compact⟩

lemma compact_space.tendsto_subseq [compact_space X] (x : ℕ → X) :
  ∃ a (φ : ℕ → ℕ), strict_mono φ ∧ (x ∘ φ ⟶ a) :=
seq_compact_space.tendsto_subseq x

end first_countable_topology
end seq_compact

section uniform_space_seq_compact

open_locale uniformity
open uniform_space prod

variables [uniform_space X] {s : set X}

<<<<<<< HEAD
lemma is_seq_compact.exists_tendsto_of_frequently_mem (hs : is_seq_compact s) {u : ℕ → β}
  (hu : ∃ᶠ n in at_top, u n ∈ s) (huc : cauchy_seq u) :
  ∃ x ∈ s, u ⟶ x :=
begin
  rcases hs.subseq_of_frequently_in hu with ⟨x, hxs, φ, φ_mono, hx⟩,
  refine ⟨x, hxs, le_nhds_of_cauchy_adhp huc ((cluster_pt.of_le_nhds hx).mono _)⟩,
  rw [← filter.map_map],
  exact map_mono φ_mono.tendsto_at_top
=======
lemma lebesgue_number_lemma_seq {ι : Type*} [is_countably_generated (𝓤 X)] {c : ι → set X}
  (hs : is_seq_compact s) (hc₁ : ∀ i, is_open (c i)) (hc₂ : s ⊆ ⋃ i, c i) :
  ∃ V ∈ 𝓤 X, symmetric_rel V ∧ ∀ x ∈ s, ∃ i, ball x V ⊆ c i :=
begin
  classical,
  obtain ⟨V, hV, Vsymm⟩ :
    ∃ V : ℕ → set (X × X), (𝓤 X).has_antitone_basis V ∧ ∀ n, swap ⁻¹' V n = V n,
      from uniform_space.has_seq_basis X,
  suffices : ∃ n, ∀ x ∈ s, ∃ i, ball x (V n) ⊆ c i,
  { cases this with n hn,
    exact ⟨V n, hV.to_has_basis.mem_of_mem trivial, Vsymm n, hn⟩ },
  by_contradiction H,
  obtain ⟨x, x_in, hx⟩ : ∃ x : ℕ → X, (∀ n, x n ∈ s) ∧ ∀ n i, ¬ ball (x n) (V n) ⊆ c i,
  { push_neg at H,
    choose x hx using H,
    exact ⟨x, forall_and_distrib.mp hx⟩ }, clear H,
  obtain ⟨x₀, x₀_in, φ, φ_mono, hlim⟩ : ∃ (x₀ ∈ s) (φ : ℕ → ℕ), strict_mono φ ∧ (x ∘ φ ⟶ x₀),
    from hs x_in, clear hs,
  obtain ⟨i₀, x₀_in⟩ : ∃ i₀, x₀ ∈ c i₀,
  { rcases hc₂ x₀_in with ⟨_, ⟨i₀, rfl⟩, x₀_in_c⟩,
    exact ⟨i₀, x₀_in_c⟩ }, clear hc₂,
  obtain ⟨n₀, hn₀⟩ : ∃ n₀, ball x₀ (V n₀) ⊆ c i₀,
  { rcases (nhds_basis_uniformity hV.to_has_basis).mem_iff.mp
      (is_open_iff_mem_nhds.mp (hc₁ i₀) _ x₀_in) with ⟨n₀, _, h⟩,
    use n₀,
    rwa ← ball_eq_of_symmetry (Vsymm n₀) at h }, clear hc₁,
  obtain ⟨W, W_in, hWW⟩ : ∃ W ∈ 𝓤 X, W ○ W ⊆ V n₀,
    from comp_mem_uniformity_sets (hV.to_has_basis.mem_of_mem trivial),
  obtain ⟨N, x_φ_N_in, hVNW⟩ : ∃ N, x (φ N) ∈ ball x₀ W ∧ V (φ N) ⊆ W,
  { obtain ⟨N₁, h₁⟩ : ∃ N₁, ∀ n ≥ N₁, x (φ n) ∈ ball x₀ W,
      from tendsto_at_top'.mp hlim _ (mem_nhds_left x₀ W_in),
    obtain ⟨N₂, h₂⟩ : ∃ N₂, V (φ N₂) ⊆ W,
    { rcases hV.to_has_basis.mem_iff.mp W_in with ⟨N, _, hN⟩,
      use N,
      exact subset.trans (hV.antitone $ φ_mono.id_le _) hN },
    have : φ N₂ ≤ φ (max N₁ N₂),
      from φ_mono.le_iff_le.mpr (le_max_right _ _),
    exact ⟨max N₁ N₂, h₁ _ (le_max_left _ _), trans (hV.antitone this) h₂⟩ },
  suffices : ball (x (φ N)) (V (φ N)) ⊆ c i₀,
    from hx (φ N) i₀ this,
  calc
    ball (x $ φ N) (V $ φ N) ⊆ ball (x $ φ N) W : preimage_mono hVNW
                         ... ⊆ ball x₀ (V n₀)   : ball_subset_of_comp_subset x_φ_N_in hWW
                         ... ⊆ c i₀             : hn₀,
>>>>>>> e427a0e5
end

lemma is_seq_compact.exists_tendsto (hs : is_seq_compact s) {u : ℕ → β} (hu : ∀ n, u n ∈ s)
  (huc : cauchy_seq u) : ∃ x ∈ s, u ⟶ x :=
hs.exists_tendsto_of_frequently_mem (frequently_of_forall hu) huc

/-- A sequentially compact set in a uniform space is totally bounded. -/
protected lemma is_seq_compact.totally_bounded (h : is_seq_compact s) : totally_bounded s :=
begin
  intros V V_in,
  unfold is_seq_compact at h,
  contrapose! h,
<<<<<<< HEAD
  obtain ⟨u, u_in, hu⟩ : ∃ u : ℕ → β, (∀ n, u n ∈ s) ∧ ∀ n m, m < n → u m ∉ ball (u n) V,
  { simp only [not_subset, mem_Union₂, not_exists, exists_prop] at h,
    simpa only [forall_and_distrib, ball_image_iff, not_and] using seq_of_forall_finite_exists h },
  refine ⟨u, u_in, λ x x_in φ hφ huφ, _⟩,
=======
  rcases h with ⟨V, V_in, V_symm, h⟩,
  simp_rw [not_subset] at h,
  have : ∀ (t : set X), t.finite → ∃ a, a ∈ s ∧ a ∉ ⋃ y ∈ t, ball y V,
  { intros t ht,
    obtain ⟨a, a_in, H⟩ : ∃ a ∈ s, ∀ x ∈ t, (x, a) ∉ V,
      by simpa [ht] using h t,
    use [a, a_in],
    intro H',
    obtain ⟨x, x_in, hx⟩ := mem_Union₂.mp H',
    exact H x x_in hx },
  cases seq_of_forall_finite_exists this with u hu, clear h this,
  simp [forall_and_distrib] at hu,
  cases hu with u_in hu,
  use [u, u_in], clear u_in,
  intros x x_in φ,
  intros hφ huφ,
>>>>>>> e427a0e5
  obtain ⟨N, hN⟩ : ∃ N, ∀ p q, p ≥ N → q ≥ N → (u (φ p), u (φ q)) ∈ V,
    from huφ.cauchy_seq.mem_entourage V_in,
  exact hu (φ $ N + 1) (φ N) (hφ $ lt_add_one N) (hN (N + 1) N N.le_succ le_rfl)
end

<<<<<<< HEAD
variables [is_countably_generated (𝓤 β)]

/-- A sequentially compact set in a uniform set with countably generated uniformity filter
is complete. -/
protected lemma is_seq_compact.is_complete (hs : is_seq_compact s) : is_complete s :=
=======
protected lemma is_seq_compact.is_compact [is_countably_generated $ 𝓤 X] (hs : is_seq_compact s) :
  is_compact s :=
>>>>>>> e427a0e5
begin
  intros l hl hls,
  haveI := hl.1,
  have H₂ : l ×ᶠ l ≤ 𝓤 β ⊓ 𝓟 (s ×ˢ s),
  { rw ← prod_principal_principal,
    exact le_inf hl.2 (prod_mono hls hls) },
  rcases exists_antitone_basis (𝓤 β) with ⟨V, hV⟩,
  choose W hW hWV using λ n, comp_mem_uniformity_sets (hV.mem n),
  obtain ⟨t, ht_anti, htl, htW, htV, hts⟩ : ∃ t : ℕ → set β, antitone t ∧ (∀ n, t n ∈ l) ∧
    (∀ n, t n ×ˢ t n ⊆ W n) ∧ (∀ n, t n ×ˢ t n ⊆ V n) ∧ (∀ n, t n ⊆ s),
  { have : ∀ n, ∃ t ∈ l, t ×ˢ t ⊆ W n ∧ t ×ˢ t ⊆ V n ∧ t ⊆ s,
    { simpa only [l.basis_sets.prod_self.mem_iff, true_implies_iff, subset_inter_iff,
        prod_self_subset_prod_self, and.assoc]
        using λ n, H₂ (inter_mem_inf (inter_mem (hW n) (hV.mem n)) subset.rfl) },
    choose t htl htW htV hts,
    have : ∀ n, (⋂ k ≤ n, t k) ⊆ t n, from λ n, Inter₂_subset _ le_rfl,
    exact ⟨λ n, ⋂ k ≤ n, t k, λ m n h, bInter_subset_bInter_left (λ k (hk : k ≤ m), hk.trans h),
      λ n, (bInter_mem (finite_le_nat n)).2 (λ k hk, htl k),
      λ n, (prod_mono (this n) (this n)).trans (htW n),
      λ n, (prod_mono (this n) (this n)).trans (htV n), λ n, (this n).trans (hts n)⟩ },
  choose u hu using λ n, filter.nonempty_of_mem (htl n),
  have huc : cauchy_seq u,
    from hV.to_has_basis.cauchy_seq_iff.2
      (λ N hN, ⟨N, λ m hm n hn, htV N (mk_mem_prod (ht_anti hm (hu _)) (ht_anti hn (hu _)))⟩),
  rcases hs.exists_tendsto (λ n, hts n (hu n)) huc with ⟨x, hxs, hx⟩,
  refine ⟨x, hxs, (nhds_basis_uniformity' hV.to_has_basis).ge_iff.2 $ λ N hN, _⟩,
  obtain ⟨n, hNn, hn⟩ : ∃ n, N ≤ n ∧ u n ∈ ball x (W N),
    from ((eventually_ge_at_top N).and (hx $ ball_mem_nhds x (hW N))).exists,
  refine mem_of_superset (htl n) (λ y hy, hWV N ⟨u n, _, htW N ⟨_, _⟩⟩),
  exacts [hn, ht_anti hNn (hu n), ht_anti hNn hy]
end

/-- If `𝓤 β` is countably generated, then any sequentially compact set is compact. -/
protected lemma is_seq_compact.is_compact (hs : is_seq_compact s) : is_compact s :=
compact_iff_totally_bounded_complete.2 ⟨hs.totally_bounded, hs.is_complete⟩

/-- A version of Bolzano-Weistrass: in a uniform space with countably generated uniformity filter
(e.g., in a metric space), a set is compact if and only if it is sequentially compact. -/
<<<<<<< HEAD
protected lemma uniform_space.compact_iff_seq_compact : is_compact s ↔ is_seq_compact s :=
⟨λ H, H.is_seq_compact, λ H, H.is_compact⟩

lemma uniform_space.compact_space_iff_seq_compact_space : compact_space β ↔ seq_compact_space β :=
have key : is_compact (univ : set β) ↔ is_seq_compact univ := uniform_space.compact_iff_seq_compact,
=======
protected lemma uniform_space.compact_iff_seq_compact [is_countably_generated $ 𝓤 X] :
 is_compact s ↔ is_seq_compact s :=
⟨λ H, H.is_seq_compact, λ H, H.is_compact⟩

lemma uniform_space.compact_space_iff_seq_compact_space [is_countably_generated $ 𝓤 X] :
  compact_space X ↔ seq_compact_space X :=
have key : is_compact (univ : set X) ↔ is_seq_compact univ := uniform_space.compact_iff_seq_compact,
>>>>>>> e427a0e5
⟨λ ⟨h⟩, ⟨key.mp h⟩, λ ⟨h⟩, ⟨key.mpr h⟩⟩

end uniform_space_seq_compact

section metric_seq_compact

variables [pseudo_metric_space X]
open metric

lemma seq_compact.lebesgue_number_lemma_of_metric {ι : Sort*} {c : ι → set X}
  {s : set X} (hs : is_seq_compact s) (hc₁ : ∀ i, is_open (c i)) (hc₂ : s ⊆ ⋃ i, c i) :
  ∃ δ > 0, ∀ a ∈ s, ∃ i, ball a δ ⊆ c i :=
lebesgue_number_lemma_of_metric hs.is_compact hc₁ hc₂

variables [proper_space X] {s : set X}

/-- A version of **Bolzano-Weistrass**: in a proper metric space (eg. $ℝ^n$),
every bounded sequence has a converging subsequence. This version assumes only
that the sequence is frequently in some bounded set. -/
lemma tendsto_subseq_of_frequently_bounded (hs : bounded s)
  {x : ℕ → X} (hx : ∃ᶠ n in at_top, x n ∈ s) :
  ∃ a ∈ closure s, ∃ φ : ℕ → ℕ, strict_mono φ ∧ (x ∘ φ ⟶ a) :=
have hcs : is_seq_compact (closure s), from hs.is_compact_closure.is_seq_compact,
have hu' : ∃ᶠ n in at_top, x n ∈ closure s, from hx.mono (λ n hn, subset_closure hn),
hcs.subseq_of_frequently_in hu'

/-- A version of Bolzano-Weistrass: in a proper metric space (eg. $ℝ^n$),
every bounded sequence has a converging subsequence. -/
lemma tendsto_subseq_of_bounded (hs : bounded s) {x : ℕ → X} (hx : ∀ n, x n ∈ s) :
  ∃ a ∈ closure s, ∃ φ : ℕ → ℕ, strict_mono φ ∧ (x ∘ φ ⟶ a) :=
tendsto_subseq_of_frequently_bounded hs $ frequently_of_forall hx

end metric_seq_compact<|MERGE_RESOLUTION|>--- conflicted
+++ resolved
@@ -21,31 +21,21 @@
   basis (in particular metric spaces).
 -/
 
-<<<<<<< HEAD
 open set function filter bornology topological_space
 open_locale topological_space filter
-=======
-open set function filter
-open_locale topological_space
->>>>>>> e427a0e5
 
 variables {X Y : Type*}
 
-<<<<<<< HEAD
 local notation x ` ⟶ ` p := tendsto x at_top (𝓝 p)
-=======
-local notation x ` ⟶ ` a := tendsto x at_top (𝓝 a)
->>>>>>> e427a0e5
 
 /-! ### Sequential closures, sequential continuity, and sequential spaces. -/
 section topological_space
 variables [topological_space X] [topological_space Y]
 
-<<<<<<< HEAD
-/-- The sequential closure of a set `s : set α` in a topological space `α` is the set of all `p : α`
-which arise as limit of sequences in `s`. Note that it does not need to be sequentially closed. -/
-def seq_closure (s : set α) : set α :=
-{p | ∃ x : ℕ → α, (∀ n : ℕ, x n ∈ s) ∧ (x ⟶ p)}
+/-- The sequential closure of a set `s : set X` in a topological space `X` is
+the set of all `a : X` which arise as limit of sequences in `s`. -/
+def seq_closure (s : set X) : set X :=
+{a | ∃ x : ℕ → X, (∀ n : ℕ, x n ∈ s) ∧ (x ⟶ a)}
 
 lemma subset_seq_closure {s : set α} : s ⊆ seq_closure s :=
 λ p hp, ⟨const ℕ p, λ _, hp, tendsto_const_nhds⟩
@@ -119,52 +109,11 @@
 instance topological_space.first_countable_topology.frechet_urysohn_space
   [first_countable_topology α] : frechet_urysohn_space α :=
 frechet_urysohn_space.of_seq_tendsto_imp_tendsto $ λ f a, tendsto_iff_seq_tendsto.2
-=======
-/-- The sequential closure of a set `s : set X` in a topological space `X` is
-the set of all `a : X` which arise as limit of sequences in `s`. -/
-def seq_closure (s : set X) : set X :=
-{a | ∃ x : ℕ → X, (∀ n : ℕ, x n ∈ s) ∧ (x ⟶ a)}
-
-lemma subset_seq_closure (s : set X) : s ⊆ seq_closure s :=
-λ a ha, ⟨const ℕ a, λ n, ha, tendsto_const_nhds⟩
-
-/-- A set `s` is sequentially closed if for any converging sequence `x n` of elements of `s`,
-the limit belongs to `s` as well. -/
-def is_seq_closed (s : set X) : Prop := s = seq_closure s
-
-/-- A convenience lemma for showing that a set is sequentially closed. -/
-lemma is_seq_closed_of_def {s : set X}
-  (h : ∀ (x : ℕ → X) (a : X), (∀ n : ℕ, x n ∈ s) → (x ⟶ a) → a ∈ s) : is_seq_closed s :=
-show s = seq_closure s, from subset.antisymm
-  (subset_seq_closure s)
-  (show ∀ a, a ∈ seq_closure s → a ∈ s, from
-    (assume a ⟨x, _, _⟩, show a ∈ s, from h x a ‹∀ n : ℕ, ((x n) ∈ s)› ‹(x ⟶ a)›))
-
-/-- The sequential closure of a set is contained in the closure of that set.
-The converse is not true. -/
-lemma seq_closure_subset_closure (s : set X) : seq_closure s ⊆ closure s :=
-assume a ⟨x, xM, xa⟩,
-mem_closure_of_tendsto xa (eventually_of_forall xM)
-
-/-- A set is sequentially closed if it is closed. -/
-lemma is_closed.is_seq_closed {s : set X} (hs : is_closed s) : is_seq_closed s :=
-suffices seq_closure s ⊆ s, from (subset_seq_closure s).antisymm this,
-calc seq_closure s ⊆ closure s : seq_closure_subset_closure s
-               ... = s         : hs.closure_eq
-
-/-- The limit of a convergent sequence in a sequentially closed set is in that set.-/
-lemma is_seq_closed.mem_of_tendsto {s : set X} (hs : is_seq_closed s) {x : ℕ → X}
-  (hmem : ∀ n, x n ∈ s) {a : X} (ha : (x ⟶ a)) : a ∈ s :=
-have a ∈ seq_closure s, from
-  show ∃ x : ℕ → X, (∀ n : ℕ, x n ∈ s) ∧ (x ⟶ a), from ⟨x, ‹∀ n, x n ∈ s›, ‹(x ⟶ a)›⟩,
-eq.subst (eq.symm ‹is_seq_closed s›) ‹a ∈ seq_closure s›
->>>>>>> e427a0e5
 
 /-- A sequential space is a space in which 'sequences are enough to probe the topology'. This can be
  formalised by demanding that the sequential closure and the closure coincide. The following
  statements show that other topological properties can be deduced from sequences in sequential
  spaces. -/
-<<<<<<< HEAD
 class sequential_space (α : Type*) [topological_space α] : Prop :=
 (is_closed_of_seq : ∀ s : set α, is_seq_closed s → is_closed s)
 
@@ -211,87 +160,6 @@
 lemma continuous_iff_seq_continuous [sequential_space α] {f : α → β} :
   continuous f ↔ seq_continuous f :=
 ⟨continuous.seq_continuous, seq_continuous.continuous⟩
-=======
-class sequential_space (X : Type*) [topological_space X] : Prop :=
-(seq_closure_eq_closure : ∀ s : set X, seq_closure s = closure s)
-
-/-- In a sequential space, a set is closed iff it's sequentially closed. -/
-lemma is_seq_closed_iff_is_closed [sequential_space X] {s : set X} :
-  is_seq_closed s ↔ is_closed s :=
-iff.intro
-  (assume _, closure_eq_iff_is_closed.mp (eq.symm
-    (calc s = seq_closure s : by assumption
-        ... = closure s     : sequential_space.seq_closure_eq_closure s)))
-  is_closed.is_seq_closed
-
-alias is_seq_closed_iff_is_closed ↔ is_seq_closed.is_closed _
-
-/-- In a sequential space, a point belongs to the closure of a set iff it is a limit of a sequence
-taking values in this set. -/
-lemma mem_closure_iff_seq_limit [sequential_space X] {s : set X} {a : X} :
-  a ∈ closure s ↔ ∃ x : ℕ → X, (∀ n : ℕ, x n ∈ s) ∧ (x ⟶ a) :=
-by { rw ← sequential_space.seq_closure_eq_closure, exact iff.rfl }
-
-/-- A function between topological spaces is sequentially continuous if it commutes with limit of
- convergent sequences. -/
-def seq_continuous (f : X → Y) : Prop :=
-∀ (x : ℕ → X), ∀ {a : X}, (x ⟶ a) → (f ∘ x ⟶ f a)
-
-/- A continuous function is sequentially continuous. -/
-protected lemma continuous.seq_continuous {f : X → Y} (hf : continuous f) : seq_continuous f :=
-assume x a (_ : x ⟶ a),
-have tendsto f (𝓝 a) (𝓝 (f a)), from continuous.tendsto ‹continuous f› a,
-show (f ∘ x) ⟶ (f a), from tendsto.comp this ‹(x ⟶ a)›
-
-/-- In a sequential space, continuity and sequential continuity coincide. -/
-lemma continuous_iff_seq_continuous {f : X → Y} [sequential_space X] :
-  continuous f ↔ seq_continuous f :=
-iff.intro
-  continuous.seq_continuous
-  (assume : seq_continuous f, show continuous f, from
-    suffices h : ∀ {s : set Y}, is_closed s → is_seq_closed (f ⁻¹' s), from
-      continuous_iff_is_closed.mpr (assume s _, is_seq_closed_iff_is_closed.mp $ h ‹is_closed s›),
-    assume s (_ : is_closed s),
-      is_seq_closed_of_def $
-        assume (x : ℕ → X) a (_ : ∀ n, f (x n) ∈ s) (_ : x ⟶ a),
-        have (f ∘ x) ⟶ (f a), from ‹seq_continuous f› x ‹(x ⟶ a)›,
-        show f a ∈ s,
-          from ‹is_closed s›.is_seq_closed.mem_of_tendsto ‹∀ n, f (x n) ∈ s› ‹(f∘x ⟶ f a)›)
-
-alias continuous_iff_seq_continuous ↔ _ seq_continuous.continuous
-
-end topological_space
-
-namespace topological_space
-
-namespace first_countable_topology
-
-variables [topological_space X] [first_countable_topology X]
-
-/-- Every first-countable space is sequential. -/
-@[priority 100] -- see Note [lower instance priority]
-instance : sequential_space X :=
-⟨show ∀ s, seq_closure s = closure s, from assume s,
-  suffices closure s ⊆ seq_closure s,
-    from set.subset.antisymm (seq_closure_subset_closure s) this,
-  -- For every a ∈ closure s, we need to construct a sequence `x` in `s` that converges to `a`:
-  assume (a : X) (ha : a ∈ closure s),
-  -- Since we are in a first-countable space, the neighborhood filter around `a` has a decreasing
-  -- basis `U` indexed by `ℕ`.
-  let ⟨U, hU⟩ := (𝓝 a).exists_antitone_basis in
-  -- Since `p ∈ closure M`, there is an element in each `M ∩ U i`
-  have ha : ∀ (i : ℕ), ∃ (y : X), y ∈ s ∧ y ∈ U i,
-    by simpa using (mem_closure_iff_nhds_basis hU.1).mp ha,
-  begin
-    -- The axiom of (countable) choice builds our sequence from the later fact
-    choose u hu using ha,
-    rw forall_and_distrib at hu,
-    -- It clearly takes values in `M`
-    use [u, hu.1],
-    -- and converges to `p` because the basis is decreasing.
-    apply hU.tendsto hu.2,
-  end⟩
->>>>>>> e427a0e5
 
 lemma quotient_map.sequential_space [sequential_space α] {f : α → β} (hf : quotient_map f) :
   sequential_space β :=
@@ -309,13 +177,8 @@
 
 /-- A set `s` is sequentially compact if every sequence taking values in `s` has a
 converging subsequence. -/
-<<<<<<< HEAD
 def is_seq_compact (s : set α) :=
 ∀ ⦃u : ℕ → α⦄, (∀ n, u n ∈ s) → ∃ (x ∈ s) (φ : ℕ → ℕ), strict_mono φ ∧ tendsto (u ∘ φ) at_top (𝓝 x)
-=======
-def is_seq_compact (s : set X) :=
-∀ ⦃x : ℕ → X⦄, (∀ n, x n ∈ s) → ∃ (a ∈ s) (φ : ℕ → ℕ), strict_mono φ ∧ (x ∘ φ ⟶ a)
->>>>>>> e427a0e5
 
 /-- A space `X` is sequentially compact if every sequence in `X` has a
 converging subsequence. -/
@@ -328,23 +191,15 @@
 let ⟨ψ, hψ, huψ⟩ := extraction_of_frequently_at_top hx, ⟨a, a_in, φ, hφ, h⟩ := hs huψ in
 ⟨a, a_in, ψ ∘ φ, hψ.comp hφ, h⟩
 
-<<<<<<< HEAD
 lemma seq_compact_space.tendsto_subseq [seq_compact_space α] (u : ℕ → α) :
   ∃ x (φ : ℕ → ℕ), strict_mono φ ∧ tendsto (u ∘ φ) at_top (𝓝 x) :=
 let ⟨x, _, φ, mono, h⟩ := seq_compact_space.seq_compact_univ (λ n, mem_univ (u n)) in
 ⟨x, φ, mono, h⟩
-=======
-lemma seq_compact_space.tendsto_subseq [seq_compact_space X] (x : ℕ → X) :
-  ∃ a (φ : ℕ → ℕ), strict_mono φ ∧ (x ∘ φ ⟶ a) :=
-let ⟨a, _, φ, mono, h⟩ := seq_compact_space.seq_compact_univ (λ n, mem_univ (x n)) in
-⟨a, φ, mono, h⟩
->>>>>>> e427a0e5
 
 section first_countable_topology
 variables [first_countable_topology X]
 open topological_space.first_countable_topology
 
-<<<<<<< HEAD
 protected lemma is_compact.is_seq_compact {s : set α} (hs : is_compact s) : is_seq_compact s :=
 λ u u_in,
 let ⟨x, x_in, hx⟩ := @hs (map u at_top) _ (le_principal_iff.mpr (mem_map.2 $ univ_mem' u_in))
@@ -358,21 +213,6 @@
 lemma is_compact.tendsto_subseq {s : set α} {u : ℕ → α} (hs : is_compact s) (hu : ∀ n, u n ∈ s) :
   ∃ (x ∈ s) (φ : ℕ → ℕ), strict_mono φ ∧ tendsto (u ∘ φ) at_top (𝓝 x) :=
 hs.is_seq_compact hu
-=======
-lemma is_compact.is_seq_compact {s : set X} (hs : is_compact s) : is_seq_compact s :=
-λ x x_in,
-let ⟨a, a_in, ha⟩ := @hs (map x at_top) _
-  (le_principal_iff.mpr (univ_mem' x_in : _)) in ⟨a, a_in, tendsto_subseq ha⟩
-
-lemma is_compact.tendsto_subseq' {s : set X} {x : ℕ → X} (hs : is_compact s)
-  (hx : ∃ᶠ n in at_top, x n ∈ s) :
-  ∃ (a ∈ s) (φ : ℕ → ℕ), strict_mono φ ∧ (x ∘ φ ⟶ a) :=
-hs.is_seq_compact.subseq_of_frequently_in hx
-
-lemma is_compact.tendsto_subseq {s : set X} {x : ℕ → X} (hs : is_compact s) (hx : ∀ n, x n ∈ s) :
-  ∃ (a ∈ s) (φ : ℕ → ℕ), strict_mono φ ∧ (x ∘ φ ⟶ a) :=
-hs.is_seq_compact hx
->>>>>>> e427a0e5
 
 @[priority 100] -- see Note [lower instance priority]
 instance first_countable_topology.seq_compact_of_compact [compact_space X] : seq_compact_space X :=
@@ -392,7 +232,6 @@
 
 variables [uniform_space X] {s : set X}
 
-<<<<<<< HEAD
 lemma is_seq_compact.exists_tendsto_of_frequently_mem (hs : is_seq_compact s) {u : ℕ → β}
   (hu : ∃ᶠ n in at_top, u n ∈ s) (huc : cauchy_seq u) :
   ∃ x ∈ s, u ⟶ x :=
@@ -401,52 +240,6 @@
   refine ⟨x, hxs, le_nhds_of_cauchy_adhp huc ((cluster_pt.of_le_nhds hx).mono _)⟩,
   rw [← filter.map_map],
   exact map_mono φ_mono.tendsto_at_top
-=======
-lemma lebesgue_number_lemma_seq {ι : Type*} [is_countably_generated (𝓤 X)] {c : ι → set X}
-  (hs : is_seq_compact s) (hc₁ : ∀ i, is_open (c i)) (hc₂ : s ⊆ ⋃ i, c i) :
-  ∃ V ∈ 𝓤 X, symmetric_rel V ∧ ∀ x ∈ s, ∃ i, ball x V ⊆ c i :=
-begin
-  classical,
-  obtain ⟨V, hV, Vsymm⟩ :
-    ∃ V : ℕ → set (X × X), (𝓤 X).has_antitone_basis V ∧ ∀ n, swap ⁻¹' V n = V n,
-      from uniform_space.has_seq_basis X,
-  suffices : ∃ n, ∀ x ∈ s, ∃ i, ball x (V n) ⊆ c i,
-  { cases this with n hn,
-    exact ⟨V n, hV.to_has_basis.mem_of_mem trivial, Vsymm n, hn⟩ },
-  by_contradiction H,
-  obtain ⟨x, x_in, hx⟩ : ∃ x : ℕ → X, (∀ n, x n ∈ s) ∧ ∀ n i, ¬ ball (x n) (V n) ⊆ c i,
-  { push_neg at H,
-    choose x hx using H,
-    exact ⟨x, forall_and_distrib.mp hx⟩ }, clear H,
-  obtain ⟨x₀, x₀_in, φ, φ_mono, hlim⟩ : ∃ (x₀ ∈ s) (φ : ℕ → ℕ), strict_mono φ ∧ (x ∘ φ ⟶ x₀),
-    from hs x_in, clear hs,
-  obtain ⟨i₀, x₀_in⟩ : ∃ i₀, x₀ ∈ c i₀,
-  { rcases hc₂ x₀_in with ⟨_, ⟨i₀, rfl⟩, x₀_in_c⟩,
-    exact ⟨i₀, x₀_in_c⟩ }, clear hc₂,
-  obtain ⟨n₀, hn₀⟩ : ∃ n₀, ball x₀ (V n₀) ⊆ c i₀,
-  { rcases (nhds_basis_uniformity hV.to_has_basis).mem_iff.mp
-      (is_open_iff_mem_nhds.mp (hc₁ i₀) _ x₀_in) with ⟨n₀, _, h⟩,
-    use n₀,
-    rwa ← ball_eq_of_symmetry (Vsymm n₀) at h }, clear hc₁,
-  obtain ⟨W, W_in, hWW⟩ : ∃ W ∈ 𝓤 X, W ○ W ⊆ V n₀,
-    from comp_mem_uniformity_sets (hV.to_has_basis.mem_of_mem trivial),
-  obtain ⟨N, x_φ_N_in, hVNW⟩ : ∃ N, x (φ N) ∈ ball x₀ W ∧ V (φ N) ⊆ W,
-  { obtain ⟨N₁, h₁⟩ : ∃ N₁, ∀ n ≥ N₁, x (φ n) ∈ ball x₀ W,
-      from tendsto_at_top'.mp hlim _ (mem_nhds_left x₀ W_in),
-    obtain ⟨N₂, h₂⟩ : ∃ N₂, V (φ N₂) ⊆ W,
-    { rcases hV.to_has_basis.mem_iff.mp W_in with ⟨N, _, hN⟩,
-      use N,
-      exact subset.trans (hV.antitone $ φ_mono.id_le _) hN },
-    have : φ N₂ ≤ φ (max N₁ N₂),
-      from φ_mono.le_iff_le.mpr (le_max_right _ _),
-    exact ⟨max N₁ N₂, h₁ _ (le_max_left _ _), trans (hV.antitone this) h₂⟩ },
-  suffices : ball (x (φ N)) (V (φ N)) ⊆ c i₀,
-    from hx (φ N) i₀ this,
-  calc
-    ball (x $ φ N) (V $ φ N) ⊆ ball (x $ φ N) W : preimage_mono hVNW
-                         ... ⊆ ball x₀ (V n₀)   : ball_subset_of_comp_subset x_φ_N_in hWW
-                         ... ⊆ c i₀             : hn₀,
->>>>>>> e427a0e5
 end
 
 lemma is_seq_compact.exists_tendsto (hs : is_seq_compact s) {u : ℕ → β} (hu : ∀ n, u n ∈ s)
@@ -459,44 +252,20 @@
   intros V V_in,
   unfold is_seq_compact at h,
   contrapose! h,
-<<<<<<< HEAD
   obtain ⟨u, u_in, hu⟩ : ∃ u : ℕ → β, (∀ n, u n ∈ s) ∧ ∀ n m, m < n → u m ∉ ball (u n) V,
   { simp only [not_subset, mem_Union₂, not_exists, exists_prop] at h,
     simpa only [forall_and_distrib, ball_image_iff, not_and] using seq_of_forall_finite_exists h },
   refine ⟨u, u_in, λ x x_in φ hφ huφ, _⟩,
-=======
-  rcases h with ⟨V, V_in, V_symm, h⟩,
-  simp_rw [not_subset] at h,
-  have : ∀ (t : set X), t.finite → ∃ a, a ∈ s ∧ a ∉ ⋃ y ∈ t, ball y V,
-  { intros t ht,
-    obtain ⟨a, a_in, H⟩ : ∃ a ∈ s, ∀ x ∈ t, (x, a) ∉ V,
-      by simpa [ht] using h t,
-    use [a, a_in],
-    intro H',
-    obtain ⟨x, x_in, hx⟩ := mem_Union₂.mp H',
-    exact H x x_in hx },
-  cases seq_of_forall_finite_exists this with u hu, clear h this,
-  simp [forall_and_distrib] at hu,
-  cases hu with u_in hu,
-  use [u, u_in], clear u_in,
-  intros x x_in φ,
-  intros hφ huφ,
->>>>>>> e427a0e5
   obtain ⟨N, hN⟩ : ∃ N, ∀ p q, p ≥ N → q ≥ N → (u (φ p), u (φ q)) ∈ V,
     from huφ.cauchy_seq.mem_entourage V_in,
   exact hu (φ $ N + 1) (φ N) (hφ $ lt_add_one N) (hN (N + 1) N N.le_succ le_rfl)
 end
 
-<<<<<<< HEAD
 variables [is_countably_generated (𝓤 β)]
 
 /-- A sequentially compact set in a uniform set with countably generated uniformity filter
 is complete. -/
 protected lemma is_seq_compact.is_complete (hs : is_seq_compact s) : is_complete s :=
-=======
-protected lemma is_seq_compact.is_compact [is_countably_generated $ 𝓤 X] (hs : is_seq_compact s) :
-  is_compact s :=
->>>>>>> e427a0e5
 begin
   intros l hl hls,
   haveI := hl.1,
@@ -535,21 +304,11 @@
 
 /-- A version of Bolzano-Weistrass: in a uniform space with countably generated uniformity filter
 (e.g., in a metric space), a set is compact if and only if it is sequentially compact. -/
-<<<<<<< HEAD
 protected lemma uniform_space.compact_iff_seq_compact : is_compact s ↔ is_seq_compact s :=
 ⟨λ H, H.is_seq_compact, λ H, H.is_compact⟩
 
 lemma uniform_space.compact_space_iff_seq_compact_space : compact_space β ↔ seq_compact_space β :=
 have key : is_compact (univ : set β) ↔ is_seq_compact univ := uniform_space.compact_iff_seq_compact,
-=======
-protected lemma uniform_space.compact_iff_seq_compact [is_countably_generated $ 𝓤 X] :
- is_compact s ↔ is_seq_compact s :=
-⟨λ H, H.is_seq_compact, λ H, H.is_compact⟩
-
-lemma uniform_space.compact_space_iff_seq_compact_space [is_countably_generated $ 𝓤 X] :
-  compact_space X ↔ seq_compact_space X :=
-have key : is_compact (univ : set X) ↔ is_seq_compact univ := uniform_space.compact_iff_seq_compact,
->>>>>>> e427a0e5
 ⟨λ ⟨h⟩, ⟨key.mp h⟩, λ ⟨h⟩, ⟨key.mpr h⟩⟩
 
 end uniform_space_seq_compact
