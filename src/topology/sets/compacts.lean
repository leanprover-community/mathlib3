--- conflicted
+++ resolved
@@ -111,19 +111,11 @@
 @[simp] lemma equiv_refl : compacts.equiv (homeomorph.refl α) = equiv.refl _ :=
 equiv.ext map_id
 
-<<<<<<< HEAD
-lemma equiv_trans (f : α ≃ₜ β) (g : β ≃ₜ γ) :
-  compacts.equiv (f.trans g) = (compacts.equiv f).trans (compacts.equiv g) :=
-equiv.ext $ map_comp _ _ _ _
-
-lemma equiv_symm (f : α ≃ₜ β) : compacts.equiv f.symm = (compacts.equiv f).symm :=
-=======
 @[simp] lemma equiv_trans (f : α ≃ₜ β) (g : β ≃ₜ γ) :
   compacts.equiv (f.trans g) = (compacts.equiv f).trans (compacts.equiv g) :=
 equiv.ext $ map_comp _ _ _ _
 
 @[simp] lemma equiv_symm (f : α ≃ₜ β) : compacts.equiv f.symm = (compacts.equiv f).symm :=
->>>>>>> bd15ff41
 rfl
 
 /-- The image of a compact set under a homeomorphism can also be expressed as a preimage. -/
@@ -255,11 +247,7 @@
     (K.interior_nonempty'.image _).mono (hf'.image_interior_subset K.to_compacts),
   ..K.map f hf }
 
-<<<<<<< HEAD
-@[simp] lemma coe_map {f : α → β} (hf : continuous f) (hf' : is_open_map f)
-=======
 @[simp, norm_cast] lemma coe_map {f : α → β} (hf : continuous f) (hf' : is_open_map f)
->>>>>>> bd15ff41
   (s : positive_compacts α) :
   (s.map f hf hf' : set β) = f '' s := rfl
 
@@ -381,15 +369,6 @@
   K.map (f ∘ g) (hf.comp hg) (hf'.comp hg') = (K.map g hg hg').map f hf hf' :=
 compact_opens.ext $ set.image_comp _ _ _
 
-@[simp] lemma map_id (K : compact_opens α) : K.map id continuous_id is_open_map.id = K :=
-compact_opens.ext $ set.image_id _
-
-lemma map_comp (f : β → γ) (g : α → β) (hf : continuous f) (hg : continuous g)
-  (hf' : is_open_map f) (hg' : is_open_map g)
-  (K : compact_opens α) :
-  K.map (f ∘ g) (hf.comp hg) (hf'.comp hg') = (K.map g hg hg').map f hf hf' :=
-compact_opens.ext $ set.image_comp _ _ _
-
 /-- The product of two `compact_opens`, as a `compact_opens` in the product space. -/
 protected def prod (K : compact_opens α) (L : compact_opens β) :
   compact_opens (α × β) :=
