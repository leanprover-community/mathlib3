/-
Copyright (c) 2020 Scott Morrison. All rights reserved.
Released under Apache 2.0 license as described in the file LICENSE.
Authors: Scott Morrison
-/
<<<<<<< HEAD
import topology.sheaves.presheaf
import topology.sheaves.sheaf_condition.sites
import category_theory.sites.limits
=======
import topology.sheaves.sheaf_condition.sites
import category_theory.sites.limits
import category_theory.adjunction
>>>>>>> 2ca99cad
import category_theory.limits.functor_category

/-!
# Presheaves in `C` have limits and colimits when `C` does.
-/

noncomputable theory

universes v u

open category_theory
open category_theory.limits

variables {C : Type u} [category.{v} C] {J : Type v} [small_category J]

namespace Top

instance [has_limits C] (X : Top) : has_limits (presheaf C X) :=
by { dsimp [presheaf], apply_instance, }

instance [has_colimits C] (X : Top) : has_colimits (presheaf C X) :=
by { dsimp [presheaf], apply_instance, }

<<<<<<< HEAD
instance [has_limits C] (X : Top) : has_limits (sheaf C X) :=
by { apply adjunction.as_limits_of_equivalence, }
=======
instance [has_limits C] (X : Top) : creates_limits (sheaf.forget C X) :=
(@@creates_limits_of_nat_iso _ _
  (presheaf.Sheaf_spaces_equiv_sheaf_sites_inverse_forget C X))
  (@@category_theory.comp_creates_limits _ _ _ _ _ _
    Sheaf.category_theory.Sheaf_to_presheaf.category_theory.creates_limits.{u v v})

instance [has_limits C] (X : Top) : has_limits (sheaf C X) :=
has_limits_of_has_limits_creates_limits (sheaf.forget C X)

lemma is_sheaf_of_is_limit [has_limits C] {X : Top} (F : J ⥤ presheaf C X)
  (H : ∀ j, (F.obj j).is_sheaf) {c : cone F} (hc : is_limit c) : c.X.is_sheaf :=
begin
  let F' : J ⥤ sheaf C X := { obj := λ j, ⟨F.obj j, H j⟩, map := F.map },
  let e : F' ⋙ sheaf.forget C X ≅ F := nat_iso.of_components (λ _, iso.refl _) (by tidy),
  exact presheaf.is_sheaf_of_iso ((is_limit_of_preserves (sheaf.forget C X)
      (limit.is_limit F')).cone_points_iso_of_nat_iso hc e) (limit F').2
end

lemma limit_is_sheaf [has_limits C] {X : Top} (F : J ⥤ presheaf C X)
  (H : ∀ j, (F.obj j).is_sheaf) : (limit F).is_sheaf :=
is_sheaf_of_is_limit F H (limit.is_limit F)
>>>>>>> 2ca99cad

end Top<|MERGE_RESOLUTION|>--- conflicted
+++ resolved
@@ -3,15 +3,9 @@
 Released under Apache 2.0 license as described in the file LICENSE.
 Authors: Scott Morrison
 -/
-<<<<<<< HEAD
-import topology.sheaves.presheaf
-import topology.sheaves.sheaf_condition.sites
-import category_theory.sites.limits
-=======
 import topology.sheaves.sheaf_condition.sites
 import category_theory.sites.limits
 import category_theory.adjunction
->>>>>>> 2ca99cad
 import category_theory.limits.functor_category
 
 /-!
@@ -35,10 +29,6 @@
 instance [has_colimits C] (X : Top) : has_colimits (presheaf C X) :=
 by { dsimp [presheaf], apply_instance, }
 
-<<<<<<< HEAD
-instance [has_limits C] (X : Top) : has_limits (sheaf C X) :=
-by { apply adjunction.as_limits_of_equivalence, }
-=======
 instance [has_limits C] (X : Top) : creates_limits (sheaf.forget C X) :=
 (@@creates_limits_of_nat_iso _ _
   (presheaf.Sheaf_spaces_equiv_sheaf_sites_inverse_forget C X))
@@ -60,6 +50,5 @@
 lemma limit_is_sheaf [has_limits C] {X : Top} (F : J ⥤ presheaf C X)
   (H : ∀ j, (F.obj j).is_sheaf) : (limit F).is_sheaf :=
 is_sheaf_of_is_limit F H (limit.is_limit F)
->>>>>>> 2ca99cad
 
 end Top