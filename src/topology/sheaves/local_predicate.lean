/-
Copyright (c) 2020 Scott Morrison. All rights reserved.
Released under Apache 2.0 license as described in the file LICENSE.
Authors: Johan Commelin, Scott Morrison, Adam Topaz
-/
import topology.sheaves.sheaf_of_functions
import topology.sheaves.stalks

/-!
# Functions satisfying a local predicate form a sheaf.

At this stage, we've proved that not-necessarily-continuous functions from a topological space
into some type (or type family) form a sheaf.

Why do the continuous functions form a sheaf?
The point is just that continuity is a local condition,
so one can use the lifting condition for functions to provide a candidate lift,
then verify that the lift is actually continuous by using the factorisation condition for the lift
(which guarantees that on each open set it agrees with the functions being lifted,
which were assumed to be continuous).

This file abstracts this argument to work for
any collection of dependent functions on a topological space
satisfying a "local predicate".


-/

universe v

noncomputable theory

variables {X : Top.{v}}
variables (T : X → Type v)

open topological_space
open opposite
open category_theory
open category_theory.limits

namespace Top

/--
Given a topological space `X : Top` and a type family `T : X → Type`,
a `P : prelocal_predicate T` consists of:
* a family of predicates `P.pred`, one for each `U : opens X`, of the form `(Π x : U, T x) → Prop`
* a proof that if `f : Π x : V, T x` satisfies the predicate on `V : opens X`, then
  the restriction of `f` to any open subset `U` also satisfies the predicate.
-/
structure prelocal_predicate :=
(pred : Π {U : opens X}, (Π x : U, T x) → Prop)
(res : ∀ {U V : opens X} (i : U ⟶ V) (f : Π x : V, T x) (h : pred f), pred (λ x : U, f (i x)))

variables (X)
/--
Continuity is a "prelocal" predicate on functions to a fixed topological space `T`.
-/
@[simps]
def continuous_prelocal (T : Top.{v}) : prelocal_predicate (λ x : X, T) :=
{ pred := λ U f, continuous f,
  res := λ U V i f h, continuous.comp h (opens.open_embedding_of_le (le_of_hom i)).continuous, }

/-- Satisfying the inhabited linter. -/
instance inhabited_prelocal_predicate (T : Top.{v}) : inhabited (prelocal_predicate (λ x : X, T)) :=
⟨continuous_prelocal X T⟩

variables {X}

/--
Given a topological space `X : Top` and a type family `T : X → Type`,
a `P : local_predicate T` consists of:
* a family of predicates `P.pred`, one for each `U : opens X`, of the form `(Π x : U, T x) → Prop`
* a proof that if `f : Π x : V, T x` satisfies the predicate on `V : opens X`, then
  the restriction of `f` to any open subset `U` also satisfies the predicate, and
* a proof that given some `f : Π x : U, T x`,
  if for every `x : U` we can find an open set `x ∈ V ≤ U`
  so that the restriction of `f` to `V` satisfies the predicate,
  then `f` itself satisfies the predicate.
-/
structure local_predicate extends prelocal_predicate T :=
(locality : ∀ {U : opens X} (f : Π x : U, T x)
  (w : ∀ x : U, ∃ (V : opens X) (m : x.1 ∈ V) (i : V ⟶ U), pred (λ x : V, f (i x : U))), pred f)

variables (X)

/--
Continuity is a "local" predicate on functions to a fixed topological space `T`.
-/
def continuous_local (T : Top.{v}) : local_predicate (λ x : X, T) :=
{ locality := λ U f w,
   begin
     apply continuous_iff_continuous_at.2,
     intro x,
     specialize w x,
     rcases w with ⟨V, m, i, w⟩,
     dsimp at w,
     rw continuous_iff_continuous_at at w,
     specialize w ⟨x, m⟩,
     simpa using (opens.open_embedding_of_le (le_of_hom i)).continuous_at_iff.1 w,
   end,
  ..continuous_prelocal X T }

/-- Satisfying the inhabited linter. -/
instance inhabited_local_predicate (T : Top.{v}) : inhabited (local_predicate _) :=
⟨continuous_local X T⟩

variables {X T}

/--
Given a `P : prelocal_predicate`, we can always construct a `local_predicate`
by asking that the condition from `P` holds locally near every point.
-/
def prelocal_predicate.sheafify {T : X → Type v} (P : prelocal_predicate T) : local_predicate T :=
{ pred := λ U f, ∀ x : U, ∃ (V : opens X) (m : x.1 ∈ V) (i : V ⟶ U), P.pred (λ x : V, f (i x : U)),
  res := λ V U i f w x,
  begin
    specialize w (i x),
    rcases w with ⟨V', m', i', p⟩,
    refine ⟨V ⊓ V', ⟨x.2,m'⟩, opens.inf_le_left _ _, _⟩,
    convert P.res (opens.inf_le_right V V') _ p,
  end,
  locality := λ U f w x,
  begin
    specialize w x,
    rcases w with ⟨V, m, i, p⟩,
    specialize p ⟨x.1, m⟩,
    rcases p with ⟨V', m', i', p'⟩,
    exact ⟨V', m', i' ≫ i, p'⟩,
  end }

<<<<<<< HEAD
lemma prelocal_predicate.sheafify_of {T : X → Type v} {P : prelocal_predicate T}
  {U : opens X} {f : Π x : U, T x} (h : P.pred f) :
  P.sheafify.pred f :=
λ x, ⟨U, x.2, 𝟙 _, by { convert h, ext ⟨y, w⟩, refl, }⟩

=======
>>>>>>> 0793661d
/--
The subpresheaf of dependent functions on `X` satisfying the "pre-local" predicate `P`.
-/
@[simps]
def subpresheaf_to_Types (P : prelocal_predicate T) : presheaf (Type v) X :=
{ obj := λ U, { f : Π x : unop U, T x // P.pred f },
  map := λ U V i f, ⟨λ x, f.1 (i.unop x), P.res i.unop f.1 f.2⟩ }.

namespace subpresheaf_to_Types

variables (P : prelocal_predicate T)

/--
The natural transformation including the subpresheaf of functions satisfying a local predicate
into the presheaf of all functions.
-/
def subtype : subpresheaf_to_Types P ⟶ presheaf_to_Types X T :=
{ app := λ U f, f.1 }

open Top.sheaf_condition

/--
The natural transformation
from the sheaf condition diagram for functions satisfying a local predicate
to the sheaf condition diagram for arbitrary functions,
given by forgetting that the local predicate holds.
-/
def diagram_subtype {ι : Type v} (U : ι → opens X) :
  diagram (subpresheaf_to_Types P) U ⟶ diagram (presheaf_to_Types X T) U :=
{ app := λ j, walking_parallel_pair.rec_on j (pi.map (λ i f, f.1)) (pi.map (λ p f, f.1)),
  naturality' := by rintro ⟨_|_⟩ ⟨_|_⟩ f; cases f; refl, }

/--
The functions satisfying a local predicate satisfy the sheaf condition.
-/
def sheaf_condition
  (P : local_predicate T) :
  sheaf_condition (subpresheaf_to_Types P.to_prelocal_predicate) :=
λ ι U,
begin
  refine fork.is_limit.mk _ _ _ _,
  { intros s f,
    fsplit,
    -- First, we use the fact that not necessarily continuous functions form a sheaf,
    -- to provide the lift.
    { let s' := (cones.postcompose (diagram_subtype P.to_prelocal_predicate U)).obj s,
      exact (to_Types X T U).lift s' f, },
    -- Second, we need to do the actual work, proving this lift satisfies the predicate.
    { dsimp,
      -- We work locally,
      apply P.locality,
      -- so that once we're at a particular point `x`, we can select some open set `x ∈ U i`.
      rintro ⟨x, mem⟩,
      change x ∈ (supr U).val at mem,
      simp at mem,
      choose i hi using mem,
      use U i,
      use hi,
      use (opens.le_supr U i),
      -- Now our goal is to show that the previously chosen lift,
      -- when restricted to that `U i`, satisfies the predicate.
      -- This follows from the factorisation condition, and
      -- the fact that the underlying presheaf is a presheaf of functions satisfying the predicate.
      let s' := (cones.postcompose (diagram_subtype P.to_prelocal_predicate U)).obj s,
      have fac_i := ((to_Types X T U).fac s' walking_parallel_pair.zero) =≫ pi.π _ i,
      simp only [sheaf_condition.res, limit.lift_π, cones.postcompose_obj_π,
        sheaf_condition.fork_π_app_walking_parallel_pair_zero, fan.mk_π_app,
        nat_trans.comp_app, category.assoc] at fac_i,
      have fac_i_f := congr_fun fac_i f,
      simp only [diagram_subtype, discrete.nat_trans_app, types_comp_apply,
        presheaf_to_Types_map, limit.map_π, subtype.val_eq_coe] at fac_i_f,
      erw fac_i_f,
      apply subtype.property, }, },
  { -- Proving the factorisation condition is straightforward:
    -- we observe that checking equality of functions satisfying a predicate reduces to
    -- checking equality of the underlying functions,
    -- and use the factorisation condition for the sheaf condition for functions.
    intros s,
    ext i f : 2,
    apply subtype.coe_injective,
    exact congr_fun (((to_Types X T U).fac _ walking_parallel_pair.zero) =≫ pi.π _ i) _, },
  { -- Similarly for proving the uniqueness condition, after a certain amount of bookkeeping.
    intros s m w,
    ext f : 1,
    apply subtype.coe_injective,
    let s' := (cones.postcompose (diagram_subtype P.to_prelocal_predicate U)).obj s,
    refine congr_fun ((to_Types X T U).uniq s' _ _) f,
    -- We "just" need to fix up our `w` to match the missing `w` argument.
    -- Unfortunately, it's still gross.
    intro j,
    specialize w j,
    dsimp [s'],
    rw ←w, clear w,
    simp only [category.assoc],
    rcases j with ⟨_|_⟩,
    { apply limit.hom_ext,
      intro i,
      simp only [category.assoc, limit.map_π],
      ext f' ⟨x, mem⟩,
      refl, },
    { apply limit.hom_ext,
      intro i,
      simp only [category.assoc, limit.map_π],
      ext f' ⟨x, mem⟩,
      refl, }, },
end

end subpresheaf_to_Types

/--
The subsheaf of the sheaf of all dependently typed functions satisfying the local predicate `P`.
-/
@[simps]
def subsheaf_to_Types (P : local_predicate T) : sheaf (Type v) X :=
{ presheaf := subpresheaf_to_Types P.to_prelocal_predicate,
  sheaf_condition := subpresheaf_to_Types.sheaf_condition P }.

/--
There is a canonical map from the stalk to the original fiber.
-/
def stalk_to_fiber (P : local_predicate T) (x : X) :
  (subsheaf_to_Types P).presheaf.stalk x ⟶ T x :=
begin
  refine colimit.desc _
    { X := T x, ι := { app := λ U f, _, naturality' := _ } },
  { exact f.1 ⟨x, (unop U).2⟩, },
  { tidy, }
end

@[simp] lemma stalk_to_fiber_germ (P : local_predicate T) (U : opens X) (x : U) (f) :
  stalk_to_fiber P x ((subsheaf_to_Types P).presheaf.germ x f) = f.1 x :=
begin
  dsimp [presheaf.germ, stalk_to_fiber],
  cases x,
  simp,
  refl,
end

/--
The `stalk_to_fiber` map is surjective at `x` if
every point in the fiber `T x` has an allowed section passing through it.
-/
lemma stalk_to_fiber_surjective (P : local_predicate T) (x : X)
  (w : ∀ (t : T x), ∃ (U : open_nhds x) (f : Π y : U.1, T y) (h : P.pred f), f ⟨x, U.2⟩ = t) :
  function.surjective (stalk_to_fiber P x) :=
λ t,
begin
  rcases w t with ⟨U, f, h, rfl⟩,
  fsplit,
  { exact (subsheaf_to_Types P).presheaf.germ ⟨x, U.2⟩ ⟨f, h⟩, },
  { exact stalk_to_fiber_germ _ _ _ ⟨f, h⟩, }
end

/--
The `stalk_to_fiber` map is injective at `x` if any two allowed sections which agree at `x`
agree on some neighborhood of `x`.
-/
lemma stalk_to_fiber_injective (P : local_predicate T) (x : X)
  (w : ∀ (U V : open_nhds x) (fU : Π y : U.1, T y) (hU : P.pred fU)
    (fV : Π y : V.1, T y) (hV : P.pred fV) (e : fU ⟨x, U.2⟩ = fV ⟨x, V.2⟩),
    ∃ (W : open_nhds x) (iU : W ⟶ U) (iV : W ⟶ V), ∀ (w : W.1), fU (iU w : U.1) = fV (iV w : V.1)) :
  function.injective (stalk_to_fiber P x) :=
λ tU tV h,
begin
  -- We promise to provide all the ingredients of the proof later:
  let Q :
    ∃ (W : (open_nhds x)ᵒᵖ) (s : Π w : (unop W).1, T w) (hW : P.pred s),
      tU = quot.mk _ ⟨W, ⟨s, hW⟩⟩ ∧ tV = quot.mk _ ⟨W, ⟨s, hW⟩⟩ := _,
  { choose W s hW e using Q,
    exact e.1.trans e.2.symm, },
  -- Then use induction to pick particular representatives of `tU tV : stalk x`
  induction tU,
  induction tV,
  { -- Decompose everything into its constituent parts:
    dsimp,
    rcases tU with ⟨U, ⟨fU, hU⟩⟩,
    rcases tV with ⟨V, ⟨fV, hV⟩⟩,
    specialize w (unop U) (unop V) fU hU fV hV h,
    rcases w with ⟨W, iU, iV, w⟩,
    -- and put it back together again in the correct order.
    refine ⟨(op W), (λ w, fU (iU w : (unop U).1)), P.res _ _ hU, _⟩,
    exact ⟨quot.sound ⟨iU.op, subtype.eq rfl⟩, quot.sound ⟨iV.op, subtype.eq (funext w)⟩⟩, },
  { refl, }, -- proof irrelevance
  { refl, }, -- proof irrelevance
end

/--
Some repackaging:
the presheaf of functions satisfying `continuous_prelocal` is just the same thing as
the presheaf of continuous functions.
-/
def subpresheaf_continuous_prelocal_iso_presheaf_to_Top (T : Top.{v}) :
  subpresheaf_to_Types (continuous_prelocal X T) ≅ presheaf_to_Top X T :=
nat_iso.of_components
  (λ X,
  { hom := by { rintro ⟨f, c⟩, exact ⟨f, c⟩, },
    inv := by { rintro ⟨f, c⟩, exact ⟨f, c⟩, },
    hom_inv_id' := by { ext ⟨f, p⟩ x, refl, },
    inv_hom_id' := by { ext ⟨f, p⟩ x, refl, }, })
  (by tidy)

/--
The sheaf of continuous functions on `X` with values in a space `T`.
-/
def sheaf_to_Top (T : Top.{v}) : sheaf (Type v) X :=
{ presheaf := presheaf_to_Top X T,
  sheaf_condition :=
    sheaf_condition_equiv_of_iso (subpresheaf_continuous_prelocal_iso_presheaf_to_Top T)
      (subpresheaf_to_Types.sheaf_condition (continuous_local X T)), }

end Top<|MERGE_RESOLUTION|>--- conflicted
+++ resolved
@@ -128,14 +128,11 @@
     exact ⟨V', m', i' ≫ i, p'⟩,
   end }
 
-<<<<<<< HEAD
 lemma prelocal_predicate.sheafify_of {T : X → Type v} {P : prelocal_predicate T}
   {U : opens X} {f : Π x : U, T x} (h : P.pred f) :
   P.sheafify.pred f :=
 λ x, ⟨U, x.2, 𝟙 _, by { convert h, ext ⟨y, w⟩, refl, }⟩
 
-=======
->>>>>>> 0793661d
 /--
 The subpresheaf of dependent functions on `X` satisfying the "pre-local" predicate `P`.
 -/
