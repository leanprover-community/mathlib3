--- conflicted
+++ resolved
@@ -153,12 +153,8 @@
       use (opens.le_supr U i),
       -- Now our goal is to show that the previously chosen lift,
       -- when restricted to that `U i`, satisfies the predicate.
-      -- This follows from the factorisation condition,
-<<<<<<< HEAD
-      -- and the fact that underlying presheaf is a presheaf of functions satisfying the predicate.
-=======
-      -- and the fact that the underlying presheaf is a presheaf of continuous functions.
->>>>>>> dde9474f
+      -- This follows from the factorisation condition, and
+      -- the fact that the underlying presheaf is a presheaf of functions satisfying the predicate.
       let s' := (cones.postcompose (diagram_subtype P.to_prelocal_predicate U)).obj s,
       have fac_i := ((to_Types X T U).fac s' walking_parallel_pair.zero) =≫ pi.π _ i,
       simp only [sheaf_condition.res, limit.lift_π, cones.postcompose_obj_π,
