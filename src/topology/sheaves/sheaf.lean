--- conflicted
+++ resolved
@@ -91,11 +91,7 @@
 satisfying the sheaf condition.
 -/
 @[derive category]
-<<<<<<< HEAD
-def sheaf : Type (max u v) := full_subcategory (@presheaf.is_sheaf C _ _ X)
-=======
-def sheaf : Type (max u v w) := { F : presheaf C X // F.is_sheaf }
->>>>>>> 46344b4d
+def sheaf : Type (max u v w) := full_subcategory (@presheaf.is_sheaf C _ _ X)
 
 -- Let's construct a trivial example, to keep the inhabited linter happy.
 instance sheaf_inhabited : inhabited (sheaf (category_theory.discrete punit) X) :=
