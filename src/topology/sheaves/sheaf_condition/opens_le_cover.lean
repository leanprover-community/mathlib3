/-
Copyright (c) 2020 Scott Morrison. All rights reserved.
Released under Apache 2.0 license as described in the file LICENSE.
Authors: Scott Morrison
-/
import topology.sheaves.presheaf
import category_theory.limits.final
import topology.sheaves.sheaf_condition.pairwise_intersections

/-!
# Another version of the sheaf condition.

Given a family of open sets `U : ι → opens X` we can form the subcategory
`{ V : opens X // ∃ i, V ≤ U i }`, which has `supr U` as a cocone.

The sheaf condition on a presheaf `F` is equivalent to
`F` sending the opposite of this cocone to a limit cone in `C`, for every `U`.

This condition is particularly nice when checking the sheaf condition
because we don't need to do any case bashing
(depending on whether we're looking at single or double intersections,
or equivalently whether we're looking at the first or second object in an equalizer diagram).

## References
* This is the definition Lurie uses in [Spectral Algebraic Geometry][LurieSAG].
-/

universes v u

noncomputable theory

open category_theory
open category_theory.limits
open topological_space
open opposite
open topological_space.opens

namespace Top

variables {C : Type u} [category.{v} C]
variables {X : Top.{v}} (F : presheaf C X) {ι : Type v} (U : ι → opens X)

namespace presheaf

namespace sheaf_condition

/--
The category of open sets contained in some element of the cover.
-/
@[derive category]
def opens_le_cover : Type v := full_subcategory (λ (V : opens X), ∃ i, V ≤ U i)

instance [inhabited ι] : inhabited (opens_le_cover U) :=
⟨⟨⊥, default, bot_le⟩⟩

namespace opens_le_cover

variables {U}

/--
An arbitrarily chosen index such that `V ≤ U i`.
-/
def index (V : opens_le_cover U) : ι := V.property.some

/--
The morphism from `V` to `U i` for some `i`.
-/
def hom_to_index (V : opens_le_cover U) : V.obj ⟶ U (index V) :=
(V.property.some_spec).hom

end opens_le_cover

/--
`supr U` as a cocone over the opens sets contained in some element of the cover.

(In fact this is a colimit cocone.)
-/
def opens_le_cover_cocone : cocone (full_subcategory_inclusion _ : opens_le_cover U ⥤ opens X) :=
{ X := supr U,
  ι := { app := λ V : opens_le_cover U, V.hom_to_index ≫ opens.le_supr U _, } }

end sheaf_condition

open sheaf_condition

/--
An equivalent formulation of the sheaf condition
(which we prove equivalent to the usual one below as
`is_sheaf_iff_is_sheaf_opens_le_cover`).

A presheaf is a sheaf if `F` sends the cone `(opens_le_cover_cocone U).op` to a limit cone.
(Recall `opens_le_cover_cocone U`, has cone point `supr U`,
mapping down to any `V` which is contained in some `U i`.)
-/
def is_sheaf_opens_le_cover : Prop :=
∀ ⦃ι : Type v⦄ (U : ι → opens X), nonempty (is_limit (F.map_cone (opens_le_cover_cocone U).op))

namespace sheaf_condition

open category_theory.pairwise

/--
Implementation detail:
the object level of `pairwise_to_opens_le_cover : pairwise ι ⥤ opens_le_cover U`
-/
@[simp]
def pairwise_to_opens_le_cover_obj : pairwise ι → opens_le_cover U
| (single i) := ⟨U i, ⟨i, le_rfl⟩⟩
| (pair i j) := ⟨U i ⊓ U j, ⟨i, inf_le_left⟩⟩

open category_theory.pairwise.hom

/--
Implementation detail:
the morphism level of `pairwise_to_opens_le_cover : pairwise ι ⥤ opens_le_cover U`
-/
def pairwise_to_opens_le_cover_map :
  Π {V W : pairwise ι},
    (V ⟶ W) → (pairwise_to_opens_le_cover_obj U V ⟶ pairwise_to_opens_le_cover_obj U W)
| _ _ (id_single i) := 𝟙 _
| _ _ (id_pair i j) := 𝟙 _
| _ _ (left i j) := hom_of_le inf_le_left
| _ _ (right i j) := hom_of_le inf_le_right

/--
The category of single and double intersections of the `U i` maps into the category
of open sets below some `U i`.
-/
@[simps]
def pairwise_to_opens_le_cover : pairwise ι ⥤ opens_le_cover U :=
{ obj := pairwise_to_opens_le_cover_obj U,
  map := λ V W i, pairwise_to_opens_le_cover_map U i, }

instance (V : opens_le_cover U) :
  nonempty (structured_arrow V (pairwise_to_opens_le_cover U)) :=
⟨{ right := single (V.index), hom := V.hom_to_index }⟩

/--
The diagram consisting of the `U i` and `U i ⊓ U j` is cofinal in the diagram
of all opens contained in some `U i`.
-/
-- This is a case bash: for each pair of types of objects in `pairwise ι`,
-- we have to explicitly construct a zigzag.
instance : functor.final (pairwise_to_opens_le_cover U) :=
⟨λ V, is_connected_of_zigzag $ λ A B, begin
  rcases A with ⟨⟨⟨⟩⟩, ⟨i⟩|⟨i,j⟩, a⟩;
  rcases B with ⟨⟨⟨⟩⟩, ⟨i'⟩|⟨i',j'⟩, b⟩;
  dsimp at *,
  { refine ⟨[
    { left := ⟨⟨⟩⟩, right := pair i i',
      hom := (le_inf a.le b.le).hom, }, _], _, rfl⟩,
    exact
      list.chain.cons (or.inr ⟨{ left := 𝟙 _, right := left i i', }⟩)
        (list.chain.cons (or.inl ⟨{ left := 𝟙 _, right := right i i', }⟩) list.chain.nil) },
  { refine ⟨[
    { left := ⟨⟨⟩⟩, right := pair i' i,
      hom := (le_inf (b.le.trans inf_le_left) a.le).hom, },
    { left := ⟨⟨⟩⟩, right := single i',
      hom := (b.le.trans inf_le_left).hom, }, _], _, rfl⟩,
    exact
      list.chain.cons (or.inr ⟨{ left := 𝟙 _, right := right i' i, }⟩)
        (list.chain.cons (or.inl ⟨{ left := 𝟙 _, right := left i' i, }⟩)
          (list.chain.cons (or.inr ⟨{ left := 𝟙 _, right := left i' j', }⟩) list.chain.nil)) },
  { refine ⟨[
    { left := ⟨⟨⟩⟩, right := single i,
      hom := (a.le.trans inf_le_left).hom, },
    { left := ⟨⟨⟩⟩, right := pair i i', hom :=
      (le_inf (a.le.trans inf_le_left) b.le).hom, }, _], _, rfl⟩,
    exact
      list.chain.cons (or.inl ⟨{ left := 𝟙 _, right := left i j, }⟩)
        (list.chain.cons (or.inr ⟨{ left := 𝟙 _, right := left i i', }⟩)
          (list.chain.cons (or.inl ⟨{ left := 𝟙 _, right := right i i', }⟩) list.chain.nil)) },
  { refine ⟨[
    { left := ⟨⟨⟩⟩, right := single i,
      hom := (a.le.trans inf_le_left).hom, },
    { left := ⟨⟨⟩⟩, right := pair i i',
      hom := (le_inf (a.le.trans inf_le_left) (b.le.trans inf_le_left)).hom, },
    { left := ⟨⟨⟩⟩, right := single i',
      hom := (b.le.trans inf_le_left).hom, }, _], _, rfl⟩,
    exact
      list.chain.cons (or.inl ⟨{ left := 𝟙 _, right := left i j, }⟩)
      (list.chain.cons (or.inr ⟨{ left := 𝟙 _, right := left i i', }⟩)
      (list.chain.cons (or.inl ⟨{ left := 𝟙 _, right := right i i', }⟩)
      (list.chain.cons (or.inr ⟨{ left := 𝟙 _, right := left i' j', }⟩) list.chain.nil))), },
end⟩

/--
The diagram in `opens X` indexed by pairwise intersections from `U` is isomorphic
(in fact, equal) to the diagram factored through `opens_le_cover U`.
-/
def pairwise_diagram_iso :
  pairwise.diagram U ≅
  pairwise_to_opens_le_cover U ⋙ full_subcategory_inclusion _ :=
{ hom := { app := begin rintro (i|⟨i,j⟩); exact 𝟙 _, end, },
  inv := { app := begin rintro (i|⟨i,j⟩); exact 𝟙 _, end, }, }

/--
The cocone `pairwise.cocone U` with cocone point `supr U` over `pairwise.diagram U` is isomorphic
to the cocone `opens_le_cover_cocone U` (with the same cocone point)
after appropriate whiskering and postcomposition.
-/
def pairwise_cocone_iso :
  (pairwise.cocone U).op ≅
  (cones.postcompose_equivalence (nat_iso.op (pairwise_diagram_iso U : _) : _)).functor.obj
    ((opens_le_cover_cocone U).op.whisker (pairwise_to_opens_le_cover U).op) :=
cones.ext (iso.refl _) (by tidy)

end sheaf_condition

open sheaf_condition

/--
The sheaf condition
in terms of a limit diagram over all `{ V : opens X // ∃ i, V ≤ U i }`
is equivalent to the reformulation
in terms of a limit diagram over `U i` and `U i ⊓ U j`.
-/
lemma is_sheaf_opens_le_cover_iff_is_sheaf_pairwise_intersections (F : presheaf C X) :
  F.is_sheaf_opens_le_cover ↔ F.is_sheaf_pairwise_intersections :=
forall₂_congr $ λ ι U, equiv.nonempty_congr $
  calc is_limit (F.map_cone (opens_le_cover_cocone U).op)
    ≃ is_limit ((F.map_cone (opens_le_cover_cocone U).op).whisker (pairwise_to_opens_le_cover U).op)
        : (functor.initial.is_limit_whisker_equiv (pairwise_to_opens_le_cover U).op _).symm
... ≃ is_limit (F.map_cone ((opens_le_cover_cocone U).op.whisker (pairwise_to_opens_le_cover U).op))
        : is_limit.equiv_iso_limit F.map_cone_whisker.symm
... ≃ is_limit ((cones.postcompose_equivalence _).functor.obj
          (F.map_cone ((opens_le_cover_cocone U).op.whisker (pairwise_to_opens_le_cover U).op)))
        : (is_limit.postcompose_hom_equiv _ _).symm
... ≃ is_limit (F.map_cone ((cones.postcompose_equivalence _).functor.obj
          ((opens_le_cover_cocone U).op.whisker (pairwise_to_opens_le_cover U).op)))
        : is_limit.equiv_iso_limit (functor.map_cone_postcompose_equivalence_functor _).symm
... ≃ is_limit (F.map_cone (pairwise.cocone U).op)
        : is_limit.equiv_iso_limit
            ((cones.functoriality _ _).map_iso (pairwise_cocone_iso U : _).symm)

section

variables {Y : opens X} (hY : Y = supr U)

/-- Given a family of opens `U` and an open `Y` equal to the union of opens in `U`, we may
    take the presieve on `Y` associated to `U` and the sieve generated by it, and form the
    full subcategory (subposet) of opens contained in `Y` (`over Y`) consisting of arrows
    in the sieve. This full subcategory is equivalent to `opens_le_cover U`, the (poset)
    category of opens contained in some `U i`. -/
@[simps] def generate_equivalence_opens_le :
  full_subcategory (λ (f : over Y), (sieve.generate (presieve_of_covering_aux U Y)).arrows f.hom) ≌
  opens_le_cover U :=
{ functor :=
  { obj := λ f, ⟨f.1.left, let ⟨_,h,_,⟨i,hY⟩,_⟩ := f.2 in ⟨i, hY ▸ h.le⟩⟩,
    map := λ _ _ g, g.left },
  inverse :=
  { obj := λ V, ⟨over.mk (hY.substr (let ⟨i,h⟩ := V.2 in h.trans (le_supr U i))).hom,
      let ⟨i,h⟩ := V.2 in ⟨U i, h.hom, (hY.substr (le_supr U i)).hom, ⟨i, rfl⟩, rfl⟩⟩,
    map := λ _ _ g, over.hom_mk g },
  unit_iso := eq_to_iso $ category_theory.functor.ext
    (by {rintro ⟨⟨_,_⟩,_⟩, dsimp, congr; ext}) (by {intros, ext}),
  counit_iso := eq_to_iso $ category_theory.functor.hext
    (by {intro, ext, refl}) (by {intros, refl}) }

/-- Given a family of opens `opens_le_cover_cocone U` is essentially the natural cocone
    associated to the sieve generated by the presieve associated to `U` with indexing
    category changed using the above equivalence. -/
@[simps] def whisker_iso_map_generate_cocone :
  cone.whisker (generate_equivalence_opens_le U hY).op.functor
    (F.map_cone (opens_le_cover_cocone U).op) ≅
  F.map_cone (sieve.generate (presieve_of_covering_aux U Y)).arrows.cocone.op :=
{ hom :=
  { hom := F.map (eq_to_hom (congr_arg op hY.symm)),
    w' := λ j, by { erw ← F.map_comp, congr } },
  inv :=
  { hom := F.map (eq_to_hom (congr_arg op hY)),
    w' := λ j, by { erw ← F.map_comp, congr } },
  hom_inv_id' := by { ext, simp [eq_to_hom_map], },
  inv_hom_id' := by { ext, simp [eq_to_hom_map], } }

/-- Given a presheaf `F` on the topological space `X` and a family of opens `U` of `X`,
    the natural cone associated to `F` and `U` used in the definition of
    `F.is_sheaf_opens_le_cover` is a limit cone iff the natural cone associated to `F`
    and the sieve generated by the presieve associated to `U` is a limit cone. -/
def is_limit_opens_le_equiv_generate₁ :
  is_limit (F.map_cone (opens_le_cover_cocone U).op) ≃
  is_limit (F.map_cone (sieve.generate (presieve_of_covering_aux U Y)).arrows.cocone.op) :=
(is_limit.whisker_equivalence_equiv (generate_equivalence_opens_le U hY).op).trans
  (is_limit.equiv_iso_limit (whisker_iso_map_generate_cocone F U hY))

/-- Given a presheaf `F` on the topological space `X` and a presieve `R` whose generated sieve
    is covering for the associated Grothendieck topology (equivalently, the presieve is covering
    for the associated pretopology), the natural cone associated to `F` and the family of opens
    associated to `R` is a limit cone iff the natural cone associated to `F` and the generated
    sieve is a limit cone.
    Since only the existence of a 1-1 correspondence will be used, the exact definition does
    not matter, so tactics are used liberally. -/
def is_limit_opens_le_equiv_generate₂ (R : presieve Y)
  (hR : sieve.generate R ∈ opens.grothendieck_topology X Y) :
  is_limit (F.map_cone (opens_le_cover_cocone (covering_of_presieve Y R)).op) ≃
  is_limit (F.map_cone (sieve.generate R).arrows.cocone.op) :=
begin
  convert is_limit_opens_le_equiv_generate₁ F (covering_of_presieve Y R)
    (covering_of_presieve.supr_eq_of_mem_grothendieck Y R hR).symm using 2;
  rw covering_presieve_eq_self R,
end

/-- A presheaf `(opens X)ᵒᵖ ⥤ C` on a topological space `X` is a sheaf on the site `opens X` iff
    it satisfies the `is_sheaf_opens_le_cover` sheaf condition. The latter is not the
    official definition of sheaves on spaces, but has the advantage that it does not
    require `has_products C`. -/
lemma is_sheaf_iff_is_sheaf_opens_le_cover :
  F.is_sheaf ↔ F.is_sheaf_opens_le_cover :=
begin
  refine (presheaf.is_sheaf_iff_is_limit _ _).trans _,
  split,
  { intros h ι U, rw (is_limit_opens_le_equiv_generate₁ F U rfl).nonempty_congr,
    apply h, apply presieve_of_covering.mem_grothendieck_topology },
  { intros h Y S, rw ← sieve.generate_sieve S, intro hS,
    rw ← (is_limit_opens_le_equiv_generate₂ F S hS).nonempty_congr, apply h },
end

end

<<<<<<< HEAD
variable [has_products.{v} C]

/--
The sheaf condition in terms of an equalizer diagram is equivalent
to the reformulation in terms of a limit diagram over all `{ V : opens X // ∃ i, V ≤ U i }`.
-/
lemma is_sheaf_iff_is_sheaf_opens_le_cover (F : presheaf C X) :
  F.is_sheaf ↔ F.is_sheaf_opens_le_cover :=
iff.trans
  (is_sheaf_iff_is_sheaf_pairwise_intersections F)
  (is_sheaf_opens_le_cover_iff_is_sheaf_pairwise_intersections F).symm

=======
>>>>>>> 0a3e8d38
end presheaf

end Top<|MERGE_RESOLUTION|>--- conflicted
+++ resolved
@@ -317,21 +317,6 @@
 
 end
 
-<<<<<<< HEAD
-variable [has_products.{v} C]
-
-/--
-The sheaf condition in terms of an equalizer diagram is equivalent
-to the reformulation in terms of a limit diagram over all `{ V : opens X // ∃ i, V ≤ U i }`.
--/
-lemma is_sheaf_iff_is_sheaf_opens_le_cover (F : presheaf C X) :
-  F.is_sheaf ↔ F.is_sheaf_opens_le_cover :=
-iff.trans
-  (is_sheaf_iff_is_sheaf_pairwise_intersections F)
-  (is_sheaf_opens_le_cover_iff_is_sheaf_pairwise_intersections F).symm
-
-=======
->>>>>>> 0a3e8d38
 end presheaf
 
 end Top