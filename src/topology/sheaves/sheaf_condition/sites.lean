/-
Copyright (c) 2021 Justus Springer. All rights reserved.
Released under Apache 2.0 license as described in the file LICENSE.
Authors: Justus Springer
-/

import category_theory.sites.spaces
import topology.sheaves.sheaf
import category_theory.sites.dense_subsite

/-!

# The sheaf condition in terms of sites.

The theory of sheaves on sites was developed independently from sheaves on spaces in
`category_theory/sites`. In this file, we connect the two theories: We show that for a topological
space `X`, a presheaf `F : (opens X)ᵒᵖ ⥤ C` is a sheaf on the site `opens X` if and only if it is
a sheaf on `X` in terms of `is_sheaf_equalizer_products`.

Recall that a presheaf `F : (opens X)ᵒᵖ ⥤ C` is called a *sheaf* on the space `X`, if for every
family of opens `U : ι → opens X`, the object `F.obj (op (supr U))` is the limit of some fork
diagram. On the other hand, `F` is called a *sheaf* on the site `opens X`, if for every open set
`U : opens X` and every presieve `R : presieve U`, the object `F.obj (op U)` is the limit of a
very similar fork diagram. In this file, we will construct the two functions `covering_of_presieve`
and `presieve_of_covering`, which translate between the two concepts. We then prove a bunch of
naturality lemmas relating the two fork diagrams to each other.

## Main statements
* `is_sheaf_iff_is_sheaf_equalizer_products`. A presheaf `F : (opens X)ᵒᵖ ⥤ C` is a sheaf on the
  site `opens X` if and only if it is a sheaf on the space `X`.

-/

noncomputable theory

universes u v w

namespace Top.presheaf

open category_theory topological_space Top category_theory.limits opposite
open Top.presheaf.sheaf_condition_equalizer_products

variables {C : Type u} [category.{v} C] [has_products.{v} C]
variables {X : Top.{v}} (F : presheaf C X)

/--
Given a presieve `R` on `U`, we obtain a covering family of open sets in `X`, by taking as index
type the type of dependent pairs `(V, f)`, where `f : V ⟶ U` is in `R`.
-/
def covering_of_presieve (U : opens X) (R : presieve U) : (Σ V, {f : V ⟶ U // R f}) → opens X :=
λ f, f.1

@[simp]
lemma covering_of_presieve_apply (U : opens X) (R : presieve U) (f : Σ V, {f : V ⟶ U // R f}) :
  covering_of_presieve U R f = f.1 := rfl

namespace covering_of_presieve

variables (U : opens X) (R : presieve U)

/-!
In this section, we will relate two different fork diagrams to each other.

The first one is the defining fork diagram for the sheaf condition in terms of sites, applied to
the presieve `R`. It will henceforth be called the _sites diagram_. Its objects are called
`presheaf.first_obj` and `presheaf.second_obj` and its morphisms are `presheaf.first_map` and
`presheaf.second_obj`. The fork map into this diagram is called `presheaf.fork_map`.

The second one is the defining fork diagram for the sheaf condition in terms of spaces, applied to
the family of opens `covering_of_presieve U R`. It will henceforth be called the _spaces diagram_.
Its objects are called `pi_opens` and `pi_inters` and its morphisms are `left_res` and `right_res`.
The fork map into this diagram is called `res`.

-/

/--
If `R` is a presieve in the grothendieck topology on `opens X`, the covering family associated to
`R` really is _covering_, i.e. the union of all open sets equals `U`.
-/
lemma supr_eq_of_mem_grothendieck (hR : sieve.generate R ∈ opens.grothendieck_topology X U) :
  supr (covering_of_presieve U R) = U :=
begin
  apply le_antisymm,
  { refine supr_le _,
    intro f,
    exact f.2.1.le, },
  intros x hxU,
  rw [opens.mem_coe, opens.mem_supr],
  obtain ⟨V, iVU, ⟨W, iVW, iWU, hiWU, -⟩, hxV⟩ := hR x hxU,
  exact ⟨⟨W, ⟨iWU, hiWU⟩⟩, iVW.le hxV⟩,
end

/--
The first object in the sites diagram is isomorphic to the first object in the spaces diagram.
Actually, they are even definitionally equal, but it is convenient to give this isomorphism a name.
-/
def first_obj_iso_pi_opens : presheaf.first_obj R F ≅ pi_opens F (covering_of_presieve U R) :=
eq_to_iso rfl

/--
The isomorphism `first_obj_iso_pi_opens` is compatible with canonical projections out of the
product.
-/
lemma first_obj_iso_pi_opens_π (f : Σ V, {f : V ⟶ U // R f}) :
  (first_obj_iso_pi_opens F U R).hom ≫ pi.π _ f = pi.π _ f :=
category.id_comp _

/--
The second object in the sites diagram is isomorphic to the second object in the spaces diagram.
-/
def second_obj_iso_pi_inters :
  presheaf.second_obj R F ≅ pi_inters F (covering_of_presieve U R) :=
has_limit.iso_of_nat_iso $ discrete.nat_iso $ λ i,
  F.map_iso (eq_to_iso (complete_lattice.pullback_eq_inf _ _).symm).op

/--
The isomorphism `second_obj_iso_pi_inters` is compatible with canonical projections out of the
product. Here, we have to insert an `eq_to_hom` arrow to pass from
`F.obj (op (pullback f.2.1 g.2.1))` to `F.obj (op (f.1 ⊓ g.1))`.
-/
lemma second_obj_iso_pi_inters_π (f g : Σ V, {f : V ⟶ U // R f}) :
  (second_obj_iso_pi_inters F U R).hom ≫ pi.π _ (f, g) =
  pi.π _ (f, g) ≫ F.map (eq_to_hom (complete_lattice.pullback_eq_inf f.2.1 g.2.1).symm).op :=
begin
  dunfold second_obj_iso_pi_inters,
  rw has_limit.iso_of_nat_iso_hom_π,
  refl,
end

/--
Composing the fork map of the sites diagram with the isomorphism `first_obj_iso_pi_opens` is the
same as the fork map of the spaces diagram (modulo an `eq_to_hom` arrow).
-/
lemma fork_map_comp_first_obj_iso_pi_opens_eq
  (hR : sieve.generate R ∈ opens.grothendieck_topology X U) :
  presheaf.fork_map R F ≫ (first_obj_iso_pi_opens F U R).hom =
  F.map (eq_to_hom (supr_eq_of_mem_grothendieck U R hR)).op ≫ res F (covering_of_presieve U R) :=
begin
  ext ⟨f⟩,
  rw [category.assoc, category.assoc, first_obj_iso_pi_opens_π],
  dunfold presheaf.fork_map res,
  rw [limit.lift_π, fan.mk_π_app, limit.lift_π, fan.mk_π_app, ← F.map_comp],
  congr,
end

/--
First naturality condition. Under the isomorphisms `first_obj_iso_pi_opens` and
`second_obj_iso_pi_inters`, the map `presheaf.first_map` corresponds to `left_res`.
-/
lemma first_obj_iso_comp_left_res_eq :
  presheaf.first_map R F ≫ (second_obj_iso_pi_inters F U R).hom =
  (first_obj_iso_pi_opens F U R).hom ≫ left_res F (covering_of_presieve U R) :=
begin
  ext ⟨f, g⟩,
  rw [category.assoc, category.assoc, second_obj_iso_pi_inters_π],
  dunfold left_res presheaf.first_map,
  rw [limit.lift_π, fan.mk_π_app, limit.lift_π_assoc, fan.mk_π_app, ← category.assoc],
  erw [first_obj_iso_pi_opens_π, category.assoc, ← F.map_comp],
  refl,
end

/--
Second naturality condition. Under the isomorphisms `first_obj_iso_pi_opens` and
`second_obj_iso_pi_inters`, the map `presheaf.second_map` corresponds to `right_res`.
-/
lemma first_obj_iso_comp_right_res_eq :
  presheaf.second_map R F ≫ (second_obj_iso_pi_inters F U R).hom =
  (first_obj_iso_pi_opens F U R).hom ≫ right_res F (covering_of_presieve U R) :=
begin
  ext ⟨f, g⟩,
  dunfold right_res presheaf.second_map,
  rw [category.assoc, category.assoc, second_obj_iso_pi_inters_π, limit.lift_π, fan.mk_π_app,
    limit.lift_π_assoc, fan.mk_π_app, ← category.assoc, first_obj_iso_pi_opens_π, category.assoc,
    ← F.map_comp],
  refl,
end

/-- The natural isomorphism between the sites diagram and the spaces diagram. -/
@[simps]
def diagram_nat_iso : parallel_pair (presheaf.first_map R F) (presheaf.second_map R F) ≅
  diagram F (covering_of_presieve U R) :=
nat_iso.of_components
  (λ i, walking_parallel_pair.cases_on i
    (first_obj_iso_pi_opens F U R)
    (second_obj_iso_pi_inters F U R)) $
begin
  intros i j f,
  cases i,
  { cases j,
    { cases f, simp },
    { cases f,
      { exact first_obj_iso_comp_left_res_eq F U R, },
      { exact first_obj_iso_comp_right_res_eq F U R, } } },
  { cases j,
    { cases f, },
    { cases f, simp } },
end

/--
Postcomposing the given fork of the _sites_ diagram with the natural isomorphism between the
diagrams gives us a fork of the _spaces_ diagram. We construct a morphism from this fork to the
given fork of the _spaces_ diagram. This is shown to be an isomorphism below.
-/
@[simps]
def postcompose_diagram_fork_hom (hR : sieve.generate R ∈ opens.grothendieck_topology X U) :
  (cones.postcompose (diagram_nat_iso F U R).hom).obj (fork.of_ι _ (presheaf.w R F)) ⟶
  fork F (covering_of_presieve U R) :=
fork.mk_hom (F.map (eq_to_hom (supr_eq_of_mem_grothendieck U R hR)).op)
  (fork_map_comp_first_obj_iso_pi_opens_eq F U R hR).symm

instance is_iso_postcompose_diagram_fork_hom_hom
  (hR : sieve.generate R ∈ opens.grothendieck_topology X U) :
  is_iso (postcompose_diagram_fork_hom F U R hR).hom :=
begin
  rw [postcompose_diagram_fork_hom_hom, eq_to_hom_map],
  apply eq_to_hom.is_iso,
end

instance is_iso_postcompose_diagram_fork_hom
  (hR : sieve.generate R ∈ opens.grothendieck_topology X U) :
  is_iso (postcompose_diagram_fork_hom F U R hR) :=
cones.cone_iso_of_hom_iso _

/-- See `postcompose_diagram_fork_hom`. -/
def postcompose_diagram_fork_iso (hR : sieve.generate R ∈ opens.grothendieck_topology X U) :
  (cones.postcompose (diagram_nat_iso F U R).hom).obj (fork.of_ι _ (presheaf.w R F)) ≅
  fork F (covering_of_presieve U R) :=
as_iso (postcompose_diagram_fork_hom F U R hR)

end covering_of_presieve

lemma is_sheaf_of_is_sheaf_equalizer_products (Fsh : F.is_sheaf_equalizer_products) :
  F.is_sheaf :=
begin
  delta is_sheaf,
  rw presheaf.is_sheaf_iff_is_sheaf',
  intros U R hR,
  refine ⟨_⟩,
  apply (is_limit.of_cone_equiv (cones.postcompose_equivalence
    (covering_of_presieve.diagram_nat_iso F U R : _))).to_fun,
  apply (is_limit.equiv_iso_limit
    (covering_of_presieve.postcompose_diagram_fork_iso F U R hR)).inv_fun,
  exact (Fsh (covering_of_presieve U R)).some,
end

/--
Given a family of opens `U : ι → opens X` and any open `Y : opens X`, we obtain a presieve
on `Y` by declaring that a morphism `f : V ⟶ Y` is a member of the presieve if and only if
there exists an index `i : ι` such that `V = U i`.
-/
def presieve_of_covering_aux {ι : Type v} (U : ι → opens X) (Y : opens X) : presieve Y :=
λ V f, ∃ i, V = U i

/-- Take `Y` to be `supr U` and obtain a presieve over `supr U`. -/
def presieve_of_covering {ι : Type v} (U : ι → opens X) : presieve (supr U) :=
presieve_of_covering_aux U (supr U)

/-- Given a presieve `R` on `Y`, if we take its associated family of opens via
    `covering_of_presieve` (which may not cover `Y` if `R` is not covering), and take
    the presieve on `Y` associated to the family of opens via `presieve_of_covering_aux`,
    then we get back the original presieve `R`. -/
@[simp] lemma covering_presieve_eq_self {Y : opens X} (R : presieve Y) :
  presieve_of_covering_aux (covering_of_presieve Y R) Y = R :=
by { ext Z f, exact ⟨λ ⟨⟨_,_,h⟩,rfl⟩, by convert h, λ h, ⟨⟨Z,f,h⟩,rfl⟩⟩ }

namespace presieve_of_covering

/-!
In this section, we will relate two different fork diagrams to each other.

The first one is the defining fork diagram for the sheaf condition in terms of spaces, applied to
the family of opens `U`. It will henceforth be called the _spaces diagram_. Its objects are called
`pi_opens` and `pi_inters` and its morphisms are `left_res` and `right_res`. The fork map into this
diagram is called `res`.

The second one is the defining fork diagram for the sheaf condition in terms of sites, applied to
the presieve `presieve_of_covering U`. It will henceforth be called the _sites diagram_. Its objects
are called `presheaf.first_obj` and `presheaf.second_obj` and its morphisms are `presheaf.first_map`
and `presheaf.second_obj`. The fork map into this diagram is called `presheaf.fork_map`.

-/

variables {ι : Type v} (U : ι → opens X)

/--
The sieve generated by `presieve_of_covering U` is a member of the grothendieck topology.
-/
lemma mem_grothendieck_topology :
  sieve.generate (presieve_of_covering U) ∈ opens.grothendieck_topology X (supr U) :=
begin
  intros x hx,
  obtain ⟨i, hxi⟩ := opens.mem_supr.mp hx,
  exact ⟨U i, opens.le_supr U i, ⟨U i, 𝟙 _, opens.le_supr U i, ⟨i, rfl⟩, category.id_comp _⟩, hxi⟩,
end

/--
An index `i : ι` can be turned into a dependent pair `(V, f)`, where `V` is an open set and
`f : V ⟶ supr U` is a member of `presieve_of_covering U f`.
-/
def hom_of_index (i : ι) : Σ V, {f : V ⟶ supr U // presieve_of_covering U f} :=
⟨U i, opens.le_supr U i, i, rfl⟩

/--
By using the axiom of choice, a dependent pair `(V, f)` where `f : V ⟶ supr U` is a member of
`presieve_of_covering U f` can be turned into an index `i : ι`, such that `V = U i`.
-/
def index_of_hom (f : Σ V, {f : V ⟶ supr U // presieve_of_covering U f}) : ι := f.2.2.some

lemma index_of_hom_spec (f : Σ V, {f : V ⟶ supr U // presieve_of_covering U f}) :
  f.1 = U (index_of_hom U f) := f.2.2.some_spec

/--
The canonical morphism from the first object in the sites diagram to the first object in the
spaces diagram. Note that this is *not* an isomorphism, as the product `pi_opens F U` may contain
duplicate factors, i.e. `U : ι → opens X` may not be injective.
-/
def first_obj_to_pi_opens : presheaf.first_obj (presieve_of_covering U) F ⟶ pi_opens F U :=
pi.lift (λ i, pi.π _ (hom_of_index U i))

/--
The canonical morphism from the first object in the spaces diagram to the first object in the
sites diagram. Note that this is *not* an isomorphism, as the product `pi_opens F U` may contain
duplicate factors, i.e. `U : ι → opens X` may not be injective.
-/
def pi_opens_to_first_obj : pi_opens F U ⟶
  presheaf.first_obj.{v v u} (presieve_of_covering U) F :=
pi.lift (λ f, pi.π _ (index_of_hom U f) ≫ F.map (eq_to_hom (index_of_hom_spec U f)).op)

/--
Even though `first_obj_to_pi_opens` and `pi_opens_to_first_obj` are not inverse to each other,
applying them both after a fork map `s.ι` does nothing. The intuition here is that a compatible
family `s : Π i : ι, F.obj (op (U i))` does not care about duplicate open sets:
If `U i = U j` the compatible family coincides on the intersection `U i ⊓ U j = U i = U j`,
hence `s i = s j` (module an `eq_to_hom` arrow).
-/
lemma fork_ι_comp_pi_opens_to_first_obj_to_pi_opens_eq
  (s : limits.fork (left_res F U) (right_res F U)) :
  s.ι ≫ pi_opens_to_first_obj F U ≫ first_obj_to_pi_opens F U = s.ι :=
begin
  ext ⟨j⟩,
  dunfold first_obj_to_pi_opens pi_opens_to_first_obj,
  rw [category.assoc, category.assoc, limit.lift_π, fan.mk_π_app, limit.lift_π, fan.mk_π_app],
  -- The issue here is that `index_of_hom U (hom_of_index U j)` need not be equal to `j`.
  -- But `U j = U (index_of_hom U (hom_of_index U j))` and hence we obtain the following
  -- `eq_to_hom` arrow:
  have i_eq : U j ⟶ U j ⊓ U (index_of_hom U (hom_of_index U j)),
  { apply eq_to_hom, rw ← index_of_hom_spec U, exact inf_idem.symm, },
  -- Since `s` is a fork, we know that `s.ι ≫ left_res F U = s.ι ≫ right_res F U`.
  -- We compose both sides of this equality with the canonical projection at the index pair
  -- `(j, index_of_hom U (hom_of_index U j)` and the restriction along `i_eq`.
  have := congr_arg (λ f, f ≫
    pi.π (λ p : ι × ι, F.obj (op (U p.1 ⊓ U p.2))) (j, index_of_hom U (hom_of_index U j)) ≫
    F.map i_eq.op) s.condition,
  dsimp at this,
  rw [category.assoc, category.assoc] at this,
  symmetry,
  -- We claim that this is equality is our goal
  convert this using 2,
  { dunfold left_res,
    rw [limit.lift_π_assoc, fan.mk_π_app, category.assoc, ← F.map_comp],
    erw F.map_id,
    rw category.comp_id },
  { dunfold right_res,
    rw [limit.lift_π_assoc, fan.mk_π_app, category.assoc, ← F.map_comp],
    congr, }
end

/--
The canonical morphism from the second object of the spaces diagram to the second object of the
sites diagram.
-/
def pi_inters_to_second_obj : pi_inters F U ⟶
  presheaf.second_obj.{v v u} (presieve_of_covering U) F :=
pi.lift (λ f, pi.π _ (index_of_hom U f.fst, index_of_hom U f.snd) ≫
  F.map (eq_to_hom
    (by rw [complete_lattice.pullback_eq_inf, ← index_of_hom_spec U, ← index_of_hom_spec U])).op)

lemma pi_opens_to_first_obj_comp_fist_map_eq :
  pi_opens_to_first_obj F U ≫ presheaf.first_map (presieve_of_covering U) F =
  left_res F U ≫ pi_inters_to_second_obj F U :=
begin
  ext ⟨f, g⟩,
  dunfold pi_opens_to_first_obj presheaf.first_map left_res pi_inters_to_second_obj,
  rw [category.assoc, category.assoc, limit.lift_π, fan.mk_π_app, limit.lift_π, fan.mk_π_app,
    ← category.assoc, ← category.assoc, limit.lift_π, fan.mk_π_app, limit.lift_π, fan.mk_π_app,
    category.assoc, category.assoc, ← F.map_comp, ← F.map_comp],
  refl,
end

lemma pi_opens_to_first_obj_comp_second_map_eq :
  pi_opens_to_first_obj F U ≫ presheaf.second_map (presieve_of_covering U) F =
  right_res F U ≫ pi_inters_to_second_obj F U :=
begin
  ext ⟨f, g⟩,
  dunfold pi_opens_to_first_obj presheaf.second_map right_res pi_inters_to_second_obj,
  rw [category.assoc, category.assoc, limit.lift_π, fan.mk_π_app, limit.lift_π, fan.mk_π_app,
    ← category.assoc, ← category.assoc, limit.lift_π, fan.mk_π_app, limit.lift_π, fan.mk_π_app,
    category.assoc, category.assoc, ← F.map_comp, ← F.map_comp],
  refl,
end

lemma fork_map_comp_first_map_to_pi_opens_eq :
  presheaf.fork_map (presieve_of_covering U) F ≫ first_obj_to_pi_opens F U = res F U :=
begin
  ext i,
  dsimp [presheaf.fork_map, first_obj_to_pi_opens, res],
  rw [category.assoc, limit.lift_π, fan.mk_π_app, limit.lift_π, fan.mk_π_app,
    limit.lift_π, fan.mk_π_app],
  refl,
end

lemma res_comp_pi_opens_to_first_obj_eq :
  res F U ≫ pi_opens_to_first_obj F U = presheaf.fork_map (presieve_of_covering U) F :=
begin
  ext f,
  dunfold res pi_opens_to_first_obj presheaf.fork_map,
  rw [category.assoc, limit.lift_π, fan.mk_π_app, limit.lift_π, fan.mk_π_app, ← category.assoc,
    limit.lift_π, fan.mk_π_app, ← F.map_comp],
  congr,
end

end presieve_of_covering

open presieve_of_covering

lemma is_sheaf_equalizer_products_of_is_sheaf
  (Fsh : F.is_sheaf) :
  F.is_sheaf_equalizer_products :=
begin
  intros ι U,
  delta is_sheaf at Fsh,
  rw presheaf.is_sheaf_iff_is_sheaf' at Fsh,
  -- We know that the sites diagram for `presieve_of_covering U` is a limit fork
  obtain ⟨h_limit⟩ := Fsh (supr U) (presieve_of_covering U)
    (presieve_of_covering.mem_grothendieck_topology U),
  refine ⟨fork.is_limit.mk' _ _⟩,
  -- Here, we are given an arbitrary fork of the spaces diagram and need to show that it factors
  -- uniquely through our limit fork.
  intro s,
  -- Composing `s.ι` with `pi_opens_to_first_obj F U` gives a fork of the sites diagram, which
  -- must factor through `presheaf.fork_map`.
  obtain ⟨l, hl⟩ := fork.is_limit.lift' h_limit (s.ι ≫ pi_opens_to_first_obj F U) _,
  swap,
  { rw [category.assoc, category.assoc, pi_opens_to_first_obj_comp_fist_map_eq,
    pi_opens_to_first_obj_comp_second_map_eq, ← category.assoc, ← category.assoc, s.condition] },
  -- We claim that `l` also gives a factorization of `s.ι`
  refine ⟨l, _, _⟩,
  { rw [← fork_ι_comp_pi_opens_to_first_obj_to_pi_opens_eq F U s, ← category.assoc, ← hl,
    category.assoc, fork.ι_of_ι, fork_map_comp_first_map_to_pi_opens_eq], refl },
  { intros m hm,
    apply fork.is_limit.hom_ext h_limit,
    rw [hl, fork.ι_of_ι],
    simp_rw ← res_comp_pi_opens_to_first_obj_eq,
    erw [← category.assoc, hm], },
end

lemma is_sheaf_iff_is_sheaf_equalizer_products :
  F.is_sheaf ↔ F.is_sheaf_equalizer_products :=
iff.intro (is_sheaf_equalizer_products_of_is_sheaf F) (is_sheaf_of_is_sheaf_equalizer_products F)

end Top.presheaf

namespace Top.opens

open category_theory topological_space

variables {X : Top} {ι : Type*}

lemma cover_dense_iff_is_basis [category ι] (B : ι ⥤ opens X) :
  cover_dense (opens.grothendieck_topology X) B ↔ opens.is_basis (set.range B.obj) :=
begin
  rw opens.is_basis_iff_nbhd,
  split, intros hd U x hx, rcases hd.1 U x hx with ⟨V,f,⟨i,f₁,f₂,hc⟩,hV⟩,
  exact ⟨B.obj i, ⟨i,rfl⟩, f₁.le hV, f₂.le⟩,
  intro hb, split, intros U x hx, rcases hb hx with ⟨_,⟨i,rfl⟩,hx,hi⟩,
  exact ⟨B.obj i, ⟨⟨hi⟩⟩, ⟨⟨i, 𝟙 _, ⟨⟨hi⟩⟩, rfl⟩⟩, hx⟩,
end

lemma cover_dense_induced_functor {B : ι → opens X} (h : opens.is_basis (set.range B)) :
  cover_dense (opens.grothendieck_topology X) (induced_functor B) :=
(cover_dense_iff_is_basis _).2 h

end Top.opens

namespace Top.sheaf

open category_theory topological_space Top opposite

<<<<<<< HEAD
variables {C : Type u} [category.{v} C] [limits.has_products.{v} C]
=======
variables {C : Type u} [category.{v} C]
>>>>>>> 0a3e8d38
variables {X : Top.{v}} {ι : Type*} {B : ι → opens X}
variables (F : X.presheaf C) (F' : sheaf C X) (h : opens.is_basis (set.range B))

/-- The empty component of a sheaf is terminal -/
def is_terminal_of_empty (F : sheaf C X) : limits.is_terminal (F.val.obj (op ∅)) :=
F.is_terminal_of_bot_cover ∅ (by tidy)

/-- A variant of `is_terminal_of_empty` that is easier to `apply`. -/
def is_terminal_of_eq_empty (F : X.sheaf C) {U : opens X} (h : U = ∅) :
  limits.is_terminal (F.val.obj (op U)) :=
by convert F.is_terminal_of_empty

/-- If a family `B` of open sets forms a basis of the topology on `X`, and if `F'`
    is a sheaf on `X`, then a homomorphism between a presheaf `F` on `X` and `F'`
    is equivalent to a homomorphism between their restrictions to the indexing type
    `ι` of `B`, with the induced category structure on `ι`. -/
def restrict_hom_equiv_hom :
  ((induced_functor B).op ⋙ F ⟶ (induced_functor B).op ⋙ F'.1) ≃ (F ⟶ F'.1) :=
@cover_dense.restrict_hom_equiv_hom _ _ _ _ _ _ _ _ (opens.cover_dense_induced_functor h)
  _ F F'

@[simp] lemma extend_hom_app (α : ((induced_functor B).op ⋙ F ⟶ (induced_functor B).op ⋙ F'.1))
  (i : ι) : (restrict_hom_equiv_hom F F' h α).app (op (B i)) = α.app (op i) :=
by { nth_rewrite 1 ← (restrict_hom_equiv_hom F F' h).left_inv α, refl }

include h
lemma hom_ext {α β : F ⟶ F'.1} (he : ∀ i, α.app (op (B i)) = β.app (op (B i))) : α = β :=
by { apply (restrict_hom_equiv_hom F F' h).symm.injective, ext i, exact he i.unop }

end Top.sheaf<|MERGE_RESOLUTION|>--- conflicted
+++ resolved
@@ -486,11 +486,7 @@
 
 open category_theory topological_space Top opposite
 
-<<<<<<< HEAD
-variables {C : Type u} [category.{v} C] [limits.has_products.{v} C]
-=======
 variables {C : Type u} [category.{v} C]
->>>>>>> 0a3e8d38
 variables {X : Top.{v}} {ι : Type*} {B : ι → opens X}
 variables (F : X.presheaf C) (F' : sheaf C X) (h : opens.is_basis (set.range B))
 
