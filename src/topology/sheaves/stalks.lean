--- conflicted
+++ resolved
@@ -81,14 +81,13 @@
 let i' : (⟨U, x.2⟩ : open_nhds x.1) ⟶ ⟨V, (i x : V).2⟩ := i in
 congr_fun (colimit.w ((open_nhds.inclusion x.1).op ⋙ F) i'.op) f
 
-<<<<<<< HEAD
 /-- A variant when the open sets are written in `(opens X)ᵒᵖ`. -/
 @[simp] lemma germ_res_apply' (F : X.presheaf (Type v)) {U V : (opens X)ᵒᵖ} (i : V ⟶ U)
   (x : unop U) (f : F.obj V) :
   germ F x (F.map i f) = germ F (i.unop x : unop V) f :=
 let i' : (⟨unop U, x.2⟩ : open_nhds x.1) ⟶ ⟨unop V, (i.unop x : unop V).2⟩ := i.unop in
 congr_fun (colimit.w ((open_nhds.inclusion x.1).op ⋙ F) i'.op) f
-=======
+
 section
 local attribute [instance] concrete_category.has_coe_to_sort concrete_category.has_coe_to_fun
 
@@ -108,7 +107,6 @@
 lemma stalk_hom_ext (F : X.presheaf C) {x} {Y : C} {f₁ f₂ : F.stalk x ⟶ Y}
   (ih : ∀ (U : opens X) (hxU : x ∈ U), F.germ ⟨x, hxU⟩ ≫ f₁ = F.germ ⟨x, hxU⟩ ≫ f₂) : f₁ = f₂ :=
 colimit.hom_ext $ λ U, by { op_induction U, cases U with U hxU, exact ih U hxU }
->>>>>>> 94b96cff
 
 variables (C)
 
