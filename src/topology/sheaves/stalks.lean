--- conflicted
+++ resolved
@@ -42,16 +42,11 @@
   (stalk_functor C x).obj ℱ = ℱ.stalk x := rfl
 
 /--
-<<<<<<< HEAD
-The germ at a point.
-=======
 The germ of a section of a presheaf over an open at a point of that open.
->>>>>>> 1a216152
 -/
 def germ (F : X.presheaf C) {U : opens X} (x : U) : F.obj (op U) ⟶ stalk F x :=
 colimit.ι ((open_nhds.inclusion x.1).op ⋙ F) (op ⟨U, x.2⟩)
 
-<<<<<<< HEAD
 /-- For a `Type` valued presheaf, every point in a stalk is a germ. -/
 lemma germ_exist (F : X.presheaf (Type v)) (x : X) (t : stalk F x) :
   ∃ (U : opens X) (m : x ∈ U) (s : F.obj (op U)), F.germ ⟨x, m⟩ s = t :=
@@ -72,33 +67,16 @@
   { refl, },
 end
 
-=======
->>>>>>> 1a216152
 @[simp] lemma germ_res (F : X.presheaf C) {U V : opens X} (i : U ⟶ V) (x : U) :
   F.map i.op ≫ germ F x = germ F (i x : V) :=
 let i' : (⟨U, x.2⟩ : open_nhds x.1) ⟶ ⟨V, (i x : V).2⟩ := i in
 colimit.w ((open_nhds.inclusion x.1).op ⋙ F) i'.op
 
-<<<<<<< HEAD
-@[simp] lemma germ_res' (F : X.presheaf C) {U V : (opens X)ᵒᵖ} (i : V ⟶ U) (x : unop U)  :
-  F.map i ≫ germ F x = germ F (i.unop x : unop V) :=
-germ_res F i.unop x
-
-=======
->>>>>>> 1a216152
 @[simp] lemma germ_res_apply (F : X.presheaf (Type v)) {U V : opens X} (i : U ⟶ V)
   (x : U) (f : F.obj (op V)) :
   germ F x (F.map i.op f) = germ F (i x : V) f :=
 let i' : (⟨U, x.2⟩ : open_nhds x.1) ⟶ ⟨V, (i x : V).2⟩ := i in
 congr_fun (colimit.w ((open_nhds.inclusion x.1).op ⋙ F) i'.op) f
-<<<<<<< HEAD
-
-@[simp] lemma germ_res_apply' (F : X.presheaf (Type v)) {U V : (opens X)ᵒᵖ} (i : V ⟶ U)
-  (x : unop U) (f : F.obj V) :
-  germ F x (F.map i f) = germ F (i.unop x : unop V) f :=
-germ_res_apply F i.unop x f
-=======
->>>>>>> 1a216152
 
 variables (C)
 
