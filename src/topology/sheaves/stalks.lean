/-
Copyright (c) 2019 Scott Morrison. All rights reserved.
Released under Apache 2.0 license as described in the file LICENSE.
Authors: Scott Morrison, Justus Springer
-/
import topology.category.Top.open_nhds
import topology.sheaves.presheaf
import topology.sheaves.sheaf_condition.unique_gluing
import category_theory.limits.types
import category_theory.limits.preserves.filtered
import tactic.elementwise

/-!
# Stalks

For a presheaf `F` on a topological space `X`, valued in some category `C`, the *stalk* of `F`
at the point `x : X` is defined as the colimit of the following functor

(nhds x)ᵒᵖ ⥤ (opens X)ᵒᵖ ⥤ C

where the functor on the left is the inclusion of categories and the functor on the right is `F`.
For an open neighborhood `U` of `x`, we define the map `F.germ x : F.obj (op U) ⟶ F.stalk x` as the
canonical morphism into this colimit.

Taking stalks is functorial: For every point `x : X` we define a functor `stalk_functor C x`,
sending presheaves on `X` to objects of `C`. Furthermore, for a map `f : X ⟶ Y` between
topological spaces, we define `stalk_pushforward` as the induced map on the stalks
`(f _* ℱ).stalk (f x) ⟶ ℱ.stalk x`.

Some lemmas about stalks and germs only hold for certain classes of concrete categories. A basic
property of forgetful functors of categories of algebraic structures (like `Mon`, `CommRing`,...)
is that they preserve filtered colimits. Since stalks are filtered colimits, this ensures that
the stalks of presheaves valued in these categories behave exactly as for `Type`-valued presheaves.
For example, in `germ_exist` we prove that in such a category, every element of the stalk is the
germ of a section.

Furthermore, if we require the forgetful functor to reflect isomorphisms and preserve limits (as
is the case for most algebraic structures), we have access to the unique gluing API and can prove
further properties. Most notably, in `is_iso_iff_stalk_functor_map_iso`, we prove that in such
a category, a morphism of sheaves is an isomorphism if and only if all of its stalk maps are
isomorphisms.

See also the definition of "algebraic structures" in the stacks project:
https://stacks.math.columbia.edu/tag/007L

-/

noncomputable theory

universes v u v' u'

open category_theory
open Top
open category_theory.limits
open topological_space
open opposite

variables {C : Type u} [category.{v} C]

variables [has_colimits.{v} C]

variables {X Y Z : Top.{v}}

namespace Top.presheaf

variables (C)
/-- Stalks are functorial with respect to morphisms of presheaves over a fixed `X`. -/
def stalk_functor (x : X) : X.presheaf C ⥤ C :=
((whiskering_left _ _ C).obj (open_nhds.inclusion x).op) ⋙ colim

variables {C}

/--
The stalk of a presheaf `F` at a point `x` is calculated as the colimit of the functor
nbhds x ⥤ opens F.X ⥤ C
-/
def stalk (ℱ : X.presheaf C) (x : X) : C :=
(stalk_functor C x).obj ℱ -- -- colimit ((open_nhds.inclusion x).op ⋙ ℱ)

@[simp] lemma stalk_functor_obj (ℱ : X.presheaf C) (x : X) :
  (stalk_functor C x).obj ℱ = ℱ.stalk x := rfl

/--
The germ of a section of a presheaf over an open at a point of that open.
-/
def germ (F : X.presheaf C) {U : opens X} (x : U) : F.obj (op U) ⟶ stalk F x :=
colimit.ι ((open_nhds.inclusion x.1).op ⋙ F) (op ⟨U, x.2⟩)

@[simp, elementwise]
lemma germ_res (F : X.presheaf C) {U V : opens X} (i : U ⟶ V) (x : U) :
  F.map i.op ≫ germ F x = germ F (i x : V) :=
let i' : (⟨U, x.2⟩ : open_nhds x.1) ⟶ ⟨V, (i x : V).2⟩ := i in
colimit.w ((open_nhds.inclusion x.1).op ⋙ F) i'.op

/--
A morphism from the stalk of `F` at `x` to some object `Y` is completely determined by its
composition with the `germ` morphisms.
-/
lemma stalk_hom_ext (F : X.presheaf C) {x} {Y : C} {f₁ f₂ : F.stalk x ⟶ Y}
  (ih : ∀ (U : opens X) (hxU : x ∈ U), F.germ ⟨x, hxU⟩ ≫ f₁ = F.germ ⟨x, hxU⟩ ≫ f₂) : f₁ = f₂ :=
colimit.hom_ext $ λ U, by { op_induction U, cases U with U hxU, exact ih U hxU }

@[simp, reassoc, elementwise]
lemma stalk_functor_map_germ {F G : X.presheaf C} (U : opens X) (x : U)
  (f : F ⟶ G) : germ F x ≫ (stalk_functor C x.1).map f = f.app (op U) ≫ germ G x :=
colimit.ι_map (whisker_left ((open_nhds.inclusion x.1).op) f) (op ⟨U, x.2⟩)

variables (C)

/--
For a presheaf `F` on a space `X`, a continuous map `f : X ⟶ Y` induces a morphisms between the
stalk of `f _ * F` at `f x` and the stalk of `F` at `x`.
-/
def stalk_pushforward (f : X ⟶ Y) (F : X.presheaf C) (x : X) : (f _* F).stalk (f x) ⟶ F.stalk x :=
begin
  -- This is a hack; Lean doesn't like to elaborate the term written directly.
  transitivity,
  swap,
  exact colimit.pre _ (open_nhds.map f x).op,
  exact colim.map (whisker_right (nat_trans.op (open_nhds.inclusion_map_iso f x).inv) F),
end

@[simp, elementwise, reassoc]
lemma stalk_pushforward_germ (f : X ⟶ Y) (F : X.presheaf C) (U : opens Y)
  (x : (opens.map f).obj U) :
  (f _* F).germ ⟨f x, x.2⟩ ≫ F.stalk_pushforward C f x = F.germ x :=
begin
  rw [stalk_pushforward, germ, colimit.ι_map_assoc, colimit.ι_pre, whisker_right_app],
  erw [category_theory.functor.map_id, category.id_comp],
  refl,
end

-- Here are two other potential solutions, suggested by @fpvandoorn at
-- <https://github.com/leanprover-community/mathlib/pull/1018#discussion_r283978240>
-- However, I can't get the subsequent two proofs to work with either one.

-- def stalk_pushforward (f : X ⟶ Y) (ℱ : X.presheaf C) (x : X) :
--   (f _* ℱ).stalk (f x) ⟶ ℱ.stalk x :=
-- colim.map ((functor.associator _ _ _).inv ≫
--   whisker_right (nat_trans.op (open_nhds.inclusion_map_iso f x).inv) ℱ) ≫
-- colimit.pre ((open_nhds.inclusion x).op ⋙ ℱ) (open_nhds.map f x).op

-- def stalk_pushforward (f : X ⟶ Y) (ℱ : X.presheaf C) (x : X) :
--   (f _* ℱ).stalk (f x) ⟶ ℱ.stalk x :=
-- (colim.map (whisker_right (nat_trans.op (open_nhds.inclusion_map_iso f x).inv) ℱ) :
--   colim.obj ((open_nhds.inclusion (f x) ⋙ opens.map f).op ⋙ ℱ) ⟶ _) ≫
-- colimit.pre ((open_nhds.inclusion x).op ⋙ ℱ) (open_nhds.map f x).op

namespace stalk_pushforward
local attribute [tidy] tactic.op_induction'

@[simp] lemma id (ℱ : X.presheaf C) (x : X) :
  ℱ.stalk_pushforward C (𝟙 X) x = (stalk_functor C x).map ((pushforward.id ℱ).hom) :=
begin
  dsimp [stalk_pushforward, stalk_functor],
  ext1,
  tactic.op_induction',
  cases j, cases j_val,
  rw [colimit.ι_map_assoc, colimit.ι_map, colimit.ι_pre, whisker_left_app, whisker_right_app,
       pushforward.id_hom_app, eq_to_hom_map, eq_to_hom_refl],
  dsimp,
  -- FIXME A simp lemma which unfortunately doesn't fire:
  erw [category_theory.functor.map_id],
end

-- This proof is sadly not at all robust:
-- having to use `erw` at all is a bad sign.
@[simp] lemma comp (ℱ : X.presheaf C) (f : X ⟶ Y) (g : Y ⟶ Z) (x : X) :
  ℱ.stalk_pushforward C (f ≫ g) x =
  ((f _* ℱ).stalk_pushforward C g (f x)) ≫ (ℱ.stalk_pushforward C f x) :=
begin
  dsimp [stalk_pushforward, stalk_functor],
  ext U,
  op_induction U,
  cases U,
  cases U_val,
  simp only [colimit.ι_map_assoc, colimit.ι_pre_assoc,
             whisker_right_app, category.assoc],
  dsimp,
  -- FIXME: Some of these are simp lemmas, but don't fire successfully:
  erw [category_theory.functor.map_id, category.id_comp, category.id_comp, category.id_comp,
       colimit.ι_pre, colimit.ι_pre],
  refl,
end

end stalk_pushforward

section concrete

variables {C}
variables [concrete_category.{v} C]

local attribute [instance] concrete_category.has_coe_to_sort concrete_category.has_coe_to_fun

@[ext]
lemma germ_ext (F : X.presheaf C) {U V : opens X} {x : X} {hxU : x ∈ U} {hxV : x ∈ V}
  (W : opens X) (hxW : x ∈ W) (iWU : W ⟶ U) (iWV : W ⟶ V) {sU : F.obj (op U)} {sV : F.obj (op V)}
  (ih : F.map iWU.op sU = F.map iWV.op sV) :
  F.germ ⟨x, hxU⟩ sU = F.germ ⟨x, hxV⟩ sV :=
by erw [← F.germ_res iWU ⟨x, hxW⟩,
    ← F.germ_res iWV ⟨x, hxW⟩, comp_apply, comp_apply, ih]

variables [preserves_filtered_colimits (forget C)]

/--
For presheaves valued in a concrete category whose forgetful functor preserves filtered colimits,
every element of the stalk is the germ of a section.
-/
lemma germ_exist (F : X.presheaf C) (x : X) (t : stalk F x) :
  ∃ (U : opens X) (m : x ∈ U) (s : F.obj (op U)), F.germ ⟨x, m⟩ s = t :=
begin
  obtain ⟨U, s, e⟩ := types.jointly_surjective _
    (is_colimit_of_preserves (forget C) (colimit.is_colimit _)) t,
  revert s e,
  rw [(show U = op (unop U), from rfl)],
  generalize : unop U = V, clear U,
  cases V with V m,
  intros s e,
  exact ⟨V, m, s, e⟩,
end

lemma germ_eq (F : X.presheaf C) {U V : opens X} (x : X) (mU : x ∈ U) (mV : x ∈ V)
  (s : F.obj (op U)) (t : F.obj (op V))
  (h : germ F ⟨x, mU⟩ s = germ F ⟨x, mV⟩ t) :
  ∃ (W : opens X) (m : x ∈ W) (iU : W ⟶ U) (iV : W ⟶ V), F.map iU.op s = F.map iV.op t :=
begin
  obtain ⟨W, iU, iV, e⟩ := (types.filtered_colimit.is_colimit_eq_iff _
    (is_colimit_of_preserves _ (colimit.is_colimit ((open_nhds.inclusion x).op ⋙ F)))).mp h,
  exact ⟨(unop W).1, (unop W).2, iU.unop, iV.unop, e⟩,
end

lemma stalk_functor_map_injective_of_app_injective {F G : presheaf C X} (f : F ⟶ G)
  (h : ∀ U : opens X, function.injective (f.app (op U))) (x : X) :
  function.injective ((stalk_functor C x).map f) := λ s t hst,
begin
  rcases germ_exist F x s with ⟨U₁, hxU₁, s, rfl⟩,
  rcases germ_exist F x t with ⟨U₂, hxU₂, t, rfl⟩,
  simp only [stalk_functor_map_germ_apply _ ⟨x,_⟩] at hst,
  obtain ⟨W, hxW, iWU₁, iWU₂, heq⟩ := G.germ_eq x hxU₁ hxU₂ _ _ hst,
  rw [← comp_apply, ← comp_apply, ← f.naturality, ← f.naturality, comp_apply, comp_apply] at heq,
  replace heq := h W heq,
  convert congr_arg (F.germ ⟨x,hxW⟩) heq,
  exacts [(F.germ_res_apply iWU₁ ⟨x,hxW⟩ s).symm,
          (F.germ_res_apply iWU₂ ⟨x,hxW⟩ t).symm],
end


variables [has_limits C] [preserves_limits (forget C)] [reflects_isomorphisms (forget C)]

/--
Let `F` be a sheaf valued in a concrete category, whose forgetful functor reflects isomorphisms,
preserves limits and filtered colimits. Then two sections who agree on every stalk must be equal.
-/
lemma section_ext (F : sheaf C X) (U : opens X) (s t : F.1.obj (op U))
  (h : ∀ x : U, F.1.germ x s = F.1.germ x t) :
  s = t :=
begin
  -- We use `germ_eq` and the axiom of choice, to pick for every point `x` a neighbourhood
  -- `V x`, such that the restrictions of `s` and `t` to `V x` coincide.
  choose V m i₁ i₂ heq using λ x : U, F.1.germ_eq x.1 x.2 x.2 s t (h x),
  -- Since `F` is a sheaf, we can prove the equality locally, if we can show that these
  -- neighborhoods form a cover of `U`.
  apply F.eq_of_locally_eq' V U i₁,
  { intros x hxU,
    rw [subtype.val_eq_coe, opens.mem_coe, opens.mem_supr],
    exact ⟨⟨x, hxU⟩, m ⟨x, hxU⟩⟩ },
  { intro x,
    rw [heq, subsingleton.elim (i₁ x) (i₂ x)] }
end

/-
Note that the analogous statement for surjectivity is false: Surjectivity on stalks does not
imply surjectivity of the components of a sheaf morphism. However it does imply that the morphism
is an epi, but this fact is not yet formalized.
-/
lemma app_injective_of_stalk_functor_map_injective {F : sheaf C X} {G : presheaf C X}
  (f : F.1 ⟶ G) (h : ∀ x : X, function.injective ((stalk_functor C x).map f))
  (U : opens X) :
  function.injective (f.app (op U)) :=
λ s t hst, section_ext F _ _ _ $ λ x, h x.1 $ by
  rw [stalk_functor_map_germ_apply, stalk_functor_map_germ_apply, hst]

lemma app_injective_iff_stalk_functor_map_injective {F : sheaf C X}
  {G : presheaf C X} (f : F.1 ⟶ G) :
  (∀ x : X, function.injective ((stalk_functor C x).map f)) ↔
  (∀ U : opens X, function.injective (f.app (op U))) :=
⟨app_injective_of_stalk_functor_map_injective f, stalk_functor_map_injective_of_app_injective f⟩

/-- For surjectivity, we are given an arbitrary section `t` and need to find a preimage for it.
We claim that it suffices to find preimages *locally*. That is, for each `x : U` we construct
a neighborhood `V ≤ U` and a section `s : F.obj (op V))` such that `f.app (op V) s` and `t`
agree on `V`. -/
lemma app_surjective_of_injective_of_locally_surjective {F G : sheaf C X} (f : F ⟶ G)
  (hinj : ∀ x : X, function.injective ((stalk_functor C x).map f)) (U : opens X)
<<<<<<< HEAD
  (hsurj : ∀ (t) (x : U), ∃ (V : opens X) (m : x.1 ∈ V) (iVU : V ⟶ U) (s : F.presheaf.obj (op V)),
    f.app (op V) s = G.presheaf.map iVU.op t) :
=======
  (hsurj : ∀ (t) (x : U), ∃ (V : opens X) (m : x.1 ∈ V) (iVU : V ⟶ U) (s : F.1.obj (op V)),
    f.app (op V) s = G.1.map iVU.op t) :
>>>>>>> a132d0ab
  function.surjective (f.app (op U)) :=
begin
  intro t,
  -- We use the axiom of choice to pick around each point `x` an open neighborhood `V` and a
  -- preimage under `f` on `V`.
  choose V mV iVU sf heq using hsurj t,
  -- These neighborhoods clearly cover all of `U`.
  have V_cover : U ≤ supr V,
  { intros x hxU,
    rw [subtype.val_eq_coe, opens.mem_coe, opens.mem_supr],
    exact ⟨⟨x, hxU⟩, mV ⟨x, hxU⟩⟩ },
  -- Since `F` is a sheaf, we can glue all the local preimages together to get a global preimage.
  obtain ⟨s, s_spec, -⟩ := F.exists_unique_gluing' V U iVU V_cover sf _,
  { use s,
    apply G.eq_of_locally_eq' V U iVU V_cover,
    intro x,
    rw [← comp_apply, ← f.naturality, comp_apply, s_spec, heq] },
  { intros x y,
    -- What's left to show here is that the secions `sf` are compatible, i.e. they agree on
    -- the intersections `V x ⊓ V y`. We prove this by showing that all germs are equal.
    apply section_ext,
    intro z,
    -- Here, we need to use injectivity of the stalk maps.
    apply (hinj z),
    erw [stalk_functor_map_germ_apply, stalk_functor_map_germ_apply],
<<<<<<< HEAD
    dsimp,
    simp_rw [← comp_apply, f.naturality, comp_apply, heq, ← comp_apply, ← G.presheaf.map_comp],
=======
    simp_rw [← comp_apply, f.naturality, comp_apply, heq, ← comp_apply, ← G.1.map_comp],
>>>>>>> a132d0ab
    refl }
end

lemma app_surjective_of_stalk_functor_map_bijective {F G : sheaf C X} (f : F ⟶ G)
  (h : ∀ x : X, function.bijective ((stalk_functor C x).map f)) (U : opens X) :
  function.surjective (f.app (op U)) :=
begin
  refine app_surjective_of_injective_of_locally_surjective f (λ x, (h x).1) U (λ t x, _),
  -- Now we need to prove our initial claim: That we can find preimages of `t` locally.
  -- Since `f` is surjective on stalks, we can find a preimage `s₀` of the germ of `t` at `x`
  obtain ⟨s₀,hs₀⟩ := (h x).2 (G.1.germ x t),
  -- ... and this preimage must come from some section `s₁` defined on some open neighborhood `V₁`
  obtain ⟨V₁,hxV₁,s₁,hs₁⟩ := F.1.germ_exist x.1 s₀,
  subst hs₁, rename hs₀ hs₁,
  erw stalk_functor_map_germ_apply V₁ ⟨x.1,hxV₁⟩ f s₁ at hs₁,
  -- Now, the germ of `f.app (op V₁) s₁` equals the germ of `t`, hence they must coincide on
  -- some open neighborhood `V₂`.
  obtain ⟨V₂, hxV₂, iV₂V₁, iV₂U, heq⟩ := G.1.germ_eq x.1 hxV₁ x.2 _ _ hs₁,
  -- The restriction of `s₁` to that neighborhood is our desired local preimage.
  use [V₂, hxV₂, iV₂U, F.1.map iV₂V₁.op s₁],
  rw [← comp_apply, f.naturality, comp_apply, heq],
end

lemma app_bijective_of_stalk_functor_map_bijective {F G : sheaf C X} (f : F ⟶ G)
  (h : ∀ x : X, function.bijective ((stalk_functor C x).map f)) (U : opens X) :
  function.bijective (f.app (op U)) :=
⟨app_injective_of_stalk_functor_map_injective f (λ x, (h x).1) U,
  app_surjective_of_stalk_functor_map_bijective f h U⟩

/--
Let `F` and `G` be sheaves valued in a concrete category, whose forgetful functor reflects
isomorphisms, preserves limits and filtered colimits. Then if the stalk maps of a morphism
`f : F ⟶ G` are all isomorphisms, `f` must be an isomorphism.
-/
-- Making this an instance would cause a loop in typeclass resolution with `functor.map_is_iso`
lemma is_iso_of_stalk_functor_map_iso {F G : sheaf C X} (f : F ⟶ G)
  [∀ x : X, is_iso ((stalk_functor C x).map f)] : is_iso f :=
begin
  -- Since the inclusion functor from sheaves to presheaves is fully faithful, it suffices to
  -- show that `f`, as a morphism between _presheaves_, is an isomorphism.
  suffices : is_iso ((sheaf.forget C X).map f),
  { exactI is_iso_of_fully_faithful (sheaf.forget C X) f },
  -- We show that all components of `f` are isomorphisms.
  suffices : ∀ U : (opens X)ᵒᵖ, is_iso (f.app U),
  { exact @nat_iso.is_iso_of_is_iso_app _ _ _ _ F.1 G.1 f this, },
  intro U, op_induction U,
  -- Since the forgetful functor of `C` reflects isomorphisms, it suffices to see that the
  -- underlying map between types is an isomorphism, i.e. bijective.
  suffices : is_iso ((forget C).map (f.app (op U))),
  { exactI is_iso_of_reflects_iso (f.app (op U)) (forget C) },
  rw is_iso_iff_bijective,
  apply app_bijective_of_stalk_functor_map_bijective,
  intro x,
  apply (is_iso_iff_bijective _).mp,
  exact functor.map_is_iso (forget C) ((stalk_functor C x).map f),
end

/--
Let `F` and `G` be sheaves valued in a concrete category, whose forgetful functor reflects
isomorphisms, preserves limits and filtered colimits. Then a morphism `f : F ⟶ G` is an
isomorphism if and only if all of its stalk maps are isomorphisms.
-/
lemma is_iso_iff_stalk_functor_map_iso {F G : sheaf C X} (f : F ⟶ G) :
  is_iso f ↔ ∀ x : X, is_iso ((stalk_functor C x).map f) :=
begin
  split,
  { intros h x, resetI,
    exact @functor.map_is_iso _ _ _ _ _ _ (stalk_functor C x) f
      ((sheaf.forget C X).map_is_iso f) },
  { intro h,
    exactI is_iso_of_stalk_functor_map_iso f }
end

end concrete

end Top.presheaf<|MERGE_RESOLUTION|>--- conflicted
+++ resolved
@@ -292,13 +292,8 @@
 agree on `V`. -/
 lemma app_surjective_of_injective_of_locally_surjective {F G : sheaf C X} (f : F ⟶ G)
   (hinj : ∀ x : X, function.injective ((stalk_functor C x).map f)) (U : opens X)
-<<<<<<< HEAD
-  (hsurj : ∀ (t) (x : U), ∃ (V : opens X) (m : x.1 ∈ V) (iVU : V ⟶ U) (s : F.presheaf.obj (op V)),
-    f.app (op V) s = G.presheaf.map iVU.op t) :
-=======
   (hsurj : ∀ (t) (x : U), ∃ (V : opens X) (m : x.1 ∈ V) (iVU : V ⟶ U) (s : F.1.obj (op V)),
     f.app (op V) s = G.1.map iVU.op t) :
->>>>>>> a132d0ab
   function.surjective (f.app (op U)) :=
 begin
   intro t,
@@ -324,12 +319,7 @@
     -- Here, we need to use injectivity of the stalk maps.
     apply (hinj z),
     erw [stalk_functor_map_germ_apply, stalk_functor_map_germ_apply],
-<<<<<<< HEAD
-    dsimp,
-    simp_rw [← comp_apply, f.naturality, comp_apply, heq, ← comp_apply, ← G.presheaf.map_comp],
-=======
     simp_rw [← comp_apply, f.naturality, comp_apply, heq, ← comp_apply, ← G.1.map_comp],
->>>>>>> a132d0ab
     refl }
 end
 
