--- conflicted
+++ resolved
@@ -389,15 +389,9 @@
 
 lemma compact_univ [h : compact_space α] : is_compact (univ : set α) := h.compact_univ
 
-<<<<<<< HEAD
 lemma cluster_point_of_compact [compact_space α] (f : filter α) [ne_bot f] :
   ∃ x, cluster_pt x f :=
-by simpa using compact_univ (by simpa using f.univ_sets)
-=======
-lemma cluster_point_of_compact [compact_space α]
-  (f : filter α) [ne_bot f] : ∃ x, cluster_pt x f :=
 by simpa using compact_univ (show f ≤ 𝓟 univ, by simp)
->>>>>>> d6e399f1
 
 theorem compact_space_of_finite_subfamily_closed {α : Type u} [topological_space α]
   (h : Π {ι : Type u} (Z : ι → (set α)), (∀ i, is_closed (Z i)) →
