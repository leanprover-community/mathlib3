--- conflicted
+++ resolved
@@ -1450,11 +1450,7 @@
   exact @uniform_continuous.comp _ _ _ (id _) (id _) _ _ _ h h_unif_cont_id,
 end
 
-<<<<<<< HEAD
-/-- A version of `continuous_inf_dom_right` for binary functions -/
-=======
 /-- A version of `uniform_continuous_inf_dom_right` for binary functions -/
->>>>>>> 2ec9f44d
 lemma uniform_continuous_inf_dom_right₂ {α β γ} {f : α → β → γ}
   {ua1 ua2 : uniform_space α} {ub1 ub2 : uniform_space β} {uc1 : uniform_space γ}
   (h : by haveI := ua2; haveI := ub2; exact uniform_continuous (λ p : α × β, f p.1 p.2)) :
@@ -1467,11 +1463,7 @@
   exact @uniform_continuous.comp _ _ _ (id _) (id _) _ _ _ h h_unif_cont_id,
 end
 
-<<<<<<< HEAD
-/-- A version of `continuous_Inf_dom` for binary functions -/
-=======
 /-- A version of `uniform_continuous_Inf_dom` for binary functions -/
->>>>>>> 2ec9f44d
 lemma uniform_continuous_Inf_dom₂ {α β γ} {f : α → β → γ}
   {uas : set (uniform_space α)} {ubs : set (uniform_space β)}
   {ua : uniform_space α} {ub : uniform_space β} {uc : uniform_space γ}
