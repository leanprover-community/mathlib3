--- conflicted
+++ resolved
@@ -943,13 +943,8 @@
   (hb : (𝓤 β).has_basis q t) {f : α → β} {S : set α} :
   uniform_continuous_on f S ↔
     ∀ i (hi : q i), ∃ j (hj : p j), ∀ x y ∈ S, (x, y) ∈ s j → (f x, f y) ∈ t i :=
-<<<<<<< HEAD
-((ha.inf_principal (S ×ˢ S)).tendsto_iff hb).trans $ by -- `finish [prod.forall]` solves this
-  simp [prod.forall, set.inter_comm (s _)]
-=======
-((ha.inf_principal (S.prod S)).tendsto_iff hb).trans $
+((ha.inf_principal (S ×ˢ S)).tendsto_iff hb).trans $
 by simp [prod.forall, set.inter_comm (s _), ball_mem_comm]
->>>>>>> d4846b32
 
 end uniform_space
 
