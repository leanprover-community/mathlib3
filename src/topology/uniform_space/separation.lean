/-
Copyright (c) 2017 Johannes Hölzl. All rights reserved.
Released under Apache 2.0 license as described in the file LICENSE.
Authors: Johannes Hölzl, Patrick Massot
-/

import tactic.apply_fun
import data.set.pairwise
import topology.uniform_space.basic
import topology.separation

/-!
# Hausdorff properties of uniform spaces. Separation quotient.

This file studies uniform spaces whose underlying topological spaces are separated
(also known as Hausdorff or T₂).
This turns out to be equivalent to asking that the intersection of all entourages
is the diagonal only. This condition actually implies the stronger separation property
that the space is regular (T₃), hence those conditions are equivalent for topologies coming from
a uniform structure.

More generally, the intersection `𝓢 X` of all entourages of `X`, which has type `set (X × X)` is an
equivalence relation on `X`. Points which are equivalent under the relation are basically
undistinguishable from the point of view of the uniform structure. For instance any uniformly
continuous function will send equivalent points to the same value.

The quotient `separation_quotient X` of `X` by `𝓢 X` has a natural uniform structure which is
separated, and satisfies a universal property: every uniformly continuous function
from `X` to a separated uniform space uniquely factors through `separation_quotient X`.
As usual, this allows to turn `separation_quotient` into a functor (but we don't use the
category theory library in this file).

These notions admit relative versions, one can ask that `s : set X` is separated, this
is equivalent to asking that the uniform structure induced on `s` is separated.

## Main definitions

* `separation_relation X : set (X × X)`: the separation relation
* `separated_space X`: a predicate class asserting that `X` is separated
* `is_separated s`: a predicate asserting that `s : set X` is separated
* `separation_quotient X`: the maximal separated quotient of `X`.
* `separation_quotient.lift f`: factors a map `f : X → Y` through the separation quotient of `X`.
* `separation_quotient.map f`: turns a map `f : X → Y` into a map between the separation quotients
  of `X` and `Y`.

## Main results

* `separated_iff_t2`: the equivalence between being separated and being Hausdorff for uniform
  spaces.
* `separation_quotient.uniform_continuous_lift`: factoring a uniformly continuous map through the
  separation quotient gives a uniformly continuous map.
* `separation_quotient.uniform_continuous_map`: maps induced between separation quotients are
  uniformly continuous.

## Notations

Localized in `uniformity`, we have the notation `𝓢 X` for the separation relation
on a uniform space `X`,

## Implementation notes

The separation setoid `separation_setoid` is not declared as a global instance.
It is made a local instance while building the theory of `separation_quotient`.
The factored map `separation_quotient.lift f` is defined without imposing any condition on
`f`, but returns junk if `f` is not uniformly continuous (constant junk hence it is always
uniformly continuous).

-/

open filter topological_space set classical function uniform_space
open_locale classical topological_space uniformity filter
noncomputable theory
set_option eqn_compiler.zeta true

universes u v w
variables {α : Type u} {β : Type v} {γ : Type w}
variables [uniform_space α] [uniform_space β] [uniform_space γ]


/-!
### Separated uniform spaces
-/

/-- The separation relation is the intersection of all entourages.
  Two points which are related by the separation relation are "indistinguishable"
  according to the uniform structure. -/
protected def separation_rel (α : Type u) [u : uniform_space α] :=
⋂₀ (𝓤 α).sets

localized "notation `𝓢` := separation_rel" in uniformity

lemma separated_equiv : equivalence (λx y, (x, y) ∈ 𝓢 α) :=
⟨assume x, assume s, refl_mem_uniformity,
  assume x y, assume h (s : set (α×α)) hs,
    have preimage prod.swap s ∈ 𝓤 α,
      from symm_le_uniformity hs,
    h _ this,
  assume x y z (hxy : (x, y) ∈ 𝓢 α) (hyz : (y, z) ∈ 𝓢 α)
      s (hs : s ∈ 𝓤 α),
    let ⟨t, ht, (h_ts : comp_rel t t ⊆ s)⟩ := comp_mem_uniformity_sets hs in
    h_ts $ show (x, z) ∈ comp_rel t t,
      from ⟨y, hxy t ht, hyz t ht⟩⟩

/-- A uniform space is separated if its separation relation is trivial (each point
is related only to itself). -/
class separated_space (α : Type u) [uniform_space α] : Prop := (out : 𝓢 α = id_rel)

theorem separated_space_iff {α : Type u} [uniform_space α] :
  separated_space α ↔ 𝓢 α = id_rel :=
⟨λ h, h.1, λ h, ⟨h⟩⟩

theorem separated_def {α : Type u} [uniform_space α] :
  separated_space α ↔ ∀ x y, (∀ r ∈ 𝓤 α, (x, y) ∈ r) → x = y :=
by simp [separated_space_iff, id_rel_subset.2 separated_equiv.1, subset.antisymm_iff];
   simp [subset_def, separation_rel]

theorem separated_def' {α : Type u} [uniform_space α] :
  separated_space α ↔ ∀ x y, x ≠ y → ∃ r ∈ 𝓤 α, (x, y) ∉ r :=
separated_def.trans $ forall_congr $ λ x, forall_congr $ λ y,
by rw ← not_imp_not; simp [not_forall]

lemma eq_of_uniformity {α : Type*} [uniform_space α] [separated_space α] {x y : α}
  (h : ∀ {V}, V ∈ 𝓤 α → (x, y) ∈ V) : x = y :=
separated_def.mp ‹separated_space α› x y (λ _, h)

lemma eq_of_uniformity_basis {α : Type*} [uniform_space α] [separated_space α] {ι : Type*}
  {p : ι → Prop} {s : ι → set (α × α)} (hs : (𝓤 α).has_basis p s) {x y : α}
  (h : ∀ {i}, p i → (x, y) ∈ s i) : x = y :=
eq_of_uniformity (λ V V_in, let ⟨i, hi, H⟩ := hs.mem_iff.mp V_in in H (h hi))

lemma eq_of_forall_symmetric {α : Type*} [uniform_space α] [separated_space α] {x y : α}
  (h : ∀ {V}, V ∈ 𝓤 α → symmetric_rel V → (x, y) ∈ V) : x = y :=
eq_of_uniformity_basis has_basis_symmetric (by simpa [and_imp] using λ _, h)

lemma id_rel_sub_separation_relation (α : Type*) [uniform_space α] : id_rel ⊆ 𝓢 α :=
begin
  unfold separation_rel,
  rw id_rel_subset,
  intros x,
  suffices : ∀ t ∈ 𝓤 α, (x, x) ∈ t, by simpa only [refl_mem_uniformity],
  exact λ t, refl_mem_uniformity,
end

lemma separation_rel_comap  {f : α → β}
  (h : ‹uniform_space α› = uniform_space.comap f ‹uniform_space β›) :
  𝓢 α = (prod.map f f) ⁻¹' 𝓢 β :=
begin
  dsimp [separation_rel],
  simp_rw [uniformity_comap h, (filter.comap_has_basis (prod.map f f) (𝓤 β)).sInter_sets,
      ← preimage_Inter, sInter_eq_bInter],
  refl,
end

protected lemma filter.has_basis.separation_rel {ι : Sort*} {p : ι → Prop} {s : ι → set (α × α)}
  (h : has_basis (𝓤 α) p s) :
  𝓢 α = ⋂ i (hi : p i), s i :=
by { unfold separation_rel, rw h.sInter_sets }

lemma separation_rel_eq_inter_closure : 𝓢 α = ⋂₀ (closure '' (𝓤 α).sets) :=
by simp [uniformity_has_basis_closure.separation_rel]

lemma is_closed_separation_rel : is_closed (𝓢 α) :=
begin
  rw separation_rel_eq_inter_closure,
  apply is_closed_sInter,
  rintros _ ⟨t, t_in, rfl⟩,
  exact is_closed_closure,
end

lemma separated_iff_t2 : separated_space α ↔ t2_space α :=
begin
  classical,
  split ; introI h,
  { rw [t2_iff_is_closed_diagonal, ← show 𝓢 α = diagonal α, from h.1],
    exact is_closed_separation_rel },
  { rw separated_def',
    intros x y hxy,
    rcases t2_separation hxy with ⟨u, v, uo, vo, hx, hy, h⟩,
    rcases is_open_iff_ball_subset.1 uo x hx with ⟨r, hrU, hr⟩,
    exact ⟨r, hrU, λ H, disjoint_iff.2 h ⟨hr H, hy⟩⟩ }
end

@[priority 100] -- see Note [lower instance priority]
instance separated_regular [separated_space α] : regular_space α :=
{ t0 := by { haveI := separated_iff_t2.mp ‹_›, exact t1_space.t0_space.t0 },
  regular := λs a hs ha,
    have sᶜ ∈ 𝓝 a,
      from is_open.mem_nhds hs.is_open_compl ha,
    have {p : α × α | p.1 = a → p.2 ∈ sᶜ} ∈ 𝓤 α,
      from mem_nhds_uniformity_iff_right.mp this,
    let ⟨d, hd, h⟩ := comp_mem_uniformity_sets this in
    let e := {y:α| (a, y) ∈ d} in
    have hae : a ∈ closure e, from subset_closure $ refl_mem_uniformity hd,
    have closure e ×ˢ closure e ⊆ comp_rel d (comp_rel (e ×ˢ e) d),
    begin
      rw [←closure_prod_eq, closure_eq_inter_uniformity],
      change (⨅d' ∈ 𝓤 α, _) ≤ comp_rel d (comp_rel _ d),
      exact (infi_le_of_le d $ infi_le_of_le hd $ le_refl _)
    end,
    have e_subset : closure e ⊆ sᶜ,
      from assume a' ha',
        let ⟨x, (hx : (a, x) ∈ d), y, ⟨hx₁, hx₂⟩, (hy : (y, _) ∈ d)⟩ := @this ⟨a, a'⟩ ⟨hae, ha'⟩ in
        have (a, a') ∈ comp_rel d d, from ⟨y, hx₂, hy⟩,
        h this rfl,
    have closure e ∈ 𝓝 a, from (𝓝 a).sets_of_superset (mem_nhds_left a hd) subset_closure,
    have 𝓝 a ⊓ 𝓟 (closure e)ᶜ = ⊥,
      from (is_compl_principal (closure e)).inf_right_eq_bot_iff.2 (le_principal_iff.2 this),
    ⟨(closure e)ᶜ, is_closed_closure.is_open_compl, assume x h₁ h₂, @e_subset x h₂ h₁, this⟩,
    ..@t2_space.t1_space _ _ (separated_iff_t2.mp ‹_›) }

lemma is_closed_of_spaced_out [separated_space α] {V₀ : set (α × α)} (V₀_in : V₀ ∈ 𝓤 α)
  {s : set α} (hs : s.pairwise (λ x y, (x, y) ∉ V₀)) : is_closed s :=
begin
  rcases comp_symm_mem_uniformity_sets V₀_in with ⟨V₁, V₁_in, V₁_symm, h_comp⟩,
  apply is_closed_of_closure_subset,
  intros x hx,
  rw mem_closure_iff_ball at hx,
  rcases hx V₁_in with ⟨y, hy, hy'⟩,
  suffices : x = y, by rwa this,
  apply eq_of_forall_symmetric,
  intros V V_in V_symm,
  rcases hx (inter_mem V₁_in V_in) with ⟨z, hz, hz'⟩,
  obtain rfl : z = y,
  { by_contra hzy,
    exact hs hz' hy' hzy (h_comp $ mem_comp_of_mem_ball V₁_symm (ball_inter_left x _ _ hz) hy) },
  exact ball_inter_right x _ _ hz
end

lemma is_closed_range_of_spaced_out {ι} [separated_space α] {V₀ : set (α × α)} (V₀_in : V₀ ∈ 𝓤 α)
  {f : ι → α} (hf : pairwise (λ x y, (f x, f y) ∉ V₀)) : is_closed (range f) :=
is_closed_of_spaced_out V₀_in $
  by { rintro _ ⟨x, rfl⟩ _ ⟨y, rfl⟩ h, exact hf x y (ne_of_apply_ne f h) }

/-!
### Separated sets
-/

/-- A set `s` in a uniform space `α` is separated if the separation relation `𝓢 α`
induces the trivial relation on `s`. -/
def is_separated (s : set α) : Prop := ∀ x y ∈ s, (x, y) ∈ 𝓢 α → x = y

lemma is_separated_def (s : set α) : is_separated s ↔ ∀ x y ∈ s, (x, y) ∈ 𝓢 α → x = y :=
iff.rfl

lemma is_separated_def' (s : set α) : is_separated s ↔ (s ×ˢ s) ∩ 𝓢 α ⊆ id_rel :=
begin
  rw is_separated_def,
  split,
  { rintros h ⟨x, y⟩ ⟨⟨x_in, y_in⟩, H⟩,
    simp [h x x_in y y_in H] },
  { intros h x x_in y y_in xy_in,
    rw ← mem_id_rel,
    exact h ⟨mk_mem_prod x_in y_in, xy_in⟩ }
end

lemma is_separated.mono {s t : set α} (hs : is_separated s) (hts : t ⊆ s) : is_separated t :=
λ x hx y hy, hs x (hts hx) y (hts hy)

lemma univ_separated_iff : is_separated (univ : set α) ↔ separated_space α :=
begin
  simp only [is_separated, mem_univ, true_implies_iff, separated_space_iff],
  split,
  { intro h,
    exact subset.antisymm (λ ⟨x, y⟩ xy_in, h x y xy_in) (id_rel_sub_separation_relation α), },
  { intros h x y xy_in,
    rwa h at xy_in },
end

lemma is_separated_of_separated_space [separated_space α] (s : set α) : is_separated s :=
begin
  rw [is_separated, separated_space.out],
  tauto,
end

lemma is_separated_iff_induced {s : set α} : is_separated s ↔ separated_space s :=
begin
  rw separated_space_iff,
  change _ ↔ 𝓢 {x // x ∈ s} = _,
  rw [separation_rel_comap rfl, is_separated_def'],
  split; intro h,
  { ext ⟨⟨x, x_in⟩, ⟨y, y_in⟩⟩,
    suffices : (x, y) ∈ 𝓢 α ↔ x = y, by simpa only [mem_id_rel],
    refine ⟨λ H, h ⟨mk_mem_prod x_in y_in, H⟩, _⟩,
    rintro rfl,
    exact id_rel_sub_separation_relation α rfl },
  { rintros ⟨x, y⟩ ⟨⟨x_in, y_in⟩, hS⟩,
    have A : (⟨⟨x, x_in⟩, ⟨y, y_in⟩⟩ : ↥s × ↥s) ∈ prod.map (coe : s → α) (coe : s → α) ⁻¹' 𝓢 α,
      from hS,
    simpa using h.subset A }
end

lemma eq_of_uniformity_inf_nhds_of_is_separated {s : set α} (hs : is_separated s) :
  ∀ {x y : α}, x ∈ s → y ∈ s → cluster_pt (x, y) (𝓤 α) → x = y :=
begin
  intros x y x_in y_in H,
  have : ∀ V ∈ 𝓤 α, (x, y) ∈ closure V,
  { intros V V_in,
    rw mem_closure_iff_cluster_pt,
    have : 𝓤 α ≤ 𝓟 V, by rwa le_principal_iff,
    exact H.mono this },
  apply hs x x_in y y_in,
  simpa [separation_rel_eq_inter_closure],
end

lemma eq_of_uniformity_inf_nhds [separated_space α] :
  ∀ {x y : α}, cluster_pt (x, y) (𝓤 α) → x = y :=
begin
  have : is_separated (univ : set α),
  { rw univ_separated_iff,
    assumption },
  introv,
  simpa using eq_of_uniformity_inf_nhds_of_is_separated this,
end

/-!
### Separation quotient
-/
namespace uniform_space

/-- The separation relation of a uniform space seen as a setoid. -/
def separation_setoid (α : Type u) [uniform_space α] : setoid α :=
⟨λx y, (x, y) ∈ 𝓢 α, separated_equiv⟩

local attribute [instance] separation_setoid

instance separation_setoid.uniform_space {α : Type u} [u : uniform_space α] :
  uniform_space (quotient (separation_setoid α)) :=
{ to_topological_space := u.to_topological_space.coinduced (λx, ⟦x⟧),
  uniformity := map (λp:(α×α), (⟦p.1⟧, ⟦p.2⟧)) u.uniformity,
  refl := le_trans (by simp [quotient.exists_rep]) (filter.map_mono refl_le_uniformity),
  symm := tendsto_map' $
    by simp [prod.swap, (∘)]; exact tendsto_map.comp tendsto_swap_uniformity,
  comp := calc (map (λ (p : α × α), (⟦p.fst⟧, ⟦p.snd⟧)) u.uniformity).lift' (λs, comp_rel s s) =
          u.uniformity.lift' ((λs, comp_rel s s) ∘ image (λ (p : α × α), (⟦p.fst⟧, ⟦p.snd⟧))) :
      map_lift'_eq2 $ monotone_comp_rel monotone_id monotone_id
    ... ≤ u.uniformity.lift' (image (λ (p : α × α), (⟦p.fst⟧, ⟦p.snd⟧)) ∘
            (λs:set (α×α), comp_rel s (comp_rel s s))) :
      lift'_mono' $ assume s hs ⟨a, b⟩ ⟨c, ⟨⟨a₁, a₂⟩, ha, a_eq⟩, ⟨⟨b₁, b₂⟩, hb, b_eq⟩⟩,
      begin
        simp at a_eq,
        simp at b_eq,
        have h : ⟦a₂⟧ = ⟦b₁⟧, { rw [a_eq.right, b_eq.left] },
        have h : (a₂, b₁) ∈ 𝓢 α := quotient.exact h,
        simp [function.comp, set.image, comp_rel, and.comm, and.left_comm, and.assoc],
        exact ⟨a₁, a_eq.left, b₂, b_eq.right, a₂, ha, b₁, h s hs, hb⟩
      end
    ... = map (λp:(α×α), (⟦p.1⟧, ⟦p.2⟧))
            (u.uniformity.lift' (λs:set (α×α), comp_rel s (comp_rel s s))) :
      by rw [map_lift'_eq];
        exact monotone_comp_rel monotone_id (monotone_comp_rel monotone_id monotone_id)
    ... ≤ map (λp:(α×α), (⟦p.1⟧, ⟦p.2⟧)) u.uniformity :
      map_mono comp_le_uniformity3,
  is_open_uniformity := assume s,
    have ∀a, ⟦a⟧ ∈ s →
        ({p:α×α | p.1 = a → ⟦p.2⟧ ∈ s} ∈ 𝓤 α ↔
          {p:α×α | p.1 ≈ a → ⟦p.2⟧ ∈ s} ∈ 𝓤 α),
      from assume a ha,
      ⟨assume h,
        let ⟨t, ht, hts⟩ := comp_mem_uniformity_sets h in
        have hts : ∀{a₁ a₂}, (a, a₁) ∈ t → (a₁, a₂) ∈ t → ⟦a₂⟧ ∈ s,
          from assume a₁ a₂ ha₁ ha₂, @hts (a, a₂) ⟨a₁, ha₁, ha₂⟩ rfl,
        have ht' : ∀{a₁ a₂}, a₁ ≈ a₂ → (a₁, a₂) ∈ t,
          from assume a₁ a₂ h, sInter_subset_of_mem ht h,
        u.uniformity.sets_of_superset ht $ assume ⟨a₁, a₂⟩ h₁ h₂, hts (ht' $ setoid.symm h₂) h₁,
        assume h, u.uniformity.sets_of_superset h $ by simp {contextual := tt}⟩,
    begin
      simp [topological_space.coinduced, u.is_open_uniformity, uniformity, forall_quotient_iff],
      exact ⟨λh a ha, (this a ha).mp $ h a ha, λh a ha, (this a ha).mpr $ h a ha⟩
    end }

lemma uniformity_quotient :
  𝓤 (quotient (separation_setoid α)) = (𝓤 α).map (λp:(α×α), (⟦p.1⟧, ⟦p.2⟧)) :=
rfl

lemma uniform_continuous_quotient_mk :
  uniform_continuous (quotient.mk : α → quotient (separation_setoid α)) :=
le_refl _

lemma uniform_continuous_quotient {f : quotient (separation_setoid α) → β}
  (hf : uniform_continuous (λx, f ⟦x⟧)) : uniform_continuous f :=
hf

lemma uniform_continuous_quotient_lift
  {f : α → β} {h : ∀a b, (a, b) ∈ 𝓢 α → f a = f b}
  (hf : uniform_continuous f) : uniform_continuous (λa, quotient.lift f h a) :=
uniform_continuous_quotient hf

lemma uniform_continuous_quotient_lift₂
  {f : α → β → γ} {h : ∀a c b d, (a, b) ∈ 𝓢 α → (c, d) ∈ 𝓢 β → f a c = f b d}
  (hf : uniform_continuous (λp:α×β, f p.1 p.2)) :
  uniform_continuous (λp:_×_, quotient.lift₂ f h p.1 p.2) :=
begin
  rw [uniform_continuous, uniformity_prod_eq_prod, uniformity_quotient, uniformity_quotient,
    filter.prod_map_map_eq, filter.tendsto_map'_iff, filter.tendsto_map'_iff],
  rwa [uniform_continuous, uniformity_prod_eq_prod, filter.tendsto_map'_iff] at hf
end

lemma comap_quotient_le_uniformity :
  (𝓤 $ quotient $ separation_setoid α).comap (λ (p : α × α), (⟦p.fst⟧, ⟦p.snd⟧)) ≤ (𝓤 α) :=
assume t' ht',
let ⟨t, ht, tt_t'⟩ := comp_mem_uniformity_sets ht' in
let ⟨s, hs, ss_t⟩ := comp_mem_uniformity_sets ht in
⟨(λp:α×α, (⟦p.1⟧, ⟦p.2⟧)) '' s,
  (𝓤 α).sets_of_superset hs $ assume x hx, ⟨x, hx, rfl⟩,
  assume ⟨a₁, a₂⟩ ⟨⟨b₁, b₂⟩, hb, ab_eq⟩,
  have ⟦b₁⟧ = ⟦a₁⟧ ∧ ⟦b₂⟧ = ⟦a₂⟧, from prod.mk.inj ab_eq,
  have b₁ ≈ a₁ ∧ b₂ ≈ a₂, from and.imp quotient.exact quotient.exact this,
  have ab₁ : (a₁, b₁) ∈ t, from (setoid.symm this.left) t ht,
  have ba₂ : (b₂, a₂) ∈ s, from this.right s hs,
  tt_t' ⟨b₁, show ((a₁, a₂).1, b₁) ∈ t, from ab₁,
    ss_t ⟨b₂, show ((b₁, a₂).1, b₂) ∈ s, from hb, ba₂⟩⟩⟩

lemma comap_quotient_eq_uniformity :
  (𝓤 $ quotient $ separation_setoid α).comap (λ (p : α × α), (⟦p.fst⟧, ⟦p.snd⟧)) = 𝓤 α :=
le_antisymm comap_quotient_le_uniformity le_comap_map


instance separated_separation : separated_space (quotient (separation_setoid α)) :=
⟨set.ext $ assume ⟨a, b⟩, quotient.induction_on₂ a b $ assume a b,
  ⟨assume h,
    have a ≈ b, from assume s hs,
      have s ∈ (𝓤 $ quotient $ separation_setoid α).comap (λp:(α×α), (⟦p.1⟧, ⟦p.2⟧)),
        from comap_quotient_le_uniformity hs,
      let ⟨t, ht, hts⟩ := this in
      hts begin dsimp [preimage], exact h t ht end,
    show ⟦a⟧ = ⟦b⟧, from quotient.sound this,

  assume heq : ⟦a⟧ = ⟦b⟧, assume h hs,
  heq ▸ refl_mem_uniformity hs⟩⟩

lemma separated_of_uniform_continuous {f : α → β} {x y : α}
  (H : uniform_continuous f) (h : x ≈ y) : f x ≈ f y :=
assume _ h', h _ (H h')

lemma eq_of_separated_of_uniform_continuous [separated_space β] {f : α → β} {x y : α}
  (H : uniform_continuous f) (h : x ≈ y) : f x = f y :=
separated_def.1 (by apply_instance) _ _ $ separated_of_uniform_continuous H h

lemma _root_.is_separated.eq_of_uniform_continuous {f : α → β} {x y : α} {s : set β}
  (hs : is_separated s) (hxs : f x ∈ s) (hys : f y ∈ s) (H : uniform_continuous f) (h : x ≈ y) :
  f x = f y :=
(is_separated_def _).mp hs _ hxs _ hys $ λ _ h', h _ (H h')

/-- The maximal separated quotient of a uniform space `α`. -/
def separation_quotient (α : Type*) [uniform_space α] := quotient (separation_setoid α)

namespace separation_quotient
instance : uniform_space (separation_quotient α) := by dunfold separation_quotient ; apply_instance
instance : separated_space (separation_quotient α) :=
  by dunfold separation_quotient ; apply_instance
instance [inhabited α] : inhabited (separation_quotient α) :=
by unfold separation_quotient; apply_instance

/-- Factoring functions to a separated space through the separation quotient. -/
def lift [separated_space β] (f : α → β) : (separation_quotient α → β) :=
if h : uniform_continuous f then
  quotient.lift f (λ x y, eq_of_separated_of_uniform_continuous h)
else
  λ x, f (nonempty.some ⟨x.out⟩)

lemma lift_mk [separated_space β] {f : α → β} (h : uniform_continuous f) (a : α) :
  lift f ⟦a⟧ = f a :=
by rw [lift, dif_pos h]; refl

lemma uniform_continuous_lift [separated_space β] (f : α → β) : uniform_continuous (lift f) :=
begin
  by_cases hf : uniform_continuous f,
  { rw [lift, dif_pos hf], exact uniform_continuous_quotient_lift hf },
  { rw [lift, dif_neg hf], exact uniform_continuous_of_const (assume a b, rfl) }
end

/-- The separation quotient functor acting on functions. -/
def map (f : α → β) : separation_quotient α → separation_quotient β :=
lift (quotient.mk ∘ f)

lemma map_mk {f : α → β} (h : uniform_continuous f) (a : α) : map f ⟦a⟧ = ⟦f a⟧ :=
by rw [map, lift_mk (uniform_continuous_quotient_mk.comp h)]

lemma uniform_continuous_map (f : α → β) : uniform_continuous (map f) :=
uniform_continuous_lift (quotient.mk ∘ f)

lemma map_unique {f : α → β} (hf : uniform_continuous f)
  {g : separation_quotient α → separation_quotient β}
  (comm : quotient.mk ∘ f = g ∘ quotient.mk) : map f = g :=
by ext ⟨a⟩;
calc map f ⟦a⟧ = ⟦f a⟧ : map_mk hf a
  ... = g ⟦a⟧ : congr_fun comm a

lemma map_id : map (@id α) = id :=
map_unique uniform_continuous_id rfl

lemma map_comp {f : α → β} {g : β → γ} (hf : uniform_continuous f) (hg : uniform_continuous g) :
  map g ∘ map f = map (g ∘ f) :=
(map_unique (hg.comp hf) $ by simp only [(∘), map_mk, hf, hg]).symm

end separation_quotient

lemma separation_prod {a₁ a₂ : α} {b₁ b₂ : β} : (a₁, b₁) ≈ (a₂, b₂) ↔ a₁ ≈ a₂ ∧ b₁ ≈ b₂ :=
begin
  split,
  { assume h,
    exact ⟨separated_of_uniform_continuous uniform_continuous_fst h,
           separated_of_uniform_continuous uniform_continuous_snd h⟩ },
  { rintros ⟨eqv_α, eqv_β⟩ r r_in,
    rw uniformity_prod at r_in,
    rcases r_in with ⟨t_α, ⟨r_α, r_α_in, h_α⟩, t_β, ⟨r_β, r_β_in, h_β⟩, rfl⟩,
    let p_α := λ(p : (α × β) × (α × β)), (p.1.1, p.2.1),
    let p_β := λ(p : (α × β) × (α × β)), (p.1.2, p.2.2),
    have key_α : p_α ((a₁, b₁), (a₂, b₂)) ∈ r_α, { simp [p_α, eqv_α r_α r_α_in] },
    have key_β : p_β ((a₁, b₁), (a₂, b₂)) ∈ r_β, { simp [p_β, eqv_β r_β r_β_in] },
    exact ⟨h_α key_α, h_β key_β⟩ },
end

instance separated.prod [separated_space α] [separated_space β] : separated_space (α × β) :=
separated_def.2 $ assume x y H, prod.ext
  (eq_of_separated_of_uniform_continuous uniform_continuous_fst H)
  (eq_of_separated_of_uniform_continuous uniform_continuous_snd H)

lemma _root_.is_separated.prod {s : set α} {t : set β} (hs : is_separated s) (ht : is_separated t) :
<<<<<<< HEAD
  is_separated (s ×ˢ t) :=
(is_separated_def _).mpr $ assume x y hx hy H, prod.ext
=======
  is_separated (s.prod t) :=
(is_separated_def _).mpr $ λ x hx y hy H, prod.ext
>>>>>>> d4846b32
  (hs.eq_of_uniform_continuous hx.1 hy.1 uniform_continuous_fst H)
  (ht.eq_of_uniform_continuous hx.2 hy.2 uniform_continuous_snd H)

end uniform_space<|MERGE_RESOLUTION|>--- conflicted
+++ resolved
@@ -517,13 +517,8 @@
   (eq_of_separated_of_uniform_continuous uniform_continuous_snd H)
 
 lemma _root_.is_separated.prod {s : set α} {t : set β} (hs : is_separated s) (ht : is_separated t) :
-<<<<<<< HEAD
   is_separated (s ×ˢ t) :=
-(is_separated_def _).mpr $ assume x y hx hy H, prod.ext
-=======
-  is_separated (s.prod t) :=
 (is_separated_def _).mpr $ λ x hx y hy H, prod.ext
->>>>>>> d4846b32
   (hs.eq_of_uniform_continuous hx.1 hy.1 uniform_continuous_fst H)
   (ht.eq_of_uniform_continuous hx.2 hy.2 uniform_continuous_snd H)
 
