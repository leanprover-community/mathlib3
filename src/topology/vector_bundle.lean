--- conflicted
+++ resolved
@@ -45,14 +45,12 @@
 products of topological vector bundles, exterior algebras, and so on, where the topology can be
 defined using a norm on the fiber model if this helps.
 
-<<<<<<< HEAD
 ## Sections
 
 In this file we also prove that sections of vector bundles inherit the algebraic structures of the
 fibers. The proofs of this are the standard mathematical proofs: continuity is read through
 trivializations on the fibers, where checking the continuity of algebraic operations is
 straightforward.
-=======
 ## TODO
 
 The definition `topological_vector_bundle` is currently not the standard definition given in the
@@ -62,7 +60,6 @@
 https://mathoverflow.net/questions/4943/vector-bundle-with-non-smoothly-varying-transition-functions/4997#4997
 https://mathoverflow.net/questions/54550/the-third-axiom-in-the-definition-of-infinite-dimensional-vector-bundles-why/54706#54706
 This will be fixed in a future refactor.
->>>>>>> cf6f27ee
 
 ## Tags
 Vector bundle
@@ -151,20 +148,6 @@
 
 namespace topological_vector_bundle
 
-<<<<<<< HEAD
-variable [topological_vector_bundle R F E]
-
-/-- `trivialization_at R F E b` is some choice of trivialization of a vector bundle whose base set
-contains a given point `b`. -/
-def trivialization_at : Π b : B, trivialization R F E :=
-λ b, classical.some (locally_trivial R F E b)
-
-@[simp, mfld_simps] lemma mem_base_set_trivialization_at (b : B) :
-  b ∈ (trivialization_at R F E b).base_set :=
-classical.some_spec (locally_trivial R F E b)
-
-=======
->>>>>>> cf6f27ee
 @[simp, mfld_simps] lemma mem_source_trivialization_at (z : total_space E) :
   z ∈ (trivialization_at R F E z.1).source :=
 by { rw topological_fiber_bundle.trivialization.mem_source, apply mem_base_set_trivialization_at }
@@ -636,10 +619,6 @@
   exact (a.continuous_total_space_mk b).cod_restrict (a.mem_trivialization_at_source b),
 end
 
-<<<<<<< HEAD
-lemma to_topological_vector_bundle :
-  @topological_vector_bundle R _ F E _ _ _ _ _ _ _ _ a.total_space_topology :=
-=======
 /-- Make a `topological_vector_bundle` from a `topological_vector_prebundle`.  Concretely this means
 that, given a `topological_vector_prebundle` structure for a sigma-type `E` -- which consists of a
 number of "pretrivializations" identifying parts of `E` with product spaces `U × F` -- one
@@ -648,7 +627,6 @@
 "trivializations" (i.e., homeomorphisms with respect to the constructed topology). -/
 def to_topological_vector_bundle :
   @topological_vector_bundle R _ F E _ _ _ _ _ _ _ a.total_space_topology _ :=
->>>>>>> cf6f27ee
 { total_space_mk_inducing := λ b, a.inducing_total_space_mk_of_inducing_comp b
     (a.total_space_mk_inducing b),
   trivialization_atlas := {e | ∃ e₀ (he₀ : e₀ ∈ a.pretrivialization_atlas),
