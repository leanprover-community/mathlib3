--- conflicted
+++ resolved
@@ -85,12 +85,8 @@
 
 open topological_vector_bundle
 
-<<<<<<< HEAD
 variables {F₁ E₁ F₂ E₂} (e₁ e₁' : trivialization F₁ (π E₁)) (e₂ e₂' : trivialization F₂ (π E₂))
 variables [ring_hom_isometric σ]
-=======
-variables {F₁ E₁ F₂ E₂} (e₁ e₁' : trivialization 𝕜₁ F₁ E₁) (e₂ e₂' : trivialization 𝕜₂ F₂ E₂)
->>>>>>> f384f5d1
 
 namespace pretrivialization
 
@@ -99,31 +95,19 @@
 function between the two induced (pre)trivializations
 `pretrivialization.continuous_linear_map σ e₁ e₂` and
 `pretrivialization.continuous_linear_map σ e₁' e₂'` of `bundle.continuous_linear_map`. -/
-<<<<<<< HEAD
 def continuous_linear_map_coord_change
   [e₁.is_linear 𝕜₁] [e₁'.is_linear 𝕜₁] [e₂.is_linear 𝕜₂] [e₂'.is_linear 𝕜₂] (b : B) :
   (F₁ →SL[σ] F₂) →L[𝕜₂] F₁ →SL[σ] F₂ :=
 ((e₁'.coord_changeL 𝕜₁ e₁ b).symm.arrow_congrSL (e₂.coord_changeL 𝕜₂ e₂' b) :
-=======
-def continuous_linear_map_coord_change [ring_hom_isometric σ] (b : B) :
-  (F₁ →SL[σ] F₂) →L[𝕜₂] F₁ →SL[σ] F₂ :=
-((e₁'.coord_change e₁ b).symm.arrow_congrSL (e₂.coord_change e₂' b) :
->>>>>>> f384f5d1
   (F₁ →SL[σ] F₂) ≃L[𝕜₂] F₁ →SL[σ] F₂)
 
 variables {σ e₁ e₁' e₂ e₂'}
 variables [Π x : B, topological_space (E₁ x)] [topological_vector_bundle 𝕜₁ F₁ E₁]
 variables [Π x : B, topological_space (E₂ x)] [topological_vector_bundle 𝕜₂ F₂ E₂]
 
-<<<<<<< HEAD
 lemma continuous_on_continuous_linear_map_coord_change
   [mem_trivialization_atlas 𝕜₁ e₁] [mem_trivialization_atlas 𝕜₁ e₁']
   [mem_trivialization_atlas 𝕜₂ e₂] [mem_trivialization_atlas 𝕜₂ e₂'] :
-=======
-lemma continuous_on_continuous_linear_map_coord_change [ring_hom_isometric σ]
-  (he₁ : e₁ ∈ trivialization_atlas 𝕜₁ F₁ E₁) (he₁' : e₁' ∈ trivialization_atlas 𝕜₁ F₁ E₁)
-  (he₂ : e₂ ∈ trivialization_atlas 𝕜₂ F₂ E₂) (he₂' : e₂' ∈ trivialization_atlas 𝕜₂ F₂ E₂) :
->>>>>>> f384f5d1
   continuous_on (continuous_linear_map_coord_change σ e₁ e₁' e₂ e₂')
     ((e₁.base_set ∩ e₂.base_set) ∩ (e₁'.base_set ∩ e₂'.base_set)) :=
 begin
