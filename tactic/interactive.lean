--- conflicted
+++ resolved
@@ -389,7 +389,6 @@
  | [] := repeat (ext1 none)
  | xs := xs.mmap' (ext1 ∘ some)
 
-<<<<<<< HEAD
 private meta def generalize_arg_p_aux : pexpr → parser (pexpr × name)
 | (app (app (macro _ [const `eq _ ]) h) (local_const x _ _ _)) := pure (h, x)
 | _ := fail "parse error"
@@ -426,7 +425,7 @@
            tactic.clear x'
      | none := return ()
    end
-=======
+
 /--
   Similar to `refine` but generates equality proof obligations
   for every discrepancy between the goal and the type of the rule.
@@ -441,7 +440,6 @@
    (option.cases_on n congr congr_n : tactic unit),
    gs' ← get_goals,
    set_goals $ gs' ++ gs
->>>>>>> f87135b3
 
 end interactive
 end tactic