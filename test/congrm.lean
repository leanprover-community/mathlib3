import tactic.congrm

variables {X : Type*} [has_add X] [has_mul X] (a b c d : X) (f : X → X)

example (H : a = b) : f a + f a = f b + f b :=
by congrm f _ + f _; exact H

example {g : X → X} (H : a = b) (H' : c + f a = c + f d) (H'' : f d = f b) :
  f (g a) * (f d + (c + f a)) = f (g b) * (f b + (c + f d)) :=
begin
  congrm f (g _) * (_ + _),
  { exact H },
  { exact H'' },
  { exact H' },
end

example (H' : c + (f a) = c + (f d)) (H'' : f d = f b) :
  f (f a) * (f d + (c + f a)) = f (f a) * (f b + (c + f d)) :=
begin
  congrm f (f _) * (_ + _),
  { exact H'' },
  { exact H' },
end

example (H' : c + (f a) = c + (f d)) (H'' : f d = f b) :
  f (f a) * (f d + (c + f a)) = f (f a) * (f b + (c + f d)) :=
begin
  congrm f (f _) * (_ + _),
  { exact H'' },
  { exact H' },
end

example {p q} [decidable p] [decidable q] (h : p ↔ q) :
  ite p 0 1 = ite q 0 1 :=
begin
  congrm ite _ 0 1,
  exact h,
end

example {p q} [decidable p] [decidable q] (h : p ↔ q) :
  ite p 0 1 = ite q 0 1 :=
begin
  congrm ite _ 0 1,
  exact h,
end

example {a b : ℕ} (h : a = b) : (λ y : ℕ, ∀ z, a + a = z) = (λ x, ∀ z, b + a = z) :=
begin
  congrm λ x, ∀ w, _ + a = w,
  exact h,
end

example (h : 5 = 3) : (⟨5 + 1, dec_trivial⟩ : fin 10) = ⟨3 + 1, dec_trivial⟩ :=
begin
  congrm ⟨_ + 1, _⟩,
  exact h,
end

example : true ∧ false ↔ (true ∧ true) ∧ false :=
begin
  congrm _ ∧ _,
  exact (true_and true).symm,
end

<<<<<<< HEAD
example : true ∧ false ↔ (true ∧ true) ∧ false :=
begin
  congrm _₂ _ _,
  exact (true_and true).symm,
end

example {g : X → X} (H : a = b) (H' : c + f a = c + f d) (H'' : f d = f b) :
  f (g a) * (f d + (c + f a)) = f (g b) * (f b + (c + f d)) :=
begin
  congrm _₂ (f (_₁ _)) (_₂ _ _),
  { exact H },
  { exact H'' },
  { exact H' },
end

example {A B C D E : Type*} [has_add A] [has_mul C] {a1 a2 a3 : A} (b1 b2 : B) {c1 c2 c3 : C}
  (d1 d2 : D) (r : A → B → C → D → E)
  (a23 : a2 = a3) (b12 : b1 = b2) (c23 : c2 = c3) (d12 : d1 = d2) :
  r (a1 + a2) b1 (c1 * c2) d1 = r (a1 + a3) b2 (c1 * c3) d2 :=
by congrm _₄ (_₂ _ _) _ (_₂ _ _) _; assumption

example {A B C D : Type*} [has_add A] [has_mul C] {a1 a2 a3 : A} (b1 b2 : B) {c1 c2 c3 : C}
  (r : A → B → C → D)
  (a23 : a2 = a3) (b12 : b1 = b2) (c23 : c2 = c3) :
  r (a1 + a2) b1 (c1 * c2) = r (a1 + a3) b2 (c1 * c3) :=
by congrm _₃ (_₂ _ _) _ (_₂ _ _); assumption

example {A : Type*} (s : A → ℕ) {a1 a3 : ℕ} {a4 a5 : A} (a45 : a4 = a5) :
  (a1 + (s a4)) * a3 = (a1 + (s a5)) * a3 :=
begin
  congrm _₂ (_ + (_₁ _)) _,
  exact a45,
end

example {A B C : Type*} [has_add A] [has_mul B] {a1 a2 a3 : A} (b1 b2 b3 : B)
  (r : A → B → C) (a23 : a2 = a3) (b13 : b1 = b3) :
  r (a1 + a2) (b1 * b2) = r (a1 + a3) (b3 * b2) :=
by congrm _₂ (_₂ _ _) (_₂ _ _); assumption

example {A B C : Type*} (r : A → B) (s : B → C) (a b : A) (ab : a = b) :
  s (r a) = s (r b) :=
begin
  congrm _₁ (_₁ _),
  exact ab,
end

open tactic

example {A : Type} [has_add A] (a b c d e f : A) (r : A → A → A → A) (s : A → A)
  (bd : b = d) (af : a = f) (bc : b = c) (ae : a = e) :
  r b (a + s b) a = r d (f + s c) e :=
begin
  congrm _₃ _ (_ + (_₁ _)) _,
  exact bd,
  exact af,
  exact bc,
  exact ae,
end

example {A : Type} [has_add A] (a b c d : A) (r : A → A → A) (s : A → A) (bd : b = d) (bc : b = c) :
  r b (a + s b) = r d (a + s c) :=
begin
  congrm _₂ _ (_₂ _ (s _)),  exact bd, exact bc,
/-  any one of these alternatives to the line above proves the goal
  congrm _₂ _ (_₂ _ (_₁ _)), exact bd, exact bc,
  congrm _₂ _ (_ + (_₁ _)),  exact bd, exact bc,
  congrm _₂ _ (_ + (s _)),   exact bd, exact bc,
  congrm r _ (_₂ _ (s _)),   exact bd, exact bc,
  congrm r _ (_₂ _ (_₁ _)),  exact bd, exact bc,
  congrm r _ (_ + (s _)),    exact bd, exact bc,
  congrm r _ (_ + (_₁ _)),   exact bd, exact bc,
-/
end

example {W X Y Z : Type*} (w w' : W) (y y' : Y) (r : X → Y → Z) (s : W → X)
  (hw : w = w') (hy : y = y') :
  r (s w) y = r (s w') y' :=
by congrm _₂ (_₁ _) _; assumption

example {W X Y : Type*} (w w' : W) (y y' : Y) (r : X → Y → ℕ) (s : W → X)
  (hw : w = w') (hy : y = y') :
  (2 + 2) + r (s w) y = 2 * 2 + r (s w') y' :=
by congrm _₂ (_₂ _ _) (_₂ (_₁ _) _); assumption

example (h1 : 5 = 1) (h2 : 7 = 3) : nat.succ 5 + nat.pred 7 = nat.pred 3 * nat.succ 1 :=
begin
  congrm _₂ (_₁ _) (_₁ _);
 -- the main goal becomes `3.succ + 1.pred = 3.pred * 1.succ` and `refl` closes it!
  exact h1 <|> exact h2,
end

example {a b c d e f g h : ℕ} (ae : a = e) (bf : b = f) (cg : c = g)  (dh : d = h) :
  (a + b) * (c - d.succ) = (e + f) * (g - h.succ) :=
by congrm _₂ (_₂ _ _) (_₂ _ (_₁ _)); assumption
=======
example {f g : ℕ → ℕ → ℕ} (h : f = g) : (λ i j, f i j) = (λ i j, g i j) :=
begin
  congrm λ i j, _,
  guard_target f i j = g i j,
  rw h,
end
>>>>>>> 6834a24e
<|MERGE_RESOLUTION|>--- conflicted
+++ resolved
@@ -62,7 +62,13 @@
   exact (true_and true).symm,
 end
 
-<<<<<<< HEAD
+example {f g : ℕ → ℕ → ℕ} (h : f = g) : (λ i j, f i j) = (λ i j, g i j) :=
+begin
+  congrm λ i j, _,
+  guard_target f i j = g i j,
+  rw h,
+end
+
 example : true ∧ false ↔ (true ∧ true) ∧ false :=
 begin
   congrm _₂ _ _,
@@ -156,12 +162,4 @@
 
 example {a b c d e f g h : ℕ} (ae : a = e) (bf : b = f) (cg : c = g)  (dh : d = h) :
   (a + b) * (c - d.succ) = (e + f) * (g - h.succ) :=
-by congrm _₂ (_₂ _ _) (_₂ _ (_₁ _)); assumption
-=======
-example {f g : ℕ → ℕ → ℕ} (h : f = g) : (λ i j, f i j) = (λ i j, g i j) :=
-begin
-  congrm λ i j, _,
-  guard_target f i j = g i j,
-  rw h,
-end
->>>>>>> 6834a24e
+by congrm _₂ (_₂ _ _) (_₂ _ (_₁ _)); assumption