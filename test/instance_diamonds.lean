--- conflicted
+++ resolved
@@ -171,14 +171,7 @@
 rfl
 
 /-- `polynomial.algebra_of_algebra` is consistent with `algebra_nat`. -/
-<<<<<<< HEAD
-example [semiring R] : (polynomial.algebra_of_algebra : algebra ℕ R[X]) = algebra_nat := rfl
-
-/-- `polynomial.algebra_of_algebra` is consistent with `algebra_int`. -/
-example [ring R] : (polynomial.algebra_of_algebra : algebra ℤ R[X]) = algebra_int _ := rfl
-=======
 example [comm_semiring R] : (polynomial.algebra_of_algebra : algebra ℕ R[X]) = algebra_nat := rfl
->>>>>>> 7ad184e3
 
 end polynomial
 
