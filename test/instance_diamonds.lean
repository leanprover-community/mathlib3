/-
Copyright (c) 2021 Eric Wieser. All rights reserved.
Released under Apache 2.0 license as described in the file LICENSE.
Authors: Eric Wieser
-/

import algebra.module.pi
import data.polynomial.basic
import group_theory.group_action.prod
import group_theory.group_action.units
import data.complex.module
import ring_theory.algebraic

/-! # Tests that instances do not form diamonds -/

/-! ## Scalar action instances -/
section has_scalar
open_locale polynomial

example :
  (sub_neg_monoid.has_scalar_int : has_scalar ℤ ℂ) = (complex.has_scalar : has_scalar ℤ ℂ) :=
rfl

example (α β : Type*) [add_monoid α] [add_monoid β] :
  (prod.has_scalar : has_scalar ℕ (α × β)) = add_monoid.has_scalar_nat := rfl

example (α β : Type*) [sub_neg_monoid α] [sub_neg_monoid β] :
  (prod.has_scalar : has_scalar ℤ (α × β)) = sub_neg_monoid.has_scalar_int := rfl

example (α : Type*) (β : α → Type*) [Π a, add_monoid (β a)] :
  (pi.has_scalar : has_scalar ℕ (Π a, β a)) = add_monoid.has_scalar_nat := rfl

example (α : Type*) (β : α → Type*) [Π a, sub_neg_monoid (β a)] :
  (pi.has_scalar : has_scalar ℤ (Π a, β a)) = sub_neg_monoid.has_scalar_int := rfl

section units

example (α : Type*) [monoid α] :
  (units.mul_action : mul_action αˣ (α × α)) = prod.mul_action := rfl

example (R α : Type*) (β : α → Type*) [monoid R] [Π i, mul_action R (β i)] :
  (units.mul_action : mul_action Rˣ (Π i, β i)) = pi.mul_action _ := rfl

example (R α : Type*) (β : α → Type*) [monoid R] [semiring α] [distrib_mul_action R α] :
  (units.distrib_mul_action : distrib_mul_action Rˣ α[X]) =
    polynomial.distrib_mul_action :=
rfl

/-!
TODO: https://leanprover.zulipchat.com/#narrow/stream/113488-general/topic/units.2Emul_action'.20diamond/near/246402813
```lean
example {α : Type*} [comm_monoid α] :
  (units.mul_action' : mul_action αˣ αˣ) = monoid.to_mul_action _ :=
rfl -- fails
```
-/

end units

end has_scalar

/-! ## `with_top` (Type with point at infinity) instances -/
section with_top

example (R : Type*) [h : ordered_semiring R] :
  (@with_top.add_comm_monoid R
    (@non_unital_non_assoc_semiring.to_add_comm_monoid R
      (@non_assoc_semiring.to_non_unital_non_assoc_semiring R
        (@semiring.to_non_assoc_semiring R
          (@ordered_semiring.to_semiring R h)))))
        =
  (@ordered_add_comm_monoid.to_add_comm_monoid (with_top R)
    (@with_top.ordered_add_comm_monoid R
      (@ordered_cancel_add_comm_monoid.to_ordered_add_comm_monoid R
        (@ordered_semiring.to_ordered_cancel_add_comm_monoid R h)))) :=
rfl

end with_top

/-! ## `multiplicative` instances -/
section multiplicative

example :
  @monoid.to_mul_one_class (multiplicative ℕ) (comm_monoid.to_monoid _) =
    multiplicative.mul_one_class :=
rfl

-- `dunfold` can still break unification, but it's better to have `dunfold` break it than have the
-- above example fail.
example :
  @monoid.to_mul_one_class (multiplicative ℕ) (comm_monoid.to_monoid _) =
    multiplicative.mul_one_class :=
begin
  dunfold has_one.one multiplicative.mul_one_class,
  success_if_fail { refl, },
  ext,
  refl
end

end multiplicative

<<<<<<< HEAD
/-! ## `finsupp` instances-/

section finsupp

open finsupp
local attribute [ext] has_scalar

/-- `finsupp.comap_has_scalar` can form a non-equal diamond with `finsupp.has_scalar` -/
example {k : Type*} [semiring k] [nontrivial k] :
  (finsupp.comap_has_scalar : has_scalar k (k →₀ k)) ≠ finsupp.has_scalar :=
begin
  obtain ⟨u : k, hu⟩ := exists_ne (1 : k),
  intro h,
  simp only [has_scalar.ext_iff, function.funext_iff, finsupp.ext_iff] at h,
  replace h := h u (finsupp.single 1 1) u,
  classical,
  rw [comap_smul_single, smul_apply, smul_eq_mul, mul_one, single_eq_same,
    smul_eq_mul, single_eq_of_ne hu.symm, mul_zero] at h,
  exact one_ne_zero h,
end

/-- `finsupp.comap_has_scalar` can form a non-equal diamond with `finsupp.has_scalar` even when
the domain is a group. -/
example {k : Type*} [semiring k] [nontrivial kˣ] :
  (finsupp.comap_has_scalar : has_scalar kˣ (kˣ →₀ k)) ≠ finsupp.has_scalar :=
begin
  obtain ⟨u : kˣ, hu⟩ := exists_ne (1 : kˣ),
  haveI : nontrivial k := ⟨⟨u, 1, units.ext.ne hu⟩⟩,
  intro h,
  simp only [has_scalar.ext_iff, function.funext_iff, finsupp.ext_iff] at h,
  replace h := h u (finsupp.single 1 1) u,
  classical,
  rw [comap_smul_single, smul_apply, units.smul_def, smul_eq_mul, mul_one, single_eq_same,
    smul_eq_mul, single_eq_of_ne hu.symm, mul_zero] at h,
  exact one_ne_zero h,
end

end finsupp
=======
/-! ## `polynomial` instances -/
section polynomial

variables (R A : Type*)
open_locale polynomial
open polynomial

/-- `polynomial.has_scalar_pi` forms a diamond with `pi.has_scalar`. -/
example [semiring R] [nontrivial R] :
  polynomial.has_scalar_pi _ _ ≠ (pi.has_scalar : has_scalar R[X] (R → R[X])) :=
begin
  intro h,
  simp_rw [has_scalar.ext_iff, function.funext_iff, polynomial.ext_iff] at h,
  simpa using h X 1 1 0,
end

/-- `polynomial.has_scalar_pi'` forms a diamond with `pi.has_scalar`. -/
example [comm_semiring R] [nontrivial R] :
  polynomial.has_scalar_pi' _ _ _ ≠ (pi.has_scalar : has_scalar R[X] (R → R[X])) :=
begin
  intro h,
  simp_rw [has_scalar.ext_iff, function.funext_iff, polynomial.ext_iff] at h,
  simpa using h X 1 1 0,
end

/-- `polynomial.has_scalar_pi'` is consistent with `polynomial.has_scalar_pi`. -/
example [comm_semiring R] [nontrivial R] :
  polynomial.has_scalar_pi' _ _ _ = (polynomial.has_scalar_pi _ _ : has_scalar R[X] (R → R[X])) :=
rfl

end polynomial
>>>>>>> 8c60a927
<|MERGE_RESOLUTION|>--- conflicted
+++ resolved
@@ -99,13 +99,10 @@
 
 end multiplicative
 
-<<<<<<< HEAD
 /-! ## `finsupp` instances-/
 
 section finsupp
-
 open finsupp
-local attribute [ext] has_scalar
 
 /-- `finsupp.comap_has_scalar` can form a non-equal diamond with `finsupp.has_scalar` -/
 example {k : Type*} [semiring k] [nontrivial k] :
@@ -138,7 +135,7 @@
 end
 
 end finsupp
-=======
+
 /-! ## `polynomial` instances -/
 section polynomial
 
@@ -169,5 +166,4 @@
   polynomial.has_scalar_pi' _ _ _ = (polynomial.has_scalar_pi _ _ : has_scalar R[X] (R → R[X])) :=
 rfl
 
-end polynomial
->>>>>>> 8c60a927
+end polynomial