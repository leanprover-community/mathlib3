/-
Copyright (c) 2021 Benjamin Davidson. All rights reserved.
Released under Apache 2.0 license as described in the file LICENSE.
Authors: Benjamin Davidson
-/

import analysis.special_functions.integrals
open interval_integral real
open_locale real

/-! ### Simple functions -/

/- constants -/
example : ∫ x : ℝ in 8..11, (1 : ℝ) = 3 := by norm_num
example : ∫ x : ℝ in 5..19, (12 : ℝ) = 168 := by norm_num

/- the identity function -/
example : ∫ x : ℝ in (-1)..4, x = 15 / 2 := by norm_num
example : ∫ x : ℝ in 4..5, x * 2 = 9 := by norm_num

/- inverse -/
example : ∫ x : ℝ in 2..3, x⁻¹ = log (3 / 2) := by norm_num

/- natural powers -/
example : ∫ x : ℝ in 2..4, x ^ (3 : ℕ) = 60 := by norm_num

/- trigonometric functions -/
example : ∫ x in 0..π, sin x = 2 := by norm_num
example : ∫ x in 0..π/4, cos x = sqrt 2 / 2 := by simp
example : ∫ x in 0..π, 2 * sin x = 4 := by norm_num
example : ∫ x in 0..π/2, cos x / 2 = 1 / 2 := by simp
example : ∫ x : ℝ in 0..1, 1 / (1 + x ^ 2) = π / 4 := by simp
example : ∫ x in 0..2*π, sin x ^ 2 = π := by simp [mul_div_cancel_left]
<<<<<<< HEAD
example : ∫ x in 0..π/2, cos x ^ 2 / 2 = π / 8 := by norm_num [div_div_eq_div_mul]
=======
example : ∫ x in 0..π/2, cos x ^ 2 / 2 = π/8 := by norm_num [div_div_eq_div_mul]
>>>>>>> 55abf1a4
example : ∫ x in 0..π, cos x ^ 2 - sin x ^ 2 = 0 := by simp [integral_cos_sq_sub_sin_sq]
example : ∫ x in 0..π/2, sin x ^ 3 = 2 / 3 := by norm_num
example : ∫ x in 0..π/2, cos x ^ 3 = 2 / 3 := by norm_num
example : ∫ x in 0..π, sin x * cos x = 0 := by simp
example : ∫ x in 0..π, sin x ^ 2 * cos x ^ 2 = π / 8 := by simpa using sin_nat_mul_pi 4

/- the exponential function -/
example : ∫ x in 0..2, -exp x = 1 - exp 2 := by simp

/- the logarithmic function -/
example : ∫ x in 1..2, log x = 2 * log 2 - 1 := by { norm_num, ring }

/- linear combinations (e.g. polynomials) -/
example : ∫ x : ℝ in 0..2, 6*x^5 + 3*x^4 + x^3 - 2*x^2 + x - 7 = 1048 / 15 := by norm_num
example : ∫ x : ℝ in 0..1, exp x + 9 * x^8 + x^3 - x/2 + (1 + x^2)⁻¹ = exp 1 + π / 4 := by norm_num

/-! ### Functions composed with multiplication by and/or addition of a constant -/

/- many examples are computable by `norm_num` -/
example : ∫ x in 0..2, -exp (-x) = exp (-2) - 1 := by norm_num
example : ∫ x in 1..2, exp (5*x - 5) = 1/5 * (exp 5 - 1) := by norm_num
example : ∫ x in 0..π, cos (x/2) = 2 := by norm_num
example : ∫ x in 0..π/4, sin (2*x) = 1/2 := by norm_num [mul_div_comm, mul_one_div]
example (ω φ : ℝ) : ω * ∫ θ in 0..π, sin (ω*θ + φ) = cos φ - cos (ω*π + φ) := by simp

/- some examples may require a bit of algebraic massaging -/
example {L : ℝ} (h : L ≠ 0) : ∫ x in 0..2/L*π, sin (L/2 * x) = 4 / L :=
begin
  norm_num [div_ne_zero h, ← mul_assoc],
  field_simp [h, mul_div_cancel],
  norm_num,
end

/- you may need to provide `norm_num` with the composition lemma you are invoking if it has a
  difficult time recognizing the function you are trying to integrate -/
example : ∫ x : ℝ in 0..2, 3 * (x + 1) ^ 2 = 26 :=
  by norm_num [integral_comp_add_right (λ x, x ^ 2)]
<<<<<<< HEAD
example : ∫ x : ℝ in -1..0, (1 + (x + 1) ^ 2)⁻¹ = π / 4 :=
=======
example : ∫ x : ℝ in -1..0, (1 + (x + 1) ^ 2)⁻¹ = π/4 :=
>>>>>>> 55abf1a4
  by simp [integral_comp_add_right (λ x, (1 + x ^ 2)⁻¹)]

/-! ### Compositions of functions (aka "change of variables" or "integration by substitution") -/

/- `interval_integral.integral_comp_mul_deriv` can be used to simplify integrals of the form
  `∫ x in a..b, (g ∘ f) x * f' x`, where `f'` is the derivative of `f`, to `∫ x in f a..f b, g x` -/
example {a b : ℝ} : ∫ x in a..b, exp (exp x) * exp x = ∫ x in exp a..exp b, exp x :=
integral_comp_mul_deriv (λ x hx, has_deriv_at_exp x) continuous_on_exp continuous_exp

/- if it is known (to mathlib), the integral of `g` can then be evaluated using `simp`/`norm_num` -/
example : ∫ x in 0..1, exp (exp x) * exp x = exp (exp 1) - exp 1 :=
by rw integral_comp_mul_deriv (λ x hx, has_deriv_at_exp x) continuous_on_exp continuous_exp; simp

/- a more detailed example -/
example : ∫ x in 0..2, exp (x ^ 2) * (2 * x) = exp 4 - 1 :=
begin                                                    -- let g := exp x, f := x ^ 2, f' := 2 * x
  rw integral_comp_mul_deriv (λ x hx, _),                -- simplify to ∫ x in f 0..f 2, g x
  { norm_num },                                          -- compute the integral
  { exact continuous_on_const.mul continuous_on_id },    -- show that f' is continuous on [0, 2]
  { exact continuous_exp },                              -- show that g is continuous
  { simpa using has_deriv_at_pow 2 x },                  -- show that f' = derivative of f on [0, 2]
end<|MERGE_RESOLUTION|>--- conflicted
+++ resolved
@@ -31,11 +31,7 @@
 example : ∫ x in 0..π/2, cos x / 2 = 1 / 2 := by simp
 example : ∫ x : ℝ in 0..1, 1 / (1 + x ^ 2) = π / 4 := by simp
 example : ∫ x in 0..2*π, sin x ^ 2 = π := by simp [mul_div_cancel_left]
-<<<<<<< HEAD
 example : ∫ x in 0..π/2, cos x ^ 2 / 2 = π / 8 := by norm_num [div_div_eq_div_mul]
-=======
-example : ∫ x in 0..π/2, cos x ^ 2 / 2 = π/8 := by norm_num [div_div_eq_div_mul]
->>>>>>> 55abf1a4
 example : ∫ x in 0..π, cos x ^ 2 - sin x ^ 2 = 0 := by simp [integral_cos_sq_sub_sin_sq]
 example : ∫ x in 0..π/2, sin x ^ 3 = 2 / 3 := by norm_num
 example : ∫ x in 0..π/2, cos x ^ 3 = 2 / 3 := by norm_num
@@ -73,11 +69,7 @@
   difficult time recognizing the function you are trying to integrate -/
 example : ∫ x : ℝ in 0..2, 3 * (x + 1) ^ 2 = 26 :=
   by norm_num [integral_comp_add_right (λ x, x ^ 2)]
-<<<<<<< HEAD
 example : ∫ x : ℝ in -1..0, (1 + (x + 1) ^ 2)⁻¹ = π / 4 :=
-=======
-example : ∫ x : ℝ in -1..0, (1 + (x + 1) ^ 2)⁻¹ = π/4 :=
->>>>>>> 55abf1a4
   by simp [integral_comp_add_right (λ x, (1 + x ^ 2)⁻¹)]
 
 /-! ### Compositions of functions (aka "change of variables" or "integration by substitution") -/
