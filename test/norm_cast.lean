--- conflicted
+++ resolved
@@ -52,7 +52,6 @@
 by norm_cast
 example (h : (cz : ℚ) = az / bz) : (cz : ℝ) = az / bz :=
 by assumption_mod_cast
-<<<<<<< HEAD
 
 example : ((42 : ℕ) : ℤ) = 42 := by norm_cast
 example : ((42 : ℕ) : ℚ) = 42 := by norm_cast
@@ -89,11 +88,6 @@
 by exact_mod_cast h
 
 end hidden
-=======
-example : aq * bq = rat.mk (aq.num * bq.num) (↑aq.denom * ↑bq.denom) :=
-by rw_mod_cast rat.mul_num_denom
-example (h : an = 0) : (an : ℝ) = (bn : ℂ).im :=
-by exact_mod_cast h
 
 example (k : ℕ) {x y : ℕ} :
   (x * x + y * y : ℤ) - ↑((x * y + 1) * k) = ↑y * ↑y - ↑k * ↑x * ↑y + (↑x * ↑x - ↑k) :=
@@ -107,5 +101,4 @@
   push_cast at h,
   guard_hyp h := (x : ℤ) + y + k = 0,
   assumption_mod_cast
-end
->>>>>>> dfd25ff4
+end