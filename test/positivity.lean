import algebra.order.smul
import analysis.normed.group.basic
import analysis.special_functions.pow
import combinatorics.simple_graph.density
import data.complex.exponential
import data.rat.nnrat
import data.real.ereal
import data.real.hyperreal
import data.real.sqrt
import tactic.positivity

/-! # Tests for the `positivity` tactic

This tactic proves goals of the form `0 ≤ a` and `0 < a`.
-/

<<<<<<< HEAD
open_locale ennreal nat nnrat nnreal
=======
/-  Test for instantiating meta-variables.  Reported on
https://leanprover.zulipchat.com/#narrow/stream/239415-metaprogramming-.2F-tactics/topic/New.20tactic.3A.20.60positivity.60/near/300639970
-/
example : 0 ≤ 0 :=
begin
  apply le_trans _ le_rfl,
  positivity,
end

open_locale ennreal nnrat nnreal
>>>>>>> 71e28e0c

universe u
variables {α β : Type*}

/- ## Numeric goals -/

example : 0 ≤ 0 := by positivity

example : 0 ≤ 3 := by positivity

example : 0 < 3 := by positivity

/- ## Goals working directly from a hypothesis -/

example {a : ℤ} (ha : 0 ≤ a) : 0 ≤ a := by positivity

example {a : ℤ} (ha : 0 < a) : 0 ≤ a := by positivity

example {a : ℤ} (ha : 0 < a) : 0 < a := by positivity

example {a : ℤ} (ha : 3 ≤ a) : 0 < a := by positivity

example {a : ℤ} (ha : 3 < a) : 0 ≤ a := by positivity

example {a : ℤ} (ha : 3 < a) : 0 < a := by positivity

example {a b : ℤ} (h : 0 ≤ a + b) : 0 ≤ a + b := by positivity

/- ## Tests of the @[positivity] plugin tactics (addition, multiplication, division) -/

example {a : ℤ} (ha : 3 < a) : 0 ≤ a + a := by positivity

example {a b : ℤ} (ha : 3 < a) (hb : 4 ≤ b) : 0 ≤ 3 + a + b + b + 14 := by positivity

example {H : Type*} [linear_ordered_add_comm_group H] {a b : H} (ha : 0 < a) (hb : 0 ≤ b) :
  0 ≤ a + a + b :=
by positivity

example {a : ℤ} (ha : 3 < a) : 0 < a + a := by positivity

example {a b : ℚ} (ha : 3 < a) (hb : 4 ≤ b) : 0 < 3 + a * b / 7 + b + 7 + 14 := by positivity

example {a b : ℤ} (ha : 3 < a) (hb : 4 ≤ b) : 0 < 3 + a * b / 7 + b + 7 + 14 := by positivity

example {a : ℤ} (ha : 0 < a) : 0 < a / a := by positivity

/-! ### Exponentiation -/

example [ordered_semiring α] [nontrivial α] (a : α) : 0 < a ^ 0 := by positivity
example [linear_ordered_ring α] (a : α) (n : ℕ) : 0 ≤ a ^ bit0 n := by positivity
example [ordered_semiring α] {a : α} {n : ℕ} (ha : 0 ≤ a) : 0 ≤ a ^ n := by positivity
example [strict_ordered_semiring α] {a : α} {n : ℕ} (ha : 0 < a) : 0 < a ^ n := by positivity

example [linear_ordered_semifield α] (a : α) : 0 < a ^ (0 : ℤ) := by positivity
example [linear_ordered_field α] (a : α) (n : ℤ) : 0 ≤ a ^ bit0 n := by positivity
example [linear_ordered_semifield α] {a : α} {n : ℤ} (ha : 0 ≤ a) : 0 ≤ a ^ n := by positivity
example [linear_ordered_semifield α] {a : α} {n : ℤ} (ha : 0 < a) : 0 < a ^ n := by positivity

example {a b : cardinal.{u}} (ha : 0 < a) : 0 < a ^ b := by positivity
example {a b : ordinal.{u}} (ha : 0 < a) : 0 < a ^ b := by positivity

example {a b : ℝ} (ha : 0 ≤ a) : 0 ≤ a ^ b := by positivity
example {a b : ℝ} (ha : 0 < a) : 0 < a ^ b := by positivity
example {a : ℝ≥0} {b : ℝ} (ha : 0 < a) : 0 < a ^ b := by positivity
example {a : ℝ≥0∞} {b : ℝ} (ha : 0 < a) (hb : 0 ≤ b) : 0 < a ^ b := by positivity
example {a : ℝ≥0∞} {b : ℝ} (ha : 0 < a) (hb : 0 < b) : 0 < a ^ b := by positivity

example {a : ℝ} (ha : 0 < a) : 0 ≤ ⌊a⌋ := by positivity
example {a : ℝ} (ha : 0 ≤ a) : 0 ≤ ⌊a⌋ := by positivity

example {a : ℝ} (ha : 0 < a) : 0 < ⌈a⌉₊ := by positivity
example {a : ℝ} (ha : 0 < a) : 0 < ⌈a⌉ := by positivity
example {a : ℝ} (ha : 0 ≤ a) : 0 ≤ ⌈a⌉ := by positivity

example {a : ℤ} (ha : 3 < a) : 0 ≤ a ^ 2 + a := by positivity

example {a : ℤ} (ha : 3 < a) : 0 ≤ a ^ 3 + a := by positivity

example {a : ℤ} (ha : 3 < a) : 0 < a ^ 2 + a := by positivity

example {a b : ℤ} (ha : 3 < a) (hb : b ≥ 4) : 0 ≤ 3 * a ^ 2 * b + b * 7 + 14 := by positivity

example {a b : ℤ} (ha : 3 < a) (hb : b ≥ 4) : 0 < 3 * a ^ 2 * b + b * 7 + 14 := by positivity

example {x : ℚ} (hx : 0 ≤ x) : 0 ≤ x⁻¹ := by positivity

example {a : ℤ} : 0 ≤ |a| := by positivity

example {a : ℤ} : 0 < |a| + 3 := by positivity

example {a : ℤ} (ha : 1 < a) : 0 < |(3:ℤ) + a| := by positivity

example {a : ℝ} (ha : 0 ≤ a) : 0 ≤ real.sqrt a := by positivity

example {a : ℝ} (ha : 0 ≤ a) : 0 < real.sqrt (a + 3) := by positivity

example {a b : ℤ} (ha : 3 < a) : 0 ≤ min a (b ^ 2) := by positivity

-- test that the tactic can ignore arithmetic operations whose associated extension tactic requires
-- more typeclass assumptions than are available
example {R : Type*} [has_zero R] [has_div R] [linear_order R] {a b c : R} (h1 : 0 < a) (h2 : 0 < b)
  (h3 : 0 < c) :
  0 < max (a / b) c :=
by positivity

example : 0 ≤ max 3 4 := by positivity

example {b : ℤ} : 0 ≤ max (-3) (b ^ 2) := by positivity

example {b : ℤ} : 0 ≤ max (b ^ 2) 0 := by positivity

example : 0 ≤ max (0:ℤ) (-3) := by positivity

example : 0 ≤ max (-3 : ℤ) 5 := by positivity

example [ordered_semiring α] [ordered_add_comm_monoid β] [smul_with_zero α β]
  [ordered_smul α β] {a : α} (ha : 0 < a) {b : β} (hb : 0 < b) : 0 ≤ a • b := by positivity

example (n : ℕ) : 0 < n.succ := by positivity
example (n : ℕ) : 0 < n! := by positivity
example (n k : ℕ) : 0 < n.asc_factorial k := by positivity

example {r : ℝ} : 0 < real.exp r := by positivity

example {V : Type*} [normed_add_comm_group V] (x : V) : 0 ≤ ∥x∥ := by positivity

example {X : Type*} [metric_space X] (x y : X) : 0 ≤ dist x y := by positivity

example {E : Type*} [add_group E] {p : add_group_seminorm E} {x : E} : 0 ≤ p x := by positivity
example {E : Type*} [group E] {p : group_seminorm E} {x : E} : 0 ≤ p x := by positivity

example {r : α → β → Prop} [Π a, decidable_pred (r a)] {s : finset α} {t : finset β} :
  0 ≤ rel.edge_density r s t := by positivity
example {G : simple_graph α} [decidable_rel G.adj] {s t : finset α} :
  0 ≤ G.edge_density s t := by positivity

/- ### Canonical orders -/

example {a : ℕ} : 0 ≤ a := by positivity
example {a : ℚ≥0} : 0 ≤ a := by positivity
example {a : ℝ≥0} : 0 ≤ a := by positivity
example {a : ℝ≥0∞} : 0 ≤ a := by positivity

/- ### Coercions -/

example {a : ℕ} : (0 : ℤ) ≤ a := by positivity
example {a : ℕ} : (0 : ℚ) ≤ a := by positivity
example {a : ℕ} (ha : 0 < a) : (0 : ℤ) < a := by positivity
example {a : ℕ} (ha : 0 < a) : (0 : ℚ) < a := by positivity
example {a : ℤ} (ha : 0 ≤ a) : (0 : ℚ) ≤ a := by positivity
example {a : ℤ} (ha : 0 < a) : (0 : ℚ) < a := by positivity
example {a : ℚ} (ha : 0 ≤ a) : (0 : ℝ) ≤ a := by positivity
example {a : ℚ} (ha : 0 < a) : (0 : ℝ) < a := by positivity
example {r : ℝ≥0} : (0 : ℝ) ≤ r := by positivity
example {r : ℝ≥0} (hr : 0 < r) : (0 : ℝ) < r := by positivity
example {r : ℝ≥0} (hr : 0 < r) : (0 : ℝ≥0∞) < r := by positivity
-- example {r : ℝ≥0} : (0 : ereal) ≤ r := by positivity -- TODO: Handle `coe_trans`
-- example {r : ℝ≥0} (hr : 0 < r) : (0 : ereal) < r := by positivity
example {r : ℝ} (hr : 0 ≤ r) : (0 : ereal) ≤ r := by positivity
example {r : ℝ} (hr : 0 < r) : (0 : ereal) < r := by positivity
example {r : ℝ} (hr : 0 ≤ r) : (0 : hyperreal) ≤ r := by positivity
example {r : ℝ} (hr : 0 < r) : (0 : hyperreal) < r := by positivity
example {r : ℝ≥0∞} : (0 : ereal) ≤ r := by positivity
example {r : ℝ≥0∞} (hr : 0 < r) : (0 : ereal) < r := by positivity

example {α : Type*} [ordered_ring α] {n : ℤ} : 0 ≤ ((n ^ 2 : ℤ) : α) := by positivity
example {r : ℝ≥0} : 0 ≤ ((r : ℝ) : ereal) := by positivity
example {r : ℝ≥0} : 0 < ((r + 1 : ℝ) : ereal) := by positivity

/- ## Tests that the tactic is agnostic on reversed inequalities -/

example {a : ℤ} (ha : a > 0) : 0 ≤ a := by positivity

example {a : ℤ} (ha : 0 < a) : a ≥ 0 := by positivity

example {a : ℤ} (ha : a > 0) : a ≥ 0 := by positivity<|MERGE_RESOLUTION|>--- conflicted
+++ resolved
@@ -14,20 +14,7 @@
 This tactic proves goals of the form `0 ≤ a` and `0 < a`.
 -/
 
-<<<<<<< HEAD
 open_locale ennreal nat nnrat nnreal
-=======
-/-  Test for instantiating meta-variables.  Reported on
-https://leanprover.zulipchat.com/#narrow/stream/239415-metaprogramming-.2F-tactics/topic/New.20tactic.3A.20.60positivity.60/near/300639970
--/
-example : 0 ≤ 0 :=
-begin
-  apply le_trans _ le_rfl,
-  positivity,
-end
-
-open_locale ennreal nnrat nnreal
->>>>>>> 71e28e0c
 
 universe u
 variables {α β : Type*}
@@ -203,4 +190,13 @@
 
 example {a : ℤ} (ha : 0 < a) : a ≥ 0 := by positivity
 
-example {a : ℤ} (ha : a > 0) : a ≥ 0 := by positivity+example {a : ℤ} (ha : a > 0) : a ≥ 0 := by positivity
+
+/-
+## Test for meta-variable instantiation
+
+Reported on
+https://leanprover.zulipchat.com/#narrow/stream/239415-metaprogramming-.2F-tactics/topic/New.20tactic.3A.20.60positivity.60/near/300639970
+-/
+
+example : 0 ≤ 0 := by { apply le_trans _ le_rfl, positivity }