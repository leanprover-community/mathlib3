--- conflicted
+++ resolved
@@ -97,16 +97,14 @@
 example {α β : Type*} [ordered_semiring α] [ordered_add_comm_monoid β] [smul_with_zero α β]
   [ordered_smul α β] {a : α} (ha : 0 < a) {b : β} (hb : 0 < b) : 0 ≤ a • b := by positivity
 
+example {r : ℝ} : 0 < real.exp r := by positivity
+
 example {V : Type*} [normed_add_comm_group V] (x : V) : 0 ≤ ∥x∥ := by positivity
 
 example {X : Type*} [metric_space X] (x y : X) : 0 ≤ dist x y := by positivity
 
-<<<<<<< HEAD
-example {r : ℝ} : 0 < real.exp r := by positivity
-=======
 example {E : Type*} [add_group E] {p : add_group_seminorm E} {x : E} : 0 ≤ p x := by positivity
 example {E : Type*} [group E] {p : group_seminorm E} {x : E} : 0 ≤ p x := by positivity
->>>>>>> b1539919
 
 /- ## Tests that the tactic is agnostic on reversed inequalities -/
 
