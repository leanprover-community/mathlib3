--- conflicted
+++ resolved
@@ -13,14 +13,10 @@
 This tactic proves goals of the form `0 ≤ a` and `0 < a`.
 -/
 
-<<<<<<< HEAD
 open_locale ennreal nnreal
 
 universe u
 variables {α β : Type*}
-=======
-open_locale ennreal nnrat nnreal
->>>>>>> 3dc8592b
 
 /- ## Numeric goals -/
 
