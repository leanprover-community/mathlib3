--- conflicted
+++ resolved
@@ -35,7 +35,6 @@
 example {a b : ℕ} (h : a + a = b) : b + 0 = 2 * a :=
 by { squeeze_simp_test [←h, two_mul] = [←h, add_zero, two_mul] }
 
-<<<<<<< HEAD
 section namespacing1
 
 @[simp] lemma asda {a : ℕ} : 0 ≤ a := nat.zero_le _
@@ -61,13 +60,13 @@
 by { squeeze_simp_test = [mul_succ] }
 
 end namespacing2
-=======
--- Test fix for #3097
+
 def a := 0
 def b := 0
 def c := 0
 def f : ℕ → ℕ := default
 @[simp] lemma k (x) : f x = b := rfl
 @[simp] lemma l : f b = c := rfl
-example : f (f a) = c := by { squeeze_simp_test = [k, l] }
->>>>>>> dddf6ebe
+
+-- Test the fix for #3097
+example : f (f a) = c := by { squeeze_simp_test = [k, l] }