/-
Copyright (c) 2018 Simon Hudon. All rights reserved.
Released under Apache 2.0 license as described in the file LICENSE.
Authors: Simon Hudon, Scott Morrison
-/

import tactic.interactive tactic.finish tactic.ext tactic.lift tactic.apply tactic.reassoc_axiom

example (m n p q : nat) (h : m + n = p) : true :=
begin
  have : m + n = q,
  { generalize_hyp h' : m + n = x at h,
    guard_hyp h' := m + n = x,
    guard_hyp h := x = p,
    guard_target m + n = q,
    admit },
  have : m + n = q,
  { generalize_hyp h' : m + n = x at h ⊢,
    guard_hyp h' := m + n = x,
    guard_hyp h := x = p,
    guard_target x = q,
    admit },
  trivial
end

example (α : Sort*) (L₁ L₂ L₃ : list α)
  (H : L₁ ++ L₂ = L₃) : true :=
begin
  have : L₁ ++ L₂ = L₂,
  { generalize_hyp h : L₁ ++ L₂ = L at H,
    induction L with hd tl ih,
    case list.nil
    { tactic.cleanup,
      change list.nil = L₃ at H,
      admit },
    case list.cons
    { change list.cons hd tl = L₃ at H,
      admit } },
  trivial
end

example (x y : ℕ) (p q : Prop) (h : x = y) (h' : p ↔ q) : true :=
begin
  symmetry' at h,
  guard_hyp' h := y = x,
  guard_hyp' h' := p ↔ q,
  symmetry' at *,
  guard_hyp' h := x = y,
  guard_hyp' h' := q ↔ p,
  trivial
end

section apply_rules

example {a b c d e : nat} (h1 : a ≤ b) (h2 : c ≤ d) (h3 : 0 ≤ e) :
a + c * e + a + c + 0 ≤ b + d * e + b + d + e :=
add_le_add (add_le_add (add_le_add (add_le_add h1 (mul_le_mul_of_nonneg_right h2 h3)) h1 ) h2) h3

example {a b c d e : nat} (h1 : a ≤ b) (h2 : c ≤ d) (h3 : 0 ≤ e) :
a + c * e + a + c + 0 ≤ b + d * e + b + d + e :=
by apply_rules [add_le_add, mul_le_mul_of_nonneg_right]

@[user_attribute]
meta def mono_rules : user_attribute :=
{ name := `mono_rules,
  descr := "lemmas usable to prove monotonicity" }
attribute [mono_rules] add_le_add mul_le_mul_of_nonneg_right

example {a b c d e : nat} (h1 : a ≤ b) (h2 : c ≤ d) (h3 : 0 ≤ e) :
a + c * e + a + c + 0 ≤ b + d * e + b + d + e :=
by apply_rules [mono_rules]

example {a b c d e : nat} (h1 : a ≤ b) (h2 : c ≤ d) (h3 : 0 ≤ e) :
a + c * e + a + c + 0 ≤ b + d * e + b + d + e :=
by apply_rules mono_rules

end apply_rules

section h_generalize

variables {α β γ φ ψ : Type} (f : α → α → α → φ → γ)
          (x y : α) (a b : β) (z : φ)
          (h₀ : β = α) (h₁ : β = α) (h₂ : φ = β)
          (hx : x == a) (hy : y == b) (hz : z == a)
include f x y z a b hx hy hz

example : f x y x z = f (eq.rec_on h₀ a) (cast h₀ b) (eq.mpr h₁.symm a) (eq.mpr h₂ a) :=
begin
  guard_hyp_nums 16,
  h_generalize hp : a == p with hh,
  guard_hyp_nums 19,
  guard_hyp' hh := β = α,
  guard_target f x y x z = f p (cast h₀ b) p (eq.mpr h₂ a),
  h_generalize hq : _ == q,
  guard_hyp_nums 21,
  guard_target f x y x z = f p q p (eq.mpr h₂ a),
  h_generalize _ : _ == r,
  guard_hyp_nums 23,
  guard_target f x y x z = f p q p r,
  casesm* [_ == _, _ = _], refl
end

end h_generalize

section h_generalize

variables {α β γ φ ψ : Type} (f : list α → list α → γ)
          (x : list α) (a : list β) (z : φ)
          (h₀ : β = α) (h₁ : list β = list α)
          (hx : x == a)
include f x z a hx h₀ h₁

example : true :=
begin
  have : f x x = f (eq.rec_on h₀ a) (cast h₁ a),
  { guard_hyp_nums 11,
    h_generalize : a == p with _,
    guard_hyp_nums 13,
    guard_hyp' h := β = α,
    guard_target f x x = f p (cast h₁ a),
    h_generalize! : a == q ,
    guard_hyp_nums 13,
    guard_target ∀ q, f x x = f p q,
    casesm* [_ == _, _ = _],
    success_if_fail { refl },
    admit },
  trivial
end

end h_generalize

-- section tfae

-- example (p q r s : Prop)
--   (h₀ : p ↔ q)
--   (h₁ : q ↔ r)
--   (h₂ : r ↔ s) :
--   p ↔ s :=
-- begin
--   scc,
-- end

-- example (p' p q r r' s s' : Prop)
--   (h₀ : p' → p)
--   (h₀ : p → q)
--   (h₁ : q → r)
--   (h₁ : r' → r)
--   (h₂ : r ↔ s)
--   (h₂ : s → p)
--   (h₂ : s → s') :
--   p ↔ s :=
-- begin
--   scc,
-- end

-- example (p' p q r r' s s' : Prop)
--   (h₀ : p' → p)
--   (h₀ : p → q)
--   (h₁ : q → r)
--   (h₁ : r' → r)
--   (h₂ : r ↔ s)
--   (h₂ : s → p)
--   (h₂ : s → s') :
--   p ↔ s :=
-- begin
--   scc',
--   assumption
-- end

-- example : tfae [true, ∀ n : ℕ, 0 ≤ n * n, true, true] := begin
--   tfae_have : 3 → 1, { intro h, constructor },
--   tfae_have : 2 → 3, { intro h, constructor },
--   tfae_have : 2 ← 1, { intros h n, apply nat.zero_le },
--   tfae_have : 4 ↔ 2, { tauto },
--   tfae_finish,
-- end

-- example : tfae [] := begin
--   tfae_finish,
-- end

-- end tfae

section clear_aux_decl

example (n m : ℕ) (h₁ : n = m) (h₂ : ∃ a : ℕ, a = n ∧ a = m) : 2 * m = 2 * n :=
let ⟨a, ha⟩ := h₂ in
begin
  clear_aux_decl, -- subst will fail without this line
  subst h₁
end

example (x y : ℕ) (h₁ : ∃ n : ℕ, n * 1 = 2) (h₂ : 1 + 1 = 2 → x * 1 = y) : x = y :=
let ⟨n, hn⟩ := h₁ in
begin
  clear_aux_decl, -- finish produces an error without this line
  finish
end

end clear_aux_decl

section congr

example (c : Prop → Prop → Prop → Prop) (x x' y z z' : Prop)
  (h₀ : x ↔ x')
  (h₁ : z ↔ z') :
  c x y z ↔ c x' y z' :=
begin
  congr',
  { guard_target x = x', ext, assumption },
  { guard_target z = z', ext, assumption },
end

end congr

section convert_to

example {a b c d : ℕ} (H : a = c) (H' : b = d) : a + b = d + c :=
by {convert_to c + d = _ using 2, from H, from H', rw[add_comm]}

example {a b c d : ℕ} (H : a = c) (H' : b = d) : a + b = d + c :=
by {convert_to c + d = _ using 0, congr' 2, from H, from H', rw[add_comm]}

example (a b c d e f g N : ℕ) : (a + b) + (c + d) + (e + f) + g ≤ a + d + e + f + c + g + b :=
by {ac_change a + d + e + f + c + g + b ≤ _, refl}

end convert_to

section swap

example {α₁ α₂ α₃ : Type} : true :=
by {have : α₁, have : α₂, have : α₃, swap, swap,
    rotate, rotate, rotate, rotate 2, rotate 2, triv, recover}

end swap

section lift

example (n m k x z u : ℤ) (hn : 0 < n) (hk : 0 ≤ k + n) (hu : 0 ≤ u) (h : k + n = 2 + x) :
  k + n = m + x :=
begin
  lift n to ℕ using le_of_lt hn,
    guard_target (k + ↑n = m + x), guard_hyp hn := (0 : ℤ) < ↑n,
  lift m to ℕ,
    guard_target (k + ↑n = ↑m + x), tactic.swap, guard_target (0 ≤ m), tactic.swap,
    tactic.num_goals >>= λ n, guard (n = 2),
  lift (k + n) to ℕ using hk with l hl,
    guard_hyp l := ℕ, guard_hyp hl := ↑l = k + ↑n, guard_target (↑l = ↑m + x),
    tactic.success_if_fail (tactic.get_local `hk),
  lift x to ℕ with y hy,
    guard_hyp y := ℕ, guard_hyp hy := ↑y = x, guard_target (↑l = ↑m + x),
  lift z to ℕ with w,
    guard_hyp w := ℕ, tactic.success_if_fail (tactic.get_local `z),
  lift u to ℕ using hu with u rfl hu,
    guard_hyp hu := (0 : ℤ) ≤ ↑u,
  all_goals { admit }
end

instance can_lift_unit : can_lift unit unit :=
⟨id, λ x, true, λ x _, ⟨x, rfl⟩⟩

/- test whether new instances of `can_lift` are added as simp lemmas -/
run_cmd do l ← can_lift_attr.get_cache, guard (`can_lift_unit ∈ l)

/- test error messages -/
example (n : ℤ) (hn : 0 < n) : true :=
begin
  success_if_fail_with_msg {lift n to ℕ using hn} "lift tactic failed. The type of\n  hn\nis
  0 < n\nbut it is expected to be\n  0 ≤ n",
  success_if_fail_with_msg {lift (n : option ℤ) to ℕ}
    "Failed to find a lift from option ℤ to ℕ. Provide an instance of\n  can_lift (option ℤ) ℕ",
  trivial
end

end lift

private meta def get_exception_message (t : lean.parser unit) : lean.parser string
| s := match t s with
       | result.success a s' := result.success "No exception" s
       | result.exception none pos s' := result.success "Exception no msg" s
       | result.exception (some msg) pos s' := result.success (msg ()).to_string s
       end

@[user_command] meta def test_parser1_fail_cmd
(_ : interactive.parse (lean.parser.tk "test_parser1")) : lean.parser unit :=
do
  let msg := "oh, no!",
  let t : lean.parser unit := tactic.fail msg,
  s ← get_exception_message t,
  if s = msg then tactic.skip
  else interaction_monad.fail "Message was corrupted while being passed through `lean.parser.of_tactic`"
.

-- Due to `lean.parser.of_tactic'` priority, the following *should not* fail with
-- a VM check error, and instead catch the error gracefully and just
-- run and succeed silently.
test_parser1

<<<<<<< HEAD
section category_theory
open category_theory
variables {C : Type} [category.{1} C]

example (X Y Z W : C) (x : X ⟶ Y) (y : Y ⟶ Z) (z z' : Z ⟶ W) (w : X ⟶ Z)
  (h : x ≫ y = w)
  (h' : y ≫ z = y ≫ z') :
  x ≫ y ≫ z = w ≫ z' :=
begin
  rw [h',reassoc_of h],
end

end category_theory
=======
section is_eta_expansion
/- test the is_eta_expansion tactic -/
open function tactic
structure equiv (α : Sort*) (β : Sort*) :=
(to_fun    : α → β)
(inv_fun   : β → α)
(left_inv  : left_inverse inv_fun to_fun)
(right_inv : right_inverse inv_fun to_fun)

infix ` ≃ `:25 := equiv

protected def my_rfl {α} : α ≃ α :=
⟨id, λ x, x, λ x, rfl, λ x, rfl⟩

def eta_expansion_test : ℕ × ℕ := ((1,0).1,(1,0).2)
run_cmd do e ← get_env, x ← e.get `eta_expansion_test,
  let v := (x.value.get_app_args).drop 2,
  let nms := [`prod.fst, `prod.snd],
  guard $ expr.is_eta_expansion_test (nms.zip v) = some `((1, 0))

def eta_expansion_test2 : ℕ ≃ ℕ :=
⟨my_rfl.to_fun, my_rfl.inv_fun, λ x, rfl, λ x, rfl⟩

run_cmd do e ← get_env, x ← e.get `eta_expansion_test2,
  let v := (x.value.get_app_args).drop 2,
  projs ← e.get_projections `equiv,
  b ← expr.is_eta_expansion_aux x.value (projs.zip v),
  guard $ b = some `(@my_rfl ℕ)

run_cmd do e ← get_env, x1 ← e.get `eta_expansion_test, x2 ← e.get `eta_expansion_test2,
  b1 ← expr.is_eta_expansion x1.value,
  b2 ← expr.is_eta_expansion x2.value,
  guard $ b1 = some `((1, 0)) ∧ b2 = some `(@my_rfl ℕ)

structure my_str (n : ℕ) := (x y : ℕ)

def dummy : my_str 3 := ⟨3, 1, 1⟩
def wrong_param : my_str 2 := ⟨2, dummy.1, dummy.2⟩
def right_param : my_str 3 := ⟨3, dummy.1, dummy.2⟩

run_cmd do e ← get_env,
  x ← e.get `wrong_param, o ← x.value.is_eta_expansion,
  guard o.is_none,
  x ← e.get `right_param, o ← x.value.is_eta_expansion,
  guard $ o = some `(dummy)


end is_eta_expansion
>>>>>>> 809276c0
<|MERGE_RESOLUTION|>--- conflicted
+++ resolved
@@ -296,7 +296,6 @@
 -- run and succeed silently.
 test_parser1
 
-<<<<<<< HEAD
 section category_theory
 open category_theory
 variables {C : Type} [category.{1} C]
@@ -310,7 +309,7 @@
 end
 
 end category_theory
-=======
+
 section is_eta_expansion
 /- test the is_eta_expansion tactic -/
 open function tactic
@@ -358,5 +357,4 @@
   guard $ o = some `(dummy)
 
 
-end is_eta_expansion
->>>>>>> 809276c0
+end is_eta_expansion