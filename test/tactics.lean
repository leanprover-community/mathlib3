/-
Copyright (c) 2018 Simon Hudon. All rights reserved.
Released under Apache 2.0 license as described in the file LICENSE.
Authors: Simon Hudon, Scott Morrison
-/

import tactic.interactive tactic.finish tactic.ext tactic.lift tactic.apply
<<<<<<< HEAD
       tactic.reassoc_axiom tactic.tfae tactic.elide tactic.ring_exp
       tactic.clear
=======
       tactic.reassoc_axiom tactic.tfae tactic.elide tactic.ring_exp tactic.simp_rw
>>>>>>> d3e5621d

example (m n p q : nat) (h : m + n = p) : true :=
begin
  have : m + n = q,
  { generalize_hyp h' : m + n = x at h,
    guard_hyp h' := m + n = x,
    guard_hyp h := x = p,
    guard_target m + n = q,
    admit },
  have : m + n = q,
  { generalize_hyp h' : m + n = x at h ⊢,
    guard_hyp h' := m + n = x,
    guard_hyp h := x = p,
    guard_target x = q,
    admit },
  trivial
end

example (α : Sort*) (L₁ L₂ L₃ : list α)
  (H : L₁ ++ L₂ = L₃) : true :=
begin
  have : L₁ ++ L₂ = L₂,
  { generalize_hyp h : L₁ ++ L₂ = L at H,
    induction L with hd tl ih,
    case list.nil
    { tactic.cleanup,
      change list.nil = L₃ at H,
      admit },
    case list.cons
    { change list.cons hd tl = L₃ at H,
      admit } },
  trivial
end

example (x y : ℕ) (p q : Prop) (h : x = y) (h' : p ↔ q) : true :=
begin
  symmetry' at h,
  guard_hyp' h := y = x,
  guard_hyp' h' := p ↔ q,
  symmetry' at *,
  guard_hyp' h := x = y,
  guard_hyp' h' := q ↔ p,
  trivial
end

section apply_rules

example {a b c d e : nat} (h1 : a ≤ b) (h2 : c ≤ d) (h3 : 0 ≤ e) :
a + c * e + a + c + 0 ≤ b + d * e + b + d + e :=
add_le_add (add_le_add (add_le_add (add_le_add h1 (mul_le_mul_of_nonneg_right h2 h3)) h1 ) h2) h3

example {a b c d e : nat} (h1 : a ≤ b) (h2 : c ≤ d) (h3 : 0 ≤ e) :
a + c * e + a + c + 0 ≤ b + d * e + b + d + e :=
by apply_rules [add_le_add, mul_le_mul_of_nonneg_right]

@[user_attribute]
meta def mono_rules : user_attribute :=
{ name := `mono_rules,
  descr := "lemmas usable to prove monotonicity" }
attribute [mono_rules] add_le_add mul_le_mul_of_nonneg_right

example {a b c d e : nat} (h1 : a ≤ b) (h2 : c ≤ d) (h3 : 0 ≤ e) :
a + c * e + a + c + 0 ≤ b + d * e + b + d + e :=
by apply_rules [mono_rules]

example {a b c d e : nat} (h1 : a ≤ b) (h2 : c ≤ d) (h3 : 0 ≤ e) :
a + c * e + a + c + 0 ≤ b + d * e + b + d + e :=
by apply_rules mono_rules

end apply_rules

section h_generalize

variables {α β γ φ ψ : Type} (f : α → α → α → φ → γ)
          (x y : α) (a b : β) (z : φ)
          (h₀ : β = α) (h₁ : β = α) (h₂ : φ = β)
          (hx : x == a) (hy : y == b) (hz : z == a)
include f x y z a b hx hy hz

example : f x y x z = f (eq.rec_on h₀ a) (cast h₀ b) (eq.mpr h₁.symm a) (eq.mpr h₂ a) :=
begin
  guard_hyp_nums 16,
  h_generalize hp : a == p with hh,
  guard_hyp_nums 19,
  guard_hyp' hh := β = α,
  guard_target f x y x z = f p (cast h₀ b) p (eq.mpr h₂ a),
  h_generalize hq : _ == q,
  guard_hyp_nums 21,
  guard_target f x y x z = f p q p (eq.mpr h₂ a),
  h_generalize _ : _ == r,
  guard_hyp_nums 23,
  guard_target f x y x z = f p q p r,
  casesm* [_ == _, _ = _], refl
end

end h_generalize

section h_generalize

variables {α β γ φ ψ : Type} (f : list α → list α → γ)
          (x : list α) (a : list β) (z : φ)
          (h₀ : β = α) (h₁ : list β = list α)
          (hx : x == a)
include f x z a hx h₀ h₁

example : true :=
begin
  have : f x x = f (eq.rec_on h₀ a) (cast h₁ a),
  { guard_hyp_nums 11,
    h_generalize : a == p with _,
    guard_hyp_nums 13,
    guard_hyp' h := β = α,
    guard_target f x x = f p (cast h₁ a),
    h_generalize! : a == q ,
    guard_hyp_nums 13,
    guard_target ∀ q, f x x = f p q,
    casesm* [_ == _, _ = _],
    success_if_fail { refl },
    admit },
  trivial
end

end h_generalize

section tfae

example (p q r s : Prop)
  (h₀ : p ↔ q)
  (h₁ : q ↔ r)
  (h₂ : r ↔ s) :
  p ↔ s :=
begin
  scc,
end

example (p' p q r r' s s' : Prop)
  (h₀ : p' → p)
  (h₀ : p → q)
  (h₁ : q → r)
  (h₁ : r' → r)
  (h₂ : r ↔ s)
  (h₂ : s → p)
  (h₂ : s → s') :
  p ↔ s :=
begin
  scc,
end

example (p' p q r r' s s' : Prop)
  (h₀ : p' → p)
  (h₀ : p → q)
  (h₁ : q → r)
  (h₁ : r' → r)
  (h₂ : r ↔ s)
  (h₂ : s → p)
  (h₂ : s → s') :
  p ↔ s :=
begin
  scc',
  assumption
end

example : tfae [true, ∀ n : ℕ, 0 ≤ n * n, true, true] := begin
  tfae_have : 3 → 1, { intro h, constructor },
  tfae_have : 2 → 3, { intro h, constructor },
  tfae_have : 2 ← 1, { intros h n, apply nat.zero_le },
  tfae_have : 4 ↔ 2, { tauto },
  tfae_finish,
end

example : tfae [] := begin
  tfae_finish,
end

variables P Q R : Prop

example : tfae [P, Q, R] :=
begin
  have : P → Q := sorry, have : Q → R := sorry, have : R → P := sorry,
  --have : R → Q := sorry, -- uncommenting this makes the proof fail
  tfae_finish
end

example : tfae [P, Q, R] :=
begin
  have : P → Q := sorry, have : Q → R := sorry, have : R → P := sorry,
  have : R → Q := sorry, -- uncommenting this makes the proof fail
  tfae_finish
end

example : tfae [P, Q, R] :=
begin
  have : P ↔ Q := sorry, have : Q ↔ R := sorry,
  tfae_finish -- the success or failure of this tactic is nondeterministic!
end

end tfae

section clear_aux_decl

example (n m : ℕ) (h₁ : n = m) (h₂ : ∃ a : ℕ, a = n ∧ a = m) : 2 * m = 2 * n :=
let ⟨a, ha⟩ := h₂ in
begin
  clear_aux_decl, -- subst will fail without this line
  subst h₁
end

example (x y : ℕ) (h₁ : ∃ n : ℕ, n * 1 = 2) (h₂ : 1 + 1 = 2 → x * 1 = y) : x = y :=
let ⟨n, hn⟩ := h₁ in
begin
  clear_aux_decl, -- finish produces an error without this line
  finish
end

end clear_aux_decl

section congr

example (c : Prop → Prop → Prop → Prop) (x x' y z z' : Prop)
  (h₀ : x ↔ x')
  (h₁ : z ↔ z') :
  c x y z ↔ c x' y z' :=
begin
  congr',
  { guard_target x = x', ext, assumption },
  { guard_target z = z', ext, assumption },
end

end congr

section convert_to

example {a b c d : ℕ} (H : a = c) (H' : b = d) : a + b = d + c :=
by {convert_to c + d = _ using 2, from H, from H', rw[add_comm]}

example {a b c d : ℕ} (H : a = c) (H' : b = d) : a + b = d + c :=
by {convert_to c + d = _ using 0, congr' 2, from H, from H', rw[add_comm]}

example (a b c d e f g N : ℕ) : (a + b) + (c + d) + (e + f) + g ≤ a + d + e + f + c + g + b :=
by {ac_change a + d + e + f + c + g + b ≤ _, refl}

end convert_to

section swap

example {α₁ α₂ α₃ : Type} : true :=
by {have : α₁, have : α₂, have : α₃, swap, swap,
    rotate, rotate, rotate, rotate 2, rotate 2, triv, recover}

end swap

section lift

example (n m k x z u : ℤ) (hn : 0 < n) (hk : 0 ≤ k + n) (hu : 0 ≤ u) (h : k + n = 2 + x) :
  k + n = m + x :=
begin
  lift n to ℕ using le_of_lt hn,
    guard_target (k + ↑n = m + x), guard_hyp hn := (0 : ℤ) < ↑n,
  lift m to ℕ,
    guard_target (k + ↑n = ↑m + x), tactic.swap, guard_target (0 ≤ m), tactic.swap,
    tactic.num_goals >>= λ n, guard (n = 2),
  lift (k + n) to ℕ using hk with l hl,
    guard_hyp l := ℕ, guard_hyp hl := ↑l = k + ↑n, guard_target (↑l = ↑m + x),
    tactic.success_if_fail (tactic.get_local `hk),
  lift x to ℕ with y hy,
    guard_hyp y := ℕ, guard_hyp hy := ↑y = x, guard_target (↑l = ↑m + x),
  lift z to ℕ with w,
    guard_hyp w := ℕ, tactic.success_if_fail (tactic.get_local `z),
  lift u to ℕ using hu with u rfl hu,
    guard_hyp hu := (0 : ℤ) ≤ ↑u,
  all_goals { admit }
end

-- test lift of functions
example (α : Type*) (f : α → ℤ) (hf : ∀ a, 0 ≤ f a) (hf' : ∀ a, f a < 1) (a : α) : 0 ≤ 2 * f a :=
begin
  lift f to α → ℕ using hf,
    guard_target ((0:ℤ) ≤ 2 * (λ i : α, (f i : ℤ)) a),
    guard_hyp hf' := ∀ a, ((λ i : α, (f i:ℤ)) a) < 1,
  trivial
end

instance can_lift_unit : can_lift unit unit :=
⟨id, λ x, true, λ x _, ⟨x, rfl⟩⟩

/- test whether new instances of `can_lift` are added as simp lemmas -/
run_cmd do l ← can_lift_attr.get_cache, guard (`can_lift_unit ∈ l)

/- test error messages -/
example (n : ℤ) (hn : 0 < n) : true :=
begin
  success_if_fail_with_msg {lift n to ℕ using hn} "lift tactic failed. The type of\n  hn\nis
  0 < n\nbut it is expected to be\n  0 ≤ n",
  success_if_fail_with_msg {lift (n : option ℤ) to ℕ}
    "Failed to find a lift from option ℤ to ℕ. Provide an instance of\n  can_lift (option ℤ) ℕ",
  trivial
end

example (n : ℤ) : ℕ :=
begin
  success_if_fail_with_msg {lift n to ℕ}
    "lift tactic failed. Tactic is only applicable when the target is a proposition.",
  exact 0
end

end lift

private meta def get_exception_message (t : lean.parser unit) : lean.parser string
| s := match t s with
       | result.success a s' := result.success "No exception" s
       | result.exception none pos s' := result.success "Exception no msg" s
       | result.exception (some msg) pos s' := result.success (msg ()).to_string s
       end

@[user_command] meta def test_parser1_fail_cmd
(_ : interactive.parse (lean.parser.tk "test_parser1")) : lean.parser unit :=
do
  let msg := "oh, no!",
  let t : lean.parser unit := tactic.fail msg,
  s ← get_exception_message t,
  if s = msg then tactic.skip
  else interaction_monad.fail "Message was corrupted while being passed through `lean.parser.of_tactic`"
.

-- Due to `lean.parser.of_tactic'` priority, the following *should not* fail with
-- a VM check error, and instead catch the error gracefully and just
-- run and succeed silently.
test_parser1

section category_theory
open category_theory
variables {C : Type} [category.{1} C]

example (X Y Z W : C) (x : X ⟶ Y) (y : Y ⟶ Z) (z z' : Z ⟶ W) (w : X ⟶ Z)
  (h : x ≫ y = w)
  (h' : y ≫ z = y ≫ z') :
  x ≫ y ≫ z = w ≫ z' :=
begin
  rw [h',reassoc_of h],
end

end category_theory

section is_eta_expansion
/- test the is_eta_expansion tactic -/
open function tactic
structure my_equiv (α : Sort*) (β : Sort*) :=
(to_fun    : α → β)
(inv_fun   : β → α)
(left_inv  : left_inverse inv_fun to_fun)
(right_inv : right_inverse inv_fun to_fun)

infix ` my≃ `:25 := my_equiv

protected def my_rfl {α} : α my≃ α :=
⟨id, λ x, x, λ x, rfl, λ x, rfl⟩

def eta_expansion_test : ℕ × ℕ := ((1,0).1,(1,0).2)
run_cmd do e ← get_env, x ← e.get `eta_expansion_test,
  let v := (x.value.get_app_args).drop 2,
  let nms := [`prod.fst, `prod.snd],
  guard $ expr.is_eta_expansion_test (nms.zip v) = some `((1, 0))

def eta_expansion_test2 : ℕ my≃ ℕ :=
⟨my_rfl.to_fun, my_rfl.inv_fun, λ x, rfl, λ x, rfl⟩

run_cmd do e ← get_env, x ← e.get `eta_expansion_test2,
  let v := (x.value.get_app_args).drop 2,
  projs ← e.structure_fields_full `my_equiv,
  b ← expr.is_eta_expansion_aux x.value (projs.zip v),
  guard $ b = some `(@my_rfl ℕ)

run_cmd do e ← get_env, x1 ← e.get `eta_expansion_test, x2 ← e.get `eta_expansion_test2,
  b1 ← expr.is_eta_expansion x1.value,
  b2 ← expr.is_eta_expansion x2.value,
  guard $ b1 = some `((1, 0)) ∧ b2 = some `(@my_rfl ℕ)

structure my_str (n : ℕ) := (x y : ℕ)

def dummy : my_str 3 := ⟨3, 1, 1⟩
def wrong_param : my_str 2 := ⟨2, dummy.1, dummy.2⟩
def right_param : my_str 3 := ⟨3, dummy.1, dummy.2⟩

run_cmd do e ← get_env,
  x ← e.get `wrong_param, o ← x.value.is_eta_expansion,
  guard o.is_none,
  x ← e.get `right_param, o ← x.value.is_eta_expansion,
  guard $ o = some `(dummy)


end is_eta_expansion

section elide

variables {x y z w : ℕ}
variables (h  : x + y + z ≤ w)
          (h' : x ≤ y + z + w)
include h h'

example : x + y + z ≤ w :=
begin
  elide 0 at h,
  elide 2 at h',
  guard_hyp h := @hidden _ (x + y + z ≤ w),
  guard_hyp h' := x ≤ @has_add.add (@hidden Type nat) (@hidden (has_add nat) nat.has_add)
                                   (@hidden ℕ (y + z)) (@hidden ℕ w),
  unelide at h,
  unelide at h',
  guard_hyp h' := x ≤ y + z + w,
  exact h, -- there was a universe problem in `elide`. `exact h` lets the kernel check
           -- the consistency of the universes
end

end elide

section struct_eq

@[ext]
structure foo (α : Type*) :=
(x y : ℕ)
(z : {z // z < x})
(k : α)
(h : x < y)

example {α : Type*} : Π (x y : foo α), x.x = y.x → x.y = y.y → x.z == y.z → x.k = y.k → x = y :=
foo.ext

example {α : Type*} : Π (x y : foo α), x = y ↔ x.x = y.x ∧ x.y = y.y ∧ x.z == y.z ∧ x.k = y.k :=
foo.ext_iff

example {α} (x y : foo α) (h : x = y) : y = x :=
begin
  ext,
  { guard_target' y.x = x.x, rw h },
  { guard_target' y.y = x.y, rw h },
  { guard_target' y.z == x.z, rw h },
  { guard_target' y.k = x.k, rw h },
end

end struct_eq

section ring_exp
  example (a b : ℤ) (n : ℕ) : (a + b)^(n + 2) = (a^2 + 2 * a * b + b^2) * (a + b)^n := by ring_exp
end ring_exp

<<<<<<< HEAD
section clear'

example {α} {β : α → Type} (a : α) (b : β a) : unit :=
begin
  success_if_fail { clear a b }, -- fails since `b` depends on `a`
  success_if_fail { clear' a },  -- fails since `b` depends on `a`
  clear' a b,
  guard_hyp_nums 2,
  exact ()
end

example {α} {β : α → Type} (a : α) : β a → unit :=
begin
  success_if_fail { clear' a }, -- fails since the target depends on `a`
  exact λ _, ()
end

end clear'

section clear_dependent

example {α} {β : α → Type} (a : α) (b : β a) : unit :=
begin
  success_if_fail { clear' a }, -- fails since `b` depends on `a`
  clear_dependent a,
  guard_hyp_nums 2,
  exact ()
end

example {α} {β : α → Type} (a : α) : β a → unit :=
begin
  success_if_fail { clear_dependent a }, -- fails since the target depends on `a`
  exact λ _, ()
end

end clear_dependent
=======
section simp_rw
  example {α β : Type} {f : α → β} {t : set β} :
    (∀ s, f '' s ⊆ t) = ∀ s : set α, ∀ x ∈ s, x ∈ f ⁻¹' t :=
  by simp_rw [set.image_subset_iff, set.subset_def]
end simp_rw
>>>>>>> d3e5621d
<|MERGE_RESOLUTION|>--- conflicted
+++ resolved
@@ -5,12 +5,8 @@
 -/
 
 import tactic.interactive tactic.finish tactic.ext tactic.lift tactic.apply
-<<<<<<< HEAD
        tactic.reassoc_axiom tactic.tfae tactic.elide tactic.ring_exp
-       tactic.clear
-=======
-       tactic.reassoc_axiom tactic.tfae tactic.elide tactic.ring_exp tactic.simp_rw
->>>>>>> d3e5621d
+       tactic.clear tactic.simp_rw
 
 example (m n p q : nat) (h : m + n = p) : true :=
 begin
@@ -456,7 +452,6 @@
   example (a b : ℤ) (n : ℕ) : (a + b)^(n + 2) = (a^2 + 2 * a * b + b^2) * (a + b)^n := by ring_exp
 end ring_exp
 
-<<<<<<< HEAD
 section clear'
 
 example {α} {β : α → Type} (a : α) (b : β a) : unit :=
@@ -493,10 +488,9 @@
 end
 
 end clear_dependent
-=======
+
 section simp_rw
   example {α β : Type} {f : α → β} {t : set β} :
     (∀ s, f '' s ⊆ t) = ∀ s : set α, ∀ x ∈ s, x ∈ f ⁻¹' t :=
   by simp_rw [set.image_subset_iff, set.subset_def]
-end simp_rw
->>>>>>> d3e5621d
+end simp_rw