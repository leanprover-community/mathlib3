--- conflicted
+++ resolved
@@ -26,23 +26,13 @@
 example (a b c : ℕ) (h : a - b < c) (hab : b ≤ a) : true :=
 begin
   zify [hab] at h,
-<<<<<<< HEAD
-  guard_hyp h := (a : ℤ) - b < c,
+  guard_hyp h : (a : ℤ) - b < c,
   trivial
-=======
-  guard_hyp h : (a : ℤ) - b < c,
-  admit
->>>>>>> 14e7fe83
 end
 
 example (a b c : ℕ) (h : a + b ≠ c) : true :=
 begin
   zify at h,
-<<<<<<< HEAD
-  guard_hyp h := (a : ℤ) + b ≠ c,
+  guard_hyp h : (a : ℤ) + b ≠ c,
   trivial
-=======
-  guard_hyp h : (a : ℤ) + b ≠ c,
-  admit
->>>>>>> 14e7fe83
 end